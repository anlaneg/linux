/* SPDX-License-Identifier: GPL-2.0 */
#ifndef _NET_XFRM_H
#define _NET_XFRM_H

#include <linux/compiler.h>
#include <linux/xfrm.h>
#include <linux/spinlock.h>
#include <linux/list.h>
#include <linux/skbuff.h>
#include <linux/socket.h>
#include <linux/pfkeyv2.h>
#include <linux/ipsec.h>
#include <linux/in6.h>
#include <linux/mutex.h>
#include <linux/audit.h>
#include <linux/slab.h>
#include <linux/refcount.h>
#include <linux/sockptr.h>

#include <net/sock.h>
#include <net/dst.h>
#include <net/inet_dscp.h>
#include <net/ip.h>
#include <net/route.h>
#include <net/ipv6.h>
#include <net/ip6_fib.h>
#include <net/flow.h>
#include <net/gro_cells.h>

#include <linux/interrupt.h>

#ifdef CONFIG_XFRM_STATISTICS
#include <net/snmp.h>
#endif

#define XFRM_PROTO_ESP		50
#define XFRM_PROTO_AH		51
#define XFRM_PROTO_COMP		108
#define XFRM_PROTO_IPIP		4
#define XFRM_PROTO_IPV6		41
#define XFRM_PROTO_IPTFS	IPPROTO_AGGFRAG
#define XFRM_PROTO_ROUTING	IPPROTO_ROUTING
#define XFRM_PROTO_DSTOPTS	IPPROTO_DSTOPTS

#define XFRM_ALIGN4(len)	(((len) + 3) & ~3)
#define XFRM_ALIGN8(len)	(((len) + 7) & ~7)
#define MODULE_ALIAS_XFRM_MODE(family, encap) \
	MODULE_ALIAS("xfrm-mode-" __stringify(family) "-" __stringify(encap))
#define MODULE_ALIAS_XFRM_TYPE(family, proto) \
	MODULE_ALIAS("xfrm-type-" __stringify(family) "-" __stringify(proto))
#define MODULE_ALIAS_XFRM_OFFLOAD_TYPE(family, proto) \
	MODULE_ALIAS("xfrm-offload-" __stringify(family) "-" __stringify(proto))

#ifdef CONFIG_XFRM_STATISTICS
#define XFRM_INC_STATS(net, field)	SNMP_INC_STATS((net)->mib.xfrm_statistics, field)
#define XFRM_ADD_STATS(net, field, val) SNMP_ADD_STATS((net)->mib.xfrm_statistics, field, val)
#else
#define XFRM_INC_STATS(net, field)	((void)(net))
#define XFRM_ADD_STATS(net, field, val) ((void)(net))
#endif


/* Organization of SPD aka "XFRM rules"
   ------------------------------------

   Basic objects:
   - policy rule, struct xfrm_policy (=SPD entry)
   - bundle of transformations, struct dst_entry == struct xfrm_dst (=SA bundle)
   - instance of a transformer, struct xfrm_state (=SA)
   - template to clone xfrm_state, struct xfrm_tmpl

   SPD is organized as hash table (for policies that meet minimum address prefix
   length setting, net->xfrm.policy_hthresh).  Other policies are stored in
   lists, sorted into rbtree ordered by destination and source address networks.
   See net/xfrm/xfrm_policy.c for details.

   (To be compatible with existing pfkeyv2 implementations,
   many rules with priority of 0x7fffffff are allowed to exist and
   such rules are ordered in an unpredictable way, thanks to bsd folks.)

   If "action" is "block", then we prohibit the flow, otherwise:
   if "xfrms_nr" is zero, the flow passes untransformed. Otherwise,
   policy entry has list of up to XFRM_MAX_DEPTH transformations,
   described by templates xfrm_tmpl. Each template is resolved
   to a complete xfrm_state (see below) and we pack bundle of transformations
   to a dst_entry returned to requester.

   dst -. xfrm  .-> xfrm_state #1
    |---. child .-> dst -. xfrm .-> xfrm_state #2
                     |---. child .-> dst -. xfrm .-> xfrm_state #3
                                      |---. child .-> NULL


   Resolution of xrfm_tmpl
   -----------------------
   Template contains:
   1. ->mode		Mode: transport or tunnel
   2. ->id.proto	Protocol: AH/ESP/IPCOMP
   3. ->id.daddr	Remote tunnel endpoint, ignored for transport mode.
      Q: allow to resolve security gateway?
   4. ->id.spi          If not zero, static SPI.
   5. ->saddr		Local tunnel endpoint, ignored for transport mode.
   6. ->algos		List of allowed algos. Plain bitmask now.
      Q: ealgos, aalgos, calgos. What a mess...
   7. ->share		Sharing mode.
      Q: how to implement private sharing mode? To add struct sock* to
      flow id?

   Having this template we search through SAD searching for entries
   with appropriate mode/proto/algo, permitted by selector.
   If no appropriate entry found, it is requested from key manager.

   PROBLEMS:
   Q: How to find all the bundles referring to a physical path for
      PMTU discovery? Seems, dst should contain list of all parents...
      and enter to infinite locking hierarchy disaster.
      No! It is easier, we will not search for them, let them find us.
      We add genid to each dst plus pointer to genid of raw IP route,
      pmtu disc will update pmtu on raw IP route and increase its genid.
      dst_check() will see this for top level and trigger resyncing
      metrics. Plus, it will be made via sk->sk_dst_cache. Solved.
 */

struct xfrm_state_walk {
	struct list_head	all;
	u8			state;
	u8			dying;
	u8			proto;
	u32			seq;
	struct xfrm_address_filter *filter;
};

enum {
	XFRM_DEV_OFFLOAD_IN = 1,
	XFRM_DEV_OFFLOAD_OUT,
	XFRM_DEV_OFFLOAD_FWD,
};

enum {
	XFRM_DEV_OFFLOAD_UNSPECIFIED,
	XFRM_DEV_OFFLOAD_CRYPTO,
	XFRM_DEV_OFFLOAD_PACKET,
};

enum {
	XFRM_DEV_OFFLOAD_FLAG_ACQ = 1,
};

struct xfrm_dev_offload {
	/* The device for this offload.
	 * Device drivers should not use this directly, as that will prevent
	 * them from working with bonding device. Instead, the device passed
	 * to the add/delete callbacks should be used.
	 */
	struct net_device	*dev;
	netdevice_tracker	dev_tracker;
	/* This is a private pointer used by the bonding driver (and eventually
	 * should be moved there). Device drivers should not use it.
	 * Protected by xfrm_state.lock AND bond.ipsec_lock in most cases,
	 * except in the .xdo_dev_state_del() flow, where only xfrm_state.lock
	 * is held.
	 */
	struct net_device	*real_dev;
	unsigned long		offload_handle;
	u8			dir : 2;
	u8			type : 2;
	u8			flags : 2;
};

struct xfrm_mode {
	u8 encap;
	u8 family;
	u8 flags;
};

/* Flags for xfrm_mode. */
enum {
	XFRM_MODE_FLAG_TUNNEL = 1,
};

enum xfrm_replay_mode {
	XFRM_REPLAY_MODE_LEGACY,
	XFRM_REPLAY_MODE_BMP,
	XFRM_REPLAY_MODE_ESN,
};

/* Full description of state of transformer. */
struct xfrm_state {
	possible_net_t		xs_net;
	union {
		struct hlist_node	gclist;
		struct hlist_node	bydst;
	};
	union {
		struct hlist_node	dev_gclist;
		struct hlist_node	bysrc;
	};
	struct hlist_node	byspi;
	struct hlist_node	byseq;
	struct hlist_node	state_cache;
	struct hlist_node	state_cache_input;

	refcount_t		refcnt;
	spinlock_t		lock;

	u32			pcpu_num;
	struct xfrm_id		id;
	struct xfrm_selector	sel;
	struct xfrm_mark	mark;
	u32			if_id;
	u32			tfcpad;

	u32			genid;

	/* Key manager bits */
	struct xfrm_state_walk	km;

	/* Parameters of this state. */
	struct {
		u32		reqid;
		u8		mode;
		u8		replay_window;
		u8		aalgo, ealgo, calgo;
		u8		flags;
		u16		family;
		xfrm_address_t	saddr;
		int		header_len;
		int		enc_hdr_len;
		int		trailer_len;
		u32		extra_flags;
		struct xfrm_mark	smark;
	} props;

	struct xfrm_lifetime_cfg lft;

	/* Data for transformer */
	struct xfrm_algo_auth	*aalg;
	struct xfrm_algo	*ealg;
	struct xfrm_algo	*calg;
	struct xfrm_algo_aead	*aead;
	const char		*geniv;

	/* mapping change rate limiting */
	__be16 new_mapping_sport;
	u32 new_mapping;	/* seconds */
	u32 mapping_maxage;	/* seconds for input SA */

	/* Data for encapsulator */
	struct xfrm_encap_tmpl	*encap;

	/* NAT keepalive */
	u32			nat_keepalive_interval; /* seconds */
	time64_t		nat_keepalive_expiration;

	/* Data for care-of address */
	xfrm_address_t	*coaddr;

	/* IPComp needs an IPIP tunnel for handling uncompressed packets */
	struct xfrm_state	*tunnel;

	/* If a tunnel, number of users + 1 */
	atomic_t		tunnel_users;

	/* State for replay detection */
	struct xfrm_replay_state replay;
	struct xfrm_replay_state_esn *replay_esn;

	/* Replay detection state at the time we sent the last notification */
	struct xfrm_replay_state preplay;
	struct xfrm_replay_state_esn *preplay_esn;

	/* replay detection mode */
	enum xfrm_replay_mode    repl_mode;
	/* internal flag that only holds state for delayed aevent at the
	 * moment
	*/
	u32			xflags;

	/* Replay detection notification settings */
	u32			replay_maxage;
	u32			replay_maxdiff;

	/* Replay detection notification timer */
	struct timer_list	rtimer;

	/* Statistics */
	struct xfrm_stats	stats;

	struct xfrm_lifetime_cur curlft;
	struct hrtimer		mtimer;

	struct xfrm_dev_offload xso;

	/* used to fix curlft->add_time when changing date */
	long		saved_tmo;

	/* Last used time */
	time64_t		lastused;

	struct page_frag xfrag;

	/* Reference to data common to all the instances of this
	 * transformer. */
	const struct xfrm_type	*type;
	struct xfrm_mode	inner_mode;
	struct xfrm_mode	inner_mode_iaf;
	struct xfrm_mode	outer_mode;

	const struct xfrm_type_offload	*type_offload;

	/* Security context */
	struct xfrm_sec_ctx	*security;

	/* Private data of this transformer, format is opaque,
	 * interpreted by xfrm_type methods. */
	void			*data;
	u8			dir;

	const struct xfrm_mode_cbs	*mode_cbs;
	void				*mode_data;
};

static inline struct net *xs_net(struct xfrm_state *x)
{
	return read_pnet(&x->xs_net);
}

/* xflags - make enum if more show up */
#define XFRM_TIME_DEFER	1
#define XFRM_SOFT_EXPIRE 2

enum {
	XFRM_STATE_VOID,
	XFRM_STATE_ACQ,
	XFRM_STATE_VALID,
	XFRM_STATE_ERROR,
	XFRM_STATE_EXPIRED,
	XFRM_STATE_DEAD
};

/* callback structure passed from either netlink or pfkey */
struct km_event {
	union {
		u32 hard;
		u32 proto;
		u32 byid;
		u32 aevent;
		u32 type;
	} data;

	u32	seq;
	u32	portid;
	u32	event;
	struct net *net;
};

struct xfrm_if_decode_session_result {
	struct net *net;
	u32 if_id;
};

struct xfrm_if_cb {
	bool (*decode_session)(struct sk_buff *skb,
			       unsigned short family,
			       struct xfrm_if_decode_session_result *res);
};

void xfrm_if_register_cb(const struct xfrm_if_cb *ifcb);
void xfrm_if_unregister_cb(void);

struct xfrm_dst_lookup_params {
	struct net *net;
	dscp_t dscp;
	int oif;
	xfrm_address_t *saddr;
	xfrm_address_t *daddr;
	u32 mark;
	__u8 ipproto;
	union flowi_uli uli;
};

struct net_device;
struct xfrm_type;
struct xfrm_dst;
struct xfrm_policy_afinfo {
	struct dst_ops		*dst_ops;
<<<<<<< HEAD
	//查询路由
	struct dst_entry	*(*dst_lookup)(struct net *net,
					       int tos, int oif,
					       const xfrm_address_t *saddr,
					       const xfrm_address_t *daddr,
					       u32 mark);
	//提取到daddr时，需要采用哪个源地址，填充到saddr
	int			(*get_saddr)(struct net *net, int oif,
					     xfrm_address_t *saddr,
					     xfrm_address_t *daddr,
					     u32 mark);
=======
	struct dst_entry	*(*dst_lookup)(const struct xfrm_dst_lookup_params *params);
	int			(*get_saddr)(xfrm_address_t *saddr,
					     const struct xfrm_dst_lookup_params *params);
>>>>>>> 155a3c00
	int			(*fill_dst)(struct xfrm_dst *xdst,
					    struct net_device *dev,
					    const struct flowi *fl);
	struct dst_entry	*(*blackhole_route)(struct net *net, struct dst_entry *orig);
};

int xfrm_policy_register_afinfo(const struct xfrm_policy_afinfo *afinfo, int family);
void xfrm_policy_unregister_afinfo(const struct xfrm_policy_afinfo *afinfo);
void km_policy_notify(struct xfrm_policy *xp, int dir,
		      const struct km_event *c);
void km_state_notify(struct xfrm_state *x, const struct km_event *c);

struct xfrm_tmpl;
int km_query(struct xfrm_state *x, struct xfrm_tmpl *t,
	     struct xfrm_policy *pol);
void km_state_expired(struct xfrm_state *x, int hard, u32 portid);
int __xfrm_state_delete(struct xfrm_state *x);

struct xfrm_state_afinfo {
	u8				family;
	u8				proto;

	const struct xfrm_type_offload *type_offload_esp;

	const struct xfrm_type		*type_esp;
	const struct xfrm_type		*type_ipip;
	const struct xfrm_type		*type_ipip6;
	const struct xfrm_type		*type_comp;
	const struct xfrm_type		*type_ah;
	const struct xfrm_type		*type_routing;
	const struct xfrm_type		*type_dstopts;

	int			(*output)(struct net *net, struct sock *sk, struct sk_buff *skb);
	int			(*transport_finish)(struct sk_buff *skb,
						    int async);
	void			(*local_error)(struct sk_buff *skb, u32 mtu);
};

int xfrm_state_register_afinfo(struct xfrm_state_afinfo *afinfo);
int xfrm_state_unregister_afinfo(struct xfrm_state_afinfo *afinfo);
struct xfrm_state_afinfo *xfrm_state_get_afinfo(unsigned int family);
struct xfrm_state_afinfo *xfrm_state_afinfo_get_rcu(unsigned int family);

struct xfrm_input_afinfo {
	u8			family;
	bool			is_ipip;
	int			(*callback)(struct sk_buff *skb, u8 protocol,
					    int err);
};

int xfrm_input_register_afinfo(const struct xfrm_input_afinfo *afinfo);
int xfrm_input_unregister_afinfo(const struct xfrm_input_afinfo *afinfo);

void xfrm_flush_gc(void);
void xfrm_state_delete_tunnel(struct xfrm_state *x);

struct xfrm_type {
	struct module		*owner;
	u8			proto;
	u8			flags;
#define XFRM_TYPE_NON_FRAGMENT	1
#define XFRM_TYPE_REPLAY_PROT	2
#define XFRM_TYPE_LOCAL_COADDR	4
#define XFRM_TYPE_REMOTE_COADDR	8

	int			(*init_state)(struct xfrm_state *x,
					      struct netlink_ext_ack *extack);
	void			(*destructor)(struct xfrm_state *);
	int			(*input)(struct xfrm_state *, struct sk_buff *skb);
	int			(*output)(struct xfrm_state *, struct sk_buff *pskb);
	int			(*reject)(struct xfrm_state *, struct sk_buff *,
					  const struct flowi *);
};

int xfrm_register_type(const struct xfrm_type *type, unsigned short family);
void xfrm_unregister_type(const struct xfrm_type *type, unsigned short family);

struct xfrm_type_offload {
	struct module	*owner;
	u8		proto;
	void		(*encap)(struct xfrm_state *, struct sk_buff *pskb);
	int		(*input_tail)(struct xfrm_state *x, struct sk_buff *skb);
	int		(*xmit)(struct xfrm_state *, struct sk_buff *pskb, netdev_features_t features);
};

int xfrm_register_type_offload(const struct xfrm_type_offload *type, unsigned short family);
void xfrm_unregister_type_offload(const struct xfrm_type_offload *type, unsigned short family);
void xfrm_set_type_offload(struct xfrm_state *x);
static inline void xfrm_unset_type_offload(struct xfrm_state *x)
{
	if (!x->type_offload)
		return;

	module_put(x->type_offload->owner);
	x->type_offload = NULL;
}

/**
 * struct xfrm_mode_cbs - XFRM mode callbacks
 * @owner: module owner or NULL
 * @init_state: Add/init mode specific state in `xfrm_state *x`
 * @clone_state: Copy mode specific values from `orig` to new state `x`
 * @destroy_state: Cleanup mode specific state from `xfrm_state *x`
 * @user_init: Process mode specific netlink attributes from user
 * @copy_to_user: Add netlink attributes to `attrs` based on state in `x`
 * @sa_len: Return space required to store mode specific netlink attributes
 * @get_inner_mtu: Return avail payload space after removing encap overhead
 * @input: Process received packet from SA using mode
 * @output: Output given packet using mode
 * @prepare_output: Add mode specific encapsulation to packet in skb. On return
 *	`transport_header` should point at ESP header, `network_header` should
 *	point at outer IP header and `mac_header` should opint at the
 *	protocol/nexthdr field of the outer IP.
 *
 * One should examine and understand the specific uses of these callbacks in
 * xfrm for further detail on how and when these functions are called. RTSL.
 */
struct xfrm_mode_cbs {
	struct module	*owner;
	int	(*init_state)(struct xfrm_state *x);
	int	(*clone_state)(struct xfrm_state *x, struct xfrm_state *orig);
	void	(*destroy_state)(struct xfrm_state *x);
	int	(*user_init)(struct net *net, struct xfrm_state *x,
			     struct nlattr **attrs,
			     struct netlink_ext_ack *extack);
	int	(*copy_to_user)(struct xfrm_state *x, struct sk_buff *skb);
	unsigned int (*sa_len)(const struct xfrm_state *x);
	u32	(*get_inner_mtu)(struct xfrm_state *x, int outer_mtu);
	int	(*input)(struct xfrm_state *x, struct sk_buff *skb);
	int	(*output)(struct net *net, struct sock *sk, struct sk_buff *skb);
	int	(*prepare_output)(struct xfrm_state *x, struct sk_buff *skb);
};

int xfrm_register_mode_cbs(u8 mode, const struct xfrm_mode_cbs *mode_cbs);
void xfrm_unregister_mode_cbs(u8 mode);

static inline int xfrm_af2proto(unsigned int family)
{
	switch(family) {
	case AF_INET:
		return IPPROTO_IPIP;
	case AF_INET6:
		return IPPROTO_IPV6;
	default:
		return 0;
	}
}

static inline const struct xfrm_mode *xfrm_ip2inner_mode(struct xfrm_state *x, int ipproto)
{
	if ((ipproto == IPPROTO_IPIP && x->props.family == AF_INET) ||
	    (ipproto == IPPROTO_IPV6 && x->props.family == AF_INET6))
		return &x->inner_mode;
	else
		return &x->inner_mode_iaf;
}

struct xfrm_tmpl {
/* id in template is interpreted as:
 * daddr - destination of tunnel, may be zero for transport mode.
 * spi   - zero to acquire spi. Not zero if spi is static, then
 *	   daddr must be fixed too.
 * proto - AH/ESP/IPCOMP
 */
	struct xfrm_id		id;

/* Source address of tunnel. Ignored, if it is not a tunnel. */
	xfrm_address_t		saddr;

	unsigned short		encap_family;

	u32			reqid;

/* Mode: transport, tunnel etc. */
	u8			mode;

/* Sharing mode: unique, this session only, this user only etc. */
	u8			share;

/* May skip this transfomration if no SA is found */
	u8			optional;

/* Skip aalgos/ealgos/calgos checks. */
	u8			allalgs;

/* Bit mask of algos allowed for acquisition */
	u32			aalgos;
	u32			ealgos;
	u32			calgos;
};

#define XFRM_MAX_DEPTH		6
#define XFRM_MAX_OFFLOAD_DEPTH	1

struct xfrm_policy_walk_entry {
	struct list_head	all;
	u8			dead;
};

struct xfrm_policy_walk {
	struct xfrm_policy_walk_entry walk;
	u8 type;
	u32 seq;
};

struct xfrm_policy_queue {
	struct sk_buff_head	hold_queue;
	struct timer_list	hold_timer;
	unsigned long		timeout;
};

/**
 *	struct xfrm_policy - xfrm policy
 *	@xp_net: network namespace the policy lives in
 *	@bydst: hlist node for SPD hash table or rbtree list
 *	@byidx: hlist node for index hash table
 *	@state_cache_list: hlist head for policy cached xfrm states
 *	@lock: serialize changes to policy structure members
 *	@refcnt: reference count, freed once it reaches 0
 *	@pos: kernel internal tie-breaker to determine age of policy
 *	@timer: timer
 *	@genid: generation, used to invalidate old policies
 *	@priority: priority, set by userspace
 *	@index:  policy index (autogenerated)
 *	@if_id: virtual xfrm interface id
 *	@mark: packet mark
 *	@selector: selector
 *	@lft: liftime configuration data
 *	@curlft: liftime state
 *	@walk: list head on pernet policy list
 *	@polq: queue to hold packets while aqcuire operaion in progress
 *	@bydst_reinsert: policy tree node needs to be merged
 *	@type: XFRM_POLICY_TYPE_MAIN or _SUB
 *	@action: XFRM_POLICY_ALLOW or _BLOCK
 *	@flags: XFRM_POLICY_LOCALOK, XFRM_POLICY_ICMP
 *	@xfrm_nr: number of used templates in @xfrm_vec
 *	@family: protocol family
 *	@security: SELinux security label
 *	@xfrm_vec: array of templates to resolve state
 *	@rcu: rcu head, used to defer memory release
 *	@xdo: hardware offload state
 */
struct xfrm_policy {
	possible_net_t		xp_net;
	struct hlist_node	bydst;
	struct hlist_node	byidx;

	struct hlist_head	state_cache_list;

	/* This lock only affects elements except for entry. */
	rwlock_t		lock;
	refcount_t		refcnt;
	u32			pos;
	struct timer_list	timer;

	atomic_t		genid;
	u32			priority;
	u32			index;
	u32			if_id;
	struct xfrm_mark	mark;
	struct xfrm_selector	selector;
	struct xfrm_lifetime_cfg lft;
	struct xfrm_lifetime_cur curlft;
	struct xfrm_policy_walk_entry walk;
	struct xfrm_policy_queue polq;
	bool                    bydst_reinsert;
	u8			type;
	u8			action;
	u8			flags;
	u8			xfrm_nr;
	u16			family;
	struct xfrm_sec_ctx	*security;
	struct xfrm_tmpl       	xfrm_vec[XFRM_MAX_DEPTH];
	struct rcu_head		rcu;

	struct xfrm_dev_offload xdo;
};

static inline struct net *xp_net(const struct xfrm_policy *xp)
{
	return read_pnet(&xp->xp_net);
}

struct xfrm_kmaddress {
	xfrm_address_t          local;
	xfrm_address_t          remote;
	u32			reserved;
	u16			family;
};

struct xfrm_migrate {
	xfrm_address_t		old_daddr;
	xfrm_address_t		old_saddr;
	xfrm_address_t		new_daddr;
	xfrm_address_t		new_saddr;
	u8			proto;
	u8			mode;
	u16			reserved;
	u32			reqid;
	u16			old_family;
	u16			new_family;
};

#define XFRM_KM_TIMEOUT                30
/* what happened */
#define XFRM_REPLAY_UPDATE	XFRM_AE_CR
#define XFRM_REPLAY_TIMEOUT	XFRM_AE_CE

/* default aevent timeout in units of 100ms */
#define XFRM_AE_ETIME			10
/* Async Event timer multiplier */
#define XFRM_AE_ETH_M			10
/* default seq threshold size */
#define XFRM_AE_SEQT_SIZE		2

struct xfrm_mgr {
	struct list_head	list;
	int			(*notify)(struct xfrm_state *x, const struct km_event *c);
	int			(*acquire)(struct xfrm_state *x, struct xfrm_tmpl *, struct xfrm_policy *xp);
	struct xfrm_policy	*(*compile_policy)(struct sock *sk, int opt, u8 *data, int len, int *dir);
	int			(*new_mapping)(struct xfrm_state *x, xfrm_address_t *ipaddr, __be16 sport);
	int			(*notify_policy)(struct xfrm_policy *x, int dir, const struct km_event *c);
	int			(*report)(struct net *net, u8 proto, struct xfrm_selector *sel, xfrm_address_t *addr);
	int			(*migrate)(const struct xfrm_selector *sel,
					   u8 dir, u8 type,
					   const struct xfrm_migrate *m,
					   int num_bundles,
					   const struct xfrm_kmaddress *k,
					   const struct xfrm_encap_tmpl *encap);
	bool			(*is_alive)(const struct km_event *c);
};

void xfrm_register_km(struct xfrm_mgr *km);
void xfrm_unregister_km(struct xfrm_mgr *km);

struct xfrm_tunnel_skb_cb {
	union {
		struct inet_skb_parm h4;
		struct inet6_skb_parm h6;
	} header;

	union {
		struct ip_tunnel *ip4;
		struct ip6_tnl *ip6;
	} tunnel;
};

#define XFRM_TUNNEL_SKB_CB(__skb) ((struct xfrm_tunnel_skb_cb *)&((__skb)->cb[0]))

/*
 * This structure is used for the duration where packets are being
 * transformed by IPsec.  As soon as the packet leaves IPsec the
 * area beyond the generic IP part may be overwritten.
 */
struct xfrm_skb_cb {
	struct xfrm_tunnel_skb_cb header;

        /* Sequence number for replay protection. */
	union {
		struct {
			__u32 low;
			__u32 hi;
		} output;
		struct {
			__be32 low;
			__be32 hi;
		} input;
	} seq;
};

#define XFRM_SKB_CB(__skb) ((struct xfrm_skb_cb *)&((__skb)->cb[0]))

/*
 * This structure is used by the afinfo prepare_input/prepare_output functions
 * to transmit header information to the mode input/output functions.
 */
struct xfrm_mode_skb_cb {
	struct xfrm_tunnel_skb_cb header;

	/* Copied from header for IPv4, always set to zero and DF for IPv6. */
	__be16 id;
	__be16 frag_off;

	/* IP header length (excluding options or extension headers). */
	u8 ihl;

	/* TOS for IPv4, class for IPv6. */
	u8 tos;

	/* TTL for IPv4, hop limitfor IPv6. */
	u8 ttl;

	/* Protocol for IPv4, NH for IPv6. */
	u8 protocol;

	/* Option length for IPv4, zero for IPv6. */
	u8 optlen;

	/* Used by IPv6 only, zero for IPv4. */
	u8 flow_lbl[3];
};

#define XFRM_MODE_SKB_CB(__skb) ((struct xfrm_mode_skb_cb *)&((__skb)->cb[0]))

/*
 * This structure is used by the input processing to locate the SPI and
 * related information.
 */
struct xfrm_spi_skb_cb {
	struct xfrm_tunnel_skb_cb header;

	unsigned int daddroff;//到目的地址的偏移量
	unsigned int family;
	__be32 seq;
};

#define XFRM_SPI_SKB_CB(__skb) ((struct xfrm_spi_skb_cb *)&((__skb)->cb[0]))

#ifdef CONFIG_AUDITSYSCALL
static inline struct audit_buffer *xfrm_audit_start(const char *op)
{
	struct audit_buffer *audit_buf = NULL;

	if (audit_enabled == AUDIT_OFF)
		return NULL;
	audit_buf = audit_log_start(audit_context(), GFP_ATOMIC,
				    AUDIT_MAC_IPSEC_EVENT);
	if (audit_buf == NULL)
		return NULL;
	audit_log_format(audit_buf, "op=%s", op);
	return audit_buf;
}

static inline void xfrm_audit_helper_usrinfo(bool task_valid,
					     struct audit_buffer *audit_buf)
{
	const unsigned int auid = from_kuid(&init_user_ns, task_valid ?
					    audit_get_loginuid(current) :
					    INVALID_UID);
	const unsigned int ses = task_valid ? audit_get_sessionid(current) :
		AUDIT_SID_UNSET;

	audit_log_format(audit_buf, " auid=%u ses=%u", auid, ses);
	audit_log_task_context(audit_buf);
}

void xfrm_audit_policy_add(struct xfrm_policy *xp, int result, bool task_valid);
void xfrm_audit_policy_delete(struct xfrm_policy *xp, int result,
			      bool task_valid);
void xfrm_audit_state_add(struct xfrm_state *x, int result, bool task_valid);
void xfrm_audit_state_delete(struct xfrm_state *x, int result, bool task_valid);
void xfrm_audit_state_replay_overflow(struct xfrm_state *x,
				      struct sk_buff *skb);
void xfrm_audit_state_replay(struct xfrm_state *x, struct sk_buff *skb,
			     __be32 net_seq);
void xfrm_audit_state_notfound_simple(struct sk_buff *skb, u16 family);
void xfrm_audit_state_notfound(struct sk_buff *skb, u16 family, __be32 net_spi,
			       __be32 net_seq);
void xfrm_audit_state_icvfail(struct xfrm_state *x, struct sk_buff *skb,
			      u8 proto);
#else

static inline void xfrm_audit_policy_add(struct xfrm_policy *xp, int result,
					 bool task_valid)
{
}

static inline void xfrm_audit_policy_delete(struct xfrm_policy *xp, int result,
					    bool task_valid)
{
}

static inline void xfrm_audit_state_add(struct xfrm_state *x, int result,
					bool task_valid)
{
}

static inline void xfrm_audit_state_delete(struct xfrm_state *x, int result,
					   bool task_valid)
{
}

static inline void xfrm_audit_state_replay_overflow(struct xfrm_state *x,
					     struct sk_buff *skb)
{
}

static inline void xfrm_audit_state_replay(struct xfrm_state *x,
					   struct sk_buff *skb, __be32 net_seq)
{
}

static inline void xfrm_audit_state_notfound_simple(struct sk_buff *skb,
				      u16 family)
{
}

static inline void xfrm_audit_state_notfound(struct sk_buff *skb, u16 family,
				      __be32 net_spi, __be32 net_seq)
{
}

static inline void xfrm_audit_state_icvfail(struct xfrm_state *x,
				     struct sk_buff *skb, u8 proto)
{
}
#endif /* CONFIG_AUDITSYSCALL */

static inline void xfrm_pol_hold(struct xfrm_policy *policy)
{
	if (likely(policy != NULL))
		refcount_inc(&policy->refcnt);
}

void xfrm_policy_destroy(struct xfrm_policy *policy);

static inline void xfrm_pol_put(struct xfrm_policy *policy)
{
	if (refcount_dec_and_test(&policy->refcnt))
		xfrm_policy_destroy(policy);
}

static inline void xfrm_pols_put(struct xfrm_policy **pols, int npols)
{
	int i;
	for (i = npols - 1; i >= 0; --i)
		xfrm_pol_put(pols[i]);
}

void __xfrm_state_destroy(struct xfrm_state *, bool);

static inline void __xfrm_state_put(struct xfrm_state *x)
{
	refcount_dec(&x->refcnt);
}

static inline void xfrm_state_put(struct xfrm_state *x)
{
	if (refcount_dec_and_test(&x->refcnt))
		__xfrm_state_destroy(x, false);
}

static inline void xfrm_state_put_sync(struct xfrm_state *x)
{
	if (refcount_dec_and_test(&x->refcnt))
		__xfrm_state_destroy(x, true);
}

static inline void xfrm_state_hold(struct xfrm_state *x)
{
	refcount_inc(&x->refcnt);
}

static inline bool addr_match(const void *token1, const void *token2,
			      unsigned int prefixlen)
{
	const __be32 *a1 = token1;
	const __be32 *a2 = token2;
	unsigned int pdw;
	unsigned int pbi;

	pdw = prefixlen >> 5;	  /* num of whole u32 in prefix */
	pbi = prefixlen &  0x1f;  /* num of bits in incomplete u32 in prefix */

	if (pdw)
		if (memcmp(a1, a2, pdw << 2))
			return false;

	if (pbi) {
		__be32 mask;

		mask = htonl((0xffffffff) << (32 - pbi));

		if ((a1[pdw] ^ a2[pdw]) & mask)
			return false;
	}

	return true;
}

static inline bool addr4_match(__be32 a1, __be32 a2, u8 prefixlen)
{
	/* C99 6.5.7 (3): u32 << 32 is undefined behaviour */
	if (sizeof(long) == 4 && prefixlen == 0)
		return true;
	return !((a1 ^ a2) & htonl(~0UL << (32 - prefixlen)));
}

static __inline__
__be16 xfrm_flowi_sport(const struct flowi *fl, const union flowi_uli *uli)
{
	__be16 port;
	switch(fl->flowi_proto) {
	case IPPROTO_TCP:
	case IPPROTO_UDP:
	case IPPROTO_UDPLITE:
	case IPPROTO_SCTP:
		port = uli->ports.sport;
		break;
	case IPPROTO_ICMP:
	case IPPROTO_ICMPV6:
		port = htons(uli->icmpt.type);
		break;
	case IPPROTO_MH:
		port = htons(uli->mht.type);
		break;
	case IPPROTO_GRE:
		port = htons(ntohl(uli->gre_key) >> 16);
		break;
	default:
		port = 0;	/*XXX*/
	}
	return port;
}

static __inline__
__be16 xfrm_flowi_dport(const struct flowi *fl, const union flowi_uli *uli)
{
	__be16 port;
	switch(fl->flowi_proto) {
	case IPPROTO_TCP:
	case IPPROTO_UDP:
	case IPPROTO_UDPLITE:
	case IPPROTO_SCTP:
		port = uli->ports.dport;
		break;
	case IPPROTO_ICMP:
	case IPPROTO_ICMPV6:
		port = htons(uli->icmpt.code);
		break;
	case IPPROTO_GRE:
		port = htons(ntohl(uli->gre_key) & 0xffff);
		break;
	default:
		port = 0;	/*XXX*/
	}
	return port;
}

bool xfrm_selector_match(const struct xfrm_selector *sel,
			 const struct flowi *fl, unsigned short family);

#ifdef CONFIG_SECURITY_NETWORK_XFRM
/*	If neither has a context --> match
 * 	Otherwise, both must have a context and the sids, doi, alg must match
 */
static inline bool xfrm_sec_ctx_match(struct xfrm_sec_ctx *s1, struct xfrm_sec_ctx *s2)
{
	return ((!s1 && !s2) ||
		(s1 && s2 &&
		 (s1->ctx_sid == s2->ctx_sid) &&
		 (s1->ctx_doi == s2->ctx_doi) &&
		 (s1->ctx_alg == s2->ctx_alg)));
}
#else
static inline bool xfrm_sec_ctx_match(struct xfrm_sec_ctx *s1, struct xfrm_sec_ctx *s2)
{
	return true;
}
#endif

/* A struct encoding bundle of transformations to apply to some set of flow.
 *
 * xdst->child points to the next element of bundle.
 * dst->xfrm  points to an instanse of transformer.
 *
 * Due to unfortunate limitations of current routing cache, which we
 * have no time to fix, it mirrors struct rtable and bound to the same
 * routing key, including saddr,daddr. However, we can have many of
 * bundles differing by session id. All the bundles grow from a parent
 * policy rule.
 */
struct xfrm_dst {
	union {
		struct dst_entry	dst;
		struct rtable		rt;
		struct rt6_info		rt6;
	} u;
	struct dst_entry *route;
	struct dst_entry *child;
	struct dst_entry *path;
	struct xfrm_policy *pols[XFRM_POLICY_TYPE_MAX];
	int num_pols, num_xfrms;
	u32 xfrm_genid;
	u32 policy_genid;
	u32 route_mtu_cached;
	u32 child_mtu_cached;
	u32 route_cookie;
	u32 path_cookie;
};

static inline struct dst_entry *xfrm_dst_path(const struct dst_entry *dst)
{
#ifdef CONFIG_XFRM
	if (dst->xfrm || (dst->flags & DST_XFRM_QUEUE)) {
		const struct xfrm_dst *xdst = (const struct xfrm_dst *) dst;

		return xdst->path;
	}
#endif
	return (struct dst_entry *) dst;
}

static inline struct dst_entry *xfrm_dst_child(const struct dst_entry *dst)
{
#ifdef CONFIG_XFRM
	if (dst->xfrm || (dst->flags & DST_XFRM_QUEUE)) {
		struct xfrm_dst *xdst = (struct xfrm_dst *) dst;
		return xdst->child;
	}
#endif
	return NULL;
}

#ifdef CONFIG_XFRM
static inline void xfrm_dst_set_child(struct xfrm_dst *xdst, struct dst_entry *child)
{
	xdst->child = child;
}

static inline void xfrm_dst_destroy(struct xfrm_dst *xdst)
{
	xfrm_pols_put(xdst->pols, xdst->num_pols);
	dst_release(xdst->route);
	if (likely(xdst->u.dst.xfrm))
		xfrm_state_put(xdst->u.dst.xfrm);
}
#endif

void xfrm_dst_ifdown(struct dst_entry *dst, struct net_device *dev);

struct xfrm_if_parms {
	int link;		/* ifindex of underlying L2 interface */
	u32 if_id;		/* interface identifier */
	bool collect_md;
};

struct xfrm_if {
	struct xfrm_if __rcu *next;	/* next interface in list */
	struct net_device *dev;		/* virtual device associated with interface */
	struct net *net;		/* netns for packet i/o */
	struct xfrm_if_parms p;		/* interface parms */

	struct gro_cells gro_cells;
};

struct xfrm_offload {
	/* Output sequence number for replay protection on offloading. */
	struct {
		__u32 low;
		__u32 hi;
	} seq;

	__u32			flags;
#define	SA_DELETE_REQ		1
#define	CRYPTO_DONE		2
#define	CRYPTO_NEXT_DONE	4
#define	CRYPTO_FALLBACK		8
#define	XFRM_GSO_SEGMENT	16
#define	XFRM_GRO		32
/* 64 is free */
#define	XFRM_DEV_RESUME		128
#define	XFRM_XMIT		256

	__u32			status;
#define CRYPTO_SUCCESS				1
#define CRYPTO_GENERIC_ERROR			2
#define CRYPTO_TRANSPORT_AH_AUTH_FAILED		4
#define CRYPTO_TRANSPORT_ESP_AUTH_FAILED	8
#define CRYPTO_TUNNEL_AH_AUTH_FAILED		16
#define CRYPTO_TUNNEL_ESP_AUTH_FAILED		32
#define CRYPTO_INVALID_PACKET_SYNTAX		64
#define CRYPTO_INVALID_PROTOCOL			128

	/* Used to keep whole l2 header for transport mode GRO */
	__u32			orig_mac_len;

	__u8			proto;
	__u8			inner_ipproto;
};

struct sec_path {
	int			len;
	int			olen;
	int			verified_cnt;

	struct xfrm_state	*xvec[XFRM_MAX_DEPTH];
	struct xfrm_offload	ovec[XFRM_MAX_OFFLOAD_DEPTH];
};

struct sec_path *secpath_set(struct sk_buff *skb);

static inline void
secpath_reset(struct sk_buff *skb)
{
#ifdef CONFIG_XFRM
	skb_ext_del(skb, SKB_EXT_SEC_PATH);
#endif
}

static inline int
xfrm_addr_any(const xfrm_address_t *addr, unsigned short family)
{
	switch (family) {
	case AF_INET:
		return addr->a4 == 0;
	case AF_INET6:
		return ipv6_addr_any(&addr->in6);
	}
	return 0;
}

static inline int
__xfrm4_state_addr_cmp(const struct xfrm_tmpl *tmpl, const struct xfrm_state *x)
{
	return	(tmpl->saddr.a4 &&
		 tmpl->saddr.a4 != x->props.saddr.a4);
}

static inline int
__xfrm6_state_addr_cmp(const struct xfrm_tmpl *tmpl, const struct xfrm_state *x)
{
	return	(!ipv6_addr_any((struct in6_addr*)&tmpl->saddr) &&
		 !ipv6_addr_equal((struct in6_addr *)&tmpl->saddr, (struct in6_addr*)&x->props.saddr));
}

static inline int
xfrm_state_addr_cmp(const struct xfrm_tmpl *tmpl, const struct xfrm_state *x, unsigned short family)
{
	switch (family) {
	case AF_INET:
		return __xfrm4_state_addr_cmp(tmpl, x);
	case AF_INET6:
		return __xfrm6_state_addr_cmp(tmpl, x);
	}
	return !0;
}

#ifdef CONFIG_XFRM
static inline struct xfrm_state *xfrm_input_state(struct sk_buff *skb)
{
	struct sec_path *sp = skb_sec_path(skb);

	return sp->xvec[sp->len - 1];
}
#endif

static inline struct xfrm_offload *xfrm_offload(struct sk_buff *skb)
{
#ifdef CONFIG_XFRM
	struct sec_path *sp = skb_sec_path(skb);

	if (!sp || !sp->olen || sp->len != sp->olen)
		return NULL;

	return &sp->ovec[sp->olen - 1];
#else
	return NULL;
#endif
}

#ifdef CONFIG_XFRM
int __xfrm_policy_check(struct sock *, int dir, struct sk_buff *skb,
			unsigned short family);

static inline bool __xfrm_check_nopolicy(struct net *net, struct sk_buff *skb,
					 int dir)
{
	if (!net->xfrm.policy_count[dir] && !secpath_exists(skb))
		/*此方向没有xfrm policy且不存在secpath,则检查默认policy是否容许放通*/
		return net->xfrm.policy_default[dir] == XFRM_USERPOLICY_ACCEPT;

	return false;
}

static inline bool __xfrm_check_dev_nopolicy(struct sk_buff *skb,
					     int dir, unsigned short family)
{
	if (dir != XFRM_POLICY_OUT && family == AF_INET) {
		/* same dst may be used for traffic originating from
		 * devices with different policy settings.
		 */
		return IPCB(skb)->flags & IPSKB_NOPOLICY;/*cb中指明不查policy*/
	}
	return skb_dst(skb) && (skb_dst(skb)->flags & DST_NOPOLICY);/*路由中指明不查policy*/
}

static inline int __xfrm_policy_check2(struct sock *sk, int dir/*报文方向，例如：XFRM_POLICY_IN*/,
				       struct sk_buff *skb,
				       unsigned int family, int reverse)
{
    /*取skb对应的net namespace*/
	struct net *net = dev_net(skb->dev);
	/*reverse为真时，打上XFRM_POLICY_MASK + 1标记（reverse标记）*/
	int ndir = dir | (reverse ? XFRM_POLICY_MASK + 1 : 0);
	struct xfrm_offload *xo = xfrm_offload(skb);
	struct xfrm_state *x;

	/*指明了sk,且socket有in方向有policy,执行sock policy检查*/
	if (sk && sk->sk_policy[XFRM_POLICY_IN])
		return __xfrm_policy_check(sk, ndir, skb, family);

	if (xo) {
		x = xfrm_input_state(skb);
		if (x->xso.type == XFRM_DEV_OFFLOAD_PACKET) {
			bool check = (xo->flags & CRYPTO_DONE) &&
				     (xo->status & CRYPTO_SUCCESS);

			/* The packets here are plain ones and secpath was
			 * needed to indicate that hardware already handled
			 * them and there is no need to do nothing in addition.
			 *
			 * Consume secpath which was set by drivers.
			 */
			secpath_reset(skb);
			return check;
		}
	}

	return __xfrm_check_nopolicy(net, skb, dir) ||
	       __xfrm_check_dev_nopolicy(skb, dir, family) ||
	       __xfrm_policy_check(sk, ndir, skb, family);
}

static inline int xfrm_policy_check(struct sock *sk/*关联socket*/, int dir/*策略方向*/, struct sk_buff *skb, unsigned short family/*协议族*/)
{
	return __xfrm_policy_check2(sk, dir, skb, family, 0/*不反转*/);
}

//ipv4策略检查
static inline int xfrm4_policy_check(struct sock *sk/*关联socket*/, int dir/*策略方向*/, struct sk_buff *skb/*关联报文*/)
{
	return xfrm_policy_check(sk, dir, skb, AF_INET);
}

//ipv6策略检查
static inline int xfrm6_policy_check(struct sock *sk, int dir/*策略方向*/, struct sk_buff *skb)
{
	return xfrm_policy_check(sk, dir, skb, AF_INET6);
}

static inline int xfrm4_policy_check_reverse(struct sock *sk, int dir,
					     struct sk_buff *skb)
{
	return __xfrm_policy_check2(sk, dir, skb, AF_INET, 1/*需要反转*/);
}

static inline int xfrm6_policy_check_reverse(struct sock *sk, int dir,
					     struct sk_buff *skb)
{
	return __xfrm_policy_check2(sk, dir, skb, AF_INET6, 1);
}

int __xfrm_decode_session(struct net *net, struct sk_buff *skb, struct flowi *fl,
			  unsigned int family, int reverse);

static inline int xfrm_decode_session(struct net *net, struct sk_buff *skb, struct flowi *fl,
				      unsigned int family)
{
	return __xfrm_decode_session(net, skb, fl, family, 0);
}

static inline int xfrm_decode_session_reverse(struct net *net, struct sk_buff *skb,
					      struct flowi *fl,
					      unsigned int family)
{
	return __xfrm_decode_session(net, skb, fl, family, 1);
}

int __xfrm_route_forward(struct sk_buff *skb, unsigned short family);

static inline int xfrm_route_forward(struct sk_buff *skb, unsigned short family)
{
	struct net *net = dev_net(skb->dev);

	if (!net->xfrm.policy_count[XFRM_POLICY_OUT] &&
	    net->xfrm.policy_default[XFRM_POLICY_OUT] == XFRM_USERPOLICY_ACCEPT)
		return true;

	return (skb_dst(skb)->flags & DST_NOXFRM) ||
	       __xfrm_route_forward(skb, family);
}

static inline int xfrm4_route_forward(struct sk_buff *skb)
{
	return xfrm_route_forward(skb, AF_INET);
}

static inline int xfrm6_route_forward(struct sk_buff *skb)
{
	return xfrm_route_forward(skb, AF_INET6);
}

int __xfrm_sk_clone_policy(struct sock *sk, const struct sock *osk);

static inline int xfrm_sk_clone_policy(struct sock *sk, const struct sock *osk)
{
	if (!sk_fullsock(osk))
		return 0;
	sk->sk_policy[0] = NULL;
	sk->sk_policy[1] = NULL;
	if (unlikely(osk->sk_policy[0] || osk->sk_policy[1]))
		return __xfrm_sk_clone_policy(sk, osk);
	return 0;
}

int xfrm_policy_delete(struct xfrm_policy *pol, int dir);

static inline void xfrm_sk_free_policy(struct sock *sk)
{
	struct xfrm_policy *pol;

	pol = rcu_dereference_protected(sk->sk_policy[0], 1);
	if (unlikely(pol != NULL)) {
		xfrm_policy_delete(pol, XFRM_POLICY_MAX);
		sk->sk_policy[0] = NULL;
	}
	pol = rcu_dereference_protected(sk->sk_policy[1], 1);
	if (unlikely(pol != NULL)) {
		xfrm_policy_delete(pol, XFRM_POLICY_MAX+1);
		sk->sk_policy[1] = NULL;
	}
}

#else

static inline void xfrm_sk_free_policy(struct sock *sk) {}
static inline int xfrm_sk_clone_policy(struct sock *sk, const struct sock *osk) { return 0; }
static inline int xfrm6_route_forward(struct sk_buff *skb) { return 1; }
static inline int xfrm4_route_forward(struct sk_buff *skb) { return 1; }
static inline int xfrm6_policy_check(struct sock *sk, int dir, struct sk_buff *skb)
{
	return 1;
}
static inline int xfrm4_policy_check(struct sock *sk, int dir, struct sk_buff *skb)
{
	return 1;
}
static inline int xfrm_policy_check(struct sock *sk, int dir, struct sk_buff *skb, unsigned short family)
{
	return 1;
}
static inline int xfrm_decode_session_reverse(struct net *net, struct sk_buff *skb,
					      struct flowi *fl,
					      unsigned int family)
{
	return -ENOSYS;
}
static inline int xfrm4_policy_check_reverse(struct sock *sk, int dir,
					     struct sk_buff *skb)
{
	return 1;
}
static inline int xfrm6_policy_check_reverse(struct sock *sk, int dir,
					     struct sk_buff *skb)
{
	return 1;
}
#endif

static __inline__
xfrm_address_t *xfrm_flowi_daddr(const struct flowi *fl, unsigned short family)
{
	switch (family){
	case AF_INET:
		return (xfrm_address_t *)&fl->u.ip4.daddr;
	case AF_INET6:
		return (xfrm_address_t *)&fl->u.ip6.daddr;
	}
	return NULL;
}

static __inline__
xfrm_address_t *xfrm_flowi_saddr(const struct flowi *fl, unsigned short family)
{
	switch (family){
	case AF_INET:
		return (xfrm_address_t *)&fl->u.ip4.saddr;
	case AF_INET6:
		return (xfrm_address_t *)&fl->u.ip6.saddr;
	}
	return NULL;
}

static __inline__
void xfrm_flowi_addr_get(const struct flowi *fl,
			 xfrm_address_t *saddr, xfrm_address_t *daddr,
			 unsigned short family)
{
	switch(family) {
	case AF_INET:
		memcpy(&saddr->a4, &fl->u.ip4.saddr, sizeof(saddr->a4));
		memcpy(&daddr->a4, &fl->u.ip4.daddr, sizeof(daddr->a4));
		break;
	case AF_INET6:
		saddr->in6 = fl->u.ip6.saddr;
		daddr->in6 = fl->u.ip6.daddr;
		break;
	}
}

static __inline__ int
__xfrm4_state_addr_check(const struct xfrm_state *x,
			 const xfrm_address_t *daddr, const xfrm_address_t *saddr)
{
	if (daddr->a4 == x->id.daddr.a4 &&
	    (saddr->a4 == x->props.saddr.a4 || !saddr->a4 || !x->props.saddr.a4))
		return 1;
	return 0;
}

static __inline__ int
__xfrm6_state_addr_check(const struct xfrm_state *x,
			 const xfrm_address_t *daddr, const xfrm_address_t *saddr)
{
	if (ipv6_addr_equal((struct in6_addr *)daddr, (struct in6_addr *)&x->id.daddr) &&
	    (ipv6_addr_equal((struct in6_addr *)saddr, (struct in6_addr *)&x->props.saddr) ||
	     ipv6_addr_any((struct in6_addr *)saddr) ||
	     ipv6_addr_any((struct in6_addr *)&x->props.saddr)))
		return 1;
	return 0;
}

static __inline__ int
xfrm_state_addr_check(const struct xfrm_state *x,
		      const xfrm_address_t *daddr, const xfrm_address_t *saddr,
		      unsigned short family)
{
	switch (family) {
	case AF_INET:
		return __xfrm4_state_addr_check(x, daddr, saddr);
	case AF_INET6:
		return __xfrm6_state_addr_check(x, daddr, saddr);
	}
	return 0;
}

static __inline__ int
xfrm_state_addr_flow_check(const struct xfrm_state *x, const struct flowi *fl,
			   unsigned short family)
{
	switch (family) {
	case AF_INET:
		return __xfrm4_state_addr_check(x,
						(const xfrm_address_t *)&fl->u.ip4.daddr,
						(const xfrm_address_t *)&fl->u.ip4.saddr);
	case AF_INET6:
		return __xfrm6_state_addr_check(x,
						(const xfrm_address_t *)&fl->u.ip6.daddr,
						(const xfrm_address_t *)&fl->u.ip6.saddr);
	}
	return 0;
}

static inline int xfrm_state_kern(const struct xfrm_state *x)
{
	return atomic_read(&x->tunnel_users);
}

static inline bool xfrm_id_proto_valid(u8 proto)
{
	switch (proto) {
	case IPPROTO_AH:
	case IPPROTO_ESP:
	case IPPROTO_COMP:
#if IS_ENABLED(CONFIG_IPV6)
	case IPPROTO_ROUTING:
	case IPPROTO_DSTOPTS:
#endif
		return true;
	default:
		return false;
	}
}

/* IPSEC_PROTO_ANY only matches 3 IPsec protocols, 0 could match all. */
static inline int xfrm_id_proto_match(u8 proto, u8 userproto)
{
	return (!userproto || proto == userproto ||
		(userproto == IPSEC_PROTO_ANY && (proto == IPPROTO_AH ||
						  proto == IPPROTO_ESP ||
						  proto == IPPROTO_COMP)));
}

/*
 * xfrm algorithm information
 */
struct xfrm_algo_aead_info {
	char *geniv;
	u16 icv_truncbits;
};

struct xfrm_algo_auth_info {
	u16 icv_truncbits;
	u16 icv_fullbits;
};

struct xfrm_algo_encr_info {
	char *geniv;
	u16 blockbits;
	u16 defkeybits;
};

struct xfrm_algo_comp_info {
	u16 threshold;
};

struct xfrm_algo_desc {
	char *name;
	char *compat;
	u8 available:1;
	u8 pfkey_supported:1;
	union {
		struct xfrm_algo_aead_info aead;
		struct xfrm_algo_auth_info auth;
		struct xfrm_algo_encr_info encr;
		struct xfrm_algo_comp_info comp;
	} uinfo;
	struct sadb_alg desc;
};

/* XFRM protocol handlers.  */
struct xfrm4_protocol {
	int (*handler)(struct sk_buff *skb);
	int (*input_handler)(struct sk_buff *skb, int nexthdr, __be32 spi,
			     int encap_type);
	int (*cb_handler)(struct sk_buff *skb, int err);
	int (*err_handler)(struct sk_buff *skb, u32 info);

	struct xfrm4_protocol __rcu *next;
	int priority;
};

struct xfrm6_protocol {
	int (*handler)(struct sk_buff *skb);
	int (*input_handler)(struct sk_buff *skb, int nexthdr, __be32 spi,
			     int encap_type);
	int (*cb_handler)(struct sk_buff *skb, int err);
	int (*err_handler)(struct sk_buff *skb, struct inet6_skb_parm *opt,
			   u8 type, u8 code, int offset, __be32 info);

	struct xfrm6_protocol __rcu *next;
	int priority;
};

/* XFRM tunnel handlers.  */
struct xfrm_tunnel {
	int (*handler)(struct sk_buff *skb);
	int (*cb_handler)(struct sk_buff *skb, int err);
	int (*err_handler)(struct sk_buff *skb, u32 info);

	struct xfrm_tunnel __rcu *next;
	int priority;
};

struct xfrm6_tunnel {
	int (*handler)(struct sk_buff *skb);
	int (*cb_handler)(struct sk_buff *skb, int err);
	int (*err_handler)(struct sk_buff *skb, struct inet6_skb_parm *opt,
			   u8 type, u8 code, int offset, __be32 info);
	struct xfrm6_tunnel __rcu *next;
	int priority;
};

void xfrm_init(void);
void xfrm4_init(void);
int xfrm_state_init(struct net *net);
void xfrm_state_fini(struct net *net);
void xfrm4_state_init(void);
void xfrm4_protocol_init(void);
#ifdef CONFIG_XFRM
int xfrm6_init(void);
void xfrm6_fini(void);
int xfrm6_state_init(void);
void xfrm6_state_fini(void);
int xfrm6_protocol_init(void);
void xfrm6_protocol_fini(void);
#else
static inline int xfrm6_init(void)
{
	return 0;
}
static inline void xfrm6_fini(void)
{
	;
}
#endif

#ifdef CONFIG_XFRM_STATISTICS
int xfrm_proc_init(struct net *net);
void xfrm_proc_fini(struct net *net);
#endif

int xfrm_sysctl_init(struct net *net);
#ifdef CONFIG_SYSCTL
void xfrm_sysctl_fini(struct net *net);
#else
static inline void xfrm_sysctl_fini(struct net *net)
{
}
#endif

void xfrm_state_walk_init(struct xfrm_state_walk *walk, u8 proto,
			  struct xfrm_address_filter *filter);
int xfrm_state_walk(struct net *net, struct xfrm_state_walk *walk,
		    int (*func)(struct xfrm_state *, int, void*), void *);
void xfrm_state_walk_done(struct xfrm_state_walk *walk, struct net *net);
struct xfrm_state *xfrm_state_alloc(struct net *net);
void xfrm_state_free(struct xfrm_state *x);
struct xfrm_state *xfrm_state_find(const xfrm_address_t *daddr,
				   const xfrm_address_t *saddr,
				   const struct flowi *fl,
				   struct xfrm_tmpl *tmpl,
				   struct xfrm_policy *pol, int *err,
				   unsigned short family, u32 if_id);
struct xfrm_state *xfrm_stateonly_find(struct net *net, u32 mark, u32 if_id,
				       xfrm_address_t *daddr,
				       xfrm_address_t *saddr,
				       unsigned short family,
				       u8 mode, u8 proto, u32 reqid);
struct xfrm_state *xfrm_state_lookup_byspi(struct net *net, __be32 spi,
					      unsigned short family);
int xfrm_state_check_expire(struct xfrm_state *x);
void xfrm_state_update_stats(struct net *net);
#ifdef CONFIG_XFRM_OFFLOAD
static inline void xfrm_dev_state_update_stats(struct xfrm_state *x)
{
	struct xfrm_dev_offload *xdo = &x->xso;
	struct net_device *dev = READ_ONCE(xdo->dev);

	if (dev && dev->xfrmdev_ops &&
	    dev->xfrmdev_ops->xdo_dev_state_update_stats)
		dev->xfrmdev_ops->xdo_dev_state_update_stats(x);

}
#else
static inline void xfrm_dev_state_update_stats(struct xfrm_state *x) {}
#endif
void xfrm_state_insert(struct xfrm_state *x);
int xfrm_state_add(struct xfrm_state *x);
int xfrm_state_update(struct xfrm_state *x);
struct xfrm_state *xfrm_state_lookup(struct net *net, u32 mark,
				     const xfrm_address_t *daddr, __be32 spi,
				     u8 proto, unsigned short family);
struct xfrm_state *xfrm_input_state_lookup(struct net *net, u32 mark,
					   const xfrm_address_t *daddr,
					   __be32 spi, u8 proto,
					   unsigned short family);
struct xfrm_state *xfrm_state_lookup_byaddr(struct net *net, u32 mark,
					    const xfrm_address_t *daddr,
					    const xfrm_address_t *saddr,
					    u8 proto,
					    unsigned short family);
#ifdef CONFIG_XFRM_SUB_POLICY
void xfrm_tmpl_sort(struct xfrm_tmpl **dst, struct xfrm_tmpl **src, int n,
		    unsigned short family);
void xfrm_state_sort(struct xfrm_state **dst, struct xfrm_state **src, int n,
		     unsigned short family);
#else
static inline void xfrm_tmpl_sort(struct xfrm_tmpl **d, struct xfrm_tmpl **s,
				  int n, unsigned short family)
{
}

static inline void xfrm_state_sort(struct xfrm_state **d, struct xfrm_state **s,
				   int n, unsigned short family)
{
}
#endif

struct xfrmk_sadinfo {
	u32 sadhcnt; /* current hash bkts */
	u32 sadhmcnt; /* max allowed hash bkts */
	u32 sadcnt; /* current running count */
};

struct xfrmk_spdinfo {
	u32 incnt;/*in方向统计*/
	u32 outcnt;/*out方向统计*/
	u32 fwdcnt;/*fwd方向统计*/
	u32 inscnt;
	u32 outscnt;
	u32 fwdscnt;
	u32 spdhcnt;
	u32 spdhmcnt;
};

struct xfrm_state *xfrm_find_acq_byseq(struct net *net, u32 mark, u32 seq, u32 pcpu_num);
int xfrm_state_delete(struct xfrm_state *x);
int xfrm_state_flush(struct net *net, u8 proto, bool task_valid, bool sync);
int xfrm_dev_state_flush(struct net *net, struct net_device *dev, bool task_valid);
int xfrm_dev_policy_flush(struct net *net, struct net_device *dev,
			  bool task_valid);
void xfrm_sad_getinfo(struct net *net, struct xfrmk_sadinfo *si);
void xfrm_spd_getinfo(struct net *net, struct xfrmk_spdinfo *si);
u32 xfrm_replay_seqhi(struct xfrm_state *x, __be32 net_seq);
int xfrm_init_replay(struct xfrm_state *x, struct netlink_ext_ack *extack);
u32 xfrm_state_mtu(struct xfrm_state *x, int mtu);
int __xfrm_init_state(struct xfrm_state *x, struct netlink_ext_ack *extack);
int xfrm_init_state(struct xfrm_state *x);
int xfrm_input(struct sk_buff *skb, int nexthdr, __be32 spi, int encap_type);
int xfrm_input_resume(struct sk_buff *skb, int nexthdr);
int xfrm_trans_queue_net(struct net *net, struct sk_buff *skb,
			 int (*finish)(struct net *, struct sock *,
				       struct sk_buff *));
int xfrm_trans_queue(struct sk_buff *skb,
		     int (*finish)(struct net *, struct sock *,
				   struct sk_buff *));
int xfrm_output_resume(struct sock *sk, struct sk_buff *skb, int err);
int xfrm_output(struct sock *sk, struct sk_buff *skb);
int xfrm4_tunnel_check_size(struct sk_buff *skb);
#if IS_ENABLED(CONFIG_IPV6)
int xfrm6_tunnel_check_size(struct sk_buff *skb);
#else
static inline int xfrm6_tunnel_check_size(struct sk_buff *skb)
{
	return -EMSGSIZE;
}
#endif

#if IS_ENABLED(CONFIG_NET_PKTGEN)
int pktgen_xfrm_outer_mode_output(struct xfrm_state *x, struct sk_buff *skb);
#endif

void xfrm_local_error(struct sk_buff *skb, int mtu);
int xfrm4_rcv_encap(struct sk_buff *skb, int nexthdr, __be32 spi,
		    int encap_type);
int xfrm4_transport_finish(struct sk_buff *skb, int async);
int xfrm4_rcv(struct sk_buff *skb);

//xfrm ipv4报文收取（skb 收到的报文，nexthdr 4层协议类型，sip ????)
static inline int xfrm4_rcv_spi(struct sk_buff *skb, int nexthdr, __be32 spi)
{
	XFRM_TUNNEL_SKB_CB(skb)->tunnel.ip4 = NULL;
	XFRM_SPI_SKB_CB(skb)->family = AF_INET;
	XFRM_SPI_SKB_CB(skb)->daddroff = offsetof(struct iphdr, daddr);
	return xfrm_input(skb, nexthdr, spi, 0);
}

int xfrm4_output(struct net *net, struct sock *sk, struct sk_buff *skb);
int xfrm4_protocol_register(struct xfrm4_protocol *handler, unsigned char protocol);
int xfrm4_protocol_deregister(struct xfrm4_protocol *handler, unsigned char protocol);
int xfrm4_tunnel_register(struct xfrm_tunnel *handler, unsigned short family);
int xfrm4_tunnel_deregister(struct xfrm_tunnel *handler, unsigned short family);
void xfrm4_local_error(struct sk_buff *skb, u32 mtu);
int xfrm6_rcv_spi(struct sk_buff *skb, int nexthdr, __be32 spi,
		  struct ip6_tnl *t);
int xfrm6_rcv_encap(struct sk_buff *skb, int nexthdr, __be32 spi,
		    int encap_type);
int xfrm6_transport_finish(struct sk_buff *skb, int async);
int xfrm6_rcv_tnl(struct sk_buff *skb, struct ip6_tnl *t);
int xfrm6_rcv(struct sk_buff *skb);
int xfrm6_input_addr(struct sk_buff *skb, xfrm_address_t *daddr,
		     xfrm_address_t *saddr, u8 proto);
void xfrm6_local_error(struct sk_buff *skb, u32 mtu);
int xfrm6_protocol_register(struct xfrm6_protocol *handler, unsigned char protocol);
int xfrm6_protocol_deregister(struct xfrm6_protocol *handler, unsigned char protocol);
int xfrm6_tunnel_register(struct xfrm6_tunnel *handler, unsigned short family);
int xfrm6_tunnel_deregister(struct xfrm6_tunnel *handler, unsigned short family);
__be32 xfrm6_tunnel_alloc_spi(struct net *net, xfrm_address_t *saddr);
__be32 xfrm6_tunnel_spi_lookup(struct net *net, const xfrm_address_t *saddr);
int xfrm6_output(struct net *net, struct sock *sk, struct sk_buff *skb);

#ifdef CONFIG_XFRM
void xfrm6_local_rxpmtu(struct sk_buff *skb, u32 mtu);
int xfrm4_udp_encap_rcv(struct sock *sk, struct sk_buff *skb);
int xfrm6_udp_encap_rcv(struct sock *sk, struct sk_buff *skb);
struct sk_buff *xfrm4_gro_udp_encap_rcv(struct sock *sk, struct list_head *head,
					struct sk_buff *skb);
struct sk_buff *xfrm6_gro_udp_encap_rcv(struct sock *sk, struct list_head *head,
					struct sk_buff *skb);
int xfrm_user_policy(struct sock *sk, int optname, sockptr_t optval,
		     int optlen);
#else
static inline int xfrm_user_policy(struct sock *sk, int optname,
				   sockptr_t optval, int optlen)
{
 	return -ENOPROTOOPT;
}
#endif

struct dst_entry *__xfrm_dst_lookup(int family, const struct xfrm_dst_lookup_params *params);

struct xfrm_policy *xfrm_policy_alloc(struct net *net, gfp_t gfp);

void xfrm_policy_walk_init(struct xfrm_policy_walk *walk, u8 type);
int xfrm_policy_walk(struct net *net, struct xfrm_policy_walk *walk,
		     int (*func)(struct xfrm_policy *, int, int, void*),
		     void *);
void xfrm_policy_walk_done(struct xfrm_policy_walk *walk, struct net *net);
int xfrm_policy_insert(int dir, struct xfrm_policy *policy, int excl);
struct xfrm_policy *xfrm_policy_bysel_ctx(struct net *net,
					  const struct xfrm_mark *mark,
					  u32 if_id, u8 type, int dir,
					  struct xfrm_selector *sel,
					  struct xfrm_sec_ctx *ctx, int delete,
					  int *err);
struct xfrm_policy *xfrm_policy_byid(struct net *net,
				     const struct xfrm_mark *mark, u32 if_id,
				     u8 type, int dir, u32 id, int delete,
				     int *err);
int xfrm_policy_flush(struct net *net, u8 type, bool task_valid);
void xfrm_policy_hash_rebuild(struct net *net);
u32 xfrm_get_acqseq(void);
int verify_spi_info(u8 proto, u32 min, u32 max, struct netlink_ext_ack *extack);
int xfrm_alloc_spi(struct xfrm_state *x, u32 minspi, u32 maxspi,
		   struct netlink_ext_ack *extack);
struct xfrm_state *xfrm_find_acq(struct net *net, const struct xfrm_mark *mark,
				 u8 mode, u32 reqid, u32 if_id, u32 pcpu_num, u8 proto,
				 const xfrm_address_t *daddr,
				 const xfrm_address_t *saddr, int create,
				 unsigned short family);
int xfrm_sk_policy_insert(struct sock *sk, int dir, struct xfrm_policy *pol);

#ifdef CONFIG_XFRM_MIGRATE
int km_migrate(const struct xfrm_selector *sel, u8 dir, u8 type,
	       const struct xfrm_migrate *m, int num_bundles,
	       const struct xfrm_kmaddress *k,
	       const struct xfrm_encap_tmpl *encap);
struct xfrm_state *xfrm_migrate_state_find(struct xfrm_migrate *m, struct net *net,
						u32 if_id);
struct xfrm_state *xfrm_state_migrate(struct xfrm_state *x,
				      struct xfrm_migrate *m,
				      struct xfrm_encap_tmpl *encap,
				      struct net *net,
				      struct xfrm_user_offload *xuo,
				      struct netlink_ext_ack *extack);
int xfrm_migrate(const struct xfrm_selector *sel, u8 dir, u8 type,
		 struct xfrm_migrate *m, int num_bundles,
		 struct xfrm_kmaddress *k, struct net *net,
		 struct xfrm_encap_tmpl *encap, u32 if_id,
		 struct netlink_ext_ack *extack,
		 struct xfrm_user_offload *xuo);
#endif

int km_new_mapping(struct xfrm_state *x, xfrm_address_t *ipaddr, __be16 sport);
void km_policy_expired(struct xfrm_policy *pol, int dir, int hard, u32 portid);
int km_report(struct net *net, u8 proto, struct xfrm_selector *sel,
	      xfrm_address_t *addr);

void xfrm_input_init(void);
int xfrm_parse_spi(struct sk_buff *skb, u8 nexthdr, __be32 *spi, __be32 *seq);

void xfrm_probe_algs(void);
int xfrm_count_pfkey_auth_supported(void);
int xfrm_count_pfkey_enc_supported(void);
struct xfrm_algo_desc *xfrm_aalg_get_byidx(unsigned int idx);
struct xfrm_algo_desc *xfrm_ealg_get_byidx(unsigned int idx);
struct xfrm_algo_desc *xfrm_aalg_get_byid(int alg_id);
struct xfrm_algo_desc *xfrm_ealg_get_byid(int alg_id);
struct xfrm_algo_desc *xfrm_calg_get_byid(int alg_id);
struct xfrm_algo_desc *xfrm_aalg_get_byname(const char *name, int probe);
struct xfrm_algo_desc *xfrm_ealg_get_byname(const char *name, int probe);
struct xfrm_algo_desc *xfrm_calg_get_byname(const char *name, int probe);
struct xfrm_algo_desc *xfrm_aead_get_byname(const char *name, int icv_len,
					    int probe);

static inline bool xfrm6_addr_equal(const xfrm_address_t *a,
				    const xfrm_address_t *b)
{
	return ipv6_addr_equal((const struct in6_addr *)a,
			       (const struct in6_addr *)b);
}

static inline bool xfrm_addr_equal(const xfrm_address_t *a,
				   const xfrm_address_t *b,
				   sa_family_t family)
{
	switch (family) {
	default:
	case AF_INET:
		return ((__force u32)a->a4 ^ (__force u32)b->a4) == 0;
	case AF_INET6:
		return xfrm6_addr_equal(a, b);
	}
}

static inline int xfrm_policy_id2dir(u32 index)
{
	return index & 7;
}

#ifdef CONFIG_XFRM
void xfrm_replay_advance(struct xfrm_state *x, __be32 net_seq);
int xfrm_replay_check(struct xfrm_state *x, struct sk_buff *skb, __be32 net_seq);
void xfrm_replay_notify(struct xfrm_state *x, int event);
int xfrm_replay_overflow(struct xfrm_state *x, struct sk_buff *skb);
int xfrm_replay_recheck(struct xfrm_state *x, struct sk_buff *skb, __be32 net_seq);

static inline int xfrm_aevent_is_on(struct net *net)
{
	struct sock *nlsk;
	int ret = 0;

	rcu_read_lock();
	nlsk = rcu_dereference(net->xfrm.nlsk);
	if (nlsk)
		ret = netlink_has_listeners(nlsk, XFRMNLGRP_AEVENTS);
	rcu_read_unlock();
	return ret;
}

static inline int xfrm_acquire_is_on(struct net *net)
{
	struct sock *nlsk;
	int ret = 0;

	rcu_read_lock();
	nlsk = rcu_dereference(net->xfrm.nlsk);
	if (nlsk)
		ret = netlink_has_listeners(nlsk, XFRMNLGRP_ACQUIRE);
	rcu_read_unlock();

	return ret;
}
#endif

static inline unsigned int aead_len(struct xfrm_algo_aead *alg)
{
	return sizeof(*alg) + ((alg->alg_key_len + 7) / 8);
}

static inline unsigned int xfrm_alg_len(const struct xfrm_algo *alg)
{
	return sizeof(*alg) + ((alg->alg_key_len + 7) / 8);
}

static inline unsigned int xfrm_alg_auth_len(const struct xfrm_algo_auth *alg)
{
	return sizeof(*alg) + ((alg->alg_key_len + 7) / 8);
}

static inline unsigned int xfrm_replay_state_esn_len(struct xfrm_replay_state_esn *replay_esn)
{
	return sizeof(*replay_esn) + replay_esn->bmp_len * sizeof(__u32);
}

#ifdef CONFIG_XFRM_MIGRATE
static inline int xfrm_replay_clone(struct xfrm_state *x,
				     struct xfrm_state *orig)
{

	x->replay_esn = kmemdup(orig->replay_esn,
				xfrm_replay_state_esn_len(orig->replay_esn),
				GFP_KERNEL);
	if (!x->replay_esn)
		return -ENOMEM;
	x->preplay_esn = kmemdup(orig->preplay_esn,
				 xfrm_replay_state_esn_len(orig->preplay_esn),
				 GFP_KERNEL);
	if (!x->preplay_esn)
		return -ENOMEM;

	return 0;
}

static inline struct xfrm_algo_aead *xfrm_algo_aead_clone(struct xfrm_algo_aead *orig)
{
	return kmemdup(orig, aead_len(orig), GFP_KERNEL);
}


static inline struct xfrm_algo *xfrm_algo_clone(struct xfrm_algo *orig)
{
	return kmemdup(orig, xfrm_alg_len(orig), GFP_KERNEL);
}

static inline struct xfrm_algo_auth *xfrm_algo_auth_clone(struct xfrm_algo_auth *orig)
{
	return kmemdup(orig, xfrm_alg_auth_len(orig), GFP_KERNEL);
}

static inline void xfrm_states_put(struct xfrm_state **states, int n)
{
	int i;
	for (i = 0; i < n; i++)
		xfrm_state_put(*(states + i));
}

static inline void xfrm_states_delete(struct xfrm_state **states, int n)
{
	int i;
	for (i = 0; i < n; i++)
		xfrm_state_delete(*(states + i));
}
#endif

void __init xfrm_dev_init(void);

#ifdef CONFIG_XFRM_OFFLOAD
void xfrm_dev_resume(struct sk_buff *skb);
void xfrm_dev_backlog(struct softnet_data *sd);
struct sk_buff *validate_xmit_xfrm(struct sk_buff *skb, netdev_features_t features, bool *again);
int xfrm_dev_state_add(struct net *net, struct xfrm_state *x,
		       struct xfrm_user_offload *xuo,
		       struct netlink_ext_ack *extack);
int xfrm_dev_policy_add(struct net *net, struct xfrm_policy *xp,
			struct xfrm_user_offload *xuo, u8 dir,
			struct netlink_ext_ack *extack);
bool xfrm_dev_offload_ok(struct sk_buff *skb, struct xfrm_state *x);
void xfrm_dev_state_delete(struct xfrm_state *x);
void xfrm_dev_state_free(struct xfrm_state *x);

static inline void xfrm_dev_state_advance_esn(struct xfrm_state *x)
{
	struct xfrm_dev_offload *xso = &x->xso;
	struct net_device *dev = READ_ONCE(xso->dev);

	if (dev && dev->xfrmdev_ops->xdo_dev_state_advance_esn)
		dev->xfrmdev_ops->xdo_dev_state_advance_esn(x);
}

static inline bool xfrm_dst_offload_ok(struct dst_entry *dst)
{
	struct xfrm_state *x = dst->xfrm;
	struct xfrm_dst *xdst;

	if (!x || !x->type_offload)
		return false;

	xdst = (struct xfrm_dst *) dst;
	if (!x->xso.offload_handle && !xdst->child->xfrm)
		return true;
	if (x->xso.offload_handle && (x->xso.dev == xfrm_dst_path(dst)->dev) &&
	    !xdst->child->xfrm)
		return true;

	return false;
}

static inline void xfrm_dev_policy_delete(struct xfrm_policy *x)
{
	struct xfrm_dev_offload *xdo = &x->xdo;
	struct net_device *dev = xdo->dev;

	if (dev && dev->xfrmdev_ops && dev->xfrmdev_ops->xdo_dev_policy_delete)
		dev->xfrmdev_ops->xdo_dev_policy_delete(x);
}

static inline void xfrm_dev_policy_free(struct xfrm_policy *x)
{
	struct xfrm_dev_offload *xdo = &x->xdo;
	struct net_device *dev = xdo->dev;

	if (dev && dev->xfrmdev_ops) {
		if (dev->xfrmdev_ops->xdo_dev_policy_free)
			dev->xfrmdev_ops->xdo_dev_policy_free(x);
		xdo->dev = NULL;
		netdev_put(dev, &xdo->dev_tracker);
	}
}
#else
static inline void xfrm_dev_resume(struct sk_buff *skb)
{
}

static inline void xfrm_dev_backlog(struct softnet_data *sd)
{
}

static inline struct sk_buff *validate_xmit_xfrm(struct sk_buff *skb, netdev_features_t features, bool *again)
{
	return skb;
}

static inline int xfrm_dev_state_add(struct net *net, struct xfrm_state *x, struct xfrm_user_offload *xuo, struct netlink_ext_ack *extack)
{
	return 0;
}

static inline void xfrm_dev_state_delete(struct xfrm_state *x)
{
}

static inline void xfrm_dev_state_free(struct xfrm_state *x)
{
}

static inline int xfrm_dev_policy_add(struct net *net, struct xfrm_policy *xp,
				      struct xfrm_user_offload *xuo, u8 dir,
				      struct netlink_ext_ack *extack)
{
	return 0;
}

static inline void xfrm_dev_policy_delete(struct xfrm_policy *x)
{
}

static inline void xfrm_dev_policy_free(struct xfrm_policy *x)
{
}

static inline bool xfrm_dev_offload_ok(struct sk_buff *skb, struct xfrm_state *x)
{
	return false;
}

static inline void xfrm_dev_state_advance_esn(struct xfrm_state *x)
{
}

static inline bool xfrm_dst_offload_ok(struct dst_entry *dst)
{
	return false;
}
#endif

static inline int xfrm_mark_get(struct nlattr **attrs, struct xfrm_mark *m)
{
	if (attrs[XFRMA_MARK])
		memcpy(m, nla_data(attrs[XFRMA_MARK]), sizeof(struct xfrm_mark));
	else
		m->v = m->m = 0;

	return m->v & m->m;
}

static inline int xfrm_mark_put(struct sk_buff *skb, const struct xfrm_mark *m)
{
	int ret = 0;

	if (m->m | m->v)
		ret = nla_put(skb, XFRMA_MARK, sizeof(struct xfrm_mark), m);
	return ret;
}

static inline __u32 xfrm_smark_get(__u32 mark, struct xfrm_state *x)
{
	struct xfrm_mark *m = &x->props.smark;

	return (m->v & m->m) | (mark & ~m->m);
}

static inline int xfrm_if_id_put(struct sk_buff *skb, __u32 if_id)
{
	int ret = 0;

	if (if_id)
		ret = nla_put_u32(skb, XFRMA_IF_ID, if_id);
	return ret;
}

static inline int xfrm_tunnel_check(struct sk_buff *skb, struct xfrm_state *x,
				    unsigned int family)
{
	bool tunnel = false;

	switch(family) {
	case AF_INET:
		if (XFRM_TUNNEL_SKB_CB(skb)->tunnel.ip4)
			tunnel = true;
		break;
	case AF_INET6:
		if (XFRM_TUNNEL_SKB_CB(skb)->tunnel.ip6)
			tunnel = true;
		break;
	}
	if (tunnel && !(x->outer_mode.flags & XFRM_MODE_FLAG_TUNNEL))
		return -EINVAL;

	return 0;
}

extern const int xfrm_msg_min[XFRM_NR_MSGTYPES];
extern const struct nla_policy xfrma_policy[XFRMA_MAX+1];

struct xfrm_translator {
	/* Allocate frag_list and put compat translation there */
	int (*alloc_compat)(struct sk_buff *skb, const struct nlmsghdr *src);

	/* Allocate nlmsg with 64-bit translaton of received 32-bit message */
	struct nlmsghdr *(*rcv_msg_compat)(const struct nlmsghdr *nlh,
			int maxtype, const struct nla_policy *policy,
			struct netlink_ext_ack *extack);

	/* Translate 32-bit user_policy from sockptr */
	int (*xlate_user_policy_sockptr)(u8 **pdata32, int optlen);

	struct module *owner;
};

#if IS_ENABLED(CONFIG_XFRM_USER_COMPAT)
extern int xfrm_register_translator(struct xfrm_translator *xtr);
extern int xfrm_unregister_translator(struct xfrm_translator *xtr);
extern struct xfrm_translator *xfrm_get_translator(void);
extern void xfrm_put_translator(struct xfrm_translator *xtr);
#else
static inline struct xfrm_translator *xfrm_get_translator(void)
{
	return NULL;
}
static inline void xfrm_put_translator(struct xfrm_translator *xtr)
{
}
#endif

#if IS_ENABLED(CONFIG_IPV6)
static inline bool xfrm6_local_dontfrag(const struct sock *sk)
{
	int proto;

	if (!sk || sk->sk_family != AF_INET6)
		return false;

	proto = sk->sk_protocol;
	if (proto == IPPROTO_UDP || proto == IPPROTO_RAW)
		return inet6_test_bit(DONTFRAG, sk);

	return false;
}
#endif

#if (IS_BUILTIN(CONFIG_XFRM_INTERFACE) && IS_ENABLED(CONFIG_DEBUG_INFO_BTF)) || \
    (IS_MODULE(CONFIG_XFRM_INTERFACE) && IS_ENABLED(CONFIG_DEBUG_INFO_BTF_MODULES))

extern struct metadata_dst __percpu *xfrm_bpf_md_dst;

int register_xfrm_interface_bpf(void);

#else

static inline int register_xfrm_interface_bpf(void)
{
	return 0;
}

#endif

#if IS_ENABLED(CONFIG_DEBUG_INFO_BTF)
int register_xfrm_state_bpf(void);
#else
static inline int register_xfrm_state_bpf(void)
{
	return 0;
}
#endif

int xfrm_nat_keepalive_init(unsigned short family);
void xfrm_nat_keepalive_fini(unsigned short family);
int xfrm_nat_keepalive_net_init(struct net *net);
int xfrm_nat_keepalive_net_fini(struct net *net);
void xfrm_nat_keepalive_state_updated(struct xfrm_state *x);

#endif	/* _NET_XFRM_H */<|MERGE_RESOLUTION|>--- conflicted
+++ resolved
@@ -384,23 +384,11 @@
 struct xfrm_dst;
 struct xfrm_policy_afinfo {
 	struct dst_ops		*dst_ops;
-<<<<<<< HEAD
 	//查询路由
-	struct dst_entry	*(*dst_lookup)(struct net *net,
-					       int tos, int oif,
-					       const xfrm_address_t *saddr,
-					       const xfrm_address_t *daddr,
-					       u32 mark);
+	struct dst_entry	*(*dst_lookup)(const struct xfrm_dst_lookup_params *params);
 	//提取到daddr时，需要采用哪个源地址，填充到saddr
-	int			(*get_saddr)(struct net *net, int oif,
-					     xfrm_address_t *saddr,
-					     xfrm_address_t *daddr,
-					     u32 mark);
-=======
-	struct dst_entry	*(*dst_lookup)(const struct xfrm_dst_lookup_params *params);
 	int			(*get_saddr)(xfrm_address_t *saddr,
 					     const struct xfrm_dst_lookup_params *params);
->>>>>>> 155a3c00
 	int			(*fill_dst)(struct xfrm_dst *xdst,
 					    struct net_device *dev,
 					    const struct flowi *fl);
