/* SPDX-License-Identifier: GPL-2.0-only */
/* include/net/xdp.h
 *
 * Copyright (c) 2017 Jesper Dangaard Brouer, Red Hat Inc.
 */
#ifndef __LINUX_NET_XDP_H__
#define __LINUX_NET_XDP_H__

#include <linux/bitfield.h>
#include <linux/filter.h>
#include <linux/netdevice.h>
#include <linux/skbuff.h> /* skb_shared_info */

#include <net/page_pool/types.h>

/**
 * DOC: XDP RX-queue information
 *
 * The XDP RX-queue info (xdp_rxq_info) is associated with the driver
 * level RX-ring queues.  It is information that is specific to how
 * the driver has configured a given RX-ring queue.
 *
 * Each xdp_buff frame received in the driver carries a (pointer)
 * reference to this xdp_rxq_info structure.  This provides the XDP
 * data-path read-access to RX-info for both kernel and bpf-side
 * (limited subset).
 *
 * For now, direct access is only safe while running in NAPI/softirq
 * context.  Contents are read-mostly and must not be updated during
 * driver NAPI/softirq poll.
 *
 * The driver usage API is a register and unregister API.
 *
 * The struct is not directly tied to the XDP prog.  A new XDP prog
 * can be attached as long as it doesn't change the underlying
 * RX-ring.  If the RX-ring does change significantly, the NIC driver
 * naturally needs to stop the RX-ring before purging and reallocating
 * memory.  In that process the driver MUST call unregister (which
 * also applies for driver shutdown and unload).  The register API is
 * also mandatory during RX-ring setup.
 */

enum xdp_mem_type {
	MEM_TYPE_PAGE_SHARED = 0, /* Split-page refcnt based model */
	MEM_TYPE_PAGE_ORDER0,     /* Orig XDP full page model */
	MEM_TYPE_PAGE_POOL,
	MEM_TYPE_XSK_BUFF_POOL,
	MEM_TYPE_MAX,
};

/* XDP flags for ndo_xdp_xmit */
#define XDP_XMIT_FLUSH		(1U << 0)	/* doorbell signal consumer */
#define XDP_XMIT_FLAGS_MASK	XDP_XMIT_FLUSH

struct xdp_mem_info {
	u32 type; /* enum xdp_mem_type, but known size type */
	u32 id;
};

struct page_pool;

struct xdp_rxq_info {
<<<<<<< HEAD
	struct net_device *dev;/*所属设备*/
	u32 queue_index;/*所属队列索引*/
	u32 reg_state;/*当前注册状态*/
	struct xdp_mem_info mem;/*xdp内存信息*/
	unsigned int napi_id;
=======
	struct net_device *dev;
	u32 queue_index;
	u32 reg_state;
	struct xdp_mem_info mem;
>>>>>>> 155a3c00
	u32 frag_size;
} ____cacheline_aligned; /* perf critical, avoid false-sharing */

struct xdp_txq_info {
	struct net_device *dev;
};

enum xdp_buff_flags {
	XDP_FLAGS_HAS_FRAGS		= BIT(0), /* non-linear xdp buff */
	XDP_FLAGS_FRAGS_PF_MEMALLOC	= BIT(1), /* xdp paged memory is under
						   * pressure
						   */
};

struct xdp_buff {
	void *data;/*指向报文起始位置*/
	void *data_end;/*指向报文结尾位置*/
	void *data_meta;/*如果驱动不支持data_meta，则指向data+1(大于data,表示不支持meta),否则指向data_meta*/
	void *data_hard_start;//buffer的起始位置(其后跟xdp_frame结构+headroom为xdp_frame data)
	/*所属的接收队列信息*/
	struct xdp_rxq_info *rxq;
	/*所属的发送队列信息*/
	struct xdp_txq_info *txq;
	u32 frame_sz; /* frame size to deduce data_hard_end/reserved tailroom*/
	u32 flags; /* supported values defined in xdp_buff_flags */
};

static __always_inline bool xdp_buff_has_frags(const struct xdp_buff *xdp)
{
	return !!(xdp->flags & XDP_FLAGS_HAS_FRAGS);
}

static __always_inline void xdp_buff_set_frags_flag(struct xdp_buff *xdp)
{
	xdp->flags |= XDP_FLAGS_HAS_FRAGS;
}

static __always_inline void xdp_buff_clear_frags_flag(struct xdp_buff *xdp)
{
	xdp->flags &= ~XDP_FLAGS_HAS_FRAGS;
}

static __always_inline bool
xdp_buff_is_frag_pfmemalloc(const struct xdp_buff *xdp)
{
	return !!(xdp->flags & XDP_FLAGS_FRAGS_PF_MEMALLOC);
}

static __always_inline void xdp_buff_set_frag_pfmemalloc(struct xdp_buff *xdp)
{
	xdp->flags |= XDP_FLAGS_FRAGS_PF_MEMALLOC;
}

static __always_inline void
xdp_init_buff(struct xdp_buff *xdp, u32 frame_sz, struct xdp_rxq_info *rxq)
{
	xdp->frame_sz = frame_sz;
	xdp->rxq = rxq;
	xdp->flags = 0;
}

static __always_inline void
xdp_prepare_buff(struct xdp_buff *xdp, unsigned char *hard_start,
		 int headroom, int data_len, const bool meta_valid)
{
	unsigned char *data = hard_start + headroom;

	xdp->data_hard_start = hard_start;
	xdp->data = data;
	xdp->data_end = data + data_len;
	xdp->data_meta = meta_valid ? data : data + 1;
}

/* Reserve memory area at end-of data area.
 *
 * This macro reserves tailroom in the XDP buffer by limiting the
 * XDP/BPF data access to data_hard_end.  Notice same area (and size)
 * is used for XDP_PASS, when constructing the SKB via build_skb().
 */
#define xdp_data_hard_end(xdp)				\
	((xdp)->data_hard_start + (xdp)->frame_sz -	\
	 SKB_DATA_ALIGN(sizeof(struct skb_shared_info)))

static inline struct skb_shared_info *
xdp_get_shared_info_from_buff(const struct xdp_buff *xdp)
{
	return (struct skb_shared_info *)xdp_data_hard_end(xdp);
}

static __always_inline unsigned int
xdp_get_buff_len(const struct xdp_buff *xdp)
{
	unsigned int len = xdp->data_end - xdp->data;
	const struct skb_shared_info *sinfo;

	if (likely(!xdp_buff_has_frags(xdp)))
		goto out;

	sinfo = xdp_get_shared_info_from_buff(xdp);
	len += sinfo->xdp_frags_size;
out:
	return len;
}

void xdp_return_frag(netmem_ref netmem, const struct xdp_buff *xdp);

/**
 * __xdp_buff_add_frag - attach frag to &xdp_buff
 * @xdp: XDP buffer to attach the frag to
 * @netmem: network memory containing the frag
 * @offset: offset at which the frag starts
 * @size: size of the frag
 * @truesize: total memory size occupied by the frag
 * @try_coalesce: whether to try coalescing the frags (not valid for XSk)
 *
 * Attach frag to the XDP buffer. If it currently has no frags attached,
 * initialize the related fields, otherwise check that the frag number
 * didn't reach the limit of ``MAX_SKB_FRAGS``. If possible, try coalescing
 * the frag with the previous one.
 * The function doesn't check/update the pfmemalloc bit. Please use the
 * non-underscored wrapper in drivers.
 *
 * Return: true on success, false if there's no space for the frag in
 * the shared info struct.
 */
static inline bool __xdp_buff_add_frag(struct xdp_buff *xdp, netmem_ref netmem,
				       u32 offset, u32 size, u32 truesize,
				       bool try_coalesce)
{
	struct skb_shared_info *sinfo = xdp_get_shared_info_from_buff(xdp);
	skb_frag_t *prev;
	u32 nr_frags;

	if (!xdp_buff_has_frags(xdp)) {
		xdp_buff_set_frags_flag(xdp);

		nr_frags = 0;
		sinfo->xdp_frags_size = 0;
		sinfo->xdp_frags_truesize = 0;

		goto fill;
	}

	nr_frags = sinfo->nr_frags;
	prev = &sinfo->frags[nr_frags - 1];

	if (try_coalesce && netmem == skb_frag_netmem(prev) &&
	    offset == skb_frag_off(prev) + skb_frag_size(prev)) {
		skb_frag_size_add(prev, size);
		/* Guaranteed to only decrement the refcount */
		xdp_return_frag(netmem, xdp);
	} else if (unlikely(nr_frags == MAX_SKB_FRAGS)) {
		return false;
	} else {
fill:
		__skb_fill_netmem_desc_noacc(sinfo, nr_frags++, netmem,
					     offset, size);
	}

	sinfo->nr_frags = nr_frags;
	sinfo->xdp_frags_size += size;
	sinfo->xdp_frags_truesize += truesize;

	return true;
}

/**
 * xdp_buff_add_frag - attach frag to &xdp_buff
 * @xdp: XDP buffer to attach the frag to
 * @netmem: network memory containing the frag
 * @offset: offset at which the frag starts
 * @size: size of the frag
 * @truesize: total memory size occupied by the frag
 *
 * Version of __xdp_buff_add_frag() which takes care of the pfmemalloc bit.
 *
 * Return: true on success, false if there's no space for the frag in
 * the shared info struct.
 */
static inline bool xdp_buff_add_frag(struct xdp_buff *xdp, netmem_ref netmem,
				     u32 offset, u32 size, u32 truesize)
{
	if (!__xdp_buff_add_frag(xdp, netmem, offset, size, truesize, true))
		return false;

	if (unlikely(netmem_is_pfmemalloc(netmem)))
		xdp_buff_set_frag_pfmemalloc(xdp);

	return true;
}

struct xdp_frame {
<<<<<<< HEAD
	void *data;/*指向报文起始位置*/
	u16 len;/*报文长度*/
	u16 headroom;/*报文headroom大小，在data之前*/
	/*frame的data前面存放的是metadata*/
	/*buffer大小*/
=======
	void *data;
	u32 len;
	u32 headroom;
>>>>>>> 155a3c00
	u32 metasize; /* uses lower 8-bits */
	/* Lifetime of xdp_rxq_info is limited to NAPI/enqueue time,
	 * while mem_type is valid on remote CPU.
	 */
	enum xdp_mem_type mem_type:32;
	struct net_device *dev_rx; /* used by cpumap */
	u32 frame_sz;
	u32 flags; /* supported values defined in xdp_buff_flags */
};

static __always_inline bool xdp_frame_has_frags(const struct xdp_frame *frame)
{
	return !!(frame->flags & XDP_FLAGS_HAS_FRAGS);
}

static __always_inline bool
xdp_frame_is_frag_pfmemalloc(const struct xdp_frame *frame)
{
	return !!(frame->flags & XDP_FLAGS_FRAGS_PF_MEMALLOC);
}

#define XDP_BULK_QUEUE_SIZE	16
struct xdp_frame_bulk {
	int count;
	netmem_ref q[XDP_BULK_QUEUE_SIZE];
};

static __always_inline void xdp_frame_bulk_init(struct xdp_frame_bulk *bq)
{
	bq->count = 0;
}

static inline struct skb_shared_info *
xdp_get_shared_info_from_frame(const struct xdp_frame *frame)
{
	void *data_hard_start = frame->data - frame->headroom - sizeof(*frame);

	return (struct skb_shared_info *)(data_hard_start + frame->frame_sz -
				SKB_DATA_ALIGN(sizeof(struct skb_shared_info)));
}

struct xdp_cpumap_stats {
	unsigned int redirect;
	unsigned int pass;
	unsigned int drop;
};

/* Clear kernel pointers in xdp_frame */
static inline void xdp_scrub_frame(struct xdp_frame *frame)
{
	frame->data = NULL;
	frame->dev_rx = NULL;
}

static inline void
xdp_update_skb_shared_info(struct sk_buff *skb, u8 nr_frags,
			   unsigned int size, unsigned int truesize,
			   bool pfmemalloc)
{
	struct skb_shared_info *sinfo = skb_shinfo(skb);

	sinfo->nr_frags = nr_frags;
	/*
	 * ``destructor_arg`` is unionized with ``xdp_frags_{,true}size``,
	 * reset it after that these fields aren't used anymore.
	 */
	sinfo->destructor_arg = NULL;

	skb->len += size;
	skb->data_len += size;
	skb->truesize += truesize;
	skb->pfmemalloc |= pfmemalloc;
}

/* Avoids inlining WARN macro in fast-path */
void xdp_warn(const char *msg, const char *func, const int line);
#define XDP_WARN(msg) xdp_warn(msg, __func__, __LINE__)

struct sk_buff *xdp_build_skb_from_buff(const struct xdp_buff *xdp);
struct sk_buff *xdp_build_skb_from_zc(struct xdp_buff *xdp);
struct xdp_frame *xdp_convert_zc_to_xdp_frame(struct xdp_buff *xdp);
struct sk_buff *__xdp_build_skb_from_frame(struct xdp_frame *xdpf,
					   struct sk_buff *skb,
					   struct net_device *dev);
struct sk_buff *xdp_build_skb_from_frame(struct xdp_frame *xdpf,
					 struct net_device *dev);
struct xdp_frame *xdpf_clone(struct xdp_frame *xdpf);

//将xdp_frame转换为xdp_buff
static inline
void xdp_convert_frame_to_buff(const struct xdp_frame *frame,
			       struct xdp_buff *xdp)
{
	xdp->data_hard_start = frame->data - frame->headroom - sizeof(*frame);
	xdp->data = frame->data;
	xdp->data_end = frame->data + frame->len;
	xdp->data_meta = frame->data - frame->metasize;
	xdp->frame_sz = frame->frame_sz;
	xdp->flags = frame->flags;
}

static inline
int xdp_update_frame_from_buff(const struct xdp_buff *xdp,
			       struct xdp_frame *xdp_frame)
{
	int metasize, headroom;

	/* Assure headroom is available for storing info */
	headroom = xdp->data - xdp->data_hard_start;
	metasize = xdp->data - xdp->data_meta;
	metasize = metasize > 0 ? metasize : 0;
	if (unlikely((headroom - metasize) < sizeof(*xdp_frame)))
		return -ENOSPC;

	/* Catch if driver didn't reserve tailroom for skb_shared_info */
	if (unlikely(xdp->data_end > xdp_data_hard_end(xdp))) {
		XDP_WARN("Driver BUG: missing reserved tailroom");
		return -ENOSPC;
	}

	xdp_frame->data = xdp->data;
	xdp_frame->len  = xdp->data_end - xdp->data;
	xdp_frame->headroom = headroom - sizeof(*xdp_frame);
	xdp_frame->metasize = metasize;
	xdp_frame->frame_sz = xdp->frame_sz;
	xdp_frame->flags = xdp->flags;

	return 0;
}

/* Convert xdp_buff to xdp_frame */
static inline
struct xdp_frame *xdp_convert_buff_to_frame(struct xdp_buff *xdp)
{
	struct xdp_frame *xdp_frame;

	if (xdp->rxq->mem.type == MEM_TYPE_XSK_BUFF_POOL)
		return xdp_convert_zc_to_xdp_frame(xdp);

	/* Store info in top of packet */
	xdp_frame = xdp->data_hard_start;
	if (unlikely(xdp_update_frame_from_buff(xdp, xdp_frame) < 0))
		return NULL;

	/* rxq only valid until napi_schedule ends, convert to xdp_mem_type */
	xdp_frame->mem_type = xdp->rxq->mem.type;

	return xdp_frame;
}

void __xdp_return(netmem_ref netmem, enum xdp_mem_type mem_type,
		  bool napi_direct, struct xdp_buff *xdp);
void xdp_return_frame(struct xdp_frame *xdpf);
void xdp_return_frame_rx_napi(struct xdp_frame *xdpf);
void xdp_return_buff(struct xdp_buff *xdp);
void xdp_return_frame_bulk(struct xdp_frame *xdpf,
			   struct xdp_frame_bulk *bq);

static inline void xdp_flush_frame_bulk(struct xdp_frame_bulk *bq)
{
	if (unlikely(!bq->count))
		return;

	page_pool_put_netmem_bulk(bq->q, bq->count);
	bq->count = 0;
}

static __always_inline unsigned int
xdp_get_frame_len(const struct xdp_frame *xdpf)
{
	const struct skb_shared_info *sinfo;
	unsigned int len = xdpf->len;

	if (likely(!xdp_frame_has_frags(xdpf)))
		goto out;

	sinfo = xdp_get_shared_info_from_frame(xdpf);
	len += sinfo->xdp_frags_size;
out:
	return len;
}

int __xdp_rxq_info_reg(struct xdp_rxq_info *xdp_rxq,
		       struct net_device *dev, u32 queue_index,
		       unsigned int napi_id, u32 frag_size);
static inline int
xdp_rxq_info_reg(struct xdp_rxq_info *xdp_rxq,
		 struct net_device *dev, u32 queue_index,
		 unsigned int napi_id)
{
	return __xdp_rxq_info_reg(xdp_rxq, dev, queue_index, napi_id, 0);
}

void xdp_rxq_info_unreg(struct xdp_rxq_info *xdp_rxq);
void xdp_rxq_info_unused(struct xdp_rxq_info *xdp_rxq);
bool xdp_rxq_info_is_reg(struct xdp_rxq_info *xdp_rxq);
int xdp_rxq_info_reg_mem_model(struct xdp_rxq_info *xdp_rxq,
			       enum xdp_mem_type type, void *allocator);
void xdp_rxq_info_unreg_mem_model(struct xdp_rxq_info *xdp_rxq);
int xdp_reg_mem_model(struct xdp_mem_info *mem,
		      enum xdp_mem_type type, void *allocator);
void xdp_unreg_mem_model(struct xdp_mem_info *mem);
int xdp_reg_page_pool(struct page_pool *pool);
void xdp_unreg_page_pool(const struct page_pool *pool);
void xdp_rxq_info_attach_page_pool(struct xdp_rxq_info *xdp_rxq,
				   const struct page_pool *pool);

/**
 * xdp_rxq_info_attach_mem_model - attach registered mem info to RxQ info
 * @xdp_rxq: XDP RxQ info to attach the memory info to
 * @mem: already registered memory info
 *
 * If the driver registers its memory providers manually, it must use this
 * function instead of xdp_rxq_info_reg_mem_model().
 */
static inline void
xdp_rxq_info_attach_mem_model(struct xdp_rxq_info *xdp_rxq,
			      const struct xdp_mem_info *mem)
{
	xdp_rxq->mem = *mem;
}

/**
 * xdp_rxq_info_detach_mem_model - detach registered mem info from RxQ info
 * @xdp_rxq: XDP RxQ info to detach the memory info from
 *
 * If the driver registers its memory providers manually and then attaches it
 * via xdp_rxq_info_attach_mem_model(), it must call this function before
 * xdp_rxq_info_unreg().
 */
static inline void xdp_rxq_info_detach_mem_model(struct xdp_rxq_info *xdp_rxq)
{
	xdp_rxq->mem = (struct xdp_mem_info){ };
}

/* Drivers not supporting XDP metadata can use this helper, which
 * rejects any room expansion for metadata as a result.
 */
static __always_inline void
xdp_set_data_meta_invalid(struct xdp_buff *xdp)
{
    /*使xdp的data_meta指向data之后的一个指针，标明自已不支持data_meta*/
	xdp->data_meta = xdp->data + 1;
}

static __always_inline bool
xdp_data_meta_unsupported(const struct xdp_buff *xdp)
{
	/*如果xdp->data_meta大于xdp->data,则表示不支持meta*/
	return unlikely(xdp->data_meta > xdp->data);
}

static inline bool xdp_metalen_invalid(unsigned long metalen)
{
	unsigned long meta_max;

	meta_max = type_max(typeof_member(struct skb_shared_info, meta_len));
	BUILD_BUG_ON(!__builtin_constant_p(meta_max));

	return !IS_ALIGNED(metalen, sizeof(u32)) || metalen > meta_max;
}

struct xdp_attachment_info {
	struct bpf_prog *prog;
	u32 flags;
};

struct netdev_bpf;
void xdp_attachment_setup(struct xdp_attachment_info *info,
			  struct netdev_bpf *bpf);

#define DEV_MAP_BULK_SIZE XDP_BULK_QUEUE_SIZE

/* Define the relationship between xdp-rx-metadata kfunc and
 * various other entities:
 * - xdp_rx_metadata enum
 * - netdev netlink enum (Documentation/netlink/specs/netdev.yaml)
 * - kfunc name
 * - xdp_metadata_ops field
 */
#define XDP_METADATA_KFUNC_xxx	\
	XDP_METADATA_KFUNC(XDP_METADATA_KFUNC_RX_TIMESTAMP, \
			   NETDEV_XDP_RX_METADATA_TIMESTAMP, \
			   bpf_xdp_metadata_rx_timestamp, \
			   xmo_rx_timestamp) \
	XDP_METADATA_KFUNC(XDP_METADATA_KFUNC_RX_HASH, \
			   NETDEV_XDP_RX_METADATA_HASH, \
			   bpf_xdp_metadata_rx_hash, \
			   xmo_rx_hash) \
	XDP_METADATA_KFUNC(XDP_METADATA_KFUNC_RX_VLAN_TAG, \
			   NETDEV_XDP_RX_METADATA_VLAN_TAG, \
			   bpf_xdp_metadata_rx_vlan_tag, \
			   xmo_rx_vlan_tag) \

enum xdp_rx_metadata {
#define XDP_METADATA_KFUNC(name, _, __, ___) name,
XDP_METADATA_KFUNC_xxx
#undef XDP_METADATA_KFUNC
MAX_XDP_METADATA_KFUNC,
};

enum xdp_rss_hash_type {
	/* First part: Individual bits for L3/L4 types */
	XDP_RSS_L3_IPV4		= BIT(0),
	XDP_RSS_L3_IPV6		= BIT(1),

	/* The fixed (L3) IPv4 and IPv6 headers can both be followed by
	 * variable/dynamic headers, IPv4 called Options and IPv6 called
	 * Extension Headers. HW RSS type can contain this info.
	 */
	XDP_RSS_L3_DYNHDR	= BIT(2),

	/* When RSS hash covers L4 then drivers MUST set XDP_RSS_L4 bit in
	 * addition to the protocol specific bit.  This ease interaction with
	 * SKBs and avoids reserving a fixed mask for future L4 protocol bits.
	 */
	XDP_RSS_L4		= BIT(3), /* L4 based hash, proto can be unknown */
	XDP_RSS_L4_TCP		= BIT(4),
	XDP_RSS_L4_UDP		= BIT(5),
	XDP_RSS_L4_SCTP		= BIT(6),
	XDP_RSS_L4_IPSEC	= BIT(7), /* L4 based hash include IPSEC SPI */
	XDP_RSS_L4_ICMP		= BIT(8),

	/* Second part: RSS hash type combinations used for driver HW mapping */
	XDP_RSS_TYPE_NONE            = 0,
	XDP_RSS_TYPE_L2              = XDP_RSS_TYPE_NONE,

	XDP_RSS_TYPE_L3_IPV4         = XDP_RSS_L3_IPV4,
	XDP_RSS_TYPE_L3_IPV6         = XDP_RSS_L3_IPV6,
	XDP_RSS_TYPE_L3_IPV4_OPT     = XDP_RSS_L3_IPV4 | XDP_RSS_L3_DYNHDR,
	XDP_RSS_TYPE_L3_IPV6_EX      = XDP_RSS_L3_IPV6 | XDP_RSS_L3_DYNHDR,

	XDP_RSS_TYPE_L4_ANY          = XDP_RSS_L4,
	XDP_RSS_TYPE_L4_IPV4_TCP     = XDP_RSS_L3_IPV4 | XDP_RSS_L4 | XDP_RSS_L4_TCP,
	XDP_RSS_TYPE_L4_IPV4_UDP     = XDP_RSS_L3_IPV4 | XDP_RSS_L4 | XDP_RSS_L4_UDP,
	XDP_RSS_TYPE_L4_IPV4_SCTP    = XDP_RSS_L3_IPV4 | XDP_RSS_L4 | XDP_RSS_L4_SCTP,
	XDP_RSS_TYPE_L4_IPV4_IPSEC   = XDP_RSS_L3_IPV4 | XDP_RSS_L4 | XDP_RSS_L4_IPSEC,
	XDP_RSS_TYPE_L4_IPV4_ICMP    = XDP_RSS_L3_IPV4 | XDP_RSS_L4 | XDP_RSS_L4_ICMP,

	XDP_RSS_TYPE_L4_IPV6_TCP     = XDP_RSS_L3_IPV6 | XDP_RSS_L4 | XDP_RSS_L4_TCP,
	XDP_RSS_TYPE_L4_IPV6_UDP     = XDP_RSS_L3_IPV6 | XDP_RSS_L4 | XDP_RSS_L4_UDP,
	XDP_RSS_TYPE_L4_IPV6_SCTP    = XDP_RSS_L3_IPV6 | XDP_RSS_L4 | XDP_RSS_L4_SCTP,
	XDP_RSS_TYPE_L4_IPV6_IPSEC   = XDP_RSS_L3_IPV6 | XDP_RSS_L4 | XDP_RSS_L4_IPSEC,
	XDP_RSS_TYPE_L4_IPV6_ICMP    = XDP_RSS_L3_IPV6 | XDP_RSS_L4 | XDP_RSS_L4_ICMP,

	XDP_RSS_TYPE_L4_IPV6_TCP_EX  = XDP_RSS_TYPE_L4_IPV6_TCP  | XDP_RSS_L3_DYNHDR,
	XDP_RSS_TYPE_L4_IPV6_UDP_EX  = XDP_RSS_TYPE_L4_IPV6_UDP  | XDP_RSS_L3_DYNHDR,
	XDP_RSS_TYPE_L4_IPV6_SCTP_EX = XDP_RSS_TYPE_L4_IPV6_SCTP | XDP_RSS_L3_DYNHDR,
};

struct xdp_metadata_ops {
	int	(*xmo_rx_timestamp)(const struct xdp_md *ctx, u64 *timestamp);
	int	(*xmo_rx_hash)(const struct xdp_md *ctx, u32 *hash,
			       enum xdp_rss_hash_type *rss_type);
	int	(*xmo_rx_vlan_tag)(const struct xdp_md *ctx, __be16 *vlan_proto,
				   u16 *vlan_tci);
};

#ifdef CONFIG_NET
u32 bpf_xdp_metadata_kfunc_id(int id);
bool bpf_dev_bound_kfunc_id(u32 btf_id);
void xdp_set_features_flag(struct net_device *dev, xdp_features_t val);
void xdp_set_features_flag_locked(struct net_device *dev, xdp_features_t val);
void xdp_features_set_redirect_target(struct net_device *dev, bool support_sg);
void xdp_features_set_redirect_target_locked(struct net_device *dev,
					     bool support_sg);
void xdp_features_clear_redirect_target(struct net_device *dev);
void xdp_features_clear_redirect_target_locked(struct net_device *dev);
#else
static inline u32 bpf_xdp_metadata_kfunc_id(int id) { return 0; }
static inline bool bpf_dev_bound_kfunc_id(u32 btf_id) { return false; }

static inline void
xdp_set_features_flag(struct net_device *dev, xdp_features_t val)
{
}

static inline void
xdp_features_set_redirect_target(struct net_device *dev, bool support_sg)
{
}

static inline void
xdp_features_clear_redirect_target(struct net_device *dev)
{
}
#endif

static inline void xdp_clear_features_flag(struct net_device *dev)
{
	xdp_set_features_flag(dev, 0);
}

static __always_inline u32 bpf_prog_run_xdp(const struct bpf_prog *prog,
					    struct xdp_buff *xdp)
{
	/* Driver XDP hooks are invoked within a single NAPI poll cycle and thus
	 * under local_bh_disable(), which provides the needed RCU protection
	 * for accessing map entries.
	 */
	u32 act = __bpf_prog_run(prog, xdp, BPF_DISPATCHER_FUNC(xdp));

	if (static_branch_unlikely(&bpf_master_redirect_enabled_key)) {
		if (act == XDP_TX && netif_is_bond_slave(xdp->rxq->dev))
			act = xdp_master_redirect(xdp);
	}

	return act;
}
#endif /* __LINUX_NET_XDP_H__ */<|MERGE_RESOLUTION|>--- conflicted
+++ resolved
@@ -60,18 +60,10 @@
 struct page_pool;
 
 struct xdp_rxq_info {
-<<<<<<< HEAD
 	struct net_device *dev;/*所属设备*/
 	u32 queue_index;/*所属队列索引*/
 	u32 reg_state;/*当前注册状态*/
 	struct xdp_mem_info mem;/*xdp内存信息*/
-	unsigned int napi_id;
-=======
-	struct net_device *dev;
-	u32 queue_index;
-	u32 reg_state;
-	struct xdp_mem_info mem;
->>>>>>> 155a3c00
 	u32 frag_size;
 } ____cacheline_aligned; /* perf critical, avoid false-sharing */
 
@@ -264,17 +256,11 @@
 }
 
 struct xdp_frame {
-<<<<<<< HEAD
 	void *data;/*指向报文起始位置*/
-	u16 len;/*报文长度*/
-	u16 headroom;/*报文headroom大小，在data之前*/
+	u32 len;/*报文长度*/
+	u32 headroom;/*报文headroom大小，在data之前*/
 	/*frame的data前面存放的是metadata*/
 	/*buffer大小*/
-=======
-	void *data;
-	u32 len;
-	u32 headroom;
->>>>>>> 155a3c00
 	u32 metasize; /* uses lower 8-bits */
 	/* Lifetime of xdp_rxq_info is limited to NAPI/enqueue time,
 	 * while mem_type is valid on remote CPU.
