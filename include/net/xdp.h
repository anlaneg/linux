--- conflicted
+++ resolved
@@ -163,18 +163,12 @@
 }
 
 struct xdp_frame {
-<<<<<<< HEAD
 	void *data;/*指向报文起始位置*/
 	u16 len;/*报文长度*/
 	u16 headroom;/*报文headroom大小，在data之前*/
-	u32 metasize:8;/*frame的data前面存放的是metadata*/
-	u32 frame_sz:24;/*buffer大小*/
-=======
-	void *data;
-	u16 len;
-	u16 headroom;
+	/*frame的data前面存放的是metadata*/
+	/*buffer大小*/
 	u32 metasize; /* uses lower 8-bits */
->>>>>>> 97ee9d1c
 	/* Lifetime of xdp_rxq_info is limited to NAPI/enqueue time,
 	 * while mem info is valid on remote CPU.
 	 */
