--- conflicted
+++ resolved
@@ -55,18 +55,11 @@
 struct page_pool;
 
 struct xdp_rxq_info {
-<<<<<<< HEAD
 	struct net_device *dev;/*所属设备*/
 	u32 queue_index;/*所属队列索引*/
 	u32 reg_state;/*当前注册状态*/
 	struct xdp_mem_info mem;/*xdp内存信息*/
-=======
-	struct net_device *dev;
-	u32 queue_index;
-	u32 reg_state;
-	struct xdp_mem_info mem;
 	unsigned int napi_id;
->>>>>>> e71ba945
 } ____cacheline_aligned; /* perf critical, avoid false-sharing */
 
 struct xdp_txq_info {
