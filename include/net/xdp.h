--- conflicted
+++ resolved
@@ -146,12 +146,6 @@
 	xdp->frame_sz = frame->frame_sz;
 }
 
-<<<<<<< HEAD
-/* Convert xdp_buff to xdp_frame
- * 报文转换为xdp_frame
- */
-=======
->>>>>>> 00e4db51
 static inline
 int xdp_update_frame_from_buff(struct xdp_buff *xdp,
 			       struct xdp_frame *xdp_frame)
@@ -171,13 +165,6 @@
 		return -ENOSPC;
 	}
 
-<<<<<<< HEAD
-	//在xdp-buffer中直接初始化xdp_frame
-	/* Store info in top of packet */
-	xdp_frame = xdp->data_hard_start;
-
-=======
->>>>>>> 00e4db51
 	xdp_frame->data = xdp->data;
 	xdp_frame->len  = xdp->data_end - xdp->data;
 	xdp_frame->headroom = headroom - sizeof(*xdp_frame);
