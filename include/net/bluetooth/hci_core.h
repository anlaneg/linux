--- conflicted
+++ resolved
@@ -357,12 +357,7 @@
 	unsigned long	flags;
 	__u16		id;/*hci设备编号*/
 	__u8		bus;
-<<<<<<< HEAD
-	__u8		dev_type;/*设备类型，例如HCI_PRIMARY*/
 	bdaddr_t	bdaddr;/*蓝牙地址*/
-=======
-	bdaddr_t	bdaddr;
->>>>>>> 155a3c00
 	bdaddr_t	setup_addr;
 	bdaddr_t	public_addr;
 	bdaddr_t	random_addr;
@@ -556,12 +551,8 @@
 	struct hci_conn_hash	conn_hash;
 
 	struct list_head	mesh_pending;
-<<<<<<< HEAD
+	struct mutex		mgmt_pending_lock;
 	struct list_head	mgmt_pending;/*用于挂接pending cmd，（这个队列仅用于支持pending查询）*/
-=======
-	struct mutex		mgmt_pending_lock;
-	struct list_head	mgmt_pending;
->>>>>>> 155a3c00
 	struct list_head	reject_list;
 	struct list_head	accept_list;
 	struct list_head	uuids;
