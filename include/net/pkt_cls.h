/* SPDX-License-Identifier: GPL-2.0 */
#ifndef __NET_PKT_CLS_H
#define __NET_PKT_CLS_H

#include <linux/pkt_cls.h>
#include <linux/workqueue.h>
#include <net/sch_generic.h>
#include <net/act_api.h>
#include <net/net_namespace.h>

/* TC action not accessible from user space */
#define TC_ACT_CONSUMED		(TC_ACT_VALUE_MAX + 1)

/* Basic packet classifier frontend definitions. */

struct tcf_walker {
	int	stop;//是否需停止遍历（回调返回了失败）
	int	skip;//需要跳过的数目
	int	count;//当前已执行（或跳过）的数目
	bool	nonempty;
	unsigned long cookie;
	//walker时针对指定的元素执行的回调
	int	(*fn)(struct tcf_proto *, void *node, struct tcf_walker *);
};

int register_tcf_proto_ops(struct tcf_proto_ops *ops);
void unregister_tcf_proto_ops(struct tcf_proto_ops *ops);

struct tcf_block_ext_info {
	//入方向，还是出方向
	enum flow_block_binder_type binder_type;
	/*回调，用于更换miniq变更新的chain_head*/
	tcf_chain_head_change_t *chain_head_change;
	/*回调的私有数据，目前指向miniq*/
	void *chain_head_change_priv;
	//对应的block索引号
	u32 block_index;
};

struct tcf_qevent {
	struct tcf_block	*block;
	struct tcf_block_ext_info info;
	struct tcf_proto __rcu *filter_chain;
};

struct tcf_block_cb;
bool tcf_queue_work(struct rcu_work *rwork, work_func_t func);

#ifdef CONFIG_NET_CLS
struct tcf_chain *tcf_chain_get_by_act(struct tcf_block *block,
				       u32 chain_index);
void tcf_chain_put_by_act(struct tcf_chain *chain);
struct tcf_chain *tcf_get_next_chain(struct tcf_block *block,
				     struct tcf_chain *chain);
struct tcf_proto *tcf_get_next_proto(struct tcf_chain *chain,
				     struct tcf_proto *tp);
void tcf_block_netif_keep_dst(struct tcf_block *block);
int tcf_block_get(struct tcf_block **p_block,
		  struct tcf_proto __rcu **p_filter_chain, struct Qdisc *q,
		  struct netlink_ext_ack *extack);
int tcf_block_get_ext(struct tcf_block **p_block, struct Qdisc *q,
		      struct tcf_block_ext_info *ei,
		      struct netlink_ext_ack *extack);
void tcf_block_put(struct tcf_block *block);
void tcf_block_put_ext(struct tcf_block *block, struct Qdisc *q,
		       struct tcf_block_ext_info *ei);
int tcf_exts_init_ex(struct tcf_exts *exts, struct net *net, int action,
		     int police, struct tcf_proto *tp, u32 handle, bool used_action_miss);

//检查是否为共享block,如果block索引非0，则其为共享block
static inline bool tcf_block_shared(struct tcf_block *block)
{
	return block->index;
}

static inline bool tcf_block_non_null_shared(struct tcf_block *block)
{
	return block && block->index;
}

static inline struct Qdisc *tcf_block_q(struct tcf_block *block)
{
	WARN_ON(tcf_block_shared(block));
	return block->q;
}

int tcf_classify(struct sk_buff *skb,
		 const struct tcf_block *block,
		 const struct tcf_proto *tp, struct tcf_result *res,
		 bool compat_mode);

static inline bool tc_cls_stats_dump(struct tcf_proto *tp,
				     struct tcf_walker *arg,
				     void *filter)
{
	if (arg->count >= arg->skip && arg->fn(tp, filter, arg) < 0) {
		arg->stop = 1;
		return false;
	}

	arg->count++;
	return true;
}

#else
static inline bool tcf_block_shared(struct tcf_block *block)
{
	return false;
}

static inline bool tcf_block_non_null_shared(struct tcf_block *block)
{
	return false;
}

static inline
int tcf_block_get(struct tcf_block **p_block,
		  struct tcf_proto __rcu **p_filter_chain, struct Qdisc *q,
		  struct netlink_ext_ack *extack)
{
	return 0;
}

static inline
int tcf_block_get_ext(struct tcf_block **p_block, struct Qdisc *q,
		      struct tcf_block_ext_info *ei,
		      struct netlink_ext_ack *extack)
{
	return 0;
}

static inline void tcf_block_put(struct tcf_block *block)
{
}

static inline
void tcf_block_put_ext(struct tcf_block *block, struct Qdisc *q,
		       struct tcf_block_ext_info *ei)
{
}

static inline struct Qdisc *tcf_block_q(struct tcf_block *block)
{
	return NULL;
}

static inline
int tc_setup_cb_block_register(struct tcf_block *block, flow_setup_cb_t *cb,
			       void *cb_priv)
{
	return 0;
}

static inline
void tc_setup_cb_block_unregister(struct tcf_block *block, flow_setup_cb_t *cb,
				  void *cb_priv)
{
}

static inline int tcf_classify(struct sk_buff *skb,
			       const struct tcf_block *block,
			       const struct tcf_proto *tp,
			       struct tcf_result *res, bool compat_mode)
{
	return TC_ACT_UNSPEC;
}

#endif

static inline unsigned long
__cls_set_class(unsigned long *clp, unsigned long cl)
{
	return xchg(clp, cl);
}

static inline void
__tcf_bind_filter(struct Qdisc *q, struct tcf_result *r, unsigned long base)
{
	unsigned long cl;

	cl = q->ops->cl_ops->bind_tcf(q, base, r->classid);
	cl = __cls_set_class(&r->class, cl);
	if (cl)
		q->ops->cl_ops->unbind_tcf(q, cl);
}

static inline void
tcf_bind_filter(struct tcf_proto *tp, struct tcf_result *r, unsigned long base)
{
	struct Qdisc *q = tp->chain->block->q;

	/* Check q as it is not set for shared blocks. In that case,
	 * setting class is not supported.
	 */
	if (!q)
		return;
	sch_tree_lock(q);
	__tcf_bind_filter(q, r, base);
	sch_tree_unlock(q);
}

static inline void
__tcf_unbind_filter(struct Qdisc *q, struct tcf_result *r)
{
	unsigned long cl;

	if ((cl = __cls_set_class(&r->class, 0)) != 0)
		q->ops->cl_ops->unbind_tcf(q, cl);
}

static inline void
tcf_unbind_filter(struct tcf_proto *tp, struct tcf_result *r)
{
	struct Qdisc *q = tp->chain->block->q;

	if (!q)
		return;
	__tcf_unbind_filter(q, r);
}

static inline void tc_cls_bind_class(u32 classid, unsigned long cl,
				     void *q, struct tcf_result *res,
				     unsigned long base)
{
	if (res->classid == classid) {
		if (cl)
			__tcf_bind_filter(q, res, base);
		else
			__tcf_unbind_filter(q, res);
	}
}

struct tcf_exts {
#ifdef CONFIG_NET_CLS_ACT
	__u32	type; /* for backward compat(TCA_OLD_COMPAT) */
	int nr_actions;//action数目
	struct tc_action **actions;//记录action
	struct net	*net;
	netns_tracker	ns_tracker;
	struct tcf_exts_miss_cookie_node *miss_cookie_node;
#endif
	/* Map to export classifier specific extension TLV types to the
	 * generic extensions API. Unsupported extensions must be set to 0.
	 */
	int action;//action类别
	int police;
};

static inline int tcf_exts_init(struct tcf_exts *exts, struct net *net,
				int action, int police)
{
<<<<<<< HEAD
#ifdef CONFIG_NET_CLS_ACT
	exts->type = 0;
	exts->nr_actions = 0;
	/* Note: we do not own yet a reference on net.
	 * This reference might be taken later from tcf_exts_get_net().
	 */
	exts->net = net;
	//申请存放action的数组
	exts->actions = kcalloc(TCA_ACT_MAX_PRIO, sizeof(struct tc_action *),
				GFP_KERNEL);
	if (!exts->actions)
		return -ENOMEM;
#endif
	//设置action的类别
	exts->action = action;
	exts->police = police;
	return 0;
=======
#ifdef CONFIG_NET_CLS
	return tcf_exts_init_ex(exts, net, action, police, NULL, 0, false);
#else
	return -EOPNOTSUPP;
#endif
>>>>>>> fe15c26e
}

/* Return false if the netns is being destroyed in cleanup_net(). Callers
 * need to do cleanup synchronously in this case, otherwise may race with
 * tc_action_net_exit(). Return true for other cases.
 */
static inline bool tcf_exts_get_net(struct tcf_exts *exts)
{
#ifdef CONFIG_NET_CLS_ACT
	exts->net = maybe_get_net(exts->net);
	if (exts->net)
		netns_tracker_alloc(exts->net, &exts->ns_tracker, GFP_KERNEL);
	return exts->net != NULL;
#else
	return true;
#endif
}

static inline void tcf_exts_put_net(struct tcf_exts *exts)
{
#ifdef CONFIG_NET_CLS_ACT
	if (exts->net)
		put_net_track(exts->net, &exts->ns_tracker);
#endif
}

#ifdef CONFIG_NET_CLS_ACT
//遍历所有action
#define tcf_exts_for_each_action(i, a, exts) \
	for (i = 0; i < TCA_ACT_MAX_PRIO && ((a) = (exts)->actions[i]); i++)
#else
#define tcf_exts_for_each_action(i, a, exts) \
	for (; 0; (void)(i), (void)(a), (void)(exts))
#endif

#define tcf_act_for_each_action(i, a, actions) \
	for (i = 0; i < TCA_ACT_MAX_PRIO && ((a) = actions[i]); i++)

<<<<<<< HEAD
/*用所给参数更新action的统计值*/
=======
static inline bool tc_act_in_hw(struct tc_action *act)
{
	return !!act->in_hw_count;
}

>>>>>>> fe15c26e
static inline void
tcf_exts_hw_stats_update(const struct tcf_exts *exts,
			 struct flow_stats *stats,
			 bool use_act_stats)
{
#ifdef CONFIG_NET_CLS_ACT
	int i;

	//遍历所有action分量，更新action统计信息
	for (i = 0; i < exts->nr_actions; i++) {
		struct tc_action *a = exts->actions[i];

<<<<<<< HEAD
		/* if stats from hw, just skip */
		if (tcf_action_update_hw_stats(a)) {
			preempt_disable();
			/*更新具体一个action的统计信息*/
			tcf_action_stats_update(a, bytes, packets, drops,
						lastuse, true);
			preempt_enable();

			a->used_hw_stats = used_hw_stats;
			a->used_hw_stats_valid = used_hw_stats_valid;
=======
		if (use_act_stats || tc_act_in_hw(a)) {
			if (!tcf_action_update_hw_stats(a))
				continue;
>>>>>>> fe15c26e
		}

		preempt_disable();
		tcf_action_stats_update(a, stats->bytes, stats->pkts, stats->drops,
					stats->lastused, true);
		preempt_enable();

		a->used_hw_stats = stats->used_hw_stats;
		a->used_hw_stats_valid = stats->used_hw_stats_valid;
	}
#endif
}

/**
 * tcf_exts_has_actions - check if at least one action is present
 * @exts: tc filter extensions handle
 *
 * Returns true if at least one action is present.
 */
static inline bool tcf_exts_has_actions(struct tcf_exts *exts)
{
#ifdef CONFIG_NET_CLS_ACT
	return exts->nr_actions;
#else
	return false;
#endif
}

/**
 * tcf_exts_exec - execute tc filter extensions
 * @skb: socket buffer
 * @exts: tc filter extensions handle
 * @res: desired result
 *
 * Executes all configured extensions. Returns TC_ACT_OK on a normal execution,
 * a negative number if the filter must be considered unmatched or
 * a positive action code (TC_ACT_*) which must be returned to the
 * underlying layer.
 */
static inline int
tcf_exts_exec(struct sk_buff *skb, struct tcf_exts *exts,
	      struct tcf_result *res)
{
#ifdef CONFIG_NET_CLS_ACT
	//执行action，并返回执行结果
	return tcf_action_exec(skb, exts->actions, exts->nr_actions, res);
#endif
	return TC_ACT_OK;
}

static inline int
tcf_exts_exec_ex(struct sk_buff *skb, struct tcf_exts *exts, int act_index,
		 struct tcf_result *res)
{
#ifdef CONFIG_NET_CLS_ACT
	return tcf_action_exec(skb, exts->actions + act_index,
			       exts->nr_actions - act_index, res);
#else
	return TC_ACT_OK;
#endif
}

int tcf_exts_validate(struct net *net, struct tcf_proto *tp,
		      struct nlattr **tb, struct nlattr *rate_tlv,
		      struct tcf_exts *exts, u32 flags,
		      struct netlink_ext_ack *extack);
int tcf_exts_validate_ex(struct net *net, struct tcf_proto *tp, struct nlattr **tb,
			 struct nlattr *rate_tlv, struct tcf_exts *exts,
			 u32 flags, u32 fl_flags, struct netlink_ext_ack *extack);
void tcf_exts_destroy(struct tcf_exts *exts);
void tcf_exts_change(struct tcf_exts *dst, struct tcf_exts *src);
int tcf_exts_dump(struct sk_buff *skb, struct tcf_exts *exts);
int tcf_exts_terse_dump(struct sk_buff *skb, struct tcf_exts *exts);
int tcf_exts_dump_stats(struct sk_buff *skb, struct tcf_exts *exts);

/**
 * struct tcf_pkt_info - packet information
 *
 * @ptr: start of the pkt data
 * @nexthdr: offset of the next header
 */
struct tcf_pkt_info {
	unsigned char *		ptr;
	int			nexthdr;
};

#ifdef CONFIG_NET_EMATCH

struct tcf_ematch_ops;

/**
 * struct tcf_ematch - extended match (ematch)
 * 
 * @matchid: identifier to allow userspace to reidentify a match
 * @flags: flags specifying attributes and the relation to other matches
 * @ops: the operations lookup table of the corresponding ematch module
 * @datalen: length of the ematch specific configuration data
 * @data: ematch specific data
 * @net: the network namespace
 */
struct tcf_ematch {
	struct tcf_ematch_ops * ops;
	unsigned long		data;
	unsigned int		datalen;
	u16			matchid;
	u16			flags;
	struct net		*net;
};

static inline int tcf_em_is_container(struct tcf_ematch *em)
{
	return !em->ops;
}

static inline int tcf_em_is_simple(struct tcf_ematch *em)
{
	return em->flags & TCF_EM_SIMPLE;
}

/*结果是否需要反转*/
static inline int tcf_em_is_inverted(struct tcf_ematch *em)
{
	return em->flags & TCF_EM_INVERT;
}

static inline int tcf_em_last_match(struct tcf_ematch *em)
{
	return (em->flags & TCF_EM_REL_MASK) == TCF_EM_REL_END;
}

static inline int tcf_em_early_end(struct tcf_ematch *em, int result)
{
	if (tcf_em_last_match(em))
		return 1;

	/*与操作，且结果一个分量为0*/
	if (result == 0 && em->flags & TCF_EM_REL_AND)
		return 1;

	/*或操作，且结果一个分量非零*/
	if (result != 0 && em->flags & TCF_EM_REL_OR)
		return 1;

	return 0;
}
	
/**
 * struct tcf_ematch_tree - ematch tree handle
 *
 * @hdr: ematch tree header supplied by userspace
 * @matches: array of ematches
 */
struct tcf_ematch_tree {
    /*匹配metadata来源于TCA_EMATCH_TREE_HDR*/
	struct tcf_ematch_tree_hdr hdr;
	/*匹配条件*/
	struct tcf_ematch *	matches;
	
};

/**
 * struct tcf_ematch_ops - ematch module operations
 * 
 * @kind: identifier (kind) of this ematch module
 * @datalen: length of expected configuration data (optional)
 * @change: called during validation (optional)
 * @match: called during ematch tree evaluation, must return 1/0
 * @destroy: called during destroyage (optional)
 * @dump: called during dumping process (optional)
 * @owner: owner, must be set to THIS_MODULE
 * @link: link to previous/next ematch module (internal use)
 */
struct tcf_ematch_ops {
	int			kind;
	/*此匹配要求的数据长度*/
	int			datalen;
	int			(*change)(struct net *net, void *,
					  int, struct tcf_ematch *);
	int			(*match)(struct sk_buff *, struct tcf_ematch *,
					 struct tcf_pkt_info *);
	void			(*destroy)(struct tcf_ematch *);
	int			(*dump)(struct sk_buff *, struct tcf_ematch *);
	struct module		*owner;
	struct list_head	link;
};

int tcf_em_register(struct tcf_ematch_ops *);
void tcf_em_unregister(struct tcf_ematch_ops *);
int tcf_em_tree_validate(struct tcf_proto *, struct nlattr *,
			 struct tcf_ematch_tree *);
void tcf_em_tree_destroy(struct tcf_ematch_tree *);
int tcf_em_tree_dump(struct sk_buff *, struct tcf_ematch_tree *, int);
int __tcf_em_tree_match(struct sk_buff *, struct tcf_ematch_tree *,
			struct tcf_pkt_info *);

/**
 * tcf_em_tree_match - evaulate an ematch tree
 *
 * @skb: socket buffer of the packet in question
 * @tree: ematch tree to be used for evaluation
 * @info: packet information examined by classifier
 *
 * This function matches @skb against the ematch tree in @tree by going
 * through all ematches respecting their logic relations returning
 * as soon as the result is obvious.
 *
 * Returns 1 if the ematch tree as-one matches, no ematches are configured
 * or ematch is not enabled in the kernel, otherwise 0 is returned.
 */
static inline int tcf_em_tree_match(struct sk_buff *skb,
				    struct tcf_ematch_tree *tree/*ematch的节点*/,
				    struct tcf_pkt_info *info)
{
	if (tree->hdr.nmatches)
		return __tcf_em_tree_match(skb, tree, info);
	else
	    /*无匹配条件，则认为结果为True*/
		return 1;
}

#define MODULE_ALIAS_TCF_EMATCH(kind)	MODULE_ALIAS("ematch-kind-" __stringify(kind))

#else /* CONFIG_NET_EMATCH */

struct tcf_ematch_tree {
};

#define tcf_em_tree_validate(tp, tb, t) ((void)(t), 0)
#define tcf_em_tree_destroy(t) do { (void)(t); } while(0)
#define tcf_em_tree_dump(skb, t, tlv) (0)
#define tcf_em_tree_match(skb, t, info) ((void)(info), 1)

#endif /* CONFIG_NET_EMATCH */

static inline unsigned char * tcf_get_base_ptr(struct sk_buff *skb, int layer)
{
	switch (layer) {
		case TCF_LAYER_LINK:
			return skb_mac_header(skb);
		case TCF_LAYER_NETWORK:
			return skb_network_header(skb);
		case TCF_LAYER_TRANSPORT:
			return skb_transport_header(skb);
	}

	return NULL;
}

static inline int tcf_valid_offset(const struct sk_buff *skb,
				   const unsigned char *ptr, const int len)
{
	return likely((ptr + len) <= skb_tail_pointer(skb) &&
		      ptr >= skb->head &&
		      (ptr <= (ptr + len)));
}

/*通过indev_tlv获得其指定dev对应的接口ifindex*/
static inline int
tcf_change_indev(struct net *net, struct nlattr *indev_tlv,
		 struct netlink_ext_ack *extack)
{
	char indev[IFNAMSIZ];
	struct net_device *dev;

	//填充indev设备名称
	if (nla_strscpy(indev, indev_tlv, IFNAMSIZ) < 0) {
		NL_SET_ERR_MSG_ATTR(extack, indev_tlv,
				    "Interface name too long");
		return -EINVAL;
	}

	//通过名称查找dev,返回dev->ifindex
	dev = __dev_get_by_name(net, indev);
	if (!dev) {
		NL_SET_ERR_MSG_ATTR(extack, indev_tlv,
				    "Network device not found");
		return -ENODEV;
	}
	return dev->ifindex;
}

static inline bool
tcf_match_indev(struct sk_buff *skb, int ifindex)
{
	if (!ifindex)
		return true;
	if  (!skb->skb_iif)
		return false;
	return ifindex == skb->skb_iif;
}

int tc_setup_offload_action(struct flow_action *flow_action,
			    const struct tcf_exts *exts,
			    struct netlink_ext_ack *extack);
void tc_cleanup_offload_action(struct flow_action *flow_action);
int tc_setup_action(struct flow_action *flow_action,
		    struct tc_action *actions[],
		    u32 miss_cookie_base,
		    struct netlink_ext_ack *extack);

int tc_setup_cb_call(struct tcf_block *block, enum tc_setup_type type,
		     void *type_data, bool err_stop, bool rtnl_held);
int tc_setup_cb_add(struct tcf_block *block, struct tcf_proto *tp,
		    enum tc_setup_type type, void *type_data, bool err_stop,
		    u32 *flags, unsigned int *in_hw_count, bool rtnl_held);
int tc_setup_cb_replace(struct tcf_block *block, struct tcf_proto *tp,
			enum tc_setup_type type, void *type_data, bool err_stop,
			u32 *old_flags, unsigned int *old_in_hw_count,
			u32 *new_flags, unsigned int *new_in_hw_count,
			bool rtnl_held);
int tc_setup_cb_destroy(struct tcf_block *block, struct tcf_proto *tp,
			enum tc_setup_type type, void *type_data, bool err_stop,
			u32 *flags, unsigned int *in_hw_count, bool rtnl_held);
int tc_setup_cb_reoffload(struct tcf_block *block, struct tcf_proto *tp,
			  bool add, flow_setup_cb_t *cb,
			  enum tc_setup_type type, void *type_data,
			  void *cb_priv, u32 *flags, unsigned int *in_hw_count);
unsigned int tcf_exts_num_actions(struct tcf_exts *exts);

#ifdef CONFIG_NET_CLS_ACT
int tcf_qevent_init(struct tcf_qevent *qe, struct Qdisc *sch,
		    enum flow_block_binder_type binder_type,
		    struct nlattr *block_index_attr,
		    struct netlink_ext_ack *extack);
void tcf_qevent_destroy(struct tcf_qevent *qe, struct Qdisc *sch);
int tcf_qevent_validate_change(struct tcf_qevent *qe, struct nlattr *block_index_attr,
			       struct netlink_ext_ack *extack);
struct sk_buff *tcf_qevent_handle(struct tcf_qevent *qe, struct Qdisc *sch, struct sk_buff *skb,
				  struct sk_buff **to_free, int *ret);
int tcf_qevent_dump(struct sk_buff *skb, int attr_name, struct tcf_qevent *qe);
#else
static inline int tcf_qevent_init(struct tcf_qevent *qe, struct Qdisc *sch,
				  enum flow_block_binder_type binder_type,
				  struct nlattr *block_index_attr,
				  struct netlink_ext_ack *extack)
{
	return 0;
}

static inline void tcf_qevent_destroy(struct tcf_qevent *qe, struct Qdisc *sch)
{
}

static inline int tcf_qevent_validate_change(struct tcf_qevent *qe, struct nlattr *block_index_attr,
					     struct netlink_ext_ack *extack)
{
	return 0;
}

static inline struct sk_buff *
tcf_qevent_handle(struct tcf_qevent *qe, struct Qdisc *sch, struct sk_buff *skb,
		  struct sk_buff **to_free, int *ret)
{
	return skb;
}

static inline int tcf_qevent_dump(struct sk_buff *skb, int attr_name, struct tcf_qevent *qe)
{
	return 0;
}
#endif

struct tc_cls_u32_knode {
	struct tcf_exts *exts;
	struct tcf_result *res;
	struct tc_u32_sel *sel;
	u32 handle;
	u32 val;
	u32 mask;
	u32 link_handle;
	u8 fshift;
};

struct tc_cls_u32_hnode {
	u32 handle;
	u32 prio;
	unsigned int divisor;
};

enum tc_clsu32_command {
	TC_CLSU32_NEW_KNODE,
	TC_CLSU32_REPLACE_KNODE,
	TC_CLSU32_DELETE_KNODE,
	TC_CLSU32_NEW_HNODE,
	TC_CLSU32_REPLACE_HNODE,
	TC_CLSU32_DELETE_HNODE,
};

struct tc_cls_u32_offload {
	struct flow_cls_common_offload common;
	/* knode values */
	enum tc_clsu32_command command;
	union {
		struct tc_cls_u32_knode knode;
		struct tc_cls_u32_hnode hnode;
	};
};

//检查dev是否容许tc hw offload
static inline bool tc_can_offload(const struct net_device *dev)
{
	return dev->features & NETIF_F_HW_TC;
}

/*设备是否开启了tc offload*/
static inline bool tc_can_offload_extack(const struct net_device *dev,
					 struct netlink_ext_ack *extack)
{
	bool can = tc_can_offload(dev);

	if (!can)
		NL_SET_ERR_MSG(extack, "TC offload is disabled on net device");

	return can;
}

static inline bool
tc_cls_can_offload_and_chain0(const struct net_device *dev,
			      struct flow_cls_common_offload *common)
{
    /*没有开启tc offload,直接失败*/
	if (!tc_can_offload_extack(dev, common->extack))
		return false;
	/*要求非chain0的offload,直接失败*/
	if (common->chain_index) {
		NL_SET_ERR_MSG(common->extack,
			       "Driver supports only offload of chain 0");
		return false;
	}
	return true;
}

static inline bool tc_skip_hw(u32 flags)
{
	return (flags & TCA_CLS_FLAGS_SKIP_HW) ? true : false;
}

static inline bool tc_skip_sw(u32 flags)
{
	return (flags & TCA_CLS_FLAGS_SKIP_SW) ? true : false;
}

/* SKIP_HW and SKIP_SW are mutually exclusive flags. */
static inline bool tc_flags_valid(u32 flags)
{
	//flags仅容许三种flags(不下发至硬件，不下发至软件，详细的日志）
	if (flags & ~(TCA_CLS_FLAGS_SKIP_HW | TCA_CLS_FLAGS_SKIP_SW |
		      TCA_CLS_FLAGS_VERBOSE))
		return false;

	//仅容许(不下发至硬件或不下发至软件两个flags生效）
	flags &= TCA_CLS_FLAGS_SKIP_HW | TCA_CLS_FLAGS_SKIP_SW;
	if (!(flags ^ (TCA_CLS_FLAGS_SKIP_HW | TCA_CLS_FLAGS_SKIP_SW)))
		return false;

	return true;
}

//检查tc规则是否在hardware中
static inline bool tc_in_hw(u32 flags)
{
	return (flags & TCA_CLS_FLAGS_IN_HW) ? true : false;
}

static inline void
tc_cls_common_offload_init(struct flow_cls_common_offload *cls_common,
			   const struct tcf_proto *tp, u32 flags,
			   struct netlink_ext_ack *extack)
{
	cls_common->chain_index = tp->chain->index;
	cls_common->protocol = tp->protocol;
	/*提取优先级,这样驱动就不必再对优先级进行右移操作了*/
	cls_common->prio = tp->prio >> 16;
	/*只有flags要求跳过software或者指明verbose,才会给extack赋值*/
	if (tc_skip_sw(flags) || flags & TCA_CLS_FLAGS_VERBOSE)
		cls_common->extack = extack;
}

#if IS_ENABLED(CONFIG_NET_TC_SKB_EXT)
static inline struct tc_skb_ext *tc_skb_ext_alloc(struct sk_buff *skb)
{
	struct tc_skb_ext *tc_skb_ext = skb_ext_add(skb, TC_SKB_EXT);

	if (tc_skb_ext)
		memset(tc_skb_ext, 0, sizeof(*tc_skb_ext));
	return tc_skb_ext;
}
#endif

enum tc_matchall_command {
	TC_CLSMATCHALL_REPLACE,
	TC_CLSMATCHALL_DESTROY,
	TC_CLSMATCHALL_STATS,
};

struct tc_cls_matchall_offload {
	struct flow_cls_common_offload common;
	enum tc_matchall_command command;
	struct flow_rule *rule;
	struct flow_stats stats;
	bool use_act_stats;
	unsigned long cookie;
};

enum tc_clsbpf_command {
	TC_CLSBPF_OFFLOAD,
	TC_CLSBPF_STATS,
};

struct tc_cls_bpf_offload {
	struct flow_cls_common_offload common;
	enum tc_clsbpf_command command;
	struct tcf_exts *exts;
	struct bpf_prog *prog;
	struct bpf_prog *oldprog;
	const char *name;
	bool exts_integrated;
};

/* This structure holds cookie structure that is passed from user
 * to the kernel for actions and classifiers
 */
struct tc_cookie {
	u8  *data;
	u32 len;
	struct rcu_head rcu;
};

struct tc_qopt_offload_stats {
	struct gnet_stats_basic_sync *bstats;
	struct gnet_stats_queue *qstats;
};

enum tc_mq_command {
	TC_MQ_CREATE,
	TC_MQ_DESTROY,
	TC_MQ_STATS,
	TC_MQ_GRAFT,
};

struct tc_mq_opt_offload_graft_params {
	unsigned long queue;
	u32 child_handle;
};

struct tc_mq_qopt_offload {
	enum tc_mq_command command;
	u32 handle;
	union {
		struct tc_qopt_offload_stats stats;
		struct tc_mq_opt_offload_graft_params graft_params;
	};
};

enum tc_htb_command {
	/* Root */
	TC_HTB_CREATE, /* Initialize HTB offload. */
	TC_HTB_DESTROY, /* Destroy HTB offload. */

	/* Classes */
	/* Allocate qid and create leaf. */
	TC_HTB_LEAF_ALLOC_QUEUE,
	/* Convert leaf to inner, preserve and return qid, create new leaf. */
	TC_HTB_LEAF_TO_INNER,
	/* Delete leaf, while siblings remain. */
	TC_HTB_LEAF_DEL,
	/* Delete leaf, convert parent to leaf, preserving qid. */
	TC_HTB_LEAF_DEL_LAST,
	/* TC_HTB_LEAF_DEL_LAST, but delete driver data on hardware errors. */
	TC_HTB_LEAF_DEL_LAST_FORCE,
	/* Modify parameters of a node. */
	TC_HTB_NODE_MODIFY,

	/* Class qdisc */
	TC_HTB_LEAF_QUERY_QUEUE, /* Query qid by classid. */
};

struct tc_htb_qopt_offload {
	struct netlink_ext_ack *extack;
	enum tc_htb_command command;
	u32 parent_classid;
	u16 classid;
	u16 qid;
	u64 rate;
	u64 ceil;
};

#define TC_HTB_CLASSID_ROOT U32_MAX

enum tc_red_command {
	TC_RED_REPLACE,
	TC_RED_DESTROY,
	TC_RED_STATS,
	TC_RED_XSTATS,
	TC_RED_GRAFT,
};

struct tc_red_qopt_offload_params {
	u32 min;
	u32 max;
	u32 probability;
	u32 limit;
	bool is_ecn;
	bool is_harddrop;
	bool is_nodrop;
	struct gnet_stats_queue *qstats;
};

struct tc_red_qopt_offload {
	enum tc_red_command command;
	u32 handle;
	u32 parent;
	union {
		struct tc_red_qopt_offload_params set;
		struct tc_qopt_offload_stats stats;
		struct red_stats *xstats;
		u32 child_handle;
	};
};

enum tc_gred_command {
	TC_GRED_REPLACE,
	TC_GRED_DESTROY,
	TC_GRED_STATS,
};

struct tc_gred_vq_qopt_offload_params {
	bool present;
	u32 limit;
	u32 prio;
	u32 min;
	u32 max;
	bool is_ecn;
	bool is_harddrop;
	u32 probability;
	/* Only need backlog, see struct tc_prio_qopt_offload_params */
	u32 *backlog;
};

struct tc_gred_qopt_offload_params {
	bool grio_on;
	bool wred_on;
	unsigned int dp_cnt;
	unsigned int dp_def;
	struct gnet_stats_queue *qstats;
	struct tc_gred_vq_qopt_offload_params tab[MAX_DPs];
};

struct tc_gred_qopt_offload_stats {
	struct gnet_stats_basic_sync bstats[MAX_DPs];
	struct gnet_stats_queue qstats[MAX_DPs];
	struct red_stats *xstats[MAX_DPs];
};

struct tc_gred_qopt_offload {
	enum tc_gred_command command;
	u32 handle;
	u32 parent;
	union {
		struct tc_gred_qopt_offload_params set;
		struct tc_gred_qopt_offload_stats stats;
	};
};

enum tc_prio_command {
	TC_PRIO_REPLACE,
	TC_PRIO_DESTROY,
	TC_PRIO_STATS,
	TC_PRIO_GRAFT,
};

struct tc_prio_qopt_offload_params {
	int bands;
	u8 priomap[TC_PRIO_MAX + 1];
	/* At the point of un-offloading the Qdisc, the reported backlog and
	 * qlen need to be reduced by the portion that is in HW.
	 */
	struct gnet_stats_queue *qstats;
};

struct tc_prio_qopt_offload_graft_params {
	u8 band;
	u32 child_handle;
};

struct tc_prio_qopt_offload {
	enum tc_prio_command command;
	u32 handle;
	u32 parent;
	union {
		struct tc_prio_qopt_offload_params replace_params;
		struct tc_qopt_offload_stats stats;
		struct tc_prio_qopt_offload_graft_params graft_params;
	};
};

enum tc_root_command {
	TC_ROOT_GRAFT,
};

struct tc_root_qopt_offload {
	enum tc_root_command command;
	u32 handle;
	bool ingress;
};

enum tc_ets_command {
	TC_ETS_REPLACE,
	TC_ETS_DESTROY,
	TC_ETS_STATS,
	TC_ETS_GRAFT,
};

struct tc_ets_qopt_offload_replace_params {
	unsigned int bands;
	u8 priomap[TC_PRIO_MAX + 1];
	unsigned int quanta[TCQ_ETS_MAX_BANDS];	/* 0 for strict bands. */
	unsigned int weights[TCQ_ETS_MAX_BANDS];
	struct gnet_stats_queue *qstats;
};

struct tc_ets_qopt_offload_graft_params {
	u8 band;
	u32 child_handle;
};

struct tc_ets_qopt_offload {
	enum tc_ets_command command;
	u32 handle;
	u32 parent;
	union {
		struct tc_ets_qopt_offload_replace_params replace_params;
		struct tc_qopt_offload_stats stats;
		struct tc_ets_qopt_offload_graft_params graft_params;
	};
};

enum tc_tbf_command {
	TC_TBF_REPLACE,
	TC_TBF_DESTROY,
	TC_TBF_STATS,
	TC_TBF_GRAFT,
};

struct tc_tbf_qopt_offload_replace_params {
	struct psched_ratecfg rate;
	u32 max_size;
	struct gnet_stats_queue *qstats;
};

struct tc_tbf_qopt_offload {
	enum tc_tbf_command command;
	u32 handle;
	u32 parent;
	union {
		struct tc_tbf_qopt_offload_replace_params replace_params;
		struct tc_qopt_offload_stats stats;
		u32 child_handle;
	};
};

enum tc_fifo_command {
	TC_FIFO_REPLACE,
	TC_FIFO_DESTROY,
	TC_FIFO_STATS,
};

struct tc_fifo_qopt_offload {
	enum tc_fifo_command command;
	u32 handle;
	u32 parent;
	union {
		struct tc_qopt_offload_stats stats;
	};
};

#ifdef CONFIG_NET_CLS_ACT
DECLARE_STATIC_KEY_FALSE(tc_skb_ext_tc);
void tc_skb_ext_tc_enable(void);
void tc_skb_ext_tc_disable(void);
#define tc_skb_ext_tc_enabled() static_branch_unlikely(&tc_skb_ext_tc)
#else /* CONFIG_NET_CLS_ACT */
static inline void tc_skb_ext_tc_enable(void) { }
static inline void tc_skb_ext_tc_disable(void) { }
#define tc_skb_ext_tc_enabled() false
#endif

#endif<|MERGE_RESOLUTION|>--- conflicted
+++ resolved
@@ -249,31 +249,11 @@
 static inline int tcf_exts_init(struct tcf_exts *exts, struct net *net,
 				int action, int police)
 {
-<<<<<<< HEAD
-#ifdef CONFIG_NET_CLS_ACT
-	exts->type = 0;
-	exts->nr_actions = 0;
-	/* Note: we do not own yet a reference on net.
-	 * This reference might be taken later from tcf_exts_get_net().
-	 */
-	exts->net = net;
-	//申请存放action的数组
-	exts->actions = kcalloc(TCA_ACT_MAX_PRIO, sizeof(struct tc_action *),
-				GFP_KERNEL);
-	if (!exts->actions)
-		return -ENOMEM;
-#endif
-	//设置action的类别
-	exts->action = action;
-	exts->police = police;
-	return 0;
-=======
 #ifdef CONFIG_NET_CLS
 	return tcf_exts_init_ex(exts, net, action, police, NULL, 0, false);
 #else
 	return -EOPNOTSUPP;
 #endif
->>>>>>> fe15c26e
 }
 
 /* Return false if the netns is being destroyed in cleanup_net(). Callers
@@ -312,15 +292,12 @@
 #define tcf_act_for_each_action(i, a, actions) \
 	for (i = 0; i < TCA_ACT_MAX_PRIO && ((a) = actions[i]); i++)
 
-<<<<<<< HEAD
+static inline bool tc_act_in_hw(struct tc_action *act)
+{
+	return !!act->in_hw_count;
+}
+
 /*用所给参数更新action的统计值*/
-=======
-static inline bool tc_act_in_hw(struct tc_action *act)
-{
-	return !!act->in_hw_count;
-}
-
->>>>>>> fe15c26e
 static inline void
 tcf_exts_hw_stats_update(const struct tcf_exts *exts,
 			 struct flow_stats *stats,
@@ -333,22 +310,10 @@
 	for (i = 0; i < exts->nr_actions; i++) {
 		struct tc_action *a = exts->actions[i];
 
-<<<<<<< HEAD
-		/* if stats from hw, just skip */
-		if (tcf_action_update_hw_stats(a)) {
-			preempt_disable();
+		if (use_act_stats || tc_act_in_hw(a)) {
 			/*更新具体一个action的统计信息*/
-			tcf_action_stats_update(a, bytes, packets, drops,
-						lastuse, true);
-			preempt_enable();
-
-			a->used_hw_stats = used_hw_stats;
-			a->used_hw_stats_valid = used_hw_stats_valid;
-=======
-		if (use_act_stats || tc_act_in_hw(a)) {
 			if (!tcf_action_update_hw_stats(a))
 				continue;
->>>>>>> fe15c26e
 		}
 
 		preempt_disable();
