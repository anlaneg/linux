/* SPDX-License-Identifier: GPL-2.0 */
#ifndef __NET_PKT_CLS_H
#define __NET_PKT_CLS_H

#include <linux/pkt_cls.h>
#include <linux/workqueue.h>
#include <net/sch_generic.h>
#include <net/act_api.h>
#include <net/flow_offload.h>
#include <net/net_namespace.h>

/* TC action not accessible from user space */
#define TC_ACT_CONSUMED		(TC_ACT_VALUE_MAX + 1)

/* Basic packet classifier frontend definitions. */

struct tcf_walker {
	int	stop;
	int	skip;
	int	count;
	bool	nonempty;
	unsigned long cookie;
	int	(*fn)(struct tcf_proto *, void *node, struct tcf_walker *);
};

int register_tcf_proto_ops(struct tcf_proto_ops *ops);
int unregister_tcf_proto_ops(struct tcf_proto_ops *ops);

<<<<<<< HEAD
enum tcf_block_binder_type {
	TCF_BLOCK_BINDER_TYPE_UNSPEC,
	TCF_BLOCK_BINDER_TYPE_CLSACT_INGRESS,//ingress block binding
	TCF_BLOCK_BINDER_TYPE_CLSACT_EGRESS,
};

=======
>>>>>>> 5f9e832c
struct tcf_block_ext_info {
	enum flow_block_binder_type binder_type;
	tcf_chain_head_change_t *chain_head_change;
	void *chain_head_change_priv;
	u32 block_index;//block index
};

struct tcf_block_cb;
bool tcf_queue_work(struct rcu_work *rwork, work_func_t func);

#ifdef CONFIG_NET_CLS
struct tcf_chain *tcf_chain_get_by_act(struct tcf_block *block,
				       u32 chain_index);
void tcf_chain_put_by_act(struct tcf_chain *chain);
struct tcf_chain *tcf_get_next_chain(struct tcf_block *block,
				     struct tcf_chain *chain);
struct tcf_proto *tcf_get_next_proto(struct tcf_chain *chain,
				     struct tcf_proto *tp, bool rtnl_held);
void tcf_block_netif_keep_dst(struct tcf_block *block);
int tcf_block_get(struct tcf_block **p_block,
		  struct tcf_proto __rcu **p_filter_chain, struct Qdisc *q,
		  struct netlink_ext_ack *extack);
int tcf_block_get_ext(struct tcf_block **p_block, struct Qdisc *q,
		      struct tcf_block_ext_info *ei,
		      struct netlink_ext_ack *extack);
void tcf_block_put(struct tcf_block *block);
void tcf_block_put_ext(struct tcf_block *block, struct Qdisc *q,
		       struct tcf_block_ext_info *ei);

static inline bool tcf_block_shared(struct tcf_block *block)
{
	return block->index;
}

static inline bool tcf_block_non_null_shared(struct tcf_block *block)
{
	return block && block->index;
}

static inline struct Qdisc *tcf_block_q(struct tcf_block *block)
{
	WARN_ON(tcf_block_shared(block));
	return block->q;
}

int __tc_indr_block_cb_register(struct net_device *dev, void *cb_priv,
				tc_indr_block_bind_cb_t *cb, void *cb_ident);
int tc_indr_block_cb_register(struct net_device *dev, void *cb_priv,
			      tc_indr_block_bind_cb_t *cb, void *cb_ident);
void __tc_indr_block_cb_unregister(struct net_device *dev,
				   tc_indr_block_bind_cb_t *cb, void *cb_ident);
void tc_indr_block_cb_unregister(struct net_device *dev,
				 tc_indr_block_bind_cb_t *cb, void *cb_ident);

int tcf_classify(struct sk_buff *skb, const struct tcf_proto *tp,
		 struct tcf_result *res, bool compat_mode);

#else
static inline bool tcf_block_shared(struct tcf_block *block)
{
	return false;
}

static inline bool tcf_block_non_null_shared(struct tcf_block *block)
{
	return false;
}

static inline
int tcf_block_get(struct tcf_block **p_block,
		  struct tcf_proto __rcu **p_filter_chain, struct Qdisc *q,
		  struct netlink_ext_ack *extack)
{
	return 0;
}

static inline
int tcf_block_get_ext(struct tcf_block **p_block, struct Qdisc *q,
		      struct tcf_block_ext_info *ei,
		      struct netlink_ext_ack *extack)
{
	return 0;
}

static inline void tcf_block_put(struct tcf_block *block)
{
}

static inline
void tcf_block_put_ext(struct tcf_block *block, struct Qdisc *q,
		       struct tcf_block_ext_info *ei)
{
}

static inline struct Qdisc *tcf_block_q(struct tcf_block *block)
{
	return NULL;
}

static inline
int tc_setup_cb_block_register(struct tcf_block *block, tc_setup_cb_t *cb,
			       void *cb_priv)
{
	return 0;
}

static inline
void tc_setup_cb_block_unregister(struct tcf_block *block, tc_setup_cb_t *cb,
				  void *cb_priv)
{
}

static inline
int __tc_indr_block_cb_register(struct net_device *dev, void *cb_priv,
				tc_indr_block_bind_cb_t *cb, void *cb_ident)
{
	return 0;
}

static inline
int tc_indr_block_cb_register(struct net_device *dev, void *cb_priv,
			      tc_indr_block_bind_cb_t *cb, void *cb_ident)
{
	return 0;
}

static inline
void __tc_indr_block_cb_unregister(struct net_device *dev,
				   tc_indr_block_bind_cb_t *cb, void *cb_ident)
{
}

static inline
void tc_indr_block_cb_unregister(struct net_device *dev,
				 tc_indr_block_bind_cb_t *cb, void *cb_ident)
{
}

static inline int tcf_classify(struct sk_buff *skb, const struct tcf_proto *tp,
			       struct tcf_result *res, bool compat_mode)
{
	return TC_ACT_UNSPEC;
}
#endif

static inline unsigned long
__cls_set_class(unsigned long *clp, unsigned long cl)
{
	return xchg(clp, cl);
}

static inline unsigned long
cls_set_class(struct Qdisc *q, unsigned long *clp, unsigned long cl)
{
	unsigned long old_cl;

	sch_tree_lock(q);
	old_cl = __cls_set_class(clp, cl);
	sch_tree_unlock(q);
	return old_cl;
}

static inline void
tcf_bind_filter(struct tcf_proto *tp, struct tcf_result *r, unsigned long base)
{
	struct Qdisc *q = tp->chain->block->q;
	unsigned long cl;

	/* Check q as it is not set for shared blocks. In that case,
	 * setting class is not supported.
	 */
	if (!q)
		return;
	cl = q->ops->cl_ops->bind_tcf(q, base, r->classid);
	cl = cls_set_class(q, &r->class, cl);
	if (cl)
		q->ops->cl_ops->unbind_tcf(q, cl);
}

static inline void
tcf_unbind_filter(struct tcf_proto *tp, struct tcf_result *r)
{
	struct Qdisc *q = tp->chain->block->q;
	unsigned long cl;

	if (!q)
		return;
	if ((cl = __cls_set_class(&r->class, 0)) != 0)
		q->ops->cl_ops->unbind_tcf(q, cl);
}

struct tcf_exts {
#ifdef CONFIG_NET_CLS_ACT
	__u32	type; /* for backward compat(TCA_OLD_COMPAT) */
	int nr_actions;//action数目
	struct tc_action **actions;//记录action
	struct net *net;
#endif
	/* Map to export classifier specific extension TLV types to the
	 * generic extensions API. Unsupported extensions must be set to 0.
	 */
	int action;//action类别
	int police;
};

static inline int tcf_exts_init(struct tcf_exts *exts, struct net *net,
				int action, int police)
{
#ifdef CONFIG_NET_CLS_ACT
	exts->type = 0;
	exts->nr_actions = 0;
	exts->net = net;
	//申请存放action的数组
	exts->actions = kcalloc(TCA_ACT_MAX_PRIO, sizeof(struct tc_action *),
				GFP_KERNEL);
	if (!exts->actions)
		return -ENOMEM;
#endif
	//设置action的类别
	exts->action = action;
	exts->police = police;
	return 0;
}

/* Return false if the netns is being destroyed in cleanup_net(). Callers
 * need to do cleanup synchronously in this case, otherwise may race with
 * tc_action_net_exit(). Return true for other cases.
 */
static inline bool tcf_exts_get_net(struct tcf_exts *exts)
{
#ifdef CONFIG_NET_CLS_ACT
	exts->net = maybe_get_net(exts->net);
	return exts->net != NULL;
#else
	return true;
#endif
}

static inline void tcf_exts_put_net(struct tcf_exts *exts)
{
#ifdef CONFIG_NET_CLS_ACT
	if (exts->net)
		put_net(exts->net);
#endif
}

#ifdef CONFIG_NET_CLS_ACT
//遍历所有action
#define tcf_exts_for_each_action(i, a, exts) \
	for (i = 0; i < TCA_ACT_MAX_PRIO && ((a) = (exts)->actions[i]); i++)
#else
#define tcf_exts_for_each_action(i, a, exts) \
	for (; 0; (void)(i), (void)(a), (void)(exts))
#endif

static inline void
tcf_exts_stats_update(const struct tcf_exts *exts,
		      u64 bytes, u64 packets, u64 lastuse)
{
#ifdef CONFIG_NET_CLS_ACT
	int i;

	preempt_disable();

	for (i = 0; i < exts->nr_actions; i++) {
		struct tc_action *a = exts->actions[i];

		tcf_action_stats_update(a, bytes, packets, lastuse, true);
	}

	preempt_enable();
#endif
}

/**
 * tcf_exts_has_actions - check if at least one action is present
 * @exts: tc filter extensions handle
 *
 * Returns true if at least one action is present.
 */
static inline bool tcf_exts_has_actions(struct tcf_exts *exts)
{
#ifdef CONFIG_NET_CLS_ACT
	return exts->nr_actions;
#else
	return false;
#endif
}

/**
 * tcf_exts_exec - execute tc filter extensions
 * @skb: socket buffer
 * @exts: tc filter extensions handle
 * @res: desired result
 *
 * Executes all configured extensions. Returns TC_ACT_OK on a normal execution,
 * a negative number if the filter must be considered unmatched or
 * a positive action code (TC_ACT_*) which must be returned to the
 * underlying layer.
 */
static inline int
tcf_exts_exec(struct sk_buff *skb, struct tcf_exts *exts,
	      struct tcf_result *res)
{
#ifdef CONFIG_NET_CLS_ACT
	return tcf_action_exec(skb, exts->actions, exts->nr_actions, res);
#endif
	return TC_ACT_OK;
}

int tcf_exts_validate(struct net *net, struct tcf_proto *tp,
		      struct nlattr **tb, struct nlattr *rate_tlv,
		      struct tcf_exts *exts, bool ovr, bool rtnl_held,
		      struct netlink_ext_ack *extack);
void tcf_exts_destroy(struct tcf_exts *exts);
void tcf_exts_change(struct tcf_exts *dst, struct tcf_exts *src);
int tcf_exts_dump(struct sk_buff *skb, struct tcf_exts *exts);
int tcf_exts_dump_stats(struct sk_buff *skb, struct tcf_exts *exts);

/**
 * struct tcf_pkt_info - packet information
 */
struct tcf_pkt_info {
	unsigned char *		ptr;
	int			nexthdr;
};

#ifdef CONFIG_NET_EMATCH

struct tcf_ematch_ops;

/**
 * struct tcf_ematch - extended match (ematch)
 * 
 * @matchid: identifier to allow userspace to reidentify a match
 * @flags: flags specifying attributes and the relation to other matches
 * @ops: the operations lookup table of the corresponding ematch module
 * @datalen: length of the ematch specific configuration data
 * @data: ematch specific data
 */
struct tcf_ematch {
	struct tcf_ematch_ops * ops;
	unsigned long		data;
	unsigned int		datalen;
	u16			matchid;
	u16			flags;
	struct net		*net;
};

static inline int tcf_em_is_container(struct tcf_ematch *em)
{
	return !em->ops;
}

static inline int tcf_em_is_simple(struct tcf_ematch *em)
{
	return em->flags & TCF_EM_SIMPLE;
}

static inline int tcf_em_is_inverted(struct tcf_ematch *em)
{
	return em->flags & TCF_EM_INVERT;
}

static inline int tcf_em_last_match(struct tcf_ematch *em)
{
	return (em->flags & TCF_EM_REL_MASK) == TCF_EM_REL_END;
}

static inline int tcf_em_early_end(struct tcf_ematch *em, int result)
{
	if (tcf_em_last_match(em))
		return 1;

	if (result == 0 && em->flags & TCF_EM_REL_AND)
		return 1;

	if (result != 0 && em->flags & TCF_EM_REL_OR)
		return 1;

	return 0;
}
	
/**
 * struct tcf_ematch_tree - ematch tree handle
 *
 * @hdr: ematch tree header supplied by userspace
 * @matches: array of ematches
 */
struct tcf_ematch_tree {
	struct tcf_ematch_tree_hdr hdr;
	struct tcf_ematch *	matches;
	
};

/**
 * struct tcf_ematch_ops - ematch module operations
 * 
 * @kind: identifier (kind) of this ematch module
 * @datalen: length of expected configuration data (optional)
 * @change: called during validation (optional)
 * @match: called during ematch tree evaluation, must return 1/0
 * @destroy: called during destroyage (optional)
 * @dump: called during dumping process (optional)
 * @owner: owner, must be set to THIS_MODULE
 * @link: link to previous/next ematch module (internal use)
 */
struct tcf_ematch_ops {
	int			kind;
	int			datalen;
	int			(*change)(struct net *net, void *,
					  int, struct tcf_ematch *);
	int			(*match)(struct sk_buff *, struct tcf_ematch *,
					 struct tcf_pkt_info *);
	void			(*destroy)(struct tcf_ematch *);
	int			(*dump)(struct sk_buff *, struct tcf_ematch *);
	struct module		*owner;
	struct list_head	link;
};

int tcf_em_register(struct tcf_ematch_ops *);
void tcf_em_unregister(struct tcf_ematch_ops *);
int tcf_em_tree_validate(struct tcf_proto *, struct nlattr *,
			 struct tcf_ematch_tree *);
void tcf_em_tree_destroy(struct tcf_ematch_tree *);
int tcf_em_tree_dump(struct sk_buff *, struct tcf_ematch_tree *, int);
int __tcf_em_tree_match(struct sk_buff *, struct tcf_ematch_tree *,
			struct tcf_pkt_info *);

/**
 * tcf_em_tree_match - evaulate an ematch tree
 *
 * @skb: socket buffer of the packet in question
 * @tree: ematch tree to be used for evaluation
 * @info: packet information examined by classifier
 *
 * This function matches @skb against the ematch tree in @tree by going
 * through all ematches respecting their logic relations returning
 * as soon as the result is obvious.
 *
 * Returns 1 if the ematch tree as-one matches, no ematches are configured
 * or ematch is not enabled in the kernel, otherwise 0 is returned.
 */
static inline int tcf_em_tree_match(struct sk_buff *skb,
				    struct tcf_ematch_tree *tree,
				    struct tcf_pkt_info *info)
{
	if (tree->hdr.nmatches)
		return __tcf_em_tree_match(skb, tree, info);
	else
		return 1;
}

#define MODULE_ALIAS_TCF_EMATCH(kind)	MODULE_ALIAS("ematch-kind-" __stringify(kind))

#else /* CONFIG_NET_EMATCH */

struct tcf_ematch_tree {
};

#define tcf_em_tree_validate(tp, tb, t) ((void)(t), 0)
#define tcf_em_tree_destroy(t) do { (void)(t); } while(0)
#define tcf_em_tree_dump(skb, t, tlv) (0)
#define tcf_em_tree_match(skb, t, info) ((void)(info), 1)

#endif /* CONFIG_NET_EMATCH */

static inline unsigned char * tcf_get_base_ptr(struct sk_buff *skb, int layer)
{
	switch (layer) {
		case TCF_LAYER_LINK:
			return skb_mac_header(skb);
		case TCF_LAYER_NETWORK:
			return skb_network_header(skb);
		case TCF_LAYER_TRANSPORT:
			return skb_transport_header(skb);
	}

	return NULL;
}

static inline int tcf_valid_offset(const struct sk_buff *skb,
				   const unsigned char *ptr, const int len)
{
	return likely((ptr + len) <= skb_tail_pointer(skb) &&
		      ptr >= skb->head &&
		      (ptr <= (ptr + len)));
}

static inline int
tcf_change_indev(struct net *net, struct nlattr *indev_tlv,
		 struct netlink_ext_ack *extack)
{
	char indev[IFNAMSIZ];
	struct net_device *dev;

	if (nla_strlcpy(indev, indev_tlv, IFNAMSIZ) >= IFNAMSIZ) {
		NL_SET_ERR_MSG(extack, "Interface name too long");
		return -EINVAL;
	}
	//通过名称查找dev,返回dev->ifindex
	dev = __dev_get_by_name(net, indev);
	if (!dev)
		return -ENODEV;
	return dev->ifindex;
}

static inline bool
tcf_match_indev(struct sk_buff *skb, int ifindex)
{
	if (!ifindex)
		return true;
	if  (!skb->skb_iif)
		return false;
	return ifindex == skb->skb_iif;
}

int tc_setup_flow_action(struct flow_action *flow_action,
			 const struct tcf_exts *exts);
int tc_setup_cb_call(struct tcf_block *block, enum tc_setup_type type,
		     void *type_data, bool err_stop);
unsigned int tcf_exts_num_actions(struct tcf_exts *exts);

<<<<<<< HEAD
enum tc_block_command {
	TC_BLOCK_BIND,
	TC_BLOCK_UNBIND,
};

//块offload参数
struct tc_block_offload {
	enum tc_block_command command;
	//binder的方向
	enum tcf_block_binder_type binder_type;
	//command对应的block
	struct tcf_block *block;
	struct netlink_ext_ack *extack;
};

struct tc_cls_common_offload {
	u32 chain_index;//规则所属的chain
	__be16 protocol;//对应的分类协议
	u32 prio;
	struct netlink_ext_ack *extack;//netlink消息错误消息缓存
};

=======
>>>>>>> 5f9e832c
struct tc_cls_u32_knode {
	struct tcf_exts *exts;
	struct tcf_result *res;
	struct tc_u32_sel *sel;
	u32 handle;
	u32 val;
	u32 mask;
	u32 link_handle;
	u8 fshift;
};

struct tc_cls_u32_hnode {
	u32 handle;
	u32 prio;
	unsigned int divisor;
};

enum tc_clsu32_command {
	TC_CLSU32_NEW_KNODE,
	TC_CLSU32_REPLACE_KNODE,
	TC_CLSU32_DELETE_KNODE,
	TC_CLSU32_NEW_HNODE,
	TC_CLSU32_REPLACE_HNODE,
	TC_CLSU32_DELETE_HNODE,
};

struct tc_cls_u32_offload {
	struct flow_cls_common_offload common;
	/* knode values */
	enum tc_clsu32_command command;
	union {
		struct tc_cls_u32_knode knode;
		struct tc_cls_u32_hnode hnode;
	};
};

//检查dev是否可offload tc
static inline bool tc_can_offload(const struct net_device *dev)
{
	return dev->features & NETIF_F_HW_TC;
}

static inline bool tc_can_offload_extack(const struct net_device *dev,
					 struct netlink_ext_ack *extack)
{
	bool can = tc_can_offload(dev);

	if (!can)
		NL_SET_ERR_MSG(extack, "TC offload is disabled on net device");

	return can;
}

static inline bool
tc_cls_can_offload_and_chain0(const struct net_device *dev,
			      struct flow_cls_common_offload *common)
{
	if (!tc_can_offload_extack(dev, common->extack))
		return false;
	if (common->chain_index) {
		NL_SET_ERR_MSG(common->extack,
			       "Driver supports only offload of chain 0");
		return false;
	}
	return true;
}

static inline bool tc_skip_hw(u32 flags)
{
	return (flags & TCA_CLS_FLAGS_SKIP_HW) ? true : false;
}

static inline bool tc_skip_sw(u32 flags)
{
	return (flags & TCA_CLS_FLAGS_SKIP_SW) ? true : false;
}

/* SKIP_HW and SKIP_SW are mutually exclusive flags. */
static inline bool tc_flags_valid(u32 flags)
{
	//flags仅容许三种flags(不下发至硬件，不下发至软件，详细的日志）
	if (flags & ~(TCA_CLS_FLAGS_SKIP_HW | TCA_CLS_FLAGS_SKIP_SW |
		      TCA_CLS_FLAGS_VERBOSE))
		return false;

	//仅容许(不下发至硬件或不下发至软件两个flags生效）
	flags &= TCA_CLS_FLAGS_SKIP_HW | TCA_CLS_FLAGS_SKIP_SW;
	if (!(flags ^ (TCA_CLS_FLAGS_SKIP_HW | TCA_CLS_FLAGS_SKIP_SW)))
		return false;

	return true;
}

static inline bool tc_in_hw(u32 flags)
{
	return (flags & TCA_CLS_FLAGS_IN_HW) ? true : false;
}

static inline void
tc_cls_common_offload_init(struct flow_cls_common_offload *cls_common,
			   const struct tcf_proto *tp, u32 flags,
			   struct netlink_ext_ack *extack)
{
	cls_common->chain_index = tp->chain->index;
	cls_common->protocol = tp->protocol;
	cls_common->prio = tp->prio;
	if (tc_skip_sw(flags) || flags & TCA_CLS_FLAGS_VERBOSE)
		cls_common->extack = extack;
}

<<<<<<< HEAD
enum tc_fl_command {
	TC_CLSFLOWER_REPLACE,
	TC_CLSFLOWER_DESTROY,
	TC_CLSFLOWER_STATS,
	TC_CLSFLOWER_TMPLT_CREATE,
	TC_CLSFLOWER_TMPLT_DESTROY,
};

struct tc_cls_flower_offload {
	struct tc_cls_common_offload common;
	enum tc_fl_command command;//flower操作命令符
	unsigned long cookie;
	struct flow_rule *rule;//操作的规则
	struct flow_stats stats;
	u32 classid;
};

//取offload的规则
static inline struct flow_rule *
tc_cls_flower_offload_flow_rule(struct tc_cls_flower_offload *tc_flow_cmd)
{
	return tc_flow_cmd->rule;
}

=======
>>>>>>> 5f9e832c
enum tc_matchall_command {
	TC_CLSMATCHALL_REPLACE,
	TC_CLSMATCHALL_DESTROY,
	TC_CLSMATCHALL_STATS,
};

struct tc_cls_matchall_offload {
	struct flow_cls_common_offload common;
	enum tc_matchall_command command;
	struct flow_rule *rule;
	struct flow_stats stats;
	unsigned long cookie;
};

enum tc_clsbpf_command {
	TC_CLSBPF_OFFLOAD,
	TC_CLSBPF_STATS,
};

struct tc_cls_bpf_offload {
	struct flow_cls_common_offload common;
	enum tc_clsbpf_command command;
	struct tcf_exts *exts;
	struct bpf_prog *prog;
	struct bpf_prog *oldprog;
	const char *name;
	bool exts_integrated;
};

struct tc_mqprio_qopt_offload {
	/* struct tc_mqprio_qopt must always be the first element */
	struct tc_mqprio_qopt qopt;
	u16 mode;
	u16 shaper;
	u32 flags;
	u64 min_rate[TC_QOPT_MAX_QUEUE];
	u64 max_rate[TC_QOPT_MAX_QUEUE];
};

/* This structure holds cookie structure that is passed from user
 * to the kernel for actions and classifiers
 */
struct tc_cookie {
	u8  *data;
	u32 len;
	struct rcu_head rcu;
};

struct tc_qopt_offload_stats {
	struct gnet_stats_basic_packed *bstats;
	struct gnet_stats_queue *qstats;
};

enum tc_mq_command {
	TC_MQ_CREATE,
	TC_MQ_DESTROY,
	TC_MQ_STATS,
	TC_MQ_GRAFT,
};

struct tc_mq_opt_offload_graft_params {
	unsigned long queue;
	u32 child_handle;
};

struct tc_mq_qopt_offload {
	enum tc_mq_command command;
	u32 handle;
	union {
		struct tc_qopt_offload_stats stats;
		struct tc_mq_opt_offload_graft_params graft_params;
	};
};

enum tc_red_command {
	TC_RED_REPLACE,
	TC_RED_DESTROY,
	TC_RED_STATS,
	TC_RED_XSTATS,
	TC_RED_GRAFT,
};

struct tc_red_qopt_offload_params {
	u32 min;
	u32 max;
	u32 probability;
	u32 limit;
	bool is_ecn;
	bool is_harddrop;
	struct gnet_stats_queue *qstats;
};

struct tc_red_qopt_offload {
	enum tc_red_command command;
	u32 handle;
	u32 parent;
	union {
		struct tc_red_qopt_offload_params set;
		struct tc_qopt_offload_stats stats;
		struct red_stats *xstats;
		u32 child_handle;
	};
};

enum tc_gred_command {
	TC_GRED_REPLACE,
	TC_GRED_DESTROY,
	TC_GRED_STATS,
};

struct tc_gred_vq_qopt_offload_params {
	bool present;
	u32 limit;
	u32 prio;
	u32 min;
	u32 max;
	bool is_ecn;
	bool is_harddrop;
	u32 probability;
	/* Only need backlog, see struct tc_prio_qopt_offload_params */
	u32 *backlog;
};

struct tc_gred_qopt_offload_params {
	bool grio_on;
	bool wred_on;
	unsigned int dp_cnt;
	unsigned int dp_def;
	struct gnet_stats_queue *qstats;
	struct tc_gred_vq_qopt_offload_params tab[MAX_DPs];
};

struct tc_gred_qopt_offload_stats {
	struct gnet_stats_basic_packed bstats[MAX_DPs];
	struct gnet_stats_queue qstats[MAX_DPs];
	struct red_stats *xstats[MAX_DPs];
};

struct tc_gred_qopt_offload {
	enum tc_gred_command command;
	u32 handle;
	u32 parent;
	union {
		struct tc_gred_qopt_offload_params set;
		struct tc_gred_qopt_offload_stats stats;
	};
};

enum tc_prio_command {
	TC_PRIO_REPLACE,
	TC_PRIO_DESTROY,
	TC_PRIO_STATS,
	TC_PRIO_GRAFT,
};

struct tc_prio_qopt_offload_params {
	int bands;
	u8 priomap[TC_PRIO_MAX + 1];
	/* In case that a prio qdisc is offloaded and now is changed to a
	 * non-offloadedable config, it needs to update the backlog & qlen
	 * values to negate the HW backlog & qlen values (and only them).
	 */
	struct gnet_stats_queue *qstats;
};

struct tc_prio_qopt_offload_graft_params {
	u8 band;
	u32 child_handle;
};

struct tc_prio_qopt_offload {
	enum tc_prio_command command;
	u32 handle;
	u32 parent;
	union {
		struct tc_prio_qopt_offload_params replace_params;
		struct tc_qopt_offload_stats stats;
		struct tc_prio_qopt_offload_graft_params graft_params;
	};
};

enum tc_root_command {
	TC_ROOT_GRAFT,
};

struct tc_root_qopt_offload {
	enum tc_root_command command;
	u32 handle;
	bool ingress;
};

#endif<|MERGE_RESOLUTION|>--- conflicted
+++ resolved
@@ -26,15 +26,6 @@
 int register_tcf_proto_ops(struct tcf_proto_ops *ops);
 int unregister_tcf_proto_ops(struct tcf_proto_ops *ops);
 
-<<<<<<< HEAD
-enum tcf_block_binder_type {
-	TCF_BLOCK_BINDER_TYPE_UNSPEC,
-	TCF_BLOCK_BINDER_TYPE_CLSACT_INGRESS,//ingress block binding
-	TCF_BLOCK_BINDER_TYPE_CLSACT_EGRESS,
-};
-
-=======
->>>>>>> 5f9e832c
 struct tcf_block_ext_info {
 	enum flow_block_binder_type binder_type;
 	tcf_chain_head_change_t *chain_head_change;
@@ -558,31 +549,6 @@
 		     void *type_data, bool err_stop);
 unsigned int tcf_exts_num_actions(struct tcf_exts *exts);
 
-<<<<<<< HEAD
-enum tc_block_command {
-	TC_BLOCK_BIND,
-	TC_BLOCK_UNBIND,
-};
-
-//块offload参数
-struct tc_block_offload {
-	enum tc_block_command command;
-	//binder的方向
-	enum tcf_block_binder_type binder_type;
-	//command对应的block
-	struct tcf_block *block;
-	struct netlink_ext_ack *extack;
-};
-
-struct tc_cls_common_offload {
-	u32 chain_index;//规则所属的chain
-	__be16 protocol;//对应的分类协议
-	u32 prio;
-	struct netlink_ext_ack *extack;//netlink消息错误消息缓存
-};
-
-=======
->>>>>>> 5f9e832c
 struct tc_cls_u32_knode {
 	struct tcf_exts *exts;
 	struct tcf_result *res;
@@ -693,33 +659,6 @@
 		cls_common->extack = extack;
 }
 
-<<<<<<< HEAD
-enum tc_fl_command {
-	TC_CLSFLOWER_REPLACE,
-	TC_CLSFLOWER_DESTROY,
-	TC_CLSFLOWER_STATS,
-	TC_CLSFLOWER_TMPLT_CREATE,
-	TC_CLSFLOWER_TMPLT_DESTROY,
-};
-
-struct tc_cls_flower_offload {
-	struct tc_cls_common_offload common;
-	enum tc_fl_command command;//flower操作命令符
-	unsigned long cookie;
-	struct flow_rule *rule;//操作的规则
-	struct flow_stats stats;
-	u32 classid;
-};
-
-//取offload的规则
-static inline struct flow_rule *
-tc_cls_flower_offload_flow_rule(struct tc_cls_flower_offload *tc_flow_cmd)
-{
-	return tc_flow_cmd->rule;
-}
-
-=======
->>>>>>> 5f9e832c
 enum tc_matchall_command {
 	TC_CLSMATCHALL_REPLACE,
 	TC_CLSMATCHALL_DESTROY,
