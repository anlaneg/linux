/* SPDX-License-Identifier: GPL-2.0 */
#ifndef __NET_PKT_CLS_H
#define __NET_PKT_CLS_H

#include <linux/pkt_cls.h>
#include <linux/workqueue.h>
#include <net/sch_generic.h>
#include <net/act_api.h>
#include <net/net_namespace.h>

/* TC action not accessible from user space */
#define TC_ACT_CONSUMED		(TC_ACT_VALUE_MAX + 1)

/* Basic packet classifier frontend definitions. */

struct tcf_walker {
	int	stop;//是否需停止遍历（回调返回了失败）
	int	skip;//需要跳过的数目
	int	count;//当前已执行（或跳过）的数目
	bool	nonempty;
	unsigned long cookie;
	//walker时针对指定的元素执行的回调
	int	(*fn)(struct tcf_proto *, void *node, struct tcf_walker *);
};

int register_tcf_proto_ops(struct tcf_proto_ops *ops);
int unregister_tcf_proto_ops(struct tcf_proto_ops *ops);

struct tcf_block_ext_info {
	//入方向，还是出方向
	enum flow_block_binder_type binder_type;
	/*回调，用于更换miniq变更新的chain_head*/
	tcf_chain_head_change_t *chain_head_change;
	/*回调的私有数据，目前指向miniq*/
	void *chain_head_change_priv;
	//对应的block索引号
	u32 block_index;
};

struct tcf_qevent {
	struct tcf_block	*block;
	struct tcf_block_ext_info info;
	struct tcf_proto __rcu *filter_chain;
};

struct tcf_block_cb;
bool tcf_queue_work(struct rcu_work *rwork, work_func_t func);

#ifdef CONFIG_NET_CLS
struct tcf_chain *tcf_chain_get_by_act(struct tcf_block *block,
				       u32 chain_index);
void tcf_chain_put_by_act(struct tcf_chain *chain);
struct tcf_chain *tcf_get_next_chain(struct tcf_block *block,
				     struct tcf_chain *chain);
struct tcf_proto *tcf_get_next_proto(struct tcf_chain *chain,
				     struct tcf_proto *tp);
void tcf_block_netif_keep_dst(struct tcf_block *block);
int tcf_block_get(struct tcf_block **p_block,
		  struct tcf_proto __rcu **p_filter_chain, struct Qdisc *q,
		  struct netlink_ext_ack *extack);
int tcf_block_get_ext(struct tcf_block **p_block, struct Qdisc *q,
		      struct tcf_block_ext_info *ei,
		      struct netlink_ext_ack *extack);
void tcf_block_put(struct tcf_block *block);
void tcf_block_put_ext(struct tcf_block *block, struct Qdisc *q,
		       struct tcf_block_ext_info *ei);

//检查是否为共享block,如果block索引非0，则其为共享block
static inline bool tcf_block_shared(struct tcf_block *block)
{
	return block->index;
}

static inline bool tcf_block_non_null_shared(struct tcf_block *block)
{
	return block && block->index;
}

static inline struct Qdisc *tcf_block_q(struct tcf_block *block)
{
	WARN_ON(tcf_block_shared(block));
	return block->q;
}

int tcf_classify(struct sk_buff *skb,
		 const struct tcf_block *block,
		 const struct tcf_proto *tp, struct tcf_result *res,
		 bool compat_mode);

#else
static inline bool tcf_block_shared(struct tcf_block *block)
{
	return false;
}

static inline bool tcf_block_non_null_shared(struct tcf_block *block)
{
	return false;
}

static inline
int tcf_block_get(struct tcf_block **p_block,
		  struct tcf_proto __rcu **p_filter_chain, struct Qdisc *q,
		  struct netlink_ext_ack *extack)
{
	return 0;
}

static inline
int tcf_block_get_ext(struct tcf_block **p_block, struct Qdisc *q,
		      struct tcf_block_ext_info *ei,
		      struct netlink_ext_ack *extack)
{
	return 0;
}

static inline void tcf_block_put(struct tcf_block *block)
{
}

static inline
void tcf_block_put_ext(struct tcf_block *block, struct Qdisc *q,
		       struct tcf_block_ext_info *ei)
{
}

static inline struct Qdisc *tcf_block_q(struct tcf_block *block)
{
	return NULL;
}

static inline
int tc_setup_cb_block_register(struct tcf_block *block, flow_setup_cb_t *cb,
			       void *cb_priv)
{
	return 0;
}

static inline
void tc_setup_cb_block_unregister(struct tcf_block *block, flow_setup_cb_t *cb,
				  void *cb_priv)
{
}

static inline int tcf_classify(struct sk_buff *skb,
			       const struct tcf_block *block,
			       const struct tcf_proto *tp,
			       struct tcf_result *res, bool compat_mode)
{
	return TC_ACT_UNSPEC;
}

#endif

static inline unsigned long
__cls_set_class(unsigned long *clp, unsigned long cl)
{
	return xchg(clp, cl);
}

static inline void
__tcf_bind_filter(struct Qdisc *q, struct tcf_result *r, unsigned long base)
{
	unsigned long cl;

	cl = q->ops->cl_ops->bind_tcf(q, base, r->classid);
	cl = __cls_set_class(&r->class, cl);
	if (cl)
		q->ops->cl_ops->unbind_tcf(q, cl);
}

static inline void
tcf_bind_filter(struct tcf_proto *tp, struct tcf_result *r, unsigned long base)
{
	struct Qdisc *q = tp->chain->block->q;

	/* Check q as it is not set for shared blocks. In that case,
	 * setting class is not supported.
	 */
	if (!q)
		return;
	sch_tree_lock(q);
	__tcf_bind_filter(q, r, base);
	sch_tree_unlock(q);
}

static inline void
__tcf_unbind_filter(struct Qdisc *q, struct tcf_result *r)
{
	unsigned long cl;

	if ((cl = __cls_set_class(&r->class, 0)) != 0)
		q->ops->cl_ops->unbind_tcf(q, cl);
}

static inline void
tcf_unbind_filter(struct tcf_proto *tp, struct tcf_result *r)
{
	struct Qdisc *q = tp->chain->block->q;

	if (!q)
		return;
	__tcf_unbind_filter(q, r);
}

struct tcf_exts {
#ifdef CONFIG_NET_CLS_ACT
	__u32	type; /* for backward compat(TCA_OLD_COMPAT) */
<<<<<<< HEAD
	int nr_actions;//action数目
	struct tc_action **actions;//记录action
	struct net *net;
=======
	int nr_actions;
	struct tc_action **actions;
	struct net	*net;
	netns_tracker	ns_tracker;
>>>>>>> 028192fe
#endif
	/* Map to export classifier specific extension TLV types to the
	 * generic extensions API. Unsupported extensions must be set to 0.
	 */
	int action;//action类别
	int police;
};

static inline int tcf_exts_init(struct tcf_exts *exts, struct net *net,
				int action, int police)
{
#ifdef CONFIG_NET_CLS_ACT
	exts->type = 0;
	exts->nr_actions = 0;
	/* Note: we do not own yet a reference on net.
	 * This reference might be taken later from tcf_exts_get_net().
	 */
	exts->net = net;
	//申请存放action的数组
	exts->actions = kcalloc(TCA_ACT_MAX_PRIO, sizeof(struct tc_action *),
				GFP_KERNEL);
	if (!exts->actions)
		return -ENOMEM;
#endif
	//设置action的类别
	exts->action = action;
	exts->police = police;
	return 0;
}

/* Return false if the netns is being destroyed in cleanup_net(). Callers
 * need to do cleanup synchronously in this case, otherwise may race with
 * tc_action_net_exit(). Return true for other cases.
 */
static inline bool tcf_exts_get_net(struct tcf_exts *exts)
{
#ifdef CONFIG_NET_CLS_ACT
	exts->net = maybe_get_net(exts->net);
	if (exts->net)
		netns_tracker_alloc(exts->net, &exts->ns_tracker, GFP_KERNEL);
	return exts->net != NULL;
#else
	return true;
#endif
}

static inline void tcf_exts_put_net(struct tcf_exts *exts)
{
#ifdef CONFIG_NET_CLS_ACT
	if (exts->net)
		put_net_track(exts->net, &exts->ns_tracker);
#endif
}

#ifdef CONFIG_NET_CLS_ACT
//遍历所有action
#define tcf_exts_for_each_action(i, a, exts) \
	for (i = 0; i < TCA_ACT_MAX_PRIO && ((a) = (exts)->actions[i]); i++)
#else
#define tcf_exts_for_each_action(i, a, exts) \
	for (; 0; (void)(i), (void)(a), (void)(exts))
#endif

<<<<<<< HEAD
/*用所给参数更新action的统计值*/
=======
#define tcf_act_for_each_action(i, a, actions) \
	for (i = 0; i < TCA_ACT_MAX_PRIO && ((a) = actions[i]); i++)

>>>>>>> 028192fe
static inline void
tcf_exts_hw_stats_update(const struct tcf_exts *exts,
			 u64 bytes, u64 packets, u64 drops, u64 lastuse,
			 u8 used_hw_stats, bool used_hw_stats_valid)
{
#ifdef CONFIG_NET_CLS_ACT
	int i;

<<<<<<< HEAD
	preempt_disable();

	//遍历所有action分量，更新action统计信息
	for (i = 0; i < exts->nr_actions; i++) {
		struct tc_action *a = exts->actions[i];

		/*更新具体一个action的统计信息*/
		tcf_action_stats_update(a, bytes, packets, drops,
					lastuse, true);
		a->used_hw_stats = used_hw_stats;
		a->used_hw_stats_valid = used_hw_stats_valid;
	}
=======
	for (i = 0; i < exts->nr_actions; i++) {
		struct tc_action *a = exts->actions[i];

		/* if stats from hw, just skip */
		if (tcf_action_update_hw_stats(a)) {
			preempt_disable();
			tcf_action_stats_update(a, bytes, packets, drops,
						lastuse, true);
			preempt_enable();
>>>>>>> 028192fe

			a->used_hw_stats = used_hw_stats;
			a->used_hw_stats_valid = used_hw_stats_valid;
		}
	}
#endif
}

/**
 * tcf_exts_has_actions - check if at least one action is present
 * @exts: tc filter extensions handle
 *
 * Returns true if at least one action is present.
 */
static inline bool tcf_exts_has_actions(struct tcf_exts *exts)
{
#ifdef CONFIG_NET_CLS_ACT
	return exts->nr_actions;
#else
	return false;
#endif
}

/**
 * tcf_exts_exec - execute tc filter extensions
 * @skb: socket buffer
 * @exts: tc filter extensions handle
 * @res: desired result
 *
 * Executes all configured extensions. Returns TC_ACT_OK on a normal execution,
 * a negative number if the filter must be considered unmatched or
 * a positive action code (TC_ACT_*) which must be returned to the
 * underlying layer.
 */
static inline int
tcf_exts_exec(struct sk_buff *skb, struct tcf_exts *exts,
	      struct tcf_result *res)
{
#ifdef CONFIG_NET_CLS_ACT
	//执行action，并返回执行结果
	return tcf_action_exec(skb, exts->actions, exts->nr_actions, res);
#endif
	return TC_ACT_OK;
}

int tcf_exts_validate(struct net *net, struct tcf_proto *tp,
		      struct nlattr **tb, struct nlattr *rate_tlv,
		      struct tcf_exts *exts, u32 flags,
		      struct netlink_ext_ack *extack);
int tcf_exts_validate_ex(struct net *net, struct tcf_proto *tp, struct nlattr **tb,
			 struct nlattr *rate_tlv, struct tcf_exts *exts,
			 u32 flags, u32 fl_flags, struct netlink_ext_ack *extack);
void tcf_exts_destroy(struct tcf_exts *exts);
void tcf_exts_change(struct tcf_exts *dst, struct tcf_exts *src);
int tcf_exts_dump(struct sk_buff *skb, struct tcf_exts *exts);
int tcf_exts_terse_dump(struct sk_buff *skb, struct tcf_exts *exts);
int tcf_exts_dump_stats(struct sk_buff *skb, struct tcf_exts *exts);

/**
 * struct tcf_pkt_info - packet information
 *
 * @ptr: start of the pkt data
 * @nexthdr: offset of the next header
 */
struct tcf_pkt_info {
	unsigned char *		ptr;
	int			nexthdr;
};

#ifdef CONFIG_NET_EMATCH

struct tcf_ematch_ops;

/**
 * struct tcf_ematch - extended match (ematch)
 * 
 * @matchid: identifier to allow userspace to reidentify a match
 * @flags: flags specifying attributes and the relation to other matches
 * @ops: the operations lookup table of the corresponding ematch module
 * @datalen: length of the ematch specific configuration data
 * @data: ematch specific data
 * @net: the network namespace
 */
struct tcf_ematch {
	struct tcf_ematch_ops * ops;
	unsigned long		data;
	unsigned int		datalen;
	u16			matchid;
	u16			flags;
	struct net		*net;
};

static inline int tcf_em_is_container(struct tcf_ematch *em)
{
	return !em->ops;
}

static inline int tcf_em_is_simple(struct tcf_ematch *em)
{
	return em->flags & TCF_EM_SIMPLE;
}

/*结果是否需要反转*/
static inline int tcf_em_is_inverted(struct tcf_ematch *em)
{
	return em->flags & TCF_EM_INVERT;
}

static inline int tcf_em_last_match(struct tcf_ematch *em)
{
	return (em->flags & TCF_EM_REL_MASK) == TCF_EM_REL_END;
}

static inline int tcf_em_early_end(struct tcf_ematch *em, int result)
{
	if (tcf_em_last_match(em))
		return 1;

	/*与操作，且结果一个分量为0*/
	if (result == 0 && em->flags & TCF_EM_REL_AND)
		return 1;

	/*或操作，且结果一个分量非零*/
	if (result != 0 && em->flags & TCF_EM_REL_OR)
		return 1;

	return 0;
}
	
/**
 * struct tcf_ematch_tree - ematch tree handle
 *
 * @hdr: ematch tree header supplied by userspace
 * @matches: array of ematches
 */
struct tcf_ematch_tree {
    /*匹配metadata来源于TCA_EMATCH_TREE_HDR*/
	struct tcf_ematch_tree_hdr hdr;
	/*匹配条件*/
	struct tcf_ematch *	matches;
	
};

/**
 * struct tcf_ematch_ops - ematch module operations
 * 
 * @kind: identifier (kind) of this ematch module
 * @datalen: length of expected configuration data (optional)
 * @change: called during validation (optional)
 * @match: called during ematch tree evaluation, must return 1/0
 * @destroy: called during destroyage (optional)
 * @dump: called during dumping process (optional)
 * @owner: owner, must be set to THIS_MODULE
 * @link: link to previous/next ematch module (internal use)
 */
struct tcf_ematch_ops {
	int			kind;
	/*此匹配要求的数据长度*/
	int			datalen;
	int			(*change)(struct net *net, void *,
					  int, struct tcf_ematch *);
	int			(*match)(struct sk_buff *, struct tcf_ematch *,
					 struct tcf_pkt_info *);
	void			(*destroy)(struct tcf_ematch *);
	int			(*dump)(struct sk_buff *, struct tcf_ematch *);
	struct module		*owner;
	struct list_head	link;
};

int tcf_em_register(struct tcf_ematch_ops *);
void tcf_em_unregister(struct tcf_ematch_ops *);
int tcf_em_tree_validate(struct tcf_proto *, struct nlattr *,
			 struct tcf_ematch_tree *);
void tcf_em_tree_destroy(struct tcf_ematch_tree *);
int tcf_em_tree_dump(struct sk_buff *, struct tcf_ematch_tree *, int);
int __tcf_em_tree_match(struct sk_buff *, struct tcf_ematch_tree *,
			struct tcf_pkt_info *);

/**
 * tcf_em_tree_match - evaulate an ematch tree
 *
 * @skb: socket buffer of the packet in question
 * @tree: ematch tree to be used for evaluation
 * @info: packet information examined by classifier
 *
 * This function matches @skb against the ematch tree in @tree by going
 * through all ematches respecting their logic relations returning
 * as soon as the result is obvious.
 *
 * Returns 1 if the ematch tree as-one matches, no ematches are configured
 * or ematch is not enabled in the kernel, otherwise 0 is returned.
 */
static inline int tcf_em_tree_match(struct sk_buff *skb,
				    struct tcf_ematch_tree *tree/*ematch的节点*/,
				    struct tcf_pkt_info *info)
{
	if (tree->hdr.nmatches)
		return __tcf_em_tree_match(skb, tree, info);
	else
	    /*无匹配条件，则认为结果为True*/
		return 1;
}

#define MODULE_ALIAS_TCF_EMATCH(kind)	MODULE_ALIAS("ematch-kind-" __stringify(kind))

#else /* CONFIG_NET_EMATCH */

struct tcf_ematch_tree {
};

#define tcf_em_tree_validate(tp, tb, t) ((void)(t), 0)
#define tcf_em_tree_destroy(t) do { (void)(t); } while(0)
#define tcf_em_tree_dump(skb, t, tlv) (0)
#define tcf_em_tree_match(skb, t, info) ((void)(info), 1)

#endif /* CONFIG_NET_EMATCH */

static inline unsigned char * tcf_get_base_ptr(struct sk_buff *skb, int layer)
{
	switch (layer) {
		case TCF_LAYER_LINK:
			return skb_mac_header(skb);
		case TCF_LAYER_NETWORK:
			return skb_network_header(skb);
		case TCF_LAYER_TRANSPORT:
			return skb_transport_header(skb);
	}

	return NULL;
}

static inline int tcf_valid_offset(const struct sk_buff *skb,
				   const unsigned char *ptr, const int len)
{
	return likely((ptr + len) <= skb_tail_pointer(skb) &&
		      ptr >= skb->head &&
		      (ptr <= (ptr + len)));
}

/*通过indev_tlv获得其指定dev对应的接口ifindex*/
static inline int
tcf_change_indev(struct net *net, struct nlattr *indev_tlv,
		 struct netlink_ext_ack *extack)
{
	char indev[IFNAMSIZ];
	struct net_device *dev;

	//填充indev设备名称
	if (nla_strscpy(indev, indev_tlv, IFNAMSIZ) < 0) {
		NL_SET_ERR_MSG_ATTR(extack, indev_tlv,
				    "Interface name too long");
		return -EINVAL;
	}

	//通过名称查找dev,返回dev->ifindex
	dev = __dev_get_by_name(net, indev);
	if (!dev) {
		NL_SET_ERR_MSG_ATTR(extack, indev_tlv,
				    "Network device not found");
		return -ENODEV;
	}
	return dev->ifindex;
}

static inline bool
tcf_match_indev(struct sk_buff *skb, int ifindex)
{
	if (!ifindex)
		return true;
	if  (!skb->skb_iif)
		return false;
	return ifindex == skb->skb_iif;
}

int tc_setup_offload_action(struct flow_action *flow_action,
			    const struct tcf_exts *exts);
void tc_cleanup_offload_action(struct flow_action *flow_action);
int tc_setup_action(struct flow_action *flow_action,
		    struct tc_action *actions[]);

int tc_setup_cb_call(struct tcf_block *block, enum tc_setup_type type,
		     void *type_data, bool err_stop, bool rtnl_held);
int tc_setup_cb_add(struct tcf_block *block, struct tcf_proto *tp,
		    enum tc_setup_type type, void *type_data, bool err_stop,
		    u32 *flags, unsigned int *in_hw_count, bool rtnl_held);
int tc_setup_cb_replace(struct tcf_block *block, struct tcf_proto *tp,
			enum tc_setup_type type, void *type_data, bool err_stop,
			u32 *old_flags, unsigned int *old_in_hw_count,
			u32 *new_flags, unsigned int *new_in_hw_count,
			bool rtnl_held);
int tc_setup_cb_destroy(struct tcf_block *block, struct tcf_proto *tp,
			enum tc_setup_type type, void *type_data, bool err_stop,
			u32 *flags, unsigned int *in_hw_count, bool rtnl_held);
int tc_setup_cb_reoffload(struct tcf_block *block, struct tcf_proto *tp,
			  bool add, flow_setup_cb_t *cb,
			  enum tc_setup_type type, void *type_data,
			  void *cb_priv, u32 *flags, unsigned int *in_hw_count);
unsigned int tcf_exts_num_actions(struct tcf_exts *exts);

#ifdef CONFIG_NET_CLS_ACT
int tcf_qevent_init(struct tcf_qevent *qe, struct Qdisc *sch,
		    enum flow_block_binder_type binder_type,
		    struct nlattr *block_index_attr,
		    struct netlink_ext_ack *extack);
void tcf_qevent_destroy(struct tcf_qevent *qe, struct Qdisc *sch);
int tcf_qevent_validate_change(struct tcf_qevent *qe, struct nlattr *block_index_attr,
			       struct netlink_ext_ack *extack);
struct sk_buff *tcf_qevent_handle(struct tcf_qevent *qe, struct Qdisc *sch, struct sk_buff *skb,
				  struct sk_buff **to_free, int *ret);
int tcf_qevent_dump(struct sk_buff *skb, int attr_name, struct tcf_qevent *qe);
#else
static inline int tcf_qevent_init(struct tcf_qevent *qe, struct Qdisc *sch,
				  enum flow_block_binder_type binder_type,
				  struct nlattr *block_index_attr,
				  struct netlink_ext_ack *extack)
{
	return 0;
}

static inline void tcf_qevent_destroy(struct tcf_qevent *qe, struct Qdisc *sch)
{
}

static inline int tcf_qevent_validate_change(struct tcf_qevent *qe, struct nlattr *block_index_attr,
					     struct netlink_ext_ack *extack)
{
	return 0;
}

static inline struct sk_buff *
tcf_qevent_handle(struct tcf_qevent *qe, struct Qdisc *sch, struct sk_buff *skb,
		  struct sk_buff **to_free, int *ret)
{
	return skb;
}

static inline int tcf_qevent_dump(struct sk_buff *skb, int attr_name, struct tcf_qevent *qe)
{
	return 0;
}
#endif

struct tc_cls_u32_knode {
	struct tcf_exts *exts;
	struct tcf_result *res;
	struct tc_u32_sel *sel;
	u32 handle;
	u32 val;
	u32 mask;
	u32 link_handle;
	u8 fshift;
};

struct tc_cls_u32_hnode {
	u32 handle;
	u32 prio;
	unsigned int divisor;
};

enum tc_clsu32_command {
	TC_CLSU32_NEW_KNODE,
	TC_CLSU32_REPLACE_KNODE,
	TC_CLSU32_DELETE_KNODE,
	TC_CLSU32_NEW_HNODE,
	TC_CLSU32_REPLACE_HNODE,
	TC_CLSU32_DELETE_HNODE,
};

struct tc_cls_u32_offload {
	struct flow_cls_common_offload common;
	/* knode values */
	enum tc_clsu32_command command;
	union {
		struct tc_cls_u32_knode knode;
		struct tc_cls_u32_hnode hnode;
	};
};

//检查dev是否容许tc hw offload
static inline bool tc_can_offload(const struct net_device *dev)
{
	return dev->features & NETIF_F_HW_TC;
}

/*设备是否开启了tc offload*/
static inline bool tc_can_offload_extack(const struct net_device *dev,
					 struct netlink_ext_ack *extack)
{
	bool can = tc_can_offload(dev);

	if (!can)
		NL_SET_ERR_MSG(extack, "TC offload is disabled on net device");

	return can;
}

static inline bool
tc_cls_can_offload_and_chain0(const struct net_device *dev,
			      struct flow_cls_common_offload *common)
{
    /*没有开启tc offload,直接失败*/
	if (!tc_can_offload_extack(dev, common->extack))
		return false;
	/*要求非chain0的offload,直接失败*/
	if (common->chain_index) {
		NL_SET_ERR_MSG(common->extack,
			       "Driver supports only offload of chain 0");
		return false;
	}
	return true;
}

static inline bool tc_skip_hw(u32 flags)
{
	return (flags & TCA_CLS_FLAGS_SKIP_HW) ? true : false;
}

static inline bool tc_skip_sw(u32 flags)
{
	return (flags & TCA_CLS_FLAGS_SKIP_SW) ? true : false;
}

/* SKIP_HW and SKIP_SW are mutually exclusive flags. */
static inline bool tc_flags_valid(u32 flags)
{
	//flags仅容许三种flags(不下发至硬件，不下发至软件，详细的日志）
	if (flags & ~(TCA_CLS_FLAGS_SKIP_HW | TCA_CLS_FLAGS_SKIP_SW |
		      TCA_CLS_FLAGS_VERBOSE))
		return false;

	//仅容许(不下发至硬件或不下发至软件两个flags生效）
	flags &= TCA_CLS_FLAGS_SKIP_HW | TCA_CLS_FLAGS_SKIP_SW;
	if (!(flags ^ (TCA_CLS_FLAGS_SKIP_HW | TCA_CLS_FLAGS_SKIP_SW)))
		return false;

	return true;
}

//检查tc规则是否在hardware中
static inline bool tc_in_hw(u32 flags)
{
	return (flags & TCA_CLS_FLAGS_IN_HW) ? true : false;
}

static inline void
tc_cls_common_offload_init(struct flow_cls_common_offload *cls_common,
			   const struct tcf_proto *tp, u32 flags,
			   struct netlink_ext_ack *extack)
{
	cls_common->chain_index = tp->chain->index;
	cls_common->protocol = tp->protocol;
	cls_common->prio = tp->prio >> 16;
	if (tc_skip_sw(flags) || flags & TCA_CLS_FLAGS_VERBOSE)
		cls_common->extack = extack;
}

#if IS_ENABLED(CONFIG_NET_TC_SKB_EXT)
static inline struct tc_skb_ext *tc_skb_ext_alloc(struct sk_buff *skb)
{
	struct tc_skb_ext *tc_skb_ext = skb_ext_add(skb, TC_SKB_EXT);

	if (tc_skb_ext)
		memset(tc_skb_ext, 0, sizeof(*tc_skb_ext));
	return tc_skb_ext;
}
#endif

enum tc_matchall_command {
	TC_CLSMATCHALL_REPLACE,
	TC_CLSMATCHALL_DESTROY,
	TC_CLSMATCHALL_STATS,
};

struct tc_cls_matchall_offload {
	struct flow_cls_common_offload common;
	enum tc_matchall_command command;
	struct flow_rule *rule;
	struct flow_stats stats;
	unsigned long cookie;
};

enum tc_clsbpf_command {
	TC_CLSBPF_OFFLOAD,
	TC_CLSBPF_STATS,
};

struct tc_cls_bpf_offload {
	struct flow_cls_common_offload common;
	enum tc_clsbpf_command command;
	struct tcf_exts *exts;
	struct bpf_prog *prog;
	struct bpf_prog *oldprog;
	const char *name;
	bool exts_integrated;
};

struct tc_mqprio_qopt_offload {
	/* struct tc_mqprio_qopt must always be the first element */
	struct tc_mqprio_qopt qopt;
	u16 mode;
	u16 shaper;
	u32 flags;
	u64 min_rate[TC_QOPT_MAX_QUEUE];
	u64 max_rate[TC_QOPT_MAX_QUEUE];
};

/* This structure holds cookie structure that is passed from user
 * to the kernel for actions and classifiers
 */
struct tc_cookie {
	u8  *data;
	u32 len;
	struct rcu_head rcu;
};

struct tc_qopt_offload_stats {
	struct gnet_stats_basic_sync *bstats;
	struct gnet_stats_queue *qstats;
};

enum tc_mq_command {
	TC_MQ_CREATE,
	TC_MQ_DESTROY,
	TC_MQ_STATS,
	TC_MQ_GRAFT,
};

struct tc_mq_opt_offload_graft_params {
	unsigned long queue;
	u32 child_handle;
};

struct tc_mq_qopt_offload {
	enum tc_mq_command command;
	u32 handle;
	union {
		struct tc_qopt_offload_stats stats;
		struct tc_mq_opt_offload_graft_params graft_params;
	};
};

enum tc_htb_command {
	/* Root */
	TC_HTB_CREATE, /* Initialize HTB offload. */
	TC_HTB_DESTROY, /* Destroy HTB offload. */

	/* Classes */
	/* Allocate qid and create leaf. */
	TC_HTB_LEAF_ALLOC_QUEUE,
	/* Convert leaf to inner, preserve and return qid, create new leaf. */
	TC_HTB_LEAF_TO_INNER,
	/* Delete leaf, while siblings remain. */
	TC_HTB_LEAF_DEL,
	/* Delete leaf, convert parent to leaf, preserving qid. */
	TC_HTB_LEAF_DEL_LAST,
	/* TC_HTB_LEAF_DEL_LAST, but delete driver data on hardware errors. */
	TC_HTB_LEAF_DEL_LAST_FORCE,
	/* Modify parameters of a node. */
	TC_HTB_NODE_MODIFY,

	/* Class qdisc */
	TC_HTB_LEAF_QUERY_QUEUE, /* Query qid by classid. */
};

struct tc_htb_qopt_offload {
	struct netlink_ext_ack *extack;
	enum tc_htb_command command;
	u32 parent_classid;
	u16 classid;
	u16 qid;
	u64 rate;
	u64 ceil;
};

#define TC_HTB_CLASSID_ROOT U32_MAX

enum tc_red_command {
	TC_RED_REPLACE,
	TC_RED_DESTROY,
	TC_RED_STATS,
	TC_RED_XSTATS,
	TC_RED_GRAFT,
};

struct tc_red_qopt_offload_params {
	u32 min;
	u32 max;
	u32 probability;
	u32 limit;
	bool is_ecn;
	bool is_harddrop;
	bool is_nodrop;
	struct gnet_stats_queue *qstats;
};

struct tc_red_qopt_offload {
	enum tc_red_command command;
	u32 handle;
	u32 parent;
	union {
		struct tc_red_qopt_offload_params set;
		struct tc_qopt_offload_stats stats;
		struct red_stats *xstats;
		u32 child_handle;
	};
};

enum tc_gred_command {
	TC_GRED_REPLACE,
	TC_GRED_DESTROY,
	TC_GRED_STATS,
};

struct tc_gred_vq_qopt_offload_params {
	bool present;
	u32 limit;
	u32 prio;
	u32 min;
	u32 max;
	bool is_ecn;
	bool is_harddrop;
	u32 probability;
	/* Only need backlog, see struct tc_prio_qopt_offload_params */
	u32 *backlog;
};

struct tc_gred_qopt_offload_params {
	bool grio_on;
	bool wred_on;
	unsigned int dp_cnt;
	unsigned int dp_def;
	struct gnet_stats_queue *qstats;
	struct tc_gred_vq_qopt_offload_params tab[MAX_DPs];
};

struct tc_gred_qopt_offload_stats {
	struct gnet_stats_basic_sync bstats[MAX_DPs];
	struct gnet_stats_queue qstats[MAX_DPs];
	struct red_stats *xstats[MAX_DPs];
};

struct tc_gred_qopt_offload {
	enum tc_gred_command command;
	u32 handle;
	u32 parent;
	union {
		struct tc_gred_qopt_offload_params set;
		struct tc_gred_qopt_offload_stats stats;
	};
};

enum tc_prio_command {
	TC_PRIO_REPLACE,
	TC_PRIO_DESTROY,
	TC_PRIO_STATS,
	TC_PRIO_GRAFT,
};

struct tc_prio_qopt_offload_params {
	int bands;
	u8 priomap[TC_PRIO_MAX + 1];
	/* At the point of un-offloading the Qdisc, the reported backlog and
	 * qlen need to be reduced by the portion that is in HW.
	 */
	struct gnet_stats_queue *qstats;
};

struct tc_prio_qopt_offload_graft_params {
	u8 band;
	u32 child_handle;
};

struct tc_prio_qopt_offload {
	enum tc_prio_command command;
	u32 handle;
	u32 parent;
	union {
		struct tc_prio_qopt_offload_params replace_params;
		struct tc_qopt_offload_stats stats;
		struct tc_prio_qopt_offload_graft_params graft_params;
	};
};

enum tc_root_command {
	TC_ROOT_GRAFT,
};

struct tc_root_qopt_offload {
	enum tc_root_command command;
	u32 handle;
	bool ingress;
};

enum tc_ets_command {
	TC_ETS_REPLACE,
	TC_ETS_DESTROY,
	TC_ETS_STATS,
	TC_ETS_GRAFT,
};

struct tc_ets_qopt_offload_replace_params {
	unsigned int bands;
	u8 priomap[TC_PRIO_MAX + 1];
	unsigned int quanta[TCQ_ETS_MAX_BANDS];	/* 0 for strict bands. */
	unsigned int weights[TCQ_ETS_MAX_BANDS];
	struct gnet_stats_queue *qstats;
};

struct tc_ets_qopt_offload_graft_params {
	u8 band;
	u32 child_handle;
};

struct tc_ets_qopt_offload {
	enum tc_ets_command command;
	u32 handle;
	u32 parent;
	union {
		struct tc_ets_qopt_offload_replace_params replace_params;
		struct tc_qopt_offload_stats stats;
		struct tc_ets_qopt_offload_graft_params graft_params;
	};
};

enum tc_tbf_command {
	TC_TBF_REPLACE,
	TC_TBF_DESTROY,
	TC_TBF_STATS,
	TC_TBF_GRAFT,
};

struct tc_tbf_qopt_offload_replace_params {
	struct psched_ratecfg rate;
	u32 max_size;
	struct gnet_stats_queue *qstats;
};

struct tc_tbf_qopt_offload {
	enum tc_tbf_command command;
	u32 handle;
	u32 parent;
	union {
		struct tc_tbf_qopt_offload_replace_params replace_params;
		struct tc_qopt_offload_stats stats;
		u32 child_handle;
	};
};

enum tc_fifo_command {
	TC_FIFO_REPLACE,
	TC_FIFO_DESTROY,
	TC_FIFO_STATS,
};

struct tc_fifo_qopt_offload {
	enum tc_fifo_command command;
	u32 handle;
	u32 parent;
	union {
		struct tc_qopt_offload_stats stats;
	};
};

#ifdef CONFIG_NET_CLS_ACT
DECLARE_STATIC_KEY_FALSE(tc_skb_ext_tc);
void tc_skb_ext_tc_enable(void);
void tc_skb_ext_tc_disable(void);
#define tc_skb_ext_tc_enabled() static_branch_unlikely(&tc_skb_ext_tc)
#else /* CONFIG_NET_CLS_ACT */
static inline void tc_skb_ext_tc_enable(void) { }
static inline void tc_skb_ext_tc_disable(void) { }
#define tc_skb_ext_tc_enabled() false
#endif

#endif<|MERGE_RESOLUTION|>--- conflicted
+++ resolved
@@ -206,16 +206,10 @@
 struct tcf_exts {
 #ifdef CONFIG_NET_CLS_ACT
 	__u32	type; /* for backward compat(TCA_OLD_COMPAT) */
-<<<<<<< HEAD
 	int nr_actions;//action数目
 	struct tc_action **actions;//记录action
-	struct net *net;
-=======
-	int nr_actions;
-	struct tc_action **actions;
 	struct net	*net;
 	netns_tracker	ns_tracker;
->>>>>>> 028192fe
 #endif
 	/* Map to export classifier specific extension TLV types to the
 	 * generic extensions API. Unsupported extensions must be set to 0.
@@ -279,13 +273,10 @@
 	for (; 0; (void)(i), (void)(a), (void)(exts))
 #endif
 
-<<<<<<< HEAD
-/*用所给参数更新action的统计值*/
-=======
 #define tcf_act_for_each_action(i, a, actions) \
 	for (i = 0; i < TCA_ACT_MAX_PRIO && ((a) = actions[i]); i++)
 
->>>>>>> 028192fe
+/*用所给参数更新action的统计值*/
 static inline void
 tcf_exts_hw_stats_update(const struct tcf_exts *exts,
 			 u64 bytes, u64 packets, u64 drops, u64 lastuse,
@@ -294,30 +285,17 @@
 #ifdef CONFIG_NET_CLS_ACT
 	int i;
 
-<<<<<<< HEAD
-	preempt_disable();
-
 	//遍历所有action分量，更新action统计信息
 	for (i = 0; i < exts->nr_actions; i++) {
 		struct tc_action *a = exts->actions[i];
 
-		/*更新具体一个action的统计信息*/
-		tcf_action_stats_update(a, bytes, packets, drops,
-					lastuse, true);
-		a->used_hw_stats = used_hw_stats;
-		a->used_hw_stats_valid = used_hw_stats_valid;
-	}
-=======
-	for (i = 0; i < exts->nr_actions; i++) {
-		struct tc_action *a = exts->actions[i];
-
 		/* if stats from hw, just skip */
 		if (tcf_action_update_hw_stats(a)) {
 			preempt_disable();
+			/*更新具体一个action的统计信息*/
 			tcf_action_stats_update(a, bytes, packets, drops,
 						lastuse, true);
 			preempt_enable();
->>>>>>> 028192fe
 
 			a->used_hw_stats = used_hw_stats;
 			a->used_hw_stats_valid = used_hw_stats_valid;
