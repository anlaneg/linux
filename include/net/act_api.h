/* SPDX-License-Identifier: GPL-2.0 */
#ifndef __NET_ACT_API_H
#define __NET_ACT_API_H

/*
 * Public action API for classifiers/qdiscs
*/

#include <linux/refcount.h>
#include <net/flow_offload.h>
#include <net/sch_generic.h>
#include <net/pkt_sched.h>
#include <net/net_namespace.h>
#include <net/netns/generic.h>

struct tcf_idrinfo {
	struct mutex	lock;
	struct idr	action_idr;
	struct net	*net;
};

struct tc_action_ops;

struct tc_action {
	//action对应的操作集
	const struct tc_action_ops	*ops;
	__u32				type; /* for backward compat(TCA_OLD_COMPAT) */
	//用于挂接节点，用于通过index查找到此结构
	struct tcf_idrinfo		*idrinfo;

	//action对应的index
	u32				tcfa_index;
	refcount_t			tcfa_refcnt;
	atomic_t			tcfa_bindcnt;
	/*指明的tc action返回值*/
	int				tcfa_action;
	struct tcf_t			tcfa_tm;
	//非percpu统计计数，表明action处理过的报文数及字节数
	struct gnet_stats_basic_sync	tcfa_bstats;
	struct gnet_stats_basic_sync	tcfa_bstats_hw;
	struct gnet_stats_queue		tcfa_qstats;
	struct net_rate_estimator __rcu *tcfa_rate_est;
	spinlock_t			tcfa_lock;
	//percpu统计计数，表明处理过的报文数及字节数（TCA_STATS_BASIC类型）
	struct gnet_stats_basic_sync __percpu *cpu_bstats;
	//percpu统计计数，表明处理过的报文数及字节数（TCA_STATS_BASIC_HW类型）
	struct gnet_stats_basic_sync __percpu *cpu_bstats_hw;
	struct gnet_stats_queue __percpu *cpu_qstats;
	//填充action的cookie
	struct tc_cookie	__rcu *act_cookie;
	//下一次匹配的chain
	struct tcf_chain	__rcu *goto_chain;
	u32			tcfa_flags;
	u8			hw_stats;
	u8			used_hw_stats;
	bool			used_hw_stats_valid;
	u32			in_hw_count;
};
#define tcf_index	common.tcfa_index
#define tcf_refcnt	common.tcfa_refcnt
#define tcf_bindcnt	common.tcfa_bindcnt
#define tcf_action	common.tcfa_action
#define tcf_tm		common.tcfa_tm
#define tcf_bstats	common.tcfa_bstats
#define tcf_qstats	common.tcfa_qstats
#define tcf_rate_est	common.tcfa_rate_est
#define tcf_lock	common.tcfa_lock

#define TCA_ACT_HW_STATS_ANY (TCA_ACT_HW_STATS_IMMEDIATE | \
			      TCA_ACT_HW_STATS_DELAYED)

/* Reserve 16 bits for user-space. See TCA_ACT_FLAGS_NO_PERCPU_STATS. */
#define TCA_ACT_FLAGS_USER_BITS 16
#define TCA_ACT_FLAGS_USER_MASK 0xffff
#define TCA_ACT_FLAGS_POLICE	(1U << TCA_ACT_FLAGS_USER_BITS)
#define TCA_ACT_FLAGS_BIND	(1U << (TCA_ACT_FLAGS_USER_BITS + 1))
#define TCA_ACT_FLAGS_REPLACE	(1U << (TCA_ACT_FLAGS_USER_BITS + 2))
#define TCA_ACT_FLAGS_NO_RTNL	(1U << (TCA_ACT_FLAGS_USER_BITS + 3))

/* Update lastuse only if needed, to avoid dirtying a cache line.
 * We use a temp variable to avoid fetching jiffies twice.
 */
static inline void tcf_lastuse_update(struct tcf_t *tm)
{
    //更新首次使用时间及末次使用时间
	unsigned long now = jiffies;

	if (tm->lastuse != now)
		tm->lastuse = now;
	if (unlikely(!tm->firstuse))
		tm->firstuse = now;
}

static inline void tcf_tm_dump(struct tcf_t *dtm, const struct tcf_t *stm)
{
	dtm->install = jiffies_to_clock_t(jiffies - stm->install);
	dtm->lastuse = jiffies_to_clock_t(jiffies - stm->lastuse);
	dtm->firstuse = stm->firstuse ?
		jiffies_to_clock_t(jiffies - stm->firstuse) : 0;
	dtm->expires = jiffies_to_clock_t(stm->expires);
}

static inline enum flow_action_hw_stats tc_act_hw_stats(u8 hw_stats)
{
	if (WARN_ON_ONCE(hw_stats > TCA_ACT_HW_STATS_ANY))
		return FLOW_ACTION_HW_STATS_DONT_CARE;
	else if (!hw_stats)
		return FLOW_ACTION_HW_STATS_DISABLED;

	return hw_stats;
}

#ifdef CONFIG_NET_CLS_ACT

#define ACT_P_CREATED 1
#define ACT_P_DELETED 1

typedef void (*tc_action_priv_destructor)(void *priv);

struct tc_action_ops {
	//用于串连在act_base链上
	struct list_head head;
	//action名称
	char    kind[IFNAMSIZ];
	enum tca_id  id; /* identifier should match kind */
	//需要的tc_action结构体大小(必须大于tc_action)
	size_t	size;
	struct module		*owner;
	//action执行函数
	int     (*act)(struct sk_buff *, const struct tc_action */*action对应的参数*/,
		       struct tcf_result *); /* called under RCU BH lock*/
	//dump具体一个action，并将其结果输出到第一个参数
	int     (*dump)(struct sk_buff *, struct tc_action *, int, int);
	/*action移除前的清理工作*/
	void	(*cleanup)(struct tc_action *);
	//给定index,查找此类型对应的action
	int     (*lookup)(struct net *net, struct tc_action **a/*出参，对应的action*/, u32 index);
	//通过netlink消息初始化对应tc action
	int     (*init)(struct net *net, struct nlattr *nla,
			struct nlattr *est, struct tc_action **act/*出参，填充后action*/,
			struct tcf_proto *tp,
			u32 flags, struct netlink_ext_ack *extack);
	/*按netlink_callback对action进行遍历*/
	int     (*walk)(struct net *, struct sk_buff */*信息输出*/,
			struct netlink_callback *, int,
			const struct tc_action_ops *,
			struct netlink_ext_ack *);
	/*action的统计信息更新函数，当一条规则进入硬件后，从硬件dump上来后，需要各action进行此函数更新*/
	void	(*stats_update)(struct tc_action *, u64, u64, u64, u64, bool);
	/*action编码进netlink后消息体长度*/
	size_t  (*get_fill_size)(const struct tc_action *act);
	/*获得action引用的netdev*/
	struct net_device *(*get_dev)(const struct tc_action *a,
				      tc_action_priv_destructor *destructor/*出参，action引用移除*/);
	/*增加对psample group action的引用，可以考虑两者合并*/
	struct psample_group *
	(*get_psample_group)(const struct tc_action *a,
<<<<<<< HEAD
			     tc_action_priv_destructor *destructor/*出参，action引用移除*/);
=======
			     tc_action_priv_destructor *destructor);
	int     (*offload_act_setup)(struct tc_action *act, void *entry_data,
				     u32 *index_inc, bool bind);
>>>>>>> 028192fe
};

struct tc_action_net {
	struct tcf_idrinfo *idrinfo;
	const struct tc_action_ops *ops;
};

/*负责对tc action net进行初始*/
static inline
int tc_action_net_init(struct net *net, struct tc_action_net *tn,
		       const struct tc_action_ops *ops)
{
	int err = 0;

	tn->idrinfo = kmalloc(sizeof(*tn->idrinfo), GFP_KERNEL);
	if (!tn->idrinfo)
		return -ENOMEM;
	tn->ops = ops;
	tn->idrinfo->net = net;
	mutex_init(&tn->idrinfo->lock);
	idr_init(&tn->idrinfo->action_idr);
	return err;
}

void tcf_idrinfo_destroy(const struct tc_action_ops *ops,
			 struct tcf_idrinfo *idrinfo);

static inline void tc_action_net_exit(struct list_head *net_list,
				      unsigned int id)
{
	struct net *net;

	rtnl_lock();
	list_for_each_entry(net, net_list, exit_list) {
		struct tc_action_net *tn = net_generic(net, id);

		tcf_idrinfo_destroy(tn->ops, tn->idrinfo);
		kfree(tn->idrinfo);
	}
	rtnl_unlock();
}

int tcf_generic_walker(struct tc_action_net *tn, struct sk_buff *skb,
		       struct netlink_callback *cb, int type,
		       const struct tc_action_ops *ops,
		       struct netlink_ext_ack *extack);
int tcf_idr_search(struct tc_action_net *tn, struct tc_action **a, u32 index);
int tcf_idr_create(struct tc_action_net *tn, u32 index, struct nlattr *est,
		   struct tc_action **a, const struct tc_action_ops *ops,
		   int bind, bool cpustats, u32 flags);
int tcf_idr_create_from_flags(struct tc_action_net *tn, u32 index,
			      struct nlattr *est, struct tc_action **a,
			      const struct tc_action_ops *ops, int bind,
			      u32 flags);
void tcf_idr_insert_many(struct tc_action *actions[]);
void tcf_idr_cleanup(struct tc_action_net *tn, u32 index);
int tcf_idr_check_alloc(struct tc_action_net *tn, u32 *index,
			struct tc_action **a, int bind);
int tcf_idr_release(struct tc_action *a, bool bind);

int tcf_register_action(struct tc_action_ops *a, struct pernet_operations *ops);
int tcf_unregister_action(struct tc_action_ops *a,
			  struct pernet_operations *ops);
int tcf_action_destroy(struct tc_action *actions[], int bind);
int tcf_action_exec(struct sk_buff *skb, struct tc_action **actions,
		    int nr_actions, struct tcf_result *res);
int tcf_action_init(struct net *net, struct tcf_proto *tp, struct nlattr *nla,
		    struct nlattr *est,
		    struct tc_action *actions[], int init_res[], size_t *attr_size,
		    u32 flags, u32 fl_flags, struct netlink_ext_ack *extack);
struct tc_action_ops *tc_action_load_ops(struct nlattr *nla, bool police,
					 bool rtnl_held,
					 struct netlink_ext_ack *extack);
struct tc_action *tcf_action_init_1(struct net *net, struct tcf_proto *tp,
				    struct nlattr *nla, struct nlattr *est,
				    struct tc_action_ops *a_o, int *init_res,
				    u32 flags, struct netlink_ext_ack *extack);
int tcf_action_dump(struct sk_buff *skb, struct tc_action *actions[], int bind,
		    int ref, bool terse);
int tcf_action_dump_old(struct sk_buff *skb, struct tc_action *a, int, int);
int tcf_action_dump_1(struct sk_buff *skb, struct tc_action *a, int, int);

static inline void tcf_action_update_bstats(struct tc_action *a,
					    struct sk_buff *skb)
{
	if (likely(a->cpu_bstats)) {
		/*更新此action通过的报文数及字节数（percpu统计）*/
		bstats_update(this_cpu_ptr(a->cpu_bstats), skb);
		return;
	}
	spin_lock(&a->tcfa_lock);
	/*更新此action通过的报文数及字节数（非percpu统计）*/
	bstats_update(&a->tcfa_bstats, skb);
	spin_unlock(&a->tcfa_lock);
}

static inline void tcf_action_inc_drop_qstats(struct tc_action *a)
{
	if (likely(a->cpu_qstats)) {
		qstats_drop_inc(this_cpu_ptr(a->cpu_qstats));
		return;
	}
	spin_lock(&a->tcfa_lock);
	qstats_drop_inc(&a->tcfa_qstats);
	spin_unlock(&a->tcfa_lock);
}

static inline void tcf_action_inc_overlimit_qstats(struct tc_action *a)
{
	if (likely(a->cpu_qstats)) {
		qstats_overlimit_inc(this_cpu_ptr(a->cpu_qstats));
		return;
	}
	spin_lock(&a->tcfa_lock);
	qstats_overlimit_inc(&a->tcfa_qstats);
	spin_unlock(&a->tcfa_lock);
}

void tcf_action_update_stats(struct tc_action *a, u64 bytes, u64 packets,
			     u64 drops, bool hw);
int tcf_action_copy_stats(struct sk_buff *, struct tc_action *, int);

int tcf_action_update_hw_stats(struct tc_action *action);
int tcf_action_reoffload_cb(flow_indr_block_bind_cb_t *cb,
			    void *cb_priv, bool add);
int tcf_action_check_ctrlact(int action, struct tcf_proto *tp,
			     struct tcf_chain **handle,
			     struct netlink_ext_ack *newchain);
struct tcf_chain *tcf_action_set_ctrlact(struct tc_action *a, int action,
					 struct tcf_chain *newchain);

#ifdef CONFIG_INET
DECLARE_STATIC_KEY_FALSE(tcf_frag_xmit_count);
#endif

int tcf_dev_queue_xmit(struct sk_buff *skb, int (*xmit)(struct sk_buff *skb));

#else /* !CONFIG_NET_CLS_ACT */

static inline int tcf_action_reoffload_cb(flow_indr_block_bind_cb_t *cb,
					  void *cb_priv, bool add) {
	return 0;
}

#endif /* CONFIG_NET_CLS_ACT */

static inline void tcf_action_stats_update(struct tc_action *a, u64 bytes,
					   u64 packets, u64 drops,
					   u64 lastuse, bool hw)
{
#ifdef CONFIG_NET_CLS_ACT
	if (!a->ops->stats_update)
		return;

	a->ops->stats_update(a, bytes, packets, drops, lastuse, hw);
#endif
}


#endif<|MERGE_RESOLUTION|>--- conflicted
+++ resolved
@@ -155,13 +155,9 @@
 	/*增加对psample group action的引用，可以考虑两者合并*/
 	struct psample_group *
 	(*get_psample_group)(const struct tc_action *a,
-<<<<<<< HEAD
 			     tc_action_priv_destructor *destructor/*出参，action引用移除*/);
-=======
-			     tc_action_priv_destructor *destructor);
 	int     (*offload_act_setup)(struct tc_action *act, void *entry_data,
 				     u32 *index_inc, bool bind);
->>>>>>> 028192fe
 };
 
 struct tc_action_net {
