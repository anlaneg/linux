--- conflicted
+++ resolved
@@ -24,12 +24,7 @@
 	//action对应的操作集
 	const struct tc_action_ops	*ops;
 	__u32				type; /* for backward compat(TCA_OLD_COMPAT) */
-<<<<<<< HEAD
-	__u32				order;//action顺序编号
 	struct tcf_idrinfo		*idrinfo;//用于挂接节点，用于通过index查找到action
-=======
-	struct tcf_idrinfo		*idrinfo;
->>>>>>> e42617b8
 
 	u32				tcfa_index;//action对应的index
 	refcount_t			tcfa_refcnt;
@@ -46,12 +41,8 @@
 	struct gnet_stats_queue __percpu *cpu_qstats;
 	//填充action的cookie
 	struct tc_cookie	__rcu *act_cookie;
-<<<<<<< HEAD
 	struct tcf_chain	__rcu *goto_chain;//下一次匹配的chain
-=======
-	struct tcf_chain	__rcu *goto_chain;
 	u32			tcfa_flags;
->>>>>>> e42617b8
 };
 #define tcf_index	common.tcfa_index
 #define tcf_refcnt	common.tcfa_refcnt
