/* SPDX-License-Identifier: GPL-2.0-or-later */
/*
 * INET		An implementation of the TCP/IP protocol suite for the LINUX
 *		operating system.  INET is implemented using the  BSD Socket
 *		interface as the means of communication with the user level.
 *
 *		Checksumming functions for IP, TCP, UDP and so on
 *
 * Authors:	Jorge Cwik, <jorge@laser.satlink.net>
 *		Arnt Gulbrandsen, <agulbra@nvg.unit.no>
 *		Borrows very liberally from tcp.c and ip.c, see those
 *		files for more names.
 */

#ifndef _CHECKSUM_H
#define _CHECKSUM_H

#include <linux/errno.h>
#include <asm/types.h>
#include <asm/byteorder.h>
#include <asm/checksum.h>
#if !defined(_HAVE_ARCH_COPY_AND_CSUM_FROM_USER) || !defined(HAVE_CSUM_COPY_USER)
#include <linux/uaccess.h>
#endif

#ifndef _HAVE_ARCH_COPY_AND_CSUM_FROM_USER
static __always_inline
__wsum csum_and_copy_from_user (const void __user *src, void *dst,
				      int len)
{
	if (copy_from_user(dst, src, len))
		return 0;
	return csum_partial(dst, len, ~0U);
}
#endif

#ifndef HAVE_CSUM_COPY_USER
static __always_inline __wsum csum_and_copy_to_user
(const void *src, void __user *dst, int len)
{
	__wsum sum = csum_partial(src, len, ~0U);

	if (copy_to_user(dst, src, len) == 0)
		return sum;
	return 0;
}
#endif

#ifndef _HAVE_ARCH_CSUM_AND_COPY
static __always_inline __wsum
csum_partial_copy_nocheck(const void *src, void *dst, int len)
{
	memcpy(dst, src, len);
	return csum_partial(dst, len, 0);
}
#endif

#ifndef HAVE_ARCH_CSUM_ADD
//checksum 按bit32方式进行加，如果有进位，则进位回加
static __always_inline __wsum csum_add(__wsum csum, __wsum addend)
{
	u32 res = (__force u32)csum;
	res += (__force u32)addend;
	return (__force __wsum)(res + (res < (__force u32)addend));
}
#endif

//checksum 按bit32方式进移除
static __always_inline __wsum csum_sub(__wsum csum, __wsum addend)
{
	return csum_add(csum, ~addend);
}

static __always_inline __sum16 csum16_add(__sum16 csum, __be16 addend)
{
	u16 res = (__force u16)csum;

	res += (__force u16)addend;
	return (__force __sum16)(res + (res < (__force u16)addend));
}

static __always_inline __sum16 csum16_sub(__sum16 csum, __be16 addend)
{
	return csum16_add(csum, ~addend);
}

#ifndef HAVE_ARCH_CSUM_SHIFT
static __always_inline __wsum csum_shift(__wsum sum, int offset)
{
	/* rotate sum to align it with a 16b boundary */
	if (offset & 1)
		return (__force __wsum)ror32((__force u32)sum, 8);
	return sum;
}
#endif

static __always_inline __wsum
csum_block_add(__wsum csum, __wsum csum2, int offset)
{
	return csum_add(csum, csum_shift(csum2, offset));
}

static __always_inline __wsum
csum_block_sub(__wsum csum, __wsum csum2, int offset)
{
	return csum_block_add(csum, ~csum2, offset);
}

//不对checksum进行拆叠，直接返回
static __always_inline __wsum csum_unfold(__sum16 n)
{
	return (__force __wsum)n;
}

<<<<<<< HEAD
//计算长度为len的buff对应的checksum,并合上sum(但不进行折叠）
static __always_inline
__wsum csum_partial_ext(const void *buff, int len, __wsum sum)
{
	return csum_partial(buff, len, sum);
}

=======
>>>>>>> 155a3c00
#define CSUM_MANGLED_0 ((__force __sum16)0xffff)

static __always_inline void csum_replace_by_diff(__sum16 *sum, __wsum diff)
{
	*sum = csum_fold(csum_add(diff, ~csum_unfold(*sum)));
}

//checksum 减掉from,加上to并折叠，完成更新
static __always_inline void csum_replace4(__sum16 *sum, __be32 from, __be32 to)
{
	__wsum tmp = csum_sub(~csum_unfold(*sum), (__force __wsum)from);

	*sum = csum_fold(csum_add(tmp, (__force __wsum)to));
}

/* Implements RFC 1624 (Incremental Internet Checksum)
 * 3. Discussion states :
 *     HC' = ~(~HC + ~m + m')
 *  m : old value of a 16bit field
 *  m' : new value of a 16bit field
 */
static __always_inline void csum_replace2(__sum16 *sum, __be16 old, __be16 new)
{
	*sum = ~csum16_add(csum16_sub(~(*sum), old), new);
}

static inline void csum_replace(__wsum *csum, __wsum old, __wsum new)
{
	*csum = csum_add(csum_sub(*csum, old), new);
}

static inline unsigned short csum_from32to16(unsigned int sum)
{
	sum += (sum >> 16) | (sum << 16);
	return (unsigned short)(sum >> 16);
}

struct sk_buff;
void inet_proto_csum_replace4(__sum16 *sum, struct sk_buff *skb,
			      __be32 from, __be32 to, bool pseudohdr);
void inet_proto_csum_replace16(__sum16 *sum, struct sk_buff *skb,
			       const __be32 *from, const __be32 *to,
			       bool pseudohdr);
void inet_proto_csum_replace_by_diff(__sum16 *sum, struct sk_buff *skb,
				     __wsum diff, bool pseudohdr, bool ipv6);

/*更新checksum 2字节情况*/
static __always_inline
void inet_proto_csum_replace2(__sum16 *sum/*待填充的checksum字段*/, struct sk_buff *skb,
			      __be16 from, __be16 to, bool pseudohdr)
{
	inet_proto_csum_replace4(sum, skb, (__force __be32)from,
				 (__force __be32)to, pseudohdr);
}

static __always_inline __wsum remcsum_adjust(void *ptr, __wsum csum,
					     int start, int offset)
{
	__sum16 *psum = (__sum16 *)(ptr + offset);
	__wsum delta;

	/* Subtract out checksum up to start */
	csum = csum_sub(csum, csum_partial(ptr, start, 0));

	/* Set derived checksum in packet */
	delta = csum_sub((__force __wsum)csum_fold(csum),
			 (__force __wsum)*psum);
	*psum = csum_fold(csum);

	return delta;
}

static __always_inline void remcsum_unadjust(__sum16 *psum, __wsum delta)
{
	*psum = csum_fold(csum_sub(delta, (__force __wsum)*psum));
}

static __always_inline __wsum wsum_negate(__wsum val)
{
	return (__force __wsum)-((__force u32)val);
}
#endif<|MERGE_RESOLUTION|>--- conflicted
+++ resolved
@@ -112,16 +112,6 @@
 	return (__force __wsum)n;
 }
 
-<<<<<<< HEAD
-//计算长度为len的buff对应的checksum,并合上sum(但不进行折叠）
-static __always_inline
-__wsum csum_partial_ext(const void *buff, int len, __wsum sum)
-{
-	return csum_partial(buff, len, sum);
-}
-
-=======
->>>>>>> 155a3c00
 #define CSUM_MANGLED_0 ((__force __sum16)0xffff)
 
 static __always_inline void csum_replace_by_diff(__sum16 *sum, __wsum diff)
@@ -153,6 +143,7 @@
 	*csum = csum_add(csum_sub(*csum, old), new);
 }
 
+//将checksum由32bits拆叠后更新为16bits(见checksum计算第4步）
 static inline unsigned short csum_from32to16(unsigned int sum)
 {
 	sum += (sum >> 16) | (sum << 16);
