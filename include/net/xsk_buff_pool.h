/* SPDX-License-Identifier: GPL-2.0 */
/* Copyright(c) 2020 Intel Corporation. */

#ifndef XSK_BUFF_POOL_H_
#define XSK_BUFF_POOL_H_

#include <linux/if_xdp.h>
#include <linux/types.h>
#include <linux/dma-mapping.h>
#include <linux/bpf.h>
#include <net/xdp.h>

struct xsk_buff_pool;
struct xdp_rxq_info;
struct xsk_cb_desc;
struct xsk_queue;
struct xdp_desc;
struct xdp_umem;
struct xdp_sock;
struct device;
struct page;

#define XSK_PRIV_MAX 24

struct xdp_buff_xsk {
	struct xdp_buff xdp;
	u8 cb[XSK_PRIV_MAX];
	dma_addr_t dma;
	dma_addr_t frame_dma;
	struct xsk_buff_pool *pool;
	struct list_head list_node;
} __aligned_largest;

#define XSK_CHECK_PRIV_TYPE(t) BUILD_BUG_ON(sizeof(t) > offsetofend(struct xdp_buff_xsk, cb))
#define XSK_TX_COMPL_FITS(t) BUILD_BUG_ON(sizeof(struct xsk_tx_metadata_compl) > sizeof(t))

struct xsk_dma_map {
	dma_addr_t *dma_pages;/*dma页面，由dma_pages_cnt指明页数*/
	struct device *dev;/*对应的设备*/
	struct net_device *netdev;/*对应的网络设备*/
	refcount_t users;
	struct list_head list; /* Protected by the RTNL_LOCK */
<<<<<<< HEAD
	u32 dma_pages_cnt;/*dma页数*/
	bool dma_need_sync;
=======
	u32 dma_pages_cnt;
>>>>>>> 155a3c00
};

struct xsk_buff_pool {
	/* Members only used in the control path first. */
	struct device *dev;
	struct net_device *netdev;/*pool对应的netdev*/
	struct list_head xsk_tx_list;/*记录使用此pool的xsk socket*/
	/* Protects modifications to the xsk_tx_list */
	spinlock_t xsk_tx_list_lock;
	refcount_t users;
	struct xdp_umem *umem;
	struct work_struct work;
<<<<<<< HEAD
	struct list_head free_list;/*空闲链，用于挂接xsk buffer*/
=======
	/* Protects generic receive in shared and non-shared umem mode. */
	spinlock_t rx_lock;
	struct list_head free_list;
>>>>>>> 155a3c00
	struct list_head xskb_list;
	u32 heads_cnt;
	u16 queue_id;/*pool对应的netdev queue*/

	/* Data path members as close to free_heads at the end as possible. */
	struct xsk_queue *fq ____cacheline_aligned_in_smp;
	struct xsk_queue *cq;
	/* For performance reasons, each buff pool has its own array of dma_pages
	 * even when they are identical.
	 */
	dma_addr_t *dma_pages;
	struct xdp_buff_xsk *heads;
	struct xdp_desc *tx_descs;/*tx描述符数组，长度为tx队列长度*/
	u64 chunk_mask;
	u64 addrs_cnt;
	u32 free_list_cnt;/*指明free_list链表长度*/
	u32 dma_pages_cnt;
	u32 free_heads_cnt;
	u32 headroom;
	u32 chunk_size;
	u32 chunk_shift;
	u32 frame_len;
	u32 xdp_zc_max_segs;
	u8 tx_metadata_len; /* inherited from umem */
	u8 cached_need_wakeup;
	bool uses_need_wakeup;
	bool unaligned;
	bool tx_sw_csum;
	void *addrs;
	/* Mutual exclusion of the completion ring in the SKB mode. Two cases to protect:
	 * NAPI TX thread and sendmsg error paths in the SKB destructor callback and when
	 * sockets share a single cq when the same netdev and queue id is shared.
	 */
	spinlock_t cq_lock;
	struct xdp_buff_xsk *free_heads[];
};

/* Masks for xdp_umem_page flags.
 * The low 12-bits of the addr will be 0 since this is the page address, so we
 * can use them for flags.
 */
#define XSK_NEXT_PG_CONTIG_SHIFT 0
#define XSK_NEXT_PG_CONTIG_MASK BIT_ULL(XSK_NEXT_PG_CONTIG_SHIFT)

/* AF_XDP core. */
struct xsk_buff_pool *xp_create_and_assign_umem(struct xdp_sock *xs,
						struct xdp_umem *umem);
int xp_assign_dev(struct xsk_buff_pool *pool, struct net_device *dev,
		  u16 queue_id, u16 flags);
int xp_assign_dev_shared(struct xsk_buff_pool *pool, struct xdp_sock *umem_xs,
			 struct net_device *dev, u16 queue_id);
int xp_alloc_tx_descs(struct xsk_buff_pool *pool, struct xdp_sock *xs);
void xp_destroy(struct xsk_buff_pool *pool);
void xp_get_pool(struct xsk_buff_pool *pool);
bool xp_put_pool(struct xsk_buff_pool *pool);
void xp_clear_dev(struct xsk_buff_pool *pool);
void xp_add_xsk(struct xsk_buff_pool *pool, struct xdp_sock *xs);
void xp_del_xsk(struct xsk_buff_pool *pool, struct xdp_sock *xs);

/* AF_XDP, and XDP core. */
void xp_free(struct xdp_buff_xsk *xskb);

static inline void xp_init_xskb_addr(struct xdp_buff_xsk *xskb, struct xsk_buff_pool *pool,
				     u64 addr)
{
	xskb->xdp.data_hard_start = pool->addrs + addr + pool->headroom;
}

static inline void xp_init_xskb_dma(struct xdp_buff_xsk *xskb, struct xsk_buff_pool *pool,
				    dma_addr_t *dma_pages, u64 addr)
{
	xskb->frame_dma = (dma_pages[addr >> PAGE_SHIFT] & ~XSK_NEXT_PG_CONTIG_MASK) +
		(addr & ~PAGE_MASK);
	xskb->dma = xskb->frame_dma + pool->headroom + XDP_PACKET_HEADROOM;
}

/* AF_XDP ZC drivers, via xdp_sock_buff.h */
void xp_set_rxq_info(struct xsk_buff_pool *pool, struct xdp_rxq_info *rxq);
void xp_fill_cb(struct xsk_buff_pool *pool, struct xsk_cb_desc *desc);
int xp_dma_map(struct xsk_buff_pool *pool, struct device *dev,
	       unsigned long attrs, struct page **pages, u32 nr_pages);
void xp_dma_unmap(struct xsk_buff_pool *pool, unsigned long attrs);
struct xdp_buff *xp_alloc(struct xsk_buff_pool *pool);
u32 xp_alloc_batch(struct xsk_buff_pool *pool, struct xdp_buff **xdp, u32 max);
bool xp_can_alloc(struct xsk_buff_pool *pool, u32 count);
void *xp_raw_get_data(struct xsk_buff_pool *pool, u64 addr);
dma_addr_t xp_raw_get_dma(struct xsk_buff_pool *pool, u64 addr);

struct xdp_desc_ctx {
	dma_addr_t dma;
	struct xsk_tx_metadata *meta;
};

struct xdp_desc_ctx xp_raw_get_ctx(const struct xsk_buff_pool *pool, u64 addr);

static inline dma_addr_t xp_get_dma(struct xdp_buff_xsk *xskb)
{
	return xskb->dma;
}

static inline dma_addr_t xp_get_frame_dma(struct xdp_buff_xsk *xskb)
{
	return xskb->frame_dma;
}

static inline void xp_dma_sync_for_cpu(struct xdp_buff_xsk *xskb)
{
	dma_sync_single_for_cpu(xskb->pool->dev, xskb->dma,
				xskb->pool->frame_len,
				DMA_BIDIRECTIONAL);
}

static inline void xp_dma_sync_for_device(struct xsk_buff_pool *pool,
					  dma_addr_t dma, size_t size)
{
	dma_sync_single_for_device(pool->dev, dma, size, DMA_BIDIRECTIONAL);
}

/* Masks for xdp_umem_page flags.
 * The low 12-bits of the addr will be 0 since this is the page address, so we
 * can use them for flags.
 */
#define XSK_NEXT_PG_CONTIG_SHIFT 0
#define XSK_NEXT_PG_CONTIG_MASK BIT_ULL(XSK_NEXT_PG_CONTIG_SHIFT)

static inline bool xp_desc_crosses_non_contig_pg(struct xsk_buff_pool *pool,
						 u64 addr, u32 len)
{
	bool cross_pg = (addr & (PAGE_SIZE - 1)) + len > PAGE_SIZE;

	if (likely(!cross_pg))
		return false;

	return pool->dma_pages &&
	       !(pool->dma_pages[addr >> PAGE_SHIFT] & XSK_NEXT_PG_CONTIG_MASK);
}

static inline bool xp_mb_desc(const struct xdp_desc *desc)
{
	return desc->options & XDP_PKT_CONTD;
}

static inline u64 xp_aligned_extract_addr(struct xsk_buff_pool *pool, u64 addr)
{
	return addr & pool->chunk_mask;
}

static inline u64 xp_unaligned_extract_addr(u64 addr)
{
	return addr & XSK_UNALIGNED_BUF_ADDR_MASK;
}

static inline u64 xp_unaligned_extract_offset(u64 addr)
{
	return addr >> XSK_UNALIGNED_BUF_OFFSET_SHIFT;
}

static inline u64 xp_unaligned_add_offset_to_addr(u64 addr)
{
	return xp_unaligned_extract_addr(addr) +
		xp_unaligned_extract_offset(addr);
}

static inline u32 xp_aligned_extract_idx(struct xsk_buff_pool *pool, u64 addr)
{
	return xp_aligned_extract_addr(pool, addr) >> pool->chunk_shift;
}

static inline void xp_release(struct xdp_buff_xsk *xskb)
{
	if (xskb->pool->unaligned)
		xskb->pool->free_heads[xskb->pool->free_heads_cnt++] = xskb;
}

static inline u64 xp_get_handle(struct xdp_buff_xsk *xskb,
				struct xsk_buff_pool *pool)
{
	u64 orig_addr = xskb->xdp.data - pool->addrs;
	u64 offset;

	if (!pool->unaligned)
		return orig_addr;

	offset = xskb->xdp.data - xskb->xdp.data_hard_start;
	offset += pool->headroom;
	orig_addr -= offset;
	return orig_addr + (offset << XSK_UNALIGNED_BUF_OFFSET_SHIFT);
}

static inline bool xp_tx_metadata_enabled(const struct xsk_buff_pool *pool)
{
	return pool->tx_metadata_len > 0;
}

#endif /* XSK_BUFF_POOL_H_ */<|MERGE_RESOLUTION|>--- conflicted
+++ resolved
@@ -40,12 +40,7 @@
 	struct net_device *netdev;/*对应的网络设备*/
 	refcount_t users;
 	struct list_head list; /* Protected by the RTNL_LOCK */
-<<<<<<< HEAD
 	u32 dma_pages_cnt;/*dma页数*/
-	bool dma_need_sync;
-=======
-	u32 dma_pages_cnt;
->>>>>>> 155a3c00
 };
 
 struct xsk_buff_pool {
@@ -58,13 +53,9 @@
 	refcount_t users;
 	struct xdp_umem *umem;
 	struct work_struct work;
-<<<<<<< HEAD
-	struct list_head free_list;/*空闲链，用于挂接xsk buffer*/
-=======
 	/* Protects generic receive in shared and non-shared umem mode. */
 	spinlock_t rx_lock;
-	struct list_head free_list;
->>>>>>> 155a3c00
+	struct list_head free_list;/*空闲链，用于挂接xsk buffer*/
 	struct list_head xskb_list;
 	u32 heads_cnt;
 	u16 queue_id;/*pool对应的netdev queue*/
