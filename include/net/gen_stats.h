/* SPDX-License-Identifier: GPL-2.0 */
#ifndef __NET_GEN_STATS_H
#define __NET_GEN_STATS_H

#include <linux/gen_stats.h>
#include <linux/socket.h>
#include <linux/rtnetlink.h>
#include <linux/pkt_sched.h>

<<<<<<< HEAD
/* Note: this used to be in include/uapi/linux/gen_stats.h */
struct gnet_stats_basic_packed {
	__u64	bytes;
	__u64	packets;
};

struct gnet_stats_basic_cpu {
    //统计报文数及字节数
	struct gnet_stats_basic_packed bstats;
=======
/* Throughput stats.
 * Must be initialized beforehand with gnet_stats_basic_sync_init().
 *
 * If no reads can ever occur parallel to writes (e.g. stack-allocated
 * bstats), then the internal stat values can be written to and read
 * from directly. Otherwise, use _bstats_set/update() for writes and
 * gnet_stats_add_basic() for reads.
 */
struct gnet_stats_basic_sync {
	u64_stats_t bytes;
	u64_stats_t packets;
>>>>>>> ce840177
	struct u64_stats_sync syncp;
} __aligned(2 * sizeof(u64));

struct net_rate_estimator;

struct gnet_dump {
	spinlock_t *      lock;
	struct sk_buff *  skb;
	struct nlattr *   tail;

	/* Backward compatibility */
	int               compat_tc_stats;
	int               compat_xstats;
	int               padattr;
	void *            xstats;
	int               xstats_len;
	struct tc_stats   tc_stats;
};

void gnet_stats_basic_sync_init(struct gnet_stats_basic_sync *b);
int gnet_stats_start_copy(struct sk_buff *skb, int type, spinlock_t *lock,
			  struct gnet_dump *d, int padattr);

int gnet_stats_start_copy_compat(struct sk_buff *skb, int type,
				 int tc_stats_type, int xstats_type,
				 spinlock_t *lock, struct gnet_dump *d,
				 int padattr);

int gnet_stats_copy_basic(struct gnet_dump *d,
			  struct gnet_stats_basic_sync __percpu *cpu,
			  struct gnet_stats_basic_sync *b, bool running);
void gnet_stats_add_basic(struct gnet_stats_basic_sync *bstats,
			  struct gnet_stats_basic_sync __percpu *cpu,
			  struct gnet_stats_basic_sync *b, bool running);
int gnet_stats_copy_basic_hw(struct gnet_dump *d,
			     struct gnet_stats_basic_sync __percpu *cpu,
			     struct gnet_stats_basic_sync *b, bool running);
int gnet_stats_copy_rate_est(struct gnet_dump *d,
			     struct net_rate_estimator __rcu **ptr);
int gnet_stats_copy_queue(struct gnet_dump *d,
			  struct gnet_stats_queue __percpu *cpu_q,
			  struct gnet_stats_queue *q, __u32 qlen);
void gnet_stats_add_queue(struct gnet_stats_queue *qstats,
			  const struct gnet_stats_queue __percpu *cpu_q,
			  const struct gnet_stats_queue *q);
int gnet_stats_copy_app(struct gnet_dump *d, void *st, int len);

int gnet_stats_finish_copy(struct gnet_dump *d);

int gen_new_estimator(struct gnet_stats_basic_sync *bstats,
		      struct gnet_stats_basic_sync __percpu *cpu_bstats,
		      struct net_rate_estimator __rcu **rate_est,
		      spinlock_t *lock,
		      bool running, struct nlattr *opt);
void gen_kill_estimator(struct net_rate_estimator __rcu **ptr);
int gen_replace_estimator(struct gnet_stats_basic_sync *bstats,
			  struct gnet_stats_basic_sync __percpu *cpu_bstats,
			  struct net_rate_estimator __rcu **ptr,
			  spinlock_t *lock,
			  bool running, struct nlattr *opt);
bool gen_estimator_active(struct net_rate_estimator __rcu **ptr);
bool gen_estimator_read(struct net_rate_estimator __rcu **ptr,
			struct gnet_stats_rate_est64 *sample);
#endif<|MERGE_RESOLUTION|>--- conflicted
+++ resolved
@@ -7,17 +7,6 @@
 #include <linux/rtnetlink.h>
 #include <linux/pkt_sched.h>
 
-<<<<<<< HEAD
-/* Note: this used to be in include/uapi/linux/gen_stats.h */
-struct gnet_stats_basic_packed {
-	__u64	bytes;
-	__u64	packets;
-};
-
-struct gnet_stats_basic_cpu {
-    //统计报文数及字节数
-	struct gnet_stats_basic_packed bstats;
-=======
 /* Throughput stats.
  * Must be initialized beforehand with gnet_stats_basic_sync_init().
  *
@@ -29,7 +18,6 @@
 struct gnet_stats_basic_sync {
 	u64_stats_t bytes;
 	u64_stats_t packets;
->>>>>>> ce840177
 	struct u64_stats_sync syncp;
 } __aligned(2 * sizeof(u64));
 
