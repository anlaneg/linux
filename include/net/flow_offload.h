#ifndef _NET_FLOW_OFFLOAD_H
#define _NET_FLOW_OFFLOAD_H

#include <linux/kernel.h>
#include <linux/list.h>
#include <linux/netlink.h>
#include <net/flow_dissector.h>

struct flow_match {
	struct flow_dissector	*dissector;/*指向flow_key信息*/
	void			*mask;/*指向掩码*/
	void			*key;/*指向匹配条件*/
};

struct flow_match_meta {
	struct flow_dissector_key_meta *key, *mask;
};

struct flow_match_basic {
	struct flow_dissector_key_basic *key, *mask;
};

struct flow_match_control {
	struct flow_dissector_key_control *key, *mask;
};

struct flow_match_eth_addrs {
	struct flow_dissector_key_eth_addrs *key, *mask;
};

struct flow_match_vlan {
	struct flow_dissector_key_vlan *key, *mask;
};

struct flow_match_arp {
	struct flow_dissector_key_arp *key, *mask;
};

struct flow_match_ipv4_addrs {
	struct flow_dissector_key_ipv4_addrs *key, *mask;
};

struct flow_match_ipv6_addrs {
	struct flow_dissector_key_ipv6_addrs *key, *mask;
};

struct flow_match_ip {
	struct flow_dissector_key_ip *key, *mask;
};

struct flow_match_ports {
	struct flow_dissector_key_ports *key, *mask;
};

struct flow_match_ports_range {
	struct flow_dissector_key_ports_range *key, *mask;
};

struct flow_match_icmp {
	struct flow_dissector_key_icmp *key, *mask;
};

struct flow_match_tcp {
	struct flow_dissector_key_tcp *key, *mask;
};

struct flow_match_ipsec {
	struct flow_dissector_key_ipsec *key, *mask;
};

struct flow_match_mpls {
	struct flow_dissector_key_mpls *key, *mask;
};

struct flow_match_enc_keyid {
	struct flow_dissector_key_keyid *key, *mask;
};

struct flow_match_enc_opts {
	struct flow_dissector_key_enc_opts *key, *mask;
};

struct flow_match_ct {
	struct flow_dissector_key_ct *key, *mask;
};

struct flow_match_pppoe {
	struct flow_dissector_key_pppoe *key, *mask;
};

struct flow_match_l2tpv3 {
	struct flow_dissector_key_l2tpv3 *key, *mask;
};

struct flow_rule;

void flow_rule_match_meta(const struct flow_rule *rule,
			  struct flow_match_meta *out);
void flow_rule_match_basic(const struct flow_rule *rule,
			   struct flow_match_basic *out);
void flow_rule_match_control(const struct flow_rule *rule,
			     struct flow_match_control *out);
void flow_rule_match_eth_addrs(const struct flow_rule *rule,
			       struct flow_match_eth_addrs *out);
void flow_rule_match_vlan(const struct flow_rule *rule,
			  struct flow_match_vlan *out);
void flow_rule_match_cvlan(const struct flow_rule *rule,
			   struct flow_match_vlan *out);
void flow_rule_match_arp(const struct flow_rule *rule,
			 struct flow_match_arp *out);
void flow_rule_match_ipv4_addrs(const struct flow_rule *rule,
				struct flow_match_ipv4_addrs *out);
void flow_rule_match_ipv6_addrs(const struct flow_rule *rule,
				struct flow_match_ipv6_addrs *out);
void flow_rule_match_ip(const struct flow_rule *rule,
			struct flow_match_ip *out);
void flow_rule_match_ports(const struct flow_rule *rule,
			   struct flow_match_ports *out);
void flow_rule_match_ports_range(const struct flow_rule *rule,
				 struct flow_match_ports_range *out);
void flow_rule_match_tcp(const struct flow_rule *rule,
			 struct flow_match_tcp *out);
void flow_rule_match_ipsec(const struct flow_rule *rule,
			   struct flow_match_ipsec *out);
void flow_rule_match_icmp(const struct flow_rule *rule,
			  struct flow_match_icmp *out);
void flow_rule_match_mpls(const struct flow_rule *rule,
			  struct flow_match_mpls *out);
void flow_rule_match_enc_control(const struct flow_rule *rule,
				 struct flow_match_control *out);
void flow_rule_match_enc_ipv4_addrs(const struct flow_rule *rule,
				    struct flow_match_ipv4_addrs *out);
void flow_rule_match_enc_ipv6_addrs(const struct flow_rule *rule,
				    struct flow_match_ipv6_addrs *out);
void flow_rule_match_enc_ip(const struct flow_rule *rule,
			    struct flow_match_ip *out);
void flow_rule_match_enc_ports(const struct flow_rule *rule,
			       struct flow_match_ports *out);
void flow_rule_match_enc_keyid(const struct flow_rule *rule,
			       struct flow_match_enc_keyid *out);
void flow_rule_match_enc_opts(const struct flow_rule *rule,
			      struct flow_match_enc_opts *out);
void flow_rule_match_ct(const struct flow_rule *rule,
			struct flow_match_ct *out);
void flow_rule_match_pppoe(const struct flow_rule *rule,
			   struct flow_match_pppoe *out);
void flow_rule_match_l2tpv3(const struct flow_rule *rule,
			    struct flow_match_l2tpv3 *out);

enum flow_action_id {
	//接受报文
	FLOW_ACTION_ACCEPT		= 0,
	//报文丢弃
	FLOW_ACTION_DROP,
	FLOW_ACTION_TRAP,
	//chain跳转（需设置chain_index)
	FLOW_ACTION_GOTO,
	//报文重定向到设备（需要设置dev)
	FLOW_ACTION_REDIRECT,
	FLOW_ACTION_MIRRED,
	FLOW_ACTION_REDIRECT_INGRESS,
	FLOW_ACTION_MIRRED_INGRESS,
	//报文vlan添加(需要设置vlan)
	FLOW_ACTION_VLAN_PUSH,
	//报文vlan移除（无参数）
	FLOW_ACTION_VLAN_POP,
	//报文vlan修改（需要设置vlan)
	FLOW_ACTION_VLAN_MANGLE,
	//报文封装隧道（需要设置tunnel)
	FLOW_ACTION_TUNNEL_ENCAP,
	//报文解隧道（无参数）
	FLOW_ACTION_TUNNEL_DECAP,
	//直接修改某字段
	FLOW_ACTION_MANGLE,
	//在字段上加上某常量形成设置
	FLOW_ACTION_ADD,
	FLOW_ACTION_CSUM,
	FLOW_ACTION_MARK,
	FLOW_ACTION_PTYPE,
	FLOW_ACTION_PRIORITY,
	FLOW_ACTION_RX_QUEUE_MAPPING,
	FLOW_ACTION_WAKE,
	FLOW_ACTION_QUEUE,
	FLOW_ACTION_SAMPLE,
	FLOW_ACTION_POLICE,
	FLOW_ACTION_CT,
	FLOW_ACTION_CT_METADATA,
	FLOW_ACTION_MPLS_PUSH,
	FLOW_ACTION_MPLS_POP,
	FLOW_ACTION_MPLS_MANGLE,
	FLOW_ACTION_GATE,
	FLOW_ACTION_PPPOE_PUSH,
	FLOW_ACTION_JUMP,
	FLOW_ACTION_PIPE,
	FLOW_ACTION_VLAN_PUSH_ETH,
	FLOW_ACTION_VLAN_POP_ETH,
	FLOW_ACTION_CONTINUE,
	NUM_FLOW_ACTIONS,
};

/* This is mirroring enum pedit_header_type definition for easy mapping between
 * tc pedit action. Legacy TCA_PEDIT_KEY_EX_HDR_TYPE_NETWORK is mapped to
 * FLOW_ACT_MANGLE_UNSPEC, which is supported by no driver.
 */
enum flow_action_mangle_base {
	FLOW_ACT_MANGLE_UNSPEC		= 0,
	/*以太头更新*/
	FLOW_ACT_MANGLE_HDR_TYPE_ETH,
	/*ipv4头部更新*/
	FLOW_ACT_MANGLE_HDR_TYPE_IP4,
	/*ipv6头部更新*/
	FLOW_ACT_MANGLE_HDR_TYPE_IP6,
	/*tcp头部更新*/
	FLOW_ACT_MANGLE_HDR_TYPE_TCP,
	/*udp头部更新*/
	FLOW_ACT_MANGLE_HDR_TYPE_UDP,
};

enum flow_action_hw_stats_bit {
	FLOW_ACTION_HW_STATS_IMMEDIATE_BIT,
	FLOW_ACTION_HW_STATS_DELAYED_BIT,
	FLOW_ACTION_HW_STATS_DISABLED_BIT,

	FLOW_ACTION_HW_STATS_NUM_BITS
};

enum flow_action_hw_stats {
	FLOW_ACTION_HW_STATS_IMMEDIATE =
		BIT(FLOW_ACTION_HW_STATS_IMMEDIATE_BIT),
	FLOW_ACTION_HW_STATS_DELAYED = BIT(FLOW_ACTION_HW_STATS_DELAYED_BIT),
	FLOW_ACTION_HW_STATS_ANY = FLOW_ACTION_HW_STATS_IMMEDIATE |
				   FLOW_ACTION_HW_STATS_DELAYED,
	FLOW_ACTION_HW_STATS_DISABLED =
		BIT(FLOW_ACTION_HW_STATS_DISABLED_BIT),
	//不关心硬件中的统计信息
	FLOW_ACTION_HW_STATS_DONT_CARE = BIT(FLOW_ACTION_HW_STATS_NUM_BITS) - 1,
};

typedef void (*action_destr)(void *priv);

struct flow_action_cookie {
	u32 cookie_len;
	u8 cookie[];
};

struct flow_action_cookie *flow_action_cookie_create(void *data,
						     unsigned int len,
						     gfp_t gfp);
void flow_action_cookie_destroy(struct flow_action_cookie *cookie);

struct flow_action_entry {
	//action 类别
	enum flow_action_id		id;
	u32				hw_index;
	unsigned long			cookie;
	u64				miss_cookie;
	enum flow_action_hw_stats	hw_stats;
	action_destr			destructor;
	/*destructor回调的参数*/
	void				*destructor_priv;
	//action对应的参数
	union {
		//goto chain对应的chain_index
		u32			chain_index;	/* FLOW_ACTION_GOTO */

		//mirror,redirect对应的目标设备
		struct net_device	*dev;		/* FLOW_ACTION_REDIRECT */

		//vlan添加对应的参数
		struct {				/* FLOW_ACTION_VLAN */
			u16		vid;//vlan id
			__be16		proto;//vlan对应的ethertype
			u8		prio;//vlan优先级
		} vlan;
		struct {				/* FLOW_ACTION_VLAN_PUSH_ETH */
			unsigned char dst[ETH_ALEN];
			unsigned char src[ETH_ALEN];
		} vlan_push_eth;
		struct {				/* FLOW_ACTION_MANGLE */
							/* FLOW_ACTION_ADD */
		    //修改的字段所处头部类型
			enum flow_action_mangle_base htype;
			//自头部位置到字段的偏移量
			u32		offset;
			u32		mask;
			//要设置的值
			u32		val;
		} mangle;
		//隧道封装参数
		struct ip_tunnel_info	*tunnel;	/* FLOW_ACTION_TUNNEL_ENCAP */
		//指出需要更新哪些层的checksum
		u32			csum_flags;	/* FLOW_ACTION_CSUM */

		u32			mark;		/* FLOW_ACTION_MARK */
		u16                     ptype;          /* FLOW_ACTION_PTYPE */
		u16			rx_queue;	/* FLOW_ACTION_RX_QUEUE_MAPPING */
		u32			priority;	/* FLOW_ACTION_PRIORITY */
		struct {				/* FLOW_ACTION_QUEUE */
			u32		ctx;
			u32		index;
			u8		vf;
		} queue;

		struct {				/* FLOW_ACTION_SAMPLE */
			struct psample_group	*psample_group;
			u32			rate;
			u32			trunc_size;
			bool			truncate;
		} sample;

		struct {				/* FLOW_ACTION_POLICE */
			u32			burst;
			u64			rate_bytes_ps;
			u64			peakrate_bytes_ps;
			u32			avrate;
			u16			overhead;
			u64			burst_pkt;
			u64			rate_pkt_ps;
			u32			mtu;
			struct {
				enum flow_action_id	act_id;
				u32			extval;
			} exceed, notexceed;
		} police;
		struct {				/* FLOW_ACTION_CT */
			int action;
			u16 zone;
			struct nf_flowtable *flow_table;
		} ct;
		/*ct的metadata*/
		struct {
			unsigned long cookie;
			u32 mark;
			u32 labels[4];
			bool orig_dir;
		} ct_metadata;
		struct {				/* FLOW_ACTION_MPLS_PUSH */
			u32		label;
			__be16		proto;
			u8		tc;
			u8		bos;
			u8		ttl;
		} mpls_push;
		struct {				/* FLOW_ACTION_MPLS_POP */
			__be16		proto;
		} mpls_pop;
		struct {				/* FLOW_ACTION_MPLS_MANGLE */
			u32		label;
			u8		tc;
			u8		bos;
			u8		ttl;
		} mpls_mangle;
		struct {
			s32		prio;
			u64		basetime;
			u64		cycletime;
			u64		cycletimeext;
			u32		num_entries;
			struct action_gate_entry *entries;
		} gate;
		struct {				/* FLOW_ACTION_PPPOE_PUSH */
			u16		sid;
		} pppoe;
	};
	struct flow_action_cookie *user_cookie; /* user defined action cookie */
};

struct flow_action {
	unsigned int			num_entries;//action数目
	struct flow_action_entry	entries[] __counted_by(num_entries);/*记录flow动作*/
};

/*检查action中是否包含entry*/
static inline bool flow_action_has_entries(const struct flow_action *action)
{
	return action->num_entries;
}

/**
 * flow_offload_has_one_action() - check if exactly one action is present
 * @action: tc filter flow offload action
 *
 * Return: true if exactly one action is present.
 */
static inline bool flow_offload_has_one_action(const struct flow_action *action)
{
	return action->num_entries == 1;
}

static inline bool flow_action_is_last_entry(const struct flow_action *action,
					     const struct flow_action_entry *entry)
{
	return entry == &action->entries[action->num_entries - 1];
}

/*遍历flow_action结构体__act中的每个entry*/
#define flow_action_for_each(__i, __act, __actions)			\
        for (__i = 0, __act = &(__actions)->entries[0];			\
	     __i < (__actions)->num_entries;				\
	     __act = &(__actions)->entries[++__i])

static inline bool
flow_action_mixed_hw_stats_check(const struct flow_action *action,
				 struct netlink_ext_ack *extack)
{
	const struct flow_action_entry *action_entry;
	u8 last_hw_stats;
	int i;

	if (flow_offload_has_one_action(action))
		return true;

	flow_action_for_each(i, action_entry, action) {
		if (i && action_entry->hw_stats != last_hw_stats) {
			NL_SET_ERR_MSG_MOD(extack, "Mixing HW stats types for actions is not supported");
			return false;
		}
		last_hw_stats = action_entry->hw_stats;
	}
	return true;
}

static inline const struct flow_action_entry *
flow_action_first_entry_get(const struct flow_action *action)
{
	WARN_ON(!flow_action_has_entries(action));
	return &action->entries[0];
}

static inline bool
__flow_action_hw_stats_check(const struct flow_action *action,
			     struct netlink_ext_ack *extack,
			     bool check_allow_bit,
			     enum flow_action_hw_stats_bit allow_bit)
{
	const struct flow_action_entry *action_entry;

	if (!flow_action_has_entries(action))
		return true;
	if (!flow_action_mixed_hw_stats_check(action, extack))
		return false;

	action_entry = flow_action_first_entry_get(action);

	/* Zero is not a legal value for hw_stats, catch anyone passing it */
	WARN_ON_ONCE(!action_entry->hw_stats);

	if (!check_allow_bit &&
	    ~action_entry->hw_stats & FLOW_ACTION_HW_STATS_ANY) {
		NL_SET_ERR_MSG_MOD(extack, "Driver supports only default HW stats type \"any\"");
		return false;
	} else if (check_allow_bit &&
		   !(action_entry->hw_stats & BIT(allow_bit))) {
		NL_SET_ERR_MSG_MOD(extack, "Driver does not support selected HW stats type");
		return false;
	}
	return true;
}

static inline bool
flow_action_hw_stats_check(const struct flow_action *action,
			   struct netlink_ext_ack *extack,
			   enum flow_action_hw_stats_bit allow_bit)
{
	return __flow_action_hw_stats_check(action, extack, true, allow_bit);
}

static inline bool
flow_action_basic_hw_stats_check(const struct flow_action *action,
				 struct netlink_ext_ack *extack)
{
	return __flow_action_hw_stats_check(action, extack, false, 0);
}

struct flow_rule {
    //规则的匹配情况
	struct flow_match	match;
	//规则的动作情况
	struct flow_action	action;
};

struct flow_rule *flow_rule_alloc(unsigned int num_actions);

//检查rule的match字段中是否有指定key
static inline bool flow_rule_match_key(const struct flow_rule *rule,
				       enum flow_dissector_key_id key)
{
	return dissector_uses_key(rule->match.dissector, key);
}

/**
 * flow_rule_is_supp_control_flags() - check for supported control flags
 * @supp_flags: control flags supported by driver
 * @ctrl_flags: control flags present in rule
 * @extack: The netlink extended ACK for reporting errors.
 *
 * Return: true if only supported control flags are set, false otherwise.
 */
static inline bool flow_rule_is_supp_control_flags(const u32 supp_flags,
						   const u32 ctrl_flags,
						   struct netlink_ext_ack *extack)
{
	if (likely((ctrl_flags & ~supp_flags) == 0))
		return true;

	NL_SET_ERR_MSG_FMT_MOD(extack,
			       "Unsupported match on control.flags %#x",
			       ctrl_flags);

	return false;
}

/**
 * flow_rule_is_supp_enc_control_flags() - check for supported control flags
 * @supp_enc_flags: encapsulation control flags supported by driver
 * @enc_ctrl_flags: encapsulation control flags present in rule
 * @extack: The netlink extended ACK for reporting errors.
 *
 * Return: true if only supported control flags are set, false otherwise.
 */
static inline bool flow_rule_is_supp_enc_control_flags(const u32 supp_enc_flags,
						       const u32 enc_ctrl_flags,
						       struct netlink_ext_ack *extack)
{
	if (likely((enc_ctrl_flags & ~supp_enc_flags) == 0))
		return true;

	NL_SET_ERR_MSG_FMT_MOD(extack,
			       "Unsupported match on enc_control.flags %#x",
			       enc_ctrl_flags);

	return false;
}

/**
 * flow_rule_has_control_flags() - check for presence of any control flags
 * @ctrl_flags: control flags present in rule
 * @extack: The netlink extended ACK for reporting errors.
 *
 * Return: true if control flags are set, false otherwise.
 */
static inline bool flow_rule_has_control_flags(const u32 ctrl_flags,
					       struct netlink_ext_ack *extack)
{
	return !flow_rule_is_supp_control_flags(0, ctrl_flags, extack);
}

/**
 * flow_rule_has_enc_control_flags() - check for presence of any control flags
 * @enc_ctrl_flags: encapsulation control flags present in rule
 * @extack: The netlink extended ACK for reporting errors.
 *
 * Return: true if control flags are set, false otherwise.
 */
static inline bool flow_rule_has_enc_control_flags(const u32 enc_ctrl_flags,
						   struct netlink_ext_ack *extack)
{
	return !flow_rule_is_supp_enc_control_flags(0, enc_ctrl_flags, extack);
}

/**
 * flow_rule_match_has_control_flags() - match and check for any control flags
 * @rule: The flow_rule under evaluation.
 * @extack: The netlink extended ACK for reporting errors.
 *
 * Return: true if control flags are set, false otherwise.
 */
static inline bool flow_rule_match_has_control_flags(struct flow_rule *rule,
						     struct netlink_ext_ack *extack)
{
	struct flow_match_control match;

	if (!flow_rule_match_key(rule, FLOW_DISSECTOR_KEY_CONTROL))
		return false;

	flow_rule_match_control(rule, &match);

	return flow_rule_has_control_flags(match.mask->flags, extack);
}

struct flow_stats {
	u64	pkts;
	u64	bytes;
	u64	drops;
	u64	lastused;
	enum flow_action_hw_stats used_hw_stats;
	bool used_hw_stats_valid;
};

static inline void flow_stats_update(struct flow_stats *flow_stats,
				     u64 bytes, u64 pkts,
				     u64 drops, u64 lastused,
				     enum flow_action_hw_stats used_hw_stats)
{
	flow_stats->pkts	+= pkts;
	flow_stats->bytes	+= bytes;
	flow_stats->drops	+= drops;
	flow_stats->lastused	= max_t(u64, flow_stats->lastused, lastused);

	/* The driver should pass value with a maximum of one bit set.
	 * Passing FLOW_ACTION_HW_STATS_ANY is invalid.
	 */
	WARN_ON(used_hw_stats == FLOW_ACTION_HW_STATS_ANY);
	flow_stats->used_hw_stats |= used_hw_stats;
	flow_stats->used_hw_stats_valid = true;
}

enum flow_block_command {
	FLOW_BLOCK_BIND,
	FLOW_BLOCK_UNBIND,
};

enum flow_block_binder_type {
	FLOW_BLOCK_BINDER_TYPE_UNSPEC,
	FLOW_BLOCK_BINDER_TYPE_CLSACT_INGRESS,
	FLOW_BLOCK_BINDER_TYPE_CLSACT_EGRESS,
	FLOW_BLOCK_BINDER_TYPE_RED_EARLY_DROP,
	FLOW_BLOCK_BINDER_TYPE_RED_MARK,
};

struct flow_block {
    //用于挂接flow_block_offload回调
	struct list_head cb_list;
};

struct netlink_ext_ack;

struct flow_block_offload {
	enum flow_block_command command;/*正在执行的cmd*/
	enum flow_block_binder_type binder_type;/*binder方向*/
	bool block_shared;/*是否为共享型block*/
	bool unlocked_driver_cb;
	struct net *net;/*bo所属的net namespace*/
	struct flow_block *block;
	struct list_head cb_list;
	struct list_head *driver_block_list;/*指明当前从属于驱动的哪个block_list*/
	struct netlink_ext_ack *extack;/*netlink应答信息*/
	struct Qdisc *sch;
	struct list_head *cb_list_head;
};

enum tc_setup_type;
typedef int flow_setup_cb_t(enum tc_setup_type type, void *type_data,
			    void *cb_priv);

struct flow_block_cb;

struct flow_block_indr {
    /*用于串接在flow_block_indr_list链上*/
	struct list_head		list;
	/*间接绑定的上层设备，例如vxlan_sys_4789*/
	struct net_device		*dev;
	struct Qdisc			*sch;
	/*间接绑定block方向类型*/
	enum flow_block_binder_type	binder_type;
	void				*data;
	/*间接回调的私有数据*/
	void				*cb_priv;
	/*当flow_block_indr被移除时调用*/
	void				(*cleanup)(struct flow_block_cb *block_cb);
};

struct flow_block_cb {
    /*用于将当前结构挂接在driver自已的链表上*/
	struct list_head	driver_list;
	/*用于挂接在flow_block_offload->cb_list上*/
	struct list_head	list;
	/*block回调函数*/
	flow_setup_cb_t		*cb;
	/*回调标识（私有数据），与cb合起来唯一确定flow_block_cb*/
	void			*cb_ident;
	/*block回调函数参数*/
	void			*cb_priv;
	/*此flow block callback被释放时调用*/
	void			(*release)(void *cb_priv);
	/*间接绑定参数情况*/
	struct flow_block_indr	indr;
	unsigned int		refcnt;
};

struct flow_block_cb *flow_block_cb_alloc(flow_setup_cb_t *cb,
					  void *cb_ident, void *cb_priv,
					  void (*release)(void *cb_priv));
struct flow_block_cb *flow_indr_block_cb_alloc(flow_setup_cb_t *cb,
					       void *cb_ident, void *cb_priv,
					       void (*release)(void *cb_priv),
					       struct flow_block_offload *bo,
					       struct net_device *dev,
					       struct Qdisc *sch, void *data,
					       void *indr_cb_priv,
					       void (*cleanup)(struct flow_block_cb *block_cb));
void flow_block_cb_free(struct flow_block_cb *block_cb);

struct flow_block_cb *flow_block_cb_lookup(struct flow_block *block,
					   flow_setup_cb_t *cb, void *cb_ident);

void *flow_block_cb_priv(struct flow_block_cb *block_cb);
void flow_block_cb_incref(struct flow_block_cb *block_cb);
unsigned int flow_block_cb_decref(struct flow_block_cb *block_cb);

//将block_cb挂接在offload->cb_list上
static inline void flow_block_cb_add(struct flow_block_cb *block_cb,
				     struct flow_block_offload *offload)
{
	list_add_tail(&block_cb->list, &offload->cb_list);
}

//将block_cb自offload->cb_list上移除
static inline void flow_block_cb_remove(struct flow_block_cb *block_cb,
					struct flow_block_offload *offload)
{
	list_move(&block_cb->list, &offload->cb_list);
}

static inline void flow_indr_block_cb_remove(struct flow_block_cb *block_cb,
					     struct flow_block_offload *offload)
{
	list_del(&block_cb->indr.list);
	list_move(&block_cb->list, &offload->cb_list);
}

bool flow_block_cb_is_busy(flow_setup_cb_t *cb, void *cb_ident,
			   struct list_head *driver_block_list);

int flow_block_cb_setup_simple(struct flow_block_offload *f,
			       struct list_head *driver_list,
			       flow_setup_cb_t *cb,
			       void *cb_ident, void *cb_priv, bool ingress_only);

enum flow_cls_command {
	FLOW_CLS_REPLACE,/*flow class的替换*/
	FLOW_CLS_DESTROY,
	FLOW_CLS_STATS,
	FLOW_CLS_TMPLT_CREATE,
	FLOW_CLS_TMPLT_DESTROY,
};

struct flow_cls_common_offload {
<<<<<<< HEAD
	u32 chain_index;/*chain索引*/
	__be16 protocol;/*filter基于的协议，例如ip/ipv6/arp*/
	u32 prio;/*规则对应的优先级*/
	struct netlink_ext_ack *extack;/*报错用的message buffer*/
=======
	u32 chain_index;
	__be16 protocol;
	u32 prio;
	bool skip_sw;
	struct netlink_ext_ack *extack;
>>>>>>> 155a3c00
};

struct flow_cls_offload {
	struct flow_cls_common_offload common;
	enum flow_cls_command command;/*offload命令字*/
	bool use_act_stats;
	unsigned long cookie;/*用于标识flow*/
	struct flow_rule *rule;/*要offload的规则匹配/action*/
	struct flow_stats stats;
	u32 classid;
};

enum offload_act_command  {
	FLOW_ACT_REPLACE,
	FLOW_ACT_DESTROY,
	FLOW_ACT_STATS,
};

struct flow_offload_action {
	struct netlink_ext_ack *extack; /* NULL in FLOW_ACT_STATS process*/
	enum offload_act_command  command;
	enum flow_action_id id;
	u32 index;
	unsigned long cookie;
	struct flow_stats stats;
	struct flow_action action;
};

struct flow_offload_action *offload_action_alloc(unsigned int num_actions);

/*返回flow_cmd中提定的要offload的规则*/
static inline struct flow_rule *
flow_cls_offload_flow_rule(struct flow_cls_offload *flow_cmd)
{
	return flow_cmd->rule;
}

static inline void flow_block_init(struct flow_block *flow_block)
{
	INIT_LIST_HEAD(&flow_block->cb_list);
}

typedef int flow_indr_block_bind_cb_t(struct net_device *dev, struct Qdisc *sch, void *cb_priv,
				      enum tc_setup_type type, void *type_data,
				      void *data,
				      void (*cleanup)(struct flow_block_cb *block_cb));

int flow_indr_dev_register(flow_indr_block_bind_cb_t *cb, void *cb_priv);
void flow_indr_dev_unregister(flow_indr_block_bind_cb_t *cb, void *cb_priv,
			      void (*release)(void *cb_priv));
int flow_indr_dev_setup_offload(struct net_device *dev, struct Qdisc *sch,
				enum tc_setup_type type, void *data,
				struct flow_block_offload *bo,
				void (*cleanup)(struct flow_block_cb *block_cb));
bool flow_indr_dev_exists(void);

#endif /* _NET_FLOW_OFFLOAD_H */<|MERGE_RESOLUTION|>--- conflicted
+++ resolved
@@ -736,18 +736,11 @@
 };
 
 struct flow_cls_common_offload {
-<<<<<<< HEAD
 	u32 chain_index;/*chain索引*/
 	__be16 protocol;/*filter基于的协议，例如ip/ipv6/arp*/
 	u32 prio;/*规则对应的优先级*/
+	bool skip_sw;
 	struct netlink_ext_ack *extack;/*报错用的message buffer*/
-=======
-	u32 chain_index;
-	__be16 protocol;
-	u32 prio;
-	bool skip_sw;
-	struct netlink_ext_ack *extack;
->>>>>>> 155a3c00
 };
 
 struct flow_cls_offload {
