--- conflicted
+++ resolved
@@ -648,16 +648,10 @@
 
 struct flow_cls_offload {
 	struct flow_cls_common_offload common;
-<<<<<<< HEAD
 	enum flow_cls_command command;/*offload命令字*/
+	bool use_act_stats;
 	unsigned long cookie;/*用于标识flow*/
 	struct flow_rule *rule;/*要offload的规则匹配/action*/
-=======
-	enum flow_cls_command command;
-	bool use_act_stats;
-	unsigned long cookie;
-	struct flow_rule *rule;
->>>>>>> fe15c26e
 	struct flow_stats stats;
 	u32 classid;
 };
