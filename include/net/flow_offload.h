#ifndef _NET_FLOW_OFFLOAD_H
#define _NET_FLOW_OFFLOAD_H

#include <linux/kernel.h>
#include <linux/list.h>
#include <linux/netlink.h>
#include <net/flow_dissector.h>

struct flow_match {
	struct flow_dissector	*dissector;/*指向flow_key信息*/
	void			*mask;/*指向掩码*/
	void			*key;/*指向匹配条件*/
};

struct flow_match_meta {
	struct flow_dissector_key_meta *key, *mask;
};

struct flow_match_basic {
	struct flow_dissector_key_basic *key, *mask;
};

struct flow_match_control {
	struct flow_dissector_key_control *key, *mask;
};

struct flow_match_eth_addrs {
	struct flow_dissector_key_eth_addrs *key, *mask;
};

struct flow_match_vlan {
	struct flow_dissector_key_vlan *key, *mask;
};

struct flow_match_ipv4_addrs {
	struct flow_dissector_key_ipv4_addrs *key, *mask;
};

struct flow_match_ipv6_addrs {
	struct flow_dissector_key_ipv6_addrs *key, *mask;
};

struct flow_match_ip {
	struct flow_dissector_key_ip *key, *mask;
};

struct flow_match_ports {
	struct flow_dissector_key_ports *key, *mask;
};

struct flow_match_icmp {
	struct flow_dissector_key_icmp *key, *mask;
};

struct flow_match_tcp {
	struct flow_dissector_key_tcp *key, *mask;
};

struct flow_match_mpls {
	struct flow_dissector_key_mpls *key, *mask;
};

struct flow_match_enc_keyid {
	struct flow_dissector_key_keyid *key, *mask;
};

struct flow_match_enc_opts {
	struct flow_dissector_key_enc_opts *key, *mask;
};

struct flow_match_ct {
	struct flow_dissector_key_ct *key, *mask;
};

struct flow_rule;

void flow_rule_match_meta(const struct flow_rule *rule,
			  struct flow_match_meta *out);
void flow_rule_match_basic(const struct flow_rule *rule,
			   struct flow_match_basic *out);
void flow_rule_match_control(const struct flow_rule *rule,
			     struct flow_match_control *out);
void flow_rule_match_eth_addrs(const struct flow_rule *rule,
			       struct flow_match_eth_addrs *out);
void flow_rule_match_vlan(const struct flow_rule *rule,
			  struct flow_match_vlan *out);
void flow_rule_match_cvlan(const struct flow_rule *rule,
			   struct flow_match_vlan *out);
void flow_rule_match_ipv4_addrs(const struct flow_rule *rule,
				struct flow_match_ipv4_addrs *out);
void flow_rule_match_ipv6_addrs(const struct flow_rule *rule,
				struct flow_match_ipv6_addrs *out);
void flow_rule_match_ip(const struct flow_rule *rule,
			struct flow_match_ip *out);
void flow_rule_match_ports(const struct flow_rule *rule,
			   struct flow_match_ports *out);
void flow_rule_match_tcp(const struct flow_rule *rule,
			 struct flow_match_tcp *out);
void flow_rule_match_icmp(const struct flow_rule *rule,
			  struct flow_match_icmp *out);
void flow_rule_match_mpls(const struct flow_rule *rule,
			  struct flow_match_mpls *out);
void flow_rule_match_enc_control(const struct flow_rule *rule,
				 struct flow_match_control *out);
void flow_rule_match_enc_ipv4_addrs(const struct flow_rule *rule,
				    struct flow_match_ipv4_addrs *out);
void flow_rule_match_enc_ipv6_addrs(const struct flow_rule *rule,
				    struct flow_match_ipv6_addrs *out);
void flow_rule_match_enc_ip(const struct flow_rule *rule,
			    struct flow_match_ip *out);
void flow_rule_match_enc_ports(const struct flow_rule *rule,
			       struct flow_match_ports *out);
void flow_rule_match_enc_keyid(const struct flow_rule *rule,
			       struct flow_match_enc_keyid *out);
void flow_rule_match_enc_opts(const struct flow_rule *rule,
			      struct flow_match_enc_opts *out);
void flow_rule_match_ct(const struct flow_rule *rule,
			struct flow_match_ct *out);

enum flow_action_id {
	//接受报文
	FLOW_ACTION_ACCEPT		= 0,
	//报文丢弃
	FLOW_ACTION_DROP,
	FLOW_ACTION_TRAP,
	//chain跳转（需设置chain_index)
	FLOW_ACTION_GOTO,
	//报文重定向到设备（需要设置dev)
	FLOW_ACTION_REDIRECT,
	FLOW_ACTION_MIRRED,
	FLOW_ACTION_REDIRECT_INGRESS,
	FLOW_ACTION_MIRRED_INGRESS,
	//报文vlan添加(需要设置vlan)
	FLOW_ACTION_VLAN_PUSH,
	//报文vlan移除（无参数）
	FLOW_ACTION_VLAN_POP,
	//报文vlan修改（需要设置vlan)
	FLOW_ACTION_VLAN_MANGLE,
	//报文封装隧道（需要设置tunnel)
	FLOW_ACTION_TUNNEL_ENCAP,
	//报文解隧道（无参数）
	FLOW_ACTION_TUNNEL_DECAP,
	//直接修改某字段
	FLOW_ACTION_MANGLE,
	//在字段上加上某常量形成设置
	FLOW_ACTION_ADD,
	FLOW_ACTION_CSUM,
	FLOW_ACTION_MARK,
	FLOW_ACTION_PTYPE,
	FLOW_ACTION_PRIORITY,
	FLOW_ACTION_WAKE,
	FLOW_ACTION_QUEUE,
	FLOW_ACTION_SAMPLE,
	FLOW_ACTION_POLICE,
	FLOW_ACTION_CT,
	FLOW_ACTION_CT_METADATA,
	FLOW_ACTION_MPLS_PUSH,
	FLOW_ACTION_MPLS_POP,
	FLOW_ACTION_MPLS_MANGLE,
	FLOW_ACTION_GATE,
	NUM_FLOW_ACTIONS,
};

/* This is mirroring enum pedit_header_type definition for easy mapping between
 * tc pedit action. Legacy TCA_PEDIT_KEY_EX_HDR_TYPE_NETWORK is mapped to
 * FLOW_ACT_MANGLE_UNSPEC, which is supported by no driver.
 */
enum flow_action_mangle_base {
	FLOW_ACT_MANGLE_UNSPEC		= 0,
	FLOW_ACT_MANGLE_HDR_TYPE_ETH,
	FLOW_ACT_MANGLE_HDR_TYPE_IP4,
	FLOW_ACT_MANGLE_HDR_TYPE_IP6,
	FLOW_ACT_MANGLE_HDR_TYPE_TCP,
	FLOW_ACT_MANGLE_HDR_TYPE_UDP,
};

enum flow_action_hw_stats_bit {
	FLOW_ACTION_HW_STATS_IMMEDIATE_BIT,
	FLOW_ACTION_HW_STATS_DELAYED_BIT,
	FLOW_ACTION_HW_STATS_DISABLED_BIT,

	FLOW_ACTION_HW_STATS_NUM_BITS
};

enum flow_action_hw_stats {
	FLOW_ACTION_HW_STATS_IMMEDIATE =
		BIT(FLOW_ACTION_HW_STATS_IMMEDIATE_BIT),
	FLOW_ACTION_HW_STATS_DELAYED = BIT(FLOW_ACTION_HW_STATS_DELAYED_BIT),
	FLOW_ACTION_HW_STATS_ANY = FLOW_ACTION_HW_STATS_IMMEDIATE |
				   FLOW_ACTION_HW_STATS_DELAYED,
	FLOW_ACTION_HW_STATS_DISABLED =
		BIT(FLOW_ACTION_HW_STATS_DISABLED_BIT),
	//不关心硬件中的统计信息
	FLOW_ACTION_HW_STATS_DONT_CARE = BIT(FLOW_ACTION_HW_STATS_NUM_BITS) - 1,
};

typedef void (*action_destr)(void *priv);

struct flow_action_cookie {
	u32 cookie_len;
	u8 cookie[];
};

struct flow_action_cookie *flow_action_cookie_create(void *data,
						     unsigned int len,
						     gfp_t gfp);
void flow_action_cookie_destroy(struct flow_action_cookie *cookie);

struct flow_action_entry {
	enum flow_action_id		id;//action 类别
	enum flow_action_hw_stats	hw_stats;
	action_destr			destructor;
	/*destructor回调的参数*/
	void				*destructor_priv;
	//action对应的参数
	union {
		//goto chain对应的chain_index
		u32			chain_index;	/* FLOW_ACTION_GOTO */

		//mirror,redirect对应的目标设备
		struct net_device	*dev;		/* FLOW_ACTION_REDIRECT */

		//vlan添加对应的参数
		struct {				/* FLOW_ACTION_VLAN */
			u16		vid;//vlan id
			__be16		proto;//vlan对应的ethertype
			u8		prio;//vlan优先级
		} vlan;
		struct {				/* FLOW_ACTION_MANGLE */
							/* FLOW_ACTION_ADD */
			enum flow_action_mangle_base htype;//修改的字段所处头部类型
			u32		offset;//自头部位置到字段的偏移量
			u32		mask;
			u32		val;//要设置的值
		} mangle;
		//隧道封装参数
		struct ip_tunnel_info	*tunnel;	/* FLOW_ACTION_TUNNEL_ENCAP */
		//指出需要更新哪些层的checksum
		u32			csum_flags;	/* FLOW_ACTION_CSUM */

		u32			mark;		/* FLOW_ACTION_MARK */
		u16                     ptype;          /* FLOW_ACTION_PTYPE */
		u32			priority;	/* FLOW_ACTION_PRIORITY */
		struct {				/* FLOW_ACTION_QUEUE */
			u32		ctx;
			u32		index;
			u8		vf;
		} queue;

		struct {				/* FLOW_ACTION_SAMPLE */
			struct psample_group	*psample_group;
			u32			rate;
			u32			trunc_size;
			bool			truncate;
		} sample;

		struct {				/* FLOW_ACTION_POLICE */
			u32			index;
			u32			burst;
			u64			rate_bytes_ps;
			u32			mtu;
		} police;
		struct {				/* FLOW_ACTION_CT */
			int action;
			u16 zone;
			struct nf_flowtable *flow_table;
		} ct;
		struct {
			unsigned long cookie;
			u32 mark;
			u32 labels[4];
		} ct_metadata;
		struct {				/* FLOW_ACTION_MPLS_PUSH */
			u32		label;
			__be16		proto;
			u8		tc;
			u8		bos;
			u8		ttl;
		} mpls_push;
		struct {				/* FLOW_ACTION_MPLS_POP */
			__be16		proto;
		} mpls_pop;
		struct {				/* FLOW_ACTION_MPLS_MANGLE */
			u32		label;
			u8		tc;
			u8		bos;
			u8		ttl;
		} mpls_mangle;
		struct {
			u32		index;
			s32		prio;
			u64		basetime;
			u64		cycletime;
			u64		cycletimeext;
			u32		num_entries;
			struct action_gate_entry *entries;
		} gate;
	};
	struct flow_action_cookie *cookie; /* user defined action cookie */
};

struct flow_action {
	unsigned int			num_entries;//action数目
	struct flow_action_entry	entries[];/*记录flow动作*/
};

static inline bool flow_action_has_entries(const struct flow_action *action)
{
	return action->num_entries;
}

/**
 * flow_action_has_one_action() - check if exactly one action is present
 * @action: tc filter flow offload action
 *
 * Returns true if exactly one action is present.
 */
static inline bool flow_offload_has_one_action(const struct flow_action *action)
{
	return action->num_entries == 1;
}

#define flow_action_for_each(__i, __act, __actions)			\
        for (__i = 0, __act = &(__actions)->entries[0];			\
	     __i < (__actions)->num_entries;				\
	     __act = &(__actions)->entries[++__i])

static inline bool
flow_action_mixed_hw_stats_check(const struct flow_action *action,
				 struct netlink_ext_ack *extack)
{
	const struct flow_action_entry *action_entry;
	u8 last_hw_stats;
	int i;

	if (flow_offload_has_one_action(action))
		return true;

	flow_action_for_each(i, action_entry, action) {
		if (i && action_entry->hw_stats != last_hw_stats) {
			NL_SET_ERR_MSG_MOD(extack, "Mixing HW stats types for actions is not supported");
			return false;
		}
		last_hw_stats = action_entry->hw_stats;
	}
	return true;
}

static inline const struct flow_action_entry *
flow_action_first_entry_get(const struct flow_action *action)
{
	WARN_ON(!flow_action_has_entries(action));
	return &action->entries[0];
}

static inline bool
__flow_action_hw_stats_check(const struct flow_action *action,
			     struct netlink_ext_ack *extack,
			     bool check_allow_bit,
			     enum flow_action_hw_stats_bit allow_bit)
{
	const struct flow_action_entry *action_entry;

	if (!flow_action_has_entries(action))
		return true;
	if (!flow_action_mixed_hw_stats_check(action, extack))
		return false;

	action_entry = flow_action_first_entry_get(action);

	/* Zero is not a legal value for hw_stats, catch anyone passing it */
	WARN_ON_ONCE(!action_entry->hw_stats);

	if (!check_allow_bit &&
	    ~action_entry->hw_stats & FLOW_ACTION_HW_STATS_ANY) {
		NL_SET_ERR_MSG_MOD(extack, "Driver supports only default HW stats type \"any\"");
		return false;
	} else if (check_allow_bit &&
		   !(action_entry->hw_stats & BIT(allow_bit))) {
		NL_SET_ERR_MSG_MOD(extack, "Driver does not support selected HW stats type");
		return false;
	}
	return true;
}

static inline bool
flow_action_hw_stats_check(const struct flow_action *action,
			   struct netlink_ext_ack *extack,
			   enum flow_action_hw_stats_bit allow_bit)
{
	return __flow_action_hw_stats_check(action, extack, true, allow_bit);
}

static inline bool
flow_action_basic_hw_stats_check(const struct flow_action *action,
				 struct netlink_ext_ack *extack)
{
	return __flow_action_hw_stats_check(action, extack, false, 0);
}

struct flow_rule {
    //规则的匹配情况
	struct flow_match	match;
	//规则的动作情况
	struct flow_action	action;
};

struct flow_rule *flow_rule_alloc(unsigned int num_actions);

//检查rule的match字段中是否有指定key
static inline bool flow_rule_match_key(const struct flow_rule *rule,
				       enum flow_dissector_key_id key)
{
	return dissector_uses_key(rule->match.dissector, key);
}

struct flow_stats {
	u64	pkts;
	u64	bytes;
	u64	drops;
	u64	lastused;
	enum flow_action_hw_stats used_hw_stats;
	bool used_hw_stats_valid;
};

static inline void flow_stats_update(struct flow_stats *flow_stats,
				     u64 bytes, u64 pkts,
				     u64 drops, u64 lastused,
				     enum flow_action_hw_stats used_hw_stats)
{
	flow_stats->pkts	+= pkts;
	flow_stats->bytes	+= bytes;
	flow_stats->drops	+= drops;
	flow_stats->lastused	= max_t(u64, flow_stats->lastused, lastused);

	/* The driver should pass value with a maximum of one bit set.
	 * Passing FLOW_ACTION_HW_STATS_ANY is invalid.
	 */
	WARN_ON(used_hw_stats == FLOW_ACTION_HW_STATS_ANY);
	flow_stats->used_hw_stats |= used_hw_stats;
	flow_stats->used_hw_stats_valid = true;
}

enum flow_block_command {
	FLOW_BLOCK_BIND,
	FLOW_BLOCK_UNBIND,
};

enum flow_block_binder_type {
	FLOW_BLOCK_BINDER_TYPE_UNSPEC,
	FLOW_BLOCK_BINDER_TYPE_CLSACT_INGRESS,
	FLOW_BLOCK_BINDER_TYPE_CLSACT_EGRESS,
	FLOW_BLOCK_BINDER_TYPE_RED_EARLY_DROP,
	FLOW_BLOCK_BINDER_TYPE_RED_MARK,
};

struct flow_block {
    //用于挂接flow_block_offload回调
	struct list_head cb_list;
};

struct netlink_ext_ack;

struct flow_block_offload {
	enum flow_block_command command;/*正在执行的cmd*/
	enum flow_block_binder_type binder_type;/*binder方向*/
	bool block_shared;/*是否为共享型block*/
	bool unlocked_driver_cb;
	struct net *net;/*bo所属的net namespace*/
	struct flow_block *block;
	struct list_head cb_list;
	struct list_head *driver_block_list;
<<<<<<< HEAD
	struct netlink_ext_ack *extack;/*netlink应答信息*/
=======
	struct netlink_ext_ack *extack;
	struct Qdisc *sch;
>>>>>>> 00e4db51
};

enum tc_setup_type;
typedef int flow_setup_cb_t(enum tc_setup_type type, void *type_data,
			    void *cb_priv);

struct flow_block_cb;

struct flow_block_indr {
	struct list_head		list;
	struct net_device		*dev;
<<<<<<< HEAD
	/*绑定类型*/
	enum flow_block_binder_type	binder_type;
	void				*data;
	/*当flow_block_indr被移除时调用*/
=======
	struct Qdisc			*sch;
	enum flow_block_binder_type	binder_type;
	void				*data;
	void				*cb_priv;
>>>>>>> 00e4db51
	void				(*cleanup)(struct flow_block_cb *block_cb);
};

struct flow_block_cb {
	struct list_head	driver_list;/*用于挂接在driver自已的链表上*/
	struct list_head	list;/*用于挂接在flow_block_offload->cb_list上*/
	flow_setup_cb_t		*cb;/*block回调函数*/
	void			*cb_ident;/*私有数据，与cb合起来唯一确定flow_block_cb*/
	void			*cb_priv;/*block回调函数参数*/
	/*此flow block callback被释放时调用*/
	void			(*release)(void *cb_priv);
	/*间接绑定情况*/
	struct flow_block_indr	indr;
	unsigned int		refcnt;
};

struct flow_block_cb *flow_block_cb_alloc(flow_setup_cb_t *cb,
					  void *cb_ident, void *cb_priv,
					  void (*release)(void *cb_priv));
struct flow_block_cb *flow_indr_block_cb_alloc(flow_setup_cb_t *cb,
					       void *cb_ident, void *cb_priv,
					       void (*release)(void *cb_priv),
					       struct flow_block_offload *bo,
					       struct net_device *dev,
					       struct Qdisc *sch, void *data,
					       void *indr_cb_priv,
					       void (*cleanup)(struct flow_block_cb *block_cb));
void flow_block_cb_free(struct flow_block_cb *block_cb);

struct flow_block_cb *flow_block_cb_lookup(struct flow_block *block,
					   flow_setup_cb_t *cb, void *cb_ident);

void *flow_block_cb_priv(struct flow_block_cb *block_cb);
void flow_block_cb_incref(struct flow_block_cb *block_cb);
unsigned int flow_block_cb_decref(struct flow_block_cb *block_cb);

//将block_cb挂接在offload->cb_list上
static inline void flow_block_cb_add(struct flow_block_cb *block_cb,
				     struct flow_block_offload *offload)
{
	list_add_tail(&block_cb->list, &offload->cb_list);
}

//将block_cb自offload->cb_list上移除
static inline void flow_block_cb_remove(struct flow_block_cb *block_cb,
					struct flow_block_offload *offload)
{
	list_move(&block_cb->list, &offload->cb_list);
}

static inline void flow_indr_block_cb_remove(struct flow_block_cb *block_cb,
					     struct flow_block_offload *offload)
{
	list_del(&block_cb->indr.list);
	list_move(&block_cb->list, &offload->cb_list);
}

bool flow_block_cb_is_busy(flow_setup_cb_t *cb, void *cb_ident,
			   struct list_head *driver_block_list);

int flow_block_cb_setup_simple(struct flow_block_offload *f,
			       struct list_head *driver_list,
			       flow_setup_cb_t *cb,
			       void *cb_ident, void *cb_priv, bool ingress_only);

enum flow_cls_command {
	FLOW_CLS_REPLACE,
	FLOW_CLS_DESTROY,
	FLOW_CLS_STATS,
	FLOW_CLS_TMPLT_CREATE,
	FLOW_CLS_TMPLT_DESTROY,
};

struct flow_cls_common_offload {
	u32 chain_index;/*chain索引*/
	__be16 protocol;
	u32 prio;
	struct netlink_ext_ack *extack;
};

struct flow_cls_offload {
	struct flow_cls_common_offload common;
	enum flow_cls_command command;
	unsigned long cookie;/*用于标识flow*/
	struct flow_rule *rule;
	struct flow_stats stats;
	u32 classid;
};

static inline struct flow_rule *
flow_cls_offload_flow_rule(struct flow_cls_offload *flow_cmd)
{
	return flow_cmd->rule;
}

static inline void flow_block_init(struct flow_block *flow_block)
{
	INIT_LIST_HEAD(&flow_block->cb_list);
}

typedef int flow_indr_block_bind_cb_t(struct net_device *dev, struct Qdisc *sch, void *cb_priv,
				      enum tc_setup_type type, void *type_data,
				      void *data,
				      void (*cleanup)(struct flow_block_cb *block_cb));

int flow_indr_dev_register(flow_indr_block_bind_cb_t *cb, void *cb_priv);
void flow_indr_dev_unregister(flow_indr_block_bind_cb_t *cb, void *cb_priv,
			      void (*release)(void *cb_priv));
int flow_indr_dev_setup_offload(struct net_device *dev, struct Qdisc *sch,
				enum tc_setup_type type, void *data,
				struct flow_block_offload *bo,
				void (*cleanup)(struct flow_block_cb *block_cb));

#endif /* _NET_FLOW_OFFLOAD_H */<|MERGE_RESOLUTION|>--- conflicted
+++ resolved
@@ -470,12 +470,8 @@
 	struct flow_block *block;
 	struct list_head cb_list;
 	struct list_head *driver_block_list;
-<<<<<<< HEAD
 	struct netlink_ext_ack *extack;/*netlink应答信息*/
-=======
-	struct netlink_ext_ack *extack;
 	struct Qdisc *sch;
->>>>>>> 00e4db51
 };
 
 enum tc_setup_type;
@@ -487,17 +483,12 @@
 struct flow_block_indr {
 	struct list_head		list;
 	struct net_device		*dev;
-<<<<<<< HEAD
+	struct Qdisc			*sch;
 	/*绑定类型*/
 	enum flow_block_binder_type	binder_type;
 	void				*data;
+	void				*cb_priv;
 	/*当flow_block_indr被移除时调用*/
-=======
-	struct Qdisc			*sch;
-	enum flow_block_binder_type	binder_type;
-	void				*data;
-	void				*cb_priv;
->>>>>>> 00e4db51
 	void				(*cleanup)(struct flow_block_cb *block_cb);
 };
 
