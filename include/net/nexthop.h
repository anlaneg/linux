/* SPDX-License-Identifier: GPL-2.0 */
/*
 * Generic nexthop implementation
 *
 * Copyright (c) 2017-19 Cumulus Networks
 * Copyright (c) 2017-19 David Ahern <dsa@cumulusnetworks.com>
 */

#ifndef __LINUX_NEXTHOP_H
#define __LINUX_NEXTHOP_H

#include <linux/netdevice.h>
#include <linux/notifier.h>
#include <linux/route.h>
#include <linux/types.h>
#include <net/ip_fib.h>
#include <net/ip6_fib.h>
#include <net/netlink.h>

#define NEXTHOP_VALID_USER_FLAGS RTNH_F_ONLINK

struct nexthop;

struct nh_config {
	u32		nh_id;

	u8		nh_family;
	u8		nh_protocol;
	u8		nh_blackhole;
	u8		nh_fdb;
	u32		nh_flags;

	int		nh_ifindex;
	struct net_device *dev;

	union {
		__be32		ipv4;
		struct in6_addr	ipv6;
	} gw;

	struct nlattr	*nh_grp;
	u16		nh_grp_type;
	u16		nh_grp_res_num_buckets;
	unsigned long	nh_grp_res_idle_timer;
	unsigned long	nh_grp_res_unbalanced_timer;
	bool		nh_grp_res_has_num_buckets;
	bool		nh_grp_res_has_idle_timer;
	bool		nh_grp_res_has_unbalanced_timer;

	struct nlattr	*nh_encap;
	u16		nh_encap_type;

	u32		nlflags;
	struct nl_info	nlinfo;
};

struct nh_info {
	struct hlist_node	dev_hash;    /* entry on netns devhash */
	struct nexthop		*nh_parent;

	u8			family;
	bool			reject_nh;/*标记是否为blackhole*/
	bool			fdb_nh;

	union {
		struct fib_nh_common	fib_nhc;
		struct fib_nh		fib_nh;
		struct fib6_nh		fib6_nh;
	};
};

struct nh_res_bucket {
	struct nh_grp_entry __rcu *nh_entry;
	atomic_long_t		used_time;
	unsigned long		migrated_time;
	bool			occupied;
	u8			nh_flags;
};

struct nh_res_table {
	struct net		*net;
	u32			nhg_id;
	struct delayed_work	upkeep_dw;

	/* List of NHGEs that have too few buckets ("uw" for underweight).
	 * Reclaimed buckets will be given to entries in this list.
	 */
	struct list_head	uw_nh_entries;
	unsigned long		unbalanced_since;

	u32			idle_timer;
	u32			unbalanced_timer;

	u16			num_nh_buckets;
	struct nh_res_bucket	nh_buckets[] __counted_by(num_nh_buckets);
};

struct nh_grp_entry {
	struct nexthop	*nh;
	u8		weight;

	union {
		struct {
			atomic_t	upper_bound;
		} hthr;
		struct {
			/* Member on uw_nh_entries. */
			struct list_head	uw_nh_entry;

			u16			count_buckets;
			u16			wants_buckets;
		} res;
	};

	struct list_head nh_list;
	struct nexthop	*nh_parent;  /* nexthop of group with this entry */
};

struct nh_group {
	struct nh_group		*spare; /* spare group for removals */
	/*有多少个下一跳*/
	u16			num_nh;
	bool			is_multipath;/*是否为多路径*/
	bool			hash_threshold;
	bool			resilient;
	bool			fdb_nh;/*标记是否为fib nexthop?*/
	bool			has_v4;

	struct nh_res_table __rcu *res_table;
<<<<<<< HEAD
	struct nh_grp_entry	nh_entries[];/*一组nexthop*/
=======
	struct nh_grp_entry	nh_entries[] __counted_by(num_nh);
>>>>>>> 9d1694dc
};

struct nexthop {
	struct rb_node		rb_node;    /* entry on netns rbtree */
	struct list_head	fi_list;    /* v4 entries using nh */
	struct list_head	f6i_list;   /* v6 entries using nh */
	struct list_head        fdb_list;   /* fdb entries using this nh */
	struct list_head	grp_list;   /* nh group entries using this nh */
	struct net		*net;

	u32			id;/*nexthop id,可以通过此id被其它路由项引用*/

	u8			protocol;   /* app managing this nh */
	u8			nh_flags;
	/*是否为一组next hop,如果为真nh_grp结构有效*/
	bool			is_group;

	refcount_t		refcnt;
	struct rcu_head		rcu;

	union {
		struct nh_info	__rcu *nh_info;
		struct nh_group __rcu *nh_grp;/*一组next hop*/
	};
};

enum nexthop_event_type {
	NEXTHOP_EVENT_DEL,
	NEXTHOP_EVENT_REPLACE,
	NEXTHOP_EVENT_RES_TABLE_PRE_REPLACE,
	NEXTHOP_EVENT_BUCKET_REPLACE,
};

enum nh_notifier_info_type {
	NH_NOTIFIER_INFO_TYPE_SINGLE,
	NH_NOTIFIER_INFO_TYPE_GRP,
	NH_NOTIFIER_INFO_TYPE_RES_TABLE,
	NH_NOTIFIER_INFO_TYPE_RES_BUCKET,
};

struct nh_notifier_single_info {
	struct net_device *dev;
	u8 gw_family;
	union {
		__be32 ipv4;
		struct in6_addr ipv6;
	};
	u8 is_reject:1,
	   is_fdb:1,
	   has_encap:1;
};

struct nh_notifier_grp_entry_info {
	u8 weight;
	u32 id;
	struct nh_notifier_single_info nh;
};

struct nh_notifier_grp_info {
	u16 num_nh;
	bool is_fdb;
	struct nh_notifier_grp_entry_info nh_entries[] __counted_by(num_nh);
};

struct nh_notifier_res_bucket_info {
	u16 bucket_index;
	unsigned int idle_timer_ms;
	bool force;
	struct nh_notifier_single_info old_nh;
	struct nh_notifier_single_info new_nh;
};

struct nh_notifier_res_table_info {
	u16 num_nh_buckets;
	struct nh_notifier_single_info nhs[] __counted_by(num_nh_buckets);
};

struct nh_notifier_info {
	struct net *net;
	struct netlink_ext_ack *extack;
	u32 id;
	enum nh_notifier_info_type type;
	union {
		struct nh_notifier_single_info *nh;
		struct nh_notifier_grp_info *nh_grp;
		struct nh_notifier_res_table_info *nh_res_table;
		struct nh_notifier_res_bucket_info *nh_res_bucket;
	};
};

int register_nexthop_notifier(struct net *net, struct notifier_block *nb,
			      struct netlink_ext_ack *extack);
int unregister_nexthop_notifier(struct net *net, struct notifier_block *nb);
void nexthop_set_hw_flags(struct net *net, u32 id, bool offload, bool trap);
void nexthop_bucket_set_hw_flags(struct net *net, u32 id, u16 bucket_index,
				 bool offload, bool trap);
void nexthop_res_grp_activity_update(struct net *net, u32 id, u16 num_buckets,
				     unsigned long *activity);

/* caller is holding rcu or rtnl; no reference taken to nexthop */
struct nexthop *nexthop_find_by_id(struct net *net, u32 id);
void nexthop_free_rcu(struct rcu_head *head);

static inline bool nexthop_get(struct nexthop *nh)
{
	return refcount_inc_not_zero(&nh->refcnt);
}

static inline void nexthop_put(struct nexthop *nh)
{
	if (refcount_dec_and_test(&nh->refcnt))
		call_rcu(&nh->rcu, nexthop_free_rcu);
}

static inline bool nexthop_cmp(const struct nexthop *nh1,
			       const struct nexthop *nh2)
{
	return nh1 == nh2;
}

static inline bool nexthop_is_fdb(const struct nexthop *nh)
{
	if (nh->is_group) {
		const struct nh_group *nh_grp;

		nh_grp = rcu_dereference_rtnl(nh->nh_grp);
		return nh_grp->fdb_nh;
	} else {
		const struct nh_info *nhi;

		nhi = rcu_dereference_rtnl(nh->nh_info);
		return nhi->fdb_nh;
	}
}

static inline bool nexthop_has_v4(const struct nexthop *nh)
{
	if (nh->is_group) {
		struct nh_group *nh_grp;

		nh_grp = rcu_dereference_rtnl(nh->nh_grp);
		return nh_grp->has_v4;
	}
	return false;
}

static inline bool nexthop_is_multipath(const struct nexthop *nh)
{
	if (nh->is_group) {
		struct nh_group *nh_grp;

		nh_grp = rcu_dereference_rtnl(nh->nh_grp);
		return nh_grp->is_multipath;
	}
	return false;
}

struct nexthop *nexthop_select_path(struct nexthop *nh, int hash);

/*如果nexthop为group,则取group中下一跳数目*/
static inline unsigned int nexthop_num_path(const struct nexthop *nh)
{
	unsigned int rc = 1;

	if (nh->is_group) {
		struct nh_group *nh_grp;

		nh_grp = rcu_dereference_rtnl(nh->nh_grp);
		if (nh_grp->is_multipath)
			rc = nh_grp->num_nh;
	}

	return rc;
}

/*ngh指向一组nexthop,本函数按索引nhsel取nexthop*/
static inline
struct nexthop *nexthop_mpath_select(const struct nh_group *nhg, int nhsel)
{
	/* for_nexthops macros in fib_semantics.c grabs a pointer to
	 * the nexthop before checking nhsel
	 */
	if (nhsel >= nhg->num_nh)
		return NULL;

	return nhg->nh_entries[nhsel].nh;
}

static inline
int nexthop_mpath_fill_node(struct sk_buff *skb, struct nexthop *nh,
			    u8 rt_family)
{
	struct nh_group *nhg = rtnl_dereference(nh->nh_grp);
	int i;

	for (i = 0; i < nhg->num_nh; i++) {
		struct nexthop *nhe = nhg->nh_entries[i].nh;
		struct nh_info *nhi = rcu_dereference_rtnl(nhe->nh_info);
		struct fib_nh_common *nhc = &nhi->fib_nhc;
		int weight = nhg->nh_entries[i].weight;

		if (fib_add_nexthop(skb, nhc, weight, rt_family, 0) < 0)
			return -EMSGSIZE;
	}

	return 0;
}

/* called with rcu lock */
static inline bool nexthop_is_blackhole(const struct nexthop *nh)
{
	const struct nh_info *nhi;

	if (nh->is_group) {
		struct nh_group *nh_grp;

		nh_grp = rcu_dereference_rtnl(nh->nh_grp);
		if (nh_grp->num_nh > 1)
			return false;

		nh = nh_grp->nh_entries[0].nh;
	}

	nhi = rcu_dereference_rtnl(nh->nh_info);
	return nhi->reject_nh;/*如果reject_nh被置true,则为blackhole*/
}

static inline void nexthop_path_fib_result(struct fib_result *res, int hash)
{
	struct nh_info *nhi;
	struct nexthop *nh;

	nh = nexthop_select_path(res->fi->nh, hash);
	nhi = rcu_dereference(nh->nh_info);
	res->nhc = &nhi->fib_nhc;
}

/* called with rcu read lock or rtnl held */
static inline
struct fib_nh_common *nexthop_fib_nhc(struct nexthop *nh, int nhsel)
{
	struct nh_info *nhi;

	BUILD_BUG_ON(offsetof(struct fib_nh, nh_common) != 0);
	BUILD_BUG_ON(offsetof(struct fib6_nh, nh_common) != 0);

	if (nh->is_group) {
		struct nh_group *nh_grp;

		nh_grp = rcu_dereference_rtnl(nh->nh_grp);
		if (nh_grp->is_multipath) {
			nh = nexthop_mpath_select(nh_grp, nhsel);
			if (!nh)
				return NULL;
		}
	}

	nhi = rcu_dereference_rtnl(nh->nh_info);
	return &nhi->fib_nhc;
}

/* called from fib_table_lookup with rcu_lock */
static inline
struct fib_nh_common *nexthop_get_nhc_lookup(const struct nexthop *nh,
					     int fib_flags,
					     const struct flowi4 *flp,
					     int *nhsel)
{
	struct nh_info *nhi;

	if (nh->is_group) {
		struct nh_group *nhg = rcu_dereference(nh->nh_grp);
		int i;

		for (i = 0; i < nhg->num_nh; i++) {
			struct nexthop *nhe = nhg->nh_entries[i].nh;

			nhi = rcu_dereference(nhe->nh_info);
			if (fib_lookup_good_nhc(&nhi->fib_nhc, fib_flags, flp)) {
				*nhsel = i;
				return &nhi->fib_nhc;
			}
		}
	} else {
		nhi = rcu_dereference(nh->nh_info);
		if (fib_lookup_good_nhc(&nhi->fib_nhc, fib_flags, flp)) {
			*nhsel = 0;
			return &nhi->fib_nhc;
		}
	}

	return NULL;
}

static inline bool nexthop_uses_dev(const struct nexthop *nh,
				    const struct net_device *dev)
{
	struct nh_info *nhi;

	if (nh->is_group) {
		struct nh_group *nhg = rcu_dereference(nh->nh_grp);
		int i;

		for (i = 0; i < nhg->num_nh; i++) {
			struct nexthop *nhe = nhg->nh_entries[i].nh;

			nhi = rcu_dereference(nhe->nh_info);
			if (nhc_l3mdev_matches_dev(&nhi->fib_nhc, dev))
				return true;
		}
	} else {
		nhi = rcu_dereference(nh->nh_info);
		if (nhc_l3mdev_matches_dev(&nhi->fib_nhc, dev))
			return true;
	}

	return false;
}

/*获知：有多少个下一跳*/
static inline unsigned int fib_info_num_path(const struct fib_info *fi)
{
	if (unlikely(fi->nh))
		return nexthop_num_path(fi->nh);

	return fi->fib_nhs;
}

int fib_check_nexthop(struct nexthop *nh, u8 scope,
		      struct netlink_ext_ack *extack);

/*取nhsel对应的下一跳信息*/
static inline struct fib_nh_common *fib_info_nhc(struct fib_info *fi, int nhsel)
{
	if (unlikely(fi->nh))
		return nexthop_fib_nhc(fi->nh, nhsel);

	return &fi->fib_nh[nhsel].nh_common;
}

/* only used when fib_nh is built into fib_info */
static inline struct fib_nh *fib_info_nh(struct fib_info *fi, int nhsel)
{
	WARN_ON(fi->nh);

	return &fi->fib_nh[nhsel];
}

/*
 * IPv6 variants
 */
int fib6_check_nexthop(struct nexthop *nh, struct fib6_config *cfg,
		       struct netlink_ext_ack *extack);

/* Caller should either hold rcu_read_lock(), or RTNL. */
static inline struct fib6_nh *nexthop_fib6_nh(struct nexthop *nh)
{
	struct nh_info *nhi;

	if (nh->is_group) {
		/*nh_grp结构体有效，有一组nexthop,返回0号nexthop*/
		struct nh_group *nh_grp;

		nh_grp = rcu_dereference_rtnl(nh->nh_grp);
		nh = nexthop_mpath_select(nh_grp, 0);
		if (!nh)
			return NULL;
	}

	nhi = rcu_dereference_rtnl(nh->nh_info);
	if (nhi->family == AF_INET6)
		return &nhi->fib6_nh;

	return NULL;
}

static inline struct net_device *fib6_info_nh_dev(struct fib6_info *f6i)
{
	struct fib6_nh *fib6_nh;

	fib6_nh = f6i->nh ? nexthop_fib6_nh(f6i->nh) : f6i->fib6_nh;
	return fib6_nh->fib_nh_dev;
}

static inline void nexthop_path_fib6_result(struct fib6_result *res, int hash)
{
	struct nexthop *nh = res->f6i->nh;
	struct nh_info *nhi;

	nh = nexthop_select_path(nh, hash);

	nhi = rcu_dereference_rtnl(nh->nh_info);
	if (nhi->reject_nh) {
		res->fib6_type = RTN_BLACKHOLE;
		res->fib6_flags |= RTF_REJECT;
		res->nh = nexthop_fib6_nh(nh);
	} else {
		res->nh = &nhi->fib6_nh;
	}
}

int nexthop_for_each_fib6_nh(struct nexthop *nh,
			     int (*cb)(struct fib6_nh *nh, void *arg),
			     void *arg);

static inline int nexthop_get_family(struct nexthop *nh)
{
	struct nh_info *nhi = rcu_dereference_rtnl(nh->nh_info);

	return nhi->family;
}

static inline
struct fib_nh_common *nexthop_fdb_nhc(struct nexthop *nh)
{
	struct nh_info *nhi = rcu_dereference_rtnl(nh->nh_info);

	return &nhi->fib_nhc;
}

static inline struct fib_nh_common *nexthop_path_fdb_result(struct nexthop *nh,
							    int hash)
{
	struct nh_info *nhi;
	struct nexthop *nhp;

	nhp = nexthop_select_path(nh, hash);
	if (unlikely(!nhp))
		return NULL;
	nhi = rcu_dereference(nhp->nh_info);
	return &nhi->fib_nhc;
}
#endif<|MERGE_RESOLUTION|>--- conflicted
+++ resolved
@@ -127,11 +127,7 @@
 	bool			has_v4;
 
 	struct nh_res_table __rcu *res_table;
-<<<<<<< HEAD
-	struct nh_grp_entry	nh_entries[];/*一组nexthop*/
-=======
-	struct nh_grp_entry	nh_entries[] __counted_by(num_nh);
->>>>>>> 9d1694dc
+	struct nh_grp_entry	nh_entries[] __counted_by(num_nh);/*一组nexthop*/
 };
 
 struct nexthop {
