--- conflicted
+++ resolved
@@ -880,13 +880,8 @@
  */
 struct ethtool_stats {
 	__u32	cmd;
-<<<<<<< HEAD
 	__u32	n_stats;//stats数目
-	__u64	data[0];
-=======
-	__u32	n_stats;
 	__u64	data[];
->>>>>>> 97ee9d1c
 };
 
 /**
