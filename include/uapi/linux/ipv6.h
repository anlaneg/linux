--- conflicted
+++ resolved
@@ -130,15 +130,10 @@
 	__u8			nexthdr;//下一头部
 	__u8			hop_limit;//跳限制数
 
-<<<<<<< HEAD
-	struct	in6_addr	saddr;/*源地址*/
-	struct	in6_addr	daddr;/*目的地址*/
-=======
 	__struct_group(/* no tag */, addrs, /* no attrs */,
-		struct	in6_addr	saddr;
-		struct	in6_addr	daddr;
+		struct	in6_addr	saddr;/*源地址*/
+		struct	in6_addr	daddr;/*目的地址*/
 	);
->>>>>>> 97ee9d1c
 };
 
 
