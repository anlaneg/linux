--- conflicted
+++ resolved
@@ -3,18 +3,6 @@
 #define _UAPI_LINUX_KERNEL_H
 
 #include <linux/sysinfo.h>
-<<<<<<< HEAD
-
-/*
- * 'kernel.h' contains some often-used function prototypes etc
- */
-//将x按a对齐
-#define __ALIGN_KERNEL(x, a)		__ALIGN_KERNEL_MASK(x, (typeof(x))(a) - 1)
-#define __ALIGN_KERNEL_MASK(x, mask)	(((x) + (mask)) & ~(mask))
-
-#define __KERNEL_DIV_ROUND_UP(n, d) (((n) + (d) - 1) / (d))
-=======
 #include <linux/const.h>
->>>>>>> e71ba945
 
 #endif /* _UAPI_LINUX_KERNEL_H */