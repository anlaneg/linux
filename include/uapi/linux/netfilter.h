/* SPDX-License-Identifier: GPL-2.0 WITH Linux-syscall-note */
#ifndef _UAPI__LINUX_NETFILTER_H
#define _UAPI__LINUX_NETFILTER_H

#include <linux/types.h>
#include <linux/compiler.h>
#include <linux/in.h>
#include <linux/in6.h>

/* Responses from hook functions. */
#define NF_DROP 0
#define NF_ACCEPT 1
#define NF_STOLEN 2
#define NF_QUEUE 3
#define NF_REPEAT 4
#define NF_STOP 5	/* Deprecated, for userspace nf_queue compatibility. */
#define NF_MAX_VERDICT NF_STOP

/* we overload the higher bits for encoding auxiliary data such as the queue
 * number or errno values. Not nice, but better than additional function
 * arguments. */
#define NF_VERDICT_MASK 0x000000ff

/* extra verdict flags have mask 0x0000ff00 */
#define NF_VERDICT_FLAG_QUEUE_BYPASS	0x00008000

/* queue number (NF_QUEUE) or errno (NF_DROP) */
#define NF_VERDICT_QMASK 0xffff0000
#define NF_VERDICT_QBITS 16

#define NF_QUEUE_NR(x) ((((x) << 16) & NF_VERDICT_QMASK) | NF_QUEUE)

#define NF_DROP_ERR(x) (((-x) << 16) | NF_DROP)

/* only for userspace compatibility */
#ifndef __KERNEL__

/* NF_VERDICT_BITS should be 8 now, but userspace might break if this changes */
#define NF_VERDICT_BITS 16
#endif

enum nf_inet_hooks {
<<<<<<< HEAD
	NF_INET_PRE_ROUTING,//路由前
	NF_INET_LOCAL_IN,//到本机报文
	NF_INET_FORWARD,//转发
	NF_INET_LOCAL_OUT,//出本机报文
	NF_INET_POST_ROUTING,//路由后
	NF_INET_NUMHOOKS
=======
	NF_INET_PRE_ROUTING,
	NF_INET_LOCAL_IN,
	NF_INET_FORWARD,
	NF_INET_LOCAL_OUT,
	NF_INET_POST_ROUTING,
	NF_INET_NUMHOOKS,
	NF_INET_INGRESS = NF_INET_NUMHOOKS,
>>>>>>> c4d6fe73
};

enum nf_dev_hooks {
	NF_NETDEV_INGRESS,
	NF_NETDEV_NUMHOOKS
};

enum {
	NFPROTO_UNSPEC =  0,
	NFPROTO_INET   =  1,
	NFPROTO_IPV4   =  2,
	NFPROTO_ARP    =  3,
	NFPROTO_NETDEV =  5,
	NFPROTO_BRIDGE =  7,
	NFPROTO_IPV6   = 10,
	NFPROTO_DECNET = 12,
	NFPROTO_NUMPROTO,
};

union nf_inet_addr {
	__u32		all[4];
	__be32		ip;
	__be32		ip6[4];
	struct in_addr	in;
	struct in6_addr	in6;
};

#endif /* _UAPI__LINUX_NETFILTER_H */<|MERGE_RESOLUTION|>--- conflicted
+++ resolved
@@ -40,22 +40,13 @@
 #endif
 
 enum nf_inet_hooks {
-<<<<<<< HEAD
 	NF_INET_PRE_ROUTING,//路由前
 	NF_INET_LOCAL_IN,//到本机报文
 	NF_INET_FORWARD,//转发
 	NF_INET_LOCAL_OUT,//出本机报文
 	NF_INET_POST_ROUTING,//路由后
-	NF_INET_NUMHOOKS
-=======
-	NF_INET_PRE_ROUTING,
-	NF_INET_LOCAL_IN,
-	NF_INET_FORWARD,
-	NF_INET_LOCAL_OUT,
-	NF_INET_POST_ROUTING,
 	NF_INET_NUMHOOKS,
 	NF_INET_INGRESS = NF_INET_NUMHOOKS,
->>>>>>> c4d6fe73
 };
 
 enum nf_dev_hooks {
