--- conflicted
+++ resolved
@@ -208,15 +208,9 @@
 
 #define EI_NIDENT	16
 
-<<<<<<< HEAD
-typedef struct elf32_hdr{
+typedef struct elf32_hdr {
   unsigned char	e_ident[EI_NIDENT];/*elf的magic字符串*/
   Elf32_Half	e_type;/*文件类型，例如ET_EXEC*/
-=======
-typedef struct elf32_hdr {
-  unsigned char	e_ident[EI_NIDENT];
-  Elf32_Half	e_type;
->>>>>>> fe15c26e
   Elf32_Half	e_machine;
   Elf32_Word	e_version;
   Elf32_Addr	e_entry;  /* Entry point */
