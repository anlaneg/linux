/* SPDX-License-Identifier: GPL-2.0 WITH Linux-syscall-note */
#ifndef _UAPI_LINUX_STDDEF_H
#define _UAPI_LINUX_STDDEF_H

#include <linux/compiler_types.h>

#ifndef __always_inline
#define __always_inline inline
#endif

/* Not all C++ standards support type declarations inside an anonymous union */
#ifndef __cplusplus
#define __struct_group_tag(TAG)		TAG
#else
#define __struct_group_tag(TAG)
#endif

/**
 * __struct_group() - Create a mirrored named and anonyomous struct
 *
 * @TAG: The tag name for the named sub-struct (usually empty)
 * @NAME: The identifier name of the mirrored sub-struct
 * @ATTRS: Any struct attributes (usually empty)
 * @MEMBERS: The member declarations for the mirrored structs
 *
 * Used to create an anonymous union of two structs with identical layout
 * and size: one anonymous and one named. The former's members can be used
 * normally without sub-struct naming, and the latter can be used to
 * reason about the start, end, and size of the group of struct members.
 * The named struct can also be explicitly tagged for layer reuse (C only),
 * as well as both having struct attributes appended.
 */
#define __struct_group(TAG, NAME, ATTRS, MEMBERS...) \
	union { \
<<<<<<< HEAD
		struct { MEMBERS /*各成员*/} ATTRS/*变量*/; \
		struct TAG { MEMBERS } ATTRS NAME; \
=======
		struct { MEMBERS } ATTRS; \
		struct __struct_group_tag(TAG) { MEMBERS } ATTRS NAME; \
>>>>>>> 155a3c00
	} ATTRS

#ifdef __cplusplus
/* sizeof(struct{}) is 1 in C++, not 0, can't use C version of the macro. */
#define __DECLARE_FLEX_ARRAY(T, member)	\
	T member[0]
#else
/**
 * __DECLARE_FLEX_ARRAY() - Declare a flexible array usable in a union
 *
 * @TYPE: The type of each flexible array element
 * @NAME: The name of the flexible array member
 *
 * In order to have a flexible array member in a union or alone in a
 * struct, it needs to be wrapped in an anonymous struct with at least 1
 * named member, but that member can be empty.
 */
#define __DECLARE_FLEX_ARRAY(TYPE, NAME)	\
	struct { \
		struct { } __empty_ ## NAME; \
		TYPE NAME[]; \
	}
#endif

#ifndef __counted_by
#define __counted_by(m)
#endif

#ifndef __counted_by_le
#define __counted_by_le(m)
#endif

#ifndef __counted_by_be
#define __counted_by_be(m)
#endif

#ifdef __KERNEL__
#define __kernel_nonstring	__nonstring
#else
#define __kernel_nonstring
#endif

#endif /* _UAPI_LINUX_STDDEF_H */<|MERGE_RESOLUTION|>--- conflicted
+++ resolved
@@ -32,13 +32,8 @@
  */
 #define __struct_group(TAG, NAME, ATTRS, MEMBERS...) \
 	union { \
-<<<<<<< HEAD
 		struct { MEMBERS /*各成员*/} ATTRS/*变量*/; \
-		struct TAG { MEMBERS } ATTRS NAME; \
-=======
-		struct { MEMBERS } ATTRS; \
 		struct __struct_group_tag(TAG) { MEMBERS } ATTRS NAME; \
->>>>>>> 155a3c00
 	} ATTRS
 
 #ifdef __cplusplus
