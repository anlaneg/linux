--- conflicted
+++ resolved
@@ -96,38 +96,28 @@
 #define VRING_USED_ALIGN_SIZE 4
 #define VRING_DESC_ALIGN_SIZE 16
 
-<<<<<<< HEAD
+/**
+ * struct vring_desc - Virtio ring descriptors,
+ * 16 bytes long. These can chain together via @next.
+ *
+ * @addr: buffer address (guest-physical)
+ * @len: buffer length
+ * @flags: descriptor flags
+ * @next: index of the next descriptor in the chain,
+ *        if the VRING_DESC_F_NEXT flag is set. We chain unused
+ *        descriptors via this, too.
+ */
 /* Virtio ring descriptors: 16 bytes.  These can chain together via "next". */
 //如virtio 1.0 spec所言
 //The descriptor table refers to the buffers the driver is using for the device. addr is a physical address, and
 //the buffers can be chained via next. Each descriptor describes a buffer which is read-only for the device
 //(“device-readable”) or write-only for the device (“device-writable”), but a chain of descriptors can contain
 //both device-readable and device-writable buffers.
-=======
-/**
- * struct vring_desc - Virtio ring descriptors,
- * 16 bytes long. These can chain together via @next.
- *
- * @addr: buffer address (guest-physical)
- * @len: buffer length
- * @flags: descriptor flags
- * @next: index of the next descriptor in the chain,
- *        if the VRING_DESC_F_NEXT flag is set. We chain unused
- *        descriptors via this, too.
- */
->>>>>>> 97ee9d1c
 struct vring_desc {
 	__virtio64 addr;
 	__virtio32 len;
-<<<<<<< HEAD
-	/* The flags as indicated above. */
 	__virtio16 flags;//见VRING_DESC_F_NEXT相关标记
-	/* We chain unused descriptors via this, too */
 	__virtio16 next;//指向下一个vring_desc索引
-=======
-	__virtio16 flags;
-	__virtio16 next;
->>>>>>> 97ee9d1c
 };
 
 struct vring_avail {
