#ifndef _UAPI_LINUX_VIRTIO_RING_H
#define _UAPI_LINUX_VIRTIO_RING_H
/* An interface for efficient virtio implementation, currently for use by KVM,
 * but hopefully others soon.  Do NOT change this since it will
 * break existing servers and clients.
 *
 * This header is BSD licensed so anyone can use the definitions to implement
 * compatible drivers/servers.
 *
 * Redistribution and use in source and binary forms, with or without
 * modification, are permitted provided that the following conditions
 * are met:
 * 1. Redistributions of source code must retain the above copyright
 *    notice, this list of conditions and the following disclaimer.
 * 2. Redistributions in binary form must reproduce the above copyright
 *    notice, this list of conditions and the following disclaimer in the
 *    documentation and/or other materials provided with the distribution.
 * 3. Neither the name of IBM nor the names of its contributors
 *    may be used to endorse or promote products derived from this software
 *    without specific prior written permission.
 * THIS SOFTWARE IS PROVIDED BY THE COPYRIGHT HOLDERS AND CONTRIBUTORS ``AS IS'' AND
 * ANY EXPRESS OR IMPLIED WARRANTIES, INCLUDING, BUT NOT LIMITED TO, THE
 * IMPLIED WARRANTIES OF MERCHANTABILITY AND FITNESS FOR A PARTICULAR PURPOSE
 * ARE DISCLAIMED.  IN NO EVENT SHALL IBM OR CONTRIBUTORS BE LIABLE
 * FOR ANY DIRECT, INDIRECT, INCIDENTAL, SPECIAL, EXEMPLARY, OR CONSEQUENTIAL
 * DAMAGES (INCLUDING, BUT NOT LIMITED TO, PROCUREMENT OF SUBSTITUTE GOODS
 * OR SERVICES; LOSS OF USE, DATA, OR PROFITS; OR BUSINESS INTERRUPTION)
 * HOWEVER CAUSED AND ON ANY THEORY OF LIABILITY, WHETHER IN CONTRACT, STRICT
 * LIABILITY, OR TORT (INCLUDING NEGLIGENCE OR OTHERWISE) ARISING IN ANY WAY
 * OUT OF THE USE OF THIS SOFTWARE, EVEN IF ADVISED OF THE POSSIBILITY OF
 * SUCH DAMAGE.
 *
 * Copyright Rusty Russell IBM Corporation 2007. */
#ifndef __KERNEL__
#include <stdint.h>
#endif
#include <linux/types.h>
#include <linux/virtio_types.h>

/* This marks a buffer as continuing via the next field. */
#define VRING_DESC_F_NEXT	1 //标记其next指向下一个描述符
/* This marks a buffer as write-only (otherwise read-only). */
#define VRING_DESC_F_WRITE	2 //标记这个buffer可写（如为0，则表示可读）
/* This means the buffer contains a list of buffer descriptors. */
#define VRING_DESC_F_INDIRECT	4

/*
 * Mark a descriptor as available or used in packed ring.
 * Notice: they are defined as shifts instead of shifted values.
 */
#define VRING_PACKED_DESC_F_AVAIL	7 /*标记此描述符有效*/
#define VRING_PACKED_DESC_F_USED	15

/* The Host uses this in used->flags to advise the Guest: don't kick me when
 * you add a buffer.  It's unreliable, so it's simply an optimization.  Guest
 * will still kick if it's out of buffers. */
#define VRING_USED_F_NO_NOTIFY	1
/* The Guest uses this in avail->flags to advise the Host: don't interrupt me
 * when you consume a buffer.  It's unreliable, so it's simply an
 * optimization.  */
#define VRING_AVAIL_F_NO_INTERRUPT	1

/* Enable events in packed ring. */
#define VRING_PACKED_EVENT_FLAG_ENABLE	0x0
/* Disable events in packed ring. */
#define VRING_PACKED_EVENT_FLAG_DISABLE	0x1
/*
 * Enable events for a specific descriptor in packed ring.
 * (as specified by Descriptor Ring Change Event Offset/Wrap Counter).
 * Only valid if VIRTIO_RING_F_EVENT_IDX has been negotiated.
 */
#define VRING_PACKED_EVENT_FLAG_DESC	0x2

/*
 * Wrap counter bit shift in event suppression structure
 * of packed ring.
 */
#define VRING_PACKED_EVENT_F_WRAP_CTR	15

/* We support indirect buffer descriptors */
#define VIRTIO_RING_F_INDIRECT_DESC	28

/* The Guest publishes the used index for which it expects an interrupt
 * at the end of the avail ring. Host should ignore the avail->flags field. */
/* The Host publishes the avail index for which it expects a kick
 * at the end of the used ring. Guest should ignore the used->flags field. */
#define VIRTIO_RING_F_EVENT_IDX		29

/* Alignment requirements for vring elements.
 * When using pre-virtio 1.0 layout, these fall out naturally.
 */
#define VRING_AVAIL_ALIGN_SIZE 2
#define VRING_USED_ALIGN_SIZE 4
#define VRING_DESC_ALIGN_SIZE 16

/* Virtio ring descriptors: 16 bytes.  These can chain together via "next". */
//如virtio 1.0 spec所言
//The descriptor table refers to the buffers the driver is using for the device. addr is a physical address, and
//the buffers can be chained via next. Each descriptor describes a buffer which is read-only for the device
//(“device-readable”) or write-only for the device (“device-writable”), but a chain of descriptors can contain
//both device-readable and device-writable buffers.
struct vring_desc {
	/* Address (guest-physical). */
	__virtio64 addr;
	/* Length. */
	__virtio32 len;
	/* The flags as indicated above. */
	__virtio16 flags;//见VRING_DESC_F_NEXT相关标记
	/* We chain unused descriptors via this, too */
	__virtio16 next;//指向下一个vring_desc索引
};

struct vring_avail {
	__virtio16 flags;
	//The driver uses the available ring to offer buffers to the device: each ring entry refers to the head of a
	//descriptor chain. It is only written by the driver and read by the device.
	//idx field indicates where the driver would put the next descriptor entry in the ring (modulo the queue size).
	//This starts at 0, and increases.
	__virtio16 idx;//队列中目前有效位置（即可存放或可读取的极限位置）
	__virtio16 ring[];//长度为num个（见vring)
};

/* u32 is used here for ids for padding reasons. */
struct vring_used_elem {
	/* Index of start of used descriptor chain. */
	__virtio32 id;//描述符索引
	/* Total length of the descriptor chain which was used (written to) */
	__virtio32 len;//描述符链buffer总可写长度
};

typedef struct vring_used_elem __attribute__((aligned(VRING_USED_ALIGN_SIZE)))
	vring_used_elem_t;

struct vring_used {
	__virtio16 flags;
<<<<<<< HEAD
	__virtio16 idx;/*当前used表位置*/
	struct vring_used_elem ring[];//长度为num（见vring)，已完成使用的索引符索引＋描述符数目
};

//按virtio 1.0 spec所言
//When the driver wants to send a buffer to the device, it fills in a slot
//in the descriptor table (or chains several together), and writes the
//descriptor index into the available ring. It then notifies the device.
//When the device has finished a buffer, it writes the descriptor index
//into the used ring, and sends an interrupt.
=======
	__virtio16 idx;
	vring_used_elem_t ring[];
};

/*
 * The ring element addresses are passed between components with different
 * alignments assumptions. Thus, we might need to decrease the compiler-selected
 * alignment, and so must use a typedef to make sure the aligned attribute
 * actually takes hold:
 *
 * https://gcc.gnu.org/onlinedocs//gcc/Common-Type-Attributes.html#Common-Type-Attributes
 *
 * When used on a struct, or struct member, the aligned attribute can only
 * increase the alignment; in order to decrease it, the packed attribute must
 * be specified as well. When used as part of a typedef, the aligned attribute
 * can both increase and decrease alignment, and specifying the packed
 * attribute generates a warning.
 */
typedef struct vring_desc __attribute__((aligned(VRING_DESC_ALIGN_SIZE)))
	vring_desc_t;
typedef struct vring_avail __attribute__((aligned(VRING_AVAIL_ALIGN_SIZE)))
	vring_avail_t;
typedef struct vring_used __attribute__((aligned(VRING_USED_ALIGN_SIZE)))
	vring_used_t;

>>>>>>> 64677779
struct vring {
	//The number of descriptors in the table is defined by the queue size for this virtqueue: this is the maximum
	//possible descriptor chain length.
	unsigned int num;//队列大小

<<<<<<< HEAD
	struct vring_desc *desc;//描述符表(用于存放要发送给用户的信息）

	struct vring_avail *avail;//avail表（写者维护，读者只读，用于知会读者目前哪些数据已可以进行读取）

	struct vring_used *used;//已用表（写者只读，读者维护,用于知会写者，目前哪些数据已被读者完成读取）
=======
	vring_desc_t *desc;

	vring_avail_t *avail;

	vring_used_t *used;
>>>>>>> 64677779
};

#ifndef VIRTIO_RING_NO_LEGACY

/* The standard layout for the ring is a continuous chunk of memory which looks
 * like this.  We assume num is a power of 2.
 *
 * struct vring
 * {
 *	// The actual descriptors (16 bytes each)
 *	struct vring_desc desc[num];
 *
 *	// A ring of available descriptor heads with free-running index.
 *	__virtio16 avail_flags;
 *	__virtio16 avail_idx;
 *	__virtio16 available[num];
 *	__virtio16 used_event_idx;
 *
 *	// Padding to the next align boundary.
 *	char pad[];
 *
 *	// A ring of used descriptor heads with free-running index.
 *	__virtio16 used_flags;
 *	__virtio16 used_idx;
 *	struct vring_used_elem used[num];
 *	__virtio16 avail_event_idx;
 * };
 */
/* We publish the used event index at the end of the available ring, and vice
 * versa. They are at the end for backwards compatibility. */
#define vring_used_event(vr) ((vr)->avail->ring[(vr)->num])
#define vring_avail_event(vr) (*(__virtio16 *)&(vr)->used->ring[(vr)->num])

//初始化vring
static inline void vring_init(struct vring *vr, unsigned int num, void *p,
			      unsigned long align)
{
	//查看vring_size函数
	//p分三部分：
	//1为num*sizeof(vring_desc)为desc部分
	//2为avail,其包含的ring有num个成员
	//3为used,其包含的ring有num个成员
	vr->num = num;
	vr->desc = p;
	vr->avail = (struct vring_avail *)((char *)p + num * sizeof(struct vring_desc));
	vr->used = (void *)(((uintptr_t)&vr->avail->ring[num] + sizeof(__virtio16)
		+ align-1) & ~(align - 1));
}

static inline unsigned vring_size(unsigned int num, unsigned long align)
{
	//这块比dpdk写的不容易看懂多了
	//num个vring_desc
	//sizeof(__virtio16)*(3+num) 即用来表示 sizeof(vring_avail)+ num*sizeof(__virio16)
	//也就是申请avail结构且数组大小为num
	//sizeof(__vrrtio16)*3 + sizeof(struct vring_used_elem) * num
	//也就是申请used结构且数组大小为num
	return ((sizeof(struct vring_desc) * num + sizeof(__virtio16) * (3 + num)
		 + align - 1) & ~(align - 1))
		+ sizeof(__virtio16) * 3 + sizeof(struct vring_used_elem) * num;
}

#endif /* VIRTIO_RING_NO_LEGACY */

/* The following is used with USED_EVENT_IDX and AVAIL_EVENT_IDX */
/* Assuming a given event_idx value from the other side, if
 * we have just incremented index from old to new_idx,
 * should we trigger an event? */
static inline int vring_need_event(__u16 event_idx, __u16 new_idx, __u16 old)
{
	/* Note: Xen has similar logic for notification hold-off
	 * in include/xen/interface/io/ring.h with req_event and req_prod
	 * corresponding to event_idx + 1 and new_idx respectively.
	 * Note also that req_event and req_prod in Xen start at 1,
	 * event indexes in virtio start at 0. */
	return (__u16)(new_idx - event_idx - 1) < (__u16)(new_idx - old);
}

struct vring_packed_desc_event {
	/* Descriptor Ring Change Event Offset/Wrap Counter. */
	__le16 off_wrap;
	/* Descriptor Ring Change Event Flags. */
	__le16 flags;
};

struct vring_packed_desc {
	/* Buffer Address. */
	__le64 addr;
	/* Buffer Length. */
	__le32 len;
	/* Buffer ID. */
	__le16 id;
	/* The flags depending on descriptor type. */
	__le16 flags;
};

#endif /* _UAPI_LINUX_VIRTIO_RING_H */<|MERGE_RESOLUTION|>--- conflicted
+++ resolved
@@ -133,10 +133,30 @@
 
 struct vring_used {
 	__virtio16 flags;
-<<<<<<< HEAD
 	__virtio16 idx;/*当前used表位置*/
-	struct vring_used_elem ring[];//长度为num（见vring)，已完成使用的索引符索引＋描述符数目
-};
+	vring_used_elem_t ring[];//长度为num（见vring)，已完成使用的索引符索引＋描述符数目
+};
+
+/*
+ * The ring element addresses are passed between components with different
+ * alignments assumptions. Thus, we might need to decrease the compiler-selected
+ * alignment, and so must use a typedef to make sure the aligned attribute
+ * actually takes hold:
+ *
+ * https://gcc.gnu.org/onlinedocs//gcc/Common-Type-Attributes.html#Common-Type-Attributes
+ *
+ * When used on a struct, or struct member, the aligned attribute can only
+ * increase the alignment; in order to decrease it, the packed attribute must
+ * be specified as well. When used as part of a typedef, the aligned attribute
+ * can both increase and decrease alignment, and specifying the packed
+ * attribute generates a warning.
+ */
+typedef struct vring_desc __attribute__((aligned(VRING_DESC_ALIGN_SIZE)))
+	vring_desc_t;
+typedef struct vring_avail __attribute__((aligned(VRING_AVAIL_ALIGN_SIZE)))
+	vring_avail_t;
+typedef struct vring_used __attribute__((aligned(VRING_USED_ALIGN_SIZE)))
+	vring_used_t;
 
 //按virtio 1.0 spec所言
 //When the driver wants to send a buffer to the device, it fills in a slot
@@ -144,51 +164,16 @@
 //descriptor index into the available ring. It then notifies the device.
 //When the device has finished a buffer, it writes the descriptor index
 //into the used ring, and sends an interrupt.
-=======
-	__virtio16 idx;
-	vring_used_elem_t ring[];
-};
-
-/*
- * The ring element addresses are passed between components with different
- * alignments assumptions. Thus, we might need to decrease the compiler-selected
- * alignment, and so must use a typedef to make sure the aligned attribute
- * actually takes hold:
- *
- * https://gcc.gnu.org/onlinedocs//gcc/Common-Type-Attributes.html#Common-Type-Attributes
- *
- * When used on a struct, or struct member, the aligned attribute can only
- * increase the alignment; in order to decrease it, the packed attribute must
- * be specified as well. When used as part of a typedef, the aligned attribute
- * can both increase and decrease alignment, and specifying the packed
- * attribute generates a warning.
- */
-typedef struct vring_desc __attribute__((aligned(VRING_DESC_ALIGN_SIZE)))
-	vring_desc_t;
-typedef struct vring_avail __attribute__((aligned(VRING_AVAIL_ALIGN_SIZE)))
-	vring_avail_t;
-typedef struct vring_used __attribute__((aligned(VRING_USED_ALIGN_SIZE)))
-	vring_used_t;
-
->>>>>>> 64677779
 struct vring {
 	//The number of descriptors in the table is defined by the queue size for this virtqueue: this is the maximum
 	//possible descriptor chain length.
 	unsigned int num;//队列大小
 
-<<<<<<< HEAD
-	struct vring_desc *desc;//描述符表(用于存放要发送给用户的信息）
-
-	struct vring_avail *avail;//avail表（写者维护，读者只读，用于知会读者目前哪些数据已可以进行读取）
-
-	struct vring_used *used;//已用表（写者只读，读者维护,用于知会写者，目前哪些数据已被读者完成读取）
-=======
-	vring_desc_t *desc;
-
-	vring_avail_t *avail;
-
-	vring_used_t *used;
->>>>>>> 64677779
+	vring_desc_t *desc;//描述符表(用于存放要发送给用户的信息）
+
+	vring_avail_t *avail;//avail表（写者维护，读者只读，用于知会读者目前哪些数据已可以进行读取）
+
+	vring_used_t *used;//已用表（写者只读，读者维护,用于知会写者，目前哪些数据已被读者完成读取）
 };
 
 #ifndef VIRTIO_RING_NO_LEGACY
