--- conflicted
+++ resolved
@@ -54,12 +54,9 @@
 #define NBD_FLAG_SEND_FUA	(1 << 3) /* send FUA (forced unit access) */
 #define NBD_FLAG_ROTATIONAL	(1 << 4) /* device is rotational */
 #define NBD_FLAG_SEND_TRIM	(1 << 5) /* send trim/discard */
-<<<<<<< HEAD
-/*server端是否支持“多连接”*/
-=======
 #define NBD_FLAG_SEND_WRITE_ZEROES (1 << 6) /* supports WRITE_ZEROES */
 /* there is a gap here to match userspace */
->>>>>>> 155a3c00
+/*server端是否支持“多连接”*/
 #define NBD_FLAG_CAN_MULTI_CONN	(1 << 8)	/* Server supports multiple connections per export. */
 
 /* values for cmd flags in the upper 16 bits of request type */
