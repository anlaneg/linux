--- conflicted
+++ resolved
@@ -117,12 +117,8 @@
 #define  PCI_COMMAND_FAST_BACK	0x200	/* Enable back-to-back writes */
 #define  PCI_COMMAND_INTX_DISABLE 0x400 /* INTx Emulation Disable */
 
-<<<<<<< HEAD
-#define PCI_STATUS		0x06	/* 16 bits */ //status寄存器偏移量为6byte,长16bits
-=======
-#define PCI_STATUS		0x06	/* 16 bits */
+#define PCI_STATUS		0x06	/* 16 bits *///status寄存器偏移量为6byte,长16bits
 #define  PCI_STATUS_IMM_READY	0x01	/* Immediate Readiness */
->>>>>>> upstream/master
 #define  PCI_STATUS_INTERRUPT	0x08	/* Interrupt status */
 #define  PCI_STATUS_CAP_LIST	0x10	/* Support Capability List */
 #define  PCI_STATUS_66MHZ	0x20	/* Support 66 MHz PCI 2.1 bus */
@@ -144,14 +140,14 @@
 #define PCI_CLASS_PROG		0x09	/* Reg. Level Programming Interface */ //class寄存器偏移量9byte,长24bits
 #define PCI_CLASS_DEVICE	0x0a	/* Device class */
 
-#define PCI_CACHE_LINE_SIZE	0x0c	/* 8 bits */　　//cacheline寄存器偏移量0xc,长8bits
-#define PCI_LATENCY_TIMER	0x0d	/* 8 bits */  //timer寄存器偏移
+#define PCI_CACHE_LINE_SIZE	0x0c	/* 8 bits */ //cacheline寄存器偏移量0xc,长8bits
+#define PCI_LATENCY_TIMER	0x0d	/* 8 bits */ //timer寄存器偏移
 #define PCI_HEADER_TYPE		0x0e	/* 8 bits */ //看配置space中header_type的偏移为0x0e
 #define  PCI_HEADER_TYPE_NORMAL		0
 #define  PCI_HEADER_TYPE_BRIDGE		1
 #define  PCI_HEADER_TYPE_CARDBUS	2
 
-#define PCI_BIST		0x0f	/* 8 bits */  //bist寄存器偏移
+#define PCI_BIST		0x0f	/* 8 bits */ //bist寄存器偏移
 #define  PCI_BIST_CODE_MASK	0x0f	/* Return result */
 #define  PCI_BIST_START		0x40	/* 1 to start BIST, 2 secs or less */
 #define  PCI_BIST_CAPABLE	0x80	/* 1 if BIST capable */
