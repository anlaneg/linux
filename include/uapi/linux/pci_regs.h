--- conflicted
+++ resolved
@@ -140,16 +140,10 @@
 #define PCI_CLASS_PROG		0x09	/* Reg. Level Programming Interface */ //class寄存器偏移量9byte,长24bits
 #define PCI_CLASS_DEVICE	0x0a	/* Device class */
 
-<<<<<<< HEAD
 #define PCI_CACHE_LINE_SIZE	0x0c	/* 8 bits */ //cacheline寄存器偏移量0xc,长8bits
 #define PCI_LATENCY_TIMER	0x0d	/* 8 bits */ //timer寄存器偏移
 #define PCI_HEADER_TYPE		0x0e	/* 8 bits */ //看配置space中header_type的偏移为0x0e
-=======
-#define PCI_CACHE_LINE_SIZE	0x0c	/* 8 bits */
-#define PCI_LATENCY_TIMER	0x0d	/* 8 bits */
-#define PCI_HEADER_TYPE		0x0e	/* 8 bits */
 #define  PCI_HEADER_TYPE_MASK		0x7f
->>>>>>> 09162bc3
 #define  PCI_HEADER_TYPE_NORMAL		0
 #define  PCI_HEADER_TYPE_BRIDGE		1
 #define  PCI_HEADER_TYPE_CARDBUS	2
