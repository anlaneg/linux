--- conflicted
+++ resolved
@@ -100,16 +100,10 @@
  * of which the first 64 bytes are standardized as follows:
  */
 #define PCI_STD_HEADER_SIZEOF	64
-<<<<<<< HEAD
+#define PCI_STD_NUM_BARS	6	/* Number of standard BARs */
 #define PCI_VENDOR_ID		0x00	/* 16 bits */ //vendor寄存器偏移量0,长16bits
 #define PCI_DEVICE_ID		0x02	/* 16 bits */ //device寄存器偏移量2byte,长16bits
-#define PCI_COMMAND		0x04 /* 16 bits */ //command 寄存器偏移量4byte,长16bits
-=======
-#define PCI_STD_NUM_BARS	6	/* Number of standard BARs */
-#define PCI_VENDOR_ID		0x00	/* 16 bits */
-#define PCI_DEVICE_ID		0x02	/* 16 bits */
-#define PCI_COMMAND		0x04	/* 16 bits */
->>>>>>> e42617b8
+#define PCI_COMMAND		0x04	/* 16 bits */ //command 寄存器偏移量4byte,长16bits
 #define  PCI_COMMAND_IO		0x1	/* Enable response in I/O space */
 #define  PCI_COMMAND_MEMORY	0x2	/* Enable response in Memory space */
 #define  PCI_COMMAND_MASTER	0x4	/* Enable bus mastering */
