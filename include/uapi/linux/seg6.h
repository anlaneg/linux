--- conflicted
+++ resolved
@@ -36,11 +36,7 @@
 	__u8	flags;
 	__u16	tag;
 
-<<<<<<< HEAD
-	struct in6_addr segments[0];/*一组segments*/
-=======
-	struct in6_addr segments[];
->>>>>>> 97ee9d1c
+	struct in6_addr segments[];/*一组segments*/
 };
 
 #define SR6_FLAG1_PROTECTED	(1 << 6)
