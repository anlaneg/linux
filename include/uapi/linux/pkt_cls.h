/* SPDX-License-Identifier: GPL-2.0 WITH Linux-syscall-note */
#ifndef __LINUX_PKT_CLS_H
#define __LINUX_PKT_CLS_H

#include <linux/types.h>
#include <linux/pkt_sched.h>

#define TC_COOKIE_MAX_SIZE 16

/* Action attributes */
enum {
	TCA_ACT_UNSPEC,
	TCA_ACT_KIND,
	TCA_ACT_OPTIONS,
	TCA_ACT_INDEX,
	TCA_ACT_STATS,
	TCA_ACT_PAD,
	TCA_ACT_COOKIE,
	TCA_ACT_FLAGS,
	TCA_ACT_HW_STATS,
	TCA_ACT_USED_HW_STATS,
	__TCA_ACT_MAX
};

#define TCA_ACT_FLAGS_NO_PERCPU_STATS 1 /* Don't use percpu allocator for
					 * actions stats.
					 */

/* tca HW stats type
 * When user does not pass the attribute, he does not care.
 * It is the same as if he would pass the attribute with
 * all supported bits set.
 * In case no bits are set, user is not interested in getting any HW statistics.
 */
#define TCA_ACT_HW_STATS_IMMEDIATE (1 << 0) /* Means that in dump, user
					     * gets the current HW stats
					     * state from the device
					     * queried at the dump time.
					     */
#define TCA_ACT_HW_STATS_DELAYED (1 << 1) /* Means that in dump, user gets
					   * HW stats that might be out of date
					   * for some time, maybe couple of
					   * seconds. This is the case when
					   * driver polls stats updates
					   * periodically or when it gets async
					   * stats update from the device.
					   */

#define TCA_ACT_MAX __TCA_ACT_MAX
#define TCA_OLD_COMPAT (TCA_ACT_MAX+1)
#define TCA_ACT_MAX_PRIO 32
#define TCA_ACT_BIND	1
#define TCA_ACT_NOBIND	0
#define TCA_ACT_UNBIND	1
#define TCA_ACT_NOUNBIND	0
#define TCA_ACT_REPLACE		1
#define TCA_ACT_NOREPLACE	0

#define TC_ACT_UNSPEC	(-1)
#define TC_ACT_OK		0
//执行重新分类（自链头重新匹配）
#define TC_ACT_RECLASSIFY	1
//报文将被free
#define TC_ACT_SHOT		2
//执行下一个action ???
#define TC_ACT_PIPE		3
#define TC_ACT_STOLEN		4
#define TC_ACT_QUEUED		5
//继续执行此action
#define TC_ACT_REPEAT		6
#define TC_ACT_REDIRECT		7
#define TC_ACT_TRAP		8 /* For hw path, this means "trap to cpu"
				   * and don't further process the frame
				   * in hardware. For sw path, this is
				   * equivalent of TC_ACT_STOLEN - drop
				   * the skb and act like everything
				   * is alright.
				   */
#define TC_ACT_VALUE_MAX	TC_ACT_TRAP

/* There is a special kind of actions called "extended actions",
 * which need a value parameter. These have a local opcode located in
 * the highest nibble, starting from 1. The rest of the bits
 * are used to carry the value. These two parts together make
 * a combined opcode.
 */
#define __TC_ACT_EXT_SHIFT 28
//扩展位local对应的取值
#define __TC_ACT_EXT(local) ((local) << __TC_ACT_EXT_SHIFT)
//扩展位掩码
#define TC_ACT_EXT_VAL_MASK ((1 << __TC_ACT_EXT_SHIFT) - 1)
//清除扩展位bit值
#define TC_ACT_EXT_OPCODE(combined) ((combined) & (~TC_ACT_EXT_VAL_MASK))
//清除扩展位后combined是否与opcode相等？
#define TC_ACT_EXT_CMP(combined, opcode) (TC_ACT_EXT_OPCODE(combined) == opcode)

//
#define TC_ACT_JUMP __TC_ACT_EXT(1)
//跳转到指定chain
#define TC_ACT_GOTO_CHAIN __TC_ACT_EXT(2)
#define TC_ACT_EXT_OPCODE_MAX	TC_ACT_GOTO_CHAIN

/* These macros are put here for binary compatibility with userspace apps that
 * make use of them. For kernel code and new userspace apps, use the TCA_ID_*
 * versions.
 */
#define TCA_ACT_GACT 5
#define TCA_ACT_IPT 6
#define TCA_ACT_PEDIT 7
#define TCA_ACT_MIRRED 8
#define TCA_ACT_NAT 9
#define TCA_ACT_XT 10
#define TCA_ACT_SKBEDIT 11
#define TCA_ACT_VLAN 12
#define TCA_ACT_BPF 13
#define TCA_ACT_CONNMARK 14
#define TCA_ACT_SKBMOD 15
#define TCA_ACT_CSUM 16
#define TCA_ACT_TUNNEL_KEY 17
#define TCA_ACT_SIMP 22
#define TCA_ACT_IFE 25
#define TCA_ACT_SAMPLE 26

/* Action type identifiers*/
enum tca_id {
	TCA_ID_UNSPEC = 0,
	TCA_ID_POLICE = 1,
	TCA_ID_GACT = TCA_ACT_GACT,
	TCA_ID_IPT = TCA_ACT_IPT,
	TCA_ID_PEDIT = TCA_ACT_PEDIT,
	TCA_ID_MIRRED = TCA_ACT_MIRRED,
	TCA_ID_NAT = TCA_ACT_NAT,
	TCA_ID_XT = TCA_ACT_XT,
	TCA_ID_SKBEDIT = TCA_ACT_SKBEDIT,
	TCA_ID_VLAN = TCA_ACT_VLAN,
	TCA_ID_BPF = TCA_ACT_BPF,
	TCA_ID_CONNMARK = TCA_ACT_CONNMARK,
	TCA_ID_SKBMOD = TCA_ACT_SKBMOD,
	TCA_ID_CSUM = TCA_ACT_CSUM,
	TCA_ID_TUNNEL_KEY = TCA_ACT_TUNNEL_KEY,
	TCA_ID_SIMP = TCA_ACT_SIMP,
	TCA_ID_IFE = TCA_ACT_IFE,
	//采样
	TCA_ID_SAMPLE = TCA_ACT_SAMPLE,
	TCA_ID_CTINFO,
	TCA_ID_MPLS,
	TCA_ID_CT,
	TCA_ID_GATE,
	/* other actions go here */
	__TCA_ID_MAX = 255
};

#define TCA_ID_MAX __TCA_ID_MAX

struct tc_police {
	__u32			index;
	int			action;
#define TC_POLICE_UNSPEC	TC_ACT_UNSPEC
#define TC_POLICE_OK		TC_ACT_OK
#define TC_POLICE_RECLASSIFY	TC_ACT_RECLASSIFY
#define TC_POLICE_SHOT		TC_ACT_SHOT
#define TC_POLICE_PIPE		TC_ACT_PIPE

	__u32			limit;
	__u32			burst;
	__u32			mtu;
	struct tc_ratespec	rate;
	struct tc_ratespec	peakrate;
	int			refcnt;
	int			bindcnt;
	__u32			capab;
};

struct tcf_t {
	__u64   install;
	__u64   lastuse;
	__u64   expires;
	__u64   firstuse;
};

struct tc_cnt {
	int                   refcnt;
	int                   bindcnt;
};

#define tc_gen \
	__u32                 index;/*action对应的index*/ \
	__u32                 capab; \
	int                   action; \
	int                   refcnt; \
	int                   bindcnt

enum {
	TCA_POLICE_UNSPEC,
	TCA_POLICE_TBF,
	TCA_POLICE_RATE,
	TCA_POLICE_PEAKRATE,
	TCA_POLICE_AVRATE,
	TCA_POLICE_RESULT,
	TCA_POLICE_TM,
	TCA_POLICE_PAD,
	TCA_POLICE_RATE64,
	TCA_POLICE_PEAKRATE64,
	__TCA_POLICE_MAX
#define TCA_POLICE_RESULT TCA_POLICE_RESULT
};

#define TCA_POLICE_MAX (__TCA_POLICE_MAX - 1)

/* tca flags definitions */
#define TCA_CLS_FLAGS_SKIP_HW	(1 << 0) /* don't offload filter to HW */
#define TCA_CLS_FLAGS_SKIP_SW	(1 << 1) /* don't use filter in SW */
//filter已下发至硬件
#define TCA_CLS_FLAGS_IN_HW	(1 << 2) /* filter is offloaded to HW */
//filter未下载到硬件
#define TCA_CLS_FLAGS_NOT_IN_HW (1 << 3) /* filter isn't offloaded to HW */
#define TCA_CLS_FLAGS_VERBOSE	(1 << 4) /* verbose logging */

/* U32 filters */

#define TC_U32_HTID(h) ((h)&0xFFF00000)
#define TC_U32_USERHTID(h) (TC_U32_HTID(h)>>20)
#define TC_U32_HASH(h) (((h)>>12)&0xFF)
#define TC_U32_NODE(h) ((h)&0xFFF)
#define TC_U32_KEY(h) ((h)&0xFFFFF)
#define TC_U32_UNSPEC	0
#define TC_U32_ROOT	(0xFFF00000)

enum {
	TCA_U32_UNSPEC,
	TCA_U32_CLASSID,
	TCA_U32_HASH,
	TCA_U32_LINK,
	TCA_U32_DIVISOR,
	TCA_U32_SEL,
	TCA_U32_POLICE,
	TCA_U32_ACT,
	TCA_U32_INDEV,
	TCA_U32_PCNT,
	TCA_U32_MARK,
	TCA_U32_FLAGS,
	TCA_U32_PAD,
	__TCA_U32_MAX
};

#define TCA_U32_MAX (__TCA_U32_MAX - 1)

struct tc_u32_key {
	__be32		mask;
	__be32		val;
	int		off;
	int		offmask;
};

struct tc_u32_sel {
	unsigned char		flags;
	unsigned char		offshift;
	unsigned char		nkeys;

	__be16			offmask;
	__u16			off;
	short			offoff;

	short			hoff;
	__be32			hmask;
	struct tc_u32_key	keys[0];
};

struct tc_u32_mark {
	__u32		val;
	__u32		mask;
	__u32		success;
};

struct tc_u32_pcnt {
	__u64 rcnt;
	__u64 rhit;
	__u64 kcnts[0];
};

/* Flags */

#define TC_U32_TERMINAL		1
#define TC_U32_OFFSET		2
#define TC_U32_VAROFFSET	4
#define TC_U32_EAT		8

#define TC_U32_MAXDEPTH 8


/* RSVP filter */

enum {
	TCA_RSVP_UNSPEC,
	TCA_RSVP_CLASSID,
	TCA_RSVP_DST,
	TCA_RSVP_SRC,
	TCA_RSVP_PINFO,
	TCA_RSVP_POLICE,
	TCA_RSVP_ACT,
	__TCA_RSVP_MAX
};

#define TCA_RSVP_MAX (__TCA_RSVP_MAX - 1 )

struct tc_rsvp_gpi {
	__u32	key;
	__u32	mask;
	int	offset;
};

struct tc_rsvp_pinfo {
	struct tc_rsvp_gpi dpi;
	struct tc_rsvp_gpi spi;
	__u8	protocol;
	__u8	tunnelid;
	__u8	tunnelhdr;
	__u8	pad;
};

/* ROUTE filter */

enum {
	TCA_ROUTE4_UNSPEC,
	TCA_ROUTE4_CLASSID,
	TCA_ROUTE4_TO,
	TCA_ROUTE4_FROM,
	TCA_ROUTE4_IIF,
	TCA_ROUTE4_POLICE,
	TCA_ROUTE4_ACT,
	__TCA_ROUTE4_MAX
};

#define TCA_ROUTE4_MAX (__TCA_ROUTE4_MAX - 1)


/* FW filter */

enum {
	TCA_FW_UNSPEC,
	TCA_FW_CLASSID,
	TCA_FW_POLICE,
	TCA_FW_INDEV,
	TCA_FW_ACT, /* used by CONFIG_NET_CLS_ACT */
	TCA_FW_MASK,
	__TCA_FW_MAX
};

#define TCA_FW_MAX (__TCA_FW_MAX - 1)

/* TC index filter */

enum {
	TCA_TCINDEX_UNSPEC,
	TCA_TCINDEX_HASH,
	TCA_TCINDEX_MASK,
	TCA_TCINDEX_SHIFT,
	TCA_TCINDEX_FALL_THROUGH,
	TCA_TCINDEX_CLASSID,
	TCA_TCINDEX_POLICE,
	TCA_TCINDEX_ACT,
	__TCA_TCINDEX_MAX
};

#define TCA_TCINDEX_MAX     (__TCA_TCINDEX_MAX - 1)

/* Flow filter */

enum {
	FLOW_KEY_SRC,
	FLOW_KEY_DST,
	FLOW_KEY_PROTO,
	FLOW_KEY_PROTO_SRC,
	FLOW_KEY_PROTO_DST,
	FLOW_KEY_IIF,
	FLOW_KEY_PRIORITY,
	FLOW_KEY_MARK,
	FLOW_KEY_NFCT,
	FLOW_KEY_NFCT_SRC,
	FLOW_KEY_NFCT_DST,
	FLOW_KEY_NFCT_PROTO_SRC,
	FLOW_KEY_NFCT_PROTO_DST,
	FLOW_KEY_RTCLASSID,
	FLOW_KEY_SKUID,
	FLOW_KEY_SKGID,
	FLOW_KEY_VLAN_TAG,
	FLOW_KEY_RXHASH,
	__FLOW_KEY_MAX,
};

#define FLOW_KEY_MAX	(__FLOW_KEY_MAX - 1)

enum {
	FLOW_MODE_MAP,
	FLOW_MODE_HASH,
};

enum {
	TCA_FLOW_UNSPEC,
	TCA_FLOW_KEYS,
	TCA_FLOW_MODE,
	TCA_FLOW_BASECLASS,
	TCA_FLOW_RSHIFT,
	TCA_FLOW_ADDEND,
	TCA_FLOW_MASK,
	TCA_FLOW_XOR,
	TCA_FLOW_DIVISOR,
	TCA_FLOW_ACT,
	TCA_FLOW_POLICE,
	TCA_FLOW_EMATCHES,
	TCA_FLOW_PERTURB,
	__TCA_FLOW_MAX
};

#define TCA_FLOW_MAX	(__TCA_FLOW_MAX - 1)

/* Basic filter */

struct tc_basic_pcnt {
	__u64 rcnt;
	__u64 rhit;
};

enum {
	TCA_BASIC_UNSPEC,
	TCA_BASIC_CLASSID,
	TCA_BASIC_EMATCHES,
	TCA_BASIC_ACT,
	TCA_BASIC_POLICE,
	TCA_BASIC_PCNT,
	TCA_BASIC_PAD,
	__TCA_BASIC_MAX
};

#define TCA_BASIC_MAX (__TCA_BASIC_MAX - 1)


/* Cgroup classifier */

enum {
	TCA_CGROUP_UNSPEC,
	TCA_CGROUP_ACT,//cgroup对应的动作
	TCA_CGROUP_POLICE,//cgroup对应的策略
	TCA_CGROUP_EMATCHES,//cgroup对应的匹配
	__TCA_CGROUP_MAX,
};

#define TCA_CGROUP_MAX (__TCA_CGROUP_MAX - 1)

/* BPF classifier */

#define TCA_BPF_FLAG_ACT_DIRECT		(1 << 0)

enum {
	TCA_BPF_UNSPEC,
	TCA_BPF_ACT,
	TCA_BPF_POLICE,
	TCA_BPF_CLASSID,
	TCA_BPF_OPS_LEN,
	TCA_BPF_OPS,
	TCA_BPF_FD,
	TCA_BPF_NAME,
	TCA_BPF_FLAGS,
	TCA_BPF_FLAGS_GEN,
	TCA_BPF_TAG,
	TCA_BPF_ID,
	__TCA_BPF_MAX,
};

#define TCA_BPF_MAX (__TCA_BPF_MAX - 1)

/* Flower classifier */

enum {
	TCA_FLOWER_UNSPEC,
	TCA_FLOWER_CLASSID,
	TCA_FLOWER_INDEV,
	TCA_FLOWER_ACT,//给出flower对应的actions
	TCA_FLOWER_KEY_ETH_DST,		/* ETH_ALEN */
	TCA_FLOWER_KEY_ETH_DST_MASK,	/* ETH_ALEN */
	TCA_FLOWER_KEY_ETH_SRC,		/* ETH_ALEN */
	TCA_FLOWER_KEY_ETH_SRC_MASK,	/* ETH_ALEN */
	TCA_FLOWER_KEY_ETH_TYPE,	/* be16 */
	TCA_FLOWER_KEY_IP_PROTO,	/* u8 */
	TCA_FLOWER_KEY_IPV4_SRC,	/* be32 */
	TCA_FLOWER_KEY_IPV4_SRC_MASK,	/* be32 */
	TCA_FLOWER_KEY_IPV4_DST,	/* be32 */
	TCA_FLOWER_KEY_IPV4_DST_MASK,	/* be32 */
	TCA_FLOWER_KEY_IPV6_SRC,	/* struct in6_addr */
	TCA_FLOWER_KEY_IPV6_SRC_MASK,	/* struct in6_addr */
	TCA_FLOWER_KEY_IPV6_DST,	/* struct in6_addr */
	TCA_FLOWER_KEY_IPV6_DST_MASK,	/* struct in6_addr */
	TCA_FLOWER_KEY_TCP_SRC,		/* be16 */
	TCA_FLOWER_KEY_TCP_DST,		/* be16 */
	TCA_FLOWER_KEY_UDP_SRC,		/* be16 */
	TCA_FLOWER_KEY_UDP_DST,		/* be16 */

	TCA_FLOWER_FLAGS,
	TCA_FLOWER_KEY_VLAN_ID,		/* be16 */
	TCA_FLOWER_KEY_VLAN_PRIO,	/* u8   */
	TCA_FLOWER_KEY_VLAN_ETH_TYPE,	/* be16 */

	TCA_FLOWER_KEY_ENC_KEY_ID,	/* be32 */
	TCA_FLOWER_KEY_ENC_IPV4_SRC,	/* be32 */
	TCA_FLOWER_KEY_ENC_IPV4_SRC_MASK,/* be32 */
	TCA_FLOWER_KEY_ENC_IPV4_DST,	/* be32 */
	TCA_FLOWER_KEY_ENC_IPV4_DST_MASK,/* be32 */
	TCA_FLOWER_KEY_ENC_IPV6_SRC,	/* struct in6_addr */
	TCA_FLOWER_KEY_ENC_IPV6_SRC_MASK,/* struct in6_addr */
	TCA_FLOWER_KEY_ENC_IPV6_DST,	/* struct in6_addr */
	TCA_FLOWER_KEY_ENC_IPV6_DST_MASK,/* struct in6_addr */

	TCA_FLOWER_KEY_TCP_SRC_MASK,	/* be16 */
	TCA_FLOWER_KEY_TCP_DST_MASK,	/* be16 */
	TCA_FLOWER_KEY_UDP_SRC_MASK,	/* be16 */
	TCA_FLOWER_KEY_UDP_DST_MASK,	/* be16 */
	TCA_FLOWER_KEY_SCTP_SRC_MASK,	/* be16 */
	TCA_FLOWER_KEY_SCTP_DST_MASK,	/* be16 */

	TCA_FLOWER_KEY_SCTP_SRC,	/* be16 */
	TCA_FLOWER_KEY_SCTP_DST,	/* be16 */

	TCA_FLOWER_KEY_ENC_UDP_SRC_PORT,	/* be16 */
	TCA_FLOWER_KEY_ENC_UDP_SRC_PORT_MASK,	/* be16 */
	TCA_FLOWER_KEY_ENC_UDP_DST_PORT,	/* be16 */
	TCA_FLOWER_KEY_ENC_UDP_DST_PORT_MASK,	/* be16 */

	TCA_FLOWER_KEY_FLAGS,		/* be32 */
	TCA_FLOWER_KEY_FLAGS_MASK,	/* be32 */

	TCA_FLOWER_KEY_ICMPV4_CODE,	/* u8 */
	TCA_FLOWER_KEY_ICMPV4_CODE_MASK,/* u8 */
	TCA_FLOWER_KEY_ICMPV4_TYPE,	/* u8 */
	TCA_FLOWER_KEY_ICMPV4_TYPE_MASK,/* u8 */
	TCA_FLOWER_KEY_ICMPV6_CODE,	/* u8 */
	TCA_FLOWER_KEY_ICMPV6_CODE_MASK,/* u8 */
	TCA_FLOWER_KEY_ICMPV6_TYPE,	/* u8 */
	TCA_FLOWER_KEY_ICMPV6_TYPE_MASK,/* u8 */

	TCA_FLOWER_KEY_ARP_SIP,		/* be32 */
	TCA_FLOWER_KEY_ARP_SIP_MASK,	/* be32 */
	TCA_FLOWER_KEY_ARP_TIP,		/* be32 */
	TCA_FLOWER_KEY_ARP_TIP_MASK,	/* be32 */
	TCA_FLOWER_KEY_ARP_OP,		/* u8 */
	TCA_FLOWER_KEY_ARP_OP_MASK,	/* u8 */
	TCA_FLOWER_KEY_ARP_SHA,		/* ETH_ALEN */
	TCA_FLOWER_KEY_ARP_SHA_MASK,	/* ETH_ALEN */
	TCA_FLOWER_KEY_ARP_THA,		/* ETH_ALEN */
	TCA_FLOWER_KEY_ARP_THA_MASK,	/* ETH_ALEN */

	TCA_FLOWER_KEY_MPLS_TTL,	/* u8 - 8 bits */
	TCA_FLOWER_KEY_MPLS_BOS,	/* u8 - 1 bit */
	TCA_FLOWER_KEY_MPLS_TC,		/* u8 - 3 bits */
	TCA_FLOWER_KEY_MPLS_LABEL,	/* be32 - 20 bits */

	TCA_FLOWER_KEY_TCP_FLAGS,	/* be16 */
	TCA_FLOWER_KEY_TCP_FLAGS_MASK,	/* be16 */

	TCA_FLOWER_KEY_IP_TOS,		/* u8 */
	TCA_FLOWER_KEY_IP_TOS_MASK,	/* u8 */
	TCA_FLOWER_KEY_IP_TTL,		/* u8 */
	TCA_FLOWER_KEY_IP_TTL_MASK,	/* u8 */

	TCA_FLOWER_KEY_CVLAN_ID,	/* be16 */
	TCA_FLOWER_KEY_CVLAN_PRIO,	/* u8   */
	TCA_FLOWER_KEY_CVLAN_ETH_TYPE,	/* be16 */

	TCA_FLOWER_KEY_ENC_IP_TOS,	/* u8 */
	TCA_FLOWER_KEY_ENC_IP_TOS_MASK,	/* u8 */
	TCA_FLOWER_KEY_ENC_IP_TTL,	/* u8 */
	TCA_FLOWER_KEY_ENC_IP_TTL_MASK,	/* u8 */

	TCA_FLOWER_KEY_ENC_OPTS,
	TCA_FLOWER_KEY_ENC_OPTS_MASK,

	TCA_FLOWER_IN_HW_COUNT,

	TCA_FLOWER_KEY_PORT_SRC_MIN,	/* be16 */
	TCA_FLOWER_KEY_PORT_SRC_MAX,	/* be16 */
	TCA_FLOWER_KEY_PORT_DST_MIN,	/* be16 */
	TCA_FLOWER_KEY_PORT_DST_MAX,	/* be16 */

	TCA_FLOWER_KEY_CT_STATE,	/* u16 */
	TCA_FLOWER_KEY_CT_STATE_MASK,	/* u16 */
	TCA_FLOWER_KEY_CT_ZONE,		/* u16 */
	TCA_FLOWER_KEY_CT_ZONE_MASK,	/* u16 */
	TCA_FLOWER_KEY_CT_MARK,		/* u32 */
	TCA_FLOWER_KEY_CT_MARK_MASK,	/* u32 */
	TCA_FLOWER_KEY_CT_LABELS,	/* u128 */
	TCA_FLOWER_KEY_CT_LABELS_MASK,	/* u128 */

	TCA_FLOWER_KEY_MPLS_OPTS,

	__TCA_FLOWER_MAX,
};

#define TCA_FLOWER_MAX (__TCA_FLOWER_MAX - 1)

enum {
	TCA_FLOWER_KEY_CT_FLAGS_NEW = 1 << 0, /* Beginning of a new connection. */
	TCA_FLOWER_KEY_CT_FLAGS_ESTABLISHED = 1 << 1, /* Part of an existing connection. */
	TCA_FLOWER_KEY_CT_FLAGS_RELATED = 1 << 2, /* Related to an established connection. */
	TCA_FLOWER_KEY_CT_FLAGS_TRACKED = 1 << 3, /* Conntrack has occurred. */
};

enum {
	TCA_FLOWER_KEY_ENC_OPTS_UNSPEC,
	TCA_FLOWER_KEY_ENC_OPTS_GENEVE, /* Nested
					 * TCA_FLOWER_KEY_ENC_OPT_GENEVE_
					 * attributes
					 */
	TCA_FLOWER_KEY_ENC_OPTS_VXLAN,	/* Nested
					 * TCA_FLOWER_KEY_ENC_OPT_VXLAN_
					 * attributes
					 */
	TCA_FLOWER_KEY_ENC_OPTS_ERSPAN,	/* Nested
					 * TCA_FLOWER_KEY_ENC_OPT_ERSPAN_
					 * attributes
					 */
	__TCA_FLOWER_KEY_ENC_OPTS_MAX,
};

#define TCA_FLOWER_KEY_ENC_OPTS_MAX (__TCA_FLOWER_KEY_ENC_OPTS_MAX - 1)

enum {
	TCA_FLOWER_KEY_ENC_OPT_GENEVE_UNSPEC,
	TCA_FLOWER_KEY_ENC_OPT_GENEVE_CLASS,            /* u16 */
	TCA_FLOWER_KEY_ENC_OPT_GENEVE_TYPE,             /* u8 */
	TCA_FLOWER_KEY_ENC_OPT_GENEVE_DATA,             /* 4 to 128 bytes */

	__TCA_FLOWER_KEY_ENC_OPT_GENEVE_MAX,
};

#define TCA_FLOWER_KEY_ENC_OPT_GENEVE_MAX \
		(__TCA_FLOWER_KEY_ENC_OPT_GENEVE_MAX - 1)

enum {
	TCA_FLOWER_KEY_ENC_OPT_VXLAN_UNSPEC,
	TCA_FLOWER_KEY_ENC_OPT_VXLAN_GBP,		/* u32 */
	__TCA_FLOWER_KEY_ENC_OPT_VXLAN_MAX,
};

#define TCA_FLOWER_KEY_ENC_OPT_VXLAN_MAX \
		(__TCA_FLOWER_KEY_ENC_OPT_VXLAN_MAX - 1)

enum {
	TCA_FLOWER_KEY_ENC_OPT_ERSPAN_UNSPEC,
	TCA_FLOWER_KEY_ENC_OPT_ERSPAN_VER,              /* u8 */
	TCA_FLOWER_KEY_ENC_OPT_ERSPAN_INDEX,            /* be32 */
	TCA_FLOWER_KEY_ENC_OPT_ERSPAN_DIR,              /* u8 */
	TCA_FLOWER_KEY_ENC_OPT_ERSPAN_HWID,             /* u8 */
	__TCA_FLOWER_KEY_ENC_OPT_ERSPAN_MAX,
};

#define TCA_FLOWER_KEY_ENC_OPT_ERSPAN_MAX \
		(__TCA_FLOWER_KEY_ENC_OPT_ERSPAN_MAX - 1)

enum {
<<<<<<< HEAD
	//分片报文
=======
	TCA_FLOWER_KEY_MPLS_OPTS_UNSPEC,
	TCA_FLOWER_KEY_MPLS_OPTS_LSE,
	__TCA_FLOWER_KEY_MPLS_OPTS_MAX,
};

#define TCA_FLOWER_KEY_MPLS_OPTS_MAX (__TCA_FLOWER_KEY_MPLS_OPTS_MAX - 1)

enum {
	TCA_FLOWER_KEY_MPLS_OPT_LSE_UNSPEC,
	TCA_FLOWER_KEY_MPLS_OPT_LSE_DEPTH,
	TCA_FLOWER_KEY_MPLS_OPT_LSE_TTL,
	TCA_FLOWER_KEY_MPLS_OPT_LSE_BOS,
	TCA_FLOWER_KEY_MPLS_OPT_LSE_TC,
	TCA_FLOWER_KEY_MPLS_OPT_LSE_LABEL,
	__TCA_FLOWER_KEY_MPLS_OPT_LSE_MAX,
};

#define TCA_FLOWER_KEY_MPLS_OPT_LSE_MAX \
		(__TCA_FLOWER_KEY_MPLS_OPT_LSE_MAX - 1)

enum {
>>>>>>> 64677779
	TCA_FLOWER_KEY_FLAGS_IS_FRAGMENT = (1 << 0),
	//首片报文
	TCA_FLOWER_KEY_FLAGS_FRAG_IS_FIRST = (1 << 1),
};

//标记此mask会要求port range匹配
#define TCA_FLOWER_MASK_FLAGS_RANGE	(1 << 0) /* Range-based match */

/* Match-all classifier */

struct tc_matchall_pcnt {
	__u64 rhit;
};

enum {
	TCA_MATCHALL_UNSPEC,
	TCA_MATCHALL_CLASSID,
	TCA_MATCHALL_ACT,
	TCA_MATCHALL_FLAGS,
	TCA_MATCHALL_PCNT,
	TCA_MATCHALL_PAD,
	__TCA_MATCHALL_MAX,
};

#define TCA_MATCHALL_MAX (__TCA_MATCHALL_MAX - 1)

/* Extended Matches */

struct tcf_ematch_tree_hdr {
	__u16		nmatches;
	__u16		progid;
};

enum {
	TCA_EMATCH_TREE_UNSPEC,
	TCA_EMATCH_TREE_HDR,
	TCA_EMATCH_TREE_LIST,
	__TCA_EMATCH_TREE_MAX
};
#define TCA_EMATCH_TREE_MAX (__TCA_EMATCH_TREE_MAX - 1)

struct tcf_ematch_hdr {
	__u16		matchid;
	__u16		kind;
	__u16		flags;
	__u16		pad; /* currently unused */
};

/*  0                   1
 *  0 1 2 3 4 5 6 7 8 9 0 1 2 3 4 5 
 * +-----------------------+-+-+---+
 * |         Unused        |S|I| R |
 * +-----------------------+-+-+---+
 *
 * R(2) ::= relation to next ematch
 *          where: 0 0 END (last ematch)
 *                 0 1 AND
 *                 1 0 OR
 *                 1 1 Unused (invalid)
 * I(1) ::= invert result
 * S(1) ::= simple payload
 */
#define TCF_EM_REL_END	0
#define TCF_EM_REL_AND	(1<<0)
#define TCF_EM_REL_OR	(1<<1)
#define TCF_EM_INVERT	(1<<2)
#define TCF_EM_SIMPLE	(1<<3)

#define TCF_EM_REL_MASK	3
#define TCF_EM_REL_VALID(v) (((v) & TCF_EM_REL_MASK) != TCF_EM_REL_MASK)

enum {
	TCF_LAYER_LINK,
	TCF_LAYER_NETWORK,
	TCF_LAYER_TRANSPORT,
	__TCF_LAYER_MAX
};
#define TCF_LAYER_MAX (__TCF_LAYER_MAX - 1)

/* Ematch type assignments
 *   1..32767		Reserved for ematches inside kernel tree
 *   32768..65535	Free to use, not reliable
 */
#define	TCF_EM_CONTAINER	0
#define	TCF_EM_CMP		1
#define	TCF_EM_NBYTE		2
#define	TCF_EM_U32		3
#define	TCF_EM_META		4
#define	TCF_EM_TEXT		5
#define	TCF_EM_VLAN		6
#define	TCF_EM_CANID		7
#define	TCF_EM_IPSET		8
#define	TCF_EM_IPT		9
#define	TCF_EM_MAX		9

enum {
	TCF_EM_PROG_TC
};

enum {
	TCF_EM_OPND_EQ,
	TCF_EM_OPND_GT,
	TCF_EM_OPND_LT
};

#endif<|MERGE_RESOLUTION|>--- conflicted
+++ resolved
@@ -656,9 +656,6 @@
 		(__TCA_FLOWER_KEY_ENC_OPT_ERSPAN_MAX - 1)
 
 enum {
-<<<<<<< HEAD
-	//分片报文
-=======
 	TCA_FLOWER_KEY_MPLS_OPTS_UNSPEC,
 	TCA_FLOWER_KEY_MPLS_OPTS_LSE,
 	__TCA_FLOWER_KEY_MPLS_OPTS_MAX,
@@ -680,7 +677,7 @@
 		(__TCA_FLOWER_KEY_MPLS_OPT_LSE_MAX - 1)
 
 enum {
->>>>>>> 64677779
+	//分片报文
 	TCA_FLOWER_KEY_FLAGS_IS_FRAGMENT = (1 << 0),
 	//首片报文
 	TCA_FLOWER_KEY_FLAGS_FRAG_IS_FIRST = (1 << 1),
