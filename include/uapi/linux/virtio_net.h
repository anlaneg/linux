--- conflicted
+++ resolved
@@ -77,13 +77,10 @@
 					 * Steering */
 /*指明通过CTRL通道来设置MAC地址*/
 #define VIRTIO_NET_F_CTRL_MAC_ADDR 23	/* Set MAC address */
-<<<<<<< HEAD
+#define VIRTIO_NET_F_DEVICE_STATS 50	/* Device can provide device-level statistics. */
 /*对于23-32的Feature bits,被预留.
  * 33向上的Feature bits reserved for future extensions.
  * */
-=======
-#define VIRTIO_NET_F_DEVICE_STATS 50	/* Device can provide device-level statistics. */
->>>>>>> 155a3c00
 #define VIRTIO_NET_F_VQ_NOTF_COAL 52	/* Device supports virtqueue notification coalescing */
 #define VIRTIO_NET_F_NOTF_COAL	53	/* Device supports notifications coalescing */
 /*驱动可以收到USOV4报文*/
