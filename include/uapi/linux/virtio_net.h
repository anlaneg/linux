#ifndef _UAPI_LINUX_VIRTIO_NET_H
#define _UAPI_LINUX_VIRTIO_NET_H
/* This header is BSD licensed so anyone can use the definitions to implement
 * compatible drivers/servers.
 *
 * Redistribution and use in source and binary forms, with or without
 * modification, are permitted provided that the following conditions
 * are met:
 * 1. Redistributions of source code must retain the above copyright
 *    notice, this list of conditions and the following disclaimer.
 * 2. Redistributions in binary form must reproduce the above copyright
 *    notice, this list of conditions and the following disclaimer in the
 *    documentation and/or other materials provided with the distribution.
 * 3. Neither the name of IBM nor the names of its contributors
 *    may be used to endorse or promote products derived from this software
 *    without specific prior written permission.
 * THIS SOFTWARE IS PROVIDED BY THE COPYRIGHT HOLDERS AND CONTRIBUTORS ``AS IS'' AND
 * ANY EXPRESS OR IMPLIED WARRANTIES, INCLUDING, BUT NOT LIMITED TO, THE
 * IMPLIED WARRANTIES OF MERCHANTABILITY AND FITNESS FOR A PARTICULAR PURPOSE
 * ARE DISCLAIMED.  IN NO EVENT SHALL IBM OR CONTRIBUTORS BE LIABLE
 * FOR ANY DIRECT, INDIRECT, INCIDENTAL, SPECIAL, EXEMPLARY, OR CONSEQUENTIAL
 * DAMAGES (INCLUDING, BUT NOT LIMITED TO, PROCUREMENT OF SUBSTITUTE GOODS
 * OR SERVICES; LOSS OF USE, DATA, OR PROFITS; OR BUSINESS INTERRUPTION)
 * HOWEVER CAUSED AND ON ANY THEORY OF LIABILITY, WHETHER IN CONTRACT, STRICT
 * LIABILITY, OR TORT (INCLUDING NEGLIGENCE OR OTHERWISE) ARISING IN ANY WAY
 * OUT OF THE USE OF THIS SOFTWARE, EVEN IF ADVISED OF THE POSSIBILITY OF
 * SUCH DAMAGE. */
#include <linux/types.h>
#include <linux/virtio_ids.h>
#include <linux/virtio_config.h>
#include <linux/virtio_types.h>
#include <linux/if_ether.h>

/* The feature bitmap for virtio net */
//设备支持checksum offload
#define VIRTIO_NET_F_CSUM	0	/* Host handles pkts w/ partial csum */
//驱动支持checksum offload
#define VIRTIO_NET_F_GUEST_CSUM	1	/* Guest handles pkts w/ partial csum */
#define VIRTIO_NET_F_CTRL_GUEST_OFFLOADS 2 /* Dynamic offload configuration. */
#define VIRTIO_NET_F_MTU	3	/* Initial MTU advice */
//设备已给定mac地址
#define VIRTIO_NET_F_MAC	5	/* Host has given MAC address. */
//驱动支持tso v4
#define VIRTIO_NET_F_GUEST_TSO4	7	/* Guest can handle TSOv4 in. */
//驱动支持tso v6
#define VIRTIO_NET_F_GUEST_TSO6	8	/* Guest can handle TSOv6 in. */
#define VIRTIO_NET_F_GUEST_ECN	9	/* Guest can handle TSO[6] w/ ECN in. */
//驱动支持ufo
#define VIRTIO_NET_F_GUEST_UFO	10	/* Guest can handle UFO in. */
//设备支持tso v4
#define VIRTIO_NET_F_HOST_TSO4	11	/* Host can handle TSOv4 in. */
//设备支持tso v6
#define VIRTIO_NET_F_HOST_TSO6	12	/* Host can handle TSOv6 in. */
#define VIRTIO_NET_F_HOST_ECN	13	/* Host can handle TSO[6] w/ ECN in. */
//设备支持ufo
#define VIRTIO_NET_F_HOST_UFO	14	/* Host can handle UFO in. */
//驱动能合并收到的buffer
#define VIRTIO_NET_F_MRG_RXBUF	15	/* Host can merge receive buffers. */
#define VIRTIO_NET_F_STATUS	16	/* virtio_net_config.status available */
//指明是否有ctrl_vq虚队列存在，负责与后端进行cmd通信
#define VIRTIO_NET_F_CTRL_VQ	17	/* Control channel available */
#define VIRTIO_NET_F_CTRL_RX	18	/* Control channel RX mode support */
#define VIRTIO_NET_F_CTRL_VLAN	19	/* Control channel VLAN filtering */
#define VIRTIO_NET_F_CTRL_RX_EXTRA 20	/* Extra RX mode control support */
#define VIRTIO_NET_F_GUEST_ANNOUNCE 21	/* Guest can announce device on the
					 * network */
#define VIRTIO_NET_F_MQ	22	/* Device supports Receive Flow
					 * Steering */
#define VIRTIO_NET_F_CTRL_MAC_ADDR 23	/* Set MAC address */

#define VIRTIO_NET_F_HASH_REPORT  57	/* Supports hash report */
#define VIRTIO_NET_F_RSS	  60	/* Supports RSS RX steering */
#define VIRTIO_NET_F_RSC_EXT	  61	/* extended coalescing info */
#define VIRTIO_NET_F_STANDBY	  62	/* Act as standby for another device
					 * with the same MAC.
					 */
#define VIRTIO_NET_F_SPEED_DUPLEX 63	/* Device set linkspeed and duplex */

#ifndef VIRTIO_NET_NO_LEGACY
#define VIRTIO_NET_F_GSO	6	/* Host handles pkts w/ any GSO type */
#endif /* VIRTIO_NET_NO_LEGACY */

#define VIRTIO_NET_S_LINK_UP	1	/* Link is up */
#define VIRTIO_NET_S_ANNOUNCE	2	/* Announcement is needed */

/* supported/enabled hash types */
#define VIRTIO_NET_RSS_HASH_TYPE_IPv4          (1 << 0)
#define VIRTIO_NET_RSS_HASH_TYPE_TCPv4         (1 << 1)
#define VIRTIO_NET_RSS_HASH_TYPE_UDPv4         (1 << 2)
#define VIRTIO_NET_RSS_HASH_TYPE_IPv6          (1 << 3)
#define VIRTIO_NET_RSS_HASH_TYPE_TCPv6         (1 << 4)
#define VIRTIO_NET_RSS_HASH_TYPE_UDPv6         (1 << 5)
#define VIRTIO_NET_RSS_HASH_TYPE_IP_EX         (1 << 6)
#define VIRTIO_NET_RSS_HASH_TYPE_TCP_EX        (1 << 7)
#define VIRTIO_NET_RSS_HASH_TYPE_UDP_EX        (1 << 8)

//按virtio 1.0 spec所言，目前共定义了三个驱动只读字段
//mac字段，仅当VIRTIO_NET_F_MAC存在时有效，定义mac配置
//status字段，仅当VIRTIO_NET_F_STATUS存在时有效，定义了二种状态
//VIRTIO_NET_S_LINK_UP 与VIRTIO_NET_S_ANNOUNCE
//max_virtqueue_pairs字段，仅当VIRTIO_NET_F_MQ存在时有效
//定义设备最大接受发送队列数

//virtio-net设备的配置结构体

struct virtio_net_config {
	/* The config defining mac address (if VIRTIO_NET_F_MAC) */
	__u8 mac[ETH_ALEN];
	/* See VIRTIO_NET_F_STATUS and VIRTIO_NET_S_* above */
<<<<<<< HEAD
	__u16 status;//链路状态
=======
	__virtio16 status;
>>>>>>> a1d21081
	/* Maximum number of each of transmit and receive queues;
	 * see VIRTIO_NET_F_MQ and VIRTIO_NET_CTRL_MQ.
	 * Legal values are between 1 and 0x8000
	 */
<<<<<<< HEAD
	__u16 max_virtqueue_pairs;//最大队列数
	/* Default maximum transmit unit advice */
	__u16 mtu;//默认mtu值
=======
	__virtio16 max_virtqueue_pairs;
	/* Default maximum transmit unit advice */
	__virtio16 mtu;
>>>>>>> a1d21081
	/*
	 * speed, in units of 1Mb. All values 0 to INT_MAX are legal.
	 * Any other value stands for unknown.
	 */
	__le32 speed;
	/*
	 * 0x00 - half duplex
	 * 0x01 - full duplex
	 * Any other value stands for unknown.
	 */
	__u8 duplex;
	/* maximum size of RSS key */
	__u8 rss_max_key_size;
	/* maximum number of indirection table entries */
	__le16 rss_max_indirection_table_length;
	/* bitmask of supported VIRTIO_NET_RSS_HASH_ types */
	__le32 supported_hash_types;
} __attribute__((packed));

/*
 * This header comes first in the scatter-gather list.  If you don't
 * specify GSO or CSUM features, you can simply ignore the header.
 *
 * This is bitwise-equivalent to the legacy struct virtio_net_hdr_mrg_rxbuf,
 * only flattened.
 */
struct virtio_net_hdr_v1 {
#define VIRTIO_NET_HDR_F_NEEDS_CSUM	1	/* Use csum_start, csum_offset */
#define VIRTIO_NET_HDR_F_DATA_VALID	2	/* Csum is valid */
#define VIRTIO_NET_HDR_F_RSC_INFO	4	/* rsc info in csum_ fields */
	__u8 flags;
#define VIRTIO_NET_HDR_GSO_NONE		0	/* Not a GSO frame */
#define VIRTIO_NET_HDR_GSO_TCPV4	1	/* GSO frame, IPv4 TCP (TSO) */
#define VIRTIO_NET_HDR_GSO_UDP		3	/* GSO frame, IPv4 UDP (UFO) */
#define VIRTIO_NET_HDR_GSO_TCPV6	4	/* GSO frame, IPv6 TCP */
#define VIRTIO_NET_HDR_GSO_ECN		0x80	/* TCP has ECN set */
	__u8 gso_type;
	__virtio16 hdr_len;	/* Ethernet + IP + tcp/udp hdrs */
	__virtio16 gso_size;	/* Bytes to append to hdr_len per frame */
	union {
		struct {
			__virtio16 csum_start;
			__virtio16 csum_offset;
		};
		/* Checksum calculation */
		struct {
			/* Position to start checksumming from */
			__virtio16 start;
			/* Offset after that to place checksum */
			__virtio16 offset;
		} csum;
		/* Receive Segment Coalescing */
		struct {
			/* Number of coalesced segments */
			__le16 segments;
			/* Number of duplicated acks */
			__le16 dup_acks;
		} rsc;
	};
	__virtio16 num_buffers;	/* Number of merged rx buffers */
};

struct virtio_net_hdr_v1_hash {
	struct virtio_net_hdr_v1 hdr;
	__le32 hash_value;
#define VIRTIO_NET_HASH_REPORT_NONE            0
#define VIRTIO_NET_HASH_REPORT_IPv4            1
#define VIRTIO_NET_HASH_REPORT_TCPv4           2
#define VIRTIO_NET_HASH_REPORT_UDPv4           3
#define VIRTIO_NET_HASH_REPORT_IPv6            4
#define VIRTIO_NET_HASH_REPORT_TCPv6           5
#define VIRTIO_NET_HASH_REPORT_UDPv6           6
#define VIRTIO_NET_HASH_REPORT_IPv6_EX         7
#define VIRTIO_NET_HASH_REPORT_TCPv6_EX        8
#define VIRTIO_NET_HASH_REPORT_UDPv6_EX        9
	__le16 hash_report;
	__le16 padding;
};

#ifndef VIRTIO_NET_NO_LEGACY
/* This header comes first in the scatter-gather list.
 * For legacy virtio, if VIRTIO_F_ANY_LAYOUT is not negotiated, it must
 * be the first element of the scatter-gather list.  If you don't
 * specify GSO or CSUM features, you can simply ignore the header. */
//virtio_net报文的头部
struct virtio_net_hdr {
	/* See VIRTIO_NET_HDR_F_* */
	__u8 flags;
	/* See VIRTIO_NET_HDR_GSO_* */
	__u8 gso_type;
	__virtio16 hdr_len;		/* Ethernet + IP + tcp/udp hdrs */
	__virtio16 gso_size;		/* Bytes to append to hdr_len per frame */
	__virtio16 csum_start;	/* Position to start checksumming from */
	__virtio16 csum_offset;	/* Offset after that to place checksum */
};

/* This is the version of the header to use when the MRG_RXBUF
 * feature has been negotiated. */
//标准virtio 1.0指出
//The legacy driver only presented num_buffers in the struct virtio_net_hdr when VIRTIO_NET_F_MRG_-
//RXBUF was negotiated; without that feature the structure was 2 bytes shorter.
struct virtio_net_hdr_mrg_rxbuf {
	struct virtio_net_hdr hdr;
	__virtio16 num_buffers;	/* Number of merged rx buffers */
};
#endif /* ...VIRTIO_NET_NO_LEGACY */

/*
 * Control virtqueue data structures
 *
 * The control virtqueue expects a header in the first sg entry
 * and an ack/status response in the last entry.  Data for the
 * command goes in between.
 */
struct virtio_net_ctrl_hdr {
	__u8 class;
	__u8 cmd;
} __attribute__((packed));

typedef __u8 virtio_net_ctrl_ack;

#define VIRTIO_NET_OK     0
#define VIRTIO_NET_ERR    1

/*
 * Control the RX mode, ie. promisucous, allmulti, etc...
 * All commands require an "out" sg entry containing a 1 byte
 * state value, zero = disable, non-zero = enable.  Commands
 * 0 and 1 are supported with the VIRTIO_NET_F_CTRL_RX feature.
 * Commands 2-5 are added with VIRTIO_NET_F_CTRL_RX_EXTRA.
 */
#define VIRTIO_NET_CTRL_RX    0
 #define VIRTIO_NET_CTRL_RX_PROMISC      0
 #define VIRTIO_NET_CTRL_RX_ALLMULTI     1
 #define VIRTIO_NET_CTRL_RX_ALLUNI       2
 #define VIRTIO_NET_CTRL_RX_NOMULTI      3
 #define VIRTIO_NET_CTRL_RX_NOUNI        4
 #define VIRTIO_NET_CTRL_RX_NOBCAST      5

/*
 * Control the MAC
 *
 * The MAC filter table is managed by the hypervisor, the guest should
 * assume the size is infinite.  Filtering should be considered
 * non-perfect, ie. based on hypervisor resources, the guest may
 * received packets from sources not specified in the filter list.
 *
 * In addition to the class/cmd header, the TABLE_SET command requires
 * two out scatterlists.  Each contains a 4 byte count of entries followed
 * by a concatenated byte stream of the ETH_ALEN MAC addresses.  The
 * first sg list contains unicast addresses, the second is for multicast.
 * This functionality is present if the VIRTIO_NET_F_CTRL_RX feature
 * is available.
 *
 * The ADDR_SET command requests one out scatterlist, it contains a
 * 6 bytes MAC address. This functionality is present if the
 * VIRTIO_NET_F_CTRL_MAC_ADDR feature is available.
 */
struct virtio_net_ctrl_mac {
	__virtio32 entries;
	__u8 macs[][ETH_ALEN];
} __attribute__((packed));

#define VIRTIO_NET_CTRL_MAC    1
 #define VIRTIO_NET_CTRL_MAC_TABLE_SET        0
 #define VIRTIO_NET_CTRL_MAC_ADDR_SET         1

/*
 * Control VLAN filtering
 *
 * The VLAN filter table is controlled via a simple ADD/DEL interface.
 * VLAN IDs not added may be filterd by the hypervisor.  Del is the
 * opposite of add.  Both commands expect an out entry containing a 2
 * byte VLAN ID.  VLAN filterting is available with the
 * VIRTIO_NET_F_CTRL_VLAN feature bit.
 */
#define VIRTIO_NET_CTRL_VLAN       2
 #define VIRTIO_NET_CTRL_VLAN_ADD             0
 #define VIRTIO_NET_CTRL_VLAN_DEL             1

/*
 * Control link announce acknowledgement
 *
 * The command VIRTIO_NET_CTRL_ANNOUNCE_ACK is used to indicate that
 * driver has recevied the notification; device would clear the
 * VIRTIO_NET_S_ANNOUNCE bit in the status field after it receives
 * this command.
 */
#define VIRTIO_NET_CTRL_ANNOUNCE       3
 #define VIRTIO_NET_CTRL_ANNOUNCE_ACK         0

/*
 * Control Receive Flow Steering
 */
#define VIRTIO_NET_CTRL_MQ   4
/*
 * The command VIRTIO_NET_CTRL_MQ_VQ_PAIRS_SET
 * enables Receive Flow Steering, specifying the number of the transmit and
 * receive queues that will be used. After the command is consumed and acked by
 * the device, the device will not steer new packets on receive virtqueues
 * other than specified nor read from transmit virtqueues other than specified.
 * Accordingly, driver should not transmit new packets  on virtqueues other than
 * specified.
 */
struct virtio_net_ctrl_mq {
	__virtio16 virtqueue_pairs;//虚拟队列对数
};

 #define VIRTIO_NET_CTRL_MQ_VQ_PAIRS_SET        0
 #define VIRTIO_NET_CTRL_MQ_VQ_PAIRS_MIN        1
 #define VIRTIO_NET_CTRL_MQ_VQ_PAIRS_MAX        0x8000

/*
 * The command VIRTIO_NET_CTRL_MQ_RSS_CONFIG has the same effect as
 * VIRTIO_NET_CTRL_MQ_VQ_PAIRS_SET does and additionally configures
 * the receive steering to use a hash calculated for incoming packet
 * to decide on receive virtqueue to place the packet. The command
 * also provides parameters to calculate a hash and receive virtqueue.
 */
struct virtio_net_rss_config {
	__le32 hash_types;
	__le16 indirection_table_mask;
	__le16 unclassified_queue;
	__le16 indirection_table[1/* + indirection_table_mask */];
	__le16 max_tx_vq;
	__u8 hash_key_length;
	__u8 hash_key_data[/* hash_key_length */];
};

 #define VIRTIO_NET_CTRL_MQ_RSS_CONFIG          1

/*
 * The command VIRTIO_NET_CTRL_MQ_HASH_CONFIG requests the device
 * to include in the virtio header of the packet the value of the
 * calculated hash and the report type of hash. It also provides
 * parameters for hash calculation. The command requires feature
 * VIRTIO_NET_F_HASH_REPORT to be negotiated to extend the
 * layout of virtio header as defined in virtio_net_hdr_v1_hash.
 */
struct virtio_net_hash_config {
	__le32 hash_types;
	/* for compatibility with virtio_net_rss_config */
	__le16 reserved[4];
	__u8 hash_key_length;
	__u8 hash_key_data[/* hash_key_length */];
};

 #define VIRTIO_NET_CTRL_MQ_HASH_CONFIG         2

/*
 * Control network offloads
 *
 * Reconfigures the network offloads that Guest can handle.
 *
 * Available with the VIRTIO_NET_F_CTRL_GUEST_OFFLOADS feature bit.
 *
 * Command data format matches the feature bit mask exactly.
 *
 * See VIRTIO_NET_F_GUEST_* for the list of offloads
 * that can be enabled/disabled.
 */
#define VIRTIO_NET_CTRL_GUEST_OFFLOADS   5
#define VIRTIO_NET_CTRL_GUEST_OFFLOADS_SET        0

#endif /* _UAPI_LINUX_VIRTIO_NET_H */<|MERGE_RESOLUTION|>--- conflicted
+++ resolved
@@ -107,24 +107,14 @@
 	/* The config defining mac address (if VIRTIO_NET_F_MAC) */
 	__u8 mac[ETH_ALEN];
 	/* See VIRTIO_NET_F_STATUS and VIRTIO_NET_S_* above */
-<<<<<<< HEAD
-	__u16 status;//链路状态
-=======
-	__virtio16 status;
->>>>>>> a1d21081
+	__virtio16 status;//链路状态
 	/* Maximum number of each of transmit and receive queues;
 	 * see VIRTIO_NET_F_MQ and VIRTIO_NET_CTRL_MQ.
 	 * Legal values are between 1 and 0x8000
 	 */
-<<<<<<< HEAD
-	__u16 max_virtqueue_pairs;//最大队列数
+	__virtio16 max_virtqueue_pairs;//最大队列数
 	/* Default maximum transmit unit advice */
-	__u16 mtu;//默认mtu值
-=======
-	__virtio16 max_virtqueue_pairs;
-	/* Default maximum transmit unit advice */
-	__virtio16 mtu;
->>>>>>> a1d21081
+	__virtio16 mtu;//默认mtu值
 	/*
 	 * speed, in units of 1Mb. All values 0 to INT_MAX are legal.
 	 * Any other value stands for unknown.
