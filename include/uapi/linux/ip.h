--- conflicted
+++ resolved
@@ -96,23 +96,14 @@
 	__u8	tos;
 	__be16	tot_len;
 	__be16	id;
-<<<<<<< HEAD
 	__be16	frag_off;//分片相关
-	__u8	ttl;//ttl
+	__u8	ttl;
 	__u8	protocol;//协议
 	__sum16	check;//check sum
-	__be32	saddr;//源地址
-	__be32	daddr;//目的地址
-=======
-	__be16	frag_off;
-	__u8	ttl;
-	__u8	protocol;
-	__sum16	check;
 	__struct_group(/* no tag */, addrs, /* no attrs */,
-		__be32	saddr;
-		__be32	daddr;
+		__be32	saddr;//源地址
+		__be32	daddr;//目的地址
 	);
->>>>>>> 97ee9d1c
 	/*The options start here. */
 };
 
@@ -132,12 +123,8 @@
 	__be32 spi;//安全参数索引
 	//序号
 	__be32 seq_no;		/* Sequence number */
-<<<<<<< HEAD
 	//负载数据（可变长度，例如tcp payload）
-	__u8  enc_data[0];	/* Variable len but >=8. Mind the 64 bit alignment! */
-=======
 	__u8  enc_data[];	/* Variable len but >=8. Mind the 64 bit alignment! */
->>>>>>> 97ee9d1c
 };
 
 struct ip_comp_hdr {
