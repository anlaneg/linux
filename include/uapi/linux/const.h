/* SPDX-License-Identifier: GPL-2.0 WITH Linux-syscall-note */
/* const.h: Macros for dealing with constants.  */

#ifndef _UAPI_LINUX_CONST_H
#define _UAPI_LINUX_CONST_H

/* Some constant macros are used in both assembler and
 * C code.  Therefore we cannot annotate them always with
 * 'UL' and other type specifiers unilaterally.  We
 * use the following macros to deal with this.
 *
 * Similarly, _AT() will cast an expression with a type in C, but
 * leave it unchanged in asm.
 */

#ifdef __ASSEMBLY__
#define _AC(X,Y)	X
#define _AT(T,X)	X
#else
#define __AC(X,Y)	(X##Y)
#define _AC(X,Y)	__AC(X,Y)
#define _AT(T,X)	((T)(X))
#endif

#define _UL(x)		(_AC(x, UL))
#define _ULL(x)		(_AC(x, ULL))

#define _BITUL(x)	(_UL(1) << (x))
#define _BITULL(x)	(_ULL(1) << (x))

<<<<<<< HEAD
#define __ALIGN_KERNEL(x, a)		__ALIGN_KERNEL_MASK(x, (typeof(x))(a) - 1)
/*x按照mask进行对齐*/
=======
#define __ALIGN_KERNEL(x, a)		__ALIGN_KERNEL_MASK(x, (__typeof__(x))(a) - 1)
>>>>>>> 9d1694dc
#define __ALIGN_KERNEL_MASK(x, mask)	(((x) + (mask)) & ~(mask))

/*先使n按d进行对齐，再除以d,取其的整数商（向上取整）
 * 例如n=3,d=2 有3/2=1.5
 * 应用本函数后，(3+(2-1))/2 = 4/2 = 2
 * */
#define __KERNEL_DIV_ROUND_UP(n, d) (((n) + (d) - 1) / (d))

#endif /* _UAPI_LINUX_CONST_H */<|MERGE_RESOLUTION|>--- conflicted
+++ resolved
@@ -28,12 +28,8 @@
 #define _BITUL(x)	(_UL(1) << (x))
 #define _BITULL(x)	(_ULL(1) << (x))
 
-<<<<<<< HEAD
-#define __ALIGN_KERNEL(x, a)		__ALIGN_KERNEL_MASK(x, (typeof(x))(a) - 1)
+#define __ALIGN_KERNEL(x, a)		__ALIGN_KERNEL_MASK(x, (__typeof__(x))(a) - 1)
 /*x按照mask进行对齐*/
-=======
-#define __ALIGN_KERNEL(x, a)		__ALIGN_KERNEL_MASK(x, (__typeof__(x))(a) - 1)
->>>>>>> 9d1694dc
 #define __ALIGN_KERNEL_MASK(x, mask)	(((x) + (mask)) & ~(mask))
 
 /*先使n按d进行对齐，再除以d,取其的整数商（向上取整）
