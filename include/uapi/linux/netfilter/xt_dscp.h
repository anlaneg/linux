<<<<<<< HEAD
/* x_tables module for setting the IPv4/IPv6 DSCP field
=======
/* SPDX-License-Identifier: GPL-2.0 WITH Linux-syscall-note */
/* x_tables module for matching the IPv4/IPv6 DSCP field
>>>>>>> 4fbd8d19
 *
 * (C) 2002 Harald Welte <laforge@gnumonks.org>
 * based on ipt_FTOS.c (C) 2000 by Matthew G. Marsh <mgm@paktronix.com>
 * This software is distributed under GNU GPL v2, 1991
 *
 * See RFC2474 for a description of the DSCP field within the IP Header.
 *
 * xt_DSCP.h,v 1.7 2002/03/14 12:03:13 laforge Exp
*/
#ifndef _XT_DSCP_TARGET_H
#define _XT_DSCP_TARGET_H
#include <linux/netfilter/xt_dscp.h>
#include <linux/types.h>

/* target info */
struct xt_DSCP_info {
	__u8 dscp;
};

struct xt_tos_target_info {
	__u8 tos_value;
	__u8 tos_mask;
};

#endif /* _XT_DSCP_TARGET_H */<|MERGE_RESOLUTION|>--- conflicted
+++ resolved
@@ -1,9 +1,5 @@
-<<<<<<< HEAD
-/* x_tables module for setting the IPv4/IPv6 DSCP field
-=======
 /* SPDX-License-Identifier: GPL-2.0 WITH Linux-syscall-note */
 /* x_tables module for matching the IPv4/IPv6 DSCP field
->>>>>>> 4fbd8d19
  *
  * (C) 2002 Harald Welte <laforge@gnumonks.org>
  * based on ipt_FTOS.c (C) 2000 by Matthew G. Marsh <mgm@paktronix.com>
