--- conflicted
+++ resolved
@@ -4,9 +4,6 @@
 
 #include <linux/netfilter/xt_connmark.h>
 
-<<<<<<< HEAD
-#endif /*_XT_CONNMARK_H_target*/
-=======
 /* Copyright (C) 2002,2004 MARA Systems AB <http://www.marasystems.com>
  * by Henrik Nordstrom <hno@marasystems.com>
  *
@@ -42,5 +39,4 @@
 	__u8 invert;
 };
 
-#endif /*_XT_CONNMARK_H*/
->>>>>>> 2d618bdf
+#endif /*_XT_CONNMARK_H*/