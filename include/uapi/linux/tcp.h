/* SPDX-License-Identifier: GPL-2.0+ WITH Linux-syscall-note */
/*
 * INET		An implementation of the TCP/IP protocol suite for the LINUX
 *		operating system.  INET is implemented using the  BSD Socket
 *		interface as the means of communication with the user level.
 *
 *		Definitions for the TCP protocol.
 *
 * Version:	@(#)tcp.h	1.0.2	04/28/93
 *
 * Author:	Fred N. van Kempen, <waltje@uWalt.NL.Mugnet.ORG>
 *
 *		This program is free software; you can redistribute it and/or
 *		modify it under the terms of the GNU General Public License
 *		as published by the Free Software Foundation; either version
 *		2 of the License, or (at your option) any later version.
 */
#ifndef _UAPI_LINUX_TCP_H
#define _UAPI_LINUX_TCP_H

#include <linux/types.h>
#include <asm/byteorder.h>
#include <linux/socket.h>

struct tcphdr {
	__be16	source;
	__be16	dest;
	__be32	seq;
	__be32	ack_seq;
#if defined(__LITTLE_ENDIAN_BITFIELD)
	__u16	res1:4,
		doff:4,//dataoffset,指出头部大小
		fin:1,
		syn:1,
		rst:1,
		psh:1,//push标记
		ack:1,
		urg:1,
		ece:1,//ECN-echo
		cwr:1;
#elif defined(__BIG_ENDIAN_BITFIELD)
	__u16	doff:4,
		res1:4,
		cwr:1,
		ece:1,
		urg:1,
		ack:1,
		psh:1,
		rst:1,
		syn:1,//syn标记
		fin:1;
#else
#error	"Adjust your <asm/byteorder.h> defines"
<<<<<<< HEAD
#endif	
	__be16	window;//窗口大小
=======
#endif
	__be16	window;
>>>>>>> 52e44129
	__sum16	check;
	__be16	urg_ptr;
};

/*
 *	The union cast uses a gcc extension to avoid aliasing problems
 *  (union is compatible to any of its members)
 *  This means this part of the code is -fstrict-aliasing safe now.
 */
union tcp_word_hdr {
	struct tcphdr hdr;
	__be32        words[5];
};

<<<<<<< HEAD
//返回一个32位整数，其高16位为offset+标记位，其低16位为window
#define tcp_flag_word(tp) ( ((union tcp_word_hdr *)(tp))->words [3]) 
=======
#define tcp_flag_word(tp) (((union tcp_word_hdr *)(tp))->words[3])
>>>>>>> 52e44129

enum {
	TCP_FLAG_CWR = __constant_cpu_to_be32(0x00800000),
	TCP_FLAG_ECE = __constant_cpu_to_be32(0x00400000),
	TCP_FLAG_URG = __constant_cpu_to_be32(0x00200000),
	TCP_FLAG_ACK = __constant_cpu_to_be32(0x00100000),
	TCP_FLAG_PSH = __constant_cpu_to_be32(0x00080000),
	TCP_FLAG_RST = __constant_cpu_to_be32(0x00040000),
	TCP_FLAG_SYN = __constant_cpu_to_be32(0x00020000),
	TCP_FLAG_FIN = __constant_cpu_to_be32(0x00010000),
	//预留的标记位
	TCP_RESERVED_BITS = __constant_cpu_to_be32(0x0F000000),
	//tcp data的偏移量
	TCP_DATA_OFFSET = __constant_cpu_to_be32(0xF0000000)
};

/*
 * TCP general constants
 */
#define TCP_MSS_DEFAULT		 536U	/* IPv4 (RFC1122, RFC2581) */
#define TCP_MSS_DESIRED		1220U	/* IPv6 (tunneled), EDNS0 (RFC3226) */

/* TCP socket options */
#define TCP_NODELAY		1	/* Turn off Nagle's algorithm. */
#define TCP_MAXSEG		2	/* Limit MSS */
#define TCP_CORK		3	/* Never send partially complete segments */
#define TCP_KEEPIDLE		4	/* Start keeplives after this period */
#define TCP_KEEPINTVL		5	/* Interval between keepalives */
#define TCP_KEEPCNT		6	/* Number of keepalives before death */
#define TCP_SYNCNT		7	/* Number of SYN retransmits */
#define TCP_LINGER2		8	/* Life time of orphaned FIN-WAIT-2 state */
#define TCP_DEFER_ACCEPT	9	/* Wake up listener only when data arrive */
#define TCP_WINDOW_CLAMP	10	/* Bound advertised window */
#define TCP_INFO		11	/* Information about this connection. */
#define TCP_QUICKACK		12	/* Block/reenable quick acks */
#define TCP_CONGESTION		13	/* Congestion control algorithm */
#define TCP_MD5SIG		14	/* TCP MD5 Signature (RFC2385) */
#define TCP_THIN_LINEAR_TIMEOUTS 16	/* Use linear timeouts for thin streams*/
#define TCP_THIN_DUPACK		17	/* Fast retrans. after 1 dupack */
#define TCP_USER_TIMEOUT	18	/* How long for loss retry before timeout */
#define TCP_REPAIR		19	/* TCP sock is under repair right now */
#define TCP_REPAIR_QUEUE	20
#define TCP_QUEUE_SEQ		21
#define TCP_REPAIR_OPTIONS	22
#define TCP_FASTOPEN		23	/* Enable FastOpen on listeners */
#define TCP_TIMESTAMP		24
#define TCP_NOTSENT_LOWAT	25	/* limit number of unsent bytes in write queue */
#define TCP_CC_INFO		26	/* Get Congestion Control (optional) info */
#define TCP_SAVE_SYN		27	/* Record SYN headers for new connections */
#define TCP_SAVED_SYN		28	/* Get SYN headers recorded for connection */
#define TCP_REPAIR_WINDOW	29	/* Get/set window parameters */
#define TCP_FASTOPEN_CONNECT	30	/* Attempt FastOpen with connect */
#define TCP_ULP			31	/* Attach a ULP to a TCP connection */
#define TCP_MD5SIG_EXT		32	/* TCP MD5 Signature with extensions */
#define TCP_FASTOPEN_KEY	33	/* Set the key for Fast Open (cookie) */
#define TCP_FASTOPEN_NO_COOKIE	34	/* Enable TFO without a TFO cookie */
#define TCP_ZEROCOPY_RECEIVE	35
#define TCP_INQ			36	/* Notify bytes available to read as a cmsg on read */

#define TCP_CM_INQ		TCP_INQ

#define TCP_TX_DELAY		37	/* delay outgoing packets by XX usec */


#define TCP_REPAIR_ON		1
#define TCP_REPAIR_OFF		0
#define TCP_REPAIR_OFF_NO_WP	-1	/* Turn off without window probes */

struct tcp_repair_opt {
	__u32	opt_code;
	__u32	opt_val;
};

struct tcp_repair_window {
	__u32	snd_wl1;
	__u32	snd_wnd;
	__u32	max_window;

	__u32	rcv_wnd;
	__u32	rcv_wup;
};

enum {
	TCP_NO_QUEUE,
	TCP_RECV_QUEUE,
	TCP_SEND_QUEUE,
	TCP_QUEUES_NR,
};

/* why fastopen failed from client perspective */
enum tcp_fastopen_client_fail {
	TFO_STATUS_UNSPEC, /* catch-all */
	TFO_COOKIE_UNAVAILABLE, /* if not in TFO_CLIENT_NO_COOKIE mode */
	TFO_DATA_NOT_ACKED, /* SYN-ACK did not ack SYN data */
	TFO_SYN_RETRANSMITTED, /* SYN-ACK did not ack SYN data after timeout */
};

/* for TCP_INFO socket option */
#define TCPI_OPT_TIMESTAMPS	1
#define TCPI_OPT_SACK		2
#define TCPI_OPT_WSCALE		4
#define TCPI_OPT_ECN		8 /* ECN was negociated at TCP session init */
#define TCPI_OPT_ECN_SEEN	16 /* we received at least one packet with ECT */
#define TCPI_OPT_SYN_DATA	32 /* SYN-ACK acked data in SYN sent or rcvd */

/*
 * Sender's congestion state indicating normal or abnormal situations
 * in the last round of packets sent. The state is driven by the ACK
 * information and timer events.
 */
enum tcp_ca_state {
	/*
	 * Nothing bad has been observed recently.
	 * No apparent reordering, packet loss, or ECN marks.
	 */
	TCP_CA_Open = 0,
#define TCPF_CA_Open	(1<<TCP_CA_Open)
	/*
	 * The sender enters disordered state when it has received DUPACKs or
	 * SACKs in the last round of packets sent. This could be due to packet
	 * loss or reordering but needs further information to confirm packets
	 * have been lost.
	 */
	TCP_CA_Disorder = 1,
#define TCPF_CA_Disorder (1<<TCP_CA_Disorder)
	/*
	 * The sender enters Congestion Window Reduction (CWR) state when it
	 * has received ACKs with ECN-ECE marks, or has experienced congestion
	 * or packet discard on the sender host (e.g. qdisc).
	 */
	TCP_CA_CWR = 2,
#define TCPF_CA_CWR	(1<<TCP_CA_CWR)
	/*
	 * The sender is in fast recovery and retransmitting lost packets,
	 * typically triggered by ACK events.
	 */
	TCP_CA_Recovery = 3,
#define TCPF_CA_Recovery (1<<TCP_CA_Recovery)
	/*
	 * The sender is in loss recovery triggered by retransmission timeout.
	 */
	TCP_CA_Loss = 4
#define TCPF_CA_Loss	(1<<TCP_CA_Loss)
};

struct tcp_info {
	__u8	tcpi_state;//tcp状态
	__u8	tcpi_ca_state;
	__u8	tcpi_retransmits;
	__u8	tcpi_probes;
	__u8	tcpi_backoff;
	__u8	tcpi_options;
	__u8	tcpi_snd_wscale : 4, tcpi_rcv_wscale : 4;
	__u8	tcpi_delivery_rate_app_limited:1, tcpi_fastopen_client_fail:2;

	__u32	tcpi_rto;
	__u32	tcpi_ato;
	__u32	tcpi_snd_mss;
	__u32	tcpi_rcv_mss;

	__u32	tcpi_unacked;
	__u32	tcpi_sacked;
	__u32	tcpi_lost;
	__u32	tcpi_retrans;
	__u32	tcpi_fackets;

	/* Times. */
	__u32	tcpi_last_data_sent;
	__u32	tcpi_last_ack_sent;     /* Not remembered, sorry. */
	__u32	tcpi_last_data_recv;
	__u32	tcpi_last_ack_recv;

	/* Metrics. */
	__u32	tcpi_pmtu;
	__u32	tcpi_rcv_ssthresh;
	__u32	tcpi_rtt;
	__u32	tcpi_rttvar;
	__u32	tcpi_snd_ssthresh;
	__u32	tcpi_snd_cwnd;
	__u32	tcpi_advmss;
	__u32	tcpi_reordering;

	__u32	tcpi_rcv_rtt;
	__u32	tcpi_rcv_space;

	__u32	tcpi_total_retrans;

	__u64	tcpi_pacing_rate;
	__u64	tcpi_max_pacing_rate;
	__u64	tcpi_bytes_acked;    /* RFC4898 tcpEStatsAppHCThruOctetsAcked */
	__u64	tcpi_bytes_received; /* RFC4898 tcpEStatsAppHCThruOctetsReceived */
	__u32	tcpi_segs_out;	     /* RFC4898 tcpEStatsPerfSegsOut */
	__u32	tcpi_segs_in;	     /* RFC4898 tcpEStatsPerfSegsIn */

	__u32	tcpi_notsent_bytes;
	__u32	tcpi_min_rtt;
	__u32	tcpi_data_segs_in;	/* RFC4898 tcpEStatsDataSegsIn */
	__u32	tcpi_data_segs_out;	/* RFC4898 tcpEStatsDataSegsOut */

	__u64   tcpi_delivery_rate;

	__u64	tcpi_busy_time;      /* Time (usec) busy sending data */
	__u64	tcpi_rwnd_limited;   /* Time (usec) limited by receive window */
	__u64	tcpi_sndbuf_limited; /* Time (usec) limited by send buffer */

	__u32	tcpi_delivered;
	__u32	tcpi_delivered_ce;

	__u64	tcpi_bytes_sent;     /* RFC4898 tcpEStatsPerfHCDataOctetsOut */
	__u64	tcpi_bytes_retrans;  /* RFC4898 tcpEStatsPerfOctetsRetrans */
	__u32	tcpi_dsack_dups;     /* RFC4898 tcpEStatsStackDSACKDups */
	__u32	tcpi_reord_seen;     /* reordering events seen */

	__u32	tcpi_rcv_ooopack;    /* Out-of-order packets received */

	__u32	tcpi_snd_wnd;	     /* peer's advertised receive window after
				      * scaling (bytes)
				      */
};

/* netlink attributes types for SCM_TIMESTAMPING_OPT_STATS */
enum {
	TCP_NLA_PAD,
	TCP_NLA_BUSY,		/* Time (usec) busy sending data */
	TCP_NLA_RWND_LIMITED,	/* Time (usec) limited by receive window */
	TCP_NLA_SNDBUF_LIMITED,	/* Time (usec) limited by send buffer */
	TCP_NLA_DATA_SEGS_OUT,	/* Data pkts sent including retransmission */
	TCP_NLA_TOTAL_RETRANS,	/* Data pkts retransmitted */
	TCP_NLA_PACING_RATE,    /* Pacing rate in bytes per second */
	TCP_NLA_DELIVERY_RATE,  /* Delivery rate in bytes per second */
	TCP_NLA_SND_CWND,       /* Sending congestion window */
	TCP_NLA_REORDERING,     /* Reordering metric */
	TCP_NLA_MIN_RTT,        /* minimum RTT */
	TCP_NLA_RECUR_RETRANS,  /* Recurring retransmits for the current pkt */
	TCP_NLA_DELIVERY_RATE_APP_LMT, /* delivery rate application limited ? */
	TCP_NLA_SNDQ_SIZE,	/* Data (bytes) pending in send queue */
	TCP_NLA_CA_STATE,	/* ca_state of socket */
	TCP_NLA_SND_SSTHRESH,	/* Slow start size threshold */
	TCP_NLA_DELIVERED,	/* Data pkts delivered incl. out-of-order */
	TCP_NLA_DELIVERED_CE,	/* Like above but only ones w/ CE marks */
	TCP_NLA_BYTES_SENT,	/* Data bytes sent including retransmission */
	TCP_NLA_BYTES_RETRANS,	/* Data bytes retransmitted */
	TCP_NLA_DSACK_DUPS,	/* DSACK blocks received */
	TCP_NLA_REORD_SEEN,	/* reordering events seen */
	TCP_NLA_SRTT,		/* smoothed RTT in usecs */
	TCP_NLA_TIMEOUT_REHASH, /* Timeout-triggered rehash attempts */
	TCP_NLA_BYTES_NOTSENT,	/* Bytes in write queue not yet sent */
	TCP_NLA_EDT,		/* Earliest departure time (CLOCK_MONOTONIC) */
	TCP_NLA_TTL,		/* TTL or hop limit of a packet received */
};

/* for TCP_MD5SIG socket option */
#define TCP_MD5SIG_MAXKEYLEN	80

/* tcp_md5sig extension flags for TCP_MD5SIG_EXT */
#define TCP_MD5SIG_FLAG_PREFIX		0x1	/* address prefix length */
#define TCP_MD5SIG_FLAG_IFINDEX		0x2	/* ifindex set */

struct tcp_md5sig {
	struct __kernel_sockaddr_storage tcpm_addr;	/* address associated */
	__u8	tcpm_flags;				/* extension flags */
	__u8	tcpm_prefixlen;				/* address prefix */
	__u16	tcpm_keylen;				/* key length */
	int	tcpm_ifindex;				/* device index for scope */
	__u8	tcpm_key[TCP_MD5SIG_MAXKEYLEN];		/* key (binary) */
};

/* INET_DIAG_MD5SIG */
struct tcp_diag_md5sig {
	__u8	tcpm_family;
	__u8	tcpm_prefixlen;
	__u16	tcpm_keylen;
	__be32	tcpm_addr[4];
	__u8	tcpm_key[TCP_MD5SIG_MAXKEYLEN];
};

/* setsockopt(fd, IPPROTO_TCP, TCP_ZEROCOPY_RECEIVE, ...) */

#define TCP_RECEIVE_ZEROCOPY_FLAG_TLB_CLEAN_HINT 0x1
struct tcp_zerocopy_receive {
	__u64 address;		/* in: address of mapping */
	__u32 length;		/* in/out: number of bytes to map/mapped */
	__u32 recv_skip_hint;	/* out: amount of bytes to skip */
	__u32 inq; /* out: amount of bytes in read queue */
	__s32 err; /* out: socket error */
	__u64 copybuf_address;	/* in: copybuf address (small reads) */
	__s32 copybuf_len; /* in/out: copybuf bytes avail/used or error */
	__u32 flags; /* in: flags */
	__u64 msg_control; /* ancillary data */
	__u64 msg_controllen;
	__u32 msg_flags;
	__u32 reserved; /* set to 0 for now */
};
#endif /* _UAPI_LINUX_TCP_H */<|MERGE_RESOLUTION|>--- conflicted
+++ resolved
@@ -51,13 +51,8 @@
 		fin:1;
 #else
 #error	"Adjust your <asm/byteorder.h> defines"
-<<<<<<< HEAD
-#endif	
+#endif
 	__be16	window;//窗口大小
-=======
-#endif
-	__be16	window;
->>>>>>> 52e44129
 	__sum16	check;
 	__be16	urg_ptr;
 };
@@ -72,12 +67,8 @@
 	__be32        words[5];
 };
 
-<<<<<<< HEAD
 //返回一个32位整数，其高16位为offset+标记位，其低16位为window
-#define tcp_flag_word(tp) ( ((union tcp_word_hdr *)(tp))->words [3]) 
-=======
 #define tcp_flag_word(tp) (((union tcp_word_hdr *)(tp))->words[3])
->>>>>>> 52e44129
 
 enum {
 	TCP_FLAG_CWR = __constant_cpu_to_be32(0x00800000),
