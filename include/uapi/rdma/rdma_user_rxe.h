/* SPDX-License-Identifier: ((GPL-2.0 WITH Linux-syscall-note) OR Linux-OpenIB) */
/*
 * Copyright (c) 2016 Mellanox Technologies Ltd. All rights reserved.
 *
 * This software is available to you under a choice of one of two
 * licenses.  You may choose to be licensed under the terms of the GNU
 * General Public License (GPL) Version 2, available from the file
 * COPYING in the main directory of this source tree, or the
 * OpenIB.org BSD license below:
 *
 *     Redistribution and use in source and binary forms, with or
 *     without modification, are permitted provided that the following
 *     conditions are met:
 *
 *	- Redistributions of source code must retain the above
 *	  copyright notice, this list of conditions and the following
 *	  disclaimer.
 *
 *	- Redistributions in binary form must reproduce the above
 *	  copyright notice, this list of conditions and the following
 *	  disclaimer in the documentation and/or other materials
 *	  provided with the distribution.
 *
 * THE SOFTWARE IS PROVIDED "AS IS", WITHOUT WARRANTY OF ANY KIND,
 * EXPRESS OR IMPLIED, INCLUDING BUT NOT LIMITED TO THE WARRANTIES OF
 * MERCHANTABILITY, FITNESS FOR A PARTICULAR PURPOSE AND
 * NONINFRINGEMENT. IN NO EVENT SHALL THE AUTHORS OR COPYRIGHT HOLDERS
 * BE LIABLE FOR ANY CLAIM, DAMAGES OR OTHER LIABILITY, WHETHER IN AN
 * ACTION OF CONTRACT, TORT OR OTHERWISE, ARISING FROM, OUT OF OR IN
 * CONNECTION WITH THE SOFTWARE OR THE USE OR OTHER DEALINGS IN THE
 * SOFTWARE.
 */

#ifndef RDMA_USER_RXE_H
#define RDMA_USER_RXE_H

#include <linux/types.h>
#include <linux/socket.h>
#include <linux/in.h>
#include <linux/in6.h>

enum {
	RXE_NETWORK_TYPE_IPV4 = 1,
	RXE_NETWORK_TYPE_IPV6 = 2,
};

union rxe_gid {
	__u8	raw[16];
	struct {
		__be64	subnet_prefix;
		__be64	interface_id;
	} global;
};

struct rxe_global_route {
	union rxe_gid	dgid;
	__u32		flow_label;
	__u8		sgid_index;
	__u8		hop_limit;
	__u8		traffic_class;
};

struct rxe_av {
    /*port编号*/
	__u8			port_num;
	/* From RXE_NETWORK_TYPE_* */
	__u8			network_type;/*网络层类型ipv4/ipv6*/
	__u8			dmac[6];/*目的Mac*/
	struct rxe_global_route	grh;
	union {
		struct sockaddr_in	_sockaddr_in;
		struct sockaddr_in6	_sockaddr_in6;
	} sgid_addr, dgid_addr;/*源地址，目的地址*/
};

struct rxe_send_wr {
	__aligned_u64		wr_id;
	__u32			reserved;
	__u32			opcode;
	__u32			send_flags;
	union {
		__be32		imm_data;
		__u32		invalidate_rkey;
	} ex;
	union {
		struct {
			__aligned_u64 remote_addr;
			__u32	length;
			__u32	rkey;
			__u8	type;
			__u8	level;
		} flush;
		struct {
			__aligned_u64 remote_addr;
			__u32	rkey;
			__u32	reserved;
		} rdma;
		struct {
			__aligned_u64 remote_addr;
			__aligned_u64 compare_add;
			__aligned_u64 swap;
			__u32	rkey;
			__u32	reserved;
		} atomic;
		struct {
			__u32	remote_qpn;
			__u32	remote_qkey;
			__u16	pkey_index;
			__u16	reserved;
			__u32	ah_num;
			__u32	pad[4];
			struct rxe_av av;
		} ud;
		struct {
			__aligned_u64	addr;
			__aligned_u64	length;
			__u32		mr_lkey;
			__u32		mw_rkey;
			__u32		rkey;
			__u32		access;
		} mw;
		/* reg is only used by the kernel and is not part of the uapi */
#ifdef __KERNEL__
		struct {
			union {
				struct ib_mr *mr;
				__aligned_u64 reserved;
			};
			__u32	     key;
			__u32	     access;
		} reg;
#endif
	} wr;
};

struct rxe_sge {
	__aligned_u64 addr;
	__u32	length;
	__u32	lkey;
};

struct mminfo {
	__aligned_u64		offset;
	__u32			size;
	__u32			pad;
};

struct rxe_dma_info {
    /*数据长度*/
	__u32			length;
	__u32			resid;
	__u32			cur_sge;
	/*seg数组长度*/
	__u32			num_sge;
	__u32			sge_offset;
	__u32			reserved;
	union {
	    /*inline数据*/
		__DECLARE_FLEX_ARRAY(__u8, inline_data);
<<<<<<< HEAD
		/*sge数组*/
=======
		__DECLARE_FLEX_ARRAY(__u8, atomic_wr);
>>>>>>> fe15c26e
		__DECLARE_FLEX_ARRAY(struct rxe_sge, sge);
	};
};

struct rxe_send_wqe {
	struct rxe_send_wr	wr;
	__u32			status;
	__u32			state;
	__aligned_u64		iova;
	__u32			mask;
	__u32			first_psn;
	__u32			last_psn;
	__u32			ack_length;
	__u32			ssn;
	__u32			has_rd_atomic;
	struct rxe_dma_info	dma;
};

struct rxe_recv_wqe {
	__aligned_u64		wr_id;
	__u32			reserved;
	__u32			padding;
	struct rxe_dma_info	dma;
};

struct rxe_create_ah_resp {
	__u32 ah_num;
	__u32 reserved;
};

struct rxe_create_cq_resp {
	struct mminfo mi;
};

struct rxe_resize_cq_resp {
	struct mminfo mi;
};

struct rxe_create_qp_resp {
	struct mminfo rq_mi;
	struct mminfo sq_mi;
};

struct rxe_create_srq_resp {
	struct mminfo mi;
	__u32 srq_num;
	__u32 reserved;
};

struct rxe_modify_srq_cmd {
	__aligned_u64 mmap_info_addr;
};

/* This data structure is stored at the base of work and
 * completion queues shared between user space and kernel space.
 * It contains the producer and consumer indices. Is also
 * contains a copy of the queue size parameters for user space
 * to use but the kernel must use the parameters in the
 * rxe_queue struct. For performance reasons arrange to have
 * producer and consumer indices in separate cache lines
 * the kernel should always mask the indices to avoid accessing
 * memory outside of the data area
 */
struct rxe_queue_buf {
	__u32			log2_elem_size;/*队列元素大小针对log2的对数，1<<log2_elem_size即为元素大小*/
	__u32			index_mask;/*队列长度是2的N次方的整数，index_mask是其对应的掩码*/
	__u32			pad_1[30];
	__u32			producer_index;/*生产者指针*/
	__u32			pad_2[31];
	__u32			consumer_index;/*消费者指针*/
	__u32			pad_3[31];
	__u8			data[];/*指向队列元素*/
};

#endif /* RDMA_USER_RXE_H */<|MERGE_RESOLUTION|>--- conflicted
+++ resolved
@@ -157,11 +157,8 @@
 	union {
 	    /*inline数据*/
 		__DECLARE_FLEX_ARRAY(__u8, inline_data);
-<<<<<<< HEAD
+		__DECLARE_FLEX_ARRAY(__u8, atomic_wr);
 		/*sge数组*/
-=======
-		__DECLARE_FLEX_ARRAY(__u8, atomic_wr);
->>>>>>> fe15c26e
 		__DECLARE_FLEX_ARRAY(struct rxe_sge, sge);
 	};
 };
