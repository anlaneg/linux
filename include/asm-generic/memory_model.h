--- conflicted
+++ resolved
@@ -15,47 +15,9 @@
 #define ARCH_PFN_OFFSET		(0UL)
 #endif
 
-<<<<<<< HEAD
-#elif defined(CONFIG_DISCONTIGMEM)
-
-#ifndef arch_pfn_to_nid
-#define arch_pfn_to_nid(pfn)	pfn_to_nid(pfn)
-#endif
-
-#ifndef arch_local_page_offset
-#define arch_local_page_offset(pfn, nid)	\
-	((pfn) - NODE_DATA(nid)->node_start_pfn)
-#endif
-
-#endif /* CONFIG_DISCONTIGMEM */
-
-/*
- * supports 3 memory models.
- */
-#if defined(CONFIG_FLATMEM)
-//平坦型内存模型
 #define __pfn_to_page(pfn)	(mem_map + ((pfn) - ARCH_PFN_OFFSET))
 #define __page_to_pfn(page)	((unsigned long)((page) - mem_map) + \
 				 ARCH_PFN_OFFSET)
-#elif defined(CONFIG_DISCONTIGMEM)
-//非连续型内存模型
-#define __pfn_to_page(pfn)			\
-({	unsigned long __pfn = (pfn);		\
-	unsigned long __nid = arch_pfn_to_nid(__pfn);  \
-	NODE_DATA(__nid)->node_mem_map + arch_local_page_offset(__pfn, __nid);\
-})
-
-#define __page_to_pfn(pg)						\
-({	const struct page *__pg = (pg);					\
-	struct pglist_data *__pgdat = NODE_DATA(page_to_nid(__pg));	\
-	(unsigned long)(__pg - __pgdat->node_mem_map) +			\
-	 __pgdat->node_start_pfn;					\
-})
-=======
-#define __pfn_to_page(pfn)	(mem_map + ((pfn) - ARCH_PFN_OFFSET))
-#define __page_to_pfn(page)	((unsigned long)((page) - mem_map) + \
-				 ARCH_PFN_OFFSET)
->>>>>>> 40226a3d
 
 #elif defined(CONFIG_SPARSEMEM_VMEMMAP)
 
