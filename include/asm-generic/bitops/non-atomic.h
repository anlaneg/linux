/* SPDX-License-Identifier: GPL-2.0 */
#ifndef _ASM_GENERIC_BITOPS_NON_ATOMIC_H_
#define _ASM_GENERIC_BITOPS_NON_ATOMIC_H_

#include <asm/types.h>

/**
 * arch___set_bit - Set a bit in memory
 * @nr: the bit to set
 * @addr: the address to start counting from
 *
 * Unlike set_bit(), this function is non-atomic and may be reordered.
 * If it's called on the same region of memory simultaneously, the effect
 * may be that only one operation succeeds.
 */
static __always_inline void
arch___set_bit(unsigned int nr, volatile unsigned long *addr)
{
	unsigned long mask = BIT_MASK(nr);
	unsigned long *p = ((unsigned long *)addr) + BIT_WORD(nr);

	*p  |= mask;
}
#define __set_bit arch___set_bit

static __always_inline void
arch___clear_bit(unsigned int nr, volatile unsigned long *addr)
{
	unsigned long mask = BIT_MASK(nr);
	unsigned long *p = ((unsigned long *)addr) + BIT_WORD(nr);

	*p &= ~mask;
}
#define __clear_bit arch___clear_bit

/**
 * arch___change_bit - Toggle a bit in memory
 * @nr: the bit to change
 * @addr: the address to start counting from
 *
 * Unlike change_bit(), this function is non-atomic and may be reordered.
 * If it's called on the same region of memory simultaneously, the effect
 * may be that only one operation succeeds.
 */
static __always_inline
void arch___change_bit(unsigned int nr, volatile unsigned long *addr)
{
	unsigned long mask = BIT_MASK(nr);
	unsigned long *p = ((unsigned long *)addr) + BIT_WORD(nr);

	*p ^= mask;
}
#define __change_bit arch___change_bit

/**
 * arch___test_and_set_bit - Set a bit and return its old value
 * @nr: Bit to set
 * @addr: Address to count from
 *
 * This operation is non-atomic and can be reordered.
 * If two examples of this operation race, one can appear to succeed
 * but actually fail.  You must protect multiple accesses with a lock.
 */
static __always_inline int
arch___test_and_set_bit(unsigned int nr, volatile unsigned long *addr)
{
	unsigned long mask = BIT_MASK(nr);
	unsigned long *p = ((unsigned long *)addr) + BIT_WORD(nr);
	unsigned long old = *p;

	*p = old | mask;
	return (old & mask) != 0;
}
#define __test_and_set_bit arch___test_and_set_bit

/**
 * arch___test_and_clear_bit - Clear a bit and return its old value
 * @nr: Bit to clear
 * @addr: Address to count from
 *
 * This operation is non-atomic and can be reordered.
 * If two examples of this operation race, one can appear to succeed
 * but actually fail.  You must protect multiple accesses with a lock.
 */
static __always_inline int
arch___test_and_clear_bit(unsigned int nr, volatile unsigned long *addr)
{
	unsigned long mask = BIT_MASK(nr);
	unsigned long *p = ((unsigned long *)addr) + BIT_WORD(nr);
	unsigned long old = *p;

	*p = old & ~mask;
	return (old & mask) != 0;
}
#define __test_and_clear_bit arch___test_and_clear_bit

/* WARNING: non atomic and it can be reordered! */
static __always_inline int
arch___test_and_change_bit(unsigned int nr, volatile unsigned long *addr)
{
	unsigned long mask = BIT_MASK(nr);
	unsigned long *p = ((unsigned long *)addr) + BIT_WORD(nr);
	unsigned long old = *p;

	*p = old ^ mask;
	return (old & mask) != 0;
}
#define __test_and_change_bit arch___test_and_change_bit

/**
 * arch_test_bit - Determine whether a bit is set
 * @nr: bit number to test
 * @addr: Address to start counting from
 */
<<<<<<< HEAD
//检测自addr地址开始的第nr位是否被置为１(nr可大于64)
static inline int test_bit(int nr, const volatile unsigned long *addr)
=======
static __always_inline int
arch_test_bit(unsigned int nr, const volatile unsigned long *addr)
>>>>>>> ce840177
{
	return 1UL & (addr[BIT_WORD(nr)] >> (nr & (BITS_PER_LONG-1)));
}
#define test_bit arch_test_bit

#endif /* _ASM_GENERIC_BITOPS_NON_ATOMIC_H_ */<|MERGE_RESOLUTION|>--- conflicted
+++ resolved
@@ -112,13 +112,9 @@
  * @nr: bit number to test
  * @addr: Address to start counting from
  */
-<<<<<<< HEAD
 //检测自addr地址开始的第nr位是否被置为１(nr可大于64)
-static inline int test_bit(int nr, const volatile unsigned long *addr)
-=======
 static __always_inline int
 arch_test_bit(unsigned int nr, const volatile unsigned long *addr)
->>>>>>> ce840177
 {
 	return 1UL & (addr[BIT_WORD(nr)] >> (nr & (BITS_PER_LONG-1)));
 }
