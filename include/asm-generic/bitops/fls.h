--- conflicted
+++ resolved
@@ -9,13 +9,9 @@
  * This is defined the same way as ffs.
  * Note fls(0) = 0, fls(1) = 1, fls(0x80000000) = 32.
  */
-<<<<<<< HEAD
+
 //找最高位'１'的bit编号，自１开始编号，０表示没有‘１’
-static __always_inline int fls(int x)
-=======
-
 static __always_inline int fls(unsigned int x)
->>>>>>> f17b5f06
 {
 	int r = 32;
 
