/*
 * videobuf2-core.h - Video Buffer 2 Core Framework
 *
 * Copyright (C) 2010 Samsung Electronics
 *
 * Author: Pawel Osciak <pawel@osciak.com>
 *
 * This program is free software; you can redistribute it and/or modify
 * it under the terms of the GNU General Public License as published by
 * the Free Software Foundation.
 */
#ifndef _MEDIA_VIDEOBUF2_CORE_H
#define _MEDIA_VIDEOBUF2_CORE_H

#include <linux/mm_types.h>
#include <linux/mutex.h>
#include <linux/poll.h>
#include <linux/dma-buf.h>
#include <linux/bitops.h>
#include <media/media-request.h>
#include <media/frame_vector.h>

#define VB2_MAX_FRAME	(32)
#define VB2_MAX_PLANES	(8)

/**
 * enum vb2_memory - type of memory model used to make the buffers visible
 *	on userspace.
 *
 * @VB2_MEMORY_UNKNOWN:	Buffer status is unknown or it is not used yet on
 *			userspace.
 * @VB2_MEMORY_MMAP:	The buffers are allocated by the Kernel and it is
 *			memory mapped via mmap() ioctl. This model is
 *			also used when the user is using the buffers via
 *			read() or write() system calls.
 * @VB2_MEMORY_USERPTR:	The buffers was allocated in userspace and it is
 *			memory mapped via mmap() ioctl.
 * @VB2_MEMORY_DMABUF:	The buffers are passed to userspace via DMA buffer.
 */
enum vb2_memory {
	VB2_MEMORY_UNKNOWN	= 0,
	VB2_MEMORY_MMAP		= 1,
	VB2_MEMORY_USERPTR	= 2,
	VB2_MEMORY_DMABUF	= 4,
};

struct vb2_fileio_data;
struct vb2_threadio_data;
struct vb2_buffer;

/**
 * struct vb2_mem_ops - memory handling/memory allocator operations.
 * @alloc:	allocate video memory and, optionally, allocator private data,
 *		return ERR_PTR() on failure or a pointer to allocator private,
 *		per-buffer data on success; the returned private structure
 *		will then be passed as @buf_priv argument to other ops in this
 *		structure. The size argument to this function shall be
 *		*page aligned*.
 * @put:	inform the allocator that the buffer will no longer be used;
 *		usually will result in the allocator freeing the buffer (if
 *		no other users of this buffer are present); the @buf_priv
 *		argument is the allocator private per-buffer structure
 *		previously returned from the alloc callback.
 * @get_dmabuf: acquire userspace memory for a hardware operation; used for
 *		 DMABUF memory types.
 * @get_userptr: acquire userspace memory for a hardware operation; used for
 *		 USERPTR memory types; vaddr is the address passed to the
 *		 videobuf2 layer when queuing a video buffer of USERPTR type;
 *		 should return an allocator private per-buffer structure
 *		 associated with the buffer on success, ERR_PTR() on failure;
 *		 the returned private structure will then be passed as @buf_priv
 *		 argument to other ops in this structure.
 * @put_userptr: inform the allocator that a USERPTR buffer will no longer
 *		 be used.
 * @prepare:	called every time the buffer is passed from userspace to the
 *		driver, useful for cache synchronisation, optional.
 * @finish:	called every time the buffer is passed back from the driver
 *		to the userspace, also optional.
 * @attach_dmabuf: attach a shared &struct dma_buf for a hardware operation;
 *		   used for DMABUF memory types; dev is the alloc device
 *		   dbuf is the shared dma_buf; returns ERR_PTR() on failure;
 *		   allocator private per-buffer structure on success;
 *		   this needs to be used for further accesses to the buffer.
 * @detach_dmabuf: inform the exporter of the buffer that the current DMABUF
 *		   buffer is no longer used; the @buf_priv argument is the
 *		   allocator private per-buffer structure previously returned
 *		   from the attach_dmabuf callback.
 * @map_dmabuf: request for access to the dmabuf from allocator; the allocator
 *		of dmabuf is informed that this driver is going to use the
 *		dmabuf.
 * @unmap_dmabuf: releases access control to the dmabuf - allocator is notified
 *		  that this driver is done using the dmabuf for now.
 * @vaddr:	return a kernel virtual address to a given memory buffer
 *		associated with the passed private structure or NULL if no
 *		such mapping exists.
 * @cookie:	return allocator specific cookie for a given memory buffer
 *		associated with the passed private structure or NULL if not
 *		available.
 * @num_users:	return the current number of users of a memory buffer;
 *		return 1 if the videobuf2 layer (or actually the driver using
 *		it) is the only user.
 * @mmap:	setup a userspace mapping for a given memory buffer under
 *		the provided virtual memory region.
 *
 * Those operations are used by the videobuf2 core to implement the memory
 * handling/memory allocators for each type of supported streaming I/O method.
 *
 * .. note::
 *    #) Required ops for USERPTR types: get_userptr, put_userptr.
 *
 *    #) Required ops for MMAP types: alloc, put, num_users, mmap.
 *
 *    #) Required ops for read/write access types: alloc, put, num_users, vaddr.
 *
 *    #) Required ops for DMABUF types: attach_dmabuf, detach_dmabuf,
 *       map_dmabuf, unmap_dmabuf.
 */
struct vb2_mem_ops {
	void		*(*alloc)(struct vb2_buffer *vb,
				  struct device *dev,
				  unsigned long size);
	void		(*put)(void *buf_priv);
	struct dma_buf *(*get_dmabuf)(struct vb2_buffer *vb,
				      void *buf_priv,
				      unsigned long flags);

	void		*(*get_userptr)(struct vb2_buffer *vb,
					struct device *dev,
					unsigned long vaddr,
					unsigned long size);
	void		(*put_userptr)(void *buf_priv);

	void		(*prepare)(void *buf_priv);
	void		(*finish)(void *buf_priv);

	void		*(*attach_dmabuf)(struct vb2_buffer *vb,
					  struct device *dev,
					  struct dma_buf *dbuf,
					  unsigned long size);
	void		(*detach_dmabuf)(void *buf_priv);
	int		(*map_dmabuf)(void *buf_priv);
	void		(*unmap_dmabuf)(void *buf_priv);

	void		*(*vaddr)(struct vb2_buffer *vb, void *buf_priv);
	void		*(*cookie)(struct vb2_buffer *vb, void *buf_priv);

	unsigned int	(*num_users)(void *buf_priv);

	int		(*mmap)(void *buf_priv, struct vm_area_struct *vma);
};

/**
 * struct vb2_plane - plane information.
 * @mem_priv:	private data with this plane.
 * @dbuf:	dma_buf - shared buffer object.
 * @dbuf_mapped:	flag to show whether dbuf is mapped or not
 * @dbuf_duplicated:	boolean to show whether dbuf is duplicated with a
 *		previous plane of the buffer.
 * @bytesused:	number of bytes occupied by data in the plane (payload).
 * @length:	size of this plane (NOT the payload) in bytes. The maximum
 *		valid size is MAX_UINT - PAGE_SIZE.
 * @min_length:	minimum required size of this plane (NOT the payload) in bytes.
 *		@length is always greater or equal to @min_length, and like
 *		@length, it is limited to MAX_UINT - PAGE_SIZE.
 * @m:		Union with memtype-specific data.
 * @m.offset:	when memory in the associated struct vb2_buffer is
 *		%VB2_MEMORY_MMAP, equals the offset from the start of
 *		the device memory for this plane (or is a "cookie" that
 *		should be passed to mmap() called on the video node).
 * @m.userptr:	when memory is %VB2_MEMORY_USERPTR, a userspace pointer
 *		pointing to this plane.
 * @m.fd:	when memory is %VB2_MEMORY_DMABUF, a userspace file
 *		descriptor associated with this plane.
 * @data_offset:	offset in the plane to the start of data; usually 0,
 *		unless there is a header in front of the data.
 *
 * Should contain enough information to be able to cover all the fields
 * of &struct v4l2_plane at videodev2.h.
 */
struct vb2_plane {
	void			*mem_priv;
	struct dma_buf		*dbuf;
	unsigned int		dbuf_mapped;
	bool			dbuf_duplicated;
	unsigned int		bytesused;
	unsigned int		length;
	unsigned int		min_length;
	union {
		unsigned int	offset;
		unsigned long	userptr;
		int		fd;
	} m;
	unsigned int		data_offset;
};

/**
 * enum vb2_io_modes - queue access methods.
 * @VB2_MMAP:		driver supports MMAP with streaming API.
 * @VB2_USERPTR:	driver supports USERPTR with streaming API.
 * @VB2_READ:		driver supports read() style access.
 * @VB2_WRITE:		driver supports write() style access.
 * @VB2_DMABUF:		driver supports DMABUF with streaming API.
 */
enum vb2_io_modes {
	VB2_MMAP	= BIT(0),
	VB2_USERPTR	= BIT(1),
	VB2_READ	= BIT(2),
	VB2_WRITE	= BIT(3),
	VB2_DMABUF	= BIT(4),
};

/**
 * enum vb2_buffer_state - current video buffer state.
 * @VB2_BUF_STATE_DEQUEUED:	buffer under userspace control.
 * @VB2_BUF_STATE_IN_REQUEST:	buffer is queued in media request.
 * @VB2_BUF_STATE_PREPARING:	buffer is being prepared in videobuf2.
 * @VB2_BUF_STATE_QUEUED:	buffer queued in videobuf2, but not in driver.
 * @VB2_BUF_STATE_ACTIVE:	buffer queued in driver and possibly used
 *				in a hardware operation.
 * @VB2_BUF_STATE_DONE:		buffer returned from driver to videobuf2, but
 *				not yet dequeued to userspace.
 * @VB2_BUF_STATE_ERROR:	same as above, but the operation on the buffer
 *				has ended with an error, which will be reported
 *				to the userspace when it is dequeued.
 */
enum vb2_buffer_state {
	VB2_BUF_STATE_DEQUEUED,
	VB2_BUF_STATE_IN_REQUEST,
	VB2_BUF_STATE_PREPARING,
	VB2_BUF_STATE_QUEUED,
	VB2_BUF_STATE_ACTIVE,
	VB2_BUF_STATE_DONE,
	VB2_BUF_STATE_ERROR,
};

struct vb2_queue;

/**
 * struct vb2_buffer - represents a video buffer.
 * @vb2_queue:		pointer to &struct vb2_queue with the queue to
 *			which this driver belongs.
 * @index:		id number of the buffer.
 * @type:		buffer type.
 * @memory:		the method, in which the actual data is passed.
 * @num_planes:		number of planes in the buffer
 *			on an internal driver queue.
 * @timestamp:		frame timestamp in ns.
 * @request:		the request this buffer is associated with.
 * @req_obj:		used to bind this buffer to a request. This
 *			request object has a refcount.
 */
struct vb2_buffer {
	struct vb2_queue	*vb2_queue;
	unsigned int		index;
	unsigned int		type;
	unsigned int		memory;
	unsigned int		num_planes;
	u64			timestamp;
	struct media_request	*request;
	struct media_request_object	req_obj;

	/* private: internal use only
	 *
	 * state:		current buffer state; do not change
	 * synced:		this buffer has been synced for DMA, i.e. the
	 *			'prepare' memop was called. It is cleared again
	 *			after the 'finish' memop is called.
	 * prepared:		this buffer has been prepared, i.e. the
	 *			buf_prepare op was called. It is cleared again
	 *			after the 'buf_finish' op is called.
	 * copied_timestamp:	the timestamp of this capture buffer was copied
	 *			from an output buffer.
	 * skip_cache_sync_on_prepare: when set buffer's ->prepare() function
	 *			skips cache sync/invalidation.
	 * skip_cache_sync_on_finish: when set buffer's ->finish() function
	 *			skips cache sync/invalidation.
	 * planes:		per-plane information; do not change
	 * queued_entry:	entry on the queued buffers list, which holds
	 *			all buffers queued from userspace
	 * done_entry:		entry on the list that stores all buffers ready
	 *			to be dequeued to userspace
	 */
	enum vb2_buffer_state	state;
	unsigned int		synced:1;
	unsigned int		prepared:1;
	unsigned int		copied_timestamp:1;
	unsigned int		skip_cache_sync_on_prepare:1;
	unsigned int		skip_cache_sync_on_finish:1;

	struct vb2_plane	planes[VB2_MAX_PLANES];
	struct list_head	queued_entry;
	struct list_head	done_entry;
#ifdef CONFIG_VIDEO_ADV_DEBUG
	/*
	 * Counters for how often these buffer-related ops are
	 * called. Used to check for unbalanced ops.
	 */
	u32		cnt_mem_alloc;
	u32		cnt_mem_put;
	u32		cnt_mem_get_dmabuf;
	u32		cnt_mem_get_userptr;
	u32		cnt_mem_put_userptr;
	u32		cnt_mem_prepare;
	u32		cnt_mem_finish;
	u32		cnt_mem_attach_dmabuf;
	u32		cnt_mem_detach_dmabuf;
	u32		cnt_mem_map_dmabuf;
	u32		cnt_mem_unmap_dmabuf;
	u32		cnt_mem_vaddr;
	u32		cnt_mem_cookie;
	u32		cnt_mem_num_users;
	u32		cnt_mem_mmap;

	u32		cnt_buf_out_validate;
	u32		cnt_buf_init;
	u32		cnt_buf_prepare;
	u32		cnt_buf_finish;
	u32		cnt_buf_cleanup;
	u32		cnt_buf_queue;
	u32		cnt_buf_request_complete;

	/* This counts the number of calls to vb2_buffer_done() */
	u32		cnt_buf_done;
#endif
};

/**
 * struct vb2_ops - driver-specific callbacks.
 *
 * These operations are not called from interrupt context except where
 * mentioned specifically.
 *
 * @queue_setup:	called from VIDIOC_REQBUFS() and VIDIOC_CREATE_BUFS()
 *			handlers before memory allocation. It can be called
 *			twice: if the original number of requested buffers
 *			could not be allocated, then it will be called a
 *			second time with the actually allocated number of
 *			buffers to verify if that is OK.
 *			The driver should return the required number of buffers
 *			in \*num_buffers, the required number of planes per
 *			buffer in \*num_planes, the size of each plane should be
 *			set in the sizes\[\] array and optional per-plane
 *			allocator specific device in the alloc_devs\[\] array.
 *			When called from VIDIOC_REQBUFS(), \*num_planes == 0,
 *			the driver has to use the currently configured format to
 *			determine the plane sizes and \*num_buffers is the total
 *			number of buffers that are being allocated. When called
 *			from VIDIOC_CREATE_BUFS(), \*num_planes != 0 and it
 *			describes the requested number of planes and sizes\[\]
 *			contains the requested plane sizes. In this case
 *			\*num_buffers are being allocated additionally to
 *			the buffers already allocated. If either \*num_planes
 *			or the requested sizes are invalid callback must return %-EINVAL.
 * @wait_prepare:	release any locks taken while calling vb2 functions;
 *			it is called before an ioctl needs to wait for a new
 *			buffer to arrive; required to avoid a deadlock in
 *			blocking access type.
 * @wait_finish:	reacquire all locks released in the previous callback;
 *			required to continue operation after sleeping while
 *			waiting for a new buffer to arrive.
 * @buf_out_validate:	called when the output buffer is prepared or queued
 *			to a request; drivers can use this to validate
 *			userspace-provided information; this is required only
 *			for OUTPUT queues.
 * @buf_init:		called once after allocating a buffer (in MMAP case)
 *			or after acquiring a new USERPTR buffer; drivers may
 *			perform additional buffer-related initialization;
 *			initialization failure (return != 0) will prevent
 *			queue setup from completing successfully; optional.
 * @buf_prepare:	called every time the buffer is queued from userspace
 *			and from the VIDIOC_PREPARE_BUF() ioctl; drivers may
 *			perform any initialization required before each
 *			hardware operation in this callback; drivers can
 *			access/modify the buffer here as it is still synced for
 *			the CPU; drivers that support VIDIOC_CREATE_BUFS() must
 *			also validate the buffer size; if an error is returned,
 *			the buffer will not be queued in driver; optional.
 * @buf_finish:		called before every dequeue of the buffer back to
 *			userspace; the buffer is synced for the CPU, so drivers
 *			can access/modify the buffer contents; drivers may
 *			perform any operations required before userspace
 *			accesses the buffer; optional. The buffer state can be
 *			one of the following: %DONE and %ERROR occur while
 *			streaming is in progress, and the %PREPARED state occurs
 *			when the queue has been canceled and all pending
 *			buffers are being returned to their default %DEQUEUED
 *			state. Typically you only have to do something if the
 *			state is %VB2_BUF_STATE_DONE, since in all other cases
 *			the buffer contents will be ignored anyway.
 * @buf_cleanup:	called once before the buffer is freed; drivers may
 *			perform any additional cleanup; optional.
 * @prepare_streaming:	called once to prepare for 'streaming' state; this is
 *			where validation can be done to verify everything is
 *			okay and streaming resources can be claimed. It is
 *			called when the VIDIOC_STREAMON ioctl is called. The
 *			actual streaming starts when @start_streaming is called.
 *			Optional.
 * @start_streaming:	called once to enter 'streaming' state; the driver may
 *			receive buffers with @buf_queue callback
 *			before @start_streaming is called; the driver gets the
 *			number of already queued buffers in count parameter;
 *			driver can return an error if hardware fails, in that
 *			case all buffers that have been already given by
 *			the @buf_queue callback are to be returned by the driver
 *			by calling vb2_buffer_done() with %VB2_BUF_STATE_QUEUED.
 *			If you need a minimum number of buffers before you can
 *			start streaming, then set
 *			&vb2_queue->min_queued_buffers. If that is non-zero
 *			then @start_streaming won't be called until at least
 *			that many buffers have been queued up by userspace.
 * @stop_streaming:	called when 'streaming' state must be disabled; driver
 *			should stop any DMA transactions or wait until they
 *			finish and give back all buffers it got from &buf_queue
 *			callback by calling vb2_buffer_done() with either
 *			%VB2_BUF_STATE_DONE or %VB2_BUF_STATE_ERROR; may use
 *			vb2_wait_for_all_buffers() function
 * @unprepare_streaming:called as counterpart to @prepare_streaming; any claimed
 *			streaming resources can be released here. It is
 *			called when the VIDIOC_STREAMOFF ioctls is called or
 *			when the streaming filehandle is closed. Optional.
 * @buf_queue:		passes buffer vb to the driver; driver may start
 *			hardware operation on this buffer; driver should give
 *			the buffer back by calling vb2_buffer_done() function;
 *			it is always called after calling VIDIOC_STREAMON()
 *			ioctl; might be called before @start_streaming callback
 *			if user pre-queued buffers before calling
 *			VIDIOC_STREAMON().
 * @buf_request_complete: a buffer that was never queued to the driver but is
 *			associated with a queued request was canceled.
 *			The driver will have to mark associated objects in the
 *			request as completed; required if requests are
 *			supported.
 */
struct vb2_ops {
	int (*queue_setup)(struct vb2_queue *q,
			   unsigned int *num_buffers, unsigned int *num_planes,
			   unsigned int sizes[], struct device *alloc_devs[]);

	void (*wait_prepare)(struct vb2_queue *q);
	void (*wait_finish)(struct vb2_queue *q);

	int (*buf_out_validate)(struct vb2_buffer *vb);
	int (*buf_init)(struct vb2_buffer *vb);
	int (*buf_prepare)(struct vb2_buffer *vb);
	void (*buf_finish)(struct vb2_buffer *vb);
	void (*buf_cleanup)(struct vb2_buffer *vb);

	int (*prepare_streaming)(struct vb2_queue *q);
	int (*start_streaming)(struct vb2_queue *q, unsigned int count);
	void (*stop_streaming)(struct vb2_queue *q);
	void (*unprepare_streaming)(struct vb2_queue *q);

	void (*buf_queue)(struct vb2_buffer *vb);

	void (*buf_request_complete)(struct vb2_buffer *vb);
};

/**
 * struct vb2_buf_ops - driver-specific callbacks.
 *
 * @verify_planes_array: Verify that a given user space structure contains
 *			enough planes for the buffer. This is called
 *			for each dequeued buffer.
 * @init_buffer:	given a &vb2_buffer initialize the extra data after
 *			struct vb2_buffer.
 *			For V4L2 this is a &struct vb2_v4l2_buffer.
 * @fill_user_buffer:	given a &vb2_buffer fill in the userspace structure.
 *			For V4L2 this is a &struct v4l2_buffer.
 * @fill_vb2_buffer:	given a userspace structure, fill in the &vb2_buffer.
 *			If the userspace structure is invalid, then this op
 *			will return an error.
 * @copy_timestamp:	copy the timestamp from a userspace structure to
 *			the &struct vb2_buffer.
 */
struct vb2_buf_ops {
	int (*verify_planes_array)(struct vb2_buffer *vb, const void *pb);
	void (*init_buffer)(struct vb2_buffer *vb);
	void (*fill_user_buffer)(struct vb2_buffer *vb, void *pb);
	int (*fill_vb2_buffer)(struct vb2_buffer *vb, struct vb2_plane *planes);
	void (*copy_timestamp)(struct vb2_buffer *vb, const void *pb);
};

/**
 * struct vb2_queue - a videobuf2 queue.
 *
 * @type:	private buffer type whose content is defined by the vb2-core
 *		caller. For example, for V4L2, it should match
 *		the types defined on &enum v4l2_buf_type.
 * @io_modes:	supported io methods (see &enum vb2_io_modes).
 * @dev:	device to use for the default allocation context if the driver
 *		doesn't fill in the @alloc_devs array.
 * @dma_attrs:	DMA attributes to use for the DMA.
 * @bidirectional: when this flag is set the DMA direction for the buffers of
 *		this queue will be overridden with %DMA_BIDIRECTIONAL direction.
 *		This is useful in cases where the hardware (firmware) writes to
 *		a buffer which is mapped as read (%DMA_TO_DEVICE), or reads from
 *		buffer which is mapped for write (%DMA_FROM_DEVICE) in order
 *		to satisfy some internal hardware restrictions or adds a padding
 *		needed by the processing algorithm. In case the DMA mapping is
 *		not bidirectional but the hardware (firmware) trying to access
 *		the buffer (in the opposite direction) this could lead to an
 *		IOMMU protection faults.
 * @fileio_read_once:		report EOF after reading the first buffer
 * @fileio_write_immediately:	queue buffer after each write() call
 * @allow_zero_bytesused:	allow bytesused == 0 to be passed to the driver
 * @quirk_poll_must_check_waiting_for_buffers: Return %EPOLLERR at poll when QBUF
 *              has not been called. This is a vb1 idiom that has been adopted
 *              also by vb2.
 * @supports_requests: this queue supports the Request API.
 * @requires_requests: this queue requires the Request API. If this is set to 1,
 *		then supports_requests must be set to 1 as well.
 * @uses_qbuf:	qbuf was used directly for this queue. Set to 1 the first
 *		time this is called. Set to 0 when the queue is canceled.
 *		If this is 1, then you cannot queue buffers from a request.
 * @uses_requests: requests are used for this queue. Set to 1 the first time
 *		a request is queued. Set to 0 when the queue is canceled.
 *		If this is 1, then you cannot queue buffers directly.
 * @allow_cache_hints: when set user-space can pass cache management hints in
 *		order to skip cache flush/invalidation on ->prepare() or/and
 *		->finish().
 * @non_coherent_mem: when set queue will attempt to allocate buffers using
 *		non-coherent memory.
 * @lock:	pointer to a mutex that protects the &struct vb2_queue. The
 *		driver can set this to a mutex to let the v4l2 core serialize
 *		the queuing ioctls. If the driver wants to handle locking
 *		itself, then this should be set to NULL. This lock is not used
 *		by the videobuf2 core API.
 * @owner:	The filehandle that 'owns' the buffers, i.e. the filehandle
 *		that called reqbufs, create_buffers or started fileio.
 *		This field is not used by the videobuf2 core API, but it allows
 *		drivers to easily associate an owner filehandle with the queue.
 * @ops:	driver-specific callbacks
 * @mem_ops:	memory allocator specific callbacks
 * @buf_ops:	callbacks to deliver buffer information.
 *		between user-space and kernel-space.
 * @drv_priv:	driver private data.
 * @subsystem_flags: Flags specific to the subsystem (V4L2/DVB/etc.). Not used
 *		by the vb2 core.
 * @buf_struct_size: size of the driver-specific buffer structure;
 *		"0" indicates the driver doesn't want to use a custom buffer
 *		structure type. In that case a subsystem-specific struct
 *		will be used (in the case of V4L2 that is
 *		``sizeof(struct vb2_v4l2_buffer)``). The first field of the
 *		driver-specific buffer structure must be the subsystem-specific
 *		struct (vb2_v4l2_buffer in the case of V4L2).
 * @timestamp_flags: Timestamp flags; ``V4L2_BUF_FLAG_TIMESTAMP_*`` and
 *		``V4L2_BUF_FLAG_TSTAMP_SRC_*``
 * @gfp_flags:	additional gfp flags used when allocating the buffers.
 *		Typically this is 0, but it may be e.g. %GFP_DMA or %__GFP_DMA32
 *		to force the buffer allocation to a specific memory zone.
 * @min_queued_buffers: the minimum number of queued buffers needed before
 *		@start_streaming can be called. Used when a DMA engine
 *		cannot be started unless at least this number of buffers
 *		have been queued into the driver.
 *		VIDIOC_REQBUFS will ensure at least @min_queued_buffers + 1
 *		buffers will be allocated. Note that VIDIOC_CREATE_BUFS will not
 *		modify the requested buffer count.
 * @min_reqbufs_allocation: the minimum number of buffers to be allocated when
 *		calling VIDIOC_REQBUFS. Note that VIDIOC_CREATE_BUFS will *not*
 *		modify the requested buffer count and does not use this field.
 *		Drivers can set this if there has to be a certain number of
 *		buffers available for the hardware to work effectively.
 *		This allows calling VIDIOC_REQBUFS with a buffer count of 1 and
 *		it will be automatically adjusted to a workable	buffer count.
 *		If set, then @min_reqbufs_allocation must be larger than
 *		@min_queued_buffers + 1.
 *		If this field is > 3, then it is highly recommended that the
 *		driver implements the V4L2_CID_MIN_BUFFERS_FOR_CAPTURE/OUTPUT
 *		control.
 * @alloc_devs:	&struct device memory type/allocator-specific per-plane device
 */
/*
 * Private elements (won't appear at the uAPI book):
 * @mmap_lock:	private mutex used when buffers are allocated/freed/mmapped
 * @memory:	current memory type used
 * @dma_dir:	DMA mapping direction.
 * @bufs:	videobuf2 buffer structures. If it is non-NULL then
 *		bufs_bitmap is also non-NULL.
 * @bufs_bitmap: bitmap tracking whether each bufs[] entry is used
 * @max_num_buffers: upper limit of number of allocated/used buffers.
 *		     If set to 0 v4l2 core will change it VB2_MAX_FRAME
 *		     for backward compatibility.
 * @queued_list: list of buffers currently queued from userspace
 * @queued_count: number of buffers queued and ready for streaming.
 * @owned_by_drv_count: number of buffers owned by the driver
 * @done_list:	list of buffers ready to be dequeued to userspace
 * @done_lock:	lock to protect done_list list
 * @done_wq:	waitqueue for processes waiting for buffers ready to be dequeued
 * @streaming:	current streaming state
 * @start_streaming_called: @start_streaming was called successfully and we
 *		started streaming.
 * @error:	a fatal error occurred on the queue
 * @waiting_for_buffers: used in poll() to check if vb2 is still waiting for
 *		buffers. Only set for capture queues if qbuf has not yet been
 *		called since poll() needs to return %EPOLLERR in that situation.
 * @waiting_in_dqbuf: set by the core for the duration of a blocking DQBUF, when
 *		it has to wait for a buffer to become available with vb2_queue->lock
 *		released. Used to prevent destroying the queue by other threads.
 * @is_multiplanar: set if buffer type is multiplanar
 * @is_output:	set if buffer type is output
 * @is_busy:	set if at least one buffer has been allocated at some time.
 * @copy_timestamp: set if vb2-core should set timestamps
 * @last_buffer_dequeued: used in poll() and DQBUF to immediately return if the
 *		last decoded buffer was already dequeued. Set for capture queues
 *		when a buffer with the %V4L2_BUF_FLAG_LAST is dequeued.
 * @fileio:	file io emulator internal data, used only if emulator is active
 * @threadio:	thread io internal data, used only if thread is active
 * @name:	queue name, used for logging purpose. Initialized automatically
 *		if left empty by drivers.
 */
struct vb2_queue {
	unsigned int			type;
	unsigned int			io_modes;
	struct device			*dev;
	unsigned long			dma_attrs;
	unsigned int			bidirectional:1;
	unsigned int			fileio_read_once:1;
	unsigned int			fileio_write_immediately:1;
	unsigned int			allow_zero_bytesused:1;
	unsigned int		   quirk_poll_must_check_waiting_for_buffers:1;
	unsigned int			supports_requests:1;
	unsigned int			requires_requests:1;
	unsigned int			uses_qbuf:1;
	unsigned int			uses_requests:1;
	unsigned int			allow_cache_hints:1;
	unsigned int			non_coherent_mem:1;

	struct mutex			*lock;
	void				*owner;

	const struct vb2_ops		*ops;
	const struct vb2_mem_ops	*mem_ops;
	const struct vb2_buf_ops	*buf_ops;

	void				*drv_priv;
	u32				subsystem_flags;
	unsigned int			buf_struct_size;
	u32				timestamp_flags;
	gfp_t				gfp_flags;
	u32				min_queued_buffers;
	u32				min_reqbufs_allocation;

	struct device			*alloc_devs[VB2_MAX_PLANES];

	/* private: internal use only */
	struct mutex			mmap_lock;
	unsigned int			memory;
	enum dma_data_direction		dma_dir;
	struct vb2_buffer		**bufs;
<<<<<<< HEAD
	unsigned int			num_buffers;/*队列中的buffer总数*/
=======
	unsigned long			*bufs_bitmap;
>>>>>>> 155a3c00
	unsigned int			max_num_buffers;

	struct list_head		queued_list;
	unsigned int			queued_count;

	atomic_t			owned_by_drv_count;
	struct list_head		done_list;
	spinlock_t			done_lock;
	wait_queue_head_t		done_wq;

	unsigned int			streaming:1;
	unsigned int			start_streaming_called:1;
	unsigned int			error:1;
	unsigned int			waiting_for_buffers:1;
	unsigned int			waiting_in_dqbuf:1;
	unsigned int			is_multiplanar:1;
	unsigned int			is_output:1;
	unsigned int			is_busy:1;
	unsigned int			copy_timestamp:1;
	unsigned int			last_buffer_dequeued:1;

	struct vb2_fileio_data		*fileio;
	struct vb2_threadio_data	*threadio;

	char				name[32];

#ifdef CONFIG_VIDEO_ADV_DEBUG
	/*
	 * Counters for how often these queue-related ops are
	 * called. Used to check for unbalanced ops.
	 */
	u32				cnt_queue_setup;
	u32				cnt_wait_prepare;
	u32				cnt_wait_finish;
	u32				cnt_prepare_streaming;
	u32				cnt_start_streaming;
	u32				cnt_stop_streaming;
	u32				cnt_unprepare_streaming;
#endif
};

/**
 * vb2_queue_allows_cache_hints() - Return true if the queue allows cache
 * and memory consistency hints.
 *
 * @q:		pointer to &struct vb2_queue with videobuf2 queue
 */
static inline bool vb2_queue_allows_cache_hints(struct vb2_queue *q)
{
	return q->allow_cache_hints && q->memory == VB2_MEMORY_MMAP;
}

/**
 * vb2_plane_vaddr() - Return a kernel virtual address of a given plane.
 * @vb:		pointer to &struct vb2_buffer to which the plane in
 *		question belongs to.
 * @plane_no:	plane number for which the address is to be returned.
 *
 * This function returns a kernel virtual address of a given plane if
 * such a mapping exist, NULL otherwise.
 */
void *vb2_plane_vaddr(struct vb2_buffer *vb, unsigned int plane_no);

/**
 * vb2_plane_cookie() - Return allocator specific cookie for the given plane.
 * @vb:		pointer to &struct vb2_buffer to which the plane in
 *		question belongs to.
 * @plane_no:	plane number for which the cookie is to be returned.
 *
 * This function returns an allocator specific cookie for a given plane if
 * available, NULL otherwise. The allocator should provide some simple static
 * inline function, which would convert this cookie to the allocator specific
 * type that can be used directly by the driver to access the buffer. This can
 * be for example physical address, pointer to scatter list or IOMMU mapping.
 */
void *vb2_plane_cookie(struct vb2_buffer *vb, unsigned int plane_no);

/**
 * vb2_buffer_done() - inform videobuf2 that an operation on a buffer
 *	is finished.
 * @vb:		pointer to &struct vb2_buffer to be used.
 * @state:	state of the buffer, as defined by &enum vb2_buffer_state.
 *		Either %VB2_BUF_STATE_DONE if the operation finished
 *		successfully, %VB2_BUF_STATE_ERROR if the operation finished
 *		with an error or %VB2_BUF_STATE_QUEUED.
 *
 * This function should be called by the driver after a hardware operation on
 * a buffer is finished and the buffer may be returned to userspace. The driver
 * cannot use this buffer anymore until it is queued back to it by videobuf
 * by the means of &vb2_ops->buf_queue callback. Only buffers previously queued
 * to the driver by &vb2_ops->buf_queue can be passed to this function.
 *
 * While streaming a buffer can only be returned in state DONE or ERROR.
 * The &vb2_ops->start_streaming op can also return them in case the DMA engine
 * cannot be started for some reason. In that case the buffers should be
 * returned with state QUEUED to put them back into the queue.
 */
void vb2_buffer_done(struct vb2_buffer *vb, enum vb2_buffer_state state);

/**
 * vb2_discard_done() - discard all buffers marked as DONE.
 * @q:		pointer to &struct vb2_queue with videobuf2 queue.
 *
 * This function is intended to be used with suspend/resume operations. It
 * discards all 'done' buffers as they would be too old to be requested after
 * resume.
 *
 * Drivers must stop the hardware and synchronize with interrupt handlers and/or
 * delayed works before calling this function to make sure no buffer will be
 * touched by the driver and/or hardware.
 */
void vb2_discard_done(struct vb2_queue *q);

/**
 * vb2_wait_for_all_buffers() - wait until all buffers are given back to vb2.
 * @q:		pointer to &struct vb2_queue with videobuf2 queue.
 *
 * This function will wait until all buffers that have been given to the driver
 * by &vb2_ops->buf_queue are given back to vb2 with vb2_buffer_done(). It
 * doesn't call &vb2_ops->wait_prepare/&vb2_ops->wait_finish pair.
 * It is intended to be called with all locks taken, for example from
 * &vb2_ops->stop_streaming callback.
 */
int vb2_wait_for_all_buffers(struct vb2_queue *q);

/**
 * vb2_core_querybuf() - query video buffer information.
 * @q:		pointer to &struct vb2_queue with videobuf2 queue.
 * @vb:		pointer to struct &vb2_buffer.
 * @pb:		buffer struct passed from userspace.
 *
 * Videobuf2 core helper to implement VIDIOC_QUERYBUF() operation. It is called
 * internally by VB2 by an API-specific handler, like ``videobuf2-v4l2.h``.
 *
 * The passed buffer should have been verified.
 *
 * This function fills the relevant information for the userspace.
 *
 * Return: returns zero on success; an error code otherwise.
 */
void vb2_core_querybuf(struct vb2_queue *q, struct vb2_buffer *vb, void *pb);

/**
 * vb2_core_reqbufs() - Initiate streaming.
 * @q:		pointer to &struct vb2_queue with videobuf2 queue.
 * @memory:	memory type, as defined by &enum vb2_memory.
 * @flags:	auxiliary queue/buffer management flags. Currently, the only
 *		used flag is %V4L2_MEMORY_FLAG_NON_COHERENT.
 * @count:	requested buffer count.
 *
 * Videobuf2 core helper to implement VIDIOC_REQBUF() operation. It is called
 * internally by VB2 by an API-specific handler, like ``videobuf2-v4l2.h``.
 *
 * This function:
 *
 * #) verifies streaming parameters passed from the userspace;
 * #) sets up the queue;
 * #) negotiates number of buffers and planes per buffer with the driver
 *    to be used during streaming;
 * #) allocates internal buffer structures (&struct vb2_buffer), according to
 *    the agreed parameters;
 * #) for MMAP memory type, allocates actual video memory, using the
 *    memory handling/allocation routines provided during queue initialization.
 *
 * If req->count is 0, all the memory will be freed instead.
 *
 * If the queue has been allocated previously by a previous vb2_core_reqbufs()
 * call and the queue is not busy, memory will be reallocated.
 *
 * Return: returns zero on success; an error code otherwise.
 */
int vb2_core_reqbufs(struct vb2_queue *q, enum vb2_memory memory,
		     unsigned int flags, unsigned int *count);

/**
 * vb2_core_create_bufs() - Allocate buffers and any required auxiliary structs
 * @q: pointer to &struct vb2_queue with videobuf2 queue.
 * @memory: memory type, as defined by &enum vb2_memory.
 * @flags: auxiliary queue/buffer management flags.
 * @count: requested buffer count.
 * @requested_planes: number of planes requested.
 * @requested_sizes: array with the size of the planes.
 * @first_index: index of the first created buffer, all allocated buffers have
 *		 indices in the range [first_index..first_index+count-1]
 *
 * Videobuf2 core helper to implement VIDIOC_CREATE_BUFS() operation. It is
 * called internally by VB2 by an API-specific handler, like
 * ``videobuf2-v4l2.h``.
 *
 * This function:
 *
 * #) verifies parameter sanity;
 * #) calls the &vb2_ops->queue_setup queue operation;
 * #) performs any necessary memory allocations.
 *
 * Return: returns zero on success; an error code otherwise.
 */
int vb2_core_create_bufs(struct vb2_queue *q, enum vb2_memory memory,
			 unsigned int flags, unsigned int *count,
			 unsigned int requested_planes,
			 const unsigned int requested_sizes[],
			 unsigned int *first_index);

/**
 * vb2_core_prepare_buf() - Pass ownership of a buffer from userspace
 *			to the kernel.
 * @q:		pointer to &struct vb2_queue with videobuf2 queue.
 * @vb:		pointer to struct &vb2_buffer.
 * @pb:		buffer structure passed from userspace to
 *		&v4l2_ioctl_ops->vidioc_prepare_buf handler in driver.
 *
 * Videobuf2 core helper to implement VIDIOC_PREPARE_BUF() operation. It is
 * called internally by VB2 by an API-specific handler, like
 * ``videobuf2-v4l2.h``.
 *
 * The passed buffer should have been verified.
 *
 * This function calls vb2_ops->buf_prepare callback in the driver
 * (if provided), in which driver-specific buffer initialization can
 * be performed.
 *
 * Return: returns zero on success; an error code otherwise.
 */
int vb2_core_prepare_buf(struct vb2_queue *q, struct vb2_buffer *vb, void *pb);

/**
 * vb2_core_remove_bufs() -
 * @q:		pointer to &struct vb2_queue with videobuf2 queue.
 * @start:	first index of the range of buffers to remove.
 * @count:	number of buffers to remove.
 *
 *  Return: returns zero on success; an error code otherwise.
 */
int vb2_core_remove_bufs(struct vb2_queue *q, unsigned int start, unsigned int count);

/**
 * vb2_core_qbuf() - Queue a buffer from userspace
 *
 * @q:		pointer to &struct vb2_queue with videobuf2 queue.
 * @vb:		pointer to struct &vb2_buffer.
 * @pb:		buffer structure passed from userspace to
 *		v4l2_ioctl_ops->vidioc_qbuf handler in driver
 * @req:	pointer to &struct media_request, may be NULL.
 *
 * Videobuf2 core helper to implement VIDIOC_QBUF() operation. It is called
 * internally by VB2 by an API-specific handler, like ``videobuf2-v4l2.h``.
 *
 * This function:
 *
 * #) If @req is non-NULL, then the buffer will be bound to this
 *    media request and it returns. The buffer will be prepared and
 *    queued to the driver (i.e. the next two steps) when the request
 *    itself is queued.
 * #) if necessary, calls &vb2_ops->buf_prepare callback in the driver
 *    (if provided), in which driver-specific buffer initialization can
 *    be performed;
 * #) if streaming is on, queues the buffer in driver by the means of
 *    &vb2_ops->buf_queue callback for processing.
 *
 * Return: returns zero on success; an error code otherwise.
 */
int vb2_core_qbuf(struct vb2_queue *q, struct vb2_buffer *vb, void *pb,
		  struct media_request *req);

/**
 * vb2_core_dqbuf() - Dequeue a buffer to the userspace
 * @q:		pointer to &struct vb2_queue with videobuf2 queue
 * @pindex:	pointer to the buffer index. May be NULL
 * @pb:		buffer structure passed from userspace to
 *		v4l2_ioctl_ops->vidioc_dqbuf handler in driver.
 * @nonblocking: if true, this call will not sleep waiting for a buffer if no
 *		 buffers ready for dequeuing are present. Normally the driver
 *		 would be passing (file->f_flags & O_NONBLOCK) here.
 *
 * Videobuf2 core helper to implement VIDIOC_DQBUF() operation. It is called
 * internally by VB2 by an API-specific handler, like ``videobuf2-v4l2.h``.
 *
 * This function:
 *
 * #) calls buf_finish callback in the driver (if provided), in which
 *    driver can perform any additional operations that may be required before
 *    returning the buffer to userspace, such as cache sync,
 * #) the buffer struct members are filled with relevant information for
 *    the userspace.
 *
 * Return: returns zero on success; an error code otherwise.
 */
int vb2_core_dqbuf(struct vb2_queue *q, unsigned int *pindex, void *pb,
		   bool nonblocking);

/**
 * vb2_core_streamon() - Implements VB2 stream ON logic
 *
 * @q:		pointer to &struct vb2_queue with videobuf2 queue
 * @type:	type of the queue to be started.
 *		For V4L2, this is defined by &enum v4l2_buf_type type.
 *
 * Videobuf2 core helper to implement VIDIOC_STREAMON() operation. It is called
 * internally by VB2 by an API-specific handler, like ``videobuf2-v4l2.h``.
 *
 * Return: returns zero on success; an error code otherwise.
 */
int vb2_core_streamon(struct vb2_queue *q, unsigned int type);

/**
 * vb2_core_streamoff() - Implements VB2 stream OFF logic
 *
 * @q:		pointer to &struct vb2_queue with videobuf2 queue
 * @type:	type of the queue to be started.
 *		For V4L2, this is defined by &enum v4l2_buf_type type.
 *
 * Videobuf2 core helper to implement VIDIOC_STREAMOFF() operation. It is
 * called internally by VB2 by an API-specific handler, like
 * ``videobuf2-v4l2.h``.
 *
 * Return: returns zero on success; an error code otherwise.
 */
int vb2_core_streamoff(struct vb2_queue *q, unsigned int type);

/**
 * vb2_core_expbuf() - Export a buffer as a file descriptor.
 * @q:		pointer to &struct vb2_queue with videobuf2 queue.
 * @fd:		pointer to the file descriptor associated with DMABUF
 *		(set by driver).
 * @type:	buffer type.
 * @vb:		pointer to struct &vb2_buffer.
 * @plane:	index of the plane to be exported, 0 for single plane queues
 * @flags:	file flags for newly created file, as defined at
 *		include/uapi/asm-generic/fcntl.h.
 *		Currently, the only used flag is %O_CLOEXEC.
 *		is supported, refer to manual of open syscall for more details.
 *
 *
 * Videobuf2 core helper to implement VIDIOC_EXPBUF() operation. It is called
 * internally by VB2 by an API-specific handler, like ``videobuf2-v4l2.h``.
 *
 * Return: returns zero on success; an error code otherwise.
 */
int vb2_core_expbuf(struct vb2_queue *q, int *fd, unsigned int type,
		    struct vb2_buffer *vb, unsigned int plane, unsigned int flags);

/**
 * vb2_core_queue_init() - initialize a videobuf2 queue
 * @q:		pointer to &struct vb2_queue with videobuf2 queue.
 *		This structure should be allocated in driver
 *
 * The &vb2_queue structure should be allocated by the driver. The driver is
 * responsible of clearing it's content and setting initial values for some
 * required entries before calling this function.
 *
 * .. note::
 *
 *    The following fields at @q should be set before calling this function:
 *    &vb2_queue->ops, &vb2_queue->mem_ops, &vb2_queue->type.
 */
int vb2_core_queue_init(struct vb2_queue *q);

/**
 * vb2_core_queue_release() - stop streaming, release the queue and free memory
 * @q:		pointer to &struct vb2_queue with videobuf2 queue.
 *
 * This function stops streaming and performs necessary clean ups, including
 * freeing video buffer memory. The driver is responsible for freeing
 * the &struct vb2_queue itself.
 */
void vb2_core_queue_release(struct vb2_queue *q);

/**
 * vb2_queue_error() - signal a fatal error on the queue
 * @q:		pointer to &struct vb2_queue with videobuf2 queue.
 *
 * Flag that a fatal unrecoverable error has occurred and wake up all processes
 * waiting on the queue. Polling will now set %EPOLLERR and queuing and dequeuing
 * buffers will return %-EIO.
 *
 * The error flag will be cleared when canceling the queue, either from
 * vb2_streamoff() or vb2_queue_release(). Drivers should thus not call this
 * function before starting the stream, otherwise the error flag will remain set
 * until the queue is released when closing the device node.
 */
void vb2_queue_error(struct vb2_queue *q);

/**
 * vb2_mmap() - map video buffers into application address space.
 * @q:		pointer to &struct vb2_queue with videobuf2 queue.
 * @vma:	pointer to &struct vm_area_struct with the vma passed
 *		to the mmap file operation handler in the driver.
 *
 * Should be called from mmap file operation handler of a driver.
 * This function maps one plane of one of the available video buffers to
 * userspace. To map whole video memory allocated on reqbufs, this function
 * has to be called once per each plane per each buffer previously allocated.
 *
 * When the userspace application calls mmap, it passes to it an offset returned
 * to it earlier by the means of &v4l2_ioctl_ops->vidioc_querybuf handler.
 * That offset acts as a "cookie", which is then used to identify the plane
 * to be mapped.
 *
 * This function finds a plane with a matching offset and a mapping is performed
 * by the means of a provided memory operation.
 *
 * The return values from this function are intended to be directly returned
 * from the mmap handler in driver.
 */
int vb2_mmap(struct vb2_queue *q, struct vm_area_struct *vma);

#ifndef CONFIG_MMU
/**
 * vb2_get_unmapped_area - map video buffers into application address space.
 * @q:		pointer to &struct vb2_queue with videobuf2 queue.
 * @addr:	memory address.
 * @len:	buffer size.
 * @pgoff:	page offset.
 * @flags:	memory flags.
 *
 * This function is used in noMMU platforms to propose address mapping
 * for a given buffer. It's intended to be used as a handler for the
 * &file_operations->get_unmapped_area operation.
 *
 * This is called by the mmap() syscall routines will call this
 * to get a proposed address for the mapping, when ``!CONFIG_MMU``.
 */
unsigned long vb2_get_unmapped_area(struct vb2_queue *q,
				    unsigned long addr,
				    unsigned long len,
				    unsigned long pgoff,
				    unsigned long flags);
#endif

/**
 * vb2_core_poll() - implements poll syscall() logic.
 * @q:		pointer to &struct vb2_queue with videobuf2 queue.
 * @file:	&struct file argument passed to the poll
 *		file operation handler.
 * @wait:	&poll_table wait argument passed to the poll
 *		file operation handler.
 *
 * This function implements poll file operation handler for a driver.
 * For CAPTURE queues, if a buffer is ready to be dequeued, the userspace will
 * be informed that the file descriptor of a video device is available for
 * reading.
 * For OUTPUT queues, if a buffer is ready to be dequeued, the file descriptor
 * will be reported as available for writing.
 *
 * The return values from this function are intended to be directly returned
 * from poll handler in driver.
 */
__poll_t vb2_core_poll(struct vb2_queue *q, struct file *file,
			   poll_table *wait);

/**
 * vb2_read() - implements read() syscall logic.
 * @q:		pointer to &struct vb2_queue with videobuf2 queue.
 * @data:	pointed to target userspace buffer
 * @count:	number of bytes to read
 * @ppos:	file handle position tracking pointer
 * @nonblock:	mode selector (1 means blocking calls, 0 means nonblocking)
 */
size_t vb2_read(struct vb2_queue *q, char __user *data, size_t count,
		loff_t *ppos, int nonblock);
/**
 * vb2_write() - implements write() syscall logic.
 * @q:		pointer to &struct vb2_queue with videobuf2 queue.
 * @data:	pointed to target userspace buffer
 * @count:	number of bytes to write
 * @ppos:	file handle position tracking pointer
 * @nonblock:	mode selector (1 means blocking calls, 0 means nonblocking)
 */
size_t vb2_write(struct vb2_queue *q, const char __user *data, size_t count,
		loff_t *ppos, int nonblock);

/**
 * typedef vb2_thread_fnc - callback function for use with vb2_thread.
 *
 * @vb: pointer to struct &vb2_buffer.
 * @priv: pointer to a private data.
 *
 * This is called whenever a buffer is dequeued in the thread.
 */
typedef int (*vb2_thread_fnc)(struct vb2_buffer *vb, void *priv);

/**
 * vb2_thread_start() - start a thread for the given queue.
 * @q:		pointer to &struct vb2_queue with videobuf2 queue.
 * @fnc:	&vb2_thread_fnc callback function.
 * @priv:	priv pointer passed to the callback function.
 * @thread_name:the name of the thread. This will be prefixed with "vb2-".
 *
 * This starts a thread that will queue and dequeue until an error occurs
 * or vb2_thread_stop() is called.
 *
 * .. attention::
 *
 *   This function should not be used for anything else but the videobuf2-dvb
 *   support. If you think you have another good use-case for this, then please
 *   contact the linux-media mailing list first.
 */
int vb2_thread_start(struct vb2_queue *q, vb2_thread_fnc fnc, void *priv,
		     const char *thread_name);

/**
 * vb2_thread_stop() - stop the thread for the given queue.
 * @q:		pointer to &struct vb2_queue with videobuf2 queue.
 */
int vb2_thread_stop(struct vb2_queue *q);

/**
 * vb2_is_streaming() - return streaming status of the queue.
 * @q:		pointer to &struct vb2_queue with videobuf2 queue.
 */
static inline bool vb2_is_streaming(struct vb2_queue *q)
{
	return q->streaming;
}

/**
 * vb2_fileio_is_active() - return true if fileio is active.
 * @q:		pointer to &struct vb2_queue with videobuf2 queue.
 *
 * This returns true if read() or write() is used to stream the data
 * as opposed to stream I/O. This is almost never an important distinction,
 * except in rare cases. One such case is that using read() or write() to
 * stream a format using %V4L2_FIELD_ALTERNATE is not allowed since there
 * is no way you can pass the field information of each buffer to/from
 * userspace. A driver that supports this field format should check for
 * this in the &vb2_ops->queue_setup op and reject it if this function returns
 * true.
 */
static inline bool vb2_fileio_is_active(struct vb2_queue *q)
{
	return q->fileio;
}

/**
 * vb2_get_num_buffers() - get the number of buffer in a queue
 * @q:		pointer to &struct vb2_queue with videobuf2 queue.
 */
static inline unsigned int vb2_get_num_buffers(struct vb2_queue *q)
{
<<<<<<< HEAD
	return q->num_buffers;/*队列中的buffer总数*/
=======
	if (q->bufs_bitmap)
		return bitmap_weight(q->bufs_bitmap, q->max_num_buffers);

	return 0;
>>>>>>> 155a3c00
}

/**
 * vb2_is_busy() - return busy status of the queue.
 * @q:		pointer to &struct vb2_queue with videobuf2 queue.
 *
 * This function checks if queue has any buffers allocated.
 */
static inline bool vb2_is_busy(struct vb2_queue *q)
{
	return !!q->is_busy;
}

/**
 * vb2_get_drv_priv() - return driver private data associated with the queue.
 * @q:		pointer to &struct vb2_queue with videobuf2 queue.
 */
static inline void *vb2_get_drv_priv(struct vb2_queue *q)
{
	return q->drv_priv;
}

/**
 * vb2_set_plane_payload() - set bytesused for the plane @plane_no.
 * @vb:		pointer to &struct vb2_buffer to which the plane in
 *		question belongs to.
 * @plane_no:	plane number for which payload should be set.
 * @size:	payload in bytes.
 */
static inline void vb2_set_plane_payload(struct vb2_buffer *vb,
				 unsigned int plane_no, unsigned long size)
{
	/*
	 * size must never be larger than the buffer length, so
	 * warn and clamp to the buffer length if that's the case.
	 */
	if (plane_no < vb->num_planes) {
		if (WARN_ON_ONCE(size > vb->planes[plane_no].length))
			size = vb->planes[plane_no].length;
		vb->planes[plane_no].bytesused = size;
	}
}

/**
 * vb2_get_plane_payload() - get bytesused for the plane plane_no
 * @vb:		pointer to &struct vb2_buffer to which the plane in
 *		question belongs to.
 * @plane_no:	plane number for which payload should be set.
 */
static inline unsigned long vb2_get_plane_payload(struct vb2_buffer *vb,
				 unsigned int plane_no)
{
	if (plane_no < vb->num_planes)
		return vb->planes[plane_no].bytesused;
	return 0;
}

/**
 * vb2_plane_size() - return plane size in bytes.
 * @vb:		pointer to &struct vb2_buffer to which the plane in
 *		question belongs to.
 * @plane_no:	plane number for which size should be returned.
 */
static inline unsigned long
vb2_plane_size(struct vb2_buffer *vb, unsigned int plane_no)
{
	if (plane_no < vb->num_planes)
		return vb->planes[plane_no].length;
	return 0;
}

/**
 * vb2_start_streaming_called() - return streaming status of driver.
 * @q:		pointer to &struct vb2_queue with videobuf2 queue.
 */
static inline bool vb2_start_streaming_called(struct vb2_queue *q)
{
	return q->start_streaming_called;
}

/**
 * vb2_clear_last_buffer_dequeued() - clear last buffer dequeued flag of queue.
 * @q:		pointer to &struct vb2_queue with videobuf2 queue.
 */
static inline void vb2_clear_last_buffer_dequeued(struct vb2_queue *q)
{
	q->last_buffer_dequeued = false;
}

/**
 * vb2_get_buffer() - get a buffer from a queue
 * @q:		pointer to &struct vb2_queue with videobuf2 queue.
 * @index:	buffer index
 *
 * This function obtains a buffer from a queue, by its index.
 * Keep in mind that there is no refcounting involved in this
 * operation, so the buffer lifetime should be taken into
 * consideration.
 */
static inline struct vb2_buffer *vb2_get_buffer(struct vb2_queue *q,
						unsigned int index)
{
	if (!q->bufs)
		return NULL;

	if (index >= q->max_num_buffers)
		return NULL;/*索引超限*/

<<<<<<< HEAD
	if (index < q->num_buffers)
		return q->bufs[index];/*取index号buffer*/
=======
	if (test_bit(index, q->bufs_bitmap))
		return q->bufs[index];
>>>>>>> 155a3c00
	return NULL;
}

/*
 * The following functions are not part of the vb2 core API, but are useful
 * functions for videobuf2-*.
 */

/**
 * vb2_buffer_in_use() - return true if the buffer is in use and
 * the queue cannot be freed (by the means of VIDIOC_REQBUFS(0)) call.
 *
 * @vb:		buffer for which plane size should be returned.
 * @q:		pointer to &struct vb2_queue with videobuf2 queue.
 */
bool vb2_buffer_in_use(struct vb2_queue *q, struct vb2_buffer *vb);

/**
 * vb2_verify_memory_type() - Check whether the memory type and buffer type
 * passed to a buffer operation are compatible with the queue.
 *
 * @q:		pointer to &struct vb2_queue with videobuf2 queue.
 * @memory:	memory model, as defined by enum &vb2_memory.
 * @type:	private buffer type whose content is defined by the vb2-core
 *		caller. For example, for V4L2, it should match
 *		the types defined on enum &v4l2_buf_type.
 */
int vb2_verify_memory_type(struct vb2_queue *q,
		enum vb2_memory memory, unsigned int type);

/**
 * vb2_request_object_is_buffer() - return true if the object is a buffer
 *
 * @obj:	the request object.
 */
bool vb2_request_object_is_buffer(struct media_request_object *obj);

/**
 * vb2_request_buffer_cnt() - return the number of buffers in the request
 *
 * @req:	the request.
 */
unsigned int vb2_request_buffer_cnt(struct media_request *req);

#endif /* _MEDIA_VIDEOBUF2_CORE_H */<|MERGE_RESOLUTION|>--- conflicted
+++ resolved
@@ -647,11 +647,7 @@
 	unsigned int			memory;
 	enum dma_data_direction		dma_dir;
 	struct vb2_buffer		**bufs;
-<<<<<<< HEAD
-	unsigned int			num_buffers;/*队列中的buffer总数*/
-=======
 	unsigned long			*bufs_bitmap;
->>>>>>> 155a3c00
 	unsigned int			max_num_buffers;
 
 	struct list_head		queued_list;
@@ -1191,14 +1187,11 @@
  */
 static inline unsigned int vb2_get_num_buffers(struct vb2_queue *q)
 {
-<<<<<<< HEAD
-	return q->num_buffers;/*队列中的buffer总数*/
-=======
+	/*队列中的buffer总数*/
 	if (q->bufs_bitmap)
 		return bitmap_weight(q->bufs_bitmap, q->max_num_buffers);
 
 	return 0;
->>>>>>> 155a3c00
 }
 
 /**
@@ -1307,13 +1300,8 @@
 	if (index >= q->max_num_buffers)
 		return NULL;/*索引超限*/
 
-<<<<<<< HEAD
-	if (index < q->num_buffers)
+	if (test_bit(index, q->bufs_bitmap))
 		return q->bufs[index];/*取index号buffer*/
-=======
-	if (test_bit(index, q->bufs_bitmap))
-		return q->bufs[index];
->>>>>>> 155a3c00
 	return NULL;
 }
 
