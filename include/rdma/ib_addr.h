--- conflicted
+++ resolved
@@ -196,33 +196,7 @@
 		return 0;
 }
 
-<<<<<<< HEAD
-static inline int iboe_get_rate(struct net_device *dev)
-{
-	struct ethtool_link_ksettings cmd;
-	int err;
-
-	rtnl_lock();
-	err = __ethtool_get_link_ksettings(dev, &cmd);
-	rtnl_unlock();
-	if (err)
-		return IB_RATE_PORT_CURRENT;
-
-	if (cmd.base.speed >= 40000)
-		return IB_RATE_40_GBPS;
-	else if (cmd.base.speed >= 30000)
-		return IB_RATE_30_GBPS;
-	else if (cmd.base.speed >= 20000)
-		return IB_RATE_20_GBPS;
-	else if (cmd.base.speed >= 10000)
-		return IB_RATE_10_GBPS;
-	else
-		return IB_RATE_PORT_CURRENT;
-}
-
 /*ipv6 link local地址*/
-=======
->>>>>>> 9d1694dc
 static inline int rdma_link_local_addr(struct in6_addr *addr)
 {
 	if (addr->s6_addr32[0] == htonl(0xfe800000) &&
