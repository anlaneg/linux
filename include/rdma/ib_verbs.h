/* SPDX-License-Identifier: GPL-2.0 OR Linux-OpenIB */
/*
 * Copyright (c) 2004 Mellanox Technologies Ltd.  All rights reserved.
 * Copyright (c) 2004 Infinicon Corporation.  All rights reserved.
 * Copyright (c) 2004, 2020 Intel Corporation.  All rights reserved.
 * Copyright (c) 2004 Topspin Corporation.  All rights reserved.
 * Copyright (c) 2004 Voltaire Corporation.  All rights reserved.
 * Copyright (c) 2005 Sun Microsystems, Inc. All rights reserved.
 * Copyright (c) 2005, 2006, 2007 Cisco Systems.  All rights reserved.
 */

#ifndef IB_VERBS_H
#define IB_VERBS_H

#include <linux/ethtool.h>
#include <linux/types.h>
#include <linux/device.h>
#include <linux/dma-mapping.h>
#include <linux/kref.h>
#include <linux/list.h>
#include <linux/rwsem.h>
#include <linux/workqueue.h>
#include <linux/irq_poll.h>
#include <uapi/linux/if_ether.h>
#include <net/ipv6.h>
#include <net/ip.h>
#include <linux/string.h>
#include <linux/slab.h>
#include <linux/netdevice.h>
#include <linux/refcount.h>
#include <linux/if_link.h>
#include <linux/atomic.h>
#include <linux/mmu_notifier.h>
#include <linux/uaccess.h>
#include <linux/cgroup_rdma.h>
#include <linux/irqflags.h>
#include <linux/preempt.h>
#include <linux/dim.h>
#include <uapi/rdma/ib_user_verbs.h>
#include <rdma/rdma_counter.h>
#include <rdma/restrack.h>
#include <rdma/signature.h>
#include <uapi/rdma/rdma_user_ioctl.h>
#include <uapi/rdma/ib_user_ioctl_verbs.h>

#define IB_FW_VERSION_NAME_MAX	ETHTOOL_FWVERS_LEN

struct ib_umem_odp;
struct ib_uqp_object;
struct ib_usrq_object;
struct ib_uwq_object;
struct rdma_cm_id;
struct ib_port;
struct hw_stats_device_data;

extern struct workqueue_struct *ib_wq;
extern struct workqueue_struct *ib_comp_wq;
extern struct workqueue_struct *ib_comp_unbound_wq;

struct ib_ucq_object;

__printf(3, 4) __cold
void ibdev_printk(const char *level, const struct ib_device *ibdev,
		  const char *format, ...);
__printf(2, 3) __cold
void ibdev_emerg(const struct ib_device *ibdev, const char *format, ...);
__printf(2, 3) __cold
void ibdev_alert(const struct ib_device *ibdev, const char *format, ...);
__printf(2, 3) __cold
void ibdev_crit(const struct ib_device *ibdev, const char *format, ...);
__printf(2, 3) __cold
void ibdev_err(const struct ib_device *ibdev, const char *format, ...);
__printf(2, 3) __cold
void ibdev_warn(const struct ib_device *ibdev, const char *format, ...);
__printf(2, 3) __cold
void ibdev_notice(const struct ib_device *ibdev, const char *format, ...);
__printf(2, 3) __cold
void ibdev_info(const struct ib_device *ibdev, const char *format, ...);

#if defined(CONFIG_DYNAMIC_DEBUG) || \
	(defined(CONFIG_DYNAMIC_DEBUG_CORE) && defined(DYNAMIC_DEBUG_MODULE))
#define ibdev_dbg(__dev, format, args...)                       \
	dynamic_ibdev_dbg(__dev, format, ##args)
#else
__printf(2, 3) __cold
static inline
void ibdev_dbg(const struct ib_device *ibdev, const char *format, ...) {}
#endif

#define ibdev_level_ratelimited(ibdev_level, ibdev, fmt, ...)           \
do {                                                                    \
	static DEFINE_RATELIMIT_STATE(_rs,                              \
				      DEFAULT_RATELIMIT_INTERVAL,       \
				      DEFAULT_RATELIMIT_BURST);         \
	if (__ratelimit(&_rs))                                          \
		ibdev_level(ibdev, fmt, ##__VA_ARGS__);                 \
} while (0)

#define ibdev_emerg_ratelimited(ibdev, fmt, ...) \
	ibdev_level_ratelimited(ibdev_emerg, ibdev, fmt, ##__VA_ARGS__)
#define ibdev_alert_ratelimited(ibdev, fmt, ...) \
	ibdev_level_ratelimited(ibdev_alert, ibdev, fmt, ##__VA_ARGS__)
#define ibdev_crit_ratelimited(ibdev, fmt, ...) \
	ibdev_level_ratelimited(ibdev_crit, ibdev, fmt, ##__VA_ARGS__)
#define ibdev_err_ratelimited(ibdev, fmt, ...) \
	ibdev_level_ratelimited(ibdev_err, ibdev, fmt, ##__VA_ARGS__)
#define ibdev_warn_ratelimited(ibdev, fmt, ...) \
	ibdev_level_ratelimited(ibdev_warn, ibdev, fmt, ##__VA_ARGS__)
#define ibdev_notice_ratelimited(ibdev, fmt, ...) \
	ibdev_level_ratelimited(ibdev_notice, ibdev, fmt, ##__VA_ARGS__)
#define ibdev_info_ratelimited(ibdev, fmt, ...) \
	ibdev_level_ratelimited(ibdev_info, ibdev, fmt, ##__VA_ARGS__)

#if defined(CONFIG_DYNAMIC_DEBUG) || \
	(defined(CONFIG_DYNAMIC_DEBUG_CORE) && defined(DYNAMIC_DEBUG_MODULE))
/* descriptor check is first to prevent flooding with "callbacks suppressed" */
#define ibdev_dbg_ratelimited(ibdev, fmt, ...)                          \
do {                                                                    \
	static DEFINE_RATELIMIT_STATE(_rs,                              \
				      DEFAULT_RATELIMIT_INTERVAL,       \
				      DEFAULT_RATELIMIT_BURST);         \
	DEFINE_DYNAMIC_DEBUG_METADATA(descriptor, fmt);                 \
	if (DYNAMIC_DEBUG_BRANCH(descriptor) && __ratelimit(&_rs))      \
		__dynamic_ibdev_dbg(&descriptor, ibdev, fmt,            \
				    ##__VA_ARGS__);                     \
} while (0)
#else
__printf(2, 3) __cold
static inline
void ibdev_dbg_ratelimited(const struct ib_device *ibdev, const char *format, ...) {}
#endif

union ib_gid {
	u8	raw[16];
	struct {
		__be64	subnet_prefix;
		__be64	interface_id;
	} global;
};

extern union ib_gid zgid;

enum ib_gid_type {
	IB_GID_TYPE_IB = IB_UVERBS_GID_TYPE_IB,
	IB_GID_TYPE_ROCE = IB_UVERBS_GID_TYPE_ROCE_V1,
	IB_GID_TYPE_ROCE_UDP_ENCAP = IB_UVERBS_GID_TYPE_ROCE_V2,
	IB_GID_TYPE_SIZE
};

/*roce端口号4791*/
#define ROCE_V2_UDP_DPORT      4791
struct ib_gid_attr {
	struct net_device __rcu	*ndev;
	struct ib_device	*device;
	union ib_gid		gid;
	enum ib_gid_type	gid_type;
	u16			index;
	u32			port_num;
};

enum {
	/* set the local administered indication */
	IB_SA_WELL_KNOWN_GUID	= BIT_ULL(57) | 2,
};

enum rdma_transport_type {
	RDMA_TRANSPORT_IB,
	RDMA_TRANSPORT_IWARP,
	RDMA_TRANSPORT_USNIC,
	RDMA_TRANSPORT_USNIC_UDP,
	RDMA_TRANSPORT_UNSPECIFIED,
};

enum rdma_protocol_type {
	RDMA_PROTOCOL_IB,
	RDMA_PROTOCOL_IBOE,
	RDMA_PROTOCOL_IWARP,
	RDMA_PROTOCOL_USNIC_UDP
};

__attribute_const__ enum rdma_transport_type
rdma_node_get_transport(unsigned int node_type);

enum rdma_network_type {
	RDMA_NETWORK_IB,
	RDMA_NETWORK_ROCE_V1,
	RDMA_NETWORK_IPV4,
	RDMA_NETWORK_IPV6
};

static inline enum ib_gid_type ib_network_to_gid_type(enum rdma_network_type network_type)
{
	if (network_type == RDMA_NETWORK_IPV4 ||
	    network_type == RDMA_NETWORK_IPV6)
		return IB_GID_TYPE_ROCE_UDP_ENCAP;
	else if (network_type == RDMA_NETWORK_ROCE_V1)
		return IB_GID_TYPE_ROCE;
	else
		return IB_GID_TYPE_IB;
}

static inline enum rdma_network_type
rdma_gid_attr_network_type(const struct ib_gid_attr *attr)
{
	if (attr->gid_type == IB_GID_TYPE_IB)
		return RDMA_NETWORK_IB;

	if (attr->gid_type == IB_GID_TYPE_ROCE)
		return RDMA_NETWORK_ROCE_V1;

	if (ipv6_addr_v4mapped((struct in6_addr *)&attr->gid))
		return RDMA_NETWORK_IPV4;
	else
		return RDMA_NETWORK_IPV6;
}

enum rdma_link_layer {
	IB_LINK_LAYER_UNSPECIFIED,
	IB_LINK_LAYER_INFINIBAND,
	IB_LINK_LAYER_ETHERNET,
};

enum ib_device_cap_flags {
	IB_DEVICE_RESIZE_MAX_WR = IB_UVERBS_DEVICE_RESIZE_MAX_WR,
	IB_DEVICE_BAD_PKEY_CNTR = IB_UVERBS_DEVICE_BAD_PKEY_CNTR,
	IB_DEVICE_BAD_QKEY_CNTR = IB_UVERBS_DEVICE_BAD_QKEY_CNTR,
	IB_DEVICE_RAW_MULTI = IB_UVERBS_DEVICE_RAW_MULTI,
	IB_DEVICE_AUTO_PATH_MIG = IB_UVERBS_DEVICE_AUTO_PATH_MIG,
	IB_DEVICE_CHANGE_PHY_PORT = IB_UVERBS_DEVICE_CHANGE_PHY_PORT,
	IB_DEVICE_UD_AV_PORT_ENFORCE = IB_UVERBS_DEVICE_UD_AV_PORT_ENFORCE,
	IB_DEVICE_CURR_QP_STATE_MOD = IB_UVERBS_DEVICE_CURR_QP_STATE_MOD,
	IB_DEVICE_SHUTDOWN_PORT = IB_UVERBS_DEVICE_SHUTDOWN_PORT,
	/* IB_DEVICE_INIT_TYPE = IB_UVERBS_DEVICE_INIT_TYPE, (not in use) */
	IB_DEVICE_PORT_ACTIVE_EVENT = IB_UVERBS_DEVICE_PORT_ACTIVE_EVENT,
	IB_DEVICE_SYS_IMAGE_GUID = IB_UVERBS_DEVICE_SYS_IMAGE_GUID,
	IB_DEVICE_RC_RNR_NAK_GEN = IB_UVERBS_DEVICE_RC_RNR_NAK_GEN,
	IB_DEVICE_SRQ_RESIZE = IB_UVERBS_DEVICE_SRQ_RESIZE,
	IB_DEVICE_N_NOTIFY_CQ = IB_UVERBS_DEVICE_N_NOTIFY_CQ,

	/* Reserved, old SEND_W_INV = 1 << 16,*/
	IB_DEVICE_MEM_WINDOW = IB_UVERBS_DEVICE_MEM_WINDOW,
	/*
	 * Devices should set IB_DEVICE_UD_IP_SUM if they support
	 * insertion of UDP and TCP checksum on outgoing UD IPoIB
	 * messages and can verify the validity of checksum for
	 * incoming messages.  Setting this flag implies that the
	 * IPoIB driver may set NETIF_F_IP_CSUM for datagram mode.
	 */
	IB_DEVICE_UD_IP_CSUM = IB_UVERBS_DEVICE_UD_IP_CSUM,
	IB_DEVICE_XRC = IB_UVERBS_DEVICE_XRC,

	/*
	 * This device supports the IB "base memory management extension",
	 * which includes support for fast registrations (IB_WR_REG_MR,
	 * IB_WR_LOCAL_INV and IB_WR_SEND_WITH_INV verbs).  This flag should
	 * also be set by any iWarp device which must support FRs to comply
	 * to the iWarp verbs spec.  iWarp devices also support the
	 * IB_WR_RDMA_READ_WITH_INV verb for RDMA READs that invalidate the
	 * stag.
	 */
	IB_DEVICE_MEM_MGT_EXTENSIONS = IB_UVERBS_DEVICE_MEM_MGT_EXTENSIONS,
	IB_DEVICE_MEM_WINDOW_TYPE_2A = IB_UVERBS_DEVICE_MEM_WINDOW_TYPE_2A,
	IB_DEVICE_MEM_WINDOW_TYPE_2B = IB_UVERBS_DEVICE_MEM_WINDOW_TYPE_2B,
	IB_DEVICE_RC_IP_CSUM = IB_UVERBS_DEVICE_RC_IP_CSUM,
	/* Deprecated. Please use IB_RAW_PACKET_CAP_IP_CSUM. */
	IB_DEVICE_RAW_IP_CSUM = IB_UVERBS_DEVICE_RAW_IP_CSUM,
	IB_DEVICE_MANAGED_FLOW_STEERING =
		IB_UVERBS_DEVICE_MANAGED_FLOW_STEERING,
	/* Deprecated. Please use IB_RAW_PACKET_CAP_SCATTER_FCS. */
	IB_DEVICE_RAW_SCATTER_FCS = IB_UVERBS_DEVICE_RAW_SCATTER_FCS,
	/* The device supports padding incoming writes to cacheline. */
	IB_DEVICE_PCI_WRITE_END_PADDING =
		IB_UVERBS_DEVICE_PCI_WRITE_END_PADDING,
};

enum ib_kernel_cap_flags {
	/*
	 * This device supports a per-device lkey or stag that can be
	 * used without performing a memory registration for the local
	 * memory.  Note that ULPs should never check this flag, but
	 * instead of use the local_dma_lkey flag in the ib_pd structure,
	 * which will always contain a usable lkey.
	 */
	IBK_LOCAL_DMA_LKEY = 1 << 0,
	/* IB_QP_CREATE_INTEGRITY_EN is supported to implement T10-PI */
	IBK_INTEGRITY_HANDOVER = 1 << 1,
	/* IB_ACCESS_ON_DEMAND is supported during reg_user_mr() */
	IBK_ON_DEMAND_PAGING = 1 << 2,
	/* IB_MR_TYPE_SG_GAPS is supported */
	IBK_SG_GAPS_REG = 1 << 3,
	/* Driver supports RDMA_NLDEV_CMD_DELLINK */
	IBK_ALLOW_USER_UNREG = 1 << 4,

	/* ipoib will use IB_QP_CREATE_BLOCK_MULTICAST_LOOPBACK */
	IBK_BLOCK_MULTICAST_LOOPBACK = 1 << 5,
	/* iopib will use IB_QP_CREATE_IPOIB_UD_LSO for its QPs */
	IBK_UD_TSO = 1 << 6,
	/* iopib will use the device ops:
	 *   get_vf_config
	 *   get_vf_guid
	 *   get_vf_stats
	 *   set_vf_guid
	 *   set_vf_link_state
	 */
	IBK_VIRTUAL_FUNCTION = 1 << 7,
	/* ipoib will use IB_QP_CREATE_NETDEV_USE for its QPs */
	IBK_RDMA_NETDEV_OPA = 1 << 8,
};

enum ib_atomic_cap {
	IB_ATOMIC_NONE,
	IB_ATOMIC_HCA,
	IB_ATOMIC_GLOB
};

enum ib_odp_general_cap_bits {
	IB_ODP_SUPPORT		= 1 << 0,
	IB_ODP_SUPPORT_IMPLICIT = 1 << 1,
};

enum ib_odp_transport_cap_bits {
	IB_ODP_SUPPORT_SEND	= 1 << 0,
	IB_ODP_SUPPORT_RECV	= 1 << 1,
	IB_ODP_SUPPORT_WRITE	= 1 << 2,
	IB_ODP_SUPPORT_READ	= 1 << 3,
	IB_ODP_SUPPORT_ATOMIC	= 1 << 4,
	IB_ODP_SUPPORT_SRQ_RECV	= 1 << 5,
};

struct ib_odp_caps {
	uint64_t general_caps;
	struct {
		uint32_t  rc_odp_caps;
		uint32_t  uc_odp_caps;
		uint32_t  ud_odp_caps;
		uint32_t  xrc_odp_caps;
	} per_transport_caps;
};

struct ib_rss_caps {
	/* Corresponding bit will be set if qp type from
	 * 'enum ib_qp_type' is supported, e.g.
	 * supported_qpts |= 1 << IB_QPT_UD
	 */
	u32 supported_qpts;
	u32 max_rwq_indirection_tables;
	u32 max_rwq_indirection_table_size;
};

enum ib_tm_cap_flags {
	/*  Support tag matching with rendezvous offload for RC transport */
	IB_TM_CAP_RNDV_RC = 1 << 0,
};

struct ib_tm_caps {
	/* Max size of RNDV header */
	u32 max_rndv_hdr_size;
	/* Max number of entries in tag matching list */
	u32 max_num_tags;
	/* From enum ib_tm_cap_flags */
	u32 flags;
	/* Max number of outstanding list operations */
	u32 max_ops;
	/* Max number of SGE in tag matching entry */
	u32 max_sge;
};

struct ib_cq_init_attr {
    /*cqe数目*/
	unsigned int	cqe;
	u32		comp_vector;
	u32		flags;
};

enum ib_cq_attr_mask {
	IB_CQ_MODERATE = 1 << 0,
};

struct ib_cq_caps {
	u16     max_cq_moderation_count;
	u16     max_cq_moderation_period;
};

struct ib_dm_mr_attr {
	u64		length;
	u64		offset;
	u32		access_flags;
};

struct ib_dm_alloc_attr {
	u64	length;
	u32	alignment;
	u32	flags;
};

struct ib_device_attr {
	u64			fw_ver;
	__be64			sys_image_guid;
	u64			max_mr_size;
	u64			page_size_cap;
	/*vendor信息*/
	u32			vendor_id;
	u32			vendor_part_id;
	u32			hw_ver;
	/*qp最大数目*/
	int			max_qp;
	/*qp_wr最大数目*/
	int			max_qp_wr;
	u64			device_cap_flags;
	u64			kernel_cap_flags;
	int			max_send_sge;
	int			max_recv_sge;
	int			max_sge_rd;
	int			max_cq;
	/*cqe最大数目*/
	int			max_cqe;
	int			max_mr;
	int			max_pd;
	int			max_qp_rd_atom;
	int			max_ee_rd_atom;
	int			max_res_rd_atom;
	int			max_qp_init_rd_atom;
	int			max_ee_init_rd_atom;
	enum ib_atomic_cap	atomic_cap;
	enum ib_atomic_cap	masked_atomic_cap;
	int			max_ee;
	int			max_rdd;
	int			max_mw;
	int			max_raw_ipv6_qp;
	int			max_raw_ethy_qp;
	int			max_mcast_grp;
	int			max_mcast_qp_attach;
	int			max_total_mcast_qp_attach;
	int			max_ah;
	int			max_srq;
	int			max_srq_wr;
	int			max_srq_sge;
	unsigned int		max_fast_reg_page_list_len;
	unsigned int		max_pi_fast_reg_page_list_len;
	u16			max_pkeys;
	u8			local_ca_ack_delay;
	int			sig_prot_cap;
	int			sig_guard_cap;
	struct ib_odp_caps	odp_caps;
	uint64_t		timestamp_mask;
	uint64_t		hca_core_clock; /* in KHZ */
	struct ib_rss_caps	rss_caps;
	u32			max_wq_type_rq;
	u32			raw_packet_caps; /* Use ib_raw_packet_caps enum */
	struct ib_tm_caps	tm_caps;
	struct ib_cq_caps       cq_caps;
	u64			max_dm_size;
	/* Max entries for sgl for optimized performance per READ */
	u32			max_sgl_rd;
};

enum ib_mtu {
	IB_MTU_256  = 1,
	IB_MTU_512  = 2,
	IB_MTU_1024 = 3,
	IB_MTU_2048 = 4,
	IB_MTU_4096 = 5
};

enum opa_mtu {
	OPA_MTU_8192 = 6,
	OPA_MTU_10240 = 7
};

static inline int ib_mtu_enum_to_int(enum ib_mtu mtu)
{
	switch (mtu) {
	case IB_MTU_256:  return  256;
	case IB_MTU_512:  return  512;
	case IB_MTU_1024: return 1024;
	case IB_MTU_2048: return 2048;
	case IB_MTU_4096: return 4096;
	default: 	  return -1;
	}
}

static inline enum ib_mtu ib_mtu_int_to_enum(int mtu)
{
	if (mtu >= 4096)
		return IB_MTU_4096;
	else if (mtu >= 2048)
		return IB_MTU_2048;
	else if (mtu >= 1024)
		return IB_MTU_1024;
	else if (mtu >= 512)
		return IB_MTU_512;
	else
		return IB_MTU_256;
}

static inline int opa_mtu_enum_to_int(enum opa_mtu mtu)
{
	switch (mtu) {
	case OPA_MTU_8192:
		return 8192;
	case OPA_MTU_10240:
		return 10240;
	default:
		return(ib_mtu_enum_to_int((enum ib_mtu)mtu));
	}
}

static inline enum opa_mtu opa_mtu_int_to_enum(int mtu)
{
	if (mtu >= 10240)
		return OPA_MTU_10240;
	else if (mtu >= 8192)
		return OPA_MTU_8192;
	else
		return ((enum opa_mtu)ib_mtu_int_to_enum(mtu));
}

enum ib_port_state {
	IB_PORT_NOP		= 0,
	IB_PORT_DOWN		= 1,
	IB_PORT_INIT		= 2,
	IB_PORT_ARMED		= 3,
	IB_PORT_ACTIVE		= 4,
	IB_PORT_ACTIVE_DEFER	= 5
};

enum ib_port_phys_state {
	IB_PORT_PHYS_STATE_SLEEP = 1,
	IB_PORT_PHYS_STATE_POLLING = 2,
	IB_PORT_PHYS_STATE_DISABLED = 3,
	IB_PORT_PHYS_STATE_PORT_CONFIGURATION_TRAINING = 4,
	IB_PORT_PHYS_STATE_LINK_UP = 5,
	IB_PORT_PHYS_STATE_LINK_ERROR_RECOVERY = 6,
	IB_PORT_PHYS_STATE_PHY_TEST = 7,
};

enum ib_port_width {
	IB_WIDTH_1X	= 1,
	IB_WIDTH_2X	= 16,
	IB_WIDTH_4X	= 2,
	IB_WIDTH_8X	= 4,
	IB_WIDTH_12X	= 8
};

static inline int ib_width_enum_to_int(enum ib_port_width width)
{
	switch (width) {
	case IB_WIDTH_1X:  return  1;
	case IB_WIDTH_2X:  return  2;
	case IB_WIDTH_4X:  return  4;
	case IB_WIDTH_8X:  return  8;
	case IB_WIDTH_12X: return 12;
	default: 	  return -1;
	}
}

enum ib_port_speed {
	IB_SPEED_SDR	= 1,
	IB_SPEED_DDR	= 2,
	IB_SPEED_QDR	= 4,
	IB_SPEED_FDR10	= 8,
	IB_SPEED_FDR	= 16,
	IB_SPEED_EDR	= 32,
	IB_SPEED_HDR	= 64,
	IB_SPEED_NDR	= 128,
};

enum ib_stat_flag {
	IB_STAT_FLAG_OPTIONAL = 1 << 0,
};

/**
 * struct rdma_stat_desc
 * @name - The name of the counter
 * @flags - Flags of the counter; For example, IB_STAT_FLAG_OPTIONAL
 * @priv - Driver private information; Core code should not use
 */
struct rdma_stat_desc {
	const char *name;
	unsigned int flags;
	const void *priv;
};

/**
 * struct rdma_hw_stats
 * @lock - Mutex to protect parallel write access to lifespan and values
 *    of counters, which are 64bits and not guaranteed to be written
 *    atomicaly on 32bits systems.
 * @timestamp - Used by the core code to track when the last update was
 * @lifespan - Used by the core code to determine how old the counters
 *   should be before being updated again.  Stored in jiffies, defaults
 *   to 10 milliseconds, drivers can override the default be specifying
 *   their own value during their allocation routine.
 * @descs - Array of pointers to static descriptors used for the counters
 *   in directory.
 * @is_disabled - A bitmap to indicate each counter is currently disabled
 *   or not.
 * @num_counters - How many hardware counters there are.  If name is
 *   shorter than this number, a kernel oops will result.  Driver authors
 *   are encouraged to leave BUILD_BUG_ON(ARRAY_SIZE(@name) < num_counters)
 *   in their code to prevent this.
 * @value - Array of u64 counters that are accessed by the sysfs code and
 *   filled in by the drivers get_stats routine
 */
struct rdma_hw_stats {
	struct mutex	lock; /* Protect lifespan and values[] */
	unsigned long	timestamp;
	unsigned long	lifespan;
	const struct rdma_stat_desc *descs;
	/*bitmap,标记哪些counter被禁用*/
	unsigned long	*is_disabled;
	/*指明value数组大小*/
	int		num_counters;
	u64		value[];
};

#define RDMA_HW_STATS_DEFAULT_LIFESPAN 10

struct rdma_hw_stats *rdma_alloc_hw_stats_struct(
	const struct rdma_stat_desc *descs, int num_counters,
	unsigned long lifespan);

void rdma_free_hw_stats_struct(struct rdma_hw_stats *stats);

/* Define bits for the various functionality this port needs to be supported by
 * the core.
 */
/* Management                           0x00000FFF */
/*是否支持管理报文*/
#define RDMA_CORE_CAP_IB_MAD            0x00000001
#define RDMA_CORE_CAP_IB_SMI            0x00000002
#define RDMA_CORE_CAP_IB_CM             0x00000004
#define RDMA_CORE_CAP_IW_CM             0x00000008
#define RDMA_CORE_CAP_IB_SA             0x00000010
#define RDMA_CORE_CAP_OPA_MAD           0x00000020

/* Address format                       0x000FF000 */
#define RDMA_CORE_CAP_AF_IB             0x00001000
#define RDMA_CORE_CAP_ETH_AH            0x00002000
#define RDMA_CORE_CAP_OPA_AH            0x00004000
#define RDMA_CORE_CAP_IB_GRH_REQUIRED   0x00008000

/* Protocol                             0xFFF00000 */
#define RDMA_CORE_CAP_PROT_IB           0x00100000
#define RDMA_CORE_CAP_PROT_ROCE         0x00200000
#define RDMA_CORE_CAP_PROT_IWARP        0x00400000
#define RDMA_CORE_CAP_PROT_ROCE_UDP_ENCAP 0x00800000
#define RDMA_CORE_CAP_PROT_RAW_PACKET   0x01000000
#define RDMA_CORE_CAP_PROT_USNIC        0x02000000

#define RDMA_CORE_PORT_IB_GRH_REQUIRED (RDMA_CORE_CAP_IB_GRH_REQUIRED \
					| RDMA_CORE_CAP_PROT_ROCE     \
					| RDMA_CORE_CAP_PROT_ROCE_UDP_ENCAP)

#define RDMA_CORE_PORT_IBA_IB          (RDMA_CORE_CAP_PROT_IB  \
					| RDMA_CORE_CAP_IB_MAD \
					| RDMA_CORE_CAP_IB_SMI \
					| RDMA_CORE_CAP_IB_CM  \
					| RDMA_CORE_CAP_IB_SA  \
					| RDMA_CORE_CAP_AF_IB)
#define RDMA_CORE_PORT_IBA_ROCE        (RDMA_CORE_CAP_PROT_ROCE \
					| RDMA_CORE_CAP_IB_MAD  \
					| RDMA_CORE_CAP_IB_CM   \
					| RDMA_CORE_CAP_AF_IB   \
					| RDMA_CORE_CAP_ETH_AH)
#define RDMA_CORE_PORT_IBA_ROCE_UDP_ENCAP			\
					(RDMA_CORE_CAP_PROT_ROCE_UDP_ENCAP \
					| RDMA_CORE_CAP_IB_MAD  \
					| RDMA_CORE_CAP_IB_CM   \
					| RDMA_CORE_CAP_AF_IB   \
					| RDMA_CORE_CAP_ETH_AH)
#define RDMA_CORE_PORT_IWARP           (RDMA_CORE_CAP_PROT_IWARP \
					| RDMA_CORE_CAP_IW_CM)
#define RDMA_CORE_PORT_INTEL_OPA       (RDMA_CORE_PORT_IBA_IB  \
					| RDMA_CORE_CAP_OPA_MAD)

#define RDMA_CORE_PORT_RAW_PACKET	(RDMA_CORE_CAP_PROT_RAW_PACKET)

#define RDMA_CORE_PORT_USNIC		(RDMA_CORE_CAP_PROT_USNIC)

struct ib_port_attr {
    /*链路层为infiniban时此字段有效*/
	u64			subnet_prefix;
	enum ib_port_state	state;
	enum ib_mtu		max_mtu;
	enum ib_mtu		active_mtu;
	u32                     phys_mtu;
	int			gid_tbl_len;
	unsigned int		ip_gids:1;
	/* This is the value from PortInfo CapabilityMask, defined by IBA */
	u32			port_cap_flags;
	u32			max_msg_sz;
	u32			bad_pkey_cntr;
	u32			qkey_viol_cntr;
	u16			pkey_tbl_len;
	u32			sm_lid;
	u32			lid;
	u8			lmc;
	u8			max_vl_num;
	u8			sm_sl;
	u8			subnet_timeout;
	u8			init_type_reply;
	/*带宽*/
	u8			active_width;
	/*速率*/
	u16			active_speed;
	u8                      phys_state;
	u16			port_cap_flags2;
};

enum ib_device_modify_flags {
	IB_DEVICE_MODIFY_SYS_IMAGE_GUID	= 1 << 0,
	IB_DEVICE_MODIFY_NODE_DESC	= 1 << 1
};

#define IB_DEVICE_NODE_DESC_MAX 64

struct ib_device_modify {
	u64	sys_image_guid;
	char	node_desc[IB_DEVICE_NODE_DESC_MAX];
};

enum ib_port_modify_flags {
	IB_PORT_SHUTDOWN		= 1,
	IB_PORT_INIT_TYPE		= (1<<2),
	IB_PORT_RESET_QKEY_CNTR		= (1<<3),
	IB_PORT_OPA_MASK_CHG		= (1<<4)
};

struct ib_port_modify {
	u32	set_port_cap_mask;
	u32	clr_port_cap_mask;
	u8	init_type;
};

enum ib_event_type {
	IB_EVENT_CQ_ERR,
	IB_EVENT_QP_FATAL,
	IB_EVENT_QP_REQ_ERR,
	IB_EVENT_QP_ACCESS_ERR,
	IB_EVENT_COMM_EST,
	IB_EVENT_SQ_DRAINED,
	IB_EVENT_PATH_MIG,
	IB_EVENT_PATH_MIG_ERR,
	IB_EVENT_DEVICE_FATAL,
	IB_EVENT_PORT_ACTIVE,
	IB_EVENT_PORT_ERR,
	IB_EVENT_LID_CHANGE,
	IB_EVENT_PKEY_CHANGE,
	IB_EVENT_SM_CHANGE,
	IB_EVENT_SRQ_ERR,
	IB_EVENT_SRQ_LIMIT_REACHED,
	IB_EVENT_QP_LAST_WQE_REACHED,
	IB_EVENT_CLIENT_REREGISTER,
	IB_EVENT_GID_CHANGE,
	IB_EVENT_WQ_FATAL,
};

const char *__attribute_const__ ib_event_msg(enum ib_event_type event);

struct ib_event {
	struct ib_device	*device;
	union {
		struct ib_cq	*cq;
		struct ib_qp	*qp;
		struct ib_srq	*srq;
		struct ib_wq	*wq;
		u32		port_num;
	} element;
	enum ib_event_type	event;
};

struct ib_event_handler {
	struct ib_device *device;
	void            (*handler)(struct ib_event_handler *, struct ib_event *);
	struct list_head  list;
};

#define INIT_IB_EVENT_HANDLER(_ptr, _device, _handler)		\
	do {							\
		(_ptr)->device  = _device;			\
		(_ptr)->handler = _handler;			\
		INIT_LIST_HEAD(&(_ptr)->list);			\
	} while (0)

struct ib_global_route {
	const struct ib_gid_attr *sgid_attr;/*源地址*/
	union ib_gid	dgid;/*目的地址*/
	u32		flow_label;
	u8		sgid_index;
	/*hop 跳数*/
	u8		hop_limit;
	u8		traffic_class;
};

struct ib_grh {
	__be32		version_tclass_flow;
	__be16		paylen;
	u8		next_hdr;
	u8		hop_limit;
	union ib_gid	sgid;
	union ib_gid	dgid;
};

union rdma_network_hdr {
	struct ib_grh ibgrh;
	struct {
		/* The IB spec states that if it's IPv4, the header
		 * is located in the last 20 bytes of the header.
		 */
		u8		reserved[20];
		struct iphdr	roce4grh;
	};
};

#define IB_QPN_MASK		0xFFFFFF

enum {
	IB_MULTICAST_QPN = 0xffffff
};

#define IB_LID_PERMISSIVE	cpu_to_be16(0xFFFF)
#define IB_MULTICAST_LID_BASE	cpu_to_be16(0xC000)

enum ib_ah_flags {
	IB_AH_GRH	= 1
};

enum ib_rate {
	IB_RATE_PORT_CURRENT = 0,
	IB_RATE_2_5_GBPS = 2,
	IB_RATE_5_GBPS   = 5,
	IB_RATE_10_GBPS  = 3,
	IB_RATE_20_GBPS  = 6,
	IB_RATE_30_GBPS  = 4,
	IB_RATE_40_GBPS  = 7,
	IB_RATE_60_GBPS  = 8,
	IB_RATE_80_GBPS  = 9,
	IB_RATE_120_GBPS = 10,
	IB_RATE_14_GBPS  = 11,
	IB_RATE_56_GBPS  = 12,
	IB_RATE_112_GBPS = 13,
	IB_RATE_168_GBPS = 14,
	IB_RATE_25_GBPS  = 15,
	IB_RATE_100_GBPS = 16,
	IB_RATE_200_GBPS = 17,
	IB_RATE_300_GBPS = 18,
	IB_RATE_28_GBPS  = 19,
	IB_RATE_50_GBPS  = 20,
	IB_RATE_400_GBPS = 21,
	IB_RATE_600_GBPS = 22,
};

/**
 * ib_rate_to_mult - Convert the IB rate enum to a multiple of the
 * base rate of 2.5 Gbit/sec.  For example, IB_RATE_5_GBPS will be
 * converted to 2, since 5 Gbit/sec is 2 * 2.5 Gbit/sec.
 * @rate: rate to convert.
 */
__attribute_const__ int ib_rate_to_mult(enum ib_rate rate);

/**
 * ib_rate_to_mbps - Convert the IB rate enum to Mbps.
 * For example, IB_RATE_2_5_GBPS will be converted to 2500.
 * @rate: rate to convert.
 */
__attribute_const__ int ib_rate_to_mbps(enum ib_rate rate);


/**
 * enum ib_mr_type - memory region type
 * @IB_MR_TYPE_MEM_REG:       memory region that is used for
 *                            normal registration
 * @IB_MR_TYPE_SG_GAPS:       memory region that is capable to
 *                            register any arbitrary sg lists (without
 *                            the normal mr constraints - see
 *                            ib_map_mr_sg)
 * @IB_MR_TYPE_DM:            memory region that is used for device
 *                            memory registration
 * @IB_MR_TYPE_USER:          memory region that is used for the user-space
 *                            application
 * @IB_MR_TYPE_DMA:           memory region that is used for DMA operations
 *                            without address translations (VA=PA)
 * @IB_MR_TYPE_INTEGRITY:     memory region that is used for
 *                            data integrity operations
 */
enum ib_mr_type {
	IB_MR_TYPE_MEM_REG,
	IB_MR_TYPE_SG_GAPS,
	IB_MR_TYPE_DM,
	IB_MR_TYPE_USER,
	IB_MR_TYPE_DMA,
	IB_MR_TYPE_INTEGRITY,
};

enum ib_mr_status_check {
	IB_MR_CHECK_SIG_STATUS = 1,
};

/**
 * struct ib_mr_status - Memory region status container
 *
 * @fail_status: Bitmask of MR checks status. For each
 *     failed check a corresponding status bit is set.
 * @sig_err: Additional info for IB_MR_CEHCK_SIG_STATUS
 *     failure.
 */
struct ib_mr_status {
	u32		    fail_status;
	struct ib_sig_err   sig_err;
};

/**
 * mult_to_ib_rate - Convert a multiple of 2.5 Gbit/sec to an IB rate
 * enum.
 * @mult: multiple to convert.
 */
__attribute_const__ enum ib_rate mult_to_ib_rate(int mult);

struct rdma_ah_init_attr {
	struct rdma_ah_attr *ah_attr;
	u32 flags;
	struct net_device *xmit_slave;
};

enum rdma_ah_attr_type {
	RDMA_AH_ATTR_TYPE_UNDEFINED,
	RDMA_AH_ATTR_TYPE_IB,
	RDMA_AH_ATTR_TYPE_ROCE,
	RDMA_AH_ATTR_TYPE_OPA,
};

struct ib_ah_attr {
	u16			dlid;
	u8			src_path_bits;
};

struct roce_ah_attr {
	u8			dmac[ETH_ALEN];
};

struct opa_ah_attr {
	u32			dlid;
	u8			src_path_bits;
	bool			make_grd;
};

struct rdma_ah_attr {
	struct ib_global_route	grh;/*路由情况*/
	u8			sl;
	u8			static_rate;
	u32			port_num;
	u8			ah_flags;
	enum rdma_ah_attr_type type;
	union {
		struct ib_ah_attr ib;
		struct roce_ah_attr roce;
		struct opa_ah_attr opa;
	};
};

enum ib_wc_status {
	IB_WC_SUCCESS,
	IB_WC_LOC_LEN_ERR,
	IB_WC_LOC_QP_OP_ERR,
	IB_WC_LOC_EEC_OP_ERR,
	IB_WC_LOC_PROT_ERR,
	IB_WC_WR_FLUSH_ERR,
	IB_WC_MW_BIND_ERR,
	IB_WC_BAD_RESP_ERR,
	IB_WC_LOC_ACCESS_ERR,
	IB_WC_REM_INV_REQ_ERR,
	IB_WC_REM_ACCESS_ERR,
	IB_WC_REM_OP_ERR,
	IB_WC_RETRY_EXC_ERR,
	IB_WC_RNR_RETRY_EXC_ERR,
	IB_WC_LOC_RDD_VIOL_ERR,
	IB_WC_REM_INV_RD_REQ_ERR,
	IB_WC_REM_ABORT_ERR,
	IB_WC_INV_EECN_ERR,
	IB_WC_INV_EEC_STATE_ERR,
	IB_WC_FATAL_ERR,
	IB_WC_RESP_TIMEOUT_ERR,
	IB_WC_GENERAL_ERR
};

const char *__attribute_const__ ib_wc_status_msg(enum ib_wc_status status);

enum ib_wc_opcode {
	IB_WC_SEND = IB_UVERBS_WC_SEND,
	IB_WC_RDMA_WRITE = IB_UVERBS_WC_RDMA_WRITE,
	IB_WC_RDMA_READ = IB_UVERBS_WC_RDMA_READ,
	IB_WC_COMP_SWAP = IB_UVERBS_WC_COMP_SWAP,
	IB_WC_FETCH_ADD = IB_UVERBS_WC_FETCH_ADD,
	IB_WC_BIND_MW = IB_UVERBS_WC_BIND_MW,
	IB_WC_LOCAL_INV = IB_UVERBS_WC_LOCAL_INV,
	IB_WC_LSO = IB_UVERBS_WC_TSO,
	IB_WC_REG_MR,
	IB_WC_MASKED_COMP_SWAP,
	IB_WC_MASKED_FETCH_ADD,
/*
 * Set value of IB_WC_RECV so consumers can test if a completion is a
 * receive by testing (opcode & IB_WC_RECV).
 */
	IB_WC_RECV			= 1 << 7,
	IB_WC_RECV_RDMA_WITH_IMM
};

enum ib_wc_flags {
	IB_WC_GRH		= 1,
	IB_WC_WITH_IMM		= (1<<1),
	IB_WC_WITH_INVALIDATE	= (1<<2),
	IB_WC_IP_CSUM_OK	= (1<<3),
	IB_WC_WITH_SMAC		= (1<<4),
	IB_WC_WITH_VLAN		= (1<<5),
	IB_WC_WITH_NETWORK_HDR_TYPE	= (1<<6),
};

struct ib_wc {
	union {
		u64		wr_id;
		struct ib_cqe	*wr_cqe;
	};
	enum ib_wc_status	status;
	enum ib_wc_opcode	opcode;
	u32			vendor_err;
	u32			byte_len;
	struct ib_qp	       *qp;
	union {
		__be32		imm_data;
		u32		invalidate_rkey;
	} ex;
	u32			src_qp;
	u32			slid;
	int			wc_flags;
	u16			pkey_index;
	u8			sl;
	u8			dlid_path_bits;
	u32 port_num; /* valid only for DR SMPs on switches */
	u8			smac[ETH_ALEN];
	u16			vlan_id;
	u8			network_hdr_type;
};

enum ib_cq_notify_flags {
	IB_CQ_SOLICITED			= 1 << 0,
	IB_CQ_NEXT_COMP			= 1 << 1,
	IB_CQ_SOLICITED_MASK		= IB_CQ_SOLICITED | IB_CQ_NEXT_COMP,
	IB_CQ_REPORT_MISSED_EVENTS	= 1 << 2,
};

enum ib_srq_type {
	IB_SRQT_BASIC = IB_UVERBS_SRQT_BASIC,
	IB_SRQT_XRC = IB_UVERBS_SRQT_XRC,
	IB_SRQT_TM = IB_UVERBS_SRQT_TM,
};

static inline bool ib_srq_has_cq(enum ib_srq_type srq_type)
{
	return srq_type == IB_SRQT_XRC ||
	       srq_type == IB_SRQT_TM;
}

enum ib_srq_attr_mask {
	IB_SRQ_MAX_WR	= 1 << 0,
	IB_SRQ_LIMIT	= 1 << 1,
};

struct ib_srq_attr {
	u32	max_wr;
	u32	max_sge;
	u32	srq_limit;
};

struct ib_srq_init_attr {
	void		      (*event_handler)(struct ib_event *, void *);
	void		       *srq_context;
	struct ib_srq_attr	attr;
	enum ib_srq_type	srq_type;

	struct {
		struct ib_cq   *cq;
		union {
			struct {
				struct ib_xrcd *xrcd;
			} xrc;

			struct {
				u32		max_num_tags;
			} tag_matching;
		};
	} ext;
};

struct ib_qp_cap {
	u32	max_send_wr;
	u32	max_recv_wr;
	u32	max_send_sge;
	u32	max_recv_sge;
	u32	max_inline_data;

	/*
	 * Maximum number of rdma_rw_ctx structures in flight at a time.
	 * ib_create_qp() will calculate the right amount of neededed WRs
	 * and MRs based on this.
	 */
	u32	max_rdma_ctxs;
};

enum ib_sig_type {
	IB_SIGNAL_ALL_WR,
	IB_SIGNAL_REQ_WR
};

enum ib_qp_type {
	/*
	 * IB_QPT_SMI and IB_QPT_GSI have to be the first two entries
	 * here (and in that order) since the MAD layer uses them as
	 * indices into a 2-entry table.
	 */
	IB_QPT_SMI,
	IB_QPT_GSI,

	IB_QPT_RC = IB_UVERBS_QPT_RC,
	IB_QPT_UC = IB_UVERBS_QPT_UC,
	IB_QPT_UD = IB_UVERBS_QPT_UD,
	IB_QPT_RAW_IPV6,
	IB_QPT_RAW_ETHERTYPE,
	IB_QPT_RAW_PACKET = IB_UVERBS_QPT_RAW_PACKET,
	IB_QPT_XRC_INI = IB_UVERBS_QPT_XRC_INI,
	IB_QPT_XRC_TGT = IB_UVERBS_QPT_XRC_TGT,
	IB_QPT_MAX,
	IB_QPT_DRIVER = IB_UVERBS_QPT_DRIVER,
	/* Reserve a range for qp types internal to the low level driver.
	 * These qp types will not be visible at the IB core layer, so the
	 * IB_QPT_MAX usages should not be affected in the core layer
	 */
	IB_QPT_RESERVED1 = 0x1000,
	IB_QPT_RESERVED2,
	IB_QPT_RESERVED3,
	IB_QPT_RESERVED4,
	IB_QPT_RESERVED5,
	IB_QPT_RESERVED6,
	IB_QPT_RESERVED7,
	IB_QPT_RESERVED8,
	IB_QPT_RESERVED9,
	IB_QPT_RESERVED10,
};

enum ib_qp_create_flags {
	IB_QP_CREATE_IPOIB_UD_LSO		= 1 << 0,
	IB_QP_CREATE_BLOCK_MULTICAST_LOOPBACK	=
		IB_UVERBS_QP_CREATE_BLOCK_MULTICAST_LOOPBACK,
	IB_QP_CREATE_CROSS_CHANNEL              = 1 << 2,
	IB_QP_CREATE_MANAGED_SEND               = 1 << 3,
	IB_QP_CREATE_MANAGED_RECV               = 1 << 4,
	IB_QP_CREATE_NETIF_QP			= 1 << 5,
	IB_QP_CREATE_INTEGRITY_EN		= 1 << 6,
	IB_QP_CREATE_NETDEV_USE			= 1 << 7,
	IB_QP_CREATE_SCATTER_FCS		=
		IB_UVERBS_QP_CREATE_SCATTER_FCS,
	IB_QP_CREATE_CVLAN_STRIPPING		=
		IB_UVERBS_QP_CREATE_CVLAN_STRIPPING,
	IB_QP_CREATE_SOURCE_QPN			= 1 << 10,
	IB_QP_CREATE_PCI_WRITE_END_PADDING	=
		IB_UVERBS_QP_CREATE_PCI_WRITE_END_PADDING,
	/* reserve bits 26-31 for low level drivers' internal use */
	IB_QP_CREATE_RESERVED_START		= 1 << 26,
	IB_QP_CREATE_RESERVED_END		= 1 << 31,
};

/*
 * Note: users may not call ib_close_qp or ib_destroy_qp from the event_handler
 * callback to destroy the passed in QP.
 */

struct ib_qp_init_attr {
	/* Consumer's event_handler callback must not block */
	void                  (*event_handler)(struct ib_event *, void *);

	void		       *qp_context;
	/*发送对应的cq*/
	struct ib_cq	       *send_cq;
	/*接收对应的cq*/
	struct ib_cq	       *recv_cq;
	struct ib_srq	       *srq;
	struct ib_xrcd	       *xrcd;     /* XRC TGT QPs only */
	struct ib_qp_cap	cap;
	enum ib_sig_type	sq_sig_type;
	/*qp类型*/
	enum ib_qp_type		qp_type;
	u32			create_flags;

	/*
	 * Only needed for special QP types, or when using the RW API.
	 */
	u32			port_num;/*port编号*/
	struct ib_rwq_ind_table *rwq_ind_tbl;
	u32			source_qpn;
};

struct ib_qp_open_attr {
	void                  (*event_handler)(struct ib_event *, void *);
	void		       *qp_context;
	u32			qp_num;
	enum ib_qp_type		qp_type;
};

enum ib_rnr_timeout {
	IB_RNR_TIMER_655_36 =  0,
	IB_RNR_TIMER_000_01 =  1,
	IB_RNR_TIMER_000_02 =  2,
	IB_RNR_TIMER_000_03 =  3,
	IB_RNR_TIMER_000_04 =  4,
	IB_RNR_TIMER_000_06 =  5,
	IB_RNR_TIMER_000_08 =  6,
	IB_RNR_TIMER_000_12 =  7,
	IB_RNR_TIMER_000_16 =  8,
	IB_RNR_TIMER_000_24 =  9,
	IB_RNR_TIMER_000_32 = 10,
	IB_RNR_TIMER_000_48 = 11,
	IB_RNR_TIMER_000_64 = 12,
	IB_RNR_TIMER_000_96 = 13,
	IB_RNR_TIMER_001_28 = 14,
	IB_RNR_TIMER_001_92 = 15,
	IB_RNR_TIMER_002_56 = 16,
	IB_RNR_TIMER_003_84 = 17,
	IB_RNR_TIMER_005_12 = 18,
	IB_RNR_TIMER_007_68 = 19,
	IB_RNR_TIMER_010_24 = 20,
	IB_RNR_TIMER_015_36 = 21,
	IB_RNR_TIMER_020_48 = 22,
	IB_RNR_TIMER_030_72 = 23,
	IB_RNR_TIMER_040_96 = 24,
	IB_RNR_TIMER_061_44 = 25,
	IB_RNR_TIMER_081_92 = 26,
	IB_RNR_TIMER_122_88 = 27,
	IB_RNR_TIMER_163_84 = 28,
	IB_RNR_TIMER_245_76 = 29,
	IB_RNR_TIMER_327_68 = 30,
	IB_RNR_TIMER_491_52 = 31
};

enum ib_qp_attr_mask {
	IB_QP_STATE			= 1,
	IB_QP_CUR_STATE			= (1<<1),
	IB_QP_EN_SQD_ASYNC_NOTIFY	= (1<<2),
	IB_QP_ACCESS_FLAGS		= (1<<3),
	IB_QP_PKEY_INDEX		= (1<<4),
	IB_QP_PORT			= (1<<5),
	IB_QP_QKEY			= (1<<6),
	IB_QP_AV			= (1<<7),
	IB_QP_PATH_MTU			= (1<<8),
	IB_QP_TIMEOUT			= (1<<9),
	IB_QP_RETRY_CNT			= (1<<10),
	IB_QP_RNR_RETRY			= (1<<11),
	IB_QP_RQ_PSN			= (1<<12),
	IB_QP_MAX_QP_RD_ATOMIC		= (1<<13),
	IB_QP_ALT_PATH			= (1<<14),
	IB_QP_MIN_RNR_TIMER		= (1<<15),
	IB_QP_SQ_PSN			= (1<<16),
	IB_QP_MAX_DEST_RD_ATOMIC	= (1<<17),
	IB_QP_PATH_MIG_STATE		= (1<<18),
	IB_QP_CAP			= (1<<19),
	IB_QP_DEST_QPN			= (1<<20),
	IB_QP_RESERVED1			= (1<<21),
	IB_QP_RESERVED2			= (1<<22),
	IB_QP_RESERVED3			= (1<<23),
	IB_QP_RESERVED4			= (1<<24),
	IB_QP_RATE_LIMIT		= (1<<25),

	IB_QP_ATTR_STANDARD_BITS = GENMASK(20, 0),
};

enum ib_qp_state {
	IB_QPS_RESET,
	IB_QPS_INIT,
	IB_QPS_RTR,
	IB_QPS_RTS,
	IB_QPS_SQD,
	IB_QPS_SQE,
	IB_QPS_ERR
};

enum ib_mig_state {
	IB_MIG_MIGRATED,
	IB_MIG_REARM,
	IB_MIG_ARMED
};

enum ib_mw_type {
	IB_MW_TYPE_1 = 1,
	IB_MW_TYPE_2 = 2
};

struct ib_qp_attr {
	enum ib_qp_state	qp_state;
	enum ib_qp_state	cur_qp_state;
	enum ib_mtu		path_mtu;
	enum ib_mig_state	path_mig_state;
	u32			qkey;
	u32			rq_psn;
	u32			sq_psn;
	u32			dest_qp_num;
	int			qp_access_flags;
	struct ib_qp_cap	cap;
	struct rdma_ah_attr	ah_attr;
	struct rdma_ah_attr	alt_ah_attr;
	u16			pkey_index;
	u16			alt_pkey_index;
	u8			en_sqd_async_notify;
	u8			sq_draining;
	u8			max_rd_atomic;
	u8			max_dest_rd_atomic;
	u8			min_rnr_timer;
	u32			port_num;
	u8			timeout;
	u8			retry_cnt;
	u8			rnr_retry;
	u32			alt_port_num;
	u8			alt_timeout;
	u32			rate_limit;
	struct net_device	*xmit_slave;
};

enum ib_wr_opcode {
	/* These are shared with userspace */
	IB_WR_RDMA_WRITE = IB_UVERBS_WR_RDMA_WRITE,
	IB_WR_RDMA_WRITE_WITH_IMM = IB_UVERBS_WR_RDMA_WRITE_WITH_IMM,
	IB_WR_SEND = IB_UVERBS_WR_SEND,
	IB_WR_SEND_WITH_IMM = IB_UVERBS_WR_SEND_WITH_IMM,
	IB_WR_RDMA_READ = IB_UVERBS_WR_RDMA_READ,
	IB_WR_ATOMIC_CMP_AND_SWP = IB_UVERBS_WR_ATOMIC_CMP_AND_SWP,
	IB_WR_ATOMIC_FETCH_AND_ADD = IB_UVERBS_WR_ATOMIC_FETCH_AND_ADD,
	IB_WR_BIND_MW = IB_UVERBS_WR_BIND_MW,
	IB_WR_LSO = IB_UVERBS_WR_TSO,
	IB_WR_SEND_WITH_INV = IB_UVERBS_WR_SEND_WITH_INV,
	IB_WR_RDMA_READ_WITH_INV = IB_UVERBS_WR_RDMA_READ_WITH_INV,
	IB_WR_LOCAL_INV = IB_UVERBS_WR_LOCAL_INV,
	IB_WR_MASKED_ATOMIC_CMP_AND_SWP =
		IB_UVERBS_WR_MASKED_ATOMIC_CMP_AND_SWP,
	IB_WR_MASKED_ATOMIC_FETCH_AND_ADD =
		IB_UVERBS_WR_MASKED_ATOMIC_FETCH_AND_ADD,

	/* These are kernel only and can not be issued by userspace */
	IB_WR_REG_MR = 0x20,
	IB_WR_REG_MR_INTEGRITY,

	/* reserve values for low level drivers' internal use.
	 * These values will not be used at all in the ib core layer.
	 */
	IB_WR_RESERVED1 = 0xf0,
	IB_WR_RESERVED2,
	IB_WR_RESERVED3,
	IB_WR_RESERVED4,
	IB_WR_RESERVED5,
	IB_WR_RESERVED6,
	IB_WR_RESERVED7,
	IB_WR_RESERVED8,
	IB_WR_RESERVED9,
	IB_WR_RESERVED10,
};

enum ib_send_flags {
	IB_SEND_FENCE		= 1,
	IB_SEND_SIGNALED	= (1<<1),
	IB_SEND_SOLICITED	= (1<<2),
	IB_SEND_INLINE		= (1<<3),
	IB_SEND_IP_CSUM		= (1<<4),

	/* reserve bits 26-31 for low level drivers' internal use */
	IB_SEND_RESERVED_START	= (1 << 26),
	IB_SEND_RESERVED_END	= (1 << 31),
};

struct ib_sge {
	u64	addr;
	u32	length;
	u32	lkey;
};

struct ib_cqe {
	void (*done)(struct ib_cq *cq, struct ib_wc *wc);
};

struct ib_send_wr {
    /*用于串连wr，构体wrlist*/
	struct ib_send_wr      *next;
	union {
	    /*所属的wrlist*/
		u64		wr_id;
		struct ib_cqe	*wr_cqe;
	};
	struct ib_sge	       *sg_list;
	/*指明当前sg_list数组大小*/
	int			num_sge;
	enum ib_wr_opcode	opcode;
	int			send_flags;
	union {
		__be32		imm_data;
		u32		invalidate_rkey;
	} ex;
};

struct ib_rdma_wr {
	struct ib_send_wr	wr;
	u64			remote_addr;
	u32			rkey;
};

static inline const struct ib_rdma_wr *rdma_wr(const struct ib_send_wr *wr)
{
	return container_of(wr, struct ib_rdma_wr, wr);
}

struct ib_atomic_wr {
	struct ib_send_wr	wr;
	u64			remote_addr;
	u64			compare_add;
	u64			swap;
	u64			compare_add_mask;
	u64			swap_mask;
	u32			rkey;
};

static inline const struct ib_atomic_wr *atomic_wr(const struct ib_send_wr *wr)
{
	return container_of(wr, struct ib_atomic_wr, wr);
}

struct ib_ud_wr {
	struct ib_send_wr	wr;
	struct ib_ah		*ah;
	void			*header;
	int			hlen;
	int			mss;
	u32			remote_qpn;
	u32			remote_qkey;
	u16			pkey_index; /* valid for GSI only */
	u32			port_num; /* valid for DR SMPs on switch only */
};

static inline const struct ib_ud_wr *ud_wr(const struct ib_send_wr *wr)
{
	return container_of(wr, struct ib_ud_wr, wr);
}

struct ib_reg_wr {
	struct ib_send_wr	wr;
	struct ib_mr		*mr;
	u32			key;
	int			access;
};

static inline const struct ib_reg_wr *reg_wr(const struct ib_send_wr *wr)
{
	return container_of(wr, struct ib_reg_wr, wr);
}

struct ib_recv_wr {
	struct ib_recv_wr      *next;
	union {
		u64		wr_id;
		struct ib_cqe	*wr_cqe;
	};
	struct ib_sge	       *sg_list;
	/*sg_list数目*/
	int			num_sge;
};

enum ib_access_flags {
	IB_ACCESS_LOCAL_WRITE = IB_UVERBS_ACCESS_LOCAL_WRITE,
	IB_ACCESS_REMOTE_WRITE = IB_UVERBS_ACCESS_REMOTE_WRITE,
	IB_ACCESS_REMOTE_READ = IB_UVERBS_ACCESS_REMOTE_READ,
	IB_ACCESS_REMOTE_ATOMIC = IB_UVERBS_ACCESS_REMOTE_ATOMIC,
	IB_ACCESS_MW_BIND = IB_UVERBS_ACCESS_MW_BIND,
	IB_ZERO_BASED = IB_UVERBS_ACCESS_ZERO_BASED,
	IB_ACCESS_ON_DEMAND = IB_UVERBS_ACCESS_ON_DEMAND,
	IB_ACCESS_HUGETLB = IB_UVERBS_ACCESS_HUGETLB,
	IB_ACCESS_RELAXED_ORDERING = IB_UVERBS_ACCESS_RELAXED_ORDERING,

	IB_ACCESS_OPTIONAL = IB_UVERBS_ACCESS_OPTIONAL_RANGE,
	IB_ACCESS_SUPPORTED =
		((IB_ACCESS_HUGETLB << 1) - 1) | IB_ACCESS_OPTIONAL,
};

/*
 * XXX: these are apparently used for ->rereg_user_mr, no idea why they
 * are hidden here instead of a uapi header!
 */
enum ib_mr_rereg_flags {
	IB_MR_REREG_TRANS	= 1,
	IB_MR_REREG_PD		= (1<<1),
	IB_MR_REREG_ACCESS	= (1<<2),
	IB_MR_REREG_SUPPORTED	= ((IB_MR_REREG_ACCESS << 1) - 1)
};

struct ib_umem;

enum rdma_remove_reason {
	/*
	 * Userspace requested uobject deletion or initial try
	 * to remove uobject via cleanup. Call could fail
	 */
	RDMA_REMOVE_DESTROY,
	/* Context deletion. This call should delete the actual object itself */
	RDMA_REMOVE_CLOSE,
	/* Driver is being hot-unplugged. This call should delete the actual object itself */
	RDMA_REMOVE_DRIVER_REMOVE,
	/* uobj is being cleaned-up before being committed */
	RDMA_REMOVE_ABORT,
	/* The driver failed to destroy the uobject and is being disconnected */
	RDMA_REMOVE_DRIVER_FAILURE,
};

struct ib_rdmacg_object {
#ifdef CONFIG_CGROUP_RDMA
	struct rdma_cgroup	*cg;		/* owner rdma cgroup */
#endif
};

struct ib_ucontext {
	struct ib_device       *device;
	struct ib_uverbs_file  *ufile;

	struct ib_rdmacg_object	cg_obj;
	/*
	 * Implementation details of the RDMA core, don't use in drivers:
	 */
	struct rdma_restrack_entry res;
	struct xarray mmap_xa;
};

struct ib_uobject {
	u64			user_handle;	/* handle given to us by userspace */
	/* ufile & ucontext owning this object */
	struct ib_uverbs_file  *ufile;
	/* FIXME, save memory: ufile->context == context */
	struct ib_ucontext     *context;	/* associated user context */
	void		       *object;		/* containing object */
	struct list_head	list;		/* link to context's list */
	struct ib_rdmacg_object	cg_obj;		/* rdmacg object */
	int			id;		/* index into kernel idr */
	struct kref		ref;
	atomic_t		usecnt;		/* protects exclusive access */
	struct rcu_head		rcu;		/* kfree_rcu() overhead */

	const struct uverbs_api_object *uapi_object;
};

struct ib_udata {
	const void __user *inbuf;
	void __user *outbuf;
	size_t       inlen;
	size_t       outlen;
};

struct ib_pd {
	u32			local_dma_lkey;
	u32			flags;
	/*所属的device*/
	struct ib_device       *device;
	struct ib_uobject      *uobject;
	atomic_t          	usecnt; /* count all resources */

	u32			unsafe_global_rkey;

	/*
	 * Implementation details of the RDMA core, don't use in drivers:
	 */
	struct ib_mr	       *__internal_mr;
	struct rdma_restrack_entry res;
};

struct ib_xrcd {
	struct ib_device       *device;
	atomic_t		usecnt; /* count all exposed resources */
	struct inode	       *inode;
	struct rw_semaphore	tgt_qps_rwsem;
	struct xarray		tgt_qps;
};

struct ib_ah {
	struct ib_device	*device;
	struct ib_pd		*pd;
	struct ib_uobject	*uobject;
	const struct ib_gid_attr *sgid_attr;
	enum rdma_ah_attr_type	type;
};

typedef void (*ib_comp_handler)(struct ib_cq *cq, void *cq_context);

enum ib_poll_context {
	IB_POLL_SOFTIRQ,	   /* poll from softirq context */
	IB_POLL_WORKQUEUE,	   /* poll from workqueue */
	IB_POLL_UNBOUND_WORKQUEUE, /* poll from unbound workqueue */
	IB_POLL_LAST_POOL_TYPE = IB_POLL_UNBOUND_WORKQUEUE,

	IB_POLL_DIRECT,		   /* caller context, no hw completions */
};

struct ib_cq {
    /*所属ib_device*/
	struct ib_device       *device;
	/*对应的ucq object*/
	struct ib_ucq_object   *uobject;
	ib_comp_handler   	comp_handler;
	void                  (*event_handler)(struct ib_event *, void *);
	void                   *cq_context;
	/*cqe数目*/
	int               	cqe;
	unsigned int		cqe_used;
	atomic_t          	usecnt; /* count number of work queues */
	enum ib_poll_context	poll_ctx;
	struct ib_wc		*wc;
	struct list_head        pool_entry;
	union {
		struct irq_poll		iop;
		struct work_struct	work;
	};
	struct workqueue_struct *comp_wq;
	struct dim *dim;

	/* updated only by trace points */
	ktime_t timestamp;
	u8 interrupt:1;
	u8 shared:1;
	unsigned int comp_vector;

	/*
	 * Implementation details of the RDMA core, don't use in drivers:
	 */
	struct rdma_restrack_entry res;
};

struct ib_srq {
	struct ib_device       *device;
	struct ib_pd	       *pd;
	struct ib_usrq_object  *uobject;
	void		      (*event_handler)(struct ib_event *, void *);
	void		       *srq_context;
	enum ib_srq_type	srq_type;
	atomic_t		usecnt;

	struct {
		struct ib_cq   *cq;
		union {
			struct {
				struct ib_xrcd *xrcd;
				u32		srq_num;
			} xrc;
		};
	} ext;

	/*
	 * Implementation details of the RDMA core, don't use in drivers:
	 */
	struct rdma_restrack_entry res;
};

enum ib_raw_packet_caps {
	/*
	 * Strip cvlan from incoming packet and report it in the matching work
	 * completion is supported.
	 */
	IB_RAW_PACKET_CAP_CVLAN_STRIPPING =
		IB_UVERBS_RAW_PACKET_CAP_CVLAN_STRIPPING,
	/*
	 * Scatter FCS field of an incoming packet to host memory is supported.
	 */
	IB_RAW_PACKET_CAP_SCATTER_FCS = IB_UVERBS_RAW_PACKET_CAP_SCATTER_FCS,
	/* Checksum offloads are supported (for both send and receive). */
	IB_RAW_PACKET_CAP_IP_CSUM = IB_UVERBS_RAW_PACKET_CAP_IP_CSUM,
	/*
	 * When a packet is received for an RQ with no receive WQEs, the
	 * packet processing is delayed.
	 */
	IB_RAW_PACKET_CAP_DELAY_DROP = IB_UVERBS_RAW_PACKET_CAP_DELAY_DROP,
};

enum ib_wq_type {
	IB_WQT_RQ = IB_UVERBS_WQT_RQ,
};

enum ib_wq_state {
	IB_WQS_RESET,
	IB_WQS_RDY,
	IB_WQS_ERR
};

struct ib_wq {
	struct ib_device       *device;
	struct ib_uwq_object   *uobject;
	void		    *wq_context;
	void		    (*event_handler)(struct ib_event *, void *);
	struct ib_pd	       *pd;
	struct ib_cq	       *cq;
	u32		wq_num;
	enum ib_wq_state       state;
	enum ib_wq_type	wq_type;
	atomic_t		usecnt;
};

enum ib_wq_flags {
	IB_WQ_FLAGS_CVLAN_STRIPPING	= IB_UVERBS_WQ_FLAGS_CVLAN_STRIPPING,
	IB_WQ_FLAGS_SCATTER_FCS		= IB_UVERBS_WQ_FLAGS_SCATTER_FCS,
	IB_WQ_FLAGS_DELAY_DROP		= IB_UVERBS_WQ_FLAGS_DELAY_DROP,
	IB_WQ_FLAGS_PCI_WRITE_END_PADDING =
				IB_UVERBS_WQ_FLAGS_PCI_WRITE_END_PADDING,
};

struct ib_wq_init_attr {
	void		       *wq_context;
	enum ib_wq_type	wq_type;
	u32		max_wr;
	u32		max_sge;
	struct	ib_cq	       *cq;
	void		    (*event_handler)(struct ib_event *, void *);
	u32		create_flags; /* Use enum ib_wq_flags */
};

enum ib_wq_attr_mask {
	IB_WQ_STATE		= 1 << 0,
	IB_WQ_CUR_STATE		= 1 << 1,
	IB_WQ_FLAGS		= 1 << 2,
};

struct ib_wq_attr {
	enum	ib_wq_state	wq_state;
	enum	ib_wq_state	curr_wq_state;
	u32			flags; /* Use enum ib_wq_flags */
	u32			flags_mask; /* Use enum ib_wq_flags */
};

struct ib_rwq_ind_table {
	struct ib_device	*device;
	struct ib_uobject      *uobject;
	atomic_t		usecnt;
	u32		ind_tbl_num;
	u32		log_ind_tbl_size;
	struct ib_wq	**ind_tbl;
};

struct ib_rwq_ind_table_init_attr {
	u32		log_ind_tbl_size;
	/* Each entry is a pointer to Receive Work Queue */
	struct ib_wq	**ind_tbl;
};

enum port_pkey_state {
	IB_PORT_PKEY_NOT_VALID = 0,
	IB_PORT_PKEY_VALID = 1,
	IB_PORT_PKEY_LISTED = 2,
};

struct ib_qp_security;

struct ib_port_pkey {
	enum port_pkey_state	state;
	u16			pkey_index;
	u32			port_num;
	struct list_head	qp_list;
	struct list_head	to_error_list;
	struct ib_qp_security  *sec;
};

struct ib_ports_pkeys {
	struct ib_port_pkey	main;
	struct ib_port_pkey	alt;
};

struct ib_qp_security {
	struct ib_qp	       *qp;
	struct ib_device       *dev;
	/* Hold this mutex when changing port and pkey settings. */
	struct mutex		mutex;
	struct ib_ports_pkeys  *ports_pkeys;
	/* A list of all open shared QP handles.  Required to enforce security
	 * properly for all users of a shared QP.
	 */
	struct list_head        shared_qp_list;
	void                   *security;
	bool			destroying;
	atomic_t		error_list_count;
	struct completion	error_complete;
	int			error_comps_pending;
};

/*
 * @max_write_sge: Maximum SGE elements per RDMA WRITE request.
 * @max_read_sge:  Maximum SGE elements per RDMA READ request.
 */
struct ib_qp {
    /*所属的ib设备*/
	struct ib_device       *device;
	/*所属的pd*/
	struct ib_pd	       *pd;
	/*发送对应的cq*/
	struct ib_cq	       *send_cq;
	/*接收对应的cq*/
	struct ib_cq	       *recv_cq;
	spinlock_t		mr_lock;
	int			mrs_used;
	struct list_head	rdma_mrs;
	struct list_head	sig_mrs;
	struct ib_srq	       *srq;
	struct ib_xrcd	       *xrcd; /* XRC TGT QPs only */
	struct list_head	xrcd_list;

	/* count times opened, mcast attaches, flow attaches */
	atomic_t		usecnt;
	struct list_head	open_list;
	struct ib_qp           *real_qp;
	/*对应的uobject*/
	struct ib_uqp_object   *uobject;
	void                  (*event_handler)(struct ib_event *, void *);
	void		       *qp_context;
	/* sgid_attrs associated with the AV's */
	const struct ib_gid_attr *av_sgid_attr;
	const struct ib_gid_attr *alt_path_sgid_attr;
	/*qp编号*/
	u32			qp_num;
	u32			max_write_sge;
	u32			max_read_sge;
	/*指出qp类型*/
	enum ib_qp_type		qp_type;
	struct ib_rwq_ind_table *rwq_ind_tbl;
	struct ib_qp_security  *qp_sec;
	/*port编号*/
	u32			port;

	bool			integrity_en;
	/*
	 * Implementation details of the RDMA core, don't use in drivers:
	 */
	struct rdma_restrack_entry     res;

	/* The counter the qp is bind to */
	struct rdma_counter    *counter;
};

struct ib_dm {
	struct ib_device  *device;
	u32		   length;
	u32		   flags;
	struct ib_uobject *uobject;
	atomic_t	   usecnt;
};

struct ib_mr {
    /*所属的ib设备*/
	struct ib_device  *device;
	/*所属pd*/
	struct ib_pd	  *pd;
	u32		   lkey;
	u32		   rkey;
	u64		   iova;
	u64		   length;
	unsigned int	   page_size;
	/*内存类型*/
	enum ib_mr_type	   type;
	bool		   need_inval;
	union {
	    /*对应的uobj*/
		struct ib_uobject	*uobject;	/* user */
		struct list_head	qp_entry;	/* FR */
	};

	struct ib_dm      *dm;
	struct ib_sig_attrs *sig_attrs; /* only for IB_MR_TYPE_INTEGRITY MRs */
	/*
	 * Implementation details of the RDMA core, don't use in drivers:
	 */
	struct rdma_restrack_entry res;
};

struct ib_mw {
	struct ib_device	*device;
	struct ib_pd		*pd;
	struct ib_uobject	*uobject;
	u32			rkey;
	enum ib_mw_type         type;
};

/* Supported steering options */
enum ib_flow_attr_type {
	/* steering according to rule specifications */
	IB_FLOW_ATTR_NORMAL		= 0x0,
	/* default unicast and multicast rule -
	 * receive all Eth traffic which isn't steered to any QP
	 */
	IB_FLOW_ATTR_ALL_DEFAULT	= 0x1,
	/* default multicast rule -
	 * receive all Eth multicast traffic which isn't steered to any QP
	 */
	IB_FLOW_ATTR_MC_DEFAULT		= 0x2,
	/* sniffer rule - receive all port traffic */
	IB_FLOW_ATTR_SNIFFER		= 0x3
};

/* Supported steering header types */
enum ib_flow_spec_type {
	/* L2 headers*/
	IB_FLOW_SPEC_ETH		= 0x20,
	IB_FLOW_SPEC_IB			= 0x22,
	/* L3 header*/
	IB_FLOW_SPEC_IPV4		= 0x30,
	IB_FLOW_SPEC_IPV6		= 0x31,
	IB_FLOW_SPEC_ESP                = 0x34,
	/* L4 headers*/
	IB_FLOW_SPEC_TCP		= 0x40,
	IB_FLOW_SPEC_UDP		= 0x41,
	IB_FLOW_SPEC_VXLAN_TUNNEL	= 0x50,
	IB_FLOW_SPEC_GRE		= 0x51,
	IB_FLOW_SPEC_MPLS		= 0x60,
	IB_FLOW_SPEC_INNER		= 0x100,
	/* Actions */
	IB_FLOW_SPEC_ACTION_TAG         = 0x1000,
	IB_FLOW_SPEC_ACTION_DROP        = 0x1001,
	IB_FLOW_SPEC_ACTION_HANDLE	= 0x1002,
	IB_FLOW_SPEC_ACTION_COUNT       = 0x1003,
};
#define IB_FLOW_SPEC_LAYER_MASK	0xF0
#define IB_FLOW_SPEC_SUPPORT_LAYERS 10

enum ib_flow_flags {
	IB_FLOW_ATTR_FLAGS_DONT_TRAP = 1UL << 1, /* Continue match, no steal */
	IB_FLOW_ATTR_FLAGS_EGRESS = 1UL << 2, /* Egress flow */
	IB_FLOW_ATTR_FLAGS_RESERVED  = 1UL << 3  /* Must be last */
};

struct ib_flow_eth_filter {
	u8	dst_mac[6];
	u8	src_mac[6];
	__be16	ether_type;
	__be16	vlan_tag;
	/* Must be last */
	u8	real_sz[];
};

struct ib_flow_spec_eth {
	u32			  type;
	u16			  size;
	struct ib_flow_eth_filter val;
	struct ib_flow_eth_filter mask;
};

struct ib_flow_ib_filter {
	__be16 dlid;
	__u8   sl;
	/* Must be last */
	u8	real_sz[];
};

struct ib_flow_spec_ib {
	u32			 type;
	u16			 size;
	struct ib_flow_ib_filter val;
	struct ib_flow_ib_filter mask;
};

/* IPv4 header flags */
enum ib_ipv4_flags {
	IB_IPV4_DONT_FRAG = 0x2, /* Don't enable packet fragmentation */
	IB_IPV4_MORE_FRAG = 0X4  /* For All fragmented packets except the
				    last have this flag set */
};

struct ib_flow_ipv4_filter {
	__be32	src_ip;
	__be32	dst_ip;
	u8	proto;
	u8	tos;
	u8	ttl;
	u8	flags;
	/* Must be last */
	u8	real_sz[];
};

struct ib_flow_spec_ipv4 {
	u32			   type;
	u16			   size;
	struct ib_flow_ipv4_filter val;
	struct ib_flow_ipv4_filter mask;
};

struct ib_flow_ipv6_filter {
	u8	src_ip[16];
	u8	dst_ip[16];
	__be32	flow_label;
	u8	next_hdr;
	u8	traffic_class;
	u8	hop_limit;
	/* Must be last */
	u8	real_sz[];
};

struct ib_flow_spec_ipv6 {
	u32			   type;
	u16			   size;
	struct ib_flow_ipv6_filter val;
	struct ib_flow_ipv6_filter mask;
};

struct ib_flow_tcp_udp_filter {
	__be16	dst_port;
	__be16	src_port;
	/* Must be last */
	u8	real_sz[];
};

struct ib_flow_spec_tcp_udp {
	u32			      type;
	u16			      size;
	struct ib_flow_tcp_udp_filter val;
	struct ib_flow_tcp_udp_filter mask;
};

struct ib_flow_tunnel_filter {
	__be32	tunnel_id;
	u8	real_sz[];
};

/* ib_flow_spec_tunnel describes the Vxlan tunnel
 * the tunnel_id from val has the vni value
 */
struct ib_flow_spec_tunnel {
	u32			      type;
	u16			      size;
	struct ib_flow_tunnel_filter  val;
	struct ib_flow_tunnel_filter  mask;
};

struct ib_flow_esp_filter {
	__be32	spi;
	__be32  seq;
	/* Must be last */
	u8	real_sz[];
};

struct ib_flow_spec_esp {
	u32                           type;
	u16			      size;
	struct ib_flow_esp_filter     val;
	struct ib_flow_esp_filter     mask;
};

struct ib_flow_gre_filter {
	__be16 c_ks_res0_ver;
	__be16 protocol;
	__be32 key;
	/* Must be last */
	u8	real_sz[];
};

struct ib_flow_spec_gre {
	u32                           type;
	u16			      size;
	struct ib_flow_gre_filter     val;
	struct ib_flow_gre_filter     mask;
};

struct ib_flow_mpls_filter {
	__be32 tag;
	/* Must be last */
	u8	real_sz[];
};

struct ib_flow_spec_mpls {
	u32                           type;
	u16			      size;
	struct ib_flow_mpls_filter     val;
	struct ib_flow_mpls_filter     mask;
};

struct ib_flow_spec_action_tag {
	enum ib_flow_spec_type	      type;
	u16			      size;
	u32                           tag_id;
};

struct ib_flow_spec_action_drop {
	enum ib_flow_spec_type	      type;
	u16			      size;
};

struct ib_flow_spec_action_handle {
	enum ib_flow_spec_type	      type;
	u16			      size;
	struct ib_flow_action	     *act;
};

enum ib_counters_description {
	IB_COUNTER_PACKETS,
	IB_COUNTER_BYTES,
};

struct ib_flow_spec_action_count {
	enum ib_flow_spec_type type;
	u16 size;
	struct ib_counters *counters;
};

union ib_flow_spec {
	struct {
		u32			type;
		u16			size;
	};
	struct ib_flow_spec_eth		eth;
	struct ib_flow_spec_ib		ib;
	struct ib_flow_spec_ipv4        ipv4;
	struct ib_flow_spec_tcp_udp	tcp_udp;
	struct ib_flow_spec_ipv6        ipv6;
	struct ib_flow_spec_tunnel      tunnel;
	struct ib_flow_spec_esp		esp;
	struct ib_flow_spec_gre		gre;
	struct ib_flow_spec_mpls	mpls;
	struct ib_flow_spec_action_tag  flow_tag;
	struct ib_flow_spec_action_drop drop;
	struct ib_flow_spec_action_handle action;
	struct ib_flow_spec_action_count flow_count;
};

struct ib_flow_attr {
	enum ib_flow_attr_type type;
	u16	     size;
	u16	     priority;
	u32	     flags;
	u8	     num_of_specs;
	u32	     port;
	union ib_flow_spec flows[];
};

struct ib_flow {
	struct ib_qp		*qp;
	struct ib_device	*device;
	struct ib_uobject	*uobject;
};

enum ib_flow_action_type {
	IB_FLOW_ACTION_UNSPECIFIED,
	IB_FLOW_ACTION_ESP = 1,
};

struct ib_flow_action_attrs_esp_keymats {
	enum ib_uverbs_flow_action_esp_keymat			protocol;
	union {
		struct ib_uverbs_flow_action_esp_keymat_aes_gcm aes_gcm;
	} keymat;
};

struct ib_flow_action_attrs_esp_replays {
	enum ib_uverbs_flow_action_esp_replay			protocol;
	union {
		struct ib_uverbs_flow_action_esp_replay_bmp	bmp;
	} replay;
};

enum ib_flow_action_attrs_esp_flags {
	/* All user-space flags at the top: Use enum ib_uverbs_flow_action_esp_flags
	 * This is done in order to share the same flags between user-space and
	 * kernel and spare an unnecessary translation.
	 */

	/* Kernel flags */
	IB_FLOW_ACTION_ESP_FLAGS_ESN_TRIGGERED	= 1ULL << 32,
	IB_FLOW_ACTION_ESP_FLAGS_MOD_ESP_ATTRS	= 1ULL << 33,
};

struct ib_flow_spec_list {
	struct ib_flow_spec_list	*next;
	union ib_flow_spec		spec;
};

struct ib_flow_action_attrs_esp {
	struct ib_flow_action_attrs_esp_keymats		*keymat;
	struct ib_flow_action_attrs_esp_replays		*replay;
	struct ib_flow_spec_list			*encap;
	/* Used only if IB_FLOW_ACTION_ESP_FLAGS_ESN_TRIGGERED is enabled.
	 * Value of 0 is a valid value.
	 */
	u32						esn;
	u32						spi;
	u32						seq;
	u32						tfc_pad;
	/* Use enum ib_flow_action_attrs_esp_flags */
	u64						flags;
	u64						hard_limit_pkts;
};

struct ib_flow_action {
	struct ib_device		*device;
	struct ib_uobject		*uobject;
	enum ib_flow_action_type	type;
	atomic_t			usecnt;
};

struct ib_mad;

enum ib_process_mad_flags {
	IB_MAD_IGNORE_MKEY	= 1,
	IB_MAD_IGNORE_BKEY	= 2,
	IB_MAD_IGNORE_ALL	= IB_MAD_IGNORE_MKEY | IB_MAD_IGNORE_BKEY
};

enum ib_mad_result {
	IB_MAD_RESULT_FAILURE  = 0,      /* (!SUCCESS is the important flag) */
	IB_MAD_RESULT_SUCCESS  = 1 << 0, /* MAD was successfully processed   */
	IB_MAD_RESULT_REPLY    = 1 << 1, /* Reply packet needs to be sent    */
	IB_MAD_RESULT_CONSUMED = 1 << 2  /* Packet consumed: stop processing */
};

struct ib_port_cache {
	u64		      subnet_prefix;
	/*pkey表*/
	struct ib_pkey_cache  *pkey;
	/*gid表*/
	struct ib_gid_table   *gid;
	u8                     lmc;
	enum ib_port_state     port_state;
};

struct ib_port_immutable {
    /*ib_port_cache中pkey表的大小*/
	int                           pkey_tbl_len;
	/*gid_table的大小*/
	int                           gid_tbl_len;
	/*port支持的cap标记*/
	u32                           core_cap_flags;
	/*此port支持的最大管理报文大小*/
	u32                           max_mad_size;
};

struct ib_port_data {
    /*此port对应的ib_dev*/
	struct ib_device *ib_dev;

	struct ib_port_immutable immutable;

	spinlock_t pkey_list_lock;

	spinlock_t netdev_lock;

	struct list_head pkey_list;

	struct ib_port_cache cache;

	struct net_device __rcu *netdev;
	/*加入hashtable中使用*/
	struct hlist_node ndev_hash_link;
	struct rdma_port_counter port_counter;
	struct ib_port *sysfs;
};

/* rdma netdev type - specifies protocol type */
enum rdma_netdev_t {
	RDMA_NETDEV_OPA_VNIC,
	RDMA_NETDEV_IPOIB,
};

/**
 * struct rdma_netdev - rdma netdev
 * For cases where netstack interfacing is required.
 */
struct rdma_netdev {
	void              *clnt_priv;
	struct ib_device  *hca;
	u32		   port_num;
	int                mtu;

	/*
	 * cleanup function must be specified.
	 * FIXME: This is only used for OPA_VNIC and that usage should be
	 * removed too.
	 */
	void (*free_rdma_netdev)(struct net_device *netdev);

	/* control functions */
	void (*set_id)(struct net_device *netdev, int id);
	/* send packet */
	int (*send)(struct net_device *dev, struct sk_buff *skb,
		    struct ib_ah *address, u32 dqpn);
	/* multicast */
	int (*attach_mcast)(struct net_device *dev, struct ib_device *hca,
			    union ib_gid *gid, u16 mlid,
			    int set_qkey, u32 qkey);
	int (*detach_mcast)(struct net_device *dev, struct ib_device *hca,
			    union ib_gid *gid, u16 mlid);
	/* timeout */
	void (*tx_timeout)(struct net_device *dev, unsigned int txqueue);
};

struct rdma_netdev_alloc_params {
	size_t sizeof_priv;
	unsigned int txqs;
	unsigned int rxqs;
	void *param;

	int (*initialize_rdma_netdev)(struct ib_device *device, u32 port_num,
				      struct net_device *netdev, void *param);
};

struct ib_odp_counters {
	atomic64_t faults;
	atomic64_t invalidations;
	atomic64_t prefetch;
};

struct ib_counters {
	struct ib_device	*device;
	struct ib_uobject	*uobject;
	/* num of objects attached */
	atomic_t	usecnt;
};

struct ib_counters_read_attr {
	u64	*counters_buff;
	u32	ncounters;
	u32	flags; /* use enum ib_read_counters_flags */
};

struct uverbs_attr_bundle;
struct iw_cm_id;
struct iw_cm_conn_param;

#define INIT_RDMA_OBJ_SIZE(ib_struct, drv_struct, member)                      \
	.size_##ib_struct =                                                    \
		(sizeof(struct drv_struct) +                                   \
		 BUILD_BUG_ON_ZERO(offsetof(struct drv_struct, member)) +      \
		 BUILD_BUG_ON_ZERO(                                            \
			 !__same_type(((struct drv_struct *)NULL)->member,     \
				      struct ib_struct)))

/*申请一个driver对应的ib_type类型的obj*/
#define rdma_zalloc_drv_obj_gfp(ib_dev, ib_type, gfp)                          \
	((struct ib_type *)rdma_zalloc_obj(ib_dev, ib_dev->ops.size_##ib_type, \
					   gfp, false))

#define rdma_zalloc_drv_obj_numa(ib_dev, ib_type)                              \
	((struct ib_type *)rdma_zalloc_obj(ib_dev, ib_dev->ops.size_##ib_type, \
					   GFP_KERNEL, true))

/*申请一个driver对应的ib_type类型的obj*/
#define rdma_zalloc_drv_obj(ib_dev, ib_type)                                   \
	rdma_zalloc_drv_obj_gfp(ib_dev, ib_type, GFP_KERNEL)

#define DECLARE_RDMA_OBJ_SIZE(ib_struct) size_t size_##ib_struct

struct rdma_user_mmap_entry {
	struct kref ref;
	struct ib_ucontext *ucontext;
	unsigned long start_pgoff;
	size_t npages;
	bool driver_removed;
};

/* Return the offset (in bytes) the user should pass to libc's mmap() */
static inline u64
rdma_user_mmap_get_offset(const struct rdma_user_mmap_entry *entry)
{
	return (u64)entry->start_pgoff << PAGE_SHIFT;
}

/**
 * struct ib_device_ops - InfiniBand device operations
 * This structure defines all the InfiniBand device operations, providers will
 * need to define the supported operations, otherwise they will be set to null.
 */
struct ib_device_ops {
	struct module *owner;
	enum rdma_driver_id driver_id;
	/*此设备支持的uverbs api版本*/
	u32 uverbs_abi_ver;
	unsigned int uverbs_no_driver_id_binding:1;

	/*
	 * NOTE: New drivers should not make use of device_group; instead new
	 * device parameter should be exposed via netlink command. This
	 * mechanism exists only for existing drivers.
	 */
	/*当前类型link的设备group信息*/
	const struct attribute_group *device_group;
	const struct attribute_group **port_groups;

	int (*post_send)(struct ib_qp *qp, const struct ib_send_wr *send_wr,
			 const struct ib_send_wr **bad_send_wr);
	int (*post_recv)(struct ib_qp *qp, const struct ib_recv_wr *recv_wr,
			 const struct ib_recv_wr **bad_recv_wr);
	void (*drain_rq)(struct ib_qp *qp);
	void (*drain_sq)(struct ib_qp *qp);
	int (*poll_cq)(struct ib_cq *cq, int num_entries, struct ib_wc *wc);
	int (*peek_cq)(struct ib_cq *cq, int wc_cnt);
	int (*req_notify_cq)(struct ib_cq *cq, enum ib_cq_notify_flags flags);
	int (*post_srq_recv)(struct ib_srq *srq,
			     const struct ib_recv_wr *recv_wr,
			     const struct ib_recv_wr **bad_recv_wr);
	int (*process_mad)(struct ib_device *device, int process_mad_flags,
			   u32 port_num, const struct ib_wc *in_wc,
			   const struct ib_grh *in_grh,
			   const struct ib_mad *in_mad, struct ib_mad *out_mad,
			   size_t *out_mad_size, u16 *out_mad_pkey_index);
	/*获取ib设备属性信息*/
	int (*query_device)(struct ib_device *device,
			    struct ib_device_attr *device_attr,
			    struct ib_udata *udata);
	int (*modify_device)(struct ib_device *device, int device_modify_mask,
			     struct ib_device_modify *device_modify);
	/*获取ib设备的fw信息*/
	void (*get_dev_fw_str)(struct ib_device *device, char *str/*出参*/);
	const struct cpumask *(*get_vector_affinity)(struct ib_device *ibdev,
						     int comp_vector);
	/*查询指定port属性信息*/
	int (*query_port)(struct ib_device *device, u32 port_num,
			  struct ib_port_attr *port_attr);
	int (*modify_port)(struct ib_device *device, u32 port_num,
			   int port_modify_mask,
			   struct ib_port_modify *port_modify);
	/**
	 * The following mandatory functions are used only at device
	 * registration.  Keep functions such as these at the end of this
	 * structure to avoid cache line misses when accessing struct ib_device
	 * in fast paths.
	 */
	int (*get_port_immutable)(struct ib_device *device, u32 port_num,
				  struct ib_port_immutable *immutable);
	/*取对应的链路层类型*/
	enum rdma_link_layer (*get_link_layer)(struct ib_device *device,
					       u32 port_num);
	/**
	 * When calling get_netdev, the HW vendor's driver should return the
	 * net device of device @device at port @port_num or NULL if such
	 * a net device doesn't exist. The vendor driver should call dev_hold
	 * on this net device. The HW vendor's device driver must guarantee
	 * that this function returns NULL before the net device has finished
	 * NETDEV_UNREGISTER state.
	 */
	struct net_device *(*get_netdev)(struct ib_device *device,
					 u32 port_num);/*取此port对应的底层netdev*/
	/**
	 * rdma netdev operation
	 *
	 * Driver implementing alloc_rdma_netdev or rdma_netdev_get_params
	 * must return -EOPNOTSUPP if it doesn't support the specified type.
	 */
	struct net_device *(*alloc_rdma_netdev)(
		struct ib_device *device, u32 port_num, enum rdma_netdev_t type,
		const char *name, unsigned char name_assign_type,
		void (*setup)(struct net_device *));

	int (*rdma_netdev_get_params)(struct ib_device *device, u32 port_num,
				      enum rdma_netdev_t type,
				      struct rdma_netdev_alloc_params *params);
	/**
	 * query_gid should be return GID value for @device, when @port_num
	 * link layer is either IB or iWarp. It is no-op if @port_num port
	 * is RoCE link layer.
	 */
	int (*query_gid)(struct ib_device *device, u32 port_num, int index,
			 union ib_gid *gid);
	/**
	 * When calling add_gid, the HW vendor's driver should add the gid
	 * of device of port at gid index available at @attr. Meta-info of
	 * that gid (for example, the network device related to this gid) is
	 * available at @attr. @context allows the HW vendor driver to store
	 * extra information together with a GID entry. The HW vendor driver may
	 * allocate memory to contain this information and store it in @context
	 * when a new GID entry is written to. Params are consistent until the
	 * next call of add_gid or delete_gid. The function should return 0 on
	 * success or error otherwise. The function could be called
	 * concurrently for different ports. This function is only called when
	 * roce_gid_table is used.
	 */
	int (*add_gid)(const struct ib_gid_attr *attr, void **context);
	/**
	 * When calling del_gid, the HW vendor's driver should delete the
	 * gid of device @device at gid index gid_index of port port_num
	 * available in @attr.
	 * Upon the deletion of a GID entry, the HW vendor must free any
	 * allocated memory. The caller will clear @context afterwards.
	 * This function is only called when roce_gid_table is used.
	 */
	int (*del_gid)(const struct ib_gid_attr *attr, void **context);
	/*获取指定port的index号P_key*/
	int (*query_pkey)(struct ib_device *device, u32 port_num, u16 index,
			  u16 *pkey);
	int (*alloc_ucontext)(struct ib_ucontext *context,
			      struct ib_udata *udata);
	void (*dealloc_ucontext)(struct ib_ucontext *context);
	int (*mmap)(struct ib_ucontext *context, struct vm_area_struct *vma);
	/**
	 * This will be called once refcount of an entry in mmap_xa reaches
	 * zero. The type of the memory that was mapped may differ between
	 * entries and is opaque to the rdma_user_mmap interface.
	 * Therefore needs to be implemented by the driver in mmap_free.
	 */
	void (*mmap_free)(struct rdma_user_mmap_entry *entry);
	void (*disassociate_ucontext)(struct ib_ucontext *ibcontext);
	int (*alloc_pd)(struct ib_pd *pd, struct ib_udata *udata);
	int (*dealloc_pd)(struct ib_pd *pd, struct ib_udata *udata);
    /*创建ah,查询ah,修改ah,销毁ah*/
	int (*create_ah)(struct ib_ah *ah, struct rdma_ah_init_attr *attr,
			 struct ib_udata *udata);
	int (*create_user_ah)(struct ib_ah *ah, struct rdma_ah_init_attr *attr,
			      struct ib_udata *udata);
	int (*modify_ah)(struct ib_ah *ah, struct rdma_ah_attr *ah_attr);
	int (*query_ah)(struct ib_ah *ah, struct rdma_ah_attr *ah_attr);
	int (*destroy_ah)(struct ib_ah *ah, u32 flags);
	/*创建srq,查询srq,修改srq,销毁srq*/
	int (*create_srq)(struct ib_srq *srq,
			  struct ib_srq_init_attr *srq_init_attr,
			  struct ib_udata *udata);
	int (*modify_srq)(struct ib_srq *srq, struct ib_srq_attr *srq_attr,
			  enum ib_srq_attr_mask srq_attr_mask,
			  struct ib_udata *udata);
	int (*query_srq)(struct ib_srq *srq, struct ib_srq_attr *srq_attr);
	int (*destroy_srq)(struct ib_srq *srq, struct ib_udata *udata);
	/*创建qp,查询qp,修改qp,销毁qp*/
	int (*create_qp)(struct ib_qp *qp, struct ib_qp_init_attr *qp_init_attr,
			 struct ib_udata *udata);
	int (*modify_qp)(struct ib_qp *qp, struct ib_qp_attr *qp_attr,
			 int qp_attr_mask, struct ib_udata *udata);
	int (*query_qp)(struct ib_qp *qp, struct ib_qp_attr *qp_attr,
			int qp_attr_mask, struct ib_qp_init_attr *qp_init_attr);
	int (*destroy_qp)(struct ib_qp *qp, struct ib_udata *udata);
	/*创建cq,修改cq,销毁cq,调整cq大小*/
	int (*create_cq)(struct ib_cq *cq, const struct ib_cq_init_attr *attr,
			 struct ib_udata *udata);
	int (*modify_cq)(struct ib_cq *cq, u16 cq_count, u16 cq_period);
	int (*destroy_cq)(struct ib_cq *cq, struct ib_udata *udata);
	int (*resize_cq)(struct ib_cq *cq, int cqe, struct ib_udata *udata);
	struct ib_mr *(*get_dma_mr)(struct ib_pd *pd, int mr_access_flags);
	/*注册memory region*/
	struct ib_mr *(*reg_user_mr)(struct ib_pd *pd, u64 start, u64 length,
				     u64 virt_addr, int mr_access_flags,
				     struct ib_udata *udata);
	struct ib_mr *(*reg_user_mr_dmabuf)(struct ib_pd *pd, u64 offset,
					    u64 length, u64 virt_addr, int fd,
					    int mr_access_flags,
					    struct ib_udata *udata);
	struct ib_mr *(*rereg_user_mr)(struct ib_mr *mr, int flags, u64 start,
				       u64 length, u64 virt_addr,
				       int mr_access_flags, struct ib_pd *pd,
				       struct ib_udata *udata);
	int (*dereg_mr)(struct ib_mr *mr, struct ib_udata *udata);
	struct ib_mr *(*alloc_mr)(struct ib_pd *pd, enum ib_mr_type mr_type,
				  u32 max_num_sg);
	struct ib_mr *(*alloc_mr_integrity)(struct ib_pd *pd,
					    u32 max_num_data_sg,
					    u32 max_num_meta_sg);
	int (*advise_mr)(struct ib_pd *pd,
			 enum ib_uverbs_advise_mr_advice advice, u32 flags,
			 struct ib_sge *sg_list, u32 num_sge,
			 struct uverbs_attr_bundle *attrs);

	/*
	 * Kernel users should universally support relaxed ordering (RO), as
	 * they are designed to read data only after observing the CQE and use
	 * the DMA API correctly.
	 *
	 * Some drivers implicitly enable RO if platform supports it.
	 */
	int (*map_mr_sg)(struct ib_mr *mr, struct scatterlist *sg, int sg_nents,
			 unsigned int *sg_offset);
	int (*check_mr_status)(struct ib_mr *mr, u32 check_mask,
			       struct ib_mr_status *mr_status);
	int (*alloc_mw)(struct ib_mw *mw, struct ib_udata *udata);
	int (*dealloc_mw)(struct ib_mw *mw);
	int (*attach_mcast)(struct ib_qp *qp, union ib_gid *gid, u16 lid);
	int (*detach_mcast)(struct ib_qp *qp, union ib_gid *gid, u16 lid);
	int (*alloc_xrcd)(struct ib_xrcd *xrcd, struct ib_udata *udata);
	int (*dealloc_xrcd)(struct ib_xrcd *xrcd, struct ib_udata *udata);
	struct ib_flow *(*create_flow)(struct ib_qp *qp,
				       struct ib_flow_attr *flow_attr,
				       struct ib_udata *udata);
	int (*destroy_flow)(struct ib_flow *flow_id);
	int (*destroy_flow_action)(struct ib_flow_action *action);
	int (*set_vf_link_state)(struct ib_device *device, int vf, u32 port,
				 int state);
	int (*get_vf_config)(struct ib_device *device, int vf, u32 port,
			     struct ifla_vf_info *ivf);
	int (*get_vf_stats)(struct ib_device *device, int vf, u32 port,
			    struct ifla_vf_stats *stats);
	int (*get_vf_guid)(struct ib_device *device, int vf, u32 port,
			    struct ifla_vf_guid *node_guid,
			    struct ifla_vf_guid *port_guid);
	int (*set_vf_guid)(struct ib_device *device, int vf, u32 port, u64 guid,
			   int type);
	struct ib_wq *(*create_wq)(struct ib_pd *pd,
				   struct ib_wq_init_attr *init_attr,
				   struct ib_udata *udata);
	int (*destroy_wq)(struct ib_wq *wq, struct ib_udata *udata);
	int (*modify_wq)(struct ib_wq *wq, struct ib_wq_attr *attr,
			 u32 wq_attr_mask, struct ib_udata *udata);
	int (*create_rwq_ind_table)(struct ib_rwq_ind_table *ib_rwq_ind_table,
				    struct ib_rwq_ind_table_init_attr *init_attr,
				    struct ib_udata *udata);
	int (*destroy_rwq_ind_table)(struct ib_rwq_ind_table *wq_ind_table);
	struct ib_dm *(*alloc_dm)(struct ib_device *device,
				  struct ib_ucontext *context,
				  struct ib_dm_alloc_attr *attr,
				  struct uverbs_attr_bundle *attrs);
	int (*dealloc_dm)(struct ib_dm *dm, struct uverbs_attr_bundle *attrs);
	struct ib_mr *(*reg_dm_mr)(struct ib_pd *pd, struct ib_dm *dm,
				   struct ib_dm_mr_attr *attr,
				   struct uverbs_attr_bundle *attrs);
	int (*create_counters)(struct ib_counters *counters,
			       struct uverbs_attr_bundle *attrs);
	int (*destroy_counters)(struct ib_counters *counters);
	int (*read_counters)(struct ib_counters *counters,
			     struct ib_counters_read_attr *counters_read_attr,
			     struct uverbs_attr_bundle *attrs);
	int (*map_mr_sg_pi)(struct ib_mr *mr, struct scatterlist *data_sg,
			    int data_sg_nents, unsigned int *data_sg_offset,
			    struct scatterlist *meta_sg, int meta_sg_nents,
			    unsigned int *meta_sg_offset);

	/**
	 * alloc_hw_[device,port]_stats - Allocate a struct rdma_hw_stats and
	 *   fill in the driver initialized data.  The struct is kfree()'ed by
	 *   the sysfs core when the device is removed.  A lifespan of -1 in the
	 *   return struct tells the core to set a default lifespan.
	 */
	struct rdma_hw_stats *(*alloc_hw_device_stats)(struct ib_device *device);
	/*申请并初始化rdma_hw_stats结构体*/
	struct rdma_hw_stats *(*alloc_hw_port_stats)(struct ib_device *device,
						     u32 port_num);
	/**
	 * get_hw_stats - Fill in the counter value(s) in the stats struct.
	 * @index - The index in the value array we wish to have updated, or
	 *   num_counters if we want all stats updated
	 * Return codes -
	 *   < 0 - Error, no counters updated
	 *   index - Updated the single counter pointed to by index
	 *   num_counters - Updated all counters (will reset the timestamp
	 *     and prevent further calls for lifespan milliseconds)
	 * Drivers are allowed to update all counters in leiu of just the
	 *   one given in index at their option
	 */
	int (*get_hw_stats)(struct ib_device *device,
			    struct rdma_hw_stats *stats, u32 port, int index);

	/**
	 * modify_hw_stat - Modify the counter configuration
	 * @enable: true/false when enable/disable a counter
	 * Return codes - 0 on success or error code otherwise.
	 */
	int (*modify_hw_stat)(struct ib_device *device, u32 port,
			      unsigned int counter_index, bool enable);
	/**
	 * Allows rdma drivers to add their own restrack attributes.
	 */
	int (*fill_res_mr_entry)(struct sk_buff *msg, struct ib_mr *ibmr);
	int (*fill_res_mr_entry_raw)(struct sk_buff *msg, struct ib_mr *ibmr);
	int (*fill_res_cq_entry)(struct sk_buff *msg, struct ib_cq *ibcq);
	int (*fill_res_cq_entry_raw)(struct sk_buff *msg, struct ib_cq *ibcq);
	int (*fill_res_qp_entry)(struct sk_buff *msg, struct ib_qp *ibqp);
	int (*fill_res_qp_entry_raw)(struct sk_buff *msg, struct ib_qp *ibqp);
	int (*fill_res_cm_id_entry)(struct sk_buff *msg, struct rdma_cm_id *id);

	/* Device lifecycle callbacks */
	/*
	 * Called after the device becomes registered, before clients are
	 * attached
	 */
	int (*enable_driver)(struct ib_device *dev);
	/*
	 * This is called as part of ib_dealloc_device().
	 */
	void (*dealloc_driver)(struct ib_device *dev);

	/* iWarp CM callbacks */
	void (*iw_add_ref)(struct ib_qp *qp);
	void (*iw_rem_ref)(struct ib_qp *qp);
	struct ib_qp *(*iw_get_qp)(struct ib_device *device, int qpn);
	int (*iw_connect)(struct iw_cm_id *cm_id,
			  struct iw_cm_conn_param *conn_param);
	int (*iw_accept)(struct iw_cm_id *cm_id,
			 struct iw_cm_conn_param *conn_param);
	int (*iw_reject)(struct iw_cm_id *cm_id, const void *pdata,
			 u8 pdata_len);
	int (*iw_create_listen)(struct iw_cm_id *cm_id, int backlog);
	int (*iw_destroy_listen)(struct iw_cm_id *cm_id);
	/**
	 * counter_bind_qp - Bind a QP to a counter.
	 * @counter - The counter to be bound. If counter->id is zero then
	 *   the driver needs to allocate a new counter and set counter->id
	 */
	int (*counter_bind_qp)(struct rdma_counter *counter, struct ib_qp *qp);
	/**
	 * counter_unbind_qp - Unbind the qp from the dynamically-allocated
	 *   counter and bind it onto the default one
	 */
	int (*counter_unbind_qp)(struct ib_qp *qp);
	/**
	 * counter_dealloc -De-allocate the hw counter
	 */
	int (*counter_dealloc)(struct rdma_counter *counter);
	/**
	 * counter_alloc_stats - Allocate a struct rdma_hw_stats and fill in
	 * the driver initialized data.
	 */
	struct rdma_hw_stats *(*counter_alloc_stats)(
		struct rdma_counter *counter);
	/**
	 * counter_update_stats - Query the stats value of this counter
	 */
	int (*counter_update_stats)(struct rdma_counter *counter);

	/**
	 * Allows rdma drivers to add their own restrack attributes
	 * dumped via 'rdma stat' iproute2 command.
	 */
	int (*fill_stat_mr_entry)(struct sk_buff *msg, struct ib_mr *ibmr);

	/* query driver for its ucontext properties */
	int (*query_ucontext)(struct ib_ucontext *context,
			      struct uverbs_attr_bundle *attrs);

	/*
	 * Provide NUMA node. This API exists for rdmavt/hfi1 only.
	 * Everyone else relies on Linux memory management model.
	 */
	int (*get_numa_node)(struct ib_device *dev);/*取此设备对应numa node*/

	/*各obj的大小*/
	DECLARE_RDMA_OBJ_SIZE(ib_ah);
	DECLARE_RDMA_OBJ_SIZE(ib_counters);
	DECLARE_RDMA_OBJ_SIZE(ib_cq);
	DECLARE_RDMA_OBJ_SIZE(ib_mw);
	DECLARE_RDMA_OBJ_SIZE(ib_pd);
	DECLARE_RDMA_OBJ_SIZE(ib_qp);
	DECLARE_RDMA_OBJ_SIZE(ib_rwq_ind_table);
	DECLARE_RDMA_OBJ_SIZE(ib_srq);
	DECLARE_RDMA_OBJ_SIZE(ib_ucontext);
	DECLARE_RDMA_OBJ_SIZE(ib_xrcd);
};

struct ib_core_device {
	/* device must be the first element in structure until,
	 * union of ib_core_device and device exists in ib_device.
	 */
	struct device dev;
	possible_net_t rdma_net;//设备所属的net namespace
	struct kobject *ports_kobj;
	struct list_head port_list;
	struct ib_device *owner; /* reach back to owner ib_device */
};

struct rdma_restrack_root;
struct ib_device {
	/* Do not access @dma_device directly from ULP nor from HW drivers. */
	struct device                *dma_device;
	struct ib_device_ops	     ops;/*ib设备操作集*/
	char                          name[IB_DEVICE_NAME_MAX];
	struct rcu_head rcu_head;

	struct list_head              event_handler_list;
	/* Protects event_handler_list */
	struct rw_semaphore event_handler_rwsem;

	/* Protects QP's event_handler calls and open_qp list */
	spinlock_t qp_open_list_lock;

	struct rw_semaphore	      client_data_rwsem;
	/*此设备对应的所有client_data*/
	struct xarray                 client_data;
	struct mutex                  unregistration_lock;

	/* Synchronize GID, Pkey cache entries, subnet prefix, LMC */
	rwlock_t cache_lock;
	/**
	 * port_data is indexed by port number
	 */
	//每个port对应的私有数据
	struct ib_port_data *port_data;

	int			      num_comp_vectors;

	union {
		struct device		dev;
		struct ib_core_device	coredev;
	};

	/* First group is for device attributes,
	 * Second group is for driver provided attributes (optional).
	 * Third group is for the hw_stats
	 * It is a NULL terminated array.
	 */
	const struct attribute_group	*groups[4];

	/*指明设备支持哪些cmd命令*/
	u64			     uverbs_cmd_mask;

	/*设备描述信息*/
	char			     node_desc[IB_DEVICE_NODE_DESC_MAX];
	__be64			     node_guid;
	u32			     local_dma_lkey;
	u16                          is_switch:1;
	/* Indicates kernel verbs support, should not be used in drivers */
	/*标记是否为kernel verbs*/
	u16                          kverbs_provider:1;
	/* CQ adaptive moderation (RDMA DIM) */
	u16                          use_cq_dim:1;
	u8                           node_type;
	u32			     phys_port_cnt;
	/*来源于硬件的设备属性*/
	struct ib_device_attr        attrs;
	struct hw_stats_device_data *hw_stats_data;

#ifdef CONFIG_CGROUP_RDMA
	struct rdmacg_device         cg_device;
#endif

	u32                          index;/*设备索引*/

	spinlock_t                   cq_pools_lock;
	struct list_head             cq_pools[IB_POLL_LAST_POOL_TYPE + 1];

	struct rdma_restrack_root *res;

	/*驱动增加的一些api*/
	const struct uapi_definition   *driver_def;

	/*
	 * Positive refcount indicates that the device is currently
	 * registered and cannot be unregistered.
	 */
	refcount_t refcount;
	struct completion unreg_completion;
	struct work_struct unregistration_work;

	const struct rdma_link_ops *link_ops;

	/* Protects compat_devs xarray modifications */
	struct mutex compat_devs_mutex;
	/* Maintains compat devices for each net namespace */
	struct xarray compat_devs;

	/* Used by iWarp CM */
	char iw_ifname[IFNAMSIZ];
	u32 iw_driver_flags;
	u32 lag_flags;
};

/*申请size大小的pd*/
static inline void *rdma_zalloc_obj(struct ib_device *dev, size_t size,
				    gfp_t gfp, bool is_numa_aware)
{
    /*如果关心numa，则在numa节点上申请size大小*/
	if (is_numa_aware && dev->ops.get_numa_node)
		return kzalloc_node(size, gfp, dev->ops.get_numa_node(dev));

	return kzalloc(size, gfp);
}

struct ib_client_nl_info;
struct ib_client {
	const char *name;
	/*ib_device添加时调用*/
	int (*add)(struct ib_device *ibdev);
	/*ib_device移除时调用*/
	void (*remove)(struct ib_device *, void *client_data);
	void (*rename)(struct ib_device *dev, void *client_data);
	/*通过此接口获得client的netlink相关信息*/
	int (*get_nl_info)(struct ib_device *ibdev, void *client_data,
			   struct ib_client_nl_info *res);
	int (*get_global_nl_info)(struct ib_client_nl_info *res);

	/* Returns the net_dev belonging to this ib_client and matching the
	 * given parameters.
	 * @dev:	 An RDMA device that the net_dev use for communication.
	 * @port:	 A physical port number on the RDMA device.
	 * @pkey:	 P_Key that the net_dev uses if applicable.
	 * @gid:	 A GID that the net_dev uses to communicate.
	 * @addr:	 An IP address the net_dev is configured with.
	 * @client_data: The device's client data set by ib_set_client_data().
	 *
	 * An ib_client that implements a net_dev on top of RDMA devices
	 * (such as IP over IB) should implement this callback, allowing the
	 * rdma_cm module to find the right net_dev for a given request.
	 *
	 * The caller is responsible for calling dev_put on the returned
	 * netdev. */
	struct net_device *(*get_net_dev_by_params)(
			struct ib_device *dev,
			u32 port,
			u16 pkey,
			const union ib_gid *gid,
			const struct sockaddr *addr,
			void *client_data);

	refcount_t uses;
	struct completion uses_zero;
	u32 client_id;

	/* kverbs are not required by the client */
	u8 no_kverbs_req:1;
};

/*
 * IB block DMA iterator
 *
 * Iterates the DMA-mapped SGL in contiguous memory blocks aligned
 * to a HW supported page size.
 */
struct ib_block_iter {
	/* internal states */
	struct scatterlist *__sg;	/* sg holding the current aligned block */
	dma_addr_t __dma_addr;		/* unaligned DMA address of this block */
	unsigned int __sg_nents;	/* number of SG entries */
	unsigned int __sg_advance;	/* number of bytes to advance in sg in next step */
	unsigned int __pg_bit;		/* alignment of current block */
};

struct ib_device *_ib_alloc_device(size_t size);
#define ib_alloc_device(drv_struct, member)                                    \
	container_of(_ib_alloc_device(sizeof(struct drv_struct) +              \
				      BUILD_BUG_ON_ZERO(offsetof(              \
					      struct drv_struct, member))),    \
		     struct drv_struct, member)

void ib_dealloc_device(struct ib_device *device);

void ib_get_device_fw_str(struct ib_device *device, char *str);

int ib_register_device(struct ib_device *device, const char *name,
		       struct device *dma_device);
void ib_unregister_device(struct ib_device *device);
void ib_unregister_driver(enum rdma_driver_id driver_id);
void ib_unregister_device_and_put(struct ib_device *device);
void ib_unregister_device_queued(struct ib_device *ib_dev);

int ib_register_client   (struct ib_client *client);
void ib_unregister_client(struct ib_client *client);

void __rdma_block_iter_start(struct ib_block_iter *biter,
			     struct scatterlist *sglist,
			     unsigned int nents,
			     unsigned long pgsz);
bool __rdma_block_iter_next(struct ib_block_iter *biter);

/**
 * rdma_block_iter_dma_address - get the aligned dma address of the current
 * block held by the block iterator.
 * @biter: block iterator holding the memory block
 */
static inline dma_addr_t
rdma_block_iter_dma_address(struct ib_block_iter *biter)
{
	return biter->__dma_addr & ~(BIT_ULL(biter->__pg_bit) - 1);
}

/**
 * rdma_for_each_block - iterate over contiguous memory blocks of the sg list
 * @sglist: sglist to iterate over
 * @biter: block iterator holding the memory block
 * @nents: maximum number of sg entries to iterate over
 * @pgsz: best HW supported page size to use
 *
 * Callers may use rdma_block_iter_dma_address() to get each
 * blocks aligned DMA address.
 */
#define rdma_for_each_block(sglist, biter, nents, pgsz)		\
	for (__rdma_block_iter_start(biter, sglist, nents,	\
				     pgsz);			\
	     __rdma_block_iter_next(biter);)

/**
 * ib_get_client_data - Get IB client context
 * @device:Device to get context for
 * @client:Client to get context for
 *
 * ib_get_client_data() returns the client context data set with
 * ib_set_client_data(). This can only be called while the client is
 * registered to the device, once the ib_client remove() callback returns this
 * cannot be called.
 */
static inline void *ib_get_client_data(struct ib_device *device,
				       struct ib_client *client)
{
	return xa_load(&device->client_data, client->client_id);
}
void  ib_set_client_data(struct ib_device *device, struct ib_client *client,
			 void *data);
void ib_set_device_ops(struct ib_device *device,
		       const struct ib_device_ops *ops);

int rdma_user_mmap_io(struct ib_ucontext *ucontext, struct vm_area_struct *vma,
		      unsigned long pfn, unsigned long size, pgprot_t prot,
		      struct rdma_user_mmap_entry *entry);
int rdma_user_mmap_entry_insert(struct ib_ucontext *ucontext,
				struct rdma_user_mmap_entry *entry,
				size_t length);
int rdma_user_mmap_entry_insert_range(struct ib_ucontext *ucontext,
				      struct rdma_user_mmap_entry *entry,
				      size_t length, u32 min_pgoff,
				      u32 max_pgoff);

static inline int
rdma_user_mmap_entry_insert_exact(struct ib_ucontext *ucontext,
				  struct rdma_user_mmap_entry *entry,
				  size_t length, u32 pgoff)
{
	return rdma_user_mmap_entry_insert_range(ucontext, entry, length, pgoff,
						 pgoff);
}

struct rdma_user_mmap_entry *
rdma_user_mmap_entry_get_pgoff(struct ib_ucontext *ucontext,
			       unsigned long pgoff);
struct rdma_user_mmap_entry *
rdma_user_mmap_entry_get(struct ib_ucontext *ucontext,
			 struct vm_area_struct *vma);
void rdma_user_mmap_entry_put(struct rdma_user_mmap_entry *entry);

void rdma_user_mmap_entry_remove(struct rdma_user_mmap_entry *entry);

static inline int ib_copy_from_udata(void *dest, struct ib_udata *udata, size_t len)
{
	return copy_from_user(dest, udata->inbuf, len) ? -EFAULT : 0;
}

static inline int ib_copy_to_udata(struct ib_udata *udata, void *src, size_t len)
{
	return copy_to_user(udata->outbuf, src, len) ? -EFAULT : 0;
}

static inline bool ib_is_buffer_cleared(const void __user *p,
					size_t len)
{
	bool ret;
	u8 *buf;

	if (len > USHRT_MAX)
		return false;

	buf = memdup_user(p, len);
	if (IS_ERR(buf))
		return false;

	ret = !memchr_inv(buf, 0, len);
	kfree(buf);
	return ret;
}

static inline bool ib_is_udata_cleared(struct ib_udata *udata,
				       size_t offset,
				       size_t len)
{
	return ib_is_buffer_cleared(udata->inbuf + offset, len);
}

/**
 * ib_modify_qp_is_ok - Check that the supplied attribute mask
 * contains all required attributes and no attributes not allowed for
 * the given QP state transition.
 * @cur_state: Current QP state
 * @next_state: Next QP state
 * @type: QP type
 * @mask: Mask of supplied QP attributes
 *
 * This function is a helper function that a low-level driver's
 * modify_qp method can use to validate the consumer's input.  It
 * checks that cur_state and next_state are valid QP states, that a
 * transition from cur_state to next_state is allowed by the IB spec,
 * and that the attribute mask supplied is allowed for the transition.
 */
bool ib_modify_qp_is_ok(enum ib_qp_state cur_state, enum ib_qp_state next_state,
			enum ib_qp_type type, enum ib_qp_attr_mask mask);

void ib_register_event_handler(struct ib_event_handler *event_handler);
void ib_unregister_event_handler(struct ib_event_handler *event_handler);
void ib_dispatch_event(const struct ib_event *event);

int ib_query_port(struct ib_device *device,
		  u32 port_num, struct ib_port_attr *port_attr);

enum rdma_link_layer rdma_port_get_link_layer(struct ib_device *device,
					       u32 port_num);

/**
 * rdma_cap_ib_switch - Check if the device is IB switch
 * @device: Device to check
 *
 * Device driver is responsible for setting is_switch bit on
 * in ib_device structure at init time.
 *
 * Return: true if the device is IB switch.
 */
static inline bool rdma_cap_ib_switch(const struct ib_device *device)
{
    /*设备是否为ib switch*/
	return device->is_switch;
}

/**
 * rdma_start_port - Return the first valid port number for the device
 * specified
 *
 * @device: Device to be checked
 *
 * Return start port number
 */
static inline u32 rdma_start_port(const struct ib_device *device)
{
	return rdma_cap_ib_switch(device) ? 0 : 1;
}

/**
 * rdma_for_each_port - Iterate over all valid port numbers of the IB device
 * @device - The struct ib_device * to iterate over
 * @iter - The unsigned int to store the port number
 */
//遍历ib device的所有port
#define rdma_for_each_port(device, iter)                                       \
	for (iter = rdma_start_port(device +				       \
				    BUILD_BUG_ON_ZERO(!__same_type(u32,	       \
								   iter)));    \
	     iter <= rdma_end_port(device); iter++)

/**
 * rdma_end_port - Return the last valid port number for the device
 * specified
 *
 * @device: Device to be checked
 *
 * Return last port number
 */
static inline u32 rdma_end_port(const struct ib_device *device)
{
	return rdma_cap_ib_switch(device) ? 0 : device->phys_port_cnt;
}

//是否给定port，针对此ib_device是否为有效编号
static inline int rdma_is_port_valid(const struct ib_device *device,
				     unsigned int port)
{
	return (port >= rdma_start_port(device) &&
		port <= rdma_end_port(device));
}

static inline bool rdma_is_grh_required(const struct ib_device *device,
					u32 port_num)
{
	return device->port_data[port_num].immutable.core_cap_flags &
	       RDMA_CORE_PORT_IB_GRH_REQUIRED;
}

static inline bool rdma_protocol_ib(const struct ib_device *device,
				    u32 port_num)
{
	return device->port_data[port_num].immutable.core_cap_flags &
	       RDMA_CORE_CAP_PROT_IB;
}

static inline bool rdma_protocol_roce(const struct ib_device *device,
				      u32 port_num)
{
    /*检查此port是否支持roce*/
	return device->port_data[port_num].immutable.core_cap_flags &
	       (RDMA_CORE_CAP_PROT_ROCE | RDMA_CORE_CAP_PROT_ROCE_UDP_ENCAP);
}

static inline bool rdma_protocol_roce_udp_encap(const struct ib_device *device,
						u32 port_num)
{
    /*检查此port是否支持udp封装的rocev2*/
	return device->port_data[port_num].immutable.core_cap_flags &
	       RDMA_CORE_CAP_PROT_ROCE_UDP_ENCAP;
}

static inline bool rdma_protocol_roce_eth_encap(const struct ib_device *device,
						u32 port_num)
{
    /*检查此port是否支持eth封装的rocev1*/
	return device->port_data[port_num].immutable.core_cap_flags &
	       RDMA_CORE_CAP_PROT_ROCE;
}

static inline bool rdma_protocol_iwarp(const struct ib_device *device,
				       u32 port_num)
{
	return device->port_data[port_num].immutable.core_cap_flags &
	       RDMA_CORE_CAP_PROT_IWARP;
}

static inline bool rdma_ib_or_roce(const struct ib_device *device,
				   u32 port_num)
{
	return rdma_protocol_ib(device, port_num) ||
		rdma_protocol_roce(device, port_num);
}

static inline bool rdma_protocol_raw_packet(const struct ib_device *device,
					    u32 port_num)
{
	return device->port_data[port_num].immutable.core_cap_flags &
	       RDMA_CORE_CAP_PROT_RAW_PACKET;
}

static inline bool rdma_protocol_usnic(const struct ib_device *device,
				       u32 port_num)
{
	return device->port_data[port_num].immutable.core_cap_flags &
	       RDMA_CORE_CAP_PROT_USNIC;
}

/**
 * rdma_cap_ib_mad - Check if the port of a device supports Infiniband
 * Management Datagrams.
 * @device: Device to check
 * @port_num: Port number to check
 *
 * Management Datagrams (MAD) are a required part of the InfiniBand
 * specification and are supported on all InfiniBand devices.  A slightly
 * extended version are also supported on OPA interfaces.
 *
 * Return: true if the port supports sending/receiving of MAD packets.
 */
static inline bool rdma_cap_ib_mad(const struct ib_device *device, u32 port_num)
{
    /*是否支持管理报文*/
	return device->port_data[port_num].immutable.core_cap_flags &
	       RDMA_CORE_CAP_IB_MAD;
}

/**
 * rdma_cap_opa_mad - Check if the port of device provides support for OPA
 * Management Datagrams.
 * @device: Device to check
 * @port_num: Port number to check
 *
 * Intel OmniPath devices extend and/or replace the InfiniBand Management
 * datagrams with their own versions.  These OPA MADs share many but not all of
 * the characteristics of InfiniBand MADs.
 *
 * OPA MADs differ in the following ways:
 *
 *    1) MADs are variable size up to 2K
 *       IBTA defined MADs remain fixed at 256 bytes
 *    2) OPA SMPs must carry valid PKeys
 *    3) OPA SMP packets are a different format
 *
 * Return: true if the port supports OPA MAD packet formats.
 */
static inline bool rdma_cap_opa_mad(struct ib_device *device, u32 port_num)
{
	return device->port_data[port_num].immutable.core_cap_flags &
		RDMA_CORE_CAP_OPA_MAD;
}

/**
 * rdma_cap_ib_smi - Check if the port of a device provides an Infiniband
 * Subnet Management Agent (SMA) on the Subnet Management Interface (SMI).
 * @device: Device to check
 * @port_num: Port number to check
 *
 * Each InfiniBand node is required to provide a Subnet Management Agent
 * that the subnet manager can access.  Prior to the fabric being fully
 * configured by the subnet manager, the SMA is accessed via a well known
 * interface called the Subnet Management Interface (SMI).  This interface
 * uses directed route packets to communicate with the SM to get around the
 * chicken and egg problem of the SM needing to know what's on the fabric
 * in order to configure the fabric, and needing to configure the fabric in
 * order to send packets to the devices on the fabric.  These directed
 * route packets do not need the fabric fully configured in order to reach
 * their destination.  The SMI is the only method allowed to send
 * directed route packets on an InfiniBand fabric.
 *
 * Return: true if the port provides an SMI.
 */
static inline bool rdma_cap_ib_smi(const struct ib_device *device, u32 port_num)
{
	return device->port_data[port_num].immutable.core_cap_flags &
	       RDMA_CORE_CAP_IB_SMI;
}

/**
 * rdma_cap_ib_cm - Check if the port of device has the capability Infiniband
 * Communication Manager.
 * @device: Device to check
 * @port_num: Port number to check
 *
 * The InfiniBand Communication Manager is one of many pre-defined General
 * Service Agents (GSA) that are accessed via the General Service
 * Interface (GSI).  It's role is to facilitate establishment of connections
 * between nodes as well as other management related tasks for established
 * connections.
 *
 * Return: true if the port supports an IB CM (this does not guarantee that
 * a CM is actually running however).
 */
static inline bool rdma_cap_ib_cm(const struct ib_device *device, u32 port_num)
{
	return device->port_data[port_num].immutable.core_cap_flags &
	       RDMA_CORE_CAP_IB_CM;
}

/**
 * rdma_cap_iw_cm - Check if the port of device has the capability IWARP
 * Communication Manager.
 * @device: Device to check
 * @port_num: Port number to check
 *
 * Similar to above, but specific to iWARP connections which have a different
 * managment protocol than InfiniBand.
 *
 * Return: true if the port supports an iWARP CM (this does not guarantee that
 * a CM is actually running however).
 */
static inline bool rdma_cap_iw_cm(const struct ib_device *device, u32 port_num)
{
	return device->port_data[port_num].immutable.core_cap_flags &
	       RDMA_CORE_CAP_IW_CM;
}

/**
 * rdma_cap_ib_sa - Check if the port of device has the capability Infiniband
 * Subnet Administration.
 * @device: Device to check
 * @port_num: Port number to check
 *
 * An InfiniBand Subnet Administration (SA) service is a pre-defined General
 * Service Agent (GSA) provided by the Subnet Manager (SM).  On InfiniBand
 * fabrics, devices should resolve routes to other hosts by contacting the
 * SA to query the proper route.
 *
 * Return: true if the port should act as a client to the fabric Subnet
 * Administration interface.  This does not imply that the SA service is
 * running locally.
 */
static inline bool rdma_cap_ib_sa(const struct ib_device *device, u32 port_num)
{
	return device->port_data[port_num].immutable.core_cap_flags &
	       RDMA_CORE_CAP_IB_SA;
}

/**
 * rdma_cap_ib_mcast - Check if the port of device has the capability Infiniband
 * Multicast.
 * @device: Device to check
 * @port_num: Port number to check
 *
 * InfiniBand multicast registration is more complex than normal IPv4 or
 * IPv6 multicast registration.  Each Host Channel Adapter must register
 * with the Subnet Manager when it wishes to join a multicast group.  It
 * should do so only once regardless of how many queue pairs it subscribes
 * to this group.  And it should leave the group only after all queue pairs
 * attached to the group have been detached.
 *
 * Return: true if the port must undertake the additional adminstrative
 * overhead of registering/unregistering with the SM and tracking of the
 * total number of queue pairs attached to the multicast group.
 */
static inline bool rdma_cap_ib_mcast(const struct ib_device *device,
				     u32 port_num)
{
	return rdma_cap_ib_sa(device, port_num);
}

/**
 * rdma_cap_af_ib - Check if the port of device has the capability
 * Native Infiniband Address.
 * @device: Device to check
 * @port_num: Port number to check
 *
 * InfiniBand addressing uses a port's GUID + Subnet Prefix to make a default
 * GID.  RoCE uses a different mechanism, but still generates a GID via
 * a prescribed mechanism and port specific data.
 *
 * Return: true if the port uses a GID address to identify devices on the
 * network.
 */
static inline bool rdma_cap_af_ib(const struct ib_device *device, u32 port_num)
{
	return device->port_data[port_num].immutable.core_cap_flags &
	       RDMA_CORE_CAP_AF_IB;
}

/**
 * rdma_cap_eth_ah - Check if the port of device has the capability
 * Ethernet Address Handle.
 * @device: Device to check
 * @port_num: Port number to check
 *
 * RoCE is InfiniBand over Ethernet, and it uses a well defined technique
 * to fabricate GIDs over Ethernet/IP specific addresses native to the
 * port.  Normally, packet headers are generated by the sending host
 * adapter, but when sending connectionless datagrams, we must manually
 * inject the proper headers for the fabric we are communicating over.
 *
 * Return: true if we are running as a RoCE port and must force the
 * addition of a Global Route Header built from our Ethernet Address
 * Handle into our header list for connectionless packets.
 */
static inline bool rdma_cap_eth_ah(const struct ib_device *device, u32 port_num)
{
	return device->port_data[port_num].immutable.core_cap_flags &
	       RDMA_CORE_CAP_ETH_AH;
}

/**
 * rdma_cap_opa_ah - Check if the port of device supports
 * OPA Address handles
 * @device: Device to check
 * @port_num: Port number to check
 *
 * Return: true if we are running on an OPA device which supports
 * the extended OPA addressing.
 */
static inline bool rdma_cap_opa_ah(struct ib_device *device, u32 port_num)
{
	return (device->port_data[port_num].immutable.core_cap_flags &
		RDMA_CORE_CAP_OPA_AH) == RDMA_CORE_CAP_OPA_AH;
}

/**
 * rdma_max_mad_size - Return the max MAD size required by this RDMA Port.
 *
 * @device: Device
 * @port_num: Port number
 *
 * This MAD size includes the MAD headers and MAD payload.  No other headers
 * are included.
 *
 * Return the max MAD size required by the Port.  Will return 0 if the port
 * does not support MADs
 */
static inline size_t rdma_max_mad_size(const struct ib_device *device,
				       u32 port_num)
{
    /*此port支持的最大管理报文大小*/
	return device->port_data[port_num].immutable.max_mad_size;
}

/**
 * rdma_cap_roce_gid_table - Check if the port of device uses roce_gid_table
 * @device: Device to check
 * @port_num: Port number to check
 *
 * RoCE GID table mechanism manages the various GIDs for a device.
 *
 * NOTE: if allocating the port's GID table has failed, this call will still
 * return true, but any RoCE GID table API will fail.
 *
 * Return: true if the port uses RoCE GID table mechanism in order to manage
 * its GIDs.
 */
static inline bool rdma_cap_roce_gid_table(const struct ib_device *device,
					   u32 port_num)
{
	return rdma_protocol_roce(device, port_num) &&
		device->ops.add_gid && device->ops.del_gid;
}

/*
 * Check if the device supports READ W/ INVALIDATE.
 */
static inline bool rdma_cap_read_inv(struct ib_device *dev, u32 port_num)
{
	/*
	 * iWarp drivers must support READ W/ INVALIDATE.  No other protocol
	 * has support for it yet.
	 */
	return rdma_protocol_iwarp(dev, port_num);
}

/**
 * rdma_core_cap_opa_port - Return whether the RDMA Port is OPA or not.
 * @device: Device
 * @port_num: 1 based Port number
 *
 * Return true if port is an Intel OPA port , false if not
 */
static inline bool rdma_core_cap_opa_port(struct ib_device *device,
					  u32 port_num)
{
	return (device->port_data[port_num].immutable.core_cap_flags &
		RDMA_CORE_PORT_INTEL_OPA) == RDMA_CORE_PORT_INTEL_OPA;
}

/**
 * rdma_mtu_enum_to_int - Return the mtu of the port as an integer value.
 * @device: Device
 * @port_num: Port number
 * @mtu: enum value of MTU
 *
 * Return the MTU size supported by the port as an integer value. Will return
 * -1 if enum value of mtu is not supported.
 */
static inline int rdma_mtu_enum_to_int(struct ib_device *device, u32 port,
				       int mtu)
{
	if (rdma_core_cap_opa_port(device, port))
		return opa_mtu_enum_to_int((enum opa_mtu)mtu);
	else
		return ib_mtu_enum_to_int((enum ib_mtu)mtu);
}

/**
 * rdma_mtu_from_attr - Return the mtu of the port from the port attribute.
 * @device: Device
 * @port_num: Port number
 * @attr: port attribute
 *
 * Return the MTU size supported by the port as an integer value.
 */
static inline int rdma_mtu_from_attr(struct ib_device *device, u32 port,
				     struct ib_port_attr *attr)
{
	if (rdma_core_cap_opa_port(device, port))
		return attr->phys_mtu;
	else
		return ib_mtu_enum_to_int(attr->max_mtu);
}

int ib_set_vf_link_state(struct ib_device *device, int vf, u32 port,
			 int state);
int ib_get_vf_config(struct ib_device *device, int vf, u32 port,
		     struct ifla_vf_info *info);
int ib_get_vf_stats(struct ib_device *device, int vf, u32 port,
		    struct ifla_vf_stats *stats);
int ib_get_vf_guid(struct ib_device *device, int vf, u32 port,
		    struct ifla_vf_guid *node_guid,
		    struct ifla_vf_guid *port_guid);
int ib_set_vf_guid(struct ib_device *device, int vf, u32 port, u64 guid,
		   int type);

int ib_query_pkey(struct ib_device *device,
		  u32 port_num, u16 index, u16 *pkey);

int ib_modify_device(struct ib_device *device,
		     int device_modify_mask,
		     struct ib_device_modify *device_modify);

int ib_modify_port(struct ib_device *device,
		   u32 port_num, int port_modify_mask,
		   struct ib_port_modify *port_modify);

int ib_find_gid(struct ib_device *device, union ib_gid *gid,
		u32 *port_num, u16 *index);

int ib_find_pkey(struct ib_device *device,
		 u32 port_num, u16 pkey, u16 *index);

enum ib_pd_flags {
	/*
	 * Create a memory registration for all memory in the system and place
	 * the rkey for it into pd->unsafe_global_rkey.  This can be used by
	 * ULPs to avoid the overhead of dynamic MRs.
	 *
	 * This flag is generally considered unsafe and must only be used in
	 * extremly trusted environments.  Every use of it will log a warning
	 * in the kernel log.
	 */
	IB_PD_UNSAFE_GLOBAL_RKEY	= 0x01,
};

struct ib_pd *__ib_alloc_pd(struct ib_device *device, unsigned int flags,
		const char *caller);

/**
 * ib_alloc_pd - Allocates an unused protection domain.
 * @device: The device on which to allocate the protection domain.
 * @flags: protection domain flags
 *
 * A protection domain object provides an association between QPs, shared
 * receive queues, address handles, memory regions, and memory windows.
 *
 * Every PD has a local_dma_lkey which can be used as the lkey value for local
 * memory operations.
 */
#define ib_alloc_pd(device, flags) \
	__ib_alloc_pd((device), (flags), KBUILD_MODNAME)

int ib_dealloc_pd_user(struct ib_pd *pd, struct ib_udata *udata);

/**
 * ib_dealloc_pd - Deallocate kernel PD
 * @pd: The protection domain
 *
 * NOTE: for user PD use ib_dealloc_pd_user with valid udata!
 */
static inline void ib_dealloc_pd(struct ib_pd *pd)
{
	int ret = ib_dealloc_pd_user(pd, NULL);

	WARN_ONCE(ret, "Destroy of kernel PD shouldn't fail");
}

enum rdma_create_ah_flags {
	/* In a sleepable context */
	RDMA_CREATE_AH_SLEEPABLE = BIT(0),
};

/**
 * rdma_create_ah - Creates an address handle for the given address vector.
 * @pd: The protection domain associated with the address handle.
 * @ah_attr: The attributes of the address vector.
 * @flags: Create address handle flags (see enum rdma_create_ah_flags).
 *
 * The address handle is used to reference a local or global destination
 * in all UD QP post sends.
 */
struct ib_ah *rdma_create_ah(struct ib_pd *pd, struct rdma_ah_attr *ah_attr,
			     u32 flags);

/**
 * rdma_create_user_ah - Creates an address handle for the given address vector.
 * It resolves destination mac address for ah attribute of RoCE type.
 * @pd: The protection domain associated with the address handle.
 * @ah_attr: The attributes of the address vector.
 * @udata: pointer to user's input output buffer information need by
 *         provider driver.
 *
 * It returns 0 on success and returns appropriate error code on error.
 * The address handle is used to reference a local or global destination
 * in all UD QP post sends.
 */
struct ib_ah *rdma_create_user_ah(struct ib_pd *pd,
				  struct rdma_ah_attr *ah_attr,
				  struct ib_udata *udata);
/**
 * ib_get_gids_from_rdma_hdr - Get sgid and dgid from GRH or IPv4 header
 *   work completion.
 * @hdr: the L3 header to parse
 * @net_type: type of header to parse
 * @sgid: place to store source gid
 * @dgid: place to store destination gid
 */
int ib_get_gids_from_rdma_hdr(const union rdma_network_hdr *hdr,
			      enum rdma_network_type net_type,
			      union ib_gid *sgid, union ib_gid *dgid);

/**
 * ib_get_rdma_header_version - Get the header version
 * @hdr: the L3 header to parse
 */
int ib_get_rdma_header_version(const union rdma_network_hdr *hdr);

/**
 * ib_init_ah_attr_from_wc - Initializes address handle attributes from a
 *   work completion.
 * @device: Device on which the received message arrived.
 * @port_num: Port on which the received message arrived.
 * @wc: Work completion associated with the received message.
 * @grh: References the received global route header.  This parameter is
 *   ignored unless the work completion indicates that the GRH is valid.
 * @ah_attr: Returned attributes that can be used when creating an address
 *   handle for replying to the message.
 * When ib_init_ah_attr_from_wc() returns success,
 * (a) for IB link layer it optionally contains a reference to SGID attribute
 * when GRH is present for IB link layer.
 * (b) for RoCE link layer it contains a reference to SGID attribute.
 * User must invoke rdma_cleanup_ah_attr_gid_attr() to release reference to SGID
 * attributes which are initialized using ib_init_ah_attr_from_wc().
 *
 */
int ib_init_ah_attr_from_wc(struct ib_device *device, u32 port_num,
			    const struct ib_wc *wc, const struct ib_grh *grh,
			    struct rdma_ah_attr *ah_attr);

/**
 * ib_create_ah_from_wc - Creates an address handle associated with the
 *   sender of the specified work completion.
 * @pd: The protection domain associated with the address handle.
 * @wc: Work completion information associated with a received message.
 * @grh: References the received global route header.  This parameter is
 *   ignored unless the work completion indicates that the GRH is valid.
 * @port_num: The outbound port number to associate with the address.
 *
 * The address handle is used to reference a local or global destination
 * in all UD QP post sends.
 */
struct ib_ah *ib_create_ah_from_wc(struct ib_pd *pd, const struct ib_wc *wc,
				   const struct ib_grh *grh, u32 port_num);

/**
 * rdma_modify_ah - Modifies the address vector associated with an address
 *   handle.
 * @ah: The address handle to modify.
 * @ah_attr: The new address vector attributes to associate with the
 *   address handle.
 */
int rdma_modify_ah(struct ib_ah *ah, struct rdma_ah_attr *ah_attr);

/**
 * rdma_query_ah - Queries the address vector associated with an address
 *   handle.
 * @ah: The address handle to query.
 * @ah_attr: The address vector attributes associated with the address
 *   handle.
 */
int rdma_query_ah(struct ib_ah *ah, struct rdma_ah_attr *ah_attr);

enum rdma_destroy_ah_flags {
	/* In a sleepable context */
	RDMA_DESTROY_AH_SLEEPABLE = BIT(0),
};

/**
 * rdma_destroy_ah_user - Destroys an address handle.
 * @ah: The address handle to destroy.
 * @flags: Destroy address handle flags (see enum rdma_destroy_ah_flags).
 * @udata: Valid user data or NULL for kernel objects
 */
int rdma_destroy_ah_user(struct ib_ah *ah, u32 flags, struct ib_udata *udata);

/**
 * rdma_destroy_ah - Destroys an kernel address handle.
 * @ah: The address handle to destroy.
 * @flags: Destroy address handle flags (see enum rdma_destroy_ah_flags).
 *
 * NOTE: for user ah use rdma_destroy_ah_user with valid udata!
 */
static inline void rdma_destroy_ah(struct ib_ah *ah, u32 flags)
{
	int ret = rdma_destroy_ah_user(ah, flags, NULL);

	WARN_ONCE(ret, "Destroy of kernel AH shouldn't fail");
}

struct ib_srq *ib_create_srq_user(struct ib_pd *pd,
				  struct ib_srq_init_attr *srq_init_attr,
				  struct ib_usrq_object *uobject,
				  struct ib_udata *udata);
static inline struct ib_srq *
ib_create_srq(struct ib_pd *pd, struct ib_srq_init_attr *srq_init_attr)
{
	if (!pd->device->ops.create_srq)
		return ERR_PTR(-EOPNOTSUPP);

	return ib_create_srq_user(pd, srq_init_attr, NULL, NULL);
}

/**
 * ib_modify_srq - Modifies the attributes for the specified SRQ.
 * @srq: The SRQ to modify.
 * @srq_attr: On input, specifies the SRQ attributes to modify.  On output,
 *   the current values of selected SRQ attributes are returned.
 * @srq_attr_mask: A bit-mask used to specify which attributes of the SRQ
 *   are being modified.
 *
 * The mask may contain IB_SRQ_MAX_WR to resize the SRQ and/or
 * IB_SRQ_LIMIT to set the SRQ's limit and request notification when
 * the number of receives queued drops below the limit.
 */
int ib_modify_srq(struct ib_srq *srq,
		  struct ib_srq_attr *srq_attr,
		  enum ib_srq_attr_mask srq_attr_mask);

/**
 * ib_query_srq - Returns the attribute list and current values for the
 *   specified SRQ.
 * @srq: The SRQ to query.
 * @srq_attr: The attributes of the specified SRQ.
 */
int ib_query_srq(struct ib_srq *srq,
		 struct ib_srq_attr *srq_attr);

/**
 * ib_destroy_srq_user - Destroys the specified SRQ.
 * @srq: The SRQ to destroy.
 * @udata: Valid user data or NULL for kernel objects
 */
int ib_destroy_srq_user(struct ib_srq *srq, struct ib_udata *udata);

/**
 * ib_destroy_srq - Destroys the specified kernel SRQ.
 * @srq: The SRQ to destroy.
 *
 * NOTE: for user srq use ib_destroy_srq_user with valid udata!
 */
static inline void ib_destroy_srq(struct ib_srq *srq)
{
	int ret = ib_destroy_srq_user(srq, NULL);

	WARN_ONCE(ret, "Destroy of kernel SRQ shouldn't fail");
}

/**
 * ib_post_srq_recv - Posts a list of work requests to the specified SRQ.
 * @srq: The SRQ to post the work request on.
 * @recv_wr: A list of work requests to post on the receive queue.
 * @bad_recv_wr: On an immediate failure, this parameter will reference
 *   the work request that failed to be posted on the QP.
 */
static inline int ib_post_srq_recv(struct ib_srq *srq,
				   const struct ib_recv_wr *recv_wr,
				   const struct ib_recv_wr **bad_recv_wr)
{
	const struct ib_recv_wr *dummy;

	return srq->device->ops.post_srq_recv(srq, recv_wr,
					      bad_recv_wr ? : &dummy);
}

struct ib_qp *ib_create_qp_kernel(struct ib_pd *pd,
				  struct ib_qp_init_attr *qp_init_attr,
				  const char *caller);
/**
 * ib_create_qp - Creates a kernel QP associated with the specific protection
 * domain.
 * @pd: The protection domain associated with the QP.
 * @init_attr: A list of initial attributes required to create the
 *   QP.  If QP creation succeeds, then the attributes are updated to
 *   the actual capabilities of the created QP.
 */
static inline struct ib_qp *ib_create_qp(struct ib_pd *pd,
					 struct ib_qp_init_attr *init_attr)
{
	return ib_create_qp_kernel(pd, init_attr, KBUILD_MODNAME);
}

/**
 * ib_modify_qp_with_udata - Modifies the attributes for the specified QP.
 * @qp: The QP to modify.
 * @attr: On input, specifies the QP attributes to modify.  On output,
 *   the current values of selected QP attributes are returned.
 * @attr_mask: A bit-mask used to specify which attributes of the QP
 *   are being modified.
 * @udata: pointer to user's input output buffer information
 *   are being modified.
 * It returns 0 on success and returns appropriate error code on error.
 */
int ib_modify_qp_with_udata(struct ib_qp *qp,
			    struct ib_qp_attr *attr,
			    int attr_mask,
			    struct ib_udata *udata);

/**
 * ib_modify_qp - Modifies the attributes for the specified QP and then
 *   transitions the QP to the given state.
 * @qp: The QP to modify.
 * @qp_attr: On input, specifies the QP attributes to modify.  On output,
 *   the current values of selected QP attributes are returned.
 * @qp_attr_mask: A bit-mask used to specify which attributes of the QP
 *   are being modified.
 */
int ib_modify_qp(struct ib_qp *qp,
		 struct ib_qp_attr *qp_attr,
		 int qp_attr_mask);

/**
 * ib_query_qp - Returns the attribute list and current values for the
 *   specified QP.
 * @qp: The QP to query.
 * @qp_attr: The attributes of the specified QP.
 * @qp_attr_mask: A bit-mask used to select specific attributes to query.
 * @qp_init_attr: Additional attributes of the selected QP.
 *
 * The qp_attr_mask may be used to limit the query to gathering only the
 * selected attributes.
 */
int ib_query_qp(struct ib_qp *qp,
		struct ib_qp_attr *qp_attr,
		int qp_attr_mask,
		struct ib_qp_init_attr *qp_init_attr);

/**
 * ib_destroy_qp - Destroys the specified QP.
 * @qp: The QP to destroy.
 * @udata: Valid udata or NULL for kernel objects
 */
int ib_destroy_qp_user(struct ib_qp *qp, struct ib_udata *udata);

/**
 * ib_destroy_qp - Destroys the specified kernel QP.
 * @qp: The QP to destroy.
 *
 * NOTE: for user qp use ib_destroy_qp_user with valid udata!
 */
static inline int ib_destroy_qp(struct ib_qp *qp)
{
	return ib_destroy_qp_user(qp, NULL);
}

/**
 * ib_open_qp - Obtain a reference to an existing sharable QP.
 * @xrcd - XRC domain
 * @qp_open_attr: Attributes identifying the QP to open.
 *
 * Returns a reference to a sharable QP.
 */
struct ib_qp *ib_open_qp(struct ib_xrcd *xrcd,
			 struct ib_qp_open_attr *qp_open_attr);

/**
 * ib_close_qp - Release an external reference to a QP.
 * @qp: The QP handle to release
 *
 * The opened QP handle is released by the caller.  The underlying
 * shared QP is not destroyed until all internal references are released.
 */
int ib_close_qp(struct ib_qp *qp);

/**
 * ib_post_send - Posts a list of work requests to the send queue of
 *   the specified QP.
 * @qp: The QP to post the work request on.
 * @send_wr: A list of work requests to post on the send queue.
 * @bad_send_wr: On an immediate failure, this parameter will reference
 *   the work request that failed to be posted on the QP.
 *
 * While IBA Vol. 1 section 11.4.1.1 specifies that if an immediate
 * error is returned, the QP state shall not be affected,
 * ib_post_send() will return an immediate error after queueing any
 * earlier work requests in the list.
 */
static inline int ib_post_send(struct ib_qp *qp,
			       const struct ib_send_wr *send_wr,
			       const struct ib_send_wr **bad_send_wr)
{
	const struct ib_send_wr *dummy;

	return qp->device->ops.post_send(qp, send_wr, bad_send_wr ? : &dummy);
}

/**
 * ib_post_recv - Posts a list of work requests to the receive queue of
 *   the specified QP.
 * @qp: The QP to post the work request on.
 * @recv_wr: A list of work requests to post on the receive queue.
 * @bad_recv_wr: On an immediate failure, this parameter will reference
 *   the work request that failed to be posted on the QP.
 */
static inline int ib_post_recv(struct ib_qp *qp,
			       const struct ib_recv_wr *recv_wr,
			       const struct ib_recv_wr **bad_recv_wr)
{
	const struct ib_recv_wr *dummy;

	return qp->device->ops.post_recv(qp, recv_wr, bad_recv_wr ? : &dummy);
}

struct ib_cq *__ib_alloc_cq(struct ib_device *dev, void *private, int nr_cqe,
			    int comp_vector, enum ib_poll_context poll_ctx,
			    const char *caller);
static inline struct ib_cq *ib_alloc_cq(struct ib_device *dev, void *private,
					int nr_cqe, int comp_vector,
					enum ib_poll_context poll_ctx)
{
	return __ib_alloc_cq(dev, private, nr_cqe, comp_vector, poll_ctx,
			     KBUILD_MODNAME);
}

struct ib_cq *__ib_alloc_cq_any(struct ib_device *dev, void *private,
				int nr_cqe, enum ib_poll_context poll_ctx,
				const char *caller);

/**
 * ib_alloc_cq_any: Allocate kernel CQ
 * @dev: The IB device
 * @private: Private data attached to the CQE
 * @nr_cqe: Number of CQEs in the CQ
 * @poll_ctx: Context used for polling the CQ
 */
static inline struct ib_cq *ib_alloc_cq_any(struct ib_device *dev,
					    void *private, int nr_cqe,
					    enum ib_poll_context poll_ctx)
{
	return __ib_alloc_cq_any(dev, private, nr_cqe, poll_ctx,
				 KBUILD_MODNAME);
}

void ib_free_cq(struct ib_cq *cq);
int ib_process_cq_direct(struct ib_cq *cq, int budget);

/**
 * ib_create_cq - Creates a CQ on the specified device.
 * @device: The device on which to create the CQ.
 * @comp_handler: A user-specified callback that is invoked when a
 *   completion event occurs on the CQ.
 * @event_handler: A user-specified callback that is invoked when an
 *   asynchronous event not associated with a completion occurs on the CQ.
 * @cq_context: Context associated with the CQ returned to the user via
 *   the associated completion and event handlers.
 * @cq_attr: The attributes the CQ should be created upon.
 *
 * Users can examine the cq structure to determine the actual CQ size.
 */
struct ib_cq *__ib_create_cq(struct ib_device *device,
			     ib_comp_handler comp_handler,
			     void (*event_handler)(struct ib_event *, void *),
			     void *cq_context,
			     const struct ib_cq_init_attr *cq_attr,
			     const char *caller);
#define ib_create_cq(device, cmp_hndlr, evt_hndlr, cq_ctxt, cq_attr) \
	__ib_create_cq((device), (cmp_hndlr), (evt_hndlr), (cq_ctxt), (cq_attr), KBUILD_MODNAME)

/**
 * ib_resize_cq - Modifies the capacity of the CQ.
 * @cq: The CQ to resize.
 * @cqe: The minimum size of the CQ.
 *
 * Users can examine the cq structure to determine the actual CQ size.
 */
int ib_resize_cq(struct ib_cq *cq, int cqe);

/**
 * rdma_set_cq_moderation - Modifies moderation params of the CQ
 * @cq: The CQ to modify.
 * @cq_count: number of CQEs that will trigger an event
 * @cq_period: max period of time in usec before triggering an event
 *
 */
int rdma_set_cq_moderation(struct ib_cq *cq, u16 cq_count, u16 cq_period);

/**
 * ib_destroy_cq_user - Destroys the specified CQ.
 * @cq: The CQ to destroy.
 * @udata: Valid user data or NULL for kernel objects
 */
int ib_destroy_cq_user(struct ib_cq *cq, struct ib_udata *udata);

/**
 * ib_destroy_cq - Destroys the specified kernel CQ.
 * @cq: The CQ to destroy.
 *
 * NOTE: for user cq use ib_destroy_cq_user with valid udata!
 */
static inline void ib_destroy_cq(struct ib_cq *cq)
{
	int ret = ib_destroy_cq_user(cq, NULL);

	WARN_ONCE(ret, "Destroy of kernel CQ shouldn't fail");
}

/**
 * ib_poll_cq - poll a CQ for completion(s)
 * @cq:the CQ being polled
 * @num_entries:maximum number of completions to return
 * @wc:array of at least @num_entries &struct ib_wc where completions
 *   will be returned
 *
 * Poll a CQ for (possibly multiple) completions.  If the return value
 * is < 0, an error occurred.  If the return value is >= 0, it is the
 * number of completions returned.  If the return value is
 * non-negative and < num_entries, then the CQ was emptied.
 */
static inline int ib_poll_cq(struct ib_cq *cq, int num_entries,
			     struct ib_wc *wc)
{
	return cq->device->ops.poll_cq(cq, num_entries, wc);
}

/**
 * ib_req_notify_cq - Request completion notification on a CQ.
 * @cq: The CQ to generate an event for.
 * @flags:
 *   Must contain exactly one of %IB_CQ_SOLICITED or %IB_CQ_NEXT_COMP
 *   to request an event on the next solicited event or next work
 *   completion at any type, respectively. %IB_CQ_REPORT_MISSED_EVENTS
 *   may also be |ed in to request a hint about missed events, as
 *   described below.
 *
 * Return Value:
 *    < 0 means an error occurred while requesting notification
 *   == 0 means notification was requested successfully, and if
 *        IB_CQ_REPORT_MISSED_EVENTS was passed in, then no events
 *        were missed and it is safe to wait for another event.  In
 *        this case is it guaranteed that any work completions added
 *        to the CQ since the last CQ poll will trigger a completion
 *        notification event.
 *    > 0 is only returned if IB_CQ_REPORT_MISSED_EVENTS was passed
 *        in.  It means that the consumer must poll the CQ again to
 *        make sure it is empty to avoid missing an event because of a
 *        race between requesting notification and an entry being
 *        added to the CQ.  This return value means it is possible
 *        (but not guaranteed) that a work completion has been added
 *        to the CQ since the last poll without triggering a
 *        completion notification event.
 */
static inline int ib_req_notify_cq(struct ib_cq *cq,
				   enum ib_cq_notify_flags flags)
{
	return cq->device->ops.req_notify_cq(cq, flags);
}

struct ib_cq *ib_cq_pool_get(struct ib_device *dev, unsigned int nr_cqe,
			     int comp_vector_hint,
			     enum ib_poll_context poll_ctx);

void ib_cq_pool_put(struct ib_cq *cq, unsigned int nr_cqe);

/*
 * Drivers that don't need a DMA mapping at the RDMA layer, set dma_device to
 * NULL. This causes the ib_dma* helpers to just stash the kernel virtual
 * address into the dma address.
 */
static inline bool ib_uses_virt_dma(struct ib_device *dev)
{
	return IS_ENABLED(CONFIG_INFINIBAND_VIRT_DMA) && !dev->dma_device;
}

/*
 * Check if a IB device's underlying DMA mapping supports P2PDMA transfers.
 */
static inline bool ib_dma_pci_p2p_dma_supported(struct ib_device *dev)
{
	if (ib_uses_virt_dma(dev))
		return false;

	return dma_pci_p2pdma_supported(dev->dma_device);
}

/**
 * ib_dma_mapping_error - check a DMA addr for error
 * @dev: The device for which the dma_addr was created
 * @dma_addr: The DMA address to check
 */
static inline int ib_dma_mapping_error(struct ib_device *dev, u64 dma_addr)
{
	if (ib_uses_virt_dma(dev))
		return 0;
	return dma_mapping_error(dev->dma_device, dma_addr);
}

/**
 * ib_dma_map_single - Map a kernel virtual address to DMA address
 * @dev: The device for which the dma_addr is to be created
 * @cpu_addr: The kernel virtual address
 * @size: The size of the region in bytes
 * @direction: The direction of the DMA
 */
static inline u64 ib_dma_map_single(struct ib_device *dev,
				    void *cpu_addr, size_t size,
				    enum dma_data_direction direction)
{
	if (ib_uses_virt_dma(dev))
		return (uintptr_t)cpu_addr;
	return dma_map_single(dev->dma_device, cpu_addr, size, direction);
}

/**
 * ib_dma_unmap_single - Destroy a mapping created by ib_dma_map_single()
 * @dev: The device for which the DMA address was created
 * @addr: The DMA address
 * @size: The size of the region in bytes
 * @direction: The direction of the DMA
 */
static inline void ib_dma_unmap_single(struct ib_device *dev,
				       u64 addr, size_t size,
				       enum dma_data_direction direction)
{
	if (!ib_uses_virt_dma(dev))
		dma_unmap_single(dev->dma_device, addr, size, direction);
}

/**
 * ib_dma_map_page - Map a physical page to DMA address
 * @dev: The device for which the dma_addr is to be created
 * @page: The page to be mapped
 * @offset: The offset within the page
 * @size: The size of the region in bytes
 * @direction: The direction of the DMA
 */
static inline u64 ib_dma_map_page(struct ib_device *dev,
				  struct page *page,
				  unsigned long offset,
				  size_t size,
					 enum dma_data_direction direction)
{
	if (ib_uses_virt_dma(dev))
		return (uintptr_t)(page_address(page) + offset);
	return dma_map_page(dev->dma_device, page, offset, size, direction);
}

/**
 * ib_dma_unmap_page - Destroy a mapping created by ib_dma_map_page()
 * @dev: The device for which the DMA address was created
 * @addr: The DMA address
 * @size: The size of the region in bytes
 * @direction: The direction of the DMA
 */
static inline void ib_dma_unmap_page(struct ib_device *dev,
				     u64 addr, size_t size,
				     enum dma_data_direction direction)
{
	if (!ib_uses_virt_dma(dev))
		dma_unmap_page(dev->dma_device, addr, size, direction);
}

int ib_dma_virt_map_sg(struct ib_device *dev, struct scatterlist *sg, int nents);
static inline int ib_dma_map_sg_attrs(struct ib_device *dev,
				      struct scatterlist *sg, int nents,
				      enum dma_data_direction direction,
				      unsigned long dma_attrs)
{
	if (ib_uses_virt_dma(dev))
		return ib_dma_virt_map_sg(dev, sg, nents);
	return dma_map_sg_attrs(dev->dma_device, sg, nents, direction,
				dma_attrs);
}

static inline void ib_dma_unmap_sg_attrs(struct ib_device *dev,
					 struct scatterlist *sg, int nents,
					 enum dma_data_direction direction,
					 unsigned long dma_attrs)
{
	if (!ib_uses_virt_dma(dev))
		dma_unmap_sg_attrs(dev->dma_device, sg, nents, direction,
				   dma_attrs);
}

/**
 * ib_dma_map_sgtable_attrs - Map a scatter/gather table to DMA addresses
 * @dev: The device for which the DMA addresses are to be created
 * @sg: The sg_table object describing the buffer
 * @direction: The direction of the DMA
 * @attrs: Optional DMA attributes for the map operation
 */
static inline int ib_dma_map_sgtable_attrs(struct ib_device *dev,
					   struct sg_table *sgt,
					   enum dma_data_direction direction,
					   unsigned long dma_attrs)
{
	int nents;

	if (ib_uses_virt_dma(dev)) {
		nents = ib_dma_virt_map_sg(dev, sgt->sgl, sgt->orig_nents);
		if (!nents)
			return -EIO;
		sgt->nents = nents;
		return 0;
	}
	return dma_map_sgtable(dev->dma_device, sgt, direction, dma_attrs);
}

static inline void ib_dma_unmap_sgtable_attrs(struct ib_device *dev,
					      struct sg_table *sgt,
					      enum dma_data_direction direction,
					      unsigned long dma_attrs)
{
	if (!ib_uses_virt_dma(dev))
		dma_unmap_sgtable(dev->dma_device, sgt, direction, dma_attrs);
}

/**
 * ib_dma_map_sg - Map a scatter/gather list to DMA addresses
 * @dev: The device for which the DMA addresses are to be created
 * @sg: The array of scatter/gather entries
 * @nents: The number of scatter/gather entries
 * @direction: The direction of the DMA
 */
static inline int ib_dma_map_sg(struct ib_device *dev,
				struct scatterlist *sg, int nents,
				enum dma_data_direction direction)
{
	return ib_dma_map_sg_attrs(dev, sg, nents, direction, 0);
}

/**
 * ib_dma_unmap_sg - Unmap a scatter/gather list of DMA addresses
 * @dev: The device for which the DMA addresses were created
 * @sg: The array of scatter/gather entries
 * @nents: The number of scatter/gather entries
 * @direction: The direction of the DMA
 */
static inline void ib_dma_unmap_sg(struct ib_device *dev,
				   struct scatterlist *sg, int nents,
				   enum dma_data_direction direction)
{
	ib_dma_unmap_sg_attrs(dev, sg, nents, direction, 0);
}

/**
 * ib_dma_max_seg_size - Return the size limit of a single DMA transfer
 * @dev: The device to query
 *
 * The returned value represents a size in bytes.
 */
static inline unsigned int ib_dma_max_seg_size(struct ib_device *dev)
{
	if (ib_uses_virt_dma(dev))
		return UINT_MAX;
	return dma_get_max_seg_size(dev->dma_device);
}

/**
 * ib_dma_sync_single_for_cpu - Prepare DMA region to be accessed by CPU
 * @dev: The device for which the DMA address was created
 * @addr: The DMA address
 * @size: The size of the region in bytes
 * @dir: The direction of the DMA
 */
static inline void ib_dma_sync_single_for_cpu(struct ib_device *dev,
					      u64 addr,
					      size_t size,
					      enum dma_data_direction dir)
{
	if (!ib_uses_virt_dma(dev))
		dma_sync_single_for_cpu(dev->dma_device, addr, size, dir);
}

/**
 * ib_dma_sync_single_for_device - Prepare DMA region to be accessed by device
 * @dev: The device for which the DMA address was created
 * @addr: The DMA address
 * @size: The size of the region in bytes
 * @dir: The direction of the DMA
 */
static inline void ib_dma_sync_single_for_device(struct ib_device *dev,
						 u64 addr,
						 size_t size,
						 enum dma_data_direction dir)
{
	if (!ib_uses_virt_dma(dev))
		dma_sync_single_for_device(dev->dma_device, addr, size, dir);
}

/* ib_reg_user_mr - register a memory region for virtual addresses from kernel
 * space. This function should be called when 'current' is the owning MM.
 */
struct ib_mr *ib_reg_user_mr(struct ib_pd *pd, u64 start, u64 length,
			     u64 virt_addr, int mr_access_flags);

/* ib_advise_mr -  give an advice about an address range in a memory region */
int ib_advise_mr(struct ib_pd *pd, enum ib_uverbs_advise_mr_advice advice,
		 u32 flags, struct ib_sge *sg_list, u32 num_sge);
/**
 * ib_dereg_mr_user - Deregisters a memory region and removes it from the
 *   HCA translation table.
 * @mr: The memory region to deregister.
 * @udata: Valid user data or NULL for kernel object
 *
 * This function can fail, if the memory region has memory windows bound to it.
 */
int ib_dereg_mr_user(struct ib_mr *mr, struct ib_udata *udata);

/**
 * ib_dereg_mr - Deregisters a kernel memory region and removes it from the
 *   HCA translation table.
 * @mr: The memory region to deregister.
 *
 * This function can fail, if the memory region has memory windows bound to it.
 *
 * NOTE: for user mr use ib_dereg_mr_user with valid udata!
 */
static inline int ib_dereg_mr(struct ib_mr *mr)
{
	return ib_dereg_mr_user(mr, NULL);
}

struct ib_mr *ib_alloc_mr(struct ib_pd *pd, enum ib_mr_type mr_type,
			  u32 max_num_sg);

struct ib_mr *ib_alloc_mr_integrity(struct ib_pd *pd,
				    u32 max_num_data_sg,
				    u32 max_num_meta_sg);

/**
 * ib_update_fast_reg_key - updates the key portion of the fast_reg MR
 *   R_Key and L_Key.
 * @mr - struct ib_mr pointer to be updated.
 * @newkey - new key to be used.
 */
static inline void ib_update_fast_reg_key(struct ib_mr *mr, u8 newkey)
{
	mr->lkey = (mr->lkey & 0xffffff00) | newkey;
	mr->rkey = (mr->rkey & 0xffffff00) | newkey;
}

/**
 * ib_inc_rkey - increments the key portion of the given rkey. Can be used
 * for calculating a new rkey for type 2 memory windows.
 * @rkey - the rkey to increment.
 */
static inline u32 ib_inc_rkey(u32 rkey)
{
	const u32 mask = 0x000000ff;
	return ((rkey + 1) & mask) | (rkey & ~mask);
}

/**
 * ib_attach_mcast - Attaches the specified QP to a multicast group.
 * @qp: QP to attach to the multicast group.  The QP must be type
 *   IB_QPT_UD.
 * @gid: Multicast group GID.
 * @lid: Multicast group LID in host byte order.
 *
 * In order to send and receive multicast packets, subnet
 * administration must have created the multicast group and configured
 * the fabric appropriately.  The port associated with the specified
 * QP must also be a member of the multicast group.
 */
int ib_attach_mcast(struct ib_qp *qp, union ib_gid *gid, u16 lid);

/**
 * ib_detach_mcast - Detaches the specified QP from a multicast group.
 * @qp: QP to detach from the multicast group.
 * @gid: Multicast group GID.
 * @lid: Multicast group LID in host byte order.
 */
int ib_detach_mcast(struct ib_qp *qp, union ib_gid *gid, u16 lid);

struct ib_xrcd *ib_alloc_xrcd_user(struct ib_device *device,
				   struct inode *inode, struct ib_udata *udata);
int ib_dealloc_xrcd_user(struct ib_xrcd *xrcd, struct ib_udata *udata);

static inline int ib_check_mr_access(struct ib_device *ib_dev,
				     unsigned int flags)
{
	/*
	 * Local write permission is required if remote write or
	 * remote atomic permission is also requested.
	 */
	if (flags & (IB_ACCESS_REMOTE_ATOMIC | IB_ACCESS_REMOTE_WRITE) &&
	    !(flags & IB_ACCESS_LOCAL_WRITE))
	    /*flag有remote atomic,remote write要求时，必须有local write*/
		return -EINVAL;

	if (flags & ~IB_ACCESS_SUPPORTED)
	    /*包含了不支持的flag*/
		return -EINVAL;

	if (flags & IB_ACCESS_ON_DEMAND &&
<<<<<<< HEAD
	    !(ib_dev->attrs.device_cap_flags & IB_DEVICE_ON_DEMAND_PAGING))
	    /*有on demand标记时，设备必须有相应功能支持*/
=======
	    !(ib_dev->attrs.kernel_cap_flags & IBK_ON_DEMAND_PAGING))
>>>>>>> 97ee9d1c
		return -EINVAL;
	return 0;
}

/*检查内存是否可写*/
static inline bool ib_access_writable(int access_flags)
{
	/*
	 * We have writable memory backing the MR if any of the following
	 * access flags are set.  "Local write" and "remote write" obviously
	 * require write access.  "Remote atomic" can do things like fetch and
	 * add, which will modify memory, and "MW bind" can change permissions
	 * by binding a window.
	 */
	return access_flags &
		(IB_ACCESS_LOCAL_WRITE   | IB_ACCESS_REMOTE_WRITE |
		 IB_ACCESS_REMOTE_ATOMIC | IB_ACCESS_MW_BIND);
}

/**
 * ib_check_mr_status: lightweight check of MR status.
 *     This routine may provide status checks on a selected
 *     ib_mr. first use is for signature status check.
 *
 * @mr: A memory region.
 * @check_mask: Bitmask of which checks to perform from
 *     ib_mr_status_check enumeration.
 * @mr_status: The container of relevant status checks.
 *     failed checks will be indicated in the status bitmask
 *     and the relevant info shall be in the error item.
 */
int ib_check_mr_status(struct ib_mr *mr, u32 check_mask,
		       struct ib_mr_status *mr_status);

/**
 * ib_device_try_get: Hold a registration lock
 * device: The device to lock
 *
 * A device under an active registration lock cannot become unregistered. It
 * is only possible to obtain a registration lock on a device that is fully
 * registered, otherwise this function returns false.
 *
 * The registration lock is only necessary for actions which require the
 * device to still be registered. Uses that only require the device pointer to
 * be valid should use get_device(&ibdev->dev) to hold the memory.
 *
 */
static inline bool ib_device_try_get(struct ib_device *dev)
{
	return refcount_inc_not_zero(&dev->refcount);
}

void ib_device_put(struct ib_device *device);
struct ib_device *ib_device_get_by_netdev(struct net_device *ndev,
					  enum rdma_driver_id driver_id);
struct ib_device *ib_device_get_by_name(const char *name,
					enum rdma_driver_id driver_id);
struct net_device *ib_get_net_dev_by_params(struct ib_device *dev, u32 port,
					    u16 pkey, const union ib_gid *gid,
					    const struct sockaddr *addr);
int ib_device_set_netdev(struct ib_device *ib_dev, struct net_device *ndev,
			 unsigned int port);
struct net_device *ib_device_netdev(struct ib_device *dev, u32 port);

struct ib_wq *ib_create_wq(struct ib_pd *pd,
			   struct ib_wq_init_attr *init_attr);
int ib_destroy_wq_user(struct ib_wq *wq, struct ib_udata *udata);

int ib_map_mr_sg(struct ib_mr *mr, struct scatterlist *sg, int sg_nents,
		 unsigned int *sg_offset, unsigned int page_size);
int ib_map_mr_sg_pi(struct ib_mr *mr, struct scatterlist *data_sg,
		    int data_sg_nents, unsigned int *data_sg_offset,
		    struct scatterlist *meta_sg, int meta_sg_nents,
		    unsigned int *meta_sg_offset, unsigned int page_size);

static inline int
ib_map_mr_sg_zbva(struct ib_mr *mr, struct scatterlist *sg, int sg_nents,
		  unsigned int *sg_offset, unsigned int page_size)
{
	int n;

	n = ib_map_mr_sg(mr, sg, sg_nents, sg_offset, page_size);
	mr->iova = 0;

	return n;
}

int ib_sg_to_pages(struct ib_mr *mr, struct scatterlist *sgl, int sg_nents,
		unsigned int *sg_offset, int (*set_page)(struct ib_mr *, u64));

void ib_drain_rq(struct ib_qp *qp);
void ib_drain_sq(struct ib_qp *qp);
void ib_drain_qp(struct ib_qp *qp);

int ib_get_eth_speed(struct ib_device *dev, u32 port_num, u16 *speed,
		     u8 *width);

static inline u8 *rdma_ah_retrieve_dmac(struct rdma_ah_attr *attr)
{
	if (attr->type == RDMA_AH_ATTR_TYPE_ROCE)
		return attr->roce.dmac;
	return NULL;
}

static inline void rdma_ah_set_dlid(struct rdma_ah_attr *attr, u32 dlid)
{
	if (attr->type == RDMA_AH_ATTR_TYPE_IB)
		attr->ib.dlid = (u16)dlid;
	else if (attr->type == RDMA_AH_ATTR_TYPE_OPA)
		attr->opa.dlid = dlid;
}

static inline u32 rdma_ah_get_dlid(const struct rdma_ah_attr *attr)
{
	if (attr->type == RDMA_AH_ATTR_TYPE_IB)
		return attr->ib.dlid;
	else if (attr->type == RDMA_AH_ATTR_TYPE_OPA)
		return attr->opa.dlid;
	return 0;
}

static inline void rdma_ah_set_sl(struct rdma_ah_attr *attr, u8 sl)
{
	attr->sl = sl;
}

static inline u8 rdma_ah_get_sl(const struct rdma_ah_attr *attr)
{
	return attr->sl;
}

static inline void rdma_ah_set_path_bits(struct rdma_ah_attr *attr,
					 u8 src_path_bits)
{
	if (attr->type == RDMA_AH_ATTR_TYPE_IB)
		attr->ib.src_path_bits = src_path_bits;
	else if (attr->type == RDMA_AH_ATTR_TYPE_OPA)
		attr->opa.src_path_bits = src_path_bits;
}

static inline u8 rdma_ah_get_path_bits(const struct rdma_ah_attr *attr)
{
	if (attr->type == RDMA_AH_ATTR_TYPE_IB)
		return attr->ib.src_path_bits;
	else if (attr->type == RDMA_AH_ATTR_TYPE_OPA)
		return attr->opa.src_path_bits;
	return 0;
}

static inline void rdma_ah_set_make_grd(struct rdma_ah_attr *attr,
					bool make_grd)
{
	if (attr->type == RDMA_AH_ATTR_TYPE_OPA)
		attr->opa.make_grd = make_grd;
}

static inline bool rdma_ah_get_make_grd(const struct rdma_ah_attr *attr)
{
	if (attr->type == RDMA_AH_ATTR_TYPE_OPA)
		return attr->opa.make_grd;
	return false;
}

static inline void rdma_ah_set_port_num(struct rdma_ah_attr *attr, u32 port_num)
{
	attr->port_num = port_num;
}

static inline u32 rdma_ah_get_port_num(const struct rdma_ah_attr *attr)
{
	return attr->port_num;
}

static inline void rdma_ah_set_static_rate(struct rdma_ah_attr *attr,
					   u8 static_rate)
{
	attr->static_rate = static_rate;
}

static inline u8 rdma_ah_get_static_rate(const struct rdma_ah_attr *attr)
{
	return attr->static_rate;
}

static inline void rdma_ah_set_ah_flags(struct rdma_ah_attr *attr,
					enum ib_ah_flags flag)
{
	attr->ah_flags = flag;
}

static inline enum ib_ah_flags
		rdma_ah_get_ah_flags(const struct rdma_ah_attr *attr)
{
	return attr->ah_flags;
}

static inline const struct ib_global_route
		*rdma_ah_read_grh(const struct rdma_ah_attr *attr)
{
	return &attr->grh;
}

/*To retrieve and modify the grh */
static inline struct ib_global_route
		*rdma_ah_retrieve_grh(struct rdma_ah_attr *attr)
{
	return &attr->grh;
}

static inline void rdma_ah_set_dgid_raw(struct rdma_ah_attr *attr, void *dgid)
{
	struct ib_global_route *grh = rdma_ah_retrieve_grh(attr);

	memcpy(grh->dgid.raw, dgid, sizeof(grh->dgid));
}

static inline void rdma_ah_set_subnet_prefix(struct rdma_ah_attr *attr,
					     __be64 prefix)
{
	struct ib_global_route *grh = rdma_ah_retrieve_grh(attr);

	grh->dgid.global.subnet_prefix = prefix;
}

static inline void rdma_ah_set_interface_id(struct rdma_ah_attr *attr,
					    __be64 if_id)
{
	struct ib_global_route *grh = rdma_ah_retrieve_grh(attr);

	grh->dgid.global.interface_id = if_id;
}

static inline void rdma_ah_set_grh(struct rdma_ah_attr *attr,
				   union ib_gid *dgid, u32 flow_label,
				   u8 sgid_index, u8 hop_limit,
				   u8 traffic_class)
{
	struct ib_global_route *grh = rdma_ah_retrieve_grh(attr);

	attr->ah_flags = IB_AH_GRH;
	if (dgid)
		grh->dgid = *dgid;
	grh->flow_label = flow_label;
	grh->sgid_index = sgid_index;
	grh->hop_limit = hop_limit;
	grh->traffic_class = traffic_class;
	grh->sgid_attr = NULL;
}

void rdma_destroy_ah_attr(struct rdma_ah_attr *ah_attr);
void rdma_move_grh_sgid_attr(struct rdma_ah_attr *attr, union ib_gid *dgid,
			     u32 flow_label, u8 hop_limit, u8 traffic_class,
			     const struct ib_gid_attr *sgid_attr);
void rdma_copy_ah_attr(struct rdma_ah_attr *dest,
		       const struct rdma_ah_attr *src);
void rdma_replace_ah_attr(struct rdma_ah_attr *old,
			  const struct rdma_ah_attr *new);
void rdma_move_ah_attr(struct rdma_ah_attr *dest, struct rdma_ah_attr *src);

/**
 * rdma_ah_find_type - Return address handle type.
 *
 * @dev: Device to be checked
 * @port_num: Port number
 */
static inline enum rdma_ah_attr_type rdma_ah_find_type(struct ib_device *dev,
						       u32 port_num)
{
	if (rdma_protocol_roce(dev, port_num))
		return RDMA_AH_ATTR_TYPE_ROCE;
	if (rdma_protocol_ib(dev, port_num)) {
		if (rdma_cap_opa_ah(dev, port_num))
			return RDMA_AH_ATTR_TYPE_OPA;
		return RDMA_AH_ATTR_TYPE_IB;
	}

	return RDMA_AH_ATTR_TYPE_UNDEFINED;
}

/**
 * ib_lid_cpu16 - Return lid in 16bit CPU encoding.
 *     In the current implementation the only way to
 *     get the 32bit lid is from other sources for OPA.
 *     For IB, lids will always be 16bits so cast the
 *     value accordingly.
 *
 * @lid: A 32bit LID
 */
static inline u16 ib_lid_cpu16(u32 lid)
{
	WARN_ON_ONCE(lid & 0xFFFF0000);
	return (u16)lid;
}

/**
 * ib_lid_be16 - Return lid in 16bit BE encoding.
 *
 * @lid: A 32bit LID
 */
static inline __be16 ib_lid_be16(u32 lid)
{
	WARN_ON_ONCE(lid & 0xFFFF0000);
	return cpu_to_be16((u16)lid);
}

/**
 * ib_get_vector_affinity - Get the affinity mappings of a given completion
 *   vector
 * @device:         the rdma device
 * @comp_vector:    index of completion vector
 *
 * Returns NULL on failure, otherwise a corresponding cpu map of the
 * completion vector (returns all-cpus map if the device driver doesn't
 * implement get_vector_affinity).
 */
static inline const struct cpumask *
ib_get_vector_affinity(struct ib_device *device, int comp_vector)
{
	if (comp_vector < 0 || comp_vector >= device->num_comp_vectors ||
	    !device->ops.get_vector_affinity)
		return NULL;

	return device->ops.get_vector_affinity(device, comp_vector);

}

/**
 * rdma_roce_rescan_device - Rescan all of the network devices in the system
 * and add their gids, as needed, to the relevant RoCE devices.
 *
 * @device:         the rdma device
 */
void rdma_roce_rescan_device(struct ib_device *ibdev);

struct ib_ucontext *ib_uverbs_get_ucontext_file(struct ib_uverbs_file *ufile);

int uverbs_destroy_def_handler(struct uverbs_attr_bundle *attrs);

struct net_device *rdma_alloc_netdev(struct ib_device *device, u32 port_num,
				     enum rdma_netdev_t type, const char *name,
				     unsigned char name_assign_type,
				     void (*setup)(struct net_device *));

int rdma_init_netdev(struct ib_device *device, u32 port_num,
		     enum rdma_netdev_t type, const char *name,
		     unsigned char name_assign_type,
		     void (*setup)(struct net_device *),
		     struct net_device *netdev);

/**
 * rdma_device_to_ibdev - Get ib_device pointer from device pointer
 *
 * @device:	device pointer for which ib_device pointer to retrieve
 *
 * rdma_device_to_ibdev() retrieves ib_device pointer from device.
 *
 */
static inline struct ib_device *rdma_device_to_ibdev(struct device *device)
{
	struct ib_core_device *coredev =
		container_of(device, struct ib_core_device, dev);

	return coredev->owner;
}

/**
 * ibdev_to_node - return the NUMA node for a given ib_device
 * @dev:	device to get the NUMA node for.
 */
static inline int ibdev_to_node(struct ib_device *ibdev)
{
	struct device *parent = ibdev->dev.parent;

	if (!parent)
		return NUMA_NO_NODE;
	return dev_to_node(parent);
}

/**
 * rdma_device_to_drv_device - Helper macro to reach back to driver's
 *			       ib_device holder structure from device pointer.
 *
 * NOTE: New drivers should not make use of this API; This API is only for
 * existing drivers who have exposed sysfs entries using
 * ops->device_group.
 */
#define rdma_device_to_drv_device(dev, drv_dev_struct, ibdev_member)           \
	container_of(rdma_device_to_ibdev(dev), drv_dev_struct, ibdev_member)

bool rdma_dev_access_netns(const struct ib_device *device,
			   const struct net *net);

#define IB_ROCE_UDP_ENCAP_VALID_PORT_MIN (0xC000)
#define IB_ROCE_UDP_ENCAP_VALID_PORT_MAX (0xFFFF)
#define IB_GRH_FLOWLABEL_MASK (0x000FFFFF)

/**
 * rdma_flow_label_to_udp_sport - generate a RoCE v2 UDP src port value based
 *                               on the flow_label
 *
 * This function will convert the 20 bit flow_label input to a valid RoCE v2
 * UDP src port 14 bit value. All RoCE V2 drivers should use this same
 * convention.
 */
static inline u16 rdma_flow_label_to_udp_sport(u32 fl)
{
	u32 fl_low = fl & 0x03fff, fl_high = fl & 0xFC000;

	fl_low ^= fl_high >> 14;
	return (u16)(fl_low | IB_ROCE_UDP_ENCAP_VALID_PORT_MIN);
}

/**
 * rdma_calc_flow_label - generate a RDMA symmetric flow label value based on
 *                        local and remote qpn values
 *
 * This function folded the multiplication results of two qpns, 24 bit each,
 * fields, and converts it to a 20 bit results.
 *
 * This function will create symmetric flow_label value based on the local
 * and remote qpn values. this will allow both the requester and responder
 * to calculate the same flow_label for a given connection.
 *
 * This helper function should be used by driver in case the upper layer
 * provide a zero flow_label value. This is to improve entropy of RDMA
 * traffic in the network.
 */
static inline u32 rdma_calc_flow_label(u32 lqpn, u32 rqpn)
{
	u64 v = (u64)lqpn * rqpn;

	v ^= v >> 20;
	v ^= v >> 40;

	return (u32)(v & IB_GRH_FLOWLABEL_MASK);
}

/**
 * rdma_get_udp_sport - Calculate and set UDP source port based on the flow
 *                      label. If flow label is not defined in GRH then
 *                      calculate it based on lqpn/rqpn.
 *
 * @fl:                 flow label from GRH
 * @lqpn:               local qp number
 * @rqpn:               remote qp number
 */
static inline u16 rdma_get_udp_sport(u32 fl, u32 lqpn, u32 rqpn)
{
	if (!fl)
		fl = rdma_calc_flow_label(lqpn, rqpn);

	return rdma_flow_label_to_udp_sport(fl);
}

const struct ib_port_immutable*
ib_port_immutable_read(struct ib_device *dev, unsigned int port);
#endif /* IB_VERBS_H */<|MERGE_RESOLUTION|>--- conflicted
+++ resolved
@@ -4415,12 +4415,8 @@
 		return -EINVAL;
 
 	if (flags & IB_ACCESS_ON_DEMAND &&
-<<<<<<< HEAD
-	    !(ib_dev->attrs.device_cap_flags & IB_DEVICE_ON_DEMAND_PAGING))
-	    /*有on demand标记时，设备必须有相应功能支持*/
-=======
 	    !(ib_dev->attrs.kernel_cap_flags & IBK_ON_DEMAND_PAGING))
->>>>>>> 97ee9d1c
+		/*有on demand标记时，设备必须有相应功能支持*/
 		return -EINVAL;
 	return 0;
 }
