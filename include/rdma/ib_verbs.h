--- conflicted
+++ resolved
@@ -2592,14 +2592,11 @@
 	/*创建并初始经cq*/
 	int (*create_cq)(struct ib_cq *cq, const struct ib_cq_init_attr *attr,
 			 struct uverbs_attr_bundle *attrs);
-<<<<<<< HEAD
-	/*修改cq*/
-=======
 	int (*create_cq_umem)(struct ib_cq *cq,
 			      const struct ib_cq_init_attr *attr,
 			      struct ib_umem *umem,
 			      struct uverbs_attr_bundle *attrs);
->>>>>>> f2d282e1
+	/*修改cq*/
 	int (*modify_cq)(struct ib_cq *cq, u16 cq_count, u16 cq_period);
 	/*销毁cq*/
 	int (*destroy_cq)(struct ib_cq *cq, struct ib_udata *udata);
@@ -2851,12 +2848,8 @@
 	/*定义驱动要求的各obj的大小，名称按格式约定为”size_$(obj_name)"*/
 	DECLARE_RDMA_OBJ_SIZE(ib_ah);
 	DECLARE_RDMA_OBJ_SIZE(ib_counters);
-<<<<<<< HEAD
 	DECLARE_RDMA_OBJ_SIZE(ib_cq);/*ib_cq结构体大小（各设备自定义）*/
-=======
-	DECLARE_RDMA_OBJ_SIZE(ib_cq);
 	DECLARE_RDMA_OBJ_SIZE(ib_dmah);
->>>>>>> f2d282e1
 	DECLARE_RDMA_OBJ_SIZE(ib_mw);
 	DECLARE_RDMA_OBJ_SIZE(ib_pd);/*ib_pd结构体大小（各设备自定义）*/
 	DECLARE_RDMA_OBJ_SIZE(ib_qp);
@@ -3064,12 +3057,8 @@
 	unsigned int __pg_bit;		/* alignment of current block */
 };
 
-<<<<<<< HEAD
 /*申请ib_device*/
-struct ib_device *_ib_alloc_device(size_t size/*结构体大小*/);
-=======
-struct ib_device *_ib_alloc_device(size_t size, struct net *net);
->>>>>>> f2d282e1
+struct ib_device *_ib_alloc_device(size_t size/*结构体大小*/, struct net *net);
 #define ib_alloc_device(drv_struct, member)                                    \
 	container_of(_ib_alloc_device(sizeof(struct drv_struct) +              \
 			/*member必须为结构体drv_struct的第一个成员*/\
