--- conflicted
+++ resolved
@@ -952,30 +952,7 @@
 	}								     \
 } while (0);
 
-<<<<<<< HEAD
 /*遍历security_hook_heads.FUNC链表，完成FUNC回调调用,不关心回调返回值*/
-#define call_void_hook(FUNC, ...)				\
-	do {							\
-		struct security_hook_list *P;			\
-								\
-		hlist_for_each_entry(P, &security_hook_heads.FUNC, list) \
-			P->hook.FUNC(__VA_ARGS__);		\
-	} while (0)
-
-/*遍历security_hook_heads.FUNC链表，完成FUNC回调调用，回调返回非0，则停止*/
-#define call_int_hook(FUNC, IRC/*无回调时的返回值*/, ...) ({			\
-	int RC = IRC;						\
-	do {							\
-		struct security_hook_list *P;			\
-								\
-		hlist_for_each_entry(P, &security_hook_heads.FUNC, list) { \
-			RC = P->hook.FUNC(__VA_ARGS__);		\
-			if (RC != 0)				\
-				break;				\
-		}						\
-	} while (0);						\
-	RC;							\
-=======
 #define call_void_hook(HOOK, ...)                                 \
 	do {                                                      \
 		LSM_LOOP_UNROLL(__CALL_STATIC_VOID, HOOK, __VA_ARGS__); \
@@ -991,6 +968,7 @@
 	}								     \
 } while (0);
 
+/*遍历security_hook_heads.FUNC链表，完成FUNC回调调用，回调返回非0，则停止*/
 #define call_int_hook(HOOK, ...)					\
 ({									\
 	__label__ OUT;							\
@@ -999,7 +977,6 @@
 	LSM_LOOP_UNROLL(__CALL_STATIC_INT, RC, HOOK, OUT, __VA_ARGS__);	\
 OUT:									\
 	RC;								\
->>>>>>> 155a3c00
 })
 
 #define lsm_for_each_hook(scall, NAME)					\
@@ -1164,12 +1141,8 @@
 		     int cap,
 		     unsigned int opts)
 {
-<<<<<<< HEAD
-    /*触发security_hook_heads.capable函数链*/
-	return call_int_hook(capable, 0, cred, ns, cap, opts);
-=======
+	/*触发security_hook_heads.capable函数链*/
 	return call_int_hook(capable, cred, ns, cap, opts);
->>>>>>> 155a3c00
 }
 
 /**
@@ -1329,17 +1302,8 @@
  */
 int security_bprm_check(struct linux_binprm *bprm)
 {
-<<<<<<< HEAD
-	int ret;
-
-	ret = call_int_hook(bprm_check_security, 0, bprm);
-	if (ret)
-		return ret;
 	/*无调用，或上述调用返回0，则执行以下函数*/
-	return ima_bprm_check(bprm);
-=======
 	return call_int_hook(bprm_check_security, bprm);
->>>>>>> 155a3c00
 }
 
 /**
@@ -1424,15 +1388,9 @@
 	int trc;
 	int rc = -ENOPARAM;
 
-<<<<<<< HEAD
 	/*遍历security_hook_heads列表*/
-	hlist_for_each_entry(hp, &security_hook_heads.fs_context_parse_param,
-			     list) {
-		trc = hp->hook.fs_context_parse_param(fc, param);
-=======
 	lsm_for_each_hook(scall, fs_context_parse_param) {
 		trc = scall->hl->hook.fs_context_parse_param(fc, param);
->>>>>>> 155a3c00
 		if (trc == 0)
 			rc = 0;
 		else if (trc != -ENOPARAM)
@@ -1664,15 +1622,10 @@
 			     unsigned long kern_flags,
 			     unsigned long *set_kern_flags)
 {
-<<<<<<< HEAD
-    /*触发安全回调sb_set_mnt_opts*/
-	return call_int_hook(sb_set_mnt_opts,
-			     mnt_opts ? -EOPNOTSUPP : 0, sb,
-			     mnt_opts, kern_flags, set_kern_flags);
-=======
 	struct lsm_static_call *scall;
 	int rc = mnt_opts ? -EOPNOTSUPP : LSM_RET_DEFAULT(sb_set_mnt_opts);
 
+	/*触发安全回调sb_set_mnt_opts*/
 	lsm_for_each_hook(scall, sb_set_mnt_opts) {
 		rc = scall->hl->hook.sb_set_mnt_opts(sb, mnt_opts, kern_flags,
 					      set_kern_flags);
@@ -1680,7 +1633,6 @@
 			break;
 	}
 	return rc;
->>>>>>> 155a3c00
 }
 EXPORT_SYMBOL(security_sb_set_mnt_opts);
 
@@ -2966,12 +2918,8 @@
  */
 int security_file_ioctl(struct file *file, unsigned int cmd, unsigned long arg)
 {
-<<<<<<< HEAD
-    //调用安全回调file_ioctl
-	return call_int_hook(file_ioctl, 0, file, cmd, arg);
-=======
+	//调用安全回调file_ioctl
 	return call_int_hook(file_ioctl, file, cmd, arg);
->>>>>>> 155a3c00
 }
 EXPORT_SYMBOL_GPL(security_file_ioctl);
 
@@ -4751,12 +4699,8 @@
 int security_socket_recvmsg(struct socket *sock, struct msghdr *msg,
 			    int size, int flags)
 {
-<<<<<<< HEAD
-    //触发socket_recvmsg回调
-	return call_int_hook(socket_recvmsg, 0, sock, msg, size, flags);
-=======
+	//触发socket_recvmsg回调
 	return call_int_hook(socket_recvmsg, sock, msg, size, flags);
->>>>>>> 155a3c00
 }
 
 /**
