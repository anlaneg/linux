--- conflicted
+++ resolved
@@ -1287,9 +1287,6 @@
 	return rc;
 }
 
-<<<<<<< HEAD
-/*触发sb_alloc_security回调*/
-=======
 /**
  * security_sb_alloc() - Allocate a super_block LSM blob
  * @sb: filesystem superblock
@@ -1300,7 +1297,7 @@
  *
  * Return: Returns 0 if operation was successful.
  */
->>>>>>> 9d1694dc
+/*触发sb_alloc_security回调*/
 int security_sb_alloc(struct super_block *sb)
 {
 	int rc = lsm_superblock_alloc(sb);
@@ -1444,9 +1441,6 @@
 	return call_int_hook(sb_statfs, 0, dentry);
 }
 
-<<<<<<< HEAD
-/*触发sb_mount安全回调*/
-=======
 /**
  * security_sb_mount() - Check permission for mounting a filesystem
  * @dev_name: filesystem backing device
@@ -1464,7 +1458,7 @@
  *
  * Return: Returns 0 if permission is granted.
  */
->>>>>>> 9d1694dc
+/*触发sb_mount安全回调*/
 int security_sb_mount(const char *dev_name, const struct path *path,
 		      const char *type, unsigned long flags, void *data)
 {
@@ -4364,9 +4358,6 @@
 }
 EXPORT_SYMBOL(security_unix_may_send);
 
-<<<<<<< HEAD
-/*触发socket create检查*/
-=======
 /**
  * security_socket_create() - Check if creating a new socket is allowed
  * @family: protocol family
@@ -4378,7 +4369,7 @@
  *
  * Return: Returns 0 if permission is granted.
  */
->>>>>>> 9d1694dc
+/*触发socket create检查*/
 int security_socket_create(int family, int type, int protocol, int kern)
 {
 	return call_int_hook(socket_create, 0, family, type, protocol, kern);
