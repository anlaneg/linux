--- conflicted
+++ resolved
@@ -2391,11 +2391,7 @@
 	int err;
 
 	err = snd_register_device(SNDRV_DEVICE_TYPE_CONTROL, card, -1,
-<<<<<<< HEAD
-				  &snd_ctl_f_ops/*控制设备fops*/, card, &card->ctl_dev);
-=======
-				  &snd_ctl_f_ops, card, card->ctl_dev);
->>>>>>> 9d1694dc
+				  &snd_ctl_f_ops/*控制设备fops*/, card, card->ctl_dev);
 	if (err < 0)
 		return err;
 	down_read(&card->controls_rwsem);
@@ -2475,16 +2471,11 @@
 	if (snd_BUG_ON(card->number < 0 || card->number >= SNDRV_CARDS))
 		return -ENXIO;
 
-<<<<<<< HEAD
-	snd_device_initialize(&card->ctl_dev, card);
-	/*指定声卡控制设备名称*/
-	dev_set_name(&card->ctl_dev, "controlC%d", card->number);
-=======
 	err = snd_device_alloc(&card->ctl_dev, card);
 	if (err < 0)
 		return err;
+	/*指定声卡控制设备名称*/
 	dev_set_name(card->ctl_dev, "controlC%d", card->number);
->>>>>>> 9d1694dc
 
 	err = snd_device_new(card, SNDRV_DEV_CONTROL, card, &ops);
 	if (err < 0)
