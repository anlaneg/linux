// SPDX-License-Identifier: GPL-2.0-only
/*
 * AM824 format in Audio and Music Data Transmission Protocol (IEC 61883-6)
 *
 * Copyright (c) Clemens Ladisch <clemens@ladisch.de>
 * Copyright (c) 2015 Takashi Sakamoto <o-takashi@sakamocchi.jp>
 */

#include <linux/slab.h>

#include "amdtp-am824.h"

#define CIP_FMT_AM		0x10

/* "Clock-based rate control mode" is just supported. */
#define AMDTP_FDF_AM824		0x00

/*
 * Nominally 3125 bytes/second, but the MIDI port's clock might be
 * 1% too slow, and the bus clock 100 ppm too fast.
 */
#define MIDI_BYTES_PER_SECOND	3093

/*
 * Several devices look only at the first eight data blocks.
 * In any case, this is more than enough for the MIDI data rate.
 */
#define MAX_MIDI_RX_BLOCKS	8

struct amdtp_am824 {
	struct snd_rawmidi_substream *midi[AM824_MAX_CHANNELS_FOR_MIDI * 8];
	int midi_fifo_limit;
	int midi_fifo_used[AM824_MAX_CHANNELS_FOR_MIDI * 8];
	unsigned int pcm_channels;
	unsigned int midi_ports;

	u8 pcm_positions[AM824_MAX_CHANNELS_FOR_PCM];
	u8 midi_position;

	unsigned int frame_multiplier;
};

/**
 * amdtp_am824_set_parameters - set stream parameters
 * @s: the AMDTP stream to configure
 * @rate: the sample rate
 * @pcm_channels: the number of PCM samples in each data block, to be encoded
 *                as AM824 multi-bit linear audio
 * @midi_ports: the number of MIDI ports (i.e., MPX-MIDI Data Channels)
 * @double_pcm_frames: one data block transfers two PCM frames
 *
 * The parameters must be set before the stream is started, and must not be
 * changed while the stream is running.
 */
int amdtp_am824_set_parameters(struct amdtp_stream *s, unsigned int rate,
			       unsigned int pcm_channels,
			       unsigned int midi_ports,
			       bool double_pcm_frames)
{
	struct amdtp_am824 *p = s->protocol;
	unsigned int midi_channels;
	unsigned int i;
	int err;

	if (amdtp_stream_running(s))
		return -EINVAL;

	if (pcm_channels > AM824_MAX_CHANNELS_FOR_PCM)
		return -EINVAL;

	midi_channels = DIV_ROUND_UP(midi_ports, 8);
	if (midi_channels > AM824_MAX_CHANNELS_FOR_MIDI)
		return -EINVAL;

	if (WARN_ON(amdtp_stream_running(s)) ||
	    WARN_ON(pcm_channels > AM824_MAX_CHANNELS_FOR_PCM) ||
	    WARN_ON(midi_channels > AM824_MAX_CHANNELS_FOR_MIDI))
		return -EINVAL;

	err = amdtp_stream_set_parameters(s, rate,
					  pcm_channels + midi_channels);
	if (err < 0)
		return err;

	s->ctx_data.rx.fdf = AMDTP_FDF_AM824 | s->sfc;

	p->pcm_channels = pcm_channels;
	p->midi_ports = midi_ports;

	/*
	 * In IEC 61883-6, one data block represents one event. In ALSA, one
	 * event equals to one PCM frame. But Dice has a quirk at higher
	 * sampling rate to transfer two PCM frames in one data block.
	 */
	if (double_pcm_frames)
		p->frame_multiplier = 2;
	else
		p->frame_multiplier = 1;

	/* init the position map for PCM and MIDI channels */
	for (i = 0; i < pcm_channels; i++)
		p->pcm_positions[i] = i;
	p->midi_position = p->pcm_channels;

	/*
	 * We do not know the actual MIDI FIFO size of most devices.  Just
	 * assume two bytes, i.e., one byte can be received over the bus while
	 * the previous one is transmitted over MIDI.
	 * (The value here is adjusted for midi_ratelimit_per_packet().)
	 */
	p->midi_fifo_limit = rate - MIDI_BYTES_PER_SECOND * s->syt_interval + 1;

	return 0;
}
EXPORT_SYMBOL_GPL(amdtp_am824_set_parameters);

/**
 * amdtp_am824_set_pcm_position - set an index of data channel for a channel
 *				  of PCM frame
 * @s: the AMDTP stream
 * @index: the index of data channel in an data block
 * @position: the channel of PCM frame
 */
void amdtp_am824_set_pcm_position(struct amdtp_stream *s, unsigned int index,
				 unsigned int position)
{
	struct amdtp_am824 *p = s->protocol;

	if (index < p->pcm_channels)
		p->pcm_positions[index] = position;
}
EXPORT_SYMBOL_GPL(amdtp_am824_set_pcm_position);

/**
 * amdtp_am824_set_midi_position - set a index of data channel for MIDI
 *				   conformant data channel
 * @s: the AMDTP stream
 * @position: the index of data channel in an data block
 */
void amdtp_am824_set_midi_position(struct amdtp_stream *s,
				   unsigned int position)
{
	struct amdtp_am824 *p = s->protocol;

	p->midi_position = position;
}
EXPORT_SYMBOL_GPL(amdtp_am824_set_midi_position);

static void write_pcm_s32(struct amdtp_stream *s,
			  struct snd_pcm_substream *pcm,
			  __be32 *buffer, unsigned int frames)
{
	struct amdtp_am824 *p = s->protocol;
	struct snd_pcm_runtime *runtime = pcm->runtime;
	unsigned int channels, remaining_frames, i, c;
	const u32 *src;

	channels = p->pcm_channels;
	src = (void *)runtime->dma_area +
			frames_to_bytes(runtime, s->pcm_buffer_pointer);
	remaining_frames = runtime->buffer_size - s->pcm_buffer_pointer;

	for (i = 0; i < frames; ++i) {
		for (c = 0; c < channels; ++c) {
			buffer[p->pcm_positions[c]] =
					cpu_to_be32((*src >> 8) | 0x40000000);
			src++;
		}
		buffer += s->data_block_quadlets;
		if (--remaining_frames == 0)
			src = (void *)runtime->dma_area;
	}
}

static void read_pcm_s32(struct amdtp_stream *s,
			 struct snd_pcm_substream *pcm,
			 __be32 *buffer, unsigned int frames)
{
	struct amdtp_am824 *p = s->protocol;
	struct snd_pcm_runtime *runtime = pcm->runtime;
	unsigned int channels, remaining_frames, i, c;
	u32 *dst;

	channels = p->pcm_channels;
	dst  = (void *)runtime->dma_area +
			frames_to_bytes(runtime, s->pcm_buffer_pointer);
	remaining_frames = runtime->buffer_size - s->pcm_buffer_pointer;

	for (i = 0; i < frames; ++i) {
		for (c = 0; c < channels; ++c) {
			*dst = be32_to_cpu(buffer[p->pcm_positions[c]]) << 8;
			dst++;
		}
		buffer += s->data_block_quadlets;
		if (--remaining_frames == 0)
			dst = (void *)runtime->dma_area;
	}
}

static void write_pcm_silence(struct amdtp_stream *s,
			      __be32 *buffer, unsigned int frames)
{
	struct amdtp_am824 *p = s->protocol;
	unsigned int i, c, channels = p->pcm_channels;

	for (i = 0; i < frames; ++i) {
		for (c = 0; c < channels; ++c)
			buffer[p->pcm_positions[c]] = cpu_to_be32(0x40000000);
		buffer += s->data_block_quadlets;
	}
}

/**
 * amdtp_am824_add_pcm_hw_constraints - add hw constraints for PCM substream
 * @s:		the AMDTP stream for AM824 data block, must be initialized.
 * @runtime:	the PCM substream runtime
 *
 */
int amdtp_am824_add_pcm_hw_constraints(struct amdtp_stream *s,
				       struct snd_pcm_runtime *runtime)
{
	int err;

	err = amdtp_stream_add_pcm_hw_constraints(s, runtime);
	if (err < 0)
		return err;

	/* AM824 in IEC 61883-6 can deliver 24bit data. */
	return snd_pcm_hw_constraint_msbits(runtime, 0, 32, 24);
}
EXPORT_SYMBOL_GPL(amdtp_am824_add_pcm_hw_constraints);

/**
 * amdtp_am824_midi_trigger - start/stop playback/capture with a MIDI device
 * @s: the AMDTP stream
 * @port: index of MIDI port
 * @midi: the MIDI device to be started, or %NULL to stop the current device
 *
 * Call this function on a running isochronous stream to enable the actual
 * transmission of MIDI data.  This function should be called from the MIDI
 * device's .trigger callback.
 */
void amdtp_am824_midi_trigger(struct amdtp_stream *s, unsigned int port,
			      struct snd_rawmidi_substream *midi)
{
	struct amdtp_am824 *p = s->protocol;

	if (port < p->midi_ports)
		WRITE_ONCE(p->midi[port], midi);
}
EXPORT_SYMBOL_GPL(amdtp_am824_midi_trigger);

/*
 * To avoid sending MIDI bytes at too high a rate, assume that the receiving
 * device has a FIFO, and track how much it is filled.  This values increases
 * by one whenever we send one byte in a packet, but the FIFO empties at
 * a constant rate independent of our packet rate.  One packet has syt_interval
 * samples, so the number of bytes that empty out of the FIFO, per packet(!),
 * is MIDI_BYTES_PER_SECOND * syt_interval / sample_rate.  To avoid storing
 * fractional values, the values in midi_fifo_used[] are measured in bytes
 * multiplied by the sample rate.
 */
static bool midi_ratelimit_per_packet(struct amdtp_stream *s, unsigned int port)
{
	struct amdtp_am824 *p = s->protocol;
	int used;

	used = p->midi_fifo_used[port];
	if (used == 0) /* common shortcut */
		return true;

	used -= MIDI_BYTES_PER_SECOND * s->syt_interval;
	used = max(used, 0);
	p->midi_fifo_used[port] = used;

	return used < p->midi_fifo_limit;
}

static void midi_rate_use_one_byte(struct amdtp_stream *s, unsigned int port)
{
	struct amdtp_am824 *p = s->protocol;

	p->midi_fifo_used[port] += amdtp_rate_table[s->sfc];
}

static void write_midi_messages(struct amdtp_stream *s, __be32 *buffer,
				unsigned int frames)
{
	struct amdtp_am824 *p = s->protocol;
	unsigned int f, port;
	u8 *b;

	for (f = 0; f < frames; f++) {
		b = (u8 *)&buffer[p->midi_position];

		port = (s->data_block_counter + f) % 8;
		if (f < MAX_MIDI_RX_BLOCKS &&
		    midi_ratelimit_per_packet(s, port) &&
		    p->midi[port] != NULL &&
		    snd_rawmidi_transmit(p->midi[port], &b[1], 1) == 1) {
			midi_rate_use_one_byte(s, port);
			b[0] = 0x81;
		} else {
			b[0] = 0x80;
			b[1] = 0;
		}
		b[2] = 0;
		b[3] = 0;

		buffer += s->data_block_quadlets;
	}
}

static void read_midi_messages(struct amdtp_stream *s,
			       __be32 *buffer, unsigned int frames)
{
	struct amdtp_am824 *p = s->protocol;
	unsigned int f, port;
	int len;
	u8 *b;

	for (f = 0; f < frames; f++) {
<<<<<<< HEAD
		port = (8 - s->tx_first_dbc + s->data_block_counter + f) % 8;
=======
		port = (8 - s->ctx_data.tx.first_dbc + s->data_block_counter + f) % 8;
>>>>>>> 5f9e832c
		b = (u8 *)&buffer[p->midi_position];

		len = b[0] - 0x80;
		if ((1 <= len) &&  (len <= 3) && (p->midi[port]))
			snd_rawmidi_receive(p->midi[port], b + 1, len);

		buffer += s->data_block_quadlets;
	}
}

static unsigned int process_rx_data_blocks(struct amdtp_stream *s, __be32 *buffer,
					   unsigned int data_blocks, unsigned int *syt)
{
	struct amdtp_am824 *p = s->protocol;
	struct snd_pcm_substream *pcm = READ_ONCE(s->pcm);
	unsigned int pcm_frames;

	if (pcm) {
		write_pcm_s32(s, pcm, buffer, data_blocks);
		pcm_frames = data_blocks * p->frame_multiplier;
	} else {
		write_pcm_silence(s, buffer, data_blocks);
		pcm_frames = 0;
	}

	if (p->midi_ports)
		write_midi_messages(s, buffer, data_blocks);

	return pcm_frames;
}

static unsigned int process_tx_data_blocks(struct amdtp_stream *s, __be32 *buffer,
					   unsigned int data_blocks, unsigned int *syt)
{
	struct amdtp_am824 *p = s->protocol;
	struct snd_pcm_substream *pcm = READ_ONCE(s->pcm);
	unsigned int pcm_frames;

	if (pcm) {
		read_pcm_s32(s, pcm, buffer, data_blocks);
		pcm_frames = data_blocks * p->frame_multiplier;
	} else {
		pcm_frames = 0;
	}

	if (p->midi_ports)
		read_midi_messages(s, buffer, data_blocks);

	return pcm_frames;
}

/**
 * amdtp_am824_init - initialize an AMDTP stream structure to handle AM824
 *		      data block
 * @s: the AMDTP stream to initialize
 * @unit: the target of the stream
 * @dir: the direction of stream
 * @flags: the packet transmission method to use
 */
int amdtp_am824_init(struct amdtp_stream *s, struct fw_unit *unit,
		     enum amdtp_stream_direction dir, enum cip_flags flags)
{
	amdtp_stream_process_data_blocks_t process_data_blocks;

	if (dir == AMDTP_IN_STREAM)
		process_data_blocks = process_tx_data_blocks;
	else
		process_data_blocks = process_rx_data_blocks;

	return amdtp_stream_init(s, unit, dir, flags, CIP_FMT_AM,
				 process_data_blocks,
				 sizeof(struct amdtp_am824));
}
EXPORT_SYMBOL_GPL(amdtp_am824_init);<|MERGE_RESOLUTION|>--- conflicted
+++ resolved
@@ -320,11 +320,7 @@
 	u8 *b;
 
 	for (f = 0; f < frames; f++) {
-<<<<<<< HEAD
-		port = (8 - s->tx_first_dbc + s->data_block_counter + f) % 8;
-=======
 		port = (8 - s->ctx_data.tx.first_dbc + s->data_block_counter + f) % 8;
->>>>>>> 5f9e832c
 		b = (u8 *)&buffer[p->midi_position];
 
 		len = b[0] - 0x80;
