// SPDX-License-Identifier: (LGPL-2.1 OR BSD-2-Clause)

/*
 * Common eBPF ELF object loading operations.
 *
 * Copyright (C) 2013-2015 Alexei Starovoitov <ast@kernel.org>
 * Copyright (C) 2015 Wang Nan <wangnan0@huawei.com>
 * Copyright (C) 2015 Huawei Inc.
 * Copyright (C) 2017 Nicira, Inc.
 * Copyright (C) 2019 Isovalent, Inc.
 */

#ifndef _GNU_SOURCE
#define _GNU_SOURCE
#endif
#include <stdlib.h>
#include <stdio.h>
#include <stdarg.h>
#include <libgen.h>
#include <inttypes.h>
#include <limits.h>
#include <string.h>
#include <unistd.h>
#include <endian.h>
#include <fcntl.h>
#include <errno.h>
#include <ctype.h>
#include <asm/unistd.h>
#include <linux/err.h>
#include <linux/kernel.h>
#include <linux/bpf.h>
#include <linux/btf.h>
#include <linux/filter.h>
#include <linux/limits.h>
#include <linux/perf_event.h>
#include <linux/ring_buffer.h>
#include <linux/version.h>
#include <sys/epoll.h>
#include <sys/ioctl.h>
#include <sys/mman.h>
#include <sys/stat.h>
#include <sys/types.h>
#include <sys/vfs.h>
#include <sys/utsname.h>
#include <sys/resource.h>
#include <libelf.h>
#include <gelf.h>
#include <zlib.h>

#include "libbpf.h"
#include "bpf.h"
#include "btf.h"
#include "str_error.h"
#include "libbpf_internal.h"
#include "hashmap.h"
#include "bpf_gen_internal.h"

#ifndef BPF_FS_MAGIC
#define BPF_FS_MAGIC		0xcafe4a11
#endif

#define BPF_INSN_SZ (sizeof(struct bpf_insn))

/* vsprintf() in __base_pr() uses nonliteral format string. It may break
 * compilation if user enables corresponding warning. Disable it explicitly.
 */
#pragma GCC diagnostic ignored "-Wformat-nonliteral"

#define __printf(a, b)	__attribute__((format(printf, a, b)))

static struct bpf_map *bpf_object__add_map(struct bpf_object *obj);
static bool prog_is_subprog(const struct bpf_object *obj, const struct bpf_program *prog);

static const char * const attach_type_name[] = {
	[BPF_CGROUP_INET_INGRESS]	= "cgroup_inet_ingress",
	[BPF_CGROUP_INET_EGRESS]	= "cgroup_inet_egress",
	[BPF_CGROUP_INET_SOCK_CREATE]	= "cgroup_inet_sock_create",
	[BPF_CGROUP_INET_SOCK_RELEASE]	= "cgroup_inet_sock_release",
	[BPF_CGROUP_SOCK_OPS]		= "cgroup_sock_ops",
	[BPF_CGROUP_DEVICE]		= "cgroup_device",
	[BPF_CGROUP_INET4_BIND]		= "cgroup_inet4_bind",
	[BPF_CGROUP_INET6_BIND]		= "cgroup_inet6_bind",
	[BPF_CGROUP_INET4_CONNECT]	= "cgroup_inet4_connect",
	[BPF_CGROUP_INET6_CONNECT]	= "cgroup_inet6_connect",
	[BPF_CGROUP_INET4_POST_BIND]	= "cgroup_inet4_post_bind",
	[BPF_CGROUP_INET6_POST_BIND]	= "cgroup_inet6_post_bind",
	[BPF_CGROUP_INET4_GETPEERNAME]	= "cgroup_inet4_getpeername",
	[BPF_CGROUP_INET6_GETPEERNAME]	= "cgroup_inet6_getpeername",
	[BPF_CGROUP_INET4_GETSOCKNAME]	= "cgroup_inet4_getsockname",
	[BPF_CGROUP_INET6_GETSOCKNAME]	= "cgroup_inet6_getsockname",
	[BPF_CGROUP_UDP4_SENDMSG]	= "cgroup_udp4_sendmsg",
	[BPF_CGROUP_UDP6_SENDMSG]	= "cgroup_udp6_sendmsg",
	[BPF_CGROUP_SYSCTL]		= "cgroup_sysctl",
	[BPF_CGROUP_UDP4_RECVMSG]	= "cgroup_udp4_recvmsg",
	[BPF_CGROUP_UDP6_RECVMSG]	= "cgroup_udp6_recvmsg",
	[BPF_CGROUP_GETSOCKOPT]		= "cgroup_getsockopt",
	[BPF_CGROUP_SETSOCKOPT]		= "cgroup_setsockopt",
	[BPF_SK_SKB_STREAM_PARSER]	= "sk_skb_stream_parser",
	[BPF_SK_SKB_STREAM_VERDICT]	= "sk_skb_stream_verdict",
	[BPF_SK_SKB_VERDICT]		= "sk_skb_verdict",
	[BPF_SK_MSG_VERDICT]		= "sk_msg_verdict",
	[BPF_LIRC_MODE2]		= "lirc_mode2",
	[BPF_FLOW_DISSECTOR]		= "flow_dissector",
	[BPF_TRACE_RAW_TP]		= "trace_raw_tp",
	[BPF_TRACE_FENTRY]		= "trace_fentry",
	[BPF_TRACE_FEXIT]		= "trace_fexit",
	[BPF_MODIFY_RETURN]		= "modify_return",
	[BPF_LSM_MAC]			= "lsm_mac",
	[BPF_LSM_CGROUP]		= "lsm_cgroup",
	[BPF_SK_LOOKUP]			= "sk_lookup",
	[BPF_TRACE_ITER]		= "trace_iter",
	[BPF_XDP_DEVMAP]		= "xdp_devmap",
	[BPF_XDP_CPUMAP]		= "xdp_cpumap",
	[BPF_XDP]			= "xdp",
	[BPF_SK_REUSEPORT_SELECT]	= "sk_reuseport_select",
	[BPF_SK_REUSEPORT_SELECT_OR_MIGRATE]	= "sk_reuseport_select_or_migrate",
	[BPF_PERF_EVENT]		= "perf_event",
	[BPF_TRACE_KPROBE_MULTI]	= "trace_kprobe_multi",
};

static const char * const link_type_name[] = {
	[BPF_LINK_TYPE_UNSPEC]			= "unspec",
	[BPF_LINK_TYPE_RAW_TRACEPOINT]		= "raw_tracepoint",
	[BPF_LINK_TYPE_TRACING]			= "tracing",
	[BPF_LINK_TYPE_CGROUP]			= "cgroup",
	[BPF_LINK_TYPE_ITER]			= "iter",
	[BPF_LINK_TYPE_NETNS]			= "netns",
	[BPF_LINK_TYPE_XDP]			= "xdp",
	[BPF_LINK_TYPE_PERF_EVENT]		= "perf_event",
	[BPF_LINK_TYPE_KPROBE_MULTI]		= "kprobe_multi",
	[BPF_LINK_TYPE_STRUCT_OPS]		= "struct_ops",
};

static const char * const map_type_name[] = {
	[BPF_MAP_TYPE_UNSPEC]			= "unspec",
	[BPF_MAP_TYPE_HASH]			= "hash",
	[BPF_MAP_TYPE_ARRAY]			= "array",
	[BPF_MAP_TYPE_PROG_ARRAY]		= "prog_array",
	[BPF_MAP_TYPE_PERF_EVENT_ARRAY]		= "perf_event_array",
	[BPF_MAP_TYPE_PERCPU_HASH]		= "percpu_hash",
	[BPF_MAP_TYPE_PERCPU_ARRAY]		= "percpu_array",
	[BPF_MAP_TYPE_STACK_TRACE]		= "stack_trace",
	[BPF_MAP_TYPE_CGROUP_ARRAY]		= "cgroup_array",
	[BPF_MAP_TYPE_LRU_HASH]			= "lru_hash",
	[BPF_MAP_TYPE_LRU_PERCPU_HASH]		= "lru_percpu_hash",
	[BPF_MAP_TYPE_LPM_TRIE]			= "lpm_trie",
	[BPF_MAP_TYPE_ARRAY_OF_MAPS]		= "array_of_maps",
	[BPF_MAP_TYPE_HASH_OF_MAPS]		= "hash_of_maps",
	[BPF_MAP_TYPE_DEVMAP]			= "devmap",
	[BPF_MAP_TYPE_DEVMAP_HASH]		= "devmap_hash",
	[BPF_MAP_TYPE_SOCKMAP]			= "sockmap",
	[BPF_MAP_TYPE_CPUMAP]			= "cpumap",
	[BPF_MAP_TYPE_XSKMAP]			= "xskmap",
	[BPF_MAP_TYPE_SOCKHASH]			= "sockhash",
	[BPF_MAP_TYPE_CGROUP_STORAGE]		= "cgroup_storage",
	[BPF_MAP_TYPE_REUSEPORT_SOCKARRAY]	= "reuseport_sockarray",
	[BPF_MAP_TYPE_PERCPU_CGROUP_STORAGE]	= "percpu_cgroup_storage",
	[BPF_MAP_TYPE_QUEUE]			= "queue",
	[BPF_MAP_TYPE_STACK]			= "stack",
	[BPF_MAP_TYPE_SK_STORAGE]		= "sk_storage",
	[BPF_MAP_TYPE_STRUCT_OPS]		= "struct_ops",
	[BPF_MAP_TYPE_RINGBUF]			= "ringbuf",
	[BPF_MAP_TYPE_INODE_STORAGE]		= "inode_storage",
	[BPF_MAP_TYPE_TASK_STORAGE]		= "task_storage",
	[BPF_MAP_TYPE_BLOOM_FILTER]		= "bloom_filter",
	[BPF_MAP_TYPE_USER_RINGBUF]             = "user_ringbuf",
};

static const char * const prog_type_name[] = {
	[BPF_PROG_TYPE_UNSPEC]			= "unspec",
	[BPF_PROG_TYPE_SOCKET_FILTER]		= "socket_filter",
	[BPF_PROG_TYPE_KPROBE]			= "kprobe",
	[BPF_PROG_TYPE_SCHED_CLS]		= "sched_cls",
	[BPF_PROG_TYPE_SCHED_ACT]		= "sched_act",
	[BPF_PROG_TYPE_TRACEPOINT]		= "tracepoint",
	[BPF_PROG_TYPE_XDP]			= "xdp",
	[BPF_PROG_TYPE_PERF_EVENT]		= "perf_event",
	[BPF_PROG_TYPE_CGROUP_SKB]		= "cgroup_skb",
	[BPF_PROG_TYPE_CGROUP_SOCK]		= "cgroup_sock",
	[BPF_PROG_TYPE_LWT_IN]			= "lwt_in",
	[BPF_PROG_TYPE_LWT_OUT]			= "lwt_out",
	[BPF_PROG_TYPE_LWT_XMIT]		= "lwt_xmit",
	[BPF_PROG_TYPE_SOCK_OPS]		= "sock_ops",
	[BPF_PROG_TYPE_SK_SKB]			= "sk_skb",
	[BPF_PROG_TYPE_CGROUP_DEVICE]		= "cgroup_device",
	[BPF_PROG_TYPE_SK_MSG]			= "sk_msg",
	[BPF_PROG_TYPE_RAW_TRACEPOINT]		= "raw_tracepoint",
	[BPF_PROG_TYPE_CGROUP_SOCK_ADDR]	= "cgroup_sock_addr",
	[BPF_PROG_TYPE_LWT_SEG6LOCAL]		= "lwt_seg6local",
	[BPF_PROG_TYPE_LIRC_MODE2]		= "lirc_mode2",
	[BPF_PROG_TYPE_SK_REUSEPORT]		= "sk_reuseport",
	[BPF_PROG_TYPE_FLOW_DISSECTOR]		= "flow_dissector",
	[BPF_PROG_TYPE_CGROUP_SYSCTL]		= "cgroup_sysctl",
	[BPF_PROG_TYPE_RAW_TRACEPOINT_WRITABLE]	= "raw_tracepoint_writable",
	[BPF_PROG_TYPE_CGROUP_SOCKOPT]		= "cgroup_sockopt",
	[BPF_PROG_TYPE_TRACING]			= "tracing",
	[BPF_PROG_TYPE_STRUCT_OPS]		= "struct_ops",
	[BPF_PROG_TYPE_EXT]			= "ext",
	[BPF_PROG_TYPE_LSM]			= "lsm",
	[BPF_PROG_TYPE_SK_LOOKUP]		= "sk_lookup",
	[BPF_PROG_TYPE_SYSCALL]			= "syscall",
};

static int __base_pr(enum libbpf_print_level level, const char *format,
		     va_list args)
{
	if (level == LIBBPF_DEBUG)
		return 0;

	return vfprintf(stderr, format, args);
}

/*记录lib文件的输出函数*/
static libbpf_print_fn_t __libbpf_pr = __base_pr;

/*指定libbpf的输出函数*/
libbpf_print_fn_t libbpf_set_print(libbpf_print_fn_t fn)
{
	libbpf_print_fn_t old_print_fn = __libbpf_pr;

	__libbpf_pr = fn;
	return old_print_fn;
}

/*提供libbpf的日志输出*/
__printf(2, 3)
void libbpf_print(enum libbpf_print_level level, const char *format, ...)
{
	va_list args;
	int old_errno;

	if (!__libbpf_pr)
		return;

	old_errno = errno;

	va_start(args, format);
	__libbpf_pr(level, format, args);
	va_end(args);

	errno = old_errno;
}

static void pr_perm_msg(int err)
{
	struct rlimit limit;
	char buf[100];

	if (err != -EPERM || geteuid() != 0)
		return;

	err = getrlimit(RLIMIT_MEMLOCK, &limit);
	if (err)
		return;

	if (limit.rlim_cur == RLIM_INFINITY)
		return;

	if (limit.rlim_cur < 1024)
		snprintf(buf, sizeof(buf), "%zu bytes", (size_t)limit.rlim_cur);
	else if (limit.rlim_cur < 1024*1024)
		snprintf(buf, sizeof(buf), "%.1f KiB", (double)limit.rlim_cur / 1024);
	else
		snprintf(buf, sizeof(buf), "%.1f MiB", (double)limit.rlim_cur / (1024*1024));

	pr_warn("permission error while running as root; try raising 'ulimit -l'? current value: %s\n",
		buf);
}

#define STRERR_BUFSIZE  128

/* Copied from tools/perf/util/util.h */
#ifndef zfree
# define zfree(ptr) ({ free(*ptr); *ptr = NULL; })
#endif

#ifndef zclose
# define zclose(fd) ({			\
	int ___err = 0;			\
	if ((fd) >= 0)			\
		___err = close((fd));	\
	fd = -1;			\
	___err; })
#endif

static inline __u64 ptr_to_u64(const void *ptr)
{
	return (__u64) (unsigned long) ptr;
}

int libbpf_set_strict_mode(enum libbpf_strict_mode mode)
{
	/* as of v1.0 libbpf_set_strict_mode() is a no-op */
	return 0;
}

__u32 libbpf_major_version(void)
{
	return LIBBPF_MAJOR_VERSION;
}

__u32 libbpf_minor_version(void)
{
	return LIBBPF_MINOR_VERSION;
}

const char *libbpf_version_string(void)
{
#define __S(X) #X
#define _S(X) __S(X)
	return  "v" _S(LIBBPF_MAJOR_VERSION) "." _S(LIBBPF_MINOR_VERSION);
#undef _S
#undef __S
}

enum reloc_type {
	RELO_LD64,
	RELO_CALL,
	RELO_DATA,
	RELO_EXTERN_VAR,
	RELO_EXTERN_FUNC,
	RELO_SUBPROG_ADDR,
	RELO_CORE,
};

struct reloc_desc {
	enum reloc_type type;
	int insn_idx;
	union {
		const struct bpf_core_relo *core_relo; /* used when type == RELO_CORE */
		struct {
			int map_idx;
			int sym_off;
		};
	};
};

/* stored as sec_def->cookie for all libbpf-supported SEC()s */
enum sec_def_flags {
	SEC_NONE = 0,
	/* expected_attach_type is optional, if kernel doesn't support that */
	SEC_EXP_ATTACH_OPT = 1,
	/* legacy, only used by libbpf_get_type_names() and
	 * libbpf_attach_type_by_name(), not used by libbpf itself at all.
	 * This used to be associated with cgroup (and few other) BPF programs
	 * that were attachable through BPF_PROG_ATTACH command. Pretty
	 * meaningless nowadays, though.
	 */
	SEC_ATTACHABLE = 2,
	SEC_ATTACHABLE_OPT = SEC_ATTACHABLE | SEC_EXP_ATTACH_OPT,
	/* attachment target is specified through BTF ID in either kernel or
	 * other BPF program's BTF object */
	SEC_ATTACH_BTF = 4,
	/* BPF program type allows sleeping/blocking in kernel */
	SEC_SLEEPABLE = 8,
	/* BPF program support non-linear XDP buffer */
	SEC_XDP_FRAGS = 16,
};

struct bpf_sec_def {
	char *sec;
	enum bpf_prog_type prog_type;
	enum bpf_attach_type expected_attach_type;
	long cookie;
	int handler_id;

	libbpf_prog_setup_fn_t prog_setup_fn;
	libbpf_prog_prepare_load_fn_t prog_prepare_load_fn;
	libbpf_prog_attach_fn_t prog_attach_fn;
};

/*
 * bpf_prog should be a better name but it has been used in
 * linux/filter.h.
 */
struct bpf_program {
	char *name;
	char *sec_name;
	size_t sec_idx;
	const struct bpf_sec_def *sec_def;
	/* this program's instruction offset (in number of instructions)
	 * within its containing ELF section
	 */
	size_t sec_insn_off;
	/* number of original instructions in ELF section belonging to this
	 * program, not taking into account subprogram instructions possible
	 * appended later during relocation
	 */
	size_t sec_insn_cnt;
	/* Offset (in number of instructions) of the start of instruction
	 * belonging to this BPF program  within its containing main BPF
	 * program. For the entry-point (main) BPF program, this is always
	 * zero. For a sub-program, this gets reset before each of main BPF
	 * programs are processed and relocated and is used to determined
	 * whether sub-program was already appended to the main program, and
	 * if yes, at which instruction offset.
	 */
	size_t sub_insn_off;

	/* instructions that belong to BPF program; insns[0] is located at
	 * sec_insn_off instruction within its ELF section in ELF file, so
	 * when mapping ELF file instruction index to the local instruction,
	 * one needs to subtract sec_insn_off; and vice versa.
	 */
	struct bpf_insn *insns;
	/* actual number of instruction in this BPF program's image; for
	 * entry-point BPF programs this includes the size of main program
	 * itself plus all the used sub-programs, appended at the end
	 */
	size_t insns_cnt;

	struct reloc_desc *reloc_desc;
	int nr_reloc;

	/* BPF verifier log settings */
	char *log_buf;
	size_t log_size;
	__u32 log_level;

	struct bpf_object *obj;

	int fd;
	bool autoload;
	bool autoattach;
	bool mark_btf_static;
	enum bpf_prog_type type;
	enum bpf_attach_type expected_attach_type;

	int prog_ifindex;
	__u32 attach_btf_obj_fd;
	__u32 attach_btf_id;
	__u32 attach_prog_fd;

	void *func_info;
	__u32 func_info_rec_size;
	__u32 func_info_cnt;

	void *line_info;
	__u32 line_info_rec_size;
	__u32 line_info_cnt;
	__u32 prog_flags;
};

struct bpf_struct_ops {
	const char *tname;
	const struct btf_type *type;
	struct bpf_program **progs;
	__u32 *kern_func_off;
	/* e.g. struct tcp_congestion_ops in bpf_prog's btf format */
	void *data;
	/* e.g. struct bpf_struct_ops_tcp_congestion_ops in
	 *      btf_vmlinux's format.
	 * struct bpf_struct_ops_tcp_congestion_ops {
	 *	[... some other kernel fields ...]
	 *	struct tcp_congestion_ops data;
	 * }
	 * kern_vdata-size == sizeof(struct bpf_struct_ops_tcp_congestion_ops)
	 * bpf_map__init_kern_struct_ops() will populate the "kern_vdata"
	 * from "data".
	 */
	void *kern_vdata;
	__u32 type_id;
};

#define DATA_SEC ".data"
#define BSS_SEC ".bss"
#define RODATA_SEC ".rodata"
#define KCONFIG_SEC ".kconfig"
#define KSYMS_SEC ".ksyms"
#define STRUCT_OPS_SEC ".struct_ops"

enum libbpf_map_type {
	LIBBPF_MAP_UNSPEC,
	LIBBPF_MAP_DATA,
	LIBBPF_MAP_BSS,
	LIBBPF_MAP_RODATA,
	LIBBPF_MAP_KCONFIG,
};

struct bpf_map_def {
	unsigned int type;
	unsigned int key_size;
	unsigned int value_size;
	unsigned int max_entries;
	unsigned int map_flags;
};

struct bpf_map {
	struct bpf_object *obj;
	char *name;
	/* real_name is defined for special internal maps (.rodata*,
	 * .data*, .bss, .kconfig) and preserves their original ELF section
	 * name. This is important to be be able to find corresponding BTF
	 * DATASEC information.
	 */
	char *real_name;
	int fd;
	int sec_idx;
	size_t sec_offset;
	int map_ifindex;
	int inner_map_fd;
	struct bpf_map_def def;
	__u32 numa_node;
	__u32 btf_var_idx;
	__u32 btf_key_type_id;
	__u32 btf_value_type_id;
	__u32 btf_vmlinux_value_type_id;
	enum libbpf_map_type libbpf_type;
	void *mmaped;
	struct bpf_struct_ops *st_ops;
	struct bpf_map *inner_map;
	void **init_slots;
	int init_slots_sz;
	char *pin_path;
	bool pinned;
	bool reused;
	bool autocreate;
	__u64 map_extra;
};

enum extern_type {
	EXT_UNKNOWN,
	EXT_KCFG,
	EXT_KSYM,
};

enum kcfg_type {
	KCFG_UNKNOWN,
	KCFG_CHAR,
	KCFG_BOOL,
	KCFG_INT,
	KCFG_TRISTATE,
	KCFG_CHAR_ARR,
};

struct extern_desc {
	enum extern_type type;
	int sym_idx;
	int btf_id;
	int sec_btf_id;
	const char *name;
	bool is_set;
	bool is_weak;
	union {
		struct {
			enum kcfg_type type;
			int sz;
			int align;
			int data_off;
			bool is_signed;
		} kcfg;
		struct {
			unsigned long long addr;

			/* target btf_id of the corresponding kernel var. */
			int kernel_btf_obj_fd;
			int kernel_btf_id;

			/* local btf_id of the ksym extern's type. */
			__u32 type_id;
			/* BTF fd index to be patched in for insn->off, this is
			 * 0 for vmlinux BTF, index in obj->fd_array for module
			 * BTF
			 */
			__s16 btf_fd_idx;
		} ksym;
	};
};

struct module_btf {
	struct btf *btf;
	char *name;
	__u32 id;
	int fd;
	int fd_array_idx;
};

enum sec_type {
	SEC_UNUSED = 0,
	SEC_RELO,
	SEC_BSS,
	SEC_DATA,
	SEC_RODATA,
};

struct elf_sec_desc {
	enum sec_type sec_type;
	Elf64_Shdr *shdr;
	Elf_Data *data;
};

struct elf_state {
	int fd;
	const void *obj_buf;
	size_t obj_buf_sz;
	Elf *elf;
	Elf64_Ehdr *ehdr;
	Elf_Data *symbols;
	Elf_Data *st_ops_data;
	size_t shstrndx; /* section index for section name strings */
	size_t strtabidx;
	struct elf_sec_desc *secs;
	int sec_cnt;
	int btf_maps_shndx;
	__u32 btf_maps_sec_btf_id;
	int text_shndx;
	int symbols_shndx;
	int st_ops_shndx;
};

struct usdt_manager;

struct bpf_object {
	char name[BPF_OBJ_NAME_LEN];
	char license[64];
	__u32 kern_version;

	struct bpf_program *programs;
	size_t nr_programs;
	struct bpf_map *maps;
	size_t nr_maps;
	size_t maps_cap;

	char *kconfig;
	struct extern_desc *externs;
	int nr_extern;
	int kconfig_map_idx;

	bool loaded;
	bool has_subcalls;
	bool has_rodata;

	struct bpf_gen *gen_loader;

	/* Information when doing ELF related work. Only valid if efile.elf is not NULL */
	struct elf_state efile;

	struct btf *btf;
	struct btf_ext *btf_ext;

	/* Parse and load BTF vmlinux if any of the programs in the object need
	 * it at load time.
	 */
	struct btf *btf_vmlinux;
	/* Path to the custom BTF to be used for BPF CO-RE relocations as an
	 * override for vmlinux BTF.
	 */
	char *btf_custom_path;
	/* vmlinux BTF override for CO-RE relocations */
	struct btf *btf_vmlinux_override;
	/* Lazily initialized kernel module BTFs */
	struct module_btf *btf_modules;
	bool btf_modules_loaded;
	size_t btf_module_cnt;
	size_t btf_module_cap;

	/* optional log settings passed to BPF_BTF_LOAD and BPF_PROG_LOAD commands */
	char *log_buf;
	size_t log_size;
	__u32 log_level;

	int *fd_array;
	size_t fd_array_cap;
	size_t fd_array_cnt;

	struct usdt_manager *usdt_man;

	char path[];
};

static const char *elf_sym_str(const struct bpf_object *obj, size_t off);
static const char *elf_sec_str(const struct bpf_object *obj, size_t off);
static Elf_Scn *elf_sec_by_idx(const struct bpf_object *obj, size_t idx);
static Elf_Scn *elf_sec_by_name(const struct bpf_object *obj, const char *name);
static Elf64_Shdr *elf_sec_hdr(const struct bpf_object *obj, Elf_Scn *scn);
static const char *elf_sec_name(const struct bpf_object *obj, Elf_Scn *scn);
static Elf_Data *elf_sec_data(const struct bpf_object *obj, Elf_Scn *scn);
static Elf64_Sym *elf_sym_by_idx(const struct bpf_object *obj, size_t idx);
static Elf64_Rel *elf_rel_by_idx(Elf_Data *data, size_t idx);

void bpf_program__unload(struct bpf_program *prog)
{
	if (!prog)
		return;

	zclose(prog->fd);

	zfree(&prog->func_info);
	zfree(&prog->line_info);
}

static void bpf_program__exit(struct bpf_program *prog)
{
	if (!prog)
		return;

	bpf_program__unload(prog);
	zfree(&prog->name);
	zfree(&prog->sec_name);
	zfree(&prog->insns);
	zfree(&prog->reloc_desc);

	prog->nr_reloc = 0;
	prog->insns_cnt = 0;
	prog->sec_idx = -1;
}

static bool insn_is_subprog_call(const struct bpf_insn *insn)
{
	return BPF_CLASS(insn->code) == BPF_JMP &&
	       BPF_OP(insn->code) == BPF_CALL &&
	       BPF_SRC(insn->code) == BPF_K &&
	       insn->src_reg == BPF_PSEUDO_CALL &&
	       insn->dst_reg == 0 &&
	       insn->off == 0;
}

static bool is_call_insn(const struct bpf_insn *insn)
{
	return insn->code == (BPF_JMP | BPF_CALL);
}

static bool insn_is_pseudo_func(struct bpf_insn *insn)
{
	return is_ldimm64_insn(insn) && insn->src_reg == BPF_PSEUDO_FUNC;
}

static int
bpf_object__init_prog(struct bpf_object *obj, struct bpf_program *prog,
		      const char *name, size_t sec_idx, const char *sec_name,
		      size_t sec_off, void *insn_data, size_t insn_data_sz)
{
	if (insn_data_sz == 0 || insn_data_sz % BPF_INSN_SZ || sec_off % BPF_INSN_SZ) {
		pr_warn("sec '%s': corrupted program '%s', offset %zu, size %zu\n",
			sec_name, name, sec_off, insn_data_sz);
		return -EINVAL;
	}

	memset(prog, 0, sizeof(*prog));
	prog->obj = obj;

	prog->sec_idx = sec_idx;
	prog->sec_insn_off = sec_off / BPF_INSN_SZ;
	prog->sec_insn_cnt = insn_data_sz / BPF_INSN_SZ;
	/* insns_cnt can later be increased by appending used subprograms */
	prog->insns_cnt = prog->sec_insn_cnt;

	prog->type = BPF_PROG_TYPE_UNSPEC;
	prog->fd = -1;

	/* libbpf's convention for SEC("?abc...") is that it's just like
	 * SEC("abc...") but the corresponding bpf_program starts out with
	 * autoload set to false.
	 */
	if (sec_name[0] == '?') {
		prog->autoload = false;
		/* from now on forget there was ? in section name */
		sec_name++;
	} else {
		prog->autoload = true;
	}

	prog->autoattach = true;

	/* inherit object's log_level */
	prog->log_level = obj->log_level;

	prog->sec_name = strdup(sec_name);
	if (!prog->sec_name)
		goto errout;

	prog->name = strdup(name);
	if (!prog->name)
		goto errout;

	prog->insns = malloc(insn_data_sz);
	if (!prog->insns)
		goto errout;
	memcpy(prog->insns, insn_data, insn_data_sz);

	return 0;
errout:
	pr_warn("sec '%s': failed to allocate memory for prog '%s'\n", sec_name, name);
	bpf_program__exit(prog);
	return -ENOMEM;
}

static int
bpf_object__add_programs(struct bpf_object *obj, Elf_Data *sec_data,
			 const char *sec_name, int sec_idx)
{
	Elf_Data *symbols = obj->efile.symbols;
	struct bpf_program *prog, *progs;
	void *data = sec_data->d_buf;
	size_t sec_sz = sec_data->d_size, sec_off, prog_sz, nr_syms;
	int nr_progs, err, i;
	const char *name;
	Elf64_Sym *sym;

	progs = obj->programs;
	nr_progs = obj->nr_programs;
	nr_syms = symbols->d_size / sizeof(Elf64_Sym);
	sec_off = 0;

	for (i = 0; i < nr_syms; i++) {
		sym = elf_sym_by_idx(obj, i);

		if (sym->st_shndx != sec_idx)
			continue;
		if (ELF64_ST_TYPE(sym->st_info) != STT_FUNC)
			continue;

		prog_sz = sym->st_size;
		sec_off = sym->st_value;

		name = elf_sym_str(obj, sym->st_name);
		if (!name) {
			pr_warn("sec '%s': failed to get symbol name for offset %zu\n",
				sec_name, sec_off);
			return -LIBBPF_ERRNO__FORMAT;
		}

		if (sec_off + prog_sz > sec_sz) {
			pr_warn("sec '%s': program at offset %zu crosses section boundary\n",
				sec_name, sec_off);
			return -LIBBPF_ERRNO__FORMAT;
		}

		if (sec_idx != obj->efile.text_shndx && ELF64_ST_BIND(sym->st_info) == STB_LOCAL) {
			pr_warn("sec '%s': program '%s' is static and not supported\n", sec_name, name);
			return -ENOTSUP;
		}

		pr_debug("sec '%s': found program '%s' at insn offset %zu (%zu bytes), code size %zu insns (%zu bytes)\n",
			 sec_name, name, sec_off / BPF_INSN_SZ, sec_off, prog_sz / BPF_INSN_SZ, prog_sz);

		progs = libbpf_reallocarray(progs, nr_progs + 1, sizeof(*progs));
		if (!progs) {
			/*
			 * In this case the original obj->programs
			 * is still valid, so don't need special treat for
			 * bpf_close_object().
			 */
			pr_warn("sec '%s': failed to alloc memory for new program '%s'\n",
				sec_name, name);
			return -ENOMEM;
		}
		obj->programs = progs;

		prog = &progs[nr_progs];

		err = bpf_object__init_prog(obj, prog, name, sec_idx, sec_name,
					    sec_off, data + sec_off, prog_sz);
		if (err)
			return err;

		/* if function is a global/weak symbol, but has restricted
		 * (STV_HIDDEN or STV_INTERNAL) visibility, mark its BTF FUNC
		 * as static to enable more permissive BPF verification mode
		 * with more outside context available to BPF verifier
		 */
		if (ELF64_ST_BIND(sym->st_info) != STB_LOCAL
		    && (ELF64_ST_VISIBILITY(sym->st_other) == STV_HIDDEN
			|| ELF64_ST_VISIBILITY(sym->st_other) == STV_INTERNAL))
			prog->mark_btf_static = true;

		nr_progs++;
		obj->nr_programs = nr_progs;
	}

	return 0;
}

__u32 get_kernel_version(void)
{
	/* On Ubuntu LINUX_VERSION_CODE doesn't correspond to info.release,
	 * but Ubuntu provides /proc/version_signature file, as described at
	 * https://ubuntu.com/kernel, with an example contents below, which we
	 * can use to get a proper LINUX_VERSION_CODE.
	 *
	 *   Ubuntu 5.4.0-12.15-generic 5.4.8
	 *
	 * In the above, 5.4.8 is what kernel is actually expecting, while
	 * uname() call will return 5.4.0 in info.release.
	 */
	const char *ubuntu_kver_file = "/proc/version_signature";
	__u32 major, minor, patch;
	struct utsname info;

	if (faccessat(AT_FDCWD, ubuntu_kver_file, R_OK, AT_EACCESS) == 0) {
		FILE *f;

		f = fopen(ubuntu_kver_file, "r");
		if (f) {
			if (fscanf(f, "%*s %*s %d.%d.%d\n", &major, &minor, &patch) == 3) {
				fclose(f);
				return KERNEL_VERSION(major, minor, patch);
			}
			fclose(f);
		}
		/* something went wrong, fall back to uname() approach */
	}

	uname(&info);
	if (sscanf(info.release, "%u.%u.%u", &major, &minor, &patch) != 3)
		return 0;
	return KERNEL_VERSION(major, minor, patch);
}

static const struct btf_member *
find_member_by_offset(const struct btf_type *t, __u32 bit_offset)
{
	struct btf_member *m;
	int i;

	for (i = 0, m = btf_members(t); i < btf_vlen(t); i++, m++) {
		if (btf_member_bit_offset(t, i) == bit_offset)
			return m;
	}

	return NULL;
}

static const struct btf_member *
find_member_by_name(const struct btf *btf, const struct btf_type *t,
		    const char *name)
{
	struct btf_member *m;
	int i;

	for (i = 0, m = btf_members(t); i < btf_vlen(t); i++, m++) {
		if (!strcmp(btf__name_by_offset(btf, m->name_off), name))
			return m;
	}

	return NULL;
}

#define STRUCT_OPS_VALUE_PREFIX "bpf_struct_ops_"
static int find_btf_by_prefix_kind(const struct btf *btf, const char *prefix,
				   const char *name, __u32 kind);

static int
find_struct_ops_kern_types(const struct btf *btf, const char *tname,
			   const struct btf_type **type, __u32 *type_id,
			   const struct btf_type **vtype, __u32 *vtype_id,
			   const struct btf_member **data_member)
{
	const struct btf_type *kern_type, *kern_vtype;
	const struct btf_member *kern_data_member;
	__s32 kern_vtype_id, kern_type_id;
	__u32 i;

	kern_type_id = btf__find_by_name_kind(btf, tname, BTF_KIND_STRUCT);
	if (kern_type_id < 0) {
		pr_warn("struct_ops init_kern: struct %s is not found in kernel BTF\n",
			tname);
		return kern_type_id;
	}
	kern_type = btf__type_by_id(btf, kern_type_id);

	/* Find the corresponding "map_value" type that will be used
	 * in map_update(BPF_MAP_TYPE_STRUCT_OPS).  For example,
	 * find "struct bpf_struct_ops_tcp_congestion_ops" from the
	 * btf_vmlinux.
	 */
	kern_vtype_id = find_btf_by_prefix_kind(btf, STRUCT_OPS_VALUE_PREFIX,
						tname, BTF_KIND_STRUCT);
	if (kern_vtype_id < 0) {
		pr_warn("struct_ops init_kern: struct %s%s is not found in kernel BTF\n",
			STRUCT_OPS_VALUE_PREFIX, tname);
		return kern_vtype_id;
	}
	kern_vtype = btf__type_by_id(btf, kern_vtype_id);

	/* Find "struct tcp_congestion_ops" from
	 * struct bpf_struct_ops_tcp_congestion_ops {
	 *	[ ... ]
	 *	struct tcp_congestion_ops data;
	 * }
	 */
	kern_data_member = btf_members(kern_vtype);
	for (i = 0; i < btf_vlen(kern_vtype); i++, kern_data_member++) {
		if (kern_data_member->type == kern_type_id)
			break;
	}
	if (i == btf_vlen(kern_vtype)) {
		pr_warn("struct_ops init_kern: struct %s data is not found in struct %s%s\n",
			tname, STRUCT_OPS_VALUE_PREFIX, tname);
		return -EINVAL;
	}

	*type = kern_type;
	*type_id = kern_type_id;
	*vtype = kern_vtype;
	*vtype_id = kern_vtype_id;
	*data_member = kern_data_member;

	return 0;
}

static bool bpf_map__is_struct_ops(const struct bpf_map *map)
{
	return map->def.type == BPF_MAP_TYPE_STRUCT_OPS;
}

/* Init the map's fields that depend on kern_btf */
static int bpf_map__init_kern_struct_ops(struct bpf_map *map,
					 const struct btf *btf,
					 const struct btf *kern_btf)
{
	const struct btf_member *member, *kern_member, *kern_data_member;
	const struct btf_type *type, *kern_type, *kern_vtype;
	__u32 i, kern_type_id, kern_vtype_id, kern_data_off;
	struct bpf_struct_ops *st_ops;
	void *data, *kern_data;
	const char *tname;
	int err;

	st_ops = map->st_ops;
	type = st_ops->type;
	tname = st_ops->tname;
	err = find_struct_ops_kern_types(kern_btf, tname,
					 &kern_type, &kern_type_id,
					 &kern_vtype, &kern_vtype_id,
					 &kern_data_member);
	if (err)
		return err;

	pr_debug("struct_ops init_kern %s: type_id:%u kern_type_id:%u kern_vtype_id:%u\n",
		 map->name, st_ops->type_id, kern_type_id, kern_vtype_id);

	map->def.value_size = kern_vtype->size;
	map->btf_vmlinux_value_type_id = kern_vtype_id;

	st_ops->kern_vdata = calloc(1, kern_vtype->size);
	if (!st_ops->kern_vdata)
		return -ENOMEM;

	data = st_ops->data;
	kern_data_off = kern_data_member->offset / 8;
	kern_data = st_ops->kern_vdata + kern_data_off;

	member = btf_members(type);
	for (i = 0; i < btf_vlen(type); i++, member++) {
		const struct btf_type *mtype, *kern_mtype;
		__u32 mtype_id, kern_mtype_id;
		void *mdata, *kern_mdata;
		__s64 msize, kern_msize;
		__u32 moff, kern_moff;
		__u32 kern_member_idx;
		const char *mname;

		mname = btf__name_by_offset(btf, member->name_off);
		kern_member = find_member_by_name(kern_btf, kern_type, mname);
		if (!kern_member) {
			pr_warn("struct_ops init_kern %s: Cannot find member %s in kernel BTF\n",
				map->name, mname);
			return -ENOTSUP;
		}

		kern_member_idx = kern_member - btf_members(kern_type);
		if (btf_member_bitfield_size(type, i) ||
		    btf_member_bitfield_size(kern_type, kern_member_idx)) {
			pr_warn("struct_ops init_kern %s: bitfield %s is not supported\n",
				map->name, mname);
			return -ENOTSUP;
		}

		moff = member->offset / 8;
		kern_moff = kern_member->offset / 8;

		mdata = data + moff;
		kern_mdata = kern_data + kern_moff;

		mtype = skip_mods_and_typedefs(btf, member->type, &mtype_id);
		kern_mtype = skip_mods_and_typedefs(kern_btf, kern_member->type,
						    &kern_mtype_id);
		if (BTF_INFO_KIND(mtype->info) !=
		    BTF_INFO_KIND(kern_mtype->info)) {
			pr_warn("struct_ops init_kern %s: Unmatched member type %s %u != %u(kernel)\n",
				map->name, mname, BTF_INFO_KIND(mtype->info),
				BTF_INFO_KIND(kern_mtype->info));
			return -ENOTSUP;
		}

		if (btf_is_ptr(mtype)) {
			struct bpf_program *prog;

			prog = st_ops->progs[i];
			if (!prog)
				continue;

			kern_mtype = skip_mods_and_typedefs(kern_btf,
							    kern_mtype->type,
							    &kern_mtype_id);

			/* mtype->type must be a func_proto which was
			 * guaranteed in bpf_object__collect_st_ops_relos(),
			 * so only check kern_mtype for func_proto here.
			 */
			if (!btf_is_func_proto(kern_mtype)) {
				pr_warn("struct_ops init_kern %s: kernel member %s is not a func ptr\n",
					map->name, mname);
				return -ENOTSUP;
			}

			prog->attach_btf_id = kern_type_id;
			prog->expected_attach_type = kern_member_idx;

			st_ops->kern_func_off[i] = kern_data_off + kern_moff;

			pr_debug("struct_ops init_kern %s: func ptr %s is set to prog %s from data(+%u) to kern_data(+%u)\n",
				 map->name, mname, prog->name, moff,
				 kern_moff);

			continue;
		}

		msize = btf__resolve_size(btf, mtype_id);
		kern_msize = btf__resolve_size(kern_btf, kern_mtype_id);
		if (msize < 0 || kern_msize < 0 || msize != kern_msize) {
			pr_warn("struct_ops init_kern %s: Error in size of member %s: %zd != %zd(kernel)\n",
				map->name, mname, (ssize_t)msize,
				(ssize_t)kern_msize);
			return -ENOTSUP;
		}

		pr_debug("struct_ops init_kern %s: copy %s %u bytes from data(+%u) to kern_data(+%u)\n",
			 map->name, mname, (unsigned int)msize,
			 moff, kern_moff);
		memcpy(kern_mdata, mdata, msize);
	}

	return 0;
}

static int bpf_object__init_kern_struct_ops_maps(struct bpf_object *obj)
{
	struct bpf_map *map;
	size_t i;
	int err;

	for (i = 0; i < obj->nr_maps; i++) {
		map = &obj->maps[i];

		if (!bpf_map__is_struct_ops(map))
			continue;

		err = bpf_map__init_kern_struct_ops(map, obj->btf,
						    obj->btf_vmlinux);
		if (err)
			return err;
	}

	return 0;
}

static int bpf_object__init_struct_ops_maps(struct bpf_object *obj)
{
	const struct btf_type *type, *datasec;
	const struct btf_var_secinfo *vsi;
	struct bpf_struct_ops *st_ops;
	const char *tname, *var_name;
	__s32 type_id, datasec_id;
	const struct btf *btf;
	struct bpf_map *map;
	__u32 i;

	if (obj->efile.st_ops_shndx == -1)
		return 0;

	btf = obj->btf;
	datasec_id = btf__find_by_name_kind(btf, STRUCT_OPS_SEC,
					    BTF_KIND_DATASEC);
	if (datasec_id < 0) {
		pr_warn("struct_ops init: DATASEC %s not found\n",
			STRUCT_OPS_SEC);
		return -EINVAL;
	}

	datasec = btf__type_by_id(btf, datasec_id);
	vsi = btf_var_secinfos(datasec);
	for (i = 0; i < btf_vlen(datasec); i++, vsi++) {
		type = btf__type_by_id(obj->btf, vsi->type);
		var_name = btf__name_by_offset(obj->btf, type->name_off);

		type_id = btf__resolve_type(obj->btf, vsi->type);
		if (type_id < 0) {
			pr_warn("struct_ops init: Cannot resolve var type_id %u in DATASEC %s\n",
				vsi->type, STRUCT_OPS_SEC);
			return -EINVAL;
		}

		type = btf__type_by_id(obj->btf, type_id);
		tname = btf__name_by_offset(obj->btf, type->name_off);
		if (!tname[0]) {
			pr_warn("struct_ops init: anonymous type is not supported\n");
			return -ENOTSUP;
		}
		if (!btf_is_struct(type)) {
			pr_warn("struct_ops init: %s is not a struct\n", tname);
			return -EINVAL;
		}

		map = bpf_object__add_map(obj);
		if (IS_ERR(map))
			return PTR_ERR(map);

		map->sec_idx = obj->efile.st_ops_shndx;
		map->sec_offset = vsi->offset;
		map->name = strdup(var_name);
		if (!map->name)
			return -ENOMEM;

		map->def.type = BPF_MAP_TYPE_STRUCT_OPS;
		map->def.key_size = sizeof(int);
		map->def.value_size = type->size;
		map->def.max_entries = 1;

		map->st_ops = calloc(1, sizeof(*map->st_ops));
		if (!map->st_ops)
			return -ENOMEM;
		st_ops = map->st_ops;
		st_ops->data = malloc(type->size);
		st_ops->progs = calloc(btf_vlen(type), sizeof(*st_ops->progs));
		st_ops->kern_func_off = malloc(btf_vlen(type) *
					       sizeof(*st_ops->kern_func_off));
		if (!st_ops->data || !st_ops->progs || !st_ops->kern_func_off)
			return -ENOMEM;

		if (vsi->offset + type->size > obj->efile.st_ops_data->d_size) {
			pr_warn("struct_ops init: var %s is beyond the end of DATASEC %s\n",
				var_name, STRUCT_OPS_SEC);
			return -EINVAL;
		}

		memcpy(st_ops->data,
		       obj->efile.st_ops_data->d_buf + vsi->offset,
		       type->size);
		st_ops->tname = tname;
		st_ops->type = type;
		st_ops->type_id = type_id;

		pr_debug("struct_ops init: struct %s(type_id=%u) %s found at offset %u\n",
			 tname, type_id, var_name, vsi->offset);
	}

	return 0;
}

static struct bpf_object *bpf_object__new(const char *path,
					  const void *obj_buf,
					  size_t obj_buf_sz,
					  const char *obj_name)
{
	struct bpf_object *obj;
	char *end;

	obj = calloc(1, sizeof(struct bpf_object) + strlen(path) + 1);
	if (!obj) {
		pr_warn("alloc memory failed for %s\n", path);
		return ERR_PTR(-ENOMEM);
	}

	strcpy(obj->path, path);
	if (obj_name) {
		libbpf_strlcpy(obj->name, obj_name, sizeof(obj->name));
	} else {
		/* Using basename() GNU version which doesn't modify arg. */
		libbpf_strlcpy(obj->name, basename((void *)path), sizeof(obj->name));
		end = strchr(obj->name, '.');
		if (end)
			*end = 0;
	}

	obj->efile.fd = -1;
	/*
	 * Caller of this function should also call
	 * bpf_object__elf_finish() after data collection to return
	 * obj_buf to user. If not, we should duplicate the buffer to
	 * avoid user freeing them before elf finish.
	 */
	obj->efile.obj_buf = obj_buf;
	obj->efile.obj_buf_sz = obj_buf_sz;
	obj->efile.btf_maps_shndx = -1;
	obj->efile.st_ops_shndx = -1;
	obj->kconfig_map_idx = -1;

	obj->kern_version = get_kernel_version();
	obj->loaded = false;

	return obj;
}

static void bpf_object__elf_finish(struct bpf_object *obj)
{
	if (!obj->efile.elf)
		return;

	elf_end(obj->efile.elf);
	obj->efile.elf = NULL;
	obj->efile.symbols = NULL;
	obj->efile.st_ops_data = NULL;

	zfree(&obj->efile.secs);
	obj->efile.sec_cnt = 0;
	zclose(obj->efile.fd);
	obj->efile.obj_buf = NULL;
	obj->efile.obj_buf_sz = 0;
}

static int bpf_object__elf_init(struct bpf_object *obj)
{
	Elf64_Ehdr *ehdr;
	int err = 0;
	Elf *elf;

	if (obj->efile.elf) {
		pr_warn("elf: init internal error\n");
		return -LIBBPF_ERRNO__LIBELF;
	}

	if (obj->efile.obj_buf_sz > 0) {
		/* obj_buf should have been validated by bpf_object__open_mem(). */
		elf = elf_memory((char *)obj->efile.obj_buf, obj->efile.obj_buf_sz);
	} else {
		obj->efile.fd = open(obj->path, O_RDONLY | O_CLOEXEC);
		if (obj->efile.fd < 0) {
			char errmsg[STRERR_BUFSIZE], *cp;

			err = -errno;
			cp = libbpf_strerror_r(err, errmsg, sizeof(errmsg));
			pr_warn("elf: failed to open %s: %s\n", obj->path, cp);
			return err;
		}

		elf = elf_begin(obj->efile.fd, ELF_C_READ_MMAP, NULL);
	}

	if (!elf) {
		pr_warn("elf: failed to open %s as ELF file: %s\n", obj->path, elf_errmsg(-1));
		err = -LIBBPF_ERRNO__LIBELF;
		goto errout;
	}

	obj->efile.elf = elf;

	if (elf_kind(elf) != ELF_K_ELF) {
		err = -LIBBPF_ERRNO__FORMAT;
		pr_warn("elf: '%s' is not a proper ELF object\n", obj->path);
		goto errout;
	}

	if (gelf_getclass(elf) != ELFCLASS64) {
		err = -LIBBPF_ERRNO__FORMAT;
		pr_warn("elf: '%s' is not a 64-bit ELF object\n", obj->path);
		goto errout;
	}

	obj->efile.ehdr = ehdr = elf64_getehdr(elf);
	if (!obj->efile.ehdr) {
		pr_warn("elf: failed to get ELF header from %s: %s\n", obj->path, elf_errmsg(-1));
		err = -LIBBPF_ERRNO__FORMAT;
		goto errout;
	}

	if (elf_getshdrstrndx(elf, &obj->efile.shstrndx)) {
		pr_warn("elf: failed to get section names section index for %s: %s\n",
			obj->path, elf_errmsg(-1));
		err = -LIBBPF_ERRNO__FORMAT;
		goto errout;
	}

	/* Elf is corrupted/truncated, avoid calling elf_strptr. */
	if (!elf_rawdata(elf_getscn(elf, obj->efile.shstrndx), NULL)) {
		pr_warn("elf: failed to get section names strings from %s: %s\n",
			obj->path, elf_errmsg(-1));
		err = -LIBBPF_ERRNO__FORMAT;
		goto errout;
	}

	/* Old LLVM set e_machine to EM_NONE */
	if (ehdr->e_type != ET_REL || (ehdr->e_machine && ehdr->e_machine != EM_BPF)) {
		pr_warn("elf: %s is not a valid eBPF object file\n", obj->path);
		err = -LIBBPF_ERRNO__FORMAT;
		goto errout;
	}

	return 0;
errout:
	bpf_object__elf_finish(obj);
	return err;
}

static int bpf_object__check_endianness(struct bpf_object *obj)
{
#if __BYTE_ORDER__ == __ORDER_LITTLE_ENDIAN__
	if (obj->efile.ehdr->e_ident[EI_DATA] == ELFDATA2LSB)
		return 0;
#elif __BYTE_ORDER__ == __ORDER_BIG_ENDIAN__
	if (obj->efile.ehdr->e_ident[EI_DATA] == ELFDATA2MSB)
		return 0;
#else
# error "Unrecognized __BYTE_ORDER__"
#endif
	pr_warn("elf: endianness mismatch in %s.\n", obj->path);
	return -LIBBPF_ERRNO__ENDIAN;
}

static int
bpf_object__init_license(struct bpf_object *obj, void *data, size_t size)
{
	/* libbpf_strlcpy() only copies first N - 1 bytes, so size + 1 won't
	 * go over allowed ELF data section buffer
	 */
	libbpf_strlcpy(obj->license, data, min(size + 1, sizeof(obj->license)));
	pr_debug("license of %s is %s\n", obj->path, obj->license);
	return 0;
}

static int
bpf_object__init_kversion(struct bpf_object *obj, void *data, size_t size)
{
	__u32 kver;

	if (size != sizeof(kver)) {
		pr_warn("invalid kver section in %s\n", obj->path);
		return -LIBBPF_ERRNO__FORMAT;
	}
	memcpy(&kver, data, sizeof(kver));
	obj->kern_version = kver;
	pr_debug("kernel version of %s is %x\n", obj->path, obj->kern_version);
	return 0;
}

static bool bpf_map_type__is_map_in_map(enum bpf_map_type type)
{
	if (type == BPF_MAP_TYPE_ARRAY_OF_MAPS ||
	    type == BPF_MAP_TYPE_HASH_OF_MAPS)
		return true;
	return false;
}

static int find_elf_sec_sz(const struct bpf_object *obj, const char *name, __u32 *size)
{
	Elf_Data *data;
	Elf_Scn *scn;

	if (!name)
		return -EINVAL;

	scn = elf_sec_by_name(obj, name);
	data = elf_sec_data(obj, scn);
	if (data) {
		*size = data->d_size;
		return 0; /* found it */
	}

	return -ENOENT;
}

static int find_elf_var_offset(const struct bpf_object *obj, const char *name, __u32 *off)
{
	Elf_Data *symbols = obj->efile.symbols;
	const char *sname;
	size_t si;

	if (!name || !off)
		return -EINVAL;

	for (si = 0; si < symbols->d_size / sizeof(Elf64_Sym); si++) {
		Elf64_Sym *sym = elf_sym_by_idx(obj, si);

		if (ELF64_ST_TYPE(sym->st_info) != STT_OBJECT)
			continue;

		if (ELF64_ST_BIND(sym->st_info) != STB_GLOBAL &&
		    ELF64_ST_BIND(sym->st_info) != STB_WEAK)
			continue;

		sname = elf_sym_str(obj, sym->st_name);
		if (!sname) {
			pr_warn("failed to get sym name string for var %s\n", name);
			return -EIO;
		}
		if (strcmp(name, sname) == 0) {
			*off = sym->st_value;
			return 0;
		}
	}

	return -ENOENT;
}

static struct bpf_map *bpf_object__add_map(struct bpf_object *obj)
{
	struct bpf_map *map;
	int err;

	err = libbpf_ensure_mem((void **)&obj->maps, &obj->maps_cap,
				sizeof(*obj->maps), obj->nr_maps + 1);
	if (err)
		return ERR_PTR(err);

	map = &obj->maps[obj->nr_maps++];
	map->obj = obj;
	map->fd = -1;
	map->inner_map_fd = -1;
	map->autocreate = true;

	return map;
}

static size_t bpf_map_mmap_sz(const struct bpf_map *map)
{
	long page_sz = sysconf(_SC_PAGE_SIZE);
	size_t map_sz;

	map_sz = (size_t)roundup(map->def.value_size, 8) * map->def.max_entries;
	map_sz = roundup(map_sz, page_sz);
	return map_sz;
}

static char *internal_map_name(struct bpf_object *obj, const char *real_name)
{
	char map_name[BPF_OBJ_NAME_LEN], *p;
	int pfx_len, sfx_len = max((size_t)7, strlen(real_name));

	/* This is one of the more confusing parts of libbpf for various
	 * reasons, some of which are historical. The original idea for naming
	 * internal names was to include as much of BPF object name prefix as
	 * possible, so that it can be distinguished from similar internal
	 * maps of a different BPF object.
	 * As an example, let's say we have bpf_object named 'my_object_name'
	 * and internal map corresponding to '.rodata' ELF section. The final
	 * map name advertised to user and to the kernel will be
	 * 'my_objec.rodata', taking first 8 characters of object name and
	 * entire 7 characters of '.rodata'.
	 * Somewhat confusingly, if internal map ELF section name is shorter
	 * than 7 characters, e.g., '.bss', we still reserve 7 characters
	 * for the suffix, even though we only have 4 actual characters, and
	 * resulting map will be called 'my_objec.bss', not even using all 15
	 * characters allowed by the kernel. Oh well, at least the truncated
	 * object name is somewhat consistent in this case. But if the map
	 * name is '.kconfig', we'll still have entirety of '.kconfig' added
	 * (8 chars) and thus will be left with only first 7 characters of the
	 * object name ('my_obje'). Happy guessing, user, that the final map
	 * name will be "my_obje.kconfig".
	 * Now, with libbpf starting to support arbitrarily named .rodata.*
	 * and .data.* data sections, it's possible that ELF section name is
	 * longer than allowed 15 chars, so we now need to be careful to take
	 * only up to 15 first characters of ELF name, taking no BPF object
	 * name characters at all. So '.rodata.abracadabra' will result in
	 * '.rodata.abracad' kernel and user-visible name.
	 * We need to keep this convoluted logic intact for .data, .bss and
	 * .rodata maps, but for new custom .data.custom and .rodata.custom
	 * maps we use their ELF names as is, not prepending bpf_object name
	 * in front. We still need to truncate them to 15 characters for the
	 * kernel. Full name can be recovered for such maps by using DATASEC
	 * BTF type associated with such map's value type, though.
	 */
	if (sfx_len >= BPF_OBJ_NAME_LEN)
		sfx_len = BPF_OBJ_NAME_LEN - 1;

	/* if there are two or more dots in map name, it's a custom dot map */
	if (strchr(real_name + 1, '.') != NULL)
		pfx_len = 0;
	else
		pfx_len = min((size_t)BPF_OBJ_NAME_LEN - sfx_len - 1, strlen(obj->name));

	snprintf(map_name, sizeof(map_name), "%.*s%.*s", pfx_len, obj->name,
		 sfx_len, real_name);

	/* sanitise map name to characters allowed by kernel */
	for (p = map_name; *p && p < map_name + sizeof(map_name); p++)
		if (!isalnum(*p) && *p != '_' && *p != '.')
			*p = '_';

	return strdup(map_name);
}

static int
bpf_map_find_btf_info(struct bpf_object *obj, struct bpf_map *map);

static int
bpf_object__init_internal_map(struct bpf_object *obj, enum libbpf_map_type type,
			      const char *real_name, int sec_idx, void *data, size_t data_sz)
{
	struct bpf_map_def *def;
	struct bpf_map *map;
	int err;

	map = bpf_object__add_map(obj);
	if (IS_ERR(map))
		return PTR_ERR(map);

	map->libbpf_type = type;
	map->sec_idx = sec_idx;
	map->sec_offset = 0;
	map->real_name = strdup(real_name);
	map->name = internal_map_name(obj, real_name);
	if (!map->real_name || !map->name) {
		zfree(&map->real_name);
		zfree(&map->name);
		return -ENOMEM;
	}

	def = &map->def;
	def->type = BPF_MAP_TYPE_ARRAY;
	def->key_size = sizeof(int);
	def->value_size = data_sz;
	def->max_entries = 1;
	def->map_flags = type == LIBBPF_MAP_RODATA || type == LIBBPF_MAP_KCONFIG
			 ? BPF_F_RDONLY_PROG : 0;
	def->map_flags |= BPF_F_MMAPABLE;

	pr_debug("map '%s' (global data): at sec_idx %d, offset %zu, flags %x.\n",
		 map->name, map->sec_idx, map->sec_offset, def->map_flags);

	map->mmaped = mmap(NULL, bpf_map_mmap_sz(map), PROT_READ | PROT_WRITE,
			   MAP_SHARED | MAP_ANONYMOUS, -1, 0);
	if (map->mmaped == MAP_FAILED) {
		err = -errno;
		map->mmaped = NULL;
		pr_warn("failed to alloc map '%s' content buffer: %d\n",
			map->name, err);
		zfree(&map->real_name);
		zfree(&map->name);
		return err;
	}

	/* failures are fine because of maps like .rodata.str1.1 */
	(void) bpf_map_find_btf_info(obj, map);

	if (data)
		memcpy(map->mmaped, data, data_sz);

	pr_debug("map %td is \"%s\"\n", map - obj->maps, map->name);
	return 0;
}

static int bpf_object__init_global_data_maps(struct bpf_object *obj)
{
	struct elf_sec_desc *sec_desc;
	const char *sec_name;
	int err = 0, sec_idx;

	/*
	 * Populate obj->maps with libbpf internal maps.
	 */
	for (sec_idx = 1; sec_idx < obj->efile.sec_cnt; sec_idx++) {
		sec_desc = &obj->efile.secs[sec_idx];

		/* Skip recognized sections with size 0. */
		if (!sec_desc->data || sec_desc->data->d_size == 0)
			continue;

		switch (sec_desc->sec_type) {
		case SEC_DATA:
			sec_name = elf_sec_name(obj, elf_sec_by_idx(obj, sec_idx));
			err = bpf_object__init_internal_map(obj, LIBBPF_MAP_DATA,
							    sec_name, sec_idx,
							    sec_desc->data->d_buf,
							    sec_desc->data->d_size);
			break;
		case SEC_RODATA:
			obj->has_rodata = true;
			sec_name = elf_sec_name(obj, elf_sec_by_idx(obj, sec_idx));
			err = bpf_object__init_internal_map(obj, LIBBPF_MAP_RODATA,
							    sec_name, sec_idx,
							    sec_desc->data->d_buf,
							    sec_desc->data->d_size);
			break;
		case SEC_BSS:
			sec_name = elf_sec_name(obj, elf_sec_by_idx(obj, sec_idx));
			err = bpf_object__init_internal_map(obj, LIBBPF_MAP_BSS,
							    sec_name, sec_idx,
							    NULL,
							    sec_desc->data->d_size);
			break;
		default:
			/* skip */
			break;
		}
		if (err)
			return err;
	}
	return 0;
}


static struct extern_desc *find_extern_by_name(const struct bpf_object *obj,
					       const void *name)
{
	int i;

	for (i = 0; i < obj->nr_extern; i++) {
		if (strcmp(obj->externs[i].name, name) == 0)
			return &obj->externs[i];
	}
	return NULL;
}

static int set_kcfg_value_tri(struct extern_desc *ext, void *ext_val,
			      char value)
{
	switch (ext->kcfg.type) {
	case KCFG_BOOL:
		if (value == 'm') {
			pr_warn("extern (kcfg) '%s': value '%c' implies tristate or char type\n",
				ext->name, value);
			return -EINVAL;
		}
		*(bool *)ext_val = value == 'y' ? true : false;
		break;
	case KCFG_TRISTATE:
		if (value == 'y')
			*(enum libbpf_tristate *)ext_val = TRI_YES;
		else if (value == 'm')
			*(enum libbpf_tristate *)ext_val = TRI_MODULE;
		else /* value == 'n' */
			*(enum libbpf_tristate *)ext_val = TRI_NO;
		break;
	case KCFG_CHAR:
		*(char *)ext_val = value;
		break;
	case KCFG_UNKNOWN:
	case KCFG_INT:
	case KCFG_CHAR_ARR:
	default:
		pr_warn("extern (kcfg) '%s': value '%c' implies bool, tristate, or char type\n",
			ext->name, value);
		return -EINVAL;
	}
	ext->is_set = true;
	return 0;
}

static int set_kcfg_value_str(struct extern_desc *ext, char *ext_val,
			      const char *value)
{
	size_t len;

	if (ext->kcfg.type != KCFG_CHAR_ARR) {
		pr_warn("extern (kcfg) '%s': value '%s' implies char array type\n",
			ext->name, value);
		return -EINVAL;
	}

	len = strlen(value);
	if (value[len - 1] != '"') {
		pr_warn("extern (kcfg) '%s': invalid string config '%s'\n",
			ext->name, value);
		return -EINVAL;
	}

	/* strip quotes */
	len -= 2;
	if (len >= ext->kcfg.sz) {
		pr_warn("extern (kcfg) '%s': long string '%s' of (%zu bytes) truncated to %d bytes\n",
			ext->name, value, len, ext->kcfg.sz - 1);
		len = ext->kcfg.sz - 1;
	}
	memcpy(ext_val, value + 1, len);
	ext_val[len] = '\0';
	ext->is_set = true;
	return 0;
}

static int parse_u64(const char *value, __u64 *res)
{
	char *value_end;
	int err;

	errno = 0;
	*res = strtoull(value, &value_end, 0);
	if (errno) {
		err = -errno;
		pr_warn("failed to parse '%s' as integer: %d\n", value, err);
		return err;
	}
	if (*value_end) {
		pr_warn("failed to parse '%s' as integer completely\n", value);
		return -EINVAL;
	}
	return 0;
}

static bool is_kcfg_value_in_range(const struct extern_desc *ext, __u64 v)
{
	int bit_sz = ext->kcfg.sz * 8;

	if (ext->kcfg.sz == 8)
		return true;

	/* Validate that value stored in u64 fits in integer of `ext->sz`
	 * bytes size without any loss of information. If the target integer
	 * is signed, we rely on the following limits of integer type of
	 * Y bits and subsequent transformation:
	 *
	 *     -2^(Y-1) <= X           <= 2^(Y-1) - 1
	 *            0 <= X + 2^(Y-1) <= 2^Y - 1
	 *            0 <= X + 2^(Y-1) <  2^Y
	 *
	 *  For unsigned target integer, check that all the (64 - Y) bits are
	 *  zero.
	 */
	if (ext->kcfg.is_signed)
		return v + (1ULL << (bit_sz - 1)) < (1ULL << bit_sz);
	else
		return (v >> bit_sz) == 0;
}

static int set_kcfg_value_num(struct extern_desc *ext, void *ext_val,
			      __u64 value)
{
	if (ext->kcfg.type != KCFG_INT && ext->kcfg.type != KCFG_CHAR &&
	    ext->kcfg.type != KCFG_BOOL) {
		pr_warn("extern (kcfg) '%s': value '%llu' implies integer, char, or boolean type\n",
			ext->name, (unsigned long long)value);
		return -EINVAL;
	}
	if (ext->kcfg.type == KCFG_BOOL && value > 1) {
		pr_warn("extern (kcfg) '%s': value '%llu' isn't boolean compatible\n",
			ext->name, (unsigned long long)value);
		return -EINVAL;

	}
	if (!is_kcfg_value_in_range(ext, value)) {
		pr_warn("extern (kcfg) '%s': value '%llu' doesn't fit in %d bytes\n",
			ext->name, (unsigned long long)value, ext->kcfg.sz);
		return -ERANGE;
	}
	switch (ext->kcfg.sz) {
		case 1: *(__u8 *)ext_val = value; break;
		case 2: *(__u16 *)ext_val = value; break;
		case 4: *(__u32 *)ext_val = value; break;
		case 8: *(__u64 *)ext_val = value; break;
		default:
			return -EINVAL;
	}
	ext->is_set = true;
	return 0;
}

static int bpf_object__process_kconfig_line(struct bpf_object *obj,
					    char *buf, void *data)
{
	struct extern_desc *ext;
	char *sep, *value;
	int len, err = 0;
	void *ext_val;
	__u64 num;

	if (!str_has_pfx(buf, "CONFIG_"))
		return 0;

	sep = strchr(buf, '=');
	if (!sep) {
		pr_warn("failed to parse '%s': no separator\n", buf);
		return -EINVAL;
	}

	/* Trim ending '\n' */
	len = strlen(buf);
	if (buf[len - 1] == '\n')
		buf[len - 1] = '\0';
	/* Split on '=' and ensure that a value is present. */
	*sep = '\0';
	if (!sep[1]) {
		*sep = '=';
		pr_warn("failed to parse '%s': no value\n", buf);
		return -EINVAL;
	}

	ext = find_extern_by_name(obj, buf);
	if (!ext || ext->is_set)
		return 0;

	ext_val = data + ext->kcfg.data_off;
	value = sep + 1;

	switch (*value) {
	case 'y': case 'n': case 'm':
		err = set_kcfg_value_tri(ext, ext_val, *value);
		break;
	case '"':
		err = set_kcfg_value_str(ext, ext_val, value);
		break;
	default:
		/* assume integer */
		err = parse_u64(value, &num);
		if (err) {
			pr_warn("extern (kcfg) '%s': value '%s' isn't a valid integer\n", ext->name, value);
			return err;
		}
		if (ext->kcfg.type != KCFG_INT && ext->kcfg.type != KCFG_CHAR) {
			pr_warn("extern (kcfg) '%s': value '%s' implies integer type\n", ext->name, value);
			return -EINVAL;
		}
		err = set_kcfg_value_num(ext, ext_val, num);
		break;
	}
	if (err)
		return err;
	pr_debug("extern (kcfg) '%s': set to %s\n", ext->name, value);
	return 0;
}

static int bpf_object__read_kconfig_file(struct bpf_object *obj, void *data)
{
	char buf[PATH_MAX];
	struct utsname uts;
	int len, err = 0;
	gzFile file;

	uname(&uts);
	len = snprintf(buf, PATH_MAX, "/boot/config-%s", uts.release);
	if (len < 0)
		return -EINVAL;
	else if (len >= PATH_MAX)
		return -ENAMETOOLONG;

	/* gzopen also accepts uncompressed files. */
	file = gzopen(buf, "r");
	if (!file)
		file = gzopen("/proc/config.gz", "r");

	if (!file) {
		pr_warn("failed to open system Kconfig\n");
		return -ENOENT;
	}

	while (gzgets(file, buf, sizeof(buf))) {
		err = bpf_object__process_kconfig_line(obj, buf, data);
		if (err) {
			pr_warn("error parsing system Kconfig line '%s': %d\n",
				buf, err);
			goto out;
		}
	}

out:
	gzclose(file);
	return err;
}

static int bpf_object__read_kconfig_mem(struct bpf_object *obj,
					const char *config, void *data)
{
	char buf[PATH_MAX];
	int err = 0;
	FILE *file;

	file = fmemopen((void *)config, strlen(config), "r");
	if (!file) {
		err = -errno;
		pr_warn("failed to open in-memory Kconfig: %d\n", err);
		return err;
	}

	while (fgets(buf, sizeof(buf), file)) {
		err = bpf_object__process_kconfig_line(obj, buf, data);
		if (err) {
			pr_warn("error parsing in-memory Kconfig line '%s': %d\n",
				buf, err);
			break;
		}
	}

	fclose(file);
	return err;
}

static int bpf_object__init_kconfig_map(struct bpf_object *obj)
{
	struct extern_desc *last_ext = NULL, *ext;
	size_t map_sz;
	int i, err;

	for (i = 0; i < obj->nr_extern; i++) {
		ext = &obj->externs[i];
		if (ext->type == EXT_KCFG)
			last_ext = ext;
	}

	if (!last_ext)
		return 0;

	map_sz = last_ext->kcfg.data_off + last_ext->kcfg.sz;
	err = bpf_object__init_internal_map(obj, LIBBPF_MAP_KCONFIG,
					    ".kconfig", obj->efile.symbols_shndx,
					    NULL, map_sz);
	if (err)
		return err;

	obj->kconfig_map_idx = obj->nr_maps - 1;

	return 0;
}

const struct btf_type *
skip_mods_and_typedefs(const struct btf *btf, __u32 id, __u32 *res_id)
{
	const struct btf_type *t = btf__type_by_id(btf, id);

	if (res_id)
		*res_id = id;

	while (btf_is_mod(t) || btf_is_typedef(t)) {
		if (res_id)
			*res_id = t->type;
		t = btf__type_by_id(btf, t->type);
	}

	return t;
}

static const struct btf_type *
resolve_func_ptr(const struct btf *btf, __u32 id, __u32 *res_id)
{
	const struct btf_type *t;

	t = skip_mods_and_typedefs(btf, id, NULL);
	if (!btf_is_ptr(t))
		return NULL;

	t = skip_mods_and_typedefs(btf, t->type, res_id);

	return btf_is_func_proto(t) ? t : NULL;
}

static const char *__btf_kind_str(__u16 kind)
{
	switch (kind) {
	case BTF_KIND_UNKN: return "void";
	case BTF_KIND_INT: return "int";
	case BTF_KIND_PTR: return "ptr";
	case BTF_KIND_ARRAY: return "array";
	case BTF_KIND_STRUCT: return "struct";
	case BTF_KIND_UNION: return "union";
	case BTF_KIND_ENUM: return "enum";
	case BTF_KIND_FWD: return "fwd";
	case BTF_KIND_TYPEDEF: return "typedef";
	case BTF_KIND_VOLATILE: return "volatile";
	case BTF_KIND_CONST: return "const";
	case BTF_KIND_RESTRICT: return "restrict";
	case BTF_KIND_FUNC: return "func";
	case BTF_KIND_FUNC_PROTO: return "func_proto";
	case BTF_KIND_VAR: return "var";
	case BTF_KIND_DATASEC: return "datasec";
	case BTF_KIND_FLOAT: return "float";
	case BTF_KIND_DECL_TAG: return "decl_tag";
	case BTF_KIND_TYPE_TAG: return "type_tag";
	case BTF_KIND_ENUM64: return "enum64";
	default: return "unknown";
	}
}

const char *btf_kind_str(const struct btf_type *t)
{
	return __btf_kind_str(btf_kind(t));
}

/*
 * Fetch integer attribute of BTF map definition. Such attributes are
 * represented using a pointer to an array, in which dimensionality of array
 * encodes specified integer value. E.g., int (*type)[BPF_MAP_TYPE_ARRAY];
 * encodes `type => BPF_MAP_TYPE_ARRAY` key/value pair completely using BTF
 * type definition, while using only sizeof(void *) space in ELF data section.
 */
static bool get_map_field_int(const char *map_name, const struct btf *btf,
			      const struct btf_member *m, __u32 *res)
{
	const struct btf_type *t = skip_mods_and_typedefs(btf, m->type, NULL);
	const char *name = btf__name_by_offset(btf, m->name_off);
	const struct btf_array *arr_info;
	const struct btf_type *arr_t;

	if (!btf_is_ptr(t)) {
		pr_warn("map '%s': attr '%s': expected PTR, got %s.\n",
			map_name, name, btf_kind_str(t));
		return false;
	}

	arr_t = btf__type_by_id(btf, t->type);
	if (!arr_t) {
		pr_warn("map '%s': attr '%s': type [%u] not found.\n",
			map_name, name, t->type);
		return false;
	}
	if (!btf_is_array(arr_t)) {
		pr_warn("map '%s': attr '%s': expected ARRAY, got %s.\n",
			map_name, name, btf_kind_str(arr_t));
		return false;
	}
	arr_info = btf_array(arr_t);
	*res = arr_info->nelems;
	return true;
}

static int pathname_concat(char *buf, size_t buf_sz, const char *path, const char *name)
{
	int len;

	len = snprintf(buf, buf_sz, "%s/%s", path, name);
	if (len < 0)
		return -EINVAL;
	if (len >= buf_sz)
		return -ENAMETOOLONG;

	return 0;
}

static int build_map_pin_path(struct bpf_map *map, const char *path)
{
	char buf[PATH_MAX];
	int err;

	if (!path)
		path = "/sys/fs/bpf";

	err = pathname_concat(buf, sizeof(buf), path, bpf_map__name(map));
	if (err)
		return err;

	return bpf_map__set_pin_path(map, buf);
}

/* should match definition in bpf_helpers.h */
enum libbpf_pin_type {
	LIBBPF_PIN_NONE,
	/* PIN_BY_NAME: pin maps by name (in /sys/fs/bpf by default) */
	LIBBPF_PIN_BY_NAME,
};

int parse_btf_map_def(const char *map_name, struct btf *btf,
		      const struct btf_type *def_t, bool strict,
		      struct btf_map_def *map_def, struct btf_map_def *inner_def)
{
	const struct btf_type *t;
	const struct btf_member *m;
	bool is_inner = inner_def == NULL;
	int vlen, i;

	vlen = btf_vlen(def_t);
	m = btf_members(def_t);
	for (i = 0; i < vlen; i++, m++) {
		const char *name = btf__name_by_offset(btf, m->name_off);

		if (!name) {
			pr_warn("map '%s': invalid field #%d.\n", map_name, i);
			return -EINVAL;
		}
		if (strcmp(name, "type") == 0) {
			if (!get_map_field_int(map_name, btf, m, &map_def->map_type))
				return -EINVAL;
			map_def->parts |= MAP_DEF_MAP_TYPE;
		} else if (strcmp(name, "max_entries") == 0) {
			if (!get_map_field_int(map_name, btf, m, &map_def->max_entries))
				return -EINVAL;
			map_def->parts |= MAP_DEF_MAX_ENTRIES;
		} else if (strcmp(name, "map_flags") == 0) {
			if (!get_map_field_int(map_name, btf, m, &map_def->map_flags))
				return -EINVAL;
			map_def->parts |= MAP_DEF_MAP_FLAGS;
		} else if (strcmp(name, "numa_node") == 0) {
			if (!get_map_field_int(map_name, btf, m, &map_def->numa_node))
				return -EINVAL;
			map_def->parts |= MAP_DEF_NUMA_NODE;
		} else if (strcmp(name, "key_size") == 0) {
			__u32 sz;

			if (!get_map_field_int(map_name, btf, m, &sz))
				return -EINVAL;
			if (map_def->key_size && map_def->key_size != sz) {
				pr_warn("map '%s': conflicting key size %u != %u.\n",
					map_name, map_def->key_size, sz);
				return -EINVAL;
			}
			map_def->key_size = sz;
			map_def->parts |= MAP_DEF_KEY_SIZE;
		} else if (strcmp(name, "key") == 0) {
			__s64 sz;

			t = btf__type_by_id(btf, m->type);
			if (!t) {
				pr_warn("map '%s': key type [%d] not found.\n",
					map_name, m->type);
				return -EINVAL;
			}
			if (!btf_is_ptr(t)) {
				pr_warn("map '%s': key spec is not PTR: %s.\n",
					map_name, btf_kind_str(t));
				return -EINVAL;
			}
			sz = btf__resolve_size(btf, t->type);
			if (sz < 0) {
				pr_warn("map '%s': can't determine key size for type [%u]: %zd.\n",
					map_name, t->type, (ssize_t)sz);
				return sz;
			}
			if (map_def->key_size && map_def->key_size != sz) {
				pr_warn("map '%s': conflicting key size %u != %zd.\n",
					map_name, map_def->key_size, (ssize_t)sz);
				return -EINVAL;
			}
			map_def->key_size = sz;
			map_def->key_type_id = t->type;
			map_def->parts |= MAP_DEF_KEY_SIZE | MAP_DEF_KEY_TYPE;
		} else if (strcmp(name, "value_size") == 0) {
			__u32 sz;

			if (!get_map_field_int(map_name, btf, m, &sz))
				return -EINVAL;
			if (map_def->value_size && map_def->value_size != sz) {
				pr_warn("map '%s': conflicting value size %u != %u.\n",
					map_name, map_def->value_size, sz);
				return -EINVAL;
			}
			map_def->value_size = sz;
			map_def->parts |= MAP_DEF_VALUE_SIZE;
		} else if (strcmp(name, "value") == 0) {
			__s64 sz;

			t = btf__type_by_id(btf, m->type);
			if (!t) {
				pr_warn("map '%s': value type [%d] not found.\n",
					map_name, m->type);
				return -EINVAL;
			}
			if (!btf_is_ptr(t)) {
				pr_warn("map '%s': value spec is not PTR: %s.\n",
					map_name, btf_kind_str(t));
				return -EINVAL;
			}
			sz = btf__resolve_size(btf, t->type);
			if (sz < 0) {
				pr_warn("map '%s': can't determine value size for type [%u]: %zd.\n",
					map_name, t->type, (ssize_t)sz);
				return sz;
			}
			if (map_def->value_size && map_def->value_size != sz) {
				pr_warn("map '%s': conflicting value size %u != %zd.\n",
					map_name, map_def->value_size, (ssize_t)sz);
				return -EINVAL;
			}
			map_def->value_size = sz;
			map_def->value_type_id = t->type;
			map_def->parts |= MAP_DEF_VALUE_SIZE | MAP_DEF_VALUE_TYPE;
		}
		else if (strcmp(name, "values") == 0) {
			bool is_map_in_map = bpf_map_type__is_map_in_map(map_def->map_type);
			bool is_prog_array = map_def->map_type == BPF_MAP_TYPE_PROG_ARRAY;
			const char *desc = is_map_in_map ? "map-in-map inner" : "prog-array value";
			char inner_map_name[128];
			int err;

			if (is_inner) {
				pr_warn("map '%s': multi-level inner maps not supported.\n",
					map_name);
				return -ENOTSUP;
			}
			if (i != vlen - 1) {
				pr_warn("map '%s': '%s' member should be last.\n",
					map_name, name);
				return -EINVAL;
			}
			if (!is_map_in_map && !is_prog_array) {
				pr_warn("map '%s': should be map-in-map or prog-array.\n",
					map_name);
				return -ENOTSUP;
			}
			if (map_def->value_size && map_def->value_size != 4) {
				pr_warn("map '%s': conflicting value size %u != 4.\n",
					map_name, map_def->value_size);
				return -EINVAL;
			}
			map_def->value_size = 4;
			t = btf__type_by_id(btf, m->type);
			if (!t) {
				pr_warn("map '%s': %s type [%d] not found.\n",
					map_name, desc, m->type);
				return -EINVAL;
			}
			if (!btf_is_array(t) || btf_array(t)->nelems) {
				pr_warn("map '%s': %s spec is not a zero-sized array.\n",
					map_name, desc);
				return -EINVAL;
			}
			t = skip_mods_and_typedefs(btf, btf_array(t)->type, NULL);
			if (!btf_is_ptr(t)) {
				pr_warn("map '%s': %s def is of unexpected kind %s.\n",
					map_name, desc, btf_kind_str(t));
				return -EINVAL;
			}
			t = skip_mods_and_typedefs(btf, t->type, NULL);
			if (is_prog_array) {
				if (!btf_is_func_proto(t)) {
					pr_warn("map '%s': prog-array value def is of unexpected kind %s.\n",
						map_name, btf_kind_str(t));
					return -EINVAL;
				}
				continue;
			}
			if (!btf_is_struct(t)) {
				pr_warn("map '%s': map-in-map inner def is of unexpected kind %s.\n",
					map_name, btf_kind_str(t));
				return -EINVAL;
			}

			snprintf(inner_map_name, sizeof(inner_map_name), "%s.inner", map_name);
			err = parse_btf_map_def(inner_map_name, btf, t, strict, inner_def, NULL);
			if (err)
				return err;

			map_def->parts |= MAP_DEF_INNER_MAP;
		} else if (strcmp(name, "pinning") == 0) {
			__u32 val;

			if (is_inner) {
				pr_warn("map '%s': inner def can't be pinned.\n", map_name);
				return -EINVAL;
			}
			if (!get_map_field_int(map_name, btf, m, &val))
				return -EINVAL;
			if (val != LIBBPF_PIN_NONE && val != LIBBPF_PIN_BY_NAME) {
				pr_warn("map '%s': invalid pinning value %u.\n",
					map_name, val);
				return -EINVAL;
			}
			map_def->pinning = val;
			map_def->parts |= MAP_DEF_PINNING;
		} else if (strcmp(name, "map_extra") == 0) {
			__u32 map_extra;

			if (!get_map_field_int(map_name, btf, m, &map_extra))
				return -EINVAL;
			map_def->map_extra = map_extra;
			map_def->parts |= MAP_DEF_MAP_EXTRA;
		} else {
			if (strict) {
				pr_warn("map '%s': unknown field '%s'.\n", map_name, name);
				return -ENOTSUP;
			}
			pr_debug("map '%s': ignoring unknown field '%s'.\n", map_name, name);
		}
	}

	if (map_def->map_type == BPF_MAP_TYPE_UNSPEC) {
		pr_warn("map '%s': map type isn't specified.\n", map_name);
		return -EINVAL;
	}

	return 0;
}

static size_t adjust_ringbuf_sz(size_t sz)
{
	__u32 page_sz = sysconf(_SC_PAGE_SIZE);
	__u32 mul;

	/* if user forgot to set any size, make sure they see error */
	if (sz == 0)
		return 0;
	/* Kernel expects BPF_MAP_TYPE_RINGBUF's max_entries to be
	 * a power-of-2 multiple of kernel's page size. If user diligently
	 * satisified these conditions, pass the size through.
	 */
	if ((sz % page_sz) == 0 && is_pow_of_2(sz / page_sz))
		return sz;

	/* Otherwise find closest (page_sz * power_of_2) product bigger than
	 * user-set size to satisfy both user size request and kernel
	 * requirements and substitute correct max_entries for map creation.
	 */
	for (mul = 1; mul <= UINT_MAX / page_sz; mul <<= 1) {
		if (mul * page_sz > sz)
			return mul * page_sz;
	}

	/* if it's impossible to satisfy the conditions (i.e., user size is
	 * very close to UINT_MAX but is not a power-of-2 multiple of
	 * page_size) then just return original size and let kernel reject it
	 */
	return sz;
}

static bool map_is_ringbuf(const struct bpf_map *map)
{
	return map->def.type == BPF_MAP_TYPE_RINGBUF ||
	       map->def.type == BPF_MAP_TYPE_USER_RINGBUF;
}

static void fill_map_from_def(struct bpf_map *map, const struct btf_map_def *def)
{
	map->def.type = def->map_type;
	map->def.key_size = def->key_size;
	map->def.value_size = def->value_size;
	map->def.max_entries = def->max_entries;
	map->def.map_flags = def->map_flags;
	map->map_extra = def->map_extra;

	map->numa_node = def->numa_node;
	map->btf_key_type_id = def->key_type_id;
	map->btf_value_type_id = def->value_type_id;

	/* auto-adjust BPF ringbuf map max_entries to be a multiple of page size */
	if (map_is_ringbuf(map))
		map->def.max_entries = adjust_ringbuf_sz(map->def.max_entries);

	if (def->parts & MAP_DEF_MAP_TYPE)
		pr_debug("map '%s': found type = %u.\n", map->name, def->map_type);

	if (def->parts & MAP_DEF_KEY_TYPE)
		pr_debug("map '%s': found key [%u], sz = %u.\n",
			 map->name, def->key_type_id, def->key_size);
	else if (def->parts & MAP_DEF_KEY_SIZE)
		pr_debug("map '%s': found key_size = %u.\n", map->name, def->key_size);

	if (def->parts & MAP_DEF_VALUE_TYPE)
		pr_debug("map '%s': found value [%u], sz = %u.\n",
			 map->name, def->value_type_id, def->value_size);
	else if (def->parts & MAP_DEF_VALUE_SIZE)
		pr_debug("map '%s': found value_size = %u.\n", map->name, def->value_size);

	if (def->parts & MAP_DEF_MAX_ENTRIES)
		pr_debug("map '%s': found max_entries = %u.\n", map->name, def->max_entries);
	if (def->parts & MAP_DEF_MAP_FLAGS)
		pr_debug("map '%s': found map_flags = 0x%x.\n", map->name, def->map_flags);
	if (def->parts & MAP_DEF_MAP_EXTRA)
		pr_debug("map '%s': found map_extra = 0x%llx.\n", map->name,
			 (unsigned long long)def->map_extra);
	if (def->parts & MAP_DEF_PINNING)
		pr_debug("map '%s': found pinning = %u.\n", map->name, def->pinning);
	if (def->parts & MAP_DEF_NUMA_NODE)
		pr_debug("map '%s': found numa_node = %u.\n", map->name, def->numa_node);

	if (def->parts & MAP_DEF_INNER_MAP)
		pr_debug("map '%s': found inner map definition.\n", map->name);
}

static const char *btf_var_linkage_str(__u32 linkage)
{
	switch (linkage) {
	case BTF_VAR_STATIC: return "static";
	case BTF_VAR_GLOBAL_ALLOCATED: return "global";
	case BTF_VAR_GLOBAL_EXTERN: return "extern";
	default: return "unknown";
	}
}

static int bpf_object__init_user_btf_map(struct bpf_object *obj,
					 const struct btf_type *sec,
					 int var_idx, int sec_idx,
					 const Elf_Data *data, bool strict,
					 const char *pin_root_path)
{
	struct btf_map_def map_def = {}, inner_def = {};
	const struct btf_type *var, *def;
	const struct btf_var_secinfo *vi;
	const struct btf_var *var_extra;
	const char *map_name;
	struct bpf_map *map;
	int err;

	vi = btf_var_secinfos(sec) + var_idx;
	var = btf__type_by_id(obj->btf, vi->type);
	var_extra = btf_var(var);
	map_name = btf__name_by_offset(obj->btf, var->name_off);

	if (map_name == NULL || map_name[0] == '\0') {
		pr_warn("map #%d: empty name.\n", var_idx);
		return -EINVAL;
	}
	if ((__u64)vi->offset + vi->size > data->d_size) {
		pr_warn("map '%s' BTF data is corrupted.\n", map_name);
		return -EINVAL;
	}
	if (!btf_is_var(var)) {
		pr_warn("map '%s': unexpected var kind %s.\n",
			map_name, btf_kind_str(var));
		return -EINVAL;
	}
	if (var_extra->linkage != BTF_VAR_GLOBAL_ALLOCATED) {
		pr_warn("map '%s': unsupported map linkage %s.\n",
			map_name, btf_var_linkage_str(var_extra->linkage));
		return -EOPNOTSUPP;
	}

	def = skip_mods_and_typedefs(obj->btf, var->type, NULL);
	if (!btf_is_struct(def)) {
		pr_warn("map '%s': unexpected def kind %s.\n",
			map_name, btf_kind_str(var));
		return -EINVAL;
	}
	if (def->size > vi->size) {
		pr_warn("map '%s': invalid def size.\n", map_name);
		return -EINVAL;
	}

	map = bpf_object__add_map(obj);
	if (IS_ERR(map))
		return PTR_ERR(map);
	map->name = strdup(map_name);
	if (!map->name) {
		pr_warn("map '%s': failed to alloc map name.\n", map_name);
		return -ENOMEM;
	}
	map->libbpf_type = LIBBPF_MAP_UNSPEC;
	map->def.type = BPF_MAP_TYPE_UNSPEC;
	map->sec_idx = sec_idx;
	map->sec_offset = vi->offset;
	map->btf_var_idx = var_idx;
	pr_debug("map '%s': at sec_idx %d, offset %zu.\n",
		 map_name, map->sec_idx, map->sec_offset);

	err = parse_btf_map_def(map->name, obj->btf, def, strict, &map_def, &inner_def);
	if (err)
		return err;

	fill_map_from_def(map, &map_def);

	if (map_def.pinning == LIBBPF_PIN_BY_NAME) {
		err = build_map_pin_path(map, pin_root_path);
		if (err) {
			pr_warn("map '%s': couldn't build pin path.\n", map->name);
			return err;
		}
	}

	if (map_def.parts & MAP_DEF_INNER_MAP) {
		map->inner_map = calloc(1, sizeof(*map->inner_map));
		if (!map->inner_map)
			return -ENOMEM;
		map->inner_map->fd = -1;
		map->inner_map->sec_idx = sec_idx;
		map->inner_map->name = malloc(strlen(map_name) + sizeof(".inner") + 1);
		if (!map->inner_map->name)
			return -ENOMEM;
		sprintf(map->inner_map->name, "%s.inner", map_name);

		fill_map_from_def(map->inner_map, &inner_def);
	}

	err = bpf_map_find_btf_info(obj, map);
	if (err)
		return err;

	return 0;
}

static int bpf_object__init_user_btf_maps(struct bpf_object *obj, bool strict,
					  const char *pin_root_path)
{
	const struct btf_type *sec = NULL;
	int nr_types, i, vlen, err;
	const struct btf_type *t;
	const char *name;
	Elf_Data *data;
	Elf_Scn *scn;

	if (obj->efile.btf_maps_shndx < 0)
		return 0;

	scn = elf_sec_by_idx(obj, obj->efile.btf_maps_shndx);
	data = elf_sec_data(obj, scn);
	if (!scn || !data) {
		pr_warn("elf: failed to get %s map definitions for %s\n",
			MAPS_ELF_SEC, obj->path);
		return -EINVAL;
	}

	nr_types = btf__type_cnt(obj->btf);
	for (i = 1; i < nr_types; i++) {
		t = btf__type_by_id(obj->btf, i);
		if (!btf_is_datasec(t))
			continue;
		name = btf__name_by_offset(obj->btf, t->name_off);
		if (strcmp(name, MAPS_ELF_SEC) == 0) {
			sec = t;
			obj->efile.btf_maps_sec_btf_id = i;
			break;
		}
	}

	if (!sec) {
		pr_warn("DATASEC '%s' not found.\n", MAPS_ELF_SEC);
		return -ENOENT;
	}

	vlen = btf_vlen(sec);
	for (i = 0; i < vlen; i++) {
		err = bpf_object__init_user_btf_map(obj, sec, i,
						    obj->efile.btf_maps_shndx,
						    data, strict,
						    pin_root_path);
		if (err)
			return err;
	}

	return 0;
}

static int bpf_object__init_maps(struct bpf_object *obj,
				 const struct bpf_object_open_opts *opts)
{
	const char *pin_root_path;
	bool strict;
	int err = 0;

	strict = !OPTS_GET(opts, relaxed_maps, false);
	pin_root_path = OPTS_GET(opts, pin_root_path, NULL);

	err = err ?: bpf_object__init_user_btf_maps(obj, strict, pin_root_path);
	err = err ?: bpf_object__init_global_data_maps(obj);
	err = err ?: bpf_object__init_kconfig_map(obj);
	err = err ?: bpf_object__init_struct_ops_maps(obj);

	return err;
}

static bool section_have_execinstr(struct bpf_object *obj, int idx)
{
	Elf64_Shdr *sh;

	sh = elf_sec_hdr(obj, elf_sec_by_idx(obj, idx));
	if (!sh)
		return false;

	return sh->sh_flags & SHF_EXECINSTR;
}

static bool btf_needs_sanitization(struct bpf_object *obj)
{
	bool has_func_global = kernel_supports(obj, FEAT_BTF_GLOBAL_FUNC);
	bool has_datasec = kernel_supports(obj, FEAT_BTF_DATASEC);
	bool has_float = kernel_supports(obj, FEAT_BTF_FLOAT);
	bool has_func = kernel_supports(obj, FEAT_BTF_FUNC);
	bool has_decl_tag = kernel_supports(obj, FEAT_BTF_DECL_TAG);
	bool has_type_tag = kernel_supports(obj, FEAT_BTF_TYPE_TAG);
	bool has_enum64 = kernel_supports(obj, FEAT_BTF_ENUM64);

	return !has_func || !has_datasec || !has_func_global || !has_float ||
	       !has_decl_tag || !has_type_tag || !has_enum64;
}

static int bpf_object__sanitize_btf(struct bpf_object *obj, struct btf *btf)
{
	bool has_func_global = kernel_supports(obj, FEAT_BTF_GLOBAL_FUNC);
	bool has_datasec = kernel_supports(obj, FEAT_BTF_DATASEC);
	bool has_float = kernel_supports(obj, FEAT_BTF_FLOAT);
	bool has_func = kernel_supports(obj, FEAT_BTF_FUNC);
	bool has_decl_tag = kernel_supports(obj, FEAT_BTF_DECL_TAG);
	bool has_type_tag = kernel_supports(obj, FEAT_BTF_TYPE_TAG);
	bool has_enum64 = kernel_supports(obj, FEAT_BTF_ENUM64);
	int enum64_placeholder_id = 0;
	struct btf_type *t;
	int i, j, vlen;

	for (i = 1; i < btf__type_cnt(btf); i++) {
		t = (struct btf_type *)btf__type_by_id(btf, i);

		if ((!has_datasec && btf_is_var(t)) || (!has_decl_tag && btf_is_decl_tag(t))) {
			/* replace VAR/DECL_TAG with INT */
			t->info = BTF_INFO_ENC(BTF_KIND_INT, 0, 0);
			/*
			 * using size = 1 is the safest choice, 4 will be too
			 * big and cause kernel BTF validation failure if
			 * original variable took less than 4 bytes
			 */
			t->size = 1;
			*(int *)(t + 1) = BTF_INT_ENC(0, 0, 8);
		} else if (!has_datasec && btf_is_datasec(t)) {
			/* replace DATASEC with STRUCT */
			const struct btf_var_secinfo *v = btf_var_secinfos(t);
			struct btf_member *m = btf_members(t);
			struct btf_type *vt;
			char *name;

			name = (char *)btf__name_by_offset(btf, t->name_off);
			while (*name) {
				if (*name == '.')
					*name = '_';
				name++;
			}

			vlen = btf_vlen(t);
			t->info = BTF_INFO_ENC(BTF_KIND_STRUCT, 0, vlen);
			for (j = 0; j < vlen; j++, v++, m++) {
				/* order of field assignments is important */
				m->offset = v->offset * 8;
				m->type = v->type;
				/* preserve variable name as member name */
				vt = (void *)btf__type_by_id(btf, v->type);
				m->name_off = vt->name_off;
			}
		} else if (!has_func && btf_is_func_proto(t)) {
			/* replace FUNC_PROTO with ENUM */
			vlen = btf_vlen(t);
			t->info = BTF_INFO_ENC(BTF_KIND_ENUM, 0, vlen);
			t->size = sizeof(__u32); /* kernel enforced */
		} else if (!has_func && btf_is_func(t)) {
			/* replace FUNC with TYPEDEF */
			t->info = BTF_INFO_ENC(BTF_KIND_TYPEDEF, 0, 0);
		} else if (!has_func_global && btf_is_func(t)) {
			/* replace BTF_FUNC_GLOBAL with BTF_FUNC_STATIC */
			t->info = BTF_INFO_ENC(BTF_KIND_FUNC, 0, 0);
		} else if (!has_float && btf_is_float(t)) {
			/* replace FLOAT with an equally-sized empty STRUCT;
			 * since C compilers do not accept e.g. "float" as a
			 * valid struct name, make it anonymous
			 */
			t->name_off = 0;
			t->info = BTF_INFO_ENC(BTF_KIND_STRUCT, 0, 0);
		} else if (!has_type_tag && btf_is_type_tag(t)) {
			/* replace TYPE_TAG with a CONST */
			t->name_off = 0;
			t->info = BTF_INFO_ENC(BTF_KIND_CONST, 0, 0);
		} else if (!has_enum64 && btf_is_enum(t)) {
			/* clear the kflag */
			t->info = btf_type_info(btf_kind(t), btf_vlen(t), false);
		} else if (!has_enum64 && btf_is_enum64(t)) {
			/* replace ENUM64 with a union */
			struct btf_member *m;

			if (enum64_placeholder_id == 0) {
				enum64_placeholder_id = btf__add_int(btf, "enum64_placeholder", 1, 0);
				if (enum64_placeholder_id < 0)
					return enum64_placeholder_id;

				t = (struct btf_type *)btf__type_by_id(btf, i);
			}

			m = btf_members(t);
			vlen = btf_vlen(t);
			t->info = BTF_INFO_ENC(BTF_KIND_UNION, 0, vlen);
			for (j = 0; j < vlen; j++, m++) {
				m->type = enum64_placeholder_id;
				m->offset = 0;
			}
                }
	}

	return 0;
}

static bool libbpf_needs_btf(const struct bpf_object *obj)
{
	return obj->efile.btf_maps_shndx >= 0 ||
	       obj->efile.st_ops_shndx >= 0 ||
	       obj->nr_extern > 0;
}

static bool kernel_needs_btf(const struct bpf_object *obj)
{
	return obj->efile.st_ops_shndx >= 0;
}

static int bpf_object__init_btf(struct bpf_object *obj,
				Elf_Data *btf_data,
				Elf_Data *btf_ext_data)
{
	int err = -ENOENT;

	if (btf_data) {
		obj->btf = btf__new(btf_data->d_buf, btf_data->d_size);
		err = libbpf_get_error(obj->btf);
		if (err) {
			obj->btf = NULL;
			pr_warn("Error loading ELF section %s: %d.\n", BTF_ELF_SEC, err);
			goto out;
		}
		/* enforce 8-byte pointers for BPF-targeted BTFs */
		btf__set_pointer_size(obj->btf, 8);
	}
	if (btf_ext_data) {
		struct btf_ext_info *ext_segs[3];
		int seg_num, sec_num;

		if (!obj->btf) {
			pr_debug("Ignore ELF section %s because its depending ELF section %s is not found.\n",
				 BTF_EXT_ELF_SEC, BTF_ELF_SEC);
			goto out;
		}
		obj->btf_ext = btf_ext__new(btf_ext_data->d_buf, btf_ext_data->d_size);
		err = libbpf_get_error(obj->btf_ext);
		if (err) {
			pr_warn("Error loading ELF section %s: %d. Ignored and continue.\n",
				BTF_EXT_ELF_SEC, err);
			obj->btf_ext = NULL;
			goto out;
		}

		/* setup .BTF.ext to ELF section mapping */
		ext_segs[0] = &obj->btf_ext->func_info;
		ext_segs[1] = &obj->btf_ext->line_info;
		ext_segs[2] = &obj->btf_ext->core_relo_info;
		for (seg_num = 0; seg_num < ARRAY_SIZE(ext_segs); seg_num++) {
			struct btf_ext_info *seg = ext_segs[seg_num];
			const struct btf_ext_info_sec *sec;
			const char *sec_name;
			Elf_Scn *scn;

			if (seg->sec_cnt == 0)
				continue;

			seg->sec_idxs = calloc(seg->sec_cnt, sizeof(*seg->sec_idxs));
			if (!seg->sec_idxs) {
				err = -ENOMEM;
				goto out;
			}

			sec_num = 0;
			for_each_btf_ext_sec(seg, sec) {
				/* preventively increment index to avoid doing
				 * this before every continue below
				 */
				sec_num++;

				sec_name = btf__name_by_offset(obj->btf, sec->sec_name_off);
				if (str_is_empty(sec_name))
					continue;
				scn = elf_sec_by_name(obj, sec_name);
				if (!scn)
					continue;

				seg->sec_idxs[sec_num - 1] = elf_ndxscn(scn);
			}
		}
	}
out:
	if (err && libbpf_needs_btf(obj)) {
		pr_warn("BTF is required, but is missing or corrupted.\n");
		return err;
	}
	return 0;
}

static int compare_vsi_off(const void *_a, const void *_b)
{
	const struct btf_var_secinfo *a = _a;
	const struct btf_var_secinfo *b = _b;

	return a->offset - b->offset;
}

static int btf_fixup_datasec(struct bpf_object *obj, struct btf *btf,
			     struct btf_type *t)
{
	__u32 size = 0, off = 0, i, vars = btf_vlen(t);
	const char *name = btf__name_by_offset(btf, t->name_off);
	const struct btf_type *t_var;
	struct btf_var_secinfo *vsi;
	const struct btf_var *var;
	int ret;

	if (!name) {
		pr_debug("No name found in string section for DATASEC kind.\n");
		return -ENOENT;
	}

	/* .extern datasec size and var offsets were set correctly during
	 * extern collection step, so just skip straight to sorting variables
	 */
	if (t->size)
		goto sort_vars;

	ret = find_elf_sec_sz(obj, name, &size);
	if (ret || !size) {
		pr_debug("Invalid size for section %s: %u bytes\n", name, size);
		return -ENOENT;
	}

	t->size = size;

	for (i = 0, vsi = btf_var_secinfos(t); i < vars; i++, vsi++) {
		t_var = btf__type_by_id(btf, vsi->type);
		if (!t_var || !btf_is_var(t_var)) {
			pr_debug("Non-VAR type seen in section %s\n", name);
			return -EINVAL;
		}

		var = btf_var(t_var);
		if (var->linkage == BTF_VAR_STATIC)
			continue;

		name = btf__name_by_offset(btf, t_var->name_off);
		if (!name) {
			pr_debug("No name found in string section for VAR kind\n");
			return -ENOENT;
		}

		ret = find_elf_var_offset(obj, name, &off);
		if (ret) {
			pr_debug("No offset found in symbol table for VAR %s\n",
				 name);
			return -ENOENT;
		}

		vsi->offset = off;
	}

sort_vars:
	qsort(btf_var_secinfos(t), vars, sizeof(*vsi), compare_vsi_off);
	return 0;
}

static int btf_finalize_data(struct bpf_object *obj, struct btf *btf)
{
	int err = 0;
	__u32 i, n = btf__type_cnt(btf);

	for (i = 1; i < n; i++) {
		struct btf_type *t = btf_type_by_id(btf, i);

		/* Loader needs to fix up some of the things compiler
		 * couldn't get its hands on while emitting BTF. This
		 * is section size and global variable offset. We use
		 * the info from the ELF itself for this purpose.
		 */
		if (btf_is_datasec(t)) {
			err = btf_fixup_datasec(obj, btf, t);
			if (err)
				break;
		}
	}

	return libbpf_err(err);
}

static int bpf_object__finalize_btf(struct bpf_object *obj)
{
	int err;

	if (!obj->btf)
		return 0;

	err = btf_finalize_data(obj, obj->btf);
	if (err) {
		pr_warn("Error finalizing %s: %d.\n", BTF_ELF_SEC, err);
		return err;
	}

	return 0;
}

static bool prog_needs_vmlinux_btf(struct bpf_program *prog)
{
	if (prog->type == BPF_PROG_TYPE_STRUCT_OPS ||
	    prog->type == BPF_PROG_TYPE_LSM)
		return true;

	/* BPF_PROG_TYPE_TRACING programs which do not attach to other programs
	 * also need vmlinux BTF
	 */
	if (prog->type == BPF_PROG_TYPE_TRACING && !prog->attach_prog_fd)
		return true;

	return false;
}

static bool obj_needs_vmlinux_btf(const struct bpf_object *obj)
{
	struct bpf_program *prog;
	int i;

	/* CO-RE relocations need kernel BTF, only when btf_custom_path
	 * is not specified
	 */
	if (obj->btf_ext && obj->btf_ext->core_relo_info.len && !obj->btf_custom_path)
		return true;

	/* Support for typed ksyms needs kernel BTF */
	for (i = 0; i < obj->nr_extern; i++) {
		const struct extern_desc *ext;

		ext = &obj->externs[i];
		if (ext->type == EXT_KSYM && ext->ksym.type_id)
			return true;
	}

	bpf_object__for_each_program(prog, obj) {
		if (!prog->autoload)
			continue;
		if (prog_needs_vmlinux_btf(prog))
			return true;
	}

	return false;
}

static int bpf_object__load_vmlinux_btf(struct bpf_object *obj, bool force)
{
	int err;

	/* btf_vmlinux could be loaded earlier */
	if (obj->btf_vmlinux || obj->gen_loader)
		return 0;

	if (!force && !obj_needs_vmlinux_btf(obj))
		return 0;

	obj->btf_vmlinux = btf__load_vmlinux_btf();
	err = libbpf_get_error(obj->btf_vmlinux);
	if (err) {
		pr_warn("Error loading vmlinux BTF: %d\n", err);
		obj->btf_vmlinux = NULL;
		return err;
	}
	return 0;
}

static int bpf_object__sanitize_and_load_btf(struct bpf_object *obj)
{
	struct btf *kern_btf = obj->btf;
	bool btf_mandatory, sanitize;
	int i, err = 0;

	if (!obj->btf)
		return 0;

	if (!kernel_supports(obj, FEAT_BTF)) {
		if (kernel_needs_btf(obj)) {
			err = -EOPNOTSUPP;
			goto report;
		}
		pr_debug("Kernel doesn't support BTF, skipping uploading it.\n");
		return 0;
	}

	/* Even though some subprogs are global/weak, user might prefer more
	 * permissive BPF verification process that BPF verifier performs for
	 * static functions, taking into account more context from the caller
	 * functions. In such case, they need to mark such subprogs with
	 * __attribute__((visibility("hidden"))) and libbpf will adjust
	 * corresponding FUNC BTF type to be marked as static and trigger more
	 * involved BPF verification process.
	 */
	for (i = 0; i < obj->nr_programs; i++) {
		struct bpf_program *prog = &obj->programs[i];
		struct btf_type *t;
		const char *name;
		int j, n;

		if (!prog->mark_btf_static || !prog_is_subprog(obj, prog))
			continue;

		n = btf__type_cnt(obj->btf);
		for (j = 1; j < n; j++) {
			t = btf_type_by_id(obj->btf, j);
			if (!btf_is_func(t) || btf_func_linkage(t) != BTF_FUNC_GLOBAL)
				continue;

			name = btf__str_by_offset(obj->btf, t->name_off);
			if (strcmp(name, prog->name) != 0)
				continue;

			t->info = btf_type_info(BTF_KIND_FUNC, BTF_FUNC_STATIC, 0);
			break;
		}
	}

	sanitize = btf_needs_sanitization(obj);
	if (sanitize) {
		const void *raw_data;
		__u32 sz;

		/* clone BTF to sanitize a copy and leave the original intact */
		raw_data = btf__raw_data(obj->btf, &sz);
		kern_btf = btf__new(raw_data, sz);
		err = libbpf_get_error(kern_btf);
		if (err)
			return err;

		/* enforce 8-byte pointers for BPF-targeted BTFs */
		btf__set_pointer_size(obj->btf, 8);
		err = bpf_object__sanitize_btf(obj, kern_btf);
		if (err)
			return err;
	}

	if (obj->gen_loader) {
		__u32 raw_size = 0;
		const void *raw_data = btf__raw_data(kern_btf, &raw_size);

		if (!raw_data)
			return -ENOMEM;
		bpf_gen__load_btf(obj->gen_loader, raw_data, raw_size);
		/* Pretend to have valid FD to pass various fd >= 0 checks.
		 * This fd == 0 will not be used with any syscall and will be reset to -1 eventually.
		 */
		btf__set_fd(kern_btf, 0);
	} else {
		/* currently BPF_BTF_LOAD only supports log_level 1 */
		err = btf_load_into_kernel(kern_btf, obj->log_buf, obj->log_size,
					   obj->log_level ? 1 : 0);
	}
	if (sanitize) {
		if (!err) {
			/* move fd to libbpf's BTF */
			btf__set_fd(obj->btf, btf__fd(kern_btf));
			btf__set_fd(kern_btf, -1);
		}
		btf__free(kern_btf);
	}
report:
	if (err) {
		btf_mandatory = kernel_needs_btf(obj);
		pr_warn("Error loading .BTF into kernel: %d. %s\n", err,
			btf_mandatory ? "BTF is mandatory, can't proceed."
				      : "BTF is optional, ignoring.");
		if (!btf_mandatory)
			err = 0;
	}
	return err;
}

static const char *elf_sym_str(const struct bpf_object *obj, size_t off)
{
	const char *name;

	name = elf_strptr(obj->efile.elf, obj->efile.strtabidx, off);
	if (!name) {
		pr_warn("elf: failed to get section name string at offset %zu from %s: %s\n",
			off, obj->path, elf_errmsg(-1));
		return NULL;
	}

	return name;
}

static const char *elf_sec_str(const struct bpf_object *obj, size_t off)
{
	const char *name;

	name = elf_strptr(obj->efile.elf, obj->efile.shstrndx, off);
	if (!name) {
		pr_warn("elf: failed to get section name string at offset %zu from %s: %s\n",
			off, obj->path, elf_errmsg(-1));
		return NULL;
	}

	return name;
}

static Elf_Scn *elf_sec_by_idx(const struct bpf_object *obj, size_t idx)
{
	Elf_Scn *scn;

	scn = elf_getscn(obj->efile.elf, idx);
	if (!scn) {
		pr_warn("elf: failed to get section(%zu) from %s: %s\n",
			idx, obj->path, elf_errmsg(-1));
		return NULL;
	}
	return scn;
}

static Elf_Scn *elf_sec_by_name(const struct bpf_object *obj, const char *name)
{
	Elf_Scn *scn = NULL;
	Elf *elf = obj->efile.elf;
	const char *sec_name;

	while ((scn = elf_nextscn(elf, scn)) != NULL) {
		sec_name = elf_sec_name(obj, scn);
		if (!sec_name)
			return NULL;

		if (strcmp(sec_name, name) != 0)
			continue;

		return scn;
	}
	return NULL;
}

static Elf64_Shdr *elf_sec_hdr(const struct bpf_object *obj, Elf_Scn *scn)
{
	Elf64_Shdr *shdr;

	if (!scn)
		return NULL;

	shdr = elf64_getshdr(scn);
	if (!shdr) {
		pr_warn("elf: failed to get section(%zu) header from %s: %s\n",
			elf_ndxscn(scn), obj->path, elf_errmsg(-1));
		return NULL;
	}

	return shdr;
}

static const char *elf_sec_name(const struct bpf_object *obj, Elf_Scn *scn)
{
	const char *name;
	Elf64_Shdr *sh;

	if (!scn)
		return NULL;

	sh = elf_sec_hdr(obj, scn);
	if (!sh)
		return NULL;

	name = elf_sec_str(obj, sh->sh_name);
	if (!name) {
		pr_warn("elf: failed to get section(%zu) name from %s: %s\n",
			elf_ndxscn(scn), obj->path, elf_errmsg(-1));
		return NULL;
	}

	return name;
}

static Elf_Data *elf_sec_data(const struct bpf_object *obj, Elf_Scn *scn)
{
	Elf_Data *data;

	if (!scn)
		return NULL;

	data = elf_getdata(scn, 0);
	if (!data) {
		pr_warn("elf: failed to get section(%zu) %s data from %s: %s\n",
			elf_ndxscn(scn), elf_sec_name(obj, scn) ?: "<?>",
			obj->path, elf_errmsg(-1));
		return NULL;
	}

	return data;
}

static Elf64_Sym *elf_sym_by_idx(const struct bpf_object *obj, size_t idx)
{
	if (idx >= obj->efile.symbols->d_size / sizeof(Elf64_Sym))
		return NULL;

	return (Elf64_Sym *)obj->efile.symbols->d_buf + idx;
}

static Elf64_Rel *elf_rel_by_idx(Elf_Data *data, size_t idx)
{
	if (idx >= data->d_size / sizeof(Elf64_Rel))
		return NULL;

	return (Elf64_Rel *)data->d_buf + idx;
}

static bool is_sec_name_dwarf(const char *name)
{
	/* approximation, but the actual list is too long */
	return str_has_pfx(name, ".debug_");
}

static bool ignore_elf_section(Elf64_Shdr *hdr, const char *name)
{
	/* no special handling of .strtab */
	if (hdr->sh_type == SHT_STRTAB)
		return true;

	/* ignore .llvm_addrsig section as well */
	if (hdr->sh_type == SHT_LLVM_ADDRSIG)
		return true;

	/* no subprograms will lead to an empty .text section, ignore it */
	if (hdr->sh_type == SHT_PROGBITS && hdr->sh_size == 0 &&
	    strcmp(name, ".text") == 0)
		return true;

	/* DWARF sections */
	if (is_sec_name_dwarf(name))
		return true;

	if (str_has_pfx(name, ".rel")) {
		name += sizeof(".rel") - 1;
		/* DWARF section relocations */
		if (is_sec_name_dwarf(name))
			return true;

		/* .BTF and .BTF.ext don't need relocations */
		if (strcmp(name, BTF_ELF_SEC) == 0 ||
		    strcmp(name, BTF_EXT_ELF_SEC) == 0)
			return true;
	}

	return false;
}

static int cmp_progs(const void *_a, const void *_b)
{
	const struct bpf_program *a = _a;
	const struct bpf_program *b = _b;

	if (a->sec_idx != b->sec_idx)
		return a->sec_idx < b->sec_idx ? -1 : 1;

	/* sec_insn_off can't be the same within the section */
	return a->sec_insn_off < b->sec_insn_off ? -1 : 1;
}

static int bpf_object__elf_collect(struct bpf_object *obj)
{
	struct elf_sec_desc *sec_desc;
	Elf *elf = obj->efile.elf;
	Elf_Data *btf_ext_data = NULL;
	Elf_Data *btf_data = NULL;
	int idx = 0, err = 0;
	const char *name;
	Elf_Data *data;
	Elf_Scn *scn;
	Elf64_Shdr *sh;

	/* ELF section indices are 0-based, but sec #0 is special "invalid"
	 * section. e_shnum does include sec #0, so e_shnum is the necessary
	 * size of an array to keep all the sections.
	 */
	obj->efile.sec_cnt = obj->efile.ehdr->e_shnum;
	obj->efile.secs = calloc(obj->efile.sec_cnt, sizeof(*obj->efile.secs));
	if (!obj->efile.secs)
		return -ENOMEM;

	/* a bunch of ELF parsing functionality depends on processing symbols,
	 * so do the first pass and find the symbol table
	 */
	scn = NULL;
	while ((scn = elf_nextscn(elf, scn)) != NULL) {
		sh = elf_sec_hdr(obj, scn);
		if (!sh)
			return -LIBBPF_ERRNO__FORMAT;

		if (sh->sh_type == SHT_SYMTAB) {
			if (obj->efile.symbols) {
				pr_warn("elf: multiple symbol tables in %s\n", obj->path);
				return -LIBBPF_ERRNO__FORMAT;
			}

			data = elf_sec_data(obj, scn);
			if (!data)
				return -LIBBPF_ERRNO__FORMAT;

			idx = elf_ndxscn(scn);

			obj->efile.symbols = data;
			obj->efile.symbols_shndx = idx;
			obj->efile.strtabidx = sh->sh_link;
		}
	}

	if (!obj->efile.symbols) {
		pr_warn("elf: couldn't find symbol table in %s, stripped object file?\n",
			obj->path);
		return -ENOENT;
	}

	scn = NULL;
	while ((scn = elf_nextscn(elf, scn)) != NULL) {
		idx = elf_ndxscn(scn);
		sec_desc = &obj->efile.secs[idx];

		sh = elf_sec_hdr(obj, scn);
		if (!sh)
			return -LIBBPF_ERRNO__FORMAT;

		name = elf_sec_str(obj, sh->sh_name);
		if (!name)
			return -LIBBPF_ERRNO__FORMAT;

		if (ignore_elf_section(sh, name))
			continue;

		data = elf_sec_data(obj, scn);
		if (!data)
			return -LIBBPF_ERRNO__FORMAT;

		pr_debug("elf: section(%d) %s, size %ld, link %d, flags %lx, type=%d\n",
			 idx, name, (unsigned long)data->d_size,
			 (int)sh->sh_link, (unsigned long)sh->sh_flags,
			 (int)sh->sh_type);

		if (strcmp(name, "license") == 0) {
			err = bpf_object__init_license(obj, data->d_buf, data->d_size);
			if (err)
				return err;
		} else if (strcmp(name, "version") == 0) {
			err = bpf_object__init_kversion(obj, data->d_buf, data->d_size);
			if (err)
				return err;
		} else if (strcmp(name, "maps") == 0) {
			pr_warn("elf: legacy map definitions in 'maps' section are not supported by libbpf v1.0+\n");
			return -ENOTSUP;
		} else if (strcmp(name, MAPS_ELF_SEC) == 0) {
			obj->efile.btf_maps_shndx = idx;
		} else if (strcmp(name, BTF_ELF_SEC) == 0) {
			if (sh->sh_type != SHT_PROGBITS)
				return -LIBBPF_ERRNO__FORMAT;
			btf_data = data;
		} else if (strcmp(name, BTF_EXT_ELF_SEC) == 0) {
			if (sh->sh_type != SHT_PROGBITS)
				return -LIBBPF_ERRNO__FORMAT;
			btf_ext_data = data;
		} else if (sh->sh_type == SHT_SYMTAB) {
			/* already processed during the first pass above */
		} else if (sh->sh_type == SHT_PROGBITS && data->d_size > 0) {
			if (sh->sh_flags & SHF_EXECINSTR) {
				if (strcmp(name, ".text") == 0)
					obj->efile.text_shndx = idx;
				err = bpf_object__add_programs(obj, data, name, idx);
				if (err)
					return err;
			} else if (strcmp(name, DATA_SEC) == 0 ||
				   str_has_pfx(name, DATA_SEC ".")) {
				sec_desc->sec_type = SEC_DATA;
				sec_desc->shdr = sh;
				sec_desc->data = data;
			} else if (strcmp(name, RODATA_SEC) == 0 ||
				   str_has_pfx(name, RODATA_SEC ".")) {
				sec_desc->sec_type = SEC_RODATA;
				sec_desc->shdr = sh;
				sec_desc->data = data;
			} else if (strcmp(name, STRUCT_OPS_SEC) == 0) {
				obj->efile.st_ops_data = data;
				obj->efile.st_ops_shndx = idx;
			} else {
				pr_info("elf: skipping unrecognized data section(%d) %s\n",
					idx, name);
			}
		} else if (sh->sh_type == SHT_REL) {
			int targ_sec_idx = sh->sh_info; /* points to other section */

			if (sh->sh_entsize != sizeof(Elf64_Rel) ||
			    targ_sec_idx >= obj->efile.sec_cnt)
				return -LIBBPF_ERRNO__FORMAT;

			/* Only do relo for section with exec instructions */
			if (!section_have_execinstr(obj, targ_sec_idx) &&
			    strcmp(name, ".rel" STRUCT_OPS_SEC) &&
			    strcmp(name, ".rel" MAPS_ELF_SEC)) {
				pr_info("elf: skipping relo section(%d) %s for section(%d) %s\n",
					idx, name, targ_sec_idx,
					elf_sec_name(obj, elf_sec_by_idx(obj, targ_sec_idx)) ?: "<?>");
				continue;
			}

			sec_desc->sec_type = SEC_RELO;
			sec_desc->shdr = sh;
			sec_desc->data = data;
		} else if (sh->sh_type == SHT_NOBITS && strcmp(name, BSS_SEC) == 0) {
			sec_desc->sec_type = SEC_BSS;
			sec_desc->shdr = sh;
			sec_desc->data = data;
		} else {
			pr_info("elf: skipping section(%d) %s (size %zu)\n", idx, name,
				(size_t)sh->sh_size);
		}
	}

	if (!obj->efile.strtabidx || obj->efile.strtabidx > idx) {
		pr_warn("elf: symbol strings section missing or invalid in %s\n", obj->path);
		return -LIBBPF_ERRNO__FORMAT;
	}

	/* sort BPF programs by section name and in-section instruction offset
	 * for faster search */
	if (obj->nr_programs)
		qsort(obj->programs, obj->nr_programs, sizeof(*obj->programs), cmp_progs);

	return bpf_object__init_btf(obj, btf_data, btf_ext_data);
}

static bool sym_is_extern(const Elf64_Sym *sym)
{
	int bind = ELF64_ST_BIND(sym->st_info);
	/* externs are symbols w/ type=NOTYPE, bind=GLOBAL|WEAK, section=UND */
	return sym->st_shndx == SHN_UNDEF &&
	       (bind == STB_GLOBAL || bind == STB_WEAK) &&
	       ELF64_ST_TYPE(sym->st_info) == STT_NOTYPE;
}

static bool sym_is_subprog(const Elf64_Sym *sym, int text_shndx)
{
	int bind = ELF64_ST_BIND(sym->st_info);
	int type = ELF64_ST_TYPE(sym->st_info);

	/* in .text section */
	if (sym->st_shndx != text_shndx)
		return false;

	/* local function */
	if (bind == STB_LOCAL && type == STT_SECTION)
		return true;

	/* global function */
	return bind == STB_GLOBAL && type == STT_FUNC;
}

static int find_extern_btf_id(const struct btf *btf, const char *ext_name)
{
	const struct btf_type *t;
	const char *tname;
	int i, n;

	if (!btf)
		return -ESRCH;

	n = btf__type_cnt(btf);
	for (i = 1; i < n; i++) {
		t = btf__type_by_id(btf, i);

		if (!btf_is_var(t) && !btf_is_func(t))
			continue;

		tname = btf__name_by_offset(btf, t->name_off);
		if (strcmp(tname, ext_name))
			continue;

		if (btf_is_var(t) &&
		    btf_var(t)->linkage != BTF_VAR_GLOBAL_EXTERN)
			return -EINVAL;

		if (btf_is_func(t) && btf_func_linkage(t) != BTF_FUNC_EXTERN)
			return -EINVAL;

		return i;
	}

	return -ENOENT;
}

static int find_extern_sec_btf_id(struct btf *btf, int ext_btf_id) {
	const struct btf_var_secinfo *vs;
	const struct btf_type *t;
	int i, j, n;

	if (!btf)
		return -ESRCH;

	n = btf__type_cnt(btf);
	for (i = 1; i < n; i++) {
		t = btf__type_by_id(btf, i);

		if (!btf_is_datasec(t))
			continue;

		vs = btf_var_secinfos(t);
		for (j = 0; j < btf_vlen(t); j++, vs++) {
			if (vs->type == ext_btf_id)
				return i;
		}
	}

	return -ENOENT;
}

static enum kcfg_type find_kcfg_type(const struct btf *btf, int id,
				     bool *is_signed)
{
	const struct btf_type *t;
	const char *name;

	t = skip_mods_and_typedefs(btf, id, NULL);
	name = btf__name_by_offset(btf, t->name_off);

	if (is_signed)
		*is_signed = false;
	switch (btf_kind(t)) {
	case BTF_KIND_INT: {
		int enc = btf_int_encoding(t);

		if (enc & BTF_INT_BOOL)
			return t->size == 1 ? KCFG_BOOL : KCFG_UNKNOWN;
		if (is_signed)
			*is_signed = enc & BTF_INT_SIGNED;
		if (t->size == 1)
			return KCFG_CHAR;
		if (t->size < 1 || t->size > 8 || (t->size & (t->size - 1)))
			return KCFG_UNKNOWN;
		return KCFG_INT;
	}
	case BTF_KIND_ENUM:
		if (t->size != 4)
			return KCFG_UNKNOWN;
		if (strcmp(name, "libbpf_tristate"))
			return KCFG_UNKNOWN;
		return KCFG_TRISTATE;
	case BTF_KIND_ENUM64:
		if (strcmp(name, "libbpf_tristate"))
			return KCFG_UNKNOWN;
		return KCFG_TRISTATE;
	case BTF_KIND_ARRAY:
		if (btf_array(t)->nelems == 0)
			return KCFG_UNKNOWN;
		if (find_kcfg_type(btf, btf_array(t)->type, NULL) != KCFG_CHAR)
			return KCFG_UNKNOWN;
		return KCFG_CHAR_ARR;
	default:
		return KCFG_UNKNOWN;
	}
}

static int cmp_externs(const void *_a, const void *_b)
{
	const struct extern_desc *a = _a;
	const struct extern_desc *b = _b;

	if (a->type != b->type)
		return a->type < b->type ? -1 : 1;

	if (a->type == EXT_KCFG) {
		/* descending order by alignment requirements */
		if (a->kcfg.align != b->kcfg.align)
			return a->kcfg.align > b->kcfg.align ? -1 : 1;
		/* ascending order by size, within same alignment class */
		if (a->kcfg.sz != b->kcfg.sz)
			return a->kcfg.sz < b->kcfg.sz ? -1 : 1;
	}

	/* resolve ties by name */
	return strcmp(a->name, b->name);
}

static int find_int_btf_id(const struct btf *btf)
{
	const struct btf_type *t;
	int i, n;

	n = btf__type_cnt(btf);
	for (i = 1; i < n; i++) {
		t = btf__type_by_id(btf, i);

		if (btf_is_int(t) && btf_int_bits(t) == 32)
			return i;
	}

	return 0;
}

static int add_dummy_ksym_var(struct btf *btf)
{
	int i, int_btf_id, sec_btf_id, dummy_var_btf_id;
	const struct btf_var_secinfo *vs;
	const struct btf_type *sec;

	if (!btf)
		return 0;

	sec_btf_id = btf__find_by_name_kind(btf, KSYMS_SEC,
					    BTF_KIND_DATASEC);
	if (sec_btf_id < 0)
		return 0;

	sec = btf__type_by_id(btf, sec_btf_id);
	vs = btf_var_secinfos(sec);
	for (i = 0; i < btf_vlen(sec); i++, vs++) {
		const struct btf_type *vt;

		vt = btf__type_by_id(btf, vs->type);
		if (btf_is_func(vt))
			break;
	}

	/* No func in ksyms sec.  No need to add dummy var. */
	if (i == btf_vlen(sec))
		return 0;

	int_btf_id = find_int_btf_id(btf);
	dummy_var_btf_id = btf__add_var(btf,
					"dummy_ksym",
					BTF_VAR_GLOBAL_ALLOCATED,
					int_btf_id);
	if (dummy_var_btf_id < 0)
		pr_warn("cannot create a dummy_ksym var\n");

	return dummy_var_btf_id;
}

static int bpf_object__collect_externs(struct bpf_object *obj)
{
	struct btf_type *sec, *kcfg_sec = NULL, *ksym_sec = NULL;
	const struct btf_type *t;
	struct extern_desc *ext;
	int i, n, off, dummy_var_btf_id;
	const char *ext_name, *sec_name;
	Elf_Scn *scn;
	Elf64_Shdr *sh;

	if (!obj->efile.symbols)
		return 0;

	scn = elf_sec_by_idx(obj, obj->efile.symbols_shndx);
	sh = elf_sec_hdr(obj, scn);
	if (!sh || sh->sh_entsize != sizeof(Elf64_Sym))
		return -LIBBPF_ERRNO__FORMAT;

	dummy_var_btf_id = add_dummy_ksym_var(obj->btf);
	if (dummy_var_btf_id < 0)
		return dummy_var_btf_id;

	n = sh->sh_size / sh->sh_entsize;
	pr_debug("looking for externs among %d symbols...\n", n);

	for (i = 0; i < n; i++) {
		Elf64_Sym *sym = elf_sym_by_idx(obj, i);

		if (!sym)
			return -LIBBPF_ERRNO__FORMAT;
		if (!sym_is_extern(sym))
			continue;
		ext_name = elf_sym_str(obj, sym->st_name);
		if (!ext_name || !ext_name[0])
			continue;

		ext = obj->externs;
		ext = libbpf_reallocarray(ext, obj->nr_extern + 1, sizeof(*ext));
		if (!ext)
			return -ENOMEM;
		obj->externs = ext;
		ext = &ext[obj->nr_extern];
		memset(ext, 0, sizeof(*ext));
		obj->nr_extern++;

		ext->btf_id = find_extern_btf_id(obj->btf, ext_name);
		if (ext->btf_id <= 0) {
			pr_warn("failed to find BTF for extern '%s': %d\n",
				ext_name, ext->btf_id);
			return ext->btf_id;
		}
		t = btf__type_by_id(obj->btf, ext->btf_id);
		ext->name = btf__name_by_offset(obj->btf, t->name_off);
		ext->sym_idx = i;
		ext->is_weak = ELF64_ST_BIND(sym->st_info) == STB_WEAK;

		ext->sec_btf_id = find_extern_sec_btf_id(obj->btf, ext->btf_id);
		if (ext->sec_btf_id <= 0) {
			pr_warn("failed to find BTF for extern '%s' [%d] section: %d\n",
				ext_name, ext->btf_id, ext->sec_btf_id);
			return ext->sec_btf_id;
		}
		sec = (void *)btf__type_by_id(obj->btf, ext->sec_btf_id);
		sec_name = btf__name_by_offset(obj->btf, sec->name_off);

		if (strcmp(sec_name, KCONFIG_SEC) == 0) {
			if (btf_is_func(t)) {
				pr_warn("extern function %s is unsupported under %s section\n",
					ext->name, KCONFIG_SEC);
				return -ENOTSUP;
			}
			kcfg_sec = sec;
			ext->type = EXT_KCFG;
			ext->kcfg.sz = btf__resolve_size(obj->btf, t->type);
			if (ext->kcfg.sz <= 0) {
				pr_warn("failed to resolve size of extern (kcfg) '%s': %d\n",
					ext_name, ext->kcfg.sz);
				return ext->kcfg.sz;
			}
			ext->kcfg.align = btf__align_of(obj->btf, t->type);
			if (ext->kcfg.align <= 0) {
				pr_warn("failed to determine alignment of extern (kcfg) '%s': %d\n",
					ext_name, ext->kcfg.align);
				return -EINVAL;
			}
			ext->kcfg.type = find_kcfg_type(obj->btf, t->type,
						        &ext->kcfg.is_signed);
			if (ext->kcfg.type == KCFG_UNKNOWN) {
				pr_warn("extern (kcfg) '%s': type is unsupported\n", ext_name);
				return -ENOTSUP;
			}
		} else if (strcmp(sec_name, KSYMS_SEC) == 0) {
			ksym_sec = sec;
			ext->type = EXT_KSYM;
			skip_mods_and_typedefs(obj->btf, t->type,
					       &ext->ksym.type_id);
		} else {
			pr_warn("unrecognized extern section '%s'\n", sec_name);
			return -ENOTSUP;
		}
	}
	pr_debug("collected %d externs total\n", obj->nr_extern);

	if (!obj->nr_extern)
		return 0;

	/* sort externs by type, for kcfg ones also by (align, size, name) */
	qsort(obj->externs, obj->nr_extern, sizeof(*ext), cmp_externs);

	/* for .ksyms section, we need to turn all externs into allocated
	 * variables in BTF to pass kernel verification; we do this by
	 * pretending that each extern is a 8-byte variable
	 */
	if (ksym_sec) {
		/* find existing 4-byte integer type in BTF to use for fake
		 * extern variables in DATASEC
		 */
		int int_btf_id = find_int_btf_id(obj->btf);
		/* For extern function, a dummy_var added earlier
		 * will be used to replace the vs->type and
		 * its name string will be used to refill
		 * the missing param's name.
		 */
		const struct btf_type *dummy_var;

		dummy_var = btf__type_by_id(obj->btf, dummy_var_btf_id);
		for (i = 0; i < obj->nr_extern; i++) {
			ext = &obj->externs[i];
			if (ext->type != EXT_KSYM)
				continue;
			pr_debug("extern (ksym) #%d: symbol %d, name %s\n",
				 i, ext->sym_idx, ext->name);
		}

		sec = ksym_sec;
		n = btf_vlen(sec);
		for (i = 0, off = 0; i < n; i++, off += sizeof(int)) {
			struct btf_var_secinfo *vs = btf_var_secinfos(sec) + i;
			struct btf_type *vt;

			vt = (void *)btf__type_by_id(obj->btf, vs->type);
			ext_name = btf__name_by_offset(obj->btf, vt->name_off);
			ext = find_extern_by_name(obj, ext_name);
			if (!ext) {
				pr_warn("failed to find extern definition for BTF %s '%s'\n",
					btf_kind_str(vt), ext_name);
				return -ESRCH;
			}
			if (btf_is_func(vt)) {
				const struct btf_type *func_proto;
				struct btf_param *param;
				int j;

				func_proto = btf__type_by_id(obj->btf,
							     vt->type);
				param = btf_params(func_proto);
				/* Reuse the dummy_var string if the
				 * func proto does not have param name.
				 */
				for (j = 0; j < btf_vlen(func_proto); j++)
					if (param[j].type && !param[j].name_off)
						param[j].name_off =
							dummy_var->name_off;
				vs->type = dummy_var_btf_id;
				vt->info &= ~0xffff;
				vt->info |= BTF_FUNC_GLOBAL;
			} else {
				btf_var(vt)->linkage = BTF_VAR_GLOBAL_ALLOCATED;
				vt->type = int_btf_id;
			}
			vs->offset = off;
			vs->size = sizeof(int);
		}
		sec->size = off;
	}

	if (kcfg_sec) {
		sec = kcfg_sec;
		/* for kcfg externs calculate their offsets within a .kconfig map */
		off = 0;
		for (i = 0; i < obj->nr_extern; i++) {
			ext = &obj->externs[i];
			if (ext->type != EXT_KCFG)
				continue;

			ext->kcfg.data_off = roundup(off, ext->kcfg.align);
			off = ext->kcfg.data_off + ext->kcfg.sz;
			pr_debug("extern (kcfg) #%d: symbol %d, off %u, name %s\n",
				 i, ext->sym_idx, ext->kcfg.data_off, ext->name);
		}
		sec->size = off;
		n = btf_vlen(sec);
		for (i = 0; i < n; i++) {
			struct btf_var_secinfo *vs = btf_var_secinfos(sec) + i;

			t = btf__type_by_id(obj->btf, vs->type);
			ext_name = btf__name_by_offset(obj->btf, t->name_off);
			ext = find_extern_by_name(obj, ext_name);
			if (!ext) {
				pr_warn("failed to find extern definition for BTF var '%s'\n",
					ext_name);
				return -ESRCH;
			}
			btf_var(t)->linkage = BTF_VAR_GLOBAL_ALLOCATED;
			vs->offset = ext->kcfg.data_off;
		}
	}
	return 0;
}

static bool prog_is_subprog(const struct bpf_object *obj, const struct bpf_program *prog)
{
	return prog->sec_idx == obj->efile.text_shndx && obj->nr_programs > 1;
}

struct bpf_program *
bpf_object__find_program_by_name(const struct bpf_object *obj,
				 const char *name)
{
	struct bpf_program *prog;

	bpf_object__for_each_program(prog, obj) {
		if (prog_is_subprog(obj, prog))
			continue;
		if (!strcmp(prog->name, name))
			return prog;
	}
	return errno = ENOENT, NULL;
}

static bool bpf_object__shndx_is_data(const struct bpf_object *obj,
				      int shndx)
{
	switch (obj->efile.secs[shndx].sec_type) {
	case SEC_BSS:
	case SEC_DATA:
	case SEC_RODATA:
		return true;
	default:
		return false;
	}
}

static bool bpf_object__shndx_is_maps(const struct bpf_object *obj,
				      int shndx)
{
	return shndx == obj->efile.btf_maps_shndx;
}

static enum libbpf_map_type
bpf_object__section_to_libbpf_map_type(const struct bpf_object *obj, int shndx)
{
	if (shndx == obj->efile.symbols_shndx)
		return LIBBPF_MAP_KCONFIG;

	switch (obj->efile.secs[shndx].sec_type) {
	case SEC_BSS:
		return LIBBPF_MAP_BSS;
	case SEC_DATA:
		return LIBBPF_MAP_DATA;
	case SEC_RODATA:
		return LIBBPF_MAP_RODATA;
	default:
		return LIBBPF_MAP_UNSPEC;
	}
}

static int bpf_program__record_reloc(struct bpf_program *prog,
				     struct reloc_desc *reloc_desc,
				     __u32 insn_idx, const char *sym_name,
				     const Elf64_Sym *sym, const Elf64_Rel *rel)
{
	struct bpf_insn *insn = &prog->insns[insn_idx];
	size_t map_idx, nr_maps = prog->obj->nr_maps;
	struct bpf_object *obj = prog->obj;
	__u32 shdr_idx = sym->st_shndx;
	enum libbpf_map_type type;
	const char *sym_sec_name;
	struct bpf_map *map;

	if (!is_call_insn(insn) && !is_ldimm64_insn(insn)) {
		pr_warn("prog '%s': invalid relo against '%s' for insns[%d].code 0x%x\n",
			prog->name, sym_name, insn_idx, insn->code);
		return -LIBBPF_ERRNO__RELOC;
	}

	if (sym_is_extern(sym)) {
		int sym_idx = ELF64_R_SYM(rel->r_info);
		int i, n = obj->nr_extern;
		struct extern_desc *ext;

		for (i = 0; i < n; i++) {
			ext = &obj->externs[i];
			if (ext->sym_idx == sym_idx)
				break;
		}
		if (i >= n) {
			pr_warn("prog '%s': extern relo failed to find extern for '%s' (%d)\n",
				prog->name, sym_name, sym_idx);
			return -LIBBPF_ERRNO__RELOC;
		}
		pr_debug("prog '%s': found extern #%d '%s' (sym %d) for insn #%u\n",
			 prog->name, i, ext->name, ext->sym_idx, insn_idx);
		if (insn->code == (BPF_JMP | BPF_CALL))
			reloc_desc->type = RELO_EXTERN_FUNC;
		else
			reloc_desc->type = RELO_EXTERN_VAR;
		reloc_desc->insn_idx = insn_idx;
		reloc_desc->sym_off = i; /* sym_off stores extern index */
		return 0;
	}

	/* sub-program call relocation */
	if (is_call_insn(insn)) {
		if (insn->src_reg != BPF_PSEUDO_CALL) {
			pr_warn("prog '%s': incorrect bpf_call opcode\n", prog->name);
			return -LIBBPF_ERRNO__RELOC;
		}
		/* text_shndx can be 0, if no default "main" program exists */
		if (!shdr_idx || shdr_idx != obj->efile.text_shndx) {
			sym_sec_name = elf_sec_name(obj, elf_sec_by_idx(obj, shdr_idx));
			pr_warn("prog '%s': bad call relo against '%s' in section '%s'\n",
				prog->name, sym_name, sym_sec_name);
			return -LIBBPF_ERRNO__RELOC;
		}
		if (sym->st_value % BPF_INSN_SZ) {
			pr_warn("prog '%s': bad call relo against '%s' at offset %zu\n",
				prog->name, sym_name, (size_t)sym->st_value);
			return -LIBBPF_ERRNO__RELOC;
		}
		reloc_desc->type = RELO_CALL;
		reloc_desc->insn_idx = insn_idx;
		reloc_desc->sym_off = sym->st_value;
		return 0;
	}

	if (!shdr_idx || shdr_idx >= SHN_LORESERVE) {
		pr_warn("prog '%s': invalid relo against '%s' in special section 0x%x; forgot to initialize global var?..\n",
			prog->name, sym_name, shdr_idx);
		return -LIBBPF_ERRNO__RELOC;
	}

	/* loading subprog addresses */
	if (sym_is_subprog(sym, obj->efile.text_shndx)) {
		/* global_func: sym->st_value = offset in the section, insn->imm = 0.
		 * local_func: sym->st_value = 0, insn->imm = offset in the section.
		 */
		if ((sym->st_value % BPF_INSN_SZ) || (insn->imm % BPF_INSN_SZ)) {
			pr_warn("prog '%s': bad subprog addr relo against '%s' at offset %zu+%d\n",
				prog->name, sym_name, (size_t)sym->st_value, insn->imm);
			return -LIBBPF_ERRNO__RELOC;
		}

		reloc_desc->type = RELO_SUBPROG_ADDR;
		reloc_desc->insn_idx = insn_idx;
		reloc_desc->sym_off = sym->st_value;
		return 0;
	}

	type = bpf_object__section_to_libbpf_map_type(obj, shdr_idx);
	sym_sec_name = elf_sec_name(obj, elf_sec_by_idx(obj, shdr_idx));

	/* generic map reference relocation */
	if (type == LIBBPF_MAP_UNSPEC) {
		if (!bpf_object__shndx_is_maps(obj, shdr_idx)) {
			pr_warn("prog '%s': bad map relo against '%s' in section '%s'\n",
				prog->name, sym_name, sym_sec_name);
			return -LIBBPF_ERRNO__RELOC;
		}
		for (map_idx = 0; map_idx < nr_maps; map_idx++) {
			map = &obj->maps[map_idx];
			if (map->libbpf_type != type ||
			    map->sec_idx != sym->st_shndx ||
			    map->sec_offset != sym->st_value)
				continue;
			pr_debug("prog '%s': found map %zd (%s, sec %d, off %zu) for insn #%u\n",
				 prog->name, map_idx, map->name, map->sec_idx,
				 map->sec_offset, insn_idx);
			break;
		}
		if (map_idx >= nr_maps) {
			pr_warn("prog '%s': map relo failed to find map for section '%s', off %zu\n",
				prog->name, sym_sec_name, (size_t)sym->st_value);
			return -LIBBPF_ERRNO__RELOC;
		}
		reloc_desc->type = RELO_LD64;
		reloc_desc->insn_idx = insn_idx;
		reloc_desc->map_idx = map_idx;
		reloc_desc->sym_off = 0; /* sym->st_value determines map_idx */
		return 0;
	}

	/* global data map relocation */
	if (!bpf_object__shndx_is_data(obj, shdr_idx)) {
		pr_warn("prog '%s': bad data relo against section '%s'\n",
			prog->name, sym_sec_name);
		return -LIBBPF_ERRNO__RELOC;
	}
	for (map_idx = 0; map_idx < nr_maps; map_idx++) {
		map = &obj->maps[map_idx];
		if (map->libbpf_type != type || map->sec_idx != sym->st_shndx)
			continue;
		pr_debug("prog '%s': found data map %zd (%s, sec %d, off %zu) for insn %u\n",
			 prog->name, map_idx, map->name, map->sec_idx,
			 map->sec_offset, insn_idx);
		break;
	}
	if (map_idx >= nr_maps) {
		pr_warn("prog '%s': data relo failed to find map for section '%s'\n",
			prog->name, sym_sec_name);
		return -LIBBPF_ERRNO__RELOC;
	}

	reloc_desc->type = RELO_DATA;
	reloc_desc->insn_idx = insn_idx;
	reloc_desc->map_idx = map_idx;
	reloc_desc->sym_off = sym->st_value;
	return 0;
}

static bool prog_contains_insn(const struct bpf_program *prog, size_t insn_idx)
{
	return insn_idx >= prog->sec_insn_off &&
	       insn_idx < prog->sec_insn_off + prog->sec_insn_cnt;
}

static struct bpf_program *find_prog_by_sec_insn(const struct bpf_object *obj,
						 size_t sec_idx, size_t insn_idx)
{
	int l = 0, r = obj->nr_programs - 1, m;
	struct bpf_program *prog;

	while (l < r) {
		m = l + (r - l + 1) / 2;
		prog = &obj->programs[m];

		if (prog->sec_idx < sec_idx ||
		    (prog->sec_idx == sec_idx && prog->sec_insn_off <= insn_idx))
			l = m;
		else
			r = m - 1;
	}
	/* matching program could be at index l, but it still might be the
	 * wrong one, so we need to double check conditions for the last time
	 */
	prog = &obj->programs[l];
	if (prog->sec_idx == sec_idx && prog_contains_insn(prog, insn_idx))
		return prog;
	return NULL;
}

static int
bpf_object__collect_prog_relos(struct bpf_object *obj, Elf64_Shdr *shdr, Elf_Data *data)
{
	const char *relo_sec_name, *sec_name;
	size_t sec_idx = shdr->sh_info, sym_idx;
	struct bpf_program *prog;
	struct reloc_desc *relos;
	int err, i, nrels;
	const char *sym_name;
	__u32 insn_idx;
	Elf_Scn *scn;
	Elf_Data *scn_data;
	Elf64_Sym *sym;
	Elf64_Rel *rel;

	if (sec_idx >= obj->efile.sec_cnt)
		return -EINVAL;

	scn = elf_sec_by_idx(obj, sec_idx);
	scn_data = elf_sec_data(obj, scn);

	relo_sec_name = elf_sec_str(obj, shdr->sh_name);
	sec_name = elf_sec_name(obj, scn);
	if (!relo_sec_name || !sec_name)
		return -EINVAL;

	pr_debug("sec '%s': collecting relocation for section(%zu) '%s'\n",
		 relo_sec_name, sec_idx, sec_name);
	nrels = shdr->sh_size / shdr->sh_entsize;

	for (i = 0; i < nrels; i++) {
		rel = elf_rel_by_idx(data, i);
		if (!rel) {
			pr_warn("sec '%s': failed to get relo #%d\n", relo_sec_name, i);
			return -LIBBPF_ERRNO__FORMAT;
		}

		sym_idx = ELF64_R_SYM(rel->r_info);
		sym = elf_sym_by_idx(obj, sym_idx);
		if (!sym) {
			pr_warn("sec '%s': symbol #%zu not found for relo #%d\n",
				relo_sec_name, sym_idx, i);
			return -LIBBPF_ERRNO__FORMAT;
		}

		if (sym->st_shndx >= obj->efile.sec_cnt) {
			pr_warn("sec '%s': corrupted symbol #%zu pointing to invalid section #%zu for relo #%d\n",
				relo_sec_name, sym_idx, (size_t)sym->st_shndx, i);
			return -LIBBPF_ERRNO__FORMAT;
		}

		if (rel->r_offset % BPF_INSN_SZ || rel->r_offset >= scn_data->d_size) {
			pr_warn("sec '%s': invalid offset 0x%zx for relo #%d\n",
				relo_sec_name, (size_t)rel->r_offset, i);
			return -LIBBPF_ERRNO__FORMAT;
		}

		insn_idx = rel->r_offset / BPF_INSN_SZ;
		/* relocations against static functions are recorded as
		 * relocations against the section that contains a function;
		 * in such case, symbol will be STT_SECTION and sym.st_name
		 * will point to empty string (0), so fetch section name
		 * instead
		 */
		if (ELF64_ST_TYPE(sym->st_info) == STT_SECTION && sym->st_name == 0)
			sym_name = elf_sec_name(obj, elf_sec_by_idx(obj, sym->st_shndx));
		else
			sym_name = elf_sym_str(obj, sym->st_name);
		sym_name = sym_name ?: "<?";

		pr_debug("sec '%s': relo #%d: insn #%u against '%s'\n",
			 relo_sec_name, i, insn_idx, sym_name);

		prog = find_prog_by_sec_insn(obj, sec_idx, insn_idx);
		if (!prog) {
			pr_debug("sec '%s': relo #%d: couldn't find program in section '%s' for insn #%u, probably overridden weak function, skipping...\n",
				relo_sec_name, i, sec_name, insn_idx);
			continue;
		}

		relos = libbpf_reallocarray(prog->reloc_desc,
					    prog->nr_reloc + 1, sizeof(*relos));
		if (!relos)
			return -ENOMEM;
		prog->reloc_desc = relos;

		/* adjust insn_idx to local BPF program frame of reference */
		insn_idx -= prog->sec_insn_off;
		err = bpf_program__record_reloc(prog, &relos[prog->nr_reloc],
						insn_idx, sym_name, sym, rel);
		if (err)
			return err;

		prog->nr_reloc++;
	}
	return 0;
}

static int bpf_map_find_btf_info(struct bpf_object *obj, struct bpf_map *map)
{
	int id;

	if (!obj->btf)
		return -ENOENT;

	/* if it's BTF-defined map, we don't need to search for type IDs.
	 * For struct_ops map, it does not need btf_key_type_id and
	 * btf_value_type_id.
	 */
	if (map->sec_idx == obj->efile.btf_maps_shndx || bpf_map__is_struct_ops(map))
		return 0;

	/*
	 * LLVM annotates global data differently in BTF, that is,
	 * only as '.data', '.bss' or '.rodata'.
	 */
	if (!bpf_map__is_internal(map))
		return -ENOENT;

	id = btf__find_by_name(obj->btf, map->real_name);
	if (id < 0)
		return id;

	map->btf_key_type_id = 0;
	map->btf_value_type_id = id;
	return 0;
}

static int bpf_get_map_info_from_fdinfo(int fd, struct bpf_map_info *info)
{
	char file[PATH_MAX], buff[4096];
	FILE *fp;
	__u32 val;
	int err;

	snprintf(file, sizeof(file), "/proc/%d/fdinfo/%d", getpid(), fd);
	memset(info, 0, sizeof(*info));

	fp = fopen(file, "r");
	if (!fp) {
		err = -errno;
		pr_warn("failed to open %s: %d. No procfs support?\n", file,
			err);
		return err;
	}

	while (fgets(buff, sizeof(buff), fp)) {
		if (sscanf(buff, "map_type:\t%u", &val) == 1)
			info->type = val;
		else if (sscanf(buff, "key_size:\t%u", &val) == 1)
			info->key_size = val;
		else if (sscanf(buff, "value_size:\t%u", &val) == 1)
			info->value_size = val;
		else if (sscanf(buff, "max_entries:\t%u", &val) == 1)
			info->max_entries = val;
		else if (sscanf(buff, "map_flags:\t%i", &val) == 1)
			info->map_flags = val;
	}

	fclose(fp);

	return 0;
}

bool bpf_map__autocreate(const struct bpf_map *map)
{
	return map->autocreate;
}

int bpf_map__set_autocreate(struct bpf_map *map, bool autocreate)
{
	if (map->obj->loaded)
		return libbpf_err(-EBUSY);

	map->autocreate = autocreate;
	return 0;
}

int bpf_map__reuse_fd(struct bpf_map *map, int fd)
{
	struct bpf_map_info info;
	__u32 len = sizeof(info), name_len;
	int new_fd, err;
	char *new_name;

	memset(&info, 0, len);
	err = bpf_obj_get_info_by_fd(fd, &info, &len);
	if (err && errno == EINVAL)
		err = bpf_get_map_info_from_fdinfo(fd, &info);
	if (err)
		return libbpf_err(err);

	name_len = strlen(info.name);
	if (name_len == BPF_OBJ_NAME_LEN - 1 && strncmp(map->name, info.name, name_len) == 0)
		new_name = strdup(map->name);
	else
		new_name = strdup(info.name);

	if (!new_name)
		return libbpf_err(-errno);

	new_fd = open("/", O_RDONLY | O_CLOEXEC);
	if (new_fd < 0) {
		err = -errno;
		goto err_free_new_name;
	}

	new_fd = dup3(fd, new_fd, O_CLOEXEC);
	if (new_fd < 0) {
		err = -errno;
		goto err_close_new_fd;
	}

	err = zclose(map->fd);
	if (err) {
		err = -errno;
		goto err_close_new_fd;
	}
	free(map->name);

	map->fd = new_fd;
	map->name = new_name;
	map->def.type = info.type;
	map->def.key_size = info.key_size;
	map->def.value_size = info.value_size;
	map->def.max_entries = info.max_entries;
	map->def.map_flags = info.map_flags;
	map->btf_key_type_id = info.btf_key_type_id;
	map->btf_value_type_id = info.btf_value_type_id;
	map->reused = true;
	map->map_extra = info.map_extra;

	return 0;

err_close_new_fd:
	close(new_fd);
err_free_new_name:
	free(new_name);
	return libbpf_err(err);
}

__u32 bpf_map__max_entries(const struct bpf_map *map)
{
	return map->def.max_entries;
}

struct bpf_map *bpf_map__inner_map(struct bpf_map *map)
{
	if (!bpf_map_type__is_map_in_map(map->def.type))
		return errno = EINVAL, NULL;

	return map->inner_map;
}

int bpf_map__set_max_entries(struct bpf_map *map, __u32 max_entries)
{
	if (map->obj->loaded)
		return libbpf_err(-EBUSY);

	map->def.max_entries = max_entries;

	/* auto-adjust BPF ringbuf map max_entries to be a multiple of page size */
	if (map_is_ringbuf(map))
		map->def.max_entries = adjust_ringbuf_sz(map->def.max_entries);

	return 0;
}

static int
bpf_object__probe_loading(struct bpf_object *obj)
{
	char *cp, errmsg[STRERR_BUFSIZE];
	struct bpf_insn insns[] = {
		BPF_MOV64_IMM(BPF_REG_0, 0),
		BPF_EXIT_INSN(),
	};
	int ret, insn_cnt = ARRAY_SIZE(insns);

	if (obj->gen_loader)
		return 0;

	ret = bump_rlimit_memlock();
	if (ret)
		pr_warn("Failed to bump RLIMIT_MEMLOCK (err = %d), you might need to do it explicitly!\n", ret);

	/* make sure basic loading works */
	ret = bpf_prog_load(BPF_PROG_TYPE_SOCKET_FILTER, NULL, "GPL", insns, insn_cnt, NULL);
	if (ret < 0)
		ret = bpf_prog_load(BPF_PROG_TYPE_TRACEPOINT, NULL, "GPL", insns, insn_cnt, NULL);
	if (ret < 0) {
		ret = errno;
		cp = libbpf_strerror_r(ret, errmsg, sizeof(errmsg));
		pr_warn("Error in %s():%s(%d). Couldn't load trivial BPF "
			"program. Make sure your kernel supports BPF "
			"(CONFIG_BPF_SYSCALL=y) and/or that RLIMIT_MEMLOCK is "
			"set to big enough value.\n", __func__, cp, ret);
		return -ret;
	}
	close(ret);

	return 0;
}

static int probe_fd(int fd)
{
	if (fd >= 0)
		close(fd);
	return fd >= 0;
}

static int probe_kern_prog_name(void)
{
	const size_t attr_sz = offsetofend(union bpf_attr, prog_name);
	struct bpf_insn insns[] = {
		BPF_MOV64_IMM(BPF_REG_0, 0),
		BPF_EXIT_INSN(),
	};
	union bpf_attr attr;
	int ret;

	memset(&attr, 0, attr_sz);
	attr.prog_type = BPF_PROG_TYPE_SOCKET_FILTER;
	attr.license = ptr_to_u64("GPL");
	attr.insns = ptr_to_u64(insns);
	attr.insn_cnt = (__u32)ARRAY_SIZE(insns);
	libbpf_strlcpy(attr.prog_name, "libbpf_nametest", sizeof(attr.prog_name));

	/* make sure loading with name works */
	ret = sys_bpf_prog_load(&attr, attr_sz, PROG_LOAD_ATTEMPTS);
	return probe_fd(ret);
}

static int probe_kern_global_data(void)
{
	char *cp, errmsg[STRERR_BUFSIZE];
	struct bpf_insn insns[] = {
		BPF_LD_MAP_VALUE(BPF_REG_1, 0, 16),
		BPF_ST_MEM(BPF_DW, BPF_REG_1, 0, 42),
		BPF_MOV64_IMM(BPF_REG_0, 0),
		BPF_EXIT_INSN(),
	};
	int ret, map, insn_cnt = ARRAY_SIZE(insns);

	map = bpf_map_create(BPF_MAP_TYPE_ARRAY, "libbpf_global", sizeof(int), 32, 1, NULL);
	if (map < 0) {
		ret = -errno;
		cp = libbpf_strerror_r(ret, errmsg, sizeof(errmsg));
		pr_warn("Error in %s():%s(%d). Couldn't create simple array map.\n",
			__func__, cp, -ret);
		return ret;
	}

	insns[0].imm = map;

	ret = bpf_prog_load(BPF_PROG_TYPE_SOCKET_FILTER, NULL, "GPL", insns, insn_cnt, NULL);
	close(map);
	return probe_fd(ret);
}

static int probe_kern_btf(void)
{
	static const char strs[] = "\0int";
	__u32 types[] = {
		/* int */
		BTF_TYPE_INT_ENC(1, BTF_INT_SIGNED, 0, 32, 4),
	};

	return probe_fd(libbpf__load_raw_btf((char *)types, sizeof(types),
					     strs, sizeof(strs)));
}

static int probe_kern_btf_func(void)
{
	static const char strs[] = "\0int\0x\0a";
	/* void x(int a) {} */
	__u32 types[] = {
		/* int */
		BTF_TYPE_INT_ENC(1, BTF_INT_SIGNED, 0, 32, 4),  /* [1] */
		/* FUNC_PROTO */                                /* [2] */
		BTF_TYPE_ENC(0, BTF_INFO_ENC(BTF_KIND_FUNC_PROTO, 0, 1), 0),
		BTF_PARAM_ENC(7, 1),
		/* FUNC x */                                    /* [3] */
		BTF_TYPE_ENC(5, BTF_INFO_ENC(BTF_KIND_FUNC, 0, 0), 2),
	};

	return probe_fd(libbpf__load_raw_btf((char *)types, sizeof(types),
					     strs, sizeof(strs)));
}

static int probe_kern_btf_func_global(void)
{
	static const char strs[] = "\0int\0x\0a";
	/* static void x(int a) {} */
	__u32 types[] = {
		/* int */
		BTF_TYPE_INT_ENC(1, BTF_INT_SIGNED, 0, 32, 4),  /* [1] */
		/* FUNC_PROTO */                                /* [2] */
		BTF_TYPE_ENC(0, BTF_INFO_ENC(BTF_KIND_FUNC_PROTO, 0, 1), 0),
		BTF_PARAM_ENC(7, 1),
		/* FUNC x BTF_FUNC_GLOBAL */                    /* [3] */
		BTF_TYPE_ENC(5, BTF_INFO_ENC(BTF_KIND_FUNC, 0, BTF_FUNC_GLOBAL), 2),
	};

	return probe_fd(libbpf__load_raw_btf((char *)types, sizeof(types),
					     strs, sizeof(strs)));
}

static int probe_kern_btf_datasec(void)
{
	static const char strs[] = "\0x\0.data";
	/* static int a; */
	__u32 types[] = {
		/* int */
		BTF_TYPE_INT_ENC(0, BTF_INT_SIGNED, 0, 32, 4),  /* [1] */
		/* VAR x */                                     /* [2] */
		BTF_TYPE_ENC(1, BTF_INFO_ENC(BTF_KIND_VAR, 0, 0), 1),
		BTF_VAR_STATIC,
		/* DATASEC val */                               /* [3] */
		BTF_TYPE_ENC(3, BTF_INFO_ENC(BTF_KIND_DATASEC, 0, 1), 4),
		BTF_VAR_SECINFO_ENC(2, 0, 4),
	};

	return probe_fd(libbpf__load_raw_btf((char *)types, sizeof(types),
					     strs, sizeof(strs)));
}

static int probe_kern_btf_float(void)
{
	static const char strs[] = "\0float";
	__u32 types[] = {
		/* float */
		BTF_TYPE_FLOAT_ENC(1, 4),
	};

	return probe_fd(libbpf__load_raw_btf((char *)types, sizeof(types),
					     strs, sizeof(strs)));
}

static int probe_kern_btf_decl_tag(void)
{
	static const char strs[] = "\0tag";
	__u32 types[] = {
		/* int */
		BTF_TYPE_INT_ENC(0, BTF_INT_SIGNED, 0, 32, 4),  /* [1] */
		/* VAR x */                                     /* [2] */
		BTF_TYPE_ENC(1, BTF_INFO_ENC(BTF_KIND_VAR, 0, 0), 1),
		BTF_VAR_STATIC,
		/* attr */
		BTF_TYPE_DECL_TAG_ENC(1, 2, -1),
	};

	return probe_fd(libbpf__load_raw_btf((char *)types, sizeof(types),
					     strs, sizeof(strs)));
}

static int probe_kern_btf_type_tag(void)
{
	static const char strs[] = "\0tag";
	__u32 types[] = {
		/* int */
		BTF_TYPE_INT_ENC(0, BTF_INT_SIGNED, 0, 32, 4),		/* [1] */
		/* attr */
		BTF_TYPE_TYPE_TAG_ENC(1, 1),				/* [2] */
		/* ptr */
		BTF_TYPE_ENC(0, BTF_INFO_ENC(BTF_KIND_PTR, 0, 0), 2),	/* [3] */
	};

	return probe_fd(libbpf__load_raw_btf((char *)types, sizeof(types),
					     strs, sizeof(strs)));
}

static int probe_kern_array_mmap(void)
{
	LIBBPF_OPTS(bpf_map_create_opts, opts, .map_flags = BPF_F_MMAPABLE);
	int fd;

	fd = bpf_map_create(BPF_MAP_TYPE_ARRAY, "libbpf_mmap", sizeof(int), sizeof(int), 1, &opts);
	return probe_fd(fd);
}

static int probe_kern_exp_attach_type(void)
{
	LIBBPF_OPTS(bpf_prog_load_opts, opts, .expected_attach_type = BPF_CGROUP_INET_SOCK_CREATE);
	struct bpf_insn insns[] = {
		BPF_MOV64_IMM(BPF_REG_0, 0),
		BPF_EXIT_INSN(),
	};
	int fd, insn_cnt = ARRAY_SIZE(insns);

	/* use any valid combination of program type and (optional)
	 * non-zero expected attach type (i.e., not a BPF_CGROUP_INET_INGRESS)
	 * to see if kernel supports expected_attach_type field for
	 * BPF_PROG_LOAD command
	 */
	fd = bpf_prog_load(BPF_PROG_TYPE_CGROUP_SOCK, NULL, "GPL", insns, insn_cnt, &opts);
	return probe_fd(fd);
}

static int probe_kern_probe_read_kernel(void)
{
	struct bpf_insn insns[] = {
		BPF_MOV64_REG(BPF_REG_1, BPF_REG_10),	/* r1 = r10 (fp) */
		BPF_ALU64_IMM(BPF_ADD, BPF_REG_1, -8),	/* r1 += -8 */
		BPF_MOV64_IMM(BPF_REG_2, 8),		/* r2 = 8 */
		BPF_MOV64_IMM(BPF_REG_3, 0),		/* r3 = 0 */
		BPF_RAW_INSN(BPF_JMP | BPF_CALL, 0, 0, 0, BPF_FUNC_probe_read_kernel),
		BPF_EXIT_INSN(),
	};
	int fd, insn_cnt = ARRAY_SIZE(insns);

	fd = bpf_prog_load(BPF_PROG_TYPE_TRACEPOINT, NULL, "GPL", insns, insn_cnt, NULL);
	return probe_fd(fd);
}

static int probe_prog_bind_map(void)
{
	char *cp, errmsg[STRERR_BUFSIZE];
	struct bpf_insn insns[] = {
		BPF_MOV64_IMM(BPF_REG_0, 0),
		BPF_EXIT_INSN(),
	};
	int ret, map, prog, insn_cnt = ARRAY_SIZE(insns);

	map = bpf_map_create(BPF_MAP_TYPE_ARRAY, "libbpf_det_bind", sizeof(int), 32, 1, NULL);
	if (map < 0) {
		ret = -errno;
		cp = libbpf_strerror_r(ret, errmsg, sizeof(errmsg));
		pr_warn("Error in %s():%s(%d). Couldn't create simple array map.\n",
			__func__, cp, -ret);
		return ret;
	}

	prog = bpf_prog_load(BPF_PROG_TYPE_SOCKET_FILTER, NULL, "GPL", insns, insn_cnt, NULL);
	if (prog < 0) {
		close(map);
		return 0;
	}

	ret = bpf_prog_bind_map(prog, map, NULL);

	close(map);
	close(prog);

	return ret >= 0;
}

static int probe_module_btf(void)
{
	static const char strs[] = "\0int";
	__u32 types[] = {
		/* int */
		BTF_TYPE_INT_ENC(1, BTF_INT_SIGNED, 0, 32, 4),
	};
	struct bpf_btf_info info;
	__u32 len = sizeof(info);
	char name[16];
	int fd, err;

	fd = libbpf__load_raw_btf((char *)types, sizeof(types), strs, sizeof(strs));
	if (fd < 0)
		return 0; /* BTF not supported at all */

	memset(&info, 0, sizeof(info));
	info.name = ptr_to_u64(name);
	info.name_len = sizeof(name);

	/* check that BPF_OBJ_GET_INFO_BY_FD supports specifying name pointer;
	 * kernel's module BTF support coincides with support for
	 * name/name_len fields in struct bpf_btf_info.
	 */
	err = bpf_obj_get_info_by_fd(fd, &info, &len);
	close(fd);
	return !err;
}

static int probe_perf_link(void)
{
	struct bpf_insn insns[] = {
		BPF_MOV64_IMM(BPF_REG_0, 0),
		BPF_EXIT_INSN(),
	};
	int prog_fd, link_fd, err;

	prog_fd = bpf_prog_load(BPF_PROG_TYPE_TRACEPOINT, NULL, "GPL",
				insns, ARRAY_SIZE(insns), NULL);
	if (prog_fd < 0)
		return -errno;

	/* use invalid perf_event FD to get EBADF, if link is supported;
	 * otherwise EINVAL should be returned
	 */
	link_fd = bpf_link_create(prog_fd, -1, BPF_PERF_EVENT, NULL);
	err = -errno; /* close() can clobber errno */

	if (link_fd >= 0)
		close(link_fd);
	close(prog_fd);

	return link_fd < 0 && err == -EBADF;
}

static int probe_kern_bpf_cookie(void)
{
	struct bpf_insn insns[] = {
		BPF_RAW_INSN(BPF_JMP | BPF_CALL, 0, 0, 0, BPF_FUNC_get_attach_cookie),
		BPF_EXIT_INSN(),
	};
	int ret, insn_cnt = ARRAY_SIZE(insns);

	ret = bpf_prog_load(BPF_PROG_TYPE_KPROBE, NULL, "GPL", insns, insn_cnt, NULL);
	return probe_fd(ret);
}

static int probe_kern_btf_enum64(void)
{
	static const char strs[] = "\0enum64";
	__u32 types[] = {
		BTF_TYPE_ENC(1, BTF_INFO_ENC(BTF_KIND_ENUM64, 0, 0), 8),
	};

	return probe_fd(libbpf__load_raw_btf((char *)types, sizeof(types),
					     strs, sizeof(strs)));
}

static int probe_kern_syscall_wrapper(void);

enum kern_feature_result {
	FEAT_UNKNOWN = 0,
	FEAT_SUPPORTED = 1,
	FEAT_MISSING = 2,
};

typedef int (*feature_probe_fn)(void);

static struct kern_feature_desc {
	const char *desc;
	feature_probe_fn probe;
	enum kern_feature_result res;
} feature_probes[__FEAT_CNT] = {
	[FEAT_PROG_NAME] = {
		"BPF program name", probe_kern_prog_name,
	},
	[FEAT_GLOBAL_DATA] = {
		"global variables", probe_kern_global_data,
	},
	[FEAT_BTF] = {
		"minimal BTF", probe_kern_btf,
	},
	[FEAT_BTF_FUNC] = {
		"BTF functions", probe_kern_btf_func,
	},
	[FEAT_BTF_GLOBAL_FUNC] = {
		"BTF global function", probe_kern_btf_func_global,
	},
	[FEAT_BTF_DATASEC] = {
		"BTF data section and variable", probe_kern_btf_datasec,
	},
	[FEAT_ARRAY_MMAP] = {
		"ARRAY map mmap()", probe_kern_array_mmap,
	},
	[FEAT_EXP_ATTACH_TYPE] = {
		"BPF_PROG_LOAD expected_attach_type attribute",
		probe_kern_exp_attach_type,
	},
	[FEAT_PROBE_READ_KERN] = {
		"bpf_probe_read_kernel() helper", probe_kern_probe_read_kernel,
	},
	[FEAT_PROG_BIND_MAP] = {
		"BPF_PROG_BIND_MAP support", probe_prog_bind_map,
	},
	[FEAT_MODULE_BTF] = {
		"module BTF support", probe_module_btf,
	},
	[FEAT_BTF_FLOAT] = {
		"BTF_KIND_FLOAT support", probe_kern_btf_float,
	},
	[FEAT_PERF_LINK] = {
		"BPF perf link support", probe_perf_link,
	},
	[FEAT_BTF_DECL_TAG] = {
		"BTF_KIND_DECL_TAG support", probe_kern_btf_decl_tag,
	},
	[FEAT_BTF_TYPE_TAG] = {
		"BTF_KIND_TYPE_TAG support", probe_kern_btf_type_tag,
	},
	[FEAT_MEMCG_ACCOUNT] = {
		"memcg-based memory accounting", probe_memcg_account,
	},
	[FEAT_BPF_COOKIE] = {
		"BPF cookie support", probe_kern_bpf_cookie,
	},
	[FEAT_BTF_ENUM64] = {
		"BTF_KIND_ENUM64 support", probe_kern_btf_enum64,
	},
	[FEAT_SYSCALL_WRAPPER] = {
		"Kernel using syscall wrapper", probe_kern_syscall_wrapper,
	},
};

bool kernel_supports(const struct bpf_object *obj, enum kern_feature_id feat_id)
{
	struct kern_feature_desc *feat = &feature_probes[feat_id];
	int ret;

	if (obj && obj->gen_loader)
		/* To generate loader program assume the latest kernel
		 * to avoid doing extra prog_load, map_create syscalls.
		 */
		return true;

	if (READ_ONCE(feat->res) == FEAT_UNKNOWN) {
		ret = feat->probe();
		if (ret > 0) {
			WRITE_ONCE(feat->res, FEAT_SUPPORTED);
		} else if (ret == 0) {
			WRITE_ONCE(feat->res, FEAT_MISSING);
		} else {
			pr_warn("Detection of kernel %s support failed: %d\n", feat->desc, ret);
			WRITE_ONCE(feat->res, FEAT_MISSING);
		}
	}

	return READ_ONCE(feat->res) == FEAT_SUPPORTED;
}

static bool map_is_reuse_compat(const struct bpf_map *map, int map_fd)
{
	struct bpf_map_info map_info;
	char msg[STRERR_BUFSIZE];
	__u32 map_info_len = sizeof(map_info);
	int err;

	memset(&map_info, 0, map_info_len);
	err = bpf_obj_get_info_by_fd(map_fd, &map_info, &map_info_len);
	if (err && errno == EINVAL)
		err = bpf_get_map_info_from_fdinfo(map_fd, &map_info);
	if (err) {
		pr_warn("failed to get map info for map FD %d: %s\n", map_fd,
			libbpf_strerror_r(errno, msg, sizeof(msg)));
		return false;
	}

	return (map_info.type == map->def.type &&
		map_info.key_size == map->def.key_size &&
		map_info.value_size == map->def.value_size &&
		map_info.max_entries == map->def.max_entries &&
		map_info.map_flags == map->def.map_flags &&
		map_info.map_extra == map->map_extra);
}

static int
bpf_object__reuse_map(struct bpf_map *map)
{
	char *cp, errmsg[STRERR_BUFSIZE];
	int err, pin_fd;

	pin_fd = bpf_obj_get(map->pin_path);
	if (pin_fd < 0) {
		err = -errno;
		if (err == -ENOENT) {
			pr_debug("found no pinned map to reuse at '%s'\n",
				 map->pin_path);
			return 0;
		}

		cp = libbpf_strerror_r(-err, errmsg, sizeof(errmsg));
		pr_warn("couldn't retrieve pinned map '%s': %s\n",
			map->pin_path, cp);
		return err;
	}

	if (!map_is_reuse_compat(map, pin_fd)) {
		pr_warn("couldn't reuse pinned map at '%s': parameter mismatch\n",
			map->pin_path);
		close(pin_fd);
		return -EINVAL;
	}

	err = bpf_map__reuse_fd(map, pin_fd);
	close(pin_fd);
	if (err) {
		return err;
	}
	map->pinned = true;
	pr_debug("reused pinned map at '%s'\n", map->pin_path);

	return 0;
}

static int
bpf_object__populate_internal_map(struct bpf_object *obj, struct bpf_map *map)
{
	enum libbpf_map_type map_type = map->libbpf_type;
	char *cp, errmsg[STRERR_BUFSIZE];
	int err, zero = 0;

	if (obj->gen_loader) {
		bpf_gen__map_update_elem(obj->gen_loader, map - obj->maps,
					 map->mmaped, map->def.value_size);
		if (map_type == LIBBPF_MAP_RODATA || map_type == LIBBPF_MAP_KCONFIG)
			bpf_gen__map_freeze(obj->gen_loader, map - obj->maps);
		return 0;
	}
	err = bpf_map_update_elem(map->fd, &zero, map->mmaped, 0);
	if (err) {
		err = -errno;
		cp = libbpf_strerror_r(err, errmsg, sizeof(errmsg));
		pr_warn("Error setting initial map(%s) contents: %s\n",
			map->name, cp);
		return err;
	}

	/* Freeze .rodata and .kconfig map as read-only from syscall side. */
	if (map_type == LIBBPF_MAP_RODATA || map_type == LIBBPF_MAP_KCONFIG) {
		err = bpf_map_freeze(map->fd);
		if (err) {
			err = -errno;
			cp = libbpf_strerror_r(err, errmsg, sizeof(errmsg));
			pr_warn("Error freezing map(%s) as read-only: %s\n",
				map->name, cp);
			return err;
		}
	}
	return 0;
}

static void bpf_map__destroy(struct bpf_map *map);

static int bpf_object__create_map(struct bpf_object *obj, struct bpf_map *map, bool is_inner)
{
	LIBBPF_OPTS(bpf_map_create_opts, create_attr);
	struct bpf_map_def *def = &map->def;
	const char *map_name = NULL;
	int err = 0;

	if (kernel_supports(obj, FEAT_PROG_NAME))
		map_name = map->name;
	create_attr.map_ifindex = map->map_ifindex;
	create_attr.map_flags = def->map_flags;
	create_attr.numa_node = map->numa_node;
	create_attr.map_extra = map->map_extra;

	if (bpf_map__is_struct_ops(map))
		create_attr.btf_vmlinux_value_type_id = map->btf_vmlinux_value_type_id;

	if (obj->btf && btf__fd(obj->btf) >= 0) {
		create_attr.btf_fd = btf__fd(obj->btf);
		create_attr.btf_key_type_id = map->btf_key_type_id;
		create_attr.btf_value_type_id = map->btf_value_type_id;
	}

	if (bpf_map_type__is_map_in_map(def->type)) {
		if (map->inner_map) {
			err = bpf_object__create_map(obj, map->inner_map, true);
			if (err) {
				pr_warn("map '%s': failed to create inner map: %d\n",
					map->name, err);
				return err;
			}
			map->inner_map_fd = bpf_map__fd(map->inner_map);
		}
		if (map->inner_map_fd >= 0)
			create_attr.inner_map_fd = map->inner_map_fd;
	}

	switch (def->type) {
	case BPF_MAP_TYPE_PERF_EVENT_ARRAY:
	case BPF_MAP_TYPE_CGROUP_ARRAY:
	case BPF_MAP_TYPE_STACK_TRACE:
	case BPF_MAP_TYPE_ARRAY_OF_MAPS:
	case BPF_MAP_TYPE_HASH_OF_MAPS:
	case BPF_MAP_TYPE_DEVMAP:
	case BPF_MAP_TYPE_DEVMAP_HASH:
	case BPF_MAP_TYPE_CPUMAP:
	case BPF_MAP_TYPE_XSKMAP:
	case BPF_MAP_TYPE_SOCKMAP:
	case BPF_MAP_TYPE_SOCKHASH:
	case BPF_MAP_TYPE_QUEUE:
	case BPF_MAP_TYPE_STACK:
		create_attr.btf_fd = 0;
		create_attr.btf_key_type_id = 0;
		create_attr.btf_value_type_id = 0;
		map->btf_key_type_id = 0;
		map->btf_value_type_id = 0;
	default:
		break;
	}

	if (obj->gen_loader) {
		bpf_gen__map_create(obj->gen_loader, def->type, map_name,
				    def->key_size, def->value_size, def->max_entries,
				    &create_attr, is_inner ? -1 : map - obj->maps);
		/* Pretend to have valid FD to pass various fd >= 0 checks.
		 * This fd == 0 will not be used with any syscall and will be reset to -1 eventually.
		 */
		map->fd = 0;
	} else {
		map->fd = bpf_map_create(def->type, map_name,
					 def->key_size, def->value_size,
					 def->max_entries, &create_attr);
	}
	if (map->fd < 0 && (create_attr.btf_key_type_id ||
			    create_attr.btf_value_type_id)) {
		char *cp, errmsg[STRERR_BUFSIZE];

		err = -errno;
		cp = libbpf_strerror_r(err, errmsg, sizeof(errmsg));
		pr_warn("Error in bpf_create_map_xattr(%s):%s(%d). Retrying without BTF.\n",
			map->name, cp, err);
		create_attr.btf_fd = 0;
		create_attr.btf_key_type_id = 0;
		create_attr.btf_value_type_id = 0;
		map->btf_key_type_id = 0;
		map->btf_value_type_id = 0;
		map->fd = bpf_map_create(def->type, map_name,
					 def->key_size, def->value_size,
					 def->max_entries, &create_attr);
	}

	err = map->fd < 0 ? -errno : 0;

	if (bpf_map_type__is_map_in_map(def->type) && map->inner_map) {
		if (obj->gen_loader)
			map->inner_map->fd = -1;
		bpf_map__destroy(map->inner_map);
		zfree(&map->inner_map);
	}

	return err;
}

static int init_map_in_map_slots(struct bpf_object *obj, struct bpf_map *map)
{
	const struct bpf_map *targ_map;
	unsigned int i;
	int fd, err = 0;

	for (i = 0; i < map->init_slots_sz; i++) {
		if (!map->init_slots[i])
			continue;

		targ_map = map->init_slots[i];
		fd = bpf_map__fd(targ_map);

		if (obj->gen_loader) {
			bpf_gen__populate_outer_map(obj->gen_loader,
						    map - obj->maps, i,
						    targ_map - obj->maps);
		} else {
			err = bpf_map_update_elem(map->fd, &i, &fd, 0);
		}
		if (err) {
			err = -errno;
			pr_warn("map '%s': failed to initialize slot [%d] to map '%s' fd=%d: %d\n",
				map->name, i, targ_map->name, fd, err);
			return err;
		}
		pr_debug("map '%s': slot [%d] set to map '%s' fd=%d\n",
			 map->name, i, targ_map->name, fd);
	}

	zfree(&map->init_slots);
	map->init_slots_sz = 0;

	return 0;
}

static int init_prog_array_slots(struct bpf_object *obj, struct bpf_map *map)
{
	const struct bpf_program *targ_prog;
	unsigned int i;
	int fd, err;

	if (obj->gen_loader)
		return -ENOTSUP;

	for (i = 0; i < map->init_slots_sz; i++) {
		if (!map->init_slots[i])
			continue;

		targ_prog = map->init_slots[i];
		fd = bpf_program__fd(targ_prog);

		err = bpf_map_update_elem(map->fd, &i, &fd, 0);
		if (err) {
			err = -errno;
			pr_warn("map '%s': failed to initialize slot [%d] to prog '%s' fd=%d: %d\n",
				map->name, i, targ_prog->name, fd, err);
			return err;
		}
		pr_debug("map '%s': slot [%d] set to prog '%s' fd=%d\n",
			 map->name, i, targ_prog->name, fd);
	}

	zfree(&map->init_slots);
	map->init_slots_sz = 0;

	return 0;
}

static int bpf_object_init_prog_arrays(struct bpf_object *obj)
{
	struct bpf_map *map;
	int i, err;

	for (i = 0; i < obj->nr_maps; i++) {
		map = &obj->maps[i];

		if (!map->init_slots_sz || map->def.type != BPF_MAP_TYPE_PROG_ARRAY)
			continue;

		err = init_prog_array_slots(obj, map);
		if (err < 0) {
			zclose(map->fd);
			return err;
		}
	}
	return 0;
}

static int map_set_def_max_entries(struct bpf_map *map)
{
	if (map->def.type == BPF_MAP_TYPE_PERF_EVENT_ARRAY && !map->def.max_entries) {
		int nr_cpus;

		nr_cpus = libbpf_num_possible_cpus();
		if (nr_cpus < 0) {
			pr_warn("map '%s': failed to determine number of system CPUs: %d\n",
				map->name, nr_cpus);
			return nr_cpus;
		}
		pr_debug("map '%s': setting size to %d\n", map->name, nr_cpus);
		map->def.max_entries = nr_cpus;
	}

	return 0;
}

static int
bpf_object__create_maps(struct bpf_object *obj)
{
	struct bpf_map *map;
	char *cp, errmsg[STRERR_BUFSIZE];
	unsigned int i, j;
	int err;
	bool retried;

	for (i = 0; i < obj->nr_maps; i++) {
		map = &obj->maps[i];

		/* To support old kernels, we skip creating global data maps
		 * (.rodata, .data, .kconfig, etc); later on, during program
		 * loading, if we detect that at least one of the to-be-loaded
		 * programs is referencing any global data map, we'll error
		 * out with program name and relocation index logged.
		 * This approach allows to accommodate Clang emitting
		 * unnecessary .rodata.str1.1 sections for string literals,
		 * but also it allows to have CO-RE applications that use
		 * global variables in some of BPF programs, but not others.
		 * If those global variable-using programs are not loaded at
		 * runtime due to bpf_program__set_autoload(prog, false),
		 * bpf_object loading will succeed just fine even on old
		 * kernels.
		 */
		if (bpf_map__is_internal(map) && !kernel_supports(obj, FEAT_GLOBAL_DATA))
			map->autocreate = false;

		if (!map->autocreate) {
			pr_debug("map '%s': skipped auto-creating...\n", map->name);
			continue;
		}

		err = map_set_def_max_entries(map);
		if (err)
			goto err_out;

		retried = false;
retry:
		if (map->pin_path) {
			err = bpf_object__reuse_map(map);
			if (err) {
				pr_warn("map '%s': error reusing pinned map\n",
					map->name);
				goto err_out;
			}
			if (retried && map->fd < 0) {
				pr_warn("map '%s': cannot find pinned map\n",
					map->name);
				err = -ENOENT;
				goto err_out;
			}
		}

		if (map->fd >= 0) {
			pr_debug("map '%s': skipping creation (preset fd=%d)\n",
				 map->name, map->fd);
		} else {
			err = bpf_object__create_map(obj, map, false);
			if (err)
				goto err_out;

			pr_debug("map '%s': created successfully, fd=%d\n",
				 map->name, map->fd);

			if (bpf_map__is_internal(map)) {
				err = bpf_object__populate_internal_map(obj, map);
				if (err < 0) {
					zclose(map->fd);
					goto err_out;
				}
			}

			if (map->init_slots_sz && map->def.type != BPF_MAP_TYPE_PROG_ARRAY) {
				err = init_map_in_map_slots(obj, map);
				if (err < 0) {
					zclose(map->fd);
					goto err_out;
				}
			}
		}

		if (map->pin_path && !map->pinned) {
			err = bpf_map__pin(map, NULL);
			if (err) {
				zclose(map->fd);
				if (!retried && err == -EEXIST) {
					retried = true;
					goto retry;
				}
				pr_warn("map '%s': failed to auto-pin at '%s': %d\n",
					map->name, map->pin_path, err);
				goto err_out;
			}
		}
	}

	return 0;

err_out:
	cp = libbpf_strerror_r(err, errmsg, sizeof(errmsg));
	pr_warn("map '%s': failed to create: %s(%d)\n", map->name, cp, err);
	pr_perm_msg(err);
	for (j = 0; j < i; j++)
		zclose(obj->maps[j].fd);
	return err;
}

static bool bpf_core_is_flavor_sep(const char *s)
{
	/* check X___Y name pattern, where X and Y are not underscores */
	return s[0] != '_' &&				      /* X */
	       s[1] == '_' && s[2] == '_' && s[3] == '_' &&   /* ___ */
	       s[4] != '_';				      /* Y */
}

/* Given 'some_struct_name___with_flavor' return the length of a name prefix
 * before last triple underscore. Struct name part after last triple
 * underscore is ignored by BPF CO-RE relocation during relocation matching.
 */
size_t bpf_core_essential_name_len(const char *name)
{
	size_t n = strlen(name);
	int i;

	for (i = n - 5; i >= 0; i--) {
		if (bpf_core_is_flavor_sep(name + i))
			return i + 1;
	}
	return n;
}

void bpf_core_free_cands(struct bpf_core_cand_list *cands)
{
	if (!cands)
		return;

	free(cands->cands);
	free(cands);
}

int bpf_core_add_cands(struct bpf_core_cand *local_cand,
		       size_t local_essent_len,
		       const struct btf *targ_btf,
		       const char *targ_btf_name,
		       int targ_start_id,
		       struct bpf_core_cand_list *cands)
{
	struct bpf_core_cand *new_cands, *cand;
	const struct btf_type *t, *local_t;
	const char *targ_name, *local_name;
	size_t targ_essent_len;
	int n, i;

	local_t = btf__type_by_id(local_cand->btf, local_cand->id);
	local_name = btf__str_by_offset(local_cand->btf, local_t->name_off);

	n = btf__type_cnt(targ_btf);
	for (i = targ_start_id; i < n; i++) {
		t = btf__type_by_id(targ_btf, i);
		if (!btf_kind_core_compat(t, local_t))
			continue;

		targ_name = btf__name_by_offset(targ_btf, t->name_off);
		if (str_is_empty(targ_name))
			continue;

		targ_essent_len = bpf_core_essential_name_len(targ_name);
		if (targ_essent_len != local_essent_len)
			continue;

		if (strncmp(local_name, targ_name, local_essent_len) != 0)
			continue;

		pr_debug("CO-RE relocating [%d] %s %s: found target candidate [%d] %s %s in [%s]\n",
			 local_cand->id, btf_kind_str(local_t),
			 local_name, i, btf_kind_str(t), targ_name,
			 targ_btf_name);
		new_cands = libbpf_reallocarray(cands->cands, cands->len + 1,
					      sizeof(*cands->cands));
		if (!new_cands)
			return -ENOMEM;

		cand = &new_cands[cands->len];
		cand->btf = targ_btf;
		cand->id = i;

		cands->cands = new_cands;
		cands->len++;
	}
	return 0;
}

static int load_module_btfs(struct bpf_object *obj)
{
	struct bpf_btf_info info;
	struct module_btf *mod_btf;
	struct btf *btf;
	char name[64];
	__u32 id = 0, len;
	int err, fd;

	if (obj->btf_modules_loaded)
		return 0;

	if (obj->gen_loader)
		return 0;

	/* don't do this again, even if we find no module BTFs */
	obj->btf_modules_loaded = true;

	/* kernel too old to support module BTFs */
	if (!kernel_supports(obj, FEAT_MODULE_BTF))
		return 0;

	while (true) {
		err = bpf_btf_get_next_id(id, &id);
		if (err && errno == ENOENT)
			return 0;
		if (err) {
			err = -errno;
			pr_warn("failed to iterate BTF objects: %d\n", err);
			return err;
		}

		fd = bpf_btf_get_fd_by_id(id);
		if (fd < 0) {
			if (errno == ENOENT)
				continue; /* expected race: BTF was unloaded */
			err = -errno;
			pr_warn("failed to get BTF object #%d FD: %d\n", id, err);
			return err;
		}

		len = sizeof(info);
		memset(&info, 0, sizeof(info));
		info.name = ptr_to_u64(name);
		info.name_len = sizeof(name);

		err = bpf_obj_get_info_by_fd(fd, &info, &len);
		if (err) {
			err = -errno;
			pr_warn("failed to get BTF object #%d info: %d\n", id, err);
			goto err_out;
		}

		/* ignore non-module BTFs */
		if (!info.kernel_btf || strcmp(name, "vmlinux") == 0) {
			close(fd);
			continue;
		}

		btf = btf_get_from_fd(fd, obj->btf_vmlinux);
		err = libbpf_get_error(btf);
		if (err) {
			pr_warn("failed to load module [%s]'s BTF object #%d: %d\n",
				name, id, err);
			goto err_out;
		}

		err = libbpf_ensure_mem((void **)&obj->btf_modules, &obj->btf_module_cap,
				        sizeof(*obj->btf_modules), obj->btf_module_cnt + 1);
		if (err)
			goto err_out;

		mod_btf = &obj->btf_modules[obj->btf_module_cnt++];

		mod_btf->btf = btf;
		mod_btf->id = id;
		mod_btf->fd = fd;
		mod_btf->name = strdup(name);
		if (!mod_btf->name) {
			err = -ENOMEM;
			goto err_out;
		}
		continue;

err_out:
		close(fd);
		return err;
	}

	return 0;
}

static struct bpf_core_cand_list *
bpf_core_find_cands(struct bpf_object *obj, const struct btf *local_btf, __u32 local_type_id)
{
	struct bpf_core_cand local_cand = {};
	struct bpf_core_cand_list *cands;
	const struct btf *main_btf;
	const struct btf_type *local_t;
	const char *local_name;
	size_t local_essent_len;
	int err, i;

	local_cand.btf = local_btf;
	local_cand.id = local_type_id;
	local_t = btf__type_by_id(local_btf, local_type_id);
	if (!local_t)
		return ERR_PTR(-EINVAL);

	local_name = btf__name_by_offset(local_btf, local_t->name_off);
	if (str_is_empty(local_name))
		return ERR_PTR(-EINVAL);
	local_essent_len = bpf_core_essential_name_len(local_name);

	cands = calloc(1, sizeof(*cands));
	if (!cands)
		return ERR_PTR(-ENOMEM);

	/* Attempt to find target candidates in vmlinux BTF first */
	main_btf = obj->btf_vmlinux_override ?: obj->btf_vmlinux;
	err = bpf_core_add_cands(&local_cand, local_essent_len, main_btf, "vmlinux", 1, cands);
	if (err)
		goto err_out;

	/* if vmlinux BTF has any candidate, don't got for module BTFs */
	if (cands->len)
		return cands;

	/* if vmlinux BTF was overridden, don't attempt to load module BTFs */
	if (obj->btf_vmlinux_override)
		return cands;

	/* now look through module BTFs, trying to still find candidates */
	err = load_module_btfs(obj);
	if (err)
		goto err_out;

	for (i = 0; i < obj->btf_module_cnt; i++) {
		err = bpf_core_add_cands(&local_cand, local_essent_len,
					 obj->btf_modules[i].btf,
					 obj->btf_modules[i].name,
					 btf__type_cnt(obj->btf_vmlinux),
					 cands);
		if (err)
			goto err_out;
	}

	return cands;
err_out:
	bpf_core_free_cands(cands);
	return ERR_PTR(err);
}

/* Check local and target types for compatibility. This check is used for
 * type-based CO-RE relocations and follow slightly different rules than
 * field-based relocations. This function assumes that root types were already
 * checked for name match. Beyond that initial root-level name check, names
 * are completely ignored. Compatibility rules are as follows:
 *   - any two STRUCTs/UNIONs/FWDs/ENUMs/INTs are considered compatible, but
 *     kind should match for local and target types (i.e., STRUCT is not
 *     compatible with UNION);
 *   - for ENUMs, the size is ignored;
 *   - for INT, size and signedness are ignored;
 *   - for ARRAY, dimensionality is ignored, element types are checked for
 *     compatibility recursively;
 *   - CONST/VOLATILE/RESTRICT modifiers are ignored;
 *   - TYPEDEFs/PTRs are compatible if types they pointing to are compatible;
 *   - FUNC_PROTOs are compatible if they have compatible signature: same
 *     number of input args and compatible return and argument types.
 * These rules are not set in stone and probably will be adjusted as we get
 * more experience with using BPF CO-RE relocations.
 */
int bpf_core_types_are_compat(const struct btf *local_btf, __u32 local_id,
			      const struct btf *targ_btf, __u32 targ_id)
{
	return __bpf_core_types_are_compat(local_btf, local_id, targ_btf, targ_id, 32);
}

int bpf_core_types_match(const struct btf *local_btf, __u32 local_id,
			 const struct btf *targ_btf, __u32 targ_id)
{
	return __bpf_core_types_match(local_btf, local_id, targ_btf, targ_id, false, 32);
}

static size_t bpf_core_hash_fn(const void *key, void *ctx)
{
	return (size_t)key;
}

static bool bpf_core_equal_fn(const void *k1, const void *k2, void *ctx)
{
	return k1 == k2;
}

static void *u32_as_hash_key(__u32 x)
{
	return (void *)(uintptr_t)x;
}

static int record_relo_core(struct bpf_program *prog,
			    const struct bpf_core_relo *core_relo, int insn_idx)
{
	struct reloc_desc *relos, *relo;

	relos = libbpf_reallocarray(prog->reloc_desc,
				    prog->nr_reloc + 1, sizeof(*relos));
	if (!relos)
		return -ENOMEM;
	relo = &relos[prog->nr_reloc];
	relo->type = RELO_CORE;
	relo->insn_idx = insn_idx;
	relo->core_relo = core_relo;
	prog->reloc_desc = relos;
	prog->nr_reloc++;
	return 0;
}

static const struct bpf_core_relo *find_relo_core(struct bpf_program *prog, int insn_idx)
{
	struct reloc_desc *relo;
	int i;

	for (i = 0; i < prog->nr_reloc; i++) {
		relo = &prog->reloc_desc[i];
		if (relo->type != RELO_CORE || relo->insn_idx != insn_idx)
			continue;

		return relo->core_relo;
	}

	return NULL;
}

static int bpf_core_resolve_relo(struct bpf_program *prog,
				 const struct bpf_core_relo *relo,
				 int relo_idx,
				 const struct btf *local_btf,
				 struct hashmap *cand_cache,
				 struct bpf_core_relo_res *targ_res)
{
	struct bpf_core_spec specs_scratch[3] = {};
	const void *type_key = u32_as_hash_key(relo->type_id);
	struct bpf_core_cand_list *cands = NULL;
	const char *prog_name = prog->name;
	const struct btf_type *local_type;
	const char *local_name;
	__u32 local_id = relo->type_id;
	int err;

	local_type = btf__type_by_id(local_btf, local_id);
	if (!local_type)
		return -EINVAL;

	local_name = btf__name_by_offset(local_btf, local_type->name_off);
	if (!local_name)
		return -EINVAL;

	if (relo->kind != BPF_CORE_TYPE_ID_LOCAL &&
	    !hashmap__find(cand_cache, type_key, (void **)&cands)) {
		cands = bpf_core_find_cands(prog->obj, local_btf, local_id);
		if (IS_ERR(cands)) {
			pr_warn("prog '%s': relo #%d: target candidate search failed for [%d] %s %s: %ld\n",
				prog_name, relo_idx, local_id, btf_kind_str(local_type),
				local_name, PTR_ERR(cands));
			return PTR_ERR(cands);
		}
		err = hashmap__set(cand_cache, type_key, cands, NULL, NULL);
		if (err) {
			bpf_core_free_cands(cands);
			return err;
		}
	}

	return bpf_core_calc_relo_insn(prog_name, relo, relo_idx, local_btf, cands, specs_scratch,
				       targ_res);
}

static int
bpf_object__relocate_core(struct bpf_object *obj, const char *targ_btf_path)
{
	const struct btf_ext_info_sec *sec;
	struct bpf_core_relo_res targ_res;
	const struct bpf_core_relo *rec;
	const struct btf_ext_info *seg;
	struct hashmap_entry *entry;
	struct hashmap *cand_cache = NULL;
	struct bpf_program *prog;
	struct bpf_insn *insn;
	const char *sec_name;
	int i, err = 0, insn_idx, sec_idx, sec_num;

	if (obj->btf_ext->core_relo_info.len == 0)
		return 0;

	if (targ_btf_path) {
		obj->btf_vmlinux_override = btf__parse(targ_btf_path, NULL);
		err = libbpf_get_error(obj->btf_vmlinux_override);
		if (err) {
			pr_warn("failed to parse target BTF: %d\n", err);
			return err;
		}
	}

	cand_cache = hashmap__new(bpf_core_hash_fn, bpf_core_equal_fn, NULL);
	if (IS_ERR(cand_cache)) {
		err = PTR_ERR(cand_cache);
		goto out;
	}

	seg = &obj->btf_ext->core_relo_info;
	sec_num = 0;
	for_each_btf_ext_sec(seg, sec) {
		sec_idx = seg->sec_idxs[sec_num];
		sec_num++;

		sec_name = btf__name_by_offset(obj->btf, sec->sec_name_off);
		if (str_is_empty(sec_name)) {
			err = -EINVAL;
			goto out;
		}

		pr_debug("sec '%s': found %d CO-RE relocations\n", sec_name, sec->num_info);

		for_each_btf_ext_rec(seg, sec, i, rec) {
			if (rec->insn_off % BPF_INSN_SZ)
				return -EINVAL;
			insn_idx = rec->insn_off / BPF_INSN_SZ;
			prog = find_prog_by_sec_insn(obj, sec_idx, insn_idx);
			if (!prog) {
				/* When __weak subprog is "overridden" by another instance
				 * of the subprog from a different object file, linker still
				 * appends all the .BTF.ext info that used to belong to that
				 * eliminated subprogram.
				 * This is similar to what x86-64 linker does for relocations.
				 * So just ignore such relocations just like we ignore
				 * subprog instructions when discovering subprograms.
				 */
				pr_debug("sec '%s': skipping CO-RE relocation #%d for insn #%d belonging to eliminated weak subprogram\n",
					 sec_name, i, insn_idx);
				continue;
			}
			/* no need to apply CO-RE relocation if the program is
			 * not going to be loaded
			 */
			if (!prog->autoload)
				continue;

			/* adjust insn_idx from section frame of reference to the local
			 * program's frame of reference; (sub-)program code is not yet
			 * relocated, so it's enough to just subtract in-section offset
			 */
			insn_idx = insn_idx - prog->sec_insn_off;
			if (insn_idx >= prog->insns_cnt)
				return -EINVAL;
			insn = &prog->insns[insn_idx];

			err = record_relo_core(prog, rec, insn_idx);
			if (err) {
				pr_warn("prog '%s': relo #%d: failed to record relocation: %d\n",
					prog->name, i, err);
				goto out;
			}

			if (prog->obj->gen_loader)
				continue;

			err = bpf_core_resolve_relo(prog, rec, i, obj->btf, cand_cache, &targ_res);
			if (err) {
				pr_warn("prog '%s': relo #%d: failed to relocate: %d\n",
					prog->name, i, err);
				goto out;
			}

			err = bpf_core_patch_insn(prog->name, insn, insn_idx, rec, i, &targ_res);
			if (err) {
				pr_warn("prog '%s': relo #%d: failed to patch insn #%u: %d\n",
					prog->name, i, insn_idx, err);
				goto out;
			}
		}
	}

out:
	/* obj->btf_vmlinux and module BTFs are freed after object load */
	btf__free(obj->btf_vmlinux_override);
	obj->btf_vmlinux_override = NULL;

	if (!IS_ERR_OR_NULL(cand_cache)) {
		hashmap__for_each_entry(cand_cache, entry, i) {
			bpf_core_free_cands(entry->value);
		}
		hashmap__free(cand_cache);
	}
	return err;
}

/* base map load ldimm64 special constant, used also for log fixup logic */
#define MAP_LDIMM64_POISON_BASE 2001000000
#define MAP_LDIMM64_POISON_PFX "200100"

static void poison_map_ldimm64(struct bpf_program *prog, int relo_idx,
			       int insn_idx, struct bpf_insn *insn,
			       int map_idx, const struct bpf_map *map)
{
	int i;

	pr_debug("prog '%s': relo #%d: poisoning insn #%d that loads map #%d '%s'\n",
		 prog->name, relo_idx, insn_idx, map_idx, map->name);

	/* we turn single ldimm64 into two identical invalid calls */
	for (i = 0; i < 2; i++) {
		insn->code = BPF_JMP | BPF_CALL;
		insn->dst_reg = 0;
		insn->src_reg = 0;
		insn->off = 0;
		/* if this instruction is reachable (not a dead code),
		 * verifier will complain with something like:
		 * invalid func unknown#2001000123
		 * where lower 123 is map index into obj->maps[] array
		 */
		insn->imm = MAP_LDIMM64_POISON_BASE + map_idx;

		insn++;
	}
}

/* Relocate data references within program code:
 *  - map references;
 *  - global variable references;
 *  - extern references.
 */
static int
bpf_object__relocate_data(struct bpf_object *obj, struct bpf_program *prog)
{
	int i;

	for (i = 0; i < prog->nr_reloc; i++) {
		struct reloc_desc *relo = &prog->reloc_desc[i];
		struct bpf_insn *insn = &prog->insns[relo->insn_idx];
		const struct bpf_map *map;
		struct extern_desc *ext;

		switch (relo->type) {
		case RELO_LD64:
			map = &obj->maps[relo->map_idx];
			if (obj->gen_loader) {
				insn[0].src_reg = BPF_PSEUDO_MAP_IDX;
				insn[0].imm = relo->map_idx;
			} else if (map->autocreate) {
				insn[0].src_reg = BPF_PSEUDO_MAP_FD;
				insn[0].imm = map->fd;
			} else {
				poison_map_ldimm64(prog, i, relo->insn_idx, insn,
						   relo->map_idx, map);
			}
			break;
		case RELO_DATA:
			map = &obj->maps[relo->map_idx];
			insn[1].imm = insn[0].imm + relo->sym_off;
			if (obj->gen_loader) {
				insn[0].src_reg = BPF_PSEUDO_MAP_IDX_VALUE;
				insn[0].imm = relo->map_idx;
			} else if (map->autocreate) {
				insn[0].src_reg = BPF_PSEUDO_MAP_VALUE;
				insn[0].imm = map->fd;
			} else {
				poison_map_ldimm64(prog, i, relo->insn_idx, insn,
						   relo->map_idx, map);
			}
			break;
		case RELO_EXTERN_VAR:
			ext = &obj->externs[relo->sym_off];
			if (ext->type == EXT_KCFG) {
				if (obj->gen_loader) {
					insn[0].src_reg = BPF_PSEUDO_MAP_IDX_VALUE;
					insn[0].imm = obj->kconfig_map_idx;
				} else {
					insn[0].src_reg = BPF_PSEUDO_MAP_VALUE;
					insn[0].imm = obj->maps[obj->kconfig_map_idx].fd;
				}
				insn[1].imm = ext->kcfg.data_off;
			} else /* EXT_KSYM */ {
				if (ext->ksym.type_id && ext->is_set) { /* typed ksyms */
					insn[0].src_reg = BPF_PSEUDO_BTF_ID;
					insn[0].imm = ext->ksym.kernel_btf_id;
					insn[1].imm = ext->ksym.kernel_btf_obj_fd;
				} else { /* typeless ksyms or unresolved typed ksyms */
					insn[0].imm = (__u32)ext->ksym.addr;
					insn[1].imm = ext->ksym.addr >> 32;
				}
			}
			break;
		case RELO_EXTERN_FUNC:
			ext = &obj->externs[relo->sym_off];
			insn[0].src_reg = BPF_PSEUDO_KFUNC_CALL;
			if (ext->is_set) {
				insn[0].imm = ext->ksym.kernel_btf_id;
				insn[0].off = ext->ksym.btf_fd_idx;
			} else { /* unresolved weak kfunc */
				insn[0].imm = 0;
				insn[0].off = 0;
			}
			break;
		case RELO_SUBPROG_ADDR:
			if (insn[0].src_reg != BPF_PSEUDO_FUNC) {
				pr_warn("prog '%s': relo #%d: bad insn\n",
					prog->name, i);
				return -EINVAL;
			}
			/* handled already */
			break;
		case RELO_CALL:
			/* handled already */
			break;
		case RELO_CORE:
			/* will be handled by bpf_program_record_relos() */
			break;
		default:
			pr_warn("prog '%s': relo #%d: bad relo type %d\n",
				prog->name, i, relo->type);
			return -EINVAL;
		}
	}

	return 0;
}

static int adjust_prog_btf_ext_info(const struct bpf_object *obj,
				    const struct bpf_program *prog,
				    const struct btf_ext_info *ext_info,
				    void **prog_info, __u32 *prog_rec_cnt,
				    __u32 *prog_rec_sz)
{
	void *copy_start = NULL, *copy_end = NULL;
	void *rec, *rec_end, *new_prog_info;
	const struct btf_ext_info_sec *sec;
	size_t old_sz, new_sz;
	int i, sec_num, sec_idx, off_adj;

	sec_num = 0;
	for_each_btf_ext_sec(ext_info, sec) {
		sec_idx = ext_info->sec_idxs[sec_num];
		sec_num++;
		if (prog->sec_idx != sec_idx)
			continue;

		for_each_btf_ext_rec(ext_info, sec, i, rec) {
			__u32 insn_off = *(__u32 *)rec / BPF_INSN_SZ;

			if (insn_off < prog->sec_insn_off)
				continue;
			if (insn_off >= prog->sec_insn_off + prog->sec_insn_cnt)
				break;

			if (!copy_start)
				copy_start = rec;
			copy_end = rec + ext_info->rec_size;
		}

		if (!copy_start)
			return -ENOENT;

		/* append func/line info of a given (sub-)program to the main
		 * program func/line info
		 */
		old_sz = (size_t)(*prog_rec_cnt) * ext_info->rec_size;
		new_sz = old_sz + (copy_end - copy_start);
		new_prog_info = realloc(*prog_info, new_sz);
		if (!new_prog_info)
			return -ENOMEM;
		*prog_info = new_prog_info;
		*prog_rec_cnt = new_sz / ext_info->rec_size;
		memcpy(new_prog_info + old_sz, copy_start, copy_end - copy_start);

		/* Kernel instruction offsets are in units of 8-byte
		 * instructions, while .BTF.ext instruction offsets generated
		 * by Clang are in units of bytes. So convert Clang offsets
		 * into kernel offsets and adjust offset according to program
		 * relocated position.
		 */
		off_adj = prog->sub_insn_off - prog->sec_insn_off;
		rec = new_prog_info + old_sz;
		rec_end = new_prog_info + new_sz;
		for (; rec < rec_end; rec += ext_info->rec_size) {
			__u32 *insn_off = rec;

			*insn_off = *insn_off / BPF_INSN_SZ + off_adj;
		}
		*prog_rec_sz = ext_info->rec_size;
		return 0;
	}

	return -ENOENT;
}

static int
reloc_prog_func_and_line_info(const struct bpf_object *obj,
			      struct bpf_program *main_prog,
			      const struct bpf_program *prog)
{
	int err;

	/* no .BTF.ext relocation if .BTF.ext is missing or kernel doesn't
	 * supprot func/line info
	 */
	if (!obj->btf_ext || !kernel_supports(obj, FEAT_BTF_FUNC))
		return 0;

	/* only attempt func info relocation if main program's func_info
	 * relocation was successful
	 */
	if (main_prog != prog && !main_prog->func_info)
		goto line_info;

	err = adjust_prog_btf_ext_info(obj, prog, &obj->btf_ext->func_info,
				       &main_prog->func_info,
				       &main_prog->func_info_cnt,
				       &main_prog->func_info_rec_size);
	if (err) {
		if (err != -ENOENT) {
			pr_warn("prog '%s': error relocating .BTF.ext function info: %d\n",
				prog->name, err);
			return err;
		}
		if (main_prog->func_info) {
			/*
			 * Some info has already been found but has problem
			 * in the last btf_ext reloc. Must have to error out.
			 */
			pr_warn("prog '%s': missing .BTF.ext function info.\n", prog->name);
			return err;
		}
		/* Have problem loading the very first info. Ignore the rest. */
		pr_warn("prog '%s': missing .BTF.ext function info for the main program, skipping all of .BTF.ext func info.\n",
			prog->name);
	}

line_info:
	/* don't relocate line info if main program's relocation failed */
	if (main_prog != prog && !main_prog->line_info)
		return 0;

	err = adjust_prog_btf_ext_info(obj, prog, &obj->btf_ext->line_info,
				       &main_prog->line_info,
				       &main_prog->line_info_cnt,
				       &main_prog->line_info_rec_size);
	if (err) {
		if (err != -ENOENT) {
			pr_warn("prog '%s': error relocating .BTF.ext line info: %d\n",
				prog->name, err);
			return err;
		}
		if (main_prog->line_info) {
			/*
			 * Some info has already been found but has problem
			 * in the last btf_ext reloc. Must have to error out.
			 */
			pr_warn("prog '%s': missing .BTF.ext line info.\n", prog->name);
			return err;
		}
		/* Have problem loading the very first info. Ignore the rest. */
		pr_warn("prog '%s': missing .BTF.ext line info for the main program, skipping all of .BTF.ext line info.\n",
			prog->name);
	}
	return 0;
}

static int cmp_relo_by_insn_idx(const void *key, const void *elem)
{
	size_t insn_idx = *(const size_t *)key;
	const struct reloc_desc *relo = elem;

	if (insn_idx == relo->insn_idx)
		return 0;
	return insn_idx < relo->insn_idx ? -1 : 1;
}

static struct reloc_desc *find_prog_insn_relo(const struct bpf_program *prog, size_t insn_idx)
{
	if (!prog->nr_reloc)
		return NULL;
	return bsearch(&insn_idx, prog->reloc_desc, prog->nr_reloc,
		       sizeof(*prog->reloc_desc), cmp_relo_by_insn_idx);
}

static int append_subprog_relos(struct bpf_program *main_prog, struct bpf_program *subprog)
{
	int new_cnt = main_prog->nr_reloc + subprog->nr_reloc;
	struct reloc_desc *relos;
	int i;

	if (main_prog == subprog)
		return 0;
	relos = libbpf_reallocarray(main_prog->reloc_desc, new_cnt, sizeof(*relos));
	if (!relos)
		return -ENOMEM;
	if (subprog->nr_reloc)
		memcpy(relos + main_prog->nr_reloc, subprog->reloc_desc,
		       sizeof(*relos) * subprog->nr_reloc);

	for (i = main_prog->nr_reloc; i < new_cnt; i++)
		relos[i].insn_idx += subprog->sub_insn_off;
	/* After insn_idx adjustment the 'relos' array is still sorted
	 * by insn_idx and doesn't break bsearch.
	 */
	main_prog->reloc_desc = relos;
	main_prog->nr_reloc = new_cnt;
	return 0;
}

static int
bpf_object__reloc_code(struct bpf_object *obj, struct bpf_program *main_prog,
		       struct bpf_program *prog)
{
	size_t sub_insn_idx, insn_idx, new_cnt;
	struct bpf_program *subprog;
	struct bpf_insn *insns, *insn;
	struct reloc_desc *relo;
	int err;

	err = reloc_prog_func_and_line_info(obj, main_prog, prog);
	if (err)
		return err;

	for (insn_idx = 0; insn_idx < prog->sec_insn_cnt; insn_idx++) {
		insn = &main_prog->insns[prog->sub_insn_off + insn_idx];
		if (!insn_is_subprog_call(insn) && !insn_is_pseudo_func(insn))
			continue;

		relo = find_prog_insn_relo(prog, insn_idx);
		if (relo && relo->type == RELO_EXTERN_FUNC)
			/* kfunc relocations will be handled later
			 * in bpf_object__relocate_data()
			 */
			continue;
		if (relo && relo->type != RELO_CALL && relo->type != RELO_SUBPROG_ADDR) {
			pr_warn("prog '%s': unexpected relo for insn #%zu, type %d\n",
				prog->name, insn_idx, relo->type);
			return -LIBBPF_ERRNO__RELOC;
		}
		if (relo) {
			/* sub-program instruction index is a combination of
			 * an offset of a symbol pointed to by relocation and
			 * call instruction's imm field; for global functions,
			 * call always has imm = -1, but for static functions
			 * relocation is against STT_SECTION and insn->imm
			 * points to a start of a static function
			 *
			 * for subprog addr relocation, the relo->sym_off + insn->imm is
			 * the byte offset in the corresponding section.
			 */
			if (relo->type == RELO_CALL)
				sub_insn_idx = relo->sym_off / BPF_INSN_SZ + insn->imm + 1;
			else
				sub_insn_idx = (relo->sym_off + insn->imm) / BPF_INSN_SZ;
		} else if (insn_is_pseudo_func(insn)) {
			/*
			 * RELO_SUBPROG_ADDR relo is always emitted even if both
			 * functions are in the same section, so it shouldn't reach here.
			 */
			pr_warn("prog '%s': missing subprog addr relo for insn #%zu\n",
				prog->name, insn_idx);
			return -LIBBPF_ERRNO__RELOC;
		} else {
			/* if subprogram call is to a static function within
			 * the same ELF section, there won't be any relocation
			 * emitted, but it also means there is no additional
			 * offset necessary, insns->imm is relative to
			 * instruction's original position within the section
			 */
			sub_insn_idx = prog->sec_insn_off + insn_idx + insn->imm + 1;
		}

		/* we enforce that sub-programs should be in .text section */
		subprog = find_prog_by_sec_insn(obj, obj->efile.text_shndx, sub_insn_idx);
		if (!subprog) {
			pr_warn("prog '%s': no .text section found yet sub-program call exists\n",
				prog->name);
			return -LIBBPF_ERRNO__RELOC;
		}

		/* if it's the first call instruction calling into this
		 * subprogram (meaning this subprog hasn't been processed
		 * yet) within the context of current main program:
		 *   - append it at the end of main program's instructions blog;
		 *   - process is recursively, while current program is put on hold;
		 *   - if that subprogram calls some other not yet processes
		 *   subprogram, same thing will happen recursively until
		 *   there are no more unprocesses subprograms left to append
		 *   and relocate.
		 */
		if (subprog->sub_insn_off == 0) {
			subprog->sub_insn_off = main_prog->insns_cnt;

			new_cnt = main_prog->insns_cnt + subprog->insns_cnt;
			insns = libbpf_reallocarray(main_prog->insns, new_cnt, sizeof(*insns));
			if (!insns) {
				pr_warn("prog '%s': failed to realloc prog code\n", main_prog->name);
				return -ENOMEM;
			}
			main_prog->insns = insns;
			main_prog->insns_cnt = new_cnt;

			memcpy(main_prog->insns + subprog->sub_insn_off, subprog->insns,
			       subprog->insns_cnt * sizeof(*insns));

			pr_debug("prog '%s': added %zu insns from sub-prog '%s'\n",
				 main_prog->name, subprog->insns_cnt, subprog->name);

			/* The subprog insns are now appended. Append its relos too. */
			err = append_subprog_relos(main_prog, subprog);
			if (err)
				return err;
			err = bpf_object__reloc_code(obj, main_prog, subprog);
			if (err)
				return err;
		}

		/* main_prog->insns memory could have been re-allocated, so
		 * calculate pointer again
		 */
		insn = &main_prog->insns[prog->sub_insn_off + insn_idx];
		/* calculate correct instruction position within current main
		 * prog; each main prog can have a different set of
		 * subprograms appended (potentially in different order as
		 * well), so position of any subprog can be different for
		 * different main programs */
		insn->imm = subprog->sub_insn_off - (prog->sub_insn_off + insn_idx) - 1;

		pr_debug("prog '%s': insn #%zu relocated, imm %d points to subprog '%s' (now at %zu offset)\n",
			 prog->name, insn_idx, insn->imm, subprog->name, subprog->sub_insn_off);
	}

	return 0;
}

/*
 * Relocate sub-program calls.
 *
 * Algorithm operates as follows. Each entry-point BPF program (referred to as
 * main prog) is processed separately. For each subprog (non-entry functions,
 * that can be called from either entry progs or other subprogs) gets their
 * sub_insn_off reset to zero. This serves as indicator that this subprogram
 * hasn't been yet appended and relocated within current main prog. Once its
 * relocated, sub_insn_off will point at the position within current main prog
 * where given subprog was appended. This will further be used to relocate all
 * the call instructions jumping into this subprog.
 *
 * We start with main program and process all call instructions. If the call
 * is into a subprog that hasn't been processed (i.e., subprog->sub_insn_off
 * is zero), subprog instructions are appended at the end of main program's
 * instruction array. Then main program is "put on hold" while we recursively
 * process newly appended subprogram. If that subprogram calls into another
 * subprogram that hasn't been appended, new subprogram is appended again to
 * the *main* prog's instructions (subprog's instructions are always left
 * untouched, as they need to be in unmodified state for subsequent main progs
 * and subprog instructions are always sent only as part of a main prog) and
 * the process continues recursively. Once all the subprogs called from a main
 * prog or any of its subprogs are appended (and relocated), all their
 * positions within finalized instructions array are known, so it's easy to
 * rewrite call instructions with correct relative offsets, corresponding to
 * desired target subprog.
 *
 * Its important to realize that some subprogs might not be called from some
 * main prog and any of its called/used subprogs. Those will keep their
 * subprog->sub_insn_off as zero at all times and won't be appended to current
 * main prog and won't be relocated within the context of current main prog.
 * They might still be used from other main progs later.
 *
 * Visually this process can be shown as below. Suppose we have two main
 * programs mainA and mainB and BPF object contains three subprogs: subA,
 * subB, and subC. mainA calls only subA, mainB calls only subC, but subA and
 * subC both call subB:
 *
 *        +--------+ +-------+
 *        |        v v       |
 *     +--+---+ +--+-+-+ +---+--+
 *     | subA | | subB | | subC |
 *     +--+---+ +------+ +---+--+
 *        ^                  ^
 *        |                  |
 *    +---+-------+   +------+----+
 *    |   mainA   |   |   mainB   |
 *    +-----------+   +-----------+
 *
 * We'll start relocating mainA, will find subA, append it and start
 * processing sub A recursively:
 *
 *    +-----------+------+
 *    |   mainA   | subA |
 *    +-----------+------+
 *
 * At this point we notice that subB is used from subA, so we append it and
 * relocate (there are no further subcalls from subB):
 *
 *    +-----------+------+------+
 *    |   mainA   | subA | subB |
 *    +-----------+------+------+
 *
 * At this point, we relocate subA calls, then go one level up and finish with
 * relocatin mainA calls. mainA is done.
 *
 * For mainB process is similar but results in different order. We start with
 * mainB and skip subA and subB, as mainB never calls them (at least
 * directly), but we see subC is needed, so we append and start processing it:
 *
 *    +-----------+------+
 *    |   mainB   | subC |
 *    +-----------+------+
 * Now we see subC needs subB, so we go back to it, append and relocate it:
 *
 *    +-----------+------+------+
 *    |   mainB   | subC | subB |
 *    +-----------+------+------+
 *
 * At this point we unwind recursion, relocate calls in subC, then in mainB.
 */
static int
bpf_object__relocate_calls(struct bpf_object *obj, struct bpf_program *prog)
{
	struct bpf_program *subprog;
	int i, err;

	/* mark all subprogs as not relocated (yet) within the context of
	 * current main program
	 */
	for (i = 0; i < obj->nr_programs; i++) {
		subprog = &obj->programs[i];
		if (!prog_is_subprog(obj, subprog))
			continue;

		subprog->sub_insn_off = 0;
	}

	err = bpf_object__reloc_code(obj, prog, prog);
	if (err)
		return err;

	return 0;
}

static void
bpf_object__free_relocs(struct bpf_object *obj)
{
	struct bpf_program *prog;
	int i;

	/* free up relocation descriptors */
	for (i = 0; i < obj->nr_programs; i++) {
		prog = &obj->programs[i];
		zfree(&prog->reloc_desc);
		prog->nr_reloc = 0;
	}
}

static int cmp_relocs(const void *_a, const void *_b)
{
	const struct reloc_desc *a = _a;
	const struct reloc_desc *b = _b;

	if (a->insn_idx != b->insn_idx)
		return a->insn_idx < b->insn_idx ? -1 : 1;

	/* no two relocations should have the same insn_idx, but ... */
	if (a->type != b->type)
		return a->type < b->type ? -1 : 1;

	return 0;
}

static void bpf_object__sort_relos(struct bpf_object *obj)
{
	int i;

	for (i = 0; i < obj->nr_programs; i++) {
		struct bpf_program *p = &obj->programs[i];

		if (!p->nr_reloc)
			continue;

		qsort(p->reloc_desc, p->nr_reloc, sizeof(*p->reloc_desc), cmp_relocs);
	}
}

static int
bpf_object__relocate(struct bpf_object *obj, const char *targ_btf_path)
{
	struct bpf_program *prog;
	size_t i, j;
	int err;

	if (obj->btf_ext) {
		err = bpf_object__relocate_core(obj, targ_btf_path);
		if (err) {
			pr_warn("failed to perform CO-RE relocations: %d\n",
				err);
			return err;
		}
		bpf_object__sort_relos(obj);
	}

	/* Before relocating calls pre-process relocations and mark
	 * few ld_imm64 instructions that points to subprogs.
	 * Otherwise bpf_object__reloc_code() later would have to consider
	 * all ld_imm64 insns as relocation candidates. That would
	 * reduce relocation speed, since amount of find_prog_insn_relo()
	 * would increase and most of them will fail to find a relo.
	 */
	for (i = 0; i < obj->nr_programs; i++) {
		prog = &obj->programs[i];
		for (j = 0; j < prog->nr_reloc; j++) {
			struct reloc_desc *relo = &prog->reloc_desc[j];
			struct bpf_insn *insn = &prog->insns[relo->insn_idx];

			/* mark the insn, so it's recognized by insn_is_pseudo_func() */
			if (relo->type == RELO_SUBPROG_ADDR)
				insn[0].src_reg = BPF_PSEUDO_FUNC;
		}
	}

	/* relocate subprogram calls and append used subprograms to main
	 * programs; each copy of subprogram code needs to be relocated
	 * differently for each main program, because its code location might
	 * have changed.
	 * Append subprog relos to main programs to allow data relos to be
	 * processed after text is completely relocated.
	 */
	for (i = 0; i < obj->nr_programs; i++) {
		prog = &obj->programs[i];
		/* sub-program's sub-calls are relocated within the context of
		 * its main program only
		 */
		if (prog_is_subprog(obj, prog))
			continue;
		if (!prog->autoload)
			continue;

		err = bpf_object__relocate_calls(obj, prog);
		if (err) {
			pr_warn("prog '%s': failed to relocate calls: %d\n",
				prog->name, err);
			return err;
		}
	}
	/* Process data relos for main programs */
	for (i = 0; i < obj->nr_programs; i++) {
		prog = &obj->programs[i];
		if (prog_is_subprog(obj, prog))
			continue;
		if (!prog->autoload)
			continue;
		err = bpf_object__relocate_data(obj, prog);
		if (err) {
			pr_warn("prog '%s': failed to relocate data references: %d\n",
				prog->name, err);
			return err;
		}
	}

	return 0;
}

static int bpf_object__collect_st_ops_relos(struct bpf_object *obj,
					    Elf64_Shdr *shdr, Elf_Data *data);

static int bpf_object__collect_map_relos(struct bpf_object *obj,
					 Elf64_Shdr *shdr, Elf_Data *data)
{
	const int bpf_ptr_sz = 8, host_ptr_sz = sizeof(void *);
	int i, j, nrels, new_sz;
	const struct btf_var_secinfo *vi = NULL;
	const struct btf_type *sec, *var, *def;
	struct bpf_map *map = NULL, *targ_map = NULL;
	struct bpf_program *targ_prog = NULL;
	bool is_prog_array, is_map_in_map;
	const struct btf_member *member;
	const char *name, *mname, *type;
	unsigned int moff;
	Elf64_Sym *sym;
	Elf64_Rel *rel;
	void *tmp;

	if (!obj->efile.btf_maps_sec_btf_id || !obj->btf)
		return -EINVAL;
	sec = btf__type_by_id(obj->btf, obj->efile.btf_maps_sec_btf_id);
	if (!sec)
		return -EINVAL;

	nrels = shdr->sh_size / shdr->sh_entsize;
	for (i = 0; i < nrels; i++) {
		rel = elf_rel_by_idx(data, i);
		if (!rel) {
			pr_warn(".maps relo #%d: failed to get ELF relo\n", i);
			return -LIBBPF_ERRNO__FORMAT;
		}

		sym = elf_sym_by_idx(obj, ELF64_R_SYM(rel->r_info));
		if (!sym) {
			pr_warn(".maps relo #%d: symbol %zx not found\n",
				i, (size_t)ELF64_R_SYM(rel->r_info));
			return -LIBBPF_ERRNO__FORMAT;
		}
		name = elf_sym_str(obj, sym->st_name) ?: "<?>";

		pr_debug(".maps relo #%d: for %zd value %zd rel->r_offset %zu name %d ('%s')\n",
			 i, (ssize_t)(rel->r_info >> 32), (size_t)sym->st_value,
			 (size_t)rel->r_offset, sym->st_name, name);

		for (j = 0; j < obj->nr_maps; j++) {
			map = &obj->maps[j];
			if (map->sec_idx != obj->efile.btf_maps_shndx)
				continue;

			vi = btf_var_secinfos(sec) + map->btf_var_idx;
			if (vi->offset <= rel->r_offset &&
			    rel->r_offset + bpf_ptr_sz <= vi->offset + vi->size)
				break;
		}
		if (j == obj->nr_maps) {
			pr_warn(".maps relo #%d: cannot find map '%s' at rel->r_offset %zu\n",
				i, name, (size_t)rel->r_offset);
			return -EINVAL;
		}

		is_map_in_map = bpf_map_type__is_map_in_map(map->def.type);
		is_prog_array = map->def.type == BPF_MAP_TYPE_PROG_ARRAY;
		type = is_map_in_map ? "map" : "prog";
		if (is_map_in_map) {
			if (sym->st_shndx != obj->efile.btf_maps_shndx) {
				pr_warn(".maps relo #%d: '%s' isn't a BTF-defined map\n",
					i, name);
				return -LIBBPF_ERRNO__RELOC;
			}
			if (map->def.type == BPF_MAP_TYPE_HASH_OF_MAPS &&
			    map->def.key_size != sizeof(int)) {
				pr_warn(".maps relo #%d: hash-of-maps '%s' should have key size %zu.\n",
					i, map->name, sizeof(int));
				return -EINVAL;
			}
			targ_map = bpf_object__find_map_by_name(obj, name);
			if (!targ_map) {
				pr_warn(".maps relo #%d: '%s' isn't a valid map reference\n",
					i, name);
				return -ESRCH;
			}
		} else if (is_prog_array) {
			targ_prog = bpf_object__find_program_by_name(obj, name);
			if (!targ_prog) {
				pr_warn(".maps relo #%d: '%s' isn't a valid program reference\n",
					i, name);
				return -ESRCH;
			}
			if (targ_prog->sec_idx != sym->st_shndx ||
			    targ_prog->sec_insn_off * 8 != sym->st_value ||
			    prog_is_subprog(obj, targ_prog)) {
				pr_warn(".maps relo #%d: '%s' isn't an entry-point program\n",
					i, name);
				return -LIBBPF_ERRNO__RELOC;
			}
		} else {
			return -EINVAL;
		}

		var = btf__type_by_id(obj->btf, vi->type);
		def = skip_mods_and_typedefs(obj->btf, var->type, NULL);
		if (btf_vlen(def) == 0)
			return -EINVAL;
		member = btf_members(def) + btf_vlen(def) - 1;
		mname = btf__name_by_offset(obj->btf, member->name_off);
		if (strcmp(mname, "values"))
			return -EINVAL;

		moff = btf_member_bit_offset(def, btf_vlen(def) - 1) / 8;
		if (rel->r_offset - vi->offset < moff)
			return -EINVAL;

		moff = rel->r_offset - vi->offset - moff;
		/* here we use BPF pointer size, which is always 64 bit, as we
		 * are parsing ELF that was built for BPF target
		 */
		if (moff % bpf_ptr_sz)
			return -EINVAL;
		moff /= bpf_ptr_sz;
		if (moff >= map->init_slots_sz) {
			new_sz = moff + 1;
			tmp = libbpf_reallocarray(map->init_slots, new_sz, host_ptr_sz);
			if (!tmp)
				return -ENOMEM;
			map->init_slots = tmp;
			memset(map->init_slots + map->init_slots_sz, 0,
			       (new_sz - map->init_slots_sz) * host_ptr_sz);
			map->init_slots_sz = new_sz;
		}
		map->init_slots[moff] = is_map_in_map ? (void *)targ_map : (void *)targ_prog;

		pr_debug(".maps relo #%d: map '%s' slot [%d] points to %s '%s'\n",
			 i, map->name, moff, type, name);
	}

	return 0;
}

static int bpf_object__collect_relos(struct bpf_object *obj)
{
	int i, err;

	for (i = 0; i < obj->efile.sec_cnt; i++) {
		struct elf_sec_desc *sec_desc = &obj->efile.secs[i];
		Elf64_Shdr *shdr;
		Elf_Data *data;
		int idx;

		if (sec_desc->sec_type != SEC_RELO)
			continue;

		shdr = sec_desc->shdr;
		data = sec_desc->data;
		idx = shdr->sh_info;

		if (shdr->sh_type != SHT_REL) {
			pr_warn("internal error at %d\n", __LINE__);
			return -LIBBPF_ERRNO__INTERNAL;
		}

		if (idx == obj->efile.st_ops_shndx)
			err = bpf_object__collect_st_ops_relos(obj, shdr, data);
		else if (idx == obj->efile.btf_maps_shndx)
			err = bpf_object__collect_map_relos(obj, shdr, data);
		else
			err = bpf_object__collect_prog_relos(obj, shdr, data);
		if (err)
			return err;
	}

	bpf_object__sort_relos(obj);
	return 0;
}

static bool insn_is_helper_call(struct bpf_insn *insn, enum bpf_func_id *func_id)
{
	if (BPF_CLASS(insn->code) == BPF_JMP &&
	    BPF_OP(insn->code) == BPF_CALL &&
	    BPF_SRC(insn->code) == BPF_K &&
	    insn->src_reg == 0 &&
	    insn->dst_reg == 0) {
		    *func_id = insn->imm;
		    return true;
	}
	return false;
}

static int bpf_object__sanitize_prog(struct bpf_object *obj, struct bpf_program *prog)
{
	struct bpf_insn *insn = prog->insns;
	enum bpf_func_id func_id;
	int i;

	if (obj->gen_loader)
		return 0;

	for (i = 0; i < prog->insns_cnt; i++, insn++) {
		if (!insn_is_helper_call(insn, &func_id))
			continue;

		/* on kernels that don't yet support
		 * bpf_probe_read_{kernel,user}[_str] helpers, fall back
		 * to bpf_probe_read() which works well for old kernels
		 */
		switch (func_id) {
		case BPF_FUNC_probe_read_kernel:
		case BPF_FUNC_probe_read_user:
			if (!kernel_supports(obj, FEAT_PROBE_READ_KERN))
				insn->imm = BPF_FUNC_probe_read;
			break;
		case BPF_FUNC_probe_read_kernel_str:
		case BPF_FUNC_probe_read_user_str:
			if (!kernel_supports(obj, FEAT_PROBE_READ_KERN))
				insn->imm = BPF_FUNC_probe_read_str;
			break;
		default:
			break;
		}
	}
	return 0;
}

static int libbpf_find_attach_btf_id(struct bpf_program *prog, const char *attach_name,
				     int *btf_obj_fd, int *btf_type_id);

/* this is called as prog->sec_def->prog_prepare_load_fn for libbpf-supported sec_defs */
static int libbpf_prepare_prog_load(struct bpf_program *prog,
				    struct bpf_prog_load_opts *opts, long cookie)
{
	enum sec_def_flags def = cookie;

	/* old kernels might not support specifying expected_attach_type */
	if ((def & SEC_EXP_ATTACH_OPT) && !kernel_supports(prog->obj, FEAT_EXP_ATTACH_TYPE))
		opts->expected_attach_type = 0;

	if (def & SEC_SLEEPABLE)
		opts->prog_flags |= BPF_F_SLEEPABLE;

	if (prog->type == BPF_PROG_TYPE_XDP && (def & SEC_XDP_FRAGS))
		opts->prog_flags |= BPF_F_XDP_HAS_FRAGS;

	if ((def & SEC_ATTACH_BTF) && !prog->attach_btf_id) {
		int btf_obj_fd = 0, btf_type_id = 0, err;
		const char *attach_name;

		attach_name = strchr(prog->sec_name, '/');
		if (!attach_name) {
			/* if BPF program is annotated with just SEC("fentry")
			 * (or similar) without declaratively specifying
			 * target, then it is expected that target will be
			 * specified with bpf_program__set_attach_target() at
			 * runtime before BPF object load step. If not, then
			 * there is nothing to load into the kernel as BPF
			 * verifier won't be able to validate BPF program
			 * correctness anyways.
			 */
			pr_warn("prog '%s': no BTF-based attach target is specified, use bpf_program__set_attach_target()\n",
				prog->name);
			return -EINVAL;
		}
		attach_name++; /* skip over / */

		err = libbpf_find_attach_btf_id(prog, attach_name, &btf_obj_fd, &btf_type_id);
		if (err)
			return err;

		/* cache resolved BTF FD and BTF type ID in the prog */
		prog->attach_btf_obj_fd = btf_obj_fd;
		prog->attach_btf_id = btf_type_id;

		/* but by now libbpf common logic is not utilizing
		 * prog->atach_btf_obj_fd/prog->attach_btf_id anymore because
		 * this callback is called after opts were populated by
		 * libbpf, so this callback has to update opts explicitly here
		 */
		opts->attach_btf_obj_fd = btf_obj_fd;
		opts->attach_btf_id = btf_type_id;
	}
	return 0;
}

static void fixup_verifier_log(struct bpf_program *prog, char *buf, size_t buf_sz);

static int bpf_object_load_prog(struct bpf_object *obj, struct bpf_program *prog,
				struct bpf_insn *insns, int insns_cnt,
				const char *license, __u32 kern_version, int *prog_fd)
{
	LIBBPF_OPTS(bpf_prog_load_opts, load_attr);
	const char *prog_name = NULL;
	char *cp, errmsg[STRERR_BUFSIZE];
	size_t log_buf_size = 0;
	char *log_buf = NULL, *tmp;
	int btf_fd, ret, err;
	bool own_log_buf = true;
	__u32 log_level = prog->log_level;

	if (prog->type == BPF_PROG_TYPE_UNSPEC) {
		/*
		 * The program type must be set.  Most likely we couldn't find a proper
		 * section definition at load time, and thus we didn't infer the type.
		 */
		pr_warn("prog '%s': missing BPF prog type, check ELF section name '%s'\n",
			prog->name, prog->sec_name);
		return -EINVAL;
	}

	if (!insns || !insns_cnt)
		return -EINVAL;

	load_attr.expected_attach_type = prog->expected_attach_type;
	if (kernel_supports(obj, FEAT_PROG_NAME))
		prog_name = prog->name;
	load_attr.attach_prog_fd = prog->attach_prog_fd;
	load_attr.attach_btf_obj_fd = prog->attach_btf_obj_fd;
	load_attr.attach_btf_id = prog->attach_btf_id;
	load_attr.kern_version = kern_version;
	load_attr.prog_ifindex = prog->prog_ifindex;

	/* specify func_info/line_info only if kernel supports them */
	btf_fd = bpf_object__btf_fd(obj);
	if (btf_fd >= 0 && kernel_supports(obj, FEAT_BTF_FUNC)) {
		load_attr.prog_btf_fd = btf_fd;
		load_attr.func_info = prog->func_info;
		load_attr.func_info_rec_size = prog->func_info_rec_size;
		load_attr.func_info_cnt = prog->func_info_cnt;
		load_attr.line_info = prog->line_info;
		load_attr.line_info_rec_size = prog->line_info_rec_size;
		load_attr.line_info_cnt = prog->line_info_cnt;
	}
	load_attr.log_level = log_level;
	load_attr.prog_flags = prog->prog_flags;
	load_attr.fd_array = obj->fd_array;

	/* adjust load_attr if sec_def provides custom preload callback */
	if (prog->sec_def && prog->sec_def->prog_prepare_load_fn) {
		err = prog->sec_def->prog_prepare_load_fn(prog, &load_attr, prog->sec_def->cookie);
		if (err < 0) {
			pr_warn("prog '%s': failed to prepare load attributes: %d\n",
				prog->name, err);
			return err;
		}
		insns = prog->insns;
		insns_cnt = prog->insns_cnt;
	}

	if (obj->gen_loader) {
		bpf_gen__prog_load(obj->gen_loader, prog->type, prog->name,
				   license, insns, insns_cnt, &load_attr,
				   prog - obj->programs);
		*prog_fd = -1;
		return 0;
	}

retry_load:
	/* if log_level is zero, we don't request logs initially even if
	 * custom log_buf is specified; if the program load fails, then we'll
	 * bump log_level to 1 and use either custom log_buf or we'll allocate
	 * our own and retry the load to get details on what failed
	 */
	if (log_level) {
		if (prog->log_buf) {
			log_buf = prog->log_buf;
			log_buf_size = prog->log_size;
			own_log_buf = false;
		} else if (obj->log_buf) {
			log_buf = obj->log_buf;
			log_buf_size = obj->log_size;
			own_log_buf = false;
		} else {
			log_buf_size = max((size_t)BPF_LOG_BUF_SIZE, log_buf_size * 2);
			tmp = realloc(log_buf, log_buf_size);
			if (!tmp) {
				ret = -ENOMEM;
				goto out;
			}
			log_buf = tmp;
			log_buf[0] = '\0';
			own_log_buf = true;
		}
	}

	load_attr.log_buf = log_buf;
	load_attr.log_size = log_buf_size;
	load_attr.log_level = log_level;

	ret = bpf_prog_load(prog->type, prog_name, license, insns, insns_cnt, &load_attr);
	if (ret >= 0) {
		if (log_level && own_log_buf) {
			pr_debug("prog '%s': -- BEGIN PROG LOAD LOG --\n%s-- END PROG LOAD LOG --\n",
				 prog->name, log_buf);
		}

		if (obj->has_rodata && kernel_supports(obj, FEAT_PROG_BIND_MAP)) {
			struct bpf_map *map;
			int i;

			for (i = 0; i < obj->nr_maps; i++) {
				map = &prog->obj->maps[i];
				if (map->libbpf_type != LIBBPF_MAP_RODATA)
					continue;

				if (bpf_prog_bind_map(ret, bpf_map__fd(map), NULL)) {
					cp = libbpf_strerror_r(errno, errmsg, sizeof(errmsg));
					pr_warn("prog '%s': failed to bind map '%s': %s\n",
						prog->name, map->real_name, cp);
					/* Don't fail hard if can't bind rodata. */
				}
			}
		}

		*prog_fd = ret;
		ret = 0;
		goto out;
	}

	if (log_level == 0) {
		log_level = 1;
		goto retry_load;
	}
	/* On ENOSPC, increase log buffer size and retry, unless custom
	 * log_buf is specified.
	 * Be careful to not overflow u32, though. Kernel's log buf size limit
	 * isn't part of UAPI so it can always be bumped to full 4GB. So don't
	 * multiply by 2 unless we are sure we'll fit within 32 bits.
	 * Currently, we'll get -EINVAL when we reach (UINT_MAX >> 2).
	 */
	if (own_log_buf && errno == ENOSPC && log_buf_size <= UINT_MAX / 2)
		goto retry_load;

	ret = -errno;

	/* post-process verifier log to improve error descriptions */
	fixup_verifier_log(prog, log_buf, log_buf_size);

	cp = libbpf_strerror_r(errno, errmsg, sizeof(errmsg));
	pr_warn("prog '%s': BPF program load failed: %s\n", prog->name, cp);
	pr_perm_msg(ret);

	if (own_log_buf && log_buf && log_buf[0] != '\0') {
		pr_warn("prog '%s': -- BEGIN PROG LOAD LOG --\n%s-- END PROG LOAD LOG --\n",
			prog->name, log_buf);
	}

out:
	if (own_log_buf)
		free(log_buf);
	return ret;
}

static char *find_prev_line(char *buf, char *cur)
{
	char *p;

	if (cur == buf) /* end of a log buf */
		return NULL;

	p = cur - 1;
	while (p - 1 >= buf && *(p - 1) != '\n')
		p--;

	return p;
}

static void patch_log(char *buf, size_t buf_sz, size_t log_sz,
		      char *orig, size_t orig_sz, const char *patch)
{
	/* size of the remaining log content to the right from the to-be-replaced part */
	size_t rem_sz = (buf + log_sz) - (orig + orig_sz);
	size_t patch_sz = strlen(patch);

	if (patch_sz != orig_sz) {
		/* If patch line(s) are longer than original piece of verifier log,
		 * shift log contents by (patch_sz - orig_sz) bytes to the right
		 * starting from after to-be-replaced part of the log.
		 *
		 * If patch line(s) are shorter than original piece of verifier log,
		 * shift log contents by (orig_sz - patch_sz) bytes to the left
		 * starting from after to-be-replaced part of the log
		 *
		 * We need to be careful about not overflowing available
		 * buf_sz capacity. If that's the case, we'll truncate the end
		 * of the original log, as necessary.
		 */
		if (patch_sz > orig_sz) {
			if (orig + patch_sz >= buf + buf_sz) {
				/* patch is big enough to cover remaining space completely */
				patch_sz -= (orig + patch_sz) - (buf + buf_sz) + 1;
				rem_sz = 0;
			} else if (patch_sz - orig_sz > buf_sz - log_sz) {
				/* patch causes part of remaining log to be truncated */
				rem_sz -= (patch_sz - orig_sz) - (buf_sz - log_sz);
			}
		}
		/* shift remaining log to the right by calculated amount */
		memmove(orig + patch_sz, orig + orig_sz, rem_sz);
	}

	memcpy(orig, patch, patch_sz);
}

static void fixup_log_failed_core_relo(struct bpf_program *prog,
				       char *buf, size_t buf_sz, size_t log_sz,
				       char *line1, char *line2, char *line3)
{
	/* Expected log for failed and not properly guarded CO-RE relocation:
	 * line1 -> 123: (85) call unknown#195896080
	 * line2 -> invalid func unknown#195896080
	 * line3 -> <anything else or end of buffer>
	 *
	 * "123" is the index of the instruction that was poisoned. We extract
	 * instruction index to find corresponding CO-RE relocation and
	 * replace this part of the log with more relevant information about
	 * failed CO-RE relocation.
	 */
	const struct bpf_core_relo *relo;
	struct bpf_core_spec spec;
	char patch[512], spec_buf[256];
	int insn_idx, err, spec_len;

	if (sscanf(line1, "%d: (%*d) call unknown#195896080\n", &insn_idx) != 1)
		return;

	relo = find_relo_core(prog, insn_idx);
	if (!relo)
		return;

	err = bpf_core_parse_spec(prog->name, prog->obj->btf, relo, &spec);
	if (err)
		return;

	spec_len = bpf_core_format_spec(spec_buf, sizeof(spec_buf), &spec);
	snprintf(patch, sizeof(patch),
		 "%d: <invalid CO-RE relocation>\n"
		 "failed to resolve CO-RE relocation %s%s\n",
		 insn_idx, spec_buf, spec_len >= sizeof(spec_buf) ? "..." : "");

	patch_log(buf, buf_sz, log_sz, line1, line3 - line1, patch);
}

static void fixup_log_missing_map_load(struct bpf_program *prog,
				       char *buf, size_t buf_sz, size_t log_sz,
				       char *line1, char *line2, char *line3)
{
	/* Expected log for failed and not properly guarded CO-RE relocation:
	 * line1 -> 123: (85) call unknown#2001000345
	 * line2 -> invalid func unknown#2001000345
	 * line3 -> <anything else or end of buffer>
	 *
	 * "123" is the index of the instruction that was poisoned.
	 * "345" in "2001000345" are map index in obj->maps to fetch map name.
	 */
	struct bpf_object *obj = prog->obj;
	const struct bpf_map *map;
	int insn_idx, map_idx;
	char patch[128];

	if (sscanf(line1, "%d: (%*d) call unknown#%d\n", &insn_idx, &map_idx) != 2)
		return;

	map_idx -= MAP_LDIMM64_POISON_BASE;
	if (map_idx < 0 || map_idx >= obj->nr_maps)
		return;
	map = &obj->maps[map_idx];

	snprintf(patch, sizeof(patch),
		 "%d: <invalid BPF map reference>\n"
		 "BPF map '%s' is referenced but wasn't created\n",
		 insn_idx, map->name);

	patch_log(buf, buf_sz, log_sz, line1, line3 - line1, patch);
}

static void fixup_verifier_log(struct bpf_program *prog, char *buf, size_t buf_sz)
{
	/* look for familiar error patterns in last N lines of the log */
	const size_t max_last_line_cnt = 10;
	char *prev_line, *cur_line, *next_line;
	size_t log_sz;
	int i;

	if (!buf)
		return;

	log_sz = strlen(buf) + 1;
	next_line = buf + log_sz - 1;

	for (i = 0; i < max_last_line_cnt; i++, next_line = cur_line) {
		cur_line = find_prev_line(buf, next_line);
		if (!cur_line)
			return;

		/* failed CO-RE relocation case */
		if (str_has_pfx(cur_line, "invalid func unknown#195896080\n")) {
			prev_line = find_prev_line(buf, cur_line);
			if (!prev_line)
				continue;

			fixup_log_failed_core_relo(prog, buf, buf_sz, log_sz,
						   prev_line, cur_line, next_line);
			return;
		} else if (str_has_pfx(cur_line, "invalid func unknown#"MAP_LDIMM64_POISON_PFX)) {
			prev_line = find_prev_line(buf, cur_line);
			if (!prev_line)
				continue;

			fixup_log_missing_map_load(prog, buf, buf_sz, log_sz,
						   prev_line, cur_line, next_line);
			return;
		}
	}
}

static int bpf_program_record_relos(struct bpf_program *prog)
{
	struct bpf_object *obj = prog->obj;
	int i;

	for (i = 0; i < prog->nr_reloc; i++) {
		struct reloc_desc *relo = &prog->reloc_desc[i];
		struct extern_desc *ext = &obj->externs[relo->sym_off];

		switch (relo->type) {
		case RELO_EXTERN_VAR:
			if (ext->type != EXT_KSYM)
				continue;
			bpf_gen__record_extern(obj->gen_loader, ext->name,
					       ext->is_weak, !ext->ksym.type_id,
					       BTF_KIND_VAR, relo->insn_idx);
			break;
		case RELO_EXTERN_FUNC:
			bpf_gen__record_extern(obj->gen_loader, ext->name,
					       ext->is_weak, false, BTF_KIND_FUNC,
					       relo->insn_idx);
			break;
		case RELO_CORE: {
			struct bpf_core_relo cr = {
				.insn_off = relo->insn_idx * 8,
				.type_id = relo->core_relo->type_id,
				.access_str_off = relo->core_relo->access_str_off,
				.kind = relo->core_relo->kind,
			};

			bpf_gen__record_relo_core(obj->gen_loader, &cr);
			break;
		}
		default:
			continue;
		}
	}
	return 0;
}

static int
bpf_object__load_progs(struct bpf_object *obj, int log_level)
{
	struct bpf_program *prog;
	size_t i;
	int err;

	for (i = 0; i < obj->nr_programs; i++) {
		prog = &obj->programs[i];
		err = bpf_object__sanitize_prog(obj, prog);
		if (err)
			return err;
	}

	for (i = 0; i < obj->nr_programs; i++) {
		prog = &obj->programs[i];
		if (prog_is_subprog(obj, prog))
			continue;
		if (!prog->autoload) {
			pr_debug("prog '%s': skipped loading\n", prog->name);
			continue;
		}
		prog->log_level |= log_level;

		if (obj->gen_loader)
			bpf_program_record_relos(prog);

		err = bpf_object_load_prog(obj, prog, prog->insns, prog->insns_cnt,
					   obj->license, obj->kern_version, &prog->fd);
		if (err) {
			pr_warn("prog '%s': failed to load: %d\n", prog->name, err);
			return err;
		}
	}

	bpf_object__free_relocs(obj);
	return 0;
}

static const struct bpf_sec_def *find_sec_def(const char *sec_name);

static int bpf_object_init_progs(struct bpf_object *obj, const struct bpf_object_open_opts *opts)
{
	struct bpf_program *prog;
	int err;

	bpf_object__for_each_program(prog, obj) {
		prog->sec_def = find_sec_def(prog->sec_name);
		if (!prog->sec_def) {
			/* couldn't guess, but user might manually specify */
			pr_debug("prog '%s': unrecognized ELF section name '%s'\n",
				prog->name, prog->sec_name);
			continue;
		}

		prog->type = prog->sec_def->prog_type;
		prog->expected_attach_type = prog->sec_def->expected_attach_type;

		/* sec_def can have custom callback which should be called
		 * after bpf_program is initialized to adjust its properties
		 */
		if (prog->sec_def->prog_setup_fn) {
			err = prog->sec_def->prog_setup_fn(prog, prog->sec_def->cookie);
			if (err < 0) {
				pr_warn("prog '%s': failed to initialize: %d\n",
					prog->name, err);
				return err;
			}
		}
	}

	return 0;
}

static struct bpf_object *bpf_object_open(const char *path, const void *obj_buf, size_t obj_buf_sz,
					  const struct bpf_object_open_opts *opts)
{
	const char *obj_name, *kconfig, *btf_tmp_path;
	struct bpf_object *obj;
	char tmp_name[64];
	int err;
	char *log_buf;
	size_t log_size;
	__u32 log_level;

	if (elf_version(EV_CURRENT) == EV_NONE) {
		pr_warn("failed to init libelf for %s\n",
			path ? : "(mem buf)");
		return ERR_PTR(-LIBBPF_ERRNO__LIBELF);
	}

	if (!OPTS_VALID(opts, bpf_object_open_opts))
		return ERR_PTR(-EINVAL);

	obj_name = OPTS_GET(opts, object_name, NULL);
	if (obj_buf) {
		if (!obj_name) {
			snprintf(tmp_name, sizeof(tmp_name), "%lx-%lx",
				 (unsigned long)obj_buf,
				 (unsigned long)obj_buf_sz);
			obj_name = tmp_name;
		}
		path = obj_name;
		pr_debug("loading object '%s' from buffer\n", obj_name);
	}

	log_buf = OPTS_GET(opts, kernel_log_buf, NULL);
	log_size = OPTS_GET(opts, kernel_log_size, 0);
	log_level = OPTS_GET(opts, kernel_log_level, 0);
	if (log_size > UINT_MAX)
		return ERR_PTR(-EINVAL);
	if (log_size && !log_buf)
		return ERR_PTR(-EINVAL);

	obj = bpf_object__new(path, obj_buf, obj_buf_sz, obj_name);
	if (IS_ERR(obj))
		return obj;

	obj->log_buf = log_buf;
	obj->log_size = log_size;
	obj->log_level = log_level;

	btf_tmp_path = OPTS_GET(opts, btf_custom_path, NULL);
	if (btf_tmp_path) {
		if (strlen(btf_tmp_path) >= PATH_MAX) {
			err = -ENAMETOOLONG;
			goto out;
		}
		obj->btf_custom_path = strdup(btf_tmp_path);
		if (!obj->btf_custom_path) {
			err = -ENOMEM;
			goto out;
		}
	}

	kconfig = OPTS_GET(opts, kconfig, NULL);
	if (kconfig) {
		obj->kconfig = strdup(kconfig);
		if (!obj->kconfig) {
			err = -ENOMEM;
			goto out;
		}
	}

	err = bpf_object__elf_init(obj);
	err = err ? : bpf_object__check_endianness(obj);
	err = err ? : bpf_object__elf_collect(obj);
	err = err ? : bpf_object__collect_externs(obj);
	err = err ? : bpf_object__finalize_btf(obj);
	err = err ? : bpf_object__init_maps(obj, opts);
	err = err ? : bpf_object_init_progs(obj, opts);
	err = err ? : bpf_object__collect_relos(obj);
	if (err)
		goto out;

	bpf_object__elf_finish(obj);

	return obj;
out:
	bpf_object__close(obj);
	return ERR_PTR(err);
}

struct bpf_object *
bpf_object__open_file(const char *path, const struct bpf_object_open_opts *opts)
{
	if (!path)
		return libbpf_err_ptr(-EINVAL);

	pr_debug("loading %s\n", path);

	return libbpf_ptr(bpf_object_open(path, NULL, 0, opts));
}

struct bpf_object *bpf_object__open(const char *path)
{
	return bpf_object__open_file(path, NULL);
}

struct bpf_object *
bpf_object__open_mem(const void *obj_buf, size_t obj_buf_sz,
		     const struct bpf_object_open_opts *opts)
{
	if (!obj_buf || obj_buf_sz == 0)
		return libbpf_err_ptr(-EINVAL);

	return libbpf_ptr(bpf_object_open(NULL, obj_buf, obj_buf_sz, opts));
}

static int bpf_object_unload(struct bpf_object *obj)
{
	size_t i;

	if (!obj)
		return libbpf_err(-EINVAL);

	for (i = 0; i < obj->nr_maps; i++) {
		zclose(obj->maps[i].fd);
		if (obj->maps[i].st_ops)
			zfree(&obj->maps[i].st_ops->kern_vdata);
	}

	for (i = 0; i < obj->nr_programs; i++)
		bpf_program__unload(&obj->programs[i]);

	return 0;
}

static int bpf_object__sanitize_maps(struct bpf_object *obj)
{
	struct bpf_map *m;

	bpf_object__for_each_map(m, obj) {
		if (!bpf_map__is_internal(m))
			continue;
		if (!kernel_supports(obj, FEAT_ARRAY_MMAP))
			m->def.map_flags ^= BPF_F_MMAPABLE;
	}

	return 0;
}

int libbpf_kallsyms_parse(kallsyms_cb_t cb, void *ctx)
{
	char sym_type, sym_name[500];
	unsigned long long sym_addr;
	int ret, err = 0;
	FILE *f;

	f = fopen("/proc/kallsyms", "r");
	if (!f) {
		err = -errno;
		pr_warn("failed to open /proc/kallsyms: %d\n", err);
		return err;
	}

	while (true) {
		ret = fscanf(f, "%llx %c %499s%*[^\n]\n",
			     &sym_addr, &sym_type, sym_name);
		if (ret == EOF && feof(f))
			break;
		if (ret != 3) {
			pr_warn("failed to read kallsyms entry: %d\n", ret);
			err = -EINVAL;
			break;
		}

		err = cb(sym_addr, sym_type, sym_name, ctx);
		if (err)
			break;
	}

	fclose(f);
	return err;
}

static int kallsyms_cb(unsigned long long sym_addr, char sym_type,
		       const char *sym_name, void *ctx)
{
	struct bpf_object *obj = ctx;
	const struct btf_type *t;
	struct extern_desc *ext;

	ext = find_extern_by_name(obj, sym_name);
	if (!ext || ext->type != EXT_KSYM)
		return 0;

	t = btf__type_by_id(obj->btf, ext->btf_id);
	if (!btf_is_var(t))
		return 0;

	if (ext->is_set && ext->ksym.addr != sym_addr) {
		pr_warn("extern (ksym) '%s': resolution is ambiguous: 0x%llx or 0x%llx\n",
			sym_name, ext->ksym.addr, sym_addr);
		return -EINVAL;
	}
	if (!ext->is_set) {
		ext->is_set = true;
		ext->ksym.addr = sym_addr;
		pr_debug("extern (ksym) '%s': set to 0x%llx\n", sym_name, sym_addr);
	}
	return 0;
}

static int bpf_object__read_kallsyms_file(struct bpf_object *obj)
{
	return libbpf_kallsyms_parse(kallsyms_cb, obj);
}

static int find_ksym_btf_id(struct bpf_object *obj, const char *ksym_name,
			    __u16 kind, struct btf **res_btf,
			    struct module_btf **res_mod_btf)
{
	struct module_btf *mod_btf;
	struct btf *btf;
	int i, id, err;

	btf = obj->btf_vmlinux;
	mod_btf = NULL;
	id = btf__find_by_name_kind(btf, ksym_name, kind);

	if (id == -ENOENT) {
		err = load_module_btfs(obj);
		if (err)
			return err;

		for (i = 0; i < obj->btf_module_cnt; i++) {
			/* we assume module_btf's BTF FD is always >0 */
			mod_btf = &obj->btf_modules[i];
			btf = mod_btf->btf;
			id = btf__find_by_name_kind_own(btf, ksym_name, kind);
			if (id != -ENOENT)
				break;
		}
	}
	if (id <= 0)
		return -ESRCH;

	*res_btf = btf;
	*res_mod_btf = mod_btf;
	return id;
}

static int bpf_object__resolve_ksym_var_btf_id(struct bpf_object *obj,
					       struct extern_desc *ext)
{
	const struct btf_type *targ_var, *targ_type;
	__u32 targ_type_id, local_type_id;
	struct module_btf *mod_btf = NULL;
	const char *targ_var_name;
	struct btf *btf = NULL;
	int id, err;

	id = find_ksym_btf_id(obj, ext->name, BTF_KIND_VAR, &btf, &mod_btf);
	if (id < 0) {
		if (id == -ESRCH && ext->is_weak)
			return 0;
		pr_warn("extern (var ksym) '%s': not found in kernel BTF\n",
			ext->name);
		return id;
	}

	/* find local type_id */
	local_type_id = ext->ksym.type_id;

	/* find target type_id */
	targ_var = btf__type_by_id(btf, id);
	targ_var_name = btf__name_by_offset(btf, targ_var->name_off);
	targ_type = skip_mods_and_typedefs(btf, targ_var->type, &targ_type_id);

	err = bpf_core_types_are_compat(obj->btf, local_type_id,
					btf, targ_type_id);
	if (err <= 0) {
		const struct btf_type *local_type;
		const char *targ_name, *local_name;

		local_type = btf__type_by_id(obj->btf, local_type_id);
		local_name = btf__name_by_offset(obj->btf, local_type->name_off);
		targ_name = btf__name_by_offset(btf, targ_type->name_off);

		pr_warn("extern (var ksym) '%s': incompatible types, expected [%d] %s %s, but kernel has [%d] %s %s\n",
			ext->name, local_type_id,
			btf_kind_str(local_type), local_name, targ_type_id,
			btf_kind_str(targ_type), targ_name);
		return -EINVAL;
	}

	ext->is_set = true;
	ext->ksym.kernel_btf_obj_fd = mod_btf ? mod_btf->fd : 0;
	ext->ksym.kernel_btf_id = id;
	pr_debug("extern (var ksym) '%s': resolved to [%d] %s %s\n",
		 ext->name, id, btf_kind_str(targ_var), targ_var_name);

	return 0;
}

static int bpf_object__resolve_ksym_func_btf_id(struct bpf_object *obj,
						struct extern_desc *ext)
{
	int local_func_proto_id, kfunc_proto_id, kfunc_id;
	struct module_btf *mod_btf = NULL;
	const struct btf_type *kern_func;
	struct btf *kern_btf = NULL;
	int ret;

	local_func_proto_id = ext->ksym.type_id;

	kfunc_id = find_ksym_btf_id(obj, ext->name, BTF_KIND_FUNC, &kern_btf, &mod_btf);
	if (kfunc_id < 0) {
		if (kfunc_id == -ESRCH && ext->is_weak)
			return 0;
		pr_warn("extern (func ksym) '%s': not found in kernel or module BTFs\n",
			ext->name);
		return kfunc_id;
	}

	kern_func = btf__type_by_id(kern_btf, kfunc_id);
	kfunc_proto_id = kern_func->type;

	ret = bpf_core_types_are_compat(obj->btf, local_func_proto_id,
					kern_btf, kfunc_proto_id);
	if (ret <= 0) {
		pr_warn("extern (func ksym) '%s': func_proto [%d] incompatible with kernel [%d]\n",
			ext->name, local_func_proto_id, kfunc_proto_id);
		return -EINVAL;
	}

	/* set index for module BTF fd in fd_array, if unset */
	if (mod_btf && !mod_btf->fd_array_idx) {
		/* insn->off is s16 */
		if (obj->fd_array_cnt == INT16_MAX) {
			pr_warn("extern (func ksym) '%s': module BTF fd index %d too big to fit in bpf_insn offset\n",
				ext->name, mod_btf->fd_array_idx);
			return -E2BIG;
		}
		/* Cannot use index 0 for module BTF fd */
		if (!obj->fd_array_cnt)
			obj->fd_array_cnt = 1;

		ret = libbpf_ensure_mem((void **)&obj->fd_array, &obj->fd_array_cap, sizeof(int),
					obj->fd_array_cnt + 1);
		if (ret)
			return ret;
		mod_btf->fd_array_idx = obj->fd_array_cnt;
		/* we assume module BTF FD is always >0 */
		obj->fd_array[obj->fd_array_cnt++] = mod_btf->fd;
	}

	ext->is_set = true;
	ext->ksym.kernel_btf_id = kfunc_id;
	ext->ksym.btf_fd_idx = mod_btf ? mod_btf->fd_array_idx : 0;
	pr_debug("extern (func ksym) '%s': resolved to kernel [%d]\n",
		 ext->name, kfunc_id);

	return 0;
}

static int bpf_object__resolve_ksyms_btf_id(struct bpf_object *obj)
{
	const struct btf_type *t;
	struct extern_desc *ext;
	int i, err;

	for (i = 0; i < obj->nr_extern; i++) {
		ext = &obj->externs[i];
		if (ext->type != EXT_KSYM || !ext->ksym.type_id)
			continue;

		if (obj->gen_loader) {
			ext->is_set = true;
			ext->ksym.kernel_btf_obj_fd = 0;
			ext->ksym.kernel_btf_id = 0;
			continue;
		}
		t = btf__type_by_id(obj->btf, ext->btf_id);
		if (btf_is_var(t))
			err = bpf_object__resolve_ksym_var_btf_id(obj, ext);
		else
			err = bpf_object__resolve_ksym_func_btf_id(obj, ext);
		if (err)
			return err;
	}
	return 0;
}

static int bpf_object__resolve_externs(struct bpf_object *obj,
				       const char *extra_kconfig)
{
	bool need_config = false, need_kallsyms = false;
	bool need_vmlinux_btf = false;
	struct extern_desc *ext;
	void *kcfg_data = NULL;
	int err, i;

	if (obj->nr_extern == 0)
		return 0;

	if (obj->kconfig_map_idx >= 0)
		kcfg_data = obj->maps[obj->kconfig_map_idx].mmaped;

	for (i = 0; i < obj->nr_extern; i++) {
		ext = &obj->externs[i];

		if (ext->type == EXT_KSYM) {
			if (ext->ksym.type_id)
				need_vmlinux_btf = true;
			else
				need_kallsyms = true;
			continue;
		} else if (ext->type == EXT_KCFG) {
			void *ext_ptr = kcfg_data + ext->kcfg.data_off;
			__u64 value = 0;

			/* Kconfig externs need actual /proc/config.gz */
			if (str_has_pfx(ext->name, "CONFIG_")) {
				need_config = true;
				continue;
			}

			/* Virtual kcfg externs are customly handled by libbpf */
			if (strcmp(ext->name, "LINUX_KERNEL_VERSION") == 0) {
				value = get_kernel_version();
				if (!value) {
					pr_warn("extern (kcfg) '%s': failed to get kernel version\n", ext->name);
					return -EINVAL;
				}
			} else if (strcmp(ext->name, "LINUX_HAS_BPF_COOKIE") == 0) {
				value = kernel_supports(obj, FEAT_BPF_COOKIE);
			} else if (strcmp(ext->name, "LINUX_HAS_SYSCALL_WRAPPER") == 0) {
				value = kernel_supports(obj, FEAT_SYSCALL_WRAPPER);
			} else if (!str_has_pfx(ext->name, "LINUX_") || !ext->is_weak) {
				/* Currently libbpf supports only CONFIG_ and LINUX_ prefixed
				 * __kconfig externs, where LINUX_ ones are virtual and filled out
				 * customly by libbpf (their values don't come from Kconfig).
				 * If LINUX_xxx variable is not recognized by libbpf, but is marked
				 * __weak, it defaults to zero value, just like for CONFIG_xxx
				 * externs.
				 */
				pr_warn("extern (kcfg) '%s': unrecognized virtual extern\n", ext->name);
				return -EINVAL;
			}

			err = set_kcfg_value_num(ext, ext_ptr, value);
			if (err)
				return err;
			pr_debug("extern (kcfg) '%s': set to 0x%llx\n",
				 ext->name, (long long)value);
		} else {
			pr_warn("extern '%s': unrecognized extern kind\n", ext->name);
			return -EINVAL;
		}
	}
	if (need_config && extra_kconfig) {
		err = bpf_object__read_kconfig_mem(obj, extra_kconfig, kcfg_data);
		if (err)
			return -EINVAL;
		need_config = false;
		for (i = 0; i < obj->nr_extern; i++) {
			ext = &obj->externs[i];
			if (ext->type == EXT_KCFG && !ext->is_set) {
				need_config = true;
				break;
			}
		}
	}
	if (need_config) {
		err = bpf_object__read_kconfig_file(obj, kcfg_data);
		if (err)
			return -EINVAL;
	}
	if (need_kallsyms) {
		err = bpf_object__read_kallsyms_file(obj);
		if (err)
			return -EINVAL;
	}
	if (need_vmlinux_btf) {
		err = bpf_object__resolve_ksyms_btf_id(obj);
		if (err)
			return -EINVAL;
	}
	for (i = 0; i < obj->nr_extern; i++) {
		ext = &obj->externs[i];

		if (!ext->is_set && !ext->is_weak) {
			pr_warn("extern '%s' (strong): not resolved\n", ext->name);
			return -ESRCH;
		} else if (!ext->is_set) {
			pr_debug("extern '%s' (weak): not resolved, defaulting to zero\n",
				 ext->name);
		}
	}

	return 0;
}

static int bpf_object_load(struct bpf_object *obj, int extra_log_level, const char *target_btf_path)
{
	int err, i;

	if (!obj)
		return libbpf_err(-EINVAL);

	if (obj->loaded) {
		pr_warn("object '%s': load can't be attempted twice\n", obj->name);
		return libbpf_err(-EINVAL);
	}

	if (obj->gen_loader)
		bpf_gen__init(obj->gen_loader, extra_log_level, obj->nr_programs, obj->nr_maps);

	err = bpf_object__probe_loading(obj);
	err = err ? : bpf_object__load_vmlinux_btf(obj, false);
	err = err ? : bpf_object__resolve_externs(obj, obj->kconfig);
	err = err ? : bpf_object__sanitize_and_load_btf(obj);
	err = err ? : bpf_object__sanitize_maps(obj);
	err = err ? : bpf_object__init_kern_struct_ops_maps(obj);
	err = err ? : bpf_object__create_maps(obj);
	err = err ? : bpf_object__relocate(obj, obj->btf_custom_path ? : target_btf_path);
	err = err ? : bpf_object__load_progs(obj, extra_log_level);
	err = err ? : bpf_object_init_prog_arrays(obj);

	if (obj->gen_loader) {
		/* reset FDs */
		if (obj->btf)
			btf__set_fd(obj->btf, -1);
		for (i = 0; i < obj->nr_maps; i++)
			obj->maps[i].fd = -1;
		if (!err)
			err = bpf_gen__finish(obj->gen_loader, obj->nr_programs, obj->nr_maps);
	}

	/* clean up fd_array */
	zfree(&obj->fd_array);

	/* clean up module BTFs */
	for (i = 0; i < obj->btf_module_cnt; i++) {
		close(obj->btf_modules[i].fd);
		btf__free(obj->btf_modules[i].btf);
		free(obj->btf_modules[i].name);
	}
	free(obj->btf_modules);

	/* clean up vmlinux BTF */
	btf__free(obj->btf_vmlinux);
	obj->btf_vmlinux = NULL;

	obj->loaded = true; /* doesn't matter if successfully or not */

	if (err)
		goto out;

	return 0;
out:
	/* unpin any maps that were auto-pinned during load */
	for (i = 0; i < obj->nr_maps; i++)
		if (obj->maps[i].pinned && !obj->maps[i].reused)
			bpf_map__unpin(&obj->maps[i], NULL);

	bpf_object_unload(obj);
	pr_warn("failed to load object '%s'\n", obj->path);
	return libbpf_err(err);
}

int bpf_object__load(struct bpf_object *obj)
{
	return bpf_object_load(obj, 0, NULL);
}

static int make_parent_dir(const char *path)
{
	char *cp, errmsg[STRERR_BUFSIZE];
	char *dname, *dir;
	int err = 0;

	dname = strdup(path);
	if (dname == NULL)
		return -ENOMEM;

	dir = dirname(dname);
	if (mkdir(dir, 0700) && errno != EEXIST)
		err = -errno;

	free(dname);
	if (err) {
		cp = libbpf_strerror_r(-err, errmsg, sizeof(errmsg));
		pr_warn("failed to mkdir %s: %s\n", path, cp);
	}
	return err;
}

static int check_path(const char *path)
{
	char *cp, errmsg[STRERR_BUFSIZE];
	struct statfs st_fs;
	char *dname, *dir;
	int err = 0;

	if (path == NULL)
		return -EINVAL;

	dname = strdup(path);
	if (dname == NULL)
		return -ENOMEM;

	dir = dirname(dname);
	if (statfs(dir, &st_fs)) {
		cp = libbpf_strerror_r(errno, errmsg, sizeof(errmsg));
		pr_warn("failed to statfs %s: %s\n", dir, cp);
		err = -errno;
	}
	free(dname);

	if (!err && st_fs.f_type != BPF_FS_MAGIC) {
		pr_warn("specified path %s is not on BPF FS\n", path);
		err = -EINVAL;
	}

	return err;
}

int bpf_program__pin(struct bpf_program *prog, const char *path)
{
	char *cp, errmsg[STRERR_BUFSIZE];
	int err;

	if (prog->fd < 0) {
		pr_warn("prog '%s': can't pin program that wasn't loaded\n", prog->name);
		return libbpf_err(-EINVAL);
	}

	err = make_parent_dir(path);
	if (err)
		return libbpf_err(err);

	err = check_path(path);
	if (err)
		return libbpf_err(err);

	if (bpf_obj_pin(prog->fd, path)) {
		err = -errno;
		cp = libbpf_strerror_r(err, errmsg, sizeof(errmsg));
		pr_warn("prog '%s': failed to pin at '%s': %s\n", prog->name, path, cp);
		return libbpf_err(err);
	}

	pr_debug("prog '%s': pinned at '%s'\n", prog->name, path);
	return 0;
}

int bpf_program__unpin(struct bpf_program *prog, const char *path)
{
	int err;

	if (prog->fd < 0) {
		pr_warn("prog '%s': can't unpin program that wasn't loaded\n", prog->name);
		return libbpf_err(-EINVAL);
	}

	err = check_path(path);
	if (err)
		return libbpf_err(err);

	err = unlink(path);
	if (err)
		return libbpf_err(-errno);

	pr_debug("prog '%s': unpinned from '%s'\n", prog->name, path);
	return 0;
}

int bpf_map__pin(struct bpf_map *map, const char *path)
{
	char *cp, errmsg[STRERR_BUFSIZE];
	int err;

	if (map == NULL) {
		pr_warn("invalid map pointer\n");
		return libbpf_err(-EINVAL);
	}

	if (map->pin_path) {
		if (path && strcmp(path, map->pin_path)) {
			pr_warn("map '%s' already has pin path '%s' different from '%s'\n",
				bpf_map__name(map), map->pin_path, path);
			return libbpf_err(-EINVAL);
		} else if (map->pinned) {
			pr_debug("map '%s' already pinned at '%s'; not re-pinning\n",
				 bpf_map__name(map), map->pin_path);
			return 0;
		}
	} else {
		if (!path) {
			pr_warn("missing a path to pin map '%s' at\n",
				bpf_map__name(map));
			return libbpf_err(-EINVAL);
		} else if (map->pinned) {
			pr_warn("map '%s' already pinned\n", bpf_map__name(map));
			return libbpf_err(-EEXIST);
		}

		map->pin_path = strdup(path);
		if (!map->pin_path) {
			err = -errno;
			goto out_err;
		}
	}

	err = make_parent_dir(map->pin_path);
	if (err)
		return libbpf_err(err);

	err = check_path(map->pin_path);
	if (err)
		return libbpf_err(err);

	if (bpf_obj_pin(map->fd, map->pin_path)) {
		err = -errno;
		goto out_err;
	}

	map->pinned = true;
	pr_debug("pinned map '%s'\n", map->pin_path);

	return 0;

out_err:
	cp = libbpf_strerror_r(-err, errmsg, sizeof(errmsg));
	pr_warn("failed to pin map: %s\n", cp);
	return libbpf_err(err);
}

int bpf_map__unpin(struct bpf_map *map, const char *path)
{
	int err;

	if (map == NULL) {
		pr_warn("invalid map pointer\n");
		return libbpf_err(-EINVAL);
	}

	if (map->pin_path) {
		if (path && strcmp(path, map->pin_path)) {
			pr_warn("map '%s' already has pin path '%s' different from '%s'\n",
				bpf_map__name(map), map->pin_path, path);
			return libbpf_err(-EINVAL);
		}
		path = map->pin_path;
	} else if (!path) {
		pr_warn("no path to unpin map '%s' from\n",
			bpf_map__name(map));
		return libbpf_err(-EINVAL);
	}

	err = check_path(path);
	if (err)
		return libbpf_err(err);

	err = unlink(path);
	if (err != 0)
		return libbpf_err(-errno);

	map->pinned = false;
	pr_debug("unpinned map '%s' from '%s'\n", bpf_map__name(map), path);

	return 0;
}

int bpf_map__set_pin_path(struct bpf_map *map, const char *path)
{
	char *new = NULL;

	if (path) {
		new = strdup(path);
		if (!new)
			return libbpf_err(-errno);
	}

	free(map->pin_path);
	map->pin_path = new;
	return 0;
}

__alias(bpf_map__pin_path)
const char *bpf_map__get_pin_path(const struct bpf_map *map);

const char *bpf_map__pin_path(const struct bpf_map *map)
{
	return map->pin_path;
}

bool bpf_map__is_pinned(const struct bpf_map *map)
{
	return map->pinned;
}

static void sanitize_pin_path(char *s)
{
	/* bpffs disallows periods in path names */
	while (*s) {
		if (*s == '.')
			*s = '_';
		s++;
	}
}

int bpf_object__pin_maps(struct bpf_object *obj, const char *path)
{
	struct bpf_map *map;
	int err;

	if (!obj)
		return libbpf_err(-ENOENT);

	if (!obj->loaded) {
		pr_warn("object not yet loaded; load it first\n");
		return libbpf_err(-ENOENT);
	}

	bpf_object__for_each_map(map, obj) {
		char *pin_path = NULL;
		char buf[PATH_MAX];

		if (!map->autocreate)
			continue;

		if (path) {
			err = pathname_concat(buf, sizeof(buf), path, bpf_map__name(map));
			if (err)
				goto err_unpin_maps;
			sanitize_pin_path(buf);
			pin_path = buf;
		} else if (!map->pin_path) {
			continue;
		}

		err = bpf_map__pin(map, pin_path);
		if (err)
			goto err_unpin_maps;
	}

	return 0;

err_unpin_maps:
	while ((map = bpf_object__prev_map(obj, map))) {
		if (!map->pin_path)
			continue;

		bpf_map__unpin(map, NULL);
	}

	return libbpf_err(err);
}

int bpf_object__unpin_maps(struct bpf_object *obj, const char *path)
{
	struct bpf_map *map;
	int err;

	if (!obj)
		return libbpf_err(-ENOENT);

	bpf_object__for_each_map(map, obj) {
		char *pin_path = NULL;
		char buf[PATH_MAX];

		if (path) {
			err = pathname_concat(buf, sizeof(buf), path, bpf_map__name(map));
			if (err)
				return libbpf_err(err);
			sanitize_pin_path(buf);
			pin_path = buf;
		} else if (!map->pin_path) {
			continue;
		}

		err = bpf_map__unpin(map, pin_path);
		if (err)
			return libbpf_err(err);
	}

	return 0;
}

int bpf_object__pin_programs(struct bpf_object *obj, const char *path)
{
	struct bpf_program *prog;
	char buf[PATH_MAX];
	int err;

	if (!obj)
		return libbpf_err(-ENOENT);

	if (!obj->loaded) {
		pr_warn("object not yet loaded; load it first\n");
		return libbpf_err(-ENOENT);
	}

	bpf_object__for_each_program(prog, obj) {
		err = pathname_concat(buf, sizeof(buf), path, prog->name);
		if (err)
			goto err_unpin_programs;

		err = bpf_program__pin(prog, buf);
		if (err)
			goto err_unpin_programs;
	}

	return 0;

err_unpin_programs:
	while ((prog = bpf_object__prev_program(obj, prog))) {
		if (pathname_concat(buf, sizeof(buf), path, prog->name))
			continue;

		bpf_program__unpin(prog, buf);
	}

	return libbpf_err(err);
}

int bpf_object__unpin_programs(struct bpf_object *obj, const char *path)
{
	struct bpf_program *prog;
	int err;

	if (!obj)
		return libbpf_err(-ENOENT);

	bpf_object__for_each_program(prog, obj) {
		char buf[PATH_MAX];

		err = pathname_concat(buf, sizeof(buf), path, prog->name);
		if (err)
			return libbpf_err(err);

		err = bpf_program__unpin(prog, buf);
		if (err)
			return libbpf_err(err);
	}

	return 0;
}

int bpf_object__pin(struct bpf_object *obj, const char *path)
{
	int err;

	err = bpf_object__pin_maps(obj, path);
	if (err)
		return libbpf_err(err);

	err = bpf_object__pin_programs(obj, path);
	if (err) {
		bpf_object__unpin_maps(obj, path);
		return libbpf_err(err);
	}

	return 0;
}

static void bpf_map__destroy(struct bpf_map *map)
{
	if (map->inner_map) {
		bpf_map__destroy(map->inner_map);
		zfree(&map->inner_map);
	}

	zfree(&map->init_slots);
	map->init_slots_sz = 0;

	if (map->mmaped) {
		munmap(map->mmaped, bpf_map_mmap_sz(map));
		map->mmaped = NULL;
	}

	if (map->st_ops) {
		zfree(&map->st_ops->data);
		zfree(&map->st_ops->progs);
		zfree(&map->st_ops->kern_func_off);
		zfree(&map->st_ops);
	}

	zfree(&map->name);
	zfree(&map->real_name);
	zfree(&map->pin_path);

	if (map->fd >= 0)
		zclose(map->fd);
}

void bpf_object__close(struct bpf_object *obj)
{
	size_t i;

	if (IS_ERR_OR_NULL(obj))
		return;

	usdt_manager_free(obj->usdt_man);
	obj->usdt_man = NULL;

	bpf_gen__free(obj->gen_loader);
	bpf_object__elf_finish(obj);
	bpf_object_unload(obj);
	btf__free(obj->btf);
	btf_ext__free(obj->btf_ext);

	for (i = 0; i < obj->nr_maps; i++)
		bpf_map__destroy(&obj->maps[i]);

	zfree(&obj->btf_custom_path);
	zfree(&obj->kconfig);
	zfree(&obj->externs);
	obj->nr_extern = 0;

	zfree(&obj->maps);
	obj->nr_maps = 0;

	if (obj->programs && obj->nr_programs) {
		for (i = 0; i < obj->nr_programs; i++)
			bpf_program__exit(&obj->programs[i]);
	}
	zfree(&obj->programs);

	free(obj);
}

<<<<<<< HEAD
struct bpf_object *
bpf_object__next(struct bpf_object *prev)
{
	struct bpf_object *next;
	bool strict = (libbpf_mode & LIBBPF_STRICT_NO_OBJECT_LIST);

	if (strict)
		return NULL;

	if (!prev)
	    /*取bpf_objects_list的首个元素*/
		next = list_first_entry(&bpf_objects_list,
					struct bpf_object,
					list);
	else
	    /*取下个元素*/
		next = list_next_entry(prev, list);

	/* Empty list is noticed here so don't need checking on entry. */
	if (&next->list == &bpf_objects_list)
	    /*此元素必须从属于bpf_objects_list*/
		return NULL;

	return next;
}

=======
>>>>>>> 97ee9d1c
const char *bpf_object__name(const struct bpf_object *obj)
{
	return obj ? obj->name : libbpf_err_ptr(-EINVAL);
}

unsigned int bpf_object__kversion(const struct bpf_object *obj)
{
	return obj ? obj->kern_version : 0;
}

struct btf *bpf_object__btf(const struct bpf_object *obj)
{
	return obj ? obj->btf : NULL;
}

int bpf_object__btf_fd(const struct bpf_object *obj)
{
	return obj->btf ? btf__fd(obj->btf) : -1;
}

int bpf_object__set_kversion(struct bpf_object *obj, __u32 kern_version)
{
	if (obj->loaded)
		return libbpf_err(-EINVAL);

	obj->kern_version = kern_version;

	return 0;
}

int bpf_object__gen_loader(struct bpf_object *obj, struct gen_loader_opts *opts)
{
	struct bpf_gen *gen;

	if (!opts)
		return -EFAULT;
	if (!OPTS_VALID(opts, gen_loader_opts))
		return -EINVAL;
	gen = calloc(sizeof(*gen), 1);
	if (!gen)
		return -ENOMEM;
	gen->opts = opts;
	obj->gen_loader = gen;
	return 0;
}

static struct bpf_program *
__bpf_program__iter(const struct bpf_program *p, const struct bpf_object *obj,
		    bool forward)
{
	size_t nr_programs = obj->nr_programs;
	ssize_t idx;

	if (!nr_programs)
		return NULL;

	if (!p)
		/* Iter from the beginning */
		return forward ? &obj->programs[0] :
			&obj->programs[nr_programs - 1];

	if (p->obj != obj) {
		pr_warn("error: program handler doesn't match object\n");
		return errno = EINVAL, NULL;
	}

	idx = (p - obj->programs) + (forward ? 1 : -1);
	if (idx >= obj->nr_programs || idx < 0)
		return NULL;
	return &obj->programs[idx];
}

struct bpf_program *
bpf_object__next_program(const struct bpf_object *obj, struct bpf_program *prev)
{
	struct bpf_program *prog = prev;

	do {
		prog = __bpf_program__iter(prog, obj, true);
	} while (prog && prog_is_subprog(obj, prog));

	return prog;
}

struct bpf_program *
bpf_object__prev_program(const struct bpf_object *obj, struct bpf_program *next)
{
	struct bpf_program *prog = next;

	do {
		prog = __bpf_program__iter(prog, obj, false);
	} while (prog && prog_is_subprog(obj, prog));

	return prog;
}

void bpf_program__set_ifindex(struct bpf_program *prog, __u32 ifindex)
{
	prog->prog_ifindex = ifindex;
}

const char *bpf_program__name(const struct bpf_program *prog)
{
	return prog->name;
}

const char *bpf_program__section_name(const struct bpf_program *prog)
{
	return prog->sec_name;
}

bool bpf_program__autoload(const struct bpf_program *prog)
{
	return prog->autoload;
}

int bpf_program__set_autoload(struct bpf_program *prog, bool autoload)
{
	if (prog->obj->loaded)
		return libbpf_err(-EINVAL);

	prog->autoload = autoload;
	return 0;
}

bool bpf_program__autoattach(const struct bpf_program *prog)
{
	return prog->autoattach;
}

void bpf_program__set_autoattach(struct bpf_program *prog, bool autoattach)
{
	prog->autoattach = autoattach;
}

const struct bpf_insn *bpf_program__insns(const struct bpf_program *prog)
{
	return prog->insns;
}

size_t bpf_program__insn_cnt(const struct bpf_program *prog)
{
	return prog->insns_cnt;
}

int bpf_program__set_insns(struct bpf_program *prog,
			   struct bpf_insn *new_insns, size_t new_insn_cnt)
{
	struct bpf_insn *insns;

	if (prog->obj->loaded)
		return -EBUSY;

	insns = libbpf_reallocarray(prog->insns, new_insn_cnt, sizeof(*insns));
	if (!insns) {
		pr_warn("prog '%s': failed to realloc prog code\n", prog->name);
		return -ENOMEM;
	}
	memcpy(insns, new_insns, new_insn_cnt * sizeof(*insns));

	prog->insns = insns;
	prog->insns_cnt = new_insn_cnt;
	return 0;
}

int bpf_program__fd(const struct bpf_program *prog)
{
	if (!prog)
		return libbpf_err(-EINVAL);

	if (prog->fd < 0)
		return libbpf_err(-ENOENT);

	return prog->fd;
}

__alias(bpf_program__type)
enum bpf_prog_type bpf_program__get_type(const struct bpf_program *prog);

enum bpf_prog_type bpf_program__type(const struct bpf_program *prog)
{
	return prog->type;
}

int bpf_program__set_type(struct bpf_program *prog, enum bpf_prog_type type)
{
	if (prog->obj->loaded)
		return libbpf_err(-EBUSY);

	prog->type = type;
	return 0;
}

__alias(bpf_program__expected_attach_type)
enum bpf_attach_type bpf_program__get_expected_attach_type(const struct bpf_program *prog);

enum bpf_attach_type bpf_program__expected_attach_type(const struct bpf_program *prog)
{
	return prog->expected_attach_type;
}

int bpf_program__set_expected_attach_type(struct bpf_program *prog,
					   enum bpf_attach_type type)
{
	if (prog->obj->loaded)
		return libbpf_err(-EBUSY);

	prog->expected_attach_type = type;
	return 0;
}

__u32 bpf_program__flags(const struct bpf_program *prog)
{
	return prog->prog_flags;
}

int bpf_program__set_flags(struct bpf_program *prog, __u32 flags)
{
	if (prog->obj->loaded)
		return libbpf_err(-EBUSY);

	prog->prog_flags = flags;
	return 0;
}

__u32 bpf_program__log_level(const struct bpf_program *prog)
{
	return prog->log_level;
}

int bpf_program__set_log_level(struct bpf_program *prog, __u32 log_level)
{
	if (prog->obj->loaded)
		return libbpf_err(-EBUSY);

	prog->log_level = log_level;
	return 0;
}

const char *bpf_program__log_buf(const struct bpf_program *prog, size_t *log_size)
{
	*log_size = prog->log_size;
	return prog->log_buf;
}

int bpf_program__set_log_buf(struct bpf_program *prog, char *log_buf, size_t log_size)
{
	if (log_size && !log_buf)
		return -EINVAL;
	if (prog->log_size > UINT_MAX)
		return -EINVAL;
	if (prog->obj->loaded)
		return -EBUSY;

	prog->log_buf = log_buf;
	prog->log_size = log_size;
	return 0;
}

#define SEC_DEF(sec_pfx, ptype, atype, flags, ...) {			    \
	.sec = (char *)sec_pfx,						    \
	.prog_type = BPF_PROG_TYPE_##ptype,				    \
	.expected_attach_type = atype,					    \
	.cookie = (long)(flags),					    \
	.prog_prepare_load_fn = libbpf_prepare_prog_load,		    \
	__VA_ARGS__							    \
}

static int attach_kprobe(const struct bpf_program *prog, long cookie, struct bpf_link **link);
static int attach_uprobe(const struct bpf_program *prog, long cookie, struct bpf_link **link);
static int attach_ksyscall(const struct bpf_program *prog, long cookie, struct bpf_link **link);
static int attach_usdt(const struct bpf_program *prog, long cookie, struct bpf_link **link);
static int attach_tp(const struct bpf_program *prog, long cookie, struct bpf_link **link);
static int attach_raw_tp(const struct bpf_program *prog, long cookie, struct bpf_link **link);
static int attach_trace(const struct bpf_program *prog, long cookie, struct bpf_link **link);
static int attach_kprobe_multi(const struct bpf_program *prog, long cookie, struct bpf_link **link);
static int attach_lsm(const struct bpf_program *prog, long cookie, struct bpf_link **link);
static int attach_iter(const struct bpf_program *prog, long cookie, struct bpf_link **link);

static const struct bpf_sec_def section_defs[] = {
	SEC_DEF("socket",		SOCKET_FILTER, 0, SEC_NONE),
	SEC_DEF("sk_reuseport/migrate",	SK_REUSEPORT, BPF_SK_REUSEPORT_SELECT_OR_MIGRATE, SEC_ATTACHABLE),
	SEC_DEF("sk_reuseport",		SK_REUSEPORT, BPF_SK_REUSEPORT_SELECT, SEC_ATTACHABLE),
	SEC_DEF("kprobe+",		KPROBE,	0, SEC_NONE, attach_kprobe),
	SEC_DEF("uprobe+",		KPROBE,	0, SEC_NONE, attach_uprobe),
	SEC_DEF("uprobe.s+",		KPROBE,	0, SEC_SLEEPABLE, attach_uprobe),
	SEC_DEF("kretprobe+",		KPROBE, 0, SEC_NONE, attach_kprobe),
	SEC_DEF("uretprobe+",		KPROBE, 0, SEC_NONE, attach_uprobe),
	SEC_DEF("uretprobe.s+",		KPROBE, 0, SEC_SLEEPABLE, attach_uprobe),
	SEC_DEF("kprobe.multi+",	KPROBE,	BPF_TRACE_KPROBE_MULTI, SEC_NONE, attach_kprobe_multi),
	SEC_DEF("kretprobe.multi+",	KPROBE,	BPF_TRACE_KPROBE_MULTI, SEC_NONE, attach_kprobe_multi),
	SEC_DEF("ksyscall+",		KPROBE,	0, SEC_NONE, attach_ksyscall),
	SEC_DEF("kretsyscall+",		KPROBE, 0, SEC_NONE, attach_ksyscall),
	SEC_DEF("usdt+",		KPROBE,	0, SEC_NONE, attach_usdt),
	SEC_DEF("tc",			SCHED_CLS, 0, SEC_NONE),
	SEC_DEF("classifier",		SCHED_CLS, 0, SEC_NONE),
	SEC_DEF("action",		SCHED_ACT, 0, SEC_NONE),
	SEC_DEF("tracepoint+",		TRACEPOINT, 0, SEC_NONE, attach_tp),
	SEC_DEF("tp+",			TRACEPOINT, 0, SEC_NONE, attach_tp),
	SEC_DEF("raw_tracepoint+",	RAW_TRACEPOINT, 0, SEC_NONE, attach_raw_tp),
	SEC_DEF("raw_tp+",		RAW_TRACEPOINT, 0, SEC_NONE, attach_raw_tp),
	SEC_DEF("raw_tracepoint.w+",	RAW_TRACEPOINT_WRITABLE, 0, SEC_NONE, attach_raw_tp),
	SEC_DEF("raw_tp.w+",		RAW_TRACEPOINT_WRITABLE, 0, SEC_NONE, attach_raw_tp),
	SEC_DEF("tp_btf+",		TRACING, BPF_TRACE_RAW_TP, SEC_ATTACH_BTF, attach_trace),
	SEC_DEF("fentry+",		TRACING, BPF_TRACE_FENTRY, SEC_ATTACH_BTF, attach_trace),
	SEC_DEF("fmod_ret+",		TRACING, BPF_MODIFY_RETURN, SEC_ATTACH_BTF, attach_trace),
	SEC_DEF("fexit+",		TRACING, BPF_TRACE_FEXIT, SEC_ATTACH_BTF, attach_trace),
	SEC_DEF("fentry.s+",		TRACING, BPF_TRACE_FENTRY, SEC_ATTACH_BTF | SEC_SLEEPABLE, attach_trace),
	SEC_DEF("fmod_ret.s+",		TRACING, BPF_MODIFY_RETURN, SEC_ATTACH_BTF | SEC_SLEEPABLE, attach_trace),
	SEC_DEF("fexit.s+",		TRACING, BPF_TRACE_FEXIT, SEC_ATTACH_BTF | SEC_SLEEPABLE, attach_trace),
	SEC_DEF("freplace+",		EXT, 0, SEC_ATTACH_BTF, attach_trace),
	SEC_DEF("lsm+",			LSM, BPF_LSM_MAC, SEC_ATTACH_BTF, attach_lsm),
	SEC_DEF("lsm.s+",		LSM, BPF_LSM_MAC, SEC_ATTACH_BTF | SEC_SLEEPABLE, attach_lsm),
	SEC_DEF("lsm_cgroup+",		LSM, BPF_LSM_CGROUP, SEC_ATTACH_BTF),
	SEC_DEF("iter+",		TRACING, BPF_TRACE_ITER, SEC_ATTACH_BTF, attach_iter),
	SEC_DEF("iter.s+",		TRACING, BPF_TRACE_ITER, SEC_ATTACH_BTF | SEC_SLEEPABLE, attach_iter),
	SEC_DEF("syscall",		SYSCALL, 0, SEC_SLEEPABLE),
	SEC_DEF("xdp.frags/devmap",	XDP, BPF_XDP_DEVMAP, SEC_XDP_FRAGS),
	SEC_DEF("xdp/devmap",		XDP, BPF_XDP_DEVMAP, SEC_ATTACHABLE),
	SEC_DEF("xdp.frags/cpumap",	XDP, BPF_XDP_CPUMAP, SEC_XDP_FRAGS),
	SEC_DEF("xdp/cpumap",		XDP, BPF_XDP_CPUMAP, SEC_ATTACHABLE),
	SEC_DEF("xdp.frags",		XDP, BPF_XDP, SEC_XDP_FRAGS),
	SEC_DEF("xdp",			XDP, BPF_XDP, SEC_ATTACHABLE_OPT),
	SEC_DEF("perf_event",		PERF_EVENT, 0, SEC_NONE),
	SEC_DEF("lwt_in",		LWT_IN, 0, SEC_NONE),
	SEC_DEF("lwt_out",		LWT_OUT, 0, SEC_NONE),
	SEC_DEF("lwt_xmit",		LWT_XMIT, 0, SEC_NONE),
	SEC_DEF("lwt_seg6local",	LWT_SEG6LOCAL, 0, SEC_NONE),
	SEC_DEF("sockops",		SOCK_OPS, BPF_CGROUP_SOCK_OPS, SEC_ATTACHABLE_OPT),
	SEC_DEF("sk_skb/stream_parser",	SK_SKB, BPF_SK_SKB_STREAM_PARSER, SEC_ATTACHABLE_OPT),
	SEC_DEF("sk_skb/stream_verdict",SK_SKB, BPF_SK_SKB_STREAM_VERDICT, SEC_ATTACHABLE_OPT),
	SEC_DEF("sk_skb",		SK_SKB, 0, SEC_NONE),
	SEC_DEF("sk_msg",		SK_MSG, BPF_SK_MSG_VERDICT, SEC_ATTACHABLE_OPT),
	SEC_DEF("lirc_mode2",		LIRC_MODE2, BPF_LIRC_MODE2, SEC_ATTACHABLE_OPT),
	SEC_DEF("flow_dissector",	FLOW_DISSECTOR, BPF_FLOW_DISSECTOR, SEC_ATTACHABLE_OPT),
	SEC_DEF("cgroup_skb/ingress",	CGROUP_SKB, BPF_CGROUP_INET_INGRESS, SEC_ATTACHABLE_OPT),
	SEC_DEF("cgroup_skb/egress",	CGROUP_SKB, BPF_CGROUP_INET_EGRESS, SEC_ATTACHABLE_OPT),
	SEC_DEF("cgroup/skb",		CGROUP_SKB, 0, SEC_NONE),
	SEC_DEF("cgroup/sock_create",	CGROUP_SOCK, BPF_CGROUP_INET_SOCK_CREATE, SEC_ATTACHABLE),
	SEC_DEF("cgroup/sock_release",	CGROUP_SOCK, BPF_CGROUP_INET_SOCK_RELEASE, SEC_ATTACHABLE),
	SEC_DEF("cgroup/sock",		CGROUP_SOCK, BPF_CGROUP_INET_SOCK_CREATE, SEC_ATTACHABLE_OPT),
	SEC_DEF("cgroup/post_bind4",	CGROUP_SOCK, BPF_CGROUP_INET4_POST_BIND, SEC_ATTACHABLE),
	SEC_DEF("cgroup/post_bind6",	CGROUP_SOCK, BPF_CGROUP_INET6_POST_BIND, SEC_ATTACHABLE),
	SEC_DEF("cgroup/bind4",		CGROUP_SOCK_ADDR, BPF_CGROUP_INET4_BIND, SEC_ATTACHABLE),
	SEC_DEF("cgroup/bind6",		CGROUP_SOCK_ADDR, BPF_CGROUP_INET6_BIND, SEC_ATTACHABLE),
	SEC_DEF("cgroup/connect4",	CGROUP_SOCK_ADDR, BPF_CGROUP_INET4_CONNECT, SEC_ATTACHABLE),
	SEC_DEF("cgroup/connect6",	CGROUP_SOCK_ADDR, BPF_CGROUP_INET6_CONNECT, SEC_ATTACHABLE),
	SEC_DEF("cgroup/sendmsg4",	CGROUP_SOCK_ADDR, BPF_CGROUP_UDP4_SENDMSG, SEC_ATTACHABLE),
	SEC_DEF("cgroup/sendmsg6",	CGROUP_SOCK_ADDR, BPF_CGROUP_UDP6_SENDMSG, SEC_ATTACHABLE),
	SEC_DEF("cgroup/recvmsg4",	CGROUP_SOCK_ADDR, BPF_CGROUP_UDP4_RECVMSG, SEC_ATTACHABLE),
	SEC_DEF("cgroup/recvmsg6",	CGROUP_SOCK_ADDR, BPF_CGROUP_UDP6_RECVMSG, SEC_ATTACHABLE),
	SEC_DEF("cgroup/getpeername4",	CGROUP_SOCK_ADDR, BPF_CGROUP_INET4_GETPEERNAME, SEC_ATTACHABLE),
	SEC_DEF("cgroup/getpeername6",	CGROUP_SOCK_ADDR, BPF_CGROUP_INET6_GETPEERNAME, SEC_ATTACHABLE),
	SEC_DEF("cgroup/getsockname4",	CGROUP_SOCK_ADDR, BPF_CGROUP_INET4_GETSOCKNAME, SEC_ATTACHABLE),
	SEC_DEF("cgroup/getsockname6",	CGROUP_SOCK_ADDR, BPF_CGROUP_INET6_GETSOCKNAME, SEC_ATTACHABLE),
	SEC_DEF("cgroup/sysctl",	CGROUP_SYSCTL, BPF_CGROUP_SYSCTL, SEC_ATTACHABLE),
	SEC_DEF("cgroup/getsockopt",	CGROUP_SOCKOPT, BPF_CGROUP_GETSOCKOPT, SEC_ATTACHABLE),
	SEC_DEF("cgroup/setsockopt",	CGROUP_SOCKOPT, BPF_CGROUP_SETSOCKOPT, SEC_ATTACHABLE),
	SEC_DEF("cgroup/dev",		CGROUP_DEVICE, BPF_CGROUP_DEVICE, SEC_ATTACHABLE_OPT),
	SEC_DEF("struct_ops+",		STRUCT_OPS, 0, SEC_NONE),
	SEC_DEF("sk_lookup",		SK_LOOKUP, BPF_SK_LOOKUP, SEC_ATTACHABLE),
};

static size_t custom_sec_def_cnt;
static struct bpf_sec_def *custom_sec_defs;
static struct bpf_sec_def custom_fallback_def;
static bool has_custom_fallback_def;

static int last_custom_sec_def_handler_id;

int libbpf_register_prog_handler(const char *sec,
				 enum bpf_prog_type prog_type,
				 enum bpf_attach_type exp_attach_type,
				 const struct libbpf_prog_handler_opts *opts)
{
	struct bpf_sec_def *sec_def;

	if (!OPTS_VALID(opts, libbpf_prog_handler_opts))
		return libbpf_err(-EINVAL);

	if (last_custom_sec_def_handler_id == INT_MAX) /* prevent overflow */
		return libbpf_err(-E2BIG);

	if (sec) {
		sec_def = libbpf_reallocarray(custom_sec_defs, custom_sec_def_cnt + 1,
					      sizeof(*sec_def));
		if (!sec_def)
			return libbpf_err(-ENOMEM);

		custom_sec_defs = sec_def;
		sec_def = &custom_sec_defs[custom_sec_def_cnt];
	} else {
		if (has_custom_fallback_def)
			return libbpf_err(-EBUSY);

		sec_def = &custom_fallback_def;
	}

	sec_def->sec = sec ? strdup(sec) : NULL;
	if (sec && !sec_def->sec)
		return libbpf_err(-ENOMEM);

	sec_def->prog_type = prog_type;
	sec_def->expected_attach_type = exp_attach_type;
	sec_def->cookie = OPTS_GET(opts, cookie, 0);

	sec_def->prog_setup_fn = OPTS_GET(opts, prog_setup_fn, NULL);
	sec_def->prog_prepare_load_fn = OPTS_GET(opts, prog_prepare_load_fn, NULL);
	sec_def->prog_attach_fn = OPTS_GET(opts, prog_attach_fn, NULL);

	sec_def->handler_id = ++last_custom_sec_def_handler_id;

	if (sec)
		custom_sec_def_cnt++;
	else
		has_custom_fallback_def = true;

	return sec_def->handler_id;
}

int libbpf_unregister_prog_handler(int handler_id)
{
	struct bpf_sec_def *sec_defs;
	int i;

	if (handler_id <= 0)
		return libbpf_err(-EINVAL);

	if (has_custom_fallback_def && custom_fallback_def.handler_id == handler_id) {
		memset(&custom_fallback_def, 0, sizeof(custom_fallback_def));
		has_custom_fallback_def = false;
		return 0;
	}

	for (i = 0; i < custom_sec_def_cnt; i++) {
		if (custom_sec_defs[i].handler_id == handler_id)
			break;
	}

	if (i == custom_sec_def_cnt)
		return libbpf_err(-ENOENT);

	free(custom_sec_defs[i].sec);
	for (i = i + 1; i < custom_sec_def_cnt; i++)
		custom_sec_defs[i - 1] = custom_sec_defs[i];
	custom_sec_def_cnt--;

	/* try to shrink the array, but it's ok if we couldn't */
	sec_defs = libbpf_reallocarray(custom_sec_defs, custom_sec_def_cnt, sizeof(*sec_defs));
	if (sec_defs)
		custom_sec_defs = sec_defs;

	return 0;
}

static bool sec_def_matches(const struct bpf_sec_def *sec_def, const char *sec_name)
{
	size_t len = strlen(sec_def->sec);

	/* "type/" always has to have proper SEC("type/extras") form */
	if (sec_def->sec[len - 1] == '/') {
		if (str_has_pfx(sec_name, sec_def->sec))
			return true;
		return false;
	}

	/* "type+" means it can be either exact SEC("type") or
	 * well-formed SEC("type/extras") with proper '/' separator
	 */
	if (sec_def->sec[len - 1] == '+') {
		len--;
		/* not even a prefix */
		if (strncmp(sec_name, sec_def->sec, len) != 0)
			return false;
		/* exact match or has '/' separator */
		if (sec_name[len] == '\0' || sec_name[len] == '/')
			return true;
		return false;
	}

	return strcmp(sec_name, sec_def->sec) == 0;
}

static const struct bpf_sec_def *find_sec_def(const char *sec_name)
{
	const struct bpf_sec_def *sec_def;
	int i, n;

	n = custom_sec_def_cnt;
	for (i = 0; i < n; i++) {
		sec_def = &custom_sec_defs[i];
		if (sec_def_matches(sec_def, sec_name))
			return sec_def;
	}

	n = ARRAY_SIZE(section_defs);
	for (i = 0; i < n; i++) {
		sec_def = &section_defs[i];
		if (sec_def_matches(sec_def, sec_name))
			return sec_def;
	}

	if (has_custom_fallback_def)
		return &custom_fallback_def;

	return NULL;
}

#define MAX_TYPE_NAME_SIZE 32

static char *libbpf_get_type_names(bool attach_type)
{
	int i, len = ARRAY_SIZE(section_defs) * MAX_TYPE_NAME_SIZE;
	char *buf;

	buf = malloc(len);
	if (!buf)
		return NULL;

	buf[0] = '\0';
	/* Forge string buf with all available names */
	for (i = 0; i < ARRAY_SIZE(section_defs); i++) {
		const struct bpf_sec_def *sec_def = &section_defs[i];

		if (attach_type) {
			if (sec_def->prog_prepare_load_fn != libbpf_prepare_prog_load)
				continue;

			if (!(sec_def->cookie & SEC_ATTACHABLE))
				continue;
		}

		if (strlen(buf) + strlen(section_defs[i].sec) + 2 > len) {
			free(buf);
			return NULL;
		}
		strcat(buf, " ");
		strcat(buf, section_defs[i].sec);
	}

	return buf;
}

int libbpf_prog_type_by_name(const char *name, enum bpf_prog_type *prog_type,
			     enum bpf_attach_type *expected_attach_type)
{
	const struct bpf_sec_def *sec_def;
	char *type_names;

	if (!name)
		return libbpf_err(-EINVAL);

	sec_def = find_sec_def(name);
	if (sec_def) {
		*prog_type = sec_def->prog_type;
		*expected_attach_type = sec_def->expected_attach_type;
		return 0;
	}

	pr_debug("failed to guess program type from ELF section '%s'\n", name);
	type_names = libbpf_get_type_names(false);
	if (type_names != NULL) {
		pr_debug("supported section(type) names are:%s\n", type_names);
		free(type_names);
	}

	return libbpf_err(-ESRCH);
}

const char *libbpf_bpf_attach_type_str(enum bpf_attach_type t)
{
	if (t < 0 || t >= ARRAY_SIZE(attach_type_name))
		return NULL;

	return attach_type_name[t];
}

const char *libbpf_bpf_link_type_str(enum bpf_link_type t)
{
	if (t < 0 || t >= ARRAY_SIZE(link_type_name))
		return NULL;

	return link_type_name[t];
}

const char *libbpf_bpf_map_type_str(enum bpf_map_type t)
{
	if (t < 0 || t >= ARRAY_SIZE(map_type_name))
		return NULL;

	return map_type_name[t];
}

const char *libbpf_bpf_prog_type_str(enum bpf_prog_type t)
{
	if (t < 0 || t >= ARRAY_SIZE(prog_type_name))
		return NULL;

	return prog_type_name[t];
}

static struct bpf_map *find_struct_ops_map_by_offset(struct bpf_object *obj,
						     size_t offset)
{
	struct bpf_map *map;
	size_t i;

	for (i = 0; i < obj->nr_maps; i++) {
		map = &obj->maps[i];
		if (!bpf_map__is_struct_ops(map))
			continue;
		if (map->sec_offset <= offset &&
		    offset - map->sec_offset < map->def.value_size)
			return map;
	}

	return NULL;
}

/* Collect the reloc from ELF and populate the st_ops->progs[] */
static int bpf_object__collect_st_ops_relos(struct bpf_object *obj,
					    Elf64_Shdr *shdr, Elf_Data *data)
{
	const struct btf_member *member;
	struct bpf_struct_ops *st_ops;
	struct bpf_program *prog;
	unsigned int shdr_idx;
	const struct btf *btf;
	struct bpf_map *map;
	unsigned int moff, insn_idx;
	const char *name;
	__u32 member_idx;
	Elf64_Sym *sym;
	Elf64_Rel *rel;
	int i, nrels;

	btf = obj->btf;
	nrels = shdr->sh_size / shdr->sh_entsize;
	for (i = 0; i < nrels; i++) {
		rel = elf_rel_by_idx(data, i);
		if (!rel) {
			pr_warn("struct_ops reloc: failed to get %d reloc\n", i);
			return -LIBBPF_ERRNO__FORMAT;
		}

		sym = elf_sym_by_idx(obj, ELF64_R_SYM(rel->r_info));
		if (!sym) {
			pr_warn("struct_ops reloc: symbol %zx not found\n",
				(size_t)ELF64_R_SYM(rel->r_info));
			return -LIBBPF_ERRNO__FORMAT;
		}

		name = elf_sym_str(obj, sym->st_name) ?: "<?>";
		map = find_struct_ops_map_by_offset(obj, rel->r_offset);
		if (!map) {
			pr_warn("struct_ops reloc: cannot find map at rel->r_offset %zu\n",
				(size_t)rel->r_offset);
			return -EINVAL;
		}

		moff = rel->r_offset - map->sec_offset;
		shdr_idx = sym->st_shndx;
		st_ops = map->st_ops;
		pr_debug("struct_ops reloc %s: for %lld value %lld shdr_idx %u rel->r_offset %zu map->sec_offset %zu name %d (\'%s\')\n",
			 map->name,
			 (long long)(rel->r_info >> 32),
			 (long long)sym->st_value,
			 shdr_idx, (size_t)rel->r_offset,
			 map->sec_offset, sym->st_name, name);

		if (shdr_idx >= SHN_LORESERVE) {
			pr_warn("struct_ops reloc %s: rel->r_offset %zu shdr_idx %u unsupported non-static function\n",
				map->name, (size_t)rel->r_offset, shdr_idx);
			return -LIBBPF_ERRNO__RELOC;
		}
		if (sym->st_value % BPF_INSN_SZ) {
			pr_warn("struct_ops reloc %s: invalid target program offset %llu\n",
				map->name, (unsigned long long)sym->st_value);
			return -LIBBPF_ERRNO__FORMAT;
		}
		insn_idx = sym->st_value / BPF_INSN_SZ;

		member = find_member_by_offset(st_ops->type, moff * 8);
		if (!member) {
			pr_warn("struct_ops reloc %s: cannot find member at moff %u\n",
				map->name, moff);
			return -EINVAL;
		}
		member_idx = member - btf_members(st_ops->type);
		name = btf__name_by_offset(btf, member->name_off);

		if (!resolve_func_ptr(btf, member->type, NULL)) {
			pr_warn("struct_ops reloc %s: cannot relocate non func ptr %s\n",
				map->name, name);
			return -EINVAL;
		}

		prog = find_prog_by_sec_insn(obj, shdr_idx, insn_idx);
		if (!prog) {
			pr_warn("struct_ops reloc %s: cannot find prog at shdr_idx %u to relocate func ptr %s\n",
				map->name, shdr_idx, name);
			return -EINVAL;
		}

		/* prevent the use of BPF prog with invalid type */
		if (prog->type != BPF_PROG_TYPE_STRUCT_OPS) {
			pr_warn("struct_ops reloc %s: prog %s is not struct_ops BPF program\n",
				map->name, prog->name);
			return -EINVAL;
		}

		/* if we haven't yet processed this BPF program, record proper
		 * attach_btf_id and member_idx
		 */
		if (!prog->attach_btf_id) {
			prog->attach_btf_id = st_ops->type_id;
			prog->expected_attach_type = member_idx;
		}

		/* struct_ops BPF prog can be re-used between multiple
		 * .struct_ops as long as it's the same struct_ops struct
		 * definition and the same function pointer field
		 */
		if (prog->attach_btf_id != st_ops->type_id ||
		    prog->expected_attach_type != member_idx) {
			pr_warn("struct_ops reloc %s: cannot use prog %s in sec %s with type %u attach_btf_id %u expected_attach_type %u for func ptr %s\n",
				map->name, prog->name, prog->sec_name, prog->type,
				prog->attach_btf_id, prog->expected_attach_type, name);
			return -EINVAL;
		}

		st_ops->progs[member_idx] = prog;
	}

	return 0;
}

#define BTF_TRACE_PREFIX "btf_trace_"
#define BTF_LSM_PREFIX "bpf_lsm_"
#define BTF_ITER_PREFIX "bpf_iter_"
#define BTF_MAX_NAME_SIZE 128

void btf_get_kernel_prefix_kind(enum bpf_attach_type attach_type,
				const char **prefix, int *kind)
{
	switch (attach_type) {
	case BPF_TRACE_RAW_TP:
		*prefix = BTF_TRACE_PREFIX;
		*kind = BTF_KIND_TYPEDEF;
		break;
	case BPF_LSM_MAC:
	case BPF_LSM_CGROUP:
		*prefix = BTF_LSM_PREFIX;
		*kind = BTF_KIND_FUNC;
		break;
	case BPF_TRACE_ITER:
		*prefix = BTF_ITER_PREFIX;
		*kind = BTF_KIND_FUNC;
		break;
	default:
		*prefix = "";
		*kind = BTF_KIND_FUNC;
	}
}

static int find_btf_by_prefix_kind(const struct btf *btf, const char *prefix,
				   const char *name, __u32 kind)
{
	char btf_type_name[BTF_MAX_NAME_SIZE];
	int ret;

	ret = snprintf(btf_type_name, sizeof(btf_type_name),
		       "%s%s", prefix, name);
	/* snprintf returns the number of characters written excluding the
	 * terminating null. So, if >= BTF_MAX_NAME_SIZE are written, it
	 * indicates truncation.
	 */
	if (ret < 0 || ret >= sizeof(btf_type_name))
		return -ENAMETOOLONG;
	return btf__find_by_name_kind(btf, btf_type_name, kind);
}

static inline int find_attach_btf_id(struct btf *btf, const char *name,
				     enum bpf_attach_type attach_type)
{
	const char *prefix;
	int kind;

	btf_get_kernel_prefix_kind(attach_type, &prefix, &kind);
	return find_btf_by_prefix_kind(btf, prefix, name, kind);
}

int libbpf_find_vmlinux_btf_id(const char *name,
			       enum bpf_attach_type attach_type)
{
	struct btf *btf;
	int err;

	btf = btf__load_vmlinux_btf();
	err = libbpf_get_error(btf);
	if (err) {
		pr_warn("vmlinux BTF is not found\n");
		return libbpf_err(err);
	}

	err = find_attach_btf_id(btf, name, attach_type);
	if (err <= 0)
		pr_warn("%s is not found in vmlinux BTF\n", name);

	btf__free(btf);
	return libbpf_err(err);
}

static int libbpf_find_prog_btf_id(const char *name, __u32 attach_prog_fd)
{
	struct bpf_prog_info info;
	__u32 info_len = sizeof(info);
	struct btf *btf;
	int err;

	memset(&info, 0, info_len);
	err = bpf_obj_get_info_by_fd(attach_prog_fd, &info, &info_len);
	if (err) {
		pr_warn("failed bpf_obj_get_info_by_fd for FD %d: %d\n",
			attach_prog_fd, err);
		return err;
	}

	err = -EINVAL;
	if (!info.btf_id) {
		pr_warn("The target program doesn't have BTF\n");
		goto out;
	}
	btf = btf__load_from_kernel_by_id(info.btf_id);
	err = libbpf_get_error(btf);
	if (err) {
		pr_warn("Failed to get BTF %d of the program: %d\n", info.btf_id, err);
		goto out;
	}
	err = btf__find_by_name_kind(btf, name, BTF_KIND_FUNC);
	btf__free(btf);
	if (err <= 0) {
		pr_warn("%s is not found in prog's BTF\n", name);
		goto out;
	}
out:
	return err;
}

static int find_kernel_btf_id(struct bpf_object *obj, const char *attach_name,
			      enum bpf_attach_type attach_type,
			      int *btf_obj_fd, int *btf_type_id)
{
	int ret, i;

	ret = find_attach_btf_id(obj->btf_vmlinux, attach_name, attach_type);
	if (ret > 0) {
		*btf_obj_fd = 0; /* vmlinux BTF */
		*btf_type_id = ret;
		return 0;
	}
	if (ret != -ENOENT)
		return ret;

	ret = load_module_btfs(obj);
	if (ret)
		return ret;

	for (i = 0; i < obj->btf_module_cnt; i++) {
		const struct module_btf *mod = &obj->btf_modules[i];

		ret = find_attach_btf_id(mod->btf, attach_name, attach_type);
		if (ret > 0) {
			*btf_obj_fd = mod->fd;
			*btf_type_id = ret;
			return 0;
		}
		if (ret == -ENOENT)
			continue;

		return ret;
	}

	return -ESRCH;
}

static int libbpf_find_attach_btf_id(struct bpf_program *prog, const char *attach_name,
				     int *btf_obj_fd, int *btf_type_id)
{
	enum bpf_attach_type attach_type = prog->expected_attach_type;
	__u32 attach_prog_fd = prog->attach_prog_fd;
	int err = 0;

	/* BPF program's BTF ID */
	if (prog->type == BPF_PROG_TYPE_EXT || attach_prog_fd) {
		if (!attach_prog_fd) {
			pr_warn("prog '%s': attach program FD is not set\n", prog->name);
			return -EINVAL;
		}
		err = libbpf_find_prog_btf_id(attach_name, attach_prog_fd);
		if (err < 0) {
			pr_warn("prog '%s': failed to find BPF program (FD %d) BTF ID for '%s': %d\n",
				 prog->name, attach_prog_fd, attach_name, err);
			return err;
		}
		*btf_obj_fd = 0;
		*btf_type_id = err;
		return 0;
	}

	/* kernel/module BTF ID */
	if (prog->obj->gen_loader) {
		bpf_gen__record_attach_target(prog->obj->gen_loader, attach_name, attach_type);
		*btf_obj_fd = 0;
		*btf_type_id = 1;
	} else {
		err = find_kernel_btf_id(prog->obj, attach_name, attach_type, btf_obj_fd, btf_type_id);
	}
	if (err) {
		pr_warn("prog '%s': failed to find kernel BTF type ID of '%s': %d\n",
			prog->name, attach_name, err);
		return err;
	}
	return 0;
}

int libbpf_attach_type_by_name(const char *name,
			       enum bpf_attach_type *attach_type)
{
	char *type_names;
	const struct bpf_sec_def *sec_def;

	if (!name)
		return libbpf_err(-EINVAL);

	sec_def = find_sec_def(name);
	if (!sec_def) {
		pr_debug("failed to guess attach type based on ELF section name '%s'\n", name);
		type_names = libbpf_get_type_names(true);
		if (type_names != NULL) {
			pr_debug("attachable section(type) names are:%s\n", type_names);
			free(type_names);
		}

		return libbpf_err(-EINVAL);
	}

	if (sec_def->prog_prepare_load_fn != libbpf_prepare_prog_load)
		return libbpf_err(-EINVAL);
	if (!(sec_def->cookie & SEC_ATTACHABLE))
		return libbpf_err(-EINVAL);

	*attach_type = sec_def->expected_attach_type;
	return 0;
}

int bpf_map__fd(const struct bpf_map *map)
{
	return map ? map->fd : libbpf_err(-EINVAL);
}

static bool map_uses_real_name(const struct bpf_map *map)
{
	/* Since libbpf started to support custom .data.* and .rodata.* maps,
	 * their user-visible name differs from kernel-visible name. Users see
	 * such map's corresponding ELF section name as a map name.
	 * This check distinguishes .data/.rodata from .data.* and .rodata.*
	 * maps to know which name has to be returned to the user.
	 */
	if (map->libbpf_type == LIBBPF_MAP_DATA && strcmp(map->real_name, DATA_SEC) != 0)
		return true;
	if (map->libbpf_type == LIBBPF_MAP_RODATA && strcmp(map->real_name, RODATA_SEC) != 0)
		return true;
	return false;
}

/*取bpf map名称*/
const char *bpf_map__name(const struct bpf_map *map)
{
	if (!map)
		return NULL;

	if (map_uses_real_name(map))
		return map->real_name;

	return map->name;
}

enum bpf_map_type bpf_map__type(const struct bpf_map *map)
{
	return map->def.type;
}

int bpf_map__set_type(struct bpf_map *map, enum bpf_map_type type)
{
	if (map->fd >= 0)
		return libbpf_err(-EBUSY);
	map->def.type = type;
	return 0;
}

__u32 bpf_map__map_flags(const struct bpf_map *map)
{
	return map->def.map_flags;
}

int bpf_map__set_map_flags(struct bpf_map *map, __u32 flags)
{
	if (map->fd >= 0)
		return libbpf_err(-EBUSY);
	map->def.map_flags = flags;
	return 0;
}

__u64 bpf_map__map_extra(const struct bpf_map *map)
{
	return map->map_extra;
}

int bpf_map__set_map_extra(struct bpf_map *map, __u64 map_extra)
{
	if (map->fd >= 0)
		return libbpf_err(-EBUSY);
	map->map_extra = map_extra;
	return 0;
}

__u32 bpf_map__numa_node(const struct bpf_map *map)
{
	return map->numa_node;
}

int bpf_map__set_numa_node(struct bpf_map *map, __u32 numa_node)
{
	if (map->fd >= 0)
		return libbpf_err(-EBUSY);
	map->numa_node = numa_node;
	return 0;
}

__u32 bpf_map__key_size(const struct bpf_map *map)
{
	return map->def.key_size;
}

int bpf_map__set_key_size(struct bpf_map *map, __u32 size)
{
	if (map->fd >= 0)
		return libbpf_err(-EBUSY);
	map->def.key_size = size;
	return 0;
}

__u32 bpf_map__value_size(const struct bpf_map *map)
{
	return map->def.value_size;
}

int bpf_map__set_value_size(struct bpf_map *map, __u32 size)
{
	if (map->fd >= 0)
		return libbpf_err(-EBUSY);
	map->def.value_size = size;
	return 0;
}

__u32 bpf_map__btf_key_type_id(const struct bpf_map *map)
{
	return map ? map->btf_key_type_id : 0;
}

__u32 bpf_map__btf_value_type_id(const struct bpf_map *map)
{
	return map ? map->btf_value_type_id : 0;
}

int bpf_map__set_initial_value(struct bpf_map *map,
			       const void *data, size_t size)
{
	if (!map->mmaped || map->libbpf_type == LIBBPF_MAP_KCONFIG ||
	    size != map->def.value_size || map->fd >= 0)
		return libbpf_err(-EINVAL);

	memcpy(map->mmaped, data, size);
	return 0;
}

const void *bpf_map__initial_value(struct bpf_map *map, size_t *psize)
{
	if (!map->mmaped)
		return NULL;
	*psize = map->def.value_size;
	return map->mmaped;
}

bool bpf_map__is_internal(const struct bpf_map *map)
{
	return map->libbpf_type != LIBBPF_MAP_UNSPEC;
}

__u32 bpf_map__ifindex(const struct bpf_map *map)
{
	return map->map_ifindex;
}

int bpf_map__set_ifindex(struct bpf_map *map, __u32 ifindex)
{
	if (map->fd >= 0)
		return libbpf_err(-EBUSY);
	map->map_ifindex = ifindex;
	return 0;
}

int bpf_map__set_inner_map_fd(struct bpf_map *map, int fd)
{
	if (!bpf_map_type__is_map_in_map(map->def.type)) {
		pr_warn("error: unsupported map type\n");
		return libbpf_err(-EINVAL);
	}
	if (map->inner_map_fd != -1) {
		pr_warn("error: inner_map_fd already specified\n");
		return libbpf_err(-EINVAL);
	}
	if (map->inner_map) {
		bpf_map__destroy(map->inner_map);
		zfree(&map->inner_map);
	}
	map->inner_map_fd = fd;
	return 0;
}

static struct bpf_map *
__bpf_map__iter(const struct bpf_map *m, const struct bpf_object *obj, int i)
{
	ssize_t idx;
	struct bpf_map *s, *e;

	if (!obj || !obj->maps)
		return errno = EINVAL, NULL;

	s = obj->maps;
	e = obj->maps + obj->nr_maps;

	if ((m < s) || (m >= e)) {
		pr_warn("error in %s: map handler doesn't belong to object\n",
			 __func__);
		return errno = EINVAL, NULL;
	}

	idx = (m - obj->maps) + i;
	if (idx >= obj->nr_maps || idx < 0)
		return NULL;
	return &obj->maps[idx];
}

struct bpf_map *
bpf_object__next_map(const struct bpf_object *obj, const struct bpf_map *prev)
{
	if (prev == NULL)
	    /*取Obj对应的maps*/
		return obj->maps;

	return __bpf_map__iter(prev, obj, 1);
}

struct bpf_map *
bpf_object__prev_map(const struct bpf_object *obj, const struct bpf_map *next)
{
	if (next == NULL) {
		if (!obj->nr_maps)
			return NULL;
		return obj->maps + obj->nr_maps - 1;
	}

	return __bpf_map__iter(next, obj, -1);
}

struct bpf_map *
bpf_object__find_map_by_name(const struct bpf_object *obj, const char *name)
{
	struct bpf_map *pos;

	bpf_object__for_each_map(pos, obj) {
		/* if it's a special internal map name (which always starts
		 * with dot) then check if that special name matches the
		 * real map name (ELF section name)
		 */
		if (name[0] == '.') {
			if (pos->real_name && strcmp(pos->real_name, name) == 0)
				return pos;
			continue;
		}
		/* otherwise map name has to be an exact match */
		if (map_uses_real_name(pos)) {
			if (strcmp(pos->real_name, name) == 0)
				return pos;
			continue;
		}
		if (strcmp(pos->name, name) == 0)
			return pos;
	}
	return errno = ENOENT, NULL;
}

int
bpf_object__find_map_fd_by_name(const struct bpf_object *obj, const char *name)
{
	return bpf_map__fd(bpf_object__find_map_by_name(obj, name));
}

static int validate_map_op(const struct bpf_map *map, size_t key_sz,
			   size_t value_sz, bool check_value_sz)
{
	if (map->fd <= 0)
		return -ENOENT;

	if (map->def.key_size != key_sz) {
		pr_warn("map '%s': unexpected key size %zu provided, expected %u\n",
			map->name, key_sz, map->def.key_size);
		return -EINVAL;
	}

	if (!check_value_sz)
		return 0;

	switch (map->def.type) {
	case BPF_MAP_TYPE_PERCPU_ARRAY:
	case BPF_MAP_TYPE_PERCPU_HASH:
	case BPF_MAP_TYPE_LRU_PERCPU_HASH:
	case BPF_MAP_TYPE_PERCPU_CGROUP_STORAGE: {
		int num_cpu = libbpf_num_possible_cpus();
		size_t elem_sz = roundup(map->def.value_size, 8);

		if (value_sz != num_cpu * elem_sz) {
			pr_warn("map '%s': unexpected value size %zu provided for per-CPU map, expected %d * %zu = %zd\n",
				map->name, value_sz, num_cpu, elem_sz, num_cpu * elem_sz);
			return -EINVAL;
		}
		break;
	}
	default:
		if (map->def.value_size != value_sz) {
			pr_warn("map '%s': unexpected value size %zu provided, expected %u\n",
				map->name, value_sz, map->def.value_size);
			return -EINVAL;
		}
		break;
	}
	return 0;
}

int bpf_map__lookup_elem(const struct bpf_map *map,
			 const void *key, size_t key_sz,
			 void *value, size_t value_sz, __u64 flags)
{
	int err;

	err = validate_map_op(map, key_sz, value_sz, true);
	if (err)
		return libbpf_err(err);

	return bpf_map_lookup_elem_flags(map->fd, key, value, flags);
}

int bpf_map__update_elem(const struct bpf_map *map,
			 const void *key, size_t key_sz,
			 const void *value, size_t value_sz, __u64 flags)
{
	int err;

	err = validate_map_op(map, key_sz, value_sz, true);
	if (err)
		return libbpf_err(err);

	return bpf_map_update_elem(map->fd, key, value, flags);
}

int bpf_map__delete_elem(const struct bpf_map *map,
			 const void *key, size_t key_sz, __u64 flags)
{
	int err;

	err = validate_map_op(map, key_sz, 0, false /* check_value_sz */);
	if (err)
		return libbpf_err(err);

	return bpf_map_delete_elem_flags(map->fd, key, flags);
}

int bpf_map__lookup_and_delete_elem(const struct bpf_map *map,
				    const void *key, size_t key_sz,
				    void *value, size_t value_sz, __u64 flags)
{
	int err;

	err = validate_map_op(map, key_sz, value_sz, true);
	if (err)
		return libbpf_err(err);

	return bpf_map_lookup_and_delete_elem_flags(map->fd, key, value, flags);
}

int bpf_map__get_next_key(const struct bpf_map *map,
			  const void *cur_key, void *next_key, size_t key_sz)
{
	int err;

	err = validate_map_op(map, key_sz, 0, false /* check_value_sz */);
	if (err)
		return libbpf_err(err);

	return bpf_map_get_next_key(map->fd, cur_key, next_key);
}

long libbpf_get_error(const void *ptr)
{
	if (!IS_ERR_OR_NULL(ptr))
		return 0;

	if (IS_ERR(ptr))
		errno = -PTR_ERR(ptr);

	/* If ptr == NULL, then errno should be already set by the failing
	 * API, because libbpf never returns NULL on success and it now always
	 * sets errno on error. So no extra errno handling for ptr == NULL
	 * case.
	 */
	return -errno;
}

/* Replace link's underlying BPF program with the new one */
int bpf_link__update_program(struct bpf_link *link, struct bpf_program *prog)
{
	int ret;

	ret = bpf_link_update(bpf_link__fd(link), bpf_program__fd(prog), NULL);
	return libbpf_err_errno(ret);
}

/* Release "ownership" of underlying BPF resource (typically, BPF program
 * attached to some BPF hook, e.g., tracepoint, kprobe, etc). Disconnected
 * link, when destructed through bpf_link__destroy() call won't attempt to
 * detach/unregisted that BPF resource. This is useful in situations where,
 * say, attached BPF program has to outlive userspace program that attached it
 * in the system. Depending on type of BPF program, though, there might be
 * additional steps (like pinning BPF program in BPF FS) necessary to ensure
 * exit of userspace program doesn't trigger automatic detachment and clean up
 * inside the kernel.
 */
void bpf_link__disconnect(struct bpf_link *link)
{
	link->disconnected = true;
}

int bpf_link__destroy(struct bpf_link *link)
{
	int err = 0;

	if (IS_ERR_OR_NULL(link))
		return 0;

	if (!link->disconnected && link->detach)
		err = link->detach(link);
	if (link->pin_path)
		free(link->pin_path);
	if (link->dealloc)
		link->dealloc(link);
	else
		free(link);

	return libbpf_err(err);
}

int bpf_link__fd(const struct bpf_link *link)
{
	return link->fd;
}

const char *bpf_link__pin_path(const struct bpf_link *link)
{
	return link->pin_path;
}

static int bpf_link__detach_fd(struct bpf_link *link)
{
	return libbpf_err_errno(close(link->fd));
}

struct bpf_link *bpf_link__open(const char *path)
{
	struct bpf_link *link;
	int fd;

	fd = bpf_obj_get(path);
	if (fd < 0) {
		fd = -errno;
		pr_warn("failed to open link at %s: %d\n", path, fd);
		return libbpf_err_ptr(fd);
	}

	link = calloc(1, sizeof(*link));
	if (!link) {
		close(fd);
		return libbpf_err_ptr(-ENOMEM);
	}
	link->detach = &bpf_link__detach_fd;
	link->fd = fd;

	link->pin_path = strdup(path);
	if (!link->pin_path) {
		bpf_link__destroy(link);
		return libbpf_err_ptr(-ENOMEM);
	}

	return link;
}

int bpf_link__detach(struct bpf_link *link)
{
	return bpf_link_detach(link->fd) ? -errno : 0;
}

int bpf_link__pin(struct bpf_link *link, const char *path)
{
	int err;

	if (link->pin_path)
		return libbpf_err(-EBUSY);
	err = make_parent_dir(path);
	if (err)
		return libbpf_err(err);
	err = check_path(path);
	if (err)
		return libbpf_err(err);

	link->pin_path = strdup(path);
	if (!link->pin_path)
		return libbpf_err(-ENOMEM);

	if (bpf_obj_pin(link->fd, link->pin_path)) {
		err = -errno;
		zfree(&link->pin_path);
		return libbpf_err(err);
	}

	pr_debug("link fd=%d: pinned at %s\n", link->fd, link->pin_path);
	return 0;
}

int bpf_link__unpin(struct bpf_link *link)
{
	int err;

	if (!link->pin_path)
		return libbpf_err(-EINVAL);

	err = unlink(link->pin_path);
	if (err != 0)
		return -errno;

	pr_debug("link fd=%d: unpinned from %s\n", link->fd, link->pin_path);
	zfree(&link->pin_path);
	return 0;
}

struct bpf_link_perf {
	struct bpf_link link;
	int perf_event_fd;
	/* legacy kprobe support: keep track of probe identifier and type */
	char *legacy_probe_name;
	bool legacy_is_kprobe;
	bool legacy_is_retprobe;
};

static int remove_kprobe_event_legacy(const char *probe_name, bool retprobe);
static int remove_uprobe_event_legacy(const char *probe_name, bool retprobe);

static int bpf_link_perf_detach(struct bpf_link *link)
{
	struct bpf_link_perf *perf_link = container_of(link, struct bpf_link_perf, link);
	int err = 0;

	if (ioctl(perf_link->perf_event_fd, PERF_EVENT_IOC_DISABLE, 0) < 0)
		err = -errno;

	if (perf_link->perf_event_fd != link->fd)
		close(perf_link->perf_event_fd);
	close(link->fd);

	/* legacy uprobe/kprobe needs to be removed after perf event fd closure */
	if (perf_link->legacy_probe_name) {
		if (perf_link->legacy_is_kprobe) {
			err = remove_kprobe_event_legacy(perf_link->legacy_probe_name,
							 perf_link->legacy_is_retprobe);
		} else {
			err = remove_uprobe_event_legacy(perf_link->legacy_probe_name,
							 perf_link->legacy_is_retprobe);
		}
	}

	return err;
}

static void bpf_link_perf_dealloc(struct bpf_link *link)
{
	struct bpf_link_perf *perf_link = container_of(link, struct bpf_link_perf, link);

	free(perf_link->legacy_probe_name);
	free(perf_link);
}

struct bpf_link *bpf_program__attach_perf_event_opts(const struct bpf_program *prog, int pfd,
						     const struct bpf_perf_event_opts *opts)
{
	char errmsg[STRERR_BUFSIZE];
	struct bpf_link_perf *link;
	int prog_fd, link_fd = -1, err;

	if (!OPTS_VALID(opts, bpf_perf_event_opts))
		return libbpf_err_ptr(-EINVAL);

	if (pfd < 0) {
		pr_warn("prog '%s': invalid perf event FD %d\n",
			prog->name, pfd);
		return libbpf_err_ptr(-EINVAL);
	}
	prog_fd = bpf_program__fd(prog);
	if (prog_fd < 0) {
		pr_warn("prog '%s': can't attach BPF program w/o FD (did you load it?)\n",
			prog->name);
		return libbpf_err_ptr(-EINVAL);
	}

	link = calloc(1, sizeof(*link));
	if (!link)
		return libbpf_err_ptr(-ENOMEM);
	link->link.detach = &bpf_link_perf_detach;
	link->link.dealloc = &bpf_link_perf_dealloc;
	link->perf_event_fd = pfd;

	if (kernel_supports(prog->obj, FEAT_PERF_LINK)) {
		DECLARE_LIBBPF_OPTS(bpf_link_create_opts, link_opts,
			.perf_event.bpf_cookie = OPTS_GET(opts, bpf_cookie, 0));

		link_fd = bpf_link_create(prog_fd, pfd, BPF_PERF_EVENT, &link_opts);
		if (link_fd < 0) {
			err = -errno;
			pr_warn("prog '%s': failed to create BPF link for perf_event FD %d: %d (%s)\n",
				prog->name, pfd,
				err, libbpf_strerror_r(err, errmsg, sizeof(errmsg)));
			goto err_out;
		}
		link->link.fd = link_fd;
	} else {
		if (OPTS_GET(opts, bpf_cookie, 0)) {
			pr_warn("prog '%s': user context value is not supported\n", prog->name);
			err = -EOPNOTSUPP;
			goto err_out;
		}

		if (ioctl(pfd, PERF_EVENT_IOC_SET_BPF, prog_fd) < 0) {
			err = -errno;
			pr_warn("prog '%s': failed to attach to perf_event FD %d: %s\n",
				prog->name, pfd, libbpf_strerror_r(err, errmsg, sizeof(errmsg)));
			if (err == -EPROTO)
				pr_warn("prog '%s': try add PERF_SAMPLE_CALLCHAIN to or remove exclude_callchain_[kernel|user] from pfd %d\n",
					prog->name, pfd);
			goto err_out;
		}
		link->link.fd = pfd;
	}
	if (ioctl(pfd, PERF_EVENT_IOC_ENABLE, 0) < 0) {
		err = -errno;
		pr_warn("prog '%s': failed to enable perf_event FD %d: %s\n",
			prog->name, pfd, libbpf_strerror_r(err, errmsg, sizeof(errmsg)));
		goto err_out;
	}

	return &link->link;
err_out:
	if (link_fd >= 0)
		close(link_fd);
	free(link);
	return libbpf_err_ptr(err);
}

struct bpf_link *bpf_program__attach_perf_event(const struct bpf_program *prog, int pfd)
{
	return bpf_program__attach_perf_event_opts(prog, pfd, NULL);
}

/*
 * this function is expected to parse integer in the range of [0, 2^31-1] from
 * given file using scanf format string fmt. If actual parsed value is
 * negative, the result might be indistinguishable from error
 */
static int parse_uint_from_file(const char *file, const char *fmt)
{
	char buf[STRERR_BUFSIZE];
	int err, ret;
	FILE *f;

	f = fopen(file, "r");
	if (!f) {
		err = -errno;
		pr_debug("failed to open '%s': %s\n", file,
			 libbpf_strerror_r(err, buf, sizeof(buf)));
		return err;
	}
	err = fscanf(f, fmt, &ret);
	if (err != 1) {
		err = err == EOF ? -EIO : -errno;
		pr_debug("failed to parse '%s': %s\n", file,
			libbpf_strerror_r(err, buf, sizeof(buf)));
		fclose(f);
		return err;
	}
	fclose(f);
	return ret;
}

static int determine_kprobe_perf_type(void)
{
	const char *file = "/sys/bus/event_source/devices/kprobe/type";

	return parse_uint_from_file(file, "%d\n");
}

static int determine_uprobe_perf_type(void)
{
	const char *file = "/sys/bus/event_source/devices/uprobe/type";

	return parse_uint_from_file(file, "%d\n");
}

static int determine_kprobe_retprobe_bit(void)
{
	const char *file = "/sys/bus/event_source/devices/kprobe/format/retprobe";

	return parse_uint_from_file(file, "config:%d\n");
}

static int determine_uprobe_retprobe_bit(void)
{
	const char *file = "/sys/bus/event_source/devices/uprobe/format/retprobe";

	return parse_uint_from_file(file, "config:%d\n");
}

#define PERF_UPROBE_REF_CTR_OFFSET_BITS 32
#define PERF_UPROBE_REF_CTR_OFFSET_SHIFT 32

static int perf_event_open_probe(bool uprobe, bool retprobe, const char *name,
				 uint64_t offset, int pid, size_t ref_ctr_off)
{
	const size_t attr_sz = sizeof(struct perf_event_attr);
	struct perf_event_attr attr;
	char errmsg[STRERR_BUFSIZE];
	int type, pfd;

	if (ref_ctr_off >= (1ULL << PERF_UPROBE_REF_CTR_OFFSET_BITS))
		return -EINVAL;

	memset(&attr, 0, attr_sz);

	type = uprobe ? determine_uprobe_perf_type()
		      : determine_kprobe_perf_type();
	if (type < 0) {
		pr_warn("failed to determine %s perf type: %s\n",
			uprobe ? "uprobe" : "kprobe",
			libbpf_strerror_r(type, errmsg, sizeof(errmsg)));
		return type;
	}
	if (retprobe) {
		int bit = uprobe ? determine_uprobe_retprobe_bit()
				 : determine_kprobe_retprobe_bit();

		if (bit < 0) {
			pr_warn("failed to determine %s retprobe bit: %s\n",
				uprobe ? "uprobe" : "kprobe",
				libbpf_strerror_r(bit, errmsg, sizeof(errmsg)));
			return bit;
		}
		attr.config |= 1 << bit;
	}
	attr.size = attr_sz;
	attr.type = type;
	attr.config |= (__u64)ref_ctr_off << PERF_UPROBE_REF_CTR_OFFSET_SHIFT;
	attr.config1 = ptr_to_u64(name); /* kprobe_func or uprobe_path */
	attr.config2 = offset;		 /* kprobe_addr or probe_offset */

	/* pid filter is meaningful only for uprobes */
	pfd = syscall(__NR_perf_event_open, &attr,
		      pid < 0 ? -1 : pid /* pid */,
		      pid == -1 ? 0 : -1 /* cpu */,
		      -1 /* group_fd */, PERF_FLAG_FD_CLOEXEC);
	return pfd >= 0 ? pfd : -errno;
}

static int append_to_file(const char *file, const char *fmt, ...)
{
	int fd, n, err = 0;
	va_list ap;

	fd = open(file, O_WRONLY | O_APPEND | O_CLOEXEC, 0);
	if (fd < 0)
		return -errno;

	va_start(ap, fmt);
	n = vdprintf(fd, fmt, ap);
	va_end(ap);

	if (n < 0)
		err = -errno;

	close(fd);
	return err;
}

#define DEBUGFS "/sys/kernel/debug/tracing"
#define TRACEFS "/sys/kernel/tracing"

static bool use_debugfs(void)
{
	static int has_debugfs = -1;

	if (has_debugfs < 0)
		has_debugfs = faccessat(AT_FDCWD, DEBUGFS, F_OK, AT_EACCESS) == 0;

	return has_debugfs == 1;
}

static const char *tracefs_path(void)
{
	return use_debugfs() ? DEBUGFS : TRACEFS;
}

static const char *tracefs_kprobe_events(void)
{
	return use_debugfs() ? DEBUGFS"/kprobe_events" : TRACEFS"/kprobe_events";
}

static const char *tracefs_uprobe_events(void)
{
	return use_debugfs() ? DEBUGFS"/uprobe_events" : TRACEFS"/uprobe_events";
}

static void gen_kprobe_legacy_event_name(char *buf, size_t buf_sz,
					 const char *kfunc_name, size_t offset)
{
	static int index = 0;

	snprintf(buf, buf_sz, "libbpf_%u_%s_0x%zx_%d", getpid(), kfunc_name, offset,
		 __sync_fetch_and_add(&index, 1));
}

static int add_kprobe_event_legacy(const char *probe_name, bool retprobe,
				   const char *kfunc_name, size_t offset)
{
	return append_to_file(tracefs_kprobe_events(), "%c:%s/%s %s+0x%zx",
			      retprobe ? 'r' : 'p',
			      retprobe ? "kretprobes" : "kprobes",
			      probe_name, kfunc_name, offset);
}

static int remove_kprobe_event_legacy(const char *probe_name, bool retprobe)
{
	return append_to_file(tracefs_kprobe_events(), "-:%s/%s",
			      retprobe ? "kretprobes" : "kprobes", probe_name);
}

static int determine_kprobe_perf_type_legacy(const char *probe_name, bool retprobe)
{
	char file[256];

	snprintf(file, sizeof(file), "%s/events/%s/%s/id",
		 tracefs_path(), retprobe ? "kretprobes" : "kprobes", probe_name);

	return parse_uint_from_file(file, "%d\n");
}

static int perf_event_kprobe_open_legacy(const char *probe_name, bool retprobe,
					 const char *kfunc_name, size_t offset, int pid)
{
	const size_t attr_sz = sizeof(struct perf_event_attr);
	struct perf_event_attr attr;
	char errmsg[STRERR_BUFSIZE];
	int type, pfd, err;

	err = add_kprobe_event_legacy(probe_name, retprobe, kfunc_name, offset);
	if (err < 0) {
		pr_warn("failed to add legacy kprobe event for '%s+0x%zx': %s\n",
			kfunc_name, offset,
			libbpf_strerror_r(err, errmsg, sizeof(errmsg)));
		return err;
	}
	type = determine_kprobe_perf_type_legacy(probe_name, retprobe);
	if (type < 0) {
		err = type;
		pr_warn("failed to determine legacy kprobe event id for '%s+0x%zx': %s\n",
			kfunc_name, offset,
			libbpf_strerror_r(err, errmsg, sizeof(errmsg)));
		goto err_clean_legacy;
	}

	memset(&attr, 0, attr_sz);
	attr.size = attr_sz;
	attr.config = type;
	attr.type = PERF_TYPE_TRACEPOINT;

	pfd = syscall(__NR_perf_event_open, &attr,
		      pid < 0 ? -1 : pid, /* pid */
		      pid == -1 ? 0 : -1, /* cpu */
		      -1 /* group_fd */,  PERF_FLAG_FD_CLOEXEC);
	if (pfd < 0) {
		err = -errno;
		pr_warn("legacy kprobe perf_event_open() failed: %s\n",
			libbpf_strerror_r(err, errmsg, sizeof(errmsg)));
		goto err_clean_legacy;
	}
	return pfd;

err_clean_legacy:
	/* Clear the newly added legacy kprobe_event */
	remove_kprobe_event_legacy(probe_name, retprobe);
	return err;
}

static const char *arch_specific_syscall_pfx(void)
{
#if defined(__x86_64__)
	return "x64";
#elif defined(__i386__)
	return "ia32";
#elif defined(__s390x__)
	return "s390x";
#elif defined(__s390__)
	return "s390";
#elif defined(__arm__)
	return "arm";
#elif defined(__aarch64__)
	return "arm64";
#elif defined(__mips__)
	return "mips";
#elif defined(__riscv)
	return "riscv";
#elif defined(__powerpc__)
	return "powerpc";
#elif defined(__powerpc64__)
	return "powerpc64";
#else
	return NULL;
#endif
}

static int probe_kern_syscall_wrapper(void)
{
	char syscall_name[64];
	const char *ksys_pfx;

	ksys_pfx = arch_specific_syscall_pfx();
	if (!ksys_pfx)
		return 0;

	snprintf(syscall_name, sizeof(syscall_name), "__%s_sys_bpf", ksys_pfx);

	if (determine_kprobe_perf_type() >= 0) {
		int pfd;

		pfd = perf_event_open_probe(false, false, syscall_name, 0, getpid(), 0);
		if (pfd >= 0)
			close(pfd);

		return pfd >= 0 ? 1 : 0;
	} else { /* legacy mode */
		char probe_name[128];

		gen_kprobe_legacy_event_name(probe_name, sizeof(probe_name), syscall_name, 0);
		if (add_kprobe_event_legacy(probe_name, false, syscall_name, 0) < 0)
			return 0;

		(void)remove_kprobe_event_legacy(probe_name, false);
		return 1;
	}
}

struct bpf_link *
bpf_program__attach_kprobe_opts(const struct bpf_program *prog,
				const char *func_name,
				const struct bpf_kprobe_opts *opts)
{
	DECLARE_LIBBPF_OPTS(bpf_perf_event_opts, pe_opts);
	char errmsg[STRERR_BUFSIZE];
	char *legacy_probe = NULL;
	struct bpf_link *link;
	size_t offset;
	bool retprobe, legacy;
	int pfd, err;

	if (!OPTS_VALID(opts, bpf_kprobe_opts))
		return libbpf_err_ptr(-EINVAL);

	retprobe = OPTS_GET(opts, retprobe, false);
	offset = OPTS_GET(opts, offset, 0);
	pe_opts.bpf_cookie = OPTS_GET(opts, bpf_cookie, 0);

	legacy = determine_kprobe_perf_type() < 0;
	if (!legacy) {
		pfd = perf_event_open_probe(false /* uprobe */, retprobe,
					    func_name, offset,
					    -1 /* pid */, 0 /* ref_ctr_off */);
	} else {
		char probe_name[256];

		gen_kprobe_legacy_event_name(probe_name, sizeof(probe_name),
					     func_name, offset);

		legacy_probe = strdup(probe_name);
		if (!legacy_probe)
			return libbpf_err_ptr(-ENOMEM);

		pfd = perf_event_kprobe_open_legacy(legacy_probe, retprobe, func_name,
						    offset, -1 /* pid */);
	}
	if (pfd < 0) {
		err = -errno;
		pr_warn("prog '%s': failed to create %s '%s+0x%zx' perf event: %s\n",
			prog->name, retprobe ? "kretprobe" : "kprobe",
			func_name, offset,
			libbpf_strerror_r(err, errmsg, sizeof(errmsg)));
		goto err_out;
	}
	link = bpf_program__attach_perf_event_opts(prog, pfd, &pe_opts);
	err = libbpf_get_error(link);
	if (err) {
		close(pfd);
		pr_warn("prog '%s': failed to attach to %s '%s+0x%zx': %s\n",
			prog->name, retprobe ? "kretprobe" : "kprobe",
			func_name, offset,
			libbpf_strerror_r(err, errmsg, sizeof(errmsg)));
		goto err_clean_legacy;
	}
	if (legacy) {
		struct bpf_link_perf *perf_link = container_of(link, struct bpf_link_perf, link);

		perf_link->legacy_probe_name = legacy_probe;
		perf_link->legacy_is_kprobe = true;
		perf_link->legacy_is_retprobe = retprobe;
	}

	return link;

err_clean_legacy:
	if (legacy)
		remove_kprobe_event_legacy(legacy_probe, retprobe);
err_out:
	free(legacy_probe);
	return libbpf_err_ptr(err);
}

struct bpf_link *bpf_program__attach_kprobe(const struct bpf_program *prog,
					    bool retprobe,
					    const char *func_name)
{
	DECLARE_LIBBPF_OPTS(bpf_kprobe_opts, opts,
		.retprobe = retprobe,
	);

	return bpf_program__attach_kprobe_opts(prog, func_name, &opts);
}

struct bpf_link *bpf_program__attach_ksyscall(const struct bpf_program *prog,
					      const char *syscall_name,
					      const struct bpf_ksyscall_opts *opts)
{
	LIBBPF_OPTS(bpf_kprobe_opts, kprobe_opts);
	char func_name[128];

	if (!OPTS_VALID(opts, bpf_ksyscall_opts))
		return libbpf_err_ptr(-EINVAL);

	if (kernel_supports(prog->obj, FEAT_SYSCALL_WRAPPER)) {
		/* arch_specific_syscall_pfx() should never return NULL here
		 * because it is guarded by kernel_supports(). However, since
		 * compiler does not know that we have an explicit conditional
		 * as well.
		 */
		snprintf(func_name, sizeof(func_name), "__%s_sys_%s",
			 arch_specific_syscall_pfx() ? : "", syscall_name);
	} else {
		snprintf(func_name, sizeof(func_name), "__se_sys_%s", syscall_name);
	}

	kprobe_opts.retprobe = OPTS_GET(opts, retprobe, false);
	kprobe_opts.bpf_cookie = OPTS_GET(opts, bpf_cookie, 0);

	return bpf_program__attach_kprobe_opts(prog, func_name, &kprobe_opts);
}

/* Adapted from perf/util/string.c */
static bool glob_match(const char *str, const char *pat)
{
	while (*str && *pat && *pat != '*') {
		if (*pat == '?') {      /* Matches any single character */
			str++;
			pat++;
			continue;
		}
		if (*str != *pat)
			return false;
		str++;
		pat++;
	}
	/* Check wild card */
	if (*pat == '*') {
		while (*pat == '*')
			pat++;
		if (!*pat) /* Tail wild card matches all */
			return true;
		while (*str)
			if (glob_match(str++, pat))
				return true;
	}
	return !*str && !*pat;
}

struct kprobe_multi_resolve {
	const char *pattern;
	unsigned long *addrs;
	size_t cap;
	size_t cnt;
};

static int
resolve_kprobe_multi_cb(unsigned long long sym_addr, char sym_type,
			const char *sym_name, void *ctx)
{
	struct kprobe_multi_resolve *res = ctx;
	int err;

	if (!glob_match(sym_name, res->pattern))
		return 0;

	err = libbpf_ensure_mem((void **) &res->addrs, &res->cap, sizeof(unsigned long),
				res->cnt + 1);
	if (err)
		return err;

	res->addrs[res->cnt++] = (unsigned long) sym_addr;
	return 0;
}

struct bpf_link *
bpf_program__attach_kprobe_multi_opts(const struct bpf_program *prog,
				      const char *pattern,
				      const struct bpf_kprobe_multi_opts *opts)
{
	LIBBPF_OPTS(bpf_link_create_opts, lopts);
	struct kprobe_multi_resolve res = {
		.pattern = pattern,
	};
	struct bpf_link *link = NULL;
	char errmsg[STRERR_BUFSIZE];
	const unsigned long *addrs;
	int err, link_fd, prog_fd;
	const __u64 *cookies;
	const char **syms;
	bool retprobe;
	size_t cnt;

	if (!OPTS_VALID(opts, bpf_kprobe_multi_opts))
		return libbpf_err_ptr(-EINVAL);

	syms    = OPTS_GET(opts, syms, false);
	addrs   = OPTS_GET(opts, addrs, false);
	cnt     = OPTS_GET(opts, cnt, false);
	cookies = OPTS_GET(opts, cookies, false);

	if (!pattern && !addrs && !syms)
		return libbpf_err_ptr(-EINVAL);
	if (pattern && (addrs || syms || cookies || cnt))
		return libbpf_err_ptr(-EINVAL);
	if (!pattern && !cnt)
		return libbpf_err_ptr(-EINVAL);
	if (addrs && syms)
		return libbpf_err_ptr(-EINVAL);

	if (pattern) {
		err = libbpf_kallsyms_parse(resolve_kprobe_multi_cb, &res);
		if (err)
			goto error;
		if (!res.cnt) {
			err = -ENOENT;
			goto error;
		}
		addrs = res.addrs;
		cnt = res.cnt;
	}

	retprobe = OPTS_GET(opts, retprobe, false);

	lopts.kprobe_multi.syms = syms;
	lopts.kprobe_multi.addrs = addrs;
	lopts.kprobe_multi.cookies = cookies;
	lopts.kprobe_multi.cnt = cnt;
	lopts.kprobe_multi.flags = retprobe ? BPF_F_KPROBE_MULTI_RETURN : 0;

	link = calloc(1, sizeof(*link));
	if (!link) {
		err = -ENOMEM;
		goto error;
	}
	link->detach = &bpf_link__detach_fd;

	prog_fd = bpf_program__fd(prog);
	link_fd = bpf_link_create(prog_fd, 0, BPF_TRACE_KPROBE_MULTI, &lopts);
	if (link_fd < 0) {
		err = -errno;
		pr_warn("prog '%s': failed to attach: %s\n",
			prog->name, libbpf_strerror_r(err, errmsg, sizeof(errmsg)));
		goto error;
	}
	link->fd = link_fd;
	free(res.addrs);
	return link;

error:
	free(link);
	free(res.addrs);
	return libbpf_err_ptr(err);
}

static int attach_kprobe(const struct bpf_program *prog, long cookie, struct bpf_link **link)
{
	DECLARE_LIBBPF_OPTS(bpf_kprobe_opts, opts);
	unsigned long offset = 0;
	const char *func_name;
	char *func;
	int n;

	*link = NULL;

	/* no auto-attach for SEC("kprobe") and SEC("kretprobe") */
	if (strcmp(prog->sec_name, "kprobe") == 0 || strcmp(prog->sec_name, "kretprobe") == 0)
		return 0;

	opts.retprobe = str_has_pfx(prog->sec_name, "kretprobe/");
	if (opts.retprobe)
		func_name = prog->sec_name + sizeof("kretprobe/") - 1;
	else
		func_name = prog->sec_name + sizeof("kprobe/") - 1;

	n = sscanf(func_name, "%m[a-zA-Z0-9_.]+%li", &func, &offset);
	if (n < 1) {
		pr_warn("kprobe name is invalid: %s\n", func_name);
		return -EINVAL;
	}
	if (opts.retprobe && offset != 0) {
		free(func);
		pr_warn("kretprobes do not support offset specification\n");
		return -EINVAL;
	}

	opts.offset = offset;
	*link = bpf_program__attach_kprobe_opts(prog, func, &opts);
	free(func);
	return libbpf_get_error(*link);
}

static int attach_ksyscall(const struct bpf_program *prog, long cookie, struct bpf_link **link)
{
	LIBBPF_OPTS(bpf_ksyscall_opts, opts);
	const char *syscall_name;

	*link = NULL;

	/* no auto-attach for SEC("ksyscall") and SEC("kretsyscall") */
	if (strcmp(prog->sec_name, "ksyscall") == 0 || strcmp(prog->sec_name, "kretsyscall") == 0)
		return 0;

	opts.retprobe = str_has_pfx(prog->sec_name, "kretsyscall/");
	if (opts.retprobe)
		syscall_name = prog->sec_name + sizeof("kretsyscall/") - 1;
	else
		syscall_name = prog->sec_name + sizeof("ksyscall/") - 1;

	*link = bpf_program__attach_ksyscall(prog, syscall_name, &opts);
	return *link ? 0 : -errno;
}

static int attach_kprobe_multi(const struct bpf_program *prog, long cookie, struct bpf_link **link)
{
	LIBBPF_OPTS(bpf_kprobe_multi_opts, opts);
	const char *spec;
	char *pattern;
	int n;

	*link = NULL;

	/* no auto-attach for SEC("kprobe.multi") and SEC("kretprobe.multi") */
	if (strcmp(prog->sec_name, "kprobe.multi") == 0 ||
	    strcmp(prog->sec_name, "kretprobe.multi") == 0)
		return 0;

	opts.retprobe = str_has_pfx(prog->sec_name, "kretprobe.multi/");
	if (opts.retprobe)
		spec = prog->sec_name + sizeof("kretprobe.multi/") - 1;
	else
		spec = prog->sec_name + sizeof("kprobe.multi/") - 1;

	n = sscanf(spec, "%m[a-zA-Z0-9_.*?]", &pattern);
	if (n < 1) {
		pr_warn("kprobe multi pattern is invalid: %s\n", pattern);
		return -EINVAL;
	}

	*link = bpf_program__attach_kprobe_multi_opts(prog, pattern, &opts);
	free(pattern);
	return libbpf_get_error(*link);
}

static void gen_uprobe_legacy_event_name(char *buf, size_t buf_sz,
					 const char *binary_path, uint64_t offset)
{
	int i;

	snprintf(buf, buf_sz, "libbpf_%u_%s_0x%zx", getpid(), binary_path, (size_t)offset);

	/* sanitize binary_path in the probe name */
	for (i = 0; buf[i]; i++) {
		if (!isalnum(buf[i]))
			buf[i] = '_';
	}
}

static inline int add_uprobe_event_legacy(const char *probe_name, bool retprobe,
					  const char *binary_path, size_t offset)
{
	return append_to_file(tracefs_uprobe_events(), "%c:%s/%s %s:0x%zx",
			      retprobe ? 'r' : 'p',
			      retprobe ? "uretprobes" : "uprobes",
			      probe_name, binary_path, offset);
}

static inline int remove_uprobe_event_legacy(const char *probe_name, bool retprobe)
{
	return append_to_file(tracefs_uprobe_events(), "-:%s/%s",
			      retprobe ? "uretprobes" : "uprobes", probe_name);
}

static int determine_uprobe_perf_type_legacy(const char *probe_name, bool retprobe)
{
	char file[512];

	snprintf(file, sizeof(file), "%s/events/%s/%s/id",
		 tracefs_path(), retprobe ? "uretprobes" : "uprobes", probe_name);

	return parse_uint_from_file(file, "%d\n");
}

static int perf_event_uprobe_open_legacy(const char *probe_name, bool retprobe,
					 const char *binary_path, size_t offset, int pid)
{
	const size_t attr_sz = sizeof(struct perf_event_attr);
	struct perf_event_attr attr;
	int type, pfd, err;

	err = add_uprobe_event_legacy(probe_name, retprobe, binary_path, offset);
	if (err < 0) {
		pr_warn("failed to add legacy uprobe event for %s:0x%zx: %d\n",
			binary_path, (size_t)offset, err);
		return err;
	}
	type = determine_uprobe_perf_type_legacy(probe_name, retprobe);
	if (type < 0) {
		err = type;
		pr_warn("failed to determine legacy uprobe event id for %s:0x%zx: %d\n",
			binary_path, offset, err);
		goto err_clean_legacy;
	}

	memset(&attr, 0, attr_sz);
	attr.size = attr_sz;
	attr.config = type;
	attr.type = PERF_TYPE_TRACEPOINT;

	pfd = syscall(__NR_perf_event_open, &attr,
		      pid < 0 ? -1 : pid, /* pid */
		      pid == -1 ? 0 : -1, /* cpu */
		      -1 /* group_fd */,  PERF_FLAG_FD_CLOEXEC);
	if (pfd < 0) {
		err = -errno;
		pr_warn("legacy uprobe perf_event_open() failed: %d\n", err);
		goto err_clean_legacy;
	}
	return pfd;

err_clean_legacy:
	/* Clear the newly added legacy uprobe_event */
	remove_uprobe_event_legacy(probe_name, retprobe);
	return err;
}

/* Return next ELF section of sh_type after scn, or first of that type if scn is NULL. */
static Elf_Scn *elf_find_next_scn_by_type(Elf *elf, int sh_type, Elf_Scn *scn)
{
	while ((scn = elf_nextscn(elf, scn)) != NULL) {
		GElf_Shdr sh;

		if (!gelf_getshdr(scn, &sh))
			continue;
		if (sh.sh_type == sh_type)
			return scn;
	}
	return NULL;
}

/* Find offset of function name in object specified by path.  "name" matches
 * symbol name or name@@LIB for library functions.
 */
static long elf_find_func_offset(const char *binary_path, const char *name)
{
	int fd, i, sh_types[2] = { SHT_DYNSYM, SHT_SYMTAB };
	bool is_shared_lib, is_name_qualified;
	char errmsg[STRERR_BUFSIZE];
	long ret = -ENOENT;
	size_t name_len;
	GElf_Ehdr ehdr;
	Elf *elf;

	fd = open(binary_path, O_RDONLY | O_CLOEXEC);
	if (fd < 0) {
		ret = -errno;
		pr_warn("failed to open %s: %s\n", binary_path,
			libbpf_strerror_r(ret, errmsg, sizeof(errmsg)));
		return ret;
	}
	elf = elf_begin(fd, ELF_C_READ_MMAP, NULL);
	if (!elf) {
		pr_warn("elf: could not read elf from %s: %s\n", binary_path, elf_errmsg(-1));
		close(fd);
		return -LIBBPF_ERRNO__FORMAT;
	}
	if (!gelf_getehdr(elf, &ehdr)) {
		pr_warn("elf: failed to get ehdr from %s: %s\n", binary_path, elf_errmsg(-1));
		ret = -LIBBPF_ERRNO__FORMAT;
		goto out;
	}
	/* for shared lib case, we do not need to calculate relative offset */
	is_shared_lib = ehdr.e_type == ET_DYN;

	name_len = strlen(name);
	/* Does name specify "@@LIB"? */
	is_name_qualified = strstr(name, "@@") != NULL;

	/* Search SHT_DYNSYM, SHT_SYMTAB for symbol.  This search order is used because if
	 * a binary is stripped, it may only have SHT_DYNSYM, and a fully-statically
	 * linked binary may not have SHT_DYMSYM, so absence of a section should not be
	 * reported as a warning/error.
	 */
	for (i = 0; i < ARRAY_SIZE(sh_types); i++) {
		size_t nr_syms, strtabidx, idx;
		Elf_Data *symbols = NULL;
		Elf_Scn *scn = NULL;
		int last_bind = -1;
		const char *sname;
		GElf_Shdr sh;

		scn = elf_find_next_scn_by_type(elf, sh_types[i], NULL);
		if (!scn) {
			pr_debug("elf: failed to find symbol table ELF sections in '%s'\n",
				 binary_path);
			continue;
		}
		if (!gelf_getshdr(scn, &sh))
			continue;
		strtabidx = sh.sh_link;
		symbols = elf_getdata(scn, 0);
		if (!symbols) {
			pr_warn("elf: failed to get symbols for symtab section in '%s': %s\n",
				binary_path, elf_errmsg(-1));
			ret = -LIBBPF_ERRNO__FORMAT;
			goto out;
		}
		nr_syms = symbols->d_size / sh.sh_entsize;

		for (idx = 0; idx < nr_syms; idx++) {
			int curr_bind;
			GElf_Sym sym;
			Elf_Scn *sym_scn;
			GElf_Shdr sym_sh;

			if (!gelf_getsym(symbols, idx, &sym))
				continue;

			if (GELF_ST_TYPE(sym.st_info) != STT_FUNC)
				continue;

			sname = elf_strptr(elf, strtabidx, sym.st_name);
			if (!sname)
				continue;

			curr_bind = GELF_ST_BIND(sym.st_info);

			/* User can specify func, func@@LIB or func@@LIB_VERSION. */
			if (strncmp(sname, name, name_len) != 0)
				continue;
			/* ...but we don't want a search for "foo" to match 'foo2" also, so any
			 * additional characters in sname should be of the form "@@LIB".
			 */
			if (!is_name_qualified && sname[name_len] != '\0' && sname[name_len] != '@')
				continue;

			if (ret >= 0) {
				/* handle multiple matches */
				if (last_bind != STB_WEAK && curr_bind != STB_WEAK) {
					/* Only accept one non-weak bind. */
					pr_warn("elf: ambiguous match for '%s', '%s' in '%s'\n",
						sname, name, binary_path);
					ret = -LIBBPF_ERRNO__FORMAT;
					goto out;
				} else if (curr_bind == STB_WEAK) {
					/* already have a non-weak bind, and
					 * this is a weak bind, so ignore.
					 */
					continue;
				}
			}

			/* Transform symbol's virtual address (absolute for
			 * binaries and relative for shared libs) into file
			 * offset, which is what kernel is expecting for
			 * uprobe/uretprobe attachment.
			 * See Documentation/trace/uprobetracer.rst for more
			 * details.
			 * This is done by looking up symbol's containing
			 * section's header and using it's virtual address
			 * (sh_addr) and corresponding file offset (sh_offset)
			 * to transform sym.st_value (virtual address) into
			 * desired final file offset.
			 */
			sym_scn = elf_getscn(elf, sym.st_shndx);
			if (!sym_scn)
				continue;
			if (!gelf_getshdr(sym_scn, &sym_sh))
				continue;

			ret = sym.st_value - sym_sh.sh_addr + sym_sh.sh_offset;
			last_bind = curr_bind;
		}
		if (ret > 0)
			break;
	}

	if (ret > 0) {
		pr_debug("elf: symbol address match for '%s' in '%s': 0x%lx\n", name, binary_path,
			 ret);
	} else {
		if (ret == 0) {
			pr_warn("elf: '%s' is 0 in symtab for '%s': %s\n", name, binary_path,
				is_shared_lib ? "should not be 0 in a shared library" :
						"try using shared library path instead");
			ret = -ENOENT;
		} else {
			pr_warn("elf: failed to find symbol '%s' in '%s'\n", name, binary_path);
		}
	}
out:
	elf_end(elf);
	close(fd);
	return ret;
}

static const char *arch_specific_lib_paths(void)
{
	/*
	 * Based on https://packages.debian.org/sid/libc6.
	 *
	 * Assume that the traced program is built for the same architecture
	 * as libbpf, which should cover the vast majority of cases.
	 */
#if defined(__x86_64__)
	return "/lib/x86_64-linux-gnu";
#elif defined(__i386__)
	return "/lib/i386-linux-gnu";
#elif defined(__s390x__)
	return "/lib/s390x-linux-gnu";
#elif defined(__s390__)
	return "/lib/s390-linux-gnu";
#elif defined(__arm__) && defined(__SOFTFP__)
	return "/lib/arm-linux-gnueabi";
#elif defined(__arm__) && !defined(__SOFTFP__)
	return "/lib/arm-linux-gnueabihf";
#elif defined(__aarch64__)
	return "/lib/aarch64-linux-gnu";
#elif defined(__mips__) && defined(__MIPSEL__) && _MIPS_SZLONG == 64
	return "/lib/mips64el-linux-gnuabi64";
#elif defined(__mips__) && defined(__MIPSEL__) && _MIPS_SZLONG == 32
	return "/lib/mipsel-linux-gnu";
#elif defined(__powerpc64__) && __BYTE_ORDER__ == __ORDER_LITTLE_ENDIAN__
	return "/lib/powerpc64le-linux-gnu";
#elif defined(__sparc__) && defined(__arch64__)
	return "/lib/sparc64-linux-gnu";
#elif defined(__riscv) && __riscv_xlen == 64
	return "/lib/riscv64-linux-gnu";
#else
	return NULL;
#endif
}

/* Get full path to program/shared library. */
static int resolve_full_path(const char *file, char *result, size_t result_sz)
{
	const char *search_paths[3] = {};
	int i, perm;

	if (str_has_sfx(file, ".so") || strstr(file, ".so.")) {
		search_paths[0] = getenv("LD_LIBRARY_PATH");
		search_paths[1] = "/usr/lib64:/usr/lib";
		search_paths[2] = arch_specific_lib_paths();
		perm = R_OK;
	} else {
		search_paths[0] = getenv("PATH");
		search_paths[1] = "/usr/bin:/usr/sbin";
		perm = R_OK | X_OK;
	}

	for (i = 0; i < ARRAY_SIZE(search_paths); i++) {
		const char *s;

		if (!search_paths[i])
			continue;
		for (s = search_paths[i]; s != NULL; s = strchr(s, ':')) {
			char *next_path;
			int seg_len;

			if (s[0] == ':')
				s++;
			next_path = strchr(s, ':');
			seg_len = next_path ? next_path - s : strlen(s);
			if (!seg_len)
				continue;
			snprintf(result, result_sz, "%.*s/%s", seg_len, s, file);
			/* ensure it has required permissions */
			if (faccessat(AT_FDCWD, result, perm, AT_EACCESS) < 0)
				continue;
			pr_debug("resolved '%s' to '%s'\n", file, result);
			return 0;
		}
	}
	return -ENOENT;
}

LIBBPF_API struct bpf_link *
bpf_program__attach_uprobe_opts(const struct bpf_program *prog, pid_t pid,
				const char *binary_path, size_t func_offset,
				const struct bpf_uprobe_opts *opts)
{
	DECLARE_LIBBPF_OPTS(bpf_perf_event_opts, pe_opts);
	char errmsg[STRERR_BUFSIZE], *legacy_probe = NULL;
	char full_binary_path[PATH_MAX];
	struct bpf_link *link;
	size_t ref_ctr_off;
	int pfd, err;
	bool retprobe, legacy;
	const char *func_name;

	if (!OPTS_VALID(opts, bpf_uprobe_opts))
		return libbpf_err_ptr(-EINVAL);

	retprobe = OPTS_GET(opts, retprobe, false);
	ref_ctr_off = OPTS_GET(opts, ref_ctr_offset, 0);
	pe_opts.bpf_cookie = OPTS_GET(opts, bpf_cookie, 0);

	if (!binary_path)
		return libbpf_err_ptr(-EINVAL);

	if (!strchr(binary_path, '/')) {
		err = resolve_full_path(binary_path, full_binary_path,
					sizeof(full_binary_path));
		if (err) {
			pr_warn("prog '%s': failed to resolve full path for '%s': %d\n",
				prog->name, binary_path, err);
			return libbpf_err_ptr(err);
		}
		binary_path = full_binary_path;
	}
	func_name = OPTS_GET(opts, func_name, NULL);
	if (func_name) {
		long sym_off;

		sym_off = elf_find_func_offset(binary_path, func_name);
		if (sym_off < 0)
			return libbpf_err_ptr(sym_off);
		func_offset += sym_off;
	}

	legacy = determine_uprobe_perf_type() < 0;
	if (!legacy) {
		pfd = perf_event_open_probe(true /* uprobe */, retprobe, binary_path,
					    func_offset, pid, ref_ctr_off);
	} else {
		char probe_name[PATH_MAX + 64];

		if (ref_ctr_off)
			return libbpf_err_ptr(-EINVAL);

		gen_uprobe_legacy_event_name(probe_name, sizeof(probe_name),
					     binary_path, func_offset);

		legacy_probe = strdup(probe_name);
		if (!legacy_probe)
			return libbpf_err_ptr(-ENOMEM);

		pfd = perf_event_uprobe_open_legacy(legacy_probe, retprobe,
						    binary_path, func_offset, pid);
	}
	if (pfd < 0) {
		err = -errno;
		pr_warn("prog '%s': failed to create %s '%s:0x%zx' perf event: %s\n",
			prog->name, retprobe ? "uretprobe" : "uprobe",
			binary_path, func_offset,
			libbpf_strerror_r(err, errmsg, sizeof(errmsg)));
		goto err_out;
	}

	link = bpf_program__attach_perf_event_opts(prog, pfd, &pe_opts);
	err = libbpf_get_error(link);
	if (err) {
		close(pfd);
		pr_warn("prog '%s': failed to attach to %s '%s:0x%zx': %s\n",
			prog->name, retprobe ? "uretprobe" : "uprobe",
			binary_path, func_offset,
			libbpf_strerror_r(err, errmsg, sizeof(errmsg)));
		goto err_clean_legacy;
	}
	if (legacy) {
		struct bpf_link_perf *perf_link = container_of(link, struct bpf_link_perf, link);

		perf_link->legacy_probe_name = legacy_probe;
		perf_link->legacy_is_kprobe = false;
		perf_link->legacy_is_retprobe = retprobe;
	}
	return link;

err_clean_legacy:
	if (legacy)
		remove_uprobe_event_legacy(legacy_probe, retprobe);
err_out:
	free(legacy_probe);
	return libbpf_err_ptr(err);
}

/* Format of u[ret]probe section definition supporting auto-attach:
 * u[ret]probe/binary:function[+offset]
 *
 * binary can be an absolute/relative path or a filename; the latter is resolved to a
 * full binary path via bpf_program__attach_uprobe_opts.
 *
 * Specifying uprobe+ ensures we carry out strict matching; either "uprobe" must be
 * specified (and auto-attach is not possible) or the above format is specified for
 * auto-attach.
 */
static int attach_uprobe(const struct bpf_program *prog, long cookie, struct bpf_link **link)
{
	DECLARE_LIBBPF_OPTS(bpf_uprobe_opts, opts);
	char *probe_type = NULL, *binary_path = NULL, *func_name = NULL;
	int n, ret = -EINVAL;
	long offset = 0;

	*link = NULL;

	n = sscanf(prog->sec_name, "%m[^/]/%m[^:]:%m[a-zA-Z0-9_.]+%li",
		   &probe_type, &binary_path, &func_name, &offset);
	switch (n) {
	case 1:
		/* handle SEC("u[ret]probe") - format is valid, but auto-attach is impossible. */
		ret = 0;
		break;
	case 2:
		pr_warn("prog '%s': section '%s' missing ':function[+offset]' specification\n",
			prog->name, prog->sec_name);
		break;
	case 3:
	case 4:
		opts.retprobe = strcmp(probe_type, "uretprobe") == 0 ||
				strcmp(probe_type, "uretprobe.s") == 0;
		if (opts.retprobe && offset != 0) {
			pr_warn("prog '%s': uretprobes do not support offset specification\n",
				prog->name);
			break;
		}
		opts.func_name = func_name;
		*link = bpf_program__attach_uprobe_opts(prog, -1, binary_path, offset, &opts);
		ret = libbpf_get_error(*link);
		break;
	default:
		pr_warn("prog '%s': invalid format of section definition '%s'\n", prog->name,
			prog->sec_name);
		break;
	}
	free(probe_type);
	free(binary_path);
	free(func_name);

	return ret;
}

struct bpf_link *bpf_program__attach_uprobe(const struct bpf_program *prog,
					    bool retprobe, pid_t pid,
					    const char *binary_path,
					    size_t func_offset)
{
	DECLARE_LIBBPF_OPTS(bpf_uprobe_opts, opts, .retprobe = retprobe);

	return bpf_program__attach_uprobe_opts(prog, pid, binary_path, func_offset, &opts);
}

struct bpf_link *bpf_program__attach_usdt(const struct bpf_program *prog,
					  pid_t pid, const char *binary_path,
					  const char *usdt_provider, const char *usdt_name,
					  const struct bpf_usdt_opts *opts)
{
	char resolved_path[512];
	struct bpf_object *obj = prog->obj;
	struct bpf_link *link;
	__u64 usdt_cookie;
	int err;

	if (!OPTS_VALID(opts, bpf_uprobe_opts))
		return libbpf_err_ptr(-EINVAL);

	if (bpf_program__fd(prog) < 0) {
		pr_warn("prog '%s': can't attach BPF program w/o FD (did you load it?)\n",
			prog->name);
		return libbpf_err_ptr(-EINVAL);
	}

	if (!binary_path)
		return libbpf_err_ptr(-EINVAL);

	if (!strchr(binary_path, '/')) {
		err = resolve_full_path(binary_path, resolved_path, sizeof(resolved_path));
		if (err) {
			pr_warn("prog '%s': failed to resolve full path for '%s': %d\n",
				prog->name, binary_path, err);
			return libbpf_err_ptr(err);
		}
		binary_path = resolved_path;
	}

	/* USDT manager is instantiated lazily on first USDT attach. It will
	 * be destroyed together with BPF object in bpf_object__close().
	 */
	if (IS_ERR(obj->usdt_man))
		return libbpf_ptr(obj->usdt_man);
	if (!obj->usdt_man) {
		obj->usdt_man = usdt_manager_new(obj);
		if (IS_ERR(obj->usdt_man))
			return libbpf_ptr(obj->usdt_man);
	}

	usdt_cookie = OPTS_GET(opts, usdt_cookie, 0);
	link = usdt_manager_attach_usdt(obj->usdt_man, prog, pid, binary_path,
				        usdt_provider, usdt_name, usdt_cookie);
	err = libbpf_get_error(link);
	if (err)
		return libbpf_err_ptr(err);
	return link;
}

static int attach_usdt(const struct bpf_program *prog, long cookie, struct bpf_link **link)
{
	char *path = NULL, *provider = NULL, *name = NULL;
	const char *sec_name;
	int n, err;

	sec_name = bpf_program__section_name(prog);
	if (strcmp(sec_name, "usdt") == 0) {
		/* no auto-attach for just SEC("usdt") */
		*link = NULL;
		return 0;
	}

	n = sscanf(sec_name, "usdt/%m[^:]:%m[^:]:%m[^:]", &path, &provider, &name);
	if (n != 3) {
		pr_warn("invalid section '%s', expected SEC(\"usdt/<path>:<provider>:<name>\")\n",
			sec_name);
		err = -EINVAL;
	} else {
		*link = bpf_program__attach_usdt(prog, -1 /* any process */, path,
						 provider, name, NULL);
		err = libbpf_get_error(*link);
	}
	free(path);
	free(provider);
	free(name);
	return err;
}

static int determine_tracepoint_id(const char *tp_category,
				   const char *tp_name)
{
	char file[PATH_MAX];
	int ret;

	ret = snprintf(file, sizeof(file), "%s/events/%s/%s/id",
		       tracefs_path(), tp_category, tp_name);
	if (ret < 0)
		return -errno;
	if (ret >= sizeof(file)) {
		pr_debug("tracepoint %s/%s path is too long\n",
			 tp_category, tp_name);
		return -E2BIG;
	}
	return parse_uint_from_file(file, "%d\n");
}

static int perf_event_open_tracepoint(const char *tp_category,
				      const char *tp_name)
{
	const size_t attr_sz = sizeof(struct perf_event_attr);
	struct perf_event_attr attr;
	char errmsg[STRERR_BUFSIZE];
	int tp_id, pfd, err;

	tp_id = determine_tracepoint_id(tp_category, tp_name);
	if (tp_id < 0) {
		pr_warn("failed to determine tracepoint '%s/%s' perf event ID: %s\n",
			tp_category, tp_name,
			libbpf_strerror_r(tp_id, errmsg, sizeof(errmsg)));
		return tp_id;
	}

	memset(&attr, 0, attr_sz);
	attr.type = PERF_TYPE_TRACEPOINT;
	attr.size = attr_sz;
	attr.config = tp_id;

	pfd = syscall(__NR_perf_event_open, &attr, -1 /* pid */, 0 /* cpu */,
		      -1 /* group_fd */, PERF_FLAG_FD_CLOEXEC);
	if (pfd < 0) {
		err = -errno;
		pr_warn("tracepoint '%s/%s' perf_event_open() failed: %s\n",
			tp_category, tp_name,
			libbpf_strerror_r(err, errmsg, sizeof(errmsg)));
		return err;
	}
	return pfd;
}

struct bpf_link *bpf_program__attach_tracepoint_opts(const struct bpf_program *prog,
						     const char *tp_category,
						     const char *tp_name,
						     const struct bpf_tracepoint_opts *opts)
{
	DECLARE_LIBBPF_OPTS(bpf_perf_event_opts, pe_opts);
	char errmsg[STRERR_BUFSIZE];
	struct bpf_link *link;
	int pfd, err;

	if (!OPTS_VALID(opts, bpf_tracepoint_opts))
		return libbpf_err_ptr(-EINVAL);

	pe_opts.bpf_cookie = OPTS_GET(opts, bpf_cookie, 0);

	pfd = perf_event_open_tracepoint(tp_category, tp_name);
	if (pfd < 0) {
		pr_warn("prog '%s': failed to create tracepoint '%s/%s' perf event: %s\n",
			prog->name, tp_category, tp_name,
			libbpf_strerror_r(pfd, errmsg, sizeof(errmsg)));
		return libbpf_err_ptr(pfd);
	}
	link = bpf_program__attach_perf_event_opts(prog, pfd, &pe_opts);
	err = libbpf_get_error(link);
	if (err) {
		close(pfd);
		pr_warn("prog '%s': failed to attach to tracepoint '%s/%s': %s\n",
			prog->name, tp_category, tp_name,
			libbpf_strerror_r(err, errmsg, sizeof(errmsg)));
		return libbpf_err_ptr(err);
	}
	return link;
}

struct bpf_link *bpf_program__attach_tracepoint(const struct bpf_program *prog,
						const char *tp_category,
						const char *tp_name)
{
	return bpf_program__attach_tracepoint_opts(prog, tp_category, tp_name, NULL);
}

static int attach_tp(const struct bpf_program *prog, long cookie, struct bpf_link **link)
{
	char *sec_name, *tp_cat, *tp_name;

	*link = NULL;

	/* no auto-attach for SEC("tp") or SEC("tracepoint") */
	if (strcmp(prog->sec_name, "tp") == 0 || strcmp(prog->sec_name, "tracepoint") == 0)
		return 0;

	sec_name = strdup(prog->sec_name);
	if (!sec_name)
		return -ENOMEM;

	/* extract "tp/<category>/<name>" or "tracepoint/<category>/<name>" */
	if (str_has_pfx(prog->sec_name, "tp/"))
		tp_cat = sec_name + sizeof("tp/") - 1;
	else
		tp_cat = sec_name + sizeof("tracepoint/") - 1;
	tp_name = strchr(tp_cat, '/');
	if (!tp_name) {
		free(sec_name);
		return -EINVAL;
	}
	*tp_name = '\0';
	tp_name++;

	*link = bpf_program__attach_tracepoint(prog, tp_cat, tp_name);
	free(sec_name);
	return libbpf_get_error(*link);
}

struct bpf_link *bpf_program__attach_raw_tracepoint(const struct bpf_program *prog,
						    const char *tp_name)
{
	char errmsg[STRERR_BUFSIZE];
	struct bpf_link *link;
	int prog_fd, pfd;

	prog_fd = bpf_program__fd(prog);
	if (prog_fd < 0) {
		pr_warn("prog '%s': can't attach before loaded\n", prog->name);
		return libbpf_err_ptr(-EINVAL);
	}

	link = calloc(1, sizeof(*link));
	if (!link)
		return libbpf_err_ptr(-ENOMEM);
	link->detach = &bpf_link__detach_fd;

	pfd = bpf_raw_tracepoint_open(tp_name, prog_fd);
	if (pfd < 0) {
		pfd = -errno;
		free(link);
		pr_warn("prog '%s': failed to attach to raw tracepoint '%s': %s\n",
			prog->name, tp_name, libbpf_strerror_r(pfd, errmsg, sizeof(errmsg)));
		return libbpf_err_ptr(pfd);
	}
	link->fd = pfd;
	return link;
}

static int attach_raw_tp(const struct bpf_program *prog, long cookie, struct bpf_link **link)
{
	static const char *const prefixes[] = {
		"raw_tp",
		"raw_tracepoint",
		"raw_tp.w",
		"raw_tracepoint.w",
	};
	size_t i;
	const char *tp_name = NULL;

	*link = NULL;

	for (i = 0; i < ARRAY_SIZE(prefixes); i++) {
		size_t pfx_len;

		if (!str_has_pfx(prog->sec_name, prefixes[i]))
			continue;

		pfx_len = strlen(prefixes[i]);
		/* no auto-attach case of, e.g., SEC("raw_tp") */
		if (prog->sec_name[pfx_len] == '\0')
			return 0;

		if (prog->sec_name[pfx_len] != '/')
			continue;

		tp_name = prog->sec_name + pfx_len + 1;
		break;
	}

	if (!tp_name) {
		pr_warn("prog '%s': invalid section name '%s'\n",
			prog->name, prog->sec_name);
		return -EINVAL;
	}

	*link = bpf_program__attach_raw_tracepoint(prog, tp_name);
	return libbpf_get_error(*link);
}

/* Common logic for all BPF program types that attach to a btf_id */
static struct bpf_link *bpf_program__attach_btf_id(const struct bpf_program *prog,
						   const struct bpf_trace_opts *opts)
{
	LIBBPF_OPTS(bpf_link_create_opts, link_opts);
	char errmsg[STRERR_BUFSIZE];
	struct bpf_link *link;
	int prog_fd, pfd;

	if (!OPTS_VALID(opts, bpf_trace_opts))
		return libbpf_err_ptr(-EINVAL);

	prog_fd = bpf_program__fd(prog);
	if (prog_fd < 0) {
		pr_warn("prog '%s': can't attach before loaded\n", prog->name);
		return libbpf_err_ptr(-EINVAL);
	}

	link = calloc(1, sizeof(*link));
	if (!link)
		return libbpf_err_ptr(-ENOMEM);
	link->detach = &bpf_link__detach_fd;

	/* libbpf is smart enough to redirect to BPF_RAW_TRACEPOINT_OPEN on old kernels */
	link_opts.tracing.cookie = OPTS_GET(opts, cookie, 0);
	pfd = bpf_link_create(prog_fd, 0, bpf_program__expected_attach_type(prog), &link_opts);
	if (pfd < 0) {
		pfd = -errno;
		free(link);
		pr_warn("prog '%s': failed to attach: %s\n",
			prog->name, libbpf_strerror_r(pfd, errmsg, sizeof(errmsg)));
		return libbpf_err_ptr(pfd);
	}
	link->fd = pfd;
	return link;
}

struct bpf_link *bpf_program__attach_trace(const struct bpf_program *prog)
{
	return bpf_program__attach_btf_id(prog, NULL);
}

struct bpf_link *bpf_program__attach_trace_opts(const struct bpf_program *prog,
						const struct bpf_trace_opts *opts)
{
	return bpf_program__attach_btf_id(prog, opts);
}

struct bpf_link *bpf_program__attach_lsm(const struct bpf_program *prog)
{
	return bpf_program__attach_btf_id(prog, NULL);
}

static int attach_trace(const struct bpf_program *prog, long cookie, struct bpf_link **link)
{
	*link = bpf_program__attach_trace(prog);
	return libbpf_get_error(*link);
}

static int attach_lsm(const struct bpf_program *prog, long cookie, struct bpf_link **link)
{
	*link = bpf_program__attach_lsm(prog);
	return libbpf_get_error(*link);
}

static struct bpf_link *
bpf_program__attach_fd(const struct bpf_program *prog, int target_fd, int btf_id,
		       const char *target_name)
{
	DECLARE_LIBBPF_OPTS(bpf_link_create_opts, opts,
			    .target_btf_id = btf_id);
	enum bpf_attach_type attach_type;
	char errmsg[STRERR_BUFSIZE];
	struct bpf_link *link;
	int prog_fd, link_fd;

	prog_fd = bpf_program__fd(prog);
	if (prog_fd < 0) {
		pr_warn("prog '%s': can't attach before loaded\n", prog->name);
		return libbpf_err_ptr(-EINVAL);
	}

	link = calloc(1, sizeof(*link));
	if (!link)
		return libbpf_err_ptr(-ENOMEM);
	link->detach = &bpf_link__detach_fd;

	attach_type = bpf_program__expected_attach_type(prog);
	link_fd = bpf_link_create(prog_fd, target_fd, attach_type, &opts);
	if (link_fd < 0) {
		link_fd = -errno;
		free(link);
		pr_warn("prog '%s': failed to attach to %s: %s\n",
			prog->name, target_name,
			libbpf_strerror_r(link_fd, errmsg, sizeof(errmsg)));
		return libbpf_err_ptr(link_fd);
	}
	link->fd = link_fd;
	return link;
}

struct bpf_link *
bpf_program__attach_cgroup(const struct bpf_program *prog, int cgroup_fd)
{
	return bpf_program__attach_fd(prog, cgroup_fd, 0, "cgroup");
}

struct bpf_link *
bpf_program__attach_netns(const struct bpf_program *prog, int netns_fd)
{
	return bpf_program__attach_fd(prog, netns_fd, 0, "netns");
}

struct bpf_link *bpf_program__attach_xdp(const struct bpf_program *prog, int ifindex)
{
	/* target_fd/target_ifindex use the same field in LINK_CREATE */
	return bpf_program__attach_fd(prog, ifindex, 0, "xdp");
}

struct bpf_link *bpf_program__attach_freplace(const struct bpf_program *prog,
					      int target_fd,
					      const char *attach_func_name)
{
	int btf_id;

	if (!!target_fd != !!attach_func_name) {
		pr_warn("prog '%s': supply none or both of target_fd and attach_func_name\n",
			prog->name);
		return libbpf_err_ptr(-EINVAL);
	}

	if (prog->type != BPF_PROG_TYPE_EXT) {
		pr_warn("prog '%s': only BPF_PROG_TYPE_EXT can attach as freplace",
			prog->name);
		return libbpf_err_ptr(-EINVAL);
	}

	if (target_fd) {
		btf_id = libbpf_find_prog_btf_id(attach_func_name, target_fd);
		if (btf_id < 0)
			return libbpf_err_ptr(btf_id);

		return bpf_program__attach_fd(prog, target_fd, btf_id, "freplace");
	} else {
		/* no target, so use raw_tracepoint_open for compatibility
		 * with old kernels
		 */
		return bpf_program__attach_trace(prog);
	}
}

struct bpf_link *
bpf_program__attach_iter(const struct bpf_program *prog,
			 const struct bpf_iter_attach_opts *opts)
{
	DECLARE_LIBBPF_OPTS(bpf_link_create_opts, link_create_opts);
	char errmsg[STRERR_BUFSIZE];
	struct bpf_link *link;
	int prog_fd, link_fd;
	__u32 target_fd = 0;

	if (!OPTS_VALID(opts, bpf_iter_attach_opts))
		return libbpf_err_ptr(-EINVAL);

	link_create_opts.iter_info = OPTS_GET(opts, link_info, (void *)0);
	link_create_opts.iter_info_len = OPTS_GET(opts, link_info_len, 0);

	prog_fd = bpf_program__fd(prog);
	if (prog_fd < 0) {
		pr_warn("prog '%s': can't attach before loaded\n", prog->name);
		return libbpf_err_ptr(-EINVAL);
	}

	link = calloc(1, sizeof(*link));
	if (!link)
		return libbpf_err_ptr(-ENOMEM);
	link->detach = &bpf_link__detach_fd;

	link_fd = bpf_link_create(prog_fd, target_fd, BPF_TRACE_ITER,
				  &link_create_opts);
	if (link_fd < 0) {
		link_fd = -errno;
		free(link);
		pr_warn("prog '%s': failed to attach to iterator: %s\n",
			prog->name, libbpf_strerror_r(link_fd, errmsg, sizeof(errmsg)));
		return libbpf_err_ptr(link_fd);
	}
	link->fd = link_fd;
	return link;
}

static int attach_iter(const struct bpf_program *prog, long cookie, struct bpf_link **link)
{
	*link = bpf_program__attach_iter(prog, NULL);
	return libbpf_get_error(*link);
}

struct bpf_link *bpf_program__attach(const struct bpf_program *prog)
{
	struct bpf_link *link = NULL;
	int err;

	if (!prog->sec_def || !prog->sec_def->prog_attach_fn)
		return libbpf_err_ptr(-EOPNOTSUPP);

	err = prog->sec_def->prog_attach_fn(prog, prog->sec_def->cookie, &link);
	if (err)
		return libbpf_err_ptr(err);

	/* When calling bpf_program__attach() explicitly, auto-attach support
	 * is expected to work, so NULL returned link is considered an error.
	 * This is different for skeleton's attach, see comment in
	 * bpf_object__attach_skeleton().
	 */
	if (!link)
		return libbpf_err_ptr(-EOPNOTSUPP);

	return link;
}

static int bpf_link__detach_struct_ops(struct bpf_link *link)
{
	__u32 zero = 0;

	if (bpf_map_delete_elem(link->fd, &zero))
		return -errno;

	return 0;
}

struct bpf_link *bpf_map__attach_struct_ops(const struct bpf_map *map)
{
	struct bpf_struct_ops *st_ops;
	struct bpf_link *link;
	__u32 i, zero = 0;
	int err;

	if (!bpf_map__is_struct_ops(map) || map->fd == -1)
		return libbpf_err_ptr(-EINVAL);

	link = calloc(1, sizeof(*link));
	if (!link)
		return libbpf_err_ptr(-EINVAL);

	st_ops = map->st_ops;
	for (i = 0; i < btf_vlen(st_ops->type); i++) {
		struct bpf_program *prog = st_ops->progs[i];
		void *kern_data;
		int prog_fd;

		if (!prog)
			continue;

		prog_fd = bpf_program__fd(prog);
		kern_data = st_ops->kern_vdata + st_ops->kern_func_off[i];
		*(unsigned long *)kern_data = prog_fd;
	}

	err = bpf_map_update_elem(map->fd, &zero, st_ops->kern_vdata, 0);
	if (err) {
		err = -errno;
		free(link);
		return libbpf_err_ptr(err);
	}

	link->detach = bpf_link__detach_struct_ops;
	link->fd = map->fd;

	return link;
}

typedef enum bpf_perf_event_ret (*bpf_perf_event_print_t)(struct perf_event_header *hdr,
							  void *private_data);

static enum bpf_perf_event_ret
perf_event_read_simple(void *mmap_mem, size_t mmap_size, size_t page_size,
		       void **copy_mem, size_t *copy_size,
		       bpf_perf_event_print_t fn, void *private_data)
{
	struct perf_event_mmap_page *header = mmap_mem;
	__u64 data_head = ring_buffer_read_head(header);
	__u64 data_tail = header->data_tail;
	void *base = ((__u8 *)header) + page_size;
	int ret = LIBBPF_PERF_EVENT_CONT;
	struct perf_event_header *ehdr;
	size_t ehdr_size;

	while (data_head != data_tail) {
		ehdr = base + (data_tail & (mmap_size - 1));
		ehdr_size = ehdr->size;

		if (((void *)ehdr) + ehdr_size > base + mmap_size) {
			void *copy_start = ehdr;
			size_t len_first = base + mmap_size - copy_start;
			size_t len_secnd = ehdr_size - len_first;

			if (*copy_size < ehdr_size) {
				free(*copy_mem);
				*copy_mem = malloc(ehdr_size);
				if (!*copy_mem) {
					*copy_size = 0;
					ret = LIBBPF_PERF_EVENT_ERROR;
					break;
				}
				*copy_size = ehdr_size;
			}

			memcpy(*copy_mem, copy_start, len_first);
			memcpy(*copy_mem + len_first, base, len_secnd);
			ehdr = *copy_mem;
		}

		ret = fn(ehdr, private_data);
		data_tail += ehdr_size;
		if (ret != LIBBPF_PERF_EVENT_CONT)
			break;
	}

	ring_buffer_write_tail(header, data_tail);
	return libbpf_err(ret);
}

struct perf_buffer;

struct perf_buffer_params {
	struct perf_event_attr *attr;
	/* if event_cb is specified, it takes precendence */
	perf_buffer_event_fn event_cb;
	/* sample_cb and lost_cb are higher-level common-case callbacks */
	perf_buffer_sample_fn sample_cb;
	perf_buffer_lost_fn lost_cb;
	void *ctx;
	int cpu_cnt;
	int *cpus;
	int *map_keys;
};

struct perf_cpu_buf {
	struct perf_buffer *pb;
	void *base; /* mmap()'ed memory */
	void *buf; /* for reconstructing segmented data */
	size_t buf_size;
	int fd;
	int cpu;
	int map_key;
};

struct perf_buffer {
	perf_buffer_event_fn event_cb;
	perf_buffer_sample_fn sample_cb;
	perf_buffer_lost_fn lost_cb;
	void *ctx; /* passed into callbacks */

	size_t page_size;
	size_t mmap_size;
	struct perf_cpu_buf **cpu_bufs;
	struct epoll_event *events;
	int cpu_cnt; /* number of allocated CPU buffers */
	int epoll_fd; /* perf event FD */
	int map_fd; /* BPF_MAP_TYPE_PERF_EVENT_ARRAY BPF map FD */
};

static void perf_buffer__free_cpu_buf(struct perf_buffer *pb,
				      struct perf_cpu_buf *cpu_buf)
{
	if (!cpu_buf)
		return;
	if (cpu_buf->base &&
	    munmap(cpu_buf->base, pb->mmap_size + pb->page_size))
		pr_warn("failed to munmap cpu_buf #%d\n", cpu_buf->cpu);
	if (cpu_buf->fd >= 0) {
		ioctl(cpu_buf->fd, PERF_EVENT_IOC_DISABLE, 0);
		close(cpu_buf->fd);
	}
	free(cpu_buf->buf);
	free(cpu_buf);
}

void perf_buffer__free(struct perf_buffer *pb)
{
	int i;

	if (IS_ERR_OR_NULL(pb))
		return;
	if (pb->cpu_bufs) {
		for (i = 0; i < pb->cpu_cnt; i++) {
			struct perf_cpu_buf *cpu_buf = pb->cpu_bufs[i];

			if (!cpu_buf)
				continue;

			bpf_map_delete_elem(pb->map_fd, &cpu_buf->map_key);
			perf_buffer__free_cpu_buf(pb, cpu_buf);
		}
		free(pb->cpu_bufs);
	}
	if (pb->epoll_fd >= 0)
		close(pb->epoll_fd);
	free(pb->events);
	free(pb);
}

static struct perf_cpu_buf *
perf_buffer__open_cpu_buf(struct perf_buffer *pb, struct perf_event_attr *attr,
			  int cpu, int map_key)
{
	struct perf_cpu_buf *cpu_buf;
	char msg[STRERR_BUFSIZE];
	int err;

	cpu_buf = calloc(1, sizeof(*cpu_buf));
	if (!cpu_buf)
		return ERR_PTR(-ENOMEM);

	cpu_buf->pb = pb;
	cpu_buf->cpu = cpu;
	cpu_buf->map_key = map_key;

	cpu_buf->fd = syscall(__NR_perf_event_open, attr, -1 /* pid */, cpu,
			      -1, PERF_FLAG_FD_CLOEXEC);
	if (cpu_buf->fd < 0) {
		err = -errno;
		pr_warn("failed to open perf buffer event on cpu #%d: %s\n",
			cpu, libbpf_strerror_r(err, msg, sizeof(msg)));
		goto error;
	}

	cpu_buf->base = mmap(NULL, pb->mmap_size + pb->page_size,
			     PROT_READ | PROT_WRITE, MAP_SHARED,
			     cpu_buf->fd, 0);
	if (cpu_buf->base == MAP_FAILED) {
		cpu_buf->base = NULL;
		err = -errno;
		pr_warn("failed to mmap perf buffer on cpu #%d: %s\n",
			cpu, libbpf_strerror_r(err, msg, sizeof(msg)));
		goto error;
	}

	if (ioctl(cpu_buf->fd, PERF_EVENT_IOC_ENABLE, 0) < 0) {
		err = -errno;
		pr_warn("failed to enable perf buffer event on cpu #%d: %s\n",
			cpu, libbpf_strerror_r(err, msg, sizeof(msg)));
		goto error;
	}

	return cpu_buf;

error:
	perf_buffer__free_cpu_buf(pb, cpu_buf);
	return (struct perf_cpu_buf *)ERR_PTR(err);
}

static struct perf_buffer *__perf_buffer__new(int map_fd, size_t page_cnt,
					      struct perf_buffer_params *p);

struct perf_buffer *perf_buffer__new(int map_fd, size_t page_cnt,
				     perf_buffer_sample_fn sample_cb,
				     perf_buffer_lost_fn lost_cb,
				     void *ctx,
				     const struct perf_buffer_opts *opts)
{
	const size_t attr_sz = sizeof(struct perf_event_attr);
	struct perf_buffer_params p = {};
	struct perf_event_attr attr;

	if (!OPTS_VALID(opts, perf_buffer_opts))
		return libbpf_err_ptr(-EINVAL);

	memset(&attr, 0, attr_sz);
	attr.size = attr_sz;
	attr.config = PERF_COUNT_SW_BPF_OUTPUT;
	attr.type = PERF_TYPE_SOFTWARE;
	attr.sample_type = PERF_SAMPLE_RAW;
	attr.sample_period = 1;
	attr.wakeup_events = 1;

	p.attr = &attr;
	p.sample_cb = sample_cb;
	p.lost_cb = lost_cb;
	p.ctx = ctx;

	return libbpf_ptr(__perf_buffer__new(map_fd, page_cnt, &p));
}

struct perf_buffer *perf_buffer__new_raw(int map_fd, size_t page_cnt,
					 struct perf_event_attr *attr,
					 perf_buffer_event_fn event_cb, void *ctx,
					 const struct perf_buffer_raw_opts *opts)
{
	struct perf_buffer_params p = {};

	if (!attr)
		return libbpf_err_ptr(-EINVAL);

	if (!OPTS_VALID(opts, perf_buffer_raw_opts))
		return libbpf_err_ptr(-EINVAL);

	p.attr = attr;
	p.event_cb = event_cb;
	p.ctx = ctx;
	p.cpu_cnt = OPTS_GET(opts, cpu_cnt, 0);
	p.cpus = OPTS_GET(opts, cpus, NULL);
	p.map_keys = OPTS_GET(opts, map_keys, NULL);

	return libbpf_ptr(__perf_buffer__new(map_fd, page_cnt, &p));
}

static struct perf_buffer *__perf_buffer__new(int map_fd, size_t page_cnt,
					      struct perf_buffer_params *p)
{
	const char *online_cpus_file = "/sys/devices/system/cpu/online";
	struct bpf_map_info map;
	char msg[STRERR_BUFSIZE];
	struct perf_buffer *pb;
	bool *online = NULL;
	__u32 map_info_len;
	int err, i, j, n;

	if (page_cnt == 0 || (page_cnt & (page_cnt - 1))) {
		pr_warn("page count should be power of two, but is %zu\n",
			page_cnt);
		return ERR_PTR(-EINVAL);
	}

	/* best-effort sanity checks */
	memset(&map, 0, sizeof(map));
	map_info_len = sizeof(map);
	err = bpf_obj_get_info_by_fd(map_fd, &map, &map_info_len);
	if (err) {
		err = -errno;
		/* if BPF_OBJ_GET_INFO_BY_FD is supported, will return
		 * -EBADFD, -EFAULT, or -E2BIG on real error
		 */
		if (err != -EINVAL) {
			pr_warn("failed to get map info for map FD %d: %s\n",
				map_fd, libbpf_strerror_r(err, msg, sizeof(msg)));
			return ERR_PTR(err);
		}
		pr_debug("failed to get map info for FD %d; API not supported? Ignoring...\n",
			 map_fd);
	} else {
		if (map.type != BPF_MAP_TYPE_PERF_EVENT_ARRAY) {
			pr_warn("map '%s' should be BPF_MAP_TYPE_PERF_EVENT_ARRAY\n",
				map.name);
			return ERR_PTR(-EINVAL);
		}
	}

	pb = calloc(1, sizeof(*pb));
	if (!pb)
		return ERR_PTR(-ENOMEM);

	pb->event_cb = p->event_cb;
	pb->sample_cb = p->sample_cb;
	pb->lost_cb = p->lost_cb;
	pb->ctx = p->ctx;

	pb->page_size = getpagesize();
	pb->mmap_size = pb->page_size * page_cnt;
	pb->map_fd = map_fd;

	pb->epoll_fd = epoll_create1(EPOLL_CLOEXEC);
	if (pb->epoll_fd < 0) {
		err = -errno;
		pr_warn("failed to create epoll instance: %s\n",
			libbpf_strerror_r(err, msg, sizeof(msg)));
		goto error;
	}

	if (p->cpu_cnt > 0) {
		pb->cpu_cnt = p->cpu_cnt;
	} else {
		pb->cpu_cnt = libbpf_num_possible_cpus();
		if (pb->cpu_cnt < 0) {
			err = pb->cpu_cnt;
			goto error;
		}
		if (map.max_entries && map.max_entries < pb->cpu_cnt)
			pb->cpu_cnt = map.max_entries;
	}

	pb->events = calloc(pb->cpu_cnt, sizeof(*pb->events));
	if (!pb->events) {
		err = -ENOMEM;
		pr_warn("failed to allocate events: out of memory\n");
		goto error;
	}
	pb->cpu_bufs = calloc(pb->cpu_cnt, sizeof(*pb->cpu_bufs));
	if (!pb->cpu_bufs) {
		err = -ENOMEM;
		pr_warn("failed to allocate buffers: out of memory\n");
		goto error;
	}

	err = parse_cpu_mask_file(online_cpus_file, &online, &n);
	if (err) {
		pr_warn("failed to get online CPU mask: %d\n", err);
		goto error;
	}

	for (i = 0, j = 0; i < pb->cpu_cnt; i++) {
		struct perf_cpu_buf *cpu_buf;
		int cpu, map_key;

		cpu = p->cpu_cnt > 0 ? p->cpus[i] : i;
		map_key = p->cpu_cnt > 0 ? p->map_keys[i] : i;

		/* in case user didn't explicitly requested particular CPUs to
		 * be attached to, skip offline/not present CPUs
		 */
		if (p->cpu_cnt <= 0 && (cpu >= n || !online[cpu]))
			continue;

		cpu_buf = perf_buffer__open_cpu_buf(pb, p->attr, cpu, map_key);
		if (IS_ERR(cpu_buf)) {
			err = PTR_ERR(cpu_buf);
			goto error;
		}

		pb->cpu_bufs[j] = cpu_buf;

		err = bpf_map_update_elem(pb->map_fd, &map_key,
					  &cpu_buf->fd, 0);
		if (err) {
			err = -errno;
			pr_warn("failed to set cpu #%d, key %d -> perf FD %d: %s\n",
				cpu, map_key, cpu_buf->fd,
				libbpf_strerror_r(err, msg, sizeof(msg)));
			goto error;
		}

		pb->events[j].events = EPOLLIN;
		pb->events[j].data.ptr = cpu_buf;
		if (epoll_ctl(pb->epoll_fd, EPOLL_CTL_ADD, cpu_buf->fd,
			      &pb->events[j]) < 0) {
			err = -errno;
			pr_warn("failed to epoll_ctl cpu #%d perf FD %d: %s\n",
				cpu, cpu_buf->fd,
				libbpf_strerror_r(err, msg, sizeof(msg)));
			goto error;
		}
		j++;
	}
	pb->cpu_cnt = j;
	free(online);

	return pb;

error:
	free(online);
	if (pb)
		perf_buffer__free(pb);
	return ERR_PTR(err);
}

struct perf_sample_raw {
	struct perf_event_header header;
	uint32_t size;
	char data[];
};

struct perf_sample_lost {
	struct perf_event_header header;
	uint64_t id;
	uint64_t lost;
	uint64_t sample_id;
};

static enum bpf_perf_event_ret
perf_buffer__process_record(struct perf_event_header *e, void *ctx)
{
	struct perf_cpu_buf *cpu_buf = ctx;
	struct perf_buffer *pb = cpu_buf->pb;
	void *data = e;

	/* user wants full control over parsing perf event */
	if (pb->event_cb)
		return pb->event_cb(pb->ctx, cpu_buf->cpu, e);

	switch (e->type) {
	case PERF_RECORD_SAMPLE: {
		struct perf_sample_raw *s = data;

		if (pb->sample_cb)
			pb->sample_cb(pb->ctx, cpu_buf->cpu, s->data, s->size);
		break;
	}
	case PERF_RECORD_LOST: {
		struct perf_sample_lost *s = data;

		if (pb->lost_cb)
			pb->lost_cb(pb->ctx, cpu_buf->cpu, s->lost);
		break;
	}
	default:
		pr_warn("unknown perf sample type %d\n", e->type);
		return LIBBPF_PERF_EVENT_ERROR;
	}
	return LIBBPF_PERF_EVENT_CONT;
}

static int perf_buffer__process_records(struct perf_buffer *pb,
					struct perf_cpu_buf *cpu_buf)
{
	enum bpf_perf_event_ret ret;

	ret = perf_event_read_simple(cpu_buf->base, pb->mmap_size,
				     pb->page_size, &cpu_buf->buf,
				     &cpu_buf->buf_size,
				     perf_buffer__process_record, cpu_buf);
	if (ret != LIBBPF_PERF_EVENT_CONT)
		return ret;
	return 0;
}

int perf_buffer__epoll_fd(const struct perf_buffer *pb)
{
	return pb->epoll_fd;
}

int perf_buffer__poll(struct perf_buffer *pb, int timeout_ms)
{
	int i, cnt, err;

	cnt = epoll_wait(pb->epoll_fd, pb->events, pb->cpu_cnt, timeout_ms);
	if (cnt < 0)
		return -errno;

	for (i = 0; i < cnt; i++) {
		struct perf_cpu_buf *cpu_buf = pb->events[i].data.ptr;

		err = perf_buffer__process_records(pb, cpu_buf);
		if (err) {
			pr_warn("error while processing records: %d\n", err);
			return libbpf_err(err);
		}
	}
	return cnt;
}

/* Return number of PERF_EVENT_ARRAY map slots set up by this perf_buffer
 * manager.
 */
size_t perf_buffer__buffer_cnt(const struct perf_buffer *pb)
{
	return pb->cpu_cnt;
}

/*
 * Return perf_event FD of a ring buffer in *buf_idx* slot of
 * PERF_EVENT_ARRAY BPF map. This FD can be polled for new data using
 * select()/poll()/epoll() Linux syscalls.
 */
int perf_buffer__buffer_fd(const struct perf_buffer *pb, size_t buf_idx)
{
	struct perf_cpu_buf *cpu_buf;

	if (buf_idx >= pb->cpu_cnt)
		return libbpf_err(-EINVAL);

	cpu_buf = pb->cpu_bufs[buf_idx];
	if (!cpu_buf)
		return libbpf_err(-ENOENT);

	return cpu_buf->fd;
}

int perf_buffer__buffer(struct perf_buffer *pb, int buf_idx, void **buf, size_t *buf_size)
{
	struct perf_cpu_buf *cpu_buf;

	if (buf_idx >= pb->cpu_cnt)
		return libbpf_err(-EINVAL);

	cpu_buf = pb->cpu_bufs[buf_idx];
	if (!cpu_buf)
		return libbpf_err(-ENOENT);

	*buf = cpu_buf->base;
	*buf_size = pb->mmap_size;
	return 0;
}

/*
 * Consume data from perf ring buffer corresponding to slot *buf_idx* in
 * PERF_EVENT_ARRAY BPF map without waiting/polling. If there is no data to
 * consume, do nothing and return success.
 * Returns:
 *   - 0 on success;
 *   - <0 on failure.
 */
int perf_buffer__consume_buffer(struct perf_buffer *pb, size_t buf_idx)
{
	struct perf_cpu_buf *cpu_buf;

	if (buf_idx >= pb->cpu_cnt)
		return libbpf_err(-EINVAL);

	cpu_buf = pb->cpu_bufs[buf_idx];
	if (!cpu_buf)
		return libbpf_err(-ENOENT);

	return perf_buffer__process_records(pb, cpu_buf);
}

int perf_buffer__consume(struct perf_buffer *pb)
{
	int i, err;

	for (i = 0; i < pb->cpu_cnt; i++) {
		struct perf_cpu_buf *cpu_buf = pb->cpu_bufs[i];

		if (!cpu_buf)
			continue;

		err = perf_buffer__process_records(pb, cpu_buf);
		if (err) {
			pr_warn("perf_buffer: failed to process records in buffer #%d: %d\n", i, err);
			return libbpf_err(err);
		}
	}
	return 0;
}

int bpf_program__set_attach_target(struct bpf_program *prog,
				   int attach_prog_fd,
				   const char *attach_func_name)
{
	int btf_obj_fd = 0, btf_id = 0, err;

	if (!prog || attach_prog_fd < 0)
		return libbpf_err(-EINVAL);

	if (prog->obj->loaded)
		return libbpf_err(-EINVAL);

	if (attach_prog_fd && !attach_func_name) {
		/* remember attach_prog_fd and let bpf_program__load() find
		 * BTF ID during the program load
		 */
		prog->attach_prog_fd = attach_prog_fd;
		return 0;
	}

	if (attach_prog_fd) {
		btf_id = libbpf_find_prog_btf_id(attach_func_name,
						 attach_prog_fd);
		if (btf_id < 0)
			return libbpf_err(btf_id);
	} else {
		if (!attach_func_name)
			return libbpf_err(-EINVAL);

		/* load btf_vmlinux, if not yet */
		err = bpf_object__load_vmlinux_btf(prog->obj, true);
		if (err)
			return libbpf_err(err);
		err = find_kernel_btf_id(prog->obj, attach_func_name,
					 prog->expected_attach_type,
					 &btf_obj_fd, &btf_id);
		if (err)
			return libbpf_err(err);
	}

	prog->attach_btf_id = btf_id;
	prog->attach_btf_obj_fd = btf_obj_fd;
	prog->attach_prog_fd = attach_prog_fd;
	return 0;
}

int parse_cpu_mask_str(const char *s, bool **mask, int *mask_sz)
{
	int err = 0, n, len, start, end = -1;
	bool *tmp;

	*mask = NULL;
	*mask_sz = 0;

	/* Each sub string separated by ',' has format \d+-\d+ or \d+ */
	while (*s) {
		if (*s == ',' || *s == '\n') {
			s++;
			continue;
		}
		n = sscanf(s, "%d%n-%d%n", &start, &len, &end, &len);
		if (n <= 0 || n > 2) {
			pr_warn("Failed to get CPU range %s: %d\n", s, n);
			err = -EINVAL;
			goto cleanup;
		} else if (n == 1) {
			end = start;
		}
		if (start < 0 || start > end) {
			pr_warn("Invalid CPU range [%d,%d] in %s\n",
				start, end, s);
			err = -EINVAL;
			goto cleanup;
		}
		tmp = realloc(*mask, end + 1);
		if (!tmp) {
			err = -ENOMEM;
			goto cleanup;
		}
		*mask = tmp;
		memset(tmp + *mask_sz, 0, start - *mask_sz);
		memset(tmp + start, 1, end - start + 1);
		*mask_sz = end + 1;
		s += len;
	}
	if (!*mask_sz) {
		pr_warn("Empty CPU range\n");
		return -EINVAL;
	}
	return 0;
cleanup:
	free(*mask);
	*mask = NULL;
	return err;
}

int parse_cpu_mask_file(const char *fcpu, bool **mask, int *mask_sz)
{
	int fd, err = 0, len;
	char buf[128];

	fd = open(fcpu, O_RDONLY | O_CLOEXEC);
	if (fd < 0) {
		err = -errno;
		pr_warn("Failed to open cpu mask file %s: %d\n", fcpu, err);
		return err;
	}
	len = read(fd, buf, sizeof(buf));
	close(fd);
	if (len <= 0) {
		err = len ? -errno : -EINVAL;
		pr_warn("Failed to read cpu mask from %s: %d\n", fcpu, err);
		return err;
	}
	if (len >= sizeof(buf)) {
		pr_warn("CPU mask is too big in file %s\n", fcpu);
		return -E2BIG;
	}
	buf[len] = '\0';

	return parse_cpu_mask_str(buf, mask, mask_sz);
}

int libbpf_num_possible_cpus(void)
{
	static const char *fcpu = "/sys/devices/system/cpu/possible";
	static int cpus;
	int err, n, i, tmp_cpus;
	bool *mask;

	tmp_cpus = READ_ONCE(cpus);
	if (tmp_cpus > 0)
		return tmp_cpus;

	err = parse_cpu_mask_file(fcpu, &mask, &n);
	if (err)
		return libbpf_err(err);

	tmp_cpus = 0;
	for (i = 0; i < n; i++) {
		if (mask[i])
			tmp_cpus++;
	}
	free(mask);

	WRITE_ONCE(cpus, tmp_cpus);
	return tmp_cpus;
}

static int populate_skeleton_maps(const struct bpf_object *obj,
				  struct bpf_map_skeleton *maps,
				  size_t map_cnt)
{
	int i;

	for (i = 0; i < map_cnt; i++) {
		struct bpf_map **map = maps[i].map;
		const char *name = maps[i].name;
		void **mmaped = maps[i].mmaped;

		*map = bpf_object__find_map_by_name(obj, name);
		if (!*map) {
			pr_warn("failed to find skeleton map '%s'\n", name);
			return -ESRCH;
		}

		/* externs shouldn't be pre-setup from user code */
		if (mmaped && (*map)->libbpf_type != LIBBPF_MAP_KCONFIG)
			*mmaped = (*map)->mmaped;
	}
	return 0;
}

static int populate_skeleton_progs(const struct bpf_object *obj,
				   struct bpf_prog_skeleton *progs,
				   size_t prog_cnt)
{
	int i;

	for (i = 0; i < prog_cnt; i++) {
		struct bpf_program **prog = progs[i].prog;
		const char *name = progs[i].name;

		*prog = bpf_object__find_program_by_name(obj, name);
		if (!*prog) {
			pr_warn("failed to find skeleton program '%s'\n", name);
			return -ESRCH;
		}
	}
	return 0;
}

int bpf_object__open_skeleton(struct bpf_object_skeleton *s,
			      const struct bpf_object_open_opts *opts)
{
	DECLARE_LIBBPF_OPTS(bpf_object_open_opts, skel_opts,
		.object_name = s->name,
	);
	struct bpf_object *obj;
	int err;

	/* Attempt to preserve opts->object_name, unless overriden by user
	 * explicitly. Overwriting object name for skeletons is discouraged,
	 * as it breaks global data maps, because they contain object name
	 * prefix as their own map name prefix. When skeleton is generated,
	 * bpftool is making an assumption that this name will stay the same.
	 */
	if (opts) {
		memcpy(&skel_opts, opts, sizeof(*opts));
		if (!opts->object_name)
			skel_opts.object_name = s->name;
	}

	obj = bpf_object__open_mem(s->data, s->data_sz, &skel_opts);
	err = libbpf_get_error(obj);
	if (err) {
		pr_warn("failed to initialize skeleton BPF object '%s': %d\n",
			s->name, err);
		return libbpf_err(err);
	}

	*s->obj = obj;
	err = populate_skeleton_maps(obj, s->maps, s->map_cnt);
	if (err) {
		pr_warn("failed to populate skeleton maps for '%s': %d\n", s->name, err);
		return libbpf_err(err);
	}

	err = populate_skeleton_progs(obj, s->progs, s->prog_cnt);
	if (err) {
		pr_warn("failed to populate skeleton progs for '%s': %d\n", s->name, err);
		return libbpf_err(err);
	}

	return 0;
}

int bpf_object__open_subskeleton(struct bpf_object_subskeleton *s)
{
	int err, len, var_idx, i;
	const char *var_name;
	const struct bpf_map *map;
	struct btf *btf;
	__u32 map_type_id;
	const struct btf_type *map_type, *var_type;
	const struct bpf_var_skeleton *var_skel;
	struct btf_var_secinfo *var;

	if (!s->obj)
		return libbpf_err(-EINVAL);

	btf = bpf_object__btf(s->obj);
	if (!btf) {
		pr_warn("subskeletons require BTF at runtime (object %s)\n",
		        bpf_object__name(s->obj));
		return libbpf_err(-errno);
	}

	err = populate_skeleton_maps(s->obj, s->maps, s->map_cnt);
	if (err) {
		pr_warn("failed to populate subskeleton maps: %d\n", err);
		return libbpf_err(err);
	}

	err = populate_skeleton_progs(s->obj, s->progs, s->prog_cnt);
	if (err) {
		pr_warn("failed to populate subskeleton maps: %d\n", err);
		return libbpf_err(err);
	}

	for (var_idx = 0; var_idx < s->var_cnt; var_idx++) {
		var_skel = &s->vars[var_idx];
		map = *var_skel->map;
		map_type_id = bpf_map__btf_value_type_id(map);
		map_type = btf__type_by_id(btf, map_type_id);

		if (!btf_is_datasec(map_type)) {
			pr_warn("type for map '%1$s' is not a datasec: %2$s",
				bpf_map__name(map),
				__btf_kind_str(btf_kind(map_type)));
			return libbpf_err(-EINVAL);
		}

		len = btf_vlen(map_type);
		var = btf_var_secinfos(map_type);
		for (i = 0; i < len; i++, var++) {
			var_type = btf__type_by_id(btf, var->type);
			var_name = btf__name_by_offset(btf, var_type->name_off);
			if (strcmp(var_name, var_skel->name) == 0) {
				*var_skel->addr = map->mmaped + var->offset;
				break;
			}
		}
	}
	return 0;
}

void bpf_object__destroy_subskeleton(struct bpf_object_subskeleton *s)
{
	if (!s)
		return;
	free(s->maps);
	free(s->progs);
	free(s->vars);
	free(s);
}

int bpf_object__load_skeleton(struct bpf_object_skeleton *s)
{
	int i, err;

	err = bpf_object__load(*s->obj);
	if (err) {
		pr_warn("failed to load BPF skeleton '%s': %d\n", s->name, err);
		return libbpf_err(err);
	}

	for (i = 0; i < s->map_cnt; i++) {
		struct bpf_map *map = *s->maps[i].map;
		size_t mmap_sz = bpf_map_mmap_sz(map);
		int prot, map_fd = bpf_map__fd(map);
		void **mmaped = s->maps[i].mmaped;

		if (!mmaped)
			continue;

		if (!(map->def.map_flags & BPF_F_MMAPABLE)) {
			*mmaped = NULL;
			continue;
		}

		if (map->def.map_flags & BPF_F_RDONLY_PROG)
			prot = PROT_READ;
		else
			prot = PROT_READ | PROT_WRITE;

		/* Remap anonymous mmap()-ed "map initialization image" as
		 * a BPF map-backed mmap()-ed memory, but preserving the same
		 * memory address. This will cause kernel to change process'
		 * page table to point to a different piece of kernel memory,
		 * but from userspace point of view memory address (and its
		 * contents, being identical at this point) will stay the
		 * same. This mapping will be released by bpf_object__close()
		 * as per normal clean up procedure, so we don't need to worry
		 * about it from skeleton's clean up perspective.
		 */
		*mmaped = mmap(map->mmaped, mmap_sz, prot,
				MAP_SHARED | MAP_FIXED, map_fd, 0);
		if (*mmaped == MAP_FAILED) {
			err = -errno;
			*mmaped = NULL;
			pr_warn("failed to re-mmap() map '%s': %d\n",
				 bpf_map__name(map), err);
			return libbpf_err(err);
		}
	}

	return 0;
}

int bpf_object__attach_skeleton(struct bpf_object_skeleton *s)
{
	int i, err;

	for (i = 0; i < s->prog_cnt; i++) {
		struct bpf_program *prog = *s->progs[i].prog;
		struct bpf_link **link = s->progs[i].link;

		if (!prog->autoload || !prog->autoattach)
			continue;

		/* auto-attaching not supported for this program */
		if (!prog->sec_def || !prog->sec_def->prog_attach_fn)
			continue;

		/* if user already set the link manually, don't attempt auto-attach */
		if (*link)
			continue;

		err = prog->sec_def->prog_attach_fn(prog, prog->sec_def->cookie, link);
		if (err) {
			pr_warn("prog '%s': failed to auto-attach: %d\n",
				bpf_program__name(prog), err);
			return libbpf_err(err);
		}

		/* It's possible that for some SEC() definitions auto-attach
		 * is supported in some cases (e.g., if definition completely
		 * specifies target information), but is not in other cases.
		 * SEC("uprobe") is one such case. If user specified target
		 * binary and function name, such BPF program can be
		 * auto-attached. But if not, it shouldn't trigger skeleton's
		 * attach to fail. It should just be skipped.
		 * attach_fn signals such case with returning 0 (no error) and
		 * setting link to NULL.
		 */
	}

	return 0;
}

void bpf_object__detach_skeleton(struct bpf_object_skeleton *s)
{
	int i;

	for (i = 0; i < s->prog_cnt; i++) {
		struct bpf_link **link = s->progs[i].link;

		bpf_link__destroy(*link);
		*link = NULL;
	}
}

void bpf_object__destroy_skeleton(struct bpf_object_skeleton *s)
{
	if (!s)
		return;

	if (s->progs)
		bpf_object__detach_skeleton(s);
	if (s->obj)
		bpf_object__close(*s->obj);
	free(s->maps);
	free(s->progs);
	free(s);
}<|MERGE_RESOLUTION|>--- conflicted
+++ resolved
@@ -8182,35 +8182,6 @@
 	free(obj);
 }
 
-<<<<<<< HEAD
-struct bpf_object *
-bpf_object__next(struct bpf_object *prev)
-{
-	struct bpf_object *next;
-	bool strict = (libbpf_mode & LIBBPF_STRICT_NO_OBJECT_LIST);
-
-	if (strict)
-		return NULL;
-
-	if (!prev)
-	    /*取bpf_objects_list的首个元素*/
-		next = list_first_entry(&bpf_objects_list,
-					struct bpf_object,
-					list);
-	else
-	    /*取下个元素*/
-		next = list_next_entry(prev, list);
-
-	/* Empty list is noticed here so don't need checking on entry. */
-	if (&next->list == &bpf_objects_list)
-	    /*此元素必须从属于bpf_objects_list*/
-		return NULL;
-
-	return next;
-}
-
-=======
->>>>>>> 97ee9d1c
 const char *bpf_object__name(const struct bpf_object *obj)
 {
 	return obj ? obj->name : libbpf_err_ptr(-EINVAL);
