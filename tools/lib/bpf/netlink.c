--- conflicted
+++ resolved
@@ -376,13 +376,8 @@
 	return 0;
 }
 
-<<<<<<< HEAD
 //获取ifindex的xdp link信息
-int bpf_get_link_xdp_info(int ifindex, struct xdp_link_info *info,
-			  size_t info_size, __u32 flags)
-=======
 int bpf_xdp_query(int ifindex, int xdp_flags, struct bpf_xdp_query_opts *opts)
->>>>>>> 028192fe
 {
 	struct libbpf_nla_req req = {
 		.nh.nlmsg_len      = NLMSG_LENGTH(sizeof(struct ifinfomsg)),
@@ -445,12 +440,8 @@
 	return 0;
 }
 
-<<<<<<< HEAD
 //获取ifindex对应的xdp_id
-int bpf_get_link_xdp_id(int ifindex, __u32 *prog_id, __u32 flags)
-=======
 int bpf_xdp_query_id(int ifindex, int flags, __u32 *prog_id)
->>>>>>> 028192fe
 {
 	LIBBPF_OPTS(bpf_xdp_query_opts, opts);
 	int ret;
