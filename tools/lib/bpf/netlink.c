// SPDX-License-Identifier: (LGPL-2.1 OR BSD-2-Clause)
/* Copyright (c) 2018 Facebook */

#include <stdlib.h>
#include <memory.h>
#include <unistd.h>
#include <arpa/inet.h>
#include <linux/bpf.h>
#include <linux/if_ether.h>
#include <linux/pkt_cls.h>
#include <linux/rtnetlink.h>
#include <linux/netdev.h>
#include <sys/socket.h>
#include <errno.h>
#include <time.h>

#include "bpf.h"
#include "libbpf.h"
#include "libbpf_internal.h"
#include "nlattr.h"

#ifndef SOL_NETLINK
#define SOL_NETLINK 270
#endif

typedef int (*libbpf_dump_nlmsg_t)(void *cookie, void *msg, struct nlattr **tb);

typedef int (*__dump_nlmsg_t)(struct nlmsghdr *nlmsg, libbpf_dump_nlmsg_t,
			      void *cookie);

struct xdp_link_info {
	__u32 prog_id;
	__u32 drv_prog_id;
	__u32 hw_prog_id;
	__u32 skb_prog_id;
	__u8 attach_mode;
};

struct xdp_id_md {
	int ifindex;
	__u32 flags;
	struct xdp_link_info info;
	__u64 feature_flags;
};

<<<<<<< HEAD
/*打开netlink socket*/
static int libbpf_netlink_open(__u32 *nl_pid)
=======
struct xdp_features_md {
	int ifindex;
	__u64 flags;
};

static int libbpf_netlink_open(__u32 *nl_pid, int proto)
>>>>>>> fe15c26e
{
	struct sockaddr_nl sa;
	socklen_t addrlen;
	int one = 1, ret;
	int sock;

	memset(&sa, 0, sizeof(sa));
	sa.nl_family = AF_NETLINK;

	sock = socket(AF_NETLINK, SOCK_RAW | SOCK_CLOEXEC, proto);
	if (sock < 0)
		return -errno;

	if (setsockopt(sock, SOL_NETLINK, NETLINK_EXT_ACK,
		       &one, sizeof(one)) < 0) {
		pr_warn("Netlink error reporting not supported\n");
	}

	if (bind(sock, (struct sockaddr *)&sa, sizeof(sa)) < 0) {
		ret = -errno;
		goto cleanup;
	}

	addrlen = sizeof(sa);
	if (getsockname(sock, (struct sockaddr *)&sa, &addrlen) < 0) {
		ret = -errno;
		goto cleanup;
	}

	if (addrlen != sizeof(sa)) {
		ret = -LIBBPF_ERRNO__INTERNAL;
		goto cleanup;
	}

	*nl_pid = sa.nl_pid;
	return sock;

cleanup:
	close(sock);
	return ret;
}

static void libbpf_netlink_close(int sock)
{
	close(sock);
}

enum {
	NL_CONT,
	NL_NEXT,
	NL_DONE,
};

static int netlink_recvmsg(int sock, struct msghdr *mhdr, int flags)
{
	int len;

	do {
		len = recvmsg(sock, mhdr, flags);
	} while (len < 0 && (errno == EINTR || errno == EAGAIN));

	if (len < 0)
		return -errno;
	return len;
}

static int alloc_iov(struct iovec *iov, int len)
{
	void *nbuf;

	nbuf = realloc(iov->iov_base, len);
	if (!nbuf)
		return -ENOMEM;

	iov->iov_base = nbuf;
	iov->iov_len = len;
	return 0;
}

static int libbpf_netlink_recv(int sock, __u32 nl_pid, int seq,
			       __dump_nlmsg_t _fn, libbpf_dump_nlmsg_t fn,
			       void *cookie)
{
	struct iovec iov = {};
	struct msghdr mhdr = {
		.msg_iov = &iov,
		.msg_iovlen = 1,
	};
	bool multipart = true;
	struct nlmsgerr *err;
	struct nlmsghdr *nh;
	int len, ret;

	ret = alloc_iov(&iov, 4096);
	if (ret)
		goto done;

	while (multipart) {
start:
		multipart = false;
		len = netlink_recvmsg(sock, &mhdr, MSG_PEEK | MSG_TRUNC);
		if (len < 0) {
			ret = len;
			goto done;
		}

		if (len > iov.iov_len) {
			ret = alloc_iov(&iov, len);
			if (ret)
				goto done;
		}

		len = netlink_recvmsg(sock, &mhdr, 0);
		if (len < 0) {
			ret = len;
			goto done;
		}

		if (len == 0)
			break;

		for (nh = (struct nlmsghdr *)iov.iov_base; NLMSG_OK(nh, len);
		     nh = NLMSG_NEXT(nh, len)) {
			if (nh->nlmsg_pid != nl_pid) {
				ret = -LIBBPF_ERRNO__WRNGPID;
				goto done;
			}
			if (nh->nlmsg_seq != seq) {
				ret = -LIBBPF_ERRNO__INVSEQ;
				goto done;
			}
			if (nh->nlmsg_flags & NLM_F_MULTI)
				multipart = true;
			switch (nh->nlmsg_type) {
			case NLMSG_ERROR:
				err = (struct nlmsgerr *)NLMSG_DATA(nh);
				if (!err->error)
					continue;
				ret = err->error;
				libbpf_nla_dump_errormsg(nh);
				goto done;
			case NLMSG_DONE:
				ret = 0;
				goto done;
			default:
				break;
			}
			if (_fn) {
				ret = _fn(nh, fn, cookie);
				switch (ret) {
				case NL_CONT:
					break;
				case NL_NEXT:
					goto start;
				case NL_DONE:
					ret = 0;
					goto done;
				default:
					goto done;
				}
			}
		}
	}
	ret = 0;
done:
	free(iov.iov_base);
	return ret;
}

static int libbpf_netlink_send_recv(struct libbpf_nla_req *req,
				    int proto, __dump_nlmsg_t parse_msg,
				    libbpf_dump_nlmsg_t parse_attr,
				    void *cookie)
{
	__u32 nl_pid = 0;
	int sock, ret;

	sock = libbpf_netlink_open(&nl_pid, proto);
	if (sock < 0)
		return sock;

	req->nh.nlmsg_pid = 0;
	req->nh.nlmsg_seq = time(NULL);

	if (send(sock, req, req->nh.nlmsg_len, 0) < 0) {
		ret = -errno;
		goto out;
	}

	ret = libbpf_netlink_recv(sock, nl_pid, req->nh.nlmsg_seq,
				  parse_msg, parse_attr, cookie);
out:
	libbpf_netlink_close(sock);
	return ret;
}

static int parse_genl_family_id(struct nlmsghdr *nh, libbpf_dump_nlmsg_t fn,
				void *cookie)
{
	struct genlmsghdr *gnl = NLMSG_DATA(nh);
	struct nlattr *na = (struct nlattr *)((void *)gnl + GENL_HDRLEN);
	struct nlattr *tb[CTRL_ATTR_FAMILY_ID + 1];
	__u16 *id = cookie;

	libbpf_nla_parse(tb, CTRL_ATTR_FAMILY_ID, na,
			 NLMSG_PAYLOAD(nh, sizeof(*gnl)), NULL);
	if (!tb[CTRL_ATTR_FAMILY_ID])
		return NL_CONT;

	*id = libbpf_nla_getattr_u16(tb[CTRL_ATTR_FAMILY_ID]);
	return NL_DONE;
}

static int libbpf_netlink_resolve_genl_family_id(const char *name,
						 __u16 len, __u16 *id)
{
	struct libbpf_nla_req req = {
		.nh.nlmsg_len	= NLMSG_LENGTH(GENL_HDRLEN),
		.nh.nlmsg_type	= GENL_ID_CTRL,
		.nh.nlmsg_flags	= NLM_F_REQUEST,
		.gnl.cmd	= CTRL_CMD_GETFAMILY,
		.gnl.version	= 2,
	};
	int err;

	err = nlattr_add(&req, CTRL_ATTR_FAMILY_NAME, name, len);
	if (err < 0)
		return err;

	return libbpf_netlink_send_recv(&req, NETLINK_GENERIC,
					parse_genl_family_id, NULL, id);
}

static int __bpf_set_link_xdp_fd_replace(int ifindex, int fd, int old_fd,
					 __u32 flags)
{
	struct nlattr *nla;
	int ret;
	struct libbpf_nla_req req;

	memset(&req, 0, sizeof(req));
	req.nh.nlmsg_len      = NLMSG_LENGTH(sizeof(struct ifinfomsg));
	req.nh.nlmsg_flags    = NLM_F_REQUEST | NLM_F_ACK;
	req.nh.nlmsg_type     = RTM_SETLINK;
	req.ifinfo.ifi_family = AF_UNSPEC;
	req.ifinfo.ifi_index  = ifindex;

	nla = nlattr_begin_nested(&req, IFLA_XDP);
	if (!nla)
		return -EMSGSIZE;
	ret = nlattr_add(&req, IFLA_XDP_FD, &fd, sizeof(fd));
	if (ret < 0)
		return ret;
	if (flags) {
		ret = nlattr_add(&req, IFLA_XDP_FLAGS, &flags, sizeof(flags));
		if (ret < 0)
			return ret;
	}
	if (flags & XDP_FLAGS_REPLACE) {
		ret = nlattr_add(&req, IFLA_XDP_EXPECTED_FD, &old_fd,
				 sizeof(old_fd));
		if (ret < 0)
			return ret;
	}
	nlattr_end_nested(&req, nla);

	return libbpf_netlink_send_recv(&req, NETLINK_ROUTE, NULL, NULL, NULL);
}

int bpf_xdp_attach(int ifindex, int prog_fd, __u32 flags, const struct bpf_xdp_attach_opts *opts)
{
	int old_prog_fd, err;

	if (!OPTS_VALID(opts, bpf_xdp_attach_opts))
		return libbpf_err(-EINVAL);

	old_prog_fd = OPTS_GET(opts, old_prog_fd, 0);
	if (old_prog_fd)
		flags |= XDP_FLAGS_REPLACE;
	else
		old_prog_fd = -1;

	err = __bpf_set_link_xdp_fd_replace(ifindex, prog_fd, old_prog_fd, flags);
	return libbpf_err(err);
}

int bpf_xdp_detach(int ifindex, __u32 flags, const struct bpf_xdp_attach_opts *opts)
{
	return bpf_xdp_attach(ifindex, -1, flags, opts);
}

static int __dump_link_nlmsg(struct nlmsghdr *nlh,
			     libbpf_dump_nlmsg_t dump_link_nlmsg, void *cookie)
{
	struct nlattr *tb[IFLA_MAX + 1], *attr;
	struct ifinfomsg *ifi = NLMSG_DATA(nlh);
	int len;

	len = nlh->nlmsg_len - NLMSG_LENGTH(sizeof(*ifi));
	attr = (struct nlattr *) ((void *) ifi + NLMSG_ALIGN(sizeof(*ifi)));

	if (libbpf_nla_parse(tb, IFLA_MAX, attr, len, NULL) != 0)
		return -LIBBPF_ERRNO__NLPARSE;

	return dump_link_nlmsg(cookie, ifi, tb);
}

//回调函数，用于解析tb，检查其与cookie给出的匹配条件是否一致，如果一致收集信息填充进cookie
static int get_xdp_info(void *cookie, void *msg, struct nlattr **tb)
{
	struct nlattr *xdp_tb[IFLA_XDP_MAX + 1];
	struct xdp_id_md *xdp_id = cookie;
	struct ifinfomsg *ifinfo = msg;
	int ret;

	if (xdp_id->ifindex && xdp_id->ifindex != ifinfo->ifi_index)
		return 0;

	if (!tb[IFLA_XDP])
		return 0;

	ret = libbpf_nla_parse_nested(xdp_tb, IFLA_XDP_MAX, tb[IFLA_XDP], NULL);
	if (ret)
		return ret;

	if (!xdp_tb[IFLA_XDP_ATTACHED])
		return 0;

	xdp_id->info.attach_mode = libbpf_nla_getattr_u8(
		xdp_tb[IFLA_XDP_ATTACHED]);

	if (xdp_id->info.attach_mode == XDP_ATTACHED_NONE)
		return 0;

	if (xdp_tb[IFLA_XDP_PROG_ID])
		xdp_id->info.prog_id = libbpf_nla_getattr_u32(
			xdp_tb[IFLA_XDP_PROG_ID]);

	if (xdp_tb[IFLA_XDP_SKB_PROG_ID])
		xdp_id->info.skb_prog_id = libbpf_nla_getattr_u32(
			xdp_tb[IFLA_XDP_SKB_PROG_ID]);

	if (xdp_tb[IFLA_XDP_DRV_PROG_ID])
		xdp_id->info.drv_prog_id = libbpf_nla_getattr_u32(
			xdp_tb[IFLA_XDP_DRV_PROG_ID]);

	if (xdp_tb[IFLA_XDP_HW_PROG_ID])
		xdp_id->info.hw_prog_id = libbpf_nla_getattr_u32(
			xdp_tb[IFLA_XDP_HW_PROG_ID]);

	return 0;
}

<<<<<<< HEAD
//获取ifindex的xdp link信息
=======
static int parse_xdp_features(struct nlmsghdr *nh, libbpf_dump_nlmsg_t fn,
			      void *cookie)
{
	struct genlmsghdr *gnl = NLMSG_DATA(nh);
	struct nlattr *na = (struct nlattr *)((void *)gnl + GENL_HDRLEN);
	struct nlattr *tb[NETDEV_CMD_MAX + 1];
	struct xdp_features_md *md = cookie;
	__u32 ifindex;

	libbpf_nla_parse(tb, NETDEV_CMD_MAX, na,
			 NLMSG_PAYLOAD(nh, sizeof(*gnl)), NULL);

	if (!tb[NETDEV_A_DEV_IFINDEX] || !tb[NETDEV_A_DEV_XDP_FEATURES])
		return NL_CONT;

	ifindex = libbpf_nla_getattr_u32(tb[NETDEV_A_DEV_IFINDEX]);
	if (ifindex != md->ifindex)
		return NL_CONT;

	md->flags = libbpf_nla_getattr_u64(tb[NETDEV_A_DEV_XDP_FEATURES]);
	return NL_DONE;
}

>>>>>>> fe15c26e
int bpf_xdp_query(int ifindex, int xdp_flags, struct bpf_xdp_query_opts *opts)
{
	struct libbpf_nla_req req = {
		.nh.nlmsg_len      = NLMSG_LENGTH(sizeof(struct ifinfomsg)),
		.nh.nlmsg_type     = RTM_GETLINK,
		.nh.nlmsg_flags    = NLM_F_DUMP | NLM_F_REQUEST,
		.ifinfo.ifi_family = AF_PACKET,
	};
	struct xdp_id_md xdp_id = {};
	struct xdp_features_md md = {
		.ifindex = ifindex,
	};
	__u16 id;
	int err;

	if (!OPTS_VALID(opts, bpf_xdp_query_opts))
		return libbpf_err(-EINVAL);

	if (xdp_flags & ~XDP_FLAGS_MASK)
		return libbpf_err(-EINVAL);

	/* Check whether the single {HW,DRV,SKB} mode is set */
	xdp_flags &= XDP_FLAGS_SKB_MODE | XDP_FLAGS_DRV_MODE | XDP_FLAGS_HW_MODE;
	if (xdp_flags & (xdp_flags - 1))
		return libbpf_err(-EINVAL);

	xdp_id.ifindex = ifindex;
	xdp_id.flags = xdp_flags;

	err = libbpf_netlink_send_recv(&req, NETLINK_ROUTE, __dump_link_nlmsg,
				       get_xdp_info, &xdp_id);
	if (err)
		return libbpf_err(err);

	OPTS_SET(opts, prog_id, xdp_id.info.prog_id);
	OPTS_SET(opts, drv_prog_id, xdp_id.info.drv_prog_id);
	OPTS_SET(opts, hw_prog_id, xdp_id.info.hw_prog_id);
	OPTS_SET(opts, skb_prog_id, xdp_id.info.skb_prog_id);
	OPTS_SET(opts, attach_mode, xdp_id.info.attach_mode);

	if (!OPTS_HAS(opts, feature_flags))
		return 0;

	err = libbpf_netlink_resolve_genl_family_id("netdev", sizeof("netdev"), &id);
	if (err < 0)
		return libbpf_err(err);

	memset(&req, 0, sizeof(req));
	req.nh.nlmsg_len = NLMSG_LENGTH(GENL_HDRLEN);
	req.nh.nlmsg_flags = NLM_F_REQUEST;
	req.nh.nlmsg_type = id;
	req.gnl.cmd = NETDEV_CMD_DEV_GET;
	req.gnl.version = 2;

	err = nlattr_add(&req, NETDEV_A_DEV_IFINDEX, &ifindex, sizeof(ifindex));
	if (err < 0)
		return libbpf_err(err);

	err = libbpf_netlink_send_recv(&req, NETLINK_GENERIC,
				       parse_xdp_features, NULL, &md);
	if (err)
		return libbpf_err(err);

	opts->feature_flags = md.flags;

	return 0;
}

//获取ifindex对应的xdp_id
int bpf_xdp_query_id(int ifindex, int flags, __u32 *prog_id)
{
	LIBBPF_OPTS(bpf_xdp_query_opts, opts);
	int ret;

	ret = bpf_xdp_query(ifindex, flags, &opts);
	if (ret)
		return libbpf_err(ret);

	flags &= XDP_FLAGS_MODES;

	if (opts.attach_mode != XDP_ATTACHED_MULTI && !flags)
		*prog_id = opts.prog_id;
	else if (flags & XDP_FLAGS_DRV_MODE)
		*prog_id = opts.drv_prog_id;
	else if (flags & XDP_FLAGS_HW_MODE)
		*prog_id = opts.hw_prog_id;
	else if (flags & XDP_FLAGS_SKB_MODE)
		*prog_id = opts.skb_prog_id;
	else
		*prog_id = 0;

	return 0;
}


typedef int (*qdisc_config_t)(struct libbpf_nla_req *req);

static int clsact_config(struct libbpf_nla_req *req)
{
	req->tc.tcm_parent = TC_H_CLSACT;
	req->tc.tcm_handle = TC_H_MAKE(TC_H_CLSACT, 0);

	return nlattr_add(req, TCA_KIND, "clsact", sizeof("clsact"));
}

static int attach_point_to_config(struct bpf_tc_hook *hook,
				  qdisc_config_t *config)
{
	switch (OPTS_GET(hook, attach_point, 0)) {
	case BPF_TC_INGRESS:
	case BPF_TC_EGRESS:
	case BPF_TC_INGRESS | BPF_TC_EGRESS:
		if (OPTS_GET(hook, parent, 0))
			return -EINVAL;
		*config = &clsact_config;
		return 0;
	case BPF_TC_CUSTOM:
		return -EOPNOTSUPP;
	default:
		return -EINVAL;
	}
}

static int tc_get_tcm_parent(enum bpf_tc_attach_point attach_point,
			     __u32 *parent)
{
	switch (attach_point) {
	case BPF_TC_INGRESS:
	case BPF_TC_EGRESS:
		if (*parent)
			return -EINVAL;
		*parent = TC_H_MAKE(TC_H_CLSACT,
				    attach_point == BPF_TC_INGRESS ?
				    TC_H_MIN_INGRESS : TC_H_MIN_EGRESS);
		break;
	case BPF_TC_CUSTOM:
		if (!*parent)
			return -EINVAL;
		break;
	default:
		return -EINVAL;
	}
	return 0;
}

static int tc_qdisc_modify(struct bpf_tc_hook *hook, int cmd, int flags)
{
	qdisc_config_t config;
	int ret;
	struct libbpf_nla_req req;

	ret = attach_point_to_config(hook, &config);
	if (ret < 0)
		return ret;

	memset(&req, 0, sizeof(req));
	req.nh.nlmsg_len   = NLMSG_LENGTH(sizeof(struct tcmsg));
	req.nh.nlmsg_flags = NLM_F_REQUEST | NLM_F_ACK | flags;
	req.nh.nlmsg_type  = cmd;
	req.tc.tcm_family  = AF_UNSPEC;
	req.tc.tcm_ifindex = OPTS_GET(hook, ifindex, 0);

	ret = config(&req);
	if (ret < 0)
		return ret;

	return libbpf_netlink_send_recv(&req, NETLINK_ROUTE, NULL, NULL, NULL);
}

static int tc_qdisc_create_excl(struct bpf_tc_hook *hook)
{
	return tc_qdisc_modify(hook, RTM_NEWQDISC, NLM_F_CREATE | NLM_F_EXCL);
}

static int tc_qdisc_delete(struct bpf_tc_hook *hook)
{
	return tc_qdisc_modify(hook, RTM_DELQDISC, 0);
}

int bpf_tc_hook_create(struct bpf_tc_hook *hook)
{
	int ret;

	if (!hook || !OPTS_VALID(hook, bpf_tc_hook) ||
	    OPTS_GET(hook, ifindex, 0) <= 0)
		return libbpf_err(-EINVAL);

	ret = tc_qdisc_create_excl(hook);
	return libbpf_err(ret);
}

static int __bpf_tc_detach(const struct bpf_tc_hook *hook,
			   const struct bpf_tc_opts *opts,
			   const bool flush);

int bpf_tc_hook_destroy(struct bpf_tc_hook *hook)
{
	if (!hook || !OPTS_VALID(hook, bpf_tc_hook) ||
	    OPTS_GET(hook, ifindex, 0) <= 0)
		return libbpf_err(-EINVAL);

	switch (OPTS_GET(hook, attach_point, 0)) {
	case BPF_TC_INGRESS:
	case BPF_TC_EGRESS:
		return libbpf_err(__bpf_tc_detach(hook, NULL, true));
	case BPF_TC_INGRESS | BPF_TC_EGRESS:
		return libbpf_err(tc_qdisc_delete(hook));
	case BPF_TC_CUSTOM:
		return libbpf_err(-EOPNOTSUPP);
	default:
		return libbpf_err(-EINVAL);
	}
}

struct bpf_cb_ctx {
	struct bpf_tc_opts *opts;
	bool processed;
};

static int __get_tc_info(void *cookie, struct tcmsg *tc, struct nlattr **tb,
			 bool unicast)
{
	struct nlattr *tbb[TCA_BPF_MAX + 1];
	struct bpf_cb_ctx *info = cookie;

	if (!info || !info->opts)
		return -EINVAL;
	if (unicast && info->processed)
		return -EINVAL;
	if (!tb[TCA_OPTIONS])
		return NL_CONT;

	libbpf_nla_parse_nested(tbb, TCA_BPF_MAX, tb[TCA_OPTIONS], NULL);
	if (!tbb[TCA_BPF_ID])
		return -EINVAL;

	OPTS_SET(info->opts, prog_id, libbpf_nla_getattr_u32(tbb[TCA_BPF_ID]));
	OPTS_SET(info->opts, handle, tc->tcm_handle);
	OPTS_SET(info->opts, priority, TC_H_MAJ(tc->tcm_info) >> 16);

	info->processed = true;
	return unicast ? NL_NEXT : NL_DONE;
}

static int get_tc_info(struct nlmsghdr *nh, libbpf_dump_nlmsg_t fn,
		       void *cookie)
{
	struct tcmsg *tc = NLMSG_DATA(nh);
	struct nlattr *tb[TCA_MAX + 1];

	libbpf_nla_parse(tb, TCA_MAX,
			 (struct nlattr *)((void *)tc + NLMSG_ALIGN(sizeof(*tc))),
			 NLMSG_PAYLOAD(nh, sizeof(*tc)), NULL);
	if (!tb[TCA_KIND])
		return NL_CONT;
	return __get_tc_info(cookie, tc, tb, nh->nlmsg_flags & NLM_F_ECHO);
}

static int tc_add_fd_and_name(struct libbpf_nla_req *req, int fd)
{
	struct bpf_prog_info info;
	__u32 info_len = sizeof(info);
	char name[256];
	int len, ret;

	memset(&info, 0, info_len);
	ret = bpf_prog_get_info_by_fd(fd, &info, &info_len);
	if (ret < 0)
		return ret;

	ret = nlattr_add(req, TCA_BPF_FD, &fd, sizeof(fd));
	if (ret < 0)
		return ret;
	len = snprintf(name, sizeof(name), "%s:[%u]", info.name, info.id);
	if (len < 0)
		return -errno;
	if (len >= sizeof(name))
		return -ENAMETOOLONG;
	return nlattr_add(req, TCA_BPF_NAME, name, len + 1);
}

int bpf_tc_attach(const struct bpf_tc_hook *hook, struct bpf_tc_opts *opts)
{
	__u32 protocol, bpf_flags, handle, priority, parent, prog_id, flags;
	int ret, ifindex, attach_point, prog_fd;
	struct bpf_cb_ctx info = {};
	struct libbpf_nla_req req;
	struct nlattr *nla;

	if (!hook || !opts ||
	    !OPTS_VALID(hook, bpf_tc_hook) ||
	    !OPTS_VALID(opts, bpf_tc_opts))
		return libbpf_err(-EINVAL);

	ifindex      = OPTS_GET(hook, ifindex, 0);
	parent       = OPTS_GET(hook, parent, 0);
	attach_point = OPTS_GET(hook, attach_point, 0);

	handle       = OPTS_GET(opts, handle, 0);
	priority     = OPTS_GET(opts, priority, 0);
	prog_fd      = OPTS_GET(opts, prog_fd, 0);
	prog_id      = OPTS_GET(opts, prog_id, 0);
	flags        = OPTS_GET(opts, flags, 0);

	if (ifindex <= 0 || !prog_fd || prog_id)
		return libbpf_err(-EINVAL);
	if (priority > UINT16_MAX)
		return libbpf_err(-EINVAL);
	if (flags & ~BPF_TC_F_REPLACE)
		return libbpf_err(-EINVAL);

	flags = (flags & BPF_TC_F_REPLACE) ? NLM_F_REPLACE : NLM_F_EXCL;
	protocol = ETH_P_ALL;

	memset(&req, 0, sizeof(req));
	req.nh.nlmsg_len   = NLMSG_LENGTH(sizeof(struct tcmsg));
	req.nh.nlmsg_flags = NLM_F_REQUEST | NLM_F_ACK | NLM_F_CREATE |
			     NLM_F_ECHO | flags;
	req.nh.nlmsg_type  = RTM_NEWTFILTER;
	req.tc.tcm_family  = AF_UNSPEC;
	req.tc.tcm_ifindex = ifindex;
	req.tc.tcm_handle  = handle;
	req.tc.tcm_info    = TC_H_MAKE(priority << 16, htons(protocol));

	ret = tc_get_tcm_parent(attach_point, &parent);
	if (ret < 0)
		return libbpf_err(ret);
	req.tc.tcm_parent = parent;

	ret = nlattr_add(&req, TCA_KIND, "bpf", sizeof("bpf"));
	if (ret < 0)
		return libbpf_err(ret);
	nla = nlattr_begin_nested(&req, TCA_OPTIONS);
	if (!nla)
		return libbpf_err(-EMSGSIZE);
	ret = tc_add_fd_and_name(&req, prog_fd);
	if (ret < 0)
		return libbpf_err(ret);
	bpf_flags = TCA_BPF_FLAG_ACT_DIRECT;
	ret = nlattr_add(&req, TCA_BPF_FLAGS, &bpf_flags, sizeof(bpf_flags));
	if (ret < 0)
		return libbpf_err(ret);
	nlattr_end_nested(&req, nla);

	info.opts = opts;

	ret = libbpf_netlink_send_recv(&req, NETLINK_ROUTE, get_tc_info, NULL,
				       &info);
	if (ret < 0)
		return libbpf_err(ret);
	if (!info.processed)
		return libbpf_err(-ENOENT);
	return ret;
}

static int __bpf_tc_detach(const struct bpf_tc_hook *hook,
			   const struct bpf_tc_opts *opts,
			   const bool flush)
{
	__u32 protocol = 0, handle, priority, parent, prog_id, flags;
	int ret, ifindex, attach_point, prog_fd;
	struct libbpf_nla_req req;

	if (!hook ||
	    !OPTS_VALID(hook, bpf_tc_hook) ||
	    !OPTS_VALID(opts, bpf_tc_opts))
		return -EINVAL;

	ifindex      = OPTS_GET(hook, ifindex, 0);
	parent       = OPTS_GET(hook, parent, 0);
	attach_point = OPTS_GET(hook, attach_point, 0);

	handle       = OPTS_GET(opts, handle, 0);
	priority     = OPTS_GET(opts, priority, 0);
	prog_fd      = OPTS_GET(opts, prog_fd, 0);
	prog_id      = OPTS_GET(opts, prog_id, 0);
	flags        = OPTS_GET(opts, flags, 0);

	if (ifindex <= 0 || flags || prog_fd || prog_id)
		return -EINVAL;
	if (priority > UINT16_MAX)
		return -EINVAL;
	if (!flush) {
		if (!handle || !priority)
			return -EINVAL;
		protocol = ETH_P_ALL;
	} else {
		if (handle || priority)
			return -EINVAL;
	}

	memset(&req, 0, sizeof(req));
	req.nh.nlmsg_len   = NLMSG_LENGTH(sizeof(struct tcmsg));
	req.nh.nlmsg_flags = NLM_F_REQUEST | NLM_F_ACK;
	req.nh.nlmsg_type  = RTM_DELTFILTER;
	req.tc.tcm_family  = AF_UNSPEC;
	req.tc.tcm_ifindex = ifindex;
	if (!flush) {
		req.tc.tcm_handle = handle;
		req.tc.tcm_info   = TC_H_MAKE(priority << 16, htons(protocol));
	}

	ret = tc_get_tcm_parent(attach_point, &parent);
	if (ret < 0)
		return ret;
	req.tc.tcm_parent = parent;

	if (!flush) {
		ret = nlattr_add(&req, TCA_KIND, "bpf", sizeof("bpf"));
		if (ret < 0)
			return ret;
	}

<<<<<<< HEAD
	//发送所有link的dump信息，通过dump_link_nlmsg完成匹配及结果收集
	return libbpf_netlink_send_recv(&req, NULL, NULL, NULL);
=======
	return libbpf_netlink_send_recv(&req, NETLINK_ROUTE, NULL, NULL, NULL);
>>>>>>> fe15c26e
}

int bpf_tc_detach(const struct bpf_tc_hook *hook,
		  const struct bpf_tc_opts *opts)
{
	int ret;

	if (!opts)
		return libbpf_err(-EINVAL);

	ret = __bpf_tc_detach(hook, opts, false);
	return libbpf_err(ret);
}

int bpf_tc_query(const struct bpf_tc_hook *hook, struct bpf_tc_opts *opts)
{
	__u32 protocol, handle, priority, parent, prog_id, flags;
	int ret, ifindex, attach_point, prog_fd;
	struct bpf_cb_ctx info = {};
	struct libbpf_nla_req req;

	if (!hook || !opts ||
	    !OPTS_VALID(hook, bpf_tc_hook) ||
	    !OPTS_VALID(opts, bpf_tc_opts))
		return libbpf_err(-EINVAL);

	ifindex      = OPTS_GET(hook, ifindex, 0);
	parent       = OPTS_GET(hook, parent, 0);
	attach_point = OPTS_GET(hook, attach_point, 0);

	handle       = OPTS_GET(opts, handle, 0);
	priority     = OPTS_GET(opts, priority, 0);
	prog_fd      = OPTS_GET(opts, prog_fd, 0);
	prog_id      = OPTS_GET(opts, prog_id, 0);
	flags        = OPTS_GET(opts, flags, 0);

	if (ifindex <= 0 || flags || prog_fd || prog_id ||
	    !handle || !priority)
		return libbpf_err(-EINVAL);
	if (priority > UINT16_MAX)
		return libbpf_err(-EINVAL);

	protocol = ETH_P_ALL;

	memset(&req, 0, sizeof(req));
	req.nh.nlmsg_len   = NLMSG_LENGTH(sizeof(struct tcmsg));
	req.nh.nlmsg_flags = NLM_F_REQUEST;
	req.nh.nlmsg_type  = RTM_GETTFILTER;
	req.tc.tcm_family  = AF_UNSPEC;
	req.tc.tcm_ifindex = ifindex;
	req.tc.tcm_handle  = handle;
	req.tc.tcm_info    = TC_H_MAKE(priority << 16, htons(protocol));

	ret = tc_get_tcm_parent(attach_point, &parent);
	if (ret < 0)
		return libbpf_err(ret);
	req.tc.tcm_parent = parent;

	ret = nlattr_add(&req, TCA_KIND, "bpf", sizeof("bpf"));
	if (ret < 0)
		return libbpf_err(ret);

	info.opts = opts;

	ret = libbpf_netlink_send_recv(&req, NETLINK_ROUTE, get_tc_info, NULL,
				       &info);
	if (ret < 0)
		return libbpf_err(ret);
	if (!info.processed)
		return libbpf_err(-ENOENT);
	return ret;
}<|MERGE_RESOLUTION|>--- conflicted
+++ resolved
@@ -43,17 +43,13 @@
 	__u64 feature_flags;
 };
 
-<<<<<<< HEAD
-/*打开netlink socket*/
-static int libbpf_netlink_open(__u32 *nl_pid)
-=======
 struct xdp_features_md {
 	int ifindex;
 	__u64 flags;
 };
 
+/*打开netlink socket*/
 static int libbpf_netlink_open(__u32 *nl_pid, int proto)
->>>>>>> fe15c26e
 {
 	struct sockaddr_nl sa;
 	socklen_t addrlen;
@@ -407,9 +403,6 @@
 	return 0;
 }
 
-<<<<<<< HEAD
-//获取ifindex的xdp link信息
-=======
 static int parse_xdp_features(struct nlmsghdr *nh, libbpf_dump_nlmsg_t fn,
 			      void *cookie)
 {
@@ -433,7 +426,7 @@
 	return NL_DONE;
 }
 
->>>>>>> fe15c26e
+//获取ifindex的xdp link信息
 int bpf_xdp_query(int ifindex, int xdp_flags, struct bpf_xdp_query_opts *opts)
 {
 	struct libbpf_nla_req req = {
@@ -847,12 +840,8 @@
 			return ret;
 	}
 
-<<<<<<< HEAD
 	//发送所有link的dump信息，通过dump_link_nlmsg完成匹配及结果收集
-	return libbpf_netlink_send_recv(&req, NULL, NULL, NULL);
-=======
 	return libbpf_netlink_send_recv(&req, NETLINK_ROUTE, NULL, NULL, NULL);
->>>>>>> fe15c26e
 }
 
 int bpf_tc_detach(const struct bpf_tc_hook *hook,
