--- conflicted
+++ resolved
@@ -30,12 +30,8 @@
 	struct xdp_link_info info;
 };
 
-<<<<<<< HEAD
 /*打开netlink socket*/
-int libbpf_netlink_open(__u32 *nl_pid)
-=======
 static int libbpf_netlink_open(__u32 *nl_pid)
->>>>>>> c4d6fe73
 {
 	struct sockaddr_nl sa;
 	socklen_t addrlen;
@@ -288,13 +284,10 @@
 	return 0;
 }
 
-<<<<<<< HEAD
-//获取ifindex的xdp link信息
-=======
 static int libbpf_nl_get_link(int sock, unsigned int nl_pid,
 			      libbpf_dump_nlmsg_t dump_link_nlmsg, void *cookie);
 
->>>>>>> c4d6fe73
+//获取ifindex的xdp link信息
 int bpf_get_link_xdp_info(int ifindex, struct xdp_link_info *info,
 			  size_t info_size, __u32 flags)
 {
