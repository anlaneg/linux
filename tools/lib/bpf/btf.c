--- conflicted
+++ resolved
@@ -1081,29 +1081,20 @@
 		btf->start_str_off = base_btf->hdr->str_len;
 	}
 
-<<<<<<< HEAD
-	/*申请size大小内存raw_data*/
-	btf->raw_data = malloc(size);
-	if (!btf->raw_data) {
-		err = -ENOMEM;
-		goto done;
-	}
-	/*将data写入到raw_data*/
-	memcpy(btf->raw_data, data, size);
-=======
 	if (is_mmap) {
 		btf->raw_data = (void *)data;
 		btf->raw_data_is_mmap = true;
 	} else {
+		/*申请size大小内存raw_data*/
 		btf->raw_data = malloc(size);
 		if (!btf->raw_data) {
 			err = -ENOMEM;
 			goto done;
 		}
+		/*将data写入到raw_data*/
 		memcpy(btf->raw_data, data, size);
 	}
 
->>>>>>> 155a3c00
 	btf->raw_size = size;
 
 	btf->hdr = btf->raw_data;/*初始化hdr指向raw_data*/
@@ -1153,29 +1144,6 @@
 	size_t shstrndx;
 	int idx = 0;
 
-<<<<<<< HEAD
-	if (elf_version(EV_CURRENT) == EV_NONE) {
-		pr_warn("failed to init libelf for %s\n", path);
-		return ERR_PTR(-LIBBPF_ERRNO__LIBELF);
-	}
-
-	fd = open(path, O_RDONLY | O_CLOEXEC);
-	if (fd < 0) {
-		err = -errno;
-		pr_warn("failed to open %s: %s\n", path, strerror(errno));
-		return ERR_PTR(err);
-	}
-
-	err = -LIBBPF_ERRNO__FORMAT;
-
-	/*按elf文件进行解析*/
-	elf = elf_begin(fd, ELF_C_READ, NULL);
-	if (!elf) {
-		pr_warn("failed to open %s as ELF file\n", path);
-		goto done;
-	}
-=======
->>>>>>> 155a3c00
 	if (!gelf_getehdr(elf, &ehdr)) {
 		pr_warn("failed to get EHDR from %s\n", path);
 		goto err;
@@ -1261,6 +1229,7 @@
 		return ERR_PTR(err);
 	}
 
+	/*按elf文件进行解析*/
 	elf = elf_begin(fd, ELF_C_READ, NULL);
 	if (!elf) {
 		err = -LIBBPF_ERRNO__FORMAT;
@@ -1740,17 +1709,13 @@
 	int btf_fd;
 	LIBBPF_OPTS(bpf_get_fd_by_id_opts, opts);
 
-<<<<<<< HEAD
-	/*通过btf id获取并构造btf*/
-	btf_fd = bpf_btf_get_fd_by_id(id);
-=======
 	if (token_fd) {
 		opts.open_flags |= BPF_F_TOKEN_FD;
 		opts.token_fd = token_fd;
 	}
 
+	/*通过btf id获取并构造btf*/
 	btf_fd = bpf_btf_get_fd_by_id_opts(id, &opts);
->>>>>>> 155a3c00
 	if (btf_fd < 0)
 		return libbpf_err_ptr(-errno);
 
@@ -5438,9 +5403,6 @@
 	struct btf *btf;
 	int i, err;
 
-<<<<<<< HEAD
-	uname(&buf);/*取当前kernel版本*/
-=======
 	/* is canonical sysfs location accessible? */
 	if (faccessat(AT_FDCWD, sysfs_btf_path, F_OK, AT_EACCESS) < 0) {
 		pr_warn("kernel BTF is missing at '%s', was CONFIG_DEBUG_INFO_BTF enabled?\n",
@@ -5459,7 +5421,6 @@
 		pr_debug("loaded kernel BTF from '%s'\n", sysfs_btf_path);
 		return btf;
 	}
->>>>>>> 155a3c00
 
 	/* try fallback locations */
 	uname(&buf);
