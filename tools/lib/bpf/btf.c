--- conflicted
+++ resolved
@@ -1077,14 +1077,9 @@
 	btf->strs_data = btf->raw_data + btf->hdr->hdr_len + btf->hdr->str_off;
 	btf->types_data = btf->raw_data + btf->hdr->hdr_len + btf->hdr->type_off;
 
-<<<<<<< HEAD
 	err = btf_parse_str_sec(btf);/*string sections校验*/
 	err = err ?: btf_parse_type_sec(btf);/*type section集息收集*/
-=======
-	err = btf_parse_str_sec(btf);
-	err = err ?: btf_parse_type_sec(btf);
 	err = err ?: btf_sanity_check(btf);
->>>>>>> 9d1694dc
 	if (err)
 		goto done;
 
@@ -1248,12 +1243,8 @@
 	int err = 0;
 	long sz;
 
-<<<<<<< HEAD
 	/*打开path对应的文件*/
-	f = fopen(path, "rb");
-=======
 	f = fopen(path, "rbe");
->>>>>>> 9d1694dc
 	if (!f) {
 		err = -errno;
 		goto err_out;
