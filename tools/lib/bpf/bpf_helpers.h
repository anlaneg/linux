/* SPDX-License-Identifier: (LGPL-2.1 OR BSD-2-Clause) */
#ifndef __BPF_HELPERS__
#define __BPF_HELPERS__

/*
 * Note that bpf programs need to include either
 * vmlinux.h (auto-generated from BTF) or linux/types.h
 * in advance since bpf_helper_defs.h uses such types
 * as __u64.
 */
#include "bpf_helper_defs.h"

#define __uint(name, val) int (*name)[val]
#define __type(name, val) typeof(val) *name
#define __array(name, val) typeof(val) *name[]

/*
 * Helper macro to place programs, maps, license in
 * different sections in elf_bpf file. Section names
 * are interpreted by libbpf depending on the context (BPF programs, BPF maps,
 * extern variables, etc).
 * To allow use of SEC() with externs (e.g., for extern .maps declarations),
 * make sure __attribute__((unused)) doesn't trigger compilation warning.
 */
#if __GNUC__ && !__clang__

/*
 * Pragma macros are broken on GCC
 * https://gcc.gnu.org/bugzilla/show_bug.cgi?id=55578
 * https://gcc.gnu.org/bugzilla/show_bug.cgi?id=90400
 */
#define SEC(name) __attribute__((section(name), used))

#else

#define SEC(name) \
	_Pragma("GCC diagnostic push")					    \
	_Pragma("GCC diagnostic ignored \"-Wignored-attributes\"")	    \
	/*指明section*/\
	__attribute__((section(name), used))				    \
	_Pragma("GCC diagnostic pop")					    \

#endif

/* Avoid 'linux/stddef.h' definition of '__always_inline'. */
#undef __always_inline
#define __always_inline inline __attribute__((always_inline))

#ifndef __noinline
#define __noinline __attribute__((noinline))
#endif
#ifndef __weak
#define __weak __attribute__((weak))
#endif

/*
 * Use __hidden attribute to mark a non-static BPF subprogram effectively
 * static for BPF verifier's verification algorithm purposes, allowing more
 * extensive and permissive BPF verification process, taking into account
 * subprogram's caller context.
 */
#define __hidden __attribute__((visibility("hidden")))

/* When utilizing vmlinux.h with BPF CO-RE, user BPF programs can't include
 * any system-level headers (such as stddef.h, linux/version.h, etc), and
 * commonly-used macros like NULL and KERNEL_VERSION aren't available through
 * vmlinux.h. This just adds unnecessary hurdles and forces users to re-define
 * them on their own. So as a convenience, provide such definitions here.
 */
#ifndef NULL
#define NULL ((void *)0)
#endif

#ifndef KERNEL_VERSION
#define KERNEL_VERSION(a, b, c) (((a) << 16) + ((b) << 8) + ((c) > 255 ? 255 : (c)))
#endif

/*
 * Helper macros to manipulate data structures
 */
<<<<<<< HEAD
#ifndef offsetof
/*提供offsetof*/
#define offsetof(TYPE, MEMBER)	((unsigned long)&((TYPE *)0)->MEMBER)
#endif
/*提供container_of*/
#ifndef container_of
=======

/* offsetof() definition that uses __builtin_offset() might not preserve field
 * offset CO-RE relocation properly, so force-redefine offsetof() using
 * old-school approach which works with CO-RE correctly
 */
#undef offsetof
#define offsetof(type, member)	((unsigned long)&((type *)0)->member)

/* redefined container_of() to ensure we use the above offsetof() macro */
#undef container_of
>>>>>>> 9d1694dc
#define container_of(ptr, type, member)				\
	({							\
		void *__mptr = (void *)(ptr);			\
		((type *)(__mptr - offsetof(type, member)));	\
	})

/*
 * Compiler (optimization) barrier.
 */
#ifndef barrier
#define barrier() asm volatile("" ::: "memory")
#endif

/* Variable-specific compiler (optimization) barrier. It's a no-op which makes
 * compiler believe that there is some black box modification of a given
 * variable and thus prevents compiler from making extra assumption about its
 * value and potential simplifications and optimizations on this variable.
 *
 * E.g., compiler might often delay or even omit 32-bit to 64-bit casting of
 * a variable, making some code patterns unverifiable. Putting barrier_var()
 * in place will ensure that cast is performed before the barrier_var()
 * invocation, because compiler has to pessimistically assume that embedded
 * asm section might perform some extra operations on that variable.
 *
 * This is a variable-specific variant of more global barrier().
 */
#ifndef barrier_var
#define barrier_var(var) asm volatile("" : "+r"(var))
#endif

/*
 * Helper macro to throw a compilation error if __bpf_unreachable() gets
 * built into the resulting code. This works given BPF back end does not
 * implement __builtin_trap(). This is useful to assert that certain paths
 * of the program code are never used and hence eliminated by the compiler.
 *
 * For example, consider a switch statement that covers known cases used by
 * the program. __bpf_unreachable() can then reside in the default case. If
 * the program gets extended such that a case is not covered in the switch
 * statement, then it will throw a build error due to the default case not
 * being compiled out.
 */
#ifndef __bpf_unreachable
# define __bpf_unreachable()	__builtin_trap()
#endif

/*
 * Helper function to perform a tail call with a constant/immediate map slot.
 */
#if __clang_major__ >= 8 && defined(__bpf__)
static __always_inline void
bpf_tail_call_static(void *ctx, const void *map, const __u32 slot)
{
	if (!__builtin_constant_p(slot))
		__bpf_unreachable();

	/*
	 * Provide a hard guarantee that LLVM won't optimize setting r2 (map
	 * pointer) and r3 (constant map index) from _different paths_ ending
	 * up at the _same_ call insn as otherwise we won't be able to use the
	 * jmpq/nopl retpoline-free patching by the x86-64 JIT in the kernel
	 * given they mismatch. See also d2e4c1e6c294 ("bpf: Constant map key
	 * tracking for prog array pokes") for details on verifier tracking.
	 *
	 * Note on clobber list: we need to stay in-line with BPF calling
	 * convention, so even if we don't end up using r0, r4, r5, we need
	 * to mark them as clobber so that LLVM doesn't end up using them
	 * before / after the call.
	 */
	asm volatile("r1 = %[ctx]\n\t"
		     "r2 = %[map]\n\t"
		     "r3 = %[slot]\n\t"
		     "call 12"
		     :: [ctx]"r"(ctx), [map]"r"(map), [slot]"i"(slot)
		     : "r0", "r1", "r2", "r3", "r4", "r5");
}
#endif

enum libbpf_pin_type {
	LIBBPF_PIN_NONE,
	/* PIN_BY_NAME: pin maps by name (in /sys/fs/bpf by default) */
	LIBBPF_PIN_BY_NAME,
};

enum libbpf_tristate {
	TRI_NO = 0,
	TRI_YES = 1,
	TRI_MODULE = 2,
};

#define __kconfig __attribute__((section(".kconfig")))
#define __ksym __attribute__((section(".ksyms")))
#define __kptr_untrusted __attribute__((btf_type_tag("kptr_untrusted")))
#define __kptr __attribute__((btf_type_tag("kptr")))
#define __percpu_kptr __attribute__((btf_type_tag("percpu_kptr")))

#define bpf_ksym_exists(sym) ({									\
	_Static_assert(!__builtin_constant_p(!!sym), #sym " should be marked as __weak");	\
	!!sym;											\
})

#define __arg_ctx __attribute__((btf_decl_tag("arg:ctx")))
#define __arg_nonnull __attribute((btf_decl_tag("arg:nonnull")))

#ifndef ___bpf_concat
/*将a,b进行联连*/
#define ___bpf_concat(a, b) a ## b
#endif
#ifndef ___bpf_apply
/*将fn,n进行联连*/
#define ___bpf_apply(fn, n) ___bpf_concat(fn, n)
#endif
#ifndef ___bpf_nth
/*返回参数数目*/
#define ___bpf_nth(_, _1, _2, _3, _4, _5, _6, _7, _8, _9, _a, _b, _c, N, ...) N
#endif
#ifndef ___bpf_narg
/*返回参数数目*/
#define ___bpf_narg(...) \
	___bpf_nth(_, ##__VA_ARGS__, 12, 11, 10, 9, 8, 7, 6, 5, 4, 3, 2, 1, 0)
#endif

/*空填充*/
#define ___bpf_fill0(arr, p, x) do {} while (0)
/*填充arr[p] = x*/
#define ___bpf_fill1(arr, p, x) arr[p] = x
#define ___bpf_fill2(arr, p, x, args...) arr[p] = x; ___bpf_fill1(arr, p + 1, args)
#define ___bpf_fill3(arr, p, x, args...) arr[p] = x; ___bpf_fill2(arr, p + 1, args)
#define ___bpf_fill4(arr, p, x, args...) arr[p] = x; ___bpf_fill3(arr, p + 1, args)
#define ___bpf_fill5(arr, p, x, args...) arr[p] = x; ___bpf_fill4(arr, p + 1, args)
#define ___bpf_fill6(arr, p, x, args...) arr[p] = x; ___bpf_fill5(arr, p + 1, args)
#define ___bpf_fill7(arr, p, x, args...) arr[p] = x; ___bpf_fill6(arr, p + 1, args)
#define ___bpf_fill8(arr, p, x, args...) arr[p] = x; ___bpf_fill7(arr, p + 1, args)
#define ___bpf_fill9(arr, p, x, args...) arr[p] = x; ___bpf_fill8(arr, p + 1, args)
#define ___bpf_fill10(arr, p, x, args...) arr[p] = x; ___bpf_fill9(arr, p + 1, args)
#define ___bpf_fill11(arr, p, x, args...) arr[p] = x; ___bpf_fill10(arr, p + 1, args)
#define ___bpf_fill12(arr, p, x, args...) arr[p] = x; ___bpf_fill11(arr, p + 1, args)
/*利用格式 arr[i]= args-i的方式进行arr填充*/
#define ___bpf_fill(arr, args...) \
	___bpf_apply(___bpf_fill, ___bpf_narg(args))(arr, 0, args)

/*
 * BPF_SEQ_PRINTF to wrap bpf_seq_printf to-be-printed values
 * in a structure.
 */
#define BPF_SEQ_PRINTF(seq, fmt, args...)			\
({								\
	static const char ___fmt[] = fmt;			\
	unsigned long long ___param[___bpf_narg(args)];		\
								\
	_Pragma("GCC diagnostic push")				\
	_Pragma("GCC diagnostic ignored \"-Wint-conversion\"")	\
	/*利用args填充__param*/\
	___bpf_fill(___param, args);				\
	_Pragma("GCC diagnostic pop")				\
								\
	/*利用参数__param执行格式化输出*/\
	bpf_seq_printf(seq, ___fmt, sizeof(___fmt),		\
		       ___param, sizeof(___param));		\
})

/*
 * BPF_SNPRINTF wraps the bpf_snprintf helper with variadic arguments instead of
 * an array of u64.
 */
#define BPF_SNPRINTF(out, out_size, fmt, args...)		\
({								\
	static const char ___fmt[] = fmt;			\
	unsigned long long ___param[___bpf_narg(args)];		\
								\
	_Pragma("GCC diagnostic push")				\
	_Pragma("GCC diagnostic ignored \"-Wint-conversion\"")	\
	___bpf_fill(___param, args);				\
	_Pragma("GCC diagnostic pop")				\
								\
	bpf_snprintf(out, out_size, ___fmt,			\
		     ___param, sizeof(___param));		\
})

#ifdef BPF_NO_GLOBAL_DATA
#define BPF_PRINTK_FMT_MOD
#else
#define BPF_PRINTK_FMT_MOD static const
#endif

#define __bpf_printk(fmt, ...)				\
({							\
	BPF_PRINTK_FMT_MOD char ____fmt[] = fmt;	\
	bpf_trace_printk(____fmt, sizeof(____fmt),	\
			 ##__VA_ARGS__);		\
})

/*
 * __bpf_vprintk wraps the bpf_trace_vprintk helper with variadic arguments
 * instead of an array of u64.
 */
#define __bpf_vprintk(fmt, args...)				\
({								\
	static const char ___fmt[] = fmt;			\
	unsigned long long ___param[___bpf_narg(args)];		\
								\
	_Pragma("GCC diagnostic push")				\
	_Pragma("GCC diagnostic ignored \"-Wint-conversion\"")	\
	___bpf_fill(___param, args);				\
	_Pragma("GCC diagnostic pop")				\
								\
	bpf_trace_vprintk(___fmt, sizeof(___fmt),		\
			  ___param, sizeof(___param));		\
})

/* Use __bpf_printk when bpf_printk call has 3 or fewer fmt args
 * Otherwise use __bpf_vprintk
 */
#define ___bpf_pick_printk(...) \
	___bpf_nth(_, ##__VA_ARGS__, __bpf_vprintk, __bpf_vprintk, __bpf_vprintk,	\
		   __bpf_vprintk, __bpf_vprintk, __bpf_vprintk, __bpf_vprintk,		\
		   __bpf_vprintk, __bpf_vprintk, __bpf_printk /*3*/, __bpf_printk /*2*/,\
		   __bpf_printk /*1*/, __bpf_printk /*0*/)

/* Helper macro to print out debug messages */
#define bpf_printk(fmt, args...) ___bpf_pick_printk(args)(fmt, ##args)

struct bpf_iter_num;

extern int bpf_iter_num_new(struct bpf_iter_num *it, int start, int end) __weak __ksym;
extern int *bpf_iter_num_next(struct bpf_iter_num *it) __weak __ksym;
extern void bpf_iter_num_destroy(struct bpf_iter_num *it) __weak __ksym;

#ifndef bpf_for_each
/* bpf_for_each(iter_type, cur_elem, args...) provides generic construct for
 * using BPF open-coded iterators without having to write mundane explicit
 * low-level loop logic. Instead, it provides for()-like generic construct
 * that can be used pretty naturally. E.g., for some hypothetical cgroup
 * iterator, you'd write:
 *
 * struct cgroup *cg, *parent_cg = <...>;
 *
 * bpf_for_each(cgroup, cg, parent_cg, CG_ITER_CHILDREN) {
 *     bpf_printk("Child cgroup id = %d", cg->cgroup_id);
 *     if (cg->cgroup_id == 123)
 *         break;
 * }
 *
 * I.e., it looks almost like high-level for each loop in other languages,
 * supports continue/break, and is verifiable by BPF verifier.
 *
 * For iterating integers, the difference betwen bpf_for_each(num, i, N, M)
 * and bpf_for(i, N, M) is in that bpf_for() provides additional proof to
 * verifier that i is in [N, M) range, and in bpf_for_each() case i is `int
 * *`, not just `int`. So for integers bpf_for() is more convenient.
 *
 * Note: this macro relies on C99 feature of allowing to declare variables
 * inside for() loop, bound to for() loop lifetime. It also utilizes GCC
 * extension: __attribute__((cleanup(<func>))), supported by both GCC and
 * Clang.
 */
#define bpf_for_each(type, cur, args...) for (							\
	/* initialize and define destructor */							\
	struct bpf_iter_##type ___it __attribute__((aligned(8), /* enforce, just in case */,	\
						    cleanup(bpf_iter_##type##_destroy))),	\
	/* ___p pointer is just to call bpf_iter_##type##_new() *once* to init ___it */		\
			       *___p __attribute__((unused)) = (				\
					bpf_iter_##type##_new(&___it, ##args),			\
	/* this is a workaround for Clang bug: it currently doesn't emit BTF */			\
	/* for bpf_iter_##type##_destroy() when used from cleanup() attribute */		\
					(void)bpf_iter_##type##_destroy, (void *)0);		\
	/* iteration and termination check */							\
	(((cur) = bpf_iter_##type##_next(&___it)));						\
)
#endif /* bpf_for_each */

#ifndef bpf_for
/* bpf_for(i, start, end) implements a for()-like looping construct that sets
 * provided integer variable *i* to values starting from *start* through,
 * but not including, *end*. It also proves to BPF verifier that *i* belongs
 * to range [start, end), so this can be used for accessing arrays without
 * extra checks.
 *
 * Note: *start* and *end* are assumed to be expressions with no side effects
 * and whose values do not change throughout bpf_for() loop execution. They do
 * not have to be statically known or constant, though.
 *
 * Note: similarly to bpf_for_each(), it relies on C99 feature of declaring for()
 * loop bound variables and cleanup attribute, supported by GCC and Clang.
 */
#define bpf_for(i, start, end) for (								\
	/* initialize and define destructor */							\
	struct bpf_iter_num ___it __attribute__((aligned(8), /* enforce, just in case */	\
						 cleanup(bpf_iter_num_destroy))),		\
	/* ___p pointer is necessary to call bpf_iter_num_new() *once* to init ___it */		\
			    *___p __attribute__((unused)) = (					\
				bpf_iter_num_new(&___it, (start), (end)),			\
	/* this is a workaround for Clang bug: it currently doesn't emit BTF */			\
	/* for bpf_iter_num_destroy() when used from cleanup() attribute */			\
				(void)bpf_iter_num_destroy, (void *)0);				\
	({											\
		/* iteration step */								\
		int *___t = bpf_iter_num_next(&___it);						\
		/* termination and bounds check */						\
		(___t && ((i) = *___t, (i) >= (start) && (i) < (end)));				\
	});											\
)
#endif /* bpf_for */

#ifndef bpf_repeat
/* bpf_repeat(N) performs N iterations without exposing iteration number
 *
 * Note: similarly to bpf_for_each(), it relies on C99 feature of declaring for()
 * loop bound variables and cleanup attribute, supported by GCC and Clang.
 */
#define bpf_repeat(N) for (									\
	/* initialize and define destructor */							\
	struct bpf_iter_num ___it __attribute__((aligned(8), /* enforce, just in case */	\
						 cleanup(bpf_iter_num_destroy))),		\
	/* ___p pointer is necessary to call bpf_iter_num_new() *once* to init ___it */		\
			    *___p __attribute__((unused)) = (					\
				bpf_iter_num_new(&___it, 0, (N)),				\
	/* this is a workaround for Clang bug: it currently doesn't emit BTF */			\
	/* for bpf_iter_num_destroy() when used from cleanup() attribute */			\
				(void)bpf_iter_num_destroy, (void *)0);				\
	bpf_iter_num_next(&___it);								\
	/* nothing here  */									\
)
#endif /* bpf_repeat */

#endif<|MERGE_RESOLUTION|>--- conflicted
+++ resolved
@@ -78,25 +78,18 @@
 /*
  * Helper macros to manipulate data structures
  */
-<<<<<<< HEAD
-#ifndef offsetof
-/*提供offsetof*/
-#define offsetof(TYPE, MEMBER)	((unsigned long)&((TYPE *)0)->MEMBER)
-#endif
-/*提供container_of*/
-#ifndef container_of
-=======
 
 /* offsetof() definition that uses __builtin_offset() might not preserve field
  * offset CO-RE relocation properly, so force-redefine offsetof() using
  * old-school approach which works with CO-RE correctly
  */
 #undef offsetof
+/*提供offsetof*/
 #define offsetof(type, member)	((unsigned long)&((type *)0)->member)
 
 /* redefined container_of() to ensure we use the above offsetof() macro */
 #undef container_of
->>>>>>> 9d1694dc
+/*提供container_of*/
 #define container_of(ptr, type, member)				\
 	({							\
 		void *__mptr = (void *)(ptr);			\
