// SPDX-License-Identifier: (LGPL-2.1 OR BSD-2-Clause)

/*
 * AF_XDP user-space access library.
 *
 * Copyright(c) 2018 - 2019 Intel Corporation.
 *
 * Author(s): Magnus Karlsson <magnus.karlsson@intel.com>
 */

#include <errno.h>
#include <stdlib.h>
#include <string.h>
#include <unistd.h>
#include <arpa/inet.h>
#include <asm/barrier.h>
#include <linux/compiler.h>
#include <linux/ethtool.h>
#include <linux/filter.h>
#include <linux/if_ether.h>
#include <linux/if_packet.h>
#include <linux/if_xdp.h>
#include <linux/kernel.h>
#include <linux/list.h>
#include <linux/sockios.h>
#include <net/if.h>
#include <sys/ioctl.h>
#include <sys/mman.h>
#include <sys/socket.h>
#include <sys/types.h>
#include <linux/if_link.h>

#include "bpf.h"
#include "libbpf.h"
#include "libbpf_internal.h"
#include "xsk.h"

#ifndef SOL_XDP
 #define SOL_XDP 283
#endif

#ifndef AF_XDP
 #define AF_XDP 44
#endif

#ifndef PF_XDP
 #define PF_XDP AF_XDP
#endif

enum xsk_prog {
	XSK_PROG_FALLBACK,
	XSK_PROG_REDIRECT_FLAGS,
};

struct xsk_umem {
	struct xsk_ring_prod *fill_save;/*指向fill队列*/
	struct xsk_ring_cons *comp_save;/*指向complete队列*/
	char *umem_area;/*用户态内存起始地址,按页对齐*/
	struct xsk_umem_config config;/*umem_area内存配置情况*/
	int fd;/*afxdp socket*/
	int refcount;
	struct list_head ctx_list;
	bool rx_ring_setup_done;
	bool tx_ring_setup_done;
};

struct xsk_ctx {
	struct xsk_ring_prod *fill;
	struct xsk_ring_cons *comp;
	__u32 queue_id;
	struct xsk_umem *umem;
	int refcount;
	int ifindex;
	struct list_head list;
	int prog_fd;
	int link_fd;
	int xsks_map_fd;
	char ifname[IFNAMSIZ];
	bool has_bpf_link;
};

struct xsk_socket {
	struct xsk_ring_cons *rx;//rx信息
	struct xsk_ring_prod *tx;//tx信息
	__u64 outstanding_tx;
	struct xsk_ctx *ctx;
	struct xsk_socket_config config;//rx,tx配置信息
	int fd;
};

struct xsk_nl_info {
	bool xdp_prog_attached;
	int ifindex;
	int fd;
};

/* Up until and including Linux 5.3 */
struct xdp_ring_offset_v1 {
	__u64 producer;
	__u64 consumer;
	__u64 desc;
};

/* Up until and including Linux 5.3 */
struct xdp_mmap_offsets_v1 {
	struct xdp_ring_offset_v1 rx;
	struct xdp_ring_offset_v1 tx;
	struct xdp_ring_offset_v1 fr;
	struct xdp_ring_offset_v1 cr;
};

int xsk_umem__fd(const struct xsk_umem *umem)
{
	return umem ? umem->fd : -EINVAL;
}

int xsk_socket__fd(const struct xsk_socket *xsk)
{
	return xsk ? xsk->fd : -EINVAL;
}

static bool xsk_page_aligned(void *buffer)
{
	unsigned long addr = (unsigned long)buffer;

	return !(addr & (getpagesize() - 1));
}

static void xsk_set_umem_config(struct xsk_umem_config *cfg,
				const struct xsk_umem_config *usr_cfg)
{
	if (!usr_cfg) {
	    /*用户未提供配置，使用默认值*/
		cfg->fill_size = XSK_RING_PROD__DEFAULT_NUM_DESCS;
		cfg->comp_size = XSK_RING_CONS__DEFAULT_NUM_DESCS;
		cfg->frame_size = XSK_UMEM__DEFAULT_FRAME_SIZE;
		cfg->frame_headroom = XSK_UMEM__DEFAULT_FRAME_HEADROOM;
		cfg->flags = XSK_UMEM__DEFAULT_FLAGS;
		return;
	}

	cfg->fill_size = usr_cfg->fill_size;
	cfg->comp_size = usr_cfg->comp_size;
	cfg->frame_size = usr_cfg->frame_size;
	cfg->frame_headroom = usr_cfg->frame_headroom;
	cfg->flags = usr_cfg->flags;
}

static int xsk_set_xdp_socket_config(struct xsk_socket_config *cfg,
				     const struct xsk_socket_config *usr_cfg)
{
	if (!usr_cfg) {
		cfg->rx_size = XSK_RING_CONS__DEFAULT_NUM_DESCS;
		cfg->tx_size = XSK_RING_PROD__DEFAULT_NUM_DESCS;
		cfg->libbpf_flags = 0;
		cfg->xdp_flags = 0;
		cfg->bind_flags = 0;
		return 0;
	}

	if (usr_cfg->libbpf_flags & ~XSK_LIBBPF_FLAGS__INHIBIT_PROG_LOAD)
		return -EINVAL;

	cfg->rx_size = usr_cfg->rx_size;
	cfg->tx_size = usr_cfg->tx_size;
	cfg->libbpf_flags = usr_cfg->libbpf_flags;
	cfg->xdp_flags = usr_cfg->xdp_flags;
	cfg->bind_flags = usr_cfg->bind_flags;

	return 0;
}

static void xsk_mmap_offsets_v1(struct xdp_mmap_offsets *off)
{
	struct xdp_mmap_offsets_v1 off_v1;

	/* getsockopt on a kernel <= 5.3 has no flags fields.
	 * Copy over the offsets to the correct places in the >=5.4 format
	 * and put the flags where they would have been on that kernel.
	 */
	memcpy(&off_v1, off, sizeof(off_v1));

	off->rx.producer = off_v1.rx.producer;
	off->rx.consumer = off_v1.rx.consumer;
	off->rx.desc = off_v1.rx.desc;
	off->rx.flags = off_v1.rx.consumer + sizeof(__u32);

	off->tx.producer = off_v1.tx.producer;
	off->tx.consumer = off_v1.tx.consumer;
	off->tx.desc = off_v1.tx.desc;
	off->tx.flags = off_v1.tx.consumer + sizeof(__u32);

	off->fr.producer = off_v1.fr.producer;
	off->fr.consumer = off_v1.fr.consumer;
	off->fr.desc = off_v1.fr.desc;
	off->fr.flags = off_v1.fr.consumer + sizeof(__u32);

	off->cr.producer = off_v1.cr.producer;
	off->cr.consumer = off_v1.cr.consumer;
	off->cr.desc = off_v1.cr.desc;
	off->cr.flags = off_v1.cr.consumer + sizeof(__u32);
}

static int xsk_get_mmap_offsets(int fd, struct xdp_mmap_offsets *off)
{
	socklen_t optlen;
	int err;

	optlen = sizeof(*off);
	err = getsockopt(fd, SOL_XDP, XDP_MMAP_OFFSETS, off, &optlen);
	if (err)
		return err;

	if (optlen == sizeof(*off))
		return 0;

	if (optlen == sizeof(struct xdp_mmap_offsets_v1)) {
		xsk_mmap_offsets_v1(off);
		return 0;
	}

	return -EINVAL;
}

static int xsk_create_umem_rings(struct xsk_umem *umem, int fd,
				 struct xsk_ring_prod *fill,
				 struct xsk_ring_cons *comp)
{
	struct xdp_mmap_offsets off;
	void *map;
	int err;

	//创建fill队列，队列长度为fill_size
	err = setsockopt(fd, SOL_XDP, XDP_UMEM_FILL_RING,
			 &umem->config.fill_size,
			 sizeof(umem->config.fill_size));
	if (err)
		return -errno;

	//创建complete队列，队列长度为comp_size
	err = setsockopt(fd, SOL_XDP, XDP_UMEM_COMPLETION_RING,
			 &umem->config.comp_size,
			 sizeof(umem->config.comp_size));
	if (err)
		return -errno;

	//获取各ring成员的offset，用于与kernel对齐数据结构
	err = xsk_get_mmap_offsets(fd, &off);
	if (err)
		return -errno;

	//映射fill队列
	map = mmap(NULL, off.fr.desc + umem->config.fill_size * sizeof(__u64),
		   PROT_READ | PROT_WRITE, MAP_SHARED | MAP_POPULATE, fd,
		   XDP_UMEM_PGOFF_FILL_RING);
	if (map == MAP_FAILED)
		return -errno;

	//初始化fill队列
	fill->mask = umem->config.fill_size - 1;
	fill->size = umem->config.fill_size;
	fill->producer = map + off.fr.producer;
	fill->consumer = map + off.fr.consumer;
	fill->flags = map + off.fr.flags;
	fill->ring = map + off.fr.desc;
	fill->cached_cons = umem->config.fill_size;

	//映射complete队列
	map = mmap(NULL, off.cr.desc + umem->config.comp_size * sizeof(__u64),
		   PROT_READ | PROT_WRITE, MAP_SHARED | MAP_POPULATE, fd,
		   XDP_UMEM_PGOFF_COMPLETION_RING);
	if (map == MAP_FAILED) {
		err = -errno;
		goto out_mmap;
	}

	//初始化complete队列
	comp->mask = umem->config.comp_size - 1;
	comp->size = umem->config.comp_size;
	comp->producer = map + off.cr.producer;
	comp->consumer = map + off.cr.consumer;
	comp->flags = map + off.cr.flags;
	comp->ring = map + off.cr.desc;

	return 0;

out_mmap:
	munmap(map, off.fr.desc + umem->config.fill_size * sizeof(__u64));
	return err;
}

int xsk_umem__create_v0_0_4(struct xsk_umem **umem_ptr, void *umem_area,
			    __u64 size, struct xsk_ring_prod *fill,
			    struct xsk_ring_cons *comp,
			    const struct xsk_umem_config *usr_config)
{
	struct xdp_umem_reg mr;
	struct xsk_umem *umem;
	int err;

	/*参数不能为空*/
	if (!umem_area || !umem_ptr || !fill || !comp)
		return -EFAULT;

	/*申请的umem_area必须以页对齐*/
	if (!size && !xsk_page_aligned(umem_area))
		return -EINVAL;

	umem = calloc(1, sizeof(*umem));
	if (!umem)
		return -ENOMEM;

	/*创建af_xdp socket*/
	umem->fd = socket(AF_XDP, SOCK_RAW, 0);
	if (umem->fd < 0) {
		err = -errno;
		goto out_umem_alloc;
	}

	umem->umem_area = umem_area;
	INIT_LIST_HEAD(&umem->ctx_list);
	xsk_set_umem_config(&umem->config, usr_config);

	/*注册长度为size的用户态地址umem_area*/
	memset(&mr, 0, sizeof(mr));
	mr.addr = (uintptr_t)umem_area;
	mr.len = size;
	//chunk的大小为每个帧的大小
	mr.chunk_size = umem->config.frame_size;
	//每个帧前headroom空间大小
	mr.headroom = umem->config.frame_headroom;
	mr.flags = umem->config.flags;

	//向kernel注册用户态的内存
	err = setsockopt(umem->fd, SOL_XDP, XDP_UMEM_REG, &mr, sizeof(mr));
	if (err) {
		err = -errno;
		goto out_socket;
	}

	err = xsk_create_umem_rings(umem, umem->fd, fill, comp);
	if (err)
		goto out_socket;

	umem->fill_save = fill;
	umem->comp_save = comp;
	*umem_ptr = umem;
	return 0;

out_socket:
	close(umem->fd);
out_umem_alloc:
	free(umem);
	return err;
}

struct xsk_umem_config_v1 {
	__u32 fill_size;
	__u32 comp_size;
	__u32 frame_size;
	__u32 frame_headroom;
};

int xsk_umem__create_v0_0_2(struct xsk_umem **umem_ptr, void *umem_area,
			    __u64 size, struct xsk_ring_prod *fill,
			    struct xsk_ring_cons *comp,
			    const struct xsk_umem_config *usr_config)
{
	struct xsk_umem_config config;

	memcpy(&config, usr_config, sizeof(struct xsk_umem_config_v1));
	config.flags = 0;

	return xsk_umem__create_v0_0_4(umem_ptr, umem_area, size, fill, comp,
					&config);
}
COMPAT_VERSION(xsk_umem__create_v0_0_2, xsk_umem__create, LIBBPF_0.0.2)
DEFAULT_VERSION(xsk_umem__create_v0_0_4, xsk_umem__create, LIBBPF_0.0.4)

static enum xsk_prog get_xsk_prog(void)
{
	enum xsk_prog detected = XSK_PROG_FALLBACK;
	struct bpf_load_program_attr prog_attr;
	struct bpf_create_map_attr map_attr;
	__u32 size_out, retval, duration;
	char data_in = 0, data_out;
	struct bpf_insn insns[] = {
		BPF_LD_MAP_FD(BPF_REG_1, 0),
		BPF_MOV64_IMM(BPF_REG_2, 0),
		BPF_MOV64_IMM(BPF_REG_3, XDP_PASS),
		BPF_EMIT_CALL(BPF_FUNC_redirect_map),
		BPF_EXIT_INSN(),
	};
	int prog_fd, map_fd, ret;

	memset(&map_attr, 0, sizeof(map_attr));
	map_attr.map_type = BPF_MAP_TYPE_XSKMAP;
	map_attr.key_size = sizeof(int);
	map_attr.value_size = sizeof(int);
	map_attr.max_entries = 1;

	map_fd = bpf_create_map_xattr(&map_attr);
	if (map_fd < 0)
		return detected;

	insns[0].imm = map_fd;

	memset(&prog_attr, 0, sizeof(prog_attr));
	prog_attr.prog_type = BPF_PROG_TYPE_XDP;
	prog_attr.insns = insns;
	prog_attr.insns_cnt = ARRAY_SIZE(insns);
	prog_attr.license = "GPL";

	prog_fd = bpf_load_program_xattr(&prog_attr, NULL, 0);
	if (prog_fd < 0) {
		close(map_fd);
		return detected;
	}

	ret = bpf_prog_test_run(prog_fd, 0, &data_in, 1, &data_out, &size_out, &retval, &duration);
	if (!ret && retval == XDP_PASS)
		detected = XSK_PROG_REDIRECT_FLAGS;
	close(prog_fd);
	close(map_fd);
	return detected;
}

//加载xdp程序到对应的接口
//通过queue_id查询xsks_map,并直接送给AF_XDP socket对应的fd
static int xsk_load_xdp_prog(struct xsk_socket *xsk)
{
	static const int log_buf_size = 16 * 1024;
	struct xsk_ctx *ctx = xsk->ctx;
	char log_buf[log_buf_size];
	int prog_fd;

	/* This is the fallback C-program:
	 * SEC("xdp_sock") int xdp_sock_prog(struct xdp_md *ctx)
	 * {
	 *     int ret, index = ctx->rx_queue_index;
	 *
	 *     // A set entry here means that the correspnding queue_id
	 *     // has an active AF_XDP socket bound to it.
	 *     ret = bpf_redirect_map(&xsks_map, index, XDP_PASS);
	 *     if (ret > 0)
	 *         return ret;
	 *
	 *     // Fallback for pre-5.3 kernels, not supporting default
	 *     // action in the flags parameter.
	 *     if (bpf_map_lookup_elem(&xsks_map, &index))
	 *         return bpf_redirect_map(&xsks_map, index, 0);
	 *     return XDP_PASS;
	 * }
	 */
	struct bpf_insn prog[] = {
		/* r2 = *(u32 *)(r1 + 16) */
		BPF_LDX_MEM(BPF_W, BPF_REG_2, BPF_REG_1, 16),
		/* *(u32 *)(r10 - 4) = r2 */
		BPF_STX_MEM(BPF_W, BPF_REG_10, BPF_REG_2, -4),
		/* r1 = xskmap[] */
		BPF_LD_MAP_FD(BPF_REG_1, ctx->xsks_map_fd),
		/* r3 = XDP_PASS */
		BPF_MOV64_IMM(BPF_REG_3, 2),
		/* call bpf_redirect_map */
		BPF_EMIT_CALL(BPF_FUNC_redirect_map),
		/* if w0 != 0 goto pc+13 */
		BPF_JMP32_IMM(BPF_JSGT, BPF_REG_0, 0, 13),
		/* r2 = r10 */
		BPF_MOV64_REG(BPF_REG_2, BPF_REG_10),
		/* r2 += -4 */
		BPF_ALU64_IMM(BPF_ADD, BPF_REG_2, -4),
		/* r1 = xskmap[] */
		BPF_LD_MAP_FD(BPF_REG_1, ctx->xsks_map_fd),
		/* call bpf_map_lookup_elem */
		BPF_EMIT_CALL(BPF_FUNC_map_lookup_elem),
		/* r1 = r0 */
		BPF_MOV64_REG(BPF_REG_1, BPF_REG_0),
		/* r0 = XDP_PASS */
		BPF_MOV64_IMM(BPF_REG_0, 2),
		/* if r1 == 0 goto pc+5 */
		BPF_JMP_IMM(BPF_JEQ, BPF_REG_1, 0, 5),
		/* r2 = *(u32 *)(r10 - 4) */
		BPF_LDX_MEM(BPF_W, BPF_REG_2, BPF_REG_10, -4),
		/* r1 = xskmap[] */
		BPF_LD_MAP_FD(BPF_REG_1, ctx->xsks_map_fd),
		/* r3 = 0 */
		BPF_MOV64_IMM(BPF_REG_3, 0),
		/* call bpf_redirect_map */
		BPF_EMIT_CALL(BPF_FUNC_redirect_map),
		/* The jumps are to this instruction */
		BPF_EXIT_INSN(),
	};

	/* This is the post-5.3 kernel C-program:
	 * SEC("xdp_sock") int xdp_sock_prog(struct xdp_md *ctx)
	 * {
	 *     return bpf_redirect_map(&xsks_map, ctx->rx_queue_index, XDP_PASS);
	 * }
	 */
	struct bpf_insn prog_redirect_flags[] = {
		/* r2 = *(u32 *)(r1 + 16) */
		BPF_LDX_MEM(BPF_W, BPF_REG_2, BPF_REG_1, 16),
		/* r1 = xskmap[] */
		BPF_LD_MAP_FD(BPF_REG_1, ctx->xsks_map_fd),
		/* r3 = XDP_PASS */
		BPF_MOV64_IMM(BPF_REG_3, 2),
		/* call bpf_redirect_map */
		BPF_EMIT_CALL(BPF_FUNC_redirect_map),
		BPF_EXIT_INSN(),
	};
	size_t insns_cnt[] = {sizeof(prog) / sizeof(struct bpf_insn),
			      sizeof(prog_redirect_flags) / sizeof(struct bpf_insn),
	};
	struct bpf_insn *progs[] = {prog, prog_redirect_flags};
	enum xsk_prog option = get_xsk_prog();

	//加载bpf程序到kernel
	prog_fd = bpf_load_program(BPF_PROG_TYPE_XDP, progs[option], insns_cnt[option],
				   "LGPL-2.1 or BSD-2-Clause", 0, log_buf,
				   log_buf_size);
	if (prog_fd < 0) {
		pr_warn("BPF log buffer:\n%s", log_buf);
		return prog_fd;
	}

<<<<<<< HEAD
	//将此bpf关联到接口上
	err = bpf_set_link_xdp_fd(xsk->ctx->ifindex, prog_fd,
				  xsk->config.xdp_flags);
=======
	ctx->prog_fd = prog_fd;
	return 0;
}

static int xsk_create_bpf_link(struct xsk_socket *xsk)
{
	DECLARE_LIBBPF_OPTS(bpf_link_create_opts, opts);
	struct xsk_ctx *ctx = xsk->ctx;
	__u32 prog_id = 0;
	int link_fd;
	int err;

	err = bpf_get_link_xdp_id(ctx->ifindex, &prog_id, xsk->config.xdp_flags);
>>>>>>> 40226a3d
	if (err) {
		pr_warn("getting XDP prog id failed\n");
		return err;
	}

	/* if there's a netlink-based XDP prog loaded on interface, bail out
	 * and ask user to do the removal by himself
	 */
	if (prog_id) {
		pr_warn("Netlink-based XDP prog detected, please unload it in order to launch AF_XDP prog\n");
		return -EINVAL;
	}

	opts.flags = xsk->config.xdp_flags & ~(XDP_FLAGS_UPDATE_IF_NOEXIST | XDP_FLAGS_REPLACE);

	link_fd = bpf_link_create(ctx->prog_fd, ctx->ifindex, BPF_XDP, &opts);
	if (link_fd < 0) {
		pr_warn("bpf_link_create failed: %s\n", strerror(errno));
		return link_fd;
	}

	ctx->link_fd = link_fd;
	return 0;
}

/*通过ioctl获取channel数*/
static int xsk_get_max_queues(struct xsk_socket *xsk)
{
	struct ethtool_channels channels = { .cmd = ETHTOOL_GCHANNELS };
	struct xsk_ctx *ctx = xsk->ctx;
	struct ifreq ifr = {};
	int fd, err, ret;

	fd = socket(AF_LOCAL, SOCK_DGRAM, 0);
	if (fd < 0)
		return -errno;

	ifr.ifr_data = (void *)&channels;
	memcpy(ifr.ifr_name, ctx->ifname, IFNAMSIZ - 1);
	ifr.ifr_name[IFNAMSIZ - 1] = '\0';
	err = ioctl(fd, SIOCETHTOOL, &ifr);
	if (err && errno != EOPNOTSUPP) {
		ret = -errno;
		goto out;
	}

	if (err) {
		/* If the device says it has no channels, then all traffic
		 * is sent to a single stream, so max queues = 1.
		 */
		ret = 1;
	} else {
		/* Take the max of rx, tx, combined. Drivers return
		 * the number of channels in different ways.
		 */
		ret = max(channels.max_rx, channels.max_tx);
		ret = max(ret, (int)channels.max_combined);
	}

out:
	close(fd);
	return ret;
}

/*为xdp_socket创建bpf map*/
static int xsk_create_bpf_maps(struct xsk_socket *xsk)
{
	struct xsk_ctx *ctx = xsk->ctx;
	int max_queues;
	int fd;

	max_queues = xsk_get_max_queues(xsk);
	if (max_queues < 0)
		return max_queues;

	//创建类型为xsks_map类型的map
	fd = bpf_create_map_name(BPF_MAP_TYPE_XSKMAP, "xsks_map",
				 sizeof(int), sizeof(int), max_queues, 0);
	if (fd < 0)
		return fd;

	ctx->xsks_map_fd = fd;

	return 0;
}

//删除map中的queue_id对应的项
static void xsk_delete_bpf_maps(struct xsk_socket *xsk)
{
	struct xsk_ctx *ctx = xsk->ctx;

	bpf_map_delete_elem(ctx->xsks_map_fd, &ctx->queue_id);
	close(ctx->xsks_map_fd);
}

static int xsk_lookup_bpf_maps(struct xsk_socket *xsk)
{
	__u32 i, *map_ids, num_maps, prog_len = sizeof(struct bpf_prog_info);
	__u32 map_len = sizeof(struct bpf_map_info);
	struct bpf_prog_info prog_info = {};
	struct xsk_ctx *ctx = xsk->ctx;
	struct bpf_map_info map_info;
	int fd, err;

	err = bpf_obj_get_info_by_fd(ctx->prog_fd, &prog_info, &prog_len);
	if (err)
		return err;

	num_maps = prog_info.nr_map_ids;

	map_ids = calloc(prog_info.nr_map_ids, sizeof(*map_ids));
	if (!map_ids)
		return -ENOMEM;

	memset(&prog_info, 0, prog_len);
	prog_info.nr_map_ids = num_maps;
	prog_info.map_ids = (__u64)(unsigned long)map_ids;

	err = bpf_obj_get_info_by_fd(ctx->prog_fd, &prog_info, &prog_len);
	if (err)
		goto out_map_ids;

	ctx->xsks_map_fd = -1;

	for (i = 0; i < prog_info.nr_map_ids; i++) {
		fd = bpf_map_get_fd_by_id(map_ids[i]);
		if (fd < 0)
			continue;

		memset(&map_info, 0, map_len);
		err = bpf_obj_get_info_by_fd(fd, &map_info, &map_len);
		if (err) {
			close(fd);
			continue;
		}

		if (!strncmp(map_info.name, "xsks_map", sizeof(map_info.name))) {
			ctx->xsks_map_fd = fd;
			break;
		}

		close(fd);
	}

	if (ctx->xsks_map_fd == -1)
		err = -ENOENT;

out_map_ids:
	free(map_ids);
	return err;
}

static int xsk_set_bpf_maps(struct xsk_socket *xsk)
{
	struct xsk_ctx *ctx = xsk->ctx;

    	/*实现queueu_id与xdp fd映射*/
	return bpf_map_update_elem(ctx->xsks_map_fd, &ctx->queue_id,
				   &xsk->fd, 0);
}

static int xsk_link_lookup(int ifindex, __u32 *prog_id, int *link_fd)
{
	struct bpf_link_info link_info;
	__u32 link_len;
	__u32 id = 0;
	int err;
	int fd;

	while (true) {
		err = bpf_link_get_next_id(id, &id);
		if (err) {
			if (errno == ENOENT) {
				err = 0;
				break;
			}
			pr_warn("can't get next link: %s\n", strerror(errno));
			break;
		}

		fd = bpf_link_get_fd_by_id(id);
		if (fd < 0) {
			if (errno == ENOENT)
				continue;
			pr_warn("can't get link by id (%u): %s\n", id, strerror(errno));
			err = -errno;
			break;
		}

		link_len = sizeof(struct bpf_link_info);
		memset(&link_info, 0, link_len);
		err = bpf_obj_get_info_by_fd(fd, &link_info, &link_len);
		if (err) {
			pr_warn("can't get link info: %s\n", strerror(errno));
			close(fd);
			break;
		}
		if (link_info.type == BPF_LINK_TYPE_XDP) {
			if (link_info.xdp.ifindex == ifindex) {
				*link_fd = fd;
				if (prog_id)
					*prog_id = link_info.prog_id;
				break;
			}
		}
		close(fd);
	}

	return err;
}

static bool xsk_probe_bpf_link(void)
{
	DECLARE_LIBBPF_OPTS(bpf_link_create_opts, opts,
			    .flags = XDP_FLAGS_SKB_MODE);
	struct bpf_load_program_attr prog_attr;
	struct bpf_insn insns[2] = {
		BPF_MOV64_IMM(BPF_REG_0, XDP_PASS),
		BPF_EXIT_INSN()
	};
	int prog_fd, link_fd = -1;
	int ifindex_lo = 1;
	bool ret = false;
	int err;

	err = xsk_link_lookup(ifindex_lo, NULL, &link_fd);
	if (err)
		return ret;

	if (link_fd >= 0)
		return true;

	memset(&prog_attr, 0, sizeof(prog_attr));
	prog_attr.prog_type = BPF_PROG_TYPE_XDP;
	prog_attr.insns = insns;
	prog_attr.insns_cnt = ARRAY_SIZE(insns);
	prog_attr.license = "GPL";

	prog_fd = bpf_load_program_xattr(&prog_attr, NULL, 0);
	if (prog_fd < 0)
		return ret;

	link_fd = bpf_link_create(prog_fd, ifindex_lo, BPF_XDP, &opts);
	close(prog_fd);

	if (link_fd >= 0) {
		ret = true;
		close(link_fd);
	}

	return ret;
}

static int xsk_create_xsk_struct(int ifindex, struct xsk_socket *xsk)
{
	char ifname[IFNAMSIZ];
	struct xsk_ctx *ctx;
	char *interface;

	ctx = calloc(1, sizeof(*ctx));
	if (!ctx)
		return -ENOMEM;

	interface = if_indextoname(ifindex, &ifname[0]);
	if (!interface) {
		free(ctx);
		return -errno;
	}

	ctx->ifindex = ifindex;
	memcpy(ctx->ifname, ifname, IFNAMSIZ -1);
	ctx->ifname[IFNAMSIZ - 1] = 0;

	xsk->ctx = ctx;
	xsk->ctx->has_bpf_link = xsk_probe_bpf_link();

	return 0;
}

static int xsk_init_xdp_res(struct xsk_socket *xsk,
			    int *xsks_map_fd)
{
	struct xsk_ctx *ctx = xsk->ctx;
	int err;

	err = xsk_create_bpf_maps(xsk);
	if (err)
		return err;

	err = xsk_load_xdp_prog(xsk);
	if (err)
		goto err_load_xdp_prog;

<<<<<<< HEAD
		//加载xdp程序到xsk
		err = xsk_load_xdp_prog(xsk);
		if (err) {
			goto err_load_xdp_prog;
		}
	} else {
		ctx->prog_fd = bpf_prog_get_fd_by_id(prog_id);
		if (ctx->prog_fd < 0)
			return -errno;
		err = xsk_lookup_bpf_maps(xsk);
		if (err) {
			close(ctx->prog_fd);
			return err;
		}
	}

	/*设置bpf maps*/
	if (xsk->rx) {
		err = xsk_set_bpf_maps(xsk);
		if (err) {
			if (!prog_id) {
				goto err_set_bpf_maps;
			} else {
				close(ctx->prog_fd);
				return err;
			}
		}
	}
	if (xsks_map_fd)
		*xsks_map_fd = ctx->xsks_map_fd;
=======
	if (ctx->has_bpf_link)
		err = xsk_create_bpf_link(xsk);
	else
		err = bpf_set_link_xdp_fd(xsk->ctx->ifindex, ctx->prog_fd,
					  xsk->config.xdp_flags);

	if (err)
		goto err_attach_xdp_prog;
>>>>>>> 40226a3d

	if (!xsk->rx)
		return err;

	err = xsk_set_bpf_maps(xsk);
	if (err)
		goto err_set_bpf_maps;

	return err;

err_set_bpf_maps:
	if (ctx->has_bpf_link)
		close(ctx->link_fd);
	else
		bpf_set_link_xdp_fd(ctx->ifindex, -1, 0);
err_attach_xdp_prog:
	close(ctx->prog_fd);
err_load_xdp_prog:
	xsk_delete_bpf_maps(xsk);
	return err;
}

static int xsk_lookup_xdp_res(struct xsk_socket *xsk, int *xsks_map_fd, int prog_id)
{
	struct xsk_ctx *ctx = xsk->ctx;
	int err;

	ctx->prog_fd = bpf_prog_get_fd_by_id(prog_id);
	if (ctx->prog_fd < 0) {
		err = -errno;
		goto err_prog_fd;
	}
	err = xsk_lookup_bpf_maps(xsk);
	if (err)
		goto err_lookup_maps;

	if (!xsk->rx)
		return err;

	err = xsk_set_bpf_maps(xsk);
	if (err)
		goto err_set_maps;

	return err;

err_set_maps:
	close(ctx->xsks_map_fd);
err_lookup_maps:
	close(ctx->prog_fd);
err_prog_fd:
	if (ctx->has_bpf_link)
		close(ctx->link_fd);
	return err;
}

static int __xsk_setup_xdp_prog(struct xsk_socket *_xdp, int *xsks_map_fd)
{
	struct xsk_socket *xsk = _xdp;
	struct xsk_ctx *ctx = xsk->ctx;
	__u32 prog_id = 0;
	int err;

	if (ctx->has_bpf_link)
		err = xsk_link_lookup(ctx->ifindex, &prog_id, &ctx->link_fd);
	else
		err = bpf_get_link_xdp_id(ctx->ifindex, &prog_id, xsk->config.xdp_flags);

	if (err)
		return err;

	err = !prog_id ? xsk_init_xdp_res(xsk, xsks_map_fd) :
			 xsk_lookup_xdp_res(xsk, xsks_map_fd, prog_id);

	if (!err && xsks_map_fd)
		*xsks_map_fd = ctx->xsks_map_fd;

	return err;
}

static struct xsk_ctx *xsk_get_ctx(struct xsk_umem *umem, int ifindex,
				   __u32 queue_id)
{
	struct xsk_ctx *ctx;

	if (list_empty(&umem->ctx_list))
		return NULL;

	list_for_each_entry(ctx, &umem->ctx_list, list) {
		if (ctx->ifindex == ifindex && ctx->queue_id == queue_id) {
			ctx->refcount++;
			return ctx;
		}
	}

	return NULL;
}

static void xsk_put_ctx(struct xsk_ctx *ctx, bool unmap)
{
	struct xsk_umem *umem = ctx->umem;
	struct xdp_mmap_offsets off;
	int err;

	if (--ctx->refcount)
		return;

	if (!unmap)
		goto out_free;

	err = xsk_get_mmap_offsets(umem->fd, &off);
	if (err)
		goto out_free;

	munmap(ctx->fill->ring - off.fr.desc, off.fr.desc + umem->config.fill_size *
	       sizeof(__u64));
	munmap(ctx->comp->ring - off.cr.desc, off.cr.desc + umem->config.comp_size *
	       sizeof(__u64));

out_free:
	list_del(&ctx->list);
	free(ctx);
}

static struct xsk_ctx *xsk_create_ctx(struct xsk_socket *xsk,
				      struct xsk_umem *umem, int ifindex,
				      const char *ifname, __u32 queue_id,
				      struct xsk_ring_prod *fill,
				      struct xsk_ring_cons *comp)
{
	struct xsk_ctx *ctx;
	int err;

	ctx = calloc(1, sizeof(*ctx));
	if (!ctx)
		return NULL;

	if (!umem->fill_save) {
		err = xsk_create_umem_rings(umem, xsk->fd, fill, comp);
		if (err) {
			free(ctx);
			return NULL;
		}
	} else if (umem->fill_save != fill || umem->comp_save != comp) {
		/* Copy over rings to new structs. */
		memcpy(fill, umem->fill_save, sizeof(*fill));
		memcpy(comp, umem->comp_save, sizeof(*comp));
	}

	ctx->ifindex = ifindex;
	ctx->refcount = 1;
	ctx->umem = umem;
	ctx->queue_id = queue_id;
	memcpy(ctx->ifname, ifname, IFNAMSIZ - 1);
	ctx->ifname[IFNAMSIZ - 1] = '\0';

	ctx->fill = fill;
	ctx->comp = comp;
	list_add(&ctx->list, &umem->ctx_list);
	return ctx;
}

static void xsk_destroy_xsk_struct(struct xsk_socket *xsk)
{
	free(xsk->ctx);
	free(xsk);
}

int xsk_socket__update_xskmap(struct xsk_socket *xsk, int fd)
{
	xsk->ctx->xsks_map_fd = fd;
	return xsk_set_bpf_maps(xsk);
}

int xsk_setup_xdp_prog(int ifindex, int *xsks_map_fd)
{
	struct xsk_socket *xsk;
	int res;

	xsk = calloc(1, sizeof(*xsk));
	if (!xsk)
		return -ENOMEM;

	res = xsk_create_xsk_struct(ifindex, xsk);
	if (res) {
		free(xsk);
		return -EINVAL;
	}

	res = __xsk_setup_xdp_prog(xsk, xsks_map_fd);

	xsk_destroy_xsk_struct(xsk);

	return res;
}

int xsk_socket__create_shared(struct xsk_socket **xsk_ptr,
			      const char *ifname,
			      __u32 queue_id, struct xsk_umem *umem,
			      struct xsk_ring_cons *rx,
			      struct xsk_ring_prod *tx,
			      struct xsk_ring_prod *fill,
			      struct xsk_ring_cons *comp,
			      const struct xsk_socket_config *usr_config)
{
	bool unmap, rx_setup_done = false, tx_setup_done = false;
	void *rx_map = NULL, *tx_map = NULL;
	struct sockaddr_xdp sxdp = {};
	struct xdp_mmap_offsets off;
	struct xsk_socket *xsk;
	struct xsk_ctx *ctx;
	int err, ifindex;

	if (!umem || !xsk_ptr || !(rx || tx))
		return -EFAULT;

	unmap = umem->fill_save != fill;

	xsk = calloc(1, sizeof(*xsk));
	if (!xsk)
		return -ENOMEM;

	err = xsk_set_xdp_socket_config(&xsk->config, usr_config);
	if (err)
		goto out_xsk_alloc;

	xsk->outstanding_tx = 0;
	ifindex = if_nametoindex(ifname);
	if (!ifindex) {
		err = -errno;
		goto out_xsk_alloc;
	}

	if (umem->refcount++ > 0) {
		xsk->fd = socket(AF_XDP, SOCK_RAW, 0);
		if (xsk->fd < 0) {
			err = -errno;
			goto out_xsk_alloc;
		}
	} else {
		xsk->fd = umem->fd;
		rx_setup_done = umem->rx_ring_setup_done;
		tx_setup_done = umem->tx_ring_setup_done;
	}

	ctx = xsk_get_ctx(umem, ifindex, queue_id);
	if (!ctx) {
		if (!fill || !comp) {
			err = -EFAULT;
			goto out_socket;
		}

		ctx = xsk_create_ctx(xsk, umem, ifindex, ifname, queue_id,
				     fill, comp);
		if (!ctx) {
			err = -ENOMEM;
			goto out_socket;
		}
	}
	xsk->ctx = ctx;
	xsk->ctx->has_bpf_link = xsk_probe_bpf_link();

	if (rx && !rx_setup_done) {
	    //创建并初始化kernel中的rx队列
		err = setsockopt(xsk->fd, SOL_XDP, XDP_RX_RING,
				 &xsk->config.rx_size,
				 sizeof(xsk->config.rx_size));
		if (err) {
			err = -errno;
			goto out_put_ctx;
		}
		if (xsk->fd == umem->fd)
			umem->rx_ring_setup_done = true;
	}
	if (tx && !tx_setup_done) {
	    //创建并初始化kernel中的tx队列
		err = setsockopt(xsk->fd, SOL_XDP, XDP_TX_RING,
				 &xsk->config.tx_size,
				 sizeof(xsk->config.tx_size));
		if (err) {
			err = -errno;
			goto out_put_ctx;
		}
		if (xsk->fd == umem->fd)
			umem->tx_ring_setup_done = true;
	}

	//取rx,tx队列的offset信息
	err = xsk_get_mmap_offsets(xsk->fd, &off);
	if (err) {
		err = -errno;
		goto out_put_ctx;
	}

	//映射rx队列
	if (rx) {
		rx_map = mmap(NULL, off.rx.desc +
			      xsk->config.rx_size * sizeof(struct xdp_desc),
			      PROT_READ | PROT_WRITE, MAP_SHARED | MAP_POPULATE,
			      xsk->fd, XDP_PGOFF_RX_RING);
		if (rx_map == MAP_FAILED) {
			err = -errno;
			goto out_put_ctx;
		}

		rx->mask = xsk->config.rx_size - 1;
		rx->size = xsk->config.rx_size;
		rx->producer = rx_map + off.rx.producer;
		rx->consumer = rx_map + off.rx.consumer;
		rx->flags = rx_map + off.rx.flags;
		rx->ring = rx_map + off.rx.desc;
		rx->cached_prod = *rx->producer;
		rx->cached_cons = *rx->consumer;
	}
	xsk->rx = rx;

	//映射tx队列
	if (tx) {
		tx_map = mmap(NULL, off.tx.desc +
			      xsk->config.tx_size * sizeof(struct xdp_desc),
			      PROT_READ | PROT_WRITE, MAP_SHARED | MAP_POPULATE,
			      xsk->fd, XDP_PGOFF_TX_RING);
		if (tx_map == MAP_FAILED) {
			err = -errno;
			goto out_mmap_rx;
		}

		tx->mask = xsk->config.tx_size - 1;
		tx->size = xsk->config.tx_size;
		tx->producer = tx_map + off.tx.producer;
		tx->consumer = tx_map + off.tx.consumer;
		tx->flags = tx_map + off.tx.flags;
		tx->ring = tx_map + off.tx.desc;
		tx->cached_prod = *tx->producer;
		/* cached_cons is r->size bigger than the real consumer pointer
		 * See xsk_prod_nb_free
		 */
		tx->cached_cons = *tx->consumer + xsk->config.tx_size;
	}
	xsk->tx = tx;

	//xdp socket绑定
	sxdp.sxdp_family = PF_XDP;
	sxdp.sxdp_ifindex = ctx->ifindex;
	sxdp.sxdp_queue_id = ctx->queue_id;
	if (umem->refcount > 1) {
		sxdp.sxdp_flags |= XDP_SHARED_UMEM;
		sxdp.sxdp_shared_umem_fd = umem->fd;
	} else {
		sxdp.sxdp_flags = xsk->config.bind_flags;
	}

	//将队列xsk->queueu_id，设备xsk->ifindex关联到此socket
	err = bind(xsk->fd, (struct sockaddr *)&sxdp, sizeof(sxdp));
	if (err) {
		err = -errno;
		goto out_mmap_tx;
	}

	ctx->prog_fd = -1;

	//为xsk加载bpf程序
	if (!(xsk->config.libbpf_flags & XSK_LIBBPF_FLAGS__INHIBIT_PROG_LOAD)) {
		err = __xsk_setup_xdp_prog(xsk, NULL);
		if (err)
			goto out_mmap_tx;
	}

	*xsk_ptr = xsk;
	umem->fill_save = NULL;
	umem->comp_save = NULL;
	return 0;

out_mmap_tx:
	if (tx)
		munmap(tx_map, off.tx.desc +
		       xsk->config.tx_size * sizeof(struct xdp_desc));
out_mmap_rx:
	if (rx)
		munmap(rx_map, off.rx.desc +
		       xsk->config.rx_size * sizeof(struct xdp_desc));
out_put_ctx:
	xsk_put_ctx(ctx, unmap);
out_socket:
	if (--umem->refcount)
		close(xsk->fd);
out_xsk_alloc:
	free(xsk);
	return err;
}

int xsk_socket__create(struct xsk_socket **xsk_ptr, const char *ifname,
		       __u32 queue_id, struct xsk_umem *umem,
		       struct xsk_ring_cons *rx, struct xsk_ring_prod *tx,
		       const struct xsk_socket_config *usr_config)
{
	if (!umem)
		return -EFAULT;

	return xsk_socket__create_shared(xsk_ptr, ifname, queue_id, umem,
					 rx, tx, umem->fill_save,
					 umem->comp_save, usr_config);
}

int xsk_umem__delete(struct xsk_umem *umem)
{
	if (!umem)
		return 0;

	if (umem->refcount)
		return -EBUSY;

	close(umem->fd);
	free(umem);

	return 0;
}

void xsk_socket__delete(struct xsk_socket *xsk)
{
	size_t desc_sz = sizeof(struct xdp_desc);
	struct xdp_mmap_offsets off;
	struct xsk_umem *umem;
	struct xsk_ctx *ctx;
	int err;

	if (!xsk)
		return;

	ctx = xsk->ctx;
	umem = ctx->umem;
	if (ctx->prog_fd != -1) {
		xsk_delete_bpf_maps(xsk);
		close(ctx->prog_fd);
		if (ctx->has_bpf_link)
			close(ctx->link_fd);
	}

	err = xsk_get_mmap_offsets(xsk->fd, &off);
	if (!err) {
		if (xsk->rx) {
			munmap(xsk->rx->ring - off.rx.desc,
			       off.rx.desc + xsk->config.rx_size * desc_sz);
		}
		if (xsk->tx) {
			munmap(xsk->tx->ring - off.tx.desc,
			       off.tx.desc + xsk->config.tx_size * desc_sz);
		}
	}

	xsk_put_ctx(ctx, true);

	umem->refcount--;
	/* Do not close an fd that also has an associated umem connected
	 * to it.
	 */
	if (xsk->fd != umem->fd)
		close(xsk->fd);
	free(xsk);
}<|MERGE_RESOLUTION|>--- conflicted
+++ resolved
@@ -523,11 +523,6 @@
 		return prog_fd;
 	}
 
-<<<<<<< HEAD
-	//将此bpf关联到接口上
-	err = bpf_set_link_xdp_fd(xsk->ctx->ifindex, prog_fd,
-				  xsk->config.xdp_flags);
-=======
 	ctx->prog_fd = prog_fd;
 	return 0;
 }
@@ -541,7 +536,6 @@
 	int err;
 
 	err = bpf_get_link_xdp_id(ctx->ifindex, &prog_id, xsk->config.xdp_flags);
->>>>>>> 40226a3d
 	if (err) {
 		pr_warn("getting XDP prog id failed\n");
 		return err;
@@ -835,38 +829,6 @@
 	if (err)
 		goto err_load_xdp_prog;
 
-<<<<<<< HEAD
-		//加载xdp程序到xsk
-		err = xsk_load_xdp_prog(xsk);
-		if (err) {
-			goto err_load_xdp_prog;
-		}
-	} else {
-		ctx->prog_fd = bpf_prog_get_fd_by_id(prog_id);
-		if (ctx->prog_fd < 0)
-			return -errno;
-		err = xsk_lookup_bpf_maps(xsk);
-		if (err) {
-			close(ctx->prog_fd);
-			return err;
-		}
-	}
-
-	/*设置bpf maps*/
-	if (xsk->rx) {
-		err = xsk_set_bpf_maps(xsk);
-		if (err) {
-			if (!prog_id) {
-				goto err_set_bpf_maps;
-			} else {
-				close(ctx->prog_fd);
-				return err;
-			}
-		}
-	}
-	if (xsks_map_fd)
-		*xsks_map_fd = ctx->xsks_map_fd;
-=======
 	if (ctx->has_bpf_link)
 		err = xsk_create_bpf_link(xsk);
 	else
@@ -875,7 +837,6 @@
 
 	if (err)
 		goto err_attach_xdp_prog;
->>>>>>> 40226a3d
 
 	if (!xsk->rx)
 		return err;
