--- conflicted
+++ resolved
@@ -311,12 +311,8 @@
 	if (!umem)
 		return -ENOMEM;
 
-<<<<<<< HEAD
 	/*创建af_xdp socket*/
-	umem->fd = socket(AF_XDP, SOCK_RAW, 0);
-=======
 	umem->fd = socket(AF_XDP, SOCK_RAW | SOCK_CLOEXEC, 0);
->>>>>>> ce840177
 	if (umem->fd < 0) {
 		err = -errno;
 		goto out_umem_alloc;
