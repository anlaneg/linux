--- conflicted
+++ resolved
@@ -113,12 +113,8 @@
 		attr.inner_map_fd = create_attr->inner_map_fd;
 	attr.map_extra = create_attr->map_extra;
 
-<<<<<<< HEAD
 	//通过bpf系统调用，创建map,返回map对应的fd
-	fd = sys_bpf(BPF_MAP_CREATE, &attr, sizeof(attr));
-=======
 	fd = sys_bpf_fd(BPF_MAP_CREATE, &attr, sizeof(attr));
->>>>>>> ce840177
 	return libbpf_err_errno(fd);
 }
 
