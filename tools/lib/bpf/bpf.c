--- conflicted
+++ resolved
@@ -319,12 +319,8 @@
 		attr.log_level = log_level;
 	}
 
-<<<<<<< HEAD
 	/*调用bpf系统调用，完成bpf装载*/
-	fd = sys_bpf_prog_load(&attr, sizeof(attr), attempts);
-=======
 	fd = sys_bpf_prog_load(&attr, attr_sz, attempts);
->>>>>>> 97ee9d1c
 	if (fd >= 0)
 		return fd;
 
@@ -387,98 +383,6 @@
 	return libbpf_err_errno(fd);
 }
 
-<<<<<<< HEAD
-__attribute__((alias("bpf_load_program_xattr2")))
-int bpf_load_program_xattr(const struct bpf_load_program_attr *load_attr,
-			   char *log_buf, size_t log_buf_sz);
-
-static int bpf_load_program_xattr2(const struct bpf_load_program_attr *load_attr,
-				   char *log_buf, size_t log_buf_sz)
-{
-	LIBBPF_OPTS(bpf_prog_load_opts, p);
-
-	if (!load_attr || !log_buf != !log_buf_sz)
-		return libbpf_err(-EINVAL);
-
-	p.expected_attach_type = load_attr->expected_attach_type;
-	switch (load_attr->prog_type) {
-	case BPF_PROG_TYPE_STRUCT_OPS:
-	case BPF_PROG_TYPE_LSM:
-		p.attach_btf_id = load_attr->attach_btf_id;
-		break;
-	case BPF_PROG_TYPE_TRACING:
-	case BPF_PROG_TYPE_EXT:
-		p.attach_btf_id = load_attr->attach_btf_id;
-		p.attach_prog_fd = load_attr->attach_prog_fd;
-		break;
-	default:
-		p.prog_ifindex = load_attr->prog_ifindex;
-		p.kern_version = load_attr->kern_version;
-	}
-	p.log_level = load_attr->log_level;
-	p.log_buf = log_buf;
-	p.log_size = log_buf_sz;
-	p.prog_btf_fd = load_attr->prog_btf_fd;
-	p.func_info_rec_size = load_attr->func_info_rec_size;
-	p.func_info_cnt = load_attr->func_info_cnt;
-	p.func_info = load_attr->func_info;
-	p.line_info_rec_size = load_attr->line_info_rec_size;
-	p.line_info_cnt = load_attr->line_info_cnt;
-	p.line_info = load_attr->line_info;
-	p.prog_flags = load_attr->prog_flags;
-
-	return bpf_prog_load(load_attr->prog_type, load_attr->name, load_attr->license,
-			     load_attr->insns, load_attr->insns_cnt, &p);
-}
-
-//加载bpf程序到kernel
-int bpf_load_program(enum bpf_prog_type type, const struct bpf_insn *insns,
-		     size_t insns_cnt, const char *license,
-		     __u32 kern_version, char *log_buf,
-		     size_t log_buf_sz)
-{
-	struct bpf_load_program_attr load_attr;
-
-	memset(&load_attr, 0, sizeof(struct bpf_load_program_attr));
-	load_attr.prog_type = type;
-	load_attr.expected_attach_type = 0;
-	load_attr.name = NULL;
-	load_attr.insns = insns;
-	load_attr.insns_cnt = insns_cnt;
-	load_attr.license = license;
-	load_attr.kern_version = kern_version;
-
-	return bpf_load_program_xattr2(&load_attr, log_buf, log_buf_sz);
-}
-
-int bpf_verify_program(enum bpf_prog_type type, const struct bpf_insn *insns,
-		       size_t insns_cnt, __u32 prog_flags, const char *license,
-		       __u32 kern_version, char *log_buf, size_t log_buf_sz,
-		       int log_level)
-{
-	union bpf_attr attr;
-	int fd;
-
-	bump_rlimit_memlock();
-
-	memset(&attr, 0, sizeof(attr));
-	attr.prog_type = type;
-	attr.insn_cnt = (__u32)insns_cnt;
-	attr.insns = ptr_to_u64(insns);
-	attr.license = ptr_to_u64(license);
-	attr.log_buf = ptr_to_u64(log_buf);
-	attr.log_size = log_buf_sz;
-	attr.log_level = log_level;
-	log_buf[0] = 0;
-	attr.kern_version = kern_version;
-	attr.prog_flags = prog_flags;
-
-	fd = sys_bpf_prog_load(&attr, sizeof(attr), PROG_LOAD_ATTEMPTS);
-	return libbpf_err_errno(fd);
-}
-
-=======
->>>>>>> 97ee9d1c
 int bpf_map_update_elem(int fd, const void *key, const void *value,
 			__u64 flags)
 {
