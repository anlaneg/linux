// SPDX-License-Identifier: (LGPL-2.1 OR BSD-2-Clause)

/*
 * common eBPF ELF operations.
 *
 * Copyright (C) 2013-2015 Alexei Starovoitov <ast@kernel.org>
 * Copyright (C) 2015 Wang Nan <wangnan0@huawei.com>
 * Copyright (C) 2015 Huawei Inc.
 *
 * This program is free software; you can redistribute it and/or
 * modify it under the terms of the GNU Lesser General Public
 * License as published by the Free Software Foundation;
 * version 2.1 of the License (not later!)
 *
 * This program is distributed in the hope that it will be useful,
 * but WITHOUT ANY WARRANTY; without even the implied warranty of
 * MERCHANTABILITY or FITNESS FOR A PARTICULAR PURPOSE.  See the
 * GNU Lesser General Public License for more details.
 *
 * You should have received a copy of the GNU Lesser General Public
 * License along with this program; if not,  see <http://www.gnu.org/licenses>
 */

#include <stdlib.h>
#include <string.h>
#include <memory.h>
#include <unistd.h>
#include <asm/unistd.h>
#include <errno.h>
#include <linux/bpf.h>
#include <linux/filter.h>
#include <linux/kernel.h>
#include <limits.h>
#include <sys/resource.h>
#include "bpf.h"
#include "libbpf.h"
#include "libbpf_internal.h"

/*
 * When building perf, unistd.h is overridden. __NR_bpf is
 * required to be defined explicitly.
 */
#ifndef __NR_bpf
# if defined(__i386__)
#  define __NR_bpf 357
# elif defined(__x86_64__)
#  define __NR_bpf 321
# elif defined(__aarch64__)
#  define __NR_bpf 280
# elif defined(__sparc__)
#  define __NR_bpf 349
# elif defined(__s390__)
#  define __NR_bpf 351
# elif defined(__arc__)
#  define __NR_bpf 280
# elif defined(__mips__) && defined(_ABIO32)
#  define __NR_bpf 4355
# elif defined(__mips__) && defined(_ABIN32)
#  define __NR_bpf 6319
# elif defined(__mips__) && defined(_ABI64)
#  define __NR_bpf 5315
# else
#  error __NR_bpf not defined. libbpf does not support your arch.
# endif
#endif

static inline __u64 ptr_to_u64(const void *ptr)
{
	return (__u64) (unsigned long) ptr;
}

/*执行bpf系统调用*/
static inline int sys_bpf(enum bpf_cmd cmd, union bpf_attr *attr,
			  unsigned int size)
{
	return syscall(__NR_bpf, cmd, attr, size);
}

static inline int sys_bpf_fd(enum bpf_cmd cmd, union bpf_attr *attr,
			     unsigned int size)
{
	int fd;

	/*调用bpf系统调用，返回fd*/
	fd = sys_bpf(cmd, attr, size);
	return ensure_good_fd(fd);
}

#define PROG_LOAD_ATTEMPTS 5

static inline int sys_bpf_prog_load(union bpf_attr *attr, unsigned int size, int attempts)
{
	int fd;

	do {
	    /*加载bpf程序*/
		fd = sys_bpf_fd(BPF_PROG_LOAD, attr, size);
	} while (fd < 0 && errno == EAGAIN && --attempts > 0);

	return fd;
}

<<<<<<< HEAD
/*创建map*/
int libbpf__bpf_create_map_xattr(const struct bpf_create_map_params *create_attr)
=======
/* Probe whether kernel switched from memlock-based (RLIMIT_MEMLOCK) to
 * memcg-based memory accounting for BPF maps and progs. This was done in [0].
 * We use the support for bpf_ktime_get_coarse_ns() helper, which was added in
 * the same 5.11 Linux release ([1]), to detect memcg-based accounting for BPF.
 *
 *   [0] https://lore.kernel.org/bpf/20201201215900.3569844-1-guro@fb.com/
 *   [1] d05512618056 ("bpf: Add bpf_ktime_get_coarse_ns helper")
 */
int probe_memcg_account(void)
{
	const size_t prog_load_attr_sz = offsetofend(union bpf_attr, attach_btf_obj_fd);
	struct bpf_insn insns[] = {
		BPF_EMIT_CALL(BPF_FUNC_ktime_get_coarse_ns),
		BPF_EXIT_INSN(),
	};
	size_t insn_cnt = ARRAY_SIZE(insns);
	union bpf_attr attr;
	int prog_fd;

	/* attempt loading freplace trying to use custom BTF */
	memset(&attr, 0, prog_load_attr_sz);
	attr.prog_type = BPF_PROG_TYPE_SOCKET_FILTER;
	attr.insns = ptr_to_u64(insns);
	attr.insn_cnt = insn_cnt;
	attr.license = ptr_to_u64("GPL");

	prog_fd = sys_bpf_fd(BPF_PROG_LOAD, &attr, prog_load_attr_sz);
	if (prog_fd >= 0) {
		close(prog_fd);
		return 1;
	}
	return 0;
}

static bool memlock_bumped;
static rlim_t memlock_rlim = RLIM_INFINITY;

int libbpf_set_memlock_rlim(size_t memlock_bytes)
{
	if (memlock_bumped)
		return libbpf_err(-EBUSY);

	memlock_rlim = memlock_bytes;
	return 0;
}

int bump_rlimit_memlock(void)
>>>>>>> 028192fe
{
	struct rlimit rlim;

	/* this the default in libbpf 1.0, but for now user has to opt-in explicitly */
	if (!(libbpf_mode & LIBBPF_STRICT_AUTO_RLIMIT_MEMLOCK))
		return 0;

	/* if kernel supports memcg-based accounting, skip bumping RLIMIT_MEMLOCK */
	if (memlock_bumped || kernel_supports(NULL, FEAT_MEMCG_ACCOUNT))
		return 0;

	memlock_bumped = true;

	/* zero memlock_rlim_max disables auto-bumping RLIMIT_MEMLOCK */
	if (memlock_rlim == 0)
		return 0;

	rlim.rlim_cur = rlim.rlim_max = memlock_rlim;
	if (setrlimit(RLIMIT_MEMLOCK, &rlim))
		return -errno;

	return 0;
}

int bpf_map_create(enum bpf_map_type map_type,
		   const char *map_name,
		   __u32 key_size,
		   __u32 value_size,
		   __u32 max_entries,
		   const struct bpf_map_create_opts *opts)
{
	const size_t attr_sz = offsetofend(union bpf_attr, map_extra);
	union bpf_attr attr;
	int fd;

	bump_rlimit_memlock();

<<<<<<< HEAD
	//通过bpf系统调用，创建map,返回map对应的fd
	fd = sys_bpf_fd(BPF_MAP_CREATE, &attr, sizeof(attr));
=======
	memset(&attr, 0, attr_sz);

	if (!OPTS_VALID(opts, bpf_map_create_opts))
		return libbpf_err(-EINVAL);

	attr.map_type = map_type;
	if (map_name)
		libbpf_strlcpy(attr.map_name, map_name, sizeof(attr.map_name));
	attr.key_size = key_size;
	attr.value_size = value_size;
	attr.max_entries = max_entries;

	attr.btf_fd = OPTS_GET(opts, btf_fd, 0);
	attr.btf_key_type_id = OPTS_GET(opts, btf_key_type_id, 0);
	attr.btf_value_type_id = OPTS_GET(opts, btf_value_type_id, 0);
	attr.btf_vmlinux_value_type_id = OPTS_GET(opts, btf_vmlinux_value_type_id, 0);

	attr.inner_map_fd = OPTS_GET(opts, inner_map_fd, 0);
	attr.map_flags = OPTS_GET(opts, map_flags, 0);
	attr.map_extra = OPTS_GET(opts, map_extra, 0);
	attr.numa_node = OPTS_GET(opts, numa_node, 0);
	attr.map_ifindex = OPTS_GET(opts, map_ifindex, 0);

	fd = sys_bpf_fd(BPF_MAP_CREATE, &attr, attr_sz);
>>>>>>> 028192fe
	return libbpf_err_errno(fd);
}

int bpf_create_map_xattr(const struct bpf_create_map_attr *create_attr)
{
	LIBBPF_OPTS(bpf_map_create_opts, p);

	p.map_flags = create_attr->map_flags;
	p.numa_node = create_attr->numa_node;
	p.btf_fd = create_attr->btf_fd;
	p.btf_key_type_id = create_attr->btf_key_type_id;
	p.btf_value_type_id = create_attr->btf_value_type_id;
	p.map_ifindex = create_attr->map_ifindex;
	if (create_attr->map_type == BPF_MAP_TYPE_STRUCT_OPS)
		p.btf_vmlinux_value_type_id = create_attr->btf_vmlinux_value_type_id;
	else
		p.inner_map_fd = create_attr->inner_map_fd;

	return bpf_map_create(create_attr->map_type, create_attr->name,
			      create_attr->key_size, create_attr->value_size,
			      create_attr->max_entries, &p);
}

int bpf_create_map_node(enum bpf_map_type map_type, const char *name,
			int key_size, int value_size, int max_entries,
			__u32 map_flags, int node)
{
	LIBBPF_OPTS(bpf_map_create_opts, opts);

	opts.map_flags = map_flags;
	if (node >= 0) {
		opts.numa_node = node;
		opts.map_flags |= BPF_F_NUMA_NODE;
	}

	return bpf_map_create(map_type, name, key_size, value_size, max_entries, &opts);
}

int bpf_create_map(enum bpf_map_type map_type, int key_size,
		   int value_size, int max_entries, __u32 map_flags)
{
	LIBBPF_OPTS(bpf_map_create_opts, opts, .map_flags = map_flags);

	return bpf_map_create(map_type, NULL, key_size, value_size, max_entries, &opts);
}

int bpf_create_map_name(enum bpf_map_type map_type, const char *name,
			int key_size, int value_size, int max_entries,
			__u32 map_flags)
{
	LIBBPF_OPTS(bpf_map_create_opts, opts, .map_flags = map_flags);

	return bpf_map_create(map_type, name, key_size, value_size, max_entries, &opts);
}

int bpf_create_map_in_map_node(enum bpf_map_type map_type, const char *name,
			       int key_size, int inner_map_fd, int max_entries,
			       __u32 map_flags, int node)
{
	LIBBPF_OPTS(bpf_map_create_opts, opts);

	opts.inner_map_fd = inner_map_fd;
	opts.map_flags = map_flags;
	if (node >= 0) {
		opts.map_flags |= BPF_F_NUMA_NODE;
		opts.numa_node = node;
	}

	return bpf_map_create(map_type, name, key_size, 4, max_entries, &opts);
}

int bpf_create_map_in_map(enum bpf_map_type map_type, const char *name,
			  int key_size, int inner_map_fd, int max_entries,
			  __u32 map_flags)
{
	LIBBPF_OPTS(bpf_map_create_opts, opts,
		.inner_map_fd = inner_map_fd,
		.map_flags = map_flags,
	);

	return bpf_map_create(map_type, name, key_size, 4, max_entries, &opts);
}

static void *
alloc_zero_tailing_info(const void *orecord, __u32 cnt,
			__u32 actual_rec_size, __u32 expected_rec_size)
{
	__u64 info_len = (__u64)actual_rec_size * cnt;
	void *info, *nrecord;
	int i;

	info = malloc(info_len);
	if (!info)
		return NULL;

	/* zero out bytes kernel does not understand */
	nrecord = info;
	for (i = 0; i < cnt; i++) {
		memcpy(nrecord, orecord, expected_rec_size);
		memset(nrecord + expected_rec_size, 0,
		       actual_rec_size - expected_rec_size);
		orecord += actual_rec_size;
		nrecord += actual_rec_size;
	}

	return info;
}

DEFAULT_VERSION(bpf_prog_load_v0_6_0, bpf_prog_load, LIBBPF_0.6.0)
int bpf_prog_load_v0_6_0(enum bpf_prog_type prog_type,
		         const char *prog_name, const char *license,
		         const struct bpf_insn *insns, size_t insn_cnt,
		         const struct bpf_prog_load_opts *opts)
{
	void *finfo = NULL, *linfo = NULL;
	const char *func_info, *line_info;
	__u32 log_size, log_level, attach_prog_fd, attach_btf_obj_fd;
	__u32 func_info_rec_size, line_info_rec_size;
	int fd, attempts;
	union bpf_attr attr;
	char *log_buf;

	bump_rlimit_memlock();

	if (!OPTS_VALID(opts, bpf_prog_load_opts))
		return libbpf_err(-EINVAL);

	attempts = OPTS_GET(opts, attempts, 0);
	if (attempts < 0)
		return libbpf_err(-EINVAL);
	if (attempts == 0)
		attempts = PROG_LOAD_ATTEMPTS;

	memset(&attr, 0, sizeof(attr));

	attr.prog_type = prog_type;
	attr.expected_attach_type = OPTS_GET(opts, expected_attach_type, 0);

	attr.prog_btf_fd = OPTS_GET(opts, prog_btf_fd, 0);
	attr.prog_flags = OPTS_GET(opts, prog_flags, 0);
	attr.prog_ifindex = OPTS_GET(opts, prog_ifindex, 0);
	attr.kern_version = OPTS_GET(opts, kern_version, 0);

	if (prog_name)
		libbpf_strlcpy(attr.prog_name, prog_name, sizeof(attr.prog_name));
	attr.license = ptr_to_u64(license);

	if (insn_cnt > UINT_MAX)
		return libbpf_err(-E2BIG);

	attr.insns = ptr_to_u64(insns);
	attr.insn_cnt = (__u32)insn_cnt;

	attach_prog_fd = OPTS_GET(opts, attach_prog_fd, 0);
	attach_btf_obj_fd = OPTS_GET(opts, attach_btf_obj_fd, 0);

	if (attach_prog_fd && attach_btf_obj_fd)
		return libbpf_err(-EINVAL);

	attr.attach_btf_id = OPTS_GET(opts, attach_btf_id, 0);
	if (attach_prog_fd)
		attr.attach_prog_fd = attach_prog_fd;
	else
		attr.attach_btf_obj_fd = attach_btf_obj_fd;

	log_buf = OPTS_GET(opts, log_buf, NULL);
	log_size = OPTS_GET(opts, log_size, 0);
	log_level = OPTS_GET(opts, log_level, 0);

	if (!!log_buf != !!log_size)
		return libbpf_err(-EINVAL);
	if (log_level > (4 | 2 | 1))
		return libbpf_err(-EINVAL);
	if (log_level && !log_buf)
		return libbpf_err(-EINVAL);

	func_info_rec_size = OPTS_GET(opts, func_info_rec_size, 0);
	func_info = OPTS_GET(opts, func_info, NULL);
	attr.func_info_rec_size = func_info_rec_size;
	attr.func_info = ptr_to_u64(func_info);
	attr.func_info_cnt = OPTS_GET(opts, func_info_cnt, 0);

	line_info_rec_size = OPTS_GET(opts, line_info_rec_size, 0);
	line_info = OPTS_GET(opts, line_info, NULL);
	attr.line_info_rec_size = line_info_rec_size;
	attr.line_info = ptr_to_u64(line_info);
	attr.line_info_cnt = OPTS_GET(opts, line_info_cnt, 0);

	attr.fd_array = ptr_to_u64(OPTS_GET(opts, fd_array, NULL));

<<<<<<< HEAD
	/*调用bpf系统调用，完成bpf装载*/
	fd = sys_bpf_prog_load(&attr, sizeof(attr));
=======
	if (log_level) {
		attr.log_buf = ptr_to_u64(log_buf);
		attr.log_size = log_size;
		attr.log_level = log_level;
	}

	fd = sys_bpf_prog_load(&attr, sizeof(attr), attempts);
>>>>>>> 028192fe
	if (fd >= 0)
		return fd;

	/* After bpf_prog_load, the kernel may modify certain attributes
	 * to give user space a hint how to deal with loading failure.
	 * Check to see whether we can make some changes and load again.
	 */
	while (errno == E2BIG && (!finfo || !linfo)) {
		if (!finfo && attr.func_info_cnt &&
		    attr.func_info_rec_size < func_info_rec_size) {
			/* try with corrected func info records */
			finfo = alloc_zero_tailing_info(func_info,
							attr.func_info_cnt,
							func_info_rec_size,
							attr.func_info_rec_size);
			if (!finfo) {
				errno = E2BIG;
				goto done;
			}

			attr.func_info = ptr_to_u64(finfo);
			attr.func_info_rec_size = func_info_rec_size;
		} else if (!linfo && attr.line_info_cnt &&
			   attr.line_info_rec_size < line_info_rec_size) {
			linfo = alloc_zero_tailing_info(line_info,
							attr.line_info_cnt,
							line_info_rec_size,
							attr.line_info_rec_size);
			if (!linfo) {
				errno = E2BIG;
				goto done;
			}

			attr.line_info = ptr_to_u64(linfo);
			attr.line_info_rec_size = line_info_rec_size;
		} else {
			break;
		}

		fd = sys_bpf_prog_load(&attr, sizeof(attr), attempts);
		if (fd >= 0)
			goto done;
	}

	if (log_level == 0 && log_buf) {
		/* log_level == 0 with non-NULL log_buf requires retrying on error
		 * with log_level == 1 and log_buf/log_buf_size set, to get details of
		 * failure
		 */
		attr.log_buf = ptr_to_u64(log_buf);
		attr.log_size = log_size;
		attr.log_level = 1;

		fd = sys_bpf_prog_load(&attr, sizeof(attr), attempts);
	}
done:
	/* free() doesn't affect errno, so we don't need to restore it */
	free(finfo);
	free(linfo);
	return libbpf_err_errno(fd);
}

__attribute__((alias("bpf_load_program_xattr2")))
int bpf_load_program_xattr(const struct bpf_load_program_attr *load_attr,
			   char *log_buf, size_t log_buf_sz);

static int bpf_load_program_xattr2(const struct bpf_load_program_attr *load_attr,
				   char *log_buf, size_t log_buf_sz)
{
	LIBBPF_OPTS(bpf_prog_load_opts, p);

	if (!load_attr || !log_buf != !log_buf_sz)
		return libbpf_err(-EINVAL);

	p.expected_attach_type = load_attr->expected_attach_type;
	switch (load_attr->prog_type) {
	case BPF_PROG_TYPE_STRUCT_OPS:
	case BPF_PROG_TYPE_LSM:
		p.attach_btf_id = load_attr->attach_btf_id;
		break;
	case BPF_PROG_TYPE_TRACING:
	case BPF_PROG_TYPE_EXT:
		p.attach_btf_id = load_attr->attach_btf_id;
		p.attach_prog_fd = load_attr->attach_prog_fd;
		break;
	default:
		p.prog_ifindex = load_attr->prog_ifindex;
		p.kern_version = load_attr->kern_version;
	}
	p.log_level = load_attr->log_level;
	p.log_buf = log_buf;
	p.log_size = log_buf_sz;
	p.prog_btf_fd = load_attr->prog_btf_fd;
	p.func_info_rec_size = load_attr->func_info_rec_size;
	p.func_info_cnt = load_attr->func_info_cnt;
	p.func_info = load_attr->func_info;
	p.line_info_rec_size = load_attr->line_info_rec_size;
	p.line_info_cnt = load_attr->line_info_cnt;
	p.line_info = load_attr->line_info;
	p.prog_flags = load_attr->prog_flags;

	return bpf_prog_load(load_attr->prog_type, load_attr->name, load_attr->license,
			     load_attr->insns, load_attr->insns_cnt, &p);
}

//加载bpf程序到kernel
int bpf_load_program(enum bpf_prog_type type, const struct bpf_insn *insns,
		     size_t insns_cnt, const char *license,
		     __u32 kern_version, char *log_buf,
		     size_t log_buf_sz)
{
	struct bpf_load_program_attr load_attr;

	memset(&load_attr, 0, sizeof(struct bpf_load_program_attr));
	load_attr.prog_type = type;
	load_attr.expected_attach_type = 0;
	load_attr.name = NULL;
	load_attr.insns = insns;
	load_attr.insns_cnt = insns_cnt;
	load_attr.license = license;
	load_attr.kern_version = kern_version;

	return bpf_load_program_xattr2(&load_attr, log_buf, log_buf_sz);
}

int bpf_verify_program(enum bpf_prog_type type, const struct bpf_insn *insns,
		       size_t insns_cnt, __u32 prog_flags, const char *license,
		       __u32 kern_version, char *log_buf, size_t log_buf_sz,
		       int log_level)
{
	union bpf_attr attr;
	int fd;

	bump_rlimit_memlock();

	memset(&attr, 0, sizeof(attr));
	attr.prog_type = type;
	attr.insn_cnt = (__u32)insns_cnt;
	attr.insns = ptr_to_u64(insns);
	attr.license = ptr_to_u64(license);
	attr.log_buf = ptr_to_u64(log_buf);
	attr.log_size = log_buf_sz;
	attr.log_level = log_level;
	log_buf[0] = 0;
	attr.kern_version = kern_version;
	attr.prog_flags = prog_flags;

	fd = sys_bpf_prog_load(&attr, sizeof(attr), PROG_LOAD_ATTEMPTS);
	return libbpf_err_errno(fd);
}

int bpf_map_update_elem(int fd, const void *key, const void *value,
			__u64 flags)
{
	union bpf_attr attr;
	int ret;

	memset(&attr, 0, sizeof(attr));
	attr.map_fd = fd;
	attr.key = ptr_to_u64(key);
	attr.value = ptr_to_u64(value);
	attr.flags = flags;

	ret = sys_bpf(BPF_MAP_UPDATE_ELEM, &attr, sizeof(attr));
	return libbpf_err_errno(ret);
}

int bpf_map_lookup_elem(int fd, const void *key, void *value)
{
	union bpf_attr attr;
	int ret;

	memset(&attr, 0, sizeof(attr));
	attr.map_fd = fd;
	attr.key = ptr_to_u64(key);
	attr.value = ptr_to_u64(value);

	ret = sys_bpf(BPF_MAP_LOOKUP_ELEM, &attr, sizeof(attr));
	return libbpf_err_errno(ret);
}

int bpf_map_lookup_elem_flags(int fd, const void *key, void *value, __u64 flags)
{
	union bpf_attr attr;
	int ret;

	memset(&attr, 0, sizeof(attr));
	attr.map_fd = fd;
	attr.key = ptr_to_u64(key);
	attr.value = ptr_to_u64(value);
	attr.flags = flags;

	ret = sys_bpf(BPF_MAP_LOOKUP_ELEM, &attr, sizeof(attr));
	return libbpf_err_errno(ret);
}

int bpf_map_lookup_and_delete_elem(int fd, const void *key, void *value)
{
	union bpf_attr attr;
	int ret;

	memset(&attr, 0, sizeof(attr));
	attr.map_fd = fd;
	attr.key = ptr_to_u64(key);
	attr.value = ptr_to_u64(value);

	ret = sys_bpf(BPF_MAP_LOOKUP_AND_DELETE_ELEM, &attr, sizeof(attr));
	return libbpf_err_errno(ret);
}

int bpf_map_lookup_and_delete_elem_flags(int fd, const void *key, void *value, __u64 flags)
{
	union bpf_attr attr;
	int ret;

	memset(&attr, 0, sizeof(attr));
	attr.map_fd = fd;
	attr.key = ptr_to_u64(key);
	attr.value = ptr_to_u64(value);
	attr.flags = flags;

	ret = sys_bpf(BPF_MAP_LOOKUP_AND_DELETE_ELEM, &attr, sizeof(attr));
	return libbpf_err_errno(ret);
}

int bpf_map_delete_elem(int fd, const void *key)
{
	union bpf_attr attr;
	int ret;

	memset(&attr, 0, sizeof(attr));
	attr.map_fd = fd;
	attr.key = ptr_to_u64(key);

	ret = sys_bpf(BPF_MAP_DELETE_ELEM, &attr, sizeof(attr));
	return libbpf_err_errno(ret);
}

int bpf_map_get_next_key(int fd, const void *key, void *next_key)
{
	union bpf_attr attr;
	int ret;

	memset(&attr, 0, sizeof(attr));
	attr.map_fd = fd;
	attr.key = ptr_to_u64(key);
	attr.next_key = ptr_to_u64(next_key);

	ret = sys_bpf(BPF_MAP_GET_NEXT_KEY, &attr, sizeof(attr));
	return libbpf_err_errno(ret);
}

int bpf_map_freeze(int fd)
{
	union bpf_attr attr;
	int ret;

	memset(&attr, 0, sizeof(attr));
	attr.map_fd = fd;

	ret = sys_bpf(BPF_MAP_FREEZE, &attr, sizeof(attr));
	return libbpf_err_errno(ret);
}

static int bpf_map_batch_common(int cmd, int fd, void  *in_batch,
				void *out_batch, void *keys, void *values,
				__u32 *count,
				const struct bpf_map_batch_opts *opts)
{
	union bpf_attr attr;
	int ret;

	if (!OPTS_VALID(opts, bpf_map_batch_opts))
		return libbpf_err(-EINVAL);

	memset(&attr, 0, sizeof(attr));
	attr.batch.map_fd = fd;
	attr.batch.in_batch = ptr_to_u64(in_batch);
	attr.batch.out_batch = ptr_to_u64(out_batch);
	attr.batch.keys = ptr_to_u64(keys);
	attr.batch.values = ptr_to_u64(values);
	attr.batch.count = *count;
	attr.batch.elem_flags  = OPTS_GET(opts, elem_flags, 0);
	attr.batch.flags = OPTS_GET(opts, flags, 0);

	ret = sys_bpf(cmd, &attr, sizeof(attr));
	*count = attr.batch.count;

	return libbpf_err_errno(ret);
}

int bpf_map_delete_batch(int fd, const void *keys, __u32 *count,
			 const struct bpf_map_batch_opts *opts)
{
	return bpf_map_batch_common(BPF_MAP_DELETE_BATCH, fd, NULL,
				    NULL, (void *)keys, NULL, count, opts);
}

int bpf_map_lookup_batch(int fd, void *in_batch, void *out_batch, void *keys,
			 void *values, __u32 *count,
			 const struct bpf_map_batch_opts *opts)
{
	return bpf_map_batch_common(BPF_MAP_LOOKUP_BATCH, fd, in_batch,
				    out_batch, keys, values, count, opts);
}

int bpf_map_lookup_and_delete_batch(int fd, void *in_batch, void *out_batch,
				    void *keys, void *values, __u32 *count,
				    const struct bpf_map_batch_opts *opts)
{
	return bpf_map_batch_common(BPF_MAP_LOOKUP_AND_DELETE_BATCH,
				    fd, in_batch, out_batch, keys, values,
				    count, opts);
}

int bpf_map_update_batch(int fd, const void *keys, const void *values, __u32 *count,
			 const struct bpf_map_batch_opts *opts)
{
	return bpf_map_batch_common(BPF_MAP_UPDATE_BATCH, fd, NULL, NULL,
				    (void *)keys, (void *)values, count, opts);
}

int bpf_obj_pin(int fd, const char *pathname)
{
	union bpf_attr attr;
	int ret;

	memset(&attr, 0, sizeof(attr));
	attr.pathname = ptr_to_u64((void *)pathname);
	attr.bpf_fd = fd;

	ret = sys_bpf(BPF_OBJ_PIN, &attr, sizeof(attr));
	return libbpf_err_errno(ret);
}

int bpf_obj_get(const char *pathname)
{
	union bpf_attr attr;
	int fd;

	memset(&attr, 0, sizeof(attr));
	attr.pathname = ptr_to_u64((void *)pathname);

	fd = sys_bpf_fd(BPF_OBJ_GET, &attr, sizeof(attr));
	return libbpf_err_errno(fd);
}

int bpf_prog_attach(int prog_fd, int target_fd, enum bpf_attach_type type,
		    unsigned int flags)
{
	DECLARE_LIBBPF_OPTS(bpf_prog_attach_opts, opts,
		.flags = flags,
	);

	return bpf_prog_attach_opts(prog_fd, target_fd, type, &opts);
}

int bpf_prog_attach_opts(int prog_fd, int target_fd,
			  enum bpf_attach_type type,
			  const struct bpf_prog_attach_opts *opts)
{
	union bpf_attr attr;
	int ret;

	if (!OPTS_VALID(opts, bpf_prog_attach_opts))
		return libbpf_err(-EINVAL);

	memset(&attr, 0, sizeof(attr));
	attr.target_fd	   = target_fd;
	attr.attach_bpf_fd = prog_fd;
	attr.attach_type   = type;
	attr.attach_flags  = OPTS_GET(opts, flags, 0);
	attr.replace_bpf_fd = OPTS_GET(opts, replace_prog_fd, 0);

	ret = sys_bpf(BPF_PROG_ATTACH, &attr, sizeof(attr));
	return libbpf_err_errno(ret);
}

__attribute__((alias("bpf_prog_attach_opts")))
int bpf_prog_attach_xattr(int prog_fd, int target_fd,
			  enum bpf_attach_type type,
			  const struct bpf_prog_attach_opts *opts);

int bpf_prog_detach(int target_fd, enum bpf_attach_type type)
{
	union bpf_attr attr;
	int ret;

	memset(&attr, 0, sizeof(attr));
	attr.target_fd	 = target_fd;
	attr.attach_type = type;

	ret = sys_bpf(BPF_PROG_DETACH, &attr, sizeof(attr));
	return libbpf_err_errno(ret);
}

int bpf_prog_detach2(int prog_fd, int target_fd, enum bpf_attach_type type)
{
	union bpf_attr attr;
	int ret;

	memset(&attr, 0, sizeof(attr));
	attr.target_fd	 = target_fd;
	attr.attach_bpf_fd = prog_fd;
	attr.attach_type = type;

	ret = sys_bpf(BPF_PROG_DETACH, &attr, sizeof(attr));
	return libbpf_err_errno(ret);
}

int bpf_link_create(int prog_fd, int target_fd,
		    enum bpf_attach_type attach_type,
		    const struct bpf_link_create_opts *opts)
{
	__u32 target_btf_id, iter_info_len;
	union bpf_attr attr;
	int fd;

	if (!OPTS_VALID(opts, bpf_link_create_opts))
		return libbpf_err(-EINVAL);

	iter_info_len = OPTS_GET(opts, iter_info_len, 0);
	target_btf_id = OPTS_GET(opts, target_btf_id, 0);

	/* validate we don't have unexpected combinations of non-zero fields */
	if (iter_info_len || target_btf_id) {
		if (iter_info_len && target_btf_id)
			return libbpf_err(-EINVAL);
		if (!OPTS_ZEROED(opts, target_btf_id))
			return libbpf_err(-EINVAL);
	}

	memset(&attr, 0, sizeof(attr));
	attr.link_create.prog_fd = prog_fd;
	attr.link_create.target_fd = target_fd;
	attr.link_create.attach_type = attach_type;
	attr.link_create.flags = OPTS_GET(opts, flags, 0);

	if (target_btf_id) {
		attr.link_create.target_btf_id = target_btf_id;
		goto proceed;
	}

	switch (attach_type) {
	case BPF_TRACE_ITER:
		attr.link_create.iter_info = ptr_to_u64(OPTS_GET(opts, iter_info, (void *)0));
		attr.link_create.iter_info_len = iter_info_len;
		break;
	case BPF_PERF_EVENT:
		attr.link_create.perf_event.bpf_cookie = OPTS_GET(opts, perf_event.bpf_cookie, 0);
		if (!OPTS_ZEROED(opts, perf_event))
			return libbpf_err(-EINVAL);
		break;
	case BPF_TRACE_KPROBE_MULTI:
		attr.link_create.kprobe_multi.flags = OPTS_GET(opts, kprobe_multi.flags, 0);
		attr.link_create.kprobe_multi.cnt = OPTS_GET(opts, kprobe_multi.cnt, 0);
		attr.link_create.kprobe_multi.syms = ptr_to_u64(OPTS_GET(opts, kprobe_multi.syms, 0));
		attr.link_create.kprobe_multi.addrs = ptr_to_u64(OPTS_GET(opts, kprobe_multi.addrs, 0));
		attr.link_create.kprobe_multi.cookies = ptr_to_u64(OPTS_GET(opts, kprobe_multi.cookies, 0));
		if (!OPTS_ZEROED(opts, kprobe_multi))
			return libbpf_err(-EINVAL);
		break;
	default:
		if (!OPTS_ZEROED(opts, flags))
			return libbpf_err(-EINVAL);
		break;
	}
proceed:
	fd = sys_bpf_fd(BPF_LINK_CREATE, &attr, sizeof(attr));
	return libbpf_err_errno(fd);
}

int bpf_link_detach(int link_fd)
{
	union bpf_attr attr;
	int ret;

	memset(&attr, 0, sizeof(attr));
	attr.link_detach.link_fd = link_fd;

	ret = sys_bpf(BPF_LINK_DETACH, &attr, sizeof(attr));
	return libbpf_err_errno(ret);
}

int bpf_link_update(int link_fd, int new_prog_fd,
		    const struct bpf_link_update_opts *opts)
{
	union bpf_attr attr;
	int ret;

	if (!OPTS_VALID(opts, bpf_link_update_opts))
		return libbpf_err(-EINVAL);

	memset(&attr, 0, sizeof(attr));
	attr.link_update.link_fd = link_fd;
	attr.link_update.new_prog_fd = new_prog_fd;
	attr.link_update.flags = OPTS_GET(opts, flags, 0);
	attr.link_update.old_prog_fd = OPTS_GET(opts, old_prog_fd, 0);

	ret = sys_bpf(BPF_LINK_UPDATE, &attr, sizeof(attr));
	return libbpf_err_errno(ret);
}

int bpf_iter_create(int link_fd)
{
	union bpf_attr attr;
	int fd;

	memset(&attr, 0, sizeof(attr));
	attr.iter_create.link_fd = link_fd;

	fd = sys_bpf_fd(BPF_ITER_CREATE, &attr, sizeof(attr));
	return libbpf_err_errno(fd);
}

int bpf_prog_query(int target_fd, enum bpf_attach_type type, __u32 query_flags,
		   __u32 *attach_flags, __u32 *prog_ids, __u32 *prog_cnt)
{
	union bpf_attr attr;
	int ret;

	memset(&attr, 0, sizeof(attr));
	attr.query.target_fd	= target_fd;
	attr.query.attach_type	= type;
	attr.query.query_flags	= query_flags;
	attr.query.prog_cnt	= *prog_cnt;
	attr.query.prog_ids	= ptr_to_u64(prog_ids);

	ret = sys_bpf(BPF_PROG_QUERY, &attr, sizeof(attr));

	if (attach_flags)
		*attach_flags = attr.query.attach_flags;
	*prog_cnt = attr.query.prog_cnt;

	return libbpf_err_errno(ret);
}

int bpf_prog_test_run(int prog_fd, int repeat, void *data, __u32 size,
		      void *data_out, __u32 *size_out, __u32 *retval,
		      __u32 *duration)
{
	union bpf_attr attr;
	int ret;

	memset(&attr, 0, sizeof(attr));
	attr.test.prog_fd = prog_fd;
	attr.test.data_in = ptr_to_u64(data);
	attr.test.data_out = ptr_to_u64(data_out);
	attr.test.data_size_in = size;
	attr.test.repeat = repeat;

	ret = sys_bpf(BPF_PROG_TEST_RUN, &attr, sizeof(attr));

	if (size_out)
		*size_out = attr.test.data_size_out;
	if (retval)
		*retval = attr.test.retval;
	if (duration)
		*duration = attr.test.duration;

	return libbpf_err_errno(ret);
}

int bpf_prog_test_run_xattr(struct bpf_prog_test_run_attr *test_attr)
{
	union bpf_attr attr;
	int ret;

	if (!test_attr->data_out && test_attr->data_size_out > 0)
		return libbpf_err(-EINVAL);

	memset(&attr, 0, sizeof(attr));
	attr.test.prog_fd = test_attr->prog_fd;
	attr.test.data_in = ptr_to_u64(test_attr->data_in);
	attr.test.data_out = ptr_to_u64(test_attr->data_out);
	attr.test.data_size_in = test_attr->data_size_in;
	attr.test.data_size_out = test_attr->data_size_out;
	attr.test.ctx_in = ptr_to_u64(test_attr->ctx_in);
	attr.test.ctx_out = ptr_to_u64(test_attr->ctx_out);
	attr.test.ctx_size_in = test_attr->ctx_size_in;
	attr.test.ctx_size_out = test_attr->ctx_size_out;
	attr.test.repeat = test_attr->repeat;

	ret = sys_bpf(BPF_PROG_TEST_RUN, &attr, sizeof(attr));

	test_attr->data_size_out = attr.test.data_size_out;
	test_attr->ctx_size_out = attr.test.ctx_size_out;
	test_attr->retval = attr.test.retval;
	test_attr->duration = attr.test.duration;

	return libbpf_err_errno(ret);
}

int bpf_prog_test_run_opts(int prog_fd, struct bpf_test_run_opts *opts)
{
	union bpf_attr attr;
	int ret;

	if (!OPTS_VALID(opts, bpf_test_run_opts))
		return libbpf_err(-EINVAL);

	memset(&attr, 0, sizeof(attr));
	attr.test.prog_fd = prog_fd;
	attr.test.batch_size = OPTS_GET(opts, batch_size, 0);
	attr.test.cpu = OPTS_GET(opts, cpu, 0);
	attr.test.flags = OPTS_GET(opts, flags, 0);
	attr.test.repeat = OPTS_GET(opts, repeat, 0);
	attr.test.duration = OPTS_GET(opts, duration, 0);
	attr.test.ctx_size_in = OPTS_GET(opts, ctx_size_in, 0);
	attr.test.ctx_size_out = OPTS_GET(opts, ctx_size_out, 0);
	attr.test.data_size_in = OPTS_GET(opts, data_size_in, 0);
	attr.test.data_size_out = OPTS_GET(opts, data_size_out, 0);
	attr.test.ctx_in = ptr_to_u64(OPTS_GET(opts, ctx_in, NULL));
	attr.test.ctx_out = ptr_to_u64(OPTS_GET(opts, ctx_out, NULL));
	attr.test.data_in = ptr_to_u64(OPTS_GET(opts, data_in, NULL));
	attr.test.data_out = ptr_to_u64(OPTS_GET(opts, data_out, NULL));

	ret = sys_bpf(BPF_PROG_TEST_RUN, &attr, sizeof(attr));

	OPTS_SET(opts, data_size_out, attr.test.data_size_out);
	OPTS_SET(opts, ctx_size_out, attr.test.ctx_size_out);
	OPTS_SET(opts, duration, attr.test.duration);
	OPTS_SET(opts, retval, attr.test.retval);

	return libbpf_err_errno(ret);
}

static int bpf_obj_get_next_id(__u32 start_id, __u32 *next_id, int cmd)
{
	union bpf_attr attr;
	int err;

	memset(&attr, 0, sizeof(attr));
	attr.start_id = start_id;

	err = sys_bpf(cmd, &attr, sizeof(attr));
	if (!err)
		*next_id = attr.next_id;

	return libbpf_err_errno(err);
}

int bpf_prog_get_next_id(__u32 start_id, __u32 *next_id)
{
	return bpf_obj_get_next_id(start_id, next_id, BPF_PROG_GET_NEXT_ID);
}

int bpf_map_get_next_id(__u32 start_id, __u32 *next_id)
{
	return bpf_obj_get_next_id(start_id, next_id, BPF_MAP_GET_NEXT_ID);
}

int bpf_btf_get_next_id(__u32 start_id, __u32 *next_id)
{
	return bpf_obj_get_next_id(start_id, next_id, BPF_BTF_GET_NEXT_ID);
}

int bpf_link_get_next_id(__u32 start_id, __u32 *next_id)
{
	return bpf_obj_get_next_id(start_id, next_id, BPF_LINK_GET_NEXT_ID);
}

int bpf_prog_get_fd_by_id(__u32 id)
{
	union bpf_attr attr;
	int fd;

	memset(&attr, 0, sizeof(attr));
	attr.prog_id = id;

	fd = sys_bpf_fd(BPF_PROG_GET_FD_BY_ID, &attr, sizeof(attr));
	return libbpf_err_errno(fd);
}

int bpf_map_get_fd_by_id(__u32 id)
{
	union bpf_attr attr;
	int fd;

	memset(&attr, 0, sizeof(attr));
	attr.map_id = id;

	fd = sys_bpf_fd(BPF_MAP_GET_FD_BY_ID, &attr, sizeof(attr));
	return libbpf_err_errno(fd);
}

int bpf_btf_get_fd_by_id(__u32 id)
{
	union bpf_attr attr;
	int fd;

	memset(&attr, 0, sizeof(attr));
	attr.btf_id = id;

	fd = sys_bpf_fd(BPF_BTF_GET_FD_BY_ID, &attr, sizeof(attr));
	return libbpf_err_errno(fd);
}

int bpf_link_get_fd_by_id(__u32 id)
{
	union bpf_attr attr;
	int fd;

	memset(&attr, 0, sizeof(attr));
	attr.link_id = id;

	fd = sys_bpf_fd(BPF_LINK_GET_FD_BY_ID, &attr, sizeof(attr));
	return libbpf_err_errno(fd);
}

int bpf_obj_get_info_by_fd(int bpf_fd, void *info, __u32 *info_len)
{
	union bpf_attr attr;
	int err;

	memset(&attr, 0, sizeof(attr));
	attr.info.bpf_fd = bpf_fd;
	attr.info.info_len = *info_len;
	attr.info.info = ptr_to_u64(info);

	err = sys_bpf(BPF_OBJ_GET_INFO_BY_FD, &attr, sizeof(attr));

	if (!err)
		*info_len = attr.info.info_len;

	return libbpf_err_errno(err);
}

int bpf_raw_tracepoint_open(const char *name, int prog_fd)
{
	union bpf_attr attr;
	int fd;

	memset(&attr, 0, sizeof(attr));
	attr.raw_tracepoint.name = ptr_to_u64(name);
	attr.raw_tracepoint.prog_fd = prog_fd;

	fd = sys_bpf_fd(BPF_RAW_TRACEPOINT_OPEN, &attr, sizeof(attr));
	return libbpf_err_errno(fd);
}

int bpf_btf_load(const void *btf_data, size_t btf_size, const struct bpf_btf_load_opts *opts)
{
	const size_t attr_sz = offsetofend(union bpf_attr, btf_log_level);
	union bpf_attr attr;
	char *log_buf;
	size_t log_size;
	__u32 log_level;
	int fd;

	bump_rlimit_memlock();

	memset(&attr, 0, attr_sz);

	if (!OPTS_VALID(opts, bpf_btf_load_opts))
		return libbpf_err(-EINVAL);

	log_buf = OPTS_GET(opts, log_buf, NULL);
	log_size = OPTS_GET(opts, log_size, 0);
	log_level = OPTS_GET(opts, log_level, 0);

	if (log_size > UINT_MAX)
		return libbpf_err(-EINVAL);
	if (log_size && !log_buf)
		return libbpf_err(-EINVAL);

	attr.btf = ptr_to_u64(btf_data);
	attr.btf_size = btf_size;
	/* log_level == 0 and log_buf != NULL means "try loading without
	 * log_buf, but retry with log_buf and log_level=1 on error", which is
	 * consistent across low-level and high-level BTF and program loading
	 * APIs within libbpf and provides a sensible behavior in practice
	 */
	if (log_level) {
		attr.btf_log_buf = ptr_to_u64(log_buf);
		attr.btf_log_size = (__u32)log_size;
		attr.btf_log_level = log_level;
	}

	fd = sys_bpf_fd(BPF_BTF_LOAD, &attr, attr_sz);
	if (fd < 0 && log_buf && log_level == 0) {
		attr.btf_log_buf = ptr_to_u64(log_buf);
		attr.btf_log_size = (__u32)log_size;
		attr.btf_log_level = 1;
		fd = sys_bpf_fd(BPF_BTF_LOAD, &attr, attr_sz);
	}
	return libbpf_err_errno(fd);
}

int bpf_load_btf(const void *btf, __u32 btf_size, char *log_buf, __u32 log_buf_size, bool do_log)
{
	LIBBPF_OPTS(bpf_btf_load_opts, opts);
	int fd;

retry:
	if (do_log && log_buf && log_buf_size) {
		opts.log_buf = log_buf;
		opts.log_size = log_buf_size;
		opts.log_level = 1;
	}

	fd = bpf_btf_load(btf, btf_size, &opts);
	if (fd < 0 && !do_log && log_buf && log_buf_size) {
		do_log = true;
		goto retry;
	}

	return libbpf_err_errno(fd);
}

int bpf_task_fd_query(int pid, int fd, __u32 flags, char *buf, __u32 *buf_len,
		      __u32 *prog_id, __u32 *fd_type, __u64 *probe_offset,
		      __u64 *probe_addr)
{
	union bpf_attr attr = {};
	int err;

	attr.task_fd_query.pid = pid;
	attr.task_fd_query.fd = fd;
	attr.task_fd_query.flags = flags;
	attr.task_fd_query.buf = ptr_to_u64(buf);
	attr.task_fd_query.buf_len = *buf_len;

	err = sys_bpf(BPF_TASK_FD_QUERY, &attr, sizeof(attr));

	*buf_len = attr.task_fd_query.buf_len;
	*prog_id = attr.task_fd_query.prog_id;
	*fd_type = attr.task_fd_query.fd_type;
	*probe_offset = attr.task_fd_query.probe_offset;
	*probe_addr = attr.task_fd_query.probe_addr;

	return libbpf_err_errno(err);
}

int bpf_enable_stats(enum bpf_stats_type type)
{
	union bpf_attr attr;
	int fd;

	memset(&attr, 0, sizeof(attr));
	attr.enable_stats.type = type;

	fd = sys_bpf_fd(BPF_ENABLE_STATS, &attr, sizeof(attr));
	return libbpf_err_errno(fd);
}

int bpf_prog_bind_map(int prog_fd, int map_fd,
		      const struct bpf_prog_bind_opts *opts)
{
	union bpf_attr attr;
	int ret;

	if (!OPTS_VALID(opts, bpf_prog_bind_opts))
		return libbpf_err(-EINVAL);

	memset(&attr, 0, sizeof(attr));
	attr.prog_bind_map.prog_fd = prog_fd;
	attr.prog_bind_map.map_fd = map_fd;
	attr.prog_bind_map.flags = OPTS_GET(opts, flags, 0);

	ret = sys_bpf(BPF_PROG_BIND_MAP, &attr, sizeof(attr));
	return libbpf_err_errno(ret);
}<|MERGE_RESOLUTION|>--- conflicted
+++ resolved
@@ -100,10 +100,6 @@
 	return fd;
 }
 
-<<<<<<< HEAD
-/*创建map*/
-int libbpf__bpf_create_map_xattr(const struct bpf_create_map_params *create_attr)
-=======
 /* Probe whether kernel switched from memlock-based (RLIMIT_MEMLOCK) to
  * memcg-based memory accounting for BPF maps and progs. This was done in [0].
  * We use the support for bpf_ktime_get_coarse_ns() helper, which was added in
@@ -151,7 +147,6 @@
 }
 
 int bump_rlimit_memlock(void)
->>>>>>> 028192fe
 {
 	struct rlimit rlim;
 
@@ -189,10 +184,6 @@
 
 	bump_rlimit_memlock();
 
-<<<<<<< HEAD
-	//通过bpf系统调用，创建map,返回map对应的fd
-	fd = sys_bpf_fd(BPF_MAP_CREATE, &attr, sizeof(attr));
-=======
 	memset(&attr, 0, attr_sz);
 
 	if (!OPTS_VALID(opts, bpf_map_create_opts))
@@ -216,8 +207,8 @@
 	attr.numa_node = OPTS_GET(opts, numa_node, 0);
 	attr.map_ifindex = OPTS_GET(opts, map_ifindex, 0);
 
+	//通过bpf系统调用，创建map,返回map对应的fd
 	fd = sys_bpf_fd(BPF_MAP_CREATE, &attr, attr_sz);
->>>>>>> 028192fe
 	return libbpf_err_errno(fd);
 }
 
@@ -408,18 +399,14 @@
 
 	attr.fd_array = ptr_to_u64(OPTS_GET(opts, fd_array, NULL));
 
-<<<<<<< HEAD
-	/*调用bpf系统调用，完成bpf装载*/
-	fd = sys_bpf_prog_load(&attr, sizeof(attr));
-=======
 	if (log_level) {
 		attr.log_buf = ptr_to_u64(log_buf);
 		attr.log_size = log_size;
 		attr.log_level = log_level;
 	}
 
+	/*调用bpf系统调用，完成bpf装载*/
 	fd = sys_bpf_prog_load(&attr, sizeof(attr), attempts);
->>>>>>> 028192fe
 	if (fd >= 0)
 		return fd;
 
