// SPDX-License-Identifier: (LGPL-2.1 OR BSD-2-Clause)

/*
 * common eBPF ELF operations.
 *
 * Copyright (C) 2013-2015 Alexei Starovoitov <ast@kernel.org>
 * Copyright (C) 2015 Wang Nan <wangnan0@huawei.com>
 * Copyright (C) 2015 Huawei Inc.
 *
 * This program is free software; you can redistribute it and/or
 * modify it under the terms of the GNU Lesser General Public
 * License as published by the Free Software Foundation;
 * version 2.1 of the License (not later!)
 *
 * This program is distributed in the hope that it will be useful,
 * but WITHOUT ANY WARRANTY; without even the implied warranty of
 * MERCHANTABILITY or FITNESS FOR A PARTICULAR PURPOSE.  See the
 * GNU Lesser General Public License for more details.
 *
 * You should have received a copy of the GNU Lesser General Public
 * License along with this program; if not,  see <http://www.gnu.org/licenses>
 */

#include <stdlib.h>
#include <string.h>
#include <memory.h>
#include <unistd.h>
#include <asm/unistd.h>
#include <errno.h>
#include <linux/bpf.h>
#include "bpf.h"
#include "libbpf.h"
#include "libbpf_internal.h"

/*
 * When building perf, unistd.h is overridden. __NR_bpf is
 * required to be defined explicitly.
 */
#ifndef __NR_bpf
# if defined(__i386__)
#  define __NR_bpf 357
# elif defined(__x86_64__)
#  define __NR_bpf 321
# elif defined(__aarch64__)
#  define __NR_bpf 280
# elif defined(__sparc__)
#  define __NR_bpf 349
# elif defined(__s390__)
#  define __NR_bpf 351
# elif defined(__arc__)
#  define __NR_bpf 280
# else
#  error __NR_bpf not defined. libbpf does not support your arch.
# endif
#endif

static inline __u64 ptr_to_u64(const void *ptr)
{
	return (__u64) (unsigned long) ptr;
}

static inline int sys_bpf(enum bpf_cmd cmd, union bpf_attr *attr,
			  unsigned int size)
{
	return syscall(__NR_bpf, cmd, attr, size);
}

static inline int sys_bpf_prog_load(union bpf_attr *attr, unsigned int size)
{
	int retries = 5;
	int fd;

	do {
		fd = sys_bpf(BPF_PROG_LOAD, attr, size);
	} while (fd < 0 && errno == EAGAIN && retries-- > 0);

	return fd;
}

int bpf_create_map_xattr(const struct bpf_create_map_attr *create_attr)
{
	union bpf_attr attr;

	memset(&attr, '\0', sizeof(attr));

	attr.map_type = create_attr->map_type;
	attr.key_size = create_attr->key_size;
	attr.value_size = create_attr->value_size;
	attr.max_entries = create_attr->max_entries;
	attr.map_flags = create_attr->map_flags;
	if (create_attr->name)
		memcpy(attr.map_name, create_attr->name,
		       min(strlen(create_attr->name), BPF_OBJ_NAME_LEN - 1));
	attr.numa_node = create_attr->numa_node;
	attr.btf_fd = create_attr->btf_fd;
	attr.btf_key_type_id = create_attr->btf_key_type_id;
	attr.btf_value_type_id = create_attr->btf_value_type_id;
	attr.map_ifindex = create_attr->map_ifindex;
	if (attr.map_type == BPF_MAP_TYPE_STRUCT_OPS)
		attr.btf_vmlinux_value_type_id =
			create_attr->btf_vmlinux_value_type_id;
	else
		attr.inner_map_fd = create_attr->inner_map_fd;

	//通过bpf系统调用，创建map,返回map对应的fd
	return sys_bpf(BPF_MAP_CREATE, &attr, sizeof(attr));
}

int bpf_create_map_node(enum bpf_map_type map_type, const char *name,
			int key_size, int value_size, int max_entries,
			__u32 map_flags, int node)
{
	struct bpf_create_map_attr map_attr = {};

	map_attr.name = name;
	map_attr.map_type = map_type;
	map_attr.map_flags = map_flags;
	map_attr.key_size = key_size;
	map_attr.value_size = value_size;
	map_attr.max_entries = max_entries;
	if (node >= 0) {
		map_attr.numa_node = node;
		map_attr.map_flags |= BPF_F_NUMA_NODE;
	}

	return bpf_create_map_xattr(&map_attr);
}

int bpf_create_map(enum bpf_map_type map_type, int key_size,
		   int value_size, int max_entries, __u32 map_flags)
{
	struct bpf_create_map_attr map_attr = {};

	map_attr.map_type = map_type;
	map_attr.map_flags = map_flags;
	map_attr.key_size = key_size;
	map_attr.value_size = value_size;
	map_attr.max_entries = max_entries;

	return bpf_create_map_xattr(&map_attr);
}

int bpf_create_map_name(enum bpf_map_type map_type, const char *name,
			int key_size, int value_size, int max_entries,
			__u32 map_flags)
{
	struct bpf_create_map_attr map_attr = {};

	map_attr.name = name;
	map_attr.map_type = map_type;
	map_attr.map_flags = map_flags;
	map_attr.key_size = key_size;
	map_attr.value_size = value_size;
	map_attr.max_entries = max_entries;

	return bpf_create_map_xattr(&map_attr);
}

int bpf_create_map_in_map_node(enum bpf_map_type map_type, const char *name,
			       int key_size, int inner_map_fd, int max_entries,
			       __u32 map_flags, int node)
{
	union bpf_attr attr;

	memset(&attr, '\0', sizeof(attr));

	attr.map_type = map_type;
	attr.key_size = key_size;
	attr.value_size = 4;
	attr.inner_map_fd = inner_map_fd;
	attr.max_entries = max_entries;
	attr.map_flags = map_flags;
	if (name)
		memcpy(attr.map_name, name,
		       min(strlen(name), BPF_OBJ_NAME_LEN - 1));

	if (node >= 0) {
		attr.map_flags |= BPF_F_NUMA_NODE;
		attr.numa_node = node;
	}

	return sys_bpf(BPF_MAP_CREATE, &attr, sizeof(attr));
}

int bpf_create_map_in_map(enum bpf_map_type map_type, const char *name,
			  int key_size, int inner_map_fd, int max_entries,
			  __u32 map_flags)
{
	return bpf_create_map_in_map_node(map_type, name, key_size,
					  inner_map_fd, max_entries, map_flags,
					  -1);
}

static void *
alloc_zero_tailing_info(const void *orecord, __u32 cnt,
			__u32 actual_rec_size, __u32 expected_rec_size)
{
	__u64 info_len = (__u64)actual_rec_size * cnt;
	void *info, *nrecord;
	int i;

	info = malloc(info_len);
	if (!info)
		return NULL;

	/* zero out bytes kernel does not understand */
	nrecord = info;
	for (i = 0; i < cnt; i++) {
		memcpy(nrecord, orecord, expected_rec_size);
		memset(nrecord + expected_rec_size, 0,
		       actual_rec_size - expected_rec_size);
		orecord += actual_rec_size;
		nrecord += actual_rec_size;
	}

	return info;
}

int libbpf__bpf_prog_load(const struct bpf_prog_load_params *load_attr)
{
	void *finfo = NULL, *linfo = NULL;
	union bpf_attr attr;
	int fd;

	if (!load_attr->log_buf != !load_attr->log_buf_sz)
		return -EINVAL;

	if (load_attr->log_level > (4 | 2 | 1) || (load_attr->log_level && !load_attr->log_buf))
		return -EINVAL;

	memset(&attr, 0, sizeof(attr));
	attr.prog_type = load_attr->prog_type;
	attr.expected_attach_type = load_attr->expected_attach_type;

	if (load_attr->attach_prog_fd)
		attr.attach_prog_fd = load_attr->attach_prog_fd;
	else
		attr.attach_btf_obj_fd = load_attr->attach_btf_obj_fd;
	attr.attach_btf_id = load_attr->attach_btf_id;

	attr.prog_ifindex = load_attr->prog_ifindex;
	attr.kern_version = load_attr->kern_version;

	attr.insn_cnt = (__u32)load_attr->insn_cnt;
	attr.insns = ptr_to_u64(load_attr->insns);
	attr.license = ptr_to_u64(load_attr->license);

	attr.log_level = load_attr->log_level;
	if (attr.log_level) {
		attr.log_buf = ptr_to_u64(load_attr->log_buf);
		attr.log_size = load_attr->log_buf_sz;
	}

	attr.prog_btf_fd = load_attr->prog_btf_fd;
	attr.prog_flags = load_attr->prog_flags;

	attr.func_info_rec_size = load_attr->func_info_rec_size;
	attr.func_info_cnt = load_attr->func_info_cnt;
	attr.func_info = ptr_to_u64(load_attr->func_info);

	attr.line_info_rec_size = load_attr->line_info_rec_size;
	attr.line_info_cnt = load_attr->line_info_cnt;
	attr.line_info = ptr_to_u64(load_attr->line_info);

	if (load_attr->name)
		memcpy(attr.prog_name, load_attr->name,
		       min(strlen(load_attr->name), (size_t)BPF_OBJ_NAME_LEN - 1));

	/*调用bpf系统调用，完成bpf装载*/
	fd = sys_bpf_prog_load(&attr, sizeof(attr));
	if (fd >= 0)
		return fd;

	/* After bpf_prog_load, the kernel may modify certain attributes
	 * to give user space a hint how to deal with loading failure.
	 * Check to see whether we can make some changes and load again.
	 */
	while (errno == E2BIG && (!finfo || !linfo)) {
		if (!finfo && attr.func_info_cnt &&
		    attr.func_info_rec_size < load_attr->func_info_rec_size) {
			/* try with corrected func info records */
			finfo = alloc_zero_tailing_info(load_attr->func_info,
							load_attr->func_info_cnt,
							load_attr->func_info_rec_size,
							attr.func_info_rec_size);
			if (!finfo)
				goto done;

			attr.func_info = ptr_to_u64(finfo);
			attr.func_info_rec_size = load_attr->func_info_rec_size;
		} else if (!linfo && attr.line_info_cnt &&
			   attr.line_info_rec_size <
			   load_attr->line_info_rec_size) {
			linfo = alloc_zero_tailing_info(load_attr->line_info,
							load_attr->line_info_cnt,
							load_attr->line_info_rec_size,
							attr.line_info_rec_size);
			if (!linfo)
				goto done;

			attr.line_info = ptr_to_u64(linfo);
			attr.line_info_rec_size = load_attr->line_info_rec_size;
		} else {
			break;
		}

		fd = sys_bpf_prog_load(&attr, sizeof(attr));
		if (fd >= 0)
			goto done;
	}

	if (load_attr->log_level || !load_attr->log_buf)
		goto done;

	/* Try again with log */
	attr.log_buf = ptr_to_u64(load_attr->log_buf);
	attr.log_size = load_attr->log_buf_sz;
	attr.log_level = 1;
	load_attr->log_buf[0] = 0;

	fd = sys_bpf_prog_load(&attr, sizeof(attr));
done:
	free(finfo);
	free(linfo);
	return fd;
}

<<<<<<< HEAD
//加载bpf程序到kernel
=======
int bpf_load_program_xattr(const struct bpf_load_program_attr *load_attr,
			   char *log_buf, size_t log_buf_sz)
{
	struct bpf_prog_load_params p = {};

	if (!load_attr || !log_buf != !log_buf_sz)
		return -EINVAL;

	p.prog_type = load_attr->prog_type;
	p.expected_attach_type = load_attr->expected_attach_type;
	switch (p.prog_type) {
	case BPF_PROG_TYPE_STRUCT_OPS:
	case BPF_PROG_TYPE_LSM:
		p.attach_btf_id = load_attr->attach_btf_id;
		break;
	case BPF_PROG_TYPE_TRACING:
	case BPF_PROG_TYPE_EXT:
		p.attach_btf_id = load_attr->attach_btf_id;
		p.attach_prog_fd = load_attr->attach_prog_fd;
		break;
	default:
		p.prog_ifindex = load_attr->prog_ifindex;
		p.kern_version = load_attr->kern_version;
	}
	p.insn_cnt = load_attr->insns_cnt;
	p.insns = load_attr->insns;
	p.license = load_attr->license;
	p.log_level = load_attr->log_level;
	p.log_buf = log_buf;
	p.log_buf_sz = log_buf_sz;
	p.prog_btf_fd = load_attr->prog_btf_fd;
	p.func_info_rec_size = load_attr->func_info_rec_size;
	p.func_info_cnt = load_attr->func_info_cnt;
	p.func_info = load_attr->func_info;
	p.line_info_rec_size = load_attr->line_info_rec_size;
	p.line_info_cnt = load_attr->line_info_cnt;
	p.line_info = load_attr->line_info;
	p.name = load_attr->name;
	p.prog_flags = load_attr->prog_flags;

	return libbpf__bpf_prog_load(&p);
}

>>>>>>> e71ba945
int bpf_load_program(enum bpf_prog_type type, const struct bpf_insn *insns,
		     size_t insns_cnt, const char *license,
		     __u32 kern_version, char *log_buf,
		     size_t log_buf_sz)
{
	struct bpf_load_program_attr load_attr;

	memset(&load_attr, 0, sizeof(struct bpf_load_program_attr));
	load_attr.prog_type = type;
	load_attr.expected_attach_type = 0;
	load_attr.name = NULL;
	load_attr.insns = insns;
	load_attr.insns_cnt = insns_cnt;
	load_attr.license = license;
	load_attr.kern_version = kern_version;

	return bpf_load_program_xattr(&load_attr, log_buf, log_buf_sz);
}

int bpf_verify_program(enum bpf_prog_type type, const struct bpf_insn *insns,
		       size_t insns_cnt, __u32 prog_flags, const char *license,
		       __u32 kern_version, char *log_buf, size_t log_buf_sz,
		       int log_level)
{
	union bpf_attr attr;

	memset(&attr, 0, sizeof(attr));
	attr.prog_type = type;
	attr.insn_cnt = (__u32)insns_cnt;
	attr.insns = ptr_to_u64(insns);
	attr.license = ptr_to_u64(license);
	attr.log_buf = ptr_to_u64(log_buf);
	attr.log_size = log_buf_sz;
	attr.log_level = log_level;
	log_buf[0] = 0;
	attr.kern_version = kern_version;
	attr.prog_flags = prog_flags;

	return sys_bpf_prog_load(&attr, sizeof(attr));
}

int bpf_map_update_elem(int fd, const void *key, const void *value,
			__u64 flags)
{
	union bpf_attr attr;

	memset(&attr, 0, sizeof(attr));
	attr.map_fd = fd;
	attr.key = ptr_to_u64(key);
	attr.value = ptr_to_u64(value);
	attr.flags = flags;

	return sys_bpf(BPF_MAP_UPDATE_ELEM, &attr, sizeof(attr));
}

int bpf_map_lookup_elem(int fd, const void *key, void *value)
{
	union bpf_attr attr;

	memset(&attr, 0, sizeof(attr));
	attr.map_fd = fd;
	attr.key = ptr_to_u64(key);
	attr.value = ptr_to_u64(value);

	return sys_bpf(BPF_MAP_LOOKUP_ELEM, &attr, sizeof(attr));
}

int bpf_map_lookup_elem_flags(int fd, const void *key, void *value, __u64 flags)
{
	union bpf_attr attr;

	memset(&attr, 0, sizeof(attr));
	attr.map_fd = fd;
	attr.key = ptr_to_u64(key);
	attr.value = ptr_to_u64(value);
	attr.flags = flags;

	return sys_bpf(BPF_MAP_LOOKUP_ELEM, &attr, sizeof(attr));
}

int bpf_map_lookup_and_delete_elem(int fd, const void *key, void *value)
{
	union bpf_attr attr;

	memset(&attr, 0, sizeof(attr));
	attr.map_fd = fd;
	attr.key = ptr_to_u64(key);
	attr.value = ptr_to_u64(value);

	return sys_bpf(BPF_MAP_LOOKUP_AND_DELETE_ELEM, &attr, sizeof(attr));
}

int bpf_map_delete_elem(int fd, const void *key)
{
	union bpf_attr attr;

	memset(&attr, 0, sizeof(attr));
	attr.map_fd = fd;
	attr.key = ptr_to_u64(key);

	return sys_bpf(BPF_MAP_DELETE_ELEM, &attr, sizeof(attr));
}

int bpf_map_get_next_key(int fd, const void *key, void *next_key)
{
	union bpf_attr attr;

	memset(&attr, 0, sizeof(attr));
	attr.map_fd = fd;
	attr.key = ptr_to_u64(key);
	attr.next_key = ptr_to_u64(next_key);

	return sys_bpf(BPF_MAP_GET_NEXT_KEY, &attr, sizeof(attr));
}

int bpf_map_freeze(int fd)
{
	union bpf_attr attr;

	memset(&attr, 0, sizeof(attr));
	attr.map_fd = fd;

	return sys_bpf(BPF_MAP_FREEZE, &attr, sizeof(attr));
}

static int bpf_map_batch_common(int cmd, int fd, void  *in_batch,
				void *out_batch, void *keys, void *values,
				__u32 *count,
				const struct bpf_map_batch_opts *opts)
{
	union bpf_attr attr;
	int ret;

	if (!OPTS_VALID(opts, bpf_map_batch_opts))
		return -EINVAL;

	memset(&attr, 0, sizeof(attr));
	attr.batch.map_fd = fd;
	attr.batch.in_batch = ptr_to_u64(in_batch);
	attr.batch.out_batch = ptr_to_u64(out_batch);
	attr.batch.keys = ptr_to_u64(keys);
	attr.batch.values = ptr_to_u64(values);
	attr.batch.count = *count;
	attr.batch.elem_flags  = OPTS_GET(opts, elem_flags, 0);
	attr.batch.flags = OPTS_GET(opts, flags, 0);

	ret = sys_bpf(cmd, &attr, sizeof(attr));
	*count = attr.batch.count;

	return ret;
}

int bpf_map_delete_batch(int fd, void *keys, __u32 *count,
			 const struct bpf_map_batch_opts *opts)
{
	return bpf_map_batch_common(BPF_MAP_DELETE_BATCH, fd, NULL,
				    NULL, keys, NULL, count, opts);
}

int bpf_map_lookup_batch(int fd, void *in_batch, void *out_batch, void *keys,
			 void *values, __u32 *count,
			 const struct bpf_map_batch_opts *opts)
{
	return bpf_map_batch_common(BPF_MAP_LOOKUP_BATCH, fd, in_batch,
				    out_batch, keys, values, count, opts);
}

int bpf_map_lookup_and_delete_batch(int fd, void *in_batch, void *out_batch,
				    void *keys, void *values, __u32 *count,
				    const struct bpf_map_batch_opts *opts)
{
	return bpf_map_batch_common(BPF_MAP_LOOKUP_AND_DELETE_BATCH,
				    fd, in_batch, out_batch, keys, values,
				    count, opts);
}

int bpf_map_update_batch(int fd, void *keys, void *values, __u32 *count,
			 const struct bpf_map_batch_opts *opts)
{
	return bpf_map_batch_common(BPF_MAP_UPDATE_BATCH, fd, NULL, NULL,
				    keys, values, count, opts);
}

int bpf_obj_pin(int fd, const char *pathname)
{
	union bpf_attr attr;

	memset(&attr, 0, sizeof(attr));
	attr.pathname = ptr_to_u64((void *)pathname);
	attr.bpf_fd = fd;

	return sys_bpf(BPF_OBJ_PIN, &attr, sizeof(attr));
}

int bpf_obj_get(const char *pathname)
{
	union bpf_attr attr;

	memset(&attr, 0, sizeof(attr));
	attr.pathname = ptr_to_u64((void *)pathname);

	return sys_bpf(BPF_OBJ_GET, &attr, sizeof(attr));
}

int bpf_prog_attach(int prog_fd, int target_fd, enum bpf_attach_type type,
		    unsigned int flags)
{
	DECLARE_LIBBPF_OPTS(bpf_prog_attach_opts, opts,
		.flags = flags,
	);

	return bpf_prog_attach_xattr(prog_fd, target_fd, type, &opts);
}

int bpf_prog_attach_xattr(int prog_fd, int target_fd,
			  enum bpf_attach_type type,
			  const struct bpf_prog_attach_opts *opts)
{
	union bpf_attr attr;

	if (!OPTS_VALID(opts, bpf_prog_attach_opts))
		return -EINVAL;

	memset(&attr, 0, sizeof(attr));
	attr.target_fd	   = target_fd;
	attr.attach_bpf_fd = prog_fd;
	attr.attach_type   = type;
	attr.attach_flags  = OPTS_GET(opts, flags, 0);
	attr.replace_bpf_fd = OPTS_GET(opts, replace_prog_fd, 0);

	return sys_bpf(BPF_PROG_ATTACH, &attr, sizeof(attr));
}

int bpf_prog_detach(int target_fd, enum bpf_attach_type type)
{
	union bpf_attr attr;

	memset(&attr, 0, sizeof(attr));
	attr.target_fd	 = target_fd;
	attr.attach_type = type;

	return sys_bpf(BPF_PROG_DETACH, &attr, sizeof(attr));
}

int bpf_prog_detach2(int prog_fd, int target_fd, enum bpf_attach_type type)
{
	union bpf_attr attr;

	memset(&attr, 0, sizeof(attr));
	attr.target_fd	 = target_fd;
	attr.attach_bpf_fd = prog_fd;
	attr.attach_type = type;

	return sys_bpf(BPF_PROG_DETACH, &attr, sizeof(attr));
}

int bpf_link_create(int prog_fd, int target_fd,
		    enum bpf_attach_type attach_type,
		    const struct bpf_link_create_opts *opts)
{
	__u32 target_btf_id, iter_info_len;
	union bpf_attr attr;

	if (!OPTS_VALID(opts, bpf_link_create_opts))
		return -EINVAL;

	iter_info_len = OPTS_GET(opts, iter_info_len, 0);
	target_btf_id = OPTS_GET(opts, target_btf_id, 0);

	if (iter_info_len && target_btf_id)
		return -EINVAL;

	memset(&attr, 0, sizeof(attr));
	attr.link_create.prog_fd = prog_fd;
	attr.link_create.target_fd = target_fd;
	attr.link_create.attach_type = attach_type;
	attr.link_create.flags = OPTS_GET(opts, flags, 0);

	if (iter_info_len) {
		attr.link_create.iter_info =
			ptr_to_u64(OPTS_GET(opts, iter_info, (void *)0));
		attr.link_create.iter_info_len = iter_info_len;
	} else if (target_btf_id) {
		attr.link_create.target_btf_id = target_btf_id;
	}

	return sys_bpf(BPF_LINK_CREATE, &attr, sizeof(attr));
}

int bpf_link_detach(int link_fd)
{
	union bpf_attr attr;

	memset(&attr, 0, sizeof(attr));
	attr.link_detach.link_fd = link_fd;

	return sys_bpf(BPF_LINK_DETACH, &attr, sizeof(attr));
}

int bpf_link_update(int link_fd, int new_prog_fd,
		    const struct bpf_link_update_opts *opts)
{
	union bpf_attr attr;

	if (!OPTS_VALID(opts, bpf_link_update_opts))
		return -EINVAL;

	memset(&attr, 0, sizeof(attr));
	attr.link_update.link_fd = link_fd;
	attr.link_update.new_prog_fd = new_prog_fd;
	attr.link_update.flags = OPTS_GET(opts, flags, 0);
	attr.link_update.old_prog_fd = OPTS_GET(opts, old_prog_fd, 0);

	return sys_bpf(BPF_LINK_UPDATE, &attr, sizeof(attr));
}

int bpf_iter_create(int link_fd)
{
	union bpf_attr attr;

	memset(&attr, 0, sizeof(attr));
	attr.iter_create.link_fd = link_fd;

	return sys_bpf(BPF_ITER_CREATE, &attr, sizeof(attr));
}

int bpf_prog_query(int target_fd, enum bpf_attach_type type, __u32 query_flags,
		   __u32 *attach_flags, __u32 *prog_ids, __u32 *prog_cnt)
{
	union bpf_attr attr;
	int ret;

	memset(&attr, 0, sizeof(attr));
	attr.query.target_fd	= target_fd;
	attr.query.attach_type	= type;
	attr.query.query_flags	= query_flags;
	attr.query.prog_cnt	= *prog_cnt;
	attr.query.prog_ids	= ptr_to_u64(prog_ids);

	ret = sys_bpf(BPF_PROG_QUERY, &attr, sizeof(attr));
	if (attach_flags)
		*attach_flags = attr.query.attach_flags;
	*prog_cnt = attr.query.prog_cnt;
	return ret;
}

int bpf_prog_test_run(int prog_fd, int repeat, void *data, __u32 size,
		      void *data_out, __u32 *size_out, __u32 *retval,
		      __u32 *duration)
{
	union bpf_attr attr;
	int ret;

	memset(&attr, 0, sizeof(attr));
	attr.test.prog_fd = prog_fd;
	attr.test.data_in = ptr_to_u64(data);
	attr.test.data_out = ptr_to_u64(data_out);
	attr.test.data_size_in = size;
	attr.test.repeat = repeat;

	ret = sys_bpf(BPF_PROG_TEST_RUN, &attr, sizeof(attr));
	if (size_out)
		*size_out = attr.test.data_size_out;
	if (retval)
		*retval = attr.test.retval;
	if (duration)
		*duration = attr.test.duration;
	return ret;
}

int bpf_prog_test_run_xattr(struct bpf_prog_test_run_attr *test_attr)
{
	union bpf_attr attr;
	int ret;

	if (!test_attr->data_out && test_attr->data_size_out > 0)
		return -EINVAL;

	memset(&attr, 0, sizeof(attr));
	attr.test.prog_fd = test_attr->prog_fd;
	attr.test.data_in = ptr_to_u64(test_attr->data_in);
	attr.test.data_out = ptr_to_u64(test_attr->data_out);
	attr.test.data_size_in = test_attr->data_size_in;
	attr.test.data_size_out = test_attr->data_size_out;
	attr.test.ctx_in = ptr_to_u64(test_attr->ctx_in);
	attr.test.ctx_out = ptr_to_u64(test_attr->ctx_out);
	attr.test.ctx_size_in = test_attr->ctx_size_in;
	attr.test.ctx_size_out = test_attr->ctx_size_out;
	attr.test.repeat = test_attr->repeat;

	ret = sys_bpf(BPF_PROG_TEST_RUN, &attr, sizeof(attr));
	test_attr->data_size_out = attr.test.data_size_out;
	test_attr->ctx_size_out = attr.test.ctx_size_out;
	test_attr->retval = attr.test.retval;
	test_attr->duration = attr.test.duration;
	return ret;
}

int bpf_prog_test_run_opts(int prog_fd, struct bpf_test_run_opts *opts)
{
	union bpf_attr attr;
	int ret;

	if (!OPTS_VALID(opts, bpf_test_run_opts))
		return -EINVAL;

	memset(&attr, 0, sizeof(attr));
	attr.test.prog_fd = prog_fd;
	attr.test.cpu = OPTS_GET(opts, cpu, 0);
	attr.test.flags = OPTS_GET(opts, flags, 0);
	attr.test.repeat = OPTS_GET(opts, repeat, 0);
	attr.test.duration = OPTS_GET(opts, duration, 0);
	attr.test.ctx_size_in = OPTS_GET(opts, ctx_size_in, 0);
	attr.test.ctx_size_out = OPTS_GET(opts, ctx_size_out, 0);
	attr.test.data_size_in = OPTS_GET(opts, data_size_in, 0);
	attr.test.data_size_out = OPTS_GET(opts, data_size_out, 0);
	attr.test.ctx_in = ptr_to_u64(OPTS_GET(opts, ctx_in, NULL));
	attr.test.ctx_out = ptr_to_u64(OPTS_GET(opts, ctx_out, NULL));
	attr.test.data_in = ptr_to_u64(OPTS_GET(opts, data_in, NULL));
	attr.test.data_out = ptr_to_u64(OPTS_GET(opts, data_out, NULL));

	ret = sys_bpf(BPF_PROG_TEST_RUN, &attr, sizeof(attr));
	OPTS_SET(opts, data_size_out, attr.test.data_size_out);
	OPTS_SET(opts, ctx_size_out, attr.test.ctx_size_out);
	OPTS_SET(opts, duration, attr.test.duration);
	OPTS_SET(opts, retval, attr.test.retval);
	return ret;
}

static int bpf_obj_get_next_id(__u32 start_id, __u32 *next_id, int cmd)
{
	union bpf_attr attr;
	int err;

	memset(&attr, 0, sizeof(attr));
	attr.start_id = start_id;

	err = sys_bpf(cmd, &attr, sizeof(attr));
	if (!err)
		*next_id = attr.next_id;

	return err;
}

int bpf_prog_get_next_id(__u32 start_id, __u32 *next_id)
{
	return bpf_obj_get_next_id(start_id, next_id, BPF_PROG_GET_NEXT_ID);
}

int bpf_map_get_next_id(__u32 start_id, __u32 *next_id)
{
	return bpf_obj_get_next_id(start_id, next_id, BPF_MAP_GET_NEXT_ID);
}

int bpf_btf_get_next_id(__u32 start_id, __u32 *next_id)
{
	return bpf_obj_get_next_id(start_id, next_id, BPF_BTF_GET_NEXT_ID);
}

int bpf_link_get_next_id(__u32 start_id, __u32 *next_id)
{
	return bpf_obj_get_next_id(start_id, next_id, BPF_LINK_GET_NEXT_ID);
}

int bpf_prog_get_fd_by_id(__u32 id)
{
	union bpf_attr attr;

	memset(&attr, 0, sizeof(attr));
	attr.prog_id = id;

	return sys_bpf(BPF_PROG_GET_FD_BY_ID, &attr, sizeof(attr));
}

int bpf_map_get_fd_by_id(__u32 id)
{
	union bpf_attr attr;

	memset(&attr, 0, sizeof(attr));
	attr.map_id = id;

	return sys_bpf(BPF_MAP_GET_FD_BY_ID, &attr, sizeof(attr));
}

int bpf_btf_get_fd_by_id(__u32 id)
{
	union bpf_attr attr;

	memset(&attr, 0, sizeof(attr));
	attr.btf_id = id;

	return sys_bpf(BPF_BTF_GET_FD_BY_ID, &attr, sizeof(attr));
}

int bpf_link_get_fd_by_id(__u32 id)
{
	union bpf_attr attr;

	memset(&attr, 0, sizeof(attr));
	attr.link_id = id;

	return sys_bpf(BPF_LINK_GET_FD_BY_ID, &attr, sizeof(attr));
}

int bpf_obj_get_info_by_fd(int bpf_fd, void *info, __u32 *info_len)
{
	union bpf_attr attr;
	int err;

	memset(&attr, 0, sizeof(attr));
	attr.info.bpf_fd = bpf_fd;
	attr.info.info_len = *info_len;
	attr.info.info = ptr_to_u64(info);

	err = sys_bpf(BPF_OBJ_GET_INFO_BY_FD, &attr, sizeof(attr));
	if (!err)
		*info_len = attr.info.info_len;

	return err;
}

int bpf_raw_tracepoint_open(const char *name, int prog_fd)
{
	union bpf_attr attr;

	memset(&attr, 0, sizeof(attr));
	attr.raw_tracepoint.name = ptr_to_u64(name);
	attr.raw_tracepoint.prog_fd = prog_fd;

	return sys_bpf(BPF_RAW_TRACEPOINT_OPEN, &attr, sizeof(attr));
}

int bpf_load_btf(const void *btf, __u32 btf_size, char *log_buf, __u32 log_buf_size,
		 bool do_log)
{
	union bpf_attr attr = {};
	int fd;

	attr.btf = ptr_to_u64(btf);
	attr.btf_size = btf_size;

retry:
	if (do_log && log_buf && log_buf_size) {
		attr.btf_log_level = 1;
		attr.btf_log_size = log_buf_size;
		attr.btf_log_buf = ptr_to_u64(log_buf);
	}

	fd = sys_bpf(BPF_BTF_LOAD, &attr, sizeof(attr));
	if (fd == -1 && !do_log && log_buf && log_buf_size) {
		do_log = true;
		goto retry;
	}

	return fd;
}

int bpf_task_fd_query(int pid, int fd, __u32 flags, char *buf, __u32 *buf_len,
		      __u32 *prog_id, __u32 *fd_type, __u64 *probe_offset,
		      __u64 *probe_addr)
{
	union bpf_attr attr = {};
	int err;

	attr.task_fd_query.pid = pid;
	attr.task_fd_query.fd = fd;
	attr.task_fd_query.flags = flags;
	attr.task_fd_query.buf = ptr_to_u64(buf);
	attr.task_fd_query.buf_len = *buf_len;

	err = sys_bpf(BPF_TASK_FD_QUERY, &attr, sizeof(attr));
	*buf_len = attr.task_fd_query.buf_len;
	*prog_id = attr.task_fd_query.prog_id;
	*fd_type = attr.task_fd_query.fd_type;
	*probe_offset = attr.task_fd_query.probe_offset;
	*probe_addr = attr.task_fd_query.probe_addr;

	return err;
}

int bpf_enable_stats(enum bpf_stats_type type)
{
	union bpf_attr attr;

	memset(&attr, 0, sizeof(attr));
	attr.enable_stats.type = type;

	return sys_bpf(BPF_ENABLE_STATS, &attr, sizeof(attr));
}

int bpf_prog_bind_map(int prog_fd, int map_fd,
		      const struct bpf_prog_bind_opts *opts)
{
	union bpf_attr attr;

	if (!OPTS_VALID(opts, bpf_prog_bind_opts))
		return -EINVAL;

	memset(&attr, 0, sizeof(attr));
	attr.prog_bind_map.prog_fd = prog_fd;
	attr.prog_bind_map.map_fd = map_fd;
	attr.prog_bind_map.flags = OPTS_GET(opts, flags, 0);

	return sys_bpf(BPF_PROG_BIND_MAP, &attr, sizeof(attr));
}<|MERGE_RESOLUTION|>--- conflicted
+++ resolved
@@ -325,9 +325,6 @@
 	return fd;
 }
 
-<<<<<<< HEAD
-//加载bpf程序到kernel
-=======
 int bpf_load_program_xattr(const struct bpf_load_program_attr *load_attr,
 			   char *log_buf, size_t log_buf_sz)
 {
@@ -371,7 +368,7 @@
 	return libbpf__bpf_prog_load(&p);
 }
 
->>>>>>> e71ba945
+//加载bpf程序到kernel
 int bpf_load_program(enum bpf_prog_type type, const struct bpf_insn *insns,
 		     size_t insns_cnt, const char *license,
 		     __u32 kern_version, char *log_buf,
