// SPDX-License-Identifier: (LGPL-2.1 OR BSD-2-Clause)

/*
 * common eBPF ELF operations.
 *
 * Copyright (C) 2013-2015 Alexei Starovoitov <ast@kernel.org>
 * Copyright (C) 2015 Wang Nan <wangnan0@huawei.com>
 * Copyright (C) 2015 Huawei Inc.
 *
 * This program is free software; you can redistribute it and/or
 * modify it under the terms of the GNU Lesser General Public
 * License as published by the Free Software Foundation;
 * version 2.1 of the License (not later!)
 *
 * This program is distributed in the hope that it will be useful,
 * but WITHOUT ANY WARRANTY; without even the implied warranty of
 * MERCHANTABILITY or FITNESS FOR A PARTICULAR PURPOSE.  See the
 * GNU Lesser General Public License for more details.
 *
 * You should have received a copy of the GNU Lesser General Public
 * License along with this program; if not,  see <http://www.gnu.org/licenses>
 */

#include <stdlib.h>
#include <string.h>
#include <memory.h>
#include <unistd.h>
#include <asm/unistd.h>
#include <errno.h>
#include <linux/bpf.h>
#include <linux/filter.h>
#include <linux/kernel.h>
#include <limits.h>
#include <sys/resource.h>
#include "bpf.h"
#include "libbpf.h"
#include "libbpf_internal.h"

/*
 * When building perf, unistd.h is overridden. __NR_bpf is
 * required to be defined explicitly.
 */
#ifndef __NR_bpf
# if defined(__i386__)
#  define __NR_bpf 357
# elif defined(__x86_64__)
#  define __NR_bpf 321
# elif defined(__aarch64__)
#  define __NR_bpf 280
# elif defined(__sparc__)
#  define __NR_bpf 349
# elif defined(__s390__)
#  define __NR_bpf 351
# elif defined(__arc__)
#  define __NR_bpf 280
# elif defined(__mips__) && defined(_ABIO32)
#  define __NR_bpf 4355
# elif defined(__mips__) && defined(_ABIN32)
#  define __NR_bpf 6319
# elif defined(__mips__) && defined(_ABI64)
#  define __NR_bpf 5315
# else
#  error __NR_bpf not defined. libbpf does not support your arch.
# endif
#endif

static inline __u64 ptr_to_u64(const void *ptr)
{
	return (__u64) (unsigned long) ptr;
}

/*执行bpf系统调用*/
static inline int sys_bpf(enum bpf_cmd cmd, union bpf_attr *attr,
			  unsigned int size)
{
	return syscall(__NR_bpf, cmd, attr, size);
}

static inline int sys_bpf_fd(enum bpf_cmd cmd, union bpf_attr *attr,
			     unsigned int size)
{
	int fd;

	/*调用bpf系统调用，返回fd*/
	fd = sys_bpf(cmd, attr, size);
	return ensure_good_fd(fd);
}

int sys_bpf_prog_load(union bpf_attr *attr, unsigned int size, int attempts)
{
	int fd;

	do {
	    /*加载bpf程序*/
		fd = sys_bpf_fd(BPF_PROG_LOAD, attr, size);
	} while (fd < 0 && errno == EAGAIN && --attempts > 0);

	return fd;
}

/* Probe whether kernel switched from memlock-based (RLIMIT_MEMLOCK) to
 * memcg-based memory accounting for BPF maps and progs. This was done in [0].
 * We use the support for bpf_ktime_get_coarse_ns() helper, which was added in
 * the same 5.11 Linux release ([1]), to detect memcg-based accounting for BPF.
 *
 *   [0] https://lore.kernel.org/bpf/20201201215900.3569844-1-guro@fb.com/
 *   [1] d05512618056 ("bpf: Add bpf_ktime_get_coarse_ns helper")
 */
int probe_memcg_account(void)
{
	const size_t attr_sz = offsetofend(union bpf_attr, attach_btf_obj_fd);
	struct bpf_insn insns[] = {
		BPF_EMIT_CALL(BPF_FUNC_ktime_get_coarse_ns),
		BPF_EXIT_INSN(),
	};
	size_t insn_cnt = ARRAY_SIZE(insns);
	union bpf_attr attr;
	int prog_fd;

	/* attempt loading freplace trying to use custom BTF */
	memset(&attr, 0, attr_sz);
	attr.prog_type = BPF_PROG_TYPE_SOCKET_FILTER;
	attr.insns = ptr_to_u64(insns);
	attr.insn_cnt = insn_cnt;
	attr.license = ptr_to_u64("GPL");

	prog_fd = sys_bpf_fd(BPF_PROG_LOAD, &attr, attr_sz);
	if (prog_fd >= 0) {
		close(prog_fd);
		return 1;
	}
	return 0;
}

static bool memlock_bumped;
static rlim_t memlock_rlim = RLIM_INFINITY;

int libbpf_set_memlock_rlim(size_t memlock_bytes)
{
	if (memlock_bumped)
		return libbpf_err(-EBUSY);

	memlock_rlim = memlock_bytes;
	return 0;
}

int bump_rlimit_memlock(void)
{
	struct rlimit rlim;

	/* if kernel supports memcg-based accounting, skip bumping RLIMIT_MEMLOCK */
	if (memlock_bumped || kernel_supports(NULL, FEAT_MEMCG_ACCOUNT))
		return 0;

	memlock_bumped = true;

	/* zero memlock_rlim_max disables auto-bumping RLIMIT_MEMLOCK */
	if (memlock_rlim == 0)
		return 0;

	rlim.rlim_cur = rlim.rlim_max = memlock_rlim;
	if (setrlimit(RLIMIT_MEMLOCK, &rlim))
		return -errno;

	return 0;
}

int bpf_map_create(enum bpf_map_type map_type,
		   const char *map_name,
		   __u32 key_size,
		   __u32 value_size,
		   __u32 max_entries,
		   const struct bpf_map_create_opts *opts)
{
	const size_t attr_sz = offsetofend(union bpf_attr, map_extra);
	union bpf_attr attr;
	int fd;

	bump_rlimit_memlock();

	memset(&attr, 0, attr_sz);

	if (!OPTS_VALID(opts, bpf_map_create_opts))
		return libbpf_err(-EINVAL);

	attr.map_type = map_type;
	if (map_name && kernel_supports(NULL, FEAT_PROG_NAME))
		libbpf_strlcpy(attr.map_name, map_name, sizeof(attr.map_name));
	attr.key_size = key_size;
	attr.value_size = value_size;
	attr.max_entries = max_entries;

	attr.btf_fd = OPTS_GET(opts, btf_fd, 0);
	attr.btf_key_type_id = OPTS_GET(opts, btf_key_type_id, 0);
	attr.btf_value_type_id = OPTS_GET(opts, btf_value_type_id, 0);
	attr.btf_vmlinux_value_type_id = OPTS_GET(opts, btf_vmlinux_value_type_id, 0);

	attr.inner_map_fd = OPTS_GET(opts, inner_map_fd, 0);
	attr.map_flags = OPTS_GET(opts, map_flags, 0);
	attr.map_extra = OPTS_GET(opts, map_extra, 0);
	attr.numa_node = OPTS_GET(opts, numa_node, 0);
	attr.map_ifindex = OPTS_GET(opts, map_ifindex, 0);

	//通过bpf系统调用，创建map,返回map对应的fd
	fd = sys_bpf_fd(BPF_MAP_CREATE, &attr, attr_sz);
	return libbpf_err_errno(fd);
}

static void *
alloc_zero_tailing_info(const void *orecord, __u32 cnt,
			__u32 actual_rec_size, __u32 expected_rec_size)
{
	__u64 info_len = (__u64)actual_rec_size * cnt;
	void *info, *nrecord;
	int i;

	info = malloc(info_len);
	if (!info)
		return NULL;

	/* zero out bytes kernel does not understand */
	nrecord = info;
	for (i = 0; i < cnt; i++) {
		memcpy(nrecord, orecord, expected_rec_size);
		memset(nrecord + expected_rec_size, 0,
		       actual_rec_size - expected_rec_size);
		orecord += actual_rec_size;
		nrecord += actual_rec_size;
	}

	return info;
}

int bpf_prog_load(enum bpf_prog_type prog_type,
		  const char *prog_name, const char *license,
		  const struct bpf_insn *insns, size_t insn_cnt,
		  struct bpf_prog_load_opts *opts)
{
	const size_t attr_sz = offsetofend(union bpf_attr, log_true_size);
	void *finfo = NULL, *linfo = NULL;
	const char *func_info, *line_info;
	__u32 log_size, log_level, attach_prog_fd, attach_btf_obj_fd;
	__u32 func_info_rec_size, line_info_rec_size;
	int fd, attempts;
	union bpf_attr attr;
	char *log_buf;

	bump_rlimit_memlock();

	if (!OPTS_VALID(opts, bpf_prog_load_opts))
		return libbpf_err(-EINVAL);

	attempts = OPTS_GET(opts, attempts, 0);
	if (attempts < 0)
		return libbpf_err(-EINVAL);
	if (attempts == 0)
		attempts = PROG_LOAD_ATTEMPTS;

	memset(&attr, 0, attr_sz);

	attr.prog_type = prog_type;
	attr.expected_attach_type = OPTS_GET(opts, expected_attach_type, 0);

	attr.prog_btf_fd = OPTS_GET(opts, prog_btf_fd, 0);
	attr.prog_flags = OPTS_GET(opts, prog_flags, 0);
	attr.prog_ifindex = OPTS_GET(opts, prog_ifindex, 0);
	attr.kern_version = OPTS_GET(opts, kern_version, 0);

	if (prog_name && kernel_supports(NULL, FEAT_PROG_NAME))
		libbpf_strlcpy(attr.prog_name, prog_name, sizeof(attr.prog_name));
	attr.license = ptr_to_u64(license);

	if (insn_cnt > UINT_MAX)
		return libbpf_err(-E2BIG);

	attr.insns = ptr_to_u64(insns);
	attr.insn_cnt = (__u32)insn_cnt;

	attach_prog_fd = OPTS_GET(opts, attach_prog_fd, 0);
	attach_btf_obj_fd = OPTS_GET(opts, attach_btf_obj_fd, 0);

	if (attach_prog_fd && attach_btf_obj_fd)
		return libbpf_err(-EINVAL);

	attr.attach_btf_id = OPTS_GET(opts, attach_btf_id, 0);
	if (attach_prog_fd)
		attr.attach_prog_fd = attach_prog_fd;
	else
		attr.attach_btf_obj_fd = attach_btf_obj_fd;

	log_buf = OPTS_GET(opts, log_buf, NULL);
	log_size = OPTS_GET(opts, log_size, 0);
	log_level = OPTS_GET(opts, log_level, 0);

	if (!!log_buf != !!log_size)
		return libbpf_err(-EINVAL);

	func_info_rec_size = OPTS_GET(opts, func_info_rec_size, 0);
	func_info = OPTS_GET(opts, func_info, NULL);
	attr.func_info_rec_size = func_info_rec_size;
	attr.func_info = ptr_to_u64(func_info);
	attr.func_info_cnt = OPTS_GET(opts, func_info_cnt, 0);

	line_info_rec_size = OPTS_GET(opts, line_info_rec_size, 0);
	line_info = OPTS_GET(opts, line_info, NULL);
	attr.line_info_rec_size = line_info_rec_size;
	attr.line_info = ptr_to_u64(line_info);
	attr.line_info_cnt = OPTS_GET(opts, line_info_cnt, 0);

	attr.fd_array = ptr_to_u64(OPTS_GET(opts, fd_array, NULL));

	if (log_level) {
		attr.log_buf = ptr_to_u64(log_buf);
		attr.log_size = log_size;
		attr.log_level = log_level;
	}

	/*调用bpf系统调用，完成bpf装载*/
	fd = sys_bpf_prog_load(&attr, attr_sz, attempts);
	OPTS_SET(opts, log_true_size, attr.log_true_size);
	if (fd >= 0)
		return fd;

	/* After bpf_prog_load, the kernel may modify certain attributes
	 * to give user space a hint how to deal with loading failure.
	 * Check to see whether we can make some changes and load again.
	 */
	while (errno == E2BIG && (!finfo || !linfo)) {
		if (!finfo && attr.func_info_cnt &&
		    attr.func_info_rec_size < func_info_rec_size) {
			/* try with corrected func info records */
			finfo = alloc_zero_tailing_info(func_info,
							attr.func_info_cnt,
							func_info_rec_size,
							attr.func_info_rec_size);
			if (!finfo) {
				errno = E2BIG;
				goto done;
			}

			attr.func_info = ptr_to_u64(finfo);
			attr.func_info_rec_size = func_info_rec_size;
		} else if (!linfo && attr.line_info_cnt &&
			   attr.line_info_rec_size < line_info_rec_size) {
			linfo = alloc_zero_tailing_info(line_info,
							attr.line_info_cnt,
							line_info_rec_size,
							attr.line_info_rec_size);
			if (!linfo) {
				errno = E2BIG;
				goto done;
			}

			attr.line_info = ptr_to_u64(linfo);
			attr.line_info_rec_size = line_info_rec_size;
		} else {
			break;
		}

		fd = sys_bpf_prog_load(&attr, attr_sz, attempts);
		OPTS_SET(opts, log_true_size, attr.log_true_size);
		if (fd >= 0)
			goto done;
	}

	if (log_level == 0 && log_buf) {
		/* log_level == 0 with non-NULL log_buf requires retrying on error
		 * with log_level == 1 and log_buf/log_buf_size set, to get details of
		 * failure
		 */
		attr.log_buf = ptr_to_u64(log_buf);
		attr.log_size = log_size;
		attr.log_level = 1;

		fd = sys_bpf_prog_load(&attr, attr_sz, attempts);
		OPTS_SET(opts, log_true_size, attr.log_true_size);
	}
done:
	/* free() doesn't affect errno, so we don't need to restore it */
	free(finfo);
	free(linfo);
	return libbpf_err_errno(fd);
}

int bpf_map_update_elem(int fd, const void *key, const void *value,
			__u64 flags)
{
	const size_t attr_sz = offsetofend(union bpf_attr, flags);
	union bpf_attr attr;
	int ret;

	memset(&attr, 0, attr_sz);
	attr.map_fd = fd;
	attr.key = ptr_to_u64(key);
	attr.value = ptr_to_u64(value);
	attr.flags = flags;

	ret = sys_bpf(BPF_MAP_UPDATE_ELEM, &attr, attr_sz);
	return libbpf_err_errno(ret);
}

int bpf_map_lookup_elem(int fd, const void *key, void *value)
{
	const size_t attr_sz = offsetofend(union bpf_attr, flags);
	union bpf_attr attr;
	int ret;

	memset(&attr, 0, attr_sz);
	attr.map_fd = fd;
	attr.key = ptr_to_u64(key);
	attr.value = ptr_to_u64(value);

	ret = sys_bpf(BPF_MAP_LOOKUP_ELEM, &attr, attr_sz);
	return libbpf_err_errno(ret);
}

int bpf_map_lookup_elem_flags(int fd, const void *key, void *value, __u64 flags)
{
	const size_t attr_sz = offsetofend(union bpf_attr, flags);
	union bpf_attr attr;
	int ret;

	memset(&attr, 0, attr_sz);
	attr.map_fd = fd;
	attr.key = ptr_to_u64(key);
	attr.value = ptr_to_u64(value);
	attr.flags = flags;

	ret = sys_bpf(BPF_MAP_LOOKUP_ELEM, &attr, attr_sz);
	return libbpf_err_errno(ret);
}

int bpf_map_lookup_and_delete_elem(int fd, const void *key, void *value)
{
	const size_t attr_sz = offsetofend(union bpf_attr, flags);
	union bpf_attr attr;
	int ret;

	memset(&attr, 0, attr_sz);
	attr.map_fd = fd;
	attr.key = ptr_to_u64(key);
	attr.value = ptr_to_u64(value);

	ret = sys_bpf(BPF_MAP_LOOKUP_AND_DELETE_ELEM, &attr, attr_sz);
	return libbpf_err_errno(ret);
}

int bpf_map_lookup_and_delete_elem_flags(int fd, const void *key, void *value, __u64 flags)
{
	const size_t attr_sz = offsetofend(union bpf_attr, flags);
	union bpf_attr attr;
	int ret;

	memset(&attr, 0, attr_sz);
	attr.map_fd = fd;
	attr.key = ptr_to_u64(key);
	attr.value = ptr_to_u64(value);
	attr.flags = flags;

	ret = sys_bpf(BPF_MAP_LOOKUP_AND_DELETE_ELEM, &attr, attr_sz);
	return libbpf_err_errno(ret);
}

int bpf_map_delete_elem(int fd, const void *key)
{
	const size_t attr_sz = offsetofend(union bpf_attr, flags);
	union bpf_attr attr;
	int ret;

	memset(&attr, 0, attr_sz);
	attr.map_fd = fd;
	attr.key = ptr_to_u64(key);

	ret = sys_bpf(BPF_MAP_DELETE_ELEM, &attr, attr_sz);
	return libbpf_err_errno(ret);
}

int bpf_map_delete_elem_flags(int fd, const void *key, __u64 flags)
{
	const size_t attr_sz = offsetofend(union bpf_attr, flags);
	union bpf_attr attr;
	int ret;

	memset(&attr, 0, attr_sz);
	attr.map_fd = fd;
	attr.key = ptr_to_u64(key);
	attr.flags = flags;

	ret = sys_bpf(BPF_MAP_DELETE_ELEM, &attr, attr_sz);
	return libbpf_err_errno(ret);
}

int bpf_map_get_next_key(int fd, const void *key, void *next_key)
{
	const size_t attr_sz = offsetofend(union bpf_attr, next_key);
	union bpf_attr attr;
	int ret;

	memset(&attr, 0, attr_sz);
	attr.map_fd = fd;
	attr.key = ptr_to_u64(key);
	attr.next_key = ptr_to_u64(next_key);

	ret = sys_bpf(BPF_MAP_GET_NEXT_KEY, &attr, attr_sz);
	return libbpf_err_errno(ret);
}

int bpf_map_freeze(int fd)
{
	const size_t attr_sz = offsetofend(union bpf_attr, map_fd);
	union bpf_attr attr;
	int ret;

	memset(&attr, 0, attr_sz);
	attr.map_fd = fd;

	ret = sys_bpf(BPF_MAP_FREEZE, &attr, attr_sz);
	return libbpf_err_errno(ret);
}

static int bpf_map_batch_common(int cmd, int fd, void  *in_batch,
				void *out_batch, void *keys, void *values,
				__u32 *count,
				const struct bpf_map_batch_opts *opts)
{
	const size_t attr_sz = offsetofend(union bpf_attr, batch);
	union bpf_attr attr;
	int ret;

	if (!OPTS_VALID(opts, bpf_map_batch_opts))
		return libbpf_err(-EINVAL);

	memset(&attr, 0, attr_sz);
	attr.batch.map_fd = fd;
	attr.batch.in_batch = ptr_to_u64(in_batch);
	attr.batch.out_batch = ptr_to_u64(out_batch);
	attr.batch.keys = ptr_to_u64(keys);
	attr.batch.values = ptr_to_u64(values);
	attr.batch.count = *count;
	attr.batch.elem_flags  = OPTS_GET(opts, elem_flags, 0);
	attr.batch.flags = OPTS_GET(opts, flags, 0);

	ret = sys_bpf(cmd, &attr, attr_sz);
	*count = attr.batch.count;

	return libbpf_err_errno(ret);
}

int bpf_map_delete_batch(int fd, const void *keys, __u32 *count,
			 const struct bpf_map_batch_opts *opts)
{
	return bpf_map_batch_common(BPF_MAP_DELETE_BATCH, fd, NULL,
				    NULL, (void *)keys, NULL, count, opts);
}

int bpf_map_lookup_batch(int fd, void *in_batch, void *out_batch, void *keys,
			 void *values, __u32 *count,
			 const struct bpf_map_batch_opts *opts)
{
	return bpf_map_batch_common(BPF_MAP_LOOKUP_BATCH, fd, in_batch,
				    out_batch, keys, values, count, opts);
}

int bpf_map_lookup_and_delete_batch(int fd, void *in_batch, void *out_batch,
				    void *keys, void *values, __u32 *count,
				    const struct bpf_map_batch_opts *opts)
{
	return bpf_map_batch_common(BPF_MAP_LOOKUP_AND_DELETE_BATCH,
				    fd, in_batch, out_batch, keys, values,
				    count, opts);
}

int bpf_map_update_batch(int fd, const void *keys, const void *values, __u32 *count,
			 const struct bpf_map_batch_opts *opts)
{
	return bpf_map_batch_common(BPF_MAP_UPDATE_BATCH, fd, NULL, NULL,
				    (void *)keys, (void *)values, count, opts);
}

int bpf_obj_pin_opts(int fd, const char *pathname, const struct bpf_obj_pin_opts *opts)
{
	const size_t attr_sz = offsetofend(union bpf_attr, path_fd);
	union bpf_attr attr;
	int ret;

<<<<<<< HEAD
	/*将指定fd pin到对应的路径上。*/
=======
	if (!OPTS_VALID(opts, bpf_obj_pin_opts))
		return libbpf_err(-EINVAL);

>>>>>>> 9d1694dc
	memset(&attr, 0, attr_sz);
	attr.path_fd = OPTS_GET(opts, path_fd, 0);
	attr.pathname = ptr_to_u64((void *)pathname);
	attr.file_flags = OPTS_GET(opts, file_flags, 0);
	attr.bpf_fd = fd;

	ret = sys_bpf(BPF_OBJ_PIN, &attr, attr_sz);
	return libbpf_err_errno(ret);
}

int bpf_obj_pin(int fd, const char *pathname)
{
	return bpf_obj_pin_opts(fd, pathname, NULL);
}

int bpf_obj_get(const char *pathname)
{
	return bpf_obj_get_opts(pathname, NULL);
}

/*通过path获取bpf对应的fd*/
int bpf_obj_get_opts(const char *pathname, const struct bpf_obj_get_opts *opts)
{
	const size_t attr_sz = offsetofend(union bpf_attr, path_fd);
	union bpf_attr attr;
	int fd;

	if (!OPTS_VALID(opts, bpf_obj_get_opts))
		return libbpf_err(-EINVAL);

<<<<<<< HEAD
	memset(&attr, 0, attr_sz);/*结构体清零*/
	/*指定path名称*/
=======
	memset(&attr, 0, attr_sz);
	attr.path_fd = OPTS_GET(opts, path_fd, 0);
>>>>>>> 9d1694dc
	attr.pathname = ptr_to_u64((void *)pathname);
	attr.file_flags = OPTS_GET(opts, file_flags, 0);

	/*给定path,获取此path对应的bpf object对应的fd*/
	fd = sys_bpf_fd(BPF_OBJ_GET, &attr, attr_sz);
	return libbpf_err_errno(fd);
}

int bpf_prog_attach(int prog_fd, int target_fd, enum bpf_attach_type type,
		    unsigned int flags)
{
	DECLARE_LIBBPF_OPTS(bpf_prog_attach_opts, opts,
		.flags = flags,
	);

	return bpf_prog_attach_opts(prog_fd, target_fd, type, &opts);
}

int bpf_prog_attach_opts(int prog_fd, int target, enum bpf_attach_type type,
			 const struct bpf_prog_attach_opts *opts)
{
	const size_t attr_sz = offsetofend(union bpf_attr, expected_revision);
	__u32 relative_id, flags;
	int ret, relative_fd;
	union bpf_attr attr;

	if (!OPTS_VALID(opts, bpf_prog_attach_opts))
		return libbpf_err(-EINVAL);

	relative_id = OPTS_GET(opts, relative_id, 0);
	relative_fd = OPTS_GET(opts, relative_fd, 0);
	flags = OPTS_GET(opts, flags, 0);

	/* validate we don't have unexpected combinations of non-zero fields */
	if (relative_fd && relative_id)
		return libbpf_err(-EINVAL);

	memset(&attr, 0, attr_sz);
	attr.target_fd		= target;
	attr.attach_bpf_fd	= prog_fd;
	attr.attach_type	= type;
	attr.replace_bpf_fd	= OPTS_GET(opts, replace_fd, 0);
	attr.expected_revision	= OPTS_GET(opts, expected_revision, 0);

	if (relative_id) {
		attr.attach_flags = flags | BPF_F_ID;
		attr.relative_id  = relative_id;
	} else {
		attr.attach_flags = flags;
		attr.relative_fd  = relative_fd;
	}

	ret = sys_bpf(BPF_PROG_ATTACH, &attr, attr_sz);
	return libbpf_err_errno(ret);
}

int bpf_prog_detach_opts(int prog_fd, int target, enum bpf_attach_type type,
			 const struct bpf_prog_detach_opts *opts)
{
	const size_t attr_sz = offsetofend(union bpf_attr, expected_revision);
	__u32 relative_id, flags;
	int ret, relative_fd;
	union bpf_attr attr;

	if (!OPTS_VALID(opts, bpf_prog_detach_opts))
		return libbpf_err(-EINVAL);

	relative_id = OPTS_GET(opts, relative_id, 0);
	relative_fd = OPTS_GET(opts, relative_fd, 0);
	flags = OPTS_GET(opts, flags, 0);

	/* validate we don't have unexpected combinations of non-zero fields */
	if (relative_fd && relative_id)
		return libbpf_err(-EINVAL);

	memset(&attr, 0, attr_sz);
	attr.target_fd		= target;
	attr.attach_bpf_fd	= prog_fd;
	attr.attach_type	= type;
	attr.expected_revision	= OPTS_GET(opts, expected_revision, 0);

	if (relative_id) {
		attr.attach_flags = flags | BPF_F_ID;
		attr.relative_id  = relative_id;
	} else {
		attr.attach_flags = flags;
		attr.relative_fd  = relative_fd;
	}

	ret = sys_bpf(BPF_PROG_DETACH, &attr, attr_sz);
	return libbpf_err_errno(ret);
}

int bpf_prog_detach(int target_fd, enum bpf_attach_type type)
{
	return bpf_prog_detach_opts(0, target_fd, type, NULL);
}

int bpf_prog_detach2(int prog_fd, int target_fd, enum bpf_attach_type type)
{
	return bpf_prog_detach_opts(prog_fd, target_fd, type, NULL);
}

int bpf_link_create(int prog_fd, int target_fd,
		    enum bpf_attach_type attach_type,
		    const struct bpf_link_create_opts *opts)
{
	const size_t attr_sz = offsetofend(union bpf_attr, link_create);
	__u32 target_btf_id, iter_info_len, relative_id;
	int fd, err, relative_fd;
	union bpf_attr attr;

	if (!OPTS_VALID(opts, bpf_link_create_opts))
		return libbpf_err(-EINVAL);

	iter_info_len = OPTS_GET(opts, iter_info_len, 0);
	target_btf_id = OPTS_GET(opts, target_btf_id, 0);

	/* validate we don't have unexpected combinations of non-zero fields */
	if (iter_info_len || target_btf_id) {
		if (iter_info_len && target_btf_id)
			return libbpf_err(-EINVAL);
		if (!OPTS_ZEROED(opts, target_btf_id))
			return libbpf_err(-EINVAL);
	}

	memset(&attr, 0, attr_sz);
	attr.link_create.prog_fd = prog_fd;
	attr.link_create.target_fd = target_fd;
	attr.link_create.attach_type = attach_type;
	attr.link_create.flags = OPTS_GET(opts, flags, 0);

	if (target_btf_id) {
		attr.link_create.target_btf_id = target_btf_id;
		goto proceed;
	}

	switch (attach_type) {
	case BPF_TRACE_ITER:
		attr.link_create.iter_info = ptr_to_u64(OPTS_GET(opts, iter_info, (void *)0));
		attr.link_create.iter_info_len = iter_info_len;
		break;
	case BPF_PERF_EVENT:
		attr.link_create.perf_event.bpf_cookie = OPTS_GET(opts, perf_event.bpf_cookie, 0);
		if (!OPTS_ZEROED(opts, perf_event))
			return libbpf_err(-EINVAL);
		break;
	case BPF_TRACE_KPROBE_MULTI:
		attr.link_create.kprobe_multi.flags = OPTS_GET(opts, kprobe_multi.flags, 0);
		attr.link_create.kprobe_multi.cnt = OPTS_GET(opts, kprobe_multi.cnt, 0);
		attr.link_create.kprobe_multi.syms = ptr_to_u64(OPTS_GET(opts, kprobe_multi.syms, 0));
		attr.link_create.kprobe_multi.addrs = ptr_to_u64(OPTS_GET(opts, kprobe_multi.addrs, 0));
		attr.link_create.kprobe_multi.cookies = ptr_to_u64(OPTS_GET(opts, kprobe_multi.cookies, 0));
		if (!OPTS_ZEROED(opts, kprobe_multi))
			return libbpf_err(-EINVAL);
		break;
	case BPF_TRACE_UPROBE_MULTI:
		attr.link_create.uprobe_multi.flags = OPTS_GET(opts, uprobe_multi.flags, 0);
		attr.link_create.uprobe_multi.cnt = OPTS_GET(opts, uprobe_multi.cnt, 0);
		attr.link_create.uprobe_multi.path = ptr_to_u64(OPTS_GET(opts, uprobe_multi.path, 0));
		attr.link_create.uprobe_multi.offsets = ptr_to_u64(OPTS_GET(opts, uprobe_multi.offsets, 0));
		attr.link_create.uprobe_multi.ref_ctr_offsets = ptr_to_u64(OPTS_GET(opts, uprobe_multi.ref_ctr_offsets, 0));
		attr.link_create.uprobe_multi.cookies = ptr_to_u64(OPTS_GET(opts, uprobe_multi.cookies, 0));
		attr.link_create.uprobe_multi.pid = OPTS_GET(opts, uprobe_multi.pid, 0);
		if (!OPTS_ZEROED(opts, uprobe_multi))
			return libbpf_err(-EINVAL);
		break;
	case BPF_TRACE_FENTRY:
	case BPF_TRACE_FEXIT:
	case BPF_MODIFY_RETURN:
	case BPF_LSM_MAC:
		attr.link_create.tracing.cookie = OPTS_GET(opts, tracing.cookie, 0);
		if (!OPTS_ZEROED(opts, tracing))
			return libbpf_err(-EINVAL);
		break;
	case BPF_NETFILTER:
		attr.link_create.netfilter.pf = OPTS_GET(opts, netfilter.pf, 0);
		attr.link_create.netfilter.hooknum = OPTS_GET(opts, netfilter.hooknum, 0);
		attr.link_create.netfilter.priority = OPTS_GET(opts, netfilter.priority, 0);
		attr.link_create.netfilter.flags = OPTS_GET(opts, netfilter.flags, 0);
		if (!OPTS_ZEROED(opts, netfilter))
			return libbpf_err(-EINVAL);
		break;
	case BPF_TCX_INGRESS:
	case BPF_TCX_EGRESS:
		relative_fd = OPTS_GET(opts, tcx.relative_fd, 0);
		relative_id = OPTS_GET(opts, tcx.relative_id, 0);
		if (relative_fd && relative_id)
			return libbpf_err(-EINVAL);
		if (relative_id) {
			attr.link_create.tcx.relative_id = relative_id;
			attr.link_create.flags |= BPF_F_ID;
		} else {
			attr.link_create.tcx.relative_fd = relative_fd;
		}
		attr.link_create.tcx.expected_revision = OPTS_GET(opts, tcx.expected_revision, 0);
		if (!OPTS_ZEROED(opts, tcx))
			return libbpf_err(-EINVAL);
		break;
	case BPF_NETKIT_PRIMARY:
	case BPF_NETKIT_PEER:
		relative_fd = OPTS_GET(opts, netkit.relative_fd, 0);
		relative_id = OPTS_GET(opts, netkit.relative_id, 0);
		if (relative_fd && relative_id)
			return libbpf_err(-EINVAL);
		if (relative_id) {
			attr.link_create.netkit.relative_id = relative_id;
			attr.link_create.flags |= BPF_F_ID;
		} else {
			attr.link_create.netkit.relative_fd = relative_fd;
		}
		attr.link_create.netkit.expected_revision = OPTS_GET(opts, netkit.expected_revision, 0);
		if (!OPTS_ZEROED(opts, netkit))
			return libbpf_err(-EINVAL);
		break;
	default:
		if (!OPTS_ZEROED(opts, flags))
			return libbpf_err(-EINVAL);
		break;
	}
proceed:
	fd = sys_bpf_fd(BPF_LINK_CREATE, &attr, attr_sz);
	if (fd >= 0)
		return fd;
	/* we'll get EINVAL if LINK_CREATE doesn't support attaching fentry
	 * and other similar programs
	 */
	err = -errno;
	if (err != -EINVAL)
		return libbpf_err(err);

	/* if user used features not supported by
	 * BPF_RAW_TRACEPOINT_OPEN command, then just give up immediately
	 */
	if (attr.link_create.target_fd || attr.link_create.target_btf_id)
		return libbpf_err(err);
	if (!OPTS_ZEROED(opts, sz))
		return libbpf_err(err);

	/* otherwise, for few select kinds of programs that can be
	 * attached using BPF_RAW_TRACEPOINT_OPEN command, try that as
	 * a fallback for older kernels
	 */
	switch (attach_type) {
	case BPF_TRACE_RAW_TP:
	case BPF_LSM_MAC:
	case BPF_TRACE_FENTRY:
	case BPF_TRACE_FEXIT:
	case BPF_MODIFY_RETURN:
		return bpf_raw_tracepoint_open(NULL, prog_fd);
	default:
		return libbpf_err(err);
	}
}

int bpf_link_detach(int link_fd)
{
	const size_t attr_sz = offsetofend(union bpf_attr, link_detach);
	union bpf_attr attr;
	int ret;

	memset(&attr, 0, attr_sz);
	attr.link_detach.link_fd = link_fd;

	ret = sys_bpf(BPF_LINK_DETACH, &attr, attr_sz);
	return libbpf_err_errno(ret);
}

int bpf_link_update(int link_fd, int new_prog_fd,
		    const struct bpf_link_update_opts *opts)
{
	const size_t attr_sz = offsetofend(union bpf_attr, link_update);
	union bpf_attr attr;
	int ret;

	if (!OPTS_VALID(opts, bpf_link_update_opts))
		return libbpf_err(-EINVAL);

	if (OPTS_GET(opts, old_prog_fd, 0) && OPTS_GET(opts, old_map_fd, 0))
		return libbpf_err(-EINVAL);

	memset(&attr, 0, attr_sz);
	attr.link_update.link_fd = link_fd;
	attr.link_update.new_prog_fd = new_prog_fd;
	attr.link_update.flags = OPTS_GET(opts, flags, 0);
	if (OPTS_GET(opts, old_prog_fd, 0))
		attr.link_update.old_prog_fd = OPTS_GET(opts, old_prog_fd, 0);
	else if (OPTS_GET(opts, old_map_fd, 0))
		attr.link_update.old_map_fd = OPTS_GET(opts, old_map_fd, 0);

	ret = sys_bpf(BPF_LINK_UPDATE, &attr, attr_sz);
	return libbpf_err_errno(ret);
}

int bpf_iter_create(int link_fd)
{
	const size_t attr_sz = offsetofend(union bpf_attr, iter_create);
	union bpf_attr attr;
	int fd;

	/*创建iter*/
	memset(&attr, 0, attr_sz);
	attr.iter_create.link_fd = link_fd;

	fd = sys_bpf_fd(BPF_ITER_CREATE, &attr, attr_sz);
	return libbpf_err_errno(fd);
}

int bpf_prog_query_opts(int target, enum bpf_attach_type type,
			struct bpf_prog_query_opts *opts)
{
	const size_t attr_sz = offsetofend(union bpf_attr, query);
	union bpf_attr attr;
	int ret;

	if (!OPTS_VALID(opts, bpf_prog_query_opts))
		return libbpf_err(-EINVAL);

	memset(&attr, 0, attr_sz);
	attr.query.target_fd		= target;
	attr.query.attach_type		= type;
	attr.query.query_flags		= OPTS_GET(opts, query_flags, 0);
	attr.query.count		= OPTS_GET(opts, count, 0);
	attr.query.prog_ids		= ptr_to_u64(OPTS_GET(opts, prog_ids, NULL));
	attr.query.link_ids		= ptr_to_u64(OPTS_GET(opts, link_ids, NULL));
	attr.query.prog_attach_flags	= ptr_to_u64(OPTS_GET(opts, prog_attach_flags, NULL));
	attr.query.link_attach_flags	= ptr_to_u64(OPTS_GET(opts, link_attach_flags, NULL));

	ret = sys_bpf(BPF_PROG_QUERY, &attr, attr_sz);

	OPTS_SET(opts, attach_flags, attr.query.attach_flags);
	OPTS_SET(opts, revision, attr.query.revision);
	OPTS_SET(opts, count, attr.query.count);

	return libbpf_err_errno(ret);
}

int bpf_prog_query(int target_fd, enum bpf_attach_type type, __u32 query_flags,
		   __u32 *attach_flags, __u32 *prog_ids, __u32 *prog_cnt)
{
	LIBBPF_OPTS(bpf_prog_query_opts, opts);
	int ret;

	opts.query_flags = query_flags;
	opts.prog_ids = prog_ids;
	opts.prog_cnt = *prog_cnt;

	ret = bpf_prog_query_opts(target_fd, type, &opts);

	if (attach_flags)
		*attach_flags = opts.attach_flags;
	*prog_cnt = opts.prog_cnt;

	return libbpf_err_errno(ret);
}

int bpf_prog_test_run_opts(int prog_fd, struct bpf_test_run_opts *opts)
{
	const size_t attr_sz = offsetofend(union bpf_attr, test);
	union bpf_attr attr;
	int ret;

	if (!OPTS_VALID(opts, bpf_test_run_opts))
		return libbpf_err(-EINVAL);

	memset(&attr, 0, attr_sz);
	attr.test.prog_fd = prog_fd;
	attr.test.batch_size = OPTS_GET(opts, batch_size, 0);
	attr.test.cpu = OPTS_GET(opts, cpu, 0);
	attr.test.flags = OPTS_GET(opts, flags, 0);
	attr.test.repeat = OPTS_GET(opts, repeat, 0);
	attr.test.duration = OPTS_GET(opts, duration, 0);
	attr.test.ctx_size_in = OPTS_GET(opts, ctx_size_in, 0);
	attr.test.ctx_size_out = OPTS_GET(opts, ctx_size_out, 0);
	attr.test.data_size_in = OPTS_GET(opts, data_size_in, 0);
	attr.test.data_size_out = OPTS_GET(opts, data_size_out, 0);
	attr.test.ctx_in = ptr_to_u64(OPTS_GET(opts, ctx_in, NULL));
	attr.test.ctx_out = ptr_to_u64(OPTS_GET(opts, ctx_out, NULL));
	attr.test.data_in = ptr_to_u64(OPTS_GET(opts, data_in, NULL));
	attr.test.data_out = ptr_to_u64(OPTS_GET(opts, data_out, NULL));

	ret = sys_bpf(BPF_PROG_TEST_RUN, &attr, attr_sz);

	OPTS_SET(opts, data_size_out, attr.test.data_size_out);
	OPTS_SET(opts, ctx_size_out, attr.test.ctx_size_out);
	OPTS_SET(opts, duration, attr.test.duration);
	OPTS_SET(opts, retval, attr.test.retval);

	return libbpf_err_errno(ret);
}

static int bpf_obj_get_next_id(__u32 start_id, __u32 *next_id, int cmd)
{
	const size_t attr_sz = offsetofend(union bpf_attr, open_flags);
	union bpf_attr attr;
	int err;

	memset(&attr, 0, attr_sz);
	attr.start_id = start_id;

	/*要求获取next_id*/
	err = sys_bpf(cmd, &attr, attr_sz);
	if (!err)
		/*填充next_id*/
		*next_id = attr.next_id;

	return libbpf_err_errno(err);
}

int bpf_prog_get_next_id(__u32 start_id/*起始id*/, __u32 *next_id)
{
	/*获取下一个prog id*/
	return bpf_obj_get_next_id(start_id, next_id, BPF_PROG_GET_NEXT_ID);
}

int bpf_map_get_next_id(__u32 start_id, __u32 *next_id)
{
	return bpf_obj_get_next_id(start_id, next_id, BPF_MAP_GET_NEXT_ID);
}

int bpf_btf_get_next_id(__u32 start_id, __u32 *next_id)
{
	return bpf_obj_get_next_id(start_id, next_id, BPF_BTF_GET_NEXT_ID);
}

int bpf_link_get_next_id(__u32 start_id, __u32 *next_id)
{
	return bpf_obj_get_next_id(start_id, next_id, BPF_LINK_GET_NEXT_ID);
}

int bpf_prog_get_fd_by_id_opts(__u32 id,
			       const struct bpf_get_fd_by_id_opts *opts)
{
	const size_t attr_sz = offsetofend(union bpf_attr, open_flags);
	union bpf_attr attr;
	int fd;

	if (!OPTS_VALID(opts, bpf_get_fd_by_id_opts))
		return libbpf_err(-EINVAL);

	memset(&attr, 0, attr_sz);
	attr.prog_id = id;
	attr.open_flags = OPTS_GET(opts, open_flags, 0);

	/*通过prog id获取prog对应的fd*/
	fd = sys_bpf_fd(BPF_PROG_GET_FD_BY_ID, &attr, attr_sz);
	return libbpf_err_errno(fd);
}

/*通过prog id获得其对应的prog fd*/
int bpf_prog_get_fd_by_id(__u32 id)
{
	return bpf_prog_get_fd_by_id_opts(id, NULL);
}

/*通过id查找bpf map对应的fd*/
int bpf_map_get_fd_by_id_opts(__u32 id,
			      const struct bpf_get_fd_by_id_opts *opts)
{
	const size_t attr_sz = offsetofend(union bpf_attr, open_flags);
	union bpf_attr attr;
	int fd;

	if (!OPTS_VALID(opts, bpf_get_fd_by_id_opts))
		return libbpf_err(-EINVAL);

	memset(&attr, 0, attr_sz);
	attr.map_id = id;
	attr.open_flags = OPTS_GET(opts, open_flags, 0);

	fd = sys_bpf_fd(BPF_MAP_GET_FD_BY_ID, &attr, attr_sz);
	return libbpf_err_errno(fd);
}

int bpf_map_get_fd_by_id(__u32 id)
{
	return bpf_map_get_fd_by_id_opts(id, NULL);
}

int bpf_btf_get_fd_by_id_opts(__u32 id,
			      const struct bpf_get_fd_by_id_opts *opts)
{
	const size_t attr_sz = offsetofend(union bpf_attr, open_flags);
	union bpf_attr attr;
	int fd;

	if (!OPTS_VALID(opts, bpf_get_fd_by_id_opts))
		return libbpf_err(-EINVAL);

	memset(&attr, 0, attr_sz);
	attr.btf_id = id;
	attr.open_flags = OPTS_GET(opts, open_flags, 0);

	/*通过id查找btf对应的fd*/
	fd = sys_bpf_fd(BPF_BTF_GET_FD_BY_ID, &attr, attr_sz);
	return libbpf_err_errno(fd);
}

/*通过id查找btf id*/
int bpf_btf_get_fd_by_id(__u32 id)
{
	return bpf_btf_get_fd_by_id_opts(id, NULL);
}

int bpf_link_get_fd_by_id_opts(__u32 id,
			       const struct bpf_get_fd_by_id_opts *opts)
{
	const size_t attr_sz = offsetofend(union bpf_attr, open_flags);
	union bpf_attr attr;
	int fd;

	if (!OPTS_VALID(opts, bpf_get_fd_by_id_opts))
		return libbpf_err(-EINVAL);

	memset(&attr, 0, attr_sz);
	attr.link_id = id;
	attr.open_flags = OPTS_GET(opts, open_flags, 0);

	fd = sys_bpf_fd(BPF_LINK_GET_FD_BY_ID, &attr, attr_sz);
	return libbpf_err_errno(fd);
}

int bpf_link_get_fd_by_id(__u32 id)
{
	return bpf_link_get_fd_by_id_opts(id, NULL);
}

int bpf_obj_get_info_by_fd(int bpf_fd, void *info, __u32 *info_len)
{
	const size_t attr_sz = offsetofend(union bpf_attr, info);
	union bpf_attr attr;
	int err;

	memset(&attr, 0, attr_sz);
	attr.info.bpf_fd = bpf_fd;
	attr.info.info_len = *info_len;
	attr.info.info = ptr_to_u64(info);/*待填充的内存*/

	/*通过bpf fd获取此object对应的属性*/
	err = sys_bpf(BPF_OBJ_GET_INFO_BY_FD, &attr, attr_sz);
	if (!err)
		*info_len = attr.info.info_len;/*出参，指明出参内容有效长度*/
	return libbpf_err_errno(err);
}

int bpf_prog_get_info_by_fd(int prog_fd, struct bpf_prog_info *info, __u32 *info_len)
{
	/*通过prog fd获取此prog对应的info信息*/
	return bpf_obj_get_info_by_fd(prog_fd, info, info_len);
}

int bpf_map_get_info_by_fd(int map_fd, struct bpf_map_info *info, __u32 *info_len)
{
	/*通过map fd获取bpf map对应的info*/
	return bpf_obj_get_info_by_fd(map_fd, info, info_len);
}

int bpf_btf_get_info_by_fd(int btf_fd, struct bpf_btf_info *info, __u32 *info_len)
{
	return bpf_obj_get_info_by_fd(btf_fd, info, info_len);
}

int bpf_link_get_info_by_fd(int link_fd, struct bpf_link_info *info, __u32 *info_len)
{
	return bpf_obj_get_info_by_fd(link_fd, info, info_len);
}

int bpf_raw_tracepoint_open(const char *name, int prog_fd)
{
	const size_t attr_sz = offsetofend(union bpf_attr, raw_tracepoint);
	union bpf_attr attr;
	int fd;

	memset(&attr, 0, attr_sz);
	attr.raw_tracepoint.name = ptr_to_u64(name);
	attr.raw_tracepoint.prog_fd = prog_fd;

	fd = sys_bpf_fd(BPF_RAW_TRACEPOINT_OPEN, &attr, attr_sz);
	return libbpf_err_errno(fd);
}

int bpf_btf_load(const void *btf_data, size_t btf_size, struct bpf_btf_load_opts *opts)
{
	const size_t attr_sz = offsetofend(union bpf_attr, btf_log_true_size);
	union bpf_attr attr;
	char *log_buf;
	size_t log_size;
	__u32 log_level;
	int fd;

	bump_rlimit_memlock();

	memset(&attr, 0, attr_sz);

	if (!OPTS_VALID(opts, bpf_btf_load_opts))
		return libbpf_err(-EINVAL);

	log_buf = OPTS_GET(opts, log_buf, NULL);
	log_size = OPTS_GET(opts, log_size, 0);
	log_level = OPTS_GET(opts, log_level, 0);

	if (log_size > UINT_MAX)
		return libbpf_err(-EINVAL);
	if (log_size && !log_buf)
		return libbpf_err(-EINVAL);

	attr.btf = ptr_to_u64(btf_data);
	attr.btf_size = btf_size;
	/* log_level == 0 and log_buf != NULL means "try loading without
	 * log_buf, but retry with log_buf and log_level=1 on error", which is
	 * consistent across low-level and high-level BTF and program loading
	 * APIs within libbpf and provides a sensible behavior in practice
	 */
	if (log_level) {
		attr.btf_log_buf = ptr_to_u64(log_buf);
		attr.btf_log_size = (__u32)log_size;
		attr.btf_log_level = log_level;
	}

	fd = sys_bpf_fd(BPF_BTF_LOAD, &attr, attr_sz);
	if (fd < 0 && log_buf && log_level == 0) {
		attr.btf_log_buf = ptr_to_u64(log_buf);
		attr.btf_log_size = (__u32)log_size;
		attr.btf_log_level = 1;
		fd = sys_bpf_fd(BPF_BTF_LOAD, &attr, attr_sz);
	}

	OPTS_SET(opts, log_true_size, attr.btf_log_true_size);
	return libbpf_err_errno(fd);
}

int bpf_task_fd_query(int pid, int fd, __u32 flags, char *buf, __u32 *buf_len,
		      __u32 *prog_id, __u32 *fd_type, __u64 *probe_offset,
		      __u64 *probe_addr)
{
	const size_t attr_sz = offsetofend(union bpf_attr, task_fd_query);
	union bpf_attr attr;
	int err;

	memset(&attr, 0, attr_sz);
	attr.task_fd_query.pid = pid;
	attr.task_fd_query.fd = fd;
	attr.task_fd_query.flags = flags;
	attr.task_fd_query.buf = ptr_to_u64(buf);
	attr.task_fd_query.buf_len = *buf_len;

	err = sys_bpf(BPF_TASK_FD_QUERY, &attr, attr_sz);

	*buf_len = attr.task_fd_query.buf_len;
	*prog_id = attr.task_fd_query.prog_id;
	*fd_type = attr.task_fd_query.fd_type;
	*probe_offset = attr.task_fd_query.probe_offset;
	*probe_addr = attr.task_fd_query.probe_addr;

	return libbpf_err_errno(err);
}

int bpf_enable_stats(enum bpf_stats_type type)
{
	const size_t attr_sz = offsetofend(union bpf_attr, enable_stats);
	union bpf_attr attr;
	int fd;

	memset(&attr, 0, attr_sz);
	attr.enable_stats.type = type;

	fd = sys_bpf_fd(BPF_ENABLE_STATS, &attr, attr_sz);
	return libbpf_err_errno(fd);
}

int bpf_prog_bind_map(int prog_fd, int map_fd,
		      const struct bpf_prog_bind_opts *opts)
{
	const size_t attr_sz = offsetofend(union bpf_attr, prog_bind_map);
	union bpf_attr attr;
	int ret;

	if (!OPTS_VALID(opts, bpf_prog_bind_opts))
		return libbpf_err(-EINVAL);

	memset(&attr, 0, attr_sz);
	attr.prog_bind_map.prog_fd = prog_fd;
	attr.prog_bind_map.map_fd = map_fd;
	attr.prog_bind_map.flags = OPTS_GET(opts, flags, 0);

	ret = sys_bpf(BPF_PROG_BIND_MAP, &attr, attr_sz);
	return libbpf_err_errno(ret);
}<|MERGE_RESOLUTION|>--- conflicted
+++ resolved
@@ -583,13 +583,10 @@
 	union bpf_attr attr;
 	int ret;
 
-<<<<<<< HEAD
+	if (!OPTS_VALID(opts, bpf_obj_pin_opts))
+		return libbpf_err(-EINVAL);
+
 	/*将指定fd pin到对应的路径上。*/
-=======
-	if (!OPTS_VALID(opts, bpf_obj_pin_opts))
-		return libbpf_err(-EINVAL);
-
->>>>>>> 9d1694dc
 	memset(&attr, 0, attr_sz);
 	attr.path_fd = OPTS_GET(opts, path_fd, 0);
 	attr.pathname = ptr_to_u64((void *)pathname);
@@ -620,13 +617,9 @@
 	if (!OPTS_VALID(opts, bpf_obj_get_opts))
 		return libbpf_err(-EINVAL);
 
-<<<<<<< HEAD
 	memset(&attr, 0, attr_sz);/*结构体清零*/
+	attr.path_fd = OPTS_GET(opts, path_fd, 0);
 	/*指定path名称*/
-=======
-	memset(&attr, 0, attr_sz);
-	attr.path_fd = OPTS_GET(opts, path_fd, 0);
->>>>>>> 9d1694dc
 	attr.pathname = ptr_to_u64((void *)pathname);
 	attr.file_flags = OPTS_GET(opts, file_flags, 0);
 
