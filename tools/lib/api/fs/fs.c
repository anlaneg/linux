--- conflicted
+++ resolved
@@ -88,35 +88,15 @@
 };
 
 struct fs {
-<<<<<<< HEAD
-    /*fs名称*/
-	const char		*name;
+	/*fs名称*/
+	const char *		 const name;
 	/*多个挂载点*/
-	const char * const	*mounts;
+	const char * const *	 const mounts;
 	/*挂载点*/
-	char			 path[PATH_MAX];
-	/*标记fs被查找到了*/
-	bool			 found;
-	/*标记fs在/proc/mounts下被查找到*/
-	bool			 checked;
-	/*fs对应的magic*/
-	long			 magic;
-};
-
-enum {
-	FS__SYSFS   = 0,
-	FS__PROCFS  = 1,
-	FS__DEBUGFS = 2,
-	FS__TRACEFS = 3,
-	FS__HUGETLBFS = 4,
-	FS__BPF_FS = 5,
-=======
-	const char *		 const name;
-	const char * const *	 const mounts;
 	char			*path;
 	pthread_mutex_t		 mount_mutex;
+	/*fs对应的magic*/
 	const long		 magic;
->>>>>>> 9d1694dc
 };
 
 #ifndef TRACEFS_MAGIC
@@ -185,15 +165,9 @@
 	if (fp == NULL)
 		return false;
 
-<<<<<<< HEAD
 	/*遍历mounts列表，检查fs挂载情况*/
-	while (!found &&
-	       fscanf(fp, "%*s %" STR(PATH_MAX) "s %99s %*s %*d %*d\n",
-		      fs->path, type) == 2) {
-=======
 	while (fscanf(fp, "%*s %" STR(PATH_MAX) "s %99s %*s %*d %*d\n",
 		      path, type) == 2) {
->>>>>>> 9d1694dc
 
 		if (strcmp(type, fs->name) == 0) {
 			fs->path = strdup(path);
@@ -271,32 +245,7 @@
 	    /*无环境变量，返回false*/
 		return false;
 
-<<<<<<< HEAD
-	fs->found = true;
-	fs->checked = true;
 	/*使能环境变量指定的path*/
-	strncpy(fs->path, override_path, sizeof(fs->path) - 1);
-	fs->path[sizeof(fs->path) - 1] = '\0';
-	return true;
-}
-
-/*取fs对应的挂载信息*/
-static const char *fs__get_mountpoint(struct fs *fs)
-{
-	if (fs__env_override(fs))
-	    /*使用env使能的path*/
-		return fs->path;
-
-	if (fs__check_mounts(fs))
-	    /*fs对应的挂载点被确认匹配，返回对应path*/
-		return fs->path;
-
-	if (fs__read_mounts(fs))
-	    /*读取mounts表，查找fs对应的挂载点*/
-		return fs->path;
-
-	return NULL;
-=======
 	fs->path = strdup(override_path);
 	if (!fs->path)
 		return false;
@@ -312,31 +261,11 @@
 	} else {
 		assert(fs->path);
 	}
->>>>>>> 9d1694dc
 }
 
 static const char *fs__mountpoint(const struct fs *fs)
 {
-<<<<<<< HEAD
-	struct fs *fs = &fs__entries[idx];
-
-	if (fs->found)
-	    /*查找到，返回挂载点*/
-		return (const char *)fs->path;
-
-	/* the mount point was already checked for the mount point
-	 * but and did not exist, so return NULL to avoid scanning again.
-	 * This makes the found and not found paths cost equivalent
-	 * in case of multiple calls.
-	 */
-	if (fs->checked)
-	    /*之前检查过，没有找到*/
-		return NULL;
-
-	return fs__get_mountpoint(fs);
-=======
 	return fs->path;
->>>>>>> 9d1694dc
 }
 
 static const char *mount_overload(struct fs *fs)
@@ -355,43 +284,17 @@
 {
 	const char *mountpoint;
 
-<<<<<<< HEAD
-	if (fs__mountpoint(idx))
-	    /*已挂载，返回挂载点*/
-		return (const char *)fs->path;
+	pthread_mutex_lock(&fs->mount_mutex);
+
+	/* Check if path found inside the mutex to avoid races with other callers of mount. */
+	mountpoint = fs__mountpoint(fs);
+	/*已挂载，返回挂载点*/
+	if (mountpoint)
+		goto out;
 
 	/*完成对fs的挂载*/
 	mountpoint = mount_overload(fs);
-=======
-	pthread_mutex_lock(&fs->mount_mutex);
-
-	/* Check if path found inside the mutex to avoid races with other callers of mount. */
-	mountpoint = fs__mountpoint(fs);
-	if (mountpoint)
-		goto out;
->>>>>>> 9d1694dc
-
-	mountpoint = mount_overload(fs);
-
-<<<<<<< HEAD
-#define FS(name, idx)				\
-const char *name##__mountpoint(void)		\
-{						\
-    /*取此文件系统的挂载点*/\
-	return fs__mountpoint(idx);		\
-}						\
-						\
-const char *name##__mount(void)			\
-{						\
-    /*完成fs挂载，并返回挂载点*/\
-	return fs__mount(idx);			\
-}						\
-						\
-bool name##__configured(void)			\
-{						\
-    /*检查此fs是否已被挂载*/\
-	return name##__mountpoint() != NULL;	\
-=======
+
 	if (mount(NULL, mountpoint, fs->name, 0, NULL) == 0 &&
 	    fs__valid_mount(mountpoint, fs->magic) == 0) {
 		fs->path = strdup(mountpoint);
@@ -400,7 +303,6 @@
 out:
 	pthread_mutex_unlock(&fs->mount_mutex);
 	return mountpoint;
->>>>>>> 9d1694dc
 }
 
 int filename__read_int(const char *filename, int *value)
