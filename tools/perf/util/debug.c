--- conflicted
+++ resolved
@@ -26,16 +26,13 @@
 
 #include <linux/ctype.h>
 
-<<<<<<< HEAD
-/*当前日志输出级别*/
-=======
 #ifdef HAVE_LIBTRACEEVENT
 #include <traceevent/event-parse.h>
 #else
 #define LIBTRACEEVENT_VERSION 0
 #endif
 
->>>>>>> fe15c26e
+/*当前日志输出级别*/
 int verbose;
 int debug_peo_args;
 bool dump_trace = false, quiet = false;
