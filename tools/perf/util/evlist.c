// SPDX-License-Identifier: GPL-2.0-only
/*
 * Copyright (C) 2011, Red Hat Inc, Arnaldo Carvalho de Melo <acme@redhat.com>
 *
 * Parts came from builtin-{top,stat,record}.c, see those files for further
 * copyright notes.
 */
#include <api/fs/fs.h>
#include <errno.h>
#include <inttypes.h>
#include <poll.h>
#include "cpumap.h"
#include "util/mmap.h"
#include "thread_map.h"
#include "target.h"
#include "evlist.h"
#include "evsel.h"
#include "record.h"
#include "debug.h"
#include "units.h"
#include "bpf_counter.h"
#include <internal/lib.h> // page_size
#include "affinity.h"
#include "../perf.h"
#include "asm/bug.h"
#include "bpf-event.h"
#include "util/event.h"
#include "util/string2.h"
#include "util/perf_api_probe.h"
#include "util/evsel_fprintf.h"
#include "util/pmu.h"
#include "util/sample.h"
#include "util/bpf-filter.h"
#include "util/stat.h"
#include "util/util.h"
#include "util/env.h"
#include "util/intel-tpebs.h"
#include "util/strbuf.h"
#include <signal.h>
#include <unistd.h>
#include <sched.h>
#include <stdlib.h>

#include "parse-events.h"
#include <subcmd/parse-options.h>

#include <fcntl.h>
#include <sys/ioctl.h>
#include <sys/mman.h>
#include <sys/prctl.h>
#include <sys/timerfd.h>
#include <sys/wait.h>

#include <linux/bitops.h>
#include <linux/hash.h>
#include <linux/log2.h>
#include <linux/err.h>
#include <linux/string.h>
#include <linux/time64.h>
#include <linux/zalloc.h>
#include <perf/evlist.h>
#include <perf/evsel.h>
#include <perf/cpumap.h>
#include <perf/mmap.h>

#include <internal/xyarray.h>

#ifdef LACKS_SIGQUEUE_PROTOTYPE
int sigqueue(pid_t pid, int sig, const union sigval value);
#endif

#define FD(e, x, y) (*(int *)xyarray__entry(e->core.fd, x, y))
#define SID(e, x, y) xyarray__entry(e->core.sample_id, x, y)

void evlist__init(struct evlist *evlist, struct perf_cpu_map *cpus,
		  struct perf_thread_map *threads)
{
	perf_evlist__init(&evlist->core);
	perf_evlist__set_maps(&evlist->core, cpus, threads);
	evlist->workload.pid = -1;
	evlist->bkw_mmap_state = BKW_MMAP_NOTREADY;
	evlist->ctl_fd.fd = -1;
	evlist->ctl_fd.ack = -1;
	evlist->ctl_fd.pos = -1;
	evlist->nr_br_cntr = -1;
}

struct evlist *evlist__new(void)
{
	struct evlist *evlist = zalloc(sizeof(*evlist));

	if (evlist != NULL)
		evlist__init(evlist, NULL, NULL);

	return evlist;
}

struct evlist *evlist__new_default(void)
{
	struct evlist *evlist = evlist__new();
	bool can_profile_kernel;
	int err;

	if (!evlist)
		return NULL;

	can_profile_kernel = perf_event_paranoid_check(1);
	err = parse_event(evlist, can_profile_kernel ? "cycles:P" : "cycles:Pu");
	if (err) {
		evlist__delete(evlist);
		return NULL;
	}

	if (evlist->core.nr_entries > 1) {
		struct evsel *evsel;

		evlist__for_each_entry(evlist, evsel)
			evsel__set_sample_id(evsel, /*can_sample_identifier=*/false);
	}

	return evlist;
}

struct evlist *evlist__new_dummy(void)
{
	struct evlist *evlist = evlist__new();

	if (evlist && evlist__add_dummy(evlist)) {
		evlist__delete(evlist);
		evlist = NULL;
	}

	return evlist;
}

/**
 * evlist__set_id_pos - set the positions of event ids.
 * @evlist: selected event list
 *
 * Events with compatible sample types all have the same id_pos
 * and is_pos.  For convenience, put a copy on evlist.
 */
void evlist__set_id_pos(struct evlist *evlist)
{
	struct evsel *first = evlist__first(evlist);

	evlist->id_pos = first->id_pos;
	evlist->is_pos = first->is_pos;
}

static void evlist__update_id_pos(struct evlist *evlist)
{
	struct evsel *evsel;

	evlist__for_each_entry(evlist, evsel)
		evsel__calc_id_pos(evsel);

	evlist__set_id_pos(evlist);
}

static void evlist__purge(struct evlist *evlist)
{
	struct evsel *pos, *n;

	evlist__for_each_entry_safe(evlist, n, pos) {
		list_del_init(&pos->core.node);
		pos->evlist = NULL;
		evsel__delete(pos);
	}

	evlist->core.nr_entries = 0;
}

void evlist__exit(struct evlist *evlist)
{
	event_enable_timer__exit(&evlist->eet);
	zfree(&evlist->mmap);
	zfree(&evlist->overwrite_mmap);
	perf_evlist__exit(&evlist->core);
}

void evlist__delete(struct evlist *evlist)
{
	if (evlist == NULL)
		return;

	evlist__free_stats(evlist);
	evlist__munmap(evlist);
	evlist__close(evlist);
	evlist__purge(evlist);
	evlist__exit(evlist);
	free(evlist);
}

void evlist__add(struct evlist *evlist, struct evsel *entry)
{
	perf_evlist__add(&evlist->core, &entry->core);
	entry->evlist = evlist;
	entry->tracking = !entry->core.idx;

	if (evlist->core.nr_entries == 1)
		evlist__set_id_pos(evlist);
}

void evlist__remove(struct evlist *evlist, struct evsel *evsel)
{
	evsel->evlist = NULL;
	perf_evlist__remove(&evlist->core, &evsel->core);
}

void evlist__splice_list_tail(struct evlist *evlist, struct list_head *list)
{
	while (!list_empty(list)) {
		struct evsel *evsel, *temp, *leader = NULL;

		__evlist__for_each_entry_safe(list, temp, evsel) {
			list_del_init(&evsel->core.node);
			evlist__add(evlist, evsel);
			leader = evsel;
			break;
		}

		__evlist__for_each_entry_safe(list, temp, evsel) {
			if (evsel__has_leader(evsel, leader)) {
				list_del_init(&evsel->core.node);
				evlist__add(evlist, evsel);
			}
		}
	}
}

int __evlist__set_tracepoints_handlers(struct evlist *evlist,
				       const struct evsel_str_handler *assocs, size_t nr_assocs)
{
	size_t i;
	int err;

	for (i = 0; i < nr_assocs; i++) {
		// Adding a handler for an event not in this evlist, just ignore it.
		struct evsel *evsel = evlist__find_tracepoint_by_name(evlist, assocs[i].name);
		if (evsel == NULL)
			continue;

		err = -EEXIST;
		if (evsel->handler != NULL)
			goto out;
		evsel->handler = assocs[i].handler;
	}

	err = 0;
out:
	return err;
}

static void evlist__set_leader(struct evlist *evlist)
{
	perf_evlist__set_leader(&evlist->core);
}

static struct evsel *evlist__dummy_event(struct evlist *evlist)
{
	struct perf_event_attr attr = {
		.type	= PERF_TYPE_SOFTWARE,
		.config = PERF_COUNT_SW_DUMMY,
		.size	= sizeof(attr), /* to capture ABI version */
		/* Avoid frequency mode for dummy events to avoid associated timers. */
		.freq = 0,
		.sample_period = 1,
	};

	return evsel__new_idx(&attr, evlist->core.nr_entries);
}

int evlist__add_dummy(struct evlist *evlist)
{
	struct evsel *evsel = evlist__dummy_event(evlist);

	if (evsel == NULL)
		return -ENOMEM;

	evlist__add(evlist, evsel);
	return 0;
}

struct evsel *evlist__add_aux_dummy(struct evlist *evlist, bool system_wide)
{
	struct evsel *evsel = evlist__dummy_event(evlist);

	if (!evsel)
		return NULL;

	evsel->core.attr.exclude_kernel = 1;
	evsel->core.attr.exclude_guest = 1;
	evsel->core.attr.exclude_hv = 1;
	evsel->core.system_wide = system_wide;
	evsel->no_aux_samples = true;
	evsel->name = strdup("dummy:u");

	evlist__add(evlist, evsel);
	return evsel;
}

#ifdef HAVE_LIBTRACEEVENT
struct evsel *evlist__add_sched_switch(struct evlist *evlist, bool system_wide)
{
	struct evsel *evsel = evsel__newtp_idx("sched", "sched_switch", 0,
					       /*format=*/true);

	if (IS_ERR(evsel))
		return evsel;

	evsel__set_sample_bit(evsel, CPU);
	evsel__set_sample_bit(evsel, TIME);

	evsel->core.system_wide = system_wide;
	evsel->no_aux_samples = true;

	evlist__add(evlist, evsel);
	return evsel;
}
#endif

<<<<<<< HEAD
int evlist__add_attrs(struct evlist *evlist, struct perf_event_attr *attrs, size_t nr_attrs)
{
	struct evsel *evsel, *n;
	LIST_HEAD(head);
	size_t i;

	for (i = 0; i < nr_attrs; i++) {
		evsel = evsel__new_idx(attrs + i, evlist->core.nr_entries + i);
		if (evsel == NULL)
			goto out_delete_partial_list;
		list_add_tail(&evsel->core.node, &head);
	}

	evlist__splice_list_tail(evlist, &head);

	return 0;

out_delete_partial_list:
	__evlist__for_each_entry_safe(&head, n, evsel)
		evsel__delete(evsel);
	return -1;
}

int __evlist__add_default_attrs(struct evlist *evlist, struct perf_event_attr *attrs, size_t nr_attrs)
{
	size_t i;

	for (i = 0; i < nr_attrs; i++)
		event_attr_init(attrs + i);

	return evlist__add_attrs(evlist, attrs, nr_attrs);
}

__weak int arch_evlist__add_default_attrs(struct evlist *evlist,
					  struct perf_event_attr *attrs,
					  size_t nr_attrs)
{
	if (!nr_attrs)
		return 0;

	return __evlist__add_default_attrs(evlist, attrs, nr_attrs);
}

struct evsel *evlist__find_tracepoint_by_id(struct evlist *evlist, int id)
{
	struct evsel *evsel;

	evlist__for_each_entry(evlist, evsel) {
		if (evsel->core.attr.type   == PERF_TYPE_TRACEPOINT &&
		    (int)evsel->core.attr.config == id)
			return evsel;
	}

	return NULL;
}

/*通过$name查找tracepoint*/
=======
>>>>>>> 155a3c00
struct evsel *evlist__find_tracepoint_by_name(struct evlist *evlist, const char *name)
{
	struct evsel *evsel;

	/*遍历event list,检查其名称,当为name,返回evsel,否则返回NULL*/
	evlist__for_each_entry(evlist, evsel) {
		if ((evsel->core.attr.type == PERF_TYPE_TRACEPOINT) &&
		    (strcmp(evsel->name, name) == 0))
			return evsel;
	}

	return NULL;
}

#ifdef HAVE_LIBTRACEEVENT
int evlist__add_newtp(struct evlist *evlist, const char *sys, const char *name, void *handler)
{
	struct evsel *evsel = evsel__newtp(sys, name);

	if (IS_ERR(evsel))
		return -1;

	evsel->handler = handler;
	evlist__add(evlist, evsel);
	return 0;
}
#endif

struct evlist_cpu_iterator evlist__cpu_begin(struct evlist *evlist, struct affinity *affinity)
{
	struct evlist_cpu_iterator itr = {
		.container = evlist,
		.evsel = NULL,
		.cpu_map_idx = 0,
		.evlist_cpu_map_idx = 0,
		.evlist_cpu_map_nr = perf_cpu_map__nr(evlist->core.all_cpus),
		.cpu = (struct perf_cpu){ .cpu = -1},
		.affinity = affinity,
	};

	if (evlist__empty(evlist)) {
		/* Ensure the empty list doesn't iterate. */
		itr.evlist_cpu_map_idx = itr.evlist_cpu_map_nr;
	} else {
		itr.evsel = evlist__first(evlist);
		if (itr.affinity) {
			itr.cpu = perf_cpu_map__cpu(evlist->core.all_cpus, 0);
			affinity__set(itr.affinity, itr.cpu.cpu);
			itr.cpu_map_idx = perf_cpu_map__idx(itr.evsel->core.cpus, itr.cpu);
			/*
			 * If this CPU isn't in the evsel's cpu map then advance
			 * through the list.
			 */
			if (itr.cpu_map_idx == -1)
				evlist_cpu_iterator__next(&itr);
		}
	}
	return itr;
}

void evlist_cpu_iterator__next(struct evlist_cpu_iterator *evlist_cpu_itr)
{
	while (evlist_cpu_itr->evsel != evlist__last(evlist_cpu_itr->container)) {
		evlist_cpu_itr->evsel = evsel__next(evlist_cpu_itr->evsel);
		evlist_cpu_itr->cpu_map_idx =
			perf_cpu_map__idx(evlist_cpu_itr->evsel->core.cpus,
					  evlist_cpu_itr->cpu);
		if (evlist_cpu_itr->cpu_map_idx != -1)
			return;
	}
	evlist_cpu_itr->evlist_cpu_map_idx++;
	if (evlist_cpu_itr->evlist_cpu_map_idx < evlist_cpu_itr->evlist_cpu_map_nr) {
		evlist_cpu_itr->evsel = evlist__first(evlist_cpu_itr->container);
		evlist_cpu_itr->cpu =
			perf_cpu_map__cpu(evlist_cpu_itr->container->core.all_cpus,
					  evlist_cpu_itr->evlist_cpu_map_idx);
		if (evlist_cpu_itr->affinity)
			affinity__set(evlist_cpu_itr->affinity, evlist_cpu_itr->cpu.cpu);
		evlist_cpu_itr->cpu_map_idx =
			perf_cpu_map__idx(evlist_cpu_itr->evsel->core.cpus,
					  evlist_cpu_itr->cpu);
		/*
		 * If this CPU isn't in the evsel's cpu map then advance through
		 * the list.
		 */
		if (evlist_cpu_itr->cpu_map_idx == -1)
			evlist_cpu_iterator__next(evlist_cpu_itr);
	}
}

bool evlist_cpu_iterator__end(const struct evlist_cpu_iterator *evlist_cpu_itr)
{
	return evlist_cpu_itr->evlist_cpu_map_idx >= evlist_cpu_itr->evlist_cpu_map_nr;
}

static int evsel__strcmp(struct evsel *pos, char *evsel_name)
{
	if (!evsel_name)
		return 0;
	if (evsel__is_dummy_event(pos))
		return 1;
	return !evsel__name_is(pos, evsel_name);
}

static int evlist__is_enabled(struct evlist *evlist)
{
	struct evsel *pos;

	evlist__for_each_entry(evlist, pos) {
		if (!evsel__is_group_leader(pos) || !pos->core.fd)
			continue;
		/* If at least one event is enabled, evlist is enabled. */
		if (!pos->disabled)
			return true;
	}
	return false;
}

static void __evlist__disable(struct evlist *evlist, char *evsel_name, bool excl_dummy)
{
	struct evsel *pos;
	struct evlist_cpu_iterator evlist_cpu_itr;
	struct affinity saved_affinity, *affinity = NULL;
	bool has_imm = false;

	// See explanation in evlist__close()
	if (!cpu_map__is_dummy(evlist->core.user_requested_cpus)) {
		if (affinity__setup(&saved_affinity) < 0)
			return;
		affinity = &saved_affinity;
	}

	/* Disable 'immediate' events last */
	for (int imm = 0; imm <= 1; imm++) {
		evlist__for_each_cpu(evlist_cpu_itr, evlist, affinity) {
			pos = evlist_cpu_itr.evsel;
			if (evsel__strcmp(pos, evsel_name))
				continue;
			if (pos->disabled || !evsel__is_group_leader(pos) || !pos->core.fd)
				continue;
			if (excl_dummy && evsel__is_dummy_event(pos))
				continue;
			if (pos->immediate)
				has_imm = true;
			if (pos->immediate != imm)
				continue;
			evsel__disable_cpu(pos, evlist_cpu_itr.cpu_map_idx);
		}
		if (!has_imm)
			break;
	}

	affinity__cleanup(affinity);
	evlist__for_each_entry(evlist, pos) {
		if (evsel__strcmp(pos, evsel_name))
			continue;
		if (!evsel__is_group_leader(pos) || !pos->core.fd)
			continue;
		if (excl_dummy && evsel__is_dummy_event(pos))
			continue;
		pos->disabled = true;
	}

	/*
	 * If we disabled only single event, we need to check
	 * the enabled state of the evlist manually.
	 */
	if (evsel_name)
		evlist->enabled = evlist__is_enabled(evlist);
	else
		evlist->enabled = false;
}

void evlist__disable(struct evlist *evlist)
{
	__evlist__disable(evlist, NULL, false);
}

void evlist__disable_non_dummy(struct evlist *evlist)
{
	__evlist__disable(evlist, NULL, true);
}

void evlist__disable_evsel(struct evlist *evlist, char *evsel_name)
{
	__evlist__disable(evlist, evsel_name, false);
}

static void __evlist__enable(struct evlist *evlist, char *evsel_name, bool excl_dummy)
{
	struct evsel *pos;
	struct evlist_cpu_iterator evlist_cpu_itr;
	struct affinity saved_affinity, *affinity = NULL;

	// See explanation in evlist__close()
	if (!cpu_map__is_dummy(evlist->core.user_requested_cpus)) {
		if (affinity__setup(&saved_affinity) < 0)
			return;
		affinity = &saved_affinity;
	}

	evlist__for_each_cpu(evlist_cpu_itr, evlist, affinity) {
		pos = evlist_cpu_itr.evsel;
		if (evsel__strcmp(pos, evsel_name))
			continue;
		if (!evsel__is_group_leader(pos) || !pos->core.fd)
			continue;
		if (excl_dummy && evsel__is_dummy_event(pos))
			continue;
		evsel__enable_cpu(pos, evlist_cpu_itr.cpu_map_idx);
	}
	affinity__cleanup(affinity);
	evlist__for_each_entry(evlist, pos) {
		if (evsel__strcmp(pos, evsel_name))
			continue;
		if (!evsel__is_group_leader(pos) || !pos->core.fd)
			continue;
		if (excl_dummy && evsel__is_dummy_event(pos))
			continue;
		pos->disabled = false;
	}

	/*
	 * Even single event sets the 'enabled' for evlist,
	 * so the toggle can work properly and toggle to
	 * 'disabled' state.
	 */
	evlist->enabled = true;
}

void evlist__enable(struct evlist *evlist)
{
	__evlist__enable(evlist, NULL, false);
}

void evlist__enable_non_dummy(struct evlist *evlist)
{
	__evlist__enable(evlist, NULL, true);
}

void evlist__enable_evsel(struct evlist *evlist, char *evsel_name)
{
	__evlist__enable(evlist, evsel_name, false);
}

void evlist__toggle_enable(struct evlist *evlist)
{
	(evlist->enabled ? evlist__disable : evlist__enable)(evlist);
}

int evlist__add_pollfd(struct evlist *evlist, int fd)
{
	return perf_evlist__add_pollfd(&evlist->core, fd, NULL, POLLIN, fdarray_flag__default);
}

int evlist__filter_pollfd(struct evlist *evlist, short revents_and_mask)
{
	return perf_evlist__filter_pollfd(&evlist->core, revents_and_mask);
}

#ifdef HAVE_EVENTFD_SUPPORT
int evlist__add_wakeup_eventfd(struct evlist *evlist, int fd)
{
	return perf_evlist__add_pollfd(&evlist->core, fd, NULL, POLLIN,
				       fdarray_flag__nonfilterable |
				       fdarray_flag__non_perf_event);
}
#endif

int evlist__poll(struct evlist *evlist, int timeout)
{
	return perf_evlist__poll(&evlist->core, timeout);
}

struct perf_sample_id *evlist__id2sid(struct evlist *evlist, u64 id)
{
	struct hlist_head *head;
	struct perf_sample_id *sid;
	int hash;

	hash = hash_64(id, PERF_EVLIST__HLIST_BITS);
	head = &evlist->core.heads[hash];

	hlist_for_each_entry(sid, head, node)
		if (sid->id == id)
			return sid;

	return NULL;
}

struct evsel *evlist__id2evsel(struct evlist *evlist, u64 id)
{
	struct perf_sample_id *sid;

	if (evlist->core.nr_entries == 1 || !id)
		return evlist__first(evlist);

	sid = evlist__id2sid(evlist, id);
	if (sid)
		return container_of(sid->evsel, struct evsel, core);

	if (!evlist__sample_id_all(evlist))
		return evlist__first(evlist);

	return NULL;
}

struct evsel *evlist__id2evsel_strict(struct evlist *evlist, u64 id)
{
	struct perf_sample_id *sid;

	if (!id)
		return NULL;

	sid = evlist__id2sid(evlist, id);
	if (sid)
		return container_of(sid->evsel, struct evsel, core);

	return NULL;
}

static int evlist__event2id(struct evlist *evlist, union perf_event *event, u64 *id)
{
	const __u64 *array = event->sample.array;
	ssize_t n;

	n = (event->header.size - sizeof(event->header)) >> 3;

	if (event->header.type == PERF_RECORD_SAMPLE) {
		if (evlist->id_pos >= n)
			return -1;
		*id = array[evlist->id_pos];
	} else {
		if (evlist->is_pos > n)
			return -1;
		n -= evlist->is_pos;
		*id = array[n];
	}
	return 0;
}

struct evsel *evlist__event2evsel(struct evlist *evlist, union perf_event *event)
{
	struct evsel *first = evlist__first(evlist);
	struct hlist_head *head;
	struct perf_sample_id *sid;
	int hash;
	u64 id;

	if (evlist->core.nr_entries == 1)
		return first;

	if (!first->core.attr.sample_id_all &&
	    event->header.type != PERF_RECORD_SAMPLE)
		return first;

	if (evlist__event2id(evlist, event, &id))
		return NULL;

	/* Synthesized events have an id of zero */
	if (!id)
		return first;

	hash = hash_64(id, PERF_EVLIST__HLIST_BITS);
	head = &evlist->core.heads[hash];

	hlist_for_each_entry(sid, head, node) {
		if (sid->id == id)
			return container_of(sid->evsel, struct evsel, core);
	}
	return NULL;
}

static int evlist__set_paused(struct evlist *evlist, bool value)
{
	int i;

	if (!evlist->overwrite_mmap)
		return 0;

	for (i = 0; i < evlist->core.nr_mmaps; i++) {
		int fd = evlist->overwrite_mmap[i].core.fd;
		int err;

		if (fd < 0)
			continue;
		err = ioctl(fd, PERF_EVENT_IOC_PAUSE_OUTPUT, value ? 1 : 0);
		if (err)
			return err;
	}
	return 0;
}

static int evlist__pause(struct evlist *evlist)
{
	return evlist__set_paused(evlist, true);
}

static int evlist__resume(struct evlist *evlist)
{
	return evlist__set_paused(evlist, false);
}

static void evlist__munmap_nofree(struct evlist *evlist)
{
	int i;

	if (evlist->mmap)
		for (i = 0; i < evlist->core.nr_mmaps; i++)
			perf_mmap__munmap(&evlist->mmap[i].core);

	if (evlist->overwrite_mmap)
		for (i = 0; i < evlist->core.nr_mmaps; i++)
			perf_mmap__munmap(&evlist->overwrite_mmap[i].core);
}

void evlist__munmap(struct evlist *evlist)
{
	evlist__munmap_nofree(evlist);
	zfree(&evlist->mmap);
	zfree(&evlist->overwrite_mmap);
}

static void perf_mmap__unmap_cb(struct perf_mmap *map)
{
	struct mmap *m = container_of(map, struct mmap, core);

	mmap__munmap(m);
}

static struct mmap *evlist__alloc_mmap(struct evlist *evlist,
				       bool overwrite)
{
	int i;
	struct mmap *map;

	map = zalloc(evlist->core.nr_mmaps * sizeof(struct mmap));
	if (!map)
		return NULL;

	for (i = 0; i < evlist->core.nr_mmaps; i++) {
		struct perf_mmap *prev = i ? &map[i - 1].core : NULL;

		/*
		 * When the perf_mmap() call is made we grab one refcount, plus
		 * one extra to let perf_mmap__consume() get the last
		 * events after all real references (perf_mmap__get()) are
		 * dropped.
		 *
		 * Each PERF_EVENT_IOC_SET_OUTPUT points to this mmap and
		 * thus does perf_mmap__get() on it.
		 */
		perf_mmap__init(&map[i].core, prev, overwrite, perf_mmap__unmap_cb);
	}

	return map;
}

static void
perf_evlist__mmap_cb_idx(struct perf_evlist *_evlist,
			 struct perf_evsel *_evsel,
			 struct perf_mmap_param *_mp,
			 int idx)
{
	struct evlist *evlist = container_of(_evlist, struct evlist, core);
	struct mmap_params *mp = container_of(_mp, struct mmap_params, core);
	struct evsel *evsel = container_of(_evsel, struct evsel, core);

	auxtrace_mmap_params__set_idx(&mp->auxtrace_mp, evlist, evsel, idx);
}

static struct perf_mmap*
perf_evlist__mmap_cb_get(struct perf_evlist *_evlist, bool overwrite, int idx)
{
	struct evlist *evlist = container_of(_evlist, struct evlist, core);
	struct mmap *maps;

	maps = overwrite ? evlist->overwrite_mmap : evlist->mmap;

	if (!maps) {
		maps = evlist__alloc_mmap(evlist, overwrite);
		if (!maps)
			return NULL;

		if (overwrite) {
			evlist->overwrite_mmap = maps;
			if (evlist->bkw_mmap_state == BKW_MMAP_NOTREADY)
				evlist__toggle_bkw_mmap(evlist, BKW_MMAP_RUNNING);
		} else {
			evlist->mmap = maps;
		}
	}

	return &maps[idx].core;
}

static int
perf_evlist__mmap_cb_mmap(struct perf_mmap *_map, struct perf_mmap_param *_mp,
			  int output, struct perf_cpu cpu)
{
	struct mmap *map = container_of(_map, struct mmap, core);
	struct mmap_params *mp = container_of(_mp, struct mmap_params, core);

	return mmap__mmap(map, mp, output, cpu);
}

unsigned long perf_event_mlock_kb_in_pages(void)
{
	unsigned long pages;
	int max;

	if (sysctl__read_int("kernel/perf_event_mlock_kb", &max) < 0) {
		/*
		 * Pick a once upon a time good value, i.e. things look
		 * strange since we can't read a sysctl value, but lets not
		 * die yet...
		 */
		max = 512;
	} else {
		max -= (page_size / 1024);
	}

	pages = (max * 1024) / page_size;
	if (!is_power_of_2(pages))
		pages = rounddown_pow_of_two(pages);

	return pages;
}

size_t evlist__mmap_size(unsigned long pages)
{
	if (pages == UINT_MAX)
		pages = perf_event_mlock_kb_in_pages();
	else if (!is_power_of_2(pages))
		return 0;

	return (pages + 1) * page_size;
}

static long parse_pages_arg(const char *str, unsigned long min,
			    unsigned long max)
{
	unsigned long pages, val;
	static struct parse_tag tags[] = {
		{ .tag  = 'B', .mult = 1       },
		{ .tag  = 'K', .mult = 1 << 10 },
		{ .tag  = 'M', .mult = 1 << 20 },
		{ .tag  = 'G', .mult = 1 << 30 },
		{ .tag  = 0 },
	};

	if (str == NULL)
		return -EINVAL;

	val = parse_tag_value(str, tags);
	if (val != (unsigned long) -1) {
		/* we got file size value */
		pages = PERF_ALIGN(val, page_size) / page_size;
	} else {
		/* we got pages count value */
		char *eptr;
		pages = strtoul(str, &eptr, 10);
		if (*eptr != '\0')
			return -EINVAL;
	}

	if (pages == 0 && min == 0) {
		/* leave number of pages at 0 */
	} else if (!is_power_of_2(pages)) {
		char buf[100];

		/* round pages up to next power of 2 */
		pages = roundup_pow_of_two(pages);
		if (!pages)
			return -EINVAL;

		unit_number__scnprintf(buf, sizeof(buf), pages * page_size);
		pr_info("rounding mmap pages size to %s (%lu pages)\n",
			buf, pages);
	}

	if (pages > max)
		return -EINVAL;

	return pages;
}

int __evlist__parse_mmap_pages(unsigned int *mmap_pages, const char *str)
{
	unsigned long max = UINT_MAX;
	long pages;

	if (max > SIZE_MAX / page_size)
		max = SIZE_MAX / page_size;

	pages = parse_pages_arg(str, 1, max);
	if (pages < 0) {
		pr_err("Invalid argument for --mmap_pages/-m\n");
		return -1;
	}

	*mmap_pages = pages;
	return 0;
}

int evlist__parse_mmap_pages(const struct option *opt, const char *str, int unset __maybe_unused)
{
	return __evlist__parse_mmap_pages(opt->value, str);
}

/**
 * evlist__mmap_ex - Create mmaps to receive events.
 * @evlist: list of events
 * @pages: map length in pages
 * @overwrite: overwrite older events?
 * @auxtrace_pages - auxtrace map length in pages
 * @auxtrace_overwrite - overwrite older auxtrace data?
 *
 * If @overwrite is %false the user needs to signal event consumption using
 * perf_mmap__write_tail().  Using evlist__mmap_read() does this
 * automatically.
 *
 * Similarly, if @auxtrace_overwrite is %false the user needs to signal data
 * consumption using auxtrace_mmap__write_tail().
 *
 * Return: %0 on success, negative error code otherwise.
 */
int evlist__mmap_ex(struct evlist *evlist, unsigned int pages,
			 unsigned int auxtrace_pages,
			 bool auxtrace_overwrite, int nr_cblocks, int affinity, int flush,
			 int comp_level)
{
	/*
	 * Delay setting mp.prot: set it before calling perf_mmap__mmap.
	 * Its value is decided by evsel's write_backward.
	 * So &mp should not be passed through const pointer.
	 */
	struct mmap_params mp = {
		.nr_cblocks	= nr_cblocks,
		.affinity	= affinity,
		.flush		= flush,
		.comp_level	= comp_level
	};
	struct perf_evlist_mmap_ops ops = {
		.idx  = perf_evlist__mmap_cb_idx,
		.get  = perf_evlist__mmap_cb_get,
		.mmap = perf_evlist__mmap_cb_mmap,
	};

	evlist->core.mmap_len = evlist__mmap_size(pages);
	pr_debug("mmap size %zuB\n", evlist->core.mmap_len);

	auxtrace_mmap_params__init(&mp.auxtrace_mp, evlist->core.mmap_len,
				   auxtrace_pages, auxtrace_overwrite);

	return perf_evlist__mmap_ops(&evlist->core, &ops, &mp.core);
}

int evlist__mmap(struct evlist *evlist, unsigned int pages)
{
	return evlist__mmap_ex(evlist, pages, 0, false, 0, PERF_AFFINITY_SYS, 1, 0);
}

int evlist__create_maps(struct evlist *evlist, struct target *target)
{
	bool all_threads = (target->per_thread && target->system_wide);
	struct perf_cpu_map *cpus;
	struct perf_thread_map *threads;

	/*
	 * If specify '-a' and '--per-thread' to perf record, perf record
	 * will override '--per-thread'. target->per_thread = false and
	 * target->system_wide = true.
	 *
	 * If specify '--per-thread' only to perf record,
	 * target->per_thread = true and target->system_wide = false.
	 *
	 * So target->per_thread && target->system_wide is false.
	 * For perf record, thread_map__new_str doesn't call
	 * thread_map__new_all_cpus. That will keep perf record's
	 * current behavior.
	 *
	 * For perf stat, it allows the case that target->per_thread and
	 * target->system_wide are all true. It means to collect system-wide
	 * per-thread data. thread_map__new_str will call
	 * thread_map__new_all_cpus to enumerate all threads.
	 */
	threads = thread_map__new_str(target->pid, target->tid, target->uid,
				      all_threads);

	if (!threads)
		return -1;

	if (target__uses_dummy_map(target) && !evlist__has_bpf_output(evlist))
		cpus = perf_cpu_map__new_any_cpu();
	else
		cpus = perf_cpu_map__new(target->cpu_list);

	if (!cpus)
		goto out_delete_threads;

	evlist->core.has_user_cpus = !!target->cpu_list;

	perf_evlist__set_maps(&evlist->core, cpus, threads);

	/* as evlist now has references, put count here */
	perf_cpu_map__put(cpus);
	perf_thread_map__put(threads);

	return 0;

out_delete_threads:
	perf_thread_map__put(threads);
	return -1;
}

int evlist__apply_filters(struct evlist *evlist, struct evsel **err_evsel,
			  struct target *target)
{
	struct evsel *evsel;
	int err = 0;

	evlist__for_each_entry(evlist, evsel) {
		/*
		 * filters only work for tracepoint event, which doesn't have cpu limit.
		 * So evlist and evsel should always be same.
		 */
		if (evsel->filter) {
			err = perf_evsel__apply_filter(&evsel->core, evsel->filter);
			if (err) {
				*err_evsel = evsel;
				break;
			}
		}

		/*
		 * non-tracepoint events can have BPF filters.
		 */
		if (!list_empty(&evsel->bpf_filters)) {
			err = perf_bpf_filter__prepare(evsel, target);
			if (err) {
				*err_evsel = evsel;
				break;
			}
		}
	}

	return err;
}

int evlist__set_tp_filter(struct evlist *evlist, const char *filter)
{
	struct evsel *evsel;
	int err = 0;

	if (filter == NULL)
		return -1;

	evlist__for_each_entry(evlist, evsel) {
		if (evsel->core.attr.type != PERF_TYPE_TRACEPOINT)
			continue;

		err = evsel__set_filter(evsel, filter);
		if (err)
			break;
	}

	return err;
}

int evlist__append_tp_filter(struct evlist *evlist, const char *filter)
{
	struct evsel *evsel;
	int err = 0;

	if (filter == NULL)
		return -1;

	evlist__for_each_entry(evlist, evsel) {
		if (evsel->core.attr.type != PERF_TYPE_TRACEPOINT)
			continue;

		err = evsel__append_tp_filter(evsel, filter);
		if (err)
			break;
	}

	return err;
}

char *asprintf__tp_filter_pids(size_t npids, pid_t *pids)
{
	char *filter;
	size_t i;

	for (i = 0; i < npids; ++i) {
		if (i == 0) {
			if (asprintf(&filter, "common_pid != %d", pids[i]) < 0)
				return NULL;
		} else {
			char *tmp;

			if (asprintf(&tmp, "%s && common_pid != %d", filter, pids[i]) < 0)
				goto out_free;

			free(filter);
			filter = tmp;
		}
	}

	return filter;
out_free:
	free(filter);
	return NULL;
}

int evlist__set_tp_filter_pids(struct evlist *evlist, size_t npids, pid_t *pids)
{
	char *filter = asprintf__tp_filter_pids(npids, pids);
	int ret = evlist__set_tp_filter(evlist, filter);

	free(filter);
	return ret;
}

int evlist__append_tp_filter_pids(struct evlist *evlist, size_t npids, pid_t *pids)
{
	char *filter = asprintf__tp_filter_pids(npids, pids);
	int ret = evlist__append_tp_filter(evlist, filter);

	free(filter);
	return ret;
}

int evlist__append_tp_filter_pid(struct evlist *evlist, pid_t pid)
{
	return evlist__append_tp_filter_pids(evlist, 1, &pid);
}

bool evlist__valid_sample_type(struct evlist *evlist)
{
	struct evsel *pos;

	if (evlist->core.nr_entries == 1)
		return true;

	if (evlist->id_pos < 0 || evlist->is_pos < 0)
		return false;

	evlist__for_each_entry(evlist, pos) {
		if (pos->id_pos != evlist->id_pos ||
		    pos->is_pos != evlist->is_pos)
			return false;
	}

	return true;
}

u64 __evlist__combined_sample_type(struct evlist *evlist)
{
	struct evsel *evsel;

	if (evlist->combined_sample_type)
		return evlist->combined_sample_type;

	evlist__for_each_entry(evlist, evsel)
		evlist->combined_sample_type |= evsel->core.attr.sample_type;

	return evlist->combined_sample_type;
}

u64 evlist__combined_sample_type(struct evlist *evlist)
{
	evlist->combined_sample_type = 0;
	return __evlist__combined_sample_type(evlist);
}

u64 evlist__combined_branch_type(struct evlist *evlist)
{
	struct evsel *evsel;
	u64 branch_type = 0;

	evlist__for_each_entry(evlist, evsel)
		branch_type |= evsel->core.attr.branch_sample_type;
	return branch_type;
}

static struct evsel *
evlist__find_dup_event_from_prev(struct evlist *evlist, struct evsel *event)
{
	struct evsel *pos;

	evlist__for_each_entry(evlist, pos) {
		if (event == pos)
			break;
		if ((pos->core.attr.branch_sample_type & PERF_SAMPLE_BRANCH_COUNTERS) &&
		    !strcmp(pos->name, event->name))
			return pos;
	}
	return NULL;
}

#define MAX_NR_ABBR_NAME	(26 * 11)

/*
 * The abbr name is from A to Z9. If the number of event
 * which requires the branch counter > MAX_NR_ABBR_NAME,
 * return NA.
 */
static void evlist__new_abbr_name(char *name)
{
	static int idx;
	int i = idx / 26;

	if (idx >= MAX_NR_ABBR_NAME) {
		name[0] = 'N';
		name[1] = 'A';
		name[2] = '\0';
		return;
	}

	name[0] = 'A' + (idx % 26);

	if (!i)
		name[1] = '\0';
	else {
		name[1] = '0' + i - 1;
		name[2] = '\0';
	}

	idx++;
}

void evlist__update_br_cntr(struct evlist *evlist)
{
	struct evsel *evsel, *dup;
	int i = 0;

	evlist__for_each_entry(evlist, evsel) {
		if (evsel->core.attr.branch_sample_type & PERF_SAMPLE_BRANCH_COUNTERS) {
			evsel->br_cntr_idx = i++;
			evsel__leader(evsel)->br_cntr_nr++;

			dup = evlist__find_dup_event_from_prev(evlist, evsel);
			if (dup)
				memcpy(evsel->abbr_name, dup->abbr_name, 3 * sizeof(char));
			else
				evlist__new_abbr_name(evsel->abbr_name);
		}
	}
	evlist->nr_br_cntr = i;
}

bool evlist__valid_read_format(struct evlist *evlist)
{
	struct evsel *first = evlist__first(evlist), *pos = first;
	u64 read_format = first->core.attr.read_format;
	u64 sample_type = first->core.attr.sample_type;

	evlist__for_each_entry(evlist, pos) {
		if (read_format != pos->core.attr.read_format) {
			pr_debug("Read format differs %#" PRIx64 " vs %#" PRIx64 "\n",
				 read_format, (u64)pos->core.attr.read_format);
		}
	}

	/* PERF_SAMPLE_READ implies PERF_FORMAT_ID. */
	if ((sample_type & PERF_SAMPLE_READ) &&
	    !(read_format & PERF_FORMAT_ID)) {
		return false;
	}

	return true;
}

u16 evlist__id_hdr_size(struct evlist *evlist)
{
	struct evsel *first = evlist__first(evlist);

	return first->core.attr.sample_id_all ? evsel__id_hdr_size(first) : 0;
}

bool evlist__valid_sample_id_all(struct evlist *evlist)
{
	struct evsel *first = evlist__first(evlist), *pos = first;

	evlist__for_each_entry_continue(evlist, pos) {
		if (first->core.attr.sample_id_all != pos->core.attr.sample_id_all)
			return false;
	}

	return true;
}

bool evlist__sample_id_all(struct evlist *evlist)
{
	struct evsel *first = evlist__first(evlist);
	return first->core.attr.sample_id_all;
}

void evlist__set_selected(struct evlist *evlist, struct evsel *evsel)
{
	evlist->selected = evsel;
}

void evlist__close(struct evlist *evlist)
{
	struct evsel *evsel;
	struct evlist_cpu_iterator evlist_cpu_itr;
	struct affinity affinity;

	/*
	 * With perf record core.user_requested_cpus is usually NULL.
	 * Use the old method to handle this for now.
	 */
	if (!evlist->core.user_requested_cpus ||
	    cpu_map__is_dummy(evlist->core.user_requested_cpus)) {
		evlist__for_each_entry_reverse(evlist, evsel)
			evsel__close(evsel);
		return;
	}

	if (affinity__setup(&affinity) < 0)
		return;

	evlist__for_each_cpu(evlist_cpu_itr, evlist, &affinity) {
		perf_evsel__close_cpu(&evlist_cpu_itr.evsel->core,
				      evlist_cpu_itr.cpu_map_idx);
	}

	affinity__cleanup(&affinity);
	evlist__for_each_entry_reverse(evlist, evsel) {
		perf_evsel__free_fd(&evsel->core);
		perf_evsel__free_id(&evsel->core);
	}
	perf_evlist__reset_id_hash(&evlist->core);
}

static int evlist__create_syswide_maps(struct evlist *evlist)
{
	struct perf_cpu_map *cpus;
	struct perf_thread_map *threads;

	/*
	 * Try reading /sys/devices/system/cpu/online to get
	 * an all cpus map.
	 *
	 * FIXME: -ENOMEM is the best we can do here, the cpu_map
	 * code needs an overhaul to properly forward the
	 * error, and we may not want to do that fallback to a
	 * default cpu identity map :-\
	 */
	cpus = perf_cpu_map__new_online_cpus();
	if (!cpus)
		return -ENOMEM;

	threads = perf_thread_map__new_dummy();
	if (!threads) {
		perf_cpu_map__put(cpus);
		return -ENOMEM;
	}

	perf_evlist__set_maps(&evlist->core, cpus, threads);
	perf_thread_map__put(threads);
	perf_cpu_map__put(cpus);
	return 0;
}

int evlist__open(struct evlist *evlist)
{
	struct evsel *evsel;
	int err;

	/*
	 * Default: one fd per CPU, all threads, aka systemwide
	 * as sys_perf_event_open(cpu = -1, thread = -1) is EINVAL
	 */
	if (evlist->core.threads == NULL && evlist->core.user_requested_cpus == NULL) {
		err = evlist__create_syswide_maps(evlist);
		if (err < 0)
			goto out_err;
	}

	evlist__update_id_pos(evlist);

	evlist__for_each_entry(evlist, evsel) {
		err = evsel__open(evsel, evsel->core.cpus, evsel->core.threads);
		if (err < 0)
			goto out_err;
	}

	return 0;
out_err:
	evlist__close(evlist);
	errno = -err;
	return err;
}

int evlist__prepare_workload(struct evlist *evlist, struct target *target, const char *argv[],
			     bool pipe_output, void (*exec_error)(int signo, siginfo_t *info, void *ucontext))
{
	int child_ready_pipe[2], go_pipe[2];
	char bf;

	evlist->workload.cork_fd = -1;

	if (pipe(child_ready_pipe) < 0) {
		perror("failed to create 'ready' pipe");
		return -1;
	}

	if (pipe(go_pipe) < 0) {
		perror("failed to create 'go' pipe");
		goto out_close_ready_pipe;
	}

	evlist->workload.pid = fork();
	if (evlist->workload.pid < 0) {
		perror("failed to fork");
		goto out_close_pipes;
	}

	if (!evlist->workload.pid) {
		int ret;

		if (pipe_output)
			dup2(2, 1);

		signal(SIGTERM, SIG_DFL);

		close(child_ready_pipe[0]);
		close(go_pipe[1]);
		fcntl(go_pipe[0], F_SETFD, FD_CLOEXEC);

		/*
		 * Change the name of this process not to confuse --exclude-perf users
		 * that sees 'perf' in the window up to the execvp() and thinks that
		 * perf samples are not being excluded.
		 */
		prctl(PR_SET_NAME, "perf-exec");

		/*
		 * Tell the parent we're ready to go
		 */
		close(child_ready_pipe[1]);

		/*
		 * Wait until the parent tells us to go.
		 */
		ret = read(go_pipe[0], &bf, 1);
		/*
		 * The parent will ask for the execvp() to be performed by
		 * writing exactly one byte, in workload.cork_fd, usually via
		 * evlist__start_workload().
		 *
		 * For cancelling the workload without actually running it,
		 * the parent will just close workload.cork_fd, without writing
		 * anything, i.e. read will return zero and we just exit()
		 * here (See evlist__cancel_workload()).
		 */
		if (ret != 1) {
			if (ret == -1)
				perror("unable to read pipe");
			exit(ret);
		}

		execvp(argv[0], (char **)argv);

		if (exec_error) {
			union sigval val;

			val.sival_int = errno;
			if (sigqueue(getppid(), SIGUSR1, val))
				perror(argv[0]);
		} else
			perror(argv[0]);
		exit(-1);
	}

	if (exec_error) {
		struct sigaction act = {
			.sa_flags     = SA_SIGINFO,
			.sa_sigaction = exec_error,
		};
		sigaction(SIGUSR1, &act, NULL);
	}

	if (target__none(target)) {
		if (evlist->core.threads == NULL) {
			fprintf(stderr, "FATAL: evlist->threads need to be set at this point (%s:%d).\n",
				__func__, __LINE__);
			goto out_close_pipes;
		}
		perf_thread_map__set_pid(evlist->core.threads, 0, evlist->workload.pid);
	}

	close(child_ready_pipe[1]);
	close(go_pipe[0]);
	/*
	 * wait for child to settle
	 */
	if (read(child_ready_pipe[0], &bf, 1) == -1) {
		perror("unable to read pipe");
		goto out_close_pipes;
	}

	fcntl(go_pipe[1], F_SETFD, FD_CLOEXEC);
	evlist->workload.cork_fd = go_pipe[1];
	close(child_ready_pipe[0]);
	return 0;

out_close_pipes:
	close(go_pipe[0]);
	close(go_pipe[1]);
out_close_ready_pipe:
	close(child_ready_pipe[0]);
	close(child_ready_pipe[1]);
	return -1;
}

int evlist__start_workload(struct evlist *evlist)
{
	if (evlist->workload.cork_fd >= 0) {
		char bf = 0;
		int ret;
		/*
		 * Remove the cork, let it rip!
		 */
		ret = write(evlist->workload.cork_fd, &bf, 1);
		if (ret < 0)
			perror("unable to write to pipe");

		close(evlist->workload.cork_fd);
		evlist->workload.cork_fd = -1;
		return ret;
	}

	return 0;
}

void evlist__cancel_workload(struct evlist *evlist)
{
	int status;

	if (evlist->workload.cork_fd >= 0) {
		close(evlist->workload.cork_fd);
		evlist->workload.cork_fd = -1;
		waitpid(evlist->workload.pid, &status, WNOHANG);
	}
}

int evlist__parse_sample(struct evlist *evlist, union perf_event *event, struct perf_sample *sample)
{
	struct evsel *evsel = evlist__event2evsel(evlist, event);
	int ret;

	if (!evsel)
		return -EFAULT;
	ret = evsel__parse_sample(evsel, event, sample);
	if (ret)
		return ret;
	if (perf_guest && sample->id) {
		struct perf_sample_id *sid = evlist__id2sid(evlist, sample->id);

		if (sid) {
			sample->machine_pid = sid->machine_pid;
			sample->vcpu = sid->vcpu.cpu;
		}
	}
	return 0;
}

int evlist__parse_sample_timestamp(struct evlist *evlist, union perf_event *event, u64 *timestamp)
{
	struct evsel *evsel = evlist__event2evsel(evlist, event);

	if (!evsel)
		return -EFAULT;
	return evsel__parse_sample_timestamp(evsel, event, timestamp);
}

int evlist__strerror_open(struct evlist *evlist, int err, char *buf, size_t size)
{
	int printed, value;
	char sbuf[STRERR_BUFSIZE], *emsg = str_error_r(err, sbuf, sizeof(sbuf));

	switch (err) {
	case EACCES:
	case EPERM:
		printed = scnprintf(buf, size,
				    "Error:\t%s.\n"
				    "Hint:\tCheck /proc/sys/kernel/perf_event_paranoid setting.", emsg);

		value = perf_event_paranoid();

		printed += scnprintf(buf + printed, size - printed, "\nHint:\t");

		if (value >= 2) {
			printed += scnprintf(buf + printed, size - printed,
					     "For your workloads it needs to be <= 1\nHint:\t");
		}
		printed += scnprintf(buf + printed, size - printed,
				     "For system wide tracing it needs to be set to -1.\n");

		printed += scnprintf(buf + printed, size - printed,
				    "Hint:\tTry: 'sudo sh -c \"echo -1 > /proc/sys/kernel/perf_event_paranoid\"'\n"
				    "Hint:\tThe current value is %d.", value);
		break;
	case EINVAL: {
		struct evsel *first = evlist__first(evlist);
		int max_freq;

		if (sysctl__read_int("kernel/perf_event_max_sample_rate", &max_freq) < 0)
			goto out_default;

		if (first->core.attr.sample_freq < (u64)max_freq)
			goto out_default;

		printed = scnprintf(buf, size,
				    "Error:\t%s.\n"
				    "Hint:\tCheck /proc/sys/kernel/perf_event_max_sample_rate.\n"
				    "Hint:\tThe current value is %d and %" PRIu64 " is being requested.",
				    emsg, max_freq, first->core.attr.sample_freq);
		break;
	}
	default:
out_default:
		scnprintf(buf, size, "%s", emsg);
		break;
	}

	return 0;
}

int evlist__strerror_mmap(struct evlist *evlist, int err, char *buf, size_t size)
{
	char sbuf[STRERR_BUFSIZE], *emsg = str_error_r(err, sbuf, sizeof(sbuf));
	int pages_attempted = evlist->core.mmap_len / 1024, pages_max_per_user, printed = 0;

	switch (err) {
	case EPERM:
		sysctl__read_int("kernel/perf_event_mlock_kb", &pages_max_per_user);
		printed += scnprintf(buf + printed, size - printed,
				     "Error:\t%s.\n"
				     "Hint:\tCheck /proc/sys/kernel/perf_event_mlock_kb (%d kB) setting.\n"
				     "Hint:\tTried using %zd kB.\n",
				     emsg, pages_max_per_user, pages_attempted);

		if (pages_attempted >= pages_max_per_user) {
			printed += scnprintf(buf + printed, size - printed,
					     "Hint:\tTry 'sudo sh -c \"echo %d > /proc/sys/kernel/perf_event_mlock_kb\"', or\n",
					     pages_max_per_user + pages_attempted);
		}

		printed += scnprintf(buf + printed, size - printed,
				     "Hint:\tTry using a smaller -m/--mmap-pages value.");
		break;
	default:
		scnprintf(buf, size, "%s", emsg);
		break;
	}

	return 0;
}

void evlist__to_front(struct evlist *evlist, struct evsel *move_evsel)
{
	struct evsel *evsel, *n;
	LIST_HEAD(move);

	if (move_evsel == evlist__first(evlist))
		return;

	evlist__for_each_entry_safe(evlist, n, evsel) {
		if (evsel__leader(evsel) == evsel__leader(move_evsel))
			list_move_tail(&evsel->core.node, &move);
	}

	list_splice(&move, &evlist->core.entries);
}

struct evsel *evlist__get_tracking_event(struct evlist *evlist)
{
	struct evsel *evsel;

	evlist__for_each_entry(evlist, evsel) {
		if (evsel->tracking)
			return evsel;
	}

	return evlist__first(evlist);
}

void evlist__set_tracking_event(struct evlist *evlist, struct evsel *tracking_evsel)
{
	struct evsel *evsel;

	if (tracking_evsel->tracking)
		return;

	evlist__for_each_entry(evlist, evsel) {
		if (evsel != tracking_evsel)
			evsel->tracking = false;
	}

	tracking_evsel->tracking = true;
}

struct evsel *evlist__findnew_tracking_event(struct evlist *evlist, bool system_wide)
{
	struct evsel *evsel;

	evsel = evlist__get_tracking_event(evlist);
	if (!evsel__is_dummy_event(evsel)) {
		evsel = evlist__add_aux_dummy(evlist, system_wide);
		if (!evsel)
			return NULL;

		evlist__set_tracking_event(evlist, evsel);
	} else if (system_wide) {
		perf_evlist__go_system_wide(&evlist->core, &evsel->core);
	}

	return evsel;
}

struct evsel *evlist__find_evsel_by_str(struct evlist *evlist, const char *str)
{
	struct evsel *evsel;

	evlist__for_each_entry(evlist, evsel) {
		if (!evsel->name)
			continue;
		if (evsel__name_is(evsel, str))
			return evsel;
	}

	return NULL;
}

void evlist__toggle_bkw_mmap(struct evlist *evlist, enum bkw_mmap_state state)
{
	enum bkw_mmap_state old_state = evlist->bkw_mmap_state;
	enum action {
		NONE,
		PAUSE,
		RESUME,
	} action = NONE;

	if (!evlist->overwrite_mmap)
		return;

	switch (old_state) {
	case BKW_MMAP_NOTREADY: {
		if (state != BKW_MMAP_RUNNING)
			goto state_err;
		break;
	}
	case BKW_MMAP_RUNNING: {
		if (state != BKW_MMAP_DATA_PENDING)
			goto state_err;
		action = PAUSE;
		break;
	}
	case BKW_MMAP_DATA_PENDING: {
		if (state != BKW_MMAP_EMPTY)
			goto state_err;
		break;
	}
	case BKW_MMAP_EMPTY: {
		if (state != BKW_MMAP_RUNNING)
			goto state_err;
		action = RESUME;
		break;
	}
	default:
		WARN_ONCE(1, "Shouldn't get there\n");
	}

	evlist->bkw_mmap_state = state;

	switch (action) {
	case PAUSE:
		evlist__pause(evlist);
		break;
	case RESUME:
		evlist__resume(evlist);
		break;
	case NONE:
	default:
		break;
	}

state_err:
	return;
}

bool evlist__exclude_kernel(struct evlist *evlist)
{
	struct evsel *evsel;

	evlist__for_each_entry(evlist, evsel) {
		if (!evsel->core.attr.exclude_kernel)
			return false;
	}

	return true;
}

/*
 * Events in data file are not collect in groups, but we still want
 * the group display. Set the artificial group and set the leader's
 * forced_leader flag to notify the display code.
 */
void evlist__force_leader(struct evlist *evlist)
{
	if (evlist__nr_groups(evlist) == 0) {
		struct evsel *leader = evlist__first(evlist);

		evlist__set_leader(evlist);
		leader->forced_leader = true;
	}
}

struct evsel *evlist__reset_weak_group(struct evlist *evsel_list, struct evsel *evsel, bool close)
{
	struct evsel *c2, *leader;
	bool is_open = true;

	leader = evsel__leader(evsel);

	pr_debug("Weak group for %s/%d failed\n",
			leader->name, leader->core.nr_members);

	/*
	 * for_each_group_member doesn't work here because it doesn't
	 * include the first entry.
	 */
	evlist__for_each_entry(evsel_list, c2) {
		if (c2 == evsel)
			is_open = false;
		if (evsel__has_leader(c2, leader)) {
			if (is_open && close)
				perf_evsel__close(&c2->core);
			/*
			 * We want to close all members of the group and reopen
			 * them. Some events, like Intel topdown, require being
			 * in a group and so keep these in the group.
			 */
			evsel__remove_from_group(c2, leader);

			/*
			 * Set this for all former members of the group
			 * to indicate they get reopened.
			 */
			c2->reset_group = true;
		}
	}
	/* Reset the leader count if all entries were removed. */
	if (leader->core.nr_members == 1)
		leader->core.nr_members = 0;
	return leader;
}

static int evlist__parse_control_fifo(const char *str, int *ctl_fd, int *ctl_fd_ack, bool *ctl_fd_close)
{
	char *s, *p;
	int ret = 0, fd;

	if (strncmp(str, "fifo:", 5))
		return -EINVAL;

	str += 5;
	if (!*str || *str == ',')
		return -EINVAL;

	s = strdup(str);
	if (!s)
		return -ENOMEM;

	p = strchr(s, ',');
	if (p)
		*p = '\0';

	/*
	 * O_RDWR avoids POLLHUPs which is necessary to allow the other
	 * end of a FIFO to be repeatedly opened and closed.
	 */
	fd = open(s, O_RDWR | O_NONBLOCK | O_CLOEXEC);
	if (fd < 0) {
		pr_err("Failed to open '%s'\n", s);
		ret = -errno;
		goto out_free;
	}
	*ctl_fd = fd;
	*ctl_fd_close = true;

	if (p && *++p) {
		/* O_RDWR | O_NONBLOCK means the other end need not be open */
		fd = open(p, O_RDWR | O_NONBLOCK | O_CLOEXEC);
		if (fd < 0) {
			pr_err("Failed to open '%s'\n", p);
			ret = -errno;
			goto out_free;
		}
		*ctl_fd_ack = fd;
	}

out_free:
	free(s);
	return ret;
}

int evlist__parse_control(const char *str, int *ctl_fd, int *ctl_fd_ack, bool *ctl_fd_close)
{
	char *comma = NULL, *endptr = NULL;

	*ctl_fd_close = false;

	if (strncmp(str, "fd:", 3))
		return evlist__parse_control_fifo(str, ctl_fd, ctl_fd_ack, ctl_fd_close);

	*ctl_fd = strtoul(&str[3], &endptr, 0);
	if (endptr == &str[3])
		return -EINVAL;

	comma = strchr(str, ',');
	if (comma) {
		if (endptr != comma)
			return -EINVAL;

		*ctl_fd_ack = strtoul(comma + 1, &endptr, 0);
		if (endptr == comma + 1 || *endptr != '\0')
			return -EINVAL;
	}

	return 0;
}

void evlist__close_control(int ctl_fd, int ctl_fd_ack, bool *ctl_fd_close)
{
	if (*ctl_fd_close) {
		*ctl_fd_close = false;
		close(ctl_fd);
		if (ctl_fd_ack >= 0)
			close(ctl_fd_ack);
	}
}

int evlist__initialize_ctlfd(struct evlist *evlist, int fd, int ack)
{
	if (fd == -1) {
		pr_debug("Control descriptor is not initialized\n");
		return 0;
	}

	evlist->ctl_fd.pos = perf_evlist__add_pollfd(&evlist->core, fd, NULL, POLLIN,
						     fdarray_flag__nonfilterable |
						     fdarray_flag__non_perf_event);
	if (evlist->ctl_fd.pos < 0) {
		evlist->ctl_fd.pos = -1;
		pr_err("Failed to add ctl fd entry: %m\n");
		return -1;
	}

	evlist->ctl_fd.fd = fd;
	evlist->ctl_fd.ack = ack;

	return 0;
}

bool evlist__ctlfd_initialized(struct evlist *evlist)
{
	return evlist->ctl_fd.pos >= 0;
}

int evlist__finalize_ctlfd(struct evlist *evlist)
{
	struct pollfd *entries = evlist->core.pollfd.entries;

	if (!evlist__ctlfd_initialized(evlist))
		return 0;

	entries[evlist->ctl_fd.pos].fd = -1;
	entries[evlist->ctl_fd.pos].events = 0;
	entries[evlist->ctl_fd.pos].revents = 0;

	evlist->ctl_fd.pos = -1;
	evlist->ctl_fd.ack = -1;
	evlist->ctl_fd.fd = -1;

	return 0;
}

static int evlist__ctlfd_recv(struct evlist *evlist, enum evlist_ctl_cmd *cmd,
			      char *cmd_data, size_t data_size)
{
	int err;
	char c;
	size_t bytes_read = 0;

	*cmd = EVLIST_CTL_CMD_UNSUPPORTED;
	memset(cmd_data, 0, data_size);
	data_size--;

	do {
		err = read(evlist->ctl_fd.fd, &c, 1);
		if (err > 0) {
			if (c == '\n' || c == '\0')
				break;
			cmd_data[bytes_read++] = c;
			if (bytes_read == data_size)
				break;
			continue;
		} else if (err == -1) {
			if (errno == EINTR)
				continue;
			if (errno == EAGAIN || errno == EWOULDBLOCK)
				err = 0;
			else
				pr_err("Failed to read from ctlfd %d: %m\n", evlist->ctl_fd.fd);
		}
		break;
	} while (1);

	pr_debug("Message from ctl_fd: \"%s%s\"\n", cmd_data,
		 bytes_read == data_size ? "" : c == '\n' ? "\\n" : "\\0");

	if (bytes_read > 0) {
		if (!strncmp(cmd_data, EVLIST_CTL_CMD_ENABLE_TAG,
			     (sizeof(EVLIST_CTL_CMD_ENABLE_TAG)-1))) {
			*cmd = EVLIST_CTL_CMD_ENABLE;
		} else if (!strncmp(cmd_data, EVLIST_CTL_CMD_DISABLE_TAG,
				    (sizeof(EVLIST_CTL_CMD_DISABLE_TAG)-1))) {
			*cmd = EVLIST_CTL_CMD_DISABLE;
		} else if (!strncmp(cmd_data, EVLIST_CTL_CMD_SNAPSHOT_TAG,
				    (sizeof(EVLIST_CTL_CMD_SNAPSHOT_TAG)-1))) {
			*cmd = EVLIST_CTL_CMD_SNAPSHOT;
			pr_debug("is snapshot\n");
		} else if (!strncmp(cmd_data, EVLIST_CTL_CMD_EVLIST_TAG,
				    (sizeof(EVLIST_CTL_CMD_EVLIST_TAG)-1))) {
			*cmd = EVLIST_CTL_CMD_EVLIST;
		} else if (!strncmp(cmd_data, EVLIST_CTL_CMD_STOP_TAG,
				    (sizeof(EVLIST_CTL_CMD_STOP_TAG)-1))) {
			*cmd = EVLIST_CTL_CMD_STOP;
		} else if (!strncmp(cmd_data, EVLIST_CTL_CMD_PING_TAG,
				    (sizeof(EVLIST_CTL_CMD_PING_TAG)-1))) {
			*cmd = EVLIST_CTL_CMD_PING;
		}
	}

	return bytes_read ? (int)bytes_read : err;
}

int evlist__ctlfd_ack(struct evlist *evlist)
{
	int err;

	if (evlist->ctl_fd.ack == -1)
		return 0;

	err = write(evlist->ctl_fd.ack, EVLIST_CTL_CMD_ACK_TAG,
		    sizeof(EVLIST_CTL_CMD_ACK_TAG));
	if (err == -1)
		pr_err("failed to write to ctl_ack_fd %d: %m\n", evlist->ctl_fd.ack);

	return err;
}

static int get_cmd_arg(char *cmd_data, size_t cmd_size, char **arg)
{
	char *data = cmd_data + cmd_size;

	/* no argument */
	if (!*data)
		return 0;

	/* there's argument */
	if (*data == ' ') {
		*arg = data + 1;
		return 1;
	}

	/* malformed */
	return -1;
}

static int evlist__ctlfd_enable(struct evlist *evlist, char *cmd_data, bool enable)
{
	struct evsel *evsel;
	char *name;
	int err;

	err = get_cmd_arg(cmd_data,
			  enable ? sizeof(EVLIST_CTL_CMD_ENABLE_TAG) - 1 :
				   sizeof(EVLIST_CTL_CMD_DISABLE_TAG) - 1,
			  &name);
	if (err < 0) {
		pr_info("failed: wrong command\n");
		return -1;
	}

	if (err) {
		evsel = evlist__find_evsel_by_str(evlist, name);
		if (evsel) {
			if (enable)
				evlist__enable_evsel(evlist, name);
			else
				evlist__disable_evsel(evlist, name);
			pr_info("Event %s %s\n", evsel->name,
				enable ? "enabled" : "disabled");
		} else {
			pr_info("failed: can't find '%s' event\n", name);
		}
	} else {
		if (enable) {
			evlist__enable(evlist);
			pr_info(EVLIST_ENABLED_MSG);
		} else {
			evlist__disable(evlist);
			pr_info(EVLIST_DISABLED_MSG);
		}
	}

	return 0;
}

static int evlist__ctlfd_list(struct evlist *evlist, char *cmd_data)
{
	struct perf_attr_details details = { .verbose = false, };
	struct evsel *evsel;
	char *arg;
	int err;

	err = get_cmd_arg(cmd_data,
			  sizeof(EVLIST_CTL_CMD_EVLIST_TAG) - 1,
			  &arg);
	if (err < 0) {
		pr_info("failed: wrong command\n");
		return -1;
	}

	if (err) {
		if (!strcmp(arg, "-v")) {
			details.verbose = true;
		} else if (!strcmp(arg, "-g")) {
			details.event_group = true;
		} else if (!strcmp(arg, "-F")) {
			details.freq = true;
		} else {
			pr_info("failed: wrong command\n");
			return -1;
		}
	}

	evlist__for_each_entry(evlist, evsel)
		evsel__fprintf(evsel, &details, stderr);

	return 0;
}

int evlist__ctlfd_process(struct evlist *evlist, enum evlist_ctl_cmd *cmd)
{
	int err = 0;
	char cmd_data[EVLIST_CTL_CMD_MAX_LEN];
	int ctlfd_pos = evlist->ctl_fd.pos;
	struct pollfd *entries = evlist->core.pollfd.entries;

	if (!evlist__ctlfd_initialized(evlist) || !entries[ctlfd_pos].revents)
		return 0;

	if (entries[ctlfd_pos].revents & POLLIN) {
		err = evlist__ctlfd_recv(evlist, cmd, cmd_data,
					 EVLIST_CTL_CMD_MAX_LEN);
		if (err > 0) {
			switch (*cmd) {
			case EVLIST_CTL_CMD_ENABLE:
			case EVLIST_CTL_CMD_DISABLE:
				err = evlist__ctlfd_enable(evlist, cmd_data,
							   *cmd == EVLIST_CTL_CMD_ENABLE);
				break;
			case EVLIST_CTL_CMD_EVLIST:
				err = evlist__ctlfd_list(evlist, cmd_data);
				break;
			case EVLIST_CTL_CMD_SNAPSHOT:
			case EVLIST_CTL_CMD_STOP:
			case EVLIST_CTL_CMD_PING:
				break;
			case EVLIST_CTL_CMD_ACK:
			case EVLIST_CTL_CMD_UNSUPPORTED:
			default:
				pr_debug("ctlfd: unsupported %d\n", *cmd);
				break;
			}
			if (!(*cmd == EVLIST_CTL_CMD_ACK || *cmd == EVLIST_CTL_CMD_UNSUPPORTED ||
			      *cmd == EVLIST_CTL_CMD_SNAPSHOT))
				evlist__ctlfd_ack(evlist);
		}
	}

	if (entries[ctlfd_pos].revents & (POLLHUP | POLLERR))
		evlist__finalize_ctlfd(evlist);
	else
		entries[ctlfd_pos].revents = 0;

	return err;
}

/**
 * struct event_enable_time - perf record -D/--delay single time range.
 * @start: start of time range to enable events in milliseconds
 * @end: end of time range to enable events in milliseconds
 *
 * N.B. this structure is also accessed as an array of int.
 */
struct event_enable_time {
	int	start;
	int	end;
};

static int parse_event_enable_time(const char *str, struct event_enable_time *range, bool first)
{
	const char *fmt = first ? "%u - %u %n" : " , %u - %u %n";
	int ret, start, end, n;

	ret = sscanf(str, fmt, &start, &end, &n);
	if (ret != 2 || end <= start)
		return -EINVAL;
	if (range) {
		range->start = start;
		range->end = end;
	}
	return n;
}

static ssize_t parse_event_enable_times(const char *str, struct event_enable_time *range)
{
	int incr = !!range;
	bool first = true;
	ssize_t ret, cnt;

	for (cnt = 0; *str; cnt++) {
		ret = parse_event_enable_time(str, range, first);
		if (ret < 0)
			return ret;
		/* Check no overlap */
		if (!first && range && range->start <= range[-1].end)
			return -EINVAL;
		str += ret;
		range += incr;
		first = false;
	}
	return cnt;
}

/**
 * struct event_enable_timer - control structure for perf record -D/--delay.
 * @evlist: event list
 * @times: time ranges that events are enabled (N.B. this is also accessed as an
 *         array of int)
 * @times_cnt: number of time ranges
 * @timerfd: timer file descriptor
 * @pollfd_pos: position in @evlist array of file descriptors to poll (fdarray)
 * @times_step: current position in (int *)@times)[],
 *              refer event_enable_timer__process()
 *
 * Note, this structure is only used when there are time ranges, not when there
 * is only an initial delay.
 */
struct event_enable_timer {
	struct evlist *evlist;
	struct event_enable_time *times;
	size_t	times_cnt;
	int	timerfd;
	int	pollfd_pos;
	size_t	times_step;
};

static int str_to_delay(const char *str)
{
	char *endptr;
	long d;

	d = strtol(str, &endptr, 10);
	if (*endptr || d > INT_MAX || d < -1)
		return 0;
	return d;
}

int evlist__parse_event_enable_time(struct evlist *evlist, struct record_opts *opts,
				    const char *str, int unset)
{
	enum fdarray_flags flags = fdarray_flag__nonfilterable | fdarray_flag__non_perf_event;
	struct event_enable_timer *eet;
	ssize_t times_cnt;
	ssize_t ret;
	int err;

	if (unset)
		return 0;

	opts->target.initial_delay = str_to_delay(str);
	if (opts->target.initial_delay)
		return 0;

	ret = parse_event_enable_times(str, NULL);
	if (ret < 0)
		return ret;

	times_cnt = ret;
	if (times_cnt == 0)
		return -EINVAL;

	eet = zalloc(sizeof(*eet));
	if (!eet)
		return -ENOMEM;

	eet->times = calloc(times_cnt, sizeof(*eet->times));
	if (!eet->times) {
		err = -ENOMEM;
		goto free_eet;
	}

	if (parse_event_enable_times(str, eet->times) != times_cnt) {
		err = -EINVAL;
		goto free_eet_times;
	}

	eet->times_cnt = times_cnt;

	eet->timerfd = timerfd_create(CLOCK_MONOTONIC, TFD_CLOEXEC);
	if (eet->timerfd == -1) {
		err = -errno;
		pr_err("timerfd_create failed: %s\n", strerror(errno));
		goto free_eet_times;
	}

	eet->pollfd_pos = perf_evlist__add_pollfd(&evlist->core, eet->timerfd, NULL, POLLIN, flags);
	if (eet->pollfd_pos < 0) {
		err = eet->pollfd_pos;
		goto close_timerfd;
	}

	eet->evlist = evlist;
	evlist->eet = eet;
	opts->target.initial_delay = eet->times[0].start;

	return 0;

close_timerfd:
	close(eet->timerfd);
free_eet_times:
	zfree(&eet->times);
free_eet:
	free(eet);
	return err;
}

static int event_enable_timer__set_timer(struct event_enable_timer *eet, int ms)
{
	struct itimerspec its = {
		.it_value.tv_sec = ms / MSEC_PER_SEC,
		.it_value.tv_nsec = (ms % MSEC_PER_SEC) * NSEC_PER_MSEC,
	};
	int err = 0;

	if (timerfd_settime(eet->timerfd, 0, &its, NULL) < 0) {
		err = -errno;
		pr_err("timerfd_settime failed: %s\n", strerror(errno));
	}
	return err;
}

int event_enable_timer__start(struct event_enable_timer *eet)
{
	int ms;

	if (!eet)
		return 0;

	ms = eet->times[0].end - eet->times[0].start;
	eet->times_step = 1;

	return event_enable_timer__set_timer(eet, ms);
}

int event_enable_timer__process(struct event_enable_timer *eet)
{
	struct pollfd *entries;
	short revents;

	if (!eet)
		return 0;

	entries = eet->evlist->core.pollfd.entries;
	revents = entries[eet->pollfd_pos].revents;
	entries[eet->pollfd_pos].revents = 0;

	if (revents & POLLIN) {
		size_t step = eet->times_step;
		size_t pos = step / 2;

		if (step & 1) {
			evlist__disable_non_dummy(eet->evlist);
			pr_info(EVLIST_DISABLED_MSG);
			if (pos >= eet->times_cnt - 1) {
				/* Disarm timer */
				event_enable_timer__set_timer(eet, 0);
				return 1; /* Stop */
			}
		} else {
			evlist__enable_non_dummy(eet->evlist);
			pr_info(EVLIST_ENABLED_MSG);
		}

		step += 1;
		pos = step / 2;

		if (pos < eet->times_cnt) {
			int *times = (int *)eet->times; /* Accessing 'times' as array of int */
			int ms = times[step] - times[step - 1];

			eet->times_step = step;
			return event_enable_timer__set_timer(eet, ms);
		}
	}

	return 0;
}

void event_enable_timer__exit(struct event_enable_timer **ep)
{
	if (!ep || !*ep)
		return;
	zfree(&(*ep)->times);
	zfree(ep);
}

struct evsel *evlist__find_evsel(struct evlist *evlist, int idx)
{
	struct evsel *evsel;

	evlist__for_each_entry(evlist, evsel) {
		if (evsel->core.idx == idx)
			return evsel;
	}
	return NULL;
}

void evlist__format_evsels(struct evlist *evlist, struct strbuf *sb, size_t max_length)
{
	struct evsel *evsel, *leader = NULL;
	bool first = true;

	evlist__for_each_entry(evlist, evsel) {
		struct evsel *new_leader = evsel__leader(evsel);

		if (evsel__is_dummy_event(evsel))
			continue;

		if (leader != new_leader && leader && leader->core.nr_members > 1)
			strbuf_addch(sb, '}');

		if (!first)
			strbuf_addch(sb, ',');

		if (sb->len > max_length) {
			strbuf_addstr(sb, "...");
			return;
		}
		if (leader != new_leader && new_leader->core.nr_members > 1)
			strbuf_addch(sb, '{');

		strbuf_addstr(sb, evsel__name(evsel));
		first = false;
		leader = new_leader;
	}
	if (leader && leader->core.nr_members > 1)
		strbuf_addch(sb, '}');
}

void evlist__check_mem_load_aux(struct evlist *evlist)
{
	struct evsel *leader, *evsel, *pos;

	/*
	 * For some platforms, the 'mem-loads' event is required to use
	 * together with 'mem-loads-aux' within a group and 'mem-loads-aux'
	 * must be the group leader. Now we disable this group before reporting
	 * because 'mem-loads-aux' is just an auxiliary event. It doesn't carry
	 * any valid memory load information.
	 */
	evlist__for_each_entry(evlist, evsel) {
		leader = evsel__leader(evsel);
		if (leader == evsel)
			continue;

		if (leader->name && strstr(leader->name, "mem-loads-aux")) {
			for_each_group_evsel(pos, leader) {
				evsel__set_leader(pos, pos);
				pos->core.nr_members = 0;
			}
		}
	}
}

/**
 * evlist__warn_user_requested_cpus() - Check each evsel against requested CPUs
 *     and warn if the user CPU list is inapplicable for the event's PMU's
 *     CPUs. Not core PMUs list a CPU in sysfs, but this may be overwritten by a
 *     user requested CPU and so any online CPU is applicable. Core PMUs handle
 *     events on the CPUs in their list and otherwise the event isn't supported.
 * @evlist: The list of events being checked.
 * @cpu_list: The user provided list of CPUs.
 */
void evlist__warn_user_requested_cpus(struct evlist *evlist, const char *cpu_list)
{
	struct perf_cpu_map *user_requested_cpus;
	struct evsel *pos;

	if (!cpu_list)
		return;

	user_requested_cpus = perf_cpu_map__new(cpu_list);
	if (!user_requested_cpus)
		return;

	evlist__for_each_entry(evlist, pos) {
		struct perf_cpu_map *intersect, *to_test, *online = cpu_map__online();
		const struct perf_pmu *pmu = evsel__find_pmu(pos);

		to_test = pmu && pmu->is_core ? pmu->cpus : online;
		intersect = perf_cpu_map__intersect(to_test, user_requested_cpus);
		if (!perf_cpu_map__equal(intersect, user_requested_cpus)) {
			char buf[128];

			cpu_map__snprint(to_test, buf, sizeof(buf));
			pr_warning("WARNING: A requested CPU in '%s' is not supported by PMU '%s' (CPUs %s) for event '%s'\n",
				cpu_list, pmu ? pmu->name : "cpu", buf, evsel__name(pos));
		}
		perf_cpu_map__put(intersect);
		perf_cpu_map__put(online);
	}
	perf_cpu_map__put(user_requested_cpus);
}

/* Should uniquify be disabled for the evlist? */
static bool evlist__disable_uniquify(const struct evlist *evlist)
{
	struct evsel *counter;
	struct perf_pmu *last_pmu = NULL;
	bool first = true;

	evlist__for_each_entry(evlist, counter) {
		/* If PMUs vary then uniquify can be useful. */
		if (!first && counter->pmu != last_pmu)
			return false;
		first = false;
		if (counter->pmu) {
			/* Allow uniquify for uncore PMUs. */
			if (!counter->pmu->is_core)
				return false;
			/* Keep hybrid event names uniquified for clarity. */
			if (perf_pmus__num_core_pmus() > 1)
				return false;
		}
		last_pmu = counter->pmu;
	}
	return true;
}

static bool evlist__set_needs_uniquify(struct evlist *evlist, const struct perf_stat_config *config)
{
	struct evsel *counter;
	bool needs_uniquify = false;

	if (evlist__disable_uniquify(evlist)) {
		evlist__for_each_entry(evlist, counter)
			counter->uniquified_name = true;
		return false;
	}

	evlist__for_each_entry(evlist, counter) {
		if (evsel__set_needs_uniquify(counter, config))
			needs_uniquify = true;
	}
	return needs_uniquify;
}

void evlist__uniquify_evsel_names(struct evlist *evlist, const struct perf_stat_config *config)
{
	if (evlist__set_needs_uniquify(evlist, config)) {
		struct evsel *pos;

		evlist__for_each_entry(evlist, pos)
			evsel__uniquify_counter(pos);
	}
}

bool evlist__has_bpf_output(struct evlist *evlist)
{
	struct evsel *evsel;

	evlist__for_each_entry(evlist, evsel) {
		if (evsel__is_bpf_output(evsel))
			return true;
	}

	return false;
}

bool evlist__needs_bpf_sb_event(struct evlist *evlist)
{
	struct evsel *evsel;

	evlist__for_each_entry(evlist, evsel) {
		if (evsel__is_dummy_event(evsel))
			continue;
		if (!evsel->core.attr.exclude_kernel)
			return true;
	}

	return false;
}<|MERGE_RESOLUTION|>--- conflicted
+++ resolved
@@ -320,66 +320,7 @@
 }
 #endif
 
-<<<<<<< HEAD
-int evlist__add_attrs(struct evlist *evlist, struct perf_event_attr *attrs, size_t nr_attrs)
-{
-	struct evsel *evsel, *n;
-	LIST_HEAD(head);
-	size_t i;
-
-	for (i = 0; i < nr_attrs; i++) {
-		evsel = evsel__new_idx(attrs + i, evlist->core.nr_entries + i);
-		if (evsel == NULL)
-			goto out_delete_partial_list;
-		list_add_tail(&evsel->core.node, &head);
-	}
-
-	evlist__splice_list_tail(evlist, &head);
-
-	return 0;
-
-out_delete_partial_list:
-	__evlist__for_each_entry_safe(&head, n, evsel)
-		evsel__delete(evsel);
-	return -1;
-}
-
-int __evlist__add_default_attrs(struct evlist *evlist, struct perf_event_attr *attrs, size_t nr_attrs)
-{
-	size_t i;
-
-	for (i = 0; i < nr_attrs; i++)
-		event_attr_init(attrs + i);
-
-	return evlist__add_attrs(evlist, attrs, nr_attrs);
-}
-
-__weak int arch_evlist__add_default_attrs(struct evlist *evlist,
-					  struct perf_event_attr *attrs,
-					  size_t nr_attrs)
-{
-	if (!nr_attrs)
-		return 0;
-
-	return __evlist__add_default_attrs(evlist, attrs, nr_attrs);
-}
-
-struct evsel *evlist__find_tracepoint_by_id(struct evlist *evlist, int id)
-{
-	struct evsel *evsel;
-
-	evlist__for_each_entry(evlist, evsel) {
-		if (evsel->core.attr.type   == PERF_TYPE_TRACEPOINT &&
-		    (int)evsel->core.attr.config == id)
-			return evsel;
-	}
-
-	return NULL;
-}
-
 /*通过$name查找tracepoint*/
-=======
->>>>>>> 155a3c00
 struct evsel *evlist__find_tracepoint_by_name(struct evlist *evlist, const char *name)
 {
 	struct evsel *evsel;
