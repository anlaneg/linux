--- conflicted
+++ resolved
@@ -40,12 +40,8 @@
 static int parse_events_terms__copy(const struct parse_events_terms *src,
 				    struct parse_events_terms *dest);
 
-<<<<<<< HEAD
 /*hw事件symbols*/
-struct event_symbol event_symbols_hw[PERF_COUNT_HW_MAX] = {
-=======
 const struct event_symbol event_symbols_hw[PERF_COUNT_HW_MAX] = {
->>>>>>> 155a3c00
 	[PERF_COUNT_HW_CPU_CYCLES] = {
 		.symbol = "cpu-cycles",
 		.alias  = "cycles",
