// SPDX-License-Identifier: GPL-2.0-only

#include "util/cgroup.h"
#include "util/data.h"
#include "util/debug.h"
#include "util/dso.h"
#include "util/event.h"
#include "util/evlist.h"
#include "util/machine.h"
#include "util/map.h"
#include "util/map_symbol.h"
#include "util/branch.h"
#include "util/memswap.h"
#include "util/namespaces.h"
#include "util/session.h"
#include "util/stat.h"
#include "util/symbol.h"
#include "util/synthetic-events.h"
#include "util/target.h"
#include "util/time-utils.h"
#include <linux/bitops.h>
#include <linux/kernel.h>
#include <linux/string.h>
#include <linux/zalloc.h>
#include <linux/perf_event.h>
#include <asm/bug.h>
#include <perf/evsel.h>
#include <perf/cpumap.h>
#include <internal/lib.h> // page_size
#include <internal/threadmap.h>
#include <perf/threadmap.h>
#include <symbol/kallsyms.h>
#include <dirent.h>
#include <errno.h>
#include <inttypes.h>
#include <stdio.h>
#include <string.h>
#include <uapi/linux/mman.h> /* To get things like MAP_HUGETLB even on older libc headers */
#include <api/fs/fs.h>
#include <api/io.h>
#include <api/io_dir.h>
#include <sys/types.h>
#include <sys/stat.h>
#include <fcntl.h>
#include <unistd.h>

#define DEFAULT_PROC_MAP_PARSE_TIMEOUT 500

unsigned int proc_map_timeout = DEFAULT_PROC_MAP_PARSE_TIMEOUT;

int perf_tool__process_synth_event(const struct perf_tool *tool,
				   union perf_event *event,
				   struct machine *machine,
				   perf_event__handler_t process)
{
	struct perf_sample synth_sample = {
		.pid	   = -1,
		.tid	   = -1,
		.time	   = -1,
		.stream_id = -1,
		.cpu	   = -1,
		.period	   = 1,
		.cpumode   = event->header.misc & PERF_RECORD_MISC_CPUMODE_MASK,
	};

	return process(tool, event, &synth_sample, machine);
};

/*
 * Assumes that the first 4095 bytes of /proc/pid/stat contains
 * the comm, tgid and ppid.
 */
static int perf_event__get_comm_ids(pid_t pid, pid_t tid, char *comm, size_t len,
				    pid_t *tgid, pid_t *ppid, bool *kernel)
{
	char bf[4096];
	int fd;
	size_t size = 0;
	ssize_t n;
	char *name, *tgids, *ppids, *vmpeak, *threads;

	*tgid = -1;
	*ppid = -1;

	if (pid)
		snprintf(bf, sizeof(bf), "/proc/%d/task/%d/status", pid, tid);
	else
		snprintf(bf, sizeof(bf), "/proc/%d/status", tid);

	fd = open(bf, O_RDONLY);
	if (fd < 0) {
		pr_debug("couldn't open %s\n", bf);
		return -1;
	}

	n = read(fd, bf, sizeof(bf) - 1);
	close(fd);
	if (n <= 0) {
		pr_warning("Couldn't get COMM, tigd and ppid for pid %d\n",
			   tid);
		return -1;
	}
	bf[n] = '\0';

	name = strstr(bf, "Name:");
	tgids = strstr(name ?: bf, "Tgid:");
	ppids = strstr(tgids ?: bf, "PPid:");
	vmpeak = strstr(ppids ?: bf, "VmPeak:");

	if (vmpeak)
		threads = NULL;
	else
		threads = strstr(ppids ?: bf, "Threads:");

	if (name) {
		char *nl;

		name = skip_spaces(name + 5);  /* strlen("Name:") */
		nl = strchr(name, '\n');
		if (nl)
			*nl = '\0';

		size = strlen(name);
		if (size >= len)
			size = len - 1;
		memcpy(comm, name, size);
		comm[size] = '\0';
	} else {
		pr_debug("Name: string not found for pid %d\n", tid);
	}

	if (tgids) {
		tgids += 5;  /* strlen("Tgid:") */
		*tgid = atoi(tgids);
	} else {
		pr_debug("Tgid: string not found for pid %d\n", tid);
	}

	if (ppids) {
		ppids += 5;  /* strlen("PPid:") */
		*ppid = atoi(ppids);
	} else {
		pr_debug("PPid: string not found for pid %d\n", tid);
	}

	if (!vmpeak && threads)
		*kernel = true;
	else
		*kernel = false;

	return 0;
}

static int perf_event__prepare_comm(union perf_event *event, pid_t pid, pid_t tid,
				    struct machine *machine,
				    pid_t *tgid, pid_t *ppid, bool *kernel)
{
	size_t size;

	*ppid = -1;

	memset(&event->comm, 0, sizeof(event->comm));

	if (machine__is_host(machine)) {
		if (perf_event__get_comm_ids(pid, tid, event->comm.comm,
					     sizeof(event->comm.comm),
					     tgid, ppid, kernel) != 0) {
			return -1;
		}
	} else {
		*tgid = machine->pid;
	}

	if (*tgid < 0)
		return -1;

	event->comm.pid = *tgid;
	event->comm.header.type = PERF_RECORD_COMM;

	size = strlen(event->comm.comm) + 1;
	size = PERF_ALIGN(size, sizeof(u64));
	memset(event->comm.comm + size, 0, machine->id_hdr_size);
	event->comm.header.size = (sizeof(event->comm) -
				(sizeof(event->comm.comm) - size) +
				machine->id_hdr_size);
	event->comm.tid = tid;

	return 0;
}

pid_t perf_event__synthesize_comm(const struct perf_tool *tool,
					 union perf_event *event, pid_t pid,
					 perf_event__handler_t process,
					 struct machine *machine)
{
	pid_t tgid, ppid;
	bool kernel_thread;

	if (perf_event__prepare_comm(event, 0, pid, machine, &tgid, &ppid,
				     &kernel_thread) != 0)
		return -1;

	if (perf_tool__process_synth_event(tool, event, machine, process) != 0)
		return -1;

	return tgid;
}

static void perf_event__get_ns_link_info(pid_t pid, const char *ns,
					 struct perf_ns_link_info *ns_link_info)
{
	struct stat64 st;
	char proc_ns[128];

	sprintf(proc_ns, "/proc/%u/ns/%s", pid, ns);
	if (stat64(proc_ns, &st) == 0) {
		ns_link_info->dev = st.st_dev;
		ns_link_info->ino = st.st_ino;
	}
}

int perf_event__synthesize_namespaces(const struct perf_tool *tool,
				      union perf_event *event,
				      pid_t pid, pid_t tgid,
				      perf_event__handler_t process,
				      struct machine *machine)
{
	u32 idx;
	struct perf_ns_link_info *ns_link_info;

	if (!tool || !tool->namespace_events)
		return 0;

	memset(&event->namespaces, 0, (sizeof(event->namespaces) +
	       (NR_NAMESPACES * sizeof(struct perf_ns_link_info)) +
	       machine->id_hdr_size));

	event->namespaces.pid = tgid;
	event->namespaces.tid = pid;

	event->namespaces.nr_namespaces = NR_NAMESPACES;

	ns_link_info = event->namespaces.link_info;

	for (idx = 0; idx < event->namespaces.nr_namespaces; idx++)
		perf_event__get_ns_link_info(pid, perf_ns__name(idx),
					     &ns_link_info[idx]);

	event->namespaces.header.type = PERF_RECORD_NAMESPACES;

	event->namespaces.header.size = (sizeof(event->namespaces) +
			(NR_NAMESPACES * sizeof(struct perf_ns_link_info)) +
			machine->id_hdr_size);

	if (perf_tool__process_synth_event(tool, event, machine, process) != 0)
		return -1;

	return 0;
}

static int perf_event__synthesize_fork(const struct perf_tool *tool,
				       union perf_event *event,
				       pid_t pid, pid_t tgid, pid_t ppid,
				       perf_event__handler_t process,
				       struct machine *machine)
{
	memset(&event->fork, 0, sizeof(event->fork) + machine->id_hdr_size);

	/*
	 * for main thread set parent to ppid from status file. For other
	 * threads set parent pid to main thread. ie., assume main thread
	 * spawns all threads in a process
	*/
	if (tgid == pid) {
		event->fork.ppid = ppid;
		event->fork.ptid = ppid;
	} else {
		event->fork.ppid = tgid;
		event->fork.ptid = tgid;
	}
	event->fork.pid  = tgid;
	event->fork.tid  = pid;
	event->fork.header.type = PERF_RECORD_FORK;
	event->fork.header.misc = PERF_RECORD_MISC_FORK_EXEC;

	event->fork.header.size = (sizeof(event->fork) + machine->id_hdr_size);

	if (perf_tool__process_synth_event(tool, event, machine, process) != 0)
		return -1;

	return 0;
}

static bool read_proc_maps_line(struct io *io, __u64 *start, __u64 *end,
				u32 *prot, u32 *flags, __u64 *offset,
				u32 *maj, u32 *min,
				__u64 *inode,
				ssize_t pathname_size, char *pathname)
{
	__u64 temp;
	int ch;
	char *start_pathname = pathname;

	if (io__get_hex(io, start) != '-')
		return false;
	if (io__get_hex(io, end) != ' ')
		return false;

	/* map protection and flags bits */
	*prot = 0;
	ch = io__get_char(io);
	if (ch == 'r')
		*prot |= PROT_READ;
	else if (ch != '-')
		return false;
	ch = io__get_char(io);
	if (ch == 'w')
		*prot |= PROT_WRITE;
	else if (ch != '-')
		return false;
	ch = io__get_char(io);
	if (ch == 'x')
		*prot |= PROT_EXEC;
	else if (ch != '-')
		return false;
	ch = io__get_char(io);
	if (ch == 's')
		*flags = MAP_SHARED;
	else if (ch == 'p')
		*flags = MAP_PRIVATE;
	else
		return false;
	if (io__get_char(io) != ' ')
		return false;

	if (io__get_hex(io, offset) != ' ')
		return false;

	if (io__get_hex(io, &temp) != ':')
		return false;
	*maj = temp;
	if (io__get_hex(io, &temp) != ' ')
		return false;
	*min = temp;

	ch = io__get_dec(io, inode);
	if (ch != ' ') {
		*pathname = '\0';
		return ch == '\n';
	}
	do {
		ch = io__get_char(io);
	} while (ch == ' ');
	while (true) {
		if (ch < 0)
			return false;
		if (ch == '\0' || ch == '\n' ||
		    (pathname + 1 - start_pathname) >= pathname_size) {
			*pathname = '\0';
			return true;
		}
		*pathname++ = ch;
		ch = io__get_char(io);
	}
}

static void perf_record_mmap2__read_build_id(struct perf_record_mmap2 *event,
					     struct machine *machine,
					     bool is_kernel)
{
	struct build_id bid;
	struct nsinfo *nsi;
	struct nscookie nc;
	struct dso *dso = NULL;
	struct dso_id id;
	int rc;

	if (is_kernel) {
		rc = sysfs__read_build_id("/sys/kernel/notes", &bid);
		goto out;
	}

	id.maj = event->maj;
	id.min = event->min;
	id.ino = event->ino;
	id.ino_generation = event->ino_generation;

	dso = dsos__findnew_id(&machine->dsos, event->filename, &id);
	if (dso && dso__has_build_id(dso)) {
		bid = *dso__bid(dso);
		rc = 0;
		goto out;
	}

	nsi = nsinfo__new(event->pid);
	nsinfo__mountns_enter(nsi, &nc);

	rc = filename__read_build_id(event->filename, &bid) > 0 ? 0 : -1;

	nsinfo__mountns_exit(&nc);
	nsinfo__put(nsi);

out:
	if (rc == 0) {
		memcpy(event->build_id, bid.data, sizeof(bid.data));
		event->build_id_size = (u8) bid.size;
		event->header.misc |= PERF_RECORD_MISC_MMAP_BUILD_ID;
		event->__reserved_1 = 0;
		event->__reserved_2 = 0;

		if (dso && !dso__has_build_id(dso))
			dso__set_build_id(dso, &bid);
	} else {
		if (event->filename[0] == '/') {
			pr_debug2("Failed to read build ID for %s\n",
				  event->filename);
		}
	}
	dso__put(dso);
}

int perf_event__synthesize_mmap_events(const struct perf_tool *tool,
				       union perf_event *event,
				       pid_t pid, pid_t tgid,
				       perf_event__handler_t process,
				       struct machine *machine,
				       bool mmap_data)
{
	unsigned long long t;
	char bf[BUFSIZ];
	struct io io;
	bool truncation = false;
	unsigned long long timeout = proc_map_timeout * 1000000ULL;
	int rc = 0;
	const char *hugetlbfs_mnt = hugetlbfs__mountpoint();
	int hugetlbfs_mnt_len = hugetlbfs_mnt ? strlen(hugetlbfs_mnt) : 0;

	if (machine__is_default_guest(machine))
		return 0;

	snprintf(bf, sizeof(bf), "%s/proc/%d/task/%d/maps",
		machine->root_dir, pid, pid);

	io.fd = open(bf, O_RDONLY, 0);
	if (io.fd < 0) {
		/*
		 * We raced with a task exiting - just return:
		 */
		pr_debug("couldn't open %s\n", bf);
		return -1;
	}
	io__init(&io, io.fd, bf, sizeof(bf));

	event->header.type = PERF_RECORD_MMAP2;
	t = rdclock();

	while (!io.eof) {
		static const char anonstr[] = "//anon";
		size_t size, aligned_size;

		/* ensure null termination since stack will be reused. */
		event->mmap2.filename[0] = '\0';

		/* 00400000-0040c000 r-xp 00000000 fd:01 41038  /bin/cat */
		if (!read_proc_maps_line(&io,
					&event->mmap2.start,
					&event->mmap2.len,
					&event->mmap2.prot,
					&event->mmap2.flags,
					&event->mmap2.pgoff,
					&event->mmap2.maj,
					&event->mmap2.min,
					&event->mmap2.ino,
					sizeof(event->mmap2.filename),
					event->mmap2.filename))
			continue;

		if ((rdclock() - t) > timeout) {
			pr_warning("Reading %s/proc/%d/task/%d/maps time out. "
				   "You may want to increase "
				   "the time limit by --proc-map-timeout\n",
				   machine->root_dir, pid, pid);
			truncation = true;
			goto out;
		}

		event->mmap2.ino_generation = 0;

		/*
		 * Just like the kernel, see __perf_event_mmap in kernel/perf_event.c
		 */
		if (machine__is_host(machine))
			event->header.misc = PERF_RECORD_MISC_USER;
		else
			event->header.misc = PERF_RECORD_MISC_GUEST_USER;

		if ((event->mmap2.prot & PROT_EXEC) == 0) {
			if (!mmap_data || (event->mmap2.prot & PROT_READ) == 0)
				continue;

			event->header.misc |= PERF_RECORD_MISC_MMAP_DATA;
		}

out:
		if (truncation)
			event->header.misc |= PERF_RECORD_MISC_PROC_MAP_PARSE_TIMEOUT;

		if (!strcmp(event->mmap2.filename, ""))
			strcpy(event->mmap2.filename, anonstr);

		if (hugetlbfs_mnt_len &&
		    !strncmp(event->mmap2.filename, hugetlbfs_mnt,
			     hugetlbfs_mnt_len)) {
			strcpy(event->mmap2.filename, anonstr);
			event->mmap2.flags |= MAP_HUGETLB;
		}

		size = strlen(event->mmap2.filename) + 1;
		aligned_size = PERF_ALIGN(size, sizeof(u64));
		event->mmap2.len -= event->mmap.start;
		event->mmap2.header.size = (sizeof(event->mmap2) -
					(sizeof(event->mmap2.filename) - aligned_size));
		memset(event->mmap2.filename + size, 0, machine->id_hdr_size +
			(aligned_size - size));
		event->mmap2.header.size += machine->id_hdr_size;
		event->mmap2.pid = tgid;
		event->mmap2.tid = pid;

		if (symbol_conf.buildid_mmap2)
			perf_record_mmap2__read_build_id(&event->mmap2, machine, false);

		if (perf_tool__process_synth_event(tool, event, machine, process) != 0) {
			rc = -1;
			break;
		}

		if (truncation)
			break;
	}

	close(io.fd);
	return rc;
}

#ifdef HAVE_FILE_HANDLE
static int perf_event__synthesize_cgroup(const struct perf_tool *tool,
					 union perf_event *event,
					 char *path, size_t mount_len,
					 perf_event__handler_t process,
					 struct machine *machine)
{
	size_t event_size = sizeof(event->cgroup) - sizeof(event->cgroup.path);
	size_t path_len = strlen(path) - mount_len + 1;
	struct {
		struct file_handle fh;
		uint64_t cgroup_id;
	} handle;
	int mount_id;

	while (path_len % sizeof(u64))
		path[mount_len + path_len++] = '\0';

	memset(&event->cgroup, 0, event_size);

	event->cgroup.header.type = PERF_RECORD_CGROUP;
	event->cgroup.header.size = event_size + path_len + machine->id_hdr_size;

	handle.fh.handle_bytes = sizeof(handle.cgroup_id);
	if (name_to_handle_at(AT_FDCWD, path, &handle.fh, &mount_id, 0) < 0) {
		pr_debug("stat failed: %s\n", path);
		return -1;
	}

	event->cgroup.id = handle.cgroup_id;
	strncpy(event->cgroup.path, path + mount_len, path_len);
	memset(event->cgroup.path + path_len, 0, machine->id_hdr_size);

	if (perf_tool__process_synth_event(tool, event, machine, process) < 0) {
		pr_debug("process synth event failed\n");
		return -1;
	}

	return 0;
}

static int perf_event__walk_cgroup_tree(const struct perf_tool *tool,
					union perf_event *event,
					char *path, size_t mount_len,
					perf_event__handler_t process,
					struct machine *machine)
{
	size_t pos = strlen(path);
	DIR *d;
	struct dirent *dent;
	int ret = 0;

	if (perf_event__synthesize_cgroup(tool, event, path, mount_len,
					  process, machine) < 0)
		return -1;

	d = opendir(path);
	if (d == NULL) {
		pr_debug("failed to open directory: %s\n", path);
		return -1;
	}

	while ((dent = readdir(d)) != NULL) {
		if (dent->d_type != DT_DIR)
			continue;
		if (!strcmp(dent->d_name, ".") ||
		    !strcmp(dent->d_name, ".."))
			continue;

		/* any sane path should be less than PATH_MAX */
		if (strlen(path) + strlen(dent->d_name) + 1 >= PATH_MAX)
			continue;

		if (path[pos - 1] != '/')
			strcat(path, "/");
		strcat(path, dent->d_name);

		ret = perf_event__walk_cgroup_tree(tool, event, path,
						   mount_len, process, machine);
		if (ret < 0)
			break;

		path[pos] = '\0';
	}

	closedir(d);
	return ret;
}

int perf_event__synthesize_cgroups(const struct perf_tool *tool,
				   perf_event__handler_t process,
				   struct machine *machine)
{
	union perf_event event;
	char cgrp_root[PATH_MAX];
	size_t mount_len;  /* length of mount point in the path */

	if (!tool || !tool->cgroup_events)
		return 0;

	if (cgroupfs_find_mountpoint(cgrp_root, PATH_MAX, "perf_event") < 0) {
		pr_debug("cannot find cgroup mount point\n");
		return -1;
	}

	mount_len = strlen(cgrp_root);
	/* make sure the path starts with a slash (after mount point) */
	strcat(cgrp_root, "/");

	if (perf_event__walk_cgroup_tree(tool, &event, cgrp_root, mount_len,
					 process, machine) < 0)
		return -1;

	return 0;
}
#else
int perf_event__synthesize_cgroups(const struct perf_tool *tool __maybe_unused,
				   perf_event__handler_t process __maybe_unused,
				   struct machine *machine __maybe_unused)
{
	return -1;
}
#endif

struct perf_event__synthesize_modules_maps_cb_args {
	const struct perf_tool *tool;
	perf_event__handler_t process;
	struct machine *machine;
	union perf_event *event;
};

static int perf_event__synthesize_modules_maps_cb(struct map *map, void *data)
{
	struct perf_event__synthesize_modules_maps_cb_args *args = data;
	union perf_event *event = args->event;
	struct dso *dso;
	size_t size;

	if (!__map__is_kmodule(map))
		return 0;

	dso = map__dso(map);
	if (symbol_conf.buildid_mmap2) {
		size = PERF_ALIGN(dso__long_name_len(dso) + 1, sizeof(u64));
		event->mmap2.header.type = PERF_RECORD_MMAP2;
		event->mmap2.header.size = (sizeof(event->mmap2) -
					(sizeof(event->mmap2.filename) - size));
		memset(event->mmap2.filename + size, 0, args->machine->id_hdr_size);
		event->mmap2.header.size += args->machine->id_hdr_size;
		event->mmap2.start = map__start(map);
		event->mmap2.len   = map__size(map);
		event->mmap2.pid   = args->machine->pid;

		memcpy(event->mmap2.filename, dso__long_name(dso), dso__long_name_len(dso) + 1);

		perf_record_mmap2__read_build_id(&event->mmap2, args->machine, false);
	} else {
		size = PERF_ALIGN(dso__long_name_len(dso) + 1, sizeof(u64));
		event->mmap.header.type = PERF_RECORD_MMAP;
		event->mmap.header.size = (sizeof(event->mmap) -
					(sizeof(event->mmap.filename) - size));
		memset(event->mmap.filename + size, 0, args->machine->id_hdr_size);
		event->mmap.header.size += args->machine->id_hdr_size;
		event->mmap.start = map__start(map);
		event->mmap.len   = map__size(map);
		event->mmap.pid   = args->machine->pid;

		memcpy(event->mmap.filename, dso__long_name(dso), dso__long_name_len(dso) + 1);
	}

	if (perf_tool__process_synth_event(args->tool, event, args->machine, args->process) != 0)
		return -1;

	return 0;
}

int perf_event__synthesize_modules(const struct perf_tool *tool, perf_event__handler_t process,
				   struct machine *machine)
{
	int rc;
	struct maps *maps = machine__kernel_maps(machine);
	struct perf_event__synthesize_modules_maps_cb_args args = {
		.tool = tool,
		.process = process,
		.machine = machine,
	};
	size_t size = symbol_conf.buildid_mmap2
		? sizeof(args.event->mmap2)
		: sizeof(args.event->mmap);

	args.event = zalloc(size + machine->id_hdr_size);
	if (args.event == NULL) {
		pr_debug("Not enough memory synthesizing mmap event "
			 "for kernel modules\n");
		return -1;
	}

	/*
	 * kernel uses 0 for user space maps, see kernel/perf_event.c
	 * __perf_event_mmap
	 */
	if (machine__is_host(machine))
		args.event->header.misc = PERF_RECORD_MISC_KERNEL;
	else
		args.event->header.misc = PERF_RECORD_MISC_GUEST_KERNEL;

	rc = maps__for_each_map(maps, perf_event__synthesize_modules_maps_cb, &args);

	free(args.event);
	return rc;
}

/*目录项必须是数字开头*/
static int filter_task(const struct dirent *dirent)
{
	return isdigit(dirent->d_name[0]);
}

static int __event__synthesize_thread(union perf_event *comm_event,
				      union perf_event *mmap_event,
				      union perf_event *fork_event,
				      union perf_event *namespaces_event,
<<<<<<< HEAD
				      pid_t pid/*待处理的进程id*/, int full, perf_event__handler_t process,
				      struct perf_tool *tool, struct machine *machine,
=======
				      pid_t pid, int full, perf_event__handler_t process,
				      const struct perf_tool *tool, struct machine *machine,
>>>>>>> 155a3c00
				      bool needs_mmap, bool mmap_data)
{
	char filename[PATH_MAX];
	struct io_dir iod;
	struct io_dirent64 *dent;
	pid_t tgid, ppid;
	int rc = 0;

	/* special case: only send one comm event using passed in pid */
	if (!full) {
		tgid = perf_event__synthesize_comm(tool, comm_event, pid,
						   process, machine);

		if (tgid == -1)
			return -1;

		if (perf_event__synthesize_namespaces(tool, namespaces_event, pid,
						      tgid, process, machine) < 0)
			return -1;

		/*
		 * send mmap only for thread group leader
		 * see thread__init_maps()
		 */
		if (pid == tgid && needs_mmap &&
		    perf_event__synthesize_mmap_events(tool, mmap_event, pid, tgid,
						       process, machine, mmap_data))
			return -1;

		return 0;
	}

	if (machine__is_default_guest(machine))
		return 0;

	snprintf(filename, sizeof(filename), "%s/proc/%d/task",
		 machine->root_dir, pid);

	io_dir__init(&iod, open(filename, O_CLOEXEC | O_DIRECTORY | O_RDONLY));
	if (iod.dirfd < 0)
		return -1;

	while ((dent = io_dir__readdir(&iod)) != NULL) {
		char *end;
		pid_t _pid;
		bool kernel_thread = false;

		if (!isdigit(dent->d_name[0]))
			continue;

		_pid = strtol(dent->d_name, &end, 10);
		if (*end)
			continue;

		/* some threads may exit just after scan, ignore it */
		if (perf_event__prepare_comm(comm_event, pid, _pid, machine,
					     &tgid, &ppid, &kernel_thread) != 0)
			continue;

		rc = -1;
		if (perf_event__synthesize_fork(tool, fork_event, _pid, tgid,
						ppid, process, machine) < 0)
			break;

		if (perf_event__synthesize_namespaces(tool, namespaces_event, _pid,
						      tgid, process, machine) < 0)
			break;

		/*
		 * Send the prepared comm event
		 */
		if (perf_tool__process_synth_event(tool, comm_event, machine, process) != 0)
			break;

		rc = 0;
		if (_pid == pid && !kernel_thread && needs_mmap) {
			/* process the parent's maps too */
			rc = perf_event__synthesize_mmap_events(tool, mmap_event, pid, tgid,
						process, machine, mmap_data);
			if (rc)
				break;
		}
	}

	close(iod.dirfd);

	return rc;
}

int perf_event__synthesize_thread_map(const struct perf_tool *tool,
				      struct perf_thread_map *threads,
				      perf_event__handler_t process,
				      struct machine *machine,
				      bool needs_mmap, bool mmap_data)
{
	union perf_event *comm_event, *mmap_event, *fork_event;
	union perf_event *namespaces_event;
	int err = -1, thread, j;

	comm_event = malloc(sizeof(comm_event->comm) + machine->id_hdr_size);
	if (comm_event == NULL)
		goto out;

	mmap_event = malloc(sizeof(mmap_event->mmap2) + machine->id_hdr_size);
	if (mmap_event == NULL)
		goto out_free_comm;

	fork_event = malloc(sizeof(fork_event->fork) + machine->id_hdr_size);
	if (fork_event == NULL)
		goto out_free_mmap;

	namespaces_event = malloc(sizeof(namespaces_event->namespaces) +
				  (NR_NAMESPACES * sizeof(struct perf_ns_link_info)) +
				  machine->id_hdr_size);
	if (namespaces_event == NULL)
		goto out_free_fork;

	err = 0;
	for (thread = 0; thread < threads->nr; ++thread) {
		if (__event__synthesize_thread(comm_event, mmap_event,
					       fork_event, namespaces_event,
					       perf_thread_map__pid(threads, thread), 0,
					       process, tool, machine,
					       needs_mmap, mmap_data)) {
			err = -1;
			break;
		}

		/*
		 * comm.pid is set to thread group id by
		 * perf_event__synthesize_comm
		 */
		if ((int) comm_event->comm.pid != perf_thread_map__pid(threads, thread)) {
			bool need_leader = true;

			/* is thread group leader in thread_map? */
			for (j = 0; j < threads->nr; ++j) {
				if ((int) comm_event->comm.pid == perf_thread_map__pid(threads, j)) {
					need_leader = false;
					break;
				}
			}

			/* if not, generate events for it */
			if (need_leader &&
			    __event__synthesize_thread(comm_event, mmap_event,
						       fork_event, namespaces_event,
						       comm_event->comm.pid, 0,
						       process, tool, machine,
						       needs_mmap, mmap_data)) {
				err = -1;
				break;
			}
		}
	}
	free(namespaces_event);
out_free_fork:
	free(fork_event);
out_free_mmap:
	free(mmap_event);
out_free_comm:
	free(comm_event);
out:
	return err;
}

static int __perf_event__synthesize_threads(const struct perf_tool *tool,
					    perf_event__handler_t process,
					    struct machine *machine,
					    bool needs_mmap,
					    bool mmap_data,
					    struct dirent **dirent/*全局的进程目录数组*/,
					    int start/*当前线程负责的起始task编号*/,
					    int num/*当前线程负责的task总数*/)
{
	union perf_event *comm_event, *mmap_event, *fork_event;
	union perf_event *namespaces_event;
	int err = -1;
	char *end;
	pid_t pid;
	int i;

	comm_event = malloc(sizeof(comm_event->comm) + machine->id_hdr_size);
	if (comm_event == NULL)
		goto out;

	mmap_event = malloc(sizeof(mmap_event->mmap2) + machine->id_hdr_size);
	if (mmap_event == NULL)
		goto out_free_comm;

	fork_event = malloc(sizeof(fork_event->fork) + machine->id_hdr_size);
	if (fork_event == NULL)
		goto out_free_mmap;

	namespaces_event = malloc(sizeof(namespaces_event->namespaces) +
				  (NR_NAMESPACES * sizeof(struct perf_ns_link_info)) +
				  machine->id_hdr_size);
	if (namespaces_event == NULL)
		goto out_free_fork;

	/*遍历所有direntry*/
	for (i = start; i < start + num; i++) {
		if (!isdigit(dirent[i]->d_name[0]))
		    /*只考虑进程*/
			continue;

		/*取进程Pid*/
		pid = (pid_t)strtol(dirent[i]->d_name, &end, 10);
		/* only interested in proper numerical dirents */
		if (*end)
			continue;
		/*
		 * We may race with exiting thread, so don't stop just because
		 * one thread couldn't be synthesized.
		 */
		__event__synthesize_thread(comm_event, mmap_event, fork_event,
					   namespaces_event, pid, 1, process,
					   tool, machine, needs_mmap, mmap_data);
	}
	err = 0;

	free(namespaces_event);
out_free_fork:
	free(fork_event);
out_free_mmap:
	free(mmap_event);
out_free_comm:
	free(comm_event);
out:
	return err;
}

struct synthesize_threads_arg {
	const struct perf_tool *tool;
	perf_event__handler_t process;
	struct machine *machine;
	bool needs_mmap;
	bool mmap_data;
	/*指向全局的进程目录*/
	struct dirent **dirent;
	int num;/*负责的进程数*/
	int start;/*负责的起始进程下标*/
};

static void *synthesize_threads_worker(void *arg)
{
	struct synthesize_threads_arg *args = arg;

	__perf_event__synthesize_threads(args->tool, args->process,
					 args->machine,
					 args->needs_mmap, args->mmap_data,
					 args->dirent,
					 args->start, args->num);
	return NULL;
}

int perf_event__synthesize_threads(const struct perf_tool *tool,
				   perf_event__handler_t process,
				   struct machine *machine,
				   bool needs_mmap, bool mmap_data,
				   unsigned int nr_threads_synthesize)
{
	struct synthesize_threads_arg *args = NULL;
	pthread_t *synthesize_threads = NULL;
	char proc_path[PATH_MAX];
	struct dirent **dirent;
	int num_per_thread;
	int m, n, i, j;
	int thread_nr;
	int base = 0;
	int err = -1;


	if (machine__is_default_guest(machine))
		return 0;

	/*构造/proc*/
	snprintf(proc_path, sizeof(proc_path), "%s/proc", machine->root_dir);
	n = scandir(proc_path, &dirent/*出参，满足的task*/, filter_task/*必须为进程*/, NULL);
	if (n < 0)
		return err;

	if (nr_threads_synthesize == UINT_MAX)
		thread_nr = sysconf(_SC_NPROCESSORS_ONLN);
	else
		thread_nr = nr_threads_synthesize;

	if (thread_nr <= 1) {
		err = __perf_event__synthesize_threads(tool, process,
						       machine,
						       needs_mmap, mmap_data,
						       dirent, base, n);
		goto free_dirent;
	}
	if (thread_nr > n)
		thread_nr = n;

<<<<<<< HEAD
	/*创建pthread_t数组（长度：thread_nr)*/
	synthesize_threads = calloc(sizeof(pthread_t), thread_nr);
	if (synthesize_threads == NULL)
		goto free_dirent;

	/*创建参数指定数组（长度:thread_nr)*/
	args = calloc(sizeof(*args), thread_nr);
=======
	synthesize_threads = calloc(thread_nr, sizeof(pthread_t));
	if (synthesize_threads == NULL)
		goto free_dirent;

	args = calloc(thread_nr, sizeof(*args));
>>>>>>> 155a3c00
	if (args == NULL)
		goto free_threads;

	/*每个线程负责多少进程*/
	num_per_thread = n / thread_nr;
	/*剩余的进程数*/
	m = n % thread_nr;
	/*初始化各线程参数*/
	for (i = 0; i < thread_nr; i++) {
		args[i].tool = tool;
		args[i].process = process;
		args[i].machine = machine;
		args[i].needs_mmap = needs_mmap;
		args[i].mmap_data = mmap_data;
		args[i].dirent = dirent;
	}
	/*将剩余的这m个分配给前面的m个线程，其负责数量+1，其起始位置为i*num*/
	for (i = 0; i < m; i++) {
		args[i].num = num_per_thread + 1;
		args[i].start = i * args[i].num;
	}
	if (i != 0)
	    /*下一个线程的base起始位置*/
		base = args[i-1].start + args[i-1].num;

	/*填充其它的线程*/
	for (j = i; j < thread_nr; j++) {
		args[j].num = num_per_thread;
		args[j].start = base + (j - i) * args[i].num;
	}

	/*创建线程*/
	for (i = 0; i < thread_nr; i++) {
		if (pthread_create(&synthesize_threads[i], NULL,
				   synthesize_threads_worker, &args[i]))
			goto out_join;
	}
	err = 0;
out_join:
	for (i = 0; i < thread_nr; i++)
		pthread_join(synthesize_threads[i], NULL);
	free(args);
free_threads:
	free(synthesize_threads);
free_dirent:
	for (i = 0; i < n; i++)
		zfree(&dirent[i]);
	free(dirent);

	return err;
}

int __weak perf_event__synthesize_extra_kmaps(const struct perf_tool *tool __maybe_unused,
					      perf_event__handler_t process __maybe_unused,
					      struct machine *machine __maybe_unused)
{
	return 0;
}

static int __perf_event__synthesize_kernel_mmap(const struct perf_tool *tool,
						perf_event__handler_t process,
						struct machine *machine)
{
	union perf_event *event;
	size_t size = symbol_conf.buildid_mmap2 ?
			sizeof(event->mmap2) : sizeof(event->mmap);
	struct map *map = machine__kernel_map(machine);
	struct kmap *kmap;
	int err;

	if (map == NULL)
		return -1;

	kmap = map__kmap(map);
	if (!kmap->ref_reloc_sym)
		return -1;

	/*
	 * We should get this from /sys/kernel/sections/.text, but till that is
	 * available use this, and after it is use this as a fallback for older
	 * kernels.
	 */
	event = zalloc(size + machine->id_hdr_size);
	if (event == NULL) {
		pr_debug("Not enough memory synthesizing mmap event "
			 "for kernel modules\n");
		return -1;
	}

	if (machine__is_host(machine)) {
		/*
		 * kernel uses PERF_RECORD_MISC_USER for user space maps,
		 * see kernel/perf_event.c __perf_event_mmap
		 */
		event->header.misc = PERF_RECORD_MISC_KERNEL;
	} else {
		event->header.misc = PERF_RECORD_MISC_GUEST_KERNEL;
	}

	if (symbol_conf.buildid_mmap2) {
		size = snprintf(event->mmap2.filename, sizeof(event->mmap2.filename),
				"%s%s", machine->mmap_name, kmap->ref_reloc_sym->name) + 1;
		size = PERF_ALIGN(size, sizeof(u64));
		event->mmap2.header.type = PERF_RECORD_MMAP2;
		event->mmap2.header.size = (sizeof(event->mmap2) -
				(sizeof(event->mmap2.filename) - size) + machine->id_hdr_size);
		event->mmap2.pgoff = kmap->ref_reloc_sym->addr;
		event->mmap2.start = map__start(map);
		event->mmap2.len   = map__end(map) - event->mmap.start;
		event->mmap2.pid   = machine->pid;

		perf_record_mmap2__read_build_id(&event->mmap2, machine, true);
	} else {
		size = snprintf(event->mmap.filename, sizeof(event->mmap.filename),
				"%s%s", machine->mmap_name, kmap->ref_reloc_sym->name) + 1;
		size = PERF_ALIGN(size, sizeof(u64));
		event->mmap.header.type = PERF_RECORD_MMAP;
		event->mmap.header.size = (sizeof(event->mmap) -
				(sizeof(event->mmap.filename) - size) + machine->id_hdr_size);
		event->mmap.pgoff = kmap->ref_reloc_sym->addr;
		event->mmap.start = map__start(map);
		event->mmap.len   = map__end(map) - event->mmap.start;
		event->mmap.pid   = machine->pid;
	}

	err = perf_tool__process_synth_event(tool, event, machine, process);
	free(event);

	return err;
}

int perf_event__synthesize_kernel_mmap(const struct perf_tool *tool,
				       perf_event__handler_t process,
				       struct machine *machine)
{
	int err;

	err = __perf_event__synthesize_kernel_mmap(tool, process, machine);
	if (err < 0)
		return err;

	return perf_event__synthesize_extra_kmaps(tool, process, machine);
}

int perf_event__synthesize_thread_map2(const struct perf_tool *tool,
				      struct perf_thread_map *threads,
				      perf_event__handler_t process,
				      struct machine *machine)
{
	union perf_event *event;
	int i, err, size;

	size  = sizeof(event->thread_map);
	size +=	threads->nr * sizeof(event->thread_map.entries[0]);

	event = zalloc(size);
	if (!event)
		return -ENOMEM;

	event->header.type = PERF_RECORD_THREAD_MAP;
	event->header.size = size;
	event->thread_map.nr = threads->nr;

	for (i = 0; i < threads->nr; i++) {
		struct perf_record_thread_map_entry *entry = &event->thread_map.entries[i];
		char *comm = perf_thread_map__comm(threads, i);

		if (!comm)
			comm = (char *) "";

		entry->pid = perf_thread_map__pid(threads, i);
		strncpy((char *) &entry->comm, comm, sizeof(entry->comm));
	}

	err = process(tool, event, NULL, machine);

	free(event);
	return err;
}

struct synthesize_cpu_map_data {
	const struct perf_cpu_map *map;
	int nr;
	int min_cpu;
	int max_cpu;
	int has_any_cpu;
	int type;
	size_t size;
	struct perf_record_cpu_map_data *data;
};

static void synthesize_cpus(struct synthesize_cpu_map_data *data)
{
	data->data->type = PERF_CPU_MAP__CPUS;
	data->data->cpus_data.nr = data->nr;
	for (int i = 0; i < data->nr; i++)
		data->data->cpus_data.cpu[i] = perf_cpu_map__cpu(data->map, i).cpu;
}

static void synthesize_mask(struct synthesize_cpu_map_data *data)
{
	int idx;
	struct perf_cpu cpu;

	/* Due to padding, the 4bytes per entry mask variant is always smaller. */
	data->data->type = PERF_CPU_MAP__MASK;
	data->data->mask32_data.nr = BITS_TO_U32(data->max_cpu);
	data->data->mask32_data.long_size = 4;

	perf_cpu_map__for_each_cpu(cpu, idx, data->map) {
		int bit_word = cpu.cpu / 32;
		u32 bit_mask = 1U << (cpu.cpu & 31);

		data->data->mask32_data.mask[bit_word] |= bit_mask;
	}
}

static void synthesize_range_cpus(struct synthesize_cpu_map_data *data)
{
	data->data->type = PERF_CPU_MAP__RANGE_CPUS;
	data->data->range_cpu_data.any_cpu = data->has_any_cpu;
	data->data->range_cpu_data.start_cpu = data->min_cpu;
	data->data->range_cpu_data.end_cpu = data->max_cpu;
}

static void *cpu_map_data__alloc(struct synthesize_cpu_map_data *syn_data,
				 size_t header_size)
{
	size_t size_cpus, size_mask;

	syn_data->nr = perf_cpu_map__nr(syn_data->map);
	syn_data->has_any_cpu = (perf_cpu_map__cpu(syn_data->map, 0).cpu == -1) ? 1 : 0;

	syn_data->min_cpu = perf_cpu_map__cpu(syn_data->map, syn_data->has_any_cpu).cpu;
	syn_data->max_cpu = perf_cpu_map__max(syn_data->map).cpu;
	if (syn_data->max_cpu - syn_data->min_cpu + 1 == syn_data->nr - syn_data->has_any_cpu) {
		/* A consecutive range of CPUs can be encoded using a range. */
		assert(sizeof(u16) + sizeof(struct perf_record_range_cpu_map) == sizeof(u64));
		syn_data->type = PERF_CPU_MAP__RANGE_CPUS;
		syn_data->size = header_size + sizeof(u64);
		return zalloc(syn_data->size);
	}

	size_cpus = sizeof(u16) + sizeof(struct cpu_map_entries) + syn_data->nr * sizeof(u16);
	/* Due to padding, the 4bytes per entry mask variant is always smaller. */
	size_mask = sizeof(u16) + sizeof(struct perf_record_mask_cpu_map32) +
		BITS_TO_U32(syn_data->max_cpu) * sizeof(__u32);
	if (syn_data->has_any_cpu || size_cpus < size_mask) {
		/* Follow the CPU map encoding. */
		syn_data->type = PERF_CPU_MAP__CPUS;
		syn_data->size = header_size + PERF_ALIGN(size_cpus, sizeof(u64));
		return zalloc(syn_data->size);
	}
	/* Encode using a bitmask. */
	syn_data->type = PERF_CPU_MAP__MASK;
	syn_data->size = header_size + PERF_ALIGN(size_mask, sizeof(u64));
	return zalloc(syn_data->size);
}

static void cpu_map_data__synthesize(struct synthesize_cpu_map_data *data)
{
	switch (data->type) {
	case PERF_CPU_MAP__CPUS:
		synthesize_cpus(data);
		break;
	case PERF_CPU_MAP__MASK:
		synthesize_mask(data);
		break;
	case PERF_CPU_MAP__RANGE_CPUS:
		synthesize_range_cpus(data);
		break;
	default:
		break;
	}
}

static struct perf_record_cpu_map *cpu_map_event__new(const struct perf_cpu_map *map)
{
	struct synthesize_cpu_map_data syn_data = { .map = map };
	struct perf_record_cpu_map *event;


	event = cpu_map_data__alloc(&syn_data, sizeof(struct perf_event_header));
	if (!event)
		return NULL;

	syn_data.data = &event->data;
	event->header.type = PERF_RECORD_CPU_MAP;
	event->header.size = syn_data.size;
	cpu_map_data__synthesize(&syn_data);
	return event;
}


int perf_event__synthesize_cpu_map(const struct perf_tool *tool,
				   const struct perf_cpu_map *map,
				   perf_event__handler_t process,
				   struct machine *machine)
{
	struct perf_record_cpu_map *event;
	int err;

	event = cpu_map_event__new(map);
	if (!event)
		return -ENOMEM;

	err = process(tool, (union perf_event *) event, NULL, machine);

	free(event);
	return err;
}

int perf_event__synthesize_stat_config(const struct perf_tool *tool,
				       struct perf_stat_config *config,
				       perf_event__handler_t process,
				       struct machine *machine)
{
	struct perf_record_stat_config *event;
	int size, i = 0, err;

	size  = sizeof(*event);
	size += (PERF_STAT_CONFIG_TERM__MAX * sizeof(event->data[0]));

	event = zalloc(size);
	if (!event)
		return -ENOMEM;

	event->header.type = PERF_RECORD_STAT_CONFIG;
	event->header.size = size;
	event->nr          = PERF_STAT_CONFIG_TERM__MAX;

#define ADD(__term, __val)					\
	event->data[i].tag = PERF_STAT_CONFIG_TERM__##__term;	\
	event->data[i].val = __val;				\
	i++;

	ADD(AGGR_MODE,	config->aggr_mode)
	ADD(INTERVAL,	config->interval)
	ADD(SCALE,	config->scale)
	ADD(AGGR_LEVEL,	config->aggr_level)

	WARN_ONCE(i != PERF_STAT_CONFIG_TERM__MAX,
		  "stat config terms unbalanced\n");
#undef ADD

	err = process(tool, (union perf_event *) event, NULL, machine);

	free(event);
	return err;
}

int perf_event__synthesize_stat(const struct perf_tool *tool,
				struct perf_cpu cpu, u32 thread, u64 id,
				struct perf_counts_values *count,
				perf_event__handler_t process,
				struct machine *machine)
{
	struct perf_record_stat event;

	event.header.type = PERF_RECORD_STAT;
	event.header.size = sizeof(event);
	event.header.misc = 0;

	event.id        = id;
	event.cpu       = cpu.cpu;
	event.thread    = thread;
	event.val       = count->val;
	event.ena       = count->ena;
	event.run       = count->run;

	return process(tool, (union perf_event *) &event, NULL, machine);
}

int perf_event__synthesize_stat_round(const struct perf_tool *tool,
				      u64 evtime, u64 type,
				      perf_event__handler_t process,
				      struct machine *machine)
{
	struct perf_record_stat_round event;

	event.header.type = PERF_RECORD_STAT_ROUND;
	event.header.size = sizeof(event);
	event.header.misc = 0;

	event.time = evtime;
	event.type = type;

	return process(tool, (union perf_event *) &event, NULL, machine);
}

size_t perf_event__sample_event_size(const struct perf_sample *sample, u64 type, u64 read_format)
{
	size_t sz, result = sizeof(struct perf_record_sample);

	if (type & PERF_SAMPLE_IDENTIFIER)
		result += sizeof(u64);

	if (type & PERF_SAMPLE_IP)
		result += sizeof(u64);

	if (type & PERF_SAMPLE_TID)
		result += sizeof(u64);

	if (type & PERF_SAMPLE_TIME)
		result += sizeof(u64);

	if (type & PERF_SAMPLE_ADDR)
		result += sizeof(u64);

	if (type & PERF_SAMPLE_ID)
		result += sizeof(u64);

	if (type & PERF_SAMPLE_STREAM_ID)
		result += sizeof(u64);

	if (type & PERF_SAMPLE_CPU)
		result += sizeof(u64);

	if (type & PERF_SAMPLE_PERIOD)
		result += sizeof(u64);

	if (type & PERF_SAMPLE_READ) {
		result += sizeof(u64);
		if (read_format & PERF_FORMAT_TOTAL_TIME_ENABLED)
			result += sizeof(u64);
		if (read_format & PERF_FORMAT_TOTAL_TIME_RUNNING)
			result += sizeof(u64);
		/* PERF_FORMAT_ID is forced for PERF_SAMPLE_READ */
		if (read_format & PERF_FORMAT_GROUP) {
			sz = sample_read_value_size(read_format);
			result += sz * sample->read.group.nr;
		} else {
			result += sizeof(u64);
			if (read_format & PERF_FORMAT_LOST)
				result += sizeof(u64);
		}
	}

	if (type & PERF_SAMPLE_CALLCHAIN) {
		sz = (sample->callchain->nr + 1) * sizeof(u64);
		result += sz;
	}

	if (type & PERF_SAMPLE_RAW) {
		result += sizeof(u32);
		result += sample->raw_size;
	}

	if (type & PERF_SAMPLE_BRANCH_STACK) {
		sz = sample->branch_stack->nr * sizeof(struct branch_entry);
		/* nr, hw_idx */
		sz += 2 * sizeof(u64);
		result += sz;
	}

	if (type & PERF_SAMPLE_REGS_USER) {
		if (sample->user_regs && sample->user_regs->abi) {
			result += sizeof(u64);
			sz = hweight64(sample->user_regs->mask) * sizeof(u64);
			result += sz;
		} else {
			result += sizeof(u64);
		}
	}

	if (type & PERF_SAMPLE_STACK_USER) {
		sz = sample->user_stack.size;
		result += sizeof(u64);
		if (sz) {
			result += sz;
			result += sizeof(u64);
		}
	}

	if (type & PERF_SAMPLE_WEIGHT_TYPE)
		result += sizeof(u64);

	if (type & PERF_SAMPLE_DATA_SRC)
		result += sizeof(u64);

	if (type & PERF_SAMPLE_TRANSACTION)
		result += sizeof(u64);

	if (type & PERF_SAMPLE_REGS_INTR) {
		if (sample->intr_regs && sample->intr_regs->abi) {
			result += sizeof(u64);
			sz = hweight64(sample->intr_regs->mask) * sizeof(u64);
			result += sz;
		} else {
			result += sizeof(u64);
		}
	}

	if (type & PERF_SAMPLE_PHYS_ADDR)
		result += sizeof(u64);

	if (type & PERF_SAMPLE_CGROUP)
		result += sizeof(u64);

	if (type & PERF_SAMPLE_DATA_PAGE_SIZE)
		result += sizeof(u64);

	if (type & PERF_SAMPLE_CODE_PAGE_SIZE)
		result += sizeof(u64);

	if (type & PERF_SAMPLE_AUX) {
		result += sizeof(u64);
		result += sample->aux_sample.size;
	}

	return result;
}

void __weak arch_perf_synthesize_sample_weight(const struct perf_sample *data,
					       __u64 *array, u64 type __maybe_unused)
{
	*array = data->weight;
}

static __u64 *copy_read_group_values(__u64 *array, __u64 read_format,
				     const struct perf_sample *sample)
{
	size_t sz = sample_read_value_size(read_format);
	struct sample_read_value *v = sample->read.group.values;

	sample_read_group__for_each(v, sample->read.group.nr, read_format) {
		/* PERF_FORMAT_ID is forced for PERF_SAMPLE_READ */
		memcpy(array, v, sz);
		array = (void *)array + sz;
	}
	return array;
}

int perf_event__synthesize_sample(union perf_event *event, u64 type, u64 read_format,
				  const struct perf_sample *sample)
{
	__u64 *array;
	size_t sz;
	/*
	 * used for cross-endian analysis. See git commit 65014ab3
	 * for why this goofiness is needed.
	 */
	union u64_swap u;

	array = event->sample.array;

	if (type & PERF_SAMPLE_IDENTIFIER) {
		*array = sample->id;
		array++;
	}

	if (type & PERF_SAMPLE_IP) {
		*array = sample->ip;
		array++;
	}

	if (type & PERF_SAMPLE_TID) {
		u.val32[0] = sample->pid;
		u.val32[1] = sample->tid;
		*array = u.val64;
		array++;
	}

	if (type & PERF_SAMPLE_TIME) {
		*array = sample->time;
		array++;
	}

	if (type & PERF_SAMPLE_ADDR) {
		*array = sample->addr;
		array++;
	}

	if (type & PERF_SAMPLE_ID) {
		*array = sample->id;
		array++;
	}

	if (type & PERF_SAMPLE_STREAM_ID) {
		*array = sample->stream_id;
		array++;
	}

	if (type & PERF_SAMPLE_CPU) {
		u.val32[0] = sample->cpu;
		u.val32[1] = 0;
		*array = u.val64;
		array++;
	}

	if (type & PERF_SAMPLE_PERIOD) {
		*array = sample->period;
		array++;
	}

	if (type & PERF_SAMPLE_READ) {
		if (read_format & PERF_FORMAT_GROUP)
			*array = sample->read.group.nr;
		else
			*array = sample->read.one.value;
		array++;

		if (read_format & PERF_FORMAT_TOTAL_TIME_ENABLED) {
			*array = sample->read.time_enabled;
			array++;
		}

		if (read_format & PERF_FORMAT_TOTAL_TIME_RUNNING) {
			*array = sample->read.time_running;
			array++;
		}

		/* PERF_FORMAT_ID is forced for PERF_SAMPLE_READ */
		if (read_format & PERF_FORMAT_GROUP) {
			array = copy_read_group_values(array, read_format,
						       sample);
		} else {
			*array = sample->read.one.id;
			array++;

			if (read_format & PERF_FORMAT_LOST) {
				*array = sample->read.one.lost;
				array++;
			}
		}
	}

	if (type & PERF_SAMPLE_CALLCHAIN) {
		sz = (sample->callchain->nr + 1) * sizeof(u64);
		memcpy(array, sample->callchain, sz);
		array = (void *)array + sz;
	}

	if (type & PERF_SAMPLE_RAW) {
		u32 *array32 = (void *)array;

		*array32 = sample->raw_size;
		array32++;

		memcpy(array32, sample->raw_data, sample->raw_size);
		array = (void *)(array32 + (sample->raw_size / sizeof(u32)));

		/* make sure the array is 64-bit aligned */
		BUG_ON(((long)array) % sizeof(u64));
	}

	if (type & PERF_SAMPLE_BRANCH_STACK) {
		sz = sample->branch_stack->nr * sizeof(struct branch_entry);
		/* nr, hw_idx */
		sz += 2 * sizeof(u64);
		memcpy(array, sample->branch_stack, sz);
		array = (void *)array + sz;
	}

	if (type & PERF_SAMPLE_REGS_USER) {
		if (sample->user_regs && sample->user_regs->abi) {
			*array++ = sample->user_regs->abi;
			sz = hweight64(sample->user_regs->mask) * sizeof(u64);
			memcpy(array, sample->user_regs->regs, sz);
			array = (void *)array + sz;
		} else {
			*array++ = 0;
		}
	}

	if (type & PERF_SAMPLE_STACK_USER) {
		sz = sample->user_stack.size;
		*array++ = sz;
		if (sz) {
			memcpy(array, sample->user_stack.data, sz);
			array = (void *)array + sz;
			*array++ = sz;
		}
	}

	if (type & PERF_SAMPLE_WEIGHT_TYPE) {
		arch_perf_synthesize_sample_weight(sample, array, type);
		array++;
	}

	if (type & PERF_SAMPLE_DATA_SRC) {
		*array = sample->data_src;
		array++;
	}

	if (type & PERF_SAMPLE_TRANSACTION) {
		*array = sample->transaction;
		array++;
	}

	if (type & PERF_SAMPLE_REGS_INTR) {
		if (sample->intr_regs && sample->intr_regs->abi) {
			*array++ = sample->intr_regs->abi;
			sz = hweight64(sample->intr_regs->mask) * sizeof(u64);
			memcpy(array, sample->intr_regs->regs, sz);
			array = (void *)array + sz;
		} else {
			*array++ = 0;
		}
	}

	if (type & PERF_SAMPLE_PHYS_ADDR) {
		*array = sample->phys_addr;
		array++;
	}

	if (type & PERF_SAMPLE_CGROUP) {
		*array = sample->cgroup;
		array++;
	}

	if (type & PERF_SAMPLE_DATA_PAGE_SIZE) {
		*array = sample->data_page_size;
		array++;
	}

	if (type & PERF_SAMPLE_CODE_PAGE_SIZE) {
		*array = sample->code_page_size;
		array++;
	}

	if (type & PERF_SAMPLE_AUX) {
		sz = sample->aux_sample.size;
		*array++ = sz;
		memcpy(array, sample->aux_sample.data, sz);
		array = (void *)array + sz;
	}

	return 0;
}

int perf_event__synthesize_id_sample(__u64 *array, u64 type, const struct perf_sample *sample)
{
	__u64 *start = array;

	/*
	 * used for cross-endian analysis. See git commit 65014ab3
	 * for why this goofiness is needed.
	 */
	union u64_swap u;

	if (type & PERF_SAMPLE_TID) {
		u.val32[0] = sample->pid;
		u.val32[1] = sample->tid;
		*array = u.val64;
		array++;
	}

	if (type & PERF_SAMPLE_TIME) {
		*array = sample->time;
		array++;
	}

	if (type & PERF_SAMPLE_ID) {
		*array = sample->id;
		array++;
	}

	if (type & PERF_SAMPLE_STREAM_ID) {
		*array = sample->stream_id;
		array++;
	}

	if (type & PERF_SAMPLE_CPU) {
		u.val32[0] = sample->cpu;
		u.val32[1] = 0;
		*array = u.val64;
		array++;
	}

	if (type & PERF_SAMPLE_IDENTIFIER) {
		*array = sample->id;
		array++;
	}

	return (void *)array - (void *)start;
}

int __perf_event__synthesize_id_index(const struct perf_tool *tool, perf_event__handler_t process,
				      struct evlist *evlist, struct machine *machine, size_t from)
{
	union perf_event *ev;
	struct evsel *evsel;
	size_t nr = 0, i = 0, sz, max_nr, n, pos;
	size_t e1_sz = sizeof(struct id_index_entry);
	size_t e2_sz = sizeof(struct id_index_entry_2);
	size_t etot_sz = e1_sz + e2_sz;
	bool e2_needed = false;
	int err;

	max_nr = (UINT16_MAX - sizeof(struct perf_record_id_index)) / etot_sz;

	pos = 0;
	evlist__for_each_entry(evlist, evsel) {
		if (pos++ < from)
			continue;
		nr += evsel->core.ids;
	}

	if (!nr)
		return 0;

	pr_debug2("Synthesizing id index\n");

	n = nr > max_nr ? max_nr : nr;
	sz = sizeof(struct perf_record_id_index) + n * etot_sz;
	ev = zalloc(sz);
	if (!ev)
		return -ENOMEM;

	sz = sizeof(struct perf_record_id_index) + n * e1_sz;

	ev->id_index.header.type = PERF_RECORD_ID_INDEX;
	ev->id_index.nr = n;

	pos = 0;
	evlist__for_each_entry(evlist, evsel) {
		u32 j;

		if (pos++ < from)
			continue;
		for (j = 0; j < evsel->core.ids; j++, i++) {
			struct id_index_entry *e;
			struct id_index_entry_2 *e2;
			struct perf_sample_id *sid;

			if (i >= n) {
				ev->id_index.header.size = sz + (e2_needed ? n * e2_sz : 0);
				err = process(tool, ev, NULL, machine);
				if (err)
					goto out_err;
				nr -= n;
				i = 0;
				e2_needed = false;
			}

			e = &ev->id_index.entries[i];

			e->id = evsel->core.id[j];

			sid = evlist__id2sid(evlist, e->id);
			if (!sid) {
				free(ev);
				return -ENOENT;
			}

			e->idx = sid->idx;
			e->cpu = sid->cpu.cpu;
			e->tid = sid->tid;

			if (sid->machine_pid)
				e2_needed = true;

			e2 = (void *)ev + sz;
			e2[i].machine_pid = sid->machine_pid;
			e2[i].vcpu        = sid->vcpu.cpu;
		}
	}

	sz = sizeof(struct perf_record_id_index) + nr * e1_sz;
	ev->id_index.header.size = sz + (e2_needed ? nr * e2_sz : 0);
	ev->id_index.nr = nr;

	err = process(tool, ev, NULL, machine);
out_err:
	free(ev);

	return err;
}

int perf_event__synthesize_id_index(const struct perf_tool *tool, perf_event__handler_t process,
				    struct evlist *evlist, struct machine *machine)
{
	return __perf_event__synthesize_id_index(tool, process, evlist, machine, 0);
}

int __machine__synthesize_threads(struct machine *machine, const struct perf_tool *tool,
				  struct target *target, struct perf_thread_map *threads,
				  perf_event__handler_t process, bool needs_mmap,
				  bool data_mmap, unsigned int nr_threads_synthesize)
{
	/*
	 * When perf runs in non-root PID namespace, and the namespace's proc FS
	 * is not mounted, nsinfo__is_in_root_namespace() returns false.
	 * In this case, the proc FS is coming for the parent namespace, thus
	 * perf tool will wrongly gather process info from its parent PID
	 * namespace.
	 *
	 * To avoid the confusion that the perf tool runs in a child PID
	 * namespace but it synthesizes thread info from its parent PID
	 * namespace, returns failure with warning.
	 */
	if (!nsinfo__is_in_root_namespace()) {
		pr_err("Perf runs in non-root PID namespace but it tries to ");
		pr_err("gather process info from its parent PID namespace.\n");
		pr_err("Please mount the proc file system properly, e.g. ");
		pr_err("add the option '--mount-proc' for unshare command.\n");
		return -EPERM;
	}

	if (target__has_task(target))
		return perf_event__synthesize_thread_map(tool, threads, process, machine,
							 needs_mmap, data_mmap);
	else if (target__has_cpu(target))
		return perf_event__synthesize_threads(tool, process, machine,
						      needs_mmap, data_mmap,
						      nr_threads_synthesize);
	/* command specified */
	return 0;
}

int machine__synthesize_threads(struct machine *machine, struct target *target,
				struct perf_thread_map *threads, bool needs_mmap,
				bool data_mmap, unsigned int nr_threads_synthesize)
{
	return __machine__synthesize_threads(machine, NULL, target, threads,
					     perf_event__process, needs_mmap,
					     data_mmap, nr_threads_synthesize);
}

static struct perf_record_event_update *event_update_event__new(size_t size, u64 type, u64 id)
{
	struct perf_record_event_update *ev;

	size += sizeof(*ev);
	size  = PERF_ALIGN(size, sizeof(u64));

	ev = zalloc(size);
	if (ev) {
		ev->header.type = PERF_RECORD_EVENT_UPDATE;
		ev->header.size = (u16)size;
		ev->type	= type;
		ev->id		= id;
	}
	return ev;
}

int perf_event__synthesize_event_update_unit(const struct perf_tool *tool, struct evsel *evsel,
					     perf_event__handler_t process)
{
	size_t size = strlen(evsel->unit);
	struct perf_record_event_update *ev;
	int err;

	ev = event_update_event__new(size + 1, PERF_EVENT_UPDATE__UNIT, evsel->core.id[0]);
	if (ev == NULL)
		return -ENOMEM;

	strlcpy(ev->unit, evsel->unit, size + 1);
	err = process(tool, (union perf_event *)ev, NULL, NULL);
	free(ev);
	return err;
}

int perf_event__synthesize_event_update_scale(const struct perf_tool *tool, struct evsel *evsel,
					      perf_event__handler_t process)
{
	struct perf_record_event_update *ev;
	struct perf_record_event_update_scale *ev_data;
	int err;

	ev = event_update_event__new(sizeof(*ev_data), PERF_EVENT_UPDATE__SCALE, evsel->core.id[0]);
	if (ev == NULL)
		return -ENOMEM;

	ev->scale.scale = evsel->scale;
	err = process(tool, (union perf_event *)ev, NULL, NULL);
	free(ev);
	return err;
}

int perf_event__synthesize_event_update_name(const struct perf_tool *tool, struct evsel *evsel,
					     perf_event__handler_t process)
{
	struct perf_record_event_update *ev;
	size_t len = strlen(evsel__name(evsel));
	int err;

	ev = event_update_event__new(len + 1, PERF_EVENT_UPDATE__NAME, evsel->core.id[0]);
	if (ev == NULL)
		return -ENOMEM;

	strlcpy(ev->name, evsel->name, len + 1);
	err = process(tool, (union perf_event *)ev, NULL, NULL);
	free(ev);
	return err;
}

int perf_event__synthesize_event_update_cpus(const struct perf_tool *tool, struct evsel *evsel,
					     perf_event__handler_t process)
{
	struct synthesize_cpu_map_data syn_data = { .map = evsel->core.own_cpus };
	struct perf_record_event_update *ev;
	int err;

	ev = cpu_map_data__alloc(&syn_data, sizeof(struct perf_event_header) + 2 * sizeof(u64));
	if (!ev)
		return -ENOMEM;

	syn_data.data = &ev->cpus.cpus;
	ev->header.type = PERF_RECORD_EVENT_UPDATE;
	ev->header.size = (u16)syn_data.size;
	ev->type	= PERF_EVENT_UPDATE__CPUS;
	ev->id		= evsel->core.id[0];
	cpu_map_data__synthesize(&syn_data);

	err = process(tool, (union perf_event *)ev, NULL, NULL);
	free(ev);
	return err;
}

int perf_event__synthesize_attrs(const struct perf_tool *tool, struct evlist *evlist,
				 perf_event__handler_t process)
{
	struct evsel *evsel;
	int err = 0;

	evlist__for_each_entry(evlist, evsel) {
		err = perf_event__synthesize_attr(tool, &evsel->core.attr, evsel->core.ids,
						  evsel->core.id, process);
		if (err) {
			pr_debug("failed to create perf header attribute\n");
			return err;
		}
	}

	return err;
}

static bool has_unit(struct evsel *evsel)
{
	return evsel->unit && *evsel->unit;
}

static bool has_scale(struct evsel *evsel)
{
	return evsel->scale != 1;
}

int perf_event__synthesize_extra_attr(const struct perf_tool *tool, struct evlist *evsel_list,
				      perf_event__handler_t process, bool is_pipe)
{
	struct evsel *evsel;
	int err;

	/*
	 * Synthesize other events stuff not carried within
	 * attr event - unit, scale, name
	 */
	evlist__for_each_entry(evsel_list, evsel) {
		if (!evsel->supported)
			continue;

		/*
		 * Synthesize unit and scale only if it's defined.
		 */
		if (has_unit(evsel)) {
			err = perf_event__synthesize_event_update_unit(tool, evsel, process);
			if (err < 0) {
				pr_err("Couldn't synthesize evsel unit.\n");
				return err;
			}
		}

		if (has_scale(evsel)) {
			err = perf_event__synthesize_event_update_scale(tool, evsel, process);
			if (err < 0) {
				pr_err("Couldn't synthesize evsel evsel.\n");
				return err;
			}
		}

		if (evsel->core.own_cpus) {
			err = perf_event__synthesize_event_update_cpus(tool, evsel, process);
			if (err < 0) {
				pr_err("Couldn't synthesize evsel cpus.\n");
				return err;
			}
		}

		/*
		 * Name is needed only for pipe output,
		 * perf.data carries event names.
		 */
		if (is_pipe) {
			err = perf_event__synthesize_event_update_name(tool, evsel, process);
			if (err < 0) {
				pr_err("Couldn't synthesize evsel name.\n");
				return err;
			}
		}
	}
	return 0;
}

int perf_event__synthesize_attr(const struct perf_tool *tool, struct perf_event_attr *attr,
				u32 ids, u64 *id, perf_event__handler_t process)
{
	union perf_event *ev;
	size_t size;
	int err;

	size = sizeof(struct perf_event_attr);
	size = PERF_ALIGN(size, sizeof(u64));
	size += sizeof(struct perf_event_header);
	size += ids * sizeof(u64);

	ev = zalloc(size);

	if (ev == NULL)
		return -ENOMEM;

	ev->attr.attr = *attr;
	memcpy(perf_record_header_attr_id(ev), id, ids * sizeof(u64));

	ev->attr.header.type = PERF_RECORD_HEADER_ATTR;
	ev->attr.header.size = (u16)size;

	if (ev->attr.header.size == size)
		err = process(tool, ev, NULL, NULL);
	else
		err = -E2BIG;

	free(ev);

	return err;
}

#ifdef HAVE_LIBTRACEEVENT
int perf_event__synthesize_tracing_data(const struct perf_tool *tool, int fd, struct evlist *evlist,
					perf_event__handler_t process)
{
	union perf_event ev;
	struct tracing_data *tdata;
	ssize_t size = 0, aligned_size = 0, padding;
	struct feat_fd ff;

	/*
	 * We are going to store the size of the data followed
	 * by the data contents. Since the fd descriptor is a pipe,
	 * we cannot seek back to store the size of the data once
	 * we know it. Instead we:
	 *
	 * - write the tracing data to the temp file
	 * - get/write the data size to pipe
	 * - write the tracing data from the temp file
	 *   to the pipe
	 */
	tdata = tracing_data_get(&evlist->core.entries, fd, true);
	if (!tdata)
		return -1;

	memset(&ev, 0, sizeof(ev.tracing_data));

	ev.tracing_data.header.type = PERF_RECORD_HEADER_TRACING_DATA;
	size = tdata->size;
	aligned_size = PERF_ALIGN(size, sizeof(u64));
	padding = aligned_size - size;
	ev.tracing_data.header.size = sizeof(ev.tracing_data);
	ev.tracing_data.size = aligned_size;

	process(tool, &ev, NULL, NULL);

	/*
	 * The put function will copy all the tracing data
	 * stored in temp file to the pipe.
	 */
	tracing_data_put(tdata);

	ff = (struct feat_fd){ .fd = fd };
	if (write_padded(&ff, NULL, 0, padding))
		return -1;

	return aligned_size;
}
#endif

int perf_event__synthesize_build_id(const struct perf_tool *tool,
				    struct perf_sample *sample,
				    struct machine *machine,
				    perf_event__handler_t process,
				    const struct evsel *evsel,
				    __u16 misc,
				    const struct build_id *bid,
				    const char *filename)
{
	union perf_event ev;
	size_t len;

	len = sizeof(ev.build_id) + strlen(filename) + 1;
	len = PERF_ALIGN(len, sizeof(u64));

	memset(&ev, 0, len);

	ev.build_id.size = min(bid->size, sizeof(ev.build_id.build_id));
	memcpy(ev.build_id.build_id, bid->data, ev.build_id.size);
	ev.build_id.header.type = PERF_RECORD_HEADER_BUILD_ID;
	ev.build_id.header.misc = misc | PERF_RECORD_MISC_BUILD_ID_SIZE;
	ev.build_id.pid = machine->pid;
	ev.build_id.header.size = len;
	strcpy(ev.build_id.filename, filename);

	if (evsel) {
		void *array = &ev;
		int ret;

		array += ev.header.size;
		ret = perf_event__synthesize_id_sample(array, evsel->core.attr.sample_type, sample);
		if (ret < 0)
			return ret;

		if (ret & 7) {
			pr_err("Bad id sample size %d\n", ret);
			return -EINVAL;
		}

		ev.header.size += ret;
	}

	return process(tool, &ev, sample, machine);
}

int perf_event__synthesize_mmap2_build_id(const struct perf_tool *tool,
					  struct perf_sample *sample,
					  struct machine *machine,
					  perf_event__handler_t process,
					  const struct evsel *evsel,
					  __u16 misc,
					  __u32 pid, __u32 tid,
					  __u64 start, __u64 len, __u64 pgoff,
					  const struct build_id *bid,
					  __u32 prot, __u32 flags,
					  const char *filename)
{
	union perf_event ev;
	size_t ev_len;
	void *array;
	int ret;

	ev_len = sizeof(ev.mmap2) - sizeof(ev.mmap2.filename) + strlen(filename) + 1;
	ev_len = PERF_ALIGN(ev_len, sizeof(u64));

	memset(&ev, 0, ev_len);

	ev.mmap2.header.type = PERF_RECORD_MMAP2;
	ev.mmap2.header.misc = misc | PERF_RECORD_MISC_MMAP_BUILD_ID;
	ev.mmap2.header.size = ev_len;

	ev.mmap2.pid = pid;
	ev.mmap2.tid = tid;
	ev.mmap2.start = start;
	ev.mmap2.len = len;
	ev.mmap2.pgoff = pgoff;

	ev.mmap2.build_id_size = min(bid->size, sizeof(ev.mmap2.build_id));
	memcpy(ev.mmap2.build_id, bid->data, ev.mmap2.build_id_size);

	ev.mmap2.prot = prot;
	ev.mmap2.flags = flags;

	memcpy(ev.mmap2.filename, filename, min(strlen(filename), sizeof(ev.mmap.filename)));

	array = &ev;
	array += ev.header.size;
	ret = perf_event__synthesize_id_sample(array, evsel->core.attr.sample_type, sample);
	if (ret < 0)
		return ret;

	if (ret & 7) {
		pr_err("Bad id sample size %d\n", ret);
		return -EINVAL;
	}

	ev.header.size += ret;

	return process(tool, &ev, sample, machine);
}

int perf_event__synthesize_stat_events(struct perf_stat_config *config, const struct perf_tool *tool,
				       struct evlist *evlist, perf_event__handler_t process, bool attrs)
{
	int err;

	if (attrs) {
		err = perf_event__synthesize_attrs(tool, evlist, process);
		if (err < 0) {
			pr_err("Couldn't synthesize attrs.\n");
			return err;
		}
	}

	err = perf_event__synthesize_extra_attr(tool, evlist, process, attrs);
	err = perf_event__synthesize_thread_map2(tool, evlist->core.threads, process, NULL);
	if (err < 0) {
		pr_err("Couldn't synthesize thread map.\n");
		return err;
	}

	err = perf_event__synthesize_cpu_map(tool, evlist->core.user_requested_cpus, process, NULL);
	if (err < 0) {
		pr_err("Couldn't synthesize thread map.\n");
		return err;
	}

	err = perf_event__synthesize_stat_config(tool, config, process, NULL);
	if (err < 0) {
		pr_err("Couldn't synthesize config.\n");
		return err;
	}

	return 0;
}

extern const struct perf_header_feature_ops feat_ops[HEADER_LAST_FEATURE];

int perf_event__synthesize_features(const struct perf_tool *tool, struct perf_session *session,
				    struct evlist *evlist, perf_event__handler_t process)
{
	struct perf_header *header = &session->header;
	struct perf_record_header_feature *fe;
	struct feat_fd ff;
	size_t sz, sz_hdr;
	int feat, ret;

	sz_hdr = sizeof(fe->header);
	sz = sizeof(union perf_event);
	/* get a nice alignment */
	sz = PERF_ALIGN(sz, page_size);

	memset(&ff, 0, sizeof(ff));

	ff.buf = malloc(sz);
	if (!ff.buf)
		return -ENOMEM;

	ff.size = sz - sz_hdr;
	ff.ph = &session->header;

	for_each_set_bit(feat, header->adds_features, HEADER_FEAT_BITS) {
		if (!feat_ops[feat].synthesize) {
			pr_debug("No record header feature for header :%d\n", feat);
			continue;
		}

		ff.offset = sizeof(*fe);

		ret = feat_ops[feat].write(&ff, evlist);
		if (ret || ff.offset <= (ssize_t)sizeof(*fe)) {
			pr_debug("Error writing feature\n");
			continue;
		}
		/* ff.buf may have changed due to realloc in do_write() */
		fe = ff.buf;
		memset(fe, 0, sizeof(*fe));

		fe->feat_id = feat;
		fe->header.type = PERF_RECORD_HEADER_FEATURE;
		fe->header.size = ff.offset;

		ret = process(tool, ff.buf, NULL, NULL);
		if (ret) {
			free(ff.buf);
			return ret;
		}
	}

	/* Send HEADER_LAST_FEATURE mark. */
	fe = ff.buf;
	fe->feat_id     = HEADER_LAST_FEATURE;
	fe->header.type = PERF_RECORD_HEADER_FEATURE;
	fe->header.size = sizeof(*fe);

	ret = process(tool, ff.buf, NULL, NULL);

	free(ff.buf);
	return ret;
}

int perf_event__synthesize_for_pipe(const struct perf_tool *tool,
				    struct perf_session *session,
				    struct perf_data *data,
				    perf_event__handler_t process)
{
	int err;
	int ret = 0;
	struct evlist *evlist = session->evlist;

	/*
	 * We need to synthesize events first, because some
	 * features works on top of them (on report side).
	 */
	err = perf_event__synthesize_attrs(tool, evlist, process);
	if (err < 0) {
		pr_err("Couldn't synthesize attrs.\n");
		return err;
	}
	ret += err;

	err = perf_event__synthesize_features(tool, session, evlist, process);
	if (err < 0) {
		pr_err("Couldn't synthesize features.\n");
		return err;
	}
	ret += err;

#ifdef HAVE_LIBTRACEEVENT
	if (have_tracepoints(&evlist->core.entries)) {
		int fd = perf_data__fd(data);

		/*
		 * FIXME err <= 0 here actually means that
		 * there were no tracepoints so its not really
		 * an error, just that we don't need to
		 * synthesize anything.  We really have to
		 * return this more properly and also
		 * propagate errors that now are calling die()
		 */
		err = perf_event__synthesize_tracing_data(tool,	fd, evlist,
							  process);
		if (err <= 0) {
			pr_err("Couldn't record tracing data.\n");
			return err;
		}
		ret += err;
	}
#else
	(void)data;
#endif

	return ret;
}

int parse_synth_opt(char *synth)
{
	char *p, *q;
	int ret = 0;

	if (synth == NULL)
		return -1;

	for (q = synth; (p = strsep(&q, ",")); p = q) {
		if (!strcasecmp(p, "no") || !strcasecmp(p, "none"))
			return 0;

		if (!strcasecmp(p, "all"))
			return PERF_SYNTH_ALL;

		if (!strcasecmp(p, "task"))
			ret |= PERF_SYNTH_TASK;
		else if (!strcasecmp(p, "mmap"))
			ret |= PERF_SYNTH_TASK | PERF_SYNTH_MMAP;
		else if (!strcasecmp(p, "cgroup"))
			ret |= PERF_SYNTH_CGROUP;
		else
			return -1;
	}

	return ret;
}<|MERGE_RESOLUTION|>--- conflicted
+++ resolved
@@ -764,13 +764,8 @@
 				      union perf_event *mmap_event,
 				      union perf_event *fork_event,
 				      union perf_event *namespaces_event,
-<<<<<<< HEAD
 				      pid_t pid/*待处理的进程id*/, int full, perf_event__handler_t process,
-				      struct perf_tool *tool, struct machine *machine,
-=======
-				      pid_t pid, int full, perf_event__handler_t process,
 				      const struct perf_tool *tool, struct machine *machine,
->>>>>>> 155a3c00
 				      bool needs_mmap, bool mmap_data)
 {
 	char filename[PATH_MAX];
@@ -1068,21 +1063,13 @@
 	if (thread_nr > n)
 		thread_nr = n;
 
-<<<<<<< HEAD
 	/*创建pthread_t数组（长度：thread_nr)*/
-	synthesize_threads = calloc(sizeof(pthread_t), thread_nr);
-	if (synthesize_threads == NULL)
-		goto free_dirent;
-
-	/*创建参数指定数组（长度:thread_nr)*/
-	args = calloc(sizeof(*args), thread_nr);
-=======
 	synthesize_threads = calloc(thread_nr, sizeof(pthread_t));
 	if (synthesize_threads == NULL)
 		goto free_dirent;
 
+	/*创建参数指定数组（长度:thread_nr)*/
 	args = calloc(thread_nr, sizeof(*args));
->>>>>>> 155a3c00
 	if (args == NULL)
 		goto free_threads;
 
