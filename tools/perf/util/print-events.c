// SPDX-License-Identifier: GPL-2.0
#include <dirent.h>
#include <errno.h>
#include <stdio.h>
#include <stdlib.h>
#include <string.h>
#include <fcntl.h>
#include <sys/param.h>
#include <unistd.h>

#include <api/fs/tracing_path.h>
#include <api/io.h>
#include <linux/stddef.h>
#include <linux/perf_event.h>
#include <linux/zalloc.h>
#include <subcmd/pager.h>

#include "build-id.h"
#include "debug.h"
#include "evsel.h"
#include "metricgroup.h"
#include "parse-events.h"
#include "pmu.h"
#include "pmus.h"
#include "print-events.h"
#include "probe-file.h"
#include "string2.h"
#include "strlist.h"
#include "tracepoint.h"
#include "pfm.h"
#include "thread_map.h"
#include "tool_pmu.h"
#include "util.h"

#define MAX_NAME_LEN 100

/** Strings corresponding to enum perf_type_id. */
static const char * const event_type_descriptors[] = {
	"Hardware event",
	"Software event",
	"Tracepoint event",
	"Hardware cache event",
	"Raw event descriptor",
	"Hardware breakpoint",
};

/*
 * Print the events from <debugfs_mount_point>/tracing/events
 */
void print_tracepoint_events(const struct print_callbacks *print_cb __maybe_unused, void *print_state __maybe_unused)
{
	char *events_path = get_tracing_file("events");
	int events_fd = open(events_path, O_PATH);
	struct dirent **sys_namelist = NULL;
	int sys_items;

	if (events_fd < 0) {
		pr_err("Error: failed to open tracing events directory\n");
		pr_err("%s: %s\n", events_path, strerror(errno));
		return;
	}
	put_tracing_file(events_path);

	sys_items = tracing_events__scandir_alphasort(&sys_namelist);

	/*遍历events目录下，所有目录*/
	for (int i = 0; i < sys_items; i++) {
		struct dirent *sys_dirent = sys_namelist[i];
		struct dirent **evt_namelist = NULL;
		int dir_fd;
		int evt_items;

		if (sys_dirent->d_type != DT_DIR ||
		    !strcmp(sys_dirent->d_name, ".") ||
		    !strcmp(sys_dirent->d_name, ".."))
			/*不匹配，尝试下一个目录*/
			goto next_sys;

		/*取此目录对应的subsystem path*/
		dir_fd = openat(events_fd, sys_dirent->d_name, O_PATH);
		if (dir_fd < 0)
			goto next_sys;

		/*打开此subsystem目录,针对event进行收集*/
		evt_items = scandirat(events_fd, sys_dirent->d_name, &evt_namelist, NULL, alphasort);
		for (int j = 0; j < evt_items; j++) {
			/*
			 * Buffer sized at twice the max filename length + 1
			 * separator + 1 \0 terminator.
			 */
			char buf[NAME_MAX * 2 + 2];
			/* 16 possible hex digits and 22 other characters and \0. */
			char encoding[16 + 22];
			struct dirent *evt_dirent = evt_namelist[j];
			struct io id;
			__u64 config;

			if (evt_dirent->d_type != DT_DIR ||
			    !strcmp(evt_dirent->d_name, ".") ||
			    !strcmp(evt_dirent->d_name, ".."))
				goto next_evt;

			snprintf(buf, sizeof(buf), "%s/id", evt_dirent->d_name);
			io__init(&id, openat(dir_fd, buf, O_RDONLY), buf, sizeof(buf));

			if (id.fd < 0)
				goto next_evt;

<<<<<<< HEAD
			/*取event路径(父目录：子目录，例如：“xdp:xdp_bulk_tx”）*/
			snprintf(evt_path, MAXPATHLEN, "%s:%s",
=======
			if (io__get_dec(&id, &config) < 0) {
				close(id.fd);
				goto next_evt;
			}
			close(id.fd);

			snprintf(buf, sizeof(buf), "%s:%s",
>>>>>>> 155a3c00
				 sys_dirent->d_name, evt_dirent->d_name);
			snprintf(encoding, sizeof(encoding), "tracepoint/config=0x%llx/", config);
			print_cb->print_event(print_state,
					/*topic=*/NULL,
					/*pmu_name=*/NULL, /* really "tracepoint" */
					/*event_name=*/buf,
					/*event_alias=*/NULL,
					/*scale_unit=*/NULL,
					/*deprecated=*/false,
					"Tracepoint event",
					/*desc=*/NULL,
					/*long_desc=*/NULL,
					encoding);
next_evt:
			free(evt_namelist[j]);
		}
		close(dir_fd);
		free(evt_namelist);
next_sys:
		free(sys_namelist[i]);
	}

	free(sys_namelist);
	close(events_fd);
}

void print_sdt_events(const struct print_callbacks *print_cb, void *print_state)
{
	struct strlist *bidlist, *sdtlist;
	struct str_node *bid_nd, *sdt_name, *next_sdt_name;
	const char *last_sdt_name = NULL;

	/*
	 * The implicitly sorted sdtlist will hold the tracepoint name followed
	 * by @<buildid>. If the tracepoint name is unique (determined by
	 * looking at the adjacent nodes) the @<buildid> is dropped otherwise
	 * the executable path and buildid are added to the name.
	 */
	sdtlist = strlist__new(NULL, NULL);
	if (!sdtlist) {
		pr_debug("Failed to allocate new strlist for SDT\n");
		return;
	}
	bidlist = build_id_cache__list_all(true);
	if (!bidlist) {
		pr_debug("Failed to get buildids: %d\n", errno);
		return;
	}
	strlist__for_each_entry(bid_nd, bidlist) {
		struct probe_cache *pcache;
		struct probe_cache_entry *ent;

		pcache = probe_cache__new(bid_nd->s, NULL);
		if (!pcache)
			continue;
		list_for_each_entry(ent, &pcache->entries, node) {
			char buf[1024];

			snprintf(buf, sizeof(buf), "%s:%s@%s",
				 ent->pev.group, ent->pev.event, bid_nd->s);
			strlist__add(sdtlist, buf);
		}
		probe_cache__delete(pcache);
	}
	strlist__delete(bidlist);

	strlist__for_each_entry(sdt_name, sdtlist) {
		bool show_detail = false;
		char *bid = strchr(sdt_name->s, '@');
		char *evt_name = NULL;

		if (bid)
			*(bid++) = '\0';

		if (last_sdt_name && !strcmp(last_sdt_name, sdt_name->s)) {
			show_detail = true;
		} else {
			next_sdt_name = strlist__next(sdt_name);
			if (next_sdt_name) {
				char *bid2 = strchr(next_sdt_name->s, '@');

				if (bid2)
					*bid2 = '\0';
				if (strcmp(sdt_name->s, next_sdt_name->s) == 0)
					show_detail = true;
				if (bid2)
					*bid2 = '@';
			}
		}
		last_sdt_name = sdt_name->s;

		if (show_detail) {
			char *path = build_id_cache__origname(bid);

			if (path) {
				if (asprintf(&evt_name, "%s@%s(%.12s)", sdt_name->s, path, bid) < 0)
					evt_name = NULL;
				free(path);
			}
		}
		print_cb->print_event(print_state,
				/*topic=*/NULL,
				/*pmu_name=*/NULL,
				evt_name ?: sdt_name->s,
				/*event_alias=*/NULL,
				/*deprecated=*/false,
				/*scale_unit=*/NULL,
				"SDT event",
				/*desc=*/NULL,
				/*long_desc=*/NULL,
				/*encoding_desc=*/NULL);

		free(evt_name);
	}
	strlist__delete(sdtlist);
}

bool is_event_supported(u8 type, u64 config)
{
	bool ret = true;
	struct evsel *evsel;
	struct perf_event_attr attr = {
		.type = type,
		.config = config,
		.disabled = 1,
	};
	struct perf_thread_map *tmap = thread_map__new_by_tid(0);

	if (tmap == NULL)
		return false;

	evsel = evsel__new(&attr);
	if (evsel) {
		ret = evsel__open(evsel, NULL, tmap) >= 0;

		if (!ret) {
			/*
			 * The event may fail to open if the paranoid value
			 * /proc/sys/kernel/perf_event_paranoid is set to 2
			 * Re-run with exclude_kernel set; we don't do that by
			 * default as some ARM machines do not support it.
			 */
			evsel->core.attr.exclude_kernel = 1;
			ret = evsel__open(evsel, NULL, tmap) >= 0;
		}

		if (!ret) {
			/*
			 * The event may fail to open if the PMU requires
			 * exclude_guest to be set (e.g. as the Apple M1 PMU
			 * requires).
			 * Re-run with exclude_guest set; we don't do that by
			 * default as it's equally legitimate for another PMU
			 * driver to require that exclude_guest is clear.
			 */
			evsel->core.attr.exclude_guest = 1;
			ret = evsel__open(evsel, NULL, tmap) >= 0;
		}

		evsel__close(evsel);
		evsel__delete(evsel);
	}

	perf_thread_map__put(tmap);
	return ret;
}

int print_hwcache_events(const struct print_callbacks *print_cb, void *print_state)
{
	struct perf_pmu *pmu = NULL;
	const char *event_type_descriptor = event_type_descriptors[PERF_TYPE_HW_CACHE];

	/*
	 * Only print core PMUs, skipping uncore for performance and
	 * PERF_TYPE_SOFTWARE that can succeed in opening legacy cache evenst.
	 */
	while ((pmu = perf_pmus__scan_core(pmu)) != NULL) {
		if (pmu->is_uncore || pmu->type == PERF_TYPE_SOFTWARE)
			continue;

		for (int type = 0; type < PERF_COUNT_HW_CACHE_MAX; type++) {
			for (int op = 0; op < PERF_COUNT_HW_CACHE_OP_MAX; op++) {
				/* skip invalid cache type */
				if (!evsel__is_cache_op_valid(type, op))
					continue;

				for (int res = 0; res < PERF_COUNT_HW_CACHE_RESULT_MAX; res++) {
					char name[64];
					char alias_name[128];
					__u64 config;
					int ret;

					__evsel__hw_cache_type_op_res_name(type, op, res,
									name, sizeof(name));

					ret = parse_events__decode_legacy_cache(name, pmu->type,
										&config);
					if (ret || !is_event_supported(PERF_TYPE_HW_CACHE, config))
						continue;
					snprintf(alias_name, sizeof(alias_name), "%s/%s/",
						 pmu->name, name);
					print_cb->print_event(print_state,
							"cache",
							pmu->name,
							name,
							alias_name,
							/*scale_unit=*/NULL,
							/*deprecated=*/false,
							event_type_descriptor,
							/*desc=*/NULL,
							/*long_desc=*/NULL,
							/*encoding_desc=*/NULL);
				}
			}
		}
	}
	return 0;
}

void print_symbol_events(const struct print_callbacks *print_cb, void *print_state,
			 unsigned int type, const struct event_symbol *syms,
			 unsigned int max)
{
	struct strlist *evt_name_list = strlist__new(NULL, NULL);
	struct str_node *nd;

	if (!evt_name_list) {
		pr_debug("Failed to allocate new strlist for symbol events\n");
		return;
	}
	for (unsigned int i = 0; i < max; i++) {
		/*
		 * New attr.config still not supported here, the latest
		 * example was PERF_COUNT_SW_CGROUP_SWITCHES
		 */
		if (syms[i].symbol == NULL)
			continue;

		if (!is_event_supported(type, i))
			continue;

		/*构造符号及别名*/
		if (strlen(syms[i].alias)) {
			char name[MAX_NAME_LEN];

			snprintf(name, MAX_NAME_LEN, "%s OR %s", syms[i].symbol, syms[i].alias);
			strlist__add(evt_name_list, name);
		} else
			strlist__add(evt_name_list, syms[i].symbol);
	}

	strlist__for_each_entry(nd, evt_name_list) {
		char *alias = strstr(nd->s, " OR ");

		if (alias) {
			*alias = '\0';
			alias += 4;
		}
		print_cb->print_event(print_state,
				/*topic=*/NULL,
				/*pmu_name=*/NULL,
				nd->s,
				alias,
				/*scale_unit=*/NULL,
				/*deprecated=*/false,
				event_type_descriptors[type],
				/*desc=*/NULL,
				/*long_desc=*/NULL,
				/*encoding_desc=*/NULL);
	}
	strlist__delete(evt_name_list);
}

/*
 * Print the help text for the event symbols:
 */
void print_events(const struct print_callbacks *print_cb, void *print_state)
{
	print_symbol_events(print_cb, print_state, PERF_TYPE_HARDWARE,
			event_symbols_hw, PERF_COUNT_HW_MAX);
	print_symbol_events(print_cb, print_state, PERF_TYPE_SOFTWARE,
			event_symbols_sw, PERF_COUNT_SW_MAX);

	print_hwcache_events(print_cb, print_state);

	perf_pmus__print_pmu_events(print_cb, print_state);

	print_cb->print_event(print_state,
			/*topic=*/NULL,
			/*pmu_name=*/NULL,
			"rNNN",
			/*event_alias=*/NULL,
			/*scale_unit=*/NULL,
			/*deprecated=*/false,
			event_type_descriptors[PERF_TYPE_RAW],
			/*desc=*/NULL,
			/*long_desc=*/NULL,
			/*encoding_desc=*/NULL);

	perf_pmus__print_raw_pmu_events(print_cb, print_state);

	print_cb->print_event(print_state,
			/*topic=*/NULL,
			/*pmu_name=*/NULL,
			"mem:<addr>[/len][:access]",
			/*scale_unit=*/NULL,
			/*event_alias=*/NULL,
			/*deprecated=*/false,
			event_type_descriptors[PERF_TYPE_BREAKPOINT],
			/*desc=*/NULL,
			/*long_desc=*/NULL,
			/*encoding_desc=*/NULL);

	print_tracepoint_events(print_cb, print_state);

	print_sdt_events(print_cb, print_state);

	metricgroup__print(print_cb, print_state);

	print_libpfm_events(print_cb, print_state);
}<|MERGE_RESOLUTION|>--- conflicted
+++ resolved
@@ -106,18 +106,14 @@
 			if (id.fd < 0)
 				goto next_evt;
 
-<<<<<<< HEAD
-			/*取event路径(父目录：子目录，例如：“xdp:xdp_bulk_tx”）*/
-			snprintf(evt_path, MAXPATHLEN, "%s:%s",
-=======
 			if (io__get_dec(&id, &config) < 0) {
 				close(id.fd);
 				goto next_evt;
 			}
 			close(id.fd);
 
+			/*取event路径(父目录：子目录，例如：“xdp:xdp_bulk_tx”）*/
 			snprintf(buf, sizeof(buf), "%s:%s",
->>>>>>> 155a3c00
 				 sys_dirent->d_name, evt_dirent->d_name);
 			snprintf(encoding, sizeof(encoding), "tracepoint/config=0x%llx/", config);
 			print_cb->print_event(print_state,
