// SPDX-License-Identifier: GPL-2.0
/*
 * bpf-loader.c
 *
 * Copyright (C) 2015 Wang Nan <wangnan0@huawei.com>
 * Copyright (C) 2015 Huawei Inc.
 */

#include <linux/bpf.h>
#include <bpf/libbpf.h>
#include <bpf/bpf.h>
#include <linux/err.h>
#include <linux/kernel.h>
#include <linux/string.h>
#include <linux/zalloc.h>
#include <errno.h>
#include <stdlib.h>
#include "debug.h"
#include "evlist.h"
#include "bpf-loader.h"
#include "bpf-prologue.h"
#include "probe-event.h"
#include "probe-finder.h" // for MAX_PROBES
#include "parse-events.h"
#include "strfilter.h"
#include "util.h"
#include "llvm-utils.h"
#include "c++/clang-c.h"
#include "hashmap.h"
#include "asm/bug.h"

#include <internal/xyarray.h>

/* temporarily disable libbpf deprecation warnings */
#pragma GCC diagnostic ignored "-Wdeprecated-declarations"

static int libbpf_perf_print(enum libbpf_print_level level __attribute__((unused)),
			      const char *fmt, va_list args)
{
	return veprintf(1, verbose, pr_fmt(fmt), args);
}

struct bpf_prog_priv {
	bool is_tp;
	char *sys_name;
	char *evt_name;
	struct perf_probe_event pev;
	bool need_prologue;
	struct bpf_insn *insns_buf;
	int nr_types;
	int *type_mapping;
};

struct bpf_perf_object {
	struct list_head list;
	struct bpf_object *obj;
};

static LIST_HEAD(bpf_objects_list);
static struct hashmap *bpf_program_hash;
static struct hashmap *bpf_map_hash;

static struct bpf_perf_object *
bpf_perf_object__next(struct bpf_perf_object *prev)
{
	struct bpf_perf_object *next;

	if (!prev)
		next = list_first_entry(&bpf_objects_list,
					struct bpf_perf_object,
					list);
	else
		next = list_next_entry(prev, list);

	/* Empty list is noticed here so don't need checking on entry. */
	if (&next->list == &bpf_objects_list)
		return NULL;

	return next;
}

#define bpf_perf_object__for_each(perf_obj, tmp)	\
	for ((perf_obj) = bpf_perf_object__next(NULL),	\
	     (tmp) = bpf_perf_object__next(perf_obj);	\
	     (perf_obj) != NULL;			\
	     (perf_obj) = (tmp), (tmp) = bpf_perf_object__next(tmp))

static bool libbpf_initialized;

static int bpf_perf_object__add(struct bpf_object *obj)
{
	struct bpf_perf_object *perf_obj = zalloc(sizeof(*perf_obj));

	if (perf_obj) {
		INIT_LIST_HEAD(&perf_obj->list);
		perf_obj->obj = obj;
		list_add_tail(&perf_obj->list, &bpf_objects_list);
	}
	return perf_obj ? 0 : -ENOMEM;
}

struct bpf_object *
bpf__prepare_load_buffer(void *obj_buf, size_t obj_buf_sz, const char *name)
{
	LIBBPF_OPTS(bpf_object_open_opts, opts, .object_name = name);
	struct bpf_object *obj;

	if (!libbpf_initialized) {
		libbpf_set_print(libbpf_perf_print);
		libbpf_initialized = true;
	}

	obj = bpf_object__open_mem(obj_buf, obj_buf_sz, &opts);
	if (IS_ERR_OR_NULL(obj)) {
		pr_debug("bpf: failed to load buffer\n");
		return ERR_PTR(-EINVAL);
	}

	if (bpf_perf_object__add(obj)) {
		bpf_object__close(obj);
		return ERR_PTR(-ENOMEM);
	}

	return obj;
}

static void bpf_perf_object__close(struct bpf_perf_object *perf_obj)
{
	list_del(&perf_obj->list);
	bpf_object__close(perf_obj->obj);
	free(perf_obj);
}

struct bpf_object *bpf__prepare_load(const char *filename, bool source)
{
	LIBBPF_OPTS(bpf_object_open_opts, opts, .object_name = filename);
	struct bpf_object *obj;

	if (!libbpf_initialized) {
		libbpf_set_print(libbpf_perf_print);
		libbpf_initialized = true;
	}

	if (source) {
		int err;
		void *obj_buf;
		size_t obj_buf_sz;

		perf_clang__init();
		err = perf_clang__compile_bpf(filename, &obj_buf, &obj_buf_sz);
		perf_clang__cleanup();
		if (err) {
			pr_debug("bpf: builtin compilation failed: %d, try external compiler\n", err);
			err = llvm__compile_bpf(filename, &obj_buf, &obj_buf_sz);
			if (err)
				return ERR_PTR(-BPF_LOADER_ERRNO__COMPILE);
		} else
			pr_debug("bpf: successful builtin compilation\n");
		obj = bpf_object__open_mem(obj_buf, obj_buf_sz, &opts);

		if (!IS_ERR_OR_NULL(obj) && llvm_param.dump_obj)
			llvm__dump_obj(filename, obj_buf, obj_buf_sz);

		free(obj_buf);
	} else {
		obj = bpf_object__open(filename);
	}

	if (IS_ERR_OR_NULL(obj)) {
		pr_debug("bpf: failed to load %s\n", filename);
		return obj;
	}

	if (bpf_perf_object__add(obj)) {
		bpf_object__close(obj);
		return ERR_PTR(-BPF_LOADER_ERRNO__COMPILE);
	}

	return obj;
}

static void
clear_prog_priv(const struct bpf_program *prog __maybe_unused,
		void *_priv)
{
	struct bpf_prog_priv *priv = _priv;

	cleanup_perf_probe_events(&priv->pev, 1);
	zfree(&priv->insns_buf);
	zfree(&priv->type_mapping);
	zfree(&priv->sys_name);
	zfree(&priv->evt_name);
	free(priv);
}

static void bpf_program_hash_free(void)
{
	struct hashmap_entry *cur;
	size_t bkt;

	if (IS_ERR_OR_NULL(bpf_program_hash))
		return;

	hashmap__for_each_entry(bpf_program_hash, cur, bkt)
		clear_prog_priv(cur->key, cur->value);

	hashmap__free(bpf_program_hash);
	bpf_program_hash = NULL;
}

static void bpf_map_hash_free(void);

void bpf__clear(void)
{
	struct bpf_perf_object *perf_obj, *tmp;

	bpf_perf_object__for_each(perf_obj, tmp) {
		bpf__unprobe(perf_obj->obj);
		bpf_perf_object__close(perf_obj);
	}

	bpf_program_hash_free();
	bpf_map_hash_free();
}

static size_t ptr_hash(const void *__key, void *ctx __maybe_unused)
{
	return (size_t) __key;
}

static bool ptr_equal(const void *key1, const void *key2,
			  void *ctx __maybe_unused)
{
	return key1 == key2;
}

static void *program_priv(const struct bpf_program *prog)
{
	void *priv;

	if (IS_ERR_OR_NULL(bpf_program_hash))
		return NULL;
	if (!hashmap__find(bpf_program_hash, prog, &priv))
		return NULL;
	return priv;
}

static int program_set_priv(struct bpf_program *prog, void *priv)
{
	void *old_priv;

	/*
	 * Should not happen, we warn about it in the
	 * caller function - config_bpf_program
	 */
	if (IS_ERR(bpf_program_hash))
		return PTR_ERR(bpf_program_hash);

	if (!bpf_program_hash) {
		bpf_program_hash = hashmap__new(ptr_hash, ptr_equal, NULL);
		if (IS_ERR(bpf_program_hash))
			return PTR_ERR(bpf_program_hash);
	}

	old_priv = program_priv(prog);
	if (old_priv) {
		clear_prog_priv(prog, old_priv);
		return hashmap__set(bpf_program_hash, prog, priv, NULL, NULL);
	}
	return hashmap__add(bpf_program_hash, prog, priv);
}

static int
prog_config__exec(const char *value, struct perf_probe_event *pev)
{
	pev->uprobes = true;
	pev->target = strdup(value);
	if (!pev->target)
		return -ENOMEM;
	return 0;
}

static int
prog_config__module(const char *value, struct perf_probe_event *pev)
{
	pev->uprobes = false;
	pev->target = strdup(value);
	if (!pev->target)
		return -ENOMEM;
	return 0;
}

static int
prog_config__bool(const char *value, bool *pbool, bool invert)
{
	int err;
	bool bool_value;

	if (!pbool)
		return -EINVAL;

	err = strtobool(value, &bool_value);
	if (err)
		return err;

	*pbool = invert ? !bool_value : bool_value;
	return 0;
}

static int
prog_config__inlines(const char *value,
		     struct perf_probe_event *pev __maybe_unused)
{
	return prog_config__bool(value, &probe_conf.no_inlines, true);
}

static int
prog_config__force(const char *value,
		   struct perf_probe_event *pev __maybe_unused)
{
	return prog_config__bool(value, &probe_conf.force_add, false);
}

static struct {
	const char *key;
	const char *usage;
	const char *desc;
	int (*func)(const char *, struct perf_probe_event *);
} bpf_prog_config_terms[] = {
	{
		.key	= "exec",
		.usage	= "exec=<full path of file>",
		.desc	= "Set uprobe target",
		.func	= prog_config__exec,
	},
	{
		.key	= "module",
		.usage	= "module=<module name>    ",
		.desc	= "Set kprobe module",
		.func	= prog_config__module,
	},
	{
		.key	= "inlines",
		.usage	= "inlines=[yes|no]        ",
		.desc	= "Probe at inline symbol",
		.func	= prog_config__inlines,
	},
	{
		.key	= "force",
		.usage	= "force=[yes|no]          ",
		.desc	= "Forcibly add events with existing name",
		.func	= prog_config__force,
	},
};

static int
do_prog_config(const char *key, const char *value,
	       struct perf_probe_event *pev)
{
	unsigned int i;

	pr_debug("config bpf program: %s=%s\n", key, value);
	for (i = 0; i < ARRAY_SIZE(bpf_prog_config_terms); i++)
		if (strcmp(key, bpf_prog_config_terms[i].key) == 0)
			return bpf_prog_config_terms[i].func(value, pev);

	pr_debug("BPF: ERROR: invalid program config option: %s=%s\n",
		 key, value);

	pr_debug("\nHint: Valid options are:\n");
	for (i = 0; i < ARRAY_SIZE(bpf_prog_config_terms); i++)
		pr_debug("\t%s:\t%s\n", bpf_prog_config_terms[i].usage,
			 bpf_prog_config_terms[i].desc);
	pr_debug("\n");

	return -BPF_LOADER_ERRNO__PROGCONF_TERM;
}

static const char *
parse_prog_config_kvpair(const char *config_str, struct perf_probe_event *pev)
{
	char *text = strdup(config_str);
	char *sep, *line;
	const char *main_str = NULL;
	int err = 0;

	if (!text) {
		pr_debug("Not enough memory: dup config_str failed\n");
		return ERR_PTR(-ENOMEM);
	}

	line = text;
	while ((sep = strchr(line, ';'))) {
		char *equ;

		*sep = '\0';
		equ = strchr(line, '=');
		if (!equ) {
			pr_warning("WARNING: invalid config in BPF object: %s\n",
				   line);
			pr_warning("\tShould be 'key=value'.\n");
			goto nextline;
		}
		*equ = '\0';

		err = do_prog_config(line, equ + 1, pev);
		if (err)
			break;
nextline:
		line = sep + 1;
	}

	if (!err)
		main_str = config_str + (line - text);
	free(text);

	return err ? ERR_PTR(err) : main_str;
}

static int
parse_prog_config(const char *config_str, const char **p_main_str,
		  bool *is_tp, struct perf_probe_event *pev)
{
	int err;
	const char *main_str = parse_prog_config_kvpair(config_str, pev);

	if (IS_ERR(main_str))
		return PTR_ERR(main_str);

	*p_main_str = main_str;
	if (!strchr(main_str, '=')) {
		/* Is a tracepoint event? */
		const char *s = strchr(main_str, ':');

		if (!s) {
			pr_debug("bpf: '%s' is not a valid tracepoint\n",
				 config_str);
			return -BPF_LOADER_ERRNO__CONFIG;
		}

		*is_tp = true;
		return 0;
	}

	*is_tp = false;
	err = parse_perf_probe_command(main_str, pev);
	if (err < 0) {
		pr_debug("bpf: '%s' is not a valid config string\n",
			 config_str);
		/* parse failed, don't need clear pev. */
		return -BPF_LOADER_ERRNO__CONFIG;
	}
	return 0;
}

static int
config_bpf_program(struct bpf_program *prog)
{
	struct perf_probe_event *pev = NULL;
	struct bpf_prog_priv *priv = NULL;
	const char *config_str, *main_str;
	bool is_tp = false;
	int err;

	/* Initialize per-program probing setting */
	probe_conf.no_inlines = false;
	probe_conf.force_add = false;

	priv = calloc(sizeof(*priv), 1);
	if (!priv) {
		pr_debug("bpf: failed to alloc priv\n");
		return -ENOMEM;
	}
	pev = &priv->pev;

	config_str = bpf_program__section_name(prog);
	pr_debug("bpf: config program '%s'\n", config_str);
	err = parse_prog_config(config_str, &main_str, &is_tp, pev);
	if (err)
		goto errout;

	if (is_tp) {
		char *s = strchr(main_str, ':');

		priv->is_tp = true;
		priv->sys_name = strndup(main_str, s - main_str);
		priv->evt_name = strdup(s + 1);
		goto set_priv;
	}

	if (pev->group && strcmp(pev->group, PERF_BPF_PROBE_GROUP)) {
		pr_debug("bpf: '%s': group for event is set and not '%s'.\n",
			 config_str, PERF_BPF_PROBE_GROUP);
		err = -BPF_LOADER_ERRNO__GROUP;
		goto errout;
	} else if (!pev->group)
		pev->group = strdup(PERF_BPF_PROBE_GROUP);

	if (!pev->group) {
		pr_debug("bpf: strdup failed\n");
		err = -ENOMEM;
		goto errout;
	}

	if (!pev->event) {
		pr_debug("bpf: '%s': event name is missing. Section name should be 'key=value'\n",
			 config_str);
		err = -BPF_LOADER_ERRNO__EVENTNAME;
		goto errout;
	}
	pr_debug("bpf: config '%s' is ok\n", config_str);

set_priv:
	err = program_set_priv(prog, priv);
	if (err) {
		pr_debug("Failed to set priv for program '%s'\n", config_str);
		goto errout;
	}

	return 0;

errout:
	if (pev)
		clear_perf_probe_event(pev);
	free(priv);
	return err;
}

static int bpf__prepare_probe(void)
{
	static int err = 0;
	static bool initialized = false;

	/*
	 * Make err static, so if init failed the first, bpf__prepare_probe()
	 * fails each time without calling init_probe_symbol_maps multiple
	 * times.
	 */
	if (initialized)
		return err;

	initialized = true;
	err = init_probe_symbol_maps(false);
	if (err < 0)
		pr_debug("Failed to init_probe_symbol_maps\n");
	probe_conf.max_probes = MAX_PROBES;
	return err;
}

static int
preproc_gen_prologue(struct bpf_program *prog, int n,
		     struct bpf_insn *orig_insns, int orig_insns_cnt,
		     struct bpf_prog_prep_result *res)
{
	struct bpf_prog_priv *priv = program_priv(prog);
	struct probe_trace_event *tev;
	struct perf_probe_event *pev;
	struct bpf_insn *buf;
	size_t prologue_cnt = 0;
	int i, err;

	if (IS_ERR_OR_NULL(priv) || priv->is_tp)
		goto errout;

	pev = &priv->pev;

	if (n < 0 || n >= priv->nr_types)
		goto errout;

	/* Find a tev belongs to that type */
	for (i = 0; i < pev->ntevs; i++) {
		if (priv->type_mapping[i] == n)
			break;
	}

	if (i >= pev->ntevs) {
		pr_debug("Internal error: prologue type %d not found\n", n);
		return -BPF_LOADER_ERRNO__PROLOGUE;
	}

	tev = &pev->tevs[i];

	buf = priv->insns_buf;
	err = bpf__gen_prologue(tev->args, tev->nargs,
				buf, &prologue_cnt,
				BPF_MAXINSNS - orig_insns_cnt);
	if (err) {
		const char *title;

		title = bpf_program__section_name(prog);
		pr_debug("Failed to generate prologue for program %s\n",
			 title);
		return err;
	}

	memcpy(&buf[prologue_cnt], orig_insns,
	       sizeof(struct bpf_insn) * orig_insns_cnt);

	res->new_insn_ptr = buf;
	res->new_insn_cnt = prologue_cnt + orig_insns_cnt;
	res->pfd = NULL;
	return 0;

errout:
	pr_debug("Internal error in preproc_gen_prologue\n");
	return -BPF_LOADER_ERRNO__PROLOGUE;
}

/*
 * compare_tev_args is reflexive, transitive and antisymmetric.
 * I can proof it but this margin is too narrow to contain.
 */
static int compare_tev_args(const void *ptev1, const void *ptev2)
{
	int i, ret;
	const struct probe_trace_event *tev1 =
		*(const struct probe_trace_event **)ptev1;
	const struct probe_trace_event *tev2 =
		*(const struct probe_trace_event **)ptev2;

	ret = tev2->nargs - tev1->nargs;
	if (ret)
		return ret;

	for (i = 0; i < tev1->nargs; i++) {
		struct probe_trace_arg *arg1, *arg2;
		struct probe_trace_arg_ref *ref1, *ref2;

		arg1 = &tev1->args[i];
		arg2 = &tev2->args[i];

		ret = strcmp(arg1->value, arg2->value);
		if (ret)
			return ret;

		ref1 = arg1->ref;
		ref2 = arg2->ref;

		while (ref1 && ref2) {
			ret = ref2->offset - ref1->offset;
			if (ret)
				return ret;

			ref1 = ref1->next;
			ref2 = ref2->next;
		}

		if (ref1 || ref2)
			return ref2 ? 1 : -1;
	}

	return 0;
}

/*
 * Assign a type number to each tevs in a pev.
 * mapping is an array with same slots as tevs in that pev.
 * nr_types will be set to number of types.
 */
static int map_prologue(struct perf_probe_event *pev, int *mapping,
			int *nr_types)
{
	int i, type = 0;
	struct probe_trace_event **ptevs;

	size_t array_sz = sizeof(*ptevs) * pev->ntevs;

	ptevs = malloc(array_sz);
	if (!ptevs) {
		pr_debug("Not enough memory: alloc ptevs failed\n");
		return -ENOMEM;
	}

	pr_debug("In map_prologue, ntevs=%d\n", pev->ntevs);
	for (i = 0; i < pev->ntevs; i++)
		ptevs[i] = &pev->tevs[i];

	qsort(ptevs, pev->ntevs, sizeof(*ptevs),
	      compare_tev_args);

	for (i = 0; i < pev->ntevs; i++) {
		int n;

		n = ptevs[i] - pev->tevs;
		if (i == 0) {
			mapping[n] = type;
			pr_debug("mapping[%d]=%d\n", n, type);
			continue;
		}

		if (compare_tev_args(ptevs + i, ptevs + i - 1) == 0)
			mapping[n] = type;
		else
			mapping[n] = ++type;

		pr_debug("mapping[%d]=%d\n", n, mapping[n]);
	}
	free(ptevs);
	*nr_types = type + 1;

	return 0;
}

static int hook_load_preprocessor(struct bpf_program *prog)
{
	struct bpf_prog_priv *priv = program_priv(prog);
	struct perf_probe_event *pev;
	bool need_prologue = false;
	int err, i;

	if (IS_ERR_OR_NULL(priv)) {
		pr_debug("Internal error when hook preprocessor\n");
		return -BPF_LOADER_ERRNO__INTERNAL;
	}

	if (priv->is_tp) {
		priv->need_prologue = false;
		return 0;
	}

	pev = &priv->pev;
	for (i = 0; i < pev->ntevs; i++) {
		struct probe_trace_event *tev = &pev->tevs[i];

		if (tev->nargs > 0) {
			need_prologue = true;
			break;
		}
	}

	/*
	 * Since all tevs don't have argument, we don't need generate
	 * prologue.
	 */
	if (!need_prologue) {
		priv->need_prologue = false;
		return 0;
	}

	priv->need_prologue = true;
	priv->insns_buf = malloc(sizeof(struct bpf_insn) * BPF_MAXINSNS);
	if (!priv->insns_buf) {
		pr_debug("Not enough memory: alloc insns_buf failed\n");
		return -ENOMEM;
	}

	priv->type_mapping = malloc(sizeof(int) * pev->ntevs);
	if (!priv->type_mapping) {
		pr_debug("Not enough memory: alloc type_mapping failed\n");
		return -ENOMEM;
	}
	memset(priv->type_mapping, -1,
	       sizeof(int) * pev->ntevs);

	err = map_prologue(pev, priv->type_mapping, &priv->nr_types);
	if (err)
		return err;

	err = bpf_program__set_prep(prog, priv->nr_types,
				    preproc_gen_prologue);
	return err;
}

int bpf__probe(struct bpf_object *obj)
{
	int err = 0;
	struct bpf_program *prog;
	struct bpf_prog_priv *priv;
	struct perf_probe_event *pev;

	err = bpf__prepare_probe();
	if (err) {
		pr_debug("bpf__prepare_probe failed\n");
		return err;
	}

	bpf_object__for_each_program(prog, obj) {
		err = config_bpf_program(prog);
		if (err)
			goto out;

		priv = program_priv(prog);
		if (IS_ERR_OR_NULL(priv)) {
			if (!priv)
				err = -BPF_LOADER_ERRNO__INTERNAL;
			else
				err = PTR_ERR(priv);
			goto out;
		}

		if (priv->is_tp) {
			bpf_program__set_type(prog, BPF_PROG_TYPE_TRACEPOINT);
			continue;
		}

		bpf_program__set_type(prog, BPF_PROG_TYPE_KPROBE);
		pev = &priv->pev;

		err = convert_perf_probe_events(pev, 1);
		if (err < 0) {
			pr_debug("bpf_probe: failed to convert perf probe events\n");
			goto out;
		}

		err = apply_perf_probe_events(pev, 1);
		if (err < 0) {
			pr_debug("bpf_probe: failed to apply perf probe events\n");
			goto out;
		}

		/*
		 * After probing, let's consider prologue, which
		 * adds program fetcher to BPF programs.
		 *
		 * hook_load_preprocessor() hooks pre-processor
		 * to bpf_program, let it generate prologue
		 * dynamically during loading.
		 */
		err = hook_load_preprocessor(prog);
		if (err)
			goto out;
	}
out:
	return err < 0 ? err : 0;
}

#define EVENTS_WRITE_BUFSIZE  4096
int bpf__unprobe(struct bpf_object *obj)
{
	int err, ret = 0;
	struct bpf_program *prog;

	bpf_object__for_each_program(prog, obj) {
		struct bpf_prog_priv *priv = program_priv(prog);
		int i;

		if (IS_ERR_OR_NULL(priv) || priv->is_tp)
			continue;

		for (i = 0; i < priv->pev.ntevs; i++) {
			struct probe_trace_event *tev = &priv->pev.tevs[i];
			char name_buf[EVENTS_WRITE_BUFSIZE];
			struct strfilter *delfilter;

			snprintf(name_buf, EVENTS_WRITE_BUFSIZE,
				 "%s:%s", tev->group, tev->event);
			name_buf[EVENTS_WRITE_BUFSIZE - 1] = '\0';

			delfilter = strfilter__new(name_buf, NULL);
			if (!delfilter) {
				pr_debug("Failed to create filter for unprobing\n");
				ret = -ENOMEM;
				continue;
			}

			err = del_perf_probe_events(delfilter);
			strfilter__delete(delfilter);
			if (err) {
				pr_debug("Failed to delete %s\n", name_buf);
				ret = err;
				continue;
			}
		}
	}
	return ret;
}

int bpf__load(struct bpf_object *obj)
{
	int err;

	err = bpf_object__load(obj);
	if (err) {
		char bf[128];
		libbpf_strerror(err, bf, sizeof(bf));
		pr_debug("bpf: load objects failed: err=%d: (%s)\n", err, bf);
		return err;
	}
	return 0;
}

int bpf__foreach_event(struct bpf_object *obj,
		       bpf_prog_iter_callback_t func,
		       void *arg)
{
	struct bpf_program *prog;
	int err;

	bpf_object__for_each_program(prog, obj) {
		struct bpf_prog_priv *priv = program_priv(prog);
		struct probe_trace_event *tev;
		struct perf_probe_event *pev;
		int i, fd;

		if (IS_ERR_OR_NULL(priv)) {
			pr_debug("bpf: failed to get private field\n");
			return -BPF_LOADER_ERRNO__INTERNAL;
		}

		if (priv->is_tp) {
			fd = bpf_program__fd(prog);
			err = (*func)(priv->sys_name, priv->evt_name, fd, obj, arg);
			if (err) {
				pr_debug("bpf: tracepoint call back failed, stop iterate\n");
				return err;
			}
			continue;
		}

		pev = &priv->pev;
		for (i = 0; i < pev->ntevs; i++) {
			tev = &pev->tevs[i];

			if (priv->need_prologue) {
				int type = priv->type_mapping[i];

				fd = bpf_program__nth_fd(prog, type);
			} else {
				fd = bpf_program__fd(prog);
			}

			if (fd < 0) {
				pr_debug("bpf: failed to get file descriptor\n");
				return fd;
			}

			err = (*func)(tev->group, tev->event, fd, obj, arg);
			if (err) {
				pr_debug("bpf: call back failed, stop iterate\n");
				return err;
			}
		}
	}
	return 0;
}

enum bpf_map_op_type {
	BPF_MAP_OP_SET_VALUE,
	BPF_MAP_OP_SET_EVSEL,
};

enum bpf_map_key_type {
	BPF_MAP_KEY_ALL,
	BPF_MAP_KEY_RANGES,
};

struct bpf_map_op {
	struct list_head list;
	enum bpf_map_op_type op_type;
	enum bpf_map_key_type key_type;
	union {
		struct parse_events_array array;
	} k;
	union {
		u64 value;
		struct evsel *evsel;
	} v;
};

struct bpf_map_priv {
	struct list_head ops_list;
};

static void
bpf_map_op__delete(struct bpf_map_op *op)
{
	if (!list_empty(&op->list))
		list_del_init(&op->list);
	if (op->key_type == BPF_MAP_KEY_RANGES)
		parse_events__clear_array(&op->k.array);
	free(op);
}

static void
bpf_map_priv__purge(struct bpf_map_priv *priv)
{
	struct bpf_map_op *pos, *n;

	list_for_each_entry_safe(pos, n, &priv->ops_list, list) {
		list_del_init(&pos->list);
		bpf_map_op__delete(pos);
	}
}

static void
bpf_map_priv__clear(const struct bpf_map *map __maybe_unused,
		    void *_priv)
{
	struct bpf_map_priv *priv = _priv;

	bpf_map_priv__purge(priv);
	free(priv);
}

static void *map_priv(const struct bpf_map *map)
{
	void *priv;

	if (IS_ERR_OR_NULL(bpf_map_hash))
		return NULL;
	if (!hashmap__find(bpf_map_hash, map, &priv))
		return NULL;
	return priv;
}

static void bpf_map_hash_free(void)
{
	struct hashmap_entry *cur;
	size_t bkt;

	if (IS_ERR_OR_NULL(bpf_map_hash))
		return;

	hashmap__for_each_entry(bpf_map_hash, cur, bkt)
		bpf_map_priv__clear(cur->key, cur->value);

	hashmap__free(bpf_map_hash);
	bpf_map_hash = NULL;
}

static int map_set_priv(struct bpf_map *map, void *priv)
{
	void *old_priv;

	if (WARN_ON_ONCE(IS_ERR(bpf_map_hash)))
		return PTR_ERR(bpf_program_hash);

	if (!bpf_map_hash) {
		bpf_map_hash = hashmap__new(ptr_hash, ptr_equal, NULL);
		if (IS_ERR(bpf_map_hash))
			return PTR_ERR(bpf_map_hash);
	}

	old_priv = map_priv(map);
	if (old_priv) {
		bpf_map_priv__clear(map, old_priv);
		return hashmap__set(bpf_map_hash, map, priv, NULL, NULL);
	}
	return hashmap__add(bpf_map_hash, map, priv);
}

static int
bpf_map_op_setkey(struct bpf_map_op *op, struct parse_events_term *term)
{
	op->key_type = BPF_MAP_KEY_ALL;
	if (!term)
		return 0;

	if (term->array.nr_ranges) {
		size_t memsz = term->array.nr_ranges *
				sizeof(op->k.array.ranges[0]);

		op->k.array.ranges = memdup(term->array.ranges, memsz);
		if (!op->k.array.ranges) {
			pr_debug("Not enough memory to alloc indices for map\n");
			return -ENOMEM;
		}
		op->key_type = BPF_MAP_KEY_RANGES;
		op->k.array.nr_ranges = term->array.nr_ranges;
	}
	return 0;
}

static struct bpf_map_op *
bpf_map_op__new(struct parse_events_term *term)
{
	struct bpf_map_op *op;
	int err;

	op = zalloc(sizeof(*op));
	if (!op) {
		pr_debug("Failed to alloc bpf_map_op\n");
		return ERR_PTR(-ENOMEM);
	}
	INIT_LIST_HEAD(&op->list);

	err = bpf_map_op_setkey(op, term);
	if (err) {
		free(op);
		return ERR_PTR(err);
	}
	return op;
}

static struct bpf_map_op *
bpf_map_op__clone(struct bpf_map_op *op)
{
	struct bpf_map_op *newop;

	newop = memdup(op, sizeof(*op));
	if (!newop) {
		pr_debug("Failed to alloc bpf_map_op\n");
		return NULL;
	}

	INIT_LIST_HEAD(&newop->list);
	if (op->key_type == BPF_MAP_KEY_RANGES) {
		size_t memsz = op->k.array.nr_ranges *
			       sizeof(op->k.array.ranges[0]);

		newop->k.array.ranges = memdup(op->k.array.ranges, memsz);
		if (!newop->k.array.ranges) {
			pr_debug("Failed to alloc indices for map\n");
			free(newop);
			return NULL;
		}
	}

	return newop;
}

static struct bpf_map_priv *
bpf_map_priv__clone(struct bpf_map_priv *priv)
{
	struct bpf_map_priv *newpriv;
	struct bpf_map_op *pos, *newop;

	newpriv = zalloc(sizeof(*newpriv));
	if (!newpriv) {
		pr_debug("Not enough memory to alloc map private\n");
		return NULL;
	}
	INIT_LIST_HEAD(&newpriv->ops_list);

	list_for_each_entry(pos, &priv->ops_list, list) {
		newop = bpf_map_op__clone(pos);
		if (!newop) {
			bpf_map_priv__purge(newpriv);
			return NULL;
		}
		list_add_tail(&newop->list, &newpriv->ops_list);
	}

	return newpriv;
}

static int
bpf_map__add_op(struct bpf_map *map, struct bpf_map_op *op)
{
	const char *map_name = bpf_map__name(map);
	struct bpf_map_priv *priv = map_priv(map);

	if (IS_ERR(priv)) {
		pr_debug("Failed to get private from map %s\n", map_name);
		return PTR_ERR(priv);
	}

	if (!priv) {
		priv = zalloc(sizeof(*priv));
		if (!priv) {
			pr_debug("Not enough memory to alloc map private\n");
			return -ENOMEM;
		}
		INIT_LIST_HEAD(&priv->ops_list);

		if (map_set_priv(map, priv)) {
			free(priv);
			return -BPF_LOADER_ERRNO__INTERNAL;
		}
	}

	list_add_tail(&op->list, &priv->ops_list);
	return 0;
}

static struct bpf_map_op *
bpf_map__add_newop(struct bpf_map *map, struct parse_events_term *term)
{
	struct bpf_map_op *op;
	int err;

	op = bpf_map_op__new(term);
	if (IS_ERR(op))
		return op;

	err = bpf_map__add_op(map, op);
	if (err) {
		bpf_map_op__delete(op);
		return ERR_PTR(err);
	}
	return op;
}

static int
__bpf_map__config_value(struct bpf_map *map,
			struct parse_events_term *term)
{
	struct bpf_map_op *op;
	const char *map_name = bpf_map__name(map);

	if (!map) {
		pr_debug("Map '%s' is invalid\n", map_name);
		return -BPF_LOADER_ERRNO__INTERNAL;
	}

	if (bpf_map__type(map) != BPF_MAP_TYPE_ARRAY) {
		pr_debug("Map %s type is not BPF_MAP_TYPE_ARRAY\n",
			 map_name);
		return -BPF_LOADER_ERRNO__OBJCONF_MAP_TYPE;
	}
	if (bpf_map__key_size(map) < sizeof(unsigned int)) {
		pr_debug("Map %s has incorrect key size\n", map_name);
		return -BPF_LOADER_ERRNO__OBJCONF_MAP_KEYSIZE;
	}
	switch (bpf_map__value_size(map)) {
	case 1:
	case 2:
	case 4:
	case 8:
		break;
	default:
		pr_debug("Map %s has incorrect value size\n", map_name);
		return -BPF_LOADER_ERRNO__OBJCONF_MAP_VALUESIZE;
	}

	op = bpf_map__add_newop(map, term);
	if (IS_ERR(op))
		return PTR_ERR(op);
	op->op_type = BPF_MAP_OP_SET_VALUE;
	op->v.value = term->val.num;
	return 0;
}

static int
bpf_map__config_value(struct bpf_map *map,
		      struct parse_events_term *term,
		      struct evlist *evlist __maybe_unused)
{
	if (!term->err_val) {
		pr_debug("Config value not set\n");
		return -BPF_LOADER_ERRNO__OBJCONF_CONF;
	}

	if (term->type_val != PARSE_EVENTS__TERM_TYPE_NUM) {
		pr_debug("ERROR: wrong value type for 'value'\n");
		return -BPF_LOADER_ERRNO__OBJCONF_MAP_VALUE;
	}

	return __bpf_map__config_value(map, term);
}

static int
__bpf_map__config_event(struct bpf_map *map,
			struct parse_events_term *term,
			struct evlist *evlist)
{
	struct bpf_map_op *op;
	const char *map_name = bpf_map__name(map);
	struct evsel *evsel = evlist__find_evsel_by_str(evlist, term->val.str);

	if (!evsel) {
		pr_debug("Event (for '%s') '%s' doesn't exist\n",
			 map_name, term->val.str);
		return -BPF_LOADER_ERRNO__OBJCONF_MAP_NOEVT;
	}

	if (!map) {
		pr_debug("Map '%s' is invalid\n", map_name);
		return PTR_ERR(map);
	}

	/*
	 * No need to check key_size and value_size:
	 * kernel has already checked them.
	 */
	if (bpf_map__type(map) != BPF_MAP_TYPE_PERF_EVENT_ARRAY) {
		pr_debug("Map %s type is not BPF_MAP_TYPE_PERF_EVENT_ARRAY\n",
			 map_name);
		return -BPF_LOADER_ERRNO__OBJCONF_MAP_TYPE;
	}

	op = bpf_map__add_newop(map, term);
	if (IS_ERR(op))
		return PTR_ERR(op);
	op->op_type = BPF_MAP_OP_SET_EVSEL;
	op->v.evsel = evsel;
	return 0;
}

static int
bpf_map__config_event(struct bpf_map *map,
		      struct parse_events_term *term,
		      struct evlist *evlist)
{
	if (!term->err_val) {
		pr_debug("Config value not set\n");
		return -BPF_LOADER_ERRNO__OBJCONF_CONF;
	}

	if (term->type_val != PARSE_EVENTS__TERM_TYPE_STR) {
		pr_debug("ERROR: wrong value type for 'event'\n");
		return -BPF_LOADER_ERRNO__OBJCONF_MAP_VALUE;
	}

	return __bpf_map__config_event(map, term, evlist);
}

struct bpf_obj_config__map_func {
	const char *config_opt;
	int (*config_func)(struct bpf_map *, struct parse_events_term *,
			   struct evlist *);
};

struct bpf_obj_config__map_func bpf_obj_config__map_funcs[] = {
	{"value", bpf_map__config_value},
	{"event", bpf_map__config_event},
};

static int
config_map_indices_range_check(struct parse_events_term *term,
			       struct bpf_map *map,
			       const char *map_name)
{
	struct parse_events_array *array = &term->array;
	unsigned int i;

	if (!array->nr_ranges)
		return 0;
	if (!array->ranges) {
		pr_debug("ERROR: map %s: array->nr_ranges is %d but range array is NULL\n",
			 map_name, (int)array->nr_ranges);
		return -BPF_LOADER_ERRNO__INTERNAL;
	}

	if (!map) {
		pr_debug("Map '%s' is invalid\n", map_name);
		return -BPF_LOADER_ERRNO__INTERNAL;
	}

	for (i = 0; i < array->nr_ranges; i++) {
		unsigned int start = array->ranges[i].start;
		size_t length = array->ranges[i].length;
		unsigned int idx = start + length - 1;

		if (idx >= bpf_map__max_entries(map)) {
			pr_debug("ERROR: index %d too large\n", idx);
			return -BPF_LOADER_ERRNO__OBJCONF_MAP_IDX2BIG;
		}
	}
	return 0;
}

static int
bpf__obj_config_map(struct bpf_object *obj,
		    struct parse_events_term *term,
		    struct evlist *evlist,
		    int *key_scan_pos)
{
	/* key is "map:<mapname>.<config opt>" */
	char *map_name = strdup(term->config + sizeof("map:") - 1);
	struct bpf_map *map;
	int err = -BPF_LOADER_ERRNO__OBJCONF_OPT;
	char *map_opt;
	size_t i;

	if (!map_name)
		return -ENOMEM;

	map_opt = strchr(map_name, '.');
	if (!map_opt) {
		pr_debug("ERROR: Invalid map config: %s\n", map_name);
		goto out;
	}

	*map_opt++ = '\0';
	if (*map_opt == '\0') {
		pr_debug("ERROR: Invalid map option: %s\n", term->config);
		goto out;
	}

	map = bpf_object__find_map_by_name(obj, map_name);
	if (!map) {
		pr_debug("ERROR: Map %s doesn't exist\n", map_name);
		err = -BPF_LOADER_ERRNO__OBJCONF_MAP_NOTEXIST;
		goto out;
	}

	*key_scan_pos += strlen(map_opt);
	err = config_map_indices_range_check(term, map, map_name);
	if (err)
		goto out;
	*key_scan_pos -= strlen(map_opt);

	for (i = 0; i < ARRAY_SIZE(bpf_obj_config__map_funcs); i++) {
		struct bpf_obj_config__map_func *func =
				&bpf_obj_config__map_funcs[i];

		if (strcmp(map_opt, func->config_opt) == 0) {
			err = func->config_func(map, term, evlist);
			goto out;
		}
	}

	pr_debug("ERROR: Invalid map config option '%s'\n", map_opt);
	err = -BPF_LOADER_ERRNO__OBJCONF_MAP_OPT;
out:
	if (!err)
		*key_scan_pos += strlen(map_opt);

	free(map_name);
	return err;
}

int bpf__config_obj(struct bpf_object *obj,
		    struct parse_events_term *term,
		    struct evlist *evlist,
		    int *error_pos)
{
	int key_scan_pos = 0;
	int err;

	if (!obj || !term || !term->config)
		return -EINVAL;

	if (strstarts(term->config, "map:")) {
		key_scan_pos = sizeof("map:") - 1;
		err = bpf__obj_config_map(obj, term, evlist, &key_scan_pos);
		goto out;
	}
	err = -BPF_LOADER_ERRNO__OBJCONF_OPT;
out:
	if (error_pos)
		*error_pos = key_scan_pos;
	return err;

}

typedef int (*map_config_func_t)(const char *name, int map_fd,
				 const struct bpf_map *map,
				 struct bpf_map_op *op,
				 void *pkey, void *arg);

static int
foreach_key_array_all(map_config_func_t func,
		      void *arg, const char *name,
		      int map_fd, const struct bpf_map *map,
		      struct bpf_map_op *op)
{
	unsigned int i;
	int err;

	for (i = 0; i < bpf_map__max_entries(map); i++) {
		err = func(name, map_fd, map, op, &i, arg);
		if (err) {
			pr_debug("ERROR: failed to insert value to %s[%u]\n",
				 name, i);
			return err;
		}
	}
	return 0;
}

static int
foreach_key_array_ranges(map_config_func_t func, void *arg,
			 const char *name, int map_fd,
			 const struct bpf_map *map,
			 struct bpf_map_op *op)
{
	unsigned int i, j;
	int err;

	for (i = 0; i < op->k.array.nr_ranges; i++) {
		unsigned int start = op->k.array.ranges[i].start;
		size_t length = op->k.array.ranges[i].length;

		for (j = 0; j < length; j++) {
			unsigned int idx = start + j;

			err = func(name, map_fd, map, op, &idx, arg);
			if (err) {
				pr_debug("ERROR: failed to insert value to %s[%u]\n",
					 name, idx);
				return err;
			}
		}
	}
	return 0;
}

static int
bpf_map_config_foreach_key(struct bpf_map *map,
			   map_config_func_t func,
			   void *arg)
{
	int err, map_fd, type;
	struct bpf_map_op *op;
	const char *name = bpf_map__name(map);
	struct bpf_map_priv *priv = map_priv(map);

	if (IS_ERR(priv)) {
		pr_debug("ERROR: failed to get private from map %s\n", name);
		return -BPF_LOADER_ERRNO__INTERNAL;
	}
	if (!priv || list_empty(&priv->ops_list)) {
		pr_debug("INFO: nothing to config for map %s\n", name);
		return 0;
	}

	if (!map) {
		pr_debug("Map '%s' is invalid\n", name);
		return -BPF_LOADER_ERRNO__INTERNAL;
	}
	map_fd = bpf_map__fd(map);
	if (map_fd < 0) {
		pr_debug("ERROR: failed to get fd from map %s\n", name);
		return map_fd;
	}

	type = bpf_map__type(map);
	list_for_each_entry(op, &priv->ops_list, list) {
		switch (type) {
		case BPF_MAP_TYPE_ARRAY:
		case BPF_MAP_TYPE_PERF_EVENT_ARRAY:
			switch (op->key_type) {
			case BPF_MAP_KEY_ALL:
				err = foreach_key_array_all(func, arg, name,
							    map_fd, map, op);
				break;
			case BPF_MAP_KEY_RANGES:
				err = foreach_key_array_ranges(func, arg, name,
							       map_fd, map, op);
				break;
			default:
				pr_debug("ERROR: keytype for map '%s' invalid\n",
					 name);
				return -BPF_LOADER_ERRNO__INTERNAL;
			}
			if (err)
				return err;
			break;
		default:
			pr_debug("ERROR: type of '%s' incorrect\n", name);
			return -BPF_LOADER_ERRNO__OBJCONF_MAP_TYPE;
		}
	}

	return 0;
}

static int
apply_config_value_for_key(int map_fd, void *pkey,
			   size_t val_size, u64 val)
{
	int err = 0;

	switch (val_size) {
	case 1: {
		u8 _val = (u8)(val);
		err = bpf_map_update_elem(map_fd, pkey, &_val, BPF_ANY);
		break;
	}
	case 2: {
		u16 _val = (u16)(val);
		err = bpf_map_update_elem(map_fd, pkey, &_val, BPF_ANY);
		break;
	}
	case 4: {
		u32 _val = (u32)(val);
		err = bpf_map_update_elem(map_fd, pkey, &_val, BPF_ANY);
		break;
	}
	case 8: {
		err = bpf_map_update_elem(map_fd, pkey, &val, BPF_ANY);
		break;
	}
	default:
		pr_debug("ERROR: invalid value size\n");
		return -BPF_LOADER_ERRNO__OBJCONF_MAP_VALUESIZE;
	}
	if (err && errno)
		err = -errno;
	return err;
}

static int
apply_config_evsel_for_key(const char *name, int map_fd, void *pkey,
			   struct evsel *evsel)
{
	struct xyarray *xy = evsel->core.fd;
	struct perf_event_attr *attr;
	unsigned int key, events;
	bool check_pass = false;
	int *evt_fd;
	int err;

	if (!xy) {
		pr_debug("ERROR: evsel not ready for map %s\n", name);
		return -BPF_LOADER_ERRNO__INTERNAL;
	}

	if (xy->row_size / xy->entry_size != 1) {
		pr_debug("ERROR: Dimension of target event is incorrect for map %s\n",
			 name);
		return -BPF_LOADER_ERRNO__OBJCONF_MAP_EVTDIM;
	}

	attr = &evsel->core.attr;
	if (attr->inherit) {
		pr_debug("ERROR: Can't put inherit event into map %s\n", name);
		return -BPF_LOADER_ERRNO__OBJCONF_MAP_EVTINH;
	}

	if (evsel__is_bpf_output(evsel))
		check_pass = true;
	if (attr->type == PERF_TYPE_RAW)
		check_pass = true;
	if (attr->type == PERF_TYPE_HARDWARE)
		check_pass = true;
	if (!check_pass) {
		pr_debug("ERROR: Event type is wrong for map %s\n", name);
		return -BPF_LOADER_ERRNO__OBJCONF_MAP_EVTTYPE;
	}

	events = xy->entries / (xy->row_size / xy->entry_size);
	key = *((unsigned int *)pkey);
	if (key >= events) {
		pr_debug("ERROR: there is no event %d for map %s\n",
			 key, name);
		return -BPF_LOADER_ERRNO__OBJCONF_MAP_MAPSIZE;
	}
	evt_fd = xyarray__entry(xy, key, 0);
	err = bpf_map_update_elem(map_fd, pkey, evt_fd, BPF_ANY);
	if (err && errno)
		err = -errno;
	return err;
}

static int
apply_obj_config_map_for_key(const char *name, int map_fd,
			     const struct bpf_map *map,
			     struct bpf_map_op *op,
			     void *pkey, void *arg __maybe_unused)
{
	int err;

	switch (op->op_type) {
	case BPF_MAP_OP_SET_VALUE:
		err = apply_config_value_for_key(map_fd, pkey,
						 bpf_map__value_size(map),
						 op->v.value);
		break;
	case BPF_MAP_OP_SET_EVSEL:
		err = apply_config_evsel_for_key(name, map_fd, pkey,
						 op->v.evsel);
		break;
	default:
		pr_debug("ERROR: unknown value type for '%s'\n", name);
		err = -BPF_LOADER_ERRNO__INTERNAL;
	}
	return err;
}

static int
apply_obj_config_map(struct bpf_map *map)
{
	return bpf_map_config_foreach_key(map,
					  apply_obj_config_map_for_key,
					  NULL);
}

static int
apply_obj_config_object(struct bpf_object *obj)
{
	struct bpf_map *map;
	int err;

	bpf_object__for_each_map(map, obj) {
		err = apply_obj_config_map(map);
		if (err)
			return err;
	}
	return 0;
}

int bpf__apply_obj_config(void)
{
	struct bpf_perf_object *perf_obj, *tmp;
	int err;

	bpf_perf_object__for_each(perf_obj, tmp) {
		err = apply_obj_config_object(perf_obj->obj);
		if (err)
			return err;
	}

	return 0;
}

#define bpf__perf_for_each_map(map, pobj, tmp)			\
	bpf_perf_object__for_each(pobj, tmp)			\
		bpf_object__for_each_map(map, pobj->obj)

<<<<<<< HEAD
#define bpf__for_each_map_named(pos, obj, objtmp, name/*需要匹配的map名称*/)	\
	bpf__for_each_map(pos, obj, objtmp) 		\
		if (bpf_map__name(pos) && 		\
			(strcmp(name, 			\
				bpf_map__name(pos)) == 0))
=======
#define bpf__perf_for_each_map_named(map, pobj, pobjtmp, name)	\
	bpf__perf_for_each_map(map, pobj, pobjtmp)		\
		if (bpf_map__name(map) && (strcmp(name, bpf_map__name(map)) == 0))
>>>>>>> 028192fe

struct evsel *bpf__setup_output_event(struct evlist *evlist, const char *name)
{
	struct bpf_map_priv *tmpl_priv = NULL;
	struct bpf_perf_object *perf_obj, *tmp;
	struct evsel *evsel = NULL;
	struct bpf_map *map;
	int err;
	bool need_init = false;

<<<<<<< HEAD
	/*遍历名称为$name的map*/
	bpf__for_each_map_named(map, obj, tmp, name) {
		struct bpf_map_priv *priv = bpf_map__priv(map);
=======
	bpf__perf_for_each_map_named(map, perf_obj, tmp, name) {
		struct bpf_map_priv *priv = map_priv(map);
>>>>>>> 028192fe

		if (IS_ERR(priv))
			return ERR_PTR(-BPF_LOADER_ERRNO__INTERNAL);

		/*
		 * No need to check map type: type should have been
		 * verified by kernel.
		 */
		if (!need_init && !priv)
			need_init = !priv;
		if (!tmpl_priv && priv)
			tmpl_priv = priv;
	}

	if (!need_init)
	    /*不需要初始化，直接返回NULL*/
		return NULL;

	if (!tmpl_priv) {
		char *event_definition = NULL;

		if (asprintf(&event_definition, "bpf-output/no-inherit=1,name=%s/", name) < 0)
			return ERR_PTR(-ENOMEM);

		err = parse_events(evlist, event_definition, NULL);
		free(event_definition);

		if (err) {
			pr_debug("ERROR: failed to create the \"%s\" bpf-output event\n", name);
			return ERR_PTR(-err);
		}

		evsel = evlist__last(evlist);
	}

	bpf__perf_for_each_map_named(map, perf_obj, tmp, name) {
		struct bpf_map_priv *priv = map_priv(map);

		if (IS_ERR(priv))
			return ERR_PTR(-BPF_LOADER_ERRNO__INTERNAL);
		if (priv)
			continue;

		if (tmpl_priv) {
			priv = bpf_map_priv__clone(tmpl_priv);
			if (!priv)
				return ERR_PTR(-ENOMEM);

			err = map_set_priv(map, priv);
			if (err) {
				bpf_map_priv__clear(map, priv);
				return ERR_PTR(err);
			}
		} else if (evsel) {
			struct bpf_map_op *op;

			op = bpf_map__add_newop(map, NULL);
			if (IS_ERR(op))
				return ERR_CAST(op);
			op->op_type = BPF_MAP_OP_SET_EVSEL;
			op->v.evsel = evsel;
		}
	}

	return evsel;
}

int bpf__setup_stdout(struct evlist *evlist)
{
	struct evsel *evsel = bpf__setup_output_event(evlist, "__bpf_stdout__");
	return PTR_ERR_OR_ZERO(evsel);
}

#define ERRNO_OFFSET(e)		((e) - __BPF_LOADER_ERRNO__START)
#define ERRCODE_OFFSET(c)	ERRNO_OFFSET(BPF_LOADER_ERRNO__##c)
#define NR_ERRNO	(__BPF_LOADER_ERRNO__END - __BPF_LOADER_ERRNO__START)

static const char *bpf_loader_strerror_table[NR_ERRNO] = {
	[ERRCODE_OFFSET(CONFIG)]	= "Invalid config string",
	[ERRCODE_OFFSET(GROUP)]		= "Invalid group name",
	[ERRCODE_OFFSET(EVENTNAME)]	= "No event name found in config string",
	[ERRCODE_OFFSET(INTERNAL)]	= "BPF loader internal error",
	[ERRCODE_OFFSET(COMPILE)]	= "Error when compiling BPF scriptlet",
	[ERRCODE_OFFSET(PROGCONF_TERM)]	= "Invalid program config term in config string",
	[ERRCODE_OFFSET(PROLOGUE)]	= "Failed to generate prologue",
	[ERRCODE_OFFSET(PROLOGUE2BIG)]	= "Prologue too big for program",
	[ERRCODE_OFFSET(PROLOGUEOOB)]	= "Offset out of bound for prologue",
	[ERRCODE_OFFSET(OBJCONF_OPT)]	= "Invalid object config option",
	[ERRCODE_OFFSET(OBJCONF_CONF)]	= "Config value not set (missing '=')",
	[ERRCODE_OFFSET(OBJCONF_MAP_OPT)]	= "Invalid object map config option",
	[ERRCODE_OFFSET(OBJCONF_MAP_NOTEXIST)]	= "Target map doesn't exist",
	[ERRCODE_OFFSET(OBJCONF_MAP_VALUE)]	= "Incorrect value type for map",
	[ERRCODE_OFFSET(OBJCONF_MAP_TYPE)]	= "Incorrect map type",
	[ERRCODE_OFFSET(OBJCONF_MAP_KEYSIZE)]	= "Incorrect map key size",
	[ERRCODE_OFFSET(OBJCONF_MAP_VALUESIZE)]	= "Incorrect map value size",
	[ERRCODE_OFFSET(OBJCONF_MAP_NOEVT)]	= "Event not found for map setting",
	[ERRCODE_OFFSET(OBJCONF_MAP_MAPSIZE)]	= "Invalid map size for event setting",
	[ERRCODE_OFFSET(OBJCONF_MAP_EVTDIM)]	= "Event dimension too large",
	[ERRCODE_OFFSET(OBJCONF_MAP_EVTINH)]	= "Doesn't support inherit event",
	[ERRCODE_OFFSET(OBJCONF_MAP_EVTTYPE)]	= "Wrong event type for map",
	[ERRCODE_OFFSET(OBJCONF_MAP_IDX2BIG)]	= "Index too large",
};

static int
bpf_loader_strerror(int err, char *buf, size_t size)
{
	char sbuf[STRERR_BUFSIZE];
	const char *msg;

	if (!buf || !size)
		return -1;

	err = err > 0 ? err : -err;

	if (err >= __LIBBPF_ERRNO__START)
		return libbpf_strerror(err, buf, size);

	if (err >= __BPF_LOADER_ERRNO__START && err < __BPF_LOADER_ERRNO__END) {
		msg = bpf_loader_strerror_table[ERRNO_OFFSET(err)];
		snprintf(buf, size, "%s", msg);
		buf[size - 1] = '\0';
		return 0;
	}

	if (err >= __BPF_LOADER_ERRNO__END)
		snprintf(buf, size, "Unknown bpf loader error %d", err);
	else
		snprintf(buf, size, "%s",
			 str_error_r(err, sbuf, sizeof(sbuf)));

	buf[size - 1] = '\0';
	return -1;
}

#define bpf__strerror_head(err, buf, size) \
	char sbuf[STRERR_BUFSIZE], *emsg;\
	if (!size)\
		return 0;\
	if (err < 0)\
		err = -err;\
	bpf_loader_strerror(err, sbuf, sizeof(sbuf));\
	emsg = sbuf;\
	switch (err) {\
	default:\
		scnprintf(buf, size, "%s", emsg);\
		break;

#define bpf__strerror_entry(val, fmt...)\
	case val: {\
		scnprintf(buf, size, fmt);\
		break;\
	}

#define bpf__strerror_end(buf, size)\
	}\
	buf[size - 1] = '\0';

int bpf__strerror_prepare_load(const char *filename, bool source,
			       int err, char *buf, size_t size)
{
	size_t n;
	int ret;

	n = snprintf(buf, size, "Failed to load %s%s: ",
			 filename, source ? " from source" : "");
	if (n >= size) {
		buf[size - 1] = '\0';
		return 0;
	}
	buf += n;
	size -= n;

	ret = bpf_loader_strerror(err, buf, size);
	buf[size - 1] = '\0';
	return ret;
}

int bpf__strerror_probe(struct bpf_object *obj __maybe_unused,
			int err, char *buf, size_t size)
{
	bpf__strerror_head(err, buf, size);
	case BPF_LOADER_ERRNO__PROGCONF_TERM: {
		scnprintf(buf, size, "%s (add -v to see detail)", emsg);
		break;
	}
	bpf__strerror_entry(EEXIST, "Probe point exist. Try 'perf probe -d \"*\"' and set 'force=yes'");
	bpf__strerror_entry(EACCES, "You need to be root");
	bpf__strerror_entry(EPERM, "You need to be root, and /proc/sys/kernel/kptr_restrict should be 0");
	bpf__strerror_entry(ENOENT, "You need to check probing points in BPF file");
	bpf__strerror_end(buf, size);
	return 0;
}

int bpf__strerror_load(struct bpf_object *obj,
		       int err, char *buf, size_t size)
{
	bpf__strerror_head(err, buf, size);
	case LIBBPF_ERRNO__KVER: {
		unsigned int obj_kver = bpf_object__kversion(obj);
		unsigned int real_kver;

		if (fetch_kernel_version(&real_kver, NULL, 0)) {
			scnprintf(buf, size, "Unable to fetch kernel version");
			break;
		}

		if (obj_kver != real_kver) {
			scnprintf(buf, size,
				  "'version' ("KVER_FMT") doesn't match running kernel ("KVER_FMT")",
				  KVER_PARAM(obj_kver),
				  KVER_PARAM(real_kver));
			break;
		}

		scnprintf(buf, size, "Failed to load program for unknown reason");
		break;
	}
	bpf__strerror_end(buf, size);
	return 0;
}

int bpf__strerror_config_obj(struct bpf_object *obj __maybe_unused,
			     struct parse_events_term *term __maybe_unused,
			     struct evlist *evlist __maybe_unused,
			     int *error_pos __maybe_unused, int err,
			     char *buf, size_t size)
{
	bpf__strerror_head(err, buf, size);
	bpf__strerror_entry(BPF_LOADER_ERRNO__OBJCONF_MAP_TYPE,
			    "Can't use this config term with this map type");
	bpf__strerror_end(buf, size);
	return 0;
}

int bpf__strerror_apply_obj_config(int err, char *buf, size_t size)
{
	bpf__strerror_head(err, buf, size);
	bpf__strerror_entry(BPF_LOADER_ERRNO__OBJCONF_MAP_EVTDIM,
			    "Cannot set event to BPF map in multi-thread tracing");
	bpf__strerror_entry(BPF_LOADER_ERRNO__OBJCONF_MAP_EVTINH,
			    "%s (Hint: use -i to turn off inherit)", emsg);
	bpf__strerror_entry(BPF_LOADER_ERRNO__OBJCONF_MAP_EVTTYPE,
			    "Can only put raw, hardware and BPF output event into a BPF map");
	bpf__strerror_end(buf, size);
	return 0;
}

int bpf__strerror_setup_output_event(struct evlist *evlist __maybe_unused,
				     int err, char *buf, size_t size)
{
	bpf__strerror_head(err, buf, size);
	bpf__strerror_end(buf, size);
	return 0;
}<|MERGE_RESOLUTION|>--- conflicted
+++ resolved
@@ -1690,17 +1690,9 @@
 	bpf_perf_object__for_each(pobj, tmp)			\
 		bpf_object__for_each_map(map, pobj->obj)
 
-<<<<<<< HEAD
-#define bpf__for_each_map_named(pos, obj, objtmp, name/*需要匹配的map名称*/)	\
-	bpf__for_each_map(pos, obj, objtmp) 		\
-		if (bpf_map__name(pos) && 		\
-			(strcmp(name, 			\
-				bpf_map__name(pos)) == 0))
-=======
-#define bpf__perf_for_each_map_named(map, pobj, pobjtmp, name)	\
+#define bpf__perf_for_each_map_named(map, pobj, pobjtmp, name/*需要匹配的map名称*/)	\
 	bpf__perf_for_each_map(map, pobj, pobjtmp)		\
 		if (bpf_map__name(map) && (strcmp(name, bpf_map__name(map)) == 0))
->>>>>>> 028192fe
 
 struct evsel *bpf__setup_output_event(struct evlist *evlist, const char *name)
 {
@@ -1711,14 +1703,9 @@
 	int err;
 	bool need_init = false;
 
-<<<<<<< HEAD
 	/*遍历名称为$name的map*/
-	bpf__for_each_map_named(map, obj, tmp, name) {
-		struct bpf_map_priv *priv = bpf_map__priv(map);
-=======
 	bpf__perf_for_each_map_named(map, perf_obj, tmp, name) {
 		struct bpf_map_priv *priv = map_priv(map);
->>>>>>> 028192fe
 
 		if (IS_ERR(priv))
 			return ERR_PTR(-BPF_LOADER_ERRNO__INTERNAL);
