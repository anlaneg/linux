// SPDX-License-Identifier: GPL-2.0-only
/*
 * intel_pt.c: Intel Processor Trace support
 * Copyright (c) 2013-2015, Intel Corporation.
 */

#include <errno.h>
#include <stdbool.h>
#include <linux/kernel.h>
#include <linux/types.h>
#include <linux/bitops.h>
#include <linux/log2.h>
#include <linux/zalloc.h>
#include <linux/err.h>
#include <cpuid.h>

#include "../../../util/session.h"
#include "../../../util/event.h"
#include "../../../util/evlist.h"
#include "../../../util/evsel.h"
#include "../../../util/evsel_config.h"
#include "../../../util/cpumap.h"
#include "../../../util/mmap.h"
#include <subcmd/parse-options.h>
#include "../../../util/parse-events.h"
#include "../../../util/pmus.h"
#include "../../../util/debug.h"
#include "../../../util/auxtrace.h"
#include "../../../util/perf_api_probe.h"
#include "../../../util/record.h"
#include "../../../util/target.h"
#include "../../../util/tsc.h"
#include <internal/lib.h> // page_size
#include "../../../util/intel-pt.h"

#define KiB(x) ((x) * 1024)
#define MiB(x) ((x) * 1024 * 1024)
#define KiB_MASK(x) (KiB(x) - 1)
#define MiB_MASK(x) (MiB(x) - 1)

#define INTEL_PT_PSB_PERIOD_NEAR	256

struct intel_pt_snapshot_ref {
	void *ref_buf;
	size_t ref_offset;
	bool wrapped;
};

struct intel_pt_recording {
	struct auxtrace_record		itr;
	struct perf_pmu			*intel_pt_pmu;
	int				have_sched_switch;
	struct evlist		*evlist;
	bool				snapshot_mode;
	bool				snapshot_init_done;
	size_t				snapshot_size;
	size_t				snapshot_ref_buf_size;
	int				snapshot_ref_cnt;
	struct intel_pt_snapshot_ref	*snapshot_refs;
	size_t				priv_size;
};

static int intel_pt_parse_terms_with_default(const struct perf_pmu *pmu,
					     const char *str,
					     u64 *config)
{
	struct parse_events_terms terms;
	struct perf_event_attr attr = { .size = 0, };
	int err;

	parse_events_terms__init(&terms);
	err = parse_events_terms(&terms, str, /*input=*/ NULL);
	if (err)
		goto out_free;

	attr.config = *config;
	err = perf_pmu__config_terms(pmu, &attr, &terms, /*zero=*/true, /*err=*/NULL);
	if (err)
		goto out_free;

	*config = attr.config;
out_free:
	parse_events_terms__exit(&terms);
	return err;
}

static int intel_pt_parse_terms(const struct perf_pmu *pmu, const char *str, u64 *config)
{
	*config = 0;
	return intel_pt_parse_terms_with_default(pmu, str, config);
}

static u64 intel_pt_masked_bits(u64 mask, u64 bits)
{
	const u64 top_bit = 1ULL << 63;
	u64 res = 0;
	int i;

	for (i = 0; i < 64; i++) {
		if (mask & top_bit) {
			res <<= 1;
			if (bits & top_bit)
				res |= 1;
		}
		mask <<= 1;
		bits <<= 1;
	}

	return res;
}

static int intel_pt_read_config(struct perf_pmu *intel_pt_pmu, const char *str,
				struct evlist *evlist, u64 *res)
{
	struct evsel *evsel;
	u64 mask;

	*res = 0;

	mask = perf_pmu__format_bits(intel_pt_pmu, str);
	if (!mask)
		return -EINVAL;

	evlist__for_each_entry(evlist, evsel) {
		if (evsel->core.attr.type == intel_pt_pmu->type) {
			*res = intel_pt_masked_bits(mask, evsel->core.attr.config);
			return 0;
		}
	}

	return -EINVAL;
}

static size_t intel_pt_psb_period(struct perf_pmu *intel_pt_pmu,
				  struct evlist *evlist)
{
	u64 val;
	int err, topa_multiple_entries;
	size_t psb_period;

	if (perf_pmu__scan_file(intel_pt_pmu, "caps/topa_multiple_entries",
				"%d", &topa_multiple_entries) != 1)
		topa_multiple_entries = 0;

	/*
	 * Use caps/topa_multiple_entries to indicate early hardware that had
	 * extra frequent PSBs.
	 */
	if (!topa_multiple_entries) {
		psb_period = 256;
		goto out;
	}

	err = intel_pt_read_config(intel_pt_pmu, "psb_period", evlist, &val);
	if (err)
		val = 0;

	psb_period = 1 << (val + 11);
out:
	pr_debug2("%s psb_period %zu\n", intel_pt_pmu->name, psb_period);
	return psb_period;
}

static int intel_pt_pick_bit(int bits, int target)
{
	int pos, pick = -1;

	for (pos = 0; bits; bits >>= 1, pos++) {
		if (bits & 1) {
			if (pos <= target || pick < 0)
				pick = pos;
			if (pos >= target)
				break;
		}
	}

	return pick;
}

static u64 intel_pt_default_config(const struct perf_pmu *intel_pt_pmu)
{
	char buf[256];
	int mtc, mtc_periods = 0, mtc_period;
	int psb_cyc, psb_periods, psb_period;
	int pos = 0;
	u64 config;
	char c;
	int dirfd;

	dirfd = perf_pmu__event_source_devices_fd();

	pos += scnprintf(buf + pos, sizeof(buf) - pos, "tsc");

	if (perf_pmu__scan_file_at(intel_pt_pmu, dirfd, "caps/mtc", "%d",
				   &mtc) != 1)
		mtc = 1;

	if (mtc) {
		if (perf_pmu__scan_file_at(intel_pt_pmu, dirfd, "caps/mtc_periods", "%x",
					   &mtc_periods) != 1)
			mtc_periods = 0;
		if (mtc_periods) {
			mtc_period = intel_pt_pick_bit(mtc_periods, 3);
			pos += scnprintf(buf + pos, sizeof(buf) - pos,
					 ",mtc,mtc_period=%d", mtc_period);
		}
	}

	if (perf_pmu__scan_file_at(intel_pt_pmu, dirfd, "caps/psb_cyc", "%d",
				   &psb_cyc) != 1)
		psb_cyc = 1;

	if (psb_cyc && mtc_periods) {
		if (perf_pmu__scan_file_at(intel_pt_pmu, dirfd, "caps/psb_periods", "%x",
					   &psb_periods) != 1)
			psb_periods = 0;
		if (psb_periods) {
			psb_period = intel_pt_pick_bit(psb_periods, 3);
			pos += scnprintf(buf + pos, sizeof(buf) - pos,
					 ",psb_period=%d", psb_period);
		}
	}

	if (perf_pmu__scan_file_at(intel_pt_pmu, dirfd, "format/pt", "%c", &c) == 1 &&
	    perf_pmu__scan_file_at(intel_pt_pmu, dirfd, "format/branch", "%c", &c) == 1)
		pos += scnprintf(buf + pos, sizeof(buf) - pos, ",pt,branch");

	pr_debug2("%s default config: %s\n", intel_pt_pmu->name, buf);

	intel_pt_parse_terms(intel_pt_pmu, buf, &config);

	close(dirfd);
	return config;
}

static int intel_pt_parse_snapshot_options(struct auxtrace_record *itr,
					   struct record_opts *opts,
					   const char *str)
{
	struct intel_pt_recording *ptr =
			container_of(itr, struct intel_pt_recording, itr);
	unsigned long long snapshot_size = 0;
	char *endptr;

	if (str) {
		snapshot_size = strtoull(str, &endptr, 0);
		if (*endptr || snapshot_size > SIZE_MAX)
			return -1;
	}

	opts->auxtrace_snapshot_mode = true;
	opts->auxtrace_snapshot_size = snapshot_size;

	ptr->snapshot_size = snapshot_size;

	return 0;
}

void intel_pt_pmu_default_config(const struct perf_pmu *intel_pt_pmu,
				 struct perf_event_attr *attr)
{
	static u64 config;
	static bool initialized;

	if (!initialized) {
		config = intel_pt_default_config(intel_pt_pmu);
		initialized = true;
	}
	attr->config = config;
}

static const char *intel_pt_find_filter(struct evlist *evlist,
					struct perf_pmu *intel_pt_pmu)
{
	struct evsel *evsel;

	evlist__for_each_entry(evlist, evsel) {
		if (evsel->core.attr.type == intel_pt_pmu->type)
			return evsel->filter;
	}

	return NULL;
}

static size_t intel_pt_filter_bytes(const char *filter)
{
	size_t len = filter ? strlen(filter) : 0;

	return len ? roundup(len + 1, 8) : 0;
}

static size_t
intel_pt_info_priv_size(struct auxtrace_record *itr, struct evlist *evlist)
{
	struct intel_pt_recording *ptr =
			container_of(itr, struct intel_pt_recording, itr);
	const char *filter = intel_pt_find_filter(evlist, ptr->intel_pt_pmu);

	ptr->priv_size = (INTEL_PT_AUXTRACE_PRIV_MAX * sizeof(u64)) +
			 intel_pt_filter_bytes(filter);
	ptr->priv_size += sizeof(u64); /* Cap Event Trace */

	return ptr->priv_size;
}

static void intel_pt_tsc_ctc_ratio(u32 *n, u32 *d)
{
	unsigned int eax = 0, ebx = 0, ecx = 0, edx = 0;

	__get_cpuid(0x15, &eax, &ebx, &ecx, &edx);
	*n = ebx;
	*d = eax;
}

static int intel_pt_info_fill(struct auxtrace_record *itr,
			      struct perf_session *session,
			      struct perf_record_auxtrace_info *auxtrace_info,
			      size_t priv_size)
{
	struct intel_pt_recording *ptr =
			container_of(itr, struct intel_pt_recording, itr);
	struct perf_pmu *intel_pt_pmu = ptr->intel_pt_pmu;
	struct perf_event_mmap_page *pc;
	struct perf_tsc_conversion tc = { .time_mult = 0, };
	bool cap_user_time_zero = false, per_cpu_mmaps;
	u64 tsc_bit, mtc_bit, mtc_freq_bits, cyc_bit, noretcomp_bit;
	u32 tsc_ctc_ratio_n, tsc_ctc_ratio_d;
	unsigned long max_non_turbo_ratio;
	size_t filter_str_len;
	const char *filter;
	int event_trace;
	__u64 *info;
	int err;

	if (priv_size != ptr->priv_size)
		return -EINVAL;

	intel_pt_parse_terms(intel_pt_pmu, "tsc", &tsc_bit);
	intel_pt_parse_terms(intel_pt_pmu, "noretcomp", &noretcomp_bit);
	intel_pt_parse_terms(intel_pt_pmu, "mtc", &mtc_bit);
	mtc_freq_bits = perf_pmu__format_bits(intel_pt_pmu, "mtc_period");
	intel_pt_parse_terms(intel_pt_pmu, "cyc", &cyc_bit);

	intel_pt_tsc_ctc_ratio(&tsc_ctc_ratio_n, &tsc_ctc_ratio_d);

	if (perf_pmu__scan_file(intel_pt_pmu, "max_nonturbo_ratio",
				"%lu", &max_non_turbo_ratio) != 1)
		max_non_turbo_ratio = 0;
	if (perf_pmu__scan_file(intel_pt_pmu, "caps/event_trace",
				"%d", &event_trace) != 1)
		event_trace = 0;

	filter = intel_pt_find_filter(session->evlist, ptr->intel_pt_pmu);
	filter_str_len = filter ? strlen(filter) : 0;

	if (!session->evlist->core.nr_mmaps)
		return -EINVAL;

	pc = session->evlist->mmap[0].core.base;
	if (pc) {
		err = perf_read_tsc_conversion(pc, &tc);
		if (err) {
			if (err != -EOPNOTSUPP)
				return err;
		} else {
			cap_user_time_zero = tc.time_mult != 0;
		}
		if (!cap_user_time_zero)
			ui__warning("Intel Processor Trace: TSC not available\n");
	}

<<<<<<< HEAD
	per_cpu_mmaps = !perf_cpu_map__has_any_cpu_or_is_empty(session->evlist->core.user_requested_cpus);
=======
	per_cpu_mmaps = !perf_cpu_map__is_any_cpu_or_is_empty(session->evlist->core.user_requested_cpus);
>>>>>>> 0c383648

	auxtrace_info->type = PERF_AUXTRACE_INTEL_PT;
	auxtrace_info->priv[INTEL_PT_PMU_TYPE] = intel_pt_pmu->type;
	auxtrace_info->priv[INTEL_PT_TIME_SHIFT] = tc.time_shift;
	auxtrace_info->priv[INTEL_PT_TIME_MULT] = tc.time_mult;
	auxtrace_info->priv[INTEL_PT_TIME_ZERO] = tc.time_zero;
	auxtrace_info->priv[INTEL_PT_CAP_USER_TIME_ZERO] = cap_user_time_zero;
	auxtrace_info->priv[INTEL_PT_TSC_BIT] = tsc_bit;
	auxtrace_info->priv[INTEL_PT_NORETCOMP_BIT] = noretcomp_bit;
	auxtrace_info->priv[INTEL_PT_HAVE_SCHED_SWITCH] = ptr->have_sched_switch;
	auxtrace_info->priv[INTEL_PT_SNAPSHOT_MODE] = ptr->snapshot_mode;
	auxtrace_info->priv[INTEL_PT_PER_CPU_MMAPS] = per_cpu_mmaps;
	auxtrace_info->priv[INTEL_PT_MTC_BIT] = mtc_bit;
	auxtrace_info->priv[INTEL_PT_MTC_FREQ_BITS] = mtc_freq_bits;
	auxtrace_info->priv[INTEL_PT_TSC_CTC_N] = tsc_ctc_ratio_n;
	auxtrace_info->priv[INTEL_PT_TSC_CTC_D] = tsc_ctc_ratio_d;
	auxtrace_info->priv[INTEL_PT_CYC_BIT] = cyc_bit;
	auxtrace_info->priv[INTEL_PT_MAX_NONTURBO_RATIO] = max_non_turbo_ratio;
	auxtrace_info->priv[INTEL_PT_FILTER_STR_LEN] = filter_str_len;

	info = &auxtrace_info->priv[INTEL_PT_FILTER_STR_LEN] + 1;

	if (filter_str_len) {
		size_t len = intel_pt_filter_bytes(filter);

		strncpy((char *)info, filter, len);
		info += len >> 3;
	}

	*info++ = event_trace;

	return 0;
}

#ifdef HAVE_LIBTRACEEVENT
static int intel_pt_track_switches(struct evlist *evlist)
{
	const char *sched_switch = "sched:sched_switch";
	struct evsel *evsel;
	int err;

	if (!evlist__can_select_event(evlist, sched_switch))
		return -EPERM;

	evsel = evlist__add_sched_switch(evlist, true);
	if (IS_ERR(evsel)) {
		err = PTR_ERR(evsel);
		pr_debug2("%s: failed to create %s, error = %d\n",
			  __func__, sched_switch, err);
		return err;
	}

	evsel->immediate = true;

	return 0;
}
#endif

static void intel_pt_valid_str(char *str, size_t len, u64 valid)
{
	unsigned int val, last = 0, state = 1;
	int p = 0;

	str[0] = '\0';

	for (val = 0; val <= 64; val++, valid >>= 1) {
		if (valid & 1) {
			last = val;
			switch (state) {
			case 0:
				p += scnprintf(str + p, len - p, ",");
				/* Fall through */
			case 1:
				p += scnprintf(str + p, len - p, "%u", val);
				state = 2;
				break;
			case 2:
				state = 3;
				break;
			case 3:
				state = 4;
				break;
			default:
				break;
			}
		} else {
			switch (state) {
			case 3:
				p += scnprintf(str + p, len - p, ",%u", last);
				state = 0;
				break;
			case 4:
				p += scnprintf(str + p, len - p, "-%u", last);
				state = 0;
				break;
			default:
				break;
			}
			if (state != 1)
				state = 0;
		}
	}
}

static int intel_pt_val_config_term(struct perf_pmu *intel_pt_pmu, int dirfd,
				    const char *caps, const char *name,
				    const char *supported, u64 config)
{
	char valid_str[256];
	unsigned int shift;
	unsigned long long valid;
	u64 bits;
	int ok;

	if (perf_pmu__scan_file_at(intel_pt_pmu, dirfd, caps, "%llx", &valid) != 1)
		valid = 0;

	if (supported &&
	    perf_pmu__scan_file_at(intel_pt_pmu, dirfd, supported, "%d", &ok) == 1 && !ok)
		valid = 0;

	valid |= 1;

	bits = perf_pmu__format_bits(intel_pt_pmu, name);

	config &= bits;

	for (shift = 0; bits && !(bits & 1); shift++)
		bits >>= 1;

	config >>= shift;

	if (config > 63)
		goto out_err;

	if (valid & (1 << config))
		return 0;
out_err:
	intel_pt_valid_str(valid_str, sizeof(valid_str), valid);
	pr_err("Invalid %s for %s. Valid values are: %s\n",
	       name, INTEL_PT_PMU_NAME, valid_str);
	return -EINVAL;
}

static int intel_pt_validate_config(struct perf_pmu *intel_pt_pmu,
				    struct evsel *evsel)
{
	int err, dirfd;
	char c;

	if (!evsel)
		return 0;

	dirfd = perf_pmu__event_source_devices_fd();
	if (dirfd < 0)
		return dirfd;

	/*
	 * If supported, force pass-through config term (pt=1) even if user
	 * sets pt=0, which avoids senseless kernel errors.
	 */
	if (perf_pmu__scan_file_at(intel_pt_pmu, dirfd, "format/pt", "%c", &c) == 1 &&
	    !(evsel->core.attr.config & 1)) {
		pr_warning("pt=0 doesn't make sense, forcing pt=1\n");
		evsel->core.attr.config |= 1;
	}

	err = intel_pt_val_config_term(intel_pt_pmu, dirfd, "caps/cycle_thresholds",
				       "cyc_thresh", "caps/psb_cyc",
				       evsel->core.attr.config);
	if (err)
		goto out;

	err = intel_pt_val_config_term(intel_pt_pmu, dirfd, "caps/mtc_periods",
				       "mtc_period", "caps/mtc",
				       evsel->core.attr.config);
	if (err)
		goto out;

	err = intel_pt_val_config_term(intel_pt_pmu, dirfd, "caps/psb_periods",
					"psb_period", "caps/psb_cyc",
					evsel->core.attr.config);

out:
	close(dirfd);
	return err;
}

static void intel_pt_min_max_sample_sz(struct evlist *evlist,
				       size_t *min_sz, size_t *max_sz)
{
	struct evsel *evsel;

	evlist__for_each_entry(evlist, evsel) {
		size_t sz = evsel->core.attr.aux_sample_size;

		if (!sz)
			continue;
		if (min_sz && (sz < *min_sz || !*min_sz))
			*min_sz = sz;
		if (max_sz && sz > *max_sz)
			*max_sz = sz;
	}
}

/*
 * Currently, there is not enough information to disambiguate different PEBS
 * events, so only allow one.
 */
static bool intel_pt_too_many_aux_output(struct evlist *evlist)
{
	struct evsel *evsel;
	int aux_output_cnt = 0;

	evlist__for_each_entry(evlist, evsel)
		aux_output_cnt += !!evsel->core.attr.aux_output;

	if (aux_output_cnt > 1) {
		pr_err(INTEL_PT_PMU_NAME " supports at most one event with aux-output\n");
		return true;
	}

	return false;
}

static int intel_pt_recording_options(struct auxtrace_record *itr,
				      struct evlist *evlist,
				      struct record_opts *opts)
{
	struct intel_pt_recording *ptr =
			container_of(itr, struct intel_pt_recording, itr);
	struct perf_pmu *intel_pt_pmu = ptr->intel_pt_pmu;
	bool have_timing_info, need_immediate = false;
	struct evsel *evsel, *intel_pt_evsel = NULL;
	const struct perf_cpu_map *cpus = evlist->core.user_requested_cpus;
	bool privileged = perf_event_paranoid_check(-1);
	u64 tsc_bit;
	int err;

	ptr->evlist = evlist;
	ptr->snapshot_mode = opts->auxtrace_snapshot_mode;

	evlist__for_each_entry(evlist, evsel) {
		if (evsel->core.attr.type == intel_pt_pmu->type) {
			if (intel_pt_evsel) {
				pr_err("There may be only one " INTEL_PT_PMU_NAME " event\n");
				return -EINVAL;
			}
			evsel->core.attr.freq = 0;
			evsel->core.attr.sample_period = 1;
			evsel->no_aux_samples = true;
			evsel->needs_auxtrace_mmap = true;
			intel_pt_evsel = evsel;
			opts->full_auxtrace = true;
		}
	}

	if (opts->auxtrace_snapshot_mode && !opts->full_auxtrace) {
		pr_err("Snapshot mode (-S option) requires " INTEL_PT_PMU_NAME " PMU event (-e " INTEL_PT_PMU_NAME ")\n");
		return -EINVAL;
	}

	if (opts->auxtrace_snapshot_mode && opts->auxtrace_sample_mode) {
		pr_err("Snapshot mode (" INTEL_PT_PMU_NAME " PMU) and sample trace cannot be used together\n");
		return -EINVAL;
	}

	if (opts->use_clockid) {
		pr_err("Cannot use clockid (-k option) with " INTEL_PT_PMU_NAME "\n");
		return -EINVAL;
	}

	if (intel_pt_too_many_aux_output(evlist))
		return -EINVAL;

	if (!opts->full_auxtrace)
		return 0;

	if (opts->auxtrace_sample_mode)
		evsel__set_config_if_unset(intel_pt_pmu, intel_pt_evsel,
					   "psb_period", 0);

	err = intel_pt_validate_config(intel_pt_pmu, intel_pt_evsel);
	if (err)
		return err;

	/* Set default sizes for snapshot mode */
	if (opts->auxtrace_snapshot_mode) {
		size_t psb_period = intel_pt_psb_period(intel_pt_pmu, evlist);

		if (!opts->auxtrace_snapshot_size && !opts->auxtrace_mmap_pages) {
			if (privileged) {
				opts->auxtrace_mmap_pages = MiB(4) / page_size;
			} else {
				opts->auxtrace_mmap_pages = KiB(128) / page_size;
				if (opts->mmap_pages == UINT_MAX)
					opts->mmap_pages = KiB(256) / page_size;
			}
		} else if (!opts->auxtrace_mmap_pages && !privileged &&
			   opts->mmap_pages == UINT_MAX) {
			opts->mmap_pages = KiB(256) / page_size;
		}
		if (!opts->auxtrace_snapshot_size)
			opts->auxtrace_snapshot_size =
				opts->auxtrace_mmap_pages * (size_t)page_size;
		if (!opts->auxtrace_mmap_pages) {
			size_t sz = opts->auxtrace_snapshot_size;

			sz = round_up(sz, page_size) / page_size;
			opts->auxtrace_mmap_pages = roundup_pow_of_two(sz);
		}
		if (opts->auxtrace_snapshot_size >
				opts->auxtrace_mmap_pages * (size_t)page_size) {
			pr_err("Snapshot size %zu must not be greater than AUX area tracing mmap size %zu\n",
			       opts->auxtrace_snapshot_size,
			       opts->auxtrace_mmap_pages * (size_t)page_size);
			return -EINVAL;
		}
		if (!opts->auxtrace_snapshot_size || !opts->auxtrace_mmap_pages) {
			pr_err("Failed to calculate default snapshot size and/or AUX area tracing mmap pages\n");
			return -EINVAL;
		}
		pr_debug2("Intel PT snapshot size: %zu\n",
			  opts->auxtrace_snapshot_size);
		if (psb_period &&
		    opts->auxtrace_snapshot_size <= psb_period +
						  INTEL_PT_PSB_PERIOD_NEAR)
			ui__warning("Intel PT snapshot size (%zu) may be too small for PSB period (%zu)\n",
				    opts->auxtrace_snapshot_size, psb_period);
	}

	/* Set default sizes for sample mode */
	if (opts->auxtrace_sample_mode) {
		size_t psb_period = intel_pt_psb_period(intel_pt_pmu, evlist);
		size_t min_sz = 0, max_sz = 0;

		intel_pt_min_max_sample_sz(evlist, &min_sz, &max_sz);
		if (!opts->auxtrace_mmap_pages && !privileged &&
		    opts->mmap_pages == UINT_MAX)
			opts->mmap_pages = KiB(256) / page_size;
		if (!opts->auxtrace_mmap_pages) {
			size_t sz = round_up(max_sz, page_size) / page_size;

			opts->auxtrace_mmap_pages = roundup_pow_of_two(sz);
		}
		if (max_sz > opts->auxtrace_mmap_pages * (size_t)page_size) {
			pr_err("Sample size %zu must not be greater than AUX area tracing mmap size %zu\n",
			       max_sz,
			       opts->auxtrace_mmap_pages * (size_t)page_size);
			return -EINVAL;
		}
		pr_debug2("Intel PT min. sample size: %zu max. sample size: %zu\n",
			  min_sz, max_sz);
		if (psb_period &&
		    min_sz <= psb_period + INTEL_PT_PSB_PERIOD_NEAR)
			ui__warning("Intel PT sample size (%zu) may be too small for PSB period (%zu)\n",
				    min_sz, psb_period);
	}

	/* Set default sizes for full trace mode */
	if (opts->full_auxtrace && !opts->auxtrace_mmap_pages) {
		if (privileged) {
			opts->auxtrace_mmap_pages = MiB(4) / page_size;
		} else {
			opts->auxtrace_mmap_pages = KiB(128) / page_size;
			if (opts->mmap_pages == UINT_MAX)
				opts->mmap_pages = KiB(256) / page_size;
		}
	}

	/* Validate auxtrace_mmap_pages */
	if (opts->auxtrace_mmap_pages) {
		size_t sz = opts->auxtrace_mmap_pages * (size_t)page_size;
		size_t min_sz;

		if (opts->auxtrace_snapshot_mode || opts->auxtrace_sample_mode)
			min_sz = KiB(4);
		else
			min_sz = KiB(8);

		if (sz < min_sz || !is_power_of_2(sz)) {
			pr_err("Invalid mmap size for Intel Processor Trace: must be at least %zuKiB and a power of 2\n",
			       min_sz / 1024);
			return -EINVAL;
		}
	}

	if (!opts->auxtrace_snapshot_mode && !opts->auxtrace_sample_mode) {
		u32 aux_watermark = opts->auxtrace_mmap_pages * page_size / 4;

		intel_pt_evsel->core.attr.aux_watermark = aux_watermark;
	}

	intel_pt_parse_terms(intel_pt_pmu, "tsc", &tsc_bit);

	if (opts->full_auxtrace && (intel_pt_evsel->core.attr.config & tsc_bit))
		have_timing_info = true;
	else
		have_timing_info = false;

	/*
	 * Per-cpu recording needs sched_switch events to distinguish different
	 * threads.
	 */
<<<<<<< HEAD
	if (have_timing_info && !perf_cpu_map__has_any_cpu_or_is_empty(cpus) &&
=======
	if (have_timing_info && !perf_cpu_map__is_any_cpu_or_is_empty(cpus) &&
>>>>>>> 0c383648
	    !record_opts__no_switch_events(opts)) {
		if (perf_can_record_switch_events()) {
			bool cpu_wide = !target__none(&opts->target) &&
					!target__has_task(&opts->target);

			if (!cpu_wide && perf_can_record_cpu_wide()) {
				struct evsel *switch_evsel;

				switch_evsel = evlist__add_dummy_on_all_cpus(evlist);
				if (!switch_evsel)
					return -ENOMEM;

				switch_evsel->core.attr.context_switch = 1;
				switch_evsel->immediate = true;

				evsel__set_sample_bit(switch_evsel, TID);
				evsel__set_sample_bit(switch_evsel, TIME);
				evsel__set_sample_bit(switch_evsel, CPU);
				evsel__reset_sample_bit(switch_evsel, BRANCH_STACK);

				opts->record_switch_events = false;
				ptr->have_sched_switch = 3;
			} else {
				opts->record_switch_events = true;
				need_immediate = true;
				if (cpu_wide)
					ptr->have_sched_switch = 3;
				else
					ptr->have_sched_switch = 2;
			}
		} else {
#ifdef HAVE_LIBTRACEEVENT
			err = intel_pt_track_switches(evlist);
			if (err == -EPERM)
				pr_debug2("Unable to select sched:sched_switch\n");
			else if (err)
				return err;
			else
				ptr->have_sched_switch = 1;
#endif
		}
	}

	if (have_timing_info && !intel_pt_evsel->core.attr.exclude_kernel &&
	    perf_can_record_text_poke_events() && perf_can_record_cpu_wide())
		opts->text_poke = true;

	if (intel_pt_evsel) {
		/*
		 * To obtain the auxtrace buffer file descriptor, the auxtrace
		 * event must come first.
		 */
		evlist__to_front(evlist, intel_pt_evsel);
		/*
		 * In the case of per-cpu mmaps, we need the CPU on the
		 * AUX event.
		 */
<<<<<<< HEAD
		if (!perf_cpu_map__has_any_cpu_or_is_empty(cpus))
=======
		if (!perf_cpu_map__is_any_cpu_or_is_empty(cpus))
>>>>>>> 0c383648
			evsel__set_sample_bit(intel_pt_evsel, CPU);
	}

	/* Add dummy event to keep tracking */
	if (opts->full_auxtrace) {
		bool need_system_wide_tracking;
		struct evsel *tracking_evsel;

		/*
		 * User space tasks can migrate between CPUs, so when tracing
		 * selected CPUs, sideband for all CPUs is still needed.
		 */
		need_system_wide_tracking = opts->target.cpu_list &&
					    !intel_pt_evsel->core.attr.exclude_user;

		tracking_evsel = evlist__add_aux_dummy(evlist, need_system_wide_tracking);
		if (!tracking_evsel)
			return -ENOMEM;

		evlist__set_tracking_event(evlist, tracking_evsel);

		if (need_immediate)
			tracking_evsel->immediate = true;

		/* In per-cpu case, always need the time of mmap events etc */
<<<<<<< HEAD
		if (!perf_cpu_map__has_any_cpu_or_is_empty(cpus)) {
=======
		if (!perf_cpu_map__is_any_cpu_or_is_empty(cpus)) {
>>>>>>> 0c383648
			evsel__set_sample_bit(tracking_evsel, TIME);
			/* And the CPU for switch events */
			evsel__set_sample_bit(tracking_evsel, CPU);
		}
		evsel__reset_sample_bit(tracking_evsel, BRANCH_STACK);
	}

	/*
	 * Warn the user when we do not have enough information to decode i.e.
	 * per-cpu with no sched_switch (except workload-only).
	 */
<<<<<<< HEAD
	if (!ptr->have_sched_switch && !perf_cpu_map__has_any_cpu_or_is_empty(cpus) &&
=======
	if (!ptr->have_sched_switch && !perf_cpu_map__is_any_cpu_or_is_empty(cpus) &&
>>>>>>> 0c383648
	    !target__none(&opts->target) &&
	    !intel_pt_evsel->core.attr.exclude_user)
		ui__warning("Intel Processor Trace decoding will not be possible except for kernel tracing!\n");

	return 0;
}

static int intel_pt_snapshot_start(struct auxtrace_record *itr)
{
	struct intel_pt_recording *ptr =
			container_of(itr, struct intel_pt_recording, itr);
	struct evsel *evsel;

	evlist__for_each_entry(ptr->evlist, evsel) {
		if (evsel->core.attr.type == ptr->intel_pt_pmu->type)
			return evsel__disable(evsel);
	}
	return -EINVAL;
}

static int intel_pt_snapshot_finish(struct auxtrace_record *itr)
{
	struct intel_pt_recording *ptr =
			container_of(itr, struct intel_pt_recording, itr);
	struct evsel *evsel;

	evlist__for_each_entry(ptr->evlist, evsel) {
		if (evsel->core.attr.type == ptr->intel_pt_pmu->type)
			return evsel__enable(evsel);
	}
	return -EINVAL;
}

static int intel_pt_alloc_snapshot_refs(struct intel_pt_recording *ptr, int idx)
{
	const size_t sz = sizeof(struct intel_pt_snapshot_ref);
	int cnt = ptr->snapshot_ref_cnt, new_cnt = cnt * 2;
	struct intel_pt_snapshot_ref *refs;

	if (!new_cnt)
		new_cnt = 16;

	while (new_cnt <= idx)
		new_cnt *= 2;

	refs = calloc(new_cnt, sz);
	if (!refs)
		return -ENOMEM;

	memcpy(refs, ptr->snapshot_refs, cnt * sz);

	ptr->snapshot_refs = refs;
	ptr->snapshot_ref_cnt = new_cnt;

	return 0;
}

static void intel_pt_free_snapshot_refs(struct intel_pt_recording *ptr)
{
	int i;

	for (i = 0; i < ptr->snapshot_ref_cnt; i++)
		zfree(&ptr->snapshot_refs[i].ref_buf);
	zfree(&ptr->snapshot_refs);
}

static void intel_pt_recording_free(struct auxtrace_record *itr)
{
	struct intel_pt_recording *ptr =
			container_of(itr, struct intel_pt_recording, itr);

	intel_pt_free_snapshot_refs(ptr);
	free(ptr);
}

static int intel_pt_alloc_snapshot_ref(struct intel_pt_recording *ptr, int idx,
				       size_t snapshot_buf_size)
{
	size_t ref_buf_size = ptr->snapshot_ref_buf_size;
	void *ref_buf;

	ref_buf = zalloc(ref_buf_size);
	if (!ref_buf)
		return -ENOMEM;

	ptr->snapshot_refs[idx].ref_buf = ref_buf;
	ptr->snapshot_refs[idx].ref_offset = snapshot_buf_size - ref_buf_size;

	return 0;
}

static size_t intel_pt_snapshot_ref_buf_size(struct intel_pt_recording *ptr,
					     size_t snapshot_buf_size)
{
	const size_t max_size = 256 * 1024;
	size_t buf_size = 0, psb_period;

	if (ptr->snapshot_size <= 64 * 1024)
		return 0;

	psb_period = intel_pt_psb_period(ptr->intel_pt_pmu, ptr->evlist);
	if (psb_period)
		buf_size = psb_period * 2;

	if (!buf_size || buf_size > max_size)
		buf_size = max_size;

	if (buf_size >= snapshot_buf_size)
		return 0;

	if (buf_size >= ptr->snapshot_size / 2)
		return 0;

	return buf_size;
}

static int intel_pt_snapshot_init(struct intel_pt_recording *ptr,
				  size_t snapshot_buf_size)
{
	if (ptr->snapshot_init_done)
		return 0;

	ptr->snapshot_init_done = true;

	ptr->snapshot_ref_buf_size = intel_pt_snapshot_ref_buf_size(ptr,
							snapshot_buf_size);

	return 0;
}

/**
 * intel_pt_compare_buffers - compare bytes in a buffer to a circular buffer.
 * @buf1: first buffer
 * @compare_size: number of bytes to compare
 * @buf2: second buffer (a circular buffer)
 * @offs2: offset in second buffer
 * @buf2_size: size of second buffer
 *
 * The comparison allows for the possibility that the bytes to compare in the
 * circular buffer are not contiguous.  It is assumed that @compare_size <=
 * @buf2_size.  This function returns %false if the bytes are identical, %true
 * otherwise.
 */
static bool intel_pt_compare_buffers(void *buf1, size_t compare_size,
				     void *buf2, size_t offs2, size_t buf2_size)
{
	size_t end2 = offs2 + compare_size, part_size;

	if (end2 <= buf2_size)
		return memcmp(buf1, buf2 + offs2, compare_size);

	part_size = end2 - buf2_size;
	if (memcmp(buf1, buf2 + offs2, part_size))
		return true;

	compare_size -= part_size;

	return memcmp(buf1 + part_size, buf2, compare_size);
}

static bool intel_pt_compare_ref(void *ref_buf, size_t ref_offset,
				 size_t ref_size, size_t buf_size,
				 void *data, size_t head)
{
	size_t ref_end = ref_offset + ref_size;

	if (ref_end > buf_size) {
		if (head > ref_offset || head < ref_end - buf_size)
			return true;
	} else if (head > ref_offset && head < ref_end) {
		return true;
	}

	return intel_pt_compare_buffers(ref_buf, ref_size, data, ref_offset,
					buf_size);
}

static void intel_pt_copy_ref(void *ref_buf, size_t ref_size, size_t buf_size,
			      void *data, size_t head)
{
	if (head >= ref_size) {
		memcpy(ref_buf, data + head - ref_size, ref_size);
	} else {
		memcpy(ref_buf, data, head);
		ref_size -= head;
		memcpy(ref_buf + head, data + buf_size - ref_size, ref_size);
	}
}

static bool intel_pt_wrapped(struct intel_pt_recording *ptr, int idx,
			     struct auxtrace_mmap *mm, unsigned char *data,
			     u64 head)
{
	struct intel_pt_snapshot_ref *ref = &ptr->snapshot_refs[idx];
	bool wrapped;

	wrapped = intel_pt_compare_ref(ref->ref_buf, ref->ref_offset,
				       ptr->snapshot_ref_buf_size, mm->len,
				       data, head);

	intel_pt_copy_ref(ref->ref_buf, ptr->snapshot_ref_buf_size, mm->len,
			  data, head);

	return wrapped;
}

static bool intel_pt_first_wrap(u64 *data, size_t buf_size)
{
	int i, a, b;

	b = buf_size >> 3;
	a = b - 512;
	if (a < 0)
		a = 0;

	for (i = a; i < b; i++) {
		if (data[i])
			return true;
	}

	return false;
}

static int intel_pt_find_snapshot(struct auxtrace_record *itr, int idx,
				  struct auxtrace_mmap *mm, unsigned char *data,
				  u64 *head, u64 *old)
{
	struct intel_pt_recording *ptr =
			container_of(itr, struct intel_pt_recording, itr);
	bool wrapped;
	int err;

	pr_debug3("%s: mmap index %d old head %zu new head %zu\n",
		  __func__, idx, (size_t)*old, (size_t)*head);

	err = intel_pt_snapshot_init(ptr, mm->len);
	if (err)
		goto out_err;

	if (idx >= ptr->snapshot_ref_cnt) {
		err = intel_pt_alloc_snapshot_refs(ptr, idx);
		if (err)
			goto out_err;
	}

	if (ptr->snapshot_ref_buf_size) {
		if (!ptr->snapshot_refs[idx].ref_buf) {
			err = intel_pt_alloc_snapshot_ref(ptr, idx, mm->len);
			if (err)
				goto out_err;
		}
		wrapped = intel_pt_wrapped(ptr, idx, mm, data, *head);
	} else {
		wrapped = ptr->snapshot_refs[idx].wrapped;
		if (!wrapped && intel_pt_first_wrap((u64 *)data, mm->len)) {
			ptr->snapshot_refs[idx].wrapped = true;
			wrapped = true;
		}
	}

	/*
	 * In full trace mode 'head' continually increases.  However in snapshot
	 * mode 'head' is an offset within the buffer.  Here 'old' and 'head'
	 * are adjusted to match the full trace case which expects that 'old' is
	 * always less than 'head'.
	 */
	if (wrapped) {
		*old = *head;
		*head += mm->len;
	} else {
		if (mm->mask)
			*old &= mm->mask;
		else
			*old %= mm->len;
		if (*old > *head)
			*head += mm->len;
	}

	pr_debug3("%s: wrap-around %sdetected, adjusted old head %zu adjusted new head %zu\n",
		  __func__, wrapped ? "" : "not ", (size_t)*old, (size_t)*head);

	return 0;

out_err:
	pr_err("%s: failed, error %d\n", __func__, err);
	return err;
}

static u64 intel_pt_reference(struct auxtrace_record *itr __maybe_unused)
{
	return rdtsc();
}

struct auxtrace_record *intel_pt_recording_init(int *err)
{
	struct perf_pmu *intel_pt_pmu = perf_pmus__find(INTEL_PT_PMU_NAME);
	struct intel_pt_recording *ptr;

	if (!intel_pt_pmu)
		return NULL;

	if (setenv("JITDUMP_USE_ARCH_TIMESTAMP", "1", 1)) {
		*err = -errno;
		return NULL;
	}

	ptr = zalloc(sizeof(struct intel_pt_recording));
	if (!ptr) {
		*err = -ENOMEM;
		return NULL;
	}

	ptr->intel_pt_pmu = intel_pt_pmu;
	ptr->itr.pmu = intel_pt_pmu;
	ptr->itr.recording_options = intel_pt_recording_options;
	ptr->itr.info_priv_size = intel_pt_info_priv_size;
	ptr->itr.info_fill = intel_pt_info_fill;
	ptr->itr.free = intel_pt_recording_free;
	ptr->itr.snapshot_start = intel_pt_snapshot_start;
	ptr->itr.snapshot_finish = intel_pt_snapshot_finish;
	ptr->itr.find_snapshot = intel_pt_find_snapshot;
	ptr->itr.parse_snapshot_options = intel_pt_parse_snapshot_options;
	ptr->itr.reference = intel_pt_reference;
	ptr->itr.read_finish = auxtrace_record__read_finish;
	/*
	 * Decoding starts at a PSB packet. Minimum PSB period is 2K so 4K
	 * should give at least 1 PSB per sample.
	 */
	ptr->itr.default_aux_sample_size = 4096;
	return &ptr->itr;
}<|MERGE_RESOLUTION|>--- conflicted
+++ resolved
@@ -369,11 +369,7 @@
 			ui__warning("Intel Processor Trace: TSC not available\n");
 	}
 
-<<<<<<< HEAD
-	per_cpu_mmaps = !perf_cpu_map__has_any_cpu_or_is_empty(session->evlist->core.user_requested_cpus);
-=======
 	per_cpu_mmaps = !perf_cpu_map__is_any_cpu_or_is_empty(session->evlist->core.user_requested_cpus);
->>>>>>> 0c383648
 
 	auxtrace_info->type = PERF_AUXTRACE_INTEL_PT;
 	auxtrace_info->priv[INTEL_PT_PMU_TYPE] = intel_pt_pmu->type;
@@ -778,11 +774,7 @@
 	 * Per-cpu recording needs sched_switch events to distinguish different
 	 * threads.
 	 */
-<<<<<<< HEAD
-	if (have_timing_info && !perf_cpu_map__has_any_cpu_or_is_empty(cpus) &&
-=======
 	if (have_timing_info && !perf_cpu_map__is_any_cpu_or_is_empty(cpus) &&
->>>>>>> 0c383648
 	    !record_opts__no_switch_events(opts)) {
 		if (perf_can_record_switch_events()) {
 			bool cpu_wide = !target__none(&opts->target) &&
@@ -840,11 +832,7 @@
 		 * In the case of per-cpu mmaps, we need the CPU on the
 		 * AUX event.
 		 */
-<<<<<<< HEAD
-		if (!perf_cpu_map__has_any_cpu_or_is_empty(cpus))
-=======
 		if (!perf_cpu_map__is_any_cpu_or_is_empty(cpus))
->>>>>>> 0c383648
 			evsel__set_sample_bit(intel_pt_evsel, CPU);
 	}
 
@@ -870,11 +858,7 @@
 			tracking_evsel->immediate = true;
 
 		/* In per-cpu case, always need the time of mmap events etc */
-<<<<<<< HEAD
-		if (!perf_cpu_map__has_any_cpu_or_is_empty(cpus)) {
-=======
 		if (!perf_cpu_map__is_any_cpu_or_is_empty(cpus)) {
->>>>>>> 0c383648
 			evsel__set_sample_bit(tracking_evsel, TIME);
 			/* And the CPU for switch events */
 			evsel__set_sample_bit(tracking_evsel, CPU);
@@ -886,11 +870,7 @@
 	 * Warn the user when we do not have enough information to decode i.e.
 	 * per-cpu with no sched_switch (except workload-only).
 	 */
-<<<<<<< HEAD
-	if (!ptr->have_sched_switch && !perf_cpu_map__has_any_cpu_or_is_empty(cpus) &&
-=======
 	if (!ptr->have_sched_switch && !perf_cpu_map__is_any_cpu_or_is_empty(cpus) &&
->>>>>>> 0c383648
 	    !target__none(&opts->target) &&
 	    !intel_pt_evsel->core.attr.exclude_user)
 		ui__warning("Intel Processor Trace decoding will not be possible except for kernel tracing!\n");
