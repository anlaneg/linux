--- conflicted
+++ resolved
@@ -518,26 +518,18 @@
 		argv[0] = cmd;
 	}
 	if (strstarts(cmd, "trace")) {
-<<<<<<< HEAD
-#if defined(HAVE_LIBAUDIT_SUPPORT) || defined(HAVE_SYSCALL_TABLE_SUPPORT)
-		setup_path();
-		argv[0] = "trace";
-		/*执行trace命令*/
-		return cmd_trace(argc, argv);
-#else
-=======
 #ifndef HAVE_LIBTRACEEVENT
 		fprintf(stderr,
 			"trace command not available: missing libtraceevent devel package at build time.\n");
 		goto out;
 #elif !defined(HAVE_LIBAUDIT_SUPPORT) && !defined(HAVE_SYSCALL_TABLE_SUPPORT)
->>>>>>> fe15c26e
 		fprintf(stderr,
 			"trace command not available: missing audit-libs devel package at build time.\n");
 		goto out;
 #else
 		setup_path();
 		argv[0] = "trace";
+		/*执行trace命令*/
 		return cmd_trace(argc, argv);
 #endif
 	}
