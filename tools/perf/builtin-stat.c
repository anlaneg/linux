// SPDX-License-Identifier: GPL-2.0-only
/*
 * builtin-stat.c
 *
 * Builtin stat command: Give a precise performance counters summary
 * overview about any workload, CPU or specific PID.
 *
 * Sample output:

   $ perf stat ./hackbench 10

  Time: 0.118

  Performance counter stats for './hackbench 10':

       1708.761321 task-clock                #   11.037 CPUs utilized
            41,190 context-switches          #    0.024 M/sec
             6,735 CPU-migrations            #    0.004 M/sec
            17,318 page-faults               #    0.010 M/sec
     5,205,202,243 cycles                    #    3.046 GHz
     3,856,436,920 stalled-cycles-frontend   #   74.09% frontend cycles idle
     1,600,790,871 stalled-cycles-backend    #   30.75% backend  cycles idle
     2,603,501,247 instructions              #    0.50  insns per cycle
                                             #    1.48  stalled cycles per insn
       484,357,498 branches                  #  283.455 M/sec
         6,388,934 branch-misses             #    1.32% of all branches

        0.154822978  seconds time elapsed

 *
 * Copyright (C) 2008-2011, Red Hat Inc, Ingo Molnar <mingo@redhat.com>
 *
 * Improvements and fixes by:
 *
 *   Arjan van de Ven <arjan@linux.intel.com>
 *   Yanmin Zhang <yanmin.zhang@intel.com>
 *   Wu Fengguang <fengguang.wu@intel.com>
 *   Mike Galbraith <efault@gmx.de>
 *   Paul Mackerras <paulus@samba.org>
 *   Jaswinder Singh Rajput <jaswinder@kernel.org>
 */

#include "builtin.h"
#include "util/cgroup.h"
#include <subcmd/parse-options.h>
#include "util/parse-events.h"
#include "util/pmus.h"
#include "util/pmu.h"
#include "util/tool_pmu.h"
#include "util/event.h"
#include "util/evlist.h"
#include "util/evsel.h"
#include "util/debug.h"
#include "util/color.h"
#include "util/stat.h"
#include "util/header.h"
#include "util/cpumap.h"
#include "util/thread_map.h"
#include "util/counts.h"
#include "util/topdown.h"
#include "util/session.h"
#include "util/tool.h"
#include "util/string2.h"
#include "util/metricgroup.h"
#include "util/synthetic-events.h"
#include "util/target.h"
#include "util/time-utils.h"
#include "util/top.h"
#include "util/affinity.h"
#include "util/pfm.h"
#include "util/bpf_counter.h"
#include "util/iostat.h"
#include "util/util.h"
#include "util/intel-tpebs.h"
#include "asm/bug.h"

#include <linux/time64.h>
#include <linux/zalloc.h>
#include <api/fs/fs.h>
#include <errno.h>
#include <signal.h>
#include <stdlib.h>
#include <sys/prctl.h>
#include <inttypes.h>
#include <locale.h>
#include <math.h>
#include <sys/types.h>
#include <sys/stat.h>
#include <sys/wait.h>
#include <unistd.h>
#include <sys/time.h>
#include <sys/resource.h>
#include <linux/err.h>

#include <linux/ctype.h>
#include <perf/evlist.h>
#include <internal/threadmap.h>

#define DEFAULT_SEPARATOR	" "
#define FREEZE_ON_SMI_PATH	"bus/event_source/devices/cpu/freeze_on_smi"

static void print_counters(struct timespec *ts, int argc, const char **argv);

static struct evlist	*evsel_list;
static struct parse_events_option_args parse_events_option_args = {
	.evlistp = &evsel_list,
};

static bool all_counters_use_bpf = true;

static struct target target = {
	.uid	= UINT_MAX,
};

static volatile sig_atomic_t	child_pid			= -1;
static int			detailed_run			=  0;
static bool			transaction_run;
static bool			topdown_run			= false;
static bool			smi_cost			= false;
static bool			smi_reset			= false;
static int			big_num_opt			=  -1;
static const char		*pre_cmd			= NULL;
static const char		*post_cmd			= NULL;
static bool			sync_run			= false;
static bool			forever				= false;
static bool			force_metric_only		= false;
static struct timespec		ref_time;
static bool			append_file;
static bool			interval_count;
static const char		*output_name;
static int			output_fd;
static char			*metrics;

struct perf_stat {
	bool			 record;
	struct perf_data	 data;
	struct perf_session	*session;
	u64			 bytes_written;
	struct perf_tool	 tool;
	bool			 maps_allocated;
	struct perf_cpu_map	*cpus;
	struct perf_thread_map *threads;
	enum aggr_mode		 aggr_mode;
	u32			 aggr_level;
};

static struct perf_stat		perf_stat;
#define STAT_RECORD		perf_stat.record

static volatile sig_atomic_t done = 0;

/* Options set from the command line. */
struct opt_aggr_mode {
	bool node, socket, die, cluster, cache, core, thread, no_aggr;
};

/* Turn command line option into most generic aggregation mode setting. */
static enum aggr_mode opt_aggr_mode_to_aggr_mode(struct opt_aggr_mode *opt_mode)
{
	enum aggr_mode mode = AGGR_GLOBAL;

	if (opt_mode->node)
		mode = AGGR_NODE;
	if (opt_mode->socket)
		mode = AGGR_SOCKET;
	if (opt_mode->die)
		mode = AGGR_DIE;
	if (opt_mode->cluster)
		mode = AGGR_CLUSTER;
	if (opt_mode->cache)
		mode = AGGR_CACHE;
	if (opt_mode->core)
		mode = AGGR_CORE;
	if (opt_mode->thread)
		mode = AGGR_THREAD;
	if (opt_mode->no_aggr)
		mode = AGGR_NONE;
	return mode;
}

static void evlist__check_cpu_maps(struct evlist *evlist)
{
	struct evsel *evsel, *warned_leader = NULL;

	evlist__for_each_entry(evlist, evsel) {
		struct evsel *leader = evsel__leader(evsel);

		/* Check that leader matches cpus with each member. */
		if (leader == evsel)
			continue;
		if (perf_cpu_map__equal(leader->core.cpus, evsel->core.cpus))
			continue;

		/* If there's mismatch disable the group and warn user. */
		if (warned_leader != leader) {
			char buf[200];

			pr_warning("WARNING: grouped events cpus do not match.\n"
				"Events with CPUs not matching the leader will "
				"be removed from the group.\n");
			evsel__group_desc(leader, buf, sizeof(buf));
			pr_warning("  %s\n", buf);
			warned_leader = leader;
		}
		if (verbose > 0) {
			char buf[200];

			cpu_map__snprint(leader->core.cpus, buf, sizeof(buf));
			pr_warning("     %s: %s\n", leader->name, buf);
			cpu_map__snprint(evsel->core.cpus, buf, sizeof(buf));
			pr_warning("     %s: %s\n", evsel->name, buf);
		}

		evsel__remove_from_group(evsel, leader);
	}
}

static inline void diff_timespec(struct timespec *r, struct timespec *a,
				 struct timespec *b)
{
	r->tv_sec = a->tv_sec - b->tv_sec;
	if (a->tv_nsec < b->tv_nsec) {
		r->tv_nsec = a->tv_nsec + NSEC_PER_SEC - b->tv_nsec;
		r->tv_sec--;
	} else {
		r->tv_nsec = a->tv_nsec - b->tv_nsec ;
	}
}

static void perf_stat__reset_stats(void)
{
	evlist__reset_stats(evsel_list);
	perf_stat__reset_shadow_stats();
}

static int process_synthesized_event(const struct perf_tool *tool __maybe_unused,
				     union perf_event *event,
				     struct perf_sample *sample __maybe_unused,
				     struct machine *machine __maybe_unused)
{
	if (perf_data__write(&perf_stat.data, event, event->header.size) < 0) {
		pr_err("failed to write perf data, error: %m\n");
		return -1;
	}

	perf_stat.bytes_written += event->header.size;
	return 0;
}

static int write_stat_round_event(u64 tm, u64 type)
{
	return perf_event__synthesize_stat_round(NULL, tm, type,
						 process_synthesized_event,
						 NULL);
}

#define WRITE_STAT_ROUND_EVENT(time, interval) \
	write_stat_round_event(time, PERF_STAT_ROUND_TYPE__ ## interval)

#define SID(e, x, y) xyarray__entry(e->core.sample_id, x, y)

static int evsel__write_stat_event(struct evsel *counter, int cpu_map_idx, u32 thread,
				   struct perf_counts_values *count)
{
	struct perf_sample_id *sid = SID(counter, cpu_map_idx, thread);
	struct perf_cpu cpu = perf_cpu_map__cpu(evsel__cpus(counter), cpu_map_idx);

	return perf_event__synthesize_stat(NULL, cpu, thread, sid->id, count,
					   process_synthesized_event, NULL);
}

static int read_single_counter(struct evsel *counter, int cpu_map_idx, int thread)
{
	int err = evsel__read_counter(counter, cpu_map_idx, thread);

	/*
	 * Reading user and system time will fail when the process
	 * terminates. Use the wait4 values in that case.
	 */
	if (err && cpu_map_idx == 0 &&
	    (evsel__tool_event(counter) == TOOL_PMU__EVENT_USER_TIME ||
	     evsel__tool_event(counter) == TOOL_PMU__EVENT_SYSTEM_TIME)) {
		u64 val, *start_time;
		struct perf_counts_values *count =
			perf_counts(counter->counts, cpu_map_idx, thread);

		start_time = xyarray__entry(counter->start_times, cpu_map_idx, thread);
		if (evsel__tool_event(counter) == TOOL_PMU__EVENT_USER_TIME)
			val = ru_stats.ru_utime_usec_stat.mean;
		else
			val = ru_stats.ru_stime_usec_stat.mean;
		count->ena = count->run = *start_time + val;
		count->val = val;
		return 0;
	}
	return err;
}

/*
 * Read out the results of a single counter:
 * do not aggregate counts across CPUs in system-wide mode
 */
static int read_counter_cpu(struct evsel *counter, int cpu_map_idx)
{
	int nthreads = perf_thread_map__nr(evsel_list->core.threads);
	int thread;

	if (!counter->supported)
		return -ENOENT;

	for (thread = 0; thread < nthreads; thread++) {
		struct perf_counts_values *count;

		count = perf_counts(counter->counts, cpu_map_idx, thread);

		/*
		 * The leader's group read loads data into its group members
		 * (via evsel__read_counter()) and sets their count->loaded.
		 */
		if (!perf_counts__is_loaded(counter->counts, cpu_map_idx, thread) &&
		    read_single_counter(counter, cpu_map_idx, thread)) {
			counter->counts->scaled = -1;
			perf_counts(counter->counts, cpu_map_idx, thread)->ena = 0;
			perf_counts(counter->counts, cpu_map_idx, thread)->run = 0;
			return -1;
		}

		perf_counts__set_loaded(counter->counts, cpu_map_idx, thread, false);

		if (STAT_RECORD) {
			if (evsel__write_stat_event(counter, cpu_map_idx, thread, count)) {
				pr_err("failed to write stat event\n");
				return -1;
			}
		}

		if (verbose > 1) {
			fprintf(stat_config.output,
				"%s: %d: %" PRIu64 " %" PRIu64 " %" PRIu64 "\n",
					evsel__name(counter),
					perf_cpu_map__cpu(evsel__cpus(counter),
							  cpu_map_idx).cpu,
					count->val, count->ena, count->run);
		}
	}

	return 0;
}

static int read_affinity_counters(void)
{
	struct evlist_cpu_iterator evlist_cpu_itr;
	struct affinity saved_affinity, *affinity;

	if (all_counters_use_bpf)
		return 0;

	if (!target__has_cpu(&target) || target__has_per_thread(&target))
		affinity = NULL;
	else if (affinity__setup(&saved_affinity) < 0)
		return -1;
	else
		affinity = &saved_affinity;

	evlist__for_each_cpu(evlist_cpu_itr, evsel_list, affinity) {
		struct evsel *counter = evlist_cpu_itr.evsel;

		if (evsel__is_bpf(counter))
			continue;

		if (!counter->err)
			counter->err = read_counter_cpu(counter, evlist_cpu_itr.cpu_map_idx);
	}
	if (affinity)
		affinity__cleanup(&saved_affinity);

	return 0;
}

static int read_bpf_map_counters(void)
{
	struct evsel *counter;
	int err;

	evlist__for_each_entry(evsel_list, counter) {
		if (!evsel__is_bpf(counter))
			continue;

		err = bpf_counter__read(counter);
		if (err)
			return err;
	}
	return 0;
}

static int read_counters(void)
{
	if (!stat_config.stop_read_counter) {
		if (read_bpf_map_counters() ||
		    read_affinity_counters())
			return -1;
	}
	return 0;
}

static void process_counters(void)
{
	struct evsel *counter;

	evlist__for_each_entry(evsel_list, counter) {
		if (counter->err)
			pr_debug("failed to read counter %s\n", counter->name);
		if (counter->err == 0 && perf_stat_process_counter(&stat_config, counter))
			pr_warning("failed to process counter %s\n", counter->name);
		counter->err = 0;
	}

	perf_stat_merge_counters(&stat_config, evsel_list);
	perf_stat_process_percore(&stat_config, evsel_list);
}

static void process_interval(void)
{
	struct timespec ts, rs;

	clock_gettime(CLOCK_MONOTONIC, &ts);
	diff_timespec(&rs, &ts, &ref_time);

	evlist__reset_aggr_stats(evsel_list);

	if (read_counters() == 0)
		process_counters();

	if (STAT_RECORD) {
		if (WRITE_STAT_ROUND_EVENT(rs.tv_sec * NSEC_PER_SEC + rs.tv_nsec, INTERVAL))
			pr_err("failed to write stat round event\n");
	}

	init_stats(&walltime_nsecs_stats);
	update_stats(&walltime_nsecs_stats, stat_config.interval * 1000000ULL);
	print_counters(&rs, 0, NULL);
}

static bool handle_interval(unsigned int interval, int *times)
{
	if (interval) {
		process_interval();
		if (interval_count && !(--(*times)))
			return true;
	}
	return false;
}

static int enable_counters(void)
{
	struct evsel *evsel;
	int err;

	evlist__for_each_entry(evsel_list, evsel) {
		if (!evsel__is_bpf(evsel))
			continue;

		err = bpf_counter__enable(evsel);
		if (err)
			return err;
	}

	if (!target__enable_on_exec(&target)) {
		if (!all_counters_use_bpf)
			evlist__enable(evsel_list);
	}
	return 0;
}

static void disable_counters(void)
{
	struct evsel *counter;

	/*
	 * If we don't have tracee (attaching to task or cpu), counters may
	 * still be running. To get accurate group ratios, we must stop groups
	 * from counting before reading their constituent counters.
	 */
	if (!target__none(&target)) {
		evlist__for_each_entry(evsel_list, counter)
			bpf_counter__disable(counter);
		if (!all_counters_use_bpf)
			evlist__disable(evsel_list);
	}
}

static volatile sig_atomic_t workload_exec_errno;

/*
 * evlist__prepare_workload will send a SIGUSR1
 * if the fork fails, since we asked by setting its
 * want_signal to true.
 */
static void workload_exec_failed_signal(int signo __maybe_unused, siginfo_t *info,
					void *ucontext __maybe_unused)
{
	workload_exec_errno = info->si_value.sival_int;
}

static bool evsel__should_store_id(struct evsel *counter)
{
	return STAT_RECORD || counter->core.attr.read_format & PERF_FORMAT_ID;
}

static bool is_target_alive(struct target *_target,
			    struct perf_thread_map *threads)
{
	struct stat st;
	int i;

	if (!target__has_task(_target))
		return true;

	for (i = 0; i < threads->nr; i++) {
		char path[PATH_MAX];

		scnprintf(path, PATH_MAX, "%s/%d", procfs__mountpoint(),
			  threads->map[i].pid);

		if (!stat(path, &st))
			return true;
	}

	return false;
}

static void process_evlist(struct evlist *evlist, unsigned int interval)
{
	enum evlist_ctl_cmd cmd = EVLIST_CTL_CMD_UNSUPPORTED;

	if (evlist__ctlfd_process(evlist, &cmd) > 0) {
		switch (cmd) {
		case EVLIST_CTL_CMD_ENABLE:
			fallthrough;
		case EVLIST_CTL_CMD_DISABLE:
			if (interval)
				process_interval();
			break;
		case EVLIST_CTL_CMD_SNAPSHOT:
		case EVLIST_CTL_CMD_ACK:
		case EVLIST_CTL_CMD_UNSUPPORTED:
		case EVLIST_CTL_CMD_EVLIST:
		case EVLIST_CTL_CMD_STOP:
		case EVLIST_CTL_CMD_PING:
		default:
			break;
		}
	}
}

static void compute_tts(struct timespec *time_start, struct timespec *time_stop,
			int *time_to_sleep)
{
	int tts = *time_to_sleep;
	struct timespec time_diff;

	diff_timespec(&time_diff, time_stop, time_start);

	tts -= time_diff.tv_sec * MSEC_PER_SEC +
	       time_diff.tv_nsec / NSEC_PER_MSEC;

	if (tts < 0)
		tts = 0;

	*time_to_sleep = tts;
}

static int dispatch_events(bool forks, int timeout, int interval, int *times)
{
	int child_exited = 0, status = 0;
	int time_to_sleep, sleep_time;
	struct timespec time_start, time_stop;

	if (interval)
		sleep_time = interval;
	else if (timeout)
		sleep_time = timeout;
	else
		sleep_time = 1000;

	time_to_sleep = sleep_time;

	while (!done) {
		if (forks)
			child_exited = waitpid(child_pid, &status, WNOHANG);
		else
			child_exited = !is_target_alive(&target, evsel_list->core.threads) ? 1 : 0;

		if (child_exited)
			break;

		clock_gettime(CLOCK_MONOTONIC, &time_start);
		if (!(evlist__poll(evsel_list, time_to_sleep) > 0)) { /* poll timeout or EINTR */
			if (timeout || handle_interval(interval, times))
				break;
			time_to_sleep = sleep_time;
		} else { /* fd revent */
			process_evlist(evsel_list, interval);
			clock_gettime(CLOCK_MONOTONIC, &time_stop);
			compute_tts(&time_start, &time_stop, &time_to_sleep);
		}
	}

	return status;
}

enum counter_recovery {
	COUNTER_SKIP,
	COUNTER_RETRY,
	COUNTER_FATAL,
};

static enum counter_recovery stat_handle_error(struct evsel *counter)
{
	char msg[BUFSIZ];
	/*
	 * PPC returns ENXIO for HW counters until 2.6.37
	 * (behavior changed with commit b0a873e).
	 */
	if (errno == EINVAL || errno == ENOSYS ||
	    errno == ENOENT || errno == ENXIO) {
		if (verbose > 0)
			ui__warning("%s event is not supported by the kernel.\n",
				    evsel__name(counter));
		counter->supported = false;
		/*
		 * errored is a sticky flag that means one of the counter's
		 * cpu event had a problem and needs to be reexamined.
		 */
		counter->errored = true;

		if ((evsel__leader(counter) != counter) ||
		    !(counter->core.leader->nr_members > 1))
			return COUNTER_SKIP;
	} else if (evsel__fallback(counter, &target, errno, msg, sizeof(msg))) {
		if (verbose > 0)
			ui__warning("%s\n", msg);
		return COUNTER_RETRY;
	} else if (target__has_per_thread(&target) && errno != EOPNOTSUPP &&
		   evsel_list->core.threads &&
		   evsel_list->core.threads->err_thread != -1) {
		/*
		 * For global --per-thread case, skip current
		 * error thread.
		 */
		if (!thread_map__remove(evsel_list->core.threads,
					evsel_list->core.threads->err_thread)) {
			evsel_list->core.threads->err_thread = -1;
			return COUNTER_RETRY;
		}
	} else if (counter->skippable) {
		if (verbose > 0)
			ui__warning("skipping event %s that kernel failed to open .\n",
				    evsel__name(counter));
		counter->supported = false;
		counter->errored = true;
		return COUNTER_SKIP;
	}

	if (errno == EOPNOTSUPP) {
		if (verbose > 0) {
			ui__warning("%s event is not supported by the kernel.\n",
				    evsel__name(counter));
		}
		counter->supported = false;
		counter->errored = true;

		if ((evsel__leader(counter) != counter) ||
		    !(counter->core.leader->nr_members > 1))
			return COUNTER_SKIP;
	}

	evsel__open_strerror(counter, &target, errno, msg, sizeof(msg));
	ui__error("%s\n", msg);

	if (child_pid != -1)
		kill(child_pid, SIGTERM);

	return COUNTER_FATAL;
}

static int __run_perf_stat(int argc, const char **argv, int run_idx)
{
	int interval = stat_config.interval;
	int times = stat_config.times;
	int timeout = stat_config.timeout;
	char msg[BUFSIZ];
	unsigned long long t0, t1;
	struct evsel *counter;
	size_t l;
	int status = 0;
	const bool forks = (argc > 0);
	bool is_pipe = STAT_RECORD ? perf_stat.data.is_pipe : false;
	struct evlist_cpu_iterator evlist_cpu_itr;
	struct affinity saved_affinity, *affinity = NULL;
	int err;
	bool second_pass = false;

	if (forks) {
		if (evlist__prepare_workload(evsel_list, &target, argv, is_pipe, workload_exec_failed_signal) < 0) {
			perror("failed to prepare workload");
			return -1;
		}
		child_pid = evsel_list->workload.pid;
	}

	if (!cpu_map__is_dummy(evsel_list->core.user_requested_cpus)) {
		if (affinity__setup(&saved_affinity) < 0) {
			err = -1;
			goto err_out;
		}
		affinity = &saved_affinity;
	}

	evlist__for_each_entry(evsel_list, counter) {
		counter->reset_group = false;
		if (bpf_counter__load(counter, &target)) {
			err = -1;
			goto err_out;
		}
		if (!(evsel__is_bperf(counter)))
			all_counters_use_bpf = false;
	}

	evlist__reset_aggr_stats(evsel_list);

	evlist__for_each_cpu(evlist_cpu_itr, evsel_list, affinity) {
		counter = evlist_cpu_itr.evsel;

		/*
		 * bperf calls evsel__open_per_cpu() in bperf__load(), so
		 * no need to call it again here.
		 */
		if (target.use_bpf)
			break;

		if (counter->reset_group || counter->errored)
			continue;
		if (evsel__is_bperf(counter))
			continue;
try_again:
		if (create_perf_stat_counter(counter, &stat_config, &target,
					     evlist_cpu_itr.cpu_map_idx) < 0) {

			/*
			 * Weak group failed. We cannot just undo this here
			 * because earlier CPUs might be in group mode, and the kernel
			 * doesn't support mixing group and non group reads. Defer
			 * it to later.
			 * Don't close here because we're in the wrong affinity.
			 */
			if ((errno == EINVAL || errno == EBADF) &&
				evsel__leader(counter) != counter &&
				counter->weak_group) {
				evlist__reset_weak_group(evsel_list, counter, false);
				assert(counter->reset_group);
				second_pass = true;
				continue;
			}

			switch (stat_handle_error(counter)) {
			case COUNTER_FATAL:
				err = -1;
				goto err_out;
			case COUNTER_RETRY:
				goto try_again;
			case COUNTER_SKIP:
				continue;
			default:
				break;
			}

		}
		counter->supported = true;
	}

	if (second_pass) {
		/*
		 * Now redo all the weak group after closing them,
		 * and also close errored counters.
		 */

		/* First close errored or weak retry */
		evlist__for_each_cpu(evlist_cpu_itr, evsel_list, affinity) {
			counter = evlist_cpu_itr.evsel;

			if (!counter->reset_group && !counter->errored)
				continue;

			perf_evsel__close_cpu(&counter->core, evlist_cpu_itr.cpu_map_idx);
		}
		/* Now reopen weak */
		evlist__for_each_cpu(evlist_cpu_itr, evsel_list, affinity) {
			counter = evlist_cpu_itr.evsel;

			if (!counter->reset_group)
				continue;
try_again_reset:
			pr_debug2("reopening weak %s\n", evsel__name(counter));
			if (create_perf_stat_counter(counter, &stat_config, &target,
						     evlist_cpu_itr.cpu_map_idx) < 0) {

				switch (stat_handle_error(counter)) {
				case COUNTER_FATAL:
					err = -1;
					goto err_out;
				case COUNTER_RETRY:
					goto try_again_reset;
				case COUNTER_SKIP:
					continue;
				default:
					break;
				}
			}
			counter->supported = true;
		}
	}
	affinity__cleanup(affinity);
	affinity = NULL;

	evlist__for_each_entry(evsel_list, counter) {
		if (!counter->supported) {
			perf_evsel__free_fd(&counter->core);
			continue;
		}

		l = strlen(counter->unit);
		if (l > stat_config.unit_width)
			stat_config.unit_width = l;

		if (evsel__should_store_id(counter) &&
		    evsel__store_ids(counter, evsel_list)) {
			err = -1;
			goto err_out;
		}
	}

	if (evlist__apply_filters(evsel_list, &counter, &target)) {
		pr_err("failed to set filter \"%s\" on event %s with %d (%s)\n",
			counter->filter, evsel__name(counter), errno,
			str_error_r(errno, msg, sizeof(msg)));
		return -1;
	}

	if (STAT_RECORD) {
		int fd = perf_data__fd(&perf_stat.data);

		if (is_pipe) {
			err = perf_header__write_pipe(perf_data__fd(&perf_stat.data));
		} else {
			err = perf_session__write_header(perf_stat.session, evsel_list,
							 fd, false);
		}

		if (err < 0)
			goto err_out;

		err = perf_event__synthesize_stat_events(&stat_config, NULL, evsel_list,
							 process_synthesized_event, is_pipe);
		if (err < 0)
			goto err_out;

	}

	if (target.initial_delay) {
		pr_info(EVLIST_DISABLED_MSG);
	} else {
		err = enable_counters();
		if (err) {
			err = -1;
			goto err_out;
		}
	}

	/* Exec the command, if any */
	if (forks)
		evlist__start_workload(evsel_list);

	if (target.initial_delay > 0) {
		usleep(target.initial_delay * USEC_PER_MSEC);
		err = enable_counters();
		if (err) {
			err = -1;
			goto err_out;
		}

		pr_info(EVLIST_ENABLED_MSG);
	}

	t0 = rdclock();
	clock_gettime(CLOCK_MONOTONIC, &ref_time);

	if (forks) {
		if (interval || timeout || evlist__ctlfd_initialized(evsel_list))
			status = dispatch_events(forks, timeout, interval, &times);
		if (child_pid != -1) {
			if (timeout)
				kill(child_pid, SIGTERM);
			wait4(child_pid, &status, 0, &stat_config.ru_data);
		}

		if (workload_exec_errno) {
			const char *emsg = str_error_r(workload_exec_errno, msg, sizeof(msg));
			pr_err("Workload failed: %s\n", emsg);
			err = -1;
			goto err_out;
		}

		if (WIFSIGNALED(status))
			psignal(WTERMSIG(status), argv[0]);
	} else {
		status = dispatch_events(forks, timeout, interval, &times);
	}

	disable_counters();

	t1 = rdclock();

	if (stat_config.walltime_run_table)
		stat_config.walltime_run[run_idx] = t1 - t0;

	if (interval && stat_config.summary) {
		stat_config.interval = 0;
		stat_config.stop_read_counter = true;
		init_stats(&walltime_nsecs_stats);
		update_stats(&walltime_nsecs_stats, t1 - t0);

		evlist__copy_prev_raw_counts(evsel_list);
		evlist__reset_prev_raw_counts(evsel_list);
		evlist__reset_aggr_stats(evsel_list);
	} else {
		update_stats(&walltime_nsecs_stats, t1 - t0);
		update_rusage_stats(&ru_stats, &stat_config.ru_data);
	}

	/*
	 * Closing a group leader splits the group, and as we only disable
	 * group leaders, results in remaining events becoming enabled. To
	 * avoid arbitrary skew, we must read all counters before closing any
	 * group leaders.
	 */
	if (read_counters() == 0)
		process_counters();

	/*
	 * We need to keep evsel_list alive, because it's processed
	 * later the evsel_list will be closed after.
	 */
	if (!STAT_RECORD)
		evlist__close(evsel_list);

	return WEXITSTATUS(status);

err_out:
	if (forks)
		evlist__cancel_workload(evsel_list);

	affinity__cleanup(affinity);
	return err;
}

/*
 * Returns -1 for fatal errors which signifies to not continue
 * when in repeat mode.
 *
 * Returns < -1 error codes when stat record is used. These
 * result in the stat information being displayed, but writing
 * to the file fails and is non fatal.
 */
static int run_perf_stat(int argc, const char **argv, int run_idx)
{
	int ret;

	if (pre_cmd) {
		ret = system(pre_cmd);
		if (ret)
			return ret;
	}

	if (sync_run)
		sync();

	ret = __run_perf_stat(argc, argv, run_idx);
	if (ret)
		return ret;

	if (post_cmd) {
		ret = system(post_cmd);
		if (ret)
			return ret;
	}

	return ret;
}

static void print_counters(struct timespec *ts, int argc, const char **argv)
{
	/* Do not print anything if we record to the pipe. */
	if (STAT_RECORD && perf_stat.data.is_pipe)
		return;
	if (quiet)
		return;

	evlist__print_counters(evsel_list, &stat_config, &target, ts, argc, argv);
}

static volatile sig_atomic_t signr = -1;

static void skip_signal(int signo)
{
	if ((child_pid == -1) || stat_config.interval)
		done = 1;

	signr = signo;
	/*
	 * render child_pid harmless
	 * won't send SIGTERM to a random
	 * process in case of race condition
	 * and fast PID recycling
	 */
	child_pid = -1;
}

static void sig_atexit(void)
{
	sigset_t set, oset;

	/*
	 * avoid race condition with SIGCHLD handler
	 * in skip_signal() which is modifying child_pid
	 * goal is to avoid send SIGTERM to a random
	 * process
	 */
	sigemptyset(&set);
	sigaddset(&set, SIGCHLD);
	sigprocmask(SIG_BLOCK, &set, &oset);

	if (child_pid != -1)
		kill(child_pid, SIGTERM);

	sigprocmask(SIG_SETMASK, &oset, NULL);

	if (signr == -1)
		return;

	signal(signr, SIG_DFL);
	kill(getpid(), signr);
}

static int stat__set_big_num(const struct option *opt __maybe_unused,
			     const char *s __maybe_unused, int unset)
{
	big_num_opt = unset ? 0 : 1;
	perf_stat__set_big_num(!unset);
	return 0;
}

static int enable_metric_only(const struct option *opt __maybe_unused,
			      const char *s __maybe_unused, int unset)
{
	force_metric_only = true;
	stat_config.metric_only = !unset;
	return 0;
}

static int append_metric_groups(const struct option *opt __maybe_unused,
			       const char *str,
			       int unset __maybe_unused)
{
	if (metrics) {
		char *tmp;

		if (asprintf(&tmp, "%s,%s", metrics, str) < 0)
			return -ENOMEM;
		free(metrics);
		metrics = tmp;
	} else {
		metrics = strdup(str);
		if (!metrics)
			return -ENOMEM;
	}
	return 0;
}

static int parse_control_option(const struct option *opt,
				const char *str,
				int unset __maybe_unused)
{
	struct perf_stat_config *config = opt->value;

	return evlist__parse_control(str, &config->ctl_fd, &config->ctl_fd_ack, &config->ctl_fd_close);
}

static int parse_stat_cgroups(const struct option *opt,
			      const char *str, int unset)
{
	if (stat_config.cgroup_list) {
		pr_err("--cgroup and --for-each-cgroup cannot be used together\n");
		return -1;
	}

	return parse_cgroups(opt, str, unset);
}

static int parse_cputype(const struct option *opt,
			     const char *str,
			     int unset __maybe_unused)
{
	const struct perf_pmu *pmu;
	struct evlist *evlist = *(struct evlist **)opt->value;

	if (!list_empty(&evlist->core.entries)) {
		fprintf(stderr, "Must define cputype before events/metrics\n");
		return -1;
	}

	pmu = perf_pmus__pmu_for_pmu_filter(str);
	if (!pmu) {
		fprintf(stderr, "--cputype %s is not supported!\n", str);
		return -1;
	}
	parse_events_option_args.pmu_filter = pmu->name;

	return 0;
}

static int parse_cache_level(const struct option *opt,
			     const char *str,
			     int unset __maybe_unused)
{
	int level;
	struct opt_aggr_mode *opt_aggr_mode = (struct opt_aggr_mode *)opt->value;
	u32 *aggr_level = (u32 *)opt->data;

	/*
	 * If no string is specified, aggregate based on the topology of
	 * Last Level Cache (LLC). Since the LLC level can change from
	 * architecture to architecture, set level greater than
	 * MAX_CACHE_LVL which will be interpreted as LLC.
	 */
	if (str == NULL) {
		level = MAX_CACHE_LVL + 1;
		goto out;
	}

	/*
	 * The format to specify cache level is LX or lX where X is the
	 * cache level.
	 */
	if (strlen(str) != 2 || (str[0] != 'l' && str[0] != 'L')) {
		pr_err("Cache level must be of form L[1-%d], or l[1-%d]\n",
		       MAX_CACHE_LVL,
		       MAX_CACHE_LVL);
		return -EINVAL;
	}

	level = atoi(&str[1]);
	if (level < 1) {
		pr_err("Cache level must be of form L[1-%d], or l[1-%d]\n",
		       MAX_CACHE_LVL,
		       MAX_CACHE_LVL);
		return -EINVAL;
	}

	if (level > MAX_CACHE_LVL) {
		pr_err("perf only supports max cache level of %d.\n"
		       "Consider increasing MAX_CACHE_LVL\n", MAX_CACHE_LVL);
		return -EINVAL;
	}
out:
	opt_aggr_mode->cache = true;
	*aggr_level = level;
	return 0;
}

/**
 * Calculate the cache instance ID from the map in
 * /sys/devices/system/cpu/cpuX/cache/indexY/shared_cpu_list
 * Cache instance ID is the first CPU reported in the shared_cpu_list file.
 */
static int cpu__get_cache_id_from_map(struct perf_cpu cpu, char *map)
{
	int id;
	struct perf_cpu_map *cpu_map = perf_cpu_map__new(map);

	/*
	 * If the map contains no CPU, consider the current CPU to
	 * be the first online CPU in the cache domain else use the
	 * first online CPU of the cache domain as the ID.
	 */
	id = perf_cpu_map__min(cpu_map).cpu;
	if (id == -1)
		id = cpu.cpu;

	/* Free the perf_cpu_map used to find the cache ID */
	perf_cpu_map__put(cpu_map);

	return id;
}

/**
 * cpu__get_cache_id - Returns 0 if successful in populating the
 * cache level and cache id. Cache level is read from
 * /sys/devices/system/cpu/cpuX/cache/indexY/level where as cache instance ID
 * is the first CPU reported by
 * /sys/devices/system/cpu/cpuX/cache/indexY/shared_cpu_list
 */
static int cpu__get_cache_details(struct perf_cpu cpu, struct perf_cache *cache)
{
	int ret = 0;
	u32 cache_level = stat_config.aggr_level;
	struct cpu_cache_level caches[MAX_CACHE_LVL];
	u32 i = 0, caches_cnt = 0;

	cache->cache_lvl = (cache_level > MAX_CACHE_LVL) ? 0 : cache_level;
	cache->cache = -1;

	ret = build_caches_for_cpu(cpu.cpu, caches, &caches_cnt);
	if (ret) {
		/*
		 * If caches_cnt is not 0, cpu_cache_level data
		 * was allocated when building the topology.
		 * Free the allocated data before returning.
		 */
		if (caches_cnt)
			goto free_caches;

		return ret;
	}

	if (!caches_cnt)
		return -1;

	/*
	 * Save the data for the highest level if no
	 * level was specified by the user.
	 */
	if (cache_level > MAX_CACHE_LVL) {
		int max_level_index = 0;

		for (i = 1; i < caches_cnt; ++i) {
			if (caches[i].level > caches[max_level_index].level)
				max_level_index = i;
		}

		cache->cache_lvl = caches[max_level_index].level;
		cache->cache = cpu__get_cache_id_from_map(cpu, caches[max_level_index].map);

		/* Reset i to 0 to free entire caches[] */
		i = 0;
		goto free_caches;
	}

	for (i = 0; i < caches_cnt; ++i) {
		if (caches[i].level == cache_level) {
			cache->cache_lvl = cache_level;
			cache->cache = cpu__get_cache_id_from_map(cpu, caches[i].map);
		}

		cpu_cache_level__free(&caches[i]);
	}

free_caches:
	/*
	 * Free all the allocated cpu_cache_level data.
	 */
	while (i < caches_cnt)
		cpu_cache_level__free(&caches[i++]);

	return ret;
}

/**
 * aggr_cpu_id__cache - Create an aggr_cpu_id with cache instache ID, cache
 * level, die and socket populated with the cache instache ID, cache level,
 * die and socket for cpu. The function signature is compatible with
 * aggr_cpu_id_get_t.
 */
static struct aggr_cpu_id aggr_cpu_id__cache(struct perf_cpu cpu, void *data)
{
	int ret;
	struct aggr_cpu_id id;
	struct perf_cache cache;

	id = aggr_cpu_id__die(cpu, data);
	if (aggr_cpu_id__is_empty(&id))
		return id;

	ret = cpu__get_cache_details(cpu, &cache);
	if (ret)
		return id;

	id.cache_lvl = cache.cache_lvl;
	id.cache = cache.cache;
	return id;
}

static const char *const aggr_mode__string[] = {
	[AGGR_CORE] = "core",
	[AGGR_CACHE] = "cache",
	[AGGR_CLUSTER] = "cluster",
	[AGGR_DIE] = "die",
	[AGGR_GLOBAL] = "global",
	[AGGR_NODE] = "node",
	[AGGR_NONE] = "none",
	[AGGR_SOCKET] = "socket",
	[AGGR_THREAD] = "thread",
	[AGGR_UNSET] = "unset",
};

static struct aggr_cpu_id perf_stat__get_socket(struct perf_stat_config *config __maybe_unused,
						struct perf_cpu cpu)
{
	return aggr_cpu_id__socket(cpu, /*data=*/NULL);
}

static struct aggr_cpu_id perf_stat__get_die(struct perf_stat_config *config __maybe_unused,
					     struct perf_cpu cpu)
{
	return aggr_cpu_id__die(cpu, /*data=*/NULL);
}

static struct aggr_cpu_id perf_stat__get_cache_id(struct perf_stat_config *config __maybe_unused,
						  struct perf_cpu cpu)
{
	return aggr_cpu_id__cache(cpu, /*data=*/NULL);
}

static struct aggr_cpu_id perf_stat__get_cluster(struct perf_stat_config *config __maybe_unused,
						 struct perf_cpu cpu)
{
	return aggr_cpu_id__cluster(cpu, /*data=*/NULL);
}

static struct aggr_cpu_id perf_stat__get_core(struct perf_stat_config *config __maybe_unused,
					      struct perf_cpu cpu)
{
	return aggr_cpu_id__core(cpu, /*data=*/NULL);
}

static struct aggr_cpu_id perf_stat__get_node(struct perf_stat_config *config __maybe_unused,
					      struct perf_cpu cpu)
{
	return aggr_cpu_id__node(cpu, /*data=*/NULL);
}

static struct aggr_cpu_id perf_stat__get_global(struct perf_stat_config *config __maybe_unused,
						struct perf_cpu cpu)
{
	return aggr_cpu_id__global(cpu, /*data=*/NULL);
}

static struct aggr_cpu_id perf_stat__get_cpu(struct perf_stat_config *config __maybe_unused,
					     struct perf_cpu cpu)
{
	return aggr_cpu_id__cpu(cpu, /*data=*/NULL);
}

static struct aggr_cpu_id perf_stat__get_aggr(struct perf_stat_config *config,
					      aggr_get_id_t get_id, struct perf_cpu cpu)
{
	struct aggr_cpu_id id;

	/* per-process mode - should use global aggr mode */
	if (cpu.cpu == -1)
		return get_id(config, cpu);

	if (aggr_cpu_id__is_empty(&config->cpus_aggr_map->map[cpu.cpu]))
		config->cpus_aggr_map->map[cpu.cpu] = get_id(config, cpu);

	id = config->cpus_aggr_map->map[cpu.cpu];
	return id;
}

static struct aggr_cpu_id perf_stat__get_socket_cached(struct perf_stat_config *config,
						       struct perf_cpu cpu)
{
	return perf_stat__get_aggr(config, perf_stat__get_socket, cpu);
}

static struct aggr_cpu_id perf_stat__get_die_cached(struct perf_stat_config *config,
						    struct perf_cpu cpu)
{
	return perf_stat__get_aggr(config, perf_stat__get_die, cpu);
}

static struct aggr_cpu_id perf_stat__get_cluster_cached(struct perf_stat_config *config,
							struct perf_cpu cpu)
{
	return perf_stat__get_aggr(config, perf_stat__get_cluster, cpu);
}

static struct aggr_cpu_id perf_stat__get_cache_id_cached(struct perf_stat_config *config,
							 struct perf_cpu cpu)
{
	return perf_stat__get_aggr(config, perf_stat__get_cache_id, cpu);
}

static struct aggr_cpu_id perf_stat__get_core_cached(struct perf_stat_config *config,
						     struct perf_cpu cpu)
{
	return perf_stat__get_aggr(config, perf_stat__get_core, cpu);
}

static struct aggr_cpu_id perf_stat__get_node_cached(struct perf_stat_config *config,
						     struct perf_cpu cpu)
{
	return perf_stat__get_aggr(config, perf_stat__get_node, cpu);
}

static struct aggr_cpu_id perf_stat__get_global_cached(struct perf_stat_config *config,
						       struct perf_cpu cpu)
{
	return perf_stat__get_aggr(config, perf_stat__get_global, cpu);
}

static struct aggr_cpu_id perf_stat__get_cpu_cached(struct perf_stat_config *config,
						    struct perf_cpu cpu)
{
	return perf_stat__get_aggr(config, perf_stat__get_cpu, cpu);
}

static aggr_cpu_id_get_t aggr_mode__get_aggr(enum aggr_mode aggr_mode)
{
	switch (aggr_mode) {
	case AGGR_SOCKET:
		return aggr_cpu_id__socket;
	case AGGR_DIE:
		return aggr_cpu_id__die;
	case AGGR_CLUSTER:
		return aggr_cpu_id__cluster;
	case AGGR_CACHE:
		return aggr_cpu_id__cache;
	case AGGR_CORE:
		return aggr_cpu_id__core;
	case AGGR_NODE:
		return aggr_cpu_id__node;
	case AGGR_NONE:
		return aggr_cpu_id__cpu;
	case AGGR_GLOBAL:
		return aggr_cpu_id__global;
	case AGGR_THREAD:
	case AGGR_UNSET:
	case AGGR_MAX:
	default:
		return NULL;
	}
}

static aggr_get_id_t aggr_mode__get_id(enum aggr_mode aggr_mode)
{
	switch (aggr_mode) {
	case AGGR_SOCKET:
		return perf_stat__get_socket_cached;
	case AGGR_DIE:
		return perf_stat__get_die_cached;
	case AGGR_CLUSTER:
		return perf_stat__get_cluster_cached;
	case AGGR_CACHE:
		return perf_stat__get_cache_id_cached;
	case AGGR_CORE:
		return perf_stat__get_core_cached;
	case AGGR_NODE:
		return perf_stat__get_node_cached;
	case AGGR_NONE:
		return perf_stat__get_cpu_cached;
	case AGGR_GLOBAL:
		return perf_stat__get_global_cached;
	case AGGR_THREAD:
	case AGGR_UNSET:
	case AGGR_MAX:
	default:
		return NULL;
	}
}

static int perf_stat_init_aggr_mode(void)
{
	int nr;
	aggr_cpu_id_get_t get_id = aggr_mode__get_aggr(stat_config.aggr_mode);

	if (get_id) {
		bool needs_sort = stat_config.aggr_mode != AGGR_NONE;
		stat_config.aggr_map = cpu_aggr_map__new(evsel_list->core.user_requested_cpus,
							 get_id, /*data=*/NULL, needs_sort);
		if (!stat_config.aggr_map) {
			pr_err("cannot build %s map\n", aggr_mode__string[stat_config.aggr_mode]);
			return -1;
		}
		stat_config.aggr_get_id = aggr_mode__get_id(stat_config.aggr_mode);
	}

	if (stat_config.aggr_mode == AGGR_THREAD) {
		nr = perf_thread_map__nr(evsel_list->core.threads);
		stat_config.aggr_map = cpu_aggr_map__empty_new(nr);
		if (stat_config.aggr_map == NULL)
			return -ENOMEM;

		for (int s = 0; s < nr; s++) {
			struct aggr_cpu_id id = aggr_cpu_id__empty();

			id.thread_idx = s;
			stat_config.aggr_map->map[s] = id;
		}
		return 0;
	}

	/*
	 * The evsel_list->cpus is the base we operate on,
	 * taking the highest cpu number to be the size of
	 * the aggregation translate cpumap.
	 */
	if (!perf_cpu_map__is_any_cpu_or_is_empty(evsel_list->core.user_requested_cpus))
		nr = perf_cpu_map__max(evsel_list->core.user_requested_cpus).cpu;
	else
		nr = 0;
	stat_config.cpus_aggr_map = cpu_aggr_map__empty_new(nr + 1);
	return stat_config.cpus_aggr_map ? 0 : -ENOMEM;
}

static void cpu_aggr_map__delete(struct cpu_aggr_map *map)
{
	free(map);
}

static void perf_stat__exit_aggr_mode(void)
{
	cpu_aggr_map__delete(stat_config.aggr_map);
	cpu_aggr_map__delete(stat_config.cpus_aggr_map);
	stat_config.aggr_map = NULL;
	stat_config.cpus_aggr_map = NULL;
}

static struct aggr_cpu_id perf_env__get_socket_aggr_by_cpu(struct perf_cpu cpu, void *data)
{
	struct perf_env *env = data;
	struct aggr_cpu_id id = aggr_cpu_id__empty();

	if (cpu.cpu != -1)
		id.socket = env->cpu[cpu.cpu].socket_id;

	return id;
}

static struct aggr_cpu_id perf_env__get_die_aggr_by_cpu(struct perf_cpu cpu, void *data)
{
	struct perf_env *env = data;
	struct aggr_cpu_id id = aggr_cpu_id__empty();

	if (cpu.cpu != -1) {
		/*
		 * die_id is relative to socket, so start
		 * with the socket ID and then add die to
		 * make a unique ID.
		 */
		id.socket = env->cpu[cpu.cpu].socket_id;
		id.die = env->cpu[cpu.cpu].die_id;
	}

	return id;
}

static void perf_env__get_cache_id_for_cpu(struct perf_cpu cpu, struct perf_env *env,
					   u32 cache_level, struct aggr_cpu_id *id)
{
	int i;
	int caches_cnt = env->caches_cnt;
	struct cpu_cache_level *caches = env->caches;

	id->cache_lvl = (cache_level > MAX_CACHE_LVL) ? 0 : cache_level;
	id->cache = -1;

	if (!caches_cnt)
		return;

	for (i = caches_cnt - 1; i > -1; --i) {
		struct perf_cpu_map *cpu_map;
		int map_contains_cpu;

		/*
		 * If user has not specified a level, find the fist level with
		 * the cpu in the map. Since building the map is expensive, do
		 * this only if levels match.
		 */
		if (cache_level <= MAX_CACHE_LVL && caches[i].level != cache_level)
			continue;

		cpu_map = perf_cpu_map__new(caches[i].map);
		map_contains_cpu = perf_cpu_map__idx(cpu_map, cpu);
		perf_cpu_map__put(cpu_map);

		if (map_contains_cpu != -1) {
			id->cache_lvl = caches[i].level;
			id->cache = cpu__get_cache_id_from_map(cpu, caches[i].map);
			return;
		}
	}
}

static struct aggr_cpu_id perf_env__get_cache_aggr_by_cpu(struct perf_cpu cpu,
							  void *data)
{
	struct perf_env *env = data;
	struct aggr_cpu_id id = aggr_cpu_id__empty();

	if (cpu.cpu != -1) {
		u32 cache_level = (perf_stat.aggr_level) ?: stat_config.aggr_level;

		id.socket = env->cpu[cpu.cpu].socket_id;
		id.die = env->cpu[cpu.cpu].die_id;
		perf_env__get_cache_id_for_cpu(cpu, env, cache_level, &id);
	}

	return id;
}

static struct aggr_cpu_id perf_env__get_cluster_aggr_by_cpu(struct perf_cpu cpu,
							    void *data)
{
	struct perf_env *env = data;
	struct aggr_cpu_id id = aggr_cpu_id__empty();

	if (cpu.cpu != -1) {
		id.socket = env->cpu[cpu.cpu].socket_id;
		id.die = env->cpu[cpu.cpu].die_id;
		id.cluster = env->cpu[cpu.cpu].cluster_id;
	}

	return id;
}

static struct aggr_cpu_id perf_env__get_core_aggr_by_cpu(struct perf_cpu cpu, void *data)
{
	struct perf_env *env = data;
	struct aggr_cpu_id id = aggr_cpu_id__empty();

	if (cpu.cpu != -1) {
		/*
		 * core_id is relative to socket, die and cluster, we need a
		 * global id. So we set socket, die id, cluster id and core id.
		 */
		id.socket = env->cpu[cpu.cpu].socket_id;
		id.die = env->cpu[cpu.cpu].die_id;
		id.cluster = env->cpu[cpu.cpu].cluster_id;
		id.core = env->cpu[cpu.cpu].core_id;
	}

	return id;
}

static struct aggr_cpu_id perf_env__get_cpu_aggr_by_cpu(struct perf_cpu cpu, void *data)
{
	struct perf_env *env = data;
	struct aggr_cpu_id id = aggr_cpu_id__empty();

	if (cpu.cpu != -1) {
		/*
		 * core_id is relative to socket and die,
		 * we need a global id. So we set
		 * socket, die id and core id
		 */
		id.socket = env->cpu[cpu.cpu].socket_id;
		id.die = env->cpu[cpu.cpu].die_id;
		id.core = env->cpu[cpu.cpu].core_id;
		id.cpu = cpu;
	}

	return id;
}

static struct aggr_cpu_id perf_env__get_node_aggr_by_cpu(struct perf_cpu cpu, void *data)
{
	struct aggr_cpu_id id = aggr_cpu_id__empty();

	id.node = perf_env__numa_node(data, cpu);
	return id;
}

static struct aggr_cpu_id perf_env__get_global_aggr_by_cpu(struct perf_cpu cpu __maybe_unused,
							   void *data __maybe_unused)
{
	struct aggr_cpu_id id = aggr_cpu_id__empty();

	/* it always aggregates to the cpu 0 */
	id.cpu = (struct perf_cpu){ .cpu = 0 };
	return id;
}

static struct aggr_cpu_id perf_stat__get_socket_file(struct perf_stat_config *config __maybe_unused,
						     struct perf_cpu cpu)
{
	return perf_env__get_socket_aggr_by_cpu(cpu, &perf_stat.session->header.env);
}
static struct aggr_cpu_id perf_stat__get_die_file(struct perf_stat_config *config __maybe_unused,
						  struct perf_cpu cpu)
{
	return perf_env__get_die_aggr_by_cpu(cpu, &perf_stat.session->header.env);
}

static struct aggr_cpu_id perf_stat__get_cluster_file(struct perf_stat_config *config __maybe_unused,
						      struct perf_cpu cpu)
{
	return perf_env__get_cluster_aggr_by_cpu(cpu, &perf_stat.session->header.env);
}

static struct aggr_cpu_id perf_stat__get_cache_file(struct perf_stat_config *config __maybe_unused,
						    struct perf_cpu cpu)
{
	return perf_env__get_cache_aggr_by_cpu(cpu, &perf_stat.session->header.env);
}

static struct aggr_cpu_id perf_stat__get_core_file(struct perf_stat_config *config __maybe_unused,
						   struct perf_cpu cpu)
{
	return perf_env__get_core_aggr_by_cpu(cpu, &perf_stat.session->header.env);
}

static struct aggr_cpu_id perf_stat__get_cpu_file(struct perf_stat_config *config __maybe_unused,
						  struct perf_cpu cpu)
{
	return perf_env__get_cpu_aggr_by_cpu(cpu, &perf_stat.session->header.env);
}

static struct aggr_cpu_id perf_stat__get_node_file(struct perf_stat_config *config __maybe_unused,
						   struct perf_cpu cpu)
{
	return perf_env__get_node_aggr_by_cpu(cpu, &perf_stat.session->header.env);
}

static struct aggr_cpu_id perf_stat__get_global_file(struct perf_stat_config *config __maybe_unused,
						     struct perf_cpu cpu)
{
	return perf_env__get_global_aggr_by_cpu(cpu, &perf_stat.session->header.env);
}

static aggr_cpu_id_get_t aggr_mode__get_aggr_file(enum aggr_mode aggr_mode)
{
	switch (aggr_mode) {
	case AGGR_SOCKET:
		return perf_env__get_socket_aggr_by_cpu;
	case AGGR_DIE:
		return perf_env__get_die_aggr_by_cpu;
	case AGGR_CLUSTER:
		return perf_env__get_cluster_aggr_by_cpu;
	case AGGR_CACHE:
		return perf_env__get_cache_aggr_by_cpu;
	case AGGR_CORE:
		return perf_env__get_core_aggr_by_cpu;
	case AGGR_NODE:
		return perf_env__get_node_aggr_by_cpu;
	case AGGR_GLOBAL:
		return perf_env__get_global_aggr_by_cpu;
	case AGGR_NONE:
		return perf_env__get_cpu_aggr_by_cpu;
	case AGGR_THREAD:
	case AGGR_UNSET:
	case AGGR_MAX:
	default:
		return NULL;
	}
}

static aggr_get_id_t aggr_mode__get_id_file(enum aggr_mode aggr_mode)
{
	switch (aggr_mode) {
	case AGGR_SOCKET:
		return perf_stat__get_socket_file;
	case AGGR_DIE:
		return perf_stat__get_die_file;
	case AGGR_CLUSTER:
		return perf_stat__get_cluster_file;
	case AGGR_CACHE:
		return perf_stat__get_cache_file;
	case AGGR_CORE:
		return perf_stat__get_core_file;
	case AGGR_NODE:
		return perf_stat__get_node_file;
	case AGGR_GLOBAL:
		return perf_stat__get_global_file;
	case AGGR_NONE:
		return perf_stat__get_cpu_file;
	case AGGR_THREAD:
	case AGGR_UNSET:
	case AGGR_MAX:
	default:
		return NULL;
	}
}

static int perf_stat_init_aggr_mode_file(struct perf_stat *st)
{
	struct perf_env *env = &st->session->header.env;
	aggr_cpu_id_get_t get_id = aggr_mode__get_aggr_file(stat_config.aggr_mode);
	bool needs_sort = stat_config.aggr_mode != AGGR_NONE;

	if (stat_config.aggr_mode == AGGR_THREAD) {
		int nr = perf_thread_map__nr(evsel_list->core.threads);

		stat_config.aggr_map = cpu_aggr_map__empty_new(nr);
		if (stat_config.aggr_map == NULL)
			return -ENOMEM;

		for (int s = 0; s < nr; s++) {
			struct aggr_cpu_id id = aggr_cpu_id__empty();

			id.thread_idx = s;
			stat_config.aggr_map->map[s] = id;
		}
		return 0;
	}

	if (!get_id)
		return 0;

	stat_config.aggr_map = cpu_aggr_map__new(evsel_list->core.user_requested_cpus,
						 get_id, env, needs_sort);
	if (!stat_config.aggr_map) {
		pr_err("cannot build %s map\n", aggr_mode__string[stat_config.aggr_mode]);
		return -1;
	}
	stat_config.aggr_get_id = aggr_mode__get_id_file(stat_config.aggr_mode);
	return 0;
}

/*
 * Add default events, if there were no attributes specified or
 * if -d/--detailed, -d -d or -d -d -d is used:
 */
static int add_default_events(void)
{
	const char *pmu = parse_events_option_args.pmu_filter ?: "all";
	struct parse_events_error err;
	struct evlist *evlist = evlist__new();
	struct evsel *evsel;
	int ret = 0;

	if (!evlist)
		return -ENOMEM;

	parse_events_error__init(&err);

	/* Set attrs if no event is selected and !null_run: */
	if (stat_config.null_run)
		goto out;

	if (transaction_run) {
		/* Handle -T as -M transaction. Once platform specific metrics
		 * support has been added to the json files, all architectures
		 * will use this approach. To determine transaction support
		 * on an architecture test for such a metric name.
		 */
		if (!metricgroup__has_metric_or_groups(pmu, "transaction")) {
			pr_err("Missing transaction metrics\n");
			ret = -1;
			goto out;
		}
		ret = metricgroup__parse_groups(evlist, pmu, "transaction",
						stat_config.metric_no_group,
						stat_config.metric_no_merge,
						stat_config.metric_no_threshold,
						stat_config.user_requested_cpu_list,
						stat_config.system_wide,
						stat_config.hardware_aware_grouping,
						&stat_config.metric_events);
		goto out;
	}

	if (smi_cost) {
		int smi;

		if (sysfs__read_int(FREEZE_ON_SMI_PATH, &smi) < 0) {
			pr_err("freeze_on_smi is not supported.\n");
			ret = -1;
			goto out;
		}

		if (!smi) {
			if (sysfs__write_int(FREEZE_ON_SMI_PATH, 1) < 0) {
				pr_err("Failed to set freeze_on_smi.\n");
				ret = -1;
				goto out;
			}
			smi_reset = true;
		}

		if (!metricgroup__has_metric_or_groups(pmu, "smi")) {
			pr_err("Missing smi metrics\n");
			ret = -1;
			goto out;
		}

		if (!force_metric_only)
			stat_config.metric_only = true;

		ret = metricgroup__parse_groups(evlist, pmu, "smi",
						stat_config.metric_no_group,
						stat_config.metric_no_merge,
						stat_config.metric_no_threshold,
						stat_config.user_requested_cpu_list,
						stat_config.system_wide,
						stat_config.hardware_aware_grouping,
						&stat_config.metric_events);
		goto out;
	}

	if (topdown_run) {
		unsigned int max_level = metricgroups__topdown_max_level();
		char str[] = "TopdownL1";

		if (!force_metric_only)
			stat_config.metric_only = true;

		if (!max_level) {
			pr_err("Topdown requested but the topdown metric groups aren't present.\n"
				"(See perf list the metric groups have names like TopdownL1)\n");
			ret = -1;
			goto out;
		}
		if (stat_config.topdown_level > max_level) {
			pr_err("Invalid top-down metrics level. The max level is %u.\n", max_level);
			ret = -1;
			goto out;
		} else if (!stat_config.topdown_level) {
			stat_config.topdown_level = 1;
		}
		if (!stat_config.interval && !stat_config.metric_only) {
			fprintf(stat_config.output,
				"Topdown accuracy may decrease when measuring long periods.\n"
				"Please print the result regularly, e.g. -I1000\n");
		}
		str[8] = stat_config.topdown_level + '0';
		if (metricgroup__parse_groups(evlist,
						pmu, str,
						/*metric_no_group=*/false,
						/*metric_no_merge=*/false,
						/*metric_no_threshold=*/true,
						stat_config.user_requested_cpu_list,
						stat_config.system_wide,
						stat_config.hardware_aware_grouping,
						&stat_config.metric_events) < 0) {
			ret = -1;
			goto out;
		}
	}

	if (!stat_config.topdown_level)
		stat_config.topdown_level = 1;

	if (!evlist->core.nr_entries && !evsel_list->core.nr_entries) {
		/* No events so add defaults. */
		if (target__has_cpu(&target))
			ret = parse_events(evlist, "cpu-clock", &err);
		else
			ret = parse_events(evlist, "task-clock", &err);
		if (ret)
			goto out;

		ret = parse_events(evlist,
				"context-switches,"
				"cpu-migrations,"
				"page-faults,"
				"instructions,"
				"cycles,"
				"stalled-cycles-frontend,"
				"stalled-cycles-backend,"
				"branches,"
				"branch-misses",
				&err);
		if (ret)
			goto out;

		/*
		 * Add TopdownL1 metrics if they exist. To minimize
		 * multiplexing, don't request threshold computation.
		 */
		if (metricgroup__has_metric_or_groups(pmu, "Default")) {
			struct evlist *metric_evlist = evlist__new();

			if (!metric_evlist) {
				ret = -ENOMEM;
				goto out;
			}
			if (metricgroup__parse_groups(metric_evlist, pmu, "Default",
							/*metric_no_group=*/false,
							/*metric_no_merge=*/false,
							/*metric_no_threshold=*/true,
							stat_config.user_requested_cpu_list,
							stat_config.system_wide,
							stat_config.hardware_aware_grouping,
							&stat_config.metric_events) < 0) {
				ret = -1;
				goto out;
			}

			evlist__for_each_entry(metric_evlist, evsel)
				evsel->default_metricgroup = true;

			evlist__splice_list_tail(evlist, &metric_evlist->core.entries);
			evlist__delete(metric_evlist);
		}
	}

	/* Detailed events get appended to the event list: */

	if (!ret && detailed_run >=  1) {
		/*
		 * Detailed stats (-d), covering the L1 and last level data
		 * caches:
		 */
		ret = parse_events(evlist,
				"L1-dcache-loads,"
				"L1-dcache-load-misses,"
				"LLC-loads,"
				"LLC-load-misses",
				&err);
	}
	if (!ret && detailed_run >=  2) {
		/*
		 * Very detailed stats (-d -d), covering the instruction cache
		 * and the TLB caches:
		 */
		ret = parse_events(evlist,
				"L1-icache-loads,"
				"L1-icache-load-misses,"
				"dTLB-loads,"
				"dTLB-load-misses,"
				"iTLB-loads,"
				"iTLB-load-misses",
				&err);
	}
	if (!ret && detailed_run >=  3) {
		/*
		 * Very, very detailed stats (-d -d -d), adding prefetch events:
		 */
		ret = parse_events(evlist,
				"L1-dcache-prefetches,"
				"L1-dcache-prefetch-misses",
				&err);
	}
out:
	if (!ret) {
		evlist__for_each_entry(evlist, evsel) {
			/*
			 * Make at least one event non-skippable so fatal errors are visible.
			 * 'cycles' always used to be default and non-skippable, so use that.
			 */
			if (strcmp("cycles", evsel__name(evsel)))
				evsel->skippable = true;
		}
	}
	parse_events_error__exit(&err);
	evlist__splice_list_tail(evsel_list, &evlist->core.entries);
	evlist__delete(evlist);
	return ret;
}

static const char * const stat_record_usage[] = {
	"perf stat record [<options>]",
	NULL,
};

static void init_features(struct perf_session *session)
{
	int feat;

	for (feat = HEADER_FIRST_FEATURE; feat < HEADER_LAST_FEATURE; feat++)
		perf_header__set_feat(&session->header, feat);

	perf_header__clear_feat(&session->header, HEADER_DIR_FORMAT);
	perf_header__clear_feat(&session->header, HEADER_BUILD_ID);
	perf_header__clear_feat(&session->header, HEADER_TRACING_DATA);
	perf_header__clear_feat(&session->header, HEADER_BRANCH_STACK);
	perf_header__clear_feat(&session->header, HEADER_AUXTRACE);
}

static int __cmd_record(const struct option stat_options[], struct opt_aggr_mode *opt_mode,
			int argc, const char **argv)
{
	struct perf_session *session;
	struct perf_data *data = &perf_stat.data;

	argc = parse_options(argc, argv, stat_options, stat_record_usage,
			     PARSE_OPT_STOP_AT_NON_OPTION);
	stat_config.aggr_mode = opt_aggr_mode_to_aggr_mode(opt_mode);

	if (output_name)
		data->path = output_name;

	if (stat_config.run_count != 1 || forever) {
		pr_err("Cannot use -r option with perf stat record.\n");
		return -1;
	}

	session = perf_session__new(data, NULL);
	if (IS_ERR(session)) {
		pr_err("Perf session creation failed\n");
		return PTR_ERR(session);
	}

	init_features(session);

	session->evlist   = evsel_list;
	perf_stat.session = session;
	perf_stat.record  = true;
	return argc;
}

static int process_stat_round_event(struct perf_session *session,
				    union perf_event *event)
{
	struct perf_record_stat_round *stat_round = &event->stat_round;
	struct timespec tsh, *ts = NULL;
	const char **argv = session->header.env.cmdline_argv;
	int argc = session->header.env.nr_cmdline;

	process_counters();

	if (stat_round->type == PERF_STAT_ROUND_TYPE__FINAL)
		update_stats(&walltime_nsecs_stats, stat_round->time);

	if (stat_config.interval && stat_round->time) {
		tsh.tv_sec  = stat_round->time / NSEC_PER_SEC;
		tsh.tv_nsec = stat_round->time % NSEC_PER_SEC;
		ts = &tsh;
	}

	print_counters(ts, argc, argv);
	return 0;
}

static
int process_stat_config_event(struct perf_session *session,
			      union perf_event *event)
{
	const struct perf_tool *tool = session->tool;
	struct perf_stat *st = container_of(tool, struct perf_stat, tool);

	perf_event__read_stat_config(&stat_config, &event->stat_config);

	if (perf_cpu_map__is_empty(st->cpus)) {
		if (st->aggr_mode != AGGR_UNSET)
			pr_warning("warning: processing task data, aggregation mode not set\n");
	} else if (st->aggr_mode != AGGR_UNSET) {
		stat_config.aggr_mode = st->aggr_mode;
	}

	if (perf_stat.data.is_pipe)
		perf_stat_init_aggr_mode();
	else
		perf_stat_init_aggr_mode_file(st);

	if (stat_config.aggr_map) {
		int nr_aggr = stat_config.aggr_map->nr;

		if (evlist__alloc_aggr_stats(session->evlist, nr_aggr) < 0) {
			pr_err("cannot allocate aggr counts\n");
			return -1;
		}
	}
	return 0;
}

static int set_maps(struct perf_stat *st)
{
	if (!st->cpus || !st->threads)
		return 0;

	if (WARN_ONCE(st->maps_allocated, "stats double allocation\n"))
		return -EINVAL;

	perf_evlist__set_maps(&evsel_list->core, st->cpus, st->threads);

	if (evlist__alloc_stats(&stat_config, evsel_list, /*alloc_raw=*/true))
		return -ENOMEM;

	st->maps_allocated = true;
	return 0;
}

static
int process_thread_map_event(struct perf_session *session,
			     union perf_event *event)
{
	const struct perf_tool *tool = session->tool;
	struct perf_stat *st = container_of(tool, struct perf_stat, tool);

	if (st->threads) {
		pr_warning("Extra thread map event, ignoring.\n");
		return 0;
	}

	st->threads = thread_map__new_event(&event->thread_map);
	if (!st->threads)
		return -ENOMEM;

	return set_maps(st);
}

static
int process_cpu_map_event(struct perf_session *session,
			  union perf_event *event)
{
	const struct perf_tool *tool = session->tool;
	struct perf_stat *st = container_of(tool, struct perf_stat, tool);
	struct perf_cpu_map *cpus;

	if (st->cpus) {
		pr_warning("Extra cpu map event, ignoring.\n");
		return 0;
	}

	cpus = cpu_map__new_data(&event->cpu_map.data);
	if (!cpus)
		return -ENOMEM;

	st->cpus = cpus;
	return set_maps(st);
}

static const char * const stat_report_usage[] = {
	"perf stat report [<options>]",
	NULL,
};

static struct perf_stat perf_stat = {
	.aggr_mode	= AGGR_UNSET,
	.aggr_level	= 0,
};

static int __cmd_report(int argc, const char **argv)
{
	struct perf_session *session;
	const struct option options[] = {
	OPT_STRING('i', "input", &input_name, "file", "input file name"),
	OPT_SET_UINT(0, "per-socket", &perf_stat.aggr_mode,
		     "aggregate counts per processor socket", AGGR_SOCKET),
	OPT_SET_UINT(0, "per-die", &perf_stat.aggr_mode,
		     "aggregate counts per processor die", AGGR_DIE),
	OPT_SET_UINT(0, "per-cluster", &perf_stat.aggr_mode,
		     "aggregate counts perf processor cluster", AGGR_CLUSTER),
	OPT_CALLBACK_OPTARG(0, "per-cache", &perf_stat.aggr_mode, &perf_stat.aggr_level,
			    "cache level",
			    "aggregate count at this cache level (Default: LLC)",
			    parse_cache_level),
	OPT_SET_UINT(0, "per-core", &perf_stat.aggr_mode,
		     "aggregate counts per physical processor core", AGGR_CORE),
	OPT_SET_UINT(0, "per-node", &perf_stat.aggr_mode,
		     "aggregate counts per numa node", AGGR_NODE),
	OPT_SET_UINT('A', "no-aggr", &perf_stat.aggr_mode,
		     "disable CPU count aggregation", AGGR_NONE),
	OPT_END()
	};
	struct stat st;
	int ret;

	argc = parse_options(argc, argv, options, stat_report_usage, 0);

	if (!input_name || !strlen(input_name)) {
		if (!fstat(STDIN_FILENO, &st) && S_ISFIFO(st.st_mode))
			input_name = "-";
		else
			input_name = "perf.data";
	}

	perf_stat.data.path = input_name;
	perf_stat.data.mode = PERF_DATA_MODE_READ;

	perf_tool__init(&perf_stat.tool, /*ordered_events=*/false);
	perf_stat.tool.attr		= perf_event__process_attr;
	perf_stat.tool.event_update	= perf_event__process_event_update;
	perf_stat.tool.thread_map	= process_thread_map_event;
	perf_stat.tool.cpu_map		= process_cpu_map_event;
	perf_stat.tool.stat_config	= process_stat_config_event;
	perf_stat.tool.stat		= perf_event__process_stat_event;
	perf_stat.tool.stat_round	= process_stat_round_event;

	session = perf_session__new(&perf_stat.data, &perf_stat.tool);
	if (IS_ERR(session))
		return PTR_ERR(session);

	perf_stat.session  = session;
	stat_config.output = stderr;
	evlist__delete(evsel_list);
	evsel_list         = session->evlist;

	ret = perf_session__process_events(session);
	if (ret)
		return ret;

	perf_session__delete(session);
	return 0;
}

static void setup_system_wide(int forks)
{
	/*
	 * Make system wide (-a) the default target if
	 * no target was specified and one of following
	 * conditions is met:
	 *
	 *   - there's no workload specified
	 *   - there is workload specified but all requested
	 *     events are system wide events
	 */
	if (!target__none(&target))
		return;

	if (!forks)
		target.system_wide = true;
	else {
		struct evsel *counter;

		evlist__for_each_entry(evsel_list, counter) {
			if (!counter->core.requires_cpu &&
			    !evsel__name_is(counter, "duration_time")) {
				return;
			}
		}

		if (evsel_list->core.nr_entries)
			target.system_wide = true;
	}
}

<<<<<<< HEAD
/*perf stat命令使用*/
=======
#ifdef HAVE_ARCH_X86_64_SUPPORT
static int parse_tpebs_mode(const struct option *opt, const char *str,
			    int unset __maybe_unused)
{
	enum tpebs_mode *mode = opt->value;

	if (!strcasecmp("mean", str)) {
		*mode = TPEBS_MODE__MEAN;
		return 0;
	}
	if (!strcasecmp("min", str)) {
		*mode = TPEBS_MODE__MIN;
		return 0;
	}
	if (!strcasecmp("max", str)) {
		*mode = TPEBS_MODE__MAX;
		return 0;
	}
	if (!strcasecmp("last", str)) {
		*mode = TPEBS_MODE__LAST;
		return 0;
	}
	return -1;
}
#endif // HAVE_ARCH_X86_64_SUPPORT

>>>>>>> 155a3c00
int cmd_stat(int argc, const char **argv)
{
	struct opt_aggr_mode opt_mode = {};
	struct option stat_options[] = {
		OPT_BOOLEAN('T', "transaction", &transaction_run,
			"hardware transaction statistics"),
		OPT_CALLBACK('e', "event", &parse_events_option_args, "event",
			"event selector. use 'perf list' to list available events",
			parse_events_option),
		OPT_CALLBACK(0, "filter", &evsel_list, "filter",
			"event filter", parse_filter),
		OPT_BOOLEAN('i', "no-inherit", &stat_config.no_inherit,
			"child tasks do not inherit counters"),
		OPT_STRING('p', "pid", &target.pid, "pid",
			"stat events on existing process id"),
		OPT_STRING('t', "tid", &target.tid, "tid",
			"stat events on existing thread id"),
#ifdef HAVE_BPF_SKEL
		OPT_STRING('b', "bpf-prog", &target.bpf_str, "bpf-prog-id",
			"stat events on existing bpf program id"),
		OPT_BOOLEAN(0, "bpf-counters", &target.use_bpf,
			"use bpf program to count events"),
		OPT_STRING(0, "bpf-attr-map", &target.attr_map, "attr-map-path",
			"path to perf_event_attr map"),
#endif
		OPT_BOOLEAN('a', "all-cpus", &target.system_wide,
			"system-wide collection from all CPUs"),
		OPT_BOOLEAN(0, "scale", &stat_config.scale,
			"Use --no-scale to disable counter scaling for multiplexing"),
		OPT_INCR('v', "verbose", &verbose,
			"be more verbose (show counter open errors, etc)"),
		OPT_INTEGER('r', "repeat", &stat_config.run_count,
			"repeat command and print average + stddev (max: 100, forever: 0)"),
		OPT_BOOLEAN(0, "table", &stat_config.walltime_run_table,
			"display details about each run (only with -r option)"),
		OPT_BOOLEAN('n', "null", &stat_config.null_run,
			"null run - dont start any counters"),
		OPT_INCR('d', "detailed", &detailed_run,
			"detailed run - start a lot of events"),
		OPT_BOOLEAN('S', "sync", &sync_run,
			"call sync() before starting a run"),
		OPT_CALLBACK_NOOPT('B', "big-num", NULL, NULL,
				"print large numbers with thousands\' separators",
				stat__set_big_num),
		OPT_STRING('C', "cpu", &target.cpu_list, "cpu",
			"list of cpus to monitor in system-wide"),
		OPT_BOOLEAN('A', "no-aggr", &opt_mode.no_aggr,
			"disable aggregation across CPUs or PMUs"),
		OPT_BOOLEAN(0, "no-merge", &opt_mode.no_aggr,
			"disable aggregation the same as -A or -no-aggr"),
		OPT_BOOLEAN(0, "hybrid-merge", &stat_config.hybrid_merge,
			"Merge identical named hybrid events"),
		OPT_STRING('x', "field-separator", &stat_config.csv_sep, "separator",
			"print counts with custom separator"),
		OPT_BOOLEAN('j', "json-output", &stat_config.json_output,
			"print counts in JSON format"),
		OPT_CALLBACK('G', "cgroup", &evsel_list, "name",
			"monitor event in cgroup name only", parse_stat_cgroups),
		OPT_STRING(0, "for-each-cgroup", &stat_config.cgroup_list, "name",
			"expand events for each cgroup"),
		OPT_STRING('o', "output", &output_name, "file", "output file name"),
		OPT_BOOLEAN(0, "append", &append_file, "append to the output file"),
		OPT_INTEGER(0, "log-fd", &output_fd,
			"log output to fd, instead of stderr"),
		OPT_STRING(0, "pre", &pre_cmd, "command",
			"command to run prior to the measured command"),
		OPT_STRING(0, "post", &post_cmd, "command",
			"command to run after to the measured command"),
		OPT_UINTEGER('I', "interval-print", &stat_config.interval,
			"print counts at regular interval in ms "
			"(overhead is possible for values <= 100ms)"),
		OPT_INTEGER(0, "interval-count", &stat_config.times,
			"print counts for fixed number of times"),
		OPT_BOOLEAN(0, "interval-clear", &stat_config.interval_clear,
			"clear screen in between new interval"),
		OPT_UINTEGER(0, "timeout", &stat_config.timeout,
			"stop workload and print counts after a timeout period in ms (>= 10ms)"),
		OPT_BOOLEAN(0, "per-socket", &opt_mode.socket,
			"aggregate counts per processor socket"),
		OPT_BOOLEAN(0, "per-die", &opt_mode.die, "aggregate counts per processor die"),
		OPT_BOOLEAN(0, "per-cluster", &opt_mode.cluster,
			"aggregate counts per processor cluster"),
		OPT_CALLBACK_OPTARG(0, "per-cache", &opt_mode, &stat_config.aggr_level,
				"cache level", "aggregate count at this cache level (Default: LLC)",
				parse_cache_level),
		OPT_BOOLEAN(0, "per-core", &opt_mode.core,
			"aggregate counts per physical processor core"),
		OPT_BOOLEAN(0, "per-thread", &opt_mode.thread, "aggregate counts per thread"),
		OPT_BOOLEAN(0, "per-node", &opt_mode.node, "aggregate counts per numa node"),
		OPT_INTEGER('D', "delay", &target.initial_delay,
			"ms to wait before starting measurement after program start (-1: start with events disabled)"),
		OPT_CALLBACK_NOOPT(0, "metric-only", &stat_config.metric_only, NULL,
				"Only print computed metrics. No raw values", enable_metric_only),
		OPT_BOOLEAN(0, "metric-no-group", &stat_config.metric_no_group,
			"don't group metric events, impacts multiplexing"),
		OPT_BOOLEAN(0, "metric-no-merge", &stat_config.metric_no_merge,
			"don't try to share events between metrics in a group"),
		OPT_BOOLEAN(0, "metric-no-threshold", &stat_config.metric_no_threshold,
			"disable adding events for the metric threshold calculation"),
		OPT_BOOLEAN(0, "topdown", &topdown_run,
			"measure top-down statistics"),
#ifdef HAVE_ARCH_X86_64_SUPPORT
		OPT_BOOLEAN(0, "record-tpebs", &tpebs_recording,
			"enable recording for tpebs when retire_latency required"),
		OPT_CALLBACK(0, "tpebs-mode", &tpebs_mode, "tpebs-mode",
			"Mode of TPEBS recording: mean, min or max",
			parse_tpebs_mode),
#endif
		OPT_UINTEGER(0, "td-level", &stat_config.topdown_level,
			"Set the metrics level for the top-down statistics (0: max level)"),
		OPT_BOOLEAN(0, "smi-cost", &smi_cost,
			"measure SMI cost"),
		OPT_CALLBACK('M', "metrics", &evsel_list, "metric/metric group list",
			"monitor specified metrics or metric groups (separated by ,)",
			append_metric_groups),
		OPT_BOOLEAN_FLAG(0, "all-kernel", &stat_config.all_kernel,
				"Configure all used events to run in kernel space.",
				PARSE_OPT_EXCLUSIVE),
		OPT_BOOLEAN_FLAG(0, "all-user", &stat_config.all_user,
				"Configure all used events to run in user space.",
				PARSE_OPT_EXCLUSIVE),
		OPT_BOOLEAN(0, "percore-show-thread", &stat_config.percore_show_thread,
			"Use with 'percore' event qualifier to show the event "
			"counts of one hardware thread by sum up total hardware "
			"threads of same physical core"),
		OPT_BOOLEAN(0, "summary", &stat_config.summary,
			"print summary for interval mode"),
		OPT_BOOLEAN(0, "no-csv-summary", &stat_config.no_csv_summary,
			"don't print 'summary' for CSV summary output"),
		OPT_BOOLEAN(0, "quiet", &quiet,
			"don't print any output, messages or warnings (useful with record)"),
		OPT_CALLBACK(0, "cputype", &evsel_list, "hybrid cpu type",
			"Only enable events on applying cpu with this type "
			"for hybrid platform (e.g. core or atom)",
			parse_cputype),
#ifdef HAVE_LIBPFM
		OPT_CALLBACK(0, "pfm-events", &evsel_list, "event",
			"libpfm4 event selector. use 'perf list' to list available events",
			parse_libpfm_events_option),
#endif
		OPT_CALLBACK(0, "control", &stat_config, "fd:ctl-fd[,ack-fd] or fifo:ctl-fifo[,ack-fifo]",
			"Listen on ctl-fd descriptor for command to control measurement ('enable': enable events, 'disable': disable events).\n"
			"\t\t\t  Optionally send control command completion ('ack\\n') to ack-fd descriptor.\n"
			"\t\t\t  Alternatively, ctl-fifo / ack-fifo will be opened and used as ctl-fd / ack-fd.",
			parse_control_option),
		OPT_CALLBACK_OPTARG(0, "iostat", &evsel_list, &stat_config, "default",
				"measure I/O performance metrics provided by arch/platform",
				iostat_parse),
		OPT_END()
	};
	const char * const stat_usage[] = {
		"perf stat [<options>] [<command>]",
		NULL
	};
	int status = -EINVAL, run_idx, err;
	const char *mode;
	FILE *output = stderr;
	unsigned int interval, timeout;
	const char * const stat_subcommands[] = { "record", "report" };
	char errbuf[BUFSIZ];

	setlocale(LC_ALL, "");

	evsel_list = evlist__new();
	if (evsel_list == NULL)
		return -ENOMEM;

	parse_events__shrink_config_terms();

	/* String-parsing callback-based options would segfault when negated */
	set_option_flag(stat_options, 'e', "event", PARSE_OPT_NONEG);
	set_option_flag(stat_options, 'M', "metrics", PARSE_OPT_NONEG);
	set_option_flag(stat_options, 'G', "cgroup", PARSE_OPT_NONEG);

	argc = parse_options_subcommand(argc, argv, stat_options, stat_subcommands,
					(const char **) stat_usage,
					PARSE_OPT_STOP_AT_NON_OPTION);

	stat_config.aggr_mode = opt_aggr_mode_to_aggr_mode(&opt_mode);

	if (stat_config.csv_sep) {
		stat_config.csv_output = true;
		if (!strcmp(stat_config.csv_sep, "\\t"))
			stat_config.csv_sep = "\t";
	} else
		stat_config.csv_sep = DEFAULT_SEPARATOR;

	if (argc && strlen(argv[0]) > 2 && strstarts("record", argv[0])) {
		argc = __cmd_record(stat_options, &opt_mode, argc, argv);
		if (argc < 0)
			return -1;
	} else if (argc && strlen(argv[0]) > 2 && strstarts("report", argv[0]))
		return __cmd_report(argc, argv);

	interval = stat_config.interval;
	timeout = stat_config.timeout;

	/*
	 * For record command the -o is already taken care of.
	 */
	if (!STAT_RECORD && output_name && strcmp(output_name, "-"))
		output = NULL;

	if (output_name && output_fd) {
		fprintf(stderr, "cannot use both --output and --log-fd\n");
		parse_options_usage(stat_usage, stat_options, "o", 1);
		parse_options_usage(NULL, stat_options, "log-fd", 0);
		goto out;
	}

	if (stat_config.metric_only && stat_config.aggr_mode == AGGR_THREAD) {
		fprintf(stderr, "--metric-only is not supported with --per-thread\n");
		goto out;
	}

	if (stat_config.metric_only && stat_config.run_count > 1) {
		fprintf(stderr, "--metric-only is not supported with -r\n");
		goto out;
	}

	if (stat_config.csv_output || (stat_config.metric_only && stat_config.json_output)) {
		/*
		 * Current CSV and metric-only JSON output doesn't display the
		 * metric threshold so don't compute it.
		 */
		stat_config.metric_no_threshold = true;
	}

	if (stat_config.walltime_run_table && stat_config.run_count <= 1) {
		fprintf(stderr, "--table is only supported with -r\n");
		parse_options_usage(stat_usage, stat_options, "r", 1);
		parse_options_usage(NULL, stat_options, "table", 0);
		goto out;
	}

	if (output_fd < 0) {
		fprintf(stderr, "argument to --log-fd must be a > 0\n");
		parse_options_usage(stat_usage, stat_options, "log-fd", 0);
		goto out;
	}

	if (!output && !quiet) {
		struct timespec tm;
		mode = append_file ? "a" : "w";

		output = fopen(output_name, mode);
		if (!output) {
			perror("failed to create output file");
			return -1;
		}
		if (!stat_config.json_output) {
			clock_gettime(CLOCK_REALTIME, &tm);
			fprintf(output, "# started on %s\n", ctime(&tm.tv_sec));
		}
	} else if (output_fd > 0) {
		mode = append_file ? "a" : "w";
		output = fdopen(output_fd, mode);
		if (!output) {
			perror("Failed opening logfd");
			return -errno;
		}
	}

	if (stat_config.interval_clear && !isatty(fileno(output))) {
		fprintf(stderr, "--interval-clear does not work with output\n");
		parse_options_usage(stat_usage, stat_options, "o", 1);
		parse_options_usage(NULL, stat_options, "log-fd", 0);
		parse_options_usage(NULL, stat_options, "interval-clear", 0);
		return -1;
	}

	stat_config.output = output;

	/*
	 * let the spreadsheet do the pretty-printing
	 */
	if (stat_config.csv_output) {
		/* User explicitly passed -B? */
		if (big_num_opt == 1) {
			fprintf(stderr, "-B option not supported with -x\n");
			parse_options_usage(stat_usage, stat_options, "B", 1);
			parse_options_usage(NULL, stat_options, "x", 1);
			goto out;
		} else /* Nope, so disable big number formatting */
			stat_config.big_num = false;
	} else if (big_num_opt == 0) /* User passed --no-big-num */
		stat_config.big_num = false;

	target.inherit = !stat_config.no_inherit;
	err = target__validate(&target);
	if (err) {
		target__strerror(&target, err, errbuf, BUFSIZ);
		pr_warning("%s\n", errbuf);
	}

	setup_system_wide(argc);

	/*
	 * Display user/system times only for single
	 * run and when there's specified tracee.
	 */
	if ((stat_config.run_count == 1) && target__none(&target))
		stat_config.ru_display = true;

	if (stat_config.run_count < 0) {
		pr_err("Run count must be a positive number\n");
		parse_options_usage(stat_usage, stat_options, "r", 1);
		goto out;
	} else if (stat_config.run_count == 0) {
		forever = true;
		stat_config.run_count = 1;
	}

	if (stat_config.walltime_run_table) {
		stat_config.walltime_run = zalloc(stat_config.run_count * sizeof(stat_config.walltime_run[0]));
		if (!stat_config.walltime_run) {
			pr_err("failed to setup -r option");
			goto out;
		}
	}

	if ((stat_config.aggr_mode == AGGR_THREAD) &&
		!target__has_task(&target)) {
		if (!target.system_wide || target.cpu_list) {
			fprintf(stderr, "The --per-thread option is only "
				"available when monitoring via -p -t -a "
				"options or only --per-thread.\n");
			parse_options_usage(NULL, stat_options, "p", 1);
			parse_options_usage(NULL, stat_options, "t", 1);
			goto out;
		}
	}

	/*
	 * no_aggr, cgroup are for system-wide only
	 * --per-thread is aggregated per thread, we dont mix it with cpu mode
	 */
	if (((stat_config.aggr_mode != AGGR_GLOBAL &&
	      stat_config.aggr_mode != AGGR_THREAD) ||
	     (nr_cgroups || stat_config.cgroup_list)) &&
	    !target__has_cpu(&target)) {
		fprintf(stderr, "both cgroup and no-aggregation "
			"modes only available in system-wide mode\n");

		parse_options_usage(stat_usage, stat_options, "G", 1);
		parse_options_usage(NULL, stat_options, "A", 1);
		parse_options_usage(NULL, stat_options, "a", 1);
		parse_options_usage(NULL, stat_options, "for-each-cgroup", 0);
		goto out;
	}

	if (stat_config.iostat_run) {
		status = iostat_prepare(evsel_list, &stat_config);
		if (status)
			goto out;
		if (iostat_mode == IOSTAT_LIST) {
			iostat_list(evsel_list, &stat_config);
			goto out;
		} else if (verbose > 0)
			iostat_list(evsel_list, &stat_config);
		if (iostat_mode == IOSTAT_RUN && !target__has_cpu(&target))
			target.system_wide = true;
	}

	if ((stat_config.aggr_mode == AGGR_THREAD) && (target.system_wide))
		target.per_thread = true;

	stat_config.system_wide = target.system_wide;
	if (target.cpu_list) {
		stat_config.user_requested_cpu_list = strdup(target.cpu_list);
		if (!stat_config.user_requested_cpu_list) {
			status = -ENOMEM;
			goto out;
		}
	}

	/*
	 * Metric parsing needs to be delayed as metrics may optimize events
	 * knowing the target is system-wide.
	 */
	if (metrics) {
		const char *pmu = parse_events_option_args.pmu_filter ?: "all";
		int ret = metricgroup__parse_groups(evsel_list, pmu, metrics,
						stat_config.metric_no_group,
						stat_config.metric_no_merge,
						stat_config.metric_no_threshold,
						stat_config.user_requested_cpu_list,
						stat_config.system_wide,
						stat_config.hardware_aware_grouping,
						&stat_config.metric_events);

		zfree(&metrics);
		if (ret) {
			status = ret;
			goto out;
		}
	}

	if (add_default_events())
		goto out;

	if (stat_config.cgroup_list) {
		if (nr_cgroups > 0) {
			pr_err("--cgroup and --for-each-cgroup cannot be used together\n");
			parse_options_usage(stat_usage, stat_options, "G", 1);
			parse_options_usage(NULL, stat_options, "for-each-cgroup", 0);
			goto out;
		}

		if (evlist__expand_cgroup(evsel_list, stat_config.cgroup_list,
					  &stat_config.metric_events, true) < 0) {
			parse_options_usage(stat_usage, stat_options,
					    "for-each-cgroup", 0);
			goto out;
		}
	}

	evlist__warn_user_requested_cpus(evsel_list, target.cpu_list);

	if (evlist__create_maps(evsel_list, &target) < 0) {
		if (target__has_task(&target)) {
			pr_err("Problems finding threads of monitor\n");
			parse_options_usage(stat_usage, stat_options, "p", 1);
			parse_options_usage(NULL, stat_options, "t", 1);
		} else if (target__has_cpu(&target)) {
			perror("failed to parse CPUs map");
			parse_options_usage(stat_usage, stat_options, "C", 1);
			parse_options_usage(NULL, stat_options, "a", 1);
		}
		goto out;
	}

	evlist__check_cpu_maps(evsel_list);

	/*
	 * Initialize thread_map with comm names,
	 * so we could print it out on output.
	 */
	if (stat_config.aggr_mode == AGGR_THREAD) {
		thread_map__read_comms(evsel_list->core.threads);
	}

	if (stat_config.aggr_mode == AGGR_NODE)
		cpu__setup_cpunode_map();

	if (stat_config.times && interval)
		interval_count = true;
	else if (stat_config.times && !interval) {
		pr_err("interval-count option should be used together with "
				"interval-print.\n");
		parse_options_usage(stat_usage, stat_options, "interval-count", 0);
		parse_options_usage(stat_usage, stat_options, "I", 1);
		goto out;
	}

	if (timeout && timeout < 100) {
		if (timeout < 10) {
			pr_err("timeout must be >= 10ms.\n");
			parse_options_usage(stat_usage, stat_options, "timeout", 0);
			goto out;
		} else
			pr_warning("timeout < 100ms. "
				   "The overhead percentage could be high in some cases. "
				   "Please proceed with caution.\n");
	}
	if (timeout && interval) {
		pr_err("timeout option is not supported with interval-print.\n");
		parse_options_usage(stat_usage, stat_options, "timeout", 0);
		parse_options_usage(stat_usage, stat_options, "I", 1);
		goto out;
	}

	if (perf_stat_init_aggr_mode())
		goto out;

	if (evlist__alloc_stats(&stat_config, evsel_list, interval))
		goto out;

	/*
	 * Set sample_type to PERF_SAMPLE_IDENTIFIER, which should be harmless
	 * while avoiding that older tools show confusing messages.
	 *
	 * However for pipe sessions we need to keep it zero,
	 * because script's perf_evsel__check_attr is triggered
	 * by attr->sample_type != 0, and we can't run it on
	 * stat sessions.
	 */
	stat_config.identifier = !(STAT_RECORD && perf_stat.data.is_pipe);

	/*
	 * We dont want to block the signals - that would cause
	 * child tasks to inherit that and Ctrl-C would not work.
	 * What we want is for Ctrl-C to work in the exec()-ed
	 * task, but being ignored by perf stat itself:
	 */
	atexit(sig_atexit);
	if (!forever)
		signal(SIGINT,  skip_signal);
	signal(SIGCHLD, skip_signal);
	signal(SIGALRM, skip_signal);
	signal(SIGABRT, skip_signal);

	if (evlist__initialize_ctlfd(evsel_list, stat_config.ctl_fd, stat_config.ctl_fd_ack))
		goto out;

	/* Enable ignoring missing threads when -p option is defined. */
	evlist__first(evsel_list)->ignore_missing_thread = target.pid;
	status = 0;
	for (run_idx = 0; forever || run_idx < stat_config.run_count; run_idx++) {
		if (stat_config.run_count != 1 && verbose > 0)
			fprintf(output, "[ perf stat: executing run #%d ... ]\n",
				run_idx + 1);

		if (run_idx != 0)
			evlist__reset_prev_raw_counts(evsel_list);

		status = run_perf_stat(argc, argv, run_idx);
		if (status == -1)
			break;

		if (forever && !interval) {
			print_counters(NULL, argc, argv);
			perf_stat__reset_stats();
		}
	}

	if (!forever && status != -1 && (!interval || stat_config.summary)) {
		if (stat_config.run_count > 1)
			evlist__copy_res_stats(&stat_config, evsel_list);
		print_counters(NULL, argc, argv);
	}

	evlist__finalize_ctlfd(evsel_list);

	if (STAT_RECORD) {
		/*
		 * We synthesize the kernel mmap record just so that older tools
		 * don't emit warnings about not being able to resolve symbols
		 * due to /proc/sys/kernel/kptr_restrict settings and instead provide
		 * a saner message about no samples being in the perf.data file.
		 *
		 * This also serves to suppress a warning about f_header.data.size == 0
		 * in header.c at the moment 'perf stat record' gets introduced, which
		 * is not really needed once we start adding the stat specific PERF_RECORD_
		 * records, but the need to suppress the kptr_restrict messages in older
		 * tools remain  -acme
		 */
		int fd = perf_data__fd(&perf_stat.data);

		err = perf_event__synthesize_kernel_mmap((void *)&perf_stat,
							 process_synthesized_event,
							 &perf_stat.session->machines.host);
		if (err) {
			pr_warning("Couldn't synthesize the kernel mmap record, harmless, "
				   "older tools may produce warnings about this file\n.");
		}

		if (!interval) {
			if (WRITE_STAT_ROUND_EVENT(walltime_nsecs_stats.max, FINAL))
				pr_err("failed to write stat round event\n");
		}

		if (!perf_stat.data.is_pipe) {
			perf_stat.session->header.data_size += perf_stat.bytes_written;
			perf_session__write_header(perf_stat.session, evsel_list, fd, true);
		}

		evlist__close(evsel_list);
		perf_session__delete(perf_stat.session);
	}

	perf_stat__exit_aggr_mode();
	evlist__free_stats(evsel_list);
out:
	if (stat_config.iostat_run)
		iostat_release(evsel_list);

	zfree(&stat_config.walltime_run);
	zfree(&stat_config.user_requested_cpu_list);

	if (smi_cost && smi_reset)
		sysfs__write_int(FREEZE_ON_SMI_PATH, 0);

	evlist__delete(evsel_list);

	metricgroup__rblist_exit(&stat_config.metric_events);
	evlist__close_control(stat_config.ctl_fd, stat_config.ctl_fd_ack, &stat_config.ctl_fd_close);

	return status;
}<|MERGE_RESOLUTION|>--- conflicted
+++ resolved
@@ -2327,9 +2327,6 @@
 	}
 }
 
-<<<<<<< HEAD
-/*perf stat命令使用*/
-=======
 #ifdef HAVE_ARCH_X86_64_SUPPORT
 static int parse_tpebs_mode(const struct option *opt, const char *str,
 			    int unset __maybe_unused)
@@ -2356,7 +2353,7 @@
 }
 #endif // HAVE_ARCH_X86_64_SUPPORT
 
->>>>>>> 155a3c00
+/*perf stat命令使用*/
 int cmd_stat(int argc, const char **argv)
 {
 	struct opt_aggr_mode opt_mode = {};
