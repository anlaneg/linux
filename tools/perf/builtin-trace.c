--- conflicted
+++ resolved
@@ -5294,9 +5294,6 @@
 	return 0;
 }
 
-<<<<<<< HEAD
-/*trace配置解析*/
-=======
 static int trace__parse_summary_mode(const struct option *opt, const char *str,
 				     int unset __maybe_unused)
 {
@@ -5316,7 +5313,7 @@
 	return 0;
 }
 
->>>>>>> 155a3c00
+/*trace配置解析*/
 static int trace__config(const char *var, const char *value, void *arg)
 {
 	struct trace *trace = arg;
