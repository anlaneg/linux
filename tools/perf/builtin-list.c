--- conflicted
+++ resolved
@@ -434,22 +434,19 @@
 	strbuf_release(&buf);
 }
 
-<<<<<<< HEAD
+static bool json_skip_duplicate_pmus(void *ps __maybe_unused)
+{
+	return false;
+}
+
+static bool default_skip_duplicate_pmus(void *ps)
+{
+	struct print_state *print_state = ps;
+
+	return !print_state->long_desc;
+}
+
 /*列出*/
-=======
-static bool json_skip_duplicate_pmus(void *ps __maybe_unused)
-{
-	return false;
-}
-
-static bool default_skip_duplicate_pmus(void *ps)
-{
-	struct print_state *print_state = ps;
-
-	return !print_state->long_desc;
-}
-
->>>>>>> 9d1694dc
 int cmd_list(int argc, const char **argv)
 {
 	int i, ret = 0;
@@ -578,17 +575,13 @@
 			default_ps.metricgroups = true;
 			default_ps.metrics = false;
 			metricgroup__print(&print_cb, ps);
-<<<<<<< HEAD
-		} else if ((sep = strchr(argv[i], ':')) != NULL) {
-			/*参数中包含':'号*/
-=======
 		}
 #ifdef HAVE_LIBPFM
 		else if (strcmp(argv[i], "pfm") == 0)
 			print_libpfm_events(&print_cb, ps);
 #endif
 		else if ((sep = strchr(argv[i], ':')) != NULL) {
->>>>>>> 9d1694dc
+			/*参数中包含':'号*/
 			char *old_pmu_glob = default_ps.pmu_glob;
 
 			default_ps.event_glob = strdup(argv[i]);
