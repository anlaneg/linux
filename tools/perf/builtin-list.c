--- conflicted
+++ resolved
@@ -626,12 +626,9 @@
 					event_symbols_hw, PERF_COUNT_HW_MAX);
 		else if (strcmp(argv[i], "sw") == 0 ||
 			 strcmp(argv[i], "software") == 0) {
-<<<<<<< HEAD
+			char *old_pmu_glob = default_ps.pmu_glob;
+
 			/*检查event_symbols_sw并进行显示*/
-=======
-			char *old_pmu_glob = default_ps.pmu_glob;
-
->>>>>>> 155a3c00
 			print_symbol_events(&print_cb, ps, PERF_TYPE_SOFTWARE,
 					event_symbols_sw, PERF_COUNT_SW_MAX);
 			default_ps.pmu_glob = strdup("tool");
