// SPDX-License-Identifier: (LGPL-2.1 OR BSD-2-Clause)

/*
 * AF_XDP user-space access library.
 *
 * Copyright(c) 2018 - 2019 Intel Corporation.
 *
 * Author(s): Magnus Karlsson <magnus.karlsson@intel.com>
 */

#include <errno.h>
#include <stdlib.h>
#include <string.h>
#include <unistd.h>
#include <arpa/inet.h>
#include <asm/barrier.h>
#include <linux/compiler.h>
#include <linux/ethtool.h>
#include <linux/filter.h>
#include <linux/if_ether.h>
#include <linux/if_link.h>
#include <linux/if_packet.h>
#include <linux/if_xdp.h>
#include <linux/kernel.h>
#include <linux/list.h>
#include <linux/netlink.h>
#include <linux/rtnetlink.h>
#include <linux/sockios.h>
#include <net/if.h>
#include <sys/ioctl.h>
#include <sys/mman.h>
#include <sys/socket.h>
#include <sys/types.h>

#include <bpf/bpf.h>
#include <bpf/libbpf.h>
#include "xsk.h"
#include "bpf_util.h"

#ifndef SOL_XDP
 #define SOL_XDP 283
#endif

#ifndef AF_XDP
 #define AF_XDP 44
#endif

#ifndef PF_XDP
 #define PF_XDP AF_XDP
#endif

#define pr_warn(fmt, ...) fprintf(stderr, fmt, ##__VA_ARGS__)

#define XSKMAP_SIZE 1

struct xsk_umem {
	struct xsk_ring_prod *fill_save;/*指向fill队列*/
	struct xsk_ring_cons *comp_save;/*指向complete队列*/
	char *umem_area;/*用户态内存起始地址,按页对齐*/
	struct xsk_umem_config config;/*umem_area内存配置情况*/
	int fd;/*afxdp socket*/
	int refcount;
	struct list_head ctx_list;
	bool rx_ring_setup_done;/*标记rx创建完成*/
	bool tx_ring_setup_done;/*标记tx创建完成*/
};

struct xsk_ctx {
	struct xsk_ring_prod *fill;/*指明fill队列*/
	struct xsk_ring_cons *comp;/*指明comp队列*/
	__u32 queue_id;
	struct xsk_umem *umem;
	int refcount;
	int ifindex;
	struct list_head list;
};

struct xsk_socket {
	struct xsk_ring_cons *rx;//rx信息
	struct xsk_ring_prod *tx;//tx信息
	struct xsk_ctx *ctx;/*此socket对应的context*/
	struct xsk_socket_config config;//rx,tx配置信息
	int fd;
};

struct nl_mtu_req {
	struct nlmsghdr nh;
	struct ifinfomsg msg;
	char             buf[512];
};

int xsk_umem__fd(const struct xsk_umem *umem)
{
	return umem ? umem->fd : -EINVAL;
}

int xsk_socket__fd(const struct xsk_socket *xsk)
{
	return xsk ? xsk->fd : -EINVAL;
}

static bool xsk_page_aligned(void *buffer)
{
	unsigned long addr = (unsigned long)buffer;

	return !(addr & (getpagesize() - 1));
}

static void xsk_set_umem_config(struct xsk_umem_config *cfg,
				const struct xsk_umem_config *usr_cfg)
{
	if (!usr_cfg) {
	    /*用户未提供配置时，使用默认值*/
		cfg->fill_size = XSK_RING_PROD__DEFAULT_NUM_DESCS;
		cfg->comp_size = XSK_RING_CONS__DEFAULT_NUM_DESCS;
		cfg->frame_size = XSK_UMEM__DEFAULT_FRAME_SIZE;
		cfg->frame_headroom = XSK_UMEM__DEFAULT_FRAME_HEADROOM;
		cfg->flags = XSK_UMEM__DEFAULT_FLAGS;
		cfg->tx_metadata_len = 0;
		return;
	}

	cfg->fill_size = usr_cfg->fill_size;
	cfg->comp_size = usr_cfg->comp_size;
	cfg->frame_size = usr_cfg->frame_size;
	cfg->frame_headroom = usr_cfg->frame_headroom;
	cfg->flags = usr_cfg->flags;
	cfg->tx_metadata_len = usr_cfg->tx_metadata_len;
}

static int xsk_set_xdp_socket_config(struct xsk_socket_config *cfg,
				     const struct xsk_socket_config *usr_cfg)
{
	/*如果未提供cfg,则使用默认配置，初始化rx_size,tx_size*/
	if (!usr_cfg) {
		cfg->rx_size = XSK_RING_CONS__DEFAULT_NUM_DESCS;
		cfg->tx_size = XSK_RING_PROD__DEFAULT_NUM_DESCS;
		cfg->bind_flags = 0;
		return 0;
	}

	cfg->rx_size = usr_cfg->rx_size;
	cfg->tx_size = usr_cfg->tx_size;
	cfg->bind_flags = usr_cfg->bind_flags;

	return 0;
}

static int xsk_get_mmap_offsets(int fd, struct xdp_mmap_offsets *off)
{
	socklen_t optlen;
	int err;

	optlen = sizeof(*off);
	/*取各ring, rx,tx,cr,fr结构体成员在内存中位置的偏移量*/
	err = getsockopt(fd, SOL_XDP, XDP_MMAP_OFFSETS, off, &optlen);
	if (err)
		return err;

	if (optlen == sizeof(*off))
		return 0;

	return -EINVAL;
}

/*要求kernel创建umem ring(cr,fr)并将其映射到用户态，填充fill,comp*/
static int xsk_create_umem_rings(struct xsk_umem *umem, int fd,
				 struct xsk_ring_prod *fill,
				 struct xsk_ring_cons *comp)
{
	struct xdp_mmap_offsets off;
	void *map;
	int err;

	//要求kernel创建fill队列，队列长度为fill_size
	err = setsockopt(fd, SOL_XDP, XDP_UMEM_FILL_RING,
			 &umem->config.fill_size,
			 sizeof(umem->config.fill_size));
	if (err)
		return -errno;

	//要求kernel创建complete队列，队列长度为comp_size
	err = setsockopt(fd, SOL_XDP, XDP_UMEM_COMPLETION_RING,
			 &umem->config.comp_size,
			 sizeof(umem->config.comp_size));
	if (err)
		return -errno;

	//获取各ring结构体成员在内存中位置的offset，用于与kernel对齐数据结构
	err = xsk_get_mmap_offsets(fd, &off);
	if (err)
		return -errno;

	//针对af_xdp socket，调用mmap,将kernel创建的fill队列映射到用户态
	map = mmap(NULL, off.fr.desc + umem->config.fill_size * sizeof(__u64)/*描述符指针起始位置 + 标识符数组总长度*/,
		   PROT_READ | PROT_WRITE, MAP_SHARED | MAP_POPULATE, fd,
		   XDP_UMEM_PGOFF_FILL_RING/*通过此offset指明为fill队列映射*/);
	if (map == MAP_FAILED)
		return -errno;

	//初始化fill队列
	fill->mask = umem->config.fill_size - 1;
	fill->size = umem->config.fill_size;
	fill->producer = map + off.fr.producer;
	fill->consumer = map + off.fr.consumer;
	fill->flags = map + off.fr.flags;
	fill->ring = map + off.fr.desc;
	//????
	fill->cached_cons = umem->config.fill_size;

	//针对af_xdp socket，调用mmap,将kernel创建的complete队列映射到用户态
	map = mmap(NULL, off.cr.desc + umem->config.comp_size * sizeof(__u64),
		   PROT_READ | PROT_WRITE, MAP_SHARED | MAP_POPULATE, fd,
		   XDP_UMEM_PGOFF_COMPLETION_RING);
	if (map == MAP_FAILED) {
		err = -errno;
		goto out_mmap;
	}

	//初始化complete队列
	comp->mask = umem->config.comp_size - 1;
	comp->size = umem->config.comp_size;
	comp->producer = map + off.cr.producer;
	comp->consumer = map + off.cr.consumer;
	comp->flags = map + off.cr.flags;
	comp->ring = map + off.cr.desc;

	return 0;

out_mmap:
	/*遇射cr失败，释放映射的fr*/
	munmap(map, off.fr.desc + umem->config.fill_size * sizeof(__u64));
	return err;
}

int xsk_umem__create(struct xsk_umem **umem_ptr/*出参，xsk用户态内存信息*/, void *umem_area/*要注册的内存区域*/,
		     __u64 size/*umem_area内存长度*/, struct xsk_ring_prod *fill/*出参，fill ring信息*/,
		     struct xsk_ring_cons *comp/*出参，comp ring信息*/,
		     const struct xsk_umem_config *usr_config/*umem配置，可以为空*/)
{
	struct xdp_umem_reg mr;
	struct xsk_umem *umem;
	int err;

	/*参数不能为空*/
	if (!umem_area || !umem_ptr || !fill || !comp)
		return -EFAULT;

	/*size不得为0，且申请的umem_area必须以页对齐*/
	if (!size && !xsk_page_aligned(umem_area))
		return -EINVAL;

	umem = calloc(1, sizeof(*umem));
	if (!umem)
		return -ENOMEM;

	/*创建af_xdp socket*/
	umem->fd = socket(AF_XDP, SOCK_RAW | SOCK_CLOEXEC, 0);
	if (umem->fd < 0) {
		err = -errno;
		goto out_umem_alloc;
	}

	umem->umem_area = umem_area;
	INIT_LIST_HEAD(&umem->ctx_list);
	xsk_set_umem_config(&umem->config, usr_config);

	/*注册长度为size的用户态地址umem_area*/
	memset(&mr, 0, sizeof(mr));
	mr.addr = (uintptr_t)umem_area;
	mr.len = size;
	//chunk的大小为每个帧的大小
	mr.chunk_size = umem->config.frame_size;
	//每个帧前headroom空间大小
	mr.headroom = umem->config.frame_headroom;
	mr.flags = umem->config.flags;
	mr.tx_metadata_len = umem->config.tx_metadata_len;

	//通过sockopt向kernel注册用户态的内存
	err = setsockopt(umem->fd, SOL_XDP, XDP_UMEM_REG, &mr, sizeof(mr));
	if (err) {
		err = -errno;
		goto out_socket;
	}

	/*创建并映射fill,comp两个队列*/
	err = xsk_create_umem_rings(umem, umem->fd, fill, comp);
	if (err)
		goto out_socket;

	umem->fill_save = fill;
	umem->comp_save = comp;
	*umem_ptr = umem;
	return 0;

out_socket:
	close(umem->fd);
out_umem_alloc:
	free(umem);
	return err;
}

bool xsk_is_in_mode(u32 ifindex, int mode)
{
	LIBBPF_OPTS(bpf_xdp_query_opts, opts);
	int ret;

	ret = bpf_xdp_query(ifindex, mode, &opts);
	if (ret) {
		printf("XDP mode query returned error %s\n", strerror(errno));
		return false;
	}

	if (mode == XDP_FLAGS_DRV_MODE)
		return opts.attach_mode == XDP_ATTACHED_DRV;
	else if (mode == XDP_FLAGS_SKB_MODE)
		return opts.attach_mode == XDP_ATTACHED_SKB;

	return false;
}

<<<<<<< HEAD
//加载xdp程序到对应的接口
//通过queue_id查询xsks_map,并直接送给AF_XDP socket对应的fd
=======
/* Lifted from netlink.c in tools/lib/bpf */
static int netlink_recvmsg(int sock, struct msghdr *mhdr, int flags)
{
	int len;

	do {
		len = recvmsg(sock, mhdr, flags);
	} while (len < 0 && (errno == EINTR || errno == EAGAIN));

	if (len < 0)
		return -errno;
	return len;
}

/* Lifted from netlink.c in tools/lib/bpf */
static int alloc_iov(struct iovec *iov, int len)
{
	void *nbuf;

	nbuf = realloc(iov->iov_base, len);
	if (!nbuf)
		return -ENOMEM;

	iov->iov_base = nbuf;
	iov->iov_len = len;
	return 0;
}

/* Original version lifted from netlink.c in tools/lib/bpf */
static int netlink_recv(int sock)
{
	struct iovec iov = {};
	struct msghdr mhdr = {
		.msg_iov = &iov,
		.msg_iovlen = 1,
	};
	bool multipart = true;
	struct nlmsgerr *err;
	struct nlmsghdr *nh;
	int len, ret;

	ret = alloc_iov(&iov, 4096);
	if (ret)
		goto done;

	while (multipart) {
		multipart = false;
		len = netlink_recvmsg(sock, &mhdr, MSG_PEEK | MSG_TRUNC);
		if (len < 0) {
			ret = len;
			goto done;
		}

		if (len > iov.iov_len) {
			ret = alloc_iov(&iov, len);
			if (ret)
				goto done;
		}

		len = netlink_recvmsg(sock, &mhdr, 0);
		if (len < 0) {
			ret = len;
			goto done;
		}

		if (len == 0)
			break;

		for (nh = (struct nlmsghdr *)iov.iov_base; NLMSG_OK(nh, len);
		     nh = NLMSG_NEXT(nh, len)) {
			if (nh->nlmsg_flags & NLM_F_MULTI)
				multipart = true;
			switch (nh->nlmsg_type) {
			case NLMSG_ERROR:
				err = (struct nlmsgerr *)NLMSG_DATA(nh);
				if (!err->error)
					continue;
				ret = err->error;
				goto done;
			case NLMSG_DONE:
				ret = 0;
				goto done;
			default:
				break;
			}
		}
	}
	ret = 0;
done:
	free(iov.iov_base);
	return ret;
}

int xsk_set_mtu(int ifindex, int mtu)
{
	struct nl_mtu_req req;
	struct rtattr *rta;
	int fd, ret;

	fd = socket(AF_NETLINK, SOCK_DGRAM, NETLINK_ROUTE);
	if (fd < 0)
		return fd;

	memset(&req, 0, sizeof(req));
	req.nh.nlmsg_len = NLMSG_LENGTH(sizeof(struct ifinfomsg));
	req.nh.nlmsg_flags = NLM_F_REQUEST | NLM_F_ACK;
	req.nh.nlmsg_type = RTM_NEWLINK;
	req.msg.ifi_family = AF_UNSPEC;
	req.msg.ifi_index = ifindex;
	rta = (struct rtattr *)(((char *)&req) + NLMSG_ALIGN(req.nh.nlmsg_len));
	rta->rta_type = IFLA_MTU;
	rta->rta_len = RTA_LENGTH(sizeof(unsigned int));
	req.nh.nlmsg_len = NLMSG_ALIGN(req.nh.nlmsg_len) + RTA_LENGTH(sizeof(mtu));
	memcpy(RTA_DATA(rta), &mtu, sizeof(mtu));

	ret = send(fd, &req, req.nh.nlmsg_len, 0);
	if (ret < 0) {
		close(fd);
		return errno;
	}

	ret = netlink_recv(fd);
	close(fd);
	return ret;
}

>>>>>>> 9d1694dc
int xsk_attach_xdp_program(struct bpf_program *prog, int ifindex, u32 xdp_flags)
{
	int prog_fd;

	prog_fd = bpf_program__fd(prog);
	return bpf_xdp_attach(ifindex, prog_fd, xdp_flags, NULL);
}

void xsk_detach_xdp_program(int ifindex, u32 xdp_flags)
{
	bpf_xdp_detach(ifindex, xdp_flags, NULL);
}

void xsk_clear_xskmap(struct bpf_map *map)
{
	u32 index = 0;
	int map_fd;

	map_fd = bpf_map__fd(map);
	bpf_map_delete_elem(map_fd, &index);
}

<<<<<<< HEAD
/*通过ioctl获取channel数*/
int xsk_update_xskmap(struct bpf_map *map, struct xsk_socket *xsk)
=======
int xsk_update_xskmap(struct bpf_map *map, struct xsk_socket *xsk, u32 index)
>>>>>>> 9d1694dc
{
	int map_fd, sock_fd;

	map_fd = bpf_map__fd(map);
	sock_fd = xsk_socket__fd(xsk);

	return bpf_map_update_elem(map_fd, &index, &sock_fd, 0);
}

static struct xsk_ctx *xsk_get_ctx(struct xsk_umem *umem, int ifindex,
				   __u32 queue_id)
{
	struct xsk_ctx *ctx;

	if (list_empty(&umem->ctx_list))
		return NULL;

	/*查找是否已存在xsk_ctx*/
	list_for_each_entry(ctx, &umem->ctx_list, list) {
		if (ctx->ifindex == ifindex && ctx->queue_id == queue_id) {
			ctx->refcount++;
			return ctx;
		}
	}

	return NULL;
}

static void xsk_put_ctx(struct xsk_ctx *ctx, bool unmap)
{
	struct xsk_umem *umem = ctx->umem;
	struct xdp_mmap_offsets off;
	int err;

	if (--ctx->refcount)
		return;

	if (!unmap)
		goto out_free;

	err = xsk_get_mmap_offsets(umem->fd, &off);
	if (err)
		goto out_free;

	munmap(ctx->fill->ring - off.fr.desc, off.fr.desc + umem->config.fill_size *
	       sizeof(__u64));
	munmap(ctx->comp->ring - off.cr.desc, off.cr.desc + umem->config.comp_size *
	       sizeof(__u64));

out_free:
	list_del(&ctx->list);
	free(ctx);
}

static struct xsk_ctx *xsk_create_ctx(struct xsk_socket *xsk,
				      struct xsk_umem *umem, int ifindex,
				      __u32 queue_id,
				      struct xsk_ring_prod *fill,
				      struct xsk_ring_cons *comp)
{
	struct xsk_ctx *ctx;
	int err;

	ctx = calloc(1, sizeof(*ctx));
	if (!ctx)
		return NULL;

	if (!umem->fill_save) {
		/*未设置fill_save,映射fill,comp*/
		err = xsk_create_umem_rings(umem, xsk->fd, fill, comp);
		if (err) {
			free(ctx);
			return NULL;
		}
	} else if (umem->fill_save != fill || umem->comp_save != comp) {
		/* Copy over rings to new structs. */
		memcpy(fill, umem->fill_save, sizeof(*fill));
		memcpy(comp, umem->comp_save, sizeof(*comp));
	}

	ctx->ifindex = ifindex;
	ctx->refcount = 1;
	ctx->umem = umem;
	ctx->queue_id = queue_id;

	ctx->fill = fill;
	ctx->comp = comp;
	list_add(&ctx->list, &umem->ctx_list);/*加入链表*/
	return ctx;
}

int xsk_socket__create_shared(struct xsk_socket **xsk_ptr,
			      int ifindex,
			      __u32 queue_id, struct xsk_umem *umem,
			      struct xsk_ring_cons *rx,
			      struct xsk_ring_prod *tx,
			      struct xsk_ring_prod *fill,
			      struct xsk_ring_cons *comp,
			      const struct xsk_socket_config *usr_config)
{
	bool unmap, rx_setup_done = false, tx_setup_done = false;
	void *rx_map = NULL, *tx_map = NULL;
	struct sockaddr_xdp sxdp = {};
	struct xdp_mmap_offsets off;
	struct xsk_socket *xsk;
	struct xsk_ctx *ctx;
	int err;

	if (!umem || !xsk_ptr || !(rx || tx))
		return -EFAULT;

	unmap = umem->fill_save != fill;

	xsk = calloc(1, sizeof(*xsk));
	if (!xsk)
		return -ENOMEM;

	err = xsk_set_xdp_socket_config(&xsk->config, usr_config);
	if (err)
		goto out_xsk_alloc;

	if (umem->refcount++ > 0) {
		/*umem原引用计数不为0时，创建新的af_xdp socket*/
		xsk->fd = socket(AF_XDP, SOCK_RAW | SOCK_CLOEXEC, 0);
		if (xsk->fd < 0) {
			err = -errno;
			goto out_xsk_alloc;
		}
	} else {
		xsk->fd = umem->fd;
		rx_setup_done = umem->rx_ring_setup_done;
		tx_setup_done = umem->tx_ring_setup_done;
	}

	ctx = xsk_get_ctx(umem, ifindex, queue_id);
	if (!ctx) {
		if (!fill || !comp) {
			/*ctx未创建，且未给定fill,comp,报错退出*/
			err = -EFAULT;
			goto out_socket;
		}

		/*创建xsk context*/
		ctx = xsk_create_ctx(xsk, umem, ifindex, queue_id, fill, comp);
		if (!ctx) {
			err = -ENOMEM;
			goto out_socket;
		}
	}
	xsk->ctx = ctx;

	if (rx && !rx_setup_done) {
	    //rx未创建，要求kernel创建rx队列
		err = setsockopt(xsk->fd, SOL_XDP, XDP_RX_RING,
				 &xsk->config.rx_size,
				 sizeof(xsk->config.rx_size));
		if (err) {
			err = -errno;
			goto out_put_ctx;
		}
		if (xsk->fd == umem->fd)
			umem->rx_ring_setup_done = true;
	}
	if (tx && !tx_setup_done) {
	    //tx未创建，要求kernel创建tx队列
		err = setsockopt(xsk->fd, SOL_XDP, XDP_TX_RING,
				 &xsk->config.tx_size,
				 sizeof(xsk->config.tx_size));
		if (err) {
			err = -errno;
			goto out_put_ctx;
		}
		if (xsk->fd == umem->fd)
			umem->tx_ring_setup_done = true;
	}

	//取af_xdp所有ring结构体成员在内存中的位置信息
	err = xsk_get_mmap_offsets(xsk->fd, &off);
	if (err) {
		err = -errno;
		goto out_put_ctx;
	}

	if (rx) {
		//映射rx队列
		rx_map = mmap(NULL, off.rx.desc +
			      xsk->config.rx_size * sizeof(struct xdp_desc),
			      PROT_READ | PROT_WRITE, MAP_SHARED | MAP_POPULATE,
			      xsk->fd, XDP_PGOFF_RX_RING/*指明映射rx ring*/);
		if (rx_map == MAP_FAILED) {
			err = -errno;
			goto out_put_ctx;
		}

		rx->mask = xsk->config.rx_size - 1;
		rx->size = xsk->config.rx_size;
		rx->producer = rx_map + off.rx.producer;
		rx->consumer = rx_map + off.rx.consumer;
		rx->flags = rx_map + off.rx.flags;
		rx->ring = rx_map + off.rx.desc;
		rx->cached_prod = *rx->producer;
		rx->cached_cons = *rx->consumer;
	}
	xsk->rx = rx;

	if (tx) {
		//映射tx队列
		tx_map = mmap(NULL, off.tx.desc +
			      xsk->config.tx_size * sizeof(struct xdp_desc),
			      PROT_READ | PROT_WRITE, MAP_SHARED | MAP_POPULATE,
			      xsk->fd, XDP_PGOFF_TX_RING/*指明映射tx ring*/);
		if (tx_map == MAP_FAILED) {
			err = -errno;
			goto out_mmap_rx;
		}

		tx->mask = xsk->config.tx_size - 1;
		tx->size = xsk->config.tx_size;
		tx->producer = tx_map + off.tx.producer;
		tx->consumer = tx_map + off.tx.consumer;
		tx->flags = tx_map + off.tx.flags;
		tx->ring = tx_map + off.tx.desc;
		tx->cached_prod = *tx->producer;
		/* cached_cons is r->size bigger than the real consumer pointer
		 * See xsk_prod_nb_free
		 */
		tx->cached_cons = *tx->consumer + xsk->config.tx_size;
	}
	xsk->tx = tx;

	//xdp socket绑定
	sxdp.sxdp_family = PF_XDP;
	sxdp.sxdp_ifindex = ctx->ifindex;/*接口ifindex*/
	sxdp.sxdp_queue_id = ctx->queue_id;/*队列编号*/
	if (umem->refcount > 1) {
		sxdp.sxdp_flags |= XDP_SHARED_UMEM;
		sxdp.sxdp_shared_umem_fd = umem->fd;
	} else {
		sxdp.sxdp_flags = xsk->config.bind_flags;
	}

	//将队列xsk->queueu_id，设备xsk->ifindex关联到此socket
	err = bind(xsk->fd, (struct sockaddr *)&sxdp, sizeof(sxdp));
	if (err) {
		err = -errno;
		goto out_mmap_tx;
	}

	*xsk_ptr = xsk;
	umem->fill_save = NULL;
	umem->comp_save = NULL;
	return 0;

out_mmap_tx:
	if (tx)
		munmap(tx_map, off.tx.desc +
		       xsk->config.tx_size * sizeof(struct xdp_desc));
out_mmap_rx:
	if (rx)
		munmap(rx_map, off.rx.desc +
		       xsk->config.rx_size * sizeof(struct xdp_desc));
out_put_ctx:
	xsk_put_ctx(ctx, unmap);
out_socket:
	if (--umem->refcount)
		close(xsk->fd);
out_xsk_alloc:
	free(xsk);
	return err;
}

int xsk_socket__create(struct xsk_socket **xsk_ptr, int ifindex,
		       __u32 queue_id, struct xsk_umem *umem,
		       struct xsk_ring_cons *rx, struct xsk_ring_prod *tx,
		       const struct xsk_socket_config *usr_config)
{
	if (!umem)
		/*umem必须已初始化*/
		return -EFAULT;

	/*创建rx,tx ring,为netdev使能xsk pool*/
	return xsk_socket__create_shared(xsk_ptr, ifindex, queue_id, umem,
					 rx, tx, umem->fill_save,
					 umem->comp_save, usr_config);
}

int xsk_umem__delete(struct xsk_umem *umem)
{
	struct xdp_mmap_offsets off;
	int err;

	if (!umem)
		return 0;

	if (umem->refcount)
		return -EBUSY;

	err = xsk_get_mmap_offsets(umem->fd, &off);
	if (!err && umem->fill_save && umem->comp_save) {
		munmap(umem->fill_save->ring - off.fr.desc,
		       off.fr.desc + umem->config.fill_size * sizeof(__u64));
		munmap(umem->comp_save->ring - off.cr.desc,
		       off.cr.desc + umem->config.comp_size * sizeof(__u64));
	}

	close(umem->fd);
	free(umem);

	return 0;
}

void xsk_socket__delete(struct xsk_socket *xsk)
{
	size_t desc_sz = sizeof(struct xdp_desc);
	struct xdp_mmap_offsets off;
	struct xsk_umem *umem;
	struct xsk_ctx *ctx;
	int err;

	if (!xsk)
		return;

	ctx = xsk->ctx;
	umem = ctx->umem;

	xsk_put_ctx(ctx, true);

	err = xsk_get_mmap_offsets(xsk->fd, &off);
	if (!err) {
		if (xsk->rx) {
			munmap(xsk->rx->ring - off.rx.desc,
			       off.rx.desc + xsk->config.rx_size * desc_sz);
		}
		if (xsk->tx) {
			munmap(xsk->tx->ring - off.tx.desc,
			       off.tx.desc + xsk->config.tx_size * desc_sz);
		}
	}

	umem->refcount--;
	/* Do not close an fd that also has an associated umem connected
	 * to it.
	 */
	if (xsk->fd != umem->fd)
		close(xsk->fd);
	free(xsk);
}<|MERGE_RESOLUTION|>--- conflicted
+++ resolved
@@ -319,10 +319,6 @@
 	return false;
 }
 
-<<<<<<< HEAD
-//加载xdp程序到对应的接口
-//通过queue_id查询xsks_map,并直接送给AF_XDP socket对应的fd
-=======
 /* Lifted from netlink.c in tools/lib/bpf */
 static int netlink_recvmsg(int sock, struct msghdr *mhdr, int flags)
 {
@@ -449,7 +445,8 @@
 	return ret;
 }
 
->>>>>>> 9d1694dc
+//加载xdp程序到对应的接口
+//通过queue_id查询xsks_map,并直接送给AF_XDP socket对应的fd
 int xsk_attach_xdp_program(struct bpf_program *prog, int ifindex, u32 xdp_flags)
 {
 	int prog_fd;
@@ -472,12 +469,8 @@
 	bpf_map_delete_elem(map_fd, &index);
 }
 
-<<<<<<< HEAD
 /*通过ioctl获取channel数*/
-int xsk_update_xskmap(struct bpf_map *map, struct xsk_socket *xsk)
-=======
 int xsk_update_xskmap(struct bpf_map *map, struct xsk_socket *xsk, u32 index)
->>>>>>> 9d1694dc
 {
 	int map_fd, sock_fd;
 
