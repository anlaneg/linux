// SPDX-License-Identifier: (GPL-2.0-only OR BSD-2-Clause)
/* Copyright (C) 2017-2018 Netronome Systems, Inc. */

#include <errno.h>
#include <fcntl.h>
#include <linux/err.h>
#include <linux/kernel.h>
#include <net/if.h>
#include <stdbool.h>
#include <stdio.h>
#include <stdlib.h>
#include <string.h>
#include <unistd.h>
#include <sys/types.h>
#include <sys/stat.h>

#include <bpf/bpf.h>
#include <bpf/btf.h>
#include <bpf/hashmap.h>

#include "json_writer.h"
#include "main.h"

static struct hashmap *map_table;

static bool map_is_per_cpu(__u32 type)
{
	return type == BPF_MAP_TYPE_PERCPU_HASH ||
	       type == BPF_MAP_TYPE_PERCPU_ARRAY ||
	       type == BPF_MAP_TYPE_LRU_PERCPU_HASH ||
	       type == BPF_MAP_TYPE_PERCPU_CGROUP_STORAGE;
}

static bool map_is_map_of_maps(__u32 type)
{
	return type == BPF_MAP_TYPE_ARRAY_OF_MAPS ||
	       type == BPF_MAP_TYPE_HASH_OF_MAPS;
}

static bool map_is_map_of_progs(__u32 type)
{
	return type == BPF_MAP_TYPE_PROG_ARRAY;
}

static int map_type_from_str(const char *type)
{
	const char *map_type_str;
	unsigned int i;

	for (i = 0; ; i++) {
		map_type_str = libbpf_bpf_map_type_str(i);
		if (!map_type_str)
			break;

		/* Don't allow prefixing in case of possible future shadowing */
		if (!strcmp(map_type_str, type))
			return i;
	}
	return -1;
}

static void *alloc_value(struct bpf_map_info *info)
{
	if (map_is_per_cpu(info->type))
		return malloc(round_up(info->value_size, 8) *
			      get_possible_cpus());
	else
		return malloc(info->value_size);
}

static int do_dump_btf(const struct btf_dumper *d,
		       struct bpf_map_info *map_info, void *key,
		       void *value)
{
	__u32 value_id;
	int ret = 0;

	/* start of key-value pair */
	jsonw_start_object(d->jw);

	if (map_info->btf_key_type_id) {
		jsonw_name(d->jw, "key");

		ret = btf_dumper_type(d, map_info->btf_key_type_id, key);
		if (ret)
			goto err_end_obj;
	}

	value_id = map_info->btf_vmlinux_value_type_id ?
		: map_info->btf_value_type_id;

	if (!map_is_per_cpu(map_info->type)) {
		jsonw_name(d->jw, "value");
		ret = btf_dumper_type(d, value_id, value);
	} else {
		unsigned int i, n, step;

		jsonw_name(d->jw, "values");
		jsonw_start_array(d->jw);
		n = get_possible_cpus();
		step = round_up(map_info->value_size, 8);
		for (i = 0; i < n; i++) {
			jsonw_start_object(d->jw);
			jsonw_int_field(d->jw, "cpu", i);
			jsonw_name(d->jw, "value");
			ret = btf_dumper_type(d, value_id, value + i * step);
			jsonw_end_object(d->jw);
			if (ret)
				break;
		}
		jsonw_end_array(d->jw);
	}

err_end_obj:
	/* end of key-value pair */
	jsonw_end_object(d->jw);

	return ret;
}

static json_writer_t *get_btf_writer(void)
{
	json_writer_t *jw = jsonw_new(stdout);

	if (!jw)
		return NULL;
	jsonw_pretty(jw, true);

	return jw;
}

static void print_entry_json(struct bpf_map_info *info, unsigned char *key,
			     unsigned char *value, struct btf *btf)
{
	jsonw_start_object(json_wtr);

	if (!map_is_per_cpu(info->type)) {
		jsonw_name(json_wtr, "key");
		print_hex_data_json(key, info->key_size);
		jsonw_name(json_wtr, "value");
		print_hex_data_json(value, info->value_size);
		if (map_is_map_of_maps(info->type))
			jsonw_uint_field(json_wtr, "inner_map_id",
					 *(unsigned int *)value);
		if (btf) {
			struct btf_dumper d = {
				.btf = btf,
				.jw = json_wtr,
				.is_plain_text = false,
			};

			jsonw_name(json_wtr, "formatted");
			do_dump_btf(&d, info, key, value);
		}
	} else {
		unsigned int i, n, step;

		n = get_possible_cpus();
		step = round_up(info->value_size, 8);

		jsonw_name(json_wtr, "key");
		print_hex_data_json(key, info->key_size);

		jsonw_name(json_wtr, "values");
		jsonw_start_array(json_wtr);
		for (i = 0; i < n; i++) {
			jsonw_start_object(json_wtr);

			jsonw_int_field(json_wtr, "cpu", i);

			jsonw_name(json_wtr, "value");
			print_hex_data_json(value + i * step,
					    info->value_size);

			jsonw_end_object(json_wtr);
		}
		jsonw_end_array(json_wtr);
		if (btf) {
			struct btf_dumper d = {
				.btf = btf,
				.jw = json_wtr,
				.is_plain_text = false,
			};

			jsonw_name(json_wtr, "formatted");
			do_dump_btf(&d, info, key, value);
		}
	}

	jsonw_end_object(json_wtr);
}

static void
print_entry_error_msg(struct bpf_map_info *info, unsigned char *key,
		      const char *error_msg)
{
	int msg_size = strlen(error_msg);
	bool single_line, break_names;

	break_names = info->key_size > 16 || msg_size > 16;
	single_line = info->key_size + msg_size <= 24 && !break_names;

	printf("key:%c", break_names ? '\n' : ' ');
	fprint_hex(stdout, key, info->key_size, " ");

	printf(single_line ? "  " : "\n");

	printf("value:%c%s", break_names ? '\n' : ' ', error_msg);

	printf("\n");
}

static void
print_entry_error(struct bpf_map_info *map_info, void *key, int lookup_errno)
{
	/* For prog_array maps or arrays of maps, failure to lookup the value
	 * means there is no entry for that key. Do not print an error message
	 * in that case.
	 */
	if ((map_is_map_of_maps(map_info->type) ||
	     map_is_map_of_progs(map_info->type)) && lookup_errno == ENOENT)
		return;

	if (json_output) {
		jsonw_start_object(json_wtr);	/* entry */
		jsonw_name(json_wtr, "key");
		print_hex_data_json(key, map_info->key_size);
		jsonw_name(json_wtr, "value");
		jsonw_start_object(json_wtr);	/* error */
		jsonw_string_field(json_wtr, "error", strerror(lookup_errno));
		jsonw_end_object(json_wtr);	/* error */
		jsonw_end_object(json_wtr);	/* entry */
	} else {
		const char *msg = NULL;

		if (lookup_errno == ENOENT)
			msg = "<no entry>";
		else if (lookup_errno == ENOSPC &&
			 map_info->type == BPF_MAP_TYPE_REUSEPORT_SOCKARRAY)
			msg = "<cannot read>";

		print_entry_error_msg(map_info, key,
				      msg ? : strerror(lookup_errno));
	}
}

static void print_entry_plain(struct bpf_map_info *info, unsigned char *key,
			      unsigned char *value)
{
	if (!map_is_per_cpu(info->type)) {
		bool single_line, break_names;

		break_names = info->key_size > 16 || info->value_size > 16;
		single_line = info->key_size + info->value_size <= 24 &&
			!break_names;

		if (info->key_size) {
			printf("key:%c", break_names ? '\n' : ' ');
			fprint_hex(stdout, key, info->key_size, " ");

			printf(single_line ? "  " : "\n");
		}

		if (info->value_size) {
			if (map_is_map_of_maps(info->type)) {
				printf("inner_map_id:%c", break_names ? '\n' : ' ');
				printf("%u ", *(unsigned int *)value);
			} else {
				printf("value:%c", break_names ? '\n' : ' ');
				fprint_hex(stdout, value, info->value_size, " ");
			}
		}

		printf("\n");
	} else {
		unsigned int i, n, step;

		n = get_possible_cpus();
		step = round_up(info->value_size, 8);

		if (info->key_size) {
			printf("key:\n");
			fprint_hex(stdout, key, info->key_size, " ");
			printf("\n");
		}
		if (info->value_size) {
			for (i = 0; i < n; i++) {
				printf("value (CPU %02u):%c",
				       i, info->value_size > 16 ? '\n' : ' ');
				fprint_hex(stdout, value + i * step,
					   info->value_size, " ");
				printf("\n");
			}
		}
	}
}

static char **parse_bytes(char **argv, const char *name, unsigned char *val,
			  unsigned int n)
{
	unsigned int i = 0, base = 0;
	char *endptr;

	if (is_prefix(*argv, "hex")) {
		/*按16进制进行解析*/
		base = 16;
		argv++;
	}

	/*按base解释内容*/
	while (i < n && argv[i]) {
		val[i] = strtoul(argv[i], &endptr, base);
		if (*endptr) {
			p_err("error parsing byte: %s", argv[i]);
			return NULL;
		}
		i++;
	}

	if (i != n) {
		p_err("%s expected %u bytes got %u", name, n, i);
		return NULL;
	}

	return argv + i;
}

/* on per cpu maps we must copy the provided value on all value instances */
static void fill_per_cpu_value(struct bpf_map_info *info, void *value)
{
	unsigned int i, n, step;

	if (!map_is_per_cpu(info->type))
		return;

	n = get_possible_cpus();
	step = round_up(info->value_size, 8);
	for (i = 1; i < n; i++)
		memcpy(value + i * step, value, info->value_size);
}

static int parse_elem(char **argv, struct bpf_map_info *info, void *key,
		      void *value, __u32 key_size, __u32 value_size,
		      __u32 *flags, __u32 **value_fd, __u32 open_flags)
{
	if (!*argv) {
		if (!key && !value)
			return 0;
		p_err("did not find %s", key ? "key" : "value");
		return -1;
	}

	if (is_prefix(*argv, "key")) {
		/*解析key的内容*/
		if (!key) {
			if (key_size)
				p_err("duplicate key");
			else
				p_err("unnecessary key");
			return -1;
		}

		argv = parse_bytes(argv + 1, "key", key, key_size);
		if (!argv)
			return -1;

		return parse_elem(argv, info, NULL, value, key_size, value_size,
				  flags, value_fd, open_flags);
	} else if (is_prefix(*argv, "value")) {
		int fd;

		if (!value) {
			if (value_size)
				p_err("duplicate value");
			else
				p_err("unnecessary value");
			return -1;
		}

		argv++;

		if (map_is_map_of_maps(info->type)) {
			int argc = 2;

			if (value_size != 4) {
				p_err("value smaller than 4B for map in map?");
				return -1;
			}
			if (!argv[0] || !argv[1]) {
				p_err("not enough value arguments for map in map");
				return -1;
			}

			fd = map_parse_fd(&argc, &argv, open_flags);
			if (fd < 0)
				return -1;

			*value_fd = value;
			**value_fd = fd;
		} else if (map_is_map_of_progs(info->type)) {
			int argc = 2;

			if (value_size != 4) {
				p_err("value smaller than 4B for map of progs?");
				return -1;
			}
			if (!argv[0] || !argv[1]) {
				p_err("not enough value arguments for map of progs");
				return -1;
			}
			if (is_prefix(*argv, "id"))
				p_info("Warning: updating program array via MAP_ID, make sure this map is kept open\n"
				       "         by some process or pinned otherwise update will be lost");

			fd = prog_parse_fd(&argc, &argv);
			if (fd < 0)
				return -1;

			*value_fd = value;
			**value_fd = fd;
		} else {
			/*解析value内容*/
			argv = parse_bytes(argv, "value", value, value_size);
			if (!argv)
				return -1;

			fill_per_cpu_value(info, value);
		}

		return parse_elem(argv, info, key, NULL, key_size, value_size,
				  flags, NULL, open_flags);
	} else if (is_prefix(*argv, "any") || is_prefix(*argv, "noexist") ||
		   is_prefix(*argv, "exist")) {
		if (!flags) {
			p_err("flags specified multiple times: %s", *argv);
			return -1;
		}

		if (is_prefix(*argv, "any"))
			*flags = BPF_ANY;
		else if (is_prefix(*argv, "noexist"))
			*flags = BPF_NOEXIST;
		else if (is_prefix(*argv, "exist"))
			*flags = BPF_EXIST;

		return parse_elem(argv + 1, info, key, value, key_size,
				  value_size, NULL, value_fd, open_flags);
	}

	p_err("expected key or value, got: %s", *argv);
	return -1;
}

static void show_map_header_json(struct bpf_map_info *info, json_writer_t *wtr)
{
	const char *map_type_str;

	jsonw_uint_field(wtr, "id", info->id);
	map_type_str = libbpf_bpf_map_type_str(info->type);
	if (map_type_str)
		jsonw_string_field(wtr, "type", map_type_str);
	else
		jsonw_uint_field(wtr, "type", info->type);

	if (*info->name)
		jsonw_string_field(wtr, "name", info->name);

	jsonw_name(wtr, "flags");
	jsonw_printf(wtr, "%u", info->map_flags);
}

static int show_map_close_json(int fd, struct bpf_map_info *info)
{
	char *memlock, *frozen_str;
	int frozen = 0;

	memlock = get_fdinfo(fd, "memlock");
	frozen_str = get_fdinfo(fd, "frozen");

	jsonw_start_object(json_wtr);

	show_map_header_json(info, json_wtr);

	print_dev_json(info->ifindex, info->netns_dev, info->netns_ino);

	jsonw_uint_field(json_wtr, "bytes_key", info->key_size);
	jsonw_uint_field(json_wtr, "bytes_value", info->value_size);
	jsonw_uint_field(json_wtr, "max_entries", info->max_entries);

	if (memlock)
		jsonw_int_field(json_wtr, "bytes_memlock", atoll(memlock));
	free(memlock);

	if (info->type == BPF_MAP_TYPE_PROG_ARRAY) {
		char *owner_prog_type = get_fdinfo(fd, "owner_prog_type");
		char *owner_jited = get_fdinfo(fd, "owner_jited");

		if (owner_prog_type) {
			unsigned int prog_type = atoi(owner_prog_type);
			const char *prog_type_str;

			prog_type_str = libbpf_bpf_prog_type_str(prog_type);
			if (prog_type_str)
				jsonw_string_field(json_wtr, "owner_prog_type",
						   prog_type_str);
			else
				jsonw_uint_field(json_wtr, "owner_prog_type",
						 prog_type);
		}
		if (owner_jited)
			jsonw_bool_field(json_wtr, "owner_jited",
					 !!atoi(owner_jited));

		free(owner_prog_type);
		free(owner_jited);
	}
	close(fd);

	if (frozen_str) {
		frozen = atoi(frozen_str);
		free(frozen_str);
	}
	jsonw_int_field(json_wtr, "frozen", frozen);

	if (info->btf_id)
		jsonw_int_field(json_wtr, "btf_id", info->btf_id);

	if (!hashmap__empty(map_table)) {
		struct hashmap_entry *entry;

		jsonw_name(json_wtr, "pinned");
		jsonw_start_array(json_wtr);
		hashmap__for_each_key_entry(map_table, entry, info->id)
			jsonw_string(json_wtr, entry->pvalue);
		jsonw_end_array(json_wtr);
	}

	emit_obj_refs_json(refs_table, info->id, json_wtr);

	jsonw_end_object(json_wtr);

	return 0;
}

static void show_map_header_plain(struct bpf_map_info *info)
{
	const char *map_type_str;

	printf("%u: ", info->id);

	map_type_str = libbpf_bpf_map_type_str(info->type);
	if (map_type_str)
		printf("%s  ", map_type_str);
	else
		printf("type %u  ", info->type);

	if (*info->name)
		printf("name %s  ", info->name);

	printf("flags 0x%x", info->map_flags);
	print_dev_plain(info->ifindex, info->netns_dev, info->netns_ino);
	printf("\n");
}

static int show_map_close_plain(int fd, struct bpf_map_info *info)
{
	char *memlock, *frozen_str;
	int frozen = 0;

	memlock = get_fdinfo(fd, "memlock");
	frozen_str = get_fdinfo(fd, "frozen");

	show_map_header_plain(info);
	printf("\tkey %uB  value %uB  max_entries %u",
	       info->key_size, info->value_size, info->max_entries);

	if (memlock)
		printf("  memlock %sB", memlock);
	free(memlock);

	if (info->type == BPF_MAP_TYPE_PROG_ARRAY) {
		char *owner_prog_type = get_fdinfo(fd, "owner_prog_type");
		char *owner_jited = get_fdinfo(fd, "owner_jited");

		if (owner_prog_type || owner_jited)
			printf("\n\t");
		if (owner_prog_type) {
			unsigned int prog_type = atoi(owner_prog_type);
			const char *prog_type_str;

			prog_type_str = libbpf_bpf_prog_type_str(prog_type);
			if (prog_type_str)
				printf("owner_prog_type %s  ", prog_type_str);
			else
				printf("owner_prog_type %u  ", prog_type);
		}
		if (owner_jited)
			printf("owner%s jited",
			       atoi(owner_jited) ? "" : " not");

		free(owner_prog_type);
		free(owner_jited);
	}
	close(fd);

	if (!hashmap__empty(map_table)) {
		struct hashmap_entry *entry;

		hashmap__for_each_key_entry(map_table, entry, info->id)
			printf("\n\tpinned %s", (char *)entry->pvalue);
	}

	if (frozen_str) {
		frozen = atoi(frozen_str);
		free(frozen_str);
	}

	if (info->btf_id || frozen)
		printf("\n\t");

	if (info->btf_id)
		printf("btf_id %u", info->btf_id);

	if (frozen)
		printf("%sfrozen", info->btf_id ? "  " : "");

	emit_obj_refs_plain(refs_table, info->id, "\n\tpids ");

	printf("\n");
	return 0;
}

static int do_show_subset(int argc, char **argv)
{
	struct bpf_map_info info = {};
	__u32 len = sizeof(info);
	int *fds = NULL;
	int nb_fds, i;
	int err = -1;

	fds = malloc(sizeof(int));
	if (!fds) {
		p_err("mem alloc failed");
		return -1;
	}
	nb_fds = map_parse_fds(&argc, &argv, &fds, BPF_F_RDONLY);
	if (nb_fds < 1)
		goto exit_free;

	if (json_output && nb_fds > 1)
		jsonw_start_array(json_wtr);	/* root array */
	for (i = 0; i < nb_fds; i++) {
		err = bpf_map_get_info_by_fd(fds[i], &info, &len);
		if (err) {
			p_err("can't get map info: %s",
			      strerror(errno));
			for (; i < nb_fds; i++)
				close(fds[i]);
			break;
		}

		if (json_output)
			show_map_close_json(fds[i], &info);
		else
			show_map_close_plain(fds[i], &info);

		close(fds[i]);
	}
	if (json_output && nb_fds > 1)
		jsonw_end_array(json_wtr);	/* root array */

exit_free:
	free(fds);
	return err;
}

static int do_show(int argc, char **argv)
{
	LIBBPF_OPTS(bpf_get_fd_by_id_opts, opts);
	struct bpf_map_info info = {};
	__u32 len = sizeof(info);
	__u32 id = 0;
	int err;
	int fd;

	opts.open_flags = BPF_F_RDONLY;

	if (show_pinned) {
		map_table = hashmap__new(hash_fn_for_key_as_id,
					 equal_fn_for_key_as_id, NULL);
		if (IS_ERR(map_table)) {
			p_err("failed to create hashmap for pinned paths");
			return -1;
		}
		build_pinned_obj_table(map_table, BPF_OBJ_MAP);
	}
	build_obj_refs_table(&refs_table, BPF_OBJ_MAP);

	if (argc == 2)
		return do_show_subset(argc, argv);

	if (argc)
		return BAD_ARG();

	if (json_output)
		jsonw_start_array(json_wtr);
	while (true) {
		err = bpf_map_get_next_id(id, &id);
		if (err) {
			if (errno == ENOENT)
				break;
			p_err("can't get next map: %s%s", strerror(errno),
			      errno == EINVAL ? " -- kernel too old?" : "");
			break;
		}

		fd = bpf_map_get_fd_by_id_opts(id, &opts);
		if (fd < 0) {
			if (errno == ENOENT)
				continue;
			p_err("can't get map by id (%u): %s",
			      id, strerror(errno));
			break;
		}

		err = bpf_map_get_info_by_fd(fd, &info, &len);
		if (err) {
			p_err("can't get map info: %s", strerror(errno));
			close(fd);
			break;
		}

		if (json_output)
			show_map_close_json(fd, &info);
		else
			show_map_close_plain(fd, &info);
	}
	if (json_output)
		jsonw_end_array(json_wtr);

	delete_obj_refs_table(refs_table);

	if (show_pinned)
		delete_pinned_obj_table(map_table);

	return errno == ENOENT ? 0 : -1;
}

static int dump_map_elem(int fd, void *key, void *value,
			 struct bpf_map_info *map_info, struct btf *btf,
			 json_writer_t *btf_wtr)
{
	if (bpf_map_lookup_elem(fd, key, value)) {
		print_entry_error(map_info, key, errno);
		return -1;
	}

	if (json_output) {
		print_entry_json(map_info, key, value, btf);
	} else if (btf) {
		struct btf_dumper d = {
			.btf = btf,
			.jw = btf_wtr,
			.is_plain_text = true,
		};

		do_dump_btf(&d, map_info, key, value);
	} else {
		print_entry_plain(map_info, key, value);
	}

	return 0;
}

static int maps_have_btf(int *fds, int nb_fds)
{
	struct bpf_map_info info = {};
	__u32 len = sizeof(info);
	int err, i;

	for (i = 0; i < nb_fds; i++) {
		err = bpf_map_get_info_by_fd(fds[i], &info, &len);
		if (err) {
			p_err("can't get map info: %s", strerror(errno));
			return -1;
		}

		if (!info.btf_id)
			/*btf_id为0，没有对应的btf*/
			return 0;
	}

	/*包含btf*/
	return 1;
}

static struct btf *btf_vmlinux;

static int get_map_kv_btf(const struct bpf_map_info *info, struct btf **btf)
{
	int err = 0;

	if (info->btf_vmlinux_value_type_id) {
		if (!btf_vmlinux) {
			/*加载kernel提供的btf*/
			btf_vmlinux = libbpf_find_kernel_btf();
			if (!btf_vmlinux) {
				/*加载失败，报错*/
				p_err("failed to get kernel btf");
				return -errno;
			}
		}
		*btf = btf_vmlinux;
	} else if (info->btf_value_type_id) {
		/*通过btf_id加载btf*/
		*btf = btf__load_from_kernel_by_id(info->btf_id);
		if (!*btf) {
			err = -errno;
			p_err("failed to get btf");
		}
	} else {
		*btf = NULL;
	}

	return err;
}

static void free_map_kv_btf(struct btf *btf)
{
	if (btf != btf_vmlinux)
		btf__free(btf);
}

static int
map_dump(int fd, struct bpf_map_info *info, json_writer_t *wtr,
	 bool show_header)
{
	void *key, *value, *prev_key;
	unsigned int num_elems = 0;
	struct btf *btf = NULL;
	int err;

	key = malloc(info->key_size);
	value = alloc_value(info);
	if (!key || !value) {
		p_err("mem alloc failed");
		err = -1;
		goto exit_free;
	}

	prev_key = NULL;

	if (wtr) {
		err = get_map_kv_btf(info, &btf);
		if (err) {
			goto exit_free;
		}

		if (show_header) {
			jsonw_start_object(wtr);	/* map object */
			show_map_header_json(info, wtr);
			jsonw_name(wtr, "elements");
		}
		jsonw_start_array(wtr);		/* elements */
	} else if (show_header) {
		show_map_header_plain(info);
	}

	if (info->type == BPF_MAP_TYPE_REUSEPORT_SOCKARRAY &&
	    info->value_size != 8) {
		const char *map_type_str;

		map_type_str = libbpf_bpf_map_type_str(info->type);
		p_info("Warning: cannot read values from %s map with value_size != 8",
		       map_type_str);
	}

	/*遍历此fd对应的key*/
	while (true) {
		err = bpf_map_get_next_key(fd, prev_key, key);
		if (err) {
			if (errno == ENOENT)
				err = 0;
			break;
		}
		if (!dump_map_elem(fd, key, value, info, btf, wtr))
			num_elems++;
		prev_key = key;
	}

	if (wtr) {
		jsonw_end_array(wtr);	/* elements */
		if (show_header)
			jsonw_end_object(wtr);	/* map object */
	} else {
		printf("Found %u element%s\n", num_elems,
		       num_elems != 1 ? "s" : "");
	}

exit_free:
	free(key);
	free(value);
	close(fd);
	free_map_kv_btf(btf);

	return err;
}

static int do_dump(int argc, char **argv)
{
	json_writer_t *wtr = NULL, *btf_wtr = NULL;
	struct bpf_map_info info = {};
	int nb_fds, i = 0;
	__u32 len = sizeof(info);
	int *fds = NULL;
	int err = -1;

	if (argc != 2)
		usage();

	fds = malloc(sizeof(int));
	if (!fds) {
		p_err("mem alloc failed");
		return -1;
	}
<<<<<<< HEAD
	/*按参数获取bpf map fds*/
	nb_fds = map_parse_fds(&argc, &argv, &fds);
=======
	nb_fds = map_parse_fds(&argc, &argv, &fds, BPF_F_RDONLY);
>>>>>>> f2d282e1
	if (nb_fds < 1)
		goto exit_free;

	if (json_output) {
		wtr = json_wtr;
	} else {
		int do_plain_btf;

		do_plain_btf = maps_have_btf(fds, nb_fds);
		if (do_plain_btf < 0)
			goto exit_close;

		if (do_plain_btf/*此fds包含btf*/) {
			btf_wtr = get_btf_writer();
			wtr = btf_wtr;
			if (!btf_wtr)
				p_info("failed to create json writer for btf. falling back to plain output");
		}
	}

	if (wtr && nb_fds > 1)
		jsonw_start_array(wtr);	/* root array */
	for (i = 0; i < nb_fds; i++) {
		if (bpf_map_get_info_by_fd(fds[i], &info, &len)) {
			p_err("can't get map info: %s", strerror(errno));
			break;
		}
		err = map_dump(fds[i], &info, wtr, nb_fds > 1);
		if (!wtr && i != nb_fds - 1)
			printf("\n");

		if (err)
			break;
		close(fds[i]);
	}
	if (wtr && nb_fds > 1)
		jsonw_end_array(wtr);	/* root array */

	if (btf_wtr)
		jsonw_destroy(&btf_wtr);
exit_close:
	for (; i < nb_fds; i++)
		close(fds[i]);
exit_free:
	free(fds);
	btf__free(btf_vmlinux);
	return err;
}

static int alloc_key_value(struct bpf_map_info *info, void **key, void **value)
{
	*key = NULL;
	*value = NULL;

	if (info->key_size) {
		*key = malloc(info->key_size);
		if (!*key) {
			p_err("key mem alloc failed");
			return -1;
		}
	}

	if (info->value_size) {
		*value = alloc_value(info);
		if (!*value) {
			p_err("value mem alloc failed");
			free(*key);
			*key = NULL;
			return -1;
		}
	}

	return 0;
}

static int do_update(int argc, char **argv)
{
	struct bpf_map_info info = {};
	__u32 len = sizeof(info);
	__u32 *value_fd = NULL;
	__u32 flags = BPF_ANY;
	void *key, *value;
	int fd, err;

	if (argc < 2)
		usage();

<<<<<<< HEAD
	/*获得此map对应的fd*/
	fd = map_parse_fd_and_info(&argc, &argv, &info, &len);
=======
	fd = map_parse_fd_and_info(&argc, &argv, &info, &len, 0);
>>>>>>> f2d282e1
	if (fd < 0)
		return -1;

	/*按照map info申请key,value对应的空间*/
	err = alloc_key_value(&info, &key, &value);
	if (err)
		goto exit_free;

	/*解析key,value*/
	err = parse_elem(argv, &info, key, value, info.key_size,
			 info.value_size, &flags, &value_fd, 0);
	if (err)
		goto exit_free;

	/*通过系统调用update map*/
	err = bpf_map_update_elem(fd, key, value, flags);
	if (err) {
		p_err("update failed: %s", strerror(errno));
		goto exit_free;
	}

exit_free:
	if (value_fd)
		close(*value_fd);
	free(key);
	free(value);
	close(fd);

	if (!err && json_output)
		jsonw_null(json_wtr);
	return err;
}

static void print_key_value(struct bpf_map_info *info, void *key,
			    void *value)
{
	json_writer_t *btf_wtr;
	struct btf *btf;

	if (get_map_kv_btf(info, &btf))
		return;

	if (json_output) {
		print_entry_json(info, key, value, btf);
	} else if (btf) {
		/* if here json_wtr wouldn't have been initialised,
		 * so let's create separate writer for btf
		 */
		btf_wtr = get_btf_writer();
		if (!btf_wtr) {
			p_info("failed to create json writer for btf. falling back to plain output");
			btf__free(btf);
			btf = NULL;
			print_entry_plain(info, key, value);
		} else {
			struct btf_dumper d = {
				.btf = btf,
				.jw = btf_wtr,
				.is_plain_text = true,
			};

			do_dump_btf(&d, info, key, value);
			jsonw_destroy(&btf_wtr);
		}
	} else {
		print_entry_plain(info, key, value);
	}
	btf__free(btf);
}

static int do_lookup(int argc, char **argv)
{
	struct bpf_map_info info = {};
	__u32 len = sizeof(info);
	void *key, *value;
	int err;
	int fd;

	if (argc < 2)
		usage();

	fd = map_parse_fd_and_info(&argc, &argv, &info, &len, BPF_F_RDONLY);
	if (fd < 0)
		return -1;

	err = alloc_key_value(&info, &key, &value);
	if (err)
		goto exit_free;

	err = parse_elem(argv, &info, key, NULL, info.key_size, 0, NULL, NULL,
			 BPF_F_RDONLY);
	if (err)
		goto exit_free;

	err = bpf_map_lookup_elem(fd, key, value);
	if (err) {
		if (errno == ENOENT) {
			if (json_output) {
				jsonw_null(json_wtr);
			} else {
				printf("key:\n");
				fprint_hex(stdout, key, info.key_size, " ");
				printf("\n\nNot found\n");
			}
		} else {
			p_err("lookup failed: %s", strerror(errno));
		}

		goto exit_free;
	}

	/* here means bpf_map_lookup_elem() succeeded */
	print_key_value(&info, key, value);

exit_free:
	free(key);
	free(value);
	close(fd);

	return err;
}

static int do_getnext(int argc, char **argv)
{
	struct bpf_map_info info = {};
	__u32 len = sizeof(info);
	void *key, *nextkey;
	int err;
	int fd;

	if (argc < 2)
		usage();

	fd = map_parse_fd_and_info(&argc, &argv, &info, &len, BPF_F_RDONLY);
	if (fd < 0)
		return -1;

	key = malloc(info.key_size);
	nextkey = malloc(info.key_size);
	if (!key || !nextkey) {
		p_err("mem alloc failed");
		err = -1;
		goto exit_free;
	}

	if (argc) {
		err = parse_elem(argv, &info, key, NULL, info.key_size, 0, NULL,
				 NULL, BPF_F_RDONLY);
		if (err)
			goto exit_free;
	} else {
		free(key);
		key = NULL;
	}

	err = bpf_map_get_next_key(fd, key, nextkey);
	if (err) {
		p_err("can't get next key: %s", strerror(errno));
		goto exit_free;
	}

	if (json_output) {
		jsonw_start_object(json_wtr);
		if (key) {
			jsonw_name(json_wtr, "key");
			print_hex_data_json(key, info.key_size);
		} else {
			jsonw_null_field(json_wtr, "key");
		}
		jsonw_name(json_wtr, "next_key");
		print_hex_data_json(nextkey, info.key_size);
		jsonw_end_object(json_wtr);
	} else {
		if (key) {
			printf("key:\n");
			fprint_hex(stdout, key, info.key_size, " ");
			printf("\n");
		} else {
			printf("key: None\n");
		}
		printf("next key:\n");
		fprint_hex(stdout, nextkey, info.key_size, " ");
		printf("\n");
	}

exit_free:
	free(nextkey);
	free(key);
	close(fd);

	return err;
}

static int do_delete(int argc, char **argv)
{
	struct bpf_map_info info = {};
	__u32 len = sizeof(info);
	void *key;
	int err;
	int fd;

	if (argc < 2)
		usage();

	fd = map_parse_fd_and_info(&argc, &argv, &info, &len, 0);
	if (fd < 0)
		return -1;

	key = malloc(info.key_size);
	if (!key) {
		p_err("mem alloc failed");
		err = -1;
		goto exit_free;
	}

	err = parse_elem(argv, &info, key, NULL, info.key_size, 0, NULL, NULL,
			 0);
	if (err)
		goto exit_free;

	err = bpf_map_delete_elem(fd, key);
	if (err)
		p_err("delete failed: %s", strerror(errno));

exit_free:
	free(key);
	close(fd);

	if (!err && json_output)
		jsonw_null(json_wtr);
	return err;
}

static int map_parse_read_only_fd(int *argc, char ***argv)
{
	return map_parse_fd(argc, argv, BPF_F_RDONLY);
}

static int do_pin(int argc, char **argv)
{
	int err;

	err = do_pin_any(argc, argv, map_parse_read_only_fd);
	if (!err && json_output)
		jsonw_null(json_wtr);
	return err;
}

static int do_create(int argc, char **argv)
{
	LIBBPF_OPTS(bpf_map_create_opts, attr);
	enum bpf_map_type map_type = BPF_MAP_TYPE_UNSPEC;
	__u32 key_size = 0, value_size = 0, max_entries = 0;
	const char *map_name = NULL;
	const char *pinfile;
	int err = -1, fd;

	if (!REQ_ARGS(7))
		return -1;
	pinfile = GET_ARG();

	while (argc) {
		if (!REQ_ARGS(2))
			return -1;

		if (is_prefix(*argv, "type")) {
			NEXT_ARG();

			if (map_type) {
				p_err("map type already specified");
				goto exit;
			}

			/*map类型*/
			map_type = map_type_from_str(*argv);
			if ((int)map_type < 0) {
				p_err("unrecognized map type: %s", *argv);
				goto exit;
			}
			NEXT_ARG();
		} else if (is_prefix(*argv, "name")) {
			NEXT_ARG();
			/*map名称*/
			map_name = GET_ARG();
			if (strlen(map_name) > BPF_OBJ_NAME_LEN - 1) {
				p_info("Warning: map name is longer than %u characters, it will be truncated.",
				      BPF_OBJ_NAME_LEN - 1);
			}
		} else if (is_prefix(*argv, "key")) {
			/*map对应的key size*/
			if (parse_u32_arg(&argc, &argv, &key_size,
					  "key size"))
				goto exit;
		} else if (is_prefix(*argv, "value")) {
			/*map对应的value size*/
			if (parse_u32_arg(&argc, &argv, &value_size,
					  "value size"))
				goto exit;
		} else if (is_prefix(*argv, "entries")) {
			/*map对应的实体总数*/
			if (parse_u32_arg(&argc, &argv, &max_entries,
					  "max entries"))
				goto exit;
		} else if (is_prefix(*argv, "flags")) {
			/*通过u32指定flags*/
			if (parse_u32_arg(&argc, &argv, &attr.map_flags,
					  "flags"))
				goto exit;
		} else if (is_prefix(*argv, "dev")) {
			p_info("Warning: 'bpftool map create [...] dev <ifname>' syntax is deprecated.\n"
			       "Going further, please use 'offload_dev <ifname>' to request hardware offload for the map.");
			goto offload_dev;
		} else if (is_prefix(*argv, "offload_dev")) {
offload_dev:
			/*指定map 对应的offload设备*/
			NEXT_ARG();

			if (attr.map_ifindex) {
				p_err("offload device already specified");
				goto exit;
			}

			/*通过name获取设备的ifindex*/
			attr.map_ifindex = if_nametoindex(*argv);
			if (!attr.map_ifindex) {
				p_err("unrecognized netdevice '%s': %s",
				      *argv, strerror(errno));
				goto exit;
			}
			NEXT_ARG();
		} else if (is_prefix(*argv, "inner_map")) {
			struct bpf_map_info info = {};
			__u32 len = sizeof(info);
			int inner_map_fd;

			NEXT_ARG();
			if (!REQ_ARGS(2))
				usage();
			/*取inner_map对应的fd*/
			inner_map_fd = map_parse_fd_and_info(&argc, &argv,
							     &info, &len, BPF_F_RDONLY);
			if (inner_map_fd < 0)
				return -1;
			/*设置inner map fd*/
			attr.inner_map_fd = inner_map_fd;
		} else {
			p_err("unknown arg %s", *argv);
			goto exit;
		}
	}

	if (!map_name) {
		p_err("map name not specified");
		goto exit;
	}

	set_max_rlimit();

	/*创建指定的bpf map*/
	fd = bpf_map_create(map_type, map_name, key_size, value_size, max_entries, &attr);
	if (fd < 0) {
		p_err("map create failed: %s", strerror(errno));
		goto exit;
	}

	/*将bpf map pin到指定路径*/
	err = do_pin_fd(fd, pinfile);
	close(fd);
	if (err)
		goto exit;

	if (json_output)
		jsonw_null(json_wtr);

exit:
	if (attr.inner_map_fd > 0)
		close(attr.inner_map_fd);

	return err;
}

static int do_pop_dequeue(int argc, char **argv)
{
	struct bpf_map_info info = {};
	__u32 len = sizeof(info);
	void *key, *value;
	int err;
	int fd;

	if (argc < 2)
		usage();

	fd = map_parse_fd_and_info(&argc, &argv, &info, &len, 0);
	if (fd < 0)
		return -1;

	err = alloc_key_value(&info, &key, &value);
	if (err)
		goto exit_free;

	err = bpf_map_lookup_and_delete_elem(fd, key, value);
	if (err) {
		if (errno == ENOENT) {
			if (json_output)
				jsonw_null(json_wtr);
			else
				printf("Error: empty map\n");
		} else {
			p_err("pop failed: %s", strerror(errno));
		}

		goto exit_free;
	}

	print_key_value(&info, key, value);

exit_free:
	free(key);
	free(value);
	close(fd);

	return err;
}

static int do_freeze(int argc, char **argv)
{
	int err, fd;

	if (!REQ_ARGS(2))
		return -1;

	fd = map_parse_fd(&argc, &argv, 0);
	if (fd < 0)
		return -1;

	if (argc) {
		close(fd);
		return BAD_ARG();
	}

	err = bpf_map_freeze(fd);
	close(fd);
	if (err) {
		p_err("failed to freeze map: %s", strerror(errno));
		return err;
	}

	if (json_output)
		jsonw_null(json_wtr);

	return 0;
}

static int do_help(int argc, char **argv)
{
	if (json_output) {
		jsonw_null(json_wtr);
		return 0;
	}

	fprintf(stderr,
		"Usage: %1$s %2$s { show | list }   [MAP]\n"
		"       %1$s %2$s create     FILE type TYPE key KEY_SIZE value VALUE_SIZE \\\n"
		"                                  entries MAX_ENTRIES name NAME [flags FLAGS] \\\n"
		"                                  [inner_map MAP] [offload_dev NAME]\n"
		"       %1$s %2$s dump       MAP\n"
		"       %1$s %2$s update     MAP [key DATA] [value VALUE] [UPDATE_FLAGS]\n"
		"       %1$s %2$s lookup     MAP [key DATA]\n"
		"       %1$s %2$s getnext    MAP [key DATA]\n"
		"       %1$s %2$s delete     MAP  key DATA\n"
		"       %1$s %2$s pin        MAP  FILE\n"
		"       %1$s %2$s event_pipe MAP [cpu N index M]\n"
		"       %1$s %2$s peek       MAP\n"
		"       %1$s %2$s push       MAP value VALUE\n"
		"       %1$s %2$s pop        MAP\n"
		"       %1$s %2$s enqueue    MAP value VALUE\n"
		"       %1$s %2$s dequeue    MAP\n"
		"       %1$s %2$s freeze     MAP\n"
		"       %1$s %2$s help\n"
		"\n"
		"       " HELP_SPEC_MAP "\n"
		"       DATA := { [hex] BYTES }\n"
		"       " HELP_SPEC_PROGRAM "\n"
		"       VALUE := { DATA | MAP | PROG }\n"
		"       UPDATE_FLAGS := { any | exist | noexist }\n"
		"       TYPE := { hash | array | prog_array | perf_event_array | percpu_hash |\n"
		"                 percpu_array | stack_trace | cgroup_array | lru_hash |\n"
		"                 lru_percpu_hash | lpm_trie | array_of_maps | hash_of_maps |\n"
		"                 devmap | devmap_hash | sockmap | cpumap | xskmap | sockhash |\n"
		"                 cgroup_storage | reuseport_sockarray | percpu_cgroup_storage |\n"
		"                 queue | stack | sk_storage | struct_ops | ringbuf | inode_storage |\n"
		"                 task_storage | bloom_filter | user_ringbuf | cgrp_storage | arena }\n"
		"       " HELP_SPEC_OPTIONS " |\n"
		"                    {-f|--bpffs} | {-n|--nomount} }\n"
		"",
		bin_name, argv[-2]);

	return 0;
}

static const struct cmd cmds[] = {
	{ "show",	do_show },
	{ "list",	do_show },
	{ "help",	do_help },
	{ "dump",	do_dump },
	{ "update",	do_update },/*更新表项内容*/
	{ "lookup",	do_lookup },
	{ "getnext",	do_getnext },
	{ "delete",	do_delete },
	{ "pin",	do_pin },/*将map pin到指定路径上*/
	{ "event_pipe",	do_event_pipe },
	{ "create",	do_create },/*执行map创建*/
	{ "peek",	do_lookup },
	{ "push",	do_update },
	{ "enqueue",	do_update },/*执行map更新*/
	{ "pop",	do_pop_dequeue },
	{ "dequeue",	do_pop_dequeue },
	{ "freeze",	do_freeze },
	{ 0 }
};

int do_map(int argc, char **argv)
{
	return cmd_select(cmds, argc, argv, do_help);
}<|MERGE_RESOLUTION|>--- conflicted
+++ resolved
@@ -923,12 +923,8 @@
 		p_err("mem alloc failed");
 		return -1;
 	}
-<<<<<<< HEAD
 	/*按参数获取bpf map fds*/
-	nb_fds = map_parse_fds(&argc, &argv, &fds);
-=======
 	nb_fds = map_parse_fds(&argc, &argv, &fds, BPF_F_RDONLY);
->>>>>>> f2d282e1
 	if (nb_fds < 1)
 		goto exit_free;
 
@@ -1016,12 +1012,8 @@
 	if (argc < 2)
 		usage();
 
-<<<<<<< HEAD
 	/*获得此map对应的fd*/
-	fd = map_parse_fd_and_info(&argc, &argv, &info, &len);
-=======
 	fd = map_parse_fd_and_info(&argc, &argv, &info, &len, 0);
->>>>>>> f2d282e1
 	if (fd < 0)
 		return -1;
 
