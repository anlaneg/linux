// SPDX-License-Identifier: (GPL-2.0-only OR BSD-2-Clause)
/* Copyright (C) 2017-2018 Netronome Systems, Inc. */

#include <errno.h>
#include <fcntl.h>
#include <linux/err.h>
#include <linux/kernel.h>
#include <net/if.h>
#include <stdbool.h>
#include <stdio.h>
#include <stdlib.h>
#include <string.h>
#include <unistd.h>
#include <sys/types.h>
#include <sys/stat.h>

#include <bpf/bpf.h>
#include <bpf/btf.h>
#include <bpf/hashmap.h>

#include "json_writer.h"
#include "main.h"

static struct hashmap *map_table;

static bool map_is_per_cpu(__u32 type)
{
	return type == BPF_MAP_TYPE_PERCPU_HASH ||
	       type == BPF_MAP_TYPE_PERCPU_ARRAY ||
	       type == BPF_MAP_TYPE_LRU_PERCPU_HASH ||
	       type == BPF_MAP_TYPE_PERCPU_CGROUP_STORAGE;
}

static bool map_is_map_of_maps(__u32 type)
{
	return type == BPF_MAP_TYPE_ARRAY_OF_MAPS ||
	       type == BPF_MAP_TYPE_HASH_OF_MAPS;
}

static bool map_is_map_of_progs(__u32 type)
{
	return type == BPF_MAP_TYPE_PROG_ARRAY;
}

static int map_type_from_str(const char *type)
{
	const char *map_type_str;
	unsigned int i;

	for (i = 0; ; i++) {
		map_type_str = libbpf_bpf_map_type_str(i);
		if (!map_type_str)
			break;

		/* Don't allow prefixing in case of possible future shadowing */
		if (!strcmp(map_type_str, type))
			return i;
	}
	return -1;
}

static void *alloc_value(struct bpf_map_info *info)
{
	if (map_is_per_cpu(info->type))
		return malloc(round_up(info->value_size, 8) *
			      get_possible_cpus());
	else
		return malloc(info->value_size);
}

static int do_dump_btf(const struct btf_dumper *d,
		       struct bpf_map_info *map_info, void *key,
		       void *value)
{
	__u32 value_id;
	int ret = 0;

	/* start of key-value pair */
	jsonw_start_object(d->jw);

	if (map_info->btf_key_type_id) {
		jsonw_name(d->jw, "key");

		ret = btf_dumper_type(d, map_info->btf_key_type_id, key);
		if (ret)
			goto err_end_obj;
	}

	value_id = map_info->btf_vmlinux_value_type_id ?
		: map_info->btf_value_type_id;

	if (!map_is_per_cpu(map_info->type)) {
		jsonw_name(d->jw, "value");
		ret = btf_dumper_type(d, value_id, value);
	} else {
		unsigned int i, n, step;

		jsonw_name(d->jw, "values");
		jsonw_start_array(d->jw);
		n = get_possible_cpus();
		step = round_up(map_info->value_size, 8);
		for (i = 0; i < n; i++) {
			jsonw_start_object(d->jw);
			jsonw_int_field(d->jw, "cpu", i);
			jsonw_name(d->jw, "value");
			ret = btf_dumper_type(d, value_id, value + i * step);
			jsonw_end_object(d->jw);
			if (ret)
				break;
		}
		jsonw_end_array(d->jw);
	}

err_end_obj:
	/* end of key-value pair */
	jsonw_end_object(d->jw);

	return ret;
}

static json_writer_t *get_btf_writer(void)
{
	json_writer_t *jw = jsonw_new(stdout);

	if (!jw)
		return NULL;
	jsonw_pretty(jw, true);

	return jw;
}

static void print_entry_json(struct bpf_map_info *info, unsigned char *key,
			     unsigned char *value, struct btf *btf)
{
	jsonw_start_object(json_wtr);

	if (!map_is_per_cpu(info->type)) {
		jsonw_name(json_wtr, "key");
		print_hex_data_json(key, info->key_size);
		jsonw_name(json_wtr, "value");
		print_hex_data_json(value, info->value_size);
		if (map_is_map_of_maps(info->type))
			jsonw_uint_field(json_wtr, "inner_map_id",
					 *(unsigned int *)value);
		if (btf) {
			struct btf_dumper d = {
				.btf = btf,
				.jw = json_wtr,
				.is_plain_text = false,
			};

			jsonw_name(json_wtr, "formatted");
			do_dump_btf(&d, info, key, value);
		}
	} else {
		unsigned int i, n, step;

		n = get_possible_cpus();
		step = round_up(info->value_size, 8);

		jsonw_name(json_wtr, "key");
		print_hex_data_json(key, info->key_size);

		jsonw_name(json_wtr, "values");
		jsonw_start_array(json_wtr);
		for (i = 0; i < n; i++) {
			jsonw_start_object(json_wtr);

			jsonw_int_field(json_wtr, "cpu", i);

			jsonw_name(json_wtr, "value");
			print_hex_data_json(value + i * step,
					    info->value_size);

			jsonw_end_object(json_wtr);
		}
		jsonw_end_array(json_wtr);
		if (btf) {
			struct btf_dumper d = {
				.btf = btf,
				.jw = json_wtr,
				.is_plain_text = false,
			};

			jsonw_name(json_wtr, "formatted");
			do_dump_btf(&d, info, key, value);
		}
	}

	jsonw_end_object(json_wtr);
}

static void
print_entry_error_msg(struct bpf_map_info *info, unsigned char *key,
		      const char *error_msg)
{
	int msg_size = strlen(error_msg);
	bool single_line, break_names;

	break_names = info->key_size > 16 || msg_size > 16;
	single_line = info->key_size + msg_size <= 24 && !break_names;

	printf("key:%c", break_names ? '\n' : ' ');
	fprint_hex(stdout, key, info->key_size, " ");

	printf(single_line ? "  " : "\n");

	printf("value:%c%s", break_names ? '\n' : ' ', error_msg);

	printf("\n");
}

static void
print_entry_error(struct bpf_map_info *map_info, void *key, int lookup_errno)
{
	/* For prog_array maps or arrays of maps, failure to lookup the value
	 * means there is no entry for that key. Do not print an error message
	 * in that case.
	 */
	if ((map_is_map_of_maps(map_info->type) ||
	     map_is_map_of_progs(map_info->type)) && lookup_errno == ENOENT)
		return;

	if (json_output) {
		jsonw_start_object(json_wtr);	/* entry */
		jsonw_name(json_wtr, "key");
		print_hex_data_json(key, map_info->key_size);
		jsonw_name(json_wtr, "value");
		jsonw_start_object(json_wtr);	/* error */
		jsonw_string_field(json_wtr, "error", strerror(lookup_errno));
		jsonw_end_object(json_wtr);	/* error */
		jsonw_end_object(json_wtr);	/* entry */
	} else {
		const char *msg = NULL;

		if (lookup_errno == ENOENT)
			msg = "<no entry>";
		else if (lookup_errno == ENOSPC &&
			 map_info->type == BPF_MAP_TYPE_REUSEPORT_SOCKARRAY)
			msg = "<cannot read>";

		print_entry_error_msg(map_info, key,
				      msg ? : strerror(lookup_errno));
	}
}

static void print_entry_plain(struct bpf_map_info *info, unsigned char *key,
			      unsigned char *value)
{
	if (!map_is_per_cpu(info->type)) {
		bool single_line, break_names;

		break_names = info->key_size > 16 || info->value_size > 16;
		single_line = info->key_size + info->value_size <= 24 &&
			!break_names;

		if (info->key_size) {
			printf("key:%c", break_names ? '\n' : ' ');
			fprint_hex(stdout, key, info->key_size, " ");

			printf(single_line ? "  " : "\n");
		}

		if (info->value_size) {
			if (map_is_map_of_maps(info->type)) {
				printf("inner_map_id:%c", break_names ? '\n' : ' ');
				printf("%u ", *(unsigned int *)value);
			} else {
				printf("value:%c", break_names ? '\n' : ' ');
				fprint_hex(stdout, value, info->value_size, " ");
			}
		}

		printf("\n");
	} else {
		unsigned int i, n, step;

		n = get_possible_cpus();
		step = round_up(info->value_size, 8);

		if (info->key_size) {
			printf("key:\n");
			fprint_hex(stdout, key, info->key_size, " ");
			printf("\n");
		}
		if (info->value_size) {
			for (i = 0; i < n; i++) {
				printf("value (CPU %02d):%c",
				       i, info->value_size > 16 ? '\n' : ' ');
				fprint_hex(stdout, value + i * step,
					   info->value_size, " ");
				printf("\n");
			}
		}
	}
}

static char **parse_bytes(char **argv, const char *name, unsigned char *val,
			  unsigned int n)
{
	unsigned int i = 0, base = 0;
	char *endptr;

	if (is_prefix(*argv, "hex")) {
		/*按16进制进行解析*/
		base = 16;
		argv++;
	}

	/*按base解释内容*/
	while (i < n && argv[i]) {
		val[i] = strtoul(argv[i], &endptr, base);
		if (*endptr) {
			p_err("error parsing byte: %s", argv[i]);
			return NULL;
		}
		i++;
	}

	if (i != n) {
		p_err("%s expected %d bytes got %d", name, n, i);
		return NULL;
	}

	return argv + i;
}

/* on per cpu maps we must copy the provided value on all value instances */
static void fill_per_cpu_value(struct bpf_map_info *info, void *value)
{
	unsigned int i, n, step;

	if (!map_is_per_cpu(info->type))
		return;

	n = get_possible_cpus();
	step = round_up(info->value_size, 8);
	for (i = 1; i < n; i++)
		memcpy(value + i * step, value, info->value_size);
}

static int parse_elem(char **argv, struct bpf_map_info *info,
		      void *key, void *value, __u32 key_size, __u32 value_size,
		      __u32 *flags, __u32 **value_fd)
{
	if (!*argv) {
		if (!key && !value)
			return 0;
		p_err("did not find %s", key ? "key" : "value");
		return -1;
	}

	if (is_prefix(*argv, "key")) {
		/*解析key的内容*/
		if (!key) {
			if (key_size)
				p_err("duplicate key");
			else
				p_err("unnecessary key");
			return -1;
		}

		argv = parse_bytes(argv + 1, "key", key, key_size);
		if (!argv)
			return -1;

		return parse_elem(argv, info, NULL, value, key_size, value_size,
				  flags, value_fd);
	} else if (is_prefix(*argv, "value")) {
		int fd;

		if (!value) {
			if (value_size)
				p_err("duplicate value");
			else
				p_err("unnecessary value");
			return -1;
		}

		argv++;

		if (map_is_map_of_maps(info->type)) {
			int argc = 2;

			if (value_size != 4) {
				p_err("value smaller than 4B for map in map?");
				return -1;
			}
			if (!argv[0] || !argv[1]) {
				p_err("not enough value arguments for map in map");
				return -1;
			}

			fd = map_parse_fd(&argc, &argv);
			if (fd < 0)
				return -1;

			*value_fd = value;
			**value_fd = fd;
		} else if (map_is_map_of_progs(info->type)) {
			int argc = 2;

			if (value_size != 4) {
				p_err("value smaller than 4B for map of progs?");
				return -1;
			}
			if (!argv[0] || !argv[1]) {
				p_err("not enough value arguments for map of progs");
				return -1;
			}
			if (is_prefix(*argv, "id"))
				p_info("Warning: updating program array via MAP_ID, make sure this map is kept open\n"
				       "         by some process or pinned otherwise update will be lost");

			fd = prog_parse_fd(&argc, &argv);
			if (fd < 0)
				return -1;

			*value_fd = value;
			**value_fd = fd;
		} else {
			/*解析value内容*/
			argv = parse_bytes(argv, "value", value, value_size);
			if (!argv)
				return -1;

			fill_per_cpu_value(info, value);
		}

		return parse_elem(argv, info, key, NULL, key_size, value_size,
				  flags, NULL);
	} else if (is_prefix(*argv, "any") || is_prefix(*argv, "noexist") ||
		   is_prefix(*argv, "exist")) {
		if (!flags) {
			p_err("flags specified multiple times: %s", *argv);
			return -1;
		}

		if (is_prefix(*argv, "any"))
			*flags = BPF_ANY;
		else if (is_prefix(*argv, "noexist"))
			*flags = BPF_NOEXIST;
		else if (is_prefix(*argv, "exist"))
			*flags = BPF_EXIST;

		return parse_elem(argv + 1, info, key, value, key_size,
				  value_size, NULL, value_fd);
	}

	p_err("expected key or value, got: %s", *argv);
	return -1;
}

static void show_map_header_json(struct bpf_map_info *info, json_writer_t *wtr)
{
	const char *map_type_str;

	jsonw_uint_field(wtr, "id", info->id);
	map_type_str = libbpf_bpf_map_type_str(info->type);
	if (map_type_str)
		jsonw_string_field(wtr, "type", map_type_str);
	else
		jsonw_uint_field(wtr, "type", info->type);

	if (*info->name)
		jsonw_string_field(wtr, "name", info->name);

	jsonw_name(wtr, "flags");
	jsonw_printf(wtr, "%d", info->map_flags);
}

static int show_map_close_json(int fd, struct bpf_map_info *info)
{
	char *memlock, *frozen_str;
	int frozen = 0;

	memlock = get_fdinfo(fd, "memlock");
	frozen_str = get_fdinfo(fd, "frozen");

	jsonw_start_object(json_wtr);

	show_map_header_json(info, json_wtr);

	print_dev_json(info->ifindex, info->netns_dev, info->netns_ino);

	jsonw_uint_field(json_wtr, "bytes_key", info->key_size);
	jsonw_uint_field(json_wtr, "bytes_value", info->value_size);
	jsonw_uint_field(json_wtr, "max_entries", info->max_entries);

	if (memlock)
		jsonw_int_field(json_wtr, "bytes_memlock", atoll(memlock));
	free(memlock);

	if (info->type == BPF_MAP_TYPE_PROG_ARRAY) {
		char *owner_prog_type = get_fdinfo(fd, "owner_prog_type");
		char *owner_jited = get_fdinfo(fd, "owner_jited");

		if (owner_prog_type) {
			unsigned int prog_type = atoi(owner_prog_type);
			const char *prog_type_str;

			prog_type_str = libbpf_bpf_prog_type_str(prog_type);
			if (prog_type_str)
				jsonw_string_field(json_wtr, "owner_prog_type",
						   prog_type_str);
			else
				jsonw_uint_field(json_wtr, "owner_prog_type",
						 prog_type);
		}
		if (owner_jited)
			jsonw_bool_field(json_wtr, "owner_jited",
					 !!atoi(owner_jited));

		free(owner_prog_type);
		free(owner_jited);
	}
	close(fd);

	if (frozen_str) {
		frozen = atoi(frozen_str);
		free(frozen_str);
	}
	jsonw_int_field(json_wtr, "frozen", frozen);

	if (info->btf_id)
		jsonw_int_field(json_wtr, "btf_id", info->btf_id);

	if (!hashmap__empty(map_table)) {
		struct hashmap_entry *entry;

		jsonw_name(json_wtr, "pinned");
		jsonw_start_array(json_wtr);
		hashmap__for_each_key_entry(map_table, entry, info->id)
			jsonw_string(json_wtr, entry->pvalue);
		jsonw_end_array(json_wtr);
	}

	emit_obj_refs_json(refs_table, info->id, json_wtr);

	jsonw_end_object(json_wtr);

	return 0;
}

static void show_map_header_plain(struct bpf_map_info *info)
{
	const char *map_type_str;

	printf("%u: ", info->id);

	map_type_str = libbpf_bpf_map_type_str(info->type);
	if (map_type_str)
		printf("%s  ", map_type_str);
	else
		printf("type %u  ", info->type);

	if (*info->name)
		printf("name %s  ", info->name);

	printf("flags 0x%x", info->map_flags);
	print_dev_plain(info->ifindex, info->netns_dev, info->netns_ino);
	printf("\n");
}

static int show_map_close_plain(int fd, struct bpf_map_info *info)
{
	char *memlock, *frozen_str;
	int frozen = 0;

	memlock = get_fdinfo(fd, "memlock");
	frozen_str = get_fdinfo(fd, "frozen");

	show_map_header_plain(info);
	printf("\tkey %uB  value %uB  max_entries %u",
	       info->key_size, info->value_size, info->max_entries);

	if (memlock)
		printf("  memlock %sB", memlock);
	free(memlock);

	if (info->type == BPF_MAP_TYPE_PROG_ARRAY) {
		char *owner_prog_type = get_fdinfo(fd, "owner_prog_type");
		char *owner_jited = get_fdinfo(fd, "owner_jited");

		if (owner_prog_type || owner_jited)
			printf("\n\t");
		if (owner_prog_type) {
			unsigned int prog_type = atoi(owner_prog_type);
			const char *prog_type_str;

			prog_type_str = libbpf_bpf_prog_type_str(prog_type);
			if (prog_type_str)
				printf("owner_prog_type %s  ", prog_type_str);
			else
				printf("owner_prog_type %d  ", prog_type);
		}
		if (owner_jited)
			printf("owner%s jited",
			       atoi(owner_jited) ? "" : " not");

		free(owner_prog_type);
		free(owner_jited);
	}
	close(fd);

	if (!hashmap__empty(map_table)) {
		struct hashmap_entry *entry;

		hashmap__for_each_key_entry(map_table, entry, info->id)
			printf("\n\tpinned %s", (char *)entry->pvalue);
	}

	if (frozen_str) {
		frozen = atoi(frozen_str);
		free(frozen_str);
	}

	if (info->btf_id || frozen)
		printf("\n\t");

	if (info->btf_id)
		printf("btf_id %d", info->btf_id);

	if (frozen)
		printf("%sfrozen", info->btf_id ? "  " : "");

	emit_obj_refs_plain(refs_table, info->id, "\n\tpids ");

	printf("\n");
	return 0;
}

static int do_show_subset(int argc, char **argv)
{
	struct bpf_map_info info = {};
	__u32 len = sizeof(info);
	int *fds = NULL;
	int nb_fds, i;
	int err = -1;

	fds = malloc(sizeof(int));
	if (!fds) {
		p_err("mem alloc failed");
		return -1;
	}
	nb_fds = map_parse_fds(&argc, &argv, &fds);
	if (nb_fds < 1)
		goto exit_free;

	if (json_output && nb_fds > 1)
		jsonw_start_array(json_wtr);	/* root array */
	for (i = 0; i < nb_fds; i++) {
		err = bpf_map_get_info_by_fd(fds[i], &info, &len);
		if (err) {
			p_err("can't get map info: %s",
			      strerror(errno));
			for (; i < nb_fds; i++)
				close(fds[i]);
			break;
		}

		if (json_output)
			show_map_close_json(fds[i], &info);
		else
			show_map_close_plain(fds[i], &info);

		close(fds[i]);
	}
	if (json_output && nb_fds > 1)
		jsonw_end_array(json_wtr);	/* root array */

exit_free:
	free(fds);
	return err;
}

static int do_show(int argc, char **argv)
{
	struct bpf_map_info info = {};
	__u32 len = sizeof(info);
	__u32 id = 0;
	int err;
	int fd;

	if (show_pinned) {
		map_table = hashmap__new(hash_fn_for_key_as_id,
					 equal_fn_for_key_as_id, NULL);
		if (IS_ERR(map_table)) {
			p_err("failed to create hashmap for pinned paths");
			return -1;
		}
		build_pinned_obj_table(map_table, BPF_OBJ_MAP);
	}
	build_obj_refs_table(&refs_table, BPF_OBJ_MAP);

	if (argc == 2)
		return do_show_subset(argc, argv);

	if (argc)
		return BAD_ARG();

	if (json_output)
		jsonw_start_array(json_wtr);
	while (true) {
		err = bpf_map_get_next_id(id, &id);
		if (err) {
			if (errno == ENOENT)
				break;
			p_err("can't get next map: %s%s", strerror(errno),
			      errno == EINVAL ? " -- kernel too old?" : "");
			break;
		}

		fd = bpf_map_get_fd_by_id(id);
		if (fd < 0) {
			if (errno == ENOENT)
				continue;
			p_err("can't get map by id (%u): %s",
			      id, strerror(errno));
			break;
		}

		err = bpf_map_get_info_by_fd(fd, &info, &len);
		if (err) {
			p_err("can't get map info: %s", strerror(errno));
			close(fd);
			break;
		}

		if (json_output)
			show_map_close_json(fd, &info);
		else
			show_map_close_plain(fd, &info);
	}
	if (json_output)
		jsonw_end_array(json_wtr);

	delete_obj_refs_table(refs_table);

	if (show_pinned)
		delete_pinned_obj_table(map_table);

	return errno == ENOENT ? 0 : -1;
}

static int dump_map_elem(int fd, void *key, void *value,
			 struct bpf_map_info *map_info, struct btf *btf,
			 json_writer_t *btf_wtr)
{
	if (bpf_map_lookup_elem(fd, key, value)) {
		print_entry_error(map_info, key, errno);
		return -1;
	}

	if (json_output) {
		print_entry_json(map_info, key, value, btf);
	} else if (btf) {
		struct btf_dumper d = {
			.btf = btf,
			.jw = btf_wtr,
			.is_plain_text = true,
		};

		do_dump_btf(&d, map_info, key, value);
	} else {
		print_entry_plain(map_info, key, value);
	}

	return 0;
}

static int maps_have_btf(int *fds, int nb_fds)
{
	struct bpf_map_info info = {};
	__u32 len = sizeof(info);
	int err, i;

	for (i = 0; i < nb_fds; i++) {
		err = bpf_map_get_info_by_fd(fds[i], &info, &len);
		if (err) {
			p_err("can't get map info: %s", strerror(errno));
			return -1;
		}

		if (!info.btf_id)
			/*btf_id为0，没有对应的btf*/
			return 0;
	}

	/*包含btf*/
	return 1;
}

static struct btf *btf_vmlinux;

static int get_map_kv_btf(const struct bpf_map_info *info, struct btf **btf)
{
	int err = 0;

	if (info->btf_vmlinux_value_type_id) {
		if (!btf_vmlinux) {
			/*加载kernel提供的btf*/
			btf_vmlinux = libbpf_find_kernel_btf();
			if (!btf_vmlinux) {
				/*加载失败，报错*/
				p_err("failed to get kernel btf");
				return -errno;
			}
		}
		*btf = btf_vmlinux;
	} else if (info->btf_value_type_id) {
		/*通过btf_id加载btf*/
		*btf = btf__load_from_kernel_by_id(info->btf_id);
		if (!*btf) {
			err = -errno;
			p_err("failed to get btf");
		}
	} else {
		*btf = NULL;
	}

	return err;
}

static void free_map_kv_btf(struct btf *btf)
{
	if (btf != btf_vmlinux)
		btf__free(btf);
}

static int
map_dump(int fd, struct bpf_map_info *info, json_writer_t *wtr,
	 bool show_header)
{
	void *key, *value, *prev_key;
	unsigned int num_elems = 0;
	struct btf *btf = NULL;
	int err;

	key = malloc(info->key_size);
	value = alloc_value(info);
	if (!key || !value) {
		p_err("mem alloc failed");
		err = -1;
		goto exit_free;
	}

	prev_key = NULL;

	if (wtr) {
		err = get_map_kv_btf(info, &btf);
		if (err) {
			goto exit_free;
		}

		if (show_header) {
			jsonw_start_object(wtr);	/* map object */
			show_map_header_json(info, wtr);
			jsonw_name(wtr, "elements");
		}
		jsonw_start_array(wtr);		/* elements */
	} else if (show_header) {
		show_map_header_plain(info);
	}

	if (info->type == BPF_MAP_TYPE_REUSEPORT_SOCKARRAY &&
	    info->value_size != 8) {
		const char *map_type_str;

		map_type_str = libbpf_bpf_map_type_str(info->type);
		p_info("Warning: cannot read values from %s map with value_size != 8",
		       map_type_str);
	}

	/*遍历此fd对应的key*/
	while (true) {
		err = bpf_map_get_next_key(fd, prev_key, key);
		if (err) {
			if (errno == ENOENT)
				err = 0;
			break;
		}
		if (!dump_map_elem(fd, key, value, info, btf, wtr))
			num_elems++;
		prev_key = key;
	}

	if (wtr) {
		jsonw_end_array(wtr);	/* elements */
		if (show_header)
			jsonw_end_object(wtr);	/* map object */
	} else {
		printf("Found %u element%s\n", num_elems,
		       num_elems != 1 ? "s" : "");
	}

exit_free:
	free(key);
	free(value);
	close(fd);
	free_map_kv_btf(btf);

	return err;
}

static int do_dump(int argc, char **argv)
{
	json_writer_t *wtr = NULL, *btf_wtr = NULL;
	struct bpf_map_info info = {};
	int nb_fds, i = 0;
	__u32 len = sizeof(info);
	int *fds = NULL;
	int err = -1;

	if (argc != 2)
		usage();

	fds = malloc(sizeof(int));
	if (!fds) {
		p_err("mem alloc failed");
		return -1;
	}
	/*按参数获取bpf map fds*/
	nb_fds = map_parse_fds(&argc, &argv, &fds);
	if (nb_fds < 1)
		goto exit_free;

	if (json_output) {
		wtr = json_wtr;
	} else {
		int do_plain_btf;

		do_plain_btf = maps_have_btf(fds, nb_fds);
		if (do_plain_btf < 0)
			goto exit_close;

		if (do_plain_btf/*此fds包含btf*/) {
			btf_wtr = get_btf_writer();
			wtr = btf_wtr;
			if (!btf_wtr)
				p_info("failed to create json writer for btf. falling back to plain output");
		}
	}

	if (wtr && nb_fds > 1)
		jsonw_start_array(wtr);	/* root array */
	for (i = 0; i < nb_fds; i++) {
		if (bpf_map_get_info_by_fd(fds[i], &info, &len)) {
			p_err("can't get map info: %s", strerror(errno));
			break;
		}
		err = map_dump(fds[i], &info, wtr, nb_fds > 1);
		if (!wtr && i != nb_fds - 1)
			printf("\n");

		if (err)
			break;
		close(fds[i]);
	}
	if (wtr && nb_fds > 1)
		jsonw_end_array(wtr);	/* root array */

	if (btf_wtr)
		jsonw_destroy(&btf_wtr);
exit_close:
	for (; i < nb_fds; i++)
		close(fds[i]);
exit_free:
	free(fds);
	btf__free(btf_vmlinux);
	return err;
}

static int alloc_key_value(struct bpf_map_info *info, void **key, void **value)
{
	*key = NULL;
	*value = NULL;

	if (info->key_size) {
		*key = malloc(info->key_size);
		if (!*key) {
			p_err("key mem alloc failed");
			return -1;
		}
	}

	if (info->value_size) {
		*value = alloc_value(info);
		if (!*value) {
			p_err("value mem alloc failed");
			free(*key);
			*key = NULL;
			return -1;
		}
	}

	return 0;
}

static int do_update(int argc, char **argv)
{
	struct bpf_map_info info = {};
	__u32 len = sizeof(info);
	__u32 *value_fd = NULL;
	__u32 flags = BPF_ANY;
	void *key, *value;
	int fd, err;

	if (argc < 2)
		usage();

	/*获得此map对应的fd*/
	fd = map_parse_fd_and_info(&argc, &argv, &info, &len);
	if (fd < 0)
		return -1;

	/*按照map info申请key,value对应的空间*/
	err = alloc_key_value(&info, &key, &value);
	if (err)
		goto exit_free;

	/*解析key,value*/
	err = parse_elem(argv, &info, key, value, info.key_size,
			 info.value_size, &flags, &value_fd);
	if (err)
		goto exit_free;

	/*通过系统调用update map*/
	err = bpf_map_update_elem(fd, key, value, flags);
	if (err) {
		p_err("update failed: %s", strerror(errno));
		goto exit_free;
	}

exit_free:
	if (value_fd)
		close(*value_fd);
	free(key);
	free(value);
	close(fd);

	if (!err && json_output)
		jsonw_null(json_wtr);
	return err;
}

static void print_key_value(struct bpf_map_info *info, void *key,
			    void *value)
{
	json_writer_t *btf_wtr;
	struct btf *btf;

	if (get_map_kv_btf(info, &btf))
		return;

	if (json_output) {
		print_entry_json(info, key, value, btf);
	} else if (btf) {
		/* if here json_wtr wouldn't have been initialised,
		 * so let's create separate writer for btf
		 */
		btf_wtr = get_btf_writer();
		if (!btf_wtr) {
			p_info("failed to create json writer for btf. falling back to plain output");
			btf__free(btf);
			btf = NULL;
			print_entry_plain(info, key, value);
		} else {
			struct btf_dumper d = {
				.btf = btf,
				.jw = btf_wtr,
				.is_plain_text = true,
			};

			do_dump_btf(&d, info, key, value);
			jsonw_destroy(&btf_wtr);
		}
	} else {
		print_entry_plain(info, key, value);
	}
	btf__free(btf);
}

static int do_lookup(int argc, char **argv)
{
	struct bpf_map_info info = {};
	__u32 len = sizeof(info);
	void *key, *value;
	int err;
	int fd;

	if (argc < 2)
		usage();

	fd = map_parse_fd_and_info(&argc, &argv, &info, &len);
	if (fd < 0)
		return -1;

	err = alloc_key_value(&info, &key, &value);
	if (err)
		goto exit_free;

	err = parse_elem(argv, &info, key, NULL, info.key_size, 0, NULL, NULL);
	if (err)
		goto exit_free;

	err = bpf_map_lookup_elem(fd, key, value);
	if (err) {
		if (errno == ENOENT) {
			if (json_output) {
				jsonw_null(json_wtr);
			} else {
				printf("key:\n");
				fprint_hex(stdout, key, info.key_size, " ");
				printf("\n\nNot found\n");
			}
		} else {
			p_err("lookup failed: %s", strerror(errno));
		}

		goto exit_free;
	}

	/* here means bpf_map_lookup_elem() succeeded */
	print_key_value(&info, key, value);

exit_free:
	free(key);
	free(value);
	close(fd);

	return err;
}

static int do_getnext(int argc, char **argv)
{
	struct bpf_map_info info = {};
	__u32 len = sizeof(info);
	void *key, *nextkey;
	int err;
	int fd;

	if (argc < 2)
		usage();

	fd = map_parse_fd_and_info(&argc, &argv, &info, &len);
	if (fd < 0)
		return -1;

	key = malloc(info.key_size);
	nextkey = malloc(info.key_size);
	if (!key || !nextkey) {
		p_err("mem alloc failed");
		err = -1;
		goto exit_free;
	}

	if (argc) {
		err = parse_elem(argv, &info, key, NULL, info.key_size, 0,
				 NULL, NULL);
		if (err)
			goto exit_free;
	} else {
		free(key);
		key = NULL;
	}

	err = bpf_map_get_next_key(fd, key, nextkey);
	if (err) {
		p_err("can't get next key: %s", strerror(errno));
		goto exit_free;
	}

	if (json_output) {
		jsonw_start_object(json_wtr);
		if (key) {
			jsonw_name(json_wtr, "key");
			print_hex_data_json(key, info.key_size);
		} else {
			jsonw_null_field(json_wtr, "key");
		}
		jsonw_name(json_wtr, "next_key");
		print_hex_data_json(nextkey, info.key_size);
		jsonw_end_object(json_wtr);
	} else {
		if (key) {
			printf("key:\n");
			fprint_hex(stdout, key, info.key_size, " ");
			printf("\n");
		} else {
			printf("key: None\n");
		}
		printf("next key:\n");
		fprint_hex(stdout, nextkey, info.key_size, " ");
		printf("\n");
	}

exit_free:
	free(nextkey);
	free(key);
	close(fd);

	return err;
}

static int do_delete(int argc, char **argv)
{
	struct bpf_map_info info = {};
	__u32 len = sizeof(info);
	void *key;
	int err;
	int fd;

	if (argc < 2)
		usage();

	fd = map_parse_fd_and_info(&argc, &argv, &info, &len);
	if (fd < 0)
		return -1;

	key = malloc(info.key_size);
	if (!key) {
		p_err("mem alloc failed");
		err = -1;
		goto exit_free;
	}

	err = parse_elem(argv, &info, key, NULL, info.key_size, 0, NULL, NULL);
	if (err)
		goto exit_free;

	err = bpf_map_delete_elem(fd, key);
	if (err)
		p_err("delete failed: %s", strerror(errno));

exit_free:
	free(key);
	close(fd);

	if (!err && json_output)
		jsonw_null(json_wtr);
	return err;
}

static int do_pin(int argc, char **argv)
{
	int err;

	err = do_pin_any(argc, argv, map_parse_fd);
	if (!err && json_output)
		jsonw_null(json_wtr);
	return err;
}

static int do_create(int argc, char **argv)
{
	LIBBPF_OPTS(bpf_map_create_opts, attr);
	enum bpf_map_type map_type = BPF_MAP_TYPE_UNSPEC;
	__u32 key_size = 0, value_size = 0, max_entries = 0;
	const char *map_name = NULL;
	const char *pinfile;
	int err = -1, fd;

	if (!REQ_ARGS(7))
		return -1;
	pinfile = GET_ARG();

	while (argc) {
		if (!REQ_ARGS(2))
			return -1;

		if (is_prefix(*argv, "type")) {
			NEXT_ARG();

			if (map_type) {
				p_err("map type already specified");
				goto exit;
			}

			/*map类型*/
			map_type = map_type_from_str(*argv);
			if ((int)map_type < 0) {
				p_err("unrecognized map type: %s", *argv);
				goto exit;
			}
			NEXT_ARG();
		} else if (is_prefix(*argv, "name")) {
			NEXT_ARG();
			/*map名称*/
			map_name = GET_ARG();
		} else if (is_prefix(*argv, "key")) {
			/*map对应的key size*/
			if (parse_u32_arg(&argc, &argv, &key_size,
					  "key size"))
				goto exit;
		} else if (is_prefix(*argv, "value")) {
			/*map对应的value size*/
			if (parse_u32_arg(&argc, &argv, &value_size,
					  "value size"))
				goto exit;
		} else if (is_prefix(*argv, "entries")) {
			/*map对应的实体总数*/
			if (parse_u32_arg(&argc, &argv, &max_entries,
					  "max entries"))
				goto exit;
		} else if (is_prefix(*argv, "flags")) {
			/*通过u32指定flags*/
			if (parse_u32_arg(&argc, &argv, &attr.map_flags,
					  "flags"))
				goto exit;
		} else if (is_prefix(*argv, "dev")) {
<<<<<<< HEAD
			/*指定map 对应的offload设备*/
=======
			p_info("Warning: 'bpftool map create [...] dev <ifname>' syntax is deprecated.\n"
			       "Going further, please use 'offload_dev <ifname>' to request hardware offload for the map.");
			goto offload_dev;
		} else if (is_prefix(*argv, "offload_dev")) {
offload_dev:
>>>>>>> 9d1694dc
			NEXT_ARG();

			if (attr.map_ifindex) {
				p_err("offload device already specified");
				goto exit;
			}

			/*通过name获取设备的ifindex*/
			attr.map_ifindex = if_nametoindex(*argv);
			if (!attr.map_ifindex) {
				p_err("unrecognized netdevice '%s': %s",
				      *argv, strerror(errno));
				goto exit;
			}
			NEXT_ARG();
		} else if (is_prefix(*argv, "inner_map")) {
			struct bpf_map_info info = {};
			__u32 len = sizeof(info);
			int inner_map_fd;

			NEXT_ARG();
			if (!REQ_ARGS(2))
				usage();
			/*取inner_map对应的fd*/
			inner_map_fd = map_parse_fd_and_info(&argc, &argv,
							     &info, &len);
			if (inner_map_fd < 0)
				return -1;
			/*设置inner map fd*/
			attr.inner_map_fd = inner_map_fd;
		} else {
			p_err("unknown arg %s", *argv);
			goto exit;
		}
	}

	if (!map_name) {
		p_err("map name not specified");
		goto exit;
	}

	set_max_rlimit();

	/*创建指定的bpf map*/
	fd = bpf_map_create(map_type, map_name, key_size, value_size, max_entries, &attr);
	if (fd < 0) {
		p_err("map create failed: %s", strerror(errno));
		goto exit;
	}

	/*将bpf map pin到指定路径*/
	err = do_pin_fd(fd, pinfile);
	close(fd);
	if (err)
		goto exit;

	if (json_output)
		jsonw_null(json_wtr);

exit:
	if (attr.inner_map_fd > 0)
		close(attr.inner_map_fd);

	return err;
}

static int do_pop_dequeue(int argc, char **argv)
{
	struct bpf_map_info info = {};
	__u32 len = sizeof(info);
	void *key, *value;
	int err;
	int fd;

	if (argc < 2)
		usage();

	fd = map_parse_fd_and_info(&argc, &argv, &info, &len);
	if (fd < 0)
		return -1;

	err = alloc_key_value(&info, &key, &value);
	if (err)
		goto exit_free;

	err = bpf_map_lookup_and_delete_elem(fd, key, value);
	if (err) {
		if (errno == ENOENT) {
			if (json_output)
				jsonw_null(json_wtr);
			else
				printf("Error: empty map\n");
		} else {
			p_err("pop failed: %s", strerror(errno));
		}

		goto exit_free;
	}

	print_key_value(&info, key, value);

exit_free:
	free(key);
	free(value);
	close(fd);

	return err;
}

static int do_freeze(int argc, char **argv)
{
	int err, fd;

	if (!REQ_ARGS(2))
		return -1;

	fd = map_parse_fd(&argc, &argv);
	if (fd < 0)
		return -1;

	if (argc) {
		close(fd);
		return BAD_ARG();
	}

	err = bpf_map_freeze(fd);
	close(fd);
	if (err) {
		p_err("failed to freeze map: %s", strerror(errno));
		return err;
	}

	if (json_output)
		jsonw_null(json_wtr);

	return 0;
}

static int do_help(int argc, char **argv)
{
	if (json_output) {
		jsonw_null(json_wtr);
		return 0;
	}

	fprintf(stderr,
		"Usage: %1$s %2$s { show | list }   [MAP]\n"
		"       %1$s %2$s create     FILE type TYPE key KEY_SIZE value VALUE_SIZE \\\n"
		"                                  entries MAX_ENTRIES name NAME [flags FLAGS] \\\n"
		"                                  [inner_map MAP] [offload_dev NAME]\n"
		"       %1$s %2$s dump       MAP\n"
		"       %1$s %2$s update     MAP [key DATA] [value VALUE] [UPDATE_FLAGS]\n"
		"       %1$s %2$s lookup     MAP [key DATA]\n"
		"       %1$s %2$s getnext    MAP [key DATA]\n"
		"       %1$s %2$s delete     MAP  key DATA\n"
		"       %1$s %2$s pin        MAP  FILE\n"
		"       %1$s %2$s event_pipe MAP [cpu N index M]\n"
		"       %1$s %2$s peek       MAP\n"
		"       %1$s %2$s push       MAP value VALUE\n"
		"       %1$s %2$s pop        MAP\n"
		"       %1$s %2$s enqueue    MAP value VALUE\n"
		"       %1$s %2$s dequeue    MAP\n"
		"       %1$s %2$s freeze     MAP\n"
		"       %1$s %2$s help\n"
		"\n"
		"       " HELP_SPEC_MAP "\n"
		"       DATA := { [hex] BYTES }\n"
		"       " HELP_SPEC_PROGRAM "\n"
		"       VALUE := { DATA | MAP | PROG }\n"
		"       UPDATE_FLAGS := { any | exist | noexist }\n"
		"       TYPE := { hash | array | prog_array | perf_event_array | percpu_hash |\n"
		"                 percpu_array | stack_trace | cgroup_array | lru_hash |\n"
		"                 lru_percpu_hash | lpm_trie | array_of_maps | hash_of_maps |\n"
		"                 devmap | devmap_hash | sockmap | cpumap | xskmap | sockhash |\n"
		"                 cgroup_storage | reuseport_sockarray | percpu_cgroup_storage |\n"
		"                 queue | stack | sk_storage | struct_ops | ringbuf | inode_storage |\n"
		"                 task_storage | bloom_filter | user_ringbuf | cgrp_storage }\n"
		"       " HELP_SPEC_OPTIONS " |\n"
		"                    {-f|--bpffs} | {-n|--nomount} }\n"
		"",
		bin_name, argv[-2]);

	return 0;
}

static const struct cmd cmds[] = {
	{ "show",	do_show },
	{ "list",	do_show },
	{ "help",	do_help },
	{ "dump",	do_dump },
	{ "update",	do_update },/*更新表项内容*/
	{ "lookup",	do_lookup },
	{ "getnext",	do_getnext },
	{ "delete",	do_delete },
	{ "pin",	do_pin },/*将map pin到指定路径上*/
	{ "event_pipe",	do_event_pipe },
	{ "create",	do_create },/*执行map创建*/
	{ "peek",	do_lookup },
	{ "push",	do_update },
	{ "enqueue",	do_update },/*执行map更新*/
	{ "pop",	do_pop_dequeue },
	{ "dequeue",	do_pop_dequeue },
	{ "freeze",	do_freeze },
	{ 0 }
};

int do_map(int argc, char **argv)
{
	return cmd_select(cmds, argc, argv, do_help);
}<|MERGE_RESOLUTION|>--- conflicted
+++ resolved
@@ -1309,15 +1309,12 @@
 					  "flags"))
 				goto exit;
 		} else if (is_prefix(*argv, "dev")) {
-<<<<<<< HEAD
-			/*指定map 对应的offload设备*/
-=======
 			p_info("Warning: 'bpftool map create [...] dev <ifname>' syntax is deprecated.\n"
 			       "Going further, please use 'offload_dev <ifname>' to request hardware offload for the map.");
 			goto offload_dev;
 		} else if (is_prefix(*argv, "offload_dev")) {
 offload_dev:
->>>>>>> 9d1694dc
+			/*指定map 对应的offload设备*/
 			NEXT_ARG();
 
 			if (attr.map_ifindex) {
