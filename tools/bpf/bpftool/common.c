--- conflicted
+++ resolved
@@ -294,12 +294,8 @@
 {
 	int err;
 
-<<<<<<< HEAD
 	/*持载bpf文件系统*/
-	err = mount_bpffs_for_pin(name);
-=======
 	err = mount_bpffs_for_pin(name, false);
->>>>>>> 9d1694dc
 	if (err)
 		return err;
 
