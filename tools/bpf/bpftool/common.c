--- conflicted
+++ resolved
@@ -330,12 +330,7 @@
 		return -1;
 	}
 
-<<<<<<< HEAD
-	strcpy(file, name);
-	dir = dirname(file);/*取此文件对应的目录*/
-=======
-	dir = dirname(temp_name);
->>>>>>> 155a3c00
+	dir = dirname(temp_name);/*取此文件对应的目录*/
 
 	if (is_bpffs(dir))
 		/*此目录已是bpf文件系统*/
@@ -371,12 +366,8 @@
 {
 	int err;
 
-<<<<<<< HEAD
 	/*持载bpf文件系统*/
-	err = mount_bpffs_for_pin(name, false);
-=======
 	err = mount_bpffs_for_file(name);
->>>>>>> 155a3c00
 	if (err)
 		return err;
 
