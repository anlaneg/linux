// SPDX-License-Identifier: (GPL-2.0-only OR BSD-2-Clause)
/* Copyright (C) 2017-2018 Netronome Systems, Inc. */

#include <ctype.h>
#include <errno.h>
#include <getopt.h>
#include <linux/bpf.h>
#include <stdio.h>
#include <stdlib.h>
#include <string.h>

#include <bpf/bpf.h>
#include <bpf/btf.h>
#include <bpf/hashmap.h>
#include <bpf/libbpf.h>

#include "main.h"

#define BATCH_LINE_LEN_MAX 65536
#define BATCH_ARG_NB_MAX 4096

const char *bin_name;
static int last_argc;
static char **last_argv;
static int (*last_do_help)(int argc, char **argv);
json_writer_t *json_wtr;
bool pretty_output;
bool json_output;/*是否进行json输出*/
bool show_pinned;
bool block_mount;
bool verifier_logs;
bool relaxed_maps;
bool use_loader;
struct btf *base_btf;
struct hashmap *refs_table;

static void __noreturn clean_and_exit(int i)
{
	if (json_output)
		jsonw_destroy(&json_wtr);

	exit(i);
}

void usage(void)
{
	last_do_help(last_argc - 1, last_argv + 1);

	clean_and_exit(-1);
}

/*bpftool帮助信息*/
static int do_help(int argc, char **argv)
{
	if (json_output) {
		jsonw_null(json_wtr);
		return 0;
	}

	fprintf(stderr,
		"Usage: %s [OPTIONS] OBJECT { COMMAND | help }\n"
		"       %s batch file FILE\n"
		"       %s version\n"
		"\n"
		"       OBJECT := { prog | map | link | cgroup | perf | net | feature | btf | gen | struct_ops | iter }\n"
		"       " HELP_SPEC_OPTIONS " |\n"
		"                    {-V|--version} }\n"
		"",
		bin_name, bin_name, bin_name);

	return 0;
}

static int do_batch(int argc, char **argv);
static int do_version(int argc, char **argv);

static const struct cmd commands[] = {
	{ "help",	do_help },/*默认为help函数*/
	{ "batch",	do_batch },/*bpftool支持命令批处理*/
	{ "prog",	do_prog },
	{ "map",	do_map },/*bpf map相关的操作*/
	{ "link",	do_link },
	{ "cgroup",	do_cgroup },
	{ "perf",	do_perf },
	{ "net",	do_net },
	{ "feature",	do_feature },
	{ "btf",	do_btf },
	{ "gen",	do_gen },/*bpf gen相关命令处理*/
	{ "struct_ops",	do_struct_ops },
	{ "iter",	do_iter },
	{ "version",	do_version },/*显示版本*/
	{ 0 }
};

#ifndef BPFTOOL_VERSION
/* bpftool's major and minor version numbers are aligned on libbpf's. There is
 * an offset of 6 for the version number, because bpftool's version was higher
 * than libbpf's when we adopted this scheme. The patch number remains at 0
 * for now. Set BPFTOOL_VERSION to override.
 */
#define BPFTOOL_MAJOR_VERSION (LIBBPF_MAJOR_VERSION + 6)
#define BPFTOOL_MINOR_VERSION LIBBPF_MINOR_VERSION
#define BPFTOOL_PATCH_VERSION 0
#endif

static void
print_feature(const char *feature, bool state, unsigned int *nb_features)
{
	if (state) {
		printf("%s %s", *nb_features ? "," : "", feature);
		*nb_features = *nb_features + 1;
	}
}

static int do_version(int argc, char **argv)
{
#ifdef HAVE_LIBBFD_SUPPORT
	const bool has_libbfd = true;
#else
	const bool has_libbfd = false;
#endif
	/*是否有llvm支持*/
#ifdef HAVE_LLVM_SUPPORT
	const bool has_llvm = true;
#else
	const bool has_llvm = false;
#endif
#ifdef BPFTOOL_WITHOUT_SKELETONS
	const bool has_skeletons = false;
#else
	const bool has_skeletons = true;
#endif
	bool bootstrap = false;
	int i;

	/*检查command prog对应的func是否为空*/
	for (i = 0; commands[i].cmd; i++) {
		if (!strcmp(commands[i].cmd, "prog")) {
			/* Assume we run a bootstrap version if "bpftool prog"
			 * is not available.
			 */
			bootstrap = !commands[i].func;
			break;
		}
	}

	if (json_output) {
		jsonw_start_object(json_wtr);	/* root object */

		jsonw_name(json_wtr, "version");
#ifdef BPFTOOL_VERSION
		jsonw_printf(json_wtr, "\"%s\"", BPFTOOL_VERSION);
#else
		jsonw_printf(json_wtr, "\"%d.%d.%d\"", BPFTOOL_MAJOR_VERSION,
			     BPFTOOL_MINOR_VERSION, BPFTOOL_PATCH_VERSION);
#endif
		jsonw_name(json_wtr, "libbpf_version");
		jsonw_printf(json_wtr, "\"%u.%u\"",
			     libbpf_major_version(), libbpf_minor_version());

		jsonw_name(json_wtr, "features");
		jsonw_start_object(json_wtr);	/* features */
		jsonw_bool_field(json_wtr, "libbfd", has_libbfd);
		jsonw_bool_field(json_wtr, "llvm", has_llvm);
		jsonw_bool_field(json_wtr, "skeletons", has_skeletons);
		jsonw_bool_field(json_wtr, "bootstrap", bootstrap);
		jsonw_end_object(json_wtr);	/* features */

		jsonw_end_object(json_wtr);	/* root object */
	} else {
		unsigned int nb_features = 0;

#ifdef BPFTOOL_VERSION
		printf("%s v%s\n", bin_name, BPFTOOL_VERSION);
#else
		printf("%s v%d.%d.%d\n", bin_name, BPFTOOL_MAJOR_VERSION,
		       BPFTOOL_MINOR_VERSION, BPFTOOL_PATCH_VERSION);
#endif
		printf("using libbpf %s\n", libbpf_version_string());
		printf("features:");
		print_feature("libbfd", has_libbfd, &nb_features);
		print_feature("llvm", has_llvm, &nb_features);
		print_feature("skeletons", has_skeletons, &nb_features);
		print_feature("bootstrap", bootstrap, &nb_features);
		printf("\n");
	}
	return 0;
}

int cmd_select(const struct cmd *cmds, int argc, char **argv,
	       int (*help)(int argc, char **argv))
{
	unsigned int i;

	last_argc = argc;
	last_argv = argv;
	last_do_help = help;

	/*默认使用首个cmd*/
	if (argc < 1 && cmds[0].func)
		return cmds[0].func(argc, argv);

	/*前缀匹配成功，执行相应命令*/
	for (i = 0; cmds[i].cmd; i++) {
		if (is_prefix(*argv, cmds[i].cmd)) {
			if (!cmds[i].func) {
				p_err("command '%s' is not supported in bootstrap mode",
				      cmds[i].cmd);
				return -1;
			}
			return cmds[i].func(argc - 1, argv + 1);
		}
	}

	/*未找到cmd,直接输出help信息*/
	help(argc - 1, argv + 1);

	return -1;
}

bool is_prefix(const char *pfx, const char *str)
{
	if (!pfx)
		return false;
	if (strlen(str) < strlen(pfx))
		return false;

	return !memcmp(str, pfx, strlen(pfx));
}

/* Last argument MUST be NULL pointer */
int detect_common_prefix(const char *arg, ...)
{
	unsigned int count = 0;
	const char *ref;
	char msg[256];
	va_list ap;

	snprintf(msg, sizeof(msg), "ambiguous prefix: '%s' could be '", arg);
	va_start(ap, arg);
	while ((ref = va_arg(ap, const char *))) {
		if (!is_prefix(arg, ref))
			continue;
		count++;
		if (count > 1)
			strncat(msg, "' or '", sizeof(msg) - strlen(msg) - 1);
		strncat(msg, ref, sizeof(msg) - strlen(msg) - 1);
	}
	va_end(ap);
	strncat(msg, "'", sizeof(msg) - strlen(msg) - 1);

	if (count >= 2) {
		p_err("%s", msg);
		return -1;
	}

	return 0;
}

void fprint_hex(FILE *f, void *arg, unsigned int n, const char *sep)
{
	unsigned char *data = arg;
	unsigned int i;

	for (i = 0; i < n; i++) {
		const char *pfx = "";

		if (!i)
			/* nothing */;
		else if (!(i % 16))
			fprintf(f, "\n");
		else if (!(i % 8))
			fprintf(f, "  ");
		else
			pfx = sep;

		fprintf(f, "%s%02hhx", i ? pfx : "", data[i]);
	}
}

/* Split command line into argument vector. */
static int make_args(char *line, char *n_argv[], int maxargs, int cmd_nb)
{
	static const char ws[] = " \t\r\n";/*定义参数分隔符*/
	char *cp = line;
	int n_argc = 0;

	while (*cp) {
		/* Skip leading whitespace. */
		cp += strspn(cp, ws);

		if (*cp == '\0')
			/*分析已达到结尾*/
			break;

		if (n_argc >= (maxargs - 1)) {
			p_err("too many arguments to command %d", cmd_nb);
			return -1;
		}

		/* Word begins with quote. */
		if (*cp == '\'' || *cp == '"') {
			/*遇到单引号，双引号，记录参数起始位置（移除相应引号），
			 * 并跳到其后第一个对应的引号处（无转义支持）*/
			char quote = *cp++;

			n_argv[n_argc++] = cp;
			/* Find ending quote. */
			cp = strchr(cp, quote);
			if (!cp) {
				p_err("unterminated quoted string in command %d",
				      cmd_nb);
				return -1;
			}
		} else {
			/*记录参数起始位置*/
			n_argv[n_argc++] = cp;

			/* Find end of word. */
			cp += strcspn(cp, ws);
			if (*cp == '\0')
				break;
		}

		/* Separate words. */
		*cp++ = 0;
	}
	n_argv[n_argc] = NULL;

	return n_argc;
}

static int do_batch(int argc, char **argv)
{
	char buf[BATCH_LINE_LEN_MAX], contline[BATCH_LINE_LEN_MAX];
	char *n_argv[BATCH_ARG_NB_MAX];
	unsigned int lines = 0;
	int n_argc;
	FILE *fp;
	char *cp;
	int err = 0;
	int i;

	if (argc < 2) {
		/*参数过少*/
		p_err("too few parameters for batch");
		return -1;
	} else if (argc > 2) {
		/*参数过多*/
		p_err("too many parameters for batch");
		return -1;
	} else if (!is_prefix(*argv, "file")) {
		/*1号参数需要为"file"*/
		p_err("expected 'file', got: %s", *argv);
		return -1;
	}
	NEXT_ARG();

	if (!strcmp(*argv, "-"))
		/*支持文件内容来源于stdin*/
		fp = stdin;
	else
		/*指明了file,直接打开*/
		fp = fopen(*argv, "r");
	if (!fp) {
		p_err("Can't open file (%s): %s", *argv, strerror(errno));
		return -1;
	}

	if (json_output)
		jsonw_start_array(json_wtr);
	/*循环读取此文件的每一行内容*/
	while (fgets(buf, sizeof(buf), fp)) {
		cp = strchr(buf, '#');
		if (cp)
			/*'#'后面的内容是注释，直接丢弃*/
			*cp = '\0';

		if (strlen(buf) == sizeof(buf) - 1) {
			/*单行内容过长，报错*/
			errno = E2BIG;
			break;
		}

		/* Append continuation lines if any (coming after a line ending
		 * with '\' in the batch file).
		 */
		while ((cp = strstr(buf, "\\\n")) != NULL) {
			/*cp指向的位置是一个续行符，继续读取，并合并对应续行，移除续行符*/
			if (!fgets(contline, sizeof(contline), fp) ||
			    strlen(contline) == 0) {
				p_err("missing continuation line on command %u",
				      lines);
				err = -1;
				goto err_close;
			}

			cp = strchr(contline, '#');
			if (cp)
				/*续行符有注释，移除（这样处理注释符就对续行符不起作用了）*/
				*cp = '\0';

			if (strlen(buf) + strlen(contline) + 1 > sizeof(buf)) {
<<<<<<< HEAD
				/*内容过长*/
				p_err("command %d is too long", lines);
=======
				p_err("command %u is too long", lines);
>>>>>>> 155a3c00
				err = -1;
				goto err_close;
			}
			buf[strlen(buf) - 2] = '\0';
			strcat(buf, contline);
		}

		/*将此行内容按照空字符定义，打散成参数（双引号，单引号将被移除）*/
		n_argc = make_args(buf, n_argv/*出参*/, BATCH_ARG_NB_MAX, lines/*行号*/);
		if (!n_argc)
			continue;
		if (n_argc < 0) {
			err = n_argc;
			goto err_close;
		}

		if (json_output) {
			jsonw_start_object(json_wtr);
			jsonw_name(json_wtr, "command");
			jsonw_start_array(json_wtr);
			for (i = 0; i < n_argc; i++)
				jsonw_string(json_wtr, n_argv[i]);
			jsonw_end_array(json_wtr);
			jsonw_name(json_wtr, "output");
		}

		/*利用commands解析打散的参数，并进行执行*/
		err = cmd_select(commands, n_argc, n_argv, do_help);

		if (json_output)
			jsonw_end_object(json_wtr);

		if (err)
			goto err_close;

		lines++;
	}

	if (errno && errno != ENOENT) {
		p_err("reading batch file failed: %s", strerror(errno));
		err = -1;
	} else {
		if (!json_output)
			printf("processed %u commands\n", lines);
	}
err_close:
	if (fp != stdin)
		fclose(fp);

	if (json_output)
		jsonw_end_array(json_wtr);

	return err;
}

int main(int argc, char **argv)
{
	static const struct option options[] = {
		{ "json",	no_argument,	NULL,	'j' },
		{ "help",	no_argument,	NULL,	'h' },
		{ "pretty",	no_argument,	NULL,	'p' },
		{ "version",	no_argument,	NULL,	'V' },
		{ "bpffs",	no_argument,	NULL,	'f' },
		{ "mapcompat",	no_argument,	NULL,	'm' },
		{ "nomount",	no_argument,	NULL,	'n' },
		{ "debug",	no_argument,	NULL,	'd' },
		{ "use-loader",	no_argument,	NULL,	'L' },
		{ "base-btf",	required_argument, NULL, 'B' },
		{ 0 }
	};
	bool version_requested = false;
	int opt, ret;

	setlinebuf(stdout);

#ifdef USE_LIBCAP
	/* Libcap < 2.63 hooks before main() to compute the number of
	 * capabilities of the running kernel, and doing so it calls prctl()
	 * which may fail and set errno to non-zero.
	 * Let's reset errno to make sure this does not interfere with the
	 * batch mode.
	 */
	errno = 0;
#endif

	last_do_help = do_help;
	pretty_output = false;
	json_output = false;
	show_pinned = false;
	block_mount = false;
	bin_name = "bpftool";

	opterr = 0;
	while ((opt = getopt_long(argc, argv, "VhpjfLmndB:l",
				  options, NULL)) >= 0) {
		switch (opt) {
		case 'V':
			/*要求显示版本*/
			version_requested = true;
			break;
		case 'h':
			return do_help(argc, argv);
		case 'p':
			pretty_output = true;
			/* fall through */
		case 'j':
			/*指明按json格式输出*/
			if (!json_output) {
				json_wtr = jsonw_new(stdout);
				if (!json_wtr) {
					p_err("failed to create JSON writer");
					return -1;
				}
				json_output = true;
			}
			jsonw_pretty(json_wtr, pretty_output);
			break;
		case 'f':
			show_pinned = true;
			break;
		case 'm':
			relaxed_maps = true;
			break;
		case 'n':
			block_mount = true;
			break;
		case 'd':
			libbpf_set_print(print_all_levels);
			verifier_logs = true;
			break;
		case 'B':
			base_btf = btf__parse(optarg, NULL);
			if (!base_btf) {
				p_err("failed to parse base BTF at '%s': %d\n",
				      optarg, -errno);
				return -1;
			}
			break;
		case 'L':
			use_loader = true;
			break;
		default:
			p_err("unrecognized option '%s'", argv[optind - 1]);
			if (json_output)
				clean_and_exit(-1);
			else
				usage();
		}
	}

	argc -= optind;
	argv += optind;
	if (argc < 0)
		usage();

	if (version_requested)
		/*显示版本*/
		return do_version(argc, argv);

	ret = cmd_select(commands, argc, argv, do_help);

	if (json_output)
		jsonw_destroy(&json_wtr);

	btf__free(base_btf);

	return ret;
}<|MERGE_RESOLUTION|>--- conflicted
+++ resolved
@@ -401,12 +401,8 @@
 				*cp = '\0';
 
 			if (strlen(buf) + strlen(contline) + 1 > sizeof(buf)) {
-<<<<<<< HEAD
 				/*内容过长*/
-				p_err("command %d is too long", lines);
-=======
 				p_err("command %u is too long", lines);
->>>>>>> 155a3c00
 				err = -1;
 				goto err_close;
 			}
