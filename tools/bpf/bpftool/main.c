// SPDX-License-Identifier: (GPL-2.0-only OR BSD-2-Clause)
/* Copyright (C) 2017-2018 Netronome Systems, Inc. */

#include <ctype.h>
#include <errno.h>
#include <getopt.h>
#include <linux/bpf.h>
#include <stdio.h>
#include <stdlib.h>
#include <string.h>

#include <bpf/bpf.h>
#include <bpf/btf.h>
#include <bpf/hashmap.h>
#include <bpf/libbpf.h>

#include "main.h"

#define BATCH_LINE_LEN_MAX 65536
#define BATCH_ARG_NB_MAX 4096

const char *bin_name;
static int last_argc;
static char **last_argv;
static int (*last_do_help)(int argc, char **argv);
json_writer_t *json_wtr;
bool pretty_output;
bool json_output;/*是否进行json输出*/
bool show_pinned;
bool block_mount;
bool verifier_logs;
bool relaxed_maps;
bool use_loader;
struct btf *base_btf;
struct hashmap *refs_table;

static void __noreturn clean_and_exit(int i)
{
	if (json_output)
		jsonw_destroy(&json_wtr);

	exit(i);
}

void usage(void)
{
	last_do_help(last_argc - 1, last_argv + 1);

	clean_and_exit(-1);
}

/*bpftool帮助信息*/
static int do_help(int argc, char **argv)
{
	if (json_output) {
		jsonw_null(json_wtr);
		return 0;
	}

	fprintf(stderr,
		"Usage: %s [OPTIONS] OBJECT { COMMAND | help }\n"
		"       %s batch file FILE\n"
		"       %s version\n"
		"\n"
		"       OBJECT := { prog | map | link | cgroup | perf | net | feature | btf | gen | struct_ops | iter }\n"
		"       " HELP_SPEC_OPTIONS " |\n"
		"                    {-V|--version} }\n"
		"",
		bin_name, bin_name, bin_name);

	return 0;
}

static int do_batch(int argc, char **argv);
static int do_version(int argc, char **argv);

static const struct cmd commands[] = {
	{ "help",	do_help },/*默认为help函数*/
	{ "batch",	do_batch },/*bpftool支持命令批处理*/
	{ "prog",	do_prog },
	{ "map",	do_map },/*bpf map相关的操作*/
	{ "link",	do_link },
	{ "cgroup",	do_cgroup },
	{ "perf",	do_perf },
	{ "net",	do_net },
	{ "feature",	do_feature },
	{ "btf",	do_btf },
	{ "gen",	do_gen },/*bpf gen相关命令处理*/
	{ "struct_ops",	do_struct_ops },
	{ "iter",	do_iter },
	{ "version",	do_version },/*显示版本*/
	{ 0 }
};

#ifndef BPFTOOL_VERSION
/* bpftool's major and minor version numbers are aligned on libbpf's. There is
 * an offset of 6 for the version number, because bpftool's version was higher
 * than libbpf's when we adopted this scheme. The patch number remains at 0
 * for now. Set BPFTOOL_VERSION to override.
 */
#define BPFTOOL_MAJOR_VERSION (LIBBPF_MAJOR_VERSION + 6)
#define BPFTOOL_MINOR_VERSION LIBBPF_MINOR_VERSION
#define BPFTOOL_PATCH_VERSION 0
#endif

static void
print_feature(const char *feature, bool state, unsigned int *nb_features)
{
	if (state) {
		printf("%s %s", *nb_features ? "," : "", feature);
		*nb_features = *nb_features + 1;
	}
}

static int do_version(int argc, char **argv)
{
#ifdef HAVE_LIBBFD_SUPPORT
	const bool has_libbfd = true;
#else
	const bool has_libbfd = false;
#endif
	/*是否有llvm支持*/
#ifdef HAVE_LLVM_SUPPORT
	const bool has_llvm = true;
#else
	const bool has_llvm = false;
#endif
#ifdef BPFTOOL_WITHOUT_SKELETONS
	const bool has_skeletons = false;
#else
	const bool has_skeletons = true;
#endif
	bool bootstrap = false;
	int i;

	/*检查command prog对应的func是否为空*/
	for (i = 0; commands[i].cmd; i++) {
		if (!strcmp(commands[i].cmd, "prog")) {
			/* Assume we run a bootstrap version if "bpftool prog"
			 * is not available.
			 */
			bootstrap = !commands[i].func;
			break;
		}
	}

	if (json_output) {
		jsonw_start_object(json_wtr);	/* root object */

		jsonw_name(json_wtr, "version");
#ifdef BPFTOOL_VERSION
		jsonw_printf(json_wtr, "\"%s\"", BPFTOOL_VERSION);
#else
		jsonw_printf(json_wtr, "\"%d.%d.%d\"", BPFTOOL_MAJOR_VERSION,
			     BPFTOOL_MINOR_VERSION, BPFTOOL_PATCH_VERSION);
#endif
		jsonw_name(json_wtr, "libbpf_version");
		jsonw_printf(json_wtr, "\"%u.%u\"",
			     libbpf_major_version(), libbpf_minor_version());

		jsonw_name(json_wtr, "features");
		jsonw_start_object(json_wtr);	/* features */
		jsonw_bool_field(json_wtr, "libbfd", has_libbfd);
		jsonw_bool_field(json_wtr, "llvm", has_llvm);
		jsonw_bool_field(json_wtr, "skeletons", has_skeletons);
		jsonw_bool_field(json_wtr, "bootstrap", bootstrap);
		jsonw_end_object(json_wtr);	/* features */

		jsonw_end_object(json_wtr);	/* root object */
	} else {
		unsigned int nb_features = 0;

#ifdef BPFTOOL_VERSION
		printf("%s v%s\n", bin_name, BPFTOOL_VERSION);
#else
		printf("%s v%d.%d.%d\n", bin_name, BPFTOOL_MAJOR_VERSION,
		       BPFTOOL_MINOR_VERSION, BPFTOOL_PATCH_VERSION);
#endif
		printf("using libbpf %s\n", libbpf_version_string());
		printf("features:");
		print_feature("libbfd", has_libbfd, &nb_features);
		print_feature("llvm", has_llvm, &nb_features);
		print_feature("skeletons", has_skeletons, &nb_features);
		print_feature("bootstrap", bootstrap, &nb_features);
		printf("\n");
	}
	return 0;
}

int cmd_select(const struct cmd *cmds, int argc, char **argv,
	       int (*help)(int argc, char **argv))
{
	unsigned int i;

	last_argc = argc;
	last_argv = argv;
	last_do_help = help;

	/*默认使用首个cmd*/
	if (argc < 1 && cmds[0].func)
		return cmds[0].func(argc, argv);

	/*前缀匹配成功，执行相应命令*/
	for (i = 0; cmds[i].cmd; i++) {
		if (is_prefix(*argv, cmds[i].cmd)) {
			if (!cmds[i].func) {
				p_err("command '%s' is not supported in bootstrap mode",
				      cmds[i].cmd);
				return -1;
			}
			return cmds[i].func(argc - 1, argv + 1);
		}
	}

	/*未找到cmd,直接输出help信息*/
	help(argc - 1, argv + 1);

	return -1;
}

bool is_prefix(const char *pfx, const char *str)
{
	if (!pfx)
		return false;
	if (strlen(str) < strlen(pfx))
		return false;

	return !memcmp(str, pfx, strlen(pfx));
}

/* Last argument MUST be NULL pointer */
int detect_common_prefix(const char *arg, ...)
{
	unsigned int count = 0;
	const char *ref;
	char msg[256];
	va_list ap;

	snprintf(msg, sizeof(msg), "ambiguous prefix: '%s' could be '", arg);
	va_start(ap, arg);
	while ((ref = va_arg(ap, const char *))) {
		if (!is_prefix(arg, ref))
			continue;
		count++;
		if (count > 1)
			strncat(msg, "' or '", sizeof(msg) - strlen(msg) - 1);
		strncat(msg, ref, sizeof(msg) - strlen(msg) - 1);
	}
	va_end(ap);
	strncat(msg, "'", sizeof(msg) - strlen(msg) - 1);

	if (count >= 2) {
		p_err("%s", msg);
		return -1;
	}

	return 0;
}

void fprint_hex(FILE *f, void *arg, unsigned int n, const char *sep)
{
	unsigned char *data = arg;
	unsigned int i;

	for (i = 0; i < n; i++) {
		const char *pfx = "";

		if (!i)
			/* nothing */;
		else if (!(i % 16))
			fprintf(f, "\n");
		else if (!(i % 8))
			fprintf(f, "  ");
		else
			pfx = sep;

		fprintf(f, "%s%02hhx", i ? pfx : "", data[i]);
	}
}

/* Split command line into argument vector. */
static int make_args(char *line, char *n_argv[], int maxargs, int cmd_nb)
{
	static const char ws[] = " \t\r\n";/*定义参数分隔符*/
	char *cp = line;
	int n_argc = 0;

	while (*cp) {
		/* Skip leading whitespace. */
		cp += strspn(cp, ws);

		if (*cp == '\0')
			/*分析已达到结尾*/
			break;

		if (n_argc >= (maxargs - 1)) {
			p_err("too many arguments to command %d", cmd_nb);
			return -1;
		}

		/* Word begins with quote. */
		if (*cp == '\'' || *cp == '"') {
			/*遇到单引号，双引号，记录参数起始位置（移除相应引号），
			 * 并跳到其后第一个对应的引号处（无转义支持）*/
			char quote = *cp++;

			n_argv[n_argc++] = cp;
			/* Find ending quote. */
			cp = strchr(cp, quote);
			if (!cp) {
				p_err("unterminated quoted string in command %d",
				      cmd_nb);
				return -1;
			}
		} else {
			/*记录参数起始位置*/
			n_argv[n_argc++] = cp;

			/* Find end of word. */
			cp += strcspn(cp, ws);
			if (*cp == '\0')
				break;
		}

		/* Separate words. */
		*cp++ = 0;
	}
	n_argv[n_argc] = NULL;

	return n_argc;
}

static int do_batch(int argc, char **argv)
{
	char buf[BATCH_LINE_LEN_MAX], contline[BATCH_LINE_LEN_MAX];
	char *n_argv[BATCH_ARG_NB_MAX];
	unsigned int lines = 0;
	int n_argc;
	FILE *fp;
	char *cp;
	int err = 0;
	int i;

	if (argc < 2) {
		/*参数过少*/
		p_err("too few parameters for batch");
		return -1;
	} else if (argc > 2) {
		/*参数过多*/
		p_err("too many parameters for batch");
		return -1;
	} else if (!is_prefix(*argv, "file")) {
		/*1号参数需要为"file"*/
		p_err("expected 'file', got: %s", *argv);
		return -1;
	}
	NEXT_ARG();

	if (!strcmp(*argv, "-"))
		/*支持文件内容来源于stdin*/
		fp = stdin;
	else
		/*指明了file,直接打开*/
		fp = fopen(*argv, "r");
	if (!fp) {
		p_err("Can't open file (%s): %s", *argv, strerror(errno));
		return -1;
	}

	if (json_output)
		jsonw_start_array(json_wtr);
	/*循环读取此文件的每一行内容*/
	while (fgets(buf, sizeof(buf), fp)) {
		cp = strchr(buf, '#');
		if (cp)
			/*'#'后面的内容是注释，直接丢弃*/
			*cp = '\0';

		if (strlen(buf) == sizeof(buf) - 1) {
			/*单行内容过长，报错*/
			errno = E2BIG;
			break;
		}

		/* Append continuation lines if any (coming after a line ending
		 * with '\' in the batch file).
		 */
		while ((cp = strstr(buf, "\\\n")) != NULL) {
			/*cp指向的位置是一个续行符，继续读取，并合并对应续行，移除续行符*/
			if (!fgets(contline, sizeof(contline), fp) ||
			    strlen(contline) == 0) {
				p_err("missing continuation line on command %u",
				      lines);
				err = -1;
				goto err_close;
			}

			cp = strchr(contline, '#');
			if (cp)
				/*续行符有注释，移除（这样处理注释符就对续行符不起作用了）*/
				*cp = '\0';

			if (strlen(buf) + strlen(contline) + 1 > sizeof(buf)) {
				/*内容过长*/
				p_err("command %u is too long", lines);
				err = -1;
				goto err_close;
			}
			buf[strlen(buf) - 2] = '\0';
			strcat(buf, contline);
		}

		/*将此行内容按照空字符定义，打散成参数（双引号，单引号将被移除）*/
		n_argc = make_args(buf, n_argv/*出参*/, BATCH_ARG_NB_MAX, lines/*行号*/);
		if (!n_argc)
			continue;
		if (n_argc < 0) {
			err = n_argc;
			goto err_close;
		}

		if (json_output) {
			jsonw_start_object(json_wtr);
			jsonw_name(json_wtr, "command");
			jsonw_start_array(json_wtr);
			for (i = 0; i < n_argc; i++)
				jsonw_string(json_wtr, n_argv[i]);
			jsonw_end_array(json_wtr);
			jsonw_name(json_wtr, "output");
		}

		/*利用commands解析打散的参数，并进行执行*/
		err = cmd_select(commands, n_argc, n_argv, do_help);

		if (json_output)
			jsonw_end_object(json_wtr);

		if (err)
			goto err_close;

		lines++;
	}

	if (errno && errno != ENOENT) {
		p_err("reading batch file failed: %s", strerror(errno));
		err = -1;
	} else {
		if (!json_output)
			printf("processed %u commands\n", lines);
	}
err_close:
	if (fp != stdin)
		fclose(fp);

	if (json_output)
		jsonw_end_array(json_wtr);

	return err;
}

int main(int argc, char **argv)
{
	static const struct option options[] = {
		{ "json",	no_argument,	NULL,	'j' },
		{ "help",	no_argument,	NULL,	'h' },
		{ "pretty",	no_argument,	NULL,	'p' },
		{ "version",	no_argument,	NULL,	'V' },
		{ "bpffs",	no_argument,	NULL,	'f' },
		{ "mapcompat",	no_argument,	NULL,	'm' },
		{ "nomount",	no_argument,	NULL,	'n' },
		{ "debug",	no_argument,	NULL,	'd' },
		{ "use-loader",	no_argument,	NULL,	'L' },
		{ "base-btf",	required_argument, NULL, 'B' },
		{ 0 }
	};
	bool version_requested = false;
	int opt, ret;

	setlinebuf(stdout);

#ifdef USE_LIBCAP
	/* Libcap < 2.63 hooks before main() to compute the number of
	 * capabilities of the running kernel, and doing so it calls prctl()
	 * which may fail and set errno to non-zero.
	 * Let's reset errno to make sure this does not interfere with the
	 * batch mode.
	 */
	errno = 0;
#endif

	last_do_help = do_help;
	pretty_output = false;
	json_output = false;
	show_pinned = false;
	block_mount = false;
	bin_name = "bpftool";

	opterr = 0;
	while ((opt = getopt_long(argc, argv, "VhpjfLmndB:l",
				  options, NULL)) >= 0) {
		switch (opt) {
		case 'V':
			/*要求显示版本*/
			version_requested = true;
			break;
		case 'h':
			return do_help(argc, argv);
		case 'p':
			pretty_output = true;
			/* fall through */
		case 'j':
			/*指明按json格式输出*/
			if (!json_output) {
				json_wtr = jsonw_new(stdout);
				if (!json_wtr) {
					p_err("failed to create JSON writer");
					return -1;
				}
				json_output = true;
			}
			jsonw_pretty(json_wtr, pretty_output);
			break;
		case 'f':
			show_pinned = true;
			break;
		case 'm':
			relaxed_maps = true;
			break;
		case 'n':
			block_mount = true;
			break;
		case 'd':
			libbpf_set_print(print_all_levels);
			verifier_logs = true;
			break;
		case 'B':
			base_btf = btf__parse(optarg, NULL);
			if (!base_btf) {
				p_err("failed to parse base BTF at '%s': %d\n",
				      optarg, -errno);
				return -1;
			}
			break;
		case 'L':
			use_loader = true;
			break;
		default:
			p_err("unrecognized option '%s'", argv[optind - 1]);
			if (json_output)
				clean_and_exit(-1);
			else
				usage();
		}
	}

	argc -= optind;
	argv += optind;
	if (argc < 0)
		usage();

	if (version_requested)
<<<<<<< HEAD
		/*显示版本*/
		return do_version(argc, argv);

	ret = cmd_select(commands, argc, argv, do_help);
=======
		ret = do_version(argc, argv);
	else
		ret = cmd_select(commands, argc, argv, do_help);
>>>>>>> f2d282e1

	if (json_output)
		jsonw_destroy(&json_wtr);

	btf__free(base_btf);

	return ret;
}<|MERGE_RESOLUTION|>--- conflicted
+++ resolved
@@ -559,16 +559,10 @@
 		usage();
 
 	if (version_requested)
-<<<<<<< HEAD
 		/*显示版本*/
-		return do_version(argc, argv);
-
-	ret = cmd_select(commands, argc, argv, do_help);
-=======
 		ret = do_version(argc, argv);
 	else
 		ret = cmd_select(commands, argc, argv, do_help);
->>>>>>> f2d282e1
 
 	if (json_output)
 		jsonw_destroy(&json_wtr);
