--- conflicted
+++ resolved
@@ -301,12 +301,8 @@
 	/*遍历所有map*/
 	bpf_object__for_each_map(map, obj) {
 		/* only generate definitions for memory-mapped internal maps */
-<<<<<<< HEAD
-		if (!is_internal_mmapable_map(map, map_ident, sizeof(map_ident)))
+		if (!is_mmapable_map(map, map_ident, sizeof(map_ident)))
 			/*跳过internal,mmapable map*/
-=======
-		if (!is_mmapable_map(map, map_ident, sizeof(map_ident)))
->>>>>>> 155a3c00
 			continue;
 
 		sec = find_type_for_map(btf, map_ident);
@@ -1295,15 +1291,11 @@
 			      bpf_map__name(map));
 			continue;
 		}
-<<<<<<< HEAD
-		map_cnt++;/*对obj中的所有map进行计数*/
-=======
 
 		if (bpf_map__type(map) == BPF_MAP_TYPE_STRUCT_OPS)
 			attach_map_cnt++;
 
-		map_cnt++;
->>>>>>> 155a3c00
+		map_cnt++;/*对obj中的所有map进行计数*/
 	}
 	bpf_object__for_each_program(prog, obj) {
 		prog_cnt++;/*对obj中所有prog进行计数*/
@@ -1367,15 +1359,12 @@
 		printf("\t} maps;\n");/*定义maps变量*/
 	}
 
-<<<<<<< HEAD
-	/*有多个prog，定义出相应的prog变量*/
-=======
 	btf = bpf_object__btf(obj);
 	err = gen_st_ops_shadow(obj_name, btf, obj);
 	if (err)
 		goto out;
 
->>>>>>> 155a3c00
+	/*有多个prog，定义出相应的prog变量*/
 	if (prog_cnt) {
 		printf("\tstruct {\n");/*匿名结构体*/
 		bpf_object__for_each_program(prog, obj) {
@@ -1386,17 +1375,11 @@
 				printf("\t\tstruct bpf_program *%s;\n",
 				       bpf_program__name(prog));/*生成prog变量*/
 		}
-<<<<<<< HEAD
 		printf("\t} progs;\n");/*定义progs变量*/
-
+	}
+
+	if (prog_cnt + attach_map_cnt) {
 		printf("\tstruct {\n");/*匿名结构体*/
-=======
-		printf("\t} progs;\n");
-	}
-
-	if (prog_cnt + attach_map_cnt) {
-		printf("\tstruct {\n");
->>>>>>> 155a3c00
 		bpf_object__for_each_program(prog, obj) {
 			if (use_loader)
 				printf("\t\tint %s_fd;\n",
@@ -1405,9 +1388,6 @@
 				printf("\t\tstruct bpf_link *%s;\n",
 				       bpf_program__name(prog));/*定义此prog对应的link*/
 		}
-<<<<<<< HEAD
-		printf("\t} links;\n");/*定义link变量*/
-=======
 
 		bpf_object__for_each_map(map, obj) {
 			if (!get_map_ident(map, ident, sizeof(ident)))
@@ -1421,8 +1401,7 @@
 				printf("\t\tstruct bpf_link *%s;\n", ident);
 		}
 
-		printf("\t} links;\n");
->>>>>>> 155a3c00
+		printf("\t} links;\n");/*定义link变量*/
 	}
 
 	if (btf) {
@@ -1568,13 +1547,9 @@
 		obj_name
 	);
 
-<<<<<<< HEAD
 	/*生成map信息*/
-	codegen_maps_skeleton(obj, map_cnt, true /*mmaped*/);
+	codegen_maps_skeleton(obj, map_cnt, true /*mmaped*/, true /*links*/);
 	/*生成prog信息*/
-=======
-	codegen_maps_skeleton(obj, map_cnt, true /*mmaped*/, true /*links*/);
->>>>>>> 155a3c00
 	codegen_progs_skeleton(obj, prog_cnt, true /*populate_links*/);
 
 	/*设置bpf程序字节码*/
