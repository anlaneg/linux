// SPDX-License-Identifier: GPL-2.0
/*
 * Copyright (C) 1991, 1992 Linus Torvalds
 * Copyright (C) 1994,      Karl Keyte: Added support for disk statistics
 * Elevator latency, (C) 2000  Andrea Arcangeli <andrea@suse.de> SuSE
 * Queue request tables / lock, selectable elevator, Jens Axboe <axboe@suse.de>
 * kernel-doc documentation started by NeilBrown <neilb@cse.unsw.edu.au>
 *	-  July2000
 * bio rewrite, highmem i/o, etc, Jens Axboe <axboe@suse.de> - may 2001
 */

/*
 * This handles all read/write requests to block devices
 */
#include <linux/kernel.h>
#include <linux/module.h>
#include <linux/bio.h>
#include <linux/blkdev.h>
#include <linux/blk-mq.h>
#include <linux/blk-pm.h>
#include <linux/blk-integrity.h>
#include <linux/highmem.h>
#include <linux/mm.h>
#include <linux/pagemap.h>
#include <linux/kernel_stat.h>
#include <linux/string.h>
#include <linux/init.h>
#include <linux/completion.h>
#include <linux/slab.h>
#include <linux/swap.h>
#include <linux/writeback.h>
#include <linux/task_io_accounting_ops.h>
#include <linux/fault-inject.h>
#include <linux/list_sort.h>
#include <linux/delay.h>
#include <linux/ratelimit.h>
#include <linux/pm_runtime.h>
#include <linux/blk-cgroup.h>
#include <linux/t10-pi.h>
#include <linux/debugfs.h>
#include <linux/bpf.h>
#include <linux/psi.h>
#include <linux/sched/sysctl.h>
#include <linux/blk-crypto.h>

#define CREATE_TRACE_POINTS
#include <trace/events/block.h>

#include "blk.h"
#include "blk-mq.h"
#include "blk-mq-sched.h"
#include "blk-pm.h"
#include "blk-throttle.h"

struct dentry *blk_debugfs_root;

EXPORT_TRACEPOINT_SYMBOL_GPL(block_bio_remap);
EXPORT_TRACEPOINT_SYMBOL_GPL(block_rq_remap);
EXPORT_TRACEPOINT_SYMBOL_GPL(block_bio_complete);
EXPORT_TRACEPOINT_SYMBOL_GPL(block_split);
EXPORT_TRACEPOINT_SYMBOL_GPL(block_unplug);
EXPORT_TRACEPOINT_SYMBOL_GPL(block_rq_insert);

DEFINE_IDA(blk_queue_ida);//负责request queue id的申请释放

/*
 * For queue allocation
 */
struct kmem_cache *blk_requestq_cachep;//负责request queue申请释放

/*
 * Controlling structure to kblockd
 */
static struct workqueue_struct *kblockd_workqueue;

/**
 * blk_queue_flag_set - atomically set a queue flag
 * @flag: flag to be set
 * @q: request queue
 */
void blk_queue_flag_set(unsigned int flag, struct request_queue *q)
{
	set_bit(flag, &q->queue_flags);
}
EXPORT_SYMBOL(blk_queue_flag_set);

/**
 * blk_queue_flag_clear - atomically clear a queue flag
 * @flag: flag to be cleared
 * @q: request queue
 */
void blk_queue_flag_clear(unsigned int flag, struct request_queue *q)
{
	clear_bit(flag, &q->queue_flags);
}
EXPORT_SYMBOL(blk_queue_flag_clear);

/**
 * blk_queue_flag_test_and_set - atomically test and set a queue flag
 * @flag: flag to be set
 * @q: request queue
 *
 * Returns the previous value of @flag - 0 if the flag was not set and 1 if
 * the flag was already set.
 */
bool blk_queue_flag_test_and_set(unsigned int flag, struct request_queue *q)
{
	return test_and_set_bit(flag, &q->queue_flags);
}
EXPORT_SYMBOL_GPL(blk_queue_flag_test_and_set);

void blk_rq_init(struct request_queue *q, struct request *rq)
{
	memset(rq, 0, sizeof(*rq));

	INIT_LIST_HEAD(&rq->queuelist);
	rq->q = q;
	rq->__sector = (sector_t) -1;
	INIT_HLIST_NODE(&rq->hash);
	RB_CLEAR_NODE(&rq->rb_node);
	rq->tag = BLK_MQ_NO_TAG;
	rq->internal_tag = BLK_MQ_NO_TAG;
	rq->start_time_ns = ktime_get_ns();
	rq->part = NULL;
	blk_crypto_rq_set_defaults(rq);
}
EXPORT_SYMBOL(blk_rq_init);

#define REQ_OP_NAME(name) [REQ_OP_##name] = #name
static const char *const blk_op_name[] = {
	REQ_OP_NAME(READ),
	REQ_OP_NAME(WRITE),
	REQ_OP_NAME(FLUSH),
	REQ_OP_NAME(DISCARD),
	REQ_OP_NAME(SECURE_ERASE),
	REQ_OP_NAME(ZONE_RESET),
	REQ_OP_NAME(ZONE_RESET_ALL),
	REQ_OP_NAME(ZONE_OPEN),
	REQ_OP_NAME(ZONE_CLOSE),
	REQ_OP_NAME(ZONE_FINISH),
	REQ_OP_NAME(ZONE_APPEND),
	REQ_OP_NAME(WRITE_SAME),
	REQ_OP_NAME(WRITE_ZEROES),
	REQ_OP_NAME(DRV_IN),
	REQ_OP_NAME(DRV_OUT),
};
#undef REQ_OP_NAME

/**
 * blk_op_str - Return string XXX in the REQ_OP_XXX.
 * @op: REQ_OP_XXX.
 *
 * Description: Centralize block layer function to convert REQ_OP_XXX into
 * string format. Useful in the debugging and tracing bio or request. For
 * invalid REQ_OP_XXX it returns string "UNKNOWN".
 */
inline const char *blk_op_str(unsigned int op)
{
	const char *op_str = "UNKNOWN";

	if (op < ARRAY_SIZE(blk_op_name) && blk_op_name[op])
		op_str = blk_op_name[op];

	return op_str;
}
EXPORT_SYMBOL_GPL(blk_op_str);

static const struct {
	int		errno;
	const char	*name;
} blk_errors[] = {
	[BLK_STS_OK]		= { 0,		"" },
	[BLK_STS_NOTSUPP]	= { -EOPNOTSUPP, "operation not supported" },
	[BLK_STS_TIMEOUT]	= { -ETIMEDOUT,	"timeout" },
	[BLK_STS_NOSPC]		= { -ENOSPC,	"critical space allocation" },
	[BLK_STS_TRANSPORT]	= { -ENOLINK,	"recoverable transport" },
	[BLK_STS_TARGET]	= { -EREMOTEIO,	"critical target" },
	[BLK_STS_NEXUS]		= { -EBADE,	"critical nexus" },
	[BLK_STS_MEDIUM]	= { -ENODATA,	"critical medium" },
	[BLK_STS_PROTECTION]	= { -EILSEQ,	"protection" },
	[BLK_STS_RESOURCE]	= { -ENOMEM,	"kernel resource" },
	[BLK_STS_DEV_RESOURCE]	= { -EBUSY,	"device resource" },
	[BLK_STS_AGAIN]		= { -EAGAIN,	"nonblocking retry" },

	/* device mapper special case, should not leak out: */
	[BLK_STS_DM_REQUEUE]	= { -EREMCHG, "dm internal retry" },

	/* zone device specific errors */
	[BLK_STS_ZONE_OPEN_RESOURCE]	= { -ETOOMANYREFS, "open zones exceeded" },
	[BLK_STS_ZONE_ACTIVE_RESOURCE]	= { -EOVERFLOW, "active zones exceeded" },

	/* everything else not covered above: */
	[BLK_STS_IOERR]		= { -EIO,	"I/O" },
};

blk_status_t errno_to_blk_status(int errno)
{
	int i;

	for (i = 0; i < ARRAY_SIZE(blk_errors); i++) {
		if (blk_errors[i].errno == errno)
			return (__force blk_status_t)i;
	}

	return BLK_STS_IOERR;
}
EXPORT_SYMBOL_GPL(errno_to_blk_status);

int blk_status_to_errno(blk_status_t status)
{
	int idx = (__force int)status;

	if (WARN_ON_ONCE(idx >= ARRAY_SIZE(blk_errors)))
		return -EIO;
	return blk_errors[idx].errno;
}
EXPORT_SYMBOL_GPL(blk_status_to_errno);

void blk_print_req_error(struct request *req, blk_status_t status)
{
	int idx = (__force int)status;

	if (WARN_ON_ONCE(idx >= ARRAY_SIZE(blk_errors)))
		return;

	printk_ratelimited(KERN_ERR
		"%s error, dev %s, sector %llu op 0x%x:(%s) flags 0x%x "
		"phys_seg %u prio class %u\n",
		blk_errors[idx].name,
		req->rq_disk ? req->rq_disk->disk_name : "?",
		blk_rq_pos(req), req_op(req), blk_op_str(req_op(req)),
		req->cmd_flags & ~REQ_OP_MASK,
		req->nr_phys_segments,
		IOPRIO_PRIO_CLASS(req->ioprio));
}

void blk_dump_rq_flags(struct request *rq, char *msg)
{
	printk(KERN_INFO "%s: dev %s: flags=%llx\n", msg,
		rq->rq_disk ? rq->rq_disk->disk_name : "?",
		(unsigned long long) rq->cmd_flags);

	printk(KERN_INFO "  sector %llu, nr/cnr %u/%u\n",
	       (unsigned long long)blk_rq_pos(rq),
	       blk_rq_sectors(rq), blk_rq_cur_sectors(rq));
	printk(KERN_INFO "  bio %p, biotail %p, len %u\n",
	       rq->bio, rq->biotail, blk_rq_bytes(rq));
}
EXPORT_SYMBOL(blk_dump_rq_flags);

/**
 * blk_sync_queue - cancel any pending callbacks on a queue
 * @q: the queue
 *
 * Description:
 *     The block layer may perform asynchronous callback activity
 *     on a queue, such as calling the unplug function after a timeout.
 *     A block device may call blk_sync_queue to ensure that any
 *     such activity is cancelled, thus allowing it to release resources
 *     that the callbacks might use. The caller must already have made sure
 *     that its ->submit_bio will not re-add plugging prior to calling
 *     this function.
 *
 *     This function does not cancel any asynchronous activity arising
 *     out of elevator or throttling code. That would require elevator_exit()
 *     and blkcg_exit_queue() to be called with queue lock initialized.
 *
 */
void blk_sync_queue(struct request_queue *q)
{
	del_timer_sync(&q->timeout);
	cancel_work_sync(&q->timeout_work);
}
EXPORT_SYMBOL(blk_sync_queue);

/**
 * blk_set_pm_only - increment pm_only counter
 * @q: request queue pointer
 */
void blk_set_pm_only(struct request_queue *q)
{
	atomic_inc(&q->pm_only);
}
EXPORT_SYMBOL_GPL(blk_set_pm_only);

void blk_clear_pm_only(struct request_queue *q)
{
	int pm_only;

	pm_only = atomic_dec_return(&q->pm_only);
	WARN_ON_ONCE(pm_only < 0);
	if (pm_only == 0)
		wake_up_all(&q->mq_freeze_wq);
}
EXPORT_SYMBOL_GPL(blk_clear_pm_only);

/**
 * blk_put_queue - decrement the request_queue refcount
 * @q: the request_queue structure to decrement the refcount for
 *
 * Decrements the refcount of the request_queue kobject. When this reaches 0
 * we'll have blk_release_queue() called.
 *
 * Context: Any context, but the last reference must not be dropped from
 *          atomic context.
 */
void blk_put_queue(struct request_queue *q)
{
	kobject_put(&q->kobj);
}
EXPORT_SYMBOL(blk_put_queue);

void blk_queue_start_drain(struct request_queue *q)
{
	/*
	 * When queue DYING flag is set, we need to block new req
	 * entering queue, so we call blk_freeze_queue_start() to
	 * prevent I/O from crossing blk_queue_enter().
	 */
	blk_freeze_queue_start(q);
	if (queue_is_mq(q))
		blk_mq_wake_waiters(q);
	/* Make blk_queue_enter() reexamine the DYING flag. */
	wake_up_all(&q->mq_freeze_wq);
}

void blk_set_queue_dying(struct request_queue *q)
{
	blk_queue_flag_set(QUEUE_FLAG_DYING, q);
	blk_queue_start_drain(q);
}
EXPORT_SYMBOL_GPL(blk_set_queue_dying);

/**
 * blk_cleanup_queue - shutdown a request queue
 * @q: request queue to shutdown
 *
 * Mark @q DYING, drain all pending requests, mark @q DEAD, destroy and
 * put it.  All future requests will be failed immediately with -ENODEV.
 *
 * Context: can sleep
 */
void blk_cleanup_queue(struct request_queue *q)
{
	/* cannot be called from atomic context */
	might_sleep();

	WARN_ON_ONCE(blk_queue_registered(q));

	/* mark @q DYING, no new request or merges will be allowed afterwards */
	blk_set_queue_dying(q);

	blk_queue_flag_set(QUEUE_FLAG_NOMERGES, q);
	blk_queue_flag_set(QUEUE_FLAG_NOXMERGES, q);

	/*
	 * Drain all requests queued before DYING marking. Set DEAD flag to
	 * prevent that blk_mq_run_hw_queues() accesses the hardware queues
	 * after draining finished.
	 */
	blk_freeze_queue(q);

	blk_queue_flag_set(QUEUE_FLAG_DEAD, q);

	blk_sync_queue(q);
	if (queue_is_mq(q))
		blk_mq_exit_queue(q);

	/*
	 * In theory, request pool of sched_tags belongs to request queue.
	 * However, the current implementation requires tag_set for freeing
	 * requests, so free the pool now.
	 *
	 * Queue has become frozen, there can't be any in-queue requests, so
	 * it is safe to free requests now.
	 */
	mutex_lock(&q->sysfs_lock);
	if (q->elevator)
		blk_mq_sched_free_rqs(q);
	mutex_unlock(&q->sysfs_lock);

	percpu_ref_exit(&q->q_usage_counter);

	/* @q is and will stay empty, shutdown and put */
	blk_put_queue(q);
}
EXPORT_SYMBOL(blk_cleanup_queue);

static bool blk_try_enter_queue(struct request_queue *q, bool pm)
{
	rcu_read_lock();
	if (!percpu_ref_tryget_live_rcu(&q->q_usage_counter))
		goto fail;

	/*
	 * The code that increments the pm_only counter must ensure that the
	 * counter is globally visible before the queue is unfrozen.
	 */
	if (blk_queue_pm_only(q) &&
	    (!pm || queue_rpm_status(q) == RPM_SUSPENDED))
		goto fail_put;

	rcu_read_unlock();
	return true;

fail_put:
	blk_queue_exit(q);
fail:
	rcu_read_unlock();
	return false;
}

/**
 * blk_queue_enter() - try to increase q->q_usage_counter
 * @q: request queue pointer
 * @flags: BLK_MQ_REQ_NOWAIT and/or BLK_MQ_REQ_PM
 */
int blk_queue_enter(struct request_queue *q, blk_mq_req_flags_t flags)
{
	const bool pm = flags & BLK_MQ_REQ_PM;

	while (!blk_try_enter_queue(q, pm)) {
		if (flags & BLK_MQ_REQ_NOWAIT)
			return -EBUSY;

		/*
		 * read pair of barrier in blk_freeze_queue_start(), we need to
		 * order reading __PERCPU_REF_DEAD flag of .q_usage_counter and
		 * reading .mq_freeze_depth or queue dying flag, otherwise the
		 * following wait may never return if the two reads are
		 * reordered.
		 */
		smp_rmb();
		wait_event(q->mq_freeze_wq,
			   (!q->mq_freeze_depth &&
			    blk_pm_resume_queue(pm, q)) ||
			   blk_queue_dying(q));
		if (blk_queue_dying(q))
			return -ENODEV;
	}

	return 0;
}

static inline int bio_queue_enter(struct bio *bio)
{
	struct request_queue *q = bdev_get_queue(bio->bi_bdev);

	while (!blk_try_enter_queue(q, false)) {
		struct gendisk *disk = bio->bi_bdev->bd_disk;

		if (bio->bi_opf & REQ_NOWAIT) {
			if (test_bit(GD_DEAD, &disk->state))
				goto dead;
			bio_wouldblock_error(bio);
			return -EBUSY;
		}

		/*
		 * read pair of barrier in blk_freeze_queue_start(), we need to
		 * order reading __PERCPU_REF_DEAD flag of .q_usage_counter and
		 * reading .mq_freeze_depth or queue dying flag, otherwise the
		 * following wait may never return if the two reads are
		 * reordered.
		 */
		smp_rmb();
		wait_event(q->mq_freeze_wq,
			   (!q->mq_freeze_depth &&
			    blk_pm_resume_queue(false, q)) ||
			   test_bit(GD_DEAD, &disk->state));
		if (test_bit(GD_DEAD, &disk->state))
			goto dead;
	}

	return 0;
dead:
	bio_io_error(bio);
	return -ENODEV;
}

void blk_queue_exit(struct request_queue *q)
{
	percpu_ref_put(&q->q_usage_counter);
}

static void blk_queue_usage_counter_release(struct percpu_ref *ref)
{
	struct request_queue *q =
		container_of(ref, struct request_queue, q_usage_counter);

	wake_up_all(&q->mq_freeze_wq);
}

static void blk_rq_timed_out_timer(struct timer_list *t)
{
	struct request_queue *q = from_timer(q, t, timeout);

	kblockd_schedule_work(&q->timeout_work);
}

static void blk_timeout_work(struct work_struct *work)
{
}

struct request_queue *blk_alloc_queue(int node_id)
{
	struct request_queue *q;
	int ret;

	q = kmem_cache_alloc_node(blk_requestq_cachep,
				GFP_KERNEL | __GFP_ZERO, node_id);
	if (!q)
		return NULL;

	q->last_merge = NULL;

	q->id = ida_simple_get(&blk_queue_ida, 0, 0, GFP_KERNEL);
	if (q->id < 0)
		goto fail_q;

	ret = bioset_init(&q->bio_split, BIO_POOL_SIZE, 0, 0);
	if (ret)
		goto fail_id;

	q->stats = blk_alloc_queue_stats();
	if (!q->stats)
		goto fail_split;

	q->node = node_id;

	atomic_set(&q->nr_active_requests_shared_tags, 0);

	timer_setup(&q->timeout, blk_rq_timed_out_timer, 0);
	INIT_WORK(&q->timeout_work, blk_timeout_work);
	INIT_LIST_HEAD(&q->icq_list);
#ifdef CONFIG_BLK_CGROUP
	INIT_LIST_HEAD(&q->blkg_list);
#endif

	kobject_init(&q->kobj, &blk_queue_ktype);

	mutex_init(&q->debugfs_mutex);
	mutex_init(&q->sysfs_lock);
	mutex_init(&q->sysfs_dir_lock);
	spin_lock_init(&q->queue_lock);

	init_waitqueue_head(&q->mq_freeze_wq);
	mutex_init(&q->mq_freeze_lock);

	/*
	 * Init percpu_ref in atomic mode so that it's faster to shutdown.
	 * See blk_register_queue() for details.
	 */
	if (percpu_ref_init(&q->q_usage_counter,
				blk_queue_usage_counter_release,
				PERCPU_REF_INIT_ATOMIC, GFP_KERNEL))
		goto fail_stats;

	if (blkcg_init_queue(q))
		goto fail_ref;

	blk_queue_dma_alignment(q, 511);
	blk_set_default_limits(&q->limits);
	q->nr_requests = BLKDEV_DEFAULT_RQ;

	return q;

fail_ref:
	percpu_ref_exit(&q->q_usage_counter);
fail_stats:
	blk_free_queue_stats(q->stats);
fail_split:
	bioset_exit(&q->bio_split);
fail_id:
	ida_simple_remove(&blk_queue_ida, q->id);
fail_q:
	kmem_cache_free(blk_requestq_cachep, q);
	return NULL;
}

/**
 * blk_get_queue - increment the request_queue refcount
 * @q: the request_queue structure to increment the refcount for
 *
 * Increment the refcount of the request_queue kobject.
 *
 * Context: Any context.
 */
bool blk_get_queue(struct request_queue *q)
{
	if (likely(!blk_queue_dying(q))) {
		__blk_get_queue(q);
		return true;
	}

	return false;
}
EXPORT_SYMBOL(blk_get_queue);

static void handle_bad_sector(struct bio *bio, sector_t maxsector)
{
	char b[BDEVNAME_SIZE];

	pr_info_ratelimited("%s: attempt to access beyond end of device\n"
			    "%s: rw=%d, want=%llu, limit=%llu\n",
			    current->comm,
			    bio_devname(bio, b), bio->bi_opf,
			    bio_end_sector(bio), maxsector);
}

#ifdef CONFIG_FAIL_MAKE_REQUEST

static DECLARE_FAULT_ATTR(fail_make_request);

static int __init setup_fail_make_request(char *str)
{
	return setup_fault_attr(&fail_make_request, str);
}
__setup("fail_make_request=", setup_fail_make_request);

static bool should_fail_request(struct block_device *part, unsigned int bytes)
{
	return part->bd_make_it_fail && should_fail(&fail_make_request, bytes);
}

static int __init fail_make_request_debugfs(void)
{
	struct dentry *dir = fault_create_debugfs_attr("fail_make_request",
						NULL, &fail_make_request);

	return PTR_ERR_OR_ZERO(dir);
}

late_initcall(fail_make_request_debugfs);

#else /* CONFIG_FAIL_MAKE_REQUEST */

static inline bool should_fail_request(struct block_device *part,
					unsigned int bytes)
{
	return false;
}

#endif /* CONFIG_FAIL_MAKE_REQUEST */

static inline bool bio_check_ro(struct bio *bio)
{
	if (op_is_write(bio_op(bio)) && bdev_read_only(bio->bi_bdev)) {
		char b[BDEVNAME_SIZE];

		if (op_is_flush(bio->bi_opf) && !bio_sectors(bio))
			return false;

		WARN_ONCE(1,
		       "Trying to write to read-only block-device %s (partno %d)\n",
			bio_devname(bio, b), bio->bi_bdev->bd_partno);
		/* Older lvm-tools actually trigger this */
		return false;
	}

	return false;
}

static noinline int should_fail_bio(struct bio *bio)
{
	if (should_fail_request(bdev_whole(bio->bi_bdev), bio->bi_iter.bi_size))
		return -EIO;
	return 0;
}
ALLOW_ERROR_INJECTION(should_fail_bio, ERRNO);

/*
 * Check whether this bio extends beyond the end of the device or partition.
 * This may well happen - the kernel calls bread() without checking the size of
 * the device, e.g., when mounting a file system.
 */
static inline int bio_check_eod(struct bio *bio)
{
	sector_t maxsector = bdev_nr_sectors(bio->bi_bdev);
	unsigned int nr_sectors = bio_sectors(bio);

	if (nr_sectors && maxsector &&
	    (nr_sectors > maxsector ||
	     bio->bi_iter.bi_sector > maxsector - nr_sectors)) {
		handle_bad_sector(bio, maxsector);
		return -EIO;
	}
	return 0;
}

/*
 * Remap block n of partition p to block n+start(p) of the disk.
 */
static int blk_partition_remap(struct bio *bio)
{
	struct block_device *p = bio->bi_bdev;

	if (unlikely(should_fail_request(p, bio->bi_iter.bi_size)))
		return -EIO;
	if (bio_sectors(bio)) {
		bio->bi_iter.bi_sector += p->bd_start_sect;
		trace_block_bio_remap(bio, p->bd_dev,
				      bio->bi_iter.bi_sector -
				      p->bd_start_sect);
	}
	bio_set_flag(bio, BIO_REMAPPED);
	return 0;
}

/*
 * Check write append to a zoned block device.
 */
static inline blk_status_t blk_check_zone_append(struct request_queue *q,
						 struct bio *bio)
{
	sector_t pos = bio->bi_iter.bi_sector;
	int nr_sectors = bio_sectors(bio);

	/* Only applicable to zoned block devices */
	if (!blk_queue_is_zoned(q))
		return BLK_STS_NOTSUPP;

	/* The bio sector must point to the start of a sequential zone */
	if (pos & (blk_queue_zone_sectors(q) - 1) ||
	    !blk_queue_zone_is_seq(q, pos))
		return BLK_STS_IOERR;

	/*
	 * Not allowed to cross zone boundaries. Otherwise, the BIO will be
	 * split and could result in non-contiguous sectors being written in
	 * different zones.
	 */
	if (nr_sectors > q->limits.chunk_sectors)
		return BLK_STS_IOERR;

	/* Make sure the BIO is small enough and will not get split */
	if (nr_sectors > q->limits.max_zone_append_sectors)
		return BLK_STS_IOERR;

	bio->bi_opf |= REQ_NOMERGE;

	return BLK_STS_OK;
}

static noinline_for_stack bool submit_bio_checks(struct bio *bio)
{
	struct block_device *bdev = bio->bi_bdev;
	struct request_queue *q = bdev_get_queue(bdev);
	blk_status_t status = BLK_STS_IOERR;
	struct blk_plug *plug;

	might_sleep();

	plug = blk_mq_plug(q, bio);
	if (plug && plug->nowait)
		bio->bi_opf |= REQ_NOWAIT;

	/*
	 * For a REQ_NOWAIT based request, return -EOPNOTSUPP
	 * if queue does not support NOWAIT.
	 */
	if ((bio->bi_opf & REQ_NOWAIT) && !blk_queue_nowait(q))
		goto not_supported;

	if (should_fail_bio(bio))
		goto end_io;
	if (unlikely(bio_check_ro(bio)))
		goto end_io;
	if (!bio_flagged(bio, BIO_REMAPPED)) {
		if (unlikely(bio_check_eod(bio)))
			goto end_io;
		if (bdev->bd_partno && unlikely(blk_partition_remap(bio)))
			goto end_io;
	}

	/*
	 * Filter flush bio's early so that bio based drivers without flush
	 * support don't have to worry about them.
	 */
	if (op_is_flush(bio->bi_opf) &&
	    !test_bit(QUEUE_FLAG_WC, &q->queue_flags)) {
		bio->bi_opf &= ~(REQ_PREFLUSH | REQ_FUA);
		if (!bio_sectors(bio)) {
			status = BLK_STS_OK;
			goto end_io;
		}
	}

	if (!test_bit(QUEUE_FLAG_POLL, &q->queue_flags))
		bio_clear_polled(bio);

	switch (bio_op(bio)) {
	case REQ_OP_DISCARD:
		if (!blk_queue_discard(q))
			goto not_supported;
		break;
	case REQ_OP_SECURE_ERASE:
		if (!blk_queue_secure_erase(q))
			goto not_supported;
		break;
	case REQ_OP_WRITE_SAME:
		if (!q->limits.max_write_same_sectors)
			goto not_supported;
		break;
	case REQ_OP_ZONE_APPEND:
		status = blk_check_zone_append(q, bio);
		if (status != BLK_STS_OK)
			goto end_io;
		break;
	case REQ_OP_ZONE_RESET:
	case REQ_OP_ZONE_OPEN:
	case REQ_OP_ZONE_CLOSE:
	case REQ_OP_ZONE_FINISH:
		if (!blk_queue_is_zoned(q))
			goto not_supported;
		break;
	case REQ_OP_ZONE_RESET_ALL:
		if (!blk_queue_is_zoned(q) || !blk_queue_zone_resetall(q))
			goto not_supported;
		break;
	case REQ_OP_WRITE_ZEROES:
		if (!q->limits.max_write_zeroes_sectors)
			goto not_supported;
		break;
	default:
		break;
	}

	/*
	 * Various block parts want %current->io_context, so allocate it up
	 * front rather than dealing with lots of pain to allocate it only
	 * where needed. This may fail and the block layer knows how to live
	 * with it.
	 */
	if (unlikely(!current->io_context))
		create_task_io_context(current, GFP_ATOMIC, q->node);

	if (blk_throtl_bio(bio)) {
		blkcg_bio_issue_init(bio);
		return false;
	}

	blk_cgroup_bio_start(bio);
	blkcg_bio_issue_init(bio);

	if (!bio_flagged(bio, BIO_TRACE_COMPLETION)) {
		trace_block_bio_queue(bio);
		/* Now that enqueuing has been traced, we need to trace
		 * completion as well.
		 */
		bio_set_flag(bio, BIO_TRACE_COMPLETION);
	}
	return true;

not_supported:
	status = BLK_STS_NOTSUPP;
end_io:
	bio->bi_status = status;
	bio_endio(bio);
	return false;
}

static void __submit_bio(struct bio *bio)
{
	struct gendisk *disk = bio->bi_bdev->bd_disk;

	if (unlikely(bio_queue_enter(bio) != 0))
		return;

	if (!submit_bio_checks(bio) || !blk_crypto_bio_prep(&bio))
		goto queue_exit;
	if (!disk->fops->submit_bio) {
		blk_mq_submit_bio(bio);
		return;
	}
	disk->fops->submit_bio(bio);
queue_exit:
	blk_queue_exit(disk->queue);
}

/*
 * The loop in this function may be a bit non-obvious, and so deserves some
 * explanation:
 *
 *  - Before entering the loop, bio->bi_next is NULL (as all callers ensure
 *    that), so we have a list with a single bio.
 *  - We pretend that we have just taken it off a longer list, so we assign
 *    bio_list to a pointer to the bio_list_on_stack, thus initialising the
 *    bio_list of new bios to be added.  ->submit_bio() may indeed add some more
 *    bios through a recursive call to submit_bio_noacct.  If it did, we find a
 *    non-NULL value in bio_list and re-enter the loop from the top.
 *  - In this case we really did just take the bio of the top of the list (no
 *    pretending) and so remove it from bio_list, and call into ->submit_bio()
 *    again.
 *
 * bio_list_on_stack[0] contains bios submitted by the current ->submit_bio.
 * bio_list_on_stack[1] contains bios that were submitted before the current
 *	->submit_bio_bio, but that haven't been processed yet.
 */
static void __submit_bio_noacct(struct bio *bio)
{
	struct bio_list bio_list_on_stack[2];

	BUG_ON(bio->bi_next);

	bio_list_init(&bio_list_on_stack[0]);
	current->bio_list = bio_list_on_stack;

	do {
		struct request_queue *q = bdev_get_queue(bio->bi_bdev);
		struct bio_list lower, same;

		/*
		 * Create a fresh bio_list for all subordinate requests.
		 */
		bio_list_on_stack[1] = bio_list_on_stack[0];
		bio_list_init(&bio_list_on_stack[0]);

		__submit_bio(bio);

		/*
		 * Sort new bios into those for a lower level and those for the
		 * same level.
		 */
		bio_list_init(&lower);
		bio_list_init(&same);
		while ((bio = bio_list_pop(&bio_list_on_stack[0])) != NULL)
			if (q == bdev_get_queue(bio->bi_bdev))
				bio_list_add(&same, bio);
			else
				bio_list_add(&lower, bio);

		/*
		 * Now assemble so we handle the lowest level first.
		 */
		bio_list_merge(&bio_list_on_stack[0], &lower);
		bio_list_merge(&bio_list_on_stack[0], &same);
		bio_list_merge(&bio_list_on_stack[0], &bio_list_on_stack[1]);
	} while ((bio = bio_list_pop(&bio_list_on_stack[0])));

	current->bio_list = NULL;
}

static void __submit_bio_noacct_mq(struct bio *bio)
{
	struct bio_list bio_list[2] = { };

	current->bio_list = bio_list;

	do {
		__submit_bio(bio);
	} while ((bio = bio_list_pop(&bio_list[0])));

	current->bio_list = NULL;
}

/**
 * submit_bio_noacct - re-submit a bio to the block device layer for I/O
 * @bio:  The bio describing the location in memory and on the device.
 *
 * This is a version of submit_bio() that shall only be used for I/O that is
 * resubmitted to lower level drivers by stacking block drivers.  All file
 * systems and other upper level users of the block layer should use
 * submit_bio() instead.
 */
void submit_bio_noacct(struct bio *bio)
{
	/*
	 * We only want one ->submit_bio to be active at a time, else stack
	 * usage with stacked devices could be a problem.  Use current->bio_list
	 * to collect a list of requests submited by a ->submit_bio method while
	 * it is active, and then process them after it returned.
	 */
	if (current->bio_list)
		bio_list_add(&current->bio_list[0], bio);
	else if (!bio->bi_bdev->bd_disk->fops->submit_bio)
		__submit_bio_noacct_mq(bio);
	else
		__submit_bio_noacct(bio);
}
EXPORT_SYMBOL(submit_bio_noacct);

/**
 * submit_bio - submit a bio to the block device layer for I/O
 * @bio: The &struct bio which describes the I/O
 *
 * submit_bio() is used to submit I/O requests to block devices.  It is passed a
 * fully set up &struct bio that describes the I/O that needs to be done.  The
 * bio will be send to the device described by the bi_bdev field.
 *
 * The success/failure status of the request, along with notification of
 * completion, is delivered asynchronously through the ->bi_end_io() callback
 * in @bio.  The bio must NOT be touched by thecaller until ->bi_end_io() has
 * been called.
 */
<<<<<<< HEAD
//向块设备层提交io请求
blk_qc_t submit_bio(struct bio *bio)
=======
void submit_bio(struct bio *bio)
>>>>>>> ce840177
{
	if (blkcg_punt_bio_submit(bio))
		return;

	/*
	 * If it's a regular read/write or a barrier with data attached,
	 * go through the normal accounting stuff before submission.
	 */
	if (bio_has_data(bio)) {
		unsigned int count;

		if (unlikely(bio_op(bio) == REQ_OP_WRITE_SAME))
			count = queue_logical_block_size(
					bdev_get_queue(bio->bi_bdev)) >> 9;
		else
			count = bio_sectors(bio);

		if (op_is_write(bio_op(bio))) {
			count_vm_events(PGPGOUT, count);
		} else {
			task_io_account_read(bio->bi_iter.bi_size);
			count_vm_events(PGPGIN, count);
		}
	}

	/*
	 * If we're reading data that is part of the userspace workingset, count
	 * submission time as memory stall.  When the device is congested, or
	 * the submitting cgroup IO-throttled, submission can be a significant
	 * part of overall IO time.
	 */
	if (unlikely(bio_op(bio) == REQ_OP_READ &&
	    bio_flagged(bio, BIO_WORKINGSET))) {
		unsigned long pflags;

		psi_memstall_enter(&pflags);
		submit_bio_noacct(bio);
		psi_memstall_leave(&pflags);
		return;
	}

	submit_bio_noacct(bio);
}
EXPORT_SYMBOL(submit_bio);

/**
 * bio_poll - poll for BIO completions
 * @bio: bio to poll for
 * @flags: BLK_POLL_* flags that control the behavior
 *
 * Poll for completions on queue associated with the bio. Returns number of
 * completed entries found.
 *
 * Note: the caller must either be the context that submitted @bio, or
 * be in a RCU critical section to prevent freeing of @bio.
 */
int bio_poll(struct bio *bio, struct io_comp_batch *iob, unsigned int flags)
{
	struct request_queue *q = bdev_get_queue(bio->bi_bdev);
	blk_qc_t cookie = READ_ONCE(bio->bi_cookie);
	int ret;

	if (cookie == BLK_QC_T_NONE ||
	    !test_bit(QUEUE_FLAG_POLL, &q->queue_flags))
		return 0;

	if (current->plug)
		blk_flush_plug(current->plug, false);

	if (blk_queue_enter(q, BLK_MQ_REQ_NOWAIT))
		return 0;
	if (WARN_ON_ONCE(!queue_is_mq(q)))
		ret = 0;	/* not yet implemented, should not happen */
	else
		ret = blk_mq_poll(q, cookie, iob, flags);
	blk_queue_exit(q);
	return ret;
}
EXPORT_SYMBOL_GPL(bio_poll);

/*
 * Helper to implement file_operations.iopoll.  Requires the bio to be stored
 * in iocb->private, and cleared before freeing the bio.
 */
int iocb_bio_iopoll(struct kiocb *kiocb, struct io_comp_batch *iob,
		    unsigned int flags)
{
	struct bio *bio;
	int ret = 0;

	/*
	 * Note: the bio cache only uses SLAB_TYPESAFE_BY_RCU, so bio can
	 * point to a freshly allocated bio at this point.  If that happens
	 * we have a few cases to consider:
	 *
	 *  1) the bio is beeing initialized and bi_bdev is NULL.  We can just
	 *     simply nothing in this case
	 *  2) the bio points to a not poll enabled device.  bio_poll will catch
	 *     this and return 0
	 *  3) the bio points to a poll capable device, including but not
	 *     limited to the one that the original bio pointed to.  In this
	 *     case we will call into the actual poll method and poll for I/O,
	 *     even if we don't need to, but it won't cause harm either.
	 *
	 * For cases 2) and 3) above the RCU grace period ensures that bi_bdev
	 * is still allocated. Because partitions hold a reference to the whole
	 * device bdev and thus disk, the disk is also still valid.  Grabbing
	 * a reference to the queue in bio_poll() ensures the hctxs and requests
	 * are still valid as well.
	 */
	rcu_read_lock();
	bio = READ_ONCE(kiocb->private);
	if (bio && bio->bi_bdev)
		ret = bio_poll(bio, iob, flags);
	rcu_read_unlock();

	return ret;
}
EXPORT_SYMBOL_GPL(iocb_bio_iopoll);

/**
 * blk_cloned_rq_check_limits - Helper function to check a cloned request
 *                              for the new queue limits
 * @q:  the queue
 * @rq: the request being checked
 *
 * Description:
 *    @rq may have been made based on weaker limitations of upper-level queues
 *    in request stacking drivers, and it may violate the limitation of @q.
 *    Since the block layer and the underlying device driver trust @rq
 *    after it is inserted to @q, it should be checked against @q before
 *    the insertion using this generic function.
 *
 *    Request stacking drivers like request-based dm may change the queue
 *    limits when retrying requests on other queues. Those requests need
 *    to be checked against the new queue limits again during dispatch.
 */
static blk_status_t blk_cloned_rq_check_limits(struct request_queue *q,
				      struct request *rq)
{
	unsigned int max_sectors = blk_queue_get_max_sectors(q, req_op(rq));

	if (blk_rq_sectors(rq) > max_sectors) {
		/*
		 * SCSI device does not have a good way to return if
		 * Write Same/Zero is actually supported. If a device rejects
		 * a non-read/write command (discard, write same,etc.) the
		 * low-level device driver will set the relevant queue limit to
		 * 0 to prevent blk-lib from issuing more of the offending
		 * operations. Commands queued prior to the queue limit being
		 * reset need to be completed with BLK_STS_NOTSUPP to avoid I/O
		 * errors being propagated to upper layers.
		 */
		if (max_sectors == 0)
			return BLK_STS_NOTSUPP;

		printk(KERN_ERR "%s: over max size limit. (%u > %u)\n",
			__func__, blk_rq_sectors(rq), max_sectors);
		return BLK_STS_IOERR;
	}

	/*
	 * The queue settings related to segment counting may differ from the
	 * original queue.
	 */
	rq->nr_phys_segments = blk_recalc_rq_segments(rq);
	if (rq->nr_phys_segments > queue_max_segments(q)) {
		printk(KERN_ERR "%s: over max segments limit. (%hu > %hu)\n",
			__func__, rq->nr_phys_segments, queue_max_segments(q));
		return BLK_STS_IOERR;
	}

	return BLK_STS_OK;
}

/**
 * blk_insert_cloned_request - Helper for stacking drivers to submit a request
 * @q:  the queue to submit the request
 * @rq: the request being queued
 */
blk_status_t blk_insert_cloned_request(struct request_queue *q, struct request *rq)
{
	blk_status_t ret;

	ret = blk_cloned_rq_check_limits(q, rq);
	if (ret != BLK_STS_OK)
		return ret;

	if (rq->rq_disk &&
	    should_fail_request(rq->rq_disk->part0, blk_rq_bytes(rq)))
		return BLK_STS_IOERR;

	if (blk_crypto_insert_cloned_request(rq))
		return BLK_STS_IOERR;

	blk_account_io_start(rq);

	/*
	 * Since we have a scheduler attached on the top device,
	 * bypass a potential scheduler on the bottom device for
	 * insert.
	 */
	return blk_mq_request_issue_directly(rq, true);
}
EXPORT_SYMBOL_GPL(blk_insert_cloned_request);

/**
 * blk_rq_err_bytes - determine number of bytes till the next failure boundary
 * @rq: request to examine
 *
 * Description:
 *     A request could be merge of IOs which require different failure
 *     handling.  This function determines the number of bytes which
 *     can be failed from the beginning of the request without
 *     crossing into area which need to be retried further.
 *
 * Return:
 *     The number of bytes to fail.
 */
unsigned int blk_rq_err_bytes(const struct request *rq)
{
	unsigned int ff = rq->cmd_flags & REQ_FAILFAST_MASK;
	unsigned int bytes = 0;
	struct bio *bio;

	if (!(rq->rq_flags & RQF_MIXED_MERGE))
		return blk_rq_bytes(rq);

	/*
	 * Currently the only 'mixing' which can happen is between
	 * different fastfail types.  We can safely fail portions
	 * which have all the failfast bits that the first one has -
	 * the ones which are at least as eager to fail as the first
	 * one.
	 */
	for (bio = rq->bio; bio; bio = bio->bi_next) {
		if ((bio->bi_opf & ff) != ff)
			break;
		bytes += bio->bi_iter.bi_size;
	}

	/* this could lead to infinite loop */
	BUG_ON(blk_rq_bytes(rq) && !bytes);
	return bytes;
}
EXPORT_SYMBOL_GPL(blk_rq_err_bytes);

static void update_io_ticks(struct block_device *part, unsigned long now,
		bool end)
{
	unsigned long stamp;
again:
	stamp = READ_ONCE(part->bd_stamp);
	if (unlikely(time_after(now, stamp))) {
		if (likely(cmpxchg(&part->bd_stamp, stamp, now) == stamp))
			__part_stat_add(part, io_ticks, end ? now - stamp : 1);
	}
	if (part->bd_partno) {
		part = bdev_whole(part);
		goto again;
	}
}

void __blk_account_io_done(struct request *req, u64 now)
{
	const int sgrp = op_stat_group(req_op(req));

	part_stat_lock();
	update_io_ticks(req->part, jiffies, true);
	part_stat_inc(req->part, ios[sgrp]);
	part_stat_add(req->part, nsecs[sgrp], now - req->start_time_ns);
	part_stat_unlock();
}

void __blk_account_io_start(struct request *rq)
{
	/* passthrough requests can hold bios that do not have ->bi_bdev set */
	if (rq->bio && rq->bio->bi_bdev)
		rq->part = rq->bio->bi_bdev;
	else
		rq->part = rq->rq_disk->part0;

	part_stat_lock();
	update_io_ticks(rq->part, jiffies, false);
	part_stat_unlock();
}

static unsigned long __part_start_io_acct(struct block_device *part,
					  unsigned int sectors, unsigned int op)
{
	const int sgrp = op_stat_group(op);
	unsigned long now = READ_ONCE(jiffies);

	part_stat_lock();
	update_io_ticks(part, now, false);
	part_stat_inc(part, ios[sgrp]);
	part_stat_add(part, sectors[sgrp], sectors);
	part_stat_local_inc(part, in_flight[op_is_write(op)]);
	part_stat_unlock();

	return now;
}

/**
 * bio_start_io_acct - start I/O accounting for bio based drivers
 * @bio:	bio to start account for
 *
 * Returns the start time that should be passed back to bio_end_io_acct().
 */
unsigned long bio_start_io_acct(struct bio *bio)
{
	return __part_start_io_acct(bio->bi_bdev, bio_sectors(bio), bio_op(bio));
}
EXPORT_SYMBOL_GPL(bio_start_io_acct);

unsigned long disk_start_io_acct(struct gendisk *disk, unsigned int sectors,
				 unsigned int op)
{
	return __part_start_io_acct(disk->part0, sectors, op);
}
EXPORT_SYMBOL(disk_start_io_acct);

static void __part_end_io_acct(struct block_device *part, unsigned int op,
			       unsigned long start_time)
{
	const int sgrp = op_stat_group(op);
	unsigned long now = READ_ONCE(jiffies);
	unsigned long duration = now - start_time;

	part_stat_lock();
	update_io_ticks(part, now, true);
	part_stat_add(part, nsecs[sgrp], jiffies_to_nsecs(duration));
	part_stat_local_dec(part, in_flight[op_is_write(op)]);
	part_stat_unlock();
}

void bio_end_io_acct_remapped(struct bio *bio, unsigned long start_time,
		struct block_device *orig_bdev)
{
	__part_end_io_acct(orig_bdev, bio_op(bio), start_time);
}
EXPORT_SYMBOL_GPL(bio_end_io_acct_remapped);

void disk_end_io_acct(struct gendisk *disk, unsigned int op,
		      unsigned long start_time)
{
	__part_end_io_acct(disk->part0, op, start_time);
}
EXPORT_SYMBOL(disk_end_io_acct);

/*
 * Steal bios from a request and add them to a bio list.
 * The request must not have been partially completed before.
 */
void blk_steal_bios(struct bio_list *list, struct request *rq)
{
	if (rq->bio) {
		if (list->tail)
			list->tail->bi_next = rq->bio;
		else
			list->head = rq->bio;
		list->tail = rq->biotail;

		rq->bio = NULL;
		rq->biotail = NULL;
	}

	rq->__data_len = 0;
}
EXPORT_SYMBOL_GPL(blk_steal_bios);

#if ARCH_IMPLEMENTS_FLUSH_DCACHE_PAGE
/**
 * rq_flush_dcache_pages - Helper function to flush all pages in a request
 * @rq: the request to be flushed
 *
 * Description:
 *     Flush all pages in @rq.
 */
void rq_flush_dcache_pages(struct request *rq)
{
	struct req_iterator iter;
	struct bio_vec bvec;

	rq_for_each_segment(bvec, rq, iter)
		flush_dcache_page(bvec.bv_page);
}
EXPORT_SYMBOL_GPL(rq_flush_dcache_pages);
#endif

/**
 * blk_lld_busy - Check if underlying low-level drivers of a device are busy
 * @q : the queue of the device being checked
 *
 * Description:
 *    Check if underlying low-level drivers of a device are busy.
 *    If the drivers want to export their busy state, they must set own
 *    exporting function using blk_queue_lld_busy() first.
 *
 *    Basically, this function is used only by request stacking drivers
 *    to stop dispatching requests to underlying devices when underlying
 *    devices are busy.  This behavior helps more I/O merging on the queue
 *    of the request stacking driver and prevents I/O throughput regression
 *    on burst I/O load.
 *
 * Return:
 *    0 - Not busy (The request stacking driver should dispatch request)
 *    1 - Busy (The request stacking driver should stop dispatching request)
 */
int blk_lld_busy(struct request_queue *q)
{
	if (queue_is_mq(q) && q->mq_ops->busy)
		return q->mq_ops->busy(q);

	return 0;
}
EXPORT_SYMBOL_GPL(blk_lld_busy);

/**
 * blk_rq_unprep_clone - Helper function to free all bios in a cloned request
 * @rq: the clone request to be cleaned up
 *
 * Description:
 *     Free all bios in @rq for a cloned request.
 */
void blk_rq_unprep_clone(struct request *rq)
{
	struct bio *bio;

	while ((bio = rq->bio) != NULL) {
		rq->bio = bio->bi_next;

		bio_put(bio);
	}
}
EXPORT_SYMBOL_GPL(blk_rq_unprep_clone);

/**
 * blk_rq_prep_clone - Helper function to setup clone request
 * @rq: the request to be setup
 * @rq_src: original request to be cloned
 * @bs: bio_set that bios for clone are allocated from
 * @gfp_mask: memory allocation mask for bio
 * @bio_ctr: setup function to be called for each clone bio.
 *           Returns %0 for success, non %0 for failure.
 * @data: private data to be passed to @bio_ctr
 *
 * Description:
 *     Clones bios in @rq_src to @rq, and copies attributes of @rq_src to @rq.
 *     Also, pages which the original bios are pointing to are not copied
 *     and the cloned bios just point same pages.
 *     So cloned bios must be completed before original bios, which means
 *     the caller must complete @rq before @rq_src.
 */
int blk_rq_prep_clone(struct request *rq, struct request *rq_src,
		      struct bio_set *bs, gfp_t gfp_mask,
		      int (*bio_ctr)(struct bio *, struct bio *, void *),
		      void *data)
{
	struct bio *bio, *bio_src;

	if (!bs)
		bs = &fs_bio_set;

	__rq_for_each_bio(bio_src, rq_src) {
		bio = bio_clone_fast(bio_src, gfp_mask, bs);
		if (!bio)
			goto free_and_out;

		if (bio_ctr && bio_ctr(bio, bio_src, data))
			goto free_and_out;

		if (rq->bio) {
			rq->biotail->bi_next = bio;
			rq->biotail = bio;
		} else {
			rq->bio = rq->biotail = bio;
		}
		bio = NULL;
	}

	/* Copy attributes of the original request to the clone request. */
	rq->__sector = blk_rq_pos(rq_src);
	rq->__data_len = blk_rq_bytes(rq_src);
	if (rq_src->rq_flags & RQF_SPECIAL_PAYLOAD) {
		rq->rq_flags |= RQF_SPECIAL_PAYLOAD;
		rq->special_vec = rq_src->special_vec;
	}
	rq->nr_phys_segments = rq_src->nr_phys_segments;
	rq->ioprio = rq_src->ioprio;

	if (rq->bio && blk_crypto_rq_bio_prep(rq, rq->bio, gfp_mask) < 0)
		goto free_and_out;

	return 0;

free_and_out:
	if (bio)
		bio_put(bio);
	blk_rq_unprep_clone(rq);

	return -ENOMEM;
}
EXPORT_SYMBOL_GPL(blk_rq_prep_clone);

int kblockd_schedule_work(struct work_struct *work)
{
	return queue_work(kblockd_workqueue, work);
}
EXPORT_SYMBOL(kblockd_schedule_work);

int kblockd_mod_delayed_work_on(int cpu, struct delayed_work *dwork,
				unsigned long delay)
{
	return mod_delayed_work_on(cpu, kblockd_workqueue, dwork, delay);
}
EXPORT_SYMBOL(kblockd_mod_delayed_work_on);

void blk_start_plug_nr_ios(struct blk_plug *plug, unsigned short nr_ios)
{
	struct task_struct *tsk = current;

	/*
	 * If this is a nested plug, don't actually assign it.
	 */
	if (tsk->plug)
		return;

	plug->mq_list = NULL;
	plug->cached_rq = NULL;
	plug->nr_ios = min_t(unsigned short, nr_ios, BLK_MAX_REQUEST_COUNT);
	plug->rq_count = 0;
	plug->multiple_queues = false;
	plug->has_elevator = false;
	plug->nowait = false;
	INIT_LIST_HEAD(&plug->cb_list);

	/*
	 * Store ordering should not be needed here, since a potential
	 * preempt will imply a full memory barrier
	 */
	tsk->plug = plug;
}

/**
 * blk_start_plug - initialize blk_plug and track it inside the task_struct
 * @plug:	The &struct blk_plug that needs to be initialized
 *
 * Description:
 *   blk_start_plug() indicates to the block layer an intent by the caller
 *   to submit multiple I/O requests in a batch.  The block layer may use
 *   this hint to defer submitting I/Os from the caller until blk_finish_plug()
 *   is called.  However, the block layer may choose to submit requests
 *   before a call to blk_finish_plug() if the number of queued I/Os
 *   exceeds %BLK_MAX_REQUEST_COUNT, or if the size of the I/O is larger than
 *   %BLK_PLUG_FLUSH_SIZE.  The queued I/Os may also be submitted early if
 *   the task schedules (see below).
 *
 *   Tracking blk_plug inside the task_struct will help with auto-flushing the
 *   pending I/O should the task end up blocking between blk_start_plug() and
 *   blk_finish_plug(). This is important from a performance perspective, but
 *   also ensures that we don't deadlock. For instance, if the task is blocking
 *   for a memory allocation, memory reclaim could end up wanting to free a
 *   page belonging to that request that is currently residing in our private
 *   plug. By flushing the pending I/O when the process goes to sleep, we avoid
 *   this kind of deadlock.
 */
void blk_start_plug(struct blk_plug *plug)
{
	blk_start_plug_nr_ios(plug, 1);
}
EXPORT_SYMBOL(blk_start_plug);

static void flush_plug_callbacks(struct blk_plug *plug, bool from_schedule)
{
	LIST_HEAD(callbacks);

	while (!list_empty(&plug->cb_list)) {
		list_splice_init(&plug->cb_list, &callbacks);

		while (!list_empty(&callbacks)) {
			struct blk_plug_cb *cb = list_first_entry(&callbacks,
							  struct blk_plug_cb,
							  list);
			list_del(&cb->list);
			cb->callback(cb, from_schedule);
		}
	}
}

struct blk_plug_cb *blk_check_plugged(blk_plug_cb_fn unplug, void *data,
				      int size)
{
	struct blk_plug *plug = current->plug;
	struct blk_plug_cb *cb;

	if (!plug)
		return NULL;

	list_for_each_entry(cb, &plug->cb_list, list)
		if (cb->callback == unplug && cb->data == data)
			return cb;

	/* Not currently on the callback list */
	BUG_ON(size < sizeof(*cb));
	cb = kzalloc(size, GFP_ATOMIC);
	if (cb) {
		cb->data = data;
		cb->callback = unplug;
		list_add(&cb->list, &plug->cb_list);
	}
	return cb;
}
EXPORT_SYMBOL(blk_check_plugged);

void blk_flush_plug(struct blk_plug *plug, bool from_schedule)
{
	if (!list_empty(&plug->cb_list))
		flush_plug_callbacks(plug, from_schedule);
	if (!rq_list_empty(plug->mq_list))
		blk_mq_flush_plug_list(plug, from_schedule);
	if (unlikely(!from_schedule && plug->cached_rq))
		blk_mq_free_plug_rqs(plug);
}

/**
 * blk_finish_plug - mark the end of a batch of submitted I/O
 * @plug:	The &struct blk_plug passed to blk_start_plug()
 *
 * Description:
 * Indicate that a batch of I/O submissions is complete.  This function
 * must be paired with an initial call to blk_start_plug().  The intent
 * is to allow the block layer to optimize I/O submission.  See the
 * documentation for blk_start_plug() for more information.
 */
void blk_finish_plug(struct blk_plug *plug)
{
	if (plug == current->plug) {
		blk_flush_plug(plug, false);
		current->plug = NULL;
	}
}
EXPORT_SYMBOL(blk_finish_plug);

void blk_io_schedule(void)
{
	/* Prevent hang_check timer from firing at us during very long I/O */
	unsigned long timeout = sysctl_hung_task_timeout_secs * HZ / 2;

	if (timeout)
		io_schedule_timeout(timeout);
	else
		io_schedule();
}
EXPORT_SYMBOL_GPL(blk_io_schedule);

int __init blk_dev_init(void)
{
	BUILD_BUG_ON(REQ_OP_LAST >= (1 << REQ_OP_BITS));
	BUILD_BUG_ON(REQ_OP_BITS + REQ_FLAG_BITS > 8 *
			sizeof_field(struct request, cmd_flags));
	BUILD_BUG_ON(REQ_OP_BITS + REQ_FLAG_BITS > 8 *
			sizeof_field(struct bio, bi_opf));

	/* used for unplugging and affects IO latency/throughput - HIGHPRI */
	kblockd_workqueue = alloc_workqueue("kblockd",
					    WQ_MEM_RECLAIM | WQ_HIGHPRI, 0);
	if (!kblockd_workqueue)
		panic("Failed to create kblockd\n");

	blk_requestq_cachep = kmem_cache_create("request_queue",
			sizeof(struct request_queue), 0, SLAB_PANIC, NULL);

	blk_debugfs_root = debugfs_create_dir("block", NULL);

	return 0;
}<|MERGE_RESOLUTION|>--- conflicted
+++ resolved
@@ -993,12 +993,8 @@
  * in @bio.  The bio must NOT be touched by thecaller until ->bi_end_io() has
  * been called.
  */
-<<<<<<< HEAD
 //向块设备层提交io请求
-blk_qc_t submit_bio(struct bio *bio)
-=======
 void submit_bio(struct bio *bio)
->>>>>>> ce840177
 {
 	if (blkcg_punt_bio_submit(bio))
 		return;
