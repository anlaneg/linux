/*
 * Copyright (C) 1991, 1992 Linus Torvalds
 * Copyright (C) 1994,      Karl Keyte: Added support for disk statistics
 * Elevator latency, (C) 2000  Andrea Arcangeli <andrea@suse.de> SuSE
 * Queue request tables / lock, selectable elevator, Jens Axboe <axboe@suse.de>
 * kernel-doc documentation started by NeilBrown <neilb@cse.unsw.edu.au>
 *	-  July2000
 * bio rewrite, highmem i/o, etc, Jens Axboe <axboe@suse.de> - may 2001
 */

/*
 * This handles all read/write requests to block devices
 */
#include <linux/kernel.h>
#include <linux/module.h>
#include <linux/backing-dev.h>
#include <linux/bio.h>
#include <linux/blkdev.h>
#include <linux/blk-mq.h>
#include <linux/highmem.h>
#include <linux/mm.h>
#include <linux/kernel_stat.h>
#include <linux/string.h>
#include <linux/init.h>
#include <linux/completion.h>
#include <linux/slab.h>
#include <linux/swap.h>
#include <linux/writeback.h>
#include <linux/task_io_accounting_ops.h>
#include <linux/fault-inject.h>
#include <linux/list_sort.h>
#include <linux/delay.h>
#include <linux/ratelimit.h>
#include <linux/pm_runtime.h>
#include <linux/blk-cgroup.h>
#include <linux/debugfs.h>
#include <linux/bpf.h>

#define CREATE_TRACE_POINTS
#include <trace/events/block.h>

#include "blk.h"
#include "blk-mq.h"
#include "blk-mq-sched.h"
#include "blk-pm.h"
#include "blk-rq-qos.h"

#ifdef CONFIG_DEBUG_FS
struct dentry *blk_debugfs_root;
#endif

EXPORT_TRACEPOINT_SYMBOL_GPL(block_bio_remap);
EXPORT_TRACEPOINT_SYMBOL_GPL(block_rq_remap);
EXPORT_TRACEPOINT_SYMBOL_GPL(block_bio_complete);
EXPORT_TRACEPOINT_SYMBOL_GPL(block_split);
EXPORT_TRACEPOINT_SYMBOL_GPL(block_unplug);

DEFINE_IDA(blk_queue_ida);//负责request queue id的申请释放

/*
 * For queue allocation
 */
struct kmem_cache *blk_requestq_cachep;//负责request queue申请释放

/*
 * Controlling structure to kblockd
 */
static struct workqueue_struct *kblockd_workqueue;

/**
 * blk_queue_flag_set - atomically set a queue flag
 * @flag: flag to be set
 * @q: request queue
 */
void blk_queue_flag_set(unsigned int flag, struct request_queue *q)
{
	set_bit(flag, &q->queue_flags);
}
EXPORT_SYMBOL(blk_queue_flag_set);

/**
 * blk_queue_flag_clear - atomically clear a queue flag
 * @flag: flag to be cleared
 * @q: request queue
 */
void blk_queue_flag_clear(unsigned int flag, struct request_queue *q)
{
	clear_bit(flag, &q->queue_flags);
}
EXPORT_SYMBOL(blk_queue_flag_clear);

/**
 * blk_queue_flag_test_and_set - atomically test and set a queue flag
 * @flag: flag to be set
 * @q: request queue
 *
 * Returns the previous value of @flag - 0 if the flag was not set and 1 if
 * the flag was already set.
 */
bool blk_queue_flag_test_and_set(unsigned int flag, struct request_queue *q)
{
	return test_and_set_bit(flag, &q->queue_flags);
}
EXPORT_SYMBOL_GPL(blk_queue_flag_test_and_set);

void blk_rq_init(struct request_queue *q, struct request *rq)
{
	memset(rq, 0, sizeof(*rq));

	INIT_LIST_HEAD(&rq->queuelist);
	rq->q = q;
	rq->__sector = (sector_t) -1;
	INIT_HLIST_NODE(&rq->hash);
	RB_CLEAR_NODE(&rq->rb_node);
	rq->tag = -1;
	rq->internal_tag = -1;
	rq->start_time_ns = ktime_get_ns();
	rq->part = NULL;
}
EXPORT_SYMBOL(blk_rq_init);

static const struct {
	int		errno;
	const char	*name;
} blk_errors[] = {
	[BLK_STS_OK]		= { 0,		"" },
	[BLK_STS_NOTSUPP]	= { -EOPNOTSUPP, "operation not supported" },
	[BLK_STS_TIMEOUT]	= { -ETIMEDOUT,	"timeout" },
	[BLK_STS_NOSPC]		= { -ENOSPC,	"critical space allocation" },
	[BLK_STS_TRANSPORT]	= { -ENOLINK,	"recoverable transport" },
	[BLK_STS_TARGET]	= { -EREMOTEIO,	"critical target" },
	[BLK_STS_NEXUS]		= { -EBADE,	"critical nexus" },
	[BLK_STS_MEDIUM]	= { -ENODATA,	"critical medium" },
	[BLK_STS_PROTECTION]	= { -EILSEQ,	"protection" },
	[BLK_STS_RESOURCE]	= { -ENOMEM,	"kernel resource" },
	[BLK_STS_DEV_RESOURCE]	= { -EBUSY,	"device resource" },
	[BLK_STS_AGAIN]		= { -EAGAIN,	"nonblocking retry" },

	/* device mapper special case, should not leak out: */
	[BLK_STS_DM_REQUEUE]	= { -EREMCHG, "dm internal retry" },

	/* everything else not covered above: */
	[BLK_STS_IOERR]		= { -EIO,	"I/O" },
};

blk_status_t errno_to_blk_status(int errno)
{
	int i;

	for (i = 0; i < ARRAY_SIZE(blk_errors); i++) {
		if (blk_errors[i].errno == errno)
			return (__force blk_status_t)i;
	}

	return BLK_STS_IOERR;
}
EXPORT_SYMBOL_GPL(errno_to_blk_status);

int blk_status_to_errno(blk_status_t status)
{
	int idx = (__force int)status;

	if (WARN_ON_ONCE(idx >= ARRAY_SIZE(blk_errors)))
		return -EIO;
	return blk_errors[idx].errno;
}
EXPORT_SYMBOL_GPL(blk_status_to_errno);

static void print_req_error(struct request *req, blk_status_t status)
{
	int idx = (__force int)status;

	if (WARN_ON_ONCE(idx >= ARRAY_SIZE(blk_errors)))
		return;

	printk_ratelimited(KERN_ERR "%s: %s error, dev %s, sector %llu flags %x\n",
				__func__, blk_errors[idx].name,
				req->rq_disk ?  req->rq_disk->disk_name : "?",
				(unsigned long long)blk_rq_pos(req),
				req->cmd_flags);
}

static void req_bio_endio(struct request *rq, struct bio *bio,
			  unsigned int nbytes, blk_status_t error)
{
	if (error)
		bio->bi_status = error;

	if (unlikely(rq->rq_flags & RQF_QUIET))
		bio_set_flag(bio, BIO_QUIET);

	bio_advance(bio, nbytes);

	/* don't actually finish bio if it's part of flush sequence */
	if (bio->bi_iter.bi_size == 0 && !(rq->rq_flags & RQF_FLUSH_SEQ))
		bio_endio(bio);
}

void blk_dump_rq_flags(struct request *rq, char *msg)
{
	printk(KERN_INFO "%s: dev %s: flags=%llx\n", msg,
		rq->rq_disk ? rq->rq_disk->disk_name : "?",
		(unsigned long long) rq->cmd_flags);

	printk(KERN_INFO "  sector %llu, nr/cnr %u/%u\n",
	       (unsigned long long)blk_rq_pos(rq),
	       blk_rq_sectors(rq), blk_rq_cur_sectors(rq));
	printk(KERN_INFO "  bio %p, biotail %p, len %u\n",
	       rq->bio, rq->biotail, blk_rq_bytes(rq));
}
EXPORT_SYMBOL(blk_dump_rq_flags);

/**
 * blk_sync_queue - cancel any pending callbacks on a queue
 * @q: the queue
 *
 * Description:
 *     The block layer may perform asynchronous callback activity
 *     on a queue, such as calling the unplug function after a timeout.
 *     A block device may call blk_sync_queue to ensure that any
 *     such activity is cancelled, thus allowing it to release resources
 *     that the callbacks might use. The caller must already have made sure
 *     that its ->make_request_fn will not re-add plugging prior to calling
 *     this function.
 *
 *     This function does not cancel any asynchronous activity arising
 *     out of elevator or throttling code. That would require elevator_exit()
 *     and blkcg_exit_queue() to be called with queue lock initialized.
 *
 */
void blk_sync_queue(struct request_queue *q)
{
	del_timer_sync(&q->timeout);
	cancel_work_sync(&q->timeout_work);

	if (queue_is_mq(q)) {
		struct blk_mq_hw_ctx *hctx;
		int i;

		cancel_delayed_work_sync(&q->requeue_work);
		queue_for_each_hw_ctx(q, hctx, i)
			cancel_delayed_work_sync(&hctx->run_work);
	}
}
EXPORT_SYMBOL(blk_sync_queue);

/**
 * blk_set_pm_only - increment pm_only counter
 * @q: request queue pointer
 */
void blk_set_pm_only(struct request_queue *q)
{
	atomic_inc(&q->pm_only);
}
EXPORT_SYMBOL_GPL(blk_set_pm_only);

void blk_clear_pm_only(struct request_queue *q)
{
	int pm_only;

	pm_only = atomic_dec_return(&q->pm_only);
	WARN_ON_ONCE(pm_only < 0);
	if (pm_only == 0)
		wake_up_all(&q->mq_freeze_wq);
}
EXPORT_SYMBOL_GPL(blk_clear_pm_only);

void blk_put_queue(struct request_queue *q)
{
	kobject_put(&q->kobj);
}
EXPORT_SYMBOL(blk_put_queue);

void blk_set_queue_dying(struct request_queue *q)
{
	blk_queue_flag_set(QUEUE_FLAG_DYING, q);

	/*
	 * When queue DYING flag is set, we need to block new req
	 * entering queue, so we call blk_freeze_queue_start() to
	 * prevent I/O from crossing blk_queue_enter().
	 */
	blk_freeze_queue_start(q);

	if (queue_is_mq(q))
		blk_mq_wake_waiters(q);

	/* Make blk_queue_enter() reexamine the DYING flag. */
	wake_up_all(&q->mq_freeze_wq);
}
EXPORT_SYMBOL_GPL(blk_set_queue_dying);

/* Unconfigure the I/O scheduler and dissociate from the cgroup controller. */
void blk_exit_queue(struct request_queue *q)
{
	/*
	 * Since the I/O scheduler exit code may access cgroup information,
	 * perform I/O scheduler exit before disassociating from the block
	 * cgroup controller.
	 */
	if (q->elevator) {
		ioc_clear_queue(q);
		elevator_exit(q, q->elevator);
		q->elevator = NULL;
	}

	/*
	 * Remove all references to @q from the block cgroup controller before
	 * restoring @q->queue_lock to avoid that restoring this pointer causes
	 * e.g. blkcg_print_blkgs() to crash.
	 */
	blkcg_exit_queue(q);

	/*
	 * Since the cgroup code may dereference the @q->backing_dev_info
	 * pointer, only decrease its reference count after having removed the
	 * association with the block cgroup controller.
	 */
	bdi_put(q->backing_dev_info);
}

/**
 * blk_cleanup_queue - shutdown a request queue
 * @q: request queue to shutdown
 *
 * Mark @q DYING, drain all pending requests, mark @q DEAD, destroy and
 * put it.  All future requests will be failed immediately with -ENODEV.
 */
void blk_cleanup_queue(struct request_queue *q)
{
	/* mark @q DYING, no new request or merges will be allowed afterwards */
	mutex_lock(&q->sysfs_lock);
	blk_set_queue_dying(q);

	blk_queue_flag_set(QUEUE_FLAG_NOMERGES, q);
	blk_queue_flag_set(QUEUE_FLAG_NOXMERGES, q);
	blk_queue_flag_set(QUEUE_FLAG_DYING, q);
	mutex_unlock(&q->sysfs_lock);

	/*
	 * Drain all requests queued before DYING marking. Set DEAD flag to
	 * prevent that q->request_fn() gets invoked after draining finished.
	 */
	blk_freeze_queue(q);

	rq_qos_exit(q);

	blk_queue_flag_set(QUEUE_FLAG_DEAD, q);

	/*
	 * make sure all in-progress dispatch are completed because
	 * blk_freeze_queue() can only complete all requests, and
	 * dispatch may still be in-progress since we dispatch requests
	 * from more than one contexts.
	 *
	 * We rely on driver to deal with the race in case that queue
	 * initialization isn't done.
	 */
	if (queue_is_mq(q) && blk_queue_init_done(q))
		blk_mq_quiesce_queue(q);

	/* for synchronous bio-based driver finish in-flight integrity i/o */
	blk_flush_integrity();

	/* @q won't process any more request, flush async actions */
	del_timer_sync(&q->backing_dev_info->laptop_mode_wb_timer);
	blk_sync_queue(q);

	/*
	 * I/O scheduler exit is only safe after the sysfs scheduler attribute
	 * has been removed.
	 */
	WARN_ON_ONCE(q->kobj.state_in_sysfs);

	blk_exit_queue(q);

	if (queue_is_mq(q))
		blk_mq_free_queue(q);

	percpu_ref_exit(&q->q_usage_counter);

	/* @q is and will stay empty, shutdown and put */
	blk_put_queue(q);
}
EXPORT_SYMBOL(blk_cleanup_queue);

struct request_queue *blk_alloc_queue(gfp_t gfp_mask)
{
	return blk_alloc_queue_node(gfp_mask, NUMA_NO_NODE);
}
EXPORT_SYMBOL(blk_alloc_queue);

/**
 * blk_queue_enter() - try to increase q->q_usage_counter
 * @q: request queue pointer
 * @flags: BLK_MQ_REQ_NOWAIT and/or BLK_MQ_REQ_PREEMPT
 */
int blk_queue_enter(struct request_queue *q, blk_mq_req_flags_t flags)
{
	const bool pm = flags & BLK_MQ_REQ_PREEMPT;

	while (true) {
		bool success = false;

		rcu_read_lock();
		if (percpu_ref_tryget_live(&q->q_usage_counter)) {
			/*
			 * The code that increments the pm_only counter is
			 * responsible for ensuring that that counter is
			 * globally visible before the queue is unfrozen.
			 */
			if (pm || !blk_queue_pm_only(q)) {
				success = true;
			} else {
				percpu_ref_put(&q->q_usage_counter);
			}
		}
		rcu_read_unlock();

		if (success)
			return 0;

		if (flags & BLK_MQ_REQ_NOWAIT)
			return -EBUSY;

		/*
		 * read pair of barrier in blk_freeze_queue_start(),
		 * we need to order reading __PERCPU_REF_DEAD flag of
		 * .q_usage_counter and reading .mq_freeze_depth or
		 * queue dying flag, otherwise the following wait may
		 * never return if the two reads are reordered.
		 */
		smp_rmb();
<<<<<<< HEAD

		wait_event(q->mq_freeze_wq,
			   (atomic_read(&q->mq_freeze_depth) == 0 &&
			    (pm || (blk_pm_request_resume(q),
				    !blk_queue_pm_only(q)))) ||
			   blk_queue_dying(q));
		if (blk_queue_dying(q))
			return -ENODEV;
	}
}

void blk_queue_exit(struct request_queue *q)
{
	percpu_ref_put(&q->q_usage_counter);
}

static void blk_queue_usage_counter_release(struct percpu_ref *ref)
{
	struct request_queue *q =
		container_of(ref, struct request_queue, q_usage_counter);

	wake_up_all(&q->mq_freeze_wq);
}

static void blk_rq_timed_out_timer(struct timer_list *t)
{
	struct request_queue *q = from_timer(q, t, timeout);

	kblockd_schedule_work(&q->timeout_work);
}

/**
 * blk_alloc_queue_node - allocate a request queue
 * @gfp_mask: memory allocation flags
 * @node_id: NUMA node to allocate memory from
 * @lock: For legacy queues, pointer to a spinlock that will be used to e.g.
 *        serialize calls to the legacy .request_fn() callback. Ignored for
 *	  blk-mq request queues.
 *
 * Note: pass the queue lock as the third argument to this function instead of
 * setting the queue lock pointer explicitly to avoid triggering a sporadic
 * crash in the blkcg code. This function namely calls blkcg_init_queue() and
 * the queue lock pointer must be set before blkcg_init_queue() is called.
 */
struct request_queue *blk_alloc_queue_node(gfp_t gfp_mask, int node_id,
					   spinlock_t *lock)
{
	struct request_queue *q;
	int ret;

	//alloc a request_queue
	q = kmem_cache_alloc_node(blk_requestq_cachep,
				gfp_mask | __GFP_ZERO, node_id);
	if (!q)
		return NULL;

	INIT_LIST_HEAD(&q->queue_head);
	q->last_merge = NULL;
	q->end_sector = 0;
	q->boundary_rq = NULL;

	//为队列申请相应id号
	q->id = ida_simple_get(&blk_queue_ida, 0, 0, gfp_mask);
	if (q->id < 0)
		goto fail_q;

	ret = bioset_init(&q->bio_split, BIO_POOL_SIZE, 0, BIOSET_NEED_BVECS);
	if (ret)
		goto fail_id;

	q->backing_dev_info = bdi_alloc_node(gfp_mask, node_id);
	if (!q->backing_dev_info)
		goto fail_split;

	q->stats = blk_alloc_queue_stats();
	if (!q->stats)
		goto fail_stats;

	q->backing_dev_info->ra_pages =
			(VM_MAX_READAHEAD * 1024) / PAGE_SIZE;
	q->backing_dev_info->capabilities = BDI_CAP_CGROUP_WRITEBACK;
	q->backing_dev_info->name = "block";
	q->node = node_id;

	timer_setup(&q->backing_dev_info->laptop_mode_wb_timer,
		    laptop_mode_timer_fn, 0);
	timer_setup(&q->timeout, blk_rq_timed_out_timer, 0);
	INIT_WORK(&q->timeout_work, NULL);
	INIT_LIST_HEAD(&q->timeout_list);
	INIT_LIST_HEAD(&q->icq_list);
#ifdef CONFIG_BLK_CGROUP
	INIT_LIST_HEAD(&q->blkg_list);
#endif
	INIT_DELAYED_WORK(&q->delay_work, blk_delay_work);

	kobject_init(&q->kobj, &blk_queue_ktype);

#ifdef CONFIG_BLK_DEV_IO_TRACE
	mutex_init(&q->blk_trace_mutex);
#endif
	mutex_init(&q->sysfs_lock);
	spin_lock_init(&q->__queue_lock);

	q->queue_lock = lock ? : &q->__queue_lock;

	/*
	 * A queue starts its life with bypass turned on to avoid
	 * unnecessary bypass on/off overhead and nasty surprises during
	 * init.  The initial bypass will be finished when the queue is
	 * registered by blk_register_queue().
	 */
	q->bypass_depth = 1;
	queue_flag_set_unlocked(QUEUE_FLAG_BYPASS, q);

	init_waitqueue_head(&q->mq_freeze_wq);

	/*
	 * Init percpu_ref in atomic mode so that it's faster to shutdown.
	 * See blk_register_queue() for details.
	 */
	if (percpu_ref_init(&q->q_usage_counter,
				blk_queue_usage_counter_release,
				PERCPU_REF_INIT_ATOMIC, GFP_KERNEL))
		goto fail_bdi;

	if (blkcg_init_queue(q))
		goto fail_ref;

	return q;

fail_ref:
	percpu_ref_exit(&q->q_usage_counter);
fail_bdi:
	blk_free_queue_stats(q->stats);
fail_stats:
	bdi_put(q->backing_dev_info);
fail_split:
	bioset_exit(&q->bio_split);
fail_id:
	ida_simple_remove(&blk_queue_ida, q->id);
fail_q:
	kmem_cache_free(blk_requestq_cachep, q);
	return NULL;
}
EXPORT_SYMBOL(blk_alloc_queue_node);

/**
 * blk_init_queue  - prepare a request queue for use with a block device
 * @rfn:  The function to be called to process requests that have been
 *        placed on the queue.
 * @lock: Request queue spin lock
 *
 * Description:
 *    If a block device wishes to use the standard request handling procedures,
 *    which sorts requests and coalesces adjacent requests, then it must
 *    call blk_init_queue().  The function @rfn will be called when there
 *    are requests on the queue that need to be processed.  If the device
 *    supports plugging, then @rfn may not be called immediately when requests
 *    are available on the queue, but may be called at some time later instead.
 *    Plugged queues are generally unplugged when a buffer belonging to one
 *    of the requests on the queue is needed, or due to memory pressure.
 *
 *    @rfn is not required, or even expected, to remove all requests off the
 *    queue, but only as many as it can handle at a time.  If it does leave
 *    requests on the queue, it is responsible for arranging that the requests
 *    get dealt with eventually.
 *
 *    The queue spin lock must be held while manipulating the requests on the
 *    request queue; this lock will be taken also from interrupt context, so irq
 *    disabling is needed for it.
 *
 *    Function returns a pointer to the initialized request queue, or %NULL if
 *    it didn't succeed.
 *
 * Note:
 *    blk_init_queue() must be paired with a blk_cleanup_queue() call
 *    when the block device is deactivated (such as at module unload).
 **/

struct request_queue *blk_init_queue(request_fn_proc *rfn, spinlock_t *lock)
{
	return blk_init_queue_node(rfn, lock, NUMA_NO_NODE);
}
EXPORT_SYMBOL(blk_init_queue);

struct request_queue *
blk_init_queue_node(request_fn_proc *rfn, spinlock_t *lock, int node_id)
{
	struct request_queue *q;

	q = blk_alloc_queue_node(GFP_KERNEL, node_id, lock);
	if (!q)
		return NULL;

	q->request_fn = rfn;
	if (blk_init_allocated_queue(q) < 0) {
		blk_cleanup_queue(q);
		return NULL;
	}

	return q;
}
EXPORT_SYMBOL(blk_init_queue_node);

static blk_qc_t blk_queue_bio(struct request_queue *q, struct bio *bio);


int blk_init_allocated_queue(struct request_queue *q)
{
	WARN_ON_ONCE(q->mq_ops);

	q->fq = blk_alloc_flush_queue(q, NUMA_NO_NODE, q->cmd_size, GFP_KERNEL);
	if (!q->fq)
		return -ENOMEM;

	if (q->init_rq_fn && q->init_rq_fn(q, q->fq->flush_rq, GFP_KERNEL))
		goto out_free_flush_queue;

	if (blk_init_rl(&q->root_rl, q, GFP_KERNEL))
		goto out_exit_flush_rq;

	INIT_WORK(&q->timeout_work, blk_timeout_work);
	q->queue_flags		|= QUEUE_FLAG_DEFAULT;

	/*
	 * This also sets hw/phys segments, boundary and size
	 */
	blk_queue_make_request(q, blk_queue_bio);

	q->sg_reserved_size = INT_MAX;

	if (elevator_init(q))
		goto out_exit_flush_rq;
	return 0;

out_exit_flush_rq:
	if (q->exit_rq_fn)
		q->exit_rq_fn(q, q->fq->flush_rq);
out_free_flush_queue:
	blk_free_flush_queue(q->fq);
	q->fq = NULL;
	return -ENOMEM;
}
EXPORT_SYMBOL(blk_init_allocated_queue);

bool blk_get_queue(struct request_queue *q)
{
	if (likely(!blk_queue_dying(q))) {
		__blk_get_queue(q);
		return true;
	}

	return false;
}
EXPORT_SYMBOL(blk_get_queue);

static inline void blk_free_request(struct request_list *rl, struct request *rq)
{
	if (rq->rq_flags & RQF_ELVPRIV) {
		elv_put_request(rl->q, rq);
		if (rq->elv.icq)
			put_io_context(rq->elv.icq->ioc);
	}

	mempool_free(rq, rl->rq_pool);
}

/*
 * ioc_batching returns true if the ioc is a valid batching request and
 * should be given priority access to a request.
 */
static inline int ioc_batching(struct request_queue *q, struct io_context *ioc)
{
	if (!ioc)
		return 0;

	/*
	 * Make sure the process is able to allocate at least 1 request
	 * even if the batch times out, otherwise we could theoretically
	 * lose wakeups.
	 */
	return ioc->nr_batch_requests == q->nr_batching ||
		(ioc->nr_batch_requests > 0
		&& time_before(jiffies, ioc->last_waited + BLK_BATCH_TIME));
}

/*
 * ioc_set_batching sets ioc to be a new "batcher" if it is not one. This
 * will cause the process to be a "batcher" on all queues in the system. This
 * is the behaviour we want though - once it gets a wakeup it should be given
 * a nice run.
 */
static void ioc_set_batching(struct request_queue *q, struct io_context *ioc)
{
	if (!ioc || ioc_batching(q, ioc))
		return;

	ioc->nr_batch_requests = q->nr_batching;
	ioc->last_waited = jiffies;
}

static void __freed_request(struct request_list *rl, int sync)
{
	struct request_queue *q = rl->q;

	if (rl->count[sync] < queue_congestion_off_threshold(q))
		blk_clear_congested(rl, sync);

	if (rl->count[sync] + 1 <= q->nr_requests) {
		if (waitqueue_active(&rl->wait[sync]))
			wake_up(&rl->wait[sync]);

		blk_clear_rl_full(rl, sync);
	}
}

/*
 * A request has just been released.  Account for it, update the full and
 * congestion status, wake up any waiters.   Called under q->queue_lock.
 */
static void freed_request(struct request_list *rl, bool sync,
		req_flags_t rq_flags)
{
	struct request_queue *q = rl->q;

	q->nr_rqs[sync]--;
	rl->count[sync]--;
	if (rq_flags & RQF_ELVPRIV)
		q->nr_rqs_elvpriv--;

	__freed_request(rl, sync);

	if (unlikely(rl->starved[sync ^ 1]))
		__freed_request(rl, sync ^ 1);
}

int blk_update_nr_requests(struct request_queue *q, unsigned int nr)
{
	struct request_list *rl;
	int on_thresh, off_thresh;

	WARN_ON_ONCE(q->mq_ops);

	spin_lock_irq(q->queue_lock);
	q->nr_requests = nr;
	blk_queue_congestion_threshold(q);
	on_thresh = queue_congestion_on_threshold(q);
	off_thresh = queue_congestion_off_threshold(q);

	blk_queue_for_each_rl(rl, q) {
		if (rl->count[BLK_RW_SYNC] >= on_thresh)
			blk_set_congested(rl, BLK_RW_SYNC);
		else if (rl->count[BLK_RW_SYNC] < off_thresh)
			blk_clear_congested(rl, BLK_RW_SYNC);

		if (rl->count[BLK_RW_ASYNC] >= on_thresh)
			blk_set_congested(rl, BLK_RW_ASYNC);
		else if (rl->count[BLK_RW_ASYNC] < off_thresh)
			blk_clear_congested(rl, BLK_RW_ASYNC);

		if (rl->count[BLK_RW_SYNC] >= q->nr_requests) {
			blk_set_rl_full(rl, BLK_RW_SYNC);
		} else {
			blk_clear_rl_full(rl, BLK_RW_SYNC);
			wake_up(&rl->wait[BLK_RW_SYNC]);
		}

		if (rl->count[BLK_RW_ASYNC] >= q->nr_requests) {
			blk_set_rl_full(rl, BLK_RW_ASYNC);
		} else {
			blk_clear_rl_full(rl, BLK_RW_ASYNC);
			wake_up(&rl->wait[BLK_RW_ASYNC]);
		}
	}

	spin_unlock_irq(q->queue_lock);
	return 0;
}

/**
 * __get_request - get a free request
 * @rl: request list to allocate from
 * @op: operation and flags
 * @bio: bio to allocate request for (can be %NULL)
 * @flags: BLQ_MQ_REQ_* flags
 * @gfp_mask: allocator flags
 *
 * Get a free request from @q.  This function may fail under memory
 * pressure or if @q is dead.
 *
 * Must be called with @q->queue_lock held and,
 * Returns ERR_PTR on failure, with @q->queue_lock held.
 * Returns request pointer on success, with @q->queue_lock *not held*.
 */
static struct request *__get_request(struct request_list *rl, unsigned int op,
		struct bio *bio, blk_mq_req_flags_t flags, gfp_t gfp_mask)
{
	struct request_queue *q = rl->q;
	struct request *rq;
	struct elevator_type *et = q->elevator->type;
	struct io_context *ioc = rq_ioc(bio);
	struct io_cq *icq = NULL;
	const bool is_sync = op_is_sync(op);
	int may_queue;
	req_flags_t rq_flags = RQF_ALLOCED;

	lockdep_assert_held(q->queue_lock);

	if (unlikely(blk_queue_dying(q)))
		return ERR_PTR(-ENODEV);

	may_queue = elv_may_queue(q, op);
	if (may_queue == ELV_MQUEUE_NO)
		goto rq_starved;

	if (rl->count[is_sync]+1 >= queue_congestion_on_threshold(q)) {
		if (rl->count[is_sync]+1 >= q->nr_requests) {
			/*
			 * The queue will fill after this allocation, so set
			 * it as full, and mark this process as "batching".
			 * This process will be allowed to complete a batch of
			 * requests, others will be blocked.
			 */
			if (!blk_rl_full(rl, is_sync)) {
				ioc_set_batching(q, ioc);
				blk_set_rl_full(rl, is_sync);
			} else {
				if (may_queue != ELV_MQUEUE_MUST
						&& !ioc_batching(q, ioc)) {
					/*
					 * The queue is full and the allocating
					 * process is not a "batcher", and not
					 * exempted by the IO scheduler
					 */
					return ERR_PTR(-ENOMEM);
				}
			}
		}
		blk_set_congested(rl, is_sync);
	}

	/*
	 * Only allow batching queuers to allocate up to 50% over the defined
	 * limit of requests, otherwise we could have thousands of requests
	 * allocated with any setting of ->nr_requests
	 */
	if (rl->count[is_sync] >= (3 * q->nr_requests / 2))
		return ERR_PTR(-ENOMEM);

	q->nr_rqs[is_sync]++;
	rl->count[is_sync]++;
	rl->starved[is_sync] = 0;

	/*
	 * Decide whether the new request will be managed by elevator.  If
	 * so, mark @rq_flags and increment elvpriv.  Non-zero elvpriv will
	 * prevent the current elevator from being destroyed until the new
	 * request is freed.  This guarantees icq's won't be destroyed and
	 * makes creating new ones safe.
	 *
	 * Flush requests do not use the elevator so skip initialization.
	 * This allows a request to share the flush and elevator data.
	 *
	 * Also, lookup icq while holding queue_lock.  If it doesn't exist,
	 * it will be created after releasing queue_lock.
	 */
	if (!op_is_flush(op) && !blk_queue_bypass(q)) {
		rq_flags |= RQF_ELVPRIV;
		q->nr_rqs_elvpriv++;
		if (et->icq_cache && ioc)
			icq = ioc_lookup_icq(ioc, q);
	}

	if (blk_queue_io_stat(q))
		rq_flags |= RQF_IO_STAT;
	spin_unlock_irq(q->queue_lock);

	/* allocate and init request */
	rq = mempool_alloc(rl->rq_pool, gfp_mask);
	if (!rq)
		goto fail_alloc;

	blk_rq_init(q, rq);
	blk_rq_set_rl(rq, rl);
	rq->cmd_flags = op;
	rq->rq_flags = rq_flags;
	if (flags & BLK_MQ_REQ_PREEMPT)
		rq->rq_flags |= RQF_PREEMPT;

	/* init elvpriv */
	if (rq_flags & RQF_ELVPRIV) {
		if (unlikely(et->icq_cache && !icq)) {
			if (ioc)
				icq = ioc_create_icq(ioc, q, gfp_mask);
			if (!icq)
				goto fail_elvpriv;
		}

		rq->elv.icq = icq;
		if (unlikely(elv_set_request(q, rq, bio, gfp_mask)))
			goto fail_elvpriv;
=======
>>>>>>> f17b5f06

		wait_event(q->mq_freeze_wq,
			   (atomic_read(&q->mq_freeze_depth) == 0 &&
			    (pm || (blk_pm_request_resume(q),
				    !blk_queue_pm_only(q)))) ||
			   blk_queue_dying(q));
		if (blk_queue_dying(q))
			return -ENODEV;
	}
}

void blk_queue_exit(struct request_queue *q)
{
	percpu_ref_put(&q->q_usage_counter);
}

static void blk_queue_usage_counter_release(struct percpu_ref *ref)
{
	struct request_queue *q =
		container_of(ref, struct request_queue, q_usage_counter);

	wake_up_all(&q->mq_freeze_wq);
}

static void blk_rq_timed_out_timer(struct timer_list *t)
{
	struct request_queue *q = from_timer(q, t, timeout);

	kblockd_schedule_work(&q->timeout_work);
}

/**
 * blk_alloc_queue_node - allocate a request queue
 * @gfp_mask: memory allocation flags
 * @node_id: NUMA node to allocate memory from
 */
struct request_queue *blk_alloc_queue_node(gfp_t gfp_mask, int node_id)
{
	struct request_queue *q;
	int ret;

	q = kmem_cache_alloc_node(blk_requestq_cachep,
				gfp_mask | __GFP_ZERO, node_id);
	if (!q)
		return NULL;

	INIT_LIST_HEAD(&q->queue_head);
	q->last_merge = NULL;

	q->id = ida_simple_get(&blk_queue_ida, 0, 0, gfp_mask);
	if (q->id < 0)
		goto fail_q;

	ret = bioset_init(&q->bio_split, BIO_POOL_SIZE, 0, BIOSET_NEED_BVECS);
	if (ret)
		goto fail_id;

	q->backing_dev_info = bdi_alloc_node(gfp_mask, node_id);
	if (!q->backing_dev_info)
		goto fail_split;

	q->stats = blk_alloc_queue_stats();
	if (!q->stats)
		goto fail_stats;

	q->backing_dev_info->ra_pages =
			(VM_MAX_READAHEAD * 1024) / PAGE_SIZE;
	q->backing_dev_info->capabilities = BDI_CAP_CGROUP_WRITEBACK;
	q->backing_dev_info->name = "block";
	q->node = node_id;

	timer_setup(&q->backing_dev_info->laptop_mode_wb_timer,
		    laptop_mode_timer_fn, 0);
	timer_setup(&q->timeout, blk_rq_timed_out_timer, 0);
	INIT_WORK(&q->timeout_work, NULL);
	INIT_LIST_HEAD(&q->icq_list);
#ifdef CONFIG_BLK_CGROUP
	INIT_LIST_HEAD(&q->blkg_list);
#endif

	kobject_init(&q->kobj, &blk_queue_ktype);

#ifdef CONFIG_BLK_DEV_IO_TRACE
	mutex_init(&q->blk_trace_mutex);
#endif
	mutex_init(&q->sysfs_lock);
	spin_lock_init(&q->queue_lock);

	init_waitqueue_head(&q->mq_freeze_wq);

	/*
	 * Init percpu_ref in atomic mode so that it's faster to shutdown.
	 * See blk_register_queue() for details.
	 */
	if (percpu_ref_init(&q->q_usage_counter,
				blk_queue_usage_counter_release,
				PERCPU_REF_INIT_ATOMIC, GFP_KERNEL))
		goto fail_bdi;

	if (blkcg_init_queue(q))
		goto fail_ref;

	return q;

fail_ref:
	percpu_ref_exit(&q->q_usage_counter);
fail_bdi:
	blk_free_queue_stats(q->stats);
fail_stats:
	bdi_put(q->backing_dev_info);
fail_split:
	bioset_exit(&q->bio_split);
fail_id:
	ida_simple_remove(&blk_queue_ida, q->id);
fail_q:
	kmem_cache_free(blk_requestq_cachep, q);
	return NULL;
}
EXPORT_SYMBOL(blk_alloc_queue_node);

bool blk_get_queue(struct request_queue *q)
{
	if (likely(!blk_queue_dying(q))) {
		__blk_get_queue(q);
		return true;
	}

	return false;
}
EXPORT_SYMBOL(blk_get_queue);

/**
 * blk_get_request - allocate a request
 * @q: request queue to allocate a request for
 * @op: operation (REQ_OP_*) and REQ_* flags, e.g. REQ_SYNC.
 * @flags: BLK_MQ_REQ_* flags, e.g. BLK_MQ_REQ_NOWAIT.
 */
struct request *blk_get_request(struct request_queue *q, unsigned int op,
				blk_mq_req_flags_t flags)
{
	struct request *req;

	WARN_ON_ONCE(op & REQ_NOWAIT);
	WARN_ON_ONCE(flags & ~(BLK_MQ_REQ_NOWAIT | BLK_MQ_REQ_PREEMPT));

	req = blk_mq_alloc_request(q, op, flags);
	if (!IS_ERR(req) && q->mq_ops->initialize_rq_fn)
		q->mq_ops->initialize_rq_fn(req);

	return req;
}
EXPORT_SYMBOL(blk_get_request);

void blk_put_request(struct request *req)
{
	blk_mq_free_request(req);
}
EXPORT_SYMBOL(blk_put_request);

bool bio_attempt_back_merge(struct request_queue *q, struct request *req,
			    struct bio *bio)
{
	const int ff = bio->bi_opf & REQ_FAILFAST_MASK;

	if (!ll_back_merge_fn(q, req, bio))
		return false;

	trace_block_bio_backmerge(q, req, bio);

	if ((req->cmd_flags & REQ_FAILFAST_MASK) != ff)
		blk_rq_set_mixed_merge(req);

	req->biotail->bi_next = bio;
	req->biotail = bio;
	req->__data_len += bio->bi_iter.bi_size;

	blk_account_io_start(req, false);
	return true;
}

bool bio_attempt_front_merge(struct request_queue *q, struct request *req,
			     struct bio *bio)
{
	const int ff = bio->bi_opf & REQ_FAILFAST_MASK;

	if (!ll_front_merge_fn(q, req, bio))
		return false;

	trace_block_bio_frontmerge(q, req, bio);

	if ((req->cmd_flags & REQ_FAILFAST_MASK) != ff)
		blk_rq_set_mixed_merge(req);

	bio->bi_next = req->bio;
	req->bio = bio;

	req->__sector = bio->bi_iter.bi_sector;
	req->__data_len += bio->bi_iter.bi_size;

	blk_account_io_start(req, false);
	return true;
}

bool bio_attempt_discard_merge(struct request_queue *q, struct request *req,
		struct bio *bio)
{
	unsigned short segments = blk_rq_nr_discard_segments(req);

	if (segments >= queue_max_discard_segments(q))
		goto no_merge;
	if (blk_rq_sectors(req) + bio_sectors(bio) >
	    blk_rq_get_max_sectors(req, blk_rq_pos(req)))
		goto no_merge;

	req->biotail->bi_next = bio;
	req->biotail = bio;
	req->__data_len += bio->bi_iter.bi_size;
	req->nr_phys_segments = segments + 1;

	blk_account_io_start(req, false);
	return true;
no_merge:
	req_set_nomerge(q, req);
	return false;
}

/**
 * blk_attempt_plug_merge - try to merge with %current's plugged list
 * @q: request_queue new bio is being queued at
 * @bio: new bio being queued
 * @same_queue_rq: pointer to &struct request that gets filled in when
 * another request associated with @q is found on the plug list
 * (optional, may be %NULL)
 *
 * Determine whether @bio being queued on @q can be merged with a request
 * on %current's plugged list.  Returns %true if merge was successful,
 * otherwise %false.
 *
 * Plugging coalesces IOs from the same issuer for the same purpose without
 * going through @q->queue_lock.  As such it's more of an issuing mechanism
 * than scheduling, and the request, while may have elvpriv data, is not
 * added on the elevator at this point.  In addition, we don't have
 * reliable access to the elevator outside queue lock.  Only check basic
 * merging parameters without querying the elevator.
 *
 * Caller must ensure !blk_queue_nomerges(q) beforehand.
 */
bool blk_attempt_plug_merge(struct request_queue *q, struct bio *bio,
			    struct request **same_queue_rq)
{
	struct blk_plug *plug;
	struct request *rq;
	struct list_head *plug_list;

	plug = current->plug;
	if (!plug)
		return false;

	plug_list = &plug->mq_list;

	list_for_each_entry_reverse(rq, plug_list, queuelist) {
		bool merged = false;

		if (rq->q == q && same_queue_rq) {
			/*
			 * Only blk-mq multiple hardware queues case checks the
			 * rq in the same queue, there should be only one such
			 * rq in a queue
			 **/
			*same_queue_rq = rq;
		}

		if (rq->q != q || !blk_rq_merge_ok(rq, bio))
			continue;

		switch (blk_try_merge(rq, bio)) {
		case ELEVATOR_BACK_MERGE:
			merged = bio_attempt_back_merge(q, rq, bio);
			break;
		case ELEVATOR_FRONT_MERGE:
			merged = bio_attempt_front_merge(q, rq, bio);
			break;
		case ELEVATOR_DISCARD_MERGE:
			merged = bio_attempt_discard_merge(q, rq, bio);
			break;
		default:
			break;
		}

		if (merged)
			return true;
	}

	return false;
}

void blk_init_request_from_bio(struct request *req, struct bio *bio)
{
	if (bio->bi_opf & REQ_RAHEAD)
		req->cmd_flags |= REQ_FAILFAST_MASK;

	req->__sector = bio->bi_iter.bi_sector;
	req->ioprio = bio_prio(bio);
	req->write_hint = bio->bi_write_hint;
	blk_rq_bio_prep(req->q, req, bio);
}
EXPORT_SYMBOL_GPL(blk_init_request_from_bio);

<<<<<<< HEAD
//块设备bio入队
static blk_qc_t blk_queue_bio(struct request_queue *q, struct bio *bio)
{
	struct blk_plug *plug;
	int where = ELEVATOR_INSERT_SORT;
	struct request *req, *free;
	unsigned int request_count = 0;

	/*
	 * low level driver can indicate that it wants pages above a
	 * certain limit bounced to low memory (ie for highmem, or even
	 * ISA dma in theory)
	 */
	blk_queue_bounce(q, &bio);

	blk_queue_split(q, &bio);

	if (!bio_integrity_prep(bio))
		return BLK_QC_T_NONE;

	if (op_is_flush(bio->bi_opf)) {
		spin_lock_irq(q->queue_lock);
		where = ELEVATOR_INSERT_FLUSH;
		goto get_rq;
	}

	/*
	 * Check if we can merge with the plugged list before grabbing
	 * any locks.
	 */
	if (!blk_queue_nomerges(q)) {
		if (blk_attempt_plug_merge(q, bio, &request_count, NULL))
			return BLK_QC_T_NONE;
	} else
		request_count = blk_plug_queued_count(q);

	spin_lock_irq(q->queue_lock);

	switch (elv_merge(q, &req, bio)) {
	case ELEVATOR_BACK_MERGE:
		if (!bio_attempt_back_merge(q, req, bio))
			break;
		elv_bio_merged(q, req, bio);
		free = attempt_back_merge(q, req);
		if (free)
			__blk_put_request(q, free);
		else
			elv_merged_request(q, req, ELEVATOR_BACK_MERGE);
		goto out_unlock;
	case ELEVATOR_FRONT_MERGE:
		if (!bio_attempt_front_merge(q, req, bio))
			break;
		elv_bio_merged(q, req, bio);
		free = attempt_front_merge(q, req);
		if (free)
			__blk_put_request(q, free);
		else
			elv_merged_request(q, req, ELEVATOR_FRONT_MERGE);
		goto out_unlock;
	default:
		break;
	}

get_rq:
	rq_qos_throttle(q, bio, q->queue_lock);

	/*
	 * Grab a free request. This is might sleep but can not fail.
	 * Returns with the queue unlocked.
	 */
	blk_queue_enter_live(q);
	req = get_request(q, bio->bi_opf, bio, 0, GFP_NOIO);
	if (IS_ERR(req)) {
		//出错，直接调用error
		blk_queue_exit(q);
		rq_qos_cleanup(q, bio);
		if (PTR_ERR(req) == -ENOMEM)
			bio->bi_status = BLK_STS_RESOURCE;
		else
			bio->bi_status = BLK_STS_IOERR;
		bio_endio(bio);
		goto out_unlock;
	}

	rq_qos_track(q, req, bio);

	/*
	 * After dropping the lock and possibly sleeping here, our request
	 * may now be mergeable after it had proven unmergeable (above).
	 * We don't worry about that case for efficiency. It won't happen
	 * often, and the elevators are able to handle it.
	 */
	blk_init_request_from_bio(req, bio);

	if (test_bit(QUEUE_FLAG_SAME_COMP, &q->queue_flags))
		req->cpu = raw_smp_processor_id();

	plug = current->plug;
	if (plug) {
		/*
		 * If this is the first request added after a plug, fire
		 * of a plug trace.
		 *
		 * @request_count may become stale because of schedule
		 * out, so check plug list again.
		 */
		if (!request_count || list_empty(&plug->list))
			trace_block_plug(q);
		else {
			struct request *last = list_entry_rq(plug->list.prev);
			if (request_count >= BLK_MAX_REQUEST_COUNT ||
			    blk_rq_bytes(last) >= BLK_PLUG_FLUSH_SIZE) {
				blk_flush_plug_list(plug, false);
				trace_block_plug(q);
			}
		}
		//将队列加入到plug->list中
		list_add_tail(&req->queuelist, &plug->list);
		blk_account_io_start(req, true);
	} else {
		spin_lock_irq(q->queue_lock);
		add_acct_request(q, req, where);
		__blk_run_queue(q);
out_unlock:
		spin_unlock_irq(q->queue_lock);
	}

	return BLK_QC_T_NONE;
}

=======
>>>>>>> f17b5f06
static void handle_bad_sector(struct bio *bio, sector_t maxsector)
{
	char b[BDEVNAME_SIZE];

	printk(KERN_INFO "attempt to access beyond end of device\n");
	printk(KERN_INFO "%s: rw=%d, want=%Lu, limit=%Lu\n",
			bio_devname(bio, b), bio->bi_opf,
			(unsigned long long)bio_end_sector(bio),
			(long long)maxsector);
}

#ifdef CONFIG_FAIL_MAKE_REQUEST

static DECLARE_FAULT_ATTR(fail_make_request);

static int __init setup_fail_make_request(char *str)
{
	return setup_fault_attr(&fail_make_request, str);
}
__setup("fail_make_request=", setup_fail_make_request);

static bool should_fail_request(struct hd_struct *part, unsigned int bytes)
{
	return part->make_it_fail && should_fail(&fail_make_request, bytes);
}

static int __init fail_make_request_debugfs(void)
{
	struct dentry *dir = fault_create_debugfs_attr("fail_make_request",
						NULL, &fail_make_request);

	return PTR_ERR_OR_ZERO(dir);
}

late_initcall(fail_make_request_debugfs);

#else /* CONFIG_FAIL_MAKE_REQUEST */

static inline bool should_fail_request(struct hd_struct *part,
					unsigned int bytes)
{
	return false;
}

#endif /* CONFIG_FAIL_MAKE_REQUEST */

static inline bool bio_check_ro(struct bio *bio, struct hd_struct *part)
{
	const int op = bio_op(bio);

	if (part->policy && op_is_write(op)) {
		char b[BDEVNAME_SIZE];

		if (op_is_flush(bio->bi_opf) && !bio_sectors(bio))
			return false;

		WARN_ONCE(1,
		       "generic_make_request: Trying to write "
			"to read-only block-device %s (partno %d)\n",
			bio_devname(bio, b), part->partno);
		/* Older lvm-tools actually trigger this */
		return false;
	}

	return false;
}

static noinline int should_fail_bio(struct bio *bio)
{
	if (should_fail_request(&bio->bi_disk->part0, bio->bi_iter.bi_size))
		return -EIO;
	return 0;
}
ALLOW_ERROR_INJECTION(should_fail_bio, ERRNO);

/*
 * Check whether this bio extends beyond the end of the device or partition.
 * This may well happen - the kernel calls bread() without checking the size of
 * the device, e.g., when mounting a file system.
 */
static inline int bio_check_eod(struct bio *bio, sector_t maxsector)
{
	unsigned int nr_sectors = bio_sectors(bio);

	if (nr_sectors && maxsector &&
	    (nr_sectors > maxsector ||
	     bio->bi_iter.bi_sector > maxsector - nr_sectors)) {
		handle_bad_sector(bio, maxsector);
		return -EIO;
	}
	return 0;
}

/*
 * Remap block n of partition p to block n+start(p) of the disk.
 */
static inline int blk_partition_remap(struct bio *bio)
{
	struct hd_struct *p;
	int ret = -EIO;

	rcu_read_lock();
	p = __disk_get_part(bio->bi_disk, bio->bi_partno);
	if (unlikely(!p))
		goto out;
	if (unlikely(should_fail_request(p, bio->bi_iter.bi_size)))
		goto out;
	if (unlikely(bio_check_ro(bio, p)))
		goto out;

	/*
	 * Zone reset does not include bi_size so bio_sectors() is always 0.
	 * Include a test for the reset op code and perform the remap if needed.
	 */
	if (bio_sectors(bio) || bio_op(bio) == REQ_OP_ZONE_RESET) {
		if (bio_check_eod(bio, part_nr_sects_read(p)))
			goto out;
		bio->bi_iter.bi_sector += p->start_sect;
		trace_block_bio_remap(bio->bi_disk->queue, bio, part_devt(p),
				      bio->bi_iter.bi_sector - p->start_sect);
	}
	bio->bi_partno = 0;
	ret = 0;
out:
	rcu_read_unlock();
	return ret;
}

static noinline_for_stack bool
generic_make_request_checks(struct bio *bio)
{
	struct request_queue *q;
	int nr_sectors = bio_sectors(bio);
	blk_status_t status = BLK_STS_IOERR;
	char b[BDEVNAME_SIZE];

	might_sleep();

	q = bio->bi_disk->queue;
	if (unlikely(!q)) {
		printk(KERN_ERR
		       "generic_make_request: Trying to access "
			"nonexistent block-device %s (%Lu)\n",
			bio_devname(bio, b), (long long)bio->bi_iter.bi_sector);
		goto end_io;
	}

	/*
	 * For a REQ_NOWAIT based request, return -EOPNOTSUPP
	 * if queue is not a request based queue.
	 */
	if ((bio->bi_opf & REQ_NOWAIT) && !queue_is_mq(q))
		goto not_supported;

	if (should_fail_bio(bio))
		goto end_io;

	if (bio->bi_partno) {
		if (unlikely(blk_partition_remap(bio)))
			goto end_io;
	} else {
		if (unlikely(bio_check_ro(bio, &bio->bi_disk->part0)))
			goto end_io;
		if (unlikely(bio_check_eod(bio, get_capacity(bio->bi_disk))))
			goto end_io;
	}

	/*
	 * Filter flush bio's early so that make_request based
	 * drivers without flush support don't have to worry
	 * about them.
	 */
	if (op_is_flush(bio->bi_opf) &&
	    !test_bit(QUEUE_FLAG_WC, &q->queue_flags)) {
		bio->bi_opf &= ~(REQ_PREFLUSH | REQ_FUA);
		if (!nr_sectors) {
			status = BLK_STS_OK;
			goto end_io;
		}
	}

	if (!test_bit(QUEUE_FLAG_POLL, &q->queue_flags))
		bio->bi_opf &= ~REQ_HIPRI;

	switch (bio_op(bio)) {
	case REQ_OP_DISCARD:
		if (!blk_queue_discard(q))
			goto not_supported;
		break;
	case REQ_OP_SECURE_ERASE:
		if (!blk_queue_secure_erase(q))
			goto not_supported;
		break;
	case REQ_OP_WRITE_SAME:
		if (!q->limits.max_write_same_sectors)
			goto not_supported;
		break;
	case REQ_OP_ZONE_RESET:
		if (!blk_queue_is_zoned(q))
			goto not_supported;
		break;
	case REQ_OP_WRITE_ZEROES:
		if (!q->limits.max_write_zeroes_sectors)
			goto not_supported;
		break;
	default:
		break;
	}

	/*
	 * Various block parts want %current->io_context and lazy ioc
	 * allocation ends up trading a lot of pain for a small amount of
	 * memory.  Just allocate it upfront.  This may fail and block
	 * layer knows how to live with it.
	 */
	create_io_context(GFP_ATOMIC, q->node);

	if (!blkcg_bio_issue_check(q, bio))
		return false;

	if (!bio_flagged(bio, BIO_TRACE_COMPLETION)) {
		trace_block_bio_queue(q, bio);
		/* Now that enqueuing has been traced, we need to trace
		 * completion as well.
		 */
		bio_set_flag(bio, BIO_TRACE_COMPLETION);
	}
	return true;

not_supported:
	status = BLK_STS_NOTSUPP;
end_io:
	bio->bi_status = status;
	bio_endio(bio);
	return false;
}

/**
 * generic_make_request - hand a buffer to its device driver for I/O
 * @bio:  The bio describing the location in memory and on the device.
 *
 * generic_make_request() is used to make I/O requests of block
 * devices. It is passed a &struct bio, which describes the I/O that needs
 * to be done.
 *
 * generic_make_request() does not return any status.  The
 * success/failure status of the request, along with notification of
 * completion, is delivered asynchronously through the bio->bi_end_io
 * function described (one day) else where.
 *
 * The caller of generic_make_request must make sure that bi_io_vec
 * are set to describe the memory buffer, and that bi_dev and bi_sector are
 * set to describe the device address, and the
 * bi_end_io and optionally bi_private are set to describe how
 * completion notification should be signaled.
 *
 * generic_make_request and the drivers it calls may use bi_next if this
 * bio happens to be merged with someone else, and may resubmit the bio to
 * a lower device by calling into generic_make_request recursively, which
 * means the bio should NOT be touched after the call to ->make_request_fn.
 */
blk_qc_t generic_make_request(struct bio *bio)
{
	/*
	 * bio_list_on_stack[0] contains bios submitted by the current
	 * make_request_fn.
	 * bio_list_on_stack[1] contains bios that were submitted before
	 * the current make_request_fn, but that haven't been processed
	 * yet.
	 */
	struct bio_list bio_list_on_stack[2];
	blk_mq_req_flags_t flags = 0;
	struct request_queue *q = bio->bi_disk->queue;
	blk_qc_t ret = BLK_QC_T_NONE;

	if (bio->bi_opf & REQ_NOWAIT)
		flags = BLK_MQ_REQ_NOWAIT;
	if (bio_flagged(bio, BIO_QUEUE_ENTERED))
		blk_queue_enter_live(q);
	else if (blk_queue_enter(q, flags) < 0) {
		if (!blk_queue_dying(q) && (bio->bi_opf & REQ_NOWAIT))
			bio_wouldblock_error(bio);
		else
			bio_io_error(bio);
		return ret;
	}

	if (!generic_make_request_checks(bio))
		goto out;

	/*
	 * We only want one ->make_request_fn to be active at a time, else
	 * stack usage with stacked devices could be a problem.  So use
	 * current->bio_list to keep a list of requests submited by a
	 * make_request_fn function.  current->bio_list is also used as a
	 * flag to say if generic_make_request is currently active in this
	 * task or not.  If it is NULL, then no make_request is active.  If
	 * it is non-NULL, then a make_request is active, and new requests
	 * should be added at the tail
	 */
	//已存在其它请求，直接挂在链上等待
	if (current->bio_list) {
		bio_list_add(&current->bio_list[0], bio);
		goto out;
	}

	/* following loop may be a bit non-obvious, and so deserves some
	 * explanation.
	 * Before entering the loop, bio->bi_next is NULL (as all callers
	 * ensure that) so we have a list with a single bio.
	 * We pretend that we have just taken it off a longer list, so
	 * we assign bio_list to a pointer to the bio_list_on_stack,
	 * thus initialising the bio_list of new bios to be
	 * added.  ->make_request() may indeed add some more bios
	 * through a recursive call to generic_make_request.  If it
	 * did, we find a non-NULL value in bio_list and re-enter the loop
	 * from the top.  In this case we really did just take the bio
	 * of the top of the list (no pretending) and so remove it from
	 * bio_list, and call into ->make_request() again.
	 */
	BUG_ON(bio->bi_next);
	bio_list_init(&bio_list_on_stack[0]);
	current->bio_list = bio_list_on_stack;
	do {
		bool enter_succeeded = true;

		if (unlikely(q != bio->bi_disk->queue)) {
			if (q)
				blk_queue_exit(q);
			q = bio->bi_disk->queue;
			flags = 0;
			if (bio->bi_opf & REQ_NOWAIT)
				flags = BLK_MQ_REQ_NOWAIT;
			if (blk_queue_enter(q, flags) < 0) {
				enter_succeeded = false;
				q = NULL;
			}
		}

		if (enter_succeeded) {
			struct bio_list lower, same;

			/* Create a fresh bio_list for all subordinate requests */
			bio_list_on_stack[1] = bio_list_on_stack[0];
			bio_list_init(&bio_list_on_stack[0]);
			//将bio入队给队列q,并处理io请求
			ret = q->make_request_fn(q, bio);

			/* sort new bios into those for a lower level
			 * and those for the same level
			 */
			bio_list_init(&lower);
			bio_list_init(&same);
			while ((bio = bio_list_pop(&bio_list_on_stack[0])) != NULL)
				if (q == bio->bi_disk->queue)
					bio_list_add(&same, bio);
				else
					bio_list_add(&lower, bio);
			/* now assemble so we handle the lowest level first */
			bio_list_merge(&bio_list_on_stack[0], &lower);
			bio_list_merge(&bio_list_on_stack[0], &same);
			bio_list_merge(&bio_list_on_stack[0], &bio_list_on_stack[1]);
		} else {
			if (unlikely(!blk_queue_dying(q) &&
					(bio->bi_opf & REQ_NOWAIT)))
				bio_wouldblock_error(bio);
			else
				bio_io_error(bio);
		}
		//自bio_list_on_stack上提取串连的bio,继续处理
		bio = bio_list_pop(&bio_list_on_stack[0]);
	} while (bio);
	current->bio_list = NULL; /* deactivate */

out:
	if (q)
		blk_queue_exit(q);
	return ret;
}
EXPORT_SYMBOL(generic_make_request);

/**
 * direct_make_request - hand a buffer directly to its device driver for I/O
 * @bio:  The bio describing the location in memory and on the device.
 *
 * This function behaves like generic_make_request(), but does not protect
 * against recursion.  Must only be used if the called driver is known
 * to not call generic_make_request (or direct_make_request) again from
 * its make_request function.  (Calling direct_make_request again from
 * a workqueue is perfectly fine as that doesn't recurse).
 */
blk_qc_t direct_make_request(struct bio *bio)
{
	struct request_queue *q = bio->bi_disk->queue;
	bool nowait = bio->bi_opf & REQ_NOWAIT;
	blk_qc_t ret;

	if (!generic_make_request_checks(bio))
		return BLK_QC_T_NONE;

	if (unlikely(blk_queue_enter(q, nowait ? BLK_MQ_REQ_NOWAIT : 0))) {
		if (nowait && !blk_queue_dying(q))
			bio->bi_status = BLK_STS_AGAIN;
		else
			bio->bi_status = BLK_STS_IOERR;
		bio_endio(bio);
		return BLK_QC_T_NONE;
	}

	ret = q->make_request_fn(q, bio);
	blk_queue_exit(q);
	return ret;
}
EXPORT_SYMBOL_GPL(direct_make_request);

/**
 * submit_bio - submit a bio to the block device layer for I/O
 * @bio: The &struct bio which describes the I/O
 *
 * submit_bio() is very similar in purpose to generic_make_request(), and
 * uses that function to do most of the work. Both are fairly rough
 * interfaces; @bio must be presetup and ready for I/O.
 *
 */
//向块设备层提交io请求
blk_qc_t submit_bio(struct bio *bio)
{
	/*
	 * If it's a regular read/write or a barrier with data attached,
	 * go through the normal accounting stuff before submission.
	 */
	if (bio_has_data(bio)) {
		unsigned int count;

		if (unlikely(bio_op(bio) == REQ_OP_WRITE_SAME))
			count = queue_logical_block_size(bio->bi_disk->queue) >> 9;
		else
			count = bio_sectors(bio);

		if (op_is_write(bio_op(bio))) {
			count_vm_events(PGPGOUT, count);
		} else {
			task_io_account_read(bio->bi_iter.bi_size);
			count_vm_events(PGPGIN, count);
		}

		if (unlikely(block_dump)) {
			char b[BDEVNAME_SIZE];
			printk(KERN_DEBUG "%s(%d): %s block %Lu on %s (%u sectors)\n",
			current->comm, task_pid_nr(current),
				op_is_write(bio_op(bio)) ? "WRITE" : "READ",
				(unsigned long long)bio->bi_iter.bi_sector,
				bio_devname(bio, b), count);
		}
	}

	return generic_make_request(bio);
}
EXPORT_SYMBOL(submit_bio);

/**
 * blk_cloned_rq_check_limits - Helper function to check a cloned request
 *                              for new the queue limits
 * @q:  the queue
 * @rq: the request being checked
 *
 * Description:
 *    @rq may have been made based on weaker limitations of upper-level queues
 *    in request stacking drivers, and it may violate the limitation of @q.
 *    Since the block layer and the underlying device driver trust @rq
 *    after it is inserted to @q, it should be checked against @q before
 *    the insertion using this generic function.
 *
 *    Request stacking drivers like request-based dm may change the queue
 *    limits when retrying requests on other queues. Those requests need
 *    to be checked against the new queue limits again during dispatch.
 */
static int blk_cloned_rq_check_limits(struct request_queue *q,
				      struct request *rq)
{
	if (blk_rq_sectors(rq) > blk_queue_get_max_sectors(q, req_op(rq))) {
		printk(KERN_ERR "%s: over max size limit.\n", __func__);
		return -EIO;
	}

	/*
	 * queue's settings related to segment counting like q->bounce_pfn
	 * may differ from that of other stacking queues.
	 * Recalculate it to check the request correctly on this queue's
	 * limitation.
	 */
	blk_recalc_rq_segments(rq);
	if (rq->nr_phys_segments > queue_max_segments(q)) {
		printk(KERN_ERR "%s: over max segments limit.\n", __func__);
		return -EIO;
	}

	return 0;
}

/**
 * blk_insert_cloned_request - Helper for stacking drivers to submit a request
 * @q:  the queue to submit the request
 * @rq: the request being queued
 */
blk_status_t blk_insert_cloned_request(struct request_queue *q, struct request *rq)
{
	blk_qc_t unused;

	if (blk_cloned_rq_check_limits(q, rq))
		return BLK_STS_IOERR;

	if (rq->rq_disk &&
	    should_fail_request(&rq->rq_disk->part0, blk_rq_bytes(rq)))
		return BLK_STS_IOERR;

	if (blk_queue_io_stat(q))
		blk_account_io_start(rq, true);

	/*
	 * Since we have a scheduler attached on the top device,
	 * bypass a potential scheduler on the bottom device for
	 * insert.
	 */
	return blk_mq_try_issue_directly(rq->mq_hctx, rq, &unused, true, true);
}
EXPORT_SYMBOL_GPL(blk_insert_cloned_request);

/**
 * blk_rq_err_bytes - determine number of bytes till the next failure boundary
 * @rq: request to examine
 *
 * Description:
 *     A request could be merge of IOs which require different failure
 *     handling.  This function determines the number of bytes which
 *     can be failed from the beginning of the request without
 *     crossing into area which need to be retried further.
 *
 * Return:
 *     The number of bytes to fail.
 */
unsigned int blk_rq_err_bytes(const struct request *rq)
{
	unsigned int ff = rq->cmd_flags & REQ_FAILFAST_MASK;
	unsigned int bytes = 0;
	struct bio *bio;

	if (!(rq->rq_flags & RQF_MIXED_MERGE))
		return blk_rq_bytes(rq);

	/*
	 * Currently the only 'mixing' which can happen is between
	 * different fastfail types.  We can safely fail portions
	 * which have all the failfast bits that the first one has -
	 * the ones which are at least as eager to fail as the first
	 * one.
	 */
	for (bio = rq->bio; bio; bio = bio->bi_next) {
		if ((bio->bi_opf & ff) != ff)
			break;
		bytes += bio->bi_iter.bi_size;
	}

	/* this could lead to infinite loop */
	BUG_ON(blk_rq_bytes(rq) && !bytes);
	return bytes;
}
EXPORT_SYMBOL_GPL(blk_rq_err_bytes);

void blk_account_io_completion(struct request *req, unsigned int bytes)
{
	if (blk_do_io_stat(req)) {
		const int sgrp = op_stat_group(req_op(req));
		struct hd_struct *part;

		part_stat_lock();
		part = req->part;
		part_stat_add(part, sectors[sgrp], bytes >> 9);
		part_stat_unlock();
	}
}

void blk_account_io_done(struct request *req, u64 now)
{
	/*
	 * Account IO completion.  flush_rq isn't accounted as a
	 * normal IO on queueing nor completion.  Accounting the
	 * containing request is enough.
	 */
	if (blk_do_io_stat(req) && !(req->rq_flags & RQF_FLUSH_SEQ)) {
		const int sgrp = op_stat_group(req_op(req));
		struct hd_struct *part;

		part_stat_lock();
		part = req->part;

		update_io_ticks(part, jiffies);
		part_stat_inc(part, ios[sgrp]);
		part_stat_add(part, nsecs[sgrp], now - req->start_time_ns);
		part_stat_add(part, time_in_queue, nsecs_to_jiffies64(now - req->start_time_ns));
		part_dec_in_flight(req->q, part, rq_data_dir(req));

		hd_struct_put(part);
		part_stat_unlock();
	}
}

void blk_account_io_start(struct request *rq, bool new_io)
{
	struct hd_struct *part;
	int rw = rq_data_dir(rq);

	if (!blk_do_io_stat(rq))
		return;

	part_stat_lock();

	if (!new_io) {
		part = rq->part;
		part_stat_inc(part, merges[rw]);
	} else {
		part = disk_map_sector_rcu(rq->rq_disk, blk_rq_pos(rq));
		if (!hd_struct_try_get(part)) {
			/*
			 * The partition is already being removed,
			 * the request will be accounted on the disk only
			 *
			 * We take a reference on disk->part0 although that
			 * partition will never be deleted, so we can treat
			 * it as any other partition.
			 */
			part = &rq->rq_disk->part0;
			hd_struct_get(part);
		}
		part_inc_in_flight(rq->q, part, rw);
		rq->part = part;
	}

	update_io_ticks(part, jiffies);

	part_stat_unlock();
}

/*
 * Steal bios from a request and add them to a bio list.
 * The request must not have been partially completed before.
 */
void blk_steal_bios(struct bio_list *list, struct request *rq)
{
	if (rq->bio) {
		if (list->tail)
			list->tail->bi_next = rq->bio;
		else
			list->head = rq->bio;
		list->tail = rq->biotail;

		rq->bio = NULL;
		rq->biotail = NULL;
	}

	rq->__data_len = 0;
}
EXPORT_SYMBOL_GPL(blk_steal_bios);

/**
 * blk_update_request - Special helper function for request stacking drivers
 * @req:      the request being processed
 * @error:    block status code
 * @nr_bytes: number of bytes to complete @req
 *
 * Description:
 *     Ends I/O on a number of bytes attached to @req, but doesn't complete
 *     the request structure even if @req doesn't have leftover.
 *     If @req has leftover, sets it up for the next range of segments.
 *
 *     This special helper function is only for request stacking drivers
 *     (e.g. request-based dm) so that they can handle partial completion.
 *     Actual device drivers should use blk_end_request instead.
 *
 *     Passing the result of blk_rq_bytes() as @nr_bytes guarantees
 *     %false return from this function.
 *
 * Note:
 *	The RQF_SPECIAL_PAYLOAD flag is ignored on purpose in both
 *	blk_rq_bytes() and in blk_update_request().
 *
 * Return:
 *     %false - this request doesn't have any more data
 *     %true  - this request has more data
 **/
bool blk_update_request(struct request *req, blk_status_t error,
		unsigned int nr_bytes)
{
	int total_bytes;

	trace_block_rq_complete(req, blk_status_to_errno(error), nr_bytes);

	if (!req->bio)
		return false;

	if (unlikely(error && !blk_rq_is_passthrough(req) &&
		     !(req->rq_flags & RQF_QUIET)))
		print_req_error(req, error);

	blk_account_io_completion(req, nr_bytes);

	total_bytes = 0;
	while (req->bio) {
		struct bio *bio = req->bio;
		unsigned bio_bytes = min(bio->bi_iter.bi_size, nr_bytes);

		if (bio_bytes == bio->bi_iter.bi_size)
			req->bio = bio->bi_next;

		/* Completion has already been traced */
		bio_clear_flag(bio, BIO_TRACE_COMPLETION);
		req_bio_endio(req, bio, bio_bytes, error);

		total_bytes += bio_bytes;
		nr_bytes -= bio_bytes;

		if (!nr_bytes)
			break;
	}

	/*
	 * completely done
	 */
	if (!req->bio) {
		/*
		 * Reset counters so that the request stacking driver
		 * can find how many bytes remain in the request
		 * later.
		 */
		req->__data_len = 0;
		return false;
	}

	req->__data_len -= total_bytes;

	/* update sector only for requests with clear definition of sector */
	if (!blk_rq_is_passthrough(req))
		req->__sector += total_bytes >> 9;

	/* mixed attributes always follow the first bio */
	if (req->rq_flags & RQF_MIXED_MERGE) {
		req->cmd_flags &= ~REQ_FAILFAST_MASK;
		req->cmd_flags |= req->bio->bi_opf & REQ_FAILFAST_MASK;
	}

	if (!(req->rq_flags & RQF_SPECIAL_PAYLOAD)) {
		/*
		 * If total number of sectors is less than the first segment
		 * size, something has gone terribly wrong.
		 */
		if (blk_rq_bytes(req) < blk_rq_cur_bytes(req)) {
			blk_dump_rq_flags(req, "request botched");
			req->__data_len = blk_rq_cur_bytes(req);
		}

		/* recalculate the number of segments */
		blk_recalc_rq_segments(req);
	}

	return true;
}
EXPORT_SYMBOL_GPL(blk_update_request);

void blk_rq_bio_prep(struct request_queue *q, struct request *rq,
		     struct bio *bio)
{
	if (bio_has_data(bio))
		rq->nr_phys_segments = bio_phys_segments(q, bio);
	else if (bio_op(bio) == REQ_OP_DISCARD)
		rq->nr_phys_segments = 1;

	rq->__data_len = bio->bi_iter.bi_size;
	rq->bio = rq->biotail = bio;

	if (bio->bi_disk)
		rq->rq_disk = bio->bi_disk;
}

#if ARCH_IMPLEMENTS_FLUSH_DCACHE_PAGE
/**
 * rq_flush_dcache_pages - Helper function to flush all pages in a request
 * @rq: the request to be flushed
 *
 * Description:
 *     Flush all pages in @rq.
 */
void rq_flush_dcache_pages(struct request *rq)
{
	struct req_iterator iter;
	struct bio_vec bvec;

	rq_for_each_segment(bvec, rq, iter)
		flush_dcache_page(bvec.bv_page);
}
EXPORT_SYMBOL_GPL(rq_flush_dcache_pages);
#endif

/**
 * blk_lld_busy - Check if underlying low-level drivers of a device are busy
 * @q : the queue of the device being checked
 *
 * Description:
 *    Check if underlying low-level drivers of a device are busy.
 *    If the drivers want to export their busy state, they must set own
 *    exporting function using blk_queue_lld_busy() first.
 *
 *    Basically, this function is used only by request stacking drivers
 *    to stop dispatching requests to underlying devices when underlying
 *    devices are busy.  This behavior helps more I/O merging on the queue
 *    of the request stacking driver and prevents I/O throughput regression
 *    on burst I/O load.
 *
 * Return:
 *    0 - Not busy (The request stacking driver should dispatch request)
 *    1 - Busy (The request stacking driver should stop dispatching request)
 */
int blk_lld_busy(struct request_queue *q)
{
	if (queue_is_mq(q) && q->mq_ops->busy)
		return q->mq_ops->busy(q);

	return 0;
}
EXPORT_SYMBOL_GPL(blk_lld_busy);

/**
 * blk_rq_unprep_clone - Helper function to free all bios in a cloned request
 * @rq: the clone request to be cleaned up
 *
 * Description:
 *     Free all bios in @rq for a cloned request.
 */
void blk_rq_unprep_clone(struct request *rq)
{
	struct bio *bio;

	while ((bio = rq->bio) != NULL) {
		rq->bio = bio->bi_next;

		bio_put(bio);
	}
}
EXPORT_SYMBOL_GPL(blk_rq_unprep_clone);

/*
 * Copy attributes of the original request to the clone request.
 * The actual data parts (e.g. ->cmd, ->sense) are not copied.
 */
static void __blk_rq_prep_clone(struct request *dst, struct request *src)
{
	dst->__sector = blk_rq_pos(src);
	dst->__data_len = blk_rq_bytes(src);
	if (src->rq_flags & RQF_SPECIAL_PAYLOAD) {
		dst->rq_flags |= RQF_SPECIAL_PAYLOAD;
		dst->special_vec = src->special_vec;
	}
	dst->nr_phys_segments = src->nr_phys_segments;
	dst->ioprio = src->ioprio;
	dst->extra_len = src->extra_len;
}

/**
 * blk_rq_prep_clone - Helper function to setup clone request
 * @rq: the request to be setup
 * @rq_src: original request to be cloned
 * @bs: bio_set that bios for clone are allocated from
 * @gfp_mask: memory allocation mask for bio
 * @bio_ctr: setup function to be called for each clone bio.
 *           Returns %0 for success, non %0 for failure.
 * @data: private data to be passed to @bio_ctr
 *
 * Description:
 *     Clones bios in @rq_src to @rq, and copies attributes of @rq_src to @rq.
 *     The actual data parts of @rq_src (e.g. ->cmd, ->sense)
 *     are not copied, and copying such parts is the caller's responsibility.
 *     Also, pages which the original bios are pointing to are not copied
 *     and the cloned bios just point same pages.
 *     So cloned bios must be completed before original bios, which means
 *     the caller must complete @rq before @rq_src.
 */
int blk_rq_prep_clone(struct request *rq, struct request *rq_src,
		      struct bio_set *bs, gfp_t gfp_mask,
		      int (*bio_ctr)(struct bio *, struct bio *, void *),
		      void *data)
{
	struct bio *bio, *bio_src;

	if (!bs)
		bs = &fs_bio_set;

	__rq_for_each_bio(bio_src, rq_src) {
		bio = bio_clone_fast(bio_src, gfp_mask, bs);
		if (!bio)
			goto free_and_out;

		if (bio_ctr && bio_ctr(bio, bio_src, data))
			goto free_and_out;

		if (rq->bio) {
			rq->biotail->bi_next = bio;
			rq->biotail = bio;
		} else
			rq->bio = rq->biotail = bio;
	}

	__blk_rq_prep_clone(rq, rq_src);

	return 0;

free_and_out:
	if (bio)
		bio_put(bio);
	blk_rq_unprep_clone(rq);

	return -ENOMEM;
}
EXPORT_SYMBOL_GPL(blk_rq_prep_clone);

int kblockd_schedule_work(struct work_struct *work)
{
	return queue_work(kblockd_workqueue, work);
}
EXPORT_SYMBOL(kblockd_schedule_work);

int kblockd_schedule_work_on(int cpu, struct work_struct *work)
{
	return queue_work_on(cpu, kblockd_workqueue, work);
}
EXPORT_SYMBOL(kblockd_schedule_work_on);

int kblockd_mod_delayed_work_on(int cpu, struct delayed_work *dwork,
				unsigned long delay)
{
	return mod_delayed_work_on(cpu, kblockd_workqueue, dwork, delay);
}
EXPORT_SYMBOL(kblockd_mod_delayed_work_on);

/**
 * blk_start_plug - initialize blk_plug and track it inside the task_struct
 * @plug:	The &struct blk_plug that needs to be initialized
 *
 * Description:
 *   blk_start_plug() indicates to the block layer an intent by the caller
 *   to submit multiple I/O requests in a batch.  The block layer may use
 *   this hint to defer submitting I/Os from the caller until blk_finish_plug()
 *   is called.  However, the block layer may choose to submit requests
 *   before a call to blk_finish_plug() if the number of queued I/Os
 *   exceeds %BLK_MAX_REQUEST_COUNT, or if the size of the I/O is larger than
 *   %BLK_PLUG_FLUSH_SIZE.  The queued I/Os may also be submitted early if
 *   the task schedules (see below).
 *
 *   Tracking blk_plug inside the task_struct will help with auto-flushing the
 *   pending I/O should the task end up blocking between blk_start_plug() and
 *   blk_finish_plug(). This is important from a performance perspective, but
 *   also ensures that we don't deadlock. For instance, if the task is blocking
 *   for a memory allocation, memory reclaim could end up wanting to free a
 *   page belonging to that request that is currently residing in our private
 *   plug. By flushing the pending I/O when the process goes to sleep, we avoid
 *   this kind of deadlock.
 */
void blk_start_plug(struct blk_plug *plug)
{
	struct task_struct *tsk = current;

	/*
	 * If this is a nested plug, don't actually assign it.
	 */
	if (tsk->plug)
		return;

	INIT_LIST_HEAD(&plug->mq_list);
	INIT_LIST_HEAD(&plug->cb_list);
	plug->rq_count = 0;
	plug->multiple_queues = false;

	/*
	 * Store ordering should not be needed here, since a potential
	 * preempt will imply a full memory barrier
	 */
	tsk->plug = plug;
}
EXPORT_SYMBOL(blk_start_plug);

static void flush_plug_callbacks(struct blk_plug *plug, bool from_schedule)
{
	LIST_HEAD(callbacks);

	while (!list_empty(&plug->cb_list)) {
		list_splice_init(&plug->cb_list, &callbacks);

		while (!list_empty(&callbacks)) {
			struct blk_plug_cb *cb = list_first_entry(&callbacks,
							  struct blk_plug_cb,
							  list);
			list_del(&cb->list);
			cb->callback(cb, from_schedule);
		}
	}
}

struct blk_plug_cb *blk_check_plugged(blk_plug_cb_fn unplug, void *data,
				      int size)
{
	struct blk_plug *plug = current->plug;
	struct blk_plug_cb *cb;

	if (!plug)
		return NULL;

	list_for_each_entry(cb, &plug->cb_list, list)
		if (cb->callback == unplug && cb->data == data)
			return cb;

	/* Not currently on the callback list */
	BUG_ON(size < sizeof(*cb));
	cb = kzalloc(size, GFP_ATOMIC);
	if (cb) {
		cb->data = data;
		cb->callback = unplug;
		list_add(&cb->list, &plug->cb_list);
	}
	return cb;
}
EXPORT_SYMBOL(blk_check_plugged);

void blk_flush_plug_list(struct blk_plug *plug, bool from_schedule)
{
	flush_plug_callbacks(plug, from_schedule);

	if (!list_empty(&plug->mq_list))
		blk_mq_flush_plug_list(plug, from_schedule);
}

/**
 * blk_finish_plug - mark the end of a batch of submitted I/O
 * @plug:	The &struct blk_plug passed to blk_start_plug()
 *
 * Description:
 * Indicate that a batch of I/O submissions is complete.  This function
 * must be paired with an initial call to blk_start_plug().  The intent
 * is to allow the block layer to optimize I/O submission.  See the
 * documentation for blk_start_plug() for more information.
 */
void blk_finish_plug(struct blk_plug *plug)
{
	if (plug != current->plug)
		return;
	blk_flush_plug_list(plug, false);

	current->plug = NULL;
}
EXPORT_SYMBOL(blk_finish_plug);

int __init blk_dev_init(void)
{
	BUILD_BUG_ON(REQ_OP_LAST >= (1 << REQ_OP_BITS));
	BUILD_BUG_ON(REQ_OP_BITS + REQ_FLAG_BITS > 8 *
			FIELD_SIZEOF(struct request, cmd_flags));
	BUILD_BUG_ON(REQ_OP_BITS + REQ_FLAG_BITS > 8 *
			FIELD_SIZEOF(struct bio, bi_opf));

	/* used for unplugging and affects IO latency/throughput - HIGHPRI */
	kblockd_workqueue = alloc_workqueue("kblockd",
					    WQ_MEM_RECLAIM | WQ_HIGHPRI, 0);
	if (!kblockd_workqueue)
		panic("Failed to create kblockd\n");

	blk_requestq_cachep = kmem_cache_create("request_queue",
			sizeof(struct request_queue), 0, SLAB_PANIC, NULL);

#ifdef CONFIG_DEBUG_FS
	blk_debugfs_root = debugfs_create_dir("block", NULL);
#endif

	return 0;
}<|MERGE_RESOLUTION|>--- conflicted
+++ resolved
@@ -431,7 +431,6 @@
 		 * never return if the two reads are reordered.
 		 */
 		smp_rmb();
-<<<<<<< HEAD
 
 		wait_event(q->mq_freeze_wq,
 			   (atomic_read(&q->mq_freeze_depth) == 0 &&
@@ -467,22 +466,12 @@
  * blk_alloc_queue_node - allocate a request queue
  * @gfp_mask: memory allocation flags
  * @node_id: NUMA node to allocate memory from
- * @lock: For legacy queues, pointer to a spinlock that will be used to e.g.
- *        serialize calls to the legacy .request_fn() callback. Ignored for
- *	  blk-mq request queues.
- *
- * Note: pass the queue lock as the third argument to this function instead of
- * setting the queue lock pointer explicitly to avoid triggering a sporadic
- * crash in the blkcg code. This function namely calls blkcg_init_queue() and
- * the queue lock pointer must be set before blkcg_init_queue() is called.
- */
-struct request_queue *blk_alloc_queue_node(gfp_t gfp_mask, int node_id,
-					   spinlock_t *lock)
+ */
+struct request_queue *blk_alloc_queue_node(gfp_t gfp_mask, int node_id)
 {
 	struct request_queue *q;
 	int ret;
 
-	//alloc a request_queue
 	q = kmem_cache_alloc_node(blk_requestq_cachep,
 				gfp_mask | __GFP_ZERO, node_id);
 	if (!q)
@@ -490,10 +479,7 @@
 
 	INIT_LIST_HEAD(&q->queue_head);
 	q->last_merge = NULL;
-	q->end_sector = 0;
-	q->boundary_rq = NULL;
-
-	//为队列申请相应id号
+
 	q->id = ida_simple_get(&blk_queue_ida, 0, 0, gfp_mask);
 	if (q->id < 0)
 		goto fail_q;
@@ -520,12 +506,10 @@
 		    laptop_mode_timer_fn, 0);
 	timer_setup(&q->timeout, blk_rq_timed_out_timer, 0);
 	INIT_WORK(&q->timeout_work, NULL);
-	INIT_LIST_HEAD(&q->timeout_list);
 	INIT_LIST_HEAD(&q->icq_list);
 #ifdef CONFIG_BLK_CGROUP
 	INIT_LIST_HEAD(&q->blkg_list);
 #endif
-	INIT_DELAYED_WORK(&q->delay_work, blk_delay_work);
 
 	kobject_init(&q->kobj, &blk_queue_ktype);
 
@@ -533,18 +517,7 @@
 	mutex_init(&q->blk_trace_mutex);
 #endif
 	mutex_init(&q->sysfs_lock);
-	spin_lock_init(&q->__queue_lock);
-
-	q->queue_lock = lock ? : &q->__queue_lock;
-
-	/*
-	 * A queue starts its life with bypass turned on to avoid
-	 * unnecessary bypass on/off overhead and nasty surprises during
-	 * init.  The initial bypass will be finished when the queue is
-	 * registered by blk_register_queue().
-	 */
-	q->bypass_depth = 1;
-	queue_flag_set_unlocked(QUEUE_FLAG_BYPASS, q);
+	spin_lock_init(&q->queue_lock);
 
 	init_waitqueue_head(&q->mq_freeze_wq);
 
@@ -578,483 +551,6 @@
 }
 EXPORT_SYMBOL(blk_alloc_queue_node);
 
-/**
- * blk_init_queue  - prepare a request queue for use with a block device
- * @rfn:  The function to be called to process requests that have been
- *        placed on the queue.
- * @lock: Request queue spin lock
- *
- * Description:
- *    If a block device wishes to use the standard request handling procedures,
- *    which sorts requests and coalesces adjacent requests, then it must
- *    call blk_init_queue().  The function @rfn will be called when there
- *    are requests on the queue that need to be processed.  If the device
- *    supports plugging, then @rfn may not be called immediately when requests
- *    are available on the queue, but may be called at some time later instead.
- *    Plugged queues are generally unplugged when a buffer belonging to one
- *    of the requests on the queue is needed, or due to memory pressure.
- *
- *    @rfn is not required, or even expected, to remove all requests off the
- *    queue, but only as many as it can handle at a time.  If it does leave
- *    requests on the queue, it is responsible for arranging that the requests
- *    get dealt with eventually.
- *
- *    The queue spin lock must be held while manipulating the requests on the
- *    request queue; this lock will be taken also from interrupt context, so irq
- *    disabling is needed for it.
- *
- *    Function returns a pointer to the initialized request queue, or %NULL if
- *    it didn't succeed.
- *
- * Note:
- *    blk_init_queue() must be paired with a blk_cleanup_queue() call
- *    when the block device is deactivated (such as at module unload).
- **/
-
-struct request_queue *blk_init_queue(request_fn_proc *rfn, spinlock_t *lock)
-{
-	return blk_init_queue_node(rfn, lock, NUMA_NO_NODE);
-}
-EXPORT_SYMBOL(blk_init_queue);
-
-struct request_queue *
-blk_init_queue_node(request_fn_proc *rfn, spinlock_t *lock, int node_id)
-{
-	struct request_queue *q;
-
-	q = blk_alloc_queue_node(GFP_KERNEL, node_id, lock);
-	if (!q)
-		return NULL;
-
-	q->request_fn = rfn;
-	if (blk_init_allocated_queue(q) < 0) {
-		blk_cleanup_queue(q);
-		return NULL;
-	}
-
-	return q;
-}
-EXPORT_SYMBOL(blk_init_queue_node);
-
-static blk_qc_t blk_queue_bio(struct request_queue *q, struct bio *bio);
-
-
-int blk_init_allocated_queue(struct request_queue *q)
-{
-	WARN_ON_ONCE(q->mq_ops);
-
-	q->fq = blk_alloc_flush_queue(q, NUMA_NO_NODE, q->cmd_size, GFP_KERNEL);
-	if (!q->fq)
-		return -ENOMEM;
-
-	if (q->init_rq_fn && q->init_rq_fn(q, q->fq->flush_rq, GFP_KERNEL))
-		goto out_free_flush_queue;
-
-	if (blk_init_rl(&q->root_rl, q, GFP_KERNEL))
-		goto out_exit_flush_rq;
-
-	INIT_WORK(&q->timeout_work, blk_timeout_work);
-	q->queue_flags		|= QUEUE_FLAG_DEFAULT;
-
-	/*
-	 * This also sets hw/phys segments, boundary and size
-	 */
-	blk_queue_make_request(q, blk_queue_bio);
-
-	q->sg_reserved_size = INT_MAX;
-
-	if (elevator_init(q))
-		goto out_exit_flush_rq;
-	return 0;
-
-out_exit_flush_rq:
-	if (q->exit_rq_fn)
-		q->exit_rq_fn(q, q->fq->flush_rq);
-out_free_flush_queue:
-	blk_free_flush_queue(q->fq);
-	q->fq = NULL;
-	return -ENOMEM;
-}
-EXPORT_SYMBOL(blk_init_allocated_queue);
-
-bool blk_get_queue(struct request_queue *q)
-{
-	if (likely(!blk_queue_dying(q))) {
-		__blk_get_queue(q);
-		return true;
-	}
-
-	return false;
-}
-EXPORT_SYMBOL(blk_get_queue);
-
-static inline void blk_free_request(struct request_list *rl, struct request *rq)
-{
-	if (rq->rq_flags & RQF_ELVPRIV) {
-		elv_put_request(rl->q, rq);
-		if (rq->elv.icq)
-			put_io_context(rq->elv.icq->ioc);
-	}
-
-	mempool_free(rq, rl->rq_pool);
-}
-
-/*
- * ioc_batching returns true if the ioc is a valid batching request and
- * should be given priority access to a request.
- */
-static inline int ioc_batching(struct request_queue *q, struct io_context *ioc)
-{
-	if (!ioc)
-		return 0;
-
-	/*
-	 * Make sure the process is able to allocate at least 1 request
-	 * even if the batch times out, otherwise we could theoretically
-	 * lose wakeups.
-	 */
-	return ioc->nr_batch_requests == q->nr_batching ||
-		(ioc->nr_batch_requests > 0
-		&& time_before(jiffies, ioc->last_waited + BLK_BATCH_TIME));
-}
-
-/*
- * ioc_set_batching sets ioc to be a new "batcher" if it is not one. This
- * will cause the process to be a "batcher" on all queues in the system. This
- * is the behaviour we want though - once it gets a wakeup it should be given
- * a nice run.
- */
-static void ioc_set_batching(struct request_queue *q, struct io_context *ioc)
-{
-	if (!ioc || ioc_batching(q, ioc))
-		return;
-
-	ioc->nr_batch_requests = q->nr_batching;
-	ioc->last_waited = jiffies;
-}
-
-static void __freed_request(struct request_list *rl, int sync)
-{
-	struct request_queue *q = rl->q;
-
-	if (rl->count[sync] < queue_congestion_off_threshold(q))
-		blk_clear_congested(rl, sync);
-
-	if (rl->count[sync] + 1 <= q->nr_requests) {
-		if (waitqueue_active(&rl->wait[sync]))
-			wake_up(&rl->wait[sync]);
-
-		blk_clear_rl_full(rl, sync);
-	}
-}
-
-/*
- * A request has just been released.  Account for it, update the full and
- * congestion status, wake up any waiters.   Called under q->queue_lock.
- */
-static void freed_request(struct request_list *rl, bool sync,
-		req_flags_t rq_flags)
-{
-	struct request_queue *q = rl->q;
-
-	q->nr_rqs[sync]--;
-	rl->count[sync]--;
-	if (rq_flags & RQF_ELVPRIV)
-		q->nr_rqs_elvpriv--;
-
-	__freed_request(rl, sync);
-
-	if (unlikely(rl->starved[sync ^ 1]))
-		__freed_request(rl, sync ^ 1);
-}
-
-int blk_update_nr_requests(struct request_queue *q, unsigned int nr)
-{
-	struct request_list *rl;
-	int on_thresh, off_thresh;
-
-	WARN_ON_ONCE(q->mq_ops);
-
-	spin_lock_irq(q->queue_lock);
-	q->nr_requests = nr;
-	blk_queue_congestion_threshold(q);
-	on_thresh = queue_congestion_on_threshold(q);
-	off_thresh = queue_congestion_off_threshold(q);
-
-	blk_queue_for_each_rl(rl, q) {
-		if (rl->count[BLK_RW_SYNC] >= on_thresh)
-			blk_set_congested(rl, BLK_RW_SYNC);
-		else if (rl->count[BLK_RW_SYNC] < off_thresh)
-			blk_clear_congested(rl, BLK_RW_SYNC);
-
-		if (rl->count[BLK_RW_ASYNC] >= on_thresh)
-			blk_set_congested(rl, BLK_RW_ASYNC);
-		else if (rl->count[BLK_RW_ASYNC] < off_thresh)
-			blk_clear_congested(rl, BLK_RW_ASYNC);
-
-		if (rl->count[BLK_RW_SYNC] >= q->nr_requests) {
-			blk_set_rl_full(rl, BLK_RW_SYNC);
-		} else {
-			blk_clear_rl_full(rl, BLK_RW_SYNC);
-			wake_up(&rl->wait[BLK_RW_SYNC]);
-		}
-
-		if (rl->count[BLK_RW_ASYNC] >= q->nr_requests) {
-			blk_set_rl_full(rl, BLK_RW_ASYNC);
-		} else {
-			blk_clear_rl_full(rl, BLK_RW_ASYNC);
-			wake_up(&rl->wait[BLK_RW_ASYNC]);
-		}
-	}
-
-	spin_unlock_irq(q->queue_lock);
-	return 0;
-}
-
-/**
- * __get_request - get a free request
- * @rl: request list to allocate from
- * @op: operation and flags
- * @bio: bio to allocate request for (can be %NULL)
- * @flags: BLQ_MQ_REQ_* flags
- * @gfp_mask: allocator flags
- *
- * Get a free request from @q.  This function may fail under memory
- * pressure or if @q is dead.
- *
- * Must be called with @q->queue_lock held and,
- * Returns ERR_PTR on failure, with @q->queue_lock held.
- * Returns request pointer on success, with @q->queue_lock *not held*.
- */
-static struct request *__get_request(struct request_list *rl, unsigned int op,
-		struct bio *bio, blk_mq_req_flags_t flags, gfp_t gfp_mask)
-{
-	struct request_queue *q = rl->q;
-	struct request *rq;
-	struct elevator_type *et = q->elevator->type;
-	struct io_context *ioc = rq_ioc(bio);
-	struct io_cq *icq = NULL;
-	const bool is_sync = op_is_sync(op);
-	int may_queue;
-	req_flags_t rq_flags = RQF_ALLOCED;
-
-	lockdep_assert_held(q->queue_lock);
-
-	if (unlikely(blk_queue_dying(q)))
-		return ERR_PTR(-ENODEV);
-
-	may_queue = elv_may_queue(q, op);
-	if (may_queue == ELV_MQUEUE_NO)
-		goto rq_starved;
-
-	if (rl->count[is_sync]+1 >= queue_congestion_on_threshold(q)) {
-		if (rl->count[is_sync]+1 >= q->nr_requests) {
-			/*
-			 * The queue will fill after this allocation, so set
-			 * it as full, and mark this process as "batching".
-			 * This process will be allowed to complete a batch of
-			 * requests, others will be blocked.
-			 */
-			if (!blk_rl_full(rl, is_sync)) {
-				ioc_set_batching(q, ioc);
-				blk_set_rl_full(rl, is_sync);
-			} else {
-				if (may_queue != ELV_MQUEUE_MUST
-						&& !ioc_batching(q, ioc)) {
-					/*
-					 * The queue is full and the allocating
-					 * process is not a "batcher", and not
-					 * exempted by the IO scheduler
-					 */
-					return ERR_PTR(-ENOMEM);
-				}
-			}
-		}
-		blk_set_congested(rl, is_sync);
-	}
-
-	/*
-	 * Only allow batching queuers to allocate up to 50% over the defined
-	 * limit of requests, otherwise we could have thousands of requests
-	 * allocated with any setting of ->nr_requests
-	 */
-	if (rl->count[is_sync] >= (3 * q->nr_requests / 2))
-		return ERR_PTR(-ENOMEM);
-
-	q->nr_rqs[is_sync]++;
-	rl->count[is_sync]++;
-	rl->starved[is_sync] = 0;
-
-	/*
-	 * Decide whether the new request will be managed by elevator.  If
-	 * so, mark @rq_flags and increment elvpriv.  Non-zero elvpriv will
-	 * prevent the current elevator from being destroyed until the new
-	 * request is freed.  This guarantees icq's won't be destroyed and
-	 * makes creating new ones safe.
-	 *
-	 * Flush requests do not use the elevator so skip initialization.
-	 * This allows a request to share the flush and elevator data.
-	 *
-	 * Also, lookup icq while holding queue_lock.  If it doesn't exist,
-	 * it will be created after releasing queue_lock.
-	 */
-	if (!op_is_flush(op) && !blk_queue_bypass(q)) {
-		rq_flags |= RQF_ELVPRIV;
-		q->nr_rqs_elvpriv++;
-		if (et->icq_cache && ioc)
-			icq = ioc_lookup_icq(ioc, q);
-	}
-
-	if (blk_queue_io_stat(q))
-		rq_flags |= RQF_IO_STAT;
-	spin_unlock_irq(q->queue_lock);
-
-	/* allocate and init request */
-	rq = mempool_alloc(rl->rq_pool, gfp_mask);
-	if (!rq)
-		goto fail_alloc;
-
-	blk_rq_init(q, rq);
-	blk_rq_set_rl(rq, rl);
-	rq->cmd_flags = op;
-	rq->rq_flags = rq_flags;
-	if (flags & BLK_MQ_REQ_PREEMPT)
-		rq->rq_flags |= RQF_PREEMPT;
-
-	/* init elvpriv */
-	if (rq_flags & RQF_ELVPRIV) {
-		if (unlikely(et->icq_cache && !icq)) {
-			if (ioc)
-				icq = ioc_create_icq(ioc, q, gfp_mask);
-			if (!icq)
-				goto fail_elvpriv;
-		}
-
-		rq->elv.icq = icq;
-		if (unlikely(elv_set_request(q, rq, bio, gfp_mask)))
-			goto fail_elvpriv;
-=======
->>>>>>> f17b5f06
-
-		wait_event(q->mq_freeze_wq,
-			   (atomic_read(&q->mq_freeze_depth) == 0 &&
-			    (pm || (blk_pm_request_resume(q),
-				    !blk_queue_pm_only(q)))) ||
-			   blk_queue_dying(q));
-		if (blk_queue_dying(q))
-			return -ENODEV;
-	}
-}
-
-void blk_queue_exit(struct request_queue *q)
-{
-	percpu_ref_put(&q->q_usage_counter);
-}
-
-static void blk_queue_usage_counter_release(struct percpu_ref *ref)
-{
-	struct request_queue *q =
-		container_of(ref, struct request_queue, q_usage_counter);
-
-	wake_up_all(&q->mq_freeze_wq);
-}
-
-static void blk_rq_timed_out_timer(struct timer_list *t)
-{
-	struct request_queue *q = from_timer(q, t, timeout);
-
-	kblockd_schedule_work(&q->timeout_work);
-}
-
-/**
- * blk_alloc_queue_node - allocate a request queue
- * @gfp_mask: memory allocation flags
- * @node_id: NUMA node to allocate memory from
- */
-struct request_queue *blk_alloc_queue_node(gfp_t gfp_mask, int node_id)
-{
-	struct request_queue *q;
-	int ret;
-
-	q = kmem_cache_alloc_node(blk_requestq_cachep,
-				gfp_mask | __GFP_ZERO, node_id);
-	if (!q)
-		return NULL;
-
-	INIT_LIST_HEAD(&q->queue_head);
-	q->last_merge = NULL;
-
-	q->id = ida_simple_get(&blk_queue_ida, 0, 0, gfp_mask);
-	if (q->id < 0)
-		goto fail_q;
-
-	ret = bioset_init(&q->bio_split, BIO_POOL_SIZE, 0, BIOSET_NEED_BVECS);
-	if (ret)
-		goto fail_id;
-
-	q->backing_dev_info = bdi_alloc_node(gfp_mask, node_id);
-	if (!q->backing_dev_info)
-		goto fail_split;
-
-	q->stats = blk_alloc_queue_stats();
-	if (!q->stats)
-		goto fail_stats;
-
-	q->backing_dev_info->ra_pages =
-			(VM_MAX_READAHEAD * 1024) / PAGE_SIZE;
-	q->backing_dev_info->capabilities = BDI_CAP_CGROUP_WRITEBACK;
-	q->backing_dev_info->name = "block";
-	q->node = node_id;
-
-	timer_setup(&q->backing_dev_info->laptop_mode_wb_timer,
-		    laptop_mode_timer_fn, 0);
-	timer_setup(&q->timeout, blk_rq_timed_out_timer, 0);
-	INIT_WORK(&q->timeout_work, NULL);
-	INIT_LIST_HEAD(&q->icq_list);
-#ifdef CONFIG_BLK_CGROUP
-	INIT_LIST_HEAD(&q->blkg_list);
-#endif
-
-	kobject_init(&q->kobj, &blk_queue_ktype);
-
-#ifdef CONFIG_BLK_DEV_IO_TRACE
-	mutex_init(&q->blk_trace_mutex);
-#endif
-	mutex_init(&q->sysfs_lock);
-	spin_lock_init(&q->queue_lock);
-
-	init_waitqueue_head(&q->mq_freeze_wq);
-
-	/*
-	 * Init percpu_ref in atomic mode so that it's faster to shutdown.
-	 * See blk_register_queue() for details.
-	 */
-	if (percpu_ref_init(&q->q_usage_counter,
-				blk_queue_usage_counter_release,
-				PERCPU_REF_INIT_ATOMIC, GFP_KERNEL))
-		goto fail_bdi;
-
-	if (blkcg_init_queue(q))
-		goto fail_ref;
-
-	return q;
-
-fail_ref:
-	percpu_ref_exit(&q->q_usage_counter);
-fail_bdi:
-	blk_free_queue_stats(q->stats);
-fail_stats:
-	bdi_put(q->backing_dev_info);
-fail_split:
-	bioset_exit(&q->bio_split);
-fail_id:
-	ida_simple_remove(&blk_queue_ida, q->id);
-fail_q:
-	kmem_cache_free(blk_requestq_cachep, q);
-	return NULL;
-}
-EXPORT_SYMBOL(blk_alloc_queue_node);
-
 bool blk_get_queue(struct request_queue *q)
 {
 	if (likely(!blk_queue_dying(q))) {
@@ -1243,139 +739,6 @@
 }
 EXPORT_SYMBOL_GPL(blk_init_request_from_bio);
 
-<<<<<<< HEAD
-//块设备bio入队
-static blk_qc_t blk_queue_bio(struct request_queue *q, struct bio *bio)
-{
-	struct blk_plug *plug;
-	int where = ELEVATOR_INSERT_SORT;
-	struct request *req, *free;
-	unsigned int request_count = 0;
-
-	/*
-	 * low level driver can indicate that it wants pages above a
-	 * certain limit bounced to low memory (ie for highmem, or even
-	 * ISA dma in theory)
-	 */
-	blk_queue_bounce(q, &bio);
-
-	blk_queue_split(q, &bio);
-
-	if (!bio_integrity_prep(bio))
-		return BLK_QC_T_NONE;
-
-	if (op_is_flush(bio->bi_opf)) {
-		spin_lock_irq(q->queue_lock);
-		where = ELEVATOR_INSERT_FLUSH;
-		goto get_rq;
-	}
-
-	/*
-	 * Check if we can merge with the plugged list before grabbing
-	 * any locks.
-	 */
-	if (!blk_queue_nomerges(q)) {
-		if (blk_attempt_plug_merge(q, bio, &request_count, NULL))
-			return BLK_QC_T_NONE;
-	} else
-		request_count = blk_plug_queued_count(q);
-
-	spin_lock_irq(q->queue_lock);
-
-	switch (elv_merge(q, &req, bio)) {
-	case ELEVATOR_BACK_MERGE:
-		if (!bio_attempt_back_merge(q, req, bio))
-			break;
-		elv_bio_merged(q, req, bio);
-		free = attempt_back_merge(q, req);
-		if (free)
-			__blk_put_request(q, free);
-		else
-			elv_merged_request(q, req, ELEVATOR_BACK_MERGE);
-		goto out_unlock;
-	case ELEVATOR_FRONT_MERGE:
-		if (!bio_attempt_front_merge(q, req, bio))
-			break;
-		elv_bio_merged(q, req, bio);
-		free = attempt_front_merge(q, req);
-		if (free)
-			__blk_put_request(q, free);
-		else
-			elv_merged_request(q, req, ELEVATOR_FRONT_MERGE);
-		goto out_unlock;
-	default:
-		break;
-	}
-
-get_rq:
-	rq_qos_throttle(q, bio, q->queue_lock);
-
-	/*
-	 * Grab a free request. This is might sleep but can not fail.
-	 * Returns with the queue unlocked.
-	 */
-	blk_queue_enter_live(q);
-	req = get_request(q, bio->bi_opf, bio, 0, GFP_NOIO);
-	if (IS_ERR(req)) {
-		//出错，直接调用error
-		blk_queue_exit(q);
-		rq_qos_cleanup(q, bio);
-		if (PTR_ERR(req) == -ENOMEM)
-			bio->bi_status = BLK_STS_RESOURCE;
-		else
-			bio->bi_status = BLK_STS_IOERR;
-		bio_endio(bio);
-		goto out_unlock;
-	}
-
-	rq_qos_track(q, req, bio);
-
-	/*
-	 * After dropping the lock and possibly sleeping here, our request
-	 * may now be mergeable after it had proven unmergeable (above).
-	 * We don't worry about that case for efficiency. It won't happen
-	 * often, and the elevators are able to handle it.
-	 */
-	blk_init_request_from_bio(req, bio);
-
-	if (test_bit(QUEUE_FLAG_SAME_COMP, &q->queue_flags))
-		req->cpu = raw_smp_processor_id();
-
-	plug = current->plug;
-	if (plug) {
-		/*
-		 * If this is the first request added after a plug, fire
-		 * of a plug trace.
-		 *
-		 * @request_count may become stale because of schedule
-		 * out, so check plug list again.
-		 */
-		if (!request_count || list_empty(&plug->list))
-			trace_block_plug(q);
-		else {
-			struct request *last = list_entry_rq(plug->list.prev);
-			if (request_count >= BLK_MAX_REQUEST_COUNT ||
-			    blk_rq_bytes(last) >= BLK_PLUG_FLUSH_SIZE) {
-				blk_flush_plug_list(plug, false);
-				trace_block_plug(q);
-			}
-		}
-		//将队列加入到plug->list中
-		list_add_tail(&req->queuelist, &plug->list);
-		blk_account_io_start(req, true);
-	} else {
-		spin_lock_irq(q->queue_lock);
-		add_acct_request(q, req, where);
-		__blk_run_queue(q);
-out_unlock:
-		spin_unlock_irq(q->queue_lock);
-	}
-
-	return BLK_QC_T_NONE;
-}
-
-=======
->>>>>>> f17b5f06
 static void handle_bad_sector(struct bio *bio, sector_t maxsector)
 {
 	char b[BDEVNAME_SIZE];
