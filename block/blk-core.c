// SPDX-License-Identifier: GPL-2.0
/*
 * Copyright (C) 1991, 1992 Linus Torvalds
 * Copyright (C) 1994,      Karl Keyte: Added support for disk statistics
 * Elevator latency, (C) 2000  Andrea Arcangeli <andrea@suse.de> SuSE
 * Queue request tables / lock, selectable elevator, Jens Axboe <axboe@suse.de>
 * kernel-doc documentation started by NeilBrown <neilb@cse.unsw.edu.au>
 *	-  July2000
 * bio rewrite, highmem i/o, etc, Jens Axboe <axboe@suse.de> - may 2001
 */

/*
 * This handles all read/write requests to block devices
 */
#include <linux/kernel.h>
#include <linux/module.h>
#include <linux/bio.h>
#include <linux/blkdev.h>
#include <linux/blk-pm.h>
#include <linux/blk-integrity.h>
#include <linux/highmem.h>
#include <linux/mm.h>
#include <linux/pagemap.h>
#include <linux/kernel_stat.h>
#include <linux/string.h>
#include <linux/init.h>
#include <linux/completion.h>
#include <linux/slab.h>
#include <linux/swap.h>
#include <linux/writeback.h>
#include <linux/task_io_accounting_ops.h>
#include <linux/fault-inject.h>
#include <linux/list_sort.h>
#include <linux/delay.h>
#include <linux/ratelimit.h>
#include <linux/pm_runtime.h>
#include <linux/t10-pi.h>
#include <linux/debugfs.h>
#include <linux/bpf.h>
#include <linux/part_stat.h>
#include <linux/sched/sysctl.h>
#include <linux/blk-crypto.h>

#define CREATE_TRACE_POINTS
#include <trace/events/block.h>

#include "blk.h"
#include "blk-mq-sched.h"
#include "blk-pm.h"
#include "blk-cgroup.h"
#include "blk-throttle.h"

struct dentry *blk_debugfs_root;

EXPORT_TRACEPOINT_SYMBOL_GPL(block_bio_remap);
EXPORT_TRACEPOINT_SYMBOL_GPL(block_rq_remap);
EXPORT_TRACEPOINT_SYMBOL_GPL(block_bio_complete);
EXPORT_TRACEPOINT_SYMBOL_GPL(block_split);
EXPORT_TRACEPOINT_SYMBOL_GPL(block_unplug);
EXPORT_TRACEPOINT_SYMBOL_GPL(block_rq_insert);

<<<<<<< HEAD
DEFINE_IDA(blk_queue_ida);//负责request queue id的申请释放
=======
static DEFINE_IDA(blk_queue_ida);
>>>>>>> fe15c26e

/*
 * For queue allocation
 */
<<<<<<< HEAD
struct kmem_cache *blk_requestq_cachep;//负责request queue申请释放
struct kmem_cache *blk_requestq_srcu_cachep;
=======
static struct kmem_cache *blk_requestq_cachep;
>>>>>>> fe15c26e

/*
 * Controlling structure to kblockd
 */
static struct workqueue_struct *kblockd_workqueue;

/**
 * blk_queue_flag_set - atomically set a queue flag
 * @flag: flag to be set
 * @q: request queue
 */
void blk_queue_flag_set(unsigned int flag, struct request_queue *q)
{
	set_bit(flag, &q->queue_flags);
}
EXPORT_SYMBOL(blk_queue_flag_set);

/**
 * blk_queue_flag_clear - atomically clear a queue flag
 * @flag: flag to be cleared
 * @q: request queue
 */
void blk_queue_flag_clear(unsigned int flag, struct request_queue *q)
{
	clear_bit(flag, &q->queue_flags);
}
EXPORT_SYMBOL(blk_queue_flag_clear);

/**
 * blk_queue_flag_test_and_set - atomically test and set a queue flag
 * @flag: flag to be set
 * @q: request queue
 *
 * Returns the previous value of @flag - 0 if the flag was not set and 1 if
 * the flag was already set.
 */
bool blk_queue_flag_test_and_set(unsigned int flag, struct request_queue *q)
{
	return test_and_set_bit(flag, &q->queue_flags);
}
EXPORT_SYMBOL_GPL(blk_queue_flag_test_and_set);

#define REQ_OP_NAME(name) [REQ_OP_##name] = #name
static const char *const blk_op_name[] = {
	REQ_OP_NAME(READ),
	REQ_OP_NAME(WRITE),
	REQ_OP_NAME(FLUSH),
	REQ_OP_NAME(DISCARD),
	REQ_OP_NAME(SECURE_ERASE),
	REQ_OP_NAME(ZONE_RESET),
	REQ_OP_NAME(ZONE_RESET_ALL),
	REQ_OP_NAME(ZONE_OPEN),
	REQ_OP_NAME(ZONE_CLOSE),
	REQ_OP_NAME(ZONE_FINISH),
	REQ_OP_NAME(ZONE_APPEND),
	REQ_OP_NAME(WRITE_ZEROES),
	REQ_OP_NAME(DRV_IN),
	REQ_OP_NAME(DRV_OUT),
};
#undef REQ_OP_NAME

/**
 * blk_op_str - Return string XXX in the REQ_OP_XXX.
 * @op: REQ_OP_XXX.
 *
 * Description: Centralize block layer function to convert REQ_OP_XXX into
 * string format. Useful in the debugging and tracing bio or request. For
 * invalid REQ_OP_XXX it returns string "UNKNOWN".
 */
inline const char *blk_op_str(enum req_op op)
{
	const char *op_str = "UNKNOWN";

	if (op < ARRAY_SIZE(blk_op_name) && blk_op_name[op])
		op_str = blk_op_name[op];

	return op_str;
}
EXPORT_SYMBOL_GPL(blk_op_str);

static const struct {
	int		errno;
	const char	*name;
} blk_errors[] = {
	[BLK_STS_OK]		= { 0,		"" },
	[BLK_STS_NOTSUPP]	= { -EOPNOTSUPP, "operation not supported" },
	[BLK_STS_TIMEOUT]	= { -ETIMEDOUT,	"timeout" },
	[BLK_STS_NOSPC]		= { -ENOSPC,	"critical space allocation" },
	[BLK_STS_TRANSPORT]	= { -ENOLINK,	"recoverable transport" },
	[BLK_STS_TARGET]	= { -EREMOTEIO,	"critical target" },
	[BLK_STS_NEXUS]		= { -EBADE,	"critical nexus" },
	[BLK_STS_MEDIUM]	= { -ENODATA,	"critical medium" },
	[BLK_STS_PROTECTION]	= { -EILSEQ,	"protection" },
	[BLK_STS_RESOURCE]	= { -ENOMEM,	"kernel resource" },
	[BLK_STS_DEV_RESOURCE]	= { -EBUSY,	"device resource" },
	[BLK_STS_AGAIN]		= { -EAGAIN,	"nonblocking retry" },
	[BLK_STS_OFFLINE]	= { -ENODEV,	"device offline" },

	/* device mapper special case, should not leak out: */
	[BLK_STS_DM_REQUEUE]	= { -EREMCHG, "dm internal retry" },

	/* zone device specific errors */
	[BLK_STS_ZONE_OPEN_RESOURCE]	= { -ETOOMANYREFS, "open zones exceeded" },
	[BLK_STS_ZONE_ACTIVE_RESOURCE]	= { -EOVERFLOW, "active zones exceeded" },

	/* everything else not covered above: */
	[BLK_STS_IOERR]		= { -EIO,	"I/O" },
};

blk_status_t errno_to_blk_status(int errno)
{
	int i;

	for (i = 0; i < ARRAY_SIZE(blk_errors); i++) {
		if (blk_errors[i].errno == errno)
			return (__force blk_status_t)i;
	}

	return BLK_STS_IOERR;
}
EXPORT_SYMBOL_GPL(errno_to_blk_status);

int blk_status_to_errno(blk_status_t status)
{
	int idx = (__force int)status;

	if (WARN_ON_ONCE(idx >= ARRAY_SIZE(blk_errors)))
		return -EIO;
	return blk_errors[idx].errno;
}
EXPORT_SYMBOL_GPL(blk_status_to_errno);

const char *blk_status_to_str(blk_status_t status)
{
	int idx = (__force int)status;

	if (WARN_ON_ONCE(idx >= ARRAY_SIZE(blk_errors)))
		return "<null>";
	return blk_errors[idx].name;
}

/**
 * blk_sync_queue - cancel any pending callbacks on a queue
 * @q: the queue
 *
 * Description:
 *     The block layer may perform asynchronous callback activity
 *     on a queue, such as calling the unplug function after a timeout.
 *     A block device may call blk_sync_queue to ensure that any
 *     such activity is cancelled, thus allowing it to release resources
 *     that the callbacks might use. The caller must already have made sure
 *     that its ->submit_bio will not re-add plugging prior to calling
 *     this function.
 *
 *     This function does not cancel any asynchronous activity arising
 *     out of elevator or throttling code. That would require elevator_exit()
 *     and blkcg_exit_queue() to be called with queue lock initialized.
 *
 */
void blk_sync_queue(struct request_queue *q)
{
	del_timer_sync(&q->timeout);
	cancel_work_sync(&q->timeout_work);
}
EXPORT_SYMBOL(blk_sync_queue);

/**
 * blk_set_pm_only - increment pm_only counter
 * @q: request queue pointer
 */
void blk_set_pm_only(struct request_queue *q)
{
	atomic_inc(&q->pm_only);
}
EXPORT_SYMBOL_GPL(blk_set_pm_only);

void blk_clear_pm_only(struct request_queue *q)
{
	int pm_only;

	pm_only = atomic_dec_return(&q->pm_only);
	WARN_ON_ONCE(pm_only < 0);
	if (pm_only == 0)
		wake_up_all(&q->mq_freeze_wq);
}
EXPORT_SYMBOL_GPL(blk_clear_pm_only);

static void blk_free_queue_rcu(struct rcu_head *rcu_head)
{
	struct request_queue *q = container_of(rcu_head,
			struct request_queue, rcu_head);

	percpu_ref_exit(&q->q_usage_counter);
	kmem_cache_free(blk_requestq_cachep, q);
}

static void blk_free_queue(struct request_queue *q)
{
	if (q->poll_stat)
		blk_stat_remove_callback(q, q->poll_cb);
	blk_stat_free_callback(q->poll_cb);

	blk_free_queue_stats(q->stats);
	kfree(q->poll_stat);

	if (queue_is_mq(q))
		blk_mq_release(q);

	ida_free(&blk_queue_ida, q->id);
	call_rcu(&q->rcu_head, blk_free_queue_rcu);
}

/**
 * blk_put_queue - decrement the request_queue refcount
 * @q: the request_queue structure to decrement the refcount for
 *
 * Decrements the refcount of the request_queue and free it when the refcount
 * reaches 0.
 */
void blk_put_queue(struct request_queue *q)
{
	if (refcount_dec_and_test(&q->refs))
		blk_free_queue(q);
}
EXPORT_SYMBOL(blk_put_queue);

void blk_queue_start_drain(struct request_queue *q)
{
	/*
	 * When queue DYING flag is set, we need to block new req
	 * entering queue, so we call blk_freeze_queue_start() to
	 * prevent I/O from crossing blk_queue_enter().
	 */
	blk_freeze_queue_start(q);
	if (queue_is_mq(q))
		blk_mq_wake_waiters(q);
	/* Make blk_queue_enter() reexamine the DYING flag. */
	wake_up_all(&q->mq_freeze_wq);
}

/**
 * blk_queue_enter() - try to increase q->q_usage_counter
 * @q: request queue pointer
 * @flags: BLK_MQ_REQ_NOWAIT and/or BLK_MQ_REQ_PM
 */
int blk_queue_enter(struct request_queue *q, blk_mq_req_flags_t flags)
{
	const bool pm = flags & BLK_MQ_REQ_PM;

	while (!blk_try_enter_queue(q, pm)) {
		if (flags & BLK_MQ_REQ_NOWAIT)
			return -EAGAIN;

		/*
		 * read pair of barrier in blk_freeze_queue_start(), we need to
		 * order reading __PERCPU_REF_DEAD flag of .q_usage_counter and
		 * reading .mq_freeze_depth or queue dying flag, otherwise the
		 * following wait may never return if the two reads are
		 * reordered.
		 */
		smp_rmb();
		wait_event(q->mq_freeze_wq,
			   (!q->mq_freeze_depth &&
			    blk_pm_resume_queue(pm, q)) ||
			   blk_queue_dying(q));
		if (blk_queue_dying(q))
			return -ENODEV;
	}

	return 0;
}

int __bio_queue_enter(struct request_queue *q, struct bio *bio)
{
	while (!blk_try_enter_queue(q, false)) {
		struct gendisk *disk = bio->bi_bdev->bd_disk;

		if (bio->bi_opf & REQ_NOWAIT) {
			if (test_bit(GD_DEAD, &disk->state))
				goto dead;
			bio_wouldblock_error(bio);
			return -EAGAIN;
		}

		/*
		 * read pair of barrier in blk_freeze_queue_start(), we need to
		 * order reading __PERCPU_REF_DEAD flag of .q_usage_counter and
		 * reading .mq_freeze_depth or queue dying flag, otherwise the
		 * following wait may never return if the two reads are
		 * reordered.
		 */
		smp_rmb();
		wait_event(q->mq_freeze_wq,
			   (!q->mq_freeze_depth &&
			    blk_pm_resume_queue(false, q)) ||
			   test_bit(GD_DEAD, &disk->state));
		if (test_bit(GD_DEAD, &disk->state))
			goto dead;
	}

	return 0;
dead:
	bio_io_error(bio);
	return -ENODEV;
}

void blk_queue_exit(struct request_queue *q)
{
	percpu_ref_put(&q->q_usage_counter);
}

static void blk_queue_usage_counter_release(struct percpu_ref *ref)
{
	struct request_queue *q =
		container_of(ref, struct request_queue, q_usage_counter);

	wake_up_all(&q->mq_freeze_wq);
}

static void blk_rq_timed_out_timer(struct timer_list *t)
{
	struct request_queue *q = from_timer(q, t, timeout);

	kblockd_schedule_work(&q->timeout_work);
}

static void blk_timeout_work(struct work_struct *work)
{
}

struct request_queue *blk_alloc_queue(int node_id)
{
	struct request_queue *q;

<<<<<<< HEAD
	/*自cache申请request_queue结构体*/
	q = kmem_cache_alloc_node(blk_get_queue_kmem_cache(alloc_srcu),
			GFP_KERNEL | __GFP_ZERO, node_id);
=======
	q = kmem_cache_alloc_node(blk_requestq_cachep, GFP_KERNEL | __GFP_ZERO,
				  node_id);
>>>>>>> fe15c26e
	if (!q)
	    /*申请结构体失败，返回NULL*/
		return NULL;

	q->last_merge = NULL;

	q->id = ida_alloc(&blk_queue_ida, GFP_KERNEL);
	if (q->id < 0)
		goto fail_q;

	q->stats = blk_alloc_queue_stats();
	if (!q->stats)
		goto fail_id;

	q->node = node_id;

	atomic_set(&q->nr_active_requests_shared_tags, 0);

	timer_setup(&q->timeout, blk_rq_timed_out_timer, 0);
	INIT_WORK(&q->timeout_work, blk_timeout_work);
	INIT_LIST_HEAD(&q->icq_list);

	refcount_set(&q->refs, 1);
	mutex_init(&q->debugfs_mutex);
	mutex_init(&q->sysfs_lock);
	mutex_init(&q->sysfs_dir_lock);
	spin_lock_init(&q->queue_lock);

	init_waitqueue_head(&q->mq_freeze_wq);
	mutex_init(&q->mq_freeze_lock);

	/*
	 * Init percpu_ref in atomic mode so that it's faster to shutdown.
	 * See blk_register_queue() for details.
	 */
	if (percpu_ref_init(&q->q_usage_counter,
				blk_queue_usage_counter_release,
				PERCPU_REF_INIT_ATOMIC, GFP_KERNEL))
		goto fail_stats;

	blk_set_default_limits(&q->limits);
	q->nr_requests = BLKDEV_DEFAULT_RQ;

	return q;

fail_stats:
	blk_free_queue_stats(q->stats);
fail_id:
	ida_free(&blk_queue_ida, q->id);
fail_q:
	kmem_cache_free(blk_requestq_cachep, q);
	return NULL;
}

/**
 * blk_get_queue - increment the request_queue refcount
 * @q: the request_queue structure to increment the refcount for
 *
 * Increment the refcount of the request_queue kobject.
 *
 * Context: Any context.
 */
bool blk_get_queue(struct request_queue *q)
{
	if (unlikely(blk_queue_dying(q)))
		return false;
	refcount_inc(&q->refs);
	return true;
}
EXPORT_SYMBOL(blk_get_queue);

#ifdef CONFIG_FAIL_MAKE_REQUEST

static DECLARE_FAULT_ATTR(fail_make_request);

static int __init setup_fail_make_request(char *str)
{
	return setup_fault_attr(&fail_make_request, str);
}
__setup("fail_make_request=", setup_fail_make_request);

bool should_fail_request(struct block_device *part, unsigned int bytes)
{
	return part->bd_make_it_fail && should_fail(&fail_make_request, bytes);
}

static int __init fail_make_request_debugfs(void)
{
	struct dentry *dir = fault_create_debugfs_attr("fail_make_request",
						NULL, &fail_make_request);

	return PTR_ERR_OR_ZERO(dir);
}

late_initcall(fail_make_request_debugfs);
#endif /* CONFIG_FAIL_MAKE_REQUEST */

static inline void bio_check_ro(struct bio *bio)
{
	if (op_is_write(bio_op(bio)) && bdev_read_only(bio->bi_bdev)) {
		if (op_is_flush(bio->bi_opf) && !bio_sectors(bio))
			return;
		pr_warn("Trying to write to read-only block-device %pg\n",
			bio->bi_bdev);
		/* Older lvm-tools actually trigger this */
	}
}

static noinline int should_fail_bio(struct bio *bio)
{
	if (should_fail_request(bdev_whole(bio->bi_bdev), bio->bi_iter.bi_size))
		return -EIO;
	return 0;
}
ALLOW_ERROR_INJECTION(should_fail_bio, ERRNO);

/*
 * Check whether this bio extends beyond the end of the device or partition.
 * This may well happen - the kernel calls bread() without checking the size of
 * the device, e.g., when mounting a file system.
 */
static inline int bio_check_eod(struct bio *bio)
{
	sector_t maxsector = bdev_nr_sectors(bio->bi_bdev);
	unsigned int nr_sectors = bio_sectors(bio);

	if (nr_sectors && maxsector &&
	    (nr_sectors > maxsector ||
	     bio->bi_iter.bi_sector > maxsector - nr_sectors)) {
		pr_info_ratelimited("%s: attempt to access beyond end of device\n"
				    "%pg: rw=%d, sector=%llu, nr_sectors = %u limit=%llu\n",
				    current->comm, bio->bi_bdev, bio->bi_opf,
				    bio->bi_iter.bi_sector, nr_sectors, maxsector);
		return -EIO;
	}
	return 0;
}

/*
 * Remap block n of partition p to block n+start(p) of the disk.
 */
static int blk_partition_remap(struct bio *bio)
{
	struct block_device *p = bio->bi_bdev;

	if (unlikely(should_fail_request(p, bio->bi_iter.bi_size)))
		return -EIO;
	if (bio_sectors(bio)) {
		bio->bi_iter.bi_sector += p->bd_start_sect;
		trace_block_bio_remap(bio, p->bd_dev,
				      bio->bi_iter.bi_sector -
				      p->bd_start_sect);
	}
	bio_set_flag(bio, BIO_REMAPPED);
	return 0;
}

/*
 * Check write append to a zoned block device.
 */
static inline blk_status_t blk_check_zone_append(struct request_queue *q,
						 struct bio *bio)
{
	int nr_sectors = bio_sectors(bio);

	/* Only applicable to zoned block devices */
	if (!bdev_is_zoned(bio->bi_bdev))
		return BLK_STS_NOTSUPP;

	/* The bio sector must point to the start of a sequential zone */
	if (!bdev_is_zone_start(bio->bi_bdev, bio->bi_iter.bi_sector) ||
	    !bio_zone_is_seq(bio))
		return BLK_STS_IOERR;

	/*
	 * Not allowed to cross zone boundaries. Otherwise, the BIO will be
	 * split and could result in non-contiguous sectors being written in
	 * different zones.
	 */
	if (nr_sectors > q->limits.chunk_sectors)
		return BLK_STS_IOERR;

	/* Make sure the BIO is small enough and will not get split */
	if (nr_sectors > q->limits.max_zone_append_sectors)
		return BLK_STS_IOERR;

	bio->bi_opf |= REQ_NOMERGE;

	return BLK_STS_OK;
}

static void __submit_bio(struct bio *bio)
{
	struct gendisk *disk = bio->bi_bdev->bd_disk;

	if (unlikely(!blk_crypto_bio_prep(&bio)))
		return;

	if (!disk->fops->submit_bio) {
		blk_mq_submit_bio(bio);
	} else if (likely(bio_queue_enter(bio) == 0)) {
		disk->fops->submit_bio(bio);
		blk_queue_exit(disk->queue);
	}
}

/*
 * The loop in this function may be a bit non-obvious, and so deserves some
 * explanation:
 *
 *  - Before entering the loop, bio->bi_next is NULL (as all callers ensure
 *    that), so we have a list with a single bio.
 *  - We pretend that we have just taken it off a longer list, so we assign
 *    bio_list to a pointer to the bio_list_on_stack, thus initialising the
 *    bio_list of new bios to be added.  ->submit_bio() may indeed add some more
 *    bios through a recursive call to submit_bio_noacct.  If it did, we find a
 *    non-NULL value in bio_list and re-enter the loop from the top.
 *  - In this case we really did just take the bio of the top of the list (no
 *    pretending) and so remove it from bio_list, and call into ->submit_bio()
 *    again.
 *
 * bio_list_on_stack[0] contains bios submitted by the current ->submit_bio.
 * bio_list_on_stack[1] contains bios that were submitted before the current
 *	->submit_bio, but that haven't been processed yet.
 */
static void __submit_bio_noacct(struct bio *bio)
{
	struct bio_list bio_list_on_stack[2];

	BUG_ON(bio->bi_next);

	bio_list_init(&bio_list_on_stack[0]);
	current->bio_list = bio_list_on_stack;

	do {
		struct request_queue *q = bdev_get_queue(bio->bi_bdev);
		struct bio_list lower, same;

		/*
		 * Create a fresh bio_list for all subordinate requests.
		 */
		bio_list_on_stack[1] = bio_list_on_stack[0];
		bio_list_init(&bio_list_on_stack[0]);

		__submit_bio(bio);

		/*
		 * Sort new bios into those for a lower level and those for the
		 * same level.
		 */
		bio_list_init(&lower);
		bio_list_init(&same);
		while ((bio = bio_list_pop(&bio_list_on_stack[0])) != NULL)
			if (q == bdev_get_queue(bio->bi_bdev))
				bio_list_add(&same, bio);
			else
				bio_list_add(&lower, bio);

		/*
		 * Now assemble so we handle the lowest level first.
		 */
		bio_list_merge(&bio_list_on_stack[0], &lower);
		bio_list_merge(&bio_list_on_stack[0], &same);
		bio_list_merge(&bio_list_on_stack[0], &bio_list_on_stack[1]);
	} while ((bio = bio_list_pop(&bio_list_on_stack[0])));

	current->bio_list = NULL;
}

static void __submit_bio_noacct_mq(struct bio *bio)
{
	struct bio_list bio_list[2] = { };

	current->bio_list = bio_list;

	do {
		__submit_bio(bio);
	} while ((bio = bio_list_pop(&bio_list[0])));

	current->bio_list = NULL;
}

void submit_bio_noacct_nocheck(struct bio *bio)
{
	blk_cgroup_bio_start(bio);
	blkcg_bio_issue_init(bio);

	if (!bio_flagged(bio, BIO_TRACE_COMPLETION)) {
		trace_block_bio_queue(bio);
		/*
		 * Now that enqueuing has been traced, we need to trace
		 * completion as well.
		 */
		bio_set_flag(bio, BIO_TRACE_COMPLETION);
	}

	/*
	 * We only want one ->submit_bio to be active at a time, else stack
	 * usage with stacked devices could be a problem.  Use current->bio_list
	 * to collect a list of requests submited by a ->submit_bio method while
	 * it is active, and then process them after it returned.
	 */
	if (current->bio_list)
		bio_list_add(&current->bio_list[0], bio);
	else if (!bio->bi_bdev->bd_disk->fops->submit_bio)
		__submit_bio_noacct_mq(bio);
	else
		__submit_bio_noacct(bio);
}

/**
 * submit_bio_noacct - re-submit a bio to the block device layer for I/O
 * @bio:  The bio describing the location in memory and on the device.
 *
 * This is a version of submit_bio() that shall only be used for I/O that is
 * resubmitted to lower level drivers by stacking block drivers.  All file
 * systems and other upper level users of the block layer should use
 * submit_bio() instead.
 */
void submit_bio_noacct(struct bio *bio)
{
	struct block_device *bdev = bio->bi_bdev;
	struct request_queue *q = bdev_get_queue(bdev);
	blk_status_t status = BLK_STS_IOERR;
	struct blk_plug *plug;

	might_sleep();

	plug = blk_mq_plug(bio);
	if (plug && plug->nowait)
		bio->bi_opf |= REQ_NOWAIT;

	/*
	 * For a REQ_NOWAIT based request, return -EOPNOTSUPP
	 * if queue does not support NOWAIT.
	 */
	if ((bio->bi_opf & REQ_NOWAIT) && !bdev_nowait(bdev))
		goto not_supported;

	if (should_fail_bio(bio))
		goto end_io;
	bio_check_ro(bio);
	if (!bio_flagged(bio, BIO_REMAPPED)) {
		if (unlikely(bio_check_eod(bio)))
			goto end_io;
		if (bdev->bd_partno && unlikely(blk_partition_remap(bio)))
			goto end_io;
	}

	/*
	 * Filter flush bio's early so that bio based drivers without flush
	 * support don't have to worry about them.
	 */
	if (op_is_flush(bio->bi_opf)) {
		if (WARN_ON_ONCE(bio_op(bio) != REQ_OP_WRITE &&
				 bio_op(bio) != REQ_OP_ZONE_APPEND))
			goto end_io;
		if (!test_bit(QUEUE_FLAG_WC, &q->queue_flags)) {
			bio->bi_opf &= ~(REQ_PREFLUSH | REQ_FUA);
			if (!bio_sectors(bio)) {
				status = BLK_STS_OK;
				goto end_io;
			}
		}
	}

	if (!test_bit(QUEUE_FLAG_POLL, &q->queue_flags))
		bio_clear_polled(bio);

	switch (bio_op(bio)) {
	case REQ_OP_DISCARD:
		if (!bdev_max_discard_sectors(bdev))
			goto not_supported;
		break;
	case REQ_OP_SECURE_ERASE:
		if (!bdev_max_secure_erase_sectors(bdev))
			goto not_supported;
		break;
	case REQ_OP_ZONE_APPEND:
		status = blk_check_zone_append(q, bio);
		if (status != BLK_STS_OK)
			goto end_io;
		break;
	case REQ_OP_ZONE_RESET:
	case REQ_OP_ZONE_OPEN:
	case REQ_OP_ZONE_CLOSE:
	case REQ_OP_ZONE_FINISH:
		if (!bdev_is_zoned(bio->bi_bdev))
			goto not_supported;
		break;
	case REQ_OP_ZONE_RESET_ALL:
		if (!bdev_is_zoned(bio->bi_bdev) || !blk_queue_zone_resetall(q))
			goto not_supported;
		break;
	case REQ_OP_WRITE_ZEROES:
		if (!q->limits.max_write_zeroes_sectors)
			goto not_supported;
		break;
	default:
		break;
	}

	if (blk_throtl_bio(bio))
		return;
	submit_bio_noacct_nocheck(bio);
	return;

not_supported:
	status = BLK_STS_NOTSUPP;
end_io:
	bio->bi_status = status;
	bio_endio(bio);
}
EXPORT_SYMBOL(submit_bio_noacct);

/**
 * submit_bio - submit a bio to the block device layer for I/O
 * @bio: The &struct bio which describes the I/O
 *
 * submit_bio() is used to submit I/O requests to block devices.  It is passed a
 * fully set up &struct bio that describes the I/O that needs to be done.  The
 * bio will be send to the device described by the bi_bdev field.
 *
 * The success/failure status of the request, along with notification of
 * completion, is delivered asynchronously through the ->bi_end_io() callback
 * in @bio.  The bio must NOT be touched by the caller until ->bi_end_io() has
 * been called.
 */
//向块设备层提交io请求
void submit_bio(struct bio *bio)
{
	if (blkcg_punt_bio_submit(bio))
		return;

	if (bio_op(bio) == REQ_OP_READ) {
		task_io_account_read(bio->bi_iter.bi_size);
		count_vm_events(PGPGIN, bio_sectors(bio));
	} else if (bio_op(bio) == REQ_OP_WRITE) {
		count_vm_events(PGPGOUT, bio_sectors(bio));
	}

	submit_bio_noacct(bio);
}
EXPORT_SYMBOL(submit_bio);

/**
 * bio_poll - poll for BIO completions
 * @bio: bio to poll for
 * @iob: batches of IO
 * @flags: BLK_POLL_* flags that control the behavior
 *
 * Poll for completions on queue associated with the bio. Returns number of
 * completed entries found.
 *
 * Note: the caller must either be the context that submitted @bio, or
 * be in a RCU critical section to prevent freeing of @bio.
 */
int bio_poll(struct bio *bio, struct io_comp_batch *iob, unsigned int flags)
{
	blk_qc_t cookie = READ_ONCE(bio->bi_cookie);
	struct block_device *bdev;
	struct request_queue *q;
	int ret = 0;

	bdev = READ_ONCE(bio->bi_bdev);
	if (!bdev)
		return 0;

	q = bdev_get_queue(bdev);
	if (cookie == BLK_QC_T_NONE ||
	    !test_bit(QUEUE_FLAG_POLL, &q->queue_flags))
		return 0;

	/*
	 * As the requests that require a zone lock are not plugged in the
	 * first place, directly accessing the plug instead of using
	 * blk_mq_plug() should not have any consequences during flushing for
	 * zoned devices.
	 */
	blk_flush_plug(current->plug, false);

	/*
	 * We need to be able to enter a frozen queue, similar to how
	 * timeouts also need to do that. If that is blocked, then we can
	 * have pending IO when a queue freeze is started, and then the
	 * wait for the freeze to finish will wait for polled requests to
	 * timeout as the poller is preventer from entering the queue and
	 * completing them. As long as we prevent new IO from being queued,
	 * that should be all that matters.
	 */
	if (!percpu_ref_tryget(&q->q_usage_counter))
		return 0;
	if (queue_is_mq(q)) {
		ret = blk_mq_poll(q, cookie, iob, flags);
	} else {
		struct gendisk *disk = q->disk;

		if (disk && disk->fops->poll_bio)
			ret = disk->fops->poll_bio(bio, iob, flags);
	}
	blk_queue_exit(q);
	return ret;
}
EXPORT_SYMBOL_GPL(bio_poll);

/*
 * Helper to implement file_operations.iopoll.  Requires the bio to be stored
 * in iocb->private, and cleared before freeing the bio.
 */
int iocb_bio_iopoll(struct kiocb *kiocb, struct io_comp_batch *iob,
		    unsigned int flags)
{
	struct bio *bio;
	int ret = 0;

	/*
	 * Note: the bio cache only uses SLAB_TYPESAFE_BY_RCU, so bio can
	 * point to a freshly allocated bio at this point.  If that happens
	 * we have a few cases to consider:
	 *
	 *  1) the bio is beeing initialized and bi_bdev is NULL.  We can just
	 *     simply nothing in this case
	 *  2) the bio points to a not poll enabled device.  bio_poll will catch
	 *     this and return 0
	 *  3) the bio points to a poll capable device, including but not
	 *     limited to the one that the original bio pointed to.  In this
	 *     case we will call into the actual poll method and poll for I/O,
	 *     even if we don't need to, but it won't cause harm either.
	 *
	 * For cases 2) and 3) above the RCU grace period ensures that bi_bdev
	 * is still allocated. Because partitions hold a reference to the whole
	 * device bdev and thus disk, the disk is also still valid.  Grabbing
	 * a reference to the queue in bio_poll() ensures the hctxs and requests
	 * are still valid as well.
	 */
	rcu_read_lock();
	bio = READ_ONCE(kiocb->private);
	if (bio)
		ret = bio_poll(bio, iob, flags);
	rcu_read_unlock();

	return ret;
}
EXPORT_SYMBOL_GPL(iocb_bio_iopoll);

void update_io_ticks(struct block_device *part, unsigned long now, bool end)
{
	unsigned long stamp;
again:
	stamp = READ_ONCE(part->bd_stamp);
	if (unlikely(time_after(now, stamp))) {
		if (likely(try_cmpxchg(&part->bd_stamp, &stamp, now)))
			__part_stat_add(part, io_ticks, end ? now - stamp : 1);
	}
	if (part->bd_partno) {
		part = bdev_whole(part);
		goto again;
	}
}

unsigned long bdev_start_io_acct(struct block_device *bdev,
				 unsigned int sectors, enum req_op op,
				 unsigned long start_time)
{
	const int sgrp = op_stat_group(op);

	part_stat_lock();
	update_io_ticks(bdev, start_time, false);
	part_stat_inc(bdev, ios[sgrp]);
	part_stat_add(bdev, sectors[sgrp], sectors);
	part_stat_local_inc(bdev, in_flight[op_is_write(op)]);
	part_stat_unlock();

	return start_time;
}
EXPORT_SYMBOL(bdev_start_io_acct);

/**
 * bio_start_io_acct - start I/O accounting for bio based drivers
 * @bio:	bio to start account for
 *
 * Returns the start time that should be passed back to bio_end_io_acct().
 */
unsigned long bio_start_io_acct(struct bio *bio)
{
	return bdev_start_io_acct(bio->bi_bdev, bio_sectors(bio),
				  bio_op(bio), jiffies);
}
EXPORT_SYMBOL_GPL(bio_start_io_acct);

void bdev_end_io_acct(struct block_device *bdev, enum req_op op,
		      unsigned long start_time)
{
	const int sgrp = op_stat_group(op);
	unsigned long now = READ_ONCE(jiffies);
	unsigned long duration = now - start_time;

	part_stat_lock();
	update_io_ticks(bdev, now, true);
	part_stat_add(bdev, nsecs[sgrp], jiffies_to_nsecs(duration));
	part_stat_local_dec(bdev, in_flight[op_is_write(op)]);
	part_stat_unlock();
}
EXPORT_SYMBOL(bdev_end_io_acct);

void bio_end_io_acct_remapped(struct bio *bio, unsigned long start_time,
			      struct block_device *orig_bdev)
{
	bdev_end_io_acct(orig_bdev, bio_op(bio), start_time);
}
EXPORT_SYMBOL_GPL(bio_end_io_acct_remapped);

/**
 * blk_lld_busy - Check if underlying low-level drivers of a device are busy
 * @q : the queue of the device being checked
 *
 * Description:
 *    Check if underlying low-level drivers of a device are busy.
 *    If the drivers want to export their busy state, they must set own
 *    exporting function using blk_queue_lld_busy() first.
 *
 *    Basically, this function is used only by request stacking drivers
 *    to stop dispatching requests to underlying devices when underlying
 *    devices are busy.  This behavior helps more I/O merging on the queue
 *    of the request stacking driver and prevents I/O throughput regression
 *    on burst I/O load.
 *
 * Return:
 *    0 - Not busy (The request stacking driver should dispatch request)
 *    1 - Busy (The request stacking driver should stop dispatching request)
 */
int blk_lld_busy(struct request_queue *q)
{
	if (queue_is_mq(q) && q->mq_ops->busy)
		return q->mq_ops->busy(q);

	return 0;
}
EXPORT_SYMBOL_GPL(blk_lld_busy);

int kblockd_schedule_work(struct work_struct *work)
{
	return queue_work(kblockd_workqueue, work);
}
EXPORT_SYMBOL(kblockd_schedule_work);

int kblockd_mod_delayed_work_on(int cpu, struct delayed_work *dwork,
				unsigned long delay)
{
	return mod_delayed_work_on(cpu, kblockd_workqueue, dwork, delay);
}
EXPORT_SYMBOL(kblockd_mod_delayed_work_on);

void blk_start_plug_nr_ios(struct blk_plug *plug, unsigned short nr_ios)
{
	struct task_struct *tsk = current;

	/*
	 * If this is a nested plug, don't actually assign it.
	 */
	if (tsk->plug)
		return;

	plug->mq_list = NULL;
	plug->cached_rq = NULL;
	plug->nr_ios = min_t(unsigned short, nr_ios, BLK_MAX_REQUEST_COUNT);
	plug->rq_count = 0;
	plug->multiple_queues = false;
	plug->has_elevator = false;
	plug->nowait = false;
	INIT_LIST_HEAD(&plug->cb_list);

	/*
	 * Store ordering should not be needed here, since a potential
	 * preempt will imply a full memory barrier
	 */
	tsk->plug = plug;
}

/**
 * blk_start_plug - initialize blk_plug and track it inside the task_struct
 * @plug:	The &struct blk_plug that needs to be initialized
 *
 * Description:
 *   blk_start_plug() indicates to the block layer an intent by the caller
 *   to submit multiple I/O requests in a batch.  The block layer may use
 *   this hint to defer submitting I/Os from the caller until blk_finish_plug()
 *   is called.  However, the block layer may choose to submit requests
 *   before a call to blk_finish_plug() if the number of queued I/Os
 *   exceeds %BLK_MAX_REQUEST_COUNT, or if the size of the I/O is larger than
 *   %BLK_PLUG_FLUSH_SIZE.  The queued I/Os may also be submitted early if
 *   the task schedules (see below).
 *
 *   Tracking blk_plug inside the task_struct will help with auto-flushing the
 *   pending I/O should the task end up blocking between blk_start_plug() and
 *   blk_finish_plug(). This is important from a performance perspective, but
 *   also ensures that we don't deadlock. For instance, if the task is blocking
 *   for a memory allocation, memory reclaim could end up wanting to free a
 *   page belonging to that request that is currently residing in our private
 *   plug. By flushing the pending I/O when the process goes to sleep, we avoid
 *   this kind of deadlock.
 */
void blk_start_plug(struct blk_plug *plug)
{
	blk_start_plug_nr_ios(plug, 1);
}
EXPORT_SYMBOL(blk_start_plug);

static void flush_plug_callbacks(struct blk_plug *plug, bool from_schedule)
{
	LIST_HEAD(callbacks);

	while (!list_empty(&plug->cb_list)) {
		list_splice_init(&plug->cb_list, &callbacks);

		while (!list_empty(&callbacks)) {
			struct blk_plug_cb *cb = list_first_entry(&callbacks,
							  struct blk_plug_cb,
							  list);
			list_del(&cb->list);
			cb->callback(cb, from_schedule);
		}
	}
}

struct blk_plug_cb *blk_check_plugged(blk_plug_cb_fn unplug, void *data,
				      int size)
{
	struct blk_plug *plug = current->plug;
	struct blk_plug_cb *cb;

	if (!plug)
		return NULL;

	list_for_each_entry(cb, &plug->cb_list, list)
		if (cb->callback == unplug && cb->data == data)
			return cb;

	/* Not currently on the callback list */
	BUG_ON(size < sizeof(*cb));
	cb = kzalloc(size, GFP_ATOMIC);
	if (cb) {
		cb->data = data;
		cb->callback = unplug;
		list_add(&cb->list, &plug->cb_list);
	}
	return cb;
}
EXPORT_SYMBOL(blk_check_plugged);

void __blk_flush_plug(struct blk_plug *plug, bool from_schedule)
{
	if (!list_empty(&plug->cb_list))
		flush_plug_callbacks(plug, from_schedule);
	if (!rq_list_empty(plug->mq_list))
		blk_mq_flush_plug_list(plug, from_schedule);
	/*
	 * Unconditionally flush out cached requests, even if the unplug
	 * event came from schedule. Since we know hold references to the
	 * queue for cached requests, we don't want a blocked task holding
	 * up a queue freeze/quiesce event.
	 */
	if (unlikely(!rq_list_empty(plug->cached_rq)))
		blk_mq_free_plug_rqs(plug);
}

/**
 * blk_finish_plug - mark the end of a batch of submitted I/O
 * @plug:	The &struct blk_plug passed to blk_start_plug()
 *
 * Description:
 * Indicate that a batch of I/O submissions is complete.  This function
 * must be paired with an initial call to blk_start_plug().  The intent
 * is to allow the block layer to optimize I/O submission.  See the
 * documentation for blk_start_plug() for more information.
 */
void blk_finish_plug(struct blk_plug *plug)
{
	if (plug == current->plug) {
		__blk_flush_plug(plug, false);
		current->plug = NULL;
	}
}
EXPORT_SYMBOL(blk_finish_plug);

void blk_io_schedule(void)
{
	/* Prevent hang_check timer from firing at us during very long I/O */
	unsigned long timeout = sysctl_hung_task_timeout_secs * HZ / 2;

	if (timeout)
		io_schedule_timeout(timeout);
	else
		io_schedule();
}
EXPORT_SYMBOL_GPL(blk_io_schedule);

int __init blk_dev_init(void)
{
	BUILD_BUG_ON((__force u32)REQ_OP_LAST >= (1 << REQ_OP_BITS));
	BUILD_BUG_ON(REQ_OP_BITS + REQ_FLAG_BITS > 8 *
			sizeof_field(struct request, cmd_flags));
	BUILD_BUG_ON(REQ_OP_BITS + REQ_FLAG_BITS > 8 *
			sizeof_field(struct bio, bi_opf));

	/* used for unplugging and affects IO latency/throughput - HIGHPRI */
	kblockd_workqueue = alloc_workqueue("kblockd",
					    WQ_MEM_RECLAIM | WQ_HIGHPRI, 0);
	if (!kblockd_workqueue)
		panic("Failed to create kblockd\n");

	blk_requestq_cachep = kmem_cache_create("request_queue",
			sizeof(struct request_queue), 0, SLAB_PANIC, NULL);

	blk_debugfs_root = debugfs_create_dir("block", NULL);

	return 0;
}<|MERGE_RESOLUTION|>--- conflicted
+++ resolved
@@ -59,21 +59,12 @@
 EXPORT_TRACEPOINT_SYMBOL_GPL(block_unplug);
 EXPORT_TRACEPOINT_SYMBOL_GPL(block_rq_insert);
 
-<<<<<<< HEAD
-DEFINE_IDA(blk_queue_ida);//负责request queue id的申请释放
-=======
-static DEFINE_IDA(blk_queue_ida);
->>>>>>> fe15c26e
+static DEFINE_IDA(blk_queue_ida);//负责request queue id的申请释放
 
 /*
  * For queue allocation
  */
-<<<<<<< HEAD
-struct kmem_cache *blk_requestq_cachep;//负责request queue申请释放
-struct kmem_cache *blk_requestq_srcu_cachep;
-=======
-static struct kmem_cache *blk_requestq_cachep;
->>>>>>> fe15c26e
+static struct kmem_cache *blk_requestq_cachep;//负责request queue申请释放
 
 /*
  * Controlling structure to kblockd
@@ -408,14 +399,9 @@
 {
 	struct request_queue *q;
 
-<<<<<<< HEAD
 	/*自cache申请request_queue结构体*/
-	q = kmem_cache_alloc_node(blk_get_queue_kmem_cache(alloc_srcu),
-			GFP_KERNEL | __GFP_ZERO, node_id);
-=======
 	q = kmem_cache_alloc_node(blk_requestq_cachep, GFP_KERNEL | __GFP_ZERO,
 				  node_id);
->>>>>>> fe15c26e
 	if (!q)
 	    /*申请结构体失败，返回NULL*/
 		return NULL;
