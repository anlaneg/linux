// SPDX-License-Identifier: GPL-2.0
/*
 * Copyright (C) 1991, 1992 Linus Torvalds
 * Copyright (C) 1994,      Karl Keyte: Added support for disk statistics
 * Elevator latency, (C) 2000  Andrea Arcangeli <andrea@suse.de> SuSE
 * Queue request tables / lock, selectable elevator, Jens Axboe <axboe@suse.de>
 * kernel-doc documentation started by NeilBrown <neilb@cse.unsw.edu.au>
 *	-  July2000
 * bio rewrite, highmem i/o, etc, Jens Axboe <axboe@suse.de> - may 2001
 */

/*
 * This handles all read/write requests to block devices
 */
#include <linux/kernel.h>
#include <linux/module.h>
#include <linux/backing-dev.h>
#include <linux/bio.h>
#include <linux/blkdev.h>
#include <linux/blk-mq.h>
#include <linux/highmem.h>
#include <linux/mm.h>
#include <linux/pagemap.h>
#include <linux/kernel_stat.h>
#include <linux/string.h>
#include <linux/init.h>
#include <linux/completion.h>
#include <linux/slab.h>
#include <linux/swap.h>
#include <linux/writeback.h>
#include <linux/task_io_accounting_ops.h>
#include <linux/fault-inject.h>
#include <linux/list_sort.h>
#include <linux/delay.h>
#include <linux/ratelimit.h>
#include <linux/pm_runtime.h>
#include <linux/blk-cgroup.h>
#include <linux/t10-pi.h>
#include <linux/debugfs.h>
#include <linux/bpf.h>
#include <linux/psi.h>
#include <linux/sched/sysctl.h>
#include <linux/blk-crypto.h>

#define CREATE_TRACE_POINTS
#include <trace/events/block.h>

#include "blk.h"
#include "blk-mq.h"
#include "blk-mq-sched.h"
#include "blk-pm.h"
#include "blk-rq-qos.h"

#ifdef CONFIG_DEBUG_FS
struct dentry *blk_debugfs_root;
#endif

EXPORT_TRACEPOINT_SYMBOL_GPL(block_bio_remap);
EXPORT_TRACEPOINT_SYMBOL_GPL(block_rq_remap);
EXPORT_TRACEPOINT_SYMBOL_GPL(block_bio_complete);
EXPORT_TRACEPOINT_SYMBOL_GPL(block_split);
EXPORT_TRACEPOINT_SYMBOL_GPL(block_unplug);

DEFINE_IDA(blk_queue_ida);//负责request queue id的申请释放

/*
 * For queue allocation
 */
struct kmem_cache *blk_requestq_cachep;//负责request queue申请释放

/*
 * Controlling structure to kblockd
 */
static struct workqueue_struct *kblockd_workqueue;

/**
 * blk_queue_flag_set - atomically set a queue flag
 * @flag: flag to be set
 * @q: request queue
 */
void blk_queue_flag_set(unsigned int flag, struct request_queue *q)
{
	set_bit(flag, &q->queue_flags);
}
EXPORT_SYMBOL(blk_queue_flag_set);

/**
 * blk_queue_flag_clear - atomically clear a queue flag
 * @flag: flag to be cleared
 * @q: request queue
 */
void blk_queue_flag_clear(unsigned int flag, struct request_queue *q)
{
	clear_bit(flag, &q->queue_flags);
}
EXPORT_SYMBOL(blk_queue_flag_clear);

/**
 * blk_queue_flag_test_and_set - atomically test and set a queue flag
 * @flag: flag to be set
 * @q: request queue
 *
 * Returns the previous value of @flag - 0 if the flag was not set and 1 if
 * the flag was already set.
 */
bool blk_queue_flag_test_and_set(unsigned int flag, struct request_queue *q)
{
	return test_and_set_bit(flag, &q->queue_flags);
}
EXPORT_SYMBOL_GPL(blk_queue_flag_test_and_set);

void blk_rq_init(struct request_queue *q, struct request *rq)
{
	memset(rq, 0, sizeof(*rq));

	INIT_LIST_HEAD(&rq->queuelist);
	rq->q = q;
	rq->__sector = (sector_t) -1;
	INIT_HLIST_NODE(&rq->hash);
	RB_CLEAR_NODE(&rq->rb_node);
	rq->tag = -1;
	rq->internal_tag = -1;
	rq->start_time_ns = ktime_get_ns();
	rq->part = NULL;
	refcount_set(&rq->ref, 1);
	blk_crypto_rq_set_defaults(rq);
}
EXPORT_SYMBOL(blk_rq_init);

#define REQ_OP_NAME(name) [REQ_OP_##name] = #name
static const char *const blk_op_name[] = {
	REQ_OP_NAME(READ),
	REQ_OP_NAME(WRITE),
	REQ_OP_NAME(FLUSH),
	REQ_OP_NAME(DISCARD),
	REQ_OP_NAME(SECURE_ERASE),
	REQ_OP_NAME(ZONE_RESET),
	REQ_OP_NAME(ZONE_RESET_ALL),
	REQ_OP_NAME(ZONE_OPEN),
	REQ_OP_NAME(ZONE_CLOSE),
	REQ_OP_NAME(ZONE_FINISH),
	REQ_OP_NAME(ZONE_APPEND),
	REQ_OP_NAME(WRITE_SAME),
	REQ_OP_NAME(WRITE_ZEROES),
	REQ_OP_NAME(SCSI_IN),
	REQ_OP_NAME(SCSI_OUT),
	REQ_OP_NAME(DRV_IN),
	REQ_OP_NAME(DRV_OUT),
};
#undef REQ_OP_NAME

/**
 * blk_op_str - Return string XXX in the REQ_OP_XXX.
 * @op: REQ_OP_XXX.
 *
 * Description: Centralize block layer function to convert REQ_OP_XXX into
 * string format. Useful in the debugging and tracing bio or request. For
 * invalid REQ_OP_XXX it returns string "UNKNOWN".
 */
inline const char *blk_op_str(unsigned int op)
{
	const char *op_str = "UNKNOWN";

	if (op < ARRAY_SIZE(blk_op_name) && blk_op_name[op])
		op_str = blk_op_name[op];

	return op_str;
}
EXPORT_SYMBOL_GPL(blk_op_str);

static const struct {
	int		errno;
	const char	*name;
} blk_errors[] = {
	[BLK_STS_OK]		= { 0,		"" },
	[BLK_STS_NOTSUPP]	= { -EOPNOTSUPP, "operation not supported" },
	[BLK_STS_TIMEOUT]	= { -ETIMEDOUT,	"timeout" },
	[BLK_STS_NOSPC]		= { -ENOSPC,	"critical space allocation" },
	[BLK_STS_TRANSPORT]	= { -ENOLINK,	"recoverable transport" },
	[BLK_STS_TARGET]	= { -EREMOTEIO,	"critical target" },
	[BLK_STS_NEXUS]		= { -EBADE,	"critical nexus" },
	[BLK_STS_MEDIUM]	= { -ENODATA,	"critical medium" },
	[BLK_STS_PROTECTION]	= { -EILSEQ,	"protection" },
	[BLK_STS_RESOURCE]	= { -ENOMEM,	"kernel resource" },
	[BLK_STS_DEV_RESOURCE]	= { -EBUSY,	"device resource" },
	[BLK_STS_AGAIN]		= { -EAGAIN,	"nonblocking retry" },

	/* device mapper special case, should not leak out: */
	[BLK_STS_DM_REQUEUE]	= { -EREMCHG, "dm internal retry" },

	/* everything else not covered above: */
	[BLK_STS_IOERR]		= { -EIO,	"I/O" },
};

blk_status_t errno_to_blk_status(int errno)
{
	int i;

	for (i = 0; i < ARRAY_SIZE(blk_errors); i++) {
		if (blk_errors[i].errno == errno)
			return (__force blk_status_t)i;
	}

	return BLK_STS_IOERR;
}
EXPORT_SYMBOL_GPL(errno_to_blk_status);

int blk_status_to_errno(blk_status_t status)
{
	int idx = (__force int)status;

	if (WARN_ON_ONCE(idx >= ARRAY_SIZE(blk_errors)))
		return -EIO;
	return blk_errors[idx].errno;
}
EXPORT_SYMBOL_GPL(blk_status_to_errno);

static void print_req_error(struct request *req, blk_status_t status,
		const char *caller)
{
	int idx = (__force int)status;

	if (WARN_ON_ONCE(idx >= ARRAY_SIZE(blk_errors)))
		return;

	printk_ratelimited(KERN_ERR
		"%s: %s error, dev %s, sector %llu op 0x%x:(%s) flags 0x%x "
		"phys_seg %u prio class %u\n",
		caller, blk_errors[idx].name,
		req->rq_disk ? req->rq_disk->disk_name : "?",
		blk_rq_pos(req), req_op(req), blk_op_str(req_op(req)),
		req->cmd_flags & ~REQ_OP_MASK,
		req->nr_phys_segments,
		IOPRIO_PRIO_CLASS(req->ioprio));
}

static void req_bio_endio(struct request *rq, struct bio *bio,
			  unsigned int nbytes, blk_status_t error)
{
	if (error)
		bio->bi_status = error;

	if (unlikely(rq->rq_flags & RQF_QUIET))
		bio_set_flag(bio, BIO_QUIET);

	bio_advance(bio, nbytes);

	if (req_op(rq) == REQ_OP_ZONE_APPEND && error == BLK_STS_OK) {
		/*
		 * Partial zone append completions cannot be supported as the
		 * BIO fragments may end up not being written sequentially.
		 */
		if (bio->bi_iter.bi_size)
			bio->bi_status = BLK_STS_IOERR;
		else
			bio->bi_iter.bi_sector = rq->__sector;
	}

	/* don't actually finish bio if it's part of flush sequence */
	if (bio->bi_iter.bi_size == 0 && !(rq->rq_flags & RQF_FLUSH_SEQ))
		bio_endio(bio);
}

void blk_dump_rq_flags(struct request *rq, char *msg)
{
	printk(KERN_INFO "%s: dev %s: flags=%llx\n", msg,
		rq->rq_disk ? rq->rq_disk->disk_name : "?",
		(unsigned long long) rq->cmd_flags);

	printk(KERN_INFO "  sector %llu, nr/cnr %u/%u\n",
	       (unsigned long long)blk_rq_pos(rq),
	       blk_rq_sectors(rq), blk_rq_cur_sectors(rq));
	printk(KERN_INFO "  bio %p, biotail %p, len %u\n",
	       rq->bio, rq->biotail, blk_rq_bytes(rq));
}
EXPORT_SYMBOL(blk_dump_rq_flags);

/**
 * blk_sync_queue - cancel any pending callbacks on a queue
 * @q: the queue
 *
 * Description:
 *     The block layer may perform asynchronous callback activity
 *     on a queue, such as calling the unplug function after a timeout.
 *     A block device may call blk_sync_queue to ensure that any
 *     such activity is cancelled, thus allowing it to release resources
 *     that the callbacks might use. The caller must already have made sure
 *     that its ->make_request_fn will not re-add plugging prior to calling
 *     this function.
 *
 *     This function does not cancel any asynchronous activity arising
 *     out of elevator or throttling code. That would require elevator_exit()
 *     and blkcg_exit_queue() to be called with queue lock initialized.
 *
 */
void blk_sync_queue(struct request_queue *q)
{
	del_timer_sync(&q->timeout);
	cancel_work_sync(&q->timeout_work);
}
EXPORT_SYMBOL(blk_sync_queue);

/**
 * blk_set_pm_only - increment pm_only counter
 * @q: request queue pointer
 */
void blk_set_pm_only(struct request_queue *q)
{
	atomic_inc(&q->pm_only);
}
EXPORT_SYMBOL_GPL(blk_set_pm_only);

void blk_clear_pm_only(struct request_queue *q)
{
	int pm_only;

	pm_only = atomic_dec_return(&q->pm_only);
	WARN_ON_ONCE(pm_only < 0);
	if (pm_only == 0)
		wake_up_all(&q->mq_freeze_wq);
}
EXPORT_SYMBOL_GPL(blk_clear_pm_only);

void blk_put_queue(struct request_queue *q)
{
	kobject_put(&q->kobj);
}
EXPORT_SYMBOL(blk_put_queue);

void blk_set_queue_dying(struct request_queue *q)
{
	blk_queue_flag_set(QUEUE_FLAG_DYING, q);

	/*
	 * When queue DYING flag is set, we need to block new req
	 * entering queue, so we call blk_freeze_queue_start() to
	 * prevent I/O from crossing blk_queue_enter().
	 */
	blk_freeze_queue_start(q);

	if (queue_is_mq(q))
		blk_mq_wake_waiters(q);

	/* Make blk_queue_enter() reexamine the DYING flag. */
	wake_up_all(&q->mq_freeze_wq);
}
EXPORT_SYMBOL_GPL(blk_set_queue_dying);

/**
 * blk_cleanup_queue - shutdown a request queue
 * @q: request queue to shutdown
 *
 * Mark @q DYING, drain all pending requests, mark @q DEAD, destroy and
 * put it.  All future requests will be failed immediately with -ENODEV.
 */
void blk_cleanup_queue(struct request_queue *q)
{
	WARN_ON_ONCE(blk_queue_registered(q));

	/* mark @q DYING, no new request or merges will be allowed afterwards */
	blk_set_queue_dying(q);

	blk_queue_flag_set(QUEUE_FLAG_NOMERGES, q);
	blk_queue_flag_set(QUEUE_FLAG_NOXMERGES, q);

	/*
	 * Drain all requests queued before DYING marking. Set DEAD flag to
	 * prevent that blk_mq_run_hw_queues() accesses the hardware queues
	 * after draining finished.
	 */
	blk_freeze_queue(q);

	rq_qos_exit(q);

	blk_queue_flag_set(QUEUE_FLAG_DEAD, q);

	/* for synchronous bio-based driver finish in-flight integrity i/o */
	blk_flush_integrity();

	/* @q won't process any more request, flush async actions */
	del_timer_sync(&q->backing_dev_info->laptop_mode_wb_timer);
	blk_sync_queue(q);

	if (queue_is_mq(q))
		blk_mq_exit_queue(q);

	/*
	 * In theory, request pool of sched_tags belongs to request queue.
	 * However, the current implementation requires tag_set for freeing
	 * requests, so free the pool now.
	 *
	 * Queue has become frozen, there can't be any in-queue requests, so
	 * it is safe to free requests now.
	 */
	mutex_lock(&q->sysfs_lock);
	if (q->elevator)
		blk_mq_sched_free_requests(q);
	mutex_unlock(&q->sysfs_lock);

	percpu_ref_exit(&q->q_usage_counter);

	/* @q is and will stay empty, shutdown and put */
	blk_put_queue(q);
}
EXPORT_SYMBOL(blk_cleanup_queue);

/**
 * blk_queue_enter() - try to increase q->q_usage_counter
 * @q: request queue pointer
 * @flags: BLK_MQ_REQ_NOWAIT and/or BLK_MQ_REQ_PREEMPT
 */
int blk_queue_enter(struct request_queue *q, blk_mq_req_flags_t flags)
{
	const bool pm = flags & BLK_MQ_REQ_PREEMPT;

	while (true) {
		bool success = false;

		rcu_read_lock();
		if (percpu_ref_tryget_live(&q->q_usage_counter)) {
			/*
			 * The code that increments the pm_only counter is
			 * responsible for ensuring that that counter is
			 * globally visible before the queue is unfrozen.
			 */
			if (pm || !blk_queue_pm_only(q)) {
				success = true;
			} else {
				percpu_ref_put(&q->q_usage_counter);
			}
		}
		rcu_read_unlock();

		if (success)
			return 0;

		if (flags & BLK_MQ_REQ_NOWAIT)
			return -EBUSY;

		/*
		 * read pair of barrier in blk_freeze_queue_start(),
		 * we need to order reading __PERCPU_REF_DEAD flag of
		 * .q_usage_counter and reading .mq_freeze_depth or
		 * queue dying flag, otherwise the following wait may
		 * never return if the two reads are reordered.
		 */
		smp_rmb();

		wait_event(q->mq_freeze_wq,
			   (!q->mq_freeze_depth &&
			    (pm || (blk_pm_request_resume(q),
				    !blk_queue_pm_only(q)))) ||
			   blk_queue_dying(q));
		if (blk_queue_dying(q))
			return -ENODEV;
	}
}

static inline int bio_queue_enter(struct bio *bio)
{
	struct request_queue *q = bio->bi_disk->queue;
	bool nowait = bio->bi_opf & REQ_NOWAIT;
	int ret;

	ret = blk_queue_enter(q, nowait ? BLK_MQ_REQ_NOWAIT : 0);
	if (unlikely(ret)) {
		if (nowait && !blk_queue_dying(q))
			bio_wouldblock_error(bio);
		else
			bio_io_error(bio);
	}

	return ret;
}

void blk_queue_exit(struct request_queue *q)
{
	percpu_ref_put(&q->q_usage_counter);
}

static void blk_queue_usage_counter_release(struct percpu_ref *ref)
{
	struct request_queue *q =
		container_of(ref, struct request_queue, q_usage_counter);

	wake_up_all(&q->mq_freeze_wq);
}

static void blk_rq_timed_out_timer(struct timer_list *t)
{
	struct request_queue *q = from_timer(q, t, timeout);

	kblockd_schedule_work(&q->timeout_work);
}

static void blk_timeout_work(struct work_struct *work)
{
}

struct request_queue *__blk_alloc_queue(int node_id)
{
	struct request_queue *q;
	int ret;

	q = kmem_cache_alloc_node(blk_requestq_cachep,
				GFP_KERNEL | __GFP_ZERO, node_id);
	if (!q)
		return NULL;

	q->last_merge = NULL;

	q->id = ida_simple_get(&blk_queue_ida, 0, 0, GFP_KERNEL);
	if (q->id < 0)
		goto fail_q;

	ret = bioset_init(&q->bio_split, BIO_POOL_SIZE, 0, BIOSET_NEED_BVECS);
	if (ret)
		goto fail_id;

	q->backing_dev_info = bdi_alloc(node_id);
	if (!q->backing_dev_info)
		goto fail_split;

	q->stats = blk_alloc_queue_stats();
	if (!q->stats)
		goto fail_stats;

	q->backing_dev_info->ra_pages = VM_READAHEAD_PAGES;
	q->backing_dev_info->capabilities = BDI_CAP_CGROUP_WRITEBACK;
	q->node = node_id;

	timer_setup(&q->backing_dev_info->laptop_mode_wb_timer,
		    laptop_mode_timer_fn, 0);
	timer_setup(&q->timeout, blk_rq_timed_out_timer, 0);
	INIT_WORK(&q->timeout_work, blk_timeout_work);
	INIT_LIST_HEAD(&q->icq_list);
#ifdef CONFIG_BLK_CGROUP
	INIT_LIST_HEAD(&q->blkg_list);
#endif

	kobject_init(&q->kobj, &blk_queue_ktype);

#ifdef CONFIG_BLK_DEV_IO_TRACE
	mutex_init(&q->blk_trace_mutex);
#endif
	mutex_init(&q->sysfs_lock);
	mutex_init(&q->sysfs_dir_lock);
	spin_lock_init(&q->queue_lock);

	init_waitqueue_head(&q->mq_freeze_wq);
	mutex_init(&q->mq_freeze_lock);

	/*
	 * Init percpu_ref in atomic mode so that it's faster to shutdown.
	 * See blk_register_queue() for details.
	 */
	if (percpu_ref_init(&q->q_usage_counter,
				blk_queue_usage_counter_release,
				PERCPU_REF_INIT_ATOMIC, GFP_KERNEL))
		goto fail_bdi;

	if (blkcg_init_queue(q))
		goto fail_ref;

	blk_queue_dma_alignment(q, 511);
	blk_set_default_limits(&q->limits);

	return q;

fail_ref:
	percpu_ref_exit(&q->q_usage_counter);
fail_bdi:
	blk_free_queue_stats(q->stats);
fail_stats:
	bdi_put(q->backing_dev_info);
fail_split:
	bioset_exit(&q->bio_split);
fail_id:
	ida_simple_remove(&blk_queue_ida, q->id);
fail_q:
	kmem_cache_free(blk_requestq_cachep, q);
	return NULL;
}

struct request_queue *blk_alloc_queue(make_request_fn make_request, int node_id)
{
	struct request_queue *q;

	if (WARN_ON_ONCE(!make_request))
		return NULL;

	q = __blk_alloc_queue(node_id);
	if (!q)
		return NULL;
	q->make_request_fn = make_request;
	q->nr_requests = BLKDEV_MAX_RQ;
	return q;
}
EXPORT_SYMBOL(blk_alloc_queue);

bool blk_get_queue(struct request_queue *q)
{
	if (likely(!blk_queue_dying(q))) {
		__blk_get_queue(q);
		return true;
	}

	return false;
}
EXPORT_SYMBOL(blk_get_queue);

/**
 * blk_get_request - allocate a request
 * @q: request queue to allocate a request for
 * @op: operation (REQ_OP_*) and REQ_* flags, e.g. REQ_SYNC.
 * @flags: BLK_MQ_REQ_* flags, e.g. BLK_MQ_REQ_NOWAIT.
 */
struct request *blk_get_request(struct request_queue *q, unsigned int op,
				blk_mq_req_flags_t flags)
{
	struct request *req;

	WARN_ON_ONCE(op & REQ_NOWAIT);
	WARN_ON_ONCE(flags & ~(BLK_MQ_REQ_NOWAIT | BLK_MQ_REQ_PREEMPT));

	req = blk_mq_alloc_request(q, op, flags);
	if (!IS_ERR(req) && q->mq_ops->initialize_rq_fn)
		q->mq_ops->initialize_rq_fn(req);

	return req;
}
EXPORT_SYMBOL(blk_get_request);

void blk_put_request(struct request *req)
{
	blk_mq_free_request(req);
}
EXPORT_SYMBOL(blk_put_request);

static void blk_account_io_merge_bio(struct request *req)
{
	if (!blk_do_io_stat(req))
		return;

	part_stat_lock();
	part_stat_inc(req->part, merges[op_stat_group(req_op(req))]);
	part_stat_unlock();
}

bool bio_attempt_back_merge(struct request *req, struct bio *bio,
		unsigned int nr_segs)
{
	const int ff = bio->bi_opf & REQ_FAILFAST_MASK;

	if (!ll_back_merge_fn(req, bio, nr_segs))
		return false;

	trace_block_bio_backmerge(req->q, req, bio);
	rq_qos_merge(req->q, req, bio);

	if ((req->cmd_flags & REQ_FAILFAST_MASK) != ff)
		blk_rq_set_mixed_merge(req);

	req->biotail->bi_next = bio;
	req->biotail = bio;
	req->__data_len += bio->bi_iter.bi_size;

	bio_crypt_free_ctx(bio);

	blk_account_io_merge_bio(req);
	return true;
}

bool bio_attempt_front_merge(struct request *req, struct bio *bio,
		unsigned int nr_segs)
{
	const int ff = bio->bi_opf & REQ_FAILFAST_MASK;

	if (!ll_front_merge_fn(req, bio, nr_segs))
		return false;

	trace_block_bio_frontmerge(req->q, req, bio);
	rq_qos_merge(req->q, req, bio);

	if ((req->cmd_flags & REQ_FAILFAST_MASK) != ff)
		blk_rq_set_mixed_merge(req);

	bio->bi_next = req->bio;
	req->bio = bio;

	req->__sector = bio->bi_iter.bi_sector;
	req->__data_len += bio->bi_iter.bi_size;

	bio_crypt_do_front_merge(req, bio);

	blk_account_io_merge_bio(req);
	return true;
}

bool bio_attempt_discard_merge(struct request_queue *q, struct request *req,
		struct bio *bio)
{
	unsigned short segments = blk_rq_nr_discard_segments(req);

	if (segments >= queue_max_discard_segments(q))
		goto no_merge;
	if (blk_rq_sectors(req) + bio_sectors(bio) >
	    blk_rq_get_max_sectors(req, blk_rq_pos(req)))
		goto no_merge;

	rq_qos_merge(q, req, bio);

	req->biotail->bi_next = bio;
	req->biotail = bio;
	req->__data_len += bio->bi_iter.bi_size;
	req->nr_phys_segments = segments + 1;

	blk_account_io_merge_bio(req);
	return true;
no_merge:
	req_set_nomerge(q, req);
	return false;
}

/**
 * blk_attempt_plug_merge - try to merge with %current's plugged list
 * @q: request_queue new bio is being queued at
 * @bio: new bio being queued
 * @nr_segs: number of segments in @bio
 * @same_queue_rq: pointer to &struct request that gets filled in when
 * another request associated with @q is found on the plug list
 * (optional, may be %NULL)
 *
 * Determine whether @bio being queued on @q can be merged with a request
 * on %current's plugged list.  Returns %true if merge was successful,
 * otherwise %false.
 *
 * Plugging coalesces IOs from the same issuer for the same purpose without
 * going through @q->queue_lock.  As such it's more of an issuing mechanism
 * than scheduling, and the request, while may have elvpriv data, is not
 * added on the elevator at this point.  In addition, we don't have
 * reliable access to the elevator outside queue lock.  Only check basic
 * merging parameters without querying the elevator.
 *
 * Caller must ensure !blk_queue_nomerges(q) beforehand.
 */
bool blk_attempt_plug_merge(struct request_queue *q, struct bio *bio,
		unsigned int nr_segs, struct request **same_queue_rq)
{
	struct blk_plug *plug;
	struct request *rq;
	struct list_head *plug_list;

	plug = blk_mq_plug(q, bio);
	if (!plug)
		return false;

	plug_list = &plug->mq_list;

	list_for_each_entry_reverse(rq, plug_list, queuelist) {
		bool merged = false;

		if (rq->q == q && same_queue_rq) {
			/*
			 * Only blk-mq multiple hardware queues case checks the
			 * rq in the same queue, there should be only one such
			 * rq in a queue
			 **/
			*same_queue_rq = rq;
		}

		if (rq->q != q || !blk_rq_merge_ok(rq, bio))
			continue;

		switch (blk_try_merge(rq, bio)) {
		case ELEVATOR_BACK_MERGE:
			merged = bio_attempt_back_merge(rq, bio, nr_segs);
			break;
		case ELEVATOR_FRONT_MERGE:
			merged = bio_attempt_front_merge(rq, bio, nr_segs);
			break;
		case ELEVATOR_DISCARD_MERGE:
			merged = bio_attempt_discard_merge(q, rq, bio);
			break;
		default:
			break;
		}

		if (merged)
			return true;
	}

	return false;
}

static void handle_bad_sector(struct bio *bio, sector_t maxsector)
{
	char b[BDEVNAME_SIZE];

	printk(KERN_INFO "attempt to access beyond end of device\n");
	printk(KERN_INFO "%s: rw=%d, want=%Lu, limit=%Lu\n",
			bio_devname(bio, b), bio->bi_opf,
			(unsigned long long)bio_end_sector(bio),
			(long long)maxsector);
}

#ifdef CONFIG_FAIL_MAKE_REQUEST

static DECLARE_FAULT_ATTR(fail_make_request);

static int __init setup_fail_make_request(char *str)
{
	return setup_fault_attr(&fail_make_request, str);
}
__setup("fail_make_request=", setup_fail_make_request);

static bool should_fail_request(struct hd_struct *part, unsigned int bytes)
{
	return part->make_it_fail && should_fail(&fail_make_request, bytes);
}

static int __init fail_make_request_debugfs(void)
{
	struct dentry *dir = fault_create_debugfs_attr("fail_make_request",
						NULL, &fail_make_request);

	return PTR_ERR_OR_ZERO(dir);
}

late_initcall(fail_make_request_debugfs);

#else /* CONFIG_FAIL_MAKE_REQUEST */

static inline bool should_fail_request(struct hd_struct *part,
					unsigned int bytes)
{
	return false;
}

#endif /* CONFIG_FAIL_MAKE_REQUEST */

static inline bool bio_check_ro(struct bio *bio, struct hd_struct *part)
{
	const int op = bio_op(bio);

	if (part->policy && op_is_write(op)) {
		char b[BDEVNAME_SIZE];

		if (op_is_flush(bio->bi_opf) && !bio_sectors(bio))
			return false;

		WARN_ONCE(1,
		       "generic_make_request: Trying to write "
			"to read-only block-device %s (partno %d)\n",
			bio_devname(bio, b), part->partno);
		/* Older lvm-tools actually trigger this */
		return false;
	}

	return false;
}

static noinline int should_fail_bio(struct bio *bio)
{
	if (should_fail_request(&bio->bi_disk->part0, bio->bi_iter.bi_size))
		return -EIO;
	return 0;
}
ALLOW_ERROR_INJECTION(should_fail_bio, ERRNO);

/*
 * Check whether this bio extends beyond the end of the device or partition.
 * This may well happen - the kernel calls bread() without checking the size of
 * the device, e.g., when mounting a file system.
 */
static inline int bio_check_eod(struct bio *bio, sector_t maxsector)
{
	unsigned int nr_sectors = bio_sectors(bio);

	if (nr_sectors && maxsector &&
	    (nr_sectors > maxsector ||
	     bio->bi_iter.bi_sector > maxsector - nr_sectors)) {
		handle_bad_sector(bio, maxsector);
		return -EIO;
	}
	return 0;
}

/*
 * Remap block n of partition p to block n+start(p) of the disk.
 */
static inline int blk_partition_remap(struct bio *bio)
{
	struct hd_struct *p;
	int ret = -EIO;

	rcu_read_lock();
	p = __disk_get_part(bio->bi_disk, bio->bi_partno);
	if (unlikely(!p))
		goto out;
	if (unlikely(should_fail_request(p, bio->bi_iter.bi_size)))
		goto out;
	if (unlikely(bio_check_ro(bio, p)))
		goto out;

	if (bio_sectors(bio)) {
		if (bio_check_eod(bio, part_nr_sects_read(p)))
			goto out;
		bio->bi_iter.bi_sector += p->start_sect;
		trace_block_bio_remap(bio->bi_disk->queue, bio, part_devt(p),
				      bio->bi_iter.bi_sector - p->start_sect);
	}
	bio->bi_partno = 0;
	ret = 0;
out:
	rcu_read_unlock();
	return ret;
}

/*
 * Check write append to a zoned block device.
 */
static inline blk_status_t blk_check_zone_append(struct request_queue *q,
						 struct bio *bio)
{
	sector_t pos = bio->bi_iter.bi_sector;
	int nr_sectors = bio_sectors(bio);

	/* Only applicable to zoned block devices */
	if (!blk_queue_is_zoned(q))
		return BLK_STS_NOTSUPP;

	/* The bio sector must point to the start of a sequential zone */
	if (pos & (blk_queue_zone_sectors(q) - 1) ||
	    !blk_queue_zone_is_seq(q, pos))
		return BLK_STS_IOERR;

	/*
	 * Not allowed to cross zone boundaries. Otherwise, the BIO will be
	 * split and could result in non-contiguous sectors being written in
	 * different zones.
	 */
	if (nr_sectors > q->limits.chunk_sectors)
		return BLK_STS_IOERR;

	/* Make sure the BIO is small enough and will not get split */
	if (nr_sectors > q->limits.max_zone_append_sectors)
		return BLK_STS_IOERR;

	bio->bi_opf |= REQ_NOMERGE;

	return BLK_STS_OK;
}

static noinline_for_stack bool
generic_make_request_checks(struct bio *bio)
{
	struct request_queue *q;
	int nr_sectors = bio_sectors(bio);
	blk_status_t status = BLK_STS_IOERR;
	char b[BDEVNAME_SIZE];

	might_sleep();

	q = bio->bi_disk->queue;
	if (unlikely(!q)) {
		printk(KERN_ERR
		       "generic_make_request: Trying to access "
			"nonexistent block-device %s (%Lu)\n",
			bio_devname(bio, b), (long long)bio->bi_iter.bi_sector);
		goto end_io;
	}

	/*
	 * For a REQ_NOWAIT based request, return -EOPNOTSUPP
	 * if queue is not a request based queue.
	 */
	if ((bio->bi_opf & REQ_NOWAIT) && !queue_is_mq(q))
		goto not_supported;

	if (should_fail_bio(bio))
		goto end_io;

	if (bio->bi_partno) {
		if (unlikely(blk_partition_remap(bio)))
			goto end_io;
	} else {
		if (unlikely(bio_check_ro(bio, &bio->bi_disk->part0)))
			goto end_io;
		if (unlikely(bio_check_eod(bio, get_capacity(bio->bi_disk))))
			goto end_io;
	}

	/*
	 * Filter flush bio's early so that make_request based
	 * drivers without flush support don't have to worry
	 * about them.
	 */
	if (op_is_flush(bio->bi_opf) &&
	    !test_bit(QUEUE_FLAG_WC, &q->queue_flags)) {
		bio->bi_opf &= ~(REQ_PREFLUSH | REQ_FUA);
		if (!nr_sectors) {
			status = BLK_STS_OK;
			goto end_io;
		}
	}

	if (!test_bit(QUEUE_FLAG_POLL, &q->queue_flags))
		bio->bi_opf &= ~REQ_HIPRI;

	switch (bio_op(bio)) {
	case REQ_OP_DISCARD:
		if (!blk_queue_discard(q))
			goto not_supported;
		break;
	case REQ_OP_SECURE_ERASE:
		if (!blk_queue_secure_erase(q))
			goto not_supported;
		break;
	case REQ_OP_WRITE_SAME:
		if (!q->limits.max_write_same_sectors)
			goto not_supported;
		break;
	case REQ_OP_ZONE_APPEND:
		status = blk_check_zone_append(q, bio);
		if (status != BLK_STS_OK)
			goto end_io;
		break;
	case REQ_OP_ZONE_RESET:
	case REQ_OP_ZONE_OPEN:
	case REQ_OP_ZONE_CLOSE:
	case REQ_OP_ZONE_FINISH:
		if (!blk_queue_is_zoned(q))
			goto not_supported;
		break;
	case REQ_OP_ZONE_RESET_ALL:
		if (!blk_queue_is_zoned(q) || !blk_queue_zone_resetall(q))
			goto not_supported;
		break;
	case REQ_OP_WRITE_ZEROES:
		if (!q->limits.max_write_zeroes_sectors)
			goto not_supported;
		break;
	default:
		break;
	}

	/*
	 * Various block parts want %current->io_context, so allocate it up
	 * front rather than dealing with lots of pain to allocate it only
	 * where needed. This may fail and the block layer knows how to live
	 * with it.
	 */
	if (unlikely(!current->io_context))
		create_task_io_context(current, GFP_ATOMIC, q->node);

	if (!blkcg_bio_issue_check(q, bio))
		return false;

	if (!bio_flagged(bio, BIO_TRACE_COMPLETION)) {
		trace_block_bio_queue(q, bio);
		/* Now that enqueuing has been traced, we need to trace
		 * completion as well.
		 */
		bio_set_flag(bio, BIO_TRACE_COMPLETION);
	}
	return true;

not_supported:
	status = BLK_STS_NOTSUPP;
end_io:
	bio->bi_status = status;
	bio_endio(bio);
	return false;
}

static blk_qc_t do_make_request(struct bio *bio)
{
	struct request_queue *q = bio->bi_disk->queue;
	blk_qc_t ret = BLK_QC_T_NONE;

	if (blk_crypto_bio_prep(&bio)) {
		if (!q->make_request_fn)
			return blk_mq_make_request(q, bio);
		ret = q->make_request_fn(q, bio);
	}
	blk_queue_exit(q);
	return ret;
}

/**
 * generic_make_request - re-submit a bio to the block device layer for I/O
 * @bio:  The bio describing the location in memory and on the device.
 *
 * This is a version of submit_bio() that shall only be used for I/O that is
 * resubmitted to lower level drivers by stacking block drivers.  All file
 * systems and other upper level users of the block layer should use
 * submit_bio() instead.
 */
blk_qc_t generic_make_request(struct bio *bio)
{
	/*
	 * bio_list_on_stack[0] contains bios submitted by the current
	 * make_request_fn.
	 * bio_list_on_stack[1] contains bios that were submitted before
	 * the current make_request_fn, but that haven't been processed
	 * yet.
	 */
	struct bio_list bio_list_on_stack[2];
	blk_qc_t ret = BLK_QC_T_NONE;

	if (!generic_make_request_checks(bio))
		goto out;

	/*
	 * We only want one ->make_request_fn to be active at a time, else
	 * stack usage with stacked devices could be a problem.  So use
	 * current->bio_list to keep a list of requests submited by a
	 * make_request_fn function.  current->bio_list is also used as a
	 * flag to say if generic_make_request is currently active in this
	 * task or not.  If it is NULL, then no make_request is active.  If
	 * it is non-NULL, then a make_request is active, and new requests
	 * should be added at the tail
	 */
	//已存在其它请求，直接挂在链上等待
	if (current->bio_list) {
		bio_list_add(&current->bio_list[0], bio);
		goto out;
	}

	/* following loop may be a bit non-obvious, and so deserves some
	 * explanation.
	 * Before entering the loop, bio->bi_next is NULL (as all callers
	 * ensure that) so we have a list with a single bio.
	 * We pretend that we have just taken it off a longer list, so
	 * we assign bio_list to a pointer to the bio_list_on_stack,
	 * thus initialising the bio_list of new bios to be
	 * added.  ->make_request() may indeed add some more bios
	 * through a recursive call to generic_make_request.  If it
	 * did, we find a non-NULL value in bio_list and re-enter the loop
	 * from the top.  In this case we really did just take the bio
	 * of the top of the list (no pretending) and so remove it from
	 * bio_list, and call into ->make_request() again.
	 */
	BUG_ON(bio->bi_next);
	bio_list_init(&bio_list_on_stack[0]);
	current->bio_list = bio_list_on_stack;
	do {
		struct request_queue *q = bio->bi_disk->queue;

		if (likely(bio_queue_enter(bio) == 0)) {
			struct bio_list lower, same;

			/* Create a fresh bio_list for all subordinate requests */
			bio_list_on_stack[1] = bio_list_on_stack[0];
			bio_list_init(&bio_list_on_stack[0]);
<<<<<<< HEAD
			//将bio入队给队列q,并处理io请求
			ret = q->make_request_fn(q, bio);

			blk_queue_exit(q);
=======
			ret = do_make_request(bio);
>>>>>>> 64677779

			/* sort new bios into those for a lower level
			 * and those for the same level
			 */
			bio_list_init(&lower);
			bio_list_init(&same);
			while ((bio = bio_list_pop(&bio_list_on_stack[0])) != NULL)
				if (q == bio->bi_disk->queue)
					bio_list_add(&same, bio);
				else
					bio_list_add(&lower, bio);
			/* now assemble so we handle the lowest level first */
			bio_list_merge(&bio_list_on_stack[0], &lower);
			bio_list_merge(&bio_list_on_stack[0], &same);
			bio_list_merge(&bio_list_on_stack[0], &bio_list_on_stack[1]);
		}
		//自bio_list_on_stack上提取串连的bio,继续处理
		bio = bio_list_pop(&bio_list_on_stack[0]);
	} while (bio);
	current->bio_list = NULL; /* deactivate */

out:
	return ret;
}
EXPORT_SYMBOL(generic_make_request);

/**
 * direct_make_request - hand a buffer directly to its device driver for I/O
 * @bio:  The bio describing the location in memory and on the device.
 *
 * This function behaves like generic_make_request(), but does not protect
 * against recursion.  Must only be used if the called driver is known
 * to be blk-mq based.
 */
blk_qc_t direct_make_request(struct bio *bio)
{
	struct request_queue *q = bio->bi_disk->queue;

	if (WARN_ON_ONCE(q->make_request_fn)) {
		bio_io_error(bio);
		return BLK_QC_T_NONE;
	}
	if (!generic_make_request_checks(bio))
		return BLK_QC_T_NONE;
	if (unlikely(bio_queue_enter(bio)))
		return BLK_QC_T_NONE;
	if (!blk_crypto_bio_prep(&bio)) {
		blk_queue_exit(q);
		return BLK_QC_T_NONE;
	}
	return blk_mq_make_request(q, bio);
}
EXPORT_SYMBOL_GPL(direct_make_request);

/**
 * submit_bio - submit a bio to the block device layer for I/O
 * @bio: The &struct bio which describes the I/O
 *
 * submit_bio() is used to submit I/O requests to block devices.  It is passed a
 * fully set up &struct bio that describes the I/O that needs to be done.  The
 * bio will be send to the device described by the bi_disk and bi_partno fields.
 *
 * The success/failure status of the request, along with notification of
 * completion, is delivered asynchronously through the ->bi_end_io() callback
 * in @bio.  The bio must NOT be touched by thecaller until ->bi_end_io() has
 * been called.
 */
//向块设备层提交io请求
blk_qc_t submit_bio(struct bio *bio)
{
	if (blkcg_punt_bio_submit(bio))
		return BLK_QC_T_NONE;

	/*
	 * If it's a regular read/write or a barrier with data attached,
	 * go through the normal accounting stuff before submission.
	 */
	if (bio_has_data(bio)) {
		unsigned int count;

		if (unlikely(bio_op(bio) == REQ_OP_WRITE_SAME))
			count = queue_logical_block_size(bio->bi_disk->queue) >> 9;
		else
			count = bio_sectors(bio);

		if (op_is_write(bio_op(bio))) {
			count_vm_events(PGPGOUT, count);
		} else {
			task_io_account_read(bio->bi_iter.bi_size);
			count_vm_events(PGPGIN, count);
		}

		if (unlikely(block_dump)) {
			char b[BDEVNAME_SIZE];
			printk(KERN_DEBUG "%s(%d): %s block %Lu on %s (%u sectors)\n",
			current->comm, task_pid_nr(current),
				op_is_write(bio_op(bio)) ? "WRITE" : "READ",
				(unsigned long long)bio->bi_iter.bi_sector,
				bio_devname(bio, b), count);
		}
	}

	/*
	 * If we're reading data that is part of the userspace workingset, count
	 * submission time as memory stall.  When the device is congested, or
	 * the submitting cgroup IO-throttled, submission can be a significant
	 * part of overall IO time.
	 */
	if (unlikely(bio_op(bio) == REQ_OP_READ &&
	    bio_flagged(bio, BIO_WORKINGSET))) {
		unsigned long pflags;
		blk_qc_t ret;

		psi_memstall_enter(&pflags);
		ret = generic_make_request(bio);
		psi_memstall_leave(&pflags);

		return ret;
	}

	return generic_make_request(bio);
}
EXPORT_SYMBOL(submit_bio);

/**
 * blk_cloned_rq_check_limits - Helper function to check a cloned request
 *                              for the new queue limits
 * @q:  the queue
 * @rq: the request being checked
 *
 * Description:
 *    @rq may have been made based on weaker limitations of upper-level queues
 *    in request stacking drivers, and it may violate the limitation of @q.
 *    Since the block layer and the underlying device driver trust @rq
 *    after it is inserted to @q, it should be checked against @q before
 *    the insertion using this generic function.
 *
 *    Request stacking drivers like request-based dm may change the queue
 *    limits when retrying requests on other queues. Those requests need
 *    to be checked against the new queue limits again during dispatch.
 */
static int blk_cloned_rq_check_limits(struct request_queue *q,
				      struct request *rq)
{
	if (blk_rq_sectors(rq) > blk_queue_get_max_sectors(q, req_op(rq))) {
		printk(KERN_ERR "%s: over max size limit. (%u > %u)\n",
			__func__, blk_rq_sectors(rq),
			blk_queue_get_max_sectors(q, req_op(rq)));
		return -EIO;
	}

	/*
	 * queue's settings related to segment counting like q->bounce_pfn
	 * may differ from that of other stacking queues.
	 * Recalculate it to check the request correctly on this queue's
	 * limitation.
	 */
	rq->nr_phys_segments = blk_recalc_rq_segments(rq);
	if (rq->nr_phys_segments > queue_max_segments(q)) {
		printk(KERN_ERR "%s: over max segments limit. (%hu > %hu)\n",
			__func__, rq->nr_phys_segments, queue_max_segments(q));
		return -EIO;
	}

	return 0;
}

/**
 * blk_insert_cloned_request - Helper for stacking drivers to submit a request
 * @q:  the queue to submit the request
 * @rq: the request being queued
 */
blk_status_t blk_insert_cloned_request(struct request_queue *q, struct request *rq)
{
	if (blk_cloned_rq_check_limits(q, rq))
		return BLK_STS_IOERR;

	if (rq->rq_disk &&
	    should_fail_request(&rq->rq_disk->part0, blk_rq_bytes(rq)))
		return BLK_STS_IOERR;

	if (blk_crypto_insert_cloned_request(rq))
		return BLK_STS_IOERR;

	if (blk_queue_io_stat(q))
		blk_account_io_start(rq);

	/*
	 * Since we have a scheduler attached on the top device,
	 * bypass a potential scheduler on the bottom device for
	 * insert.
	 */
	return blk_mq_request_issue_directly(rq, true);
}
EXPORT_SYMBOL_GPL(blk_insert_cloned_request);

/**
 * blk_rq_err_bytes - determine number of bytes till the next failure boundary
 * @rq: request to examine
 *
 * Description:
 *     A request could be merge of IOs which require different failure
 *     handling.  This function determines the number of bytes which
 *     can be failed from the beginning of the request without
 *     crossing into area which need to be retried further.
 *
 * Return:
 *     The number of bytes to fail.
 */
unsigned int blk_rq_err_bytes(const struct request *rq)
{
	unsigned int ff = rq->cmd_flags & REQ_FAILFAST_MASK;
	unsigned int bytes = 0;
	struct bio *bio;

	if (!(rq->rq_flags & RQF_MIXED_MERGE))
		return blk_rq_bytes(rq);

	/*
	 * Currently the only 'mixing' which can happen is between
	 * different fastfail types.  We can safely fail portions
	 * which have all the failfast bits that the first one has -
	 * the ones which are at least as eager to fail as the first
	 * one.
	 */
	for (bio = rq->bio; bio; bio = bio->bi_next) {
		if ((bio->bi_opf & ff) != ff)
			break;
		bytes += bio->bi_iter.bi_size;
	}

	/* this could lead to infinite loop */
	BUG_ON(blk_rq_bytes(rq) && !bytes);
	return bytes;
}
EXPORT_SYMBOL_GPL(blk_rq_err_bytes);

static void update_io_ticks(struct hd_struct *part, unsigned long now, bool end)
{
	unsigned long stamp;
again:
	stamp = READ_ONCE(part->stamp);
	if (unlikely(stamp != now)) {
		if (likely(cmpxchg(&part->stamp, stamp, now) == stamp))
			__part_stat_add(part, io_ticks, end ? now - stamp : 1);
	}
	if (part->partno) {
		part = &part_to_disk(part)->part0;
		goto again;
	}
}

static void blk_account_io_completion(struct request *req, unsigned int bytes)
{
	if (req->part && blk_do_io_stat(req)) {
		const int sgrp = op_stat_group(req_op(req));
		struct hd_struct *part;

		part_stat_lock();
		part = req->part;
		part_stat_add(part, sectors[sgrp], bytes >> 9);
		part_stat_unlock();
	}
}

void blk_account_io_done(struct request *req, u64 now)
{
	/*
	 * Account IO completion.  flush_rq isn't accounted as a
	 * normal IO on queueing nor completion.  Accounting the
	 * containing request is enough.
	 */
	if (req->part && blk_do_io_stat(req) &&
	    !(req->rq_flags & RQF_FLUSH_SEQ)) {
		const int sgrp = op_stat_group(req_op(req));
		struct hd_struct *part;

		part_stat_lock();
		part = req->part;

		update_io_ticks(part, jiffies, true);
		part_stat_inc(part, ios[sgrp]);
		part_stat_add(part, nsecs[sgrp], now - req->start_time_ns);
		part_stat_unlock();

		hd_struct_put(part);
	}
}

void blk_account_io_start(struct request *rq)
{
	if (!blk_do_io_stat(rq))
		return;

	rq->part = disk_map_sector_rcu(rq->rq_disk, blk_rq_pos(rq));

	part_stat_lock();
	update_io_ticks(rq->part, jiffies, false);
	part_stat_unlock();
}

unsigned long disk_start_io_acct(struct gendisk *disk, unsigned int sectors,
		unsigned int op)
{
	struct hd_struct *part = &disk->part0;
	const int sgrp = op_stat_group(op);
	unsigned long now = READ_ONCE(jiffies);

	part_stat_lock();
	update_io_ticks(part, now, false);
	part_stat_inc(part, ios[sgrp]);
	part_stat_add(part, sectors[sgrp], sectors);
	part_stat_local_inc(part, in_flight[op_is_write(op)]);
	part_stat_unlock();

	return now;
}
EXPORT_SYMBOL(disk_start_io_acct);

void disk_end_io_acct(struct gendisk *disk, unsigned int op,
		unsigned long start_time)
{
	struct hd_struct *part = &disk->part0;
	const int sgrp = op_stat_group(op);
	unsigned long now = READ_ONCE(jiffies);
	unsigned long duration = now - start_time;

	part_stat_lock();
	update_io_ticks(part, now, true);
	part_stat_add(part, nsecs[sgrp], jiffies_to_nsecs(duration));
	part_stat_local_dec(part, in_flight[op_is_write(op)]);
	part_stat_unlock();
}
EXPORT_SYMBOL(disk_end_io_acct);

/*
 * Steal bios from a request and add them to a bio list.
 * The request must not have been partially completed before.
 */
void blk_steal_bios(struct bio_list *list, struct request *rq)
{
	if (rq->bio) {
		if (list->tail)
			list->tail->bi_next = rq->bio;
		else
			list->head = rq->bio;
		list->tail = rq->biotail;

		rq->bio = NULL;
		rq->biotail = NULL;
	}

	rq->__data_len = 0;
}
EXPORT_SYMBOL_GPL(blk_steal_bios);

/**
 * blk_update_request - Special helper function for request stacking drivers
 * @req:      the request being processed
 * @error:    block status code
 * @nr_bytes: number of bytes to complete @req
 *
 * Description:
 *     Ends I/O on a number of bytes attached to @req, but doesn't complete
 *     the request structure even if @req doesn't have leftover.
 *     If @req has leftover, sets it up for the next range of segments.
 *
 *     This special helper function is only for request stacking drivers
 *     (e.g. request-based dm) so that they can handle partial completion.
 *     Actual device drivers should use blk_mq_end_request instead.
 *
 *     Passing the result of blk_rq_bytes() as @nr_bytes guarantees
 *     %false return from this function.
 *
 * Note:
 *	The RQF_SPECIAL_PAYLOAD flag is ignored on purpose in both
 *	blk_rq_bytes() and in blk_update_request().
 *
 * Return:
 *     %false - this request doesn't have any more data
 *     %true  - this request has more data
 **/
bool blk_update_request(struct request *req, blk_status_t error,
		unsigned int nr_bytes)
{
	int total_bytes;

	trace_block_rq_complete(req, blk_status_to_errno(error), nr_bytes);

	if (!req->bio)
		return false;

#ifdef CONFIG_BLK_DEV_INTEGRITY
	if (blk_integrity_rq(req) && req_op(req) == REQ_OP_READ &&
	    error == BLK_STS_OK)
		req->q->integrity.profile->complete_fn(req, nr_bytes);
#endif

	if (unlikely(error && !blk_rq_is_passthrough(req) &&
		     !(req->rq_flags & RQF_QUIET)))
		print_req_error(req, error, __func__);

	blk_account_io_completion(req, nr_bytes);

	total_bytes = 0;
	while (req->bio) {
		struct bio *bio = req->bio;
		unsigned bio_bytes = min(bio->bi_iter.bi_size, nr_bytes);

		if (bio_bytes == bio->bi_iter.bi_size)
			req->bio = bio->bi_next;

		/* Completion has already been traced */
		bio_clear_flag(bio, BIO_TRACE_COMPLETION);
		req_bio_endio(req, bio, bio_bytes, error);

		total_bytes += bio_bytes;
		nr_bytes -= bio_bytes;

		if (!nr_bytes)
			break;
	}

	/*
	 * completely done
	 */
	if (!req->bio) {
		/*
		 * Reset counters so that the request stacking driver
		 * can find how many bytes remain in the request
		 * later.
		 */
		req->__data_len = 0;
		return false;
	}

	req->__data_len -= total_bytes;

	/* update sector only for requests with clear definition of sector */
	if (!blk_rq_is_passthrough(req))
		req->__sector += total_bytes >> 9;

	/* mixed attributes always follow the first bio */
	if (req->rq_flags & RQF_MIXED_MERGE) {
		req->cmd_flags &= ~REQ_FAILFAST_MASK;
		req->cmd_flags |= req->bio->bi_opf & REQ_FAILFAST_MASK;
	}

	if (!(req->rq_flags & RQF_SPECIAL_PAYLOAD)) {
		/*
		 * If total number of sectors is less than the first segment
		 * size, something has gone terribly wrong.
		 */
		if (blk_rq_bytes(req) < blk_rq_cur_bytes(req)) {
			blk_dump_rq_flags(req, "request botched");
			req->__data_len = blk_rq_cur_bytes(req);
		}

		/* recalculate the number of segments */
		req->nr_phys_segments = blk_recalc_rq_segments(req);
	}

	return true;
}
EXPORT_SYMBOL_GPL(blk_update_request);

#if ARCH_IMPLEMENTS_FLUSH_DCACHE_PAGE
/**
 * rq_flush_dcache_pages - Helper function to flush all pages in a request
 * @rq: the request to be flushed
 *
 * Description:
 *     Flush all pages in @rq.
 */
void rq_flush_dcache_pages(struct request *rq)
{
	struct req_iterator iter;
	struct bio_vec bvec;

	rq_for_each_segment(bvec, rq, iter)
		flush_dcache_page(bvec.bv_page);
}
EXPORT_SYMBOL_GPL(rq_flush_dcache_pages);
#endif

/**
 * blk_lld_busy - Check if underlying low-level drivers of a device are busy
 * @q : the queue of the device being checked
 *
 * Description:
 *    Check if underlying low-level drivers of a device are busy.
 *    If the drivers want to export their busy state, they must set own
 *    exporting function using blk_queue_lld_busy() first.
 *
 *    Basically, this function is used only by request stacking drivers
 *    to stop dispatching requests to underlying devices when underlying
 *    devices are busy.  This behavior helps more I/O merging on the queue
 *    of the request stacking driver and prevents I/O throughput regression
 *    on burst I/O load.
 *
 * Return:
 *    0 - Not busy (The request stacking driver should dispatch request)
 *    1 - Busy (The request stacking driver should stop dispatching request)
 */
int blk_lld_busy(struct request_queue *q)
{
	if (queue_is_mq(q) && q->mq_ops->busy)
		return q->mq_ops->busy(q);

	return 0;
}
EXPORT_SYMBOL_GPL(blk_lld_busy);

/**
 * blk_rq_unprep_clone - Helper function to free all bios in a cloned request
 * @rq: the clone request to be cleaned up
 *
 * Description:
 *     Free all bios in @rq for a cloned request.
 */
void blk_rq_unprep_clone(struct request *rq)
{
	struct bio *bio;

	while ((bio = rq->bio) != NULL) {
		rq->bio = bio->bi_next;

		bio_put(bio);
	}
}
EXPORT_SYMBOL_GPL(blk_rq_unprep_clone);

/**
 * blk_rq_prep_clone - Helper function to setup clone request
 * @rq: the request to be setup
 * @rq_src: original request to be cloned
 * @bs: bio_set that bios for clone are allocated from
 * @gfp_mask: memory allocation mask for bio
 * @bio_ctr: setup function to be called for each clone bio.
 *           Returns %0 for success, non %0 for failure.
 * @data: private data to be passed to @bio_ctr
 *
 * Description:
 *     Clones bios in @rq_src to @rq, and copies attributes of @rq_src to @rq.
 *     Also, pages which the original bios are pointing to are not copied
 *     and the cloned bios just point same pages.
 *     So cloned bios must be completed before original bios, which means
 *     the caller must complete @rq before @rq_src.
 */
int blk_rq_prep_clone(struct request *rq, struct request *rq_src,
		      struct bio_set *bs, gfp_t gfp_mask,
		      int (*bio_ctr)(struct bio *, struct bio *, void *),
		      void *data)
{
	struct bio *bio, *bio_src;

	if (!bs)
		bs = &fs_bio_set;

	__rq_for_each_bio(bio_src, rq_src) {
		bio = bio_clone_fast(bio_src, gfp_mask, bs);
		if (!bio)
			goto free_and_out;

		if (bio_ctr && bio_ctr(bio, bio_src, data))
			goto free_and_out;

		if (rq->bio) {
			rq->biotail->bi_next = bio;
			rq->biotail = bio;
		} else
			rq->bio = rq->biotail = bio;
	}

	/* Copy attributes of the original request to the clone request. */
	rq->__sector = blk_rq_pos(rq_src);
	rq->__data_len = blk_rq_bytes(rq_src);
	if (rq_src->rq_flags & RQF_SPECIAL_PAYLOAD) {
		rq->rq_flags |= RQF_SPECIAL_PAYLOAD;
		rq->special_vec = rq_src->special_vec;
	}
	rq->nr_phys_segments = rq_src->nr_phys_segments;
	rq->ioprio = rq_src->ioprio;

	if (rq->bio)
		blk_crypto_rq_bio_prep(rq, rq->bio, gfp_mask);

	return 0;

free_and_out:
	if (bio)
		bio_put(bio);
	blk_rq_unprep_clone(rq);

	return -ENOMEM;
}
EXPORT_SYMBOL_GPL(blk_rq_prep_clone);

int kblockd_schedule_work(struct work_struct *work)
{
	return queue_work(kblockd_workqueue, work);
}
EXPORT_SYMBOL(kblockd_schedule_work);

int kblockd_mod_delayed_work_on(int cpu, struct delayed_work *dwork,
				unsigned long delay)
{
	return mod_delayed_work_on(cpu, kblockd_workqueue, dwork, delay);
}
EXPORT_SYMBOL(kblockd_mod_delayed_work_on);

/**
 * blk_start_plug - initialize blk_plug and track it inside the task_struct
 * @plug:	The &struct blk_plug that needs to be initialized
 *
 * Description:
 *   blk_start_plug() indicates to the block layer an intent by the caller
 *   to submit multiple I/O requests in a batch.  The block layer may use
 *   this hint to defer submitting I/Os from the caller until blk_finish_plug()
 *   is called.  However, the block layer may choose to submit requests
 *   before a call to blk_finish_plug() if the number of queued I/Os
 *   exceeds %BLK_MAX_REQUEST_COUNT, or if the size of the I/O is larger than
 *   %BLK_PLUG_FLUSH_SIZE.  The queued I/Os may also be submitted early if
 *   the task schedules (see below).
 *
 *   Tracking blk_plug inside the task_struct will help with auto-flushing the
 *   pending I/O should the task end up blocking between blk_start_plug() and
 *   blk_finish_plug(). This is important from a performance perspective, but
 *   also ensures that we don't deadlock. For instance, if the task is blocking
 *   for a memory allocation, memory reclaim could end up wanting to free a
 *   page belonging to that request that is currently residing in our private
 *   plug. By flushing the pending I/O when the process goes to sleep, we avoid
 *   this kind of deadlock.
 */
void blk_start_plug(struct blk_plug *plug)
{
	struct task_struct *tsk = current;

	/*
	 * If this is a nested plug, don't actually assign it.
	 */
	if (tsk->plug)
		return;

	INIT_LIST_HEAD(&plug->mq_list);
	INIT_LIST_HEAD(&plug->cb_list);
	plug->rq_count = 0;
	plug->multiple_queues = false;

	/*
	 * Store ordering should not be needed here, since a potential
	 * preempt will imply a full memory barrier
	 */
	tsk->plug = plug;
}
EXPORT_SYMBOL(blk_start_plug);

static void flush_plug_callbacks(struct blk_plug *plug, bool from_schedule)
{
	LIST_HEAD(callbacks);

	while (!list_empty(&plug->cb_list)) {
		list_splice_init(&plug->cb_list, &callbacks);

		while (!list_empty(&callbacks)) {
			struct blk_plug_cb *cb = list_first_entry(&callbacks,
							  struct blk_plug_cb,
							  list);
			list_del(&cb->list);
			cb->callback(cb, from_schedule);
		}
	}
}

struct blk_plug_cb *blk_check_plugged(blk_plug_cb_fn unplug, void *data,
				      int size)
{
	struct blk_plug *plug = current->plug;
	struct blk_plug_cb *cb;

	if (!plug)
		return NULL;

	list_for_each_entry(cb, &plug->cb_list, list)
		if (cb->callback == unplug && cb->data == data)
			return cb;

	/* Not currently on the callback list */
	BUG_ON(size < sizeof(*cb));
	cb = kzalloc(size, GFP_ATOMIC);
	if (cb) {
		cb->data = data;
		cb->callback = unplug;
		list_add(&cb->list, &plug->cb_list);
	}
	return cb;
}
EXPORT_SYMBOL(blk_check_plugged);

void blk_flush_plug_list(struct blk_plug *plug, bool from_schedule)
{
	flush_plug_callbacks(plug, from_schedule);

	if (!list_empty(&plug->mq_list))
		blk_mq_flush_plug_list(plug, from_schedule);
}

/**
 * blk_finish_plug - mark the end of a batch of submitted I/O
 * @plug:	The &struct blk_plug passed to blk_start_plug()
 *
 * Description:
 * Indicate that a batch of I/O submissions is complete.  This function
 * must be paired with an initial call to blk_start_plug().  The intent
 * is to allow the block layer to optimize I/O submission.  See the
 * documentation for blk_start_plug() for more information.
 */
void blk_finish_plug(struct blk_plug *plug)
{
	if (plug != current->plug)
		return;
	blk_flush_plug_list(plug, false);

	current->plug = NULL;
}
EXPORT_SYMBOL(blk_finish_plug);

void blk_io_schedule(void)
{
	/* Prevent hang_check timer from firing at us during very long I/O */
	unsigned long timeout = sysctl_hung_task_timeout_secs * HZ / 2;

	if (timeout)
		io_schedule_timeout(timeout);
	else
		io_schedule();
}
EXPORT_SYMBOL_GPL(blk_io_schedule);

int __init blk_dev_init(void)
{
	BUILD_BUG_ON(REQ_OP_LAST >= (1 << REQ_OP_BITS));
	BUILD_BUG_ON(REQ_OP_BITS + REQ_FLAG_BITS > 8 *
			sizeof_field(struct request, cmd_flags));
	BUILD_BUG_ON(REQ_OP_BITS + REQ_FLAG_BITS > 8 *
			sizeof_field(struct bio, bi_opf));

	/* used for unplugging and affects IO latency/throughput - HIGHPRI */
	kblockd_workqueue = alloc_workqueue("kblockd",
					    WQ_MEM_RECLAIM | WQ_HIGHPRI, 0);
	if (!kblockd_workqueue)
		panic("Failed to create kblockd\n");

	blk_requestq_cachep = kmem_cache_create("request_queue",
			sizeof(struct request_queue), 0, SLAB_PANIC, NULL);

#ifdef CONFIG_DEBUG_FS
	blk_debugfs_root = debugfs_create_dir("block", NULL);
#endif

	return 0;
}<|MERGE_RESOLUTION|>--- conflicted
+++ resolved
@@ -1154,14 +1154,8 @@
 			/* Create a fresh bio_list for all subordinate requests */
 			bio_list_on_stack[1] = bio_list_on_stack[0];
 			bio_list_init(&bio_list_on_stack[0]);
-<<<<<<< HEAD
 			//将bio入队给队列q,并处理io请求
-			ret = q->make_request_fn(q, bio);
-
-			blk_queue_exit(q);
-=======
 			ret = do_make_request(bio);
->>>>>>> 64677779
 
 			/* sort new bios into those for a lower level
 			 * and those for the same level
