--- conflicted
+++ resolved
@@ -161,13 +161,8 @@
 
 static inline bool blk_should_throtl(struct bio *bio)
 {
-<<<<<<< HEAD
-	struct throtl_grp *tg = blkg_to_tg(bio->bi_blkg);
+	struct throtl_grp *tg;
 	int rw = bio_data_dir(bio);/*检查操作是“写”或者“读”*/
-=======
-	struct throtl_grp *tg;
-	int rw = bio_data_dir(bio);
->>>>>>> 155a3c00
 
 	/*
 	 * This is called under bio_queue_enter(), and it's synchronized with
