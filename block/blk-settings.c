// SPDX-License-Identifier: GPL-2.0
/*
 * Functions related to setting various queue properties from drivers
 */
#include <linux/kernel.h>
#include <linux/module.h>
#include <linux/init.h>
#include <linux/bio.h>
#include <linux/blkdev.h>
#include <linux/memblock.h>	/* for max_pfn/max_low_pfn */
#include <linux/gcd.h>
#include <linux/lcm.h>
#include <linux/jiffies.h>
#include <linux/gfp.h>
#include <linux/dma-mapping.h>

#include "blk.h"
#include "blk-wbt.h"

unsigned long blk_max_low_pfn;
EXPORT_SYMBOL(blk_max_low_pfn);

unsigned long blk_max_pfn;

void blk_queue_rq_timeout(struct request_queue *q, unsigned int timeout)
{
	q->rq_timeout = timeout;
}
EXPORT_SYMBOL_GPL(blk_queue_rq_timeout);

/**
 * blk_set_default_limits - reset limits to default values
 * @lim:  the queue_limits structure to reset
 *
 * Description:
 *   Returns a queue_limit struct to its default state.
 */
void blk_set_default_limits(struct queue_limits *lim)
{
	lim->max_segments = BLK_MAX_SEGMENTS;
	lim->max_discard_segments = 1;
	lim->max_integrity_segments = 0;
	lim->seg_boundary_mask = BLK_SEG_BOUNDARY_MASK;
	lim->virt_boundary_mask = 0;
	lim->max_segment_size = BLK_MAX_SEGMENT_SIZE;
	lim->max_sectors = lim->max_hw_sectors = BLK_SAFE_MAX_SECTORS;
	lim->max_dev_sectors = 0;
	lim->chunk_sectors = 0;
	lim->max_write_same_sectors = 0;
	lim->max_write_zeroes_sectors = 0;
	lim->max_discard_sectors = 0;
	lim->max_hw_discard_sectors = 0;
	lim->discard_granularity = 0;
	lim->discard_alignment = 0;
	lim->discard_misaligned = 0;
	lim->logical_block_size = lim->physical_block_size = lim->io_min = 512;
	lim->bounce_pfn = (unsigned long)(BLK_BOUNCE_ANY >> PAGE_SHIFT);
	lim->alignment_offset = 0;
	lim->io_opt = 0;
	lim->misaligned = 0;
	lim->zoned = BLK_ZONED_NONE;
}
EXPORT_SYMBOL(blk_set_default_limits);

/**
 * blk_set_stacking_limits - set default limits for stacking devices
 * @lim:  the queue_limits structure to reset
 *
 * Description:
 *   Returns a queue_limit struct to its default state. Should be used
 *   by stacking drivers like DM that have no internal limits.
 */
void blk_set_stacking_limits(struct queue_limits *lim)
{
	blk_set_default_limits(lim);

	/* Inherit limits from component devices */
	lim->max_segments = USHRT_MAX;
	lim->max_discard_segments = USHRT_MAX;
	lim->max_hw_sectors = UINT_MAX;
	lim->max_segment_size = UINT_MAX;
	lim->max_sectors = UINT_MAX;
	lim->max_dev_sectors = UINT_MAX;
	lim->max_write_same_sectors = UINT_MAX;
	lim->max_write_zeroes_sectors = UINT_MAX;
}
EXPORT_SYMBOL(blk_set_stacking_limits);

/**
<<<<<<< HEAD
 * blk_queue_make_request - define an alternate make_request function for a device
 * @q:  the request queue for the device to be affected
 * @mfn: the alternate make_request function
 *
 * Description:
 *    The normal way for &struct bios to be passed to a device
 *    driver is for them to be collected into requests on a request
 *    queue, and then to allow the device driver to select requests
 *    off that queue when it is ready.  This works well for many block
 *    devices. However some block devices (typically virtual devices
 *    such as md or lvm) do not benefit from the processing on the
 *    request queue, and are served best by having the requests passed
 *    directly to them.  This can be achieved by providing a function
 *    to blk_queue_make_request().
 *
 * Caveat:
 *    The driver that does this *must* be able to deal appropriately
 *    with buffers in "highmemory". This can be accomplished by either calling
 *    kmap_atomic() to get a temporary kernel mapping, or by calling
 *    blk_queue_bounce() to create a buffer in normal memory.
 **/
void blk_queue_make_request(struct request_queue *q, make_request_fn *mfn)
{
	/*
	 * set defaults
	 */
	q->nr_requests = BLKDEV_MAX_RQ;

	q->make_request_fn = mfn;//设置设备的make rquest function
	blk_queue_dma_alignment(q, 511);

	blk_set_default_limits(&q->limits);
}
EXPORT_SYMBOL(blk_queue_make_request);

/**
=======
>>>>>>> b032227c
 * blk_queue_bounce_limit - set bounce buffer limit for queue
 * @q: the request queue for the device
 * @max_addr: the maximum address the device can handle
 *
 * Description:
 *    Different hardware can have different requirements as to what pages
 *    it can do I/O directly to. A low level driver can call
 *    blk_queue_bounce_limit to have lower memory pages allocated as bounce
 *    buffers for doing I/O to pages residing above @max_addr.
 **/
void blk_queue_bounce_limit(struct request_queue *q, u64 max_addr)
{
	unsigned long b_pfn = max_addr >> PAGE_SHIFT;
	int dma = 0;

	q->bounce_gfp = GFP_NOIO;
#if BITS_PER_LONG == 64
	/*
	 * Assume anything <= 4GB can be handled by IOMMU.  Actually
	 * some IOMMUs can handle everything, but I don't know of a
	 * way to test this here.
	 */
	if (b_pfn < (min_t(u64, 0xffffffffUL, BLK_BOUNCE_HIGH) >> PAGE_SHIFT))
		dma = 1;
	q->limits.bounce_pfn = max(max_low_pfn, b_pfn);
#else
	if (b_pfn < blk_max_low_pfn)
		dma = 1;
	q->limits.bounce_pfn = b_pfn;
#endif
	if (dma) {
		init_emergency_isa_pool();
		q->bounce_gfp = GFP_NOIO | GFP_DMA;
		q->limits.bounce_pfn = b_pfn;
	}
}
EXPORT_SYMBOL(blk_queue_bounce_limit);

/**
 * blk_queue_max_hw_sectors - set max sectors for a request for this queue
 * @q:  the request queue for the device
 * @max_hw_sectors:  max hardware sectors in the usual 512b unit
 *
 * Description:
 *    Enables a low level driver to set a hard upper limit,
 *    max_hw_sectors, on the size of requests.  max_hw_sectors is set by
 *    the device driver based upon the capabilities of the I/O
 *    controller.
 *
 *    max_dev_sectors is a hard limit imposed by the storage device for
 *    READ/WRITE requests. It is set by the disk driver.
 *
 *    max_sectors is a soft limit imposed by the block layer for
 *    filesystem type requests.  This value can be overridden on a
 *    per-device basis in /sys/block/<device>/queue/max_sectors_kb.
 *    The soft limit can not exceed max_hw_sectors.
 **/
void blk_queue_max_hw_sectors(struct request_queue *q, unsigned int max_hw_sectors)
{
	struct queue_limits *limits = &q->limits;
	unsigned int max_sectors;

	if ((max_hw_sectors << 9) < PAGE_SIZE) {
		max_hw_sectors = 1 << (PAGE_SHIFT - 9);
		printk(KERN_INFO "%s: set to minimum %d\n",
		       __func__, max_hw_sectors);
	}

	limits->max_hw_sectors = max_hw_sectors;
	max_sectors = min_not_zero(max_hw_sectors, limits->max_dev_sectors);
	max_sectors = min_t(unsigned int, max_sectors, BLK_DEF_MAX_SECTORS);
	limits->max_sectors = max_sectors;
	q->backing_dev_info->io_pages = max_sectors >> (PAGE_SHIFT - 9);
}
EXPORT_SYMBOL(blk_queue_max_hw_sectors);

/**
 * blk_queue_chunk_sectors - set size of the chunk for this queue
 * @q:  the request queue for the device
 * @chunk_sectors:  chunk sectors in the usual 512b unit
 *
 * Description:
 *    If a driver doesn't want IOs to cross a given chunk size, it can set
 *    this limit and prevent merging across chunks. Note that the chunk size
 *    must currently be a power-of-2 in sectors. Also note that the block
 *    layer must accept a page worth of data at any offset. So if the
 *    crossing of chunks is a hard limitation in the driver, it must still be
 *    prepared to split single page bios.
 **/
void blk_queue_chunk_sectors(struct request_queue *q, unsigned int chunk_sectors)
{
	BUG_ON(!is_power_of_2(chunk_sectors));
	q->limits.chunk_sectors = chunk_sectors;
}
EXPORT_SYMBOL(blk_queue_chunk_sectors);

/**
 * blk_queue_max_discard_sectors - set max sectors for a single discard
 * @q:  the request queue for the device
 * @max_discard_sectors: maximum number of sectors to discard
 **/
void blk_queue_max_discard_sectors(struct request_queue *q,
		unsigned int max_discard_sectors)
{
	q->limits.max_hw_discard_sectors = max_discard_sectors;
	q->limits.max_discard_sectors = max_discard_sectors;
}
EXPORT_SYMBOL(blk_queue_max_discard_sectors);

/**
 * blk_queue_max_write_same_sectors - set max sectors for a single write same
 * @q:  the request queue for the device
 * @max_write_same_sectors: maximum number of sectors to write per command
 **/
void blk_queue_max_write_same_sectors(struct request_queue *q,
				      unsigned int max_write_same_sectors)
{
	q->limits.max_write_same_sectors = max_write_same_sectors;
}
EXPORT_SYMBOL(blk_queue_max_write_same_sectors);

/**
 * blk_queue_max_write_zeroes_sectors - set max sectors for a single
 *                                      write zeroes
 * @q:  the request queue for the device
 * @max_write_zeroes_sectors: maximum number of sectors to write per command
 **/
void blk_queue_max_write_zeroes_sectors(struct request_queue *q,
		unsigned int max_write_zeroes_sectors)
{
	q->limits.max_write_zeroes_sectors = max_write_zeroes_sectors;
}
EXPORT_SYMBOL(blk_queue_max_write_zeroes_sectors);

/**
 * blk_queue_max_segments - set max hw segments for a request for this queue
 * @q:  the request queue for the device
 * @max_segments:  max number of segments
 *
 * Description:
 *    Enables a low level driver to set an upper limit on the number of
 *    hw data segments in a request.
 **/
void blk_queue_max_segments(struct request_queue *q, unsigned short max_segments)
{
	if (!max_segments) {
		max_segments = 1;
		printk(KERN_INFO "%s: set to minimum %d\n",
		       __func__, max_segments);
	}

	q->limits.max_segments = max_segments;
}
EXPORT_SYMBOL(blk_queue_max_segments);

/**
 * blk_queue_max_discard_segments - set max segments for discard requests
 * @q:  the request queue for the device
 * @max_segments:  max number of segments
 *
 * Description:
 *    Enables a low level driver to set an upper limit on the number of
 *    segments in a discard request.
 **/
void blk_queue_max_discard_segments(struct request_queue *q,
		unsigned short max_segments)
{
	q->limits.max_discard_segments = max_segments;
}
EXPORT_SYMBOL_GPL(blk_queue_max_discard_segments);

/**
 * blk_queue_max_segment_size - set max segment size for blk_rq_map_sg
 * @q:  the request queue for the device
 * @max_size:  max size of segment in bytes
 *
 * Description:
 *    Enables a low level driver to set an upper limit on the size of a
 *    coalesced segment
 **/
void blk_queue_max_segment_size(struct request_queue *q, unsigned int max_size)
{
	if (max_size < PAGE_SIZE) {
		max_size = PAGE_SIZE;
		printk(KERN_INFO "%s: set to minimum %d\n",
		       __func__, max_size);
	}

	/* see blk_queue_virt_boundary() for the explanation */
	WARN_ON_ONCE(q->limits.virt_boundary_mask);

	q->limits.max_segment_size = max_size;
}
EXPORT_SYMBOL(blk_queue_max_segment_size);

/**
 * blk_queue_logical_block_size - set logical block size for the queue
 * @q:  the request queue for the device
 * @size:  the logical block size, in bytes
 *
 * Description:
 *   This should be set to the lowest possible block size that the
 *   storage device can address.  The default of 512 covers most
 *   hardware.
 **/
void blk_queue_logical_block_size(struct request_queue *q, unsigned int size)
{
	q->limits.logical_block_size = size;

	if (q->limits.physical_block_size < size)
		q->limits.physical_block_size = size;

	if (q->limits.io_min < q->limits.physical_block_size)
		q->limits.io_min = q->limits.physical_block_size;
}
EXPORT_SYMBOL(blk_queue_logical_block_size);

/**
 * blk_queue_physical_block_size - set physical block size for the queue
 * @q:  the request queue for the device
 * @size:  the physical block size, in bytes
 *
 * Description:
 *   This should be set to the lowest possible sector size that the
 *   hardware can operate on without reverting to read-modify-write
 *   operations.
 */
void blk_queue_physical_block_size(struct request_queue *q, unsigned int size)
{
	q->limits.physical_block_size = size;

	if (q->limits.physical_block_size < q->limits.logical_block_size)
		q->limits.physical_block_size = q->limits.logical_block_size;

	if (q->limits.io_min < q->limits.physical_block_size)
		q->limits.io_min = q->limits.physical_block_size;
}
EXPORT_SYMBOL(blk_queue_physical_block_size);

/**
 * blk_queue_alignment_offset - set physical block alignment offset
 * @q:	the request queue for the device
 * @offset: alignment offset in bytes
 *
 * Description:
 *   Some devices are naturally misaligned to compensate for things like
 *   the legacy DOS partition table 63-sector offset.  Low-level drivers
 *   should call this function for devices whose first sector is not
 *   naturally aligned.
 */
void blk_queue_alignment_offset(struct request_queue *q, unsigned int offset)
{
	q->limits.alignment_offset =
		offset & (q->limits.physical_block_size - 1);
	q->limits.misaligned = 0;
}
EXPORT_SYMBOL(blk_queue_alignment_offset);

/**
 * blk_limits_io_min - set minimum request size for a device
 * @limits: the queue limits
 * @min:  smallest I/O size in bytes
 *
 * Description:
 *   Some devices have an internal block size bigger than the reported
 *   hardware sector size.  This function can be used to signal the
 *   smallest I/O the device can perform without incurring a performance
 *   penalty.
 */
void blk_limits_io_min(struct queue_limits *limits, unsigned int min)
{
	limits->io_min = min;

	if (limits->io_min < limits->logical_block_size)
		limits->io_min = limits->logical_block_size;

	if (limits->io_min < limits->physical_block_size)
		limits->io_min = limits->physical_block_size;
}
EXPORT_SYMBOL(blk_limits_io_min);

/**
 * blk_queue_io_min - set minimum request size for the queue
 * @q:	the request queue for the device
 * @min:  smallest I/O size in bytes
 *
 * Description:
 *   Storage devices may report a granularity or preferred minimum I/O
 *   size which is the smallest request the device can perform without
 *   incurring a performance penalty.  For disk drives this is often the
 *   physical block size.  For RAID arrays it is often the stripe chunk
 *   size.  A properly aligned multiple of minimum_io_size is the
 *   preferred request size for workloads where a high number of I/O
 *   operations is desired.
 */
void blk_queue_io_min(struct request_queue *q, unsigned int min)
{
	blk_limits_io_min(&q->limits, min);
}
EXPORT_SYMBOL(blk_queue_io_min);

/**
 * blk_limits_io_opt - set optimal request size for a device
 * @limits: the queue limits
 * @opt:  smallest I/O size in bytes
 *
 * Description:
 *   Storage devices may report an optimal I/O size, which is the
 *   device's preferred unit for sustained I/O.  This is rarely reported
 *   for disk drives.  For RAID arrays it is usually the stripe width or
 *   the internal track size.  A properly aligned multiple of
 *   optimal_io_size is the preferred request size for workloads where
 *   sustained throughput is desired.
 */
void blk_limits_io_opt(struct queue_limits *limits, unsigned int opt)
{
	limits->io_opt = opt;
}
EXPORT_SYMBOL(blk_limits_io_opt);

/**
 * blk_queue_io_opt - set optimal request size for the queue
 * @q:	the request queue for the device
 * @opt:  optimal request size in bytes
 *
 * Description:
 *   Storage devices may report an optimal I/O size, which is the
 *   device's preferred unit for sustained I/O.  This is rarely reported
 *   for disk drives.  For RAID arrays it is usually the stripe width or
 *   the internal track size.  A properly aligned multiple of
 *   optimal_io_size is the preferred request size for workloads where
 *   sustained throughput is desired.
 */
void blk_queue_io_opt(struct request_queue *q, unsigned int opt)
{
	blk_limits_io_opt(&q->limits, opt);
}
EXPORT_SYMBOL(blk_queue_io_opt);

/**
 * blk_queue_stack_limits - inherit underlying queue limits for stacked drivers
 * @t:	the stacking driver (top)
 * @b:  the underlying device (bottom)
 **/
void blk_queue_stack_limits(struct request_queue *t, struct request_queue *b)
{
	blk_stack_limits(&t->limits, &b->limits, 0);
}
EXPORT_SYMBOL(blk_queue_stack_limits);

/**
 * blk_stack_limits - adjust queue_limits for stacked devices
 * @t:	the stacking driver limits (top device)
 * @b:  the underlying queue limits (bottom, component device)
 * @start:  first data sector within component device
 *
 * Description:
 *    This function is used by stacking drivers like MD and DM to ensure
 *    that all component devices have compatible block sizes and
 *    alignments.  The stacking driver must provide a queue_limits
 *    struct (top) and then iteratively call the stacking function for
 *    all component (bottom) devices.  The stacking function will
 *    attempt to combine the values and ensure proper alignment.
 *
 *    Returns 0 if the top and bottom queue_limits are compatible.  The
 *    top device's block sizes and alignment offsets may be adjusted to
 *    ensure alignment with the bottom device. If no compatible sizes
 *    and alignments exist, -1 is returned and the resulting top
 *    queue_limits will have the misaligned flag set to indicate that
 *    the alignment_offset is undefined.
 */
int blk_stack_limits(struct queue_limits *t, struct queue_limits *b,
		     sector_t start)
{
	unsigned int top, bottom, alignment, ret = 0;

	t->max_sectors = min_not_zero(t->max_sectors, b->max_sectors);
	t->max_hw_sectors = min_not_zero(t->max_hw_sectors, b->max_hw_sectors);
	t->max_dev_sectors = min_not_zero(t->max_dev_sectors, b->max_dev_sectors);
	t->max_write_same_sectors = min(t->max_write_same_sectors,
					b->max_write_same_sectors);
	t->max_write_zeroes_sectors = min(t->max_write_zeroes_sectors,
					b->max_write_zeroes_sectors);
	t->bounce_pfn = min_not_zero(t->bounce_pfn, b->bounce_pfn);

	t->seg_boundary_mask = min_not_zero(t->seg_boundary_mask,
					    b->seg_boundary_mask);
	t->virt_boundary_mask = min_not_zero(t->virt_boundary_mask,
					    b->virt_boundary_mask);

	t->max_segments = min_not_zero(t->max_segments, b->max_segments);
	t->max_discard_segments = min_not_zero(t->max_discard_segments,
					       b->max_discard_segments);
	t->max_integrity_segments = min_not_zero(t->max_integrity_segments,
						 b->max_integrity_segments);

	t->max_segment_size = min_not_zero(t->max_segment_size,
					   b->max_segment_size);

	t->misaligned |= b->misaligned;

	alignment = queue_limit_alignment_offset(b, start);

	/* Bottom device has different alignment.  Check that it is
	 * compatible with the current top alignment.
	 */
	if (t->alignment_offset != alignment) {

		top = max(t->physical_block_size, t->io_min)
			+ t->alignment_offset;
		bottom = max(b->physical_block_size, b->io_min) + alignment;

		/* Verify that top and bottom intervals line up */
		if (max(top, bottom) % min(top, bottom)) {
			t->misaligned = 1;
			ret = -1;
		}
	}

	t->logical_block_size = max(t->logical_block_size,
				    b->logical_block_size);

	t->physical_block_size = max(t->physical_block_size,
				     b->physical_block_size);

	t->io_min = max(t->io_min, b->io_min);
	t->io_opt = lcm_not_zero(t->io_opt, b->io_opt);

	/* Physical block size a multiple of the logical block size? */
	if (t->physical_block_size & (t->logical_block_size - 1)) {
		t->physical_block_size = t->logical_block_size;
		t->misaligned = 1;
		ret = -1;
	}

	/* Minimum I/O a multiple of the physical block size? */
	if (t->io_min & (t->physical_block_size - 1)) {
		t->io_min = t->physical_block_size;
		t->misaligned = 1;
		ret = -1;
	}

	/* Optimal I/O a multiple of the physical block size? */
	if (t->io_opt & (t->physical_block_size - 1)) {
		t->io_opt = 0;
		t->misaligned = 1;
		ret = -1;
	}

	t->raid_partial_stripes_expensive =
		max(t->raid_partial_stripes_expensive,
		    b->raid_partial_stripes_expensive);

	/* Find lowest common alignment_offset */
	t->alignment_offset = lcm_not_zero(t->alignment_offset, alignment)
		% max(t->physical_block_size, t->io_min);

	/* Verify that new alignment_offset is on a logical block boundary */
	if (t->alignment_offset & (t->logical_block_size - 1)) {
		t->misaligned = 1;
		ret = -1;
	}

	/* Discard alignment and granularity */
	if (b->discard_granularity) {
		alignment = queue_limit_discard_alignment(b, start);

		if (t->discard_granularity != 0 &&
		    t->discard_alignment != alignment) {
			top = t->discard_granularity + t->discard_alignment;
			bottom = b->discard_granularity + alignment;

			/* Verify that top and bottom intervals line up */
			if ((max(top, bottom) % min(top, bottom)) != 0)
				t->discard_misaligned = 1;
		}

		t->max_discard_sectors = min_not_zero(t->max_discard_sectors,
						      b->max_discard_sectors);
		t->max_hw_discard_sectors = min_not_zero(t->max_hw_discard_sectors,
							 b->max_hw_discard_sectors);
		t->discard_granularity = max(t->discard_granularity,
					     b->discard_granularity);
		t->discard_alignment = lcm_not_zero(t->discard_alignment, alignment) %
			t->discard_granularity;
	}

	if (b->chunk_sectors)
		t->chunk_sectors = min_not_zero(t->chunk_sectors,
						b->chunk_sectors);

	return ret;
}
EXPORT_SYMBOL(blk_stack_limits);

/**
 * bdev_stack_limits - adjust queue limits for stacked drivers
 * @t:	the stacking driver limits (top device)
 * @bdev:  the component block_device (bottom)
 * @start:  first data sector within component device
 *
 * Description:
 *    Merges queue limits for a top device and a block_device.  Returns
 *    0 if alignment didn't change.  Returns -1 if adding the bottom
 *    device caused misalignment.
 */
int bdev_stack_limits(struct queue_limits *t, struct block_device *bdev,
		      sector_t start)
{
	struct request_queue *bq = bdev_get_queue(bdev);

	start += get_start_sect(bdev);

	return blk_stack_limits(t, &bq->limits, start);
}
EXPORT_SYMBOL(bdev_stack_limits);

/**
 * disk_stack_limits - adjust queue limits for stacked drivers
 * @disk:  MD/DM gendisk (top)
 * @bdev:  the underlying block device (bottom)
 * @offset:  offset to beginning of data within component device
 *
 * Description:
 *    Merges the limits for a top level gendisk and a bottom level
 *    block_device.
 */
void disk_stack_limits(struct gendisk *disk, struct block_device *bdev,
		       sector_t offset)
{
	struct request_queue *t = disk->queue;

	if (bdev_stack_limits(&t->limits, bdev, offset >> 9) < 0) {
		char top[BDEVNAME_SIZE], bottom[BDEVNAME_SIZE];

		disk_name(disk, 0, top);
		bdevname(bdev, bottom);

		printk(KERN_NOTICE "%s: Warning: Device %s is misaligned\n",
		       top, bottom);
	}

	t->backing_dev_info->io_pages =
		t->limits.max_sectors >> (PAGE_SHIFT - 9);
}
EXPORT_SYMBOL(disk_stack_limits);

/**
 * blk_queue_update_dma_pad - update pad mask
 * @q:     the request queue for the device
 * @mask:  pad mask
 *
 * Update dma pad mask.
 *
 * Appending pad buffer to a request modifies the last entry of a
 * scatter list such that it includes the pad buffer.
 **/
void blk_queue_update_dma_pad(struct request_queue *q, unsigned int mask)
{
	if (mask > q->dma_pad_mask)
		q->dma_pad_mask = mask;
}
EXPORT_SYMBOL(blk_queue_update_dma_pad);

/**
 * blk_queue_dma_drain - Set up a drain buffer for excess dma.
 * @q:  the request queue for the device
 * @dma_drain_needed: fn which returns non-zero if drain is necessary
 * @buf:	physically contiguous buffer
 * @size:	size of the buffer in bytes
 *
 * Some devices have excess DMA problems and can't simply discard (or
 * zero fill) the unwanted piece of the transfer.  They have to have a
 * real area of memory to transfer it into.  The use case for this is
 * ATAPI devices in DMA mode.  If the packet command causes a transfer
 * bigger than the transfer size some HBAs will lock up if there
 * aren't DMA elements to contain the excess transfer.  What this API
 * does is adjust the queue so that the buf is always appended
 * silently to the scatterlist.
 *
 * Note: This routine adjusts max_hw_segments to make room for appending
 * the drain buffer.  If you call blk_queue_max_segments() after calling
 * this routine, you must set the limit to one fewer than your device
 * can support otherwise there won't be room for the drain buffer.
 */
int blk_queue_dma_drain(struct request_queue *q,
			       dma_drain_needed_fn *dma_drain_needed,
			       void *buf, unsigned int size)
{
	if (queue_max_segments(q) < 2)
		return -EINVAL;
	/* make room for appending the drain */
	blk_queue_max_segments(q, queue_max_segments(q) - 1);
	q->dma_drain_needed = dma_drain_needed;
	q->dma_drain_buffer = buf;
	q->dma_drain_size = size;

	return 0;
}
EXPORT_SYMBOL_GPL(blk_queue_dma_drain);

/**
 * blk_queue_segment_boundary - set boundary rules for segment merging
 * @q:  the request queue for the device
 * @mask:  the memory boundary mask
 **/
void blk_queue_segment_boundary(struct request_queue *q, unsigned long mask)
{
	if (mask < PAGE_SIZE - 1) {
		mask = PAGE_SIZE - 1;
		printk(KERN_INFO "%s: set to minimum %lx\n",
		       __func__, mask);
	}

	q->limits.seg_boundary_mask = mask;
}
EXPORT_SYMBOL(blk_queue_segment_boundary);

/**
 * blk_queue_virt_boundary - set boundary rules for bio merging
 * @q:  the request queue for the device
 * @mask:  the memory boundary mask
 **/
void blk_queue_virt_boundary(struct request_queue *q, unsigned long mask)
{
	q->limits.virt_boundary_mask = mask;

	/*
	 * Devices that require a virtual boundary do not support scatter/gather
	 * I/O natively, but instead require a descriptor list entry for each
	 * page (which might not be idential to the Linux PAGE_SIZE).  Because
	 * of that they are not limited by our notion of "segment size".
	 */
	if (mask)
		q->limits.max_segment_size = UINT_MAX;
}
EXPORT_SYMBOL(blk_queue_virt_boundary);

/**
 * blk_queue_dma_alignment - set dma length and memory alignment
 * @q:     the request queue for the device
 * @mask:  alignment mask
 *
 * description:
 *    set required memory and length alignment for direct dma transactions.
 *    this is used when building direct io requests for the queue.
 *
 **/
void blk_queue_dma_alignment(struct request_queue *q, int mask)
{
	q->dma_alignment = mask;
}
EXPORT_SYMBOL(blk_queue_dma_alignment);

/**
 * blk_queue_update_dma_alignment - update dma length and memory alignment
 * @q:     the request queue for the device
 * @mask:  alignment mask
 *
 * description:
 *    update required memory and length alignment for direct dma transactions.
 *    If the requested alignment is larger than the current alignment, then
 *    the current queue alignment is updated to the new value, otherwise it
 *    is left alone.  The design of this is to allow multiple objects
 *    (driver, device, transport etc) to set their respective
 *    alignments without having them interfere.
 *
 **/
void blk_queue_update_dma_alignment(struct request_queue *q, int mask)
{
	BUG_ON(mask > PAGE_SIZE);

	if (mask > q->dma_alignment)
		q->dma_alignment = mask;
}
EXPORT_SYMBOL(blk_queue_update_dma_alignment);

/**
 * blk_set_queue_depth - tell the block layer about the device queue depth
 * @q:		the request queue for the device
 * @depth:		queue depth
 *
 */
void blk_set_queue_depth(struct request_queue *q, unsigned int depth)
{
	q->queue_depth = depth;
	rq_qos_queue_depth_changed(q);
}
EXPORT_SYMBOL(blk_set_queue_depth);

/**
 * blk_queue_write_cache - configure queue's write cache
 * @q:		the request queue for the device
 * @wc:		write back cache on or off
 * @fua:	device supports FUA writes, if true
 *
 * Tell the block layer about the write cache of @q.
 */
void blk_queue_write_cache(struct request_queue *q, bool wc, bool fua)
{
	if (wc)
		blk_queue_flag_set(QUEUE_FLAG_WC, q);
	else
		blk_queue_flag_clear(QUEUE_FLAG_WC, q);
	if (fua)
		blk_queue_flag_set(QUEUE_FLAG_FUA, q);
	else
		blk_queue_flag_clear(QUEUE_FLAG_FUA, q);

	wbt_set_write_cache(q, test_bit(QUEUE_FLAG_WC, &q->queue_flags));
}
EXPORT_SYMBOL_GPL(blk_queue_write_cache);

/**
 * blk_queue_required_elevator_features - Set a queue required elevator features
 * @q:		the request queue for the target device
 * @features:	Required elevator features OR'ed together
 *
 * Tell the block layer that for the device controlled through @q, only the
 * only elevators that can be used are those that implement at least the set of
 * features specified by @features.
 */
void blk_queue_required_elevator_features(struct request_queue *q,
					  unsigned int features)
{
	q->required_elevator_features = features;
}
EXPORT_SYMBOL_GPL(blk_queue_required_elevator_features);

/**
 * blk_queue_can_use_dma_map_merging - configure queue for merging segments.
 * @q:		the request queue for the device
 * @dev:	the device pointer for dma
 *
 * Tell the block layer about merging the segments by dma map of @q.
 */
bool blk_queue_can_use_dma_map_merging(struct request_queue *q,
				       struct device *dev)
{
	unsigned long boundary = dma_get_merge_boundary(dev);

	if (!boundary)
		return false;

	/* No need to update max_segment_size. see blk_queue_virt_boundary() */
	blk_queue_virt_boundary(q, boundary);

	return true;
}
EXPORT_SYMBOL_GPL(blk_queue_can_use_dma_map_merging);

static int __init blk_settings_init(void)
{
	blk_max_low_pfn = max_low_pfn - 1;
	blk_max_pfn = max_pfn - 1;
	return 0;
}
subsys_initcall(blk_settings_init);<|MERGE_RESOLUTION|>--- conflicted
+++ resolved
@@ -87,45 +87,6 @@
 EXPORT_SYMBOL(blk_set_stacking_limits);
 
 /**
-<<<<<<< HEAD
- * blk_queue_make_request - define an alternate make_request function for a device
- * @q:  the request queue for the device to be affected
- * @mfn: the alternate make_request function
- *
- * Description:
- *    The normal way for &struct bios to be passed to a device
- *    driver is for them to be collected into requests on a request
- *    queue, and then to allow the device driver to select requests
- *    off that queue when it is ready.  This works well for many block
- *    devices. However some block devices (typically virtual devices
- *    such as md or lvm) do not benefit from the processing on the
- *    request queue, and are served best by having the requests passed
- *    directly to them.  This can be achieved by providing a function
- *    to blk_queue_make_request().
- *
- * Caveat:
- *    The driver that does this *must* be able to deal appropriately
- *    with buffers in "highmemory". This can be accomplished by either calling
- *    kmap_atomic() to get a temporary kernel mapping, or by calling
- *    blk_queue_bounce() to create a buffer in normal memory.
- **/
-void blk_queue_make_request(struct request_queue *q, make_request_fn *mfn)
-{
-	/*
-	 * set defaults
-	 */
-	q->nr_requests = BLKDEV_MAX_RQ;
-
-	q->make_request_fn = mfn;//设置设备的make rquest function
-	blk_queue_dma_alignment(q, 511);
-
-	blk_set_default_limits(&q->limits);
-}
-EXPORT_SYMBOL(blk_queue_make_request);
-
-/**
-=======
->>>>>>> b032227c
  * blk_queue_bounce_limit - set bounce buffer limit for queue
  * @q: the request queue for the device
  * @max_addr: the maximum address the device can handle
