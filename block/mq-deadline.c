--- conflicted
+++ resolved
@@ -139,19 +139,7 @@
 	if (!node)
 		return NULL;
 
-<<<<<<< HEAD
 	rq = rb_entry_rq(node);/*取request*/
-	/*
-	 * A zoned write may have been requeued with a starting position that
-	 * is below that of the most recently dispatched request. Hence, for
-	 * zoned writes, start searching from the start of a zone.
-	 */
-	if (blk_rq_is_seq_zoned_write(rq))
-		pos = round_down(pos, rq->q->limits.chunk_sectors);
-
-=======
-	rq = rb_entry_rq(node);
->>>>>>> 155a3c00
 	while (node) {
 		rq = rb_entry_rq(node);
 		if (blk_rq_pos(rq) >= pos) {
@@ -849,12 +837,8 @@
 #define DD_ATTR(name) \
 	__ATTR(name, 0644, deadline_##name##_show, deadline_##name##_store)
 
-<<<<<<< HEAD
 /*deadline对外需要暴露的参数*/
-static struct elv_fs_entry deadline_attrs[] = {
-=======
 static const struct elv_fs_entry deadline_attrs[] = {
->>>>>>> 155a3c00
 	DD_ATTR(read_expire),
 	DD_ATTR(write_expire),
 	DD_ATTR(writes_starved),
