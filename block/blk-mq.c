--- conflicted
+++ resolved
@@ -3994,9 +3994,6 @@
 }
 EXPORT_SYMBOL(blk_mq_init_queue);
 
-<<<<<<< HEAD
-/*创建genernal disk*/
-=======
 /**
  * blk_mq_destroy_queue - shutdown a request queue
  * @q: request queue to shutdown
@@ -4026,7 +4023,7 @@
 }
 EXPORT_SYMBOL(blk_mq_destroy_queue);
 
->>>>>>> 97ee9d1c
+/*创建genernal disk*/
 struct gendisk *__blk_mq_alloc_disk(struct blk_mq_tag_set *set, void *queuedata,
 		struct lock_class_key *lkclass)
 {
