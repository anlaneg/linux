--- conflicted
+++ resolved
@@ -3109,12 +3109,8 @@
 	blk_mq_sysfs_deinit(q);
 }
 
-<<<<<<< HEAD
 //申请并初始化request_queue
-struct request_queue *blk_mq_init_queue_data(struct blk_mq_tag_set *set,
-=======
 static struct request_queue *blk_mq_init_queue_data(struct blk_mq_tag_set *set,
->>>>>>> 40226a3d
 		void *queuedata)
 {
 	struct request_queue *q;
