// SPDX-License-Identifier: GPL-2.0
/*
 * Block multiqueue core code
 *
 * Copyright (C) 2013-2014 Jens Axboe
 * Copyright (C) 2013-2014 Christoph Hellwig
 */
#include <linux/kernel.h>
#include <linux/module.h>
#include <linux/backing-dev.h>
#include <linux/bio.h>
#include <linux/blkdev.h>
#include <linux/blk-integrity.h>
#include <linux/kmemleak.h>
#include <linux/mm.h>
#include <linux/init.h>
#include <linux/slab.h>
#include <linux/workqueue.h>
#include <linux/smp.h>
#include <linux/interrupt.h>
#include <linux/llist.h>
#include <linux/cpu.h>
#include <linux/cache.h>
#include <linux/sched/topology.h>
#include <linux/sched/signal.h>
#include <linux/delay.h>
#include <linux/crash_dump.h>
#include <linux/prefetch.h>
#include <linux/blk-crypto.h>
#include <linux/part_stat.h>
#include <linux/sched/isolation.h>

#include <trace/events/block.h>

#include <linux/t10-pi.h>
#include "blk.h"
#include "blk-mq.h"
#include "blk-mq-debugfs.h"
#include "blk-pm.h"
#include "blk-stat.h"
#include "blk-mq-sched.h"
#include "blk-rq-qos.h"

static DEFINE_PER_CPU(struct llist_head, blk_cpu_done);
static DEFINE_PER_CPU(call_single_data_t, blk_cpu_csd);
static DEFINE_MUTEX(blk_mq_cpuhp_lock);

static void blk_mq_insert_request(struct request *rq, blk_insert_t flags);
static void blk_mq_request_bypass_insert(struct request *rq,
		blk_insert_t flags);
static void blk_mq_try_issue_list_directly(struct blk_mq_hw_ctx *hctx,
		struct list_head *list);
static int blk_hctx_poll(struct request_queue *q, struct blk_mq_hw_ctx *hctx,
			 struct io_comp_batch *iob, unsigned int flags);

/*
 * Check if any of the ctx, dispatch list or elevator
 * have pending work in this hardware queue.
 */
static bool blk_mq_hctx_has_pending(struct blk_mq_hw_ctx *hctx)
{
	return !list_empty_careful(&hctx->dispatch) ||
		sbitmap_any_bit_set(&hctx->ctx_map) ||
			blk_mq_sched_has_work(hctx);
}

/*
 * Mark this ctx as having pending work in this hardware queue
 */
static void blk_mq_hctx_mark_pending(struct blk_mq_hw_ctx *hctx,
				     struct blk_mq_ctx *ctx)
{
	const int bit = ctx->index_hw[hctx->type];

	if (!sbitmap_test_bit(&hctx->ctx_map, bit))
		sbitmap_set_bit(&hctx->ctx_map, bit);
}

static void blk_mq_hctx_clear_pending(struct blk_mq_hw_ctx *hctx,
				      struct blk_mq_ctx *ctx)
{
	const int bit = ctx->index_hw[hctx->type];

	sbitmap_clear_bit(&hctx->ctx_map, bit);
}

struct mq_inflight {
	struct block_device *part;
	unsigned int inflight[2];
};

static bool blk_mq_check_in_driver(struct request *rq, void *priv)
{
	struct mq_inflight *mi = priv;

	if (rq->rq_flags & RQF_IO_STAT &&
	    (!bdev_is_partition(mi->part) || rq->part == mi->part) &&
	    blk_mq_rq_state(rq) == MQ_RQ_IN_FLIGHT)
		mi->inflight[rq_data_dir(rq)]++;

	return true;
}

void blk_mq_in_driver_rw(struct block_device *part, unsigned int inflight[2])
{
	struct mq_inflight mi = { .part = part };

	blk_mq_queue_tag_busy_iter(bdev_get_queue(part), blk_mq_check_in_driver,
				   &mi);
	inflight[READ] = mi.inflight[READ];
	inflight[WRITE] = mi.inflight[WRITE];
}

#ifdef CONFIG_LOCKDEP
static bool blk_freeze_set_owner(struct request_queue *q,
				 struct task_struct *owner)
{
	if (!owner)
		return false;

	if (!q->mq_freeze_depth) {
		q->mq_freeze_owner = owner;
		q->mq_freeze_owner_depth = 1;
		q->mq_freeze_disk_dead = !q->disk ||
			test_bit(GD_DEAD, &q->disk->state) ||
			!blk_queue_registered(q);
		q->mq_freeze_queue_dying = blk_queue_dying(q);
		return true;
	}

	if (owner == q->mq_freeze_owner)
		q->mq_freeze_owner_depth += 1;
	return false;
}

/* verify the last unfreeze in owner context */
static bool blk_unfreeze_check_owner(struct request_queue *q)
{
	if (q->mq_freeze_owner != current)
		return false;
	if (--q->mq_freeze_owner_depth == 0) {
		q->mq_freeze_owner = NULL;
		return true;
	}
	return false;
}

#else

static bool blk_freeze_set_owner(struct request_queue *q,
				 struct task_struct *owner)
{
	return false;
}

static bool blk_unfreeze_check_owner(struct request_queue *q)
{
	return false;
}
#endif

bool __blk_freeze_queue_start(struct request_queue *q,
			      struct task_struct *owner)
{
	bool freeze;

	mutex_lock(&q->mq_freeze_lock);
	freeze = blk_freeze_set_owner(q, owner);
	if (++q->mq_freeze_depth == 1) {
		percpu_ref_kill(&q->q_usage_counter);
		mutex_unlock(&q->mq_freeze_lock);
		if (queue_is_mq(q))
			blk_mq_run_hw_queues(q, false);
	} else {
		mutex_unlock(&q->mq_freeze_lock);
	}

	return freeze;
}

void blk_freeze_queue_start(struct request_queue *q)
{
	if (__blk_freeze_queue_start(q, current))
		blk_freeze_acquire_lock(q);
}
EXPORT_SYMBOL_GPL(blk_freeze_queue_start);

void blk_mq_freeze_queue_wait(struct request_queue *q)
{
	wait_event(q->mq_freeze_wq, percpu_ref_is_zero(&q->q_usage_counter));
}
EXPORT_SYMBOL_GPL(blk_mq_freeze_queue_wait);

int blk_mq_freeze_queue_wait_timeout(struct request_queue *q,
				     unsigned long timeout)
{
	return wait_event_timeout(q->mq_freeze_wq,
					percpu_ref_is_zero(&q->q_usage_counter),
					timeout);
}
EXPORT_SYMBOL_GPL(blk_mq_freeze_queue_wait_timeout);

void blk_mq_freeze_queue_nomemsave(struct request_queue *q)
{
	blk_freeze_queue_start(q);
	blk_mq_freeze_queue_wait(q);
}
EXPORT_SYMBOL_GPL(blk_mq_freeze_queue_nomemsave);

bool __blk_mq_unfreeze_queue(struct request_queue *q, bool force_atomic)
{
	bool unfreeze;

	mutex_lock(&q->mq_freeze_lock);
	if (force_atomic)
		q->q_usage_counter.data->force_atomic = true;
	q->mq_freeze_depth--;
	WARN_ON_ONCE(q->mq_freeze_depth < 0);
	if (!q->mq_freeze_depth) {
		percpu_ref_resurrect(&q->q_usage_counter);
		wake_up_all(&q->mq_freeze_wq);
	}
	unfreeze = blk_unfreeze_check_owner(q);
	mutex_unlock(&q->mq_freeze_lock);

	return unfreeze;
}

void blk_mq_unfreeze_queue_nomemrestore(struct request_queue *q)
{
	if (__blk_mq_unfreeze_queue(q, false))
		blk_unfreeze_release_lock(q);
}
EXPORT_SYMBOL_GPL(blk_mq_unfreeze_queue_nomemrestore);

/*
 * non_owner variant of blk_freeze_queue_start
 *
 * Unlike blk_freeze_queue_start, the queue doesn't need to be unfrozen
 * by the same task.  This is fragile and should not be used if at all
 * possible.
 */
void blk_freeze_queue_start_non_owner(struct request_queue *q)
{
	__blk_freeze_queue_start(q, NULL);
}
EXPORT_SYMBOL_GPL(blk_freeze_queue_start_non_owner);

/* non_owner variant of blk_mq_unfreeze_queue */
void blk_mq_unfreeze_queue_non_owner(struct request_queue *q)
{
	__blk_mq_unfreeze_queue(q, false);
}
EXPORT_SYMBOL_GPL(blk_mq_unfreeze_queue_non_owner);

/*
 * FIXME: replace the scsi_internal_device_*block_nowait() calls in the
 * mpt3sas driver such that this function can be removed.
 */
void blk_mq_quiesce_queue_nowait(struct request_queue *q)
{
	unsigned long flags;

	spin_lock_irqsave(&q->queue_lock, flags);
	if (!q->quiesce_depth++)
		blk_queue_flag_set(QUEUE_FLAG_QUIESCED, q);
	spin_unlock_irqrestore(&q->queue_lock, flags);
}
EXPORT_SYMBOL_GPL(blk_mq_quiesce_queue_nowait);

/**
 * blk_mq_wait_quiesce_done() - wait until in-progress quiesce is done
 * @set: tag_set to wait on
 *
 * Note: it is driver's responsibility for making sure that quiesce has
 * been started on or more of the request_queues of the tag_set.  This
 * function only waits for the quiesce on those request_queues that had
 * the quiesce flag set using blk_mq_quiesce_queue_nowait.
 */
void blk_mq_wait_quiesce_done(struct blk_mq_tag_set *set)
{
	if (set->flags & BLK_MQ_F_BLOCKING)
		synchronize_srcu(set->srcu);
	else
		synchronize_rcu();
}
EXPORT_SYMBOL_GPL(blk_mq_wait_quiesce_done);

/**
 * blk_mq_quiesce_queue() - wait until all ongoing dispatches have finished
 * @q: request queue.
 *
 * Note: this function does not prevent that the struct request end_io()
 * callback function is invoked. Once this function is returned, we make
 * sure no dispatch can happen until the queue is unquiesced via
 * blk_mq_unquiesce_queue().
 */
void blk_mq_quiesce_queue(struct request_queue *q)
{
	blk_mq_quiesce_queue_nowait(q);
	/* nothing to wait for non-mq queues */
	if (queue_is_mq(q))
		blk_mq_wait_quiesce_done(q->tag_set);
}
EXPORT_SYMBOL_GPL(blk_mq_quiesce_queue);

/*
 * blk_mq_unquiesce_queue() - counterpart of blk_mq_quiesce_queue()
 * @q: request queue.
 *
 * This function recovers queue into the state before quiescing
 * which is done by blk_mq_quiesce_queue.
 */
void blk_mq_unquiesce_queue(struct request_queue *q)
{
	unsigned long flags;
	bool run_queue = false;

	spin_lock_irqsave(&q->queue_lock, flags);
	if (WARN_ON_ONCE(q->quiesce_depth <= 0)) {
		;
	} else if (!--q->quiesce_depth) {
		blk_queue_flag_clear(QUEUE_FLAG_QUIESCED, q);
		run_queue = true;
	}
	spin_unlock_irqrestore(&q->queue_lock, flags);

	/* dispatch requests which are inserted during quiescing */
	if (run_queue)
		blk_mq_run_hw_queues(q, true);
}
EXPORT_SYMBOL_GPL(blk_mq_unquiesce_queue);

void blk_mq_quiesce_tagset(struct blk_mq_tag_set *set)
{
	struct request_queue *q;

	mutex_lock(&set->tag_list_lock);
	list_for_each_entry(q, &set->tag_list, tag_set_list) {
		if (!blk_queue_skip_tagset_quiesce(q))
			blk_mq_quiesce_queue_nowait(q);
	}
	mutex_unlock(&set->tag_list_lock);

	blk_mq_wait_quiesce_done(set);
}
EXPORT_SYMBOL_GPL(blk_mq_quiesce_tagset);

void blk_mq_unquiesce_tagset(struct blk_mq_tag_set *set)
{
	struct request_queue *q;

	mutex_lock(&set->tag_list_lock);
	list_for_each_entry(q, &set->tag_list, tag_set_list) {
		if (!blk_queue_skip_tagset_quiesce(q))
			blk_mq_unquiesce_queue(q);
	}
	mutex_unlock(&set->tag_list_lock);
}
EXPORT_SYMBOL_GPL(blk_mq_unquiesce_tagset);

void blk_mq_wake_waiters(struct request_queue *q)
{
	struct blk_mq_hw_ctx *hctx;
	unsigned long i;

	queue_for_each_hw_ctx(q, hctx, i)
		if (blk_mq_hw_queue_mapped(hctx))
			blk_mq_tag_wakeup_all(hctx->tags, true);
}

void blk_rq_init(struct request_queue *q, struct request *rq)
{
	memset(rq, 0, sizeof(*rq));

	INIT_LIST_HEAD(&rq->queuelist);
	rq->q = q;
	rq->__sector = (sector_t) -1;
	INIT_HLIST_NODE(&rq->hash);
	RB_CLEAR_NODE(&rq->rb_node);
	rq->tag = BLK_MQ_NO_TAG;
	rq->internal_tag = BLK_MQ_NO_TAG;
	rq->start_time_ns = blk_time_get_ns();
	blk_crypto_rq_set_defaults(rq);
}
EXPORT_SYMBOL(blk_rq_init);

/* Set start and alloc time when the allocated request is actually used */
static inline void blk_mq_rq_time_init(struct request *rq, u64 alloc_time_ns)
{
#ifdef CONFIG_BLK_RQ_ALLOC_TIME
	if (blk_queue_rq_alloc_time(rq->q))
		rq->alloc_time_ns = alloc_time_ns;
	else
		rq->alloc_time_ns = 0;
#endif
}

static struct request *blk_mq_rq_ctx_init(struct blk_mq_alloc_data *data,
		struct blk_mq_tags *tags, unsigned int tag)
{
	struct blk_mq_ctx *ctx = data->ctx;
	struct blk_mq_hw_ctx *hctx = data->hctx;
	struct request_queue *q = data->q;
	struct request *rq = tags->static_rqs[tag];

	rq->q = q;
	rq->mq_ctx = ctx;
	rq->mq_hctx = hctx;
	rq->cmd_flags = data->cmd_flags;

	if (data->flags & BLK_MQ_REQ_PM)
		data->rq_flags |= RQF_PM;
	rq->rq_flags = data->rq_flags;

	if (data->rq_flags & RQF_SCHED_TAGS) {
		rq->tag = BLK_MQ_NO_TAG;
		rq->internal_tag = tag;
	} else {
		rq->tag = tag;
		rq->internal_tag = BLK_MQ_NO_TAG;
	}
	rq->timeout = 0;

	rq->part = NULL;
	rq->io_start_time_ns = 0;
	rq->stats_sectors = 0;
	rq->nr_phys_segments = 0;
	rq->nr_integrity_segments = 0;
	rq->end_io = NULL;
	rq->end_io_data = NULL;

	blk_crypto_rq_set_defaults(rq);
	INIT_LIST_HEAD(&rq->queuelist);
	/* tag was already set */
	WRITE_ONCE(rq->deadline, 0);
	req_ref_set(rq, 1);

	if (rq->rq_flags & RQF_USE_SCHED) {
		struct elevator_queue *e = data->q->elevator;

		INIT_HLIST_NODE(&rq->hash);
		RB_CLEAR_NODE(&rq->rb_node);

		if (e->type->ops.prepare_request)
			e->type->ops.prepare_request(rq);
	}

	return rq;
}

static inline struct request *
__blk_mq_alloc_requests_batch(struct blk_mq_alloc_data *data)
{
	unsigned int tag, tag_offset;
	struct blk_mq_tags *tags;
	struct request *rq;
	unsigned long tag_mask;
	int i, nr = 0;

	tag_mask = blk_mq_get_tags(data, data->nr_tags, &tag_offset);
	if (unlikely(!tag_mask))
		return NULL;

	tags = blk_mq_tags_from_data(data);
	for (i = 0; tag_mask; i++) {
		if (!(tag_mask & (1UL << i)))
			continue;
		tag = tag_offset + i;
		prefetch(tags->static_rqs[tag]);
		tag_mask &= ~(1UL << i);
		rq = blk_mq_rq_ctx_init(data, tags, tag);
		rq_list_add_head(data->cached_rqs, rq);
		nr++;
	}
	if (!(data->rq_flags & RQF_SCHED_TAGS))
		blk_mq_add_active_requests(data->hctx, nr);
	/* caller already holds a reference, add for remainder */
	percpu_ref_get_many(&data->q->q_usage_counter, nr - 1);
	data->nr_tags -= nr;

	return rq_list_pop(data->cached_rqs);
}

static struct request *__blk_mq_alloc_requests(struct blk_mq_alloc_data *data)
{
	struct request_queue *q = data->q;
	u64 alloc_time_ns = 0;
	struct request *rq;
	unsigned int tag;

	/* alloc_time includes depth and tag waits */
	if (blk_queue_rq_alloc_time(q))
		alloc_time_ns = blk_time_get_ns();

	if (data->cmd_flags & REQ_NOWAIT)
		data->flags |= BLK_MQ_REQ_NOWAIT;

retry:
	data->ctx = blk_mq_get_ctx(q);
	data->hctx = blk_mq_map_queue(data->cmd_flags, data->ctx);

	if (q->elevator) {
		/*
		 * All requests use scheduler tags when an I/O scheduler is
		 * enabled for the queue.
		 */
		data->rq_flags |= RQF_SCHED_TAGS;

		/*
		 * Flush/passthrough requests are special and go directly to the
		 * dispatch list.
		 */
		if ((data->cmd_flags & REQ_OP_MASK) != REQ_OP_FLUSH &&
		    !blk_op_is_passthrough(data->cmd_flags)) {
			struct elevator_mq_ops *ops = &q->elevator->type->ops;

			WARN_ON_ONCE(data->flags & BLK_MQ_REQ_RESERVED);

			data->rq_flags |= RQF_USE_SCHED;
			if (ops->limit_depth)
				ops->limit_depth(data->cmd_flags, data);
		}
	} else {
		blk_mq_tag_busy(data->hctx);
	}

	if (data->flags & BLK_MQ_REQ_RESERVED)
		data->rq_flags |= RQF_RESV;

	/*
	 * Try batched alloc if we want more than 1 tag.
	 */
	if (data->nr_tags > 1) {
		rq = __blk_mq_alloc_requests_batch(data);
		if (rq) {
			blk_mq_rq_time_init(rq, alloc_time_ns);
			return rq;
		}
		data->nr_tags = 1;
	}

	/*
	 * Waiting allocations only fail because of an inactive hctx.  In that
	 * case just retry the hctx assignment and tag allocation as CPU hotplug
	 * should have migrated us to an online CPU by now.
	 */
	tag = blk_mq_get_tag(data);
	if (tag == BLK_MQ_NO_TAG) {
		if (data->flags & BLK_MQ_REQ_NOWAIT)
			return NULL;
		/*
		 * Give up the CPU and sleep for a random short time to
		 * ensure that thread using a realtime scheduling class
		 * are migrated off the CPU, and thus off the hctx that
		 * is going away.
		 */
		msleep(3);
		goto retry;
	}

	if (!(data->rq_flags & RQF_SCHED_TAGS))
		blk_mq_inc_active_requests(data->hctx);
	rq = blk_mq_rq_ctx_init(data, blk_mq_tags_from_data(data), tag);
	blk_mq_rq_time_init(rq, alloc_time_ns);
	return rq;
}

static struct request *blk_mq_rq_cache_fill(struct request_queue *q,
					    struct blk_plug *plug,
					    blk_opf_t opf,
					    blk_mq_req_flags_t flags)
{
	struct blk_mq_alloc_data data = {
		.q		= q,
		.flags		= flags,
		.shallow_depth	= 0,
		.cmd_flags	= opf,
		.rq_flags	= 0,
		.nr_tags	= plug->nr_ios,
		.cached_rqs	= &plug->cached_rqs,
		.ctx		= NULL,
		.hctx		= NULL
	};
	struct request *rq;

	if (blk_queue_enter(q, flags))
		return NULL;

	plug->nr_ios = 1;

	rq = __blk_mq_alloc_requests(&data);
	if (unlikely(!rq))
		blk_queue_exit(q);
	return rq;
}

static struct request *blk_mq_alloc_cached_request(struct request_queue *q,
						   blk_opf_t opf,
						   blk_mq_req_flags_t flags)
{
	struct blk_plug *plug = current->plug;
	struct request *rq;

	if (!plug)
		return NULL;

	if (rq_list_empty(&plug->cached_rqs)) {
		if (plug->nr_ios == 1)
			return NULL;
		rq = blk_mq_rq_cache_fill(q, plug, opf, flags);
		if (!rq)
			return NULL;
	} else {
		rq = rq_list_peek(&plug->cached_rqs);
		if (!rq || rq->q != q)
			return NULL;

		if (blk_mq_get_hctx_type(opf) != rq->mq_hctx->type)
			return NULL;
		if (op_is_flush(rq->cmd_flags) != op_is_flush(opf))
			return NULL;

		rq_list_pop(&plug->cached_rqs);
		blk_mq_rq_time_init(rq, blk_time_get_ns());
	}

	rq->cmd_flags = opf;
	INIT_LIST_HEAD(&rq->queuelist);
	return rq;
}

struct request *blk_mq_alloc_request(struct request_queue *q, blk_opf_t opf,
		blk_mq_req_flags_t flags)
{
	struct request *rq;

	rq = blk_mq_alloc_cached_request(q, opf, flags);
	if (!rq) {
		struct blk_mq_alloc_data data = {
			.q		= q,
			.flags		= flags,
			.shallow_depth	= 0,
			.cmd_flags	= opf,
			.rq_flags	= 0,
			.nr_tags	= 1,
			.cached_rqs	= NULL,
			.ctx		= NULL,
			.hctx		= NULL
		};
		int ret;

		ret = blk_queue_enter(q, flags);
		if (ret)
			return ERR_PTR(ret);

		rq = __blk_mq_alloc_requests(&data);
		if (!rq)
			goto out_queue_exit;
	}
	rq->__data_len = 0;
	rq->__sector = (sector_t) -1;
	rq->bio = rq->biotail = NULL;
	return rq;
out_queue_exit:
	blk_queue_exit(q);
	return ERR_PTR(-EWOULDBLOCK);
}
EXPORT_SYMBOL(blk_mq_alloc_request);

struct request *blk_mq_alloc_request_hctx(struct request_queue *q,
	blk_opf_t opf, blk_mq_req_flags_t flags, unsigned int hctx_idx)
{
	struct blk_mq_alloc_data data = {
		.q		= q,
		.flags		= flags,
		.shallow_depth	= 0,
		.cmd_flags	= opf,
		.rq_flags	= 0,
		.nr_tags	= 1,
		.cached_rqs	= NULL,
		.ctx		= NULL,
		.hctx		= NULL
	};
	u64 alloc_time_ns = 0;
	struct request *rq;
	unsigned int cpu;
	unsigned int tag;
	int ret;

	/* alloc_time includes depth and tag waits */
	if (blk_queue_rq_alloc_time(q))
		alloc_time_ns = blk_time_get_ns();

	/*
	 * If the tag allocator sleeps we could get an allocation for a
	 * different hardware context.  No need to complicate the low level
	 * allocator for this for the rare use case of a command tied to
	 * a specific queue.
	 */
	if (WARN_ON_ONCE(!(flags & BLK_MQ_REQ_NOWAIT)) ||
	    WARN_ON_ONCE(!(flags & BLK_MQ_REQ_RESERVED)))
		return ERR_PTR(-EINVAL);

	if (hctx_idx >= q->nr_hw_queues)
		return ERR_PTR(-EIO);

	ret = blk_queue_enter(q, flags);
	if (ret)
		return ERR_PTR(ret);

	/*
	 * Check if the hardware context is actually mapped to anything.
	 * If not tell the caller that it should skip this queue.
	 */
	ret = -EXDEV;
	data.hctx = xa_load(&q->hctx_table, hctx_idx);
	if (!blk_mq_hw_queue_mapped(data.hctx))
		goto out_queue_exit;
	cpu = cpumask_first_and(data.hctx->cpumask, cpu_online_mask);
	if (cpu >= nr_cpu_ids)
		goto out_queue_exit;
	data.ctx = __blk_mq_get_ctx(q, cpu);

	if (q->elevator)
		data.rq_flags |= RQF_SCHED_TAGS;
	else
		blk_mq_tag_busy(data.hctx);

	if (flags & BLK_MQ_REQ_RESERVED)
		data.rq_flags |= RQF_RESV;

	ret = -EWOULDBLOCK;
	tag = blk_mq_get_tag(&data);
	if (tag == BLK_MQ_NO_TAG)
		goto out_queue_exit;
	if (!(data.rq_flags & RQF_SCHED_TAGS))
		blk_mq_inc_active_requests(data.hctx);
	rq = blk_mq_rq_ctx_init(&data, blk_mq_tags_from_data(&data), tag);
	blk_mq_rq_time_init(rq, alloc_time_ns);
	rq->__data_len = 0;
	rq->__sector = (sector_t) -1;
	rq->bio = rq->biotail = NULL;
	return rq;

out_queue_exit:
	blk_queue_exit(q);
	return ERR_PTR(ret);
}
EXPORT_SYMBOL_GPL(blk_mq_alloc_request_hctx);

static void blk_mq_finish_request(struct request *rq)
{
	struct request_queue *q = rq->q;

	blk_zone_finish_request(rq);

	if (rq->rq_flags & RQF_USE_SCHED) {
		q->elevator->type->ops.finish_request(rq);
		/*
		 * For postflush request that may need to be
		 * completed twice, we should clear this flag
		 * to avoid double finish_request() on the rq.
		 */
		rq->rq_flags &= ~RQF_USE_SCHED;
	}
}

static void __blk_mq_free_request(struct request *rq)
{
	struct request_queue *q = rq->q;
	struct blk_mq_ctx *ctx = rq->mq_ctx;
	struct blk_mq_hw_ctx *hctx = rq->mq_hctx;
	const int sched_tag = rq->internal_tag;

	blk_crypto_free_request(rq);
	blk_pm_mark_last_busy(rq);
	rq->mq_hctx = NULL;

	if (rq->tag != BLK_MQ_NO_TAG) {
		blk_mq_dec_active_requests(hctx);
		blk_mq_put_tag(hctx->tags, ctx, rq->tag);
	}
	if (sched_tag != BLK_MQ_NO_TAG)
		blk_mq_put_tag(hctx->sched_tags, ctx, sched_tag);
	blk_mq_sched_restart(hctx);
	blk_queue_exit(q);
}

void blk_mq_free_request(struct request *rq)
{
	struct request_queue *q = rq->q;

	blk_mq_finish_request(rq);

	if (unlikely(laptop_mode && !blk_rq_is_passthrough(rq)))
		laptop_io_completion(q->disk->bdi);

	rq_qos_done(q, rq);

	WRITE_ONCE(rq->state, MQ_RQ_IDLE);
	if (req_ref_put_and_test(rq))
		__blk_mq_free_request(rq);
}
EXPORT_SYMBOL_GPL(blk_mq_free_request);

void blk_mq_free_plug_rqs(struct blk_plug *plug)
{
	struct request *rq;

	while ((rq = rq_list_pop(&plug->cached_rqs)) != NULL)
		blk_mq_free_request(rq);
}

void blk_dump_rq_flags(struct request *rq, char *msg)
{
	printk(KERN_INFO "%s: dev %s: flags=%llx\n", msg,
		rq->q->disk ? rq->q->disk->disk_name : "?",
		(__force unsigned long long) rq->cmd_flags);

	printk(KERN_INFO "  sector %llu, nr/cnr %u/%u\n",
	       (unsigned long long)blk_rq_pos(rq),
	       blk_rq_sectors(rq), blk_rq_cur_sectors(rq));
	printk(KERN_INFO "  bio %p, biotail %p, len %u\n",
	       rq->bio, rq->biotail, blk_rq_bytes(rq));
}
EXPORT_SYMBOL(blk_dump_rq_flags);

static void blk_account_io_completion(struct request *req, unsigned int bytes)
{
	if (req->rq_flags & RQF_IO_STAT) {
		const int sgrp = op_stat_group(req_op(req));

		part_stat_lock();
		part_stat_add(req->part, sectors[sgrp], bytes >> 9);
		part_stat_unlock();
	}
}

static void blk_print_req_error(struct request *req, blk_status_t status)
{
	printk_ratelimited(KERN_ERR
		"%s error, dev %s, sector %llu op 0x%x:(%s) flags 0x%x "
		"phys_seg %u prio class %u\n",
		blk_status_to_str(status),
		req->q->disk ? req->q->disk->disk_name : "?",
		blk_rq_pos(req), (__force u32)req_op(req),
		blk_op_str(req_op(req)),
		(__force u32)(req->cmd_flags & ~REQ_OP_MASK),
		req->nr_phys_segments,
		IOPRIO_PRIO_CLASS(req_get_ioprio(req)));
}

/*
 * Fully end IO on a request. Does not support partial completions, or
 * errors.
 */
static void blk_complete_request(struct request *req)
{
	const bool is_flush = (req->rq_flags & RQF_FLUSH_SEQ) != 0;
	int total_bytes = blk_rq_bytes(req);
	struct bio *bio = req->bio;

	trace_block_rq_complete(req, BLK_STS_OK, total_bytes);

	if (!bio)
		return;

	if (blk_integrity_rq(req) && req_op(req) == REQ_OP_READ)
		blk_integrity_complete(req, total_bytes);

	/*
	 * Upper layers may call blk_crypto_evict_key() anytime after the last
	 * bio_endio().  Therefore, the keyslot must be released before that.
	 */
	blk_crypto_rq_put_keyslot(req);

	blk_account_io_completion(req, total_bytes);

	do {
		struct bio *next = bio->bi_next;

		/* Completion has already been traced */
		bio_clear_flag(bio, BIO_TRACE_COMPLETION);

		blk_zone_update_request_bio(req, bio);

		if (!is_flush)
			bio_endio(bio);
		bio = next;
	} while (bio);

	/*
	 * Reset counters so that the request stacking driver
	 * can find how many bytes remain in the request
	 * later.
	 */
	if (!req->end_io) {
		req->bio = NULL;
		req->__data_len = 0;
	}
}

/**
 * blk_update_request - Complete multiple bytes without completing the request
 * @req:      the request being processed
 * @error:    block status code
 * @nr_bytes: number of bytes to complete for @req
 *
 * Description:
 *     Ends I/O on a number of bytes attached to @req, but doesn't complete
 *     the request structure even if @req doesn't have leftover.
 *     If @req has leftover, sets it up for the next range of segments.
 *
 *     Passing the result of blk_rq_bytes() as @nr_bytes guarantees
 *     %false return from this function.
 *
 * Note:
 *	The RQF_SPECIAL_PAYLOAD flag is ignored on purpose in this function
 *      except in the consistency check at the end of this function.
 *
 * Return:
 *     %false - this request doesn't have any more data
 *     %true  - this request has more data
 **/
bool blk_update_request(struct request *req, blk_status_t error,
		unsigned int nr_bytes)
{
	bool is_flush = req->rq_flags & RQF_FLUSH_SEQ;
	bool quiet = req->rq_flags & RQF_QUIET;
	int total_bytes;

	trace_block_rq_complete(req, error, nr_bytes);

	if (!req->bio)
		return false;

	if (blk_integrity_rq(req) && req_op(req) == REQ_OP_READ &&
	    error == BLK_STS_OK)
		blk_integrity_complete(req, nr_bytes);

	/*
	 * Upper layers may call blk_crypto_evict_key() anytime after the last
	 * bio_endio().  Therefore, the keyslot must be released before that.
	 */
	if (blk_crypto_rq_has_keyslot(req) && nr_bytes >= blk_rq_bytes(req))
		__blk_crypto_rq_put_keyslot(req);

	if (unlikely(error && !blk_rq_is_passthrough(req) && !quiet) &&
	    !test_bit(GD_DEAD, &req->q->disk->state)) {
		blk_print_req_error(req, error);
		trace_block_rq_error(req, error, nr_bytes);
	}

	blk_account_io_completion(req, nr_bytes);

	total_bytes = 0;
	while (req->bio) {
		struct bio *bio = req->bio;
		unsigned bio_bytes = min(bio->bi_iter.bi_size, nr_bytes);

		if (unlikely(error))
			bio->bi_status = error;

		if (bio_bytes == bio->bi_iter.bi_size) {
			req->bio = bio->bi_next;
		} else if (bio_is_zone_append(bio) && error == BLK_STS_OK) {
			/*
			 * Partial zone append completions cannot be supported
			 * as the BIO fragments may end up not being written
			 * sequentially.
			 */
			bio->bi_status = BLK_STS_IOERR;
		}

		/* Completion has already been traced */
		bio_clear_flag(bio, BIO_TRACE_COMPLETION);
		if (unlikely(quiet))
			bio_set_flag(bio, BIO_QUIET);

		bio_advance(bio, bio_bytes);

		/* Don't actually finish bio if it's part of flush sequence */
		if (!bio->bi_iter.bi_size) {
			blk_zone_update_request_bio(req, bio);
			if (!is_flush)
				bio_endio(bio);
		}

		total_bytes += bio_bytes;
		nr_bytes -= bio_bytes;

		if (!nr_bytes)
			break;
	}

	/*
	 * completely done
	 */
	if (!req->bio) {
		/*
		 * Reset counters so that the request stacking driver
		 * can find how many bytes remain in the request
		 * later.
		 */
		req->__data_len = 0;
		return false;
	}

	req->__data_len -= total_bytes;

	/* update sector only for requests with clear definition of sector */
	if (!blk_rq_is_passthrough(req))
		req->__sector += total_bytes >> 9;

	/* mixed attributes always follow the first bio */
	if (req->rq_flags & RQF_MIXED_MERGE) {
		req->cmd_flags &= ~REQ_FAILFAST_MASK;
		req->cmd_flags |= req->bio->bi_opf & REQ_FAILFAST_MASK;
	}

	if (!(req->rq_flags & RQF_SPECIAL_PAYLOAD)) {
		/*
		 * If total number of sectors is less than the first segment
		 * size, something has gone terribly wrong.
		 */
		if (blk_rq_bytes(req) < blk_rq_cur_bytes(req)) {
			blk_dump_rq_flags(req, "request botched");
			req->__data_len = blk_rq_cur_bytes(req);
		}

		/* recalculate the number of segments */
		req->nr_phys_segments = blk_recalc_rq_segments(req);
	}

	return true;
}
EXPORT_SYMBOL_GPL(blk_update_request);

static inline void blk_account_io_done(struct request *req, u64 now)
{
	trace_block_io_done(req);

	/*
	 * Account IO completion.  flush_rq isn't accounted as a
	 * normal IO on queueing nor completion.  Accounting the
	 * containing request is enough.
	 */
	if ((req->rq_flags & (RQF_IO_STAT|RQF_FLUSH_SEQ)) == RQF_IO_STAT) {
		const int sgrp = op_stat_group(req_op(req));

		part_stat_lock();
		update_io_ticks(req->part, jiffies, true);
		part_stat_inc(req->part, ios[sgrp]);
		part_stat_add(req->part, nsecs[sgrp], now - req->start_time_ns);
		part_stat_local_dec(req->part,
				    in_flight[op_is_write(req_op(req))]);
		part_stat_unlock();
	}
}

static inline bool blk_rq_passthrough_stats(struct request *req)
{
	struct bio *bio = req->bio;

	if (!blk_queue_passthrough_stat(req->q))
		return false;

	/* Requests without a bio do not transfer data. */
	if (!bio)
		return false;

	/*
	 * Stats are accumulated in the bdev, so must have one attached to a
	 * bio to track stats. Most drivers do not set the bdev for passthrough
	 * requests, but nvme is one that will set it.
	 */
	if (!bio->bi_bdev)
		return false;

	/*
	 * We don't know what a passthrough command does, but we know the
	 * payload size and data direction. Ensuring the size is aligned to the
	 * block size filters out most commands with payloads that don't
	 * represent sector access.
	 */
	if (blk_rq_bytes(req) & (bdev_logical_block_size(bio->bi_bdev) - 1))
		return false;
	return true;
}

static inline void blk_account_io_start(struct request *req)
{
	trace_block_io_start(req);

	if (!blk_queue_io_stat(req->q))
		return;
	if (blk_rq_is_passthrough(req) && !blk_rq_passthrough_stats(req))
		return;

	req->rq_flags |= RQF_IO_STAT;
	req->start_time_ns = blk_time_get_ns();

	/*
	 * All non-passthrough requests are created from a bio with one
	 * exception: when a flush command that is part of a flush sequence
	 * generated by the state machine in blk-flush.c is cloned onto the
	 * lower device by dm-multipath we can get here without a bio.
	 */
	if (req->bio)
		req->part = req->bio->bi_bdev;
	else
		req->part = req->q->disk->part0;

	part_stat_lock();
	update_io_ticks(req->part, jiffies, false);
	part_stat_local_inc(req->part, in_flight[op_is_write(req_op(req))]);
	part_stat_unlock();
}

static inline void __blk_mq_end_request_acct(struct request *rq, u64 now)
{
	if (rq->rq_flags & RQF_STATS)
		blk_stat_add(rq, now);

	blk_mq_sched_completed_request(rq, now);
	blk_account_io_done(rq, now);
}

inline void __blk_mq_end_request(struct request *rq, blk_status_t error)
{
	if (blk_mq_need_time_stamp(rq))
		__blk_mq_end_request_acct(rq, blk_time_get_ns());

	blk_mq_finish_request(rq);

	if (rq->end_io) {
		rq_qos_done(rq->q, rq);
		if (rq->end_io(rq, error) == RQ_END_IO_FREE)
			blk_mq_free_request(rq);
	} else {
		blk_mq_free_request(rq);
	}
}
EXPORT_SYMBOL(__blk_mq_end_request);

void blk_mq_end_request(struct request *rq, blk_status_t error)
{
	if (blk_update_request(rq, error, blk_rq_bytes(rq)))
		BUG();
	__blk_mq_end_request(rq, error);
}
EXPORT_SYMBOL(blk_mq_end_request);

#define TAG_COMP_BATCH		32

static inline void blk_mq_flush_tag_batch(struct blk_mq_hw_ctx *hctx,
					  int *tag_array, int nr_tags)
{
	struct request_queue *q = hctx->queue;

	blk_mq_sub_active_requests(hctx, nr_tags);

	blk_mq_put_tags(hctx->tags, tag_array, nr_tags);
	percpu_ref_put_many(&q->q_usage_counter, nr_tags);
}

void blk_mq_end_request_batch(struct io_comp_batch *iob)
{
	int tags[TAG_COMP_BATCH], nr_tags = 0;
	struct blk_mq_hw_ctx *cur_hctx = NULL;
	struct request *rq;
	u64 now = 0;

	if (iob->need_ts)
		now = blk_time_get_ns();

	while ((rq = rq_list_pop(&iob->req_list)) != NULL) {
		prefetch(rq->bio);
		prefetch(rq->rq_next);

		blk_complete_request(rq);
		if (iob->need_ts)
			__blk_mq_end_request_acct(rq, now);

		blk_mq_finish_request(rq);

		rq_qos_done(rq->q, rq);

		/*
		 * If end_io handler returns NONE, then it still has
		 * ownership of the request.
		 */
		if (rq->end_io && rq->end_io(rq, 0) == RQ_END_IO_NONE)
			continue;

		WRITE_ONCE(rq->state, MQ_RQ_IDLE);
		if (!req_ref_put_and_test(rq))
			continue;

		blk_crypto_free_request(rq);
		blk_pm_mark_last_busy(rq);

		if (nr_tags == TAG_COMP_BATCH || cur_hctx != rq->mq_hctx) {
			if (cur_hctx)
				blk_mq_flush_tag_batch(cur_hctx, tags, nr_tags);
			nr_tags = 0;
			cur_hctx = rq->mq_hctx;
		}
		tags[nr_tags++] = rq->tag;
	}

	if (nr_tags)
		blk_mq_flush_tag_batch(cur_hctx, tags, nr_tags);
}
EXPORT_SYMBOL_GPL(blk_mq_end_request_batch);

static void blk_complete_reqs(struct llist_head *list)
{
	/*将list中元素反转后返回*/
	struct llist_node *entry = llist_reverse_order(llist_del_all(list)/*将list置空并返回其所有元素*/);
	struct request *rq, *next;

	/*遍历所有entry,并触发complete回调*/
	llist_for_each_entry_safe(rq, next, entry, ipi_list)
		rq->q->mq_ops->complete(rq);
}

static __latent_entropy void blk_done_softirq(void)
{
	blk_complete_reqs(this_cpu_ptr(&blk_cpu_done));
}

static int blk_softirq_cpu_dead(unsigned int cpu)
{
	blk_complete_reqs(&per_cpu(blk_cpu_done, cpu));
	return 0;
}

static void __blk_mq_complete_request_remote(void *data)
{
	__raise_softirq_irqoff(BLOCK_SOFTIRQ);
}

static inline bool blk_mq_complete_need_ipi(struct request *rq)
{
	int cpu = raw_smp_processor_id();

	if (!IS_ENABLED(CONFIG_SMP) ||
	    !test_bit(QUEUE_FLAG_SAME_COMP, &rq->q->queue_flags))
		return false;
	/*
	 * With force threaded interrupts enabled, raising softirq from an SMP
	 * function call will always result in waking the ksoftirqd thread.
	 * This is probably worse than completing the request on a different
	 * cache domain.
	 */
	if (force_irqthreads())
		return false;

	/* same CPU or cache domain and capacity?  Complete locally */
	if (cpu == rq->mq_ctx->cpu ||
	    (!test_bit(QUEUE_FLAG_SAME_FORCE, &rq->q->queue_flags) &&
	     cpus_share_cache(cpu, rq->mq_ctx->cpu) &&
	     cpus_equal_capacity(cpu, rq->mq_ctx->cpu)))
		return false;

	/* don't try to IPI to an offline CPU */
	return cpu_online(rq->mq_ctx->cpu);
}

static void blk_mq_complete_send_ipi(struct request *rq)
{
	unsigned int cpu;

	cpu = rq->mq_ctx->cpu;
	if (llist_add(&rq->ipi_list, &per_cpu(blk_cpu_done, cpu)))
		smp_call_function_single_async(cpu, &per_cpu(blk_cpu_csd, cpu));
}

static void blk_mq_raise_softirq(struct request *rq)
{
	struct llist_head *list;

	preempt_disable();
	list = this_cpu_ptr(&blk_cpu_done);
	if (llist_add(&rq->ipi_list, list))
		raise_softirq(BLOCK_SOFTIRQ);
	preempt_enable();
}

bool blk_mq_complete_request_remote(struct request *rq)
{
	WRITE_ONCE(rq->state, MQ_RQ_COMPLETE);

	/*
	 * For request which hctx has only one ctx mapping,
	 * or a polled request, always complete locally,
	 * it's pointless to redirect the completion.
	 */
	if ((rq->mq_hctx->nr_ctx == 1 &&
	     rq->mq_ctx->cpu == raw_smp_processor_id()) ||
	     rq->cmd_flags & REQ_POLLED)
		return false;

	if (blk_mq_complete_need_ipi(rq)) {
		blk_mq_complete_send_ipi(rq);
		return true;
	}

	if (rq->q->nr_hw_queues == 1) {
		blk_mq_raise_softirq(rq);
		return true;
	}
	return false;
}
EXPORT_SYMBOL_GPL(blk_mq_complete_request_remote);

/**
 * blk_mq_complete_request - end I/O on a request
 * @rq:		the request being processed
 *
 * Description:
 *	Complete a request by scheduling the ->complete_rq operation.
 **/
void blk_mq_complete_request(struct request *rq)
{
	if (!blk_mq_complete_request_remote(rq))
		rq->q->mq_ops->complete(rq);/*完成了一个io请求*/
}
EXPORT_SYMBOL(blk_mq_complete_request);

/**
 * blk_mq_start_request - Start processing a request
 * @rq: Pointer to request to be started
 *
 * Function used by device drivers to notify the block layer that a request
 * is going to be processed now, so blk layer can do proper initializations
 * such as starting the timeout timer.
 */
void blk_mq_start_request(struct request *rq)
{
	struct request_queue *q = rq->q;/*取request对应的queue*/

	trace_block_rq_issue(rq);

	if (test_bit(QUEUE_FLAG_STATS, &q->queue_flags) &&
	    !blk_rq_is_passthrough(rq)) {
		rq->io_start_time_ns = blk_time_get_ns();
		rq->stats_sectors = blk_rq_sectors(rq);
		rq->rq_flags |= RQF_STATS;
		rq_qos_issue(q, rq);
	}

	WARN_ON_ONCE(blk_mq_rq_state(rq) != MQ_RQ_IDLE);

	blk_add_timer(rq);
	WRITE_ONCE(rq->state, MQ_RQ_IN_FLIGHT);/*指明rq还在flight(未决）*/
	rq->mq_hctx->tags->rqs[rq->tag] = rq;

	if (blk_integrity_rq(rq) && req_op(rq) == REQ_OP_WRITE)
		blk_integrity_prepare(rq);

	if (rq->bio && rq->bio->bi_opf & REQ_POLLED)
	        WRITE_ONCE(rq->bio->bi_cookie, rq->mq_hctx->queue_num);
}
EXPORT_SYMBOL(blk_mq_start_request);

/*
 * Allow 2x BLK_MAX_REQUEST_COUNT requests on plug queue for multiple
 * queues. This is important for md arrays to benefit from merging
 * requests.
 */
static inline unsigned short blk_plug_max_rq_count(struct blk_plug *plug)
{
	if (plug->multiple_queues)
		return BLK_MAX_REQUEST_COUNT * 2;
	return BLK_MAX_REQUEST_COUNT;
}

static void blk_add_rq_to_plug(struct blk_plug *plug, struct request *rq)
{
	struct request *last = rq_list_peek(&plug->mq_list);

	if (!plug->rq_count) {
		trace_block_plug(rq->q);
	} else if (plug->rq_count >= blk_plug_max_rq_count(plug) ||
		   (!blk_queue_nomerges(rq->q) &&
		    blk_rq_bytes(last) >= BLK_PLUG_FLUSH_SIZE)) {
		blk_mq_flush_plug_list(plug, false);
		last = NULL;
		trace_block_plug(rq->q);
	}

	if (!plug->multiple_queues && last && last->q != rq->q)
		plug->multiple_queues = true;
	/*
	 * Any request allocated from sched tags can't be issued to
	 * ->queue_rqs() directly
	 */
	if (!plug->has_elevator && (rq->rq_flags & RQF_SCHED_TAGS))
		plug->has_elevator = true;
	rq_list_add_tail(&plug->mq_list, rq);
	plug->rq_count++;
}

/**
 * blk_execute_rq_nowait - insert a request to I/O scheduler for execution
 * @rq:		request to insert
 * @at_head:    insert request at head or tail of queue
 *
 * Description:
 *    Insert a fully prepared request at the back of the I/O scheduler queue
 *    for execution.  Don't wait for completion.
 *
 * Note:
 *    This function will invoke @done directly if the queue is dead.
 */
void blk_execute_rq_nowait(struct request *rq, bool at_head)
{
	struct blk_mq_hw_ctx *hctx = rq->mq_hctx;

	WARN_ON(irqs_disabled());
	WARN_ON(!blk_rq_is_passthrough(rq));

	blk_account_io_start(rq);

	if (current->plug && !at_head) {
		blk_add_rq_to_plug(current->plug, rq);
		return;
	}

	blk_mq_insert_request(rq, at_head ? BLK_MQ_INSERT_AT_HEAD : 0);
	blk_mq_run_hw_queue(hctx, hctx->flags & BLK_MQ_F_BLOCKING);
}
EXPORT_SYMBOL_GPL(blk_execute_rq_nowait);

struct blk_rq_wait {
	struct completion done;
	blk_status_t ret;
};

static enum rq_end_io_ret blk_end_sync_rq(struct request *rq, blk_status_t ret)
{
	struct blk_rq_wait *wait = rq->end_io_data;

	wait->ret = ret;
	complete(&wait->done);
	return RQ_END_IO_NONE;
}

bool blk_rq_is_poll(struct request *rq)
{
	if (!rq->mq_hctx)
		return false;
	if (rq->mq_hctx->type != HCTX_TYPE_POLL)
		return false;
	return true;
}
EXPORT_SYMBOL_GPL(blk_rq_is_poll);

static void blk_rq_poll_completion(struct request *rq, struct completion *wait)
{
	do {
		blk_hctx_poll(rq->q, rq->mq_hctx, NULL, 0);
		cond_resched();
	} while (!completion_done(wait));
}

/**
 * blk_execute_rq - insert a request into queue for execution
 * @rq:		request to insert
 * @at_head:    insert request at head or tail of queue
 *
 * Description:
 *    Insert a fully prepared request at the back of the I/O scheduler queue
 *    for execution and wait for completion.
 * Return: The blk_status_t result provided to blk_mq_end_request().
 */
blk_status_t blk_execute_rq(struct request *rq, bool at_head)
{
	struct blk_mq_hw_ctx *hctx = rq->mq_hctx;
	struct blk_rq_wait wait = {
		.done = COMPLETION_INITIALIZER_ONSTACK(wait.done),
	};

	WARN_ON(irqs_disabled());
	WARN_ON(!blk_rq_is_passthrough(rq));

	rq->end_io_data = &wait;
	rq->end_io = blk_end_sync_rq;

	blk_account_io_start(rq);
	blk_mq_insert_request(rq, at_head ? BLK_MQ_INSERT_AT_HEAD : 0);
	blk_mq_run_hw_queue(hctx, false);

	if (blk_rq_is_poll(rq))
		blk_rq_poll_completion(rq, &wait.done);
	else
		blk_wait_io(&wait.done);

	return wait.ret;
}
EXPORT_SYMBOL(blk_execute_rq);

static void __blk_mq_requeue_request(struct request *rq)
{
	struct request_queue *q = rq->q;

	blk_mq_put_driver_tag(rq);

	trace_block_rq_requeue(rq);
	rq_qos_requeue(q, rq);

	if (blk_mq_request_started(rq)) {
		WRITE_ONCE(rq->state, MQ_RQ_IDLE);
		rq->rq_flags &= ~RQF_TIMED_OUT;
	}
}

void blk_mq_requeue_request(struct request *rq, bool kick_requeue_list)
{
	struct request_queue *q = rq->q;
	unsigned long flags;

	__blk_mq_requeue_request(rq);

	/* this request will be re-inserted to io scheduler queue */
	blk_mq_sched_requeue_request(rq);

	spin_lock_irqsave(&q->requeue_lock, flags);
	list_add_tail(&rq->queuelist, &q->requeue_list);
	spin_unlock_irqrestore(&q->requeue_lock, flags);

	if (kick_requeue_list)
		blk_mq_kick_requeue_list(q);
}
EXPORT_SYMBOL(blk_mq_requeue_request);

static void blk_mq_requeue_work(struct work_struct *work)
{
	struct request_queue *q =
		container_of(work, struct request_queue, requeue_work.work);
	LIST_HEAD(rq_list);
	LIST_HEAD(flush_list);
	struct request *rq;

	spin_lock_irq(&q->requeue_lock);
	list_splice_init(&q->requeue_list, &rq_list);
	list_splice_init(&q->flush_list, &flush_list);
	spin_unlock_irq(&q->requeue_lock);

	while (!list_empty(&rq_list)) {
		rq = list_entry(rq_list.next, struct request, queuelist);
		list_del_init(&rq->queuelist);
		/*
		 * If RQF_DONTPREP is set, the request has been started by the
		 * driver already and might have driver-specific data allocated
		 * already.  Insert it into the hctx dispatch list to avoid
		 * block layer merges for the request.
		 */
		if (rq->rq_flags & RQF_DONTPREP)
			blk_mq_request_bypass_insert(rq, 0);
		else
			blk_mq_insert_request(rq, BLK_MQ_INSERT_AT_HEAD);
	}

	while (!list_empty(&flush_list)) {
		rq = list_entry(flush_list.next, struct request, queuelist);
		list_del_init(&rq->queuelist);
		blk_mq_insert_request(rq, 0);
	}

	blk_mq_run_hw_queues(q, false);
}

void blk_mq_kick_requeue_list(struct request_queue *q)
{
	kblockd_mod_delayed_work_on(WORK_CPU_UNBOUND, &q->requeue_work, 0);
}
EXPORT_SYMBOL(blk_mq_kick_requeue_list);

void blk_mq_delay_kick_requeue_list(struct request_queue *q,
				    unsigned long msecs)
{
	kblockd_mod_delayed_work_on(WORK_CPU_UNBOUND, &q->requeue_work,
				    msecs_to_jiffies(msecs));
}
EXPORT_SYMBOL(blk_mq_delay_kick_requeue_list);

static bool blk_is_flush_data_rq(struct request *rq)
{
	return (rq->rq_flags & RQF_FLUSH_SEQ) && !is_flush_rq(rq);
}

static bool blk_mq_rq_inflight(struct request *rq, void *priv)
{
	/*
	 * If we find a request that isn't idle we know the queue is busy
	 * as it's checked in the iter.
	 * Return false to stop the iteration.
	 *
	 * In case of queue quiesce, if one flush data request is completed,
	 * don't count it as inflight given the flush sequence is suspended,
	 * and the original flush data request is invisible to driver, just
	 * like other pending requests because of quiesce
	 */
	if (blk_mq_request_started(rq) && !(blk_queue_quiesced(rq->q) &&
				blk_is_flush_data_rq(rq) &&
				blk_mq_request_completed(rq))) {
		bool *busy = priv;

		*busy = true;
		return false;
	}

	return true;
}

bool blk_mq_queue_inflight(struct request_queue *q)
{
	bool busy = false;

	blk_mq_queue_tag_busy_iter(q, blk_mq_rq_inflight, &busy);
	return busy;
}
EXPORT_SYMBOL_GPL(blk_mq_queue_inflight);

static void blk_mq_rq_timed_out(struct request *req)
{
	req->rq_flags |= RQF_TIMED_OUT;
	if (req->q->mq_ops->timeout) {
		enum blk_eh_timer_return ret;

		ret = req->q->mq_ops->timeout(req);
		if (ret == BLK_EH_DONE)
			return;
		WARN_ON_ONCE(ret != BLK_EH_RESET_TIMER);
	}

	blk_add_timer(req);
}

struct blk_expired_data {
	bool has_timedout_rq;
	unsigned long next;
	unsigned long timeout_start;
};

static bool blk_mq_req_expired(struct request *rq, struct blk_expired_data *expired)
{
	unsigned long deadline;

	if (blk_mq_rq_state(rq) != MQ_RQ_IN_FLIGHT)
		return false;
	if (rq->rq_flags & RQF_TIMED_OUT)
		return false;

	deadline = READ_ONCE(rq->deadline);
	if (time_after_eq(expired->timeout_start, deadline))
		return true;

	if (expired->next == 0)
		expired->next = deadline;
	else if (time_after(expired->next, deadline))
		expired->next = deadline;
	return false;
}

void blk_mq_put_rq_ref(struct request *rq)
{
	if (is_flush_rq(rq)) {
		if (rq->end_io(rq, 0) == RQ_END_IO_FREE)
			blk_mq_free_request(rq);
	} else if (req_ref_put_and_test(rq)) {
		__blk_mq_free_request(rq);
	}
}

static bool blk_mq_check_expired(struct request *rq, void *priv)
{
	struct blk_expired_data *expired = priv;

	/*
	 * blk_mq_queue_tag_busy_iter() has locked the request, so it cannot
	 * be reallocated underneath the timeout handler's processing, then
	 * the expire check is reliable. If the request is not expired, then
	 * it was completed and reallocated as a new request after returning
	 * from blk_mq_check_expired().
	 */
	if (blk_mq_req_expired(rq, expired)) {
		expired->has_timedout_rq = true;
		return false;
	}
	return true;
}

static bool blk_mq_handle_expired(struct request *rq, void *priv)
{
	struct blk_expired_data *expired = priv;

	if (blk_mq_req_expired(rq, expired))
		blk_mq_rq_timed_out(rq);
	return true;
}

static void blk_mq_timeout_work(struct work_struct *work)
{
	struct request_queue *q =
		container_of(work, struct request_queue, timeout_work);
	struct blk_expired_data expired = {
		.timeout_start = jiffies,
	};
	struct blk_mq_hw_ctx *hctx;
	unsigned long i;

	/* A deadlock might occur if a request is stuck requiring a
	 * timeout at the same time a queue freeze is waiting
	 * completion, since the timeout code would not be able to
	 * acquire the queue reference here.
	 *
	 * That's why we don't use blk_queue_enter here; instead, we use
	 * percpu_ref_tryget directly, because we need to be able to
	 * obtain a reference even in the short window between the queue
	 * starting to freeze, by dropping the first reference in
	 * blk_freeze_queue_start, and the moment the last request is
	 * consumed, marked by the instant q_usage_counter reaches
	 * zero.
	 */
	if (!percpu_ref_tryget(&q->q_usage_counter))
		return;

	/* check if there is any timed-out request */
	blk_mq_queue_tag_busy_iter(q, blk_mq_check_expired, &expired);
	if (expired.has_timedout_rq) {
		/*
		 * Before walking tags, we must ensure any submit started
		 * before the current time has finished. Since the submit
		 * uses srcu or rcu, wait for a synchronization point to
		 * ensure all running submits have finished
		 */
		blk_mq_wait_quiesce_done(q->tag_set);

		expired.next = 0;
		blk_mq_queue_tag_busy_iter(q, blk_mq_handle_expired, &expired);
	}

	if (expired.next != 0) {
		mod_timer(&q->timeout, expired.next);
	} else {
		/*
		 * Request timeouts are handled as a forward rolling timer. If
		 * we end up here it means that no requests are pending and
		 * also that no request has been pending for a while. Mark
		 * each hctx as idle.
		 */
		queue_for_each_hw_ctx(q, hctx, i) {
			/* the hctx may be unmapped, so check it here */
			if (blk_mq_hw_queue_mapped(hctx))
				blk_mq_tag_idle(hctx);
		}
	}
	blk_queue_exit(q);
}

struct flush_busy_ctx_data {
	struct blk_mq_hw_ctx *hctx;
	struct list_head *list;
};

static bool flush_busy_ctx(struct sbitmap *sb, unsigned int bitnr, void *data)
{
	struct flush_busy_ctx_data *flush_data = data;
	struct blk_mq_hw_ctx *hctx = flush_data->hctx;
	struct blk_mq_ctx *ctx = hctx->ctxs[bitnr];
	enum hctx_type type = hctx->type;

	spin_lock(&ctx->lock);
	list_splice_tail_init(&ctx->rq_lists[type], flush_data->list);
	sbitmap_clear_bit(sb, bitnr);
	spin_unlock(&ctx->lock);
	return true;
}

/*
 * Process software queues that have been marked busy, splicing them
 * to the for-dispatch
 */
void blk_mq_flush_busy_ctxs(struct blk_mq_hw_ctx *hctx, struct list_head *list)
{
	struct flush_busy_ctx_data data = {
		.hctx = hctx,
		.list = list,
	};

	sbitmap_for_each_set(&hctx->ctx_map, flush_busy_ctx, &data);
}

struct dispatch_rq_data {
	struct blk_mq_hw_ctx *hctx;
	struct request *rq;
};

static bool dispatch_rq_from_ctx(struct sbitmap *sb, unsigned int bitnr,
		void *data)
{
	struct dispatch_rq_data *dispatch_data = data;
	struct blk_mq_hw_ctx *hctx = dispatch_data->hctx;
	struct blk_mq_ctx *ctx = hctx->ctxs[bitnr];
	enum hctx_type type = hctx->type;

	spin_lock(&ctx->lock);
	if (!list_empty(&ctx->rq_lists[type])) {
		dispatch_data->rq = list_entry_rq(ctx->rq_lists[type].next);
		list_del_init(&dispatch_data->rq->queuelist);
		if (list_empty(&ctx->rq_lists[type]))
			sbitmap_clear_bit(sb, bitnr);
	}
	spin_unlock(&ctx->lock);

	return !dispatch_data->rq;
}

struct request *blk_mq_dequeue_from_ctx(struct blk_mq_hw_ctx *hctx,
					struct blk_mq_ctx *start)
{
	unsigned off = start ? start->index_hw[hctx->type] : 0;
	struct dispatch_rq_data data = {
		.hctx = hctx,
		.rq   = NULL,
	};

	__sbitmap_for_each_set(&hctx->ctx_map, off,
			       dispatch_rq_from_ctx, &data);

	return data.rq;
}

bool __blk_mq_alloc_driver_tag(struct request *rq)
{
	struct sbitmap_queue *bt = &rq->mq_hctx->tags->bitmap_tags;
	unsigned int tag_offset = rq->mq_hctx->tags->nr_reserved_tags;
	int tag;

	blk_mq_tag_busy(rq->mq_hctx);

	if (blk_mq_tag_is_reserved(rq->mq_hctx->sched_tags, rq->internal_tag)) {
		bt = &rq->mq_hctx->tags->breserved_tags;
		tag_offset = 0;
	} else {
		if (!hctx_may_queue(rq->mq_hctx, bt))
			return false;
	}

	tag = __sbitmap_queue_get(bt);
	if (tag == BLK_MQ_NO_TAG)
		return false;

	rq->tag = tag + tag_offset;
	blk_mq_inc_active_requests(rq->mq_hctx);
	return true;
}

static int blk_mq_dispatch_wake(wait_queue_entry_t *wait, unsigned mode,
				int flags, void *key)
{
	struct blk_mq_hw_ctx *hctx;

	hctx = container_of(wait, struct blk_mq_hw_ctx, dispatch_wait);

	spin_lock(&hctx->dispatch_wait_lock);
	if (!list_empty(&wait->entry)) {
		struct sbitmap_queue *sbq;

		list_del_init(&wait->entry);
		sbq = &hctx->tags->bitmap_tags;
		atomic_dec(&sbq->ws_active);
	}
	spin_unlock(&hctx->dispatch_wait_lock);

	blk_mq_run_hw_queue(hctx, true);
	return 1;
}

/*
 * Mark us waiting for a tag. For shared tags, this involves hooking us into
 * the tag wakeups. For non-shared tags, we can simply mark us needing a
 * restart. For both cases, take care to check the condition again after
 * marking us as waiting.
 */
static bool blk_mq_mark_tag_wait(struct blk_mq_hw_ctx *hctx,
				 struct request *rq)
{
	struct sbitmap_queue *sbq;
	struct wait_queue_head *wq;
	wait_queue_entry_t *wait;
	bool ret;

	if (!(hctx->flags & BLK_MQ_F_TAG_QUEUE_SHARED) &&
	    !(blk_mq_is_shared_tags(hctx->flags))) {
		blk_mq_sched_mark_restart_hctx(hctx);

		/*
		 * It's possible that a tag was freed in the window between the
		 * allocation failure and adding the hardware queue to the wait
		 * queue.
		 *
		 * Don't clear RESTART here, someone else could have set it.
		 * At most this will cost an extra queue run.
		 */
		return blk_mq_get_driver_tag(rq);
	}

	wait = &hctx->dispatch_wait;
	if (!list_empty_careful(&wait->entry))
		return false;

	if (blk_mq_tag_is_reserved(rq->mq_hctx->sched_tags, rq->internal_tag))
		sbq = &hctx->tags->breserved_tags;
	else
		sbq = &hctx->tags->bitmap_tags;
	wq = &bt_wait_ptr(sbq, hctx)->wait;

	spin_lock_irq(&wq->lock);
	spin_lock(&hctx->dispatch_wait_lock);
	if (!list_empty(&wait->entry)) {
		spin_unlock(&hctx->dispatch_wait_lock);
		spin_unlock_irq(&wq->lock);
		return false;
	}

	atomic_inc(&sbq->ws_active);
	wait->flags &= ~WQ_FLAG_EXCLUSIVE;
	__add_wait_queue(wq, wait);

	/*
	 * Add one explicit barrier since blk_mq_get_driver_tag() may
	 * not imply barrier in case of failure.
	 *
	 * Order adding us to wait queue and allocating driver tag.
	 *
	 * The pair is the one implied in sbitmap_queue_wake_up() which
	 * orders clearing sbitmap tag bits and waitqueue_active() in
	 * __sbitmap_queue_wake_up(), since waitqueue_active() is lockless
	 *
	 * Otherwise, re-order of adding wait queue and getting driver tag
	 * may cause __sbitmap_queue_wake_up() to wake up nothing because
	 * the waitqueue_active() may not observe us in wait queue.
	 */
	smp_mb();

	/*
	 * It's possible that a tag was freed in the window between the
	 * allocation failure and adding the hardware queue to the wait
	 * queue.
	 */
	ret = blk_mq_get_driver_tag(rq);
	if (!ret) {
		spin_unlock(&hctx->dispatch_wait_lock);
		spin_unlock_irq(&wq->lock);
		return false;
	}

	/*
	 * We got a tag, remove ourselves from the wait queue to ensure
	 * someone else gets the wakeup.
	 */
	list_del_init(&wait->entry);
	atomic_dec(&sbq->ws_active);
	spin_unlock(&hctx->dispatch_wait_lock);
	spin_unlock_irq(&wq->lock);

	return true;
}

#define BLK_MQ_DISPATCH_BUSY_EWMA_WEIGHT  8
#define BLK_MQ_DISPATCH_BUSY_EWMA_FACTOR  4
/*
 * Update dispatch busy with the Exponential Weighted Moving Average(EWMA):
 * - EWMA is one simple way to compute running average value
 * - weight(7/8 and 1/8) is applied so that it can decrease exponentially
 * - take 4 as factor for avoiding to get too small(0) result, and this
 *   factor doesn't matter because EWMA decreases exponentially
 */
static void blk_mq_update_dispatch_busy(struct blk_mq_hw_ctx *hctx, bool busy)
{
	unsigned int ewma;

	ewma = hctx->dispatch_busy;

	if (!ewma && !busy)
		return;

	ewma *= BLK_MQ_DISPATCH_BUSY_EWMA_WEIGHT - 1;
	if (busy)
		ewma += 1 << BLK_MQ_DISPATCH_BUSY_EWMA_FACTOR;
	ewma /= BLK_MQ_DISPATCH_BUSY_EWMA_WEIGHT;

	hctx->dispatch_busy = ewma;
}

#define BLK_MQ_RESOURCE_DELAY	3		/* ms units */

static void blk_mq_handle_dev_resource(struct request *rq,
				       struct list_head *list)
{
	list_add(&rq->queuelist, list);
	__blk_mq_requeue_request(rq);
}

enum prep_dispatch {
	PREP_DISPATCH_OK,
	PREP_DISPATCH_NO_TAG,
	PREP_DISPATCH_NO_BUDGET,
};

static enum prep_dispatch blk_mq_prep_dispatch_rq(struct request *rq,
						  bool need_budget)
{
	struct blk_mq_hw_ctx *hctx = rq->mq_hctx;
	int budget_token = -1;

	if (need_budget) {
		budget_token = blk_mq_get_dispatch_budget(rq->q);
		if (budget_token < 0) {
			/*budget不足*/
			blk_mq_put_driver_tag(rq);
			return PREP_DISPATCH_NO_BUDGET;
		}
		blk_mq_set_rq_budget_token(rq, budget_token);
	}

	if (!blk_mq_get_driver_tag(rq)) {
		/*
		 * The initial allocation attempt failed, so we need to
		 * rerun the hardware queue when a tag is freed. The
		 * waitqueue takes care of that. If the queue is run
		 * before we add this entry back on the dispatch list,
		 * we'll re-run it below.
		 */
		if (!blk_mq_mark_tag_wait(hctx, rq)) {
			/*
			 * All budgets not got from this function will be put
			 * together during handling partial dispatch
			 */
			if (need_budget)
				blk_mq_put_dispatch_budget(rq->q, budget_token);
			return PREP_DISPATCH_NO_TAG;
		}
	}

	return PREP_DISPATCH_OK;
}

/* release all allocated budgets before calling to blk_mq_dispatch_rq_list */
static void blk_mq_release_budgets(struct request_queue *q,
		struct list_head *list)
{
	struct request *rq;

	list_for_each_entry(rq, list, queuelist) {
		int budget_token = blk_mq_get_rq_budget_token(rq);

		if (budget_token >= 0)
			blk_mq_put_dispatch_budget(q, budget_token);
	}
}

/*
 * blk_mq_commit_rqs will notify driver using bd->last that there is no
 * more requests. (See comment in struct blk_mq_ops for commit_rqs for
 * details)
 * Attention, we should explicitly call this in unusual cases:
 *  1) did not queue everything initially scheduled to queue
 *  2) the last attempt to queue a request failed
 */
static void blk_mq_commit_rqs(struct blk_mq_hw_ctx *hctx, int queued,
			      bool from_schedule)
{
	if (hctx->queue->mq_ops->commit_rqs && queued) {
		trace_block_unplug(hctx->queue, queued, !from_schedule);
		hctx->queue->mq_ops->commit_rqs(hctx);
	}
}

/*
 * Returns true if we did some work AND can potentially do more.
 */
<<<<<<< HEAD
bool blk_mq_dispatch_rq_list(struct blk_mq_hw_ctx *hctx, struct list_head *list/*要分发的一组request*/,
			     unsigned int nr_budgets)
=======
bool blk_mq_dispatch_rq_list(struct blk_mq_hw_ctx *hctx, struct list_head *list,
			     bool get_budget)
>>>>>>> 155a3c00
{
	enum prep_dispatch prep;
	struct request_queue *q = hctx->queue;
	struct request *rq;
	int queued;
	blk_status_t ret = BLK_STS_OK;
	bool needs_resource = false;

	if (list_empty(list))
		return false;

	/*
	 * Now process all the entries, sending them to the driver.
	 */
	queued = 0;
	do {
		struct blk_mq_queue_data bd;

		/*自此list上摘取一个request*/
		rq = list_first_entry(list, struct request, queuelist);

		WARN_ON_ONCE(hctx != rq->mq_hctx);
<<<<<<< HEAD
		prep = blk_mq_prep_dispatch_rq(rq, !nr_budgets/*为0时，表示需要budget*/);
=======
		prep = blk_mq_prep_dispatch_rq(rq, get_budget);
>>>>>>> 155a3c00
		if (prep != PREP_DISPATCH_OK)
			break;/*不能dispatch,跳出*/

		list_del_init(&rq->queuelist);/*完成request摘取*/

		bd.rq = rq;/*设置request*/
		bd.last = list_empty(list);/*如果list为空，则为最后一个request*/

<<<<<<< HEAD
		/*
		 * once the request is queued to lld, no need to cover the
		 * budget any more
		 */
		if (nr_budgets)
			nr_budgets--;/*出队一个request,budget减一*/
		ret = q->mq_ops->queue_rq(hctx, &bd);/*将io请求入队*/
=======
		ret = q->mq_ops->queue_rq(hctx, &bd);
>>>>>>> 155a3c00
		switch (ret) {
		case BLK_STS_OK:/*处理成功*/
			queued++;
			break;
		case BLK_STS_RESOURCE:
			needs_resource = true;
			fallthrough;
		case BLK_STS_DEV_RESOURCE:
			blk_mq_handle_dev_resource(rq, list);
			goto out;
		default:
			blk_mq_end_request(rq, ret);
		}
	} while (!list_empty(list));
out:
	/* If we didn't flush the entire list, we could have told the driver
	 * there was more coming, but that turned out to be a lie.
	 */
	if (!list_empty(list) || ret != BLK_STS_OK)
		blk_mq_commit_rqs(hctx, queued, false);

	/*
	 * Any items that need requeuing? Stuff them into hctx->dispatch,
	 * that is where we will continue on next queue run.
	 */
	if (!list_empty(list)) {
		bool needs_restart;
		/* For non-shared tags, the RESTART check will suffice */
		bool no_tag = prep == PREP_DISPATCH_NO_TAG &&
			((hctx->flags & BLK_MQ_F_TAG_QUEUE_SHARED) ||
			blk_mq_is_shared_tags(hctx->flags));

		/*
		 * If the caller allocated budgets, free the budgets of the
		 * requests that have not yet been passed to the block driver.
		 */
		if (!get_budget)
			blk_mq_release_budgets(q, list);

		spin_lock(&hctx->lock);
		list_splice_tail_init(list, &hctx->dispatch);
		spin_unlock(&hctx->lock);

		/*
		 * Order adding requests to hctx->dispatch and checking
		 * SCHED_RESTART flag. The pair of this smp_mb() is the one
		 * in blk_mq_sched_restart(). Avoid restart code path to
		 * miss the new added requests to hctx->dispatch, meantime
		 * SCHED_RESTART is observed here.
		 */
		smp_mb();

		/*
		 * If SCHED_RESTART was set by the caller of this function and
		 * it is no longer set that means that it was cleared by another
		 * thread and hence that a queue rerun is needed.
		 *
		 * If 'no_tag' is set, that means that we failed getting
		 * a driver tag with an I/O scheduler attached. If our dispatch
		 * waitqueue is no longer active, ensure that we run the queue
		 * AFTER adding our entries back to the list.
		 *
		 * If no I/O scheduler has been configured it is possible that
		 * the hardware queue got stopped and restarted before requests
		 * were pushed back onto the dispatch list. Rerun the queue to
		 * avoid starvation. Notes:
		 * - blk_mq_run_hw_queue() checks whether or not a queue has
		 *   been stopped before rerunning a queue.
		 * - Some but not all block drivers stop a queue before
		 *   returning BLK_STS_RESOURCE. Two exceptions are scsi-mq
		 *   and dm-rq.
		 *
		 * If driver returns BLK_STS_RESOURCE and SCHED_RESTART
		 * bit is set, run queue after a delay to avoid IO stalls
		 * that could otherwise occur if the queue is idle.  We'll do
		 * similar if we couldn't get budget or couldn't lock a zone
		 * and SCHED_RESTART is set.
		 */
		needs_restart = blk_mq_sched_needs_restart(hctx);
		if (prep == PREP_DISPATCH_NO_BUDGET)
			needs_resource = true;
		if (!needs_restart ||
		    (no_tag && list_empty_careful(&hctx->dispatch_wait.entry)))
			blk_mq_run_hw_queue(hctx, true);
		else if (needs_resource)
			blk_mq_delay_run_hw_queue(hctx, BLK_MQ_RESOURCE_DELAY);

		blk_mq_update_dispatch_busy(hctx, true);
		return false;
	}

	blk_mq_update_dispatch_busy(hctx, false);
	return true;
}

static inline int blk_mq_first_mapped_cpu(struct blk_mq_hw_ctx *hctx)
{
	int cpu = cpumask_first_and(hctx->cpumask, cpu_online_mask);

	if (cpu >= nr_cpu_ids)
		cpu = cpumask_first(hctx->cpumask);
	return cpu;
}

/*
 * ->next_cpu is always calculated from hctx->cpumask, so simply use
 * it for speeding up the check
 */
static bool blk_mq_hctx_empty_cpumask(struct blk_mq_hw_ctx *hctx)
{
        return hctx->next_cpu >= nr_cpu_ids;
}

/*
 * It'd be great if the workqueue API had a way to pass
 * in a mask and had some smarts for more clever placement.
 * For now we just round-robin here, switching for every
 * BLK_MQ_CPU_WORK_BATCH queued items.
 */
static int blk_mq_hctx_next_cpu(struct blk_mq_hw_ctx *hctx)
{
	bool tried = false;
	int next_cpu = hctx->next_cpu;

	/* Switch to unbound if no allowable CPUs in this hctx */
	if (hctx->queue->nr_hw_queues == 1 || blk_mq_hctx_empty_cpumask(hctx))
		return WORK_CPU_UNBOUND;

	if (--hctx->next_cpu_batch <= 0) {
select_cpu:
		next_cpu = cpumask_next_and(next_cpu, hctx->cpumask,
				cpu_online_mask);
		if (next_cpu >= nr_cpu_ids)
			next_cpu = blk_mq_first_mapped_cpu(hctx);
		hctx->next_cpu_batch = BLK_MQ_CPU_WORK_BATCH;
	}

	/*
	 * Do unbound schedule if we can't find a online CPU for this hctx,
	 * and it should only happen in the path of handling CPU DEAD.
	 */
	if (!cpu_online(next_cpu)) {
		if (!tried) {
			tried = true;
			goto select_cpu;
		}

		/*
		 * Make sure to re-select CPU next time once after CPUs
		 * in hctx->cpumask become online again.
		 */
		hctx->next_cpu = next_cpu;
		hctx->next_cpu_batch = 1;
		return WORK_CPU_UNBOUND;
	}

	hctx->next_cpu = next_cpu;
	return next_cpu;
}

/**
 * blk_mq_delay_run_hw_queue - Run a hardware queue asynchronously.
 * @hctx: Pointer to the hardware queue to run.
 * @msecs: Milliseconds of delay to wait before running the queue.
 *
 * Run a hardware queue asynchronously with a delay of @msecs.
 */
void blk_mq_delay_run_hw_queue(struct blk_mq_hw_ctx *hctx, unsigned long msecs)
{
	if (unlikely(blk_mq_hctx_stopped(hctx)))
		return;
	kblockd_mod_delayed_work_on(blk_mq_hctx_next_cpu(hctx), &hctx->run_work,
				    msecs_to_jiffies(msecs));
}
EXPORT_SYMBOL(blk_mq_delay_run_hw_queue);

static inline bool blk_mq_hw_queue_need_run(struct blk_mq_hw_ctx *hctx)
{
	bool need_run;

	/*
	 * When queue is quiesced, we may be switching io scheduler, or
	 * updating nr_hw_queues, or other things, and we can't run queue
	 * any more, even blk_mq_hctx_has_pending() can't be called safely.
	 *
	 * And queue will be rerun in blk_mq_unquiesce_queue() if it is
	 * quiesced.
	 */
	__blk_mq_run_dispatch_ops(hctx->queue, false,
		need_run = !blk_queue_quiesced(hctx->queue) &&
		blk_mq_hctx_has_pending(hctx));
	return need_run;
}

/**
 * blk_mq_run_hw_queue - Start to run a hardware queue.
 * @hctx: Pointer to the hardware queue to run.
 * @async: If we want to run the queue asynchronously.
 *
 * Check if the request queue is not in a quiesced state and if there are
 * pending requests to be sent. If this is true, run the queue to send requests
 * to hardware.
 */
void blk_mq_run_hw_queue(struct blk_mq_hw_ctx *hctx, bool async/*是否异步*/)
{
	bool need_run;

	/*
	 * We can't run the queue inline with interrupts disabled.
	 */
	WARN_ON_ONCE(!async && in_interrupt());

	might_sleep_if(!async && hctx->flags & BLK_MQ_F_BLOCKING);

	need_run = blk_mq_hw_queue_need_run(hctx);
	if (!need_run) {
		unsigned long flags;

		/*
		 * Synchronize with blk_mq_unquiesce_queue(), because we check
		 * if hw queue is quiesced locklessly above, we need the use
		 * ->queue_lock to make sure we see the up-to-date status to
		 * not miss rerunning the hw queue.
		 */
		spin_lock_irqsave(&hctx->queue->queue_lock, flags);
		need_run = blk_mq_hw_queue_need_run(hctx);
		spin_unlock_irqrestore(&hctx->queue->queue_lock, flags);

		if (!need_run)
			return;
	}

	if (async || !cpumask_test_cpu(raw_smp_processor_id(), hctx->cpumask)) {
		blk_mq_delay_run_hw_queue(hctx, 0);
		return;
	}

	blk_mq_run_dispatch_ops(hctx->queue,
				blk_mq_sched_dispatch_requests(hctx));
}
EXPORT_SYMBOL(blk_mq_run_hw_queue);

/*
 * Return prefered queue to dispatch from (if any) for non-mq aware IO
 * scheduler.
 */
static struct blk_mq_hw_ctx *blk_mq_get_sq_hctx(struct request_queue *q)
{
	struct blk_mq_ctx *ctx = blk_mq_get_ctx(q);
	/*
	 * If the IO scheduler does not respect hardware queues when
	 * dispatching, we just don't bother with multiple HW queues and
	 * dispatch from hctx for the current CPU since running multiple queues
	 * just causes lock contention inside the scheduler and pointless cache
	 * bouncing.
	 */
	struct blk_mq_hw_ctx *hctx = ctx->hctxs[HCTX_TYPE_DEFAULT];

	if (!blk_mq_hctx_stopped(hctx))
		return hctx;
	return NULL;
}

/**
 * blk_mq_run_hw_queues - Run all hardware queues in a request queue.
 * @q: Pointer to the request queue to run.
 * @async: If we want to run the queue asynchronously.
 */
void blk_mq_run_hw_queues(struct request_queue *q, bool async)
{
	struct blk_mq_hw_ctx *hctx, *sq_hctx;
	unsigned long i;

	sq_hctx = NULL;
	if (blk_queue_sq_sched(q))
		sq_hctx = blk_mq_get_sq_hctx(q);
	queue_for_each_hw_ctx(q, hctx, i) {
		if (blk_mq_hctx_stopped(hctx))
			continue;
		/*
		 * Dispatch from this hctx either if there's no hctx preferred
		 * by IO scheduler or if it has requests that bypass the
		 * scheduler.
		 */
		if (!sq_hctx || sq_hctx == hctx ||
		    !list_empty_careful(&hctx->dispatch))
			blk_mq_run_hw_queue(hctx, async);
	}
}
EXPORT_SYMBOL(blk_mq_run_hw_queues);

/**
 * blk_mq_delay_run_hw_queues - Run all hardware queues asynchronously.
 * @q: Pointer to the request queue to run.
 * @msecs: Milliseconds of delay to wait before running the queues.
 */
void blk_mq_delay_run_hw_queues(struct request_queue *q, unsigned long msecs)
{
	struct blk_mq_hw_ctx *hctx, *sq_hctx;
	unsigned long i;

	sq_hctx = NULL;
	if (blk_queue_sq_sched(q))
		sq_hctx = blk_mq_get_sq_hctx(q);
	queue_for_each_hw_ctx(q, hctx, i) {
		if (blk_mq_hctx_stopped(hctx))
			continue;
		/*
		 * If there is already a run_work pending, leave the
		 * pending delay untouched. Otherwise, a hctx can stall
		 * if another hctx is re-delaying the other's work
		 * before the work executes.
		 */
		if (delayed_work_pending(&hctx->run_work))
			continue;
		/*
		 * Dispatch from this hctx either if there's no hctx preferred
		 * by IO scheduler or if it has requests that bypass the
		 * scheduler.
		 */
		if (!sq_hctx || sq_hctx == hctx ||
		    !list_empty_careful(&hctx->dispatch))
			blk_mq_delay_run_hw_queue(hctx, msecs);
	}
}
EXPORT_SYMBOL(blk_mq_delay_run_hw_queues);

/*
 * This function is often used for pausing .queue_rq() by driver when
 * there isn't enough resource or some conditions aren't satisfied, and
 * BLK_STS_RESOURCE is usually returned.
 *
 * We do not guarantee that dispatch can be drained or blocked
 * after blk_mq_stop_hw_queue() returns. Please use
 * blk_mq_quiesce_queue() for that requirement.
 */
void blk_mq_stop_hw_queue(struct blk_mq_hw_ctx *hctx)
{
	cancel_delayed_work(&hctx->run_work);

	set_bit(BLK_MQ_S_STOPPED, &hctx->state);
}
EXPORT_SYMBOL(blk_mq_stop_hw_queue);

/*
 * This function is often used for pausing .queue_rq() by driver when
 * there isn't enough resource or some conditions aren't satisfied, and
 * BLK_STS_RESOURCE is usually returned.
 *
 * We do not guarantee that dispatch can be drained or blocked
 * after blk_mq_stop_hw_queues() returns. Please use
 * blk_mq_quiesce_queue() for that requirement.
 */
void blk_mq_stop_hw_queues(struct request_queue *q)
{
	struct blk_mq_hw_ctx *hctx;
	unsigned long i;

	queue_for_each_hw_ctx(q, hctx, i)
		blk_mq_stop_hw_queue(hctx);
}
EXPORT_SYMBOL(blk_mq_stop_hw_queues);

void blk_mq_start_hw_queue(struct blk_mq_hw_ctx *hctx)
{
	clear_bit(BLK_MQ_S_STOPPED, &hctx->state);

	blk_mq_run_hw_queue(hctx, hctx->flags & BLK_MQ_F_BLOCKING);
}
EXPORT_SYMBOL(blk_mq_start_hw_queue);

void blk_mq_start_hw_queues(struct request_queue *q)
{
	struct blk_mq_hw_ctx *hctx;
	unsigned long i;

	queue_for_each_hw_ctx(q, hctx, i)
		blk_mq_start_hw_queue(hctx);
}
EXPORT_SYMBOL(blk_mq_start_hw_queues);

void blk_mq_start_stopped_hw_queue(struct blk_mq_hw_ctx *hctx, bool async)
{
	if (!blk_mq_hctx_stopped(hctx))
		return;

	clear_bit(BLK_MQ_S_STOPPED, &hctx->state);
	/*
	 * Pairs with the smp_mb() in blk_mq_hctx_stopped() to order the
	 * clearing of BLK_MQ_S_STOPPED above and the checking of dispatch
	 * list in the subsequent routine.
	 */
	smp_mb__after_atomic();
	blk_mq_run_hw_queue(hctx, async);
}
EXPORT_SYMBOL_GPL(blk_mq_start_stopped_hw_queue);

void blk_mq_start_stopped_hw_queues(struct request_queue *q, bool async)
{
	struct blk_mq_hw_ctx *hctx;
	unsigned long i;

	queue_for_each_hw_ctx(q, hctx, i)
		blk_mq_start_stopped_hw_queue(hctx, async ||
					(hctx->flags & BLK_MQ_F_BLOCKING));
}
EXPORT_SYMBOL(blk_mq_start_stopped_hw_queues);

static void blk_mq_run_work_fn(struct work_struct *work)
{
	struct blk_mq_hw_ctx *hctx =
		container_of(work, struct blk_mq_hw_ctx, run_work.work);

	blk_mq_run_dispatch_ops(hctx->queue,
				blk_mq_sched_dispatch_requests(hctx));
}

/**
 * blk_mq_request_bypass_insert - Insert a request at dispatch list.
 * @rq: Pointer to request to be inserted.
 * @flags: BLK_MQ_INSERT_*
 *
 * Should only be used carefully, when the caller knows we want to
 * bypass a potential IO scheduler on the target device.
 */
static void blk_mq_request_bypass_insert(struct request *rq, blk_insert_t flags)
{
	struct blk_mq_hw_ctx *hctx = rq->mq_hctx;

	spin_lock(&hctx->lock);
	if (flags & BLK_MQ_INSERT_AT_HEAD)
		list_add(&rq->queuelist, &hctx->dispatch);
	else
		list_add_tail(&rq->queuelist, &hctx->dispatch);
	spin_unlock(&hctx->lock);
}

static void blk_mq_insert_requests(struct blk_mq_hw_ctx *hctx,
		struct blk_mq_ctx *ctx, struct list_head *list,
		bool run_queue_async)
{
	struct request *rq;
	enum hctx_type type = hctx->type;

	/*
	 * Try to issue requests directly if the hw queue isn't busy to save an
	 * extra enqueue & dequeue to the sw queue.
	 */
	if (!hctx->dispatch_busy && !run_queue_async) {
		blk_mq_run_dispatch_ops(hctx->queue,
			blk_mq_try_issue_list_directly(hctx, list));
		if (list_empty(list))
			goto out;
	}

	/*
	 * preemption doesn't flush plug list, so it's possible ctx->cpu is
	 * offline now
	 */
	list_for_each_entry(rq, list, queuelist) {
		BUG_ON(rq->mq_ctx != ctx);
		trace_block_rq_insert(rq);
		if (rq->cmd_flags & REQ_NOWAIT)
			run_queue_async = true;
	}

	spin_lock(&ctx->lock);
	list_splice_tail_init(list, &ctx->rq_lists[type]);
	blk_mq_hctx_mark_pending(hctx, ctx);
	spin_unlock(&ctx->lock);
out:
	blk_mq_run_hw_queue(hctx, run_queue_async);
}

static void blk_mq_insert_request(struct request *rq, blk_insert_t flags)
{
	struct request_queue *q = rq->q;
	struct blk_mq_ctx *ctx = rq->mq_ctx;
	struct blk_mq_hw_ctx *hctx = rq->mq_hctx;

	if (blk_rq_is_passthrough(rq)) {
		/*
		 * Passthrough request have to be added to hctx->dispatch
		 * directly.  The device may be in a situation where it can't
		 * handle FS request, and always returns BLK_STS_RESOURCE for
		 * them, which gets them added to hctx->dispatch.
		 *
		 * If a passthrough request is required to unblock the queues,
		 * and it is added to the scheduler queue, there is no chance to
		 * dispatch it given we prioritize requests in hctx->dispatch.
		 */
		blk_mq_request_bypass_insert(rq, flags);
	} else if (req_op(rq) == REQ_OP_FLUSH) {
		/*
		 * Firstly normal IO request is inserted to scheduler queue or
		 * sw queue, meantime we add flush request to dispatch queue(
		 * hctx->dispatch) directly and there is at most one in-flight
		 * flush request for each hw queue, so it doesn't matter to add
		 * flush request to tail or front of the dispatch queue.
		 *
		 * Secondly in case of NCQ, flush request belongs to non-NCQ
		 * command, and queueing it will fail when there is any
		 * in-flight normal IO request(NCQ command). When adding flush
		 * rq to the front of hctx->dispatch, it is easier to introduce
		 * extra time to flush rq's latency because of S_SCHED_RESTART
		 * compared with adding to the tail of dispatch queue, then
		 * chance of flush merge is increased, and less flush requests
		 * will be issued to controller. It is observed that ~10% time
		 * is saved in blktests block/004 on disk attached to AHCI/NCQ
		 * drive when adding flush rq to the front of hctx->dispatch.
		 *
		 * Simply queue flush rq to the front of hctx->dispatch so that
		 * intensive flush workloads can benefit in case of NCQ HW.
		 */
		blk_mq_request_bypass_insert(rq, BLK_MQ_INSERT_AT_HEAD);
	} else if (q->elevator) {
		LIST_HEAD(list);

		WARN_ON_ONCE(rq->tag != BLK_MQ_NO_TAG);

		list_add(&rq->queuelist, &list);
		q->elevator->type->ops.insert_requests(hctx, &list, flags);
	} else {
		trace_block_rq_insert(rq);

		spin_lock(&ctx->lock);
		if (flags & BLK_MQ_INSERT_AT_HEAD)
			list_add(&rq->queuelist, &ctx->rq_lists[hctx->type]);
		else
			list_add_tail(&rq->queuelist,
				      &ctx->rq_lists[hctx->type]);
		blk_mq_hctx_mark_pending(hctx, ctx);
		spin_unlock(&ctx->lock);
	}
}

static void blk_mq_bio_to_request(struct request *rq, struct bio *bio,
		unsigned int nr_segs)
{
	int err;

	if (bio->bi_opf & REQ_RAHEAD)
		rq->cmd_flags |= REQ_FAILFAST_MASK;

	rq->bio = rq->biotail = bio;
	rq->__sector = bio->bi_iter.bi_sector;
	rq->__data_len = bio->bi_iter.bi_size;
	rq->nr_phys_segments = nr_segs;
	if (bio_integrity(bio))
		rq->nr_integrity_segments = blk_rq_count_integrity_sg(rq->q,
								      bio);

	/* This can't fail, since GFP_NOIO includes __GFP_DIRECT_RECLAIM. */
	err = blk_crypto_rq_bio_prep(rq, bio, GFP_NOIO);
	WARN_ON_ONCE(err);

	blk_account_io_start(rq);
}

static blk_status_t __blk_mq_issue_directly(struct blk_mq_hw_ctx *hctx,
					    struct request *rq, bool last/*是否为last请求*/)
{
	struct request_queue *q = rq->q;
	struct blk_mq_queue_data bd = {
		.rq = rq,
		.last = last,
	};
	blk_status_t ret;

	/*
	 * For OK queue, we are done. For error, caller may kill it.
	 * Any other error (busy), just add it to our list as we
	 * previously would have done.
	 */
	ret = q->mq_ops->queue_rq(hctx, &bd);/*请求入队*/
	switch (ret) {
	case BLK_STS_OK:
		blk_mq_update_dispatch_busy(hctx, false);
		break;
	case BLK_STS_RESOURCE:
	case BLK_STS_DEV_RESOURCE:
		blk_mq_update_dispatch_busy(hctx, true);
		__blk_mq_requeue_request(rq);
		break;
	default:
		blk_mq_update_dispatch_busy(hctx, false);
		break;
	}

	return ret;
}

static bool blk_mq_get_budget_and_tag(struct request *rq)
{
	int budget_token;

	budget_token = blk_mq_get_dispatch_budget(rq->q);
	if (budget_token < 0)
		return false;
	blk_mq_set_rq_budget_token(rq, budget_token);
	if (!blk_mq_get_driver_tag(rq)) {
		blk_mq_put_dispatch_budget(rq->q, budget_token);
		return false;
	}
	return true;
}

/**
 * blk_mq_try_issue_directly - Try to send a request directly to device driver.
 * @hctx: Pointer of the associated hardware queue.
 * @rq: Pointer to request to be sent.
 *
 * If the device has enough resources to accept a new request now, send the
 * request directly to device driver. Else, insert at hctx->dispatch queue, so
 * we can try send it another time in the future. Requests inserted at this
 * queue have higher priority.
 */
static void blk_mq_try_issue_directly(struct blk_mq_hw_ctx *hctx,
		struct request *rq)
{
	blk_status_t ret;

	if (blk_mq_hctx_stopped(hctx) || blk_queue_quiesced(rq->q)) {
		blk_mq_insert_request(rq, 0);
		blk_mq_run_hw_queue(hctx, false);
		return;
	}

	if ((rq->rq_flags & RQF_USE_SCHED) || !blk_mq_get_budget_and_tag(rq)) {
		blk_mq_insert_request(rq, 0);
		blk_mq_run_hw_queue(hctx, rq->cmd_flags & REQ_NOWAIT/*如果不需要wait，则为异步*/);
		return;
	}

	ret = __blk_mq_issue_directly(hctx, rq, true);
	switch (ret) {
	case BLK_STS_OK:
		break;
	case BLK_STS_RESOURCE:
	case BLK_STS_DEV_RESOURCE:
		blk_mq_request_bypass_insert(rq, 0);
		blk_mq_run_hw_queue(hctx, false);
		break;
	default:
		blk_mq_end_request(rq, ret);
		break;
	}
}

static blk_status_t blk_mq_request_issue_directly(struct request *rq, bool last)
{
	struct blk_mq_hw_ctx *hctx = rq->mq_hctx;

	if (blk_mq_hctx_stopped(hctx) || blk_queue_quiesced(rq->q)) {
		blk_mq_insert_request(rq, 0);
		blk_mq_run_hw_queue(hctx, false);
		return BLK_STS_OK;
	}

	if (!blk_mq_get_budget_and_tag(rq))
		return BLK_STS_RESOURCE;
	return __blk_mq_issue_directly(hctx, rq, last);
}

static void blk_mq_issue_direct(struct rq_list *rqs)
{
	struct blk_mq_hw_ctx *hctx = NULL;
	struct request *rq;
	int queued = 0;
	blk_status_t ret = BLK_STS_OK;

	while ((rq = rq_list_pop(rqs))) {
		bool last = rq_list_empty(rqs);

		if (hctx != rq->mq_hctx) {
			if (hctx) {
				blk_mq_commit_rqs(hctx, queued, false);
				queued = 0;
			}
			hctx = rq->mq_hctx;
		}

		ret = blk_mq_request_issue_directly(rq, last);
		switch (ret) {
		case BLK_STS_OK:
			queued++;
			break;
		case BLK_STS_RESOURCE:
		case BLK_STS_DEV_RESOURCE:
			blk_mq_request_bypass_insert(rq, 0);
			blk_mq_run_hw_queue(hctx, false);
			goto out;
		default:
			blk_mq_end_request(rq, ret);
			break;
		}
	}

out:
	if (ret != BLK_STS_OK)
		blk_mq_commit_rqs(hctx, queued, false);
}

static void __blk_mq_flush_list(struct request_queue *q, struct rq_list *rqs)
{
	if (blk_queue_quiesced(q))
		return;
	q->mq_ops->queue_rqs(rqs);
}

static unsigned blk_mq_extract_queue_requests(struct rq_list *rqs,
					      struct rq_list *queue_rqs)
{
	struct request *rq = rq_list_pop(rqs);
	struct request_queue *this_q = rq->q;
	struct request **prev = &rqs->head;
	struct rq_list matched_rqs = {};
	struct request *last = NULL;
	unsigned depth = 1;

	rq_list_add_tail(&matched_rqs, rq);
	while ((rq = *prev)) {
		if (rq->q == this_q) {
			/* move rq from rqs to matched_rqs */
			*prev = rq->rq_next;
			rq_list_add_tail(&matched_rqs, rq);
			depth++;
		} else {
			/* leave rq in rqs */
			prev = &rq->rq_next;
			last = rq;
		}
	}

	rqs->tail = last;
	*queue_rqs = matched_rqs;
	return depth;
}

static void blk_mq_dispatch_queue_requests(struct rq_list *rqs, unsigned depth)
{
	struct request_queue *q = rq_list_peek(rqs)->q;

	trace_block_unplug(q, depth, true);

	/*
	 * Peek first request and see if we have a ->queue_rqs() hook.
	 * If we do, we can dispatch the whole list in one go.
	 * We already know at this point that all requests belong to the
	 * same queue, caller must ensure that's the case.
	 */
	if (q->mq_ops->queue_rqs) {
		blk_mq_run_dispatch_ops(q, __blk_mq_flush_list(q, rqs));
		if (rq_list_empty(rqs))
			return;
	}

	blk_mq_run_dispatch_ops(q, blk_mq_issue_direct(rqs));
}

static void blk_mq_dispatch_list(struct rq_list *rqs, bool from_sched)
{
	struct blk_mq_hw_ctx *this_hctx = NULL;
	struct blk_mq_ctx *this_ctx = NULL;
	struct rq_list requeue_list = {};
	unsigned int depth = 0;
	bool is_passthrough = false;
	LIST_HEAD(list);

	do {
		struct request *rq = rq_list_pop(rqs);

		if (!this_hctx) {
			this_hctx = rq->mq_hctx;
			this_ctx = rq->mq_ctx;
			is_passthrough = blk_rq_is_passthrough(rq);
		} else if (this_hctx != rq->mq_hctx || this_ctx != rq->mq_ctx ||
			   is_passthrough != blk_rq_is_passthrough(rq)) {
			rq_list_add_tail(&requeue_list, rq);
			continue;
		}
		list_add_tail(&rq->queuelist, &list);
		depth++;
	} while (!rq_list_empty(rqs));

	*rqs = requeue_list;
	trace_block_unplug(this_hctx->queue, depth, !from_sched);

	percpu_ref_get(&this_hctx->queue->q_usage_counter);
	/* passthrough requests should never be issued to the I/O scheduler */
	if (is_passthrough) {
		spin_lock(&this_hctx->lock);
		list_splice_tail_init(&list, &this_hctx->dispatch);
		spin_unlock(&this_hctx->lock);
		blk_mq_run_hw_queue(this_hctx, from_sched);
	} else if (this_hctx->queue->elevator) {
		this_hctx->queue->elevator->type->ops.insert_requests(this_hctx,
				&list, 0);
		blk_mq_run_hw_queue(this_hctx, from_sched);
	} else {
		blk_mq_insert_requests(this_hctx, this_ctx, &list, from_sched);
	}
	percpu_ref_put(&this_hctx->queue->q_usage_counter);
}

static void blk_mq_dispatch_multiple_queue_requests(struct rq_list *rqs)
{
	do {
		struct rq_list queue_rqs;
		unsigned depth;

		depth = blk_mq_extract_queue_requests(rqs, &queue_rqs);
		blk_mq_dispatch_queue_requests(&queue_rqs, depth);
		while (!rq_list_empty(&queue_rqs))
			blk_mq_dispatch_list(&queue_rqs, false);
	} while (!rq_list_empty(rqs));
}

void blk_mq_flush_plug_list(struct blk_plug *plug, bool from_schedule)
{
	unsigned int depth;

	/*
	 * We may have been called recursively midway through handling
	 * plug->mq_list via a schedule() in the driver's queue_rq() callback.
	 * To avoid mq_list changing under our feet, clear rq_count early and
	 * bail out specifically if rq_count is 0 rather than checking
	 * whether the mq_list is empty.
	 */
	if (plug->rq_count == 0)
		return;
	depth = plug->rq_count;
	plug->rq_count = 0;

	if (!plug->has_elevator && !from_schedule) {
		if (plug->multiple_queues) {
			blk_mq_dispatch_multiple_queue_requests(&plug->mq_list);
			return;
		}

		blk_mq_dispatch_queue_requests(&plug->mq_list, depth);
		if (rq_list_empty(&plug->mq_list))
			return;
	}

	do {
		blk_mq_dispatch_list(&plug->mq_list, from_schedule);
	} while (!rq_list_empty(&plug->mq_list));
}

static void blk_mq_try_issue_list_directly(struct blk_mq_hw_ctx *hctx,
		struct list_head *list)
{
	int queued = 0;
	blk_status_t ret = BLK_STS_OK;

	while (!list_empty(list)) {
		struct request *rq = list_first_entry(list, struct request,
				queuelist);

		list_del_init(&rq->queuelist);
		ret = blk_mq_request_issue_directly(rq, list_empty(list));
		switch (ret) {
		case BLK_STS_OK:
			queued++;
			break;
		case BLK_STS_RESOURCE:
		case BLK_STS_DEV_RESOURCE:
			blk_mq_request_bypass_insert(rq, 0);
			if (list_empty(list))
				blk_mq_run_hw_queue(hctx, false);
			goto out;
		default:
			blk_mq_end_request(rq, ret);
			break;
		}
	}

out:
	if (ret != BLK_STS_OK)
		blk_mq_commit_rqs(hctx, queued, false);
}

static bool blk_mq_attempt_bio_merge(struct request_queue *q,
				     struct bio *bio, unsigned int nr_segs)
{
	if (!blk_queue_nomerges(q) && bio_mergeable(bio)) {
		if (blk_attempt_plug_merge(q, bio, nr_segs))
			return true;
		if (blk_mq_sched_bio_merge(q, bio, nr_segs))
			return true;
	}
	return false;
}

static struct request *blk_mq_get_new_requests(struct request_queue *q,
					       struct blk_plug *plug,
					       struct bio *bio)
{
	struct blk_mq_alloc_data data = {
		.q		= q,
		.flags		= 0,
		.shallow_depth	= 0,
		.cmd_flags	= bio->bi_opf,
		.rq_flags	= 0,
		.nr_tags	= 1,
		.cached_rqs	= NULL,
		.ctx		= NULL,
		.hctx		= NULL
	};
	struct request *rq;

	rq_qos_throttle(q, bio);

	if (plug) {
		data.nr_tags = plug->nr_ios;
		plug->nr_ios = 1;
		data.cached_rqs = &plug->cached_rqs;
	}

<<<<<<< HEAD
	rq = __blk_mq_alloc_requests(&data);/*创建request*/
	if (rq)
		return rq;
	rq_qos_cleanup(q, bio);
	if (bio->bi_opf & REQ_NOWAIT)
		bio_wouldblock_error(bio);
	return NULL;
=======
	rq = __blk_mq_alloc_requests(&data);
	if (unlikely(!rq))
		rq_qos_cleanup(q, bio);
	return rq;
>>>>>>> 155a3c00
}

/*
 * Check if there is a suitable cached request and return it.
 */
static struct request *blk_mq_peek_cached_request(struct blk_plug *plug,
		struct request_queue *q, blk_opf_t opf)
{
	enum hctx_type type = blk_mq_get_hctx_type(opf);
	struct request *rq;

	if (!plug)
		return NULL;
	rq = rq_list_peek(&plug->cached_rqs);
	if (!rq || rq->q != q)
		return NULL;
	if (type != rq->mq_hctx->type &&
	    (type != HCTX_TYPE_READ || rq->mq_hctx->type != HCTX_TYPE_DEFAULT))
		return NULL;
	if (op_is_flush(rq->cmd_flags) != op_is_flush(opf))
		return NULL;
	return rq;
}

static void blk_mq_use_cached_rq(struct request *rq, struct blk_plug *plug,
		struct bio *bio)
{
	if (rq_list_pop(&plug->cached_rqs) != rq)
		WARN_ON_ONCE(1);

	/*
	 * If any qos ->throttle() end up blocking, we will have flushed the
	 * plug and hence killed the cached_rq list as well. Pop this entry
	 * before we throttle.
	 */
	rq_qos_throttle(rq->q, bio);

	blk_mq_rq_time_init(rq, blk_time_get_ns());
	rq->cmd_flags = bio->bi_opf;
	INIT_LIST_HEAD(&rq->queuelist);
}

static bool bio_unaligned(const struct bio *bio, struct request_queue *q)
{
	unsigned int bs_mask = queue_logical_block_size(q) - 1;

	/* .bi_sector of any zero sized bio need to be initialized */
	if ((bio->bi_iter.bi_size & bs_mask) ||
	    ((bio->bi_iter.bi_sector << SECTOR_SHIFT) & bs_mask))
		return true;
	return false;
}

/**
 * blk_mq_submit_bio - Create and send a request to block device.
 * @bio: Bio pointer.
 *
 * Builds up a request structure from @q and @bio and send to the device. The
 * request may not be queued directly to hardware if:
 * * This request can be merged with another one
 * * We want to place request at plug queue for possible future merging
 * * There is an IO scheduler active at this queue
 *
 * It will not queue the request if there is an error with the bio, or at the
 * request creation.
 */
void blk_mq_submit_bio(struct bio *bio)
{
	/*取块设备对应的request queue*/
	struct request_queue *q = bdev_get_queue(bio->bi_bdev);
	struct blk_plug *plug = current->plug;
	const int is_sync = op_is_sync(bio->bi_opf);
	struct blk_mq_hw_ctx *hctx;
	unsigned int nr_segs;
	struct request *rq;
	blk_status_t ret;

	/*
	 * If the plug has a cached request for this queue, try to use it.
	 */
	rq = blk_mq_peek_cached_request(plug, q, bio->bi_opf);

	/*
	 * A BIO that was released from a zone write plug has already been
	 * through the preparation in this function, already holds a reference
	 * on the queue usage counter, and is the only write BIO in-flight for
	 * the target zone. Go straight to preparing a request for it.
	 */
	if (bio_zone_write_plugging(bio)) {
		nr_segs = bio->__bi_nr_segments;
		if (rq)
			blk_queue_exit(q);
		goto new_request;
	}

	/*
	 * The cached request already holds a q_usage_counter reference and we
	 * don't have to acquire a new one if we use it.
	 */
	if (!rq) {
		if (unlikely(bio_queue_enter(bio)))
			return;
	}

	/*
	 * Device reconfiguration may change logical block size or reduce the
	 * number of poll queues, so the checks for alignment and poll support
	 * have to be done with queue usage counter held.
	 */
	if (unlikely(bio_unaligned(bio, q))) {
		bio_io_error(bio);
		goto queue_exit;
	}

	if ((bio->bi_opf & REQ_POLLED) && !blk_mq_can_poll(q)) {
		bio->bi_status = BLK_STS_NOTSUPP;
		bio_endio(bio);
		goto queue_exit;
	}

	bio = __bio_split_to_limits(bio, &q->limits, &nr_segs);
	if (!bio)
		goto queue_exit;

	if (!bio_integrity_prep(bio))
		goto queue_exit;

	if (blk_mq_attempt_bio_merge(q, bio, nr_segs))
		goto queue_exit;

	if (blk_queue_is_zoned(q) && blk_zone_plug_bio(bio, nr_segs))
		goto queue_exit;

new_request:
	if (rq) {
		blk_mq_use_cached_rq(rq, plug, bio);
	} else {
		rq = blk_mq_get_new_requests(q, plug, bio);
		if (unlikely(!rq)) {
			if (bio->bi_opf & REQ_NOWAIT)
				bio_wouldblock_error(bio);
			goto queue_exit;
		}
	}

	trace_block_getrq(bio);

	rq_qos_track(q, rq, bio);

	blk_mq_bio_to_request(rq, bio, nr_segs);

	ret = blk_crypto_rq_get_keyslot(rq);
	if (ret != BLK_STS_OK) {
		bio->bi_status = ret;
		bio_endio(bio);
		blk_mq_free_request(rq);
		return;
	}

	if (bio_zone_write_plugging(bio))
		blk_zone_write_plug_init_request(rq);

	if (op_is_flush(bio->bi_opf) && blk_insert_flush(rq))
		return;

	if (plug) {
		blk_add_rq_to_plug(plug, rq);
		return;
	}

	hctx = rq->mq_hctx;
	if ((rq->rq_flags & RQF_USE_SCHED) ||
	    (hctx->dispatch_busy && (q->nr_hw_queues == 1 || !is_sync))) {
		blk_mq_insert_request(rq, 0);
		blk_mq_run_hw_queue(hctx, true);
	} else {
		blk_mq_run_dispatch_ops(q, blk_mq_try_issue_directly(hctx, rq));
	}
	return;

queue_exit:
	/*
	 * Don't drop the queue reference if we were trying to use a cached
	 * request and thus didn't acquire one.
	 */
	if (!rq)
		blk_queue_exit(q);
}

#ifdef CONFIG_BLK_MQ_STACKING
/**
 * blk_insert_cloned_request - Helper for stacking drivers to submit a request
 * @rq: the request being queued
 */
blk_status_t blk_insert_cloned_request(struct request *rq)
{
	struct request_queue *q = rq->q;
	unsigned int max_sectors = blk_queue_get_max_sectors(rq);
	unsigned int max_segments = blk_rq_get_max_segments(rq);
	blk_status_t ret;

	if (blk_rq_sectors(rq) > max_sectors) {
		/*
		 * SCSI device does not have a good way to return if
		 * Write Same/Zero is actually supported. If a device rejects
		 * a non-read/write command (discard, write same,etc.) the
		 * low-level device driver will set the relevant queue limit to
		 * 0 to prevent blk-lib from issuing more of the offending
		 * operations. Commands queued prior to the queue limit being
		 * reset need to be completed with BLK_STS_NOTSUPP to avoid I/O
		 * errors being propagated to upper layers.
		 */
		if (max_sectors == 0)
			return BLK_STS_NOTSUPP;

		printk(KERN_ERR "%s: over max size limit. (%u > %u)\n",
			__func__, blk_rq_sectors(rq), max_sectors);
		return BLK_STS_IOERR;
	}

	/*
	 * The queue settings related to segment counting may differ from the
	 * original queue.
	 */
	rq->nr_phys_segments = blk_recalc_rq_segments(rq);
	if (rq->nr_phys_segments > max_segments) {
		printk(KERN_ERR "%s: over max segments limit. (%u > %u)\n",
			__func__, rq->nr_phys_segments, max_segments);
		return BLK_STS_IOERR;
	}

	if (q->disk && should_fail_request(q->disk->part0, blk_rq_bytes(rq)))
		return BLK_STS_IOERR;

	ret = blk_crypto_rq_get_keyslot(rq);
	if (ret != BLK_STS_OK)
		return ret;

	blk_account_io_start(rq);

	/*
	 * Since we have a scheduler attached on the top device,
	 * bypass a potential scheduler on the bottom device for
	 * insert.
	 */
	blk_mq_run_dispatch_ops(q,
			ret = blk_mq_request_issue_directly(rq, true));
	if (ret)
		blk_account_io_done(rq, blk_time_get_ns());
	return ret;
}
EXPORT_SYMBOL_GPL(blk_insert_cloned_request);

/**
 * blk_rq_unprep_clone - Helper function to free all bios in a cloned request
 * @rq: the clone request to be cleaned up
 *
 * Description:
 *     Free all bios in @rq for a cloned request.
 */
void blk_rq_unprep_clone(struct request *rq)
{
	struct bio *bio;

	while ((bio = rq->bio) != NULL) {
		rq->bio = bio->bi_next;

		bio_put(bio);
	}
}
EXPORT_SYMBOL_GPL(blk_rq_unprep_clone);

/**
 * blk_rq_prep_clone - Helper function to setup clone request
 * @rq: the request to be setup
 * @rq_src: original request to be cloned
 * @bs: bio_set that bios for clone are allocated from
 * @gfp_mask: memory allocation mask for bio
 * @bio_ctr: setup function to be called for each clone bio.
 *           Returns %0 for success, non %0 for failure.
 * @data: private data to be passed to @bio_ctr
 *
 * Description:
 *     Clones bios in @rq_src to @rq, and copies attributes of @rq_src to @rq.
 *     Also, pages which the original bios are pointing to are not copied
 *     and the cloned bios just point same pages.
 *     So cloned bios must be completed before original bios, which means
 *     the caller must complete @rq before @rq_src.
 */
int blk_rq_prep_clone(struct request *rq, struct request *rq_src,
		      struct bio_set *bs, gfp_t gfp_mask,
		      int (*bio_ctr)(struct bio *, struct bio *, void *),
		      void *data)
{
	struct bio *bio_src;

	if (!bs)
		bs = &fs_bio_set;

	__rq_for_each_bio(bio_src, rq_src) {
		struct bio *bio	 = bio_alloc_clone(rq->q->disk->part0, bio_src,
					gfp_mask, bs);
		if (!bio)
			goto free_and_out;

		if (bio_ctr && bio_ctr(bio, bio_src, data)) {
			bio_put(bio);
			goto free_and_out;
		}

		if (rq->bio) {
			rq->biotail->bi_next = bio;
			rq->biotail = bio;
		} else {
			rq->bio = rq->biotail = bio;
		}
	}

	/* Copy attributes of the original request to the clone request. */
	rq->__sector = blk_rq_pos(rq_src);
	rq->__data_len = blk_rq_bytes(rq_src);
	if (rq_src->rq_flags & RQF_SPECIAL_PAYLOAD) {
		rq->rq_flags |= RQF_SPECIAL_PAYLOAD;
		rq->special_vec = rq_src->special_vec;
	}
	rq->nr_phys_segments = rq_src->nr_phys_segments;
	rq->nr_integrity_segments = rq_src->nr_integrity_segments;

	if (rq->bio && blk_crypto_rq_bio_prep(rq, rq->bio, gfp_mask) < 0)
		goto free_and_out;

	return 0;

free_and_out:
	blk_rq_unprep_clone(rq);

	return -ENOMEM;
}
EXPORT_SYMBOL_GPL(blk_rq_prep_clone);
#endif /* CONFIG_BLK_MQ_STACKING */

/*
 * Steal bios from a request and add them to a bio list.
 * The request must not have been partially completed before.
 */
void blk_steal_bios(struct bio_list *list, struct request *rq)
{
	if (rq->bio) {
		if (list->tail)
			list->tail->bi_next = rq->bio;
		else
			list->head = rq->bio;
		list->tail = rq->biotail;

		rq->bio = NULL;
		rq->biotail = NULL;
	}

	rq->__data_len = 0;
}
EXPORT_SYMBOL_GPL(blk_steal_bios);

static size_t order_to_size(unsigned int order)
{
	return (size_t)PAGE_SIZE << order;
}

/* called before freeing request pool in @tags */
static void blk_mq_clear_rq_mapping(struct blk_mq_tags *drv_tags,
				    struct blk_mq_tags *tags)
{
	struct page *page;
	unsigned long flags;

	/*
	 * There is no need to clear mapping if driver tags is not initialized
	 * or the mapping belongs to the driver tags.
	 */
	if (!drv_tags || drv_tags == tags)
		return;

	list_for_each_entry(page, &tags->page_list, lru) {
		unsigned long start = (unsigned long)page_address(page);
		unsigned long end = start + order_to_size(page->private);
		int i;

		for (i = 0; i < drv_tags->nr_tags; i++) {
			struct request *rq = drv_tags->rqs[i];
			unsigned long rq_addr = (unsigned long)rq;

			if (rq_addr >= start && rq_addr < end) {
				WARN_ON_ONCE(req_ref_read(rq) != 0);
				cmpxchg(&drv_tags->rqs[i], rq, NULL);
			}
		}
	}

	/*
	 * Wait until all pending iteration is done.
	 *
	 * Request reference is cleared and it is guaranteed to be observed
	 * after the ->lock is released.
	 */
	spin_lock_irqsave(&drv_tags->lock, flags);
	spin_unlock_irqrestore(&drv_tags->lock, flags);
}

void blk_mq_free_rqs(struct blk_mq_tag_set *set, struct blk_mq_tags *tags,
		     unsigned int hctx_idx)
{
	struct blk_mq_tags *drv_tags;
	struct page *page;

	if (list_empty(&tags->page_list))
		return;

	if (blk_mq_is_shared_tags(set->flags))
		drv_tags = set->shared_tags;
	else
		drv_tags = set->tags[hctx_idx];

	if (tags->static_rqs && set->ops->exit_request) {
		int i;

		for (i = 0; i < tags->nr_tags; i++) {
			struct request *rq = tags->static_rqs[i];

			if (!rq)
				continue;
			set->ops->exit_request(set, rq, hctx_idx);
			tags->static_rqs[i] = NULL;
		}
	}

	blk_mq_clear_rq_mapping(drv_tags, tags);

	while (!list_empty(&tags->page_list)) {
		page = list_first_entry(&tags->page_list, struct page, lru);
		list_del_init(&page->lru);
		/*
		 * Remove kmemleak object previously allocated in
		 * blk_mq_alloc_rqs().
		 */
		kmemleak_free(page_address(page));
		__free_pages(page, page->private);
	}
}

void blk_mq_free_rq_map(struct blk_mq_tags *tags)
{
	kfree(tags->rqs);
	tags->rqs = NULL;
	kfree(tags->static_rqs);
	tags->static_rqs = NULL;

	blk_mq_free_tags(tags);
}

static enum hctx_type hctx_idx_to_type(struct blk_mq_tag_set *set,
		unsigned int hctx_idx)
{
	int i;

	for (i = 0; i < set->nr_maps; i++) {
		unsigned int start = set->map[i].queue_offset;
		unsigned int end = start + set->map[i].nr_queues;

		if (hctx_idx >= start && hctx_idx < end)
			break;
	}

	if (i >= set->nr_maps)
		i = HCTX_TYPE_DEFAULT;

	return i;
}

static int blk_mq_get_hctx_node(struct blk_mq_tag_set *set,
		unsigned int hctx_idx)
{
	enum hctx_type type = hctx_idx_to_type(set, hctx_idx);

	return blk_mq_hw_queue_to_node(&set->map[type], hctx_idx);
}

static struct blk_mq_tags *blk_mq_alloc_rq_map(struct blk_mq_tag_set *set,
					       unsigned int hctx_idx,
					       unsigned int nr_tags,
					       unsigned int reserved_tags)
{
	int node = blk_mq_get_hctx_node(set, hctx_idx);
	struct blk_mq_tags *tags;

	if (node == NUMA_NO_NODE)
		node = set->numa_node;

	tags = blk_mq_init_tags(nr_tags, reserved_tags, set->flags, node);
	if (!tags)
		return NULL;

	tags->rqs = kcalloc_node(nr_tags, sizeof(struct request *),
				 GFP_NOIO | __GFP_NOWARN | __GFP_NORETRY,
				 node);
	if (!tags->rqs)
		goto err_free_tags;

	tags->static_rqs = kcalloc_node(nr_tags, sizeof(struct request *),
					GFP_NOIO | __GFP_NOWARN | __GFP_NORETRY,
					node);
	if (!tags->static_rqs)
		goto err_free_rqs;

	return tags;

err_free_rqs:
	kfree(tags->rqs);
err_free_tags:
	blk_mq_free_tags(tags);
	return NULL;
}

static int blk_mq_init_request(struct blk_mq_tag_set *set, struct request *rq,
			       unsigned int hctx_idx, int node)
{
	int ret;

	if (set->ops->init_request) {
		ret = set->ops->init_request(set, rq, hctx_idx, node);
		if (ret)
			return ret;
	}

	WRITE_ONCE(rq->state, MQ_RQ_IDLE);
	return 0;
}

static int blk_mq_alloc_rqs(struct blk_mq_tag_set *set,
			    struct blk_mq_tags *tags,
			    unsigned int hctx_idx, unsigned int depth)
{
	unsigned int i, j, entries_per_page, max_order = 4;
	int node = blk_mq_get_hctx_node(set, hctx_idx);
	size_t rq_size, left;

	if (node == NUMA_NO_NODE)
		node = set->numa_node;

	INIT_LIST_HEAD(&tags->page_list);

	/*
	 * rq_size is the size of the request plus driver payload, rounded
	 * to the cacheline size
	 */
	rq_size = round_up(sizeof(struct request) + set->cmd_size,
				cache_line_size());
	left = rq_size * depth;

	for (i = 0; i < depth; ) {
		int this_order = max_order;
		struct page *page;
		int to_do;
		void *p;

		while (this_order && left < order_to_size(this_order - 1))
			this_order--;

		do {
			page = alloc_pages_node(node,
				GFP_NOIO | __GFP_NOWARN | __GFP_NORETRY | __GFP_ZERO,
				this_order);
			if (page)
				break;
			if (!this_order--)
				break;
			if (order_to_size(this_order) < rq_size)
				break;
		} while (1);

		if (!page)
			goto fail;

		page->private = this_order;
		list_add_tail(&page->lru, &tags->page_list);

		p = page_address(page);
		/*
		 * Allow kmemleak to scan these pages as they contain pointers
		 * to additional allocations like via ops->init_request().
		 */
		kmemleak_alloc(p, order_to_size(this_order), 1, GFP_NOIO);
		entries_per_page = order_to_size(this_order) / rq_size;
		to_do = min(entries_per_page, depth - i);
		left -= to_do * rq_size;
		for (j = 0; j < to_do; j++) {
			struct request *rq = p;

			tags->static_rqs[i] = rq;
			if (blk_mq_init_request(set, rq, hctx_idx, node)) {
				tags->static_rqs[i] = NULL;
				goto fail;
			}

			p += rq_size;
			i++;
		}
	}
	return 0;

fail:
	blk_mq_free_rqs(set, tags, hctx_idx);
	return -ENOMEM;
}

struct rq_iter_data {
	struct blk_mq_hw_ctx *hctx;
	bool has_rq;
};

static bool blk_mq_has_request(struct request *rq, void *data)
{
	struct rq_iter_data *iter_data = data;

	if (rq->mq_hctx != iter_data->hctx)
		return true;
	iter_data->has_rq = true;
	return false;
}

static bool blk_mq_hctx_has_requests(struct blk_mq_hw_ctx *hctx)
{
	struct blk_mq_tags *tags = hctx->sched_tags ?
			hctx->sched_tags : hctx->tags;
	struct rq_iter_data data = {
		.hctx	= hctx,
	};

	blk_mq_all_tag_iter(tags, blk_mq_has_request, &data);
	return data.has_rq;
}

static bool blk_mq_hctx_has_online_cpu(struct blk_mq_hw_ctx *hctx,
		unsigned int this_cpu)
{
	enum hctx_type type = hctx->type;
	int cpu;

	/*
	 * hctx->cpumask has to rule out isolated CPUs, but userspace still
	 * might submit IOs on these isolated CPUs, so use the queue map to
	 * check if all CPUs mapped to this hctx are offline
	 */
	for_each_online_cpu(cpu) {
		struct blk_mq_hw_ctx *h = blk_mq_map_queue_type(hctx->queue,
				type, cpu);

		if (h != hctx)
			continue;

		/* this hctx has at least one online CPU */
		if (this_cpu != cpu)
			return true;
	}

	return false;
}

static int blk_mq_hctx_notify_offline(unsigned int cpu, struct hlist_node *node)
{
	struct blk_mq_hw_ctx *hctx = hlist_entry_safe(node,
			struct blk_mq_hw_ctx, cpuhp_online);

	if (blk_mq_hctx_has_online_cpu(hctx, cpu))
		return 0;

	/*
	 * Prevent new request from being allocated on the current hctx.
	 *
	 * The smp_mb__after_atomic() Pairs with the implied barrier in
	 * test_and_set_bit_lock in sbitmap_get().  Ensures the inactive flag is
	 * seen once we return from the tag allocator.
	 */
	set_bit(BLK_MQ_S_INACTIVE, &hctx->state);
	smp_mb__after_atomic();

	/*
	 * Try to grab a reference to the queue and wait for any outstanding
	 * requests.  If we could not grab a reference the queue has been
	 * frozen and there are no requests.
	 */
	if (percpu_ref_tryget(&hctx->queue->q_usage_counter)) {
		while (blk_mq_hctx_has_requests(hctx))
			msleep(5);
		percpu_ref_put(&hctx->queue->q_usage_counter);
	}

	return 0;
}

/*
 * Check if one CPU is mapped to the specified hctx
 *
 * Isolated CPUs have been ruled out from hctx->cpumask, which is supposed
 * to be used for scheduling kworker only. For other usage, please call this
 * helper for checking if one CPU belongs to the specified hctx
 */
static bool blk_mq_cpu_mapped_to_hctx(unsigned int cpu,
		const struct blk_mq_hw_ctx *hctx)
{
	struct blk_mq_hw_ctx *mapped_hctx = blk_mq_map_queue_type(hctx->queue,
			hctx->type, cpu);

	return mapped_hctx == hctx;
}

static int blk_mq_hctx_notify_online(unsigned int cpu, struct hlist_node *node)
{
	struct blk_mq_hw_ctx *hctx = hlist_entry_safe(node,
			struct blk_mq_hw_ctx, cpuhp_online);

	if (blk_mq_cpu_mapped_to_hctx(cpu, hctx))
		clear_bit(BLK_MQ_S_INACTIVE, &hctx->state);
	return 0;
}

/*
 * 'cpu' is going away. splice any existing rq_list entries from this
 * software queue to the hw queue dispatch list, and ensure that it
 * gets run.
 */
static int blk_mq_hctx_notify_dead(unsigned int cpu, struct hlist_node *node)
{
	struct blk_mq_hw_ctx *hctx;
	struct blk_mq_ctx *ctx;
	LIST_HEAD(tmp);
	enum hctx_type type;

	hctx = hlist_entry_safe(node, struct blk_mq_hw_ctx, cpuhp_dead);
	if (!blk_mq_cpu_mapped_to_hctx(cpu, hctx))
		return 0;

	ctx = __blk_mq_get_ctx(hctx->queue, cpu);
	type = hctx->type;

	spin_lock(&ctx->lock);
	if (!list_empty(&ctx->rq_lists[type])) {
		list_splice_init(&ctx->rq_lists[type], &tmp);
		blk_mq_hctx_clear_pending(hctx, ctx);
	}
	spin_unlock(&ctx->lock);

	if (list_empty(&tmp))
		return 0;

	spin_lock(&hctx->lock);
	list_splice_tail_init(&tmp, &hctx->dispatch);
	spin_unlock(&hctx->lock);

	blk_mq_run_hw_queue(hctx, true);
	return 0;
}

static void __blk_mq_remove_cpuhp(struct blk_mq_hw_ctx *hctx)
{
	lockdep_assert_held(&blk_mq_cpuhp_lock);

	if (!(hctx->flags & BLK_MQ_F_STACKING) &&
	    !hlist_unhashed(&hctx->cpuhp_online)) {
		cpuhp_state_remove_instance_nocalls(CPUHP_AP_BLK_MQ_ONLINE,
						    &hctx->cpuhp_online);
		INIT_HLIST_NODE(&hctx->cpuhp_online);
	}

	if (!hlist_unhashed(&hctx->cpuhp_dead)) {
		cpuhp_state_remove_instance_nocalls(CPUHP_BLK_MQ_DEAD,
						    &hctx->cpuhp_dead);
		INIT_HLIST_NODE(&hctx->cpuhp_dead);
	}
}

static void blk_mq_remove_cpuhp(struct blk_mq_hw_ctx *hctx)
{
	mutex_lock(&blk_mq_cpuhp_lock);
	__blk_mq_remove_cpuhp(hctx);
	mutex_unlock(&blk_mq_cpuhp_lock);
}

static void __blk_mq_add_cpuhp(struct blk_mq_hw_ctx *hctx)
{
	lockdep_assert_held(&blk_mq_cpuhp_lock);

	if (!(hctx->flags & BLK_MQ_F_STACKING) &&
	    hlist_unhashed(&hctx->cpuhp_online))
		cpuhp_state_add_instance_nocalls(CPUHP_AP_BLK_MQ_ONLINE,
				&hctx->cpuhp_online);

	if (hlist_unhashed(&hctx->cpuhp_dead))
		cpuhp_state_add_instance_nocalls(CPUHP_BLK_MQ_DEAD,
				&hctx->cpuhp_dead);
}

static void __blk_mq_remove_cpuhp_list(struct list_head *head)
{
	struct blk_mq_hw_ctx *hctx;

	lockdep_assert_held(&blk_mq_cpuhp_lock);

	list_for_each_entry(hctx, head, hctx_list)
		__blk_mq_remove_cpuhp(hctx);
}

/*
 * Unregister cpuhp callbacks from exited hw queues
 *
 * Safe to call if this `request_queue` is live
 */
static void blk_mq_remove_hw_queues_cpuhp(struct request_queue *q)
{
	LIST_HEAD(hctx_list);

	spin_lock(&q->unused_hctx_lock);
	list_splice_init(&q->unused_hctx_list, &hctx_list);
	spin_unlock(&q->unused_hctx_lock);

	mutex_lock(&blk_mq_cpuhp_lock);
	__blk_mq_remove_cpuhp_list(&hctx_list);
	mutex_unlock(&blk_mq_cpuhp_lock);

	spin_lock(&q->unused_hctx_lock);
	list_splice(&hctx_list, &q->unused_hctx_list);
	spin_unlock(&q->unused_hctx_lock);
}

/*
 * Register cpuhp callbacks from all hw queues
 *
 * Safe to call if this `request_queue` is live
 */
static void blk_mq_add_hw_queues_cpuhp(struct request_queue *q)
{
	struct blk_mq_hw_ctx *hctx;
	unsigned long i;

	mutex_lock(&blk_mq_cpuhp_lock);
	queue_for_each_hw_ctx(q, hctx, i)
		__blk_mq_add_cpuhp(hctx);
	mutex_unlock(&blk_mq_cpuhp_lock);
}

/*
 * Before freeing hw queue, clearing the flush request reference in
 * tags->rqs[] for avoiding potential UAF.
 */
static void blk_mq_clear_flush_rq_mapping(struct blk_mq_tags *tags,
		unsigned int queue_depth, struct request *flush_rq)
{
	int i;
	unsigned long flags;

	/* The hw queue may not be mapped yet */
	if (!tags)
		return;

	WARN_ON_ONCE(req_ref_read(flush_rq) != 0);

	for (i = 0; i < queue_depth; i++)
		cmpxchg(&tags->rqs[i], flush_rq, NULL);

	/*
	 * Wait until all pending iteration is done.
	 *
	 * Request reference is cleared and it is guaranteed to be observed
	 * after the ->lock is released.
	 */
	spin_lock_irqsave(&tags->lock, flags);
	spin_unlock_irqrestore(&tags->lock, flags);
}

/* hctx->ctxs will be freed in queue's release handler */
static void blk_mq_exit_hctx(struct request_queue *q,
		struct blk_mq_tag_set *set,
		struct blk_mq_hw_ctx *hctx, unsigned int hctx_idx)
{
	struct request *flush_rq = hctx->fq->flush_rq;

	if (blk_mq_hw_queue_mapped(hctx))
		blk_mq_tag_idle(hctx);

	if (blk_queue_init_done(q))
		blk_mq_clear_flush_rq_mapping(set->tags[hctx_idx],
				set->queue_depth, flush_rq);
	if (set->ops->exit_request)
		set->ops->exit_request(set, flush_rq, hctx_idx);

	if (set->ops->exit_hctx)
		set->ops->exit_hctx(hctx, hctx_idx);

	xa_erase(&q->hctx_table, hctx_idx);

	spin_lock(&q->unused_hctx_lock);
	list_add(&hctx->hctx_list, &q->unused_hctx_list);
	spin_unlock(&q->unused_hctx_lock);
}

static void blk_mq_exit_hw_queues(struct request_queue *q,
		struct blk_mq_tag_set *set, int nr_queue)
{
	struct blk_mq_hw_ctx *hctx;
	unsigned long i;

	queue_for_each_hw_ctx(q, hctx, i) {
		if (i == nr_queue)
			break;
		blk_mq_remove_cpuhp(hctx);
		blk_mq_exit_hctx(q, set, hctx, i);
	}
}

static int blk_mq_init_hctx(struct request_queue *q,
		struct blk_mq_tag_set *set,
		struct blk_mq_hw_ctx *hctx, unsigned hctx_idx)
{
	hctx->queue_num = hctx_idx;

	hctx->tags = set->tags[hctx_idx];

	if (set->ops->init_hctx &&
	    set->ops->init_hctx(hctx, set->driver_data, hctx_idx))
		goto fail;

	if (blk_mq_init_request(set, hctx->fq->flush_rq, hctx_idx,
				hctx->numa_node))
		goto exit_hctx;

	if (xa_insert(&q->hctx_table, hctx_idx, hctx, GFP_KERNEL))
		goto exit_flush_rq;

	return 0;

 exit_flush_rq:
	if (set->ops->exit_request)
		set->ops->exit_request(set, hctx->fq->flush_rq, hctx_idx);
 exit_hctx:
	if (set->ops->exit_hctx)
		set->ops->exit_hctx(hctx, hctx_idx);
 fail:
	return -1;
}

static struct blk_mq_hw_ctx *
blk_mq_alloc_hctx(struct request_queue *q, struct blk_mq_tag_set *set,
		int node)
{
	struct blk_mq_hw_ctx *hctx;
	gfp_t gfp = GFP_NOIO | __GFP_NOWARN | __GFP_NORETRY;

	hctx = kzalloc_node(sizeof(struct blk_mq_hw_ctx), gfp, node);
	if (!hctx)
		goto fail_alloc_hctx;

	if (!zalloc_cpumask_var_node(&hctx->cpumask, gfp, node))
		goto free_hctx;

	atomic_set(&hctx->nr_active, 0);
	if (node == NUMA_NO_NODE)
		node = set->numa_node;
	hctx->numa_node = node;

	INIT_DELAYED_WORK(&hctx->run_work, blk_mq_run_work_fn);
	spin_lock_init(&hctx->lock);
	INIT_LIST_HEAD(&hctx->dispatch);
	INIT_HLIST_NODE(&hctx->cpuhp_dead);
	INIT_HLIST_NODE(&hctx->cpuhp_online);
	hctx->queue = q;
	hctx->flags = set->flags & ~BLK_MQ_F_TAG_QUEUE_SHARED;

	INIT_LIST_HEAD(&hctx->hctx_list);

	/*
	 * Allocate space for all possible cpus to avoid allocation at
	 * runtime
	 */
	hctx->ctxs = kmalloc_array_node(nr_cpu_ids, sizeof(void *),
			gfp, node);
	if (!hctx->ctxs)
		goto free_cpumask;

	if (sbitmap_init_node(&hctx->ctx_map, nr_cpu_ids, ilog2(8),
				gfp, node, false, false))
		goto free_ctxs;
	hctx->nr_ctx = 0;

	spin_lock_init(&hctx->dispatch_wait_lock);
	init_waitqueue_func_entry(&hctx->dispatch_wait, blk_mq_dispatch_wake);
	INIT_LIST_HEAD(&hctx->dispatch_wait.entry);

	hctx->fq = blk_alloc_flush_queue(hctx->numa_node, set->cmd_size, gfp);
	if (!hctx->fq)
		goto free_bitmap;

	blk_mq_hctx_kobj_init(hctx);

	return hctx;

 free_bitmap:
	sbitmap_free(&hctx->ctx_map);
 free_ctxs:
	kfree(hctx->ctxs);
 free_cpumask:
	free_cpumask_var(hctx->cpumask);
 free_hctx:
	kfree(hctx);
 fail_alloc_hctx:
	return NULL;
}

static void blk_mq_init_cpu_queues(struct request_queue *q,
				   unsigned int nr_hw_queues)
{
	struct blk_mq_tag_set *set = q->tag_set;
	unsigned int i, j;

	for_each_possible_cpu(i) {
		struct blk_mq_ctx *__ctx = per_cpu_ptr(q->queue_ctx, i);
		struct blk_mq_hw_ctx *hctx;
		int k;

		__ctx->cpu = i;
		spin_lock_init(&__ctx->lock);
		for (k = HCTX_TYPE_DEFAULT; k < HCTX_MAX_TYPES; k++)
			INIT_LIST_HEAD(&__ctx->rq_lists[k]);

		__ctx->queue = q;

		/*
		 * Set local node, IFF we have more than one hw queue. If
		 * not, we remain on the home node of the device
		 */
		for (j = 0; j < set->nr_maps; j++) {
			hctx = blk_mq_map_queue_type(q, j, i);
			if (nr_hw_queues > 1 && hctx->numa_node == NUMA_NO_NODE)
				hctx->numa_node = cpu_to_node(i);
		}
	}
}

struct blk_mq_tags *blk_mq_alloc_map_and_rqs(struct blk_mq_tag_set *set,
					     unsigned int hctx_idx,
					     unsigned int depth)
{
	struct blk_mq_tags *tags;
	int ret;

	tags = blk_mq_alloc_rq_map(set, hctx_idx, depth, set->reserved_tags);
	if (!tags)
		return NULL;

	ret = blk_mq_alloc_rqs(set, tags, hctx_idx, depth);
	if (ret) {
		blk_mq_free_rq_map(tags);
		return NULL;
	}

	return tags;
}

static bool __blk_mq_alloc_map_and_rqs(struct blk_mq_tag_set *set,
				       int hctx_idx)
{
	if (blk_mq_is_shared_tags(set->flags)) {
		set->tags[hctx_idx] = set->shared_tags;

		return true;
	}

	set->tags[hctx_idx] = blk_mq_alloc_map_and_rqs(set, hctx_idx,
						       set->queue_depth);

	return set->tags[hctx_idx];
}

void blk_mq_free_map_and_rqs(struct blk_mq_tag_set *set,
			     struct blk_mq_tags *tags,
			     unsigned int hctx_idx)
{
	if (tags) {
		blk_mq_free_rqs(set, tags, hctx_idx);
		blk_mq_free_rq_map(tags);
	}
}

static void __blk_mq_free_map_and_rqs(struct blk_mq_tag_set *set,
				      unsigned int hctx_idx)
{
	if (!blk_mq_is_shared_tags(set->flags))
		blk_mq_free_map_and_rqs(set, set->tags[hctx_idx], hctx_idx);

	set->tags[hctx_idx] = NULL;
}

static void blk_mq_map_swqueue(struct request_queue *q)
{
	unsigned int j, hctx_idx;
	unsigned long i;
	struct blk_mq_hw_ctx *hctx;
	struct blk_mq_ctx *ctx;
	struct blk_mq_tag_set *set = q->tag_set;

	queue_for_each_hw_ctx(q, hctx, i) {
		cpumask_clear(hctx->cpumask);
		hctx->nr_ctx = 0;
		hctx->dispatch_from = NULL;
	}

	/*
	 * Map software to hardware queues.
	 *
	 * If the cpu isn't present, the cpu is mapped to first hctx.
	 */
	for_each_possible_cpu(i) {

		ctx = per_cpu_ptr(q->queue_ctx, i);
		for (j = 0; j < set->nr_maps; j++) {
			if (!set->map[j].nr_queues) {
				ctx->hctxs[j] = blk_mq_map_queue_type(q,
						HCTX_TYPE_DEFAULT, i);
				continue;
			}
			hctx_idx = set->map[j].mq_map[i];
			/* unmapped hw queue can be remapped after CPU topo changed */
			if (!set->tags[hctx_idx] &&
			    !__blk_mq_alloc_map_and_rqs(set, hctx_idx)) {
				/*
				 * If tags initialization fail for some hctx,
				 * that hctx won't be brought online.  In this
				 * case, remap the current ctx to hctx[0] which
				 * is guaranteed to always have tags allocated
				 */
				set->map[j].mq_map[i] = 0;
			}

			hctx = blk_mq_map_queue_type(q, j, i);
			ctx->hctxs[j] = hctx;
			/*
			 * If the CPU is already set in the mask, then we've
			 * mapped this one already. This can happen if
			 * devices share queues across queue maps.
			 */
			if (cpumask_test_cpu(i, hctx->cpumask))
				continue;

			cpumask_set_cpu(i, hctx->cpumask);
			hctx->type = j;
			ctx->index_hw[hctx->type] = hctx->nr_ctx;
			hctx->ctxs[hctx->nr_ctx++] = ctx;

			/*
			 * If the nr_ctx type overflows, we have exceeded the
			 * amount of sw queues we can support.
			 */
			BUG_ON(!hctx->nr_ctx);
		}

		for (; j < HCTX_MAX_TYPES; j++)
			ctx->hctxs[j] = blk_mq_map_queue_type(q,
					HCTX_TYPE_DEFAULT, i);
	}

	queue_for_each_hw_ctx(q, hctx, i) {
		int cpu;

		/*
		 * If no software queues are mapped to this hardware queue,
		 * disable it and free the request entries.
		 */
		if (!hctx->nr_ctx) {
			/* Never unmap queue 0.  We need it as a
			 * fallback in case of a new remap fails
			 * allocation
			 */
			if (i)
				__blk_mq_free_map_and_rqs(set, i);

			hctx->tags = NULL;
			continue;
		}

		hctx->tags = set->tags[i];
		WARN_ON(!hctx->tags);

		/*
		 * Set the map size to the number of mapped software queues.
		 * This is more accurate and more efficient than looping
		 * over all possibly mapped software queues.
		 */
		sbitmap_resize(&hctx->ctx_map, hctx->nr_ctx);

		/*
		 * Rule out isolated CPUs from hctx->cpumask to avoid
		 * running block kworker on isolated CPUs
		 */
		for_each_cpu(cpu, hctx->cpumask) {
			if (cpu_is_isolated(cpu))
				cpumask_clear_cpu(cpu, hctx->cpumask);
		}

		/*
		 * Initialize batch roundrobin counts
		 */
		hctx->next_cpu = blk_mq_first_mapped_cpu(hctx);
		hctx->next_cpu_batch = BLK_MQ_CPU_WORK_BATCH;
	}
}

/*
 * Caller needs to ensure that we're either frozen/quiesced, or that
 * the queue isn't live yet.
 */
static void queue_set_hctx_shared(struct request_queue *q, bool shared)
{
	struct blk_mq_hw_ctx *hctx;
	unsigned long i;

	queue_for_each_hw_ctx(q, hctx, i) {
		if (shared) {
			hctx->flags |= BLK_MQ_F_TAG_QUEUE_SHARED;
		} else {
			blk_mq_tag_idle(hctx);
			hctx->flags &= ~BLK_MQ_F_TAG_QUEUE_SHARED;
		}
	}
}

static void blk_mq_update_tag_set_shared(struct blk_mq_tag_set *set,
					 bool shared)
{
	struct request_queue *q;
	unsigned int memflags;

	lockdep_assert_held(&set->tag_list_lock);

	list_for_each_entry(q, &set->tag_list, tag_set_list) {
		memflags = blk_mq_freeze_queue(q);
		queue_set_hctx_shared(q, shared);
		blk_mq_unfreeze_queue(q, memflags);
	}
}

static void blk_mq_del_queue_tag_set(struct request_queue *q)
{
	struct blk_mq_tag_set *set = q->tag_set;

	mutex_lock(&set->tag_list_lock);
	list_del(&q->tag_set_list);
	if (list_is_singular(&set->tag_list)) {
		/* just transitioned to unshared */
		set->flags &= ~BLK_MQ_F_TAG_QUEUE_SHARED;
		/* update existing queue */
		blk_mq_update_tag_set_shared(set, false);
	}
	mutex_unlock(&set->tag_list_lock);
	INIT_LIST_HEAD(&q->tag_set_list);
}

static void blk_mq_add_queue_tag_set(struct blk_mq_tag_set *set,
				     struct request_queue *q)
{
	mutex_lock(&set->tag_list_lock);

	/*
	 * Check to see if we're transitioning to shared (from 1 to 2 queues).
	 */
	if (!list_empty(&set->tag_list) &&
	    !(set->flags & BLK_MQ_F_TAG_QUEUE_SHARED)) {
		set->flags |= BLK_MQ_F_TAG_QUEUE_SHARED;
		/* update existing queue */
		blk_mq_update_tag_set_shared(set, true);
	}
	if (set->flags & BLK_MQ_F_TAG_QUEUE_SHARED)
		queue_set_hctx_shared(q, true);
	list_add_tail(&q->tag_set_list, &set->tag_list);

	mutex_unlock(&set->tag_list_lock);
}

/* All allocations will be freed in release handler of q->mq_kobj */
static int blk_mq_alloc_ctxs(struct request_queue *q)
{
	struct blk_mq_ctxs *ctxs;
	int cpu;

	ctxs = kzalloc(sizeof(*ctxs), GFP_KERNEL);
	if (!ctxs)
		return -ENOMEM;

	/*申请percpu变量*/
	ctxs->queue_ctx = alloc_percpu(struct blk_mq_ctx);
	if (!ctxs->queue_ctx)
		goto fail;

	/*使各percpu变量指向ctxs*/
	for_each_possible_cpu(cpu) {
		struct blk_mq_ctx *ctx = per_cpu_ptr(ctxs->queue_ctx, cpu);
		ctx->ctxs = ctxs;
	}

	q->mq_kobj = &ctxs->kobj;
	q->queue_ctx = ctxs->queue_ctx;

	return 0;
 fail:
	kfree(ctxs);
	return -ENOMEM;
}

/*
 * It is the actual release handler for mq, but we do it from
 * request queue's release handler for avoiding use-after-free
 * and headache because q->mq_kobj shouldn't have been introduced,
 * but we can't group ctx/kctx kobj without it.
 */
void blk_mq_release(struct request_queue *q)
{
	struct blk_mq_hw_ctx *hctx, *next;
	unsigned long i;

	queue_for_each_hw_ctx(q, hctx, i)
		WARN_ON_ONCE(hctx && list_empty(&hctx->hctx_list));

	/* all hctx are in .unused_hctx_list now */
	list_for_each_entry_safe(hctx, next, &q->unused_hctx_list, hctx_list) {
		list_del_init(&hctx->hctx_list);
		kobject_put(&hctx->kobj);
	}

	xa_destroy(&q->hctx_table);

	/*
	 * release .mq_kobj and sw queue's kobject now because
	 * both share lifetime with request queue.
	 */
	blk_mq_sysfs_deinit(q);
}

<<<<<<< HEAD
//申请并初始化request_queue
static struct request_queue *blk_mq_init_queue_data(struct blk_mq_tag_set *set,
		void *queuedata/*私有数据*/)
=======
struct request_queue *blk_mq_alloc_queue(struct blk_mq_tag_set *set,
		struct queue_limits *lim, void *queuedata)
>>>>>>> 155a3c00
{
	struct queue_limits default_lim = { };
	struct request_queue *q;
	int ret;

	if (!lim)
		lim = &default_lim;
	lim->features |= BLK_FEAT_IO_STAT | BLK_FEAT_NOWAIT;
	if (set->nr_maps > HCTX_TYPE_POLL)
		lim->features |= BLK_FEAT_POLL;

	q = blk_alloc_queue(lim, set->numa_node);
	if (IS_ERR(q))
		return q;
	q->queuedata = queuedata;
	ret = blk_mq_init_allocated_queue(set, q);
	if (ret) {
		blk_put_queue(q);
		return ERR_PTR(ret);
	}
	return q;
}
EXPORT_SYMBOL(blk_mq_alloc_queue);

/**
 * blk_mq_destroy_queue - shutdown a request queue
 * @q: request queue to shutdown
 *
 * This shuts down a request queue allocated by blk_mq_alloc_queue(). All future
 * requests will be failed with -ENODEV. The caller is responsible for dropping
 * the reference from blk_mq_alloc_queue() by calling blk_put_queue().
 *
 * Context: can sleep
 */
void blk_mq_destroy_queue(struct request_queue *q)
{
	WARN_ON_ONCE(!queue_is_mq(q));
	WARN_ON_ONCE(blk_queue_registered(q));

	might_sleep();

	blk_queue_flag_set(QUEUE_FLAG_DYING, q);
	blk_queue_start_drain(q);
	blk_mq_freeze_queue_wait(q);

	blk_sync_queue(q);
	blk_mq_cancel_work_sync(q);
	blk_mq_exit_queue(q);
}
EXPORT_SYMBOL(blk_mq_destroy_queue);

<<<<<<< HEAD
/*创建genernal disk（多队列disk)*/
struct gendisk *__blk_mq_alloc_disk(struct blk_mq_tag_set *set, void *queuedata,
=======
struct gendisk *__blk_mq_alloc_disk(struct blk_mq_tag_set *set,
		struct queue_limits *lim, void *queuedata,
>>>>>>> 155a3c00
		struct lock_class_key *lkclass)
{
	struct request_queue *q;
	struct gendisk *disk;

<<<<<<< HEAD
	/*依据参数创建request queue*/
	q = blk_mq_init_queue_data(set, queuedata);
=======
	q = blk_mq_alloc_queue(set, lim, queuedata);
>>>>>>> 155a3c00
	if (IS_ERR(q))
		return ERR_CAST(q);

	/*申请genernal disk*/
	disk = __alloc_disk_node(q, set->numa_node, lkclass);
	if (!disk) {
		blk_mq_destroy_queue(q);
		blk_put_queue(q);
		return ERR_PTR(-ENOMEM);
	}
	set_bit(GD_OWNS_QUEUE, &disk->state);
	return disk;
}
EXPORT_SYMBOL(__blk_mq_alloc_disk);

struct gendisk *blk_mq_alloc_disk_for_queue(struct request_queue *q,
		struct lock_class_key *lkclass)
{
	struct gendisk *disk;

	if (!blk_get_queue(q))
		return NULL;
	disk = __alloc_disk_node(q, NUMA_NO_NODE, lkclass);
	if (!disk)
		blk_put_queue(q);
	return disk;
}
EXPORT_SYMBOL(blk_mq_alloc_disk_for_queue);

/*
 * Only hctx removed from cpuhp list can be reused
 */
static bool blk_mq_hctx_is_reusable(struct blk_mq_hw_ctx *hctx)
{
	return hlist_unhashed(&hctx->cpuhp_online) &&
		hlist_unhashed(&hctx->cpuhp_dead);
}

static struct blk_mq_hw_ctx *blk_mq_alloc_and_init_hctx(
		struct blk_mq_tag_set *set, struct request_queue *q,
		int hctx_idx, int node)
{
	struct blk_mq_hw_ctx *hctx = NULL, *tmp;

	/* reuse dead hctx first */
	spin_lock(&q->unused_hctx_lock);
	list_for_each_entry(tmp, &q->unused_hctx_list, hctx_list) {
		if (tmp->numa_node == node && blk_mq_hctx_is_reusable(tmp)) {
			hctx = tmp;
			break;
		}
	}
	if (hctx)
		list_del_init(&hctx->hctx_list);
	spin_unlock(&q->unused_hctx_lock);

	if (!hctx)
		hctx = blk_mq_alloc_hctx(q, set, node);
	if (!hctx)
		goto fail;

	if (blk_mq_init_hctx(q, set, hctx, hctx_idx))
		goto free_hctx;

	return hctx;

 free_hctx:
	kobject_put(&hctx->kobj);
 fail:
	return NULL;
}

static void __blk_mq_realloc_hw_ctxs(struct blk_mq_tag_set *set,
				     struct request_queue *q)
{
	struct blk_mq_hw_ctx *hctx;
	unsigned long i, j;

	for (i = 0; i < set->nr_hw_queues; i++) {
		int old_node;
		int node = blk_mq_get_hctx_node(set, i);
		struct blk_mq_hw_ctx *old_hctx = xa_load(&q->hctx_table, i);

		if (old_hctx) {
			old_node = old_hctx->numa_node;
			blk_mq_exit_hctx(q, set, old_hctx, i);
		}

		if (!blk_mq_alloc_and_init_hctx(set, q, i, node)) {
			if (!old_hctx)
				break;
			pr_warn("Allocate new hctx on node %d fails, fallback to previous one on node %d\n",
					node, old_node);
			hctx = blk_mq_alloc_and_init_hctx(set, q, i, old_node);
			WARN_ON_ONCE(!hctx);
		}
	}
	/*
	 * Increasing nr_hw_queues fails. Free the newly allocated
	 * hctxs and keep the previous q->nr_hw_queues.
	 */
	if (i != set->nr_hw_queues) {
		j = q->nr_hw_queues;
	} else {
		j = i;
		q->nr_hw_queues = set->nr_hw_queues;
	}

	xa_for_each_start(&q->hctx_table, j, hctx, j)
		blk_mq_exit_hctx(q, set, hctx, j);
}

static void blk_mq_realloc_hw_ctxs(struct blk_mq_tag_set *set,
				   struct request_queue *q)
{
	__blk_mq_realloc_hw_ctxs(set, q);

	/* unregister cpuhp callbacks for exited hctxs */
	blk_mq_remove_hw_queues_cpuhp(q);

	/* register cpuhp for new initialized hctxs */
	blk_mq_add_hw_queues_cpuhp(q);
}

int blk_mq_init_allocated_queue(struct blk_mq_tag_set *set,
		struct request_queue *q)
{
	/* mark the queue as mq asap */
	q->mq_ops = set->ops;/*设置多队列操作集*/

	/*
	 * ->tag_set has to be setup before initialize hctx, which cpuphp
	 * handler needs it for checking queue mapping
	 */
	q->tag_set = set;

	if (blk_mq_alloc_ctxs(q))
		goto err_exit;

	/* init q->mq_kobj and sw queues' kobjects */
	blk_mq_sysfs_init(q);

	INIT_LIST_HEAD(&q->unused_hctx_list);
	spin_lock_init(&q->unused_hctx_lock);

	xa_init(&q->hctx_table);

	blk_mq_realloc_hw_ctxs(set, q);
	if (!q->nr_hw_queues)
		goto err_hctxs;

	INIT_WORK(&q->timeout_work, blk_mq_timeout_work);
	blk_queue_rq_timeout(q, set->timeout ? set->timeout : 30 * HZ);

	q->queue_flags |= QUEUE_FLAG_MQ_DEFAULT;

	INIT_DELAYED_WORK(&q->requeue_work, blk_mq_requeue_work);
	INIT_LIST_HEAD(&q->flush_list);
	INIT_LIST_HEAD(&q->requeue_list);
	spin_lock_init(&q->requeue_lock);

	q->nr_requests = set->queue_depth;

	blk_mq_init_cpu_queues(q, set->nr_hw_queues);
	blk_mq_map_swqueue(q);
	blk_mq_add_queue_tag_set(set, q);
	return 0;

err_hctxs:
	blk_mq_release(q);
err_exit:
	q->mq_ops = NULL;
	return -ENOMEM;
}
EXPORT_SYMBOL(blk_mq_init_allocated_queue);

/* tags can _not_ be used after returning from blk_mq_exit_queue */
void blk_mq_exit_queue(struct request_queue *q)
{
	struct blk_mq_tag_set *set = q->tag_set;

	/* Checks hctx->flags & BLK_MQ_F_TAG_QUEUE_SHARED. */
	blk_mq_exit_hw_queues(q, set, set->nr_hw_queues);
	/* May clear BLK_MQ_F_TAG_QUEUE_SHARED in hctx->flags. */
	blk_mq_del_queue_tag_set(q);
}

static int __blk_mq_alloc_rq_maps(struct blk_mq_tag_set *set)
{
	int i;

	if (blk_mq_is_shared_tags(set->flags)) {
		set->shared_tags = blk_mq_alloc_map_and_rqs(set,
						BLK_MQ_NO_HCTX_IDX,
						set->queue_depth);
		if (!set->shared_tags)
			return -ENOMEM;
	}

	for (i = 0; i < set->nr_hw_queues; i++) {
		if (!__blk_mq_alloc_map_and_rqs(set, i))
			goto out_unwind;
		cond_resched();
	}

	return 0;

out_unwind:
	while (--i >= 0)
		__blk_mq_free_map_and_rqs(set, i);

	if (blk_mq_is_shared_tags(set->flags)) {
		blk_mq_free_map_and_rqs(set, set->shared_tags,
					BLK_MQ_NO_HCTX_IDX);
	}

	return -ENOMEM;
}

/*
 * Allocate the request maps associated with this tag_set. Note that this
 * may reduce the depth asked for, if memory is tight. set->queue_depth
 * will be updated to reflect the allocated depth.
 */
static int blk_mq_alloc_set_map_and_rqs(struct blk_mq_tag_set *set)
{
	unsigned int depth;
	int err;

	depth = set->queue_depth;
	do {
		err = __blk_mq_alloc_rq_maps(set);
		if (!err)
			break;

		set->queue_depth >>= 1;
		if (set->queue_depth < set->reserved_tags + BLK_MQ_TAG_MIN) {
			err = -ENOMEM;
			break;
		}
	} while (set->queue_depth);

	if (!set->queue_depth || err) {
		pr_err("blk-mq: failed to allocate request map\n");
		return -ENOMEM;
	}

	if (depth != set->queue_depth)
		pr_info("blk-mq: reduced tag depth (%u -> %u)\n",
						depth, set->queue_depth);

	return 0;
}

static void blk_mq_update_queue_map(struct blk_mq_tag_set *set)
{
	/*
	 * blk_mq_map_queues() and multiple .map_queues() implementations
	 * expect that set->map[HCTX_TYPE_DEFAULT].nr_queues is set to the
	 * number of hardware queues.
	 */
	if (set->nr_maps == 1)
		set->map[HCTX_TYPE_DEFAULT].nr_queues = set->nr_hw_queues;

	if (set->ops->map_queues) {
		int i;

		/*
		 * transport .map_queues is usually done in the following
		 * way:
		 *
		 * for (queue = 0; queue < set->nr_hw_queues; queue++) {
		 * 	mask = get_cpu_mask(queue)
		 * 	for_each_cpu(cpu, mask)
		 * 		set->map[x].mq_map[cpu] = queue;
		 * }
		 *
		 * When we need to remap, the table has to be cleared for
		 * killing stale mapping since one CPU may not be mapped
		 * to any hw queue.
		 */
		for (i = 0; i < set->nr_maps; i++)
			blk_mq_clear_mq_map(&set->map[i]);

		set->ops->map_queues(set);
	} else {
		BUG_ON(set->nr_maps > 1);
		blk_mq_map_queues(&set->map[HCTX_TYPE_DEFAULT]);
	}
}

static int blk_mq_realloc_tag_set_tags(struct blk_mq_tag_set *set,
				       int new_nr_hw_queues)
{
	struct blk_mq_tags **new_tags;
	int i;

	if (set->nr_hw_queues >= new_nr_hw_queues)
		goto done;

	new_tags = kcalloc_node(new_nr_hw_queues, sizeof(struct blk_mq_tags *),
				GFP_KERNEL, set->numa_node);
	if (!new_tags)
		return -ENOMEM;

	if (set->tags)
		memcpy(new_tags, set->tags, set->nr_hw_queues *
		       sizeof(*set->tags));
	kfree(set->tags);
	set->tags = new_tags;

	for (i = set->nr_hw_queues; i < new_nr_hw_queues; i++) {
		if (!__blk_mq_alloc_map_and_rqs(set, i)) {
			while (--i >= set->nr_hw_queues)
				__blk_mq_free_map_and_rqs(set, i);
			return -ENOMEM;
		}
		cond_resched();
	}

done:
	set->nr_hw_queues = new_nr_hw_queues;
	return 0;
}

/*
 * Alloc a tag set to be associated with one or more request queues.
 * May fail with EINVAL for various error conditions. May adjust the
 * requested depth down, if it's too large. In that case, the set
 * value will be stored in set->queue_depth.
 */
int blk_mq_alloc_tag_set(struct blk_mq_tag_set *set)
{
	int i, ret;

	BUILD_BUG_ON(BLK_MQ_MAX_DEPTH > 1 << BLK_MQ_UNIQUE_TAG_BITS);

	if (!set->nr_hw_queues)
		/*没有指定硬件队列数*/
		return -EINVAL;
	if (!set->queue_depth)
		/*没有指定队列深度*/
		return -EINVAL;
	if (set->queue_depth < set->reserved_tags + BLK_MQ_TAG_MIN)
		return -EINVAL;

	if (!set->ops->queue_rq)
	    /*必须包含queue_rq回调*/
		return -EINVAL;

	if (!set->ops->get_budget ^ !set->ops->put_budget)
		/*两个回调必须成对出现，或者成对置空*/
		return -EINVAL;

	if (set->queue_depth > BLK_MQ_MAX_DEPTH) {
		/*queue的深度超过了最大值*/
		pr_info("blk-mq: reduced tag depth to %u\n",
			BLK_MQ_MAX_DEPTH);
		set->queue_depth = BLK_MQ_MAX_DEPTH;
	}

	if (!set->nr_maps)
		set->nr_maps = 1;
	else if (set->nr_maps > HCTX_MAX_TYPES)
		return -EINVAL;

	/*
	 * If a crashdump is active, then we are potentially in a very
	 * memory constrained environment. Limit us to  64 tags to prevent
	 * using too much memory.
	 */
	if (is_kdump_kernel())
		set->queue_depth = min(64U, set->queue_depth);

	/*
	 * There is no use for more h/w queues than cpus if we just have
	 * a single map
	 */
	if (set->nr_maps == 1 && set->nr_hw_queues > nr_cpu_ids)
		set->nr_hw_queues = nr_cpu_ids;

	if (set->flags & BLK_MQ_F_BLOCKING) {
		set->srcu = kmalloc(sizeof(*set->srcu), GFP_KERNEL);
		if (!set->srcu)
			return -ENOMEM;
		ret = init_srcu_struct(set->srcu);
		if (ret)
			goto out_free_srcu;
	}

	init_rwsem(&set->update_nr_hwq_lock);

	ret = -ENOMEM;
	set->tags = kcalloc_node(set->nr_hw_queues,
				 sizeof(struct blk_mq_tags *), GFP_KERNEL,
				 set->numa_node);
	if (!set->tags)
		goto out_cleanup_srcu;

	for (i = 0; i < set->nr_maps; i++) {
		set->map[i].mq_map = kcalloc_node(nr_cpu_ids,
						  sizeof(set->map[i].mq_map[0]),
						  GFP_KERNEL, set->numa_node);
		if (!set->map[i].mq_map)
			goto out_free_mq_map;
		set->map[i].nr_queues = set->nr_hw_queues;
	}

	blk_mq_update_queue_map(set);

	ret = blk_mq_alloc_set_map_and_rqs(set);
	if (ret)
		goto out_free_mq_map;

	mutex_init(&set->tag_list_lock);
	INIT_LIST_HEAD(&set->tag_list);

	return 0;

out_free_mq_map:
	for (i = 0; i < set->nr_maps; i++) {
		kfree(set->map[i].mq_map);
		set->map[i].mq_map = NULL;
	}
	kfree(set->tags);
	set->tags = NULL;
out_cleanup_srcu:
	if (set->flags & BLK_MQ_F_BLOCKING)
		cleanup_srcu_struct(set->srcu);
out_free_srcu:
	if (set->flags & BLK_MQ_F_BLOCKING)
		kfree(set->srcu);
	return ret;
}
EXPORT_SYMBOL(blk_mq_alloc_tag_set);

/* allocate and initialize a tagset for a simple single-queue device */
int blk_mq_alloc_sq_tag_set(struct blk_mq_tag_set *set,
		const struct blk_mq_ops *ops, unsigned int queue_depth,
		unsigned int set_flags)
{
	memset(set, 0, sizeof(*set));
	set->ops = ops;
	set->nr_hw_queues = 1;
	set->nr_maps = 1;
	set->queue_depth = queue_depth;
	set->numa_node = NUMA_NO_NODE;
	set->flags = set_flags;
	return blk_mq_alloc_tag_set(set);
}
EXPORT_SYMBOL_GPL(blk_mq_alloc_sq_tag_set);

void blk_mq_free_tag_set(struct blk_mq_tag_set *set)
{
	int i, j;

	for (i = 0; i < set->nr_hw_queues; i++)
		__blk_mq_free_map_and_rqs(set, i);

	if (blk_mq_is_shared_tags(set->flags)) {
		blk_mq_free_map_and_rqs(set, set->shared_tags,
					BLK_MQ_NO_HCTX_IDX);
	}

	for (j = 0; j < set->nr_maps; j++) {
		kfree(set->map[j].mq_map);
		set->map[j].mq_map = NULL;
	}

	kfree(set->tags);
	set->tags = NULL;
	if (set->flags & BLK_MQ_F_BLOCKING) {
		cleanup_srcu_struct(set->srcu);
		kfree(set->srcu);
	}
}
EXPORT_SYMBOL(blk_mq_free_tag_set);

int blk_mq_update_nr_requests(struct request_queue *q, unsigned int nr)
{
	struct blk_mq_tag_set *set = q->tag_set;
	struct blk_mq_hw_ctx *hctx;
	int ret;
	unsigned long i;

	if (WARN_ON_ONCE(!q->mq_freeze_depth))
		return -EINVAL;

	if (!set)
		return -EINVAL;

	if (q->nr_requests == nr)
		return 0;

	blk_mq_quiesce_queue(q);

	ret = 0;
	queue_for_each_hw_ctx(q, hctx, i) {
		if (!hctx->tags)
			continue;
		/*
		 * If we're using an MQ scheduler, just update the scheduler
		 * queue depth. This is similar to what the old code would do.
		 */
		if (hctx->sched_tags) {
			ret = blk_mq_tag_update_depth(hctx, &hctx->sched_tags,
						      nr, true);
		} else {
			ret = blk_mq_tag_update_depth(hctx, &hctx->tags, nr,
						      false);
		}
		if (ret)
			break;
		if (q->elevator && q->elevator->type->ops.depth_updated)
			q->elevator->type->ops.depth_updated(hctx);
	}
	if (!ret) {
		q->nr_requests = nr;
		if (blk_mq_is_shared_tags(set->flags)) {
			if (q->elevator)
				blk_mq_tag_update_sched_shared_tags(q);
			else
				blk_mq_tag_resize_shared_tags(set, nr);
		}
	}

	blk_mq_unquiesce_queue(q);

	return ret;
}

static void __blk_mq_update_nr_hw_queues(struct blk_mq_tag_set *set,
							int nr_hw_queues/*硬件队列数*/)
{
	struct request_queue *q;
	int prev_nr_hw_queues = set->nr_hw_queues;
	unsigned int memflags;
	int i;

	lockdep_assert_held(&set->tag_list_lock);

	if (set->nr_maps == 1 && nr_hw_queues > nr_cpu_ids)
		nr_hw_queues = nr_cpu_ids;/*硬件队列数不得超过cpu数*/
	if (nr_hw_queues < 1)
		return;
	if (set->nr_maps == 1 && nr_hw_queues == set->nr_hw_queues)
		return;

	memflags = memalloc_noio_save();
	list_for_each_entry(q, &set->tag_list, tag_set_list) {
		blk_mq_debugfs_unregister_hctxs(q);
		blk_mq_sysfs_unregister_hctxs(q);
	}

	list_for_each_entry(q, &set->tag_list, tag_set_list)
		blk_mq_freeze_queue_nomemsave(q);

	if (blk_mq_realloc_tag_set_tags(set, nr_hw_queues) < 0) {
		list_for_each_entry(q, &set->tag_list, tag_set_list)
			blk_mq_unfreeze_queue_nomemrestore(q);
		goto reregister;
	}

fallback:
	blk_mq_update_queue_map(set);
	list_for_each_entry(q, &set->tag_list, tag_set_list) {
		__blk_mq_realloc_hw_ctxs(set, q);

		if (q->nr_hw_queues != set->nr_hw_queues) {
			int i = prev_nr_hw_queues;

			pr_warn("Increasing nr_hw_queues to %d fails, fallback to %d\n",
					nr_hw_queues, prev_nr_hw_queues);
			for (; i < set->nr_hw_queues; i++)
				__blk_mq_free_map_and_rqs(set, i);

			set->nr_hw_queues = prev_nr_hw_queues;
			goto fallback;
		}
		blk_mq_map_swqueue(q);
	}

	/* elv_update_nr_hw_queues() unfreeze queue for us */
	list_for_each_entry(q, &set->tag_list, tag_set_list)
		elv_update_nr_hw_queues(q);

reregister:
	list_for_each_entry(q, &set->tag_list, tag_set_list) {
		blk_mq_sysfs_register_hctxs(q);
		blk_mq_debugfs_register_hctxs(q);

		blk_mq_remove_hw_queues_cpuhp(q);
		blk_mq_add_hw_queues_cpuhp(q);
	}
	memalloc_noio_restore(memflags);

	/* Free the excess tags when nr_hw_queues shrink. */
	for (i = set->nr_hw_queues; i < prev_nr_hw_queues; i++)
		__blk_mq_free_map_and_rqs(set, i);
}

void blk_mq_update_nr_hw_queues(struct blk_mq_tag_set *set, int nr_hw_queues)
{
	down_write(&set->update_nr_hwq_lock);
	mutex_lock(&set->tag_list_lock);
	__blk_mq_update_nr_hw_queues(set, nr_hw_queues);
	mutex_unlock(&set->tag_list_lock);
	up_write(&set->update_nr_hwq_lock);
}
EXPORT_SYMBOL_GPL(blk_mq_update_nr_hw_queues);

static int blk_hctx_poll(struct request_queue *q, struct blk_mq_hw_ctx *hctx,
			 struct io_comp_batch *iob, unsigned int flags)
{
	long state = get_current_state();
	int ret;

	do {
		ret = q->mq_ops->poll(hctx, iob);
		if (ret > 0) {
			__set_current_state(TASK_RUNNING);
			return ret;
		}

		if (signal_pending_state(state, current))
			__set_current_state(TASK_RUNNING);
		if (task_is_running(current))
			return 1;

		if (ret < 0 || (flags & BLK_POLL_ONESHOT))
			break;
		cpu_relax();
	} while (!need_resched());

	__set_current_state(TASK_RUNNING);
	return 0;
}

int blk_mq_poll(struct request_queue *q, blk_qc_t cookie,
		struct io_comp_batch *iob, unsigned int flags)
{
	if (!blk_mq_can_poll(q))
		return 0;
	return blk_hctx_poll(q, xa_load(&q->hctx_table, cookie), iob, flags);
}

int blk_rq_poll(struct request *rq, struct io_comp_batch *iob,
		unsigned int poll_flags)
{
	struct request_queue *q = rq->q;
	int ret;

	if (!blk_rq_is_poll(rq))
		return 0;
	if (!percpu_ref_tryget(&q->q_usage_counter))
		return 0;

	ret = blk_hctx_poll(q, rq->mq_hctx, iob, poll_flags);
	blk_queue_exit(q);

	return ret;
}
EXPORT_SYMBOL_GPL(blk_rq_poll);

unsigned int blk_mq_rq_cpu(struct request *rq)
{
	return rq->mq_ctx->cpu;
}
EXPORT_SYMBOL(blk_mq_rq_cpu);

void blk_mq_cancel_work_sync(struct request_queue *q)
{
	struct blk_mq_hw_ctx *hctx;
	unsigned long i;

	cancel_delayed_work_sync(&q->requeue_work);

	queue_for_each_hw_ctx(q, hctx, i)
		cancel_delayed_work_sync(&hctx->run_work);
}

static int __init blk_mq_init(void)
{
	int i;

	for_each_possible_cpu(i)
		init_llist_head(&per_cpu(blk_cpu_done, i));
	for_each_possible_cpu(i)
		INIT_CSD(&per_cpu(blk_cpu_csd, i),
			 __blk_mq_complete_request_remote, NULL);
	open_softirq(BLOCK_SOFTIRQ, blk_done_softirq);/*block软中断*/

	cpuhp_setup_state_nocalls(CPUHP_BLOCK_SOFTIRQ_DEAD,
				  "block/softirq:dead", NULL,
				  blk_softirq_cpu_dead);
	cpuhp_setup_state_multi(CPUHP_BLK_MQ_DEAD, "block/mq:dead", NULL,
				blk_mq_hctx_notify_dead);
	cpuhp_setup_state_multi(CPUHP_AP_BLK_MQ_ONLINE, "block/mq:online",
				blk_mq_hctx_notify_online,
				blk_mq_hctx_notify_offline);
	return 0;
}
subsys_initcall(blk_mq_init);<|MERGE_RESOLUTION|>--- conflicted
+++ resolved
@@ -2086,13 +2086,8 @@
 /*
  * Returns true if we did some work AND can potentially do more.
  */
-<<<<<<< HEAD
 bool blk_mq_dispatch_rq_list(struct blk_mq_hw_ctx *hctx, struct list_head *list/*要分发的一组request*/,
-			     unsigned int nr_budgets)
-=======
-bool blk_mq_dispatch_rq_list(struct blk_mq_hw_ctx *hctx, struct list_head *list,
 			     bool get_budget)
->>>>>>> 155a3c00
 {
 	enum prep_dispatch prep;
 	struct request_queue *q = hctx->queue;
@@ -2115,11 +2110,7 @@
 		rq = list_first_entry(list, struct request, queuelist);
 
 		WARN_ON_ONCE(hctx != rq->mq_hctx);
-<<<<<<< HEAD
-		prep = blk_mq_prep_dispatch_rq(rq, !nr_budgets/*为0时，表示需要budget*/);
-=======
-		prep = blk_mq_prep_dispatch_rq(rq, get_budget);
->>>>>>> 155a3c00
+		prep = blk_mq_prep_dispatch_rq(rq, get_budget/*为0时，表示需要budget*/);
 		if (prep != PREP_DISPATCH_OK)
 			break;/*不能dispatch,跳出*/
 
@@ -2128,17 +2119,7 @@
 		bd.rq = rq;/*设置request*/
 		bd.last = list_empty(list);/*如果list为空，则为最后一个request*/
 
-<<<<<<< HEAD
-		/*
-		 * once the request is queued to lld, no need to cover the
-		 * budget any more
-		 */
-		if (nr_budgets)
-			nr_budgets--;/*出队一个request,budget减一*/
 		ret = q->mq_ops->queue_rq(hctx, &bd);/*将io请求入队*/
-=======
-		ret = q->mq_ops->queue_rq(hctx, &bd);
->>>>>>> 155a3c00
 		switch (ret) {
 		case BLK_STS_OK:/*处理成功*/
 			queued++;
@@ -3059,20 +3040,10 @@
 		data.cached_rqs = &plug->cached_rqs;
 	}
 
-<<<<<<< HEAD
 	rq = __blk_mq_alloc_requests(&data);/*创建request*/
-	if (rq)
-		return rq;
-	rq_qos_cleanup(q, bio);
-	if (bio->bi_opf & REQ_NOWAIT)
-		bio_wouldblock_error(bio);
-	return NULL;
-=======
-	rq = __blk_mq_alloc_requests(&data);
 	if (unlikely(!rq))
 		rq_qos_cleanup(q, bio);
 	return rq;
->>>>>>> 155a3c00
 }
 
 /*
@@ -4416,14 +4387,9 @@
 	blk_mq_sysfs_deinit(q);
 }
 
-<<<<<<< HEAD
 //申请并初始化request_queue
-static struct request_queue *blk_mq_init_queue_data(struct blk_mq_tag_set *set,
-		void *queuedata/*私有数据*/)
-=======
 struct request_queue *blk_mq_alloc_queue(struct blk_mq_tag_set *set,
-		struct queue_limits *lim, void *queuedata)
->>>>>>> 155a3c00
+		struct queue_limits *lim, void *queuedata/*私有数据*/)
 {
 	struct queue_limits default_lim = { };
 	struct request_queue *q;
@@ -4475,24 +4441,16 @@
 }
 EXPORT_SYMBOL(blk_mq_destroy_queue);
 
-<<<<<<< HEAD
 /*创建genernal disk（多队列disk)*/
-struct gendisk *__blk_mq_alloc_disk(struct blk_mq_tag_set *set, void *queuedata,
-=======
 struct gendisk *__blk_mq_alloc_disk(struct blk_mq_tag_set *set,
 		struct queue_limits *lim, void *queuedata,
->>>>>>> 155a3c00
 		struct lock_class_key *lkclass)
 {
 	struct request_queue *q;
 	struct gendisk *disk;
 
-<<<<<<< HEAD
 	/*依据参数创建request queue*/
-	q = blk_mq_init_queue_data(set, queuedata);
-=======
 	q = blk_mq_alloc_queue(set, lim, queuedata);
->>>>>>> 155a3c00
 	if (IS_ERR(q))
 		return ERR_CAST(q);
 
