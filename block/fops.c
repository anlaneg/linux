--- conflicted
+++ resolved
@@ -661,30 +661,17 @@
 	int ret;
 
 	mode = file_to_blk_mode(filp);
-<<<<<<< HEAD
-	handle = bdev_open_by_dev(inode->i_rdev/*块设备对应的dev_t*/, mode,
-			mode & BLK_OPEN_EXCL ? filp : NULL, NULL);
-	if (IS_ERR(handle))
-		return PTR_ERR(handle);
-=======
 	/* Use the file as the holder. */
 	if (mode & BLK_OPEN_EXCL)
 		filp->private_data = filp;
-	ret = bdev_permission(inode->i_rdev, mode, filp->private_data);
+	ret = bdev_permission(inode->i_rdev/*块设备对应的dev_t*/, mode, filp->private_data);
 	if (ret)
 		return ret;
->>>>>>> 155a3c00
 
 	bdev = blkdev_get_no_open(inode->i_rdev, true);
 	if (!bdev)
 		return -ENXIO;
 
-<<<<<<< HEAD
-	filp->f_mapping = handle->bdev->bd_inode->i_mapping;
-	filp->f_wb_err = filemap_sample_wb_err(filp->f_mapping);
-	filp->private_data = handle;/*文件的私有数据为bdev_handle*/
-	return 0;
-=======
 	if (bdev_can_atomic_write(bdev))
 		filp->f_mode |= FMODE_CAN_ATOMIC_WRITE;
 
@@ -692,7 +679,6 @@
 	if (ret)
 		blkdev_put_no_open(bdev);
 	return ret;
->>>>>>> 155a3c00
 }
 
 /*提供block设备的release回调*/
