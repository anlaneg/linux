--- conflicted
+++ resolved
@@ -600,14 +600,11 @@
 	/* delay uevents, until we scanned partition table */
 	dev_set_uevent_suppress(ddev, 1);
 
-<<<<<<< HEAD
-	//添加设备并为其probe驱动
-=======
 	if (groups) {
 		WARN_ON(ddev->groups);
 		ddev->groups = groups;
 	}
->>>>>>> 01aa9d51
+	//添加设备并为其probe驱动
 	if (device_add(ddev))
 		return;
 	if (!sysfs_deprecated) {
@@ -740,14 +737,10 @@
 	blk_integrity_add(disk);
 }
 
-<<<<<<< HEAD
 //磁盘添加
-void device_add_disk(struct device *parent, struct gendisk *disk)
-=======
 void device_add_disk(struct device *parent, struct gendisk *disk,
 		     const struct attribute_group **groups)
 
->>>>>>> 01aa9d51
 {
 	__device_add_disk(parent, disk, groups, true);
 }
