// SPDX-License-Identifier: GPL-2.0
/*
 *  gendisk handling
 *
 * Portions Copyright (C) 2020 Christoph Hellwig
 */

#include <linux/module.h>
#include <linux/ctype.h>
#include <linux/fs.h>
#include <linux/genhd.h>
#include <linux/kdev_t.h>
#include <linux/kernel.h>
#include <linux/blkdev.h>
#include <linux/backing-dev.h>
#include <linux/init.h>
#include <linux/spinlock.h>
#include <linux/proc_fs.h>
#include <linux/seq_file.h>
#include <linux/slab.h>
#include <linux/kmod.h>
#include <linux/mutex.h>
#include <linux/idr.h>
#include <linux/log2.h>
#include <linux/pm_runtime.h>
#include <linux/badblocks.h>

#include "blk.h"

static struct kobject *block_depr;

/* for extended dynamic devt allocation, currently only one major is used */
#define NR_EXT_DEVT		(1 << MINORBITS)
static DEFINE_IDA(ext_devt_ida);

void set_capacity(struct gendisk *disk, sector_t sectors)
{
	struct block_device *bdev = disk->part0;

	spin_lock(&bdev->bd_size_lock);
	i_size_write(bdev->bd_inode, (loff_t)sectors << SECTOR_SHIFT);
	spin_unlock(&bdev->bd_size_lock);
}
EXPORT_SYMBOL(set_capacity);

/*
 * Set disk capacity and notify if the size is not currently zero and will not
 * be set to zero.  Returns true if a uevent was sent, otherwise false.
 */
bool set_capacity_and_notify(struct gendisk *disk, sector_t size)
{
	sector_t capacity = get_capacity(disk);
	char *envp[] = { "RESIZE=1", NULL };

	set_capacity(disk, size);

	/*
	 * Only print a message and send a uevent if the gendisk is user visible
	 * and alive.  This avoids spamming the log and udev when setting the
	 * initial capacity during probing.
	 */
	if (size == capacity ||
	    (disk->flags & (GENHD_FL_UP | GENHD_FL_HIDDEN)) != GENHD_FL_UP)
		return false;

	pr_info("%s: detected capacity change from %lld to %lld\n",
		disk->disk_name, capacity, size);

	/*
	 * Historically we did not send a uevent for changes to/from an empty
	 * device.
	 */
	if (!capacity || !size)
		return false;
	kobject_uevent_env(&disk_to_dev(disk)->kobj, KOBJ_CHANGE, envp);
	return true;
}
EXPORT_SYMBOL_GPL(set_capacity_and_notify);

/*
 * Format the device name of the indicated disk into the supplied buffer and
 * return a pointer to that same buffer for convenience.
 */
char *disk_name(struct gendisk *hd, int partno, char *buf)
{
	if (!partno)
		snprintf(buf, BDEVNAME_SIZE, "%s", hd->disk_name);
	else if (isdigit(hd->disk_name[strlen(hd->disk_name)-1]))
		snprintf(buf, BDEVNAME_SIZE, "%sp%d", hd->disk_name, partno);
	else
		snprintf(buf, BDEVNAME_SIZE, "%s%d", hd->disk_name, partno);

	return buf;
}

const char *bdevname(struct block_device *bdev, char *buf)
{
	return disk_name(bdev->bd_disk, bdev->bd_partno, buf);
}
EXPORT_SYMBOL(bdevname);

static void part_stat_read_all(struct block_device *part,
		struct disk_stats *stat)
{
	int cpu;

	memset(stat, 0, sizeof(struct disk_stats));
	for_each_possible_cpu(cpu) {
		struct disk_stats *ptr = per_cpu_ptr(part->bd_stats, cpu);
		int group;

		for (group = 0; group < NR_STAT_GROUPS; group++) {
			stat->nsecs[group] += ptr->nsecs[group];
			stat->sectors[group] += ptr->sectors[group];
			stat->ios[group] += ptr->ios[group];
			stat->merges[group] += ptr->merges[group];
		}

		stat->io_ticks += ptr->io_ticks;
	}
}

static unsigned int part_in_flight(struct block_device *part)
{
	unsigned int inflight = 0;
	int cpu;

	for_each_possible_cpu(cpu) {
		inflight += part_stat_local_read_cpu(part, in_flight[0], cpu) +
			    part_stat_local_read_cpu(part, in_flight[1], cpu);
	}
	if ((int)inflight < 0)
		inflight = 0;

	return inflight;
}

static void part_in_flight_rw(struct block_device *part,
		unsigned int inflight[2])
{
	int cpu;

	inflight[0] = 0;
	inflight[1] = 0;
	for_each_possible_cpu(cpu) {
		inflight[0] += part_stat_local_read_cpu(part, in_flight[0], cpu);
		inflight[1] += part_stat_local_read_cpu(part, in_flight[1], cpu);
	}
	if ((int)inflight[0] < 0)
		inflight[0] = 0;
	if ((int)inflight[1] < 0)
		inflight[1] = 0;
}

/*
 * Can be deleted altogether. Later.
 *
 */
#define BLKDEV_MAJOR_HASH_SIZE 255
static struct blk_major_name {
	struct blk_major_name *next;//指向下一个块设备
	int major;//块设备major编号
	char name[16];//块设备名称
	void (*probe)(dev_t devt);
} *major_names[BLKDEV_MAJOR_HASH_SIZE];//用于记录所有块设备名称
static DEFINE_MUTEX(major_names_lock);

//通过major取hashcode
/* index in the above - for now: assume no multimajor ranges */
static inline int major_to_index(unsigned major)
{
	return major % BLKDEV_MAJOR_HASH_SIZE;
}

#ifdef CONFIG_PROC_FS
//显示系统中所有块设备major,name
void blkdev_show(struct seq_file *seqf, off_t offset)
{
	struct blk_major_name *dp;

	mutex_lock(&major_names_lock);
	for (dp = major_names[major_to_index(offset)]; dp; dp = dp->next)
		if (dp->major == offset)
			seq_printf(seqf, "%3d %s\n", dp->major, dp->name);
	mutex_unlock(&major_names_lock);
}
#endif /* CONFIG_PROC_FS */

/**
 * __register_blkdev - register a new block device
 *
 * @major: the requested major device number [1..BLKDEV_MAJOR_MAX-1]. If
 *         @major = 0, try to allocate any unused major number.
 * @name: the name of the new block device as a zero terminated string
 * @probe: allback that is called on access to any minor number of @major
 *
 * The @name must be unique within the system.
 *
 * The return value depends on the @major input parameter:
 *
 *  - if a major device number was requested in range [1..BLKDEV_MAJOR_MAX-1]
 *    then the function returns zero on success, or a negative error code
 *  - if any unused major number was requested with @major = 0 parameter
 *    then the return value is the allocated major number in range
 *    [1..BLKDEV_MAJOR_MAX-1] or a negative error code otherwise
 *
 * See Documentation/admin-guide/devices.txt for the list of allocated
 * major numbers.
 *
 * Use register_blkdev instead for any new code.
 */
//块设备注册
int __register_blkdev(unsigned int major, const char *name,
		void (*probe)(dev_t devt))
{
	struct blk_major_name **n, *p;
	int index, ret = 0;

	mutex_lock(&major_names_lock);

	/* temporary */
	if (major == 0) {
		//找一个空的major位置
		for (index = ARRAY_SIZE(major_names)-1; index > 0; index--) {
			if (major_names[index] == NULL)
				break;
		}

		//未找到空闲的major,注册失败
		if (index == 0) {
			printk("%s: failed to get major for %s\n",
			       __func__, name);
			ret = -EBUSY;
			goto out;
		}
		//更新major
		major = index;
		ret = major;
	}

	//合法性检查（不容许超过BLKDEV_MAJOR_MAX）
	if (major >= BLKDEV_MAJOR_MAX) {
		pr_err("%s: major requested (%u) is greater than the maximum (%u) for %s\n",
		       __func__, major, BLKDEV_MAJOR_MAX-1, name);

		ret = -EINVAL;
		goto out;
	}

	//申请并填充blk_major_name结构体
	p = kmalloc(sizeof(struct blk_major_name), GFP_KERNEL);
	if (p == NULL) {
		ret = -ENOMEM;
		goto out;
	}

	p->major = major;//填充major
	p->probe = probe;
	strlcpy(p->name, name, sizeof(p->name));//填充名称
	p->next = NULL;

	//取hashcode,插入到对应的桶
	index = major_to_index(major);

	for (n = &major_names[index]; *n; n = &(*n)->next) {
		if ((*n)->major == major)
			break;//存在与之相等的，跳出
	}

	//没有找到与之相同的，则加入到结尾处
	if (!*n)
		*n = p;
	else
		ret = -EBUSY;//已存在的插入失败

	//出错时，报错
	if (ret < 0) {
		printk("register_blkdev: cannot get major %u for %s\n",
		       major, name);
		kfree(p);
	}
out:
	mutex_unlock(&major_names_lock);
	return ret;
}
EXPORT_SYMBOL(__register_blkdev);

//块设备解注册
void unregister_blkdev(unsigned int major, const char *name)
{
	struct blk_major_name **n;
	struct blk_major_name *p = NULL;
	int index = major_to_index(major);

	mutex_lock(&major_names_lock);
	for (n = &major_names[index]; *n; n = &(*n)->next)
		if ((*n)->major == major)
			break;
	if (!*n || strcmp((*n)->name, name)) {
		WARN_ON(1);
	} else {
		p = *n;
		*n = p->next;
	}
	mutex_unlock(&major_names_lock);
	kfree(p);
}

EXPORT_SYMBOL(unregister_blkdev);

/**
 * blk_mangle_minor - scatter minor numbers apart
 * @minor: minor number to mangle
 *
 * Scatter consecutively allocated @minor number apart if MANGLE_DEVT
 * is enabled.  Mangling twice gives the original value.
 *
 * RETURNS:
 * Mangled value.
 *
 * CONTEXT:
 * Don't care.
 */
static int blk_mangle_minor(int minor)
{
#ifdef CONFIG_DEBUG_BLOCK_EXT_DEVT
	int i;

	for (i = 0; i < MINORBITS / 2; i++) {
		int low = minor & (1 << i);
		int high = minor & (1 << (MINORBITS - 1 - i));
		int distance = MINORBITS - 1 - 2 * i;

		minor ^= low | high;	/* clear both bits */
		low <<= distance;	/* swap the positions */
		high >>= distance;
		minor |= low | high;	/* and set */
	}
#endif
	return minor;
}

int blk_alloc_ext_minor(void)
{
	int idx;

	idx = ida_alloc_range(&ext_devt_ida, 0, NR_EXT_DEVT, GFP_KERNEL);
	if (idx < 0) {
		if (idx == -ENOSPC)
			return -EBUSY;
		return idx;
	}
	return blk_mangle_minor(idx);
}

void blk_free_ext_minor(unsigned int minor)
{
	ida_free(&ext_devt_ida, blk_mangle_minor(minor));
}

static char *bdevt_str(dev_t devt, char *buf)
{
	if (MAJOR(devt) <= 0xff && MINOR(devt) <= 0xff) {
		char tbuf[BDEVT_SIZE];
		snprintf(tbuf, BDEVT_SIZE, "%02x%02x", MAJOR(devt), MINOR(devt));
		snprintf(buf, BDEVT_SIZE, "%-9s", tbuf);
	} else
		snprintf(buf, BDEVT_SIZE, "%03x:%05x", MAJOR(devt), MINOR(devt));

	return buf;
}

void disk_uevent(struct gendisk *disk, enum kobject_action action)
{
	struct block_device *part;
	unsigned long idx;

	rcu_read_lock();
	xa_for_each(&disk->part_tbl, idx, part) {
		if (bdev_is_partition(part) && !bdev_nr_sectors(part))
			continue;
		if (!kobject_get_unless_zero(&part->bd_device.kobj))
			continue;

		rcu_read_unlock();
		kobject_uevent(bdev_kobj(part), action);
		put_device(&part->bd_device);
		rcu_read_lock();
	}
	rcu_read_unlock();
}
EXPORT_SYMBOL_GPL(disk_uevent);

static void disk_scan_partitions(struct gendisk *disk)
{
	struct block_device *bdev;

	if (!get_capacity(disk) || !disk_part_scan_enabled(disk))
		return;

	set_bit(GD_NEED_PART_SCAN, &disk->state);
	bdev = blkdev_get_by_dev(disk_devt(disk), FMODE_READ, NULL);
	if (!IS_ERR(bdev))
		blkdev_put(bdev, FMODE_READ);
}

static void register_disk(struct device *parent, struct gendisk *disk,
			  const struct attribute_group **groups)
{
	struct device *ddev = disk_to_dev(disk);
	int err;

	ddev->parent = parent;

	dev_set_name(ddev, "%s", disk->disk_name);

	/* delay uevents, until we scanned partition table */
	dev_set_uevent_suppress(ddev, 1);

	if (groups) {
		WARN_ON(ddev->groups);
		ddev->groups = groups;
	}
	//添加设备并为其probe驱动
	if (device_add(ddev))
		return;
	if (!sysfs_deprecated) {
		err = sysfs_create_link(block_depr, &ddev->kobj,
					kobject_name(&ddev->kobj));
		if (err) {
			device_del(ddev);
			return;
		}
	}

	/*
	 * avoid probable deadlock caused by allocating memory with
	 * GFP_KERNEL in runtime_resume callback of its all ancestor
	 * devices
	 */
	pm_runtime_set_memalloc_noio(ddev, true);

	disk->part0->bd_holder_dir =
		kobject_create_and_add("holders", &ddev->kobj);
	disk->slave_dir = kobject_create_and_add("slaves", &ddev->kobj);

	if (disk->flags & GENHD_FL_HIDDEN)
		return;

	disk_scan_partitions(disk);

	/* announce the disk and partitions after all partitions are created */
	dev_set_uevent_suppress(ddev, 0);
	disk_uevent(disk, KOBJ_ADD);

	if (disk->queue->backing_dev_info->dev) {
		err = sysfs_create_link(&ddev->kobj,
			  &disk->queue->backing_dev_info->dev->kobj,
			  "bdi");
		WARN_ON(err);
	}
}

/**
 * __device_add_disk - add disk information to kernel list
 * @parent: parent device for the disk
 * @disk: per-device partitioning information
 * @groups: Additional per-device sysfs groups
 * @register_queue: register the queue if set to true
 *
 * This function registers the partitioning information in @disk
 * with the kernel.
 *
 * FIXME: error handling
 */
static void __device_add_disk(struct device *parent, struct gendisk *disk,
			      const struct attribute_group **groups,
			      bool register_queue)
{
	int ret;

	/*
	 * The disk queue should now be all set with enough information about
	 * the device for the elevator code to pick an adequate default
	 * elevator if one is needed, that is, for devices requesting queue
	 * registration.
	 */
	if (register_queue)
		elevator_init_mq(disk->queue);

	/*
	 * If the driver provides an explicit major number it also must provide
	 * the number of minors numbers supported, and those will be used to
	 * setup the gendisk.
	 * Otherwise just allocate the device numbers for both the whole device
	 * and all partitions from the extended dev_t space.
	 */
	if (disk->major) {
		WARN_ON(!disk->minors);

		if (disk->minors > DISK_MAX_PARTS) {
			pr_err("block: can't allocate more than %d partitions\n",
				DISK_MAX_PARTS);
			disk->minors = DISK_MAX_PARTS;
		}
	} else {
		WARN_ON(disk->minors);

		ret = blk_alloc_ext_minor();
		if (ret < 0) {
			WARN_ON(1);
			return;
		}
		disk->major = BLOCK_EXT_MAJOR;
		disk->first_minor = MINOR(ret);
		disk->flags |= GENHD_FL_EXT_DEVT;
	}

	disk->flags |= GENHD_FL_UP;

	disk_alloc_events(disk);

	if (disk->flags & GENHD_FL_HIDDEN) {
		/*
		 * Don't let hidden disks show up in /proc/partitions,
		 * and don't bother scanning for partitions either.
		 */
		disk->flags |= GENHD_FL_SUPPRESS_PARTITION_INFO;
		disk->flags |= GENHD_FL_NO_PART_SCAN;
	} else {
		struct backing_dev_info *bdi = disk->queue->backing_dev_info;
		struct device *dev = disk_to_dev(disk);

		/* Register BDI before referencing it from bdev */
		dev->devt = MKDEV(disk->major, disk->first_minor);
		ret = bdi_register(bdi, "%u:%u",
				   disk->major, disk->first_minor);
		WARN_ON(ret);
		bdi_set_owner(bdi, dev);
		bdev_add(disk->part0, dev->devt);
	}
	register_disk(parent, disk, groups);
	if (register_queue)
		blk_register_queue(disk);

	/*
	 * Take an extra ref on queue which will be put on disk_release()
	 * so that it sticks around as long as @disk is there.
	 */
	if (blk_get_queue(disk->queue))
		set_bit(GD_QUEUE_REF, &disk->state);
	else
		WARN_ON_ONCE(1);

	disk_add_events(disk);
	blk_integrity_add(disk);
}

//磁盘添加
void device_add_disk(struct device *parent, struct gendisk *disk,
		     const struct attribute_group **groups)

{
	__device_add_disk(parent, disk, groups, true);
}
EXPORT_SYMBOL(device_add_disk);

void device_add_disk_no_queue_reg(struct device *parent, struct gendisk *disk)
{
	__device_add_disk(parent, disk, NULL, false);
}
EXPORT_SYMBOL(device_add_disk_no_queue_reg);

/**
 * del_gendisk - remove the gendisk
 * @disk: the struct gendisk to remove
 *
 * Removes the gendisk and all its associated resources. This deletes the
 * partitions associated with the gendisk, and unregisters the associated
 * request_queue.
 *
 * This is the counter to the respective __device_add_disk() call.
 *
 * The final removal of the struct gendisk happens when its refcount reaches 0
 * with put_disk(), which should be called after del_gendisk(), if
 * __device_add_disk() was used.
 *
 * Drivers exist which depend on the release of the gendisk to be synchronous,
 * it should not be deferred.
 *
 * Context: can sleep
 */
void del_gendisk(struct gendisk *disk)
{
	might_sleep();

	if (WARN_ON_ONCE(!disk->queue))
		return;

	blk_integrity_del(disk);
	disk_del_events(disk);

	mutex_lock(&disk->open_mutex);
	disk->flags &= ~GENHD_FL_UP;
	blk_drop_partitions(disk);
	mutex_unlock(&disk->open_mutex);

	fsync_bdev(disk->part0);
	__invalidate_device(disk->part0, true);

	/*
	 * Unhash the bdev inode for this device so that it can't be looked
	 * up any more even if openers still hold references to it.
	 */
	remove_inode_hash(disk->part0->bd_inode);

	set_capacity(disk, 0);

	if (!(disk->flags & GENHD_FL_HIDDEN)) {
		sysfs_remove_link(&disk_to_dev(disk)->kobj, "bdi");

		/*
		 * Unregister bdi before releasing device numbers (as they can
		 * get reused and we'd get clashes in sysfs).
		 */
		bdi_unregister(disk->queue->backing_dev_info);
	}

	blk_unregister_queue(disk);

	kobject_put(disk->part0->bd_holder_dir);
	kobject_put(disk->slave_dir);

	part_stat_set_all(disk->part0, 0);
	disk->part0->bd_stamp = 0;
	if (!sysfs_deprecated)
		sysfs_remove_link(block_depr, dev_name(disk_to_dev(disk)));
	pm_runtime_set_memalloc_noio(disk_to_dev(disk), false);
	device_del(disk_to_dev(disk));
}
EXPORT_SYMBOL(del_gendisk);

/* sysfs access to bad-blocks list. */
static ssize_t disk_badblocks_show(struct device *dev,
					struct device_attribute *attr,
					char *page)
{
	struct gendisk *disk = dev_to_disk(dev);

	if (!disk->bb)
		return sprintf(page, "\n");

	return badblocks_show(disk->bb, page, 0);
}

static ssize_t disk_badblocks_store(struct device *dev,
					struct device_attribute *attr,
					const char *page, size_t len)
{
	struct gendisk *disk = dev_to_disk(dev);

	if (!disk->bb)
		return -ENXIO;

	return badblocks_store(disk->bb, page, len, 0);
}

void blk_request_module(dev_t devt)
{
	unsigned int major = MAJOR(devt);
	struct blk_major_name **n;

	mutex_lock(&major_names_lock);
	for (n = &major_names[major_to_index(major)]; *n; n = &(*n)->next) {
		if ((*n)->major == major && (*n)->probe) {
			(*n)->probe(devt);
			mutex_unlock(&major_names_lock);
			return;
		}
	}
	mutex_unlock(&major_names_lock);

	if (request_module("block-major-%d-%d", MAJOR(devt), MINOR(devt)) > 0)
		/* Make old-style 2.4 aliases work */
		request_module("block-major-%d", MAJOR(devt));
}

<<<<<<< HEAD
/**
 * bdget_disk - do bdget() by gendisk and partition number
 * @disk: gendisk of interest
 * @partno: partition number
 *
 * Find partition @partno from @disk, do bdget() on it.
 *
 * CONTEXT:
 * Don't care.
 *
 * RETURNS:
 * Resulting block_device on success, NULL on failure.
 */
struct block_device *bdget_disk(struct gendisk *disk, int partno)
{
	struct block_device *bdev = NULL;

	rcu_read_lock();
	//通过disk获取partno号分区信息
	//由分区获取其对应的bdev
	bdev = xa_load(&disk->part_tbl, partno);
	if (bdev && !bdgrab(bdev))
		bdev = NULL;
	rcu_read_unlock();

	return bdev;
}

=======
>>>>>>> 40226a3d
/*
 * print a full list of all partitions - intended for places where the root
 * filesystem can't be mounted and thus to give the victim some idea of what
 * went wrong
 */
void __init printk_all_partitions(void)
{
	struct class_dev_iter iter;
	struct device *dev;

	class_dev_iter_init(&iter, &block_class, NULL, &disk_type);
	while ((dev = class_dev_iter_next(&iter))) {
		struct gendisk *disk = dev_to_disk(dev);
		struct block_device *part;
		char name_buf[BDEVNAME_SIZE];
		char devt_buf[BDEVT_SIZE];
		unsigned long idx;

		/*
		 * Don't show empty devices or things that have been
		 * suppressed
		 */
		if (get_capacity(disk) == 0 ||
		    (disk->flags & GENHD_FL_SUPPRESS_PARTITION_INFO))
			continue;

		/*
		 * Note, unlike /proc/partitions, I am showing the numbers in
		 * hex - the same format as the root= option takes.
		 */
		rcu_read_lock();
		xa_for_each(&disk->part_tbl, idx, part) {
			if (!bdev_nr_sectors(part))
				continue;
			printk("%s%s %10llu %s %s",
			       bdev_is_partition(part) ? "  " : "",
			       bdevt_str(part->bd_dev, devt_buf),
			       bdev_nr_sectors(part) >> 1,
			       disk_name(disk, part->bd_partno, name_buf),
			       part->bd_meta_info ?
					part->bd_meta_info->uuid : "");
			if (bdev_is_partition(part))
				printk("\n");
			else if (dev->parent && dev->parent->driver)
				printk(" driver: %s\n",
					dev->parent->driver->name);
			else
				printk(" (driver?)\n");
		}
		rcu_read_unlock();
	}
	class_dev_iter_exit(&iter);
}

#ifdef CONFIG_PROC_FS
/* iterator */
static void *disk_seqf_start(struct seq_file *seqf, loff_t *pos)
{
	loff_t skip = *pos;
	struct class_dev_iter *iter;
	struct device *dev;

	iter = kmalloc(sizeof(*iter), GFP_KERNEL);
	if (!iter)
		return ERR_PTR(-ENOMEM);

	seqf->private = iter;
	class_dev_iter_init(iter, &block_class, NULL, &disk_type);
	do {
		dev = class_dev_iter_next(iter);
		if (!dev)
			return NULL;
	} while (skip--);

	return dev_to_disk(dev);
}

static void *disk_seqf_next(struct seq_file *seqf, void *v, loff_t *pos)
{
	struct device *dev;

	(*pos)++;
	dev = class_dev_iter_next(seqf->private);
	if (dev)
		return dev_to_disk(dev);

	return NULL;
}

static void disk_seqf_stop(struct seq_file *seqf, void *v)
{
	struct class_dev_iter *iter = seqf->private;

	/* stop is called even after start failed :-( */
	if (iter) {
		class_dev_iter_exit(iter);
		kfree(iter);
		seqf->private = NULL;
	}
}

static void *show_partition_start(struct seq_file *seqf, loff_t *pos)
{
	void *p;

	p = disk_seqf_start(seqf, pos);
	if (!IS_ERR_OR_NULL(p) && !*pos)
		seq_puts(seqf, "major minor  #blocks  name\n\n");
	return p;
}

static int show_partition(struct seq_file *seqf, void *v)
{
	struct gendisk *sgp = v;
	struct block_device *part;
	unsigned long idx;
	char buf[BDEVNAME_SIZE];

	/* Don't show non-partitionable removeable devices or empty devices */
	if (!get_capacity(sgp) || (!disk_max_parts(sgp) &&
				   (sgp->flags & GENHD_FL_REMOVABLE)))
		return 0;
	if (sgp->flags & GENHD_FL_SUPPRESS_PARTITION_INFO)
		return 0;

	rcu_read_lock();
	xa_for_each(&sgp->part_tbl, idx, part) {
		if (!bdev_nr_sectors(part))
			continue;
		seq_printf(seqf, "%4d  %7d %10llu %s\n",
			   MAJOR(part->bd_dev), MINOR(part->bd_dev),
			   bdev_nr_sectors(part) >> 1,
			   disk_name(sgp, part->bd_partno, buf));
	}
	rcu_read_unlock();
	return 0;
}

static const struct seq_operations partitions_op = {
	.start	= show_partition_start,
	.next	= disk_seqf_next,
	.stop	= disk_seqf_stop,
	.show	= show_partition
};
#endif

static int __init genhd_device_init(void)
{
	int error;

	block_class.dev_kobj = sysfs_dev_block_kobj;
	error = class_register(&block_class);
	if (unlikely(error))
		return error;
	blk_dev_init();

	register_blkdev(BLOCK_EXT_MAJOR, "blkext");

	/* create top-level block dir */
	if (!sysfs_deprecated)
		block_depr = kobject_create_and_add("block", NULL);
	return 0;
}

subsys_initcall(genhd_device_init);

static ssize_t disk_range_show(struct device *dev,
			       struct device_attribute *attr, char *buf)
{
	struct gendisk *disk = dev_to_disk(dev);

	return sprintf(buf, "%d\n", disk->minors);
}

static ssize_t disk_ext_range_show(struct device *dev,
				   struct device_attribute *attr, char *buf)
{
	struct gendisk *disk = dev_to_disk(dev);

	return sprintf(buf, "%d\n", disk_max_parts(disk));
}

static ssize_t disk_removable_show(struct device *dev,
				   struct device_attribute *attr, char *buf)
{
	struct gendisk *disk = dev_to_disk(dev);

	return sprintf(buf, "%d\n",
		       (disk->flags & GENHD_FL_REMOVABLE ? 1 : 0));
}

static ssize_t disk_hidden_show(struct device *dev,
				   struct device_attribute *attr, char *buf)
{
	struct gendisk *disk = dev_to_disk(dev);

	return sprintf(buf, "%d\n",
		       (disk->flags & GENHD_FL_HIDDEN ? 1 : 0));
}

static ssize_t disk_ro_show(struct device *dev,
				   struct device_attribute *attr, char *buf)
{
	struct gendisk *disk = dev_to_disk(dev);

	return sprintf(buf, "%d\n", get_disk_ro(disk) ? 1 : 0);
}

ssize_t part_size_show(struct device *dev,
		       struct device_attribute *attr, char *buf)
{
	return sprintf(buf, "%llu\n", bdev_nr_sectors(dev_to_bdev(dev)));
}

ssize_t part_stat_show(struct device *dev,
		       struct device_attribute *attr, char *buf)
{
	struct block_device *bdev = dev_to_bdev(dev);
	struct request_queue *q = bdev->bd_disk->queue;
	struct disk_stats stat;
	unsigned int inflight;

	part_stat_read_all(bdev, &stat);
	if (queue_is_mq(q))
		inflight = blk_mq_in_flight(q, bdev);
	else
		inflight = part_in_flight(bdev);

	return sprintf(buf,
		"%8lu %8lu %8llu %8u "
		"%8lu %8lu %8llu %8u "
		"%8u %8u %8u "
		"%8lu %8lu %8llu %8u "
		"%8lu %8u"
		"\n",
		stat.ios[STAT_READ],
		stat.merges[STAT_READ],
		(unsigned long long)stat.sectors[STAT_READ],
		(unsigned int)div_u64(stat.nsecs[STAT_READ], NSEC_PER_MSEC),
		stat.ios[STAT_WRITE],
		stat.merges[STAT_WRITE],
		(unsigned long long)stat.sectors[STAT_WRITE],
		(unsigned int)div_u64(stat.nsecs[STAT_WRITE], NSEC_PER_MSEC),
		inflight,
		jiffies_to_msecs(stat.io_ticks),
		(unsigned int)div_u64(stat.nsecs[STAT_READ] +
				      stat.nsecs[STAT_WRITE] +
				      stat.nsecs[STAT_DISCARD] +
				      stat.nsecs[STAT_FLUSH],
						NSEC_PER_MSEC),
		stat.ios[STAT_DISCARD],
		stat.merges[STAT_DISCARD],
		(unsigned long long)stat.sectors[STAT_DISCARD],
		(unsigned int)div_u64(stat.nsecs[STAT_DISCARD], NSEC_PER_MSEC),
		stat.ios[STAT_FLUSH],
		(unsigned int)div_u64(stat.nsecs[STAT_FLUSH], NSEC_PER_MSEC));
}

ssize_t part_inflight_show(struct device *dev, struct device_attribute *attr,
			   char *buf)
{
	struct block_device *bdev = dev_to_bdev(dev);
	struct request_queue *q = bdev->bd_disk->queue;
	unsigned int inflight[2];

	if (queue_is_mq(q))
		blk_mq_in_flight_rw(q, bdev, inflight);
	else
		part_in_flight_rw(bdev, inflight);

	return sprintf(buf, "%8u %8u\n", inflight[0], inflight[1]);
}

static ssize_t disk_capability_show(struct device *dev,
				    struct device_attribute *attr, char *buf)
{
	struct gendisk *disk = dev_to_disk(dev);

	return sprintf(buf, "%x\n", disk->flags);
}

static ssize_t disk_alignment_offset_show(struct device *dev,
					  struct device_attribute *attr,
					  char *buf)
{
	struct gendisk *disk = dev_to_disk(dev);

	return sprintf(buf, "%d\n", queue_alignment_offset(disk->queue));
}

static ssize_t disk_discard_alignment_show(struct device *dev,
					   struct device_attribute *attr,
					   char *buf)
{
	struct gendisk *disk = dev_to_disk(dev);

	return sprintf(buf, "%d\n", queue_discard_alignment(disk->queue));
}

static DEVICE_ATTR(range, 0444, disk_range_show, NULL);
static DEVICE_ATTR(ext_range, 0444, disk_ext_range_show, NULL);
static DEVICE_ATTR(removable, 0444, disk_removable_show, NULL);
static DEVICE_ATTR(hidden, 0444, disk_hidden_show, NULL);
static DEVICE_ATTR(ro, 0444, disk_ro_show, NULL);
static DEVICE_ATTR(size, 0444, part_size_show, NULL);
static DEVICE_ATTR(alignment_offset, 0444, disk_alignment_offset_show, NULL);
static DEVICE_ATTR(discard_alignment, 0444, disk_discard_alignment_show, NULL);
static DEVICE_ATTR(capability, 0444, disk_capability_show, NULL);
static DEVICE_ATTR(stat, 0444, part_stat_show, NULL);
static DEVICE_ATTR(inflight, 0444, part_inflight_show, NULL);
static DEVICE_ATTR(badblocks, 0644, disk_badblocks_show, disk_badblocks_store);

#ifdef CONFIG_FAIL_MAKE_REQUEST
ssize_t part_fail_show(struct device *dev,
		       struct device_attribute *attr, char *buf)
{
	return sprintf(buf, "%d\n", dev_to_bdev(dev)->bd_make_it_fail);
}

ssize_t part_fail_store(struct device *dev,
			struct device_attribute *attr,
			const char *buf, size_t count)
{
	int i;

	if (count > 0 && sscanf(buf, "%d", &i) > 0)
		dev_to_bdev(dev)->bd_make_it_fail = i;

	return count;
}

static struct device_attribute dev_attr_fail =
	__ATTR(make-it-fail, 0644, part_fail_show, part_fail_store);
#endif /* CONFIG_FAIL_MAKE_REQUEST */

#ifdef CONFIG_FAIL_IO_TIMEOUT
static struct device_attribute dev_attr_fail_timeout =
	__ATTR(io-timeout-fail, 0644, part_timeout_show, part_timeout_store);
#endif

static struct attribute *disk_attrs[] = {
	&dev_attr_range.attr,
	&dev_attr_ext_range.attr,
	&dev_attr_removable.attr,
	&dev_attr_hidden.attr,
	&dev_attr_ro.attr,
	&dev_attr_size.attr,
	&dev_attr_alignment_offset.attr,
	&dev_attr_discard_alignment.attr,
	&dev_attr_capability.attr,
	&dev_attr_stat.attr,
	&dev_attr_inflight.attr,
	&dev_attr_badblocks.attr,
	&dev_attr_events.attr,
	&dev_attr_events_async.attr,
	&dev_attr_events_poll_msecs.attr,
#ifdef CONFIG_FAIL_MAKE_REQUEST
	&dev_attr_fail.attr,
#endif
#ifdef CONFIG_FAIL_IO_TIMEOUT
	&dev_attr_fail_timeout.attr,
#endif
	NULL
};

static umode_t disk_visible(struct kobject *kobj, struct attribute *a, int n)
{
	struct device *dev = container_of(kobj, typeof(*dev), kobj);
	struct gendisk *disk = dev_to_disk(dev);

	if (a == &dev_attr_badblocks.attr && !disk->bb)
		return 0;
	return a->mode;
}

static struct attribute_group disk_attr_group = {
	.attrs = disk_attrs,
	.is_visible = disk_visible,
};

static const struct attribute_group *disk_attr_groups[] = {
	&disk_attr_group,
	NULL
};

/**
 * disk_release - releases all allocated resources of the gendisk
 * @dev: the device representing this disk
 *
 * This function releases all allocated resources of the gendisk.
 *
 * Drivers which used __device_add_disk() have a gendisk with a request_queue
 * assigned. Since the request_queue sits on top of the gendisk for these
 * drivers we also call blk_put_queue() for them, and we expect the
 * request_queue refcount to reach 0 at this point, and so the request_queue
 * will also be freed prior to the disk.
 *
 * Context: can sleep
 */
static void disk_release(struct device *dev)
{
	struct gendisk *disk = dev_to_disk(dev);

	might_sleep();

	if (MAJOR(dev->devt) == BLOCK_EXT_MAJOR)
		blk_free_ext_minor(MINOR(dev->devt));
	disk_release_events(disk);
	kfree(disk->random);
	xa_destroy(&disk->part_tbl);
	bdput(disk->part0);
	if (test_bit(GD_QUEUE_REF, &disk->state) && disk->queue)
		blk_put_queue(disk->queue);
	kfree(disk);
}
struct class block_class = {
	.name		= "block",
};

static char *block_devnode(struct device *dev, umode_t *mode,
			   kuid_t *uid, kgid_t *gid)
{
	struct gendisk *disk = dev_to_disk(dev);

	if (disk->fops->devnode)
		return disk->fops->devnode(disk, mode);
	return NULL;
}

const struct device_type disk_type = {
	.name		= "disk",
	.groups		= disk_attr_groups,
	.release	= disk_release,
	.devnode	= block_devnode,
};

#ifdef CONFIG_PROC_FS
/*
 * aggregate disk stat collector.  Uses the same stats that the sysfs
 * entries do, above, but makes them available through one seq_file.
 *
 * The output looks suspiciously like /proc/partitions with a bunch of
 * extra fields.
 */
static int diskstats_show(struct seq_file *seqf, void *v)
{
	struct gendisk *gp = v;
	struct block_device *hd;
	char buf[BDEVNAME_SIZE];
	unsigned int inflight;
	struct disk_stats stat;
	unsigned long idx;

	/*
	if (&disk_to_dev(gp)->kobj.entry == block_class.devices.next)
		seq_puts(seqf,	"major minor name"
				"     rio rmerge rsect ruse wio wmerge "
				"wsect wuse running use aveq"
				"\n\n");
	*/

	rcu_read_lock();
	xa_for_each(&gp->part_tbl, idx, hd) {
		if (bdev_is_partition(hd) && !bdev_nr_sectors(hd))
			continue;
		part_stat_read_all(hd, &stat);
		if (queue_is_mq(gp->queue))
			inflight = blk_mq_in_flight(gp->queue, hd);
		else
			inflight = part_in_flight(hd);

		seq_printf(seqf, "%4d %7d %s "
			   "%lu %lu %lu %u "
			   "%lu %lu %lu %u "
			   "%u %u %u "
			   "%lu %lu %lu %u "
			   "%lu %u"
			   "\n",
			   MAJOR(hd->bd_dev), MINOR(hd->bd_dev),
			   disk_name(gp, hd->bd_partno, buf),
			   stat.ios[STAT_READ],
			   stat.merges[STAT_READ],
			   stat.sectors[STAT_READ],
			   (unsigned int)div_u64(stat.nsecs[STAT_READ],
							NSEC_PER_MSEC),
			   stat.ios[STAT_WRITE],
			   stat.merges[STAT_WRITE],
			   stat.sectors[STAT_WRITE],
			   (unsigned int)div_u64(stat.nsecs[STAT_WRITE],
							NSEC_PER_MSEC),
			   inflight,
			   jiffies_to_msecs(stat.io_ticks),
			   (unsigned int)div_u64(stat.nsecs[STAT_READ] +
						 stat.nsecs[STAT_WRITE] +
						 stat.nsecs[STAT_DISCARD] +
						 stat.nsecs[STAT_FLUSH],
							NSEC_PER_MSEC),
			   stat.ios[STAT_DISCARD],
			   stat.merges[STAT_DISCARD],
			   stat.sectors[STAT_DISCARD],
			   (unsigned int)div_u64(stat.nsecs[STAT_DISCARD],
						 NSEC_PER_MSEC),
			   stat.ios[STAT_FLUSH],
			   (unsigned int)div_u64(stat.nsecs[STAT_FLUSH],
						 NSEC_PER_MSEC)
			);
	}
	rcu_read_unlock();

	return 0;
}

static const struct seq_operations diskstats_op = {
	.start	= disk_seqf_start,
	.next	= disk_seqf_next,
	.stop	= disk_seqf_stop,
	.show	= diskstats_show
};

static int __init proc_genhd_init(void)
{
	proc_create_seq("diskstats", 0, NULL, &diskstats_op);
	proc_create_seq("partitions", 0, NULL, &partitions_op);
	return 0;
}
module_init(proc_genhd_init);
#endif /* CONFIG_PROC_FS */

dev_t part_devt(struct gendisk *disk, u8 partno)
{
	struct block_device *part;
	dev_t devt = 0;

	rcu_read_lock();
	part = xa_load(&disk->part_tbl, partno);
	if (part)
		devt = part->bd_dev;
	rcu_read_unlock();

	return devt;
}

dev_t blk_lookup_devt(const char *name, int partno)
{
	dev_t devt = MKDEV(0, 0);
	struct class_dev_iter iter;
	struct device *dev;

	class_dev_iter_init(&iter, &block_class, NULL, &disk_type);
	while ((dev = class_dev_iter_next(&iter))) {
		struct gendisk *disk = dev_to_disk(dev);

		if (strcmp(dev_name(dev), name))
			continue;

		if (partno < disk->minors) {
			/* We need to return the right devno, even
			 * if the partition doesn't exist yet.
			 */
			devt = MKDEV(MAJOR(dev->devt),
				     MINOR(dev->devt) + partno);
		} else {
			devt = part_devt(disk, partno);
			if (devt)
				break;
		}
	}
	class_dev_iter_exit(&iter);
	return devt;
}

struct gendisk *__alloc_disk_node(int minors, int node_id/*自哪个node上申请内存*/)
{
	struct gendisk *disk;

<<<<<<< HEAD
	//不能超过DISK_MAX_PARTS块
	if (minors > DISK_MAX_PARTS) {
		printk(KERN_ERR
			"block: can't allocate more than %d partitions\n",
			DISK_MAX_PARTS);
		minors = DISK_MAX_PARTS;
	}

=======
>>>>>>> 40226a3d
	disk = kzalloc_node(sizeof(struct gendisk), GFP_KERNEL, node_id);
	if (!disk)
		return NULL;

	disk->part0 = bdev_alloc(disk, 0);
	if (!disk->part0)
		goto out_free_disk;

	disk->node_id = node_id;
	mutex_init(&disk->open_mutex);
	xa_init(&disk->part_tbl);
	if (xa_insert(&disk->part_tbl, 0, disk->part0, GFP_KERNEL))
		goto out_destroy_part_tbl;

	disk->minors = minors;
	rand_initialize_disk(disk);
	disk_to_dev(disk)->class = &block_class;
	disk_to_dev(disk)->type = &disk_type;
	device_initialize(disk_to_dev(disk));
	return disk;

out_destroy_part_tbl:
	xa_destroy(&disk->part_tbl);
	bdput(disk->part0);
out_free_disk:
	kfree(disk);
	return NULL;
}
EXPORT_SYMBOL(__alloc_disk_node);

struct gendisk *__blk_alloc_disk(int node)
{
	struct request_queue *q;
	struct gendisk *disk;

	q = blk_alloc_queue(node);
	if (!q)
		return NULL;

	disk = __alloc_disk_node(0, node);
	if (!disk) {
		blk_cleanup_queue(q);
		return NULL;
	}
	disk->queue = q;
	return disk;
}
EXPORT_SYMBOL(__blk_alloc_disk);

/**
 * put_disk - decrements the gendisk refcount
 * @disk: the struct gendisk to decrement the refcount for
 *
 * This decrements the refcount for the struct gendisk. When this reaches 0
 * we'll have disk_release() called.
 *
 * Context: Any context, but the last reference must not be dropped from
 *          atomic context.
 */
void put_disk(struct gendisk *disk)
{
	if (disk)
		put_device(disk_to_dev(disk));
}
EXPORT_SYMBOL(put_disk);

/**
 * blk_cleanup_disk - shutdown a gendisk allocated by blk_alloc_disk
 * @disk: gendisk to shutdown
 *
 * Mark the queue hanging off @disk DYING, drain all pending requests, then mark
 * the queue DEAD, destroy and put it and the gendisk structure.
 *
 * Context: can sleep
 */
void blk_cleanup_disk(struct gendisk *disk)
{
	blk_cleanup_queue(disk->queue);
	put_disk(disk);
}
EXPORT_SYMBOL(blk_cleanup_disk);

static void set_disk_ro_uevent(struct gendisk *gd, int ro)
{
	char event[] = "DISK_RO=1";
	char *envp[] = { event, NULL };

	if (!ro)
		event[8] = '0';
	kobject_uevent_env(&disk_to_dev(gd)->kobj, KOBJ_CHANGE, envp);
}

/**
 * set_disk_ro - set a gendisk read-only
 * @disk:	gendisk to operate on
 * @read_only:	%true to set the disk read-only, %false set the disk read/write
 *
 * This function is used to indicate whether a given disk device should have its
 * read-only flag set. set_disk_ro() is typically used by device drivers to
 * indicate whether the underlying physical device is write-protected.
 */
void set_disk_ro(struct gendisk *disk, bool read_only)
{
	if (read_only) {
		if (test_and_set_bit(GD_READ_ONLY, &disk->state))
			return;
	} else {
		if (!test_and_clear_bit(GD_READ_ONLY, &disk->state))
			return;
	}
	set_disk_ro_uevent(disk, read_only);
}
EXPORT_SYMBOL(set_disk_ro);

int bdev_read_only(struct block_device *bdev)
{
	return bdev->bd_read_only || get_disk_ro(bdev->bd_disk);
}
EXPORT_SYMBOL(bdev_read_only);<|MERGE_RESOLUTION|>--- conflicted
+++ resolved
@@ -685,37 +685,6 @@
 		request_module("block-major-%d", MAJOR(devt));
 }
 
-<<<<<<< HEAD
-/**
- * bdget_disk - do bdget() by gendisk and partition number
- * @disk: gendisk of interest
- * @partno: partition number
- *
- * Find partition @partno from @disk, do bdget() on it.
- *
- * CONTEXT:
- * Don't care.
- *
- * RETURNS:
- * Resulting block_device on success, NULL on failure.
- */
-struct block_device *bdget_disk(struct gendisk *disk, int partno)
-{
-	struct block_device *bdev = NULL;
-
-	rcu_read_lock();
-	//通过disk获取partno号分区信息
-	//由分区获取其对应的bdev
-	bdev = xa_load(&disk->part_tbl, partno);
-	if (bdev && !bdgrab(bdev))
-		bdev = NULL;
-	rcu_read_unlock();
-
-	return bdev;
-}
-
-=======
->>>>>>> 40226a3d
 /*
  * print a full list of all partitions - intended for places where the root
  * filesystem can't be mounted and thus to give the victim some idea of what
@@ -1291,17 +1260,6 @@
 {
 	struct gendisk *disk;
 
-<<<<<<< HEAD
-	//不能超过DISK_MAX_PARTS块
-	if (minors > DISK_MAX_PARTS) {
-		printk(KERN_ERR
-			"block: can't allocate more than %d partitions\n",
-			DISK_MAX_PARTS);
-		minors = DISK_MAX_PARTS;
-	}
-
-=======
->>>>>>> 40226a3d
 	disk = kzalloc_node(sizeof(struct gendisk), GFP_KERNEL, node_id);
 	if (!disk)
 		return NULL;
