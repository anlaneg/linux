--- conflicted
+++ resolved
@@ -59,10 +59,6 @@
 /*设置磁盘容量*/
 void set_capacity(struct gendisk *disk, sector_t sectors)
 {
-<<<<<<< HEAD
-	/*设置此disk在块设备文件中文件大小*/
-	/*设置此disk对应的总扇区大小*/
-=======
 	if (sectors > BLK_DEV_MAX_SECTORS) {
 		pr_warn_once("%s: truncate capacity from %lld to %lld\n",
 				disk->disk_name, sectors,
@@ -70,7 +66,8 @@
 		sectors = BLK_DEV_MAX_SECTORS;
 	}
 
->>>>>>> 155a3c00
+	/*设置此disk在块设备文件中文件大小*/
+	/*设置此disk对应的总扇区大小*/
 	bdev_set_nr_sectors(disk->part0, sectors);
 }
 EXPORT_SYMBOL(set_capacity);
@@ -426,19 +423,6 @@
 	return ret;
 }
 
-<<<<<<< HEAD
-/**
- * device_add_disk - add disk information to kernel list
- * @parent: parent device for the disk
- * @disk: per-device partitioning information
- * @groups: Additional per-device sysfs groups
- *
- * This function registers the partitioning information in @disk
- * with the kernel.
- */
-int __must_check device_add_disk(struct device *parent, struct gendisk *disk,
-				 const struct attribute_group **groups/*disk对应的属性组*/)
-=======
 static void add_disk_final(struct gendisk *disk)
 {
 	struct device *ddev = disk_to_dev(disk);
@@ -466,9 +450,8 @@
 }
 
 static int __add_disk(struct device *parent, struct gendisk *disk,
-		      const struct attribute_group **groups,
+		      const struct attribute_group **groups/*disk对应的属性组*/,
 		      struct fwnode_handle *fwnode)
->>>>>>> 155a3c00
 
 {
 	/*由gendisk转device*/
@@ -519,12 +502,8 @@
 		/*申请一个minor*/
 		ret = blk_alloc_ext_minor();
 		if (ret < 0)
-<<<<<<< HEAD
-			goto out_exit_elevator;
+			goto out;
 		/*设置major,minor*/
-=======
-			goto out;
->>>>>>> 155a3c00
 		disk->major = BLOCK_EXT_MAJOR;
 		disk->first_minor = ret;
 	}
@@ -1382,12 +1361,8 @@
 	return add_uevent_var(env, "DISKSEQ=%llu", disk->diskseq);
 }
 
-<<<<<<< HEAD
 /*用来标识block设备*/
-struct class block_class = {
-=======
 const struct class block_class = {
->>>>>>> 155a3c00
 	.name		= "block",
 	.dev_uevent	= block_uevent,
 };
@@ -1576,28 +1551,18 @@
 	return NULL;
 }
 
-<<<<<<< HEAD
 /*创建genernal disk（单队列disk)*/
-struct gendisk *__blk_alloc_disk(int node, struct lock_class_key *lkclass)
-=======
 struct gendisk *__blk_alloc_disk(struct queue_limits *lim, int node,
 		struct lock_class_key *lkclass)
->>>>>>> 155a3c00
 {
 	struct queue_limits default_lim = { };
 	struct request_queue *q;
 	struct gendisk *disk;
 
-<<<<<<< HEAD
 	/*先申请request queue*/
-	q = blk_alloc_queue(node);
-	if (!q)
-		return NULL;
-=======
 	q = blk_alloc_queue(lim ? lim : &default_lim, node);
 	if (IS_ERR(q))
 		return ERR_CAST(q);
->>>>>>> 155a3c00
 
 	/*再创建对应的disk*/
 	disk = __alloc_disk_node(q, node, lkclass);
