--- conflicted
+++ resolved
@@ -161,12 +161,8 @@
 		inflight[1] = 0;
 }
 
-<<<<<<< HEAD
 //通过分区号，获取分区信息
-struct hd_struct *__disk_get_part(struct gendisk *disk, int partno)
-=======
 struct block_device *__disk_get_part(struct gendisk *disk, int partno)
->>>>>>> e71ba945
 {
 	//取磁盘分区表
 	struct disk_part_tbl *ptbl = rcu_dereference(disk->part_tbl);
@@ -178,37 +174,6 @@
 }
 
 /**
-<<<<<<< HEAD
- * disk_get_part - get partition
- * @disk: disk to look partition from
- * @partno: partition number
- *
- * Look for partition @partno from @disk.  If found, increment
- * reference count and return it.
- *
- * CONTEXT:
- * Don't care.
- *
- * RETURNS:
- * Pointer to the found partition on success, NULL if not found.
- */
-struct hd_struct *disk_get_part(struct gendisk *disk, int partno)
-{
-	struct hd_struct *part;
-
-	rcu_read_lock();
-	//取分区partno对应的分区信息
-	part = __disk_get_part(disk, partno);
-	if (part)
-		get_device(part_to_dev(part));
-	rcu_read_unlock();
-
-	return part;
-}
-
-/**
-=======
->>>>>>> e71ba945
  * disk_part_iter_init - initialize partition iterator
  * @piter: iterator to initialize
  * @disk: disk to iterate over
@@ -410,19 +375,12 @@
  */
 #define BLKDEV_MAJOR_HASH_SIZE 255
 static struct blk_major_name {
-<<<<<<< HEAD
 	struct blk_major_name *next;//指向下一个块设备
 	int major;//块设备major编号
 	char name[16];//块设备名称
+	void (*probe)(dev_t devt);
 } *major_names[BLKDEV_MAJOR_HASH_SIZE];//用于记录所有块设备名称
-=======
-	struct blk_major_name *next;
-	int major;
-	char name[16];
-	void (*probe)(dev_t devt);
-} *major_names[BLKDEV_MAJOR_HASH_SIZE];
 static DEFINE_MUTEX(major_names_lock);
->>>>>>> e71ba945
 
 //通过major取hashcode
 /* index in the above - for now: assume no multimajor ranges */
@@ -468,13 +426,9 @@
  *
  * Use register_blkdev instead for any new code.
  */
-<<<<<<< HEAD
 //块设备注册
-int register_blkdev(unsigned int major, const char *name)
-=======
 int __register_blkdev(unsigned int major, const char *name,
 		void (*probe)(dev_t devt))
->>>>>>> e71ba945
 {
 	struct blk_major_name **n, *p;
 	int index, ret = 0;
@@ -517,14 +471,9 @@
 		goto out;
 	}
 
-<<<<<<< HEAD
 	p->major = major;//填充major
+	p->probe = probe;
 	strlcpy(p->name, name, sizeof(p->name));//填充名称
-=======
-	p->major = major;
-	p->probe = probe;
-	strlcpy(p->name, name, sizeof(p->name));
->>>>>>> e71ba945
 	p->next = NULL;
 
 	//取hashcode,插入到对应的桶
@@ -668,47 +617,6 @@
 	return buf;
 }
 
-<<<<<<< HEAD
-/*
- * Register device numbers dev..(dev+range-1)
- * range must be nonzero
- * The hash chain is sorted on range, so that subranges can override.
- */
-void blk_register_region(dev_t devt, unsigned long range, struct module *module/*所属module*/,
-			 struct kobject *(*probe)(dev_t, int *, void *),
-			 int (*lock)(dev_t, void *), void *data)
-{
-	//加入一个range范围的block dev
-	kobj_map(bdev_map, devt, range, module, probe, lock, data);
-}
-
-EXPORT_SYMBOL(blk_register_region);
-
-void blk_unregister_region(dev_t devt, unsigned long range)
-{
-	kobj_unmap(bdev_map, devt, range);
-}
-
-EXPORT_SYMBOL(blk_unregister_region);
-
-static struct kobject *exact_match(dev_t devt, int *partno, void *data)
-{
-	struct gendisk *p = data;
-
-	return &disk_to_dev(p)->kobj;
-}
-
-static int exact_lock(dev_t devt, void *data)
-{
-	struct gendisk *p = data;
-
-	if (!get_disk_and_module(p))
-		return -1;
-	return 0;
-}
-
-=======
->>>>>>> e71ba945
 static void disk_scan_partitions(struct gendisk *disk)
 {
 	struct block_device *bdev;
@@ -1000,24 +908,8 @@
 
 void blk_request_module(dev_t devt)
 {
-<<<<<<< HEAD
-	struct gendisk *disk = NULL;
-
-	might_sleep();
-
-	if (MAJOR(devt) != BLOCK_EXT_MAJOR) {
-		struct kobject *kobj;
-
-		//获取对应的kobj,并获取其对应的disk
-		kobj = kobj_lookup(bdev_map, devt, partno);
-		if (kobj)
-			disk = dev_to_disk(kobj_to_dev(kobj));
-	} else {
-		struct hd_struct *part;
-=======
 	unsigned int major = MAJOR(devt);
 	struct blk_major_name **n;
->>>>>>> e71ba945
 
 	mutex_lock(&major_names_lock);
 	for (n = &major_names[major_to_index(major)]; *n; n = &(*n)->next) {
@@ -1051,20 +943,13 @@
 {
 	struct block_device *bdev = NULL;
 
-<<<<<<< HEAD
+	rcu_read_lock();
 	//通过disk获取partno号分区信息
-	part = disk_get_part(disk, partno);
-	if (part)
-		//由分区获取其对应的bdev
-		bdev = bdget_part(part);
-	disk_put_part(part);
-=======
-	rcu_read_lock();
+	//由分区获取其对应的bdev
 	bdev = __disk_get_part(disk, partno);
 	if (bdev && !bdgrab(bdev))
 		bdev = NULL;
 	rcu_read_unlock();
->>>>>>> e71ba945
 
 	return bdev;
 }
