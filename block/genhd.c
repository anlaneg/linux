// SPDX-License-Identifier: GPL-2.0
/*
 *  gendisk handling
 *
 * Portions Copyright (C) 2020 Christoph Hellwig
 */

#include <linux/module.h>
#include <linux/ctype.h>
#include <linux/fs.h>
#include <linux/kdev_t.h>
#include <linux/kernel.h>
#include <linux/blkdev.h>
#include <linux/backing-dev.h>
#include <linux/init.h>
#include <linux/spinlock.h>
#include <linux/proc_fs.h>
#include <linux/seq_file.h>
#include <linux/slab.h>
#include <linux/kmod.h>
#include <linux/major.h>
#include <linux/mutex.h>
#include <linux/idr.h>
#include <linux/log2.h>
#include <linux/pm_runtime.h>
#include <linux/badblocks.h>
#include <linux/part_stat.h>
#include <linux/blktrace_api.h>

#include "blk-throttle.h"
#include "blk.h"
#include "blk-mq-sched.h"
#include "blk-rq-qos.h"
#include "blk-cgroup.h"

static struct kobject *block_depr;

/*
 * Unique, monotonically increasing sequential number associated with block
 * devices instances (i.e. incremented each time a device is attached).
 * Associating uevents with block devices in userspace is difficult and racy:
 * the uevent netlink socket is lossy, and on slow and overloaded systems has
 * a very high latency.
 * Block devices do not have exclusive owners in userspace, any process can set
 * one up (e.g. loop devices). Moreover, device names can be reused (e.g. loop0
 * can be reused again and again).
 * A userspace process setting up a block device and watching for its events
 * cannot thus reliably tell whether an event relates to the device it just set
 * up or another earlier instance with the same name.
 * This sequential number allows userspace processes to solve this problem, and
 * uniquely associate an uevent to the lifetime to a device.
 */
static atomic64_t diskseq;

/* for extended dynamic devt allocation, currently only one major is used */
#define NR_EXT_DEVT		(1 << MINORBITS)
static DEFINE_IDA(ext_devt_ida);

void set_capacity(struct gendisk *disk, sector_t sectors)
{
<<<<<<< HEAD
	struct block_device *bdev = disk->part0;

	spin_lock(&bdev->bd_size_lock);
	/*设置此disk在块设备文件中文件大小*/
	i_size_write(bdev->bd_inode, (loff_t)sectors << SECTOR_SHIFT);
	/*设置此disk对应的总扇区大小*/
	bdev->bd_nr_sectors = sectors;
	spin_unlock(&bdev->bd_size_lock);
=======
	bdev_set_nr_sectors(disk->part0, sectors);
>>>>>>> 9d1694dc
}
EXPORT_SYMBOL(set_capacity);

/*
 * Set disk capacity and notify if the size is not currently zero and will not
 * be set to zero.  Returns true if a uevent was sent, otherwise false.
 */
bool set_capacity_and_notify(struct gendisk *disk, sector_t size)
{
	sector_t capacity = get_capacity(disk);
	char *envp[] = { "RESIZE=1", NULL };

	set_capacity(disk, size);

	/*
	 * Only print a message and send a uevent if the gendisk is user visible
	 * and alive.  This avoids spamming the log and udev when setting the
	 * initial capacity during probing.
	 */
	if (size == capacity ||
	    !disk_live(disk) ||
	    (disk->flags & GENHD_FL_HIDDEN))
		return false;

	pr_info("%s: detected capacity change from %lld to %lld\n",
		disk->disk_name, capacity, size);

	/*
	 * Historically we did not send a uevent for changes to/from an empty
	 * device.
	 */
	if (!capacity || !size)
		return false;
	kobject_uevent_env(&disk_to_dev(disk)->kobj, KOBJ_CHANGE, envp);
	return true;
}
EXPORT_SYMBOL_GPL(set_capacity_and_notify);

static void part_stat_read_all(struct block_device *part,
		struct disk_stats *stat)
{
	int cpu;

	memset(stat, 0, sizeof(struct disk_stats));
	for_each_possible_cpu(cpu) {
		struct disk_stats *ptr = per_cpu_ptr(part->bd_stats, cpu);
		int group;

		for (group = 0; group < NR_STAT_GROUPS; group++) {
			stat->nsecs[group] += ptr->nsecs[group];
			stat->sectors[group] += ptr->sectors[group];
			stat->ios[group] += ptr->ios[group];
			stat->merges[group] += ptr->merges[group];
		}

		stat->io_ticks += ptr->io_ticks;
	}
}

static unsigned int part_in_flight(struct block_device *part)
{
	unsigned int inflight = 0;
	int cpu;

	for_each_possible_cpu(cpu) {
		inflight += part_stat_local_read_cpu(part, in_flight[0], cpu) +
			    part_stat_local_read_cpu(part, in_flight[1], cpu);
	}
	if ((int)inflight < 0)
		inflight = 0;

	return inflight;
}

static void part_in_flight_rw(struct block_device *part,
		unsigned int inflight[2])
{
	int cpu;

	inflight[0] = 0;
	inflight[1] = 0;
	for_each_possible_cpu(cpu) {
		inflight[0] += part_stat_local_read_cpu(part, in_flight[0], cpu);
		inflight[1] += part_stat_local_read_cpu(part, in_flight[1], cpu);
	}
	if ((int)inflight[0] < 0)
		inflight[0] = 0;
	if ((int)inflight[1] < 0)
		inflight[1] = 0;
}

/*
 * Can be deleted altogether. Later.
 *
 */
#define BLKDEV_MAJOR_HASH_SIZE 255
static struct blk_major_name {
	struct blk_major_name *next;//指向下一个块设备
	int major;//块设备major编号
	char name[16];//块设备名称
#ifdef CONFIG_BLOCK_LEGACY_AUTOLOAD
	void (*probe)(dev_t devt);
#endif
} *major_names[BLKDEV_MAJOR_HASH_SIZE];//用于记录所有块设备名称
static DEFINE_MUTEX(major_names_lock);
static DEFINE_SPINLOCK(major_names_spinlock);

//通过major取hashcode
/* index in the above - for now: assume no multimajor ranges */
static inline int major_to_index(unsigned major)
{
	return major % BLKDEV_MAJOR_HASH_SIZE;
}

#ifdef CONFIG_PROC_FS
//显示系统中所有块设备major,name
void blkdev_show(struct seq_file *seqf, off_t offset)
{
	struct blk_major_name *dp;

	spin_lock(&major_names_spinlock);
	for (dp = major_names[major_to_index(offset)]; dp; dp = dp->next)
		if (dp->major == offset)
			seq_printf(seqf, "%3d %s\n", dp->major, dp->name);
	spin_unlock(&major_names_spinlock);
}
#endif /* CONFIG_PROC_FS */

/**
 * __register_blkdev - register a new block device
 *
 * @major: the requested major device number [1..BLKDEV_MAJOR_MAX-1]. If
 *         @major = 0, try to allocate any unused major number.
 * @name: the name of the new block device as a zero terminated string
 * @probe: pre-devtmpfs / pre-udev callback used to create disks when their
 *	   pre-created device node is accessed. When a probe call uses
 *	   add_disk() and it fails the driver must cleanup resources. This
 *	   interface may soon be removed.
 *
 * The @name must be unique within the system.
 *
 * The return value depends on the @major input parameter:
 *
 *  - if a major device number was requested in range [1..BLKDEV_MAJOR_MAX-1]
 *    then the function returns zero on success, or a negative error code
 *  - if any unused major number was requested with @major = 0 parameter
 *    then the return value is the allocated major number in range
 *    [1..BLKDEV_MAJOR_MAX-1] or a negative error code otherwise
 *
 * See Documentation/admin-guide/devices.txt for the list of allocated
 * major numbers.
 *
 * Use register_blkdev instead for any new code.
 */
//块设备注册
int __register_blkdev(unsigned int major, const char *name/*块设备名称*/,
		void (*probe)(dev_t devt))
{
	struct blk_major_name **n, *p;
	int index, ret = 0;

	mutex_lock(&major_names_lock);

	/* temporary */
	if (major == 0) {
		//major为0，动态申请major,这里逆序找一个空的major位置
		for (index = ARRAY_SIZE(major_names)-1; index > 0; index--) {
			if (major_names[index] == NULL)
				break;
		}

		//未找到空闲的major,注册失败
		if (index == 0) {
			printk("%s: failed to get major for %s\n",
			       __func__, name);
			ret = -EBUSY;
			goto out;
		}
		//更新major
		major = index;
		ret = major;
	}

	//major合法性检查（不容许超过BLKDEV_MAJOR_MAX）
	if (major >= BLKDEV_MAJOR_MAX) {
		pr_err("%s: major requested (%u) is greater than the maximum (%u) for %s\n",
		       __func__, major, BLKDEV_MAJOR_MAX-1, name);

		ret = -EINVAL;
		goto out;
	}

	//申请并填充blk_major_name结构体
	p = kmalloc(sizeof(struct blk_major_name), GFP_KERNEL);
	if (p == NULL) {
		ret = -ENOMEM;
		goto out;
	}

	p->major = major;//填充major
#ifdef CONFIG_BLOCK_LEGACY_AUTOLOAD
	/*填充Probe回调*/
	p->probe = probe;
#endif
<<<<<<< HEAD
	strlcpy(p->name, name, sizeof(p->name));//填充名称
=======
	strscpy(p->name, name, sizeof(p->name));
>>>>>>> 9d1694dc
	p->next = NULL;

	//取hashcode,插入到对应的桶
	index = major_to_index(major);

	spin_lock(&major_names_spinlock);
	for (n = &major_names[index]; *n; n = &(*n)->next) {
		if ((*n)->major == major)
			break;//存在与之相等的，跳出
	}

	//没有找到与之相同的，则加入到结尾处
	if (!*n)
		*n = p;
	else
		ret = -EBUSY;//已存在的插入失败
	spin_unlock(&major_names_spinlock);

	//出错时，报错
	if (ret < 0) {
		printk("register_blkdev: cannot get major %u for %s\n",
		       major, name);
		kfree(p);
	}
out:
	mutex_unlock(&major_names_lock);
	return ret;
}
EXPORT_SYMBOL(__register_blkdev);

//块设备解注册
void unregister_blkdev(unsigned int major, const char *name)
{
	struct blk_major_name **n;
	struct blk_major_name *p = NULL;
	int index = major_to_index(major);

	mutex_lock(&major_names_lock);
	spin_lock(&major_names_spinlock);
	for (n = &major_names[index]; *n; n = &(*n)->next)
		if ((*n)->major == major)
			break;
	if (!*n || strcmp((*n)->name, name)) {
		WARN_ON(1);
	} else {
		p = *n;
		*n = p->next;
	}
	spin_unlock(&major_names_spinlock);
	mutex_unlock(&major_names_lock);
	kfree(p);
}

EXPORT_SYMBOL(unregister_blkdev);

int blk_alloc_ext_minor(void)
{
	int idx;

	idx = ida_alloc_range(&ext_devt_ida, 0, NR_EXT_DEVT - 1, GFP_KERNEL);
	if (idx == -ENOSPC)
		return -EBUSY;
	return idx;
}

void blk_free_ext_minor(unsigned int minor)
{
	ida_free(&ext_devt_ida, minor);
}

void disk_uevent(struct gendisk *disk, enum kobject_action action)
{
	struct block_device *part;
	unsigned long idx;

	rcu_read_lock();
	xa_for_each(&disk->part_tbl, idx, part) {
		if (bdev_is_partition(part) && !bdev_nr_sectors(part))
			continue;
		if (!kobject_get_unless_zero(&part->bd_device.kobj))
			continue;

		rcu_read_unlock();
		kobject_uevent(bdev_kobj(part), action);
		put_device(&part->bd_device);
		rcu_read_lock();
	}
	rcu_read_unlock();
}
EXPORT_SYMBOL_GPL(disk_uevent);

int disk_scan_partitions(struct gendisk *disk, blk_mode_t mode)
{
	struct bdev_handle *handle;
	int ret = 0;

	if (disk->flags & (GENHD_FL_NO_PART | GENHD_FL_HIDDEN))
		return -EINVAL;
	if (test_bit(GD_SUPPRESS_PART_SCAN, &disk->state))
		return -EINVAL;
	if (disk->open_partitions)
		return -EBUSY;

	/*
	 * If the device is opened exclusively by current thread already, it's
	 * safe to scan partitons, otherwise, use bd_prepare_to_claim() to
	 * synchronize with other exclusive openers and other partition
	 * scanners.
	 */
	if (!(mode & BLK_OPEN_EXCL)) {
		ret = bd_prepare_to_claim(disk->part0, disk_scan_partitions,
					  NULL);
		if (ret)
			return ret;
	}

	set_bit(GD_NEED_PART_SCAN, &disk->state);
	handle = bdev_open_by_dev(disk_devt(disk), mode & ~BLK_OPEN_EXCL, NULL,
				  NULL);
	if (IS_ERR(handle))
		ret = PTR_ERR(handle);
	else
		bdev_release(handle);

	/*
	 * If blkdev_get_by_dev() failed early, GD_NEED_PART_SCAN is still set,
	 * and this will cause that re-assemble partitioned raid device will
	 * creat partition for underlying disk.
	 */
	clear_bit(GD_NEED_PART_SCAN, &disk->state);
	if (!(mode & BLK_OPEN_EXCL))
		bd_abort_claiming(disk->part0, disk_scan_partitions);
	return ret;
}

/**
 * device_add_disk - add disk information to kernel list
 * @parent: parent device for the disk
 * @disk: per-device partitioning information
 * @groups: Additional per-device sysfs groups
 *
 * This function registers the partitioning information in @disk
 * with the kernel.
 */
int __must_check device_add_disk(struct device *parent, struct gendisk *disk,
				 const struct attribute_group **groups)

{
	struct device *ddev = disk_to_dev(disk);
	int ret;

	/* Only makes sense for bio-based to set ->poll_bio */
	if (queue_is_mq(disk->queue) && disk->fops->poll_bio)
		return -EINVAL;

	/*
	 * The disk queue should now be all set with enough information about
	 * the device for the elevator code to pick an adequate default
	 * elevator if one is needed, that is, for devices requesting queue
	 * registration.
	 */
	elevator_init_mq(disk->queue);

	/* Mark bdev as having a submit_bio, if needed */
	disk->part0->bd_has_submit_bio = disk->fops->submit_bio != NULL;

	/*
	 * If the driver provides an explicit major number it also must provide
	 * the number of minors numbers supported, and those will be used to
	 * setup the gendisk.
	 * Otherwise just allocate the device numbers for both the whole device
	 * and all partitions from the extended dev_t space.
	 */
	ret = -EINVAL;
	if (disk->major) {
		if (WARN_ON(!disk->minors))
			goto out_exit_elevator;

		if (disk->minors > DISK_MAX_PARTS) {
			pr_err("block: can't allocate more than %d partitions\n",
				DISK_MAX_PARTS);
			disk->minors = DISK_MAX_PARTS;
		}
		if (disk->first_minor > MINORMASK ||
		    disk->minors > MINORMASK + 1 ||
		    disk->first_minor + disk->minors > MINORMASK + 1)
			goto out_exit_elevator;
	} else {
		if (WARN_ON(disk->minors))
			goto out_exit_elevator;

		ret = blk_alloc_ext_minor();
		if (ret < 0)
			goto out_exit_elevator;
		disk->major = BLOCK_EXT_MAJOR;
		disk->first_minor = ret;
	}

	/* delay uevents, until we scanned partition table */
	dev_set_uevent_suppress(ddev, 1);

	ddev->parent = parent;
	ddev->groups = groups;
	/*设置disk设备名称*/
	dev_set_name(ddev, "%s", disk->disk_name);
	if (!(disk->flags & GENHD_FL_HIDDEN))
		ddev->devt = MKDEV(disk->major, disk->first_minor);
	ret = device_add(ddev);
	if (ret)
		goto out_free_ext_minor;

	ret = disk_alloc_events(disk);
	if (ret)
		goto out_device_del;

	ret = sysfs_create_link(block_depr, &ddev->kobj,
				kobject_name(&ddev->kobj));
	if (ret)
		goto out_device_del;

	/*
	 * avoid probable deadlock caused by allocating memory with
	 * GFP_KERNEL in runtime_resume callback of its all ancestor
	 * devices
	 */
	pm_runtime_set_memalloc_noio(ddev, true);

	disk->part0->bd_holder_dir =
		kobject_create_and_add("holders", &ddev->kobj);
	if (!disk->part0->bd_holder_dir) {
		ret = -ENOMEM;
		goto out_del_block_link;
	}
	disk->slave_dir = kobject_create_and_add("slaves", &ddev->kobj);
	if (!disk->slave_dir) {
		ret = -ENOMEM;
		goto out_put_holder_dir;
	}

	ret = blk_register_queue(disk);
	if (ret)
		goto out_put_slave_dir;

	if (!(disk->flags & GENHD_FL_HIDDEN)) {
		ret = bdi_register(disk->bdi, "%u:%u",
				   disk->major, disk->first_minor);
		if (ret)
			goto out_unregister_queue;
		bdi_set_owner(disk->bdi, ddev);
		ret = sysfs_create_link(&ddev->kobj,
					&disk->bdi->dev->kobj, "bdi");
		if (ret)
			goto out_unregister_bdi;

		/* Make sure the first partition scan will be proceed */
		if (get_capacity(disk) && !(disk->flags & GENHD_FL_NO_PART) &&
		    !test_bit(GD_SUPPRESS_PART_SCAN, &disk->state))
			set_bit(GD_NEED_PART_SCAN, &disk->state);

		bdev_add(disk->part0, ddev->devt);
		if (get_capacity(disk))
			disk_scan_partitions(disk, BLK_OPEN_READ);

		/*
		 * Announce the disk and partitions after all partitions are
		 * created. (for hidden disks uevents remain suppressed forever)
		 */
		dev_set_uevent_suppress(ddev, 0);
		disk_uevent(disk, KOBJ_ADD);
	} else {
		/*
		 * Even if the block_device for a hidden gendisk is not
		 * registered, it needs to have a valid bd_dev so that the
		 * freeing of the dynamic major works.
		 */
		disk->part0->bd_dev = MKDEV(disk->major, disk->first_minor);
	}

	disk_update_readahead(disk);
	disk_add_events(disk);
	set_bit(GD_ADDED, &disk->state);
	return 0;

out_unregister_bdi:
	if (!(disk->flags & GENHD_FL_HIDDEN))
		bdi_unregister(disk->bdi);
out_unregister_queue:
	blk_unregister_queue(disk);
	rq_qos_exit(disk->queue);
out_put_slave_dir:
	kobject_put(disk->slave_dir);
	disk->slave_dir = NULL;
out_put_holder_dir:
	kobject_put(disk->part0->bd_holder_dir);
out_del_block_link:
	sysfs_remove_link(block_depr, dev_name(ddev));
	pm_runtime_set_memalloc_noio(ddev, false);
out_device_del:
	device_del(ddev);
out_free_ext_minor:
	if (disk->major == BLOCK_EXT_MAJOR)
		blk_free_ext_minor(disk->first_minor);
out_exit_elevator:
	if (disk->queue->elevator)
		elevator_exit(disk->queue);
	return ret;
}
EXPORT_SYMBOL(device_add_disk);

static void blk_report_disk_dead(struct gendisk *disk, bool surprise)
{
	struct block_device *bdev;
	unsigned long idx;

	/*
	 * On surprise disk removal, bdev_mark_dead() may call into file
	 * systems below. Make it clear that we're expecting to not hold
	 * disk->open_mutex.
	 */
	lockdep_assert_not_held(&disk->open_mutex);

	rcu_read_lock();
	xa_for_each(&disk->part_tbl, idx, bdev) {
		if (!kobject_get_unless_zero(&bdev->bd_device.kobj))
			continue;
		rcu_read_unlock();

		bdev_mark_dead(bdev, surprise);

		put_device(&bdev->bd_device);
		rcu_read_lock();
	}
	rcu_read_unlock();
}

static void __blk_mark_disk_dead(struct gendisk *disk)
{
	/*
	 * Fail any new I/O.
	 */
	if (test_and_set_bit(GD_DEAD, &disk->state))
		return;

	if (test_bit(GD_OWNS_QUEUE, &disk->state))
		blk_queue_flag_set(QUEUE_FLAG_DYING, disk->queue);

	/*
	 * Stop buffered writers from dirtying pages that can't be written out.
	 */
	set_capacity(disk, 0);

	/*
	 * Prevent new I/O from crossing bio_queue_enter().
	 */
	blk_queue_start_drain(disk->queue);
}

/**
 * blk_mark_disk_dead - mark a disk as dead
 * @disk: disk to mark as dead
 *
 * Mark as disk as dead (e.g. surprise removed) and don't accept any new I/O
 * to this disk.
 */
void blk_mark_disk_dead(struct gendisk *disk)
{
	__blk_mark_disk_dead(disk);
	blk_report_disk_dead(disk, true);
}
EXPORT_SYMBOL_GPL(blk_mark_disk_dead);

/**
 * del_gendisk - remove the gendisk
 * @disk: the struct gendisk to remove
 *
 * Removes the gendisk and all its associated resources. This deletes the
 * partitions associated with the gendisk, and unregisters the associated
 * request_queue.
 *
 * This is the counter to the respective __device_add_disk() call.
 *
 * The final removal of the struct gendisk happens when its refcount reaches 0
 * with put_disk(), which should be called after del_gendisk(), if
 * __device_add_disk() was used.
 *
 * Drivers exist which depend on the release of the gendisk to be synchronous,
 * it should not be deferred.
 *
 * Context: can sleep
 */
void del_gendisk(struct gendisk *disk)
{
	struct request_queue *q = disk->queue;
	struct block_device *part;
	unsigned long idx;

	might_sleep();

	if (WARN_ON_ONCE(!disk_live(disk) && !(disk->flags & GENHD_FL_HIDDEN)))
		return;

	disk_del_events(disk);

	/*
	 * Prevent new openers by unlinked the bdev inode.
	 */
	mutex_lock(&disk->open_mutex);
	xa_for_each(&disk->part_tbl, idx, part)
		remove_inode_hash(part->bd_inode);
	mutex_unlock(&disk->open_mutex);

	/*
	 * Tell the file system to write back all dirty data and shut down if
	 * it hasn't been notified earlier.
	 */
	if (!test_bit(GD_DEAD, &disk->state))
		blk_report_disk_dead(disk, false);
	__blk_mark_disk_dead(disk);

	/*
	 * Drop all partitions now that the disk is marked dead.
	 */
	mutex_lock(&disk->open_mutex);
	xa_for_each_start(&disk->part_tbl, idx, part, 1)
		drop_partition(part);
	mutex_unlock(&disk->open_mutex);

	if (!(disk->flags & GENHD_FL_HIDDEN)) {
		sysfs_remove_link(&disk_to_dev(disk)->kobj, "bdi");

		/*
		 * Unregister bdi before releasing device numbers (as they can
		 * get reused and we'd get clashes in sysfs).
		 */
		bdi_unregister(disk->bdi);
	}

	blk_unregister_queue(disk);

	kobject_put(disk->part0->bd_holder_dir);
	kobject_put(disk->slave_dir);
	disk->slave_dir = NULL;

	part_stat_set_all(disk->part0, 0);
	disk->part0->bd_stamp = 0;
	sysfs_remove_link(block_depr, dev_name(disk_to_dev(disk)));
	pm_runtime_set_memalloc_noio(disk_to_dev(disk), false);
	device_del(disk_to_dev(disk));

	blk_mq_freeze_queue_wait(q);

	blk_throtl_cancel_bios(disk);

	blk_sync_queue(q);
	blk_flush_integrity();

	if (queue_is_mq(q))
		blk_mq_cancel_work_sync(q);

	blk_mq_quiesce_queue(q);
	if (q->elevator) {
		mutex_lock(&q->sysfs_lock);
		elevator_exit(q);
		mutex_unlock(&q->sysfs_lock);
	}
	rq_qos_exit(q);
	blk_mq_unquiesce_queue(q);

	/*
	 * If the disk does not own the queue, allow using passthrough requests
	 * again.  Else leave the queue frozen to fail all I/O.
	 */
	if (!test_bit(GD_OWNS_QUEUE, &disk->state)) {
		blk_queue_flag_clear(QUEUE_FLAG_INIT_DONE, q);
		__blk_mq_unfreeze_queue(q, true);
	} else {
		if (queue_is_mq(q))
			blk_mq_exit_queue(q);
	}
}
EXPORT_SYMBOL(del_gendisk);

/**
 * invalidate_disk - invalidate the disk
 * @disk: the struct gendisk to invalidate
 *
 * A helper to invalidates the disk. It will clean the disk's associated
 * buffer/page caches and reset its internal states so that the disk
 * can be reused by the drivers.
 *
 * Context: can sleep
 */
void invalidate_disk(struct gendisk *disk)
{
	struct block_device *bdev = disk->part0;

	invalidate_bdev(bdev);
	bdev->bd_inode->i_mapping->wb_err = 0;
	set_capacity(disk, 0);
}
EXPORT_SYMBOL(invalidate_disk);

/* sysfs access to bad-blocks list. */
static ssize_t disk_badblocks_show(struct device *dev,
					struct device_attribute *attr,
					char *page)
{
	struct gendisk *disk = dev_to_disk(dev);

	if (!disk->bb)
		return sprintf(page, "\n");

	return badblocks_show(disk->bb, page, 0);
}

static ssize_t disk_badblocks_store(struct device *dev,
					struct device_attribute *attr,
					const char *page, size_t len)
{
	struct gendisk *disk = dev_to_disk(dev);

	if (!disk->bb)
		return -ENXIO;

	return badblocks_store(disk->bb, page, len, 0);
}

#ifdef CONFIG_BLOCK_LEGACY_AUTOLOAD
void blk_request_module(dev_t devt)
{
	unsigned int major = MAJOR(devt);
	struct blk_major_name **n;

	mutex_lock(&major_names_lock);
	for (n = &major_names[major_to_index(major)]; *n; n = &(*n)->next) {
		if ((*n)->major == major && (*n)->probe) {
			(*n)->probe(devt);
			mutex_unlock(&major_names_lock);
			return;
		}
	}
	mutex_unlock(&major_names_lock);

	if (request_module("block-major-%d-%d", MAJOR(devt), MINOR(devt)) > 0)
		/* Make old-style 2.4 aliases work */
		request_module("block-major-%d", MAJOR(devt));
}
#endif /* CONFIG_BLOCK_LEGACY_AUTOLOAD */

#ifdef CONFIG_PROC_FS
/* iterator */
static void *disk_seqf_start(struct seq_file *seqf, loff_t *pos)
{
	loff_t skip = *pos;
	struct class_dev_iter *iter;
	struct device *dev;

	iter = kmalloc(sizeof(*iter), GFP_KERNEL);
	if (!iter)
		return ERR_PTR(-ENOMEM);

	seqf->private = iter;
	class_dev_iter_init(iter, &block_class, NULL, &disk_type);
	do {
		dev = class_dev_iter_next(iter);
		if (!dev)
			return NULL;
	} while (skip--);

	return dev_to_disk(dev);
}

static void *disk_seqf_next(struct seq_file *seqf, void *v, loff_t *pos)
{
	struct device *dev;

	(*pos)++;
	dev = class_dev_iter_next(seqf->private);
	if (dev)
		return dev_to_disk(dev);

	return NULL;
}

static void disk_seqf_stop(struct seq_file *seqf, void *v)
{
	struct class_dev_iter *iter = seqf->private;

	/* stop is called even after start failed :-( */
	if (iter) {
		class_dev_iter_exit(iter);
		kfree(iter);
		seqf->private = NULL;
	}
}

static void *show_partition_start(struct seq_file *seqf, loff_t *pos)
{
	void *p;

	p = disk_seqf_start(seqf, pos);
	if (!IS_ERR_OR_NULL(p) && !*pos)
		seq_puts(seqf, "major minor  #blocks  name\n\n");
	return p;
}

static int show_partition(struct seq_file *seqf, void *v)
{
	struct gendisk *sgp = v;
	struct block_device *part;
	unsigned long idx;

	if (!get_capacity(sgp) || (sgp->flags & GENHD_FL_HIDDEN))
		return 0;

	rcu_read_lock();
	xa_for_each(&sgp->part_tbl, idx, part) {
		if (!bdev_nr_sectors(part))
			continue;
		seq_printf(seqf, "%4d  %7d %10llu %pg\n",
			   MAJOR(part->bd_dev), MINOR(part->bd_dev),
			   bdev_nr_sectors(part) >> 1, part);
	}
	rcu_read_unlock();
	return 0;
}

static const struct seq_operations partitions_op = {
	.start	= show_partition_start,
	.next	= disk_seqf_next,
	.stop	= disk_seqf_stop,
	.show	= show_partition
};
#endif

static int __init genhd_device_init(void)
{
	int error;

	error = class_register(&block_class);
	if (unlikely(error))
		return error;
	blk_dev_init();

	register_blkdev(BLOCK_EXT_MAJOR, "blkext");

	/* create top-level block dir */
	block_depr = kobject_create_and_add("block", NULL);
	return 0;
}

subsys_initcall(genhd_device_init);

static ssize_t disk_range_show(struct device *dev,
			       struct device_attribute *attr, char *buf)
{
	struct gendisk *disk = dev_to_disk(dev);

	return sprintf(buf, "%d\n", disk->minors);
}

static ssize_t disk_ext_range_show(struct device *dev,
				   struct device_attribute *attr, char *buf)
{
	struct gendisk *disk = dev_to_disk(dev);

	return sprintf(buf, "%d\n",
		(disk->flags & GENHD_FL_NO_PART) ? 1 : DISK_MAX_PARTS);
}

static ssize_t disk_removable_show(struct device *dev,
				   struct device_attribute *attr, char *buf)
{
	struct gendisk *disk = dev_to_disk(dev);

	return sprintf(buf, "%d\n",
		       (disk->flags & GENHD_FL_REMOVABLE ? 1 : 0));
}

static ssize_t disk_hidden_show(struct device *dev,
				   struct device_attribute *attr, char *buf)
{
	struct gendisk *disk = dev_to_disk(dev);

	return sprintf(buf, "%d\n",
		       (disk->flags & GENHD_FL_HIDDEN ? 1 : 0));
}

static ssize_t disk_ro_show(struct device *dev,
				   struct device_attribute *attr, char *buf)
{
	struct gendisk *disk = dev_to_disk(dev);

	return sprintf(buf, "%d\n", get_disk_ro(disk) ? 1 : 0);
}

ssize_t part_size_show(struct device *dev,
		       struct device_attribute *attr, char *buf)
{
	return sprintf(buf, "%llu\n", bdev_nr_sectors(dev_to_bdev(dev)));
}

ssize_t part_stat_show(struct device *dev,
		       struct device_attribute *attr, char *buf)
{
	struct block_device *bdev = dev_to_bdev(dev);
	struct request_queue *q = bdev_get_queue(bdev);
	struct disk_stats stat;
	unsigned int inflight;

	if (queue_is_mq(q))
		inflight = blk_mq_in_flight(q, bdev);
	else
		inflight = part_in_flight(bdev);

	if (inflight) {
		part_stat_lock();
		update_io_ticks(bdev, jiffies, true);
		part_stat_unlock();
	}
	part_stat_read_all(bdev, &stat);
	return sprintf(buf,
		"%8lu %8lu %8llu %8u "
		"%8lu %8lu %8llu %8u "
		"%8u %8u %8u "
		"%8lu %8lu %8llu %8u "
		"%8lu %8u"
		"\n",
		stat.ios[STAT_READ],
		stat.merges[STAT_READ],
		(unsigned long long)stat.sectors[STAT_READ],
		(unsigned int)div_u64(stat.nsecs[STAT_READ], NSEC_PER_MSEC),
		stat.ios[STAT_WRITE],
		stat.merges[STAT_WRITE],
		(unsigned long long)stat.sectors[STAT_WRITE],
		(unsigned int)div_u64(stat.nsecs[STAT_WRITE], NSEC_PER_MSEC),
		inflight,
		jiffies_to_msecs(stat.io_ticks),
		(unsigned int)div_u64(stat.nsecs[STAT_READ] +
				      stat.nsecs[STAT_WRITE] +
				      stat.nsecs[STAT_DISCARD] +
				      stat.nsecs[STAT_FLUSH],
						NSEC_PER_MSEC),
		stat.ios[STAT_DISCARD],
		stat.merges[STAT_DISCARD],
		(unsigned long long)stat.sectors[STAT_DISCARD],
		(unsigned int)div_u64(stat.nsecs[STAT_DISCARD], NSEC_PER_MSEC),
		stat.ios[STAT_FLUSH],
		(unsigned int)div_u64(stat.nsecs[STAT_FLUSH], NSEC_PER_MSEC));
}

ssize_t part_inflight_show(struct device *dev, struct device_attribute *attr,
			   char *buf)
{
	struct block_device *bdev = dev_to_bdev(dev);
	struct request_queue *q = bdev_get_queue(bdev);
	unsigned int inflight[2];

	if (queue_is_mq(q))
		blk_mq_in_flight_rw(q, bdev, inflight);
	else
		part_in_flight_rw(bdev, inflight);

	return sprintf(buf, "%8u %8u\n", inflight[0], inflight[1]);
}

static ssize_t disk_capability_show(struct device *dev,
				    struct device_attribute *attr, char *buf)
{
	dev_warn_once(dev, "the capability attribute has been deprecated.\n");
	return sprintf(buf, "0\n");
}

static ssize_t disk_alignment_offset_show(struct device *dev,
					  struct device_attribute *attr,
					  char *buf)
{
	struct gendisk *disk = dev_to_disk(dev);

	return sprintf(buf, "%d\n", bdev_alignment_offset(disk->part0));
}

static ssize_t disk_discard_alignment_show(struct device *dev,
					   struct device_attribute *attr,
					   char *buf)
{
	struct gendisk *disk = dev_to_disk(dev);

	return sprintf(buf, "%d\n", bdev_alignment_offset(disk->part0));
}

static ssize_t diskseq_show(struct device *dev,
			    struct device_attribute *attr, char *buf)
{
	struct gendisk *disk = dev_to_disk(dev);

	return sprintf(buf, "%llu\n", disk->diskseq);
}

static DEVICE_ATTR(range, 0444, disk_range_show, NULL);
static DEVICE_ATTR(ext_range, 0444, disk_ext_range_show, NULL);
static DEVICE_ATTR(removable, 0444, disk_removable_show, NULL);
static DEVICE_ATTR(hidden, 0444, disk_hidden_show, NULL);
static DEVICE_ATTR(ro, 0444, disk_ro_show, NULL);
static DEVICE_ATTR(size, 0444, part_size_show, NULL);
static DEVICE_ATTR(alignment_offset, 0444, disk_alignment_offset_show, NULL);
static DEVICE_ATTR(discard_alignment, 0444, disk_discard_alignment_show, NULL);
static DEVICE_ATTR(capability, 0444, disk_capability_show, NULL);
static DEVICE_ATTR(stat, 0444, part_stat_show, NULL);
static DEVICE_ATTR(inflight, 0444, part_inflight_show, NULL);
static DEVICE_ATTR(badblocks, 0644, disk_badblocks_show, disk_badblocks_store);
static DEVICE_ATTR(diskseq, 0444, diskseq_show, NULL);

#ifdef CONFIG_FAIL_MAKE_REQUEST
ssize_t part_fail_show(struct device *dev,
		       struct device_attribute *attr, char *buf)
{
	return sprintf(buf, "%d\n", dev_to_bdev(dev)->bd_make_it_fail);
}

ssize_t part_fail_store(struct device *dev,
			struct device_attribute *attr,
			const char *buf, size_t count)
{
	int i;

	if (count > 0 && sscanf(buf, "%d", &i) > 0)
		dev_to_bdev(dev)->bd_make_it_fail = i;

	return count;
}

static struct device_attribute dev_attr_fail =
	__ATTR(make-it-fail, 0644, part_fail_show, part_fail_store);
#endif /* CONFIG_FAIL_MAKE_REQUEST */

#ifdef CONFIG_FAIL_IO_TIMEOUT
static struct device_attribute dev_attr_fail_timeout =
	__ATTR(io-timeout-fail, 0644, part_timeout_show, part_timeout_store);
#endif

static struct attribute *disk_attrs[] = {
	&dev_attr_range.attr,
	&dev_attr_ext_range.attr,
	&dev_attr_removable.attr,
	&dev_attr_hidden.attr,
	&dev_attr_ro.attr,
	&dev_attr_size.attr,
	&dev_attr_alignment_offset.attr,
	&dev_attr_discard_alignment.attr,
	&dev_attr_capability.attr,
	&dev_attr_stat.attr,
	&dev_attr_inflight.attr,
	&dev_attr_badblocks.attr,
	&dev_attr_events.attr,
	&dev_attr_events_async.attr,
	&dev_attr_events_poll_msecs.attr,
	&dev_attr_diskseq.attr,
#ifdef CONFIG_FAIL_MAKE_REQUEST
	&dev_attr_fail.attr,
#endif
#ifdef CONFIG_FAIL_IO_TIMEOUT
	&dev_attr_fail_timeout.attr,
#endif
	NULL
};

static umode_t disk_visible(struct kobject *kobj, struct attribute *a, int n)
{
	struct device *dev = container_of(kobj, typeof(*dev), kobj);
	struct gendisk *disk = dev_to_disk(dev);

	if (a == &dev_attr_badblocks.attr && !disk->bb)
		return 0;
	return a->mode;
}

static struct attribute_group disk_attr_group = {
	.attrs = disk_attrs,
	.is_visible = disk_visible,
};

static const struct attribute_group *disk_attr_groups[] = {
	&disk_attr_group,
#ifdef CONFIG_BLK_DEV_IO_TRACE
	&blk_trace_attr_group,
#endif
#ifdef CONFIG_BLK_DEV_INTEGRITY
	&blk_integrity_attr_group,
#endif
	NULL
};

/**
 * disk_release - releases all allocated resources of the gendisk
 * @dev: the device representing this disk
 *
 * This function releases all allocated resources of the gendisk.
 *
 * Drivers which used __device_add_disk() have a gendisk with a request_queue
 * assigned. Since the request_queue sits on top of the gendisk for these
 * drivers we also call blk_put_queue() for them, and we expect the
 * request_queue refcount to reach 0 at this point, and so the request_queue
 * will also be freed prior to the disk.
 *
 * Context: can sleep
 */
static void disk_release(struct device *dev)
{
	struct gendisk *disk = dev_to_disk(dev);

	might_sleep();
	WARN_ON_ONCE(disk_live(disk));

	blk_trace_remove(disk->queue);

	/*
	 * To undo the all initialization from blk_mq_init_allocated_queue in
	 * case of a probe failure where add_disk is never called we have to
	 * call blk_mq_exit_queue here. We can't do this for the more common
	 * teardown case (yet) as the tagset can be gone by the time the disk
	 * is released once it was added.
	 */
	if (queue_is_mq(disk->queue) &&
	    test_bit(GD_OWNS_QUEUE, &disk->state) &&
	    !test_bit(GD_ADDED, &disk->state))
		blk_mq_exit_queue(disk->queue);

	blkcg_exit_disk(disk);

	bioset_exit(&disk->bio_split);

	disk_release_events(disk);
	kfree(disk->random);
	disk_free_zone_bitmaps(disk);
	xa_destroy(&disk->part_tbl);

	disk->queue->disk = NULL;
	blk_put_queue(disk->queue);

	if (test_bit(GD_ADDED, &disk->state) && disk->fops->free_disk)
		disk->fops->free_disk(disk);

	iput(disk->part0->bd_inode);	/* frees the disk */
}

static int block_uevent(const struct device *dev, struct kobj_uevent_env *env)
{
	const struct gendisk *disk = dev_to_disk(dev);

	return add_uevent_var(env, "DISKSEQ=%llu", disk->diskseq);
}

struct class block_class = {
	.name		= "block",
	.dev_uevent	= block_uevent,
};

static char *block_devnode(const struct device *dev, umode_t *mode,
			   kuid_t *uid, kgid_t *gid)
{
	struct gendisk *disk = dev_to_disk(dev);

	if (disk->fops->devnode)
		return disk->fops->devnode(disk, mode);
	return NULL;
}

const struct device_type disk_type = {
	.name		= "disk",
	.groups		= disk_attr_groups,
	.release	= disk_release,
	.devnode	= block_devnode,
};

#ifdef CONFIG_PROC_FS
/*
 * aggregate disk stat collector.  Uses the same stats that the sysfs
 * entries do, above, but makes them available through one seq_file.
 *
 * The output looks suspiciously like /proc/partitions with a bunch of
 * extra fields.
 */
static int diskstats_show(struct seq_file *seqf, void *v)
{
	struct gendisk *gp = v;
	struct block_device *hd;
	unsigned int inflight;
	struct disk_stats stat;
	unsigned long idx;

	/*
	if (&disk_to_dev(gp)->kobj.entry == block_class.devices.next)
		seq_puts(seqf,	"major minor name"
				"     rio rmerge rsect ruse wio wmerge "
				"wsect wuse running use aveq"
				"\n\n");
	*/

	rcu_read_lock();
	xa_for_each(&gp->part_tbl, idx, hd) {
		if (bdev_is_partition(hd) && !bdev_nr_sectors(hd))
			continue;
		if (queue_is_mq(gp->queue))
			inflight = blk_mq_in_flight(gp->queue, hd);
		else
			inflight = part_in_flight(hd);

		if (inflight) {
			part_stat_lock();
			update_io_ticks(hd, jiffies, true);
			part_stat_unlock();
		}
		part_stat_read_all(hd, &stat);
		seq_printf(seqf, "%4d %7d %pg "
			   "%lu %lu %lu %u "
			   "%lu %lu %lu %u "
			   "%u %u %u "
			   "%lu %lu %lu %u "
			   "%lu %u"
			   "\n",
			   MAJOR(hd->bd_dev), MINOR(hd->bd_dev), hd,
			   stat.ios[STAT_READ],
			   stat.merges[STAT_READ],
			   stat.sectors[STAT_READ],
			   (unsigned int)div_u64(stat.nsecs[STAT_READ],
							NSEC_PER_MSEC),
			   stat.ios[STAT_WRITE],
			   stat.merges[STAT_WRITE],
			   stat.sectors[STAT_WRITE],
			   (unsigned int)div_u64(stat.nsecs[STAT_WRITE],
							NSEC_PER_MSEC),
			   inflight,
			   jiffies_to_msecs(stat.io_ticks),
			   (unsigned int)div_u64(stat.nsecs[STAT_READ] +
						 stat.nsecs[STAT_WRITE] +
						 stat.nsecs[STAT_DISCARD] +
						 stat.nsecs[STAT_FLUSH],
							NSEC_PER_MSEC),
			   stat.ios[STAT_DISCARD],
			   stat.merges[STAT_DISCARD],
			   stat.sectors[STAT_DISCARD],
			   (unsigned int)div_u64(stat.nsecs[STAT_DISCARD],
						 NSEC_PER_MSEC),
			   stat.ios[STAT_FLUSH],
			   (unsigned int)div_u64(stat.nsecs[STAT_FLUSH],
						 NSEC_PER_MSEC)
			);
	}
	rcu_read_unlock();

	return 0;
}

static const struct seq_operations diskstats_op = {
	.start	= disk_seqf_start,
	.next	= disk_seqf_next,
	.stop	= disk_seqf_stop,
	.show	= diskstats_show
};

static int __init proc_genhd_init(void)
{
	proc_create_seq("diskstats", 0, NULL, &diskstats_op);
	proc_create_seq("partitions", 0, NULL, &partitions_op);
	return 0;
}
module_init(proc_genhd_init);
#endif /* CONFIG_PROC_FS */

dev_t part_devt(struct gendisk *disk, u8 partno)
{
	struct block_device *part;
	dev_t devt = 0;

	rcu_read_lock();
	part = xa_load(&disk->part_tbl, partno);
	if (part)
		devt = part->bd_dev;
	rcu_read_unlock();

	return devt;
}

struct gendisk *__alloc_disk_node(struct request_queue *q, int node_id,
		struct lock_class_key *lkclass)
{
	struct gendisk *disk;

	/*申请general disk*/
	disk = kzalloc_node(sizeof(struct gendisk), GFP_KERNEL, node_id);
	if (!disk)
		return NULL;

	if (bioset_init(&disk->bio_split, BIO_POOL_SIZE, 0, 0))
		goto out_free_disk;

	disk->bdi = bdi_alloc(node_id);
	if (!disk->bdi)
		goto out_free_bioset;

	/* bdev_alloc() might need the queue, set before the first call */
	disk->queue = q;/*设置request queue*/

	/*创建块设备*/
	disk->part0 = bdev_alloc(disk, 0);
	if (!disk->part0)
		goto out_free_bdi;

	/*设备所属numa id*/
	disk->node_id = node_id;
	mutex_init(&disk->open_mutex);
	xa_init(&disk->part_tbl);
	if (xa_insert(&disk->part_tbl, 0, disk->part0, GFP_KERNEL))
		goto out_destroy_part_tbl;

	if (blkcg_init_disk(disk))
		goto out_erase_part0;

	rand_initialize_disk(disk);
	disk_to_dev(disk)->class = &block_class;
	disk_to_dev(disk)->type = &disk_type;
	device_initialize(disk_to_dev(disk));
	inc_diskseq(disk);
	q->disk = disk;
	lockdep_init_map(&disk->lockdep_map, "(bio completion)", lkclass, 0);
#ifdef CONFIG_BLOCK_HOLDER_DEPRECATED
	INIT_LIST_HEAD(&disk->slave_bdevs);
#endif
	return disk;

out_erase_part0:
	xa_erase(&disk->part_tbl, 0);
out_destroy_part_tbl:
	xa_destroy(&disk->part_tbl);
	disk->part0->bd_disk = NULL;
	iput(disk->part0->bd_inode);
out_free_bdi:
	bdi_put(disk->bdi);
out_free_bioset:
	bioset_exit(&disk->bio_split);
out_free_disk:
	kfree(disk);
	return NULL;
}

struct gendisk *__blk_alloc_disk(int node, struct lock_class_key *lkclass)
{
	struct request_queue *q;
	struct gendisk *disk;

	/*先申请request queue*/
	q = blk_alloc_queue(node);
	if (!q)
		return NULL;

	/*再创建对应的disk*/
	disk = __alloc_disk_node(q, node, lkclass);
	if (!disk) {
		blk_put_queue(q);
		return NULL;
	}
	set_bit(GD_OWNS_QUEUE, &disk->state);
	return disk;
}
EXPORT_SYMBOL(__blk_alloc_disk);

/**
 * put_disk - decrements the gendisk refcount
 * @disk: the struct gendisk to decrement the refcount for
 *
 * This decrements the refcount for the struct gendisk. When this reaches 0
 * we'll have disk_release() called.
 *
 * Note: for blk-mq disk put_disk must be called before freeing the tag_set
 * when handling probe errors (that is before add_disk() is called).
 *
 * Context: Any context, but the last reference must not be dropped from
 *          atomic context.
 */
void put_disk(struct gendisk *disk)
{
	if (disk)
		put_device(disk_to_dev(disk));
}
EXPORT_SYMBOL(put_disk);

static void set_disk_ro_uevent(struct gendisk *gd, int ro)
{
	char event[] = "DISK_RO=1";
	char *envp[] = { event, NULL };

	if (!ro)
		event[8] = '0';
	kobject_uevent_env(&disk_to_dev(gd)->kobj, KOBJ_CHANGE, envp);
}

/**
 * set_disk_ro - set a gendisk read-only
 * @disk:	gendisk to operate on
 * @read_only:	%true to set the disk read-only, %false set the disk read/write
 *
 * This function is used to indicate whether a given disk device should have its
 * read-only flag set. set_disk_ro() is typically used by device drivers to
 * indicate whether the underlying physical device is write-protected.
 */
void set_disk_ro(struct gendisk *disk, bool read_only)
{
	if (read_only) {
		if (test_and_set_bit(GD_READ_ONLY, &disk->state))
			return;
	} else {
		if (!test_and_clear_bit(GD_READ_ONLY, &disk->state))
			return;
	}
	set_disk_ro_uevent(disk, read_only);
}
EXPORT_SYMBOL(set_disk_ro);

void inc_diskseq(struct gendisk *disk)
{
	disk->diskseq = atomic64_inc_return(&diskseq);
}<|MERGE_RESOLUTION|>--- conflicted
+++ resolved
@@ -58,18 +58,9 @@
 
 void set_capacity(struct gendisk *disk, sector_t sectors)
 {
-<<<<<<< HEAD
-	struct block_device *bdev = disk->part0;
-
-	spin_lock(&bdev->bd_size_lock);
 	/*设置此disk在块设备文件中文件大小*/
-	i_size_write(bdev->bd_inode, (loff_t)sectors << SECTOR_SHIFT);
 	/*设置此disk对应的总扇区大小*/
-	bdev->bd_nr_sectors = sectors;
-	spin_unlock(&bdev->bd_size_lock);
-=======
 	bdev_set_nr_sectors(disk->part0, sectors);
->>>>>>> 9d1694dc
 }
 EXPORT_SYMBOL(set_capacity);
 
@@ -274,11 +265,7 @@
 	/*填充Probe回调*/
 	p->probe = probe;
 #endif
-<<<<<<< HEAD
-	strlcpy(p->name, name, sizeof(p->name));//填充名称
-=======
-	strscpy(p->name, name, sizeof(p->name));
->>>>>>> 9d1694dc
+	strscpy(p->name, name, sizeof(p->name));//填充名称
 	p->next = NULL;
 
 	//取hashcode,插入到对应的桶
