// SPDX-License-Identifier: GPL-2.0
/*
 *  gendisk handling
 *
 * Portions Copyright (C) 2020 Christoph Hellwig
 */

#include <linux/module.h>
#include <linux/ctype.h>
#include <linux/fs.h>
#include <linux/kdev_t.h>
#include <linux/kernel.h>
#include <linux/blkdev.h>
#include <linux/backing-dev.h>
#include <linux/init.h>
#include <linux/spinlock.h>
#include <linux/proc_fs.h>
#include <linux/seq_file.h>
#include <linux/slab.h>
#include <linux/kmod.h>
#include <linux/major.h>
#include <linux/mutex.h>
#include <linux/idr.h>
#include <linux/log2.h>
#include <linux/pm_runtime.h>
#include <linux/badblocks.h>
#include <linux/part_stat.h>
#include "blk-throttle.h"

#include "blk.h"
#include "blk-mq-sched.h"
#include "blk-rq-qos.h"
#include "blk-cgroup.h"

static struct kobject *block_depr;

/*
 * Unique, monotonically increasing sequential number associated with block
 * devices instances (i.e. incremented each time a device is attached).
 * Associating uevents with block devices in userspace is difficult and racy:
 * the uevent netlink socket is lossy, and on slow and overloaded systems has
 * a very high latency.
 * Block devices do not have exclusive owners in userspace, any process can set
 * one up (e.g. loop devices). Moreover, device names can be reused (e.g. loop0
 * can be reused again and again).
 * A userspace process setting up a block device and watching for its events
 * cannot thus reliably tell whether an event relates to the device it just set
 * up or another earlier instance with the same name.
 * This sequential number allows userspace processes to solve this problem, and
 * uniquely associate an uevent to the lifetime to a device.
 */
static atomic64_t diskseq;

/* for extended dynamic devt allocation, currently only one major is used */
#define NR_EXT_DEVT		(1 << MINORBITS)
static DEFINE_IDA(ext_devt_ida);

void set_capacity(struct gendisk *disk, sector_t sectors)
{
	struct block_device *bdev = disk->part0;

	spin_lock(&bdev->bd_size_lock);
	i_size_write(bdev->bd_inode, (loff_t)sectors << SECTOR_SHIFT);
	bdev->bd_nr_sectors = sectors;
	spin_unlock(&bdev->bd_size_lock);
}
EXPORT_SYMBOL(set_capacity);

/*
 * Set disk capacity and notify if the size is not currently zero and will not
 * be set to zero.  Returns true if a uevent was sent, otherwise false.
 */
bool set_capacity_and_notify(struct gendisk *disk, sector_t size)
{
	sector_t capacity = get_capacity(disk);
	char *envp[] = { "RESIZE=1", NULL };

	set_capacity(disk, size);

	/*
	 * Only print a message and send a uevent if the gendisk is user visible
	 * and alive.  This avoids spamming the log and udev when setting the
	 * initial capacity during probing.
	 */
	if (size == capacity ||
	    !disk_live(disk) ||
	    (disk->flags & GENHD_FL_HIDDEN))
		return false;

	pr_info("%s: detected capacity change from %lld to %lld\n",
		disk->disk_name, capacity, size);

	/*
	 * Historically we did not send a uevent for changes to/from an empty
	 * device.
	 */
	if (!capacity || !size)
		return false;
	kobject_uevent_env(&disk_to_dev(disk)->kobj, KOBJ_CHANGE, envp);
	return true;
}
EXPORT_SYMBOL_GPL(set_capacity_and_notify);

static void part_stat_read_all(struct block_device *part,
		struct disk_stats *stat)
{
	int cpu;

	memset(stat, 0, sizeof(struct disk_stats));
	for_each_possible_cpu(cpu) {
		struct disk_stats *ptr = per_cpu_ptr(part->bd_stats, cpu);
		int group;

		for (group = 0; group < NR_STAT_GROUPS; group++) {
			stat->nsecs[group] += ptr->nsecs[group];
			stat->sectors[group] += ptr->sectors[group];
			stat->ios[group] += ptr->ios[group];
			stat->merges[group] += ptr->merges[group];
		}

		stat->io_ticks += ptr->io_ticks;
	}
}

static unsigned int part_in_flight(struct block_device *part)
{
	unsigned int inflight = 0;
	int cpu;

	for_each_possible_cpu(cpu) {
		inflight += part_stat_local_read_cpu(part, in_flight[0], cpu) +
			    part_stat_local_read_cpu(part, in_flight[1], cpu);
	}
	if ((int)inflight < 0)
		inflight = 0;

	return inflight;
}

static void part_in_flight_rw(struct block_device *part,
		unsigned int inflight[2])
{
	int cpu;

	inflight[0] = 0;
	inflight[1] = 0;
	for_each_possible_cpu(cpu) {
		inflight[0] += part_stat_local_read_cpu(part, in_flight[0], cpu);
		inflight[1] += part_stat_local_read_cpu(part, in_flight[1], cpu);
	}
	if ((int)inflight[0] < 0)
		inflight[0] = 0;
	if ((int)inflight[1] < 0)
		inflight[1] = 0;
}

/*
 * Can be deleted altogether. Later.
 *
 */
#define BLKDEV_MAJOR_HASH_SIZE 255
static struct blk_major_name {
	struct blk_major_name *next;//指向下一个块设备
	int major;//块设备major编号
	char name[16];//块设备名称
#ifdef CONFIG_BLOCK_LEGACY_AUTOLOAD
	void (*probe)(dev_t devt);
#endif
} *major_names[BLKDEV_MAJOR_HASH_SIZE];//用于记录所有块设备名称
static DEFINE_MUTEX(major_names_lock);
static DEFINE_SPINLOCK(major_names_spinlock);

//通过major取hashcode
/* index in the above - for now: assume no multimajor ranges */
static inline int major_to_index(unsigned major)
{
	return major % BLKDEV_MAJOR_HASH_SIZE;
}

#ifdef CONFIG_PROC_FS
//显示系统中所有块设备major,name
void blkdev_show(struct seq_file *seqf, off_t offset)
{
	struct blk_major_name *dp;

	spin_lock(&major_names_spinlock);
	for (dp = major_names[major_to_index(offset)]; dp; dp = dp->next)
		if (dp->major == offset)
			seq_printf(seqf, "%3d %s\n", dp->major, dp->name);
	spin_unlock(&major_names_spinlock);
}
#endif /* CONFIG_PROC_FS */

/**
 * __register_blkdev - register a new block device
 *
 * @major: the requested major device number [1..BLKDEV_MAJOR_MAX-1]. If
 *         @major = 0, try to allocate any unused major number.
 * @name: the name of the new block device as a zero terminated string
 * @probe: pre-devtmpfs / pre-udev callback used to create disks when their
 *	   pre-created device node is accessed. When a probe call uses
 *	   add_disk() and it fails the driver must cleanup resources. This
 *	   interface may soon be removed.
 *
 * The @name must be unique within the system.
 *
 * The return value depends on the @major input parameter:
 *
 *  - if a major device number was requested in range [1..BLKDEV_MAJOR_MAX-1]
 *    then the function returns zero on success, or a negative error code
 *  - if any unused major number was requested with @major = 0 parameter
 *    then the return value is the allocated major number in range
 *    [1..BLKDEV_MAJOR_MAX-1] or a negative error code otherwise
 *
 * See Documentation/admin-guide/devices.txt for the list of allocated
 * major numbers.
 *
 * Use register_blkdev instead for any new code.
 */
//块设备注册
int __register_blkdev(unsigned int major, const char *name/*块设备名称*/,
		void (*probe)(dev_t devt))
{
	struct blk_major_name **n, *p;
	int index, ret = 0;

	mutex_lock(&major_names_lock);

	/* temporary */
	if (major == 0) {
		//major为0，动态申请major,这里逆序找一个空的major位置
		for (index = ARRAY_SIZE(major_names)-1; index > 0; index--) {
			if (major_names[index] == NULL)
				break;
		}

		//未找到空闲的major,注册失败
		if (index == 0) {
			printk("%s: failed to get major for %s\n",
			       __func__, name);
			ret = -EBUSY;
			goto out;
		}
		//更新major
		major = index;
		ret = major;
	}

	//major合法性检查（不容许超过BLKDEV_MAJOR_MAX）
	if (major >= BLKDEV_MAJOR_MAX) {
		pr_err("%s: major requested (%u) is greater than the maximum (%u) for %s\n",
		       __func__, major, BLKDEV_MAJOR_MAX-1, name);

		ret = -EINVAL;
		goto out;
	}

	//申请并填充blk_major_name结构体
	p = kmalloc(sizeof(struct blk_major_name), GFP_KERNEL);
	if (p == NULL) {
		ret = -ENOMEM;
		goto out;
	}

	p->major = major;//填充major
#ifdef CONFIG_BLOCK_LEGACY_AUTOLOAD
	/*填充Probe回调*/
	p->probe = probe;
#endif
	strlcpy(p->name, name, sizeof(p->name));//填充名称
	p->next = NULL;

	//取hashcode,插入到对应的桶
	index = major_to_index(major);

	spin_lock(&major_names_spinlock);
	for (n = &major_names[index]; *n; n = &(*n)->next) {
		if ((*n)->major == major)
			break;//存在与之相等的，跳出
	}

	//没有找到与之相同的，则加入到结尾处
	if (!*n)
		*n = p;
	else
		ret = -EBUSY;//已存在的插入失败
	spin_unlock(&major_names_spinlock);

	//出错时，报错
	if (ret < 0) {
		printk("register_blkdev: cannot get major %u for %s\n",
		       major, name);
		kfree(p);
	}
out:
	mutex_unlock(&major_names_lock);
	return ret;
}
EXPORT_SYMBOL(__register_blkdev);

//块设备解注册
void unregister_blkdev(unsigned int major, const char *name)
{
	struct blk_major_name **n;
	struct blk_major_name *p = NULL;
	int index = major_to_index(major);

	mutex_lock(&major_names_lock);
	spin_lock(&major_names_spinlock);
	for (n = &major_names[index]; *n; n = &(*n)->next)
		if ((*n)->major == major)
			break;
	if (!*n || strcmp((*n)->name, name)) {
		WARN_ON(1);
	} else {
		p = *n;
		*n = p->next;
	}
	spin_unlock(&major_names_spinlock);
	mutex_unlock(&major_names_lock);
	kfree(p);
}

EXPORT_SYMBOL(unregister_blkdev);

int blk_alloc_ext_minor(void)
{
	int idx;

	idx = ida_alloc_range(&ext_devt_ida, 0, NR_EXT_DEVT - 1, GFP_KERNEL);
	if (idx == -ENOSPC)
		return -EBUSY;
	return idx;
}

void blk_free_ext_minor(unsigned int minor)
{
	ida_free(&ext_devt_ida, minor);
}

static char *bdevt_str(dev_t devt, char *buf)
{
	if (MAJOR(devt) <= 0xff && MINOR(devt) <= 0xff) {
		char tbuf[BDEVT_SIZE];
		snprintf(tbuf, BDEVT_SIZE, "%02x%02x", MAJOR(devt), MINOR(devt));
		snprintf(buf, BDEVT_SIZE, "%-9s", tbuf);
	} else
		snprintf(buf, BDEVT_SIZE, "%03x:%05x", MAJOR(devt), MINOR(devt));

	return buf;
}

void disk_uevent(struct gendisk *disk, enum kobject_action action)
{
	struct block_device *part;
	unsigned long idx;

	rcu_read_lock();
	xa_for_each(&disk->part_tbl, idx, part) {
		if (bdev_is_partition(part) && !bdev_nr_sectors(part))
			continue;
		if (!kobject_get_unless_zero(&part->bd_device.kobj))
			continue;

		rcu_read_unlock();
		kobject_uevent(bdev_kobj(part), action);
		put_device(&part->bd_device);
		rcu_read_lock();
	}
	rcu_read_unlock();
}
EXPORT_SYMBOL_GPL(disk_uevent);

int disk_scan_partitions(struct gendisk *disk, fmode_t mode)
{
	struct block_device *bdev;

	if (disk->flags & (GENHD_FL_NO_PART | GENHD_FL_HIDDEN))
		return -EINVAL;
	if (test_bit(GD_SUPPRESS_PART_SCAN, &disk->state))
		return -EINVAL;
	if (disk->open_partitions)
		return -EBUSY;

	set_bit(GD_NEED_PART_SCAN, &disk->state);
	bdev = blkdev_get_by_dev(disk_devt(disk), mode, NULL);
	if (IS_ERR(bdev))
		return PTR_ERR(bdev);
	blkdev_put(bdev, mode);
	return 0;
}

/**
 * device_add_disk - add disk information to kernel list
 * @parent: parent device for the disk
 * @disk: per-device partitioning information
 * @groups: Additional per-device sysfs groups
 *
 * This function registers the partitioning information in @disk
 * with the kernel.
 */
int __must_check device_add_disk(struct device *parent, struct gendisk *disk,
				 const struct attribute_group **groups)

{
	struct device *ddev = disk_to_dev(disk);
	int ret;

	/* Only makes sense for bio-based to set ->poll_bio */
	if (queue_is_mq(disk->queue) && disk->fops->poll_bio)
		return -EINVAL;

	/*
	 * The disk queue should now be all set with enough information about
	 * the device for the elevator code to pick an adequate default
	 * elevator if one is needed, that is, for devices requesting queue
	 * registration.
	 */
	elevator_init_mq(disk->queue);

	/*
	 * If the driver provides an explicit major number it also must provide
	 * the number of minors numbers supported, and those will be used to
	 * setup the gendisk.
	 * Otherwise just allocate the device numbers for both the whole device
	 * and all partitions from the extended dev_t space.
	 */
	ret = -EINVAL;
	if (disk->major) {
		if (WARN_ON(!disk->minors))
			goto out_exit_elevator;

		if (disk->minors > DISK_MAX_PARTS) {
			pr_err("block: can't allocate more than %d partitions\n",
				DISK_MAX_PARTS);
			disk->minors = DISK_MAX_PARTS;
		}
		if (disk->first_minor + disk->minors > MINORMASK + 1)
			goto out_exit_elevator;
	} else {
		if (WARN_ON(disk->minors))
			goto out_exit_elevator;

		ret = blk_alloc_ext_minor();
		if (ret < 0)
			goto out_exit_elevator;
		disk->major = BLOCK_EXT_MAJOR;
		disk->first_minor = ret;
	}

	/* delay uevents, until we scanned partition table */
	dev_set_uevent_suppress(ddev, 1);

	ddev->parent = parent;
	ddev->groups = groups;
	/*设置disk设备名称*/
	dev_set_name(ddev, "%s", disk->disk_name);
	if (!(disk->flags & GENHD_FL_HIDDEN))
		ddev->devt = MKDEV(disk->major, disk->first_minor);
	ret = device_add(ddev);
	if (ret)
		goto out_free_ext_minor;

	ret = disk_alloc_events(disk);
	if (ret)
		goto out_device_del;

	if (!sysfs_deprecated) {
		ret = sysfs_create_link(block_depr, &ddev->kobj,
					kobject_name(&ddev->kobj));
		if (ret)
			goto out_device_del;
	}

	/*
	 * avoid probable deadlock caused by allocating memory with
	 * GFP_KERNEL in runtime_resume callback of its all ancestor
	 * devices
	 */
	pm_runtime_set_memalloc_noio(ddev, true);

	ret = blk_integrity_add(disk);
	if (ret)
		goto out_del_block_link;

	disk->part0->bd_holder_dir =
		kobject_create_and_add("holders", &ddev->kobj);
	if (!disk->part0->bd_holder_dir) {
		ret = -ENOMEM;
		goto out_del_integrity;
	}
	disk->slave_dir = kobject_create_and_add("slaves", &ddev->kobj);
	if (!disk->slave_dir) {
		ret = -ENOMEM;
		goto out_put_holder_dir;
	}

	ret = bd_register_pending_holders(disk);
	if (ret < 0)
		goto out_put_slave_dir;

	ret = blk_register_queue(disk);
	if (ret)
		goto out_put_slave_dir;

	if (!(disk->flags & GENHD_FL_HIDDEN)) {
		ret = bdi_register(disk->bdi, "%u:%u",
				   disk->major, disk->first_minor);
		if (ret)
			goto out_unregister_queue;
		bdi_set_owner(disk->bdi, ddev);
		ret = sysfs_create_link(&ddev->kobj,
					&disk->bdi->dev->kobj, "bdi");
		if (ret)
			goto out_unregister_bdi;

		bdev_add(disk->part0, ddev->devt);
		if (get_capacity(disk))
			disk_scan_partitions(disk, FMODE_READ);

		/*
		 * Announce the disk and partitions after all partitions are
		 * created. (for hidden disks uevents remain suppressed forever)
		 */
		dev_set_uevent_suppress(ddev, 0);
		disk_uevent(disk, KOBJ_ADD);
	} else {
		/*
		 * Even if the block_device for a hidden gendisk is not
		 * registered, it needs to have a valid bd_dev so that the
		 * freeing of the dynamic major works.
		 */
		disk->part0->bd_dev = MKDEV(disk->major, disk->first_minor);
	}

	disk_update_readahead(disk);
	disk_add_events(disk);
	set_bit(GD_ADDED, &disk->state);
	return 0;

out_unregister_bdi:
	if (!(disk->flags & GENHD_FL_HIDDEN))
		bdi_unregister(disk->bdi);
out_unregister_queue:
	blk_unregister_queue(disk);
	rq_qos_exit(disk->queue);
out_put_slave_dir:
	kobject_put(disk->slave_dir);
out_put_holder_dir:
	kobject_put(disk->part0->bd_holder_dir);
out_del_integrity:
	blk_integrity_del(disk);
out_del_block_link:
	if (!sysfs_deprecated)
		sysfs_remove_link(block_depr, dev_name(ddev));
out_device_del:
	device_del(ddev);
out_free_ext_minor:
	if (disk->major == BLOCK_EXT_MAJOR)
		blk_free_ext_minor(disk->first_minor);
out_exit_elevator:
	if (disk->queue->elevator)
		elevator_exit(disk->queue);
	return ret;
}
EXPORT_SYMBOL(device_add_disk);

/**
 * blk_mark_disk_dead - mark a disk as dead
 * @disk: disk to mark as dead
 *
 * Mark as disk as dead (e.g. surprise removed) and don't accept any new I/O
 * to this disk.
 */
void blk_mark_disk_dead(struct gendisk *disk)
{
	set_bit(GD_DEAD, &disk->state);
	blk_queue_start_drain(disk->queue);
}
EXPORT_SYMBOL_GPL(blk_mark_disk_dead);

/**
 * del_gendisk - remove the gendisk
 * @disk: the struct gendisk to remove
 *
 * Removes the gendisk and all its associated resources. This deletes the
 * partitions associated with the gendisk, and unregisters the associated
 * request_queue.
 *
 * This is the counter to the respective __device_add_disk() call.
 *
 * The final removal of the struct gendisk happens when its refcount reaches 0
 * with put_disk(), which should be called after del_gendisk(), if
 * __device_add_disk() was used.
 *
 * Drivers exist which depend on the release of the gendisk to be synchronous,
 * it should not be deferred.
 *
 * Context: can sleep
 */
void del_gendisk(struct gendisk *disk)
{
	struct request_queue *q = disk->queue;

	might_sleep();

	if (WARN_ON_ONCE(!disk_live(disk) && !(disk->flags & GENHD_FL_HIDDEN)))
		return;

	blk_integrity_del(disk);
	disk_del_events(disk);

	mutex_lock(&disk->open_mutex);
	remove_inode_hash(disk->part0->bd_inode);
	blk_drop_partitions(disk);
	mutex_unlock(&disk->open_mutex);

	fsync_bdev(disk->part0);
	__invalidate_device(disk->part0, true);

	/*
	 * Fail any new I/O.
	 */
	set_bit(GD_DEAD, &disk->state);
	if (test_bit(GD_OWNS_QUEUE, &disk->state))
		blk_queue_flag_set(QUEUE_FLAG_DYING, q);
	set_capacity(disk, 0);

	/*
	 * Prevent new I/O from crossing bio_queue_enter().
	 */
	blk_queue_start_drain(q);

	if (!(disk->flags & GENHD_FL_HIDDEN)) {
		sysfs_remove_link(&disk_to_dev(disk)->kobj, "bdi");

		/*
		 * Unregister bdi before releasing device numbers (as they can
		 * get reused and we'd get clashes in sysfs).
		 */
		bdi_unregister(disk->bdi);
	}

	blk_unregister_queue(disk);

	kobject_put(disk->part0->bd_holder_dir);
	kobject_put(disk->slave_dir);

	part_stat_set_all(disk->part0, 0);
	disk->part0->bd_stamp = 0;
	if (!sysfs_deprecated)
		sysfs_remove_link(block_depr, dev_name(disk_to_dev(disk)));
	pm_runtime_set_memalloc_noio(disk_to_dev(disk), false);
	device_del(disk_to_dev(disk));

	blk_mq_freeze_queue_wait(q);

	blk_throtl_cancel_bios(disk);

	blk_sync_queue(q);
	blk_flush_integrity();
	blk_mq_cancel_work_sync(q);

	blk_mq_quiesce_queue(q);
	if (q->elevator) {
		mutex_lock(&q->sysfs_lock);
		elevator_exit(q);
		mutex_unlock(&q->sysfs_lock);
	}
	rq_qos_exit(q);
	blk_mq_unquiesce_queue(q);

	/*
	 * If the disk does not own the queue, allow using passthrough requests
	 * again.  Else leave the queue frozen to fail all I/O.
	 */
	if (!test_bit(GD_OWNS_QUEUE, &disk->state)) {
		blk_queue_flag_clear(QUEUE_FLAG_INIT_DONE, q);
		__blk_mq_unfreeze_queue(q, true);
	} else {
		if (queue_is_mq(q))
			blk_mq_exit_queue(q);
	}
}
EXPORT_SYMBOL(del_gendisk);

/**
 * invalidate_disk - invalidate the disk
 * @disk: the struct gendisk to invalidate
 *
 * A helper to invalidates the disk. It will clean the disk's associated
 * buffer/page caches and reset its internal states so that the disk
 * can be reused by the drivers.
 *
 * Context: can sleep
 */
void invalidate_disk(struct gendisk *disk)
{
	struct block_device *bdev = disk->part0;

	invalidate_bdev(bdev);
	bdev->bd_inode->i_mapping->wb_err = 0;
	set_capacity(disk, 0);
}
EXPORT_SYMBOL(invalidate_disk);

/* sysfs access to bad-blocks list. */
static ssize_t disk_badblocks_show(struct device *dev,
					struct device_attribute *attr,
					char *page)
{
	struct gendisk *disk = dev_to_disk(dev);

	if (!disk->bb)
		return sprintf(page, "\n");

	return badblocks_show(disk->bb, page, 0);
}

static ssize_t disk_badblocks_store(struct device *dev,
					struct device_attribute *attr,
					const char *page, size_t len)
{
	struct gendisk *disk = dev_to_disk(dev);

	if (!disk->bb)
		return -ENXIO;

	return badblocks_store(disk->bb, page, len, 0);
}

#ifdef CONFIG_BLOCK_LEGACY_AUTOLOAD
void blk_request_module(dev_t devt)
{
	unsigned int major = MAJOR(devt);
	struct blk_major_name **n;

	mutex_lock(&major_names_lock);
	for (n = &major_names[major_to_index(major)]; *n; n = &(*n)->next) {
		if ((*n)->major == major && (*n)->probe) {
			(*n)->probe(devt);
			mutex_unlock(&major_names_lock);
			return;
		}
	}
	mutex_unlock(&major_names_lock);

	if (request_module("block-major-%d-%d", MAJOR(devt), MINOR(devt)) > 0)
		/* Make old-style 2.4 aliases work */
		request_module("block-major-%d", MAJOR(devt));
}
#endif /* CONFIG_BLOCK_LEGACY_AUTOLOAD */

/*
 * print a full list of all partitions - intended for places where the root
 * filesystem can't be mounted and thus to give the victim some idea of what
 * went wrong
 */
void __init printk_all_partitions(void)
{
	struct class_dev_iter iter;
	struct device *dev;

	class_dev_iter_init(&iter, &block_class, NULL, &disk_type);
	while ((dev = class_dev_iter_next(&iter))) {
		struct gendisk *disk = dev_to_disk(dev);
		struct block_device *part;
		char devt_buf[BDEVT_SIZE];
		unsigned long idx;

		/*
		 * Don't show empty devices or things that have been
		 * suppressed
		 */
		if (get_capacity(disk) == 0 || (disk->flags & GENHD_FL_HIDDEN))
			continue;

		/*
		 * Note, unlike /proc/partitions, I am showing the numbers in
		 * hex - the same format as the root= option takes.
		 */
		rcu_read_lock();
		xa_for_each(&disk->part_tbl, idx, part) {
			if (!bdev_nr_sectors(part))
				continue;
			printk("%s%s %10llu %pg %s",
			       bdev_is_partition(part) ? "  " : "",
			       bdevt_str(part->bd_dev, devt_buf),
			       bdev_nr_sectors(part) >> 1, part,
			       part->bd_meta_info ?
					part->bd_meta_info->uuid : "");
			if (bdev_is_partition(part))
				printk("\n");
			else if (dev->parent && dev->parent->driver)
				printk(" driver: %s\n",
					dev->parent->driver->name);
			else
				printk(" (driver?)\n");
		}
		rcu_read_unlock();
	}
	class_dev_iter_exit(&iter);
}

#ifdef CONFIG_PROC_FS
/* iterator */
static void *disk_seqf_start(struct seq_file *seqf, loff_t *pos)
{
	loff_t skip = *pos;
	struct class_dev_iter *iter;
	struct device *dev;

	iter = kmalloc(sizeof(*iter), GFP_KERNEL);
	if (!iter)
		return ERR_PTR(-ENOMEM);

	seqf->private = iter;
	class_dev_iter_init(iter, &block_class, NULL, &disk_type);
	do {
		dev = class_dev_iter_next(iter);
		if (!dev)
			return NULL;
	} while (skip--);

	return dev_to_disk(dev);
}

static void *disk_seqf_next(struct seq_file *seqf, void *v, loff_t *pos)
{
	struct device *dev;

	(*pos)++;
	dev = class_dev_iter_next(seqf->private);
	if (dev)
		return dev_to_disk(dev);

	return NULL;
}

static void disk_seqf_stop(struct seq_file *seqf, void *v)
{
	struct class_dev_iter *iter = seqf->private;

	/* stop is called even after start failed :-( */
	if (iter) {
		class_dev_iter_exit(iter);
		kfree(iter);
		seqf->private = NULL;
	}
}

static void *show_partition_start(struct seq_file *seqf, loff_t *pos)
{
	void *p;

	p = disk_seqf_start(seqf, pos);
	if (!IS_ERR_OR_NULL(p) && !*pos)
		seq_puts(seqf, "major minor  #blocks  name\n\n");
	return p;
}

static int show_partition(struct seq_file *seqf, void *v)
{
	struct gendisk *sgp = v;
	struct block_device *part;
	unsigned long idx;

	if (!get_capacity(sgp) || (sgp->flags & GENHD_FL_HIDDEN))
		return 0;

	rcu_read_lock();
	xa_for_each(&sgp->part_tbl, idx, part) {
		if (!bdev_nr_sectors(part))
			continue;
		seq_printf(seqf, "%4d  %7d %10llu %pg\n",
			   MAJOR(part->bd_dev), MINOR(part->bd_dev),
			   bdev_nr_sectors(part) >> 1, part);
	}
	rcu_read_unlock();
	return 0;
}

static const struct seq_operations partitions_op = {
	.start	= show_partition_start,
	.next	= disk_seqf_next,
	.stop	= disk_seqf_stop,
	.show	= show_partition
};
#endif

static int __init genhd_device_init(void)
{
	int error;

	block_class.dev_kobj = sysfs_dev_block_kobj;
	error = class_register(&block_class);
	if (unlikely(error))
		return error;
	blk_dev_init();

	register_blkdev(BLOCK_EXT_MAJOR, "blkext");

	/* create top-level block dir */
	if (!sysfs_deprecated)
		block_depr = kobject_create_and_add("block", NULL);
	return 0;
}

subsys_initcall(genhd_device_init);

static ssize_t disk_range_show(struct device *dev,
			       struct device_attribute *attr, char *buf)
{
	struct gendisk *disk = dev_to_disk(dev);

	return sprintf(buf, "%d\n", disk->minors);
}

static ssize_t disk_ext_range_show(struct device *dev,
				   struct device_attribute *attr, char *buf)
{
	struct gendisk *disk = dev_to_disk(dev);

	return sprintf(buf, "%d\n",
		(disk->flags & GENHD_FL_NO_PART) ? 1 : DISK_MAX_PARTS);
}

static ssize_t disk_removable_show(struct device *dev,
				   struct device_attribute *attr, char *buf)
{
	struct gendisk *disk = dev_to_disk(dev);

	return sprintf(buf, "%d\n",
		       (disk->flags & GENHD_FL_REMOVABLE ? 1 : 0));
}

static ssize_t disk_hidden_show(struct device *dev,
				   struct device_attribute *attr, char *buf)
{
	struct gendisk *disk = dev_to_disk(dev);

	return sprintf(buf, "%d\n",
		       (disk->flags & GENHD_FL_HIDDEN ? 1 : 0));
}

static ssize_t disk_ro_show(struct device *dev,
				   struct device_attribute *attr, char *buf)
{
	struct gendisk *disk = dev_to_disk(dev);

	return sprintf(buf, "%d\n", get_disk_ro(disk) ? 1 : 0);
}

ssize_t part_size_show(struct device *dev,
		       struct device_attribute *attr, char *buf)
{
	return sprintf(buf, "%llu\n", bdev_nr_sectors(dev_to_bdev(dev)));
}

ssize_t part_stat_show(struct device *dev,
		       struct device_attribute *attr, char *buf)
{
	struct block_device *bdev = dev_to_bdev(dev);
	struct request_queue *q = bdev_get_queue(bdev);
	struct disk_stats stat;
	unsigned int inflight;

	if (queue_is_mq(q))
		inflight = blk_mq_in_flight(q, bdev);
	else
		inflight = part_in_flight(bdev);

	if (inflight) {
		part_stat_lock();
		update_io_ticks(bdev, jiffies, true);
		part_stat_unlock();
	}
	part_stat_read_all(bdev, &stat);
	return sprintf(buf,
		"%8lu %8lu %8llu %8u "
		"%8lu %8lu %8llu %8u "
		"%8u %8u %8u "
		"%8lu %8lu %8llu %8u "
		"%8lu %8u"
		"\n",
		stat.ios[STAT_READ],
		stat.merges[STAT_READ],
		(unsigned long long)stat.sectors[STAT_READ],
		(unsigned int)div_u64(stat.nsecs[STAT_READ], NSEC_PER_MSEC),
		stat.ios[STAT_WRITE],
		stat.merges[STAT_WRITE],
		(unsigned long long)stat.sectors[STAT_WRITE],
		(unsigned int)div_u64(stat.nsecs[STAT_WRITE], NSEC_PER_MSEC),
		inflight,
		jiffies_to_msecs(stat.io_ticks),
		(unsigned int)div_u64(stat.nsecs[STAT_READ] +
				      stat.nsecs[STAT_WRITE] +
				      stat.nsecs[STAT_DISCARD] +
				      stat.nsecs[STAT_FLUSH],
						NSEC_PER_MSEC),
		stat.ios[STAT_DISCARD],
		stat.merges[STAT_DISCARD],
		(unsigned long long)stat.sectors[STAT_DISCARD],
		(unsigned int)div_u64(stat.nsecs[STAT_DISCARD], NSEC_PER_MSEC),
		stat.ios[STAT_FLUSH],
		(unsigned int)div_u64(stat.nsecs[STAT_FLUSH], NSEC_PER_MSEC));
}

ssize_t part_inflight_show(struct device *dev, struct device_attribute *attr,
			   char *buf)
{
	struct block_device *bdev = dev_to_bdev(dev);
	struct request_queue *q = bdev_get_queue(bdev);
	unsigned int inflight[2];

	if (queue_is_mq(q))
		blk_mq_in_flight_rw(q, bdev, inflight);
	else
		part_in_flight_rw(bdev, inflight);

	return sprintf(buf, "%8u %8u\n", inflight[0], inflight[1]);
}

static ssize_t disk_capability_show(struct device *dev,
				    struct device_attribute *attr, char *buf)
{
	struct gendisk *disk = dev_to_disk(dev);

	return sprintf(buf, "%x\n", disk->flags);
}

static ssize_t disk_alignment_offset_show(struct device *dev,
					  struct device_attribute *attr,
					  char *buf)
{
	struct gendisk *disk = dev_to_disk(dev);

	return sprintf(buf, "%d\n", bdev_alignment_offset(disk->part0));
}

static ssize_t disk_discard_alignment_show(struct device *dev,
					   struct device_attribute *attr,
					   char *buf)
{
	struct gendisk *disk = dev_to_disk(dev);

	return sprintf(buf, "%d\n", bdev_alignment_offset(disk->part0));
}

static ssize_t diskseq_show(struct device *dev,
			    struct device_attribute *attr, char *buf)
{
	struct gendisk *disk = dev_to_disk(dev);

	return sprintf(buf, "%llu\n", disk->diskseq);
}

static DEVICE_ATTR(range, 0444, disk_range_show, NULL);
static DEVICE_ATTR(ext_range, 0444, disk_ext_range_show, NULL);
static DEVICE_ATTR(removable, 0444, disk_removable_show, NULL);
static DEVICE_ATTR(hidden, 0444, disk_hidden_show, NULL);
static DEVICE_ATTR(ro, 0444, disk_ro_show, NULL);
static DEVICE_ATTR(size, 0444, part_size_show, NULL);
static DEVICE_ATTR(alignment_offset, 0444, disk_alignment_offset_show, NULL);
static DEVICE_ATTR(discard_alignment, 0444, disk_discard_alignment_show, NULL);
static DEVICE_ATTR(capability, 0444, disk_capability_show, NULL);
static DEVICE_ATTR(stat, 0444, part_stat_show, NULL);
static DEVICE_ATTR(inflight, 0444, part_inflight_show, NULL);
static DEVICE_ATTR(badblocks, 0644, disk_badblocks_show, disk_badblocks_store);
static DEVICE_ATTR(diskseq, 0444, diskseq_show, NULL);

#ifdef CONFIG_FAIL_MAKE_REQUEST
ssize_t part_fail_show(struct device *dev,
		       struct device_attribute *attr, char *buf)
{
	return sprintf(buf, "%d\n", dev_to_bdev(dev)->bd_make_it_fail);
}

ssize_t part_fail_store(struct device *dev,
			struct device_attribute *attr,
			const char *buf, size_t count)
{
	int i;

	if (count > 0 && sscanf(buf, "%d", &i) > 0)
		dev_to_bdev(dev)->bd_make_it_fail = i;

	return count;
}

static struct device_attribute dev_attr_fail =
	__ATTR(make-it-fail, 0644, part_fail_show, part_fail_store);
#endif /* CONFIG_FAIL_MAKE_REQUEST */

#ifdef CONFIG_FAIL_IO_TIMEOUT
static struct device_attribute dev_attr_fail_timeout =
	__ATTR(io-timeout-fail, 0644, part_timeout_show, part_timeout_store);
#endif

static struct attribute *disk_attrs[] = {
	&dev_attr_range.attr,
	&dev_attr_ext_range.attr,
	&dev_attr_removable.attr,
	&dev_attr_hidden.attr,
	&dev_attr_ro.attr,
	&dev_attr_size.attr,
	&dev_attr_alignment_offset.attr,
	&dev_attr_discard_alignment.attr,
	&dev_attr_capability.attr,
	&dev_attr_stat.attr,
	&dev_attr_inflight.attr,
	&dev_attr_badblocks.attr,
	&dev_attr_events.attr,
	&dev_attr_events_async.attr,
	&dev_attr_events_poll_msecs.attr,
	&dev_attr_diskseq.attr,
#ifdef CONFIG_FAIL_MAKE_REQUEST
	&dev_attr_fail.attr,
#endif
#ifdef CONFIG_FAIL_IO_TIMEOUT
	&dev_attr_fail_timeout.attr,
#endif
	NULL
};

static umode_t disk_visible(struct kobject *kobj, struct attribute *a, int n)
{
	struct device *dev = container_of(kobj, typeof(*dev), kobj);
	struct gendisk *disk = dev_to_disk(dev);

	if (a == &dev_attr_badblocks.attr && !disk->bb)
		return 0;
	return a->mode;
}

static struct attribute_group disk_attr_group = {
	.attrs = disk_attrs,
	.is_visible = disk_visible,
};

static const struct attribute_group *disk_attr_groups[] = {
	&disk_attr_group,
#ifdef CONFIG_BLK_DEV_IO_TRACE
	&blk_trace_attr_group,
#endif
	NULL
};

/**
 * disk_release - releases all allocated resources of the gendisk
 * @dev: the device representing this disk
 *
 * This function releases all allocated resources of the gendisk.
 *
 * Drivers which used __device_add_disk() have a gendisk with a request_queue
 * assigned. Since the request_queue sits on top of the gendisk for these
 * drivers we also call blk_put_queue() for them, and we expect the
 * request_queue refcount to reach 0 at this point, and so the request_queue
 * will also be freed prior to the disk.
 *
 * Context: can sleep
 */
static void disk_release(struct device *dev)
{
	struct gendisk *disk = dev_to_disk(dev);

	might_sleep();
	WARN_ON_ONCE(disk_live(disk));

	/*
	 * To undo the all initialization from blk_mq_init_allocated_queue in
	 * case of a probe failure where add_disk is never called we have to
	 * call blk_mq_exit_queue here. We can't do this for the more common
	 * teardown case (yet) as the tagset can be gone by the time the disk
	 * is released once it was added.
	 */
	if (queue_is_mq(disk->queue) &&
	    test_bit(GD_OWNS_QUEUE, &disk->state) &&
	    !test_bit(GD_ADDED, &disk->state))
		blk_mq_exit_queue(disk->queue);

	blkcg_exit_disk(disk);

	bioset_exit(&disk->bio_split);

	disk_release_events(disk);
	kfree(disk->random);
	disk_free_zone_bitmaps(disk);
	xa_destroy(&disk->part_tbl);

	disk->queue->disk = NULL;
	blk_put_queue(disk->queue);

	if (test_bit(GD_ADDED, &disk->state) && disk->fops->free_disk)
		disk->fops->free_disk(disk);

	iput(disk->part0->bd_inode);	/* frees the disk */
}

static int block_uevent(struct device *dev, struct kobj_uevent_env *env)
{
	struct gendisk *disk = dev_to_disk(dev);

	return add_uevent_var(env, "DISKSEQ=%llu", disk->diskseq);
}

struct class block_class = {
	.name		= "block",
	.dev_uevent	= block_uevent,
};

static char *block_devnode(struct device *dev, umode_t *mode,
			   kuid_t *uid, kgid_t *gid)
{
	struct gendisk *disk = dev_to_disk(dev);

	if (disk->fops->devnode)
		return disk->fops->devnode(disk, mode);
	return NULL;
}

const struct device_type disk_type = {
	.name		= "disk",
	.groups		= disk_attr_groups,
	.release	= disk_release,
	.devnode	= block_devnode,
};

#ifdef CONFIG_PROC_FS
/*
 * aggregate disk stat collector.  Uses the same stats that the sysfs
 * entries do, above, but makes them available through one seq_file.
 *
 * The output looks suspiciously like /proc/partitions with a bunch of
 * extra fields.
 */
static int diskstats_show(struct seq_file *seqf, void *v)
{
	struct gendisk *gp = v;
	struct block_device *hd;
	unsigned int inflight;
	struct disk_stats stat;
	unsigned long idx;

	/*
	if (&disk_to_dev(gp)->kobj.entry == block_class.devices.next)
		seq_puts(seqf,	"major minor name"
				"     rio rmerge rsect ruse wio wmerge "
				"wsect wuse running use aveq"
				"\n\n");
	*/

	rcu_read_lock();
	xa_for_each(&gp->part_tbl, idx, hd) {
		if (bdev_is_partition(hd) && !bdev_nr_sectors(hd))
			continue;
		if (queue_is_mq(gp->queue))
			inflight = blk_mq_in_flight(gp->queue, hd);
		else
			inflight = part_in_flight(hd);

		if (inflight) {
			part_stat_lock();
			update_io_ticks(hd, jiffies, true);
			part_stat_unlock();
		}
		part_stat_read_all(hd, &stat);
		seq_printf(seqf, "%4d %7d %pg "
			   "%lu %lu %lu %u "
			   "%lu %lu %lu %u "
			   "%u %u %u "
			   "%lu %lu %lu %u "
			   "%lu %u"
			   "\n",
			   MAJOR(hd->bd_dev), MINOR(hd->bd_dev), hd,
			   stat.ios[STAT_READ],
			   stat.merges[STAT_READ],
			   stat.sectors[STAT_READ],
			   (unsigned int)div_u64(stat.nsecs[STAT_READ],
							NSEC_PER_MSEC),
			   stat.ios[STAT_WRITE],
			   stat.merges[STAT_WRITE],
			   stat.sectors[STAT_WRITE],
			   (unsigned int)div_u64(stat.nsecs[STAT_WRITE],
							NSEC_PER_MSEC),
			   inflight,
			   jiffies_to_msecs(stat.io_ticks),
			   (unsigned int)div_u64(stat.nsecs[STAT_READ] +
						 stat.nsecs[STAT_WRITE] +
						 stat.nsecs[STAT_DISCARD] +
						 stat.nsecs[STAT_FLUSH],
							NSEC_PER_MSEC),
			   stat.ios[STAT_DISCARD],
			   stat.merges[STAT_DISCARD],
			   stat.sectors[STAT_DISCARD],
			   (unsigned int)div_u64(stat.nsecs[STAT_DISCARD],
						 NSEC_PER_MSEC),
			   stat.ios[STAT_FLUSH],
			   (unsigned int)div_u64(stat.nsecs[STAT_FLUSH],
						 NSEC_PER_MSEC)
			);
	}
	rcu_read_unlock();

	return 0;
}

static const struct seq_operations diskstats_op = {
	.start	= disk_seqf_start,
	.next	= disk_seqf_next,
	.stop	= disk_seqf_stop,
	.show	= diskstats_show
};

static int __init proc_genhd_init(void)
{
	proc_create_seq("diskstats", 0, NULL, &diskstats_op);
	proc_create_seq("partitions", 0, NULL, &partitions_op);
	return 0;
}
module_init(proc_genhd_init);
#endif /* CONFIG_PROC_FS */

dev_t part_devt(struct gendisk *disk, u8 partno)
{
	struct block_device *part;
	dev_t devt = 0;

	rcu_read_lock();
	part = xa_load(&disk->part_tbl, partno);
	if (part)
		devt = part->bd_dev;
	rcu_read_unlock();

	return devt;
}

dev_t blk_lookup_devt(const char *name, int partno)
{
	dev_t devt = MKDEV(0, 0);
	struct class_dev_iter iter;
	struct device *dev;

	class_dev_iter_init(&iter, &block_class, NULL, &disk_type);
	while ((dev = class_dev_iter_next(&iter))) {
		struct gendisk *disk = dev_to_disk(dev);

		if (strcmp(dev_name(dev), name))
			continue;

		if (partno < disk->minors) {
			/* We need to return the right devno, even
			 * if the partition doesn't exist yet.
			 */
			devt = MKDEV(MAJOR(dev->devt),
				     MINOR(dev->devt) + partno);
		} else {
			devt = part_devt(disk, partno);
			if (devt)
				break;
		}
	}
	class_dev_iter_exit(&iter);
	return devt;
}

struct gendisk *__alloc_disk_node(struct request_queue *q, int node_id,
		struct lock_class_key *lkclass)
{
	struct gendisk *disk;

<<<<<<< HEAD
	if (!blk_get_queue(q))
		return NULL;

	/*申请general disk*/
=======
>>>>>>> 97ee9d1c
	disk = kzalloc_node(sizeof(struct gendisk), GFP_KERNEL, node_id);
	if (!disk)
		return NULL;

	if (bioset_init(&disk->bio_split, BIO_POOL_SIZE, 0, 0))
		goto out_free_disk;

	disk->bdi = bdi_alloc(node_id);
	if (!disk->bdi)
		goto out_free_bioset;

	/* bdev_alloc() might need the queue, set before the first call */
	disk->queue = q;

	disk->part0 = bdev_alloc(disk, 0);
	if (!disk->part0)
		goto out_free_bdi;

	disk->node_id = node_id;
	mutex_init(&disk->open_mutex);
	xa_init(&disk->part_tbl);
	if (xa_insert(&disk->part_tbl, 0, disk->part0, GFP_KERNEL))
		goto out_destroy_part_tbl;

	if (blkcg_init_disk(disk))
		goto out_erase_part0;

	rand_initialize_disk(disk);
	disk_to_dev(disk)->class = &block_class;
	disk_to_dev(disk)->type = &disk_type;
	device_initialize(disk_to_dev(disk));
	inc_diskseq(disk);
	q->disk = disk;
	lockdep_init_map(&disk->lockdep_map, "(bio completion)", lkclass, 0);
#ifdef CONFIG_BLOCK_HOLDER_DEPRECATED
	INIT_LIST_HEAD(&disk->slave_bdevs);
#endif
	return disk;

out_erase_part0:
	xa_erase(&disk->part_tbl, 0);
out_destroy_part_tbl:
	xa_destroy(&disk->part_tbl);
	disk->part0->bd_disk = NULL;
	iput(disk->part0->bd_inode);
out_free_bdi:
	bdi_put(disk->bdi);
out_free_bioset:
	bioset_exit(&disk->bio_split);
out_free_disk:
	kfree(disk);
	return NULL;
}

struct gendisk *__blk_alloc_disk(int node, struct lock_class_key *lkclass)
{
	struct request_queue *q;
	struct gendisk *disk;

	q = blk_alloc_queue(node, false);
	if (!q)
		return NULL;

	disk = __alloc_disk_node(q, node, lkclass);
	if (!disk) {
		blk_put_queue(q);
		return NULL;
	}
	set_bit(GD_OWNS_QUEUE, &disk->state);
	return disk;
}
EXPORT_SYMBOL(__blk_alloc_disk);

/**
 * put_disk - decrements the gendisk refcount
 * @disk: the struct gendisk to decrement the refcount for
 *
 * This decrements the refcount for the struct gendisk. When this reaches 0
 * we'll have disk_release() called.
 *
 * Note: for blk-mq disk put_disk must be called before freeing the tag_set
 * when handling probe errors (that is before add_disk() is called).
 *
 * Context: Any context, but the last reference must not be dropped from
 *          atomic context.
 */
void put_disk(struct gendisk *disk)
{
	if (disk)
		put_device(disk_to_dev(disk));
}
EXPORT_SYMBOL(put_disk);

static void set_disk_ro_uevent(struct gendisk *gd, int ro)
{
	char event[] = "DISK_RO=1";
	char *envp[] = { event, NULL };

	if (!ro)
		event[8] = '0';
	kobject_uevent_env(&disk_to_dev(gd)->kobj, KOBJ_CHANGE, envp);
}

/**
 * set_disk_ro - set a gendisk read-only
 * @disk:	gendisk to operate on
 * @read_only:	%true to set the disk read-only, %false set the disk read/write
 *
 * This function is used to indicate whether a given disk device should have its
 * read-only flag set. set_disk_ro() is typically used by device drivers to
 * indicate whether the underlying physical device is write-protected.
 */
void set_disk_ro(struct gendisk *disk, bool read_only)
{
	if (read_only) {
		if (test_and_set_bit(GD_READ_ONLY, &disk->state))
			return;
	} else {
		if (!test_and_clear_bit(GD_READ_ONLY, &disk->state))
			return;
	}
	set_disk_ro_uevent(disk, read_only);
}
EXPORT_SYMBOL(set_disk_ro);

void inc_diskseq(struct gendisk *disk)
{
	disk->diskseq = atomic64_inc_return(&diskseq);
}<|MERGE_RESOLUTION|>--- conflicted
+++ resolved
@@ -1369,13 +1369,7 @@
 {
 	struct gendisk *disk;
 
-<<<<<<< HEAD
-	if (!blk_get_queue(q))
-		return NULL;
-
 	/*申请general disk*/
-=======
->>>>>>> 97ee9d1c
 	disk = kzalloc_node(sizeof(struct gendisk), GFP_KERNEL, node_id);
 	if (!disk)
 		return NULL;
