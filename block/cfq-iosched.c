/*
 *  CFQ, or complete fairness queueing, disk scheduler.
 *
 *  Based on ideas from a previously unfinished io
 *  scheduler (round robin per-process disk scheduling) and Andrea Arcangeli.
 *
 *  Copyright (C) 2003 Jens Axboe <axboe@kernel.dk>
 */
#include <linux/module.h>
#include <linux/slab.h>
#include <linux/blkdev.h>
#include <linux/elevator.h>
#include <linux/jiffies.h>
#include <linux/rbtree.h>
#include <linux/ioprio.h>
#include <linux/blktrace_api.h>
#include "cfq.h"

/*
 * tunables
 */
/* max queue in one round of service */
static const int cfq_quantum = 8;
static const int cfq_fifo_expire[2] = { HZ / 4, HZ / 8 };
/* maximum backwards seek, in KiB */
static const int cfq_back_max = 16 * 1024;
/* penalty of a backwards seek */
static const int cfq_back_penalty = 2;
static const int cfq_slice_sync = HZ / 10;
static int cfq_slice_async = HZ / 25;
static const int cfq_slice_async_rq = 2;
static int cfq_slice_idle = HZ / 125;
static int cfq_group_idle = HZ / 125;
static const int cfq_target_latency = HZ * 3/10; /* 300 ms */
static const int cfq_hist_divisor = 4;

/*
 * offset from end of service tree
 */
#define CFQ_IDLE_DELAY		(HZ / 5)

/*
 * below this threshold, we consider thinktime immediate
 */
#define CFQ_MIN_TT		(2)

#define CFQ_SLICE_SCALE		(5)
#define CFQ_HW_QUEUE_MIN	(5)
#define CFQ_SERVICE_SHIFT       12

#define CFQQ_SEEK_THR		(sector_t)(8 * 100)
#define CFQQ_CLOSE_THR		(sector_t)(8 * 1024)
#define CFQQ_SECT_THR_NONROT	(sector_t)(2 * 32)
#define CFQQ_SEEKY(cfqq)	(hweight32(cfqq->seek_history) > 32/8)

#define RQ_CIC(rq)		\
	((struct cfq_io_context *) (rq)->elevator_private[0])
#define RQ_CFQQ(rq)		(struct cfq_queue *) ((rq)->elevator_private[1])
#define RQ_CFQG(rq)		(struct cfq_group *) ((rq)->elevator_private[2])

static struct kmem_cache *cfq_pool;
static struct kmem_cache *cfq_ioc_pool;

static DEFINE_PER_CPU(unsigned long, cfq_ioc_count);
static struct completion *ioc_gone;
static DEFINE_SPINLOCK(ioc_gone_lock);

static DEFINE_SPINLOCK(cic_index_lock);
static DEFINE_IDA(cic_index_ida);

#define CFQ_PRIO_LISTS		IOPRIO_BE_NR
#define cfq_class_idle(cfqq)	((cfqq)->ioprio_class == IOPRIO_CLASS_IDLE)
#define cfq_class_rt(cfqq)	((cfqq)->ioprio_class == IOPRIO_CLASS_RT)

#define sample_valid(samples)	((samples) > 80)
#define rb_entry_cfqg(node)	rb_entry((node), struct cfq_group, rb_node)

/*
 * Most of our rbtree usage is for sorting with min extraction, so
 * if we cache the leftmost node we don't have to walk down the tree
 * to find it. Idea borrowed from Ingo Molnars CFS scheduler. We should
 * move this into the elevator for the rq sorting as well.
 */
struct cfq_rb_root {
	struct rb_root rb;
	struct rb_node *left;
	unsigned count;
	unsigned total_weight;
	u64 min_vdisktime;
};
#define CFQ_RB_ROOT	(struct cfq_rb_root) { .rb = RB_ROOT, .left = NULL, \
			.count = 0, .min_vdisktime = 0, }

/*
 * Per process-grouping structure
 */
struct cfq_queue {
	/* reference count */
	int ref;
	/* various state flags, see below */
	unsigned int flags;
	/* parent cfq_data */
	struct cfq_data *cfqd;
	/* service_tree member */
	struct rb_node rb_node;
	/* service_tree key */
	unsigned long rb_key;
	/* prio tree member */
	struct rb_node p_node;
	/* prio tree root we belong to, if any */
	struct rb_root *p_root;
	/* sorted list of pending requests */
	struct rb_root sort_list;
	/* if fifo isn't expired, next request to serve */
	struct request *next_rq;
	/* requests queued in sort_list */
	int queued[2];
	/* currently allocated requests */
	int allocated[2];
	/* fifo list of requests in sort_list */
	struct list_head fifo;

	/* time when queue got scheduled in to dispatch first request. */
	unsigned long dispatch_start;
	unsigned int allocated_slice;
	unsigned int slice_dispatch;
	/* time when first request from queue completed and slice started. */
	unsigned long slice_start;
	unsigned long slice_end;
	long slice_resid;

	/* pending metadata requests */
	int meta_pending;
	/* number of requests that are on the dispatch list or inside driver */
	int dispatched;

	/* io prio of this group */
	unsigned short ioprio, org_ioprio;
	unsigned short ioprio_class, org_ioprio_class;

	pid_t pid;

	u32 seek_history;
	sector_t last_request_pos;

	struct cfq_rb_root *service_tree;
	struct cfq_queue *new_cfqq;
	struct cfq_group *cfqg;
	struct cfq_group *orig_cfqg;
	/* Number of sectors dispatched from queue in single dispatch round */
	unsigned long nr_sectors;
};

/*
 * First index in the service_trees.
 * IDLE is handled separately, so it has negative index
 */
enum wl_prio_t {
	BE_WORKLOAD = 0,
	RT_WORKLOAD = 1,
	IDLE_WORKLOAD = 2,
	CFQ_PRIO_NR,
};

/*
 * Second index in the service_trees.
 */
enum wl_type_t {
	ASYNC_WORKLOAD = 0,
	SYNC_NOIDLE_WORKLOAD = 1,
	SYNC_WORKLOAD = 2
};

/* This is per cgroup per device grouping structure */
struct cfq_group {
	/* group service_tree member */
	struct rb_node rb_node;

	/* group service_tree key */
	u64 vdisktime;
	unsigned int weight;

	/* number of cfqq currently on this group */
	int nr_cfqq;

	/*
	 * Per group busy queus average. Useful for workload slice calc. We
	 * create the array for each prio class but at run time it is used
	 * only for RT and BE class and slot for IDLE class remains unused.
	 * This is primarily done to avoid confusion and a gcc warning.
	 */
	unsigned int busy_queues_avg[CFQ_PRIO_NR];
	/*
	 * rr lists of queues with requests. We maintain service trees for
	 * RT and BE classes. These trees are subdivided in subclasses
	 * of SYNC, SYNC_NOIDLE and ASYNC based on workload type. For IDLE
	 * class there is no subclassification and all the cfq queues go on
	 * a single tree service_tree_idle.
	 * Counts are embedded in the cfq_rb_root
	 */
	struct cfq_rb_root service_trees[2][3];
	struct cfq_rb_root service_tree_idle;

	unsigned long saved_workload_slice;
	enum wl_type_t saved_workload;
	enum wl_prio_t saved_serving_prio;
	struct blkio_group blkg;
#ifdef CONFIG_CFQ_GROUP_IOSCHED
	struct hlist_node cfqd_node;
	int ref;
#endif
	/* number of requests that are on the dispatch list or inside driver */
	int dispatched;
};

/*
 * Per block device queue structure
 */
struct cfq_data {
	struct request_queue *queue;
	/* Root service tree for cfq_groups */
	struct cfq_rb_root grp_service_tree;
	struct cfq_group root_group;

	/*
	 * The priority currently being served
	 */
	enum wl_prio_t serving_prio;
	enum wl_type_t serving_type;
	unsigned long workload_expires;
	struct cfq_group *serving_group;

	/*
	 * Each priority tree is sorted by next_request position.  These
	 * trees are used when determining if two or more queues are
	 * interleaving requests (see cfq_close_cooperator).
	 */
	struct rb_root prio_trees[CFQ_PRIO_LISTS];

	unsigned int busy_queues;

	int rq_in_driver;
	int rq_in_flight[2];

	/*
	 * queue-depth detection
	 */
	int rq_queued;
	int hw_tag;
	/*
	 * hw_tag can be
	 * -1 => indeterminate, (cfq will behave as if NCQ is present, to allow better detection)
	 *  1 => NCQ is present (hw_tag_est_depth is the estimated max depth)
	 *  0 => no NCQ
	 */
	int hw_tag_est_depth;
	unsigned int hw_tag_samples;

	/*
	 * idle window management
	 */
	struct timer_list idle_slice_timer;
	struct work_struct unplug_work;

	struct cfq_queue *active_queue;
	struct cfq_io_context *active_cic;

	/*
	 * async queue for each priority case
	 */
	struct cfq_queue *async_cfqq[2][IOPRIO_BE_NR];
	struct cfq_queue *async_idle_cfqq;

	sector_t last_position;

	/*
	 * tunables, see top of file
	 */
	unsigned int cfq_quantum;
	unsigned int cfq_fifo_expire[2];
	unsigned int cfq_back_penalty;
	unsigned int cfq_back_max;
	unsigned int cfq_slice[2];
	unsigned int cfq_slice_async_rq;
	unsigned int cfq_slice_idle;
	unsigned int cfq_group_idle;
	unsigned int cfq_latency;
	unsigned int cfq_group_isolation;

	unsigned int cic_index;
	struct list_head cic_list;

	/*
	 * Fallback dummy cfqq for extreme OOM conditions
	 */
	struct cfq_queue oom_cfqq;

	unsigned long last_delayed_sync;

	/* List of cfq groups being managed on this device*/
	struct hlist_head cfqg_list;
	struct rcu_head rcu;
};

static struct cfq_group *cfq_get_next_cfqg(struct cfq_data *cfqd);

static struct cfq_rb_root *service_tree_for(struct cfq_group *cfqg,
					    enum wl_prio_t prio,
					    enum wl_type_t type)
{
	if (!cfqg)
		return NULL;

	if (prio == IDLE_WORKLOAD)
		return &cfqg->service_tree_idle;

	return &cfqg->service_trees[prio][type];
}

enum cfqq_state_flags {
	CFQ_CFQQ_FLAG_on_rr = 0,	/* on round-robin busy list */
	CFQ_CFQQ_FLAG_wait_request,	/* waiting for a request */
	CFQ_CFQQ_FLAG_must_dispatch,	/* must be allowed a dispatch */
	CFQ_CFQQ_FLAG_must_alloc_slice,	/* per-slice must_alloc flag */
	CFQ_CFQQ_FLAG_fifo_expire,	/* FIFO checked in this slice */
	CFQ_CFQQ_FLAG_idle_window,	/* slice idling enabled */
	CFQ_CFQQ_FLAG_prio_changed,	/* task priority has changed */
	CFQ_CFQQ_FLAG_slice_new,	/* no requests dispatched in slice */
	CFQ_CFQQ_FLAG_sync,		/* synchronous queue */
	CFQ_CFQQ_FLAG_coop,		/* cfqq is shared */
	CFQ_CFQQ_FLAG_split_coop,	/* shared cfqq will be splitted */
	CFQ_CFQQ_FLAG_deep,		/* sync cfqq experienced large depth */
	CFQ_CFQQ_FLAG_wait_busy,	/* Waiting for next request */
};

#define CFQ_CFQQ_FNS(name)						\
static inline void cfq_mark_cfqq_##name(struct cfq_queue *cfqq)		\
{									\
	(cfqq)->flags |= (1 << CFQ_CFQQ_FLAG_##name);			\
}									\
static inline void cfq_clear_cfqq_##name(struct cfq_queue *cfqq)	\
{									\
	(cfqq)->flags &= ~(1 << CFQ_CFQQ_FLAG_##name);			\
}									\
static inline int cfq_cfqq_##name(const struct cfq_queue *cfqq)		\
{									\
	return ((cfqq)->flags & (1 << CFQ_CFQQ_FLAG_##name)) != 0;	\
}

CFQ_CFQQ_FNS(on_rr);
CFQ_CFQQ_FNS(wait_request);
CFQ_CFQQ_FNS(must_dispatch);
CFQ_CFQQ_FNS(must_alloc_slice);
CFQ_CFQQ_FNS(fifo_expire);
CFQ_CFQQ_FNS(idle_window);
CFQ_CFQQ_FNS(prio_changed);
CFQ_CFQQ_FNS(slice_new);
CFQ_CFQQ_FNS(sync);
CFQ_CFQQ_FNS(coop);
CFQ_CFQQ_FNS(split_coop);
CFQ_CFQQ_FNS(deep);
CFQ_CFQQ_FNS(wait_busy);
#undef CFQ_CFQQ_FNS

#ifdef CONFIG_CFQ_GROUP_IOSCHED
#define cfq_log_cfqq(cfqd, cfqq, fmt, args...)	\
	blk_add_trace_msg((cfqd)->queue, "cfq%d%c %s " fmt, (cfqq)->pid, \
			cfq_cfqq_sync((cfqq)) ? 'S' : 'A', \
			blkg_path(&(cfqq)->cfqg->blkg), ##args);

#define cfq_log_cfqg(cfqd, cfqg, fmt, args...)				\
	blk_add_trace_msg((cfqd)->queue, "%s " fmt,			\
				blkg_path(&(cfqg)->blkg), ##args);      \

#else
#define cfq_log_cfqq(cfqd, cfqq, fmt, args...)	\
	blk_add_trace_msg((cfqd)->queue, "cfq%d " fmt, (cfqq)->pid, ##args)
#define cfq_log_cfqg(cfqd, cfqg, fmt, args...)		do {} while (0);
#endif
#define cfq_log(cfqd, fmt, args...)	\
	blk_add_trace_msg((cfqd)->queue, "cfq " fmt, ##args)

/* Traverses through cfq group service trees */
#define for_each_cfqg_st(cfqg, i, j, st) \
	for (i = 0; i <= IDLE_WORKLOAD; i++) \
		for (j = 0, st = i < IDLE_WORKLOAD ? &cfqg->service_trees[i][j]\
			: &cfqg->service_tree_idle; \
			(i < IDLE_WORKLOAD && j <= SYNC_WORKLOAD) || \
			(i == IDLE_WORKLOAD && j == 0); \
			j++, st = i < IDLE_WORKLOAD ? \
			&cfqg->service_trees[i][j]: NULL) \


static inline bool iops_mode(struct cfq_data *cfqd)
{
	/*
	 * If we are not idling on queues and it is a NCQ drive, parallel
	 * execution of requests is on and measuring time is not possible
	 * in most of the cases until and unless we drive shallower queue
	 * depths and that becomes a performance bottleneck. In such cases
	 * switch to start providing fairness in terms of number of IOs.
	 */
	if (!cfqd->cfq_slice_idle && cfqd->hw_tag)
		return true;
	else
		return false;
}

static inline enum wl_prio_t cfqq_prio(struct cfq_queue *cfqq)
{
	if (cfq_class_idle(cfqq))
		return IDLE_WORKLOAD;
	if (cfq_class_rt(cfqq))
		return RT_WORKLOAD;
	return BE_WORKLOAD;
}


static enum wl_type_t cfqq_type(struct cfq_queue *cfqq)
{
	if (!cfq_cfqq_sync(cfqq))
		return ASYNC_WORKLOAD;
	if (!cfq_cfqq_idle_window(cfqq))
		return SYNC_NOIDLE_WORKLOAD;
	return SYNC_WORKLOAD;
}

static inline int cfq_group_busy_queues_wl(enum wl_prio_t wl,
					struct cfq_data *cfqd,
					struct cfq_group *cfqg)
{
	if (wl == IDLE_WORKLOAD)
		return cfqg->service_tree_idle.count;

	return cfqg->service_trees[wl][ASYNC_WORKLOAD].count
		+ cfqg->service_trees[wl][SYNC_NOIDLE_WORKLOAD].count
		+ cfqg->service_trees[wl][SYNC_WORKLOAD].count;
}

static inline int cfqg_busy_async_queues(struct cfq_data *cfqd,
					struct cfq_group *cfqg)
{
	return cfqg->service_trees[RT_WORKLOAD][ASYNC_WORKLOAD].count
		+ cfqg->service_trees[BE_WORKLOAD][ASYNC_WORKLOAD].count;
}

static void cfq_dispatch_insert(struct request_queue *, struct request *);
static struct cfq_queue *cfq_get_queue(struct cfq_data *, bool,
				       struct io_context *, gfp_t);
static struct cfq_io_context *cfq_cic_lookup(struct cfq_data *,
						struct io_context *);

static inline struct cfq_queue *cic_to_cfqq(struct cfq_io_context *cic,
					    bool is_sync)
{
	return cic->cfqq[is_sync];
}

static inline void cic_set_cfqq(struct cfq_io_context *cic,
				struct cfq_queue *cfqq, bool is_sync)
{
	cic->cfqq[is_sync] = cfqq;
}

#define CIC_DEAD_KEY	1ul
#define CIC_DEAD_INDEX_SHIFT	1

static inline void *cfqd_dead_key(struct cfq_data *cfqd)
{
	return (void *)(cfqd->cic_index << CIC_DEAD_INDEX_SHIFT | CIC_DEAD_KEY);
}

static inline struct cfq_data *cic_to_cfqd(struct cfq_io_context *cic)
{
	struct cfq_data *cfqd = cic->key;

	if (unlikely((unsigned long) cfqd & CIC_DEAD_KEY))
		return NULL;

	return cfqd;
}

/*
 * We regard a request as SYNC, if it's either a read or has the SYNC bit
 * set (in which case it could also be direct WRITE).
 */
static inline bool cfq_bio_sync(struct bio *bio)
{
	return bio_data_dir(bio) == READ || (bio->bi_rw & REQ_SYNC);
}

/*
 * scheduler run of queue, if there are requests pending and no one in the
 * driver that will restart queueing
 */
static inline void cfq_schedule_dispatch(struct cfq_data *cfqd)
{
	if (cfqd->busy_queues) {
		cfq_log(cfqd, "schedule dispatch");
		kblockd_schedule_work(cfqd->queue, &cfqd->unplug_work);
	}
}

static int cfq_queue_empty(struct request_queue *q)
{
	struct cfq_data *cfqd = q->elevator->elevator_data;

	return !cfqd->rq_queued;
}

/*
 * Scale schedule slice based on io priority. Use the sync time slice only
 * if a queue is marked sync and has sync io queued. A sync queue with async
 * io only, should not get full sync slice length.
 */
static inline int cfq_prio_slice(struct cfq_data *cfqd, bool sync,
				 unsigned short prio)
{
	const int base_slice = cfqd->cfq_slice[sync];

	WARN_ON(prio >= IOPRIO_BE_NR);

	return base_slice + (base_slice/CFQ_SLICE_SCALE * (4 - prio));
}

static inline int
cfq_prio_to_slice(struct cfq_data *cfqd, struct cfq_queue *cfqq)
{
	return cfq_prio_slice(cfqd, cfq_cfqq_sync(cfqq), cfqq->ioprio);
}

static inline u64 cfq_scale_slice(unsigned long delta, struct cfq_group *cfqg)
{
	u64 d = delta << CFQ_SERVICE_SHIFT;

	d = d * BLKIO_WEIGHT_DEFAULT;
	do_div(d, cfqg->weight);
	return d;
}

static inline u64 max_vdisktime(u64 min_vdisktime, u64 vdisktime)
{
	s64 delta = (s64)(vdisktime - min_vdisktime);
	if (delta > 0)
		min_vdisktime = vdisktime;

	return min_vdisktime;
}

static inline u64 min_vdisktime(u64 min_vdisktime, u64 vdisktime)
{
	s64 delta = (s64)(vdisktime - min_vdisktime);
	if (delta < 0)
		min_vdisktime = vdisktime;

	return min_vdisktime;
}

static void update_min_vdisktime(struct cfq_rb_root *st)
{
	u64 vdisktime = st->min_vdisktime;
	struct cfq_group *cfqg;

	if (st->left) {
		cfqg = rb_entry_cfqg(st->left);
		vdisktime = min_vdisktime(vdisktime, cfqg->vdisktime);
	}

	st->min_vdisktime = max_vdisktime(st->min_vdisktime, vdisktime);
}

/*
 * get averaged number of queues of RT/BE priority.
 * average is updated, with a formula that gives more weight to higher numbers,
 * to quickly follows sudden increases and decrease slowly
 */

static inline unsigned cfq_group_get_avg_queues(struct cfq_data *cfqd,
					struct cfq_group *cfqg, bool rt)
{
	unsigned min_q, max_q;
	unsigned mult  = cfq_hist_divisor - 1;
	unsigned round = cfq_hist_divisor / 2;
	unsigned busy = cfq_group_busy_queues_wl(rt, cfqd, cfqg);

	min_q = min(cfqg->busy_queues_avg[rt], busy);
	max_q = max(cfqg->busy_queues_avg[rt], busy);
	cfqg->busy_queues_avg[rt] = (mult * max_q + min_q + round) /
		cfq_hist_divisor;
	return cfqg->busy_queues_avg[rt];
}

static inline unsigned
cfq_group_slice(struct cfq_data *cfqd, struct cfq_group *cfqg)
{
	struct cfq_rb_root *st = &cfqd->grp_service_tree;

	return cfq_target_latency * cfqg->weight / st->total_weight;
}

static inline unsigned
cfq_scaled_cfqq_slice(struct cfq_data *cfqd, struct cfq_queue *cfqq)
{
	unsigned slice = cfq_prio_to_slice(cfqd, cfqq);
	if (cfqd->cfq_latency) {
		/*
		 * interested queues (we consider only the ones with the same
		 * priority class in the cfq group)
		 */
		unsigned iq = cfq_group_get_avg_queues(cfqd, cfqq->cfqg,
						cfq_class_rt(cfqq));
		unsigned sync_slice = cfqd->cfq_slice[1];
		unsigned expect_latency = sync_slice * iq;
		unsigned group_slice = cfq_group_slice(cfqd, cfqq->cfqg);

		if (expect_latency > group_slice) {
			unsigned base_low_slice = 2 * cfqd->cfq_slice_idle;
			/* scale low_slice according to IO priority
			 * and sync vs async */
			unsigned low_slice =
				min(slice, base_low_slice * slice / sync_slice);
			/* the adapted slice value is scaled to fit all iqs
			 * into the target latency */
			slice = max(slice * group_slice / expect_latency,
				    low_slice);
		}
	}
	return slice;
}

static inline void
cfq_set_prio_slice(struct cfq_data *cfqd, struct cfq_queue *cfqq)
{
	unsigned slice = cfq_scaled_cfqq_slice(cfqd, cfqq);

	cfqq->slice_start = jiffies;
	cfqq->slice_end = jiffies + slice;
	cfqq->allocated_slice = slice;
	cfq_log_cfqq(cfqd, cfqq, "set_slice=%lu", cfqq->slice_end - jiffies);
}

/*
 * We need to wrap this check in cfq_cfqq_slice_new(), since ->slice_end
 * isn't valid until the first request from the dispatch is activated
 * and the slice time set.
 */
static inline bool cfq_slice_used(struct cfq_queue *cfqq)
{
	if (cfq_cfqq_slice_new(cfqq))
		return false;
	if (time_before(jiffies, cfqq->slice_end))
		return false;

	return true;
}

/*
 * Lifted from AS - choose which of rq1 and rq2 that is best served now.
 * We choose the request that is closest to the head right now. Distance
 * behind the head is penalized and only allowed to a certain extent.
 */
static struct request *
cfq_choose_req(struct cfq_data *cfqd, struct request *rq1, struct request *rq2, sector_t last)
{
	sector_t s1, s2, d1 = 0, d2 = 0;
	unsigned long back_max;
#define CFQ_RQ1_WRAP	0x01 /* request 1 wraps */
#define CFQ_RQ2_WRAP	0x02 /* request 2 wraps */
	unsigned wrap = 0; /* bit mask: requests behind the disk head? */

	if (rq1 == NULL || rq1 == rq2)
		return rq2;
	if (rq2 == NULL)
		return rq1;

	if (rq_is_sync(rq1) && !rq_is_sync(rq2))
		return rq1;
	else if (rq_is_sync(rq2) && !rq_is_sync(rq1))
		return rq2;
	if ((rq1->cmd_flags & REQ_META) && !(rq2->cmd_flags & REQ_META))
		return rq1;
	else if ((rq2->cmd_flags & REQ_META) &&
		 !(rq1->cmd_flags & REQ_META))
		return rq2;

	s1 = blk_rq_pos(rq1);
	s2 = blk_rq_pos(rq2);

	/*
	 * by definition, 1KiB is 2 sectors
	 */
	back_max = cfqd->cfq_back_max * 2;

	/*
	 * Strict one way elevator _except_ in the case where we allow
	 * short backward seeks which are biased as twice the cost of a
	 * similar forward seek.
	 */
	if (s1 >= last)
		d1 = s1 - last;
	else if (s1 + back_max >= last)
		d1 = (last - s1) * cfqd->cfq_back_penalty;
	else
		wrap |= CFQ_RQ1_WRAP;

	if (s2 >= last)
		d2 = s2 - last;
	else if (s2 + back_max >= last)
		d2 = (last - s2) * cfqd->cfq_back_penalty;
	else
		wrap |= CFQ_RQ2_WRAP;

	/* Found required data */

	/*
	 * By doing switch() on the bit mask "wrap" we avoid having to
	 * check two variables for all permutations: --> faster!
	 */
	switch (wrap) {
	case 0: /* common case for CFQ: rq1 and rq2 not wrapped */
		if (d1 < d2)
			return rq1;
		else if (d2 < d1)
			return rq2;
		else {
			if (s1 >= s2)
				return rq1;
			else
				return rq2;
		}

	case CFQ_RQ2_WRAP:
		return rq1;
	case CFQ_RQ1_WRAP:
		return rq2;
	case (CFQ_RQ1_WRAP|CFQ_RQ2_WRAP): /* both rqs wrapped */
	default:
		/*
		 * Since both rqs are wrapped,
		 * start with the one that's further behind head
		 * (--> only *one* back seek required),
		 * since back seek takes more time than forward.
		 */
		if (s1 <= s2)
			return rq1;
		else
			return rq2;
	}
}

/*
 * The below is leftmost cache rbtree addon
 */
static struct cfq_queue *cfq_rb_first(struct cfq_rb_root *root)
{
	/* Service tree is empty */
	if (!root->count)
		return NULL;

	if (!root->left)
		root->left = rb_first(&root->rb);

	if (root->left)
		return rb_entry(root->left, struct cfq_queue, rb_node);

	return NULL;
}

static struct cfq_group *cfq_rb_first_group(struct cfq_rb_root *root)
{
	if (!root->left)
		root->left = rb_first(&root->rb);

	if (root->left)
		return rb_entry_cfqg(root->left);

	return NULL;
}

static void rb_erase_init(struct rb_node *n, struct rb_root *root)
{
	rb_erase(n, root);
	RB_CLEAR_NODE(n);
}

static void cfq_rb_erase(struct rb_node *n, struct cfq_rb_root *root)
{
	if (root->left == n)
		root->left = NULL;
	rb_erase_init(n, &root->rb);
	--root->count;
}

/*
 * would be nice to take fifo expire time into account as well
 */
static struct request *
cfq_find_next_rq(struct cfq_data *cfqd, struct cfq_queue *cfqq,
		  struct request *last)
{
	struct rb_node *rbnext = rb_next(&last->rb_node);
	struct rb_node *rbprev = rb_prev(&last->rb_node);
	struct request *next = NULL, *prev = NULL;

	BUG_ON(RB_EMPTY_NODE(&last->rb_node));

	if (rbprev)
		prev = rb_entry_rq(rbprev);

	if (rbnext)
		next = rb_entry_rq(rbnext);
	else {
		rbnext = rb_first(&cfqq->sort_list);
		if (rbnext && rbnext != &last->rb_node)
			next = rb_entry_rq(rbnext);
	}

	return cfq_choose_req(cfqd, next, prev, blk_rq_pos(last));
}

static unsigned long cfq_slice_offset(struct cfq_data *cfqd,
				      struct cfq_queue *cfqq)
{
	/*
	 * just an approximation, should be ok.
	 */
	return (cfqq->cfqg->nr_cfqq - 1) * (cfq_prio_slice(cfqd, 1, 0) -
		       cfq_prio_slice(cfqd, cfq_cfqq_sync(cfqq), cfqq->ioprio));
}

static inline s64
cfqg_key(struct cfq_rb_root *st, struct cfq_group *cfqg)
{
	return cfqg->vdisktime - st->min_vdisktime;
}

static void
__cfq_group_service_tree_add(struct cfq_rb_root *st, struct cfq_group *cfqg)
{
	struct rb_node **node = &st->rb.rb_node;
	struct rb_node *parent = NULL;
	struct cfq_group *__cfqg;
	s64 key = cfqg_key(st, cfqg);
	int left = 1;

	while (*node != NULL) {
		parent = *node;
		__cfqg = rb_entry_cfqg(parent);

		if (key < cfqg_key(st, __cfqg))
			node = &parent->rb_left;
		else {
			node = &parent->rb_right;
			left = 0;
		}
	}

	if (left)
		st->left = &cfqg->rb_node;

	rb_link_node(&cfqg->rb_node, parent, node);
	rb_insert_color(&cfqg->rb_node, &st->rb);
}

static void
cfq_group_service_tree_add(struct cfq_data *cfqd, struct cfq_group *cfqg)
{
	struct cfq_rb_root *st = &cfqd->grp_service_tree;
	struct cfq_group *__cfqg;
	struct rb_node *n;

	cfqg->nr_cfqq++;
	if (!RB_EMPTY_NODE(&cfqg->rb_node))
		return;

	/*
	 * Currently put the group at the end. Later implement something
	 * so that groups get lesser vtime based on their weights, so that
	 * if group does not loose all if it was not continously backlogged.
	 */
	n = rb_last(&st->rb);
	if (n) {
		__cfqg = rb_entry_cfqg(n);
		cfqg->vdisktime = __cfqg->vdisktime + CFQ_IDLE_DELAY;
	} else
		cfqg->vdisktime = st->min_vdisktime;

	__cfq_group_service_tree_add(st, cfqg);
	st->total_weight += cfqg->weight;
}

static void
cfq_group_service_tree_del(struct cfq_data *cfqd, struct cfq_group *cfqg)
{
	struct cfq_rb_root *st = &cfqd->grp_service_tree;

	BUG_ON(cfqg->nr_cfqq < 1);
	cfqg->nr_cfqq--;

	/* If there are other cfq queues under this group, don't delete it */
	if (cfqg->nr_cfqq)
		return;

	cfq_log_cfqg(cfqd, cfqg, "del_from_rr group");
	st->total_weight -= cfqg->weight;
	if (!RB_EMPTY_NODE(&cfqg->rb_node))
		cfq_rb_erase(&cfqg->rb_node, st);
	cfqg->saved_workload_slice = 0;
	cfq_blkiocg_update_dequeue_stats(&cfqg->blkg, 1);
}

static inline unsigned int cfq_cfqq_slice_usage(struct cfq_queue *cfqq)
{
	unsigned int slice_used;

	/*
	 * Queue got expired before even a single request completed or
	 * got expired immediately after first request completion.
	 */
	if (!cfqq->slice_start || cfqq->slice_start == jiffies) {
		/*
		 * Also charge the seek time incurred to the group, otherwise
		 * if there are mutiple queues in the group, each can dispatch
		 * a single request on seeky media and cause lots of seek time
		 * and group will never know it.
		 */
		slice_used = max_t(unsigned, (jiffies - cfqq->dispatch_start),
					1);
	} else {
		slice_used = jiffies - cfqq->slice_start;
		if (slice_used > cfqq->allocated_slice)
			slice_used = cfqq->allocated_slice;
	}

	return slice_used;
}

static void cfq_group_served(struct cfq_data *cfqd, struct cfq_group *cfqg,
				struct cfq_queue *cfqq)
{
	struct cfq_rb_root *st = &cfqd->grp_service_tree;
	unsigned int used_sl, charge;
	int nr_sync = cfqg->nr_cfqq - cfqg_busy_async_queues(cfqd, cfqg)
			- cfqg->service_tree_idle.count;

	BUG_ON(nr_sync < 0);
	used_sl = charge = cfq_cfqq_slice_usage(cfqq);

	if (iops_mode(cfqd))
		charge = cfqq->slice_dispatch;
	else if (!cfq_cfqq_sync(cfqq) && !nr_sync)
		charge = cfqq->allocated_slice;

	/* Can't update vdisktime while group is on service tree */
	cfq_rb_erase(&cfqg->rb_node, st);
	cfqg->vdisktime += cfq_scale_slice(charge, cfqg);
	__cfq_group_service_tree_add(st, cfqg);

	/* This group is being expired. Save the context */
	if (time_after(cfqd->workload_expires, jiffies)) {
		cfqg->saved_workload_slice = cfqd->workload_expires
						- jiffies;
		cfqg->saved_workload = cfqd->serving_type;
		cfqg->saved_serving_prio = cfqd->serving_prio;
	} else
		cfqg->saved_workload_slice = 0;

	cfq_log_cfqg(cfqd, cfqg, "served: vt=%llu min_vt=%llu", cfqg->vdisktime,
					st->min_vdisktime);
	cfq_log_cfqq(cfqq->cfqd, cfqq, "sl_used=%u disp=%u charge=%u iops=%u"
			" sect=%u", used_sl, cfqq->slice_dispatch, charge,
			iops_mode(cfqd), cfqq->nr_sectors);
	cfq_blkiocg_update_timeslice_used(&cfqg->blkg, used_sl);
	cfq_blkiocg_set_start_empty_time(&cfqg->blkg);
}

#ifdef CONFIG_CFQ_GROUP_IOSCHED
static inline struct cfq_group *cfqg_of_blkg(struct blkio_group *blkg)
{
	if (blkg)
		return container_of(blkg, struct cfq_group, blkg);
	return NULL;
}

void cfq_update_blkio_group_weight(void *key, struct blkio_group *blkg,
					unsigned int weight)
{
	cfqg_of_blkg(blkg)->weight = weight;
}

static struct cfq_group *
cfq_find_alloc_cfqg(struct cfq_data *cfqd, struct cgroup *cgroup, int create)
{
	struct blkio_cgroup *blkcg = cgroup_to_blkio_cgroup(cgroup);
	struct cfq_group *cfqg = NULL;
	void *key = cfqd;
	int i, j;
	struct cfq_rb_root *st;
	struct backing_dev_info *bdi = &cfqd->queue->backing_dev_info;
	unsigned int major, minor;

	cfqg = cfqg_of_blkg(blkiocg_lookup_group(blkcg, key));
	if (cfqg && !cfqg->blkg.dev && bdi->dev && dev_name(bdi->dev)) {
		sscanf(dev_name(bdi->dev), "%u:%u", &major, &minor);
		cfqg->blkg.dev = MKDEV(major, minor);
		goto done;
	}
	if (cfqg || !create)
		goto done;

	cfqg = kzalloc_node(sizeof(*cfqg), GFP_ATOMIC, cfqd->queue->node);
	if (!cfqg)
		goto done;

	for_each_cfqg_st(cfqg, i, j, st)
		*st = CFQ_RB_ROOT;
	RB_CLEAR_NODE(&cfqg->rb_node);

	/*
	 * Take the initial reference that will be released on destroy
	 * This can be thought of a joint reference by cgroup and
	 * elevator which will be dropped by either elevator exit
	 * or cgroup deletion path depending on who is exiting first.
	 */
	cfqg->ref = 1;

	/*
	 * Add group onto cgroup list. It might happen that bdi->dev is
	 * not initialized yet. Initialize this new group without major
	 * and minor info and this info will be filled in once a new thread
	 * comes for IO. See code above.
	 */
	if (bdi->dev) {
		sscanf(dev_name(bdi->dev), "%u:%u", &major, &minor);
		cfq_blkiocg_add_blkio_group(blkcg, &cfqg->blkg, (void *)cfqd,
					MKDEV(major, minor));
	} else
		cfq_blkiocg_add_blkio_group(blkcg, &cfqg->blkg, (void *)cfqd,
					0);

	cfqg->weight = blkcg_get_weight(blkcg, cfqg->blkg.dev);

	/* Add group on cfqd list */
	hlist_add_head(&cfqg->cfqd_node, &cfqd->cfqg_list);

done:
	return cfqg;
}

/*
 * Search for the cfq group current task belongs to. If create = 1, then also
 * create the cfq group if it does not exist. request_queue lock must be held.
 */
static struct cfq_group *cfq_get_cfqg(struct cfq_data *cfqd, int create)
{
	struct cgroup *cgroup;
	struct cfq_group *cfqg = NULL;

	rcu_read_lock();
	cgroup = task_cgroup(current, blkio_subsys_id);
	cfqg = cfq_find_alloc_cfqg(cfqd, cgroup, create);
	if (!cfqg && create)
		cfqg = &cfqd->root_group;
	rcu_read_unlock();
	return cfqg;
}

static inline struct cfq_group *cfq_ref_get_cfqg(struct cfq_group *cfqg)
{
	cfqg->ref++;
	return cfqg;
}

static void cfq_link_cfqq_cfqg(struct cfq_queue *cfqq, struct cfq_group *cfqg)
{
	/* Currently, all async queues are mapped to root group */
	if (!cfq_cfqq_sync(cfqq))
		cfqg = &cfqq->cfqd->root_group;

	cfqq->cfqg = cfqg;
	/* cfqq reference on cfqg */
	cfqq->cfqg->ref++;
}

static void cfq_put_cfqg(struct cfq_group *cfqg)
{
	struct cfq_rb_root *st;
	int i, j;

	BUG_ON(cfqg->ref <= 0);
	cfqg->ref--;
	if (cfqg->ref)
		return;
	for_each_cfqg_st(cfqg, i, j, st)
		BUG_ON(!RB_EMPTY_ROOT(&st->rb));
	kfree(cfqg);
}

static void cfq_destroy_cfqg(struct cfq_data *cfqd, struct cfq_group *cfqg)
{
	/* Something wrong if we are trying to remove same group twice */
	BUG_ON(hlist_unhashed(&cfqg->cfqd_node));

	hlist_del_init(&cfqg->cfqd_node);

	/*
	 * Put the reference taken at the time of creation so that when all
	 * queues are gone, group can be destroyed.
	 */
	cfq_put_cfqg(cfqg);
}

static void cfq_release_cfq_groups(struct cfq_data *cfqd)
{
	struct hlist_node *pos, *n;
	struct cfq_group *cfqg;

	hlist_for_each_entry_safe(cfqg, pos, n, &cfqd->cfqg_list, cfqd_node) {
		/*
		 * If cgroup removal path got to blk_group first and removed
		 * it from cgroup list, then it will take care of destroying
		 * cfqg also.
		 */
		if (!cfq_blkiocg_del_blkio_group(&cfqg->blkg))
			cfq_destroy_cfqg(cfqd, cfqg);
	}
}

/*
 * Blk cgroup controller notification saying that blkio_group object is being
 * delinked as associated cgroup object is going away. That also means that
 * no new IO will come in this group. So get rid of this group as soon as
 * any pending IO in the group is finished.
 *
 * This function is called under rcu_read_lock(). key is the rcu protected
 * pointer. That means "key" is a valid cfq_data pointer as long as we are rcu
 * read lock.
 *
 * "key" was fetched from blkio_group under blkio_cgroup->lock. That means
 * it should not be NULL as even if elevator was exiting, cgroup deltion
 * path got to it first.
 */
void cfq_unlink_blkio_group(void *key, struct blkio_group *blkg)
{
	unsigned long  flags;
	struct cfq_data *cfqd = key;

	spin_lock_irqsave(cfqd->queue->queue_lock, flags);
	cfq_destroy_cfqg(cfqd, cfqg_of_blkg(blkg));
	spin_unlock_irqrestore(cfqd->queue->queue_lock, flags);
}

#else /* GROUP_IOSCHED */
static struct cfq_group *cfq_get_cfqg(struct cfq_data *cfqd, int create)
{
	return &cfqd->root_group;
}

static inline struct cfq_group *cfq_ref_get_cfqg(struct cfq_group *cfqg)
{
	return cfqg;
}

static inline void
cfq_link_cfqq_cfqg(struct cfq_queue *cfqq, struct cfq_group *cfqg) {
	cfqq->cfqg = cfqg;
}

static void cfq_release_cfq_groups(struct cfq_data *cfqd) {}
static inline void cfq_put_cfqg(struct cfq_group *cfqg) {}

#endif /* GROUP_IOSCHED */

/*
 * The cfqd->service_trees holds all pending cfq_queue's that have
 * requests waiting to be processed. It is sorted in the order that
 * we will service the queues.
 */
static void cfq_service_tree_add(struct cfq_data *cfqd, struct cfq_queue *cfqq,
				 bool add_front)
{
	struct rb_node **p, *parent;
	struct cfq_queue *__cfqq;
	unsigned long rb_key;
	struct cfq_rb_root *service_tree;
	int left;
	int new_cfqq = 1;
	int group_changed = 0;

#ifdef CONFIG_CFQ_GROUP_IOSCHED
	if (!cfqd->cfq_group_isolation
	    && cfqq_type(cfqq) == SYNC_NOIDLE_WORKLOAD
	    && cfqq->cfqg && cfqq->cfqg != &cfqd->root_group) {
		/* Move this cfq to root group */
		cfq_log_cfqq(cfqd, cfqq, "moving to root group");
		if (!RB_EMPTY_NODE(&cfqq->rb_node))
			cfq_group_service_tree_del(cfqd, cfqq->cfqg);
		cfqq->orig_cfqg = cfqq->cfqg;
		cfqq->cfqg = &cfqd->root_group;
		cfqd->root_group.ref++;
		group_changed = 1;
	} else if (!cfqd->cfq_group_isolation
		   && cfqq_type(cfqq) == SYNC_WORKLOAD && cfqq->orig_cfqg) {
		/* cfqq is sequential now needs to go to its original group */
		BUG_ON(cfqq->cfqg != &cfqd->root_group);
		if (!RB_EMPTY_NODE(&cfqq->rb_node))
			cfq_group_service_tree_del(cfqd, cfqq->cfqg);
		cfq_put_cfqg(cfqq->cfqg);
		cfqq->cfqg = cfqq->orig_cfqg;
		cfqq->orig_cfqg = NULL;
		group_changed = 1;
		cfq_log_cfqq(cfqd, cfqq, "moved to origin group");
	}
#endif

	service_tree = service_tree_for(cfqq->cfqg, cfqq_prio(cfqq),
						cfqq_type(cfqq));
	if (cfq_class_idle(cfqq)) {
		rb_key = CFQ_IDLE_DELAY;
		parent = rb_last(&service_tree->rb);
		if (parent && parent != &cfqq->rb_node) {
			__cfqq = rb_entry(parent, struct cfq_queue, rb_node);
			rb_key += __cfqq->rb_key;
		} else
			rb_key += jiffies;
	} else if (!add_front) {
		/*
		 * Get our rb key offset. Subtract any residual slice
		 * value carried from last service. A negative resid
		 * count indicates slice overrun, and this should position
		 * the next service time further away in the tree.
		 */
		rb_key = cfq_slice_offset(cfqd, cfqq) + jiffies;
		rb_key -= cfqq->slice_resid;
		cfqq->slice_resid = 0;
	} else {
		rb_key = -HZ;
		__cfqq = cfq_rb_first(service_tree);
		rb_key += __cfqq ? __cfqq->rb_key : jiffies;
	}

	if (!RB_EMPTY_NODE(&cfqq->rb_node)) {
		new_cfqq = 0;
		/*
		 * same position, nothing more to do
		 */
		if (rb_key == cfqq->rb_key &&
		    cfqq->service_tree == service_tree)
			return;

		cfq_rb_erase(&cfqq->rb_node, cfqq->service_tree);
		cfqq->service_tree = NULL;
	}

	left = 1;
	parent = NULL;
	cfqq->service_tree = service_tree;
	p = &service_tree->rb.rb_node;
	while (*p) {
		struct rb_node **n;

		parent = *p;
		__cfqq = rb_entry(parent, struct cfq_queue, rb_node);

		/*
		 * sort by key, that represents service time.
		 */
		if (time_before(rb_key, __cfqq->rb_key))
			n = &(*p)->rb_left;
		else {
			n = &(*p)->rb_right;
			left = 0;
		}

		p = n;
	}

	if (left)
		service_tree->left = &cfqq->rb_node;

	cfqq->rb_key = rb_key;
	rb_link_node(&cfqq->rb_node, parent, p);
	rb_insert_color(&cfqq->rb_node, &service_tree->rb);
	service_tree->count++;
	if ((add_front || !new_cfqq) && !group_changed)
		return;
	cfq_group_service_tree_add(cfqd, cfqq->cfqg);
}

static struct cfq_queue *
cfq_prio_tree_lookup(struct cfq_data *cfqd, struct rb_root *root,
		     sector_t sector, struct rb_node **ret_parent,
		     struct rb_node ***rb_link)
{
	struct rb_node **p, *parent;
	struct cfq_queue *cfqq = NULL;

	parent = NULL;
	p = &root->rb_node;
	while (*p) {
		struct rb_node **n;

		parent = *p;
		cfqq = rb_entry(parent, struct cfq_queue, p_node);

		/*
		 * Sort strictly based on sector.  Smallest to the left,
		 * largest to the right.
		 */
		if (sector > blk_rq_pos(cfqq->next_rq))
			n = &(*p)->rb_right;
		else if (sector < blk_rq_pos(cfqq->next_rq))
			n = &(*p)->rb_left;
		else
			break;
		p = n;
		cfqq = NULL;
	}

	*ret_parent = parent;
	if (rb_link)
		*rb_link = p;
	return cfqq;
}

static void cfq_prio_tree_add(struct cfq_data *cfqd, struct cfq_queue *cfqq)
{
	struct rb_node **p, *parent;
	struct cfq_queue *__cfqq;

	if (cfqq->p_root) {
		rb_erase(&cfqq->p_node, cfqq->p_root);
		cfqq->p_root = NULL;
	}

	if (cfq_class_idle(cfqq))
		return;
	if (!cfqq->next_rq)
		return;

	cfqq->p_root = &cfqd->prio_trees[cfqq->org_ioprio];
	__cfqq = cfq_prio_tree_lookup(cfqd, cfqq->p_root,
				      blk_rq_pos(cfqq->next_rq), &parent, &p);
	if (!__cfqq) {
		rb_link_node(&cfqq->p_node, parent, p);
		rb_insert_color(&cfqq->p_node, cfqq->p_root);
	} else
		cfqq->p_root = NULL;
}

/*
 * Update cfqq's position in the service tree.
 */
static void cfq_resort_rr_list(struct cfq_data *cfqd, struct cfq_queue *cfqq)
{
	/*
	 * Resorting requires the cfqq to be on the RR list already.
	 */
	if (cfq_cfqq_on_rr(cfqq)) {
		cfq_service_tree_add(cfqd, cfqq, 0);
		cfq_prio_tree_add(cfqd, cfqq);
	}
}

/*
 * add to busy list of queues for service, trying to be fair in ordering
 * the pending list according to last request service
 */
static void cfq_add_cfqq_rr(struct cfq_data *cfqd, struct cfq_queue *cfqq)
{
	cfq_log_cfqq(cfqd, cfqq, "add_to_rr");
	BUG_ON(cfq_cfqq_on_rr(cfqq));
	cfq_mark_cfqq_on_rr(cfqq);
	cfqd->busy_queues++;

	cfq_resort_rr_list(cfqd, cfqq);
}

/*
 * Called when the cfqq no longer has requests pending, remove it from
 * the service tree.
 */
static void cfq_del_cfqq_rr(struct cfq_data *cfqd, struct cfq_queue *cfqq)
{
	cfq_log_cfqq(cfqd, cfqq, "del_from_rr");
	BUG_ON(!cfq_cfqq_on_rr(cfqq));
	cfq_clear_cfqq_on_rr(cfqq);

	if (!RB_EMPTY_NODE(&cfqq->rb_node)) {
		cfq_rb_erase(&cfqq->rb_node, cfqq->service_tree);
		cfqq->service_tree = NULL;
	}
	if (cfqq->p_root) {
		rb_erase(&cfqq->p_node, cfqq->p_root);
		cfqq->p_root = NULL;
	}

	cfq_group_service_tree_del(cfqd, cfqq->cfqg);
	BUG_ON(!cfqd->busy_queues);
	cfqd->busy_queues--;
}

/*
 * rb tree support functions
 */
static void cfq_del_rq_rb(struct request *rq)
{
	struct cfq_queue *cfqq = RQ_CFQQ(rq);
	const int sync = rq_is_sync(rq);

	BUG_ON(!cfqq->queued[sync]);
	cfqq->queued[sync]--;

	elv_rb_del(&cfqq->sort_list, rq);

	if (cfq_cfqq_on_rr(cfqq) && RB_EMPTY_ROOT(&cfqq->sort_list)) {
		/*
		 * Queue will be deleted from service tree when we actually
		 * expire it later. Right now just remove it from prio tree
		 * as it is empty.
		 */
		if (cfqq->p_root) {
			rb_erase(&cfqq->p_node, cfqq->p_root);
			cfqq->p_root = NULL;
		}
	}
}

static void cfq_add_rq_rb(struct request *rq)
{
	struct cfq_queue *cfqq = RQ_CFQQ(rq);
	struct cfq_data *cfqd = cfqq->cfqd;
	struct request *__alias, *prev;

	cfqq->queued[rq_is_sync(rq)]++;

	/*
	 * looks a little odd, but the first insert might return an alias.
	 * if that happens, put the alias on the dispatch list
	 */
	while ((__alias = elv_rb_add(&cfqq->sort_list, rq)) != NULL)
		cfq_dispatch_insert(cfqd->queue, __alias);

	if (!cfq_cfqq_on_rr(cfqq))
		cfq_add_cfqq_rr(cfqd, cfqq);

	/*
	 * check if this request is a better next-serve candidate
	 */
	prev = cfqq->next_rq;
	cfqq->next_rq = cfq_choose_req(cfqd, cfqq->next_rq, rq, cfqd->last_position);

	/*
	 * adjust priority tree position, if ->next_rq changes
	 */
	if (prev != cfqq->next_rq)
		cfq_prio_tree_add(cfqd, cfqq);

	BUG_ON(!cfqq->next_rq);
}

static void cfq_reposition_rq_rb(struct cfq_queue *cfqq, struct request *rq)
{
	elv_rb_del(&cfqq->sort_list, rq);
	cfqq->queued[rq_is_sync(rq)]--;
	cfq_blkiocg_update_io_remove_stats(&(RQ_CFQG(rq))->blkg,
					rq_data_dir(rq), rq_is_sync(rq));
	cfq_add_rq_rb(rq);
	cfq_blkiocg_update_io_add_stats(&(RQ_CFQG(rq))->blkg,
			&cfqq->cfqd->serving_group->blkg, rq_data_dir(rq),
			rq_is_sync(rq));
}

static struct request *
cfq_find_rq_fmerge(struct cfq_data *cfqd, struct bio *bio)
{
	struct task_struct *tsk = current;
	struct cfq_io_context *cic;
	struct cfq_queue *cfqq;

	cic = cfq_cic_lookup(cfqd, tsk->io_context);
	if (!cic)
		return NULL;

	cfqq = cic_to_cfqq(cic, cfq_bio_sync(bio));
	if (cfqq) {
		sector_t sector = bio->bi_sector + bio_sectors(bio);

		return elv_rb_find(&cfqq->sort_list, sector);
	}

	return NULL;
}

static void cfq_activate_request(struct request_queue *q, struct request *rq)
{
	struct cfq_data *cfqd = q->elevator->elevator_data;

	cfqd->rq_in_driver++;
	cfq_log_cfqq(cfqd, RQ_CFQQ(rq), "activate rq, drv=%d",
						cfqd->rq_in_driver);

	cfqd->last_position = blk_rq_pos(rq) + blk_rq_sectors(rq);
}

static void cfq_deactivate_request(struct request_queue *q, struct request *rq)
{
	struct cfq_data *cfqd = q->elevator->elevator_data;

	WARN_ON(!cfqd->rq_in_driver);
	cfqd->rq_in_driver--;
	cfq_log_cfqq(cfqd, RQ_CFQQ(rq), "deactivate rq, drv=%d",
						cfqd->rq_in_driver);
}

static void cfq_remove_request(struct request *rq)
{
	struct cfq_queue *cfqq = RQ_CFQQ(rq);

	if (cfqq->next_rq == rq)
		cfqq->next_rq = cfq_find_next_rq(cfqq->cfqd, cfqq, rq);

	list_del_init(&rq->queuelist);
	cfq_del_rq_rb(rq);

	cfqq->cfqd->rq_queued--;
	cfq_blkiocg_update_io_remove_stats(&(RQ_CFQG(rq))->blkg,
					rq_data_dir(rq), rq_is_sync(rq));
	if (rq->cmd_flags & REQ_META) {
		WARN_ON(!cfqq->meta_pending);
		cfqq->meta_pending--;
	}
}

static int cfq_merge(struct request_queue *q, struct request **req,
		     struct bio *bio)
{
	struct cfq_data *cfqd = q->elevator->elevator_data;
	struct request *__rq;

	__rq = cfq_find_rq_fmerge(cfqd, bio);
	if (__rq && elv_rq_merge_ok(__rq, bio)) {
		*req = __rq;
		return ELEVATOR_FRONT_MERGE;
	}

	return ELEVATOR_NO_MERGE;
}

static void cfq_merged_request(struct request_queue *q, struct request *req,
			       int type)
{
	if (type == ELEVATOR_FRONT_MERGE) {
		struct cfq_queue *cfqq = RQ_CFQQ(req);

		cfq_reposition_rq_rb(cfqq, req);
	}
}

static void cfq_bio_merged(struct request_queue *q, struct request *req,
				struct bio *bio)
{
	cfq_blkiocg_update_io_merged_stats(&(RQ_CFQG(req))->blkg,
					bio_data_dir(bio), cfq_bio_sync(bio));
}

static void
cfq_merged_requests(struct request_queue *q, struct request *rq,
		    struct request *next)
{
	struct cfq_queue *cfqq = RQ_CFQQ(rq);
	/*
	 * reposition in fifo if next is older than rq
	 */
	if (!list_empty(&rq->queuelist) && !list_empty(&next->queuelist) &&
	    time_before(rq_fifo_time(next), rq_fifo_time(rq))) {
		list_move(&rq->queuelist, &next->queuelist);
		rq_set_fifo_time(rq, rq_fifo_time(next));
	}

	if (cfqq->next_rq == next)
		cfqq->next_rq = rq;
	cfq_remove_request(next);
	cfq_blkiocg_update_io_merged_stats(&(RQ_CFQG(rq))->blkg,
					rq_data_dir(next), rq_is_sync(next));
}

static int cfq_allow_merge(struct request_queue *q, struct request *rq,
			   struct bio *bio)
{
	struct cfq_data *cfqd = q->elevator->elevator_data;
	struct cfq_io_context *cic;
	struct cfq_queue *cfqq;

	/*
	 * Disallow merge of a sync bio into an async request.
	 */
	if (cfq_bio_sync(bio) && !rq_is_sync(rq))
		return false;

	/*
	 * Lookup the cfqq that this bio will be queued with. Allow
	 * merge only if rq is queued there.
	 */
	cic = cfq_cic_lookup(cfqd, current->io_context);
	if (!cic)
		return false;

	cfqq = cic_to_cfqq(cic, cfq_bio_sync(bio));
	return cfqq == RQ_CFQQ(rq);
}

static inline void cfq_del_timer(struct cfq_data *cfqd, struct cfq_queue *cfqq)
{
	del_timer(&cfqd->idle_slice_timer);
	cfq_blkiocg_update_idle_time_stats(&cfqq->cfqg->blkg);
}

static void __cfq_set_active_queue(struct cfq_data *cfqd,
				   struct cfq_queue *cfqq)
{
	if (cfqq) {
		cfq_log_cfqq(cfqd, cfqq, "set_active wl_prio:%d wl_type:%d",
				cfqd->serving_prio, cfqd->serving_type);
		cfq_blkiocg_update_avg_queue_size_stats(&cfqq->cfqg->blkg);
		cfqq->slice_start = 0;
		cfqq->dispatch_start = jiffies;
		cfqq->allocated_slice = 0;
		cfqq->slice_end = 0;
		cfqq->slice_dispatch = 0;
		cfqq->nr_sectors = 0;

		cfq_clear_cfqq_wait_request(cfqq);
		cfq_clear_cfqq_must_dispatch(cfqq);
		cfq_clear_cfqq_must_alloc_slice(cfqq);
		cfq_clear_cfqq_fifo_expire(cfqq);
		cfq_mark_cfqq_slice_new(cfqq);

		cfq_del_timer(cfqd, cfqq);
	}

	cfqd->active_queue = cfqq;
}

/*
 * current cfqq expired its slice (or was too idle), select new one
 */
static void
__cfq_slice_expired(struct cfq_data *cfqd, struct cfq_queue *cfqq,
		    bool timed_out)
{
	cfq_log_cfqq(cfqd, cfqq, "slice expired t=%d", timed_out);

	if (cfq_cfqq_wait_request(cfqq))
		cfq_del_timer(cfqd, cfqq);

	cfq_clear_cfqq_wait_request(cfqq);
	cfq_clear_cfqq_wait_busy(cfqq);

	/*
	 * If this cfqq is shared between multiple processes, check to
	 * make sure that those processes are still issuing I/Os within
	 * the mean seek distance.  If not, it may be time to break the
	 * queues apart again.
	 */
	if (cfq_cfqq_coop(cfqq) && CFQQ_SEEKY(cfqq))
		cfq_mark_cfqq_split_coop(cfqq);

	/*
	 * store what was left of this slice, if the queue idled/timed out
	 */
	if (timed_out) {
		if (cfq_cfqq_slice_new(cfqq))
			cfqq->slice_resid = cfq_scaled_cfqq_slice(cfqd, cfqq);
		else
			cfqq->slice_resid = cfqq->slice_end - jiffies;
		cfq_log_cfqq(cfqd, cfqq, "resid=%ld", cfqq->slice_resid);
	}

	cfq_group_served(cfqd, cfqq->cfqg, cfqq);

	if (cfq_cfqq_on_rr(cfqq) && RB_EMPTY_ROOT(&cfqq->sort_list))
		cfq_del_cfqq_rr(cfqd, cfqq);

	cfq_resort_rr_list(cfqd, cfqq);

	if (cfqq == cfqd->active_queue)
		cfqd->active_queue = NULL;

	if (cfqd->active_cic) {
		put_io_context(cfqd->active_cic->ioc);
		cfqd->active_cic = NULL;
	}
}

static inline void cfq_slice_expired(struct cfq_data *cfqd, bool timed_out)
{
	struct cfq_queue *cfqq = cfqd->active_queue;

	if (cfqq)
		__cfq_slice_expired(cfqd, cfqq, timed_out);
}

/*
 * Get next queue for service. Unless we have a queue preemption,
 * we'll simply select the first cfqq in the service tree.
 */
static struct cfq_queue *cfq_get_next_queue(struct cfq_data *cfqd)
{
	struct cfq_rb_root *service_tree =
		service_tree_for(cfqd->serving_group, cfqd->serving_prio,
					cfqd->serving_type);

	if (!cfqd->rq_queued)
		return NULL;

	/* There is nothing to dispatch */
	if (!service_tree)
		return NULL;
	if (RB_EMPTY_ROOT(&service_tree->rb))
		return NULL;
	return cfq_rb_first(service_tree);
}

static struct cfq_queue *cfq_get_next_queue_forced(struct cfq_data *cfqd)
{
	struct cfq_group *cfqg;
	struct cfq_queue *cfqq;
	int i, j;
	struct cfq_rb_root *st;

	if (!cfqd->rq_queued)
		return NULL;

	cfqg = cfq_get_next_cfqg(cfqd);
	if (!cfqg)
		return NULL;

	for_each_cfqg_st(cfqg, i, j, st)
		if ((cfqq = cfq_rb_first(st)) != NULL)
			return cfqq;
	return NULL;
}

/*
 * Get and set a new active queue for service.
 */
static struct cfq_queue *cfq_set_active_queue(struct cfq_data *cfqd,
					      struct cfq_queue *cfqq)
{
	if (!cfqq)
		cfqq = cfq_get_next_queue(cfqd);

	__cfq_set_active_queue(cfqd, cfqq);
	return cfqq;
}

static inline sector_t cfq_dist_from_last(struct cfq_data *cfqd,
					  struct request *rq)
{
	if (blk_rq_pos(rq) >= cfqd->last_position)
		return blk_rq_pos(rq) - cfqd->last_position;
	else
		return cfqd->last_position - blk_rq_pos(rq);
}

static inline int cfq_rq_close(struct cfq_data *cfqd, struct cfq_queue *cfqq,
			       struct request *rq)
{
	return cfq_dist_from_last(cfqd, rq) <= CFQQ_CLOSE_THR;
}

static struct cfq_queue *cfqq_close(struct cfq_data *cfqd,
				    struct cfq_queue *cur_cfqq)
{
	struct rb_root *root = &cfqd->prio_trees[cur_cfqq->org_ioprio];
	struct rb_node *parent, *node;
	struct cfq_queue *__cfqq;
	sector_t sector = cfqd->last_position;

	if (RB_EMPTY_ROOT(root))
		return NULL;

	/*
	 * First, if we find a request starting at the end of the last
	 * request, choose it.
	 */
	__cfqq = cfq_prio_tree_lookup(cfqd, root, sector, &parent, NULL);
	if (__cfqq)
		return __cfqq;

	/*
	 * If the exact sector wasn't found, the parent of the NULL leaf
	 * will contain the closest sector.
	 */
	__cfqq = rb_entry(parent, struct cfq_queue, p_node);
	if (cfq_rq_close(cfqd, cur_cfqq, __cfqq->next_rq))
		return __cfqq;

	if (blk_rq_pos(__cfqq->next_rq) < sector)
		node = rb_next(&__cfqq->p_node);
	else
		node = rb_prev(&__cfqq->p_node);
	if (!node)
		return NULL;

	__cfqq = rb_entry(node, struct cfq_queue, p_node);
	if (cfq_rq_close(cfqd, cur_cfqq, __cfqq->next_rq))
		return __cfqq;

	return NULL;
}

/*
 * cfqd - obvious
 * cur_cfqq - passed in so that we don't decide that the current queue is
 * 	      closely cooperating with itself.
 *
 * So, basically we're assuming that that cur_cfqq has dispatched at least
 * one request, and that cfqd->last_position reflects a position on the disk
 * associated with the I/O issued by cur_cfqq.  I'm not sure this is a valid
 * assumption.
 */
static struct cfq_queue *cfq_close_cooperator(struct cfq_data *cfqd,
					      struct cfq_queue *cur_cfqq)
{
	struct cfq_queue *cfqq;

	if (cfq_class_idle(cur_cfqq))
		return NULL;
	if (!cfq_cfqq_sync(cur_cfqq))
		return NULL;
	if (CFQQ_SEEKY(cur_cfqq))
		return NULL;

	/*
	 * Don't search priority tree if it's the only queue in the group.
	 */
	if (cur_cfqq->cfqg->nr_cfqq == 1)
		return NULL;

	/*
	 * We should notice if some of the queues are cooperating, eg
	 * working closely on the same area of the disk. In that case,
	 * we can group them together and don't waste time idling.
	 */
	cfqq = cfqq_close(cfqd, cur_cfqq);
	if (!cfqq)
		return NULL;

	/* If new queue belongs to different cfq_group, don't choose it */
	if (cur_cfqq->cfqg != cfqq->cfqg)
		return NULL;

	/*
	 * It only makes sense to merge sync queues.
	 */
	if (!cfq_cfqq_sync(cfqq))
		return NULL;
	if (CFQQ_SEEKY(cfqq))
		return NULL;

	/*
	 * Do not merge queues of different priority classes
	 */
	if (cfq_class_rt(cfqq) != cfq_class_rt(cur_cfqq))
		return NULL;

	return cfqq;
}

/*
 * Determine whether we should enforce idle window for this queue.
 */

static bool cfq_should_idle(struct cfq_data *cfqd, struct cfq_queue *cfqq)
{
	enum wl_prio_t prio = cfqq_prio(cfqq);
	struct cfq_rb_root *service_tree = cfqq->service_tree;

	BUG_ON(!service_tree);
	BUG_ON(!service_tree->count);

	if (!cfqd->cfq_slice_idle)
		return false;

	/* We never do for idle class queues. */
	if (prio == IDLE_WORKLOAD)
		return false;

	/* We do for queues that were marked with idle window flag. */
	if (cfq_cfqq_idle_window(cfqq) &&
	   !(blk_queue_nonrot(cfqd->queue) && cfqd->hw_tag))
		return true;

	/*
	 * Otherwise, we do only if they are the last ones
	 * in their service tree.
	 */
	if (service_tree->count == 1 && cfq_cfqq_sync(cfqq))
		return true;
	cfq_log_cfqq(cfqd, cfqq, "Not idling. st->count:%d",
			service_tree->count);
	return false;
}

static void cfq_arm_slice_timer(struct cfq_data *cfqd)
{
	struct cfq_queue *cfqq = cfqd->active_queue;
	struct cfq_io_context *cic;
	unsigned long sl, group_idle = 0;

	/*
	 * SSD device without seek penalty, disable idling. But only do so
	 * for devices that support queuing, otherwise we still have a problem
	 * with sync vs async workloads.
	 */
	if (blk_queue_nonrot(cfqd->queue) && cfqd->hw_tag)
		return;

	WARN_ON(!RB_EMPTY_ROOT(&cfqq->sort_list));
	WARN_ON(cfq_cfqq_slice_new(cfqq));

	/*
	 * idle is disabled, either manually or by past process history
	 */
	if (!cfq_should_idle(cfqd, cfqq)) {
		/* no queue idling. Check for group idling */
		if (cfqd->cfq_group_idle)
			group_idle = cfqd->cfq_group_idle;
		else
			return;
	}

	/*
	 * still active requests from this queue, don't idle
	 */
	if (cfqq->dispatched)
		return;

	/*
	 * task has exited, don't wait
	 */
	cic = cfqd->active_cic;
	if (!cic || !atomic_read(&cic->ioc->nr_tasks))
		return;

	/*
	 * If our average think time is larger than the remaining time
	 * slice, then don't idle. This avoids overrunning the allotted
	 * time slice.
	 */
	if (sample_valid(cic->ttime_samples) &&
	    (cfqq->slice_end - jiffies < cic->ttime_mean)) {
		cfq_log_cfqq(cfqd, cfqq, "Not idling. think_time:%d",
				cic->ttime_mean);
		return;
	}

	/* There are other queues in the group, don't do group idle */
	if (group_idle && cfqq->cfqg->nr_cfqq > 1)
		return;

	cfq_mark_cfqq_wait_request(cfqq);

	if (group_idle)
		sl = cfqd->cfq_group_idle;
	else
		sl = cfqd->cfq_slice_idle;

	mod_timer(&cfqd->idle_slice_timer, jiffies + sl);
	cfq_blkiocg_update_set_idle_time_stats(&cfqq->cfqg->blkg);
	cfq_log_cfqq(cfqd, cfqq, "arm_idle: %lu group_idle: %d", sl,
			group_idle ? 1 : 0);
}

/*
 * Move request from internal lists to the request queue dispatch list.
 */
static void cfq_dispatch_insert(struct request_queue *q, struct request *rq)
{
	struct cfq_data *cfqd = q->elevator->elevator_data;
	struct cfq_queue *cfqq = RQ_CFQQ(rq);

	cfq_log_cfqq(cfqd, cfqq, "dispatch_insert");

	cfqq->next_rq = cfq_find_next_rq(cfqd, cfqq, rq);
	cfq_remove_request(rq);
	cfqq->dispatched++;
	(RQ_CFQG(rq))->dispatched++;
	elv_dispatch_sort(q, rq);

	cfqd->rq_in_flight[cfq_cfqq_sync(cfqq)]++;
	cfqq->nr_sectors += blk_rq_sectors(rq);
	cfq_blkiocg_update_dispatch_stats(&cfqq->cfqg->blkg, blk_rq_bytes(rq),
					rq_data_dir(rq), rq_is_sync(rq));
}

/*
 * return expired entry, or NULL to just start from scratch in rbtree
 */
static struct request *cfq_check_fifo(struct cfq_queue *cfqq)
{
	struct request *rq = NULL;

	if (cfq_cfqq_fifo_expire(cfqq))
		return NULL;

	cfq_mark_cfqq_fifo_expire(cfqq);

	if (list_empty(&cfqq->fifo))
		return NULL;

	rq = rq_entry_fifo(cfqq->fifo.next);
	if (time_before(jiffies, rq_fifo_time(rq)))
		rq = NULL;

	cfq_log_cfqq(cfqq->cfqd, cfqq, "fifo=%p", rq);
	return rq;
}

static inline int
cfq_prio_to_maxrq(struct cfq_data *cfqd, struct cfq_queue *cfqq)
{
	const int base_rq = cfqd->cfq_slice_async_rq;

	WARN_ON(cfqq->ioprio >= IOPRIO_BE_NR);

	return 2 * (base_rq + base_rq * (CFQ_PRIO_LISTS - 1 - cfqq->ioprio));
}

/*
 * Must be called with the queue_lock held.
 */
static int cfqq_process_refs(struct cfq_queue *cfqq)
{
	int process_refs, io_refs;

	io_refs = cfqq->allocated[READ] + cfqq->allocated[WRITE];
	process_refs = cfqq->ref - io_refs;
	BUG_ON(process_refs < 0);
	return process_refs;
}

static void cfq_setup_merge(struct cfq_queue *cfqq, struct cfq_queue *new_cfqq)
{
	int process_refs, new_process_refs;
	struct cfq_queue *__cfqq;

	/*
	 * If there are no process references on the new_cfqq, then it is
	 * unsafe to follow the ->new_cfqq chain as other cfqq's in the
	 * chain may have dropped their last reference (not just their
	 * last process reference).
	 */
	if (!cfqq_process_refs(new_cfqq))
		return;

	/* Avoid a circular list and skip interim queue merges */
	while ((__cfqq = new_cfqq->new_cfqq)) {
		if (__cfqq == cfqq)
			return;
		new_cfqq = __cfqq;
	}

	process_refs = cfqq_process_refs(cfqq);
	new_process_refs = cfqq_process_refs(new_cfqq);
	/*
	 * If the process for the cfqq has gone away, there is no
	 * sense in merging the queues.
	 */
	if (process_refs == 0 || new_process_refs == 0)
		return;

	/*
	 * Merge in the direction of the lesser amount of work.
	 */
	if (new_process_refs >= process_refs) {
		cfqq->new_cfqq = new_cfqq;
		new_cfqq->ref += process_refs;
	} else {
		new_cfqq->new_cfqq = cfqq;
		cfqq->ref += new_process_refs;
	}
}

static enum wl_type_t cfq_choose_wl(struct cfq_data *cfqd,
				struct cfq_group *cfqg, enum wl_prio_t prio)
{
	struct cfq_queue *queue;
	int i;
	bool key_valid = false;
	unsigned long lowest_key = 0;
	enum wl_type_t cur_best = SYNC_NOIDLE_WORKLOAD;

	for (i = 0; i <= SYNC_WORKLOAD; ++i) {
		/* select the one with lowest rb_key */
		queue = cfq_rb_first(service_tree_for(cfqg, prio, i));
		if (queue &&
		    (!key_valid || time_before(queue->rb_key, lowest_key))) {
			lowest_key = queue->rb_key;
			cur_best = i;
			key_valid = true;
		}
	}

	return cur_best;
}

static void choose_service_tree(struct cfq_data *cfqd, struct cfq_group *cfqg)
{
	unsigned slice;
	unsigned count;
	struct cfq_rb_root *st;
	unsigned group_slice;
	enum wl_prio_t original_prio = cfqd->serving_prio;

	/* Choose next priority. RT > BE > IDLE */
	if (cfq_group_busy_queues_wl(RT_WORKLOAD, cfqd, cfqg))
		cfqd->serving_prio = RT_WORKLOAD;
	else if (cfq_group_busy_queues_wl(BE_WORKLOAD, cfqd, cfqg))
		cfqd->serving_prio = BE_WORKLOAD;
	else {
		cfqd->serving_prio = IDLE_WORKLOAD;
		cfqd->workload_expires = jiffies + 1;
		return;
	}

	if (original_prio != cfqd->serving_prio)
		goto new_workload;

	/*
	 * For RT and BE, we have to choose also the type
	 * (SYNC, SYNC_NOIDLE, ASYNC), and to compute a workload
	 * expiration time
	 */
	st = service_tree_for(cfqg, cfqd->serving_prio, cfqd->serving_type);
	count = st->count;

	/*
	 * check workload expiration, and that we still have other queues ready
	 */
	if (count && !time_after(jiffies, cfqd->workload_expires))
		return;

new_workload:
	/* otherwise select new workload type */
	cfqd->serving_type =
		cfq_choose_wl(cfqd, cfqg, cfqd->serving_prio);
	st = service_tree_for(cfqg, cfqd->serving_prio, cfqd->serving_type);
	count = st->count;

	/*
	 * the workload slice is computed as a fraction of target latency
	 * proportional to the number of queues in that workload, over
	 * all the queues in the same priority class
	 */
	group_slice = cfq_group_slice(cfqd, cfqg);

	slice = group_slice * count /
		max_t(unsigned, cfqg->busy_queues_avg[cfqd->serving_prio],
		      cfq_group_busy_queues_wl(cfqd->serving_prio, cfqd, cfqg));

	if (cfqd->serving_type == ASYNC_WORKLOAD) {
		unsigned int tmp;

		/*
		 * Async queues are currently system wide. Just taking
		 * proportion of queues with-in same group will lead to higher
		 * async ratio system wide as generally root group is going
		 * to have higher weight. A more accurate thing would be to
		 * calculate system wide asnc/sync ratio.
		 */
		tmp = cfq_target_latency * cfqg_busy_async_queues(cfqd, cfqg);
		tmp = tmp/cfqd->busy_queues;
		slice = min_t(unsigned, slice, tmp);

		/* async workload slice is scaled down according to
		 * the sync/async slice ratio. */
		slice = slice * cfqd->cfq_slice[0] / cfqd->cfq_slice[1];
	} else
		/* sync workload slice is at least 2 * cfq_slice_idle */
		slice = max(slice, 2 * cfqd->cfq_slice_idle);

	slice = max_t(unsigned, slice, CFQ_MIN_TT);
	cfq_log(cfqd, "workload slice:%d", slice);
	cfqd->workload_expires = jiffies + slice;
}

static struct cfq_group *cfq_get_next_cfqg(struct cfq_data *cfqd)
{
	struct cfq_rb_root *st = &cfqd->grp_service_tree;
	struct cfq_group *cfqg;

	if (RB_EMPTY_ROOT(&st->rb))
		return NULL;
	cfqg = cfq_rb_first_group(st);
	update_min_vdisktime(st);
	return cfqg;
}

static void cfq_choose_cfqg(struct cfq_data *cfqd)
{
	struct cfq_group *cfqg = cfq_get_next_cfqg(cfqd);

	cfqd->serving_group = cfqg;

	/* Restore the workload type data */
	if (cfqg->saved_workload_slice) {
		cfqd->workload_expires = jiffies + cfqg->saved_workload_slice;
		cfqd->serving_type = cfqg->saved_workload;
		cfqd->serving_prio = cfqg->saved_serving_prio;
	} else
		cfqd->workload_expires = jiffies - 1;

	choose_service_tree(cfqd, cfqg);
}

/*
 * Select a queue for service. If we have a current active queue,
 * check whether to continue servicing it, or retrieve and set a new one.
 */
static struct cfq_queue *cfq_select_queue(struct cfq_data *cfqd)
{
	struct cfq_queue *cfqq, *new_cfqq = NULL;

	cfqq = cfqd->active_queue;
	if (!cfqq)
		goto new_queue;

	if (!cfqd->rq_queued)
		return NULL;

	/*
	 * We were waiting for group to get backlogged. Expire the queue
	 */
	if (cfq_cfqq_wait_busy(cfqq) && !RB_EMPTY_ROOT(&cfqq->sort_list))
		goto expire;

	/*
	 * The active queue has run out of time, expire it and select new.
	 */
	if (cfq_slice_used(cfqq) && !cfq_cfqq_must_dispatch(cfqq)) {
		/*
		 * If slice had not expired at the completion of last request
		 * we might not have turned on wait_busy flag. Don't expire
		 * the queue yet. Allow the group to get backlogged.
		 *
		 * The very fact that we have used the slice, that means we
		 * have been idling all along on this queue and it should be
		 * ok to wait for this request to complete.
		 */
		if (cfqq->cfqg->nr_cfqq == 1 && RB_EMPTY_ROOT(&cfqq->sort_list)
		    && cfqq->dispatched && cfq_should_idle(cfqd, cfqq)) {
			cfqq = NULL;
			goto keep_queue;
		} else
			goto check_group_idle;
	}

	/*
	 * The active queue has requests and isn't expired, allow it to
	 * dispatch.
	 */
	if (!RB_EMPTY_ROOT(&cfqq->sort_list))
		goto keep_queue;

	/*
	 * If another queue has a request waiting within our mean seek
	 * distance, let it run.  The expire code will check for close
	 * cooperators and put the close queue at the front of the service
	 * tree.  If possible, merge the expiring queue with the new cfqq.
	 */
	new_cfqq = cfq_close_cooperator(cfqd, cfqq);
	if (new_cfqq) {
		if (!cfqq->new_cfqq)
			cfq_setup_merge(cfqq, new_cfqq);
		goto expire;
	}

	/*
	 * No requests pending. If the active queue still has requests in
	 * flight or is idling for a new request, allow either of these
	 * conditions to happen (or time out) before selecting a new queue.
	 */
	if (timer_pending(&cfqd->idle_slice_timer)) {
		cfqq = NULL;
		goto keep_queue;
	}

	/*
	 * This is a deep seek queue, but the device is much faster than
	 * the queue can deliver, don't idle
	 **/
	if (CFQQ_SEEKY(cfqq) && cfq_cfqq_idle_window(cfqq) &&
	    (cfq_cfqq_slice_new(cfqq) ||
	    (cfqq->slice_end - jiffies > jiffies - cfqq->slice_start))) {
		cfq_clear_cfqq_deep(cfqq);
		cfq_clear_cfqq_idle_window(cfqq);
	}

	if (cfqq->dispatched && cfq_should_idle(cfqd, cfqq)) {
		cfqq = NULL;
		goto keep_queue;
	}

	/*
	 * If group idle is enabled and there are requests dispatched from
	 * this group, wait for requests to complete.
	 */
check_group_idle:
	if (cfqd->cfq_group_idle && cfqq->cfqg->nr_cfqq == 1
	    && cfqq->cfqg->dispatched) {
		cfqq = NULL;
		goto keep_queue;
	}

expire:
	cfq_slice_expired(cfqd, 0);
new_queue:
	/*
	 * Current queue expired. Check if we have to switch to a new
	 * service tree
	 */
	if (!new_cfqq)
		cfq_choose_cfqg(cfqd);

	cfqq = cfq_set_active_queue(cfqd, new_cfqq);
keep_queue:
	return cfqq;
}

static int __cfq_forced_dispatch_cfqq(struct cfq_queue *cfqq)
{
	int dispatched = 0;

	while (cfqq->next_rq) {
		cfq_dispatch_insert(cfqq->cfqd->queue, cfqq->next_rq);
		dispatched++;
	}

	BUG_ON(!list_empty(&cfqq->fifo));

	/* By default cfqq is not expired if it is empty. Do it explicitly */
	__cfq_slice_expired(cfqq->cfqd, cfqq, 0);
	return dispatched;
}

/*
 * Drain our current requests. Used for barriers and when switching
 * io schedulers on-the-fly.
 */
static int cfq_forced_dispatch(struct cfq_data *cfqd)
{
	struct cfq_queue *cfqq;
	int dispatched = 0;

	/* Expire the timeslice of the current active queue first */
	cfq_slice_expired(cfqd, 0);
	while ((cfqq = cfq_get_next_queue_forced(cfqd)) != NULL) {
		__cfq_set_active_queue(cfqd, cfqq);
		dispatched += __cfq_forced_dispatch_cfqq(cfqq);
	}

	BUG_ON(cfqd->busy_queues);

	cfq_log(cfqd, "forced_dispatch=%d", dispatched);
	return dispatched;
}

static inline bool cfq_slice_used_soon(struct cfq_data *cfqd,
	struct cfq_queue *cfqq)
{
	/* the queue hasn't finished any request, can't estimate */
	if (cfq_cfqq_slice_new(cfqq))
		return true;
	if (time_after(jiffies + cfqd->cfq_slice_idle * cfqq->dispatched,
		cfqq->slice_end))
		return true;

	return false;
}

static bool cfq_may_dispatch(struct cfq_data *cfqd, struct cfq_queue *cfqq)
{
	unsigned int max_dispatch;

	/*
	 * Drain async requests before we start sync IO
	 */
	if (cfq_should_idle(cfqd, cfqq) && cfqd->rq_in_flight[BLK_RW_ASYNC])
		return false;

	/*
	 * If this is an async queue and we have sync IO in flight, let it wait
	 */
	if (cfqd->rq_in_flight[BLK_RW_SYNC] && !cfq_cfqq_sync(cfqq))
		return false;

	max_dispatch = max_t(unsigned int, cfqd->cfq_quantum / 2, 1);
	if (cfq_class_idle(cfqq))
		max_dispatch = 1;

	/*
	 * Does this cfqq already have too much IO in flight?
	 */
	if (cfqq->dispatched >= max_dispatch) {
		/*
		 * idle queue must always only have a single IO in flight
		 */
		if (cfq_class_idle(cfqq))
			return false;

		/*
		 * We have other queues, don't allow more IO from this one
		 */
		if (cfqd->busy_queues > 1 && cfq_slice_used_soon(cfqd, cfqq))
			return false;

		/*
		 * Sole queue user, no limit
		 */
		if (cfqd->busy_queues == 1)
			max_dispatch = -1;
		else
			/*
			 * Normally we start throttling cfqq when cfq_quantum/2
			 * requests have been dispatched. But we can drive
			 * deeper queue depths at the beginning of slice
			 * subjected to upper limit of cfq_quantum.
			 * */
			max_dispatch = cfqd->cfq_quantum;
	}

	/*
	 * Async queues must wait a bit before being allowed dispatch.
	 * We also ramp up the dispatch depth gradually for async IO,
	 * based on the last sync IO we serviced
	 */
	if (!cfq_cfqq_sync(cfqq) && cfqd->cfq_latency) {
		unsigned long last_sync = jiffies - cfqd->last_delayed_sync;
		unsigned int depth;

		depth = last_sync / cfqd->cfq_slice[1];
		if (!depth && !cfqq->dispatched)
			depth = 1;
		if (depth < max_dispatch)
			max_dispatch = depth;
	}

	/*
	 * If we're below the current max, allow a dispatch
	 */
	return cfqq->dispatched < max_dispatch;
}

/*
 * Dispatch a request from cfqq, moving them to the request queue
 * dispatch list.
 */
static bool cfq_dispatch_request(struct cfq_data *cfqd, struct cfq_queue *cfqq)
{
	struct request *rq;

	BUG_ON(RB_EMPTY_ROOT(&cfqq->sort_list));

	if (!cfq_may_dispatch(cfqd, cfqq))
		return false;

	/*
	 * follow expired path, else get first next available
	 */
	rq = cfq_check_fifo(cfqq);
	if (!rq)
		rq = cfqq->next_rq;

	/*
	 * insert request into driver dispatch list
	 */
	cfq_dispatch_insert(cfqd->queue, rq);

	if (!cfqd->active_cic) {
		struct cfq_io_context *cic = RQ_CIC(rq);

		atomic_long_inc(&cic->ioc->refcount);
		cfqd->active_cic = cic;
	}

	return true;
}

/*
 * Find the cfqq that we need to service and move a request from that to the
 * dispatch list
 */
static int cfq_dispatch_requests(struct request_queue *q, int force)
{
	struct cfq_data *cfqd = q->elevator->elevator_data;
	struct cfq_queue *cfqq;

	if (!cfqd->busy_queues)
		return 0;

	if (unlikely(force))
		return cfq_forced_dispatch(cfqd);

	cfqq = cfq_select_queue(cfqd);
	if (!cfqq)
		return 0;

	/*
	 * Dispatch a request from this cfqq, if it is allowed
	 */
	if (!cfq_dispatch_request(cfqd, cfqq))
		return 0;

	cfqq->slice_dispatch++;
	cfq_clear_cfqq_must_dispatch(cfqq);

	/*
	 * expire an async queue immediately if it has used up its slice. idle
	 * queue always expire after 1 dispatch round.
	 */
	if (cfqd->busy_queues > 1 && ((!cfq_cfqq_sync(cfqq) &&
	    cfqq->slice_dispatch >= cfq_prio_to_maxrq(cfqd, cfqq)) ||
	    cfq_class_idle(cfqq))) {
		cfqq->slice_end = jiffies + 1;
		cfq_slice_expired(cfqd, 0);
	}

	cfq_log_cfqq(cfqd, cfqq, "dispatched a request");
	return 1;
}

/*
 * task holds one reference to the queue, dropped when task exits. each rq
 * in-flight on this queue also holds a reference, dropped when rq is freed.
 *
 * Each cfq queue took a reference on the parent group. Drop it now.
 * queue lock must be held here.
 */
static void cfq_put_queue(struct cfq_queue *cfqq)
{
	struct cfq_data *cfqd = cfqq->cfqd;
	struct cfq_group *cfqg, *orig_cfqg;

	BUG_ON(cfqq->ref <= 0);

	cfqq->ref--;
	if (cfqq->ref)
		return;

	cfq_log_cfqq(cfqd, cfqq, "put_queue");
	BUG_ON(rb_first(&cfqq->sort_list));
	BUG_ON(cfqq->allocated[READ] + cfqq->allocated[WRITE]);
	cfqg = cfqq->cfqg;
	orig_cfqg = cfqq->orig_cfqg;

	if (unlikely(cfqd->active_queue == cfqq)) {
		__cfq_slice_expired(cfqd, cfqq, 0);
		cfq_schedule_dispatch(cfqd);
	}

	BUG_ON(cfq_cfqq_on_rr(cfqq));
	kmem_cache_free(cfq_pool, cfqq);
	cfq_put_cfqg(cfqg);
	if (orig_cfqg)
		cfq_put_cfqg(orig_cfqg);
}

/*
 * Must always be called with the rcu_read_lock() held
 */
static void
__call_for_each_cic(struct io_context *ioc,
		    void (*func)(struct io_context *, struct cfq_io_context *))
{
	struct cfq_io_context *cic;
	struct hlist_node *n;

	hlist_for_each_entry_rcu(cic, n, &ioc->cic_list, cic_list)
		func(ioc, cic);
}

/*
 * Call func for each cic attached to this ioc.
 */
static void
call_for_each_cic(struct io_context *ioc,
		  void (*func)(struct io_context *, struct cfq_io_context *))
{
	rcu_read_lock();
	__call_for_each_cic(ioc, func);
	rcu_read_unlock();
}

static void cfq_cic_free_rcu(struct rcu_head *head)
{
	struct cfq_io_context *cic;

	cic = container_of(head, struct cfq_io_context, rcu_head);

	kmem_cache_free(cfq_ioc_pool, cic);
	elv_ioc_count_dec(cfq_ioc_count);

	if (ioc_gone) {
		/*
		 * CFQ scheduler is exiting, grab exit lock and check
		 * the pending io context count. If it hits zero,
		 * complete ioc_gone and set it back to NULL
		 */
		spin_lock(&ioc_gone_lock);
		if (ioc_gone && !elv_ioc_count_read(cfq_ioc_count)) {
			complete(ioc_gone);
			ioc_gone = NULL;
		}
		spin_unlock(&ioc_gone_lock);
	}
}

static void cfq_cic_free(struct cfq_io_context *cic)
{
	call_rcu(&cic->rcu_head, cfq_cic_free_rcu);
}

static void cic_free_func(struct io_context *ioc, struct cfq_io_context *cic)
{
	unsigned long flags;
	unsigned long dead_key = (unsigned long) cic->key;

	BUG_ON(!(dead_key & CIC_DEAD_KEY));

	spin_lock_irqsave(&ioc->lock, flags);
	radix_tree_delete(&ioc->radix_root, dead_key >> CIC_DEAD_INDEX_SHIFT);
	hlist_del_rcu(&cic->cic_list);
	spin_unlock_irqrestore(&ioc->lock, flags);

	cfq_cic_free(cic);
}

/*
 * Must be called with rcu_read_lock() held or preemption otherwise disabled.
 * Only two callers of this - ->dtor() which is called with the rcu_read_lock(),
 * and ->trim() which is called with the task lock held
 */
static void cfq_free_io_context(struct io_context *ioc)
{
	/*
	 * ioc->refcount is zero here, or we are called from elv_unregister(),
	 * so no more cic's are allowed to be linked into this ioc.  So it
	 * should be ok to iterate over the known list, we will see all cic's
	 * since no new ones are added.
	 */
	__call_for_each_cic(ioc, cic_free_func);
}

static void cfq_put_cooperator(struct cfq_queue *cfqq)
{
	struct cfq_queue *__cfqq, *next;

	/*
	 * If this queue was scheduled to merge with another queue, be
	 * sure to drop the reference taken on that queue (and others in
	 * the merge chain).  See cfq_setup_merge and cfq_merge_cfqqs.
	 */
	__cfqq = cfqq->new_cfqq;
	while (__cfqq) {
		if (__cfqq == cfqq) {
			WARN(1, "cfqq->new_cfqq loop detected\n");
			break;
		}
		next = __cfqq->new_cfqq;
		cfq_put_queue(__cfqq);
		__cfqq = next;
	}
}

static void cfq_exit_cfqq(struct cfq_data *cfqd, struct cfq_queue *cfqq)
{
	if (unlikely(cfqq == cfqd->active_queue)) {
		__cfq_slice_expired(cfqd, cfqq, 0);
		cfq_schedule_dispatch(cfqd);
	}

	cfq_put_cooperator(cfqq);

	cfq_put_queue(cfqq);
}

static void __cfq_exit_single_io_context(struct cfq_data *cfqd,
					 struct cfq_io_context *cic)
{
	struct io_context *ioc = cic->ioc;

	list_del_init(&cic->queue_list);

	/*
	 * Make sure dead mark is seen for dead queues
	 */
	smp_wmb();
	cic->key = cfqd_dead_key(cfqd);

	if (ioc->ioc_data == cic)
		rcu_assign_pointer(ioc->ioc_data, NULL);

	if (cic->cfqq[BLK_RW_ASYNC]) {
		cfq_exit_cfqq(cfqd, cic->cfqq[BLK_RW_ASYNC]);
		cic->cfqq[BLK_RW_ASYNC] = NULL;
	}

	if (cic->cfqq[BLK_RW_SYNC]) {
		cfq_exit_cfqq(cfqd, cic->cfqq[BLK_RW_SYNC]);
		cic->cfqq[BLK_RW_SYNC] = NULL;
	}
}

static void cfq_exit_single_io_context(struct io_context *ioc,
				       struct cfq_io_context *cic)
{
	struct cfq_data *cfqd = cic_to_cfqd(cic);

	if (cfqd) {
		struct request_queue *q = cfqd->queue;
		unsigned long flags;

		spin_lock_irqsave(q->queue_lock, flags);

		/*
		 * Ensure we get a fresh copy of the ->key to prevent
		 * race between exiting task and queue
		 */
		smp_read_barrier_depends();
		if (cic->key == cfqd)
			__cfq_exit_single_io_context(cfqd, cic);

		spin_unlock_irqrestore(q->queue_lock, flags);
	}
}

/*
 * The process that ioc belongs to has exited, we need to clean up
 * and put the internal structures we have that belongs to that process.
 */
static void cfq_exit_io_context(struct io_context *ioc)
{
	call_for_each_cic(ioc, cfq_exit_single_io_context);
}

static struct cfq_io_context *
cfq_alloc_io_context(struct cfq_data *cfqd, gfp_t gfp_mask)
{
	struct cfq_io_context *cic;

	cic = kmem_cache_alloc_node(cfq_ioc_pool, gfp_mask | __GFP_ZERO,
							cfqd->queue->node);
	if (cic) {
		cic->last_end_request = jiffies;
		INIT_LIST_HEAD(&cic->queue_list);
		INIT_HLIST_NODE(&cic->cic_list);
		cic->dtor = cfq_free_io_context;
		cic->exit = cfq_exit_io_context;
		elv_ioc_count_inc(cfq_ioc_count);
	}

	return cic;
}

static void cfq_init_prio_data(struct cfq_queue *cfqq, struct io_context *ioc)
{
	struct task_struct *tsk = current;
	int ioprio_class;

	if (!cfq_cfqq_prio_changed(cfqq))
		return;

	ioprio_class = IOPRIO_PRIO_CLASS(ioc->ioprio);
	switch (ioprio_class) {
	default:
		printk(KERN_ERR "cfq: bad prio %x\n", ioprio_class);
	case IOPRIO_CLASS_NONE:
		/*
		 * no prio set, inherit CPU scheduling settings
		 */
		cfqq->ioprio = task_nice_ioprio(tsk);
		cfqq->ioprio_class = task_nice_ioclass(tsk);
		break;
	case IOPRIO_CLASS_RT:
		cfqq->ioprio = task_ioprio(ioc);
		cfqq->ioprio_class = IOPRIO_CLASS_RT;
		break;
	case IOPRIO_CLASS_BE:
		cfqq->ioprio = task_ioprio(ioc);
		cfqq->ioprio_class = IOPRIO_CLASS_BE;
		break;
	case IOPRIO_CLASS_IDLE:
		cfqq->ioprio_class = IOPRIO_CLASS_IDLE;
		cfqq->ioprio = 7;
		cfq_clear_cfqq_idle_window(cfqq);
		break;
	}

	/*
	 * keep track of original prio settings in case we have to temporarily
	 * elevate the priority of this queue
	 */
	cfqq->org_ioprio = cfqq->ioprio;
	cfqq->org_ioprio_class = cfqq->ioprio_class;
	cfq_clear_cfqq_prio_changed(cfqq);
}

static void changed_ioprio(struct io_context *ioc, struct cfq_io_context *cic)
{
	struct cfq_data *cfqd = cic_to_cfqd(cic);
	struct cfq_queue *cfqq;
	unsigned long flags;

	if (unlikely(!cfqd))
		return;

	spin_lock_irqsave(cfqd->queue->queue_lock, flags);

	cfqq = cic->cfqq[BLK_RW_ASYNC];
	if (cfqq) {
		struct cfq_queue *new_cfqq;
		new_cfqq = cfq_get_queue(cfqd, BLK_RW_ASYNC, cic->ioc,
						GFP_ATOMIC);
		if (new_cfqq) {
			cic->cfqq[BLK_RW_ASYNC] = new_cfqq;
			cfq_put_queue(cfqq);
		}
	}

	cfqq = cic->cfqq[BLK_RW_SYNC];
	if (cfqq)
		cfq_mark_cfqq_prio_changed(cfqq);

	spin_unlock_irqrestore(cfqd->queue->queue_lock, flags);
}

static void cfq_ioc_set_ioprio(struct io_context *ioc)
{
	call_for_each_cic(ioc, changed_ioprio);
	ioc->ioprio_changed = 0;
}

static void cfq_init_cfqq(struct cfq_data *cfqd, struct cfq_queue *cfqq,
			  pid_t pid, bool is_sync)
{
	RB_CLEAR_NODE(&cfqq->rb_node);
	RB_CLEAR_NODE(&cfqq->p_node);
	INIT_LIST_HEAD(&cfqq->fifo);

	cfqq->ref = 0;
	cfqq->cfqd = cfqd;

	cfq_mark_cfqq_prio_changed(cfqq);

	if (is_sync) {
		if (!cfq_class_idle(cfqq))
			cfq_mark_cfqq_idle_window(cfqq);
		cfq_mark_cfqq_sync(cfqq);
	}
	cfqq->pid = pid;
}

#ifdef CONFIG_CFQ_GROUP_IOSCHED
static void changed_cgroup(struct io_context *ioc, struct cfq_io_context *cic)
{
	struct cfq_queue *sync_cfqq = cic_to_cfqq(cic, 1);
	struct cfq_data *cfqd = cic_to_cfqd(cic);
	unsigned long flags;
	struct request_queue *q;

	if (unlikely(!cfqd))
		return;

	q = cfqd->queue;

	spin_lock_irqsave(q->queue_lock, flags);

	if (sync_cfqq) {
		/*
		 * Drop reference to sync queue. A new sync queue will be
		 * assigned in new group upon arrival of a fresh request.
		 */
		cfq_log_cfqq(cfqd, sync_cfqq, "changed cgroup");
		cic_set_cfqq(cic, NULL, 1);
		cfq_put_queue(sync_cfqq);
	}

	spin_unlock_irqrestore(q->queue_lock, flags);
}

static void cfq_ioc_set_cgroup(struct io_context *ioc)
{
	call_for_each_cic(ioc, changed_cgroup);
	ioc->cgroup_changed = 0;
}
#endif  /* CONFIG_CFQ_GROUP_IOSCHED */

static struct cfq_queue *
cfq_find_alloc_queue(struct cfq_data *cfqd, bool is_sync,
		     struct io_context *ioc, gfp_t gfp_mask)
{
	struct cfq_queue *cfqq, *new_cfqq = NULL;
	struct cfq_io_context *cic;
	struct cfq_group *cfqg;

retry:
	cfqg = cfq_get_cfqg(cfqd, 1);
	cic = cfq_cic_lookup(cfqd, ioc);
	/* cic always exists here */
	cfqq = cic_to_cfqq(cic, is_sync);

	/*
	 * Always try a new alloc if we fell back to the OOM cfqq
	 * originally, since it should just be a temporary situation.
	 */
	if (!cfqq || cfqq == &cfqd->oom_cfqq) {
		cfqq = NULL;
		if (new_cfqq) {
			cfqq = new_cfqq;
			new_cfqq = NULL;
		} else if (gfp_mask & __GFP_WAIT) {
			spin_unlock_irq(cfqd->queue->queue_lock);
			new_cfqq = kmem_cache_alloc_node(cfq_pool,
					gfp_mask | __GFP_ZERO,
					cfqd->queue->node);
			spin_lock_irq(cfqd->queue->queue_lock);
			if (new_cfqq)
				goto retry;
		} else {
			cfqq = kmem_cache_alloc_node(cfq_pool,
					gfp_mask | __GFP_ZERO,
					cfqd->queue->node);
		}

		if (cfqq) {
			cfq_init_cfqq(cfqd, cfqq, current->pid, is_sync);
			cfq_init_prio_data(cfqq, ioc);
			cfq_link_cfqq_cfqg(cfqq, cfqg);
			cfq_log_cfqq(cfqd, cfqq, "alloced");
		} else
			cfqq = &cfqd->oom_cfqq;
	}

	if (new_cfqq)
		kmem_cache_free(cfq_pool, new_cfqq);

	return cfqq;
}

static struct cfq_queue **
cfq_async_queue_prio(struct cfq_data *cfqd, int ioprio_class, int ioprio)
{
	switch (ioprio_class) {
	case IOPRIO_CLASS_RT:
		return &cfqd->async_cfqq[0][ioprio];
	case IOPRIO_CLASS_BE:
		return &cfqd->async_cfqq[1][ioprio];
	case IOPRIO_CLASS_IDLE:
		return &cfqd->async_idle_cfqq;
	default:
		BUG();
	}
}

static struct cfq_queue *
cfq_get_queue(struct cfq_data *cfqd, bool is_sync, struct io_context *ioc,
	      gfp_t gfp_mask)
{
	const int ioprio = task_ioprio(ioc);
	const int ioprio_class = task_ioprio_class(ioc);
	struct cfq_queue **async_cfqq = NULL;
	struct cfq_queue *cfqq = NULL;

	if (!is_sync) {
		async_cfqq = cfq_async_queue_prio(cfqd, ioprio_class, ioprio);
		cfqq = *async_cfqq;
	}

	if (!cfqq)
		cfqq = cfq_find_alloc_queue(cfqd, is_sync, ioc, gfp_mask);

	/*
	 * pin the queue now that it's allocated, scheduler exit will prune it
	 */
	if (!is_sync && !(*async_cfqq)) {
		cfqq->ref++;
		*async_cfqq = cfqq;
	}

	cfqq->ref++;
	return cfqq;
}

/*
 * We drop cfq io contexts lazily, so we may find a dead one.
 */
static void
cfq_drop_dead_cic(struct cfq_data *cfqd, struct io_context *ioc,
		  struct cfq_io_context *cic)
{
	unsigned long flags;

	WARN_ON(!list_empty(&cic->queue_list));
	BUG_ON(cic->key != cfqd_dead_key(cfqd));

	spin_lock_irqsave(&ioc->lock, flags);

	BUG_ON(ioc->ioc_data == cic);

	radix_tree_delete(&ioc->radix_root, cfqd->cic_index);
	hlist_del_rcu(&cic->cic_list);
	spin_unlock_irqrestore(&ioc->lock, flags);

	cfq_cic_free(cic);
}

static struct cfq_io_context *
cfq_cic_lookup(struct cfq_data *cfqd, struct io_context *ioc)
{
	struct cfq_io_context *cic;
	unsigned long flags;

	if (unlikely(!ioc))
		return NULL;

	rcu_read_lock();

	/*
	 * we maintain a last-hit cache, to avoid browsing over the tree
	 */
	cic = rcu_dereference(ioc->ioc_data);
	if (cic && cic->key == cfqd) {
		rcu_read_unlock();
		return cic;
	}

	do {
		cic = radix_tree_lookup(&ioc->radix_root, cfqd->cic_index);
		rcu_read_unlock();
		if (!cic)
			break;
		if (unlikely(cic->key != cfqd)) {
			cfq_drop_dead_cic(cfqd, ioc, cic);
			rcu_read_lock();
			continue;
		}

		spin_lock_irqsave(&ioc->lock, flags);
		rcu_assign_pointer(ioc->ioc_data, cic);
		spin_unlock_irqrestore(&ioc->lock, flags);
		break;
	} while (1);

	return cic;
}

/*
 * Add cic into ioc, using cfqd as the search key. This enables us to lookup
 * the process specific cfq io context when entered from the block layer.
 * Also adds the cic to a per-cfqd list, used when this queue is removed.
 */
static int cfq_cic_link(struct cfq_data *cfqd, struct io_context *ioc,
			struct cfq_io_context *cic, gfp_t gfp_mask)
{
	unsigned long flags;
	int ret;

	ret = radix_tree_preload(gfp_mask);
	if (!ret) {
		cic->ioc = ioc;
		cic->key = cfqd;

		spin_lock_irqsave(&ioc->lock, flags);
		ret = radix_tree_insert(&ioc->radix_root,
						cfqd->cic_index, cic);
		if (!ret)
			hlist_add_head_rcu(&cic->cic_list, &ioc->cic_list);
		spin_unlock_irqrestore(&ioc->lock, flags);

		radix_tree_preload_end();

		if (!ret) {
			spin_lock_irqsave(cfqd->queue->queue_lock, flags);
			list_add(&cic->queue_list, &cfqd->cic_list);
			spin_unlock_irqrestore(cfqd->queue->queue_lock, flags);
		}
	}

	if (ret)
		printk(KERN_ERR "cfq: cic link failed!\n");

	return ret;
}

/*
 * Setup general io context and cfq io context. There can be several cfq
 * io contexts per general io context, if this process is doing io to more
 * than one device managed by cfq.
 */
static struct cfq_io_context *
cfq_get_io_context(struct cfq_data *cfqd, gfp_t gfp_mask)
{
	struct io_context *ioc = NULL;
	struct cfq_io_context *cic;

	might_sleep_if(gfp_mask & __GFP_WAIT);

	ioc = get_io_context(gfp_mask, cfqd->queue->node);
	if (!ioc)
		return NULL;

	cic = cfq_cic_lookup(cfqd, ioc);
	if (cic)
		goto out;

	cic = cfq_alloc_io_context(cfqd, gfp_mask);
	if (cic == NULL)
		goto err;

	if (cfq_cic_link(cfqd, ioc, cic, gfp_mask))
		goto err_free;

out:
	smp_read_barrier_depends();
	if (unlikely(ioc->ioprio_changed))
		cfq_ioc_set_ioprio(ioc);

#ifdef CONFIG_CFQ_GROUP_IOSCHED
	if (unlikely(ioc->cgroup_changed))
		cfq_ioc_set_cgroup(ioc);
#endif
	return cic;
err_free:
	cfq_cic_free(cic);
err:
	put_io_context(ioc);
	return NULL;
}

static void
cfq_update_io_thinktime(struct cfq_data *cfqd, struct cfq_io_context *cic)
{
	unsigned long elapsed = jiffies - cic->last_end_request;
	unsigned long ttime = min(elapsed, 2UL * cfqd->cfq_slice_idle);

	cic->ttime_samples = (7*cic->ttime_samples + 256) / 8;
	cic->ttime_total = (7*cic->ttime_total + 256*ttime) / 8;
	cic->ttime_mean = (cic->ttime_total + 128) / cic->ttime_samples;
}

static void
cfq_update_io_seektime(struct cfq_data *cfqd, struct cfq_queue *cfqq,
		       struct request *rq)
{
	sector_t sdist = 0;
	sector_t n_sec = blk_rq_sectors(rq);
	if (cfqq->last_request_pos) {
		if (cfqq->last_request_pos < blk_rq_pos(rq))
			sdist = blk_rq_pos(rq) - cfqq->last_request_pos;
		else
			sdist = cfqq->last_request_pos - blk_rq_pos(rq);
	}

	cfqq->seek_history <<= 1;
	if (blk_queue_nonrot(cfqd->queue))
		cfqq->seek_history |= (n_sec < CFQQ_SECT_THR_NONROT);
	else
		cfqq->seek_history |= (sdist > CFQQ_SEEK_THR);
}

/*
 * Disable idle window if the process thinks too long or seeks so much that
 * it doesn't matter
 */
static void
cfq_update_idle_window(struct cfq_data *cfqd, struct cfq_queue *cfqq,
		       struct cfq_io_context *cic)
{
	int old_idle, enable_idle;

	/*
	 * Don't idle for async or idle io prio class
	 */
	if (!cfq_cfqq_sync(cfqq) || cfq_class_idle(cfqq))
		return;

	enable_idle = old_idle = cfq_cfqq_idle_window(cfqq);

	if (cfqq->queued[0] + cfqq->queued[1] >= 4)
		cfq_mark_cfqq_deep(cfqq);

	if (cfqq->next_rq && (cfqq->next_rq->cmd_flags & REQ_NOIDLE))
		enable_idle = 0;
	else if (!atomic_read(&cic->ioc->nr_tasks) || !cfqd->cfq_slice_idle ||
	    (!cfq_cfqq_deep(cfqq) && CFQQ_SEEKY(cfqq)))
		enable_idle = 0;
	else if (sample_valid(cic->ttime_samples)) {
		if (cic->ttime_mean > cfqd->cfq_slice_idle)
			enable_idle = 0;
		else
			enable_idle = 1;
	}

	if (old_idle != enable_idle) {
		cfq_log_cfqq(cfqd, cfqq, "idle=%d", enable_idle);
		if (enable_idle)
			cfq_mark_cfqq_idle_window(cfqq);
		else
			cfq_clear_cfqq_idle_window(cfqq);
	}
}

/*
 * Check if new_cfqq should preempt the currently active queue. Return 0 for
 * no or if we aren't sure, a 1 will cause a preempt.
 */
static bool
cfq_should_preempt(struct cfq_data *cfqd, struct cfq_queue *new_cfqq,
		   struct request *rq)
{
	struct cfq_queue *cfqq;

	cfqq = cfqd->active_queue;
	if (!cfqq)
		return false;

	if (cfq_class_idle(new_cfqq))
		return false;

	if (cfq_class_idle(cfqq))
		return true;

	/*
	 * Don't allow a non-RT request to preempt an ongoing RT cfqq timeslice.
	 */
	if (cfq_class_rt(cfqq) && !cfq_class_rt(new_cfqq))
		return false;

	/*
	 * if the new request is sync, but the currently running queue is
	 * not, let the sync request have priority.
	 */
	if (rq_is_sync(rq) && !cfq_cfqq_sync(cfqq))
		return true;

	if (new_cfqq->cfqg != cfqq->cfqg)
		return false;

	if (cfq_slice_used(cfqq))
		return true;

	/* Allow preemption only if we are idling on sync-noidle tree */
	if (cfqd->serving_type == SYNC_NOIDLE_WORKLOAD &&
	    cfqq_type(new_cfqq) == SYNC_NOIDLE_WORKLOAD &&
	    new_cfqq->service_tree->count == 2 &&
	    RB_EMPTY_ROOT(&cfqq->sort_list))
		return true;

	/*
	 * So both queues are sync. Let the new request get disk time if
	 * it's a metadata request and the current queue is doing regular IO.
	 */
	if ((rq->cmd_flags & REQ_META) && !cfqq->meta_pending)
		return true;

	/*
	 * Allow an RT request to pre-empt an ongoing non-RT cfqq timeslice.
	 */
	if (cfq_class_rt(new_cfqq) && !cfq_class_rt(cfqq))
		return true;

	/* An idle queue should not be idle now for some reason */
	if (RB_EMPTY_ROOT(&cfqq->sort_list) && !cfq_should_idle(cfqd, cfqq))
		return true;

	if (!cfqd->active_cic || !cfq_cfqq_wait_request(cfqq))
		return false;

	/*
	 * if this request is as-good as one we would expect from the
	 * current cfqq, let it preempt
	 */
	if (cfq_rq_close(cfqd, cfqq, rq))
		return true;

	return false;
}

/*
 * cfqq preempts the active queue. if we allowed preempt with no slice left,
 * let it have half of its nominal slice.
 */
static void cfq_preempt_queue(struct cfq_data *cfqd, struct cfq_queue *cfqq)
{
	struct cfq_queue *old_cfqq = cfqd->active_queue;

	cfq_log_cfqq(cfqd, cfqq, "preempt");
	cfq_slice_expired(cfqd, 1);

	/*
	 * workload type is changed, don't save slice, otherwise preempt
	 * doesn't happen
	 */
	if (cfqq_type(old_cfqq) != cfqq_type(cfqq))
		cfqq->cfqg->saved_workload_slice = 0;

	/*
	 * Put the new queue at the front of the of the current list,
	 * so we know that it will be selected next.
	 */
	BUG_ON(!cfq_cfqq_on_rr(cfqq));

	cfq_service_tree_add(cfqd, cfqq, 1);

	cfqq->slice_end = 0;
	cfq_mark_cfqq_slice_new(cfqq);
}

/*
 * Called when a new fs request (rq) is added (to cfqq). Check if there's
 * something we should do about it
 */
static void
cfq_rq_enqueued(struct cfq_data *cfqd, struct cfq_queue *cfqq,
		struct request *rq)
{
	struct cfq_io_context *cic = RQ_CIC(rq);

	cfqd->rq_queued++;
	if (rq->cmd_flags & REQ_META)
		cfqq->meta_pending++;

	cfq_update_io_thinktime(cfqd, cic);
	cfq_update_io_seektime(cfqd, cfqq, rq);
	cfq_update_idle_window(cfqd, cfqq, cic);

	cfqq->last_request_pos = blk_rq_pos(rq) + blk_rq_sectors(rq);

	if (cfqq == cfqd->active_queue) {
		/*
		 * Remember that we saw a request from this process, but
		 * don't start queuing just yet. Otherwise we risk seeing lots
		 * of tiny requests, because we disrupt the normal plugging
		 * and merging. If the request is already larger than a single
		 * page, let it rip immediately. For that case we assume that
		 * merging is already done. Ditto for a busy system that
		 * has other work pending, don't risk delaying until the
		 * idle timer unplug to continue working.
		 */
		if (cfq_cfqq_wait_request(cfqq)) {
			if (blk_rq_bytes(rq) > PAGE_CACHE_SIZE ||
			    cfqd->busy_queues > 1) {
				cfq_del_timer(cfqd, cfqq);
				cfq_clear_cfqq_wait_request(cfqq);
				__blk_run_queue(cfqd->queue);
			} else {
				cfq_blkiocg_update_idle_time_stats(
						&cfqq->cfqg->blkg);
				cfq_mark_cfqq_must_dispatch(cfqq);
			}
		}
	} else if (cfq_should_preempt(cfqd, cfqq, rq)) {
		/*
		 * not the active queue - expire current slice if it is
		 * idle and has expired it's mean thinktime or this new queue
		 * has some old slice time left and is of higher priority or
		 * this new queue is RT and the current one is BE
		 */
		cfq_preempt_queue(cfqd, cfqq);
		__blk_run_queue(cfqd->queue);
	}
}

static void cfq_insert_request(struct request_queue *q, struct request *rq)
{
	struct cfq_data *cfqd = q->elevator->elevator_data;
	struct cfq_queue *cfqq = RQ_CFQQ(rq);

	cfq_log_cfqq(cfqd, cfqq, "insert_request");
	cfq_init_prio_data(cfqq, RQ_CIC(rq)->ioc);

	rq_set_fifo_time(rq, jiffies + cfqd->cfq_fifo_expire[rq_is_sync(rq)]);
	list_add_tail(&rq->queuelist, &cfqq->fifo);
	cfq_add_rq_rb(rq);
	cfq_blkiocg_update_io_add_stats(&(RQ_CFQG(rq))->blkg,
			&cfqd->serving_group->blkg, rq_data_dir(rq),
			rq_is_sync(rq));
	cfq_rq_enqueued(cfqd, cfqq, rq);
}

/*
 * Update hw_tag based on peak queue depth over 50 samples under
 * sufficient load.
 */
static void cfq_update_hw_tag(struct cfq_data *cfqd)
{
	struct cfq_queue *cfqq = cfqd->active_queue;

	if (cfqd->rq_in_driver > cfqd->hw_tag_est_depth)
		cfqd->hw_tag_est_depth = cfqd->rq_in_driver;

	if (cfqd->hw_tag == 1)
		return;

	if (cfqd->rq_queued <= CFQ_HW_QUEUE_MIN &&
	    cfqd->rq_in_driver <= CFQ_HW_QUEUE_MIN)
		return;

	/*
	 * If active queue hasn't enough requests and can idle, cfq might not
	 * dispatch sufficient requests to hardware. Don't zero hw_tag in this
	 * case
	 */
	if (cfqq && cfq_cfqq_idle_window(cfqq) &&
	    cfqq->dispatched + cfqq->queued[0] + cfqq->queued[1] <
	    CFQ_HW_QUEUE_MIN && cfqd->rq_in_driver < CFQ_HW_QUEUE_MIN)
		return;

	if (cfqd->hw_tag_samples++ < 50)
		return;

	if (cfqd->hw_tag_est_depth >= CFQ_HW_QUEUE_MIN)
		cfqd->hw_tag = 1;
	else
		cfqd->hw_tag = 0;
}

static bool cfq_should_wait_busy(struct cfq_data *cfqd, struct cfq_queue *cfqq)
{
	struct cfq_io_context *cic = cfqd->active_cic;

	/* If the queue already has requests, don't wait */
	if (!RB_EMPTY_ROOT(&cfqq->sort_list))
		return false;

	/* If there are other queues in the group, don't wait */
	if (cfqq->cfqg->nr_cfqq > 1)
		return false;

	if (cfq_slice_used(cfqq))
		return true;

	/* if slice left is less than think time, wait busy */
	if (cic && sample_valid(cic->ttime_samples)
	    && (cfqq->slice_end - jiffies < cic->ttime_mean))
		return true;

	/*
	 * If think times is less than a jiffy than ttime_mean=0 and above
	 * will not be true. It might happen that slice has not expired yet
	 * but will expire soon (4-5 ns) during select_queue(). To cover the
	 * case where think time is less than a jiffy, mark the queue wait
	 * busy if only 1 jiffy is left in the slice.
	 */
	if (cfqq->slice_end - jiffies == 1)
		return true;

	return false;
}

static void cfq_completed_request(struct request_queue *q, struct request *rq)
{
	struct cfq_queue *cfqq = RQ_CFQQ(rq);
	struct cfq_data *cfqd = cfqq->cfqd;
	const int sync = rq_is_sync(rq);
	unsigned long now;

	now = jiffies;
	cfq_log_cfqq(cfqd, cfqq, "complete rqnoidle %d",
		     !!(rq->cmd_flags & REQ_NOIDLE));

	cfq_update_hw_tag(cfqd);

	WARN_ON(!cfqd->rq_in_driver);
	WARN_ON(!cfqq->dispatched);
	cfqd->rq_in_driver--;
	cfqq->dispatched--;
	(RQ_CFQG(rq))->dispatched--;
	cfq_blkiocg_update_completion_stats(&cfqq->cfqg->blkg,
			rq_start_time_ns(rq), rq_io_start_time_ns(rq),
			rq_data_dir(rq), rq_is_sync(rq));

	cfqd->rq_in_flight[cfq_cfqq_sync(cfqq)]--;

	if (sync) {
		RQ_CIC(rq)->last_end_request = now;
		if (!time_after(rq->start_time + cfqd->cfq_fifo_expire[1], now))
			cfqd->last_delayed_sync = now;
	}

	/*
	 * If this is the active queue, check if it needs to be expired,
	 * or if we want to idle in case it has no pending requests.
	 */
	if (cfqd->active_queue == cfqq) {
		const bool cfqq_empty = RB_EMPTY_ROOT(&cfqq->sort_list);

		if (cfq_cfqq_slice_new(cfqq)) {
			cfq_set_prio_slice(cfqd, cfqq);
			cfq_clear_cfqq_slice_new(cfqq);
		}

		/*
		 * Should we wait for next request to come in before we expire
		 * the queue.
		 */
		if (cfq_should_wait_busy(cfqd, cfqq)) {
			unsigned long extend_sl = cfqd->cfq_slice_idle;
			if (!cfqd->cfq_slice_idle)
				extend_sl = cfqd->cfq_group_idle;
			cfqq->slice_end = jiffies + extend_sl;
			cfq_mark_cfqq_wait_busy(cfqq);
			cfq_log_cfqq(cfqd, cfqq, "will busy wait");
		}

		/*
		 * Idling is not enabled on:
		 * - expired queues
		 * - idle-priority queues
		 * - async queues
		 * - queues with still some requests queued
		 * - when there is a close cooperator
		 */
		if (cfq_slice_used(cfqq) || cfq_class_idle(cfqq))
			cfq_slice_expired(cfqd, 1);
		else if (sync && cfqq_empty &&
			 !cfq_close_cooperator(cfqd, cfqq)) {
			cfq_arm_slice_timer(cfqd);
		}
	}

	if (!cfqd->rq_in_driver)
		cfq_schedule_dispatch(cfqd);
}

/*
 * we temporarily boost lower priority queues if they are holding fs exclusive
 * resources. they are boosted to normal prio (CLASS_BE/4)
 */
static void cfq_prio_boost(struct cfq_queue *cfqq)
{
	if (has_fs_excl()) {
		/*
		 * boost idle prio on transactions that would lock out other
		 * users of the filesystem
		 */
		if (cfq_class_idle(cfqq))
			cfqq->ioprio_class = IOPRIO_CLASS_BE;
		if (cfqq->ioprio > IOPRIO_NORM)
			cfqq->ioprio = IOPRIO_NORM;
	} else {
		/*
		 * unboost the queue (if needed)
		 */
		cfqq->ioprio_class = cfqq->org_ioprio_class;
		cfqq->ioprio = cfqq->org_ioprio;
	}
}

static inline int __cfq_may_queue(struct cfq_queue *cfqq)
{
	if (cfq_cfqq_wait_request(cfqq) && !cfq_cfqq_must_alloc_slice(cfqq)) {
		cfq_mark_cfqq_must_alloc_slice(cfqq);
		return ELV_MQUEUE_MUST;
	}

	return ELV_MQUEUE_MAY;
}

static int cfq_may_queue(struct request_queue *q, int rw)
{
	struct cfq_data *cfqd = q->elevator->elevator_data;
	struct task_struct *tsk = current;
	struct cfq_io_context *cic;
	struct cfq_queue *cfqq;

	/*
	 * don't force setup of a queue from here, as a call to may_queue
	 * does not necessarily imply that a request actually will be queued.
	 * so just lookup a possibly existing queue, or return 'may queue'
	 * if that fails
	 */
	cic = cfq_cic_lookup(cfqd, tsk->io_context);
	if (!cic)
		return ELV_MQUEUE_MAY;

	cfqq = cic_to_cfqq(cic, rw_is_sync(rw));
	if (cfqq) {
		cfq_init_prio_data(cfqq, cic->ioc);
		cfq_prio_boost(cfqq);

		return __cfq_may_queue(cfqq);
	}

	return ELV_MQUEUE_MAY;
}

/*
 * queue lock held here
 */
static void cfq_put_request(struct request *rq)
{
	struct cfq_queue *cfqq = RQ_CFQQ(rq);

	if (cfqq) {
		const int rw = rq_data_dir(rq);

		BUG_ON(!cfqq->allocated[rw]);
		cfqq->allocated[rw]--;

		put_io_context(RQ_CIC(rq)->ioc);

		rq->elevator_private[0] = NULL;
		rq->elevator_private[1] = NULL;

		/* Put down rq reference on cfqg */
		cfq_put_cfqg(RQ_CFQG(rq));
		rq->elevator_private[2] = NULL;

		cfq_put_queue(cfqq);
	}
}

static struct cfq_queue *
cfq_merge_cfqqs(struct cfq_data *cfqd, struct cfq_io_context *cic,
		struct cfq_queue *cfqq)
{
	cfq_log_cfqq(cfqd, cfqq, "merging with queue %p", cfqq->new_cfqq);
	cic_set_cfqq(cic, cfqq->new_cfqq, 1);
	cfq_mark_cfqq_coop(cfqq->new_cfqq);
	cfq_put_queue(cfqq);
	return cic_to_cfqq(cic, 1);
}

/*
 * Returns NULL if a new cfqq should be allocated, or the old cfqq if this
 * was the last process referring to said cfqq.
 */
static struct cfq_queue *
split_cfqq(struct cfq_io_context *cic, struct cfq_queue *cfqq)
{
	if (cfqq_process_refs(cfqq) == 1) {
		cfqq->pid = current->pid;
		cfq_clear_cfqq_coop(cfqq);
		cfq_clear_cfqq_split_coop(cfqq);
		return cfqq;
	}

	cic_set_cfqq(cic, NULL, 1);

	cfq_put_cooperator(cfqq);

	cfq_put_queue(cfqq);
	return NULL;
}
/*
 * Allocate cfq data structures associated with this request.
 */
static int
cfq_set_request(struct request_queue *q, struct request *rq, gfp_t gfp_mask)
{
	struct cfq_data *cfqd = q->elevator->elevator_data;
	struct cfq_io_context *cic;
	const int rw = rq_data_dir(rq);
	const bool is_sync = rq_is_sync(rq);
	struct cfq_queue *cfqq;
	unsigned long flags;

	might_sleep_if(gfp_mask & __GFP_WAIT);

	cic = cfq_get_io_context(cfqd, gfp_mask);

	spin_lock_irqsave(q->queue_lock, flags);

	if (!cic)
		goto queue_fail;

new_queue:
	cfqq = cic_to_cfqq(cic, is_sync);
	if (!cfqq || cfqq == &cfqd->oom_cfqq) {
		cfqq = cfq_get_queue(cfqd, is_sync, cic->ioc, gfp_mask);
		cic_set_cfqq(cic, cfqq, is_sync);
	} else {
		/*
		 * If the queue was seeky for too long, break it apart.
		 */
		if (cfq_cfqq_coop(cfqq) && cfq_cfqq_split_coop(cfqq)) {
			cfq_log_cfqq(cfqd, cfqq, "breaking apart cfqq");
			cfqq = split_cfqq(cic, cfqq);
			if (!cfqq)
				goto new_queue;
		}

		/*
		 * Check to see if this queue is scheduled to merge with
		 * another, closely cooperating queue.  The merging of
		 * queues happens here as it must be done in process context.
		 * The reference on new_cfqq was taken in merge_cfqqs.
		 */
		if (cfqq->new_cfqq)
			cfqq = cfq_merge_cfqqs(cfqd, cic, cfqq);
	}

	cfqq->allocated[rw]++;
<<<<<<< HEAD
	atomic_inc(&cfqq->ref);

	spin_unlock_irqrestore(q->queue_lock, flags);

	rq->elevator_private[0] = cic;
	rq->elevator_private[1] = cfqq;
	rq->elevator_private[2] = cfq_ref_get_cfqg(cfqq->cfqg);
=======
	cfqq->ref++;
	rq->elevator_private = cic;
	rq->elevator_private2 = cfqq;
	rq->elevator_private3 = cfq_ref_get_cfqg(cfqq->cfqg);

	spin_unlock_irqrestore(q->queue_lock, flags);

>>>>>>> f5412be5
	return 0;

queue_fail:
	if (cic)
		put_io_context(cic->ioc);

	cfq_schedule_dispatch(cfqd);
	spin_unlock_irqrestore(q->queue_lock, flags);
	cfq_log(cfqd, "set_request fail");
	return 1;
}

static void cfq_kick_queue(struct work_struct *work)
{
	struct cfq_data *cfqd =
		container_of(work, struct cfq_data, unplug_work);
	struct request_queue *q = cfqd->queue;

	spin_lock_irq(q->queue_lock);
	__blk_run_queue(cfqd->queue);
	spin_unlock_irq(q->queue_lock);
}

/*
 * Timer running if the active_queue is currently idling inside its time slice
 */
static void cfq_idle_slice_timer(unsigned long data)
{
	struct cfq_data *cfqd = (struct cfq_data *) data;
	struct cfq_queue *cfqq;
	unsigned long flags;
	int timed_out = 1;

	cfq_log(cfqd, "idle timer fired");

	spin_lock_irqsave(cfqd->queue->queue_lock, flags);

	cfqq = cfqd->active_queue;
	if (cfqq) {
		timed_out = 0;

		/*
		 * We saw a request before the queue expired, let it through
		 */
		if (cfq_cfqq_must_dispatch(cfqq))
			goto out_kick;

		/*
		 * expired
		 */
		if (cfq_slice_used(cfqq))
			goto expire;

		/*
		 * only expire and reinvoke request handler, if there are
		 * other queues with pending requests
		 */
		if (!cfqd->busy_queues)
			goto out_cont;

		/*
		 * not expired and it has a request pending, let it dispatch
		 */
		if (!RB_EMPTY_ROOT(&cfqq->sort_list))
			goto out_kick;

		/*
		 * Queue depth flag is reset only when the idle didn't succeed
		 */
		cfq_clear_cfqq_deep(cfqq);
	}
expire:
	cfq_slice_expired(cfqd, timed_out);
out_kick:
	cfq_schedule_dispatch(cfqd);
out_cont:
	spin_unlock_irqrestore(cfqd->queue->queue_lock, flags);
}

static void cfq_shutdown_timer_wq(struct cfq_data *cfqd)
{
	del_timer_sync(&cfqd->idle_slice_timer);
	cancel_work_sync(&cfqd->unplug_work);
}

static void cfq_put_async_queues(struct cfq_data *cfqd)
{
	int i;

	for (i = 0; i < IOPRIO_BE_NR; i++) {
		if (cfqd->async_cfqq[0][i])
			cfq_put_queue(cfqd->async_cfqq[0][i]);
		if (cfqd->async_cfqq[1][i])
			cfq_put_queue(cfqd->async_cfqq[1][i]);
	}

	if (cfqd->async_idle_cfqq)
		cfq_put_queue(cfqd->async_idle_cfqq);
}

static void cfq_cfqd_free(struct rcu_head *head)
{
	kfree(container_of(head, struct cfq_data, rcu));
}

static void cfq_exit_queue(struct elevator_queue *e)
{
	struct cfq_data *cfqd = e->elevator_data;
	struct request_queue *q = cfqd->queue;

	cfq_shutdown_timer_wq(cfqd);

	spin_lock_irq(q->queue_lock);

	if (cfqd->active_queue)
		__cfq_slice_expired(cfqd, cfqd->active_queue, 0);

	while (!list_empty(&cfqd->cic_list)) {
		struct cfq_io_context *cic = list_entry(cfqd->cic_list.next,
							struct cfq_io_context,
							queue_list);

		__cfq_exit_single_io_context(cfqd, cic);
	}

	cfq_put_async_queues(cfqd);
	cfq_release_cfq_groups(cfqd);
	cfq_blkiocg_del_blkio_group(&cfqd->root_group.blkg);

	spin_unlock_irq(q->queue_lock);

	cfq_shutdown_timer_wq(cfqd);

	spin_lock(&cic_index_lock);
	ida_remove(&cic_index_ida, cfqd->cic_index);
	spin_unlock(&cic_index_lock);

	/* Wait for cfqg->blkg->key accessors to exit their grace periods. */
	call_rcu(&cfqd->rcu, cfq_cfqd_free);
}

static int cfq_alloc_cic_index(void)
{
	int index, error;

	do {
		if (!ida_pre_get(&cic_index_ida, GFP_KERNEL))
			return -ENOMEM;

		spin_lock(&cic_index_lock);
		error = ida_get_new(&cic_index_ida, &index);
		spin_unlock(&cic_index_lock);
		if (error && error != -EAGAIN)
			return error;
	} while (error);

	return index;
}

static void *cfq_init_queue(struct request_queue *q)
{
	struct cfq_data *cfqd;
	int i, j;
	struct cfq_group *cfqg;
	struct cfq_rb_root *st;

	i = cfq_alloc_cic_index();
	if (i < 0)
		return NULL;

	cfqd = kmalloc_node(sizeof(*cfqd), GFP_KERNEL | __GFP_ZERO, q->node);
	if (!cfqd)
		return NULL;

	/*
	 * Don't need take queue_lock in the routine, since we are
	 * initializing the ioscheduler, and nobody is using cfqd
	 */
	cfqd->cic_index = i;

	/* Init root service tree */
	cfqd->grp_service_tree = CFQ_RB_ROOT;

	/* Init root group */
	cfqg = &cfqd->root_group;
	for_each_cfqg_st(cfqg, i, j, st)
		*st = CFQ_RB_ROOT;
	RB_CLEAR_NODE(&cfqg->rb_node);

	/* Give preference to root group over other groups */
	cfqg->weight = 2*BLKIO_WEIGHT_DEFAULT;

#ifdef CONFIG_CFQ_GROUP_IOSCHED
	/*
	 * Take a reference to root group which we never drop. This is just
	 * to make sure that cfq_put_cfqg() does not try to kfree root group
	 */
	cfqg->ref = 1;
	rcu_read_lock();
	cfq_blkiocg_add_blkio_group(&blkio_root_cgroup, &cfqg->blkg,
					(void *)cfqd, 0);
	rcu_read_unlock();
#endif
	/*
	 * Not strictly needed (since RB_ROOT just clears the node and we
	 * zeroed cfqd on alloc), but better be safe in case someone decides
	 * to add magic to the rb code
	 */
	for (i = 0; i < CFQ_PRIO_LISTS; i++)
		cfqd->prio_trees[i] = RB_ROOT;

	/*
	 * Our fallback cfqq if cfq_find_alloc_queue() runs into OOM issues.
	 * Grab a permanent reference to it, so that the normal code flow
	 * will not attempt to free it.
	 */
	cfq_init_cfqq(cfqd, &cfqd->oom_cfqq, 1, 0);
	cfqd->oom_cfqq.ref++;
	cfq_link_cfqq_cfqg(&cfqd->oom_cfqq, &cfqd->root_group);

	INIT_LIST_HEAD(&cfqd->cic_list);

	cfqd->queue = q;

	init_timer(&cfqd->idle_slice_timer);
	cfqd->idle_slice_timer.function = cfq_idle_slice_timer;
	cfqd->idle_slice_timer.data = (unsigned long) cfqd;

	INIT_WORK(&cfqd->unplug_work, cfq_kick_queue);

	cfqd->cfq_quantum = cfq_quantum;
	cfqd->cfq_fifo_expire[0] = cfq_fifo_expire[0];
	cfqd->cfq_fifo_expire[1] = cfq_fifo_expire[1];
	cfqd->cfq_back_max = cfq_back_max;
	cfqd->cfq_back_penalty = cfq_back_penalty;
	cfqd->cfq_slice[0] = cfq_slice_async;
	cfqd->cfq_slice[1] = cfq_slice_sync;
	cfqd->cfq_slice_async_rq = cfq_slice_async_rq;
	cfqd->cfq_slice_idle = cfq_slice_idle;
	cfqd->cfq_group_idle = cfq_group_idle;
	cfqd->cfq_latency = 1;
	cfqd->cfq_group_isolation = 0;
	cfqd->hw_tag = -1;
	/*
	 * we optimistically start assuming sync ops weren't delayed in last
	 * second, in order to have larger depth for async operations.
	 */
	cfqd->last_delayed_sync = jiffies - HZ;
	return cfqd;
}

static void cfq_slab_kill(void)
{
	/*
	 * Caller already ensured that pending RCU callbacks are completed,
	 * so we should have no busy allocations at this point.
	 */
	if (cfq_pool)
		kmem_cache_destroy(cfq_pool);
	if (cfq_ioc_pool)
		kmem_cache_destroy(cfq_ioc_pool);
}

static int __init cfq_slab_setup(void)
{
	cfq_pool = KMEM_CACHE(cfq_queue, 0);
	if (!cfq_pool)
		goto fail;

	cfq_ioc_pool = KMEM_CACHE(cfq_io_context, 0);
	if (!cfq_ioc_pool)
		goto fail;

	return 0;
fail:
	cfq_slab_kill();
	return -ENOMEM;
}

/*
 * sysfs parts below -->
 */
static ssize_t
cfq_var_show(unsigned int var, char *page)
{
	return sprintf(page, "%d\n", var);
}

static ssize_t
cfq_var_store(unsigned int *var, const char *page, size_t count)
{
	char *p = (char *) page;

	*var = simple_strtoul(p, &p, 10);
	return count;
}

#define SHOW_FUNCTION(__FUNC, __VAR, __CONV)				\
static ssize_t __FUNC(struct elevator_queue *e, char *page)		\
{									\
	struct cfq_data *cfqd = e->elevator_data;			\
	unsigned int __data = __VAR;					\
	if (__CONV)							\
		__data = jiffies_to_msecs(__data);			\
	return cfq_var_show(__data, (page));				\
}
SHOW_FUNCTION(cfq_quantum_show, cfqd->cfq_quantum, 0);
SHOW_FUNCTION(cfq_fifo_expire_sync_show, cfqd->cfq_fifo_expire[1], 1);
SHOW_FUNCTION(cfq_fifo_expire_async_show, cfqd->cfq_fifo_expire[0], 1);
SHOW_FUNCTION(cfq_back_seek_max_show, cfqd->cfq_back_max, 0);
SHOW_FUNCTION(cfq_back_seek_penalty_show, cfqd->cfq_back_penalty, 0);
SHOW_FUNCTION(cfq_slice_idle_show, cfqd->cfq_slice_idle, 1);
SHOW_FUNCTION(cfq_group_idle_show, cfqd->cfq_group_idle, 1);
SHOW_FUNCTION(cfq_slice_sync_show, cfqd->cfq_slice[1], 1);
SHOW_FUNCTION(cfq_slice_async_show, cfqd->cfq_slice[0], 1);
SHOW_FUNCTION(cfq_slice_async_rq_show, cfqd->cfq_slice_async_rq, 0);
SHOW_FUNCTION(cfq_low_latency_show, cfqd->cfq_latency, 0);
SHOW_FUNCTION(cfq_group_isolation_show, cfqd->cfq_group_isolation, 0);
#undef SHOW_FUNCTION

#define STORE_FUNCTION(__FUNC, __PTR, MIN, MAX, __CONV)			\
static ssize_t __FUNC(struct elevator_queue *e, const char *page, size_t count)	\
{									\
	struct cfq_data *cfqd = e->elevator_data;			\
	unsigned int __data;						\
	int ret = cfq_var_store(&__data, (page), count);		\
	if (__data < (MIN))						\
		__data = (MIN);						\
	else if (__data > (MAX))					\
		__data = (MAX);						\
	if (__CONV)							\
		*(__PTR) = msecs_to_jiffies(__data);			\
	else								\
		*(__PTR) = __data;					\
	return ret;							\
}
STORE_FUNCTION(cfq_quantum_store, &cfqd->cfq_quantum, 1, UINT_MAX, 0);
STORE_FUNCTION(cfq_fifo_expire_sync_store, &cfqd->cfq_fifo_expire[1], 1,
		UINT_MAX, 1);
STORE_FUNCTION(cfq_fifo_expire_async_store, &cfqd->cfq_fifo_expire[0], 1,
		UINT_MAX, 1);
STORE_FUNCTION(cfq_back_seek_max_store, &cfqd->cfq_back_max, 0, UINT_MAX, 0);
STORE_FUNCTION(cfq_back_seek_penalty_store, &cfqd->cfq_back_penalty, 1,
		UINT_MAX, 0);
STORE_FUNCTION(cfq_slice_idle_store, &cfqd->cfq_slice_idle, 0, UINT_MAX, 1);
STORE_FUNCTION(cfq_group_idle_store, &cfqd->cfq_group_idle, 0, UINT_MAX, 1);
STORE_FUNCTION(cfq_slice_sync_store, &cfqd->cfq_slice[1], 1, UINT_MAX, 1);
STORE_FUNCTION(cfq_slice_async_store, &cfqd->cfq_slice[0], 1, UINT_MAX, 1);
STORE_FUNCTION(cfq_slice_async_rq_store, &cfqd->cfq_slice_async_rq, 1,
		UINT_MAX, 0);
STORE_FUNCTION(cfq_low_latency_store, &cfqd->cfq_latency, 0, 1, 0);
STORE_FUNCTION(cfq_group_isolation_store, &cfqd->cfq_group_isolation, 0, 1, 0);
#undef STORE_FUNCTION

#define CFQ_ATTR(name) \
	__ATTR(name, S_IRUGO|S_IWUSR, cfq_##name##_show, cfq_##name##_store)

static struct elv_fs_entry cfq_attrs[] = {
	CFQ_ATTR(quantum),
	CFQ_ATTR(fifo_expire_sync),
	CFQ_ATTR(fifo_expire_async),
	CFQ_ATTR(back_seek_max),
	CFQ_ATTR(back_seek_penalty),
	CFQ_ATTR(slice_sync),
	CFQ_ATTR(slice_async),
	CFQ_ATTR(slice_async_rq),
	CFQ_ATTR(slice_idle),
	CFQ_ATTR(group_idle),
	CFQ_ATTR(low_latency),
	CFQ_ATTR(group_isolation),
	__ATTR_NULL
};

static struct elevator_type iosched_cfq = {
	.ops = {
		.elevator_merge_fn = 		cfq_merge,
		.elevator_merged_fn =		cfq_merged_request,
		.elevator_merge_req_fn =	cfq_merged_requests,
		.elevator_allow_merge_fn =	cfq_allow_merge,
		.elevator_bio_merged_fn =	cfq_bio_merged,
		.elevator_dispatch_fn =		cfq_dispatch_requests,
		.elevator_add_req_fn =		cfq_insert_request,
		.elevator_activate_req_fn =	cfq_activate_request,
		.elevator_deactivate_req_fn =	cfq_deactivate_request,
		.elevator_queue_empty_fn =	cfq_queue_empty,
		.elevator_completed_req_fn =	cfq_completed_request,
		.elevator_former_req_fn =	elv_rb_former_request,
		.elevator_latter_req_fn =	elv_rb_latter_request,
		.elevator_set_req_fn =		cfq_set_request,
		.elevator_put_req_fn =		cfq_put_request,
		.elevator_may_queue_fn =	cfq_may_queue,
		.elevator_init_fn =		cfq_init_queue,
		.elevator_exit_fn =		cfq_exit_queue,
		.trim =				cfq_free_io_context,
	},
	.elevator_attrs =	cfq_attrs,
	.elevator_name =	"cfq",
	.elevator_owner =	THIS_MODULE,
};

#ifdef CONFIG_CFQ_GROUP_IOSCHED
static struct blkio_policy_type blkio_policy_cfq = {
	.ops = {
		.blkio_unlink_group_fn =	cfq_unlink_blkio_group,
		.blkio_update_group_weight_fn =	cfq_update_blkio_group_weight,
	},
	.plid = BLKIO_POLICY_PROP,
};
#else
static struct blkio_policy_type blkio_policy_cfq;
#endif

static int __init cfq_init(void)
{
	/*
	 * could be 0 on HZ < 1000 setups
	 */
	if (!cfq_slice_async)
		cfq_slice_async = 1;
	if (!cfq_slice_idle)
		cfq_slice_idle = 1;

#ifdef CONFIG_CFQ_GROUP_IOSCHED
	if (!cfq_group_idle)
		cfq_group_idle = 1;
#else
		cfq_group_idle = 0;
#endif
	if (cfq_slab_setup())
		return -ENOMEM;

	elv_register(&iosched_cfq);
	blkio_policy_register(&blkio_policy_cfq);

	return 0;
}

static void __exit cfq_exit(void)
{
	DECLARE_COMPLETION_ONSTACK(all_gone);
	blkio_policy_unregister(&blkio_policy_cfq);
	elv_unregister(&iosched_cfq);
	ioc_gone = &all_gone;
	/* ioc_gone's update must be visible before reading ioc_count */
	smp_wmb();

	/*
	 * this also protects us from entering cfq_slab_kill() with
	 * pending RCU callbacks
	 */
	if (elv_ioc_count_read(cfq_ioc_count))
		wait_for_completion(&all_gone);
	ida_destroy(&cic_index_ida);
	cfq_slab_kill();
}

module_init(cfq_init);
module_exit(cfq_exit);

MODULE_AUTHOR("Jens Axboe");
MODULE_LICENSE("GPL");
MODULE_DESCRIPTION("Completely Fair Queueing IO scheduler");<|MERGE_RESOLUTION|>--- conflicted
+++ resolved
@@ -3705,23 +3705,13 @@
 	}
 
 	cfqq->allocated[rw]++;
-<<<<<<< HEAD
-	atomic_inc(&cfqq->ref);
 
 	spin_unlock_irqrestore(q->queue_lock, flags);
 
+	cfqq->ref++;
 	rq->elevator_private[0] = cic;
 	rq->elevator_private[1] = cfqq;
 	rq->elevator_private[2] = cfq_ref_get_cfqg(cfqq->cfqg);
-=======
-	cfqq->ref++;
-	rq->elevator_private = cic;
-	rq->elevator_private2 = cfqq;
-	rq->elevator_private3 = cfq_ref_get_cfqg(cfqq->cfqg);
-
-	spin_unlock_irqrestore(q->queue_lock, flags);
-
->>>>>>> f5412be5
 	return 0;
 
 queue_fail:
