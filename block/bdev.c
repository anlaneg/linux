// SPDX-License-Identifier: GPL-2.0-only
/*
 *  Copyright (C) 1991, 1992  Linus Torvalds
 *  Copyright (C) 2001  Andrea Arcangeli <andrea@suse.de> SuSE
 *  Copyright (C) 2016 - 2020 Christoph Hellwig
 */

#include <linux/init.h>
#include <linux/mm.h>
#include <linux/slab.h>
#include <linux/kmod.h>
#include <linux/major.h>
#include <linux/device_cgroup.h>
#include <linux/blkdev.h>
#include <linux/blk-integrity.h>
#include <linux/backing-dev.h>
#include <linux/module.h>
#include <linux/blkpg.h>
#include <linux/magic.h>
#include <linux/buffer_head.h>
#include <linux/swap.h>
#include <linux/writeback.h>
#include <linux/mount.h>
#include <linux/pseudo_fs.h>
#include <linux/uio.h>
#include <linux/namei.h>
#include <linux/security.h>
#include <linux/part_stat.h>
#include <linux/uaccess.h>
#include <linux/stat.h>
#include "../fs/internal.h"
#include "blk.h"

/* Should we allow writing to mounted block devices? */
static bool bdev_allow_write_mounted = IS_ENABLED(CONFIG_BLK_DEV_WRITE_MOUNTED);

/*系统块设备对应的inode*/
struct bdev_inode {
	struct block_device bdev;/*块设备*/
	struct inode vfs_inode;/*块设备对应的inode基础信息*/
};

/*由inode获得bdev_inode*/
static inline struct bdev_inode *BDEV_I(struct inode *inode)
{
	return container_of(inode, struct bdev_inode, vfs_inode);
}

<<<<<<< HEAD
/*由inode获得block_device*/
=======
static inline struct inode *BD_INODE(struct block_device *bdev)
{
	return &container_of(bdev, struct bdev_inode, bdev)->vfs_inode;
}

>>>>>>> 155a3c00
struct block_device *I_BDEV(struct inode *inode)
{
	return &BDEV_I(inode)->bdev;
}
EXPORT_SYMBOL(I_BDEV);

struct block_device *file_bdev(struct file *bdev_file)
{
	return I_BDEV(bdev_file->f_mapping->host);
}
EXPORT_SYMBOL(file_bdev);

static void bdev_write_inode(struct block_device *bdev)
{
	struct inode *inode = BD_INODE(bdev);
	int ret;

	spin_lock(&inode->i_lock);
	while (inode->i_state & I_DIRTY) {
		spin_unlock(&inode->i_lock);
		/*将此inode信息写到磁盘*/
		ret = write_inode_now(inode, true);
		if (ret)
			pr_warn_ratelimited(
	"VFS: Dirty inode writeback failed for block device %pg (err=%d).\n",
				bdev, ret);
		spin_lock(&inode->i_lock);
	}
	spin_unlock(&inode->i_lock);
}

/* Kill _all_ buffers and pagecache , dirty or not.. */
static void kill_bdev(struct block_device *bdev)
{
	struct address_space *mapping = bdev->bd_mapping;

	if (mapping_empty(mapping))
		return;

	invalidate_bh_lrus();
	truncate_inode_pages(mapping, 0);
}

/* Invalidate clean unused buffers and pagecache. */
void invalidate_bdev(struct block_device *bdev)
{
	struct address_space *mapping = bdev->bd_mapping;

	if (mapping->nrpages) {
		invalidate_bh_lrus();
		lru_add_drain_all();	/* make sure all lru add caches are flushed */
		invalidate_mapping_pages(mapping, 0, -1);
	}
}
EXPORT_SYMBOL(invalidate_bdev);

/*
 * Drop all buffers & page cache for given bdev range. This function bails
 * with error if bdev has other exclusive owner (such as filesystem).
 */
int truncate_bdev_range(struct block_device *bdev, blk_mode_t mode,
			loff_t lstart, loff_t lend)
{
	/*
	 * If we don't hold exclusive handle for the device, upgrade to it
	 * while we discard the buffer cache to avoid discarding buffers
	 * under live filesystem.
	 */
	if (!(mode & BLK_OPEN_EXCL)) {
		int err = bd_prepare_to_claim(bdev, truncate_bdev_range, NULL);
		if (err)
			goto invalidate;
	}

	truncate_inode_pages_range(bdev->bd_mapping, lstart, lend);
	if (!(mode & BLK_OPEN_EXCL))
		bd_abort_claiming(bdev, truncate_bdev_range);
	return 0;

invalidate:
	/*
	 * Someone else has handle exclusively open. Try invalidating instead.
	 * The 'end' argument is inclusive so the rounding is safe.
	 */
	return invalidate_inode_pages2_range(bdev->bd_mapping,
					     lstart >> PAGE_SHIFT,
					     lend >> PAGE_SHIFT);
}

static void set_init_blocksize(struct block_device *bdev)
{
	unsigned int bsize = bdev_logical_block_size(bdev);
	loff_t size = i_size_read(BD_INODE(bdev));

	while (bsize < PAGE_SIZE) {
		if (size & bsize)
			break;
		bsize <<= 1;
	}
	BD_INODE(bdev)->i_blkbits = blksize_bits(bsize);
	mapping_set_folio_min_order(BD_INODE(bdev)->i_mapping,
				    get_order(bsize));
}

/**
 * bdev_validate_blocksize - check that this block size is acceptable
 * @bdev:	blockdevice to check
 * @block_size:	block size to check
 *
 * For block device users that do not use buffer heads or the block device
 * page cache, make sure that this block size can be used with the device.
 *
 * Return: On success zero is returned, negative error code on failure.
 */
int bdev_validate_blocksize(struct block_device *bdev, int block_size)
{
	if (blk_validate_block_size(block_size))
		return -EINVAL;

	/* Size cannot be smaller than the size supported by the device */
	if (block_size < bdev_logical_block_size(bdev))
		return -EINVAL;

	return 0;
}
EXPORT_SYMBOL_GPL(bdev_validate_blocksize);

int set_blocksize(struct file *file, int size)
{
	struct inode *inode = file->f_mapping->host;
	struct block_device *bdev = I_BDEV(inode);
	int ret;

	ret = bdev_validate_blocksize(bdev, size);
	if (ret)
		return ret;

	if (!file->private_data)
		return -EINVAL;

	/* Don't change the size if it is same as current */
	if (inode->i_blkbits != blksize_bits(size)) {
		/*
		 * Flush and truncate the pagecache before we reconfigure the
		 * mapping geometry because folio sizes are variable now.  If a
		 * reader has already allocated a folio whose size is smaller
		 * than the new min_order but invokes readahead after the new
		 * min_order becomes visible, readahead will think there are
		 * "zero" blocks per folio and crash.  Take the inode and
		 * invalidation locks to avoid racing with
		 * read/write/fallocate.
		 */
		inode_lock(inode);
		filemap_invalidate_lock(inode->i_mapping);

		sync_blockdev(bdev);
		kill_bdev(bdev);

		inode->i_blkbits = blksize_bits(size);
		mapping_set_folio_min_order(inode->i_mapping, get_order(size));
		kill_bdev(bdev);
		filemap_invalidate_unlock(inode->i_mapping);
		inode_unlock(inode);
	}
	return 0;
}

EXPORT_SYMBOL(set_blocksize);

//设置sb对应的块大小
int sb_set_blocksize(struct super_block *sb, int size)
{
	if (!(sb->s_type->fs_flags & FS_LBS) && size > PAGE_SIZE)
		return 0;
	if (set_blocksize(sb->s_bdev_file, size))
		return 0;
	/* If we get here, we know size is validated */
	sb->s_blocksize = size;
	sb->s_blocksize_bits = blksize_bits(size);
	return sb->s_blocksize;
}

EXPORT_SYMBOL(sb_set_blocksize);

int sb_min_blocksize(struct super_block *sb, int size)
{
	int minsize = bdev_logical_block_size(sb->s_bdev);
	if (size < minsize)
		size = minsize;
	return sb_set_blocksize(sb, size);
}

EXPORT_SYMBOL(sb_min_blocksize);

int sync_blockdev_nowait(struct block_device *bdev)
{
	if (!bdev)
		return 0;
	return filemap_flush(bdev->bd_mapping);
}
EXPORT_SYMBOL_GPL(sync_blockdev_nowait);

/*
 * Write out and wait upon all the dirty data associated with a block
 * device via its mapping.  Does not take the superblock lock.
 */
int sync_blockdev(struct block_device *bdev)
{
	if (!bdev)
		return 0;
	return filemap_write_and_wait(bdev->bd_mapping);
}
EXPORT_SYMBOL(sync_blockdev);

int sync_blockdev_range(struct block_device *bdev, loff_t lstart, loff_t lend)
{
	return filemap_write_and_wait_range(bdev->bd_mapping,
			lstart, lend);
}
EXPORT_SYMBOL(sync_blockdev_range);

/**
 * bdev_freeze - lock a filesystem and force it into a consistent state
 * @bdev:	blockdevice to lock
 *
 * If a superblock is found on this device, we take the s_umount semaphore
 * on it to make sure nobody unmounts until the snapshot creation is done.
 * The reference counter (bd_fsfreeze_count) guarantees that only the last
 * unfreeze process can unfreeze the frozen filesystem actually when multiple
 * freeze requests arrive simultaneously. It counts up in bdev_freeze() and
 * count down in bdev_thaw(). When it becomes 0, thaw_bdev() will unfreeze
 * actually.
 *
 * Return: On success zero is returned, negative error code on failure.
 */
int bdev_freeze(struct block_device *bdev)
{
	int error = 0;

	mutex_lock(&bdev->bd_fsfreeze_mutex);

	if (atomic_inc_return(&bdev->bd_fsfreeze_count) > 1) {
		mutex_unlock(&bdev->bd_fsfreeze_mutex);
		return 0;
	}

	mutex_lock(&bdev->bd_holder_lock);
	if (bdev->bd_holder_ops && bdev->bd_holder_ops->freeze) {
		error = bdev->bd_holder_ops->freeze(bdev);
		lockdep_assert_not_held(&bdev->bd_holder_lock);
	} else {
		mutex_unlock(&bdev->bd_holder_lock);
		error = sync_blockdev(bdev);
	}

	if (error)
		atomic_dec(&bdev->bd_fsfreeze_count);

	mutex_unlock(&bdev->bd_fsfreeze_mutex);
	return error;
}
EXPORT_SYMBOL(bdev_freeze);

/**
 * bdev_thaw - unlock filesystem
 * @bdev:	blockdevice to unlock
 *
 * Unlocks the filesystem and marks it writeable again after bdev_freeze().
 *
 * Return: On success zero is returned, negative error code on failure.
 */
int bdev_thaw(struct block_device *bdev)
{
	int error = -EINVAL, nr_freeze;

	mutex_lock(&bdev->bd_fsfreeze_mutex);

	/*
	 * If this returns < 0 it means that @bd_fsfreeze_count was
	 * already 0 and no decrement was performed.
	 */
	nr_freeze = atomic_dec_if_positive(&bdev->bd_fsfreeze_count);
	if (nr_freeze < 0)
		goto out;

	error = 0;
	if (nr_freeze > 0)
		goto out;

	mutex_lock(&bdev->bd_holder_lock);
	if (bdev->bd_holder_ops && bdev->bd_holder_ops->thaw) {
		error = bdev->bd_holder_ops->thaw(bdev);
		lockdep_assert_not_held(&bdev->bd_holder_lock);
	} else {
		mutex_unlock(&bdev->bd_holder_lock);
	}

	if (error)
		atomic_inc(&bdev->bd_fsfreeze_count);
out:
	mutex_unlock(&bdev->bd_fsfreeze_mutex);
	return error;
}
EXPORT_SYMBOL(bdev_thaw);

/*
 * pseudo-fs
 */

static  __cacheline_aligned_in_smp DEFINE_MUTEX(bdev_lock);
/*负责系统中bdev_inode申请，此inode对应一个block设备*/
static struct kmem_cache *bdev_cachep __ro_after_init;

/*申请bdev_inode，块设备自bdev_cachep中申请inode(此ei->bdev为全零）*/
static struct inode *bdev_alloc_inode(struct super_block *sb)
{
	/*自bdev_cachep中申请inode*/
	struct bdev_inode *ei = alloc_inode_sb(sb, bdev_cachep, GFP_KERNEL);

	if (!ei)
		return NULL;
	/*将块设备对应的成员清零（bdev_alloc负责初始化ei->bdev）*/
	memset(&ei->bdev, 0, sizeof(ei->bdev));

	if (security_bdev_alloc(&ei->bdev)) {
		kmem_cache_free(bdev_cachep, ei);
		return NULL;
	}
	return &ei->vfs_inode;
}

/*释放bdev_inode*/
static void bdev_free_inode(struct inode *inode)
{
	struct block_device *bdev = I_BDEV(inode);

	free_percpu(bdev->bd_stats);
	kfree(bdev->bd_meta_info);
	security_bdev_free(bdev);

	if (!bdev_is_partition(bdev)) {
		if (bdev->bd_disk && bdev->bd_disk->bdi)
			bdi_put(bdev->bd_disk->bdi);
		kfree(bdev->bd_disk);
	}

	if (MAJOR(bdev->bd_dev) == BLOCK_EXT_MAJOR)
		/*块设备是blkext，释放minor*/
		blk_free_ext_minor(MINOR(bdev->bd_dev));

	/*存回到cache*/
	kmem_cache_free(bdev_cachep, BDEV_I(inode));
}

/*inode cache初始化*/
static void init_once(void *data)
{
	struct bdev_inode *ei = data;

	inode_init_once(&ei->vfs_inode);
}

static void bdev_evict_inode(struct inode *inode)
{
	truncate_inode_pages_final(&inode->i_data);
	invalidate_inode_buffers(inode); /* is it needed here? */
	clear_inode(inode);
}

static const struct super_operations bdev_sops = {
	.statfs = simple_statfs,
	.alloc_inode = bdev_alloc_inode,/*申请bdev对应的inode*/
	.free_inode = bdev_free_inode,/*释放bdev对应的inode*/
	.drop_inode = generic_delete_inode,
	.evict_inode = bdev_evict_inode,
};

//块设备挂载fc初始化回调
static int bd_init_fs_context(struct fs_context *fc)
{
	struct pseudo_fs_context *ctx = init_pseudo(fc, BDEVFS_MAGIC);
	if (!ctx)
		return -ENOMEM;
	fc->s_iflags |= SB_I_CGROUPWB;
	ctx->ops = &bdev_sops;/*指明super block操作集*/
	return 0;
}

//块设备对应的文件系统
static struct file_system_type bd_type = {
	.name		= "bdev",
	.init_fs_context = bd_init_fs_context,
	.kill_sb	= kill_anon_super,
};

//块设备（bdev)文件系统的super_block（所有块设备均在此文件系统中有记录）
struct super_block *blockdev_superblock __ro_after_init;
static struct vfsmount *blockdev_mnt __ro_after_init;
EXPORT_SYMBOL_GPL(blockdev_superblock);

/*块设备cache初始化*/
void __init bdev_cache_init(void)
{
	int err;

	//构造bdev_inode cache，负责分配bdev_inode结构体
	bdev_cachep = kmem_cache_create("bdev_cache", sizeof(struct bdev_inode),
			0, (SLAB_HWCACHE_ALIGN|SLAB_RECLAIM_ACCOUNT|
				SLAB_ACCOUNT|SLAB_PANIC),
			init_once);

	//注册块设备文件系统
	err = register_filesystem(&bd_type);
	if (err)
		panic("Cannot register bdev pseudo-fs");
<<<<<<< HEAD

	//挂载块设备文件系统，并获得挂载点(促使bd_mount函数被调用）
	bd_mnt = kern_mount(&bd_type);
	if (IS_ERR(bd_mnt))
		panic("Cannot create bdev pseudo-fs");

	/*记录bdev设备的超级块*/
	blockdev_superblock = bd_mnt->mnt_sb;   /* For writeback */
=======
	blockdev_mnt = kern_mount(&bd_type);
	if (IS_ERR(blockdev_mnt))
		panic("Cannot create bdev pseudo-fs");
	blockdev_superblock = blockdev_mnt->mnt_sb;   /* For writeback */
>>>>>>> 155a3c00
}

/*针对gendisk,分区号创建block_device*/
struct block_device *bdev_alloc(struct gendisk *disk, u8 partno/*分区号*/)
{
	struct block_device *bdev;
	struct inode *inode;

	/*申请块设备(blockdev_superblock)对应的inode，申请的类型为（struct bdev_inode）*/
	inode = new_inode(blockdev_superblock);
	if (!inode)
		return NULL;
	inode->i_mode = S_IFBLK;/*指明为block设备*/
	inode->i_rdev = 0;
	inode->i_data.a_ops = &def_blk_aops;
	mapping_set_gfp_mask(&inode->i_data, GFP_USER);

	/*取此bdev对应的block device结构体，并开始初始化它*/
	bdev = I_BDEV(inode);
	mutex_init(&bdev->bd_fsfreeze_mutex);
	spin_lock_init(&bdev->bd_size_lock);
	mutex_init(&bdev->bd_holder_lock);
<<<<<<< HEAD
	bdev->bd_partno = partno;
	bdev->bd_inode = inode;/*设置它关联的inode*/
	bdev->bd_queue = disk->queue;/*block设备queue复用disk->queue*/
	if (partno)
		bdev->bd_has_submit_bio = disk->part0->bd_has_submit_bio;
	else
		bdev->bd_has_submit_bio = false;
=======
	atomic_set(&bdev->__bd_flags, partno);
	bdev->bd_mapping = &inode->i_data;
	bdev->bd_queue = disk->queue;
	if (partno && bdev_test_flag(disk->part0, BD_HAS_SUBMIT_BIO))
		bdev_set_flag(bdev, BD_HAS_SUBMIT_BIO);
>>>>>>> 155a3c00
	bdev->bd_stats = alloc_percpu(struct disk_stats);
	if (!bdev->bd_stats) {
		iput(inode);
		return NULL;
	}
	bdev->bd_disk = disk;/*为此块设备关联gendisk*/
	return bdev;
}

void bdev_set_nr_sectors(struct block_device *bdev, sector_t sectors)
{
	spin_lock(&bdev->bd_size_lock);
<<<<<<< HEAD
	/*设置此块设备文件大小（即总扇区的字节总数）*/
	i_size_write(bdev->bd_inode, (loff_t)sectors << SECTOR_SHIFT);
	/*设置此块设备总扇区数*/
=======
	i_size_write(BD_INODE(bdev), (loff_t)sectors << SECTOR_SHIFT);
>>>>>>> 155a3c00
	bdev->bd_nr_sectors = sectors;
	spin_unlock(&bdev->bd_size_lock);
}

/*将block设备对应的inode加入到inode_hashtable中(后续可以通过ilookup查找到）*/
void bdev_add(struct block_device *bdev, dev_t dev)
{
	struct inode *inode = BD_INODE(bdev);
	if (bdev_stable_writes(bdev))
		mapping_set_stable_writes(bdev->bd_mapping);
	bdev->bd_dev = dev;
<<<<<<< HEAD
	/*如下示，块设备inode number即为设备编号*/
	bdev->bd_inode->i_rdev = dev;
	bdev->bd_inode->i_ino = dev;
	/*将块设备对应的inode,加入到inode hash表中*/
	insert_inode_hash(bdev->bd_inode);
=======
	inode->i_rdev = dev;
	inode->i_ino = dev;
	insert_inode_hash(inode);
}

void bdev_unhash(struct block_device *bdev)
{
	remove_inode_hash(BD_INODE(bdev));
}

void bdev_drop(struct block_device *bdev)
{
	iput(BD_INODE(bdev));
>>>>>>> 155a3c00
}

long nr_blockdev_pages(void)
{
	struct inode *inode;
	long ret = 0;

	spin_lock(&blockdev_superblock->s_inode_list_lock);
	list_for_each_entry(inode, &blockdev_superblock->s_inodes, i_sb_list)
		ret += inode->i_mapping->nrpages;
	spin_unlock(&blockdev_superblock->s_inode_list_lock);

	return ret;
}

/**
 * bd_may_claim - test whether a block device can be claimed
 * @bdev: block device of interest
 * @holder: holder trying to claim @bdev
 * @hops: holder ops
 *
 * Test whether @bdev can be claimed by @holder.
 *
 * RETURNS:
 * %true if @bdev can be claimed, %false otherwise.
 */
static bool bd_may_claim(struct block_device *bdev, void *holder,
		const struct blk_holder_ops *hops)
{
	struct block_device *whole = bdev_whole(bdev);

	lockdep_assert_held(&bdev_lock);

	if (bdev->bd_holder) {
		/*
		 * The same holder can always re-claim.
		 */
		if (bdev->bd_holder == holder) {
			if (WARN_ON_ONCE(bdev->bd_holder_ops != hops))
				return false;
			return true;
		}
		return false;
	}

	/*
	 * If the whole devices holder is set to bd_may_claim, a partition on
	 * the device is claimed, but not the whole device.
	 */
	if (whole != bdev &&
	    whole->bd_holder && whole->bd_holder != bd_may_claim)
		return false;
	return true;
}

/**
 * bd_prepare_to_claim - claim a block device
 * @bdev: block device of interest
 * @holder: holder trying to claim @bdev
 * @hops: holder ops.
 *
 * Claim @bdev.  This function fails if @bdev is already claimed by another
 * holder and waits if another claiming is in progress. return, the caller
 * has ownership of bd_claiming and bd_holder[s].
 *
 * RETURNS:
 * 0 if @bdev can be claimed, -EBUSY otherwise.
 */
int bd_prepare_to_claim(struct block_device *bdev, void *holder,
		const struct blk_holder_ops *hops)
{
	struct block_device *whole = bdev_whole(bdev);

	if (WARN_ON_ONCE(!holder))
		return -EINVAL;
retry:
	mutex_lock(&bdev_lock);
	/* if someone else claimed, fail */
	if (!bd_may_claim(bdev, holder, hops)) {
		mutex_unlock(&bdev_lock);
		return -EBUSY;
	}

	/* if claiming is already in progress, wait for it to finish */
	if (whole->bd_claiming) {
		wait_queue_head_t *wq = __var_waitqueue(&whole->bd_claiming);
		DEFINE_WAIT(wait);

		prepare_to_wait(wq, &wait, TASK_UNINTERRUPTIBLE);
		mutex_unlock(&bdev_lock);
		schedule();
		finish_wait(wq, &wait);
		goto retry;
	}

	/* yay, all mine */
	whole->bd_claiming = holder;
	mutex_unlock(&bdev_lock);
	return 0;
}
EXPORT_SYMBOL_GPL(bd_prepare_to_claim); /* only for the loop driver */

static void bd_clear_claiming(struct block_device *whole, void *holder)
{
	lockdep_assert_held(&bdev_lock);
	/* tell others that we're done */
	BUG_ON(whole->bd_claiming != holder);
	whole->bd_claiming = NULL;
	wake_up_var(&whole->bd_claiming);
}

/**
 * bd_finish_claiming - finish claiming of a block device
 * @bdev: block device of interest
 * @holder: holder that has claimed @bdev
 * @hops: block device holder operations
 *
 * Finish exclusive open of a block device. Mark the device as exlusively
 * open by the holder and wake up all waiters for exclusive open to finish.
 */
static void bd_finish_claiming(struct block_device *bdev, void *holder,
		const struct blk_holder_ops *hops)
{
	struct block_device *whole = bdev_whole(bdev);

	mutex_lock(&bdev_lock);
	BUG_ON(!bd_may_claim(bdev, holder, hops));
	/*
	 * Note that for a whole device bd_holders will be incremented twice,
	 * and bd_holder will be set to bd_may_claim before being set to holder
	 */
	whole->bd_holders++;
	whole->bd_holder = bd_may_claim;
	bdev->bd_holders++;
	mutex_lock(&bdev->bd_holder_lock);
	bdev->bd_holder = holder;
	bdev->bd_holder_ops = hops;
	mutex_unlock(&bdev->bd_holder_lock);
	bd_clear_claiming(whole, holder);
	mutex_unlock(&bdev_lock);
}

/**
 * bd_abort_claiming - abort claiming of a block device
 * @bdev: block device of interest
 * @holder: holder that has claimed @bdev
 *
 * Abort claiming of a block device when the exclusive open failed. This can be
 * also used when exclusive open is not actually desired and we just needed
 * to block other exclusive openers for a while.
 */
void bd_abort_claiming(struct block_device *bdev, void *holder)
{
	mutex_lock(&bdev_lock);
	bd_clear_claiming(bdev_whole(bdev), holder);
	mutex_unlock(&bdev_lock);
}
EXPORT_SYMBOL(bd_abort_claiming);

static void bd_end_claim(struct block_device *bdev, void *holder)
{
	struct block_device *whole = bdev_whole(bdev);
	bool unblock = false;

	/*
	 * Release a claim on the device.  The holder fields are protected with
	 * bdev_lock.  open_mutex is used to synchronize disk_holder unlinking.
	 */
	mutex_lock(&bdev_lock);
	WARN_ON_ONCE(bdev->bd_holder != holder);
	WARN_ON_ONCE(--bdev->bd_holders < 0);
	WARN_ON_ONCE(--whole->bd_holders < 0);
	if (!bdev->bd_holders) {
		mutex_lock(&bdev->bd_holder_lock);
		bdev->bd_holder = NULL;
		bdev->bd_holder_ops = NULL;
		mutex_unlock(&bdev->bd_holder_lock);
		if (bdev_test_flag(bdev, BD_WRITE_HOLDER))
			unblock = true;
	}
	if (!whole->bd_holders)
		whole->bd_holder = NULL;
	mutex_unlock(&bdev_lock);

	/*
	 * If this was the last claim, remove holder link and unblock evpoll if
	 * it was a write holder.
	 */
	if (unblock) {
		disk_unblock_events(bdev->bd_disk);
		bdev_clear_flag(bdev, BD_WRITE_HOLDER);
	}
}

static void blkdev_flush_mapping(struct block_device *bdev)
{
	WARN_ON_ONCE(bdev->bd_holders);
	sync_blockdev(bdev);
	kill_bdev(bdev);
	bdev_write_inode(bdev);
}

static void blkdev_put_whole(struct block_device *bdev)
{
	if (atomic_dec_and_test(&bdev->bd_openers))
		blkdev_flush_mapping(bdev);
	if (bdev->bd_disk->fops->release)
		bdev->bd_disk->fops->release(bdev->bd_disk);
}

static int blkdev_get_whole(struct block_device *bdev, blk_mode_t mode)
{
	struct gendisk *disk = bdev->bd_disk;
	int ret;

	if (disk->fops->open) {
		ret = disk->fops->open(disk, mode);
		if (ret) {
			/* avoid ghost partitions on a removed medium */
			if (ret == -ENOMEDIUM &&
			     test_bit(GD_NEED_PART_SCAN, &disk->state))
				bdev_disk_changed(disk, true);
			return ret;
		}
	}

	if (!atomic_read(&bdev->bd_openers))
		set_init_blocksize(bdev);
	atomic_inc(&bdev->bd_openers);
	if (test_bit(GD_NEED_PART_SCAN, &disk->state)) {
		/*
		 * Only return scanning errors if we are called from contexts
		 * that explicitly want them, e.g. the BLKRRPART ioctl.
		 */
		ret = bdev_disk_changed(disk, false);
		if (ret && (mode & BLK_OPEN_STRICT_SCAN)) {
			blkdev_put_whole(bdev);
			return ret;
		}
	}
	return 0;
}

static int blkdev_get_part(struct block_device *part, blk_mode_t mode)
{
	struct gendisk *disk = part->bd_disk;
	int ret;

	ret = blkdev_get_whole(bdev_whole(part), mode);
	if (ret)
		return ret;

	ret = -ENXIO;
	if (!bdev_nr_sectors(part))
		/*此分区扇区数为零*/
		goto out_blkdev_put;

	if (!atomic_read(&part->bd_openers)) {
		disk->open_partitions++;
		set_init_blocksize(part);
	}
	atomic_inc(&part->bd_openers);
	return 0;

out_blkdev_put:
	blkdev_put_whole(bdev_whole(part));
	return ret;
}

int bdev_permission(dev_t dev, blk_mode_t mode, void *holder)
{
	int ret;

	ret = devcgroup_check_permission(DEVCG_DEV_BLOCK,
			MAJOR(dev), MINOR(dev),
			((mode & BLK_OPEN_READ) ? DEVCG_ACC_READ : 0) |
			((mode & BLK_OPEN_WRITE) ? DEVCG_ACC_WRITE : 0));
	if (ret)
		return ret;

	/* Blocking writes requires exclusive opener */
	if (mode & BLK_OPEN_RESTRICT_WRITES && !holder)
		return -EINVAL;

	/*
	 * We're using error pointers to indicate to ->release() when we
	 * failed to open that block device. Also this doesn't make sense.
	 */
	if (WARN_ON_ONCE(IS_ERR(holder)))
		return -EINVAL;

	return 0;
}

static void blkdev_put_part(struct block_device *part)
{
	struct block_device *whole = bdev_whole(part);

	if (atomic_dec_and_test(&part->bd_openers)) {
		blkdev_flush_mapping(part);
		whole->bd_disk->open_partitions--;
	}
	blkdev_put_whole(whole);
}

<<<<<<< HEAD
/*由dev获得块设备*/
struct block_device *blkdev_get_no_open(dev_t dev)
=======
struct block_device *blkdev_get_no_open(dev_t dev, bool autoload)
>>>>>>> 155a3c00
{
	struct block_device *bdev;
	struct inode *inode;

	/*查找inode id为dev,且super blok为blockdev_superblock的inode,此即为dev对应的块设备
	 * 添加位置见bdev_add*/
	inode = ilookup(blockdev_superblock, dev);
<<<<<<< HEAD
	if (!inode && IS_ENABLED(CONFIG_BLOCK_LEGACY_AUTOLOAD)) {
		/*inode不存在，但开启了autoload,先尝试做module的probe回调，再查一次inode*/
=======
	if (!inode && autoload && IS_ENABLED(CONFIG_BLOCK_LEGACY_AUTOLOAD)) {
>>>>>>> 155a3c00
		blk_request_module(dev);
		inode = ilookup(blockdev_superblock, dev);
		if (inode)
			pr_warn_ratelimited(
"block device autoloading is deprecated and will be removed.\n");
	}

	/*没有查找到块设备*/
	if (!inode)
		return NULL;

	/* switch from the inode reference to a device mode one: */
	bdev = &BDEV_I(inode)->bdev;/*取此inode对应的块设备*/
	if (!kobject_get_unless_zero(&bdev->bd_device.kobj))
		bdev = NULL;
	iput(inode);
	return bdev;
}

void blkdev_put_no_open(struct block_device *bdev)
{
	put_device(&bdev->bd_device);
}

static bool bdev_writes_blocked(struct block_device *bdev)
{
	return bdev->bd_writers < 0;
}

static void bdev_block_writes(struct block_device *bdev)
{
	bdev->bd_writers--;
}

static void bdev_unblock_writes(struct block_device *bdev)
{
	bdev->bd_writers++;
}

static bool bdev_may_open(struct block_device *bdev, blk_mode_t mode)
{
	if (bdev_allow_write_mounted)
		return true;
	/* Writes blocked? */
	if (mode & BLK_OPEN_WRITE && bdev_writes_blocked(bdev))
		return false;
	if (mode & BLK_OPEN_RESTRICT_WRITES && bdev->bd_writers > 0)
		return false;
	return true;
}

static void bdev_claim_write_access(struct block_device *bdev, blk_mode_t mode)
{
	if (bdev_allow_write_mounted)
		return;

	/* Claim exclusive or shared write access. */
	if (mode & BLK_OPEN_RESTRICT_WRITES)
		bdev_block_writes(bdev);
	else if (mode & BLK_OPEN_WRITE)
		bdev->bd_writers++;
}

static inline bool bdev_unclaimed(const struct file *bdev_file)
{
	return bdev_file->private_data == BDEV_I(bdev_file->f_mapping->host);
}

static void bdev_yield_write_access(struct file *bdev_file)
{
	struct block_device *bdev;

	if (bdev_allow_write_mounted)
		return;

	if (bdev_unclaimed(bdev_file))
		return;

	bdev = file_bdev(bdev_file);

	if (bdev_file->f_mode & FMODE_WRITE_RESTRICTED)
		bdev_unblock_writes(bdev);
	else if (bdev_file->f_mode & FMODE_WRITE)
		bdev->bd_writers--;
}

/**
 * bdev_open - open a block device
 * @bdev: block device to open
 * @mode: open mode (BLK_OPEN_*)
 * @holder: exclusive holder identifier
 * @hops: holder operations
 * @bdev_file: file for the block device
 *
 * Open the block device. If @holder is not %NULL, the block device is opened
 * with exclusive access.  Exclusive opens may nest for the same @holder.
 *
 * CONTEXT:
 * Might sleep.
 *
 * RETURNS:
 * zero on success, -errno on failure.
 */
<<<<<<< HEAD
struct bdev_handle *bdev_open_by_dev(dev_t dev/*设备编号*/, blk_mode_t mode, void *holder,
				     const struct blk_holder_ops *hops)
{
	/*申请结构体*/
	struct bdev_handle *handle = kmalloc(sizeof(struct bdev_handle),
					     GFP_KERNEL);
	struct block_device *bdev;
=======
int bdev_open(struct block_device *bdev, blk_mode_t mode, void *holder,
	      const struct blk_holder_ops *hops, struct file *bdev_file)
{
>>>>>>> 155a3c00
	bool unblock_events = true;
	struct gendisk *disk = bdev->bd_disk;
	int ret;

<<<<<<< HEAD
	if (!handle)
		return ERR_PTR(-ENOMEM);

	ret = devcgroup_check_permission(DEVCG_DEV_BLOCK,
			MAJOR(dev), MINOR(dev),
			((mode & BLK_OPEN_READ) ? DEVCG_ACC_READ : 0) |
			((mode & BLK_OPEN_WRITE) ? DEVCG_ACC_WRITE : 0));
	if (ret)
		goto free_handle;

	/* Blocking writes requires exclusive opener */
	if (mode & BLK_OPEN_RESTRICT_WRITES && !holder) {
		ret = -EINVAL;
		goto free_handle;
	}

	/*取dev_t对应的块设备*/
	bdev = blkdev_get_no_open(dev);
	if (!bdev) {
		ret = -ENXIO;
		goto free_handle;
	}
	disk = bdev->bd_disk;/*取此块设备的gernal disk*/

=======
>>>>>>> 155a3c00
	if (holder) {
		mode |= BLK_OPEN_EXCL;
		ret = bd_prepare_to_claim(bdev, holder, hops);
		if (ret)
			return ret;
	} else {
		if (WARN_ON_ONCE(mode & BLK_OPEN_EXCL))
			return -EIO;
	}

	disk_block_events(disk);

	mutex_lock(&disk->open_mutex);
	ret = -ENXIO;
	if (!disk_live(disk))
		goto abort_claiming;
	if (!try_module_get(disk->fops->owner))
		goto abort_claiming;
	ret = -EBUSY;
	if (!bdev_may_open(bdev, mode))
		goto put_module;
	if (bdev_is_partition(bdev))
		/*块设备分区号不为0，取分区*/
		ret = blkdev_get_part(bdev, mode);
	else
		ret = blkdev_get_whole(bdev, mode);
	if (ret)
		goto put_module;
	bdev_claim_write_access(bdev, mode);
	if (holder) {
		bd_finish_claiming(bdev, holder, hops);

		/*
		 * Block event polling for write claims if requested.  Any write
		 * holder makes the write_holder state stick until all are
		 * released.  This is good enough and tracking individual
		 * writeable reference is too fragile given the way @mode is
		 * used in blkdev_get/put().
		 */
		if ((mode & BLK_OPEN_WRITE) &&
		    !bdev_test_flag(bdev, BD_WRITE_HOLDER) &&
		    (disk->event_flags & DISK_EVENT_FLAG_BLOCK_ON_EXCL_WRITE)) {
			bdev_set_flag(bdev, BD_WRITE_HOLDER);
			unblock_events = false;
		}
	}
	mutex_unlock(&disk->open_mutex);

	if (unblock_events)
		disk_unblock_events(disk);

	bdev_file->f_flags |= O_LARGEFILE;
	bdev_file->f_mode |= FMODE_CAN_ODIRECT;
	if (bdev_nowait(bdev))
		bdev_file->f_mode |= FMODE_NOWAIT;
	if (mode & BLK_OPEN_RESTRICT_WRITES)
		bdev_file->f_mode |= FMODE_WRITE_RESTRICTED;
	bdev_file->f_mapping = bdev->bd_mapping;
	bdev_file->f_wb_err = filemap_sample_wb_err(bdev_file->f_mapping);
	bdev_file->private_data = holder;

	return 0;
put_module:
	module_put(disk->fops->owner);
abort_claiming:
	if (holder)
		bd_abort_claiming(bdev, holder);
	mutex_unlock(&disk->open_mutex);
	disk_unblock_events(disk);
	return ret;
}

/*
 * If BLK_OPEN_WRITE_IOCTL is set then this is a historical quirk
 * associated with the floppy driver where it has allowed ioctls if the
 * file was opened for writing, but does not allow reads or writes.
 * Make sure that this quirk is reflected in @f_flags.
 *
 * It can also happen if a block device is opened as O_RDWR | O_WRONLY.
 */
<<<<<<< HEAD
struct bdev_handle *bdev_open_by_path(const char *path/*块设备名称*/, blk_mode_t mode,
		void *holder, const struct blk_holder_ops *hops)
=======
static unsigned blk_to_file_flags(blk_mode_t mode)
{
	unsigned int flags = 0;

	if ((mode & (BLK_OPEN_READ | BLK_OPEN_WRITE)) ==
	    (BLK_OPEN_READ | BLK_OPEN_WRITE))
		flags |= O_RDWR;
	else if (mode & BLK_OPEN_WRITE_IOCTL)
		flags |= O_RDWR | O_WRONLY;
	else if (mode & BLK_OPEN_WRITE)
		flags |= O_WRONLY;
	else if (mode & BLK_OPEN_READ)
		flags |= O_RDONLY; /* homeopathic, because O_RDONLY is 0 */
	else
		WARN_ON_ONCE(true);

	if (mode & BLK_OPEN_NDELAY)
		flags |= O_NDELAY;

	return flags;
}

struct file *bdev_file_open_by_dev(dev_t dev, blk_mode_t mode, void *holder,
				   const struct blk_holder_ops *hops)
{
	struct file *bdev_file;
	struct block_device *bdev;
	unsigned int flags;
	int ret;

	ret = bdev_permission(dev, mode, holder);
	if (ret)
		return ERR_PTR(ret);

	bdev = blkdev_get_no_open(dev, true);
	if (!bdev)
		return ERR_PTR(-ENXIO);

	flags = blk_to_file_flags(mode);
	bdev_file = alloc_file_pseudo_noaccount(BD_INODE(bdev),
			blockdev_mnt, "", flags | O_LARGEFILE, &def_blk_fops);
	if (IS_ERR(bdev_file)) {
		blkdev_put_no_open(bdev);
		return bdev_file;
	}
	ihold(BD_INODE(bdev));

	ret = bdev_open(bdev, mode, holder, hops, bdev_file);
	if (ret) {
		/* We failed to open the block device. Let ->release() know. */
		bdev_file->private_data = ERR_PTR(ret);
		fput(bdev_file);
		return ERR_PTR(ret);
	}
	return bdev_file;
}
EXPORT_SYMBOL(bdev_file_open_by_dev);

struct file *bdev_file_open_by_path(const char *path, blk_mode_t mode,
				    void *holder,
				    const struct blk_holder_ops *hops)
>>>>>>> 155a3c00
{
	struct file *file;
	dev_t dev;
	int error;

	//取path对应的块设备的dev_t
	error = lookup_bdev(path, &dev);
	if (error)
		return ERR_PTR(error);

<<<<<<< HEAD
	/*通过dev_t取对应的块设备*/
	handle = bdev_open_by_dev(dev, mode, holder, hops);
	if (!IS_ERR(handle) && (mode & BLK_OPEN_WRITE) &&
	    bdev_read_only(handle->bdev)) {
		bdev_release(handle);
		return ERR_PTR(-EACCES);
=======
	file = bdev_file_open_by_dev(dev, mode, holder, hops);
	if (!IS_ERR(file) && (mode & BLK_OPEN_WRITE)) {
		if (bdev_read_only(file_bdev(file))) {
			fput(file);
			file = ERR_PTR(-EACCES);
		}
>>>>>>> 155a3c00
	}

	return file;
}
EXPORT_SYMBOL(bdev_file_open_by_path);

static inline void bd_yield_claim(struct file *bdev_file)
{
	struct block_device *bdev = file_bdev(bdev_file);
	void *holder = bdev_file->private_data;

	lockdep_assert_held(&bdev->bd_disk->open_mutex);

	if (WARN_ON_ONCE(IS_ERR_OR_NULL(holder)))
		return;

	if (!bdev_unclaimed(bdev_file))
		bd_end_claim(bdev, holder);
}

void bdev_release(struct file *bdev_file)
{
	struct block_device *bdev = file_bdev(bdev_file);
	void *holder = bdev_file->private_data;
	struct gendisk *disk = bdev->bd_disk;

	/* We failed to open that block device. */
	if (IS_ERR(holder))
		goto put_no_open;

	/*
	 * Sync early if it looks like we're the last one.  If someone else
	 * opens the block device between now and the decrement of bd_openers
	 * then we did a sync that we didn't need to, but that's not the end
	 * of the world and we want to avoid long (could be several minute)
	 * syncs while holding the mutex.
	 */
	if (atomic_read(&bdev->bd_openers) == 1)
		sync_blockdev(bdev);

	mutex_lock(&disk->open_mutex);
	bdev_yield_write_access(bdev_file);

	if (holder)
		bd_yield_claim(bdev_file);

	/*
	 * Trigger event checking and tell drivers to flush MEDIA_CHANGE
	 * event.  This is to ensure detection of media removal commanded
	 * from userland - e.g. eject(1).
	 */
	disk_flush_events(disk, DISK_EVENT_MEDIA_CHANGE);

	if (bdev_is_partition(bdev))
		blkdev_put_part(bdev);
	else
		blkdev_put_whole(bdev);
	mutex_unlock(&disk->open_mutex);

	module_put(disk->fops->owner);
put_no_open:
	blkdev_put_no_open(bdev);
}

/**
 * bdev_fput - yield claim to the block device and put the file
 * @bdev_file: open block device
 *
 * Yield claim on the block device and put the file. Ensure that the
 * block device can be reclaimed before the file is closed which is a
 * deferred operation.
 */
void bdev_fput(struct file *bdev_file)
{
	if (WARN_ON_ONCE(bdev_file->f_op != &def_blk_fops))
		return;

	if (bdev_file->private_data) {
		struct block_device *bdev = file_bdev(bdev_file);
		struct gendisk *disk = bdev->bd_disk;

		mutex_lock(&disk->open_mutex);
		bdev_yield_write_access(bdev_file);
		bd_yield_claim(bdev_file);
		/*
		 * Tell release we already gave up our hold on the
		 * device and if write restrictions are available that
		 * we already gave up write access to the device.
		 */
		bdev_file->private_data = BDEV_I(bdev_file->f_mapping->host);
		mutex_unlock(&disk->open_mutex);
	}

	fput(bdev_file);
}
EXPORT_SYMBOL(bdev_fput);

/**
 * lookup_bdev() - Look up a struct block_device by name.
 * @pathname: Name of the block device in the filesystem.
 * @dev: Pointer to the block device's dev_t, if found.
 *
 * Lookup the block device's dev_t at @pathname in the current
 * namespace if possible and return it in @dev.
 *
 * Context: May sleep.
 * Return: 0 if succeeded, negative errno otherwise.
 */
//通过pathname查找其对应的块设备
int lookup_bdev(const char *pathname, dev_t *dev/*出参，确认pathname对应的块设备*/)
{
	struct inode *inode;
	struct path path;
	int error;

	//pathname为空时，无法查询到对应的bdev
	if (!pathname || !*pathname)
		return -EINVAL;

	//将pathname转换为path
	error = kern_path(pathname, LOOKUP_FOLLOW, &path);
	if (error)
		return error;

	//取此dentry所对应的inode
	inode = d_backing_inode(path.dentry);
	error = -ENOTBLK;
	if (!S_ISBLK(inode->i_mode))
		//inode如果非块设备，则跳出
		goto out_path_put;

	/*path指定的是一个块设备*/
	error = -EACCES;
	if (!may_open_dev(&path))
		goto out_path_put;

	*dev = inode->i_rdev;
	error = 0;
out_path_put:
	path_put(&path);
	return error;
}
EXPORT_SYMBOL(lookup_bdev);

/**
 * bdev_mark_dead - mark a block device as dead
 * @bdev: block device to operate on
 * @surprise: indicate a surprise removal
 *
 * Tell the file system that this devices or media is dead.  If @surprise is set
 * to %true the device or media is already gone, if not we are preparing for an
 * orderly removal.
 *
 * This calls into the file system, which then typicall syncs out all dirty data
 * and writes back inodes and then invalidates any cached data in the inodes on
 * the file system.  In addition we also invalidate the block device mapping.
 */
void bdev_mark_dead(struct block_device *bdev, bool surprise)
{
	mutex_lock(&bdev->bd_holder_lock);
	if (bdev->bd_holder_ops && bdev->bd_holder_ops->mark_dead)
		bdev->bd_holder_ops->mark_dead(bdev, surprise);
	else {
		mutex_unlock(&bdev->bd_holder_lock);
		sync_blockdev(bdev);
	}

	invalidate_bdev(bdev);
}
/*
 * New drivers should not use this directly.  There are some drivers however
 * that needs this for historical reasons. For example, the DASD driver has
 * historically had a shutdown to offline mode that doesn't actually remove the
 * gendisk that otherwise looks a lot like a safe device removal.
 */
EXPORT_SYMBOL_GPL(bdev_mark_dead);

void sync_bdevs(bool wait)
{
	struct inode *inode, *old_inode = NULL;

	spin_lock(&blockdev_superblock->s_inode_list_lock);
	list_for_each_entry(inode, &blockdev_superblock->s_inodes, i_sb_list) {
		struct address_space *mapping = inode->i_mapping;
		struct block_device *bdev;

		spin_lock(&inode->i_lock);
		if (inode->i_state & (I_FREEING|I_WILL_FREE|I_NEW) ||
		    mapping->nrpages == 0) {
			spin_unlock(&inode->i_lock);
			continue;
		}
		__iget(inode);
		spin_unlock(&inode->i_lock);
		spin_unlock(&blockdev_superblock->s_inode_list_lock);
		/*
		 * We hold a reference to 'inode' so it couldn't have been
		 * removed from s_inodes list while we dropped the
		 * s_inode_list_lock  We cannot iput the inode now as we can
		 * be holding the last reference and we cannot iput it under
		 * s_inode_list_lock. So we keep the reference and iput it
		 * later.
		 */
		iput(old_inode);
		old_inode = inode;
		bdev = I_BDEV(inode);

		mutex_lock(&bdev->bd_disk->open_mutex);
		if (!atomic_read(&bdev->bd_openers)) {
			; /* skip */
		} else if (wait) {
			/*
			 * We keep the error status of individual mapping so
			 * that applications can catch the writeback error using
			 * fsync(2). See filemap_fdatawait_keep_errors() for
			 * details.
			 */
			filemap_fdatawait_keep_errors(inode->i_mapping);
		} else {
			filemap_fdatawrite(inode->i_mapping);
		}
		mutex_unlock(&bdev->bd_disk->open_mutex);

		spin_lock(&blockdev_superblock->s_inode_list_lock);
	}
	spin_unlock(&blockdev_superblock->s_inode_list_lock);
	iput(old_inode);
}

/*
 * Handle STATX_{DIOALIGN, WRITE_ATOMIC} for block devices.
 */
void bdev_statx(const struct path *path, struct kstat *stat, u32 request_mask)
{
	struct block_device *bdev;

	/*
	 * Note that d_backing_inode() returns the block device node inode, not
	 * the block device's internal inode.  Therefore it is *not* valid to
	 * use I_BDEV() here; the block device has to be looked up by i_rdev
	 * instead.
	 */
	bdev = blkdev_get_no_open(d_backing_inode(path->dentry)->i_rdev, false);
	if (!bdev)
		return;

	if (request_mask & STATX_DIOALIGN) {
		stat->dio_mem_align = bdev_dma_alignment(bdev) + 1;
		stat->dio_offset_align = bdev_logical_block_size(bdev);
		stat->result_mask |= STATX_DIOALIGN;
	}

	if (request_mask & STATX_WRITE_ATOMIC && bdev_can_atomic_write(bdev)) {
		struct request_queue *bd_queue = bdev->bd_queue;

		generic_fill_statx_atomic_writes(stat,
			queue_atomic_write_unit_min_bytes(bd_queue),
			queue_atomic_write_unit_max_bytes(bd_queue),
			0);
	}

	stat->blksize = bdev_io_min(bdev);

	blkdev_put_no_open(bdev);
}

bool disk_live(struct gendisk *disk)
{
	return !inode_unhashed(BD_INODE(disk->part0));
}
EXPORT_SYMBOL_GPL(disk_live);

unsigned int block_size(struct block_device *bdev)
{
	return 1 << BD_INODE(bdev)->i_blkbits;
}
EXPORT_SYMBOL_GPL(block_size);

static int __init setup_bdev_allow_write_mounted(char *str)
{
	if (kstrtobool(str, &bdev_allow_write_mounted))
		/*解析bdev_allow_write_mounted配置失败*/
		pr_warn("Invalid option string for bdev_allow_write_mounted:"
			" '%s'\n", str);
	return 1;
}
__setup("bdev_allow_write_mounted=", setup_bdev_allow_write_mounted);<|MERGE_RESOLUTION|>--- conflicted
+++ resolved
@@ -46,15 +46,12 @@
 	return container_of(inode, struct bdev_inode, vfs_inode);
 }
 
-<<<<<<< HEAD
+static inline struct inode *BD_INODE(struct block_device *bdev)
+{
+	return &container_of(bdev, struct bdev_inode, bdev)->vfs_inode;
+}
+
 /*由inode获得block_device*/
-=======
-static inline struct inode *BD_INODE(struct block_device *bdev)
-{
-	return &container_of(bdev, struct bdev_inode, bdev)->vfs_inode;
-}
-
->>>>>>> 155a3c00
 struct block_device *I_BDEV(struct inode *inode)
 {
 	return &BDEV_I(inode)->bdev;
@@ -470,21 +467,12 @@
 	err = register_filesystem(&bd_type);
 	if (err)
 		panic("Cannot register bdev pseudo-fs");
-<<<<<<< HEAD
-
 	//挂载块设备文件系统，并获得挂载点(促使bd_mount函数被调用）
-	bd_mnt = kern_mount(&bd_type);
-	if (IS_ERR(bd_mnt))
-		panic("Cannot create bdev pseudo-fs");
-
-	/*记录bdev设备的超级块*/
-	blockdev_superblock = bd_mnt->mnt_sb;   /* For writeback */
-=======
 	blockdev_mnt = kern_mount(&bd_type);
 	if (IS_ERR(blockdev_mnt))
 		panic("Cannot create bdev pseudo-fs");
+	/*记录bdev设备的超级块*/
 	blockdev_superblock = blockdev_mnt->mnt_sb;   /* For writeback */
->>>>>>> 155a3c00
 }
 
 /*针对gendisk,分区号创建block_device*/
@@ -507,21 +495,11 @@
 	mutex_init(&bdev->bd_fsfreeze_mutex);
 	spin_lock_init(&bdev->bd_size_lock);
 	mutex_init(&bdev->bd_holder_lock);
-<<<<<<< HEAD
-	bdev->bd_partno = partno;
-	bdev->bd_inode = inode;/*设置它关联的inode*/
-	bdev->bd_queue = disk->queue;/*block设备queue复用disk->queue*/
-	if (partno)
-		bdev->bd_has_submit_bio = disk->part0->bd_has_submit_bio;
-	else
-		bdev->bd_has_submit_bio = false;
-=======
 	atomic_set(&bdev->__bd_flags, partno);
 	bdev->bd_mapping = &inode->i_data;
-	bdev->bd_queue = disk->queue;
+	bdev->bd_queue = disk->queue;/*block设备queue复用disk->queue*/
 	if (partno && bdev_test_flag(disk->part0, BD_HAS_SUBMIT_BIO))
 		bdev_set_flag(bdev, BD_HAS_SUBMIT_BIO);
->>>>>>> 155a3c00
 	bdev->bd_stats = alloc_percpu(struct disk_stats);
 	if (!bdev->bd_stats) {
 		iput(inode);
@@ -534,13 +512,9 @@
 void bdev_set_nr_sectors(struct block_device *bdev, sector_t sectors)
 {
 	spin_lock(&bdev->bd_size_lock);
-<<<<<<< HEAD
 	/*设置此块设备文件大小（即总扇区的字节总数）*/
-	i_size_write(bdev->bd_inode, (loff_t)sectors << SECTOR_SHIFT);
+	i_size_write(BD_INODE(bdev), (loff_t)sectors << SECTOR_SHIFT);
 	/*设置此块设备总扇区数*/
-=======
-	i_size_write(BD_INODE(bdev), (loff_t)sectors << SECTOR_SHIFT);
->>>>>>> 155a3c00
 	bdev->bd_nr_sectors = sectors;
 	spin_unlock(&bdev->bd_size_lock);
 }
@@ -552,15 +526,10 @@
 	if (bdev_stable_writes(bdev))
 		mapping_set_stable_writes(bdev->bd_mapping);
 	bdev->bd_dev = dev;
-<<<<<<< HEAD
 	/*如下示，块设备inode number即为设备编号*/
-	bdev->bd_inode->i_rdev = dev;
-	bdev->bd_inode->i_ino = dev;
-	/*将块设备对应的inode,加入到inode hash表中*/
-	insert_inode_hash(bdev->bd_inode);
-=======
 	inode->i_rdev = dev;
 	inode->i_ino = dev;
+	/*将块设备对应的inode,加入到inode hash表中*/
 	insert_inode_hash(inode);
 }
 
@@ -572,7 +541,6 @@
 void bdev_drop(struct block_device *bdev)
 {
 	iput(BD_INODE(bdev));
->>>>>>> 155a3c00
 }
 
 long nr_blockdev_pages(void)
@@ -878,12 +846,8 @@
 	blkdev_put_whole(whole);
 }
 
-<<<<<<< HEAD
 /*由dev获得块设备*/
-struct block_device *blkdev_get_no_open(dev_t dev)
-=======
 struct block_device *blkdev_get_no_open(dev_t dev, bool autoload)
->>>>>>> 155a3c00
 {
 	struct block_device *bdev;
 	struct inode *inode;
@@ -891,12 +855,8 @@
 	/*查找inode id为dev,且super blok为blockdev_superblock的inode,此即为dev对应的块设备
 	 * 添加位置见bdev_add*/
 	inode = ilookup(blockdev_superblock, dev);
-<<<<<<< HEAD
-	if (!inode && IS_ENABLED(CONFIG_BLOCK_LEGACY_AUTOLOAD)) {
+	if (!inode && autoload && IS_ENABLED(CONFIG_BLOCK_LEGACY_AUTOLOAD)) {
 		/*inode不存在，但开启了autoload,先尝试做module的probe回调，再查一次inode*/
-=======
-	if (!inode && autoload && IS_ENABLED(CONFIG_BLOCK_LEGACY_AUTOLOAD)) {
->>>>>>> 155a3c00
 		blk_request_module(dev);
 		inode = ilookup(blockdev_superblock, dev);
 		if (inode)
@@ -1000,50 +960,13 @@
  * RETURNS:
  * zero on success, -errno on failure.
  */
-<<<<<<< HEAD
-struct bdev_handle *bdev_open_by_dev(dev_t dev/*设备编号*/, blk_mode_t mode, void *holder,
-				     const struct blk_holder_ops *hops)
-{
-	/*申请结构体*/
-	struct bdev_handle *handle = kmalloc(sizeof(struct bdev_handle),
-					     GFP_KERNEL);
-	struct block_device *bdev;
-=======
 int bdev_open(struct block_device *bdev, blk_mode_t mode, void *holder,
 	      const struct blk_holder_ops *hops, struct file *bdev_file)
 {
->>>>>>> 155a3c00
 	bool unblock_events = true;
 	struct gendisk *disk = bdev->bd_disk;
 	int ret;
 
-<<<<<<< HEAD
-	if (!handle)
-		return ERR_PTR(-ENOMEM);
-
-	ret = devcgroup_check_permission(DEVCG_DEV_BLOCK,
-			MAJOR(dev), MINOR(dev),
-			((mode & BLK_OPEN_READ) ? DEVCG_ACC_READ : 0) |
-			((mode & BLK_OPEN_WRITE) ? DEVCG_ACC_WRITE : 0));
-	if (ret)
-		goto free_handle;
-
-	/* Blocking writes requires exclusive opener */
-	if (mode & BLK_OPEN_RESTRICT_WRITES && !holder) {
-		ret = -EINVAL;
-		goto free_handle;
-	}
-
-	/*取dev_t对应的块设备*/
-	bdev = blkdev_get_no_open(dev);
-	if (!bdev) {
-		ret = -ENXIO;
-		goto free_handle;
-	}
-	disk = bdev->bd_disk;/*取此块设备的gernal disk*/
-
-=======
->>>>>>> 155a3c00
 	if (holder) {
 		mode |= BLK_OPEN_EXCL;
 		ret = bd_prepare_to_claim(bdev, holder, hops);
@@ -1124,10 +1047,6 @@
  *
  * It can also happen if a block device is opened as O_RDWR | O_WRONLY.
  */
-<<<<<<< HEAD
-struct bdev_handle *bdev_open_by_path(const char *path/*块设备名称*/, blk_mode_t mode,
-		void *holder, const struct blk_holder_ops *hops)
-=======
 static unsigned blk_to_file_flags(blk_mode_t mode)
 {
 	unsigned int flags = 0;
@@ -1189,7 +1108,6 @@
 struct file *bdev_file_open_by_path(const char *path, blk_mode_t mode,
 				    void *holder,
 				    const struct blk_holder_ops *hops)
->>>>>>> 155a3c00
 {
 	struct file *file;
 	dev_t dev;
@@ -1200,21 +1118,13 @@
 	if (error)
 		return ERR_PTR(error);
 
-<<<<<<< HEAD
 	/*通过dev_t取对应的块设备*/
-	handle = bdev_open_by_dev(dev, mode, holder, hops);
-	if (!IS_ERR(handle) && (mode & BLK_OPEN_WRITE) &&
-	    bdev_read_only(handle->bdev)) {
-		bdev_release(handle);
-		return ERR_PTR(-EACCES);
-=======
 	file = bdev_file_open_by_dev(dev, mode, holder, hops);
 	if (!IS_ERR(file) && (mode & BLK_OPEN_WRITE)) {
 		if (bdev_read_only(file_bdev(file))) {
 			fput(file);
 			file = ERR_PTR(-EACCES);
 		}
->>>>>>> 155a3c00
 	}
 
 	return file;
