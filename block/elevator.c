--- conflicted
+++ resolved
@@ -118,24 +118,15 @@
 	return NULL;
 }
 
-<<<<<<< HEAD
 /*通过名称查找elevator_type，要求elevator_type必须支持q要求的功能*/
-static struct elevator_type *elevator_find_get(struct request_queue *q,
-		const char *name)
-=======
 static struct elevator_type *elevator_find_get(const char *name)
->>>>>>> 155a3c00
 {
 	struct elevator_type *e;
 
 	spin_lock(&elv_list_lock);
 	e = __elevator_find(name);
-<<<<<<< HEAD
-	if (e && (!elv_support_features(q, e)/*与队列要求的功能不匹配*/ || !elevator_tryget(e)))
+	if (e && (!elevator_tryget(e)/*与队列要求的功能不匹配*/))
 		/*此elevator不可用*/
-=======
-	if (e && (!elevator_tryget(e)))
->>>>>>> 155a3c00
 		e = NULL;
 	spin_unlock(&elv_list_lock);
 	return e;
@@ -486,12 +477,8 @@
 
 	error = kobject_add(&e->kobj, &q->disk->queue_kobj, "iosched");
 	if (!error) {
-<<<<<<< HEAD
 		/*取此elevator需要的fs attr*/
-		struct elv_fs_entry *attr = e->type->elevator_attrs;
-=======
 		const struct elv_fs_entry *attr = e->type->elevator_attrs;
->>>>>>> 155a3c00
 		if (attr) {
 			while (attr->attr.name) {
 				/*创建这些fs attr*/
@@ -585,17 +572,6 @@
 }
 EXPORT_SYMBOL_GPL(elv_unregister);
 
-<<<<<<< HEAD
-static inline bool elv_support_iosched(struct request_queue *q)
-{
-	if (!queue_is_mq(q)/*不是多队列*/ ||
-	    (q->tag_set && (q->tag_set->flags & BLK_MQ_F_NO_SCHED)))
-		return false;
-	return true;
-}
-
-=======
->>>>>>> 155a3c00
 /*
  * Switch to new_e io scheduler.
  *
@@ -623,14 +599,6 @@
 		elevator_exit(q);
 	}
 
-<<<<<<< HEAD
-	/*遍历elv_list检查q要求的features可被支持的首个elevator type*/
-	list_for_each_entry(e, &elv_list, list) {
-		if (elv_support_features(q, e)) {
-			found = e;
-			break;
-		}
-=======
 	if (new_e) {
 		ret = blk_mq_init_sched(q, new_e);
 		if (ret)
@@ -640,18 +608,11 @@
 		blk_queue_flag_clear(QUEUE_FLAG_SQ_SCHED, q);
 		q->elevator = NULL;
 		q->nr_requests = q->tag_set->queue_depth;
->>>>>>> 155a3c00
 	}
 	blk_add_trace_msg(q, "elv switch: %s", ctx->name);
 
-<<<<<<< HEAD
-	if (found && !elevator_tryget(found))
-		/*找到首个了，但module引用失败*/
-		found = NULL;
-=======
 out_unfreeze:
 	blk_mq_unquiesce_queue(q);
->>>>>>> 155a3c00
 
 	if (ret) {
 		pr_warn("elv: switch to \"%s\" failed, falling back to \"none\"\n",
@@ -668,11 +629,6 @@
 	struct elevator_queue *e;
 	unsigned memflags;
 
-<<<<<<< HEAD
-	if (!elv_support_iosched(q))
-		/*不支持，直接返回*/
-		return;
-=======
 	memflags = blk_mq_freeze_queue(q);
 	mutex_lock(&q->elevator_lock);
 	e = q->elevator;
@@ -682,28 +638,12 @@
 	if (e)
 		kobject_put(&e->kobj);
 }
->>>>>>> 155a3c00
 
 static int elevator_change_done(struct request_queue *q,
 				struct elv_change_ctx *ctx)
 {
 	int ret = 0;
 
-<<<<<<< HEAD
-	if (unlikely(q->elevator))
-		/*已设置，返回*/
-		return;
-
-	if (!q->required_elevator_features)
-		/*q没有明确elevator必备的功能，取default*/
-		e = elevator_get_default(q);
-	else
-		/*按功能取elevator*/
-		e = elevator_get_by_features(q);
-	if (!e)
-		/*没有获得elevator*/
-		return;
-=======
 	if (ctx->old) {
 		bool enable_wbt = test_bit(ELEVATOR_FLAG_ENABLE_WBT_ON_EXIT,
 				&ctx->old->flags);
@@ -730,7 +670,6 @@
 	int ret = 0;
 
 	lockdep_assert_held(&q->tag_set->update_nr_hwq_lock);
->>>>>>> 155a3c00
 
 	memflags = blk_mq_freeze_queue(q);
 	/*
@@ -809,14 +748,7 @@
 			"falling back to \"none\"\n", ctx.name, err);
 }
 
-<<<<<<< HEAD
-/*
- * Switch this queue to the given IO scheduler.
- */
-static int elevator_change(struct request_queue *q, const char *elevator_name/*要变更的新名称*/)
-=======
 void elevator_set_none(struct request_queue *q)
->>>>>>> 155a3c00
 {
 	struct elv_change_ctx ctx = {
 		.name	= "none",
@@ -828,47 +760,20 @@
 		pr_warn("%s: set none elevator failed %d\n", __func__, err);
 }
 
-<<<<<<< HEAD
-	if (!strncmp(elevator_name, "none", 4)) {
-		/*elevator_type为none*/
-		if (q->elevator)
-			elevator_disable(q);
-		return 0;
-	}
-=======
 static void elv_iosched_load_module(const char *elevator_name)
 {
 	struct elevator_type *found;
->>>>>>> 155a3c00
 
 	spin_lock(&elv_list_lock);
 	found = __elevator_find(elevator_name);
 	spin_unlock(&elv_list_lock);
 
-<<<<<<< HEAD
-	e = elevator_find_get(q, elevator_name);
-	if (!e) {
-		/*没有找到合适的elevator_type,请求module,再尝试一次*/
-		request_module("%s-iosched", elevator_name);
-		e = elevator_find_get(q, elevator_name);
-		if (!e)
-			return -EINVAL;
-	}
-	/*要找了要求的elevator_type,执行变更*/
-	ret = elevator_switch(q, e);
-	elevator_put(e);
-	return ret;
-}
-
-/*配置队列的调度器*/
-ssize_t elv_iosched_store(struct request_queue *q, const char *buf,
-=======
 	if (!found)
 		request_module("%s-iosched", elevator_name);
 }
 
+/*配置队列的调度器*/
 ssize_t elv_iosched_store(struct gendisk *disk, const char *buf,
->>>>>>> 155a3c00
 			  size_t count)
 {
 	char elevator_name[ELV_NAME_MAX];
@@ -881,21 +786,19 @@
 	if (!blk_queue_registered(q))
 		return -ENOENT;
 
-<<<<<<< HEAD
-	/*存储调度器名称*/
-=======
 	/*
 	 * If the attribute needs to load a module, do it before freezing the
 	 * queue to ensure that the module file can be read when the request
 	 * queue is the one for the device storing the module file.
 	 */
->>>>>>> 155a3c00
+	/*存储调度器名称*/
 	strscpy(elevator_name, buf, sizeof(elevator_name));
 	ctx.name = strstrip(elevator_name);
 
 	elv_iosched_load_module(ctx.name);
 
 	down_read(&set->update_nr_hwq_lock);
+	/*要找了要求的elevator_type,执行变更*/
 	if (!blk_queue_no_elv_switch(q)) {
 		ret = elevator_change(q, &ctx);
 		if (!ret)
@@ -907,12 +810,8 @@
 	return ret;
 }
 
-<<<<<<< HEAD
 /*显示队列的调度器*/
-ssize_t elv_iosched_show(struct request_queue *q, char *name)
-=======
 ssize_t elv_iosched_show(struct gendisk *disk, char *name)
->>>>>>> 155a3c00
 {
 	struct request_queue *q = disk->queue;
 	struct elevator_type *cur = NULL, *e;
@@ -933,12 +832,8 @@
 		if (e == cur)
 			/*输出当前生效的elevator*/
 			len += sprintf(name+len, "[%s] ", e->elevator_name);
-<<<<<<< HEAD
-		else if (elv_support_features(q, e))
+		else
 			/*输出与此q需要的功能匹配的算法*/
-=======
-		else
->>>>>>> 155a3c00
 			len += sprintf(name+len, "%s ", e->elevator_name);
 	}
 	spin_unlock(&elv_list_lock);
