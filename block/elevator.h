/* SPDX-License-Identifier: GPL-2.0 */
#ifndef _ELEVATOR_H
#define _ELEVATOR_H

#include <linux/percpu.h>
#include <linux/hashtable.h>
#include "blk-mq.h"

struct io_cq;
struct elevator_type;
struct blk_mq_debugfs_attr;

/*
 * Return values from elevator merger
 */
enum elv_merge {
	ELEVATOR_NO_MERGE	= 0,
	ELEVATOR_FRONT_MERGE	= 1,
	ELEVATOR_BACK_MERGE	= 2,
	ELEVATOR_DISCARD_MERGE	= 3,
};

struct blk_mq_alloc_data;
struct blk_mq_hw_ctx;

struct elevator_mq_ops {
	int (*init_sched)(struct request_queue *, struct elevator_type *);
	void (*exit_sched)(struct elevator_queue *);
	int (*init_hctx)(struct blk_mq_hw_ctx *, unsigned int/*ctx索引*/);
	void (*exit_hctx)(struct blk_mq_hw_ctx *, unsigned int);
	void (*depth_updated)(struct blk_mq_hw_ctx *);

	bool (*allow_merge)(struct request_queue *, struct request *, struct bio *);
	bool (*bio_merge)(struct request_queue *, struct bio *, unsigned int);
	int (*request_merge)(struct request_queue *q, struct request **, struct bio *);
	void (*request_merged)(struct request_queue *, struct request *, enum elv_merge);
	void (*requests_merged)(struct request_queue *, struct request *, struct request *);
	void (*limit_depth)(blk_opf_t, struct blk_mq_alloc_data *);
	void (*prepare_request)(struct request *);
	void (*finish_request)(struct request *);
	void (*insert_requests)(struct blk_mq_hw_ctx *hctx, struct list_head *list,
			blk_insert_t flags);
	struct request *(*dispatch_request)(struct blk_mq_hw_ctx *);
	bool (*has_work)(struct blk_mq_hw_ctx *);
	void (*completed_request)(struct request *, u64);
	void (*requeue_request)(struct request *);
	struct request *(*former_request)(struct request_queue *, struct request *);
	struct request *(*next_request)(struct request_queue *, struct request *);
	void (*init_icq)(struct io_cq *);
	void (*exit_icq)(struct io_cq *);
};

#define ELV_NAME_MAX	(16)

struct elv_fs_entry {
	struct attribute attr;
	ssize_t (*show)(struct elevator_queue *, char *);
	ssize_t (*store)(struct elevator_queue *, const char *, size_t);
};

/*
 * identifies an elevator type, such as AS or deadline
 */
struct elevator_type
{
	/* managed by elevator core */
	struct kmem_cache *icq_cache;

	/* fields provided by elevator implementation */
	struct elevator_mq_ops ops;

	size_t icq_size;	/* see iocontext.h */
	size_t icq_align;	/* ditto */
	const struct elv_fs_entry *elevator_attrs;
	const char *elevator_name;
	const char *elevator_alias;
<<<<<<< HEAD
	const unsigned int elevator_features;/*提供的功能*/
=======
>>>>>>> 155a3c00
	struct module *elevator_owner;
#ifdef CONFIG_BLK_DEBUG_FS
	const struct blk_mq_debugfs_attr *queue_debugfs_attrs;
	const struct blk_mq_debugfs_attr *hctx_debugfs_attrs;
#endif

	/* managed by elevator core */
	char icq_cache_name[ELV_NAME_MAX + 6];	/* elvname + "_io_cq" */
	struct list_head list;
};

static inline bool elevator_tryget(struct elevator_type *e)
{
	/*尝试引用此module*/
	return try_module_get(e->elevator_owner);
}

static inline void __elevator_get(struct elevator_type *e)
{
	__module_get(e->elevator_owner);
}

static inline void elevator_put(struct elevator_type *e)
{
	module_put(e->elevator_owner);
}

#define ELV_HASH_BITS 6

void elv_rqhash_del(struct request_queue *q, struct request *rq);
void elv_rqhash_add(struct request_queue *q, struct request *rq);
void elv_rqhash_reposition(struct request_queue *q, struct request *rq);
struct request *elv_rqhash_find(struct request_queue *q, sector_t offset);

/*
 * each queue has an elevator_queue associated with it
 */
struct elevator_queue
{
	struct elevator_type *type;/*指向应用的elevator，见elv_register*/
	void *elevator_data;/*由各elevator_type定义类型的私有数据*/
	struct kobject kobj;
	struct mutex sysfs_lock;
	unsigned long flags;
	DECLARE_HASHTABLE(hash, ELV_HASH_BITS);
};

#define ELEVATOR_FLAG_REGISTERED	0
#define ELEVATOR_FLAG_DYING		1
#define ELEVATOR_FLAG_ENABLE_WBT_ON_EXIT	2

/*
 * block elevator interface
 */
extern enum elv_merge elv_merge(struct request_queue *, struct request **,
		struct bio *);
extern void elv_merge_requests(struct request_queue *, struct request *,
			       struct request *);
extern void elv_merged_request(struct request_queue *, struct request *,
		enum elv_merge);
extern bool elv_attempt_insert_merge(struct request_queue *, struct request *,
				     struct list_head *);
extern struct request *elv_former_request(struct request_queue *, struct request *);
extern struct request *elv_latter_request(struct request_queue *, struct request *);
void elevator_init_mq(struct request_queue *q);

/*
 * io scheduler registration
 */
extern int elv_register(struct elevator_type *);
extern void elv_unregister(struct elevator_type *);

/*
 * io scheduler sysfs switching
 */
ssize_t elv_iosched_show(struct gendisk *disk, char *page);
ssize_t elv_iosched_store(struct gendisk *disk, const char *page, size_t count);

extern bool elv_bio_merge_ok(struct request *, struct bio *);
extern struct elevator_queue *elevator_alloc(struct request_queue *,
					struct elevator_type *);

/*
 * Helper functions.
 */
extern struct request *elv_rb_former_request(struct request_queue *, struct request *);
extern struct request *elv_rb_latter_request(struct request_queue *, struct request *);

/*
 * rb support functions.
 */
extern void elv_rb_add(struct rb_root *, struct request *);
extern void elv_rb_del(struct rb_root *, struct request *);
extern struct request *elv_rb_find(struct rb_root *, sector_t);

/*
 * Insertion selection
 */
#define ELEVATOR_INSERT_FRONT	1
#define ELEVATOR_INSERT_BACK	2
#define ELEVATOR_INSERT_SORT	3
#define ELEVATOR_INSERT_REQUEUE	4
#define ELEVATOR_INSERT_FLUSH	5
#define ELEVATOR_INSERT_SORT_MERGE	6

#define rb_entry_rq(node)	rb_entry((node), struct request, rb_node)

#define rq_entry_fifo(ptr)	list_entry((ptr), struct request, queuelist)
#define rq_fifo_clear(rq)	list_del_init(&(rq)->queuelist)

void blk_mq_sched_reg_debugfs(struct request_queue *q);
void blk_mq_sched_unreg_debugfs(struct request_queue *q);

#endif /* _ELEVATOR_H */<|MERGE_RESOLUTION|>--- conflicted
+++ resolved
@@ -74,10 +74,6 @@
 	const struct elv_fs_entry *elevator_attrs;
 	const char *elevator_name;
 	const char *elevator_alias;
-<<<<<<< HEAD
-	const unsigned int elevator_features;/*提供的功能*/
-=======
->>>>>>> 155a3c00
 	struct module *elevator_owner;
 #ifdef CONFIG_BLK_DEBUG_FS
 	const struct blk_mq_debugfs_attr *queue_debugfs_attrs;
