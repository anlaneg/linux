--- conflicted
+++ resolved
@@ -813,15 +813,9 @@
 
 	mutex_lock(&q->sysfs_dir_lock);
 
-<<<<<<< HEAD
 	//添加queue kobject
-	ret = kobject_add(&q->kobj, kobject_get(&dev->kobj), "%s", "queue");
-	if (ret < 0) {
-		blk_trace_remove_sysfs(dev);
-=======
 	ret = kobject_add(&q->kobj, &disk_to_dev(disk)->kobj, "queue");
 	if (ret < 0)
->>>>>>> 97ee9d1c
 		goto unlock;
 
 	if (queue_is_mq(q))
