// SPDX-License-Identifier: GPL-2.0
/*
 * Functions related to sysfs handling
 */
#include <linux/kernel.h>
#include <linux/slab.h>
#include <linux/module.h>
#include <linux/bio.h>
#include <linux/blkdev.h>
#include <linux/backing-dev.h>
#include <linux/blktrace_api.h>
#include <linux/blk-mq.h>
#include <linux/debugfs.h>

#include "blk.h"
#include "blk-mq.h"
#include "blk-mq-debugfs.h"
#include "blk-mq-sched.h"
#include "blk-rq-qos.h"
#include "blk-wbt.h"
#include "blk-cgroup.h"
#include "blk-throttle.h"

struct queue_sysfs_entry {
	struct attribute attr;
	ssize_t (*show)(struct request_queue *, char *);
	ssize_t (*store)(struct request_queue *, const char *, size_t);
};

static ssize_t
queue_var_show(unsigned long var, char *page)
{
	return sprintf(page, "%lu\n", var);
}

static ssize_t
queue_var_store(unsigned long *var, const char *page, size_t count)
{
	int err;
	unsigned long v;

	err = kstrtoul(page, 10, &v);
	if (err || v > UINT_MAX)
		return -EINVAL;

	*var = v;

	return count;
}

static ssize_t queue_var_store64(s64 *var, const char *page)
{
	int err;
	s64 v;

	err = kstrtos64(page, 10, &v);
	if (err < 0)
		return err;

	*var = v;
	return 0;
}

static ssize_t queue_requests_show(struct request_queue *q, char *page)
{
	return queue_var_show(q->nr_requests, page);
}

static ssize_t
queue_requests_store(struct request_queue *q, const char *page, size_t count)
{
	unsigned long nr;
	int ret, err;

	if (!queue_is_mq(q))
		return -EINVAL;

	ret = queue_var_store(&nr, page, count);
	if (ret < 0)
		return ret;

	if (nr < BLKDEV_MIN_RQ)
		nr = BLKDEV_MIN_RQ;

	err = blk_mq_update_nr_requests(q, nr);
	if (err)
		return err;

	return ret;
}

static ssize_t queue_ra_show(struct request_queue *q, char *page)
{
	unsigned long ra_kb;

	if (!q->disk)
		return -EINVAL;
	ra_kb = q->disk->bdi->ra_pages << (PAGE_SHIFT - 10);
	return queue_var_show(ra_kb, page);
}

static ssize_t
queue_ra_store(struct request_queue *q, const char *page, size_t count)
{
	unsigned long ra_kb;
	ssize_t ret;

	if (!q->disk)
		return -EINVAL;
	ret = queue_var_store(&ra_kb, page, count);
	if (ret < 0)
		return ret;
	q->disk->bdi->ra_pages = ra_kb >> (PAGE_SHIFT - 10);
	return ret;
}

static ssize_t queue_max_sectors_show(struct request_queue *q, char *page)
{
	int max_sectors_kb = queue_max_sectors(q) >> 1;

	return queue_var_show(max_sectors_kb, page);
}

static ssize_t queue_max_segments_show(struct request_queue *q, char *page)
{
	return queue_var_show(queue_max_segments(q), page);
}

static ssize_t queue_max_discard_segments_show(struct request_queue *q,
		char *page)
{
	return queue_var_show(queue_max_discard_segments(q), page);
}

static ssize_t queue_max_integrity_segments_show(struct request_queue *q, char *page)
{
	return queue_var_show(q->limits.max_integrity_segments, page);
}

static ssize_t queue_max_segment_size_show(struct request_queue *q, char *page)
{
	return queue_var_show(queue_max_segment_size(q), page);
}

static ssize_t queue_logical_block_size_show(struct request_queue *q, char *page)
{
	return queue_var_show(queue_logical_block_size(q), page);
}

static ssize_t queue_physical_block_size_show(struct request_queue *q, char *page)
{
	return queue_var_show(queue_physical_block_size(q), page);
}

static ssize_t queue_chunk_sectors_show(struct request_queue *q, char *page)
{
	return queue_var_show(q->limits.chunk_sectors, page);
}

static ssize_t queue_io_min_show(struct request_queue *q, char *page)
{
	return queue_var_show(queue_io_min(q), page);
}

static ssize_t queue_io_opt_show(struct request_queue *q, char *page)
{
	return queue_var_show(queue_io_opt(q), page);
}

static ssize_t queue_discard_granularity_show(struct request_queue *q, char *page)
{
	return queue_var_show(q->limits.discard_granularity, page);
}

static ssize_t queue_discard_max_hw_show(struct request_queue *q, char *page)
{

	return sprintf(page, "%llu\n",
		(unsigned long long)q->limits.max_hw_discard_sectors << 9);
}

static ssize_t queue_discard_max_show(struct request_queue *q, char *page)
{
	return sprintf(page, "%llu\n",
		       (unsigned long long)q->limits.max_discard_sectors << 9);
}

static ssize_t queue_discard_max_store(struct request_queue *q,
				       const char *page, size_t count)
{
	unsigned long max_discard;
	ssize_t ret = queue_var_store(&max_discard, page, count);

	if (ret < 0)
		return ret;

	if (max_discard & (q->limits.discard_granularity - 1))
		return -EINVAL;

	max_discard >>= 9;
	if (max_discard > UINT_MAX)
		return -EINVAL;

	if (max_discard > q->limits.max_hw_discard_sectors)
		max_discard = q->limits.max_hw_discard_sectors;

	q->limits.max_discard_sectors = max_discard;
	return ret;
}

static ssize_t queue_discard_zeroes_data_show(struct request_queue *q, char *page)
{
	return queue_var_show(0, page);
}

static ssize_t queue_write_same_max_show(struct request_queue *q, char *page)
{
	return queue_var_show(0, page);
}

static ssize_t queue_write_zeroes_max_show(struct request_queue *q, char *page)
{
	return sprintf(page, "%llu\n",
		(unsigned long long)q->limits.max_write_zeroes_sectors << 9);
}

static ssize_t queue_zone_write_granularity_show(struct request_queue *q,
						 char *page)
{
	return queue_var_show(queue_zone_write_granularity(q), page);
}

static ssize_t queue_zone_append_max_show(struct request_queue *q, char *page)
{
	unsigned long long max_sectors = q->limits.max_zone_append_sectors;

	return sprintf(page, "%llu\n", max_sectors << SECTOR_SHIFT);
}

static ssize_t
queue_max_sectors_store(struct request_queue *q, const char *page, size_t count)
{
	unsigned long var;
	unsigned int max_sectors_kb,
		max_hw_sectors_kb = queue_max_hw_sectors(q) >> 1,
			page_kb = 1 << (PAGE_SHIFT - 10);
	ssize_t ret = queue_var_store(&var, page, count);

	if (ret < 0)
		return ret;

	max_sectors_kb = (unsigned int)var;
	max_hw_sectors_kb = min_not_zero(max_hw_sectors_kb,
					 q->limits.max_dev_sectors >> 1);
	if (max_sectors_kb == 0) {
		q->limits.max_user_sectors = 0;
		max_sectors_kb = min(max_hw_sectors_kb,
				     BLK_DEF_MAX_SECTORS >> 1);
	} else {
		if (max_sectors_kb > max_hw_sectors_kb ||
		    max_sectors_kb < page_kb)
			return -EINVAL;
		q->limits.max_user_sectors = max_sectors_kb << 1;
	}

	spin_lock_irq(&q->queue_lock);
	q->limits.max_sectors = max_sectors_kb << 1;
	if (q->disk)
		q->disk->bdi->io_pages = max_sectors_kb >> (PAGE_SHIFT - 10);
	spin_unlock_irq(&q->queue_lock);

	return ret;
}

static ssize_t queue_max_hw_sectors_show(struct request_queue *q, char *page)
{
	int max_hw_sectors_kb = queue_max_hw_sectors(q) >> 1;

	return queue_var_show(max_hw_sectors_kb, page);
}

static ssize_t queue_virt_boundary_mask_show(struct request_queue *q, char *page)
{
	return queue_var_show(q->limits.virt_boundary_mask, page);
}

static ssize_t queue_dma_alignment_show(struct request_queue *q, char *page)
{
	return queue_var_show(queue_dma_alignment(q), page);
}

#define QUEUE_SYSFS_BIT_FNS(name, flag, neg)				\
static ssize_t								\
queue_##name##_show(struct request_queue *q, char *page)		\
{									\
	int bit;							\
	bit = test_bit(QUEUE_FLAG_##flag, &q->queue_flags);		\
	return queue_var_show(neg ? !bit : bit, page);			\
}									\
static ssize_t								\
queue_##name##_store(struct request_queue *q, const char *page, size_t count) \
{									\
	unsigned long val;						\
	ssize_t ret;							\
	ret = queue_var_store(&val, page, count);			\
	if (ret < 0)							\
		 return ret;						\
	if (neg)							\
		val = !val;						\
									\
	if (val)							\
		blk_queue_flag_set(QUEUE_FLAG_##flag, q);		\
	else								\
		blk_queue_flag_clear(QUEUE_FLAG_##flag, q);		\
	return ret;							\
}

QUEUE_SYSFS_BIT_FNS(nonrot, NONROT, 1);
QUEUE_SYSFS_BIT_FNS(random, ADD_RANDOM, 0);
QUEUE_SYSFS_BIT_FNS(iostats, IO_STAT, 0);
QUEUE_SYSFS_BIT_FNS(stable_writes, STABLE_WRITES, 0);
#undef QUEUE_SYSFS_BIT_FNS

static ssize_t queue_zoned_show(struct request_queue *q, char *page)
{
	switch (blk_queue_zoned_model(q)) {
	case BLK_ZONED_HA:
		return sprintf(page, "host-aware\n");
	case BLK_ZONED_HM:
		return sprintf(page, "host-managed\n");
	default:
		return sprintf(page, "none\n");
	}
}

static ssize_t queue_nr_zones_show(struct request_queue *q, char *page)
{
	return queue_var_show(disk_nr_zones(q->disk), page);
}

static ssize_t queue_max_open_zones_show(struct request_queue *q, char *page)
{
	return queue_var_show(bdev_max_open_zones(q->disk->part0), page);
}

static ssize_t queue_max_active_zones_show(struct request_queue *q, char *page)
{
	return queue_var_show(bdev_max_active_zones(q->disk->part0), page);
}

static ssize_t queue_nomerges_show(struct request_queue *q, char *page)
{
	return queue_var_show((blk_queue_nomerges(q) << 1) |
			       blk_queue_noxmerges(q), page);
}

static ssize_t queue_nomerges_store(struct request_queue *q, const char *page,
				    size_t count)
{
	unsigned long nm;
	ssize_t ret = queue_var_store(&nm, page, count);

	if (ret < 0)
		return ret;

	blk_queue_flag_clear(QUEUE_FLAG_NOMERGES, q);
	blk_queue_flag_clear(QUEUE_FLAG_NOXMERGES, q);
	if (nm == 2)
		blk_queue_flag_set(QUEUE_FLAG_NOMERGES, q);
	else if (nm)
		blk_queue_flag_set(QUEUE_FLAG_NOXMERGES, q);

	return ret;
}

static ssize_t queue_rq_affinity_show(struct request_queue *q, char *page)
{
	bool set = test_bit(QUEUE_FLAG_SAME_COMP, &q->queue_flags);
	bool force = test_bit(QUEUE_FLAG_SAME_FORCE, &q->queue_flags);

	return queue_var_show(set << force, page);
}

static ssize_t
queue_rq_affinity_store(struct request_queue *q, const char *page, size_t count)
{
	ssize_t ret = -EINVAL;
#ifdef CONFIG_SMP
	unsigned long val;

	ret = queue_var_store(&val, page, count);
	if (ret < 0)
		return ret;

	if (val == 2) {
		blk_queue_flag_set(QUEUE_FLAG_SAME_COMP, q);
		blk_queue_flag_set(QUEUE_FLAG_SAME_FORCE, q);
	} else if (val == 1) {
		blk_queue_flag_set(QUEUE_FLAG_SAME_COMP, q);
		blk_queue_flag_clear(QUEUE_FLAG_SAME_FORCE, q);
	} else if (val == 0) {
		blk_queue_flag_clear(QUEUE_FLAG_SAME_COMP, q);
		blk_queue_flag_clear(QUEUE_FLAG_SAME_FORCE, q);
	}
#endif
	return ret;
}

static ssize_t queue_poll_delay_show(struct request_queue *q, char *page)
{
	int val;

	if (q->poll_nsec == BLK_MQ_POLL_CLASSIC)
		val = BLK_MQ_POLL_CLASSIC;
	else
		val = q->poll_nsec / 1000;

	return sprintf(page, "%d\n", val);
}

static ssize_t queue_poll_delay_store(struct request_queue *q, const char *page,
				size_t count)
{
	int err, val;

	if (!q->mq_ops || !q->mq_ops->poll)
		return -EINVAL;

	err = kstrtoint(page, 10, &val);
	if (err < 0)
		return err;

	if (val == BLK_MQ_POLL_CLASSIC)
		q->poll_nsec = BLK_MQ_POLL_CLASSIC;
	else if (val >= 0)
		q->poll_nsec = val * 1000;
	else
		return -EINVAL;

	return count;
}

static ssize_t queue_poll_show(struct request_queue *q, char *page)
{
	return queue_var_show(test_bit(QUEUE_FLAG_POLL, &q->queue_flags), page);
}

static ssize_t queue_poll_store(struct request_queue *q, const char *page,
				size_t count)
{
	if (!test_bit(QUEUE_FLAG_POLL, &q->queue_flags))
		return -EINVAL;
	pr_info_ratelimited("writes to the poll attribute are ignored.\n");
	pr_info_ratelimited("please use driver specific parameters instead.\n");
	return count;
}

static ssize_t queue_io_timeout_show(struct request_queue *q, char *page)
{
	return sprintf(page, "%u\n", jiffies_to_msecs(q->rq_timeout));
}

static ssize_t queue_io_timeout_store(struct request_queue *q, const char *page,
				  size_t count)
{
	unsigned int val;
	int err;

	err = kstrtou32(page, 10, &val);
	if (err || val == 0)
		return -EINVAL;

	blk_queue_rq_timeout(q, msecs_to_jiffies(val));

	return count;
}

static ssize_t queue_wb_lat_show(struct request_queue *q, char *page)
{
	if (!wbt_rq_qos(q))
		return -EINVAL;

	if (wbt_disabled(q))
		return sprintf(page, "0\n");

	return sprintf(page, "%llu\n", div_u64(wbt_get_min_lat(q), 1000));
}

static ssize_t queue_wb_lat_store(struct request_queue *q, const char *page,
				  size_t count)
{
	struct rq_qos *rqos;
	ssize_t ret;
	s64 val;

	ret = queue_var_store64(&val, page);
	if (ret < 0)
		return ret;
	if (val < -1)
		return -EINVAL;

	rqos = wbt_rq_qos(q);
	if (!rqos) {
		ret = wbt_init(q->disk);
		if (ret)
			return ret;
	}

	if (val == -1)
		val = wbt_default_latency_nsec(q);
	else if (val >= 0)
		val *= 1000ULL;

	if (wbt_get_min_lat(q) == val)
		return count;

	/*
	 * Ensure that the queue is idled, in case the latency update
	 * ends up either enabling or disabling wbt completely. We can't
	 * have IO inflight if that happens.
	 */
	blk_mq_freeze_queue(q);
	blk_mq_quiesce_queue(q);

	wbt_set_min_lat(q, val);

	blk_mq_unquiesce_queue(q);
	blk_mq_unfreeze_queue(q);

	return count;
}

static ssize_t queue_wc_show(struct request_queue *q, char *page)
{
	if (test_bit(QUEUE_FLAG_WC, &q->queue_flags))
		return sprintf(page, "write back\n");

	return sprintf(page, "write through\n");
}

static ssize_t queue_wc_store(struct request_queue *q, const char *page,
			      size_t count)
{
	int set = -1;

	if (!strncmp(page, "write back", 10))
		set = 1;
	else if (!strncmp(page, "write through", 13) ||
		 !strncmp(page, "none", 4))
		set = 0;

	if (set == -1)
		return -EINVAL;

	if (set)
		blk_queue_flag_set(QUEUE_FLAG_WC, q);
	else
		blk_queue_flag_clear(QUEUE_FLAG_WC, q);

	return count;
}

static ssize_t queue_fua_show(struct request_queue *q, char *page)
{
	return sprintf(page, "%u\n", test_bit(QUEUE_FLAG_FUA, &q->queue_flags));
}

static ssize_t queue_dax_show(struct request_queue *q, char *page)
{
	return queue_var_show(blk_queue_dax(q), page);
}

#define QUEUE_RO_ENTRY(_prefix, _name)			\
static struct queue_sysfs_entry _prefix##_entry = {	\
	.attr	= { .name = _name, .mode = 0444 },	\
	.show	= _prefix##_show,			\
};

#define QUEUE_RW_ENTRY(_prefix, _name)			\
static struct queue_sysfs_entry _prefix##_entry = {	\
	.attr	= { .name = _name, .mode = 0644 },	\
	.show	= _prefix##_show,			\
	.store	= _prefix##_store,			\
};

QUEUE_RW_ENTRY(queue_requests, "nr_requests");
QUEUE_RW_ENTRY(queue_ra, "read_ahead_kb");
QUEUE_RW_ENTRY(queue_max_sectors, "max_sectors_kb");
QUEUE_RO_ENTRY(queue_max_hw_sectors, "max_hw_sectors_kb");
QUEUE_RO_ENTRY(queue_max_segments, "max_segments");
QUEUE_RO_ENTRY(queue_max_integrity_segments, "max_integrity_segments");
QUEUE_RO_ENTRY(queue_max_segment_size, "max_segment_size");
QUEUE_RW_ENTRY(elv_iosched, "scheduler");

QUEUE_RO_ENTRY(queue_logical_block_size, "logical_block_size");
QUEUE_RO_ENTRY(queue_physical_block_size, "physical_block_size");
QUEUE_RO_ENTRY(queue_chunk_sectors, "chunk_sectors");
QUEUE_RO_ENTRY(queue_io_min, "minimum_io_size");
QUEUE_RO_ENTRY(queue_io_opt, "optimal_io_size");

QUEUE_RO_ENTRY(queue_max_discard_segments, "max_discard_segments");
QUEUE_RO_ENTRY(queue_discard_granularity, "discard_granularity");
QUEUE_RO_ENTRY(queue_discard_max_hw, "discard_max_hw_bytes");
QUEUE_RW_ENTRY(queue_discard_max, "discard_max_bytes");
QUEUE_RO_ENTRY(queue_discard_zeroes_data, "discard_zeroes_data");

QUEUE_RO_ENTRY(queue_write_same_max, "write_same_max_bytes");
QUEUE_RO_ENTRY(queue_write_zeroes_max, "write_zeroes_max_bytes");
QUEUE_RO_ENTRY(queue_zone_append_max, "zone_append_max_bytes");
QUEUE_RO_ENTRY(queue_zone_write_granularity, "zone_write_granularity");

QUEUE_RO_ENTRY(queue_zoned, "zoned");
QUEUE_RO_ENTRY(queue_nr_zones, "nr_zones");
QUEUE_RO_ENTRY(queue_max_open_zones, "max_open_zones");
QUEUE_RO_ENTRY(queue_max_active_zones, "max_active_zones");

QUEUE_RW_ENTRY(queue_nomerges, "nomerges");
QUEUE_RW_ENTRY(queue_rq_affinity, "rq_affinity");
QUEUE_RW_ENTRY(queue_poll, "io_poll");
QUEUE_RW_ENTRY(queue_poll_delay, "io_poll_delay");
QUEUE_RW_ENTRY(queue_wc, "write_cache");
QUEUE_RO_ENTRY(queue_fua, "fua");
QUEUE_RO_ENTRY(queue_dax, "dax");
QUEUE_RW_ENTRY(queue_io_timeout, "io_timeout");
QUEUE_RW_ENTRY(queue_wb_lat, "wbt_lat_usec");
QUEUE_RO_ENTRY(queue_virt_boundary_mask, "virt_boundary_mask");
QUEUE_RO_ENTRY(queue_dma_alignment, "dma_alignment");

#ifdef CONFIG_BLK_DEV_THROTTLING_LOW
QUEUE_RW_ENTRY(blk_throtl_sample_time, "throttle_sample_time");
#endif

/* legacy alias for logical_block_size: */
static struct queue_sysfs_entry queue_hw_sector_size_entry = {
	.attr = {.name = "hw_sector_size", .mode = 0444 },
	.show = queue_logical_block_size_show,
};

QUEUE_RW_ENTRY(queue_nonrot, "rotational");
QUEUE_RW_ENTRY(queue_iostats, "iostats");
QUEUE_RW_ENTRY(queue_random, "add_random");
QUEUE_RW_ENTRY(queue_stable_writes, "stable_writes");

static struct attribute *queue_attrs[] = {
	&queue_requests_entry.attr,
	&queue_ra_entry.attr,
	&queue_max_hw_sectors_entry.attr,
	&queue_max_sectors_entry.attr,
	&queue_max_segments_entry.attr,
	&queue_max_discard_segments_entry.attr,
	&queue_max_integrity_segments_entry.attr,
	&queue_max_segment_size_entry.attr,
	&elv_iosched_entry.attr,
	&queue_hw_sector_size_entry.attr,
	&queue_logical_block_size_entry.attr,
	&queue_physical_block_size_entry.attr,
	&queue_chunk_sectors_entry.attr,
	&queue_io_min_entry.attr,
	&queue_io_opt_entry.attr,
	&queue_discard_granularity_entry.attr,
	&queue_discard_max_entry.attr,
	&queue_discard_max_hw_entry.attr,
	&queue_discard_zeroes_data_entry.attr,
	&queue_write_same_max_entry.attr,
	&queue_write_zeroes_max_entry.attr,
	&queue_zone_append_max_entry.attr,
	&queue_zone_write_granularity_entry.attr,
	&queue_nonrot_entry.attr,
	&queue_zoned_entry.attr,
	&queue_nr_zones_entry.attr,
	&queue_max_open_zones_entry.attr,
	&queue_max_active_zones_entry.attr,
	&queue_nomerges_entry.attr,
	&queue_rq_affinity_entry.attr,
	&queue_iostats_entry.attr,
	&queue_stable_writes_entry.attr,
	&queue_random_entry.attr,
	&queue_poll_entry.attr,
	&queue_wc_entry.attr,
	&queue_fua_entry.attr,
	&queue_dax_entry.attr,
	&queue_wb_lat_entry.attr,
	&queue_poll_delay_entry.attr,
	&queue_io_timeout_entry.attr,
#ifdef CONFIG_BLK_DEV_THROTTLING_LOW
	&blk_throtl_sample_time_entry.attr,
#endif
	&queue_virt_boundary_mask_entry.attr,
	&queue_dma_alignment_entry.attr,
	NULL,
};

static umode_t queue_attr_visible(struct kobject *kobj, struct attribute *attr,
				int n)
{
	struct gendisk *disk = container_of(kobj, struct gendisk, queue_kobj);
	struct request_queue *q = disk->queue;

	if (attr == &queue_io_timeout_entry.attr &&
		(!q->mq_ops || !q->mq_ops->timeout))
			return 0;

	if ((attr == &queue_max_open_zones_entry.attr ||
	     attr == &queue_max_active_zones_entry.attr) &&
	    !blk_queue_is_zoned(q))
		return 0;

	return attr->mode;
}

static struct attribute_group queue_attr_group = {
	.attrs = queue_attrs,
	.is_visible = queue_attr_visible,
};


#define to_queue(atr) container_of((atr), struct queue_sysfs_entry, attr)

static ssize_t
queue_attr_show(struct kobject *kobj, struct attribute *attr, char *page)
{
	struct queue_sysfs_entry *entry = to_queue(attr);
	struct gendisk *disk = container_of(kobj, struct gendisk, queue_kobj);
	struct request_queue *q = disk->queue;
	ssize_t res;

	if (!entry->show)
		return -EIO;
	mutex_lock(&q->sysfs_lock);
	res = entry->show(q, page);
	mutex_unlock(&q->sysfs_lock);
	return res;
}

static ssize_t
queue_attr_store(struct kobject *kobj, struct attribute *attr,
		    const char *page, size_t length)
{
	struct queue_sysfs_entry *entry = to_queue(attr);
	struct gendisk *disk = container_of(kobj, struct gendisk, queue_kobj);
	struct request_queue *q = disk->queue;
	ssize_t res;

	if (!entry->store)
		return -EIO;

	mutex_lock(&q->sysfs_lock);
	res = entry->store(q, page, length);
	mutex_unlock(&q->sysfs_lock);
	return res;
}

static const struct sysfs_ops queue_sysfs_ops = {
	.show	= queue_attr_show,
	.store	= queue_attr_store,
};

static const struct attribute_group *blk_queue_attr_groups[] = {
	&queue_attr_group,
	NULL
};

static void blk_queue_release(struct kobject *kobj)
{
	/* nothing to do here, all data is associated with the parent gendisk */
}

static const struct kobj_type blk_queue_ktype = {
	.default_groups = blk_queue_attr_groups,
	.sysfs_ops	= &queue_sysfs_ops,
	.release	= blk_queue_release,
};

static void blk_debugfs_remove(struct gendisk *disk)
{
	struct request_queue *q = disk->queue;

	mutex_lock(&q->debugfs_mutex);
	blk_trace_shutdown(q);
	debugfs_remove_recursive(q->debugfs_dir);
	q->debugfs_dir = NULL;
	q->sched_debugfs_dir = NULL;
	q->rqos_debugfs_dir = NULL;
	mutex_unlock(&q->debugfs_mutex);
}

/**
 * blk_register_queue - register a block layer queue with sysfs
 * @disk: Disk of which the request queue should be registered with sysfs.
 */
int blk_register_queue(struct gendisk *disk)
{
	struct request_queue *q = disk->queue;
	int ret;

	mutex_lock(&q->sysfs_dir_lock);
<<<<<<< HEAD

	//添加queue kobject
	ret = kobject_add(&q->kobj, &disk_to_dev(disk)->kobj, "queue");
=======
	kobject_init(&disk->queue_kobj, &blk_queue_ktype);
	ret = kobject_add(&disk->queue_kobj, &disk_to_dev(disk)->kobj, "queue");
>>>>>>> fe15c26e
	if (ret < 0)
		goto out_put_queue_kobj;

	if (queue_is_mq(q)) {
		ret = blk_mq_sysfs_register(disk);
		if (ret)
			goto out_put_queue_kobj;
	}
	mutex_lock(&q->sysfs_lock);

	mutex_lock(&q->debugfs_mutex);
	q->debugfs_dir = debugfs_create_dir(disk->disk_name, blk_debugfs_root);
	if (queue_is_mq(q))
		blk_mq_debugfs_register(q);
	mutex_unlock(&q->debugfs_mutex);

	ret = disk_register_independent_access_ranges(disk);
	if (ret)
		goto out_debugfs_remove;

	if (q->elevator) {
		ret = elv_register_queue(q, false);
		if (ret)
			goto out_unregister_ia_ranges;
	}

	ret = blk_crypto_sysfs_register(disk);
	if (ret)
		goto out_elv_unregister;

	blk_queue_flag_set(QUEUE_FLAG_REGISTERED, q);
	wbt_enable_default(disk);
	blk_throtl_register(disk);

	/* Now everything is ready and send out KOBJ_ADD uevent */
	kobject_uevent(&disk->queue_kobj, KOBJ_ADD);
	if (q->elevator)
		kobject_uevent(&q->elevator->kobj, KOBJ_ADD);
	mutex_unlock(&q->sysfs_lock);
	mutex_unlock(&q->sysfs_dir_lock);

	/*
	 * SCSI probing may synchronously create and destroy a lot of
	 * request_queues for non-existent devices.  Shutting down a fully
	 * functional queue takes measureable wallclock time as RCU grace
	 * periods are involved.  To avoid excessive latency in these
	 * cases, a request_queue starts out in a degraded mode which is
	 * faster to shut down and is made fully functional here as
	 * request_queues for non-existent devices never get registered.
	 */
	if (!blk_queue_init_done(q)) {
		blk_queue_flag_set(QUEUE_FLAG_INIT_DONE, q);
		percpu_ref_switch_to_percpu(&q->q_usage_counter);
	}

	return ret;

out_elv_unregister:
	elv_unregister_queue(q);
out_unregister_ia_ranges:
	disk_unregister_independent_access_ranges(disk);
out_debugfs_remove:
	blk_debugfs_remove(disk);
	mutex_unlock(&q->sysfs_lock);
out_put_queue_kobj:
	kobject_put(&disk->queue_kobj);
	mutex_unlock(&q->sysfs_dir_lock);
	return ret;
}

/**
 * blk_unregister_queue - counterpart of blk_register_queue()
 * @disk: Disk of which the request queue should be unregistered from sysfs.
 *
 * Note: the caller is responsible for guaranteeing that this function is called
 * after blk_register_queue() has finished.
 */
void blk_unregister_queue(struct gendisk *disk)
{
	struct request_queue *q = disk->queue;

	if (WARN_ON(!q))
		return;

	/* Return early if disk->queue was never registered. */
	if (!blk_queue_registered(q))
		return;

	/*
	 * Since sysfs_remove_dir() prevents adding new directory entries
	 * before removal of existing entries starts, protect against
	 * concurrent elv_iosched_store() calls.
	 */
	mutex_lock(&q->sysfs_lock);
	blk_queue_flag_clear(QUEUE_FLAG_REGISTERED, q);
	mutex_unlock(&q->sysfs_lock);

	mutex_lock(&q->sysfs_dir_lock);
	/*
	 * Remove the sysfs attributes before unregistering the queue data
	 * structures that can be modified through sysfs.
	 */
	if (queue_is_mq(q))
		blk_mq_sysfs_unregister(disk);
	blk_crypto_sysfs_unregister(disk);

	mutex_lock(&q->sysfs_lock);
	elv_unregister_queue(q);
	disk_unregister_independent_access_ranges(disk);
	mutex_unlock(&q->sysfs_lock);

	/* Now that we've deleted all child objects, we can delete the queue. */
	kobject_uevent(&disk->queue_kobj, KOBJ_REMOVE);
	kobject_del(&disk->queue_kobj);
	mutex_unlock(&q->sysfs_dir_lock);

	blk_debugfs_remove(disk);
}<|MERGE_RESOLUTION|>--- conflicted
+++ resolved
@@ -794,14 +794,9 @@
 	int ret;
 
 	mutex_lock(&q->sysfs_dir_lock);
-<<<<<<< HEAD
-
 	//添加queue kobject
-	ret = kobject_add(&q->kobj, &disk_to_dev(disk)->kobj, "queue");
-=======
 	kobject_init(&disk->queue_kobj, &blk_queue_ktype);
 	ret = kobject_add(&disk->queue_kobj, &disk_to_dev(disk)->kobj, "queue");
->>>>>>> fe15c26e
 	if (ret < 0)
 		goto out_put_queue_kobj;
 
