// SPDX-License-Identifier: GPL-2.0-or-later
/*
 * Copyright (c) 2016 Mellanox Technologies. All rights reserved.
 * Copyright (c) 2016 Jiri Pirko <jiri@mellanox.com>
 */

#include <net/genetlink.h>
#include <net/sock.h>

#include "devl_internal.h"

#define DEVLINK_NL_FLAG_NEED_PORT		BIT(0)
#define DEVLINK_NL_FLAG_NEED_DEVLINK_OR_PORT	BIT(1)
#define DEVLINK_NL_FLAG_NEED_DEV_LOCK		BIT(2)

static const struct genl_multicast_group devlink_nl_mcgrps[] = {
	[DEVLINK_MCGRP_CONFIG] = { .name = DEVLINK_GENL_MCGRP_CONFIG_NAME },
};

struct devlink_nl_sock_priv {
	struct devlink_obj_desc __rcu *flt;
	spinlock_t flt_lock; /* Protects flt. */
};

<<<<<<< HEAD
//通过busname,devname获取到对应的devlink
=======
static void devlink_nl_sock_priv_init(void *priv)
{
	struct devlink_nl_sock_priv *sk_priv = priv;

	spin_lock_init(&sk_priv->flt_lock);
}

static void devlink_nl_sock_priv_destroy(void *priv)
{
	struct devlink_nl_sock_priv *sk_priv = priv;
	struct devlink_obj_desc *flt;

	flt = rcu_dereference_protected(sk_priv->flt, true);
	kfree_rcu(flt, rcu);
}

int devlink_nl_notify_filter_set_doit(struct sk_buff *skb,
				      struct genl_info *info)
{
	struct devlink_nl_sock_priv *sk_priv;
	struct nlattr **attrs = info->attrs;
	struct devlink_obj_desc *flt;
	size_t data_offset = 0;
	size_t data_size = 0;
	char *pos;

	if (attrs[DEVLINK_ATTR_BUS_NAME])
		data_size = size_add(data_size,
				     nla_len(attrs[DEVLINK_ATTR_BUS_NAME]) + 1);
	if (attrs[DEVLINK_ATTR_DEV_NAME])
		data_size = size_add(data_size,
				     nla_len(attrs[DEVLINK_ATTR_DEV_NAME]) + 1);

	flt = kzalloc(size_add(sizeof(*flt), data_size), GFP_KERNEL);
	if (!flt)
		return -ENOMEM;

	pos = (char *) flt->data;
	if (attrs[DEVLINK_ATTR_BUS_NAME]) {
		data_offset += nla_strscpy(pos,
					   attrs[DEVLINK_ATTR_BUS_NAME],
					   data_size) + 1;
		flt->bus_name = pos;
		pos += data_offset;
	}
	if (attrs[DEVLINK_ATTR_DEV_NAME]) {
		nla_strscpy(pos, attrs[DEVLINK_ATTR_DEV_NAME],
			    data_size - data_offset);
		flt->dev_name = pos;
	}

	if (attrs[DEVLINK_ATTR_PORT_INDEX]) {
		flt->port_index = nla_get_u32(attrs[DEVLINK_ATTR_PORT_INDEX]);
		flt->port_index_valid = true;
	}

	/* Don't attach empty filter. */
	if (!flt->bus_name && !flt->dev_name && !flt->port_index_valid) {
		kfree(flt);
		flt = NULL;
	}

	sk_priv = genl_sk_priv_get(&devlink_nl_family, NETLINK_CB(skb).sk);
	if (IS_ERR(sk_priv)) {
		kfree(flt);
		return PTR_ERR(sk_priv);
	}
	spin_lock(&sk_priv->flt_lock);
	flt = rcu_replace_pointer(sk_priv->flt, flt,
				  lockdep_is_held(&sk_priv->flt_lock));
	spin_unlock(&sk_priv->flt_lock);
	kfree_rcu(flt, rcu);
	return 0;
}

static bool devlink_obj_desc_match(const struct devlink_obj_desc *desc,
				   const struct devlink_obj_desc *flt)
{
	if (desc->bus_name && flt->bus_name &&
	    strcmp(desc->bus_name, flt->bus_name))
		return false;
	if (desc->dev_name && flt->dev_name &&
	    strcmp(desc->dev_name, flt->dev_name))
		return false;
	if (desc->port_index_valid && flt->port_index_valid &&
	    desc->port_index != flt->port_index)
		return false;
	return true;
}

int devlink_nl_notify_filter(struct sock *dsk, struct sk_buff *skb, void *data)
{
	struct devlink_obj_desc *desc = data;
	struct devlink_nl_sock_priv *sk_priv;
	struct devlink_obj_desc *flt;
	int ret = 0;

	rcu_read_lock();
	sk_priv = __genl_sk_priv_get(&devlink_nl_family, dsk);
	if (!IS_ERR_OR_NULL(sk_priv)) {
		flt = rcu_dereference(sk_priv->flt);
		if (flt)
			ret = !devlink_obj_desc_match(desc, flt);
	}
	rcu_read_unlock();
	return ret;
}

int devlink_nl_put_nested_handle(struct sk_buff *msg, struct net *net,
				 struct devlink *devlink, int attrtype)
{
	struct nlattr *nested_attr;
	struct net *devl_net;

	nested_attr = nla_nest_start(msg, attrtype);
	if (!nested_attr)
		return -EMSGSIZE;
	if (devlink_nl_put_handle(msg, devlink))
		goto nla_put_failure;

	rcu_read_lock();
	devl_net = read_pnet_rcu(&devlink->_net);
	if (!net_eq(net, devl_net)) {
		int id = peernet2id_alloc(net, devl_net, GFP_ATOMIC);

		rcu_read_unlock();
		if (nla_put_s32(msg, DEVLINK_ATTR_NETNS_ID, id))
			return -EMSGSIZE;
	} else {
		rcu_read_unlock();
	}

	nla_nest_end(msg, nested_attr);
	return 0;

nla_put_failure:
	nla_nest_cancel(msg, nested_attr);
	return -EMSGSIZE;
}

int devlink_nl_msg_reply_and_new(struct sk_buff **msg, struct genl_info *info)
{
	int err;

	if (*msg) {
		err = genlmsg_reply(*msg, info);
		if (err)
			return err;
	}
	*msg = genlmsg_new(GENLMSG_DEFAULT_SIZE, GFP_KERNEL);
	if (!*msg)
		return -ENOMEM;
	return 0;
}

>>>>>>> 9d1694dc
struct devlink *
devlink_get_from_attrs_lock(struct net *net, struct nlattr **attrs,
			    bool dev_lock)
{
	struct devlink *devlink;
	unsigned long index;
	char *busname;
	char *devname;

	if (!attrs[DEVLINK_ATTR_BUS_NAME] || !attrs[DEVLINK_ATTR_DEV_NAME])
		return ERR_PTR(-EINVAL);

	//取busname及devname
	busname = nla_data(attrs[DEVLINK_ATTR_BUS_NAME]);
	devname = nla_data(attrs[DEVLINK_ATTR_DEV_NAME]);

	//遍历devlink_list通过busname,devname查找指定的devlink
	devlinks_xa_for_each_registered_get(net, index, devlink) {
		devl_dev_lock(devlink, dev_lock);
		if (devl_is_registered(devlink) &&
		    strcmp(devlink->dev->bus->name, busname) == 0 &&
		    strcmp(dev_name(devlink->dev), devname) == 0)
<<<<<<< HEAD
			return devlink;/*返回找到的devlink*/
		devl_unlock(devlink);
=======
			return devlink;
		devl_dev_unlock(devlink, dev_lock);
>>>>>>> 9d1694dc
		devlink_put(devlink);
	}

	return ERR_PTR(-ENODEV);
}

<<<<<<< HEAD
//devlink消息处理前回调
static int devlink_nl_pre_doit(const struct genl_split_ops *ops,
			       struct sk_buff *skb, struct genl_info *info)
=======
static int __devlink_nl_pre_doit(struct sk_buff *skb, struct genl_info *info,
				 u8 flags)
>>>>>>> 9d1694dc
{
	bool dev_lock = flags & DEVLINK_NL_FLAG_NEED_DEV_LOCK;
	struct devlink_port *devlink_port;
	struct devlink *devlink;
	int err;

	devlink = devlink_get_from_attrs_lock(genl_info_net(info), info->attrs,
					      dev_lock);
	if (IS_ERR(devlink))
		//查找devlink失败
		return PTR_ERR(devlink);

	//如果处理上下文需要devlink,则设置它
	info->user_ptr[0] = devlink;
	if (flags & DEVLINK_NL_FLAG_NEED_PORT) {
		devlink_port = devlink_port_get_from_info(devlink, info);
		if (IS_ERR(devlink_port)) {
			err = PTR_ERR(devlink_port);
			goto unlock;
		}
		info->user_ptr[1] = devlink_port;
	} else if (flags & DEVLINK_NL_FLAG_NEED_DEVLINK_OR_PORT) {
		devlink_port = devlink_port_get_from_info(devlink, info);
		if (!IS_ERR(devlink_port))
			info->user_ptr[1] = devlink_port;
	}
	return 0;

unlock:
	devl_dev_unlock(devlink, dev_lock);
	devlink_put(devlink);
	return err;
}

int devlink_nl_pre_doit(const struct genl_split_ops *ops,
			struct sk_buff *skb, struct genl_info *info)
{
	return __devlink_nl_pre_doit(skb, info, 0);
}

int devlink_nl_pre_doit_port(const struct genl_split_ops *ops,
			     struct sk_buff *skb, struct genl_info *info)
{
	return __devlink_nl_pre_doit(skb, info, DEVLINK_NL_FLAG_NEED_PORT);
}

int devlink_nl_pre_doit_dev_lock(const struct genl_split_ops *ops,
				 struct sk_buff *skb, struct genl_info *info)
{
	return __devlink_nl_pre_doit(skb, info, DEVLINK_NL_FLAG_NEED_DEV_LOCK);
}

int devlink_nl_pre_doit_port_optional(const struct genl_split_ops *ops,
				      struct sk_buff *skb,
				      struct genl_info *info)
{
	return __devlink_nl_pre_doit(skb, info, DEVLINK_NL_FLAG_NEED_DEVLINK_OR_PORT);
}

static void __devlink_nl_post_doit(struct sk_buff *skb, struct genl_info *info,
				   u8 flags)
{
	bool dev_lock = flags & DEVLINK_NL_FLAG_NEED_DEV_LOCK;
	struct devlink *devlink;

	devlink = info->user_ptr[0];
	devl_dev_unlock(devlink, dev_lock);
	devlink_put(devlink);
}

void devlink_nl_post_doit(const struct genl_split_ops *ops,
			  struct sk_buff *skb, struct genl_info *info)
{
	__devlink_nl_post_doit(skb, info, 0);
}

void
devlink_nl_post_doit_dev_lock(const struct genl_split_ops *ops,
			      struct sk_buff *skb, struct genl_info *info)
{
	__devlink_nl_post_doit(skb, info, DEVLINK_NL_FLAG_NEED_DEV_LOCK);
}

static int devlink_nl_inst_single_dumpit(struct sk_buff *msg,
					 struct netlink_callback *cb, int flags,
					 devlink_nl_dump_one_func_t *dump_one,
					 struct nlattr **attrs)
{
	struct devlink *devlink;
	int err;

	devlink = devlink_get_from_attrs_lock(sock_net(msg->sk), attrs, false);
	if (IS_ERR(devlink))
		return PTR_ERR(devlink);
	err = dump_one(msg, devlink, cb, flags | NLM_F_DUMP_FILTERED);

	devl_unlock(devlink);
	devlink_put(devlink);

	if (err != -EMSGSIZE)
		return err;
	return msg->len;
}

static int devlink_nl_inst_iter_dumpit(struct sk_buff *msg,
				       struct netlink_callback *cb, int flags,
				       devlink_nl_dump_one_func_t *dump_one)
{
	struct devlink_nl_dump_state *state = devlink_dump_state(cb);
	struct devlink *devlink;
	int err = 0;

	while ((devlink = devlinks_xa_find_get(sock_net(msg->sk),
					       &state->instance))) {
		devl_lock(devlink);

		if (devl_is_registered(devlink))
			err = dump_one(msg, devlink, cb, flags);
		else
			err = 0;

		devl_unlock(devlink);
		devlink_put(devlink);

		if (err)
			break;

		state->instance++;

		/* restart sub-object walk for the next instance */
		state->idx = 0;
	}

	if (err != -EMSGSIZE)
		return err;
	return msg->len;
}

<<<<<<< HEAD
/*devlink对应的netlink genernal family结构体*/
=======
int devlink_nl_dumpit(struct sk_buff *msg, struct netlink_callback *cb,
		      devlink_nl_dump_one_func_t *dump_one)
{
	const struct genl_info *info = genl_info_dump(cb);
	struct nlattr **attrs = info->attrs;
	int flags = NLM_F_MULTI;

	if (attrs &&
	    (attrs[DEVLINK_ATTR_BUS_NAME] || attrs[DEVLINK_ATTR_DEV_NAME]))
		return devlink_nl_inst_single_dumpit(msg, cb, flags, dump_one,
						     attrs);
	else
		return devlink_nl_inst_iter_dumpit(msg, cb, flags, dump_one);
}

>>>>>>> 9d1694dc
struct genl_family devlink_nl_family __ro_after_init = {
	.name		= DEVLINK_GENL_NAME,
	.version	= DEVLINK_GENL_VERSION,
	.netnsok	= true,
	.parallel_ops	= true,
	.module		= THIS_MODULE,
	.split_ops	= devlink_nl_ops,
	.n_split_ops	= ARRAY_SIZE(devlink_nl_ops),
	.resv_start_op	= DEVLINK_CMD_SELFTESTS_RUN + 1,
	.mcgrps		= devlink_nl_mcgrps,
	.n_mcgrps	= ARRAY_SIZE(devlink_nl_mcgrps),
	.sock_priv_size		= sizeof(struct devlink_nl_sock_priv),
	.sock_priv_init		= devlink_nl_sock_priv_init,
	.sock_priv_destroy	= devlink_nl_sock_priv_destroy,
};<|MERGE_RESOLUTION|>--- conflicted
+++ resolved
@@ -9,7 +9,9 @@
 
 #include "devl_internal.h"
 
+//命令处理上下文需要devlink
 #define DEVLINK_NL_FLAG_NEED_PORT		BIT(0)
+//命令处理上下文需要devlink port
 #define DEVLINK_NL_FLAG_NEED_DEVLINK_OR_PORT	BIT(1)
 #define DEVLINK_NL_FLAG_NEED_DEV_LOCK		BIT(2)
 
@@ -22,9 +24,6 @@
 	spinlock_t flt_lock; /* Protects flt. */
 };
 
-<<<<<<< HEAD
-//通过busname,devname获取到对应的devlink
-=======
 static void devlink_nl_sock_priv_init(void *priv)
 {
 	struct devlink_nl_sock_priv *sk_priv = priv;
@@ -180,7 +179,7 @@
 	return 0;
 }
 
->>>>>>> 9d1694dc
+//通过busname,devname获取到对应的devlink
 struct devlink *
 devlink_get_from_attrs_lock(struct net *net, struct nlattr **attrs,
 			    bool dev_lock)
@@ -203,27 +202,17 @@
 		if (devl_is_registered(devlink) &&
 		    strcmp(devlink->dev->bus->name, busname) == 0 &&
 		    strcmp(dev_name(devlink->dev), devname) == 0)
-<<<<<<< HEAD
 			return devlink;/*返回找到的devlink*/
-		devl_unlock(devlink);
-=======
-			return devlink;
 		devl_dev_unlock(devlink, dev_lock);
->>>>>>> 9d1694dc
 		devlink_put(devlink);
 	}
 
 	return ERR_PTR(-ENODEV);
 }
 
-<<<<<<< HEAD
 //devlink消息处理前回调
-static int devlink_nl_pre_doit(const struct genl_split_ops *ops,
-			       struct sk_buff *skb, struct genl_info *info)
-=======
 static int __devlink_nl_pre_doit(struct sk_buff *skb, struct genl_info *info,
 				 u8 flags)
->>>>>>> 9d1694dc
 {
 	bool dev_lock = flags & DEVLINK_NL_FLAG_NEED_DEV_LOCK;
 	struct devlink_port *devlink_port;
@@ -362,9 +351,6 @@
 	return msg->len;
 }
 
-<<<<<<< HEAD
-/*devlink对应的netlink genernal family结构体*/
-=======
 int devlink_nl_dumpit(struct sk_buff *msg, struct netlink_callback *cb,
 		      devlink_nl_dump_one_func_t *dump_one)
 {
@@ -380,7 +366,7 @@
 		return devlink_nl_inst_iter_dumpit(msg, cb, flags, dump_one);
 }
 
->>>>>>> 9d1694dc
+/*devlink对应的netlink genernal family结构体*/
 struct genl_family devlink_nl_family __ro_after_init = {
 	.name		= DEVLINK_GENL_NAME,
 	.version	= DEVLINK_GENL_VERSION,
