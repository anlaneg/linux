// SPDX-License-Identifier: GPL-2.0-or-later
/*
 * Copyright (c) 2016 Mellanox Technologies. All rights reserved.
 * Copyright (c) 2016 Jiri Pirko <jiri@mellanox.com>
 */

#include <net/genetlink.h>
#include <net/sock.h>

#include "devl_internal.h"

//命令处理上下文需要devlink
#define DEVLINK_NL_FLAG_NEED_PORT		BIT(0)
//命令处理上下文需要devlink port
#define DEVLINK_NL_FLAG_NEED_DEVLINK_OR_PORT	BIT(1)
#define DEVLINK_NL_FLAG_NEED_DEV_LOCK		BIT(2)

static const struct genl_multicast_group devlink_nl_mcgrps[] = {
	[DEVLINK_MCGRP_CONFIG] = { .name = DEVLINK_GENL_MCGRP_CONFIG_NAME },
};

struct devlink_nl_sock_priv {
	struct devlink_obj_desc __rcu *flt;
	spinlock_t flt_lock; /* Protects flt. */
};

static void devlink_nl_sock_priv_init(void *priv)
{
	struct devlink_nl_sock_priv *sk_priv = priv;

	spin_lock_init(&sk_priv->flt_lock);
}

static void devlink_nl_sock_priv_destroy(void *priv)
{
	struct devlink_nl_sock_priv *sk_priv = priv;
	struct devlink_obj_desc *flt;

	flt = rcu_dereference_protected(sk_priv->flt, true);
	kfree_rcu(flt, rcu);
}

int devlink_nl_notify_filter_set_doit(struct sk_buff *skb,
				      struct genl_info *info)
{
	struct devlink_nl_sock_priv *sk_priv;
	struct nlattr **attrs = info->attrs;
	struct devlink_obj_desc *flt;
	size_t data_offset = 0;
	size_t data_size = 0;
	char *pos;

	if (attrs[DEVLINK_ATTR_BUS_NAME])
		data_size = size_add(data_size,
				     nla_len(attrs[DEVLINK_ATTR_BUS_NAME]) + 1);
	if (attrs[DEVLINK_ATTR_DEV_NAME])
		data_size = size_add(data_size,
				     nla_len(attrs[DEVLINK_ATTR_DEV_NAME]) + 1);

	flt = kzalloc(size_add(sizeof(*flt), data_size), GFP_KERNEL);
	if (!flt)
		return -ENOMEM;

	pos = (char *) flt->data;
	if (attrs[DEVLINK_ATTR_BUS_NAME]) {
		data_offset += nla_strscpy(pos,
					   attrs[DEVLINK_ATTR_BUS_NAME],
					   data_size) + 1;
		flt->bus_name = pos;
		pos += data_offset;
	}
	if (attrs[DEVLINK_ATTR_DEV_NAME]) {
		nla_strscpy(pos, attrs[DEVLINK_ATTR_DEV_NAME],
			    data_size - data_offset);
		flt->dev_name = pos;
	}

	if (attrs[DEVLINK_ATTR_PORT_INDEX]) {
		flt->port_index = nla_get_u32(attrs[DEVLINK_ATTR_PORT_INDEX]);
		flt->port_index_valid = true;
	}

	/* Don't attach empty filter. */
	if (!flt->bus_name && !flt->dev_name && !flt->port_index_valid) {
		kfree(flt);
		flt = NULL;
	}

	sk_priv = genl_sk_priv_get(&devlink_nl_family, NETLINK_CB(skb).sk);
	if (IS_ERR(sk_priv)) {
		kfree(flt);
		return PTR_ERR(sk_priv);
	}
	spin_lock(&sk_priv->flt_lock);
	flt = rcu_replace_pointer(sk_priv->flt, flt,
				  lockdep_is_held(&sk_priv->flt_lock));
	spin_unlock(&sk_priv->flt_lock);
	kfree_rcu(flt, rcu);
	return 0;
}

static bool devlink_obj_desc_match(const struct devlink_obj_desc *desc,
				   const struct devlink_obj_desc *flt)
{
	if (desc->bus_name && flt->bus_name &&
	    strcmp(desc->bus_name, flt->bus_name))
		return false;
	if (desc->dev_name && flt->dev_name &&
	    strcmp(desc->dev_name, flt->dev_name))
		return false;
	if (desc->port_index_valid && flt->port_index_valid &&
	    desc->port_index != flt->port_index)
		return false;
	return true;
}

int devlink_nl_notify_filter(struct sock *dsk, struct sk_buff *skb, void *data)
{
	struct devlink_obj_desc *desc = data;
	struct devlink_nl_sock_priv *sk_priv;
	struct devlink_obj_desc *flt;
	int ret = 0;

	rcu_read_lock();
	sk_priv = __genl_sk_priv_get(&devlink_nl_family, dsk);
	if (!IS_ERR_OR_NULL(sk_priv)) {
		flt = rcu_dereference(sk_priv->flt);
		if (flt)
			ret = !devlink_obj_desc_match(desc, flt);
	}
	rcu_read_unlock();
	return ret;
}

int devlink_nl_put_nested_handle(struct sk_buff *msg, struct net *net,
				 struct devlink *devlink, int attrtype)
{
	struct nlattr *nested_attr;
	struct net *devl_net;

	nested_attr = nla_nest_start(msg, attrtype);
	if (!nested_attr)
		return -EMSGSIZE;
	if (devlink_nl_put_handle(msg, devlink))
		goto nla_put_failure;

	rcu_read_lock();
	devl_net = read_pnet_rcu(&devlink->_net);
	if (!net_eq(net, devl_net)) {
		int id = peernet2id_alloc(net, devl_net, GFP_ATOMIC);

		rcu_read_unlock();
		if (nla_put_s32(msg, DEVLINK_ATTR_NETNS_ID, id))
			return -EMSGSIZE;
	} else {
		rcu_read_unlock();
	}

	nla_nest_end(msg, nested_attr);
	return 0;

nla_put_failure:
	nla_nest_cancel(msg, nested_attr);
	return -EMSGSIZE;
}

int devlink_nl_msg_reply_and_new(struct sk_buff **msg, struct genl_info *info)
{
	int err;

	if (*msg) {
		err = genlmsg_reply(*msg, info);
		if (err)
			return err;
	}
	*msg = genlmsg_new(GENLMSG_DEFAULT_SIZE, GFP_KERNEL);
	if (!*msg)
		return -ENOMEM;
	return 0;
}

//通过busname,devname获取到对应的devlink
struct devlink *
devlink_get_from_attrs_lock(struct net *net, struct nlattr **attrs,
			    bool dev_lock)
{
	struct devlink *devlink;
	unsigned long index;
	char *busname;
	char *devname;

	if (!attrs[DEVLINK_ATTR_BUS_NAME] || !attrs[DEVLINK_ATTR_DEV_NAME])
		return ERR_PTR(-EINVAL);

	//取busname及devname
	busname = nla_data(attrs[DEVLINK_ATTR_BUS_NAME]);
	devname = nla_data(attrs[DEVLINK_ATTR_DEV_NAME]);

	//遍历devlink_list通过busname,devname查找指定的devlink
	devlinks_xa_for_each_registered_get(net, index, devlink) {
<<<<<<< HEAD
		devl_dev_lock(devlink, dev_lock);
		if (devl_is_registered(devlink) &&
		    strcmp(devlink->dev->bus->name, busname) == 0 &&
		    strcmp(dev_name(devlink->dev), devname) == 0)
			return devlink;/*返回找到的devlink*/
		devl_dev_unlock(devlink, dev_lock);
=======
		if (strcmp(devlink->dev->bus->name, busname) == 0 &&
		    strcmp(dev_name(devlink->dev), devname) == 0) {
			devl_dev_lock(devlink, dev_lock);
			if (devl_is_registered(devlink))
				return devlink;
			devl_dev_unlock(devlink, dev_lock);
		}
>>>>>>> 155a3c00
		devlink_put(devlink);
	}

	return ERR_PTR(-ENODEV);
}

//devlink消息处理前回调
static int __devlink_nl_pre_doit(struct sk_buff *skb, struct genl_info *info,
				 u8 flags)
{
	bool dev_lock = flags & DEVLINK_NL_FLAG_NEED_DEV_LOCK;
	struct devlink_port *devlink_port;
	struct devlink *devlink;
	int err;

	devlink = devlink_get_from_attrs_lock(genl_info_net(info), info->attrs,
					      dev_lock);
	if (IS_ERR(devlink))
		//查找devlink失败
		return PTR_ERR(devlink);

	//如果处理上下文需要devlink,则设置它
	info->user_ptr[0] = devlink;
	if (flags & DEVLINK_NL_FLAG_NEED_PORT) {
		devlink_port = devlink_port_get_from_info(devlink, info);
		if (IS_ERR(devlink_port)) {
			err = PTR_ERR(devlink_port);
			goto unlock;
		}
		info->user_ptr[1] = devlink_port;
	} else if (flags & DEVLINK_NL_FLAG_NEED_DEVLINK_OR_PORT) {
		devlink_port = devlink_port_get_from_info(devlink, info);
		if (!IS_ERR(devlink_port))
			info->user_ptr[1] = devlink_port;
	}
	return 0;

unlock:
	devl_dev_unlock(devlink, dev_lock);
	devlink_put(devlink);
	return err;
}

int devlink_nl_pre_doit(const struct genl_split_ops *ops,
			struct sk_buff *skb, struct genl_info *info)
{
	return __devlink_nl_pre_doit(skb, info, 0);
}

int devlink_nl_pre_doit_port(const struct genl_split_ops *ops,
			     struct sk_buff *skb, struct genl_info *info)
{
	return __devlink_nl_pre_doit(skb, info, DEVLINK_NL_FLAG_NEED_PORT);
}

int devlink_nl_pre_doit_dev_lock(const struct genl_split_ops *ops,
				 struct sk_buff *skb, struct genl_info *info)
{
	return __devlink_nl_pre_doit(skb, info, DEVLINK_NL_FLAG_NEED_DEV_LOCK);
}

int devlink_nl_pre_doit_port_optional(const struct genl_split_ops *ops,
				      struct sk_buff *skb,
				      struct genl_info *info)
{
	return __devlink_nl_pre_doit(skb, info, DEVLINK_NL_FLAG_NEED_DEVLINK_OR_PORT);
}

static void __devlink_nl_post_doit(struct sk_buff *skb, struct genl_info *info,
				   u8 flags)
{
	bool dev_lock = flags & DEVLINK_NL_FLAG_NEED_DEV_LOCK;
	struct devlink *devlink;

	devlink = info->user_ptr[0];
	devl_dev_unlock(devlink, dev_lock);
	devlink_put(devlink);
}

void devlink_nl_post_doit(const struct genl_split_ops *ops,
			  struct sk_buff *skb, struct genl_info *info)
{
	__devlink_nl_post_doit(skb, info, 0);
}

void
devlink_nl_post_doit_dev_lock(const struct genl_split_ops *ops,
			      struct sk_buff *skb, struct genl_info *info)
{
	__devlink_nl_post_doit(skb, info, DEVLINK_NL_FLAG_NEED_DEV_LOCK);
}

static int devlink_nl_inst_single_dumpit(struct sk_buff *msg,
					 struct netlink_callback *cb, int flags,
					 devlink_nl_dump_one_func_t *dump_one,
					 struct nlattr **attrs)
{
	struct devlink *devlink;
	int err;

	devlink = devlink_get_from_attrs_lock(sock_net(msg->sk), attrs, false);
	if (IS_ERR(devlink))
		return PTR_ERR(devlink);
	err = dump_one(msg, devlink, cb, flags | NLM_F_DUMP_FILTERED);

	devl_unlock(devlink);
	devlink_put(devlink);

	if (err != -EMSGSIZE)
		return err;
	return msg->len;
}

static int devlink_nl_inst_iter_dumpit(struct sk_buff *msg,
				       struct netlink_callback *cb, int flags,
				       devlink_nl_dump_one_func_t *dump_one)
{
	struct devlink_nl_dump_state *state = devlink_dump_state(cb);
	struct devlink *devlink;
	int err = 0;

	while ((devlink = devlinks_xa_find_get(sock_net(msg->sk),
					       &state->instance))) {
		devl_lock(devlink);

		if (devl_is_registered(devlink))
			err = dump_one(msg, devlink, cb, flags);
		else
			err = 0;

		devl_unlock(devlink);
		devlink_put(devlink);

		if (err)
			break;

		state->instance++;

		/* restart sub-object walk for the next instance */
		state->idx = 0;
	}

	if (err != -EMSGSIZE)
		return err;
	return msg->len;
}

int devlink_nl_dumpit(struct sk_buff *msg, struct netlink_callback *cb,
		      devlink_nl_dump_one_func_t *dump_one)
{
	const struct genl_info *info = genl_info_dump(cb);
	struct nlattr **attrs = info->attrs;
	int flags = NLM_F_MULTI;

	if (attrs &&
	    (attrs[DEVLINK_ATTR_BUS_NAME] || attrs[DEVLINK_ATTR_DEV_NAME]))
		return devlink_nl_inst_single_dumpit(msg, cb, flags, dump_one,
						     attrs);
	else
		return devlink_nl_inst_iter_dumpit(msg, cb, flags, dump_one);
}

/*devlink对应的netlink genernal family结构体*/
struct genl_family devlink_nl_family __ro_after_init = {
	.name		= DEVLINK_GENL_NAME,
	.version	= DEVLINK_GENL_VERSION,
	.netnsok	= true,
	.parallel_ops	= true,
	.module		= THIS_MODULE,
	.split_ops	= devlink_nl_ops,
	.n_split_ops	= ARRAY_SIZE(devlink_nl_ops),
	.resv_start_op	= DEVLINK_CMD_SELFTESTS_RUN + 1,
	.mcgrps		= devlink_nl_mcgrps,
	.n_mcgrps	= ARRAY_SIZE(devlink_nl_mcgrps),
	.sock_priv_size		= sizeof(struct devlink_nl_sock_priv),
	.sock_priv_init		= devlink_nl_sock_priv_init,
	.sock_priv_destroy	= devlink_nl_sock_priv_destroy,
};<|MERGE_RESOLUTION|>--- conflicted
+++ resolved
@@ -198,22 +198,13 @@
 
 	//遍历devlink_list通过busname,devname查找指定的devlink
 	devlinks_xa_for_each_registered_get(net, index, devlink) {
-<<<<<<< HEAD
-		devl_dev_lock(devlink, dev_lock);
-		if (devl_is_registered(devlink) &&
-		    strcmp(devlink->dev->bus->name, busname) == 0 &&
-		    strcmp(dev_name(devlink->dev), devname) == 0)
-			return devlink;/*返回找到的devlink*/
-		devl_dev_unlock(devlink, dev_lock);
-=======
 		if (strcmp(devlink->dev->bus->name, busname) == 0 &&
 		    strcmp(dev_name(devlink->dev), devname) == 0) {
 			devl_dev_lock(devlink, dev_lock);
 			if (devl_is_registered(devlink))
-				return devlink;
+				return devlink;/*返回找到的devlink*/
 			devl_dev_unlock(devlink, dev_lock);
 		}
->>>>>>> 155a3c00
 		devlink_put(devlink);
 	}
 
