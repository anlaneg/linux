--- conflicted
+++ resolved
@@ -424,12 +424,8 @@
 	if (!devlink_reload_actions_valid(ops))
 		return NULL;
 
-<<<<<<< HEAD
 	/*申请devlink结构体*/
-	devlink = kzalloc(sizeof(*devlink) + priv_size, GFP_KERNEL);
-=======
 	devlink = kvzalloc(struct_size(devlink, priv, priv_size), GFP_KERNEL);
->>>>>>> 155a3c00
 	if (!devlink)
 		return NULL;
 
@@ -538,17 +534,11 @@
 {
 	int err;
 
-<<<<<<< HEAD
-	/*注册generic netlink family（devlink)*/
-	err = genl_register_family(&devlink_nl_family);
-	if (err)
-		goto out;
 	/*为每个netns注册操作集*/
-=======
->>>>>>> 155a3c00
 	err = register_pernet_subsys(&devlink_pernet_ops);
 	if (err)
 		goto out;
+	/*注册generic netlink family（devlink)*/
 	err = genl_register_family(&devlink_nl_family);
 	if (err)
 		goto out_unreg_pernet_subsys;
