--- conflicted
+++ resolved
@@ -434,17 +434,7 @@
 	if (ret < 0)
 		goto err_xa_alloc;
 
-<<<<<<< HEAD
-	/*注册devlink关联设备的通知事件，以便调整*/
-	devlink->netdevice_nb.notifier_call = devlink_port_netdevice_event;
-	ret = register_netdevice_notifier(&devlink->netdevice_nb);
-	if (ret)
-		goto err_register_netdevice_notifier;
-
-	devlink->dev = dev;
-=======
 	devlink->dev = get_device(dev);
->>>>>>> 9d1694dc
 	devlink->ops = ops;
 	xa_init_flags(&devlink->ports, XA_FLAGS_ALLOC);
 	xa_init_flags(&devlink->params, XA_FLAGS_ALLOC);
