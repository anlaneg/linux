--- conflicted
+++ resolved
@@ -1802,12 +1802,8 @@
 	 */
 	__module_get(newsock->ops->owner);
 
-<<<<<<< HEAD
 	//申请一个未用的fd
-	newfd = get_unused_fd_flags(flags);
-=======
 	newfd = __get_unused_fd_flags(flags, nofile);
->>>>>>> 979e52ca
 	if (unlikely(newfd < 0)) {
 		err = newfd;
 		sock_release(newsock);
