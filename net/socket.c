--- conflicted
+++ resolved
@@ -3714,76 +3714,6 @@
 EXPORT_SYMBOL(kernel_getpeername);
 
 /**
-<<<<<<< HEAD
- *	kernel_getsockopt - get a socket option (kernel space)
- *	@sock: socket
- *	@level: API level (SOL_SOCKET, ...)
- *	@optname: option tag
- *	@optval: option value
- *	@optlen: option length
- *
- *	Assigns the option length to @optlen.
- *	Returns 0 or an error.
- */
-
-int kernel_getsockopt(struct socket *sock, int level, int optname,
-			char *optval, int *optlen)
-{
-	mm_segment_t oldfs = get_fs();
-	char __user *uoptval;
-	int __user *uoptlen;
-	int err;
-
-	uoptval = (char __user __force *) optval;
-	uoptlen = (int __user __force *) optlen;
-
-	set_fs(KERNEL_DS);
-	if (level == SOL_SOCKET)
-		err = sock_getsockopt(sock, level, optname, uoptval, uoptlen);
-	else
-		err = sock->ops->getsockopt(sock, level, optname, uoptval,
-					    uoptlen);
-	set_fs(oldfs);
-	return err;
-}
-EXPORT_SYMBOL(kernel_getsockopt);
-
-/**
- *	kernel_setsockopt - set a socket option (kernel space)
- *	@sock: socket
- *	@level: API level (SOL_SOCKET, ...)
- *	@optname: option tag
- *	@optval: option value
- *	@optlen: option length
- *
- *	Returns 0 or an error.
- */
-
-int kernel_setsockopt(struct socket *sock, int level, int optname,
-			char *optval, unsigned int optlen)
-{
-    //实现setsockopt函数
-	mm_segment_t oldfs = get_fs();
-	char __user *uoptval;
-	int err;
-
-	uoptval = (char __user __force *) optval;
-
-	set_fs(KERNEL_DS);
-	if (level == SOL_SOCKET)
-		err = sock_setsockopt(sock, level, optname, uoptval, optlen);
-	else
-	    //其它level，由sock对应的ops回调处理
-		err = sock->ops->setsockopt(sock, level, optname, uoptval,
-					    optlen);
-	set_fs(oldfs);
-	return err;
-}
-EXPORT_SYMBOL(kernel_setsockopt);
-
-/**
-=======
->>>>>>> 64677779
  *	kernel_sendpage - send a &page through a socket (kernel space)
  *	@sock: socket
  *	@page: page
