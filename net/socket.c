// SPDX-License-Identifier: GPL-2.0-or-later
/*
 * NET		An implementation of the SOCKET network access protocol.
 *
 * Version:	@(#)socket.c	1.1.93	18/02/95
 *
 * Authors:	Orest Zborowski, <obz@Kodak.COM>
 *		Ross Biro
 *		Fred N. van Kempen, <waltje@uWalt.NL.Mugnet.ORG>
 *
 * Fixes:
 *		Anonymous	:	NOTSOCK/BADF cleanup. Error fix in
 *					shutdown()
 *		Alan Cox	:	verify_area() fixes
 *		Alan Cox	:	Removed DDI
 *		Jonathan Kamens	:	SOCK_DGRAM reconnect bug
 *		Alan Cox	:	Moved a load of checks to the very
 *					top level.
 *		Alan Cox	:	Move address structures to/from user
 *					mode above the protocol layers.
 *		Rob Janssen	:	Allow 0 length sends.
 *		Alan Cox	:	Asynchronous I/O support (cribbed from the
 *					tty drivers).
 *		Niibe Yutaka	:	Asynchronous I/O for writes (4.4BSD style)
 *		Jeff Uphoff	:	Made max number of sockets command-line
 *					configurable.
 *		Matti Aarnio	:	Made the number of sockets dynamic,
 *					to be allocated when needed, and mr.
 *					Uphoff's max is used as max to be
 *					allowed to allocate.
 *		Linus		:	Argh. removed all the socket allocation
 *					altogether: it's in the inode now.
 *		Alan Cox	:	Made sock_alloc()/sock_release() public
 *					for NetROM and future kernel nfsd type
 *					stuff.
 *		Alan Cox	:	sendmsg/recvmsg basics.
 *		Tom Dyas	:	Export net symbols.
 *		Marcin Dalecki	:	Fixed problems with CONFIG_NET="n".
 *		Alan Cox	:	Added thread locking to sys_* calls
 *					for sockets. May have errors at the
 *					moment.
 *		Kevin Buhr	:	Fixed the dumb errors in the above.
 *		Andi Kleen	:	Some small cleanups, optimizations,
 *					and fixed a copy_from_user() bug.
 *		Tigran Aivazian	:	sys_send(args) calls sys_sendto(args, NULL, 0)
 *		Tigran Aivazian	:	Made listen(2) backlog sanity checks
 *					protocol-independent
 *
 *	This module is effectively the top level interface to the BSD socket
 *	paradigm.
 *
 *	Based upon Swansea University Computer Society NET3.039
 */

#include <linux/bpf-cgroup.h>
#include <linux/ethtool.h>
#include <linux/mm.h>
#include <linux/socket.h>
#include <linux/file.h>
#include <linux/net.h>
#include <linux/interrupt.h>
#include <linux/thread_info.h>
#include <linux/rcupdate.h>
#include <linux/netdevice.h>
#include <linux/proc_fs.h>
#include <linux/seq_file.h>
#include <linux/mutex.h>
#include <linux/if_bridge.h>
#include <linux/if_vlan.h>
#include <linux/ptp_classify.h>
#include <linux/init.h>
#include <linux/poll.h>
#include <linux/cache.h>
#include <linux/module.h>
#include <linux/highmem.h>
#include <linux/mount.h>
#include <linux/pseudo_fs.h>
#include <linux/security.h>
#include <linux/syscalls.h>
#include <linux/compat.h>
#include <linux/kmod.h>
#include <linux/audit.h>
#include <linux/wireless.h>
#include <linux/nsproxy.h>
#include <linux/magic.h>
#include <linux/slab.h>
#include <linux/xattr.h>
#include <linux/nospec.h>
#include <linux/indirect_call_wrapper.h>

#include <linux/uaccess.h>
#include <asm/unistd.h>

#include <net/compat.h>
#include <net/wext.h>
#include <net/cls_cgroup.h>

#include <net/sock.h>
#include <linux/netfilter.h>

#include <linux/if_tun.h>
#include <linux/ipv6_route.h>
#include <linux/route.h>
#include <linux/termios.h>
#include <linux/sockios.h>
#include <net/busy_poll.h>
#include <linux/errqueue.h>
#include <linux/ptp_clock_kernel.h>
#include <trace/events/sock.h>

#ifdef CONFIG_NET_RX_BUSY_POLL
unsigned int sysctl_net_busy_read __read_mostly;
unsigned int sysctl_net_busy_poll __read_mostly;
#endif

static ssize_t sock_read_iter(struct kiocb *iocb, struct iov_iter *to);
static ssize_t sock_write_iter(struct kiocb *iocb, struct iov_iter *from);
static int sock_mmap(struct file *file, struct vm_area_struct *vma);

static int sock_close(struct inode *inode, struct file *file);
static __poll_t sock_poll(struct file *file,
			      struct poll_table_struct *wait);
static long sock_ioctl(struct file *file, unsigned int cmd, unsigned long arg);
#ifdef CONFIG_COMPAT
static long compat_sock_ioctl(struct file *file,
			      unsigned int cmd, unsigned long arg);
#endif
static int sock_fasync(int fd, struct file *filp, int on);
static ssize_t sock_sendpage(struct file *file, struct page *page,
			     int offset, size_t size, loff_t *ppos, int more);
static ssize_t sock_splice_read(struct file *file, loff_t *ppos,
				struct pipe_inode_info *pipe, size_t len,
				unsigned int flags);

#ifdef CONFIG_PROC_FS
static void sock_show_fdinfo(struct seq_file *m, struct file *f)
{
	struct socket *sock = f->private_data;

	if (sock->ops->show_fdinfo)
		sock->ops->show_fdinfo(m, sock);
}
#else
#define sock_show_fdinfo NULL
#endif

/*
 *	Socket files have a set of 'special' operations as well as the generic file ones. These don't appear
 *	in the operation structures but are done directly via the socketcall() multiplexor.
 */
//系统中所有socket对应的文件操作集
static const struct file_operations socket_file_ops = {
	.owner =	THIS_MODULE,
	//socket对应的fd不支持llseek函数
	.llseek =	no_llseek,
	//socket对应fd的读函数
	.read_iter =	sock_read_iter,
	//socket对应fd的写函数
	.write_iter =	sock_write_iter,
	//socket对应的poll函数
	.poll =		sock_poll,
	/*针对socket fd执行ioctl*/
	.unlocked_ioctl = sock_ioctl,
#ifdef CONFIG_COMPAT
	/*提供socket支持的ioctl命令*/
	.compat_ioctl = compat_sock_ioctl,
#endif
	/*针对socket fd支持mmap*/
	.mmap =		sock_mmap,
	/*针对socket fd支持关闭*/
	.release =	sock_close,
	.fasync =	sock_fasync,
	.sendpage =	sock_sendpage,
	.splice_write = generic_splice_sendpage,
	.splice_read =	sock_splice_read,
	.show_fdinfo =	sock_show_fdinfo,
};

static const char * const pf_family_names[] = {
	[PF_UNSPEC]	= "PF_UNSPEC",
	[PF_UNIX]	= "PF_UNIX/PF_LOCAL",
	[PF_INET]	= "PF_INET",
	[PF_AX25]	= "PF_AX25",
	[PF_IPX]	= "PF_IPX",
	[PF_APPLETALK]	= "PF_APPLETALK",
	[PF_NETROM]	= "PF_NETROM",
	[PF_BRIDGE]	= "PF_BRIDGE",
	[PF_ATMPVC]	= "PF_ATMPVC",
	[PF_X25]	= "PF_X25",
	[PF_INET6]	= "PF_INET6",
	[PF_ROSE]	= "PF_ROSE",
	[PF_DECnet]	= "PF_DECnet",
	[PF_NETBEUI]	= "PF_NETBEUI",
	[PF_SECURITY]	= "PF_SECURITY",
	[PF_KEY]	= "PF_KEY",
	[PF_NETLINK]	= "PF_NETLINK/PF_ROUTE",
	[PF_PACKET]	= "PF_PACKET",
	[PF_ASH]	= "PF_ASH",
	[PF_ECONET]	= "PF_ECONET",
	[PF_ATMSVC]	= "PF_ATMSVC",
	[PF_RDS]	= "PF_RDS",
	[PF_SNA]	= "PF_SNA",
	[PF_IRDA]	= "PF_IRDA",
	[PF_PPPOX]	= "PF_PPPOX",
	[PF_WANPIPE]	= "PF_WANPIPE",
	[PF_LLC]	= "PF_LLC",
	[PF_IB]		= "PF_IB",
	[PF_MPLS]	= "PF_MPLS",
	[PF_CAN]	= "PF_CAN",
	[PF_TIPC]	= "PF_TIPC",
	[PF_BLUETOOTH]	= "PF_BLUETOOTH",
	[PF_IUCV]	= "PF_IUCV",
	[PF_RXRPC]	= "PF_RXRPC",
	[PF_ISDN]	= "PF_ISDN",
	[PF_PHONET]	= "PF_PHONET",
	[PF_IEEE802154]	= "PF_IEEE802154",
	[PF_CAIF]	= "PF_CAIF",
	[PF_ALG]	= "PF_ALG",
	[PF_NFC]	= "PF_NFC",
	[PF_VSOCK]	= "PF_VSOCK",
	[PF_KCM]	= "PF_KCM",
	[PF_QIPCRTR]	= "PF_QIPCRTR",
	[PF_SMC]	= "PF_SMC",
	[PF_XDP]	= "PF_XDP",
	[PF_MCTP]	= "PF_MCTP",
};

/*
 *	The protocol list. Each protocol is registered in here.
 */

static DEFINE_SPINLOCK(net_family_lock);

//各AF_FAMILY在此数组中注册其对应的net_proto_family,常用于socket创建
//例如：
//PF_NETLINK对应netlink_family_ops
//PF_INET 对应 inet_family_ops
static const struct net_proto_family __rcu *net_families[NPROTO] __read_mostly;

/*
 * Support routines.
 * Move socket addresses back and forth across the kernel/user
 * divide and look after the messy bits.
 */

/**
 *	move_addr_to_kernel	-	copy a socket address into kernel space
 *	@uaddr: Address in user space
 *	@kaddr: Address in kernel space
 *	@ulen: Length in user space
 *
 *	The address is copied into kernel space. If the provided address is
 *	too long an error code of -EINVAL is returned. If the copy gives
 *	invalid addresses -EFAULT is returned. On a success 0 is returned.
 */

int move_addr_to_kernel(void __user *uaddr, int ulen, struct sockaddr_storage *kaddr)
{
	if (ulen < 0 || ulen > sizeof(struct sockaddr_storage))
		return -EINVAL;
	if (ulen == 0)
		return 0;
	if (copy_from_user(kaddr, uaddr, ulen))
		return -EFAULT;
	return audit_sockaddr(ulen, kaddr);
}

/**
 *	move_addr_to_user	-	copy an address to user space
 *	@kaddr: kernel space address
 *	@klen: length of address in kernel
 *	@uaddr: user space address
 *	@ulen: pointer to user length field
 *
 *	The value pointed to by ulen on entry is the buffer length available.
 *	This is overwritten with the buffer space used. -EINVAL is returned
 *	if an overlong buffer is specified or a negative buffer size. -EFAULT
 *	is returned if either the buffer or the length field are not
 *	accessible.
 *	After copying the data up to the limit the user specifies, the true
 *	length of the data is written over the length limit the user
 *	specified. Zero is returned for a success.
 */

static int move_addr_to_user(struct sockaddr_storage *kaddr, int klen,
			     void __user *uaddr, int __user *ulen)
{
	int err;
	int len;

	BUG_ON(klen > sizeof(struct sockaddr_storage));
	err = get_user(len, ulen);
	if (err)
		return err;
	if (len > klen)
		len = klen;
	if (len < 0)
		return -EINVAL;
	if (len) {
		if (audit_sockaddr(klen, kaddr))
			return -ENOMEM;
		if (copy_to_user(uaddr, kaddr, len))
			return -EFAULT;
	}
	/*
	 *      "fromlen shall refer to the value before truncation.."
	 *                      1003.1g
	 */
	return __put_user(klen, ulen);
}

/*memory cache,用于socket_alloc的分配*/
static struct kmem_cache *sock_inode_cachep __ro_after_init;

/*自cache中提取socket_alloc,返回对应的inode*/
static struct inode *sock_alloc_inode(struct super_block *sb)
{
	struct socket_alloc *ei;

	/*申请socket_alloc*/
	ei = alloc_inode_sb(sb, sock_inode_cachep, GFP_KERNEL);
	if (!ei)
		return NULL;
	init_waitqueue_head(&ei->socket.wq.wait);
	ei->socket.wq.fasync_list = NULL;
	ei->socket.wq.flags = 0;

	ei->socket.state = SS_UNCONNECTED;
	ei->socket.flags = 0;
	ei->socket.ops = NULL;
	ei->socket.sk = NULL;
	ei->socket.file = NULL;

	return &ei->vfs_inode;
}

/*释放inode*/
static void sock_free_inode(struct inode *inode)
{
	struct socket_alloc *ei;

	ei = container_of(inode, struct socket_alloc, vfs_inode);
	kmem_cache_free(sock_inode_cachep, ei);
}

static void init_once(void *foo)
{
	struct socket_alloc *ei = (struct socket_alloc *)foo;

	inode_init_once(&ei->vfs_inode);
}

static void init_inodecache(void)
{
	sock_inode_cachep = kmem_cache_create("sock_inode_cache",
					      sizeof(struct socket_alloc),
					      0,
					      (SLAB_HWCACHE_ALIGN |
					       SLAB_RECLAIM_ACCOUNT |
					       SLAB_MEM_SPREAD | SLAB_ACCOUNT),
					      init_once);
	BUG_ON(sock_inode_cachep == NULL);
}

static const struct super_operations sockfs_ops = {
	.alloc_inode	= sock_alloc_inode,
	.free_inode	= sock_free_inode,
	.statfs		= simple_statfs,
};

/*
 * sockfs_dname() is called from d_path().
 */
static char *sockfs_dname(struct dentry *dentry, char *buffer, int buflen)
{
	return dynamic_dname(buffer, buflen, "socket:[%lu]",
				d_inode(dentry)->i_ino);
}

static const struct dentry_operations sockfs_dentry_operations = {
	.d_dname  = sockfs_dname,
};

static int sockfs_xattr_get(const struct xattr_handler *handler,
			    struct dentry *dentry, struct inode *inode,
			    const char *suffix, void *value, size_t size)
{
	if (value) {
		if (dentry->d_name.len + 1 > size)
			return -ERANGE;
		memcpy(value, dentry->d_name.name, dentry->d_name.len + 1);
	}
	return dentry->d_name.len + 1;
}

#define XATTR_SOCKPROTONAME_SUFFIX "sockprotoname"
#define XATTR_NAME_SOCKPROTONAME (XATTR_SYSTEM_PREFIX XATTR_SOCKPROTONAME_SUFFIX)
#define XATTR_NAME_SOCKPROTONAME_LEN (sizeof(XATTR_NAME_SOCKPROTONAME)-1)

static const struct xattr_handler sockfs_xattr_handler = {
	.name = XATTR_NAME_SOCKPROTONAME,
	.get = sockfs_xattr_get,
};

static int sockfs_security_xattr_set(const struct xattr_handler *handler,
				     struct mnt_idmap *idmap,
				     struct dentry *dentry, struct inode *inode,
				     const char *suffix, const void *value,
				     size_t size, int flags)
{
	/* Handled by LSM. */
	return -EAGAIN;
}

static const struct xattr_handler sockfs_security_xattr_handler = {
	.prefix = XATTR_SECURITY_PREFIX,
	.set = sockfs_security_xattr_set,
};

static const struct xattr_handler *sockfs_xattr_handlers[] = {
	&sockfs_xattr_handler,
	&sockfs_security_xattr_handler,
	NULL
};

/*sockfs初始化fs_context*/
static int sockfs_init_fs_context(struct fs_context *fc)
{
    /*初始化context*/
	struct pseudo_fs_context *ctx = init_pseudo(fc, SOCKFS_MAGIC/*sockfs对应的magic*/);
	if (!ctx)
		return -ENOMEM;
	ctx->ops = &sockfs_ops;
	ctx->dops = &sockfs_dentry_operations;
	ctx->xattr = sockfs_xattr_handlers;
	return 0;
}

static struct vfsmount *sock_mnt __read_mostly;

/*socket对应的文件系统，由其上申请inet强转成socket结构*/
static struct file_system_type sock_fs_type = {
	.name =		"sockfs",
	/*挂载时，先执行init_fs_context*/
	.init_fs_context = sockfs_init_fs_context,
	.kill_sb =	kill_anon_super,
};

/*
 *	Obtains the first available file descriptor and sets it up for use.
 *
 *	These functions create file structures and maps them to fd space
 *	of the current process. On success it returns file descriptor
 *	and file struct implicitly stored in sock->file.
 *	Note that another thread may close file descriptor before we return
 *	from this function. We use the fact that now we do not refer
 *	to socket after mapping. If one day we will need it, this
 *	function will increment ref. count on file by 1.
 *
 *	In any case returned fd MAY BE not valid!
 *	This race condition is unavoidable
 *	with shared fd spaces, we cannot solve it inside kernel,
 *	but we take care of internal coherence yet.
 */

/**
 *	sock_alloc_file - Bind a &socket to a &file
 *	@sock: socket
 *	@flags: file status flags
 *	@dname: protocol name
 *
 *	Returns the &file bound with @sock, implicitly storing it
 *	in sock->file. If dname is %NULL, sets to "".
 *	On failure the return is a ERR pointer (see linux/err.h).
 *	This function uses GFP_KERNEL internally.
 */

struct file *sock_alloc_file(struct socket *sock, int flags, const char *dname)
{
	//如注释所言，将socket与一个struct file*进行映射
	struct file *file;

	if (!dname)
	    /*socket时，采用socket协议名称，例如UDP*/
		dname = sock->sk ? sock->sk->sk_prot_creator->name : "";

	//为socket申请一个假的struct file，并与其关联
	file = alloc_file_pseudo(SOCK_INODE(sock), sock_mnt/*socket对应的文件挂载点*/, dname/*dentry对应的名称*/,
				O_RDWR | (flags & O_NONBLOCK),
				&socket_file_ops/*socket文件描述符对应的操作集*/);
	if (IS_ERR(file)) {
		sock_release(sock);
		return file;
	}

	sock->file = file;
	file->private_data = sock;
	stream_open(SOCK_INODE(sock), file);
	return file;
}
EXPORT_SYMBOL(sock_alloc_file);

//将socket映射到fd
static int sock_map_fd(struct socket *sock, int flags)
{
	struct file *newfile;
	//申请一个当前进程未占用的fd
	int fd = get_unused_fd_flags(flags);
	if (unlikely(fd < 0)) {
		sock_release(sock);
		return fd;//申请fd失败
	}

	//指明fd对应的file
	newfile = sock_alloc_file(sock, flags, NULL);
	if (!IS_ERR(newfile)) {
		//为此socket关联struct file*成功，现在实现fd与struct file*的关联
		fd_install(fd, newfile);
		return fd;
	}

	//关联失败，还原不再占用的fd
	put_unused_fd(fd);
	return PTR_ERR(newfile);
}

/**
 *	sock_from_file - Return the &socket bounded to @file.
 *	@file: file
 *
 *	On failure returns %NULL.
 */

//如果此file为socket file,则返回socket,否则返回NULL
struct socket *sock_from_file(struct file *file)
{
	if (file->f_op == &socket_file_ops)
		return file->private_data;	/* set in sock_alloc_file */

	return NULL;
}
EXPORT_SYMBOL(sock_from_file);

/**
 *	sockfd_lookup - Go from a file number to its socket slot
 *	@fd: file handle
 *	@err: pointer to an error code return
 *
 *	The file handle passed in is locked and the socket it is bound
 *	to is returned. If an error occurs the err pointer is overwritten
 *	with a negative errno code and NULL is returned. The function checks
 *	for both invalid handles and passing a handle which is not a socket.
 *
 *	On a success the socket object pointer is returned.
 */
//通过fd查找其对应的socket
struct socket *sockfd_lookup(int fd, int *err)
{
	struct file *file;
	struct socket *sock;

	file = fget(fd);
	if (!file) {
		*err = -EBADF;
		return NULL;
	}

	sock = sock_from_file(file);
	if (!sock) {
		*err = -ENOTSOCK;
		fput(file);
	}
	return sock;
}
EXPORT_SYMBOL(sockfd_lookup);

//由fd转socket
static struct socket *sockfd_lookup_light(int fd, int *err, int *fput_needed)
{
	struct fd f = fdget(fd);
	struct socket *sock;

	*err = -EBADF;
	if (f.file) {
		sock = sock_from_file(f.file);
		if (likely(sock)) {
			*fput_needed = f.flags & FDPUT_FPUT;
			return sock;
		}
		*err = -ENOTSOCK;
		fdput(f);
	}
	return NULL;
}

static ssize_t sockfs_listxattr(struct dentry *dentry, char *buffer,
				size_t size)
{
	ssize_t len;
	ssize_t used = 0;

	len = security_inode_listsecurity(d_inode(dentry), buffer, size);
	if (len < 0)
		return len;
	used += len;
	if (buffer) {
		if (size < used)
			return -ERANGE;
		buffer += len;
	}

	len = (XATTR_NAME_SOCKPROTONAME_LEN + 1);
	used += len;
	if (buffer) {
		if (size < used)
			return -ERANGE;
		memcpy(buffer, XATTR_NAME_SOCKPROTONAME, len);
		buffer += len;
	}

	return used;
}

static int sockfs_setattr(struct mnt_idmap *idmap,
			  struct dentry *dentry, struct iattr *iattr)
{
	int err = simple_setattr(&nop_mnt_idmap, dentry, iattr);

	if (!err && (iattr->ia_valid & ATTR_UID)) {
		struct socket *sock = SOCKET_I(d_inode(dentry));

		if (sock->sk)
			sock->sk->sk_uid = iattr->ia_uid;
		else
			err = -ENOENT;
	}

	return err;
}

static const struct inode_operations sockfs_inode_ops = {
	.listxattr = sockfs_listxattr,
	.setattr = sockfs_setattr,
};

/**
 *	sock_alloc - allocate a socket
 *
 *	Allocate a new inode and socket object. The two are bound together
 *	and initialised. The socket is then returned. If we are out of inodes
 *	NULL is returned. This functions uses GFP_KERNEL internally.
 */
//socket结构申请
struct socket *sock_alloc(void)
{
	struct inode *inode;
	struct socket *sock;

	/*自sock_mnt->mnt_sb上申请一个inode*/
	inode = new_inode_pseudo(sock_mnt->mnt_sb);
	if (!inode)
		return NULL;

	//由inode转换出sock
	sock = SOCKET_I(inode);

	inode->i_ino = get_next_ino();
	inode->i_mode = S_IFSOCK | S_IRWXUGO;
	inode->i_uid = current_fsuid();
	inode->i_gid = current_fsgid();
	inode->i_op = &sockfs_inode_ops;

	return sock;
}
EXPORT_SYMBOL(sock_alloc);

/*如果sock->ops不为空，则调用sock->ops->release*/
static void __sock_release(struct socket *sock, struct inode *inode)
{
	if (sock->ops) {
		struct module *owner = sock->ops->owner;

		if (inode)
			inode_lock(inode);
		/*解发sock的release回调*/
		sock->ops->release(sock);
		/*默认成功，直接进行后续处理*/
		sock->sk = NULL;
		if (inode)
			inode_unlock(inode);
		sock->ops = NULL;
		module_put(owner);
	}

	if (sock->wq.fasync_list)
		pr_err("%s: fasync list not empty!\n", __func__);

	if (!sock->file) {
		iput(SOCK_INODE(sock));
		return;
	}
	sock->file = NULL;
}

/**
 *	sock_release - close a socket
 *	@sock: socket to close
 *
 *	The socket is released from the protocol stack if it has a release
 *	callback, and the inode is then released if the socket is bound to
 *	an inode not a file.
 */
void sock_release(struct socket *sock)
{
	__sock_release(sock, NULL);
}
EXPORT_SYMBOL(sock_release);

void __sock_tx_timestamp(__u16 tsflags, __u8 *tx_flags)
{
	u8 flags = *tx_flags;

	if (tsflags & SOF_TIMESTAMPING_TX_HARDWARE) {
		flags |= SKBTX_HW_TSTAMP;

		/* PTP hardware clocks can provide a free running cycle counter
		 * as a time base for virtual clocks. Tell driver to use the
		 * free running cycle counter for timestamp if socket is bound
		 * to virtual clock.
		 */
		if (tsflags & SOF_TIMESTAMPING_BIND_PHC)
			flags |= SKBTX_HW_TSTAMP_USE_CYCLES;
	}

	if (tsflags & SOF_TIMESTAMPING_TX_SOFTWARE)
		flags |= SKBTX_SW_TSTAMP;

	if (tsflags & SOF_TIMESTAMPING_TX_SCHED)
		flags |= SKBTX_SCHED_TSTAMP;

	*tx_flags = flags;
}
EXPORT_SYMBOL(__sock_tx_timestamp);

INDIRECT_CALLABLE_DECLARE(int inet_sendmsg(struct socket *, struct msghdr *,
					   size_t));
INDIRECT_CALLABLE_DECLARE(int inet6_sendmsg(struct socket *, struct msghdr *,
					    size_t));

static noinline void call_trace_sock_send_length(struct sock *sk, int ret,
						 int flags)
{
	trace_sock_send_length(sk, ret, 0);
}

static inline int sock_sendmsg_nosec(struct socket *sock, struct msghdr *msg)
{
    //调用不同ops的sendmsg完成处理
	int ret = INDIRECT_CALL_INET(sock->ops->sendmsg, inet6_sendmsg,
				     inet_sendmsg/*ipv4消息发送*/, sock, msg,
				     msg_data_left(msg)/*要发送的数据长度*/);
	BUG_ON(ret == -EIOCBQUEUED);

	if (trace_sock_send_length_enabled())
		call_trace_sock_send_length(sock->sk, ret, 0);
	return ret;
}

/**
 *	sock_sendmsg - send a message through @sock
 *	@sock: socket
 *	@msg: message to send
 *
 *	Sends @msg through @sock, passing through LSM.
 *	Returns the number of bytes sent, or an error code.
 */
int sock_sendmsg(struct socket *sock, struct msghdr *msg)
{
    /*安全钩子点*/
	int err = security_socket_sendmsg(sock, msg,
					  msg_data_left(msg));

	/*执行消息发送*/
	return err ?: sock_sendmsg_nosec(sock, msg);
}
EXPORT_SYMBOL(sock_sendmsg);

/**
 *	kernel_sendmsg - send a message through @sock (kernel-space)
 *	@sock: socket
 *	@msg: message header
 *	@vec: kernel vec
 *	@num: vec array length
 *	@size: total message data size
 *
 *	Builds the message data with @vec and sends it through @sock.
 *	Returns the number of bytes sent, or an error code.
 */

int kernel_sendmsg(struct socket *sock, struct msghdr *msg,
		   struct kvec *vec, size_t num, size_t size)
{
	iov_iter_kvec(&msg->msg_iter, ITER_SOURCE, vec, num, size);
	return sock_sendmsg(sock, msg);
}
EXPORT_SYMBOL(kernel_sendmsg);

/**
 *	kernel_sendmsg_locked - send a message through @sock (kernel-space)
 *	@sk: sock
 *	@msg: message header
 *	@vec: output s/g array
 *	@num: output s/g array length
 *	@size: total message data size
 *
 *	Builds the message data with @vec and sends it through @sock.
 *	Returns the number of bytes sent, or an error code.
 *	Caller must hold @sk.
 */

int kernel_sendmsg_locked(struct sock *sk, struct msghdr *msg,
			  struct kvec *vec, size_t num, size_t size)
{
	struct socket *sock = sk->sk_socket;

	if (!sock->ops->sendmsg_locked)
		return sock_no_sendmsg_locked(sk, msg, size);

	iov_iter_kvec(&msg->msg_iter, ITER_SOURCE, vec, num, size);

	return sock->ops->sendmsg_locked(sk, msg, msg_data_left(msg));
}
EXPORT_SYMBOL(kernel_sendmsg_locked);

static bool skb_is_err_queue(const struct sk_buff *skb)
{
	/* pkt_type of skbs enqueued on the error queue are set to
	 * PACKET_OUTGOING in skb_set_err_queue(). This is only safe to do
	 * in recvmsg, since skbs received on a local socket will never
	 * have a pkt_type of PACKET_OUTGOING.
	 */
	return skb->pkt_type == PACKET_OUTGOING;
}

/* On transmit, software and hardware timestamps are returned independently.
 * As the two skb clones share the hardware timestamp, which may be updated
 * before the software timestamp is received, a hardware TX timestamp may be
 * returned only if there is no software TX timestamp. Ignore false software
 * timestamps, which may be made in the __sock_recv_timestamp() call when the
 * option SO_TIMESTAMP_OLD(NS) is enabled on the socket, even when the skb has a
 * hardware timestamp.
 */
static bool skb_is_swtx_tstamp(const struct sk_buff *skb, int false_tstamp)
{
	return skb->tstamp && !false_tstamp && skb_is_err_queue(skb);
}

static ktime_t get_timestamp(struct sock *sk, struct sk_buff *skb, int *if_index)
{
	bool cycles = sk->sk_tsflags & SOF_TIMESTAMPING_BIND_PHC;
	struct skb_shared_hwtstamps *shhwtstamps = skb_hwtstamps(skb);
	struct net_device *orig_dev;
	ktime_t hwtstamp;

	rcu_read_lock();
	orig_dev = dev_get_by_napi_id(skb_napi_id(skb));
	if (orig_dev) {
		*if_index = orig_dev->ifindex;
		hwtstamp = netdev_get_tstamp(orig_dev, shhwtstamps, cycles);
	} else {
		hwtstamp = shhwtstamps->hwtstamp;
	}
	rcu_read_unlock();

	return hwtstamp;
}

static void put_ts_pktinfo(struct msghdr *msg, struct sk_buff *skb,
			   int if_index)
{
	struct scm_ts_pktinfo ts_pktinfo;
	struct net_device *orig_dev;

	if (!skb_mac_header_was_set(skb))
		return;

	memset(&ts_pktinfo, 0, sizeof(ts_pktinfo));

	if (!if_index) {
		rcu_read_lock();
		orig_dev = dev_get_by_napi_id(skb_napi_id(skb));
		if (orig_dev)
			if_index = orig_dev->ifindex;
		rcu_read_unlock();
	}
	ts_pktinfo.if_index = if_index;

	ts_pktinfo.pkt_length = skb->len - skb_mac_offset(skb);
	put_cmsg(msg, SOL_SOCKET, SCM_TIMESTAMPING_PKTINFO,
		 sizeof(ts_pktinfo), &ts_pktinfo);
}

/*
 * called from sock_recv_timestamp() if sock_flag(sk, SOCK_RCVTSTAMP)
 */
void __sock_recv_timestamp(struct msghdr *msg, struct sock *sk,
	struct sk_buff *skb)
{
	int need_software_tstamp = sock_flag(sk, SOCK_RCVTSTAMP);
	int new_tstamp = sock_flag(sk, SOCK_TSTAMP_NEW);
	struct scm_timestamping_internal tss;

	int empty = 1, false_tstamp = 0;
	struct skb_shared_hwtstamps *shhwtstamps =
		skb_hwtstamps(skb);
	int if_index;
	ktime_t hwtstamp;

	/* Race occurred between timestamp enabling and packet
	   receiving.  Fill in the current time for now. */
	if (need_software_tstamp && skb->tstamp == 0) {
		__net_timestamp(skb);
		false_tstamp = 1;
	}

	if (need_software_tstamp) {
		if (!sock_flag(sk, SOCK_RCVTSTAMPNS)) {
			if (new_tstamp) {
				struct __kernel_sock_timeval tv;

				skb_get_new_timestamp(skb, &tv);
				put_cmsg(msg, SOL_SOCKET, SO_TIMESTAMP_NEW,
					 sizeof(tv), &tv);
			} else {
				struct __kernel_old_timeval tv;

				skb_get_timestamp(skb, &tv);
				put_cmsg(msg, SOL_SOCKET, SO_TIMESTAMP_OLD,
					 sizeof(tv), &tv);
			}
		} else {
			if (new_tstamp) {
				struct __kernel_timespec ts;

				skb_get_new_timestampns(skb, &ts);
				put_cmsg(msg, SOL_SOCKET, SO_TIMESTAMPNS_NEW,
					 sizeof(ts), &ts);
			} else {
				struct __kernel_old_timespec ts;

				skb_get_timestampns(skb, &ts);
				put_cmsg(msg, SOL_SOCKET, SO_TIMESTAMPNS_OLD,
					 sizeof(ts), &ts);
			}
		}
	}

	memset(&tss, 0, sizeof(tss));
	if ((sk->sk_tsflags & SOF_TIMESTAMPING_SOFTWARE) &&
	    ktime_to_timespec64_cond(skb->tstamp, tss.ts + 0))
		empty = 0;
	if (shhwtstamps &&
	    (sk->sk_tsflags & SOF_TIMESTAMPING_RAW_HARDWARE) &&
	    !skb_is_swtx_tstamp(skb, false_tstamp)) {
		if_index = 0;
		if (skb_shinfo(skb)->tx_flags & SKBTX_HW_TSTAMP_NETDEV)
			hwtstamp = get_timestamp(sk, skb, &if_index);
		else
			hwtstamp = shhwtstamps->hwtstamp;

		if (sk->sk_tsflags & SOF_TIMESTAMPING_BIND_PHC)
			hwtstamp = ptp_convert_timestamp(&hwtstamp,
							 sk->sk_bind_phc);

		if (ktime_to_timespec64_cond(hwtstamp, tss.ts + 2)) {
			empty = 0;

			if ((sk->sk_tsflags & SOF_TIMESTAMPING_OPT_PKTINFO) &&
			    !skb_is_err_queue(skb))
				put_ts_pktinfo(msg, skb, if_index);
		}
	}
	if (!empty) {
		if (sock_flag(sk, SOCK_TSTAMP_NEW))
			put_cmsg_scm_timestamping64(msg, &tss);
		else
			put_cmsg_scm_timestamping(msg, &tss);

		if (skb_is_err_queue(skb) && skb->len &&
		    SKB_EXT_ERR(skb)->opt_stats)
			put_cmsg(msg, SOL_SOCKET, SCM_TIMESTAMPING_OPT_STATS,
				 skb->len, skb->data);
	}
}
EXPORT_SYMBOL_GPL(__sock_recv_timestamp);

void __sock_recv_wifi_status(struct msghdr *msg, struct sock *sk,
	struct sk_buff *skb)
{
	int ack;

	if (!sock_flag(sk, SOCK_WIFI_STATUS))
		return;
	if (!skb->wifi_acked_valid)
		return;

	ack = skb->wifi_acked;

	put_cmsg(msg, SOL_SOCKET, SCM_WIFI_STATUS, sizeof(ack), &ack);
}
EXPORT_SYMBOL_GPL(__sock_recv_wifi_status);

static inline void sock_recv_drops(struct msghdr *msg, struct sock *sk,
				   struct sk_buff *skb)
{
	if (sock_flag(sk, SOCK_RXQ_OVFL) && skb && SOCK_SKB_CB(skb)->dropcount)
		put_cmsg(msg, SOL_SOCKET, SO_RXQ_OVFL,
			sizeof(__u32), &SOCK_SKB_CB(skb)->dropcount);
}

static void sock_recv_mark(struct msghdr *msg, struct sock *sk,
			   struct sk_buff *skb)
{
	if (sock_flag(sk, SOCK_RCVMARK) && skb) {
		/* We must use a bounce buffer for CONFIG_HARDENED_USERCOPY=y */
		__u32 mark = skb->mark;

		put_cmsg(msg, SOL_SOCKET, SO_MARK, sizeof(__u32), &mark);
	}
}

void __sock_recv_cmsgs(struct msghdr *msg, struct sock *sk,
		       struct sk_buff *skb)
{
	sock_recv_timestamp(msg, sk, skb);
	sock_recv_drops(msg, sk, skb);
	sock_recv_mark(msg, sk, skb);
}
EXPORT_SYMBOL_GPL(__sock_recv_cmsgs);

INDIRECT_CALLABLE_DECLARE(int inet_recvmsg(struct socket *, struct msghdr *,
					   size_t, int));
INDIRECT_CALLABLE_DECLARE(int inet6_recvmsg(struct socket *, struct msghdr *,
					    size_t, int));
<<<<<<< HEAD
/*socket消息读取函数入口*/
static inline int sock_recvmsg_nosec(struct socket *sock, struct msghdr *msg,
				     int flags)
{
    //调用sock自已的recvmsg回调
	return INDIRECT_CALL_INET(sock->ops->recvmsg, inet6_recvmsg,
				  inet_recvmsg/*ipv4消息读取*/, sock, msg, msg_data_left(msg),
				  flags);
=======

static noinline void call_trace_sock_recv_length(struct sock *sk, int ret, int flags)
{
	trace_sock_recv_length(sk, ret, flags);
}

static inline int sock_recvmsg_nosec(struct socket *sock, struct msghdr *msg,
				     int flags)
{
	int ret = INDIRECT_CALL_INET(sock->ops->recvmsg, inet6_recvmsg,
				     inet_recvmsg, sock, msg,
				     msg_data_left(msg), flags);
	if (trace_sock_recv_length_enabled())
		call_trace_sock_recv_length(sock->sk, ret, flags);
	return ret;
>>>>>>> fe15c26e
}

/**
 *	sock_recvmsg - receive a message from @sock
 *	@sock: socket
 *	@msg: message to receive
 *	@flags: message flags
 *
 *	Receives @msg from @sock, passing through LSM. Returns the total number
 *	of bytes received, or an error.
 */
//调用sock对应的ops的recvmsg
int sock_recvmsg(struct socket *sock, struct msghdr *msg, int flags)
{
	int err = security_socket_recvmsg(sock, msg, msg_data_left(msg), flags);

	//如果安全回调，没有触发，则直接调用各socket对应的recvmsg回调
	return err ?: sock_recvmsg_nosec(sock, msg, flags);
}
EXPORT_SYMBOL(sock_recvmsg);

/**
 *	kernel_recvmsg - Receive a message from a socket (kernel space)
 *	@sock: The socket to receive the message from
 *	@msg: Received message
 *	@vec: Input s/g array for message data
 *	@num: Size of input s/g array
 *	@size: Number of bytes to read
 *	@flags: Message flags (MSG_DONTWAIT, etc...)
 *
 *	On return the msg structure contains the scatter/gather array passed in the
 *	vec argument. The array is modified so that it consists of the unfilled
 *	portion of the original array.
 *
 *	The returned value is the total number of bytes received, or an error.
 */

int kernel_recvmsg(struct socket *sock, struct msghdr *msg,
		   struct kvec *vec, size_t num, size_t size, int flags)
{
	msg->msg_control_is_user = false;
	iov_iter_kvec(&msg->msg_iter, ITER_DEST, vec, num, size);
	return sock_recvmsg(sock, msg, flags);
}
EXPORT_SYMBOL(kernel_recvmsg);

static ssize_t sock_sendpage(struct file *file, struct page *page,
			     int offset, size_t size, loff_t *ppos, int more)
{
	struct socket *sock;
	int flags;
	int ret;

	sock = file->private_data;

	flags = (file->f_flags & O_NONBLOCK) ? MSG_DONTWAIT : 0;
	/* more is a combination of MSG_MORE and MSG_SENDPAGE_NOTLAST */
	flags |= more;

	ret = kernel_sendpage(sock, page, offset, size, flags);

	if (trace_sock_send_length_enabled())
		call_trace_sock_send_length(sock->sk, ret, 0);
	return ret;
}

static ssize_t sock_splice_read(struct file *file, loff_t *ppos,
				struct pipe_inode_info *pipe, size_t len,
				unsigned int flags)
{
	struct socket *sock = file->private_data;

	if (unlikely(!sock->ops->splice_read))
		return generic_file_splice_read(file, ppos, pipe, len, flags);

	return sock->ops->splice_read(sock, ppos, pipe, len, flags);
}

//socket对应的fd读操作
static ssize_t sock_read_iter(struct kiocb *iocb/*io控制块*/, struct iov_iter *to/*入出参，读操作对应的迭代器*/)
{
    /*取待读取的文件*/
	struct file *file = iocb->ki_filp;
	//由file获得其对应的socket结构体
	struct socket *sock = file->private_data;
	struct msghdr msg = {.msg_iter = *to,
			     .msg_iocb = iocb};
	ssize_t res;

	/*文件有非阻塞标记，或者iocb有no wait标记，则消息指明非等待*/
	if (file->f_flags & O_NONBLOCK || (iocb->ki_flags & IOCB_NOWAIT))
		msg.msg_flags = MSG_DONTWAIT;

	/*针对socket读取时，读写位置必须为0*/
	if (iocb->ki_pos != 0)
		return -ESPIPE;

	/*要读取的长度不能为0*/
	if (!iov_iter_count(to))	/* Match SYS5 behaviour */
		return 0;

	//通过sock的recvmsg函数完成内容收取
	res = sock_recvmsg(sock, &msg, msg.msg_flags);
	*to = msg.msg_iter;/*更新迭代器*/
	return res;
}

//socket调用write时，标记位只有以下几种(见msg.msg_flags赋值）
static ssize_t sock_write_iter(struct kiocb *iocb, struct iov_iter *from)
{
    /*取要操作的文件*/
	struct file *file = iocb->ki_filp;
	struct socket *sock = file->private_data;
	struct msghdr msg = {.msg_iter = *from,
			     .msg_iocb = iocb};
	ssize_t res;

	/*socket写位置必须为0*/
	if (iocb->ki_pos != 0)
		return -ESPIPE;

	if (file->f_flags & O_NONBLOCK || (iocb->ki_flags & IOCB_NOWAIT))
		msg.msg_flags = MSG_DONTWAIT;

	if (sock->type == SOCK_SEQPACKET)
		msg.msg_flags |= MSG_EOR;

	/*通过sock的sendmsg函数完成内容发送*/
	res = sock_sendmsg(sock, &msg);
	*from = msg.msg_iter;
	return res;
}

/*
 * Atomic setting of ioctl hooks to avoid race
 * with module unload.
 */

static DEFINE_MUTEX(br_ioctl_mutex);
static int (*br_ioctl_hook)(struct net *net, struct net_bridge *br,
			    unsigned int cmd, struct ifreq *ifr,
			    void __user *uarg);

//设置br的ioctl回调函数
void brioctl_set(int (*hook)(struct net *net, struct net_bridge *br,
			     unsigned int cmd, struct ifreq *ifr,
			     void __user *uarg))
{
	mutex_lock(&br_ioctl_mutex);
	br_ioctl_hook = hook;
	mutex_unlock(&br_ioctl_mutex);
}
EXPORT_SYMBOL(brioctl_set);

int br_ioctl_call(struct net *net, struct net_bridge *br, unsigned int cmd,
		  struct ifreq *ifr, void __user *uarg)
{
	int err = -ENOPKG;

	if (!br_ioctl_hook)
		request_module("bridge");

	mutex_lock(&br_ioctl_mutex);
	if (br_ioctl_hook)
		err = br_ioctl_hook(net, br, cmd, ifr, uarg);
	mutex_unlock(&br_ioctl_mutex);

	return err;
}

static DEFINE_MUTEX(vlan_ioctl_mutex);
static int (*vlan_ioctl_hook) (struct net *, void __user *arg);

/*设置vlan的ioctl回调函数*/
void vlan_ioctl_set(int (*hook) (struct net *, void __user *))
{
	mutex_lock(&vlan_ioctl_mutex);
	vlan_ioctl_hook = hook;
	mutex_unlock(&vlan_ioctl_mutex);
}
EXPORT_SYMBOL(vlan_ioctl_set);

/*针对socket执行ioctl调用*/
static long sock_do_ioctl(struct net *net, struct socket *sock,
			  unsigned int cmd, unsigned long arg)
{
	struct ifreq ifr;
	bool need_copyout;
	int err;
	void __user *argp = (void __user *)arg;
	void __user *data;

	err = sock->ops->ioctl(sock, cmd, arg);

	/*
	 * If this ioctl is unknown try to hand it down
	 * to the NIC driver.
	 */
	if (err != -ENOIOCTLCMD)
		return err;

	if (!is_socket_ioctl_cmd(cmd))
		return -ENOTTY;

	if (get_user_ifreq(&ifr, &data, argp))
		return -EFAULT;
	err = dev_ioctl(net, cmd, &ifr, data, &need_copyout);
	if (!err && need_copyout)
		if (put_user_ifreq(&ifr, argp))
			return -EFAULT;

	return err;
}

/*
 *	With an ioctl, arg may well be a user mode pointer, but we don't know
 *	what to do with it - that's up to the protocol still.
 */

static long sock_ioctl(struct file *file, unsigned cmd, unsigned long arg)
{
	struct socket *sock;
	struct sock *sk;
	void __user *argp = (void __user *)arg;
	int pid, err;
	struct net *net;

	sock = file->private_data;
	sk = sock->sk;
	net = sock_net(sk);
	if (unlikely(cmd >= SIOCDEVPRIVATE && cmd <= (SIOCDEVPRIVATE + 15))) {
		struct ifreq ifr;
		void __user *data;
		bool need_copyout;
		if (get_user_ifreq(&ifr, &data, argp))
			return -EFAULT;
		//执行设备的ioctl
		err = dev_ioctl(net, cmd, &ifr, data, &need_copyout);
		if (!err && need_copyout)
			if (put_user_ifreq(&ifr, argp))
				return -EFAULT;
	} else
#ifdef CONFIG_WEXT_CORE
	if (cmd >= SIOCIWFIRST && cmd <= SIOCIWLAST) {
		err = wext_handle_ioctl(net, cmd, argp);
	} else
#endif
		switch (cmd) {
		case FIOSETOWN:
		case SIOCSPGRP:
			err = -EFAULT;
			if (get_user(pid, (int __user *)argp))
				break;
			err = f_setown(sock->file, pid, 1);
			break;
		case FIOGETOWN:
		case SIOCGPGRP:
			err = put_user(f_getown(sock->file),
				       (int __user *)argp);
			break;
			//处理br相关的ioctl命令
		case SIOCGIFBR:
		case SIOCSIFBR:
		case SIOCBRADDBR:
		case SIOCBRDELBR:
			//调用br对应的ioctl回调
			err = br_ioctl_call(net, NULL, cmd, NULL, argp);
			break;
		case SIOCGIFVLAN:
		case SIOCSIFVLAN:
			err = -ENOPKG;
			if (!vlan_ioctl_hook)
				request_module("8021q");

			mutex_lock(&vlan_ioctl_mutex);
			if (vlan_ioctl_hook)
				err = vlan_ioctl_hook(net, argp);
			mutex_unlock(&vlan_ioctl_mutex);
			break;
		case SIOCGSKNS:
			err = -EPERM;
			if (!ns_capable(net->user_ns, CAP_NET_ADMIN))
				break;

			/*返回当前socket所属net namespace的关联fd*/
			err = open_related_ns(&net->ns, get_net_ns);
			break;
		case SIOCGSTAMP_OLD:
		case SIOCGSTAMPNS_OLD:
			if (!sock->ops->gettstamp) {
				err = -ENOIOCTLCMD;
				break;
			}
			err = sock->ops->gettstamp(sock, argp,
						   cmd == SIOCGSTAMP_OLD,
						   !IS_ENABLED(CONFIG_64BIT));
			break;
		case SIOCGSTAMP_NEW:
		case SIOCGSTAMPNS_NEW:
			if (!sock->ops->gettstamp) {
				err = -ENOIOCTLCMD;
				break;
			}
			err = sock->ops->gettstamp(sock, argp,
						   cmd == SIOCGSTAMP_NEW,
						   false);
			break;

		case SIOCGIFCONF:
			err = dev_ifconf(net, argp);
			break;

		default:
			err = sock_do_ioctl(net, sock, cmd, arg);
			break;
		}
	return err;
}

/**
 *	sock_create_lite - creates a socket
 *	@family: protocol family (AF_INET, ...)
 *	@type: communication type (SOCK_STREAM, ...)
 *	@protocol: protocol (0, ...)
 *	@res: new socket
 *
 *	Creates a new socket and assigns it to @res, passing through LSM.
 *	The new socket initialization is not complete, see kernel_accept().
 *	Returns 0 or an error. On failure @res is set to %NULL.
 *	This function internally uses GFP_KERNEL.
 */

//创建sock,指定sock->type
int sock_create_lite(int family, int type, int protocol, struct socket **res/*出参，返回的socket*/)
{
	int err;
	struct socket *sock = NULL;

	//创建前hook点
	err = security_socket_create(family, type, protocol, 1);
	if (err)
		goto out;

	//申请一个sock
	sock = sock_alloc();
	if (!sock) {
		err = -ENOMEM;
		goto out;
	}

	//指定socket类型，例如SOCK_DGRAM
	sock->type = type;

	//创建后hook点
	err = security_socket_post_create(sock, family, type, protocol, 1);
	if (err)
		goto out_release;

out:
	*res = sock;
	return err;
out_release:
	sock_release(sock);
	sock = NULL;
	goto out;
}
EXPORT_SYMBOL(sock_create_lite);

/* No kernel lock held - perfect */
//socket文件的poll事件检测
static __poll_t sock_poll(struct file *file, poll_table *wait)
{
    //取file对应的socket
	struct socket *sock = file->private_data;
	__poll_t events = poll_requested_events(wait), flag = 0;

	//如果sock没有poll回调，则直接返回0
	if (!sock->ops->poll)
		return 0;

	if (sk_can_busy_loop(sock->sk)) {
		/* poll once if requested by the syscall */
		if (events & POLL_BUSY_LOOP)
			sk_busy_loop(sock->sk, 1);

		/* if this socket can poll_ll, tell the system call */
		flag = POLL_BUSY_LOOP;
	}

	//调用sock自定义的poll
	return sock->ops->poll(file, sock, wait) | flag;
}

static int sock_mmap(struct file *file, struct vm_area_struct *vma)
{
	struct socket *sock = file->private_data;

	return sock->ops->mmap(file, sock, vma);
}

static int sock_close(struct inode *inode, struct file *filp)
{
	/*执行socket关闭*/
	__sock_release(SOCKET_I(inode)/*取对应的socket*/, inode);
	return 0;
}

/*
 *	Update the socket async list
 *
 *	Fasync_list locking strategy.
 *
 *	1. fasync_list is modified only under process context socket lock
 *	   i.e. under semaphore.
 *	2. fasync_list is used under read_lock(&sk->sk_callback_lock)
 *	   or under socket lock
 */

static int sock_fasync(int fd, struct file *filp, int on)
{
	struct socket *sock = filp->private_data;
	struct sock *sk = sock->sk;
	struct socket_wq *wq = &sock->wq;

	if (sk == NULL)
		return -EINVAL;

	lock_sock(sk);
	fasync_helper(fd, filp, on, &wq->fasync_list);

	if (!wq->fasync_list)
		sock_reset_flag(sk, SOCK_FASYNC);
	else
		sock_set_flag(sk, SOCK_FASYNC);

	release_sock(sk);
	return 0;
}

/* This function may be called only under rcu_lock */

int sock_wake_async(struct socket_wq *wq, int how, int band)
{
	if (!wq || !wq->fasync_list)
		return -1;

	switch (how) {
	case SOCK_WAKE_WAITD:
		if (test_bit(SOCKWQ_ASYNC_WAITDATA, &wq->flags))
			break;
		goto call_kill;
	case SOCK_WAKE_SPACE:
		if (!test_and_clear_bit(SOCKWQ_ASYNC_NOSPACE, &wq->flags))
			break;
		fallthrough;
	case SOCK_WAKE_IO:
call_kill:
		kill_fasync(&wq->fasync_list, SIGIO, band);
		break;
	case SOCK_WAKE_URG:
		//紧急数据
		kill_fasync(&wq->fasync_list, SIGURG, band);
	}

	return 0;
}
EXPORT_SYMBOL(sock_wake_async);

/**
 *	__sock_create - creates a socket
 *	@net: net namespace
 *	@family: protocol family (AF_INET, ...)
 *	@type: communication type (SOCK_STREAM, ...)
 *	@protocol: protocol (0, ...)
 *	@res: new socket
 *	@kern: boolean for kernel space sockets
 *
 *	Creates a new socket and assigns it to @res, passing through LSM.
 *	Returns 0 or an error. On failure @res is set to %NULL. @kern must
 *	be set to true if the socket resides in kernel space.
 *	This function internally uses GFP_KERNEL.
 */

//socket创建，支持user space,kernel space的socket创建
//根据family查找net_families数组，获得对应的net_proto_family,然后调用create回调创建相应的socket
int __sock_create(struct net *net, int family, int type, int protocol,
			 struct socket **res/*出参，返回创建的socket*/, int kern/*是否创建kernel socket*/)
{
	int err;
	struct socket *sock;
	const struct net_proto_family *pf;

	/*
	 *      Check protocol is in range
	 */
	//地址族校验
	if (family < 0 || family >= NPROTO)
		return -EAFNOSUPPORT;

	//socket类型校验
	if (type < 0 || type >= SOCK_MAX)
		return -EINVAL;

	/* Compatibility.

	   This uglymoron is moved from INET layer to here to avoid
	   deadlock in module load.
	 */
	if (family == PF_INET && type == SOCK_PACKET) {
		//兼容性考虑，将family=PF_INET,type=SOCK_PACKET更新为family=PF_PACKET,type=SOCK_PACKET
		pr_info_once("%s uses obsolete (PF_INET,SOCK_PACKET)\n",
			     current->comm);
		family = PF_PACKET;
	}

	/*socket create 安全检查*/
	err = security_socket_create(family, type, protocol, kern);
	if (err)
		return err;

	/*
	 *	Allocate the socket and allow the family to set things up. if
	 *	the protocol is 0, the family is instructed to select an appropriate
	 *	default.
	 */
	//申请socket结构
	sock = sock_alloc();
	if (!sock) {
		net_warn_ratelimited("socket: no more sockets\n");
		return -ENFILE;	/* Not exactly a match, but its the
				   closest posix thing */
	}

	//设置socket类型，参数传入，例如SOCK_STREAM,SOCK_DGRAM等
	sock->type = type;

#ifdef CONFIG_MODULES
	/* Attempt to load a protocol module if the find failed.
	 *
	 * 12/09/1996 Marcin: But! this makes REALLY only sense, if the user
	 * requested real, full-featured networking support upon configuration.
	 * Otherwise module support will break!
	 */
	//如果还未注册此协议，则请求载入对应的module
	if (rcu_access_pointer(net_families[family]) == NULL)
		request_module("net-pf-%d", family);
#endif

	rcu_read_lock();
	//取出此family对应的socket操作集,例如inet_family_ops
	pf = rcu_dereference(net_families[family]);
	err = -EAFNOSUPPORT;
	if (!pf)
		goto out_release;

	/*
	 * We will call the ->create function, that possibly is in a loadable
	 * module, so we have to bump that loadable module refcnt first.
	 */
	//增加对module的引用
	if (!try_module_get(pf->owner))
		goto out_release;

	/* Now protected by module ref count */
	rcu_read_unlock();

	//调用create创建对应的sock，例如通过netlink_create创建netlink的socket
	err = pf->create(net, sock, protocol, kern);
	if (err < 0)
		goto out_module_put;

	/*
	 * Now to bump the refcnt of the [loadable] module that owns this
	 * socket at sock_release time we decrement its refcnt.
	 */
	//增加对sock->ops对应module的引用
	if (!try_module_get(sock->ops->owner))
		goto out_module_busy;

	/*
	 * Now that we're done with the ->create function, the [loadable]
	 * module can have its refcnt decremented
	 */
	module_put(pf->owner);
	/*触发socket create post钩子点*/
	err = security_socket_post_create(sock, family, type, protocol, kern);
	if (err)
		goto out_sock_release;
	*res = sock;//设置出参

	return 0;

out_module_busy:
	err = -EAFNOSUPPORT;
out_module_put:
	sock->ops = NULL;
	module_put(pf->owner);
out_sock_release:
	sock_release(sock);
	return err;

out_release:
	rcu_read_unlock();
	goto out_sock_release;
}
EXPORT_SYMBOL(__sock_create);

/**
 *	sock_create - creates a socket
 *	@family: protocol family (AF_INET, ...)
 *	@type: communication type (SOCK_STREAM, ...)
 *	@protocol: protocol (0, ...)
 *	@res: new socket
 *
 *	A wrapper around __sock_create().
 *	Returns 0 or an error. This function internally uses GFP_KERNEL.
 */

int sock_create(int family, int type, int protocol, struct socket **res/*出参，返回创建的socket*/)
{
	//创建socket,传入namespace
	return __sock_create(current->nsproxy->net_ns/*当前进程的netns*/, family, type, protocol, res/*出参*/, 0/*指明非kernel socket*/);
}
EXPORT_SYMBOL(sock_create);

/**
 *	sock_create_kern - creates a socket (kernel space)
 *	@net: net namespace
 *	@family: protocol family (AF_INET, ...)
 *	@type: communication type (SOCK_STREAM, ...)
 *	@protocol: protocol (0, ...)
 *	@res: new socket
 *
 *	A wrapper around __sock_create().
 *	Returns 0 or an error. This function internally uses GFP_KERNEL.
 */

//通过此函数创建kernel空间对应的socket
int sock_create_kern(struct net *net, int family, int type, int protocol, struct socket **res)
{
	return __sock_create(net, family, type, protocol, res, 1);
}
EXPORT_SYMBOL(sock_create_kern);

static struct socket *__sys_socket_create(int family, int type, int protocol)
{
	struct socket *sock;
	int retval;

	/* Check the SOCK_* constants for consistency.  */
	BUILD_BUG_ON(SOCK_CLOEXEC != O_CLOEXEC);
	BUILD_BUG_ON((SOCK_MAX | SOCK_TYPE_MASK) != SOCK_TYPE_MASK);
	BUILD_BUG_ON(SOCK_CLOEXEC & SOCK_TYPE_MASK);
	BUILD_BUG_ON(SOCK_NONBLOCK & SOCK_TYPE_MASK);

	//当前仅支持两种flags
	if ((type & ~SOCK_TYPE_MASK) & ~(SOCK_CLOEXEC | SOCK_NONBLOCK))
		return ERR_PTR(-EINVAL);

	//取封装在type内的真实type
	type &= SOCK_TYPE_MASK;

	//创建对应的socket
	retval = sock_create(family, type, protocol, &sock);
	if (retval < 0)
		return ERR_PTR(retval);

	return sock;
}

struct file *__sys_socket_file(int family, int type, int protocol)
{
	struct socket *sock;
	struct file *file;
	int flags;

	sock = __sys_socket_create(family, type, protocol);
	if (IS_ERR(sock))
		return ERR_CAST(sock);

	flags = type & ~SOCK_TYPE_MASK;
	if (SOCK_NONBLOCK != O_NONBLOCK && (flags & SOCK_NONBLOCK))
		flags = (flags & ~SOCK_NONBLOCK) | O_NONBLOCK;

	file = sock_alloc_file(sock, flags, NULL);
	if (IS_ERR(file))
		sock_release(sock);

	return file;
}

//socket系统调用实现
int __sys_socket(int family, int type, int protocol)
{
	struct socket *sock;
	int flags;

	sock = __sys_socket_create(family, type, protocol);
	if (IS_ERR(sock))
		return PTR_ERR(sock);

	flags = type & ~SOCK_TYPE_MASK;
	if (SOCK_NONBLOCK != O_NONBLOCK && (flags & SOCK_NONBLOCK))
		flags = (flags & ~SOCK_NONBLOCK) | O_NONBLOCK;

	//创建socket成功，这里将socket映射到fd（由type传入的flags在这里应用）
	return sock_map_fd(sock, flags & (O_CLOEXEC | O_NONBLOCK));
}

//socket(family,type,protocol)系统调用
SYSCALL_DEFINE3(socket, int, family, int, type, int, protocol)
{
	return __sys_socket(family, type, protocol);
}

/*
 *	Create a pair of connected sockets.
 */

int __sys_socketpair(int family, int type, int protocol, int __user *usockvec)
{
	struct socket *sock1, *sock2;
	int fd1, fd2, err;
	struct file *newfile1, *newfile2;
	int flags;

	/*flags提取*/
	flags = type & ~SOCK_TYPE_MASK;
	if (flags & ~(SOCK_CLOEXEC | SOCK_NONBLOCK))
		return -EINVAL;
	/*type提取*/
	type &= SOCK_TYPE_MASK;

	/*flags兼容处理*/
	if (SOCK_NONBLOCK != O_NONBLOCK && (flags & SOCK_NONBLOCK))
		flags = (flags & ~SOCK_NONBLOCK) | O_NONBLOCK;

	/*
	 * reserve descriptors and make sure we won't fail
	 * to return them to userland.
	 */
	fd1 = get_unused_fd_flags(flags);
	if (unlikely(fd1 < 0))
		return fd1;

	fd2 = get_unused_fd_flags(flags);
	if (unlikely(fd2 < 0)) {
		put_unused_fd(fd1);
		return fd2;
	}

	/*填充获取到的未使用fd*/
	err = put_user(fd1, &usockvec[0]);
	if (err)
		goto out;

	err = put_user(fd2, &usockvec[1]);
	if (err)
		goto out;

	/*socket创建*/

	/*
	 * Obtain the first socket and check if the underlying protocol
	 * supports the socketpair call.
	 */

	err = sock_create(family, type, protocol, &sock1);
	if (unlikely(err < 0))
		goto out;

	err = sock_create(family, type, protocol, &sock2);
	if (unlikely(err < 0)) {
		sock_release(sock1);
		goto out;
	}

	/*socketpair安全钩子点触发*/
	err = security_socket_socketpair(sock1, sock2);
	if (unlikely(err)) {
		sock_release(sock2);
		sock_release(sock1);
		goto out;
	}

	/*调用socketpair完成一组socket连接*/
	err = sock1->ops->socketpair(sock1, sock2);
	if (unlikely(err < 0)) {
		sock_release(sock2);
		sock_release(sock1);
		goto out;
	}

	/*为socket1,socket2关联file*/
	newfile1 = sock_alloc_file(sock1, flags, NULL);
	if (IS_ERR(newfile1)) {
		err = PTR_ERR(newfile1);
		sock_release(sock2);
		goto out;
	}

	newfile2 = sock_alloc_file(sock2, flags, NULL);
	if (IS_ERR(newfile2)) {
		err = PTR_ERR(newfile2);
		fput(newfile1);
		goto out;
	}

	audit_fd_pair(fd1, fd2);

	/*完成fd与文件关联*/
	fd_install(fd1, newfile1);
	fd_install(fd2, newfile2);
	return 0;

out:
	put_unused_fd(fd2);
	put_unused_fd(fd1);
	return err;
}

/*实现socketpair创建*/
SYSCALL_DEFINE4(socketpair, int, family, int, type, int, protocol,
		int __user *, usockvec/*出参，创建好的一组socketpair*/)
{
	return __sys_socketpair(family, type, protocol, usockvec);
}

/*
 *	Bind a name to a socket. Nothing much to do here since it's
 *	the protocol's responsibility to handle the local address.
 *
 *	We move the socket address to kernel space before we call
 *	the protocol layer (having also checked the address is ok).
 */

int __sys_bind(int fd, struct sockaddr __user *umyaddr/*要绑定的地址*/, int addrlen/*要绑定的地址长度*/)
{
	struct socket *sock;
	struct sockaddr_storage address;
	int err, fput_needed;

	//依据fd,查找到对应的socket
	sock = sockfd_lookup_light(fd, &err, &fput_needed);
	if (sock) {
		//将用户态sockaddr copy到address中
		err = move_addr_to_kernel(umyaddr, addrlen, &address);
		if (!err) {
			/*解发socket bind钩子*/
			err = security_socket_bind(sock,
						   (struct sockaddr *)&address,
						   addrlen);
			if (!err)
				//调用sock操作集中的bind函数
				err = sock->ops->bind(sock,
						      (struct sockaddr *)
						      &address, addrlen);
		}
		fput_light(sock->file, fput_needed);
	}
	return err;
}

//定义bind系统调用
SYSCALL_DEFINE3(bind, int, fd, struct sockaddr __user *, umyaddr, int, addrlen)
{
	return __sys_bind(fd, umyaddr/*要绑定的地址*/, addrlen/*要绑定的地址长度*/);
}

/*
 *	Perform a listen. Basically, we allow the protocol to do anything
 *	necessary for a listen, and if that works, we mark the socket as
 *	ready for listening.
 */
//实现系统调用listen
int __sys_listen(int fd, int backlog)
{
	struct socket *sock;
	int err, fput_needed;
	int somaxconn;

	sock = sockfd_lookup_light(fd, &err, &fput_needed);
	if (sock) {
		//backlog不能大于somaxconn,如果大于，则进行修正
		somaxconn = READ_ONCE(sock_net(sock->sk)->core.sysctl_somaxconn);
		if ((unsigned int)backlog > somaxconn)
			backlog = somaxconn;

		err = security_socket_listen(sock, backlog);
		if (!err)
			err = sock->ops->listen(sock, backlog);

		fput_light(sock->file, fput_needed);
	}
	return err;
}

SYSCALL_DEFINE2(listen, int, fd, int, backlog)
{
	return __sys_listen(fd, backlog);
}

/*实现accept4函数*/
struct file *do_accept(struct file *file, unsigned file_flags,
		       struct sockaddr __user *upeer_sockaddr,
		       int __user *upeer_addrlen, int flags)
{
	struct socket *sock, *newsock;
	struct file *newfile;
	int err, len;
	struct sockaddr_storage address;

	sock = sock_from_file(file);
	if (!sock)
		return ERR_PTR(-ENOTSOCK);

	//申请一个sock
	newsock = sock_alloc();
	if (!newsock)
		return ERR_PTR(-ENFILE);

	//新sock的类型,ops与原sock相同
	newsock->type = sock->type;
	newsock->ops = sock->ops;

	/*
	 * We don't need try_module_get here, as the listening socket (sock)
	 * has the protocol module (sock->ops->owner) held.
	 */
	__module_get(newsock->ops->owner);

	newfile = sock_alloc_file(newsock, flags, sock->sk->sk_prot_creator->name);
	if (IS_ERR(newfile))
		return newfile;

	err = security_socket_accept(sock, newsock);
	if (err)
		goto out_fd;

	//调用ops回调
	err = sock->ops->accept(sock, newsock, sock->file->f_flags | file_flags,
					false);
	if (err < 0)
		goto out_fd;

	if (upeer_sockaddr) {
		len = newsock->ops->getname(newsock,
					(struct sockaddr *)&address, 2);
		if (len < 0) {
			err = -ECONNABORTED;
			goto out_fd;
		}
		err = move_addr_to_user(&address,
					len, upeer_sockaddr, upeer_addrlen);
		if (err < 0)
			goto out_fd;
	}

	/* File flags are not inherited via accept() unlike another OSes. */
	return newfile;
out_fd:
	fput(newfile);
	return ERR_PTR(err);
}

static int __sys_accept4_file(struct file *file, struct sockaddr __user *upeer_sockaddr,
			      int __user *upeer_addrlen, int flags)
{
	struct file *newfile;
	int newfd;

	if (flags & ~(SOCK_CLOEXEC | SOCK_NONBLOCK))
		return -EINVAL;

	if (SOCK_NONBLOCK != O_NONBLOCK && (flags & SOCK_NONBLOCK))
		flags = (flags & ~SOCK_NONBLOCK) | O_NONBLOCK;

	newfd = get_unused_fd_flags(flags);
	if (unlikely(newfd < 0))
		return newfd;

	newfile = do_accept(file, 0, upeer_sockaddr, upeer_addrlen,
			    flags);
	if (IS_ERR(newfile)) {
		put_unused_fd(newfd);
		return PTR_ERR(newfile);
	}
	fd_install(newfd, newfile);
	return newfd;
}

/*
 *	For accept, we attempt to create a new socket, set up the link
 *	with the client, wake up the client, then return the new
 *	connected fd. We collect the address of the connector in kernel
 *	space and move it to user at the very end. This is unclean because
 *	we open the socket then return an error.
 *
 *	1003.1g adds the ability to recvmsg() to query connection pending
 *	status to recvmsg. We need to add that support in a way thats
 *	clean when we restructure accept also.
 */

int __sys_accept4(int fd, struct sockaddr __user *upeer_sockaddr/*出参，接入的对端地址*/,
		  int __user *upeer_addrlen/*出参，接入的对端地址长度*/, int flags)
{
	int ret = -EBADF;
	struct fd f;

	/*由文件描述符到fd*/
	f = fdget(fd);
	if (f.file) {
		ret = __sys_accept4_file(f.file, upeer_sockaddr,
					 upeer_addrlen, flags);
		fdput(f);
	}

	return ret;
}

SYSCALL_DEFINE4(accept4, int, fd, struct sockaddr __user *, upeer_sockaddr,
		int __user *, upeer_addrlen, int, flags)
{
	return __sys_accept4(fd, upeer_sockaddr/*接入的对端地址*/, upeer_addrlen/*接入的对端地址长度*/, flags);
}

/*实现accept系统调用*/
SYSCALL_DEFINE3(accept, int, fd, struct sockaddr __user *, upeer_sockaddr,
		int __user *, upeer_addrlen)
{
	return __sys_accept4(fd, upeer_sockaddr, upeer_addrlen, 0/*此情况flags为0*/);
}

/*
 *	Attempt to connect to a socket with the server address.  The address
 *	is in user space so we verify it is OK and move it to kernel space.
 *
 *	For 1003.1g we need to add clean support for a bind to AF_UNSPEC to
 *	break bindings
 *
 *	NOTE: 1003.1g draft 6.3 is broken with respect to AX.25/NetROM and
 *	other SEQPACKET protocols that take time to connect() as it doesn't
 *	include the -EINPROGRESS status for such sockets.
 */

int __sys_connect_file(struct file *file, struct sockaddr_storage *address,
		       int addrlen, int file_flags)
{
	struct socket *sock;
	int err;

	/*由file获得socket*/
	sock = sock_from_file(file);
	if (!sock) {
		err = -ENOTSOCK;
		goto out;
	}

	/*触发connect安全回调*/
	err =
	    security_socket_connect(sock, (struct sockaddr *)address, addrlen);
	if (err)
		goto out;

	//调用sock的ops具体实现connect，例如当ops为tcp协议时，
	err = sock->ops->connect(sock, (struct sockaddr *)address, addrlen,
				 sock->file->f_flags | file_flags);
out:
	return err;
}

int __sys_connect(int fd/*socket fd*/, struct sockaddr __user *uservaddr/*要连接的地址*/, int addrlen/*要连接的地址长度*/)
{
	int ret = -EBADF;
	struct fd f;

	/*文件描述符到fd*/
	f = fdget(fd);
	if (f.file) {
		struct sockaddr_storage address;

		ret = move_addr_to_kernel(uservaddr, addrlen, &address);
		if (!ret)
			ret = __sys_connect_file(f.file, &address, addrlen, 0);
		fdput(f);
	}

	return ret;
}

/*实现系统调用connect*/
SYSCALL_DEFINE3(connect, int, fd, struct sockaddr __user *, uservaddr,
		int, addrlen)
{
	return __sys_connect(fd, uservaddr, addrlen);
}

/*
 *	Get the local address ('name') of a socket object. Move the obtained
 *	name to user space.
 */

int __sys_getsockname(int fd, struct sockaddr __user *usockaddr,
		      int __user *usockaddr_len)
{
	struct socket *sock;
	struct sockaddr_storage address;
	int err, fput_needed;

	sock = sockfd_lookup_light(fd, &err, &fput_needed);
	if (!sock)
		goto out;

	err = security_socket_getsockname(sock);
	if (err)
		goto out_put;

	err = sock->ops->getname(sock, (struct sockaddr *)&address, 0);
	if (err < 0)
		goto out_put;
	/* "err" is actually length in this case */
	err = move_addr_to_user(&address, err, usockaddr, usockaddr_len);

out_put:
	fput_light(sock->file, fput_needed);
out:
	return err;
}

SYSCALL_DEFINE3(getsockname, int, fd, struct sockaddr __user *, usockaddr,
		int __user *, usockaddr_len)
{
	return __sys_getsockname(fd, usockaddr, usockaddr_len);
}

/*
 *	Get the remote address ('name') of a socket object. Move the obtained
 *	name to user space.
 */

int __sys_getpeername(int fd, struct sockaddr __user *usockaddr,
		      int __user *usockaddr_len)
{
	struct socket *sock;
	struct sockaddr_storage address;
	int err, fput_needed;

	sock = sockfd_lookup_light(fd, &err, &fput_needed);
	if (sock != NULL) {
		err = security_socket_getpeername(sock);
		if (err) {
			fput_light(sock->file, fput_needed);
			return err;
		}

		err = sock->ops->getname(sock, (struct sockaddr *)&address, 1);
		if (err >= 0)
			/* "err" is actually length in this case */
			err = move_addr_to_user(&address, err, usockaddr,
						usockaddr_len);
		fput_light(sock->file, fput_needed);
	}
	return err;
}

SYSCALL_DEFINE3(getpeername, int, fd, struct sockaddr __user *, usockaddr,
		int __user *, usockaddr_len)
{
	return __sys_getpeername(fd, usockaddr, usockaddr_len);
}

/*
 *	Send a datagram to a given address. We move the address into kernel
 *	space and check the user space data area is readable before invoking
 *	the protocol.
 */
int __sys_sendto(int fd, void __user *buff/*要发送的内容*/, size_t len/*内容长度*/, unsigned int flags,
		 struct sockaddr __user *addr/*目标地址*/,  int addr_len/*地址长度*/)
{
	struct socket *sock;
	struct sockaddr_storage address;
	int err;
	struct msghdr msg;
	struct iovec iov;
	int fput_needed;

<<<<<<< HEAD
	/*初始化写操作的msg.msg_iter*/
	err = import_single_range(WRITE, buff, len, &iov, &msg.msg_iter);
=======
	err = import_single_range(ITER_SOURCE, buff, len, &iov, &msg.msg_iter);
>>>>>>> fe15c26e
	if (unlikely(err))
		return err;
	sock = sockfd_lookup_light(fd, &err, &fput_needed);
	if (!sock)
		goto out;

	msg.msg_name = NULL;
	msg.msg_control = NULL;
	msg.msg_controllen = 0;
	msg.msg_namelen = 0;
	msg.msg_ubuf = NULL;
	if (addr) {
	    //填充目的地址address
		err = move_addr_to_kernel(addr, addr_len, &address);
		if (err < 0)
			goto out_put;
		/*填充地址及地址长度*/
		msg.msg_name = (struct sockaddr *)&address;
		msg.msg_namelen = addr_len;
	}
	/*如果文件为非阻塞，则添加非阻塞标记*/
	if (sock->file->f_flags & O_NONBLOCK)
		flags |= MSG_DONTWAIT;
	msg.msg_flags = flags;

	/*将发送归并到sendmsg*/
	err = sock_sendmsg(sock, &msg);

out_put:
	fput_light(sock->file, fput_needed);
out:
	return err;
}

SYSCALL_DEFINE6(sendto, int, fd, void __user *, buff, size_t, len,
		unsigned int, flags, struct sockaddr __user *, addr,
		int, addr_len)
{
	return __sys_sendto(fd, buff/*要发送的内容*/, len, flags, addr, addr_len);
}

/*
 *	Send a datagram down a socket.
 */

SYSCALL_DEFINE4(send, int, fd, void __user *, buff, size_t, len,
		unsigned int, flags)
{
    /*通过socket向外发送报文*/
	return __sys_sendto(fd/*描述符*/, buff/*内存buffer*/, len/*内存长度*/, flags/*标记*/, NULL/*远端地址*/, 0/*远端地址长度*/);
}

/*
 *	Receive a frame from the socket and optionally record the address of the
 *	sender. We verify the buffers are writable and if needed move the
 *	sender address from kernel to user space.
 */
int __sys_recvfrom(int fd, void __user *ubuf, size_t size, unsigned int flags,
		   struct sockaddr __user *addr, int __user *addr_len)
{
	struct sockaddr_storage address;
	struct msghdr msg = {
		/* Save some cycles and don't copy the address if not needed */
		.msg_name = addr ? (struct sockaddr *)&address : NULL,
	};
	struct socket *sock;
	struct iovec iov;
	int err, err2;
	int fput_needed;

	err = import_single_range(ITER_DEST, ubuf, size, &iov, &msg.msg_iter);
	if (unlikely(err))
		return err;

	//由fd找到对应socket
	sock = sockfd_lookup_light(fd, &err, &fput_needed);
	if (!sock)
		goto out;

	if (sock->file->f_flags & O_NONBLOCK)
		flags |= MSG_DONTWAIT;


	//通过socket的recvmsg回调来完成任务
	err = sock_recvmsg(sock, &msg, flags);

	if (err >= 0 && addr != NULL) {
		err2 = move_addr_to_user(&address,
					 msg.msg_namelen, addr, addr_len);
		if (err2 < 0)
			err = err2;
	}

	fput_light(sock->file, fput_needed);
out:
	return err;
}

SYSCALL_DEFINE6(recvfrom, int, fd, void __user *, ubuf, size_t, size,
		unsigned int, flags, struct sockaddr __user *, addr,
		int __user *, addr_len)
{
	//实现recvfrom系统调用
	return __sys_recvfrom(fd, ubuf, size, flags, addr, addr_len);
}

/*
 *	Receive a datagram from a socket.
 */

SYSCALL_DEFINE4(recv, int, fd, void __user *, ubuf, size_t, size,
		unsigned int, flags)
{
	//自socket中收取报文
	return __sys_recvfrom(fd, ubuf, size, flags, NULL, NULL);
}

static bool sock_use_custom_sol_socket(const struct socket *sock)
{
	return test_bit(SOCK_CUSTOM_SOCKOPT, &sock->flags);
}

/*
 *	Set a socket option. Because we don't know the option lengths we have
 *	to pass the user mode parameter for the protocols to sort out.
 */
//optname：需设置的选项。
//optval：指针，指向存放选项待设置的新值的缓冲区。
//optlen：optval缓冲区长度。
//level 选项定义的层次；支持SOL_SOCKET、IPPROTO_TCP、IPPROTO_IP和IPPROTO_IPV6
int __sys_setsockopt(int fd, int level, int optname, char __user *user_optval,
		int optlen)
{
	sockptr_t optval = USER_SOCKPTR(user_optval);
	char *kernel_optval = NULL;
	int err, fput_needed;
	struct socket *sock;

	if (optlen < 0)
		return -EINVAL;

	sock = sockfd_lookup_light(fd, &err, &fput_needed);
	if (!sock)
		return err;

	err = security_socket_setsockopt(sock, level, optname);
	if (err)
		goto out_put;

	if (!in_compat_syscall())
		err = BPF_CGROUP_RUN_PROG_SETSOCKOPT(sock->sk, &level, &optname,
						     user_optval, &optlen,
						     &kernel_optval);
	if (err < 0)
		goto out_put;
	if (err > 0) {
		err = 0;
		goto out_put;
	}

	if (kernel_optval)
		optval = KERNEL_SOCKPTR(kernel_optval);
	if (level == SOL_SOCKET && !sock_use_custom_sol_socket(sock))
		//实现socket层面的选项设置
		err = sock_setsockopt(sock, level, optname, optval, optlen);
	else if (unlikely(!sock->ops->setsockopt))
		//其它level,直接采用ops设置
		err = -EOPNOTSUPP;
	else
		err = sock->ops->setsockopt(sock, level, optname, optval,
					    optlen);
	kfree(kernel_optval);
out_put:
	fput_light(sock->file, fput_needed);
	return err;
}

SYSCALL_DEFINE5(setsockopt, int, fd, int, level, int, optname,
		char __user *, optval, int, optlen)
{
	//setsockopt系统调用实现
	return __sys_setsockopt(fd, level, optname, optval, optlen);
}

INDIRECT_CALLABLE_DECLARE(bool tcp_bpf_bypass_getsockopt(int level,
							 int optname));

/*
 *	Get a socket option. Because we don't know the option lengths we have
 *	to pass a user mode parameter for the protocols to sort out.
 */
int __sys_getsockopt(int fd, int level, int optname, char __user *optval,
		int __user *optlen)
{
	int err, fput_needed;
	struct socket *sock;
	int max_optlen;

	sock = sockfd_lookup_light(fd, &err, &fput_needed);
	if (!sock)
		return err;

	err = security_socket_getsockopt(sock, level, optname);
	if (err)
		goto out_put;

	if (!in_compat_syscall())
		max_optlen = BPF_CGROUP_GETSOCKOPT_MAX_OPTLEN(optlen);

	if (level == SOL_SOCKET)
		err = sock_getsockopt(sock, level, optname, optval, optlen);
	else if (unlikely(!sock->ops->getsockopt))
		err = -EOPNOTSUPP;
	else
		err = sock->ops->getsockopt(sock, level, optname, optval,
					    optlen);

	if (!in_compat_syscall())
		err = BPF_CGROUP_RUN_PROG_GETSOCKOPT(sock->sk, level, optname,
						     optval, optlen, max_optlen,
						     err);
out_put:
	fput_light(sock->file, fput_needed);
	return err;
}

SYSCALL_DEFINE5(getsockopt, int, fd, int, level, int, optname,
		char __user *, optval, int __user *, optlen)
{
	return __sys_getsockopt(fd, level, optname, optval, optlen);
}

/*
 *	Shutdown a socket.
 */

int __sys_shutdown_sock(struct socket *sock, int how)
{
	int err;

	err = security_socket_shutdown(sock, how);
	if (!err)
		err = sock->ops->shutdown(sock, how);

	return err;
}

int __sys_shutdown(int fd, int how)
{
	int err, fput_needed;
	struct socket *sock;

	sock = sockfd_lookup_light(fd, &err, &fput_needed);
	if (sock != NULL) {
		err = __sys_shutdown_sock(sock, how);
		fput_light(sock->file, fput_needed);
	}
	return err;
}

SYSCALL_DEFINE2(shutdown, int, fd, int, how)
{
	return __sys_shutdown(fd, how);
}

/* A couple of helpful macros for getting the address of the 32/64 bit
 * fields which are the same type (int / unsigned) on our platforms.
 */
#define COMPAT_MSG(msg, member)	((MSG_CMSG_COMPAT & flags) ? &msg##_compat->member : &msg->member)
#define COMPAT_NAMELEN(msg)	COMPAT_MSG(msg, msg_namelen)
#define COMPAT_FLAGS(msg)	COMPAT_MSG(msg, msg_flags)

struct used_address {
	struct sockaddr_storage name;
	unsigned int name_len;
};

int __copy_msghdr(struct msghdr *kmsg,
		  struct user_msghdr *msg,
		  struct sockaddr __user **save_addr)
{
	ssize_t err;

	kmsg->msg_control_is_user = true;
	kmsg->msg_get_inq = 0;
	kmsg->msg_control_user = msg->msg_control;
	kmsg->msg_controllen = msg->msg_controllen;
	kmsg->msg_flags = msg->msg_flags;

	kmsg->msg_namelen = msg->msg_namelen;
	if (!msg->msg_name)
		kmsg->msg_namelen = 0;

	if (kmsg->msg_namelen < 0)
		return -EINVAL;

	if (kmsg->msg_namelen > sizeof(struct sockaddr_storage))
		kmsg->msg_namelen = sizeof(struct sockaddr_storage);

	if (save_addr)
		*save_addr = msg->msg_name;

	if (msg->msg_name && kmsg->msg_namelen) {
		if (!save_addr) {
			err = move_addr_to_kernel(msg->msg_name,
						  kmsg->msg_namelen,
						  kmsg->msg_name);
			if (err < 0)
				return err;
		}
	} else {
		kmsg->msg_name = NULL;
		kmsg->msg_namelen = 0;
	}

	if (msg->msg_iovlen > UIO_MAXIOV)
		return -EMSGSIZE;

	kmsg->msg_iocb = NULL;
	kmsg->msg_ubuf = NULL;
	return 0;
}

static int copy_msghdr_from_user(struct msghdr *kmsg,
				 struct user_msghdr __user *umsg,
				 struct sockaddr __user **save_addr,
				 struct iovec **iov)
{
	struct user_msghdr msg;
	ssize_t err;

	if (copy_from_user(&msg, umsg, sizeof(*umsg)))
		return -EFAULT;

	err = __copy_msghdr(kmsg, &msg, save_addr);
	if (err)
		return err;

	err = import_iovec(save_addr ? ITER_DEST : ITER_SOURCE,
			    msg.msg_iov, msg.msg_iovlen,
			    UIO_FASTIOV, iov, &kmsg->msg_iter);
	return err < 0 ? err : 0;
}

static int ____sys_sendmsg(struct socket *sock, struct msghdr *msg_sys,
			   unsigned int flags, struct used_address *used_address,
			   unsigned int allowed_msghdr_flags)
{
	unsigned char ctl[sizeof(struct cmsghdr) + 20]
				__aligned(sizeof(__kernel_size_t));
	/* 20 is size of ipv6_pktinfo */
	unsigned char *ctl_buf = ctl;
	int ctl_len;
	ssize_t err;

	err = -ENOBUFS;

	if (msg_sys->msg_controllen > INT_MAX)
		goto out;
	flags |= (msg_sys->msg_flags & allowed_msghdr_flags);
	ctl_len = msg_sys->msg_controllen;
	if ((MSG_CMSG_COMPAT & flags) && ctl_len) {
		err =
		    cmsghdr_from_user_compat_to_kern(msg_sys, sock->sk, ctl,
						     sizeof(ctl));
		if (err)
			goto out;
		ctl_buf = msg_sys->msg_control;
		ctl_len = msg_sys->msg_controllen;
	} else if (ctl_len) {
		BUILD_BUG_ON(sizeof(struct cmsghdr) !=
			     CMSG_ALIGN(sizeof(struct cmsghdr)));
		if (ctl_len > sizeof(ctl)) {
			ctl_buf = sock_kmalloc(sock->sk, ctl_len, GFP_KERNEL);
			if (ctl_buf == NULL)
				goto out;
		}
		err = -EFAULT;
		if (copy_from_user(ctl_buf, msg_sys->msg_control_user, ctl_len))
			goto out_freectl;
		msg_sys->msg_control = ctl_buf;
		msg_sys->msg_control_is_user = false;
	}
	msg_sys->msg_flags = flags;

	if (sock->file->f_flags & O_NONBLOCK)
		msg_sys->msg_flags |= MSG_DONTWAIT;
	/*
	 * If this is sendmmsg() and current destination address is same as
	 * previously succeeded address, omit asking LSM's decision.
	 * used_address->name_len is initialized to UINT_MAX so that the first
	 * destination address never matches.
	 */
	if (used_address && msg_sys->msg_name &&
	    used_address->name_len == msg_sys->msg_namelen &&
	    !memcmp(&used_address->name, msg_sys->msg_name,
		    used_address->name_len)) {
		err = sock_sendmsg_nosec(sock, msg_sys);
		goto out_freectl;
	}
	err = sock_sendmsg(sock, msg_sys);
	/*
	 * If this is sendmmsg() and sending to current destination address was
	 * successful, remember it.
	 */
	if (used_address && err >= 0) {
		used_address->name_len = msg_sys->msg_namelen;
		if (msg_sys->msg_name)
			memcpy(&used_address->name, msg_sys->msg_name,
			       used_address->name_len);
	}

out_freectl:
	if (ctl_buf != ctl)
		sock_kfree_s(sock->sk, ctl_buf, ctl_len);
out:
	return err;
}

/*将umsg的内容copy到msg*/
int sendmsg_copy_msghdr(struct msghdr *msg,
			struct user_msghdr __user *umsg, unsigned flags,
			struct iovec **iov)
{
	int err;

	if (flags & MSG_CMSG_COMPAT) {
		struct compat_msghdr __user *msg_compat;

		msg_compat = (struct compat_msghdr __user *) umsg;
		err = get_compat_msghdr(msg, msg_compat, NULL, iov);
	} else {
		err = copy_msghdr_from_user(msg, umsg, NULL, iov);
	}
	if (err < 0)
		return err;

	return 0;
}

static int ___sys_sendmsg(struct socket *sock, struct user_msghdr __user *msg/*用户传入的msghdr*/,
			 struct msghdr *msg_sys, unsigned int flags,
			 struct used_address *used_address,
			 unsigned int allowed_msghdr_flags)
{
	struct sockaddr_storage address;
	struct iovec iovstack[UIO_FASTIOV], *iov = iovstack;
	ssize_t err;

	msg_sys->msg_name = &address;

	err = sendmsg_copy_msghdr(msg_sys, msg, flags, &iov);
	if (err < 0)
		return err;

	err = ____sys_sendmsg(sock, msg_sys, flags, used_address,
				allowed_msghdr_flags);
	kfree(iov);
	return err;
}

/*
 *	BSD sendmsg interface
 */
long __sys_sendmsg_sock(struct socket *sock, struct msghdr *msg,
			unsigned int flags)
{
	return ____sys_sendmsg(sock, msg, flags, NULL, 0);
}

long __sys_sendmsg(int fd, struct user_msghdr __user *msg, unsigned int flags,
		   bool forbid_cmsg_compat)
{
	int fput_needed, err;
	struct msghdr msg_sys;
	struct socket *sock;

	if (forbid_cmsg_compat && (flags & MSG_CMSG_COMPAT))
		return -EINVAL;

	//由fd获取socket
	sock = sockfd_lookup_light(fd, &err, &fput_needed);
	if (!sock)
		goto out;

	//向socket发送msg
	err = ___sys_sendmsg(sock, msg, &msg_sys, flags, NULL, 0);

	fput_light(sock->file, fput_needed);
out:
	return err;
}

SYSCALL_DEFINE3(sendmsg, int, fd, struct user_msghdr __user *, msg, unsigned int, flags)
{
    /*实现sendmsg系统调用*/
	return __sys_sendmsg(fd, msg, flags, true);
}

/*
 *	Linux sendmmsg interface
 */

int __sys_sendmmsg(int fd, struct mmsghdr __user *mmsg, unsigned int vlen,
		   unsigned int flags, bool forbid_cmsg_compat)
{
	int fput_needed, err, datagrams;
	struct socket *sock;
	struct mmsghdr __user *entry;
	struct compat_mmsghdr __user *compat_entry;
	struct msghdr msg_sys;
	struct used_address used_address;
	unsigned int oflags = flags;

	if (forbid_cmsg_compat && (flags & MSG_CMSG_COMPAT))
		return -EINVAL;

	if (vlen > UIO_MAXIOV)
		vlen = UIO_MAXIOV;

	datagrams = 0;

	sock = sockfd_lookup_light(fd, &err, &fput_needed);
	if (!sock)
		return err;

	used_address.name_len = UINT_MAX;
	entry = mmsg;
	compat_entry = (struct compat_mmsghdr __user *)mmsg;
	err = 0;
	flags |= MSG_BATCH;

	while (datagrams < vlen) {
		if (datagrams == vlen - 1)
			flags = oflags;

		if (MSG_CMSG_COMPAT & flags) {
			err = ___sys_sendmsg(sock, (struct user_msghdr __user *)compat_entry,
					     &msg_sys, flags, &used_address, MSG_EOR);
			if (err < 0)
				break;
			err = __put_user(err, &compat_entry->msg_len);
			++compat_entry;
		} else {
			err = ___sys_sendmsg(sock,
					     (struct user_msghdr __user *)entry,
					     &msg_sys, flags, &used_address, MSG_EOR);
			if (err < 0)
				break;
			err = put_user(err, &entry->msg_len);
			++entry;
		}

		if (err)
			break;
		++datagrams;
		if (msg_data_left(&msg_sys))
			break;
		cond_resched();
	}

	fput_light(sock->file, fput_needed);

	/* We only return an error if no datagrams were able to be sent */
	if (datagrams != 0)
		return datagrams;

	return err;
}

SYSCALL_DEFINE4(sendmmsg, int, fd, struct mmsghdr __user *, mmsg,
		unsigned int, vlen, unsigned int, flags)
{
	return __sys_sendmmsg(fd, mmsg, vlen, flags, true);
}

int recvmsg_copy_msghdr(struct msghdr *msg,
			struct user_msghdr __user *umsg, unsigned flags,
			struct sockaddr __user **uaddr,
			struct iovec **iov)
{
	ssize_t err;

	if (MSG_CMSG_COMPAT & flags) {
		struct compat_msghdr __user *msg_compat;

		msg_compat = (struct compat_msghdr __user *) umsg;
		err = get_compat_msghdr(msg, msg_compat, uaddr, iov);
	} else {
		err = copy_msghdr_from_user(msg, umsg, uaddr, iov);
	}
	if (err < 0)
		return err;

	return 0;
}

static int ____sys_recvmsg(struct socket *sock, struct msghdr *msg_sys,
			   struct user_msghdr __user *msg,
			   struct sockaddr __user *uaddr,
			   unsigned int flags, int nosec)
{
	struct compat_msghdr __user *msg_compat =
					(struct compat_msghdr __user *) msg;
	int __user *uaddr_len = COMPAT_NAMELEN(msg);
	struct sockaddr_storage addr;
	unsigned long cmsg_ptr;
	int len;
	ssize_t err;

	msg_sys->msg_name = &addr;
	cmsg_ptr = (unsigned long)msg_sys->msg_control;
	msg_sys->msg_flags = flags & (MSG_CMSG_CLOEXEC|MSG_CMSG_COMPAT);

	/* We assume all kernel code knows the size of sockaddr_storage */
	msg_sys->msg_namelen = 0;

	if (sock->file->f_flags & O_NONBLOCK)
		flags |= MSG_DONTWAIT;

	if (unlikely(nosec))
		err = sock_recvmsg_nosec(sock, msg_sys, flags);
	else
		err = sock_recvmsg(sock, msg_sys, flags);

	if (err < 0)
		goto out;
	len = err;

	if (uaddr != NULL) {
		err = move_addr_to_user(&addr,
					msg_sys->msg_namelen, uaddr,
					uaddr_len);
		if (err < 0)
			goto out;
	}
	err = __put_user((msg_sys->msg_flags & ~MSG_CMSG_COMPAT),
			 COMPAT_FLAGS(msg));
	if (err)
		goto out;
	if (MSG_CMSG_COMPAT & flags)
		err = __put_user((unsigned long)msg_sys->msg_control - cmsg_ptr,
				 &msg_compat->msg_controllen);
	else
		err = __put_user((unsigned long)msg_sys->msg_control - cmsg_ptr,
				 &msg->msg_controllen);
	if (err)
		goto out;
	err = len;
out:
	return err;
}

static int ___sys_recvmsg(struct socket *sock, struct user_msghdr __user *msg,
			 struct msghdr *msg_sys, unsigned int flags, int nosec)
{
	struct iovec iovstack[UIO_FASTIOV], *iov = iovstack;
	/* user mode address pointers */
	struct sockaddr __user *uaddr;
	ssize_t err;

	err = recvmsg_copy_msghdr(msg_sys, msg, flags, &uaddr, &iov);
	if (err < 0)
		return err;

	err = ____sys_recvmsg(sock, msg_sys, msg, uaddr, flags, nosec);
	kfree(iov);
	return err;
}

/*
 *	BSD recvmsg interface
 */

long __sys_recvmsg_sock(struct socket *sock, struct msghdr *msg,
			struct user_msghdr __user *umsg,
			struct sockaddr __user *uaddr, unsigned int flags)
{
	return ____sys_recvmsg(sock, msg, umsg, uaddr, flags, 0);
}

long __sys_recvmsg(int fd, struct user_msghdr __user *msg, unsigned int flags,
		   bool forbid_cmsg_compat)
{
	int fput_needed, err;
	struct msghdr msg_sys;
	struct socket *sock;

	if (forbid_cmsg_compat && (flags & MSG_CMSG_COMPAT))
		return -EINVAL;

	//由fd获得sock
	sock = sockfd_lookup_light(fd, &err, &fput_needed);
	if (!sock)
		goto out;

	err = ___sys_recvmsg(sock, msg, &msg_sys, flags, 0);

	fput_light(sock->file, fput_needed);
out:
	return err;
}

SYSCALL_DEFINE3(recvmsg, int, fd, struct user_msghdr __user *, msg,
		unsigned int, flags)
{
	return __sys_recvmsg(fd, msg, flags, true);
}

/*
 *     Linux recvmmsg interface
 */

static int do_recvmmsg(int fd, struct mmsghdr __user *mmsg,
			  unsigned int vlen, unsigned int flags,
			  struct timespec64 *timeout)
{
	int fput_needed, err, datagrams;
	struct socket *sock;
	struct mmsghdr __user *entry;
	struct compat_mmsghdr __user *compat_entry;
	struct msghdr msg_sys;
	struct timespec64 end_time;
	struct timespec64 timeout64;

	if (timeout &&
	    poll_select_set_timeout(&end_time, timeout->tv_sec,
				    timeout->tv_nsec))
		return -EINVAL;

	datagrams = 0;

	sock = sockfd_lookup_light(fd, &err, &fput_needed);
	if (!sock)
		return err;

	if (likely(!(flags & MSG_ERRQUEUE))) {
		err = sock_error(sock->sk);
		if (err) {
			datagrams = err;
			goto out_put;
		}
	}

	entry = mmsg;
	compat_entry = (struct compat_mmsghdr __user *)mmsg;

	while (datagrams < vlen) {
		/*
		 * No need to ask LSM for more than the first datagram.
		 */
		if (MSG_CMSG_COMPAT & flags) {
			err = ___sys_recvmsg(sock, (struct user_msghdr __user *)compat_entry,
					     &msg_sys, flags & ~MSG_WAITFORONE,
					     datagrams);
			if (err < 0)
				break;
			err = __put_user(err, &compat_entry->msg_len);
			++compat_entry;
		} else {
			err = ___sys_recvmsg(sock,
					     (struct user_msghdr __user *)entry,
					     &msg_sys, flags & ~MSG_WAITFORONE,
					     datagrams);
			if (err < 0)
				break;
			err = put_user(err, &entry->msg_len);
			++entry;
		}

		if (err)
			break;
		++datagrams;

		/* MSG_WAITFORONE turns on MSG_DONTWAIT after one packet */
		if (flags & MSG_WAITFORONE)
			flags |= MSG_DONTWAIT;

		if (timeout) {
			ktime_get_ts64(&timeout64);
			*timeout = timespec64_sub(end_time, timeout64);
			if (timeout->tv_sec < 0) {
				timeout->tv_sec = timeout->tv_nsec = 0;
				break;
			}

			/* Timeout, return less than vlen datagrams */
			if (timeout->tv_nsec == 0 && timeout->tv_sec == 0)
				break;
		}

		/* Out of band data, return right away */
		if (msg_sys.msg_flags & MSG_OOB)
			break;
		cond_resched();
	}

	if (err == 0)
		goto out_put;

	if (datagrams == 0) {
		datagrams = err;
		goto out_put;
	}

	/*
	 * We may return less entries than requested (vlen) if the
	 * sock is non block and there aren't enough datagrams...
	 */
	if (err != -EAGAIN) {
		/*
		 * ... or  if recvmsg returns an error after we
		 * received some datagrams, where we record the
		 * error to return on the next call or if the
		 * app asks about it using getsockopt(SO_ERROR).
		 */
		sock->sk->sk_err = -err;
	}
out_put:
	fput_light(sock->file, fput_needed);

	return datagrams;
}

int __sys_recvmmsg(int fd, struct mmsghdr __user *mmsg,
		   unsigned int vlen, unsigned int flags,
		   struct __kernel_timespec __user *timeout,
		   struct old_timespec32 __user *timeout32)
{
	int datagrams;
	struct timespec64 timeout_sys;

	if (timeout && get_timespec64(&timeout_sys, timeout))
		return -EFAULT;

	if (timeout32 && get_old_timespec32(&timeout_sys, timeout32))
		return -EFAULT;

	if (!timeout && !timeout32)
		return do_recvmmsg(fd, mmsg, vlen, flags, NULL);

	datagrams = do_recvmmsg(fd, mmsg, vlen, flags, &timeout_sys);

	if (datagrams <= 0)
		return datagrams;

	if (timeout && put_timespec64(&timeout_sys, timeout))
		datagrams = -EFAULT;

	if (timeout32 && put_old_timespec32(&timeout_sys, timeout32))
		datagrams = -EFAULT;

	return datagrams;
}

SYSCALL_DEFINE5(recvmmsg, int, fd, struct mmsghdr __user *, mmsg,
		unsigned int, vlen, unsigned int, flags,
		struct __kernel_timespec __user *, timeout)
{
	if (flags & MSG_CMSG_COMPAT)
		return -EINVAL;

	return __sys_recvmmsg(fd, mmsg, vlen, flags, timeout, NULL);
}

#ifdef CONFIG_COMPAT_32BIT_TIME
SYSCALL_DEFINE5(recvmmsg_time32, int, fd, struct mmsghdr __user *, mmsg,
		unsigned int, vlen, unsigned int, flags,
		struct old_timespec32 __user *, timeout)
{
	if (flags & MSG_CMSG_COMPAT)
		return -EINVAL;

	return __sys_recvmmsg(fd, mmsg, vlen, flags, NULL, timeout);
}
#endif

#ifdef __ARCH_WANT_SYS_SOCKETCALL
/* Argument list sizes for sys_socketcall */
#define AL(x) ((x) * sizeof(unsigned long))
static const unsigned char nargs[21] = {
	AL(0), AL(3), AL(3), AL(3), AL(2), AL(3),
	AL(3), AL(3), AL(4), AL(4), AL(4), AL(6),
	AL(6), AL(2), AL(5), AL(5), AL(3), AL(3),
	AL(4), AL(5), AL(4)
};

#undef AL

/*
 *	System call vectors.
 *
 *	Argument checking cleaned up. Saved 20% in size.
 *  This function doesn't need to set the kernel lock because
 *  it is set by the callees.
 */

SYSCALL_DEFINE2(socketcall, int, call, unsigned long __user *, args)
{
	unsigned long a[AUDITSC_ARGS];
	unsigned long a0, a1;
	int err;
	unsigned int len;

	if (call < 1 || call > SYS_SENDMMSG)
		return -EINVAL;
	call = array_index_nospec(call, SYS_SENDMMSG + 1);

	len = nargs[call];
	if (len > sizeof(a))
		return -EINVAL;

	/* copy_from_user should be SMP safe. */
	if (copy_from_user(a, args, len))
		return -EFAULT;

	err = audit_socketcall(nargs[call] / sizeof(unsigned long), a);
	if (err)
		return err;

	a0 = a[0];
	a1 = a[1];

	switch (call) {
	case SYS_SOCKET:
		err = __sys_socket(a0, a1, a[2]);
		break;
	case SYS_BIND:
		err = __sys_bind(a0, (struct sockaddr __user *)a1, a[2]);
		break;
	case SYS_CONNECT:
		err = __sys_connect(a0, (struct sockaddr __user *)a1, a[2]);
		break;
	case SYS_LISTEN:
		err = __sys_listen(a0, a1);
		break;
	case SYS_ACCEPT:
		err = __sys_accept4(a0, (struct sockaddr __user *)a1,
				    (int __user *)a[2], 0);
		break;
	case SYS_GETSOCKNAME:
		err =
		    __sys_getsockname(a0, (struct sockaddr __user *)a1,
				      (int __user *)a[2]);
		break;
	case SYS_GETPEERNAME:
		err =
		    __sys_getpeername(a0, (struct sockaddr __user *)a1,
				      (int __user *)a[2]);
		break;
	case SYS_SOCKETPAIR:
		err = __sys_socketpair(a0, a1, a[2], (int __user *)a[3]);
		break;
	case SYS_SEND:
		err = __sys_sendto(a0, (void __user *)a1, a[2], a[3],
				   NULL, 0);
		break;
	case SYS_SENDTO:
		err = __sys_sendto(a0, (void __user *)a1, a[2], a[3],
				   (struct sockaddr __user *)a[4], a[5]);
		break;
	case SYS_RECV:
		err = __sys_recvfrom(a0, (void __user *)a1, a[2], a[3],
				     NULL, NULL);
		break;
	case SYS_RECVFROM:
		err = __sys_recvfrom(a0, (void __user *)a1, a[2], a[3],
				     (struct sockaddr __user *)a[4],
				     (int __user *)a[5]);
		break;
	case SYS_SHUTDOWN:
		err = __sys_shutdown(a0, a1);
		break;
	case SYS_SETSOCKOPT:
		err = __sys_setsockopt(a0, a1, a[2], (char __user *)a[3],
				       a[4]);
		break;
	case SYS_GETSOCKOPT:
		err =
		    __sys_getsockopt(a0, a1, a[2], (char __user *)a[3],
				     (int __user *)a[4]);
		break;
	case SYS_SENDMSG:
		err = __sys_sendmsg(a0, (struct user_msghdr __user *)a1,
				    a[2], true);
		break;
	case SYS_SENDMMSG:
		err = __sys_sendmmsg(a0, (struct mmsghdr __user *)a1, a[2],
				     a[3], true);
		break;
	case SYS_RECVMSG:
		err = __sys_recvmsg(a0, (struct user_msghdr __user *)a1,
				    a[2], true);
		break;
	case SYS_RECVMMSG:
		if (IS_ENABLED(CONFIG_64BIT))
			err = __sys_recvmmsg(a0, (struct mmsghdr __user *)a1,
					     a[2], a[3],
					     (struct __kernel_timespec __user *)a[4],
					     NULL);
		else
			err = __sys_recvmmsg(a0, (struct mmsghdr __user *)a1,
					     a[2], a[3], NULL,
					     (struct old_timespec32 __user *)a[4]);
		break;
	case SYS_ACCEPT4:
		err = __sys_accept4(a0, (struct sockaddr __user *)a1,
				    (int __user *)a[2], a[3]);
		break;
	default:
		err = -EINVAL;
		break;
	}
	return err;
}

#endif				/* __ARCH_WANT_SYS_SOCKETCALL */

/**
 *	sock_register - add a socket protocol handler
 *	@ops: description of protocol
 *
 *	This function is called by a protocol handler that wants to
 *	advertise its address family, and have it linked into the
 *	socket interface. The value ops->family corresponds to the
 *	socket system call protocol family.
 */
//为某一协议注册socket操作集
int sock_register(const struct net_proto_family *ops)
{
	int err;

	//协议族校验
	if (ops->family >= NPROTO) {
		pr_crit("protocol %d >= NPROTO(%d)\n", ops->family, NPROTO);
		return -ENOBUFS;
	}

	spin_lock(&net_family_lock);
	//检查是否已注册
	if (rcu_dereference_protected(net_families[ops->family],
				      lockdep_is_held(&net_family_lock)))
		err = -EEXIST;
	else {
		//完成对应协议族的注册
		rcu_assign_pointer(net_families[ops->family], ops);
		err = 0;
	}
	spin_unlock(&net_family_lock);

	pr_info("NET: Registered %s protocol family\n", pf_family_names[ops->family]);
	return err;
}
EXPORT_SYMBOL(sock_register);

/**
 *	sock_unregister - remove a protocol handler
 *	@family: protocol family to remove
 *
 *	This function is called by a protocol handler that wants to
 *	remove its address family, and have it unlinked from the
 *	new socket creation.
 *
 *	If protocol handler is a module, then it can use module reference
 *	counts to protect against new references. If protocol handler is not
 *	a module then it needs to provide its own protection in
 *	the ops->create routine.
 */
void sock_unregister(int family)
{
	BUG_ON(family < 0 || family >= NPROTO);

	spin_lock(&net_family_lock);
	RCU_INIT_POINTER(net_families[family], NULL);
	spin_unlock(&net_family_lock);

	synchronize_rcu();

	pr_info("NET: Unregistered %s protocol family\n", pf_family_names[family]);
}
EXPORT_SYMBOL(sock_unregister);

bool sock_is_registered(int family)
{
	return family < NPROTO && rcu_access_pointer(net_families[family]);
}

static int __init sock_init(void)
{
	int err;
	/*
	 *      Initialize the network sysctl infrastructure.
	 */
	err = net_sysctl_init();
	if (err)
		goto out;

	/*
	 *      Initialize skbuff SLAB cache
	 */
	skb_init();

	/*
	 *      Initialize the protocols module.
	 */

	init_inodecache();

	//注册文件系统sockfs
	err = register_filesystem(&sock_fs_type);
	if (err)
		goto out;

	//挂载sockfs文件系统
	sock_mnt = kern_mount(&sock_fs_type);
	if (IS_ERR(sock_mnt)) {
		err = PTR_ERR(sock_mnt);
		goto out_mount;
	}

	/* The real protocol initialization is performed in later initcalls.
	 */

#ifdef CONFIG_NETFILTER
	err = netfilter_init();
	if (err)
		goto out;
#endif

	ptp_classifier_init();

out:
	return err;

out_mount:
	unregister_filesystem(&sock_fs_type);
	goto out;
}

core_initcall(sock_init);	/* early initcall */

#ifdef CONFIG_PROC_FS
void socket_seq_show(struct seq_file *seq)
{
	seq_printf(seq, "sockets: used %d\n",
		   sock_inuse_get(seq->private));
}
#endif				/* CONFIG_PROC_FS */

/* Handle the fact that while struct ifreq has the same *layout* on
 * 32/64 for everything but ifreq::ifru_ifmap and ifreq::ifru_data,
 * which are handled elsewhere, it still has different *size* due to
 * ifreq::ifru_ifmap (which is 16 bytes on 32 bit, 24 bytes on 64-bit,
 * resulting in struct ifreq being 32 and 40 bytes respectively).
 * As a result, if the struct happens to be at the end of a page and
 * the next page isn't readable/writable, we get a fault. To prevent
 * that, copy back and forth to the full size.
 */
int get_user_ifreq(struct ifreq *ifr, void __user **ifrdata, void __user *arg)
{
	if (in_compat_syscall()) {
		struct compat_ifreq *ifr32 = (struct compat_ifreq *)ifr;

		memset(ifr, 0, sizeof(*ifr));
		if (copy_from_user(ifr32, arg, sizeof(*ifr32)))
			return -EFAULT;

		if (ifrdata)
			*ifrdata = compat_ptr(ifr32->ifr_data);

		return 0;
	}

	if (copy_from_user(ifr, arg, sizeof(*ifr)))
		return -EFAULT;

	if (ifrdata)
		*ifrdata = ifr->ifr_data;

	return 0;
}
EXPORT_SYMBOL(get_user_ifreq);

int put_user_ifreq(struct ifreq *ifr, void __user *arg)
{
	size_t size = sizeof(*ifr);

	if (in_compat_syscall())
		size = sizeof(struct compat_ifreq);

	if (copy_to_user(arg, ifr, size))
		return -EFAULT;

	return 0;
}
EXPORT_SYMBOL(put_user_ifreq);

#ifdef CONFIG_COMPAT
static int compat_siocwandev(struct net *net, struct compat_ifreq __user *uifr32)
{
	compat_uptr_t uptr32;
	struct ifreq ifr;
	void __user *saved;
	int err;

	if (get_user_ifreq(&ifr, NULL, uifr32))
		return -EFAULT;

	if (get_user(uptr32, &uifr32->ifr_settings.ifs_ifsu))
		return -EFAULT;

	saved = ifr.ifr_settings.ifs_ifsu.raw_hdlc;
	ifr.ifr_settings.ifs_ifsu.raw_hdlc = compat_ptr(uptr32);

	err = dev_ioctl(net, SIOCWANDEV, &ifr, NULL, NULL);
	if (!err) {
		ifr.ifr_settings.ifs_ifsu.raw_hdlc = saved;
		if (put_user_ifreq(&ifr, uifr32))
			err = -EFAULT;
	}
	return err;
}

/* Handle ioctls that use ifreq::ifr_data and just need struct ifreq converted */
static int compat_ifr_data_ioctl(struct net *net, unsigned int cmd,
				 struct compat_ifreq __user *u_ifreq32)
{
	struct ifreq ifreq;
	void __user *data;

	if (!is_socket_ioctl_cmd(cmd))
	    /*只处理socket类型的ioctl*/
		return -ENOTTY;
	if (get_user_ifreq(&ifreq, &data, u_ifreq32))
		return -EFAULT;
	ifreq.ifr_data = data;

	return dev_ioctl(net, cmd, &ifreq, data, NULL);
}

static int compat_sock_ioctl_trans(struct file *file, struct socket *sock,
			 unsigned int cmd, unsigned long arg)
{
	void __user *argp = compat_ptr(arg);
	struct sock *sk = sock->sk;
	struct net *net = sock_net(sk);

	if (cmd >= SIOCDEVPRIVATE && cmd <= (SIOCDEVPRIVATE + 15))
		return sock_ioctl(file, cmd, (unsigned long)argp);

	switch (cmd) {
	case SIOCWANDEV:
		return compat_siocwandev(net, argp);
	case SIOCGSTAMP_OLD:
	case SIOCGSTAMPNS_OLD:
		if (!sock->ops->gettstamp)
			return -ENOIOCTLCMD;
		return sock->ops->gettstamp(sock, argp, cmd == SIOCGSTAMP_OLD,
					    !COMPAT_USE_64BIT_TIME);

	case SIOCETHTOOL:
	case SIOCBONDSLAVEINFOQUERY:
	case SIOCBONDINFOQUERY:
	case SIOCSHWTSTAMP:
	case SIOCGHWTSTAMP:
	    /*ifreq类型数据的ioctl*/
		return compat_ifr_data_ioctl(net, cmd, argp);

	case FIOSETOWN:
	case SIOCSPGRP:
	case FIOGETOWN:
	case SIOCGPGRP:
	case SIOCBRADDBR:
	case SIOCBRDELBR:
	case SIOCGIFVLAN:
	case SIOCSIFVLAN:
	case SIOCGSKNS:
	case SIOCGSTAMP_NEW:
	case SIOCGSTAMPNS_NEW:
	case SIOCGIFCONF:
	case SIOCSIFBR:
	case SIOCGIFBR:
		return sock_ioctl(file, cmd, arg);

	case SIOCGIFFLAGS:
	case SIOCSIFFLAGS:
	case SIOCGIFMAP:
	case SIOCSIFMAP:
	case SIOCGIFMETRIC:
	case SIOCSIFMETRIC:
	case SIOCGIFMTU:
	case SIOCSIFMTU:
	case SIOCGIFMEM:
	case SIOCSIFMEM:
	case SIOCGIFHWADDR:
	case SIOCSIFHWADDR:
	case SIOCADDMULTI:
	case SIOCDELMULTI:
	case SIOCGIFINDEX:
	case SIOCGIFADDR:
	case SIOCSIFADDR:
	case SIOCSIFHWBROADCAST:
	case SIOCDIFADDR:
	case SIOCGIFBRDADDR:
	case SIOCSIFBRDADDR:
	case SIOCGIFDSTADDR:
	case SIOCSIFDSTADDR:
	case SIOCGIFNETMASK:
	case SIOCSIFNETMASK:
	case SIOCSIFPFLAGS:
	case SIOCGIFPFLAGS:
	case SIOCGIFTXQLEN:
	case SIOCSIFTXQLEN:
	case SIOCBRADDIF:
	case SIOCBRDELIF:
	case SIOCGIFNAME:
	case SIOCSIFNAME:
	case SIOCGMIIPHY:
	case SIOCGMIIREG:
	case SIOCSMIIREG:
	case SIOCBONDENSLAVE:
	case SIOCBONDRELEASE:
	case SIOCBONDSETHWADDR:
	case SIOCBONDCHANGEACTIVE:
	case SIOCSARP:
	case SIOCGARP:
	case SIOCDARP:
	case SIOCOUTQ:
	case SIOCOUTQNSD:
	case SIOCATMARK:
		return sock_do_ioctl(net, sock, cmd, arg);
	}

	return -ENOIOCTLCMD;
}

static long compat_sock_ioctl(struct file *file, unsigned int cmd,
			      unsigned long arg)
{
	struct socket *sock = file->private_data;
	int ret = -ENOIOCTLCMD;
	struct sock *sk;
	struct net *net;

	sk = sock->sk;
	net = sock_net(sk);

	if (sock->ops->compat_ioctl)
		ret = sock->ops->compat_ioctl(sock, cmd, arg);

	if (ret == -ENOIOCTLCMD &&
	    (cmd >= SIOCIWFIRST && cmd <= SIOCIWLAST))
		ret = compat_wext_handle_ioctl(net, cmd, arg);

	if (ret == -ENOIOCTLCMD)
		ret = compat_sock_ioctl_trans(file, sock, cmd, arg);

	return ret;
}
#endif

/**
 *	kernel_bind - bind an address to a socket (kernel space)
 *	@sock: socket
 *	@addr: address
 *	@addrlen: length of address
 *
 *	Returns 0 or an error.
 */

int kernel_bind(struct socket *sock, struct sockaddr *addr, int addrlen)
{
	return sock->ops->bind(sock, addr, addrlen);
}
EXPORT_SYMBOL(kernel_bind);

/**
 *	kernel_listen - move socket to listening state (kernel space)
 *	@sock: socket
 *	@backlog: pending connections queue size
 *
 *	Returns 0 or an error.
 */

int kernel_listen(struct socket *sock, int backlog)
{
	return sock->ops->listen(sock, backlog);
}
EXPORT_SYMBOL(kernel_listen);

/**
 *	kernel_accept - accept a connection (kernel space)
 *	@sock: listening socket
 *	@newsock: new connected socket
 *	@flags: flags
 *
 *	@flags must be SOCK_CLOEXEC, SOCK_NONBLOCK or 0.
 *	If it fails, @newsock is guaranteed to be %NULL.
 *	Returns 0 or an error.
 */

int kernel_accept(struct socket *sock, struct socket **newsock, int flags)
{
	struct sock *sk = sock->sk;
	int err;

	err = sock_create_lite(sk->sk_family, sk->sk_type, sk->sk_protocol,
			       newsock);
	if (err < 0)
		goto done;

	err = sock->ops->accept(sock, *newsock, flags, true);
	if (err < 0) {
		sock_release(*newsock);
		*newsock = NULL;
		goto done;
	}

	(*newsock)->ops = sock->ops;
	__module_get((*newsock)->ops->owner);

done:
	return err;
}
EXPORT_SYMBOL(kernel_accept);

/**
 *	kernel_connect - connect a socket (kernel space)
 *	@sock: socket
 *	@addr: address
 *	@addrlen: address length
 *	@flags: flags (O_NONBLOCK, ...)
 *
 *	For datagram sockets, @addr is the address to which datagrams are sent
 *	by default, and the only address from which datagrams are received.
 *	For stream sockets, attempts to connect to @addr.
 *	Returns 0 or an error code.
 */

int kernel_connect(struct socket *sock, struct sockaddr *addr, int addrlen,
		   int flags)
{
	/*kernel space的connect具体实现*/
	return sock->ops->connect(sock, addr, addrlen, flags);
}
EXPORT_SYMBOL(kernel_connect);

/**
 *	kernel_getsockname - get the address which the socket is bound (kernel space)
 *	@sock: socket
 *	@addr: address holder
 *
 * 	Fills the @addr pointer with the address which the socket is bound.
 *	Returns the length of the address in bytes or an error code.
 */

int kernel_getsockname(struct socket *sock, struct sockaddr *addr)
{
	return sock->ops->getname(sock, addr, 0);
}
EXPORT_SYMBOL(kernel_getsockname);

/**
 *	kernel_getpeername - get the address which the socket is connected (kernel space)
 *	@sock: socket
 *	@addr: address holder
 *
 * 	Fills the @addr pointer with the address which the socket is connected.
 *	Returns the length of the address in bytes or an error code.
 */

int kernel_getpeername(struct socket *sock, struct sockaddr *addr)
{
	return sock->ops->getname(sock, addr, 1);
}
EXPORT_SYMBOL(kernel_getpeername);

/**
 *	kernel_sendpage - send a &page through a socket (kernel space)
 *	@sock: socket
 *	@page: page
 *	@offset: page offset
 *	@size: total size in bytes
 *	@flags: flags (MSG_DONTWAIT, ...)
 *
 *	Returns the total amount sent in bytes or an error.
 */

int kernel_sendpage(struct socket *sock, struct page *page, int offset,
		    size_t size, int flags)
{
	if (sock->ops->sendpage) {
		/* Warn in case the improper page to zero-copy send */
		WARN_ONCE(!sendpage_ok(page), "improper page for zero-copy send");
		return sock->ops->sendpage(sock, page, offset, size, flags);
	}
	return sock_no_sendpage(sock, page, offset, size, flags);
}
EXPORT_SYMBOL(kernel_sendpage);

/**
 *	kernel_sendpage_locked - send a &page through the locked sock (kernel space)
 *	@sk: sock
 *	@page: page
 *	@offset: page offset
 *	@size: total size in bytes
 *	@flags: flags (MSG_DONTWAIT, ...)
 *
 *	Returns the total amount sent in bytes or an error.
 *	Caller must hold @sk.
 */

int kernel_sendpage_locked(struct sock *sk, struct page *page, int offset,
			   size_t size, int flags)
{
	struct socket *sock = sk->sk_socket;

	if (sock->ops->sendpage_locked)
		return sock->ops->sendpage_locked(sk, page, offset, size,
						  flags);

	return sock_no_sendpage_locked(sk, page, offset, size, flags);
}
EXPORT_SYMBOL(kernel_sendpage_locked);

/**
 *	kernel_sock_shutdown - shut down part of a full-duplex connection (kernel space)
 *	@sock: socket
 *	@how: connection part
 *
 *	Returns 0 or an error.
 */

int kernel_sock_shutdown(struct socket *sock, enum sock_shutdown_cmd how)
{
	return sock->ops->shutdown(sock, how);
}
EXPORT_SYMBOL(kernel_sock_shutdown);

/**
 *	kernel_sock_ip_overhead - returns the IP overhead imposed by a socket
 *	@sk: socket
 *
 *	This routine returns the IP overhead imposed by a socket i.e.
 *	the length of the underlying IP header, depending on whether
 *	this is an IPv4 or IPv6 socket and the length from IP options turned
 *	on at the socket. Assumes that the caller has a lock on the socket.
 */

u32 kernel_sock_ip_overhead(struct sock *sk)
{
	struct inet_sock *inet;
	struct ip_options_rcu *opt;
	u32 overhead = 0;
#if IS_ENABLED(CONFIG_IPV6)
	struct ipv6_pinfo *np;
	struct ipv6_txoptions *optv6 = NULL;
#endif /* IS_ENABLED(CONFIG_IPV6) */

	if (!sk)
		return overhead;

	switch (sk->sk_family) {
	case AF_INET:
		inet = inet_sk(sk);
		overhead += sizeof(struct iphdr);
		opt = rcu_dereference_protected(inet->inet_opt,
						sock_owned_by_user(sk));
		if (opt)
			overhead += opt->opt.optlen;
		return overhead;
#if IS_ENABLED(CONFIG_IPV6)
	case AF_INET6:
		np = inet6_sk(sk);
		overhead += sizeof(struct ipv6hdr);
		if (np)
			optv6 = rcu_dereference_protected(np->opt,
							  sock_owned_by_user(sk));
		if (optv6)
			overhead += (optv6->opt_flen + optv6->opt_nflen);
		return overhead;
#endif /* IS_ENABLED(CONFIG_IPV6) */
	default: /* Returns 0 overhead if the socket is not ipv4 or ipv6 */
		return overhead;
	}
}
EXPORT_SYMBOL(kernel_sock_ip_overhead);<|MERGE_RESOLUTION|>--- conflicted
+++ resolved
@@ -1042,32 +1042,23 @@
 					   size_t, int));
 INDIRECT_CALLABLE_DECLARE(int inet6_recvmsg(struct socket *, struct msghdr *,
 					    size_t, int));
-<<<<<<< HEAD
+
+static noinline void call_trace_sock_recv_length(struct sock *sk, int ret, int flags)
+{
+	trace_sock_recv_length(sk, ret, flags);
+}
+
 /*socket消息读取函数入口*/
 static inline int sock_recvmsg_nosec(struct socket *sock, struct msghdr *msg,
 				     int flags)
 {
-    //调用sock自已的recvmsg回调
-	return INDIRECT_CALL_INET(sock->ops->recvmsg, inet6_recvmsg,
-				  inet_recvmsg/*ipv4消息读取*/, sock, msg, msg_data_left(msg),
-				  flags);
-=======
-
-static noinline void call_trace_sock_recv_length(struct sock *sk, int ret, int flags)
-{
-	trace_sock_recv_length(sk, ret, flags);
-}
-
-static inline int sock_recvmsg_nosec(struct socket *sock, struct msghdr *msg,
-				     int flags)
-{
+	//调用sock自已的recvmsg回调
 	int ret = INDIRECT_CALL_INET(sock->ops->recvmsg, inet6_recvmsg,
-				     inet_recvmsg, sock, msg,
+				     inet_recvmsg/*ipv4消息读取*/, sock, msg,
 				     msg_data_left(msg), flags);
 	if (trace_sock_recv_length_enabled())
 		call_trace_sock_recv_length(sock->sk, ret, flags);
 	return ret;
->>>>>>> fe15c26e
 }
 
 /**
@@ -2254,12 +2245,8 @@
 	struct iovec iov;
 	int fput_needed;
 
-<<<<<<< HEAD
 	/*初始化写操作的msg.msg_iter*/
-	err = import_single_range(WRITE, buff, len, &iov, &msg.msg_iter);
-=======
 	err = import_single_range(ITER_SOURCE, buff, len, &iov, &msg.msg_iter);
->>>>>>> fe15c26e
 	if (unlikely(err))
 		return err;
 	sock = sockfd_lookup_light(fd, &err, &fput_needed);
