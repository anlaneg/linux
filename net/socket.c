--- conflicted
+++ resolved
@@ -890,17 +890,7 @@
  *	Receives @msg from @sock, passing through LSM. Returns the total number
  *	of bytes received, or an error.
  */
-<<<<<<< HEAD
-
 //调用sock对应的ops的recvmsg
-static inline int sock_recvmsg_nosec(struct socket *sock, struct msghdr *msg,
-				     int flags)
-{
-	return sock->ops->recvmsg(sock, msg, msg_data_left(msg), flags);
-}
-
-=======
->>>>>>> 3ab4436f
 int sock_recvmsg(struct socket *sock, struct msghdr *msg, int flags)
 {
 	int err = security_socket_recvmsg(sock, msg, msg_data_left(msg), flags);
