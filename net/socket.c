--- conflicted
+++ resolved
@@ -167,11 +167,8 @@
 	/*提供socket支持的ioctl命令*/
 	.compat_ioctl = compat_sock_ioctl,
 #endif
-<<<<<<< HEAD
+	.uring_cmd =    io_uring_cmd_sock,
 	/*针对socket fd支持mmap*/
-=======
-	.uring_cmd =    io_uring_cmd_sock,
->>>>>>> 9d1694dc
 	.mmap =		sock_mmap,
 	/*针对socket fd支持关闭*/
 	.release =	sock_close,
@@ -693,13 +690,9 @@
 
 		if (inode)
 			inode_lock(inode);
-<<<<<<< HEAD
 		/*解发sock的release回调*/
-		sock->ops->release(sock);
+		ops->release(sock);
 		/*默认成功，直接进行后续处理*/
-=======
-		ops->release(sock);
->>>>>>> 9d1694dc
 		sock->sk = NULL;
 		if (inode)
 			inode_unlock(inode);
@@ -770,16 +763,10 @@
 
 static inline int sock_sendmsg_nosec(struct socket *sock, struct msghdr *msg)
 {
-<<<<<<< HEAD
-    //调用不同ops的sendmsg完成处理
-	int ret = INDIRECT_CALL_INET(sock->ops->sendmsg, inet6_sendmsg,
-				     inet_sendmsg/*ipv4消息发送*/, sock, msg,
+	//调用不同ops的sendmsg完成处理
+	int ret = INDIRECT_CALL_INET(READ_ONCE(sock->ops)->sendmsg/*ipv4消息发送*/, inet6_sendmsg,
+				     inet_sendmsg, sock, msg,
 				     msg_data_left(msg)/*要发送的数据长度*/);
-=======
-	int ret = INDIRECT_CALL_INET(READ_ONCE(sock->ops)->sendmsg, inet6_sendmsg,
-				     inet_sendmsg, sock, msg,
-				     msg_data_left(msg));
->>>>>>> 9d1694dc
 	BUG_ON(ret == -EIOCBQUEUED);
 
 	if (trace_sock_send_length_enabled())
@@ -789,9 +776,11 @@
 
 static int __sock_sendmsg(struct socket *sock, struct msghdr *msg)
 {
+    	/*安全钩子点*/
 	int err = security_socket_sendmsg(sock, msg,
 					  msg_data_left(msg));
 
+	/*执行消息发送*/
 	return err ?: sock_sendmsg_nosec(sock, msg);
 }
 
@@ -805,14 +794,6 @@
  */
 int sock_sendmsg(struct socket *sock, struct msghdr *msg)
 {
-<<<<<<< HEAD
-    /*安全钩子点*/
-	int err = security_socket_sendmsg(sock, msg,
-					  msg_data_left(msg));
-
-	/*执行消息发送*/
-	return err ?: sock_sendmsg_nosec(sock, msg);
-=======
 	struct sockaddr_storage *save_addr = (struct sockaddr_storage *)msg->msg_name;
 	struct sockaddr_storage address;
 	int save_len = msg->msg_namelen;
@@ -828,7 +809,6 @@
 	msg->msg_namelen = save_len;
 
 	return ret;
->>>>>>> 9d1694dc
 }
 EXPORT_SYMBOL(sock_sendmsg);
 
@@ -1103,15 +1083,10 @@
 static inline int sock_recvmsg_nosec(struct socket *sock, struct msghdr *msg,
 				     int flags)
 {
-<<<<<<< HEAD
 	//调用sock自已的recvmsg回调
-	int ret = INDIRECT_CALL_INET(sock->ops->recvmsg, inet6_recvmsg,
-				     inet_recvmsg/*ipv4消息读取*/, sock, msg,
-=======
 	int ret = INDIRECT_CALL_INET(READ_ONCE(sock->ops)->recvmsg,
 				     inet6_recvmsg,
-				     inet_recvmsg, sock, msg,
->>>>>>> 9d1694dc
+				     inet_recvmsg/*ipv4消息读取*/, sock, msg,
 				     msg_data_left(msg), flags);
 	if (trace_sock_recv_length_enabled())
 		call_trace_sock_recv_length(sock->sk, ret, flags);
@@ -1235,12 +1210,8 @@
 	if (sock->type == SOCK_SEQPACKET)
 		msg.msg_flags |= MSG_EOR;
 
-<<<<<<< HEAD
 	/*通过sock的sendmsg函数完成内容发送*/
-	res = sock_sendmsg(sock, &msg);
-=======
 	res = __sock_sendmsg(sock, &msg);
->>>>>>> 9d1694dc
 	*from = msg.msg_iter;
 	return res;
 }
@@ -1487,17 +1458,13 @@
 //socket文件的poll事件检测
 static __poll_t sock_poll(struct file *file, poll_table *wait)
 {
-    //取file对应的socket
+	//取file对应的socket
 	struct socket *sock = file->private_data;
 	const struct proto_ops *ops = READ_ONCE(sock->ops);
 	__poll_t events = poll_requested_events(wait), flag = 0;
 
-<<<<<<< HEAD
 	//如果sock没有poll回调，则直接返回0
-	if (!sock->ops->poll)
-=======
 	if (!ops->poll)
->>>>>>> 9d1694dc
 		return 0;
 
 	if (sk_can_busy_loop(sock->sk)) {
@@ -1509,12 +1476,8 @@
 		flag = POLL_BUSY_LOOP;
 	}
 
-<<<<<<< HEAD
 	//调用sock自定义的poll
-	return sock->ops->poll(file, sock, wait) | flag;
-=======
 	return ops->poll(file, sock, wait) | flag;
->>>>>>> 9d1694dc
 }
 
 static int sock_mmap(struct file *file, struct vm_area_struct *vma)
@@ -1827,12 +1790,9 @@
 	return protocol;
 }
 
-<<<<<<< HEAD
+__bpf_hook_end();
+
 //socket系统调用实现
-=======
-__bpf_hook_end();
-
->>>>>>> 9d1694dc
 int __sys_socket(int family, int type, int protocol)
 {
 	struct socket *sock;
@@ -1927,12 +1887,8 @@
 		goto out;
 	}
 
-<<<<<<< HEAD
 	/*调用socketpair完成一组socket连接*/
-	err = sock1->ops->socketpair(sock1, sock2);
-=======
 	err = READ_ONCE(sock1->ops)->socketpair(sock1, sock2);
->>>>>>> 9d1694dc
 	if (unlikely(err < 0)) {
 		sock_release(sock2);
 		sock_release(sock1);
@@ -1999,12 +1955,8 @@
 						   (struct sockaddr *)&address,
 						   addrlen);
 			if (!err)
-<<<<<<< HEAD
 				//调用sock操作集中的bind函数
-				err = sock->ops->bind(sock,
-=======
 				err = READ_ONCE(sock->ops)->bind(sock,
->>>>>>> 9d1694dc
 						      (struct sockaddr *)
 						      &address, addrlen);
 		}
@@ -2091,12 +2043,8 @@
 	if (err)
 		goto out_fd;
 
-<<<<<<< HEAD
 	//调用ops回调
-	err = sock->ops->accept(sock, newsock, sock->file->f_flags | file_flags,
-=======
 	err = ops->accept(sock, newsock, sock->file->f_flags | file_flags,
->>>>>>> 9d1694dc
 					false);
 	if (err < 0)
 		goto out_fd;
@@ -2219,14 +2167,9 @@
 	if (err)
 		goto out;
 
-<<<<<<< HEAD
 	//调用sock的ops具体实现connect，例如当ops为tcp协议时，
-	err = sock->ops->connect(sock, (struct sockaddr *)address, addrlen,
-				 sock->file->f_flags | file_flags);
-=======
 	err = READ_ONCE(sock->ops)->connect(sock, (struct sockaddr *)address,
 				addrlen, sock->file->f_flags | file_flags);
->>>>>>> 9d1694dc
 out:
 	return err;
 }
@@ -2347,12 +2290,8 @@
 	struct msghdr msg;
 	int fput_needed;
 
-<<<<<<< HEAD
 	/*初始化写操作的msg.msg_iter*/
-	err = import_single_range(ITER_SOURCE, buff, len, &iov, &msg.msg_iter);
-=======
 	err = import_ubuf(ITER_SOURCE, buff, len, &msg.msg_iter);
->>>>>>> 9d1694dc
 	if (unlikely(err))
 		return err;
 	sock = sockfd_lookup_light(fd, &err, &fput_needed);
@@ -2373,21 +2312,13 @@
 		msg.msg_name = (struct sockaddr *)&address;
 		msg.msg_namelen = addr_len;
 	}
-<<<<<<< HEAD
+	flags &= ~MSG_INTERNAL_SENDMSG_FLAGS;
 	/*如果文件为非阻塞，则添加非阻塞标记*/
 	if (sock->file->f_flags & O_NONBLOCK)
 		flags |= MSG_DONTWAIT;
 	msg.msg_flags = flags;
-
 	/*将发送归并到sendmsg*/
-	err = sock_sendmsg(sock, &msg);
-=======
-	flags &= ~MSG_INTERNAL_SENDMSG_FLAGS;
-	if (sock->file->f_flags & O_NONBLOCK)
-		flags |= MSG_DONTWAIT;
-	msg.msg_flags = flags;
 	err = __sock_sendmsg(sock, &msg);
->>>>>>> 9d1694dc
 
 out_put:
 	fput_light(sock->file, fput_needed);
@@ -2482,21 +2413,12 @@
 	return test_bit(SOCK_CUSTOM_SOCKOPT, &sock->flags);
 }
 
-<<<<<<< HEAD
-/*
- *	Set a socket option. Because we don't know the option lengths we have
- *	to pass the user mode parameter for the protocols to sort out.
- */
 //optname：需设置的选项。
 //optval：指针，指向存放选项待设置的新值的缓冲区。
 //optlen：optval缓冲区长度。
 //level 选项定义的层次；支持SOL_SOCKET、IPPROTO_TCP、IPPROTO_IP和IPPROTO_IPV6
-int __sys_setsockopt(int fd, int level, int optname, char __user *user_optval,
-		int optlen)
-=======
 int do_sock_setsockopt(struct socket *sock, bool compat, int level,
 		       int optname, sockptr_t optval, int optlen)
->>>>>>> 9d1694dc
 {
 	const struct proto_ops *ops;
 	char *kernel_optval = NULL;
@@ -2526,12 +2448,8 @@
 	if (level == SOL_SOCKET && !sock_use_custom_sol_socket(sock))
 		//实现socket层面的选项设置
 		err = sock_setsockopt(sock, level, optname, optval, optlen);
-<<<<<<< HEAD
-	else if (unlikely(!sock->ops->setsockopt))
+	else if (unlikely(!ops->setsockopt))
 		//其它level,直接采用ops设置
-=======
-	else if (unlikely(!ops->setsockopt))
->>>>>>> 9d1694dc
 		err = -EOPNOTSUPP;
 	else
 		err = ops->setsockopt(sock, level, optname, optval,
@@ -3859,17 +3777,13 @@
 int kernel_connect(struct socket *sock, struct sockaddr *addr, int addrlen,
 		   int flags)
 {
-<<<<<<< HEAD
+	struct sockaddr_storage address;
+
+	memcpy(&address, addr, addrlen);
+
 	/*kernel space的connect具体实现*/
-	return sock->ops->connect(sock, addr, addrlen, flags);
-=======
-	struct sockaddr_storage address;
-
-	memcpy(&address, addr, addrlen);
-
 	return READ_ONCE(sock->ops)->connect(sock, (struct sockaddr *)&address,
 					     addrlen, flags);
->>>>>>> 9d1694dc
 }
 EXPORT_SYMBOL(kernel_connect);
 
