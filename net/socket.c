// SPDX-License-Identifier: GPL-2.0-or-later
/*
 * NET		An implementation of the SOCKET network access protocol.
 *
 * Version:	@(#)socket.c	1.1.93	18/02/95
 *
 * Authors:	Orest Zborowski, <obz@Kodak.COM>
 *		Ross Biro
 *		Fred N. van Kempen, <waltje@uWalt.NL.Mugnet.ORG>
 *
 * Fixes:
 *		Anonymous	:	NOTSOCK/BADF cleanup. Error fix in
 *					shutdown()
 *		Alan Cox	:	verify_area() fixes
 *		Alan Cox	:	Removed DDI
 *		Jonathan Kamens	:	SOCK_DGRAM reconnect bug
 *		Alan Cox	:	Moved a load of checks to the very
 *					top level.
 *		Alan Cox	:	Move address structures to/from user
 *					mode above the protocol layers.
 *		Rob Janssen	:	Allow 0 length sends.
 *		Alan Cox	:	Asynchronous I/O support (cribbed from the
 *					tty drivers).
 *		Niibe Yutaka	:	Asynchronous I/O for writes (4.4BSD style)
 *		Jeff Uphoff	:	Made max number of sockets command-line
 *					configurable.
 *		Matti Aarnio	:	Made the number of sockets dynamic,
 *					to be allocated when needed, and mr.
 *					Uphoff's max is used as max to be
 *					allowed to allocate.
 *		Linus		:	Argh. removed all the socket allocation
 *					altogether: it's in the inode now.
 *		Alan Cox	:	Made sock_alloc()/sock_release() public
 *					for NetROM and future kernel nfsd type
 *					stuff.
 *		Alan Cox	:	sendmsg/recvmsg basics.
 *		Tom Dyas	:	Export net symbols.
 *		Marcin Dalecki	:	Fixed problems with CONFIG_NET="n".
 *		Alan Cox	:	Added thread locking to sys_* calls
 *					for sockets. May have errors at the
 *					moment.
 *		Kevin Buhr	:	Fixed the dumb errors in the above.
 *		Andi Kleen	:	Some small cleanups, optimizations,
 *					and fixed a copy_from_user() bug.
 *		Tigran Aivazian	:	sys_send(args) calls sys_sendto(args, NULL, 0)
 *		Tigran Aivazian	:	Made listen(2) backlog sanity checks
 *					protocol-independent
 *
 *	This module is effectively the top level interface to the BSD socket
 *	paradigm.
 *
 *	Based upon Swansea University Computer Society NET3.039
 */

#include <linux/mm.h>
#include <linux/socket.h>
#include <linux/file.h>
#include <linux/net.h>
#include <linux/interrupt.h>
#include <linux/thread_info.h>
#include <linux/rcupdate.h>
#include <linux/netdevice.h>
#include <linux/proc_fs.h>
#include <linux/seq_file.h>
#include <linux/mutex.h>
#include <linux/if_bridge.h>
#include <linux/if_frad.h>
#include <linux/if_vlan.h>
#include <linux/ptp_classify.h>
#include <linux/init.h>
#include <linux/poll.h>
#include <linux/cache.h>
#include <linux/module.h>
#include <linux/highmem.h>
#include <linux/mount.h>
#include <linux/pseudo_fs.h>
#include <linux/security.h>
#include <linux/syscalls.h>
#include <linux/compat.h>
#include <linux/kmod.h>
#include <linux/audit.h>
#include <linux/wireless.h>
#include <linux/nsproxy.h>
#include <linux/magic.h>
#include <linux/slab.h>
#include <linux/xattr.h>
#include <linux/nospec.h>
#include <linux/indirect_call_wrapper.h>

#include <linux/uaccess.h>
#include <asm/unistd.h>

#include <net/compat.h>
#include <net/wext.h>
#include <net/cls_cgroup.h>

#include <net/sock.h>
#include <linux/netfilter.h>

#include <linux/if_tun.h>
#include <linux/ipv6_route.h>
#include <linux/route.h>
#include <linux/termios.h>
#include <linux/sockios.h>
#include <net/busy_poll.h>
#include <linux/errqueue.h>

#ifdef CONFIG_NET_RX_BUSY_POLL
unsigned int sysctl_net_busy_read __read_mostly;
unsigned int sysctl_net_busy_poll __read_mostly;
#endif

static ssize_t sock_read_iter(struct kiocb *iocb, struct iov_iter *to);
static ssize_t sock_write_iter(struct kiocb *iocb, struct iov_iter *from);
static int sock_mmap(struct file *file, struct vm_area_struct *vma);

static int sock_close(struct inode *inode, struct file *file);
static __poll_t sock_poll(struct file *file,
			      struct poll_table_struct *wait);
static long sock_ioctl(struct file *file, unsigned int cmd, unsigned long arg);
#ifdef CONFIG_COMPAT
static long compat_sock_ioctl(struct file *file,
			      unsigned int cmd, unsigned long arg);
#endif
static int sock_fasync(int fd, struct file *filp, int on);
static ssize_t sock_sendpage(struct file *file, struct page *page,
			     int offset, size_t size, loff_t *ppos, int more);
static ssize_t sock_splice_read(struct file *file, loff_t *ppos,
				struct pipe_inode_info *pipe, size_t len,
				unsigned int flags);

/*
 *	Socket files have a set of 'special' operations as well as the generic file ones. These don't appear
 *	in the operation structures but are done directly via the socketcall() multiplexor.
 */
//文件操作集
static const struct file_operations socket_file_ops = {
	.owner =	THIS_MODULE,
	.llseek =	no_llseek,
	.read_iter =	sock_read_iter,
	.write_iter =	sock_write_iter,
	.poll =		sock_poll,
	.unlocked_ioctl = sock_ioctl,
#ifdef CONFIG_COMPAT
	.compat_ioctl = compat_sock_ioctl,
#endif
	.mmap =		sock_mmap,
	.release =	sock_close,
	.fasync =	sock_fasync,
	.sendpage =	sock_sendpage,
	.splice_write = generic_splice_sendpage,
	.splice_read =	sock_splice_read,
};

/*
 *	The protocol list. Each protocol is registered in here.
 */

static DEFINE_SPINLOCK(net_family_lock);

//各AF_FAMILY在此数组中注册其对应的socket创建回调
//例如：
//PF_NETLINK对应netlink_family_ops
//PF_INET 对应 inet_family_ops
static const struct net_proto_family __rcu *net_families[NPROTO] __read_mostly;

/*
 * Support routines.
 * Move socket addresses back and forth across the kernel/user
 * divide and look after the messy bits.
 */

/**
 *	move_addr_to_kernel	-	copy a socket address into kernel space
 *	@uaddr: Address in user space
 *	@kaddr: Address in kernel space
 *	@ulen: Length in user space
 *
 *	The address is copied into kernel space. If the provided address is
 *	too long an error code of -EINVAL is returned. If the copy gives
 *	invalid addresses -EFAULT is returned. On a success 0 is returned.
 */

int move_addr_to_kernel(void __user *uaddr, int ulen, struct sockaddr_storage *kaddr)
{
	if (ulen < 0 || ulen > sizeof(struct sockaddr_storage))
		return -EINVAL;
	if (ulen == 0)
		return 0;
	if (copy_from_user(kaddr, uaddr, ulen))
		return -EFAULT;
	return audit_sockaddr(ulen, kaddr);
}

/**
 *	move_addr_to_user	-	copy an address to user space
 *	@kaddr: kernel space address
 *	@klen: length of address in kernel
 *	@uaddr: user space address
 *	@ulen: pointer to user length field
 *
 *	The value pointed to by ulen on entry is the buffer length available.
 *	This is overwritten with the buffer space used. -EINVAL is returned
 *	if an overlong buffer is specified or a negative buffer size. -EFAULT
 *	is returned if either the buffer or the length field are not
 *	accessible.
 *	After copying the data up to the limit the user specifies, the true
 *	length of the data is written over the length limit the user
 *	specified. Zero is returned for a success.
 */

static int move_addr_to_user(struct sockaddr_storage *kaddr, int klen,
			     void __user *uaddr, int __user *ulen)
{
	int err;
	int len;

	BUG_ON(klen > sizeof(struct sockaddr_storage));
	err = get_user(len, ulen);
	if (err)
		return err;
	if (len > klen)
		len = klen;
	if (len < 0)
		return -EINVAL;
	if (len) {
		if (audit_sockaddr(klen, kaddr))
			return -ENOMEM;
		if (copy_to_user(uaddr, kaddr, len))
			return -EFAULT;
	}
	/*
	 *      "fromlen shall refer to the value before truncation.."
	 *                      1003.1g
	 */
	return __put_user(klen, ulen);
}

static struct kmem_cache *sock_inode_cachep __ro_after_init;

static struct inode *sock_alloc_inode(struct super_block *sb)
{
	struct socket_alloc *ei;

	ei = kmem_cache_alloc(sock_inode_cachep, GFP_KERNEL);
	if (!ei)
		return NULL;
	init_waitqueue_head(&ei->socket.wq.wait);
	ei->socket.wq.fasync_list = NULL;
	ei->socket.wq.flags = 0;

	ei->socket.state = SS_UNCONNECTED;
	ei->socket.flags = 0;
	ei->socket.ops = NULL;
	ei->socket.sk = NULL;
	ei->socket.file = NULL;

	return &ei->vfs_inode;
}

static void sock_free_inode(struct inode *inode)
{
	struct socket_alloc *ei;

	ei = container_of(inode, struct socket_alloc, vfs_inode);
	kmem_cache_free(sock_inode_cachep, ei);
}

static void init_once(void *foo)
{
	struct socket_alloc *ei = (struct socket_alloc *)foo;

	inode_init_once(&ei->vfs_inode);
}

static void init_inodecache(void)
{
	sock_inode_cachep = kmem_cache_create("sock_inode_cache",
					      sizeof(struct socket_alloc),
					      0,
					      (SLAB_HWCACHE_ALIGN |
					       SLAB_RECLAIM_ACCOUNT |
					       SLAB_MEM_SPREAD | SLAB_ACCOUNT),
					      init_once);
	BUG_ON(sock_inode_cachep == NULL);
}

static const struct super_operations sockfs_ops = {
	.alloc_inode	= sock_alloc_inode,
	.free_inode	= sock_free_inode,
	.statfs		= simple_statfs,
};

/*
 * sockfs_dname() is called from d_path().
 */
static char *sockfs_dname(struct dentry *dentry, char *buffer, int buflen)
{
	return dynamic_dname(dentry, buffer, buflen, "socket:[%lu]",
				d_inode(dentry)->i_ino);
}

static const struct dentry_operations sockfs_dentry_operations = {
	.d_dname  = sockfs_dname,
};

static int sockfs_xattr_get(const struct xattr_handler *handler,
			    struct dentry *dentry, struct inode *inode,
			    const char *suffix, void *value, size_t size)
{
	if (value) {
		if (dentry->d_name.len + 1 > size)
			return -ERANGE;
		memcpy(value, dentry->d_name.name, dentry->d_name.len + 1);
	}
	return dentry->d_name.len + 1;
}

#define XATTR_SOCKPROTONAME_SUFFIX "sockprotoname"
#define XATTR_NAME_SOCKPROTONAME (XATTR_SYSTEM_PREFIX XATTR_SOCKPROTONAME_SUFFIX)
#define XATTR_NAME_SOCKPROTONAME_LEN (sizeof(XATTR_NAME_SOCKPROTONAME)-1)

static const struct xattr_handler sockfs_xattr_handler = {
	.name = XATTR_NAME_SOCKPROTONAME,
	.get = sockfs_xattr_get,
};

static int sockfs_security_xattr_set(const struct xattr_handler *handler,
				     struct dentry *dentry, struct inode *inode,
				     const char *suffix, const void *value,
				     size_t size, int flags)
{
	/* Handled by LSM. */
	return -EAGAIN;
}

static const struct xattr_handler sockfs_security_xattr_handler = {
	.prefix = XATTR_SECURITY_PREFIX,
	.set = sockfs_security_xattr_set,
};

static const struct xattr_handler *sockfs_xattr_handlers[] = {
	&sockfs_xattr_handler,
	&sockfs_security_xattr_handler,
	NULL
};

static int sockfs_init_fs_context(struct fs_context *fc)
{
	struct pseudo_fs_context *ctx = init_pseudo(fc, SOCKFS_MAGIC);
	if (!ctx)
		return -ENOMEM;
	ctx->ops = &sockfs_ops;
	ctx->dops = &sockfs_dentry_operations;
	ctx->xattr = sockfs_xattr_handlers;
	return 0;
}

static struct vfsmount *sock_mnt __read_mostly;

static struct file_system_type sock_fs_type = {
	.name =		"sockfs",
	.init_fs_context = sockfs_init_fs_context,
	.kill_sb =	kill_anon_super,
};

/*
 *	Obtains the first available file descriptor and sets it up for use.
 *
 *	These functions create file structures and maps them to fd space
 *	of the current process. On success it returns file descriptor
 *	and file struct implicitly stored in sock->file.
 *	Note that another thread may close file descriptor before we return
 *	from this function. We use the fact that now we do not refer
 *	to socket after mapping. If one day we will need it, this
 *	function will increment ref. count on file by 1.
 *
 *	In any case returned fd MAY BE not valid!
 *	This race condition is unavoidable
 *	with shared fd spaces, we cannot solve it inside kernel,
 *	but we take care of internal coherence yet.
 */

/**
 *	sock_alloc_file - Bind a &socket to a &file
 *	@sock: socket
 *	@flags: file status flags
 *	@dname: protocol name
 *
 *	Returns the &file bound with @sock, implicitly storing it
 *	in sock->file. If dname is %NULL, sets to "".
 *	On failure the return is a ERR pointer (see linux/err.h).
 *	This function uses GFP_KERNEL internally.
 */

struct file *sock_alloc_file(struct socket *sock, int flags, const char *dname)
{
	struct file *file;

	if (!dname)
		dname = sock->sk ? sock->sk->sk_prot_creator->name : "";

	file = alloc_file_pseudo(SOCK_INODE(sock), sock_mnt, dname,
				O_RDWR | (flags & O_NONBLOCK),
				&socket_file_ops);
	if (IS_ERR(file)) {
		sock_release(sock);
		return file;
	}

	sock->file = file;
	file->private_data = sock;
	stream_open(SOCK_INODE(sock), file);
	return file;
}
EXPORT_SYMBOL(sock_alloc_file);

static int sock_map_fd(struct socket *sock, int flags)
{
	struct file *newfile;
	int fd = get_unused_fd_flags(flags);//申请一个fd
	if (unlikely(fd < 0)) {
		sock_release(sock);
		return fd;//申请fd失败
	}

	//指明fd对应的file
	newfile = sock_alloc_file(sock, flags, NULL);
	if (!IS_ERR(newfile)) {
		fd_install(fd, newfile);
		return fd;
	}

	put_unused_fd(fd);//还原不再占用的fd
	return PTR_ERR(newfile);
}

/**
 *	sock_from_file - Return the &socket bounded to @file.
 *	@file: file
 *	@err: pointer to an error code return
 *
 *	On failure returns %NULL and assigns -ENOTSOCK to @err.
 */

struct socket *sock_from_file(struct file *file, int *err)
{
	if (file->f_op == &socket_file_ops)
		return file->private_data;	/* set in sock_map_fd */

	*err = -ENOTSOCK;
	return NULL;
}
EXPORT_SYMBOL(sock_from_file);

/**
 *	sockfd_lookup - Go from a file number to its socket slot
 *	@fd: file handle
 *	@err: pointer to an error code return
 *
 *	The file handle passed in is locked and the socket it is bound
 *	to is returned. If an error occurs the err pointer is overwritten
 *	with a negative errno code and NULL is returned. The function checks
 *	for both invalid handles and passing a handle which is not a socket.
 *
 *	On a success the socket object pointer is returned.
 */
//通过fd查找其对应的socket
struct socket *sockfd_lookup(int fd, int *err)
{
	struct file *file;
	struct socket *sock;

	file = fget(fd);
	if (!file) {
		*err = -EBADF;
		return NULL;
	}

	sock = sock_from_file(file, err);
	if (!sock)
		fput(file);
	return sock;
}
EXPORT_SYMBOL(sockfd_lookup);

//由fd转socket
static struct socket *sockfd_lookup_light(int fd, int *err, int *fput_needed)
{
	struct fd f = fdget(fd);
	struct socket *sock;

	*err = -EBADF;
	if (f.file) {
		sock = sock_from_file(f.file, err);
		if (likely(sock)) {
			*fput_needed = f.flags;
			return sock;
		}
		fdput(f);
	}
	return NULL;
}

static ssize_t sockfs_listxattr(struct dentry *dentry, char *buffer,
				size_t size)
{
	ssize_t len;
	ssize_t used = 0;

	len = security_inode_listsecurity(d_inode(dentry), buffer, size);
	if (len < 0)
		return len;
	used += len;
	if (buffer) {
		if (size < used)
			return -ERANGE;
		buffer += len;
	}

	len = (XATTR_NAME_SOCKPROTONAME_LEN + 1);
	used += len;
	if (buffer) {
		if (size < used)
			return -ERANGE;
		memcpy(buffer, XATTR_NAME_SOCKPROTONAME, len);
		buffer += len;
	}

	return used;
}

static int sockfs_setattr(struct dentry *dentry, struct iattr *iattr)
{
	int err = simple_setattr(dentry, iattr);

	if (!err && (iattr->ia_valid & ATTR_UID)) {
		struct socket *sock = SOCKET_I(d_inode(dentry));

		if (sock->sk)
			sock->sk->sk_uid = iattr->ia_uid;
		else
			err = -ENOENT;
	}

	return err;
}

static const struct inode_operations sockfs_inode_ops = {
	.listxattr = sockfs_listxattr,
	.setattr = sockfs_setattr,
};

/**
 *	sock_alloc - allocate a socket
 *
 *	Allocate a new inode and socket object. The two are bound together
 *	and initialised. The socket is then returned. If we are out of inodes
 *	NULL is returned. This functions uses GFP_KERNEL internally.
 */
//socket结构申请
struct socket *sock_alloc(void)
{
	struct inode *inode;
	struct socket *sock;

	inode = new_inode_pseudo(sock_mnt->mnt_sb);
	if (!inode)
		return NULL;

	//由inode转换出sock
	sock = SOCKET_I(inode);

	inode->i_ino = get_next_ino();
	inode->i_mode = S_IFSOCK | S_IRWXUGO;
	inode->i_uid = current_fsuid();
	inode->i_gid = current_fsgid();
	inode->i_op = &sockfs_inode_ops;

	return sock;
}
EXPORT_SYMBOL(sock_alloc);

/**
 *	sock_release - close a socket
 *	@sock: socket to close
 *
 *	The socket is released from the protocol stack if it has a release
 *	callback, and the inode is then released if the socket is bound to
 *	an inode not a file.
 */

static void __sock_release(struct socket *sock, struct inode *inode)
{
	if (sock->ops) {
		struct module *owner = sock->ops->owner;

		if (inode)
			inode_lock(inode);
		sock->ops->release(sock);
		sock->sk = NULL;
		if (inode)
			inode_unlock(inode);
		sock->ops = NULL;
		module_put(owner);
	}

	if (sock->wq.fasync_list)
		pr_err("%s: fasync list not empty!\n", __func__);

	if (!sock->file) {
		iput(SOCK_INODE(sock));
		return;
	}
	sock->file = NULL;
}

void sock_release(struct socket *sock)
{
	__sock_release(sock, NULL);
}
EXPORT_SYMBOL(sock_release);

void __sock_tx_timestamp(__u16 tsflags, __u8 *tx_flags)
{
	u8 flags = *tx_flags;

	if (tsflags & SOF_TIMESTAMPING_TX_HARDWARE)
		flags |= SKBTX_HW_TSTAMP;

	if (tsflags & SOF_TIMESTAMPING_TX_SOFTWARE)
		flags |= SKBTX_SW_TSTAMP;

	if (tsflags & SOF_TIMESTAMPING_TX_SCHED)
		flags |= SKBTX_SCHED_TSTAMP;

	*tx_flags = flags;
}
EXPORT_SYMBOL(__sock_tx_timestamp);

INDIRECT_CALLABLE_DECLARE(int inet_sendmsg(struct socket *, struct msghdr *,
					   size_t));
INDIRECT_CALLABLE_DECLARE(int inet6_sendmsg(struct socket *, struct msghdr *,
					    size_t));
static inline int sock_sendmsg_nosec(struct socket *sock, struct msghdr *msg)
{
	int ret = INDIRECT_CALL_INET(sock->ops->sendmsg, inet6_sendmsg,
				     inet_sendmsg, sock, msg,
				     msg_data_left(msg));
	BUG_ON(ret == -EIOCBQUEUED);
	return ret;
}

/**
 *	sock_sendmsg - send a message through @sock
 *	@sock: socket
 *	@msg: message to send
 *
 *	Sends @msg through @sock, passing through LSM.
 *	Returns the number of bytes sent, or an error code.
 */
int sock_sendmsg(struct socket *sock, struct msghdr *msg)
{
	int err = security_socket_sendmsg(sock, msg,
					  msg_data_left(msg));

	return err ?: sock_sendmsg_nosec(sock, msg);
}
EXPORT_SYMBOL(sock_sendmsg);

/**
 *	kernel_sendmsg - send a message through @sock (kernel-space)
 *	@sock: socket
 *	@msg: message header
 *	@vec: kernel vec
 *	@num: vec array length
 *	@size: total message data size
 *
 *	Builds the message data with @vec and sends it through @sock.
 *	Returns the number of bytes sent, or an error code.
 */

int kernel_sendmsg(struct socket *sock, struct msghdr *msg,
		   struct kvec *vec, size_t num, size_t size)
{
	iov_iter_kvec(&msg->msg_iter, WRITE, vec, num, size);
	return sock_sendmsg(sock, msg);
}
EXPORT_SYMBOL(kernel_sendmsg);

/**
 *	kernel_sendmsg_locked - send a message through @sock (kernel-space)
 *	@sk: sock
 *	@msg: message header
 *	@vec: output s/g array
 *	@num: output s/g array length
 *	@size: total message data size
 *
 *	Builds the message data with @vec and sends it through @sock.
 *	Returns the number of bytes sent, or an error code.
 *	Caller must hold @sk.
 */

int kernel_sendmsg_locked(struct sock *sk, struct msghdr *msg,
			  struct kvec *vec, size_t num, size_t size)
{
	struct socket *sock = sk->sk_socket;

	if (!sock->ops->sendmsg_locked)
		return sock_no_sendmsg_locked(sk, msg, size);

	iov_iter_kvec(&msg->msg_iter, WRITE, vec, num, size);

	return sock->ops->sendmsg_locked(sk, msg, msg_data_left(msg));
}
EXPORT_SYMBOL(kernel_sendmsg_locked);

static bool skb_is_err_queue(const struct sk_buff *skb)
{
	/* pkt_type of skbs enqueued on the error queue are set to
	 * PACKET_OUTGOING in skb_set_err_queue(). This is only safe to do
	 * in recvmsg, since skbs received on a local socket will never
	 * have a pkt_type of PACKET_OUTGOING.
	 */
	return skb->pkt_type == PACKET_OUTGOING;
}

/* On transmit, software and hardware timestamps are returned independently.
 * As the two skb clones share the hardware timestamp, which may be updated
 * before the software timestamp is received, a hardware TX timestamp may be
 * returned only if there is no software TX timestamp. Ignore false software
 * timestamps, which may be made in the __sock_recv_timestamp() call when the
 * option SO_TIMESTAMP_OLD(NS) is enabled on the socket, even when the skb has a
 * hardware timestamp.
 */
static bool skb_is_swtx_tstamp(const struct sk_buff *skb, int false_tstamp)
{
	return skb->tstamp && !false_tstamp && skb_is_err_queue(skb);
}

static void put_ts_pktinfo(struct msghdr *msg, struct sk_buff *skb)
{
	struct scm_ts_pktinfo ts_pktinfo;
	struct net_device *orig_dev;

	if (!skb_mac_header_was_set(skb))
		return;

	memset(&ts_pktinfo, 0, sizeof(ts_pktinfo));

	rcu_read_lock();
	orig_dev = dev_get_by_napi_id(skb_napi_id(skb));
	if (orig_dev)
		ts_pktinfo.if_index = orig_dev->ifindex;
	rcu_read_unlock();

	ts_pktinfo.pkt_length = skb->len - skb_mac_offset(skb);
	put_cmsg(msg, SOL_SOCKET, SCM_TIMESTAMPING_PKTINFO,
		 sizeof(ts_pktinfo), &ts_pktinfo);
}

/*
 * called from sock_recv_timestamp() if sock_flag(sk, SOCK_RCVTSTAMP)
 */
void __sock_recv_timestamp(struct msghdr *msg, struct sock *sk,
	struct sk_buff *skb)
{
	int need_software_tstamp = sock_flag(sk, SOCK_RCVTSTAMP);
	int new_tstamp = sock_flag(sk, SOCK_TSTAMP_NEW);
	struct scm_timestamping_internal tss;

	int empty = 1, false_tstamp = 0;
	struct skb_shared_hwtstamps *shhwtstamps =
		skb_hwtstamps(skb);

	/* Race occurred between timestamp enabling and packet
	   receiving.  Fill in the current time for now. */
	if (need_software_tstamp && skb->tstamp == 0) {
		__net_timestamp(skb);
		false_tstamp = 1;
	}

	if (need_software_tstamp) {
		if (!sock_flag(sk, SOCK_RCVTSTAMPNS)) {
			if (new_tstamp) {
				struct __kernel_sock_timeval tv;

				skb_get_new_timestamp(skb, &tv);
				put_cmsg(msg, SOL_SOCKET, SO_TIMESTAMP_NEW,
					 sizeof(tv), &tv);
			} else {
				struct __kernel_old_timeval tv;

				skb_get_timestamp(skb, &tv);
				put_cmsg(msg, SOL_SOCKET, SO_TIMESTAMP_OLD,
					 sizeof(tv), &tv);
			}
		} else {
			if (new_tstamp) {
				struct __kernel_timespec ts;

				skb_get_new_timestampns(skb, &ts);
				put_cmsg(msg, SOL_SOCKET, SO_TIMESTAMPNS_NEW,
					 sizeof(ts), &ts);
			} else {
				struct __kernel_old_timespec ts;

				skb_get_timestampns(skb, &ts);
				put_cmsg(msg, SOL_SOCKET, SO_TIMESTAMPNS_OLD,
					 sizeof(ts), &ts);
			}
		}
	}

	memset(&tss, 0, sizeof(tss));
	if ((sk->sk_tsflags & SOF_TIMESTAMPING_SOFTWARE) &&
	    ktime_to_timespec64_cond(skb->tstamp, tss.ts + 0))
		empty = 0;
	if (shhwtstamps &&
	    (sk->sk_tsflags & SOF_TIMESTAMPING_RAW_HARDWARE) &&
	    !skb_is_swtx_tstamp(skb, false_tstamp) &&
	    ktime_to_timespec64_cond(shhwtstamps->hwtstamp, tss.ts + 2)) {
		empty = 0;
		if ((sk->sk_tsflags & SOF_TIMESTAMPING_OPT_PKTINFO) &&
		    !skb_is_err_queue(skb))
			put_ts_pktinfo(msg, skb);
	}
	if (!empty) {
		if (sock_flag(sk, SOCK_TSTAMP_NEW))
			put_cmsg_scm_timestamping64(msg, &tss);
		else
			put_cmsg_scm_timestamping(msg, &tss);

		if (skb_is_err_queue(skb) && skb->len &&
		    SKB_EXT_ERR(skb)->opt_stats)
			put_cmsg(msg, SOL_SOCKET, SCM_TIMESTAMPING_OPT_STATS,
				 skb->len, skb->data);
	}
}
EXPORT_SYMBOL_GPL(__sock_recv_timestamp);

void __sock_recv_wifi_status(struct msghdr *msg, struct sock *sk,
	struct sk_buff *skb)
{
	int ack;

	if (!sock_flag(sk, SOCK_WIFI_STATUS))
		return;
	if (!skb->wifi_acked_valid)
		return;

	ack = skb->wifi_acked;

	put_cmsg(msg, SOL_SOCKET, SCM_WIFI_STATUS, sizeof(ack), &ack);
}
EXPORT_SYMBOL_GPL(__sock_recv_wifi_status);

static inline void sock_recv_drops(struct msghdr *msg, struct sock *sk,
				   struct sk_buff *skb)
{
	if (sock_flag(sk, SOCK_RXQ_OVFL) && skb && SOCK_SKB_CB(skb)->dropcount)
		put_cmsg(msg, SOL_SOCKET, SO_RXQ_OVFL,
			sizeof(__u32), &SOCK_SKB_CB(skb)->dropcount);
}

void __sock_recv_ts_and_drops(struct msghdr *msg, struct sock *sk,
	struct sk_buff *skb)
{
	sock_recv_timestamp(msg, sk, skb);
	sock_recv_drops(msg, sk, skb);
}
EXPORT_SYMBOL_GPL(__sock_recv_ts_and_drops);

INDIRECT_CALLABLE_DECLARE(int inet_recvmsg(struct socket *, struct msghdr *,
					   size_t, int));
INDIRECT_CALLABLE_DECLARE(int inet6_recvmsg(struct socket *, struct msghdr *,
					    size_t, int));
static inline int sock_recvmsg_nosec(struct socket *sock, struct msghdr *msg,
				     int flags)
{
	return INDIRECT_CALL_INET(sock->ops->recvmsg, inet6_recvmsg,
				  inet_recvmsg, sock, msg, msg_data_left(msg),
				  flags);
}

/**
 *	sock_recvmsg - receive a message from @sock
 *	@sock: socket
 *	@msg: message to receive
 *	@flags: message flags
 *
 *	Receives @msg from @sock, passing through LSM. Returns the total number
 *	of bytes received, or an error.
 */
//调用sock对应的ops的recvmsg
int sock_recvmsg(struct socket *sock, struct msghdr *msg, int flags)
{
	int err = security_socket_recvmsg(sock, msg, msg_data_left(msg), flags);

	return err ?: sock_recvmsg_nosec(sock, msg, flags);
}
EXPORT_SYMBOL(sock_recvmsg);

/**
 *	kernel_recvmsg - Receive a message from a socket (kernel space)
 *	@sock: The socket to receive the message from
 *	@msg: Received message
 *	@vec: Input s/g array for message data
 *	@num: Size of input s/g array
 *	@size: Number of bytes to read
 *	@flags: Message flags (MSG_DONTWAIT, etc...)
 *
 *	On return the msg structure contains the scatter/gather array passed in the
 *	vec argument. The array is modified so that it consists of the unfilled
 *	portion of the original array.
 *
 *	The returned value is the total number of bytes received, or an error.
 */

int kernel_recvmsg(struct socket *sock, struct msghdr *msg,
		   struct kvec *vec, size_t num, size_t size, int flags)
{
	mm_segment_t oldfs = get_fs();
	int result;

	iov_iter_kvec(&msg->msg_iter, READ, vec, num, size);
	set_fs(KERNEL_DS);
	result = sock_recvmsg(sock, msg, flags);
	set_fs(oldfs);
	return result;
}
EXPORT_SYMBOL(kernel_recvmsg);

static ssize_t sock_sendpage(struct file *file, struct page *page,
			     int offset, size_t size, loff_t *ppos, int more)
{
	struct socket *sock;
	int flags;

	sock = file->private_data;

	flags = (file->f_flags & O_NONBLOCK) ? MSG_DONTWAIT : 0;
	/* more is a combination of MSG_MORE and MSG_SENDPAGE_NOTLAST */
	flags |= more;

	return kernel_sendpage(sock, page, offset, size, flags);
}

static ssize_t sock_splice_read(struct file *file, loff_t *ppos,
				struct pipe_inode_info *pipe, size_t len,
				unsigned int flags)
{
	struct socket *sock = file->private_data;

	if (unlikely(!sock->ops->splice_read))
		return generic_file_splice_read(file, ppos, pipe, len, flags);

	return sock->ops->splice_read(sock, ppos, pipe, len, flags);
}

static ssize_t sock_read_iter(struct kiocb *iocb, struct iov_iter *to)
{
	struct file *file = iocb->ki_filp;
	struct socket *sock = file->private_data;
	struct msghdr msg = {.msg_iter = *to,
			     .msg_iocb = iocb};
	ssize_t res;

	if (file->f_flags & O_NONBLOCK)
		msg.msg_flags = MSG_DONTWAIT;

	if (iocb->ki_pos != 0)
		return -ESPIPE;

	if (!iov_iter_count(to))	/* Match SYS5 behaviour */
		return 0;

	res = sock_recvmsg(sock, &msg, msg.msg_flags);
	*to = msg.msg_iter;
	return res;
}

static ssize_t sock_write_iter(struct kiocb *iocb, struct iov_iter *from)
{
	struct file *file = iocb->ki_filp;
	struct socket *sock = file->private_data;
	struct msghdr msg = {.msg_iter = *from,
			     .msg_iocb = iocb};
	ssize_t res;

	if (iocb->ki_pos != 0)
		return -ESPIPE;

	if (file->f_flags & O_NONBLOCK)
		msg.msg_flags = MSG_DONTWAIT;

	if (sock->type == SOCK_SEQPACKET)
		msg.msg_flags |= MSG_EOR;

	res = sock_sendmsg(sock, &msg);
	*from = msg.msg_iter;
	return res;
}

/*
 * Atomic setting of ioctl hooks to avoid race
 * with module unload.
 */

static DEFINE_MUTEX(br_ioctl_mutex);
static int (*br_ioctl_hook) (struct net *, unsigned int cmd, void __user *arg);

//设置br的ioctl回调函数
void brioctl_set(int (*hook) (struct net *, unsigned int, void __user *))
{
	mutex_lock(&br_ioctl_mutex);
	br_ioctl_hook = hook;
	mutex_unlock(&br_ioctl_mutex);
}
EXPORT_SYMBOL(brioctl_set);

static DEFINE_MUTEX(vlan_ioctl_mutex);
static int (*vlan_ioctl_hook) (struct net *, void __user *arg);

void vlan_ioctl_set(int (*hook) (struct net *, void __user *))
{
	mutex_lock(&vlan_ioctl_mutex);
	vlan_ioctl_hook = hook;
	mutex_unlock(&vlan_ioctl_mutex);
}
EXPORT_SYMBOL(vlan_ioctl_set);

static DEFINE_MUTEX(dlci_ioctl_mutex);
static int (*dlci_ioctl_hook) (unsigned int, void __user *);

void dlci_ioctl_set(int (*hook) (unsigned int, void __user *))
{
	mutex_lock(&dlci_ioctl_mutex);
	dlci_ioctl_hook = hook;
	mutex_unlock(&dlci_ioctl_mutex);
}
EXPORT_SYMBOL(dlci_ioctl_set);

static long sock_do_ioctl(struct net *net, struct socket *sock,
			  unsigned int cmd, unsigned long arg)
{
	int err;
	void __user *argp = (void __user *)arg;

	err = sock->ops->ioctl(sock, cmd, arg);

	/*
	 * If this ioctl is unknown try to hand it down
	 * to the NIC driver.
	 */
	if (err != -ENOIOCTLCMD)
		return err;

	if (cmd == SIOCGIFCONF) {
		struct ifconf ifc;
		if (copy_from_user(&ifc, argp, sizeof(struct ifconf)))
			return -EFAULT;
		rtnl_lock();
		err = dev_ifconf(net, &ifc, sizeof(struct ifreq));
		rtnl_unlock();
		if (!err && copy_to_user(argp, &ifc, sizeof(struct ifconf)))
			err = -EFAULT;
	} else {
		struct ifreq ifr;
		bool need_copyout;
		if (copy_from_user(&ifr, argp, sizeof(struct ifreq)))
			return -EFAULT;
		err = dev_ioctl(net, cmd, &ifr, &need_copyout);
		if (!err && need_copyout)
			if (copy_to_user(argp, &ifr, sizeof(struct ifreq)))
				return -EFAULT;
	}
	return err;
}

/*
 *	With an ioctl, arg may well be a user mode pointer, but we don't know
 *	what to do with it - that's up to the protocol still.
 */

/**
 *	get_net_ns - increment the refcount of the network namespace
 *	@ns: common namespace (net)
 *
 *	Returns the net's common namespace.
 */

struct ns_common *get_net_ns(struct ns_common *ns)
{
	return &get_net(container_of(ns, struct net, ns))->ns;
}
EXPORT_SYMBOL_GPL(get_net_ns);

static long sock_ioctl(struct file *file, unsigned cmd, unsigned long arg)
{
	struct socket *sock;
	struct sock *sk;
	void __user *argp = (void __user *)arg;
	int pid, err;
	struct net *net;

	sock = file->private_data;
	sk = sock->sk;
	net = sock_net(sk);
	if (unlikely(cmd >= SIOCDEVPRIVATE && cmd <= (SIOCDEVPRIVATE + 15))) {
		struct ifreq ifr;
		bool need_copyout;
		if (copy_from_user(&ifr, argp, sizeof(struct ifreq)))
			return -EFAULT;
		//执行设备的ioctl
		err = dev_ioctl(net, cmd, &ifr, &need_copyout);
		if (!err && need_copyout)
			if (copy_to_user(argp, &ifr, sizeof(struct ifreq)))
				return -EFAULT;
	} else
#ifdef CONFIG_WEXT_CORE
	if (cmd >= SIOCIWFIRST && cmd <= SIOCIWLAST) {
		err = wext_handle_ioctl(net, cmd, argp);
	} else
#endif
		switch (cmd) {
		case FIOSETOWN:
		case SIOCSPGRP:
			err = -EFAULT;
			if (get_user(pid, (int __user *)argp))
				break;
			err = f_setown(sock->file, pid, 1);
			break;
		case FIOGETOWN:
		case SIOCGPGRP:
			err = put_user(f_getown(sock->file),
				       (int __user *)argp);
			break;
			//处理br相关的ioctl命令
		case SIOCGIFBR:
		case SIOCSIFBR:
		case SIOCBRADDBR:
		case SIOCBRDELBR:
			err = -ENOPKG;
			if (!br_ioctl_hook)
				request_module("bridge");

			mutex_lock(&br_ioctl_mutex);
			if (br_ioctl_hook)
				//调用br对应的ioctl回调
				err = br_ioctl_hook(net, cmd, argp);
			mutex_unlock(&br_ioctl_mutex);
			break;
		case SIOCGIFVLAN:
		case SIOCSIFVLAN:
			err = -ENOPKG;
			if (!vlan_ioctl_hook)
				request_module("8021q");

			mutex_lock(&vlan_ioctl_mutex);
			if (vlan_ioctl_hook)
				err = vlan_ioctl_hook(net, argp);
			mutex_unlock(&vlan_ioctl_mutex);
			break;
		case SIOCADDDLCI:
		case SIOCDELDLCI:
			err = -ENOPKG;
			if (!dlci_ioctl_hook)
				request_module("dlci");

			mutex_lock(&dlci_ioctl_mutex);
			if (dlci_ioctl_hook)
				err = dlci_ioctl_hook(cmd, argp);
			mutex_unlock(&dlci_ioctl_mutex);
			break;
		case SIOCGSKNS:
			err = -EPERM;
			if (!ns_capable(net->user_ns, CAP_NET_ADMIN))
				break;

			err = open_related_ns(&net->ns, get_net_ns);
			break;
		case SIOCGSTAMP_OLD:
		case SIOCGSTAMPNS_OLD:
			if (!sock->ops->gettstamp) {
				err = -ENOIOCTLCMD;
				break;
			}
			err = sock->ops->gettstamp(sock, argp,
						   cmd == SIOCGSTAMP_OLD,
						   !IS_ENABLED(CONFIG_64BIT));
			break;
		case SIOCGSTAMP_NEW:
		case SIOCGSTAMPNS_NEW:
			if (!sock->ops->gettstamp) {
				err = -ENOIOCTLCMD;
				break;
			}
			err = sock->ops->gettstamp(sock, argp,
						   cmd == SIOCGSTAMP_NEW,
						   false);
			break;
		default:
			err = sock_do_ioctl(net, sock, cmd, arg);
			break;
		}
	return err;
}

/**
 *	sock_create_lite - creates a socket
 *	@family: protocol family (AF_INET, ...)
 *	@type: communication type (SOCK_STREAM, ...)
 *	@protocol: protocol (0, ...)
 *	@res: new socket
 *
 *	Creates a new socket and assigns it to @res, passing through LSM.
 *	The new socket initialization is not complete, see kernel_accept().
 *	Returns 0 or an error. On failure @res is set to %NULL.
 *	This function internally uses GFP_KERNEL.
 */

//创建sock,指定sock->type
int sock_create_lite(int family, int type, int protocol, struct socket **res/*出参，返回的socket*/)
{
	int err;
	struct socket *sock = NULL;

	//创建前hook点
	err = security_socket_create(family, type, protocol, 1);
	if (err)
		goto out;

	//申请一个sock
	sock = sock_alloc();
	if (!sock) {
		err = -ENOMEM;
		goto out;
	}

	//指定socket类型，例如SOCK_DGRAM
	sock->type = type;

	//创建后hook点
	err = security_socket_post_create(sock, family, type, protocol, 1);
	if (err)
		goto out_release;

out:
	*res = sock;
	return err;
out_release:
	sock_release(sock);
	sock = NULL;
	goto out;
}
EXPORT_SYMBOL(sock_create_lite);

/* No kernel lock held - perfect */
static __poll_t sock_poll(struct file *file, poll_table *wait)
{
	struct socket *sock = file->private_data;
	__poll_t events = poll_requested_events(wait), flag = 0;

	if (!sock->ops->poll)
		return 0;

	if (sk_can_busy_loop(sock->sk)) {
		/* poll once if requested by the syscall */
		if (events & POLL_BUSY_LOOP)
			sk_busy_loop(sock->sk, 1);

		/* if this socket can poll_ll, tell the system call */
		flag = POLL_BUSY_LOOP;
	}

	return sock->ops->poll(file, sock, wait) | flag;
}

static int sock_mmap(struct file *file, struct vm_area_struct *vma)
{
	struct socket *sock = file->private_data;

	return sock->ops->mmap(file, sock, vma);
}

static int sock_close(struct inode *inode, struct file *filp)
{
	__sock_release(SOCKET_I(inode), inode);
	return 0;
}

/*
 *	Update the socket async list
 *
 *	Fasync_list locking strategy.
 *
 *	1. fasync_list is modified only under process context socket lock
 *	   i.e. under semaphore.
 *	2. fasync_list is used under read_lock(&sk->sk_callback_lock)
 *	   or under socket lock
 */

static int sock_fasync(int fd, struct file *filp, int on)
{
	struct socket *sock = filp->private_data;
	struct sock *sk = sock->sk;
	struct socket_wq *wq = &sock->wq;

	if (sk == NULL)
		return -EINVAL;

	lock_sock(sk);
	fasync_helper(fd, filp, on, &wq->fasync_list);

	if (!wq->fasync_list)
		sock_reset_flag(sk, SOCK_FASYNC);
	else
		sock_set_flag(sk, SOCK_FASYNC);

	release_sock(sk);
	return 0;
}

/* This function may be called only under rcu_lock */

int sock_wake_async(struct socket_wq *wq, int how, int band)
{
	if (!wq || !wq->fasync_list)
		return -1;

	switch (how) {
	case SOCK_WAKE_WAITD:
		if (test_bit(SOCKWQ_ASYNC_WAITDATA, &wq->flags))
			break;
		goto call_kill;
	case SOCK_WAKE_SPACE:
		if (!test_and_clear_bit(SOCKWQ_ASYNC_NOSPACE, &wq->flags))
			break;
		/* fall through */
	case SOCK_WAKE_IO:
call_kill:
		kill_fasync(&wq->fasync_list, SIGIO, band);
		break;
	case SOCK_WAKE_URG:
		//紧急数据
		kill_fasync(&wq->fasync_list, SIGURG, band);
	}

	return 0;
}
EXPORT_SYMBOL(sock_wake_async);

/**
 *	__sock_create - creates a socket
 *	@net: net namespace
 *	@family: protocol family (AF_INET, ...)
 *	@type: communication type (SOCK_STREAM, ...)
 *	@protocol: protocol (0, ...)
 *	@res: new socket
 *	@kern: boolean for kernel space sockets
 *
 *	Creates a new socket and assigns it to @res, passing through LSM.
 *	Returns 0 or an error. On failure @res is set to %NULL. @kern must
 *	be set to true if the socket resides in kernel space.
 *	This function internally uses GFP_KERNEL.
 */

//根据family查找对应的net_proto_family,然后调用对应的协议句柄创建相应的socket
int __sock_create(struct net *net, int family, int type, int protocol,
			 struct socket **res/*出参，返回创建的socket*/, int kern/*是否kernel socket*/)
{
	int err;
	struct socket *sock;
	const struct net_proto_family *pf;

	/*
	 *      Check protocol is in range
	 */
	//地址族校验
	if (family < 0 || family >= NPROTO)
		return -EAFNOSUPPORT;

	//socket类型校验
	if (type < 0 || type >= SOCK_MAX)
		return -EINVAL;

	/* Compatibility.

	   This uglymoron is moved from INET layer to here to avoid
	   deadlock in module load.
	 */
	if (family == PF_INET && type == SOCK_PACKET) {
		pr_info_once("%s uses obsolete (PF_INET,SOCK_PACKET)\n",
			     current->comm);
		//兼容性考虑，将PF_INET,SOCK_PACKET更新为PF_PACKET
		family = PF_PACKET;
	}

	err = security_socket_create(family, type, protocol, kern);
	if (err)
		return err;

	/*
	 *	Allocate the socket and allow the family to set things up. if
	 *	the protocol is 0, the family is instructed to select an appropriate
	 *	default.
	 */
	//申请socket
	sock = sock_alloc();
	if (!sock) {
		net_warn_ratelimited("socket: no more sockets\n");
		return -ENFILE;	/* Not exactly a match, but its the
				   closest posix thing */
	}

	//设置socket类型，例如SOCK_STREAM,SOCK_DGRAM等
	sock->type = type;

#ifdef CONFIG_MODULES
	/* Attempt to load a protocol module if the find failed.
	 *
	 * 12/09/1996 Marcin: But! this makes REALLY only sense, if the user
	 * requested real, full-featured networking support upon configuration.
	 * Otherwise module support will break!
	 */
	//如果还未注册此协议，则请求载入对应的module
	if (rcu_access_pointer(net_families[family]) == NULL)
		request_module("net-pf-%d", family);
#endif

	rcu_read_lock();
	//取出此family对应的socket操作集,例如inet_family_ops
	pf = rcu_dereference(net_families[family]);
	err = -EAFNOSUPPORT;
	if (!pf)
		goto out_release;

	/*
	 * We will call the ->create function, that possibly is in a loadable
	 * module, so we have to bump that loadable module refcnt first.
	 */
	//增加对module的引用
	if (!try_module_get(pf->owner))
		goto out_release;

	/* Now protected by module ref count */
	rcu_read_unlock();

	//调用create创建对应的sock，例如通过netlink_create创建netlink的socket
	err = pf->create(net, sock, protocol, kern);
	if (err < 0)
		goto out_module_put;

	/*
	 * Now to bump the refcnt of the [loadable] module that owns this
	 * socket at sock_release time we decrement its refcnt.
	 */
	//增加对sock->ops对应module的引用
	if (!try_module_get(sock->ops->owner))
		goto out_module_busy;

	/*
	 * Now that we're done with the ->create function, the [loadable]
	 * module can have its refcnt decremented
	 */
	module_put(pf->owner);
	err = security_socket_post_create(sock, family, type, protocol, kern);
	if (err)
		goto out_sock_release;
	*res = sock;//设置出参

	return 0;

out_module_busy:
	err = -EAFNOSUPPORT;
out_module_put:
	sock->ops = NULL;
	module_put(pf->owner);
out_sock_release:
	sock_release(sock);
	return err;

out_release:
	rcu_read_unlock();
	goto out_sock_release;
}
EXPORT_SYMBOL(__sock_create);

/**
 *	sock_create - creates a socket
 *	@family: protocol family (AF_INET, ...)
 *	@type: communication type (SOCK_STREAM, ...)
 *	@protocol: protocol (0, ...)
 *	@res: new socket
 *
 *	A wrapper around __sock_create().
 *	Returns 0 or an error. This function internally uses GFP_KERNEL.
 */

int sock_create(int family, int type, int protocol, struct socket **res/*出参，返回创建的socket*/)
{
	//创建socket,传入namespace
	return __sock_create(current->nsproxy->net_ns, family, type, protocol, res, 0);
}
EXPORT_SYMBOL(sock_create);

/**
 *	sock_create_kern - creates a socket (kernel space)
 *	@net: net namespace
 *	@family: protocol family (AF_INET, ...)
 *	@type: communication type (SOCK_STREAM, ...)
 *	@protocol: protocol (0, ...)
 *	@res: new socket
 *
 *	A wrapper around __sock_create().
 *	Returns 0 or an error. This function internally uses GFP_KERNEL.
 */

//kernel创建socket
int sock_create_kern(struct net *net, int family, int type, int protocol, struct socket **res)
{
	return __sock_create(net, family, type, protocol, res, 1);
}
EXPORT_SYMBOL(sock_create_kern);

//socket系统调用实现
int __sys_socket(int family, int type, int protocol)
{
	int retval;
	struct socket *sock;
	int flags;

	/* Check the SOCK_* constants for consistency.  */
	BUILD_BUG_ON(SOCK_CLOEXEC != O_CLOEXEC);
	BUILD_BUG_ON((SOCK_MAX | SOCK_TYPE_MASK) != SOCK_TYPE_MASK);
	BUILD_BUG_ON(SOCK_CLOEXEC & SOCK_TYPE_MASK);
	BUILD_BUG_ON(SOCK_NONBLOCK & SOCK_TYPE_MASK);

	//取封装在type内的flags(高28位）
	flags = type & ~SOCK_TYPE_MASK;
	//当前仅支持两种flags
	if (flags & ~(SOCK_CLOEXEC | SOCK_NONBLOCK))
		return -EINVAL;

	//取封装在type内的真实type
	type &= SOCK_TYPE_MASK;

	if (SOCK_NONBLOCK != O_NONBLOCK && (flags & SOCK_NONBLOCK))
		flags = (flags & ~SOCK_NONBLOCK) | O_NONBLOCK;//更新为非阻塞标记

	//创建对应的socket
	retval = sock_create(family, type, protocol, &sock/*出参，生成的socket*/);
	if (retval < 0)
		return retval;

	//将socket映射到fd
	return sock_map_fd(sock, flags & (O_CLOEXEC | O_NONBLOCK));
}

SYSCALL_DEFINE3(socket, int, family, int, type, int, protocol)
{
	//实现socket系统调用
	return __sys_socket(family, type, protocol);
}

/*
 *	Create a pair of connected sockets.
 */

int __sys_socketpair(int family, int type, int protocol, int __user *usockvec)
{
	struct socket *sock1, *sock2;
	int fd1, fd2, err;
	struct file *newfile1, *newfile2;
	int flags;

	flags = type & ~SOCK_TYPE_MASK;
	if (flags & ~(SOCK_CLOEXEC | SOCK_NONBLOCK))
		return -EINVAL;
	type &= SOCK_TYPE_MASK;

	if (SOCK_NONBLOCK != O_NONBLOCK && (flags & SOCK_NONBLOCK))
		flags = (flags & ~SOCK_NONBLOCK) | O_NONBLOCK;

	/*
	 * reserve descriptors and make sure we won't fail
	 * to return them to userland.
	 */
	fd1 = get_unused_fd_flags(flags);
	if (unlikely(fd1 < 0))
		return fd1;

	fd2 = get_unused_fd_flags(flags);
	if (unlikely(fd2 < 0)) {
		put_unused_fd(fd1);
		return fd2;
	}

	err = put_user(fd1, &usockvec[0]);
	if (err)
		goto out;

	err = put_user(fd2, &usockvec[1]);
	if (err)
		goto out;

	/*
	 * Obtain the first socket and check if the underlying protocol
	 * supports the socketpair call.
	 */

	err = sock_create(family, type, protocol, &sock1);
	if (unlikely(err < 0))
		goto out;

	err = sock_create(family, type, protocol, &sock2);
	if (unlikely(err < 0)) {
		sock_release(sock1);
		goto out;
	}

	err = security_socket_socketpair(sock1, sock2);
	if (unlikely(err)) {
		sock_release(sock2);
		sock_release(sock1);
		goto out;
	}

	err = sock1->ops->socketpair(sock1, sock2);
	if (unlikely(err < 0)) {
		sock_release(sock2);
		sock_release(sock1);
		goto out;
	}

	newfile1 = sock_alloc_file(sock1, flags, NULL);
	if (IS_ERR(newfile1)) {
		err = PTR_ERR(newfile1);
		sock_release(sock2);
		goto out;
	}

	newfile2 = sock_alloc_file(sock2, flags, NULL);
	if (IS_ERR(newfile2)) {
		err = PTR_ERR(newfile2);
		fput(newfile1);
		goto out;
	}

	audit_fd_pair(fd1, fd2);

	fd_install(fd1, newfile1);
	fd_install(fd2, newfile2);
	return 0;

out:
	put_unused_fd(fd2);
	put_unused_fd(fd1);
	return err;
}

SYSCALL_DEFINE4(socketpair, int, family, int, type, int, protocol,
		int __user *, usockvec)
{
	return __sys_socketpair(family, type, protocol, usockvec);
}

/*
 *	Bind a name to a socket. Nothing much to do here since it's
 *	the protocol's responsibility to handle the local address.
 *
 *	We move the socket address to kernel space before we call
 *	the protocol layer (having also checked the address is ok).
 */

int __sys_bind(int fd, struct sockaddr __user *umyaddr/*要绑定的地址*/, int addrlen)
{
	struct socket *sock;
	struct sockaddr_storage address;
	int err, fput_needed;

	//依据fd,查找到对应的sock
	sock = sockfd_lookup_light(fd, &err, &fput_needed);
	if (sock) {
		//将用户态sockaddr copy到address中
		err = move_addr_to_kernel(umyaddr, addrlen, &address);
		if (!err) {
			err = security_socket_bind(sock,
						   (struct sockaddr *)&address,
						   addrlen);
			if (!err)
				//调用sock操作集中的bind函数
				err = sock->ops->bind(sock,
						      (struct sockaddr *)
						      &address, addrlen);
		}
		fput_light(sock->file, fput_needed);
	}
	return err;
}

//定义bind系统调用
SYSCALL_DEFINE3(bind, int, fd, struct sockaddr __user *, umyaddr, int, addrlen)
{
	return __sys_bind(fd, umyaddr, addrlen);
}

/*
 *	Perform a listen. Basically, we allow the protocol to do anything
 *	necessary for a listen, and if that works, we mark the socket as
 *	ready for listening.
 */
//实现系统调用listen
int __sys_listen(int fd, int backlog)
{
	struct socket *sock;
	int err, fput_needed;
	int somaxconn;

	sock = sockfd_lookup_light(fd, &err, &fput_needed);
	if (sock) {
		//backlog不能大于somaxconn
		somaxconn = sock_net(sock->sk)->core.sysctl_somaxconn;
		if ((unsigned int)backlog > somaxconn)
			backlog = somaxconn;

		err = security_socket_listen(sock, backlog);
		if (!err)
			err = sock->ops->listen(sock, backlog);

		fput_light(sock->file, fput_needed);
	}
	return err;
}

SYSCALL_DEFINE2(listen, int, fd, int, backlog)
{
	return __sys_listen(fd, backlog);
}

int __sys_accept4_file(struct file *file, unsigned file_flags,
		       struct sockaddr __user *upeer_sockaddr,
		       int __user *upeer_addrlen, int flags)
{
	struct socket *sock, *newsock;
	struct file *newfile;
	int err, len, newfd;
	struct sockaddr_storage address;

	//flags目前仅支持以下二种
	if (flags & ~(SOCK_CLOEXEC | SOCK_NONBLOCK))
		return -EINVAL;

	if (SOCK_NONBLOCK != O_NONBLOCK && (flags & SOCK_NONBLOCK))
		flags = (flags & ~SOCK_NONBLOCK) | O_NONBLOCK;

	sock = sock_from_file(file, &err);
	if (!sock)
		goto out;

	err = -ENFILE;
	//申请一个sock
	newsock = sock_alloc();
	if (!newsock)
		goto out;

	//新sock的类型,ops与原sock相同
	newsock->type = sock->type;
	newsock->ops = sock->ops;

	/*
	 * We don't need try_module_get here, as the listening socket (sock)
	 * has the protocol module (sock->ops->owner) held.
	 */
	__module_get(newsock->ops->owner);

	//申请一个未用的fd
	newfd = get_unused_fd_flags(flags);
	if (unlikely(newfd < 0)) {
		err = newfd;
		sock_release(newsock);
		goto out;
	}
	newfile = sock_alloc_file(newsock, flags, sock->sk->sk_prot_creator->name);
	if (IS_ERR(newfile)) {
		err = PTR_ERR(newfile);
		put_unused_fd(newfd);
		goto out;
	}

	err = security_socket_accept(sock, newsock);
	if (err)
		goto out_fd;

<<<<<<< HEAD
	//调用ops回调
	err = sock->ops->accept(sock, newsock, sock->file->f_flags, false);
=======
	err = sock->ops->accept(sock, newsock, sock->file->f_flags | file_flags,
					false);
>>>>>>> e42617b8
	if (err < 0)
		goto out_fd;

	if (upeer_sockaddr) {
		len = newsock->ops->getname(newsock,
					(struct sockaddr *)&address, 2);
		if (len < 0) {
			err = -ECONNABORTED;
			goto out_fd;
		}
		err = move_addr_to_user(&address,
					len, upeer_sockaddr, upeer_addrlen);
		if (err < 0)
			goto out_fd;
	}

	/* File flags are not inherited via accept() unlike another OSes. */

	fd_install(newfd, newfile);
	err = newfd;
out:
	return err;
out_fd:
	fput(newfile);
	put_unused_fd(newfd);
	goto out;

}

/*
 *	For accept, we attempt to create a new socket, set up the link
 *	with the client, wake up the client, then return the new
 *	connected fd. We collect the address of the connector in kernel
 *	space and move it to user at the very end. This is unclean because
 *	we open the socket then return an error.
 *
 *	1003.1g adds the ability to recvmsg() to query connection pending
 *	status to recvmsg. We need to add that support in a way thats
 *	clean when we restructure accept also.
 */

int __sys_accept4(int fd, struct sockaddr __user *upeer_sockaddr,
		  int __user *upeer_addrlen, int flags)
{
	int ret = -EBADF;
	struct fd f;

	f = fdget(fd);
	if (f.file) {
		ret = __sys_accept4_file(f.file, 0, upeer_sockaddr,
						upeer_addrlen, flags);
		if (f.flags)
			fput(f.file);
	}

	return ret;
}

SYSCALL_DEFINE4(accept4, int, fd, struct sockaddr __user *, upeer_sockaddr,
		int __user *, upeer_addrlen, int, flags)
{
	return __sys_accept4(fd, upeer_sockaddr, upeer_addrlen, flags);
}

SYSCALL_DEFINE3(accept, int, fd, struct sockaddr __user *, upeer_sockaddr,
		int __user *, upeer_addrlen)
{
	return __sys_accept4(fd, upeer_sockaddr, upeer_addrlen, 0);
}

/*
 *	Attempt to connect to a socket with the server address.  The address
 *	is in user space so we verify it is OK and move it to kernel space.
 *
 *	For 1003.1g we need to add clean support for a bind to AF_UNSPEC to
 *	break bindings
 *
 *	NOTE: 1003.1g draft 6.3 is broken with respect to AX.25/NetROM and
 *	other SEQPACKET protocols that take time to connect() as it doesn't
 *	include the -EINPROGRESS status for such sockets.
 */

int __sys_connect_file(struct file *file, struct sockaddr_storage *address,
		       int addrlen, int file_flags)
{
	struct socket *sock;
	int err;

	sock = sock_from_file(file, &err);
	if (!sock)
		goto out;

	err =
	    security_socket_connect(sock, (struct sockaddr *)address, addrlen);
	if (err)
		goto out;

<<<<<<< HEAD
	//调用sock的ops实现connect
	err = sock->ops->connect(sock, (struct sockaddr *)&address, addrlen,
				 sock->file->f_flags);
out_put:
	fput_light(sock->file, fput_needed);
=======
	err = sock->ops->connect(sock, (struct sockaddr *)address, addrlen,
				 sock->file->f_flags | file_flags);
>>>>>>> e42617b8
out:
	return err;
}

int __sys_connect(int fd, struct sockaddr __user *uservaddr, int addrlen)
{
	int ret = -EBADF;
	struct fd f;

	f = fdget(fd);
	if (f.file) {
		struct sockaddr_storage address;

		ret = move_addr_to_kernel(uservaddr, addrlen, &address);
		if (!ret)
			ret = __sys_connect_file(f.file, &address, addrlen, 0);
		if (f.flags)
			fput(f.file);
	}

	return ret;
}

SYSCALL_DEFINE3(connect, int, fd, struct sockaddr __user *, uservaddr,
		int, addrlen)
{
	return __sys_connect(fd, uservaddr, addrlen);
}

/*
 *	Get the local address ('name') of a socket object. Move the obtained
 *	name to user space.
 */

int __sys_getsockname(int fd, struct sockaddr __user *usockaddr,
		      int __user *usockaddr_len)
{
	struct socket *sock;
	struct sockaddr_storage address;
	int err, fput_needed;

	sock = sockfd_lookup_light(fd, &err, &fput_needed);
	if (!sock)
		goto out;

	err = security_socket_getsockname(sock);
	if (err)
		goto out_put;

	err = sock->ops->getname(sock, (struct sockaddr *)&address, 0);
	if (err < 0)
		goto out_put;
        /* "err" is actually length in this case */
	err = move_addr_to_user(&address, err, usockaddr, usockaddr_len);

out_put:
	fput_light(sock->file, fput_needed);
out:
	return err;
}

SYSCALL_DEFINE3(getsockname, int, fd, struct sockaddr __user *, usockaddr,
		int __user *, usockaddr_len)
{
	return __sys_getsockname(fd, usockaddr, usockaddr_len);
}

/*
 *	Get the remote address ('name') of a socket object. Move the obtained
 *	name to user space.
 */

int __sys_getpeername(int fd, struct sockaddr __user *usockaddr,
		      int __user *usockaddr_len)
{
	struct socket *sock;
	struct sockaddr_storage address;
	int err, fput_needed;

	sock = sockfd_lookup_light(fd, &err, &fput_needed);
	if (sock != NULL) {
		err = security_socket_getpeername(sock);
		if (err) {
			fput_light(sock->file, fput_needed);
			return err;
		}

		err = sock->ops->getname(sock, (struct sockaddr *)&address, 1);
		if (err >= 0)
			/* "err" is actually length in this case */
			err = move_addr_to_user(&address, err, usockaddr,
						usockaddr_len);
		fput_light(sock->file, fput_needed);
	}
	return err;
}

SYSCALL_DEFINE3(getpeername, int, fd, struct sockaddr __user *, usockaddr,
		int __user *, usockaddr_len)
{
	return __sys_getpeername(fd, usockaddr, usockaddr_len);
}

/*
 *	Send a datagram to a given address. We move the address into kernel
 *	space and check the user space data area is readable before invoking
 *	the protocol.
 */
int __sys_sendto(int fd, void __user *buff, size_t len, unsigned int flags,
		 struct sockaddr __user *addr,  int addr_len)
{
	struct socket *sock;
	struct sockaddr_storage address;
	int err;
	struct msghdr msg;
	struct iovec iov;
	int fput_needed;

	err = import_single_range(WRITE, buff, len, &iov, &msg.msg_iter);
	if (unlikely(err))
		return err;
	sock = sockfd_lookup_light(fd, &err, &fput_needed);
	if (!sock)
		goto out;

	msg.msg_name = NULL;
	msg.msg_control = NULL;
	msg.msg_controllen = 0;
	msg.msg_namelen = 0;
	if (addr) {
		err = move_addr_to_kernel(addr, addr_len, &address);
		if (err < 0)
			goto out_put;
		msg.msg_name = (struct sockaddr *)&address;
		msg.msg_namelen = addr_len;
	}
	if (sock->file->f_flags & O_NONBLOCK)
		flags |= MSG_DONTWAIT;
	msg.msg_flags = flags;
	err = sock_sendmsg(sock, &msg);

out_put:
	fput_light(sock->file, fput_needed);
out:
	return err;
}

SYSCALL_DEFINE6(sendto, int, fd, void __user *, buff, size_t, len,
		unsigned int, flags, struct sockaddr __user *, addr,
		int, addr_len)
{
	return __sys_sendto(fd, buff, len, flags, addr, addr_len);
}

/*
 *	Send a datagram down a socket.
 */

SYSCALL_DEFINE4(send, int, fd, void __user *, buff, size_t, len,
		unsigned int, flags)
{
	return __sys_sendto(fd, buff, len, flags, NULL, 0);
}

/*
 *	Receive a frame from the socket and optionally record the address of the
 *	sender. We verify the buffers are writable and if needed move the
 *	sender address from kernel to user space.
 */
int __sys_recvfrom(int fd, void __user *ubuf, size_t size, unsigned int flags,
		   struct sockaddr __user *addr, int __user *addr_len)
{
	struct socket *sock;
	struct iovec iov;
	struct msghdr msg;
	struct sockaddr_storage address;
	int err, err2;
	int fput_needed;

	err = import_single_range(READ, ubuf, size, &iov, &msg.msg_iter);
	if (unlikely(err))
		return err;

	//由fd找到对应socket
	sock = sockfd_lookup_light(fd, &err, &fput_needed);
	if (!sock)
		goto out;

	msg.msg_control = NULL;
	msg.msg_controllen = 0;
	/* Save some cycles and don't copy the address if not needed */
	msg.msg_name = addr ? (struct sockaddr *)&address : NULL;
	/* We assume all kernel code knows the size of sockaddr_storage */
	msg.msg_namelen = 0;
	msg.msg_iocb = NULL;
	msg.msg_flags = 0;
	if (sock->file->f_flags & O_NONBLOCK)
		flags |= MSG_DONTWAIT;


	//通过socket的recvmsg回调来完成任务
	err = sock_recvmsg(sock, &msg, flags);

	if (err >= 0 && addr != NULL) {
		err2 = move_addr_to_user(&address,
					 msg.msg_namelen, addr, addr_len);
		if (err2 < 0)
			err = err2;
	}

	fput_light(sock->file, fput_needed);
out:
	return err;
}

SYSCALL_DEFINE6(recvfrom, int, fd, void __user *, ubuf, size_t, size,
		unsigned int, flags, struct sockaddr __user *, addr,
		int __user *, addr_len)
{
	//实现recvfrom系统调用
	return __sys_recvfrom(fd, ubuf, size, flags, addr, addr_len);
}

/*
 *	Receive a datagram from a socket.
 */

SYSCALL_DEFINE4(recv, int, fd, void __user *, ubuf, size_t, size,
		unsigned int, flags)
{
	//自socket中收取报文
	return __sys_recvfrom(fd, ubuf, size, flags, NULL, NULL);
}

/*
 *	Set a socket option. Because we don't know the option lengths we have
 *	to pass the user mode parameter for the protocols to sort out.
 */
//optname：需设置的选项。
//optval：指针，指向存放选项待设置的新值的缓冲区。
//optlen：optval缓冲区长度。
//level 选项定义的层次；支持SOL_SOCKET、IPPROTO_TCP、IPPROTO_IP和IPPROTO_IPV6
static int __sys_setsockopt(int fd, int level, int optname,
			    char __user *optval, int optlen)
{
	mm_segment_t oldfs = get_fs();
	char *kernel_optval = NULL;
	int err, fput_needed;
	struct socket *sock;

	if (optlen < 0)
		return -EINVAL;

	sock = sockfd_lookup_light(fd, &err, &fput_needed);
	if (sock != NULL) {
		err = security_socket_setsockopt(sock, level, optname);
		if (err)
			goto out_put;

		err = BPF_CGROUP_RUN_PROG_SETSOCKOPT(sock->sk, &level,
						     &optname, optval, &optlen,
						     &kernel_optval);

		if (err < 0) {
			goto out_put;
		} else if (err > 0) {
			err = 0;
			goto out_put;
		}

		if (kernel_optval) {
			set_fs(KERNEL_DS);
			optval = (char __user __force *)kernel_optval;
		}

		if (level == SOL_SOCKET)
			//实现socket层面的选项设置
			err =
			    sock_setsockopt(sock, level, optname, optval,
					    optlen);
		else
			//其它level,直接采用ops设置
			err =
			    sock->ops->setsockopt(sock, level, optname, optval,
						  optlen);

		if (kernel_optval) {
			set_fs(oldfs);
			kfree(kernel_optval);
		}
out_put:
		fput_light(sock->file, fput_needed);
	}
	return err;
}

SYSCALL_DEFINE5(setsockopt, int, fd, int, level, int, optname,
		char __user *, optval, int, optlen)
{
	//setsockopt系统调用实现
	return __sys_setsockopt(fd, level, optname, optval, optlen);
}

/*
 *	Get a socket option. Because we don't know the option lengths we have
 *	to pass a user mode parameter for the protocols to sort out.
 */

static int __sys_getsockopt(int fd, int level, int optname,
			    char __user *optval, int __user *optlen)
{
	int err, fput_needed;
	struct socket *sock;
	int max_optlen;

	sock = sockfd_lookup_light(fd, &err, &fput_needed);
	if (sock != NULL) {
		err = security_socket_getsockopt(sock, level, optname);
		if (err)
			goto out_put;

		max_optlen = BPF_CGROUP_GETSOCKOPT_MAX_OPTLEN(optlen);

		if (level == SOL_SOCKET)
			err =
			    sock_getsockopt(sock, level, optname, optval,
					    optlen);
		else
			err =
			    sock->ops->getsockopt(sock, level, optname, optval,
						  optlen);

		err = BPF_CGROUP_RUN_PROG_GETSOCKOPT(sock->sk, level, optname,
						     optval, optlen,
						     max_optlen, err);
out_put:
		fput_light(sock->file, fput_needed);
	}
	return err;
}

SYSCALL_DEFINE5(getsockopt, int, fd, int, level, int, optname,
		char __user *, optval, int __user *, optlen)
{
	return __sys_getsockopt(fd, level, optname, optval, optlen);
}

/*
 *	Shutdown a socket.
 */

int __sys_shutdown(int fd, int how)
{
	int err, fput_needed;
	struct socket *sock;

	sock = sockfd_lookup_light(fd, &err, &fput_needed);
	if (sock != NULL) {
		err = security_socket_shutdown(sock, how);
		if (!err)
			err = sock->ops->shutdown(sock, how);
		fput_light(sock->file, fput_needed);
	}
	return err;
}

SYSCALL_DEFINE2(shutdown, int, fd, int, how)
{
	return __sys_shutdown(fd, how);
}

/* A couple of helpful macros for getting the address of the 32/64 bit
 * fields which are the same type (int / unsigned) on our platforms.
 */
#define COMPAT_MSG(msg, member)	((MSG_CMSG_COMPAT & flags) ? &msg##_compat->member : &msg->member)
#define COMPAT_NAMELEN(msg)	COMPAT_MSG(msg, msg_namelen)
#define COMPAT_FLAGS(msg)	COMPAT_MSG(msg, msg_flags)

struct used_address {
	struct sockaddr_storage name;
	unsigned int name_len;
};

static int copy_msghdr_from_user(struct msghdr *kmsg,
				 struct user_msghdr __user *umsg,
				 struct sockaddr __user **save_addr,
				 struct iovec **iov)
{
	struct user_msghdr msg;
	ssize_t err;

	if (copy_from_user(&msg, umsg, sizeof(*umsg)))
		return -EFAULT;

	kmsg->msg_control = (void __force *)msg.msg_control;
	kmsg->msg_controllen = msg.msg_controllen;
	kmsg->msg_flags = msg.msg_flags;

	kmsg->msg_namelen = msg.msg_namelen;
	if (!msg.msg_name)
		kmsg->msg_namelen = 0;

	if (kmsg->msg_namelen < 0)
		return -EINVAL;

	if (kmsg->msg_namelen > sizeof(struct sockaddr_storage))
		kmsg->msg_namelen = sizeof(struct sockaddr_storage);

	if (save_addr)
		*save_addr = msg.msg_name;

	if (msg.msg_name && kmsg->msg_namelen) {
		if (!save_addr) {
			err = move_addr_to_kernel(msg.msg_name,
						  kmsg->msg_namelen,
						  kmsg->msg_name);
			if (err < 0)
				return err;
		}
	} else {
		kmsg->msg_name = NULL;
		kmsg->msg_namelen = 0;
	}

	if (msg.msg_iovlen > UIO_MAXIOV)
		return -EMSGSIZE;

	kmsg->msg_iocb = NULL;

	err = import_iovec(save_addr ? READ : WRITE,
			    msg.msg_iov, msg.msg_iovlen,
			    UIO_FASTIOV, iov, &kmsg->msg_iter);
	return err < 0 ? err : 0;
}

static int ____sys_sendmsg(struct socket *sock, struct msghdr *msg_sys,
			   unsigned int flags, struct used_address *used_address,
			   unsigned int allowed_msghdr_flags)
{
	unsigned char ctl[sizeof(struct cmsghdr) + 20]
				__aligned(sizeof(__kernel_size_t));
	/* 20 is size of ipv6_pktinfo */
	unsigned char *ctl_buf = ctl;
	int ctl_len;
	ssize_t err;

	err = -ENOBUFS;

	if (msg_sys->msg_controllen > INT_MAX)
		goto out;
	flags |= (msg_sys->msg_flags & allowed_msghdr_flags);
	ctl_len = msg_sys->msg_controllen;
	if ((MSG_CMSG_COMPAT & flags) && ctl_len) {
		err =
		    cmsghdr_from_user_compat_to_kern(msg_sys, sock->sk, ctl,
						     sizeof(ctl));
		if (err)
			goto out;
		ctl_buf = msg_sys->msg_control;
		ctl_len = msg_sys->msg_controllen;
	} else if (ctl_len) {
		BUILD_BUG_ON(sizeof(struct cmsghdr) !=
			     CMSG_ALIGN(sizeof(struct cmsghdr)));
		if (ctl_len > sizeof(ctl)) {
			ctl_buf = sock_kmalloc(sock->sk, ctl_len, GFP_KERNEL);
			if (ctl_buf == NULL)
				goto out;
		}
		err = -EFAULT;
		/*
		 * Careful! Before this, msg_sys->msg_control contains a user pointer.
		 * Afterwards, it will be a kernel pointer. Thus the compiler-assisted
		 * checking falls down on this.
		 */
		if (copy_from_user(ctl_buf,
				   (void __user __force *)msg_sys->msg_control,
				   ctl_len))
			goto out_freectl;
		msg_sys->msg_control = ctl_buf;
	}
	msg_sys->msg_flags = flags;

	if (sock->file->f_flags & O_NONBLOCK)
		msg_sys->msg_flags |= MSG_DONTWAIT;
	/*
	 * If this is sendmmsg() and current destination address is same as
	 * previously succeeded address, omit asking LSM's decision.
	 * used_address->name_len is initialized to UINT_MAX so that the first
	 * destination address never matches.
	 */
	if (used_address && msg_sys->msg_name &&
	    used_address->name_len == msg_sys->msg_namelen &&
	    !memcmp(&used_address->name, msg_sys->msg_name,
		    used_address->name_len)) {
		err = sock_sendmsg_nosec(sock, msg_sys);
		goto out_freectl;
	}
	err = sock_sendmsg(sock, msg_sys);
	/*
	 * If this is sendmmsg() and sending to current destination address was
	 * successful, remember it.
	 */
	if (used_address && err >= 0) {
		used_address->name_len = msg_sys->msg_namelen;
		if (msg_sys->msg_name)
			memcpy(&used_address->name, msg_sys->msg_name,
			       used_address->name_len);
	}

out_freectl:
	if (ctl_buf != ctl)
		sock_kfree_s(sock->sk, ctl_buf, ctl_len);
out:
	return err;
}

int sendmsg_copy_msghdr(struct msghdr *msg,
			struct user_msghdr __user *umsg, unsigned flags,
			struct iovec **iov)
{
	int err;

	if (flags & MSG_CMSG_COMPAT) {
		struct compat_msghdr __user *msg_compat;

		msg_compat = (struct compat_msghdr __user *) umsg;
		err = get_compat_msghdr(msg, msg_compat, NULL, iov);
	} else {
		err = copy_msghdr_from_user(msg, umsg, NULL, iov);
	}
	if (err < 0)
		return err;

	return 0;
}

static int ___sys_sendmsg(struct socket *sock, struct user_msghdr __user *msg,
			 struct msghdr *msg_sys, unsigned int flags,
			 struct used_address *used_address,
			 unsigned int allowed_msghdr_flags)
{
	struct sockaddr_storage address;
	struct iovec iovstack[UIO_FASTIOV], *iov = iovstack;
	ssize_t err;

	msg_sys->msg_name = &address;

	err = sendmsg_copy_msghdr(msg_sys, msg, flags, &iov);
	if (err < 0)
		return err;

	err = ____sys_sendmsg(sock, msg_sys, flags, used_address,
				allowed_msghdr_flags);
	kfree(iov);
	return err;
}

/*
 *	BSD sendmsg interface
 */
long __sys_sendmsg_sock(struct socket *sock, struct msghdr *msg,
			unsigned int flags)
{
	/* disallow ancillary data requests from this path */
	if (msg->msg_control || msg->msg_controllen)
		return -EINVAL;

	return ____sys_sendmsg(sock, msg, flags, NULL, 0);
}

long __sys_sendmsg(int fd, struct user_msghdr __user *msg, unsigned int flags,
		   bool forbid_cmsg_compat)
{
	int fput_needed, err;
	struct msghdr msg_sys;
	struct socket *sock;

	if (forbid_cmsg_compat && (flags & MSG_CMSG_COMPAT))
		return -EINVAL;

	//由fd获取socket
	sock = sockfd_lookup_light(fd, &err, &fput_needed);
	if (!sock)
		goto out;

	//向socket发送msg
	err = ___sys_sendmsg(sock, msg, &msg_sys, flags, NULL, 0);

	fput_light(sock->file, fput_needed);
out:
	return err;
}

SYSCALL_DEFINE3(sendmsg, int, fd, struct user_msghdr __user *, msg, unsigned int, flags)
{
	return __sys_sendmsg(fd, msg, flags, true);
}

/*
 *	Linux sendmmsg interface
 */

int __sys_sendmmsg(int fd, struct mmsghdr __user *mmsg, unsigned int vlen,
		   unsigned int flags, bool forbid_cmsg_compat)
{
	int fput_needed, err, datagrams;
	struct socket *sock;
	struct mmsghdr __user *entry;
	struct compat_mmsghdr __user *compat_entry;
	struct msghdr msg_sys;
	struct used_address used_address;
	unsigned int oflags = flags;

	if (forbid_cmsg_compat && (flags & MSG_CMSG_COMPAT))
		return -EINVAL;

	if (vlen > UIO_MAXIOV)
		vlen = UIO_MAXIOV;

	datagrams = 0;

	sock = sockfd_lookup_light(fd, &err, &fput_needed);
	if (!sock)
		return err;

	used_address.name_len = UINT_MAX;
	entry = mmsg;
	compat_entry = (struct compat_mmsghdr __user *)mmsg;
	err = 0;
	flags |= MSG_BATCH;

	while (datagrams < vlen) {
		if (datagrams == vlen - 1)
			flags = oflags;

		if (MSG_CMSG_COMPAT & flags) {
			err = ___sys_sendmsg(sock, (struct user_msghdr __user *)compat_entry,
					     &msg_sys, flags, &used_address, MSG_EOR);
			if (err < 0)
				break;
			err = __put_user(err, &compat_entry->msg_len);
			++compat_entry;
		} else {
			err = ___sys_sendmsg(sock,
					     (struct user_msghdr __user *)entry,
					     &msg_sys, flags, &used_address, MSG_EOR);
			if (err < 0)
				break;
			err = put_user(err, &entry->msg_len);
			++entry;
		}

		if (err)
			break;
		++datagrams;
		if (msg_data_left(&msg_sys))
			break;
		cond_resched();
	}

	fput_light(sock->file, fput_needed);

	/* We only return an error if no datagrams were able to be sent */
	if (datagrams != 0)
		return datagrams;

	return err;
}

SYSCALL_DEFINE4(sendmmsg, int, fd, struct mmsghdr __user *, mmsg,
		unsigned int, vlen, unsigned int, flags)
{
	return __sys_sendmmsg(fd, mmsg, vlen, flags, true);
}

int recvmsg_copy_msghdr(struct msghdr *msg,
			struct user_msghdr __user *umsg, unsigned flags,
			struct sockaddr __user **uaddr,
			struct iovec **iov)
{
	ssize_t err;

	if (MSG_CMSG_COMPAT & flags) {
		struct compat_msghdr __user *msg_compat;

		msg_compat = (struct compat_msghdr __user *) umsg;
		err = get_compat_msghdr(msg, msg_compat, uaddr, iov);
	} else {
		err = copy_msghdr_from_user(msg, umsg, uaddr, iov);
	}
	if (err < 0)
		return err;

	return 0;
}

static int ____sys_recvmsg(struct socket *sock, struct msghdr *msg_sys,
			   struct user_msghdr __user *msg,
			   struct sockaddr __user *uaddr,
			   unsigned int flags, int nosec)
{
	struct compat_msghdr __user *msg_compat =
					(struct compat_msghdr __user *) msg;
	int __user *uaddr_len = COMPAT_NAMELEN(msg);
	struct sockaddr_storage addr;
	unsigned long cmsg_ptr;
	int len;
	ssize_t err;

	msg_sys->msg_name = &addr;
	cmsg_ptr = (unsigned long)msg_sys->msg_control;
	msg_sys->msg_flags = flags & (MSG_CMSG_CLOEXEC|MSG_CMSG_COMPAT);

	/* We assume all kernel code knows the size of sockaddr_storage */
	msg_sys->msg_namelen = 0;

	if (sock->file->f_flags & O_NONBLOCK)
		flags |= MSG_DONTWAIT;

	if (unlikely(nosec))
		err = sock_recvmsg_nosec(sock, msg_sys, flags);
	else
		err = sock_recvmsg(sock, msg_sys, flags);

	if (err < 0)
		goto out;
	len = err;

	if (uaddr != NULL) {
		err = move_addr_to_user(&addr,
					msg_sys->msg_namelen, uaddr,
					uaddr_len);
		if (err < 0)
			goto out;
	}
	err = __put_user((msg_sys->msg_flags & ~MSG_CMSG_COMPAT),
			 COMPAT_FLAGS(msg));
	if (err)
		goto out;
	if (MSG_CMSG_COMPAT & flags)
		err = __put_user((unsigned long)msg_sys->msg_control - cmsg_ptr,
				 &msg_compat->msg_controllen);
	else
		err = __put_user((unsigned long)msg_sys->msg_control - cmsg_ptr,
				 &msg->msg_controllen);
	if (err)
		goto out;
	err = len;
out:
	return err;
}

static int ___sys_recvmsg(struct socket *sock, struct user_msghdr __user *msg,
			 struct msghdr *msg_sys, unsigned int flags, int nosec)
{
	struct iovec iovstack[UIO_FASTIOV], *iov = iovstack;
	/* user mode address pointers */
	struct sockaddr __user *uaddr;
	ssize_t err;

	err = recvmsg_copy_msghdr(msg_sys, msg, flags, &uaddr, &iov);
	if (err < 0)
		return err;

	err = ____sys_recvmsg(sock, msg_sys, msg, uaddr, flags, nosec);
	kfree(iov);
	return err;
}

/*
 *	BSD recvmsg interface
 */

long __sys_recvmsg_sock(struct socket *sock, struct msghdr *msg,
			struct user_msghdr __user *umsg,
			struct sockaddr __user *uaddr, unsigned int flags)
{
	/* disallow ancillary data requests from this path */
	if (msg->msg_control || msg->msg_controllen)
		return -EINVAL;

	return ____sys_recvmsg(sock, msg, umsg, uaddr, flags, 0);
}

long __sys_recvmsg(int fd, struct user_msghdr __user *msg, unsigned int flags,
		   bool forbid_cmsg_compat)
{
	int fput_needed, err;
	struct msghdr msg_sys;
	struct socket *sock;

	if (forbid_cmsg_compat && (flags & MSG_CMSG_COMPAT))
		return -EINVAL;

	//由fd获得sock
	sock = sockfd_lookup_light(fd, &err, &fput_needed);
	if (!sock)
		goto out;

	err = ___sys_recvmsg(sock, msg, &msg_sys, flags, 0);

	fput_light(sock->file, fput_needed);
out:
	return err;
}

SYSCALL_DEFINE3(recvmsg, int, fd, struct user_msghdr __user *, msg,
		unsigned int, flags)
{
	return __sys_recvmsg(fd, msg, flags, true);
}

/*
 *     Linux recvmmsg interface
 */

static int do_recvmmsg(int fd, struct mmsghdr __user *mmsg,
			  unsigned int vlen, unsigned int flags,
			  struct timespec64 *timeout)
{
	int fput_needed, err, datagrams;
	struct socket *sock;
	struct mmsghdr __user *entry;
	struct compat_mmsghdr __user *compat_entry;
	struct msghdr msg_sys;
	struct timespec64 end_time;
	struct timespec64 timeout64;

	if (timeout &&
	    poll_select_set_timeout(&end_time, timeout->tv_sec,
				    timeout->tv_nsec))
		return -EINVAL;

	datagrams = 0;

	sock = sockfd_lookup_light(fd, &err, &fput_needed);
	if (!sock)
		return err;

	if (likely(!(flags & MSG_ERRQUEUE))) {
		err = sock_error(sock->sk);
		if (err) {
			datagrams = err;
			goto out_put;
		}
	}

	entry = mmsg;
	compat_entry = (struct compat_mmsghdr __user *)mmsg;

	while (datagrams < vlen) {
		/*
		 * No need to ask LSM for more than the first datagram.
		 */
		if (MSG_CMSG_COMPAT & flags) {
			err = ___sys_recvmsg(sock, (struct user_msghdr __user *)compat_entry,
					     &msg_sys, flags & ~MSG_WAITFORONE,
					     datagrams);
			if (err < 0)
				break;
			err = __put_user(err, &compat_entry->msg_len);
			++compat_entry;
		} else {
			err = ___sys_recvmsg(sock,
					     (struct user_msghdr __user *)entry,
					     &msg_sys, flags & ~MSG_WAITFORONE,
					     datagrams);
			if (err < 0)
				break;
			err = put_user(err, &entry->msg_len);
			++entry;
		}

		if (err)
			break;
		++datagrams;

		/* MSG_WAITFORONE turns on MSG_DONTWAIT after one packet */
		if (flags & MSG_WAITFORONE)
			flags |= MSG_DONTWAIT;

		if (timeout) {
			ktime_get_ts64(&timeout64);
			*timeout = timespec64_sub(end_time, timeout64);
			if (timeout->tv_sec < 0) {
				timeout->tv_sec = timeout->tv_nsec = 0;
				break;
			}

			/* Timeout, return less than vlen datagrams */
			if (timeout->tv_nsec == 0 && timeout->tv_sec == 0)
				break;
		}

		/* Out of band data, return right away */
		if (msg_sys.msg_flags & MSG_OOB)
			break;
		cond_resched();
	}

	if (err == 0)
		goto out_put;

	if (datagrams == 0) {
		datagrams = err;
		goto out_put;
	}

	/*
	 * We may return less entries than requested (vlen) if the
	 * sock is non block and there aren't enough datagrams...
	 */
	if (err != -EAGAIN) {
		/*
		 * ... or  if recvmsg returns an error after we
		 * received some datagrams, where we record the
		 * error to return on the next call or if the
		 * app asks about it using getsockopt(SO_ERROR).
		 */
		sock->sk->sk_err = -err;
	}
out_put:
	fput_light(sock->file, fput_needed);

	return datagrams;
}

int __sys_recvmmsg(int fd, struct mmsghdr __user *mmsg,
		   unsigned int vlen, unsigned int flags,
		   struct __kernel_timespec __user *timeout,
		   struct old_timespec32 __user *timeout32)
{
	int datagrams;
	struct timespec64 timeout_sys;

	if (timeout && get_timespec64(&timeout_sys, timeout))
		return -EFAULT;

	if (timeout32 && get_old_timespec32(&timeout_sys, timeout32))
		return -EFAULT;

	if (!timeout && !timeout32)
		return do_recvmmsg(fd, mmsg, vlen, flags, NULL);

	datagrams = do_recvmmsg(fd, mmsg, vlen, flags, &timeout_sys);

	if (datagrams <= 0)
		return datagrams;

	if (timeout && put_timespec64(&timeout_sys, timeout))
		datagrams = -EFAULT;

	if (timeout32 && put_old_timespec32(&timeout_sys, timeout32))
		datagrams = -EFAULT;

	return datagrams;
}

SYSCALL_DEFINE5(recvmmsg, int, fd, struct mmsghdr __user *, mmsg,
		unsigned int, vlen, unsigned int, flags,
		struct __kernel_timespec __user *, timeout)
{
	if (flags & MSG_CMSG_COMPAT)
		return -EINVAL;

	return __sys_recvmmsg(fd, mmsg, vlen, flags, timeout, NULL);
}

#ifdef CONFIG_COMPAT_32BIT_TIME
SYSCALL_DEFINE5(recvmmsg_time32, int, fd, struct mmsghdr __user *, mmsg,
		unsigned int, vlen, unsigned int, flags,
		struct old_timespec32 __user *, timeout)
{
	if (flags & MSG_CMSG_COMPAT)
		return -EINVAL;

	return __sys_recvmmsg(fd, mmsg, vlen, flags, NULL, timeout);
}
#endif

#ifdef __ARCH_WANT_SYS_SOCKETCALL
/* Argument list sizes for sys_socketcall */
#define AL(x) ((x) * sizeof(unsigned long))
static const unsigned char nargs[21] = {
	AL(0), AL(3), AL(3), AL(3), AL(2), AL(3),
	AL(3), AL(3), AL(4), AL(4), AL(4), AL(6),
	AL(6), AL(2), AL(5), AL(5), AL(3), AL(3),
	AL(4), AL(5), AL(4)
};

#undef AL

/*
 *	System call vectors.
 *
 *	Argument checking cleaned up. Saved 20% in size.
 *  This function doesn't need to set the kernel lock because
 *  it is set by the callees.
 */

SYSCALL_DEFINE2(socketcall, int, call, unsigned long __user *, args)
{
	unsigned long a[AUDITSC_ARGS];
	unsigned long a0, a1;
	int err;
	unsigned int len;

	if (call < 1 || call > SYS_SENDMMSG)
		return -EINVAL;
	call = array_index_nospec(call, SYS_SENDMMSG + 1);

	len = nargs[call];
	if (len > sizeof(a))
		return -EINVAL;

	/* copy_from_user should be SMP safe. */
	if (copy_from_user(a, args, len))
		return -EFAULT;

	err = audit_socketcall(nargs[call] / sizeof(unsigned long), a);
	if (err)
		return err;

	a0 = a[0];
	a1 = a[1];

	switch (call) {
	case SYS_SOCKET:
		err = __sys_socket(a0, a1, a[2]);
		break;
	case SYS_BIND:
		err = __sys_bind(a0, (struct sockaddr __user *)a1, a[2]);
		break;
	case SYS_CONNECT:
		err = __sys_connect(a0, (struct sockaddr __user *)a1, a[2]);
		break;
	case SYS_LISTEN:
		err = __sys_listen(a0, a1);
		break;
	case SYS_ACCEPT:
		err = __sys_accept4(a0, (struct sockaddr __user *)a1,
				    (int __user *)a[2], 0);
		break;
	case SYS_GETSOCKNAME:
		err =
		    __sys_getsockname(a0, (struct sockaddr __user *)a1,
				      (int __user *)a[2]);
		break;
	case SYS_GETPEERNAME:
		err =
		    __sys_getpeername(a0, (struct sockaddr __user *)a1,
				      (int __user *)a[2]);
		break;
	case SYS_SOCKETPAIR:
		err = __sys_socketpair(a0, a1, a[2], (int __user *)a[3]);
		break;
	case SYS_SEND:
		err = __sys_sendto(a0, (void __user *)a1, a[2], a[3],
				   NULL, 0);
		break;
	case SYS_SENDTO:
		err = __sys_sendto(a0, (void __user *)a1, a[2], a[3],
				   (struct sockaddr __user *)a[4], a[5]);
		break;
	case SYS_RECV:
		err = __sys_recvfrom(a0, (void __user *)a1, a[2], a[3],
				     NULL, NULL);
		break;
	case SYS_RECVFROM:
		err = __sys_recvfrom(a0, (void __user *)a1, a[2], a[3],
				     (struct sockaddr __user *)a[4],
				     (int __user *)a[5]);
		break;
	case SYS_SHUTDOWN:
		err = __sys_shutdown(a0, a1);
		break;
	case SYS_SETSOCKOPT:
		err = __sys_setsockopt(a0, a1, a[2], (char __user *)a[3],
				       a[4]);
		break;
	case SYS_GETSOCKOPT:
		err =
		    __sys_getsockopt(a0, a1, a[2], (char __user *)a[3],
				     (int __user *)a[4]);
		break;
	case SYS_SENDMSG:
		err = __sys_sendmsg(a0, (struct user_msghdr __user *)a1,
				    a[2], true);
		break;
	case SYS_SENDMMSG:
		err = __sys_sendmmsg(a0, (struct mmsghdr __user *)a1, a[2],
				     a[3], true);
		break;
	case SYS_RECVMSG:
		err = __sys_recvmsg(a0, (struct user_msghdr __user *)a1,
				    a[2], true);
		break;
	case SYS_RECVMMSG:
		if (IS_ENABLED(CONFIG_64BIT))
			err = __sys_recvmmsg(a0, (struct mmsghdr __user *)a1,
					     a[2], a[3],
					     (struct __kernel_timespec __user *)a[4],
					     NULL);
		else
			err = __sys_recvmmsg(a0, (struct mmsghdr __user *)a1,
					     a[2], a[3], NULL,
					     (struct old_timespec32 __user *)a[4]);
		break;
	case SYS_ACCEPT4:
		err = __sys_accept4(a0, (struct sockaddr __user *)a1,
				    (int __user *)a[2], a[3]);
		break;
	default:
		err = -EINVAL;
		break;
	}
	return err;
}

#endif				/* __ARCH_WANT_SYS_SOCKETCALL */

/**
 *	sock_register - add a socket protocol handler
 *	@ops: description of protocol
 *
 *	This function is called by a protocol handler that wants to
 *	advertise its address family, and have it linked into the
 *	socket interface. The value ops->family corresponds to the
 *	socket system call protocol family.
 */
//为某一协议注册socket操作集
int sock_register(const struct net_proto_family *ops)
{
	int err;

	if (ops->family >= NPROTO) {
		pr_crit("protocol %d >= NPROTO(%d)\n", ops->family, NPROTO);
		return -ENOBUFS;
	}

	spin_lock(&net_family_lock);
	//检查是否已注册
	if (rcu_dereference_protected(net_families[ops->family],
				      lockdep_is_held(&net_family_lock)))
		err = -EEXIST;
	else {
		//完成对应协议族的注册
		rcu_assign_pointer(net_families[ops->family], ops);
		err = 0;
	}
	spin_unlock(&net_family_lock);

	pr_info("NET: Registered protocol family %d\n", ops->family);
	return err;
}
EXPORT_SYMBOL(sock_register);

/**
 *	sock_unregister - remove a protocol handler
 *	@family: protocol family to remove
 *
 *	This function is called by a protocol handler that wants to
 *	remove its address family, and have it unlinked from the
 *	new socket creation.
 *
 *	If protocol handler is a module, then it can use module reference
 *	counts to protect against new references. If protocol handler is not
 *	a module then it needs to provide its own protection in
 *	the ops->create routine.
 */
void sock_unregister(int family)
{
	BUG_ON(family < 0 || family >= NPROTO);

	spin_lock(&net_family_lock);
	RCU_INIT_POINTER(net_families[family], NULL);
	spin_unlock(&net_family_lock);

	synchronize_rcu();

	pr_info("NET: Unregistered protocol family %d\n", family);
}
EXPORT_SYMBOL(sock_unregister);

bool sock_is_registered(int family)
{
	return family < NPROTO && rcu_access_pointer(net_families[family]);
}

static int __init sock_init(void)
{
	int err;
	/*
	 *      Initialize the network sysctl infrastructure.
	 */
	err = net_sysctl_init();
	if (err)
		goto out;

	/*
	 *      Initialize skbuff SLAB cache
	 */
	skb_init();

	/*
	 *      Initialize the protocols module.
	 */

	init_inodecache();

	//注册文件系统sockfs
	err = register_filesystem(&sock_fs_type);
	if (err)
		goto out_fs;
	//挂载sockfs文件系统
	sock_mnt = kern_mount(&sock_fs_type);
	if (IS_ERR(sock_mnt)) {
		err = PTR_ERR(sock_mnt);
		goto out_mount;
	}

	/* The real protocol initialization is performed in later initcalls.
	 */

#ifdef CONFIG_NETFILTER
	err = netfilter_init();
	if (err)
		goto out;
#endif

	ptp_classifier_init();

out:
	return err;

out_mount:
	unregister_filesystem(&sock_fs_type);
out_fs:
	goto out;
}

core_initcall(sock_init);	/* early initcall */

#ifdef CONFIG_PROC_FS
void socket_seq_show(struct seq_file *seq)
{
	seq_printf(seq, "sockets: used %d\n",
		   sock_inuse_get(seq->private));
}
#endif				/* CONFIG_PROC_FS */

#ifdef CONFIG_COMPAT
static int compat_dev_ifconf(struct net *net, struct compat_ifconf __user *uifc32)
{
	struct compat_ifconf ifc32;
	struct ifconf ifc;
	int err;

	if (copy_from_user(&ifc32, uifc32, sizeof(struct compat_ifconf)))
		return -EFAULT;

	ifc.ifc_len = ifc32.ifc_len;
	ifc.ifc_req = compat_ptr(ifc32.ifcbuf);

	rtnl_lock();
	err = dev_ifconf(net, &ifc, sizeof(struct compat_ifreq));
	rtnl_unlock();
	if (err)
		return err;

	ifc32.ifc_len = ifc.ifc_len;
	if (copy_to_user(uifc32, &ifc32, sizeof(struct compat_ifconf)))
		return -EFAULT;

	return 0;
}

static int ethtool_ioctl(struct net *net, struct compat_ifreq __user *ifr32)
{
	struct compat_ethtool_rxnfc __user *compat_rxnfc;
	bool convert_in = false, convert_out = false;
	size_t buf_size = 0;
	struct ethtool_rxnfc __user *rxnfc = NULL;
	struct ifreq ifr;
	u32 rule_cnt = 0, actual_rule_cnt;
	u32 ethcmd;
	u32 data;
	int ret;

	if (get_user(data, &ifr32->ifr_ifru.ifru_data))
		return -EFAULT;

	compat_rxnfc = compat_ptr(data);

	if (get_user(ethcmd, &compat_rxnfc->cmd))
		return -EFAULT;

	/* Most ethtool structures are defined without padding.
	 * Unfortunately struct ethtool_rxnfc is an exception.
	 */
	switch (ethcmd) {
	default:
		break;
	case ETHTOOL_GRXCLSRLALL:
		/* Buffer size is variable */
		if (get_user(rule_cnt, &compat_rxnfc->rule_cnt))
			return -EFAULT;
		if (rule_cnt > KMALLOC_MAX_SIZE / sizeof(u32))
			return -ENOMEM;
		buf_size += rule_cnt * sizeof(u32);
		/* fall through */
	case ETHTOOL_GRXRINGS:
	case ETHTOOL_GRXCLSRLCNT:
	case ETHTOOL_GRXCLSRULE:
	case ETHTOOL_SRXCLSRLINS:
		convert_out = true;
		/* fall through */
	case ETHTOOL_SRXCLSRLDEL:
		buf_size += sizeof(struct ethtool_rxnfc);
		convert_in = true;
		rxnfc = compat_alloc_user_space(buf_size);
		break;
	}

	if (copy_from_user(&ifr.ifr_name, &ifr32->ifr_name, IFNAMSIZ))
		return -EFAULT;

	ifr.ifr_data = convert_in ? rxnfc : (void __user *)compat_rxnfc;

	if (convert_in) {
		/* We expect there to be holes between fs.m_ext and
		 * fs.ring_cookie and at the end of fs, but nowhere else.
		 */
		BUILD_BUG_ON(offsetof(struct compat_ethtool_rxnfc, fs.m_ext) +
			     sizeof(compat_rxnfc->fs.m_ext) !=
			     offsetof(struct ethtool_rxnfc, fs.m_ext) +
			     sizeof(rxnfc->fs.m_ext));
		BUILD_BUG_ON(
			offsetof(struct compat_ethtool_rxnfc, fs.location) -
			offsetof(struct compat_ethtool_rxnfc, fs.ring_cookie) !=
			offsetof(struct ethtool_rxnfc, fs.location) -
			offsetof(struct ethtool_rxnfc, fs.ring_cookie));

		if (copy_in_user(rxnfc, compat_rxnfc,
				 (void __user *)(&rxnfc->fs.m_ext + 1) -
				 (void __user *)rxnfc) ||
		    copy_in_user(&rxnfc->fs.ring_cookie,
				 &compat_rxnfc->fs.ring_cookie,
				 (void __user *)(&rxnfc->fs.location + 1) -
				 (void __user *)&rxnfc->fs.ring_cookie))
			return -EFAULT;
		if (ethcmd == ETHTOOL_GRXCLSRLALL) {
			if (put_user(rule_cnt, &rxnfc->rule_cnt))
				return -EFAULT;
		} else if (copy_in_user(&rxnfc->rule_cnt,
					&compat_rxnfc->rule_cnt,
					sizeof(rxnfc->rule_cnt)))
			return -EFAULT;
	}

	ret = dev_ioctl(net, SIOCETHTOOL, &ifr, NULL);
	if (ret)
		return ret;

	if (convert_out) {
		if (copy_in_user(compat_rxnfc, rxnfc,
				 (const void __user *)(&rxnfc->fs.m_ext + 1) -
				 (const void __user *)rxnfc) ||
		    copy_in_user(&compat_rxnfc->fs.ring_cookie,
				 &rxnfc->fs.ring_cookie,
				 (const void __user *)(&rxnfc->fs.location + 1) -
				 (const void __user *)&rxnfc->fs.ring_cookie) ||
		    copy_in_user(&compat_rxnfc->rule_cnt, &rxnfc->rule_cnt,
				 sizeof(rxnfc->rule_cnt)))
			return -EFAULT;

		if (ethcmd == ETHTOOL_GRXCLSRLALL) {
			/* As an optimisation, we only copy the actual
			 * number of rules that the underlying
			 * function returned.  Since Mallory might
			 * change the rule count in user memory, we
			 * check that it is less than the rule count
			 * originally given (as the user buffer size),
			 * which has been range-checked.
			 */
			if (get_user(actual_rule_cnt, &rxnfc->rule_cnt))
				return -EFAULT;
			if (actual_rule_cnt < rule_cnt)
				rule_cnt = actual_rule_cnt;
			if (copy_in_user(&compat_rxnfc->rule_locs[0],
					 &rxnfc->rule_locs[0],
					 rule_cnt * sizeof(u32)))
				return -EFAULT;
		}
	}

	return 0;
}

static int compat_siocwandev(struct net *net, struct compat_ifreq __user *uifr32)
{
	compat_uptr_t uptr32;
	struct ifreq ifr;
	void __user *saved;
	int err;

	if (copy_from_user(&ifr, uifr32, sizeof(struct compat_ifreq)))
		return -EFAULT;

	if (get_user(uptr32, &uifr32->ifr_settings.ifs_ifsu))
		return -EFAULT;

	saved = ifr.ifr_settings.ifs_ifsu.raw_hdlc;
	ifr.ifr_settings.ifs_ifsu.raw_hdlc = compat_ptr(uptr32);

	err = dev_ioctl(net, SIOCWANDEV, &ifr, NULL);
	if (!err) {
		ifr.ifr_settings.ifs_ifsu.raw_hdlc = saved;
		if (copy_to_user(uifr32, &ifr, sizeof(struct compat_ifreq)))
			err = -EFAULT;
	}
	return err;
}

/* Handle ioctls that use ifreq::ifr_data and just need struct ifreq converted */
static int compat_ifr_data_ioctl(struct net *net, unsigned int cmd,
				 struct compat_ifreq __user *u_ifreq32)
{
	struct ifreq ifreq;
	u32 data32;

	if (copy_from_user(ifreq.ifr_name, u_ifreq32->ifr_name, IFNAMSIZ))
		return -EFAULT;
	if (get_user(data32, &u_ifreq32->ifr_data))
		return -EFAULT;
	ifreq.ifr_data = compat_ptr(data32);

	return dev_ioctl(net, cmd, &ifreq, NULL);
}

static int compat_ifreq_ioctl(struct net *net, struct socket *sock,
			      unsigned int cmd,
			      struct compat_ifreq __user *uifr32)
{
	struct ifreq __user *uifr;
	int err;

	/* Handle the fact that while struct ifreq has the same *layout* on
	 * 32/64 for everything but ifreq::ifru_ifmap and ifreq::ifru_data,
	 * which are handled elsewhere, it still has different *size* due to
	 * ifreq::ifru_ifmap (which is 16 bytes on 32 bit, 24 bytes on 64-bit,
	 * resulting in struct ifreq being 32 and 40 bytes respectively).
	 * As a result, if the struct happens to be at the end of a page and
	 * the next page isn't readable/writable, we get a fault. To prevent
	 * that, copy back and forth to the full size.
	 */

	uifr = compat_alloc_user_space(sizeof(*uifr));
	if (copy_in_user(uifr, uifr32, sizeof(*uifr32)))
		return -EFAULT;

	err = sock_do_ioctl(net, sock, cmd, (unsigned long)uifr);

	if (!err) {
		switch (cmd) {
		case SIOCGIFFLAGS:
		case SIOCGIFMETRIC:
		case SIOCGIFMTU:
		case SIOCGIFMEM:
		case SIOCGIFHWADDR:
		case SIOCGIFINDEX:
		case SIOCGIFADDR:
		case SIOCGIFBRDADDR:
		case SIOCGIFDSTADDR:
		case SIOCGIFNETMASK:
		case SIOCGIFPFLAGS:
		case SIOCGIFTXQLEN:
		case SIOCGMIIPHY:
		case SIOCGMIIREG:
		case SIOCGIFNAME:
			if (copy_in_user(uifr32, uifr, sizeof(*uifr32)))
				err = -EFAULT;
			break;
		}
	}
	return err;
}

static int compat_sioc_ifmap(struct net *net, unsigned int cmd,
			struct compat_ifreq __user *uifr32)
{
	struct ifreq ifr;
	struct compat_ifmap __user *uifmap32;
	int err;

	uifmap32 = &uifr32->ifr_ifru.ifru_map;
	err = copy_from_user(&ifr, uifr32, sizeof(ifr.ifr_name));
	err |= get_user(ifr.ifr_map.mem_start, &uifmap32->mem_start);
	err |= get_user(ifr.ifr_map.mem_end, &uifmap32->mem_end);
	err |= get_user(ifr.ifr_map.base_addr, &uifmap32->base_addr);
	err |= get_user(ifr.ifr_map.irq, &uifmap32->irq);
	err |= get_user(ifr.ifr_map.dma, &uifmap32->dma);
	err |= get_user(ifr.ifr_map.port, &uifmap32->port);
	if (err)
		return -EFAULT;

	err = dev_ioctl(net, cmd, &ifr, NULL);

	if (cmd == SIOCGIFMAP && !err) {
		err = copy_to_user(uifr32, &ifr, sizeof(ifr.ifr_name));
		err |= put_user(ifr.ifr_map.mem_start, &uifmap32->mem_start);
		err |= put_user(ifr.ifr_map.mem_end, &uifmap32->mem_end);
		err |= put_user(ifr.ifr_map.base_addr, &uifmap32->base_addr);
		err |= put_user(ifr.ifr_map.irq, &uifmap32->irq);
		err |= put_user(ifr.ifr_map.dma, &uifmap32->dma);
		err |= put_user(ifr.ifr_map.port, &uifmap32->port);
		if (err)
			err = -EFAULT;
	}
	return err;
}

struct rtentry32 {
	u32		rt_pad1;
	struct sockaddr rt_dst;         /* target address               */
	struct sockaddr rt_gateway;     /* gateway addr (RTF_GATEWAY)   */
	struct sockaddr rt_genmask;     /* target network mask (IP)     */
	unsigned short	rt_flags;
	short		rt_pad2;
	u32		rt_pad3;
	unsigned char	rt_tos;
	unsigned char	rt_class;
	short		rt_pad4;
	short		rt_metric;      /* +1 for binary compatibility! */
	/* char * */ u32 rt_dev;        /* forcing the device at add    */
	u32		rt_mtu;         /* per route MTU/Window         */
	u32		rt_window;      /* Window clamping              */
	unsigned short  rt_irtt;        /* Initial RTT                  */
};

struct in6_rtmsg32 {
	struct in6_addr		rtmsg_dst;
	struct in6_addr		rtmsg_src;
	struct in6_addr		rtmsg_gateway;
	u32			rtmsg_type;
	u16			rtmsg_dst_len;
	u16			rtmsg_src_len;
	u32			rtmsg_metric;
	u32			rtmsg_info;
	u32			rtmsg_flags;
	s32			rtmsg_ifindex;
};

static int routing_ioctl(struct net *net, struct socket *sock,
			 unsigned int cmd, void __user *argp)
{
	int ret;
	void *r = NULL;
	struct in6_rtmsg r6;
	struct rtentry r4;
	char devname[16];
	u32 rtdev;
	mm_segment_t old_fs = get_fs();

	if (sock && sock->sk && sock->sk->sk_family == AF_INET6) { /* ipv6 */
		struct in6_rtmsg32 __user *ur6 = argp;
		ret = copy_from_user(&r6.rtmsg_dst, &(ur6->rtmsg_dst),
			3 * sizeof(struct in6_addr));
		ret |= get_user(r6.rtmsg_type, &(ur6->rtmsg_type));
		ret |= get_user(r6.rtmsg_dst_len, &(ur6->rtmsg_dst_len));
		ret |= get_user(r6.rtmsg_src_len, &(ur6->rtmsg_src_len));
		ret |= get_user(r6.rtmsg_metric, &(ur6->rtmsg_metric));
		ret |= get_user(r6.rtmsg_info, &(ur6->rtmsg_info));
		ret |= get_user(r6.rtmsg_flags, &(ur6->rtmsg_flags));
		ret |= get_user(r6.rtmsg_ifindex, &(ur6->rtmsg_ifindex));

		r = (void *) &r6;
	} else { /* ipv4 */
		struct rtentry32 __user *ur4 = argp;
		ret = copy_from_user(&r4.rt_dst, &(ur4->rt_dst),
					3 * sizeof(struct sockaddr));
		ret |= get_user(r4.rt_flags, &(ur4->rt_flags));
		ret |= get_user(r4.rt_metric, &(ur4->rt_metric));
		ret |= get_user(r4.rt_mtu, &(ur4->rt_mtu));
		ret |= get_user(r4.rt_window, &(ur4->rt_window));
		ret |= get_user(r4.rt_irtt, &(ur4->rt_irtt));
		ret |= get_user(rtdev, &(ur4->rt_dev));
		if (rtdev) {
			ret |= copy_from_user(devname, compat_ptr(rtdev), 15);
			r4.rt_dev = (char __user __force *)devname;
			devname[15] = 0;
		} else
			r4.rt_dev = NULL;

		r = (void *) &r4;
	}

	if (ret) {
		ret = -EFAULT;
		goto out;
	}

	set_fs(KERNEL_DS);
	ret = sock_do_ioctl(net, sock, cmd, (unsigned long) r);
	set_fs(old_fs);

out:
	return ret;
}

/* Since old style bridge ioctl's endup using SIOCDEVPRIVATE
 * for some operations; this forces use of the newer bridge-utils that
 * use compatible ioctls
 */
static int old_bridge_ioctl(compat_ulong_t __user *argp)
{
	compat_ulong_t tmp;

	if (get_user(tmp, argp))
		return -EFAULT;
	if (tmp == BRCTL_GET_VERSION)
		return BRCTL_VERSION + 1;
	return -EINVAL;
}

static int compat_sock_ioctl_trans(struct file *file, struct socket *sock,
			 unsigned int cmd, unsigned long arg)
{
	void __user *argp = compat_ptr(arg);
	struct sock *sk = sock->sk;
	struct net *net = sock_net(sk);

	if (cmd >= SIOCDEVPRIVATE && cmd <= (SIOCDEVPRIVATE + 15))
		return compat_ifr_data_ioctl(net, cmd, argp);

	switch (cmd) {
	case SIOCSIFBR:
	case SIOCGIFBR:
		return old_bridge_ioctl(argp);
	case SIOCGIFCONF:
		return compat_dev_ifconf(net, argp);
	case SIOCETHTOOL:
		return ethtool_ioctl(net, argp);
	case SIOCWANDEV:
		return compat_siocwandev(net, argp);
	case SIOCGIFMAP:
	case SIOCSIFMAP:
		return compat_sioc_ifmap(net, cmd, argp);
	case SIOCADDRT:
	case SIOCDELRT:
		return routing_ioctl(net, sock, cmd, argp);
	case SIOCGSTAMP_OLD:
	case SIOCGSTAMPNS_OLD:
		if (!sock->ops->gettstamp)
			return -ENOIOCTLCMD;
		return sock->ops->gettstamp(sock, argp, cmd == SIOCGSTAMP_OLD,
					    !COMPAT_USE_64BIT_TIME);

	case SIOCBONDSLAVEINFOQUERY:
	case SIOCBONDINFOQUERY:
	case SIOCSHWTSTAMP:
	case SIOCGHWTSTAMP:
		return compat_ifr_data_ioctl(net, cmd, argp);

	case FIOSETOWN:
	case SIOCSPGRP:
	case FIOGETOWN:
	case SIOCGPGRP:
	case SIOCBRADDBR:
	case SIOCBRDELBR:
	case SIOCGIFVLAN:
	case SIOCSIFVLAN:
	case SIOCADDDLCI:
	case SIOCDELDLCI:
	case SIOCGSKNS:
	case SIOCGSTAMP_NEW:
	case SIOCGSTAMPNS_NEW:
		return sock_ioctl(file, cmd, arg);

	case SIOCGIFFLAGS:
	case SIOCSIFFLAGS:
	case SIOCGIFMETRIC:
	case SIOCSIFMETRIC:
	case SIOCGIFMTU:
	case SIOCSIFMTU:
	case SIOCGIFMEM:
	case SIOCSIFMEM:
	case SIOCGIFHWADDR:
	case SIOCSIFHWADDR:
	case SIOCADDMULTI:
	case SIOCDELMULTI:
	case SIOCGIFINDEX:
	case SIOCGIFADDR:
	case SIOCSIFADDR:
	case SIOCSIFHWBROADCAST:
	case SIOCDIFADDR:
	case SIOCGIFBRDADDR:
	case SIOCSIFBRDADDR:
	case SIOCGIFDSTADDR:
	case SIOCSIFDSTADDR:
	case SIOCGIFNETMASK:
	case SIOCSIFNETMASK:
	case SIOCSIFPFLAGS:
	case SIOCGIFPFLAGS:
	case SIOCGIFTXQLEN:
	case SIOCSIFTXQLEN:
	case SIOCBRADDIF:
	case SIOCBRDELIF:
	case SIOCGIFNAME:
	case SIOCSIFNAME:
	case SIOCGMIIPHY:
	case SIOCGMIIREG:
	case SIOCSMIIREG:
	case SIOCBONDENSLAVE:
	case SIOCBONDRELEASE:
	case SIOCBONDSETHWADDR:
	case SIOCBONDCHANGEACTIVE:
		return compat_ifreq_ioctl(net, sock, cmd, argp);

	case SIOCSARP:
	case SIOCGARP:
	case SIOCDARP:
	case SIOCOUTQ:
	case SIOCOUTQNSD:
	case SIOCATMARK:
		return sock_do_ioctl(net, sock, cmd, arg);
	}

	return -ENOIOCTLCMD;
}

static long compat_sock_ioctl(struct file *file, unsigned int cmd,
			      unsigned long arg)
{
	struct socket *sock = file->private_data;
	int ret = -ENOIOCTLCMD;
	struct sock *sk;
	struct net *net;

	sk = sock->sk;
	net = sock_net(sk);

	if (sock->ops->compat_ioctl)
		ret = sock->ops->compat_ioctl(sock, cmd, arg);

	if (ret == -ENOIOCTLCMD &&
	    (cmd >= SIOCIWFIRST && cmd <= SIOCIWLAST))
		ret = compat_wext_handle_ioctl(net, cmd, arg);

	if (ret == -ENOIOCTLCMD)
		ret = compat_sock_ioctl_trans(file, sock, cmd, arg);

	return ret;
}
#endif

/**
 *	kernel_bind - bind an address to a socket (kernel space)
 *	@sock: socket
 *	@addr: address
 *	@addrlen: length of address
 *
 *	Returns 0 or an error.
 */

int kernel_bind(struct socket *sock, struct sockaddr *addr, int addrlen)
{
	return sock->ops->bind(sock, addr, addrlen);
}
EXPORT_SYMBOL(kernel_bind);

/**
 *	kernel_listen - move socket to listening state (kernel space)
 *	@sock: socket
 *	@backlog: pending connections queue size
 *
 *	Returns 0 or an error.
 */

int kernel_listen(struct socket *sock, int backlog)
{
	return sock->ops->listen(sock, backlog);
}
EXPORT_SYMBOL(kernel_listen);

/**
 *	kernel_accept - accept a connection (kernel space)
 *	@sock: listening socket
 *	@newsock: new connected socket
 *	@flags: flags
 *
 *	@flags must be SOCK_CLOEXEC, SOCK_NONBLOCK or 0.
 *	If it fails, @newsock is guaranteed to be %NULL.
 *	Returns 0 or an error.
 */

int kernel_accept(struct socket *sock, struct socket **newsock, int flags)
{
	struct sock *sk = sock->sk;
	int err;

	err = sock_create_lite(sk->sk_family, sk->sk_type, sk->sk_protocol,
			       newsock);
	if (err < 0)
		goto done;

	err = sock->ops->accept(sock, *newsock, flags, true);
	if (err < 0) {
		sock_release(*newsock);
		*newsock = NULL;
		goto done;
	}

	(*newsock)->ops = sock->ops;
	__module_get((*newsock)->ops->owner);

done:
	return err;
}
EXPORT_SYMBOL(kernel_accept);

/**
 *	kernel_connect - connect a socket (kernel space)
 *	@sock: socket
 *	@addr: address
 *	@addrlen: address length
 *	@flags: flags (O_NONBLOCK, ...)
 *
 *	For datagram sockets, @addr is the addres to which datagrams are sent
 *	by default, and the only address from which datagrams are received.
 *	For stream sockets, attempts to connect to @addr.
 *	Returns 0 or an error code.
 */

int kernel_connect(struct socket *sock, struct sockaddr *addr, int addrlen,
		   int flags)
{
	return sock->ops->connect(sock, addr, addrlen, flags);
}
EXPORT_SYMBOL(kernel_connect);

/**
 *	kernel_getsockname - get the address which the socket is bound (kernel space)
 *	@sock: socket
 *	@addr: address holder
 *
 * 	Fills the @addr pointer with the address which the socket is bound.
 *	Returns 0 or an error code.
 */

int kernel_getsockname(struct socket *sock, struct sockaddr *addr)
{
	return sock->ops->getname(sock, addr, 0);
}
EXPORT_SYMBOL(kernel_getsockname);

/**
 *	kernel_peername - get the address which the socket is connected (kernel space)
 *	@sock: socket
 *	@addr: address holder
 *
 * 	Fills the @addr pointer with the address which the socket is connected.
 *	Returns 0 or an error code.
 */

int kernel_getpeername(struct socket *sock, struct sockaddr *addr)
{
	return sock->ops->getname(sock, addr, 1);
}
EXPORT_SYMBOL(kernel_getpeername);

/**
 *	kernel_getsockopt - get a socket option (kernel space)
 *	@sock: socket
 *	@level: API level (SOL_SOCKET, ...)
 *	@optname: option tag
 *	@optval: option value
 *	@optlen: option length
 *
 *	Assigns the option length to @optlen.
 *	Returns 0 or an error.
 */

int kernel_getsockopt(struct socket *sock, int level, int optname,
			char *optval, int *optlen)
{
	mm_segment_t oldfs = get_fs();
	char __user *uoptval;
	int __user *uoptlen;
	int err;

	uoptval = (char __user __force *) optval;
	uoptlen = (int __user __force *) optlen;

	set_fs(KERNEL_DS);
	if (level == SOL_SOCKET)
		err = sock_getsockopt(sock, level, optname, uoptval, uoptlen);
	else
		err = sock->ops->getsockopt(sock, level, optname, uoptval,
					    uoptlen);
	set_fs(oldfs);
	return err;
}
EXPORT_SYMBOL(kernel_getsockopt);

/**
 *	kernel_setsockopt - set a socket option (kernel space)
 *	@sock: socket
 *	@level: API level (SOL_SOCKET, ...)
 *	@optname: option tag
 *	@optval: option value
 *	@optlen: option length
 *
 *	Returns 0 or an error.
 */

int kernel_setsockopt(struct socket *sock, int level, int optname,
			char *optval, unsigned int optlen)
{
	mm_segment_t oldfs = get_fs();
	char __user *uoptval;
	int err;

	uoptval = (char __user __force *) optval;

	set_fs(KERNEL_DS);
	if (level == SOL_SOCKET)
		err = sock_setsockopt(sock, level, optname, uoptval, optlen);
	else
		err = sock->ops->setsockopt(sock, level, optname, uoptval,
					    optlen);
	set_fs(oldfs);
	return err;
}
EXPORT_SYMBOL(kernel_setsockopt);

/**
 *	kernel_sendpage - send a &page through a socket (kernel space)
 *	@sock: socket
 *	@page: page
 *	@offset: page offset
 *	@size: total size in bytes
 *	@flags: flags (MSG_DONTWAIT, ...)
 *
 *	Returns the total amount sent in bytes or an error.
 */

int kernel_sendpage(struct socket *sock, struct page *page, int offset,
		    size_t size, int flags)
{
	if (sock->ops->sendpage)
		return sock->ops->sendpage(sock, page, offset, size, flags);

	return sock_no_sendpage(sock, page, offset, size, flags);
}
EXPORT_SYMBOL(kernel_sendpage);

/**
 *	kernel_sendpage_locked - send a &page through the locked sock (kernel space)
 *	@sk: sock
 *	@page: page
 *	@offset: page offset
 *	@size: total size in bytes
 *	@flags: flags (MSG_DONTWAIT, ...)
 *
 *	Returns the total amount sent in bytes or an error.
 *	Caller must hold @sk.
 */

int kernel_sendpage_locked(struct sock *sk, struct page *page, int offset,
			   size_t size, int flags)
{
	struct socket *sock = sk->sk_socket;

	if (sock->ops->sendpage_locked)
		return sock->ops->sendpage_locked(sk, page, offset, size,
						  flags);

	return sock_no_sendpage_locked(sk, page, offset, size, flags);
}
EXPORT_SYMBOL(kernel_sendpage_locked);

/**
 *	kernel_shutdown - shut down part of a full-duplex connection (kernel space)
 *	@sock: socket
 *	@how: connection part
 *
 *	Returns 0 or an error.
 */

int kernel_sock_shutdown(struct socket *sock, enum sock_shutdown_cmd how)
{
	return sock->ops->shutdown(sock, how);
}
EXPORT_SYMBOL(kernel_sock_shutdown);

/**
 *	kernel_sock_ip_overhead - returns the IP overhead imposed by a socket
 *	@sk: socket
 *
 *	This routine returns the IP overhead imposed by a socket i.e.
 *	the length of the underlying IP header, depending on whether
 *	this is an IPv4 or IPv6 socket and the length from IP options turned
 *	on at the socket. Assumes that the caller has a lock on the socket.
 */

u32 kernel_sock_ip_overhead(struct sock *sk)
{
	struct inet_sock *inet;
	struct ip_options_rcu *opt;
	u32 overhead = 0;
#if IS_ENABLED(CONFIG_IPV6)
	struct ipv6_pinfo *np;
	struct ipv6_txoptions *optv6 = NULL;
#endif /* IS_ENABLED(CONFIG_IPV6) */

	if (!sk)
		return overhead;

	switch (sk->sk_family) {
	case AF_INET:
		inet = inet_sk(sk);
		overhead += sizeof(struct iphdr);
		opt = rcu_dereference_protected(inet->inet_opt,
						sock_owned_by_user(sk));
		if (opt)
			overhead += opt->opt.optlen;
		return overhead;
#if IS_ENABLED(CONFIG_IPV6)
	case AF_INET6:
		np = inet6_sk(sk);
		overhead += sizeof(struct ipv6hdr);
		if (np)
			optv6 = rcu_dereference_protected(np->opt,
							  sock_owned_by_user(sk));
		if (optv6)
			overhead += (optv6->opt_flen + optv6->opt_nflen);
		return overhead;
#endif /* IS_ENABLED(CONFIG_IPV6) */
	default: /* Returns 0 overhead if the socket is not ipv4 or ipv6 */
		return overhead;
	}
}
EXPORT_SYMBOL(kernel_sock_ip_overhead);<|MERGE_RESOLUTION|>--- conflicted
+++ resolved
@@ -1793,13 +1793,9 @@
 	if (err)
 		goto out_fd;
 
-<<<<<<< HEAD
 	//调用ops回调
-	err = sock->ops->accept(sock, newsock, sock->file->f_flags, false);
-=======
 	err = sock->ops->accept(sock, newsock, sock->file->f_flags | file_flags,
 					false);
->>>>>>> e42617b8
 	if (err < 0)
 		goto out_fd;
 
@@ -1897,16 +1893,9 @@
 	if (err)
 		goto out;
 
-<<<<<<< HEAD
 	//调用sock的ops实现connect
-	err = sock->ops->connect(sock, (struct sockaddr *)&address, addrlen,
-				 sock->file->f_flags);
-out_put:
-	fput_light(sock->file, fput_needed);
-=======
 	err = sock->ops->connect(sock, (struct sockaddr *)address, addrlen,
 				 sock->file->f_flags | file_flags);
->>>>>>> e42617b8
 out:
 	return err;
 }
