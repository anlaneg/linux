// SPDX-License-Identifier: GPL-2.0-or-later
/*
 * NET		An implementation of the SOCKET network access protocol.
 *
 * Version:	@(#)socket.c	1.1.93	18/02/95
 *
 * Authors:	Orest Zborowski, <obz@Kodak.COM>
 *		Ross Biro
 *		Fred N. van Kempen, <waltje@uWalt.NL.Mugnet.ORG>
 *
 * Fixes:
 *		Anonymous	:	NOTSOCK/BADF cleanup. Error fix in
 *					shutdown()
 *		Alan Cox	:	verify_area() fixes
 *		Alan Cox	:	Removed DDI
 *		Jonathan Kamens	:	SOCK_DGRAM reconnect bug
 *		Alan Cox	:	Moved a load of checks to the very
 *					top level.
 *		Alan Cox	:	Move address structures to/from user
 *					mode above the protocol layers.
 *		Rob Janssen	:	Allow 0 length sends.
 *		Alan Cox	:	Asynchronous I/O support (cribbed from the
 *					tty drivers).
 *		Niibe Yutaka	:	Asynchronous I/O for writes (4.4BSD style)
 *		Jeff Uphoff	:	Made max number of sockets command-line
 *					configurable.
 *		Matti Aarnio	:	Made the number of sockets dynamic,
 *					to be allocated when needed, and mr.
 *					Uphoff's max is used as max to be
 *					allowed to allocate.
 *		Linus		:	Argh. removed all the socket allocation
 *					altogether: it's in the inode now.
 *		Alan Cox	:	Made sock_alloc()/sock_release() public
 *					for NetROM and future kernel nfsd type
 *					stuff.
 *		Alan Cox	:	sendmsg/recvmsg basics.
 *		Tom Dyas	:	Export net symbols.
 *		Marcin Dalecki	:	Fixed problems with CONFIG_NET="n".
 *		Alan Cox	:	Added thread locking to sys_* calls
 *					for sockets. May have errors at the
 *					moment.
 *		Kevin Buhr	:	Fixed the dumb errors in the above.
 *		Andi Kleen	:	Some small cleanups, optimizations,
 *					and fixed a copy_from_user() bug.
 *		Tigran Aivazian	:	sys_send(args) calls sys_sendto(args, NULL, 0)
 *		Tigran Aivazian	:	Made listen(2) backlog sanity checks
 *					protocol-independent
 *
 *	This module is effectively the top level interface to the BSD socket
 *	paradigm.
 *
 *	Based upon Swansea University Computer Society NET3.039
 */

#include <linux/bpf-cgroup.h>
#include <linux/ethtool.h>
#include <linux/mm.h>
#include <linux/socket.h>
#include <linux/file.h>
#include <linux/net.h>
#include <linux/interrupt.h>
#include <linux/thread_info.h>
#include <linux/rcupdate.h>
#include <linux/netdevice.h>
#include <linux/proc_fs.h>
#include <linux/seq_file.h>
#include <linux/mutex.h>
#include <linux/if_bridge.h>
#include <linux/if_vlan.h>
#include <linux/ptp_classify.h>
#include <linux/init.h>
#include <linux/poll.h>
#include <linux/cache.h>
#include <linux/module.h>
#include <linux/highmem.h>
#include <linux/mount.h>
#include <linux/pseudo_fs.h>
#include <linux/security.h>
#include <linux/syscalls.h>
#include <linux/compat.h>
#include <linux/kmod.h>
#include <linux/audit.h>
#include <linux/wireless.h>
#include <linux/nsproxy.h>
#include <linux/magic.h>
#include <linux/slab.h>
#include <linux/xattr.h>
#include <linux/nospec.h>
#include <linux/indirect_call_wrapper.h>

#include <linux/uaccess.h>
#include <asm/unistd.h>

#include <net/compat.h>
#include <net/wext.h>
#include <net/cls_cgroup.h>

#include <net/sock.h>
#include <linux/netfilter.h>

#include <linux/if_tun.h>
#include <linux/ipv6_route.h>
#include <linux/route.h>
#include <linux/termios.h>
#include <linux/sockios.h>
#include <net/busy_poll.h>
#include <linux/errqueue.h>
#include <linux/ptp_clock_kernel.h>

#ifdef CONFIG_NET_RX_BUSY_POLL
unsigned int sysctl_net_busy_read __read_mostly;
unsigned int sysctl_net_busy_poll __read_mostly;
#endif

static ssize_t sock_read_iter(struct kiocb *iocb, struct iov_iter *to);
static ssize_t sock_write_iter(struct kiocb *iocb, struct iov_iter *from);
static int sock_mmap(struct file *file, struct vm_area_struct *vma);

static int sock_close(struct inode *inode, struct file *file);
static __poll_t sock_poll(struct file *file,
			      struct poll_table_struct *wait);
static long sock_ioctl(struct file *file, unsigned int cmd, unsigned long arg);
#ifdef CONFIG_COMPAT
static long compat_sock_ioctl(struct file *file,
			      unsigned int cmd, unsigned long arg);
#endif
static int sock_fasync(int fd, struct file *filp, int on);
static ssize_t sock_sendpage(struct file *file, struct page *page,
			     int offset, size_t size, loff_t *ppos, int more);
static ssize_t sock_splice_read(struct file *file, loff_t *ppos,
				struct pipe_inode_info *pipe, size_t len,
				unsigned int flags);

#ifdef CONFIG_PROC_FS
static void sock_show_fdinfo(struct seq_file *m, struct file *f)
{
	struct socket *sock = f->private_data;

	if (sock->ops->show_fdinfo)
		sock->ops->show_fdinfo(m, sock);
}
#else
#define sock_show_fdinfo NULL
#endif

/*
 *	Socket files have a set of 'special' operations as well as the generic file ones. These don't appear
 *	in the operation structures but are done directly via the socketcall() multiplexor.
 */
//系统中所有socket对应的文件操作集
static const struct file_operations socket_file_ops = {
	.owner =	THIS_MODULE,
	//socket对应的fd不支持llseek函数
	.llseek =	no_llseek,
	//socket对应fd的读函数
	.read_iter =	sock_read_iter,
	//socket对应fd的写函数
	.write_iter =	sock_write_iter,
	//socket对应的poll函数
	.poll =		sock_poll,
	/*针对socket fd执行ioctl*/
	.unlocked_ioctl = sock_ioctl,
#ifdef CONFIG_COMPAT
	/*提供socket支持的ioctl命令*/
	.compat_ioctl = compat_sock_ioctl,
#endif
	/*针对socket fd支持mmap*/
	.mmap =		sock_mmap,
	.release =	sock_close,
	.fasync =	sock_fasync,
	.sendpage =	sock_sendpage,
	.splice_write = generic_splice_sendpage,
	.splice_read =	sock_splice_read,
	.show_fdinfo =	sock_show_fdinfo,
};

static const char * const pf_family_names[] = {
	[PF_UNSPEC]	= "PF_UNSPEC",
	[PF_UNIX]	= "PF_UNIX/PF_LOCAL",
	[PF_INET]	= "PF_INET",
	[PF_AX25]	= "PF_AX25",
	[PF_IPX]	= "PF_IPX",
	[PF_APPLETALK]	= "PF_APPLETALK",
	[PF_NETROM]	= "PF_NETROM",
	[PF_BRIDGE]	= "PF_BRIDGE",
	[PF_ATMPVC]	= "PF_ATMPVC",
	[PF_X25]	= "PF_X25",
	[PF_INET6]	= "PF_INET6",
	[PF_ROSE]	= "PF_ROSE",
	[PF_DECnet]	= "PF_DECnet",
	[PF_NETBEUI]	= "PF_NETBEUI",
	[PF_SECURITY]	= "PF_SECURITY",
	[PF_KEY]	= "PF_KEY",
	[PF_NETLINK]	= "PF_NETLINK/PF_ROUTE",
	[PF_PACKET]	= "PF_PACKET",
	[PF_ASH]	= "PF_ASH",
	[PF_ECONET]	= "PF_ECONET",
	[PF_ATMSVC]	= "PF_ATMSVC",
	[PF_RDS]	= "PF_RDS",
	[PF_SNA]	= "PF_SNA",
	[PF_IRDA]	= "PF_IRDA",
	[PF_PPPOX]	= "PF_PPPOX",
	[PF_WANPIPE]	= "PF_WANPIPE",
	[PF_LLC]	= "PF_LLC",
	[PF_IB]		= "PF_IB",
	[PF_MPLS]	= "PF_MPLS",
	[PF_CAN]	= "PF_CAN",
	[PF_TIPC]	= "PF_TIPC",
	[PF_BLUETOOTH]	= "PF_BLUETOOTH",
	[PF_IUCV]	= "PF_IUCV",
	[PF_RXRPC]	= "PF_RXRPC",
	[PF_ISDN]	= "PF_ISDN",
	[PF_PHONET]	= "PF_PHONET",
	[PF_IEEE802154]	= "PF_IEEE802154",
	[PF_CAIF]	= "PF_CAIF",
	[PF_ALG]	= "PF_ALG",
	[PF_NFC]	= "PF_NFC",
	[PF_VSOCK]	= "PF_VSOCK",
	[PF_KCM]	= "PF_KCM",
	[PF_QIPCRTR]	= "PF_QIPCRTR",
	[PF_SMC]	= "PF_SMC",
	[PF_XDP]	= "PF_XDP",
	[PF_MCTP]	= "PF_MCTP",
};

/*
 *	The protocol list. Each protocol is registered in here.
 */

static DEFINE_SPINLOCK(net_family_lock);

//各AF_FAMILY在此数组中注册其对应的net_proto_family,常用于socket创建
//例如：
//PF_NETLINK对应netlink_family_ops
//PF_INET 对应 inet_family_ops
static const struct net_proto_family __rcu *net_families[NPROTO] __read_mostly;

/*
 * Support routines.
 * Move socket addresses back and forth across the kernel/user
 * divide and look after the messy bits.
 */

/**
 *	move_addr_to_kernel	-	copy a socket address into kernel space
 *	@uaddr: Address in user space
 *	@kaddr: Address in kernel space
 *	@ulen: Length in user space
 *
 *	The address is copied into kernel space. If the provided address is
 *	too long an error code of -EINVAL is returned. If the copy gives
 *	invalid addresses -EFAULT is returned. On a success 0 is returned.
 */

int move_addr_to_kernel(void __user *uaddr, int ulen, struct sockaddr_storage *kaddr)
{
	if (ulen < 0 || ulen > sizeof(struct sockaddr_storage))
		return -EINVAL;
	if (ulen == 0)
		return 0;
	if (copy_from_user(kaddr, uaddr, ulen))
		return -EFAULT;
	return audit_sockaddr(ulen, kaddr);
}

/**
 *	move_addr_to_user	-	copy an address to user space
 *	@kaddr: kernel space address
 *	@klen: length of address in kernel
 *	@uaddr: user space address
 *	@ulen: pointer to user length field
 *
 *	The value pointed to by ulen on entry is the buffer length available.
 *	This is overwritten with the buffer space used. -EINVAL is returned
 *	if an overlong buffer is specified or a negative buffer size. -EFAULT
 *	is returned if either the buffer or the length field are not
 *	accessible.
 *	After copying the data up to the limit the user specifies, the true
 *	length of the data is written over the length limit the user
 *	specified. Zero is returned for a success.
 */

static int move_addr_to_user(struct sockaddr_storage *kaddr, int klen,
			     void __user *uaddr, int __user *ulen)
{
	int err;
	int len;

	BUG_ON(klen > sizeof(struct sockaddr_storage));
	err = get_user(len, ulen);
	if (err)
		return err;
	if (len > klen)
		len = klen;
	if (len < 0)
		return -EINVAL;
	if (len) {
		if (audit_sockaddr(klen, kaddr))
			return -ENOMEM;
		if (copy_to_user(uaddr, kaddr, len))
			return -EFAULT;
	}
	/*
	 *      "fromlen shall refer to the value before truncation.."
	 *                      1003.1g
	 */
	return __put_user(klen, ulen);
}

/*memory cache,用于socket_alloc的分配*/
static struct kmem_cache *sock_inode_cachep __ro_after_init;

/*自cache中提取socket_alloc,返回对应的inode*/
static struct inode *sock_alloc_inode(struct super_block *sb)
{
	struct socket_alloc *ei;

	/*申请socket_alloc*/
	ei = alloc_inode_sb(sb, sock_inode_cachep, GFP_KERNEL);
	if (!ei)
		return NULL;
	init_waitqueue_head(&ei->socket.wq.wait);
	ei->socket.wq.fasync_list = NULL;
	ei->socket.wq.flags = 0;

	ei->socket.state = SS_UNCONNECTED;
	ei->socket.flags = 0;
	ei->socket.ops = NULL;
	ei->socket.sk = NULL;
	ei->socket.file = NULL;

	return &ei->vfs_inode;
}

/*释放inode*/
static void sock_free_inode(struct inode *inode)
{
	struct socket_alloc *ei;

	ei = container_of(inode, struct socket_alloc, vfs_inode);
	kmem_cache_free(sock_inode_cachep, ei);
}

static void init_once(void *foo)
{
	struct socket_alloc *ei = (struct socket_alloc *)foo;

	inode_init_once(&ei->vfs_inode);
}

static void init_inodecache(void)
{
	sock_inode_cachep = kmem_cache_create("sock_inode_cache",
					      sizeof(struct socket_alloc),
					      0,
					      (SLAB_HWCACHE_ALIGN |
					       SLAB_RECLAIM_ACCOUNT |
					       SLAB_MEM_SPREAD | SLAB_ACCOUNT),
					      init_once);
	BUG_ON(sock_inode_cachep == NULL);
}

static const struct super_operations sockfs_ops = {
	.alloc_inode	= sock_alloc_inode,
	.free_inode	= sock_free_inode,
	.statfs		= simple_statfs,
};

/*
 * sockfs_dname() is called from d_path().
 */
static char *sockfs_dname(struct dentry *dentry, char *buffer, int buflen)
{
	return dynamic_dname(buffer, buflen, "socket:[%lu]",
				d_inode(dentry)->i_ino);
}

static const struct dentry_operations sockfs_dentry_operations = {
	.d_dname  = sockfs_dname,
};

static int sockfs_xattr_get(const struct xattr_handler *handler,
			    struct dentry *dentry, struct inode *inode,
			    const char *suffix, void *value, size_t size)
{
	if (value) {
		if (dentry->d_name.len + 1 > size)
			return -ERANGE;
		memcpy(value, dentry->d_name.name, dentry->d_name.len + 1);
	}
	return dentry->d_name.len + 1;
}

#define XATTR_SOCKPROTONAME_SUFFIX "sockprotoname"
#define XATTR_NAME_SOCKPROTONAME (XATTR_SYSTEM_PREFIX XATTR_SOCKPROTONAME_SUFFIX)
#define XATTR_NAME_SOCKPROTONAME_LEN (sizeof(XATTR_NAME_SOCKPROTONAME)-1)

static const struct xattr_handler sockfs_xattr_handler = {
	.name = XATTR_NAME_SOCKPROTONAME,
	.get = sockfs_xattr_get,
};

static int sockfs_security_xattr_set(const struct xattr_handler *handler,
				     struct user_namespace *mnt_userns,
				     struct dentry *dentry, struct inode *inode,
				     const char *suffix, const void *value,
				     size_t size, int flags)
{
	/* Handled by LSM. */
	return -EAGAIN;
}

static const struct xattr_handler sockfs_security_xattr_handler = {
	.prefix = XATTR_SECURITY_PREFIX,
	.set = sockfs_security_xattr_set,
};

static const struct xattr_handler *sockfs_xattr_handlers[] = {
	&sockfs_xattr_handler,
	&sockfs_security_xattr_handler,
	NULL
};

/*sockfs初始化fs_context*/
static int sockfs_init_fs_context(struct fs_context *fc)
{
    /*初始化context*/
	struct pseudo_fs_context *ctx = init_pseudo(fc, SOCKFS_MAGIC/*sockfs对应的magic*/);
	if (!ctx)
		return -ENOMEM;
	ctx->ops = &sockfs_ops;
	ctx->dops = &sockfs_dentry_operations;
	ctx->xattr = sockfs_xattr_handlers;
	return 0;
}

static struct vfsmount *sock_mnt __read_mostly;

/*socket对应的文件系统，由其上申请inet强转成socket结构*/
static struct file_system_type sock_fs_type = {
	.name =		"sockfs",
	/*挂载时，先执行init_fs_context*/
	.init_fs_context = sockfs_init_fs_context,
	.kill_sb =	kill_anon_super,
};

/*
 *	Obtains the first available file descriptor and sets it up for use.
 *
 *	These functions create file structures and maps them to fd space
 *	of the current process. On success it returns file descriptor
 *	and file struct implicitly stored in sock->file.
 *	Note that another thread may close file descriptor before we return
 *	from this function. We use the fact that now we do not refer
 *	to socket after mapping. If one day we will need it, this
 *	function will increment ref. count on file by 1.
 *
 *	In any case returned fd MAY BE not valid!
 *	This race condition is unavoidable
 *	with shared fd spaces, we cannot solve it inside kernel,
 *	but we take care of internal coherence yet.
 */

/**
 *	sock_alloc_file - Bind a &socket to a &file
 *	@sock: socket
 *	@flags: file status flags
 *	@dname: protocol name
 *
 *	Returns the &file bound with @sock, implicitly storing it
 *	in sock->file. If dname is %NULL, sets to "".
 *	On failure the return is a ERR pointer (see linux/err.h).
 *	This function uses GFP_KERNEL internally.
 */

struct file *sock_alloc_file(struct socket *sock, int flags, const char *dname)
{
	//如注释所言，将socket与一个struct file*进行映射
	struct file *file;

	if (!dname)
	    /*socket时，采用socket协议名称，例如UDP*/
		dname = sock->sk ? sock->sk->sk_prot_creator->name : "";

	//为socket申请一个假的struct file，并与其关联
	file = alloc_file_pseudo(SOCK_INODE(sock), sock_mnt/*socket对应的文件挂载点*/, dname/*dentry对应的名称*/,
				O_RDWR | (flags & O_NONBLOCK),
				&socket_file_ops/*socket文件描述符对应的操作集*/);
	if (IS_ERR(file)) {
		sock_release(sock);
		return file;
	}

	sock->file = file;
	file->private_data = sock;
	stream_open(SOCK_INODE(sock), file);
	return file;
}
EXPORT_SYMBOL(sock_alloc_file);

//将socket映射到fd
static int sock_map_fd(struct socket *sock, int flags)
{
	struct file *newfile;
	//申请一个当前进程未占用的fd
	int fd = get_unused_fd_flags(flags);
	if (unlikely(fd < 0)) {
		sock_release(sock);
		return fd;//申请fd失败
	}

	//指明fd对应的file
	newfile = sock_alloc_file(sock, flags, NULL);
	if (!IS_ERR(newfile)) {
		//为此socket关联struct file*成功，现在实现fd与struct file*的关联
		fd_install(fd, newfile);
		return fd;
	}

	//关联失败，还原不再占用的fd
	put_unused_fd(fd);
	return PTR_ERR(newfile);
}

/**
 *	sock_from_file - Return the &socket bounded to @file.
 *	@file: file
 *
 *	On failure returns %NULL.
 */

//如果此file为socket file,则返回socket,否则返回NULL
struct socket *sock_from_file(struct file *file)
{
	if (file->f_op == &socket_file_ops)
		return file->private_data;	/* set in sock_alloc_file */

	return NULL;
}
EXPORT_SYMBOL(sock_from_file);

/**
 *	sockfd_lookup - Go from a file number to its socket slot
 *	@fd: file handle
 *	@err: pointer to an error code return
 *
 *	The file handle passed in is locked and the socket it is bound
 *	to is returned. If an error occurs the err pointer is overwritten
 *	with a negative errno code and NULL is returned. The function checks
 *	for both invalid handles and passing a handle which is not a socket.
 *
 *	On a success the socket object pointer is returned.
 */
//通过fd查找其对应的socket
struct socket *sockfd_lookup(int fd, int *err)
{
	struct file *file;
	struct socket *sock;

	file = fget(fd);
	if (!file) {
		*err = -EBADF;
		return NULL;
	}

	sock = sock_from_file(file);
	if (!sock) {
		*err = -ENOTSOCK;
		fput(file);
	}
	return sock;
}
EXPORT_SYMBOL(sockfd_lookup);

//由fd转socket
static struct socket *sockfd_lookup_light(int fd, int *err, int *fput_needed)
{
	struct fd f = fdget(fd);
	struct socket *sock;

	*err = -EBADF;
	if (f.file) {
		sock = sock_from_file(f.file);
		if (likely(sock)) {
			*fput_needed = f.flags & FDPUT_FPUT;
			return sock;
		}
		*err = -ENOTSOCK;
		fdput(f);
	}
	return NULL;
}

static ssize_t sockfs_listxattr(struct dentry *dentry, char *buffer,
				size_t size)
{
	ssize_t len;
	ssize_t used = 0;

	len = security_inode_listsecurity(d_inode(dentry), buffer, size);
	if (len < 0)
		return len;
	used += len;
	if (buffer) {
		if (size < used)
			return -ERANGE;
		buffer += len;
	}

	len = (XATTR_NAME_SOCKPROTONAME_LEN + 1);
	used += len;
	if (buffer) {
		if (size < used)
			return -ERANGE;
		memcpy(buffer, XATTR_NAME_SOCKPROTONAME, len);
		buffer += len;
	}

	return used;
}

static int sockfs_setattr(struct user_namespace *mnt_userns,
			  struct dentry *dentry, struct iattr *iattr)
{
	int err = simple_setattr(&init_user_ns, dentry, iattr);

	if (!err && (iattr->ia_valid & ATTR_UID)) {
		struct socket *sock = SOCKET_I(d_inode(dentry));

		if (sock->sk)
			sock->sk->sk_uid = iattr->ia_uid;
		else
			err = -ENOENT;
	}

	return err;
}

static const struct inode_operations sockfs_inode_ops = {
	.listxattr = sockfs_listxattr,
	.setattr = sockfs_setattr,
};

/**
 *	sock_alloc - allocate a socket
 *
 *	Allocate a new inode and socket object. The two are bound together
 *	and initialised. The socket is then returned. If we are out of inodes
 *	NULL is returned. This functions uses GFP_KERNEL internally.
 */
//socket结构申请
struct socket *sock_alloc(void)
{
	struct inode *inode;
	struct socket *sock;

	/*自sock_mnt->mnt_sb上申请一个inode*/
	inode = new_inode_pseudo(sock_mnt->mnt_sb);
	if (!inode)
		return NULL;

	//由inode转换出sock
	sock = SOCKET_I(inode);

	inode->i_ino = get_next_ino();
	inode->i_mode = S_IFSOCK | S_IRWXUGO;
	inode->i_uid = current_fsuid();
	inode->i_gid = current_fsgid();
	inode->i_op = &sockfs_inode_ops;

	return sock;
}
EXPORT_SYMBOL(sock_alloc);

/*如果sock->ops不为空，则调用sock->ops->release*/
static void __sock_release(struct socket *sock, struct inode *inode)
{
	if (sock->ops) {
		struct module *owner = sock->ops->owner;

		if (inode)
			inode_lock(inode);
		/*解发sock的release回调*/
		sock->ops->release(sock);
		sock->sk = NULL;
		if (inode)
			inode_unlock(inode);
		sock->ops = NULL;
		module_put(owner);
	}

	if (sock->wq.fasync_list)
		pr_err("%s: fasync list not empty!\n", __func__);

	if (!sock->file) {
		iput(SOCK_INODE(sock));
		return;
	}
	sock->file = NULL;
}

/**
 *	sock_release - close a socket
 *	@sock: socket to close
 *
 *	The socket is released from the protocol stack if it has a release
 *	callback, and the inode is then released if the socket is bound to
 *	an inode not a file.
 */
void sock_release(struct socket *sock)
{
	__sock_release(sock, NULL);
}
EXPORT_SYMBOL(sock_release);

void __sock_tx_timestamp(__u16 tsflags, __u8 *tx_flags)
{
	u8 flags = *tx_flags;

	if (tsflags & SOF_TIMESTAMPING_TX_HARDWARE) {
		flags |= SKBTX_HW_TSTAMP;

		/* PTP hardware clocks can provide a free running cycle counter
		 * as a time base for virtual clocks. Tell driver to use the
		 * free running cycle counter for timestamp if socket is bound
		 * to virtual clock.
		 */
		if (tsflags & SOF_TIMESTAMPING_BIND_PHC)
			flags |= SKBTX_HW_TSTAMP_USE_CYCLES;
	}

	if (tsflags & SOF_TIMESTAMPING_TX_SOFTWARE)
		flags |= SKBTX_SW_TSTAMP;

	if (tsflags & SOF_TIMESTAMPING_TX_SCHED)
		flags |= SKBTX_SCHED_TSTAMP;

	*tx_flags = flags;
}
EXPORT_SYMBOL(__sock_tx_timestamp);

INDIRECT_CALLABLE_DECLARE(int inet_sendmsg(struct socket *, struct msghdr *,
					   size_t));
INDIRECT_CALLABLE_DECLARE(int inet6_sendmsg(struct socket *, struct msghdr *,
					    size_t));
static inline int sock_sendmsg_nosec(struct socket *sock, struct msghdr *msg)
{
    //调用不同ops的sendmsg完成处理
	int ret = INDIRECT_CALL_INET(sock->ops->sendmsg, inet6_sendmsg,
				     inet_sendmsg/*ipv4消息发送*/, sock, msg,
				     msg_data_left(msg)/*要发送的数据长度*/);
	BUG_ON(ret == -EIOCBQUEUED);
	return ret;
}

/**
 *	sock_sendmsg - send a message through @sock
 *	@sock: socket
 *	@msg: message to send
 *
 *	Sends @msg through @sock, passing through LSM.
 *	Returns the number of bytes sent, or an error code.
 */
int sock_sendmsg(struct socket *sock, struct msghdr *msg)
{
    /*安全钩子点*/
	int err = security_socket_sendmsg(sock, msg,
					  msg_data_left(msg));

	/*执行消息发送*/
	return err ?: sock_sendmsg_nosec(sock, msg);
}
EXPORT_SYMBOL(sock_sendmsg);

/**
 *	kernel_sendmsg - send a message through @sock (kernel-space)
 *	@sock: socket
 *	@msg: message header
 *	@vec: kernel vec
 *	@num: vec array length
 *	@size: total message data size
 *
 *	Builds the message data with @vec and sends it through @sock.
 *	Returns the number of bytes sent, or an error code.
 */

int kernel_sendmsg(struct socket *sock, struct msghdr *msg,
		   struct kvec *vec, size_t num, size_t size)
{
	iov_iter_kvec(&msg->msg_iter, WRITE, vec, num, size);
	return sock_sendmsg(sock, msg);
}
EXPORT_SYMBOL(kernel_sendmsg);

/**
 *	kernel_sendmsg_locked - send a message through @sock (kernel-space)
 *	@sk: sock
 *	@msg: message header
 *	@vec: output s/g array
 *	@num: output s/g array length
 *	@size: total message data size
 *
 *	Builds the message data with @vec and sends it through @sock.
 *	Returns the number of bytes sent, or an error code.
 *	Caller must hold @sk.
 */

int kernel_sendmsg_locked(struct sock *sk, struct msghdr *msg,
			  struct kvec *vec, size_t num, size_t size)
{
	struct socket *sock = sk->sk_socket;

	if (!sock->ops->sendmsg_locked)
		return sock_no_sendmsg_locked(sk, msg, size);

	iov_iter_kvec(&msg->msg_iter, WRITE, vec, num, size);

	return sock->ops->sendmsg_locked(sk, msg, msg_data_left(msg));
}
EXPORT_SYMBOL(kernel_sendmsg_locked);

static bool skb_is_err_queue(const struct sk_buff *skb)
{
	/* pkt_type of skbs enqueued on the error queue are set to
	 * PACKET_OUTGOING in skb_set_err_queue(). This is only safe to do
	 * in recvmsg, since skbs received on a local socket will never
	 * have a pkt_type of PACKET_OUTGOING.
	 */
	return skb->pkt_type == PACKET_OUTGOING;
}

/* On transmit, software and hardware timestamps are returned independently.
 * As the two skb clones share the hardware timestamp, which may be updated
 * before the software timestamp is received, a hardware TX timestamp may be
 * returned only if there is no software TX timestamp. Ignore false software
 * timestamps, which may be made in the __sock_recv_timestamp() call when the
 * option SO_TIMESTAMP_OLD(NS) is enabled on the socket, even when the skb has a
 * hardware timestamp.
 */
static bool skb_is_swtx_tstamp(const struct sk_buff *skb, int false_tstamp)
{
	return skb->tstamp && !false_tstamp && skb_is_err_queue(skb);
}

static ktime_t get_timestamp(struct sock *sk, struct sk_buff *skb, int *if_index)
{
	bool cycles = sk->sk_tsflags & SOF_TIMESTAMPING_BIND_PHC;
	struct skb_shared_hwtstamps *shhwtstamps = skb_hwtstamps(skb);
	struct net_device *orig_dev;
	ktime_t hwtstamp;

	rcu_read_lock();
	orig_dev = dev_get_by_napi_id(skb_napi_id(skb));
	if (orig_dev) {
		*if_index = orig_dev->ifindex;
		hwtstamp = netdev_get_tstamp(orig_dev, shhwtstamps, cycles);
	} else {
		hwtstamp = shhwtstamps->hwtstamp;
	}
	rcu_read_unlock();

	return hwtstamp;
}

static void put_ts_pktinfo(struct msghdr *msg, struct sk_buff *skb,
			   int if_index)
{
	struct scm_ts_pktinfo ts_pktinfo;
	struct net_device *orig_dev;

	if (!skb_mac_header_was_set(skb))
		return;

	memset(&ts_pktinfo, 0, sizeof(ts_pktinfo));

	if (!if_index) {
		rcu_read_lock();
		orig_dev = dev_get_by_napi_id(skb_napi_id(skb));
		if (orig_dev)
			if_index = orig_dev->ifindex;
		rcu_read_unlock();
	}
	ts_pktinfo.if_index = if_index;

	ts_pktinfo.pkt_length = skb->len - skb_mac_offset(skb);
	put_cmsg(msg, SOL_SOCKET, SCM_TIMESTAMPING_PKTINFO,
		 sizeof(ts_pktinfo), &ts_pktinfo);
}

/*
 * called from sock_recv_timestamp() if sock_flag(sk, SOCK_RCVTSTAMP)
 */
void __sock_recv_timestamp(struct msghdr *msg, struct sock *sk,
	struct sk_buff *skb)
{
	int need_software_tstamp = sock_flag(sk, SOCK_RCVTSTAMP);
	int new_tstamp = sock_flag(sk, SOCK_TSTAMP_NEW);
	struct scm_timestamping_internal tss;

	int empty = 1, false_tstamp = 0;
	struct skb_shared_hwtstamps *shhwtstamps =
		skb_hwtstamps(skb);
	int if_index;
	ktime_t hwtstamp;

	/* Race occurred between timestamp enabling and packet
	   receiving.  Fill in the current time for now. */
	if (need_software_tstamp && skb->tstamp == 0) {
		__net_timestamp(skb);
		false_tstamp = 1;
	}

	if (need_software_tstamp) {
		if (!sock_flag(sk, SOCK_RCVTSTAMPNS)) {
			if (new_tstamp) {
				struct __kernel_sock_timeval tv;

				skb_get_new_timestamp(skb, &tv);
				put_cmsg(msg, SOL_SOCKET, SO_TIMESTAMP_NEW,
					 sizeof(tv), &tv);
			} else {
				struct __kernel_old_timeval tv;

				skb_get_timestamp(skb, &tv);
				put_cmsg(msg, SOL_SOCKET, SO_TIMESTAMP_OLD,
					 sizeof(tv), &tv);
			}
		} else {
			if (new_tstamp) {
				struct __kernel_timespec ts;

				skb_get_new_timestampns(skb, &ts);
				put_cmsg(msg, SOL_SOCKET, SO_TIMESTAMPNS_NEW,
					 sizeof(ts), &ts);
			} else {
				struct __kernel_old_timespec ts;

				skb_get_timestampns(skb, &ts);
				put_cmsg(msg, SOL_SOCKET, SO_TIMESTAMPNS_OLD,
					 sizeof(ts), &ts);
			}
		}
	}

	memset(&tss, 0, sizeof(tss));
	if ((sk->sk_tsflags & SOF_TIMESTAMPING_SOFTWARE) &&
	    ktime_to_timespec64_cond(skb->tstamp, tss.ts + 0))
		empty = 0;
	if (shhwtstamps &&
	    (sk->sk_tsflags & SOF_TIMESTAMPING_RAW_HARDWARE) &&
	    !skb_is_swtx_tstamp(skb, false_tstamp)) {
		if_index = 0;
		if (skb_shinfo(skb)->tx_flags & SKBTX_HW_TSTAMP_NETDEV)
			hwtstamp = get_timestamp(sk, skb, &if_index);
		else
			hwtstamp = shhwtstamps->hwtstamp;

		if (sk->sk_tsflags & SOF_TIMESTAMPING_BIND_PHC)
			hwtstamp = ptp_convert_timestamp(&hwtstamp,
							 sk->sk_bind_phc);

		if (ktime_to_timespec64_cond(hwtstamp, tss.ts + 2)) {
			empty = 0;

			if ((sk->sk_tsflags & SOF_TIMESTAMPING_OPT_PKTINFO) &&
			    !skb_is_err_queue(skb))
				put_ts_pktinfo(msg, skb, if_index);
		}
	}
	if (!empty) {
		if (sock_flag(sk, SOCK_TSTAMP_NEW))
			put_cmsg_scm_timestamping64(msg, &tss);
		else
			put_cmsg_scm_timestamping(msg, &tss);

		if (skb_is_err_queue(skb) && skb->len &&
		    SKB_EXT_ERR(skb)->opt_stats)
			put_cmsg(msg, SOL_SOCKET, SCM_TIMESTAMPING_OPT_STATS,
				 skb->len, skb->data);
	}
}
EXPORT_SYMBOL_GPL(__sock_recv_timestamp);

void __sock_recv_wifi_status(struct msghdr *msg, struct sock *sk,
	struct sk_buff *skb)
{
	int ack;

	if (!sock_flag(sk, SOCK_WIFI_STATUS))
		return;
	if (!skb->wifi_acked_valid)
		return;

	ack = skb->wifi_acked;

	put_cmsg(msg, SOL_SOCKET, SCM_WIFI_STATUS, sizeof(ack), &ack);
}
EXPORT_SYMBOL_GPL(__sock_recv_wifi_status);

static inline void sock_recv_drops(struct msghdr *msg, struct sock *sk,
				   struct sk_buff *skb)
{
	if (sock_flag(sk, SOCK_RXQ_OVFL) && skb && SOCK_SKB_CB(skb)->dropcount)
		put_cmsg(msg, SOL_SOCKET, SO_RXQ_OVFL,
			sizeof(__u32), &SOCK_SKB_CB(skb)->dropcount);
}

static void sock_recv_mark(struct msghdr *msg, struct sock *sk,
			   struct sk_buff *skb)
{
	if (sock_flag(sk, SOCK_RCVMARK) && skb)
		put_cmsg(msg, SOL_SOCKET, SO_MARK, sizeof(__u32),
			 &skb->mark);
}

void __sock_recv_cmsgs(struct msghdr *msg, struct sock *sk,
		       struct sk_buff *skb)
{
	sock_recv_timestamp(msg, sk, skb);
	sock_recv_drops(msg, sk, skb);
	sock_recv_mark(msg, sk, skb);
}
EXPORT_SYMBOL_GPL(__sock_recv_cmsgs);

INDIRECT_CALLABLE_DECLARE(int inet_recvmsg(struct socket *, struct msghdr *,
					   size_t, int));
INDIRECT_CALLABLE_DECLARE(int inet6_recvmsg(struct socket *, struct msghdr *,
					    size_t, int));
/*socket消息读取函数入口*/
static inline int sock_recvmsg_nosec(struct socket *sock, struct msghdr *msg,
				     int flags)
{
    //调用sock自已的recvmsg回调
	return INDIRECT_CALL_INET(sock->ops->recvmsg, inet6_recvmsg,
				  inet_recvmsg/*ipv4消息读取*/, sock, msg, msg_data_left(msg),
				  flags);
}

/**
 *	sock_recvmsg - receive a message from @sock
 *	@sock: socket
 *	@msg: message to receive
 *	@flags: message flags
 *
 *	Receives @msg from @sock, passing through LSM. Returns the total number
 *	of bytes received, or an error.
 */
//调用sock对应的ops的recvmsg
int sock_recvmsg(struct socket *sock, struct msghdr *msg, int flags)
{
	int err = security_socket_recvmsg(sock, msg, msg_data_left(msg), flags);

	//如果安全回调，没有触发，则直接调用各socket对应的recvmsg回调
	return err ?: sock_recvmsg_nosec(sock, msg, flags);
}
EXPORT_SYMBOL(sock_recvmsg);

/**
 *	kernel_recvmsg - Receive a message from a socket (kernel space)
 *	@sock: The socket to receive the message from
 *	@msg: Received message
 *	@vec: Input s/g array for message data
 *	@num: Size of input s/g array
 *	@size: Number of bytes to read
 *	@flags: Message flags (MSG_DONTWAIT, etc...)
 *
 *	On return the msg structure contains the scatter/gather array passed in the
 *	vec argument. The array is modified so that it consists of the unfilled
 *	portion of the original array.
 *
 *	The returned value is the total number of bytes received, or an error.
 */

int kernel_recvmsg(struct socket *sock, struct msghdr *msg,
		   struct kvec *vec, size_t num, size_t size, int flags)
{
	msg->msg_control_is_user = false;
	iov_iter_kvec(&msg->msg_iter, READ, vec, num, size);
	return sock_recvmsg(sock, msg, flags);
}
EXPORT_SYMBOL(kernel_recvmsg);

static ssize_t sock_sendpage(struct file *file, struct page *page,
			     int offset, size_t size, loff_t *ppos, int more)
{
	struct socket *sock;
	int flags;

	sock = file->private_data;

	flags = (file->f_flags & O_NONBLOCK) ? MSG_DONTWAIT : 0;
	/* more is a combination of MSG_MORE and MSG_SENDPAGE_NOTLAST */
	flags |= more;

	return kernel_sendpage(sock, page, offset, size, flags);
}

static ssize_t sock_splice_read(struct file *file, loff_t *ppos,
				struct pipe_inode_info *pipe, size_t len,
				unsigned int flags)
{
	struct socket *sock = file->private_data;

	if (unlikely(!sock->ops->splice_read))
		return generic_file_splice_read(file, ppos, pipe, len, flags);

	return sock->ops->splice_read(sock, ppos, pipe, len, flags);
}

//socket对应的fd读操作
static ssize_t sock_read_iter(struct kiocb *iocb/*io控制块*/, struct iov_iter *to/*入出参，读操作对应的迭代器*/)
{
    /*取待读取的文件*/
	struct file *file = iocb->ki_filp;
	//由file获得其对应的socket结构体
	struct socket *sock = file->private_data;
	struct msghdr msg = {.msg_iter = *to,
			     .msg_iocb = iocb};
	ssize_t res;

	/*文件有非阻塞标记，或者iocb有no wait标记，则消息指明非等待*/
	if (file->f_flags & O_NONBLOCK || (iocb->ki_flags & IOCB_NOWAIT))
		msg.msg_flags = MSG_DONTWAIT;

	/*针对socket读取时，读写位置必须为0*/
	if (iocb->ki_pos != 0)
		return -ESPIPE;

	/*要读取的长度不能为0*/
	if (!iov_iter_count(to))	/* Match SYS5 behaviour */
		return 0;

	//通过sock的recvmsg函数完成内容收取
	res = sock_recvmsg(sock, &msg, msg.msg_flags);
	*to = msg.msg_iter;/*更新迭代器*/
	return res;
}

//socket调用write时，标记位只有以下几种(见msg.msg_flags赋值）
static ssize_t sock_write_iter(struct kiocb *iocb, struct iov_iter *from)
{
    /*取要操作的文件*/
	struct file *file = iocb->ki_filp;
	struct socket *sock = file->private_data;
	struct msghdr msg = {.msg_iter = *from,
			     .msg_iocb = iocb};
	ssize_t res;

	/*socket写位置必须为0*/
	if (iocb->ki_pos != 0)
		return -ESPIPE;

	if (file->f_flags & O_NONBLOCK || (iocb->ki_flags & IOCB_NOWAIT))
		msg.msg_flags = MSG_DONTWAIT;

	if (sock->type == SOCK_SEQPACKET)
		msg.msg_flags |= MSG_EOR;

	/*通过sock的sendmsg函数完成内容发送*/
	res = sock_sendmsg(sock, &msg);
	*from = msg.msg_iter;
	return res;
}

/*
 * Atomic setting of ioctl hooks to avoid race
 * with module unload.
 */

static DEFINE_MUTEX(br_ioctl_mutex);
static int (*br_ioctl_hook)(struct net *net, struct net_bridge *br,
			    unsigned int cmd, struct ifreq *ifr,
			    void __user *uarg);

//设置br的ioctl回调函数
void brioctl_set(int (*hook)(struct net *net, struct net_bridge *br,
			     unsigned int cmd, struct ifreq *ifr,
			     void __user *uarg))
{
	mutex_lock(&br_ioctl_mutex);
	br_ioctl_hook = hook;
	mutex_unlock(&br_ioctl_mutex);
}
EXPORT_SYMBOL(brioctl_set);

int br_ioctl_call(struct net *net, struct net_bridge *br, unsigned int cmd,
		  struct ifreq *ifr, void __user *uarg)
{
	int err = -ENOPKG;

	if (!br_ioctl_hook)
		request_module("bridge");

	mutex_lock(&br_ioctl_mutex);
	if (br_ioctl_hook)
		err = br_ioctl_hook(net, br, cmd, ifr, uarg);
	mutex_unlock(&br_ioctl_mutex);

	return err;
}

static DEFINE_MUTEX(vlan_ioctl_mutex);
static int (*vlan_ioctl_hook) (struct net *, void __user *arg);

/*设置vlan的ioctl回调函数*/
void vlan_ioctl_set(int (*hook) (struct net *, void __user *))
{
	mutex_lock(&vlan_ioctl_mutex);
	vlan_ioctl_hook = hook;
	mutex_unlock(&vlan_ioctl_mutex);
}
EXPORT_SYMBOL(vlan_ioctl_set);

/*针对socket执行ioctl调用*/
static long sock_do_ioctl(struct net *net, struct socket *sock,
			  unsigned int cmd, unsigned long arg)
{
	struct ifreq ifr;
	bool need_copyout;
	int err;
	void __user *argp = (void __user *)arg;
	void __user *data;

	err = sock->ops->ioctl(sock, cmd, arg);

	/*
	 * If this ioctl is unknown try to hand it down
	 * to the NIC driver.
	 */
	if (err != -ENOIOCTLCMD)
		return err;

	if (!is_socket_ioctl_cmd(cmd))
		return -ENOTTY;

	if (get_user_ifreq(&ifr, &data, argp))
		return -EFAULT;
	err = dev_ioctl(net, cmd, &ifr, data, &need_copyout);
	if (!err && need_copyout)
		if (put_user_ifreq(&ifr, argp))
			return -EFAULT;

	return err;
}

/*
 *	With an ioctl, arg may well be a user mode pointer, but we don't know
 *	what to do with it - that's up to the protocol still.
 */

static long sock_ioctl(struct file *file, unsigned cmd, unsigned long arg)
{
	struct socket *sock;
	struct sock *sk;
	void __user *argp = (void __user *)arg;
	int pid, err;
	struct net *net;

	sock = file->private_data;
	sk = sock->sk;
	net = sock_net(sk);
	if (unlikely(cmd >= SIOCDEVPRIVATE && cmd <= (SIOCDEVPRIVATE + 15))) {
		struct ifreq ifr;
		void __user *data;
		bool need_copyout;
		if (get_user_ifreq(&ifr, &data, argp))
			return -EFAULT;
		//执行设备的ioctl
		err = dev_ioctl(net, cmd, &ifr, data, &need_copyout);
		if (!err && need_copyout)
			if (put_user_ifreq(&ifr, argp))
				return -EFAULT;
	} else
#ifdef CONFIG_WEXT_CORE
	if (cmd >= SIOCIWFIRST && cmd <= SIOCIWLAST) {
		err = wext_handle_ioctl(net, cmd, argp);
	} else
#endif
		switch (cmd) {
		case FIOSETOWN:
		case SIOCSPGRP:
			err = -EFAULT;
			if (get_user(pid, (int __user *)argp))
				break;
			err = f_setown(sock->file, pid, 1);
			break;
		case FIOGETOWN:
		case SIOCGPGRP:
			err = put_user(f_getown(sock->file),
				       (int __user *)argp);
			break;
			//处理br相关的ioctl命令
		case SIOCGIFBR:
		case SIOCSIFBR:
		case SIOCBRADDBR:
		case SIOCBRDELBR:
			//调用br对应的ioctl回调
			err = br_ioctl_call(net, NULL, cmd, NULL, argp);
			break;
		case SIOCGIFVLAN:
		case SIOCSIFVLAN:
			err = -ENOPKG;
			if (!vlan_ioctl_hook)
				request_module("8021q");

			mutex_lock(&vlan_ioctl_mutex);
			if (vlan_ioctl_hook)
				err = vlan_ioctl_hook(net, argp);
			mutex_unlock(&vlan_ioctl_mutex);
			break;
		case SIOCGSKNS:
			err = -EPERM;
			if (!ns_capable(net->user_ns, CAP_NET_ADMIN))
				break;

			/*返回当前socket所属net namespace的关联fd*/
			err = open_related_ns(&net->ns, get_net_ns);
			break;
		case SIOCGSTAMP_OLD:
		case SIOCGSTAMPNS_OLD:
			if (!sock->ops->gettstamp) {
				err = -ENOIOCTLCMD;
				break;
			}
			err = sock->ops->gettstamp(sock, argp,
						   cmd == SIOCGSTAMP_OLD,
						   !IS_ENABLED(CONFIG_64BIT));
			break;
		case SIOCGSTAMP_NEW:
		case SIOCGSTAMPNS_NEW:
			if (!sock->ops->gettstamp) {
				err = -ENOIOCTLCMD;
				break;
			}
			err = sock->ops->gettstamp(sock, argp,
						   cmd == SIOCGSTAMP_NEW,
						   false);
			break;

		case SIOCGIFCONF:
			err = dev_ifconf(net, argp);
			break;

		default:
			err = sock_do_ioctl(net, sock, cmd, arg);
			break;
		}
	return err;
}

/**
 *	sock_create_lite - creates a socket
 *	@family: protocol family (AF_INET, ...)
 *	@type: communication type (SOCK_STREAM, ...)
 *	@protocol: protocol (0, ...)
 *	@res: new socket
 *
 *	Creates a new socket and assigns it to @res, passing through LSM.
 *	The new socket initialization is not complete, see kernel_accept().
 *	Returns 0 or an error. On failure @res is set to %NULL.
 *	This function internally uses GFP_KERNEL.
 */

//创建sock,指定sock->type
int sock_create_lite(int family, int type, int protocol, struct socket **res/*出参，返回的socket*/)
{
	int err;
	struct socket *sock = NULL;

	//创建前hook点
	err = security_socket_create(family, type, protocol, 1);
	if (err)
		goto out;

	//申请一个sock
	sock = sock_alloc();
	if (!sock) {
		err = -ENOMEM;
		goto out;
	}

	//指定socket类型，例如SOCK_DGRAM
	sock->type = type;

	//创建后hook点
	err = security_socket_post_create(sock, family, type, protocol, 1);
	if (err)
		goto out_release;

out:
	*res = sock;
	return err;
out_release:
	sock_release(sock);
	sock = NULL;
	goto out;
}
EXPORT_SYMBOL(sock_create_lite);

/* No kernel lock held - perfect */
//socket文件的poll事件检测
static __poll_t sock_poll(struct file *file, poll_table *wait)
{
    //取file对应的socket
	struct socket *sock = file->private_data;
	__poll_t events = poll_requested_events(wait), flag = 0;

	//如果sock没有poll回调，则直接返回0
	if (!sock->ops->poll)
		return 0;

	if (sk_can_busy_loop(sock->sk)) {
		/* poll once if requested by the syscall */
		if (events & POLL_BUSY_LOOP)
			sk_busy_loop(sock->sk, 1);

		/* if this socket can poll_ll, tell the system call */
		flag = POLL_BUSY_LOOP;
	}

	//调用sock自定义的poll
	return sock->ops->poll(file, sock, wait) | flag;
}

static int sock_mmap(struct file *file, struct vm_area_struct *vma)
{
	struct socket *sock = file->private_data;

	return sock->ops->mmap(file, sock, vma);
}

static int sock_close(struct inode *inode, struct file *filp)
{
	__sock_release(SOCKET_I(inode), inode);
	return 0;
}

/*
 *	Update the socket async list
 *
 *	Fasync_list locking strategy.
 *
 *	1. fasync_list is modified only under process context socket lock
 *	   i.e. under semaphore.
 *	2. fasync_list is used under read_lock(&sk->sk_callback_lock)
 *	   or under socket lock
 */

static int sock_fasync(int fd, struct file *filp, int on)
{
	struct socket *sock = filp->private_data;
	struct sock *sk = sock->sk;
	struct socket_wq *wq = &sock->wq;

	if (sk == NULL)
		return -EINVAL;

	lock_sock(sk);
	fasync_helper(fd, filp, on, &wq->fasync_list);

	if (!wq->fasync_list)
		sock_reset_flag(sk, SOCK_FASYNC);
	else
		sock_set_flag(sk, SOCK_FASYNC);

	release_sock(sk);
	return 0;
}

/* This function may be called only under rcu_lock */

int sock_wake_async(struct socket_wq *wq, int how, int band)
{
	if (!wq || !wq->fasync_list)
		return -1;

	switch (how) {
	case SOCK_WAKE_WAITD:
		if (test_bit(SOCKWQ_ASYNC_WAITDATA, &wq->flags))
			break;
		goto call_kill;
	case SOCK_WAKE_SPACE:
		if (!test_and_clear_bit(SOCKWQ_ASYNC_NOSPACE, &wq->flags))
			break;
		fallthrough;
	case SOCK_WAKE_IO:
call_kill:
		kill_fasync(&wq->fasync_list, SIGIO, band);
		break;
	case SOCK_WAKE_URG:
		//紧急数据
		kill_fasync(&wq->fasync_list, SIGURG, band);
	}

	return 0;
}
EXPORT_SYMBOL(sock_wake_async);

/**
 *	__sock_create - creates a socket
 *	@net: net namespace
 *	@family: protocol family (AF_INET, ...)
 *	@type: communication type (SOCK_STREAM, ...)
 *	@protocol: protocol (0, ...)
 *	@res: new socket
 *	@kern: boolean for kernel space sockets
 *
 *	Creates a new socket and assigns it to @res, passing through LSM.
 *	Returns 0 or an error. On failure @res is set to %NULL. @kern must
 *	be set to true if the socket resides in kernel space.
 *	This function internally uses GFP_KERNEL.
 */

//socket创建，支持user space,kernel space的socket创建
//根据family查找net_families数组，获得对应的net_proto_family,然后调用create回调创建相应的socket
int __sock_create(struct net *net, int family, int type, int protocol,
			 struct socket **res/*出参，返回创建的socket*/, int kern/*是否创建kernel socket*/)
{
	int err;
	struct socket *sock;
	const struct net_proto_family *pf;

	/*
	 *      Check protocol is in range
	 */
	//地址族校验
	if (family < 0 || family >= NPROTO)
		return -EAFNOSUPPORT;

	//socket类型校验
	if (type < 0 || type >= SOCK_MAX)
		return -EINVAL;

	/* Compatibility.

	   This uglymoron is moved from INET layer to here to avoid
	   deadlock in module load.
	 */
	if (family == PF_INET && type == SOCK_PACKET) {
		//兼容性考虑，将family=PF_INET,type=SOCK_PACKET更新为family=PF_PACKET,type=SOCK_PACKET
		pr_info_once("%s uses obsolete (PF_INET,SOCK_PACKET)\n",
			     current->comm);
		family = PF_PACKET;
	}

	/*socket create 安全检查*/
	err = security_socket_create(family, type, protocol, kern);
	if (err)
		return err;

	/*
	 *	Allocate the socket and allow the family to set things up. if
	 *	the protocol is 0, the family is instructed to select an appropriate
	 *	default.
	 */
	//申请socket结构
	sock = sock_alloc();
	if (!sock) {
		net_warn_ratelimited("socket: no more sockets\n");
		return -ENFILE;	/* Not exactly a match, but its the
				   closest posix thing */
	}

	//设置socket类型，参数传入，例如SOCK_STREAM,SOCK_DGRAM等
	sock->type = type;

#ifdef CONFIG_MODULES
	/* Attempt to load a protocol module if the find failed.
	 *
	 * 12/09/1996 Marcin: But! this makes REALLY only sense, if the user
	 * requested real, full-featured networking support upon configuration.
	 * Otherwise module support will break!
	 */
	//如果还未注册此协议，则请求载入对应的module
	if (rcu_access_pointer(net_families[family]) == NULL)
		request_module("net-pf-%d", family);
#endif

	rcu_read_lock();
	//取出此family对应的socket操作集,例如inet_family_ops
	pf = rcu_dereference(net_families[family]);
	err = -EAFNOSUPPORT;
	if (!pf)
		goto out_release;

	/*
	 * We will call the ->create function, that possibly is in a loadable
	 * module, so we have to bump that loadable module refcnt first.
	 */
	//增加对module的引用
	if (!try_module_get(pf->owner))
		goto out_release;

	/* Now protected by module ref count */
	rcu_read_unlock();

	//调用create创建对应的sock，例如通过netlink_create创建netlink的socket
	err = pf->create(net, sock, protocol, kern);
	if (err < 0)
		goto out_module_put;

	/*
	 * Now to bump the refcnt of the [loadable] module that owns this
	 * socket at sock_release time we decrement its refcnt.
	 */
	//增加对sock->ops对应module的引用
	if (!try_module_get(sock->ops->owner))
		goto out_module_busy;

	/*
	 * Now that we're done with the ->create function, the [loadable]
	 * module can have its refcnt decremented
	 */
	module_put(pf->owner);
	/*触发socket create post钩子点*/
	err = security_socket_post_create(sock, family, type, protocol, kern);
	if (err)
		goto out_sock_release;
	*res = sock;//设置出参

	return 0;

out_module_busy:
	err = -EAFNOSUPPORT;
out_module_put:
	sock->ops = NULL;
	module_put(pf->owner);
out_sock_release:
	sock_release(sock);
	return err;

out_release:
	rcu_read_unlock();
	goto out_sock_release;
}
EXPORT_SYMBOL(__sock_create);

/**
 *	sock_create - creates a socket
 *	@family: protocol family (AF_INET, ...)
 *	@type: communication type (SOCK_STREAM, ...)
 *	@protocol: protocol (0, ...)
 *	@res: new socket
 *
 *	A wrapper around __sock_create().
 *	Returns 0 or an error. This function internally uses GFP_KERNEL.
 */

int sock_create(int family, int type, int protocol, struct socket **res/*出参，返回创建的socket*/)
{
	//创建socket,传入namespace
	return __sock_create(current->nsproxy->net_ns/*当前进程的netns*/, family, type, protocol, res/*出参*/, 0/*指明非kernel socket*/);
}
EXPORT_SYMBOL(sock_create);

/**
 *	sock_create_kern - creates a socket (kernel space)
 *	@net: net namespace
 *	@family: protocol family (AF_INET, ...)
 *	@type: communication type (SOCK_STREAM, ...)
 *	@protocol: protocol (0, ...)
 *	@res: new socket
 *
 *	A wrapper around __sock_create().
 *	Returns 0 or an error. This function internally uses GFP_KERNEL.
 */

//通过此函数创建kernel空间对应的socket
int sock_create_kern(struct net *net, int family, int type, int protocol, struct socket **res)
{
	return __sock_create(net, family, type, protocol, res, 1);
}
EXPORT_SYMBOL(sock_create_kern);

<<<<<<< HEAD
//socket系统调用实现
int __sys_socket(int family, int type, int protocol)
=======
static struct socket *__sys_socket_create(int family, int type, int protocol)
>>>>>>> 97ee9d1c
{
	struct socket *sock;
	int retval;

	/* Check the SOCK_* constants for consistency.  */
	BUILD_BUG_ON(SOCK_CLOEXEC != O_CLOEXEC);
	BUILD_BUG_ON((SOCK_MAX | SOCK_TYPE_MASK) != SOCK_TYPE_MASK);
	BUILD_BUG_ON(SOCK_CLOEXEC & SOCK_TYPE_MASK);
	BUILD_BUG_ON(SOCK_NONBLOCK & SOCK_TYPE_MASK);

<<<<<<< HEAD
	//取封装在type内的flags(高28位）
	flags = type & ~SOCK_TYPE_MASK;

	//当前仅支持两种flags
	if (flags & ~(SOCK_CLOEXEC | SOCK_NONBLOCK))
		return -EINVAL;

	//取封装在type内的真实type
	type &= SOCK_TYPE_MASK;

	//由于SOCK_NONBLOCK与O_NONBLOCK不相等，则flags有此标记，此处更新为O_NONBLOCK
	if (SOCK_NONBLOCK != O_NONBLOCK && (flags & SOCK_NONBLOCK))
		flags = (flags & ~SOCK_NONBLOCK) | O_NONBLOCK;

	//创建对应的socket
	retval = sock_create(family, type, protocol, &sock/*出参，生成的socket*/);
	if (retval < 0)
		return retval;
=======
	if ((type & ~SOCK_TYPE_MASK) & ~(SOCK_CLOEXEC | SOCK_NONBLOCK))
		return ERR_PTR(-EINVAL);
	type &= SOCK_TYPE_MASK;

	retval = sock_create(family, type, protocol, &sock);
	if (retval < 0)
		return ERR_PTR(retval);

	return sock;
}

struct file *__sys_socket_file(int family, int type, int protocol)
{
	struct socket *sock;
	struct file *file;
	int flags;

	sock = __sys_socket_create(family, type, protocol);
	if (IS_ERR(sock))
		return ERR_CAST(sock);

	flags = type & ~SOCK_TYPE_MASK;
	if (SOCK_NONBLOCK != O_NONBLOCK && (flags & SOCK_NONBLOCK))
		flags = (flags & ~SOCK_NONBLOCK) | O_NONBLOCK;

	file = sock_alloc_file(sock, flags, NULL);
	if (IS_ERR(file))
		sock_release(sock);

	return file;
}

int __sys_socket(int family, int type, int protocol)
{
	struct socket *sock;
	int flags;

	sock = __sys_socket_create(family, type, protocol);
	if (IS_ERR(sock))
		return PTR_ERR(sock);

	flags = type & ~SOCK_TYPE_MASK;
	if (SOCK_NONBLOCK != O_NONBLOCK && (flags & SOCK_NONBLOCK))
		flags = (flags & ~SOCK_NONBLOCK) | O_NONBLOCK;
>>>>>>> 97ee9d1c

	//创建socket成功，这里将socket映射到fd（由type传入的flags在这里应用）
	return sock_map_fd(sock, flags & (O_CLOEXEC | O_NONBLOCK));
}

//socket(family,type,protocol)系统调用
SYSCALL_DEFINE3(socket, int, family, int, type, int, protocol)
{
	return __sys_socket(family, type, protocol);
}

/*
 *	Create a pair of connected sockets.
 */

int __sys_socketpair(int family, int type, int protocol, int __user *usockvec)
{
	struct socket *sock1, *sock2;
	int fd1, fd2, err;
	struct file *newfile1, *newfile2;
	int flags;

	/*flags提取*/
	flags = type & ~SOCK_TYPE_MASK;
	if (flags & ~(SOCK_CLOEXEC | SOCK_NONBLOCK))
		return -EINVAL;
	/*type提取*/
	type &= SOCK_TYPE_MASK;

	/*flags兼容处理*/
	if (SOCK_NONBLOCK != O_NONBLOCK && (flags & SOCK_NONBLOCK))
		flags = (flags & ~SOCK_NONBLOCK) | O_NONBLOCK;

	/*
	 * reserve descriptors and make sure we won't fail
	 * to return them to userland.
	 */
	fd1 = get_unused_fd_flags(flags);
	if (unlikely(fd1 < 0))
		return fd1;

	fd2 = get_unused_fd_flags(flags);
	if (unlikely(fd2 < 0)) {
		put_unused_fd(fd1);
		return fd2;
	}

	/*填充获取到的未使用fd*/
	err = put_user(fd1, &usockvec[0]);
	if (err)
		goto out;

	err = put_user(fd2, &usockvec[1]);
	if (err)
		goto out;

	/*socket创建*/

	/*
	 * Obtain the first socket and check if the underlying protocol
	 * supports the socketpair call.
	 */

	err = sock_create(family, type, protocol, &sock1);
	if (unlikely(err < 0))
		goto out;

	err = sock_create(family, type, protocol, &sock2);
	if (unlikely(err < 0)) {
		sock_release(sock1);
		goto out;
	}

	/*socketpair安全钩子点触发*/
	err = security_socket_socketpair(sock1, sock2);
	if (unlikely(err)) {
		sock_release(sock2);
		sock_release(sock1);
		goto out;
	}

	/*调用socketpair完成一组socket连接*/
	err = sock1->ops->socketpair(sock1, sock2);
	if (unlikely(err < 0)) {
		sock_release(sock2);
		sock_release(sock1);
		goto out;
	}

	/*为socket1,socket2关联file*/
	newfile1 = sock_alloc_file(sock1, flags, NULL);
	if (IS_ERR(newfile1)) {
		err = PTR_ERR(newfile1);
		sock_release(sock2);
		goto out;
	}

	newfile2 = sock_alloc_file(sock2, flags, NULL);
	if (IS_ERR(newfile2)) {
		err = PTR_ERR(newfile2);
		fput(newfile1);
		goto out;
	}

	audit_fd_pair(fd1, fd2);

	/*完成fd与文件关联*/
	fd_install(fd1, newfile1);
	fd_install(fd2, newfile2);
	return 0;

out:
	put_unused_fd(fd2);
	put_unused_fd(fd1);
	return err;
}

/*实现socketpair创建*/
SYSCALL_DEFINE4(socketpair, int, family, int, type, int, protocol,
		int __user *, usockvec/*出参，创建好的一组socketpair*/)
{
	return __sys_socketpair(family, type, protocol, usockvec);
}

/*
 *	Bind a name to a socket. Nothing much to do here since it's
 *	the protocol's responsibility to handle the local address.
 *
 *	We move the socket address to kernel space before we call
 *	the protocol layer (having also checked the address is ok).
 */

int __sys_bind(int fd, struct sockaddr __user *umyaddr/*要绑定的地址*/, int addrlen/*要绑定的地址长度*/)
{
	struct socket *sock;
	struct sockaddr_storage address;
	int err, fput_needed;

	//依据fd,查找到对应的socket
	sock = sockfd_lookup_light(fd, &err, &fput_needed);
	if (sock) {
		//将用户态sockaddr copy到address中
		err = move_addr_to_kernel(umyaddr, addrlen, &address);
		if (!err) {
			/*解发socket bind钩子*/
			err = security_socket_bind(sock,
						   (struct sockaddr *)&address,
						   addrlen);
			if (!err)
				//调用sock操作集中的bind函数
				err = sock->ops->bind(sock,
						      (struct sockaddr *)
						      &address, addrlen);
		}
		fput_light(sock->file, fput_needed);
	}
	return err;
}

//定义bind系统调用
SYSCALL_DEFINE3(bind, int, fd, struct sockaddr __user *, umyaddr, int, addrlen)
{
	return __sys_bind(fd, umyaddr/*要绑定的地址*/, addrlen/*要绑定的地址长度*/);
}

/*
 *	Perform a listen. Basically, we allow the protocol to do anything
 *	necessary for a listen, and if that works, we mark the socket as
 *	ready for listening.
 */
//实现系统调用listen
int __sys_listen(int fd, int backlog)
{
	struct socket *sock;
	int err, fput_needed;
	int somaxconn;

	sock = sockfd_lookup_light(fd, &err, &fput_needed);
	if (sock) {
<<<<<<< HEAD
		//backlog不能大于somaxconn,如果大于，则进行修正
		somaxconn = sock_net(sock->sk)->core.sysctl_somaxconn;
=======
		somaxconn = READ_ONCE(sock_net(sock->sk)->core.sysctl_somaxconn);
>>>>>>> 97ee9d1c
		if ((unsigned int)backlog > somaxconn)
			backlog = somaxconn;

		err = security_socket_listen(sock, backlog);
		if (!err)
			err = sock->ops->listen(sock, backlog);

		fput_light(sock->file, fput_needed);
	}
	return err;
}

SYSCALL_DEFINE2(listen, int, fd, int, backlog)
{
	return __sys_listen(fd, backlog);
}

/*实现accept4函数*/
struct file *do_accept(struct file *file, unsigned file_flags,
		       struct sockaddr __user *upeer_sockaddr,
		       int __user *upeer_addrlen, int flags)
{
	struct socket *sock, *newsock;
	struct file *newfile;
	int err, len;
	struct sockaddr_storage address;

	sock = sock_from_file(file);
	if (!sock)
		return ERR_PTR(-ENOTSOCK);

	//申请一个sock
	newsock = sock_alloc();
	if (!newsock)
		return ERR_PTR(-ENFILE);

	//新sock的类型,ops与原sock相同
	newsock->type = sock->type;
	newsock->ops = sock->ops;

	/*
	 * We don't need try_module_get here, as the listening socket (sock)
	 * has the protocol module (sock->ops->owner) held.
	 */
	__module_get(newsock->ops->owner);

	newfile = sock_alloc_file(newsock, flags, sock->sk->sk_prot_creator->name);
	if (IS_ERR(newfile))
		return newfile;

	err = security_socket_accept(sock, newsock);
	if (err)
		goto out_fd;

	//调用ops回调
	err = sock->ops->accept(sock, newsock, sock->file->f_flags | file_flags,
					false);
	if (err < 0)
		goto out_fd;

	if (upeer_sockaddr) {
		len = newsock->ops->getname(newsock,
					(struct sockaddr *)&address, 2);
		if (len < 0) {
			err = -ECONNABORTED;
			goto out_fd;
		}
		err = move_addr_to_user(&address,
					len, upeer_sockaddr, upeer_addrlen);
		if (err < 0)
			goto out_fd;
	}

	/* File flags are not inherited via accept() unlike another OSes. */
	return newfile;
out_fd:
	fput(newfile);
	return ERR_PTR(err);
}

static int __sys_accept4_file(struct file *file, struct sockaddr __user *upeer_sockaddr,
			      int __user *upeer_addrlen, int flags)
{
	struct file *newfile;
	int newfd;

	if (flags & ~(SOCK_CLOEXEC | SOCK_NONBLOCK))
		return -EINVAL;

	if (SOCK_NONBLOCK != O_NONBLOCK && (flags & SOCK_NONBLOCK))
		flags = (flags & ~SOCK_NONBLOCK) | O_NONBLOCK;

	newfd = get_unused_fd_flags(flags);
	if (unlikely(newfd < 0))
		return newfd;

	newfile = do_accept(file, 0, upeer_sockaddr, upeer_addrlen,
			    flags);
	if (IS_ERR(newfile)) {
		put_unused_fd(newfd);
		return PTR_ERR(newfile);
	}
	fd_install(newfd, newfile);
	return newfd;
}

/*
 *	For accept, we attempt to create a new socket, set up the link
 *	with the client, wake up the client, then return the new
 *	connected fd. We collect the address of the connector in kernel
 *	space and move it to user at the very end. This is unclean because
 *	we open the socket then return an error.
 *
 *	1003.1g adds the ability to recvmsg() to query connection pending
 *	status to recvmsg. We need to add that support in a way thats
 *	clean when we restructure accept also.
 */

int __sys_accept4(int fd, struct sockaddr __user *upeer_sockaddr/*出参，接入的对端地址*/,
		  int __user *upeer_addrlen/*出参，接入的对端地址长度*/, int flags)
{
	int ret = -EBADF;
	struct fd f;

	/*由文件描述符到fd*/
	f = fdget(fd);
	if (f.file) {
		ret = __sys_accept4_file(f.file, upeer_sockaddr,
					 upeer_addrlen, flags);
		fdput(f);
	}

	return ret;
}

SYSCALL_DEFINE4(accept4, int, fd, struct sockaddr __user *, upeer_sockaddr,
		int __user *, upeer_addrlen, int, flags)
{
	return __sys_accept4(fd, upeer_sockaddr/*接入的对端地址*/, upeer_addrlen/*接入的对端地址长度*/, flags);
}

/*实现accept系统调用*/
SYSCALL_DEFINE3(accept, int, fd, struct sockaddr __user *, upeer_sockaddr,
		int __user *, upeer_addrlen)
{
	return __sys_accept4(fd, upeer_sockaddr, upeer_addrlen, 0/*此情况flags为0*/);
}

/*
 *	Attempt to connect to a socket with the server address.  The address
 *	is in user space so we verify it is OK and move it to kernel space.
 *
 *	For 1003.1g we need to add clean support for a bind to AF_UNSPEC to
 *	break bindings
 *
 *	NOTE: 1003.1g draft 6.3 is broken with respect to AX.25/NetROM and
 *	other SEQPACKET protocols that take time to connect() as it doesn't
 *	include the -EINPROGRESS status for such sockets.
 */

int __sys_connect_file(struct file *file, struct sockaddr_storage *address,
		       int addrlen, int file_flags)
{
	struct socket *sock;
	int err;

	/*由file获得socket*/
	sock = sock_from_file(file);
	if (!sock) {
		err = -ENOTSOCK;
		goto out;
	}

	/*触发connect安全回调*/
	err =
	    security_socket_connect(sock, (struct sockaddr *)address, addrlen);
	if (err)
		goto out;

	//调用sock的ops具体实现connect，例如当ops为tcp协议时，
	err = sock->ops->connect(sock, (struct sockaddr *)address, addrlen,
				 sock->file->f_flags | file_flags);
out:
	return err;
}

int __sys_connect(int fd/*socket fd*/, struct sockaddr __user *uservaddr/*要连接的地址*/, int addrlen/*要连接的地址长度*/)
{
	int ret = -EBADF;
	struct fd f;

	/*文件描述符到fd*/
	f = fdget(fd);
	if (f.file) {
		struct sockaddr_storage address;

		ret = move_addr_to_kernel(uservaddr, addrlen, &address);
		if (!ret)
			ret = __sys_connect_file(f.file, &address, addrlen, 0);
		fdput(f);
	}

	return ret;
}

/*实现系统调用connect*/
SYSCALL_DEFINE3(connect, int, fd, struct sockaddr __user *, uservaddr,
		int, addrlen)
{
	return __sys_connect(fd, uservaddr, addrlen);
}

/*
 *	Get the local address ('name') of a socket object. Move the obtained
 *	name to user space.
 */

int __sys_getsockname(int fd, struct sockaddr __user *usockaddr,
		      int __user *usockaddr_len)
{
	struct socket *sock;
	struct sockaddr_storage address;
	int err, fput_needed;

	sock = sockfd_lookup_light(fd, &err, &fput_needed);
	if (!sock)
		goto out;

	err = security_socket_getsockname(sock);
	if (err)
		goto out_put;

	err = sock->ops->getname(sock, (struct sockaddr *)&address, 0);
	if (err < 0)
		goto out_put;
	/* "err" is actually length in this case */
	err = move_addr_to_user(&address, err, usockaddr, usockaddr_len);

out_put:
	fput_light(sock->file, fput_needed);
out:
	return err;
}

SYSCALL_DEFINE3(getsockname, int, fd, struct sockaddr __user *, usockaddr,
		int __user *, usockaddr_len)
{
	return __sys_getsockname(fd, usockaddr, usockaddr_len);
}

/*
 *	Get the remote address ('name') of a socket object. Move the obtained
 *	name to user space.
 */

int __sys_getpeername(int fd, struct sockaddr __user *usockaddr,
		      int __user *usockaddr_len)
{
	struct socket *sock;
	struct sockaddr_storage address;
	int err, fput_needed;

	sock = sockfd_lookup_light(fd, &err, &fput_needed);
	if (sock != NULL) {
		err = security_socket_getpeername(sock);
		if (err) {
			fput_light(sock->file, fput_needed);
			return err;
		}

		err = sock->ops->getname(sock, (struct sockaddr *)&address, 1);
		if (err >= 0)
			/* "err" is actually length in this case */
			err = move_addr_to_user(&address, err, usockaddr,
						usockaddr_len);
		fput_light(sock->file, fput_needed);
	}
	return err;
}

SYSCALL_DEFINE3(getpeername, int, fd, struct sockaddr __user *, usockaddr,
		int __user *, usockaddr_len)
{
	return __sys_getpeername(fd, usockaddr, usockaddr_len);
}

/*
 *	Send a datagram to a given address. We move the address into kernel
 *	space and check the user space data area is readable before invoking
 *	the protocol.
 */
int __sys_sendto(int fd, void __user *buff/*要发送的内容*/, size_t len/*内容长度*/, unsigned int flags,
		 struct sockaddr __user *addr/*目标地址*/,  int addr_len/*地址长度*/)
{
	struct socket *sock;
	struct sockaddr_storage address;
	int err;
	struct msghdr msg;
	struct iovec iov;
	int fput_needed;

	/*初始化写操作的msg.msg_iter*/
	err = import_single_range(WRITE, buff, len, &iov, &msg.msg_iter);
	if (unlikely(err))
		return err;
	sock = sockfd_lookup_light(fd, &err, &fput_needed);
	if (!sock)
		goto out;

	msg.msg_name = NULL;
	msg.msg_control = NULL;
	msg.msg_controllen = 0;
	msg.msg_namelen = 0;
	msg.msg_ubuf = NULL;
	if (addr) {
	    //填充目的地址address
		err = move_addr_to_kernel(addr, addr_len, &address);
		if (err < 0)
			goto out_put;
		/*填充地址及地址长度*/
		msg.msg_name = (struct sockaddr *)&address;
		msg.msg_namelen = addr_len;
	}
	/*如果文件为非阻塞，则添加非阻塞标记*/
	if (sock->file->f_flags & O_NONBLOCK)
		flags |= MSG_DONTWAIT;
	msg.msg_flags = flags;

	/*将发送归并到sendmsg*/
	err = sock_sendmsg(sock, &msg);

out_put:
	fput_light(sock->file, fput_needed);
out:
	return err;
}

SYSCALL_DEFINE6(sendto, int, fd, void __user *, buff, size_t, len,
		unsigned int, flags, struct sockaddr __user *, addr,
		int, addr_len)
{
	return __sys_sendto(fd, buff/*要发送的内容*/, len, flags, addr, addr_len);
}

/*
 *	Send a datagram down a socket.
 */

SYSCALL_DEFINE4(send, int, fd, void __user *, buff, size_t, len,
		unsigned int, flags)
{
    /*通过socket向外发送报文*/
	return __sys_sendto(fd/*描述符*/, buff/*内存buffer*/, len/*内存长度*/, flags/*标记*/, NULL/*远端地址*/, 0/*远端地址长度*/);
}

/*
 *	Receive a frame from the socket and optionally record the address of the
 *	sender. We verify the buffers are writable and if needed move the
 *	sender address from kernel to user space.
 */
int __sys_recvfrom(int fd, void __user *ubuf, size_t size, unsigned int flags,
		   struct sockaddr __user *addr, int __user *addr_len)
{
	struct sockaddr_storage address;
	struct msghdr msg = {
		/* Save some cycles and don't copy the address if not needed */
		.msg_name = addr ? (struct sockaddr *)&address : NULL,
	};
	struct socket *sock;
	struct iovec iov;
	int err, err2;
	int fput_needed;

	err = import_single_range(READ, ubuf, size, &iov, &msg.msg_iter);
	if (unlikely(err))
		return err;

	//由fd找到对应socket
	sock = sockfd_lookup_light(fd, &err, &fput_needed);
	if (!sock)
		goto out;

	if (sock->file->f_flags & O_NONBLOCK)
		flags |= MSG_DONTWAIT;


	//通过socket的recvmsg回调来完成任务
	err = sock_recvmsg(sock, &msg, flags);

	if (err >= 0 && addr != NULL) {
		err2 = move_addr_to_user(&address,
					 msg.msg_namelen, addr, addr_len);
		if (err2 < 0)
			err = err2;
	}

	fput_light(sock->file, fput_needed);
out:
	return err;
}

SYSCALL_DEFINE6(recvfrom, int, fd, void __user *, ubuf, size_t, size,
		unsigned int, flags, struct sockaddr __user *, addr,
		int __user *, addr_len)
{
	//实现recvfrom系统调用
	return __sys_recvfrom(fd, ubuf, size, flags, addr, addr_len);
}

/*
 *	Receive a datagram from a socket.
 */

SYSCALL_DEFINE4(recv, int, fd, void __user *, ubuf, size_t, size,
		unsigned int, flags)
{
	//自socket中收取报文
	return __sys_recvfrom(fd, ubuf, size, flags, NULL, NULL);
}

static bool sock_use_custom_sol_socket(const struct socket *sock)
{
	const struct sock *sk = sock->sk;

	/* Use sock->ops->setsockopt() for MPTCP */
	return IS_ENABLED(CONFIG_MPTCP) &&
	       sk->sk_protocol == IPPROTO_MPTCP &&
	       sk->sk_type == SOCK_STREAM &&
	       (sk->sk_family == AF_INET || sk->sk_family == AF_INET6);
}

/*
 *	Set a socket option. Because we don't know the option lengths we have
 *	to pass the user mode parameter for the protocols to sort out.
 */
//optname：需设置的选项。
//optval：指针，指向存放选项待设置的新值的缓冲区。
//optlen：optval缓冲区长度。
//level 选项定义的层次；支持SOL_SOCKET、IPPROTO_TCP、IPPROTO_IP和IPPROTO_IPV6
int __sys_setsockopt(int fd, int level, int optname, char __user *user_optval,
		int optlen)
{
	sockptr_t optval = USER_SOCKPTR(user_optval);
	char *kernel_optval = NULL;
	int err, fput_needed;
	struct socket *sock;

	if (optlen < 0)
		return -EINVAL;

	sock = sockfd_lookup_light(fd, &err, &fput_needed);
	if (!sock)
		return err;

	err = security_socket_setsockopt(sock, level, optname);
	if (err)
		goto out_put;

	if (!in_compat_syscall())
		err = BPF_CGROUP_RUN_PROG_SETSOCKOPT(sock->sk, &level, &optname,
						     user_optval, &optlen,
						     &kernel_optval);
	if (err < 0)
		goto out_put;
	if (err > 0) {
		err = 0;
		goto out_put;
	}

	if (kernel_optval)
		optval = KERNEL_SOCKPTR(kernel_optval);
	if (level == SOL_SOCKET && !sock_use_custom_sol_socket(sock))
		//实现socket层面的选项设置
		err = sock_setsockopt(sock, level, optname, optval, optlen);
	else if (unlikely(!sock->ops->setsockopt))
		//其它level,直接采用ops设置
		err = -EOPNOTSUPP;
	else
		err = sock->ops->setsockopt(sock, level, optname, optval,
					    optlen);
	kfree(kernel_optval);
out_put:
	fput_light(sock->file, fput_needed);
	return err;
}

SYSCALL_DEFINE5(setsockopt, int, fd, int, level, int, optname,
		char __user *, optval, int, optlen)
{
	//setsockopt系统调用实现
	return __sys_setsockopt(fd, level, optname, optval, optlen);
}

INDIRECT_CALLABLE_DECLARE(bool tcp_bpf_bypass_getsockopt(int level,
							 int optname));

/*
 *	Get a socket option. Because we don't know the option lengths we have
 *	to pass a user mode parameter for the protocols to sort out.
 */
int __sys_getsockopt(int fd, int level, int optname, char __user *optval,
		int __user *optlen)
{
	int err, fput_needed;
	struct socket *sock;
	int max_optlen;

	sock = sockfd_lookup_light(fd, &err, &fput_needed);
	if (!sock)
		return err;

	err = security_socket_getsockopt(sock, level, optname);
	if (err)
		goto out_put;

	if (!in_compat_syscall())
		max_optlen = BPF_CGROUP_GETSOCKOPT_MAX_OPTLEN(optlen);

	if (level == SOL_SOCKET)
		err = sock_getsockopt(sock, level, optname, optval, optlen);
	else if (unlikely(!sock->ops->getsockopt))
		err = -EOPNOTSUPP;
	else
		err = sock->ops->getsockopt(sock, level, optname, optval,
					    optlen);

	if (!in_compat_syscall())
		err = BPF_CGROUP_RUN_PROG_GETSOCKOPT(sock->sk, level, optname,
						     optval, optlen, max_optlen,
						     err);
out_put:
	fput_light(sock->file, fput_needed);
	return err;
}

SYSCALL_DEFINE5(getsockopt, int, fd, int, level, int, optname,
		char __user *, optval, int __user *, optlen)
{
	return __sys_getsockopt(fd, level, optname, optval, optlen);
}

/*
 *	Shutdown a socket.
 */

int __sys_shutdown_sock(struct socket *sock, int how)
{
	int err;

	err = security_socket_shutdown(sock, how);
	if (!err)
		err = sock->ops->shutdown(sock, how);

	return err;
}

int __sys_shutdown(int fd, int how)
{
	int err, fput_needed;
	struct socket *sock;

	sock = sockfd_lookup_light(fd, &err, &fput_needed);
	if (sock != NULL) {
		err = __sys_shutdown_sock(sock, how);
		fput_light(sock->file, fput_needed);
	}
	return err;
}

SYSCALL_DEFINE2(shutdown, int, fd, int, how)
{
	return __sys_shutdown(fd, how);
}

/* A couple of helpful macros for getting the address of the 32/64 bit
 * fields which are the same type (int / unsigned) on our platforms.
 */
#define COMPAT_MSG(msg, member)	((MSG_CMSG_COMPAT & flags) ? &msg##_compat->member : &msg->member)
#define COMPAT_NAMELEN(msg)	COMPAT_MSG(msg, msg_namelen)
#define COMPAT_FLAGS(msg)	COMPAT_MSG(msg, msg_flags)

struct used_address {
	struct sockaddr_storage name;
	unsigned int name_len;
};

int __copy_msghdr(struct msghdr *kmsg,
		  struct user_msghdr *msg,
		  struct sockaddr __user **save_addr)
{
	ssize_t err;

	kmsg->msg_control_is_user = true;
	kmsg->msg_get_inq = 0;
	kmsg->msg_control_user = msg->msg_control;
	kmsg->msg_controllen = msg->msg_controllen;
	kmsg->msg_flags = msg->msg_flags;

	kmsg->msg_namelen = msg->msg_namelen;
	if (!msg->msg_name)
		kmsg->msg_namelen = 0;

	if (kmsg->msg_namelen < 0)
		return -EINVAL;

	if (kmsg->msg_namelen > sizeof(struct sockaddr_storage))
		kmsg->msg_namelen = sizeof(struct sockaddr_storage);

	if (save_addr)
		*save_addr = msg->msg_name;

	if (msg->msg_name && kmsg->msg_namelen) {
		if (!save_addr) {
			err = move_addr_to_kernel(msg->msg_name,
						  kmsg->msg_namelen,
						  kmsg->msg_name);
			if (err < 0)
				return err;
		}
	} else {
		kmsg->msg_name = NULL;
		kmsg->msg_namelen = 0;
	}

	if (msg->msg_iovlen > UIO_MAXIOV)
		return -EMSGSIZE;

	kmsg->msg_iocb = NULL;
	kmsg->msg_ubuf = NULL;
	return 0;
}

static int copy_msghdr_from_user(struct msghdr *kmsg,
				 struct user_msghdr __user *umsg,
				 struct sockaddr __user **save_addr,
				 struct iovec **iov)
{
	struct user_msghdr msg;
	ssize_t err;

	if (copy_from_user(&msg, umsg, sizeof(*umsg)))
		return -EFAULT;

	err = __copy_msghdr(kmsg, &msg, save_addr);
	if (err)
		return err;

	err = import_iovec(save_addr ? READ : WRITE,
			    msg.msg_iov, msg.msg_iovlen,
			    UIO_FASTIOV, iov, &kmsg->msg_iter);
	return err < 0 ? err : 0;
}

static int ____sys_sendmsg(struct socket *sock, struct msghdr *msg_sys,
			   unsigned int flags, struct used_address *used_address,
			   unsigned int allowed_msghdr_flags)
{
	unsigned char ctl[sizeof(struct cmsghdr) + 20]
				__aligned(sizeof(__kernel_size_t));
	/* 20 is size of ipv6_pktinfo */
	unsigned char *ctl_buf = ctl;
	int ctl_len;
	ssize_t err;

	err = -ENOBUFS;

	if (msg_sys->msg_controllen > INT_MAX)
		goto out;
	flags |= (msg_sys->msg_flags & allowed_msghdr_flags);
	ctl_len = msg_sys->msg_controllen;
	if ((MSG_CMSG_COMPAT & flags) && ctl_len) {
		err =
		    cmsghdr_from_user_compat_to_kern(msg_sys, sock->sk, ctl,
						     sizeof(ctl));
		if (err)
			goto out;
		ctl_buf = msg_sys->msg_control;
		ctl_len = msg_sys->msg_controllen;
	} else if (ctl_len) {
		BUILD_BUG_ON(sizeof(struct cmsghdr) !=
			     CMSG_ALIGN(sizeof(struct cmsghdr)));
		if (ctl_len > sizeof(ctl)) {
			ctl_buf = sock_kmalloc(sock->sk, ctl_len, GFP_KERNEL);
			if (ctl_buf == NULL)
				goto out;
		}
		err = -EFAULT;
		if (copy_from_user(ctl_buf, msg_sys->msg_control_user, ctl_len))
			goto out_freectl;
		msg_sys->msg_control = ctl_buf;
		msg_sys->msg_control_is_user = false;
	}
	msg_sys->msg_flags = flags;

	if (sock->file->f_flags & O_NONBLOCK)
		msg_sys->msg_flags |= MSG_DONTWAIT;
	/*
	 * If this is sendmmsg() and current destination address is same as
	 * previously succeeded address, omit asking LSM's decision.
	 * used_address->name_len is initialized to UINT_MAX so that the first
	 * destination address never matches.
	 */
	if (used_address && msg_sys->msg_name &&
	    used_address->name_len == msg_sys->msg_namelen &&
	    !memcmp(&used_address->name, msg_sys->msg_name,
		    used_address->name_len)) {
		err = sock_sendmsg_nosec(sock, msg_sys);
		goto out_freectl;
	}
	err = sock_sendmsg(sock, msg_sys);
	/*
	 * If this is sendmmsg() and sending to current destination address was
	 * successful, remember it.
	 */
	if (used_address && err >= 0) {
		used_address->name_len = msg_sys->msg_namelen;
		if (msg_sys->msg_name)
			memcpy(&used_address->name, msg_sys->msg_name,
			       used_address->name_len);
	}

out_freectl:
	if (ctl_buf != ctl)
		sock_kfree_s(sock->sk, ctl_buf, ctl_len);
out:
	return err;
}

/*将umsg的内容copy到msg*/
int sendmsg_copy_msghdr(struct msghdr *msg,
			struct user_msghdr __user *umsg, unsigned flags,
			struct iovec **iov)
{
	int err;

	if (flags & MSG_CMSG_COMPAT) {
		struct compat_msghdr __user *msg_compat;

		msg_compat = (struct compat_msghdr __user *) umsg;
		err = get_compat_msghdr(msg, msg_compat, NULL, iov);
	} else {
		err = copy_msghdr_from_user(msg, umsg, NULL, iov);
	}
	if (err < 0)
		return err;

	return 0;
}

static int ___sys_sendmsg(struct socket *sock, struct user_msghdr __user *msg/*用户传入的msghdr*/,
			 struct msghdr *msg_sys, unsigned int flags,
			 struct used_address *used_address,
			 unsigned int allowed_msghdr_flags)
{
	struct sockaddr_storage address;
	struct iovec iovstack[UIO_FASTIOV], *iov = iovstack;
	ssize_t err;

	msg_sys->msg_name = &address;

	err = sendmsg_copy_msghdr(msg_sys, msg, flags, &iov);
	if (err < 0)
		return err;

	err = ____sys_sendmsg(sock, msg_sys, flags, used_address,
				allowed_msghdr_flags);
	kfree(iov);
	return err;
}

/*
 *	BSD sendmsg interface
 */
long __sys_sendmsg_sock(struct socket *sock, struct msghdr *msg,
			unsigned int flags)
{
	return ____sys_sendmsg(sock, msg, flags, NULL, 0);
}

long __sys_sendmsg(int fd, struct user_msghdr __user *msg, unsigned int flags,
		   bool forbid_cmsg_compat)
{
	int fput_needed, err;
	struct msghdr msg_sys;
	struct socket *sock;

	if (forbid_cmsg_compat && (flags & MSG_CMSG_COMPAT))
		return -EINVAL;

	//由fd获取socket
	sock = sockfd_lookup_light(fd, &err, &fput_needed);
	if (!sock)
		goto out;

	//向socket发送msg
	err = ___sys_sendmsg(sock, msg, &msg_sys, flags, NULL, 0);

	fput_light(sock->file, fput_needed);
out:
	return err;
}

SYSCALL_DEFINE3(sendmsg, int, fd, struct user_msghdr __user *, msg, unsigned int, flags)
{
    /*实现sendmsg系统调用*/
	return __sys_sendmsg(fd, msg, flags, true);
}

/*
 *	Linux sendmmsg interface
 */

int __sys_sendmmsg(int fd, struct mmsghdr __user *mmsg, unsigned int vlen,
		   unsigned int flags, bool forbid_cmsg_compat)
{
	int fput_needed, err, datagrams;
	struct socket *sock;
	struct mmsghdr __user *entry;
	struct compat_mmsghdr __user *compat_entry;
	struct msghdr msg_sys;
	struct used_address used_address;
	unsigned int oflags = flags;

	if (forbid_cmsg_compat && (flags & MSG_CMSG_COMPAT))
		return -EINVAL;

	if (vlen > UIO_MAXIOV)
		vlen = UIO_MAXIOV;

	datagrams = 0;

	sock = sockfd_lookup_light(fd, &err, &fput_needed);
	if (!sock)
		return err;

	used_address.name_len = UINT_MAX;
	entry = mmsg;
	compat_entry = (struct compat_mmsghdr __user *)mmsg;
	err = 0;
	flags |= MSG_BATCH;

	while (datagrams < vlen) {
		if (datagrams == vlen - 1)
			flags = oflags;

		if (MSG_CMSG_COMPAT & flags) {
			err = ___sys_sendmsg(sock, (struct user_msghdr __user *)compat_entry,
					     &msg_sys, flags, &used_address, MSG_EOR);
			if (err < 0)
				break;
			err = __put_user(err, &compat_entry->msg_len);
			++compat_entry;
		} else {
			err = ___sys_sendmsg(sock,
					     (struct user_msghdr __user *)entry,
					     &msg_sys, flags, &used_address, MSG_EOR);
			if (err < 0)
				break;
			err = put_user(err, &entry->msg_len);
			++entry;
		}

		if (err)
			break;
		++datagrams;
		if (msg_data_left(&msg_sys))
			break;
		cond_resched();
	}

	fput_light(sock->file, fput_needed);

	/* We only return an error if no datagrams were able to be sent */
	if (datagrams != 0)
		return datagrams;

	return err;
}

SYSCALL_DEFINE4(sendmmsg, int, fd, struct mmsghdr __user *, mmsg,
		unsigned int, vlen, unsigned int, flags)
{
	return __sys_sendmmsg(fd, mmsg, vlen, flags, true);
}

int recvmsg_copy_msghdr(struct msghdr *msg,
			struct user_msghdr __user *umsg, unsigned flags,
			struct sockaddr __user **uaddr,
			struct iovec **iov)
{
	ssize_t err;

	if (MSG_CMSG_COMPAT & flags) {
		struct compat_msghdr __user *msg_compat;

		msg_compat = (struct compat_msghdr __user *) umsg;
		err = get_compat_msghdr(msg, msg_compat, uaddr, iov);
	} else {
		err = copy_msghdr_from_user(msg, umsg, uaddr, iov);
	}
	if (err < 0)
		return err;

	return 0;
}

static int ____sys_recvmsg(struct socket *sock, struct msghdr *msg_sys,
			   struct user_msghdr __user *msg,
			   struct sockaddr __user *uaddr,
			   unsigned int flags, int nosec)
{
	struct compat_msghdr __user *msg_compat =
					(struct compat_msghdr __user *) msg;
	int __user *uaddr_len = COMPAT_NAMELEN(msg);
	struct sockaddr_storage addr;
	unsigned long cmsg_ptr;
	int len;
	ssize_t err;

	msg_sys->msg_name = &addr;
	cmsg_ptr = (unsigned long)msg_sys->msg_control;
	msg_sys->msg_flags = flags & (MSG_CMSG_CLOEXEC|MSG_CMSG_COMPAT);

	/* We assume all kernel code knows the size of sockaddr_storage */
	msg_sys->msg_namelen = 0;

	if (sock->file->f_flags & O_NONBLOCK)
		flags |= MSG_DONTWAIT;

	if (unlikely(nosec))
		err = sock_recvmsg_nosec(sock, msg_sys, flags);
	else
		err = sock_recvmsg(sock, msg_sys, flags);

	if (err < 0)
		goto out;
	len = err;

	if (uaddr != NULL) {
		err = move_addr_to_user(&addr,
					msg_sys->msg_namelen, uaddr,
					uaddr_len);
		if (err < 0)
			goto out;
	}
	err = __put_user((msg_sys->msg_flags & ~MSG_CMSG_COMPAT),
			 COMPAT_FLAGS(msg));
	if (err)
		goto out;
	if (MSG_CMSG_COMPAT & flags)
		err = __put_user((unsigned long)msg_sys->msg_control - cmsg_ptr,
				 &msg_compat->msg_controllen);
	else
		err = __put_user((unsigned long)msg_sys->msg_control - cmsg_ptr,
				 &msg->msg_controllen);
	if (err)
		goto out;
	err = len;
out:
	return err;
}

static int ___sys_recvmsg(struct socket *sock, struct user_msghdr __user *msg,
			 struct msghdr *msg_sys, unsigned int flags, int nosec)
{
	struct iovec iovstack[UIO_FASTIOV], *iov = iovstack;
	/* user mode address pointers */
	struct sockaddr __user *uaddr;
	ssize_t err;

	err = recvmsg_copy_msghdr(msg_sys, msg, flags, &uaddr, &iov);
	if (err < 0)
		return err;

	err = ____sys_recvmsg(sock, msg_sys, msg, uaddr, flags, nosec);
	kfree(iov);
	return err;
}

/*
 *	BSD recvmsg interface
 */

long __sys_recvmsg_sock(struct socket *sock, struct msghdr *msg,
			struct user_msghdr __user *umsg,
			struct sockaddr __user *uaddr, unsigned int flags)
{
	return ____sys_recvmsg(sock, msg, umsg, uaddr, flags, 0);
}

long __sys_recvmsg(int fd, struct user_msghdr __user *msg, unsigned int flags,
		   bool forbid_cmsg_compat)
{
	int fput_needed, err;
	struct msghdr msg_sys;
	struct socket *sock;

	if (forbid_cmsg_compat && (flags & MSG_CMSG_COMPAT))
		return -EINVAL;

	//由fd获得sock
	sock = sockfd_lookup_light(fd, &err, &fput_needed);
	if (!sock)
		goto out;

	err = ___sys_recvmsg(sock, msg, &msg_sys, flags, 0);

	fput_light(sock->file, fput_needed);
out:
	return err;
}

SYSCALL_DEFINE3(recvmsg, int, fd, struct user_msghdr __user *, msg,
		unsigned int, flags)
{
	return __sys_recvmsg(fd, msg, flags, true);
}

/*
 *     Linux recvmmsg interface
 */

static int do_recvmmsg(int fd, struct mmsghdr __user *mmsg,
			  unsigned int vlen, unsigned int flags,
			  struct timespec64 *timeout)
{
	int fput_needed, err, datagrams;
	struct socket *sock;
	struct mmsghdr __user *entry;
	struct compat_mmsghdr __user *compat_entry;
	struct msghdr msg_sys;
	struct timespec64 end_time;
	struct timespec64 timeout64;

	if (timeout &&
	    poll_select_set_timeout(&end_time, timeout->tv_sec,
				    timeout->tv_nsec))
		return -EINVAL;

	datagrams = 0;

	sock = sockfd_lookup_light(fd, &err, &fput_needed);
	if (!sock)
		return err;

	if (likely(!(flags & MSG_ERRQUEUE))) {
		err = sock_error(sock->sk);
		if (err) {
			datagrams = err;
			goto out_put;
		}
	}

	entry = mmsg;
	compat_entry = (struct compat_mmsghdr __user *)mmsg;

	while (datagrams < vlen) {
		/*
		 * No need to ask LSM for more than the first datagram.
		 */
		if (MSG_CMSG_COMPAT & flags) {
			err = ___sys_recvmsg(sock, (struct user_msghdr __user *)compat_entry,
					     &msg_sys, flags & ~MSG_WAITFORONE,
					     datagrams);
			if (err < 0)
				break;
			err = __put_user(err, &compat_entry->msg_len);
			++compat_entry;
		} else {
			err = ___sys_recvmsg(sock,
					     (struct user_msghdr __user *)entry,
					     &msg_sys, flags & ~MSG_WAITFORONE,
					     datagrams);
			if (err < 0)
				break;
			err = put_user(err, &entry->msg_len);
			++entry;
		}

		if (err)
			break;
		++datagrams;

		/* MSG_WAITFORONE turns on MSG_DONTWAIT after one packet */
		if (flags & MSG_WAITFORONE)
			flags |= MSG_DONTWAIT;

		if (timeout) {
			ktime_get_ts64(&timeout64);
			*timeout = timespec64_sub(end_time, timeout64);
			if (timeout->tv_sec < 0) {
				timeout->tv_sec = timeout->tv_nsec = 0;
				break;
			}

			/* Timeout, return less than vlen datagrams */
			if (timeout->tv_nsec == 0 && timeout->tv_sec == 0)
				break;
		}

		/* Out of band data, return right away */
		if (msg_sys.msg_flags & MSG_OOB)
			break;
		cond_resched();
	}

	if (err == 0)
		goto out_put;

	if (datagrams == 0) {
		datagrams = err;
		goto out_put;
	}

	/*
	 * We may return less entries than requested (vlen) if the
	 * sock is non block and there aren't enough datagrams...
	 */
	if (err != -EAGAIN) {
		/*
		 * ... or  if recvmsg returns an error after we
		 * received some datagrams, where we record the
		 * error to return on the next call or if the
		 * app asks about it using getsockopt(SO_ERROR).
		 */
		sock->sk->sk_err = -err;
	}
out_put:
	fput_light(sock->file, fput_needed);

	return datagrams;
}

int __sys_recvmmsg(int fd, struct mmsghdr __user *mmsg,
		   unsigned int vlen, unsigned int flags,
		   struct __kernel_timespec __user *timeout,
		   struct old_timespec32 __user *timeout32)
{
	int datagrams;
	struct timespec64 timeout_sys;

	if (timeout && get_timespec64(&timeout_sys, timeout))
		return -EFAULT;

	if (timeout32 && get_old_timespec32(&timeout_sys, timeout32))
		return -EFAULT;

	if (!timeout && !timeout32)
		return do_recvmmsg(fd, mmsg, vlen, flags, NULL);

	datagrams = do_recvmmsg(fd, mmsg, vlen, flags, &timeout_sys);

	if (datagrams <= 0)
		return datagrams;

	if (timeout && put_timespec64(&timeout_sys, timeout))
		datagrams = -EFAULT;

	if (timeout32 && put_old_timespec32(&timeout_sys, timeout32))
		datagrams = -EFAULT;

	return datagrams;
}

SYSCALL_DEFINE5(recvmmsg, int, fd, struct mmsghdr __user *, mmsg,
		unsigned int, vlen, unsigned int, flags,
		struct __kernel_timespec __user *, timeout)
{
	if (flags & MSG_CMSG_COMPAT)
		return -EINVAL;

	return __sys_recvmmsg(fd, mmsg, vlen, flags, timeout, NULL);
}

#ifdef CONFIG_COMPAT_32BIT_TIME
SYSCALL_DEFINE5(recvmmsg_time32, int, fd, struct mmsghdr __user *, mmsg,
		unsigned int, vlen, unsigned int, flags,
		struct old_timespec32 __user *, timeout)
{
	if (flags & MSG_CMSG_COMPAT)
		return -EINVAL;

	return __sys_recvmmsg(fd, mmsg, vlen, flags, NULL, timeout);
}
#endif

#ifdef __ARCH_WANT_SYS_SOCKETCALL
/* Argument list sizes for sys_socketcall */
#define AL(x) ((x) * sizeof(unsigned long))
static const unsigned char nargs[21] = {
	AL(0), AL(3), AL(3), AL(3), AL(2), AL(3),
	AL(3), AL(3), AL(4), AL(4), AL(4), AL(6),
	AL(6), AL(2), AL(5), AL(5), AL(3), AL(3),
	AL(4), AL(5), AL(4)
};

#undef AL

/*
 *	System call vectors.
 *
 *	Argument checking cleaned up. Saved 20% in size.
 *  This function doesn't need to set the kernel lock because
 *  it is set by the callees.
 */

SYSCALL_DEFINE2(socketcall, int, call, unsigned long __user *, args)
{
	unsigned long a[AUDITSC_ARGS];
	unsigned long a0, a1;
	int err;
	unsigned int len;

	if (call < 1 || call > SYS_SENDMMSG)
		return -EINVAL;
	call = array_index_nospec(call, SYS_SENDMMSG + 1);

	len = nargs[call];
	if (len > sizeof(a))
		return -EINVAL;

	/* copy_from_user should be SMP safe. */
	if (copy_from_user(a, args, len))
		return -EFAULT;

	err = audit_socketcall(nargs[call] / sizeof(unsigned long), a);
	if (err)
		return err;

	a0 = a[0];
	a1 = a[1];

	switch (call) {
	case SYS_SOCKET:
		err = __sys_socket(a0, a1, a[2]);
		break;
	case SYS_BIND:
		err = __sys_bind(a0, (struct sockaddr __user *)a1, a[2]);
		break;
	case SYS_CONNECT:
		err = __sys_connect(a0, (struct sockaddr __user *)a1, a[2]);
		break;
	case SYS_LISTEN:
		err = __sys_listen(a0, a1);
		break;
	case SYS_ACCEPT:
		err = __sys_accept4(a0, (struct sockaddr __user *)a1,
				    (int __user *)a[2], 0);
		break;
	case SYS_GETSOCKNAME:
		err =
		    __sys_getsockname(a0, (struct sockaddr __user *)a1,
				      (int __user *)a[2]);
		break;
	case SYS_GETPEERNAME:
		err =
		    __sys_getpeername(a0, (struct sockaddr __user *)a1,
				      (int __user *)a[2]);
		break;
	case SYS_SOCKETPAIR:
		err = __sys_socketpair(a0, a1, a[2], (int __user *)a[3]);
		break;
	case SYS_SEND:
		err = __sys_sendto(a0, (void __user *)a1, a[2], a[3],
				   NULL, 0);
		break;
	case SYS_SENDTO:
		err = __sys_sendto(a0, (void __user *)a1, a[2], a[3],
				   (struct sockaddr __user *)a[4], a[5]);
		break;
	case SYS_RECV:
		err = __sys_recvfrom(a0, (void __user *)a1, a[2], a[3],
				     NULL, NULL);
		break;
	case SYS_RECVFROM:
		err = __sys_recvfrom(a0, (void __user *)a1, a[2], a[3],
				     (struct sockaddr __user *)a[4],
				     (int __user *)a[5]);
		break;
	case SYS_SHUTDOWN:
		err = __sys_shutdown(a0, a1);
		break;
	case SYS_SETSOCKOPT:
		err = __sys_setsockopt(a0, a1, a[2], (char __user *)a[3],
				       a[4]);
		break;
	case SYS_GETSOCKOPT:
		err =
		    __sys_getsockopt(a0, a1, a[2], (char __user *)a[3],
				     (int __user *)a[4]);
		break;
	case SYS_SENDMSG:
		err = __sys_sendmsg(a0, (struct user_msghdr __user *)a1,
				    a[2], true);
		break;
	case SYS_SENDMMSG:
		err = __sys_sendmmsg(a0, (struct mmsghdr __user *)a1, a[2],
				     a[3], true);
		break;
	case SYS_RECVMSG:
		err = __sys_recvmsg(a0, (struct user_msghdr __user *)a1,
				    a[2], true);
		break;
	case SYS_RECVMMSG:
		if (IS_ENABLED(CONFIG_64BIT))
			err = __sys_recvmmsg(a0, (struct mmsghdr __user *)a1,
					     a[2], a[3],
					     (struct __kernel_timespec __user *)a[4],
					     NULL);
		else
			err = __sys_recvmmsg(a0, (struct mmsghdr __user *)a1,
					     a[2], a[3], NULL,
					     (struct old_timespec32 __user *)a[4]);
		break;
	case SYS_ACCEPT4:
		err = __sys_accept4(a0, (struct sockaddr __user *)a1,
				    (int __user *)a[2], a[3]);
		break;
	default:
		err = -EINVAL;
		break;
	}
	return err;
}

#endif				/* __ARCH_WANT_SYS_SOCKETCALL */

/**
 *	sock_register - add a socket protocol handler
 *	@ops: description of protocol
 *
 *	This function is called by a protocol handler that wants to
 *	advertise its address family, and have it linked into the
 *	socket interface. The value ops->family corresponds to the
 *	socket system call protocol family.
 */
//为某一协议注册socket操作集
int sock_register(const struct net_proto_family *ops)
{
	int err;

	//协议族校验
	if (ops->family >= NPROTO) {
		pr_crit("protocol %d >= NPROTO(%d)\n", ops->family, NPROTO);
		return -ENOBUFS;
	}

	spin_lock(&net_family_lock);
	//检查是否已注册
	if (rcu_dereference_protected(net_families[ops->family],
				      lockdep_is_held(&net_family_lock)))
		err = -EEXIST;
	else {
		//完成对应协议族的注册
		rcu_assign_pointer(net_families[ops->family], ops);
		err = 0;
	}
	spin_unlock(&net_family_lock);

	pr_info("NET: Registered %s protocol family\n", pf_family_names[ops->family]);
	return err;
}
EXPORT_SYMBOL(sock_register);

/**
 *	sock_unregister - remove a protocol handler
 *	@family: protocol family to remove
 *
 *	This function is called by a protocol handler that wants to
 *	remove its address family, and have it unlinked from the
 *	new socket creation.
 *
 *	If protocol handler is a module, then it can use module reference
 *	counts to protect against new references. If protocol handler is not
 *	a module then it needs to provide its own protection in
 *	the ops->create routine.
 */
void sock_unregister(int family)
{
	BUG_ON(family < 0 || family >= NPROTO);

	spin_lock(&net_family_lock);
	RCU_INIT_POINTER(net_families[family], NULL);
	spin_unlock(&net_family_lock);

	synchronize_rcu();

	pr_info("NET: Unregistered %s protocol family\n", pf_family_names[family]);
}
EXPORT_SYMBOL(sock_unregister);

bool sock_is_registered(int family)
{
	return family < NPROTO && rcu_access_pointer(net_families[family]);
}

static int __init sock_init(void)
{
	int err;
	/*
	 *      Initialize the network sysctl infrastructure.
	 */
	err = net_sysctl_init();
	if (err)
		goto out;

	/*
	 *      Initialize skbuff SLAB cache
	 */
	skb_init();

	/*
	 *      Initialize the protocols module.
	 */

	init_inodecache();

	//注册文件系统sockfs
	err = register_filesystem(&sock_fs_type);
	if (err)
		goto out;

	//挂载sockfs文件系统
	sock_mnt = kern_mount(&sock_fs_type);
	if (IS_ERR(sock_mnt)) {
		err = PTR_ERR(sock_mnt);
		goto out_mount;
	}

	/* The real protocol initialization is performed in later initcalls.
	 */

#ifdef CONFIG_NETFILTER
	err = netfilter_init();
	if (err)
		goto out;
#endif

	ptp_classifier_init();

out:
	return err;

out_mount:
	unregister_filesystem(&sock_fs_type);
	goto out;
}

core_initcall(sock_init);	/* early initcall */

#ifdef CONFIG_PROC_FS
void socket_seq_show(struct seq_file *seq)
{
	seq_printf(seq, "sockets: used %d\n",
		   sock_inuse_get(seq->private));
}
#endif				/* CONFIG_PROC_FS */

/* Handle the fact that while struct ifreq has the same *layout* on
 * 32/64 for everything but ifreq::ifru_ifmap and ifreq::ifru_data,
 * which are handled elsewhere, it still has different *size* due to
 * ifreq::ifru_ifmap (which is 16 bytes on 32 bit, 24 bytes on 64-bit,
 * resulting in struct ifreq being 32 and 40 bytes respectively).
 * As a result, if the struct happens to be at the end of a page and
 * the next page isn't readable/writable, we get a fault. To prevent
 * that, copy back and forth to the full size.
 */
int get_user_ifreq(struct ifreq *ifr, void __user **ifrdata, void __user *arg)
{
	if (in_compat_syscall()) {
		struct compat_ifreq *ifr32 = (struct compat_ifreq *)ifr;

		memset(ifr, 0, sizeof(*ifr));
		if (copy_from_user(ifr32, arg, sizeof(*ifr32)))
			return -EFAULT;

		if (ifrdata)
			*ifrdata = compat_ptr(ifr32->ifr_data);

		return 0;
	}

	if (copy_from_user(ifr, arg, sizeof(*ifr)))
		return -EFAULT;

	if (ifrdata)
		*ifrdata = ifr->ifr_data;

	return 0;
}
EXPORT_SYMBOL(get_user_ifreq);

int put_user_ifreq(struct ifreq *ifr, void __user *arg)
{
	size_t size = sizeof(*ifr);

	if (in_compat_syscall())
		size = sizeof(struct compat_ifreq);

	if (copy_to_user(arg, ifr, size))
		return -EFAULT;

	return 0;
}
EXPORT_SYMBOL(put_user_ifreq);

#ifdef CONFIG_COMPAT
static int compat_siocwandev(struct net *net, struct compat_ifreq __user *uifr32)
{
	compat_uptr_t uptr32;
	struct ifreq ifr;
	void __user *saved;
	int err;

	if (get_user_ifreq(&ifr, NULL, uifr32))
		return -EFAULT;

	if (get_user(uptr32, &uifr32->ifr_settings.ifs_ifsu))
		return -EFAULT;

	saved = ifr.ifr_settings.ifs_ifsu.raw_hdlc;
	ifr.ifr_settings.ifs_ifsu.raw_hdlc = compat_ptr(uptr32);

	err = dev_ioctl(net, SIOCWANDEV, &ifr, NULL, NULL);
	if (!err) {
		ifr.ifr_settings.ifs_ifsu.raw_hdlc = saved;
		if (put_user_ifreq(&ifr, uifr32))
			err = -EFAULT;
	}
	return err;
}

/* Handle ioctls that use ifreq::ifr_data and just need struct ifreq converted */
static int compat_ifr_data_ioctl(struct net *net, unsigned int cmd,
				 struct compat_ifreq __user *u_ifreq32)
{
	struct ifreq ifreq;
	void __user *data;

	if (!is_socket_ioctl_cmd(cmd))
	    /*只处理socket类型的ioctl*/
		return -ENOTTY;
	if (get_user_ifreq(&ifreq, &data, u_ifreq32))
		return -EFAULT;
	ifreq.ifr_data = data;

	return dev_ioctl(net, cmd, &ifreq, data, NULL);
}

static int compat_sock_ioctl_trans(struct file *file, struct socket *sock,
			 unsigned int cmd, unsigned long arg)
{
	void __user *argp = compat_ptr(arg);
	struct sock *sk = sock->sk;
	struct net *net = sock_net(sk);

	if (cmd >= SIOCDEVPRIVATE && cmd <= (SIOCDEVPRIVATE + 15))
		return sock_ioctl(file, cmd, (unsigned long)argp);

	switch (cmd) {
	case SIOCWANDEV:
		return compat_siocwandev(net, argp);
	case SIOCGSTAMP_OLD:
	case SIOCGSTAMPNS_OLD:
		if (!sock->ops->gettstamp)
			return -ENOIOCTLCMD;
		return sock->ops->gettstamp(sock, argp, cmd == SIOCGSTAMP_OLD,
					    !COMPAT_USE_64BIT_TIME);

	case SIOCETHTOOL:
	case SIOCBONDSLAVEINFOQUERY:
	case SIOCBONDINFOQUERY:
	case SIOCSHWTSTAMP:
	case SIOCGHWTSTAMP:
	    /*ifreq类型数据的ioctl*/
		return compat_ifr_data_ioctl(net, cmd, argp);

	case FIOSETOWN:
	case SIOCSPGRP:
	case FIOGETOWN:
	case SIOCGPGRP:
	case SIOCBRADDBR:
	case SIOCBRDELBR:
	case SIOCGIFVLAN:
	case SIOCSIFVLAN:
	case SIOCGSKNS:
	case SIOCGSTAMP_NEW:
	case SIOCGSTAMPNS_NEW:
	case SIOCGIFCONF:
	case SIOCSIFBR:
	case SIOCGIFBR:
		return sock_ioctl(file, cmd, arg);

	case SIOCGIFFLAGS:
	case SIOCSIFFLAGS:
	case SIOCGIFMAP:
	case SIOCSIFMAP:
	case SIOCGIFMETRIC:
	case SIOCSIFMETRIC:
	case SIOCGIFMTU:
	case SIOCSIFMTU:
	case SIOCGIFMEM:
	case SIOCSIFMEM:
	case SIOCGIFHWADDR:
	case SIOCSIFHWADDR:
	case SIOCADDMULTI:
	case SIOCDELMULTI:
	case SIOCGIFINDEX:
	case SIOCGIFADDR:
	case SIOCSIFADDR:
	case SIOCSIFHWBROADCAST:
	case SIOCDIFADDR:
	case SIOCGIFBRDADDR:
	case SIOCSIFBRDADDR:
	case SIOCGIFDSTADDR:
	case SIOCSIFDSTADDR:
	case SIOCGIFNETMASK:
	case SIOCSIFNETMASK:
	case SIOCSIFPFLAGS:
	case SIOCGIFPFLAGS:
	case SIOCGIFTXQLEN:
	case SIOCSIFTXQLEN:
	case SIOCBRADDIF:
	case SIOCBRDELIF:
	case SIOCGIFNAME:
	case SIOCSIFNAME:
	case SIOCGMIIPHY:
	case SIOCGMIIREG:
	case SIOCSMIIREG:
	case SIOCBONDENSLAVE:
	case SIOCBONDRELEASE:
	case SIOCBONDSETHWADDR:
	case SIOCBONDCHANGEACTIVE:
	case SIOCSARP:
	case SIOCGARP:
	case SIOCDARP:
	case SIOCOUTQ:
	case SIOCOUTQNSD:
	case SIOCATMARK:
		return sock_do_ioctl(net, sock, cmd, arg);
	}

	return -ENOIOCTLCMD;
}

static long compat_sock_ioctl(struct file *file, unsigned int cmd,
			      unsigned long arg)
{
	struct socket *sock = file->private_data;
	int ret = -ENOIOCTLCMD;
	struct sock *sk;
	struct net *net;

	sk = sock->sk;
	net = sock_net(sk);

	if (sock->ops->compat_ioctl)
		ret = sock->ops->compat_ioctl(sock, cmd, arg);

	if (ret == -ENOIOCTLCMD &&
	    (cmd >= SIOCIWFIRST && cmd <= SIOCIWLAST))
		ret = compat_wext_handle_ioctl(net, cmd, arg);

	if (ret == -ENOIOCTLCMD)
		ret = compat_sock_ioctl_trans(file, sock, cmd, arg);

	return ret;
}
#endif

/**
 *	kernel_bind - bind an address to a socket (kernel space)
 *	@sock: socket
 *	@addr: address
 *	@addrlen: length of address
 *
 *	Returns 0 or an error.
 */

int kernel_bind(struct socket *sock, struct sockaddr *addr, int addrlen)
{
	return sock->ops->bind(sock, addr, addrlen);
}
EXPORT_SYMBOL(kernel_bind);

/**
 *	kernel_listen - move socket to listening state (kernel space)
 *	@sock: socket
 *	@backlog: pending connections queue size
 *
 *	Returns 0 or an error.
 */

int kernel_listen(struct socket *sock, int backlog)
{
	return sock->ops->listen(sock, backlog);
}
EXPORT_SYMBOL(kernel_listen);

/**
 *	kernel_accept - accept a connection (kernel space)
 *	@sock: listening socket
 *	@newsock: new connected socket
 *	@flags: flags
 *
 *	@flags must be SOCK_CLOEXEC, SOCK_NONBLOCK or 0.
 *	If it fails, @newsock is guaranteed to be %NULL.
 *	Returns 0 or an error.
 */

int kernel_accept(struct socket *sock, struct socket **newsock, int flags)
{
	struct sock *sk = sock->sk;
	int err;

	err = sock_create_lite(sk->sk_family, sk->sk_type, sk->sk_protocol,
			       newsock);
	if (err < 0)
		goto done;

	err = sock->ops->accept(sock, *newsock, flags, true);
	if (err < 0) {
		sock_release(*newsock);
		*newsock = NULL;
		goto done;
	}

	(*newsock)->ops = sock->ops;
	__module_get((*newsock)->ops->owner);

done:
	return err;
}
EXPORT_SYMBOL(kernel_accept);

/**
 *	kernel_connect - connect a socket (kernel space)
 *	@sock: socket
 *	@addr: address
 *	@addrlen: address length
 *	@flags: flags (O_NONBLOCK, ...)
 *
 *	For datagram sockets, @addr is the address to which datagrams are sent
 *	by default, and the only address from which datagrams are received.
 *	For stream sockets, attempts to connect to @addr.
 *	Returns 0 or an error code.
 */

int kernel_connect(struct socket *sock, struct sockaddr *addr, int addrlen,
		   int flags)
{
	/*kernel space的connect具体实现*/
	return sock->ops->connect(sock, addr, addrlen, flags);
}
EXPORT_SYMBOL(kernel_connect);

/**
 *	kernel_getsockname - get the address which the socket is bound (kernel space)
 *	@sock: socket
 *	@addr: address holder
 *
 * 	Fills the @addr pointer with the address which the socket is bound.
 *	Returns the length of the address in bytes or an error code.
 */

int kernel_getsockname(struct socket *sock, struct sockaddr *addr)
{
	return sock->ops->getname(sock, addr, 0);
}
EXPORT_SYMBOL(kernel_getsockname);

/**
 *	kernel_getpeername - get the address which the socket is connected (kernel space)
 *	@sock: socket
 *	@addr: address holder
 *
 * 	Fills the @addr pointer with the address which the socket is connected.
 *	Returns the length of the address in bytes or an error code.
 */

int kernel_getpeername(struct socket *sock, struct sockaddr *addr)
{
	return sock->ops->getname(sock, addr, 1);
}
EXPORT_SYMBOL(kernel_getpeername);

/**
 *	kernel_sendpage - send a &page through a socket (kernel space)
 *	@sock: socket
 *	@page: page
 *	@offset: page offset
 *	@size: total size in bytes
 *	@flags: flags (MSG_DONTWAIT, ...)
 *
 *	Returns the total amount sent in bytes or an error.
 */

int kernel_sendpage(struct socket *sock, struct page *page, int offset,
		    size_t size, int flags)
{
	if (sock->ops->sendpage) {
		/* Warn in case the improper page to zero-copy send */
		WARN_ONCE(!sendpage_ok(page), "improper page for zero-copy send");
		return sock->ops->sendpage(sock, page, offset, size, flags);
	}
	return sock_no_sendpage(sock, page, offset, size, flags);
}
EXPORT_SYMBOL(kernel_sendpage);

/**
 *	kernel_sendpage_locked - send a &page through the locked sock (kernel space)
 *	@sk: sock
 *	@page: page
 *	@offset: page offset
 *	@size: total size in bytes
 *	@flags: flags (MSG_DONTWAIT, ...)
 *
 *	Returns the total amount sent in bytes or an error.
 *	Caller must hold @sk.
 */

int kernel_sendpage_locked(struct sock *sk, struct page *page, int offset,
			   size_t size, int flags)
{
	struct socket *sock = sk->sk_socket;

	if (sock->ops->sendpage_locked)
		return sock->ops->sendpage_locked(sk, page, offset, size,
						  flags);

	return sock_no_sendpage_locked(sk, page, offset, size, flags);
}
EXPORT_SYMBOL(kernel_sendpage_locked);

/**
 *	kernel_sock_shutdown - shut down part of a full-duplex connection (kernel space)
 *	@sock: socket
 *	@how: connection part
 *
 *	Returns 0 or an error.
 */

int kernel_sock_shutdown(struct socket *sock, enum sock_shutdown_cmd how)
{
	return sock->ops->shutdown(sock, how);
}
EXPORT_SYMBOL(kernel_sock_shutdown);

/**
 *	kernel_sock_ip_overhead - returns the IP overhead imposed by a socket
 *	@sk: socket
 *
 *	This routine returns the IP overhead imposed by a socket i.e.
 *	the length of the underlying IP header, depending on whether
 *	this is an IPv4 or IPv6 socket and the length from IP options turned
 *	on at the socket. Assumes that the caller has a lock on the socket.
 */

u32 kernel_sock_ip_overhead(struct sock *sk)
{
	struct inet_sock *inet;
	struct ip_options_rcu *opt;
	u32 overhead = 0;
#if IS_ENABLED(CONFIG_IPV6)
	struct ipv6_pinfo *np;
	struct ipv6_txoptions *optv6 = NULL;
#endif /* IS_ENABLED(CONFIG_IPV6) */

	if (!sk)
		return overhead;

	switch (sk->sk_family) {
	case AF_INET:
		inet = inet_sk(sk);
		overhead += sizeof(struct iphdr);
		opt = rcu_dereference_protected(inet->inet_opt,
						sock_owned_by_user(sk));
		if (opt)
			overhead += opt->opt.optlen;
		return overhead;
#if IS_ENABLED(CONFIG_IPV6)
	case AF_INET6:
		np = inet6_sk(sk);
		overhead += sizeof(struct ipv6hdr);
		if (np)
			optv6 = rcu_dereference_protected(np->opt,
							  sock_owned_by_user(sk));
		if (optv6)
			overhead += (optv6->opt_flen + optv6->opt_nflen);
		return overhead;
#endif /* IS_ENABLED(CONFIG_IPV6) */
	default: /* Returns 0 overhead if the socket is not ipv4 or ipv6 */
		return overhead;
	}
}
EXPORT_SYMBOL(kernel_sock_ip_overhead);<|MERGE_RESOLUTION|>--- conflicted
+++ resolved
@@ -1672,12 +1672,7 @@
 }
 EXPORT_SYMBOL(sock_create_kern);
 
-<<<<<<< HEAD
-//socket系统调用实现
-int __sys_socket(int family, int type, int protocol)
-=======
 static struct socket *__sys_socket_create(int family, int type, int protocol)
->>>>>>> 97ee9d1c
 {
 	struct socket *sock;
 	int retval;
@@ -1688,30 +1683,14 @@
 	BUILD_BUG_ON(SOCK_CLOEXEC & SOCK_TYPE_MASK);
 	BUILD_BUG_ON(SOCK_NONBLOCK & SOCK_TYPE_MASK);
 
-<<<<<<< HEAD
-	//取封装在type内的flags(高28位）
-	flags = type & ~SOCK_TYPE_MASK;
-
 	//当前仅支持两种flags
-	if (flags & ~(SOCK_CLOEXEC | SOCK_NONBLOCK))
-		return -EINVAL;
+	if ((type & ~SOCK_TYPE_MASK) & ~(SOCK_CLOEXEC | SOCK_NONBLOCK))
+		return ERR_PTR(-EINVAL);
 
 	//取封装在type内的真实type
 	type &= SOCK_TYPE_MASK;
 
-	//由于SOCK_NONBLOCK与O_NONBLOCK不相等，则flags有此标记，此处更新为O_NONBLOCK
-	if (SOCK_NONBLOCK != O_NONBLOCK && (flags & SOCK_NONBLOCK))
-		flags = (flags & ~SOCK_NONBLOCK) | O_NONBLOCK;
-
 	//创建对应的socket
-	retval = sock_create(family, type, protocol, &sock/*出参，生成的socket*/);
-	if (retval < 0)
-		return retval;
-=======
-	if ((type & ~SOCK_TYPE_MASK) & ~(SOCK_CLOEXEC | SOCK_NONBLOCK))
-		return ERR_PTR(-EINVAL);
-	type &= SOCK_TYPE_MASK;
-
 	retval = sock_create(family, type, protocol, &sock);
 	if (retval < 0)
 		return ERR_PTR(retval);
@@ -1740,6 +1719,7 @@
 	return file;
 }
 
+//socket系统调用实现
 int __sys_socket(int family, int type, int protocol)
 {
 	struct socket *sock;
@@ -1752,7 +1732,6 @@
 	flags = type & ~SOCK_TYPE_MASK;
 	if (SOCK_NONBLOCK != O_NONBLOCK && (flags & SOCK_NONBLOCK))
 		flags = (flags & ~SOCK_NONBLOCK) | O_NONBLOCK;
->>>>>>> 97ee9d1c
 
 	//创建socket成功，这里将socket映射到fd（由type传入的flags在这里应用）
 	return sock_map_fd(sock, flags & (O_CLOEXEC | O_NONBLOCK));
@@ -1932,12 +1911,8 @@
 
 	sock = sockfd_lookup_light(fd, &err, &fput_needed);
 	if (sock) {
-<<<<<<< HEAD
 		//backlog不能大于somaxconn,如果大于，则进行修正
-		somaxconn = sock_net(sock->sk)->core.sysctl_somaxconn;
-=======
 		somaxconn = READ_ONCE(sock_net(sock->sk)->core.sysctl_somaxconn);
->>>>>>> 97ee9d1c
 		if ((unsigned int)backlog > somaxconn)
 			backlog = somaxconn;
 
