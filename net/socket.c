--- conflicted
+++ resolved
@@ -3156,12 +3156,8 @@
 	//注册文件系统sockfs
 	err = register_filesystem(&sock_fs_type);
 	if (err)
-<<<<<<< HEAD
-		goto out_fs;
+		goto out;
 	//挂载sockfs文件系统
-=======
-		goto out;
->>>>>>> a1d21081
 	sock_mnt = kern_mount(&sock_fs_type);
 	if (IS_ERR(sock_mnt)) {
 		err = PTR_ERR(sock_mnt);
