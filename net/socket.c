// SPDX-License-Identifier: GPL-2.0-or-later
/*
 * NET		An implementation of the SOCKET network access protocol.
 *
 * Version:	@(#)socket.c	1.1.93	18/02/95
 *
 * Authors:	Orest Zborowski, <obz@Kodak.COM>
 *		Ross Biro
 *		Fred N. van Kempen, <waltje@uWalt.NL.Mugnet.ORG>
 *
 * Fixes:
 *		Anonymous	:	NOTSOCK/BADF cleanup. Error fix in
 *					shutdown()
 *		Alan Cox	:	verify_area() fixes
 *		Alan Cox	:	Removed DDI
 *		Jonathan Kamens	:	SOCK_DGRAM reconnect bug
 *		Alan Cox	:	Moved a load of checks to the very
 *					top level.
 *		Alan Cox	:	Move address structures to/from user
 *					mode above the protocol layers.
 *		Rob Janssen	:	Allow 0 length sends.
 *		Alan Cox	:	Asynchronous I/O support (cribbed from the
 *					tty drivers).
 *		Niibe Yutaka	:	Asynchronous I/O for writes (4.4BSD style)
 *		Jeff Uphoff	:	Made max number of sockets command-line
 *					configurable.
 *		Matti Aarnio	:	Made the number of sockets dynamic,
 *					to be allocated when needed, and mr.
 *					Uphoff's max is used as max to be
 *					allowed to allocate.
 *		Linus		:	Argh. removed all the socket allocation
 *					altogether: it's in the inode now.
 *		Alan Cox	:	Made sock_alloc()/sock_release() public
 *					for NetROM and future kernel nfsd type
 *					stuff.
 *		Alan Cox	:	sendmsg/recvmsg basics.
 *		Tom Dyas	:	Export net symbols.
 *		Marcin Dalecki	:	Fixed problems with CONFIG_NET="n".
 *		Alan Cox	:	Added thread locking to sys_* calls
 *					for sockets. May have errors at the
 *					moment.
 *		Kevin Buhr	:	Fixed the dumb errors in the above.
 *		Andi Kleen	:	Some small cleanups, optimizations,
 *					and fixed a copy_from_user() bug.
 *		Tigran Aivazian	:	sys_send(args) calls sys_sendto(args, NULL, 0)
 *		Tigran Aivazian	:	Made listen(2) backlog sanity checks
 *					protocol-independent
 *
 *	This module is effectively the top level interface to the BSD socket
 *	paradigm.
 *
 *	Based upon Swansea University Computer Society NET3.039
 */

#include <linux/ethtool.h>
#include <linux/mm.h>
#include <linux/socket.h>
#include <linux/file.h>
#include <linux/net.h>
#include <linux/interrupt.h>
#include <linux/thread_info.h>
#include <linux/rcupdate.h>
#include <linux/netdevice.h>
#include <linux/proc_fs.h>
#include <linux/seq_file.h>
#include <linux/mutex.h>
#include <linux/if_bridge.h>
#include <linux/if_vlan.h>
#include <linux/ptp_classify.h>
#include <linux/init.h>
#include <linux/poll.h>
#include <linux/cache.h>
#include <linux/module.h>
#include <linux/highmem.h>
#include <linux/mount.h>
#include <linux/pseudo_fs.h>
#include <linux/security.h>
#include <linux/syscalls.h>
#include <linux/compat.h>
#include <linux/kmod.h>
#include <linux/audit.h>
#include <linux/wireless.h>
#include <linux/nsproxy.h>
#include <linux/magic.h>
#include <linux/slab.h>
#include <linux/xattr.h>
#include <linux/nospec.h>
#include <linux/indirect_call_wrapper.h>

#include <linux/uaccess.h>
#include <asm/unistd.h>

#include <net/compat.h>
#include <net/wext.h>
#include <net/cls_cgroup.h>

#include <net/sock.h>
#include <linux/netfilter.h>

#include <linux/if_tun.h>
#include <linux/ipv6_route.h>
#include <linux/route.h>
#include <linux/termios.h>
#include <linux/sockios.h>
#include <net/busy_poll.h>
#include <linux/errqueue.h>

#ifdef CONFIG_NET_RX_BUSY_POLL
unsigned int sysctl_net_busy_read __read_mostly;
unsigned int sysctl_net_busy_poll __read_mostly;
#endif

static ssize_t sock_read_iter(struct kiocb *iocb, struct iov_iter *to);
static ssize_t sock_write_iter(struct kiocb *iocb, struct iov_iter *from);
static int sock_mmap(struct file *file, struct vm_area_struct *vma);

static int sock_close(struct inode *inode, struct file *file);
static __poll_t sock_poll(struct file *file,
			      struct poll_table_struct *wait);
static long sock_ioctl(struct file *file, unsigned int cmd, unsigned long arg);
#ifdef CONFIG_COMPAT
static long compat_sock_ioctl(struct file *file,
			      unsigned int cmd, unsigned long arg);
#endif
static int sock_fasync(int fd, struct file *filp, int on);
static ssize_t sock_sendpage(struct file *file, struct page *page,
			     int offset, size_t size, loff_t *ppos, int more);
static ssize_t sock_splice_read(struct file *file, loff_t *ppos,
				struct pipe_inode_info *pipe, size_t len,
				unsigned int flags);

#ifdef CONFIG_PROC_FS
static void sock_show_fdinfo(struct seq_file *m, struct file *f)
{
	struct socket *sock = f->private_data;

	if (sock->ops->show_fdinfo)
		sock->ops->show_fdinfo(m, sock);
}
#else
#define sock_show_fdinfo NULL
#endif

/*
 *	Socket files have a set of 'special' operations as well as the generic file ones. These don't appear
 *	in the operation structures but are done directly via the socketcall() multiplexor.
 */
//系统中所有socket对应的文件操作集
static const struct file_operations socket_file_ops = {
	.owner =	THIS_MODULE,
	//socket对应的fd不支持llseek函数
	.llseek =	no_llseek,
	//socket对应fd的读函数
	.read_iter =	sock_read_iter,
	//socket对应fd的写函数
	.write_iter =	sock_write_iter,
	//socket对应的poll函数
	.poll =		sock_poll,
	.unlocked_ioctl = sock_ioctl,
#ifdef CONFIG_COMPAT
	/*提供socket支持的ioctl命令*/
	.compat_ioctl = compat_sock_ioctl,
#endif
	.mmap =		sock_mmap,
	.release =	sock_close,
	.fasync =	sock_fasync,
	.sendpage =	sock_sendpage,
	.splice_write = generic_splice_sendpage,
	.splice_read =	sock_splice_read,
	.show_fdinfo =	sock_show_fdinfo,
};

/*
 *	The protocol list. Each protocol is registered in here.
 */

static DEFINE_SPINLOCK(net_family_lock);

//各AF_FAMILY在此数组中注册其对应的socket创建回调
//例如：
//PF_NETLINK对应netlink_family_ops
//PF_INET 对应 inet_family_ops
static const struct net_proto_family __rcu *net_families[NPROTO] __read_mostly;

/*
 * Support routines.
 * Move socket addresses back and forth across the kernel/user
 * divide and look after the messy bits.
 */

/**
 *	move_addr_to_kernel	-	copy a socket address into kernel space
 *	@uaddr: Address in user space
 *	@kaddr: Address in kernel space
 *	@ulen: Length in user space
 *
 *	The address is copied into kernel space. If the provided address is
 *	too long an error code of -EINVAL is returned. If the copy gives
 *	invalid addresses -EFAULT is returned. On a success 0 is returned.
 */

int move_addr_to_kernel(void __user *uaddr, int ulen, struct sockaddr_storage *kaddr)
{
	if (ulen < 0 || ulen > sizeof(struct sockaddr_storage))
		return -EINVAL;
	if (ulen == 0)
		return 0;
	if (copy_from_user(kaddr, uaddr, ulen))
		return -EFAULT;
	return audit_sockaddr(ulen, kaddr);
}

/**
 *	move_addr_to_user	-	copy an address to user space
 *	@kaddr: kernel space address
 *	@klen: length of address in kernel
 *	@uaddr: user space address
 *	@ulen: pointer to user length field
 *
 *	The value pointed to by ulen on entry is the buffer length available.
 *	This is overwritten with the buffer space used. -EINVAL is returned
 *	if an overlong buffer is specified or a negative buffer size. -EFAULT
 *	is returned if either the buffer or the length field are not
 *	accessible.
 *	After copying the data up to the limit the user specifies, the true
 *	length of the data is written over the length limit the user
 *	specified. Zero is returned for a success.
 */

static int move_addr_to_user(struct sockaddr_storage *kaddr, int klen,
			     void __user *uaddr, int __user *ulen)
{
	int err;
	int len;

	BUG_ON(klen > sizeof(struct sockaddr_storage));
	err = get_user(len, ulen);
	if (err)
		return err;
	if (len > klen)
		len = klen;
	if (len < 0)
		return -EINVAL;
	if (len) {
		if (audit_sockaddr(klen, kaddr))
			return -ENOMEM;
		if (copy_to_user(uaddr, kaddr, len))
			return -EFAULT;
	}
	/*
	 *      "fromlen shall refer to the value before truncation.."
	 *                      1003.1g
	 */
	return __put_user(klen, ulen);
}

static struct kmem_cache *sock_inode_cachep __ro_after_init;

static struct inode *sock_alloc_inode(struct super_block *sb)
{
	struct socket_alloc *ei;

	ei = kmem_cache_alloc(sock_inode_cachep, GFP_KERNEL);
	if (!ei)
		return NULL;
	init_waitqueue_head(&ei->socket.wq.wait);
	ei->socket.wq.fasync_list = NULL;
	ei->socket.wq.flags = 0;

	ei->socket.state = SS_UNCONNECTED;
	ei->socket.flags = 0;
	ei->socket.ops = NULL;
	ei->socket.sk = NULL;
	ei->socket.file = NULL;

	return &ei->vfs_inode;
}

static void sock_free_inode(struct inode *inode)
{
	struct socket_alloc *ei;

	ei = container_of(inode, struct socket_alloc, vfs_inode);
	kmem_cache_free(sock_inode_cachep, ei);
}

static void init_once(void *foo)
{
	struct socket_alloc *ei = (struct socket_alloc *)foo;

	inode_init_once(&ei->vfs_inode);
}

static void init_inodecache(void)
{
	sock_inode_cachep = kmem_cache_create("sock_inode_cache",
					      sizeof(struct socket_alloc),
					      0,
					      (SLAB_HWCACHE_ALIGN |
					       SLAB_RECLAIM_ACCOUNT |
					       SLAB_MEM_SPREAD | SLAB_ACCOUNT),
					      init_once);
	BUG_ON(sock_inode_cachep == NULL);
}

static const struct super_operations sockfs_ops = {
	.alloc_inode	= sock_alloc_inode,
	.free_inode	= sock_free_inode,
	.statfs		= simple_statfs,
};

/*
 * sockfs_dname() is called from d_path().
 */
static char *sockfs_dname(struct dentry *dentry, char *buffer, int buflen)
{
	return dynamic_dname(dentry, buffer, buflen, "socket:[%lu]",
				d_inode(dentry)->i_ino);
}

static const struct dentry_operations sockfs_dentry_operations = {
	.d_dname  = sockfs_dname,
};

static int sockfs_xattr_get(const struct xattr_handler *handler,
			    struct dentry *dentry, struct inode *inode,
			    const char *suffix, void *value, size_t size)
{
	if (value) {
		if (dentry->d_name.len + 1 > size)
			return -ERANGE;
		memcpy(value, dentry->d_name.name, dentry->d_name.len + 1);
	}
	return dentry->d_name.len + 1;
}

#define XATTR_SOCKPROTONAME_SUFFIX "sockprotoname"
#define XATTR_NAME_SOCKPROTONAME (XATTR_SYSTEM_PREFIX XATTR_SOCKPROTONAME_SUFFIX)
#define XATTR_NAME_SOCKPROTONAME_LEN (sizeof(XATTR_NAME_SOCKPROTONAME)-1)

static const struct xattr_handler sockfs_xattr_handler = {
	.name = XATTR_NAME_SOCKPROTONAME,
	.get = sockfs_xattr_get,
};

static int sockfs_security_xattr_set(const struct xattr_handler *handler,
				     struct dentry *dentry, struct inode *inode,
				     const char *suffix, const void *value,
				     size_t size, int flags)
{
	/* Handled by LSM. */
	return -EAGAIN;
}

static const struct xattr_handler sockfs_security_xattr_handler = {
	.prefix = XATTR_SECURITY_PREFIX,
	.set = sockfs_security_xattr_set,
};

static const struct xattr_handler *sockfs_xattr_handlers[] = {
	&sockfs_xattr_handler,
	&sockfs_security_xattr_handler,
	NULL
};

static int sockfs_init_fs_context(struct fs_context *fc)
{
	struct pseudo_fs_context *ctx = init_pseudo(fc, SOCKFS_MAGIC);
	if (!ctx)
		return -ENOMEM;
	ctx->ops = &sockfs_ops;
	ctx->dops = &sockfs_dentry_operations;
	ctx->xattr = sockfs_xattr_handlers;
	return 0;
}

static struct vfsmount *sock_mnt __read_mostly;

static struct file_system_type sock_fs_type = {
	.name =		"sockfs",
	.init_fs_context = sockfs_init_fs_context,
	.kill_sb =	kill_anon_super,
};

/*
 *	Obtains the first available file descriptor and sets it up for use.
 *
 *	These functions create file structures and maps them to fd space
 *	of the current process. On success it returns file descriptor
 *	and file struct implicitly stored in sock->file.
 *	Note that another thread may close file descriptor before we return
 *	from this function. We use the fact that now we do not refer
 *	to socket after mapping. If one day we will need it, this
 *	function will increment ref. count on file by 1.
 *
 *	In any case returned fd MAY BE not valid!
 *	This race condition is unavoidable
 *	with shared fd spaces, we cannot solve it inside kernel,
 *	but we take care of internal coherence yet.
 */

/**
 *	sock_alloc_file - Bind a &socket to a &file
 *	@sock: socket
 *	@flags: file status flags
 *	@dname: protocol name
 *
 *	Returns the &file bound with @sock, implicitly storing it
 *	in sock->file. If dname is %NULL, sets to "".
 *	On failure the return is a ERR pointer (see linux/err.h).
 *	This function uses GFP_KERNEL internally.
 */

struct file *sock_alloc_file(struct socket *sock, int flags, const char *dname)
{
	//如注释所言，将socket与一个struct file*进行映射
	struct file *file;

	if (!dname)
		dname = sock->sk ? sock->sk->sk_prot_creator->name : "";

	//为socket申请一个假的struct file，并与其关联
	file = alloc_file_pseudo(SOCK_INODE(sock), sock_mnt/*socket对应的文件挂载点*/, dname/*dentry对应的名称*/,
				O_RDWR | (flags & O_NONBLOCK),
				&socket_file_ops);
	if (IS_ERR(file)) {
		sock_release(sock);
		return file;
	}

	sock->file = file;
	file->private_data = sock;
	stream_open(SOCK_INODE(sock), file);
	return file;
}
EXPORT_SYMBOL(sock_alloc_file);

//将socket映射到fd
static int sock_map_fd(struct socket *sock, int flags)
{
	struct file *newfile;
	//申请一个当前进程未占用的fd
	int fd = get_unused_fd_flags(flags);
	if (unlikely(fd < 0)) {
		sock_release(sock);
		return fd;//申请fd失败
	}

	//指明fd对应的file
	newfile = sock_alloc_file(sock, flags, NULL);
	if (!IS_ERR(newfile)) {
		//为此socket关联struct file*成功，现在实现fd与struct file*的关联
		fd_install(fd, newfile);
		return fd;
	}

	put_unused_fd(fd);//还原不再占用的fd
	return PTR_ERR(newfile);
}

/**
 *	sock_from_file - Return the &socket bounded to @file.
 *	@file: file
 *
 *	On failure returns %NULL.
 */
<<<<<<< HEAD
//如果此file为socket file,则返回socket,否则返回NULL
struct socket *sock_from_file(struct file *file, int *err)
=======

struct socket *sock_from_file(struct file *file)
>>>>>>> e71ba945
{
	if (file->f_op == &socket_file_ops)
		return file->private_data;	/* set in sock_map_fd */

	return NULL;
}
EXPORT_SYMBOL(sock_from_file);

/**
 *	sockfd_lookup - Go from a file number to its socket slot
 *	@fd: file handle
 *	@err: pointer to an error code return
 *
 *	The file handle passed in is locked and the socket it is bound
 *	to is returned. If an error occurs the err pointer is overwritten
 *	with a negative errno code and NULL is returned. The function checks
 *	for both invalid handles and passing a handle which is not a socket.
 *
 *	On a success the socket object pointer is returned.
 */
//通过fd查找其对应的socket
struct socket *sockfd_lookup(int fd, int *err)
{
	struct file *file;
	struct socket *sock;

	file = fget(fd);
	if (!file) {
		*err = -EBADF;
		return NULL;
	}

	sock = sock_from_file(file);
	if (!sock) {
		*err = -ENOTSOCK;
		fput(file);
	}
	return sock;
}
EXPORT_SYMBOL(sockfd_lookup);

//由fd转socket
static struct socket *sockfd_lookup_light(int fd, int *err, int *fput_needed)
{
	struct fd f = fdget(fd);
	struct socket *sock;

	*err = -EBADF;
	if (f.file) {
		sock = sock_from_file(f.file);
		if (likely(sock)) {
			*fput_needed = f.flags & FDPUT_FPUT;
			return sock;
		}
		*err = -ENOTSOCK;
		fdput(f);
	}
	return NULL;
}

static ssize_t sockfs_listxattr(struct dentry *dentry, char *buffer,
				size_t size)
{
	ssize_t len;
	ssize_t used = 0;

	len = security_inode_listsecurity(d_inode(dentry), buffer, size);
	if (len < 0)
		return len;
	used += len;
	if (buffer) {
		if (size < used)
			return -ERANGE;
		buffer += len;
	}

	len = (XATTR_NAME_SOCKPROTONAME_LEN + 1);
	used += len;
	if (buffer) {
		if (size < used)
			return -ERANGE;
		memcpy(buffer, XATTR_NAME_SOCKPROTONAME, len);
		buffer += len;
	}

	return used;
}

static int sockfs_setattr(struct dentry *dentry, struct iattr *iattr)
{
	int err = simple_setattr(dentry, iattr);

	if (!err && (iattr->ia_valid & ATTR_UID)) {
		struct socket *sock = SOCKET_I(d_inode(dentry));

		if (sock->sk)
			sock->sk->sk_uid = iattr->ia_uid;
		else
			err = -ENOENT;
	}

	return err;
}

static const struct inode_operations sockfs_inode_ops = {
	.listxattr = sockfs_listxattr,
	.setattr = sockfs_setattr,
};

/**
 *	sock_alloc - allocate a socket
 *
 *	Allocate a new inode and socket object. The two are bound together
 *	and initialised. The socket is then returned. If we are out of inodes
 *	NULL is returned. This functions uses GFP_KERNEL internally.
 */
//socket结构申请
struct socket *sock_alloc(void)
{
	struct inode *inode;
	struct socket *sock;

	inode = new_inode_pseudo(sock_mnt->mnt_sb);
	if (!inode)
		return NULL;

	//由inode转换出sock
	sock = SOCKET_I(inode);

	inode->i_ino = get_next_ino();
	inode->i_mode = S_IFSOCK | S_IRWXUGO;
	inode->i_uid = current_fsuid();
	inode->i_gid = current_fsgid();
	inode->i_op = &sockfs_inode_ops;

	return sock;
}
EXPORT_SYMBOL(sock_alloc);

static void __sock_release(struct socket *sock, struct inode *inode)
{
	if (sock->ops) {
		struct module *owner = sock->ops->owner;

		if (inode)
			inode_lock(inode);
		sock->ops->release(sock);
		sock->sk = NULL;
		if (inode)
			inode_unlock(inode);
		sock->ops = NULL;
		module_put(owner);
	}

	if (sock->wq.fasync_list)
		pr_err("%s: fasync list not empty!\n", __func__);

	if (!sock->file) {
		iput(SOCK_INODE(sock));
		return;
	}
	sock->file = NULL;
}

/**
 *	sock_release - close a socket
 *	@sock: socket to close
 *
 *	The socket is released from the protocol stack if it has a release
 *	callback, and the inode is then released if the socket is bound to
 *	an inode not a file.
 */
void sock_release(struct socket *sock)
{
	__sock_release(sock, NULL);
}
EXPORT_SYMBOL(sock_release);

void __sock_tx_timestamp(__u16 tsflags, __u8 *tx_flags)
{
	u8 flags = *tx_flags;

	if (tsflags & SOF_TIMESTAMPING_TX_HARDWARE)
		flags |= SKBTX_HW_TSTAMP;

	if (tsflags & SOF_TIMESTAMPING_TX_SOFTWARE)
		flags |= SKBTX_SW_TSTAMP;

	if (tsflags & SOF_TIMESTAMPING_TX_SCHED)
		flags |= SKBTX_SCHED_TSTAMP;

	*tx_flags = flags;
}
EXPORT_SYMBOL(__sock_tx_timestamp);

INDIRECT_CALLABLE_DECLARE(int inet_sendmsg(struct socket *, struct msghdr *,
					   size_t));
INDIRECT_CALLABLE_DECLARE(int inet6_sendmsg(struct socket *, struct msghdr *,
					    size_t));
static inline int sock_sendmsg_nosec(struct socket *sock, struct msghdr *msg)
{
    //调用不同ops的sendmsg完成处理
	int ret = INDIRECT_CALL_INET(sock->ops->sendmsg, inet6_sendmsg,
				     inet_sendmsg, sock, msg,
				     msg_data_left(msg));
	BUG_ON(ret == -EIOCBQUEUED);
	return ret;
}

/**
 *	sock_sendmsg - send a message through @sock
 *	@sock: socket
 *	@msg: message to send
 *
 *	Sends @msg through @sock, passing through LSM.
 *	Returns the number of bytes sent, or an error code.
 */
int sock_sendmsg(struct socket *sock, struct msghdr *msg)
{
    /*安全钩子点*/
	int err = security_socket_sendmsg(sock, msg,
					  msg_data_left(msg));

	/*执行消息发送*/
	return err ?: sock_sendmsg_nosec(sock, msg);
}
EXPORT_SYMBOL(sock_sendmsg);

/**
 *	kernel_sendmsg - send a message through @sock (kernel-space)
 *	@sock: socket
 *	@msg: message header
 *	@vec: kernel vec
 *	@num: vec array length
 *	@size: total message data size
 *
 *	Builds the message data with @vec and sends it through @sock.
 *	Returns the number of bytes sent, or an error code.
 */

int kernel_sendmsg(struct socket *sock, struct msghdr *msg,
		   struct kvec *vec, size_t num, size_t size)
{
	iov_iter_kvec(&msg->msg_iter, WRITE, vec, num, size);
	return sock_sendmsg(sock, msg);
}
EXPORT_SYMBOL(kernel_sendmsg);

/**
 *	kernel_sendmsg_locked - send a message through @sock (kernel-space)
 *	@sk: sock
 *	@msg: message header
 *	@vec: output s/g array
 *	@num: output s/g array length
 *	@size: total message data size
 *
 *	Builds the message data with @vec and sends it through @sock.
 *	Returns the number of bytes sent, or an error code.
 *	Caller must hold @sk.
 */

int kernel_sendmsg_locked(struct sock *sk, struct msghdr *msg,
			  struct kvec *vec, size_t num, size_t size)
{
	struct socket *sock = sk->sk_socket;

	if (!sock->ops->sendmsg_locked)
		return sock_no_sendmsg_locked(sk, msg, size);

	iov_iter_kvec(&msg->msg_iter, WRITE, vec, num, size);

	return sock->ops->sendmsg_locked(sk, msg, msg_data_left(msg));
}
EXPORT_SYMBOL(kernel_sendmsg_locked);

static bool skb_is_err_queue(const struct sk_buff *skb)
{
	/* pkt_type of skbs enqueued on the error queue are set to
	 * PACKET_OUTGOING in skb_set_err_queue(). This is only safe to do
	 * in recvmsg, since skbs received on a local socket will never
	 * have a pkt_type of PACKET_OUTGOING.
	 */
	return skb->pkt_type == PACKET_OUTGOING;
}

/* On transmit, software and hardware timestamps are returned independently.
 * As the two skb clones share the hardware timestamp, which may be updated
 * before the software timestamp is received, a hardware TX timestamp may be
 * returned only if there is no software TX timestamp. Ignore false software
 * timestamps, which may be made in the __sock_recv_timestamp() call when the
 * option SO_TIMESTAMP_OLD(NS) is enabled on the socket, even when the skb has a
 * hardware timestamp.
 */
static bool skb_is_swtx_tstamp(const struct sk_buff *skb, int false_tstamp)
{
	return skb->tstamp && !false_tstamp && skb_is_err_queue(skb);
}

static void put_ts_pktinfo(struct msghdr *msg, struct sk_buff *skb)
{
	struct scm_ts_pktinfo ts_pktinfo;
	struct net_device *orig_dev;

	if (!skb_mac_header_was_set(skb))
		return;

	memset(&ts_pktinfo, 0, sizeof(ts_pktinfo));

	rcu_read_lock();
	orig_dev = dev_get_by_napi_id(skb_napi_id(skb));
	if (orig_dev)
		ts_pktinfo.if_index = orig_dev->ifindex;
	rcu_read_unlock();

	ts_pktinfo.pkt_length = skb->len - skb_mac_offset(skb);
	put_cmsg(msg, SOL_SOCKET, SCM_TIMESTAMPING_PKTINFO,
		 sizeof(ts_pktinfo), &ts_pktinfo);
}

/*
 * called from sock_recv_timestamp() if sock_flag(sk, SOCK_RCVTSTAMP)
 */
void __sock_recv_timestamp(struct msghdr *msg, struct sock *sk,
	struct sk_buff *skb)
{
	int need_software_tstamp = sock_flag(sk, SOCK_RCVTSTAMP);
	int new_tstamp = sock_flag(sk, SOCK_TSTAMP_NEW);
	struct scm_timestamping_internal tss;

	int empty = 1, false_tstamp = 0;
	struct skb_shared_hwtstamps *shhwtstamps =
		skb_hwtstamps(skb);

	/* Race occurred between timestamp enabling and packet
	   receiving.  Fill in the current time for now. */
	if (need_software_tstamp && skb->tstamp == 0) {
		__net_timestamp(skb);
		false_tstamp = 1;
	}

	if (need_software_tstamp) {
		if (!sock_flag(sk, SOCK_RCVTSTAMPNS)) {
			if (new_tstamp) {
				struct __kernel_sock_timeval tv;

				skb_get_new_timestamp(skb, &tv);
				put_cmsg(msg, SOL_SOCKET, SO_TIMESTAMP_NEW,
					 sizeof(tv), &tv);
			} else {
				struct __kernel_old_timeval tv;

				skb_get_timestamp(skb, &tv);
				put_cmsg(msg, SOL_SOCKET, SO_TIMESTAMP_OLD,
					 sizeof(tv), &tv);
			}
		} else {
			if (new_tstamp) {
				struct __kernel_timespec ts;

				skb_get_new_timestampns(skb, &ts);
				put_cmsg(msg, SOL_SOCKET, SO_TIMESTAMPNS_NEW,
					 sizeof(ts), &ts);
			} else {
				struct __kernel_old_timespec ts;

				skb_get_timestampns(skb, &ts);
				put_cmsg(msg, SOL_SOCKET, SO_TIMESTAMPNS_OLD,
					 sizeof(ts), &ts);
			}
		}
	}

	memset(&tss, 0, sizeof(tss));
	if ((sk->sk_tsflags & SOF_TIMESTAMPING_SOFTWARE) &&
	    ktime_to_timespec64_cond(skb->tstamp, tss.ts + 0))
		empty = 0;
	if (shhwtstamps &&
	    (sk->sk_tsflags & SOF_TIMESTAMPING_RAW_HARDWARE) &&
	    !skb_is_swtx_tstamp(skb, false_tstamp) &&
	    ktime_to_timespec64_cond(shhwtstamps->hwtstamp, tss.ts + 2)) {
		empty = 0;
		if ((sk->sk_tsflags & SOF_TIMESTAMPING_OPT_PKTINFO) &&
		    !skb_is_err_queue(skb))
			put_ts_pktinfo(msg, skb);
	}
	if (!empty) {
		if (sock_flag(sk, SOCK_TSTAMP_NEW))
			put_cmsg_scm_timestamping64(msg, &tss);
		else
			put_cmsg_scm_timestamping(msg, &tss);

		if (skb_is_err_queue(skb) && skb->len &&
		    SKB_EXT_ERR(skb)->opt_stats)
			put_cmsg(msg, SOL_SOCKET, SCM_TIMESTAMPING_OPT_STATS,
				 skb->len, skb->data);
	}
}
EXPORT_SYMBOL_GPL(__sock_recv_timestamp);

void __sock_recv_wifi_status(struct msghdr *msg, struct sock *sk,
	struct sk_buff *skb)
{
	int ack;

	if (!sock_flag(sk, SOCK_WIFI_STATUS))
		return;
	if (!skb->wifi_acked_valid)
		return;

	ack = skb->wifi_acked;

	put_cmsg(msg, SOL_SOCKET, SCM_WIFI_STATUS, sizeof(ack), &ack);
}
EXPORT_SYMBOL_GPL(__sock_recv_wifi_status);

static inline void sock_recv_drops(struct msghdr *msg, struct sock *sk,
				   struct sk_buff *skb)
{
	if (sock_flag(sk, SOCK_RXQ_OVFL) && skb && SOCK_SKB_CB(skb)->dropcount)
		put_cmsg(msg, SOL_SOCKET, SO_RXQ_OVFL,
			sizeof(__u32), &SOCK_SKB_CB(skb)->dropcount);
}

void __sock_recv_ts_and_drops(struct msghdr *msg, struct sock *sk,
	struct sk_buff *skb)
{
	sock_recv_timestamp(msg, sk, skb);
	sock_recv_drops(msg, sk, skb);
}
EXPORT_SYMBOL_GPL(__sock_recv_ts_and_drops);

INDIRECT_CALLABLE_DECLARE(int inet_recvmsg(struct socket *, struct msghdr *,
					   size_t, int));
INDIRECT_CALLABLE_DECLARE(int inet6_recvmsg(struct socket *, struct msghdr *,
					    size_t, int));
static inline int sock_recvmsg_nosec(struct socket *sock, struct msghdr *msg,
				     int flags)
{
    //调用sock自已的recvmsg回调
	return INDIRECT_CALL_INET(sock->ops->recvmsg, inet6_recvmsg,
				  inet_recvmsg, sock, msg, msg_data_left(msg),
				  flags);
}

/**
 *	sock_recvmsg - receive a message from @sock
 *	@sock: socket
 *	@msg: message to receive
 *	@flags: message flags
 *
 *	Receives @msg from @sock, passing through LSM. Returns the total number
 *	of bytes received, or an error.
 */
//调用sock对应的ops的recvmsg
int sock_recvmsg(struct socket *sock, struct msghdr *msg, int flags)
{
	int err = security_socket_recvmsg(sock, msg, msg_data_left(msg), flags);

	//如果安全回调，没有触发，则直接调用各socket对应的recvmsg回调
	return err ?: sock_recvmsg_nosec(sock, msg, flags);
}
EXPORT_SYMBOL(sock_recvmsg);

/**
 *	kernel_recvmsg - Receive a message from a socket (kernel space)
 *	@sock: The socket to receive the message from
 *	@msg: Received message
 *	@vec: Input s/g array for message data
 *	@num: Size of input s/g array
 *	@size: Number of bytes to read
 *	@flags: Message flags (MSG_DONTWAIT, etc...)
 *
 *	On return the msg structure contains the scatter/gather array passed in the
 *	vec argument. The array is modified so that it consists of the unfilled
 *	portion of the original array.
 *
 *	The returned value is the total number of bytes received, or an error.
 */

int kernel_recvmsg(struct socket *sock, struct msghdr *msg,
		   struct kvec *vec, size_t num, size_t size, int flags)
{
	msg->msg_control_is_user = false;
	iov_iter_kvec(&msg->msg_iter, READ, vec, num, size);
	return sock_recvmsg(sock, msg, flags);
}
EXPORT_SYMBOL(kernel_recvmsg);

static ssize_t sock_sendpage(struct file *file, struct page *page,
			     int offset, size_t size, loff_t *ppos, int more)
{
	struct socket *sock;
	int flags;

	sock = file->private_data;

	flags = (file->f_flags & O_NONBLOCK) ? MSG_DONTWAIT : 0;
	/* more is a combination of MSG_MORE and MSG_SENDPAGE_NOTLAST */
	flags |= more;

	return kernel_sendpage(sock, page, offset, size, flags);
}

static ssize_t sock_splice_read(struct file *file, loff_t *ppos,
				struct pipe_inode_info *pipe, size_t len,
				unsigned int flags)
{
	struct socket *sock = file->private_data;

	if (unlikely(!sock->ops->splice_read))
		return generic_file_splice_read(file, ppos, pipe, len, flags);

	return sock->ops->splice_read(sock, ppos, pipe, len, flags);
}

//socket对应的fd读操作
static ssize_t sock_read_iter(struct kiocb *iocb, struct iov_iter *to)
{
	struct file *file = iocb->ki_filp;
	//由file获得正在被操作的socket
	struct socket *sock = file->private_data;
	struct msghdr msg = {.msg_iter = *to,
			     .msg_iocb = iocb};
	ssize_t res;

	if (file->f_flags & O_NONBLOCK || (iocb->ki_flags & IOCB_NOWAIT))
		msg.msg_flags = MSG_DONTWAIT;

	if (iocb->ki_pos != 0)
		return -ESPIPE;

	if (!iov_iter_count(to))	/* Match SYS5 behaviour */
		return 0;

	//通过sock的recvmsg函数完成内容收取
	res = sock_recvmsg(sock, &msg, msg.msg_flags);
	*to = msg.msg_iter;
	return res;
}

//socket调用write时，标记位只有以下几种(见msg.msg_flags赋值）
static ssize_t sock_write_iter(struct kiocb *iocb, struct iov_iter *from)
{
	struct file *file = iocb->ki_filp;
	struct socket *sock = file->private_data;
	struct msghdr msg = {.msg_iter = *from,
			     .msg_iocb = iocb};
	ssize_t res;

	if (iocb->ki_pos != 0)
		return -ESPIPE;

	if (file->f_flags & O_NONBLOCK || (iocb->ki_flags & IOCB_NOWAIT))
		msg.msg_flags = MSG_DONTWAIT;

	if (sock->type == SOCK_SEQPACKET)
		msg.msg_flags |= MSG_EOR;

	res = sock_sendmsg(sock, &msg);
	*from = msg.msg_iter;
	return res;
}

/*
 * Atomic setting of ioctl hooks to avoid race
 * with module unload.
 */

static DEFINE_MUTEX(br_ioctl_mutex);
static int (*br_ioctl_hook) (struct net *, unsigned int cmd, void __user *arg);

//设置br的ioctl回调函数
void brioctl_set(int (*hook) (struct net *, unsigned int, void __user *))
{
	mutex_lock(&br_ioctl_mutex);
	br_ioctl_hook = hook;
	mutex_unlock(&br_ioctl_mutex);
}
EXPORT_SYMBOL(brioctl_set);

static DEFINE_MUTEX(vlan_ioctl_mutex);
static int (*vlan_ioctl_hook) (struct net *, void __user *arg);

void vlan_ioctl_set(int (*hook) (struct net *, void __user *))
{
	mutex_lock(&vlan_ioctl_mutex);
	vlan_ioctl_hook = hook;
	mutex_unlock(&vlan_ioctl_mutex);
}
EXPORT_SYMBOL(vlan_ioctl_set);

static long sock_do_ioctl(struct net *net, struct socket *sock,
			  unsigned int cmd, unsigned long arg)
{
	int err;
	void __user *argp = (void __user *)arg;

	err = sock->ops->ioctl(sock, cmd, arg);

	/*
	 * If this ioctl is unknown try to hand it down
	 * to the NIC driver.
	 */
	if (err != -ENOIOCTLCMD)
		return err;

	if (cmd == SIOCGIFCONF) {
		struct ifconf ifc;
		if (copy_from_user(&ifc, argp, sizeof(struct ifconf)))
			return -EFAULT;
		rtnl_lock();
		err = dev_ifconf(net, &ifc, sizeof(struct ifreq));
		rtnl_unlock();
		if (!err && copy_to_user(argp, &ifc, sizeof(struct ifconf)))
			err = -EFAULT;
	} else {
		struct ifreq ifr;
		bool need_copyout;
		if (copy_from_user(&ifr, argp, sizeof(struct ifreq)))
			return -EFAULT;
		err = dev_ioctl(net, cmd, &ifr, &need_copyout);
		if (!err && need_copyout)
			if (copy_to_user(argp, &ifr, sizeof(struct ifreq)))
				return -EFAULT;
	}
	return err;
}

/*
 *	With an ioctl, arg may well be a user mode pointer, but we don't know
 *	what to do with it - that's up to the protocol still.
 */

/**
 *	get_net_ns - increment the refcount of the network namespace
 *	@ns: common namespace (net)
 *
 *	Returns the net's common namespace.
 */

struct ns_common *get_net_ns(struct ns_common *ns)
{
    //增加net namespace的引用计数
	return &get_net(container_of(ns, struct net, ns))->ns;
}
EXPORT_SYMBOL_GPL(get_net_ns);

static long sock_ioctl(struct file *file, unsigned cmd, unsigned long arg)
{
	struct socket *sock;
	struct sock *sk;
	void __user *argp = (void __user *)arg;
	int pid, err;
	struct net *net;

	sock = file->private_data;
	sk = sock->sk;
	net = sock_net(sk);
	if (unlikely(cmd >= SIOCDEVPRIVATE && cmd <= (SIOCDEVPRIVATE + 15))) {
		struct ifreq ifr;
		bool need_copyout;
		if (copy_from_user(&ifr, argp, sizeof(struct ifreq)))
			return -EFAULT;
		//执行设备的ioctl
		err = dev_ioctl(net, cmd, &ifr, &need_copyout);
		if (!err && need_copyout)
			if (copy_to_user(argp, &ifr, sizeof(struct ifreq)))
				return -EFAULT;
	} else
#ifdef CONFIG_WEXT_CORE
	if (cmd >= SIOCIWFIRST && cmd <= SIOCIWLAST) {
		err = wext_handle_ioctl(net, cmd, argp);
	} else
#endif
		switch (cmd) {
		case FIOSETOWN:
		case SIOCSPGRP:
			err = -EFAULT;
			if (get_user(pid, (int __user *)argp))
				break;
			err = f_setown(sock->file, pid, 1);
			break;
		case FIOGETOWN:
		case SIOCGPGRP:
			err = put_user(f_getown(sock->file),
				       (int __user *)argp);
			break;
			//处理br相关的ioctl命令
		case SIOCGIFBR:
		case SIOCSIFBR:
		case SIOCBRADDBR:
		case SIOCBRDELBR:
			err = -ENOPKG;
			if (!br_ioctl_hook)
				request_module("bridge");

			mutex_lock(&br_ioctl_mutex);
			if (br_ioctl_hook)
				//调用br对应的ioctl回调
				err = br_ioctl_hook(net, cmd, argp);
			mutex_unlock(&br_ioctl_mutex);
			break;
		case SIOCGIFVLAN:
		case SIOCSIFVLAN:
			err = -ENOPKG;
			if (!vlan_ioctl_hook)
				request_module("8021q");

			mutex_lock(&vlan_ioctl_mutex);
			if (vlan_ioctl_hook)
				err = vlan_ioctl_hook(net, argp);
			mutex_unlock(&vlan_ioctl_mutex);
			break;
		case SIOCGSKNS:
			err = -EPERM;
			if (!ns_capable(net->user_ns, CAP_NET_ADMIN))
				break;

			/*返回当前socket所属net namespace的关联fd*/
			err = open_related_ns(&net->ns, get_net_ns);
			break;
		case SIOCGSTAMP_OLD:
		case SIOCGSTAMPNS_OLD:
			if (!sock->ops->gettstamp) {
				err = -ENOIOCTLCMD;
				break;
			}
			err = sock->ops->gettstamp(sock, argp,
						   cmd == SIOCGSTAMP_OLD,
						   !IS_ENABLED(CONFIG_64BIT));
			break;
		case SIOCGSTAMP_NEW:
		case SIOCGSTAMPNS_NEW:
			if (!sock->ops->gettstamp) {
				err = -ENOIOCTLCMD;
				break;
			}
			err = sock->ops->gettstamp(sock, argp,
						   cmd == SIOCGSTAMP_NEW,
						   false);
			break;
		default:
			err = sock_do_ioctl(net, sock, cmd, arg);
			break;
		}
	return err;
}

/**
 *	sock_create_lite - creates a socket
 *	@family: protocol family (AF_INET, ...)
 *	@type: communication type (SOCK_STREAM, ...)
 *	@protocol: protocol (0, ...)
 *	@res: new socket
 *
 *	Creates a new socket and assigns it to @res, passing through LSM.
 *	The new socket initialization is not complete, see kernel_accept().
 *	Returns 0 or an error. On failure @res is set to %NULL.
 *	This function internally uses GFP_KERNEL.
 */

//创建sock,指定sock->type
int sock_create_lite(int family, int type, int protocol, struct socket **res/*出参，返回的socket*/)
{
	int err;
	struct socket *sock = NULL;

	//创建前hook点
	err = security_socket_create(family, type, protocol, 1);
	if (err)
		goto out;

	//申请一个sock
	sock = sock_alloc();
	if (!sock) {
		err = -ENOMEM;
		goto out;
	}

	//指定socket类型，例如SOCK_DGRAM
	sock->type = type;

	//创建后hook点
	err = security_socket_post_create(sock, family, type, protocol, 1);
	if (err)
		goto out_release;

out:
	*res = sock;
	return err;
out_release:
	sock_release(sock);
	sock = NULL;
	goto out;
}
EXPORT_SYMBOL(sock_create_lite);

/* No kernel lock held - perfect */
//socket文件的poll事件检测
static __poll_t sock_poll(struct file *file, poll_table *wait)
{
    //取file对应的socket
	struct socket *sock = file->private_data;
	__poll_t events = poll_requested_events(wait), flag = 0;

	//如果sock没有poll回调，则直接返回0
	if (!sock->ops->poll)
		return 0;

	if (sk_can_busy_loop(sock->sk)) {
		/* poll once if requested by the syscall */
		if (events & POLL_BUSY_LOOP)
			sk_busy_loop(sock->sk, 1);

		/* if this socket can poll_ll, tell the system call */
		flag = POLL_BUSY_LOOP;
	}

	//调用sock自定义的poll
	return sock->ops->poll(file, sock, wait) | flag;
}

static int sock_mmap(struct file *file, struct vm_area_struct *vma)
{
	struct socket *sock = file->private_data;

	return sock->ops->mmap(file, sock, vma);
}

static int sock_close(struct inode *inode, struct file *filp)
{
	__sock_release(SOCKET_I(inode), inode);
	return 0;
}

/*
 *	Update the socket async list
 *
 *	Fasync_list locking strategy.
 *
 *	1. fasync_list is modified only under process context socket lock
 *	   i.e. under semaphore.
 *	2. fasync_list is used under read_lock(&sk->sk_callback_lock)
 *	   or under socket lock
 */

static int sock_fasync(int fd, struct file *filp, int on)
{
	struct socket *sock = filp->private_data;
	struct sock *sk = sock->sk;
	struct socket_wq *wq = &sock->wq;

	if (sk == NULL)
		return -EINVAL;

	lock_sock(sk);
	fasync_helper(fd, filp, on, &wq->fasync_list);

	if (!wq->fasync_list)
		sock_reset_flag(sk, SOCK_FASYNC);
	else
		sock_set_flag(sk, SOCK_FASYNC);

	release_sock(sk);
	return 0;
}

/* This function may be called only under rcu_lock */

int sock_wake_async(struct socket_wq *wq, int how, int band)
{
	if (!wq || !wq->fasync_list)
		return -1;

	switch (how) {
	case SOCK_WAKE_WAITD:
		if (test_bit(SOCKWQ_ASYNC_WAITDATA, &wq->flags))
			break;
		goto call_kill;
	case SOCK_WAKE_SPACE:
		if (!test_and_clear_bit(SOCKWQ_ASYNC_NOSPACE, &wq->flags))
			break;
		fallthrough;
	case SOCK_WAKE_IO:
call_kill:
		kill_fasync(&wq->fasync_list, SIGIO, band);
		break;
	case SOCK_WAKE_URG:
		//紧急数据
		kill_fasync(&wq->fasync_list, SIGURG, band);
	}

	return 0;
}
EXPORT_SYMBOL(sock_wake_async);

/**
 *	__sock_create - creates a socket
 *	@net: net namespace
 *	@family: protocol family (AF_INET, ...)
 *	@type: communication type (SOCK_STREAM, ...)
 *	@protocol: protocol (0, ...)
 *	@res: new socket
 *	@kern: boolean for kernel space sockets
 *
 *	Creates a new socket and assigns it to @res, passing through LSM.
 *	Returns 0 or an error. On failure @res is set to %NULL. @kern must
 *	be set to true if the socket resides in kernel space.
 *	This function internally uses GFP_KERNEL.
 */

//根据family查找对应的net_proto_family,然后调用对应的协议句柄创建相应的socket
int __sock_create(struct net *net, int family, int type, int protocol,
			 struct socket **res/*出参，返回创建的socket*/, int kern/*是否kernel socket*/)
{
	int err;
	struct socket *sock;
	const struct net_proto_family *pf;

	/*
	 *      Check protocol is in range
	 */
	//地址族校验
	if (family < 0 || family >= NPROTO)
		return -EAFNOSUPPORT;

	//socket类型校验
	if (type < 0 || type >= SOCK_MAX)
		return -EINVAL;

	/* Compatibility.

	   This uglymoron is moved from INET layer to here to avoid
	   deadlock in module load.
	 */
	if (family == PF_INET && type == SOCK_PACKET) {
		pr_info_once("%s uses obsolete (PF_INET,SOCK_PACKET)\n",
			     current->comm);
		//兼容性考虑，将PF_INET,SOCK_PACKET更新为PF_PACKET
		family = PF_PACKET;
	}

	err = security_socket_create(family, type, protocol, kern);
	if (err)
		return err;

	/*
	 *	Allocate the socket and allow the family to set things up. if
	 *	the protocol is 0, the family is instructed to select an appropriate
	 *	default.
	 */
	//申请socket结构
	sock = sock_alloc();
	if (!sock) {
		net_warn_ratelimited("socket: no more sockets\n");
		return -ENFILE;	/* Not exactly a match, but its the
				   closest posix thing */
	}

	//设置socket类型，例如SOCK_STREAM,SOCK_DGRAM等
	sock->type = type;

#ifdef CONFIG_MODULES
	/* Attempt to load a protocol module if the find failed.
	 *
	 * 12/09/1996 Marcin: But! this makes REALLY only sense, if the user
	 * requested real, full-featured networking support upon configuration.
	 * Otherwise module support will break!
	 */
	//如果还未注册此协议，则请求载入对应的module
	if (rcu_access_pointer(net_families[family]) == NULL)
		request_module("net-pf-%d", family);
#endif

	rcu_read_lock();
	//取出此family对应的socket操作集,例如inet_family_ops
	pf = rcu_dereference(net_families[family]);
	err = -EAFNOSUPPORT;
	if (!pf)
		goto out_release;

	/*
	 * We will call the ->create function, that possibly is in a loadable
	 * module, so we have to bump that loadable module refcnt first.
	 */
	//增加对module的引用
	if (!try_module_get(pf->owner))
		goto out_release;

	/* Now protected by module ref count */
	rcu_read_unlock();

	//调用create创建对应的sock，例如通过netlink_create创建netlink的socket
	err = pf->create(net, sock, protocol, kern);
	if (err < 0)
		goto out_module_put;

	/*
	 * Now to bump the refcnt of the [loadable] module that owns this
	 * socket at sock_release time we decrement its refcnt.
	 */
	//增加对sock->ops对应module的引用
	if (!try_module_get(sock->ops->owner))
		goto out_module_busy;

	/*
	 * Now that we're done with the ->create function, the [loadable]
	 * module can have its refcnt decremented
	 */
	module_put(pf->owner);
	err = security_socket_post_create(sock, family, type, protocol, kern);
	if (err)
		goto out_sock_release;
	*res = sock;//设置出参

	return 0;

out_module_busy:
	err = -EAFNOSUPPORT;
out_module_put:
	sock->ops = NULL;
	module_put(pf->owner);
out_sock_release:
	sock_release(sock);
	return err;

out_release:
	rcu_read_unlock();
	goto out_sock_release;
}
EXPORT_SYMBOL(__sock_create);

/**
 *	sock_create - creates a socket
 *	@family: protocol family (AF_INET, ...)
 *	@type: communication type (SOCK_STREAM, ...)
 *	@protocol: protocol (0, ...)
 *	@res: new socket
 *
 *	A wrapper around __sock_create().
 *	Returns 0 or an error. This function internally uses GFP_KERNEL.
 */

int sock_create(int family, int type, int protocol, struct socket **res/*出参，返回创建的socket*/)
{
	//创建socket,传入namespace
	return __sock_create(current->nsproxy->net_ns, family, type, protocol, res, 0);
}
EXPORT_SYMBOL(sock_create);

/**
 *	sock_create_kern - creates a socket (kernel space)
 *	@net: net namespace
 *	@family: protocol family (AF_INET, ...)
 *	@type: communication type (SOCK_STREAM, ...)
 *	@protocol: protocol (0, ...)
 *	@res: new socket
 *
 *	A wrapper around __sock_create().
 *	Returns 0 or an error. This function internally uses GFP_KERNEL.
 */

//创建kernel socket
int sock_create_kern(struct net *net, int family, int type, int protocol, struct socket **res)
{
	return __sock_create(net, family, type, protocol, res, 1);
}
EXPORT_SYMBOL(sock_create_kern);

//socket系统调用实现
int __sys_socket(int family, int type, int protocol)
{
	int retval;
	struct socket *sock;
	int flags;

	/* Check the SOCK_* constants for consistency.  */
	BUILD_BUG_ON(SOCK_CLOEXEC != O_CLOEXEC);
	BUILD_BUG_ON((SOCK_MAX | SOCK_TYPE_MASK) != SOCK_TYPE_MASK);
	BUILD_BUG_ON(SOCK_CLOEXEC & SOCK_TYPE_MASK);
	BUILD_BUG_ON(SOCK_NONBLOCK & SOCK_TYPE_MASK);

	//取封装在type内的flags(高28位）
	flags = type & ~SOCK_TYPE_MASK;
	//当前仅支持两种flags
	if (flags & ~(SOCK_CLOEXEC | SOCK_NONBLOCK))
		return -EINVAL;

	//取封装在type内的真实type
	type &= SOCK_TYPE_MASK;

	if (SOCK_NONBLOCK != O_NONBLOCK && (flags & SOCK_NONBLOCK))
		flags = (flags & ~SOCK_NONBLOCK) | O_NONBLOCK;//更新为非阻塞标记

	//创建对应的socket
	retval = sock_create(family, type, protocol, &sock/*出参，生成的socket*/);
	if (retval < 0)
		return retval;

	//将socket映射到fd
	return sock_map_fd(sock, flags & (O_CLOEXEC | O_NONBLOCK));
}

SYSCALL_DEFINE3(socket, int, family, int, type, int, protocol)
{
	//实现socket系统调用
	return __sys_socket(family, type, protocol);
}

/*
 *	Create a pair of connected sockets.
 */

int __sys_socketpair(int family, int type, int protocol, int __user *usockvec)
{
	struct socket *sock1, *sock2;
	int fd1, fd2, err;
	struct file *newfile1, *newfile2;
	int flags;

	flags = type & ~SOCK_TYPE_MASK;
	if (flags & ~(SOCK_CLOEXEC | SOCK_NONBLOCK))
		return -EINVAL;
	type &= SOCK_TYPE_MASK;

	if (SOCK_NONBLOCK != O_NONBLOCK && (flags & SOCK_NONBLOCK))
		flags = (flags & ~SOCK_NONBLOCK) | O_NONBLOCK;

	/*
	 * reserve descriptors and make sure we won't fail
	 * to return them to userland.
	 */
	fd1 = get_unused_fd_flags(flags);
	if (unlikely(fd1 < 0))
		return fd1;

	fd2 = get_unused_fd_flags(flags);
	if (unlikely(fd2 < 0)) {
		put_unused_fd(fd1);
		return fd2;
	}

	err = put_user(fd1, &usockvec[0]);
	if (err)
		goto out;

	err = put_user(fd2, &usockvec[1]);
	if (err)
		goto out;

	/*
	 * Obtain the first socket and check if the underlying protocol
	 * supports the socketpair call.
	 */

	err = sock_create(family, type, protocol, &sock1);
	if (unlikely(err < 0))
		goto out;

	err = sock_create(family, type, protocol, &sock2);
	if (unlikely(err < 0)) {
		sock_release(sock1);
		goto out;
	}

	err = security_socket_socketpair(sock1, sock2);
	if (unlikely(err)) {
		sock_release(sock2);
		sock_release(sock1);
		goto out;
	}

	err = sock1->ops->socketpair(sock1, sock2);
	if (unlikely(err < 0)) {
		sock_release(sock2);
		sock_release(sock1);
		goto out;
	}

	newfile1 = sock_alloc_file(sock1, flags, NULL);
	if (IS_ERR(newfile1)) {
		err = PTR_ERR(newfile1);
		sock_release(sock2);
		goto out;
	}

	newfile2 = sock_alloc_file(sock2, flags, NULL);
	if (IS_ERR(newfile2)) {
		err = PTR_ERR(newfile2);
		fput(newfile1);
		goto out;
	}

	audit_fd_pair(fd1, fd2);

	fd_install(fd1, newfile1);
	fd_install(fd2, newfile2);
	return 0;

out:
	put_unused_fd(fd2);
	put_unused_fd(fd1);
	return err;
}

SYSCALL_DEFINE4(socketpair, int, family, int, type, int, protocol,
		int __user *, usockvec)
{
	return __sys_socketpair(family, type, protocol, usockvec);
}

/*
 *	Bind a name to a socket. Nothing much to do here since it's
 *	the protocol's responsibility to handle the local address.
 *
 *	We move the socket address to kernel space before we call
 *	the protocol layer (having also checked the address is ok).
 */

int __sys_bind(int fd, struct sockaddr __user *umyaddr/*要绑定的地址*/, int addrlen)
{
	struct socket *sock;
	struct sockaddr_storage address;
	int err, fput_needed;

	//依据fd,查找到对应的sock
	sock = sockfd_lookup_light(fd, &err, &fput_needed);
	if (sock) {
		//将用户态sockaddr copy到address中
		err = move_addr_to_kernel(umyaddr, addrlen, &address);
		if (!err) {
			err = security_socket_bind(sock,
						   (struct sockaddr *)&address,
						   addrlen);
			if (!err)
				//调用sock操作集中的bind函数
				err = sock->ops->bind(sock,
						      (struct sockaddr *)
						      &address, addrlen);
		}
		fput_light(sock->file, fput_needed);
	}
	return err;
}

//定义bind系统调用
SYSCALL_DEFINE3(bind, int, fd, struct sockaddr __user *, umyaddr, int, addrlen)
{
	return __sys_bind(fd, umyaddr, addrlen);
}

/*
 *	Perform a listen. Basically, we allow the protocol to do anything
 *	necessary for a listen, and if that works, we mark the socket as
 *	ready for listening.
 */
//实现系统调用listen
int __sys_listen(int fd, int backlog)
{
	struct socket *sock;
	int err, fput_needed;
	int somaxconn;

	sock = sockfd_lookup_light(fd, &err, &fput_needed);
	if (sock) {
		//backlog不能大于somaxconn
		somaxconn = sock_net(sock->sk)->core.sysctl_somaxconn;
		if ((unsigned int)backlog > somaxconn)
			backlog = somaxconn;

		err = security_socket_listen(sock, backlog);
		if (!err)
			err = sock->ops->listen(sock, backlog);

		fput_light(sock->file, fput_needed);
	}
	return err;
}

SYSCALL_DEFINE2(listen, int, fd, int, backlog)
{
	return __sys_listen(fd, backlog);
}

int __sys_accept4_file(struct file *file, unsigned file_flags,
		       struct sockaddr __user *upeer_sockaddr,
		       int __user *upeer_addrlen, int flags,
		       unsigned long nofile)
{
	struct socket *sock, *newsock;
	struct file *newfile;
	int err, len, newfd;
	struct sockaddr_storage address;

	//flags目前仅支持以下二种
	if (flags & ~(SOCK_CLOEXEC | SOCK_NONBLOCK))
		return -EINVAL;

	if (SOCK_NONBLOCK != O_NONBLOCK && (flags & SOCK_NONBLOCK))
		flags = (flags & ~SOCK_NONBLOCK) | O_NONBLOCK;

	sock = sock_from_file(file);
	if (!sock) {
		err = -ENOTSOCK;
		goto out;
	}

	err = -ENFILE;
	//申请一个sock
	newsock = sock_alloc();
	if (!newsock)
		goto out;

	//新sock的类型,ops与原sock相同
	newsock->type = sock->type;
	newsock->ops = sock->ops;

	/*
	 * We don't need try_module_get here, as the listening socket (sock)
	 * has the protocol module (sock->ops->owner) held.
	 */
	__module_get(newsock->ops->owner);

	//申请一个未用的fd
	newfd = __get_unused_fd_flags(flags, nofile);
	if (unlikely(newfd < 0)) {
		err = newfd;
		sock_release(newsock);
		goto out;
	}
	newfile = sock_alloc_file(newsock, flags, sock->sk->sk_prot_creator->name);
	if (IS_ERR(newfile)) {
		err = PTR_ERR(newfile);
		put_unused_fd(newfd);
		goto out;
	}

	err = security_socket_accept(sock, newsock);
	if (err)
		goto out_fd;

	//调用ops回调
	err = sock->ops->accept(sock, newsock, sock->file->f_flags | file_flags,
					false);
	if (err < 0)
		goto out_fd;

	if (upeer_sockaddr) {
		len = newsock->ops->getname(newsock,
					(struct sockaddr *)&address, 2);
		if (len < 0) {
			err = -ECONNABORTED;
			goto out_fd;
		}
		err = move_addr_to_user(&address,
					len, upeer_sockaddr, upeer_addrlen);
		if (err < 0)
			goto out_fd;
	}

	/* File flags are not inherited via accept() unlike another OSes. */

	fd_install(newfd, newfile);
	err = newfd;
out:
	return err;
out_fd:
	fput(newfile);
	put_unused_fd(newfd);
	goto out;

}

/*
 *	For accept, we attempt to create a new socket, set up the link
 *	with the client, wake up the client, then return the new
 *	connected fd. We collect the address of the connector in kernel
 *	space and move it to user at the very end. This is unclean because
 *	we open the socket then return an error.
 *
 *	1003.1g adds the ability to recvmsg() to query connection pending
 *	status to recvmsg. We need to add that support in a way thats
 *	clean when we restructure accept also.
 */

int __sys_accept4(int fd, struct sockaddr __user *upeer_sockaddr,
		  int __user *upeer_addrlen, int flags)
{
	int ret = -EBADF;
	struct fd f;

	f = fdget(fd);
	if (f.file) {
		ret = __sys_accept4_file(f.file, 0, upeer_sockaddr,
						upeer_addrlen, flags,
						rlimit(RLIMIT_NOFILE));
		fdput(f);
	}

	return ret;
}

SYSCALL_DEFINE4(accept4, int, fd, struct sockaddr __user *, upeer_sockaddr,
		int __user *, upeer_addrlen, int, flags)
{
	return __sys_accept4(fd, upeer_sockaddr, upeer_addrlen, flags);
}

SYSCALL_DEFINE3(accept, int, fd, struct sockaddr __user *, upeer_sockaddr,
		int __user *, upeer_addrlen)
{
	return __sys_accept4(fd, upeer_sockaddr, upeer_addrlen, 0);
}

/*
 *	Attempt to connect to a socket with the server address.  The address
 *	is in user space so we verify it is OK and move it to kernel space.
 *
 *	For 1003.1g we need to add clean support for a bind to AF_UNSPEC to
 *	break bindings
 *
 *	NOTE: 1003.1g draft 6.3 is broken with respect to AX.25/NetROM and
 *	other SEQPACKET protocols that take time to connect() as it doesn't
 *	include the -EINPROGRESS status for such sockets.
 */

int __sys_connect_file(struct file *file, struct sockaddr_storage *address,
		       int addrlen, int file_flags)
{
	struct socket *sock;
	int err;

	sock = sock_from_file(file);
	if (!sock) {
		err = -ENOTSOCK;
		goto out;
	}

	err =
	    security_socket_connect(sock, (struct sockaddr *)address, addrlen);
	if (err)
		goto out;

	//调用sock的ops实现connect
	err = sock->ops->connect(sock, (struct sockaddr *)address, addrlen,
				 sock->file->f_flags | file_flags);
out:
	return err;
}

int __sys_connect(int fd, struct sockaddr __user *uservaddr, int addrlen)
{
	int ret = -EBADF;
	struct fd f;

	f = fdget(fd);
	if (f.file) {
		struct sockaddr_storage address;

		ret = move_addr_to_kernel(uservaddr, addrlen, &address);
		if (!ret)
			ret = __sys_connect_file(f.file, &address, addrlen, 0);
		fdput(f);
	}

	return ret;
}

SYSCALL_DEFINE3(connect, int, fd, struct sockaddr __user *, uservaddr,
		int, addrlen)
{
	return __sys_connect(fd, uservaddr, addrlen);
}

/*
 *	Get the local address ('name') of a socket object. Move the obtained
 *	name to user space.
 */

int __sys_getsockname(int fd, struct sockaddr __user *usockaddr,
		      int __user *usockaddr_len)
{
	struct socket *sock;
	struct sockaddr_storage address;
	int err, fput_needed;

	sock = sockfd_lookup_light(fd, &err, &fput_needed);
	if (!sock)
		goto out;

	err = security_socket_getsockname(sock);
	if (err)
		goto out_put;

	err = sock->ops->getname(sock, (struct sockaddr *)&address, 0);
	if (err < 0)
		goto out_put;
        /* "err" is actually length in this case */
	err = move_addr_to_user(&address, err, usockaddr, usockaddr_len);

out_put:
	fput_light(sock->file, fput_needed);
out:
	return err;
}

SYSCALL_DEFINE3(getsockname, int, fd, struct sockaddr __user *, usockaddr,
		int __user *, usockaddr_len)
{
	return __sys_getsockname(fd, usockaddr, usockaddr_len);
}

/*
 *	Get the remote address ('name') of a socket object. Move the obtained
 *	name to user space.
 */

int __sys_getpeername(int fd, struct sockaddr __user *usockaddr,
		      int __user *usockaddr_len)
{
	struct socket *sock;
	struct sockaddr_storage address;
	int err, fput_needed;

	sock = sockfd_lookup_light(fd, &err, &fput_needed);
	if (sock != NULL) {
		err = security_socket_getpeername(sock);
		if (err) {
			fput_light(sock->file, fput_needed);
			return err;
		}

		err = sock->ops->getname(sock, (struct sockaddr *)&address, 1);
		if (err >= 0)
			/* "err" is actually length in this case */
			err = move_addr_to_user(&address, err, usockaddr,
						usockaddr_len);
		fput_light(sock->file, fput_needed);
	}
	return err;
}

SYSCALL_DEFINE3(getpeername, int, fd, struct sockaddr __user *, usockaddr,
		int __user *, usockaddr_len)
{
	return __sys_getpeername(fd, usockaddr, usockaddr_len);
}

/*
 *	Send a datagram to a given address. We move the address into kernel
 *	space and check the user space data area is readable before invoking
 *	the protocol.
 */
int __sys_sendto(int fd, void __user *buff/*要发送的内容*/, size_t len/*数组长度*/, unsigned int flags,
		 struct sockaddr __user *addr/*目标地址*/,  int addr_len/*地址长度*/)
{
	struct socket *sock;
	struct sockaddr_storage address;
	int err;
	struct msghdr msg;
	struct iovec iov;
	int fput_needed;

	err = import_single_range(WRITE, buff, len, &iov, &msg.msg_iter);
	if (unlikely(err))
		return err;
	sock = sockfd_lookup_light(fd, &err, &fput_needed);
	if (!sock)
		goto out;

	msg.msg_name = NULL;
	msg.msg_control = NULL;
	msg.msg_controllen = 0;
	msg.msg_namelen = 0;
	if (addr) {
	    //填充目的地址address
		err = move_addr_to_kernel(addr, addr_len, &address);
		if (err < 0)
			goto out_put;
		msg.msg_name = (struct sockaddr *)&address;
		msg.msg_namelen = addr_len;
	}
	if (sock->file->f_flags & O_NONBLOCK)
		flags |= MSG_DONTWAIT;
	msg.msg_flags = flags;
	err = sock_sendmsg(sock, &msg);

out_put:
	fput_light(sock->file, fput_needed);
out:
	return err;
}

SYSCALL_DEFINE6(sendto, int, fd, void __user *, buff, size_t, len,
		unsigned int, flags, struct sockaddr __user *, addr,
		int, addr_len)
{
	return __sys_sendto(fd, buff/*要发送的内容*/, len, flags, addr, addr_len);
}

/*
 *	Send a datagram down a socket.
 */

SYSCALL_DEFINE4(send, int, fd, void __user *, buff, size_t, len,
		unsigned int, flags)
{
	return __sys_sendto(fd, buff, len, flags, NULL, 0);
}

/*
 *	Receive a frame from the socket and optionally record the address of the
 *	sender. We verify the buffers are writable and if needed move the
 *	sender address from kernel to user space.
 */
int __sys_recvfrom(int fd, void __user *ubuf, size_t size, unsigned int flags,
		   struct sockaddr __user *addr, int __user *addr_len)
{
	struct socket *sock;
	struct iovec iov;
	struct msghdr msg;
	struct sockaddr_storage address;
	int err, err2;
	int fput_needed;

	err = import_single_range(READ, ubuf, size, &iov, &msg.msg_iter);
	if (unlikely(err))
		return err;

	//由fd找到对应socket
	sock = sockfd_lookup_light(fd, &err, &fput_needed);
	if (!sock)
		goto out;

	msg.msg_control = NULL;
	msg.msg_controllen = 0;
	/* Save some cycles and don't copy the address if not needed */
	msg.msg_name = addr ? (struct sockaddr *)&address : NULL;
	/* We assume all kernel code knows the size of sockaddr_storage */
	msg.msg_namelen = 0;
	msg.msg_iocb = NULL;
	msg.msg_flags = 0;
	if (sock->file->f_flags & O_NONBLOCK)
		flags |= MSG_DONTWAIT;


	//通过socket的recvmsg回调来完成任务
	err = sock_recvmsg(sock, &msg, flags);

	if (err >= 0 && addr != NULL) {
		err2 = move_addr_to_user(&address,
					 msg.msg_namelen, addr, addr_len);
		if (err2 < 0)
			err = err2;
	}

	fput_light(sock->file, fput_needed);
out:
	return err;
}

SYSCALL_DEFINE6(recvfrom, int, fd, void __user *, ubuf, size_t, size,
		unsigned int, flags, struct sockaddr __user *, addr,
		int __user *, addr_len)
{
	//实现recvfrom系统调用
	return __sys_recvfrom(fd, ubuf, size, flags, addr, addr_len);
}

/*
 *	Receive a datagram from a socket.
 */

SYSCALL_DEFINE4(recv, int, fd, void __user *, ubuf, size_t, size,
		unsigned int, flags)
{
	//自socket中收取报文
	return __sys_recvfrom(fd, ubuf, size, flags, NULL, NULL);
}

static bool sock_use_custom_sol_socket(const struct socket *sock)
{
	const struct sock *sk = sock->sk;

	/* Use sock->ops->setsockopt() for MPTCP */
	return IS_ENABLED(CONFIG_MPTCP) &&
	       sk->sk_protocol == IPPROTO_MPTCP &&
	       sk->sk_type == SOCK_STREAM &&
	       (sk->sk_family == AF_INET || sk->sk_family == AF_INET6);
}

/*
 *	Set a socket option. Because we don't know the option lengths we have
 *	to pass the user mode parameter for the protocols to sort out.
 */
//optname：需设置的选项。
//optval：指针，指向存放选项待设置的新值的缓冲区。
//optlen：optval缓冲区长度。
//level 选项定义的层次；支持SOL_SOCKET、IPPROTO_TCP、IPPROTO_IP和IPPROTO_IPV6
int __sys_setsockopt(int fd, int level, int optname, char __user *user_optval,
		int optlen)
{
	sockptr_t optval = USER_SOCKPTR(user_optval);
	char *kernel_optval = NULL;
	int err, fput_needed;
	struct socket *sock;

	if (optlen < 0)
		return -EINVAL;

	sock = sockfd_lookup_light(fd, &err, &fput_needed);
	if (!sock)
		return err;

	err = security_socket_setsockopt(sock, level, optname);
	if (err)
		goto out_put;

	if (!in_compat_syscall())
		err = BPF_CGROUP_RUN_PROG_SETSOCKOPT(sock->sk, &level, &optname,
						     user_optval, &optlen,
						     &kernel_optval);
	if (err < 0)
		goto out_put;
	if (err > 0) {
		err = 0;
		goto out_put;
	}

	if (kernel_optval)
		optval = KERNEL_SOCKPTR(kernel_optval);
	if (level == SOL_SOCKET && !sock_use_custom_sol_socket(sock))
		//实现socket层面的选项设置
		err = sock_setsockopt(sock, level, optname, optval, optlen);
	else if (unlikely(!sock->ops->setsockopt))
		//其它level,直接采用ops设置
		err = -EOPNOTSUPP;
	else
		err = sock->ops->setsockopt(sock, level, optname, optval,
					    optlen);
	kfree(kernel_optval);
out_put:
	fput_light(sock->file, fput_needed);
	return err;
}

SYSCALL_DEFINE5(setsockopt, int, fd, int, level, int, optname,
		char __user *, optval, int, optlen)
{
	//setsockopt系统调用实现
	return __sys_setsockopt(fd, level, optname, optval, optlen);
}

/*
 *	Get a socket option. Because we don't know the option lengths we have
 *	to pass a user mode parameter for the protocols to sort out.
 */
int __sys_getsockopt(int fd, int level, int optname, char __user *optval,
		int __user *optlen)
{
	int err, fput_needed;
	struct socket *sock;
	int max_optlen;

	sock = sockfd_lookup_light(fd, &err, &fput_needed);
	if (!sock)
		return err;

	err = security_socket_getsockopt(sock, level, optname);
	if (err)
		goto out_put;

	if (!in_compat_syscall())
		max_optlen = BPF_CGROUP_GETSOCKOPT_MAX_OPTLEN(optlen);

	if (level == SOL_SOCKET)
		err = sock_getsockopt(sock, level, optname, optval, optlen);
	else if (unlikely(!sock->ops->getsockopt))
		err = -EOPNOTSUPP;
	else
		err = sock->ops->getsockopt(sock, level, optname, optval,
					    optlen);

	if (!in_compat_syscall())
		err = BPF_CGROUP_RUN_PROG_GETSOCKOPT(sock->sk, level, optname,
						     optval, optlen, max_optlen,
						     err);
out_put:
	fput_light(sock->file, fput_needed);
	return err;
}

SYSCALL_DEFINE5(getsockopt, int, fd, int, level, int, optname,
		char __user *, optval, int __user *, optlen)
{
	return __sys_getsockopt(fd, level, optname, optval, optlen);
}

/*
 *	Shutdown a socket.
 */

int __sys_shutdown_sock(struct socket *sock, int how)
{
	int err;

	err = security_socket_shutdown(sock, how);
	if (!err)
		err = sock->ops->shutdown(sock, how);

	return err;
}

int __sys_shutdown(int fd, int how)
{
	int err, fput_needed;
	struct socket *sock;

	sock = sockfd_lookup_light(fd, &err, &fput_needed);
	if (sock != NULL) {
		err = __sys_shutdown_sock(sock, how);
		fput_light(sock->file, fput_needed);
	}
	return err;
}

SYSCALL_DEFINE2(shutdown, int, fd, int, how)
{
	return __sys_shutdown(fd, how);
}

/* A couple of helpful macros for getting the address of the 32/64 bit
 * fields which are the same type (int / unsigned) on our platforms.
 */
#define COMPAT_MSG(msg, member)	((MSG_CMSG_COMPAT & flags) ? &msg##_compat->member : &msg->member)
#define COMPAT_NAMELEN(msg)	COMPAT_MSG(msg, msg_namelen)
#define COMPAT_FLAGS(msg)	COMPAT_MSG(msg, msg_flags)

struct used_address {
	struct sockaddr_storage name;
	unsigned int name_len;
};

int __copy_msghdr_from_user(struct msghdr *kmsg,
			    struct user_msghdr __user *umsg,
			    struct sockaddr __user **save_addr,
			    struct iovec __user **uiov, size_t *nsegs)
{
	struct user_msghdr msg;
	ssize_t err;

	if (copy_from_user(&msg, umsg, sizeof(*umsg)))
		return -EFAULT;

	kmsg->msg_control_is_user = true;
	kmsg->msg_control_user = msg.msg_control;
	kmsg->msg_controllen = msg.msg_controllen;
	kmsg->msg_flags = msg.msg_flags;

	kmsg->msg_namelen = msg.msg_namelen;
	if (!msg.msg_name)
		kmsg->msg_namelen = 0;

	if (kmsg->msg_namelen < 0)
		return -EINVAL;

	if (kmsg->msg_namelen > sizeof(struct sockaddr_storage))
		kmsg->msg_namelen = sizeof(struct sockaddr_storage);

	if (save_addr)
		*save_addr = msg.msg_name;

	if (msg.msg_name && kmsg->msg_namelen) {
		if (!save_addr) {
			err = move_addr_to_kernel(msg.msg_name,
						  kmsg->msg_namelen,
						  kmsg->msg_name);
			if (err < 0)
				return err;
		}
	} else {
		kmsg->msg_name = NULL;
		kmsg->msg_namelen = 0;
	}

	if (msg.msg_iovlen > UIO_MAXIOV)
		return -EMSGSIZE;

	kmsg->msg_iocb = NULL;
	*uiov = msg.msg_iov;
	*nsegs = msg.msg_iovlen;
	return 0;
}

static int copy_msghdr_from_user(struct msghdr *kmsg,
				 struct user_msghdr __user *umsg,
				 struct sockaddr __user **save_addr,
				 struct iovec **iov)
{
	struct user_msghdr msg;
	ssize_t err;

	err = __copy_msghdr_from_user(kmsg, umsg, save_addr, &msg.msg_iov,
					&msg.msg_iovlen);
	if (err)
		return err;

	err = import_iovec(save_addr ? READ : WRITE,
			    msg.msg_iov, msg.msg_iovlen,
			    UIO_FASTIOV, iov, &kmsg->msg_iter);
	return err < 0 ? err : 0;
}

static int ____sys_sendmsg(struct socket *sock, struct msghdr *msg_sys,
			   unsigned int flags, struct used_address *used_address,
			   unsigned int allowed_msghdr_flags)
{
	unsigned char ctl[sizeof(struct cmsghdr) + 20]
				__aligned(sizeof(__kernel_size_t));
	/* 20 is size of ipv6_pktinfo */
	unsigned char *ctl_buf = ctl;
	int ctl_len;
	ssize_t err;

	err = -ENOBUFS;

	if (msg_sys->msg_controllen > INT_MAX)
		goto out;
	flags |= (msg_sys->msg_flags & allowed_msghdr_flags);
	ctl_len = msg_sys->msg_controllen;
	if ((MSG_CMSG_COMPAT & flags) && ctl_len) {
		err =
		    cmsghdr_from_user_compat_to_kern(msg_sys, sock->sk, ctl,
						     sizeof(ctl));
		if (err)
			goto out;
		ctl_buf = msg_sys->msg_control;
		ctl_len = msg_sys->msg_controllen;
	} else if (ctl_len) {
		BUILD_BUG_ON(sizeof(struct cmsghdr) !=
			     CMSG_ALIGN(sizeof(struct cmsghdr)));
		if (ctl_len > sizeof(ctl)) {
			ctl_buf = sock_kmalloc(sock->sk, ctl_len, GFP_KERNEL);
			if (ctl_buf == NULL)
				goto out;
		}
		err = -EFAULT;
		if (copy_from_user(ctl_buf, msg_sys->msg_control_user, ctl_len))
			goto out_freectl;
		msg_sys->msg_control = ctl_buf;
		msg_sys->msg_control_is_user = false;
	}
	msg_sys->msg_flags = flags;

	if (sock->file->f_flags & O_NONBLOCK)
		msg_sys->msg_flags |= MSG_DONTWAIT;
	/*
	 * If this is sendmmsg() and current destination address is same as
	 * previously succeeded address, omit asking LSM's decision.
	 * used_address->name_len is initialized to UINT_MAX so that the first
	 * destination address never matches.
	 */
	if (used_address && msg_sys->msg_name &&
	    used_address->name_len == msg_sys->msg_namelen &&
	    !memcmp(&used_address->name, msg_sys->msg_name,
		    used_address->name_len)) {
		err = sock_sendmsg_nosec(sock, msg_sys);
		goto out_freectl;
	}
	err = sock_sendmsg(sock, msg_sys);
	/*
	 * If this is sendmmsg() and sending to current destination address was
	 * successful, remember it.
	 */
	if (used_address && err >= 0) {
		used_address->name_len = msg_sys->msg_namelen;
		if (msg_sys->msg_name)
			memcpy(&used_address->name, msg_sys->msg_name,
			       used_address->name_len);
	}

out_freectl:
	if (ctl_buf != ctl)
		sock_kfree_s(sock->sk, ctl_buf, ctl_len);
out:
	return err;
}

int sendmsg_copy_msghdr(struct msghdr *msg,
			struct user_msghdr __user *umsg, unsigned flags,
			struct iovec **iov)
{
	int err;

	if (flags & MSG_CMSG_COMPAT) {
		struct compat_msghdr __user *msg_compat;

		msg_compat = (struct compat_msghdr __user *) umsg;
		err = get_compat_msghdr(msg, msg_compat, NULL, iov);
	} else {
		err = copy_msghdr_from_user(msg, umsg, NULL, iov);
	}
	if (err < 0)
		return err;

	return 0;
}

static int ___sys_sendmsg(struct socket *sock, struct user_msghdr __user *msg,
			 struct msghdr *msg_sys, unsigned int flags,
			 struct used_address *used_address,
			 unsigned int allowed_msghdr_flags)
{
	struct sockaddr_storage address;
	struct iovec iovstack[UIO_FASTIOV], *iov = iovstack;
	ssize_t err;

	msg_sys->msg_name = &address;

	err = sendmsg_copy_msghdr(msg_sys, msg, flags, &iov);
	if (err < 0)
		return err;

	err = ____sys_sendmsg(sock, msg_sys, flags, used_address,
				allowed_msghdr_flags);
	kfree(iov);
	return err;
}

/*
 *	BSD sendmsg interface
 */
long __sys_sendmsg_sock(struct socket *sock, struct msghdr *msg,
			unsigned int flags)
{
	/* disallow ancillary data requests from this path */
	if (msg->msg_control || msg->msg_controllen)
		return -EINVAL;

	return ____sys_sendmsg(sock, msg, flags, NULL, 0);
}

long __sys_sendmsg(int fd, struct user_msghdr __user *msg, unsigned int flags,
		   bool forbid_cmsg_compat)
{
	int fput_needed, err;
	struct msghdr msg_sys;
	struct socket *sock;

	if (forbid_cmsg_compat && (flags & MSG_CMSG_COMPAT))
		return -EINVAL;

	//由fd获取socket
	sock = sockfd_lookup_light(fd, &err, &fput_needed);
	if (!sock)
		goto out;

	//向socket发送msg
	err = ___sys_sendmsg(sock, msg, &msg_sys, flags, NULL, 0);

	fput_light(sock->file, fput_needed);
out:
	return err;
}

SYSCALL_DEFINE3(sendmsg, int, fd, struct user_msghdr __user *, msg, unsigned int, flags)
{
	return __sys_sendmsg(fd, msg, flags, true);
}

/*
 *	Linux sendmmsg interface
 */

int __sys_sendmmsg(int fd, struct mmsghdr __user *mmsg, unsigned int vlen,
		   unsigned int flags, bool forbid_cmsg_compat)
{
	int fput_needed, err, datagrams;
	struct socket *sock;
	struct mmsghdr __user *entry;
	struct compat_mmsghdr __user *compat_entry;
	struct msghdr msg_sys;
	struct used_address used_address;
	unsigned int oflags = flags;

	if (forbid_cmsg_compat && (flags & MSG_CMSG_COMPAT))
		return -EINVAL;

	if (vlen > UIO_MAXIOV)
		vlen = UIO_MAXIOV;

	datagrams = 0;

	sock = sockfd_lookup_light(fd, &err, &fput_needed);
	if (!sock)
		return err;

	used_address.name_len = UINT_MAX;
	entry = mmsg;
	compat_entry = (struct compat_mmsghdr __user *)mmsg;
	err = 0;
	flags |= MSG_BATCH;

	while (datagrams < vlen) {
		if (datagrams == vlen - 1)
			flags = oflags;

		if (MSG_CMSG_COMPAT & flags) {
			err = ___sys_sendmsg(sock, (struct user_msghdr __user *)compat_entry,
					     &msg_sys, flags, &used_address, MSG_EOR);
			if (err < 0)
				break;
			err = __put_user(err, &compat_entry->msg_len);
			++compat_entry;
		} else {
			err = ___sys_sendmsg(sock,
					     (struct user_msghdr __user *)entry,
					     &msg_sys, flags, &used_address, MSG_EOR);
			if (err < 0)
				break;
			err = put_user(err, &entry->msg_len);
			++entry;
		}

		if (err)
			break;
		++datagrams;
		if (msg_data_left(&msg_sys))
			break;
		cond_resched();
	}

	fput_light(sock->file, fput_needed);

	/* We only return an error if no datagrams were able to be sent */
	if (datagrams != 0)
		return datagrams;

	return err;
}

SYSCALL_DEFINE4(sendmmsg, int, fd, struct mmsghdr __user *, mmsg,
		unsigned int, vlen, unsigned int, flags)
{
	return __sys_sendmmsg(fd, mmsg, vlen, flags, true);
}

int recvmsg_copy_msghdr(struct msghdr *msg,
			struct user_msghdr __user *umsg, unsigned flags,
			struct sockaddr __user **uaddr,
			struct iovec **iov)
{
	ssize_t err;

	if (MSG_CMSG_COMPAT & flags) {
		struct compat_msghdr __user *msg_compat;

		msg_compat = (struct compat_msghdr __user *) umsg;
		err = get_compat_msghdr(msg, msg_compat, uaddr, iov);
	} else {
		err = copy_msghdr_from_user(msg, umsg, uaddr, iov);
	}
	if (err < 0)
		return err;

	return 0;
}

static int ____sys_recvmsg(struct socket *sock, struct msghdr *msg_sys,
			   struct user_msghdr __user *msg,
			   struct sockaddr __user *uaddr,
			   unsigned int flags, int nosec)
{
	struct compat_msghdr __user *msg_compat =
					(struct compat_msghdr __user *) msg;
	int __user *uaddr_len = COMPAT_NAMELEN(msg);
	struct sockaddr_storage addr;
	unsigned long cmsg_ptr;
	int len;
	ssize_t err;

	msg_sys->msg_name = &addr;
	cmsg_ptr = (unsigned long)msg_sys->msg_control;
	msg_sys->msg_flags = flags & (MSG_CMSG_CLOEXEC|MSG_CMSG_COMPAT);

	/* We assume all kernel code knows the size of sockaddr_storage */
	msg_sys->msg_namelen = 0;

	if (sock->file->f_flags & O_NONBLOCK)
		flags |= MSG_DONTWAIT;

	if (unlikely(nosec))
		err = sock_recvmsg_nosec(sock, msg_sys, flags);
	else
		err = sock_recvmsg(sock, msg_sys, flags);

	if (err < 0)
		goto out;
	len = err;

	if (uaddr != NULL) {
		err = move_addr_to_user(&addr,
					msg_sys->msg_namelen, uaddr,
					uaddr_len);
		if (err < 0)
			goto out;
	}
	err = __put_user((msg_sys->msg_flags & ~MSG_CMSG_COMPAT),
			 COMPAT_FLAGS(msg));
	if (err)
		goto out;
	if (MSG_CMSG_COMPAT & flags)
		err = __put_user((unsigned long)msg_sys->msg_control - cmsg_ptr,
				 &msg_compat->msg_controllen);
	else
		err = __put_user((unsigned long)msg_sys->msg_control - cmsg_ptr,
				 &msg->msg_controllen);
	if (err)
		goto out;
	err = len;
out:
	return err;
}

static int ___sys_recvmsg(struct socket *sock, struct user_msghdr __user *msg,
			 struct msghdr *msg_sys, unsigned int flags, int nosec)
{
	struct iovec iovstack[UIO_FASTIOV], *iov = iovstack;
	/* user mode address pointers */
	struct sockaddr __user *uaddr;
	ssize_t err;

	err = recvmsg_copy_msghdr(msg_sys, msg, flags, &uaddr, &iov);
	if (err < 0)
		return err;

	err = ____sys_recvmsg(sock, msg_sys, msg, uaddr, flags, nosec);
	kfree(iov);
	return err;
}

/*
 *	BSD recvmsg interface
 */

long __sys_recvmsg_sock(struct socket *sock, struct msghdr *msg,
			struct user_msghdr __user *umsg,
			struct sockaddr __user *uaddr, unsigned int flags)
{
	if (msg->msg_control || msg->msg_controllen) {
		/* disallow ancillary data reqs unless cmsg is plain data */
		if (!(sock->ops->flags & PROTO_CMSG_DATA_ONLY))
			return -EINVAL;
	}

	return ____sys_recvmsg(sock, msg, umsg, uaddr, flags, 0);
}

long __sys_recvmsg(int fd, struct user_msghdr __user *msg, unsigned int flags,
		   bool forbid_cmsg_compat)
{
	int fput_needed, err;
	struct msghdr msg_sys;
	struct socket *sock;

	if (forbid_cmsg_compat && (flags & MSG_CMSG_COMPAT))
		return -EINVAL;

	//由fd获得sock
	sock = sockfd_lookup_light(fd, &err, &fput_needed);
	if (!sock)
		goto out;

	err = ___sys_recvmsg(sock, msg, &msg_sys, flags, 0);

	fput_light(sock->file, fput_needed);
out:
	return err;
}

SYSCALL_DEFINE3(recvmsg, int, fd, struct user_msghdr __user *, msg,
		unsigned int, flags)
{
	return __sys_recvmsg(fd, msg, flags, true);
}

/*
 *     Linux recvmmsg interface
 */

static int do_recvmmsg(int fd, struct mmsghdr __user *mmsg,
			  unsigned int vlen, unsigned int flags,
			  struct timespec64 *timeout)
{
	int fput_needed, err, datagrams;
	struct socket *sock;
	struct mmsghdr __user *entry;
	struct compat_mmsghdr __user *compat_entry;
	struct msghdr msg_sys;
	struct timespec64 end_time;
	struct timespec64 timeout64;

	if (timeout &&
	    poll_select_set_timeout(&end_time, timeout->tv_sec,
				    timeout->tv_nsec))
		return -EINVAL;

	datagrams = 0;

	sock = sockfd_lookup_light(fd, &err, &fput_needed);
	if (!sock)
		return err;

	if (likely(!(flags & MSG_ERRQUEUE))) {
		err = sock_error(sock->sk);
		if (err) {
			datagrams = err;
			goto out_put;
		}
	}

	entry = mmsg;
	compat_entry = (struct compat_mmsghdr __user *)mmsg;

	while (datagrams < vlen) {
		/*
		 * No need to ask LSM for more than the first datagram.
		 */
		if (MSG_CMSG_COMPAT & flags) {
			err = ___sys_recvmsg(sock, (struct user_msghdr __user *)compat_entry,
					     &msg_sys, flags & ~MSG_WAITFORONE,
					     datagrams);
			if (err < 0)
				break;
			err = __put_user(err, &compat_entry->msg_len);
			++compat_entry;
		} else {
			err = ___sys_recvmsg(sock,
					     (struct user_msghdr __user *)entry,
					     &msg_sys, flags & ~MSG_WAITFORONE,
					     datagrams);
			if (err < 0)
				break;
			err = put_user(err, &entry->msg_len);
			++entry;
		}

		if (err)
			break;
		++datagrams;

		/* MSG_WAITFORONE turns on MSG_DONTWAIT after one packet */
		if (flags & MSG_WAITFORONE)
			flags |= MSG_DONTWAIT;

		if (timeout) {
			ktime_get_ts64(&timeout64);
			*timeout = timespec64_sub(end_time, timeout64);
			if (timeout->tv_sec < 0) {
				timeout->tv_sec = timeout->tv_nsec = 0;
				break;
			}

			/* Timeout, return less than vlen datagrams */
			if (timeout->tv_nsec == 0 && timeout->tv_sec == 0)
				break;
		}

		/* Out of band data, return right away */
		if (msg_sys.msg_flags & MSG_OOB)
			break;
		cond_resched();
	}

	if (err == 0)
		goto out_put;

	if (datagrams == 0) {
		datagrams = err;
		goto out_put;
	}

	/*
	 * We may return less entries than requested (vlen) if the
	 * sock is non block and there aren't enough datagrams...
	 */
	if (err != -EAGAIN) {
		/*
		 * ... or  if recvmsg returns an error after we
		 * received some datagrams, where we record the
		 * error to return on the next call or if the
		 * app asks about it using getsockopt(SO_ERROR).
		 */
		sock->sk->sk_err = -err;
	}
out_put:
	fput_light(sock->file, fput_needed);

	return datagrams;
}

int __sys_recvmmsg(int fd, struct mmsghdr __user *mmsg,
		   unsigned int vlen, unsigned int flags,
		   struct __kernel_timespec __user *timeout,
		   struct old_timespec32 __user *timeout32)
{
	int datagrams;
	struct timespec64 timeout_sys;

	if (timeout && get_timespec64(&timeout_sys, timeout))
		return -EFAULT;

	if (timeout32 && get_old_timespec32(&timeout_sys, timeout32))
		return -EFAULT;

	if (!timeout && !timeout32)
		return do_recvmmsg(fd, mmsg, vlen, flags, NULL);

	datagrams = do_recvmmsg(fd, mmsg, vlen, flags, &timeout_sys);

	if (datagrams <= 0)
		return datagrams;

	if (timeout && put_timespec64(&timeout_sys, timeout))
		datagrams = -EFAULT;

	if (timeout32 && put_old_timespec32(&timeout_sys, timeout32))
		datagrams = -EFAULT;

	return datagrams;
}

SYSCALL_DEFINE5(recvmmsg, int, fd, struct mmsghdr __user *, mmsg,
		unsigned int, vlen, unsigned int, flags,
		struct __kernel_timespec __user *, timeout)
{
	if (flags & MSG_CMSG_COMPAT)
		return -EINVAL;

	return __sys_recvmmsg(fd, mmsg, vlen, flags, timeout, NULL);
}

#ifdef CONFIG_COMPAT_32BIT_TIME
SYSCALL_DEFINE5(recvmmsg_time32, int, fd, struct mmsghdr __user *, mmsg,
		unsigned int, vlen, unsigned int, flags,
		struct old_timespec32 __user *, timeout)
{
	if (flags & MSG_CMSG_COMPAT)
		return -EINVAL;

	return __sys_recvmmsg(fd, mmsg, vlen, flags, NULL, timeout);
}
#endif

#ifdef __ARCH_WANT_SYS_SOCKETCALL
/* Argument list sizes for sys_socketcall */
#define AL(x) ((x) * sizeof(unsigned long))
static const unsigned char nargs[21] = {
	AL(0), AL(3), AL(3), AL(3), AL(2), AL(3),
	AL(3), AL(3), AL(4), AL(4), AL(4), AL(6),
	AL(6), AL(2), AL(5), AL(5), AL(3), AL(3),
	AL(4), AL(5), AL(4)
};

#undef AL

/*
 *	System call vectors.
 *
 *	Argument checking cleaned up. Saved 20% in size.
 *  This function doesn't need to set the kernel lock because
 *  it is set by the callees.
 */

SYSCALL_DEFINE2(socketcall, int, call, unsigned long __user *, args)
{
	unsigned long a[AUDITSC_ARGS];
	unsigned long a0, a1;
	int err;
	unsigned int len;

	if (call < 1 || call > SYS_SENDMMSG)
		return -EINVAL;
	call = array_index_nospec(call, SYS_SENDMMSG + 1);

	len = nargs[call];
	if (len > sizeof(a))
		return -EINVAL;

	/* copy_from_user should be SMP safe. */
	if (copy_from_user(a, args, len))
		return -EFAULT;

	err = audit_socketcall(nargs[call] / sizeof(unsigned long), a);
	if (err)
		return err;

	a0 = a[0];
	a1 = a[1];

	switch (call) {
	case SYS_SOCKET:
		err = __sys_socket(a0, a1, a[2]);
		break;
	case SYS_BIND:
		err = __sys_bind(a0, (struct sockaddr __user *)a1, a[2]);
		break;
	case SYS_CONNECT:
		err = __sys_connect(a0, (struct sockaddr __user *)a1, a[2]);
		break;
	case SYS_LISTEN:
		err = __sys_listen(a0, a1);
		break;
	case SYS_ACCEPT:
		err = __sys_accept4(a0, (struct sockaddr __user *)a1,
				    (int __user *)a[2], 0);
		break;
	case SYS_GETSOCKNAME:
		err =
		    __sys_getsockname(a0, (struct sockaddr __user *)a1,
				      (int __user *)a[2]);
		break;
	case SYS_GETPEERNAME:
		err =
		    __sys_getpeername(a0, (struct sockaddr __user *)a1,
				      (int __user *)a[2]);
		break;
	case SYS_SOCKETPAIR:
		err = __sys_socketpair(a0, a1, a[2], (int __user *)a[3]);
		break;
	case SYS_SEND:
		err = __sys_sendto(a0, (void __user *)a1, a[2], a[3],
				   NULL, 0);
		break;
	case SYS_SENDTO:
		err = __sys_sendto(a0, (void __user *)a1, a[2], a[3],
				   (struct sockaddr __user *)a[4], a[5]);
		break;
	case SYS_RECV:
		err = __sys_recvfrom(a0, (void __user *)a1, a[2], a[3],
				     NULL, NULL);
		break;
	case SYS_RECVFROM:
		err = __sys_recvfrom(a0, (void __user *)a1, a[2], a[3],
				     (struct sockaddr __user *)a[4],
				     (int __user *)a[5]);
		break;
	case SYS_SHUTDOWN:
		err = __sys_shutdown(a0, a1);
		break;
	case SYS_SETSOCKOPT:
		err = __sys_setsockopt(a0, a1, a[2], (char __user *)a[3],
				       a[4]);
		break;
	case SYS_GETSOCKOPT:
		err =
		    __sys_getsockopt(a0, a1, a[2], (char __user *)a[3],
				     (int __user *)a[4]);
		break;
	case SYS_SENDMSG:
		err = __sys_sendmsg(a0, (struct user_msghdr __user *)a1,
				    a[2], true);
		break;
	case SYS_SENDMMSG:
		err = __sys_sendmmsg(a0, (struct mmsghdr __user *)a1, a[2],
				     a[3], true);
		break;
	case SYS_RECVMSG:
		err = __sys_recvmsg(a0, (struct user_msghdr __user *)a1,
				    a[2], true);
		break;
	case SYS_RECVMMSG:
		if (IS_ENABLED(CONFIG_64BIT))
			err = __sys_recvmmsg(a0, (struct mmsghdr __user *)a1,
					     a[2], a[3],
					     (struct __kernel_timespec __user *)a[4],
					     NULL);
		else
			err = __sys_recvmmsg(a0, (struct mmsghdr __user *)a1,
					     a[2], a[3], NULL,
					     (struct old_timespec32 __user *)a[4]);
		break;
	case SYS_ACCEPT4:
		err = __sys_accept4(a0, (struct sockaddr __user *)a1,
				    (int __user *)a[2], a[3]);
		break;
	default:
		err = -EINVAL;
		break;
	}
	return err;
}

#endif				/* __ARCH_WANT_SYS_SOCKETCALL */

/**
 *	sock_register - add a socket protocol handler
 *	@ops: description of protocol
 *
 *	This function is called by a protocol handler that wants to
 *	advertise its address family, and have it linked into the
 *	socket interface. The value ops->family corresponds to the
 *	socket system call protocol family.
 */
//为某一协议注册socket操作集
int sock_register(const struct net_proto_family *ops)
{
	int err;

	//协议族校验
	if (ops->family >= NPROTO) {
		pr_crit("protocol %d >= NPROTO(%d)\n", ops->family, NPROTO);
		return -ENOBUFS;
	}

	spin_lock(&net_family_lock);
	//检查是否已注册
	if (rcu_dereference_protected(net_families[ops->family],
				      lockdep_is_held(&net_family_lock)))
		err = -EEXIST;
	else {
		//完成对应协议族的注册
		rcu_assign_pointer(net_families[ops->family], ops);
		err = 0;
	}
	spin_unlock(&net_family_lock);

	pr_info("NET: Registered protocol family %d\n", ops->family);
	return err;
}
EXPORT_SYMBOL(sock_register);

/**
 *	sock_unregister - remove a protocol handler
 *	@family: protocol family to remove
 *
 *	This function is called by a protocol handler that wants to
 *	remove its address family, and have it unlinked from the
 *	new socket creation.
 *
 *	If protocol handler is a module, then it can use module reference
 *	counts to protect against new references. If protocol handler is not
 *	a module then it needs to provide its own protection in
 *	the ops->create routine.
 */
void sock_unregister(int family)
{
	BUG_ON(family < 0 || family >= NPROTO);

	spin_lock(&net_family_lock);
	RCU_INIT_POINTER(net_families[family], NULL);
	spin_unlock(&net_family_lock);

	synchronize_rcu();

	pr_info("NET: Unregistered protocol family %d\n", family);
}
EXPORT_SYMBOL(sock_unregister);

bool sock_is_registered(int family)
{
	return family < NPROTO && rcu_access_pointer(net_families[family]);
}

static int __init sock_init(void)
{
	int err;
	/*
	 *      Initialize the network sysctl infrastructure.
	 */
	err = net_sysctl_init();
	if (err)
		goto out;

	/*
	 *      Initialize skbuff SLAB cache
	 */
	skb_init();

	/*
	 *      Initialize the protocols module.
	 */

	init_inodecache();

	//注册文件系统sockfs
	err = register_filesystem(&sock_fs_type);
	if (err)
		goto out;
	//挂载sockfs文件系统
	sock_mnt = kern_mount(&sock_fs_type);
	if (IS_ERR(sock_mnt)) {
		err = PTR_ERR(sock_mnt);
		goto out_mount;
	}

	/* The real protocol initialization is performed in later initcalls.
	 */

#ifdef CONFIG_NETFILTER
	err = netfilter_init();
	if (err)
		goto out;
#endif

	ptp_classifier_init();

out:
	return err;

out_mount:
	unregister_filesystem(&sock_fs_type);
	goto out;
}

core_initcall(sock_init);	/* early initcall */

#ifdef CONFIG_PROC_FS
void socket_seq_show(struct seq_file *seq)
{
	seq_printf(seq, "sockets: used %d\n",
		   sock_inuse_get(seq->private));
}
#endif				/* CONFIG_PROC_FS */

#ifdef CONFIG_COMPAT
static int compat_dev_ifconf(struct net *net, struct compat_ifconf __user *uifc32)
{
	struct compat_ifconf ifc32;
	struct ifconf ifc;
	int err;

	if (copy_from_user(&ifc32, uifc32, sizeof(struct compat_ifconf)))
		return -EFAULT;

	ifc.ifc_len = ifc32.ifc_len;
	ifc.ifc_req = compat_ptr(ifc32.ifcbuf);

	rtnl_lock();
	err = dev_ifconf(net, &ifc, sizeof(struct compat_ifreq));
	rtnl_unlock();
	if (err)
		return err;

	ifc32.ifc_len = ifc.ifc_len;
	if (copy_to_user(uifc32, &ifc32, sizeof(struct compat_ifconf)))
		return -EFAULT;

	return 0;
}

static int ethtool_ioctl(struct net *net, struct compat_ifreq __user *ifr32)
{
	struct compat_ethtool_rxnfc __user *compat_rxnfc;
	bool convert_in = false, convert_out = false;
	size_t buf_size = 0;
	struct ethtool_rxnfc __user *rxnfc = NULL;
	struct ifreq ifr;
	u32 rule_cnt = 0, actual_rule_cnt;
	u32 ethcmd;
	u32 data;
	int ret;

	if (get_user(data, &ifr32->ifr_ifru.ifru_data))
		return -EFAULT;

	compat_rxnfc = compat_ptr(data);

	if (get_user(ethcmd, &compat_rxnfc->cmd))
		return -EFAULT;

	/* Most ethtool structures are defined without padding.
	 * Unfortunately struct ethtool_rxnfc is an exception.
	 */
	switch (ethcmd) {
	default:
		break;
	case ETHTOOL_GRXCLSRLALL:
		/* Buffer size is variable */
		if (get_user(rule_cnt, &compat_rxnfc->rule_cnt))
			return -EFAULT;
		if (rule_cnt > KMALLOC_MAX_SIZE / sizeof(u32))
			return -ENOMEM;
		buf_size += rule_cnt * sizeof(u32);
		fallthrough;
	case ETHTOOL_GRXRINGS:
	case ETHTOOL_GRXCLSRLCNT:
	case ETHTOOL_GRXCLSRULE:
	case ETHTOOL_SRXCLSRLINS:
		convert_out = true;
		fallthrough;
	case ETHTOOL_SRXCLSRLDEL:
		buf_size += sizeof(struct ethtool_rxnfc);
		convert_in = true;
		rxnfc = compat_alloc_user_space(buf_size);
		break;
	}

	if (copy_from_user(&ifr.ifr_name, &ifr32->ifr_name, IFNAMSIZ))
		return -EFAULT;

	ifr.ifr_data = convert_in ? rxnfc : (void __user *)compat_rxnfc;

	if (convert_in) {
		/* We expect there to be holes between fs.m_ext and
		 * fs.ring_cookie and at the end of fs, but nowhere else.
		 */
		BUILD_BUG_ON(offsetof(struct compat_ethtool_rxnfc, fs.m_ext) +
			     sizeof(compat_rxnfc->fs.m_ext) !=
			     offsetof(struct ethtool_rxnfc, fs.m_ext) +
			     sizeof(rxnfc->fs.m_ext));
		BUILD_BUG_ON(
			offsetof(struct compat_ethtool_rxnfc, fs.location) -
			offsetof(struct compat_ethtool_rxnfc, fs.ring_cookie) !=
			offsetof(struct ethtool_rxnfc, fs.location) -
			offsetof(struct ethtool_rxnfc, fs.ring_cookie));

		if (copy_in_user(rxnfc, compat_rxnfc,
				 (void __user *)(&rxnfc->fs.m_ext + 1) -
				 (void __user *)rxnfc) ||
		    copy_in_user(&rxnfc->fs.ring_cookie,
				 &compat_rxnfc->fs.ring_cookie,
				 (void __user *)(&rxnfc->fs.location + 1) -
				 (void __user *)&rxnfc->fs.ring_cookie))
			return -EFAULT;
		if (ethcmd == ETHTOOL_GRXCLSRLALL) {
			if (put_user(rule_cnt, &rxnfc->rule_cnt))
				return -EFAULT;
		} else if (copy_in_user(&rxnfc->rule_cnt,
					&compat_rxnfc->rule_cnt,
					sizeof(rxnfc->rule_cnt)))
			return -EFAULT;
	}

	ret = dev_ioctl(net, SIOCETHTOOL, &ifr, NULL);
	if (ret)
		return ret;

	if (convert_out) {
		if (copy_in_user(compat_rxnfc, rxnfc,
				 (const void __user *)(&rxnfc->fs.m_ext + 1) -
				 (const void __user *)rxnfc) ||
		    copy_in_user(&compat_rxnfc->fs.ring_cookie,
				 &rxnfc->fs.ring_cookie,
				 (const void __user *)(&rxnfc->fs.location + 1) -
				 (const void __user *)&rxnfc->fs.ring_cookie) ||
		    copy_in_user(&compat_rxnfc->rule_cnt, &rxnfc->rule_cnt,
				 sizeof(rxnfc->rule_cnt)))
			return -EFAULT;

		if (ethcmd == ETHTOOL_GRXCLSRLALL) {
			/* As an optimisation, we only copy the actual
			 * number of rules that the underlying
			 * function returned.  Since Mallory might
			 * change the rule count in user memory, we
			 * check that it is less than the rule count
			 * originally given (as the user buffer size),
			 * which has been range-checked.
			 */
			if (get_user(actual_rule_cnt, &rxnfc->rule_cnt))
				return -EFAULT;
			if (actual_rule_cnt < rule_cnt)
				rule_cnt = actual_rule_cnt;
			if (copy_in_user(&compat_rxnfc->rule_locs[0],
					 &rxnfc->rule_locs[0],
					 rule_cnt * sizeof(u32)))
				return -EFAULT;
		}
	}

	return 0;
}

static int compat_siocwandev(struct net *net, struct compat_ifreq __user *uifr32)
{
	compat_uptr_t uptr32;
	struct ifreq ifr;
	void __user *saved;
	int err;

	if (copy_from_user(&ifr, uifr32, sizeof(struct compat_ifreq)))
		return -EFAULT;

	if (get_user(uptr32, &uifr32->ifr_settings.ifs_ifsu))
		return -EFAULT;

	saved = ifr.ifr_settings.ifs_ifsu.raw_hdlc;
	ifr.ifr_settings.ifs_ifsu.raw_hdlc = compat_ptr(uptr32);

	err = dev_ioctl(net, SIOCWANDEV, &ifr, NULL);
	if (!err) {
		ifr.ifr_settings.ifs_ifsu.raw_hdlc = saved;
		if (copy_to_user(uifr32, &ifr, sizeof(struct compat_ifreq)))
			err = -EFAULT;
	}
	return err;
}

/* Handle ioctls that use ifreq::ifr_data and just need struct ifreq converted */
static int compat_ifr_data_ioctl(struct net *net, unsigned int cmd,
				 struct compat_ifreq __user *u_ifreq32)
{
	struct ifreq ifreq;
	u32 data32;

	if (copy_from_user(ifreq.ifr_name, u_ifreq32->ifr_name, IFNAMSIZ))
		return -EFAULT;
	if (get_user(data32, &u_ifreq32->ifr_data))
		return -EFAULT;
	ifreq.ifr_data = compat_ptr(data32);

	return dev_ioctl(net, cmd, &ifreq, NULL);
}

static int compat_ifreq_ioctl(struct net *net, struct socket *sock,
			      unsigned int cmd,
			      struct compat_ifreq __user *uifr32)
{
	struct ifreq __user *uifr;
	int err;

	/* Handle the fact that while struct ifreq has the same *layout* on
	 * 32/64 for everything but ifreq::ifru_ifmap and ifreq::ifru_data,
	 * which are handled elsewhere, it still has different *size* due to
	 * ifreq::ifru_ifmap (which is 16 bytes on 32 bit, 24 bytes on 64-bit,
	 * resulting in struct ifreq being 32 and 40 bytes respectively).
	 * As a result, if the struct happens to be at the end of a page and
	 * the next page isn't readable/writable, we get a fault. To prevent
	 * that, copy back and forth to the full size.
	 */

	uifr = compat_alloc_user_space(sizeof(*uifr));
	if (copy_in_user(uifr, uifr32, sizeof(*uifr32)))
		return -EFAULT;

	err = sock_do_ioctl(net, sock, cmd, (unsigned long)uifr);

	if (!err) {
		switch (cmd) {
		case SIOCGIFFLAGS:
		case SIOCGIFMETRIC:
		case SIOCGIFMTU:
		case SIOCGIFMEM:
		case SIOCGIFHWADDR:
		case SIOCGIFINDEX:
		case SIOCGIFADDR:
		case SIOCGIFBRDADDR:
		case SIOCGIFDSTADDR:
		case SIOCGIFNETMASK:
		case SIOCGIFPFLAGS:
		case SIOCGIFTXQLEN:
		case SIOCGMIIPHY:
		case SIOCGMIIREG:
		case SIOCGIFNAME:
			if (copy_in_user(uifr32, uifr, sizeof(*uifr32)))
				err = -EFAULT;
			break;
		}
	}
	return err;
}

static int compat_sioc_ifmap(struct net *net, unsigned int cmd,
			struct compat_ifreq __user *uifr32)
{
	struct ifreq ifr;
	struct compat_ifmap __user *uifmap32;
	int err;

	uifmap32 = &uifr32->ifr_ifru.ifru_map;
	err = copy_from_user(&ifr, uifr32, sizeof(ifr.ifr_name));
	err |= get_user(ifr.ifr_map.mem_start, &uifmap32->mem_start);
	err |= get_user(ifr.ifr_map.mem_end, &uifmap32->mem_end);
	err |= get_user(ifr.ifr_map.base_addr, &uifmap32->base_addr);
	err |= get_user(ifr.ifr_map.irq, &uifmap32->irq);
	err |= get_user(ifr.ifr_map.dma, &uifmap32->dma);
	err |= get_user(ifr.ifr_map.port, &uifmap32->port);
	if (err)
		return -EFAULT;

	err = dev_ioctl(net, cmd, &ifr, NULL);

	if (cmd == SIOCGIFMAP && !err) {
		err = copy_to_user(uifr32, &ifr, sizeof(ifr.ifr_name));
		err |= put_user(ifr.ifr_map.mem_start, &uifmap32->mem_start);
		err |= put_user(ifr.ifr_map.mem_end, &uifmap32->mem_end);
		err |= put_user(ifr.ifr_map.base_addr, &uifmap32->base_addr);
		err |= put_user(ifr.ifr_map.irq, &uifmap32->irq);
		err |= put_user(ifr.ifr_map.dma, &uifmap32->dma);
		err |= put_user(ifr.ifr_map.port, &uifmap32->port);
		if (err)
			err = -EFAULT;
	}
	return err;
}

/* Since old style bridge ioctl's endup using SIOCDEVPRIVATE
 * for some operations; this forces use of the newer bridge-utils that
 * use compatible ioctls
 */
static int old_bridge_ioctl(compat_ulong_t __user *argp)
{
	compat_ulong_t tmp;

	if (get_user(tmp, argp))
		return -EFAULT;
	if (tmp == BRCTL_GET_VERSION)
		return BRCTL_VERSION + 1;
	return -EINVAL;
}

static int compat_sock_ioctl_trans(struct file *file, struct socket *sock,
			 unsigned int cmd, unsigned long arg)
{
	void __user *argp = compat_ptr(arg);
	struct sock *sk = sock->sk;
	struct net *net = sock_net(sk);

	if (cmd >= SIOCDEVPRIVATE && cmd <= (SIOCDEVPRIVATE + 15))
		return compat_ifr_data_ioctl(net, cmd, argp);

	switch (cmd) {
	case SIOCSIFBR:
	case SIOCGIFBR:
		return old_bridge_ioctl(argp);
	case SIOCGIFCONF:
		return compat_dev_ifconf(net, argp);
	case SIOCETHTOOL:
		return ethtool_ioctl(net, argp);
	case SIOCWANDEV:
		return compat_siocwandev(net, argp);
	case SIOCGIFMAP:
	case SIOCSIFMAP:
		return compat_sioc_ifmap(net, cmd, argp);
	case SIOCGSTAMP_OLD:
	case SIOCGSTAMPNS_OLD:
		if (!sock->ops->gettstamp)
			return -ENOIOCTLCMD;
		return sock->ops->gettstamp(sock, argp, cmd == SIOCGSTAMP_OLD,
					    !COMPAT_USE_64BIT_TIME);

	case SIOCBONDSLAVEINFOQUERY:
	case SIOCBONDINFOQUERY:
	case SIOCSHWTSTAMP:
	case SIOCGHWTSTAMP:
		return compat_ifr_data_ioctl(net, cmd, argp);

	case FIOSETOWN:
	case SIOCSPGRP:
	case FIOGETOWN:
	case SIOCGPGRP:
	case SIOCBRADDBR:
	case SIOCBRDELBR:
	case SIOCGIFVLAN:
	case SIOCSIFVLAN:
	case SIOCGSKNS:
	case SIOCGSTAMP_NEW:
	case SIOCGSTAMPNS_NEW:
		return sock_ioctl(file, cmd, arg);

	case SIOCGIFFLAGS:
	case SIOCSIFFLAGS:
	case SIOCGIFMETRIC:
	case SIOCSIFMETRIC:
	case SIOCGIFMTU:
	case SIOCSIFMTU:
	case SIOCGIFMEM:
	case SIOCSIFMEM:
	case SIOCGIFHWADDR:
	case SIOCSIFHWADDR:
	case SIOCADDMULTI:
	case SIOCDELMULTI:
	case SIOCGIFINDEX:
	case SIOCGIFADDR:
	case SIOCSIFADDR:
	case SIOCSIFHWBROADCAST:
	case SIOCDIFADDR:
	case SIOCGIFBRDADDR:
	case SIOCSIFBRDADDR:
	case SIOCGIFDSTADDR:
	case SIOCSIFDSTADDR:
	case SIOCGIFNETMASK:
	case SIOCSIFNETMASK:
	case SIOCSIFPFLAGS:
	case SIOCGIFPFLAGS:
	case SIOCGIFTXQLEN:
	case SIOCSIFTXQLEN:
	case SIOCBRADDIF:
	case SIOCBRDELIF:
	case SIOCGIFNAME:
	case SIOCSIFNAME:
	case SIOCGMIIPHY:
	case SIOCGMIIREG:
	case SIOCSMIIREG:
	case SIOCBONDENSLAVE:
	case SIOCBONDRELEASE:
	case SIOCBONDSETHWADDR:
	case SIOCBONDCHANGEACTIVE:
		return compat_ifreq_ioctl(net, sock, cmd, argp);

	case SIOCSARP:
	case SIOCGARP:
	case SIOCDARP:
	case SIOCOUTQ:
	case SIOCOUTQNSD:
	case SIOCATMARK:
		return sock_do_ioctl(net, sock, cmd, arg);
	}

	return -ENOIOCTLCMD;
}

static long compat_sock_ioctl(struct file *file, unsigned int cmd,
			      unsigned long arg)
{
	struct socket *sock = file->private_data;
	int ret = -ENOIOCTLCMD;
	struct sock *sk;
	struct net *net;

	sk = sock->sk;
	net = sock_net(sk);

	if (sock->ops->compat_ioctl)
		ret = sock->ops->compat_ioctl(sock, cmd, arg);

	if (ret == -ENOIOCTLCMD &&
	    (cmd >= SIOCIWFIRST && cmd <= SIOCIWLAST))
		ret = compat_wext_handle_ioctl(net, cmd, arg);

	if (ret == -ENOIOCTLCMD)
		ret = compat_sock_ioctl_trans(file, sock, cmd, arg);

	return ret;
}
#endif

/**
 *	kernel_bind - bind an address to a socket (kernel space)
 *	@sock: socket
 *	@addr: address
 *	@addrlen: length of address
 *
 *	Returns 0 or an error.
 */

int kernel_bind(struct socket *sock, struct sockaddr *addr, int addrlen)
{
	return sock->ops->bind(sock, addr, addrlen);
}
EXPORT_SYMBOL(kernel_bind);

/**
 *	kernel_listen - move socket to listening state (kernel space)
 *	@sock: socket
 *	@backlog: pending connections queue size
 *
 *	Returns 0 or an error.
 */

int kernel_listen(struct socket *sock, int backlog)
{
	return sock->ops->listen(sock, backlog);
}
EXPORT_SYMBOL(kernel_listen);

/**
 *	kernel_accept - accept a connection (kernel space)
 *	@sock: listening socket
 *	@newsock: new connected socket
 *	@flags: flags
 *
 *	@flags must be SOCK_CLOEXEC, SOCK_NONBLOCK or 0.
 *	If it fails, @newsock is guaranteed to be %NULL.
 *	Returns 0 or an error.
 */

int kernel_accept(struct socket *sock, struct socket **newsock, int flags)
{
	struct sock *sk = sock->sk;
	int err;

	err = sock_create_lite(sk->sk_family, sk->sk_type, sk->sk_protocol,
			       newsock);
	if (err < 0)
		goto done;

	err = sock->ops->accept(sock, *newsock, flags, true);
	if (err < 0) {
		sock_release(*newsock);
		*newsock = NULL;
		goto done;
	}

	(*newsock)->ops = sock->ops;
	__module_get((*newsock)->ops->owner);

done:
	return err;
}
EXPORT_SYMBOL(kernel_accept);

/**
 *	kernel_connect - connect a socket (kernel space)
 *	@sock: socket
 *	@addr: address
 *	@addrlen: address length
 *	@flags: flags (O_NONBLOCK, ...)
 *
 *	For datagram sockets, @addr is the addres to which datagrams are sent
 *	by default, and the only address from which datagrams are received.
 *	For stream sockets, attempts to connect to @addr.
 *	Returns 0 or an error code.
 */

int kernel_connect(struct socket *sock, struct sockaddr *addr, int addrlen,
		   int flags)
{
	return sock->ops->connect(sock, addr, addrlen, flags);
}
EXPORT_SYMBOL(kernel_connect);

/**
 *	kernel_getsockname - get the address which the socket is bound (kernel space)
 *	@sock: socket
 *	@addr: address holder
 *
 * 	Fills the @addr pointer with the address which the socket is bound.
 *	Returns 0 or an error code.
 */

int kernel_getsockname(struct socket *sock, struct sockaddr *addr)
{
	return sock->ops->getname(sock, addr, 0);
}
EXPORT_SYMBOL(kernel_getsockname);

/**
 *	kernel_getpeername - get the address which the socket is connected (kernel space)
 *	@sock: socket
 *	@addr: address holder
 *
 * 	Fills the @addr pointer with the address which the socket is connected.
 *	Returns 0 or an error code.
 */

int kernel_getpeername(struct socket *sock, struct sockaddr *addr)
{
	return sock->ops->getname(sock, addr, 1);
}
EXPORT_SYMBOL(kernel_getpeername);

/**
 *	kernel_sendpage - send a &page through a socket (kernel space)
 *	@sock: socket
 *	@page: page
 *	@offset: page offset
 *	@size: total size in bytes
 *	@flags: flags (MSG_DONTWAIT, ...)
 *
 *	Returns the total amount sent in bytes or an error.
 */

int kernel_sendpage(struct socket *sock, struct page *page, int offset,
		    size_t size, int flags)
{
	if (sock->ops->sendpage) {
		/* Warn in case the improper page to zero-copy send */
		WARN_ONCE(!sendpage_ok(page), "improper page for zero-copy send");
		return sock->ops->sendpage(sock, page, offset, size, flags);
	}
	return sock_no_sendpage(sock, page, offset, size, flags);
}
EXPORT_SYMBOL(kernel_sendpage);

/**
 *	kernel_sendpage_locked - send a &page through the locked sock (kernel space)
 *	@sk: sock
 *	@page: page
 *	@offset: page offset
 *	@size: total size in bytes
 *	@flags: flags (MSG_DONTWAIT, ...)
 *
 *	Returns the total amount sent in bytes or an error.
 *	Caller must hold @sk.
 */

int kernel_sendpage_locked(struct sock *sk, struct page *page, int offset,
			   size_t size, int flags)
{
	struct socket *sock = sk->sk_socket;

	if (sock->ops->sendpage_locked)
		return sock->ops->sendpage_locked(sk, page, offset, size,
						  flags);

	return sock_no_sendpage_locked(sk, page, offset, size, flags);
}
EXPORT_SYMBOL(kernel_sendpage_locked);

/**
 *	kernel_sock_shutdown - shut down part of a full-duplex connection (kernel space)
 *	@sock: socket
 *	@how: connection part
 *
 *	Returns 0 or an error.
 */

int kernel_sock_shutdown(struct socket *sock, enum sock_shutdown_cmd how)
{
	return sock->ops->shutdown(sock, how);
}
EXPORT_SYMBOL(kernel_sock_shutdown);

/**
 *	kernel_sock_ip_overhead - returns the IP overhead imposed by a socket
 *	@sk: socket
 *
 *	This routine returns the IP overhead imposed by a socket i.e.
 *	the length of the underlying IP header, depending on whether
 *	this is an IPv4 or IPv6 socket and the length from IP options turned
 *	on at the socket. Assumes that the caller has a lock on the socket.
 */

u32 kernel_sock_ip_overhead(struct sock *sk)
{
	struct inet_sock *inet;
	struct ip_options_rcu *opt;
	u32 overhead = 0;
#if IS_ENABLED(CONFIG_IPV6)
	struct ipv6_pinfo *np;
	struct ipv6_txoptions *optv6 = NULL;
#endif /* IS_ENABLED(CONFIG_IPV6) */

	if (!sk)
		return overhead;

	switch (sk->sk_family) {
	case AF_INET:
		inet = inet_sk(sk);
		overhead += sizeof(struct iphdr);
		opt = rcu_dereference_protected(inet->inet_opt,
						sock_owned_by_user(sk));
		if (opt)
			overhead += opt->opt.optlen;
		return overhead;
#if IS_ENABLED(CONFIG_IPV6)
	case AF_INET6:
		np = inet6_sk(sk);
		overhead += sizeof(struct ipv6hdr);
		if (np)
			optv6 = rcu_dereference_protected(np->opt,
							  sock_owned_by_user(sk));
		if (optv6)
			overhead += (optv6->opt_flen + optv6->opt_nflen);
		return overhead;
#endif /* IS_ENABLED(CONFIG_IPV6) */
	default: /* Returns 0 overhead if the socket is not ipv4 or ipv6 */
		return overhead;
	}
}
EXPORT_SYMBOL(kernel_sock_ip_overhead);<|MERGE_RESOLUTION|>--- conflicted
+++ resolved
@@ -464,13 +464,9 @@
  *
  *	On failure returns %NULL.
  */
-<<<<<<< HEAD
+
 //如果此file为socket file,则返回socket,否则返回NULL
-struct socket *sock_from_file(struct file *file, int *err)
-=======
-
 struct socket *sock_from_file(struct file *file)
->>>>>>> e71ba945
 {
 	if (file->f_op == &socket_file_ops)
 		return file->private_data;	/* set in sock_map_fd */
