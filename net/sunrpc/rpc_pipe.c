--- conflicted
+++ resolved
@@ -1190,12 +1190,7 @@
 struct dentry *rpc_d_lookup_sb(const struct super_block *sb,
 			       const unsigned char *dir_name)
 {
-<<<<<<< HEAD
-	struct qstr dir = QSTR_INIT(dir_name, strlen(dir_name));
-	return d_hash_and_lookup(sb->s_root, &dir);/*查询dir_name对应的dentry*/
-=======
-	return try_lookup_noperm(&QSTR(dir_name), sb->s_root);
->>>>>>> 155a3c00
+	return try_lookup_noperm(&QSTR(dir_name), sb->s_root);/*查询dir_name对应的dentry*/
 }
 EXPORT_SYMBOL_GPL(rpc_d_lookup_sb);
 
