// SPDX-License-Identifier: GPL-2.0-only
/*
 *  linux/net/sunrpc/xprt.c
 *
 *  This is a generic RPC call interface supporting congestion avoidance,
 *  and asynchronous calls.
 *
 *  The interface works like this:
 *
 *  -	When a process places a call, it allocates a request slot if
 *	one is available. Otherwise, it sleeps on the backlog queue
 *	(xprt_reserve).
 *  -	Next, the caller puts together the RPC message, stuffs it into
 *	the request struct, and calls xprt_transmit().
 *  -	xprt_transmit sends the message and installs the caller on the
 *	transport's wait list. At the same time, if a reply is expected,
 *	it installs a timer that is run after the packet's timeout has
 *	expired.
 *  -	When a packet arrives, the data_ready handler walks the list of
 *	pending requests for that transport. If a matching XID is found, the
 *	caller is woken up, and the timer removed.
 *  -	When no reply arrives within the timeout interval, the timer is
 *	fired by the kernel and runs xprt_timer(). It either adjusts the
 *	timeout values (minor timeout) or wakes up the caller with a status
 *	of -ETIMEDOUT.
 *  -	When the caller receives a notification from RPC that a reply arrived,
 *	it should release the RPC slot, and process the reply.
 *	If the call timed out, it may choose to retry the operation by
 *	adjusting the initial timeout value, and simply calling rpc_call
 *	again.
 *
 *  Support for async RPC is done through a set of RPC-specific scheduling
 *  primitives that `transparently' work for processes as well as async
 *  tasks that rely on callbacks.
 *
 *  Copyright (C) 1995-1997, Olaf Kirch <okir@monad.swb.de>
 *
 *  Transport switch API copyright (C) 2005, Chuck Lever <cel@netapp.com>
 */

#include <linux/module.h>

#include <linux/types.h>
#include <linux/interrupt.h>
#include <linux/workqueue.h>
#include <linux/net.h>
#include <linux/ktime.h>

#include <linux/sunrpc/clnt.h>
#include <linux/sunrpc/metrics.h>
#include <linux/sunrpc/bc_xprt.h>
#include <linux/rcupdate.h>
#include <linux/sched/mm.h>

#include <trace/events/sunrpc.h>

#include "sunrpc.h"
#include "sysfs.h"
#include "fail.h"

/*
 * Local variables
 */

#if IS_ENABLED(CONFIG_SUNRPC_DEBUG)
# define RPCDBG_FACILITY	RPCDBG_XPRT
#endif

/*
 * Local functions
 */
static void	xprt_init(struct rpc_xprt *xprt, struct net *net);
static __be32	xprt_alloc_xid(struct rpc_xprt *xprt);
static void	xprt_destroy(struct rpc_xprt *xprt);
static void	xprt_request_init(struct rpc_task *task);
static int	xprt_request_prepare(struct rpc_rqst *req, struct xdr_buf *buf);

static DEFINE_SPINLOCK(xprt_list_lock);
static LIST_HEAD(xprt_list);/*用于注册系统支持的transport*/

static unsigned long xprt_request_timeout(const struct rpc_rqst *req)
{
	unsigned long timeout = jiffies + req->rq_timeout;

	if (time_before(timeout, req->rq_majortimeo))
		return timeout;
	return req->rq_majortimeo;
}

/**
 * xprt_register_transport - register a transport implementation
 * @transport: transport to register
 *
 * If a transport implementation is loaded as a kernel module, it can
 * call this interface to make itself known to the RPC client.
 *
 * Returns:
 * 0:		transport successfully registered
 * -EEXIST:	transport already registered
 * -EINVAL:	transport module being unloaded
 */
int xprt_register_transport(struct xprt_class *transport)
{
	struct xprt_class *t;
	int result;

	result = -EEXIST;
	spin_lock(&xprt_list_lock);
	list_for_each_entry(t, &xprt_list, list) {
		/* don't register the same transport class twice */
		if (t->ident == transport->ident)
			/*id相等，已存在不再加入，跳出*/
			goto out;
	}

	list_add_tail(&transport->list, &xprt_list);/*添加待注册的transport*/
	printk(KERN_INFO "RPC: Registered %s transport module.\n",
	       transport->name);
	result = 0;

out:
	spin_unlock(&xprt_list_lock);
	return result;
}
EXPORT_SYMBOL_GPL(xprt_register_transport);

/**
 * xprt_unregister_transport - unregister a transport implementation
 * @transport: transport to unregister
 *
 * Returns:
 * 0:		transport successfully unregistered
 * -ENOENT:	transport never registered
 */
int xprt_unregister_transport(struct xprt_class *transport)
{
	struct xprt_class *t;
	int result;

	result = 0;
	spin_lock(&xprt_list_lock);
	list_for_each_entry(t, &xprt_list, list) {
		if (t == transport) {
			printk(KERN_INFO
				"RPC: Unregistered %s transport module.\n",
				transport->name);
			list_del_init(&transport->list);
			goto out;
		}
	}
	result = -ENOENT;

out:
	spin_unlock(&xprt_list_lock);
	return result;
}
EXPORT_SYMBOL_GPL(xprt_unregister_transport);

static void
xprt_class_release(const struct xprt_class *t)
{
	module_put(t->owner);
}

/*通过id查找xptr_class,其对应的是transport,例如xs_local_transport*/
static const struct xprt_class *
xprt_class_find_by_ident_locked(int ident)
{
	const struct xprt_class *t;

	list_for_each_entry(t, &xprt_list, list) {
		if (t->ident != ident)
			continue;
		if (!try_module_get(t->owner))
			continue;
		return t;
	}
	return NULL;
}

static const struct xprt_class *
xprt_class_find_by_ident(int ident)
{
	const struct xprt_class *t;

	spin_lock(&xprt_list_lock);
	/*取ident对应的xs_local_transport*/
	t = xprt_class_find_by_ident_locked(ident);
	spin_unlock(&xprt_list_lock);
	return t;
}

static const struct xprt_class *
xprt_class_find_by_netid_locked(const char *netid)
{
	const struct xprt_class *t;
	unsigned int i;

	list_for_each_entry(t, &xprt_list, list) {
		for (i = 0; t->netid[i][0] != '\0'; i++) {
			if (strcmp(t->netid[i], netid) != 0)
				continue;
			if (!try_module_get(t->owner))
				continue;
			return t;
		}
	}
	return NULL;
}

static const struct xprt_class *
xprt_class_find_by_netid(const char *netid)
{
	const struct xprt_class *t;

	spin_lock(&xprt_list_lock);
	t = xprt_class_find_by_netid_locked(netid);
	if (!t) {
		spin_unlock(&xprt_list_lock);
		request_module("rpc%s", netid);
		spin_lock(&xprt_list_lock);
		t = xprt_class_find_by_netid_locked(netid);
	}
	spin_unlock(&xprt_list_lock);
	return t;
}

/**
 * xprt_find_transport_ident - convert a netid into a transport identifier
 * @netid: transport to load
 *
 * Returns:
 * > 0:		transport identifier
 * -ENOENT:	transport module not available
 */
int xprt_find_transport_ident(const char *netid)
{
	const struct xprt_class *t;
	int ret;

	t = xprt_class_find_by_netid(netid);
	if (!t)
		return -ENOENT;
	ret = t->ident;
	xprt_class_release(t);
	return ret;
}
EXPORT_SYMBOL_GPL(xprt_find_transport_ident);

static void xprt_clear_locked(struct rpc_xprt *xprt)
{
	xprt->snd_task = NULL;
	if (!test_bit(XPRT_CLOSE_WAIT, &xprt->state))
		clear_bit_unlock(XPRT_LOCKED, &xprt->state);
	else
		queue_work(xprtiod_workqueue, &xprt->task_cleanup);
}

/**
 * xprt_reserve_xprt - serialize write access to transports
 * @task: task that is requesting access to the transport
 * @xprt: pointer to the target transport
 *
 * This prevents mixing the payload of separate requests, and prevents
 * transport connects from colliding with writes.  No congestion control
 * is provided.
 */
int xprt_reserve_xprt(struct rpc_xprt *xprt, struct rpc_task *task)
{
	struct rpc_rqst *req = task->tk_rqstp;

	if (test_and_set_bit(XPRT_LOCKED, &xprt->state)) {
		if (task == xprt->snd_task)
			goto out_locked;
		goto out_sleep;
	}
	if (test_bit(XPRT_WRITE_SPACE, &xprt->state))
		goto out_unlock;
	xprt->snd_task = task;

out_locked:
	trace_xprt_reserve_xprt(xprt, task);
	return 1;

out_unlock:
	xprt_clear_locked(xprt);
out_sleep:
	task->tk_status = -EAGAIN;
	if (RPC_IS_SOFT(task) || RPC_IS_SOFTCONN(task))
		rpc_sleep_on_timeout(&xprt->sending, task, NULL,
				xprt_request_timeout(req));
	else
		rpc_sleep_on(&xprt->sending, task, NULL);
	return 0;
}
EXPORT_SYMBOL_GPL(xprt_reserve_xprt);

static bool
xprt_need_congestion_window_wait(struct rpc_xprt *xprt)
{
	return test_bit(XPRT_CWND_WAIT, &xprt->state);
}

static void
xprt_set_congestion_window_wait(struct rpc_xprt *xprt)
{
	if (!list_empty(&xprt->xmit_queue)) {
		/* Peek at head of queue to see if it can make progress */
		if (list_first_entry(&xprt->xmit_queue, struct rpc_rqst,
					rq_xmit)->rq_cong)
			return;
	}
	set_bit(XPRT_CWND_WAIT, &xprt->state);
}

static void
xprt_test_and_clear_congestion_window_wait(struct rpc_xprt *xprt)
{
	if (!RPCXPRT_CONGESTED(xprt))
		clear_bit(XPRT_CWND_WAIT, &xprt->state);
}

/*
 * xprt_reserve_xprt_cong - serialize write access to transports
 * @task: task that is requesting access to the transport
 *
 * Same as xprt_reserve_xprt, but Van Jacobson congestion control is
 * integrated into the decision of whether a request is allowed to be
 * woken up and given access to the transport.
 * Note that the lock is only granted if we know there are free slots.
 */
int xprt_reserve_xprt_cong(struct rpc_xprt *xprt, struct rpc_task *task)
{
	struct rpc_rqst *req = task->tk_rqstp;

	if (test_and_set_bit(XPRT_LOCKED, &xprt->state)) {
		if (task == xprt->snd_task)
			goto out_locked;
		goto out_sleep;
	}
	if (req == NULL) {
		xprt->snd_task = task;
		goto out_locked;
	}
	if (test_bit(XPRT_WRITE_SPACE, &xprt->state))
		goto out_unlock;
	if (!xprt_need_congestion_window_wait(xprt)) {
		xprt->snd_task = task;
		goto out_locked;
	}
out_unlock:
	xprt_clear_locked(xprt);
out_sleep:
	task->tk_status = -EAGAIN;
	if (RPC_IS_SOFT(task) || RPC_IS_SOFTCONN(task))
		rpc_sleep_on_timeout(&xprt->sending, task, NULL,
				xprt_request_timeout(req));
	else
		rpc_sleep_on(&xprt->sending, task, NULL);
	return 0;
out_locked:
	trace_xprt_reserve_cong(xprt, task);
	return 1;
}
EXPORT_SYMBOL_GPL(xprt_reserve_xprt_cong);

static inline int xprt_lock_write(struct rpc_xprt *xprt, struct rpc_task *task)
{
	int retval;

	if (test_bit(XPRT_LOCKED, &xprt->state) && xprt->snd_task == task)
		return 1;
	spin_lock(&xprt->transport_lock);
	retval = xprt->ops->reserve_xprt(xprt, task);
	spin_unlock(&xprt->transport_lock);
	return retval;
}

static bool __xprt_lock_write_func(struct rpc_task *task, void *data)
{
	struct rpc_xprt *xprt = data;

	xprt->snd_task = task;
	return true;
}

static void __xprt_lock_write_next(struct rpc_xprt *xprt)
{
	if (test_and_set_bit(XPRT_LOCKED, &xprt->state))
		return;
	if (test_bit(XPRT_WRITE_SPACE, &xprt->state))
		goto out_unlock;
	if (rpc_wake_up_first_on_wq(xprtiod_workqueue, &xprt->sending,
				__xprt_lock_write_func, xprt))
		return;
out_unlock:
	xprt_clear_locked(xprt);
}

static void __xprt_lock_write_next_cong(struct rpc_xprt *xprt)
{
	if (test_and_set_bit(XPRT_LOCKED, &xprt->state))
		return;
	if (test_bit(XPRT_WRITE_SPACE, &xprt->state))
		goto out_unlock;
	if (xprt_need_congestion_window_wait(xprt))
		goto out_unlock;
	if (rpc_wake_up_first_on_wq(xprtiod_workqueue, &xprt->sending,
				__xprt_lock_write_func, xprt))
		return;
out_unlock:
	xprt_clear_locked(xprt);
}

/**
 * xprt_release_xprt - allow other requests to use a transport
 * @xprt: transport with other tasks potentially waiting
 * @task: task that is releasing access to the transport
 *
 * Note that "task" can be NULL.  No congestion control is provided.
 */
void xprt_release_xprt(struct rpc_xprt *xprt, struct rpc_task *task)
{
	if (xprt->snd_task == task) {
		xprt_clear_locked(xprt);
		__xprt_lock_write_next(xprt);
	}
	trace_xprt_release_xprt(xprt, task);
}
EXPORT_SYMBOL_GPL(xprt_release_xprt);

/**
 * xprt_release_xprt_cong - allow other requests to use a transport
 * @xprt: transport with other tasks potentially waiting
 * @task: task that is releasing access to the transport
 *
 * Note that "task" can be NULL.  Another task is awoken to use the
 * transport if the transport's congestion window allows it.
 */
void xprt_release_xprt_cong(struct rpc_xprt *xprt, struct rpc_task *task)
{
	if (xprt->snd_task == task) {
		xprt_clear_locked(xprt);
		__xprt_lock_write_next_cong(xprt);
	}
	trace_xprt_release_cong(xprt, task);
}
EXPORT_SYMBOL_GPL(xprt_release_xprt_cong);

void xprt_release_write(struct rpc_xprt *xprt, struct rpc_task *task)
{
	if (xprt->snd_task != task)
		return;
	spin_lock(&xprt->transport_lock);
	xprt->ops->release_xprt(xprt, task);
	spin_unlock(&xprt->transport_lock);
}

/*
 * Van Jacobson congestion avoidance. Check if the congestion window
 * overflowed. Put the task to sleep if this is the case.
 */
static int
__xprt_get_cong(struct rpc_xprt *xprt, struct rpc_rqst *req)
{
	if (req->rq_cong)
		return 1;
	trace_xprt_get_cong(xprt, req->rq_task);
	if (RPCXPRT_CONGESTED(xprt)) {
		xprt_set_congestion_window_wait(xprt);
		return 0;
	}
	req->rq_cong = 1;
	xprt->cong += RPC_CWNDSCALE;
	return 1;
}

/*
 * Adjust the congestion window, and wake up the next task
 * that has been sleeping due to congestion
 */
static void
__xprt_put_cong(struct rpc_xprt *xprt, struct rpc_rqst *req)
{
	if (!req->rq_cong)
		return;
	req->rq_cong = 0;
	xprt->cong -= RPC_CWNDSCALE;
	xprt_test_and_clear_congestion_window_wait(xprt);
	trace_xprt_put_cong(xprt, req->rq_task);
	__xprt_lock_write_next_cong(xprt);
}

/**
 * xprt_request_get_cong - Request congestion control credits
 * @xprt: pointer to transport
 * @req: pointer to RPC request
 *
 * Useful for transports that require congestion control.
 */
bool
xprt_request_get_cong(struct rpc_xprt *xprt, struct rpc_rqst *req)
{
	bool ret = false;

	if (req->rq_cong)
		return true;
	spin_lock(&xprt->transport_lock);
	ret = __xprt_get_cong(xprt, req) != 0;
	spin_unlock(&xprt->transport_lock);
	return ret;
}
EXPORT_SYMBOL_GPL(xprt_request_get_cong);

/**
 * xprt_release_rqst_cong - housekeeping when request is complete
 * @task: RPC request that recently completed
 *
 * Useful for transports that require congestion control.
 */
void xprt_release_rqst_cong(struct rpc_task *task)
{
	struct rpc_rqst *req = task->tk_rqstp;

	__xprt_put_cong(req->rq_xprt, req);
}
EXPORT_SYMBOL_GPL(xprt_release_rqst_cong);

static void xprt_clear_congestion_window_wait_locked(struct rpc_xprt *xprt)
{
	if (test_and_clear_bit(XPRT_CWND_WAIT, &xprt->state))
		__xprt_lock_write_next_cong(xprt);
}

/*
 * Clear the congestion window wait flag and wake up the next
 * entry on xprt->sending
 */
static void
xprt_clear_congestion_window_wait(struct rpc_xprt *xprt)
{
	if (test_and_clear_bit(XPRT_CWND_WAIT, &xprt->state)) {
		spin_lock(&xprt->transport_lock);
		__xprt_lock_write_next_cong(xprt);
		spin_unlock(&xprt->transport_lock);
	}
}

/**
 * xprt_adjust_cwnd - adjust transport congestion window
 * @xprt: pointer to xprt
 * @task: recently completed RPC request used to adjust window
 * @result: result code of completed RPC request
 *
 * The transport code maintains an estimate on the maximum number of out-
 * standing RPC requests, using a smoothed version of the congestion
 * avoidance implemented in 44BSD. This is basically the Van Jacobson
 * congestion algorithm: If a retransmit occurs, the congestion window is
 * halved; otherwise, it is incremented by 1/cwnd when
 *
 *	-	a reply is received and
 *	-	a full number of requests are outstanding and
 *	-	the congestion window hasn't been updated recently.
 */
void xprt_adjust_cwnd(struct rpc_xprt *xprt, struct rpc_task *task, int result)
{
	struct rpc_rqst *req = task->tk_rqstp;
	unsigned long cwnd = xprt->cwnd;

	if (result >= 0 && cwnd <= xprt->cong) {
		/* The (cwnd >> 1) term makes sure
		 * the result gets rounded properly. */
		cwnd += (RPC_CWNDSCALE * RPC_CWNDSCALE + (cwnd >> 1)) / cwnd;
		if (cwnd > RPC_MAXCWND(xprt))
			cwnd = RPC_MAXCWND(xprt);
		__xprt_lock_write_next_cong(xprt);
	} else if (result == -ETIMEDOUT) {
		cwnd >>= 1;
		if (cwnd < RPC_CWNDSCALE)
			cwnd = RPC_CWNDSCALE;
	}
	dprintk("RPC:       cong %ld, cwnd was %ld, now %ld\n",
			xprt->cong, xprt->cwnd, cwnd);
	xprt->cwnd = cwnd;
	__xprt_put_cong(xprt, req);
}
EXPORT_SYMBOL_GPL(xprt_adjust_cwnd);

/**
 * xprt_wake_pending_tasks - wake all tasks on a transport's pending queue
 * @xprt: transport with waiting tasks
 * @status: result code to plant in each task before waking it
 *
 */
void xprt_wake_pending_tasks(struct rpc_xprt *xprt, int status)
{
	if (status < 0)
		rpc_wake_up_status(&xprt->pending, status);
	else
		rpc_wake_up(&xprt->pending);
}
EXPORT_SYMBOL_GPL(xprt_wake_pending_tasks);

/**
 * xprt_wait_for_buffer_space - wait for transport output buffer to clear
 * @xprt: transport
 *
 * Note that we only set the timer for the case of RPC_IS_SOFT(), since
 * we don't in general want to force a socket disconnection due to
 * an incomplete RPC call transmission.
 */
void xprt_wait_for_buffer_space(struct rpc_xprt *xprt)
{
	set_bit(XPRT_WRITE_SPACE, &xprt->state);
}
EXPORT_SYMBOL_GPL(xprt_wait_for_buffer_space);

static bool
xprt_clear_write_space_locked(struct rpc_xprt *xprt)
{
	if (test_and_clear_bit(XPRT_WRITE_SPACE, &xprt->state)) {
		__xprt_lock_write_next(xprt);
		dprintk("RPC:       write space: waking waiting task on "
				"xprt %p\n", xprt);
		return true;
	}
	return false;
}

/**
 * xprt_write_space - wake the task waiting for transport output buffer space
 * @xprt: transport with waiting tasks
 *
 * Can be called in a soft IRQ context, so xprt_write_space never sleeps.
 */
bool xprt_write_space(struct rpc_xprt *xprt)
{
	bool ret;

	if (!test_bit(XPRT_WRITE_SPACE, &xprt->state))
		return false;
	spin_lock(&xprt->transport_lock);
	ret = xprt_clear_write_space_locked(xprt);
	spin_unlock(&xprt->transport_lock);
	return ret;
}
EXPORT_SYMBOL_GPL(xprt_write_space);

static unsigned long xprt_abs_ktime_to_jiffies(ktime_t abstime)
{
	s64 delta = ktime_to_ns(ktime_get() - abstime);
	return likely(delta >= 0) ?
		jiffies - nsecs_to_jiffies(delta) :
		jiffies + nsecs_to_jiffies(-delta);
}

static unsigned long xprt_calc_majortimeo(struct rpc_rqst *req,
		const struct rpc_timeout *to)
{
	unsigned long majortimeo = req->rq_timeout;

	if (to->to_exponential)
		majortimeo <<= to->to_retries;
	else
		majortimeo += to->to_increment * to->to_retries;
	if (majortimeo > to->to_maxval || majortimeo == 0)
		majortimeo = to->to_maxval;
	return majortimeo;
}

static void xprt_reset_majortimeo(struct rpc_rqst *req,
		const struct rpc_timeout *to)
{
	req->rq_majortimeo += xprt_calc_majortimeo(req, to);
}

static void xprt_reset_minortimeo(struct rpc_rqst *req)
{
	req->rq_minortimeo += req->rq_timeout;
}

static void xprt_init_majortimeo(struct rpc_task *task, struct rpc_rqst *req,
		const struct rpc_timeout *to)
{
	unsigned long time_init;
	struct rpc_xprt *xprt = req->rq_xprt;

	if (likely(xprt && xprt_connected(xprt)))
		time_init = jiffies;
	else
		time_init = xprt_abs_ktime_to_jiffies(task->tk_start);

	req->rq_timeout = to->to_initval;
	req->rq_majortimeo = time_init + xprt_calc_majortimeo(req, to);
	req->rq_minortimeo = time_init + req->rq_timeout;
}

/**
 * xprt_adjust_timeout - adjust timeout values for next retransmit
 * @req: RPC request containing parameters to use for the adjustment
 *
 */
int xprt_adjust_timeout(struct rpc_rqst *req)
{
	struct rpc_xprt *xprt = req->rq_xprt;
	const struct rpc_timeout *to = req->rq_task->tk_client->cl_timeout;
	int status = 0;

	if (time_before(jiffies, req->rq_majortimeo)) {
		if (time_before(jiffies, req->rq_minortimeo))
			return status;
		if (to->to_exponential)
			req->rq_timeout <<= 1;
		else
			req->rq_timeout += to->to_increment;
		if (to->to_maxval && req->rq_timeout >= to->to_maxval)
			req->rq_timeout = to->to_maxval;
		req->rq_retries++;
	} else {
		req->rq_timeout = to->to_initval;
		req->rq_retries = 0;
		xprt_reset_majortimeo(req, to);
		/* Reset the RTT counters == "slow start" */
		spin_lock(&xprt->transport_lock);
		rpc_init_rtt(req->rq_task->tk_client->cl_rtt, to->to_initval);
		spin_unlock(&xprt->transport_lock);
		status = -ETIMEDOUT;
	}
	xprt_reset_minortimeo(req);

	if (req->rq_timeout == 0) {
		printk(KERN_WARNING "xprt_adjust_timeout: rq_timeout = 0!\n");
		req->rq_timeout = 5 * HZ;
	}
	return status;
}

static void xprt_autoclose(struct work_struct *work)
{
	struct rpc_xprt *xprt =
		container_of(work, struct rpc_xprt, task_cleanup);
	unsigned int pflags = memalloc_nofs_save();

	trace_xprt_disconnect_auto(xprt);
	xprt->connect_cookie++;
	smp_mb__before_atomic();
	clear_bit(XPRT_CLOSE_WAIT, &xprt->state);
	xprt->ops->close(xprt);
	xprt_release_write(xprt, NULL);
	wake_up_bit(&xprt->state, XPRT_LOCKED);
	memalloc_nofs_restore(pflags);
}

/**
 * xprt_disconnect_done - mark a transport as disconnected
 * @xprt: transport to flag for disconnect
 *
 */
void xprt_disconnect_done(struct rpc_xprt *xprt)
{
	trace_xprt_disconnect_done(xprt);
	spin_lock(&xprt->transport_lock);
	xprt_clear_connected(xprt);
	xprt_clear_write_space_locked(xprt);
	xprt_clear_congestion_window_wait_locked(xprt);
	xprt_wake_pending_tasks(xprt, -ENOTCONN);
	spin_unlock(&xprt->transport_lock);
}
EXPORT_SYMBOL_GPL(xprt_disconnect_done);

/**
 * xprt_schedule_autoclose_locked - Try to schedule an autoclose RPC call
 * @xprt: transport to disconnect
 */
static void xprt_schedule_autoclose_locked(struct rpc_xprt *xprt)
{
	if (test_and_set_bit(XPRT_CLOSE_WAIT, &xprt->state))
		return;
	if (test_and_set_bit(XPRT_LOCKED, &xprt->state) == 0)
		queue_work(xprtiod_workqueue, &xprt->task_cleanup);
	else if (xprt->snd_task && !test_bit(XPRT_SND_IS_COOKIE, &xprt->state))
		rpc_wake_up_queued_task_set_status(&xprt->pending,
						   xprt->snd_task, -ENOTCONN);
}

/**
 * xprt_force_disconnect - force a transport to disconnect
 * @xprt: transport to disconnect
 *
 */
void xprt_force_disconnect(struct rpc_xprt *xprt)
{
	trace_xprt_disconnect_force(xprt);

	/* Don't race with the test_bit() in xprt_clear_locked() */
	spin_lock(&xprt->transport_lock);
	xprt_schedule_autoclose_locked(xprt);
	spin_unlock(&xprt->transport_lock);
}
EXPORT_SYMBOL_GPL(xprt_force_disconnect);

static unsigned int
xprt_connect_cookie(struct rpc_xprt *xprt)
{
	return READ_ONCE(xprt->connect_cookie);
}

static bool
xprt_request_retransmit_after_disconnect(struct rpc_task *task)
{
	struct rpc_rqst *req = task->tk_rqstp;
	struct rpc_xprt *xprt = req->rq_xprt;

	return req->rq_connect_cookie != xprt_connect_cookie(xprt) ||
		!xprt_connected(xprt);
}

/**
 * xprt_conditional_disconnect - force a transport to disconnect
 * @xprt: transport to disconnect
 * @cookie: 'connection cookie'
 *
 * This attempts to break the connection if and only if 'cookie' matches
 * the current transport 'connection cookie'. It ensures that we don't
 * try to break the connection more than once when we need to retransmit
 * a batch of RPC requests.
 *
 */
void xprt_conditional_disconnect(struct rpc_xprt *xprt, unsigned int cookie)
{
	/* Don't race with the test_bit() in xprt_clear_locked() */
	spin_lock(&xprt->transport_lock);
	if (cookie != xprt->connect_cookie)
		goto out;
	if (test_bit(XPRT_CLOSING, &xprt->state))
		goto out;
	xprt_schedule_autoclose_locked(xprt);
out:
	spin_unlock(&xprt->transport_lock);
}

static bool
xprt_has_timer(const struct rpc_xprt *xprt)
{
	return xprt->idle_timeout != 0;
}

static void
xprt_schedule_autodisconnect(struct rpc_xprt *xprt)
	__must_hold(&xprt->transport_lock)
{
	xprt->last_used = jiffies;
	if (RB_EMPTY_ROOT(&xprt->recv_queue) && xprt_has_timer(xprt))
		mod_timer(&xprt->timer, xprt->last_used + xprt->idle_timeout);
}

static void
xprt_init_autodisconnect(struct timer_list *t)
{
	struct rpc_xprt *xprt = timer_container_of(xprt, t, timer);

	if (!RB_EMPTY_ROOT(&xprt->recv_queue))
		return;
	/* Reset xprt->last_used to avoid connect/autodisconnect cycling */
	xprt->last_used = jiffies;
	if (test_and_set_bit(XPRT_LOCKED, &xprt->state))
		return;
	queue_work(xprtiod_workqueue, &xprt->task_cleanup);
}

#if IS_ENABLED(CONFIG_FAIL_SUNRPC)
static void xprt_inject_disconnect(struct rpc_xprt *xprt)
{
	if (!fail_sunrpc.ignore_client_disconnect &&
	    should_fail(&fail_sunrpc.attr, 1))
		xprt->ops->inject_disconnect(xprt);
}
#else
static inline void xprt_inject_disconnect(struct rpc_xprt *xprt)
{
}
#endif

bool xprt_lock_connect(struct rpc_xprt *xprt,
		struct rpc_task *task,
		void *cookie)
{
	bool ret = false;

	spin_lock(&xprt->transport_lock);
	if (!test_bit(XPRT_LOCKED, &xprt->state))
		goto out;
	if (xprt->snd_task != task)
		goto out;
	set_bit(XPRT_SND_IS_COOKIE, &xprt->state);
	xprt->snd_task = cookie;
	ret = true;
out:
	spin_unlock(&xprt->transport_lock);
	return ret;
}
EXPORT_SYMBOL_GPL(xprt_lock_connect);

void xprt_unlock_connect(struct rpc_xprt *xprt, void *cookie)
{
	spin_lock(&xprt->transport_lock);
	if (xprt->snd_task != cookie)
		goto out;
	if (!test_bit(XPRT_LOCKED, &xprt->state))
		goto out;
	xprt->snd_task =NULL;
	clear_bit(XPRT_SND_IS_COOKIE, &xprt->state);
	xprt->ops->release_xprt(xprt, NULL);
	xprt_schedule_autodisconnect(xprt);
out:
	spin_unlock(&xprt->transport_lock);
	wake_up_bit(&xprt->state, XPRT_LOCKED);
}
EXPORT_SYMBOL_GPL(xprt_unlock_connect);

/**
 * xprt_connect - schedule a transport connect operation
 * @task: RPC task that is requesting the connect
 *
 */
void xprt_connect(struct rpc_task *task)
{
	struct rpc_xprt	*xprt = task->tk_rqstp->rq_xprt;

	trace_xprt_connect(xprt);

	if (!xprt_bound(xprt)) {
		task->tk_status = -EAGAIN;
		return;
	}
	if (!xprt_lock_write(xprt, task))
		return;

	if (!xprt_connected(xprt) && !test_bit(XPRT_CLOSE_WAIT, &xprt->state)) {
		task->tk_rqstp->rq_connect_cookie = xprt->connect_cookie;
		rpc_sleep_on_timeout(&xprt->pending, task, NULL,
				xprt_request_timeout(task->tk_rqstp));

		if (test_bit(XPRT_CLOSING, &xprt->state))
			return;
		if (xprt_test_and_set_connecting(xprt))
			return;
		/* Race breaker */
		if (!xprt_connected(xprt)) {
			xprt->stat.connect_start = jiffies;
			/*与对端建立连接*/
			xprt->ops->connect(xprt, task);
		} else {
			xprt_clear_connecting(xprt);
			task->tk_status = 0;
			rpc_wake_up_queued_task(&xprt->pending, task);
		}
	}
	xprt_release_write(xprt, task);
}

/**
 * xprt_reconnect_delay - compute the wait before scheduling a connect
 * @xprt: transport instance
 *
 */
unsigned long xprt_reconnect_delay(const struct rpc_xprt *xprt)
{
	unsigned long start, now = jiffies;

	start = xprt->stat.connect_start + xprt->reestablish_timeout;
	if (time_after(start, now))
		return start - now;
	return 0;
}
EXPORT_SYMBOL_GPL(xprt_reconnect_delay);

/**
 * xprt_reconnect_backoff - compute the new re-establish timeout
 * @xprt: transport instance
 * @init_to: initial reestablish timeout
 *
 */
void xprt_reconnect_backoff(struct rpc_xprt *xprt, unsigned long init_to)
{
	xprt->reestablish_timeout <<= 1;
	if (xprt->reestablish_timeout > xprt->max_reconnect_timeout)
		xprt->reestablish_timeout = xprt->max_reconnect_timeout;
	if (xprt->reestablish_timeout < init_to)
		xprt->reestablish_timeout = init_to;
}
EXPORT_SYMBOL_GPL(xprt_reconnect_backoff);

enum xprt_xid_rb_cmp {
	XID_RB_EQUAL,
	XID_RB_LEFT,
	XID_RB_RIGHT,
};
static enum xprt_xid_rb_cmp
xprt_xid_cmp(__be32 xid1, __be32 xid2)
{
	if (xid1 == xid2)
		return XID_RB_EQUAL;
	if ((__force u32)xid1 < (__force u32)xid2)
		return XID_RB_LEFT;
	return XID_RB_RIGHT;
}

/*通过xid查询request*/
static struct rpc_rqst *
xprt_request_rb_find(struct rpc_xprt *xprt, __be32 xid)
{
	struct rb_node *n = xprt->recv_queue.rb_node;
	struct rpc_rqst *req;

	while (n != NULL) {
		req = rb_entry(n, struct rpc_rqst, rq_recv);
		switch (xprt_xid_cmp(xid, req->rq_xid)) {
		case XID_RB_LEFT:
			n = n->rb_left;
			break;
		case XID_RB_RIGHT:
			n = n->rb_right;
			break;
		case XID_RB_EQUAL:
			return req;
		}
	}
	return NULL;
}

static void
xprt_request_rb_insert(struct rpc_xprt *xprt, struct rpc_rqst *new)
{
	/*收队列对应的红黑树树根，
	 * 这里引入红黑树为了更快的查询到一个rq_xid对应的响应*/
	struct rb_node **p = &xprt->recv_queue.rb_node;
	struct rb_node *n = NULL;
	struct rpc_rqst *req;

	while (*p != NULL) {
		n = *p;
		req = rb_entry(n, struct rpc_rqst, rq_recv);
		switch(xprt_xid_cmp(new->rq_xid, req->rq_xid)) {
		case XID_RB_LEFT:/*走左树*/
			p = &n->rb_left;
			break;
		case XID_RB_RIGHT:/*走右树*/
			p = &n->rb_right;
			break;
		case XID_RB_EQUAL:/*命中，此请求不再进行添加*/
			WARN_ON_ONCE(new != req);
			return;
		}
	}

	/*未找到，将其加入到收队列中*/
	rb_link_node(&new->rq_recv, n, p);
	rb_insert_color(&new->rq_recv, &xprt->recv_queue);
}

static void
xprt_request_rb_remove(struct rpc_xprt *xprt, struct rpc_rqst *req)
{
	rb_erase(&req->rq_recv, &xprt->recv_queue);
}

/**
 * xprt_lookup_rqst - find an RPC request corresponding to an XID
 * @xprt: transport on which the original request was transmitted
 * @xid: RPC XID of incoming reply
 *
 * Caller holds xprt->queue_lock.
 */
struct rpc_rqst *xprt_lookup_rqst(struct rpc_xprt *xprt, __be32 xid)
{
	struct rpc_rqst *entry;

	entry = xprt_request_rb_find(xprt, xid);
	if (entry != NULL) {
		trace_xprt_lookup_rqst(xprt, xid, 0);
		entry->rq_rtt = ktime_sub(ktime_get(), entry->rq_xtime);
		return entry;
	}

	dprintk("RPC:       xprt_lookup_rqst did not find xid %08x\n",
			ntohl(xid));
	trace_xprt_lookup_rqst(xprt, xid, -ENOENT);
	xprt->stat.bad_xids++;
	return NULL;
}
EXPORT_SYMBOL_GPL(xprt_lookup_rqst);

static bool
xprt_is_pinned_rqst(struct rpc_rqst *req)
{
	return atomic_read(&req->rq_pin) != 0;
}

/**
 * xprt_pin_rqst - Pin a request on the transport receive list
 * @req: Request to pin
 *
 * Caller must ensure this is atomic with the call to xprt_lookup_rqst()
 * so should be holding xprt->queue_lock.
 */
void xprt_pin_rqst(struct rpc_rqst *req)
{
	atomic_inc(&req->rq_pin);
}
EXPORT_SYMBOL_GPL(xprt_pin_rqst);

/**
 * xprt_unpin_rqst - Unpin a request on the transport receive list
 * @req: Request to pin
 *
 * Caller should be holding xprt->queue_lock.
 */
void xprt_unpin_rqst(struct rpc_rqst *req)
{
	if (!test_bit(RPC_TASK_MSG_PIN_WAIT, &req->rq_task->tk_runstate)) {
		atomic_dec(&req->rq_pin);
		return;
	}
	if (atomic_dec_and_test(&req->rq_pin))
		wake_up_var(&req->rq_pin);
}
EXPORT_SYMBOL_GPL(xprt_unpin_rqst);

static void xprt_wait_on_pinned_rqst(struct rpc_rqst *req)
{
	wait_var_event(&req->rq_pin, !xprt_is_pinned_rqst(req));
}

static bool
xprt_request_data_received(struct rpc_task *task)
{
	return !test_bit(RPC_TASK_NEED_RECV, &task->tk_runstate) &&
		READ_ONCE(task->tk_rqstp->rq_reply_bytes_recvd) != 0;
}

static bool
xprt_request_need_enqueue_receive(struct rpc_task *task, struct rpc_rqst *req)
{
	return !test_bit(RPC_TASK_NEED_RECV, &task->tk_runstate) &&
		READ_ONCE(task->tk_rqstp->rq_reply_bytes_recvd) == 0;
}

/**
 * xprt_request_enqueue_receive - Add an request to the receive queue
 * @task: RPC task
 *
 */
int
xprt_request_enqueue_receive(struct rpc_task *task)
{
	struct rpc_rqst *req = task->tk_rqstp;
	struct rpc_xprt *xprt = req->rq_xprt;
	int ret;

	if (!xprt_request_need_enqueue_receive(task, req))
		/*如果此请求不需要等待响应，则直接返回*/
		return 0;

	/*初始化rcv_buf*/
	ret = xprt_request_prepare(task->tk_rqstp, &req->rq_rcv_buf);
	if (ret)
		return ret;
	spin_lock(&xprt->queue_lock);

	/* Update the softirq receive buffer */
	/*将rq_rcv_buffer的内容复制进rq_private_buf*/
	memcpy(&req->rq_private_buf, &req->rq_rcv_buf,
			sizeof(req->rq_private_buf));

	/* Add request to the receive list */
	/*将此请求添加进xprt对应的收队列*/
	xprt_request_rb_insert(xprt, req);
	/*指明这个task需要receive*/
	set_bit(RPC_TASK_NEED_RECV, &task->tk_runstate);
	spin_unlock(&xprt->queue_lock);

	/* Turn off autodisconnect */
	timer_delete_sync(&xprt->timer);
	return 0;
}

/**
 * xprt_request_dequeue_receive_locked - Remove a request from the receive queue
 * @task: RPC task
 *
 * Caller must hold xprt->queue_lock.
 */
static void
xprt_request_dequeue_receive_locked(struct rpc_task *task)
{
	struct rpc_rqst *req = task->tk_rqstp;

	if (test_and_clear_bit(RPC_TASK_NEED_RECV, &task->tk_runstate))
		xprt_request_rb_remove(req->rq_xprt, req);
}

/**
 * xprt_update_rtt - Update RPC RTT statistics
 * @task: RPC request that recently completed
 *
 * Caller holds xprt->queue_lock.
 */
void xprt_update_rtt(struct rpc_task *task)
{
	struct rpc_rqst *req = task->tk_rqstp;
	struct rpc_rtt *rtt = task->tk_client->cl_rtt;
	unsigned int timer = task->tk_msg.rpc_proc->p_timer;
	long m = usecs_to_jiffies(ktime_to_us(req->rq_rtt));

	if (timer) {
		if (req->rq_ntrans == 1)
			rpc_update_rtt(rtt, timer, m);
		rpc_set_timeo(rtt, timer, req->rq_ntrans - 1);
	}
}
EXPORT_SYMBOL_GPL(xprt_update_rtt);

/**
 * xprt_complete_rqst - called when reply processing is complete
 * @task: RPC request that recently completed
 * @copied: actual number of bytes received from the transport
 *
 * Caller holds xprt->queue_lock.
 */
void xprt_complete_rqst(struct rpc_task *task, int copied)
{
	struct rpc_rqst *req = task->tk_rqstp;
	struct rpc_xprt *xprt = req->rq_xprt;

	xprt->stat.recvs++;

	xdr_free_bvec(&req->rq_rcv_buf);
	req->rq_private_buf.bvec = NULL;
	req->rq_private_buf.len = copied;
	/* Ensure all writes are done before we update */
	/* req->rq_reply_bytes_recvd */
	smp_wmb();
	req->rq_reply_bytes_recvd = copied;
	xprt_request_dequeue_receive_locked(task);
	rpc_wake_up_queued_task(&xprt->pending, task);
}
EXPORT_SYMBOL_GPL(xprt_complete_rqst);

static void xprt_timer(struct rpc_task *task)
{
	struct rpc_rqst *req = task->tk_rqstp;
	struct rpc_xprt *xprt = req->rq_xprt;

	if (task->tk_status != -ETIMEDOUT)
		return;

	trace_xprt_timer(xprt, req->rq_xid, task->tk_status);
	if (!req->rq_reply_bytes_recvd) {
		if (xprt->ops->timer)
			xprt->ops->timer(xprt, task);
	} else
		task->tk_status = 0;
}

/**
 * xprt_wait_for_reply_request_def - wait for reply
 * @task: pointer to rpc_task
 *
 * Set a request's retransmit timeout based on the transport's
 * default timeout parameters.  Used by transports that don't adjust
 * the retransmit timeout based on round-trip time estimation,
 * and put the task to sleep on the pending queue.
 */
void xprt_wait_for_reply_request_def(struct rpc_task *task)
{
	struct rpc_rqst *req = task->tk_rqstp;

	rpc_sleep_on_timeout(&req->rq_xprt->pending, task, xprt_timer,
			xprt_request_timeout(req));
}
EXPORT_SYMBOL_GPL(xprt_wait_for_reply_request_def);

/**
 * xprt_wait_for_reply_request_rtt - wait for reply using RTT estimator
 * @task: pointer to rpc_task
 *
 * Set a request's retransmit timeout using the RTT estimator,
 * and put the task to sleep on the pending queue.
 */
void xprt_wait_for_reply_request_rtt(struct rpc_task *task)
{
	int timer = task->tk_msg.rpc_proc->p_timer;
	struct rpc_clnt *clnt = task->tk_client;
	struct rpc_rtt *rtt = clnt->cl_rtt;
	struct rpc_rqst *req = task->tk_rqstp;
	unsigned long max_timeout = clnt->cl_timeout->to_maxval;
	unsigned long timeout;

	timeout = rpc_calc_rto(rtt, timer);
	timeout <<= rpc_ntimeo(rtt, timer) + req->rq_retries;
	if (timeout > max_timeout || timeout == 0)
		timeout = max_timeout;
	rpc_sleep_on_timeout(&req->rq_xprt->pending, task, xprt_timer,
			jiffies + timeout);
}
EXPORT_SYMBOL_GPL(xprt_wait_for_reply_request_rtt);

/**
 * xprt_request_wait_receive - wait for the reply to an RPC request
 * @task: RPC task about to send a request
 *
 */
void xprt_request_wait_receive(struct rpc_task *task)
{
	struct rpc_rqst *req = task->tk_rqstp;
	struct rpc_xprt *xprt = req->rq_xprt;

	if (!test_bit(RPC_TASK_NEED_RECV, &task->tk_runstate))
		/*此task不需要接收，直接返回*/
		return;
	/*
	 * Sleep on the pending queue if we're expecting a reply.
	 * The spinlock ensures atomicity between the test of
	 * req->rq_reply_bytes_recvd, and the call to rpc_sleep_on().
	 */
	spin_lock(&xprt->queue_lock);
	if (test_bit(RPC_TASK_NEED_RECV, &task->tk_runstate)) {
		/*触发等待：等待对方响应或者超时*/
		xprt->ops->wait_for_reply_request(task);
		/*
		 * Send an extra queue wakeup call if the
		 * connection was dropped in case the call to
		 * rpc_sleep_on() raced.
		 */
		if (xprt_request_retransmit_after_disconnect(task))
			rpc_wake_up_queued_task_set_status(&xprt->pending,
					task, -ENOTCONN);
	}
	spin_unlock(&xprt->queue_lock);
}

static bool
xprt_request_need_enqueue_transmit(struct rpc_task *task, struct rpc_rqst *req)
{
	return !test_bit(RPC_TASK_NEED_XMIT, &task->tk_runstate);
}

/**
 * xprt_request_enqueue_transmit - queue a task for transmission
 * @task: pointer to rpc_task
 *
 * Add a task to the transmission queue.
 */
void
xprt_request_enqueue_transmit(struct rpc_task *task)
{
	struct rpc_rqst *pos, *req = task->tk_rqstp;
	struct rpc_xprt *xprt = req->rq_xprt;
	int ret;

	if (xprt_request_need_enqueue_transmit(task, req)) {
		/*此请求有发送标记，准备request*/
		ret = xprt_request_prepare(task->tk_rqstp, &req->rq_snd_buf);
		if (ret) {
			/*prepare失败，指定status*/
			task->tk_status = ret;
			return;
		}
		req->rq_bytes_sent = 0;
		spin_lock(&xprt->queue_lock);
		/*
		 * Requests that carry congestion control credits are added
		 * to the head of the list to avoid starvation issues.
		 */
		if (req->rq_cong) {
			xprt_clear_congestion_window_wait(xprt);
			list_for_each_entry(pos, &xprt->xmit_queue, rq_xmit) {
				if (pos->rq_cong)
					continue;
				/* Note: req is added _before_ pos */
				list_add_tail(&req->rq_xmit, &pos->rq_xmit);
				INIT_LIST_HEAD(&req->rq_xmit2);
				goto out;
			}
<<<<<<< HEAD
		} else if (!req->rq_seqno) {
			/*request没有指明seq number,遍历xprt->xmit_queue上所有待发送的请求
			 * 将其串到rq_xmit2链上（为什么需要？）
			 * */
=======
		} else if (req->rq_seqno_count == 0) {
>>>>>>> 155a3c00
			list_for_each_entry(pos, &xprt->xmit_queue, rq_xmit) {
				if (pos->rq_task->tk_owner != task->tk_owner)
					continue;
				list_add_tail(&req->rq_xmit2, &pos->rq_xmit2);
				INIT_LIST_HEAD(&req->rq_xmit);
				goto out;
			}
		}
		/*将此请求入队到xprt->xmit_queue,xprt_transmit会发送此队列上所有请求*/
		list_add_tail(&req->rq_xmit, &xprt->xmit_queue);
		INIT_LIST_HEAD(&req->rq_xmit2);
out:
		atomic_long_inc(&xprt->xmit_queuelen);
		set_bit(RPC_TASK_NEED_XMIT, &task->tk_runstate);
		spin_unlock(&xprt->queue_lock);
	}
}

/**
 * xprt_request_dequeue_transmit_locked - remove a task from the transmission queue
 * @task: pointer to rpc_task
 *
 * Remove a task from the transmission queue
 * Caller must hold xprt->queue_lock
 */
static void
xprt_request_dequeue_transmit_locked(struct rpc_task *task)
{
	struct rpc_rqst *req = task->tk_rqstp;

	if (!test_and_clear_bit(RPC_TASK_NEED_XMIT, &task->tk_runstate))
		return;
	if (!list_empty(&req->rq_xmit)) {
		struct rpc_xprt *xprt = req->rq_xprt;

		if (list_is_first(&req->rq_xmit, &xprt->xmit_queue) &&
		    xprt->ops->abort_send_request)
			xprt->ops->abort_send_request(req);

		list_del(&req->rq_xmit);
		if (!list_empty(&req->rq_xmit2)) {
			struct rpc_rqst *next = list_first_entry(&req->rq_xmit2,
					struct rpc_rqst, rq_xmit2);
			list_del(&req->rq_xmit2);
			list_add_tail(&next->rq_xmit, &next->rq_xprt->xmit_queue);
		}
	} else
		list_del(&req->rq_xmit2);
	atomic_long_dec(&req->rq_xprt->xmit_queuelen);
	xdr_free_bvec(&req->rq_snd_buf);
}

/**
 * xprt_request_dequeue_transmit - remove a task from the transmission queue
 * @task: pointer to rpc_task
 *
 * Remove a task from the transmission queue
 */
static void
xprt_request_dequeue_transmit(struct rpc_task *task)
{
	struct rpc_rqst *req = task->tk_rqstp;
	struct rpc_xprt *xprt = req->rq_xprt;

	spin_lock(&xprt->queue_lock);
	xprt_request_dequeue_transmit_locked(task);
	spin_unlock(&xprt->queue_lock);
}

/**
 * xprt_request_dequeue_xprt - remove a task from the transmit+receive queue
 * @task: pointer to rpc_task
 *
 * Remove a task from the transmit and receive queues, and ensure that
 * it is not pinned by the receive work item.
 */
void
xprt_request_dequeue_xprt(struct rpc_task *task)
{
	struct rpc_rqst	*req = task->tk_rqstp;
	struct rpc_xprt *xprt = req->rq_xprt;

	if (test_bit(RPC_TASK_NEED_XMIT, &task->tk_runstate) ||
	    test_bit(RPC_TASK_NEED_RECV, &task->tk_runstate) ||
	    xprt_is_pinned_rqst(req)) {
		spin_lock(&xprt->queue_lock);
		while (xprt_is_pinned_rqst(req)) {
			set_bit(RPC_TASK_MSG_PIN_WAIT, &task->tk_runstate);
			spin_unlock(&xprt->queue_lock);
			xprt_wait_on_pinned_rqst(req);
			spin_lock(&xprt->queue_lock);
			clear_bit(RPC_TASK_MSG_PIN_WAIT, &task->tk_runstate);
		}
		xprt_request_dequeue_transmit_locked(task);
		xprt_request_dequeue_receive_locked(task);
		spin_unlock(&xprt->queue_lock);
		xdr_free_bvec(&req->rq_rcv_buf);
	}
}

/**
 * xprt_request_prepare - prepare an encoded request for transport
 * @req: pointer to rpc_rqst
 * @buf: pointer to send/rcv xdr_buf
 *
 * Calls into the transport layer to do whatever is needed to prepare
 * the request for transmission or receive.
 * Returns error, or zero.
 */
static int
xprt_request_prepare(struct rpc_rqst *req, struct xdr_buf *buf)
{
	struct rpc_xprt *xprt = req->rq_xprt;

	if (xprt->ops->prepare_request)
		/*如有必要初始化buf*/
		return xprt->ops->prepare_request(req, buf);
	return 0;
}

/**
 * xprt_request_need_retransmit - Test if a task needs retransmission
 * @task: pointer to rpc_task
 *
 * Test for whether a connection breakage requires the task to retransmit
 */
bool
xprt_request_need_retransmit(struct rpc_task *task)
{
	return xprt_request_retransmit_after_disconnect(task);
}

/**
 * xprt_prepare_transmit - reserve the transport before sending a request
 * @task: RPC task about to send a request
 *
 */
bool xprt_prepare_transmit(struct rpc_task *task)
{
	struct rpc_rqst	*req = task->tk_rqstp;
	struct rpc_xprt	*xprt = req->rq_xprt;

	if (!xprt_lock_write(xprt, task)) {
		/* Race breaker: someone may have transmitted us */
		if (!test_bit(RPC_TASK_NEED_XMIT, &task->tk_runstate))
			rpc_wake_up_queued_task_set_status(&xprt->sending,
					task, 0);
		return false;

	}
	if (atomic_read(&xprt->swapper))
		/* This will be clear in __rpc_execute */
		current->flags |= PF_MEMALLOC;
	return true;
}

void xprt_end_transmit(struct rpc_task *task)
{
	struct rpc_xprt	*xprt = task->tk_rqstp->rq_xprt;

	xprt_inject_disconnect(xprt);
	xprt_release_write(xprt, task);
}

/**
 * xprt_request_transmit - send an RPC request on a transport
 * @req: pointer to request to transmit
 * @snd_task: RPC task that owns the transport lock
 *
 * This performs the transmission of a single request.
 * Note that if the request is not the same as snd_task, then it
 * does need to be pinned.
 * Returns '0' on success.
 */
static int
xprt_request_transmit(struct rpc_rqst *req, struct rpc_task *snd_task/*未使用*/)
{
	struct rpc_xprt *xprt = req->rq_xprt;
	struct rpc_task *task = req->rq_task;
	unsigned int connect_cookie;
	int is_retrans = RPC_WAS_SENT(task);/*是否已有sent标记（认为重传）*/
	int status;

	if (test_bit(XPRT_CLOSE_WAIT, &xprt->state))
		return -ENOTCONN;

	if (!req->rq_bytes_sent) {
		if (xprt_request_data_received(task)) {
			status = 0;
			goto out_dequeue;
		}
		/* Verify that our message lies in the RPCSEC_GSS window */
		if (rpcauth_xmit_need_reencode(task)) {
			status = -EBADMSG;
			goto out_dequeue;
		}
		if (RPC_SIGNALLED(task)) {
			status = -ERESTARTSYS;
			goto out_dequeue;
		}
	}

	/*
	 * Update req->rq_ntrans before transmitting to avoid races with
	 * xprt_update_rtt(), which needs to know that it is recording a
	 * reply to the first transmission.
	 */
	req->rq_ntrans++;

	trace_rpc_xdr_sendto(task, &req->rq_snd_buf);
	connect_cookie = xprt->connect_cookie;
	/*向外发送请求*/
	status = xprt->ops->send_request(req);
	if (status != 0) {
		/*请求发送返回值不为0，返回结果*/
		req->rq_ntrans--;
		trace_xprt_transmit(req, status);
		return status;
	}

	if (is_retrans) {
		/*此请求为重传，增加重传计数*/
		task->tk_client->cl_stats->rpcretrans++;
		trace_xprt_retransmit(req);
	}

	xprt_inject_disconnect(xprt);

	/*标记此request已发出，与is_retrans相对应*/
	task->tk_flags |= RPC_TASK_SENT;
	spin_lock(&xprt->transport_lock);

	xprt->stat.sends++;/*发送数目增加*/
	xprt->stat.req_u += xprt->stat.sends - xprt->stat.recvs;
	xprt->stat.bklog_u += xprt->backlog.qlen;
	xprt->stat.sending_u += xprt->sending.qlen;
	xprt->stat.pending_u += xprt->pending.qlen;
	spin_unlock(&xprt->transport_lock);

	req->rq_connect_cookie = connect_cookie;
out_dequeue:
	trace_xprt_transmit(req, status);
	xprt_request_dequeue_transmit(task);
	rpc_wake_up_queued_task_set_status(&xprt->sending, task, status);
	return status;
}

/**
 * xprt_transmit - send an RPC request on a transport
 * @task: controlling RPC task
 *
 * Attempts to drain the transmit queue. On exit, either the transport
 * signalled an error that needs to be handled before transmission can
 * resume, or @task finished transmitting, and detected that it already
 * received a reply.
 */
void
xprt_transmit(struct rpc_task *task)
{
	/*此函数用于发送xprt->xmit_queue上所有的request*/
	struct rpc_rqst *next, *req = task->tk_rqstp;
	struct rpc_xprt	*xprt = req->rq_xprt;
	int status;

	spin_lock(&xprt->queue_lock);
	for (;;) {
		/*自xprt->xmit_queue队列上取一个request*/
		next = list_first_entry_or_null(&xprt->xmit_queue,
						struct rpc_rqst, rq_xmit);
		if (!next)
			break;
		xprt_pin_rqst(next);/*增加next 引用计数*/
		spin_unlock(&xprt->queue_lock);
		/*发送此rpc请求*/
		status = xprt_request_transmit(next, task);
		if (status == -EBADMSG && next != req)
			status = 0;
		spin_lock(&xprt->queue_lock);
		xprt_unpin_rqst(next);/*减少next 引用计数*/
		if (status < 0) {
			if (test_bit(RPC_TASK_NEED_XMIT, &task->tk_runstate))
				task->tk_status = status;/*指明此task当前执行结果*/
			break;
		}
		/* Was @task transmitted, and has it received a reply? */
		if (xprt_request_data_received(task) &&
		    !test_bit(RPC_TASK_NEED_XMIT, &task->tk_runstate))
			break;
		cond_resched_lock(&xprt->queue_lock);
	}
	spin_unlock(&xprt->queue_lock);
}

static void xprt_complete_request_init(struct rpc_task *task)
{
	if (task->tk_rqstp)
		xprt_request_init(task);
}

void xprt_add_backlog(struct rpc_xprt *xprt, struct rpc_task *task)
{
	set_bit(XPRT_CONGESTED, &xprt->state);
	rpc_sleep_on(&xprt->backlog, task, xprt_complete_request_init);
}
EXPORT_SYMBOL_GPL(xprt_add_backlog);

static bool __xprt_set_rq(struct rpc_task *task, void *data)
{
	struct rpc_rqst *req = data;

	if (task->tk_rqstp == NULL) {
		memset(req, 0, sizeof(*req));	/* mark unused */
		task->tk_rqstp = req;
		return true;
	}
	return false;
}

bool xprt_wake_up_backlog(struct rpc_xprt *xprt, struct rpc_rqst *req)
{
	if (rpc_wake_up_first(&xprt->backlog, __xprt_set_rq, req) == NULL) {
		clear_bit(XPRT_CONGESTED, &xprt->state);
		return false;
	}
	return true;
}
EXPORT_SYMBOL_GPL(xprt_wake_up_backlog);

static bool xprt_throttle_congested(struct rpc_xprt *xprt, struct rpc_task *task)
{
	bool ret = false;

	if (!test_bit(XPRT_CONGESTED, &xprt->state))
		goto out;
	spin_lock(&xprt->reserve_lock);
	if (test_bit(XPRT_CONGESTED, &xprt->state)) {
		xprt_add_backlog(xprt, task);
		ret = true;
	}
	spin_unlock(&xprt->reserve_lock);
out:
	return ret;
}

static struct rpc_rqst *xprt_dynamic_alloc_slot(struct rpc_xprt *xprt)
{
	struct rpc_rqst *req = ERR_PTR(-EAGAIN);

	if (xprt->num_reqs >= xprt->max_reqs)
		/*当前占有的request数目已超过request的最大数，退出*/
		goto out;
	++xprt->num_reqs;
	spin_unlock(&xprt->reserve_lock);
	/*申请rpc request*/
	req = kzalloc(sizeof(*req), rpc_task_gfp_mask());
	spin_lock(&xprt->reserve_lock);
	if (req != NULL)
		goto out;
	/*申请失败，减少request数目*/
	--xprt->num_reqs;
	req = ERR_PTR(-ENOMEM);
out:
	return req;
}

static bool xprt_dynamic_free_slot(struct rpc_xprt *xprt, struct rpc_rqst *req)
{
	if (xprt->num_reqs > xprt->min_reqs) {
		--xprt->num_reqs;
		kfree(req);/*多余的元素直接释放掉*/
		return true;
	}
	return false;
}

/*申请rpc request,并设置task->tk_rqstp*/
void xprt_alloc_slot(struct rpc_xprt *xprt, struct rpc_task *task)
{
	struct rpc_rqst *req;

	spin_lock(&xprt->reserve_lock);
	if (!list_empty(&xprt->free)) {
		/*空闲链表上有可用节点，摘取一个*/
		req = list_entry(xprt->free.next, struct rpc_rqst, rq_list);
		list_del(&req->rq_list);
		goto out_init_req;
	}
	/*空闲链表上无可用节点，申请一个*/
	req = xprt_dynamic_alloc_slot(xprt);
	if (!IS_ERR(req))
		/*申请成功*/
		goto out_init_req;
	switch (PTR_ERR(req)) {
	case -ENOMEM:
		dprintk("RPC:       dynamic allocation of request slot "
				"failed! Retrying\n");
		task->tk_status = -ENOMEM;
		break;
	case -EAGAIN:
		xprt_add_backlog(xprt, task);
		dprintk("RPC:       waiting for request slot\n");
		fallthrough;
	default:
		/*获取request失败，返回again*/
		task->tk_status = -EAGAIN;
	}
	spin_unlock(&xprt->reserve_lock);
	return;
out_init_req:
	/*更新最大slots数目*/
	xprt->stat.max_slots = max_t(unsigned int, xprt->stat.max_slots,
				     xprt->num_reqs);
	spin_unlock(&xprt->reserve_lock);

	task->tk_status = 0;
	task->tk_rqstp = req;/*申请request*/
}
EXPORT_SYMBOL_GPL(xprt_alloc_slot);

void xprt_free_slot(struct rpc_xprt *xprt, struct rpc_rqst *req)
{
	spin_lock(&xprt->reserve_lock);
	if (!xprt_wake_up_backlog(xprt, req) &&
	    !xprt_dynamic_free_slot(xprt, req)) {
		memset(req, 0, sizeof(*req));	/* mark unused */
		list_add(&req->rq_list, &xprt->free);/*释放到空闲链上*/
	}
	spin_unlock(&xprt->reserve_lock);
}
EXPORT_SYMBOL_GPL(xprt_free_slot);

static void xprt_free_all_slots(struct rpc_xprt *xprt)
{
	struct rpc_rqst *req;
	while (!list_empty(&xprt->free)) {
		req = list_first_entry(&xprt->free, struct rpc_rqst, rq_list);
		list_del(&req->rq_list);
		kfree(req);
	}
}

static DEFINE_IDA(rpc_xprt_ids);/*负责系统中rcp_xprt id分配*/

void xprt_cleanup_ids(void)
{
	ida_destroy(&rpc_xprt_ids);
}

/*负责rpc_xprt的id分配*/
static int xprt_alloc_id(struct rpc_xprt *xprt)
{
	int id;

	id = ida_alloc(&rpc_xprt_ids, GFP_KERNEL);
	if (id < 0)
		return id;

	xprt->id = id;
	return 0;
}

/*负责rpc_xprt的id释放*/
static void xprt_free_id(struct rpc_xprt *xprt)
{
	ida_free(&rpc_xprt_ids, xprt->id);
}

/*申请并初始化xpc_xprt*/
struct rpc_xprt *xprt_alloc(struct net *net, size_t size,
		unsigned int num_prealloc,
		unsigned int max_alloc)
{
	struct rpc_xprt *xprt;
	struct rpc_rqst *req;
	int i;

	xprt = kzalloc(size, GFP_KERNEL);
	if (xprt == NULL)
		goto out;

	xprt_alloc_id(xprt);/*先分配一个id*/
	xprt_init(xprt, net);/*初始化*/

	/*初始化空闲链表*/
	for (i = 0; i < num_prealloc; i++) {
		req = kzalloc(sizeof(struct rpc_rqst), GFP_KERNEL);
		if (!req)
			goto out_free;
		list_add(&req->rq_list, &xprt->free);
	}
	xprt->max_reqs = max_t(unsigned int, max_alloc, num_prealloc);
	xprt->min_reqs = num_prealloc;
	xprt->num_reqs = num_prealloc;

	return xprt;

out_free:
	xprt_free(xprt);
out:
	return NULL;
}
EXPORT_SYMBOL_GPL(xprt_alloc);

void xprt_free(struct rpc_xprt *xprt)
{
	put_net_track(xprt->xprt_net, &xprt->ns_tracker);
	xprt_free_all_slots(xprt);
	xprt_free_id(xprt);
	rpc_sysfs_xprt_destroy(xprt);
	kfree_rcu(xprt, rcu);
}
EXPORT_SYMBOL_GPL(xprt_free);

static void
xprt_init_connect_cookie(struct rpc_rqst *req, struct rpc_xprt *xprt)
{
	req->rq_connect_cookie = xprt_connect_cookie(xprt) - 1;
}

static __be32
xprt_alloc_xid(struct rpc_xprt *xprt)
{
	__be32 xid;

	spin_lock(&xprt->reserve_lock);
	xid = (__force __be32)xprt->xid++;
	spin_unlock(&xprt->reserve_lock);
	return xid;
}

static void
xprt_init_xid(struct rpc_xprt *xprt)
{
	xprt->xid = get_random_u32();
}

static void
xprt_request_init(struct rpc_task *task)
{
	struct rpc_xprt *xprt = task->tk_xprt;
	struct rpc_rqst	*req = task->tk_rqstp;

	req->rq_task	= task;
	req->rq_xprt    = xprt;
	req->rq_buffer  = NULL;
	req->rq_xid	= xprt_alloc_xid(xprt);
	xprt_init_connect_cookie(req, xprt);
	req->rq_snd_buf.len = 0;
	req->rq_snd_buf.buflen = 0;
	req->rq_rcv_buf.len = 0;
	req->rq_rcv_buf.buflen = 0;
	req->rq_snd_buf.bvec = NULL;
	req->rq_rcv_buf.bvec = NULL;
	req->rq_release_snd_buf = NULL;
	req->rq_seqno_count = 0;
	xprt_init_majortimeo(task, req, task->tk_client->cl_timeout);

	trace_xprt_reserve(req);
}

static void
xprt_do_reserve(struct rpc_xprt *xprt, struct rpc_task *task)
{
	xprt->ops->alloc_slot(xprt, task);
	if (task->tk_rqstp != NULL)
		/*设置request成功，初始化它*/
		xprt_request_init(task);
}

/**
 * xprt_reserve - allocate an RPC request slot
 * @task: RPC task requesting a slot allocation
 *
 * If the transport is marked as being congested, or if no more
 * slots are available, place the task on the transport's
 * backlog queue.
 */
void xprt_reserve(struct rpc_task *task)
{
	struct rpc_xprt *xprt = task->tk_xprt;

	task->tk_status = 0;
	if (task->tk_rqstp != NULL)
		/*申请request成功，直接返回*/
		return;

	task->tk_status = -EAGAIN;/*申请request失败，需要重试*/
	if (!xprt_throttle_congested(xprt, task))
		xprt_do_reserve(xprt, task);
}

/**
 * xprt_retry_reserve - allocate an RPC request slot
 * @task: RPC task requesting a slot allocation
 *
 * If no more slots are available, place the task on the transport's
 * backlog queue.
 * Note that the only difference with xprt_reserve is that we now
 * ignore the value of the XPRT_CONGESTED flag.
 */
void xprt_retry_reserve(struct rpc_task *task)
{
	struct rpc_xprt *xprt = task->tk_xprt;

	task->tk_status = 0;
	if (task->tk_rqstp != NULL)
		return;

	task->tk_status = -EAGAIN;
	xprt_do_reserve(xprt, task);
}

/**
 * xprt_release - release an RPC request slot
 * @task: task which is finished with the slot
 *
 */
void xprt_release(struct rpc_task *task)
{
	struct rpc_xprt	*xprt;
	struct rpc_rqst	*req = task->tk_rqstp;

	if (req == NULL) {
		if (task->tk_client) {
			xprt = task->tk_xprt;
			xprt_release_write(xprt, task);
		}
		return;
	}

	xprt = req->rq_xprt;
	xprt_request_dequeue_xprt(task);
	spin_lock(&xprt->transport_lock);
	xprt->ops->release_xprt(xprt, task);
	if (xprt->ops->release_request)
		xprt->ops->release_request(task);
	xprt_schedule_autodisconnect(xprt);
	spin_unlock(&xprt->transport_lock);
	if (req->rq_buffer)
		xprt->ops->buf_free(task);
	if (req->rq_cred != NULL)
		put_rpccred(req->rq_cred);
	if (req->rq_release_snd_buf)
		req->rq_release_snd_buf(req);

	task->tk_rqstp = NULL;
	if (likely(!bc_prealloc(req)))
		xprt->ops->free_slot(xprt, req);
	else
		xprt_free_bc_request(req);
}

#ifdef CONFIG_SUNRPC_BACKCHANNEL
void
xprt_init_bc_request(struct rpc_rqst *req, struct rpc_task *task,
		const struct rpc_timeout *to)
{
	struct xdr_buf *xbufp = &req->rq_snd_buf;

	task->tk_rqstp = req;
	req->rq_task = task;
	xprt_init_connect_cookie(req, req->rq_xprt);
	/*
	 * Set up the xdr_buf length.
	 * This also indicates that the buffer is XDR encoded already.
	 */
	xbufp->len = xbufp->head[0].iov_len + xbufp->page_len +
		xbufp->tail[0].iov_len;
	/*
	 * Backchannel Replies are sent with !RPC_TASK_SOFT and
	 * RPC_TASK_NO_RETRANS_TIMEOUT. The major timeout setting
	 * affects only how long each Reply waits to be sent when
	 * a transport connection cannot be established.
	 */
	xprt_init_majortimeo(task, req, to);
}
#endif

static void xprt_init(struct rpc_xprt *xprt, struct net *net)
{
	kref_init(&xprt->kref);

	spin_lock_init(&xprt->transport_lock);
	spin_lock_init(&xprt->reserve_lock);
	spin_lock_init(&xprt->queue_lock);

	INIT_LIST_HEAD(&xprt->free);
	xprt->recv_queue = RB_ROOT;
	INIT_LIST_HEAD(&xprt->xmit_queue);
#if defined(CONFIG_SUNRPC_BACKCHANNEL)
	spin_lock_init(&xprt->bc_pa_lock);
	INIT_LIST_HEAD(&xprt->bc_pa_list);
#endif /* CONFIG_SUNRPC_BACKCHANNEL */
	INIT_LIST_HEAD(&xprt->xprt_switch);

	xprt->last_used = jiffies;
	xprt->cwnd = RPC_INITCWND;
	xprt->bind_index = 0;

	rpc_init_wait_queue(&xprt->binding, "xprt_binding");
	rpc_init_wait_queue(&xprt->pending, "xprt_pending");
	rpc_init_wait_queue(&xprt->sending, "xprt_sending");
	rpc_init_priority_wait_queue(&xprt->backlog, "xprt_backlog");

	xprt_init_xid(xprt);

	xprt->xprt_net = get_net_track(net, &xprt->ns_tracker, GFP_KERNEL);
}

/**
 * xprt_create_transport - create an RPC transport
 * @args: rpc transport creation arguments
 *
 */
struct rpc_xprt *xprt_create_transport(struct xprt_create *args)
{
	struct rpc_xprt	*xprt;
	const struct xprt_class *t;

	t = xprt_class_find_by_ident(args->ident);
	if (!t) {
		/*不支持此transport,报错*/
		dprintk("RPC: transport (%d) not supported\n", args->ident);
		return ERR_PTR(-EIO);
	}

	/*依据args生成rpc transport*/
	xprt = t->setup(args);
	xprt_class_release(t);

	if (IS_ERR(xprt))
		goto out;
	if (args->flags & XPRT_CREATE_NO_IDLE_TIMEOUT)
		xprt->idle_timeout = 0;
	INIT_WORK(&xprt->task_cleanup, xprt_autoclose);
	if (xprt_has_timer(xprt))
		timer_setup(&xprt->timer, xprt_init_autodisconnect, 0);
	else
		timer_setup(&xprt->timer, NULL, 0);

	if (strlen(args->servername) > RPC_MAXNETNAMELEN) {
		xprt_destroy(xprt);
		return ERR_PTR(-EINVAL);
	}
	xprt->servername = kstrdup(args->servername, GFP_KERNEL);
	if (xprt->servername == NULL) {
		xprt_destroy(xprt);
		return ERR_PTR(-ENOMEM);
	}

	rpc_xprt_debugfs_register(xprt);

	trace_xprt_create(xprt);
out:
	return xprt;
}

static void xprt_destroy_cb(struct work_struct *work)
{
	struct rpc_xprt *xprt =
		container_of(work, struct rpc_xprt, task_cleanup);

	trace_xprt_destroy(xprt);

	rpc_xprt_debugfs_unregister(xprt);
	rpc_destroy_wait_queue(&xprt->binding);
	rpc_destroy_wait_queue(&xprt->pending);
	rpc_destroy_wait_queue(&xprt->sending);
	rpc_destroy_wait_queue(&xprt->backlog);
	kfree(xprt->servername);
	/*
	 * Destroy any existing back channel
	 */
	xprt_destroy_backchannel(xprt, UINT_MAX);

	/*
	 * Tear down transport state and free the rpc_xprt
	 */
	xprt->ops->destroy(xprt);
}

/**
 * xprt_destroy - destroy an RPC transport, killing off all requests.
 * @xprt: transport to destroy
 *
 */
static void xprt_destroy(struct rpc_xprt *xprt)
{
	/*
	 * Exclude transport connect/disconnect handlers and autoclose
	 */
	wait_on_bit_lock(&xprt->state, XPRT_LOCKED, TASK_UNINTERRUPTIBLE);

	/*
	 * xprt_schedule_autodisconnect() can run after XPRT_LOCKED
	 * is cleared.  We use ->transport_lock to ensure the mod_timer()
	 * can only run *before* del_time_sync(), never after.
	 */
	spin_lock(&xprt->transport_lock);
	timer_delete_sync(&xprt->timer);
	spin_unlock(&xprt->transport_lock);

	/*
	 * Destroy sockets etc from the system workqueue so they can
	 * safely flush receive work running on rpciod.
	 */
	INIT_WORK(&xprt->task_cleanup, xprt_destroy_cb);
	schedule_work(&xprt->task_cleanup);
}

static void xprt_destroy_kref(struct kref *kref)
{
	xprt_destroy(container_of(kref, struct rpc_xprt, kref));
}

/**
 * xprt_get - return a reference to an RPC transport.
 * @xprt: pointer to the transport
 *
 */
struct rpc_xprt *xprt_get(struct rpc_xprt *xprt)
{
	if (xprt != NULL && kref_get_unless_zero(&xprt->kref))
		return xprt;
	return NULL;
}
EXPORT_SYMBOL_GPL(xprt_get);

/**
 * xprt_put - release a reference to an RPC transport.
 * @xprt: pointer to the transport
 *
 */
void xprt_put(struct rpc_xprt *xprt)
{
	if (xprt != NULL)
		kref_put(&xprt->kref, xprt_destroy_kref);
}
EXPORT_SYMBOL_GPL(xprt_put);

void xprt_set_offline_locked(struct rpc_xprt *xprt, struct rpc_xprt_switch *xps)
{
	if (!test_and_set_bit(XPRT_OFFLINE, &xprt->state)) {
		spin_lock(&xps->xps_lock);
		xps->xps_nactive--;
		spin_unlock(&xps->xps_lock);
	}
}

void xprt_set_online_locked(struct rpc_xprt *xprt, struct rpc_xprt_switch *xps)
{
	if (test_and_clear_bit(XPRT_OFFLINE, &xprt->state)) {
		spin_lock(&xps->xps_lock);
		xps->xps_nactive++;
		spin_unlock(&xps->xps_lock);
	}
}

void xprt_delete_locked(struct rpc_xprt *xprt, struct rpc_xprt_switch *xps)
{
	if (test_and_set_bit(XPRT_REMOVE, &xprt->state))
		return;

	xprt_force_disconnect(xprt);
	if (!test_bit(XPRT_CONNECTED, &xprt->state))
		return;

	if (!xprt->sending.qlen && !xprt->pending.qlen &&
	    !xprt->backlog.qlen && !atomic_long_read(&xprt->queuelen))
		rpc_xprt_switch_remove_xprt(xps, xprt, true);
}<|MERGE_RESOLUTION|>--- conflicted
+++ resolved
@@ -1383,14 +1383,10 @@
 				INIT_LIST_HEAD(&req->rq_xmit2);
 				goto out;
 			}
-<<<<<<< HEAD
-		} else if (!req->rq_seqno) {
+		} else if (req->rq_seqno_count == 0) {
 			/*request没有指明seq number,遍历xprt->xmit_queue上所有待发送的请求
 			 * 将其串到rq_xmit2链上（为什么需要？）
 			 * */
-=======
-		} else if (req->rq_seqno_count == 0) {
->>>>>>> 155a3c00
 			list_for_each_entry(pos, &xprt->xmit_queue, rq_xmit) {
 				if (pos->rq_task->tk_owner != task->tk_owner)
 					continue;
