--- conflicted
+++ resolved
@@ -442,14 +442,10 @@
 {
 	unsigned int		p, i;
 
+	/*遍历service中所有rpc程序*/
 	for (p = 0; p < serv->sv_nprogs; p++) {
 		struct svc_program *progp = &serv->sv_programs[p];
 
-<<<<<<< HEAD
-	/*遍历service中所有rpc程序*/
-	for (progp = serv->sv_program; progp; progp = progp->pg_next) {
-=======
->>>>>>> 155a3c00
 		for (i = 0; i < progp->pg_nvers; i++) {
 			if (progp->pg_vers[i] == NULL)
 				/*跳过未指定的版本*/
@@ -499,18 +495,11 @@
 	/*申请service*/
 	if (!(serv = kzalloc(sizeof(*serv), GFP_KERNEL)))
 		return NULL;
-<<<<<<< HEAD
-
 	/*初始化service*/
 	serv->sv_name      = prog->pg_name;/*设置服务名称*/
-	serv->sv_program   = prog;
-	serv->sv_stats     = prog->pg_stats;
-=======
-	serv->sv_name      = prog->pg_name;
 	serv->sv_programs  = prog;
 	serv->sv_nprogs    = nprogs;
 	serv->sv_stats     = stats;
->>>>>>> 155a3c00
 	if (bufsize > RPCSVC_MAXPAYLOAD)
 		bufsize = RPCSVC_MAXPAYLOAD;/*buffer截短*/
 	serv->sv_max_payload = bufsize? bufsize : 4096;
@@ -529,11 +518,6 @@
 				if (progp->pg_vers[vers]->vs_xdrsize > xdrsize)
 					xdrsize = progp->pg_vers[vers]->vs_xdrsize;
 			}
-<<<<<<< HEAD
-		/*遍历程序*/
-		prog = prog->pg_next;
-=======
->>>>>>> 155a3c00
 	}
 	serv->sv_xdrsize   = xdrsize;
 	INIT_LIST_HEAD(&serv->sv_tempsocks);
@@ -584,12 +568,8 @@
 struct svc_serv *svc_create(struct svc_program *prog, unsigned int bufsize,
 			    int (*threadfn)(void *data))
 {
-<<<<<<< HEAD
 	/*创建rpc service*/
-	return __svc_create(prog, bufsize, 1, threadfn);
-=======
 	return __svc_create(prog, 1, NULL, bufsize, 1, threadfn);
->>>>>>> 155a3c00
 }
 EXPORT_SYMBOL_GPL(svc_create);
 
@@ -612,12 +592,8 @@
 	struct svc_serv *serv;
 	unsigned int npools = svc_pool_map_get();/*取pool数目*/
 
-<<<<<<< HEAD
 	/*创建service*/
-	serv = __svc_create(prog, bufsize, npools, threadfn);
-=======
 	serv = __svc_create(prog, nprogs, stats, bufsize, npools, threadfn);
->>>>>>> 155a3c00
 	if (!serv)
 		goto out_err;
 	serv->sv_is_pooled = true;
@@ -818,17 +794,10 @@
 		}
 	}
 
-<<<<<<< HEAD
-found_pool:
-	set_bit(SP_VICTIM_REMAINS, &pool->sp_flags);
-	/*指明svc_thread_should_stop*/
-	set_bit(SP_NEED_VICTIM, &pool->sp_flags);
-	if (!atomic_dec_and_test(&pool->sp_nrthreads))
-=======
 	if (pool && pool->sp_nrthreads) {
 		set_bit(SP_VICTIM_REMAINS, &pool->sp_flags);
+		/*指明svc_thread_should_stop*/
 		set_bit(SP_NEED_VICTIM, &pool->sp_flags);
->>>>>>> 155a3c00
 		return pool;
 	}
 	return NULL;
@@ -850,14 +819,9 @@
 		node = svc_pool_map_get_node(chosen_pool->sp_id);
 
 		rqstp = svc_prepare_thread(serv, chosen_pool, node);
-<<<<<<< HEAD
-		if (IS_ERR(rqstp))
-			return PTR_ERR(rqstp);
-		/*创建kthread，指明numa node，此线程负责sv_threadfn函数执行*/
-=======
 		if (!rqstp)
 			return -ENOMEM;
->>>>>>> 155a3c00
+		/*创建kthread，指明numa node，此线程负责sv_threadfn函数执行*/
 		task = kthread_create_on_node(serv->sv_threadfn, rqstp,
 					      node, "%s", serv->sv_name);
 		if (IS_ERR(task)) {
