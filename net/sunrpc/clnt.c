// SPDX-License-Identifier: GPL-2.0-only
/*
 *  linux/net/sunrpc/clnt.c
 *
 *  This file contains the high-level RPC interface.
 *  It is modeled as a finite state machine to support both synchronous
 *  and asynchronous requests.
 *
 *  -	RPC header generation and argument serialization.
 *  -	Credential refresh.
 *  -	TCP connect handling.
 *  -	Retry of operation when it is suspected the operation failed because
 *	of uid squashing on the server, or when the credentials were stale
 *	and need to be refreshed, or when a packet was damaged in transit.
 *	This may be have to be moved to the VFS layer.
 *
 *  Copyright (C) 1992,1993 Rick Sladkey <jrs@world.std.com>
 *  Copyright (C) 1995,1996 Olaf Kirch <okir@monad.swb.de>
 */


#include <linux/module.h>
#include <linux/types.h>
#include <linux/kallsyms.h>
#include <linux/mm.h>
#include <linux/namei.h>
#include <linux/mount.h>
#include <linux/slab.h>
#include <linux/rcupdate.h>
#include <linux/utsname.h>
#include <linux/workqueue.h>
#include <linux/in.h>
#include <linux/in6.h>
#include <linux/un.h>

#include <linux/sunrpc/clnt.h>
#include <linux/sunrpc/addr.h>
#include <linux/sunrpc/rpc_pipe_fs.h>
#include <linux/sunrpc/metrics.h>
#include <linux/sunrpc/bc_xprt.h>
#include <trace/events/sunrpc.h>

#include "sunrpc.h"
#include "sysfs.h"
#include "netns.h"

#if IS_ENABLED(CONFIG_SUNRPC_DEBUG)
# define RPCDBG_FACILITY	RPCDBG_CALL
#endif

static DECLARE_WAIT_QUEUE_HEAD(destroy_wait);

static void	call_start(struct rpc_task *task);
static void	call_reserve(struct rpc_task *task);
static void	call_reserveresult(struct rpc_task *task);
static void	call_allocate(struct rpc_task *task);
static void	call_encode(struct rpc_task *task);
static void	call_decode(struct rpc_task *task);
static void	call_bind(struct rpc_task *task);
static void	call_bind_status(struct rpc_task *task);
static void	call_transmit(struct rpc_task *task);
static void	call_status(struct rpc_task *task);
static void	call_transmit_status(struct rpc_task *task);
static void	call_refresh(struct rpc_task *task);
static void	call_refreshresult(struct rpc_task *task);
static void	call_connect(struct rpc_task *task);
static void	call_connect_status(struct rpc_task *task);

static int	rpc_encode_header(struct rpc_task *task,
				  struct xdr_stream *xdr);
static int	rpc_decode_header(struct rpc_task *task,
				  struct xdr_stream *xdr);
static int	rpc_ping(struct rpc_clnt *clnt);
static int	rpc_ping_noreply(struct rpc_clnt *clnt);
static void	rpc_check_timeout(struct rpc_task *task);

static void rpc_register_client(struct rpc_clnt *clnt)
{
	struct net *net = rpc_net_ns(clnt);
	struct sunrpc_net *sn = net_generic(net, sunrpc_net_id);

	spin_lock(&sn->rpc_client_lock);
	/*添加client到all_clients中*/
	list_add(&clnt->cl_clients, &sn->all_clients);
	spin_unlock(&sn->rpc_client_lock);
}

static void rpc_unregister_client(struct rpc_clnt *clnt)
{
	struct net *net = rpc_net_ns(clnt);
	struct sunrpc_net *sn = net_generic(net, sunrpc_net_id);

	spin_lock(&sn->rpc_client_lock);
	list_del(&clnt->cl_clients);
	spin_unlock(&sn->rpc_client_lock);
}

static void __rpc_clnt_remove_pipedir(struct rpc_clnt *clnt)
{
	rpc_remove_client_dir(clnt);
}

static void rpc_clnt_remove_pipedir(struct rpc_clnt *clnt)
{
	struct net *net = rpc_net_ns(clnt);
	struct super_block *pipefs_sb;

	pipefs_sb = rpc_get_sb_net(net);
	if (pipefs_sb) {
		if (pipefs_sb == clnt->pipefs_sb)
			__rpc_clnt_remove_pipedir(clnt);
		rpc_put_sb_net(net);
	}
}

static struct dentry *rpc_setup_pipedir_sb(struct super_block *sb,
				    struct rpc_clnt *clnt)
{
	static uint32_t clntid;
	const char *dir_name = clnt->cl_program->pipe_dir_name;
	char name[15];
	struct dentry *dir, *dentry;

	dir = rpc_d_lookup_sb(sb, dir_name);
	if (dir == NULL) {
		/*此dir_name对应的目录不存在*/
		pr_info("RPC: pipefs directory doesn't exist: %s\n", dir_name);
		return dir;
	}
	for (;;) {
		snprintf(name, sizeof(name), "clnt%x", (unsigned int)clntid++);
		name[sizeof(name) - 1] = '\0';
		dentry = rpc_create_client_dir(dir, name, clnt);/*创建指定名称的dentry失败*/
		if (!IS_ERR(dentry))
			break;
		if (dentry == ERR_PTR(-EEXIST))
			continue;
		printk(KERN_INFO "RPC: Couldn't create pipefs entry"
				" %s/%s, error %ld\n",
				dir_name, name, PTR_ERR(dentry));
		break;
	}
	dput(dir);
	return dentry;
}

static int
rpc_setup_pipedir(struct super_block *pipefs_sb, struct rpc_clnt *clnt)
{
	struct dentry *dentry;

	clnt->pipefs_sb = pipefs_sb;

	if (clnt->cl_program->pipe_dir_name != NULL) {
		/*指明了pipe_dir_name，则创建对应的clnt$id dentry*/
		dentry = rpc_setup_pipedir_sb(pipefs_sb, clnt);
		if (IS_ERR(dentry))
			return PTR_ERR(dentry);
	}
	return 0;
}

static int rpc_clnt_skip_event(struct rpc_clnt *clnt, unsigned long event)
{
	if (clnt->cl_program->pipe_dir_name == NULL)
		return 1;

	switch (event) {
	case RPC_PIPEFS_MOUNT:
		if (clnt->cl_pipedir_objects.pdh_dentry != NULL)
			return 1;
		if (refcount_read(&clnt->cl_count) == 0)
			return 1;
		break;
	case RPC_PIPEFS_UMOUNT:
		if (clnt->cl_pipedir_objects.pdh_dentry == NULL)
			return 1;
		break;
	}
	return 0;
}

static int __rpc_clnt_handle_event(struct rpc_clnt *clnt, unsigned long event,
				   struct super_block *sb)
{
	struct dentry *dentry;

	switch (event) {
	case RPC_PIPEFS_MOUNT:
		dentry = rpc_setup_pipedir_sb(sb, clnt);
		if (!dentry)
			return -ENOENT;
		if (IS_ERR(dentry))
			return PTR_ERR(dentry);
		break;
	case RPC_PIPEFS_UMOUNT:
		__rpc_clnt_remove_pipedir(clnt);
		break;
	default:
		printk(KERN_ERR "%s: unknown event: %ld\n", __func__, event);
		return -ENOTSUPP;
	}
	return 0;
}

static int __rpc_pipefs_event(struct rpc_clnt *clnt, unsigned long event,
				struct super_block *sb)
{
	int error = 0;

	for (;; clnt = clnt->cl_parent) {
		if (!rpc_clnt_skip_event(clnt, event))
			error = __rpc_clnt_handle_event(clnt, event, sb);
		if (error || clnt == clnt->cl_parent)
			break;
	}
	return error;
}

static struct rpc_clnt *rpc_get_client_for_event(struct net *net, int event)
{
	struct sunrpc_net *sn = net_generic(net, sunrpc_net_id);
	struct rpc_clnt *clnt;

	spin_lock(&sn->rpc_client_lock);
	list_for_each_entry(clnt, &sn->all_clients, cl_clients) {
		if (rpc_clnt_skip_event(clnt, event))
			continue;
		spin_unlock(&sn->rpc_client_lock);
		return clnt;
	}
	spin_unlock(&sn->rpc_client_lock);
	return NULL;
}

static int rpc_pipefs_event(struct notifier_block *nb, unsigned long event,
			    void *ptr)
{
	struct super_block *sb = ptr;
	struct rpc_clnt *clnt;
	int error = 0;

	while ((clnt = rpc_get_client_for_event(sb->s_fs_info, event))) {
		error = __rpc_pipefs_event(clnt, event, sb);
		if (error)
			break;
	}
	return error;
}

static struct notifier_block rpc_clients_block = {
	.notifier_call	= rpc_pipefs_event,
	.priority	= SUNRPC_PIPEFS_RPC_PRIO,
};

int rpc_clients_notifier_register(void)
{
	return rpc_pipefs_notifier_register(&rpc_clients_block);
}

void rpc_clients_notifier_unregister(void)
{
	return rpc_pipefs_notifier_unregister(&rpc_clients_block);
}

static struct rpc_xprt *rpc_clnt_set_transport(struct rpc_clnt *clnt,
		struct rpc_xprt *xprt,
		const struct rpc_timeout *timeout)
{
	struct rpc_xprt *old;

	spin_lock(&clnt->cl_lock);
	old = rcu_dereference_protected(clnt->cl_xprt,
			lockdep_is_held(&clnt->cl_lock));

	clnt->cl_timeout = timeout;
	rcu_assign_pointer(clnt->cl_xprt, xprt);
	spin_unlock(&clnt->cl_lock);

	return old;
}

static void rpc_clnt_set_nodename(struct rpc_clnt *clnt, const char *nodename)
{
	ssize_t copied;

	/*设置nodename及cl_nodelen*/
	copied = strscpy(clnt->cl_nodename,
			 nodename, sizeof(clnt->cl_nodename));

	clnt->cl_nodelen = copied < 0
				? sizeof(clnt->cl_nodename) - 1
				: copied;
}

/*注册client,创建rpc_auth*/
static int rpc_client_register(struct rpc_clnt *clnt,
			       rpc_authflavor_t pseudoflavor,
			       const char *client_name)
{
	struct rpc_auth_create_args auth_args = {
		.pseudoflavor = pseudoflavor,/*鉴权对应的flavor*/
		.target_name = client_name,
	};
	struct rpc_auth *auth;
	struct net *net = rpc_net_ns(clnt);
	struct super_block *pipefs_sb;
	int err;

	rpc_clnt_debugfs_register(clnt);

	pipefs_sb = rpc_get_sb_net(net);
	if (pipefs_sb) {
		err = rpc_setup_pipedir(pipefs_sb, clnt);
		if (err)
			goto out;
	}

	rpc_register_client(clnt);/*client注册*/
	if (pipefs_sb)
		rpc_put_sb_net(net);

	auth = rpcauth_create(&auth_args, clnt);/*创建rpc_auth*/
	if (IS_ERR(auth)) {
		dprintk("RPC:       Couldn't create auth handle (flavor %u)\n",
				pseudoflavor);
		err = PTR_ERR(auth);
		goto err_auth;
	}
	return 0;
err_auth:
	pipefs_sb = rpc_get_sb_net(net);
	rpc_unregister_client(clnt);
	__rpc_clnt_remove_pipedir(clnt);
out:
	if (pipefs_sb)
		rpc_put_sb_net(net);
	rpc_sysfs_client_destroy(clnt);
	rpc_clnt_debugfs_unregister(clnt);
	return err;
}

static DEFINE_IDA(rpc_clids);

void rpc_cleanup_clids(void)
{
	ida_destroy(&rpc_clids);
}

static int rpc_alloc_clid(struct rpc_clnt *clnt)
{
	int clid;

	clid = ida_alloc(&rpc_clids, GFP_KERNEL);
	if (clid < 0)
		return clid;
	clnt->cl_clid = clid;/*设置为client申请到的id*/
	return 0;
}

static void rpc_free_clid(struct rpc_clnt *clnt)
{
	ida_free(&rpc_clids, clnt->cl_clid);
}

static struct rpc_clnt * rpc_new_client(const struct rpc_create_args *args,
		struct rpc_xprt_switch *xps,
		struct rpc_xprt *xprt,
		struct rpc_clnt *parent)
{
	const struct rpc_program *program = args->program;
	const struct rpc_version *version;
	struct rpc_clnt *clnt = NULL;
	const struct rpc_timeout *timeout;
	const char *nodename = args->nodename;
	int err;

	err = rpciod_up();
	if (err)
		goto out_no_rpciod;

	err = -EINVAL;
	if (args->version >= program->nrvers)
		/*参数要求的版本过大*/
		goto out_err;
	version = program->version[args->version];
	if (version == NULL)
		/*参数要求的version对应的program不存在*/
		goto out_err;

	/*创建client*/
	err = -ENOMEM;
	clnt = kzalloc(sizeof(*clnt), GFP_KERNEL);
	if (!clnt)
		goto out_err;
	clnt->cl_parent = parent ? : clnt;
	clnt->cl_xprtsec = args->xprtsec;

	err = rpc_alloc_clid(clnt);/*申请client id*/
	if (err)
		goto out_no_clid;

	clnt->cl_cred	  = get_cred(args->cred);
	clnt->cl_procinfo = version->procs;
	clnt->cl_maxproc  = version->nrprocs;
	clnt->cl_prog     = args->prognumber ? : program->number;
	clnt->cl_vers     = version->number;
	clnt->cl_stats    = args->stats ? : program->stats;
	clnt->cl_metrics  = rpc_alloc_iostats(clnt);
	rpc_init_pipe_dir_head(&clnt->cl_pipedir_objects);
	err = -ENOMEM;
	if (clnt->cl_metrics == NULL)
		goto out_no_stats;
	clnt->cl_program  = program;
	INIT_LIST_HEAD(&clnt->cl_tasks);
	spin_lock_init(&clnt->cl_lock);

	timeout = xprt->timeout;
	if (args->timeout != NULL) {
		memcpy(&clnt->cl_timeout_default, args->timeout,
				sizeof(clnt->cl_timeout_default));
		timeout = &clnt->cl_timeout_default;
	}

	rpc_clnt_set_transport(clnt, xprt, timeout);
	xprt->main = true;
	xprt_iter_init(&clnt->cl_xpi, xps);
	xprt_switch_put(xps);

	clnt->cl_rtt = &clnt->cl_rtt_default;
	rpc_init_rtt(&clnt->cl_rtt_default, clnt->cl_timeout->to_initval);

	refcount_set(&clnt->cl_count, 1);

	if (nodename == NULL)
		nodename = utsname()->nodename;
	/* save the nodename */
	rpc_clnt_set_nodename(clnt, nodename);

	rpc_sysfs_client_setup(clnt, xps, rpc_net_ns(clnt));
	/*注册client,创建rpc_auth*/
	err = rpc_client_register(clnt, args->authflavor, args->client_name);
	if (err)
		goto out_no_path;
	if (parent)
		refcount_inc(&parent->cl_count);

	trace_rpc_clnt_new(clnt, xprt, args);
	return clnt;

out_no_path:
	rpc_free_iostats(clnt->cl_metrics);
out_no_stats:
	put_cred(clnt->cl_cred);
	rpc_free_clid(clnt);
out_no_clid:
	kfree(clnt);
out_err:
	rpciod_down();
out_no_rpciod:
	xprt_switch_put(xps);
	xprt_put(xprt);
	trace_rpc_clnt_new_err(program->name, args->servername, err);
	return ERR_PTR(err);
}

static struct rpc_clnt *rpc_create_xprt(struct rpc_create_args *args,
					struct rpc_xprt *xprt)
{
	struct rpc_clnt *clnt = NULL;
	struct rpc_xprt_switch *xps;

	if (args->bc_xprt && args->bc_xprt->xpt_bc_xps) {
		WARN_ON_ONCE(!(args->protocol & XPRT_TRANSPORT_BC));
		xps = args->bc_xprt->xpt_bc_xps;
		xprt_switch_get(xps);
	} else {
		/*创建rpc_xprt_switch*/
		xps = xprt_switch_alloc(xprt, GFP_KERNEL);
		if (xps == NULL) {
			xprt_put(xprt);
			return ERR_PTR(-ENOMEM);
		}
		if (xprt->bc_xprt) {
			xprt_switch_get(xps);
			xprt->bc_xprt->xpt_bc_xps = xps;
		}
	}

	/*创建client*/
	clnt = rpc_new_client(args, xps, xprt, NULL);
	if (IS_ERR(clnt))
		return clnt;

	if (!(args->flags & RPC_CLNT_CREATE_NOPING)) {
		/*未指明noping标记，执行ping*/
		int err = rpc_ping(clnt);
		if (err != 0) {
			rpc_shutdown_client(clnt);
			return ERR_PTR(err);
		}
	} else if (args->flags & RPC_CLNT_CREATE_CONNECTED) {
		int err = rpc_ping_noreply(clnt);
		if (err != 0) {
			rpc_shutdown_client(clnt);
			return ERR_PTR(err);
		}
	}

	clnt->cl_softrtry = 1;
	if (args->flags & (RPC_CLNT_CREATE_HARDRTRY|RPC_CLNT_CREATE_SOFTERR)) {
		clnt->cl_softrtry = 0;
		if (args->flags & RPC_CLNT_CREATE_SOFTERR)
			clnt->cl_softerr = 1;
	}

	if (args->flags & RPC_CLNT_CREATE_AUTOBIND)
		clnt->cl_autobind = 1;
	if (args->flags & RPC_CLNT_CREATE_NO_RETRANS_TIMEOUT)
		clnt->cl_noretranstimeo = 1;
	if (args->flags & RPC_CLNT_CREATE_DISCRTRY)
		clnt->cl_discrtry = 1;
	if (!(args->flags & RPC_CLNT_CREATE_QUIET))
		clnt->cl_chatty = 1;
	if (args->flags & RPC_CLNT_CREATE_NETUNREACH_FATAL)
		clnt->cl_netunreach_fatal = 1;

	return clnt;
}

/**
 * rpc_create - create an RPC client and transport with one call
 * @args: rpc_clnt create argument structure
 *
 * Creates and initializes an RPC transport and an RPC client.
 *
 * It can ping the server in order to determine if it is up, and to see if
 * it supports this program and version.  RPC_CLNT_CREATE_NOPING disables
 * this behavior so asynchronous tasks can also use rpc_create.
 */
struct rpc_clnt *rpc_create(struct rpc_create_args *args/*client创建参数*/)
{
	struct rpc_xprt *xprt;
	struct xprt_create xprtargs = {
		.net = args->net,
		.ident = args->protocol,
		.srcaddr = args->saddress,/*设置源地址，可以为NULL*/
		.dstaddr = args->address,/*设置目的地址*/
		.addrlen = args->addrsize,
		.servername = args->servername,
		.bc_xprt = args->bc_xprt,
		.xprtsec = args->xprtsec,
		.connect_timeout = args->connect_timeout,
		.reconnect_timeout = args->reconnect_timeout,
	};
	char servername[RPC_MAXNETNAMELEN];
	struct rpc_clnt *clnt;
	int i;

	if (args->bc_xprt) {
		/*仅在bc_xprt被设置时，走此流程*/
		WARN_ON_ONCE(!(args->protocol & XPRT_TRANSPORT_BC));
		xprt = args->bc_xprt->xpt_bc_xprt;
		if (xprt) {
			xprt_get(xprt);
			return rpc_create_xprt(args, xprt);
		}
	}

	if (args->flags & RPC_CLNT_CREATE_INFINITE_SLOTS)
		xprtargs.flags |= XPRT_CREATE_INFINITE_SLOTS;
	if (args->flags & RPC_CLNT_CREATE_NO_IDLE_TIMEOUT)
		xprtargs.flags |= XPRT_CREATE_NO_IDLE_TIMEOUT;
	/*
	 * If the caller chooses not to specify a hostname, whip
	 * up a string representation of the passed-in address.
	 */
	if (xprtargs.servername == NULL) {
		/*servername未设置，生成servername*/
		struct sockaddr_un *sun =
				(struct sockaddr_un *)args->address;
		struct sockaddr_in *sin =
				(struct sockaddr_in *)args->address;
		struct sockaddr_in6 *sin6 =
				(struct sockaddr_in6 *)args->address;

		/*servername为空情况下，支持以下三种方式，af_unix,af_inet,af_inet6*/
		servername[0] = '\0';
		switch (args->address->sa_family) {
		case AF_LOCAL:
			/*利用目的地址填充servername*/
			if (sun->sun_path[0])
				snprintf(servername, sizeof(servername), "%s",
					 sun->sun_path);
			else
				snprintf(servername, sizeof(servername), "@%s",
					 sun->sun_path+1);
			break;
		case AF_INET:
			/*利用目的地址填充servername*/
			snprintf(servername, sizeof(servername), "%pI4",
				 &sin->sin_addr.s_addr);
			break;
		case AF_INET6:
			/*利用目的地址填充servername*/
			snprintf(servername, sizeof(servername), "%pI6",
				 &sin6->sin6_addr);
			break;
		default:
			/* caller wants default server name, but
			 * address family isn't recognized. */
			return ERR_PTR(-EINVAL);
		}
		xprtargs.servername = servername;
	}

	/*创建rpc xprt*/
	xprt = xprt_create_transport(&xprtargs);
	if (IS_ERR(xprt))
		return (struct rpc_clnt *)xprt;

	/*
	 * By default, kernel RPC client connects from a reserved port.
	 * CAP_NET_BIND_SERVICE will not be set for unprivileged requesters,
	 * but it is always enabled for rpciod, which handles the connect
	 * operation.
	 */
	xprt->resvport = 1;
	if (args->flags & RPC_CLNT_CREATE_NONPRIVPORT)
		xprt->resvport = 0;
	xprt->reuseport = 0;
	if (args->flags & RPC_CLNT_CREATE_REUSEPORT)
		xprt->reuseport = 1;

	/*创建client*/
	clnt = rpc_create_xprt(args, xprt);
	if (IS_ERR(clnt) || args->nconnect <= 1)
		return clnt;

	/*每个connect对应一个xport*/
	for (i = 0; i < args->nconnect - 1; i++) {
		if (rpc_clnt_add_xprt(clnt, &xprtargs, NULL, NULL) < 0)
			break;
	}
	return clnt;
}
EXPORT_SYMBOL_GPL(rpc_create);

/*
 * This function clones the RPC client structure. It allows us to share the
 * same transport while varying parameters such as the authentication
 * flavour.
 */
static struct rpc_clnt *__rpc_clone_client(struct rpc_create_args *args,
					   struct rpc_clnt *clnt)
{
	struct rpc_xprt_switch *xps;
	struct rpc_xprt *xprt;
	struct rpc_clnt *new;
	int err;

	err = -ENOMEM;
	rcu_read_lock();
	xprt = xprt_get(rcu_dereference(clnt->cl_xprt));
	xps = xprt_switch_get(rcu_dereference(clnt->cl_xpi.xpi_xpswitch));
	rcu_read_unlock();
	if (xprt == NULL || xps == NULL) {
		xprt_put(xprt);
		xprt_switch_put(xps);
		goto out_err;
	}
	args->servername = xprt->servername;
	args->nodename = clnt->cl_nodename;

	new = rpc_new_client(args, xps, xprt, clnt);
	if (IS_ERR(new))
		return new;

	/* Turn off autobind on clones */
	new->cl_autobind = 0;
	new->cl_softrtry = clnt->cl_softrtry;
	new->cl_softerr = clnt->cl_softerr;
	new->cl_noretranstimeo = clnt->cl_noretranstimeo;
	new->cl_discrtry = clnt->cl_discrtry;
	new->cl_chatty = clnt->cl_chatty;
	new->cl_netunreach_fatal = clnt->cl_netunreach_fatal;
	new->cl_principal = clnt->cl_principal;
	new->cl_max_connect = clnt->cl_max_connect;
	return new;

out_err:
	trace_rpc_clnt_clone_err(clnt, err);
	return ERR_PTR(err);
}

/**
 * rpc_clone_client - Clone an RPC client structure
 *
 * @clnt: RPC client whose parameters are copied
 *
 * Returns a fresh RPC client or an ERR_PTR.
 */
struct rpc_clnt *rpc_clone_client(struct rpc_clnt *clnt)
{
	struct rpc_create_args args = {
		.program	= clnt->cl_program,
		.prognumber	= clnt->cl_prog,
		.version	= clnt->cl_vers,
		.authflavor	= clnt->cl_auth->au_flavor,
		.cred		= clnt->cl_cred,
		.stats		= clnt->cl_stats,
	};
	return __rpc_clone_client(&args, clnt);
}
EXPORT_SYMBOL_GPL(rpc_clone_client);

/**
 * rpc_clone_client_set_auth - Clone an RPC client structure and set its auth
 *
 * @clnt: RPC client whose parameters are copied
 * @flavor: security flavor for new client
 *
 * Returns a fresh RPC client or an ERR_PTR.
 */
struct rpc_clnt *
rpc_clone_client_set_auth(struct rpc_clnt *clnt, rpc_authflavor_t flavor)
{
	struct rpc_create_args args = {
		.program	= clnt->cl_program,
		.prognumber	= clnt->cl_prog,
		.version	= clnt->cl_vers,
		.authflavor	= flavor,
		.cred		= clnt->cl_cred,
		.stats		= clnt->cl_stats,
	};
	return __rpc_clone_client(&args, clnt);
}
EXPORT_SYMBOL_GPL(rpc_clone_client_set_auth);

/**
 * rpc_switch_client_transport: switch the RPC transport on the fly
 * @clnt: pointer to a struct rpc_clnt
 * @args: pointer to the new transport arguments
 * @timeout: pointer to the new timeout parameters
 *
 * This function allows the caller to switch the RPC transport for the
 * rpc_clnt structure 'clnt' to allow it to connect to a mirrored NFS
 * server, for instance.  It assumes that the caller has ensured that
 * there are no active RPC tasks by using some form of locking.
 *
 * Returns zero if "clnt" is now using the new xprt.  Otherwise a
 * negative errno is returned, and "clnt" continues to use the old
 * xprt.
 */
int rpc_switch_client_transport(struct rpc_clnt *clnt,
		struct xprt_create *args,
		const struct rpc_timeout *timeout)
{
	const struct rpc_timeout *old_timeo;
	rpc_authflavor_t pseudoflavor;
	struct rpc_xprt_switch *xps, *oldxps;
	struct rpc_xprt *xprt, *old;
	struct rpc_clnt *parent;
	int err;

	args->xprtsec = clnt->cl_xprtsec;
	xprt = xprt_create_transport(args);
	if (IS_ERR(xprt))
		return PTR_ERR(xprt);

	xps = xprt_switch_alloc(xprt, GFP_KERNEL);
	if (xps == NULL) {
		xprt_put(xprt);
		return -ENOMEM;
	}

	pseudoflavor = clnt->cl_auth->au_flavor;

	old_timeo = clnt->cl_timeout;
	old = rpc_clnt_set_transport(clnt, xprt, timeout);
	oldxps = xprt_iter_xchg_switch(&clnt->cl_xpi, xps);

	rpc_unregister_client(clnt);
	__rpc_clnt_remove_pipedir(clnt);
	rpc_sysfs_client_destroy(clnt);
	rpc_clnt_debugfs_unregister(clnt);

	/*
	 * A new transport was created.  "clnt" therefore
	 * becomes the root of a new cl_parent tree.  clnt's
	 * children, if it has any, still point to the old xprt.
	 */
	parent = clnt->cl_parent;
	clnt->cl_parent = clnt;

	/*
	 * The old rpc_auth cache cannot be re-used.  GSS
	 * contexts in particular are between a single
	 * client and server.
	 */
	err = rpc_client_register(clnt, pseudoflavor, NULL);
	if (err)
		goto out_revert;

	synchronize_rcu();
	if (parent != clnt)
		rpc_release_client(parent);
	xprt_switch_put(oldxps);
	xprt_put(old);
	trace_rpc_clnt_replace_xprt(clnt);
	return 0;

out_revert:
	xps = xprt_iter_xchg_switch(&clnt->cl_xpi, oldxps);
	rpc_clnt_set_transport(clnt, old, old_timeo);
	clnt->cl_parent = parent;
	rpc_client_register(clnt, pseudoflavor, NULL);
	xprt_switch_put(xps);
	xprt_put(xprt);
	trace_rpc_clnt_replace_xprt_err(clnt);
	return err;
}
EXPORT_SYMBOL_GPL(rpc_switch_client_transport);

static struct rpc_xprt_switch *rpc_clnt_xprt_switch_get(struct rpc_clnt *clnt)
{
	struct rpc_xprt_switch *xps;

	rcu_read_lock();
	xps = xprt_switch_get(rcu_dereference(clnt->cl_xpi.xpi_xpswitch));
	rcu_read_unlock();

	return xps;
}

static
int _rpc_clnt_xprt_iter_init(struct rpc_clnt *clnt, struct rpc_xprt_iter *xpi,
			     void func(struct rpc_xprt_iter *xpi, struct rpc_xprt_switch *xps))
{
	struct rpc_xprt_switch *xps;

	xps = rpc_clnt_xprt_switch_get(clnt);
	if (xps == NULL)
		return -EAGAIN;
	func(xpi, xps);
	xprt_switch_put(xps);
	return 0;
}

static
int rpc_clnt_xprt_iter_init(struct rpc_clnt *clnt, struct rpc_xprt_iter *xpi)
{
	return _rpc_clnt_xprt_iter_init(clnt, xpi, xprt_iter_init_listall);
}

static
int rpc_clnt_xprt_iter_offline_init(struct rpc_clnt *clnt,
				    struct rpc_xprt_iter *xpi)
{
	return _rpc_clnt_xprt_iter_init(clnt, xpi, xprt_iter_init_listoffline);
}

/**
 * rpc_clnt_iterate_for_each_xprt - Apply a function to all transports
 * @clnt: pointer to client
 * @fn: function to apply
 * @data: void pointer to function data
 *
 * Iterates through the list of RPC transports currently attached to the
 * client and applies the function fn(clnt, xprt, data).
 *
 * On error, the iteration stops, and the function returns the error value.
 */
int rpc_clnt_iterate_for_each_xprt(struct rpc_clnt *clnt,
		int (*fn)(struct rpc_clnt *, struct rpc_xprt *, void *),
		void *data)
{
	struct rpc_xprt_iter xpi;
	int ret;

	ret = rpc_clnt_xprt_iter_init(clnt, &xpi);
	if (ret)
		return ret;
	for (;;) {
		struct rpc_xprt *xprt = xprt_iter_get_next(&xpi);

		if (!xprt)
			break;
		ret = fn(clnt, xprt, data);
		xprt_put(xprt);
		if (ret < 0)
			break;
	}
	xprt_iter_destroy(&xpi);
	return ret;
}
EXPORT_SYMBOL_GPL(rpc_clnt_iterate_for_each_xprt);

/*
 * Kill all tasks for the given client.
 * XXX: kill their descendants as well?
 */
void rpc_killall_tasks(struct rpc_clnt *clnt)
{
	struct rpc_task	*rovr;


	if (list_empty(&clnt->cl_tasks))
		return;

	/*
	 * Spin lock all_tasks to prevent changes...
	 */
	trace_rpc_clnt_killall(clnt);
	spin_lock(&clnt->cl_lock);
	list_for_each_entry(rovr, &clnt->cl_tasks, tk_task)
		rpc_signal_task(rovr);
	spin_unlock(&clnt->cl_lock);
}
EXPORT_SYMBOL_GPL(rpc_killall_tasks);

/**
 * rpc_cancel_tasks - try to cancel a set of RPC tasks
 * @clnt: Pointer to RPC client
 * @error: RPC task error value to set
 * @fnmatch: Pointer to selector function
 * @data: User data
 *
 * Uses @fnmatch to define a set of RPC tasks that are to be cancelled.
 * The argument @error must be a negative error value.
 */
unsigned long rpc_cancel_tasks(struct rpc_clnt *clnt, int error,
			       bool (*fnmatch)(const struct rpc_task *,
					       const void *),
			       const void *data)
{
	struct rpc_task *task;
	unsigned long count = 0;

	if (list_empty(&clnt->cl_tasks))
		return 0;
	/*
	 * Spin lock all_tasks to prevent changes...
	 */
	spin_lock(&clnt->cl_lock);
	list_for_each_entry(task, &clnt->cl_tasks, tk_task) {
		if (!RPC_IS_ACTIVATED(task))
			continue;
		if (!fnmatch(task, data))
			continue;
		rpc_task_try_cancel(task, error);
		count++;
	}
	spin_unlock(&clnt->cl_lock);
	return count;
}
EXPORT_SYMBOL_GPL(rpc_cancel_tasks);

static int rpc_clnt_disconnect_xprt(struct rpc_clnt *clnt,
				    struct rpc_xprt *xprt, void *dummy)
{
	if (xprt_connected(xprt))
		xprt_force_disconnect(xprt);
	return 0;
}

void rpc_clnt_disconnect(struct rpc_clnt *clnt)
{
	rpc_clnt_iterate_for_each_xprt(clnt, rpc_clnt_disconnect_xprt, NULL);
}
EXPORT_SYMBOL_GPL(rpc_clnt_disconnect);

/*
 * Properly shut down an RPC client, terminating all outstanding
 * requests.
 */
void rpc_shutdown_client(struct rpc_clnt *clnt)
{
	might_sleep();

	trace_rpc_clnt_shutdown(clnt);

	clnt->cl_shutdown = 1;
	while (!list_empty(&clnt->cl_tasks)) {
		rpc_killall_tasks(clnt);
		wait_event_timeout(destroy_wait,
			list_empty(&clnt->cl_tasks), 1*HZ);
	}

	/* wait for tasks still in workqueue or waitqueue */
	wait_event_timeout(destroy_wait,
			   atomic_read(&clnt->cl_task_count) == 0, 1 * HZ);

	rpc_release_client(clnt);
}
EXPORT_SYMBOL_GPL(rpc_shutdown_client);

/*
 * Free an RPC client
 */
static void rpc_free_client_work(struct work_struct *work)
{
	struct rpc_clnt *clnt = container_of(work, struct rpc_clnt, cl_work);

	trace_rpc_clnt_free(clnt);

	/* These might block on processes that might allocate memory,
	 * so they cannot be called in rpciod, so they are handled separately
	 * here.
	 */
	rpc_sysfs_client_destroy(clnt);
	rpc_clnt_debugfs_unregister(clnt);
	rpc_free_clid(clnt);
	rpc_clnt_remove_pipedir(clnt);
	xprt_put(rcu_dereference_raw(clnt->cl_xprt));

	kfree(clnt);
	rpciod_down();
}
static struct rpc_clnt *
rpc_free_client(struct rpc_clnt *clnt)
{
	struct rpc_clnt *parent = NULL;

	trace_rpc_clnt_release(clnt);
	if (clnt->cl_parent != clnt)
		parent = clnt->cl_parent;
	rpc_unregister_client(clnt);
	rpc_free_iostats(clnt->cl_metrics);
	clnt->cl_metrics = NULL;
	xprt_iter_destroy(&clnt->cl_xpi);
	put_cred(clnt->cl_cred);

	INIT_WORK(&clnt->cl_work, rpc_free_client_work);
	schedule_work(&clnt->cl_work);
	return parent;
}

/*
 * Free an RPC client
 */
static struct rpc_clnt *
rpc_free_auth(struct rpc_clnt *clnt)
{
	/*
	 * Note: RPCSEC_GSS may need to send NULL RPC calls in order to
	 *       release remaining GSS contexts. This mechanism ensures
	 *       that it can do so safely.
	 */
	if (clnt->cl_auth != NULL) {
		rpcauth_release(clnt->cl_auth);
		clnt->cl_auth = NULL;
	}
	if (refcount_dec_and_test(&clnt->cl_count))
		return rpc_free_client(clnt);
	return NULL;
}

/*
 * Release reference to the RPC client
 */
void
rpc_release_client(struct rpc_clnt *clnt)
{
	do {
		if (list_empty(&clnt->cl_tasks))
			wake_up(&destroy_wait);
		if (refcount_dec_not_one(&clnt->cl_count))
			break;
		clnt = rpc_free_auth(clnt);
	} while (clnt != NULL);
}
EXPORT_SYMBOL_GPL(rpc_release_client);

/**
 * rpc_bind_new_program - bind a new RPC program to an existing client
 * @old: old rpc_client
 * @program: rpc program to set
 * @vers: rpc program version
 *
 * Clones the rpc client and sets up a new RPC program. This is mainly
 * of use for enabling different RPC programs to share the same transport.
 * The Sun NFSv2/v3 ACL protocol can do this.
 */
struct rpc_clnt *rpc_bind_new_program(struct rpc_clnt *old,
				      const struct rpc_program *program,
				      u32 vers)
{
	struct rpc_create_args args = {
		.program	= program,
		.prognumber	= program->number,
		.version	= vers,
		.authflavor	= old->cl_auth->au_flavor,
		.cred		= old->cl_cred,
		.stats		= old->cl_stats,
		.timeout	= old->cl_timeout,
	};
	struct rpc_clnt *clnt;
	int err;

	/*由old clone产生client*/
	clnt = __rpc_clone_client(&args, old);
	if (IS_ERR(clnt))
		goto out;
	err = rpc_ping(clnt);
	if (err != 0) {
		rpc_shutdown_client(clnt);
		clnt = ERR_PTR(err);
	}
out:
	return clnt;
}
EXPORT_SYMBOL_GPL(rpc_bind_new_program);

struct rpc_xprt *
rpc_task_get_xprt(struct rpc_clnt *clnt, struct rpc_xprt *xprt)
{
	struct rpc_xprt_switch *xps;

	if (!xprt)
		return NULL;
	rcu_read_lock();
	xps = rcu_dereference(clnt->cl_xpi.xpi_xpswitch);
	atomic_long_inc(&xps->xps_queuelen);
	rcu_read_unlock();
	atomic_long_inc(&xprt->queuelen);

	return xprt;
}

static void
rpc_task_release_xprt(struct rpc_clnt *clnt, struct rpc_xprt *xprt)
{
	struct rpc_xprt_switch *xps;

	atomic_long_dec(&xprt->queuelen);
	rcu_read_lock();
	xps = rcu_dereference(clnt->cl_xpi.xpi_xpswitch);
	atomic_long_dec(&xps->xps_queuelen);
	rcu_read_unlock();

	xprt_put(xprt);
}

void rpc_task_release_transport(struct rpc_task *task)
{
	struct rpc_xprt *xprt = task->tk_xprt;

	if (xprt) {
		task->tk_xprt = NULL;
		if (task->tk_client)
			rpc_task_release_xprt(task->tk_client, xprt);
		else
			xprt_put(xprt);
	}
}
EXPORT_SYMBOL_GPL(rpc_task_release_transport);

void rpc_task_release_client(struct rpc_task *task)
{
	struct rpc_clnt *clnt = task->tk_client;

	rpc_task_release_transport(task);
	if (clnt != NULL) {
		/* Remove from client task list */
		spin_lock(&clnt->cl_lock);
		list_del(&task->tk_task);
		spin_unlock(&clnt->cl_lock);
		task->tk_client = NULL;
		atomic_dec(&clnt->cl_task_count);

		rpc_release_client(clnt);
	}
}

static struct rpc_xprt *
rpc_task_get_first_xprt(struct rpc_clnt *clnt)
{
	struct rpc_xprt *xprt;

	rcu_read_lock();
	xprt = xprt_get(rcu_dereference(clnt->cl_xprt));
	rcu_read_unlock();
	return rpc_task_get_xprt(clnt, xprt);
}

static struct rpc_xprt *
rpc_task_get_next_xprt(struct rpc_clnt *clnt)
{
	return rpc_task_get_xprt(clnt, xprt_iter_get_next(&clnt->cl_xpi));
}

static
void rpc_task_set_transport(struct rpc_task *task, struct rpc_clnt *clnt)
{
	if (task->tk_xprt) {
		if (!(test_bit(XPRT_OFFLINE, &task->tk_xprt->state) &&
		      (task->tk_flags & RPC_TASK_MOVEABLE)))
			return;
		xprt_release(task);
		xprt_put(task->tk_xprt);
	}
	if (task->tk_flags & RPC_TASK_NO_ROUND_ROBIN)
		task->tk_xprt = rpc_task_get_first_xprt(clnt);
	else
		task->tk_xprt = rpc_task_get_next_xprt(clnt);
}

static
void rpc_task_set_client(struct rpc_task *task, struct rpc_clnt *clnt)
{
	rpc_task_set_transport(task, clnt);
	task->tk_client = clnt;
	refcount_inc(&clnt->cl_count);
	if (clnt->cl_softrtry)
		task->tk_flags |= RPC_TASK_SOFT;
	if (clnt->cl_softerr)
		task->tk_flags |= RPC_TASK_TIMEOUT;
	if (clnt->cl_noretranstimeo)
		task->tk_flags |= RPC_TASK_NO_RETRANS_TIMEOUT;
<<<<<<< HEAD
	/* Add to the client's list of all tasks */
	spin_lock(&clnt->cl_lock);
	/*将此task挂接在cl_tasks上*/
	list_add_tail(&task->tk_task, &clnt->cl_tasks);
	spin_unlock(&clnt->cl_lock);
=======
	if (clnt->cl_netunreach_fatal)
		task->tk_flags |= RPC_TASK_NETUNREACH_FATAL;
	atomic_inc(&clnt->cl_task_count);
>>>>>>> 155a3c00
}

static void
rpc_task_set_rpc_message(struct rpc_task *task, const struct rpc_message *msg)
{
	if (msg != NULL) {
		/*为task关联message*/
		task->tk_msg.rpc_proc = msg->rpc_proc;
		task->tk_msg.rpc_argp = msg->rpc_argp;
		task->tk_msg.rpc_resp = msg->rpc_resp;
		task->tk_msg.rpc_cred = msg->rpc_cred;
		if (!(task->tk_flags & RPC_TASK_CRED_NOREF))
			get_cred(task->tk_msg.rpc_cred);
	}
}

/*
 * Default callback for async RPC calls
 */
static void
rpc_default_callback(struct rpc_task *task, void *data)
{
}

static const struct rpc_call_ops rpc_default_ops = {
	.rpc_call_done = rpc_default_callback,
};

/**
 * rpc_run_task - Allocate a new RPC task, then run rpc_execute against it
 * @task_setup_data: pointer to task initialisation data
 */
struct rpc_task *rpc_run_task(const struct rpc_task_setup *task_setup_data)
{
	struct rpc_task *task;

	/*利用task_setup_data创建rpc task*/
	task = rpc_new_task(task_setup_data);
	if (IS_ERR(task))
		return task;

	if (!RPC_IS_ASYNC(task))
		task->tk_flags |= RPC_TASK_CRED_NOREF;

	/*设置此task对应的client*/
	rpc_task_set_client(task, task_setup_data->rpc_client);
	/*设置此task关联的rpc message*/
	rpc_task_set_rpc_message(task, task_setup_data->rpc_message);

	/*初始化tk_action，如果此时未设置，则置其为call_start*/
	if (task->tk_action == NULL)
		rpc_call_start(task);

	atomic_inc(&task->tk_count);
	/*执行此task*/
	rpc_execute(task);
	return task;
}
EXPORT_SYMBOL_GPL(rpc_run_task);

/**
 * rpc_call_sync - Perform a synchronous RPC call
 * @clnt: pointer to RPC client
 * @msg: RPC call parameters
 * @flags: RPC call flags
 */
int rpc_call_sync(struct rpc_clnt *clnt, const struct rpc_message *msg, int flags)
{
	struct rpc_task	*task;
	struct rpc_task_setup task_setup_data = {
		.rpc_client = clnt,
		.rpc_message = msg,
		.callback_ops = &rpc_default_ops,
		.flags = flags,
	};
	int status;

	WARN_ON_ONCE(flags & RPC_TASK_ASYNC);
	if (flags & RPC_TASK_ASYNC) {
		rpc_release_calldata(task_setup_data.callback_ops,
			task_setup_data.callback_data);
		return -EINVAL;
	}

	task = rpc_run_task(&task_setup_data);/*创建并运行rpc task*/
	if (IS_ERR(task))
		return PTR_ERR(task);
	status = task->tk_status;
	rpc_put_task(task);
	return status;
}
EXPORT_SYMBOL_GPL(rpc_call_sync);

/**
 * rpc_call_async - Perform an asynchronous RPC call
 * @clnt: pointer to RPC client
 * @msg: RPC call parameters
 * @flags: RPC call flags
 * @tk_ops: RPC call ops
 * @data: user call data
 */
int
rpc_call_async(struct rpc_clnt *clnt, const struct rpc_message *msg, int flags,
	       const struct rpc_call_ops *tk_ops, void *data)
{
	struct rpc_task	*task;
	struct rpc_task_setup task_setup_data = {
		.rpc_client = clnt,
		.rpc_message = msg,
		.callback_ops = tk_ops,
		.callback_data = data,
		.flags = flags|RPC_TASK_ASYNC,
	};

	task = rpc_run_task(&task_setup_data);
	if (IS_ERR(task))
		return PTR_ERR(task);
	rpc_put_task(task);
	return 0;
}
EXPORT_SYMBOL_GPL(rpc_call_async);

#if defined(CONFIG_SUNRPC_BACKCHANNEL)
static void call_bc_encode(struct rpc_task *task);

/**
 * rpc_run_bc_task - Allocate a new RPC task for backchannel use, then run
 * rpc_execute against it
 * @req: RPC request
 * @timeout: timeout values to use for this task
 */
struct rpc_task *rpc_run_bc_task(struct rpc_rqst *req,
		struct rpc_timeout *timeout)
{
	struct rpc_task *task;
	struct rpc_task_setup task_setup_data = {
		.callback_ops = &rpc_default_ops,
		.flags = RPC_TASK_SOFTCONN |
			RPC_TASK_NO_RETRANS_TIMEOUT,
	};

	dprintk("RPC: rpc_run_bc_task req= %p\n", req);
	/*
	 * Create an rpc_task to send the data
	 */
	task = rpc_new_task(&task_setup_data);
	if (IS_ERR(task)) {
		xprt_free_bc_request(req);
		return task;
	}

	xprt_init_bc_request(req, task, timeout);

	task->tk_action = call_bc_encode;
	atomic_inc(&task->tk_count);
	WARN_ON_ONCE(atomic_read(&task->tk_count) != 2);
	rpc_execute(task);

	dprintk("RPC: rpc_run_bc_task: task= %p\n", task);
	return task;
}
#endif /* CONFIG_SUNRPC_BACKCHANNEL */

/**
 * rpc_prepare_reply_pages - Prepare to receive a reply data payload into pages
 * @req: RPC request to prepare
 * @pages: vector of struct page pointers
 * @base: offset in first page where receive should start, in bytes
 * @len: expected size of the upper layer data payload, in bytes
 * @hdrsize: expected size of upper layer reply header, in XDR words
 *
 */
void rpc_prepare_reply_pages(struct rpc_rqst *req, struct page **pages,
			     unsigned int base, unsigned int len,
			     unsigned int hdrsize)
{
	hdrsize += RPC_REPHDRSIZE + req->rq_cred->cr_auth->au_ralign;

	xdr_inline_pages(&req->rq_rcv_buf, hdrsize << 2, pages, base, len);
	trace_rpc_xdr_reply_pages(req->rq_task, &req->rq_rcv_buf);
}
EXPORT_SYMBOL_GPL(rpc_prepare_reply_pages);

void
rpc_call_start(struct rpc_task *task)
{
	/*设置task action为call_start,
	 * 当其action被触发时，其会设置tk_action为call_reserve*/
	task->tk_action = call_start;
}
EXPORT_SYMBOL_GPL(rpc_call_start);

/**
 * rpc_peeraddr - extract remote peer address from clnt's xprt
 * @clnt: RPC client structure
 * @buf: target buffer
 * @bufsize: length of target buffer
 *
 * Returns the number of bytes that are actually in the stored address.
 */
size_t rpc_peeraddr(struct rpc_clnt *clnt, struct sockaddr *buf, size_t bufsize)
{
	size_t bytes;
	struct rpc_xprt *xprt;

	rcu_read_lock();
	xprt = rcu_dereference(clnt->cl_xprt);

	bytes = xprt->addrlen;
	if (bytes > bufsize)
		bytes = bufsize;
	memcpy(buf, &xprt->addr, bytes);
	rcu_read_unlock();

	return bytes;
}
EXPORT_SYMBOL_GPL(rpc_peeraddr);

/**
 * rpc_peeraddr2str - return remote peer address in printable format
 * @clnt: RPC client structure
 * @format: address format
 *
 * NB: the lifetime of the memory referenced by the returned pointer is
 * the same as the rpc_xprt itself.  As long as the caller uses this
 * pointer, it must hold the RCU read lock.
 */
const char *rpc_peeraddr2str(struct rpc_clnt *clnt,
			     enum rpc_display_format_t format)
{
	struct rpc_xprt *xprt;

	xprt = rcu_dereference(clnt->cl_xprt);

	if (xprt->address_strings[format] != NULL)
		return xprt->address_strings[format];
	else
		return "unprintable";
}
EXPORT_SYMBOL_GPL(rpc_peeraddr2str);

static const struct sockaddr_in rpc_inaddr_loopback = {
	.sin_family		= AF_INET,
	.sin_addr.s_addr	= htonl(INADDR_ANY),
};

static const struct sockaddr_in6 rpc_in6addr_loopback = {
	.sin6_family		= AF_INET6,
	.sin6_addr		= IN6ADDR_ANY_INIT,
};

/*
 * Try a getsockname() on a connected datagram socket.  Using a
 * connected datagram socket prevents leaving a socket in TIME_WAIT.
 * This conserves the ephemeral port number space.
 *
 * Returns zero and fills in "buf" if successful; otherwise, a
 * negative errno is returned.
 */
static int rpc_sockname(struct net *net, struct sockaddr *sap, size_t salen,
			struct sockaddr *buf)
{
	struct socket *sock;
	int err;

	err = __sock_create(net, sap->sa_family,
				SOCK_DGRAM, IPPROTO_UDP, &sock, 1);
	if (err < 0) {
		dprintk("RPC:       can't create UDP socket (%d)\n", err);
		goto out;
	}

	switch (sap->sa_family) {
	case AF_INET:
		err = kernel_bind(sock,
				(struct sockaddr *)&rpc_inaddr_loopback,
				sizeof(rpc_inaddr_loopback));
		break;
	case AF_INET6:
		err = kernel_bind(sock,
				(struct sockaddr *)&rpc_in6addr_loopback,
				sizeof(rpc_in6addr_loopback));
		break;
	default:
		err = -EAFNOSUPPORT;
		goto out_release;
	}
	if (err < 0) {
		dprintk("RPC:       can't bind UDP socket (%d)\n", err);
		goto out_release;
	}

	err = kernel_connect(sock, sap, salen, 0);
	if (err < 0) {
		dprintk("RPC:       can't connect UDP socket (%d)\n", err);
		goto out_release;
	}

	err = kernel_getsockname(sock, buf);
	if (err < 0) {
		dprintk("RPC:       getsockname failed (%d)\n", err);
		goto out_release;
	}

	err = 0;
	if (buf->sa_family == AF_INET6) {
		struct sockaddr_in6 *sin6 = (struct sockaddr_in6 *)buf;
		sin6->sin6_scope_id = 0;
	}
	dprintk("RPC:       %s succeeded\n", __func__);

out_release:
	sock_release(sock);
out:
	return err;
}

/*
 * Scraping a connected socket failed, so we don't have a useable
 * local address.  Fallback: generate an address that will prevent
 * the server from calling us back.
 *
 * Returns zero and fills in "buf" if successful; otherwise, a
 * negative errno is returned.
 */
static int rpc_anyaddr(int family, struct sockaddr *buf, size_t buflen)
{
	switch (family) {
	case AF_INET:
		if (buflen < sizeof(rpc_inaddr_loopback))
			return -EINVAL;
		memcpy(buf, &rpc_inaddr_loopback,
				sizeof(rpc_inaddr_loopback));
		break;
	case AF_INET6:
		if (buflen < sizeof(rpc_in6addr_loopback))
			return -EINVAL;
		memcpy(buf, &rpc_in6addr_loopback,
				sizeof(rpc_in6addr_loopback));
		break;
	default:
		dprintk("RPC:       %s: address family not supported\n",
			__func__);
		return -EAFNOSUPPORT;
	}
	dprintk("RPC:       %s: succeeded\n", __func__);
	return 0;
}

/**
 * rpc_localaddr - discover local endpoint address for an RPC client
 * @clnt: RPC client structure
 * @buf: target buffer
 * @buflen: size of target buffer, in bytes
 *
 * Returns zero and fills in "buf" and "buflen" if successful;
 * otherwise, a negative errno is returned.
 *
 * This works even if the underlying transport is not currently connected,
 * or if the upper layer never previously provided a source address.
 *
 * The result of this function call is transient: multiple calls in
 * succession may give different results, depending on how local
 * networking configuration changes over time.
 */
int rpc_localaddr(struct rpc_clnt *clnt, struct sockaddr *buf, size_t buflen)
{
	struct sockaddr_storage address;
	struct sockaddr *sap = (struct sockaddr *)&address;
	struct rpc_xprt *xprt;
	struct net *net;
	size_t salen;
	int err;

	rcu_read_lock();
	xprt = rcu_dereference(clnt->cl_xprt);
	salen = xprt->addrlen;
	memcpy(sap, &xprt->addr, salen);
	net = get_net(xprt->xprt_net);
	rcu_read_unlock();

	rpc_set_port(sap, 0);
	err = rpc_sockname(net, sap, salen, buf);
	put_net(net);
	if (err != 0)
		/* Couldn't discover local address, return ANYADDR */
		return rpc_anyaddr(sap->sa_family, buf, buflen);
	return 0;
}
EXPORT_SYMBOL_GPL(rpc_localaddr);

void
rpc_setbufsize(struct rpc_clnt *clnt, unsigned int sndsize, unsigned int rcvsize)
{
	struct rpc_xprt *xprt;

	rcu_read_lock();
	xprt = rcu_dereference(clnt->cl_xprt);
	if (xprt->ops->set_buffer_size)
		xprt->ops->set_buffer_size(xprt, sndsize, rcvsize);
	rcu_read_unlock();
}
EXPORT_SYMBOL_GPL(rpc_setbufsize);

/**
 * rpc_net_ns - Get the network namespace for this RPC client
 * @clnt: RPC client to query
 *
 */
struct net *rpc_net_ns(struct rpc_clnt *clnt)
{
	struct net *ret;

	rcu_read_lock();
	ret = rcu_dereference(clnt->cl_xprt)->xprt_net;
	rcu_read_unlock();
	return ret;
}
EXPORT_SYMBOL_GPL(rpc_net_ns);

/**
 * rpc_max_payload - Get maximum payload size for a transport, in bytes
 * @clnt: RPC client to query
 *
 * For stream transports, this is one RPC record fragment (see RFC
 * 1831), as we don't support multi-record requests yet.  For datagram
 * transports, this is the size of an IP packet minus the IP, UDP, and
 * RPC header sizes.
 */
size_t rpc_max_payload(struct rpc_clnt *clnt)
{
	size_t ret;

	rcu_read_lock();
	ret = rcu_dereference(clnt->cl_xprt)->max_payload;
	rcu_read_unlock();
	return ret;
}
EXPORT_SYMBOL_GPL(rpc_max_payload);

/**
 * rpc_max_bc_payload - Get maximum backchannel payload size, in bytes
 * @clnt: RPC client to query
 */
size_t rpc_max_bc_payload(struct rpc_clnt *clnt)
{
	struct rpc_xprt *xprt;
	size_t ret;

	rcu_read_lock();
	xprt = rcu_dereference(clnt->cl_xprt);
	ret = xprt->ops->bc_maxpayload(xprt);
	rcu_read_unlock();
	return ret;
}
EXPORT_SYMBOL_GPL(rpc_max_bc_payload);

unsigned int rpc_num_bc_slots(struct rpc_clnt *clnt)
{
	struct rpc_xprt *xprt;
	unsigned int ret;

	rcu_read_lock();
	xprt = rcu_dereference(clnt->cl_xprt);
	ret = xprt->ops->bc_num_slots(xprt);
	rcu_read_unlock();
	return ret;
}
EXPORT_SYMBOL_GPL(rpc_num_bc_slots);

/**
 * rpc_force_rebind - force transport to check that remote port is unchanged
 * @clnt: client to rebind
 *
 */
void rpc_force_rebind(struct rpc_clnt *clnt)
{
	if (clnt->cl_autobind) {
		rcu_read_lock();
		xprt_clear_bound(rcu_dereference(clnt->cl_xprt));
		rcu_read_unlock();
	}
}
EXPORT_SYMBOL_GPL(rpc_force_rebind);

static int
__rpc_restart_call(struct rpc_task *task, void (*action)(struct rpc_task *))
{
	task->tk_status = 0;
	task->tk_rpc_status = 0;
	task->tk_action = action;
	return 1;
}

/*
 * Restart an (async) RPC call. Usually called from within the
 * exit handler.
 */
int
rpc_restart_call(struct rpc_task *task)
{
	return __rpc_restart_call(task, call_start);
}
EXPORT_SYMBOL_GPL(rpc_restart_call);

/*
 * Restart an (async) RPC call from the call_prepare state.
 * Usually called from within the exit handler.
 */
int
rpc_restart_call_prepare(struct rpc_task *task)
{
	if (task->tk_ops->rpc_call_prepare != NULL)
		return __rpc_restart_call(task, rpc_prepare_task);
	return rpc_restart_call(task);
}
EXPORT_SYMBOL_GPL(rpc_restart_call_prepare);

const char
*rpc_proc_name(const struct rpc_task *task)
{
	const struct rpc_procinfo *proc = task->tk_msg.rpc_proc;

	if (proc) {
		if (proc->p_name)
			return proc->p_name;
		else
			return "NULL";
	} else
		return "no proc";
}

static void
__rpc_call_rpcerror(struct rpc_task *task, int tk_status, int rpc_status)
{
	trace_rpc_call_rpcerror(task, tk_status, rpc_status);
	rpc_task_set_rpc_status(task, rpc_status);
	rpc_exit(task, tk_status);
}

static void
rpc_call_rpcerror(struct rpc_task *task, int status)
{
	__rpc_call_rpcerror(task, status, status);
}

/*
 * 0.  Initial state
 *
 *     Other FSM states can be visited zero or more times, but
 *     this state is visited exactly once for each RPC.
 */
static void
call_start(struct rpc_task *task)
{
	struct rpc_clnt	*clnt = task->tk_client;
	int idx = task->tk_msg.rpc_proc->p_statidx;

	trace_rpc_request(task);

	if (task->tk_client->cl_shutdown) {
		rpc_call_rpcerror(task, -EIO);
		return;
	}

	/* Increment call count (version might not be valid for ping) */
	if (clnt->cl_program->version[clnt->cl_vers])
		/*增加此版本中相应过程函数被调用的次数*/
		clnt->cl_program->version[clnt->cl_vers]->counts[idx]++;
	clnt->cl_stats->rpccnt++;
	/*修改task的tk_action为call_reserve，
	 * 即当此函数被调用后，call_reserve会被调用*/
	task->tk_action = call_reserve;
	rpc_task_set_transport(task, clnt);
}

/*
 * 1.	Reserve an RPC call slot
 */
static void
call_reserve(struct rpc_task *task)
{
	task->tk_status  = 0;
	task->tk_action  = call_reserveresult;/*指明下一步调用call_reserveresult*/
	xprt_reserve(task);
}

static void call_retry_reserve(struct rpc_task *task);

/*
 * 1b.	Grok the result of xprt_reserve()
 */
static void
call_reserveresult(struct rpc_task *task)
{
	int status = task->tk_status;

	/*
	 * After a call to xprt_reserve(), we must have either
	 * a request slot or else an error status.
	 */
	task->tk_status = 0;
	if (status >= 0) {
		if (task->tk_rqstp) {
			/*status为0，且已申请成功了request结构，设置为call_refresh*/
			task->tk_action = call_refresh;

			/* Add to the client's list of all tasks */
			spin_lock(&task->tk_client->cl_lock);
			if (list_empty(&task->tk_task))
				list_add_tail(&task->tk_task, &task->tk_client->cl_tasks);
			spin_unlock(&task->tk_client->cl_lock);
			return;
		}
		rpc_call_rpcerror(task, -EIO);
		return;
	}

	/*状态有误*/
	switch (status) {
	case -ENOMEM:
		rpc_delay(task, HZ >> 2);
		fallthrough;
	case -EAGAIN:	/* woken up; retry */
		/*需要尝试*/
		task->tk_action = call_retry_reserve;
		return;
	default:
		rpc_call_rpcerror(task, status);
	}
}

/*
 * 1c.	Retry reserving an RPC call slot
 */
static void
call_retry_reserve(struct rpc_task *task)
{
	task->tk_status  = 0;
	task->tk_action  = call_reserveresult;
	xprt_retry_reserve(task);
}

/*
 * 2.	Bind and/or refresh the credentials
 */
static void
call_refresh(struct rpc_task *task)
{
	task->tk_action = call_refreshresult;
	task->tk_status = 0;
	task->tk_client->cl_stats->rpcauthrefresh++;
	rpcauth_refreshcred(task);
}

/*
 * 2a.	Process the results of a credential refresh
 */
static void
call_refreshresult(struct rpc_task *task)
{
	int status = task->tk_status;

	task->tk_status = 0;
	task->tk_action = call_refresh;/*设置默认action*/
	switch (status) {
	case 0:
		if (rpcauth_uptodatecred(task)) {
			task->tk_action = call_allocate;
			return;
		}
		/* Use rate-limiting and a max number of retries if refresh
		 * had status 0 but failed to update the cred.
		 */
		fallthrough;
	case -ETIMEDOUT:
		rpc_delay(task, 3*HZ);
		fallthrough;
	case -EAGAIN:
		status = -EACCES;
		if (!task->tk_cred_retry)
			break;
		task->tk_cred_retry--;
		trace_rpc_retry_refresh_status(task);
		return;
	case -EKEYEXPIRED:
		break;
	case -ENOMEM:
		rpc_delay(task, HZ >> 4);
		return;
	}
	trace_rpc_refresh_status(task);
	rpc_call_rpcerror(task, status);
}

/*
 * 2b.	Allocate the buffer. For details, see sched.c:rpc_malloc.
 *	(Note: buffer memory is freed in xprt_release).
 */
static void
call_allocate(struct rpc_task *task)
{
	const struct rpc_auth *auth = task->tk_rqstp->rq_cred->cr_auth;
	struct rpc_rqst *req = task->tk_rqstp;
	struct rpc_xprt *xprt = req->rq_xprt;
	const struct rpc_procinfo *proc = task->tk_msg.rpc_proc;
	int status;

	task->tk_status = 0;
	task->tk_action = call_encode;

	if (req->rq_buffer)
		return;

	/*
	 * Calculate the size (in quads) of the RPC call
	 * and reply headers, and convert both values
	 * to byte sizes.
	 */
	req->rq_callsize = RPC_CALLHDRSIZE + (auth->au_cslack << 1) +
			   proc->p_arglen;
	req->rq_callsize <<= 2;
	/*
	 * Note: the reply buffer must at minimum allocate enough space
	 * for the 'struct accepted_reply' from RFC5531.
	 */
	req->rq_rcvsize = RPC_REPHDRSIZE + auth->au_rslack + \
			max_t(size_t, proc->p_replen, 2);
	req->rq_rcvsize <<= 2;

	status = xprt->ops->buf_alloc(task);
	trace_rpc_buf_alloc(task, status);
	if (status == 0)
		return;
	if (status != -ENOMEM) {
		rpc_call_rpcerror(task, status);
		return;
	}

	if (RPC_IS_ASYNC(task) || !fatal_signal_pending(current)) {
		task->tk_action = call_allocate;
		rpc_delay(task, HZ>>4);
		return;
	}

	rpc_call_rpcerror(task, -ERESTARTSYS);
}

static int
rpc_task_need_encode(struct rpc_task *task)
{
	return test_bit(RPC_TASK_NEED_XMIT, &task->tk_runstate) == 0 &&
		(!(task->tk_flags & RPC_TASK_SENT) ||
		 !(task->tk_flags & RPC_TASK_NO_RETRANS_TIMEOUT) ||
		 xprt_request_need_retransmit(task));
}

static void
rpc_xdr_encode(struct rpc_task *task)
{
	struct rpc_rqst	*req = task->tk_rqstp;
	struct xdr_stream xdr;

	xdr_buf_init(&req->rq_snd_buf,
		     req->rq_buffer,
		     req->rq_callsize);
	xdr_buf_init(&req->rq_rcv_buf,
		     req->rq_rbuffer,
		     req->rq_rcvsize);

	req->rq_reply_bytes_recvd = 0;
	req->rq_snd_buf.head[0].iov_len = 0;
	/*初始化xdr*/
	xdr_init_encode(&xdr, &req->rq_snd_buf,
			req->rq_snd_buf.head[0].iov_base, req);
	/*利用xdr填充header*/
	if (rpc_encode_header(task, &xdr))
		/*对header编码失败*/
		return;

	task->tk_status = rpcauth_wrap_req(task, &xdr);
}

/*
 * 3.	Encode arguments of an RPC call
 */
static void
call_encode(struct rpc_task *task)
{
	if (!rpc_task_need_encode(task))
		/*此task无需encode,则直接跳出*/
		goto out;

	/* Dequeue task from the receive queue while we're encoding */
	xprt_request_dequeue_xprt(task);
	/* Encode here so that rpcsec_gss can use correct sequence number. */
	rpc_xdr_encode(task);
	/* Add task to reply queue before transmission to avoid races */
	if (task->tk_status == 0 && rpc_reply_expected(task))
		/*期待收到响应，将请求加入到receive队列*/
		task->tk_status = xprt_request_enqueue_receive(task);
	/* Did the encode result in an error condition? */
	if (task->tk_status != 0) {
		/* Was the error nonfatal? */
		switch (task->tk_status) {
		case -EAGAIN:
		case -ENOMEM:
			rpc_delay(task, HZ >> 4);
			break;
		case -EKEYEXPIRED:
			if (!task->tk_cred_retry) {
				rpc_call_rpcerror(task, task->tk_status);
			} else {
				task->tk_action = call_refresh;
				task->tk_cred_retry--;
				trace_rpc_retry_refresh_status(task);
			}
			break;
		default:
			rpc_call_rpcerror(task, task->tk_status);
		}
		return;
	}

	/*task入队到transmit队列*/
	xprt_request_enqueue_transmit(task);
out:
	/*指明下一步为传输请求*/
	task->tk_action = call_transmit;
	/* Check that the connection is OK */
	if (!xprt_bound(task->tk_xprt))
		task->tk_action = call_bind;
	else if (!xprt_connected(task->tk_xprt))
		task->tk_action = call_connect;/*设置action为connect*/
}

/*
 * Helpers to check if the task was already transmitted, and
 * to take action when that is the case.
 */
static bool
rpc_task_transmitted(struct rpc_task *task)
{
	return !test_bit(RPC_TASK_NEED_XMIT, &task->tk_runstate);
}

static void
rpc_task_handle_transmitted(struct rpc_task *task)
{
	xprt_end_transmit(task);
	task->tk_action = call_transmit_status;
}

/*
 * 4.	Get the server port number if not yet set
 */
static void
call_bind(struct rpc_task *task)
{
	struct rpc_xprt *xprt = task->tk_rqstp->rq_xprt;

	if (rpc_task_transmitted(task)) {
		rpc_task_handle_transmitted(task);
		return;
	}

	if (xprt_bound(xprt)) {
		task->tk_action = call_connect;
		return;
	}

	task->tk_action = call_bind_status;
	if (!xprt_prepare_transmit(task))
		return;

	xprt->ops->rpcbind(task);
}

/*
 * 4a.	Sort out bind result
 */
static void
call_bind_status(struct rpc_task *task)
{
	struct rpc_xprt *xprt = task->tk_rqstp->rq_xprt;
	int status = -EIO;

	if (rpc_task_transmitted(task)) {
		rpc_task_handle_transmitted(task);
		return;
	}

	if (task->tk_status >= 0)
		goto out_next;
	if (xprt_bound(xprt)) {
		task->tk_status = 0;
		goto out_next;
	}

	switch (task->tk_status) {
	case -ENOMEM:
		rpc_delay(task, HZ >> 2);
		goto retry_timeout;
	case -EACCES:
		trace_rpcb_prog_unavail_err(task);
		/* fail immediately if this is an RPC ping */
		if (task->tk_msg.rpc_proc->p_proc == 0) {
			status = -EOPNOTSUPP;
			break;
		}
		rpc_delay(task, 3*HZ);
		goto retry_timeout;
	case -ENOBUFS:
		rpc_delay(task, HZ >> 2);
		goto retry_timeout;
	case -EAGAIN:
		goto retry_timeout;
	case -ETIMEDOUT:
		trace_rpcb_timeout_err(task);
		goto retry_timeout;
	case -EPFNOSUPPORT:
		/* server doesn't support any rpcbind version we know of */
		trace_rpcb_bind_version_err(task);
		break;
	case -EPROTONOSUPPORT:
		trace_rpcb_bind_version_err(task);
		goto retry_timeout;
	case -ENETDOWN:
	case -ENETUNREACH:
		if (task->tk_flags & RPC_TASK_NETUNREACH_FATAL)
			break;
		fallthrough;
	case -ECONNREFUSED:		/* connection problems */
	case -ECONNRESET:
	case -ECONNABORTED:
	case -ENOTCONN:
	case -EHOSTDOWN:
	case -EHOSTUNREACH:
	case -EPIPE:
		trace_rpcb_unreachable_err(task);
		if (!RPC_IS_SOFTCONN(task)) {
			rpc_delay(task, 5*HZ);
			goto retry_timeout;
		}
		status = task->tk_status;
		break;
	default:
		trace_rpcb_unrecognized_err(task);
	}

	rpc_call_rpcerror(task, status);
	return;
out_next:
	task->tk_action = call_connect;
	return;
retry_timeout:
	task->tk_status = 0;
	task->tk_action = call_bind;
	rpc_check_timeout(task);
}

/*
 * 4b.	Connect to the RPC server
 */
static void
call_connect(struct rpc_task *task)
{
	struct rpc_xprt *xprt = task->tk_rqstp->rq_xprt;

	if (rpc_task_transmitted(task)) {
		rpc_task_handle_transmitted(task);
		return;
	}

	if (xprt_connected(xprt)) {
		task->tk_action = call_transmit;
		return;
	}

	task->tk_action = call_connect_status;
	if (task->tk_status < 0)
		return;
	if (task->tk_flags & RPC_TASK_NOCONNECT) {
		rpc_call_rpcerror(task, -ENOTCONN);
		return;
	}
	if (!xprt_prepare_transmit(task))
		return;
	xprt_connect(task);
}

/*
 * 4c.	Sort out connect result
 */
static void
call_connect_status(struct rpc_task *task)
{
	struct rpc_xprt *xprt = task->tk_rqstp->rq_xprt;
	struct rpc_clnt *clnt = task->tk_client;
	int status = task->tk_status;

	if (rpc_task_transmitted(task)) {
		rpc_task_handle_transmitted(task);
		return;
	}

	trace_rpc_connect_status(task);

	if (task->tk_status == 0) {
		clnt->cl_stats->netreconn++;
		goto out_next;
	}
	if (xprt_connected(xprt)) {
		task->tk_status = 0;
		goto out_next;
	}

	task->tk_status = 0;
	switch (status) {
	case -ENETDOWN:
	case -ENETUNREACH:
		if (task->tk_flags & RPC_TASK_NETUNREACH_FATAL)
			break;
		fallthrough;
	case -ECONNREFUSED:
	case -ECONNRESET:
		/* A positive refusal suggests a rebind is needed. */
		if (clnt->cl_autobind) {
			rpc_force_rebind(clnt);
			if (RPC_IS_SOFTCONN(task))
				break;
			goto out_retry;
		}
		fallthrough;
	case -ECONNABORTED:
	case -EHOSTUNREACH:
	case -EPIPE:
	case -EPROTO:
		xprt_conditional_disconnect(task->tk_rqstp->rq_xprt,
					    task->tk_rqstp->rq_connect_cookie);
		if (RPC_IS_SOFTCONN(task))
			break;
		/* retry with existing socket, after a delay */
		rpc_delay(task, 3*HZ);
		fallthrough;
	case -EADDRINUSE:
	case -ENOTCONN:
	case -EAGAIN:
	case -ETIMEDOUT:
		if (!(task->tk_flags & RPC_TASK_NO_ROUND_ROBIN) &&
		    (task->tk_flags & RPC_TASK_MOVEABLE) &&
		    test_bit(XPRT_REMOVE, &xprt->state)) {
			struct rpc_xprt *saved = task->tk_xprt;
			struct rpc_xprt_switch *xps;

			xps = rpc_clnt_xprt_switch_get(clnt);
			if (xps->xps_nxprts > 1) {
				long value;

				xprt_release(task);
				value = atomic_long_dec_return(&xprt->queuelen);
				if (value == 0)
					rpc_xprt_switch_remove_xprt(xps, saved,
								    true);
				xprt_put(saved);
				task->tk_xprt = NULL;
				task->tk_action = call_start;
			}
			xprt_switch_put(xps);
			if (!task->tk_xprt)
				goto out;
		}
		goto out_retry;
	case -ENOBUFS:
		rpc_delay(task, HZ >> 2);
		goto out_retry;
	}
	rpc_call_rpcerror(task, status);
	return;
out_next:
	task->tk_action = call_transmit;
	return;
out_retry:
	/* Check for timeouts before looping back to call_bind */
	task->tk_action = call_bind;
out:
	rpc_check_timeout(task);
}

/*
 * 5.	Transmit the RPC request, and wait for reply
 */
static void
call_transmit(struct rpc_task *task)
{
	if (rpc_task_transmitted(task)) {
		rpc_task_handle_transmitted(task);
		return;
	}

	/*指明下一步是检查传输状态*/
	task->tk_action = call_transmit_status;
	if (!xprt_prepare_transmit(task))
		return;
	task->tk_status = 0;
	if (test_bit(RPC_TASK_NEED_XMIT, &task->tk_runstate)) {
		if (!xprt_connected(task->tk_xprt)) {
			task->tk_status = -ENOTCONN;
			return;
		}
		/*发送请求，xmit_queue上所有请求将被发送*/
		xprt_transmit(task);
	}
	xprt_end_transmit(task);
}

/*
 * 5a.	Handle cleanup after a transmission
 */
static void
call_transmit_status(struct rpc_task *task)
{
	task->tk_action = call_status;

	/*
	 * Common case: success.  Force the compiler to put this
	 * test first.
	 */
	if (rpc_task_transmitted(task)) {
		/*此task已发送，等待接收响应*/
		task->tk_status = 0;
		xprt_request_wait_receive(task);
		return;
	}

	switch (task->tk_status) {
	default:
		break;
	case -EBADMSG:
		task->tk_status = 0;
		task->tk_action = call_encode;
		break;
		/*
		 * Special cases: if we've been waiting on the
		 * socket's write_space() callback, or if the
		 * socket just returned a connection error,
		 * then hold onto the transport lock.
		 */
	case -ENOMEM:
	case -ENOBUFS:
		rpc_delay(task, HZ>>2);
		fallthrough;
	case -EBADSLT:
	case -EAGAIN:
		task->tk_action = call_transmit;
		task->tk_status = 0;
		break;
	case -EHOSTDOWN:
	case -ENETDOWN:
	case -EHOSTUNREACH:
	case -ENETUNREACH:
	case -EPERM:
		break;
	case -ECONNREFUSED:
		if (RPC_IS_SOFTCONN(task)) {
			if (!task->tk_msg.rpc_proc->p_proc)
				trace_xprt_ping(task->tk_xprt,
						task->tk_status);
			rpc_call_rpcerror(task, task->tk_status);
			return;
		}
		fallthrough;
	case -ECONNRESET:
	case -ECONNABORTED:
	case -EADDRINUSE:
	case -ENOTCONN:
	case -EPIPE:
		task->tk_action = call_bind;
		task->tk_status = 0;
		break;
	}
	rpc_check_timeout(task);
}

#if defined(CONFIG_SUNRPC_BACKCHANNEL)
static void call_bc_transmit(struct rpc_task *task);
static void call_bc_transmit_status(struct rpc_task *task);

static void
call_bc_encode(struct rpc_task *task)
{
	xprt_request_enqueue_transmit(task);
	task->tk_action = call_bc_transmit;
}

/*
 * 5b.	Send the backchannel RPC reply.  On error, drop the reply.  In
 * addition, disconnect on connectivity errors.
 */
static void
call_bc_transmit(struct rpc_task *task)
{
	task->tk_action = call_bc_transmit_status;
	if (test_bit(RPC_TASK_NEED_XMIT, &task->tk_runstate)) {
		if (!xprt_prepare_transmit(task))
			return;
		task->tk_status = 0;
		xprt_transmit(task);
	}
	xprt_end_transmit(task);
}

static void
call_bc_transmit_status(struct rpc_task *task)
{
	struct rpc_rqst *req = task->tk_rqstp;

	if (rpc_task_transmitted(task))
		task->tk_status = 0;

	switch (task->tk_status) {
	case 0:
		/* Success */
	case -ENETDOWN:
	case -EHOSTDOWN:
	case -EHOSTUNREACH:
	case -ENETUNREACH:
	case -ECONNRESET:
	case -ECONNREFUSED:
	case -EADDRINUSE:
	case -ENOTCONN:
	case -EPIPE:
		break;
	case -ENOMEM:
	case -ENOBUFS:
		rpc_delay(task, HZ>>2);
		fallthrough;
	case -EBADSLT:
	case -EAGAIN:
		task->tk_status = 0;
		task->tk_action = call_bc_transmit;
		return;
	case -ETIMEDOUT:
		/*
		 * Problem reaching the server.  Disconnect and let the
		 * forechannel reestablish the connection.  The server will
		 * have to retransmit the backchannel request and we'll
		 * reprocess it.  Since these ops are idempotent, there's no
		 * need to cache our reply at this time.
		 */
		printk(KERN_NOTICE "RPC: Could not send backchannel reply "
			"error: %d\n", task->tk_status);
		xprt_conditional_disconnect(req->rq_xprt,
			req->rq_connect_cookie);
		break;
	default:
		/*
		 * We were unable to reply and will have to drop the
		 * request.  The server should reconnect and retransmit.
		 */
		printk(KERN_NOTICE "RPC: Could not send backchannel reply "
			"error: %d\n", task->tk_status);
		break;
	}
	task->tk_action = rpc_exit_task;
}
#endif /* CONFIG_SUNRPC_BACKCHANNEL */

/*
 * 6.	Sort out the RPC call status
 */
static void
call_status(struct rpc_task *task)
{
	struct rpc_clnt	*clnt = task->tk_client;
	int		status;

	if (!task->tk_msg.rpc_proc->p_proc)
		trace_xprt_ping(task->tk_xprt, task->tk_status);

	status = task->tk_status;
	if (status >= 0) {
		task->tk_action = call_decode;
		return;
	}

	trace_rpc_call_status(task);
	task->tk_status = 0;
	switch(status) {
	case -ENETDOWN:
	case -ENETUNREACH:
		if (task->tk_flags & RPC_TASK_NETUNREACH_FATAL)
			goto out_exit;
		fallthrough;
	case -EHOSTDOWN:
	case -EHOSTUNREACH:
	case -EPERM:
		if (RPC_IS_SOFTCONN(task))
			goto out_exit;
		/*
		 * Delay any retries for 3 seconds, then handle as if it
		 * were a timeout.
		 */
		rpc_delay(task, 3*HZ);
		fallthrough;
	case -ETIMEDOUT:
		break;
	case -ECONNREFUSED:
	case -ECONNRESET:
	case -ECONNABORTED:
	case -ENOTCONN:
		rpc_force_rebind(clnt);
		break;
	case -EADDRINUSE:
		rpc_delay(task, 3*HZ);
		fallthrough;
	case -EPIPE:
	case -EAGAIN:
		break;
	case -ENFILE:
	case -ENOBUFS:
	case -ENOMEM:
		rpc_delay(task, HZ>>2);
		break;
	case -EIO:
		/* shutdown or soft timeout */
		goto out_exit;
	default:
		if (clnt->cl_chatty)
			printk("%s: RPC call returned error %d\n",
			       clnt->cl_program->name, -status);
		goto out_exit;
	}
	task->tk_action = call_encode;
	rpc_check_timeout(task);
	return;
out_exit:
	rpc_call_rpcerror(task, status);
}

static bool
rpc_check_connected(const struct rpc_rqst *req)
{
	/* No allocated request or transport? return true */
	if (!req || !req->rq_xprt)
		return true;
	return xprt_connected(req->rq_xprt);
}

static void
rpc_check_timeout(struct rpc_task *task)
{
	struct rpc_clnt	*clnt = task->tk_client;

	if (RPC_SIGNALLED(task))
		return;

	if (xprt_adjust_timeout(task->tk_rqstp) == 0)
		return;

	trace_rpc_timeout_status(task);
	task->tk_timeouts++;

	if (RPC_IS_SOFTCONN(task) && !rpc_check_connected(task->tk_rqstp)) {
		rpc_call_rpcerror(task, -ETIMEDOUT);
		return;
	}

	if (RPC_IS_SOFT(task)) {
		/*
		 * Once a "no retrans timeout" soft tasks (a.k.a NFSv4) has
		 * been sent, it should time out only if the transport
		 * connection gets terminally broken.
		 */
		if ((task->tk_flags & RPC_TASK_NO_RETRANS_TIMEOUT) &&
		    rpc_check_connected(task->tk_rqstp))
			return;

		if (clnt->cl_chatty) {
			pr_notice_ratelimited(
				"%s: server %s not responding, timed out\n",
				clnt->cl_program->name,
				task->tk_xprt->servername);
		}
		if (task->tk_flags & RPC_TASK_TIMEOUT)
			rpc_call_rpcerror(task, -ETIMEDOUT);
		else
			__rpc_call_rpcerror(task, -EIO, -ETIMEDOUT);
		return;
	}

	if (!(task->tk_flags & RPC_CALL_MAJORSEEN)) {
		task->tk_flags |= RPC_CALL_MAJORSEEN;
		if (clnt->cl_chatty) {
			pr_notice_ratelimited(
				"%s: server %s not responding, still trying\n",
				clnt->cl_program->name,
				task->tk_xprt->servername);
		}
	}
	rpc_force_rebind(clnt);
	/*
	 * Did our request time out due to an RPCSEC_GSS out-of-sequence
	 * event? RFC2203 requires the server to drop all such requests.
	 */
	rpcauth_invalcred(task);
}

/*
 * 7.	Decode the RPC reply
 */
static void
call_decode(struct rpc_task *task)
{
	struct rpc_clnt	*clnt = task->tk_client;
	struct rpc_rqst	*req = task->tk_rqstp;
	struct xdr_stream xdr;
	int err;

	if (!task->tk_msg.rpc_proc->p_decode) {
		task->tk_action = rpc_exit_task;
		return;
	}

	if (task->tk_flags & RPC_CALL_MAJORSEEN) {
		if (clnt->cl_chatty) {
			pr_notice_ratelimited("%s: server %s OK\n",
				clnt->cl_program->name,
				task->tk_xprt->servername);
		}
		task->tk_flags &= ~RPC_CALL_MAJORSEEN;
	}

	/*
	 * Did we ever call xprt_complete_rqst()? If not, we should assume
	 * the message is incomplete.
	 */
	err = -EAGAIN;
	if (!req->rq_reply_bytes_recvd)
		goto out;

	/* Ensure that we see all writes made by xprt_complete_rqst()
	 * before it changed req->rq_reply_bytes_recvd.
	 */
	smp_rmb();

	req->rq_rcv_buf.len = req->rq_private_buf.len;
	trace_rpc_xdr_recvfrom(task, &req->rq_rcv_buf);

	/* Check that the softirq receive buffer is valid */
	WARN_ON(memcmp(&req->rq_rcv_buf, &req->rq_private_buf,
				sizeof(req->rq_rcv_buf)) != 0);

	xdr_init_decode(&xdr, &req->rq_rcv_buf,
			req->rq_rcv_buf.head[0].iov_base, req);
	err = rpc_decode_header(task, &xdr);
out:
	switch (err) {
	case 0:
		task->tk_action = rpc_exit_task;
		task->tk_status = rpcauth_unwrap_resp(task, &xdr);
		xdr_finish_decode(&xdr);
		return;
	case -EAGAIN:
		task->tk_status = 0;
		if (task->tk_client->cl_discrtry)
			xprt_conditional_disconnect(req->rq_xprt,
						    req->rq_connect_cookie);
		task->tk_action = call_encode;
		rpc_check_timeout(task);
		break;
	case -EKEYREJECTED:
		task->tk_action = call_reserve;
		rpc_check_timeout(task);
		rpcauth_invalcred(task);
		/* Ensure we obtain a new XID if we retry! */
		xprt_release(task);
	}
}

static int
rpc_encode_header(struct rpc_task *task, struct xdr_stream *xdr)
{
	struct rpc_clnt *clnt = task->tk_client;
	struct rpc_rqst	*req = task->tk_rqstp;
	__be32 *p;
	int error;

	error = -EMSGSIZE;
	/*在xdr前预留6个uint32*/
	p = xdr_reserve_space(xdr, RPC_CALLHDRSIZE << 2);
	if (!p)
		goto out_fail;
	/*填充这6个uint32*/
	*p++ = req->rq_xid;/*请求编号*/
	*p++ = rpc_call;/*指明为call操作*/
	*p++ = cpu_to_be32(RPC_VERSION);/*指明rpc版本*/
	*p++ = cpu_to_be32(clnt->cl_prog);
	*p++ = cpu_to_be32(clnt->cl_vers);
	*p   = cpu_to_be32(task->tk_msg.rpc_proc->p_proc);/*指明要调用的过程id*/

	/*填充鉴权*/
	error = rpcauth_marshcred(task, xdr);
	if (error < 0)
		goto out_fail;
	return 0;
out_fail:
	trace_rpc_bad_callhdr(task);
	rpc_call_rpcerror(task, error);
	return error;
}

/*decode 消息header*/
static noinline int
rpc_decode_header(struct rpc_task *task, struct xdr_stream *xdr)
{
	struct rpc_clnt *clnt = task->tk_client;
	int error;
	__be32 *p;

	/* RFC-1014 says that the representation of XDR data must be a
	 * multiple of four bytes
	 * - if it isn't pointer subtraction in the NFS client may give
	 *   undefined results
	 */
	if (task->tk_rqstp->rq_rcv_buf.len & 3)
		goto out_unparsable;

	p = xdr_inline_decode(xdr, 3 * sizeof(*p));
	if (!p)
		goto out_unparsable;
	p++;	/* skip XID */
	if (*p++ != rpc_reply)
		goto out_unparsable;
	if (*p++ != rpc_msg_accepted)
		goto out_msg_denied;

	error = rpcauth_checkverf(task, xdr);
	if (error) {
		struct rpc_cred *cred = task->tk_rqstp->rq_cred;

		if (!test_bit(RPCAUTH_CRED_UPTODATE, &cred->cr_flags)) {
			rpcauth_invalcred(task);
			if (!task->tk_cred_retry)
				goto out_err;
			task->tk_cred_retry--;
			trace_rpc__stale_creds(task);
			return -EKEYREJECTED;
		}
		goto out_verifier;
	}

	p = xdr_inline_decode(xdr, sizeof(*p));
	if (!p)
		goto out_unparsable;
	switch (*p) {
	case rpc_success:
		return 0;
	case rpc_prog_unavail:
		trace_rpc__prog_unavail(task);
		error = -EPFNOSUPPORT;
		goto out_err;
	case rpc_prog_mismatch:
		trace_rpc__prog_mismatch(task);
		error = -EPROTONOSUPPORT;
		goto out_err;
	case rpc_proc_unavail:
		trace_rpc__proc_unavail(task);
		error = -EOPNOTSUPP;
		goto out_err;
	case rpc_garbage_args:
	case rpc_system_err:
		trace_rpc__garbage_args(task);
		error = -EIO;
		break;
	default:
		goto out_unparsable;
	}

out_garbage:
	clnt->cl_stats->rpcgarbage++;
	if (task->tk_garb_retry) {
		task->tk_garb_retry--;
		task->tk_action = call_encode;
		return -EAGAIN;
	}
out_err:
	rpc_call_rpcerror(task, error);
	return error;

out_unparsable:
	trace_rpc__unparsable(task);
	error = -EIO;
	goto out_garbage;

out_verifier:
	trace_rpc_bad_verifier(task);
	switch (error) {
	case -EPROTONOSUPPORT:
		goto out_err;
	case -EACCES:
		/* possible RPCSEC_GSS out-of-sequence event (RFC2203),
		 * reset recv state and keep waiting, don't retransmit
		 */
		task->tk_rqstp->rq_reply_bytes_recvd = 0;
		task->tk_status = xprt_request_enqueue_receive(task);
		task->tk_action = call_transmit_status;
		return -EBADMSG;
	default:
		goto out_garbage;
	}

out_msg_denied:
	error = -EACCES;
	p = xdr_inline_decode(xdr, sizeof(*p));
	if (!p)
		goto out_unparsable;
	switch (*p++) {
	case rpc_auth_error:
		break;
	case rpc_mismatch:
		trace_rpc__mismatch(task);
		error = -EPROTONOSUPPORT;
		goto out_err;
	default:
		goto out_unparsable;
	}

	p = xdr_inline_decode(xdr, sizeof(*p));
	if (!p)
		goto out_unparsable;
	switch (*p++) {
	case rpc_autherr_rejectedcred:
	case rpc_autherr_rejectedverf:
	case rpcsec_gsserr_credproblem:
	case rpcsec_gsserr_ctxproblem:
		rpcauth_invalcred(task);
		if (!task->tk_cred_retry)
			break;
		task->tk_cred_retry--;
		trace_rpc__stale_creds(task);
		return -EKEYREJECTED;
	case rpc_autherr_badcred:
	case rpc_autherr_badverf:
		/* possibly garbled cred/verf? */
		if (!task->tk_garb_retry)
			break;
		task->tk_garb_retry--;
		trace_rpc__bad_creds(task);
		task->tk_action = call_encode;
		return -EAGAIN;
	case rpc_autherr_tooweak:
		trace_rpc__auth_tooweak(task);
		pr_warn("RPC: server %s requires stronger authentication.\n",
			task->tk_xprt->servername);
		break;
	default:
		goto out_unparsable;
	}
	goto out_err;
}

static void rpcproc_encode_null(struct rpc_rqst *rqstp, struct xdr_stream *xdr,
		const void *obj)
{
}

static int rpcproc_decode_null(struct rpc_rqst *rqstp, struct xdr_stream *xdr,
		void *obj)
{
	return 0;
}

/*编解码什么也不做*/
static const struct rpc_procinfo rpcproc_null = {
	.p_encode = rpcproc_encode_null,
	.p_decode = rpcproc_decode_null,
};

static const struct rpc_procinfo rpcproc_null_noreply = {
	.p_encode = rpcproc_encode_null,
};

static void
rpc_null_call_prepare(struct rpc_task *task, void *data)
{
	task->tk_flags &= ~RPC_TASK_NO_RETRANS_TIMEOUT;
	rpc_call_start(task);
}

static const struct rpc_call_ops rpc_null_ops = {
	.rpc_call_prepare = rpc_null_call_prepare,
	.rpc_call_done = rpc_default_callback,
};

static
struct rpc_task *rpc_call_null_helper(struct rpc_clnt *clnt,
		struct rpc_xprt *xprt, struct rpc_cred *cred, int flags,
		const struct rpc_call_ops *ops, void *data)
{
	struct rpc_message msg = {
		.rpc_proc = &rpcproc_null,
	};
	struct rpc_task_setup task_setup_data = {
		.rpc_client = clnt,
		.rpc_xprt = xprt,
		.rpc_message = &msg,
		.rpc_op_cred = cred,
		.callback_ops = ops ?: &rpc_null_ops/*未指定ops,使用null_ops*/,
		.callback_data = data,
		.flags = flags | RPC_TASK_SOFT | RPC_TASK_SOFTCONN |
			 RPC_TASK_NULLCREDS,
	};

	return rpc_run_task(&task_setup_data);
}

struct rpc_task *rpc_call_null(struct rpc_clnt *clnt, struct rpc_cred *cred, int flags)
{
	return rpc_call_null_helper(clnt, NULL, cred, flags, NULL, NULL);
}
EXPORT_SYMBOL_GPL(rpc_call_null);

static int rpc_ping(struct rpc_clnt *clnt)
{
	struct rpc_task	*task;
	int status;

	if (clnt->cl_auth->au_ops->ping)
		/*提供ping回调的走ping回调*/
		return clnt->cl_auth->au_ops->ping(clnt);

	/*没有ping回调的，执行helper*/
	task = rpc_call_null_helper(clnt, NULL, NULL, 0, NULL, NULL);
	if (IS_ERR(task))
		return PTR_ERR(task);
	status = task->tk_status;
	rpc_put_task(task);
	return status;
}

static int rpc_ping_noreply(struct rpc_clnt *clnt)
{
	struct rpc_message msg = {
		.rpc_proc = &rpcproc_null_noreply,
	};
	struct rpc_task_setup task_setup_data = {
		.rpc_client = clnt,
		.rpc_message = &msg,
		.callback_ops = &rpc_null_ops,
		.flags = RPC_TASK_SOFT | RPC_TASK_SOFTCONN | RPC_TASK_NULLCREDS,
	};
	struct rpc_task	*task;
	int status;

	task = rpc_run_task(&task_setup_data);
	if (IS_ERR(task))
		return PTR_ERR(task);
	status = task->tk_status;
	rpc_put_task(task);
	return status;
}

struct rpc_cb_add_xprt_calldata {
	struct rpc_xprt_switch *xps;
	struct rpc_xprt *xprt;
};

static void rpc_cb_add_xprt_done(struct rpc_task *task, void *calldata)
{
	struct rpc_cb_add_xprt_calldata *data = calldata;

	if (task->tk_status == 0)
		rpc_xprt_switch_add_xprt(data->xps, data->xprt);
}

static void rpc_cb_add_xprt_release(void *calldata)
{
	struct rpc_cb_add_xprt_calldata *data = calldata;

	xprt_put(data->xprt);
	xprt_switch_put(data->xps);
	kfree(data);
}

static const struct rpc_call_ops rpc_cb_add_xprt_call_ops = {
	.rpc_call_prepare = rpc_null_call_prepare,
	.rpc_call_done = rpc_cb_add_xprt_done,
	.rpc_release = rpc_cb_add_xprt_release,
};

/**
 * rpc_clnt_test_and_add_xprt - Test and add a new transport to a rpc_clnt
 * @clnt: pointer to struct rpc_clnt
 * @xps: pointer to struct rpc_xprt_switch,
 * @xprt: pointer struct rpc_xprt
 * @in_max_connect: pointer to the max_connect value for the passed in xprt transport
 */
int rpc_clnt_test_and_add_xprt(struct rpc_clnt *clnt,
		struct rpc_xprt_switch *xps, struct rpc_xprt *xprt,
		void *in_max_connect)
{
	struct rpc_cb_add_xprt_calldata *data;
	struct rpc_task *task;
	int max_connect = clnt->cl_max_connect;

	if (in_max_connect)
		max_connect = *(int *)in_max_connect;
	if (xps->xps_nunique_destaddr_xprts + 1 > max_connect) {
		rcu_read_lock();
		pr_warn("SUNRPC: reached max allowed number (%d) did not add "
			"transport to server: %s\n", max_connect,
			rpc_peeraddr2str(clnt, RPC_DISPLAY_ADDR));
		rcu_read_unlock();
		return -EINVAL;
	}

	data = kmalloc(sizeof(*data), GFP_KERNEL);
	if (!data)
		return -ENOMEM;
	data->xps = xprt_switch_get(xps);
	data->xprt = xprt_get(xprt);
	if (rpc_xprt_switch_has_addr(data->xps, (struct sockaddr *)&xprt->addr)) {
		rpc_cb_add_xprt_release(data);
		goto success;
	}

	task = rpc_call_null_helper(clnt, xprt, NULL, RPC_TASK_ASYNC,
			&rpc_cb_add_xprt_call_ops, data);
	if (IS_ERR(task))
		return PTR_ERR(task);

	data->xps->xps_nunique_destaddr_xprts++;
	rpc_put_task(task);
success:
	return 1;
}
EXPORT_SYMBOL_GPL(rpc_clnt_test_and_add_xprt);

static int rpc_clnt_add_xprt_helper(struct rpc_clnt *clnt,
				    struct rpc_xprt *xprt,
				    struct rpc_add_xprt_test *data)
{
	struct rpc_task *task;
	int status = -EADDRINUSE;

	/* Test the connection */
	task = rpc_call_null_helper(clnt, xprt, NULL, 0, NULL, NULL);
	if (IS_ERR(task))
		return PTR_ERR(task);

	status = task->tk_status;
	rpc_put_task(task);

	if (status < 0)
		return status;

	/* rpc_xprt_switch and rpc_xprt are deferrenced by add_xprt_test() */
	data->add_xprt_test(clnt, xprt, data->data);

	return 0;
}

/**
 * rpc_clnt_setup_test_and_add_xprt()
 *
 * This is an rpc_clnt_add_xprt setup() function which returns 1 so:
 *   1) caller of the test function must dereference the rpc_xprt_switch
 *   and the rpc_xprt.
 *   2) test function must call rpc_xprt_switch_add_xprt, usually in
 *   the rpc_call_done routine.
 *
 * Upon success (return of 1), the test function adds the new
 * transport to the rpc_clnt xprt switch
 *
 * @clnt: struct rpc_clnt to get the new transport
 * @xps:  the rpc_xprt_switch to hold the new transport
 * @xprt: the rpc_xprt to test
 * @data: a struct rpc_add_xprt_test pointer that holds the test function
 *        and test function call data
 */
int rpc_clnt_setup_test_and_add_xprt(struct rpc_clnt *clnt,
				     struct rpc_xprt_switch *xps,
				     struct rpc_xprt *xprt,
				     void *data)
{
	int status = -EADDRINUSE;

	xprt = xprt_get(xprt);
	xprt_switch_get(xps);

	if (rpc_xprt_switch_has_addr(xps, (struct sockaddr *)&xprt->addr))
		goto out_err;

	status = rpc_clnt_add_xprt_helper(clnt, xprt, data);
	if (status < 0)
		goto out_err;

	status = 1;
out_err:
	xprt_put(xprt);
	xprt_switch_put(xps);
	if (status < 0)
		pr_info("RPC:   rpc_clnt_test_xprt failed: %d addr %s not "
			"added\n", status,
			xprt->address_strings[RPC_DISPLAY_ADDR]);
	/* so that rpc_clnt_add_xprt does not call rpc_xprt_switch_add_xprt */
	return status;
}
EXPORT_SYMBOL_GPL(rpc_clnt_setup_test_and_add_xprt);

/**
 * rpc_clnt_add_xprt - Add a new transport to a rpc_clnt
 * @clnt: pointer to struct rpc_clnt
 * @xprtargs: pointer to struct xprt_create
 * @setup: callback to test and/or set up the connection
 * @data: pointer to setup function data
 *
 * Creates a new transport using the parameters set in args and
 * adds it to clnt.
 * If ping is set, then test that connectivity succeeds before
 * adding the new transport.
 *
 */
int rpc_clnt_add_xprt(struct rpc_clnt *clnt,
		struct xprt_create *xprtargs,
		int (*setup)(struct rpc_clnt *,
			struct rpc_xprt_switch *,
			struct rpc_xprt *,
			void *),
		void *data)
{
	struct rpc_xprt_switch *xps;
	struct rpc_xprt *xprt;
	unsigned long connect_timeout;
	unsigned long reconnect_timeout;
	unsigned char resvport, reuseport;
	int ret = 0, ident;

	rcu_read_lock();
	xps = xprt_switch_get(rcu_dereference(clnt->cl_xpi.xpi_xpswitch));
	xprt = xprt_iter_xprt(&clnt->cl_xpi);
	if (xps == NULL || xprt == NULL) {
		rcu_read_unlock();
		xprt_switch_put(xps);
		return -EAGAIN;
	}
	resvport = xprt->resvport;
	reuseport = xprt->reuseport;
	connect_timeout = xprt->connect_timeout;
	reconnect_timeout = xprt->max_reconnect_timeout;
	ident = xprt->xprt_class->ident;
	rcu_read_unlock();

	if (!xprtargs->ident)
		xprtargs->ident = ident;
	xprtargs->xprtsec = clnt->cl_xprtsec;
	xprt = xprt_create_transport(xprtargs);
	if (IS_ERR(xprt)) {
		ret = PTR_ERR(xprt);
		goto out_put_switch;
	}
	xprt->resvport = resvport;
	xprt->reuseport = reuseport;

	if (xprtargs->connect_timeout)
		connect_timeout = xprtargs->connect_timeout;
	if (xprtargs->reconnect_timeout)
		reconnect_timeout = xprtargs->reconnect_timeout;
	if (xprt->ops->set_connect_timeout != NULL)
		xprt->ops->set_connect_timeout(xprt,
				connect_timeout,
				reconnect_timeout);

	rpc_xprt_switch_set_roundrobin(xps);
	if (setup) {
		ret = setup(clnt, xps, xprt, data);
		if (ret != 0)
			goto out_put_xprt;
	}
	rpc_xprt_switch_add_xprt(xps, xprt);
out_put_xprt:
	xprt_put(xprt);
out_put_switch:
	xprt_switch_put(xps);
	return ret;
}
EXPORT_SYMBOL_GPL(rpc_clnt_add_xprt);

static int rpc_xprt_probe_trunked(struct rpc_clnt *clnt,
				  struct rpc_xprt *xprt,
				  struct rpc_add_xprt_test *data)
{
	struct rpc_xprt *main_xprt;
	int status = 0;

	xprt_get(xprt);

	rcu_read_lock();
	main_xprt = xprt_get(rcu_dereference(clnt->cl_xprt));
	status = rpc_cmp_addr_port((struct sockaddr *)&xprt->addr,
				   (struct sockaddr *)&main_xprt->addr);
	rcu_read_unlock();
	xprt_put(main_xprt);
	if (status || !test_bit(XPRT_OFFLINE, &xprt->state))
		goto out;

	status = rpc_clnt_add_xprt_helper(clnt, xprt, data);
out:
	xprt_put(xprt);
	return status;
}

/* rpc_clnt_probe_trunked_xprt -- probe offlined transport for session trunking
 * @clnt rpc_clnt structure
 *
 * For each offlined transport found in the rpc_clnt structure call
 * the function rpc_xprt_probe_trunked() which will determine if this
 * transport still belongs to the trunking group.
 */
void rpc_clnt_probe_trunked_xprts(struct rpc_clnt *clnt,
				  struct rpc_add_xprt_test *data)
{
	struct rpc_xprt_iter xpi;
	int ret;

	ret = rpc_clnt_xprt_iter_offline_init(clnt, &xpi);
	if (ret)
		return;
	for (;;) {
		struct rpc_xprt *xprt = xprt_iter_get_next(&xpi);

		if (!xprt)
			break;
		ret = rpc_xprt_probe_trunked(clnt, xprt, data);
		xprt_put(xprt);
		if (ret < 0)
			break;
		xprt_iter_rewind(&xpi);
	}
	xprt_iter_destroy(&xpi);
}
EXPORT_SYMBOL_GPL(rpc_clnt_probe_trunked_xprts);

static int rpc_xprt_offline(struct rpc_clnt *clnt,
			    struct rpc_xprt *xprt,
			    void *data)
{
	struct rpc_xprt *main_xprt;
	struct rpc_xprt_switch *xps;
	int err = 0;

	xprt_get(xprt);

	rcu_read_lock();
	main_xprt = xprt_get(rcu_dereference(clnt->cl_xprt));
	xps = xprt_switch_get(rcu_dereference(clnt->cl_xpi.xpi_xpswitch));
	err = rpc_cmp_addr_port((struct sockaddr *)&xprt->addr,
				(struct sockaddr *)&main_xprt->addr);
	rcu_read_unlock();
	xprt_put(main_xprt);
	if (err)
		goto out;

	if (wait_on_bit_lock(&xprt->state, XPRT_LOCKED, TASK_KILLABLE)) {
		err = -EINTR;
		goto out;
	}
	xprt_set_offline_locked(xprt, xps);

	xprt_release_write(xprt, NULL);
out:
	xprt_put(xprt);
	xprt_switch_put(xps);
	return err;
}

/* rpc_clnt_manage_trunked_xprts -- offline trunked transports
 * @clnt rpc_clnt structure
 *
 * For each active transport found in the rpc_clnt structure call
 * the function rpc_xprt_offline() which will identify trunked transports
 * and will mark them offline.
 */
void rpc_clnt_manage_trunked_xprts(struct rpc_clnt *clnt)
{
	rpc_clnt_iterate_for_each_xprt(clnt, rpc_xprt_offline, NULL);
}
EXPORT_SYMBOL_GPL(rpc_clnt_manage_trunked_xprts);

struct connect_timeout_data {
	unsigned long connect_timeout;
	unsigned long reconnect_timeout;
};

static int
rpc_xprt_set_connect_timeout(struct rpc_clnt *clnt,
		struct rpc_xprt *xprt,
		void *data)
{
	struct connect_timeout_data *timeo = data;

	if (xprt->ops->set_connect_timeout)
		xprt->ops->set_connect_timeout(xprt,
				timeo->connect_timeout,
				timeo->reconnect_timeout);
	return 0;
}

void
rpc_set_connect_timeout(struct rpc_clnt *clnt,
		unsigned long connect_timeout,
		unsigned long reconnect_timeout)
{
	struct connect_timeout_data timeout = {
		.connect_timeout = connect_timeout,
		.reconnect_timeout = reconnect_timeout,
	};
	rpc_clnt_iterate_for_each_xprt(clnt,
			rpc_xprt_set_connect_timeout,
			&timeout);
}
EXPORT_SYMBOL_GPL(rpc_set_connect_timeout);

void rpc_clnt_xprt_set_online(struct rpc_clnt *clnt, struct rpc_xprt *xprt)
{
	struct rpc_xprt_switch *xps;

	xps = rpc_clnt_xprt_switch_get(clnt);
	xprt_set_online_locked(xprt, xps);
	xprt_switch_put(xps);
}

void rpc_clnt_xprt_switch_add_xprt(struct rpc_clnt *clnt, struct rpc_xprt *xprt)
{
	struct rpc_xprt_switch *xps;

	if (rpc_clnt_xprt_switch_has_addr(clnt,
		(const struct sockaddr *)&xprt->addr)) {
		return rpc_clnt_xprt_set_online(clnt, xprt);
	}

	xps = rpc_clnt_xprt_switch_get(clnt);
	rpc_xprt_switch_add_xprt(xps, xprt);
	xprt_switch_put(xps);
}
EXPORT_SYMBOL_GPL(rpc_clnt_xprt_switch_add_xprt);

void rpc_clnt_xprt_switch_remove_xprt(struct rpc_clnt *clnt, struct rpc_xprt *xprt)
{
	struct rpc_xprt_switch *xps;

	rcu_read_lock();
	xps = rcu_dereference(clnt->cl_xpi.xpi_xpswitch);
	rpc_xprt_switch_remove_xprt(rcu_dereference(clnt->cl_xpi.xpi_xpswitch),
				    xprt, 0);
	xps->xps_nunique_destaddr_xprts--;
	rcu_read_unlock();
}
EXPORT_SYMBOL_GPL(rpc_clnt_xprt_switch_remove_xprt);

bool rpc_clnt_xprt_switch_has_addr(struct rpc_clnt *clnt,
				   const struct sockaddr *sap)
{
	struct rpc_xprt_switch *xps;
	bool ret;

	rcu_read_lock();
	xps = rcu_dereference(clnt->cl_xpi.xpi_xpswitch);
	ret = rpc_xprt_switch_has_addr(xps, sap);
	rcu_read_unlock();
	return ret;
}
EXPORT_SYMBOL_GPL(rpc_clnt_xprt_switch_has_addr);

#if IS_ENABLED(CONFIG_SUNRPC_DEBUG)
static void rpc_show_header(struct rpc_clnt *clnt)
{
	printk(KERN_INFO "clnt[%pISpc] RPC tasks[%d]\n",
	       (struct sockaddr *)&clnt->cl_xprt->addr,
	       atomic_read(&clnt->cl_task_count));
	printk(KERN_INFO "-pid- flgs status -client- --rqstp- "
		"-timeout ---ops--\n");
}

static void rpc_show_task(const struct rpc_clnt *clnt,
			  const struct rpc_task *task)
{
	const char *rpc_waitq = "none";

	if (RPC_IS_QUEUED(task))
		rpc_waitq = rpc_qname(task->tk_waitqueue);

	printk(KERN_INFO "%5u %04x %6d %8p %8p %8ld %8p %sv%u %s a:%ps q:%s\n",
		task->tk_pid, task->tk_flags, task->tk_status,
		clnt, task->tk_rqstp, rpc_task_timeout(task), task->tk_ops,
		clnt->cl_program->name, clnt->cl_vers, rpc_proc_name(task),
		task->tk_action, rpc_waitq);
}

void rpc_show_tasks(struct net *net)
{
	struct rpc_clnt *clnt;
	struct rpc_task *task;
	int header = 0;
	struct sunrpc_net *sn = net_generic(net, sunrpc_net_id);

	spin_lock(&sn->rpc_client_lock);
	list_for_each_entry(clnt, &sn->all_clients, cl_clients) {
		spin_lock(&clnt->cl_lock);
		list_for_each_entry(task, &clnt->cl_tasks, tk_task) {
			if (!header) {
				rpc_show_header(clnt);
				header++;
			}
			rpc_show_task(clnt, task);
		}
		spin_unlock(&clnt->cl_lock);
	}
	spin_unlock(&sn->rpc_client_lock);
}
#endif

#if IS_ENABLED(CONFIG_SUNRPC_SWAP)
static int
rpc_clnt_swap_activate_callback(struct rpc_clnt *clnt,
		struct rpc_xprt *xprt,
		void *dummy)
{
	return xprt_enable_swap(xprt);
}

int
rpc_clnt_swap_activate(struct rpc_clnt *clnt)
{
	while (clnt != clnt->cl_parent)
		clnt = clnt->cl_parent;
	if (atomic_inc_return(&clnt->cl_swapper) == 1)
		return rpc_clnt_iterate_for_each_xprt(clnt,
				rpc_clnt_swap_activate_callback, NULL);
	return 0;
}
EXPORT_SYMBOL_GPL(rpc_clnt_swap_activate);

static int
rpc_clnt_swap_deactivate_callback(struct rpc_clnt *clnt,
		struct rpc_xprt *xprt,
		void *dummy)
{
	xprt_disable_swap(xprt);
	return 0;
}

void
rpc_clnt_swap_deactivate(struct rpc_clnt *clnt)
{
	while (clnt != clnt->cl_parent)
		clnt = clnt->cl_parent;
	if (atomic_dec_if_positive(&clnt->cl_swapper) == 0)
		rpc_clnt_iterate_for_each_xprt(clnt,
				rpc_clnt_swap_deactivate_callback, NULL);
}
EXPORT_SYMBOL_GPL(rpc_clnt_swap_deactivate);
#endif /* CONFIG_SUNRPC_SWAP */<|MERGE_RESOLUTION|>--- conflicted
+++ resolved
@@ -1218,17 +1218,9 @@
 		task->tk_flags |= RPC_TASK_TIMEOUT;
 	if (clnt->cl_noretranstimeo)
 		task->tk_flags |= RPC_TASK_NO_RETRANS_TIMEOUT;
-<<<<<<< HEAD
-	/* Add to the client's list of all tasks */
-	spin_lock(&clnt->cl_lock);
-	/*将此task挂接在cl_tasks上*/
-	list_add_tail(&task->tk_task, &clnt->cl_tasks);
-	spin_unlock(&clnt->cl_lock);
-=======
 	if (clnt->cl_netunreach_fatal)
 		task->tk_flags |= RPC_TASK_NETUNREACH_FATAL;
 	atomic_inc(&clnt->cl_task_count);
->>>>>>> 155a3c00
 }
 
 static void
