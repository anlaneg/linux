// SPDX-License-Identifier: GPL-2.0-only
/*
 *  linux/net/sunrpc/clnt.c
 *
 *  This file contains the high-level RPC interface.
 *  It is modeled as a finite state machine to support both synchronous
 *  and asynchronous requests.
 *
 *  -	RPC header generation and argument serialization.
 *  -	Credential refresh.
 *  -	TCP connect handling.
 *  -	Retry of operation when it is suspected the operation failed because
 *	of uid squashing on the server, or when the credentials were stale
 *	and need to be refreshed, or when a packet was damaged in transit.
 *	This may be have to be moved to the VFS layer.
 *
 *  Copyright (C) 1992,1993 Rick Sladkey <jrs@world.std.com>
 *  Copyright (C) 1995,1996 Olaf Kirch <okir@monad.swb.de>
 */


#include <linux/module.h>
#include <linux/types.h>
#include <linux/kallsyms.h>
#include <linux/mm.h>
#include <linux/namei.h>
#include <linux/mount.h>
#include <linux/slab.h>
#include <linux/rcupdate.h>
#include <linux/utsname.h>
#include <linux/workqueue.h>
#include <linux/in.h>
#include <linux/in6.h>
#include <linux/un.h>

#include <linux/sunrpc/clnt.h>
#include <linux/sunrpc/addr.h>
#include <linux/sunrpc/rpc_pipe_fs.h>
#include <linux/sunrpc/metrics.h>
#include <linux/sunrpc/bc_xprt.h>
#include <trace/events/sunrpc.h>

#include "sunrpc.h"
#include "sysfs.h"
#include "netns.h"

#if IS_ENABLED(CONFIG_SUNRPC_DEBUG)
# define RPCDBG_FACILITY	RPCDBG_CALL
#endif

static DECLARE_WAIT_QUEUE_HEAD(destroy_wait);

static void	call_start(struct rpc_task *task);
static void	call_reserve(struct rpc_task *task);
static void	call_reserveresult(struct rpc_task *task);
static void	call_allocate(struct rpc_task *task);
static void	call_encode(struct rpc_task *task);
static void	call_decode(struct rpc_task *task);
static void	call_bind(struct rpc_task *task);
static void	call_bind_status(struct rpc_task *task);
static void	call_transmit(struct rpc_task *task);
static void	call_status(struct rpc_task *task);
static void	call_transmit_status(struct rpc_task *task);
static void	call_refresh(struct rpc_task *task);
static void	call_refreshresult(struct rpc_task *task);
static void	call_connect(struct rpc_task *task);
static void	call_connect_status(struct rpc_task *task);

static int	rpc_encode_header(struct rpc_task *task,
				  struct xdr_stream *xdr);
static int	rpc_decode_header(struct rpc_task *task,
				  struct xdr_stream *xdr);
static int	rpc_ping(struct rpc_clnt *clnt);
static int	rpc_ping_noreply(struct rpc_clnt *clnt);
static void	rpc_check_timeout(struct rpc_task *task);

static void rpc_register_client(struct rpc_clnt *clnt)
{
	struct net *net = rpc_net_ns(clnt);
	struct sunrpc_net *sn = net_generic(net, sunrpc_net_id);

	spin_lock(&sn->rpc_client_lock);
	/*添加client到all_clients中*/
	list_add(&clnt->cl_clients, &sn->all_clients);
	spin_unlock(&sn->rpc_client_lock);
}

static void rpc_unregister_client(struct rpc_clnt *clnt)
{
	struct net *net = rpc_net_ns(clnt);
	struct sunrpc_net *sn = net_generic(net, sunrpc_net_id);

	spin_lock(&sn->rpc_client_lock);
	list_del(&clnt->cl_clients);
	spin_unlock(&sn->rpc_client_lock);
}

static void __rpc_clnt_remove_pipedir(struct rpc_clnt *clnt)
{
	rpc_remove_client_dir(clnt);
}

static void rpc_clnt_remove_pipedir(struct rpc_clnt *clnt)
{
	struct net *net = rpc_net_ns(clnt);
	struct super_block *pipefs_sb;

	pipefs_sb = rpc_get_sb_net(net);
	if (pipefs_sb) {
		if (pipefs_sb == clnt->pipefs_sb)
			__rpc_clnt_remove_pipedir(clnt);
		rpc_put_sb_net(net);
	}
}

static int rpc_setup_pipedir_sb(struct super_block *sb,
				    struct rpc_clnt *clnt)
{
	static uint32_t clntid;
	const char *dir_name = clnt->cl_program->pipe_dir_name;
	char name[15];
	struct dentry *dir;
	int err;

	dir = rpc_d_lookup_sb(sb, dir_name);
	if (dir == NULL) {
		/*此dir_name对应的目录不存在*/
		pr_info("RPC: pipefs directory doesn't exist: %s\n", dir_name);
		return -ENOENT;
	}
	for (;;) {
		snprintf(name, sizeof(name), "clnt%x", (unsigned int)clntid++);
		name[sizeof(name) - 1] = '\0';
<<<<<<< HEAD
		dentry = rpc_create_client_dir(dir, name, clnt);/*创建指定名称的dentry失败*/
		if (!IS_ERR(dentry))
=======
		err = rpc_create_client_dir(dir, name, clnt);
		if (!err)
>>>>>>> f2d282e1
			break;
		if (err == -EEXIST)
			continue;
		printk(KERN_INFO "RPC: Couldn't create pipefs entry"
				" %s/%s, error %d\n",
				dir_name, name, err);
		break;
	}
	dput(dir);
	return err;
}

static int
rpc_setup_pipedir(struct super_block *pipefs_sb, struct rpc_clnt *clnt)
{
	clnt->pipefs_sb = pipefs_sb;

	if (clnt->cl_program->pipe_dir_name != NULL) {
<<<<<<< HEAD
		/*指明了pipe_dir_name，则创建对应的clnt$id dentry*/
		dentry = rpc_setup_pipedir_sb(pipefs_sb, clnt);
		if (IS_ERR(dentry))
			return PTR_ERR(dentry);
=======
		int err = rpc_setup_pipedir_sb(pipefs_sb, clnt);
		if (err && err != -ENOENT)
			return err;
>>>>>>> f2d282e1
	}
	return 0;
}

static int rpc_clnt_skip_event(struct rpc_clnt *clnt, unsigned long event)
{
	if (clnt->cl_program->pipe_dir_name == NULL)
		return 1;

	switch (event) {
	case RPC_PIPEFS_MOUNT:
		if (clnt->cl_pipedir_objects.pdh_dentry != NULL)
			return 1;
		if (refcount_read(&clnt->cl_count) == 0)
			return 1;
		break;
	case RPC_PIPEFS_UMOUNT:
		if (clnt->cl_pipedir_objects.pdh_dentry == NULL)
			return 1;
		break;
	}
	return 0;
}

static int __rpc_clnt_handle_event(struct rpc_clnt *clnt, unsigned long event,
				   struct super_block *sb)
{
	switch (event) {
	case RPC_PIPEFS_MOUNT:
		return rpc_setup_pipedir_sb(sb, clnt);
	case RPC_PIPEFS_UMOUNT:
		__rpc_clnt_remove_pipedir(clnt);
		break;
	default:
		printk(KERN_ERR "%s: unknown event: %ld\n", __func__, event);
		return -ENOTSUPP;
	}
	return 0;
}

static int __rpc_pipefs_event(struct rpc_clnt *clnt, unsigned long event,
				struct super_block *sb)
{
	int error = 0;

	for (;; clnt = clnt->cl_parent) {
		if (!rpc_clnt_skip_event(clnt, event))
			error = __rpc_clnt_handle_event(clnt, event, sb);
		if (error || clnt == clnt->cl_parent)
			break;
	}
	return error;
}

static struct rpc_clnt *rpc_get_client_for_event(struct net *net, int event)
{
	struct sunrpc_net *sn = net_generic(net, sunrpc_net_id);
	struct rpc_clnt *clnt;

	spin_lock(&sn->rpc_client_lock);
	list_for_each_entry(clnt, &sn->all_clients, cl_clients) {
		if (rpc_clnt_skip_event(clnt, event))
			continue;
		spin_unlock(&sn->rpc_client_lock);
		return clnt;
	}
	spin_unlock(&sn->rpc_client_lock);
	return NULL;
}

static int rpc_pipefs_event(struct notifier_block *nb, unsigned long event,
			    void *ptr)
{
	struct super_block *sb = ptr;
	struct rpc_clnt *clnt;
	int error = 0;

	while ((clnt = rpc_get_client_for_event(sb->s_fs_info, event))) {
		error = __rpc_pipefs_event(clnt, event, sb);
		if (error)
			break;
	}
	return error;
}

static struct notifier_block rpc_clients_block = {
	.notifier_call	= rpc_pipefs_event,
	.priority	= SUNRPC_PIPEFS_RPC_PRIO,
};

int rpc_clients_notifier_register(void)
{
	return rpc_pipefs_notifier_register(&rpc_clients_block);
}

void rpc_clients_notifier_unregister(void)
{
	return rpc_pipefs_notifier_unregister(&rpc_clients_block);
}

static struct rpc_xprt *rpc_clnt_set_transport(struct rpc_clnt *clnt,
		struct rpc_xprt *xprt,
		const struct rpc_timeout *timeout)
{
	struct rpc_xprt *old;

	spin_lock(&clnt->cl_lock);
	old = rcu_dereference_protected(clnt->cl_xprt,
			lockdep_is_held(&clnt->cl_lock));

	clnt->cl_timeout = timeout;
	rcu_assign_pointer(clnt->cl_xprt, xprt);
	spin_unlock(&clnt->cl_lock);

	return old;
}

static void rpc_clnt_set_nodename(struct rpc_clnt *clnt, const char *nodename)
{
	ssize_t copied;

	/*设置nodename及cl_nodelen*/
	copied = strscpy(clnt->cl_nodename,
			 nodename, sizeof(clnt->cl_nodename));

	clnt->cl_nodelen = copied < 0
				? sizeof(clnt->cl_nodename) - 1
				: copied;
}

/*注册client,创建rpc_auth*/
static int rpc_client_register(struct rpc_clnt *clnt,
			       rpc_authflavor_t pseudoflavor,
			       const char *client_name)
{
	struct rpc_auth_create_args auth_args = {
		.pseudoflavor = pseudoflavor,/*鉴权对应的flavor*/
		.target_name = client_name,
	};
	struct rpc_auth *auth;
	struct net *net = rpc_net_ns(clnt);
	struct super_block *pipefs_sb;
	int err;

	rpc_clnt_debugfs_register(clnt);

	pipefs_sb = rpc_get_sb_net(net);
	if (pipefs_sb) {
		err = rpc_setup_pipedir(pipefs_sb, clnt);
		if (err)
			goto out;
	}

	rpc_register_client(clnt);/*client注册*/
	if (pipefs_sb)
		rpc_put_sb_net(net);

	auth = rpcauth_create(&auth_args, clnt);/*创建rpc_auth*/
	if (IS_ERR(auth)) {
		dprintk("RPC:       Couldn't create auth handle (flavor %u)\n",
				pseudoflavor);
		err = PTR_ERR(auth);
		goto err_auth;
	}
	return 0;
err_auth:
	pipefs_sb = rpc_get_sb_net(net);
	rpc_unregister_client(clnt);
	__rpc_clnt_remove_pipedir(clnt);
out:
	if (pipefs_sb)
		rpc_put_sb_net(net);
	rpc_sysfs_client_destroy(clnt);
	rpc_clnt_debugfs_unregister(clnt);
	return err;
}

static DEFINE_IDA(rpc_clids);

void rpc_cleanup_clids(void)
{
	ida_destroy(&rpc_clids);
}

static int rpc_alloc_clid(struct rpc_clnt *clnt)
{
	int clid;

	clid = ida_alloc(&rpc_clids, GFP_KERNEL);
	if (clid < 0)
		return clid;
	clnt->cl_clid = clid;/*设置为client申请到的id*/
	return 0;
}

static void rpc_free_clid(struct rpc_clnt *clnt)
{
	ida_free(&rpc_clids, clnt->cl_clid);
}

static struct rpc_clnt * rpc_new_client(const struct rpc_create_args *args,
		struct rpc_xprt_switch *xps,
		struct rpc_xprt *xprt,
		struct rpc_clnt *parent)
{
	const struct rpc_program *program = args->program;
	const struct rpc_version *version;
	struct rpc_clnt *clnt = NULL;
	const struct rpc_timeout *timeout;
	const char *nodename = args->nodename;
	int err;

	err = rpciod_up();
	if (err)
		goto out_no_rpciod;

	err = -EINVAL;
	if (args->version >= program->nrvers)
		/*参数要求的版本过大*/
		goto out_err;
	version = program->version[args->version];
	if (version == NULL)
		/*参数要求的version对应的program不存在*/
		goto out_err;

	/*创建client*/
	err = -ENOMEM;
	clnt = kzalloc(sizeof(*clnt), GFP_KERNEL);
	if (!clnt)
		goto out_err;
	clnt->cl_parent = parent ? : clnt;
	clnt->cl_xprtsec = args->xprtsec;

	err = rpc_alloc_clid(clnt);/*申请client id*/
	if (err)
		goto out_no_clid;

	clnt->cl_cred	  = get_cred(args->cred);
	clnt->cl_procinfo = version->procs;
	clnt->cl_maxproc  = version->nrprocs;
	clnt->cl_prog     = args->prognumber ? : program->number;
	clnt->cl_vers     = version->number;
	clnt->cl_stats    = args->stats ? : program->stats;
	clnt->cl_metrics  = rpc_alloc_iostats(clnt);
	rpc_init_pipe_dir_head(&clnt->cl_pipedir_objects);
	err = -ENOMEM;
	if (clnt->cl_metrics == NULL)
		goto out_no_stats;
	clnt->cl_program  = program;
	INIT_LIST_HEAD(&clnt->cl_tasks);
	spin_lock_init(&clnt->cl_lock);

	timeout = xprt->timeout;
	if (args->timeout != NULL) {
		memcpy(&clnt->cl_timeout_default, args->timeout,
				sizeof(clnt->cl_timeout_default));
		timeout = &clnt->cl_timeout_default;
	}

	rpc_clnt_set_transport(clnt, xprt, timeout);
	xprt->main = true;
	xprt_iter_init(&clnt->cl_xpi, xps);
	xprt_switch_put(xps);

	clnt->cl_rtt = &clnt->cl_rtt_default;
	rpc_init_rtt(&clnt->cl_rtt_default, clnt->cl_timeout->to_initval);

	refcount_set(&clnt->cl_count, 1);

	if (nodename == NULL)
		nodename = utsname()->nodename;
	/* save the nodename */
	rpc_clnt_set_nodename(clnt, nodename);

	rpc_sysfs_client_setup(clnt, xps, rpc_net_ns(clnt));
	/*注册client,创建rpc_auth*/
	err = rpc_client_register(clnt, args->authflavor, args->client_name);
	if (err)
		goto out_no_path;
	if (parent)
		refcount_inc(&parent->cl_count);

	trace_rpc_clnt_new(clnt, xprt, args);
	return clnt;

out_no_path:
	rpc_free_iostats(clnt->cl_metrics);
out_no_stats:
	put_cred(clnt->cl_cred);
	rpc_free_clid(clnt);
out_no_clid:
	kfree(clnt);
out_err:
	rpciod_down();
out_no_rpciod:
	xprt_switch_put(xps);
	xprt_put(xprt);
	trace_rpc_clnt_new_err(program->name, args->servername, err);
	return ERR_PTR(err);
}

static struct rpc_clnt *rpc_create_xprt(struct rpc_create_args *args,
					struct rpc_xprt *xprt)
{
	struct rpc_clnt *clnt = NULL;
	struct rpc_xprt_switch *xps;

	if (args->bc_xprt && args->bc_xprt->xpt_bc_xps) {
		WARN_ON_ONCE(!(args->protocol & XPRT_TRANSPORT_BC));
		xps = args->bc_xprt->xpt_bc_xps;
		xprt_switch_get(xps);
	} else {
		/*创建rpc_xprt_switch*/
		xps = xprt_switch_alloc(xprt, GFP_KERNEL);
		if (xps == NULL) {
			xprt_put(xprt);
			return ERR_PTR(-ENOMEM);
		}
		if (xprt->bc_xprt) {
			xprt_switch_get(xps);
			xprt->bc_xprt->xpt_bc_xps = xps;
		}
	}

	/*创建client*/
	clnt = rpc_new_client(args, xps, xprt, NULL);
	if (IS_ERR(clnt))
		return clnt;

	if (!(args->flags & RPC_CLNT_CREATE_NOPING)) {
		/*未指明noping标记，执行ping*/
		int err = rpc_ping(clnt);
		if (err != 0) {
			rpc_shutdown_client(clnt);
			return ERR_PTR(err);
		}
	} else if (args->flags & RPC_CLNT_CREATE_CONNECTED) {
		int err = rpc_ping_noreply(clnt);
		if (err != 0) {
			rpc_shutdown_client(clnt);
			return ERR_PTR(err);
		}
	}

	clnt->cl_softrtry = 1;
	if (args->flags & (RPC_CLNT_CREATE_HARDRTRY|RPC_CLNT_CREATE_SOFTERR)) {
		clnt->cl_softrtry = 0;
		if (args->flags & RPC_CLNT_CREATE_SOFTERR)
			clnt->cl_softerr = 1;
	}

	if (args->flags & RPC_CLNT_CREATE_AUTOBIND)
		clnt->cl_autobind = 1;
	if (args->flags & RPC_CLNT_CREATE_NO_RETRANS_TIMEOUT)
		clnt->cl_noretranstimeo = 1;
	if (args->flags & RPC_CLNT_CREATE_DISCRTRY)
		clnt->cl_discrtry = 1;
	if (!(args->flags & RPC_CLNT_CREATE_QUIET))
		clnt->cl_chatty = 1;
	if (args->flags & RPC_CLNT_CREATE_NETUNREACH_FATAL)
		clnt->cl_netunreach_fatal = 1;

	return clnt;
}

/**
 * rpc_create - create an RPC client and transport with one call
 * @args: rpc_clnt create argument structure
 *
 * Creates and initializes an RPC transport and an RPC client.
 *
 * It can ping the server in order to determine if it is up, and to see if
 * it supports this program and version.  RPC_CLNT_CREATE_NOPING disables
 * this behavior so asynchronous tasks can also use rpc_create.
 */
struct rpc_clnt *rpc_create(struct rpc_create_args *args/*client创建参数*/)
{
	struct rpc_xprt *xprt;
	struct xprt_create xprtargs = {
		.net = args->net,
		.ident = args->protocol,
		.srcaddr = args->saddress,/*设置源地址，可以为NULL*/
		.dstaddr = args->address,/*设置目的地址*/
		.addrlen = args->addrsize,
		.servername = args->servername,
		.bc_xprt = args->bc_xprt,
		.xprtsec = args->xprtsec,
		.connect_timeout = args->connect_timeout,
		.reconnect_timeout = args->reconnect_timeout,
	};
	char servername[RPC_MAXNETNAMELEN];
	struct rpc_clnt *clnt;
	int i;

	if (args->bc_xprt) {
		/*仅在bc_xprt被设置时，走此流程*/
		WARN_ON_ONCE(!(args->protocol & XPRT_TRANSPORT_BC));
		xprt = args->bc_xprt->xpt_bc_xprt;
		if (xprt) {
			xprt_get(xprt);
			return rpc_create_xprt(args, xprt);
		}
	}

	if (args->flags & RPC_CLNT_CREATE_INFINITE_SLOTS)
		xprtargs.flags |= XPRT_CREATE_INFINITE_SLOTS;
	if (args->flags & RPC_CLNT_CREATE_NO_IDLE_TIMEOUT)
		xprtargs.flags |= XPRT_CREATE_NO_IDLE_TIMEOUT;
	/*
	 * If the caller chooses not to specify a hostname, whip
	 * up a string representation of the passed-in address.
	 */
	if (xprtargs.servername == NULL) {
		/*servername未设置，生成servername*/
		struct sockaddr_un *sun =
				(struct sockaddr_un *)args->address;
		struct sockaddr_in *sin =
				(struct sockaddr_in *)args->address;
		struct sockaddr_in6 *sin6 =
				(struct sockaddr_in6 *)args->address;

		/*servername为空情况下，支持以下三种方式，af_unix,af_inet,af_inet6*/
		servername[0] = '\0';
		switch (args->address->sa_family) {
		case AF_LOCAL:
			/*利用目的地址填充servername*/
			if (sun->sun_path[0])
				snprintf(servername, sizeof(servername), "%s",
					 sun->sun_path);
			else
				snprintf(servername, sizeof(servername), "@%s",
					 sun->sun_path+1);
			break;
		case AF_INET:
			/*利用目的地址填充servername*/
			snprintf(servername, sizeof(servername), "%pI4",
				 &sin->sin_addr.s_addr);
			break;
		case AF_INET6:
			/*利用目的地址填充servername*/
			snprintf(servername, sizeof(servername), "%pI6",
				 &sin6->sin6_addr);
			break;
		default:
			/* caller wants default server name, but
			 * address family isn't recognized. */
			return ERR_PTR(-EINVAL);
		}
		xprtargs.servername = servername;
	}

	/*创建rpc xprt*/
	xprt = xprt_create_transport(&xprtargs);
	if (IS_ERR(xprt))
		return (struct rpc_clnt *)xprt;

	/*
	 * By default, kernel RPC client connects from a reserved port.
	 * CAP_NET_BIND_SERVICE will not be set for unprivileged requesters,
	 * but it is always enabled for rpciod, which handles the connect
	 * operation.
	 */
	xprt->resvport = 1;
	if (args->flags & RPC_CLNT_CREATE_NONPRIVPORT)
		xprt->resvport = 0;
	xprt->reuseport = 0;
	if (args->flags & RPC_CLNT_CREATE_REUSEPORT)
		xprt->reuseport = 1;

	/*创建client*/
	clnt = rpc_create_xprt(args, xprt);
	if (IS_ERR(clnt) || args->nconnect <= 1)
		return clnt;

	/*每个connect对应一个xport*/
	for (i = 0; i < args->nconnect - 1; i++) {
		if (rpc_clnt_add_xprt(clnt, &xprtargs, NULL, NULL) < 0)
			break;
	}
	return clnt;
}
EXPORT_SYMBOL_GPL(rpc_create);

/*
 * This function clones the RPC client structure. It allows us to share the
 * same transport while varying parameters such as the authentication
 * flavour.
 */
static struct rpc_clnt *__rpc_clone_client(struct rpc_create_args *args,
					   struct rpc_clnt *clnt)
{
	struct rpc_xprt_switch *xps;
	struct rpc_xprt *xprt;
	struct rpc_clnt *new;
	int err;

	err = -ENOMEM;
	rcu_read_lock();
	xprt = xprt_get(rcu_dereference(clnt->cl_xprt));
	xps = xprt_switch_get(rcu_dereference(clnt->cl_xpi.xpi_xpswitch));
	rcu_read_unlock();
	if (xprt == NULL || xps == NULL) {
		xprt_put(xprt);
		xprt_switch_put(xps);
		goto out_err;
	}
	args->servername = xprt->servername;
	args->nodename = clnt->cl_nodename;

	new = rpc_new_client(args, xps, xprt, clnt);
	if (IS_ERR(new))
		return new;

	/* Turn off autobind on clones */
	new->cl_autobind = 0;
	new->cl_softrtry = clnt->cl_softrtry;
	new->cl_softerr = clnt->cl_softerr;
	new->cl_noretranstimeo = clnt->cl_noretranstimeo;
	new->cl_discrtry = clnt->cl_discrtry;
	new->cl_chatty = clnt->cl_chatty;
	new->cl_netunreach_fatal = clnt->cl_netunreach_fatal;
	new->cl_principal = clnt->cl_principal;
	new->cl_max_connect = clnt->cl_max_connect;
	return new;

out_err:
	trace_rpc_clnt_clone_err(clnt, err);
	return ERR_PTR(err);
}

/**
 * rpc_clone_client - Clone an RPC client structure
 *
 * @clnt: RPC client whose parameters are copied
 *
 * Returns a fresh RPC client or an ERR_PTR.
 */
struct rpc_clnt *rpc_clone_client(struct rpc_clnt *clnt)
{
	struct rpc_create_args args = {
		.program	= clnt->cl_program,
		.prognumber	= clnt->cl_prog,
		.version	= clnt->cl_vers,
		.authflavor	= clnt->cl_auth->au_flavor,
		.cred		= clnt->cl_cred,
		.stats		= clnt->cl_stats,
	};
	return __rpc_clone_client(&args, clnt);
}
EXPORT_SYMBOL_GPL(rpc_clone_client);

/**
 * rpc_clone_client_set_auth - Clone an RPC client structure and set its auth
 *
 * @clnt: RPC client whose parameters are copied
 * @flavor: security flavor for new client
 *
 * Returns a fresh RPC client or an ERR_PTR.
 */
struct rpc_clnt *
rpc_clone_client_set_auth(struct rpc_clnt *clnt, rpc_authflavor_t flavor)
{
	struct rpc_create_args args = {
		.program	= clnt->cl_program,
		.prognumber	= clnt->cl_prog,
		.version	= clnt->cl_vers,
		.authflavor	= flavor,
		.cred		= clnt->cl_cred,
		.stats		= clnt->cl_stats,
	};
	return __rpc_clone_client(&args, clnt);
}
EXPORT_SYMBOL_GPL(rpc_clone_client_set_auth);

/**
 * rpc_switch_client_transport: switch the RPC transport on the fly
 * @clnt: pointer to a struct rpc_clnt
 * @args: pointer to the new transport arguments
 * @timeout: pointer to the new timeout parameters
 *
 * This function allows the caller to switch the RPC transport for the
 * rpc_clnt structure 'clnt' to allow it to connect to a mirrored NFS
 * server, for instance.  It assumes that the caller has ensured that
 * there are no active RPC tasks by using some form of locking.
 *
 * Returns zero if "clnt" is now using the new xprt.  Otherwise a
 * negative errno is returned, and "clnt" continues to use the old
 * xprt.
 */
int rpc_switch_client_transport(struct rpc_clnt *clnt,
		struct xprt_create *args,
		const struct rpc_timeout *timeout)
{
	const struct rpc_timeout *old_timeo;
	rpc_authflavor_t pseudoflavor;
	struct rpc_xprt_switch *xps, *oldxps;
	struct rpc_xprt *xprt, *old;
	struct rpc_clnt *parent;
	int err;

	args->xprtsec = clnt->cl_xprtsec;
	xprt = xprt_create_transport(args);
	if (IS_ERR(xprt))
		return PTR_ERR(xprt);

	xps = xprt_switch_alloc(xprt, GFP_KERNEL);
	if (xps == NULL) {
		xprt_put(xprt);
		return -ENOMEM;
	}

	pseudoflavor = clnt->cl_auth->au_flavor;

	old_timeo = clnt->cl_timeout;
	old = rpc_clnt_set_transport(clnt, xprt, timeout);
	oldxps = xprt_iter_xchg_switch(&clnt->cl_xpi, xps);

	rpc_unregister_client(clnt);
	__rpc_clnt_remove_pipedir(clnt);
	rpc_sysfs_client_destroy(clnt);
	rpc_clnt_debugfs_unregister(clnt);

	/*
	 * A new transport was created.  "clnt" therefore
	 * becomes the root of a new cl_parent tree.  clnt's
	 * children, if it has any, still point to the old xprt.
	 */
	parent = clnt->cl_parent;
	clnt->cl_parent = clnt;

	/*
	 * The old rpc_auth cache cannot be re-used.  GSS
	 * contexts in particular are between a single
	 * client and server.
	 */
	err = rpc_client_register(clnt, pseudoflavor, NULL);
	if (err)
		goto out_revert;

	synchronize_rcu();
	if (parent != clnt)
		rpc_release_client(parent);
	xprt_switch_put(oldxps);
	xprt_put(old);
	trace_rpc_clnt_replace_xprt(clnt);
	return 0;

out_revert:
	xps = xprt_iter_xchg_switch(&clnt->cl_xpi, oldxps);
	rpc_clnt_set_transport(clnt, old, old_timeo);
	clnt->cl_parent = parent;
	rpc_client_register(clnt, pseudoflavor, NULL);
	xprt_switch_put(xps);
	xprt_put(xprt);
	trace_rpc_clnt_replace_xprt_err(clnt);
	return err;
}
EXPORT_SYMBOL_GPL(rpc_switch_client_transport);

static struct rpc_xprt_switch *rpc_clnt_xprt_switch_get(struct rpc_clnt *clnt)
{
	struct rpc_xprt_switch *xps;

	rcu_read_lock();
	xps = xprt_switch_get(rcu_dereference(clnt->cl_xpi.xpi_xpswitch));
	rcu_read_unlock();

	return xps;
}

static
int _rpc_clnt_xprt_iter_init(struct rpc_clnt *clnt, struct rpc_xprt_iter *xpi,
			     void func(struct rpc_xprt_iter *xpi, struct rpc_xprt_switch *xps))
{
	struct rpc_xprt_switch *xps;

	xps = rpc_clnt_xprt_switch_get(clnt);
	if (xps == NULL)
		return -EAGAIN;
	func(xpi, xps);
	xprt_switch_put(xps);
	return 0;
}

static
int rpc_clnt_xprt_iter_init(struct rpc_clnt *clnt, struct rpc_xprt_iter *xpi)
{
	return _rpc_clnt_xprt_iter_init(clnt, xpi, xprt_iter_init_listall);
}

static
int rpc_clnt_xprt_iter_offline_init(struct rpc_clnt *clnt,
				    struct rpc_xprt_iter *xpi)
{
	return _rpc_clnt_xprt_iter_init(clnt, xpi, xprt_iter_init_listoffline);
}

/**
 * rpc_clnt_iterate_for_each_xprt - Apply a function to all transports
 * @clnt: pointer to client
 * @fn: function to apply
 * @data: void pointer to function data
 *
 * Iterates through the list of RPC transports currently attached to the
 * client and applies the function fn(clnt, xprt, data).
 *
 * On error, the iteration stops, and the function returns the error value.
 */
int rpc_clnt_iterate_for_each_xprt(struct rpc_clnt *clnt,
		int (*fn)(struct rpc_clnt *, struct rpc_xprt *, void *),
		void *data)
{
	struct rpc_xprt_iter xpi;
	int ret;

	ret = rpc_clnt_xprt_iter_init(clnt, &xpi);
	if (ret)
		return ret;
	for (;;) {
		struct rpc_xprt *xprt = xprt_iter_get_next(&xpi);

		if (!xprt)
			break;
		ret = fn(clnt, xprt, data);
		xprt_put(xprt);
		if (ret < 0)
			break;
	}
	xprt_iter_destroy(&xpi);
	return ret;
}
EXPORT_SYMBOL_GPL(rpc_clnt_iterate_for_each_xprt);

/*
 * Kill all tasks for the given client.
 * XXX: kill their descendants as well?
 */
void rpc_killall_tasks(struct rpc_clnt *clnt)
{
	struct rpc_task	*rovr;


	if (list_empty(&clnt->cl_tasks))
		return;

	/*
	 * Spin lock all_tasks to prevent changes...
	 */
	trace_rpc_clnt_killall(clnt);
	spin_lock(&clnt->cl_lock);
	list_for_each_entry(rovr, &clnt->cl_tasks, tk_task)
		rpc_signal_task(rovr);
	spin_unlock(&clnt->cl_lock);
}
EXPORT_SYMBOL_GPL(rpc_killall_tasks);

/**
 * rpc_cancel_tasks - try to cancel a set of RPC tasks
 * @clnt: Pointer to RPC client
 * @error: RPC task error value to set
 * @fnmatch: Pointer to selector function
 * @data: User data
 *
 * Uses @fnmatch to define a set of RPC tasks that are to be cancelled.
 * The argument @error must be a negative error value.
 */
unsigned long rpc_cancel_tasks(struct rpc_clnt *clnt, int error,
			       bool (*fnmatch)(const struct rpc_task *,
					       const void *),
			       const void *data)
{
	struct rpc_task *task;
	unsigned long count = 0;

	if (list_empty(&clnt->cl_tasks))
		return 0;
	/*
	 * Spin lock all_tasks to prevent changes...
	 */
	spin_lock(&clnt->cl_lock);
	list_for_each_entry(task, &clnt->cl_tasks, tk_task) {
		if (!RPC_IS_ACTIVATED(task))
			continue;
		if (!fnmatch(task, data))
			continue;
		rpc_task_try_cancel(task, error);
		count++;
	}
	spin_unlock(&clnt->cl_lock);
	return count;
}
EXPORT_SYMBOL_GPL(rpc_cancel_tasks);

static int rpc_clnt_disconnect_xprt(struct rpc_clnt *clnt,
				    struct rpc_xprt *xprt, void *dummy)
{
	if (xprt_connected(xprt))
		xprt_force_disconnect(xprt);
	return 0;
}

void rpc_clnt_disconnect(struct rpc_clnt *clnt)
{
	rpc_clnt_iterate_for_each_xprt(clnt, rpc_clnt_disconnect_xprt, NULL);
}
EXPORT_SYMBOL_GPL(rpc_clnt_disconnect);

/*
 * Properly shut down an RPC client, terminating all outstanding
 * requests.
 */
void rpc_shutdown_client(struct rpc_clnt *clnt)
{
	might_sleep();

	trace_rpc_clnt_shutdown(clnt);

	clnt->cl_shutdown = 1;
	while (!list_empty(&clnt->cl_tasks)) {
		rpc_killall_tasks(clnt);
		wait_event_timeout(destroy_wait,
			list_empty(&clnt->cl_tasks), 1*HZ);
	}

	/* wait for tasks still in workqueue or waitqueue */
	wait_event_timeout(destroy_wait,
			   atomic_read(&clnt->cl_task_count) == 0, 1 * HZ);

	rpc_release_client(clnt);
}
EXPORT_SYMBOL_GPL(rpc_shutdown_client);

/*
 * Free an RPC client
 */
static void rpc_free_client_work(struct work_struct *work)
{
	struct rpc_clnt *clnt = container_of(work, struct rpc_clnt, cl_work);

	trace_rpc_clnt_free(clnt);

	/* These might block on processes that might allocate memory,
	 * so they cannot be called in rpciod, so they are handled separately
	 * here.
	 */
	rpc_sysfs_client_destroy(clnt);
	rpc_clnt_debugfs_unregister(clnt);
	rpc_free_clid(clnt);
	rpc_clnt_remove_pipedir(clnt);
	xprt_put(rcu_dereference_raw(clnt->cl_xprt));

	kfree(clnt);
	rpciod_down();
}
static struct rpc_clnt *
rpc_free_client(struct rpc_clnt *clnt)
{
	struct rpc_clnt *parent = NULL;

	trace_rpc_clnt_release(clnt);
	if (clnt->cl_parent != clnt)
		parent = clnt->cl_parent;
	rpc_unregister_client(clnt);
	rpc_free_iostats(clnt->cl_metrics);
	clnt->cl_metrics = NULL;
	xprt_iter_destroy(&clnt->cl_xpi);
	put_cred(clnt->cl_cred);

	INIT_WORK(&clnt->cl_work, rpc_free_client_work);
	schedule_work(&clnt->cl_work);
	return parent;
}

/*
 * Free an RPC client
 */
static struct rpc_clnt *
rpc_free_auth(struct rpc_clnt *clnt)
{
	/*
	 * Note: RPCSEC_GSS may need to send NULL RPC calls in order to
	 *       release remaining GSS contexts. This mechanism ensures
	 *       that it can do so safely.
	 */
	if (clnt->cl_auth != NULL) {
		rpcauth_release(clnt->cl_auth);
		clnt->cl_auth = NULL;
	}
	if (refcount_dec_and_test(&clnt->cl_count))
		return rpc_free_client(clnt);
	return NULL;
}

/*
 * Release reference to the RPC client
 */
void
rpc_release_client(struct rpc_clnt *clnt)
{
	do {
		if (list_empty(&clnt->cl_tasks))
			wake_up(&destroy_wait);
		if (refcount_dec_not_one(&clnt->cl_count))
			break;
		clnt = rpc_free_auth(clnt);
	} while (clnt != NULL);
}
EXPORT_SYMBOL_GPL(rpc_release_client);

/**
 * rpc_bind_new_program - bind a new RPC program to an existing client
 * @old: old rpc_client
 * @program: rpc program to set
 * @vers: rpc program version
 *
 * Clones the rpc client and sets up a new RPC program. This is mainly
 * of use for enabling different RPC programs to share the same transport.
 * The Sun NFSv2/v3 ACL protocol can do this.
 */
struct rpc_clnt *rpc_bind_new_program(struct rpc_clnt *old,
				      const struct rpc_program *program,
				      u32 vers)
{
	struct rpc_create_args args = {
		.program	= program,
		.prognumber	= program->number,
		.version	= vers,
		.authflavor	= old->cl_auth->au_flavor,
		.cred		= old->cl_cred,
		.stats		= old->cl_stats,
		.timeout	= old->cl_timeout,
	};
	struct rpc_clnt *clnt;
	int err;

	/*由old clone产生client*/
	clnt = __rpc_clone_client(&args, old);
	if (IS_ERR(clnt))
		goto out;
	err = rpc_ping(clnt);
	if (err != 0) {
		rpc_shutdown_client(clnt);
		clnt = ERR_PTR(err);
	}
out:
	return clnt;
}
EXPORT_SYMBOL_GPL(rpc_bind_new_program);

struct rpc_xprt *
rpc_task_get_xprt(struct rpc_clnt *clnt, struct rpc_xprt *xprt)
{
	struct rpc_xprt_switch *xps;

	if (!xprt)
		return NULL;
	rcu_read_lock();
	xps = rcu_dereference(clnt->cl_xpi.xpi_xpswitch);
	atomic_long_inc(&xps->xps_queuelen);
	rcu_read_unlock();
	atomic_long_inc(&xprt->queuelen);

	return xprt;
}

static void
rpc_task_release_xprt(struct rpc_clnt *clnt, struct rpc_xprt *xprt)
{
	struct rpc_xprt_switch *xps;

	atomic_long_dec(&xprt->queuelen);
	rcu_read_lock();
	xps = rcu_dereference(clnt->cl_xpi.xpi_xpswitch);
	atomic_long_dec(&xps->xps_queuelen);
	rcu_read_unlock();

	xprt_put(xprt);
}

void rpc_task_release_transport(struct rpc_task *task)
{
	struct rpc_xprt *xprt = task->tk_xprt;

	if (xprt) {
		task->tk_xprt = NULL;
		if (task->tk_client)
			rpc_task_release_xprt(task->tk_client, xprt);
		else
			xprt_put(xprt);
	}
}
EXPORT_SYMBOL_GPL(rpc_task_release_transport);

void rpc_task_release_client(struct rpc_task *task)
{
	struct rpc_clnt *clnt = task->tk_client;

	rpc_task_release_transport(task);
	if (clnt != NULL) {
		/* Remove from client task list */
		spin_lock(&clnt->cl_lock);
		list_del(&task->tk_task);
		spin_unlock(&clnt->cl_lock);
		task->tk_client = NULL;
		atomic_dec(&clnt->cl_task_count);

		rpc_release_client(clnt);
	}
}

static struct rpc_xprt *
rpc_task_get_first_xprt(struct rpc_clnt *clnt)
{
	struct rpc_xprt *xprt;

	rcu_read_lock();
	xprt = xprt_get(rcu_dereference(clnt->cl_xprt));
	rcu_read_unlock();
	return rpc_task_get_xprt(clnt, xprt);
}

static struct rpc_xprt *
rpc_task_get_next_xprt(struct rpc_clnt *clnt)
{
	return rpc_task_get_xprt(clnt, xprt_iter_get_next(&clnt->cl_xpi));
}

static
void rpc_task_set_transport(struct rpc_task *task, struct rpc_clnt *clnt)
{
	if (task->tk_xprt) {
		if (!(test_bit(XPRT_OFFLINE, &task->tk_xprt->state) &&
		      (task->tk_flags & RPC_TASK_MOVEABLE)))
			return;
		xprt_release(task);
		xprt_put(task->tk_xprt);
	}
	if (task->tk_flags & RPC_TASK_NO_ROUND_ROBIN)
		task->tk_xprt = rpc_task_get_first_xprt(clnt);
	else
		task->tk_xprt = rpc_task_get_next_xprt(clnt);
}

static
void rpc_task_set_client(struct rpc_task *task, struct rpc_clnt *clnt)
{
	rpc_task_set_transport(task, clnt);
	task->tk_client = clnt;
	refcount_inc(&clnt->cl_count);
	if (clnt->cl_softrtry)
		task->tk_flags |= RPC_TASK_SOFT;
	if (clnt->cl_softerr)
		task->tk_flags |= RPC_TASK_TIMEOUT;
	if (clnt->cl_noretranstimeo)
		task->tk_flags |= RPC_TASK_NO_RETRANS_TIMEOUT;
	if (clnt->cl_netunreach_fatal)
		task->tk_flags |= RPC_TASK_NETUNREACH_FATAL;
	atomic_inc(&clnt->cl_task_count);
}

static void
rpc_task_set_rpc_message(struct rpc_task *task, const struct rpc_message *msg)
{
	if (msg != NULL) {
		/*为task关联message*/
		task->tk_msg.rpc_proc = msg->rpc_proc;
		task->tk_msg.rpc_argp = msg->rpc_argp;
		task->tk_msg.rpc_resp = msg->rpc_resp;
		task->tk_msg.rpc_cred = msg->rpc_cred;
		if (!(task->tk_flags & RPC_TASK_CRED_NOREF))
			get_cred(task->tk_msg.rpc_cred);
	}
}

/*
 * Default callback for async RPC calls
 */
static void
rpc_default_callback(struct rpc_task *task, void *data)
{
}

static const struct rpc_call_ops rpc_default_ops = {
	.rpc_call_done = rpc_default_callback,
};

/**
 * rpc_run_task - Allocate a new RPC task, then run rpc_execute against it
 * @task_setup_data: pointer to task initialisation data
 */
struct rpc_task *rpc_run_task(const struct rpc_task_setup *task_setup_data)
{
	struct rpc_task *task;

	/*利用task_setup_data创建rpc task*/
	task = rpc_new_task(task_setup_data);
	if (IS_ERR(task))
		return task;

	if (!RPC_IS_ASYNC(task))
		task->tk_flags |= RPC_TASK_CRED_NOREF;

	/*设置此task对应的client*/
	rpc_task_set_client(task, task_setup_data->rpc_client);
	/*设置此task关联的rpc message*/
	rpc_task_set_rpc_message(task, task_setup_data->rpc_message);

	/*初始化tk_action，如果此时未设置，则置其为call_start*/
	if (task->tk_action == NULL)
		rpc_call_start(task);

	atomic_inc(&task->tk_count);
	/*执行此task*/
	rpc_execute(task);
	return task;
}
EXPORT_SYMBOL_GPL(rpc_run_task);

/**
 * rpc_call_sync - Perform a synchronous RPC call
 * @clnt: pointer to RPC client
 * @msg: RPC call parameters
 * @flags: RPC call flags
 */
int rpc_call_sync(struct rpc_clnt *clnt, const struct rpc_message *msg, int flags)
{
	struct rpc_task	*task;
	struct rpc_task_setup task_setup_data = {
		.rpc_client = clnt,
		.rpc_message = msg,
		.callback_ops = &rpc_default_ops,
		.flags = flags,
	};
	int status;

	WARN_ON_ONCE(flags & RPC_TASK_ASYNC);
	if (flags & RPC_TASK_ASYNC) {
		rpc_release_calldata(task_setup_data.callback_ops,
			task_setup_data.callback_data);
		return -EINVAL;
	}

	task = rpc_run_task(&task_setup_data);/*创建并运行rpc task*/
	if (IS_ERR(task))
		return PTR_ERR(task);
	status = task->tk_status;
	rpc_put_task(task);
	return status;
}
EXPORT_SYMBOL_GPL(rpc_call_sync);

/**
 * rpc_call_async - Perform an asynchronous RPC call
 * @clnt: pointer to RPC client
 * @msg: RPC call parameters
 * @flags: RPC call flags
 * @tk_ops: RPC call ops
 * @data: user call data
 */
int
rpc_call_async(struct rpc_clnt *clnt, const struct rpc_message *msg, int flags,
	       const struct rpc_call_ops *tk_ops, void *data)
{
	struct rpc_task	*task;
	struct rpc_task_setup task_setup_data = {
		.rpc_client = clnt,
		.rpc_message = msg,
		.callback_ops = tk_ops,
		.callback_data = data,
		.flags = flags|RPC_TASK_ASYNC,
	};

	task = rpc_run_task(&task_setup_data);
	if (IS_ERR(task))
		return PTR_ERR(task);
	rpc_put_task(task);
	return 0;
}
EXPORT_SYMBOL_GPL(rpc_call_async);

#if defined(CONFIG_SUNRPC_BACKCHANNEL)
static void call_bc_encode(struct rpc_task *task);

/**
 * rpc_run_bc_task - Allocate a new RPC task for backchannel use, then run
 * rpc_execute against it
 * @req: RPC request
 * @timeout: timeout values to use for this task
 */
struct rpc_task *rpc_run_bc_task(struct rpc_rqst *req,
		struct rpc_timeout *timeout)
{
	struct rpc_task *task;
	struct rpc_task_setup task_setup_data = {
		.callback_ops = &rpc_default_ops,
		.flags = RPC_TASK_SOFTCONN |
			RPC_TASK_NO_RETRANS_TIMEOUT,
	};

	dprintk("RPC: rpc_run_bc_task req= %p\n", req);
	/*
	 * Create an rpc_task to send the data
	 */
	task = rpc_new_task(&task_setup_data);
	if (IS_ERR(task)) {
		xprt_free_bc_request(req);
		return task;
	}

	xprt_init_bc_request(req, task, timeout);

	task->tk_action = call_bc_encode;
	atomic_inc(&task->tk_count);
	WARN_ON_ONCE(atomic_read(&task->tk_count) != 2);
	rpc_execute(task);

	dprintk("RPC: rpc_run_bc_task: task= %p\n", task);
	return task;
}
#endif /* CONFIG_SUNRPC_BACKCHANNEL */

/**
 * rpc_prepare_reply_pages - Prepare to receive a reply data payload into pages
 * @req: RPC request to prepare
 * @pages: vector of struct page pointers
 * @base: offset in first page where receive should start, in bytes
 * @len: expected size of the upper layer data payload, in bytes
 * @hdrsize: expected size of upper layer reply header, in XDR words
 *
 */
void rpc_prepare_reply_pages(struct rpc_rqst *req, struct page **pages,
			     unsigned int base, unsigned int len,
			     unsigned int hdrsize)
{
	hdrsize += RPC_REPHDRSIZE + req->rq_cred->cr_auth->au_ralign;

	xdr_inline_pages(&req->rq_rcv_buf, hdrsize << 2, pages, base, len);
	trace_rpc_xdr_reply_pages(req->rq_task, &req->rq_rcv_buf);
}
EXPORT_SYMBOL_GPL(rpc_prepare_reply_pages);

void
rpc_call_start(struct rpc_task *task)
{
	/*设置task action为call_start,
	 * 当其action被触发时，其会设置tk_action为call_reserve*/
	task->tk_action = call_start;
}
EXPORT_SYMBOL_GPL(rpc_call_start);

/**
 * rpc_peeraddr - extract remote peer address from clnt's xprt
 * @clnt: RPC client structure
 * @buf: target buffer
 * @bufsize: length of target buffer
 *
 * Returns the number of bytes that are actually in the stored address.
 */
size_t rpc_peeraddr(struct rpc_clnt *clnt, struct sockaddr *buf, size_t bufsize)
{
	size_t bytes;
	struct rpc_xprt *xprt;

	rcu_read_lock();
	xprt = rcu_dereference(clnt->cl_xprt);

	bytes = xprt->addrlen;
	if (bytes > bufsize)
		bytes = bufsize;
	memcpy(buf, &xprt->addr, bytes);
	rcu_read_unlock();

	return bytes;
}
EXPORT_SYMBOL_GPL(rpc_peeraddr);

/**
 * rpc_peeraddr2str - return remote peer address in printable format
 * @clnt: RPC client structure
 * @format: address format
 *
 * NB: the lifetime of the memory referenced by the returned pointer is
 * the same as the rpc_xprt itself.  As long as the caller uses this
 * pointer, it must hold the RCU read lock.
 */
const char *rpc_peeraddr2str(struct rpc_clnt *clnt,
			     enum rpc_display_format_t format)
{
	struct rpc_xprt *xprt;

	xprt = rcu_dereference(clnt->cl_xprt);

	if (xprt->address_strings[format] != NULL)
		return xprt->address_strings[format];
	else
		return "unprintable";
}
EXPORT_SYMBOL_GPL(rpc_peeraddr2str);

static const struct sockaddr_in rpc_inaddr_loopback = {
	.sin_family		= AF_INET,
	.sin_addr.s_addr	= htonl(INADDR_ANY),
};

static const struct sockaddr_in6 rpc_in6addr_loopback = {
	.sin6_family		= AF_INET6,
	.sin6_addr		= IN6ADDR_ANY_INIT,
};

/*
 * Try a getsockname() on a connected datagram socket.  Using a
 * connected datagram socket prevents leaving a socket in TIME_WAIT.
 * This conserves the ephemeral port number space.
 *
 * Returns zero and fills in "buf" if successful; otherwise, a
 * negative errno is returned.
 */
static int rpc_sockname(struct net *net, struct sockaddr *sap, size_t salen,
			struct sockaddr *buf)
{
	struct socket *sock;
	int err;

	err = __sock_create(net, sap->sa_family,
				SOCK_DGRAM, IPPROTO_UDP, &sock, 1);
	if (err < 0) {
		dprintk("RPC:       can't create UDP socket (%d)\n", err);
		goto out;
	}

	switch (sap->sa_family) {
	case AF_INET:
		err = kernel_bind(sock,
				(struct sockaddr *)&rpc_inaddr_loopback,
				sizeof(rpc_inaddr_loopback));
		break;
	case AF_INET6:
		err = kernel_bind(sock,
				(struct sockaddr *)&rpc_in6addr_loopback,
				sizeof(rpc_in6addr_loopback));
		break;
	default:
		err = -EAFNOSUPPORT;
		goto out_release;
	}
	if (err < 0) {
		dprintk("RPC:       can't bind UDP socket (%d)\n", err);
		goto out_release;
	}

	err = kernel_connect(sock, sap, salen, 0);
	if (err < 0) {
		dprintk("RPC:       can't connect UDP socket (%d)\n", err);
		goto out_release;
	}

	err = kernel_getsockname(sock, buf);
	if (err < 0) {
		dprintk("RPC:       getsockname failed (%d)\n", err);
		goto out_release;
	}

	err = 0;
	if (buf->sa_family == AF_INET6) {
		struct sockaddr_in6 *sin6 = (struct sockaddr_in6 *)buf;
		sin6->sin6_scope_id = 0;
	}
	dprintk("RPC:       %s succeeded\n", __func__);

out_release:
	sock_release(sock);
out:
	return err;
}

/*
 * Scraping a connected socket failed, so we don't have a useable
 * local address.  Fallback: generate an address that will prevent
 * the server from calling us back.
 *
 * Returns zero and fills in "buf" if successful; otherwise, a
 * negative errno is returned.
 */
static int rpc_anyaddr(int family, struct sockaddr *buf, size_t buflen)
{
	switch (family) {
	case AF_INET:
		if (buflen < sizeof(rpc_inaddr_loopback))
			return -EINVAL;
		memcpy(buf, &rpc_inaddr_loopback,
				sizeof(rpc_inaddr_loopback));
		break;
	case AF_INET6:
		if (buflen < sizeof(rpc_in6addr_loopback))
			return -EINVAL;
		memcpy(buf, &rpc_in6addr_loopback,
				sizeof(rpc_in6addr_loopback));
		break;
	default:
		dprintk("RPC:       %s: address family not supported\n",
			__func__);
		return -EAFNOSUPPORT;
	}
	dprintk("RPC:       %s: succeeded\n", __func__);
	return 0;
}

/**
 * rpc_localaddr - discover local endpoint address for an RPC client
 * @clnt: RPC client structure
 * @buf: target buffer
 * @buflen: size of target buffer, in bytes
 *
 * Returns zero and fills in "buf" and "buflen" if successful;
 * otherwise, a negative errno is returned.
 *
 * This works even if the underlying transport is not currently connected,
 * or if the upper layer never previously provided a source address.
 *
 * The result of this function call is transient: multiple calls in
 * succession may give different results, depending on how local
 * networking configuration changes over time.
 */
int rpc_localaddr(struct rpc_clnt *clnt, struct sockaddr *buf, size_t buflen)
{
	struct sockaddr_storage address;
	struct sockaddr *sap = (struct sockaddr *)&address;
	struct rpc_xprt *xprt;
	struct net *net;
	size_t salen;
	int err;

	rcu_read_lock();
	xprt = rcu_dereference(clnt->cl_xprt);
	salen = xprt->addrlen;
	memcpy(sap, &xprt->addr, salen);
	net = get_net(xprt->xprt_net);
	rcu_read_unlock();

	rpc_set_port(sap, 0);
	err = rpc_sockname(net, sap, salen, buf);
	put_net(net);
	if (err != 0)
		/* Couldn't discover local address, return ANYADDR */
		return rpc_anyaddr(sap->sa_family, buf, buflen);
	return 0;
}
EXPORT_SYMBOL_GPL(rpc_localaddr);

void
rpc_setbufsize(struct rpc_clnt *clnt, unsigned int sndsize, unsigned int rcvsize)
{
	struct rpc_xprt *xprt;

	rcu_read_lock();
	xprt = rcu_dereference(clnt->cl_xprt);
	if (xprt->ops->set_buffer_size)
		xprt->ops->set_buffer_size(xprt, sndsize, rcvsize);
	rcu_read_unlock();
}
EXPORT_SYMBOL_GPL(rpc_setbufsize);

/**
 * rpc_net_ns - Get the network namespace for this RPC client
 * @clnt: RPC client to query
 *
 */
struct net *rpc_net_ns(struct rpc_clnt *clnt)
{
	struct net *ret;

	rcu_read_lock();
	ret = rcu_dereference(clnt->cl_xprt)->xprt_net;
	rcu_read_unlock();
	return ret;
}
EXPORT_SYMBOL_GPL(rpc_net_ns);

/**
 * rpc_max_payload - Get maximum payload size for a transport, in bytes
 * @clnt: RPC client to query
 *
 * For stream transports, this is one RPC record fragment (see RFC
 * 1831), as we don't support multi-record requests yet.  For datagram
 * transports, this is the size of an IP packet minus the IP, UDP, and
 * RPC header sizes.
 */
size_t rpc_max_payload(struct rpc_clnt *clnt)
{
	size_t ret;

	rcu_read_lock();
	ret = rcu_dereference(clnt->cl_xprt)->max_payload;
	rcu_read_unlock();
	return ret;
}
EXPORT_SYMBOL_GPL(rpc_max_payload);

/**
 * rpc_max_bc_payload - Get maximum backchannel payload size, in bytes
 * @clnt: RPC client to query
 */
size_t rpc_max_bc_payload(struct rpc_clnt *clnt)
{
	struct rpc_xprt *xprt;
	size_t ret;

	rcu_read_lock();
	xprt = rcu_dereference(clnt->cl_xprt);
	ret = xprt->ops->bc_maxpayload(xprt);
	rcu_read_unlock();
	return ret;
}
EXPORT_SYMBOL_GPL(rpc_max_bc_payload);

unsigned int rpc_num_bc_slots(struct rpc_clnt *clnt)
{
	struct rpc_xprt *xprt;
	unsigned int ret;

	rcu_read_lock();
	xprt = rcu_dereference(clnt->cl_xprt);
	ret = xprt->ops->bc_num_slots(xprt);
	rcu_read_unlock();
	return ret;
}
EXPORT_SYMBOL_GPL(rpc_num_bc_slots);

/**
 * rpc_force_rebind - force transport to check that remote port is unchanged
 * @clnt: client to rebind
 *
 */
void rpc_force_rebind(struct rpc_clnt *clnt)
{
	if (clnt->cl_autobind) {
		rcu_read_lock();
		xprt_clear_bound(rcu_dereference(clnt->cl_xprt));
		rcu_read_unlock();
	}
}
EXPORT_SYMBOL_GPL(rpc_force_rebind);

static int
__rpc_restart_call(struct rpc_task *task, void (*action)(struct rpc_task *))
{
	task->tk_status = 0;
	task->tk_rpc_status = 0;
	task->tk_action = action;
	return 1;
}

/*
 * Restart an (async) RPC call. Usually called from within the
 * exit handler.
 */
int
rpc_restart_call(struct rpc_task *task)
{
	return __rpc_restart_call(task, call_start);
}
EXPORT_SYMBOL_GPL(rpc_restart_call);

/*
 * Restart an (async) RPC call from the call_prepare state.
 * Usually called from within the exit handler.
 */
int
rpc_restart_call_prepare(struct rpc_task *task)
{
	if (task->tk_ops->rpc_call_prepare != NULL)
		return __rpc_restart_call(task, rpc_prepare_task);
	return rpc_restart_call(task);
}
EXPORT_SYMBOL_GPL(rpc_restart_call_prepare);

const char
*rpc_proc_name(const struct rpc_task *task)
{
	const struct rpc_procinfo *proc = task->tk_msg.rpc_proc;

	if (proc) {
		if (proc->p_name)
			return proc->p_name;
		else
			return "NULL";
	} else
		return "no proc";
}

static void
__rpc_call_rpcerror(struct rpc_task *task, int tk_status, int rpc_status)
{
	trace_rpc_call_rpcerror(task, tk_status, rpc_status);
	rpc_task_set_rpc_status(task, rpc_status);
	rpc_exit(task, tk_status);
}

static void
rpc_call_rpcerror(struct rpc_task *task, int status)
{
	__rpc_call_rpcerror(task, status, status);
}

/*
 * 0.  Initial state
 *
 *     Other FSM states can be visited zero or more times, but
 *     this state is visited exactly once for each RPC.
 */
static void
call_start(struct rpc_task *task)
{
	struct rpc_clnt	*clnt = task->tk_client;
	int idx = task->tk_msg.rpc_proc->p_statidx;

	trace_rpc_request(task);

	if (task->tk_client->cl_shutdown) {
		rpc_call_rpcerror(task, -EIO);
		return;
	}

	/* Increment call count (version might not be valid for ping) */
	if (clnt->cl_program->version[clnt->cl_vers])
		/*增加此版本中相应过程函数被调用的次数*/
		clnt->cl_program->version[clnt->cl_vers]->counts[idx]++;
	clnt->cl_stats->rpccnt++;
	/*修改task的tk_action为call_reserve，
	 * 即当此函数被调用后，call_reserve会被调用*/
	task->tk_action = call_reserve;
	rpc_task_set_transport(task, clnt);
}

/*
 * 1.	Reserve an RPC call slot
 */
static void
call_reserve(struct rpc_task *task)
{
	task->tk_status  = 0;
	task->tk_action  = call_reserveresult;/*指明下一步调用call_reserveresult*/
	xprt_reserve(task);
}

static void call_retry_reserve(struct rpc_task *task);

/*
 * 1b.	Grok the result of xprt_reserve()
 */
static void
call_reserveresult(struct rpc_task *task)
{
	int status = task->tk_status;

	/*
	 * After a call to xprt_reserve(), we must have either
	 * a request slot or else an error status.
	 */
	task->tk_status = 0;
	if (status >= 0) {
		if (task->tk_rqstp) {
			/*status为0，且已申请成功了request结构，设置为call_refresh*/
			task->tk_action = call_refresh;

			/* Add to the client's list of all tasks */
			spin_lock(&task->tk_client->cl_lock);
			if (list_empty(&task->tk_task))
				list_add_tail(&task->tk_task, &task->tk_client->cl_tasks);
			spin_unlock(&task->tk_client->cl_lock);
			return;
		}
		rpc_call_rpcerror(task, -EIO);
		return;
	}

	/*状态有误*/
	switch (status) {
	case -ENOMEM:
		rpc_delay(task, HZ >> 2);
		fallthrough;
	case -EAGAIN:	/* woken up; retry */
		/*需要尝试*/
		task->tk_action = call_retry_reserve;
		return;
	default:
		rpc_call_rpcerror(task, status);
	}
}

/*
 * 1c.	Retry reserving an RPC call slot
 */
static void
call_retry_reserve(struct rpc_task *task)
{
	task->tk_status  = 0;
	task->tk_action  = call_reserveresult;
	xprt_retry_reserve(task);
}

/*
 * 2.	Bind and/or refresh the credentials
 */
static void
call_refresh(struct rpc_task *task)
{
	task->tk_action = call_refreshresult;
	task->tk_status = 0;
	task->tk_client->cl_stats->rpcauthrefresh++;
	rpcauth_refreshcred(task);
}

/*
 * 2a.	Process the results of a credential refresh
 */
static void
call_refreshresult(struct rpc_task *task)
{
	int status = task->tk_status;

	task->tk_status = 0;
	task->tk_action = call_refresh;/*设置默认action*/
	switch (status) {
	case 0:
		if (rpcauth_uptodatecred(task)) {
			task->tk_action = call_allocate;
			return;
		}
		/* Use rate-limiting and a max number of retries if refresh
		 * had status 0 but failed to update the cred.
		 */
		fallthrough;
	case -ETIMEDOUT:
		rpc_delay(task, 3*HZ);
		fallthrough;
	case -EAGAIN:
		status = -EACCES;
		if (!task->tk_cred_retry)
			break;
		task->tk_cred_retry--;
		trace_rpc_retry_refresh_status(task);
		return;
	case -EKEYEXPIRED:
		break;
	case -ENOMEM:
		rpc_delay(task, HZ >> 4);
		return;
	}
	trace_rpc_refresh_status(task);
	rpc_call_rpcerror(task, status);
}

/*
 * 2b.	Allocate the buffer. For details, see sched.c:rpc_malloc.
 *	(Note: buffer memory is freed in xprt_release).
 */
static void
call_allocate(struct rpc_task *task)
{
	const struct rpc_auth *auth = task->tk_rqstp->rq_cred->cr_auth;
	struct rpc_rqst *req = task->tk_rqstp;
	struct rpc_xprt *xprt = req->rq_xprt;
	const struct rpc_procinfo *proc = task->tk_msg.rpc_proc;
	int status;

	task->tk_status = 0;
	task->tk_action = call_encode;

	if (req->rq_buffer)
		return;

	/*
	 * Calculate the size (in quads) of the RPC call
	 * and reply headers, and convert both values
	 * to byte sizes.
	 */
	req->rq_callsize = RPC_CALLHDRSIZE + (auth->au_cslack << 1) +
			   proc->p_arglen;
	req->rq_callsize <<= 2;
	/*
	 * Note: the reply buffer must at minimum allocate enough space
	 * for the 'struct accepted_reply' from RFC5531.
	 */
	req->rq_rcvsize = RPC_REPHDRSIZE + auth->au_rslack + \
			max_t(size_t, proc->p_replen, 2);
	req->rq_rcvsize <<= 2;

	status = xprt->ops->buf_alloc(task);
	trace_rpc_buf_alloc(task, status);
	if (status == 0)
		return;
	if (status != -ENOMEM) {
		rpc_call_rpcerror(task, status);
		return;
	}

	if (RPC_IS_ASYNC(task) || !fatal_signal_pending(current)) {
		task->tk_action = call_allocate;
		rpc_delay(task, HZ>>4);
		return;
	}

	rpc_call_rpcerror(task, -ERESTARTSYS);
}

static int
rpc_task_need_encode(struct rpc_task *task)
{
	return test_bit(RPC_TASK_NEED_XMIT, &task->tk_runstate) == 0 &&
		(!(task->tk_flags & RPC_TASK_SENT) ||
		 !(task->tk_flags & RPC_TASK_NO_RETRANS_TIMEOUT) ||
		 xprt_request_need_retransmit(task));
}

static void
rpc_xdr_encode(struct rpc_task *task)
{
	struct rpc_rqst	*req = task->tk_rqstp;
	struct xdr_stream xdr;

	xdr_buf_init(&req->rq_snd_buf,
		     req->rq_buffer,
		     req->rq_callsize);
	xdr_buf_init(&req->rq_rcv_buf,
		     req->rq_rbuffer,
		     req->rq_rcvsize);

	req->rq_reply_bytes_recvd = 0;
	req->rq_snd_buf.head[0].iov_len = 0;
	/*初始化xdr*/
	xdr_init_encode(&xdr, &req->rq_snd_buf,
			req->rq_snd_buf.head[0].iov_base, req);
	/*利用xdr填充header*/
	if (rpc_encode_header(task, &xdr))
		/*对header编码失败*/
		return;

	task->tk_status = rpcauth_wrap_req(task, &xdr);
}

/*
 * 3.	Encode arguments of an RPC call
 */
static void
call_encode(struct rpc_task *task)
{
	if (!rpc_task_need_encode(task))
		/*此task无需encode,则直接跳出*/
		goto out;

	/* Dequeue task from the receive queue while we're encoding */
	xprt_request_dequeue_xprt(task);
	/* Encode here so that rpcsec_gss can use correct sequence number. */
	rpc_xdr_encode(task);
	/* Add task to reply queue before transmission to avoid races */
	if (task->tk_status == 0 && rpc_reply_expected(task))
		/*期待收到响应，将请求加入到receive队列*/
		task->tk_status = xprt_request_enqueue_receive(task);
	/* Did the encode result in an error condition? */
	if (task->tk_status != 0) {
		/* Was the error nonfatal? */
		switch (task->tk_status) {
		case -EAGAIN:
		case -ENOMEM:
			rpc_delay(task, HZ >> 4);
			break;
		case -EKEYEXPIRED:
			if (!task->tk_cred_retry) {
				rpc_call_rpcerror(task, task->tk_status);
			} else {
				task->tk_action = call_refresh;
				task->tk_cred_retry--;
				trace_rpc_retry_refresh_status(task);
			}
			break;
		default:
			rpc_call_rpcerror(task, task->tk_status);
		}
		return;
	}

	/*task入队到transmit队列*/
	xprt_request_enqueue_transmit(task);
out:
	/*指明下一步为传输请求*/
	task->tk_action = call_transmit;
	/* Check that the connection is OK */
	if (!xprt_bound(task->tk_xprt))
		task->tk_action = call_bind;
	else if (!xprt_connected(task->tk_xprt))
		task->tk_action = call_connect;/*设置action为connect*/
}

/*
 * Helpers to check if the task was already transmitted, and
 * to take action when that is the case.
 */
static bool
rpc_task_transmitted(struct rpc_task *task)
{
	return !test_bit(RPC_TASK_NEED_XMIT, &task->tk_runstate);
}

static void
rpc_task_handle_transmitted(struct rpc_task *task)
{
	xprt_end_transmit(task);
	task->tk_action = call_transmit_status;
}

/*
 * 4.	Get the server port number if not yet set
 */
static void
call_bind(struct rpc_task *task)
{
	struct rpc_xprt *xprt = task->tk_rqstp->rq_xprt;

	if (rpc_task_transmitted(task)) {
		rpc_task_handle_transmitted(task);
		return;
	}

	if (xprt_bound(xprt)) {
		task->tk_action = call_connect;
		return;
	}

	task->tk_action = call_bind_status;
	if (!xprt_prepare_transmit(task))
		return;

	xprt->ops->rpcbind(task);
}

/*
 * 4a.	Sort out bind result
 */
static void
call_bind_status(struct rpc_task *task)
{
	struct rpc_xprt *xprt = task->tk_rqstp->rq_xprt;
	int status = -EIO;

	if (rpc_task_transmitted(task)) {
		rpc_task_handle_transmitted(task);
		return;
	}

	if (task->tk_status >= 0)
		goto out_next;
	if (xprt_bound(xprt)) {
		task->tk_status = 0;
		goto out_next;
	}

	switch (task->tk_status) {
	case -ENOMEM:
		rpc_delay(task, HZ >> 2);
		goto retry_timeout;
	case -EACCES:
		trace_rpcb_prog_unavail_err(task);
		/* fail immediately if this is an RPC ping */
		if (task->tk_msg.rpc_proc->p_proc == 0) {
			status = -EOPNOTSUPP;
			break;
		}
		rpc_delay(task, 3*HZ);
		goto retry_timeout;
	case -ENOBUFS:
		rpc_delay(task, HZ >> 2);
		goto retry_timeout;
	case -EAGAIN:
		goto retry_timeout;
	case -ETIMEDOUT:
		trace_rpcb_timeout_err(task);
		goto retry_timeout;
	case -EPFNOSUPPORT:
		/* server doesn't support any rpcbind version we know of */
		trace_rpcb_bind_version_err(task);
		break;
	case -EPROTONOSUPPORT:
		trace_rpcb_bind_version_err(task);
		goto retry_timeout;
	case -ENETDOWN:
	case -ENETUNREACH:
		if (task->tk_flags & RPC_TASK_NETUNREACH_FATAL)
			break;
		fallthrough;
	case -ECONNREFUSED:		/* connection problems */
	case -ECONNRESET:
	case -ECONNABORTED:
	case -ENOTCONN:
	case -EHOSTDOWN:
	case -EHOSTUNREACH:
	case -EPIPE:
		trace_rpcb_unreachable_err(task);
		if (!RPC_IS_SOFTCONN(task)) {
			rpc_delay(task, 5*HZ);
			goto retry_timeout;
		}
		status = task->tk_status;
		break;
	default:
		trace_rpcb_unrecognized_err(task);
	}

	rpc_call_rpcerror(task, status);
	return;
out_next:
	task->tk_action = call_connect;
	return;
retry_timeout:
	task->tk_status = 0;
	task->tk_action = call_bind;
	rpc_check_timeout(task);
}

/*
 * 4b.	Connect to the RPC server
 */
static void
call_connect(struct rpc_task *task)
{
	struct rpc_xprt *xprt = task->tk_rqstp->rq_xprt;

	if (rpc_task_transmitted(task)) {
		rpc_task_handle_transmitted(task);
		return;
	}

	if (xprt_connected(xprt)) {
		task->tk_action = call_transmit;
		return;
	}

	task->tk_action = call_connect_status;
	if (task->tk_status < 0)
		return;
	if (task->tk_flags & RPC_TASK_NOCONNECT) {
		rpc_call_rpcerror(task, -ENOTCONN);
		return;
	}
	if (!xprt_prepare_transmit(task))
		return;
	xprt_connect(task);
}

/*
 * 4c.	Sort out connect result
 */
static void
call_connect_status(struct rpc_task *task)
{
	struct rpc_xprt *xprt = task->tk_rqstp->rq_xprt;
	struct rpc_clnt *clnt = task->tk_client;
	int status = task->tk_status;

	if (rpc_task_transmitted(task)) {
		rpc_task_handle_transmitted(task);
		return;
	}

	trace_rpc_connect_status(task);

	if (task->tk_status == 0) {
		clnt->cl_stats->netreconn++;
		goto out_next;
	}
	if (xprt_connected(xprt)) {
		task->tk_status = 0;
		goto out_next;
	}

	task->tk_status = 0;
	switch (status) {
	case -ENETDOWN:
	case -ENETUNREACH:
		if (task->tk_flags & RPC_TASK_NETUNREACH_FATAL)
			break;
		fallthrough;
	case -ECONNREFUSED:
	case -ECONNRESET:
		/* A positive refusal suggests a rebind is needed. */
		if (clnt->cl_autobind) {
			rpc_force_rebind(clnt);
			if (RPC_IS_SOFTCONN(task))
				break;
			goto out_retry;
		}
		fallthrough;
	case -ECONNABORTED:
	case -EHOSTUNREACH:
	case -EPIPE:
	case -EPROTO:
		xprt_conditional_disconnect(task->tk_rqstp->rq_xprt,
					    task->tk_rqstp->rq_connect_cookie);
		if (RPC_IS_SOFTCONN(task))
			break;
		/* retry with existing socket, after a delay */
		rpc_delay(task, 3*HZ);
		fallthrough;
	case -EADDRINUSE:
	case -ENOTCONN:
	case -EAGAIN:
	case -ETIMEDOUT:
		if (!(task->tk_flags & RPC_TASK_NO_ROUND_ROBIN) &&
		    (task->tk_flags & RPC_TASK_MOVEABLE) &&
		    test_bit(XPRT_REMOVE, &xprt->state)) {
			struct rpc_xprt *saved = task->tk_xprt;
			struct rpc_xprt_switch *xps;

			xps = rpc_clnt_xprt_switch_get(clnt);
			if (xps->xps_nxprts > 1) {
				long value;

				xprt_release(task);
				value = atomic_long_dec_return(&xprt->queuelen);
				if (value == 0)
					rpc_xprt_switch_remove_xprt(xps, saved,
								    true);
				xprt_put(saved);
				task->tk_xprt = NULL;
				task->tk_action = call_start;
			}
			xprt_switch_put(xps);
			if (!task->tk_xprt)
				goto out;
		}
		goto out_retry;
	case -ENOBUFS:
		rpc_delay(task, HZ >> 2);
		goto out_retry;
	}
	rpc_call_rpcerror(task, status);
	return;
out_next:
	task->tk_action = call_transmit;
	return;
out_retry:
	/* Check for timeouts before looping back to call_bind */
	task->tk_action = call_bind;
out:
	rpc_check_timeout(task);
}

/*
 * 5.	Transmit the RPC request, and wait for reply
 */
static void
call_transmit(struct rpc_task *task)
{
	if (rpc_task_transmitted(task)) {
		rpc_task_handle_transmitted(task);
		return;
	}

	/*指明下一步是检查传输状态*/
	task->tk_action = call_transmit_status;
	if (!xprt_prepare_transmit(task))
		return;
	task->tk_status = 0;
	if (test_bit(RPC_TASK_NEED_XMIT, &task->tk_runstate)) {
		if (!xprt_connected(task->tk_xprt)) {
			task->tk_status = -ENOTCONN;
			return;
		}
		/*发送请求，xmit_queue上所有请求将被发送*/
		xprt_transmit(task);
	}
	xprt_end_transmit(task);
}

/*
 * 5a.	Handle cleanup after a transmission
 */
static void
call_transmit_status(struct rpc_task *task)
{
	task->tk_action = call_status;

	/*
	 * Common case: success.  Force the compiler to put this
	 * test first.
	 */
	if (rpc_task_transmitted(task)) {
		/*此task已发送，等待接收响应*/
		task->tk_status = 0;
		xprt_request_wait_receive(task);
		return;
	}

	switch (task->tk_status) {
	default:
		break;
	case -EBADMSG:
		task->tk_status = 0;
		task->tk_action = call_encode;
		break;
		/*
		 * Special cases: if we've been waiting on the
		 * socket's write_space() callback, or if the
		 * socket just returned a connection error,
		 * then hold onto the transport lock.
		 */
	case -ENOMEM:
	case -ENOBUFS:
		rpc_delay(task, HZ>>2);
		fallthrough;
	case -EBADSLT:
	case -EAGAIN:
		task->tk_action = call_transmit;
		task->tk_status = 0;
		break;
	case -EHOSTDOWN:
	case -ENETDOWN:
	case -EHOSTUNREACH:
	case -ENETUNREACH:
	case -EPERM:
		break;
	case -ECONNREFUSED:
		if (RPC_IS_SOFTCONN(task)) {
			if (!task->tk_msg.rpc_proc->p_proc)
				trace_xprt_ping(task->tk_xprt,
						task->tk_status);
			rpc_call_rpcerror(task, task->tk_status);
			return;
		}
		fallthrough;
	case -ECONNRESET:
	case -ECONNABORTED:
	case -EADDRINUSE:
	case -ENOTCONN:
	case -EPIPE:
		task->tk_action = call_bind;
		task->tk_status = 0;
		break;
	}
	rpc_check_timeout(task);
}

#if defined(CONFIG_SUNRPC_BACKCHANNEL)
static void call_bc_transmit(struct rpc_task *task);
static void call_bc_transmit_status(struct rpc_task *task);

static void
call_bc_encode(struct rpc_task *task)
{
	xprt_request_enqueue_transmit(task);
	task->tk_action = call_bc_transmit;
}

/*
 * 5b.	Send the backchannel RPC reply.  On error, drop the reply.  In
 * addition, disconnect on connectivity errors.
 */
static void
call_bc_transmit(struct rpc_task *task)
{
	task->tk_action = call_bc_transmit_status;
	if (test_bit(RPC_TASK_NEED_XMIT, &task->tk_runstate)) {
		if (!xprt_prepare_transmit(task))
			return;
		task->tk_status = 0;
		xprt_transmit(task);
	}
	xprt_end_transmit(task);
}

static void
call_bc_transmit_status(struct rpc_task *task)
{
	struct rpc_rqst *req = task->tk_rqstp;

	if (rpc_task_transmitted(task))
		task->tk_status = 0;

	switch (task->tk_status) {
	case 0:
		/* Success */
	case -ENETDOWN:
	case -EHOSTDOWN:
	case -EHOSTUNREACH:
	case -ENETUNREACH:
	case -ECONNRESET:
	case -ECONNREFUSED:
	case -EADDRINUSE:
	case -ENOTCONN:
	case -EPIPE:
		break;
	case -ENOMEM:
	case -ENOBUFS:
		rpc_delay(task, HZ>>2);
		fallthrough;
	case -EBADSLT:
	case -EAGAIN:
		task->tk_status = 0;
		task->tk_action = call_bc_transmit;
		return;
	case -ETIMEDOUT:
		/*
		 * Problem reaching the server.  Disconnect and let the
		 * forechannel reestablish the connection.  The server will
		 * have to retransmit the backchannel request and we'll
		 * reprocess it.  Since these ops are idempotent, there's no
		 * need to cache our reply at this time.
		 */
		printk(KERN_NOTICE "RPC: Could not send backchannel reply "
			"error: %d\n", task->tk_status);
		xprt_conditional_disconnect(req->rq_xprt,
			req->rq_connect_cookie);
		break;
	default:
		/*
		 * We were unable to reply and will have to drop the
		 * request.  The server should reconnect and retransmit.
		 */
		printk(KERN_NOTICE "RPC: Could not send backchannel reply "
			"error: %d\n", task->tk_status);
		break;
	}
	task->tk_action = rpc_exit_task;
}
#endif /* CONFIG_SUNRPC_BACKCHANNEL */

/*
 * 6.	Sort out the RPC call status
 */
static void
call_status(struct rpc_task *task)
{
	struct rpc_clnt	*clnt = task->tk_client;
	int		status;

	if (!task->tk_msg.rpc_proc->p_proc)
		trace_xprt_ping(task->tk_xprt, task->tk_status);

	status = task->tk_status;
	if (status >= 0) {
		task->tk_action = call_decode;
		return;
	}

	trace_rpc_call_status(task);
	task->tk_status = 0;
	switch(status) {
	case -ENETDOWN:
	case -ENETUNREACH:
		if (task->tk_flags & RPC_TASK_NETUNREACH_FATAL)
			goto out_exit;
		fallthrough;
	case -EHOSTDOWN:
	case -EHOSTUNREACH:
	case -EPERM:
		if (RPC_IS_SOFTCONN(task))
			goto out_exit;
		/*
		 * Delay any retries for 3 seconds, then handle as if it
		 * were a timeout.
		 */
		rpc_delay(task, 3*HZ);
		fallthrough;
	case -ETIMEDOUT:
		break;
	case -ECONNREFUSED:
	case -ECONNRESET:
	case -ECONNABORTED:
	case -ENOTCONN:
		rpc_force_rebind(clnt);
		break;
	case -EADDRINUSE:
		rpc_delay(task, 3*HZ);
		fallthrough;
	case -EPIPE:
	case -EAGAIN:
		break;
	case -ENFILE:
	case -ENOBUFS:
	case -ENOMEM:
		rpc_delay(task, HZ>>2);
		break;
	case -EIO:
		/* shutdown or soft timeout */
		goto out_exit;
	default:
		if (clnt->cl_chatty)
			printk("%s: RPC call returned error %d\n",
			       clnt->cl_program->name, -status);
		goto out_exit;
	}
	task->tk_action = call_encode;
	rpc_check_timeout(task);
	return;
out_exit:
	rpc_call_rpcerror(task, status);
}

static bool
rpc_check_connected(const struct rpc_rqst *req)
{
	/* No allocated request or transport? return true */
	if (!req || !req->rq_xprt)
		return true;
	return xprt_connected(req->rq_xprt);
}

static void
rpc_check_timeout(struct rpc_task *task)
{
	struct rpc_clnt	*clnt = task->tk_client;

	if (RPC_SIGNALLED(task))
		return;

	if (xprt_adjust_timeout(task->tk_rqstp) == 0)
		return;

	trace_rpc_timeout_status(task);
	task->tk_timeouts++;

	if (RPC_IS_SOFTCONN(task) && !rpc_check_connected(task->tk_rqstp)) {
		rpc_call_rpcerror(task, -ETIMEDOUT);
		return;
	}

	if (RPC_IS_SOFT(task)) {
		/*
		 * Once a "no retrans timeout" soft tasks (a.k.a NFSv4) has
		 * been sent, it should time out only if the transport
		 * connection gets terminally broken.
		 */
		if ((task->tk_flags & RPC_TASK_NO_RETRANS_TIMEOUT) &&
		    rpc_check_connected(task->tk_rqstp))
			return;

		if (clnt->cl_chatty) {
			pr_notice_ratelimited(
				"%s: server %s not responding, timed out\n",
				clnt->cl_program->name,
				task->tk_xprt->servername);
		}
		if (task->tk_flags & RPC_TASK_TIMEOUT)
			rpc_call_rpcerror(task, -ETIMEDOUT);
		else
			__rpc_call_rpcerror(task, -EIO, -ETIMEDOUT);
		return;
	}

	if (!(task->tk_flags & RPC_CALL_MAJORSEEN)) {
		task->tk_flags |= RPC_CALL_MAJORSEEN;
		if (clnt->cl_chatty) {
			pr_notice_ratelimited(
				"%s: server %s not responding, still trying\n",
				clnt->cl_program->name,
				task->tk_xprt->servername);
		}
	}
	rpc_force_rebind(clnt);
	/*
	 * Did our request time out due to an RPCSEC_GSS out-of-sequence
	 * event? RFC2203 requires the server to drop all such requests.
	 */
	rpcauth_invalcred(task);
}

/*
 * 7.	Decode the RPC reply
 */
static void
call_decode(struct rpc_task *task)
{
	struct rpc_clnt	*clnt = task->tk_client;
	struct rpc_rqst	*req = task->tk_rqstp;
	struct xdr_stream xdr;
	int err;

	if (!task->tk_msg.rpc_proc->p_decode) {
		task->tk_action = rpc_exit_task;
		return;
	}

	if (task->tk_flags & RPC_CALL_MAJORSEEN) {
		if (clnt->cl_chatty) {
			pr_notice_ratelimited("%s: server %s OK\n",
				clnt->cl_program->name,
				task->tk_xprt->servername);
		}
		task->tk_flags &= ~RPC_CALL_MAJORSEEN;
	}

	/*
	 * Did we ever call xprt_complete_rqst()? If not, we should assume
	 * the message is incomplete.
	 */
	err = -EAGAIN;
	if (!req->rq_reply_bytes_recvd)
		goto out;

	/* Ensure that we see all writes made by xprt_complete_rqst()
	 * before it changed req->rq_reply_bytes_recvd.
	 */
	smp_rmb();

	req->rq_rcv_buf.len = req->rq_private_buf.len;
	trace_rpc_xdr_recvfrom(task, &req->rq_rcv_buf);

	/* Check that the softirq receive buffer is valid */
	WARN_ON(memcmp(&req->rq_rcv_buf, &req->rq_private_buf,
				sizeof(req->rq_rcv_buf)) != 0);

	xdr_init_decode(&xdr, &req->rq_rcv_buf,
			req->rq_rcv_buf.head[0].iov_base, req);
	err = rpc_decode_header(task, &xdr);
out:
	switch (err) {
	case 0:
		task->tk_action = rpc_exit_task;
		task->tk_status = rpcauth_unwrap_resp(task, &xdr);
		xdr_finish_decode(&xdr);
		return;
	case -EAGAIN:
		task->tk_status = 0;
		if (task->tk_client->cl_discrtry)
			xprt_conditional_disconnect(req->rq_xprt,
						    req->rq_connect_cookie);
		task->tk_action = call_encode;
		rpc_check_timeout(task);
		break;
	case -EKEYREJECTED:
		task->tk_action = call_reserve;
		rpc_check_timeout(task);
		rpcauth_invalcred(task);
		/* Ensure we obtain a new XID if we retry! */
		xprt_release(task);
	}
}

static int
rpc_encode_header(struct rpc_task *task, struct xdr_stream *xdr)
{
	struct rpc_clnt *clnt = task->tk_client;
	struct rpc_rqst	*req = task->tk_rqstp;
	__be32 *p;
	int error;

	error = -EMSGSIZE;
	/*在xdr前预留6个uint32*/
	p = xdr_reserve_space(xdr, RPC_CALLHDRSIZE << 2);
	if (!p)
		goto out_fail;
	/*填充这6个uint32*/
	*p++ = req->rq_xid;/*请求编号*/
	*p++ = rpc_call;/*指明为call操作*/
	*p++ = cpu_to_be32(RPC_VERSION);/*指明rpc版本*/
	*p++ = cpu_to_be32(clnt->cl_prog);
	*p++ = cpu_to_be32(clnt->cl_vers);
	*p   = cpu_to_be32(task->tk_msg.rpc_proc->p_proc);/*指明要调用的过程id*/

	/*填充鉴权*/
	error = rpcauth_marshcred(task, xdr);
	if (error < 0)
		goto out_fail;
	return 0;
out_fail:
	trace_rpc_bad_callhdr(task);
	rpc_call_rpcerror(task, error);
	return error;
}

/*decode 消息header*/
static noinline int
rpc_decode_header(struct rpc_task *task, struct xdr_stream *xdr)
{
	struct rpc_clnt *clnt = task->tk_client;
	int error;
	__be32 *p;

	/* RFC-1014 says that the representation of XDR data must be a
	 * multiple of four bytes
	 * - if it isn't pointer subtraction in the NFS client may give
	 *   undefined results
	 */
	if (task->tk_rqstp->rq_rcv_buf.len & 3)
		goto out_unparsable;

	p = xdr_inline_decode(xdr, 3 * sizeof(*p));
	if (!p)
		goto out_unparsable;
	p++;	/* skip XID */
	if (*p++ != rpc_reply)
		goto out_unparsable;
	if (*p++ != rpc_msg_accepted)
		goto out_msg_denied;

	error = rpcauth_checkverf(task, xdr);
	if (error) {
		struct rpc_cred *cred = task->tk_rqstp->rq_cred;

		if (!test_bit(RPCAUTH_CRED_UPTODATE, &cred->cr_flags)) {
			rpcauth_invalcred(task);
			if (!task->tk_cred_retry)
				goto out_err;
			task->tk_cred_retry--;
			trace_rpc__stale_creds(task);
			return -EKEYREJECTED;
		}
		goto out_verifier;
	}

	p = xdr_inline_decode(xdr, sizeof(*p));
	if (!p)
		goto out_unparsable;
	switch (*p) {
	case rpc_success:
		return 0;
	case rpc_prog_unavail:
		trace_rpc__prog_unavail(task);
		error = -EPFNOSUPPORT;
		goto out_err;
	case rpc_prog_mismatch:
		trace_rpc__prog_mismatch(task);
		error = -EPROTONOSUPPORT;
		goto out_err;
	case rpc_proc_unavail:
		trace_rpc__proc_unavail(task);
		error = -EOPNOTSUPP;
		goto out_err;
	case rpc_garbage_args:
	case rpc_system_err:
		trace_rpc__garbage_args(task);
		error = -EIO;
		break;
	default:
		goto out_unparsable;
	}

out_garbage:
	clnt->cl_stats->rpcgarbage++;
	if (task->tk_garb_retry) {
		task->tk_garb_retry--;
		task->tk_action = call_encode;
		return -EAGAIN;
	}
out_err:
	rpc_call_rpcerror(task, error);
	return error;

out_unparsable:
	trace_rpc__unparsable(task);
	error = -EIO;
	goto out_garbage;

out_verifier:
	trace_rpc_bad_verifier(task);
	switch (error) {
	case -EPROTONOSUPPORT:
		goto out_err;
	case -EACCES:
		/* possible RPCSEC_GSS out-of-sequence event (RFC2203),
		 * reset recv state and keep waiting, don't retransmit
		 */
		task->tk_rqstp->rq_reply_bytes_recvd = 0;
		task->tk_status = xprt_request_enqueue_receive(task);
		task->tk_action = call_transmit_status;
		return -EBADMSG;
	default:
		goto out_garbage;
	}

out_msg_denied:
	error = -EACCES;
	p = xdr_inline_decode(xdr, sizeof(*p));
	if (!p)
		goto out_unparsable;
	switch (*p++) {
	case rpc_auth_error:
		break;
	case rpc_mismatch:
		trace_rpc__mismatch(task);
		error = -EPROTONOSUPPORT;
		goto out_err;
	default:
		goto out_unparsable;
	}

	p = xdr_inline_decode(xdr, sizeof(*p));
	if (!p)
		goto out_unparsable;
	switch (*p++) {
	case rpc_autherr_rejectedcred:
	case rpc_autherr_rejectedverf:
	case rpcsec_gsserr_credproblem:
	case rpcsec_gsserr_ctxproblem:
		rpcauth_invalcred(task);
		if (!task->tk_cred_retry)
			break;
		task->tk_cred_retry--;
		trace_rpc__stale_creds(task);
		return -EKEYREJECTED;
	case rpc_autherr_badcred:
	case rpc_autherr_badverf:
		/* possibly garbled cred/verf? */
		if (!task->tk_garb_retry)
			break;
		task->tk_garb_retry--;
		trace_rpc__bad_creds(task);
		task->tk_action = call_encode;
		return -EAGAIN;
	case rpc_autherr_tooweak:
		trace_rpc__auth_tooweak(task);
		pr_warn("RPC: server %s requires stronger authentication.\n",
			task->tk_xprt->servername);
		break;
	default:
		goto out_unparsable;
	}
	goto out_err;
}

static void rpcproc_encode_null(struct rpc_rqst *rqstp, struct xdr_stream *xdr,
		const void *obj)
{
}

static int rpcproc_decode_null(struct rpc_rqst *rqstp, struct xdr_stream *xdr,
		void *obj)
{
	return 0;
}

/*编解码什么也不做*/
static const struct rpc_procinfo rpcproc_null = {
	.p_encode = rpcproc_encode_null,
	.p_decode = rpcproc_decode_null,
};

static const struct rpc_procinfo rpcproc_null_noreply = {
	.p_encode = rpcproc_encode_null,
};

static void
rpc_null_call_prepare(struct rpc_task *task, void *data)
{
	task->tk_flags &= ~RPC_TASK_NO_RETRANS_TIMEOUT;
	rpc_call_start(task);
}

static const struct rpc_call_ops rpc_null_ops = {
	.rpc_call_prepare = rpc_null_call_prepare,
	.rpc_call_done = rpc_default_callback,
};

static
struct rpc_task *rpc_call_null_helper(struct rpc_clnt *clnt,
		struct rpc_xprt *xprt, struct rpc_cred *cred, int flags,
		const struct rpc_call_ops *ops, void *data)
{
	struct rpc_message msg = {
		.rpc_proc = &rpcproc_null,
	};
	struct rpc_task_setup task_setup_data = {
		.rpc_client = clnt,
		.rpc_xprt = xprt,
		.rpc_message = &msg,
		.rpc_op_cred = cred,
		.callback_ops = ops ?: &rpc_null_ops/*未指定ops,使用null_ops*/,
		.callback_data = data,
		.flags = flags | RPC_TASK_SOFT | RPC_TASK_SOFTCONN |
			 RPC_TASK_NULLCREDS,
	};

	return rpc_run_task(&task_setup_data);
}

struct rpc_task *rpc_call_null(struct rpc_clnt *clnt, struct rpc_cred *cred, int flags)
{
	return rpc_call_null_helper(clnt, NULL, cred, flags, NULL, NULL);
}
EXPORT_SYMBOL_GPL(rpc_call_null);

static int rpc_ping(struct rpc_clnt *clnt)
{
	struct rpc_task	*task;
	int status;

	if (clnt->cl_auth->au_ops->ping)
		/*提供ping回调的走ping回调*/
		return clnt->cl_auth->au_ops->ping(clnt);

	/*没有ping回调的，执行helper*/
	task = rpc_call_null_helper(clnt, NULL, NULL, 0, NULL, NULL);
	if (IS_ERR(task))
		return PTR_ERR(task);
	status = task->tk_status;
	rpc_put_task(task);
	return status;
}

static int rpc_ping_noreply(struct rpc_clnt *clnt)
{
	struct rpc_message msg = {
		.rpc_proc = &rpcproc_null_noreply,
	};
	struct rpc_task_setup task_setup_data = {
		.rpc_client = clnt,
		.rpc_message = &msg,
		.callback_ops = &rpc_null_ops,
		.flags = RPC_TASK_SOFT | RPC_TASK_SOFTCONN | RPC_TASK_NULLCREDS,
	};
	struct rpc_task	*task;
	int status;

	task = rpc_run_task(&task_setup_data);
	if (IS_ERR(task))
		return PTR_ERR(task);
	status = task->tk_status;
	rpc_put_task(task);
	return status;
}

struct rpc_cb_add_xprt_calldata {
	struct rpc_xprt_switch *xps;
	struct rpc_xprt *xprt;
};

static void rpc_cb_add_xprt_done(struct rpc_task *task, void *calldata)
{
	struct rpc_cb_add_xprt_calldata *data = calldata;

	if (task->tk_status == 0)
		rpc_xprt_switch_add_xprt(data->xps, data->xprt);
}

static void rpc_cb_add_xprt_release(void *calldata)
{
	struct rpc_cb_add_xprt_calldata *data = calldata;

	xprt_put(data->xprt);
	xprt_switch_put(data->xps);
	kfree(data);
}

static const struct rpc_call_ops rpc_cb_add_xprt_call_ops = {
	.rpc_call_prepare = rpc_null_call_prepare,
	.rpc_call_done = rpc_cb_add_xprt_done,
	.rpc_release = rpc_cb_add_xprt_release,
};

/**
 * rpc_clnt_test_and_add_xprt - Test and add a new transport to a rpc_clnt
 * @clnt: pointer to struct rpc_clnt
 * @xps: pointer to struct rpc_xprt_switch,
 * @xprt: pointer struct rpc_xprt
 * @in_max_connect: pointer to the max_connect value for the passed in xprt transport
 */
int rpc_clnt_test_and_add_xprt(struct rpc_clnt *clnt,
		struct rpc_xprt_switch *xps, struct rpc_xprt *xprt,
		void *in_max_connect)
{
	struct rpc_cb_add_xprt_calldata *data;
	struct rpc_task *task;
	int max_connect = clnt->cl_max_connect;

	if (in_max_connect)
		max_connect = *(int *)in_max_connect;
	if (xps->xps_nunique_destaddr_xprts + 1 > max_connect) {
		rcu_read_lock();
		pr_warn("SUNRPC: reached max allowed number (%d) did not add "
			"transport to server: %s\n", max_connect,
			rpc_peeraddr2str(clnt, RPC_DISPLAY_ADDR));
		rcu_read_unlock();
		return -EINVAL;
	}

	data = kmalloc(sizeof(*data), GFP_KERNEL);
	if (!data)
		return -ENOMEM;
	data->xps = xprt_switch_get(xps);
	data->xprt = xprt_get(xprt);
	if (rpc_xprt_switch_has_addr(data->xps, (struct sockaddr *)&xprt->addr)) {
		rpc_cb_add_xprt_release(data);
		goto success;
	}

	task = rpc_call_null_helper(clnt, xprt, NULL, RPC_TASK_ASYNC,
			&rpc_cb_add_xprt_call_ops, data);
	if (IS_ERR(task))
		return PTR_ERR(task);

	data->xps->xps_nunique_destaddr_xprts++;
	rpc_put_task(task);
success:
	return 1;
}
EXPORT_SYMBOL_GPL(rpc_clnt_test_and_add_xprt);

static int rpc_clnt_add_xprt_helper(struct rpc_clnt *clnt,
				    struct rpc_xprt *xprt,
				    struct rpc_add_xprt_test *data)
{
	struct rpc_task *task;
	int status = -EADDRINUSE;

	/* Test the connection */
	task = rpc_call_null_helper(clnt, xprt, NULL, 0, NULL, NULL);
	if (IS_ERR(task))
		return PTR_ERR(task);

	status = task->tk_status;
	rpc_put_task(task);

	if (status < 0)
		return status;

	/* rpc_xprt_switch and rpc_xprt are deferrenced by add_xprt_test() */
	data->add_xprt_test(clnt, xprt, data->data);

	return 0;
}

/**
 * rpc_clnt_setup_test_and_add_xprt()
 *
 * This is an rpc_clnt_add_xprt setup() function which returns 1 so:
 *   1) caller of the test function must dereference the rpc_xprt_switch
 *   and the rpc_xprt.
 *   2) test function must call rpc_xprt_switch_add_xprt, usually in
 *   the rpc_call_done routine.
 *
 * Upon success (return of 1), the test function adds the new
 * transport to the rpc_clnt xprt switch
 *
 * @clnt: struct rpc_clnt to get the new transport
 * @xps:  the rpc_xprt_switch to hold the new transport
 * @xprt: the rpc_xprt to test
 * @data: a struct rpc_add_xprt_test pointer that holds the test function
 *        and test function call data
 */
int rpc_clnt_setup_test_and_add_xprt(struct rpc_clnt *clnt,
				     struct rpc_xprt_switch *xps,
				     struct rpc_xprt *xprt,
				     void *data)
{
	int status = -EADDRINUSE;

	xprt = xprt_get(xprt);
	xprt_switch_get(xps);

	if (rpc_xprt_switch_has_addr(xps, (struct sockaddr *)&xprt->addr))
		goto out_err;

	status = rpc_clnt_add_xprt_helper(clnt, xprt, data);
	if (status < 0)
		goto out_err;

	status = 1;
out_err:
	xprt_put(xprt);
	xprt_switch_put(xps);
	if (status < 0)
		pr_info("RPC:   rpc_clnt_test_xprt failed: %d addr %s not "
			"added\n", status,
			xprt->address_strings[RPC_DISPLAY_ADDR]);
	/* so that rpc_clnt_add_xprt does not call rpc_xprt_switch_add_xprt */
	return status;
}
EXPORT_SYMBOL_GPL(rpc_clnt_setup_test_and_add_xprt);

/**
 * rpc_clnt_add_xprt - Add a new transport to a rpc_clnt
 * @clnt: pointer to struct rpc_clnt
 * @xprtargs: pointer to struct xprt_create
 * @setup: callback to test and/or set up the connection
 * @data: pointer to setup function data
 *
 * Creates a new transport using the parameters set in args and
 * adds it to clnt.
 * If ping is set, then test that connectivity succeeds before
 * adding the new transport.
 *
 */
int rpc_clnt_add_xprt(struct rpc_clnt *clnt,
		struct xprt_create *xprtargs,
		int (*setup)(struct rpc_clnt *,
			struct rpc_xprt_switch *,
			struct rpc_xprt *,
			void *),
		void *data)
{
	struct rpc_xprt_switch *xps;
	struct rpc_xprt *xprt;
	unsigned long connect_timeout;
	unsigned long reconnect_timeout;
	unsigned char resvport, reuseport;
	int ret = 0, ident;

	rcu_read_lock();
	xps = xprt_switch_get(rcu_dereference(clnt->cl_xpi.xpi_xpswitch));
	xprt = xprt_iter_xprt(&clnt->cl_xpi);
	if (xps == NULL || xprt == NULL) {
		rcu_read_unlock();
		xprt_switch_put(xps);
		return -EAGAIN;
	}
	resvport = xprt->resvport;
	reuseport = xprt->reuseport;
	connect_timeout = xprt->connect_timeout;
	reconnect_timeout = xprt->max_reconnect_timeout;
	ident = xprt->xprt_class->ident;
	rcu_read_unlock();

	if (!xprtargs->ident)
		xprtargs->ident = ident;
	xprtargs->xprtsec = clnt->cl_xprtsec;
	xprt = xprt_create_transport(xprtargs);
	if (IS_ERR(xprt)) {
		ret = PTR_ERR(xprt);
		goto out_put_switch;
	}
	xprt->resvport = resvport;
	xprt->reuseport = reuseport;

	if (xprtargs->connect_timeout)
		connect_timeout = xprtargs->connect_timeout;
	if (xprtargs->reconnect_timeout)
		reconnect_timeout = xprtargs->reconnect_timeout;
	if (xprt->ops->set_connect_timeout != NULL)
		xprt->ops->set_connect_timeout(xprt,
				connect_timeout,
				reconnect_timeout);

	rpc_xprt_switch_set_roundrobin(xps);
	if (setup) {
		ret = setup(clnt, xps, xprt, data);
		if (ret != 0)
			goto out_put_xprt;
	}
	rpc_xprt_switch_add_xprt(xps, xprt);
out_put_xprt:
	xprt_put(xprt);
out_put_switch:
	xprt_switch_put(xps);
	return ret;
}
EXPORT_SYMBOL_GPL(rpc_clnt_add_xprt);

static int rpc_xprt_probe_trunked(struct rpc_clnt *clnt,
				  struct rpc_xprt *xprt,
				  struct rpc_add_xprt_test *data)
{
	struct rpc_xprt *main_xprt;
	int status = 0;

	xprt_get(xprt);

	rcu_read_lock();
	main_xprt = xprt_get(rcu_dereference(clnt->cl_xprt));
	status = rpc_cmp_addr_port((struct sockaddr *)&xprt->addr,
				   (struct sockaddr *)&main_xprt->addr);
	rcu_read_unlock();
	xprt_put(main_xprt);
	if (status || !test_bit(XPRT_OFFLINE, &xprt->state))
		goto out;

	status = rpc_clnt_add_xprt_helper(clnt, xprt, data);
out:
	xprt_put(xprt);
	return status;
}

/* rpc_clnt_probe_trunked_xprt -- probe offlined transport for session trunking
 * @clnt rpc_clnt structure
 *
 * For each offlined transport found in the rpc_clnt structure call
 * the function rpc_xprt_probe_trunked() which will determine if this
 * transport still belongs to the trunking group.
 */
void rpc_clnt_probe_trunked_xprts(struct rpc_clnt *clnt,
				  struct rpc_add_xprt_test *data)
{
	struct rpc_xprt_iter xpi;
	int ret;

	ret = rpc_clnt_xprt_iter_offline_init(clnt, &xpi);
	if (ret)
		return;
	for (;;) {
		struct rpc_xprt *xprt = xprt_iter_get_next(&xpi);

		if (!xprt)
			break;
		ret = rpc_xprt_probe_trunked(clnt, xprt, data);
		xprt_put(xprt);
		if (ret < 0)
			break;
		xprt_iter_rewind(&xpi);
	}
	xprt_iter_destroy(&xpi);
}
EXPORT_SYMBOL_GPL(rpc_clnt_probe_trunked_xprts);

static int rpc_xprt_offline(struct rpc_clnt *clnt,
			    struct rpc_xprt *xprt,
			    void *data)
{
	struct rpc_xprt *main_xprt;
	struct rpc_xprt_switch *xps;
	int err = 0;

	xprt_get(xprt);

	rcu_read_lock();
	main_xprt = xprt_get(rcu_dereference(clnt->cl_xprt));
	xps = xprt_switch_get(rcu_dereference(clnt->cl_xpi.xpi_xpswitch));
	err = rpc_cmp_addr_port((struct sockaddr *)&xprt->addr,
				(struct sockaddr *)&main_xprt->addr);
	rcu_read_unlock();
	xprt_put(main_xprt);
	if (err)
		goto out;

	if (wait_on_bit_lock(&xprt->state, XPRT_LOCKED, TASK_KILLABLE)) {
		err = -EINTR;
		goto out;
	}
	xprt_set_offline_locked(xprt, xps);

	xprt_release_write(xprt, NULL);
out:
	xprt_put(xprt);
	xprt_switch_put(xps);
	return err;
}

/* rpc_clnt_manage_trunked_xprts -- offline trunked transports
 * @clnt rpc_clnt structure
 *
 * For each active transport found in the rpc_clnt structure call
 * the function rpc_xprt_offline() which will identify trunked transports
 * and will mark them offline.
 */
void rpc_clnt_manage_trunked_xprts(struct rpc_clnt *clnt)
{
	rpc_clnt_iterate_for_each_xprt(clnt, rpc_xprt_offline, NULL);
}
EXPORT_SYMBOL_GPL(rpc_clnt_manage_trunked_xprts);

struct connect_timeout_data {
	unsigned long connect_timeout;
	unsigned long reconnect_timeout;
};

static int
rpc_xprt_set_connect_timeout(struct rpc_clnt *clnt,
		struct rpc_xprt *xprt,
		void *data)
{
	struct connect_timeout_data *timeo = data;

	if (xprt->ops->set_connect_timeout)
		xprt->ops->set_connect_timeout(xprt,
				timeo->connect_timeout,
				timeo->reconnect_timeout);
	return 0;
}

void
rpc_set_connect_timeout(struct rpc_clnt *clnt,
		unsigned long connect_timeout,
		unsigned long reconnect_timeout)
{
	struct connect_timeout_data timeout = {
		.connect_timeout = connect_timeout,
		.reconnect_timeout = reconnect_timeout,
	};
	rpc_clnt_iterate_for_each_xprt(clnt,
			rpc_xprt_set_connect_timeout,
			&timeout);
}
EXPORT_SYMBOL_GPL(rpc_set_connect_timeout);

void rpc_clnt_xprt_set_online(struct rpc_clnt *clnt, struct rpc_xprt *xprt)
{
	struct rpc_xprt_switch *xps;

	xps = rpc_clnt_xprt_switch_get(clnt);
	xprt_set_online_locked(xprt, xps);
	xprt_switch_put(xps);
}

void rpc_clnt_xprt_switch_add_xprt(struct rpc_clnt *clnt, struct rpc_xprt *xprt)
{
	struct rpc_xprt_switch *xps;

	if (rpc_clnt_xprt_switch_has_addr(clnt,
		(const struct sockaddr *)&xprt->addr)) {
		return rpc_clnt_xprt_set_online(clnt, xprt);
	}

	xps = rpc_clnt_xprt_switch_get(clnt);
	rpc_xprt_switch_add_xprt(xps, xprt);
	xprt_switch_put(xps);
}
EXPORT_SYMBOL_GPL(rpc_clnt_xprt_switch_add_xprt);

void rpc_clnt_xprt_switch_remove_xprt(struct rpc_clnt *clnt, struct rpc_xprt *xprt)
{
	struct rpc_xprt_switch *xps;

	rcu_read_lock();
	xps = rcu_dereference(clnt->cl_xpi.xpi_xpswitch);
	rpc_xprt_switch_remove_xprt(rcu_dereference(clnt->cl_xpi.xpi_xpswitch),
				    xprt, 0);
	xps->xps_nunique_destaddr_xprts--;
	rcu_read_unlock();
}
EXPORT_SYMBOL_GPL(rpc_clnt_xprt_switch_remove_xprt);

bool rpc_clnt_xprt_switch_has_addr(struct rpc_clnt *clnt,
				   const struct sockaddr *sap)
{
	struct rpc_xprt_switch *xps;
	bool ret;

	rcu_read_lock();
	xps = rcu_dereference(clnt->cl_xpi.xpi_xpswitch);
	ret = rpc_xprt_switch_has_addr(xps, sap);
	rcu_read_unlock();
	return ret;
}
EXPORT_SYMBOL_GPL(rpc_clnt_xprt_switch_has_addr);

#if IS_ENABLED(CONFIG_SUNRPC_DEBUG)
static void rpc_show_header(struct rpc_clnt *clnt)
{
	printk(KERN_INFO "clnt[%pISpc] RPC tasks[%d]\n",
	       (struct sockaddr *)&clnt->cl_xprt->addr,
	       atomic_read(&clnt->cl_task_count));
	printk(KERN_INFO "-pid- flgs status -client- --rqstp- "
		"-timeout ---ops--\n");
}

static void rpc_show_task(const struct rpc_clnt *clnt,
			  const struct rpc_task *task)
{
	const char *rpc_waitq = "none";

	if (RPC_IS_QUEUED(task))
		rpc_waitq = rpc_qname(task->tk_waitqueue);

	printk(KERN_INFO "%5u %04x %6d %8p %8p %8ld %8p %sv%u %s a:%ps q:%s\n",
		task->tk_pid, task->tk_flags, task->tk_status,
		clnt, task->tk_rqstp, rpc_task_timeout(task), task->tk_ops,
		clnt->cl_program->name, clnt->cl_vers, rpc_proc_name(task),
		task->tk_action, rpc_waitq);
}

void rpc_show_tasks(struct net *net)
{
	struct rpc_clnt *clnt;
	struct rpc_task *task;
	int header = 0;
	struct sunrpc_net *sn = net_generic(net, sunrpc_net_id);

	spin_lock(&sn->rpc_client_lock);
	list_for_each_entry(clnt, &sn->all_clients, cl_clients) {
		spin_lock(&clnt->cl_lock);
		list_for_each_entry(task, &clnt->cl_tasks, tk_task) {
			if (!header) {
				rpc_show_header(clnt);
				header++;
			}
			rpc_show_task(clnt, task);
		}
		spin_unlock(&clnt->cl_lock);
	}
	spin_unlock(&sn->rpc_client_lock);
}
#endif

#if IS_ENABLED(CONFIG_SUNRPC_SWAP)
static int
rpc_clnt_swap_activate_callback(struct rpc_clnt *clnt,
		struct rpc_xprt *xprt,
		void *dummy)
{
	return xprt_enable_swap(xprt);
}

int
rpc_clnt_swap_activate(struct rpc_clnt *clnt)
{
	while (clnt != clnt->cl_parent)
		clnt = clnt->cl_parent;
	if (atomic_inc_return(&clnt->cl_swapper) == 1)
		return rpc_clnt_iterate_for_each_xprt(clnt,
				rpc_clnt_swap_activate_callback, NULL);
	return 0;
}
EXPORT_SYMBOL_GPL(rpc_clnt_swap_activate);

static int
rpc_clnt_swap_deactivate_callback(struct rpc_clnt *clnt,
		struct rpc_xprt *xprt,
		void *dummy)
{
	xprt_disable_swap(xprt);
	return 0;
}

void
rpc_clnt_swap_deactivate(struct rpc_clnt *clnt)
{
	while (clnt != clnt->cl_parent)
		clnt = clnt->cl_parent;
	if (atomic_dec_if_positive(&clnt->cl_swapper) == 0)
		rpc_clnt_iterate_for_each_xprt(clnt,
				rpc_clnt_swap_deactivate_callback, NULL);
}
EXPORT_SYMBOL_GPL(rpc_clnt_swap_deactivate);
#endif /* CONFIG_SUNRPC_SWAP */<|MERGE_RESOLUTION|>--- conflicted
+++ resolved
@@ -131,13 +131,8 @@
 	for (;;) {
 		snprintf(name, sizeof(name), "clnt%x", (unsigned int)clntid++);
 		name[sizeof(name) - 1] = '\0';
-<<<<<<< HEAD
-		dentry = rpc_create_client_dir(dir, name, clnt);/*创建指定名称的dentry失败*/
-		if (!IS_ERR(dentry))
-=======
-		err = rpc_create_client_dir(dir, name, clnt);
+		err = rpc_create_client_dir(dir, name, clnt);/*创建指定名称的dentry失败*/
 		if (!err)
->>>>>>> f2d282e1
 			break;
 		if (err == -EEXIST)
 			continue;
@@ -156,16 +151,10 @@
 	clnt->pipefs_sb = pipefs_sb;
 
 	if (clnt->cl_program->pipe_dir_name != NULL) {
-<<<<<<< HEAD
 		/*指明了pipe_dir_name，则创建对应的clnt$id dentry*/
-		dentry = rpc_setup_pipedir_sb(pipefs_sb, clnt);
-		if (IS_ERR(dentry))
-			return PTR_ERR(dentry);
-=======
 		int err = rpc_setup_pipedir_sb(pipefs_sb, clnt);
 		if (err && err != -ENOENT)
 			return err;
->>>>>>> f2d282e1
 	}
 	return 0;
 }
