--- conflicted
+++ resolved
@@ -1981,13 +1981,10 @@
 		goto out;
 	}
 
-<<<<<<< HEAD
-	/*socket与文件关联*/
-=======
 	if (protocol == IPPROTO_TCP)
 		sk_net_refcnt_upgrade(sock->sk);
 
->>>>>>> 155a3c00
+	/*socket与文件关联*/
 	filp = sock_alloc_file(sock, O_NONBLOCK, NULL);
 	if (IS_ERR(filp))
 		return ERR_CAST(filp);
