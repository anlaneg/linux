// SPDX-License-Identifier: GPL-2.0-only
#include <linux/kernel.h>
#include <linux/skbuff.h>
#include <linux/export.h>
#include <linux/ip.h>
#include <linux/ipv6.h>
#include <linux/if_vlan.h>
#include <net/dsa.h>
#include <net/dst_metadata.h>
#include <net/ip.h>
#include <net/ipv6.h>
#include <net/gre.h>
#include <net/pptp.h>
#include <net/tipc.h>
#include <linux/igmp.h>
#include <linux/icmp.h>
#include <linux/sctp.h>
#include <linux/dccp.h>
#include <linux/if_tunnel.h>
#include <linux/if_pppox.h>
#include <linux/ppp_defs.h>
#include <linux/stddef.h>
#include <linux/if_ether.h>
#include <linux/mpls.h>
#include <linux/tcp.h>
#include <linux/ptp_classify.h>
#include <net/flow_dissector.h>
#include <scsi/fc/fc_fcoe.h>
#include <uapi/linux/batadv_packet.h>
#include <linux/bpf.h>
#if IS_ENABLED(CONFIG_NF_CONNTRACK)
#include <net/netfilter/nf_conntrack_core.h>
#include <net/netfilter/nf_conntrack_labels.h>
#endif
#include <linux/bpf-netns.h>

static void dissector_set_key(struct flow_dissector *flow_dissector,
			      enum flow_dissector_key_id key_id)
{
	flow_dissector->used_keys |= (1 << key_id);
}

//初始化key对应的各offset
void skb_flow_dissector_init(struct flow_dissector *flow_dissector,
			     const struct flow_dissector_key *key,
			     unsigned int key_count)
{
	unsigned int i;

	//先将flow_dissector清零
	memset(flow_dissector, 0, sizeof(*flow_dissector));

	for (i = 0; i < key_count; i++, key++) {
		/* User should make sure that every key target offset is within
		 * boundaries of unsigned short.
		 */
		BUG_ON(key->offset > USHRT_MAX);
		BUG_ON(dissector_uses_key(flow_dissector,
					  key->key_id));

		//指明出现的所有key_id
		dissector_set_key(flow_dissector, key->key_id);
		//记录这些key_id所在的位置
		flow_dissector->offset[key->key_id] = key->offset;
	}

	//要求control,basic必须出现
	/* Ensure that the dissector always includes control and basic key.
	 * That way we are able to avoid handling lack of these in fast path.
	 */
	BUG_ON(!dissector_uses_key(flow_dissector,
				   FLOW_DISSECTOR_KEY_CONTROL));
	BUG_ON(!dissector_uses_key(flow_dissector,
				   FLOW_DISSECTOR_KEY_BASIC));
}
EXPORT_SYMBOL(skb_flow_dissector_init);

#ifdef CONFIG_BPF_SYSCALL
int flow_dissector_bpf_prog_attach_check(struct net *net,
					 struct bpf_prog *prog)
{
	enum netns_bpf_attach_type type = NETNS_BPF_FLOW_DISSECTOR;

	if (net == &init_net) {
		/* BPF flow dissector in the root namespace overrides
		 * any per-net-namespace one. When attaching to root,
		 * make sure we don't have any BPF program attached
		 * to the non-root namespaces.
		 */
		struct net *ns;

		for_each_net(ns) {
			if (ns == &init_net)
				continue;
			if (rcu_access_pointer(ns->bpf.run_array[type]))
				return -EEXIST;
		}
	} else {
		/* Make sure root flow dissector is not attached
		 * when attaching to the non-root namespace.
		 */
		if (rcu_access_pointer(init_net.bpf.run_array[type]))
			return -EEXIST;
	}

	return 0;
}
#endif /* CONFIG_BPF_SYSCALL */

/**
 * __skb_flow_get_ports - extract the upper layer ports and return them
 * @skb: sk_buff to extract the ports from
 * @thoff: transport header offset
 * @ip_proto: protocol for which to get port offset
 * @data: raw buffer pointer to the packet, if NULL use skb->data
 * @hlen: packet header length, if @data is NULL use skb_headlen(skb)
 *
 * The function will try to retrieve the ports at offset thoff + poff where poff
 * is the protocol port offset returned from proto_ports_offset
 */
__be32 __skb_flow_get_ports(const struct sk_buff *skb, int thoff, u8 ip_proto,
			    const void *data, int hlen)
{
	int poff = proto_ports_offset(ip_proto);

	if (!data) {
		data = skb->data;
		hlen = skb_headlen(skb);
	}

	if (poff >= 0) {
		__be32 *ports, _ports;

		ports = __skb_header_pointer(skb, thoff + poff,
					     sizeof(_ports), data, hlen, &_ports);
		if (ports)
			return *ports;
	}

	return 0;
}
EXPORT_SYMBOL(__skb_flow_get_ports);

static bool icmp_has_id(u8 type)
{
	switch (type) {
	case ICMP_ECHO:
	case ICMP_ECHOREPLY:
	case ICMP_TIMESTAMP:
	case ICMP_TIMESTAMPREPLY:
	case ICMPV6_ECHO_REQUEST:
	case ICMPV6_ECHO_REPLY:
		return true;
	}

	return false;
}

/**
 * skb_flow_get_icmp_tci - extract ICMP(6) Type, Code and Identifier fields
 * @skb: sk_buff to extract from
 * @key_icmp: struct flow_dissector_key_icmp to fill
 * @data: raw buffer pointer to the packet
 * @thoff: offset to extract at
 * @hlen: packet header length
 */
void skb_flow_get_icmp_tci(const struct sk_buff *skb,
			   struct flow_dissector_key_icmp *key_icmp,
			   const void *data, int thoff, int hlen)
{
	struct icmphdr *ih, _ih;

	ih = __skb_header_pointer(skb, thoff, sizeof(_ih), data, hlen, &_ih);
	if (!ih)
		return;

	key_icmp->type = ih->type;
	key_icmp->code = ih->code;

	/* As we use 0 to signal that the Id field is not present,
	 * avoid confusion with packets without such field
	 */
	if (icmp_has_id(ih->type))
		key_icmp->id = ih->un.echo.id ? ntohs(ih->un.echo.id) : 1;
	else
		key_icmp->id = 0;
}
EXPORT_SYMBOL(skb_flow_get_icmp_tci);

/* If FLOW_DISSECTOR_KEY_ICMP is set, dissect an ICMP packet
 * using skb_flow_get_icmp_tci().
 */
static void __skb_flow_dissect_icmp(const struct sk_buff *skb,
				    struct flow_dissector *flow_dissector,
				    void *target_container, const void *data,
				    int thoff, int hlen)
{
	struct flow_dissector_key_icmp *key_icmp;

	if (!dissector_uses_key(flow_dissector, FLOW_DISSECTOR_KEY_ICMP))
		return;

	key_icmp = skb_flow_dissector_target(flow_dissector,
					     FLOW_DISSECTOR_KEY_ICMP,
					     target_container);

	skb_flow_get_icmp_tci(skb, key_icmp, data, thoff, hlen);
}

void skb_flow_dissect_meta(const struct sk_buff *skb,
			   struct flow_dissector *flow_dissector,
			   void *target_container)
{
	struct flow_dissector_key_meta *meta;

	/*此mask不关心meta,则跳过更新*/
	if (!dissector_uses_key(flow_dissector, FLOW_DISSECTOR_KEY_META))
		return;

	/*更新meta的in-port*/
	meta = skb_flow_dissector_target(flow_dissector,
					 FLOW_DISSECTOR_KEY_META,
					 target_container);
	meta->ingress_ifindex = skb->skb_iif;
}
EXPORT_SYMBOL(skb_flow_dissect_meta);

static void
skb_flow_dissect_set_enc_addr_type(enum flow_dissector_key_id type,
				   struct flow_dissector *flow_dissector,
				   void *target_container)
{
	struct flow_dissector_key_control *ctrl;

	/*mask不关心addr_type,则跳过更新*/
	if (!dissector_uses_key(flow_dissector, FLOW_DISSECTOR_KEY_ENC_CONTROL))
		return;

	ctrl = skb_flow_dissector_target(flow_dissector,
					 FLOW_DISSECTOR_KEY_ENC_CONTROL,
					 target_container);
	ctrl->addr_type = type;
}

//自skb中提取ct信息，并填充key_ct相关的key
void
skb_flow_dissect_ct(const struct sk_buff *skb,
		    struct flow_dissector *flow_dissector,
		    void *target_container, u16 *ctinfo_map,
		    size_t mapsize, bool post_ct)
{
#if IS_ENABLED(CONFIG_NF_CONNTRACK)
	struct flow_dissector_key_ct *key;
	enum ip_conntrack_info ctinfo;
	struct nf_conn_labels *cl;
	struct nf_conn *ct;

	//如果没有要求解析ct,则直接返回
	if (!dissector_uses_key(flow_dissector, FLOW_DISSECTOR_KEY_CT))
		return;

	/*取skb对应的ct(要求skb中已查询ct)*/
	ct = nf_ct_get(skb, &ctinfo);
	if (!ct && !post_ct)
	    /*无对应的ct,不填充key->ct_state*/
		return;

	key = skb_flow_dissector_target(flow_dissector,
					FLOW_DISSECTOR_KEY_CT,
					target_container);

	if (!ct) {
		key->ct_state = TCA_FLOWER_KEY_CT_FLAGS_TRACKED |
				TCA_FLOWER_KEY_CT_FLAGS_INVALID;
		return;
	}

	//填充ct_state,ct_zone,ct_mark字段
	if (ctinfo < mapsize)
	    /*由ctinfo映射ct_state*/
		key->ct_state = ctinfo_map[ctinfo];
#if IS_ENABLED(CONFIG_NF_CONNTRACK_ZONES)
	key->ct_zone = ct->zone.id;
#endif
#if IS_ENABLED(CONFIG_NF_CONNTRACK_MARK)
	key->ct_mark = ct->mark;
#endif

	//自ct中取labels扩展
	cl = nf_ct_labels_find(ct);
	if (cl)
		memcpy(key->ct_labels, cl->bits, sizeof(key->ct_labels));
#endif /* CONFIG_NF_CONNTRACK */
}
EXPORT_SYMBOL(skb_flow_dissect_ct);

/*提取tunnel信息，填充target_container*/
void
skb_flow_dissect_tunnel_info(const struct sk_buff *skb,
			     struct flow_dissector *flow_dissector,
			     void *target_container)
{
	struct ip_tunnel_info *info;
	struct ip_tunnel_key *key;

	/* A quick check to see if there might be something to do. */
	/*防重复调用*/
	if (!dissector_uses_key(flow_dissector,
				FLOW_DISSECTOR_KEY_ENC_KEYID) &&
	    !dissector_uses_key(flow_dissector,
				FLOW_DISSECTOR_KEY_ENC_IPV4_ADDRS) &&
	    !dissector_uses_key(flow_dissector,
				FLOW_DISSECTOR_KEY_ENC_IPV6_ADDRS) &&
	    !dissector_uses_key(flow_dissector,
				FLOW_DISSECTOR_KEY_ENC_CONTROL) &&
	    !dissector_uses_key(flow_dissector,
				FLOW_DISSECTOR_KEY_ENC_PORTS) &&
	    !dissector_uses_key(flow_dissector,
				FLOW_DISSECTOR_KEY_ENC_IP) &&
	    !dissector_uses_key(flow_dissector,
				FLOW_DISSECTOR_KEY_ENC_OPTS))
		return;

	info = skb_tunnel_info(skb);
	if (!info)
	    /*无tunnel info退出*/
		return;

	key = &info->key;

	switch (ip_tunnel_info_af(info)) {
	case AF_INET:
	    /*更新tunnel地址类型为ipv4地址*/
		skb_flow_dissect_set_enc_addr_type(FLOW_DISSECTOR_KEY_IPV4_ADDRS,
						   flow_dissector,
						   target_container);
		if (dissector_uses_key(flow_dissector,
				       FLOW_DISSECTOR_KEY_ENC_IPV4_ADDRS)) {
		    /*提取tunnel的src,dst ip地址*/
			struct flow_dissector_key_ipv4_addrs *ipv4;

			ipv4 = skb_flow_dissector_target(flow_dissector,
							 FLOW_DISSECTOR_KEY_ENC_IPV4_ADDRS,
							 target_container);
			ipv4->src = key->u.ipv4.src;
			ipv4->dst = key->u.ipv4.dst;
		}
		break;
	case AF_INET6:
	    /*更新tunnel地址类型为ipv6地址*/
		skb_flow_dissect_set_enc_addr_type(FLOW_DISSECTOR_KEY_IPV6_ADDRS,
						   flow_dissector,
						   target_container);
		if (dissector_uses_key(flow_dissector,
				       FLOW_DISSECTOR_KEY_ENC_IPV6_ADDRS)) {
		    /*提取tunnel的src,dst ip地址*/
			struct flow_dissector_key_ipv6_addrs *ipv6;

			ipv6 = skb_flow_dissector_target(flow_dissector,
							 FLOW_DISSECTOR_KEY_ENC_IPV6_ADDRS,
							 target_container);
			ipv6->src = key->u.ipv6.src;
			ipv6->dst = key->u.ipv6.dst;
		}
		break;
	}

	/*如果需要，提取tunnel id*/
	if (dissector_uses_key(flow_dissector, FLOW_DISSECTOR_KEY_ENC_KEYID)) {
		struct flow_dissector_key_keyid *keyid;

		keyid = skb_flow_dissector_target(flow_dissector,
						  FLOW_DISSECTOR_KEY_ENC_KEYID,
						  target_container);
		keyid->keyid = tunnel_id_to_key32(key->tun_id);
	}

	/*提取tunnel 传输层src,dst port*/
	if (dissector_uses_key(flow_dissector, FLOW_DISSECTOR_KEY_ENC_PORTS)) {
		struct flow_dissector_key_ports *tp;

		tp = skb_flow_dissector_target(flow_dissector,
					       FLOW_DISSECTOR_KEY_ENC_PORTS,
					       target_container);
		tp->src = key->tp_src;
		tp->dst = key->tp_dst;
	}

	/*隧道tos,ttl信息提取*/
	if (dissector_uses_key(flow_dissector, FLOW_DISSECTOR_KEY_ENC_IP)) {
		struct flow_dissector_key_ip *ip;

		ip = skb_flow_dissector_target(flow_dissector,
					       FLOW_DISSECTOR_KEY_ENC_IP,
					       target_container);
		ip->tos = key->tos;
		ip->ttl = key->ttl;
	}

	/*隧道选项信息提取*/
	if (dissector_uses_key(flow_dissector, FLOW_DISSECTOR_KEY_ENC_OPTS)) {
		struct flow_dissector_key_enc_opts *enc_opt;

		enc_opt = skb_flow_dissector_target(flow_dissector,
						    FLOW_DISSECTOR_KEY_ENC_OPTS,
						    target_container);

		if (info->options_len) {
			enc_opt->len = info->options_len;
			ip_tunnel_info_opts_get(enc_opt->data, info);
			enc_opt->dst_opt_type = info->key.tun_flags &
						TUNNEL_OPTIONS_PRESENT;
		}
	}
}
EXPORT_SYMBOL(skb_flow_dissect_tunnel_info);

/*提取skb->hash信息*/
void skb_flow_dissect_hash(const struct sk_buff *skb,
			   struct flow_dissector *flow_dissector,
			   void *target_container)
{
	struct flow_dissector_key_hash *key;

	if (!dissector_uses_key(flow_dissector, FLOW_DISSECTOR_KEY_HASH))
		return;

	key = skb_flow_dissector_target(flow_dissector,
					FLOW_DISSECTOR_KEY_HASH,
					target_container);

	key->hash = skb_get_hash_raw(skb);
}
EXPORT_SYMBOL(skb_flow_dissect_hash);

static enum flow_dissect_ret
__skb_flow_dissect_mpls(const struct sk_buff *skb,
			struct flow_dissector *flow_dissector,
			void *target_container, const void *data, int nhoff,
			int hlen, int lse_index, bool *entropy_label)
{
	struct mpls_label *hdr, _hdr;
	u32 entry, label, bos;

	if (!dissector_uses_key(flow_dissector,
				FLOW_DISSECTOR_KEY_MPLS_ENTROPY) &&
	    !dissector_uses_key(flow_dissector, FLOW_DISSECTOR_KEY_MPLS))
		return FLOW_DISSECT_RET_OUT_GOOD;

	if (lse_index >= FLOW_DIS_MPLS_MAX)
		return FLOW_DISSECT_RET_OUT_GOOD;

	hdr = __skb_header_pointer(skb, nhoff, sizeof(_hdr), data,
				   hlen, &_hdr);
	if (!hdr)
		return FLOW_DISSECT_RET_OUT_BAD;

	entry = ntohl(hdr->entry);
	label = (entry & MPLS_LS_LABEL_MASK) >> MPLS_LS_LABEL_SHIFT;
	bos = (entry & MPLS_LS_S_MASK) >> MPLS_LS_S_SHIFT;

	if (dissector_uses_key(flow_dissector, FLOW_DISSECTOR_KEY_MPLS)) {
		struct flow_dissector_key_mpls *key_mpls;
		struct flow_dissector_mpls_lse *lse;

		key_mpls = skb_flow_dissector_target(flow_dissector,
						     FLOW_DISSECTOR_KEY_MPLS,
						     target_container);
		lse = &key_mpls->ls[lse_index];

		lse->mpls_ttl = (entry & MPLS_LS_TTL_MASK) >> MPLS_LS_TTL_SHIFT;
		lse->mpls_bos = bos;
		lse->mpls_tc = (entry & MPLS_LS_TC_MASK) >> MPLS_LS_TC_SHIFT;
		lse->mpls_label = label;
		dissector_set_mpls_lse(key_mpls, lse_index);
	}

	if (*entropy_label &&
	    dissector_uses_key(flow_dissector,
			       FLOW_DISSECTOR_KEY_MPLS_ENTROPY)) {
		struct flow_dissector_key_keyid *key_keyid;

		key_keyid = skb_flow_dissector_target(flow_dissector,
						      FLOW_DISSECTOR_KEY_MPLS_ENTROPY,
						      target_container);
		key_keyid->keyid = cpu_to_be32(label);
	}

	*entropy_label = label == MPLS_LABEL_ENTROPY;

	return bos ? FLOW_DISSECT_RET_OUT_GOOD : FLOW_DISSECT_RET_PROTO_AGAIN;
}

static enum flow_dissect_ret
__skb_flow_dissect_arp(const struct sk_buff *skb,
		       struct flow_dissector *flow_dissector,
		       void *target_container, const void *data,
		       int nhoff, int hlen)
{
	struct flow_dissector_key_arp *key_arp;
	struct {
		unsigned char ar_sha[ETH_ALEN];
		unsigned char ar_sip[4];
		unsigned char ar_tha[ETH_ALEN];
		unsigned char ar_tip[4];
	} *arp_eth, _arp_eth;
	const struct arphdr *arp;
	struct arphdr _arp;

	if (!dissector_uses_key(flow_dissector, FLOW_DISSECTOR_KEY_ARP))
		return FLOW_DISSECT_RET_OUT_GOOD;

	arp = __skb_header_pointer(skb, nhoff, sizeof(_arp), data,
				   hlen, &_arp);
	if (!arp)
		return FLOW_DISSECT_RET_OUT_BAD;

	if (arp->ar_hrd != htons(ARPHRD_ETHER) ||
	    arp->ar_pro != htons(ETH_P_IP) ||
	    arp->ar_hln != ETH_ALEN ||
	    arp->ar_pln != 4 ||
	    (arp->ar_op != htons(ARPOP_REPLY) &&
	     arp->ar_op != htons(ARPOP_REQUEST)))
		return FLOW_DISSECT_RET_OUT_BAD;

	arp_eth = __skb_header_pointer(skb, nhoff + sizeof(_arp),
				       sizeof(_arp_eth), data,
				       hlen, &_arp_eth);
	if (!arp_eth)
		return FLOW_DISSECT_RET_OUT_BAD;

	key_arp = skb_flow_dissector_target(flow_dissector,
					    FLOW_DISSECTOR_KEY_ARP,
					    target_container);

	memcpy(&key_arp->sip, arp_eth->ar_sip, sizeof(key_arp->sip));
	memcpy(&key_arp->tip, arp_eth->ar_tip, sizeof(key_arp->tip));

	/* Only store the lower byte of the opcode;
	 * this covers ARPOP_REPLY and ARPOP_REQUEST.
	 */
	key_arp->op = ntohs(arp->ar_op) & 0xff;

	ether_addr_copy(key_arp->sha, arp_eth->ar_sha);
	ether_addr_copy(key_arp->tha, arp_eth->ar_tha);

	return FLOW_DISSECT_RET_OUT_GOOD;
}

static enum flow_dissect_ret
__skb_flow_dissect_gre(const struct sk_buff *skb,
		       struct flow_dissector_key_control *key_control,
		       struct flow_dissector *flow_dissector,
		       void *target_container, const void *data,
		       __be16 *p_proto, int *p_nhoff, int *p_hlen,
		       unsigned int flags)
{
	struct flow_dissector_key_keyid *key_keyid;
	struct gre_base_hdr *hdr, _hdr;
	int offset = 0;
	u16 gre_ver;

	hdr = __skb_header_pointer(skb, *p_nhoff, sizeof(_hdr),
				   data, *p_hlen, &_hdr);
	if (!hdr)
		return FLOW_DISSECT_RET_OUT_BAD;

	/* Only look inside GRE without routing */
	if (hdr->flags & GRE_ROUTING)
		return FLOW_DISSECT_RET_OUT_GOOD;

	/* Only look inside GRE for version 0 and 1 */
	gre_ver = ntohs(hdr->flags & GRE_VERSION);
	if (gre_ver > 1)
		return FLOW_DISSECT_RET_OUT_GOOD;

	*p_proto = hdr->protocol;
	if (gre_ver) {
		/* Version1 must be PPTP, and check the flags */
		if (!(*p_proto == GRE_PROTO_PPP && (hdr->flags & GRE_KEY)))
			return FLOW_DISSECT_RET_OUT_GOOD;
	}

	offset += sizeof(struct gre_base_hdr);

	if (hdr->flags & GRE_CSUM)
		offset += sizeof_field(struct gre_full_hdr, csum) +
			  sizeof_field(struct gre_full_hdr, reserved1);

	if (hdr->flags & GRE_KEY) {
		const __be32 *keyid;
		__be32 _keyid;

		keyid = __skb_header_pointer(skb, *p_nhoff + offset,
					     sizeof(_keyid),
					     data, *p_hlen, &_keyid);
		if (!keyid)
			return FLOW_DISSECT_RET_OUT_BAD;

		if (dissector_uses_key(flow_dissector,
				       FLOW_DISSECTOR_KEY_GRE_KEYID)) {
			key_keyid = skb_flow_dissector_target(flow_dissector,
							      FLOW_DISSECTOR_KEY_GRE_KEYID,
							      target_container);
			if (gre_ver == 0)
				key_keyid->keyid = *keyid;
			else
				key_keyid->keyid = *keyid & GRE_PPTP_KEY_MASK;
		}
		offset += sizeof_field(struct gre_full_hdr, key);
	}

	if (hdr->flags & GRE_SEQ)
		offset += sizeof_field(struct pptp_gre_header, seq);

	if (gre_ver == 0) {
		if (*p_proto == htons(ETH_P_TEB)) {
			const struct ethhdr *eth;
			struct ethhdr _eth;

			eth = __skb_header_pointer(skb, *p_nhoff + offset,
						   sizeof(_eth),
						   data, *p_hlen, &_eth);
			if (!eth)
				return FLOW_DISSECT_RET_OUT_BAD;
			*p_proto = eth->h_proto;
			offset += sizeof(*eth);

			/* Cap headers that we access via pointers at the
			 * end of the Ethernet header as our maximum alignment
			 * at that point is only 2 bytes.
			 */
			if (NET_IP_ALIGN)
				*p_hlen = *p_nhoff + offset;
		}
	} else { /* version 1, must be PPTP */
		u8 _ppp_hdr[PPP_HDRLEN];
		u8 *ppp_hdr;

		if (hdr->flags & GRE_ACK)
			offset += sizeof_field(struct pptp_gre_header, ack);

		ppp_hdr = __skb_header_pointer(skb, *p_nhoff + offset,
					       sizeof(_ppp_hdr),
					       data, *p_hlen, _ppp_hdr);
		if (!ppp_hdr)
			return FLOW_DISSECT_RET_OUT_BAD;

		switch (PPP_PROTOCOL(ppp_hdr)) {
		case PPP_IP:
			*p_proto = htons(ETH_P_IP);
			break;
		case PPP_IPV6:
			*p_proto = htons(ETH_P_IPV6);
			break;
		default:
			/* Could probably catch some more like MPLS */
			break;
		}

		offset += PPP_HDRLEN;
	}

	*p_nhoff += offset;
	key_control->flags |= FLOW_DIS_ENCAPSULATION;
	if (flags & FLOW_DISSECTOR_F_STOP_AT_ENCAP)
		return FLOW_DISSECT_RET_OUT_GOOD;

	return FLOW_DISSECT_RET_PROTO_AGAIN;
}

/**
 * __skb_flow_dissect_batadv() - dissect batman-adv header
 * @skb: sk_buff to with the batman-adv header
 * @key_control: flow dissectors control key
 * @data: raw buffer pointer to the packet, if NULL use skb->data
 * @p_proto: pointer used to update the protocol to process next
 * @p_nhoff: pointer used to update inner network header offset
 * @hlen: packet header length
 * @flags: any combination of FLOW_DISSECTOR_F_*
 *
 * ETH_P_BATMAN packets are tried to be dissected. Only
 * &struct batadv_unicast packets are actually processed because they contain an
 * inner ethernet header and are usually followed by actual network header. This
 * allows the flow dissector to continue processing the packet.
 *
 * Return: FLOW_DISSECT_RET_PROTO_AGAIN when &struct batadv_unicast was found,
 *  FLOW_DISSECT_RET_OUT_GOOD when dissector should stop after encapsulation,
 *  otherwise FLOW_DISSECT_RET_OUT_BAD
 */
static enum flow_dissect_ret
__skb_flow_dissect_batadv(const struct sk_buff *skb,
			  struct flow_dissector_key_control *key_control,
			  const void *data, __be16 *p_proto, int *p_nhoff,
			  int hlen, unsigned int flags)
{
	struct {
		struct batadv_unicast_packet batadv_unicast;
		struct ethhdr eth;
	} *hdr, _hdr;

	hdr = __skb_header_pointer(skb, *p_nhoff, sizeof(_hdr), data, hlen,
				   &_hdr);
	if (!hdr)
		return FLOW_DISSECT_RET_OUT_BAD;

	if (hdr->batadv_unicast.version != BATADV_COMPAT_VERSION)
		return FLOW_DISSECT_RET_OUT_BAD;

	if (hdr->batadv_unicast.packet_type != BATADV_UNICAST)
		return FLOW_DISSECT_RET_OUT_BAD;

	*p_proto = hdr->eth.h_proto;
	*p_nhoff += sizeof(*hdr);

	key_control->flags |= FLOW_DIS_ENCAPSULATION;
	if (flags & FLOW_DISSECTOR_F_STOP_AT_ENCAP)
		return FLOW_DISSECT_RET_OUT_GOOD;

	return FLOW_DISSECT_RET_PROTO_AGAIN;
}

static void
__skb_flow_dissect_tcp(const struct sk_buff *skb,
		       struct flow_dissector *flow_dissector,
		       void *target_container, const void *data,
		       int thoff, int hlen)
{
	struct flow_dissector_key_tcp *key_tcp;
	struct tcphdr *th, _th;

	//如果tcp key已设置，则直接返回不再解析
	if (!dissector_uses_key(flow_dissector, FLOW_DISSECTOR_KEY_TCP))
		return;

	th = __skb_header_pointer(skb, thoff, sizeof(_th), data, hlen, &_th);
	if (!th)
		return;

	if (unlikely(__tcp_hdrlen(th) < sizeof(_th)))
		return;

	//获取tcp key对象，解析tcp的flags
	key_tcp = skb_flow_dissector_target(flow_dissector,
					    FLOW_DISSECTOR_KEY_TCP,
					    target_container);
	key_tcp->flags = (*(__be16 *) &tcp_flag_word(th) & htons(0x0FFF));
}

static void
__skb_flow_dissect_ports(const struct sk_buff *skb,
			 struct flow_dissector *flow_dissector,
			 void *target_container, const void *data,
			 int nhoff, u8 ip_proto, int hlen)
{
	enum flow_dissector_key_id dissector_ports = FLOW_DISSECTOR_KEY_MAX;
	struct flow_dissector_key_ports *key_ports;

	if (dissector_uses_key(flow_dissector, FLOW_DISSECTOR_KEY_PORTS))
		dissector_ports = FLOW_DISSECTOR_KEY_PORTS;
	else if (dissector_uses_key(flow_dissector,
				    FLOW_DISSECTOR_KEY_PORTS_RANGE))
		dissector_ports = FLOW_DISSECTOR_KEY_PORTS_RANGE;

	if (dissector_ports == FLOW_DISSECTOR_KEY_MAX)
		return;

	key_ports = skb_flow_dissector_target(flow_dissector,
					      dissector_ports,
					      target_container);
	key_ports->ports = __skb_flow_get_ports(skb, nhoff, ip_proto,
						data, hlen);
}

static void
__skb_flow_dissect_ipv4(const struct sk_buff *skb,
			struct flow_dissector *flow_dissector,
			void *target_container, const void *data,
			const struct iphdr *iph)
{
	struct flow_dissector_key_ip *key_ip;

	//检查是否需要解析tos,ttl
	if (!dissector_uses_key(flow_dissector, FLOW_DISSECTOR_KEY_IP))
		return;

	/*更新tos,ttl取值*/
	key_ip = skb_flow_dissector_target(flow_dissector,
					   FLOW_DISSECTOR_KEY_IP,
					   target_container);
	key_ip->tos = iph->tos;
	key_ip->ttl = iph->ttl;
}

static void
__skb_flow_dissect_ipv6(const struct sk_buff *skb,
			struct flow_dissector *flow_dissector,
			void *target_container, const void *data,
			const struct ipv6hdr *iph)
{
	struct flow_dissector_key_ip *key_ip;

	if (!dissector_uses_key(flow_dissector, FLOW_DISSECTOR_KEY_IP))
		return;

	/*更新ipv6的tos,ttl取值*/
	key_ip = skb_flow_dissector_target(flow_dissector,
					   FLOW_DISSECTOR_KEY_IP,
					   target_container);
	key_ip->tos = ipv6_get_dsfield(iph);
	key_ip->ttl = iph->hop_limit;
}

/* Maximum number of protocol headers that can be parsed in
 * __skb_flow_dissect
 */
#define MAX_FLOW_DISSECT_HDRS	15

static bool skb_flow_dissect_allowed(int *num_hdrs)
{
	++*num_hdrs;

	return (*num_hdrs <= MAX_FLOW_DISSECT_HDRS);
}

static void __skb_flow_bpf_to_target(const struct bpf_flow_keys *flow_keys,
				     struct flow_dissector *flow_dissector,
				     void *target_container)
{
	struct flow_dissector_key_ports *key_ports = NULL;
	struct flow_dissector_key_control *key_control;
	struct flow_dissector_key_basic *key_basic;
	struct flow_dissector_key_addrs *key_addrs;
	struct flow_dissector_key_tags *key_tags;

	key_control = skb_flow_dissector_target(flow_dissector,
						FLOW_DISSECTOR_KEY_CONTROL,
						target_container);
	key_control->thoff = flow_keys->thoff;
	if (flow_keys->is_frag)
		key_control->flags |= FLOW_DIS_IS_FRAGMENT;
	if (flow_keys->is_first_frag)
		key_control->flags |= FLOW_DIS_FIRST_FRAG;
	if (flow_keys->is_encap)
		key_control->flags |= FLOW_DIS_ENCAPSULATION;

	key_basic = skb_flow_dissector_target(flow_dissector,
					      FLOW_DISSECTOR_KEY_BASIC,
					      target_container);
	key_basic->n_proto = flow_keys->n_proto;
	key_basic->ip_proto = flow_keys->ip_proto;

	if (flow_keys->addr_proto == ETH_P_IP &&
	    dissector_uses_key(flow_dissector, FLOW_DISSECTOR_KEY_IPV4_ADDRS)) {
		key_addrs = skb_flow_dissector_target(flow_dissector,
						      FLOW_DISSECTOR_KEY_IPV4_ADDRS,
						      target_container);
		key_addrs->v4addrs.src = flow_keys->ipv4_src;
		key_addrs->v4addrs.dst = flow_keys->ipv4_dst;
		key_control->addr_type = FLOW_DISSECTOR_KEY_IPV4_ADDRS;
	} else if (flow_keys->addr_proto == ETH_P_IPV6 &&
		   dissector_uses_key(flow_dissector,
				      FLOW_DISSECTOR_KEY_IPV6_ADDRS)) {
		key_addrs = skb_flow_dissector_target(flow_dissector,
						      FLOW_DISSECTOR_KEY_IPV6_ADDRS,
						      target_container);
		memcpy(&key_addrs->v6addrs.src, &flow_keys->ipv6_src,
		       sizeof(key_addrs->v6addrs.src));
		memcpy(&key_addrs->v6addrs.dst, &flow_keys->ipv6_dst,
		       sizeof(key_addrs->v6addrs.dst));
		key_control->addr_type = FLOW_DISSECTOR_KEY_IPV6_ADDRS;
	}

	if (dissector_uses_key(flow_dissector, FLOW_DISSECTOR_KEY_PORTS))
		key_ports = skb_flow_dissector_target(flow_dissector,
						      FLOW_DISSECTOR_KEY_PORTS,
						      target_container);
	else if (dissector_uses_key(flow_dissector,
				    FLOW_DISSECTOR_KEY_PORTS_RANGE))
		key_ports = skb_flow_dissector_target(flow_dissector,
						      FLOW_DISSECTOR_KEY_PORTS_RANGE,
						      target_container);

	if (key_ports) {
		key_ports->src = flow_keys->sport;
		key_ports->dst = flow_keys->dport;
	}

	if (dissector_uses_key(flow_dissector,
			       FLOW_DISSECTOR_KEY_FLOW_LABEL)) {
		key_tags = skb_flow_dissector_target(flow_dissector,
						     FLOW_DISSECTOR_KEY_FLOW_LABEL,
						     target_container);
		key_tags->flow_label = ntohl(flow_keys->flow_label);
	}
}

bool bpf_flow_dissect(struct bpf_prog *prog, struct bpf_flow_dissector *ctx,
		      __be16 proto, int nhoff, int hlen, unsigned int flags)
{
	struct bpf_flow_keys *flow_keys = ctx->flow_keys;
	u32 result;

	/* Pass parameters to the BPF program */
	memset(flow_keys, 0, sizeof(*flow_keys));
	flow_keys->n_proto = proto;
	flow_keys->nhoff = nhoff;
	flow_keys->thoff = flow_keys->nhoff;

	BUILD_BUG_ON((int)BPF_FLOW_DISSECTOR_F_PARSE_1ST_FRAG !=
		     (int)FLOW_DISSECTOR_F_PARSE_1ST_FRAG);
	BUILD_BUG_ON((int)BPF_FLOW_DISSECTOR_F_STOP_AT_FLOW_LABEL !=
		     (int)FLOW_DISSECTOR_F_STOP_AT_FLOW_LABEL);
	BUILD_BUG_ON((int)BPF_FLOW_DISSECTOR_F_STOP_AT_ENCAP !=
		     (int)FLOW_DISSECTOR_F_STOP_AT_ENCAP);
	flow_keys->flags = flags;

	result = bpf_prog_run_pin_on_cpu(prog, ctx);

	flow_keys->nhoff = clamp_t(u16, flow_keys->nhoff, nhoff, hlen);
	flow_keys->thoff = clamp_t(u16, flow_keys->thoff,
				   flow_keys->nhoff, hlen);

	return result == BPF_OK;
}

/**
 * __skb_flow_dissect - extract the flow_keys struct and return it
 * @net: associated network namespace, derived from @skb if NULL
 * @skb: sk_buff to extract the flow from, can be NULL if the rest are specified
 * @flow_dissector: list of keys to dissect
 * @target_container: target structure to put dissected values into
 * @data: raw buffer pointer to the packet, if NULL use skb->data
 * @proto: protocol for which to get the flow, if @data is NULL use skb->protocol
 * @nhoff: network header offset, if @data is NULL use skb_network_offset(skb)
 * @hlen: packet header length, if @data is NULL use skb_headlen(skb)
 * @flags: flags that control the dissection process, e.g.
 *         FLOW_DISSECTOR_F_STOP_AT_ENCAP.
 *
 * The function will try to retrieve individual keys into target specified
 * by flow_dissector from either the skbuff or a raw buffer specified by the
 * rest parameters.
 *
 * Caller must take care of zeroing target container memory.
 */
bool __skb_flow_dissect(const struct net *net,
			const struct sk_buff *skb,
			struct flow_dissector *flow_dissector/*记录待解析各字段及其在container中存放的位置*/,
			void *target_container/*用于存放解析到的内容*/, const void *data/*报文起始位置*/,
			__be16 proto, int nhoff/*到网络层偏移量*/, int hlen, unsigned int flags)
{
	//完成报文解析，并将解析的内容存放在target_container中
	struct flow_dissector_key_control *key_control;
	struct flow_dissector_key_basic *key_basic;
	struct flow_dissector_key_addrs *key_addrs;
	struct flow_dissector_key_tags *key_tags;
	struct flow_dissector_key_vlan *key_vlan;
	enum flow_dissect_ret fdret;
	enum flow_dissector_key_id dissector_vlan = FLOW_DISSECTOR_KEY_MAX;
	bool mpls_el = false;
	int mpls_lse = 0;
	int num_hdrs = 0;
	u8 ip_proto = 0;
	bool ret;

	if (!data) {
		//未指定报文起始位置指针，使用skb->data
		data = skb->data;
		//取报文l3层协议号
		proto = skb_vlan_tag_present(skb) ?
			 skb->vlan_proto : skb->protocol;

		//取到网络层的偏移量
		nhoff = skb_network_offset(skb);
		hlen = skb_headlen(skb);
#if IS_ENABLED(CONFIG_NET_DSA)
		if (unlikely(skb->dev && netdev_uses_dsa(skb->dev) &&
			     proto == htons(ETH_P_XDSA))) {
			const struct dsa_device_ops *ops;
			int offset = 0;

			ops = skb->dev->dsa_ptr->tag_ops;
			/* Only DSA header taggers break flow dissection */
			if (ops->needed_headroom) {
				if (ops->flow_dissect)
					ops->flow_dissect(skb, &proto, &offset);
				else
					dsa_tag_generic_flow_dissect(skb,
								     &proto,
								     &offset);
				hlen -= offset;
				nhoff += offset;
			}
		}
#endif
	}

	/* It is ensured by skb_flow_dissector_init() that control key will
	 * be always present.
	 */
	key_control = skb_flow_dissector_target(flow_dissector,
						FLOW_DISSECTOR_KEY_CONTROL,
						target_container);

	/* It is ensured by skb_flow_dissector_init() that basic key will
	 * be always present.
	 */
	key_basic = skb_flow_dissector_target(flow_dissector,
					      FLOW_DISSECTOR_KEY_BASIC,
					      target_container);

	//取报文所属的net namespace
	if (skb) {
		if (!net) {
			if (skb->dev)
				net = dev_net(skb->dev);
			else if (skb->sk)
				net = sock_net(skb->sk);
		}
	}

	WARN_ON_ONCE(!net);
	if (net) {
	    /*如果init_net有flow_dissector_prog,则使用ebpf程序来解析报文*/
		enum netns_bpf_attach_type type = NETNS_BPF_FLOW_DISSECTOR;
		struct bpf_prog_array *run_array;

		rcu_read_lock();
		run_array = rcu_dereference(init_net.bpf.run_array[type]);
		if (!run_array)
			run_array = rcu_dereference(net->bpf.run_array[type]);

		if (run_array) {
			struct bpf_flow_keys flow_keys;
			struct bpf_flow_dissector ctx = {
				.flow_keys = &flow_keys,
				.data = data,
				.data_end = data + hlen,
			};
			__be16 n_proto = proto;
			struct bpf_prog *prog;

			if (skb) {
				ctx.skb = skb;
				/* we can't use 'proto' in the skb case
				 * because it might be set to skb->vlan_proto
				 * which has been pulled from the data
				 */
				n_proto = skb->protocol;
			}

			/*bpf方式解析*/
			prog = READ_ONCE(run_array->items[0].prog);
			ret = bpf_flow_dissect(prog, &ctx, n_proto, nhoff,
					       hlen, flags);
			__skb_flow_bpf_to_target(&flow_keys, flow_dissector,
						 target_container);
			rcu_read_unlock();
			return ret;
		}
		rcu_read_unlock();
	}

	//检查是否需要解析以太头
	if (dissector_uses_key(flow_dissector,
			       FLOW_DISSECTOR_KEY_ETH_ADDRS)) {
		//解析以太头，列出源目的mac地址
		struct ethhdr *eth = eth_hdr(skb);
		struct flow_dissector_key_eth_addrs *key_eth_addrs;

		key_eth_addrs = skb_flow_dissector_target(flow_dissector,
							  FLOW_DISSECTOR_KEY_ETH_ADDRS,
							  target_container);
		memcpy(key_eth_addrs, &eth->h_dest, sizeof(*key_eth_addrs));
	}

proto_again:
	fdret = FLOW_DISSECT_RET_CONTINUE;

	switch (proto) {
	case htons(ETH_P_IP): {
		const struct iphdr *iph;
		struct iphdr _iph;

		iph = __skb_header_pointer(skb, nhoff, sizeof(_iph), data, hlen, &_iph);
		if (!iph || iph->ihl < 5) {
			fdret = FLOW_DISSECT_RET_OUT_BAD;
			break;
		}

		/*指向4层起始位置*/
		nhoff += iph->ihl * 4;

		/*提取4层协议编号*/
		ip_proto = iph->protocol;

		if (dissector_uses_key(flow_dissector,
				       FLOW_DISSECTOR_KEY_IPV4_ADDRS)) {
			key_addrs = skb_flow_dissector_target(flow_dissector,
							      FLOW_DISSECTOR_KEY_IPV4_ADDRS,
							      target_container);

<<<<<<< HEAD
			/*解析ipv4源目的ip地址*/
			memcpy(&key_addrs->v4addrs, &iph->saddr,
			       sizeof(key_addrs->v4addrs));
=======
			memcpy(&key_addrs->v4addrs.src, &iph->saddr,
			       sizeof(key_addrs->v4addrs.src));
			memcpy(&key_addrs->v4addrs.dst, &iph->daddr,
			       sizeof(key_addrs->v4addrs.dst));
>>>>>>> ce840177
			key_control->addr_type = FLOW_DISSECTOR_KEY_IPV4_ADDRS;
		}

		/*ttl,tos字段更新*/
		__skb_flow_dissect_ipv4(skb, flow_dissector,
					target_container, data, iph);

		if (ip_is_fragment(iph)) {
			//遇到分片报文
			key_control->flags |= FLOW_DIS_IS_FRAGMENT;

			if (iph->frag_off & htons(IP_OFFSET)) {
				//非首片情况
				fdret = FLOW_DISSECT_RET_OUT_GOOD;
				break;
			} else {
			    /*遇到首片，如果flag要求解析首片，则继续向下，否则跳出*/
				key_control->flags |= FLOW_DIS_FIRST_FRAG;
				if (!(flags &
				      FLOW_DISSECTOR_F_PARSE_1ST_FRAG)) {
					fdret = FLOW_DISSECT_RET_OUT_GOOD;
					break;
				}
			}
		}

		break;
	}
	case htons(ETH_P_IPV6): {
		//ipv6报文解析
		const struct ipv6hdr *iph;
		struct ipv6hdr _iph;

		iph = __skb_header_pointer(skb, nhoff, sizeof(_iph), data, hlen, &_iph);
		if (!iph) {
			fdret = FLOW_DISSECT_RET_OUT_BAD;
			break;
		}

		ip_proto = iph->nexthdr;
		nhoff += sizeof(struct ipv6hdr);

		/*解析ipv6源目的地址*/
		if (dissector_uses_key(flow_dissector,
				       FLOW_DISSECTOR_KEY_IPV6_ADDRS)) {
			key_addrs = skb_flow_dissector_target(flow_dissector,
							      FLOW_DISSECTOR_KEY_IPV6_ADDRS,
							      target_container);

			memcpy(&key_addrs->v6addrs.src, &iph->saddr,
			       sizeof(key_addrs->v6addrs.src));
			memcpy(&key_addrs->v6addrs.dst, &iph->daddr,
			       sizeof(key_addrs->v6addrs.dst));
			key_control->addr_type = FLOW_DISSECTOR_KEY_IPV6_ADDRS;
		}

		/*解析ipv6 flow label*/
		if ((dissector_uses_key(flow_dissector,
					FLOW_DISSECTOR_KEY_FLOW_LABEL) ||
		     (flags & FLOW_DISSECTOR_F_STOP_AT_FLOW_LABEL)) &&
		    ip6_flowlabel(iph)) {
			__be32 flow_label = ip6_flowlabel(iph);

			if (dissector_uses_key(flow_dissector,
					       FLOW_DISSECTOR_KEY_FLOW_LABEL)) {
				key_tags = skb_flow_dissector_target(flow_dissector,
								     FLOW_DISSECTOR_KEY_FLOW_LABEL,
								     target_container);
				key_tags->flow_label = ntohl(flow_label);
			}
			if (flags & FLOW_DISSECTOR_F_STOP_AT_FLOW_LABEL) {
				fdret = FLOW_DISSECT_RET_OUT_GOOD;
				break;
			}
		}

		__skb_flow_dissect_ipv6(skb, flow_dissector,
					target_container, data, iph);

		break;
	}
	case htons(ETH_P_8021AD):
	case htons(ETH_P_8021Q): {
		//vlan报文解析
		const struct vlan_hdr *vlan = NULL;
		struct vlan_hdr _vlan;
		__be16 saved_vlan_tpid = proto;

		if (dissector_vlan == FLOW_DISSECTOR_KEY_MAX &&
		    skb && skb_vlan_tag_present(skb)) {
			proto = skb->protocol;
		} else {
			vlan = __skb_header_pointer(skb, nhoff, sizeof(_vlan),
						    data, hlen, &_vlan);
			if (!vlan) {
				fdret = FLOW_DISSECT_RET_OUT_BAD;
				break;
			}

			proto = vlan->h_vlan_encapsulated_proto;
			nhoff += sizeof(*vlan);
		}

		if (dissector_vlan == FLOW_DISSECTOR_KEY_MAX) {
			dissector_vlan = FLOW_DISSECTOR_KEY_VLAN;
		} else if (dissector_vlan == FLOW_DISSECTOR_KEY_VLAN) {
			dissector_vlan = FLOW_DISSECTOR_KEY_CVLAN;
		} else {
			fdret = FLOW_DISSECT_RET_PROTO_AGAIN;
			break;
		}

		if (dissector_uses_key(flow_dissector, dissector_vlan)) {
			key_vlan = skb_flow_dissector_target(flow_dissector,
							     dissector_vlan,
							     target_container);

			if (!vlan) {
				key_vlan->vlan_id = skb_vlan_tag_get_id(skb);
				key_vlan->vlan_priority = skb_vlan_tag_get_prio(skb);
			} else {
				key_vlan->vlan_id = ntohs(vlan->h_vlan_TCI) &
					VLAN_VID_MASK;
				key_vlan->vlan_priority =
					(ntohs(vlan->h_vlan_TCI) &
					 VLAN_PRIO_MASK) >> VLAN_PRIO_SHIFT;
			}
			key_vlan->vlan_tpid = saved_vlan_tpid;
		}

		fdret = FLOW_DISSECT_RET_PROTO_AGAIN;
		break;
	}
	case htons(ETH_P_PPP_SES): {
		//解析pppoe报文
		struct {
			struct pppoe_hdr hdr;
			__be16 proto;
		} *hdr, _hdr;
		hdr = __skb_header_pointer(skb, nhoff, sizeof(_hdr), data, hlen, &_hdr);
		if (!hdr) {
			fdret = FLOW_DISSECT_RET_OUT_BAD;
			break;
		}

		nhoff += PPPOE_SES_HLEN;
		switch (hdr->proto) {
		case htons(PPP_IP):
			proto = htons(ETH_P_IP);
			fdret = FLOW_DISSECT_RET_PROTO_AGAIN;
			break;
		case htons(PPP_IPV6):
			proto = htons(ETH_P_IPV6);
			fdret = FLOW_DISSECT_RET_PROTO_AGAIN;
			break;
		default:
			fdret = FLOW_DISSECT_RET_OUT_BAD;
			break;
		}
		break;
	}
	case htons(ETH_P_TIPC): {
		//解析tipc报文
		struct tipc_basic_hdr *hdr, _hdr;

		hdr = __skb_header_pointer(skb, nhoff, sizeof(_hdr),
					   data, hlen, &_hdr);
		if (!hdr) {
			fdret = FLOW_DISSECT_RET_OUT_BAD;
			break;
		}

		if (dissector_uses_key(flow_dissector,
				       FLOW_DISSECTOR_KEY_TIPC)) {
			key_addrs = skb_flow_dissector_target(flow_dissector,
							      FLOW_DISSECTOR_KEY_TIPC,
							      target_container);
			key_addrs->tipckey.key = tipc_hdr_rps_key(hdr);
			key_control->addr_type = FLOW_DISSECTOR_KEY_TIPC;
		}
		fdret = FLOW_DISSECT_RET_OUT_GOOD;
		break;
	}

	case htons(ETH_P_MPLS_UC):
	case htons(ETH_P_MPLS_MC):
		//解析mpls报文
		fdret = __skb_flow_dissect_mpls(skb, flow_dissector,
						target_container, data,
						nhoff, hlen, mpls_lse,
						&mpls_el);
		nhoff += sizeof(struct mpls_label);
		mpls_lse++;
		break;
	case htons(ETH_P_FCOE):
		if ((hlen - nhoff) < FCOE_HEADER_LEN) {
			fdret = FLOW_DISSECT_RET_OUT_BAD;
			break;
		}

		nhoff += FCOE_HEADER_LEN;
		fdret = FLOW_DISSECT_RET_OUT_GOOD;
		break;

	case htons(ETH_P_ARP):
	case htons(ETH_P_RARP):
		//解析arp报文
		fdret = __skb_flow_dissect_arp(skb, flow_dissector,
					       target_container, data,
					       nhoff, hlen);
		break;

	case htons(ETH_P_BATMAN):
		fdret = __skb_flow_dissect_batadv(skb, key_control, data,
						  &proto, &nhoff, hlen, flags);
		break;

	case htons(ETH_P_1588): {
		struct ptp_header *hdr, _hdr;

		hdr = __skb_header_pointer(skb, nhoff, sizeof(_hdr), data,
					   hlen, &_hdr);
		if (!hdr) {
			fdret = FLOW_DISSECT_RET_OUT_BAD;
			break;
		}

		nhoff += ntohs(hdr->message_length);
		fdret = FLOW_DISSECT_RET_OUT_GOOD;
		break;
	}

	default:
		fdret = FLOW_DISSECT_RET_OUT_BAD;
		break;
	}

	/* Process result of proto processing */
	switch (fdret) {
	case FLOW_DISSECT_RET_OUT_GOOD:
		goto out_good;
	case FLOW_DISSECT_RET_PROTO_AGAIN:
		if (skb_flow_dissect_allowed(&num_hdrs))
			goto proto_again;
		goto out_good;
	case FLOW_DISSECT_RET_CONTINUE:
	case FLOW_DISSECT_RET_IPPROTO_AGAIN:
		break;
	case FLOW_DISSECT_RET_OUT_BAD:
	default:
		goto out_bad;
	}

ip_proto_again:
	fdret = FLOW_DISSECT_RET_CONTINUE;

	//解析4层报文
	switch (ip_proto) {
	case IPPROTO_GRE:
<<<<<<< HEAD
	    /*gre报文解析*/
=======
		if (flags & FLOW_DISSECTOR_F_STOP_BEFORE_ENCAP) {
			fdret = FLOW_DISSECT_RET_OUT_GOOD;
			break;
		}

>>>>>>> ce840177
		fdret = __skb_flow_dissect_gre(skb, key_control, flow_dissector,
					       target_container, data,
					       &proto, &nhoff, &hlen, flags);
		break;

	case NEXTHDR_HOP:
	case NEXTHDR_ROUTING:
	case NEXTHDR_DEST: {
		u8 _opthdr[2], *opthdr;

		if (proto != htons(ETH_P_IPV6))
			break;

		opthdr = __skb_header_pointer(skb, nhoff, sizeof(_opthdr),
					      data, hlen, &_opthdr);
		if (!opthdr) {
			fdret = FLOW_DISSECT_RET_OUT_BAD;
			break;
		}

		ip_proto = opthdr[0];
		nhoff += (opthdr[1] + 1) << 3;

		fdret = FLOW_DISSECT_RET_IPPROTO_AGAIN;
		break;
	}
	case NEXTHDR_FRAGMENT: {
		struct frag_hdr _fh, *fh;

		if (proto != htons(ETH_P_IPV6))
			break;

		fh = __skb_header_pointer(skb, nhoff, sizeof(_fh),
					  data, hlen, &_fh);

		if (!fh) {
			fdret = FLOW_DISSECT_RET_OUT_BAD;
			break;
		}

		key_control->flags |= FLOW_DIS_IS_FRAGMENT;

		nhoff += sizeof(_fh);
		ip_proto = fh->nexthdr;

		if (!(fh->frag_off & htons(IP6_OFFSET))) {
			key_control->flags |= FLOW_DIS_FIRST_FRAG;
			if (flags & FLOW_DISSECTOR_F_PARSE_1ST_FRAG) {
				fdret = FLOW_DISSECT_RET_IPPROTO_AGAIN;
				break;
			}
		}

		fdret = FLOW_DISSECT_RET_OUT_GOOD;
		break;
	}
	case IPPROTO_IPIP:
<<<<<<< HEAD
	    /*解析ipip报文*/
=======
		if (flags & FLOW_DISSECTOR_F_STOP_BEFORE_ENCAP) {
			fdret = FLOW_DISSECT_RET_OUT_GOOD;
			break;
		}

>>>>>>> ce840177
		proto = htons(ETH_P_IP);

		key_control->flags |= FLOW_DIS_ENCAPSULATION;
		if (flags & FLOW_DISSECTOR_F_STOP_AT_ENCAP) {
		    /*指明停止解析，跳出*/
			fdret = FLOW_DISSECT_RET_OUT_GOOD;
			break;
		}

		fdret = FLOW_DISSECT_RET_PROTO_AGAIN;
		break;

	case IPPROTO_IPV6:
		if (flags & FLOW_DISSECTOR_F_STOP_BEFORE_ENCAP) {
			fdret = FLOW_DISSECT_RET_OUT_GOOD;
			break;
		}

		proto = htons(ETH_P_IPV6);

		key_control->flags |= FLOW_DIS_ENCAPSULATION;
		if (flags & FLOW_DISSECTOR_F_STOP_AT_ENCAP) {
			fdret = FLOW_DISSECT_RET_OUT_GOOD;
			break;
		}

		fdret = FLOW_DISSECT_RET_PROTO_AGAIN;
		break;


	case IPPROTO_MPLS:
		proto = htons(ETH_P_MPLS_UC);
		fdret = FLOW_DISSECT_RET_PROTO_AGAIN;
		break;

	case IPPROTO_TCP:
		//解析tcp报文
		__skb_flow_dissect_tcp(skb, flow_dissector, target_container,
				       data, nhoff, hlen);
		break;

	case IPPROTO_ICMP:
	case IPPROTO_ICMPV6:
		__skb_flow_dissect_icmp(skb, flow_dissector, target_container,
					data, nhoff, hlen);
		break;

	default:
		break;
	}

	//port解析（非分片报文）
	if (!(key_control->flags & FLOW_DIS_IS_FRAGMENT))
		__skb_flow_dissect_ports(skb, flow_dissector, target_container,
					 data, nhoff, ip_proto, hlen);

	/* Process result of IP proto processing */
	switch (fdret) {
	case FLOW_DISSECT_RET_PROTO_AGAIN:
		if (skb_flow_dissect_allowed(&num_hdrs))
			goto proto_again;
		break;
	case FLOW_DISSECT_RET_IPPROTO_AGAIN:
		if (skb_flow_dissect_allowed(&num_hdrs))
			goto ip_proto_again;
		break;
	case FLOW_DISSECT_RET_OUT_GOOD:
	case FLOW_DISSECT_RET_CONTINUE:
		break;
	case FLOW_DISSECT_RET_OUT_BAD:
	default:
		goto out_bad;
	}

out_good:
	ret = true;

out:
	key_control->thoff = min_t(u16, nhoff, skb ? skb->len : hlen);
	key_basic->n_proto = proto;
	key_basic->ip_proto = ip_proto;

	return ret;

out_bad:
	ret = false;
	goto out;
}
EXPORT_SYMBOL(__skb_flow_dissect);

static siphash_key_t hashrnd __read_mostly;
static __always_inline void __flow_hash_secret_init(void)
{
	net_get_random_once(&hashrnd, sizeof(hashrnd));
}

static const void *flow_keys_hash_start(const struct flow_keys *flow)
{
	BUILD_BUG_ON(FLOW_KEYS_HASH_OFFSET % SIPHASH_ALIGNMENT);
	return &flow->FLOW_KEYS_HASH_START_FIELD;
}

static inline size_t flow_keys_hash_length(const struct flow_keys *flow)
{
	size_t diff = FLOW_KEYS_HASH_OFFSET + sizeof(flow->addrs);

	BUILD_BUG_ON((sizeof(*flow) - FLOW_KEYS_HASH_OFFSET) % sizeof(u32));

	switch (flow->control.addr_type) {
	case FLOW_DISSECTOR_KEY_IPV4_ADDRS:
		diff -= sizeof(flow->addrs.v4addrs);
		break;
	case FLOW_DISSECTOR_KEY_IPV6_ADDRS:
		diff -= sizeof(flow->addrs.v6addrs);
		break;
	case FLOW_DISSECTOR_KEY_TIPC:
		diff -= sizeof(flow->addrs.tipckey);
		break;
	}
	return sizeof(*flow) - diff;
}

__be32 flow_get_u32_src(const struct flow_keys *flow)
{
	switch (flow->control.addr_type) {
	case FLOW_DISSECTOR_KEY_IPV4_ADDRS:
		return flow->addrs.v4addrs.src;
	case FLOW_DISSECTOR_KEY_IPV6_ADDRS:
		return (__force __be32)ipv6_addr_hash(
			&flow->addrs.v6addrs.src);
	case FLOW_DISSECTOR_KEY_TIPC:
		return flow->addrs.tipckey.key;
	default:
		return 0;
	}
}
EXPORT_SYMBOL(flow_get_u32_src);

__be32 flow_get_u32_dst(const struct flow_keys *flow)
{
	switch (flow->control.addr_type) {
	case FLOW_DISSECTOR_KEY_IPV4_ADDRS:
		return flow->addrs.v4addrs.dst;
	case FLOW_DISSECTOR_KEY_IPV6_ADDRS:
		return (__force __be32)ipv6_addr_hash(
			&flow->addrs.v6addrs.dst);
	default:
		return 0;
	}
}
EXPORT_SYMBOL(flow_get_u32_dst);

/* Sort the source and destination IP and the ports,
 * to have consistent hash within the two directions
 */
static inline void __flow_hash_consistentify(struct flow_keys *keys)
{
	int addr_diff, i;

	switch (keys->control.addr_type) {
	case FLOW_DISSECTOR_KEY_IPV4_ADDRS:
		addr_diff = (__force u32)keys->addrs.v4addrs.dst -
			    (__force u32)keys->addrs.v4addrs.src;
		if (addr_diff < 0)
			swap(keys->addrs.v4addrs.src, keys->addrs.v4addrs.dst);

		if ((__force u16)keys->ports.dst <
		    (__force u16)keys->ports.src) {
			swap(keys->ports.src, keys->ports.dst);
		}
		break;
	case FLOW_DISSECTOR_KEY_IPV6_ADDRS:
		addr_diff = memcmp(&keys->addrs.v6addrs.dst,
				   &keys->addrs.v6addrs.src,
				   sizeof(keys->addrs.v6addrs.dst));
		if (addr_diff < 0) {
			for (i = 0; i < 4; i++)
				swap(keys->addrs.v6addrs.src.s6_addr32[i],
				     keys->addrs.v6addrs.dst.s6_addr32[i]);
		}
		if ((__force u16)keys->ports.dst <
		    (__force u16)keys->ports.src) {
			swap(keys->ports.src, keys->ports.dst);
		}
		break;
	}
}

static inline u32 __flow_hash_from_keys(struct flow_keys *keys,
					const siphash_key_t *keyval)
{
	u32 hash;

	__flow_hash_consistentify(keys);

	hash = siphash(flow_keys_hash_start(keys),
		       flow_keys_hash_length(keys), keyval);
	if (!hash)
		hash = 1;

	return hash;
}

u32 flow_hash_from_keys(struct flow_keys *keys)
{
	__flow_hash_secret_init();
	return __flow_hash_from_keys(keys, &hashrnd);
}
EXPORT_SYMBOL(flow_hash_from_keys);

static inline u32 ___skb_get_hash(const struct sk_buff *skb,
				  struct flow_keys *keys,
				  const siphash_key_t *keyval)
{
	skb_flow_dissect_flow_keys(skb, keys,
				   FLOW_DISSECTOR_F_STOP_AT_FLOW_LABEL);

	return __flow_hash_from_keys(keys, keyval);
}

struct _flow_keys_digest_data {
	__be16	n_proto;
	u8	ip_proto;
	u8	padding;
	__be32	ports;
	__be32	src;
	__be32	dst;
};

void make_flow_keys_digest(struct flow_keys_digest *digest,
			   const struct flow_keys *flow)
{
	struct _flow_keys_digest_data *data =
	    (struct _flow_keys_digest_data *)digest;

	BUILD_BUG_ON(sizeof(*data) > sizeof(*digest));

	memset(digest, 0, sizeof(*digest));

	data->n_proto = flow->basic.n_proto;
	data->ip_proto = flow->basic.ip_proto;
	data->ports = flow->ports.ports;
	data->src = flow->addrs.v4addrs.src;
	data->dst = flow->addrs.v4addrs.dst;
}
EXPORT_SYMBOL(make_flow_keys_digest);

static struct flow_dissector flow_keys_dissector_symmetric __read_mostly;

u32 __skb_get_hash_symmetric(const struct sk_buff *skb)
{
	struct flow_keys keys;

	__flow_hash_secret_init();

	memset(&keys, 0, sizeof(keys));
	__skb_flow_dissect(NULL, skb, &flow_keys_dissector_symmetric,
			   &keys, NULL, 0, 0, 0,
			   FLOW_DISSECTOR_F_STOP_AT_FLOW_LABEL);

	return __flow_hash_from_keys(&keys, &hashrnd);
}
EXPORT_SYMBOL_GPL(__skb_get_hash_symmetric);

/**
 * __skb_get_hash: calculate a flow hash
 * @skb: sk_buff to calculate flow hash from
 *
 * This function calculates a flow hash based on src/dst addresses
 * and src/dst port numbers.  Sets hash in skb to non-zero hash value
 * on success, zero indicates no valid hash.  Also, sets l4_hash in skb
 * if hash is a canonical 4-tuple hash over transport ports.
 */
void __skb_get_hash(struct sk_buff *skb)
{
	struct flow_keys keys;
	u32 hash;

	__flow_hash_secret_init();

	hash = ___skb_get_hash(skb, &keys, &hashrnd);

	__skb_set_sw_hash(skb, hash, flow_keys_have_l4(&keys));
}
EXPORT_SYMBOL(__skb_get_hash);

__u32 skb_get_hash_perturb(const struct sk_buff *skb,
			   const siphash_key_t *perturb)
{
	struct flow_keys keys;

	return ___skb_get_hash(skb, &keys, perturb);
}
EXPORT_SYMBOL(skb_get_hash_perturb);

u32 __skb_get_poff(const struct sk_buff *skb, const void *data,
		   const struct flow_keys_basic *keys, int hlen)
{
	u32 poff = keys->control.thoff;

	/* skip L4 headers for fragments after the first */
	if ((keys->control.flags & FLOW_DIS_IS_FRAGMENT) &&
	    !(keys->control.flags & FLOW_DIS_FIRST_FRAG))
		return poff;

	switch (keys->basic.ip_proto) {
	case IPPROTO_TCP: {
		/* access doff as u8 to avoid unaligned access */
		const u8 *doff;
		u8 _doff;

		doff = __skb_header_pointer(skb, poff + 12, sizeof(_doff),
					    data, hlen, &_doff);
		if (!doff)
			return poff;

		poff += max_t(u32, sizeof(struct tcphdr), (*doff & 0xF0) >> 2);
		break;
	}
	case IPPROTO_UDP:
	case IPPROTO_UDPLITE:
		poff += sizeof(struct udphdr);
		break;
	/* For the rest, we do not really care about header
	 * extensions at this point for now.
	 */
	case IPPROTO_ICMP:
		poff += sizeof(struct icmphdr);
		break;
	case IPPROTO_ICMPV6:
		poff += sizeof(struct icmp6hdr);
		break;
	case IPPROTO_IGMP:
		poff += sizeof(struct igmphdr);
		break;
	case IPPROTO_DCCP:
		poff += sizeof(struct dccp_hdr);
		break;
	case IPPROTO_SCTP:
		poff += sizeof(struct sctphdr);
		break;
	}

	return poff;
}

/**
 * skb_get_poff - get the offset to the payload
 * @skb: sk_buff to get the payload offset from
 *
 * The function will get the offset to the payload as far as it could
 * be dissected.  The main user is currently BPF, so that we can dynamically
 * truncate packets without needing to push actual payload to the user
 * space and can analyze headers only, instead.
 */
u32 skb_get_poff(const struct sk_buff *skb)
{
	struct flow_keys_basic keys;

	if (!skb_flow_dissect_flow_keys_basic(NULL, skb, &keys,
					      NULL, 0, 0, 0, 0))
		return 0;

	return __skb_get_poff(skb, skb->data, &keys, skb_headlen(skb));
}

__u32 __get_hash_from_flowi6(const struct flowi6 *fl6, struct flow_keys *keys)
{
	memset(keys, 0, sizeof(*keys));

	memcpy(&keys->addrs.v6addrs.src, &fl6->saddr,
	    sizeof(keys->addrs.v6addrs.src));
	memcpy(&keys->addrs.v6addrs.dst, &fl6->daddr,
	    sizeof(keys->addrs.v6addrs.dst));
	keys->control.addr_type = FLOW_DISSECTOR_KEY_IPV6_ADDRS;
	keys->ports.src = fl6->fl6_sport;
	keys->ports.dst = fl6->fl6_dport;
	keys->keyid.keyid = fl6->fl6_gre_key;
	keys->tags.flow_label = (__force u32)flowi6_get_flowlabel(fl6);
	keys->basic.ip_proto = fl6->flowi6_proto;

	return flow_hash_from_keys(keys);
}
EXPORT_SYMBOL(__get_hash_from_flowi6);

static const struct flow_dissector_key flow_keys_dissector_keys[] = {
	{
		.key_id = FLOW_DISSECTOR_KEY_CONTROL,
		.offset = offsetof(struct flow_keys, control),
	},
	{
		.key_id = FLOW_DISSECTOR_KEY_BASIC,
		.offset = offsetof(struct flow_keys, basic),
	},
	{
		.key_id = FLOW_DISSECTOR_KEY_IPV4_ADDRS,
		.offset = offsetof(struct flow_keys, addrs.v4addrs),
	},
	{
		.key_id = FLOW_DISSECTOR_KEY_IPV6_ADDRS,
		.offset = offsetof(struct flow_keys, addrs.v6addrs),
	},
	{
		.key_id = FLOW_DISSECTOR_KEY_TIPC,
		.offset = offsetof(struct flow_keys, addrs.tipckey),
	},
	{
		.key_id = FLOW_DISSECTOR_KEY_PORTS,
		.offset = offsetof(struct flow_keys, ports),
	},
	{
		.key_id = FLOW_DISSECTOR_KEY_VLAN,
		.offset = offsetof(struct flow_keys, vlan),
	},
	{
		.key_id = FLOW_DISSECTOR_KEY_FLOW_LABEL,
		.offset = offsetof(struct flow_keys, tags),
	},
	{
		.key_id = FLOW_DISSECTOR_KEY_GRE_KEYID,
		.offset = offsetof(struct flow_keys, keyid),
	},
};

static const struct flow_dissector_key flow_keys_dissector_symmetric_keys[] = {
	{
		.key_id = FLOW_DISSECTOR_KEY_CONTROL,
		.offset = offsetof(struct flow_keys, control),
	},
	{
		.key_id = FLOW_DISSECTOR_KEY_BASIC,
		.offset = offsetof(struct flow_keys, basic),
	},
	{
		.key_id = FLOW_DISSECTOR_KEY_IPV4_ADDRS,
		.offset = offsetof(struct flow_keys, addrs.v4addrs),
	},
	{
		.key_id = FLOW_DISSECTOR_KEY_IPV6_ADDRS,
		.offset = offsetof(struct flow_keys, addrs.v6addrs),
	},
	{
		.key_id = FLOW_DISSECTOR_KEY_PORTS,
		.offset = offsetof(struct flow_keys, ports),
	},
};

static const struct flow_dissector_key flow_keys_basic_dissector_keys[] = {
	{
		.key_id = FLOW_DISSECTOR_KEY_CONTROL,
		.offset = offsetof(struct flow_keys, control),
	},
	{
		.key_id = FLOW_DISSECTOR_KEY_BASIC,
		.offset = offsetof(struct flow_keys, basic),
	},
};

struct flow_dissector flow_keys_dissector __read_mostly;
EXPORT_SYMBOL(flow_keys_dissector);

struct flow_dissector flow_keys_basic_dissector __read_mostly;
EXPORT_SYMBOL(flow_keys_basic_dissector);

static int __init init_default_flow_dissectors(void)
{
	skb_flow_dissector_init(&flow_keys_dissector,
				flow_keys_dissector_keys,
				ARRAY_SIZE(flow_keys_dissector_keys));
	skb_flow_dissector_init(&flow_keys_dissector_symmetric,
				flow_keys_dissector_symmetric_keys,
				ARRAY_SIZE(flow_keys_dissector_symmetric_keys));
	skb_flow_dissector_init(&flow_keys_basic_dissector,
				flow_keys_basic_dissector_keys,
				ARRAY_SIZE(flow_keys_basic_dissector_keys));
	return 0;
}
core_initcall(init_default_flow_dissectors);<|MERGE_RESOLUTION|>--- conflicted
+++ resolved
@@ -1100,16 +1100,11 @@
 							      FLOW_DISSECTOR_KEY_IPV4_ADDRS,
 							      target_container);
 
-<<<<<<< HEAD
 			/*解析ipv4源目的ip地址*/
-			memcpy(&key_addrs->v4addrs, &iph->saddr,
-			       sizeof(key_addrs->v4addrs));
-=======
 			memcpy(&key_addrs->v4addrs.src, &iph->saddr,
 			       sizeof(key_addrs->v4addrs.src));
 			memcpy(&key_addrs->v4addrs.dst, &iph->daddr,
 			       sizeof(key_addrs->v4addrs.dst));
->>>>>>> ce840177
 			key_control->addr_type = FLOW_DISSECTOR_KEY_IPV4_ADDRS;
 		}
 
@@ -1369,15 +1364,12 @@
 	//解析4层报文
 	switch (ip_proto) {
 	case IPPROTO_GRE:
-<<<<<<< HEAD
-	    /*gre报文解析*/
-=======
 		if (flags & FLOW_DISSECTOR_F_STOP_BEFORE_ENCAP) {
 			fdret = FLOW_DISSECT_RET_OUT_GOOD;
 			break;
 		}
 
->>>>>>> ce840177
+		/*gre报文解析*/
 		fdret = __skb_flow_dissect_gre(skb, key_control, flow_dissector,
 					       target_container, data,
 					       &proto, &nhoff, &hlen, flags);
@@ -1435,15 +1427,12 @@
 		break;
 	}
 	case IPPROTO_IPIP:
-<<<<<<< HEAD
-	    /*解析ipip报文*/
-=======
 		if (flags & FLOW_DISSECTOR_F_STOP_BEFORE_ENCAP) {
 			fdret = FLOW_DISSECT_RET_OUT_GOOD;
 			break;
 		}
 
->>>>>>> ce840177
+	    	/*解析ipip报文*/
 		proto = htons(ETH_P_IP);
 
 		key_control->flags |= FLOW_DIS_ENCAPSULATION;
