--- conflicted
+++ resolved
@@ -258,28 +258,21 @@
 
 	//取skb对应的ct(要求skb中已查询ct)
 	ct = nf_ct_get(skb, &ctinfo);
-<<<<<<< HEAD
-	if (!ct)
+	if (!ct && !post_ct)
 	    /*无对应的ct,不填充key->ct_state*/
-=======
-	if (!ct && !post_ct)
->>>>>>> 52e44129
 		return;
 
 	key = skb_flow_dissector_target(flow_dissector,
 					FLOW_DISSECTOR_KEY_CT,
 					target_container);
 
-<<<<<<< HEAD
-	//填充ct_state,ct_zone,ct_mark字段
-=======
 	if (!ct) {
 		key->ct_state = TCA_FLOWER_KEY_CT_FLAGS_TRACKED |
 				TCA_FLOWER_KEY_CT_FLAGS_INVALID;
 		return;
 	}
 
->>>>>>> 52e44129
+	//填充ct_state,ct_zone,ct_mark字段
 	if (ctinfo < mapsize)
 	    /*由ctinfo映射ct_state*/
 		key->ct_state = ctinfo_map[ctinfo];
