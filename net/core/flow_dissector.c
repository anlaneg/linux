// SPDX-License-Identifier: GPL-2.0-only
#include <linux/kernel.h>
#include <linux/skbuff.h>
#include <linux/export.h>
#include <linux/ip.h>
#include <linux/ipv6.h>
#include <linux/if_vlan.h>
#include <net/dsa.h>
#include <net/dst_metadata.h>
#include <net/ip.h>
#include <net/ipv6.h>
#include <net/gre.h>
#include <net/pptp.h>
#include <net/tipc.h>
#include <linux/igmp.h>
#include <linux/icmp.h>
#include <linux/sctp.h>
#include <linux/dccp.h>
#include <linux/if_tunnel.h>
#include <linux/if_pppox.h>
#include <linux/ppp_defs.h>
#include <linux/stddef.h>
#include <linux/if_ether.h>
#include <linux/mpls.h>
#include <linux/tcp.h>
#include <net/flow_dissector.h>
#include <scsi/fc/fc_fcoe.h>
#include <uapi/linux/batadv_packet.h>
#include <linux/bpf.h>

static DEFINE_MUTEX(flow_dissector_mutex);

static void dissector_set_key(struct flow_dissector *flow_dissector,
			      enum flow_dissector_key_id key_id)
{
	flow_dissector->used_keys |= (1 << key_id);
}

void skb_flow_dissector_init(struct flow_dissector *flow_dissector,
			     const struct flow_dissector_key *key,
			     unsigned int key_count)
{
	unsigned int i;

	memset(flow_dissector, 0, sizeof(*flow_dissector));

	for (i = 0; i < key_count; i++, key++) {
		/* User should make sure that every key target offset is withing
		 * boundaries of unsigned short.
		 */
		BUG_ON(key->offset > USHRT_MAX);
		BUG_ON(dissector_uses_key(flow_dissector,
					  key->key_id));

		dissector_set_key(flow_dissector, key->key_id);
		flow_dissector->offset[key->key_id] = key->offset;
	}

	/* Ensure that the dissector always includes control and basic key.
	 * That way we are able to avoid handling lack of these in fast path.
	 */
	BUG_ON(!dissector_uses_key(flow_dissector,
				   FLOW_DISSECTOR_KEY_CONTROL));
	BUG_ON(!dissector_uses_key(flow_dissector,
				   FLOW_DISSECTOR_KEY_BASIC));
}
EXPORT_SYMBOL(skb_flow_dissector_init);

int skb_flow_dissector_prog_query(const union bpf_attr *attr,
				  union bpf_attr __user *uattr)
{
	__u32 __user *prog_ids = u64_to_user_ptr(attr->query.prog_ids);
	u32 prog_id, prog_cnt = 0, flags = 0;
	struct bpf_prog *attached;
	struct net *net;

	if (attr->query.query_flags)
		return -EINVAL;

	net = get_net_ns_by_fd(attr->query.target_fd);
	if (IS_ERR(net))
		return PTR_ERR(net);

	rcu_read_lock();
	attached = rcu_dereference(net->flow_dissector_prog);
	if (attached) {
		prog_cnt = 1;
		prog_id = attached->aux->id;
	}
	rcu_read_unlock();

	put_net(net);

	if (copy_to_user(&uattr->query.attach_flags, &flags, sizeof(flags)))
		return -EFAULT;
	if (copy_to_user(&uattr->query.prog_cnt, &prog_cnt, sizeof(prog_cnt)))
		return -EFAULT;

	if (!attr->query.prog_cnt || !prog_ids || !prog_cnt)
		return 0;

	if (copy_to_user(prog_ids, &prog_id, sizeof(u32)))
		return -EFAULT;

	return 0;
}

int skb_flow_dissector_bpf_prog_attach(const union bpf_attr *attr,
				       struct bpf_prog *prog)
{
	struct bpf_prog *attached;
	struct net *net;

	net = current->nsproxy->net_ns;
	mutex_lock(&flow_dissector_mutex);
	attached = rcu_dereference_protected(net->flow_dissector_prog,
					     lockdep_is_held(&flow_dissector_mutex));
	if (attached) {
		/* Only one BPF program can be attached at a time */
		mutex_unlock(&flow_dissector_mutex);
		return -EEXIST;
	}
	rcu_assign_pointer(net->flow_dissector_prog, prog);
	mutex_unlock(&flow_dissector_mutex);
	return 0;
}

int skb_flow_dissector_bpf_prog_detach(const union bpf_attr *attr)
{
	struct bpf_prog *attached;
	struct net *net;

	net = current->nsproxy->net_ns;
	mutex_lock(&flow_dissector_mutex);
	attached = rcu_dereference_protected(net->flow_dissector_prog,
					     lockdep_is_held(&flow_dissector_mutex));
	if (!attached) {
		mutex_unlock(&flow_dissector_mutex);
		return -ENOENT;
	}
	bpf_prog_put(attached);
	RCU_INIT_POINTER(net->flow_dissector_prog, NULL);
	mutex_unlock(&flow_dissector_mutex);
	return 0;
}
/**
 * skb_flow_get_be16 - extract be16 entity
 * @skb: sk_buff to extract from
 * @poff: offset to extract at
 * @data: raw buffer pointer to the packet
 * @hlen: packet header length
 *
 * The function will try to retrieve a be32 entity at
 * offset poff
 */
static __be16 skb_flow_get_be16(const struct sk_buff *skb, int poff,
				void *data, int hlen)
{
	__be16 *u, _u;

	u = __skb_header_pointer(skb, poff, sizeof(_u), data, hlen, &_u);
	if (u)
		return *u;

	return 0;
}

/**
 * __skb_flow_get_ports - extract the upper layer ports and return them
 * @skb: sk_buff to extract the ports from
 * @thoff: transport header offset
 * @ip_proto: protocol for which to get port offset
 * @data: raw buffer pointer to the packet, if NULL use skb->data
 * @hlen: packet header length, if @data is NULL use skb_headlen(skb)
 *
 * The function will try to retrieve the ports at offset thoff + poff where poff
 * is the protocol port offset returned from proto_ports_offset
 */
__be32 __skb_flow_get_ports(const struct sk_buff *skb, int thoff, u8 ip_proto,
			    void *data, int hlen)
{
	int poff = proto_ports_offset(ip_proto);

	if (!data) {
		data = skb->data;
		hlen = skb_headlen(skb);
	}

	if (poff >= 0) {
		__be32 *ports, _ports;

		ports = __skb_header_pointer(skb, thoff + poff,
					     sizeof(_ports), data, hlen, &_ports);
		if (ports)
			return *ports;
	}

	return 0;
}
EXPORT_SYMBOL(__skb_flow_get_ports);

static void
skb_flow_dissect_set_enc_addr_type(enum flow_dissector_key_id type,
				   struct flow_dissector *flow_dissector,
				   void *target_container)
{
	struct flow_dissector_key_control *ctrl;

	if (!dissector_uses_key(flow_dissector, FLOW_DISSECTOR_KEY_ENC_CONTROL))
		return;

	ctrl = skb_flow_dissector_target(flow_dissector,
					 FLOW_DISSECTOR_KEY_ENC_CONTROL,
					 target_container);
	ctrl->addr_type = type;
}

void
skb_flow_dissect_tunnel_info(const struct sk_buff *skb,
			     struct flow_dissector *flow_dissector,
			     void *target_container)
{
	struct ip_tunnel_info *info;
	struct ip_tunnel_key *key;

	/* A quick check to see if there might be something to do. */
	if (!dissector_uses_key(flow_dissector,
				FLOW_DISSECTOR_KEY_ENC_KEYID) &&
	    !dissector_uses_key(flow_dissector,
				FLOW_DISSECTOR_KEY_ENC_IPV4_ADDRS) &&
	    !dissector_uses_key(flow_dissector,
				FLOW_DISSECTOR_KEY_ENC_IPV6_ADDRS) &&
	    !dissector_uses_key(flow_dissector,
				FLOW_DISSECTOR_KEY_ENC_CONTROL) &&
	    !dissector_uses_key(flow_dissector,
				FLOW_DISSECTOR_KEY_ENC_PORTS) &&
	    !dissector_uses_key(flow_dissector,
				FLOW_DISSECTOR_KEY_ENC_IP) &&
	    !dissector_uses_key(flow_dissector,
				FLOW_DISSECTOR_KEY_ENC_OPTS))
		return;

	info = skb_tunnel_info(skb);
	if (!info)
		return;

	key = &info->key;

	switch (ip_tunnel_info_af(info)) {
	case AF_INET:
		skb_flow_dissect_set_enc_addr_type(FLOW_DISSECTOR_KEY_IPV4_ADDRS,
						   flow_dissector,
						   target_container);
		if (dissector_uses_key(flow_dissector,
				       FLOW_DISSECTOR_KEY_ENC_IPV4_ADDRS)) {
			struct flow_dissector_key_ipv4_addrs *ipv4;

			ipv4 = skb_flow_dissector_target(flow_dissector,
							 FLOW_DISSECTOR_KEY_ENC_IPV4_ADDRS,
							 target_container);
			ipv4->src = key->u.ipv4.src;
			ipv4->dst = key->u.ipv4.dst;
		}
		break;
	case AF_INET6:
		skb_flow_dissect_set_enc_addr_type(FLOW_DISSECTOR_KEY_IPV6_ADDRS,
						   flow_dissector,
						   target_container);
		if (dissector_uses_key(flow_dissector,
				       FLOW_DISSECTOR_KEY_ENC_IPV6_ADDRS)) {
			struct flow_dissector_key_ipv6_addrs *ipv6;

			ipv6 = skb_flow_dissector_target(flow_dissector,
							 FLOW_DISSECTOR_KEY_ENC_IPV6_ADDRS,
							 target_container);
			ipv6->src = key->u.ipv6.src;
			ipv6->dst = key->u.ipv6.dst;
		}
		break;
	}

	if (dissector_uses_key(flow_dissector, FLOW_DISSECTOR_KEY_ENC_KEYID)) {
		struct flow_dissector_key_keyid *keyid;

		keyid = skb_flow_dissector_target(flow_dissector,
						  FLOW_DISSECTOR_KEY_ENC_KEYID,
						  target_container);
		keyid->keyid = tunnel_id_to_key32(key->tun_id);
	}

	if (dissector_uses_key(flow_dissector, FLOW_DISSECTOR_KEY_ENC_PORTS)) {
		struct flow_dissector_key_ports *tp;

		tp = skb_flow_dissector_target(flow_dissector,
					       FLOW_DISSECTOR_KEY_ENC_PORTS,
					       target_container);
		tp->src = key->tp_src;
		tp->dst = key->tp_dst;
	}

	if (dissector_uses_key(flow_dissector, FLOW_DISSECTOR_KEY_ENC_IP)) {
		struct flow_dissector_key_ip *ip;

		ip = skb_flow_dissector_target(flow_dissector,
					       FLOW_DISSECTOR_KEY_ENC_IP,
					       target_container);
		ip->tos = key->tos;
		ip->ttl = key->ttl;
	}

	if (dissector_uses_key(flow_dissector, FLOW_DISSECTOR_KEY_ENC_OPTS)) {
		struct flow_dissector_key_enc_opts *enc_opt;

		enc_opt = skb_flow_dissector_target(flow_dissector,
						    FLOW_DISSECTOR_KEY_ENC_OPTS,
						    target_container);

		if (info->options_len) {
			enc_opt->len = info->options_len;
			ip_tunnel_info_opts_get(enc_opt->data, info);
			enc_opt->dst_opt_type = info->key.tun_flags &
						TUNNEL_OPTIONS_PRESENT;
		}
	}
}
EXPORT_SYMBOL(skb_flow_dissect_tunnel_info);

static enum flow_dissect_ret
__skb_flow_dissect_mpls(const struct sk_buff *skb,
			struct flow_dissector *flow_dissector,
			void *target_container, void *data, int nhoff, int hlen)
{
	struct flow_dissector_key_keyid *key_keyid;
	struct mpls_label *hdr, _hdr[2];
	u32 entry, label;

	if (!dissector_uses_key(flow_dissector,
				FLOW_DISSECTOR_KEY_MPLS_ENTROPY) &&
	    !dissector_uses_key(flow_dissector, FLOW_DISSECTOR_KEY_MPLS))
		return FLOW_DISSECT_RET_OUT_GOOD;

	hdr = __skb_header_pointer(skb, nhoff, sizeof(_hdr), data,
				   hlen, &_hdr);
	if (!hdr)
		return FLOW_DISSECT_RET_OUT_BAD;

	entry = ntohl(hdr[0].entry);
	label = (entry & MPLS_LS_LABEL_MASK) >> MPLS_LS_LABEL_SHIFT;

	if (dissector_uses_key(flow_dissector, FLOW_DISSECTOR_KEY_MPLS)) {
		struct flow_dissector_key_mpls *key_mpls;

		key_mpls = skb_flow_dissector_target(flow_dissector,
						     FLOW_DISSECTOR_KEY_MPLS,
						     target_container);
		key_mpls->mpls_label = label;
		key_mpls->mpls_ttl = (entry & MPLS_LS_TTL_MASK)
					>> MPLS_LS_TTL_SHIFT;
		key_mpls->mpls_tc = (entry & MPLS_LS_TC_MASK)
					>> MPLS_LS_TC_SHIFT;
		key_mpls->mpls_bos = (entry & MPLS_LS_S_MASK)
					>> MPLS_LS_S_SHIFT;
	}

	if (label == MPLS_LABEL_ENTROPY) {
		key_keyid = skb_flow_dissector_target(flow_dissector,
						      FLOW_DISSECTOR_KEY_MPLS_ENTROPY,
						      target_container);
		key_keyid->keyid = hdr[1].entry & htonl(MPLS_LS_LABEL_MASK);
	}
	return FLOW_DISSECT_RET_OUT_GOOD;
}

static enum flow_dissect_ret
__skb_flow_dissect_arp(const struct sk_buff *skb,
		       struct flow_dissector *flow_dissector,
		       void *target_container, void *data, int nhoff, int hlen)
{
	struct flow_dissector_key_arp *key_arp;
	struct {
		unsigned char ar_sha[ETH_ALEN];
		unsigned char ar_sip[4];
		unsigned char ar_tha[ETH_ALEN];
		unsigned char ar_tip[4];
	} *arp_eth, _arp_eth;
	const struct arphdr *arp;
	struct arphdr _arp;

	if (!dissector_uses_key(flow_dissector, FLOW_DISSECTOR_KEY_ARP))
		return FLOW_DISSECT_RET_OUT_GOOD;

	arp = __skb_header_pointer(skb, nhoff, sizeof(_arp), data,
				   hlen, &_arp);
	if (!arp)
		return FLOW_DISSECT_RET_OUT_BAD;

	if (arp->ar_hrd != htons(ARPHRD_ETHER) ||
	    arp->ar_pro != htons(ETH_P_IP) ||
	    arp->ar_hln != ETH_ALEN ||
	    arp->ar_pln != 4 ||
	    (arp->ar_op != htons(ARPOP_REPLY) &&
	     arp->ar_op != htons(ARPOP_REQUEST)))
		return FLOW_DISSECT_RET_OUT_BAD;

	arp_eth = __skb_header_pointer(skb, nhoff + sizeof(_arp),
				       sizeof(_arp_eth), data,
				       hlen, &_arp_eth);
	if (!arp_eth)
		return FLOW_DISSECT_RET_OUT_BAD;

	key_arp = skb_flow_dissector_target(flow_dissector,
					    FLOW_DISSECTOR_KEY_ARP,
					    target_container);

	memcpy(&key_arp->sip, arp_eth->ar_sip, sizeof(key_arp->sip));
	memcpy(&key_arp->tip, arp_eth->ar_tip, sizeof(key_arp->tip));

	/* Only store the lower byte of the opcode;
	 * this covers ARPOP_REPLY and ARPOP_REQUEST.
	 */
	key_arp->op = ntohs(arp->ar_op) & 0xff;

	ether_addr_copy(key_arp->sha, arp_eth->ar_sha);
	ether_addr_copy(key_arp->tha, arp_eth->ar_tha);

	return FLOW_DISSECT_RET_OUT_GOOD;
}

static enum flow_dissect_ret
__skb_flow_dissect_gre(const struct sk_buff *skb,
		       struct flow_dissector_key_control *key_control,
		       struct flow_dissector *flow_dissector,
		       void *target_container, void *data,
		       __be16 *p_proto, int *p_nhoff, int *p_hlen,
		       unsigned int flags)
{
	struct flow_dissector_key_keyid *key_keyid;
	struct gre_base_hdr *hdr, _hdr;
	int offset = 0;
	u16 gre_ver;

	hdr = __skb_header_pointer(skb, *p_nhoff, sizeof(_hdr),
				   data, *p_hlen, &_hdr);
	if (!hdr)
		return FLOW_DISSECT_RET_OUT_BAD;

	/* Only look inside GRE without routing */
	if (hdr->flags & GRE_ROUTING)
		return FLOW_DISSECT_RET_OUT_GOOD;

	/* Only look inside GRE for version 0 and 1 */
	gre_ver = ntohs(hdr->flags & GRE_VERSION);
	if (gre_ver > 1)
		return FLOW_DISSECT_RET_OUT_GOOD;

	*p_proto = hdr->protocol;
	if (gre_ver) {
		/* Version1 must be PPTP, and check the flags */
		if (!(*p_proto == GRE_PROTO_PPP && (hdr->flags & GRE_KEY)))
			return FLOW_DISSECT_RET_OUT_GOOD;
	}

	offset += sizeof(struct gre_base_hdr);

	if (hdr->flags & GRE_CSUM)
		offset += FIELD_SIZEOF(struct gre_full_hdr, csum) +
			  FIELD_SIZEOF(struct gre_full_hdr, reserved1);

	if (hdr->flags & GRE_KEY) {
		const __be32 *keyid;
		__be32 _keyid;

		keyid = __skb_header_pointer(skb, *p_nhoff + offset,
					     sizeof(_keyid),
					     data, *p_hlen, &_keyid);
		if (!keyid)
			return FLOW_DISSECT_RET_OUT_BAD;

		if (dissector_uses_key(flow_dissector,
				       FLOW_DISSECTOR_KEY_GRE_KEYID)) {
			key_keyid = skb_flow_dissector_target(flow_dissector,
							      FLOW_DISSECTOR_KEY_GRE_KEYID,
							      target_container);
			if (gre_ver == 0)
				key_keyid->keyid = *keyid;
			else
				key_keyid->keyid = *keyid & GRE_PPTP_KEY_MASK;
		}
		offset += FIELD_SIZEOF(struct gre_full_hdr, key);
	}

	if (hdr->flags & GRE_SEQ)
		offset += FIELD_SIZEOF(struct pptp_gre_header, seq);

	if (gre_ver == 0) {
		if (*p_proto == htons(ETH_P_TEB)) {
			const struct ethhdr *eth;
			struct ethhdr _eth;

			eth = __skb_header_pointer(skb, *p_nhoff + offset,
						   sizeof(_eth),
						   data, *p_hlen, &_eth);
			if (!eth)
				return FLOW_DISSECT_RET_OUT_BAD;
			*p_proto = eth->h_proto;
			offset += sizeof(*eth);

			/* Cap headers that we access via pointers at the
			 * end of the Ethernet header as our maximum alignment
			 * at that point is only 2 bytes.
			 */
			if (NET_IP_ALIGN)
				*p_hlen = *p_nhoff + offset;
		}
	} else { /* version 1, must be PPTP */
		u8 _ppp_hdr[PPP_HDRLEN];
		u8 *ppp_hdr;

		if (hdr->flags & GRE_ACK)
			offset += FIELD_SIZEOF(struct pptp_gre_header, ack);

		ppp_hdr = __skb_header_pointer(skb, *p_nhoff + offset,
					       sizeof(_ppp_hdr),
					       data, *p_hlen, _ppp_hdr);
		if (!ppp_hdr)
			return FLOW_DISSECT_RET_OUT_BAD;

		switch (PPP_PROTOCOL(ppp_hdr)) {
		case PPP_IP:
			*p_proto = htons(ETH_P_IP);
			break;
		case PPP_IPV6:
			*p_proto = htons(ETH_P_IPV6);
			break;
		default:
			/* Could probably catch some more like MPLS */
			break;
		}

		offset += PPP_HDRLEN;
	}

	*p_nhoff += offset;
	key_control->flags |= FLOW_DIS_ENCAPSULATION;
	if (flags & FLOW_DISSECTOR_F_STOP_AT_ENCAP)
		return FLOW_DISSECT_RET_OUT_GOOD;

	return FLOW_DISSECT_RET_PROTO_AGAIN;
}

/**
 * __skb_flow_dissect_batadv() - dissect batman-adv header
 * @skb: sk_buff to with the batman-adv header
 * @key_control: flow dissectors control key
 * @data: raw buffer pointer to the packet, if NULL use skb->data
 * @p_proto: pointer used to update the protocol to process next
 * @p_nhoff: pointer used to update inner network header offset
 * @hlen: packet header length
 * @flags: any combination of FLOW_DISSECTOR_F_*
 *
 * ETH_P_BATMAN packets are tried to be dissected. Only
 * &struct batadv_unicast packets are actually processed because they contain an
 * inner ethernet header and are usually followed by actual network header. This
 * allows the flow dissector to continue processing the packet.
 *
 * Return: FLOW_DISSECT_RET_PROTO_AGAIN when &struct batadv_unicast was found,
 *  FLOW_DISSECT_RET_OUT_GOOD when dissector should stop after encapsulation,
 *  otherwise FLOW_DISSECT_RET_OUT_BAD
 */
static enum flow_dissect_ret
__skb_flow_dissect_batadv(const struct sk_buff *skb,
			  struct flow_dissector_key_control *key_control,
			  void *data, __be16 *p_proto, int *p_nhoff, int hlen,
			  unsigned int flags)
{
	struct {
		struct batadv_unicast_packet batadv_unicast;
		struct ethhdr eth;
	} *hdr, _hdr;

	hdr = __skb_header_pointer(skb, *p_nhoff, sizeof(_hdr), data, hlen,
				   &_hdr);
	if (!hdr)
		return FLOW_DISSECT_RET_OUT_BAD;

	if (hdr->batadv_unicast.version != BATADV_COMPAT_VERSION)
		return FLOW_DISSECT_RET_OUT_BAD;

	if (hdr->batadv_unicast.packet_type != BATADV_UNICAST)
		return FLOW_DISSECT_RET_OUT_BAD;

	*p_proto = hdr->eth.h_proto;
	*p_nhoff += sizeof(*hdr);

	key_control->flags |= FLOW_DIS_ENCAPSULATION;
	if (flags & FLOW_DISSECTOR_F_STOP_AT_ENCAP)
		return FLOW_DISSECT_RET_OUT_GOOD;

	return FLOW_DISSECT_RET_PROTO_AGAIN;
}

static void
__skb_flow_dissect_tcp(const struct sk_buff *skb,
		       struct flow_dissector *flow_dissector,
		       void *target_container, void *data, int thoff, int hlen)
{
	struct flow_dissector_key_tcp *key_tcp;
	struct tcphdr *th, _th;

	if (!dissector_uses_key(flow_dissector, FLOW_DISSECTOR_KEY_TCP))
		return;

	th = __skb_header_pointer(skb, thoff, sizeof(_th), data, hlen, &_th);
	if (!th)
		return;

	if (unlikely(__tcp_hdrlen(th) < sizeof(_th)))
		return;

	key_tcp = skb_flow_dissector_target(flow_dissector,
					    FLOW_DISSECTOR_KEY_TCP,
					    target_container);
	key_tcp->flags = (*(__be16 *) &tcp_flag_word(th) & htons(0x0FFF));
}

static void
__skb_flow_dissect_ipv4(const struct sk_buff *skb,
			struct flow_dissector *flow_dissector,
			void *target_container, void *data, const struct iphdr *iph)
{
	struct flow_dissector_key_ip *key_ip;

	if (!dissector_uses_key(flow_dissector, FLOW_DISSECTOR_KEY_IP))
		return;

	key_ip = skb_flow_dissector_target(flow_dissector,
					   FLOW_DISSECTOR_KEY_IP,
					   target_container);
	key_ip->tos = iph->tos;
	key_ip->ttl = iph->ttl;
}

static void
__skb_flow_dissect_ipv6(const struct sk_buff *skb,
			struct flow_dissector *flow_dissector,
			void *target_container, void *data, const struct ipv6hdr *iph)
{
	struct flow_dissector_key_ip *key_ip;

	if (!dissector_uses_key(flow_dissector, FLOW_DISSECTOR_KEY_IP))
		return;

	key_ip = skb_flow_dissector_target(flow_dissector,
					   FLOW_DISSECTOR_KEY_IP,
					   target_container);
	key_ip->tos = ipv6_get_dsfield(iph);
	key_ip->ttl = iph->hop_limit;
}

/* Maximum number of protocol headers that can be parsed in
 * __skb_flow_dissect
 */
#define MAX_FLOW_DISSECT_HDRS	15

static bool skb_flow_dissect_allowed(int *num_hdrs)
{
	++*num_hdrs;

	return (*num_hdrs <= MAX_FLOW_DISSECT_HDRS);
}

static void __skb_flow_bpf_to_target(const struct bpf_flow_keys *flow_keys,
				     struct flow_dissector *flow_dissector,
				     void *target_container)
{
	struct flow_dissector_key_control *key_control;
	struct flow_dissector_key_basic *key_basic;
	struct flow_dissector_key_addrs *key_addrs;
	struct flow_dissector_key_ports *key_ports;

	key_control = skb_flow_dissector_target(flow_dissector,
						FLOW_DISSECTOR_KEY_CONTROL,
						target_container);
	key_control->thoff = flow_keys->thoff;
	if (flow_keys->is_frag)
		key_control->flags |= FLOW_DIS_IS_FRAGMENT;
	if (flow_keys->is_first_frag)
		key_control->flags |= FLOW_DIS_FIRST_FRAG;
	if (flow_keys->is_encap)
		key_control->flags |= FLOW_DIS_ENCAPSULATION;

	key_basic = skb_flow_dissector_target(flow_dissector,
					      FLOW_DISSECTOR_KEY_BASIC,
					      target_container);
	key_basic->n_proto = flow_keys->n_proto;
	key_basic->ip_proto = flow_keys->ip_proto;

	if (flow_keys->addr_proto == ETH_P_IP &&
	    dissector_uses_key(flow_dissector, FLOW_DISSECTOR_KEY_IPV4_ADDRS)) {
		key_addrs = skb_flow_dissector_target(flow_dissector,
						      FLOW_DISSECTOR_KEY_IPV4_ADDRS,
						      target_container);
		key_addrs->v4addrs.src = flow_keys->ipv4_src;
		key_addrs->v4addrs.dst = flow_keys->ipv4_dst;
		key_control->addr_type = FLOW_DISSECTOR_KEY_IPV4_ADDRS;
	} else if (flow_keys->addr_proto == ETH_P_IPV6 &&
		   dissector_uses_key(flow_dissector,
				      FLOW_DISSECTOR_KEY_IPV6_ADDRS)) {
		key_addrs = skb_flow_dissector_target(flow_dissector,
						      FLOW_DISSECTOR_KEY_IPV6_ADDRS,
						      target_container);
		memcpy(&key_addrs->v6addrs, &flow_keys->ipv6_src,
		       sizeof(key_addrs->v6addrs));
		key_control->addr_type = FLOW_DISSECTOR_KEY_IPV6_ADDRS;
	}

	if (dissector_uses_key(flow_dissector, FLOW_DISSECTOR_KEY_PORTS)) {
		key_ports = skb_flow_dissector_target(flow_dissector,
						      FLOW_DISSECTOR_KEY_PORTS,
						      target_container);
		key_ports->src = flow_keys->sport;
		key_ports->dst = flow_keys->dport;
	}
}

bool bpf_flow_dissect(struct bpf_prog *prog, struct bpf_flow_dissector *ctx,
		      __be16 proto, int nhoff, int hlen)
{
	struct bpf_flow_keys *flow_keys = ctx->flow_keys;
	u32 result;

	/* Pass parameters to the BPF program */
	memset(flow_keys, 0, sizeof(*flow_keys));
	flow_keys->n_proto = proto;
	flow_keys->nhoff = nhoff;
	flow_keys->thoff = flow_keys->nhoff;

	preempt_disable();
	result = BPF_PROG_RUN(prog, ctx);
	preempt_enable();

	flow_keys->nhoff = clamp_t(u16, flow_keys->nhoff, nhoff, hlen);
	flow_keys->thoff = clamp_t(u16, flow_keys->thoff,
				   flow_keys->nhoff, hlen);

	return result == BPF_OK;
}

/**
 * __skb_flow_dissect - extract the flow_keys struct and return it
 * @net: associated network namespace, derived from @skb if NULL
 * @skb: sk_buff to extract the flow from, can be NULL if the rest are specified
 * @flow_dissector: list of keys to dissect
 * @target_container: target structure to put dissected values into
 * @data: raw buffer pointer to the packet, if NULL use skb->data
 * @proto: protocol for which to get the flow, if @data is NULL use skb->protocol
 * @nhoff: network header offset, if @data is NULL use skb_network_offset(skb)
 * @hlen: packet header length, if @data is NULL use skb_headlen(skb)
 * @flags: flags that control the dissection process, e.g.
 *         FLOW_DISSECTOR_F_STOP_AT_L3.
 *
 * The function will try to retrieve individual keys into target specified
 * by flow_dissector from either the skbuff or a raw buffer specified by the
 * rest parameters.
 *
 * Caller must take care of zeroing target container memory.
 */
<<<<<<< HEAD
bool __skb_flow_dissect(const struct sk_buff *skb,
			struct flow_dissector *flow_dissector/*记录待解析各字段及其在container中存放的位置*/,
=======
bool __skb_flow_dissect(const struct net *net,
			const struct sk_buff *skb,
			struct flow_dissector *flow_dissector,
>>>>>>> 3ab4436f
			void *target_container,
			void *data/*报文起始位置*/, __be16 proto, int nhoff, int hlen,
			unsigned int flags)
{
	//完成报文解析，并将解析的内容存放在target_container中
	struct flow_dissector_key_control *key_control;
	struct flow_dissector_key_basic *key_basic;
	struct flow_dissector_key_addrs *key_addrs;
	struct flow_dissector_key_ports *key_ports;
	struct flow_dissector_key_icmp *key_icmp;
	struct flow_dissector_key_tags *key_tags;
	struct flow_dissector_key_vlan *key_vlan;
	struct bpf_prog *attached = NULL;
	enum flow_dissect_ret fdret;
	enum flow_dissector_key_id dissector_vlan = FLOW_DISSECTOR_KEY_MAX;
	int num_hdrs = 0;
	u8 ip_proto = 0;
	bool ret;

	if (!data) {
		//未指定报文起始位置，使用data
		data = skb->data;
		proto = skb_vlan_tag_present(skb) ?
			 skb->vlan_proto : skb->protocol;
		nhoff = skb_network_offset(skb);
		hlen = skb_headlen(skb);
#if IS_ENABLED(CONFIG_NET_DSA)
		if (unlikely(skb->dev && netdev_uses_dsa(skb->dev))) {
			const struct dsa_device_ops *ops;
			int offset;

			ops = skb->dev->dsa_ptr->tag_ops;
			if (ops->flow_dissect &&
			    !ops->flow_dissect(skb, &proto, &offset)) {
				hlen -= offset;
				nhoff += offset;
			}
		}
#endif
	}

	/* It is ensured by skb_flow_dissector_init() that control key will
	 * be always present.
	 */
	key_control = skb_flow_dissector_target(flow_dissector,
						FLOW_DISSECTOR_KEY_CONTROL,
						target_container);

	/* It is ensured by skb_flow_dissector_init() that basic key will
	 * be always present.
	 */
	key_basic = skb_flow_dissector_target(flow_dissector,
					      FLOW_DISSECTOR_KEY_BASIC,
					      target_container);

	if (skb) {
		if (!net) {
			if (skb->dev)
				net = dev_net(skb->dev);
			else if (skb->sk)
				net = sock_net(skb->sk);
		}
	}

	WARN_ON_ONCE(!net);
	if (net) {
		rcu_read_lock();
		attached = rcu_dereference(net->flow_dissector_prog);

		if (attached) {
			struct bpf_flow_keys flow_keys;
			struct bpf_flow_dissector ctx = {
				.flow_keys = &flow_keys,
				.data = data,
				.data_end = data + hlen,
			};
			__be16 n_proto = proto;

			if (skb) {
				ctx.skb = skb;
				/* we can't use 'proto' in the skb case
				 * because it might be set to skb->vlan_proto
				 * which has been pulled from the data
				 */
				n_proto = skb->protocol;
			}

			ret = bpf_flow_dissect(attached, &ctx, n_proto, nhoff,
					       hlen);
			__skb_flow_bpf_to_target(&flow_keys, flow_dissector,
						 target_container);
			rcu_read_unlock();
			return ret;
		}
		rcu_read_unlock();
	}

	if (dissector_uses_key(flow_dissector,
			       FLOW_DISSECTOR_KEY_ETH_ADDRS)) {
		//解析源目的mac地址
		struct ethhdr *eth = eth_hdr(skb);
		struct flow_dissector_key_eth_addrs *key_eth_addrs;

		key_eth_addrs = skb_flow_dissector_target(flow_dissector,
							  FLOW_DISSECTOR_KEY_ETH_ADDRS,
							  target_container);
		memcpy(key_eth_addrs, &eth->h_dest, sizeof(*key_eth_addrs));
	}

proto_again:
	fdret = FLOW_DISSECT_RET_CONTINUE;

	switch (proto) {
	case htons(ETH_P_IP): {
		const struct iphdr *iph;
		struct iphdr _iph;

		iph = __skb_header_pointer(skb, nhoff, sizeof(_iph), data, hlen, &_iph);
		if (!iph || iph->ihl < 5) {
			fdret = FLOW_DISSECT_RET_OUT_BAD;
			break;
		}

		nhoff += iph->ihl * 4;

		ip_proto = iph->protocol;

		if (dissector_uses_key(flow_dissector,
				       FLOW_DISSECTOR_KEY_IPV4_ADDRS)) {
			key_addrs = skb_flow_dissector_target(flow_dissector,
							      FLOW_DISSECTOR_KEY_IPV4_ADDRS,
							      target_container);

			//解析源目的ip地址
			memcpy(&key_addrs->v4addrs, &iph->saddr,
			       sizeof(key_addrs->v4addrs));
			key_control->addr_type = FLOW_DISSECTOR_KEY_IPV4_ADDRS;
		}

		if (ip_is_fragment(iph)) {
			//分片报文
			key_control->flags |= FLOW_DIS_IS_FRAGMENT;

			if (iph->frag_off & htons(IP_OFFSET)) {
				//非首片情况
				fdret = FLOW_DISSECT_RET_OUT_GOOD;
				break;
			} else {
				key_control->flags |= FLOW_DIS_FIRST_FRAG;
				if (!(flags &
				      FLOW_DISSECTOR_F_PARSE_1ST_FRAG)) {
					fdret = FLOW_DISSECT_RET_OUT_GOOD;
					break;
				}
			}
		}

		__skb_flow_dissect_ipv4(skb, flow_dissector,
					target_container, data, iph);

		if (flags & FLOW_DISSECTOR_F_STOP_AT_L3) {
			fdret = FLOW_DISSECT_RET_OUT_GOOD;
			break;
		}

		break;
	}
	case htons(ETH_P_IPV6): {
		const struct ipv6hdr *iph;
		struct ipv6hdr _iph;

		iph = __skb_header_pointer(skb, nhoff, sizeof(_iph), data, hlen, &_iph);
		if (!iph) {
			fdret = FLOW_DISSECT_RET_OUT_BAD;
			break;
		}

		ip_proto = iph->nexthdr;
		nhoff += sizeof(struct ipv6hdr);

		if (dissector_uses_key(flow_dissector,
				       FLOW_DISSECTOR_KEY_IPV6_ADDRS)) {
			key_addrs = skb_flow_dissector_target(flow_dissector,
							      FLOW_DISSECTOR_KEY_IPV6_ADDRS,
							      target_container);

			memcpy(&key_addrs->v6addrs, &iph->saddr,
			       sizeof(key_addrs->v6addrs));
			key_control->addr_type = FLOW_DISSECTOR_KEY_IPV6_ADDRS;
		}

		if ((dissector_uses_key(flow_dissector,
					FLOW_DISSECTOR_KEY_FLOW_LABEL) ||
		     (flags & FLOW_DISSECTOR_F_STOP_AT_FLOW_LABEL)) &&
		    ip6_flowlabel(iph)) {
			__be32 flow_label = ip6_flowlabel(iph);

			if (dissector_uses_key(flow_dissector,
					       FLOW_DISSECTOR_KEY_FLOW_LABEL)) {
				key_tags = skb_flow_dissector_target(flow_dissector,
								     FLOW_DISSECTOR_KEY_FLOW_LABEL,
								     target_container);
				key_tags->flow_label = ntohl(flow_label);
			}
			if (flags & FLOW_DISSECTOR_F_STOP_AT_FLOW_LABEL) {
				fdret = FLOW_DISSECT_RET_OUT_GOOD;
				break;
			}
		}

		__skb_flow_dissect_ipv6(skb, flow_dissector,
					target_container, data, iph);

		if (flags & FLOW_DISSECTOR_F_STOP_AT_L3)
			fdret = FLOW_DISSECT_RET_OUT_GOOD;

		break;
	}
	case htons(ETH_P_8021AD):
	case htons(ETH_P_8021Q): {
		const struct vlan_hdr *vlan = NULL;
		struct vlan_hdr _vlan;
		__be16 saved_vlan_tpid = proto;

		if (dissector_vlan == FLOW_DISSECTOR_KEY_MAX &&
		    skb && skb_vlan_tag_present(skb)) {
			proto = skb->protocol;
		} else {
			vlan = __skb_header_pointer(skb, nhoff, sizeof(_vlan),
						    data, hlen, &_vlan);
			if (!vlan) {
				fdret = FLOW_DISSECT_RET_OUT_BAD;
				break;
			}

			proto = vlan->h_vlan_encapsulated_proto;
			nhoff += sizeof(*vlan);
		}

		if (dissector_vlan == FLOW_DISSECTOR_KEY_MAX) {
			dissector_vlan = FLOW_DISSECTOR_KEY_VLAN;
		} else if (dissector_vlan == FLOW_DISSECTOR_KEY_VLAN) {
			dissector_vlan = FLOW_DISSECTOR_KEY_CVLAN;
		} else {
			fdret = FLOW_DISSECT_RET_PROTO_AGAIN;
			break;
		}

		if (dissector_uses_key(flow_dissector, dissector_vlan)) {
			key_vlan = skb_flow_dissector_target(flow_dissector,
							     dissector_vlan,
							     target_container);

			if (!vlan) {
				key_vlan->vlan_id = skb_vlan_tag_get_id(skb);
				key_vlan->vlan_priority = skb_vlan_tag_get_prio(skb);
			} else {
				key_vlan->vlan_id = ntohs(vlan->h_vlan_TCI) &
					VLAN_VID_MASK;
				key_vlan->vlan_priority =
					(ntohs(vlan->h_vlan_TCI) &
					 VLAN_PRIO_MASK) >> VLAN_PRIO_SHIFT;
			}
			key_vlan->vlan_tpid = saved_vlan_tpid;
		}

		fdret = FLOW_DISSECT_RET_PROTO_AGAIN;
		break;
	}
	case htons(ETH_P_PPP_SES): {
		struct {
			struct pppoe_hdr hdr;
			__be16 proto;
		} *hdr, _hdr;
		hdr = __skb_header_pointer(skb, nhoff, sizeof(_hdr), data, hlen, &_hdr);
		if (!hdr) {
			fdret = FLOW_DISSECT_RET_OUT_BAD;
			break;
		}

		proto = hdr->proto;
		nhoff += PPPOE_SES_HLEN;
		switch (proto) {
		case htons(PPP_IP):
			proto = htons(ETH_P_IP);
			fdret = FLOW_DISSECT_RET_PROTO_AGAIN;
			break;
		case htons(PPP_IPV6):
			proto = htons(ETH_P_IPV6);
			fdret = FLOW_DISSECT_RET_PROTO_AGAIN;
			break;
		default:
			fdret = FLOW_DISSECT_RET_OUT_BAD;
			break;
		}
		break;
	}
	case htons(ETH_P_TIPC): {
		struct tipc_basic_hdr *hdr, _hdr;

		hdr = __skb_header_pointer(skb, nhoff, sizeof(_hdr),
					   data, hlen, &_hdr);
		if (!hdr) {
			fdret = FLOW_DISSECT_RET_OUT_BAD;
			break;
		}

		if (dissector_uses_key(flow_dissector,
				       FLOW_DISSECTOR_KEY_TIPC)) {
			key_addrs = skb_flow_dissector_target(flow_dissector,
							      FLOW_DISSECTOR_KEY_TIPC,
							      target_container);
			key_addrs->tipckey.key = tipc_hdr_rps_key(hdr);
			key_control->addr_type = FLOW_DISSECTOR_KEY_TIPC;
		}
		fdret = FLOW_DISSECT_RET_OUT_GOOD;
		break;
	}

	case htons(ETH_P_MPLS_UC):
	case htons(ETH_P_MPLS_MC):
		fdret = __skb_flow_dissect_mpls(skb, flow_dissector,
						target_container, data,
						nhoff, hlen);
		break;
	case htons(ETH_P_FCOE):
		if ((hlen - nhoff) < FCOE_HEADER_LEN) {
			fdret = FLOW_DISSECT_RET_OUT_BAD;
			break;
		}

		nhoff += FCOE_HEADER_LEN;
		fdret = FLOW_DISSECT_RET_OUT_GOOD;
		break;

	case htons(ETH_P_ARP):
	case htons(ETH_P_RARP):
		fdret = __skb_flow_dissect_arp(skb, flow_dissector,
					       target_container, data,
					       nhoff, hlen);
		break;

	case htons(ETH_P_BATMAN):
		fdret = __skb_flow_dissect_batadv(skb, key_control, data,
						  &proto, &nhoff, hlen, flags);
		break;

	default:
		fdret = FLOW_DISSECT_RET_OUT_BAD;
		break;
	}

	/* Process result of proto processing */
	switch (fdret) {
	case FLOW_DISSECT_RET_OUT_GOOD:
		goto out_good;
	case FLOW_DISSECT_RET_PROTO_AGAIN:
		if (skb_flow_dissect_allowed(&num_hdrs))
			goto proto_again;
		goto out_good;
	case FLOW_DISSECT_RET_CONTINUE:
	case FLOW_DISSECT_RET_IPPROTO_AGAIN:
		break;
	case FLOW_DISSECT_RET_OUT_BAD:
	default:
		goto out_bad;
	}

ip_proto_again:
	fdret = FLOW_DISSECT_RET_CONTINUE;

	switch (ip_proto) {
	case IPPROTO_GRE:
		fdret = __skb_flow_dissect_gre(skb, key_control, flow_dissector,
					       target_container, data,
					       &proto, &nhoff, &hlen, flags);
		break;

	case NEXTHDR_HOP:
	case NEXTHDR_ROUTING:
	case NEXTHDR_DEST: {
		u8 _opthdr[2], *opthdr;

		if (proto != htons(ETH_P_IPV6))
			break;

		opthdr = __skb_header_pointer(skb, nhoff, sizeof(_opthdr),
					      data, hlen, &_opthdr);
		if (!opthdr) {
			fdret = FLOW_DISSECT_RET_OUT_BAD;
			break;
		}

		ip_proto = opthdr[0];
		nhoff += (opthdr[1] + 1) << 3;

		fdret = FLOW_DISSECT_RET_IPPROTO_AGAIN;
		break;
	}
	case NEXTHDR_FRAGMENT: {
		struct frag_hdr _fh, *fh;

		if (proto != htons(ETH_P_IPV6))
			break;

		fh = __skb_header_pointer(skb, nhoff, sizeof(_fh),
					  data, hlen, &_fh);

		if (!fh) {
			fdret = FLOW_DISSECT_RET_OUT_BAD;
			break;
		}

		key_control->flags |= FLOW_DIS_IS_FRAGMENT;

		nhoff += sizeof(_fh);
		ip_proto = fh->nexthdr;

		if (!(fh->frag_off & htons(IP6_OFFSET))) {
			key_control->flags |= FLOW_DIS_FIRST_FRAG;
			if (flags & FLOW_DISSECTOR_F_PARSE_1ST_FRAG) {
				fdret = FLOW_DISSECT_RET_IPPROTO_AGAIN;
				break;
			}
		}

		fdret = FLOW_DISSECT_RET_OUT_GOOD;
		break;
	}
	case IPPROTO_IPIP:
		proto = htons(ETH_P_IP);

		key_control->flags |= FLOW_DIS_ENCAPSULATION;
		if (flags & FLOW_DISSECTOR_F_STOP_AT_ENCAP) {
			fdret = FLOW_DISSECT_RET_OUT_GOOD;
			break;
		}

		fdret = FLOW_DISSECT_RET_PROTO_AGAIN;
		break;

	case IPPROTO_IPV6:
		proto = htons(ETH_P_IPV6);

		key_control->flags |= FLOW_DIS_ENCAPSULATION;
		if (flags & FLOW_DISSECTOR_F_STOP_AT_ENCAP) {
			fdret = FLOW_DISSECT_RET_OUT_GOOD;
			break;
		}

		fdret = FLOW_DISSECT_RET_PROTO_AGAIN;
		break;


	case IPPROTO_MPLS:
		proto = htons(ETH_P_MPLS_UC);
		fdret = FLOW_DISSECT_RET_PROTO_AGAIN;
		break;

	case IPPROTO_TCP:
		__skb_flow_dissect_tcp(skb, flow_dissector, target_container,
				       data, nhoff, hlen);
		break;

	default:
		break;
	}

	if (dissector_uses_key(flow_dissector, FLOW_DISSECTOR_KEY_PORTS) &&
	    !(key_control->flags & FLOW_DIS_IS_FRAGMENT)) {
		key_ports = skb_flow_dissector_target(flow_dissector,
						      FLOW_DISSECTOR_KEY_PORTS,
						      target_container);
		key_ports->ports = __skb_flow_get_ports(skb, nhoff, ip_proto,
							data, hlen);
	}

	if (dissector_uses_key(flow_dissector,
			       FLOW_DISSECTOR_KEY_ICMP)) {
		key_icmp = skb_flow_dissector_target(flow_dissector,
						     FLOW_DISSECTOR_KEY_ICMP,
						     target_container);
		key_icmp->icmp = skb_flow_get_be16(skb, nhoff, data, hlen);
	}

	/* Process result of IP proto processing */
	switch (fdret) {
	case FLOW_DISSECT_RET_PROTO_AGAIN:
		if (skb_flow_dissect_allowed(&num_hdrs))
			goto proto_again;
		break;
	case FLOW_DISSECT_RET_IPPROTO_AGAIN:
		if (skb_flow_dissect_allowed(&num_hdrs))
			goto ip_proto_again;
		break;
	case FLOW_DISSECT_RET_OUT_GOOD:
	case FLOW_DISSECT_RET_CONTINUE:
		break;
	case FLOW_DISSECT_RET_OUT_BAD:
	default:
		goto out_bad;
	}

out_good:
	ret = true;

out:
	key_control->thoff = min_t(u16, nhoff, skb ? skb->len : hlen);
	key_basic->n_proto = proto;
	key_basic->ip_proto = ip_proto;

	return ret;

out_bad:
	ret = false;
	goto out;
}
EXPORT_SYMBOL(__skb_flow_dissect);

static u32 hashrnd __read_mostly;
static __always_inline void __flow_hash_secret_init(void)
{
	net_get_random_once(&hashrnd, sizeof(hashrnd));
}

static __always_inline u32 __flow_hash_words(const u32 *words, u32 length,
					     u32 keyval)
{
	return jhash2(words, length, keyval);
}

static inline const u32 *flow_keys_hash_start(const struct flow_keys *flow)
{
	const void *p = flow;

	BUILD_BUG_ON(FLOW_KEYS_HASH_OFFSET % sizeof(u32));
	return (const u32 *)(p + FLOW_KEYS_HASH_OFFSET);
}

static inline size_t flow_keys_hash_length(const struct flow_keys *flow)
{
	size_t diff = FLOW_KEYS_HASH_OFFSET + sizeof(flow->addrs);
	BUILD_BUG_ON((sizeof(*flow) - FLOW_KEYS_HASH_OFFSET) % sizeof(u32));
	BUILD_BUG_ON(offsetof(typeof(*flow), addrs) !=
		     sizeof(*flow) - sizeof(flow->addrs));

	switch (flow->control.addr_type) {
	case FLOW_DISSECTOR_KEY_IPV4_ADDRS:
		diff -= sizeof(flow->addrs.v4addrs);
		break;
	case FLOW_DISSECTOR_KEY_IPV6_ADDRS:
		diff -= sizeof(flow->addrs.v6addrs);
		break;
	case FLOW_DISSECTOR_KEY_TIPC:
		diff -= sizeof(flow->addrs.tipckey);
		break;
	}
	return (sizeof(*flow) - diff) / sizeof(u32);
}

__be32 flow_get_u32_src(const struct flow_keys *flow)
{
	switch (flow->control.addr_type) {
	case FLOW_DISSECTOR_KEY_IPV4_ADDRS:
		return flow->addrs.v4addrs.src;
	case FLOW_DISSECTOR_KEY_IPV6_ADDRS:
		return (__force __be32)ipv6_addr_hash(
			&flow->addrs.v6addrs.src);
	case FLOW_DISSECTOR_KEY_TIPC:
		return flow->addrs.tipckey.key;
	default:
		return 0;
	}
}
EXPORT_SYMBOL(flow_get_u32_src);

__be32 flow_get_u32_dst(const struct flow_keys *flow)
{
	switch (flow->control.addr_type) {
	case FLOW_DISSECTOR_KEY_IPV4_ADDRS:
		return flow->addrs.v4addrs.dst;
	case FLOW_DISSECTOR_KEY_IPV6_ADDRS:
		return (__force __be32)ipv6_addr_hash(
			&flow->addrs.v6addrs.dst);
	default:
		return 0;
	}
}
EXPORT_SYMBOL(flow_get_u32_dst);

static inline void __flow_hash_consistentify(struct flow_keys *keys)
{
	int addr_diff, i;

	switch (keys->control.addr_type) {
	case FLOW_DISSECTOR_KEY_IPV4_ADDRS:
		addr_diff = (__force u32)keys->addrs.v4addrs.dst -
			    (__force u32)keys->addrs.v4addrs.src;
		if ((addr_diff < 0) ||
		    (addr_diff == 0 &&
		     ((__force u16)keys->ports.dst <
		      (__force u16)keys->ports.src))) {
			swap(keys->addrs.v4addrs.src, keys->addrs.v4addrs.dst);
			swap(keys->ports.src, keys->ports.dst);
		}
		break;
	case FLOW_DISSECTOR_KEY_IPV6_ADDRS:
		addr_diff = memcmp(&keys->addrs.v6addrs.dst,
				   &keys->addrs.v6addrs.src,
				   sizeof(keys->addrs.v6addrs.dst));
		if ((addr_diff < 0) ||
		    (addr_diff == 0 &&
		     ((__force u16)keys->ports.dst <
		      (__force u16)keys->ports.src))) {
			for (i = 0; i < 4; i++)
				swap(keys->addrs.v6addrs.src.s6_addr32[i],
				     keys->addrs.v6addrs.dst.s6_addr32[i]);
			swap(keys->ports.src, keys->ports.dst);
		}
		break;
	}
}

static inline u32 __flow_hash_from_keys(struct flow_keys *keys, u32 keyval)
{
	u32 hash;

	__flow_hash_consistentify(keys);

	hash = __flow_hash_words(flow_keys_hash_start(keys),
				 flow_keys_hash_length(keys), keyval);
	if (!hash)
		hash = 1;

	return hash;
}

u32 flow_hash_from_keys(struct flow_keys *keys)
{
	__flow_hash_secret_init();
	return __flow_hash_from_keys(keys, hashrnd);
}
EXPORT_SYMBOL(flow_hash_from_keys);

static inline u32 ___skb_get_hash(const struct sk_buff *skb,
				  struct flow_keys *keys, u32 keyval)
{
	skb_flow_dissect_flow_keys(skb, keys,
				   FLOW_DISSECTOR_F_STOP_AT_FLOW_LABEL);

	return __flow_hash_from_keys(keys, keyval);
}

struct _flow_keys_digest_data {
	__be16	n_proto;
	u8	ip_proto;
	u8	padding;
	__be32	ports;
	__be32	src;
	__be32	dst;
};

void make_flow_keys_digest(struct flow_keys_digest *digest,
			   const struct flow_keys *flow)
{
	struct _flow_keys_digest_data *data =
	    (struct _flow_keys_digest_data *)digest;

	BUILD_BUG_ON(sizeof(*data) > sizeof(*digest));

	memset(digest, 0, sizeof(*digest));

	data->n_proto = flow->basic.n_proto;
	data->ip_proto = flow->basic.ip_proto;
	data->ports = flow->ports.ports;
	data->src = flow->addrs.v4addrs.src;
	data->dst = flow->addrs.v4addrs.dst;
}
EXPORT_SYMBOL(make_flow_keys_digest);

static struct flow_dissector flow_keys_dissector_symmetric __read_mostly;

u32 __skb_get_hash_symmetric(const struct sk_buff *skb)
{
	struct flow_keys keys;

	__flow_hash_secret_init();

	memset(&keys, 0, sizeof(keys));
	__skb_flow_dissect(NULL, skb, &flow_keys_dissector_symmetric,
			   &keys, NULL, 0, 0, 0,
			   FLOW_DISSECTOR_F_STOP_AT_FLOW_LABEL);

	return __flow_hash_from_keys(&keys, hashrnd);
}
EXPORT_SYMBOL_GPL(__skb_get_hash_symmetric);

/**
 * __skb_get_hash: calculate a flow hash
 * @skb: sk_buff to calculate flow hash from
 *
 * This function calculates a flow hash based on src/dst addresses
 * and src/dst port numbers.  Sets hash in skb to non-zero hash value
 * on success, zero indicates no valid hash.  Also, sets l4_hash in skb
 * if hash is a canonical 4-tuple hash over transport ports.
 */
void __skb_get_hash(struct sk_buff *skb)
{
	struct flow_keys keys;
	u32 hash;

	__flow_hash_secret_init();

	hash = ___skb_get_hash(skb, &keys, hashrnd);

	__skb_set_sw_hash(skb, hash, flow_keys_have_l4(&keys));
}
EXPORT_SYMBOL(__skb_get_hash);

__u32 skb_get_hash_perturb(const struct sk_buff *skb, u32 perturb)
{
	struct flow_keys keys;

	return ___skb_get_hash(skb, &keys, perturb);
}
EXPORT_SYMBOL(skb_get_hash_perturb);

u32 __skb_get_poff(const struct sk_buff *skb, void *data,
		   const struct flow_keys_basic *keys, int hlen)
{
	u32 poff = keys->control.thoff;

	/* skip L4 headers for fragments after the first */
	if ((keys->control.flags & FLOW_DIS_IS_FRAGMENT) &&
	    !(keys->control.flags & FLOW_DIS_FIRST_FRAG))
		return poff;

	switch (keys->basic.ip_proto) {
	case IPPROTO_TCP: {
		/* access doff as u8 to avoid unaligned access */
		const u8 *doff;
		u8 _doff;

		doff = __skb_header_pointer(skb, poff + 12, sizeof(_doff),
					    data, hlen, &_doff);
		if (!doff)
			return poff;

		poff += max_t(u32, sizeof(struct tcphdr), (*doff & 0xF0) >> 2);
		break;
	}
	case IPPROTO_UDP:
	case IPPROTO_UDPLITE:
		poff += sizeof(struct udphdr);
		break;
	/* For the rest, we do not really care about header
	 * extensions at this point for now.
	 */
	case IPPROTO_ICMP:
		poff += sizeof(struct icmphdr);
		break;
	case IPPROTO_ICMPV6:
		poff += sizeof(struct icmp6hdr);
		break;
	case IPPROTO_IGMP:
		poff += sizeof(struct igmphdr);
		break;
	case IPPROTO_DCCP:
		poff += sizeof(struct dccp_hdr);
		break;
	case IPPROTO_SCTP:
		poff += sizeof(struct sctphdr);
		break;
	}

	return poff;
}

/**
 * skb_get_poff - get the offset to the payload
 * @skb: sk_buff to get the payload offset from
 *
 * The function will get the offset to the payload as far as it could
 * be dissected.  The main user is currently BPF, so that we can dynamically
 * truncate packets without needing to push actual payload to the user
 * space and can analyze headers only, instead.
 */
u32 skb_get_poff(const struct sk_buff *skb)
{
	struct flow_keys_basic keys;

	if (!skb_flow_dissect_flow_keys_basic(NULL, skb, &keys,
					      NULL, 0, 0, 0, 0))
		return 0;

	return __skb_get_poff(skb, skb->data, &keys, skb_headlen(skb));
}

__u32 __get_hash_from_flowi6(const struct flowi6 *fl6, struct flow_keys *keys)
{
	memset(keys, 0, sizeof(*keys));

	memcpy(&keys->addrs.v6addrs.src, &fl6->saddr,
	    sizeof(keys->addrs.v6addrs.src));
	memcpy(&keys->addrs.v6addrs.dst, &fl6->daddr,
	    sizeof(keys->addrs.v6addrs.dst));
	keys->control.addr_type = FLOW_DISSECTOR_KEY_IPV6_ADDRS;
	keys->ports.src = fl6->fl6_sport;
	keys->ports.dst = fl6->fl6_dport;
	keys->keyid.keyid = fl6->fl6_gre_key;
	keys->tags.flow_label = (__force u32)flowi6_get_flowlabel(fl6);
	keys->basic.ip_proto = fl6->flowi6_proto;

	return flow_hash_from_keys(keys);
}
EXPORT_SYMBOL(__get_hash_from_flowi6);

static const struct flow_dissector_key flow_keys_dissector_keys[] = {
	{
		.key_id = FLOW_DISSECTOR_KEY_CONTROL,
		.offset = offsetof(struct flow_keys, control),
	},
	{
		.key_id = FLOW_DISSECTOR_KEY_BASIC,
		.offset = offsetof(struct flow_keys, basic),
	},
	{
		.key_id = FLOW_DISSECTOR_KEY_IPV4_ADDRS,
		.offset = offsetof(struct flow_keys, addrs.v4addrs),
	},
	{
		.key_id = FLOW_DISSECTOR_KEY_IPV6_ADDRS,
		.offset = offsetof(struct flow_keys, addrs.v6addrs),
	},
	{
		.key_id = FLOW_DISSECTOR_KEY_TIPC,
		.offset = offsetof(struct flow_keys, addrs.tipckey),
	},
	{
		.key_id = FLOW_DISSECTOR_KEY_PORTS,
		.offset = offsetof(struct flow_keys, ports),
	},
	{
		.key_id = FLOW_DISSECTOR_KEY_VLAN,
		.offset = offsetof(struct flow_keys, vlan),
	},
	{
		.key_id = FLOW_DISSECTOR_KEY_FLOW_LABEL,
		.offset = offsetof(struct flow_keys, tags),
	},
	{
		.key_id = FLOW_DISSECTOR_KEY_GRE_KEYID,
		.offset = offsetof(struct flow_keys, keyid),
	},
};

static const struct flow_dissector_key flow_keys_dissector_symmetric_keys[] = {
	{
		.key_id = FLOW_DISSECTOR_KEY_CONTROL,
		.offset = offsetof(struct flow_keys, control),
	},
	{
		.key_id = FLOW_DISSECTOR_KEY_BASIC,
		.offset = offsetof(struct flow_keys, basic),
	},
	{
		.key_id = FLOW_DISSECTOR_KEY_IPV4_ADDRS,
		.offset = offsetof(struct flow_keys, addrs.v4addrs),
	},
	{
		.key_id = FLOW_DISSECTOR_KEY_IPV6_ADDRS,
		.offset = offsetof(struct flow_keys, addrs.v6addrs),
	},
	{
		.key_id = FLOW_DISSECTOR_KEY_PORTS,
		.offset = offsetof(struct flow_keys, ports),
	},
};

static const struct flow_dissector_key flow_keys_basic_dissector_keys[] = {
	{
		.key_id = FLOW_DISSECTOR_KEY_CONTROL,
		.offset = offsetof(struct flow_keys, control),
	},
	{
		.key_id = FLOW_DISSECTOR_KEY_BASIC,
		.offset = offsetof(struct flow_keys, basic),
	},
};

struct flow_dissector flow_keys_dissector __read_mostly;
EXPORT_SYMBOL(flow_keys_dissector);

struct flow_dissector flow_keys_basic_dissector __read_mostly;
EXPORT_SYMBOL(flow_keys_basic_dissector);

static int __init init_default_flow_dissectors(void)
{
	skb_flow_dissector_init(&flow_keys_dissector,
				flow_keys_dissector_keys,
				ARRAY_SIZE(flow_keys_dissector_keys));
	skb_flow_dissector_init(&flow_keys_dissector_symmetric,
				flow_keys_dissector_symmetric_keys,
				ARRAY_SIZE(flow_keys_dissector_symmetric_keys));
	skb_flow_dissector_init(&flow_keys_basic_dissector,
				flow_keys_basic_dissector_keys,
				ARRAY_SIZE(flow_keys_basic_dissector_keys));
	return 0;
}

core_initcall(init_default_flow_dissectors);<|MERGE_RESOLUTION|>--- conflicted
+++ resolved
@@ -765,14 +765,9 @@
  *
  * Caller must take care of zeroing target container memory.
  */
-<<<<<<< HEAD
-bool __skb_flow_dissect(const struct sk_buff *skb,
-			struct flow_dissector *flow_dissector/*记录待解析各字段及其在container中存放的位置*/,
-=======
 bool __skb_flow_dissect(const struct net *net,
 			const struct sk_buff *skb,
-			struct flow_dissector *flow_dissector,
->>>>>>> 3ab4436f
+			struct flow_dissector *flow_dissector,/*记录待解析各字段及其在container中存放的位置*/
 			void *target_container,
 			void *data/*报文起始位置*/, __be16 proto, int nhoff, int hlen,
 			unsigned int flags)
