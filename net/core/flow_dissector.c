// SPDX-License-Identifier: GPL-2.0-only
#include <linux/kernel.h>
#include <linux/skbuff.h>
#include <linux/export.h>
#include <linux/ip.h>
#include <linux/ipv6.h>
#include <linux/if_vlan.h>
#include <net/dsa.h>
#include <net/dst_metadata.h>
#include <net/ip.h>
#include <net/ipv6.h>
#include <net/gre.h>
#include <net/pptp.h>
#include <net/tipc.h>
#include <linux/igmp.h>
#include <linux/icmp.h>
#include <linux/sctp.h>
#include <linux/dccp.h>
#include <linux/if_tunnel.h>
#include <linux/if_pppox.h>
#include <linux/ppp_defs.h>
#include <linux/stddef.h>
#include <linux/if_ether.h>
#include <linux/mpls.h>
#include <linux/tcp.h>
#include <net/flow_dissector.h>
#include <scsi/fc/fc_fcoe.h>
#include <uapi/linux/batadv_packet.h>
#include <linux/bpf.h>
#if IS_ENABLED(CONFIG_NF_CONNTRACK)
#include <net/netfilter/nf_conntrack_core.h>
#include <net/netfilter/nf_conntrack_labels.h>
#endif
#include <linux/bpf-netns.h>

static void dissector_set_key(struct flow_dissector *flow_dissector,
			      enum flow_dissector_key_id key_id)
{
	flow_dissector->used_keys |= (1 << key_id);
}

//初始化key对应的各offset
void skb_flow_dissector_init(struct flow_dissector *flow_dissector,
			     const struct flow_dissector_key *key,
			     unsigned int key_count)
{
	unsigned int i;

	memset(flow_dissector, 0, sizeof(*flow_dissector));

	for (i = 0; i < key_count; i++, key++) {
		/* User should make sure that every key target offset is withing
		 * boundaries of unsigned short.
		 */
		BUG_ON(key->offset > USHRT_MAX);
		BUG_ON(dissector_uses_key(flow_dissector,
					  key->key_id));

		//指明出现的key_id
		dissector_set_key(flow_dissector, key->key_id);
		flow_dissector->offset[key->key_id] = key->offset;
	}

	/* Ensure that the dissector always includes control and basic key.
	 * That way we are able to avoid handling lack of these in fast path.
	 */
	BUG_ON(!dissector_uses_key(flow_dissector,
				   FLOW_DISSECTOR_KEY_CONTROL));
	BUG_ON(!dissector_uses_key(flow_dissector,
				   FLOW_DISSECTOR_KEY_BASIC));
}
EXPORT_SYMBOL(skb_flow_dissector_init);

#ifdef CONFIG_BPF_SYSCALL
int flow_dissector_bpf_prog_attach(struct net *net, struct bpf_prog *prog)
{
	enum netns_bpf_attach_type type = NETNS_BPF_FLOW_DISSECTOR;
	struct bpf_prog *attached;

	if (net == &init_net) {
		/* BPF flow dissector in the root namespace overrides
		 * any per-net-namespace one. When attaching to root,
		 * make sure we don't have any BPF program attached
		 * to the non-root namespaces.
		 */
		struct net *ns;

		for_each_net(ns) {
			if (ns == &init_net)
				continue;
			if (rcu_access_pointer(ns->bpf.progs[type]))
				return -EEXIST;
		}
	} else {
		/* Make sure root flow dissector is not attached
		 * when attaching to the non-root namespace.
		 */
		if (rcu_access_pointer(init_net.bpf.progs[type]))
			return -EEXIST;
	}

	attached = rcu_dereference_protected(net->bpf.progs[type],
					     lockdep_is_held(&netns_bpf_mutex));
	if (attached == prog)
		/* The same program cannot be attached twice */
		return -EINVAL;

	rcu_assign_pointer(net->bpf.progs[type], prog);
	if (attached)
		bpf_prog_put(attached);
	return 0;
}
#endif /* CONFIG_BPF_SYSCALL */

/**
 * __skb_flow_get_ports - extract the upper layer ports and return them
 * @skb: sk_buff to extract the ports from
 * @thoff: transport header offset
 * @ip_proto: protocol for which to get port offset
 * @data: raw buffer pointer to the packet, if NULL use skb->data
 * @hlen: packet header length, if @data is NULL use skb_headlen(skb)
 *
 * The function will try to retrieve the ports at offset thoff + poff where poff
 * is the protocol port offset returned from proto_ports_offset
 */
__be32 __skb_flow_get_ports(const struct sk_buff *skb, int thoff, u8 ip_proto,
			    void *data, int hlen)
{
	int poff = proto_ports_offset(ip_proto);

	if (!data) {
		data = skb->data;
		hlen = skb_headlen(skb);
	}

	if (poff >= 0) {
		__be32 *ports, _ports;

		ports = __skb_header_pointer(skb, thoff + poff,
					     sizeof(_ports), data, hlen, &_ports);
		if (ports)
			return *ports;
	}

	return 0;
}
EXPORT_SYMBOL(__skb_flow_get_ports);

static bool icmp_has_id(u8 type)
{
	switch (type) {
	case ICMP_ECHO:
	case ICMP_ECHOREPLY:
	case ICMP_TIMESTAMP:
	case ICMP_TIMESTAMPREPLY:
	case ICMPV6_ECHO_REQUEST:
	case ICMPV6_ECHO_REPLY:
		return true;
	}

	return false;
}

/**
 * skb_flow_get_icmp_tci - extract ICMP(6) Type, Code and Identifier fields
 * @skb: sk_buff to extract from
 * @key_icmp: struct flow_dissector_key_icmp to fill
 * @data: raw buffer pointer to the packet
 * @thoff: offset to extract at
 * @hlen: packet header length
 */
void skb_flow_get_icmp_tci(const struct sk_buff *skb,
			   struct flow_dissector_key_icmp *key_icmp,
			   void *data, int thoff, int hlen)
{
	struct icmphdr *ih, _ih;

	ih = __skb_header_pointer(skb, thoff, sizeof(_ih), data, hlen, &_ih);
	if (!ih)
		return;

	key_icmp->type = ih->type;
	key_icmp->code = ih->code;

	/* As we use 0 to signal that the Id field is not present,
	 * avoid confusion with packets without such field
	 */
	if (icmp_has_id(ih->type))
		key_icmp->id = ih->un.echo.id ? : 1;
	else
		key_icmp->id = 0;
}
EXPORT_SYMBOL(skb_flow_get_icmp_tci);

/* If FLOW_DISSECTOR_KEY_ICMP is set, dissect an ICMP packet
 * using skb_flow_get_icmp_tci().
 */
static void __skb_flow_dissect_icmp(const struct sk_buff *skb,
				    struct flow_dissector *flow_dissector,
				    void *target_container,
				    void *data, int thoff, int hlen)
{
	struct flow_dissector_key_icmp *key_icmp;

	if (!dissector_uses_key(flow_dissector, FLOW_DISSECTOR_KEY_ICMP))
		return;

	key_icmp = skb_flow_dissector_target(flow_dissector,
					     FLOW_DISSECTOR_KEY_ICMP,
					     target_container);

	skb_flow_get_icmp_tci(skb, key_icmp, data, thoff, hlen);
}

void skb_flow_dissect_meta(const struct sk_buff *skb,
			   struct flow_dissector *flow_dissector,
			   void *target_container)
{
	struct flow_dissector_key_meta *meta;

	if (!dissector_uses_key(flow_dissector, FLOW_DISSECTOR_KEY_META))
		return;

	meta = skb_flow_dissector_target(flow_dissector,
					 FLOW_DISSECTOR_KEY_META,
					 target_container);
	meta->ingress_ifindex = skb->skb_iif;
}
EXPORT_SYMBOL(skb_flow_dissect_meta);

static void
skb_flow_dissect_set_enc_addr_type(enum flow_dissector_key_id type,
				   struct flow_dissector *flow_dissector,
				   void *target_container)
{
	struct flow_dissector_key_control *ctrl;

	if (!dissector_uses_key(flow_dissector, FLOW_DISSECTOR_KEY_ENC_CONTROL))
		return;

	ctrl = skb_flow_dissector_target(flow_dissector,
					 FLOW_DISSECTOR_KEY_ENC_CONTROL,
					 target_container);
	ctrl->addr_type = type;
}

//自skb中提取ct信息，并填充key_ct相关的key
void
skb_flow_dissect_ct(const struct sk_buff *skb,
		    struct flow_dissector *flow_dissector,
		    void *target_container,
		    u16 *ctinfo_map,
		    size_t mapsize)
{
#if IS_ENABLED(CONFIG_NF_CONNTRACK)
	struct flow_dissector_key_ct *key;
	enum ip_conntrack_info ctinfo;
	struct nf_conn_labels *cl;
	struct nf_conn *ct;

	//如果没有要求解析ct,则直接返回
	if (!dissector_uses_key(flow_dissector, FLOW_DISSECTOR_KEY_CT))
		return;

	//取skb对应的ct(要求skb中已查询ct)
	ct = nf_ct_get(skb, &ctinfo);
	if (!ct)
		return;

	key = skb_flow_dissector_target(flow_dissector,
					FLOW_DISSECTOR_KEY_CT,
					target_container);

	//填充ct_state,ct_zone,ct_mark字段
	if (ctinfo < mapsize)
	    /*由ctinfo映射ct_state*/
		key->ct_state = ctinfo_map[ctinfo];
#if IS_ENABLED(CONFIG_NF_CONNTRACK_ZONES)
	key->ct_zone = ct->zone.id;
#endif
#if IS_ENABLED(CONFIG_NF_CONNTRACK_MARK)
	key->ct_mark = ct->mark;
#endif

	//自ct中取labels扩展
	cl = nf_ct_labels_find(ct);
	if (cl)
		memcpy(key->ct_labels, cl->bits, sizeof(key->ct_labels));
#endif /* CONFIG_NF_CONNTRACK */
}
EXPORT_SYMBOL(skb_flow_dissect_ct);

void
skb_flow_dissect_tunnel_info(const struct sk_buff *skb,
			     struct flow_dissector *flow_dissector,
			     void *target_container)
{
	struct ip_tunnel_info *info;
	struct ip_tunnel_key *key;

	/* A quick check to see if there might be something to do. */
	if (!dissector_uses_key(flow_dissector,
				FLOW_DISSECTOR_KEY_ENC_KEYID) &&
	    !dissector_uses_key(flow_dissector,
				FLOW_DISSECTOR_KEY_ENC_IPV4_ADDRS) &&
	    !dissector_uses_key(flow_dissector,
				FLOW_DISSECTOR_KEY_ENC_IPV6_ADDRS) &&
	    !dissector_uses_key(flow_dissector,
				FLOW_DISSECTOR_KEY_ENC_CONTROL) &&
	    !dissector_uses_key(flow_dissector,
				FLOW_DISSECTOR_KEY_ENC_PORTS) &&
	    !dissector_uses_key(flow_dissector,
				FLOW_DISSECTOR_KEY_ENC_IP) &&
	    !dissector_uses_key(flow_dissector,
				FLOW_DISSECTOR_KEY_ENC_OPTS))
		return;

	info = skb_tunnel_info(skb);
	if (!info)
		return;

	key = &info->key;

	switch (ip_tunnel_info_af(info)) {
	case AF_INET:
		skb_flow_dissect_set_enc_addr_type(FLOW_DISSECTOR_KEY_IPV4_ADDRS,
						   flow_dissector,
						   target_container);
		if (dissector_uses_key(flow_dissector,
				       FLOW_DISSECTOR_KEY_ENC_IPV4_ADDRS)) {
			struct flow_dissector_key_ipv4_addrs *ipv4;

			ipv4 = skb_flow_dissector_target(flow_dissector,
							 FLOW_DISSECTOR_KEY_ENC_IPV4_ADDRS,
							 target_container);
			ipv4->src = key->u.ipv4.src;
			ipv4->dst = key->u.ipv4.dst;
		}
		break;
	case AF_INET6:
		skb_flow_dissect_set_enc_addr_type(FLOW_DISSECTOR_KEY_IPV6_ADDRS,
						   flow_dissector,
						   target_container);
		if (dissector_uses_key(flow_dissector,
				       FLOW_DISSECTOR_KEY_ENC_IPV6_ADDRS)) {
			struct flow_dissector_key_ipv6_addrs *ipv6;

			ipv6 = skb_flow_dissector_target(flow_dissector,
							 FLOW_DISSECTOR_KEY_ENC_IPV6_ADDRS,
							 target_container);
			ipv6->src = key->u.ipv6.src;
			ipv6->dst = key->u.ipv6.dst;
		}
		break;
	}

	if (dissector_uses_key(flow_dissector, FLOW_DISSECTOR_KEY_ENC_KEYID)) {
		struct flow_dissector_key_keyid *keyid;

		keyid = skb_flow_dissector_target(flow_dissector,
						  FLOW_DISSECTOR_KEY_ENC_KEYID,
						  target_container);
		keyid->keyid = tunnel_id_to_key32(key->tun_id);
	}

	if (dissector_uses_key(flow_dissector, FLOW_DISSECTOR_KEY_ENC_PORTS)) {
		struct flow_dissector_key_ports *tp;

		tp = skb_flow_dissector_target(flow_dissector,
					       FLOW_DISSECTOR_KEY_ENC_PORTS,
					       target_container);
		tp->src = key->tp_src;
		tp->dst = key->tp_dst;
	}

	if (dissector_uses_key(flow_dissector, FLOW_DISSECTOR_KEY_ENC_IP)) {
		struct flow_dissector_key_ip *ip;

		ip = skb_flow_dissector_target(flow_dissector,
					       FLOW_DISSECTOR_KEY_ENC_IP,
					       target_container);
		ip->tos = key->tos;
		ip->ttl = key->ttl;
	}

	if (dissector_uses_key(flow_dissector, FLOW_DISSECTOR_KEY_ENC_OPTS)) {
		struct flow_dissector_key_enc_opts *enc_opt;

		enc_opt = skb_flow_dissector_target(flow_dissector,
						    FLOW_DISSECTOR_KEY_ENC_OPTS,
						    target_container);

		if (info->options_len) {
			enc_opt->len = info->options_len;
			ip_tunnel_info_opts_get(enc_opt->data, info);
			enc_opt->dst_opt_type = info->key.tun_flags &
						TUNNEL_OPTIONS_PRESENT;
		}
	}
}
EXPORT_SYMBOL(skb_flow_dissect_tunnel_info);

static enum flow_dissect_ret
__skb_flow_dissect_mpls(const struct sk_buff *skb,
			struct flow_dissector *flow_dissector,
			void *target_container, void *data, int nhoff, int hlen,
			int lse_index, bool *entropy_label)
{
	struct mpls_label *hdr, _hdr;
	u32 entry, label, bos;

	if (!dissector_uses_key(flow_dissector,
				FLOW_DISSECTOR_KEY_MPLS_ENTROPY) &&
	    !dissector_uses_key(flow_dissector, FLOW_DISSECTOR_KEY_MPLS))
		return FLOW_DISSECT_RET_OUT_GOOD;

	if (lse_index >= FLOW_DIS_MPLS_MAX)
		return FLOW_DISSECT_RET_OUT_GOOD;

	hdr = __skb_header_pointer(skb, nhoff, sizeof(_hdr), data,
				   hlen, &_hdr);
	if (!hdr)
		return FLOW_DISSECT_RET_OUT_BAD;

	entry = ntohl(hdr->entry);
	label = (entry & MPLS_LS_LABEL_MASK) >> MPLS_LS_LABEL_SHIFT;
	bos = (entry & MPLS_LS_S_MASK) >> MPLS_LS_S_SHIFT;

	if (dissector_uses_key(flow_dissector, FLOW_DISSECTOR_KEY_MPLS)) {
		struct flow_dissector_key_mpls *key_mpls;
		struct flow_dissector_mpls_lse *lse;

		key_mpls = skb_flow_dissector_target(flow_dissector,
						     FLOW_DISSECTOR_KEY_MPLS,
						     target_container);
		lse = &key_mpls->ls[lse_index];

		lse->mpls_ttl = (entry & MPLS_LS_TTL_MASK) >> MPLS_LS_TTL_SHIFT;
		lse->mpls_bos = bos;
		lse->mpls_tc = (entry & MPLS_LS_TC_MASK) >> MPLS_LS_TC_SHIFT;
		lse->mpls_label = label;
		dissector_set_mpls_lse(key_mpls, lse_index);
	}

	if (*entropy_label &&
	    dissector_uses_key(flow_dissector,
			       FLOW_DISSECTOR_KEY_MPLS_ENTROPY)) {
		struct flow_dissector_key_keyid *key_keyid;

		key_keyid = skb_flow_dissector_target(flow_dissector,
						      FLOW_DISSECTOR_KEY_MPLS_ENTROPY,
						      target_container);
		key_keyid->keyid = cpu_to_be32(label);
	}

	*entropy_label = label == MPLS_LABEL_ENTROPY;

	return bos ? FLOW_DISSECT_RET_OUT_GOOD : FLOW_DISSECT_RET_PROTO_AGAIN;
}

static enum flow_dissect_ret
__skb_flow_dissect_arp(const struct sk_buff *skb,
		       struct flow_dissector *flow_dissector,
		       void *target_container, void *data, int nhoff, int hlen)
{
	struct flow_dissector_key_arp *key_arp;
	struct {
		unsigned char ar_sha[ETH_ALEN];
		unsigned char ar_sip[4];
		unsigned char ar_tha[ETH_ALEN];
		unsigned char ar_tip[4];
	} *arp_eth, _arp_eth;
	const struct arphdr *arp;
	struct arphdr _arp;

	if (!dissector_uses_key(flow_dissector, FLOW_DISSECTOR_KEY_ARP))
		return FLOW_DISSECT_RET_OUT_GOOD;

	arp = __skb_header_pointer(skb, nhoff, sizeof(_arp), data,
				   hlen, &_arp);
	if (!arp)
		return FLOW_DISSECT_RET_OUT_BAD;

	if (arp->ar_hrd != htons(ARPHRD_ETHER) ||
	    arp->ar_pro != htons(ETH_P_IP) ||
	    arp->ar_hln != ETH_ALEN ||
	    arp->ar_pln != 4 ||
	    (arp->ar_op != htons(ARPOP_REPLY) &&
	     arp->ar_op != htons(ARPOP_REQUEST)))
		return FLOW_DISSECT_RET_OUT_BAD;

	arp_eth = __skb_header_pointer(skb, nhoff + sizeof(_arp),
				       sizeof(_arp_eth), data,
				       hlen, &_arp_eth);
	if (!arp_eth)
		return FLOW_DISSECT_RET_OUT_BAD;

	key_arp = skb_flow_dissector_target(flow_dissector,
					    FLOW_DISSECTOR_KEY_ARP,
					    target_container);

	memcpy(&key_arp->sip, arp_eth->ar_sip, sizeof(key_arp->sip));
	memcpy(&key_arp->tip, arp_eth->ar_tip, sizeof(key_arp->tip));

	/* Only store the lower byte of the opcode;
	 * this covers ARPOP_REPLY and ARPOP_REQUEST.
	 */
	key_arp->op = ntohs(arp->ar_op) & 0xff;

	ether_addr_copy(key_arp->sha, arp_eth->ar_sha);
	ether_addr_copy(key_arp->tha, arp_eth->ar_tha);

	return FLOW_DISSECT_RET_OUT_GOOD;
}

static enum flow_dissect_ret
__skb_flow_dissect_gre(const struct sk_buff *skb,
		       struct flow_dissector_key_control *key_control,
		       struct flow_dissector *flow_dissector,
		       void *target_container, void *data,
		       __be16 *p_proto, int *p_nhoff, int *p_hlen,
		       unsigned int flags)
{
	struct flow_dissector_key_keyid *key_keyid;
	struct gre_base_hdr *hdr, _hdr;
	int offset = 0;
	u16 gre_ver;

	hdr = __skb_header_pointer(skb, *p_nhoff, sizeof(_hdr),
				   data, *p_hlen, &_hdr);
	if (!hdr)
		return FLOW_DISSECT_RET_OUT_BAD;

	/* Only look inside GRE without routing */
	if (hdr->flags & GRE_ROUTING)
		return FLOW_DISSECT_RET_OUT_GOOD;

	/* Only look inside GRE for version 0 and 1 */
	gre_ver = ntohs(hdr->flags & GRE_VERSION);
	if (gre_ver > 1)
		return FLOW_DISSECT_RET_OUT_GOOD;

	*p_proto = hdr->protocol;
	if (gre_ver) {
		/* Version1 must be PPTP, and check the flags */
		if (!(*p_proto == GRE_PROTO_PPP && (hdr->flags & GRE_KEY)))
			return FLOW_DISSECT_RET_OUT_GOOD;
	}

	offset += sizeof(struct gre_base_hdr);

	if (hdr->flags & GRE_CSUM)
		offset += sizeof_field(struct gre_full_hdr, csum) +
			  sizeof_field(struct gre_full_hdr, reserved1);

	if (hdr->flags & GRE_KEY) {
		const __be32 *keyid;
		__be32 _keyid;

		keyid = __skb_header_pointer(skb, *p_nhoff + offset,
					     sizeof(_keyid),
					     data, *p_hlen, &_keyid);
		if (!keyid)
			return FLOW_DISSECT_RET_OUT_BAD;

		if (dissector_uses_key(flow_dissector,
				       FLOW_DISSECTOR_KEY_GRE_KEYID)) {
			key_keyid = skb_flow_dissector_target(flow_dissector,
							      FLOW_DISSECTOR_KEY_GRE_KEYID,
							      target_container);
			if (gre_ver == 0)
				key_keyid->keyid = *keyid;
			else
				key_keyid->keyid = *keyid & GRE_PPTP_KEY_MASK;
		}
		offset += sizeof_field(struct gre_full_hdr, key);
	}

	if (hdr->flags & GRE_SEQ)
		offset += sizeof_field(struct pptp_gre_header, seq);

	if (gre_ver == 0) {
		if (*p_proto == htons(ETH_P_TEB)) {
			const struct ethhdr *eth;
			struct ethhdr _eth;

			eth = __skb_header_pointer(skb, *p_nhoff + offset,
						   sizeof(_eth),
						   data, *p_hlen, &_eth);
			if (!eth)
				return FLOW_DISSECT_RET_OUT_BAD;
			*p_proto = eth->h_proto;
			offset += sizeof(*eth);

			/* Cap headers that we access via pointers at the
			 * end of the Ethernet header as our maximum alignment
			 * at that point is only 2 bytes.
			 */
			if (NET_IP_ALIGN)
				*p_hlen = *p_nhoff + offset;
		}
	} else { /* version 1, must be PPTP */
		u8 _ppp_hdr[PPP_HDRLEN];
		u8 *ppp_hdr;

		if (hdr->flags & GRE_ACK)
			offset += sizeof_field(struct pptp_gre_header, ack);

		ppp_hdr = __skb_header_pointer(skb, *p_nhoff + offset,
					       sizeof(_ppp_hdr),
					       data, *p_hlen, _ppp_hdr);
		if (!ppp_hdr)
			return FLOW_DISSECT_RET_OUT_BAD;

		switch (PPP_PROTOCOL(ppp_hdr)) {
		case PPP_IP:
			*p_proto = htons(ETH_P_IP);
			break;
		case PPP_IPV6:
			*p_proto = htons(ETH_P_IPV6);
			break;
		default:
			/* Could probably catch some more like MPLS */
			break;
		}

		offset += PPP_HDRLEN;
	}

	*p_nhoff += offset;
	key_control->flags |= FLOW_DIS_ENCAPSULATION;
	if (flags & FLOW_DISSECTOR_F_STOP_AT_ENCAP)
		return FLOW_DISSECT_RET_OUT_GOOD;

	return FLOW_DISSECT_RET_PROTO_AGAIN;
}

/**
 * __skb_flow_dissect_batadv() - dissect batman-adv header
 * @skb: sk_buff to with the batman-adv header
 * @key_control: flow dissectors control key
 * @data: raw buffer pointer to the packet, if NULL use skb->data
 * @p_proto: pointer used to update the protocol to process next
 * @p_nhoff: pointer used to update inner network header offset
 * @hlen: packet header length
 * @flags: any combination of FLOW_DISSECTOR_F_*
 *
 * ETH_P_BATMAN packets are tried to be dissected. Only
 * &struct batadv_unicast packets are actually processed because they contain an
 * inner ethernet header and are usually followed by actual network header. This
 * allows the flow dissector to continue processing the packet.
 *
 * Return: FLOW_DISSECT_RET_PROTO_AGAIN when &struct batadv_unicast was found,
 *  FLOW_DISSECT_RET_OUT_GOOD when dissector should stop after encapsulation,
 *  otherwise FLOW_DISSECT_RET_OUT_BAD
 */
static enum flow_dissect_ret
__skb_flow_dissect_batadv(const struct sk_buff *skb,
			  struct flow_dissector_key_control *key_control,
			  void *data, __be16 *p_proto, int *p_nhoff, int hlen,
			  unsigned int flags)
{
	struct {
		struct batadv_unicast_packet batadv_unicast;
		struct ethhdr eth;
	} *hdr, _hdr;

	hdr = __skb_header_pointer(skb, *p_nhoff, sizeof(_hdr), data, hlen,
				   &_hdr);
	if (!hdr)
		return FLOW_DISSECT_RET_OUT_BAD;

	if (hdr->batadv_unicast.version != BATADV_COMPAT_VERSION)
		return FLOW_DISSECT_RET_OUT_BAD;

	if (hdr->batadv_unicast.packet_type != BATADV_UNICAST)
		return FLOW_DISSECT_RET_OUT_BAD;

	*p_proto = hdr->eth.h_proto;
	*p_nhoff += sizeof(*hdr);

	key_control->flags |= FLOW_DIS_ENCAPSULATION;
	if (flags & FLOW_DISSECTOR_F_STOP_AT_ENCAP)
		return FLOW_DISSECT_RET_OUT_GOOD;

	return FLOW_DISSECT_RET_PROTO_AGAIN;
}

static void
__skb_flow_dissect_tcp(const struct sk_buff *skb,
		       struct flow_dissector *flow_dissector,
		       void *target_container, void *data, int thoff, int hlen)
{
	struct flow_dissector_key_tcp *key_tcp;
	struct tcphdr *th, _th;

	//如果tcp key已设置，则直接返回不再解析
	if (!dissector_uses_key(flow_dissector, FLOW_DISSECTOR_KEY_TCP))
		return;

	th = __skb_header_pointer(skb, thoff, sizeof(_th), data, hlen, &_th);
	if (!th)
		return;

	if (unlikely(__tcp_hdrlen(th) < sizeof(_th)))
		return;

	//获取tcp key对象，解析tcp的flags
	key_tcp = skb_flow_dissector_target(flow_dissector,
					    FLOW_DISSECTOR_KEY_TCP,
					    target_container);
	key_tcp->flags = (*(__be16 *) &tcp_flag_word(th) & htons(0x0FFF));
}

static void
__skb_flow_dissect_ports(const struct sk_buff *skb,
			 struct flow_dissector *flow_dissector,
			 void *target_container, void *data, int nhoff,
			 u8 ip_proto, int hlen)
{
	enum flow_dissector_key_id dissector_ports = FLOW_DISSECTOR_KEY_MAX;
	struct flow_dissector_key_ports *key_ports;

	if (dissector_uses_key(flow_dissector, FLOW_DISSECTOR_KEY_PORTS))
		dissector_ports = FLOW_DISSECTOR_KEY_PORTS;
	else if (dissector_uses_key(flow_dissector,
				    FLOW_DISSECTOR_KEY_PORTS_RANGE))
		dissector_ports = FLOW_DISSECTOR_KEY_PORTS_RANGE;

	if (dissector_ports == FLOW_DISSECTOR_KEY_MAX)
		return;

	key_ports = skb_flow_dissector_target(flow_dissector,
					      dissector_ports,
					      target_container);
	key_ports->ports = __skb_flow_get_ports(skb, nhoff, ip_proto,
						data, hlen);
}

static void
__skb_flow_dissect_ipv4(const struct sk_buff *skb,
			struct flow_dissector *flow_dissector,
			void *target_container, void *data, const struct iphdr *iph)
{
	struct flow_dissector_key_ip *key_ip;

	//检查是否需要解析tos,ttl
	if (!dissector_uses_key(flow_dissector, FLOW_DISSECTOR_KEY_IP))
		return;

	key_ip = skb_flow_dissector_target(flow_dissector,
					   FLOW_DISSECTOR_KEY_IP,
					   target_container);
	key_ip->tos = iph->tos;
	key_ip->ttl = iph->ttl;
}

static void
__skb_flow_dissect_ipv6(const struct sk_buff *skb,
			struct flow_dissector *flow_dissector,
			void *target_container, void *data, const struct ipv6hdr *iph)
{
	struct flow_dissector_key_ip *key_ip;

	if (!dissector_uses_key(flow_dissector, FLOW_DISSECTOR_KEY_IP))
		return;

	key_ip = skb_flow_dissector_target(flow_dissector,
					   FLOW_DISSECTOR_KEY_IP,
					   target_container);
	key_ip->tos = ipv6_get_dsfield(iph);
	key_ip->ttl = iph->hop_limit;
}

/* Maximum number of protocol headers that can be parsed in
 * __skb_flow_dissect
 */
#define MAX_FLOW_DISSECT_HDRS	15

static bool skb_flow_dissect_allowed(int *num_hdrs)
{
	++*num_hdrs;

	return (*num_hdrs <= MAX_FLOW_DISSECT_HDRS);
}

static void __skb_flow_bpf_to_target(const struct bpf_flow_keys *flow_keys,
				     struct flow_dissector *flow_dissector,
				     void *target_container)
{
	struct flow_dissector_key_ports *key_ports = NULL;
	struct flow_dissector_key_control *key_control;
	struct flow_dissector_key_basic *key_basic;
	struct flow_dissector_key_addrs *key_addrs;
	struct flow_dissector_key_tags *key_tags;

	key_control = skb_flow_dissector_target(flow_dissector,
						FLOW_DISSECTOR_KEY_CONTROL,
						target_container);
	key_control->thoff = flow_keys->thoff;
	if (flow_keys->is_frag)
		key_control->flags |= FLOW_DIS_IS_FRAGMENT;
	if (flow_keys->is_first_frag)
		key_control->flags |= FLOW_DIS_FIRST_FRAG;
	if (flow_keys->is_encap)
		key_control->flags |= FLOW_DIS_ENCAPSULATION;

	key_basic = skb_flow_dissector_target(flow_dissector,
					      FLOW_DISSECTOR_KEY_BASIC,
					      target_container);
	key_basic->n_proto = flow_keys->n_proto;
	key_basic->ip_proto = flow_keys->ip_proto;

	if (flow_keys->addr_proto == ETH_P_IP &&
	    dissector_uses_key(flow_dissector, FLOW_DISSECTOR_KEY_IPV4_ADDRS)) {
		key_addrs = skb_flow_dissector_target(flow_dissector,
						      FLOW_DISSECTOR_KEY_IPV4_ADDRS,
						      target_container);
		key_addrs->v4addrs.src = flow_keys->ipv4_src;
		key_addrs->v4addrs.dst = flow_keys->ipv4_dst;
		key_control->addr_type = FLOW_DISSECTOR_KEY_IPV4_ADDRS;
	} else if (flow_keys->addr_proto == ETH_P_IPV6 &&
		   dissector_uses_key(flow_dissector,
				      FLOW_DISSECTOR_KEY_IPV6_ADDRS)) {
		key_addrs = skb_flow_dissector_target(flow_dissector,
						      FLOW_DISSECTOR_KEY_IPV6_ADDRS,
						      target_container);
		memcpy(&key_addrs->v6addrs, &flow_keys->ipv6_src,
		       sizeof(key_addrs->v6addrs));
		key_control->addr_type = FLOW_DISSECTOR_KEY_IPV6_ADDRS;
	}

	if (dissector_uses_key(flow_dissector, FLOW_DISSECTOR_KEY_PORTS))
		key_ports = skb_flow_dissector_target(flow_dissector,
						      FLOW_DISSECTOR_KEY_PORTS,
						      target_container);
	else if (dissector_uses_key(flow_dissector,
				    FLOW_DISSECTOR_KEY_PORTS_RANGE))
		key_ports = skb_flow_dissector_target(flow_dissector,
						      FLOW_DISSECTOR_KEY_PORTS_RANGE,
						      target_container);

	if (key_ports) {
		key_ports->src = flow_keys->sport;
		key_ports->dst = flow_keys->dport;
	}

	if (dissector_uses_key(flow_dissector,
			       FLOW_DISSECTOR_KEY_FLOW_LABEL)) {
		key_tags = skb_flow_dissector_target(flow_dissector,
						     FLOW_DISSECTOR_KEY_FLOW_LABEL,
						     target_container);
		key_tags->flow_label = ntohl(flow_keys->flow_label);
	}
}

bool bpf_flow_dissect(struct bpf_prog *prog, struct bpf_flow_dissector *ctx,
		      __be16 proto, int nhoff, int hlen, unsigned int flags)
{
	struct bpf_flow_keys *flow_keys = ctx->flow_keys;
	u32 result;

	/* Pass parameters to the BPF program */
	memset(flow_keys, 0, sizeof(*flow_keys));
	flow_keys->n_proto = proto;
	flow_keys->nhoff = nhoff;
	flow_keys->thoff = flow_keys->nhoff;

	BUILD_BUG_ON((int)BPF_FLOW_DISSECTOR_F_PARSE_1ST_FRAG !=
		     (int)FLOW_DISSECTOR_F_PARSE_1ST_FRAG);
	BUILD_BUG_ON((int)BPF_FLOW_DISSECTOR_F_STOP_AT_FLOW_LABEL !=
		     (int)FLOW_DISSECTOR_F_STOP_AT_FLOW_LABEL);
	BUILD_BUG_ON((int)BPF_FLOW_DISSECTOR_F_STOP_AT_ENCAP !=
		     (int)FLOW_DISSECTOR_F_STOP_AT_ENCAP);
	flow_keys->flags = flags;

	result = bpf_prog_run_pin_on_cpu(prog, ctx);

	flow_keys->nhoff = clamp_t(u16, flow_keys->nhoff, nhoff, hlen);
	flow_keys->thoff = clamp_t(u16, flow_keys->thoff,
				   flow_keys->nhoff, hlen);

	return result == BPF_OK;
}

/**
 * __skb_flow_dissect - extract the flow_keys struct and return it
 * @net: associated network namespace, derived from @skb if NULL
 * @skb: sk_buff to extract the flow from, can be NULL if the rest are specified
 * @flow_dissector: list of keys to dissect
 * @target_container: target structure to put dissected values into
 * @data: raw buffer pointer to the packet, if NULL use skb->data
 * @proto: protocol for which to get the flow, if @data is NULL use skb->protocol
 * @nhoff: network header offset, if @data is NULL use skb_network_offset(skb)
 * @hlen: packet header length, if @data is NULL use skb_headlen(skb)
 * @flags: flags that control the dissection process, e.g.
 *         FLOW_DISSECTOR_F_STOP_AT_ENCAP.
 *
 * The function will try to retrieve individual keys into target specified
 * by flow_dissector from either the skbuff or a raw buffer specified by the
 * rest parameters.
 *
 * Caller must take care of zeroing target container memory.
 */
bool __skb_flow_dissect(const struct net *net,
			const struct sk_buff *skb,
			struct flow_dissector *flow_dissector,/*记录待解析各字段及其在container中存放的位置*/
			void *target_container/*用于存放解析到的内容*/,
			void *data/*报文起始位置*/, __be16 proto, int nhoff/*到网络层偏移量*/, int hlen,
			unsigned int flags)
{
	//完成报文解析，并将解析的内容存放在target_container中
	struct flow_dissector_key_control *key_control;
	struct flow_dissector_key_basic *key_basic;
	struct flow_dissector_key_addrs *key_addrs;
	struct flow_dissector_key_tags *key_tags;
	struct flow_dissector_key_vlan *key_vlan;
	struct bpf_prog *attached = NULL;
	enum flow_dissect_ret fdret;
	enum flow_dissector_key_id dissector_vlan = FLOW_DISSECTOR_KEY_MAX;
	bool mpls_el = false;
	int mpls_lse = 0;
	int num_hdrs = 0;
	u8 ip_proto = 0;
	bool ret;

	//使用默认参数
	if (!data) {
		//未指定报文起始位置指针，使用skb->data
		data = skb->data;
		//取报文l3层协议号
		proto = skb_vlan_tag_present(skb) ?
			 skb->vlan_proto : skb->protocol;

		//取到网络层的偏移量
		nhoff = skb_network_offset(skb);
		hlen = skb_headlen(skb);
#if IS_ENABLED(CONFIG_NET_DSA)
		if (unlikely(skb->dev && netdev_uses_dsa(skb->dev) &&
			     proto == htons(ETH_P_XDSA))) {
			const struct dsa_device_ops *ops;
			int offset = 0;

			ops = skb->dev->dsa_ptr->tag_ops;
			if (ops->flow_dissect &&
			    !ops->flow_dissect(skb, &proto, &offset)) {
				hlen -= offset;
				nhoff += offset;
			}
		}
#endif
	}

	/* It is ensured by skb_flow_dissector_init() that control key will
	 * be always present.
	 */
	key_control = skb_flow_dissector_target(flow_dissector,
						FLOW_DISSECTOR_KEY_CONTROL,
						target_container);

	/* It is ensured by skb_flow_dissector_init() that basic key will
	 * be always present.
	 */
	key_basic = skb_flow_dissector_target(flow_dissector,
					      FLOW_DISSECTOR_KEY_BASIC,
					      target_container);

	//取报文所属的net namespace
	if (skb) {
		if (!net) {
			if (skb->dev)
				net = dev_net(skb->dev);
			else if (skb->sk)
				net = sock_net(skb->sk);
		}
	}

	WARN_ON_ONCE(!net);
	if (net) {
<<<<<<< HEAD
	    /*如果init_net有flow_dissector_prog,则使用ebpf程序来解析报文*/
=======
		enum netns_bpf_attach_type type = NETNS_BPF_FLOW_DISSECTOR;

>>>>>>> 64677779
		rcu_read_lock();
		attached = rcu_dereference(init_net.bpf.progs[type]);

		if (!attached)
			attached = rcu_dereference(net->bpf.progs[type]);

		if (attached) {
			struct bpf_flow_keys flow_keys;
			struct bpf_flow_dissector ctx = {
				.flow_keys = &flow_keys,
				.data = data,
				.data_end = data + hlen,
			};
			__be16 n_proto = proto;

			if (skb) {
				ctx.skb = skb;
				/* we can't use 'proto' in the skb case
				 * because it might be set to skb->vlan_proto
				 * which has been pulled from the data
				 */
				n_proto = skb->protocol;
			}

			ret = bpf_flow_dissect(attached, &ctx, n_proto, nhoff,
					       hlen, flags);
			__skb_flow_bpf_to_target(&flow_keys, flow_dissector,
						 target_container);
			rcu_read_unlock();
			return ret;
		}
		rcu_read_unlock();
	}

	//检查是否需要解析以太头
	if (dissector_uses_key(flow_dissector,
			       FLOW_DISSECTOR_KEY_ETH_ADDRS)) {
		//解析以太头，列出源目的mac地址
		struct ethhdr *eth = eth_hdr(skb);
		struct flow_dissector_key_eth_addrs *key_eth_addrs;

		key_eth_addrs = skb_flow_dissector_target(flow_dissector,
							  FLOW_DISSECTOR_KEY_ETH_ADDRS,
							  target_container);
		memcpy(key_eth_addrs, &eth->h_dest, sizeof(*key_eth_addrs));
	}

proto_again:
	fdret = FLOW_DISSECT_RET_CONTINUE;

	switch (proto) {
	case htons(ETH_P_IP): {
		const struct iphdr *iph;
		struct iphdr _iph;

		iph = __skb_header_pointer(skb, nhoff, sizeof(_iph), data, hlen, &_iph);
		if (!iph || iph->ihl < 5) {
			fdret = FLOW_DISSECT_RET_OUT_BAD;
			break;
		}

		//指向4层起始位置
		nhoff += iph->ihl * 4;

		//提取4层协议编号
		ip_proto = iph->protocol;

		if (dissector_uses_key(flow_dissector,
				       FLOW_DISSECTOR_KEY_IPV4_ADDRS)) {
			key_addrs = skb_flow_dissector_target(flow_dissector,
							      FLOW_DISSECTOR_KEY_IPV4_ADDRS,
							      target_container);

			//解析ipv4源目的ip地址
			memcpy(&key_addrs->v4addrs, &iph->saddr,
			       sizeof(key_addrs->v4addrs));
			key_control->addr_type = FLOW_DISSECTOR_KEY_IPV4_ADDRS;
		}

		if (ip_is_fragment(iph)) {
			//遇到分片报文
			key_control->flags |= FLOW_DIS_IS_FRAGMENT;

			if (iph->frag_off & htons(IP_OFFSET)) {
				//非首片情况
				fdret = FLOW_DISSECT_RET_OUT_GOOD;
				break;
			} else {
				key_control->flags |= FLOW_DIS_FIRST_FRAG;
				if (!(flags &
				      FLOW_DISSECTOR_F_PARSE_1ST_FRAG)) {
					fdret = FLOW_DISSECT_RET_OUT_GOOD;
					break;
				}
			}
		}

		__skb_flow_dissect_ipv4(skb, flow_dissector,
					target_container, data, iph);

		break;
	}
	case htons(ETH_P_IPV6): {
		//ipv6报文解析
		const struct ipv6hdr *iph;
		struct ipv6hdr _iph;

		iph = __skb_header_pointer(skb, nhoff, sizeof(_iph), data, hlen, &_iph);
		if (!iph) {
			fdret = FLOW_DISSECT_RET_OUT_BAD;
			break;
		}

		ip_proto = iph->nexthdr;
		nhoff += sizeof(struct ipv6hdr);

		if (dissector_uses_key(flow_dissector,
				       FLOW_DISSECTOR_KEY_IPV6_ADDRS)) {
			key_addrs = skb_flow_dissector_target(flow_dissector,
							      FLOW_DISSECTOR_KEY_IPV6_ADDRS,
							      target_container);

			memcpy(&key_addrs->v6addrs, &iph->saddr,
			       sizeof(key_addrs->v6addrs));
			key_control->addr_type = FLOW_DISSECTOR_KEY_IPV6_ADDRS;
		}

		if ((dissector_uses_key(flow_dissector,
					FLOW_DISSECTOR_KEY_FLOW_LABEL) ||
		     (flags & FLOW_DISSECTOR_F_STOP_AT_FLOW_LABEL)) &&
		    ip6_flowlabel(iph)) {
			__be32 flow_label = ip6_flowlabel(iph);

			if (dissector_uses_key(flow_dissector,
					       FLOW_DISSECTOR_KEY_FLOW_LABEL)) {
				key_tags = skb_flow_dissector_target(flow_dissector,
								     FLOW_DISSECTOR_KEY_FLOW_LABEL,
								     target_container);
				key_tags->flow_label = ntohl(flow_label);
			}
			if (flags & FLOW_DISSECTOR_F_STOP_AT_FLOW_LABEL) {
				fdret = FLOW_DISSECT_RET_OUT_GOOD;
				break;
			}
		}

		__skb_flow_dissect_ipv6(skb, flow_dissector,
					target_container, data, iph);

		break;
	}
	case htons(ETH_P_8021AD):
	case htons(ETH_P_8021Q): {
		//vlan报文解析
		const struct vlan_hdr *vlan = NULL;
		struct vlan_hdr _vlan;
		__be16 saved_vlan_tpid = proto;

		if (dissector_vlan == FLOW_DISSECTOR_KEY_MAX &&
		    skb && skb_vlan_tag_present(skb)) {
			proto = skb->protocol;
		} else {
			vlan = __skb_header_pointer(skb, nhoff, sizeof(_vlan),
						    data, hlen, &_vlan);
			if (!vlan) {
				fdret = FLOW_DISSECT_RET_OUT_BAD;
				break;
			}

			proto = vlan->h_vlan_encapsulated_proto;
			nhoff += sizeof(*vlan);
		}

		if (dissector_vlan == FLOW_DISSECTOR_KEY_MAX) {
			dissector_vlan = FLOW_DISSECTOR_KEY_VLAN;
		} else if (dissector_vlan == FLOW_DISSECTOR_KEY_VLAN) {
			dissector_vlan = FLOW_DISSECTOR_KEY_CVLAN;
		} else {
			fdret = FLOW_DISSECT_RET_PROTO_AGAIN;
			break;
		}

		if (dissector_uses_key(flow_dissector, dissector_vlan)) {
			key_vlan = skb_flow_dissector_target(flow_dissector,
							     dissector_vlan,
							     target_container);

			if (!vlan) {
				key_vlan->vlan_id = skb_vlan_tag_get_id(skb);
				key_vlan->vlan_priority = skb_vlan_tag_get_prio(skb);
			} else {
				key_vlan->vlan_id = ntohs(vlan->h_vlan_TCI) &
					VLAN_VID_MASK;
				key_vlan->vlan_priority =
					(ntohs(vlan->h_vlan_TCI) &
					 VLAN_PRIO_MASK) >> VLAN_PRIO_SHIFT;
			}
			key_vlan->vlan_tpid = saved_vlan_tpid;
		}

		fdret = FLOW_DISSECT_RET_PROTO_AGAIN;
		break;
	}
	case htons(ETH_P_PPP_SES): {
		//解析pppoe报文
		struct {
			struct pppoe_hdr hdr;
			__be16 proto;
		} *hdr, _hdr;
		hdr = __skb_header_pointer(skb, nhoff, sizeof(_hdr), data, hlen, &_hdr);
		if (!hdr) {
			fdret = FLOW_DISSECT_RET_OUT_BAD;
			break;
		}

		proto = hdr->proto;
		nhoff += PPPOE_SES_HLEN;
		switch (proto) {
		case htons(PPP_IP):
			proto = htons(ETH_P_IP);
			fdret = FLOW_DISSECT_RET_PROTO_AGAIN;
			break;
		case htons(PPP_IPV6):
			proto = htons(ETH_P_IPV6);
			fdret = FLOW_DISSECT_RET_PROTO_AGAIN;
			break;
		default:
			fdret = FLOW_DISSECT_RET_OUT_BAD;
			break;
		}
		break;
	}
	case htons(ETH_P_TIPC): {
		//解析tipc报文
		struct tipc_basic_hdr *hdr, _hdr;

		hdr = __skb_header_pointer(skb, nhoff, sizeof(_hdr),
					   data, hlen, &_hdr);
		if (!hdr) {
			fdret = FLOW_DISSECT_RET_OUT_BAD;
			break;
		}

		if (dissector_uses_key(flow_dissector,
				       FLOW_DISSECTOR_KEY_TIPC)) {
			key_addrs = skb_flow_dissector_target(flow_dissector,
							      FLOW_DISSECTOR_KEY_TIPC,
							      target_container);
			key_addrs->tipckey.key = tipc_hdr_rps_key(hdr);
			key_control->addr_type = FLOW_DISSECTOR_KEY_TIPC;
		}
		fdret = FLOW_DISSECT_RET_OUT_GOOD;
		break;
	}

	case htons(ETH_P_MPLS_UC):
	case htons(ETH_P_MPLS_MC):
		//解析mpls报文
		fdret = __skb_flow_dissect_mpls(skb, flow_dissector,
						target_container, data,
						nhoff, hlen, mpls_lse,
						&mpls_el);
		nhoff += sizeof(struct mpls_label);
		mpls_lse++;
		break;
	case htons(ETH_P_FCOE):
		if ((hlen - nhoff) < FCOE_HEADER_LEN) {
			fdret = FLOW_DISSECT_RET_OUT_BAD;
			break;
		}

		nhoff += FCOE_HEADER_LEN;
		fdret = FLOW_DISSECT_RET_OUT_GOOD;
		break;

	case htons(ETH_P_ARP):
	case htons(ETH_P_RARP):
		//解析arp报文
		fdret = __skb_flow_dissect_arp(skb, flow_dissector,
					       target_container, data,
					       nhoff, hlen);
		break;

	case htons(ETH_P_BATMAN):
		fdret = __skb_flow_dissect_batadv(skb, key_control, data,
						  &proto, &nhoff, hlen, flags);
		break;

	default:
		fdret = FLOW_DISSECT_RET_OUT_BAD;
		break;
	}

	/* Process result of proto processing */
	switch (fdret) {
	case FLOW_DISSECT_RET_OUT_GOOD:
		goto out_good;
	case FLOW_DISSECT_RET_PROTO_AGAIN:
		if (skb_flow_dissect_allowed(&num_hdrs))
			goto proto_again;
		goto out_good;
	case FLOW_DISSECT_RET_CONTINUE:
	case FLOW_DISSECT_RET_IPPROTO_AGAIN:
		break;
	case FLOW_DISSECT_RET_OUT_BAD:
	default:
		goto out_bad;
	}

ip_proto_again:
	fdret = FLOW_DISSECT_RET_CONTINUE;

	//解析4层报文
	switch (ip_proto) {
	case IPPROTO_GRE:
		fdret = __skb_flow_dissect_gre(skb, key_control, flow_dissector,
					       target_container, data,
					       &proto, &nhoff, &hlen, flags);
		break;

	case NEXTHDR_HOP:
	case NEXTHDR_ROUTING:
	case NEXTHDR_DEST: {
		u8 _opthdr[2], *opthdr;

		if (proto != htons(ETH_P_IPV6))
			break;

		opthdr = __skb_header_pointer(skb, nhoff, sizeof(_opthdr),
					      data, hlen, &_opthdr);
		if (!opthdr) {
			fdret = FLOW_DISSECT_RET_OUT_BAD;
			break;
		}

		ip_proto = opthdr[0];
		nhoff += (opthdr[1] + 1) << 3;

		fdret = FLOW_DISSECT_RET_IPPROTO_AGAIN;
		break;
	}
	case NEXTHDR_FRAGMENT: {
		struct frag_hdr _fh, *fh;

		if (proto != htons(ETH_P_IPV6))
			break;

		fh = __skb_header_pointer(skb, nhoff, sizeof(_fh),
					  data, hlen, &_fh);

		if (!fh) {
			fdret = FLOW_DISSECT_RET_OUT_BAD;
			break;
		}

		key_control->flags |= FLOW_DIS_IS_FRAGMENT;

		nhoff += sizeof(_fh);
		ip_proto = fh->nexthdr;

		if (!(fh->frag_off & htons(IP6_OFFSET))) {
			key_control->flags |= FLOW_DIS_FIRST_FRAG;
			if (flags & FLOW_DISSECTOR_F_PARSE_1ST_FRAG) {
				fdret = FLOW_DISSECT_RET_IPPROTO_AGAIN;
				break;
			}
		}

		fdret = FLOW_DISSECT_RET_OUT_GOOD;
		break;
	}
	case IPPROTO_IPIP:
		proto = htons(ETH_P_IP);

		key_control->flags |= FLOW_DIS_ENCAPSULATION;
		if (flags & FLOW_DISSECTOR_F_STOP_AT_ENCAP) {
			fdret = FLOW_DISSECT_RET_OUT_GOOD;
			break;
		}

		fdret = FLOW_DISSECT_RET_PROTO_AGAIN;
		break;

	case IPPROTO_IPV6:
		proto = htons(ETH_P_IPV6);

		key_control->flags |= FLOW_DIS_ENCAPSULATION;
		if (flags & FLOW_DISSECTOR_F_STOP_AT_ENCAP) {
			fdret = FLOW_DISSECT_RET_OUT_GOOD;
			break;
		}

		fdret = FLOW_DISSECT_RET_PROTO_AGAIN;
		break;


	case IPPROTO_MPLS:
		proto = htons(ETH_P_MPLS_UC);
		fdret = FLOW_DISSECT_RET_PROTO_AGAIN;
		break;

	case IPPROTO_TCP:
		//解析tcp报文
		__skb_flow_dissect_tcp(skb, flow_dissector, target_container,
				       data, nhoff, hlen);
		break;

	case IPPROTO_ICMP:
	case IPPROTO_ICMPV6:
		__skb_flow_dissect_icmp(skb, flow_dissector, target_container,
					data, nhoff, hlen);
		break;

	default:
		break;
	}

	//port解析（非分片报文）
	if (!(key_control->flags & FLOW_DIS_IS_FRAGMENT))
		__skb_flow_dissect_ports(skb, flow_dissector, target_container,
					 data, nhoff, ip_proto, hlen);

	/* Process result of IP proto processing */
	switch (fdret) {
	case FLOW_DISSECT_RET_PROTO_AGAIN:
		if (skb_flow_dissect_allowed(&num_hdrs))
			goto proto_again;
		break;
	case FLOW_DISSECT_RET_IPPROTO_AGAIN:
		if (skb_flow_dissect_allowed(&num_hdrs))
			goto ip_proto_again;
		break;
	case FLOW_DISSECT_RET_OUT_GOOD:
	case FLOW_DISSECT_RET_CONTINUE:
		break;
	case FLOW_DISSECT_RET_OUT_BAD:
	default:
		goto out_bad;
	}

out_good:
	ret = true;

out:
	key_control->thoff = min_t(u16, nhoff, skb ? skb->len : hlen);
	key_basic->n_proto = proto;
	key_basic->ip_proto = ip_proto;

	return ret;

out_bad:
	ret = false;
	goto out;
}
EXPORT_SYMBOL(__skb_flow_dissect);

static siphash_key_t hashrnd __read_mostly;
static __always_inline void __flow_hash_secret_init(void)
{
	net_get_random_once(&hashrnd, sizeof(hashrnd));
}

static const void *flow_keys_hash_start(const struct flow_keys *flow)
{
	BUILD_BUG_ON(FLOW_KEYS_HASH_OFFSET % SIPHASH_ALIGNMENT);
	return &flow->FLOW_KEYS_HASH_START_FIELD;
}

static inline size_t flow_keys_hash_length(const struct flow_keys *flow)
{
	size_t diff = FLOW_KEYS_HASH_OFFSET + sizeof(flow->addrs);

	BUILD_BUG_ON((sizeof(*flow) - FLOW_KEYS_HASH_OFFSET) % sizeof(u32));

	switch (flow->control.addr_type) {
	case FLOW_DISSECTOR_KEY_IPV4_ADDRS:
		diff -= sizeof(flow->addrs.v4addrs);
		break;
	case FLOW_DISSECTOR_KEY_IPV6_ADDRS:
		diff -= sizeof(flow->addrs.v6addrs);
		break;
	case FLOW_DISSECTOR_KEY_TIPC:
		diff -= sizeof(flow->addrs.tipckey);
		break;
	}
	return sizeof(*flow) - diff;
}

__be32 flow_get_u32_src(const struct flow_keys *flow)
{
	switch (flow->control.addr_type) {
	case FLOW_DISSECTOR_KEY_IPV4_ADDRS:
		return flow->addrs.v4addrs.src;
	case FLOW_DISSECTOR_KEY_IPV6_ADDRS:
		return (__force __be32)ipv6_addr_hash(
			&flow->addrs.v6addrs.src);
	case FLOW_DISSECTOR_KEY_TIPC:
		return flow->addrs.tipckey.key;
	default:
		return 0;
	}
}
EXPORT_SYMBOL(flow_get_u32_src);

__be32 flow_get_u32_dst(const struct flow_keys *flow)
{
	switch (flow->control.addr_type) {
	case FLOW_DISSECTOR_KEY_IPV4_ADDRS:
		return flow->addrs.v4addrs.dst;
	case FLOW_DISSECTOR_KEY_IPV6_ADDRS:
		return (__force __be32)ipv6_addr_hash(
			&flow->addrs.v6addrs.dst);
	default:
		return 0;
	}
}
EXPORT_SYMBOL(flow_get_u32_dst);

/* Sort the source and destination IP (and the ports if the IP are the same),
 * to have consistent hash within the two directions
 */
static inline void __flow_hash_consistentify(struct flow_keys *keys)
{
	int addr_diff, i;

	switch (keys->control.addr_type) {
	case FLOW_DISSECTOR_KEY_IPV4_ADDRS:
		addr_diff = (__force u32)keys->addrs.v4addrs.dst -
			    (__force u32)keys->addrs.v4addrs.src;
		if ((addr_diff < 0) ||
		    (addr_diff == 0 &&
		     ((__force u16)keys->ports.dst <
		      (__force u16)keys->ports.src))) {
			swap(keys->addrs.v4addrs.src, keys->addrs.v4addrs.dst);
			swap(keys->ports.src, keys->ports.dst);
		}
		break;
	case FLOW_DISSECTOR_KEY_IPV6_ADDRS:
		addr_diff = memcmp(&keys->addrs.v6addrs.dst,
				   &keys->addrs.v6addrs.src,
				   sizeof(keys->addrs.v6addrs.dst));
		if ((addr_diff < 0) ||
		    (addr_diff == 0 &&
		     ((__force u16)keys->ports.dst <
		      (__force u16)keys->ports.src))) {
			for (i = 0; i < 4; i++)
				swap(keys->addrs.v6addrs.src.s6_addr32[i],
				     keys->addrs.v6addrs.dst.s6_addr32[i]);
			swap(keys->ports.src, keys->ports.dst);
		}
		break;
	}
}

static inline u32 __flow_hash_from_keys(struct flow_keys *keys,
					const siphash_key_t *keyval)
{
	u32 hash;

	__flow_hash_consistentify(keys);

	hash = siphash(flow_keys_hash_start(keys),
		       flow_keys_hash_length(keys), keyval);
	if (!hash)
		hash = 1;

	return hash;
}

u32 flow_hash_from_keys(struct flow_keys *keys)
{
	__flow_hash_secret_init();
	return __flow_hash_from_keys(keys, &hashrnd);
}
EXPORT_SYMBOL(flow_hash_from_keys);

static inline u32 ___skb_get_hash(const struct sk_buff *skb,
				  struct flow_keys *keys,
				  const siphash_key_t *keyval)
{
	skb_flow_dissect_flow_keys(skb, keys,
				   FLOW_DISSECTOR_F_STOP_AT_FLOW_LABEL);

	return __flow_hash_from_keys(keys, keyval);
}

struct _flow_keys_digest_data {
	__be16	n_proto;
	u8	ip_proto;
	u8	padding;
	__be32	ports;
	__be32	src;
	__be32	dst;
};

void make_flow_keys_digest(struct flow_keys_digest *digest,
			   const struct flow_keys *flow)
{
	struct _flow_keys_digest_data *data =
	    (struct _flow_keys_digest_data *)digest;

	BUILD_BUG_ON(sizeof(*data) > sizeof(*digest));

	memset(digest, 0, sizeof(*digest));

	data->n_proto = flow->basic.n_proto;
	data->ip_proto = flow->basic.ip_proto;
	data->ports = flow->ports.ports;
	data->src = flow->addrs.v4addrs.src;
	data->dst = flow->addrs.v4addrs.dst;
}
EXPORT_SYMBOL(make_flow_keys_digest);

static struct flow_dissector flow_keys_dissector_symmetric __read_mostly;

u32 __skb_get_hash_symmetric(const struct sk_buff *skb)
{
	struct flow_keys keys;

	__flow_hash_secret_init();

	memset(&keys, 0, sizeof(keys));
	__skb_flow_dissect(NULL, skb, &flow_keys_dissector_symmetric,
			   &keys, NULL, 0, 0, 0,
			   FLOW_DISSECTOR_F_STOP_AT_FLOW_LABEL);

	return __flow_hash_from_keys(&keys, &hashrnd);
}
EXPORT_SYMBOL_GPL(__skb_get_hash_symmetric);

/**
 * __skb_get_hash: calculate a flow hash
 * @skb: sk_buff to calculate flow hash from
 *
 * This function calculates a flow hash based on src/dst addresses
 * and src/dst port numbers.  Sets hash in skb to non-zero hash value
 * on success, zero indicates no valid hash.  Also, sets l4_hash in skb
 * if hash is a canonical 4-tuple hash over transport ports.
 */
void __skb_get_hash(struct sk_buff *skb)
{
	struct flow_keys keys;
	u32 hash;

	__flow_hash_secret_init();

	hash = ___skb_get_hash(skb, &keys, &hashrnd);

	__skb_set_sw_hash(skb, hash, flow_keys_have_l4(&keys));
}
EXPORT_SYMBOL(__skb_get_hash);

__u32 skb_get_hash_perturb(const struct sk_buff *skb,
			   const siphash_key_t *perturb)
{
	struct flow_keys keys;

	return ___skb_get_hash(skb, &keys, perturb);
}
EXPORT_SYMBOL(skb_get_hash_perturb);

u32 __skb_get_poff(const struct sk_buff *skb, void *data,
		   const struct flow_keys_basic *keys, int hlen)
{
	u32 poff = keys->control.thoff;

	/* skip L4 headers for fragments after the first */
	if ((keys->control.flags & FLOW_DIS_IS_FRAGMENT) &&
	    !(keys->control.flags & FLOW_DIS_FIRST_FRAG))
		return poff;

	switch (keys->basic.ip_proto) {
	case IPPROTO_TCP: {
		/* access doff as u8 to avoid unaligned access */
		const u8 *doff;
		u8 _doff;

		doff = __skb_header_pointer(skb, poff + 12, sizeof(_doff),
					    data, hlen, &_doff);
		if (!doff)
			return poff;

		poff += max_t(u32, sizeof(struct tcphdr), (*doff & 0xF0) >> 2);
		break;
	}
	case IPPROTO_UDP:
	case IPPROTO_UDPLITE:
		poff += sizeof(struct udphdr);
		break;
	/* For the rest, we do not really care about header
	 * extensions at this point for now.
	 */
	case IPPROTO_ICMP:
		poff += sizeof(struct icmphdr);
		break;
	case IPPROTO_ICMPV6:
		poff += sizeof(struct icmp6hdr);
		break;
	case IPPROTO_IGMP:
		poff += sizeof(struct igmphdr);
		break;
	case IPPROTO_DCCP:
		poff += sizeof(struct dccp_hdr);
		break;
	case IPPROTO_SCTP:
		poff += sizeof(struct sctphdr);
		break;
	}

	return poff;
}

/**
 * skb_get_poff - get the offset to the payload
 * @skb: sk_buff to get the payload offset from
 *
 * The function will get the offset to the payload as far as it could
 * be dissected.  The main user is currently BPF, so that we can dynamically
 * truncate packets without needing to push actual payload to the user
 * space and can analyze headers only, instead.
 */
u32 skb_get_poff(const struct sk_buff *skb)
{
	struct flow_keys_basic keys;

	if (!skb_flow_dissect_flow_keys_basic(NULL, skb, &keys,
					      NULL, 0, 0, 0, 0))
		return 0;

	return __skb_get_poff(skb, skb->data, &keys, skb_headlen(skb));
}

__u32 __get_hash_from_flowi6(const struct flowi6 *fl6, struct flow_keys *keys)
{
	memset(keys, 0, sizeof(*keys));

	memcpy(&keys->addrs.v6addrs.src, &fl6->saddr,
	    sizeof(keys->addrs.v6addrs.src));
	memcpy(&keys->addrs.v6addrs.dst, &fl6->daddr,
	    sizeof(keys->addrs.v6addrs.dst));
	keys->control.addr_type = FLOW_DISSECTOR_KEY_IPV6_ADDRS;
	keys->ports.src = fl6->fl6_sport;
	keys->ports.dst = fl6->fl6_dport;
	keys->keyid.keyid = fl6->fl6_gre_key;
	keys->tags.flow_label = (__force u32)flowi6_get_flowlabel(fl6);
	keys->basic.ip_proto = fl6->flowi6_proto;

	return flow_hash_from_keys(keys);
}
EXPORT_SYMBOL(__get_hash_from_flowi6);

static const struct flow_dissector_key flow_keys_dissector_keys[] = {
	{
		.key_id = FLOW_DISSECTOR_KEY_CONTROL,
		.offset = offsetof(struct flow_keys, control),
	},
	{
		.key_id = FLOW_DISSECTOR_KEY_BASIC,
		.offset = offsetof(struct flow_keys, basic),
	},
	{
		.key_id = FLOW_DISSECTOR_KEY_IPV4_ADDRS,
		.offset = offsetof(struct flow_keys, addrs.v4addrs),
	},
	{
		.key_id = FLOW_DISSECTOR_KEY_IPV6_ADDRS,
		.offset = offsetof(struct flow_keys, addrs.v6addrs),
	},
	{
		.key_id = FLOW_DISSECTOR_KEY_TIPC,
		.offset = offsetof(struct flow_keys, addrs.tipckey),
	},
	{
		.key_id = FLOW_DISSECTOR_KEY_PORTS,
		.offset = offsetof(struct flow_keys, ports),
	},
	{
		.key_id = FLOW_DISSECTOR_KEY_VLAN,
		.offset = offsetof(struct flow_keys, vlan),
	},
	{
		.key_id = FLOW_DISSECTOR_KEY_FLOW_LABEL,
		.offset = offsetof(struct flow_keys, tags),
	},
	{
		.key_id = FLOW_DISSECTOR_KEY_GRE_KEYID,
		.offset = offsetof(struct flow_keys, keyid),
	},
};

static const struct flow_dissector_key flow_keys_dissector_symmetric_keys[] = {
	{
		.key_id = FLOW_DISSECTOR_KEY_CONTROL,
		.offset = offsetof(struct flow_keys, control),
	},
	{
		.key_id = FLOW_DISSECTOR_KEY_BASIC,
		.offset = offsetof(struct flow_keys, basic),
	},
	{
		.key_id = FLOW_DISSECTOR_KEY_IPV4_ADDRS,
		.offset = offsetof(struct flow_keys, addrs.v4addrs),
	},
	{
		.key_id = FLOW_DISSECTOR_KEY_IPV6_ADDRS,
		.offset = offsetof(struct flow_keys, addrs.v6addrs),
	},
	{
		.key_id = FLOW_DISSECTOR_KEY_PORTS,
		.offset = offsetof(struct flow_keys, ports),
	},
};

static const struct flow_dissector_key flow_keys_basic_dissector_keys[] = {
	{
		.key_id = FLOW_DISSECTOR_KEY_CONTROL,
		.offset = offsetof(struct flow_keys, control),
	},
	{
		.key_id = FLOW_DISSECTOR_KEY_BASIC,
		.offset = offsetof(struct flow_keys, basic),
	},
};

struct flow_dissector flow_keys_dissector __read_mostly;
EXPORT_SYMBOL(flow_keys_dissector);

struct flow_dissector flow_keys_basic_dissector __read_mostly;
EXPORT_SYMBOL(flow_keys_basic_dissector);

static int __init init_default_flow_dissectors(void)
{
	skb_flow_dissector_init(&flow_keys_dissector,
				flow_keys_dissector_keys,
				ARRAY_SIZE(flow_keys_dissector_keys));
	skb_flow_dissector_init(&flow_keys_dissector_symmetric,
				flow_keys_dissector_symmetric_keys,
				ARRAY_SIZE(flow_keys_dissector_symmetric_keys));
	skb_flow_dissector_init(&flow_keys_basic_dissector,
				flow_keys_basic_dissector_keys,
				ARRAY_SIZE(flow_keys_basic_dissector_keys));
	return 0;
}
core_initcall(init_default_flow_dissectors);<|MERGE_RESOLUTION|>--- conflicted
+++ resolved
@@ -977,12 +977,9 @@
 
 	WARN_ON_ONCE(!net);
 	if (net) {
-<<<<<<< HEAD
 	    /*如果init_net有flow_dissector_prog,则使用ebpf程序来解析报文*/
-=======
 		enum netns_bpf_attach_type type = NETNS_BPF_FLOW_DISSECTOR;
 
->>>>>>> 64677779
 		rcu_read_lock();
 		attached = rcu_dereference(init_net.bpf.progs[type]);
 
