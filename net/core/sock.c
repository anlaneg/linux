// SPDX-License-Identifier: GPL-2.0-or-later
/*
 * INET		An implementation of the TCP/IP protocol suite for the LINUX
 *		operating system.  INET is implemented using the  BSD Socket
 *		interface as the means of communication with the user level.
 *
 *		Generic socket support routines. Memory allocators, socket lock/release
 *		handler for protocols to use and generic option handler.
 *
 * Authors:	Ross Biro
 *		Fred N. van Kempen, <waltje@uWalt.NL.Mugnet.ORG>
 *		Florian La Roche, <flla@stud.uni-sb.de>
 *		Alan Cox, <A.Cox@swansea.ac.uk>
 *
 * Fixes:
 *		Alan Cox	: 	Numerous verify_area() problems
 *		Alan Cox	:	Connecting on a connecting socket
 *					now returns an error for tcp.
 *		Alan Cox	:	sock->protocol is set correctly.
 *					and is not sometimes left as 0.
 *		Alan Cox	:	connect handles icmp errors on a
 *					connect properly. Unfortunately there
 *					is a restart syscall nasty there. I
 *					can't match BSD without hacking the C
 *					library. Ideas urgently sought!
 *		Alan Cox	:	Disallow bind() to addresses that are
 *					not ours - especially broadcast ones!!
 *		Alan Cox	:	Socket 1024 _IS_ ok for users. (fencepost)
 *		Alan Cox	:	sock_wfree/sock_rfree don't destroy sockets,
 *					instead they leave that for the DESTROY timer.
 *		Alan Cox	:	Clean up error flag in accept
 *		Alan Cox	:	TCP ack handling is buggy, the DESTROY timer
 *					was buggy. Put a remove_sock() in the handler
 *					for memory when we hit 0. Also altered the timer
 *					code. The ACK stuff can wait and needs major
 *					TCP layer surgery.
 *		Alan Cox	:	Fixed TCP ack bug, removed remove sock
 *					and fixed timer/inet_bh race.
 *		Alan Cox	:	Added zapped flag for TCP
 *		Alan Cox	:	Move kfree_skb into skbuff.c and tidied up surplus code
 *		Alan Cox	:	for new sk_buff allocations wmalloc/rmalloc now call alloc_skb
 *		Alan Cox	:	kfree_s calls now are kfree_skbmem so we can track skb resources
 *		Alan Cox	:	Supports socket option broadcast now as does udp. Packet and raw need fixing.
 *		Alan Cox	:	Added RCVBUF,SNDBUF size setting. It suddenly occurred to me how easy it was so...
 *		Rick Sladkey	:	Relaxed UDP rules for matching packets.
 *		C.E.Hawkins	:	IFF_PROMISC/SIOCGHWADDR support
 *	Pauline Middelink	:	identd support
 *		Alan Cox	:	Fixed connect() taking signals I think.
 *		Alan Cox	:	SO_LINGER supported
 *		Alan Cox	:	Error reporting fixes
 *		Anonymous	:	inet_create tidied up (sk->reuse setting)
 *		Alan Cox	:	inet sockets don't set sk->type!
 *		Alan Cox	:	Split socket option code
 *		Alan Cox	:	Callbacks
 *		Alan Cox	:	Nagle flag for Charles & Johannes stuff
 *		Alex		:	Removed restriction on inet fioctl
 *		Alan Cox	:	Splitting INET from NET core
 *		Alan Cox	:	Fixed bogus SO_TYPE handling in getsockopt()
 *		Adam Caldwell	:	Missing return in SO_DONTROUTE/SO_DEBUG code
 *		Alan Cox	:	Split IP from generic code
 *		Alan Cox	:	New kfree_skbmem()
 *		Alan Cox	:	Make SO_DEBUG superuser only.
 *		Alan Cox	:	Allow anyone to clear SO_DEBUG
 *					(compatibility fix)
 *		Alan Cox	:	Added optimistic memory grabbing for AF_UNIX throughput.
 *		Alan Cox	:	Allocator for a socket is settable.
 *		Alan Cox	:	SO_ERROR includes soft errors.
 *		Alan Cox	:	Allow NULL arguments on some SO_ opts
 *		Alan Cox	: 	Generic socket allocation to make hooks
 *					easier (suggested by Craig Metz).
 *		Michael Pall	:	SO_ERROR returns positive errno again
 *              Steve Whitehouse:       Added default destructor to free
 *                                      protocol private data.
 *              Steve Whitehouse:       Added various other default routines
 *                                      common to several socket families.
 *              Chris Evans     :       Call suser() check last on F_SETOWN
 *		Jay Schulist	:	Added SO_ATTACH_FILTER and SO_DETACH_FILTER.
 *		Andi Kleen	:	Add sock_kmalloc()/sock_kfree_s()
 *		Andi Kleen	:	Fix write_space callback
 *		Chris Evans	:	Security fixes - signedness again
 *		Arnaldo C. Melo :       cleanups, use skb_queue_purge
 *
 * To Fix:
 */

#define pr_fmt(fmt) KBUILD_MODNAME ": " fmt

#include <linux/unaligned.h>
#include <linux/capability.h>
#include <linux/errno.h>
#include <linux/errqueue.h>
#include <linux/types.h>
#include <linux/socket.h>
#include <linux/in.h>
#include <linux/kernel.h>
#include <linux/module.h>
#include <linux/proc_fs.h>
#include <linux/seq_file.h>
#include <linux/sched.h>
#include <linux/sched/mm.h>
#include <linux/timer.h>
#include <linux/string.h>
#include <linux/sockios.h>
#include <linux/net.h>
#include <linux/mm.h>
#include <linux/slab.h>
#include <linux/interrupt.h>
#include <linux/poll.h>
#include <linux/tcp.h>
#include <linux/udp.h>
#include <linux/init.h>
#include <linux/highmem.h>
#include <linux/user_namespace.h>
#include <linux/static_key.h>
#include <linux/memcontrol.h>
#include <linux/prefetch.h>
#include <linux/compat.h>
#include <linux/mroute.h>
#include <linux/mroute6.h>
#include <linux/icmpv6.h>

#include <linux/uaccess.h>

#include <linux/netdevice.h>
#include <net/protocol.h>
#include <linux/skbuff.h>
#include <linux/skbuff_ref.h>
#include <net/net_namespace.h>
#include <net/request_sock.h>
#include <net/sock.h>
#include <net/proto_memory.h>
#include <linux/net_tstamp.h>
#include <net/xfrm.h>
#include <linux/ipsec.h>
#include <net/cls_cgroup.h>
#include <net/netprio_cgroup.h>
#include <linux/sock_diag.h>

#include <linux/filter.h>
#include <net/sock_reuseport.h>
#include <net/bpf_sk_storage.h>

#include <trace/events/sock.h>

#include <net/tcp.h>
#include <net/busy_poll.h>
#include <net/phonet/phonet.h>

#include <linux/ethtool.h>

#include <uapi/linux/pidfd.h>

#include "dev.h"

static DEFINE_MUTEX(proto_list_mutex);
//记录系统已注册的所有protocol
static LIST_HEAD(proto_list);

static void sock_def_write_space_wfree(struct sock *sk);
static void sock_def_write_space(struct sock *sk);

/**
 * sk_ns_capable - General socket capability test
 * @sk: Socket to use a capability on or through
 * @user_ns: The user namespace of the capability to use
 * @cap: The capability to use
 *
 * Test to see if the opener of the socket had when the socket was
 * created and the current process has the capability @cap in the user
 * namespace @user_ns.
 */
bool sk_ns_capable(const struct sock *sk,
		   struct user_namespace *user_ns, int cap)
{
	return file_ns_capable(sk->sk_socket->file, user_ns, cap) &&
		ns_capable(user_ns, cap);
}
EXPORT_SYMBOL(sk_ns_capable);

/**
 * sk_capable - Socket global capability test
 * @sk: Socket to use a capability on or through
 * @cap: The global capability to use
 *
 * Test to see if the opener of the socket had when the socket was
 * created and the current process has the capability @cap in all user
 * namespaces.
 */
bool sk_capable(const struct sock *sk, int cap)
{
	return sk_ns_capable(sk, &init_user_ns, cap);
}
EXPORT_SYMBOL(sk_capable);

/**
 * sk_net_capable - Network namespace socket capability test
 * @sk: Socket to use a capability on or through
 * @cap: The capability to use
 *
 * Test to see if the opener of the socket had when the socket was created
 * and the current process has the capability @cap over the network namespace
 * the socket is a member of.
 */
bool sk_net_capable(const struct sock *sk, int cap)
{
	return sk_ns_capable(sk, sock_net(sk)->user_ns, cap);
}
EXPORT_SYMBOL(sk_net_capable);

/*
 * Each address family might have different locking rules, so we have
 * one slock key per address family and separate keys for internal and
 * userspace sockets.
 */
static struct lock_class_key af_family_keys[AF_MAX];
static struct lock_class_key af_family_kern_keys[AF_MAX];
static struct lock_class_key af_family_slock_keys[AF_MAX];
static struct lock_class_key af_family_kern_slock_keys[AF_MAX];

/*
 * Make lock validator output more readable. (we pre-construct these
 * strings build-time, so that runtime initialization of socket
 * locks is fast):
 */

#define _sock_locks(x)						  \
  x "AF_UNSPEC",	x "AF_UNIX"     ,	x "AF_INET"     , \
  x "AF_AX25"  ,	x "AF_IPX"      ,	x "AF_APPLETALK", \
  x "AF_NETROM",	x "AF_BRIDGE"   ,	x "AF_ATMPVC"   , \
  x "AF_X25"   ,	x "AF_INET6"    ,	x "AF_ROSE"     , \
  x "AF_DECnet",	x "AF_NETBEUI"  ,	x "AF_SECURITY" , \
  x "AF_KEY"   ,	x "AF_NETLINK"  ,	x "AF_PACKET"   , \
  x "AF_ASH"   ,	x "AF_ECONET"   ,	x "AF_ATMSVC"   , \
  x "AF_RDS"   ,	x "AF_SNA"      ,	x "AF_IRDA"     , \
  x "AF_PPPOX" ,	x "AF_WANPIPE"  ,	x "AF_LLC"      , \
  x "27"       ,	x "28"          ,	x "AF_CAN"      , \
  x "AF_TIPC"  ,	x "AF_BLUETOOTH",	x "IUCV"        , \
  x "AF_RXRPC" ,	x "AF_ISDN"     ,	x "AF_PHONET"   , \
  x "AF_IEEE802154",	x "AF_CAIF"	,	x "AF_ALG"      , \
  x "AF_NFC"   ,	x "AF_VSOCK"    ,	x "AF_KCM"      , \
  x "AF_QIPCRTR",	x "AF_SMC"	,	x "AF_XDP"	, \
  x "AF_MCTP"  , \
  x "AF_MAX"

static const char *const af_family_key_strings[AF_MAX+1] = {
	_sock_locks("sk_lock-")
};
static const char *const af_family_slock_key_strings[AF_MAX+1] = {
	_sock_locks("slock-")
};
static const char *const af_family_clock_key_strings[AF_MAX+1] = {
	_sock_locks("clock-")
};

static const char *const af_family_kern_key_strings[AF_MAX+1] = {
	_sock_locks("k-sk_lock-")
};
static const char *const af_family_kern_slock_key_strings[AF_MAX+1] = {
	_sock_locks("k-slock-")
};
static const char *const af_family_kern_clock_key_strings[AF_MAX+1] = {
	_sock_locks("k-clock-")
};
static const char *const af_family_rlock_key_strings[AF_MAX+1] = {
	_sock_locks("rlock-")
};
static const char *const af_family_wlock_key_strings[AF_MAX+1] = {
	_sock_locks("wlock-")
};
static const char *const af_family_elock_key_strings[AF_MAX+1] = {
	_sock_locks("elock-")
};

/*
 * sk_callback_lock and sk queues locking rules are per-address-family,
 * so split the lock classes by using a per-AF key:
 */
static struct lock_class_key af_callback_keys[AF_MAX];
static struct lock_class_key af_rlock_keys[AF_MAX];
static struct lock_class_key af_wlock_keys[AF_MAX];
static struct lock_class_key af_elock_keys[AF_MAX];
static struct lock_class_key af_kern_callback_keys[AF_MAX];

/* Run time adjustable parameters. */
__u32 sysctl_wmem_max __read_mostly = SK_WMEM_MAX;
EXPORT_SYMBOL(sysctl_wmem_max);
__u32 sysctl_rmem_max __read_mostly = SK_RMEM_MAX;
EXPORT_SYMBOL(sysctl_rmem_max);
//默认读内存buffer大小
__u32 sysctl_wmem_default __read_mostly = SK_WMEM_MAX;
//默认写内存buffer大小
__u32 sysctl_rmem_default __read_mostly = SK_RMEM_MAX;

DEFINE_STATIC_KEY_FALSE(memalloc_socks_key);
EXPORT_SYMBOL_GPL(memalloc_socks_key);

/**
 * sk_set_memalloc - sets %SOCK_MEMALLOC
 * @sk: socket to set it on
 *
 * Set %SOCK_MEMALLOC on a socket for access to emergency reserves.
 * It's the responsibility of the admin to adjust min_free_kbytes
 * to meet the requirements
 */
void sk_set_memalloc(struct sock *sk)
{
	sock_set_flag(sk, SOCK_MEMALLOC);
	sk->sk_allocation |= __GFP_MEMALLOC;
	static_branch_inc(&memalloc_socks_key);
}
EXPORT_SYMBOL_GPL(sk_set_memalloc);

void sk_clear_memalloc(struct sock *sk)
{
	sock_reset_flag(sk, SOCK_MEMALLOC);
	sk->sk_allocation &= ~__GFP_MEMALLOC;
	static_branch_dec(&memalloc_socks_key);

	/*
	 * SOCK_MEMALLOC is allowed to ignore rmem limits to ensure forward
	 * progress of swapping. SOCK_MEMALLOC may be cleared while
	 * it has rmem allocations due to the last swapfile being deactivated
	 * but there is a risk that the socket is unusable due to exceeding
	 * the rmem limits. Reclaim the reserves and obey rmem limits again.
	 */
	sk_mem_reclaim(sk);
}
EXPORT_SYMBOL_GPL(sk_clear_memalloc);

int __sk_backlog_rcv(struct sock *sk, struct sk_buff *skb)
{
	int ret;
	unsigned int noreclaim_flag;

	/* these should have been dropped before queueing */
	BUG_ON(!sock_flag(sk, SOCK_MEMALLOC));

	noreclaim_flag = memalloc_noreclaim_save();
	ret = INDIRECT_CALL_INET(sk->sk_backlog_rcv,
				 tcp_v6_do_rcv,
				 tcp_v4_do_rcv,
				 sk, skb);
	memalloc_noreclaim_restore(noreclaim_flag);

	return ret;
}
EXPORT_SYMBOL(__sk_backlog_rcv);

void sk_error_report(struct sock *sk)
{
	sk->sk_error_report(sk);

	switch (sk->sk_family) {
	case AF_INET:
		fallthrough;
	case AF_INET6:
		trace_inet_sk_error_report(sk);
		break;
	default:
		break;
	}
}
EXPORT_SYMBOL(sk_error_report);

int sock_get_timeout(long timeo, void *optval, bool old_timeval)
{
	struct __kernel_sock_timeval tv;

	if (timeo == MAX_SCHEDULE_TIMEOUT) {
		tv.tv_sec = 0;
		tv.tv_usec = 0;
	} else {
		tv.tv_sec = timeo / HZ;
		tv.tv_usec = ((timeo % HZ) * USEC_PER_SEC) / HZ;
	}

	if (old_timeval && in_compat_syscall() && !COMPAT_USE_64BIT_TIME) {
		struct old_timeval32 tv32 = { tv.tv_sec, tv.tv_usec };
		*(struct old_timeval32 *)optval = tv32;
		return sizeof(tv32);
	}

	if (old_timeval) {
		struct __kernel_old_timeval old_tv;
		old_tv.tv_sec = tv.tv_sec;
		old_tv.tv_usec = tv.tv_usec;
		*(struct __kernel_old_timeval *)optval = old_tv;
		return sizeof(old_tv);
	}

	*(struct __kernel_sock_timeval *)optval = tv;
	return sizeof(tv);
}
EXPORT_SYMBOL(sock_get_timeout);

int sock_copy_user_timeval(struct __kernel_sock_timeval *tv,
			   sockptr_t optval, int optlen, bool old_timeval)
{
	if (old_timeval && in_compat_syscall() && !COMPAT_USE_64BIT_TIME) {
		struct old_timeval32 tv32;

		if (optlen < sizeof(tv32))
			/*参数长度不为sizeof(tv32)*/
			return -EINVAL;

		if (copy_from_sockptr(&tv32, optval, sizeof(tv32)))
			return -EFAULT;
		tv->tv_sec = tv32.tv_sec;
		tv->tv_usec = tv32.tv_usec;
	} else if (old_timeval) {
		struct __kernel_old_timeval old_tv;

		if (optlen < sizeof(old_tv))
			return -EINVAL;
		if (copy_from_sockptr(&old_tv, optval, sizeof(old_tv)))
			return -EFAULT;
		tv->tv_sec = old_tv.tv_sec;
		tv->tv_usec = old_tv.tv_usec;
	} else {
		if (optlen < sizeof(*tv))
			return -EINVAL;
		/*第三种格式的optval*/
		if (copy_from_sockptr(tv, optval, sizeof(*tv)))
			return -EFAULT;
	}

	return 0;
}
EXPORT_SYMBOL(sock_copy_user_timeval);

static int sock_set_timeout(long *timeo_p, sockptr_t optval, int optlen,
			    bool old_timeval)
{
	struct __kernel_sock_timeval tv;
	int err = sock_copy_user_timeval(&tv, optval, optlen, old_timeval);
	long val;

	if (err)
		return err;

	if (tv.tv_usec < 0 || tv.tv_usec >= USEC_PER_SEC)
		return -EDOM;

	if (tv.tv_sec < 0) {
		/*如果秒值过小，触发告警*/
		static int warned __read_mostly;

		WRITE_ONCE(*timeo_p, 0);
		if (warned < 10 && net_ratelimit()) {
			warned++;
			pr_info("%s: `%s' (pid %d) tries to set negative timeout\n",
				__func__, current->comm, task_pid_nr(current));
		}
		return 0;
	}
	val = MAX_SCHEDULE_TIMEOUT;
	/*tv_sec小于max_schedule_timeout时生效*/
	if ((tv.tv_sec || tv.tv_usec) &&
	    (tv.tv_sec < (MAX_SCHEDULE_TIMEOUT / HZ - 1)))
		val = tv.tv_sec * HZ + DIV_ROUND_UP((unsigned long)tv.tv_usec,
						    USEC_PER_SEC / HZ);
	WRITE_ONCE(*timeo_p, val);
	return 0;
}

static bool sk_set_prio_allowed(const struct sock *sk, int val)
{
	return ((val >= TC_PRIO_BESTEFFORT && val <= TC_PRIO_INTERACTIVE) ||
		sockopt_ns_capable(sock_net(sk)->user_ns, CAP_NET_RAW) ||
		sockopt_ns_capable(sock_net(sk)->user_ns, CAP_NET_ADMIN));
}

static bool sock_needs_netstamp(const struct sock *sk)
{
	switch (sk->sk_family) {
	case AF_UNSPEC:
	case AF_UNIX:
		return false;
	default:
		return true;
	}
}

static void sock_disable_timestamp(struct sock *sk, unsigned long flags)
{
	if (sk->sk_flags & flags) {
		sk->sk_flags &= ~flags;
		if (sock_needs_netstamp(sk) &&
		    !(sk->sk_flags & SK_FLAGS_TIMESTAMP))
			net_disable_timestamp();
	}
}

//将报文挂接在socket的收取列中，通知socket数据ready
int __sock_queue_rcv_skb(struct sock *sk, struct sk_buff *skb)
{
	unsigned long flags;
	struct sk_buff_head *list = &sk->sk_receive_queue;

	if (atomic_read(&sk->sk_rmem_alloc) >= READ_ONCE(sk->sk_rcvbuf)) {
		atomic_inc(&sk->sk_drops);
		trace_sock_rcvqueue_full(sk, skb);
		return -ENOMEM;
	}

	if (!sk_rmem_schedule(sk, skb, skb->truesize)) {
		atomic_inc(&sk->sk_drops);
		return -ENOBUFS;
	}

	skb->dev = NULL;
	skb_set_owner_r(skb, sk);

	/* we escape from rcu protected region, make sure we dont leak
	 * a norefcounted dst
	 */
	skb_dst_force(skb);

	spin_lock_irqsave(&list->lock, flags);
	sock_skb_set_dropcount(sk, skb);
	__skb_queue_tail(list, skb);//将报文挂接在收队列中
	spin_unlock_irqrestore(&list->lock, flags);

	if (!sock_flag(sk, SOCK_DEAD))
		sk->sk_data_ready(sk);//知会收到报文
	return 0;
}
EXPORT_SYMBOL(__sock_queue_rcv_skb);

int sock_queue_rcv_skb_reason(struct sock *sk, struct sk_buff *skb,
			      enum skb_drop_reason *reason)
{
	enum skb_drop_reason drop_reason;
	int err;

	err = sk_filter(sk, skb);
	if (err) {
		drop_reason = SKB_DROP_REASON_SOCKET_FILTER;
		goto out;
	}

	/*将skb挂接到socket,知会数据ready*/
	err = __sock_queue_rcv_skb(sk, skb);
	switch (err) {
	case -ENOMEM:
		drop_reason = SKB_DROP_REASON_SOCKET_RCVBUFF;
		break;
	case -ENOBUFS:
		drop_reason = SKB_DROP_REASON_PROTO_MEM;
		break;
	default:
		drop_reason = SKB_NOT_DROPPED_YET;
		break;
	}
out:
	if (reason)
		*reason = drop_reason;
	return err;
}
EXPORT_SYMBOL(sock_queue_rcv_skb_reason);

int __sk_receive_skb(struct sock *sk, struct sk_buff *skb,
		     const int nested, unsigned int trim_cap, bool refcounted)
{
	int rc = NET_RX_SUCCESS;

	if (sk_filter_trim_cap(sk, skb, trim_cap))
		goto discard_and_relse;

	skb->dev = NULL;

	if (sk_rcvqueues_full(sk, READ_ONCE(sk->sk_rcvbuf))) {
		atomic_inc(&sk->sk_drops);
		goto discard_and_relse;
	}
	if (nested)
		bh_lock_sock_nested(sk);
	else
		bh_lock_sock(sk);
	if (!sock_owned_by_user(sk)) {
		/*
		 * trylock + unlock semantics:
		 */
		mutex_acquire(&sk->sk_lock.dep_map, 0, 1, _RET_IP_);

		rc = sk_backlog_rcv(sk, skb);

		mutex_release(&sk->sk_lock.dep_map, _RET_IP_);
	} else if (sk_add_backlog(sk, skb, READ_ONCE(sk->sk_rcvbuf))) {
		bh_unlock_sock(sk);
		atomic_inc(&sk->sk_drops);
		goto discard_and_relse;
	}

	bh_unlock_sock(sk);
out:
	if (refcounted)
		sock_put(sk);
	return rc;
discard_and_relse:
	kfree_skb(skb);
	goto out;
}
EXPORT_SYMBOL(__sk_receive_skb);

INDIRECT_CALLABLE_DECLARE(struct dst_entry *ip6_dst_check(struct dst_entry *,
							  u32));
INDIRECT_CALLABLE_DECLARE(struct dst_entry *ipv4_dst_check(struct dst_entry *,
							   u32));
struct dst_entry *__sk_dst_check(struct sock *sk, u32 cookie)
{
	struct dst_entry *dst = __sk_dst_get(sk);

	/*dst_entry存在，但检查不通过，返回NULL*/
	if (dst && dst->obsolete &&
	    INDIRECT_CALL_INET(dst->ops->check, ip6_dst_check, ipv4_dst_check,
			       dst, cookie) == NULL) {
		sk_tx_queue_clear(sk);
		WRITE_ONCE(sk->sk_dst_pending_confirm, 0);
		RCU_INIT_POINTER(sk->sk_dst_cache, NULL);
		dst_release(dst);
		return NULL;
	}

	return dst;
}
EXPORT_SYMBOL(__sk_dst_check);

struct dst_entry *sk_dst_check(struct sock *sk, u32 cookie)
{
	struct dst_entry *dst = sk_dst_get(sk);

	if (dst && dst->obsolete /*dst过期*/&&
	    INDIRECT_CALL_INET(dst->ops->check, ip6_dst_check, ipv4_dst_check,
			       dst, cookie) == NULL) {
		sk_dst_reset(sk);
		dst_release(dst);
		return NULL;
	}

	return dst;
}
EXPORT_SYMBOL(sk_dst_check);

static int sock_bindtoindex_locked(struct sock *sk, int ifindex)
{
	int ret = -ENOPROTOOPT;
#ifdef CONFIG_NETDEVICES
	struct net *net = sock_net(sk);

	/* Sorry... */
	ret = -EPERM;
	if (sk->sk_bound_dev_if && !ns_capable(net->user_ns, CAP_NET_RAW))
		goto out;

	ret = -EINVAL;
	if (ifindex < 0)
		goto out;

	/* Paired with all READ_ONCE() done locklessly. */
	WRITE_ONCE(sk->sk_bound_dev_if, ifindex);

	if (sk->sk_prot->rehash)
		sk->sk_prot->rehash(sk);
	sk_dst_reset(sk);

	ret = 0;

out:
#endif

	return ret;
}

int sock_bindtoindex(struct sock *sk, int ifindex, bool lock_sk)
{
	int ret;

	if (lock_sk)
		lock_sock(sk);
	ret = sock_bindtoindex_locked(sk, ifindex);
	if (lock_sk)
		release_sock(sk);

	return ret;
}
EXPORT_SYMBOL(sock_bindtoindex);

static int sock_setbindtodevice(struct sock *sk, sockptr_t optval, int optlen)
{
	int ret = -ENOPROTOOPT;
#ifdef CONFIG_NETDEVICES
	struct net *net = sock_net(sk);
	char devname[IFNAMSIZ];
	int index;

	ret = -EINVAL;
	if (optlen < 0)
		goto out;

	/* Bind this socket to a particular device like "eth0",
	 * as specified in the passed interface name. If the
	 * name is "" or the option length is zero the socket
	 * is not bound.
	 */
	if (optlen > IFNAMSIZ - 1)
		optlen = IFNAMSIZ - 1;
	memset(devname, 0, sizeof(devname));

	ret = -EFAULT;
	if (copy_from_sockptr(devname, optval, optlen))
		goto out;

	index = 0;
	if (devname[0] != '\0') {
		struct net_device *dev;

		rcu_read_lock();
		dev = dev_get_by_name_rcu(net, devname);
		if (dev)
			index = dev->ifindex;
		rcu_read_unlock();
		ret = -ENODEV;
		if (!dev)
			goto out;
	}

	sockopt_lock_sock(sk);
	ret = sock_bindtoindex_locked(sk, index);
	sockopt_release_sock(sk);
out:
#endif

	return ret;
}

static int sock_getbindtodevice(struct sock *sk, sockptr_t optval,
				sockptr_t optlen, int len)
{
	int ret = -ENOPROTOOPT;
#ifdef CONFIG_NETDEVICES
	int bound_dev_if = READ_ONCE(sk->sk_bound_dev_if);
	struct net *net = sock_net(sk);
	char devname[IFNAMSIZ];

	if (bound_dev_if == 0) {
		len = 0;
		goto zero;
	}

	ret = -EINVAL;
	if (len < IFNAMSIZ)
		goto out;

	ret = netdev_get_name(net, devname, bound_dev_if);
	if (ret)
		goto out;

	len = strlen(devname) + 1;

	ret = -EFAULT;
	if (copy_to_sockptr(optval, devname, len))
		goto out;

zero:
	ret = -EFAULT;
	if (copy_to_sockptr(optlen, &len, sizeof(int)))
		goto out;

	ret = 0;

out:
#endif

	return ret;
}

bool sk_mc_loop(const struct sock *sk)
{
	if (dev_recursion_level())
		return false;
	if (!sk)
		return true;
	/* IPV6_ADDRFORM can change sk->sk_family under us. */
	switch (READ_ONCE(sk->sk_family)) {
	case AF_INET:
		/*检查此socket是否设置有MC_LOOP标记*/
		return inet_test_bit(MC_LOOP, sk);
#if IS_ENABLED(CONFIG_IPV6)
	case AF_INET6:
		return inet6_test_bit(MC6_LOOP, sk);
#endif
	}
	WARN_ON_ONCE(1);
	return true;
}
EXPORT_SYMBOL(sk_mc_loop);

void sock_set_reuseaddr(struct sock *sk)
{
	lock_sock(sk);
	sk->sk_reuse = SK_CAN_REUSE;
	release_sock(sk);
}
EXPORT_SYMBOL(sock_set_reuseaddr);

/*设置socket reuse port*/
void sock_set_reuseport(struct sock *sk)
{
	lock_sock(sk);
	sk->sk_reuseport = true;
	release_sock(sk);
}
EXPORT_SYMBOL(sock_set_reuseport);

void sock_no_linger(struct sock *sk)
{
	lock_sock(sk);
	WRITE_ONCE(sk->sk_lingertime, 0);
	sock_set_flag(sk, SOCK_LINGER);
	release_sock(sk);
}
EXPORT_SYMBOL(sock_no_linger);

void sock_set_priority(struct sock *sk, u32 priority)
{
	WRITE_ONCE(sk->sk_priority, priority);
}
EXPORT_SYMBOL(sock_set_priority);

/*设置sock的发送超时时间*/
void sock_set_sndtimeo(struct sock *sk, s64 secs)
{
	lock_sock(sk);
	if (secs && secs < MAX_SCHEDULE_TIMEOUT / HZ - 1)
		WRITE_ONCE(sk->sk_sndtimeo, secs * HZ);
	else
		/*默认发送超时时间，最大发送超时时间*/
		WRITE_ONCE(sk->sk_sndtimeo, MAX_SCHEDULE_TIMEOUT);
	release_sock(sk);
}
EXPORT_SYMBOL(sock_set_sndtimeo);

static void __sock_set_timestamps(struct sock *sk, bool val, bool new, bool ns)
{
	sock_valbool_flag(sk, SOCK_RCVTSTAMP, val);
	sock_valbool_flag(sk, SOCK_RCVTSTAMPNS, val && ns);
	if (val)  {
		sock_valbool_flag(sk, SOCK_TSTAMP_NEW, new);
		sock_enable_timestamp(sk, SOCK_TIMESTAMP);
	}
}

void sock_enable_timestamps(struct sock *sk)
{
	lock_sock(sk);
	__sock_set_timestamps(sk, true, false, true);
	release_sock(sk);
}
EXPORT_SYMBOL(sock_enable_timestamps);

void sock_set_timestamp(struct sock *sk, int optname, bool valbool)
{
	switch (optname) {
	case SO_TIMESTAMP_OLD:
		__sock_set_timestamps(sk, valbool, false, false);
		break;
	case SO_TIMESTAMP_NEW:
		__sock_set_timestamps(sk, valbool, true, false);
		break;
	case SO_TIMESTAMPNS_OLD:
		__sock_set_timestamps(sk, valbool, false, true);
		break;
	case SO_TIMESTAMPNS_NEW:
		__sock_set_timestamps(sk, valbool, true, true);
		break;
	}
}

static int sock_timestamping_bind_phc(struct sock *sk, int phc_index)
{
	struct net *net = sock_net(sk);
	struct net_device *dev = NULL;
	bool match = false;
	int *vclock_index;
	int i, num;

	if (sk->sk_bound_dev_if)
		dev = dev_get_by_index(net, sk->sk_bound_dev_if);

	if (!dev) {
		pr_err("%s: sock not bind to device\n", __func__);
		return -EOPNOTSUPP;
	}

	num = ethtool_get_phc_vclocks(dev, &vclock_index);
	dev_put(dev);

	for (i = 0; i < num; i++) {
		if (*(vclock_index + i) == phc_index) {
			match = true;
			break;
		}
	}

	if (num > 0)
		kfree(vclock_index);

	if (!match)
		return -EINVAL;

	WRITE_ONCE(sk->sk_bind_phc, phc_index);

	return 0;
}

int sock_set_timestamping(struct sock *sk, int optname,
			  struct so_timestamping timestamping)
{
	int val = timestamping.flags;
	int ret;

	if (val & ~SOF_TIMESTAMPING_MASK)
		return -EINVAL;

	if (val & SOF_TIMESTAMPING_OPT_ID_TCP &&
	    !(val & SOF_TIMESTAMPING_OPT_ID))
		return -EINVAL;

	if (val & SOF_TIMESTAMPING_OPT_ID &&
	    !(sk->sk_tsflags & SOF_TIMESTAMPING_OPT_ID)) {
		if (sk_is_tcp(sk)) {
			if ((1 << sk->sk_state) &
			    (TCPF_CLOSE | TCPF_LISTEN))
				return -EINVAL;
			if (val & SOF_TIMESTAMPING_OPT_ID_TCP)
				atomic_set(&sk->sk_tskey, tcp_sk(sk)->write_seq);
			else
				atomic_set(&sk->sk_tskey, tcp_sk(sk)->snd_una);
		} else {
			atomic_set(&sk->sk_tskey, 0);
		}
	}

	if (val & SOF_TIMESTAMPING_OPT_STATS &&
	    !(val & SOF_TIMESTAMPING_OPT_TSONLY))
		return -EINVAL;

	if (val & SOF_TIMESTAMPING_BIND_PHC) {
		ret = sock_timestamping_bind_phc(sk, timestamping.bind_phc);
		if (ret)
			return ret;
	}

	WRITE_ONCE(sk->sk_tsflags, val);
	sock_valbool_flag(sk, SOCK_TSTAMP_NEW, optname == SO_TIMESTAMPING_NEW);
	sock_valbool_flag(sk, SOCK_TIMESTAMPING_ANY, !!(val & TSFLAGS_ANY));

	if (val & SOF_TIMESTAMPING_RX_SOFTWARE)
		sock_enable_timestamp(sk,
				      SOCK_TIMESTAMPING_RX_SOFTWARE);
	else
		sock_disable_timestamp(sk,
				       (1UL << SOCK_TIMESTAMPING_RX_SOFTWARE));
	return 0;
}

#if defined(CONFIG_CGROUP_BPF)
void bpf_skops_tx_timestamping(struct sock *sk, struct sk_buff *skb, int op)
{
	struct bpf_sock_ops_kern sock_ops;

	memset(&sock_ops, 0, offsetof(struct bpf_sock_ops_kern, temp));
	sock_ops.op = op;
	sock_ops.is_fullsock = 1;
	sock_ops.sk = sk;
	bpf_skops_init_skb(&sock_ops, skb, 0);
	__cgroup_bpf_run_filter_sock_ops(sk, &sock_ops, CGROUP_SOCK_OPS);
}
#endif

void sock_set_keepalive(struct sock *sk)
{
	lock_sock(sk);
	if (sk->sk_prot->keepalive)
		sk->sk_prot->keepalive(sk, true);
	sock_valbool_flag(sk, SOCK_KEEPOPEN, true);
	release_sock(sk);
}
EXPORT_SYMBOL(sock_set_keepalive);

static void __sock_set_rcvbuf(struct sock *sk, int val)
{
	/* Ensure val * 2 fits into an int, to prevent max_t() from treating it
	 * as a negative value.
	 */
	val = min_t(int, val, INT_MAX / 2);
	sk->sk_userlocks |= SOCK_RCVBUF_LOCK;

	/* We double it on the way in to account for "struct sk_buff" etc.
	 * overhead.   Applications assume that the SO_RCVBUF setting they make
	 * will allow that much actual data to be received on that socket.
	 *
	 * Applications are unaware that "struct sk_buff" and other overheads
	 * allocate from the receive buffer during socket buffer allocation.
	 *
	 * And after considering the possible alternatives, returning the value
	 * we actually used in getsockopt is the most desirable behavior.
	 */
	WRITE_ONCE(sk->sk_rcvbuf, max_t(int, val * 2, SOCK_MIN_RCVBUF));
}

void sock_set_rcvbuf(struct sock *sk, int val)
{
	lock_sock(sk);
	__sock_set_rcvbuf(sk, val);
	release_sock(sk);
}
EXPORT_SYMBOL(sock_set_rcvbuf);

static void __sock_set_mark(struct sock *sk, u32 val)
{
	if (val != sk->sk_mark) {
		WRITE_ONCE(sk->sk_mark, val);
		sk_dst_reset(sk);
	}
}

void sock_set_mark(struct sock *sk, u32 val)
{
	lock_sock(sk);
	__sock_set_mark(sk, val);
	release_sock(sk);
}
EXPORT_SYMBOL(sock_set_mark);

static void sock_release_reserved_memory(struct sock *sk, int bytes)
{
	/* Round down bytes to multiple of pages */
	bytes = round_down(bytes, PAGE_SIZE);

	WARN_ON(bytes > sk->sk_reserved_mem);
	WRITE_ONCE(sk->sk_reserved_mem, sk->sk_reserved_mem - bytes);
	sk_mem_reclaim(sk);
}

static int sock_reserve_memory(struct sock *sk, int bytes)
{
	long allocated;
	bool charged;
	int pages;

	if (!mem_cgroup_sockets_enabled || !sk->sk_memcg || !sk_has_account(sk))
		return -EOPNOTSUPP;

	if (!bytes)
		return 0;

	pages = sk_mem_pages(bytes);

	/* pre-charge to memcg */
	charged = mem_cgroup_charge_skmem(sk->sk_memcg, pages,
					  GFP_KERNEL | __GFP_RETRY_MAYFAIL);
	if (!charged)
		return -ENOMEM;

	/* pre-charge to forward_alloc */
	sk_memory_allocated_add(sk, pages);
	allocated = sk_memory_allocated(sk);
	/* If the system goes into memory pressure with this
	 * precharge, give up and return error.
	 */
	if (allocated > sk_prot_mem_limits(sk, 1)) {
		sk_memory_allocated_sub(sk, pages);
		mem_cgroup_uncharge_skmem(sk->sk_memcg, pages);
		return -ENOMEM;
	}
	sk_forward_alloc_add(sk, pages << PAGE_SHIFT);

	WRITE_ONCE(sk->sk_reserved_mem,
		   sk->sk_reserved_mem + (pages << PAGE_SHIFT));

	return 0;
}

#ifdef CONFIG_PAGE_POOL

/* This is the number of tokens and frags that the user can SO_DEVMEM_DONTNEED
 * in 1 syscall. The limit exists to limit the amount of memory the kernel
 * allocates to copy these tokens, and to prevent looping over the frags for
 * too long.
 */
#define MAX_DONTNEED_TOKENS 128
#define MAX_DONTNEED_FRAGS 1024

static noinline_for_stack int
sock_devmem_dontneed(struct sock *sk, sockptr_t optval, unsigned int optlen)
{
	unsigned int num_tokens, i, j, k, netmem_num = 0;
	struct dmabuf_token *tokens;
	int ret = 0, num_frags = 0;
	netmem_ref netmems[16];

	if (!sk_is_tcp(sk))
		return -EBADF;

	if (optlen % sizeof(*tokens) ||
	    optlen > sizeof(*tokens) * MAX_DONTNEED_TOKENS)
		return -EINVAL;

	num_tokens = optlen / sizeof(*tokens);
	tokens = kvmalloc_array(num_tokens, sizeof(*tokens), GFP_KERNEL);
	if (!tokens)
		return -ENOMEM;

	if (copy_from_sockptr(tokens, optval, optlen)) {
		kvfree(tokens);
		return -EFAULT;
	}

	xa_lock_bh(&sk->sk_user_frags);
	for (i = 0; i < num_tokens; i++) {
		for (j = 0; j < tokens[i].token_count; j++) {
			if (++num_frags > MAX_DONTNEED_FRAGS)
				goto frag_limit_reached;

			netmem_ref netmem = (__force netmem_ref)__xa_erase(
				&sk->sk_user_frags, tokens[i].token_start + j);

			if (!netmem || WARN_ON_ONCE(!netmem_is_net_iov(netmem)))
				continue;

			netmems[netmem_num++] = netmem;
			if (netmem_num == ARRAY_SIZE(netmems)) {
				xa_unlock_bh(&sk->sk_user_frags);
				for (k = 0; k < netmem_num; k++)
					WARN_ON_ONCE(!napi_pp_put_page(netmems[k]));
				netmem_num = 0;
				xa_lock_bh(&sk->sk_user_frags);
			}
			ret++;
		}
	}

frag_limit_reached:
	xa_unlock_bh(&sk->sk_user_frags);
	for (k = 0; k < netmem_num; k++)
		WARN_ON_ONCE(!napi_pp_put_page(netmems[k]));

	kvfree(tokens);
	return ret;
}
#endif

void sockopt_lock_sock(struct sock *sk)
{
	/* When current->bpf_ctx is set, the setsockopt is called from
	 * a bpf prog.  bpf has ensured the sk lock has been
	 * acquired before calling setsockopt().
	 */
	if (has_current_bpf_ctx())
		return;

	lock_sock(sk);
}
EXPORT_SYMBOL(sockopt_lock_sock);

void sockopt_release_sock(struct sock *sk)
{
	if (has_current_bpf_ctx())
		return;

	release_sock(sk);
}
EXPORT_SYMBOL(sockopt_release_sock);

bool sockopt_ns_capable(struct user_namespace *ns, int cap)
{
	return has_current_bpf_ctx() || ns_capable(ns, cap);
}
EXPORT_SYMBOL(sockopt_ns_capable);

bool sockopt_capable(int cap)
{
	return has_current_bpf_ctx() || capable(cap);
}
EXPORT_SYMBOL(sockopt_capable);

static int sockopt_validate_clockid(__kernel_clockid_t value)
{
	switch (value) {
	case CLOCK_REALTIME:
	case CLOCK_MONOTONIC:
	case CLOCK_TAI:
		return 0;
	}
	return -EINVAL;
}

/*
 *	This is meant for all protocols to use and covers goings on
 *	at the socket level. Everything here is generic.
 */

//所有协议的socket选项设置函数
int sk_setsockopt(struct sock *sk, int level, int optname,
		  sockptr_t optval, unsigned int optlen)
{
	struct so_timestamping timestamping;
	struct socket *sock = sk->sk_socket;
	struct sock_txtime sk_txtime;
	int val;
	int valbool;
	struct linger ling;
	int ret = 0;

	/*
	 *	Options without arguments
	 */

	if (optname == SO_BINDTODEVICE)
		return sock_setbindtodevice(sk, optval, optlen);

	if (optlen < sizeof(int))
		return -EINVAL;

	if (copy_from_sockptr(&val, optval, sizeof(val)))
		return -EFAULT;

	valbool = val ? 1 : 0;

	/* handle options which do not require locking the socket. */
	switch (optname) {
	case SO_PRIORITY:
		if (sk_set_prio_allowed(sk, val)) {
			sock_set_priority(sk, val);
			return 0;
		}
		return -EPERM;
	case SO_TYPE:
	case SO_PROTOCOL:
	case SO_DOMAIN:
	case SO_ERROR:
		return -ENOPROTOOPT;
#ifdef CONFIG_NET_RX_BUSY_POLL
	case SO_BUSY_POLL:
		if (val < 0)
			return -EINVAL;
		WRITE_ONCE(sk->sk_ll_usec, val);
		return 0;
	case SO_PREFER_BUSY_POLL:
		if (valbool && !sockopt_capable(CAP_NET_ADMIN))
			return -EPERM;
		WRITE_ONCE(sk->sk_prefer_busy_poll, valbool);
		return 0;
	case SO_BUSY_POLL_BUDGET:
		if (val > READ_ONCE(sk->sk_busy_poll_budget) &&
		    !sockopt_capable(CAP_NET_ADMIN))
			return -EPERM;
		if (val < 0 || val > U16_MAX)
			return -EINVAL;
		WRITE_ONCE(sk->sk_busy_poll_budget, val);
		return 0;
#endif
	case SO_MAX_PACING_RATE:
		{
		unsigned long ulval = (val == ~0U) ? ~0UL : (unsigned int)val;
		unsigned long pacing_rate;

		if (sizeof(ulval) != sizeof(val) &&
		    optlen >= sizeof(ulval) &&
		    copy_from_sockptr(&ulval, optval, sizeof(ulval))) {
			return -EFAULT;
		}
		if (ulval != ~0UL)
			cmpxchg(&sk->sk_pacing_status,
				SK_PACING_NONE,
				SK_PACING_NEEDED);
		/* Pairs with READ_ONCE() from sk_getsockopt() */
		WRITE_ONCE(sk->sk_max_pacing_rate, ulval);
		pacing_rate = READ_ONCE(sk->sk_pacing_rate);
		if (ulval < pacing_rate)
			WRITE_ONCE(sk->sk_pacing_rate, ulval);
		return 0;
		}
	case SO_TXREHASH:
<<<<<<< HEAD
		/*通过setsockopt开启rehash*/
=======
		if (!sk_is_tcp(sk))
			return -EOPNOTSUPP;
>>>>>>> 155a3c00
		if (val < -1 || val > 1)
			/*val只能选择-1/1/0*/
			return -EINVAL;
		if ((u8)val == SOCK_TXREHASH_DEFAULT)
			/*使用net ns中sysctl中关于txrehash的规定*/
			val = READ_ONCE(sock_net(sk)->core.sysctl_txrehash);
		/* Paired with READ_ONCE() in tcp_rtx_synack()
		 * and sk_getsockopt().
		 */
		WRITE_ONCE(sk->sk_txrehash, (u8)val);/*设置sk_txrehash*/
		return 0;
	case SO_PEEK_OFF:
		{
		int (*set_peek_off)(struct sock *sk, int val);

		set_peek_off = READ_ONCE(sock->ops)->set_peek_off;
		if (set_peek_off)
			ret = set_peek_off(sk, val);
		else
			ret = -EOPNOTSUPP;
		return ret;
		}
#ifdef CONFIG_PAGE_POOL
	case SO_DEVMEM_DONTNEED:
		return sock_devmem_dontneed(sk, optval, optlen);
#endif
	}

	sockopt_lock_sock(sk);

	switch (optname) {
	case SO_DEBUG://开启socket调试用
		if (val && !sockopt_capable(CAP_NET_ADMIN))
			ret = -EACCES;
		else
			sock_valbool_flag(sk, SOCK_DBG, valbool);
		break;
	case SO_REUSEADDR:
		/*设置地址重用*/
		sk->sk_reuse = (valbool ? SK_CAN_REUSE : SK_NO_REUSE);
		break;
	case SO_REUSEPORT:
<<<<<<< HEAD
		/*设置port重用*/
		sk->sk_reuseport = valbool;
=======
		if (valbool && !sk_is_inet(sk))
			ret = -EOPNOTSUPP;
		else
			sk->sk_reuseport = valbool;
>>>>>>> 155a3c00
		break;
	case SO_DONTROUTE:
		sock_valbool_flag(sk, SOCK_LOCALROUTE, valbool);
		sk_dst_reset(sk);
		break;
	case SO_BROADCAST:
		/*添加SOCK_BROADCAST标记*/
		sock_valbool_flag(sk, SOCK_BROADCAST, valbool);
		break;
	case SO_SNDBUF:
		/* Don't error on this BSD doesn't and if you think
		 * about it this is right. Otherwise apps have to
		 * play 'guess the biggest size' games. RCVBUF/SNDBUF
		 * are treated in BSD as hints
		 */
		val = min_t(u32, val, READ_ONCE(sysctl_wmem_max));
set_sndbuf:
		/* Ensure val * 2 fits into an int, to prevent max_t()
		 * from treating it as a negative value.
		 */
		val = min_t(int, val, INT_MAX / 2);
		sk->sk_userlocks |= SOCK_SNDBUF_LOCK;
		WRITE_ONCE(sk->sk_sndbuf,
			   max_t(int, val * 2, SOCK_MIN_SNDBUF));
		/* Wake up sending tasks if we upped the value. */
		sk->sk_write_space(sk);
		break;

	case SO_SNDBUFFORCE:
		if (!sockopt_capable(CAP_NET_ADMIN)) {
			ret = -EPERM;
			break;
		}

		/* No negative values (to prevent underflow, as val will be
		 * multiplied by 2).
		 */
		if (val < 0)
			val = 0;
		goto set_sndbuf;

	case SO_RCVBUF:
		/* Don't error on this BSD doesn't and if you think
		 * about it this is right. Otherwise apps have to
		 * play 'guess the biggest size' games. RCVBUF/SNDBUF
		 * are treated in BSD as hints
		 */
		__sock_set_rcvbuf(sk, min_t(u32, val, READ_ONCE(sysctl_rmem_max)));
		break;

	case SO_RCVBUFFORCE:
		if (!sockopt_capable(CAP_NET_ADMIN)) {
			ret = -EPERM;
			break;
		}

		/* No negative values (to prevent underflow, as val will be
		 * multiplied by 2).
		 */
		__sock_set_rcvbuf(sk, max(val, 0));
		break;

	case SO_KEEPALIVE:
		if (sk->sk_prot->keepalive)
			sk->sk_prot->keepalive(sk, valbool);
		sock_valbool_flag(sk, SOCK_KEEPOPEN, valbool);
		break;

	case SO_OOBINLINE:
		sock_valbool_flag(sk, SOCK_URGINLINE, valbool);
		break;

	case SO_NO_CHECK:
		sk->sk_no_check_tx = valbool;
		break;

	case SO_LINGER:
		if (optlen < sizeof(ling)) {
			ret = -EINVAL;	/* 1003.1g */
			break;
		}
		if (copy_from_sockptr(&ling, optval, sizeof(ling))) {
			ret = -EFAULT;
			break;
		}
		if (!ling.l_onoff) {
			sock_reset_flag(sk, SOCK_LINGER);
		} else {
			unsigned long t_sec = ling.l_linger;

			if (t_sec >= MAX_SCHEDULE_TIMEOUT / HZ)
				WRITE_ONCE(sk->sk_lingertime, MAX_SCHEDULE_TIMEOUT);
			else
				WRITE_ONCE(sk->sk_lingertime, t_sec * HZ);
			sock_set_flag(sk, SOCK_LINGER);
		}
		break;

	case SO_BSDCOMPAT:
		break;

	case SO_TIMESTAMP_OLD:
	case SO_TIMESTAMP_NEW:
	case SO_TIMESTAMPNS_OLD:
	case SO_TIMESTAMPNS_NEW:
		sock_set_timestamp(sk, optname, valbool);
		break;

	case SO_TIMESTAMPING_NEW:
	case SO_TIMESTAMPING_OLD:
		if (optlen == sizeof(timestamping)) {
			if (copy_from_sockptr(&timestamping, optval,
					      sizeof(timestamping))) {
				ret = -EFAULT;
				break;
			}
		} else {
			memset(&timestamping, 0, sizeof(timestamping));
			timestamping.flags = val;
		}
		ret = sock_set_timestamping(sk, optname, timestamping);
		break;

	case SO_RCVLOWAT:
		{
		int (*set_rcvlowat)(struct sock *sk, int val) = NULL;

		if (val < 0)
			val = INT_MAX;
		if (sock)
			set_rcvlowat = READ_ONCE(sock->ops)->set_rcvlowat;
		if (set_rcvlowat)
			ret = set_rcvlowat(sk, val);
		else
			WRITE_ONCE(sk->sk_rcvlowat, val ? : 1);
		break;
		}
	case SO_RCVTIMEO_OLD:
	case SO_RCVTIMEO_NEW:
		ret = sock_set_timeout(&sk->sk_rcvtimeo, optval,
				       optlen, optname == SO_RCVTIMEO_OLD);
		break;

	case SO_SNDTIMEO_OLD:
	case SO_SNDTIMEO_NEW:
		/*设置发送超时*/
		ret = sock_set_timeout(&sk->sk_sndtimeo, optval,
				       optlen, optname == SO_SNDTIMEO_OLD);
		break;

	case SO_ATTACH_FILTER: {
		//为socket设置bpf过滤器
		//ref https://www.cnblogs.com/rollenholt/articles/2585517.html
		struct sock_fprog fprog;

		//参数必须是sock_fprog结构
		ret = copy_bpf_fprog_from_user(&fprog, optval, optlen);
		if (!ret)
			//转换filter为bpf的程序，并挂接在socket上，
			//后面soket收到包时会进行执行，确认是否需要上送，还是丢包
			ret = sk_attach_filter(&fprog, sk);
		break;
	}
	case SO_ATTACH_BPF:
		ret = -EINVAL;
		if (optlen == sizeof(u32)) {
			u32 ufd;

			ret = -EFAULT;
			if (copy_from_sockptr(&ufd, optval, sizeof(ufd)))
				break;

			ret = sk_attach_bpf(ufd, sk);
		}
		break;

	case SO_ATTACH_REUSEPORT_CBPF: {
		struct sock_fprog fprog;

		ret = copy_bpf_fprog_from_user(&fprog, optval, optlen);
		if (!ret)
			ret = sk_reuseport_attach_filter(&fprog, sk);
		break;
	}
	case SO_ATTACH_REUSEPORT_EBPF:
		ret = -EINVAL;
		if (optlen == sizeof(u32)) {
			u32 ufd;

			ret = -EFAULT;
			if (copy_from_sockptr(&ufd, optval, sizeof(ufd)))
				break;

			ret = sk_reuseport_attach_bpf(ufd, sk);
		}
		break;

	case SO_DETACH_REUSEPORT_BPF:
		ret = reuseport_detach_prog(sk);
		break;

	case SO_DETACH_FILTER:
		ret = sk_detach_filter(sk);
		break;

	case SO_LOCK_FILTER:
		if (sock_flag(sk, SOCK_FILTER_LOCKED) && !valbool)
			ret = -EPERM;
		else
			sock_valbool_flag(sk, SOCK_FILTER_LOCKED, valbool);
		break;

	case SO_MARK:
	    	/*更新so mark,用于使skb->mark生效*/
	    	//https://blog.csdn.net/dog250/article/details/7664062
		if (!sockopt_ns_capable(sock_net(sk)->user_ns, CAP_NET_RAW) &&
		    !sockopt_ns_capable(sock_net(sk)->user_ns, CAP_NET_ADMIN)) {
			ret = -EPERM;
			break;
		}

		__sock_set_mark(sk, val);
		break;
	case SO_RCVMARK:
		sock_valbool_flag(sk, SOCK_RCVMARK, valbool);
		break;

	case SO_RCVPRIORITY:
		sock_valbool_flag(sk, SOCK_RCVPRIORITY, valbool);
		break;

	case SO_RXQ_OVFL:
		sock_valbool_flag(sk, SOCK_RXQ_OVFL, valbool);
		break;

	case SO_WIFI_STATUS:
		sock_valbool_flag(sk, SOCK_WIFI_STATUS, valbool);
		break;

	case SO_NOFCS:
		sock_valbool_flag(sk, SOCK_NOFCS, valbool);
		break;

	case SO_SELECT_ERR_QUEUE:
		sock_valbool_flag(sk, SOCK_SELECT_ERR_QUEUE, valbool);
		break;

	case SO_PASSCRED:
		if (sk_may_scm_recv(sk))
			sk->sk_scm_credentials = valbool;
		else
			ret = -EOPNOTSUPP;
		break;

	case SO_PASSSEC:
		if (IS_ENABLED(CONFIG_SECURITY_NETWORK) && sk_may_scm_recv(sk))
			sk->sk_scm_security = valbool;
		else
			ret = -EOPNOTSUPP;
		break;

	case SO_PASSPIDFD:
		if (sk_is_unix(sk))
			sk->sk_scm_pidfd = valbool;
		else
			ret = -EOPNOTSUPP;
		break;

	case SO_PASSRIGHTS:
		if (sk_is_unix(sk))
			sk->sk_scm_rights = valbool;
		else
			ret = -EOPNOTSUPP;
		break;

	case SO_INCOMING_CPU:
		reuseport_update_incoming_cpu(sk, val);
		break;

	case SO_CNX_ADVICE:
		if (val == 1)
			dst_negative_advice(sk);
		break;

	case SO_ZEROCOPY:
		if (sk->sk_family == PF_INET || sk->sk_family == PF_INET6) {
			if (!(sk_is_tcp(sk) ||
			      (sk->sk_type == SOCK_DGRAM &&
			       sk->sk_protocol == IPPROTO_UDP)))
				//目前仅支持inet,inet6的tcp,udp
				ret = -EOPNOTSUPP;
		} else if (sk->sk_family != PF_RDS) {
			ret = -EOPNOTSUPP;
		}
		if (!ret) {
		    //要设置的值必须为1，或者0
			if (val < 0 || val > 1)
				ret = -EINVAL;
			else
			    //为对应的socket设置此zerocopy标记
				sock_valbool_flag(sk, SOCK_ZEROCOPY, valbool);
		}
		break;

	case SO_TXTIME:
		if (optlen != sizeof(struct sock_txtime)) {
			ret = -EINVAL;
			break;
		} else if (copy_from_sockptr(&sk_txtime, optval,
			   sizeof(struct sock_txtime))) {
			ret = -EFAULT;
			break;
		} else if (sk_txtime.flags & ~SOF_TXTIME_FLAGS_MASK) {
			ret = -EINVAL;
			break;
		}
		/* CLOCK_MONOTONIC is only used by sch_fq, and this packet
		 * scheduler has enough safe guards.
		 */
		if (sk_txtime.clockid != CLOCK_MONOTONIC &&
		    !sockopt_ns_capable(sock_net(sk)->user_ns, CAP_NET_ADMIN)) {
			ret = -EPERM;
			break;
		}

		ret = sockopt_validate_clockid(sk_txtime.clockid);
		if (ret)
			break;

		sock_valbool_flag(sk, SOCK_TXTIME, true);
		sk->sk_clockid = sk_txtime.clockid;
		sk->sk_txtime_deadline_mode =
			!!(sk_txtime.flags & SOF_TXTIME_DEADLINE_MODE);
		sk->sk_txtime_report_errors =
			!!(sk_txtime.flags & SOF_TXTIME_REPORT_ERRORS);
		break;

	case SO_BINDTOIFINDEX:
	    /*完成socket与ifindex的绑定*/
		ret = sock_bindtoindex_locked(sk, val);
		break;

	case SO_BUF_LOCK:
		if (val & ~SOCK_BUF_LOCK_MASK) {
			ret = -EINVAL;
			break;
		}
		sk->sk_userlocks = val | (sk->sk_userlocks &
					  ~SOCK_BUF_LOCK_MASK);
		break;

	case SO_RESERVE_MEM:
	{
		int delta;

		if (val < 0) {
			ret = -EINVAL;
			break;
		}

		delta = val - sk->sk_reserved_mem;
		if (delta < 0)
			sock_release_reserved_memory(sk, -delta);
		else
			ret = sock_reserve_memory(sk, delta);
		break;
	}

	default:
		ret = -ENOPROTOOPT;
		break;
	}
	sockopt_release_sock(sk);
	return ret;
}

int sock_setsockopt(struct socket *sock, int level, int optname,
		    sockptr_t optval, unsigned int optlen)
{
	//level为SOL_SOCKET时的opt设置
	return sk_setsockopt(sock->sk, level, optname,
			     optval, optlen);
}
EXPORT_SYMBOL(sock_setsockopt);

static const struct cred *sk_get_peer_cred(struct sock *sk)
{
	const struct cred *cred;

	spin_lock(&sk->sk_peer_lock);
	cred = get_cred(sk->sk_peer_cred);
	spin_unlock(&sk->sk_peer_lock);

	return cred;
}

static void cred_to_ucred(struct pid *pid, const struct cred *cred,
			  struct ucred *ucred)
{
	ucred->pid = pid_vnr(pid);
	ucred->uid = ucred->gid = -1;
	if (cred) {
		struct user_namespace *current_ns = current_user_ns();

		ucred->uid = from_kuid_munged(current_ns, cred->euid);
		ucred->gid = from_kgid_munged(current_ns, cred->egid);
	}
}

static int groups_to_user(sockptr_t dst, const struct group_info *src)
{
	struct user_namespace *user_ns = current_user_ns();
	int i;

	for (i = 0; i < src->ngroups; i++) {
		gid_t gid = from_kgid_munged(user_ns, src->gid[i]);

		if (copy_to_sockptr_offset(dst, i * sizeof(gid), &gid, sizeof(gid)))
			return -EFAULT;
	}

	return 0;
}

int sk_getsockopt(struct sock *sk, int level, int optname,
		  sockptr_t optval, sockptr_t optlen)
{
	struct socket *sock = sk->sk_socket;

	union {
		int val;
		u64 val64;
		unsigned long ulval;
		struct linger ling;
		struct old_timeval32 tm32;
		struct __kernel_old_timeval tm;
		struct  __kernel_sock_timeval stm;
		struct sock_txtime txtime;
		struct so_timestamping timestamping;
	} v;

	int lv = sizeof(int);
	int len;

	if (copy_from_sockptr(&len, optlen, sizeof(int)))
		return -EFAULT;
	if (len < 0)
		return -EINVAL;

	memset(&v, 0, sizeof(v));

	switch (optname) {
	case SO_DEBUG:
		v.val = sock_flag(sk, SOCK_DBG);
		break;

	case SO_DONTROUTE:
		v.val = sock_flag(sk, SOCK_LOCALROUTE);
		break;

	case SO_BROADCAST:
		v.val = sock_flag(sk, SOCK_BROADCAST);
		break;

	case SO_SNDBUF:
		v.val = READ_ONCE(sk->sk_sndbuf);
		break;

	case SO_RCVBUF:
		v.val = READ_ONCE(sk->sk_rcvbuf);
		break;

	case SO_REUSEADDR:
		v.val = sk->sk_reuse;
		break;

	case SO_REUSEPORT:
		v.val = sk->sk_reuseport;
		break;

	case SO_KEEPALIVE:
		v.val = sock_flag(sk, SOCK_KEEPOPEN);
		break;

	case SO_TYPE:
		v.val = sk->sk_type;
		break;

	case SO_PROTOCOL:
		v.val = sk->sk_protocol;
		break;

	case SO_DOMAIN:
		v.val = sk->sk_family;
		break;

	case SO_ERROR:
		v.val = -sock_error(sk);
		if (v.val == 0)
			v.val = xchg(&sk->sk_err_soft, 0);
		break;

	case SO_OOBINLINE:
		v.val = sock_flag(sk, SOCK_URGINLINE);
		break;

	case SO_NO_CHECK:
		v.val = sk->sk_no_check_tx;
		break;

	case SO_PRIORITY:
		v.val = READ_ONCE(sk->sk_priority);
		break;

	case SO_LINGER:
		lv		= sizeof(v.ling);
		v.ling.l_onoff	= sock_flag(sk, SOCK_LINGER);
		v.ling.l_linger	= READ_ONCE(sk->sk_lingertime) / HZ;
		break;

	case SO_BSDCOMPAT:
		break;

	case SO_TIMESTAMP_OLD:
		v.val = sock_flag(sk, SOCK_RCVTSTAMP) &&
				!sock_flag(sk, SOCK_TSTAMP_NEW) &&
				!sock_flag(sk, SOCK_RCVTSTAMPNS);
		break;

	case SO_TIMESTAMPNS_OLD:
		v.val = sock_flag(sk, SOCK_RCVTSTAMPNS) && !sock_flag(sk, SOCK_TSTAMP_NEW);
		break;

	case SO_TIMESTAMP_NEW:
		v.val = sock_flag(sk, SOCK_RCVTSTAMP) && sock_flag(sk, SOCK_TSTAMP_NEW);
		break;

	case SO_TIMESTAMPNS_NEW:
		v.val = sock_flag(sk, SOCK_RCVTSTAMPNS) && sock_flag(sk, SOCK_TSTAMP_NEW);
		break;

	case SO_TIMESTAMPING_OLD:
	case SO_TIMESTAMPING_NEW:
		lv = sizeof(v.timestamping);
		/* For the later-added case SO_TIMESTAMPING_NEW: Be strict about only
		 * returning the flags when they were set through the same option.
		 * Don't change the beviour for the old case SO_TIMESTAMPING_OLD.
		 */
		if (optname == SO_TIMESTAMPING_OLD || sock_flag(sk, SOCK_TSTAMP_NEW)) {
			v.timestamping.flags = READ_ONCE(sk->sk_tsflags);
			v.timestamping.bind_phc = READ_ONCE(sk->sk_bind_phc);
		}
		break;

	case SO_RCVTIMEO_OLD:
	case SO_RCVTIMEO_NEW:
		lv = sock_get_timeout(READ_ONCE(sk->sk_rcvtimeo), &v,
				      SO_RCVTIMEO_OLD == optname);
		break;

	case SO_SNDTIMEO_OLD:
	case SO_SNDTIMEO_NEW:
		lv = sock_get_timeout(READ_ONCE(sk->sk_sndtimeo), &v,
				      SO_SNDTIMEO_OLD == optname);
		break;

	case SO_RCVLOWAT:
		v.val = READ_ONCE(sk->sk_rcvlowat);
		break;

	case SO_SNDLOWAT:
		v.val = 1;
		break;

	case SO_PASSCRED:
		if (!sk_may_scm_recv(sk))
			return -EOPNOTSUPP;

		v.val = sk->sk_scm_credentials;
		break;

	case SO_PASSPIDFD:
		if (!sk_is_unix(sk))
			return -EOPNOTSUPP;

		v.val = sk->sk_scm_pidfd;
		break;

	case SO_PASSRIGHTS:
		if (!sk_is_unix(sk))
			return -EOPNOTSUPP;

		v.val = sk->sk_scm_rights;
		break;

	case SO_PEERCRED:
	{
		struct ucred peercred;
		if (len > sizeof(peercred))
			len = sizeof(peercred);

		spin_lock(&sk->sk_peer_lock);
		cred_to_ucred(sk->sk_peer_pid, sk->sk_peer_cred, &peercred);
		spin_unlock(&sk->sk_peer_lock);

		if (copy_to_sockptr(optval, &peercred, len))
			return -EFAULT;
		goto lenout;
	}

	case SO_PEERPIDFD:
	{
		struct pid *peer_pid;
		struct file *pidfd_file = NULL;
		unsigned int flags = 0;
		int pidfd;

		if (len > sizeof(pidfd))
			len = sizeof(pidfd);

		spin_lock(&sk->sk_peer_lock);
		peer_pid = get_pid(sk->sk_peer_pid);
		spin_unlock(&sk->sk_peer_lock);

		if (!peer_pid)
			return -ENODATA;

		/* The use of PIDFD_STALE requires stashing of struct pid
		 * on pidfs with pidfs_register_pid() and only AF_UNIX
		 * were prepared for this.
		 */
		if (sk->sk_family == AF_UNIX)
			flags = PIDFD_STALE;

		pidfd = pidfd_prepare(peer_pid, flags, &pidfd_file);
		put_pid(peer_pid);
		if (pidfd < 0)
			return pidfd;

		if (copy_to_sockptr(optval, &pidfd, len) ||
		    copy_to_sockptr(optlen, &len, sizeof(int))) {
			put_unused_fd(pidfd);
			fput(pidfd_file);

			return -EFAULT;
		}

		fd_install(pidfd, pidfd_file);
		return 0;
	}

	case SO_PEERGROUPS:
	{
		const struct cred *cred;
		int ret, n;

		cred = sk_get_peer_cred(sk);
		if (!cred)
			return -ENODATA;

		n = cred->group_info->ngroups;
		if (len < n * sizeof(gid_t)) {
			len = n * sizeof(gid_t);
			put_cred(cred);
			return copy_to_sockptr(optlen, &len, sizeof(int)) ? -EFAULT : -ERANGE;
		}
		len = n * sizeof(gid_t);

		ret = groups_to_user(optval, cred->group_info);
		put_cred(cred);
		if (ret)
			return ret;
		goto lenout;
	}

	case SO_PEERNAME:
	{
		struct sockaddr_storage address;

		lv = READ_ONCE(sock->ops)->getname(sock, (struct sockaddr *)&address, 2/*获取peer地址*/);
		if (lv < 0)
			return -ENOTCONN;
		if (lv < len)
			return -EINVAL;
		if (copy_to_sockptr(optval, &address, len))
			return -EFAULT;
		goto lenout;
	}

	/* Dubious BSD thing... Probably nobody even uses it, but
	 * the UNIX standard wants it for whatever reason... -DaveM
	 */
	case SO_ACCEPTCONN:
		v.val = sk->sk_state == TCP_LISTEN;
		break;

	case SO_PASSSEC:
		if (!IS_ENABLED(CONFIG_SECURITY_NETWORK) || !sk_may_scm_recv(sk))
			return -EOPNOTSUPP;

		v.val = sk->sk_scm_security;
		break;

	case SO_PEERSEC:
		return security_socket_getpeersec_stream(sock,
							 optval, optlen, len);

	case SO_MARK:
		v.val = READ_ONCE(sk->sk_mark);
		break;

	case SO_RCVMARK:
		v.val = sock_flag(sk, SOCK_RCVMARK);
		break;

	case SO_RCVPRIORITY:
		v.val = sock_flag(sk, SOCK_RCVPRIORITY);
		break;

	case SO_RXQ_OVFL:
		v.val = sock_flag(sk, SOCK_RXQ_OVFL);
		break;

	case SO_WIFI_STATUS:
		v.val = sock_flag(sk, SOCK_WIFI_STATUS);
		break;

	case SO_PEEK_OFF:
		if (!READ_ONCE(sock->ops)->set_peek_off)
			return -EOPNOTSUPP;

		v.val = READ_ONCE(sk->sk_peek_off);
		break;
	case SO_NOFCS:
		v.val = sock_flag(sk, SOCK_NOFCS);
		break;

	case SO_BINDTODEVICE:
		return sock_getbindtodevice(sk, optval, optlen, len);

	case SO_GET_FILTER:
		len = sk_get_filter(sk, optval, len);
		if (len < 0)
			return len;

		goto lenout;

	case SO_LOCK_FILTER:
		v.val = sock_flag(sk, SOCK_FILTER_LOCKED);
		break;

	case SO_BPF_EXTENSIONS:
		v.val = bpf_tell_extensions();
		break;

	case SO_SELECT_ERR_QUEUE:
		v.val = sock_flag(sk, SOCK_SELECT_ERR_QUEUE);
		break;

#ifdef CONFIG_NET_RX_BUSY_POLL
	case SO_BUSY_POLL:
		v.val = READ_ONCE(sk->sk_ll_usec);
		break;
	case SO_PREFER_BUSY_POLL:
		v.val = READ_ONCE(sk->sk_prefer_busy_poll);
		break;
#endif

	case SO_MAX_PACING_RATE:
		/* The READ_ONCE() pair with the WRITE_ONCE() in sk_setsockopt() */
		if (sizeof(v.ulval) != sizeof(v.val) && len >= sizeof(v.ulval)) {
			lv = sizeof(v.ulval);
			v.ulval = READ_ONCE(sk->sk_max_pacing_rate);
		} else {
			/* 32bit version */
			v.val = min_t(unsigned long, ~0U,
				      READ_ONCE(sk->sk_max_pacing_rate));
		}
		break;

	case SO_INCOMING_CPU:
		v.val = READ_ONCE(sk->sk_incoming_cpu);
		break;

	case SO_MEMINFO:
	{
		u32 meminfo[SK_MEMINFO_VARS];

		sk_get_meminfo(sk, meminfo);

		len = min_t(unsigned int, len, sizeof(meminfo));
		if (copy_to_sockptr(optval, &meminfo, len))
			return -EFAULT;

		goto lenout;
	}

#ifdef CONFIG_NET_RX_BUSY_POLL
	case SO_INCOMING_NAPI_ID:
		v.val = READ_ONCE(sk->sk_napi_id);

		/* aggregate non-NAPI IDs down to 0 */
		if (!napi_id_valid(v.val))
			v.val = 0;

		break;
#endif

	case SO_COOKIE:
		lv = sizeof(u64);
		if (len < lv)
			return -EINVAL;
		v.val64 = sock_gen_cookie(sk);
		break;

	case SO_ZEROCOPY:
		v.val = sock_flag(sk, SOCK_ZEROCOPY);
		break;

	case SO_TXTIME:
		lv = sizeof(v.txtime);
		v.txtime.clockid = sk->sk_clockid;
		v.txtime.flags |= sk->sk_txtime_deadline_mode ?
				  SOF_TXTIME_DEADLINE_MODE : 0;
		v.txtime.flags |= sk->sk_txtime_report_errors ?
				  SOF_TXTIME_REPORT_ERRORS : 0;
		break;

	case SO_BINDTOIFINDEX:
		v.val = READ_ONCE(sk->sk_bound_dev_if);
		break;

	case SO_NETNS_COOKIE:
		lv = sizeof(u64);
		if (len != lv)
			return -EINVAL;
		v.val64 = sock_net(sk)->net_cookie;
		break;

	case SO_BUF_LOCK:
		v.val = sk->sk_userlocks & SOCK_BUF_LOCK_MASK;
		break;

	case SO_RESERVE_MEM:
		v.val = READ_ONCE(sk->sk_reserved_mem);
		break;

	case SO_TXREHASH:
		if (!sk_is_tcp(sk))
			return -EOPNOTSUPP;

		/* Paired with WRITE_ONCE() in sk_setsockopt() */
		v.val = READ_ONCE(sk->sk_txrehash);
		break;

	default:
		/* We implement the SO_SNDLOWAT etc to not be settable
		 * (1003.1g 7).
		 */
		return -ENOPROTOOPT;
	}

	if (len > lv)
		len = lv;
	if (copy_to_sockptr(optval, &v, len))
		return -EFAULT;
lenout:
	if (copy_to_sockptr(optlen, &len, sizeof(int)))
		return -EFAULT;
	return 0;
}

/*
 * Initialize an sk_lock.
 *
 * (We also register the sk_lock with the lock validator.)
 */
static inline void sock_lock_init(struct sock *sk)
{
	sk_owner_clear(sk);

	if (sk->sk_kern_sock)
		sock_lock_init_class_and_name(
			sk,
			af_family_kern_slock_key_strings[sk->sk_family],
			af_family_kern_slock_keys + sk->sk_family,
			af_family_kern_key_strings[sk->sk_family],
			af_family_kern_keys + sk->sk_family);
	else
		sock_lock_init_class_and_name(
			sk,
			af_family_slock_key_strings[sk->sk_family],
			af_family_slock_keys + sk->sk_family,
			af_family_key_strings[sk->sk_family],
			af_family_keys + sk->sk_family);
}

/*
 * Copy all fields from osk to nsk but nsk->sk_refcnt must not change yet,
 * even temporarily, because of RCU lookups. sk_node should also be left as is.
 * We must not copy fields between sk_dontcopy_begin and sk_dontcopy_end
 */
static void sock_copy(struct sock *nsk/*新socket*/, const struct sock *osk/*旧socket*/)
{
	const struct proto *prot = READ_ONCE(osk->sk_prot);
#ifdef CONFIG_SECURITY_NETWORK
	void *sptr = nsk->sk_security;
#endif

	/* If we move sk_tx_queue_mapping out of the private section,
	 * we must check if sk_tx_queue_clear() is called after
	 * sock_copy() in sk_clone_lock().
	 */
	BUILD_BUG_ON(offsetof(struct sock, sk_tx_queue_mapping) <
		     offsetof(struct sock, sk_dontcopy_begin) ||
		     offsetof(struct sock, sk_tx_queue_mapping) >=
		     offsetof(struct sock, sk_dontcopy_end));

	/*通过memcpy复制osk中的内容到nsk中*/
	memcpy(nsk, osk, offsetof(struct sock, sk_dontcopy_begin));

	unsafe_memcpy(&nsk->sk_dontcopy_end, &osk->sk_dontcopy_end,
		      prot->obj_size - offsetof(struct sock, sk_dontcopy_end),
		      /* alloc is larger than struct, see sk_prot_alloc() */);

#ifdef CONFIG_SECURITY_NETWORK
	nsk->sk_security = sptr;
	security_sk_clone(osk, nsk);/*触发sk_clone钩子点*/
#endif
}

//按prot约定申请sock空间
static struct sock *sk_prot_alloc(struct proto *prot, gfp_t priority,
		int family)
{
	struct sock *sk;
	struct kmem_cache *slab;

	slab = prot->slab;
	if (slab != NULL) {
		//协议有自已的slab，则自slab中申请
		sk = kmem_cache_alloc(slab, priority & ~__GFP_ZERO);
		if (!sk)
			return sk;
		if (want_init_on_alloc(priority))
			sk_prot_clear_nulls(sk, prot->obj_size);
	} else
		//未指出slab时，直接申请obj_size大小做为sk
		sk = kmalloc(prot->obj_size, priority);

	if (sk != NULL) {
		//socket alloc hook点调用
		if (security_sk_alloc(sk, family, priority))
			goto out_free;

		if (!try_module_get(prot->owner))
			goto out_free_sec;
	}

	return sk;

out_free_sec:
	security_sk_free(sk);
out_free:
	if (slab != NULL)
		kmem_cache_free(slab, sk);
	else
		kfree(sk);
	return NULL;
}

static void sk_prot_free(struct proto *prot, struct sock *sk)
{
	struct kmem_cache *slab;
	struct module *owner;

	owner = prot->owner;
	slab = prot->slab;

	cgroup_sk_free(&sk->sk_cgrp_data);
	mem_cgroup_sk_free(sk);
	security_sk_free(sk);

	sk_owner_put(sk);

	if (slab != NULL)
		kmem_cache_free(slab, sk);
	else
		kfree(sk);
	module_put(owner);
}

/**
 *	sk_alloc - All socket objects are allocated here
 *	@net: the applicable net namespace
 *	@family: protocol family
 *	@priority: for allocation (%GFP_KERNEL, %GFP_ATOMIC, etc)
 *	@prot: struct proto associated with this new sock instance
 *	@kern: is this to be a kernel socket?
 */
struct sock *sk_alloc(struct net *net, int family, gfp_t priority,
		      struct proto *prot/*sock关联的协议*/, int kern)
{
	struct sock *sk;

	//申请sock空间
	sk = sk_prot_alloc(prot, priority | __GFP_ZERO, family);
	if (sk) {
		//申请成功，做简单初始化
		sk->sk_family = family;
		/*
		 * See comment in struct sock definition to understand
		 * why we need sk_prot_creator -acme
		 */
		sk->sk_prot = sk->sk_prot_creator = prot;
		sk->sk_kern_sock = kern;
		sock_lock_init(sk);
		sk->sk_net_refcnt = kern ? 0 : 1;
		if (likely(sk->sk_net_refcnt)) {
			get_net_track(net, &sk->ns_tracker, priority);
			sock_inuse_add(net, 1);
		} else {
			net_passive_inc(net);
			__netns_tracker_alloc(net, &sk->ns_tracker,
					      false, priority);
		}

		sock_net_set(sk, net);
		refcount_set(&sk->sk_wmem_alloc, 1);

		mem_cgroup_sk_alloc(sk);
		cgroup_sk_alloc(&sk->sk_cgrp_data);/*申请sk上cgroup结构体*/
		sock_update_classid(&sk->sk_cgrp_data);
		sock_update_netprioidx(&sk->sk_cgrp_data);
		sk_tx_queue_clear(sk);
	}

	return sk;
}
EXPORT_SYMBOL(sk_alloc);

/* Sockets having SOCK_RCU_FREE will call this function after one RCU
 * grace period. This is the case for UDP sockets and TCP listeners.
 */
static void __sk_destruct(struct rcu_head *head)
{
	struct sock *sk = container_of(head, struct sock, sk_rcu);
	struct net *net = sock_net(sk);
	struct sk_filter *filter;

	if (sk->sk_destruct)
		sk->sk_destruct(sk);

	filter = rcu_dereference_check(sk->sk_filter,
				       refcount_read(&sk->sk_wmem_alloc) == 0);
	if (filter) {
		sk_filter_uncharge(sk, filter);
		RCU_INIT_POINTER(sk->sk_filter, NULL);
	}

	sock_disable_timestamp(sk, SK_FLAGS_TIMESTAMP);

#ifdef CONFIG_BPF_SYSCALL
	bpf_sk_storage_free(sk);
#endif

	if (atomic_read(&sk->sk_omem_alloc))
		pr_debug("%s: optmem leakage (%d bytes) detected\n",
			 __func__, atomic_read(&sk->sk_omem_alloc));

	if (sk->sk_frag.page) {
		put_page(sk->sk_frag.page);
		sk->sk_frag.page = NULL;
	}

	/* We do not need to acquire sk->sk_peer_lock, we are the last user. */
	put_cred(sk->sk_peer_cred);
	put_pid(sk->sk_peer_pid);

	if (likely(sk->sk_net_refcnt)) {
		put_net_track(net, &sk->ns_tracker);
	} else {
		__netns_tracker_free(net, &sk->ns_tracker, false);
		net_passive_dec(net);
	}
	sk_prot_free(sk->sk_prot_creator, sk);
}

void sk_net_refcnt_upgrade(struct sock *sk)
{
	struct net *net = sock_net(sk);

	WARN_ON_ONCE(sk->sk_net_refcnt);
	__netns_tracker_free(net, &sk->ns_tracker, false);
	net_passive_dec(net);
	sk->sk_net_refcnt = 1;
	get_net_track(net, &sk->ns_tracker, GFP_KERNEL);
	sock_inuse_add(net, 1);
}
EXPORT_SYMBOL_GPL(sk_net_refcnt_upgrade);

void sk_destruct(struct sock *sk)
{
	bool use_call_rcu = sock_flag(sk, SOCK_RCU_FREE);

	if (rcu_access_pointer(sk->sk_reuseport_cb)) {
		reuseport_detach_sock(sk);
		use_call_rcu = true;
	}

	if (use_call_rcu)
		call_rcu(&sk->sk_rcu, __sk_destruct);
	else
		__sk_destruct(&sk->sk_rcu);
}

static void __sk_free(struct sock *sk)
{
	if (likely(sk->sk_net_refcnt))
		sock_inuse_add(sock_net(sk), -1);

	if (unlikely(sk->sk_net_refcnt && sock_diag_has_destroy_listeners(sk)))
		sock_diag_broadcast_destroy(sk);
	else
		sk_destruct(sk);
}

void sk_free(struct sock *sk)
{
	/*
	 * We subtract one from sk_wmem_alloc and can know if
	 * some packets are still in some tx queue.
	 * If not null, sock_wfree() will call __sk_free(sk) later
	 */
	if (refcount_dec_and_test(&sk->sk_wmem_alloc))
		__sk_free(sk);
}
EXPORT_SYMBOL(sk_free);

static void sk_init_common(struct sock *sk)
{
	skb_queue_head_init(&sk->sk_receive_queue);
	skb_queue_head_init(&sk->sk_write_queue);
	skb_queue_head_init(&sk->sk_error_queue);

	rwlock_init(&sk->sk_callback_lock);
	lockdep_set_class_and_name(&sk->sk_receive_queue.lock,
			af_rlock_keys + sk->sk_family,
			af_family_rlock_key_strings[sk->sk_family]);
	lockdep_set_class_and_name(&sk->sk_write_queue.lock,
			af_wlock_keys + sk->sk_family,
			af_family_wlock_key_strings[sk->sk_family]);
	lockdep_set_class_and_name(&sk->sk_error_queue.lock,
			af_elock_keys + sk->sk_family,
			af_family_elock_key_strings[sk->sk_family]);
	if (sk->sk_kern_sock)
		lockdep_set_class_and_name(&sk->sk_callback_lock,
			af_kern_callback_keys + sk->sk_family,
			af_family_kern_clock_key_strings[sk->sk_family]);
	else
		lockdep_set_class_and_name(&sk->sk_callback_lock,
			af_callback_keys + sk->sk_family,
			af_family_clock_key_strings[sk->sk_family]);
}

/**
 *	sk_clone_lock - clone a socket, and lock its clone
 *	@sk: the socket to clone
 *	@priority: for allocation (%GFP_KERNEL, %GFP_ATOMIC, etc)
 *
 *	Caller must unlock socket even in error path (bh_unlock_sock(newsk))
 */
struct sock *sk_clone_lock(const struct sock *sk, const gfp_t priority)
{
	struct proto *prot = READ_ONCE(sk->sk_prot);
	struct sk_filter *filter;
	bool is_charged = true;
	struct sock *newsk;

	/*按family申请socket*/
	newsk = sk_prot_alloc(prot, priority, sk->sk_family);
	if (!newsk)
		goto out;

	sock_copy(newsk, sk);/*利用sk的内容填充newsk*/

	newsk->sk_prot_creator = prot;

	/* SANITY */
	if (likely(newsk->sk_net_refcnt)) {
		get_net_track(sock_net(newsk), &newsk->ns_tracker, priority);
		sock_inuse_add(sock_net(newsk), 1);
	} else {
		/* Kernel sockets are not elevating the struct net refcount.
		 * Instead, use a tracker to more easily detect if a layer
		 * is not properly dismantling its kernel sockets at netns
		 * destroy time.
		 */
		net_passive_inc(sock_net(newsk));
		__netns_tracker_alloc(sock_net(newsk), &newsk->ns_tracker,
				      false, priority);
	}
	sk_node_init(&newsk->sk_node);
	sock_lock_init(newsk);
	bh_lock_sock(newsk);
	newsk->sk_backlog.head	= newsk->sk_backlog.tail = NULL;
	newsk->sk_backlog.len = 0;

	atomic_set(&newsk->sk_rmem_alloc, 0);

	/* sk_wmem_alloc set to one (see sk_free() and sock_wfree()) */
	refcount_set(&newsk->sk_wmem_alloc, 1);

	atomic_set(&newsk->sk_omem_alloc, 0);
	sk_init_common(newsk);

	newsk->sk_dst_cache	= NULL;
	newsk->sk_dst_pending_confirm = 0;
	newsk->sk_wmem_queued	= 0;
	newsk->sk_forward_alloc = 0;
	newsk->sk_reserved_mem  = 0;
	atomic_set(&newsk->sk_drops, 0);
	newsk->sk_send_head	= NULL;
	newsk->sk_userlocks	= sk->sk_userlocks & ~SOCK_BINDPORT_LOCK;
	atomic_set(&newsk->sk_zckey, 0);

	sock_reset_flag(newsk, SOCK_DONE);

	/* sk->sk_memcg will be populated at accept() time */
	newsk->sk_memcg = NULL;

	cgroup_sk_clone(&newsk->sk_cgrp_data);

	rcu_read_lock();
	filter = rcu_dereference(sk->sk_filter);
	if (filter != NULL)
		/* though it's an empty new sock, the charging may fail
		 * if sysctl_optmem_max was changed between creation of
		 * original socket and cloning
		 */
		is_charged = sk_filter_charge(newsk, filter);
	RCU_INIT_POINTER(newsk->sk_filter, filter);
	rcu_read_unlock();

	if (unlikely(!is_charged || xfrm_sk_clone_policy(newsk, sk))) {
		/* We need to make sure that we don't uncharge the new
		 * socket if we couldn't charge it in the first place
		 * as otherwise we uncharge the parent's filter.
		 */
		if (!is_charged)
			RCU_INIT_POINTER(newsk->sk_filter, NULL);

		goto free;
	}

	RCU_INIT_POINTER(newsk->sk_reuseport_cb, NULL);

	if (bpf_sk_storage_clone(sk, newsk))
		goto free;

	/* Clear sk_user_data if parent had the pointer tagged
	 * as not suitable for copying when cloning.
	 */
	if (sk_user_data_is_nocopy(newsk))
		newsk->sk_user_data = NULL;

	newsk->sk_err	   = 0;
	newsk->sk_err_soft = 0;
	newsk->sk_priority = 0;
	newsk->sk_incoming_cpu = raw_smp_processor_id();

	/* Before updating sk_refcnt, we must commit prior changes to memory
	 * (Documentation/RCU/rculist_nulls.rst for details)
	 */
	smp_wmb();
	refcount_set(&newsk->sk_refcnt, 2);

	sk_set_socket(newsk, NULL);
	sk_tx_queue_clear(newsk);
	RCU_INIT_POINTER(newsk->sk_wq, NULL);

	if (newsk->sk_prot->sockets_allocated)
		sk_sockets_allocated_inc(newsk);

	if (sock_needs_netstamp(sk) && newsk->sk_flags & SK_FLAGS_TIMESTAMP)
		net_enable_timestamp();
out:
	return newsk;
free:
	/* It is still raw copy of parent, so invalidate
	 * destructor and make plain sk_free()
	 */
	newsk->sk_destruct = NULL;
	bh_unlock_sock(newsk);
	sk_free(newsk);
	newsk = NULL;
	goto out;
}
EXPORT_SYMBOL_GPL(sk_clone_lock);

static u32 sk_dst_gso_max_size(struct sock *sk, struct dst_entry *dst)
{
	bool is_ipv6 = false;
	u32 max_size;

#if IS_ENABLED(CONFIG_IPV6)
	is_ipv6 = (sk->sk_family == AF_INET6 &&
		   !ipv6_addr_v4mapped(&sk->sk_v6_rcv_saddr));
#endif
	/* pairs with the WRITE_ONCE() in netif_set_gso(_ipv4)_max_size() */
	max_size = is_ipv6 ? READ_ONCE(dst->dev->gso_max_size) :
			READ_ONCE(dst->dev->gso_ipv4_max_size);
	if (max_size > GSO_LEGACY_MAX_SIZE && !sk_is_tcp(sk))
		max_size = GSO_LEGACY_MAX_SIZE;

	return max_size - (MAX_TCP_HEADER + 1);
}

void sk_setup_caps(struct sock *sk, struct dst_entry *dst)
{
	u32 max_segs = 1;

	sk->sk_route_caps = dst->dev->features;
	if (sk_is_tcp(sk)) {
		struct inet_connection_sock *icsk = inet_csk(sk);

		sk->sk_route_caps |= NETIF_F_GSO;
		icsk->icsk_ack.dst_quick_ack = dst_metric(dst, RTAX_QUICKACK);
	}
	if (sk->sk_route_caps & NETIF_F_GSO)
		sk->sk_route_caps |= NETIF_F_GSO_SOFTWARE;
	if (unlikely(sk->sk_gso_disabled))
		sk->sk_route_caps &= ~NETIF_F_GSO_MASK;
	if (sk_can_gso(sk)) {
		if (dst->header_len && !xfrm_dst_offload_ok(dst)) {
			sk->sk_route_caps &= ~NETIF_F_GSO_MASK;
		} else {
			sk->sk_route_caps |= NETIF_F_SG | NETIF_F_HW_CSUM;
			sk->sk_gso_max_size = sk_dst_gso_max_size(sk, dst);
			/* pairs with the WRITE_ONCE() in netif_set_gso_max_segs() */
			max_segs = max_t(u32, READ_ONCE(dst->dev->gso_max_segs), 1);
		}
	}
	sk->sk_gso_max_segs = max_segs;
	/*在sock中缓存dst_entry*/
	sk_dst_set(sk, dst);
}
EXPORT_SYMBOL_GPL(sk_setup_caps);

/*
 *	Simple resource managers for sockets.
 */


/*
 * Write buffer destructor automatically called from kfree_skb.
 */
void sock_wfree(struct sk_buff *skb)
{
	struct sock *sk = skb->sk;
	unsigned int len = skb->truesize;
	bool free;

	if (!sock_flag(sk, SOCK_USE_WRITE_QUEUE)) {
		if (sock_flag(sk, SOCK_RCU_FREE) &&
		    sk->sk_write_space == sock_def_write_space) {
			rcu_read_lock();
			free = refcount_sub_and_test(len, &sk->sk_wmem_alloc);
			sock_def_write_space_wfree(sk);
			rcu_read_unlock();
			if (unlikely(free))
				__sk_free(sk);
			return;
		}

		/*
		 * Keep a reference on sk_wmem_alloc, this will be released
		 * after sk_write_space() call
		 */
		WARN_ON(refcount_sub_and_test(len - 1, &sk->sk_wmem_alloc));/*写buffer内存释放*/
		sk->sk_write_space(sk);
		len = 1;
	}
	/*
	 * if sk_wmem_alloc reaches 0, we must finish what sk_free()
	 * could not do because of in-flight packets
	 */
	if (refcount_sub_and_test(len, &sk->sk_wmem_alloc))
		__sk_free(sk);
}
EXPORT_SYMBOL(sock_wfree);

/* This variant of sock_wfree() is used by TCP,
 * since it sets SOCK_USE_WRITE_QUEUE.
 */
void __sock_wfree(struct sk_buff *skb)
{
	struct sock *sk = skb->sk;

	if (refcount_sub_and_test(skb->truesize, &sk->sk_wmem_alloc))
		__sk_free(sk);
}

void skb_set_owner_w(struct sk_buff *skb, struct sock *sk)
{
    //确保skb没有skb->sk给值
	skb_orphan(skb);
<<<<<<< HEAD
	//设置skb对应的socket
	skb->sk = sk;
=======
>>>>>>> 155a3c00
#ifdef CONFIG_INET
	if (unlikely(!sk_fullsock(sk)))
		return skb_set_owner_edemux(skb, sk);
#endif
<<<<<<< HEAD
	/*指明此buffer的释放函数*/
=======
	skb->sk = sk;
>>>>>>> 155a3c00
	skb->destructor = sock_wfree;
	skb_set_hash_from_sk(skb, sk);
	/*
	 * We used to take a refcount on sk, but following operation
	 * is enough to guarantee sk_free() won't free this sock until
	 * all in-flight packets are completed
	 */
	/*指明写buffer内存增加*/
	refcount_add(skb->truesize, &sk->sk_wmem_alloc);
}
EXPORT_SYMBOL(skb_set_owner_w);

static bool can_skb_orphan_partial(const struct sk_buff *skb)
{
	/* Drivers depend on in-order delivery for crypto offload,
	 * partial orphan breaks out-of-order-OK logic.
	 */
	if (skb_is_decrypted(skb))
		return false;

	return (skb->destructor == sock_wfree ||
		(IS_ENABLED(CONFIG_INET) && skb->destructor == tcp_wfree));
}

/* This helper is used by netem, as it can hold packets in its
 * delay queue. We want to allow the owner socket to send more
 * packets, as if they were already TX completed by a typical driver.
 * But we also want to keep skb->sk set because some packet schedulers
 * rely on it (sch_fq for example).
 */
void skb_orphan_partial(struct sk_buff *skb)
{
	if (skb_is_tcp_pure_ack(skb))
		return;

	if (can_skb_orphan_partial(skb) && skb_set_owner_sk_safe(skb, skb->sk))
		return;

	skb_orphan(skb);
}
EXPORT_SYMBOL(skb_orphan_partial);

/*
 * Read buffer destructor automatically called from kfree_skb.
 */
void sock_rfree(struct sk_buff *skb)
{
	struct sock *sk = skb->sk;
	unsigned int len = skb->truesize;

	atomic_sub(len, &sk->sk_rmem_alloc);
	sk_mem_uncharge(sk, len);
}
EXPORT_SYMBOL(sock_rfree);

/*
 * Buffer destructor for skbs that are not used directly in read or write
 * path, e.g. for error handler skbs. Automatically called from kfree_skb.
 */
void sock_efree(struct sk_buff *skb)
{
	sock_put(skb->sk);
}
EXPORT_SYMBOL(sock_efree);

/* Buffer destructor for prefetch/receive path where reference count may
 * not be held, e.g. for listen sockets.
 */
#ifdef CONFIG_INET
void sock_pfree(struct sk_buff *skb)
{
	struct sock *sk = skb->sk;

	if (!sk_is_refcounted(sk))
		return;

	if (sk->sk_state == TCP_NEW_SYN_RECV && inet_reqsk(sk)->syncookie) {
		inet_reqsk(sk)->rsk_listener = NULL;
		reqsk_free(inet_reqsk(sk));
		return;
	}

	sock_gen_put(sk);
}
EXPORT_SYMBOL(sock_pfree);
#endif /* CONFIG_INET */

kuid_t sock_i_uid(struct sock *sk)
{
	kuid_t uid;

	read_lock_bh(&sk->sk_callback_lock);
	uid = sk->sk_socket ? SOCK_INODE(sk->sk_socket)->i_uid : GLOBAL_ROOT_UID;
	read_unlock_bh(&sk->sk_callback_lock);
	return uid;
}
EXPORT_SYMBOL(sock_i_uid);

unsigned long __sock_i_ino(struct sock *sk)
{
	unsigned long ino;

	read_lock(&sk->sk_callback_lock);
	ino = sk->sk_socket ? SOCK_INODE(sk->sk_socket)->i_ino : 0;
	read_unlock(&sk->sk_callback_lock);
	return ino;
}
EXPORT_SYMBOL(__sock_i_ino);

unsigned long sock_i_ino(struct sock *sk)
{
	unsigned long ino;

	local_bh_disable();
	ino = __sock_i_ino(sk);
	local_bh_enable();
	return ino;
}
EXPORT_SYMBOL(sock_i_ino);

/*
 * Allocate a skb from the socket's send buffer.
 */
struct sk_buff *sock_wmalloc(struct sock *sk, unsigned long size/*待申请buffer大小*/, int force/*是否强制*/,
			     gfp_t priority)
{
	if (force ||
	    refcount_read(&sk->sk_wmem_alloc) < READ_ONCE(sk->sk_sndbuf)) {
		/*force情况或buffer未超限制则申请skb*/
		struct sk_buff *skb = alloc_skb(size, priority);

		if (skb) {
			/*将此skb关联到此sock*/
			skb_set_owner_w(skb, sk);
			return skb;
		}
	}
	return NULL;
}
EXPORT_SYMBOL(sock_wmalloc);

static void sock_ofree(struct sk_buff *skb)
{
	struct sock *sk = skb->sk;

	atomic_sub(skb->truesize, &sk->sk_omem_alloc);
}

struct sk_buff *sock_omalloc(struct sock *sk, unsigned long size,
			     gfp_t priority)
{
	struct sk_buff *skb;

	/* small safe race: SKB_TRUESIZE may differ from final skb->truesize */
	if (atomic_read(&sk->sk_omem_alloc) + SKB_TRUESIZE(size) >
	    READ_ONCE(sock_net(sk)->core.sysctl_optmem_max))
		return NULL;

	skb = alloc_skb(size, priority);
	if (!skb)
		return NULL;

	atomic_add(skb->truesize, &sk->sk_omem_alloc);
	skb->sk = sk;
	skb->destructor = sock_ofree;
	return skb;
}

/*
 * Allocate a memory block from the socket's option memory buffer.
 */
void *sock_kmalloc(struct sock *sk, int size, gfp_t priority)
{
	int optmem_max = READ_ONCE(sock_net(sk)->core.sysctl_optmem_max);

	if ((unsigned int)size <= optmem_max &&
	    atomic_read(&sk->sk_omem_alloc) + size < optmem_max) {
		void *mem;
		/* First do the add, to avoid the race if kmalloc
		 * might sleep.
		 */
		atomic_add(size, &sk->sk_omem_alloc);
		mem = kmalloc(size, priority);
		if (mem)
			return mem;
		atomic_sub(size, &sk->sk_omem_alloc);
	}
	return NULL;
}
EXPORT_SYMBOL(sock_kmalloc);

/*
 * Duplicate the input "src" memory block using the socket's
 * option memory buffer.
 */
void *sock_kmemdup(struct sock *sk, const void *src,
		   int size, gfp_t priority)
{
	void *mem;

	mem = sock_kmalloc(sk, size, priority);
	if (mem)
		memcpy(mem, src, size);
	return mem;
}
EXPORT_SYMBOL(sock_kmemdup);

/* Free an option memory block. Note, we actually want the inline
 * here as this allows gcc to detect the nullify and fold away the
 * condition entirely.
 */
static inline void __sock_kfree_s(struct sock *sk, void *mem, int size,
				  const bool nullify)
{
	if (WARN_ON_ONCE(!mem))
		return;
	if (nullify)
		kfree_sensitive(mem);
	else
		kfree(mem);
	atomic_sub(size, &sk->sk_omem_alloc);
}

void sock_kfree_s(struct sock *sk, void *mem, int size)
{
	__sock_kfree_s(sk, mem, size, false);
}
EXPORT_SYMBOL(sock_kfree_s);

void sock_kzfree_s(struct sock *sk, void *mem, int size)
{
	__sock_kfree_s(sk, mem, size, true);
}
EXPORT_SYMBOL(sock_kzfree_s);

/* It is almost wait_for_tcp_memory minus release_sock/lock_sock.
   I think, these locks should be removed for datagram sockets.
 */
static long sock_wait_for_wmem(struct sock *sk, long timeo)
{
	DEFINE_WAIT(wait);

	sk_clear_bit(SOCKWQ_ASYNC_NOSPACE, sk);
	for (;;) {
		if (!timeo)
			break;
		if (signal_pending(current))
			break;
		set_bit(SOCK_NOSPACE, &sk->sk_socket->flags);
		prepare_to_wait(sk_sleep(sk), &wait, TASK_INTERRUPTIBLE);
		if (refcount_read(&sk->sk_wmem_alloc) < READ_ONCE(sk->sk_sndbuf))
			break;
		if (READ_ONCE(sk->sk_shutdown) & SEND_SHUTDOWN)
			break;
		if (READ_ONCE(sk->sk_err))
			break;
		timeo = schedule_timeout(timeo);
	}
	finish_wait(sk_sleep(sk), &wait);
	return timeo;
}


/*
 *	Generic send/receive buffer handlers
 */

struct sk_buff *sock_alloc_send_pskb(struct sock *sk, unsigned long header_len,
				     unsigned long data_len, int noblock,
				     int *errcode, int max_page_order)
{
	struct sk_buff *skb;
	long timeo;
	int err;

	timeo = sock_sndtimeo(sk, noblock);
	for (;;) {
		err = sock_error(sk);
		if (err != 0)
			goto failure;

		err = -EPIPE;
		if (READ_ONCE(sk->sk_shutdown) & SEND_SHUTDOWN)
			goto failure;

		if (sk_wmem_alloc_get(sk) < READ_ONCE(sk->sk_sndbuf))
			break;

		sk_set_bit(SOCKWQ_ASYNC_NOSPACE, sk);
		set_bit(SOCK_NOSPACE, &sk->sk_socket->flags);
		err = -EAGAIN;
		if (!timeo)
			goto failure;
		if (signal_pending(current))
			goto interrupted;
		timeo = sock_wait_for_wmem(sk, timeo);
	}

	/*申请skb，并容许多个frag组成data_len*/
	skb = alloc_skb_with_frags(header_len, data_len, max_page_order,
				   errcode, sk->sk_allocation);
	if (skb)
		skb_set_owner_w(skb, sk);
	return skb;

interrupted:
	err = sock_intr_errno(timeo);
failure:
	*errcode = err;
	return NULL;
}
EXPORT_SYMBOL(sock_alloc_send_pskb);

int __sock_cmsg_send(struct sock *sk, struct cmsghdr *cmsg,
		     struct sockcm_cookie *sockc)
{
	u32 tsflags;

	BUILD_BUG_ON(SOF_TIMESTAMPING_LAST == (1 << 31));

	switch (cmsg->cmsg_type) {
	case SO_MARK:
		if (!ns_capable(sock_net(sk)->user_ns, CAP_NET_RAW) &&
		    !ns_capable(sock_net(sk)->user_ns, CAP_NET_ADMIN))
			return -EPERM;
		if (cmsg->cmsg_len != CMSG_LEN(sizeof(u32)))
			return -EINVAL;
		sockc->mark = *(u32 *)CMSG_DATA(cmsg);
		break;
	case SO_TIMESTAMPING_OLD:
	case SO_TIMESTAMPING_NEW:
		if (cmsg->cmsg_len != CMSG_LEN(sizeof(u32)))
			return -EINVAL;

		tsflags = *(u32 *)CMSG_DATA(cmsg);
		if (tsflags & ~SOF_TIMESTAMPING_TX_RECORD_MASK)
			return -EINVAL;

		sockc->tsflags &= ~SOF_TIMESTAMPING_TX_RECORD_MASK;
		sockc->tsflags |= tsflags;
		break;
	case SCM_TXTIME:
		if (!sock_flag(sk, SOCK_TXTIME))
			return -EINVAL;
		if (cmsg->cmsg_len != CMSG_LEN(sizeof(u64)))
			return -EINVAL;
		sockc->transmit_time = get_unaligned((u64 *)CMSG_DATA(cmsg));
		break;
	case SCM_TS_OPT_ID:
		if (sk_is_tcp(sk))
			return -EINVAL;
		tsflags = READ_ONCE(sk->sk_tsflags);
		if (!(tsflags & SOF_TIMESTAMPING_OPT_ID))
			return -EINVAL;
		if (cmsg->cmsg_len != CMSG_LEN(sizeof(u32)))
			return -EINVAL;
		sockc->ts_opt_id = *(u32 *)CMSG_DATA(cmsg);
		sockc->tsflags |= SOCKCM_FLAG_TS_OPT_ID;
		break;
	/* SCM_RIGHTS and SCM_CREDENTIALS are semantically in SOL_UNIX. */
	case SCM_RIGHTS:
	case SCM_CREDENTIALS:
		break;
	case SO_PRIORITY:
		if (cmsg->cmsg_len != CMSG_LEN(sizeof(u32)))
			return -EINVAL;
		if (!sk_set_prio_allowed(sk, *(u32 *)CMSG_DATA(cmsg)))
			return -EPERM;
		sockc->priority = *(u32 *)CMSG_DATA(cmsg);
		break;
	case SCM_DEVMEM_DMABUF:
		if (cmsg->cmsg_len != CMSG_LEN(sizeof(u32)))
			return -EINVAL;
		sockc->dmabuf_id = *(u32 *)CMSG_DATA(cmsg);
		break;
	default:
		return -EINVAL;
	}
	return 0;
}
EXPORT_SYMBOL(__sock_cmsg_send);

int sock_cmsg_send(struct sock *sk, struct msghdr *msg,
		   struct sockcm_cookie *sockc)
{
	struct cmsghdr *cmsg;
	int ret;

	for_each_cmsghdr(cmsg, msg) {
		if (!CMSG_OK(msg, cmsg))
			return -EINVAL;
		if (cmsg->cmsg_level != SOL_SOCKET)
			continue;
		ret = __sock_cmsg_send(sk, cmsg, sockc);
		if (ret)
			return ret;
	}
	return 0;
}
EXPORT_SYMBOL(sock_cmsg_send);

static void sk_enter_memory_pressure(struct sock *sk)
{
	if (!sk->sk_prot->enter_memory_pressure)
		return;

	sk->sk_prot->enter_memory_pressure(sk);
}

static void sk_leave_memory_pressure(struct sock *sk)
{
	if (sk->sk_prot->leave_memory_pressure) {
		INDIRECT_CALL_INET_1(sk->sk_prot->leave_memory_pressure,
				     tcp_leave_memory_pressure, sk);
	} else {
		unsigned long *memory_pressure = sk->sk_prot->memory_pressure;

		if (memory_pressure && READ_ONCE(*memory_pressure))
			WRITE_ONCE(*memory_pressure, 0);
	}
}

DEFINE_STATIC_KEY_FALSE(net_high_order_alloc_disable_key);

/**
 * skb_page_frag_refill - check that a page_frag contains enough room
 * @sz: minimum size of the fragment we want to get
 * @pfrag: pointer to page_frag
 * @gfp: priority for memory allocation
 *
 * Note: While this allocator tries to use high order pages, there is
 * no guarantee that allocations succeed. Therefore, @sz MUST be
 * less or equal than PAGE_SIZE.
 */
bool skb_page_frag_refill(unsigned int sz, struct page_frag *pfrag, gfp_t gfp)
{
	if (pfrag->page) {
		if (page_ref_count(pfrag->page) == 1) {
			pfrag->offset = 0;
			return true;
		}
		if (pfrag->offset + sz <= pfrag->size)
			return true;
		put_page(pfrag->page);
	}

	pfrag->offset = 0;
	if (SKB_FRAG_PAGE_ORDER &&
	    !static_branch_unlikely(&net_high_order_alloc_disable_key)) {
		/* Avoid direct reclaim but allow kswapd to wake */
		pfrag->page = alloc_pages((gfp & ~__GFP_DIRECT_RECLAIM) |
					  __GFP_COMP | __GFP_NOWARN |
					  __GFP_NORETRY,
					  SKB_FRAG_PAGE_ORDER);
		if (likely(pfrag->page)) {
			pfrag->size = PAGE_SIZE << SKB_FRAG_PAGE_ORDER;
			return true;
		}
	}
	pfrag->page = alloc_page(gfp);
	if (likely(pfrag->page)) {
		pfrag->size = PAGE_SIZE;
		return true;
	}
	return false;
}
EXPORT_SYMBOL(skb_page_frag_refill);

bool sk_page_frag_refill(struct sock *sk, struct page_frag *pfrag)
{
	if (likely(skb_page_frag_refill(32U, pfrag, sk->sk_allocation)))
		return true;

	sk_enter_memory_pressure(sk);
	sk_stream_moderate_sndbuf(sk);
	return false;
}
EXPORT_SYMBOL(sk_page_frag_refill);

void __lock_sock(struct sock *sk)
	__releases(&sk->sk_lock.slock)
	__acquires(&sk->sk_lock.slock)
{
	DEFINE_WAIT(wait);

	for (;;) {
		prepare_to_wait_exclusive(&sk->sk_lock.wq, &wait,
					TASK_UNINTERRUPTIBLE);
		spin_unlock_bh(&sk->sk_lock.slock);
		schedule();
		spin_lock_bh(&sk->sk_lock.slock);
		if (!sock_owned_by_user(sk))
			break;
	}
	finish_wait(&sk->sk_lock.wq, &wait);
}

void __release_sock(struct sock *sk)
	__releases(&sk->sk_lock.slock)
	__acquires(&sk->sk_lock.slock)
{
	struct sk_buff *skb, *next;

	while ((skb = sk->sk_backlog.head) != NULL) {
		sk->sk_backlog.head = sk->sk_backlog.tail = NULL;

		spin_unlock_bh(&sk->sk_lock.slock);

		do {
			next = skb->next;
			prefetch(next);
			DEBUG_NET_WARN_ON_ONCE(skb_dst_is_noref(skb));
			skb_mark_not_on_list(skb);
			sk_backlog_rcv(sk, skb);/*处理backlog*/

			cond_resched();

			skb = next;
		} while (skb != NULL);

		spin_lock_bh(&sk->sk_lock.slock);
	}

	/*
	 * Doing the zeroing here guarantee we can not loop forever
	 * while a wild producer attempts to flood us.
	 */
	sk->sk_backlog.len = 0;
}

void __sk_flush_backlog(struct sock *sk)
{
	spin_lock_bh(&sk->sk_lock.slock);
	__release_sock(sk);

	if (sk->sk_prot->release_cb)
		INDIRECT_CALL_INET_1(sk->sk_prot->release_cb,
				     tcp_release_cb, sk);

	spin_unlock_bh(&sk->sk_lock.slock);
}
EXPORT_SYMBOL_GPL(__sk_flush_backlog);

/**
 * sk_wait_data - wait for data to arrive at sk_receive_queue
 * @sk:    sock to wait on
 * @timeo: for how long
 * @skb:   last skb seen on sk_receive_queue
 *
 * Now socket state including sk->sk_err is changed only under lock,
 * hence we may omit checks after joining wait queue.
 * We check receive queue before schedule() only as optimization;
 * it is very likely that release_sock() added new data.
 */
int sk_wait_data(struct sock *sk, long *timeo, const struct sk_buff *skb)
{
	DEFINE_WAIT_FUNC(wait, woken_wake_function);
	int rc;

	add_wait_queue(sk_sleep(sk), &wait);
	sk_set_bit(SOCKWQ_ASYNC_WAITDATA, sk);
	rc = sk_wait_event(sk, timeo, skb_peek_tail(&sk->sk_receive_queue) != skb, &wait);
	sk_clear_bit(SOCKWQ_ASYNC_WAITDATA, sk);
	remove_wait_queue(sk_sleep(sk), &wait);
	return rc;
}
EXPORT_SYMBOL(sk_wait_data);

/**
 *	__sk_mem_raise_allocated - increase memory_allocated
 *	@sk: socket
 *	@size: memory size to allocate
 *	@amt: pages to allocate
 *	@kind: allocation type
 *
 *	Similar to __sk_mem_schedule(), but does not update sk_forward_alloc.
 *
 *	Unlike the globally shared limits among the sockets under same protocol,
 *	consuming the budget of a memcg won't have direct effect on other ones.
 *	So be optimistic about memcg's tolerance, and leave the callers to decide
 *	whether or not to raise allocated through sk_under_memory_pressure() or
 *	its variants.
 */
int __sk_mem_raise_allocated(struct sock *sk, int size, int amt, int kind)
{
	struct mem_cgroup *memcg = mem_cgroup_sockets_enabled ? sk->sk_memcg : NULL;
	struct proto *prot = sk->sk_prot;
	bool charged = true;
	long allocated;

	sk_memory_allocated_add(sk, amt);
	allocated = sk_memory_allocated(sk);

	if (memcg) {
		charged = mem_cgroup_charge_skmem(memcg, amt, gfp_memcg_charge());
		if (!charged)
			goto suppress_allocation;
	}

	/* Under limit. */
	if (allocated <= sk_prot_mem_limits(sk, 0)) {
		sk_leave_memory_pressure(sk);
		return 1;
	}

	/* Under pressure. */
	if (allocated > sk_prot_mem_limits(sk, 1))
		sk_enter_memory_pressure(sk);

	/* Over hard limit. */
	if (allocated > sk_prot_mem_limits(sk, 2))
		goto suppress_allocation;

	/* Guarantee minimum buffer size under pressure (either global
	 * or memcg) to make sure features described in RFC 7323 (TCP
	 * Extensions for High Performance) work properly.
	 *
	 * This rule does NOT stand when exceeds global or memcg's hard
	 * limit, or else a DoS attack can be taken place by spawning
	 * lots of sockets whose usage are under minimum buffer size.
	 */
	if (kind == SK_MEM_RECV) {
		if (atomic_read(&sk->sk_rmem_alloc) < sk_get_rmem0(sk, prot))
			return 1;

	} else { /* SK_MEM_SEND */
		int wmem0 = sk_get_wmem0(sk, prot);

		if (sk->sk_type == SOCK_STREAM) {
			if (sk->sk_wmem_queued < wmem0)
				return 1;
		} else if (refcount_read(&sk->sk_wmem_alloc) < wmem0) {
				return 1;
		}
	}

	if (sk_has_memory_pressure(sk)) {
		u64 alloc;

		/* The following 'average' heuristic is within the
		 * scope of global accounting, so it only makes
		 * sense for global memory pressure.
		 */
		if (!sk_under_global_memory_pressure(sk))
			return 1;

		/* Try to be fair among all the sockets under global
		 * pressure by allowing the ones that below average
		 * usage to raise.
		 */
		alloc = sk_sockets_allocated_read_positive(sk);
		if (sk_prot_mem_limits(sk, 2) > alloc *
		    sk_mem_pages(sk->sk_wmem_queued +
				 atomic_read(&sk->sk_rmem_alloc) +
				 sk->sk_forward_alloc))
			return 1;
	}

suppress_allocation:

	if (kind == SK_MEM_SEND && sk->sk_type == SOCK_STREAM) {
		sk_stream_moderate_sndbuf(sk);

		/* Fail only if socket is _under_ its sndbuf.
		 * In this case we cannot block, so that we have to fail.
		 */
		if (sk->sk_wmem_queued + size >= sk->sk_sndbuf) {
			/* Force charge with __GFP_NOFAIL */
			if (memcg && !charged) {
				mem_cgroup_charge_skmem(memcg, amt,
					gfp_memcg_charge() | __GFP_NOFAIL);
			}
			return 1;
		}
	}

	if (kind == SK_MEM_SEND || (kind == SK_MEM_RECV && charged))
		trace_sock_exceed_buf_limit(sk, prot, allocated, kind);

	sk_memory_allocated_sub(sk, amt);

	if (memcg && charged)
		mem_cgroup_uncharge_skmem(memcg, amt);

	return 0;
}

/**
 *	__sk_mem_schedule - increase sk_forward_alloc and memory_allocated
 *	@sk: socket
 *	@size: memory size to allocate
 *	@kind: allocation type
 *
 *	If kind is SK_MEM_SEND, it means wmem allocation. Otherwise it means
 *	rmem allocation. This function assumes that protocols which have
 *	memory_pressure use sk_wmem_queued as write buffer accounting.
 */
int __sk_mem_schedule(struct sock *sk, int size, int kind)
{
	int ret, amt = sk_mem_pages(size);

	sk_forward_alloc_add(sk, amt << PAGE_SHIFT);
	ret = __sk_mem_raise_allocated(sk, size, amt, kind);
	if (!ret)
		sk_forward_alloc_add(sk, -(amt << PAGE_SHIFT));
	return ret;
}
EXPORT_SYMBOL(__sk_mem_schedule);

/**
 *	__sk_mem_reduce_allocated - reclaim memory_allocated
 *	@sk: socket
 *	@amount: number of quanta
 *
 *	Similar to __sk_mem_reclaim(), but does not update sk_forward_alloc
 */
void __sk_mem_reduce_allocated(struct sock *sk, int amount)
{
	sk_memory_allocated_sub(sk, amount);

	if (mem_cgroup_sockets_enabled && sk->sk_memcg)
		mem_cgroup_uncharge_skmem(sk->sk_memcg, amount);

	if (sk_under_global_memory_pressure(sk) &&
	    (sk_memory_allocated(sk) < sk_prot_mem_limits(sk, 0)))
		sk_leave_memory_pressure(sk);
}

/**
 *	__sk_mem_reclaim - reclaim sk_forward_alloc and memory_allocated
 *	@sk: socket
 *	@amount: number of bytes (rounded down to a PAGE_SIZE multiple)
 */
void __sk_mem_reclaim(struct sock *sk, int amount)
{
	amount >>= PAGE_SHIFT;
	sk_forward_alloc_add(sk, -(amount << PAGE_SHIFT));
	__sk_mem_reduce_allocated(sk, amount);
}
EXPORT_SYMBOL(__sk_mem_reclaim);

int sk_set_peek_off(struct sock *sk, int val)
{
	WRITE_ONCE(sk->sk_peek_off, val);
	return 0;
}
EXPORT_SYMBOL_GPL(sk_set_peek_off);

/*
 * Set of default routines for initialising struct proto_ops when
 * the protocol does not support a particular function. In certain
 * cases where it makes no sense for a protocol to have a "do nothing"
 * function, some default processing is provided.
 */

int sock_no_bind(struct socket *sock, struct sockaddr *saddr, int len)
{
	return -EOPNOTSUPP;
}
EXPORT_SYMBOL(sock_no_bind);

//不支持connect调用
int sock_no_connect(struct socket *sock, struct sockaddr *saddr,
		    int len, int flags)
{
	return -EOPNOTSUPP;
}
EXPORT_SYMBOL(sock_no_connect);

//不支持socketpair调用
int sock_no_socketpair(struct socket *sock1, struct socket *sock2)
{
	return -EOPNOTSUPP;
}
EXPORT_SYMBOL(sock_no_socketpair);

<<<<<<< HEAD
//不支持accept系统调用
int sock_no_accept(struct socket *sock, struct socket *newsock, int flags,
		   bool kern)
=======
int sock_no_accept(struct socket *sock, struct socket *newsock,
		   struct proto_accept_arg *arg)
>>>>>>> 155a3c00
{
	return -EOPNOTSUPP;
}
EXPORT_SYMBOL(sock_no_accept);

//不支持getname调用
int sock_no_getname(struct socket *sock, struct sockaddr *saddr,
		    int peer)
{
	return -EOPNOTSUPP;
}
EXPORT_SYMBOL(sock_no_getname);

//不支持ioctl
int sock_no_ioctl(struct socket *sock, unsigned int cmd, unsigned long arg)
{
	return -EOPNOTSUPP;
}
EXPORT_SYMBOL(sock_no_ioctl);

//不支持listen
int sock_no_listen(struct socket *sock, int backlog)
{
	return -EOPNOTSUPP;
}
EXPORT_SYMBOL(sock_no_listen);

//不支持shutdown
int sock_no_shutdown(struct socket *sock, int how)
{
	return -EOPNOTSUPP;
}
EXPORT_SYMBOL(sock_no_shutdown);

/*不支持sendmsg*/
int sock_no_sendmsg(struct socket *sock, struct msghdr *m, size_t len)
{
	return -EOPNOTSUPP;
}
EXPORT_SYMBOL(sock_no_sendmsg);

int sock_no_sendmsg_locked(struct sock *sk, struct msghdr *m, size_t len)
{
	return -EOPNOTSUPP;
}
EXPORT_SYMBOL(sock_no_sendmsg_locked);

//不支持recvmsg
int sock_no_recvmsg(struct socket *sock, struct msghdr *m, size_t len,
		    int flags)
{
	return -EOPNOTSUPP;
}
EXPORT_SYMBOL(sock_no_recvmsg);

/*不支持mmap*/
int sock_no_mmap(struct file *file, struct socket *sock, struct vm_area_struct *vma)
{
	/* Mirror missing mmap method error code */
	return -ENODEV;
}
EXPORT_SYMBOL(sock_no_mmap);

/*
 * When a file is received (via SCM_RIGHTS, etc), we must bump the
 * various sock-based usage counts.
 */
void __receive_sock(struct file *file)
{
	struct socket *sock;

	sock = sock_from_file(file);
	if (sock) {
		sock_update_netprioidx(&sock->sk->sk_cgrp_data);
		sock_update_classid(&sock->sk->sk_cgrp_data);
	}
}

/*
 *	Default Socket Callbacks
 */

static void sock_def_wakeup(struct sock *sk)
{
	struct socket_wq *wq;

	rcu_read_lock();
	wq = rcu_dereference(sk->sk_wq);
	if (skwq_has_sleeper(wq))
		wake_up_interruptible_all(&wq->wait);
	rcu_read_unlock();
}

static void sock_def_error_report(struct sock *sk)
{
	struct socket_wq *wq;

	rcu_read_lock();
	wq = rcu_dereference(sk->sk_wq);
	if (skwq_has_sleeper(wq))
	    /*此sock有等待队列，唤醒*/
		wake_up_interruptible_poll(&wq->wait, EPOLLERR);
	sk_wake_async_rcu(sk, SOCK_WAKE_IO, POLL_ERR);
	rcu_read_unlock();
}

//引发通知poll_in
void sock_def_readable(struct sock *sk)
{
	struct socket_wq *wq;

	trace_sk_data_ready(sk);

	rcu_read_lock();
	wq = rcu_dereference(sk->sk_wq);
	if (skwq_has_sleeper(wq))
		/*队列有等待者，唤醒等待者*/
		wake_up_interruptible_sync_poll(&wq->wait, EPOLLIN | EPOLLPRI |
						EPOLLRDNORM | EPOLLRDBAND);
<<<<<<< HEAD
	//触发poll_in事件
	sk_wake_async(sk, SOCK_WAKE_WAITD, POLL_IN);
=======
	sk_wake_async_rcu(sk, SOCK_WAKE_WAITD, POLL_IN);
>>>>>>> 155a3c00
	rcu_read_unlock();
}

static void sock_def_write_space(struct sock *sk)
{
	struct socket_wq *wq;

	rcu_read_lock();

	/* Do not wake up a writer until he can make "significant"
	 * progress.  --DaveM
	 */
	if (sock_writeable(sk)) {
		wq = rcu_dereference(sk->sk_wq);
		if (skwq_has_sleeper(wq))
			wake_up_interruptible_sync_poll(&wq->wait, EPOLLOUT |
						EPOLLWRNORM | EPOLLWRBAND);

		/* Should agree with poll, otherwise some programs break */
<<<<<<< HEAD
		//触发poll_out事件
		sk_wake_async(sk, SOCK_WAKE_SPACE, POLL_OUT);
=======
		sk_wake_async_rcu(sk, SOCK_WAKE_SPACE, POLL_OUT);
>>>>>>> 155a3c00
	}

	rcu_read_unlock();
}

/* An optimised version of sock_def_write_space(), should only be called
 * for SOCK_RCU_FREE sockets under RCU read section and after putting
 * ->sk_wmem_alloc.
 */
static void sock_def_write_space_wfree(struct sock *sk)
{
	/* Do not wake up a writer until he can make "significant"
	 * progress.  --DaveM
	 */
	if (sock_writeable(sk)) {
		struct socket_wq *wq = rcu_dereference(sk->sk_wq);

		/* rely on refcount_sub from sock_wfree() */
		smp_mb__after_atomic();
		if (wq && waitqueue_active(&wq->wait))
			wake_up_interruptible_sync_poll(&wq->wait, EPOLLOUT |
						EPOLLWRNORM | EPOLLWRBAND);

		/* Should agree with poll, otherwise some programs break */
		sk_wake_async_rcu(sk, SOCK_WAKE_SPACE, POLL_OUT);
	}
}

static void sock_def_destruct(struct sock *sk)
{
}

void sk_send_sigurg(struct sock *sk)
{
	if (sk->sk_socket && sk->sk_socket->file)
		if (send_sigurg(sk->sk_socket->file))
			sk_wake_async(sk, SOCK_WAKE_URG, POLL_PRI);
}
EXPORT_SYMBOL(sk_send_sigurg);

void sk_reset_timer(struct sock *sk, struct timer_list* timer,
		    unsigned long expires/*超时时间*/)
{
	if (!mod_timer(timer, expires))
		sock_hold(sk);
}
EXPORT_SYMBOL(sk_reset_timer);

void sk_stop_timer(struct sock *sk, struct timer_list* timer)
{
	if (timer_delete(timer))
		__sock_put(sk);
}
EXPORT_SYMBOL(sk_stop_timer);

void sk_stop_timer_sync(struct sock *sk, struct timer_list *timer)
{
	if (timer_delete_sync(timer))
		__sock_put(sk);
}
EXPORT_SYMBOL(sk_stop_timer_sync);

void sock_init_data_uid(struct socket *sock, struct sock *sk, kuid_t uid)
{
	sk_init_common(sk);
	sk->sk_send_head	=	NULL;

	timer_setup(&sk->sk_timer, NULL, 0);

	sk->sk_allocation	=	GFP_KERNEL;
	sk->sk_rcvbuf		=	READ_ONCE(sysctl_rmem_default);
	sk->sk_sndbuf		=	READ_ONCE(sysctl_wmem_default);
	sk->sk_state		=	TCP_CLOSE;
	sk->sk_use_task_frag	=	true;
	sk_set_socket(sk, sock);

	sock_set_flag(sk, SOCK_ZAPPED);

	if (sock) {
		sk->sk_type	=	sock->type;
		RCU_INIT_POINTER(sk->sk_wq, &sock->wq);
		//设置sock对应的sk
		sock->sk	=	sk;
	} else {
		RCU_INIT_POINTER(sk->sk_wq, NULL);
	}
	sk->sk_uid	=	uid;

	sk->sk_state_change	=	sock_def_wakeup;
	//设置socket的默认数据ready通知函数
	sk->sk_data_ready	=	sock_def_readable;
	sk->sk_write_space	=	sock_def_write_space;
	/*默认error report函数*/
	sk->sk_error_report	=	sock_def_error_report;
	sk->sk_destruct		=	sock_def_destruct;

	sk->sk_frag.page	=	NULL;
	sk->sk_frag.offset	=	0;
	sk->sk_peek_off		=	-1;

	sk->sk_peer_pid 	=	NULL;
	sk->sk_peer_cred	=	NULL;
	spin_lock_init(&sk->sk_peer_lock);

	sk->sk_write_pending	=	0;
	sk->sk_rcvlowat		=	1;
	sk->sk_rcvtimeo		=	MAX_SCHEDULE_TIMEOUT;
	sk->sk_sndtimeo		=	MAX_SCHEDULE_TIMEOUT;

	sk->sk_stamp = SK_DEFAULT_STAMP;
#if BITS_PER_LONG==32
	seqlock_init(&sk->sk_stamp_seq);
#endif
	atomic_set(&sk->sk_zckey, 0);

#ifdef CONFIG_NET_RX_BUSY_POLL
	sk->sk_napi_id		=	0;
	sk->sk_ll_usec		=	READ_ONCE(sysctl_net_busy_read);
#endif

	sk->sk_max_pacing_rate = ~0UL;
	sk->sk_pacing_rate = ~0UL;
	WRITE_ONCE(sk->sk_pacing_shift, 10);
	sk->sk_incoming_cpu = -1;

	sk_rx_queue_clear(sk);
	/*
	 * Before updating sk_refcnt, we must commit prior changes to memory
	 * (Documentation/RCU/rculist_nulls.rst for details)
	 */
	smp_wmb();
	refcount_set(&sk->sk_refcnt, 1);
	atomic_set(&sk->sk_drops, 0);
}
EXPORT_SYMBOL(sock_init_data_uid);

void sock_init_data(struct socket *sock, struct sock *sk)
{
	kuid_t uid = sock ?
		SOCK_INODE(sock)->i_uid :
		make_kuid(sock_net(sk)->user_ns, 0);

	sock_init_data_uid(sock, sk, uid);
}
EXPORT_SYMBOL(sock_init_data);

void lock_sock_nested(struct sock *sk, int subclass)
{
	/* The sk_lock has mutex_lock() semantics here. */
	mutex_acquire(&sk->sk_lock.dep_map, subclass, 0, _RET_IP_);

	might_sleep();
	spin_lock_bh(&sk->sk_lock.slock);
	if (sock_owned_by_user_nocheck(sk))
		__lock_sock(sk);
	sk->sk_lock.owned = 1;
	spin_unlock_bh(&sk->sk_lock.slock);
}
EXPORT_SYMBOL(lock_sock_nested);

void release_sock(struct sock *sk)
{
	spin_lock_bh(&sk->sk_lock.slock);
	if (sk->sk_backlog.tail)
		__release_sock(sk);

	if (sk->sk_prot->release_cb)
		INDIRECT_CALL_INET_1(sk->sk_prot->release_cb,
				     tcp_release_cb, sk);/*释放控制块*/
	sock_release_ownership(sk);
	if (waitqueue_active(&sk->sk_lock.wq))
		wake_up(&sk->sk_lock.wq);
	spin_unlock_bh(&sk->sk_lock.slock);
}
EXPORT_SYMBOL(release_sock);

bool __lock_sock_fast(struct sock *sk) __acquires(&sk->sk_lock.slock)
{
	might_sleep();
	spin_lock_bh(&sk->sk_lock.slock);

	if (!sock_owned_by_user_nocheck(sk)) {
		/*
		 * Fast path return with bottom halves disabled and
		 * sock::sk_lock.slock held.
		 *
		 * The 'mutex' is not contended and holding
		 * sock::sk_lock.slock prevents all other lockers to
		 * proceed so the corresponding unlock_sock_fast() can
		 * avoid the slow path of release_sock() completely and
		 * just release slock.
		 *
		 * From a semantical POV this is equivalent to 'acquiring'
		 * the 'mutex', hence the corresponding lockdep
		 * mutex_release() has to happen in the fast path of
		 * unlock_sock_fast().
		 */
		return false;
	}

	__lock_sock(sk);
	sk->sk_lock.owned = 1;
	__acquire(&sk->sk_lock.slock);
	spin_unlock_bh(&sk->sk_lock.slock);
	return true;
}
EXPORT_SYMBOL(__lock_sock_fast);

int sock_gettstamp(struct socket *sock, void __user *userstamp,
		   bool timeval, bool time32)
{
	struct sock *sk = sock->sk;
	struct timespec64 ts;

	sock_enable_timestamp(sk, SOCK_TIMESTAMP);
	ts = ktime_to_timespec64(sock_read_timestamp(sk));
	if (ts.tv_sec == -1)
		return -ENOENT;
	if (ts.tv_sec == 0) {
		ktime_t kt = ktime_get_real();
		sock_write_timestamp(sk, kt);
		ts = ktime_to_timespec64(kt);
	}

	if (timeval)
		ts.tv_nsec /= 1000;

#ifdef CONFIG_COMPAT_32BIT_TIME
	if (time32)
		return put_old_timespec32(&ts, userstamp);
#endif
#ifdef CONFIG_SPARC64
	/* beware of padding in sparc64 timeval */
	if (timeval && !in_compat_syscall()) {
		struct __kernel_old_timeval __user tv = {
			.tv_sec = ts.tv_sec,
			.tv_usec = ts.tv_nsec,
		};
		if (copy_to_user(userstamp, &tv, sizeof(tv)))
			return -EFAULT;
		return 0;
	}
#endif
	return put_timespec64(&ts, userstamp);
}
EXPORT_SYMBOL(sock_gettstamp);

void sock_enable_timestamp(struct sock *sk, enum sock_flags flag)
{
	if (!sock_flag(sk, flag)) {
		unsigned long previous_flags = sk->sk_flags;

		sock_set_flag(sk, flag);
		/*
		 * we just set one of the two flags which require net
		 * time stamping, but time stamping might have been on
		 * already because of the other one
		 */
		if (sock_needs_netstamp(sk) &&
		    !(previous_flags & SK_FLAGS_TIMESTAMP))
			net_enable_timestamp();
	}
}

int sock_recv_errqueue(struct sock *sk, struct msghdr *msg, int len,
		       int level, int type)
{
	struct sock_exterr_skb *serr;
	struct sk_buff *skb;
	int copied, err;

	err = -EAGAIN;
	skb = sock_dequeue_err_skb(sk);
	if (skb == NULL)
		goto out;

	copied = skb->len;
	if (copied > len) {
		msg->msg_flags |= MSG_TRUNC;
		copied = len;
	}
	err = skb_copy_datagram_msg(skb, 0, msg, copied);
	if (err)
		goto out_free_skb;

	sock_recv_timestamp(msg, sk, skb);

	serr = SKB_EXT_ERR(skb);
	put_cmsg(msg, level, type, sizeof(serr->ee), &serr->ee);

	msg->msg_flags |= MSG_ERRQUEUE;
	err = copied;

out_free_skb:
	kfree_skb(skb);
out:
	return err;
}
EXPORT_SYMBOL(sock_recv_errqueue);

/*
 *	Get a socket option on an socket.
 *
 *	FIX: POSIX 1003.1g is very ambiguous here. It states that
 *	asynchronous errors should be reported by getsockopt. We assume
 *	this means if you specify SO_ERROR (otherwise what is the point of it).
 */
int sock_common_getsockopt(struct socket *sock, int level, int optname,
			   char __user *optval, int __user *optlen)
{
	struct sock *sk = sock->sk;

	/* IPV6_ADDRFORM can change sk->sk_prot under us. */
	return READ_ONCE(sk->sk_prot)->getsockopt(sk, level, optname, optval, optlen);
}
EXPORT_SYMBOL(sock_common_getsockopt);

int sock_common_recvmsg(struct socket *sock, struct msghdr *msg, size_t size,
			int flags)
{
	struct sock *sk = sock->sk;
	int addr_len = 0;
	int err;

	err = sk->sk_prot->recvmsg(sk, msg, size, flags, &addr_len);
	if (err >= 0)
		msg->msg_namelen = addr_len;
	return err;
}
EXPORT_SYMBOL(sock_common_recvmsg);

/*
 *	Set socket options on an inet socket.
 */
int sock_common_setsockopt(struct socket *sock, int level, int optname,
			   sockptr_t optval, unsigned int optlen)
{
	struct sock *sk = sock->sk;

	/*socket对应协议处理socket选项设置*/
	/* IPV6_ADDRFORM can change sk->sk_prot under us. */
	return READ_ONCE(sk->sk_prot)->setsockopt(sk, level, optname, optval, optlen);
}
EXPORT_SYMBOL(sock_common_setsockopt);

void sk_common_release(struct sock *sk)
{
	if (sk->sk_prot->destroy)
	    /*如果有destory,则调用其释放资源*/
		sk->sk_prot->destroy(sk);

	/*
	 * Observation: when sk_common_release is called, processes have
	 * no access to socket. But net still has.
	 * Step one, detach it from networking:
	 *
	 * A. Remove from hash tables.
	 */

	sk->sk_prot->unhash(sk);/*将socket自哈希表中移除掉*/

	/*
	 * In this point socket cannot receive new packets, but it is possible
	 * that some packets are in flight because some CPU runs receiver and
	 * did hash table lookup before we unhashed socket. They will achieve
	 * receive queue and will be purged by socket destructor.
	 *
	 * Also we still have packets pending on receive queue and probably,
	 * our own packets waiting in device queues. sock_destroy will drain
	 * receive queue, but transmitted packets will delay socket destruction
	 * until the last reference will be released.
	 */

	sock_orphan(sk);

	xfrm_sk_free_policy(sk);

	sock_put(sk);
}
EXPORT_SYMBOL(sk_common_release);

void sk_get_meminfo(const struct sock *sk, u32 *mem)
{
	memset(mem, 0, sizeof(*mem) * SK_MEMINFO_VARS);

	mem[SK_MEMINFO_RMEM_ALLOC] = sk_rmem_alloc_get(sk);
	mem[SK_MEMINFO_RCVBUF] = READ_ONCE(sk->sk_rcvbuf);
	mem[SK_MEMINFO_WMEM_ALLOC] = sk_wmem_alloc_get(sk);
	mem[SK_MEMINFO_SNDBUF] = READ_ONCE(sk->sk_sndbuf);
	mem[SK_MEMINFO_FWD_ALLOC] = READ_ONCE(sk->sk_forward_alloc);
	mem[SK_MEMINFO_WMEM_QUEUED] = READ_ONCE(sk->sk_wmem_queued);
	mem[SK_MEMINFO_OPTMEM] = atomic_read(&sk->sk_omem_alloc);
	mem[SK_MEMINFO_BACKLOG] = READ_ONCE(sk->sk_backlog.len);
	mem[SK_MEMINFO_DROPS] = atomic_read(&sk->sk_drops);
}

#ifdef CONFIG_PROC_FS
static DECLARE_BITMAP(proto_inuse_idx, PROTO_INUSE_NR);

int sock_prot_inuse_get(struct net *net, struct proto *prot)
{
	int cpu, idx = prot->inuse_idx;
	int res = 0;

	for_each_possible_cpu(cpu)
		res += per_cpu_ptr(net->core.prot_inuse, cpu)->val[idx];

	return res >= 0 ? res : 0;
}
EXPORT_SYMBOL_GPL(sock_prot_inuse_get);

int sock_inuse_get(struct net *net)
{
	int cpu, res = 0;

	for_each_possible_cpu(cpu)
		res += per_cpu_ptr(net->core.prot_inuse, cpu)->all;

	return res;
}

EXPORT_SYMBOL_GPL(sock_inuse_get);

static int __net_init sock_inuse_init_net(struct net *net)
{
	net->core.prot_inuse = alloc_percpu(struct prot_inuse);
	if (net->core.prot_inuse == NULL)
		return -ENOMEM;
	return 0;
}

static void __net_exit sock_inuse_exit_net(struct net *net)
{
	free_percpu(net->core.prot_inuse);
}

static struct pernet_operations net_inuse_ops = {
	.init = sock_inuse_init_net,
	.exit = sock_inuse_exit_net,
};

static __init int net_inuse_init(void)
{
	if (register_pernet_subsys(&net_inuse_ops))
		panic("Cannot initialize net inuse counters");

	return 0;
}

core_initcall(net_inuse_init);

//为prot分配空闲的protocol index
static int assign_proto_idx(struct proto *prot)
{
	//找一个空闲的protocol idx
	prot->inuse_idx = find_first_zero_bit(proto_inuse_idx, PROTO_INUSE_NR);

	if (unlikely(prot->inuse_idx == PROTO_INUSE_NR)) {
		pr_err("PROTO_INUSE_NR exhausted\n");
		return -ENOSPC;
	}

	//占用此bit
	set_bit(prot->inuse_idx, proto_inuse_idx);
	return 0;
}

static void release_proto_idx(struct proto *prot)
{
	if (prot->inuse_idx != PROTO_INUSE_NR)
		clear_bit(prot->inuse_idx, proto_inuse_idx);
}
#else
static inline int assign_proto_idx(struct proto *prot)
{
	return 0;
}

static inline void release_proto_idx(struct proto *prot)
{
}

#endif

static void tw_prot_cleanup(struct timewait_sock_ops *twsk_prot)
{
	if (!twsk_prot)
		return;
	kfree(twsk_prot->twsk_slab_name);
	twsk_prot->twsk_slab_name = NULL;
	kmem_cache_destroy(twsk_prot->twsk_slab);
	twsk_prot->twsk_slab = NULL;
}

static int tw_prot_init(const struct proto *prot)
{
	struct timewait_sock_ops *twsk_prot = prot->twsk_prot;

	if (!twsk_prot)
		return 0;

	//初始化timewait sock slab对应的名称
	twsk_prot->twsk_slab_name = kasprintf(GFP_KERNEL, "tw_sock_%s",
					      prot->name);
	if (!twsk_prot->twsk_slab_name)
		return -ENOMEM;

	//创建timewait sock slab
	twsk_prot->twsk_slab =
		kmem_cache_create(twsk_prot->twsk_slab_name,
				  twsk_prot->twsk_obj_size, 0,
				  SLAB_ACCOUNT | prot->slab_flags,
				  NULL);
	if (!twsk_prot->twsk_slab) {
		pr_crit("%s: Can't create timewait sock SLAB cache!\n",
			prot->name);
		return -ENOMEM;
	}

	return 0;
}

static void req_prot_cleanup(struct request_sock_ops *rsk_prot)
{
	if (!rsk_prot)
		return;
	kfree(rsk_prot->slab_name);
	rsk_prot->slab_name = NULL;
	kmem_cache_destroy(rsk_prot->slab);
	rsk_prot->slab = NULL;
}

/*为协议对应的request sock申请slab
 * 例如/proc/slabinfo中的
 * request_sock_TCPv6     53     53    304   53    4 : tunables    0    0    0 : slabdata      1      1      0
 * request_sock_TCP    5088   5088    304   53    4 : tunables    0    0    0 : slabdata     96     96      0
 * request_queue         13     13   2456   13    8 : tunables    0    0    0 : slabdata      1      1      0
 * */
static int req_prot_init(const struct proto *prot)
{
	struct request_sock_ops *rsk_prot = prot->rsk_prot;

	if (!rsk_prot)
	    /*协议无request sock,退出*/
		return 0;

	//构造slab名称
	rsk_prot->slab_name = kasprintf(GFP_KERNEL, "request_sock_%s",
					prot->name);
	if (!rsk_prot->slab_name)
		return -ENOMEM;

	//构造request sock slab
	rsk_prot->slab = kmem_cache_create(rsk_prot->slab_name,
					   rsk_prot->obj_size, 0,
					   SLAB_ACCOUNT | prot->slab_flags,
					   NULL);

	if (!rsk_prot->slab) {
		pr_crit("%s: Can't create request sock SLAB cache!\n",
			prot->name);
		return -ENOMEM;
	}
	return 0;
}

//协议注册
int proto_register(struct proto *prot, int alloc_slab/*是否申请slab*/)
{
	int ret = -ENOBUFS;

	if (prot->memory_allocated && !prot->sysctl_mem) {
		pr_err("%s: missing sysctl_mem\n", prot->name);
		return -EINVAL;
	}
	if (prot->memory_allocated && !prot->per_cpu_fw_alloc) {
		pr_err("%s: missing per_cpu_fw_alloc\n", prot->name);
		return -EINVAL;
	}
	if (alloc_slab) {
		/*
		 * 如果需要申请slab，则创建相应slab
		 * 例如/proc/slabinfo中输出
		 * UDPv6              15696  15696   1344   24    8 : tunables    0    0    0 : slabdata    654    654      0
		 * UDP                40572  40572   1152   28    8 : tunables    0    0    0 : slabdata   1449   1449      0
	     *
	     */
		prot->slab = kmem_cache_create_usercopy(prot->name,
					prot->obj_size, 0,
					SLAB_HWCACHE_ALIGN | SLAB_ACCOUNT |
					prot->slab_flags,
					prot->useroffset, prot->usersize,
					NULL);

		if (prot->slab == NULL) {
			pr_crit("%s: Can't create sock SLAB cache!\n",
				prot->name);
			goto out;
		}

		/*创建prot对应的request_sock slab*/
		if (req_prot_init(prot))
			goto out_free_request_sock_slab;

		/*创建pro对应的timewait sock*/
		if (tw_prot_init(prot))
			goto out_free_timewait_sock_slab;
	}

	mutex_lock(&proto_list_mutex);

	//为prot查找一个空闲的protocol index
	ret = assign_proto_idx(prot);
	if (ret) {
		mutex_unlock(&proto_list_mutex);
		goto out_free_timewait_sock_slab;
	}

	//将prot添加到proto_list，用于/proc/net/protocols文件
	list_add(&prot->node, &proto_list);
	mutex_unlock(&proto_list_mutex);
	return ret;

out_free_timewait_sock_slab:
	if (alloc_slab)
		tw_prot_cleanup(prot->twsk_prot);
out_free_request_sock_slab:
	if (alloc_slab) {
		req_prot_cleanup(prot->rsk_prot);

		kmem_cache_destroy(prot->slab);
		prot->slab = NULL;
	}
out:
	return ret;
}
EXPORT_SYMBOL(proto_register);

void proto_unregister(struct proto *prot)
{
	mutex_lock(&proto_list_mutex);
	release_proto_idx(prot);
	list_del(&prot->node);
	mutex_unlock(&proto_list_mutex);

	kmem_cache_destroy(prot->slab);
	prot->slab = NULL;

	req_prot_cleanup(prot->rsk_prot);
	tw_prot_cleanup(prot->twsk_prot);
}
EXPORT_SYMBOL(proto_unregister);

int sock_load_diag_module(int family, int protocol)
{
	if (!protocol) {
	    /*如果family未注册，则返回*/
		if (!sock_is_registered(family))
			return -ENOENT;

		//尝试加载module
		return request_module("net-pf-%d-proto-%d-type-%d", PF_NETLINK,
				      NETLINK_SOCK_DIAG, family);
	}

#ifdef CONFIG_INET
	//inet protocol检查
	if (family == AF_INET &&
	    protocol != IPPROTO_RAW &&
	    protocol < MAX_INET_PROTOS &&
	    !rcu_access_pointer(inet_protos[protocol]))
		return -ENOENT;
#endif

	return request_module("net-pf-%d-proto-%d-type-%d-%d", PF_NETLINK,
			      NETLINK_SOCK_DIAG, family, protocol);
}
EXPORT_SYMBOL(sock_load_diag_module);

#ifdef CONFIG_PROC_FS
static void *proto_seq_start(struct seq_file *seq, loff_t *pos)
	__acquires(proto_list_mutex)
{
	mutex_lock(&proto_list_mutex);
	//遍历proto_list
	return seq_list_start_head(&proto_list, *pos);
}

static void *proto_seq_next(struct seq_file *seq, void *v, loff_t *pos)
{
	return seq_list_next(v, &proto_list, pos);
}

static void proto_seq_stop(struct seq_file *seq, void *v)
	__releases(proto_list_mutex)
{
	mutex_unlock(&proto_list_mutex);
}

//检查method是否不为NULL
static char proto_method_implemented(const void *method)
{
	return method == NULL ? 'n' : 'y';
}
static long sock_prot_memory_allocated(struct proto *proto)
{
	return proto->memory_allocated != NULL ? proto_memory_allocated(proto) : -1L;
}

static const char *sock_prot_memory_pressure(struct proto *proto)
{
	return proto->memory_pressure != NULL ?
	proto_memory_pressure(proto) ? "yes" : "no" : "NI";
}

//显示protocols文件中的内容
static void proto_seq_printf(struct seq_file *seq, struct proto *proto)
{

	seq_printf(seq, "%-9s %4u %6d  %6ld   %-3s %6u   %-3s  %-10s "
			"%2c %2c %2c %2c %2c %2c %2c %2c %2c %2c %2c %2c %2c %2c %2c %2c %2c %2c\n",
		   //协议名称
		   proto->name,
		   proto->obj_size,
		   sock_prot_inuse_get(seq_file_net(seq), proto),
		   sock_prot_memory_allocated(proto),
		   sock_prot_memory_pressure(proto),
		   proto->max_header,
		   //是否有自用slab
		   proto->slab == NULL ? "no" : "yes",
		   module_name(proto->owner),
		   //是否支持close方法
		   proto_method_implemented(proto->close),
		   //是否支持connect方法
		   proto_method_implemented(proto->connect),
		   proto_method_implemented(proto->disconnect),
		   proto_method_implemented(proto->accept),
		   proto_method_implemented(proto->ioctl),
		   proto_method_implemented(proto->init),
		   proto_method_implemented(proto->destroy),
		   proto_method_implemented(proto->shutdown),
		   proto_method_implemented(proto->setsockopt),
		   proto_method_implemented(proto->getsockopt),
		   proto_method_implemented(proto->sendmsg),
		   proto_method_implemented(proto->recvmsg),
		   proto_method_implemented(proto->bind),
		   proto_method_implemented(proto->backlog_rcv),
		   proto_method_implemented(proto->hash),
		   proto_method_implemented(proto->unhash),
		   proto_method_implemented(proto->get_port),
		   proto_method_implemented(proto->enter_memory_pressure));
}

static int proto_seq_show(struct seq_file *seq, void *v)
{
	if (v == &proto_list)
		//输出文件标题行
		seq_printf(seq, "%-9s %-4s %-8s %-6s %-5s %-7s %-4s %-10s %s",
			   "protocol",
			   "size",
			   "sockets",
			   "memory",
			   "press",
			   "maxhdr",
			   "slab",
			   "module",
			   "cl co di ac io in de sh ss gs se re bi br ha uh gp em\n");
	else
		//输出protocol文件内容
		proto_seq_printf(seq, list_entry(v, struct proto, node));
	return 0;
}

static const struct seq_operations proto_seq_ops = {
	.start  = proto_seq_start,
	.next   = proto_seq_next,
	.stop   = proto_seq_stop,
	.show   = proto_seq_show,//显示协议内容
};

static __net_init int proto_init_net(struct net *net)
{
	//创建protocols文件，并关联其对应的操作
	if (!proc_create_net("protocols", 0444, net->proc_net, &proto_seq_ops,
			sizeof(struct seq_net_private)))
		return -ENOMEM;

	return 0;
}

static __net_exit void proto_exit_net(struct net *net)
{
	remove_proc_entry("protocols", net->proc_net);
}


static __net_initdata struct pernet_operations proto_net_ops = {
	.init = proto_init_net,
	.exit = proto_exit_net,
};

static int __init proto_init(void)
{
	return register_pernet_subsys(&proto_net_ops);
}

subsys_initcall(proto_init);

#endif /* PROC_FS */

#ifdef CONFIG_NET_RX_BUSY_POLL
bool sk_busy_loop_end(void *p, unsigned long start_time)
{
	struct sock *sk = p;

	if (!skb_queue_empty_lockless(&sk->sk_receive_queue))
		return true;

	if (sk_is_udp(sk) &&
	    !skb_queue_empty_lockless(&udp_sk(sk)->reader_queue))
		return true;

	return sk_busy_loop_timeout(sk, start_time);
}
EXPORT_SYMBOL(sk_busy_loop_end);
#endif /* CONFIG_NET_RX_BUSY_POLL */

int sock_bind_add(struct sock *sk, struct sockaddr *addr, int addr_len)
{
	if (!sk->sk_prot->bind_add)
		return -EOPNOTSUPP;
	return sk->sk_prot->bind_add(sk, addr, addr_len);
}
EXPORT_SYMBOL(sock_bind_add);

/* Copy 'size' bytes from userspace and return `size` back to userspace */
int sock_ioctl_inout(struct sock *sk, unsigned int cmd,
		     void __user *arg, void *karg, size_t size)
{
	int ret;

	if (copy_from_user(karg, arg, size))
		return -EFAULT;

	ret = READ_ONCE(sk->sk_prot)->ioctl(sk, cmd, karg);
	if (ret)
		return ret;

	if (copy_to_user(arg, karg, size))
		return -EFAULT;

	return 0;
}
EXPORT_SYMBOL(sock_ioctl_inout);

/* This is the most common ioctl prep function, where the result (4 bytes) is
 * copied back to userspace if the ioctl() returns successfully. No input is
 * copied from userspace as input argument.
 */
static int sock_ioctl_out(struct sock *sk, unsigned int cmd, void __user *arg)
{
	int ret, karg = 0;

	ret = READ_ONCE(sk->sk_prot)->ioctl(sk, cmd, &karg);
	if (ret)
		return ret;

	return put_user(karg, (int __user *)arg);
}

/* A wrapper around sock ioctls, which copies the data from userspace
 * (depending on the protocol/ioctl), and copies back the result to userspace.
 * The main motivation for this function is to pass kernel memory to the
 * protocol ioctl callbacks, instead of userspace memory.
 */
int sk_ioctl(struct sock *sk, unsigned int cmd, void __user *arg)
{
	int rc = 1;

	if (sk->sk_type == SOCK_RAW && sk->sk_family == AF_INET)
		rc = ipmr_sk_ioctl(sk, cmd, arg);
	else if (sk->sk_type == SOCK_RAW && sk->sk_family == AF_INET6)
		rc = ip6mr_sk_ioctl(sk, cmd, arg);
	else if (sk_is_phonet(sk))
		rc = phonet_sk_ioctl(sk, cmd, arg);

	/* If ioctl was processed, returns its value */
	if (rc <= 0)
		return rc;

	/* Otherwise call the default handler */
	return sock_ioctl_out(sk, cmd, arg);
}
EXPORT_SYMBOL(sk_ioctl);

static int __init sock_struct_check(void)
{
	CACHELINE_ASSERT_GROUP_MEMBER(struct sock, sock_write_rx, sk_drops);
	CACHELINE_ASSERT_GROUP_MEMBER(struct sock, sock_write_rx, sk_peek_off);
	CACHELINE_ASSERT_GROUP_MEMBER(struct sock, sock_write_rx, sk_error_queue);
	CACHELINE_ASSERT_GROUP_MEMBER(struct sock, sock_write_rx, sk_receive_queue);
	CACHELINE_ASSERT_GROUP_MEMBER(struct sock, sock_write_rx, sk_backlog);

	CACHELINE_ASSERT_GROUP_MEMBER(struct sock, sock_read_rx, sk_rx_dst);
	CACHELINE_ASSERT_GROUP_MEMBER(struct sock, sock_read_rx, sk_rx_dst_ifindex);
	CACHELINE_ASSERT_GROUP_MEMBER(struct sock, sock_read_rx, sk_rx_dst_cookie);
	CACHELINE_ASSERT_GROUP_MEMBER(struct sock, sock_read_rx, sk_rcvbuf);
	CACHELINE_ASSERT_GROUP_MEMBER(struct sock, sock_read_rx, sk_filter);
	CACHELINE_ASSERT_GROUP_MEMBER(struct sock, sock_read_rx, sk_wq);
	CACHELINE_ASSERT_GROUP_MEMBER(struct sock, sock_read_rx, sk_data_ready);
	CACHELINE_ASSERT_GROUP_MEMBER(struct sock, sock_read_rx, sk_rcvtimeo);
	CACHELINE_ASSERT_GROUP_MEMBER(struct sock, sock_read_rx, sk_rcvlowat);

	CACHELINE_ASSERT_GROUP_MEMBER(struct sock, sock_read_rxtx, sk_err);
	CACHELINE_ASSERT_GROUP_MEMBER(struct sock, sock_read_rxtx, sk_socket);
	CACHELINE_ASSERT_GROUP_MEMBER(struct sock, sock_read_rxtx, sk_memcg);

	CACHELINE_ASSERT_GROUP_MEMBER(struct sock, sock_write_rxtx, sk_lock);
	CACHELINE_ASSERT_GROUP_MEMBER(struct sock, sock_write_rxtx, sk_reserved_mem);
	CACHELINE_ASSERT_GROUP_MEMBER(struct sock, sock_write_rxtx, sk_forward_alloc);
	CACHELINE_ASSERT_GROUP_MEMBER(struct sock, sock_write_rxtx, sk_tsflags);

	CACHELINE_ASSERT_GROUP_MEMBER(struct sock, sock_write_tx, sk_omem_alloc);
	CACHELINE_ASSERT_GROUP_MEMBER(struct sock, sock_write_tx, sk_omem_alloc);
	CACHELINE_ASSERT_GROUP_MEMBER(struct sock, sock_write_tx, sk_sndbuf);
	CACHELINE_ASSERT_GROUP_MEMBER(struct sock, sock_write_tx, sk_wmem_queued);
	CACHELINE_ASSERT_GROUP_MEMBER(struct sock, sock_write_tx, sk_wmem_alloc);
	CACHELINE_ASSERT_GROUP_MEMBER(struct sock, sock_write_tx, sk_tsq_flags);
	CACHELINE_ASSERT_GROUP_MEMBER(struct sock, sock_write_tx, sk_send_head);
	CACHELINE_ASSERT_GROUP_MEMBER(struct sock, sock_write_tx, sk_write_queue);
	CACHELINE_ASSERT_GROUP_MEMBER(struct sock, sock_write_tx, sk_write_pending);
	CACHELINE_ASSERT_GROUP_MEMBER(struct sock, sock_write_tx, sk_dst_pending_confirm);
	CACHELINE_ASSERT_GROUP_MEMBER(struct sock, sock_write_tx, sk_pacing_status);
	CACHELINE_ASSERT_GROUP_MEMBER(struct sock, sock_write_tx, sk_frag);
	CACHELINE_ASSERT_GROUP_MEMBER(struct sock, sock_write_tx, sk_timer);
	CACHELINE_ASSERT_GROUP_MEMBER(struct sock, sock_write_tx, sk_pacing_rate);
	CACHELINE_ASSERT_GROUP_MEMBER(struct sock, sock_write_tx, sk_zckey);
	CACHELINE_ASSERT_GROUP_MEMBER(struct sock, sock_write_tx, sk_tskey);

	CACHELINE_ASSERT_GROUP_MEMBER(struct sock, sock_read_tx, sk_max_pacing_rate);
	CACHELINE_ASSERT_GROUP_MEMBER(struct sock, sock_read_tx, sk_sndtimeo);
	CACHELINE_ASSERT_GROUP_MEMBER(struct sock, sock_read_tx, sk_priority);
	CACHELINE_ASSERT_GROUP_MEMBER(struct sock, sock_read_tx, sk_mark);
	CACHELINE_ASSERT_GROUP_MEMBER(struct sock, sock_read_tx, sk_dst_cache);
	CACHELINE_ASSERT_GROUP_MEMBER(struct sock, sock_read_tx, sk_route_caps);
	CACHELINE_ASSERT_GROUP_MEMBER(struct sock, sock_read_tx, sk_gso_type);
	CACHELINE_ASSERT_GROUP_MEMBER(struct sock, sock_read_tx, sk_gso_max_size);
	CACHELINE_ASSERT_GROUP_MEMBER(struct sock, sock_read_tx, sk_allocation);
	CACHELINE_ASSERT_GROUP_MEMBER(struct sock, sock_read_tx, sk_txhash);
	CACHELINE_ASSERT_GROUP_MEMBER(struct sock, sock_read_tx, sk_gso_max_segs);
	CACHELINE_ASSERT_GROUP_MEMBER(struct sock, sock_read_tx, sk_pacing_shift);
	CACHELINE_ASSERT_GROUP_MEMBER(struct sock, sock_read_tx, sk_use_task_frag);
	return 0;
}

core_initcall(sock_struct_check);<|MERGE_RESOLUTION|>--- conflicted
+++ resolved
@@ -1284,12 +1284,9 @@
 		return 0;
 		}
 	case SO_TXREHASH:
-<<<<<<< HEAD
-		/*通过setsockopt开启rehash*/
-=======
 		if (!sk_is_tcp(sk))
 			return -EOPNOTSUPP;
->>>>>>> 155a3c00
+		/*通过setsockopt开启rehash*/
 		if (val < -1 || val > 1)
 			/*val只能选择-1/1/0*/
 			return -EINVAL;
@@ -1332,15 +1329,11 @@
 		sk->sk_reuse = (valbool ? SK_CAN_REUSE : SK_NO_REUSE);
 		break;
 	case SO_REUSEPORT:
-<<<<<<< HEAD
-		/*设置port重用*/
-		sk->sk_reuseport = valbool;
-=======
 		if (valbool && !sk_is_inet(sk))
 			ret = -EOPNOTSUPP;
 		else
+			/*设置port重用*/
 			sk->sk_reuseport = valbool;
->>>>>>> 155a3c00
 		break;
 	case SO_DONTROUTE:
 		sock_valbool_flag(sk, SOCK_LOCALROUTE, valbool);
@@ -2746,22 +2739,14 @@
 
 void skb_set_owner_w(struct sk_buff *skb, struct sock *sk)
 {
-    //确保skb没有skb->sk给值
+	//确保skb没有skb->sk给值
 	skb_orphan(skb);
-<<<<<<< HEAD
-	//设置skb对应的socket
-	skb->sk = sk;
-=======
->>>>>>> 155a3c00
 #ifdef CONFIG_INET
 	if (unlikely(!sk_fullsock(sk)))
 		return skb_set_owner_edemux(skb, sk);
 #endif
-<<<<<<< HEAD
+	skb->sk = sk;
 	/*指明此buffer的释放函数*/
-=======
-	skb->sk = sk;
->>>>>>> 155a3c00
 	skb->destructor = sock_wfree;
 	skb_set_hash_from_sk(skb, sk);
 	/*
@@ -3538,14 +3523,9 @@
 }
 EXPORT_SYMBOL(sock_no_socketpair);
 
-<<<<<<< HEAD
 //不支持accept系统调用
-int sock_no_accept(struct socket *sock, struct socket *newsock, int flags,
-		   bool kern)
-=======
 int sock_no_accept(struct socket *sock, struct socket *newsock,
 		   struct proto_accept_arg *arg)
->>>>>>> 155a3c00
 {
 	return -EOPNOTSUPP;
 }
@@ -3665,12 +3645,8 @@
 		/*队列有等待者，唤醒等待者*/
 		wake_up_interruptible_sync_poll(&wq->wait, EPOLLIN | EPOLLPRI |
 						EPOLLRDNORM | EPOLLRDBAND);
-<<<<<<< HEAD
 	//触发poll_in事件
-	sk_wake_async(sk, SOCK_WAKE_WAITD, POLL_IN);
-=======
 	sk_wake_async_rcu(sk, SOCK_WAKE_WAITD, POLL_IN);
->>>>>>> 155a3c00
 	rcu_read_unlock();
 }
 
@@ -3690,12 +3666,8 @@
 						EPOLLWRNORM | EPOLLWRBAND);
 
 		/* Should agree with poll, otherwise some programs break */
-<<<<<<< HEAD
 		//触发poll_out事件
-		sk_wake_async(sk, SOCK_WAKE_SPACE, POLL_OUT);
-=======
 		sk_wake_async_rcu(sk, SOCK_WAKE_SPACE, POLL_OUT);
->>>>>>> 155a3c00
 	}
 
 	rcu_read_unlock();
