--- conflicted
+++ resolved
@@ -537,14 +537,10 @@
 {
 	struct dst_entry *dst = __sk_dst_get(sk);
 
-<<<<<<< HEAD
-	if (dst && dst->obsolete && dst->ops->check(dst, cookie) == NULL) {
-	    /*dst_entry存在，但检查不通过，返回NULL*/
-=======
+	/*dst_entry存在，但检查不通过，返回NULL*/
 	if (dst && dst->obsolete &&
 	    INDIRECT_CALL_INET(dst->ops->check, ip6_dst_check, ipv4_dst_check,
 			       dst, cookie) == NULL) {
->>>>>>> 52e44129
 		sk_tx_queue_clear(sk);
 		sk->sk_dst_pending_confirm = 0;
 		RCU_INIT_POINTER(sk->sk_dst_cache, NULL);
@@ -3486,11 +3482,13 @@
 	if (!twsk_prot)
 		return 0;
 
+	//初始化timewait sock slab对应的名称
 	twsk_prot->twsk_slab_name = kasprintf(GFP_KERNEL, "tw_sock_%s",
 					      prot->name);
 	if (!twsk_prot->twsk_slab_name)
 		return -ENOMEM;
 
+	//创建timewait sock slab
 	twsk_prot->twsk_slab =
 		kmem_cache_create(twsk_prot->twsk_slab_name,
 				  twsk_prot->twsk_obj_size, 0,
@@ -3578,30 +3576,9 @@
 		if (req_prot_init(prot))
 			goto out_free_request_sock_slab;
 
-<<<<<<< HEAD
 		/*创建pro对应的timewait sock*/
-		if (prot->twsk_prot != NULL) {
-			//初始化timewait sock slab对应的名称
-			prot->twsk_prot->twsk_slab_name = kasprintf(GFP_KERNEL, "tw_sock_%s", prot->name);
-
-			if (prot->twsk_prot->twsk_slab_name == NULL)
-				goto out_free_request_sock_slab;
-
-			//创建timewait sock slab
-			prot->twsk_prot->twsk_slab =
-				kmem_cache_create(prot->twsk_prot->twsk_slab_name,
-						  prot->twsk_prot->twsk_obj_size,
-						  0,
-						  SLAB_ACCOUNT |
-						  prot->slab_flags,
-						  NULL);
-			if (prot->twsk_prot->twsk_slab == NULL)
-				goto out_free_timewait_sock_slab;
-		}
-=======
 		if (tw_prot_init(prot))
 			goto out_free_timewait_sock_slab;
->>>>>>> 52e44129
 	}
 
 	mutex_lock(&proto_list_mutex);
