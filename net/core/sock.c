--- conflicted
+++ resolved
@@ -1275,12 +1275,8 @@
 		break;
 
 	case SO_BINDTOIFINDEX:
-<<<<<<< HEAD
 	    /*完成socket与ifindex的绑定*/
-		ret = sock_setbindtodevice_locked(sk, val);
-=======
 		ret = sock_bindtoindex_locked(sk, val);
->>>>>>> 64677779
 		break;
 
 	default:
