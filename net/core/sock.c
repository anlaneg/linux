--- conflicted
+++ resolved
@@ -3413,15 +3413,12 @@
 	}
 
 	mutex_lock(&proto_list_mutex);
-<<<<<<< HEAD
-	//将prot添加到proto_list，用于/proc/net/protocols文件
-=======
 	ret = assign_proto_idx(prot);
 	if (ret) {
 		mutex_unlock(&proto_list_mutex);
 		goto out_free_timewait_sock_slab_name;
 	}
->>>>>>> 4a64489c
+	//将prot添加到proto_list，用于/proc/net/protocols文件
 	list_add(&prot->node, &proto_list);
 	mutex_unlock(&proto_list_mutex);
 	return ret;
