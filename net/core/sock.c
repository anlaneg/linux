--- conflicted
+++ resolved
@@ -450,22 +450,13 @@
 		}
 		return 0;
 	}
-<<<<<<< HEAD
-	*timeo_p = MAX_SCHEDULE_TIMEOUT;
-	if (tv.tv_sec == 0 && tv.tv_usec == 0)
-		/*0时，使用默认值*/
-		return 0;
+	val = MAX_SCHEDULE_TIMEOUT;
 	/*tv_sec小于max_schedule_timeout时生效*/
-	if (tv.tv_sec < (MAX_SCHEDULE_TIMEOUT / HZ - 1))
-		*timeo_p = tv.tv_sec * HZ + DIV_ROUND_UP((unsigned long)tv.tv_usec, USEC_PER_SEC / HZ);
-=======
-	val = MAX_SCHEDULE_TIMEOUT;
 	if ((tv.tv_sec || tv.tv_usec) &&
 	    (tv.tv_sec < (MAX_SCHEDULE_TIMEOUT / HZ - 1)))
 		val = tv.tv_sec * HZ + DIV_ROUND_UP((unsigned long)tv.tv_usec,
 						    USEC_PER_SEC / HZ);
 	WRITE_ONCE(*timeo_p, val);
->>>>>>> 9d1694dc
 	return 0;
 }
 
@@ -831,12 +822,8 @@
 	if (secs && secs < MAX_SCHEDULE_TIMEOUT / HZ - 1)
 		WRITE_ONCE(sk->sk_sndtimeo, secs * HZ);
 	else
-<<<<<<< HEAD
 		/*默认发送超时时间，最大发送超时时间*/
-		sk->sk_sndtimeo = MAX_SCHEDULE_TIMEOUT;
-=======
 		WRITE_ONCE(sk->sk_sndtimeo, MAX_SCHEDULE_TIMEOUT);
->>>>>>> 9d1694dc
 	release_sock(sk);
 }
 EXPORT_SYMBOL(sock_set_sndtimeo);
@@ -1203,14 +1190,17 @@
 		return 0;
 		}
 	case SO_TXREHASH:
+		/*通过setsockopt开启rehash*/
 		if (val < -1 || val > 1)
+			/*val只能选择-1/1/0*/
 			return -EINVAL;
 		if ((u8)val == SOCK_TXREHASH_DEFAULT)
+			/*使用net ns中sysctl中关于txrehash的规定*/
 			val = READ_ONCE(sock_net(sk)->core.sysctl_txrehash);
 		/* Paired with READ_ONCE() in tcp_rtx_synack()
 		 * and sk_getsockopt().
 		 */
-		WRITE_ONCE(sk->sk_txrehash, (u8)val);
+		WRITE_ONCE(sk->sk_txrehash, (u8)val);/*设置sk_txrehash*/
 		return 0;
 	}
 
@@ -1573,23 +1563,6 @@
 		break;
 	}
 
-<<<<<<< HEAD
-	case SO_TXREHASH:
-		/*通过setsockopt开启rehash*/
-		if (val < -1 || val > 1) {
-			/*val只能选择-1/1/0*/
-			ret = -EINVAL;
-			break;
-		}
-		if ((u8)val == SOCK_TXREHASH_DEFAULT)
-			/*使用net ns中sysctl中关于txrehash的规定*/
-			val = READ_ONCE(sock_net(sk)->core.sysctl_txrehash);
-		/* Paired with READ_ONCE() in tcp_rtx_synack() */
-		WRITE_ONCE(sk->sk_txrehash, (u8)val);/*设置sk_txrehash*/
-		break;
-
-=======
->>>>>>> 9d1694dc
 	default:
 		ret = -ENOPROTOOPT;
 		break;
@@ -2488,11 +2461,6 @@
 {
 	u32 max_segs = 1;
 
-<<<<<<< HEAD
-	/*在sock中缓存dst_entry*/
-	sk_dst_set(sk, dst);
-=======
->>>>>>> 9d1694dc
 	sk->sk_route_caps = dst->dev->features;
 	if (sk_is_tcp(sk))
 		sk->sk_route_caps |= NETIF_F_GSO;
@@ -2511,6 +2479,7 @@
 		}
 	}
 	sk->sk_gso_max_segs = max_segs;
+	/*在sock中缓存dst_entry*/
 	sk_dst_set(sk, dst);
 }
 EXPORT_SYMBOL_GPL(sk_setup_caps);
@@ -3633,13 +3602,8 @@
 		__release_sock(sk);
 
 	if (sk->sk_prot->release_cb)
-<<<<<<< HEAD
-		sk->sk_prot->release_cb(sk);/*释放控制块*/
-=======
 		INDIRECT_CALL_INET_1(sk->sk_prot->release_cb,
-				     tcp_release_cb, sk);
->>>>>>> 9d1694dc
-
+				     tcp_release_cb, sk);/*释放控制块*/
 	sock_release_ownership(sk);
 	if (waitqueue_active(&sk->sk_lock.wq))
 		wake_up(&sk->sk_lock.wq);
@@ -4190,12 +4154,8 @@
 {
 
 	seq_printf(seq, "%-9s %4u %6d  %6ld   %-3s %6u   %-3s  %-10s "
-<<<<<<< HEAD
-			"%2c %2c %2c %2c %2c %2c %2c %2c %2c %2c %2c %2c %2c %2c %2c %2c %2c %2c %2c\n",
+			"%2c %2c %2c %2c %2c %2c %2c %2c %2c %2c %2c %2c %2c %2c %2c %2c %2c %2c\n",
 		   //协议名称
-=======
-			"%2c %2c %2c %2c %2c %2c %2c %2c %2c %2c %2c %2c %2c %2c %2c %2c %2c %2c\n",
->>>>>>> 9d1694dc
 		   proto->name,
 		   proto->obj_size,
 		   sock_prot_inuse_get(seq_file_net(seq), proto),
