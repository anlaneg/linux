// SPDX-License-Identifier: GPL-2.0-or-later
/*
 * INET		An implementation of the TCP/IP protocol suite for the LINUX
 *		operating system.  INET is implemented using the  BSD Socket
 *		interface as the means of communication with the user level.
 *
 *		Generic socket support routines. Memory allocators, socket lock/release
 *		handler for protocols to use and generic option handler.
 *
 * Authors:	Ross Biro
 *		Fred N. van Kempen, <waltje@uWalt.NL.Mugnet.ORG>
 *		Florian La Roche, <flla@stud.uni-sb.de>
 *		Alan Cox, <A.Cox@swansea.ac.uk>
 *
 * Fixes:
 *		Alan Cox	: 	Numerous verify_area() problems
 *		Alan Cox	:	Connecting on a connecting socket
 *					now returns an error for tcp.
 *		Alan Cox	:	sock->protocol is set correctly.
 *					and is not sometimes left as 0.
 *		Alan Cox	:	connect handles icmp errors on a
 *					connect properly. Unfortunately there
 *					is a restart syscall nasty there. I
 *					can't match BSD without hacking the C
 *					library. Ideas urgently sought!
 *		Alan Cox	:	Disallow bind() to addresses that are
 *					not ours - especially broadcast ones!!
 *		Alan Cox	:	Socket 1024 _IS_ ok for users. (fencepost)
 *		Alan Cox	:	sock_wfree/sock_rfree don't destroy sockets,
 *					instead they leave that for the DESTROY timer.
 *		Alan Cox	:	Clean up error flag in accept
 *		Alan Cox	:	TCP ack handling is buggy, the DESTROY timer
 *					was buggy. Put a remove_sock() in the handler
 *					for memory when we hit 0. Also altered the timer
 *					code. The ACK stuff can wait and needs major
 *					TCP layer surgery.
 *		Alan Cox	:	Fixed TCP ack bug, removed remove sock
 *					and fixed timer/inet_bh race.
 *		Alan Cox	:	Added zapped flag for TCP
 *		Alan Cox	:	Move kfree_skb into skbuff.c and tidied up surplus code
 *		Alan Cox	:	for new sk_buff allocations wmalloc/rmalloc now call alloc_skb
 *		Alan Cox	:	kfree_s calls now are kfree_skbmem so we can track skb resources
 *		Alan Cox	:	Supports socket option broadcast now as does udp. Packet and raw need fixing.
 *		Alan Cox	:	Added RCVBUF,SNDBUF size setting. It suddenly occurred to me how easy it was so...
 *		Rick Sladkey	:	Relaxed UDP rules for matching packets.
 *		C.E.Hawkins	:	IFF_PROMISC/SIOCGHWADDR support
 *	Pauline Middelink	:	identd support
 *		Alan Cox	:	Fixed connect() taking signals I think.
 *		Alan Cox	:	SO_LINGER supported
 *		Alan Cox	:	Error reporting fixes
 *		Anonymous	:	inet_create tidied up (sk->reuse setting)
 *		Alan Cox	:	inet sockets don't set sk->type!
 *		Alan Cox	:	Split socket option code
 *		Alan Cox	:	Callbacks
 *		Alan Cox	:	Nagle flag for Charles & Johannes stuff
 *		Alex		:	Removed restriction on inet fioctl
 *		Alan Cox	:	Splitting INET from NET core
 *		Alan Cox	:	Fixed bogus SO_TYPE handling in getsockopt()
 *		Adam Caldwell	:	Missing return in SO_DONTROUTE/SO_DEBUG code
 *		Alan Cox	:	Split IP from generic code
 *		Alan Cox	:	New kfree_skbmem()
 *		Alan Cox	:	Make SO_DEBUG superuser only.
 *		Alan Cox	:	Allow anyone to clear SO_DEBUG
 *					(compatibility fix)
 *		Alan Cox	:	Added optimistic memory grabbing for AF_UNIX throughput.
 *		Alan Cox	:	Allocator for a socket is settable.
 *		Alan Cox	:	SO_ERROR includes soft errors.
 *		Alan Cox	:	Allow NULL arguments on some SO_ opts
 *		Alan Cox	: 	Generic socket allocation to make hooks
 *					easier (suggested by Craig Metz).
 *		Michael Pall	:	SO_ERROR returns positive errno again
 *              Steve Whitehouse:       Added default destructor to free
 *                                      protocol private data.
 *              Steve Whitehouse:       Added various other default routines
 *                                      common to several socket families.
 *              Chris Evans     :       Call suser() check last on F_SETOWN
 *		Jay Schulist	:	Added SO_ATTACH_FILTER and SO_DETACH_FILTER.
 *		Andi Kleen	:	Add sock_kmalloc()/sock_kfree_s()
 *		Andi Kleen	:	Fix write_space callback
 *		Chris Evans	:	Security fixes - signedness again
 *		Arnaldo C. Melo :       cleanups, use skb_queue_purge
 *
 * To Fix:
 */

#define pr_fmt(fmt) KBUILD_MODNAME ": " fmt

#include <asm/unaligned.h>
#include <linux/capability.h>
#include <linux/errno.h>
#include <linux/errqueue.h>
#include <linux/types.h>
#include <linux/socket.h>
#include <linux/in.h>
#include <linux/kernel.h>
#include <linux/module.h>
#include <linux/proc_fs.h>
#include <linux/seq_file.h>
#include <linux/sched.h>
#include <linux/sched/mm.h>
#include <linux/timer.h>
#include <linux/string.h>
#include <linux/sockios.h>
#include <linux/net.h>
#include <linux/mm.h>
#include <linux/slab.h>
#include <linux/interrupt.h>
#include <linux/poll.h>
#include <linux/tcp.h>
#include <linux/init.h>
#include <linux/highmem.h>
#include <linux/user_namespace.h>
#include <linux/static_key.h>
#include <linux/memcontrol.h>
#include <linux/prefetch.h>
#include <linux/compat.h>

#include <linux/uaccess.h>

#include <linux/netdevice.h>
#include <net/protocol.h>
#include <linux/skbuff.h>
#include <net/net_namespace.h>
#include <net/request_sock.h>
#include <net/sock.h>
#include <linux/net_tstamp.h>
#include <net/xfrm.h>
#include <linux/ipsec.h>
#include <net/cls_cgroup.h>
#include <net/netprio_cgroup.h>
#include <linux/sock_diag.h>

#include <linux/filter.h>
#include <net/sock_reuseport.h>
#include <net/bpf_sk_storage.h>

#include <trace/events/sock.h>

#include <net/tcp.h>
#include <net/busy_poll.h>

static DEFINE_MUTEX(proto_list_mutex);
//记录系统已注册的所有protocol
static LIST_HEAD(proto_list);

static void sock_inuse_add(struct net *net, int val);

/**
 * sk_ns_capable - General socket capability test
 * @sk: Socket to use a capability on or through
 * @user_ns: The user namespace of the capability to use
 * @cap: The capability to use
 *
 * Test to see if the opener of the socket had when the socket was
 * created and the current process has the capability @cap in the user
 * namespace @user_ns.
 */
bool sk_ns_capable(const struct sock *sk,
		   struct user_namespace *user_ns, int cap)
{
	return file_ns_capable(sk->sk_socket->file, user_ns, cap) &&
		ns_capable(user_ns, cap);
}
EXPORT_SYMBOL(sk_ns_capable);

/**
 * sk_capable - Socket global capability test
 * @sk: Socket to use a capability on or through
 * @cap: The global capability to use
 *
 * Test to see if the opener of the socket had when the socket was
 * created and the current process has the capability @cap in all user
 * namespaces.
 */
bool sk_capable(const struct sock *sk, int cap)
{
	return sk_ns_capable(sk, &init_user_ns, cap);
}
EXPORT_SYMBOL(sk_capable);

/**
 * sk_net_capable - Network namespace socket capability test
 * @sk: Socket to use a capability on or through
 * @cap: The capability to use
 *
 * Test to see if the opener of the socket had when the socket was created
 * and the current process has the capability @cap over the network namespace
 * the socket is a member of.
 */
bool sk_net_capable(const struct sock *sk, int cap)
{
	return sk_ns_capable(sk, sock_net(sk)->user_ns, cap);
}
EXPORT_SYMBOL(sk_net_capable);

/*
 * Each address family might have different locking rules, so we have
 * one slock key per address family and separate keys for internal and
 * userspace sockets.
 */
static struct lock_class_key af_family_keys[AF_MAX];
static struct lock_class_key af_family_kern_keys[AF_MAX];
static struct lock_class_key af_family_slock_keys[AF_MAX];
static struct lock_class_key af_family_kern_slock_keys[AF_MAX];

/*
 * Make lock validator output more readable. (we pre-construct these
 * strings build-time, so that runtime initialization of socket
 * locks is fast):
 */

#define _sock_locks(x)						  \
  x "AF_UNSPEC",	x "AF_UNIX"     ,	x "AF_INET"     , \
  x "AF_AX25"  ,	x "AF_IPX"      ,	x "AF_APPLETALK", \
  x "AF_NETROM",	x "AF_BRIDGE"   ,	x "AF_ATMPVC"   , \
  x "AF_X25"   ,	x "AF_INET6"    ,	x "AF_ROSE"     , \
  x "AF_DECnet",	x "AF_NETBEUI"  ,	x "AF_SECURITY" , \
  x "AF_KEY"   ,	x "AF_NETLINK"  ,	x "AF_PACKET"   , \
  x "AF_ASH"   ,	x "AF_ECONET"   ,	x "AF_ATMSVC"   , \
  x "AF_RDS"   ,	x "AF_SNA"      ,	x "AF_IRDA"     , \
  x "AF_PPPOX" ,	x "AF_WANPIPE"  ,	x "AF_LLC"      , \
  x "27"       ,	x "28"          ,	x "AF_CAN"      , \
  x "AF_TIPC"  ,	x "AF_BLUETOOTH",	x "IUCV"        , \
  x "AF_RXRPC" ,	x "AF_ISDN"     ,	x "AF_PHONET"   , \
  x "AF_IEEE802154",	x "AF_CAIF"	,	x "AF_ALG"      , \
  x "AF_NFC"   ,	x "AF_VSOCK"    ,	x "AF_KCM"      , \
  x "AF_QIPCRTR",	x "AF_SMC"	,	x "AF_XDP"	, \
  x "AF_MAX"

static const char *const af_family_key_strings[AF_MAX+1] = {
	_sock_locks("sk_lock-")
};
static const char *const af_family_slock_key_strings[AF_MAX+1] = {
	_sock_locks("slock-")
};
static const char *const af_family_clock_key_strings[AF_MAX+1] = {
	_sock_locks("clock-")
};

static const char *const af_family_kern_key_strings[AF_MAX+1] = {
	_sock_locks("k-sk_lock-")
};
static const char *const af_family_kern_slock_key_strings[AF_MAX+1] = {
	_sock_locks("k-slock-")
};
static const char *const af_family_kern_clock_key_strings[AF_MAX+1] = {
	_sock_locks("k-clock-")
};
static const char *const af_family_rlock_key_strings[AF_MAX+1] = {
	_sock_locks("rlock-")
};
static const char *const af_family_wlock_key_strings[AF_MAX+1] = {
	_sock_locks("wlock-")
};
static const char *const af_family_elock_key_strings[AF_MAX+1] = {
	_sock_locks("elock-")
};

/*
 * sk_callback_lock and sk queues locking rules are per-address-family,
 * so split the lock classes by using a per-AF key:
 */
static struct lock_class_key af_callback_keys[AF_MAX];
static struct lock_class_key af_rlock_keys[AF_MAX];
static struct lock_class_key af_wlock_keys[AF_MAX];
static struct lock_class_key af_elock_keys[AF_MAX];
static struct lock_class_key af_kern_callback_keys[AF_MAX];

/* Run time adjustable parameters. */
__u32 sysctl_wmem_max __read_mostly = SK_WMEM_MAX;
EXPORT_SYMBOL(sysctl_wmem_max);
__u32 sysctl_rmem_max __read_mostly = SK_RMEM_MAX;
EXPORT_SYMBOL(sysctl_rmem_max);
//默认读内存buffer大小
__u32 sysctl_wmem_default __read_mostly = SK_WMEM_MAX;
//默认写内存buffer大小
__u32 sysctl_rmem_default __read_mostly = SK_RMEM_MAX;

/* Maximal space eaten by iovec or ancillary data plus some space */
int sysctl_optmem_max __read_mostly = sizeof(unsigned long)*(2*UIO_MAXIOV+512);
EXPORT_SYMBOL(sysctl_optmem_max);

int sysctl_tstamp_allow_data __read_mostly = 1;

DEFINE_STATIC_KEY_FALSE(memalloc_socks_key);
EXPORT_SYMBOL_GPL(memalloc_socks_key);

/**
 * sk_set_memalloc - sets %SOCK_MEMALLOC
 * @sk: socket to set it on
 *
 * Set %SOCK_MEMALLOC on a socket for access to emergency reserves.
 * It's the responsibility of the admin to adjust min_free_kbytes
 * to meet the requirements
 */
void sk_set_memalloc(struct sock *sk)
{
	sock_set_flag(sk, SOCK_MEMALLOC);
	sk->sk_allocation |= __GFP_MEMALLOC;
	static_branch_inc(&memalloc_socks_key);
}
EXPORT_SYMBOL_GPL(sk_set_memalloc);

void sk_clear_memalloc(struct sock *sk)
{
	sock_reset_flag(sk, SOCK_MEMALLOC);
	sk->sk_allocation &= ~__GFP_MEMALLOC;
	static_branch_dec(&memalloc_socks_key);

	/*
	 * SOCK_MEMALLOC is allowed to ignore rmem limits to ensure forward
	 * progress of swapping. SOCK_MEMALLOC may be cleared while
	 * it has rmem allocations due to the last swapfile being deactivated
	 * but there is a risk that the socket is unusable due to exceeding
	 * the rmem limits. Reclaim the reserves and obey rmem limits again.
	 */
	sk_mem_reclaim(sk);
}
EXPORT_SYMBOL_GPL(sk_clear_memalloc);

int __sk_backlog_rcv(struct sock *sk, struct sk_buff *skb)
{
	int ret;
	unsigned int noreclaim_flag;

	/* these should have been dropped before queueing */
	BUG_ON(!sock_flag(sk, SOCK_MEMALLOC));

	noreclaim_flag = memalloc_noreclaim_save();
	ret = sk->sk_backlog_rcv(sk, skb);
	memalloc_noreclaim_restore(noreclaim_flag);

	return ret;
}
EXPORT_SYMBOL(__sk_backlog_rcv);

static int sock_get_timeout(long timeo, void *optval, bool old_timeval)
{
	struct __kernel_sock_timeval tv;

	if (timeo == MAX_SCHEDULE_TIMEOUT) {
		tv.tv_sec = 0;
		tv.tv_usec = 0;
	} else {
		tv.tv_sec = timeo / HZ;
		tv.tv_usec = ((timeo % HZ) * USEC_PER_SEC) / HZ;
	}

	if (old_timeval && in_compat_syscall() && !COMPAT_USE_64BIT_TIME) {
		struct old_timeval32 tv32 = { tv.tv_sec, tv.tv_usec };
		*(struct old_timeval32 *)optval = tv32;
		return sizeof(tv32);
	}

	if (old_timeval) {
		struct __kernel_old_timeval old_tv;
		old_tv.tv_sec = tv.tv_sec;
		old_tv.tv_usec = tv.tv_usec;
		*(struct __kernel_old_timeval *)optval = old_tv;
		return sizeof(old_tv);
	}

	*(struct __kernel_sock_timeval *)optval = tv;
	return sizeof(tv);
}

static int sock_set_timeout(long *timeo_p, sockptr_t optval, int optlen,
			    bool old_timeval)
{
	struct __kernel_sock_timeval tv;

	if (old_timeval && in_compat_syscall() && !COMPAT_USE_64BIT_TIME) {
		struct old_timeval32 tv32;

		if (optlen < sizeof(tv32))
			return -EINVAL;

		if (copy_from_sockptr(&tv32, optval, sizeof(tv32)))
			return -EFAULT;
		tv.tv_sec = tv32.tv_sec;
		tv.tv_usec = tv32.tv_usec;
	} else if (old_timeval) {
		struct __kernel_old_timeval old_tv;

		if (optlen < sizeof(old_tv))
			return -EINVAL;
		if (copy_from_sockptr(&old_tv, optval, sizeof(old_tv)))
			return -EFAULT;
		tv.tv_sec = old_tv.tv_sec;
		tv.tv_usec = old_tv.tv_usec;
	} else {
		if (optlen < sizeof(tv))
			return -EINVAL;
		if (copy_from_sockptr(&tv, optval, sizeof(tv)))
			return -EFAULT;
	}
	if (tv.tv_usec < 0 || tv.tv_usec >= USEC_PER_SEC)
		return -EDOM;

	if (tv.tv_sec < 0) {
		static int warned __read_mostly;

		*timeo_p = 0;
		if (warned < 10 && net_ratelimit()) {
			warned++;
			pr_info("%s: `%s' (pid %d) tries to set negative timeout\n",
				__func__, current->comm, task_pid_nr(current));
		}
		return 0;
	}
	*timeo_p = MAX_SCHEDULE_TIMEOUT;
	if (tv.tv_sec == 0 && tv.tv_usec == 0)
		return 0;
	if (tv.tv_sec < (MAX_SCHEDULE_TIMEOUT / HZ - 1))
		*timeo_p = tv.tv_sec * HZ + DIV_ROUND_UP((unsigned long)tv.tv_usec, USEC_PER_SEC / HZ);
	return 0;
}

static void sock_warn_obsolete_bsdism(const char *name)
{
	static int warned;
	static char warncomm[TASK_COMM_LEN];
	if (strcmp(warncomm, current->comm) && warned < 5) {
		strcpy(warncomm,  current->comm);
		pr_warn("process `%s' is using obsolete %s SO_BSDCOMPAT\n",
			warncomm, name);
		warned++;
	}
}

static bool sock_needs_netstamp(const struct sock *sk)
{
	switch (sk->sk_family) {
	case AF_UNSPEC:
	case AF_UNIX:
		return false;
	default:
		return true;
	}
}

static void sock_disable_timestamp(struct sock *sk, unsigned long flags)
{
	if (sk->sk_flags & flags) {
		sk->sk_flags &= ~flags;
		if (sock_needs_netstamp(sk) &&
		    !(sk->sk_flags & SK_FLAGS_TIMESTAMP))
			net_disable_timestamp();
	}
}

//将报文挂接在socket的收取列中，通知socket数据ready
int __sock_queue_rcv_skb(struct sock *sk, struct sk_buff *skb)
{
	unsigned long flags;
	struct sk_buff_head *list = &sk->sk_receive_queue;

	if (atomic_read(&sk->sk_rmem_alloc) >= sk->sk_rcvbuf) {
		atomic_inc(&sk->sk_drops);
		trace_sock_rcvqueue_full(sk, skb);
		return -ENOMEM;
	}

	if (!sk_rmem_schedule(sk, skb, skb->truesize)) {
		atomic_inc(&sk->sk_drops);
		return -ENOBUFS;
	}

	skb->dev = NULL;
	skb_set_owner_r(skb, sk);

	/* we escape from rcu protected region, make sure we dont leak
	 * a norefcounted dst
	 */
	skb_dst_force(skb);

	spin_lock_irqsave(&list->lock, flags);
	sock_skb_set_dropcount(sk, skb);
	__skb_queue_tail(list, skb);//将报文挂接在收队列中
	spin_unlock_irqrestore(&list->lock, flags);

	if (!sock_flag(sk, SOCK_DEAD))
		sk->sk_data_ready(sk);//知会收到报文
	return 0;
}
EXPORT_SYMBOL(__sock_queue_rcv_skb);

int sock_queue_rcv_skb(struct sock *sk, struct sk_buff *skb)
{
	int err;

	err = sk_filter(sk, skb);
	if (err)
		return err;

	return __sock_queue_rcv_skb(sk, skb);
}
EXPORT_SYMBOL(sock_queue_rcv_skb);

int __sk_receive_skb(struct sock *sk, struct sk_buff *skb,
		     const int nested, unsigned int trim_cap, bool refcounted)
{
	int rc = NET_RX_SUCCESS;

	if (sk_filter_trim_cap(sk, skb, trim_cap))
		goto discard_and_relse;

	skb->dev = NULL;

	if (sk_rcvqueues_full(sk, sk->sk_rcvbuf)) {
		atomic_inc(&sk->sk_drops);
		goto discard_and_relse;
	}
	if (nested)
		bh_lock_sock_nested(sk);
	else
		bh_lock_sock(sk);
	if (!sock_owned_by_user(sk)) {
		/*
		 * trylock + unlock semantics:
		 */
		mutex_acquire(&sk->sk_lock.dep_map, 0, 1, _RET_IP_);

		rc = sk_backlog_rcv(sk, skb);

		mutex_release(&sk->sk_lock.dep_map, _RET_IP_);
	} else if (sk_add_backlog(sk, skb, READ_ONCE(sk->sk_rcvbuf))) {
		bh_unlock_sock(sk);
		atomic_inc(&sk->sk_drops);
		goto discard_and_relse;
	}

	bh_unlock_sock(sk);
out:
	if (refcounted)
		sock_put(sk);
	return rc;
discard_and_relse:
	kfree_skb(skb);
	goto out;
}
EXPORT_SYMBOL(__sk_receive_skb);

struct dst_entry *__sk_dst_check(struct sock *sk, u32 cookie)
{
	struct dst_entry *dst = __sk_dst_get(sk);

	if (dst && dst->obsolete && dst->ops->check(dst, cookie) == NULL) {
		sk_tx_queue_clear(sk);
		sk->sk_dst_pending_confirm = 0;
		RCU_INIT_POINTER(sk->sk_dst_cache, NULL);
		dst_release(dst);
		return NULL;
	}

	return dst;
}
EXPORT_SYMBOL(__sk_dst_check);

struct dst_entry *sk_dst_check(struct sock *sk, u32 cookie)
{
	struct dst_entry *dst = sk_dst_get(sk);

	if (dst && dst->obsolete && dst->ops->check(dst, cookie) == NULL) {
		sk_dst_reset(sk);
		dst_release(dst);
		return NULL;
	}

	return dst;
}
EXPORT_SYMBOL(sk_dst_check);

static int sock_bindtoindex_locked(struct sock *sk, int ifindex)
{
	int ret = -ENOPROTOOPT;
#ifdef CONFIG_NETDEVICES
	struct net *net = sock_net(sk);

	/* Sorry... */
	ret = -EPERM;
	if (sk->sk_bound_dev_if && !ns_capable(net->user_ns, CAP_NET_RAW))
		goto out;

	ret = -EINVAL;
	if (ifindex < 0)
		goto out;

	sk->sk_bound_dev_if = ifindex;
	if (sk->sk_prot->rehash)
		sk->sk_prot->rehash(sk);
	sk_dst_reset(sk);

	ret = 0;

out:
#endif

	return ret;
}

int sock_bindtoindex(struct sock *sk, int ifindex, bool lock_sk)
{
	int ret;

	if (lock_sk)
		lock_sock(sk);
	ret = sock_bindtoindex_locked(sk, ifindex);
	if (lock_sk)
		release_sock(sk);

	return ret;
}
EXPORT_SYMBOL(sock_bindtoindex);

static int sock_setbindtodevice(struct sock *sk, sockptr_t optval, int optlen)
{
	int ret = -ENOPROTOOPT;
#ifdef CONFIG_NETDEVICES
	struct net *net = sock_net(sk);
	char devname[IFNAMSIZ];
	int index;

	ret = -EINVAL;
	if (optlen < 0)
		goto out;

	/* Bind this socket to a particular device like "eth0",
	 * as specified in the passed interface name. If the
	 * name is "" or the option length is zero the socket
	 * is not bound.
	 */
	if (optlen > IFNAMSIZ - 1)
		optlen = IFNAMSIZ - 1;
	memset(devname, 0, sizeof(devname));

	ret = -EFAULT;
	if (copy_from_sockptr(devname, optval, optlen))
		goto out;

	index = 0;
	if (devname[0] != '\0') {
		struct net_device *dev;

		rcu_read_lock();
		dev = dev_get_by_name_rcu(net, devname);
		if (dev)
			index = dev->ifindex;
		rcu_read_unlock();
		ret = -ENODEV;
		if (!dev)
			goto out;
	}

	return sock_bindtoindex(sk, index, true);
out:
#endif

	return ret;
}

static int sock_getbindtodevice(struct sock *sk, char __user *optval,
				int __user *optlen, int len)
{
	int ret = -ENOPROTOOPT;
#ifdef CONFIG_NETDEVICES
	struct net *net = sock_net(sk);
	char devname[IFNAMSIZ];

	if (sk->sk_bound_dev_if == 0) {
		len = 0;
		goto zero;
	}

	ret = -EINVAL;
	if (len < IFNAMSIZ)
		goto out;

	ret = netdev_get_name(net, devname, sk->sk_bound_dev_if);
	if (ret)
		goto out;

	len = strlen(devname) + 1;

	ret = -EFAULT;
	if (copy_to_user(optval, devname, len))
		goto out;

zero:
	ret = -EFAULT;
	if (put_user(len, optlen))
		goto out;

	ret = 0;

out:
#endif

	return ret;
}

<<<<<<< HEAD
//按valbool的真假，为socket清或者设置相应的flags
static inline void sock_valbool_flag(struct sock *sk, enum sock_flags bit,
				     int valbool)
{
	if (valbool)
		sock_set_flag(sk, bit);
	else
		sock_reset_flag(sk, bit);
}

=======
>>>>>>> 00e4db51
bool sk_mc_loop(struct sock *sk)
{
	if (dev_recursion_level())
		return false;
	if (!sk)
		return true;
	switch (sk->sk_family) {
	case AF_INET:
		return inet_sk(sk)->mc_loop;
#if IS_ENABLED(CONFIG_IPV6)
	case AF_INET6:
		return inet6_sk(sk)->mc_loop;
#endif
	}
	WARN_ON_ONCE(1);
	return true;
}
EXPORT_SYMBOL(sk_mc_loop);

void sock_set_reuseaddr(struct sock *sk)
{
	lock_sock(sk);
	sk->sk_reuse = SK_CAN_REUSE;
	release_sock(sk);
}
EXPORT_SYMBOL(sock_set_reuseaddr);

void sock_set_reuseport(struct sock *sk)
{
	lock_sock(sk);
	sk->sk_reuseport = true;
	release_sock(sk);
}
EXPORT_SYMBOL(sock_set_reuseport);

void sock_no_linger(struct sock *sk)
{
	lock_sock(sk);
	sk->sk_lingertime = 0;
	sock_set_flag(sk, SOCK_LINGER);
	release_sock(sk);
}
EXPORT_SYMBOL(sock_no_linger);

void sock_set_priority(struct sock *sk, u32 priority)
{
	lock_sock(sk);
	sk->sk_priority = priority;
	release_sock(sk);
}
EXPORT_SYMBOL(sock_set_priority);

void sock_set_sndtimeo(struct sock *sk, s64 secs)
{
	lock_sock(sk);
	if (secs && secs < MAX_SCHEDULE_TIMEOUT / HZ - 1)
		sk->sk_sndtimeo = secs * HZ;
	else
		sk->sk_sndtimeo = MAX_SCHEDULE_TIMEOUT;
	release_sock(sk);
}
EXPORT_SYMBOL(sock_set_sndtimeo);

static void __sock_set_timestamps(struct sock *sk, bool val, bool new, bool ns)
{
	if (val)  {
		sock_valbool_flag(sk, SOCK_TSTAMP_NEW, new);
		sock_valbool_flag(sk, SOCK_RCVTSTAMPNS, ns);
		sock_set_flag(sk, SOCK_RCVTSTAMP);
		sock_enable_timestamp(sk, SOCK_TIMESTAMP);
	} else {
		sock_reset_flag(sk, SOCK_RCVTSTAMP);
		sock_reset_flag(sk, SOCK_RCVTSTAMPNS);
		sock_reset_flag(sk, SOCK_TSTAMP_NEW);
	}
}

void sock_enable_timestamps(struct sock *sk)
{
	lock_sock(sk);
	__sock_set_timestamps(sk, true, false, true);
	release_sock(sk);
}
EXPORT_SYMBOL(sock_enable_timestamps);

void sock_set_keepalive(struct sock *sk)
{
	lock_sock(sk);
	if (sk->sk_prot->keepalive)
		sk->sk_prot->keepalive(sk, true);
	sock_valbool_flag(sk, SOCK_KEEPOPEN, true);
	release_sock(sk);
}
EXPORT_SYMBOL(sock_set_keepalive);

static void __sock_set_rcvbuf(struct sock *sk, int val)
{
	/* Ensure val * 2 fits into an int, to prevent max_t() from treating it
	 * as a negative value.
	 */
	val = min_t(int, val, INT_MAX / 2);
	sk->sk_userlocks |= SOCK_RCVBUF_LOCK;

	/* We double it on the way in to account for "struct sk_buff" etc.
	 * overhead.   Applications assume that the SO_RCVBUF setting they make
	 * will allow that much actual data to be received on that socket.
	 *
	 * Applications are unaware that "struct sk_buff" and other overheads
	 * allocate from the receive buffer during socket buffer allocation.
	 *
	 * And after considering the possible alternatives, returning the value
	 * we actually used in getsockopt is the most desirable behavior.
	 */
	WRITE_ONCE(sk->sk_rcvbuf, max_t(int, val * 2, SOCK_MIN_RCVBUF));
}

void sock_set_rcvbuf(struct sock *sk, int val)
{
	lock_sock(sk);
	__sock_set_rcvbuf(sk, val);
	release_sock(sk);
}
EXPORT_SYMBOL(sock_set_rcvbuf);

void sock_set_mark(struct sock *sk, u32 val)
{
	lock_sock(sk);
	sk->sk_mark = val;
	release_sock(sk);
}
EXPORT_SYMBOL(sock_set_mark);

/*
 *	This is meant for all protocols to use and covers goings on
 *	at the socket level. Everything here is generic.
 */
//所有协议的socket选项设置函数
int sock_setsockopt(struct socket *sock, int level, int optname,
		    sockptr_t optval, unsigned int optlen)
{
	struct sock_txtime sk_txtime;
	struct sock *sk = sock->sk;
	int val;
	int valbool;
	struct linger ling;
	int ret = 0;

	/*
	 *	Options without arguments
	 */

	if (optname == SO_BINDTODEVICE)
		return sock_setbindtodevice(sk, optval, optlen);

	if (optlen < sizeof(int))
		return -EINVAL;

	if (copy_from_sockptr(&val, optval, sizeof(val)))
		return -EFAULT;

	valbool = val ? 1 : 0;

	lock_sock(sk);

	switch (optname) {
	case SO_DEBUG://开启socket调试用
		if (val && !capable(CAP_NET_ADMIN))
			ret = -EACCES;
		else
			sock_valbool_flag(sk, SOCK_DBG, valbool);
		break;
	case SO_REUSEADDR:
		sk->sk_reuse = (valbool ? SK_CAN_REUSE : SK_NO_REUSE);
		break;
	case SO_REUSEPORT:
		sk->sk_reuseport = valbool;
		break;
	case SO_TYPE:
	case SO_PROTOCOL:
	case SO_DOMAIN:
	case SO_ERROR:
		ret = -ENOPROTOOPT;
		break;
	case SO_DONTROUTE:
		sock_valbool_flag(sk, SOCK_LOCALROUTE, valbool);
		sk_dst_reset(sk);
		break;
	case SO_BROADCAST:
		sock_valbool_flag(sk, SOCK_BROADCAST, valbool);
		break;
	case SO_SNDBUF:
		/* Don't error on this BSD doesn't and if you think
		 * about it this is right. Otherwise apps have to
		 * play 'guess the biggest size' games. RCVBUF/SNDBUF
		 * are treated in BSD as hints
		 */
		val = min_t(u32, val, sysctl_wmem_max);
set_sndbuf:
		/* Ensure val * 2 fits into an int, to prevent max_t()
		 * from treating it as a negative value.
		 */
		val = min_t(int, val, INT_MAX / 2);
		sk->sk_userlocks |= SOCK_SNDBUF_LOCK;
		WRITE_ONCE(sk->sk_sndbuf,
			   max_t(int, val * 2, SOCK_MIN_SNDBUF));
		/* Wake up sending tasks if we upped the value. */
		sk->sk_write_space(sk);
		break;

	case SO_SNDBUFFORCE:
		if (!capable(CAP_NET_ADMIN)) {
			ret = -EPERM;
			break;
		}

		/* No negative values (to prevent underflow, as val will be
		 * multiplied by 2).
		 */
		if (val < 0)
			val = 0;
		goto set_sndbuf;

	case SO_RCVBUF:
		/* Don't error on this BSD doesn't and if you think
		 * about it this is right. Otherwise apps have to
		 * play 'guess the biggest size' games. RCVBUF/SNDBUF
		 * are treated in BSD as hints
		 */
		__sock_set_rcvbuf(sk, min_t(u32, val, sysctl_rmem_max));
		break;

	case SO_RCVBUFFORCE:
		if (!capable(CAP_NET_ADMIN)) {
			ret = -EPERM;
			break;
		}

		/* No negative values (to prevent underflow, as val will be
		 * multiplied by 2).
		 */
		__sock_set_rcvbuf(sk, max(val, 0));
		break;

	case SO_KEEPALIVE:
		if (sk->sk_prot->keepalive)
			sk->sk_prot->keepalive(sk, valbool);
		sock_valbool_flag(sk, SOCK_KEEPOPEN, valbool);
		break;

	case SO_OOBINLINE:
		sock_valbool_flag(sk, SOCK_URGINLINE, valbool);
		break;

	case SO_NO_CHECK:
		sk->sk_no_check_tx = valbool;
		break;

	case SO_PRIORITY:
		if ((val >= 0 && val <= 6) ||
		    ns_capable(sock_net(sk)->user_ns, CAP_NET_ADMIN))
			sk->sk_priority = val;
		else
			ret = -EPERM;
		break;

	case SO_LINGER:
		if (optlen < sizeof(ling)) {
			ret = -EINVAL;	/* 1003.1g */
			break;
		}
		if (copy_from_sockptr(&ling, optval, sizeof(ling))) {
			ret = -EFAULT;
			break;
		}
		if (!ling.l_onoff)
			sock_reset_flag(sk, SOCK_LINGER);
		else {
#if (BITS_PER_LONG == 32)
			if ((unsigned int)ling.l_linger >= MAX_SCHEDULE_TIMEOUT/HZ)
				sk->sk_lingertime = MAX_SCHEDULE_TIMEOUT;
			else
#endif
				sk->sk_lingertime = (unsigned int)ling.l_linger * HZ;
			sock_set_flag(sk, SOCK_LINGER);
		}
		break;

	case SO_BSDCOMPAT:
		sock_warn_obsolete_bsdism("setsockopt");
		break;

	case SO_PASSCRED:
		if (valbool)
			set_bit(SOCK_PASSCRED, &sock->flags);
		else
			clear_bit(SOCK_PASSCRED, &sock->flags);
		break;

	case SO_TIMESTAMP_OLD:
		__sock_set_timestamps(sk, valbool, false, false);
		break;
	case SO_TIMESTAMP_NEW:
		__sock_set_timestamps(sk, valbool, true, false);
		break;
	case SO_TIMESTAMPNS_OLD:
		__sock_set_timestamps(sk, valbool, false, true);
		break;
	case SO_TIMESTAMPNS_NEW:
		__sock_set_timestamps(sk, valbool, true, true);
		break;
	case SO_TIMESTAMPING_NEW:
		sock_set_flag(sk, SOCK_TSTAMP_NEW);
		/* fall through */
	case SO_TIMESTAMPING_OLD:
		if (val & ~SOF_TIMESTAMPING_MASK) {
			ret = -EINVAL;
			break;
		}

		if (val & SOF_TIMESTAMPING_OPT_ID &&
		    !(sk->sk_tsflags & SOF_TIMESTAMPING_OPT_ID)) {
			if (sk->sk_protocol == IPPROTO_TCP &&
			    sk->sk_type == SOCK_STREAM) {
				if ((1 << sk->sk_state) &
				    (TCPF_CLOSE | TCPF_LISTEN)) {
					ret = -EINVAL;
					break;
				}
				sk->sk_tskey = tcp_sk(sk)->snd_una;
			} else {
				sk->sk_tskey = 0;
			}
		}

		if (val & SOF_TIMESTAMPING_OPT_STATS &&
		    !(val & SOF_TIMESTAMPING_OPT_TSONLY)) {
			ret = -EINVAL;
			break;
		}

		sk->sk_tsflags = val;
		if (val & SOF_TIMESTAMPING_RX_SOFTWARE)
			sock_enable_timestamp(sk,
					      SOCK_TIMESTAMPING_RX_SOFTWARE);
		else {
			if (optname == SO_TIMESTAMPING_NEW)
				sock_reset_flag(sk, SOCK_TSTAMP_NEW);

			sock_disable_timestamp(sk,
					       (1UL << SOCK_TIMESTAMPING_RX_SOFTWARE));
		}
		break;

	case SO_RCVLOWAT:
		if (val < 0)
			val = INT_MAX;
		if (sock->ops->set_rcvlowat)
			ret = sock->ops->set_rcvlowat(sk, val);
		else
			WRITE_ONCE(sk->sk_rcvlowat, val ? : 1);
		break;

	case SO_RCVTIMEO_OLD:
	case SO_RCVTIMEO_NEW:
		ret = sock_set_timeout(&sk->sk_rcvtimeo, optval,
				       optlen, optname == SO_RCVTIMEO_OLD);
		break;

	case SO_SNDTIMEO_OLD:
	case SO_SNDTIMEO_NEW:
		ret = sock_set_timeout(&sk->sk_sndtimeo, optval,
				       optlen, optname == SO_SNDTIMEO_OLD);
		break;

<<<<<<< HEAD
	case SO_ATTACH_FILTER:
	    //为socket设置bpf过滤器
		//ref https://www.cnblogs.com/rollenholt/articles/2585517.html
		ret = -EINVAL;
		if (optlen == sizeof(struct sock_fprog)) {
			//参数必须是sock_fprog结构
			struct sock_fprog fprog;

			ret = -EFAULT;
			if (copy_from_user(&fprog, optval, sizeof(fprog)))
				break;

			//转换filter为bpf的程序，并挂接在socket上，
			//后面soket收到包时会进行执行，确认是否需要上送，还是丢包
=======
	case SO_ATTACH_FILTER: {
		struct sock_fprog fprog;

		ret = copy_bpf_fprog_from_user(&fprog, optval, optlen);
		if (!ret)
>>>>>>> 00e4db51
			ret = sk_attach_filter(&fprog, sk);
		break;
	}
	case SO_ATTACH_BPF:
		ret = -EINVAL;
		if (optlen == sizeof(u32)) {
			u32 ufd;

			ret = -EFAULT;
			if (copy_from_sockptr(&ufd, optval, sizeof(ufd)))
				break;

			ret = sk_attach_bpf(ufd, sk);
		}
		break;

	case SO_ATTACH_REUSEPORT_CBPF: {
		struct sock_fprog fprog;

		ret = copy_bpf_fprog_from_user(&fprog, optval, optlen);
		if (!ret)
			ret = sk_reuseport_attach_filter(&fprog, sk);
		break;
	}
	case SO_ATTACH_REUSEPORT_EBPF:
		ret = -EINVAL;
		if (optlen == sizeof(u32)) {
			u32 ufd;

			ret = -EFAULT;
			if (copy_from_sockptr(&ufd, optval, sizeof(ufd)))
				break;

			ret = sk_reuseport_attach_bpf(ufd, sk);
		}
		break;

	case SO_DETACH_REUSEPORT_BPF:
		ret = reuseport_detach_prog(sk);
		break;

	case SO_DETACH_FILTER:
		ret = sk_detach_filter(sk);
		break;

	case SO_LOCK_FILTER:
		if (sock_flag(sk, SOCK_FILTER_LOCKED) && !valbool)
			ret = -EPERM;
		else
			sock_valbool_flag(sk, SOCK_FILTER_LOCKED, valbool);
		break;

	case SO_PASSSEC:
		if (valbool)
			set_bit(SOCK_PASSSEC, &sock->flags);
		else
			clear_bit(SOCK_PASSSEC, &sock->flags);
		break;
	case SO_MARK:
	    /*更新so mark,用于使skb->mark生效*/
	    //https://blog.csdn.net/dog250/article/details/7664062
		if (!ns_capable(sock_net(sk)->user_ns, CAP_NET_ADMIN)) {
			ret = -EPERM;
		} else if (val != sk->sk_mark) {
			sk->sk_mark = val;
			sk_dst_reset(sk);
		}
		break;

	case SO_RXQ_OVFL:
		sock_valbool_flag(sk, SOCK_RXQ_OVFL, valbool);
		break;

	case SO_WIFI_STATUS:
		sock_valbool_flag(sk, SOCK_WIFI_STATUS, valbool);
		break;

	case SO_PEEK_OFF:
		if (sock->ops->set_peek_off)
			ret = sock->ops->set_peek_off(sk, val);
		else
			ret = -EOPNOTSUPP;
		break;

	case SO_NOFCS:
		sock_valbool_flag(sk, SOCK_NOFCS, valbool);
		break;

	case SO_SELECT_ERR_QUEUE:
		sock_valbool_flag(sk, SOCK_SELECT_ERR_QUEUE, valbool);
		break;

#ifdef CONFIG_NET_RX_BUSY_POLL
	case SO_BUSY_POLL:
		/* allow unprivileged users to decrease the value */
		if ((val > sk->sk_ll_usec) && !capable(CAP_NET_ADMIN))
			ret = -EPERM;
		else {
			if (val < 0)
				ret = -EINVAL;
			else
				sk->sk_ll_usec = val;
		}
		break;
#endif

	case SO_MAX_PACING_RATE:
		{
		unsigned long ulval = (val == ~0U) ? ~0UL : val;

		if (sizeof(ulval) != sizeof(val) &&
		    optlen >= sizeof(ulval) &&
		    copy_from_sockptr(&ulval, optval, sizeof(ulval))) {
			ret = -EFAULT;
			break;
		}
		if (ulval != ~0UL)
			cmpxchg(&sk->sk_pacing_status,
				SK_PACING_NONE,
				SK_PACING_NEEDED);
		sk->sk_max_pacing_rate = ulval;
		sk->sk_pacing_rate = min(sk->sk_pacing_rate, ulval);
		break;
		}
	case SO_INCOMING_CPU:
		WRITE_ONCE(sk->sk_incoming_cpu, val);
		break;

	case SO_CNX_ADVICE:
		if (val == 1)
			dst_negative_advice(sk);
		break;

	case SO_ZEROCOPY:
		if (sk->sk_family == PF_INET || sk->sk_family == PF_INET6) {
			if (!((sk->sk_type == SOCK_STREAM &&
			       sk->sk_protocol == IPPROTO_TCP) ||
			      (sk->sk_type == SOCK_DGRAM &&
			       sk->sk_protocol == IPPROTO_UDP)))
			    //目前仅支持inet,inet6的tcp,udp
				ret = -ENOTSUPP;
		} else if (sk->sk_family != PF_RDS) {
			ret = -ENOTSUPP;
		}
		if (!ret) {
		    //要设置的值必须为1，或者0
			if (val < 0 || val > 1)
				ret = -EINVAL;
			else
			    //为对应的socket设置此zerocopy标记
				sock_valbool_flag(sk, SOCK_ZEROCOPY, valbool);
		}
		break;

	case SO_TXTIME:
		if (optlen != sizeof(struct sock_txtime)) {
			ret = -EINVAL;
			break;
		} else if (copy_from_sockptr(&sk_txtime, optval,
			   sizeof(struct sock_txtime))) {
			ret = -EFAULT;
			break;
		} else if (sk_txtime.flags & ~SOF_TXTIME_FLAGS_MASK) {
			ret = -EINVAL;
			break;
		}
		/* CLOCK_MONOTONIC is only used by sch_fq, and this packet
		 * scheduler has enough safe guards.
		 */
		if (sk_txtime.clockid != CLOCK_MONOTONIC &&
		    !ns_capable(sock_net(sk)->user_ns, CAP_NET_ADMIN)) {
			ret = -EPERM;
			break;
		}
		sock_valbool_flag(sk, SOCK_TXTIME, true);
		sk->sk_clockid = sk_txtime.clockid;
		sk->sk_txtime_deadline_mode =
			!!(sk_txtime.flags & SOF_TXTIME_DEADLINE_MODE);
		sk->sk_txtime_report_errors =
			!!(sk_txtime.flags & SOF_TXTIME_REPORT_ERRORS);
		break;

	case SO_BINDTOIFINDEX:
	    /*完成socket与ifindex的绑定*/
		ret = sock_bindtoindex_locked(sk, val);
		break;

	default:
		ret = -ENOPROTOOPT;
		break;
	}
	release_sock(sk);
	return ret;
}
EXPORT_SYMBOL(sock_setsockopt);


static void cred_to_ucred(struct pid *pid, const struct cred *cred,
			  struct ucred *ucred)
{
	ucred->pid = pid_vnr(pid);
	ucred->uid = ucred->gid = -1;
	if (cred) {
		struct user_namespace *current_ns = current_user_ns();

		ucred->uid = from_kuid_munged(current_ns, cred->euid);
		ucred->gid = from_kgid_munged(current_ns, cred->egid);
	}
}

static int groups_to_user(gid_t __user *dst, const struct group_info *src)
{
	struct user_namespace *user_ns = current_user_ns();
	int i;

	for (i = 0; i < src->ngroups; i++)
		if (put_user(from_kgid_munged(user_ns, src->gid[i]), dst + i))
			return -EFAULT;

	return 0;
}

int sock_getsockopt(struct socket *sock, int level, int optname,
		    char __user *optval, int __user *optlen)
{
	struct sock *sk = sock->sk;

	union {
		int val;
		u64 val64;
		unsigned long ulval;
		struct linger ling;
		struct old_timeval32 tm32;
		struct __kernel_old_timeval tm;
		struct  __kernel_sock_timeval stm;
		struct sock_txtime txtime;
	} v;

	int lv = sizeof(int);
	int len;

	if (get_user(len, optlen))
		return -EFAULT;
	if (len < 0)
		return -EINVAL;

	memset(&v, 0, sizeof(v));

	switch (optname) {
	case SO_DEBUG:
		v.val = sock_flag(sk, SOCK_DBG);
		break;

	case SO_DONTROUTE:
		v.val = sock_flag(sk, SOCK_LOCALROUTE);
		break;

	case SO_BROADCAST:
		v.val = sock_flag(sk, SOCK_BROADCAST);
		break;

	case SO_SNDBUF:
		v.val = sk->sk_sndbuf;
		break;

	case SO_RCVBUF:
		v.val = sk->sk_rcvbuf;
		break;

	case SO_REUSEADDR:
		v.val = sk->sk_reuse;
		break;

	case SO_REUSEPORT:
		v.val = sk->sk_reuseport;
		break;

	case SO_KEEPALIVE:
		v.val = sock_flag(sk, SOCK_KEEPOPEN);
		break;

	case SO_TYPE:
		v.val = sk->sk_type;
		break;

	case SO_PROTOCOL:
		v.val = sk->sk_protocol;
		break;

	case SO_DOMAIN:
		v.val = sk->sk_family;
		break;

	case SO_ERROR:
		v.val = -sock_error(sk);
		if (v.val == 0)
			v.val = xchg(&sk->sk_err_soft, 0);
		break;

	case SO_OOBINLINE:
		v.val = sock_flag(sk, SOCK_URGINLINE);
		break;

	case SO_NO_CHECK:
		v.val = sk->sk_no_check_tx;
		break;

	case SO_PRIORITY:
		v.val = sk->sk_priority;
		break;

	case SO_LINGER:
		lv		= sizeof(v.ling);
		v.ling.l_onoff	= sock_flag(sk, SOCK_LINGER);
		v.ling.l_linger	= sk->sk_lingertime / HZ;
		break;

	case SO_BSDCOMPAT:
		sock_warn_obsolete_bsdism("getsockopt");
		break;

	case SO_TIMESTAMP_OLD:
		v.val = sock_flag(sk, SOCK_RCVTSTAMP) &&
				!sock_flag(sk, SOCK_TSTAMP_NEW) &&
				!sock_flag(sk, SOCK_RCVTSTAMPNS);
		break;

	case SO_TIMESTAMPNS_OLD:
		v.val = sock_flag(sk, SOCK_RCVTSTAMPNS) && !sock_flag(sk, SOCK_TSTAMP_NEW);
		break;

	case SO_TIMESTAMP_NEW:
		v.val = sock_flag(sk, SOCK_RCVTSTAMP) && sock_flag(sk, SOCK_TSTAMP_NEW);
		break;

	case SO_TIMESTAMPNS_NEW:
		v.val = sock_flag(sk, SOCK_RCVTSTAMPNS) && sock_flag(sk, SOCK_TSTAMP_NEW);
		break;

	case SO_TIMESTAMPING_OLD:
		v.val = sk->sk_tsflags;
		break;

	case SO_RCVTIMEO_OLD:
	case SO_RCVTIMEO_NEW:
		lv = sock_get_timeout(sk->sk_rcvtimeo, &v, SO_RCVTIMEO_OLD == optname);
		break;

	case SO_SNDTIMEO_OLD:
	case SO_SNDTIMEO_NEW:
		lv = sock_get_timeout(sk->sk_sndtimeo, &v, SO_SNDTIMEO_OLD == optname);
		break;

	case SO_RCVLOWAT:
		v.val = sk->sk_rcvlowat;
		break;

	case SO_SNDLOWAT:
		v.val = 1;
		break;

	case SO_PASSCRED:
		v.val = !!test_bit(SOCK_PASSCRED, &sock->flags);
		break;

	case SO_PEERCRED:
	{
		struct ucred peercred;
		if (len > sizeof(peercred))
			len = sizeof(peercred);
		cred_to_ucred(sk->sk_peer_pid, sk->sk_peer_cred, &peercred);
		if (copy_to_user(optval, &peercred, len))
			return -EFAULT;
		goto lenout;
	}

	case SO_PEERGROUPS:
	{
		int ret, n;

		if (!sk->sk_peer_cred)
			return -ENODATA;

		n = sk->sk_peer_cred->group_info->ngroups;
		if (len < n * sizeof(gid_t)) {
			len = n * sizeof(gid_t);
			return put_user(len, optlen) ? -EFAULT : -ERANGE;
		}
		len = n * sizeof(gid_t);

		ret = groups_to_user((gid_t __user *)optval,
				     sk->sk_peer_cred->group_info);
		if (ret)
			return ret;
		goto lenout;
	}

	case SO_PEERNAME:
	{
		char address[128];

		lv = sock->ops->getname(sock, (struct sockaddr *)address, 2);
		if (lv < 0)
			return -ENOTCONN;
		if (lv < len)
			return -EINVAL;
		if (copy_to_user(optval, address, len))
			return -EFAULT;
		goto lenout;
	}

	/* Dubious BSD thing... Probably nobody even uses it, but
	 * the UNIX standard wants it for whatever reason... -DaveM
	 */
	case SO_ACCEPTCONN:
		v.val = sk->sk_state == TCP_LISTEN;
		break;

	case SO_PASSSEC:
		v.val = !!test_bit(SOCK_PASSSEC, &sock->flags);
		break;

	case SO_PEERSEC:
		return security_socket_getpeersec_stream(sock, optval, optlen, len);

	case SO_MARK:
		v.val = sk->sk_mark;
		break;

	case SO_RXQ_OVFL:
		v.val = sock_flag(sk, SOCK_RXQ_OVFL);
		break;

	case SO_WIFI_STATUS:
		v.val = sock_flag(sk, SOCK_WIFI_STATUS);
		break;

	case SO_PEEK_OFF:
		if (!sock->ops->set_peek_off)
			return -EOPNOTSUPP;

		v.val = sk->sk_peek_off;
		break;
	case SO_NOFCS:
		v.val = sock_flag(sk, SOCK_NOFCS);
		break;

	case SO_BINDTODEVICE:
		return sock_getbindtodevice(sk, optval, optlen, len);

	case SO_GET_FILTER:
		len = sk_get_filter(sk, (struct sock_filter __user *)optval, len);
		if (len < 0)
			return len;

		goto lenout;

	case SO_LOCK_FILTER:
		v.val = sock_flag(sk, SOCK_FILTER_LOCKED);
		break;

	case SO_BPF_EXTENSIONS:
		v.val = bpf_tell_extensions();
		break;

	case SO_SELECT_ERR_QUEUE:
		v.val = sock_flag(sk, SOCK_SELECT_ERR_QUEUE);
		break;

#ifdef CONFIG_NET_RX_BUSY_POLL
	case SO_BUSY_POLL:
		v.val = sk->sk_ll_usec;
		break;
#endif

	case SO_MAX_PACING_RATE:
		if (sizeof(v.ulval) != sizeof(v.val) && len >= sizeof(v.ulval)) {
			lv = sizeof(v.ulval);
			v.ulval = sk->sk_max_pacing_rate;
		} else {
			/* 32bit version */
			v.val = min_t(unsigned long, sk->sk_max_pacing_rate, ~0U);
		}
		break;

	case SO_INCOMING_CPU:
		v.val = READ_ONCE(sk->sk_incoming_cpu);
		break;

	case SO_MEMINFO:
	{
		u32 meminfo[SK_MEMINFO_VARS];

		sk_get_meminfo(sk, meminfo);

		len = min_t(unsigned int, len, sizeof(meminfo));
		if (copy_to_user(optval, &meminfo, len))
			return -EFAULT;

		goto lenout;
	}

#ifdef CONFIG_NET_RX_BUSY_POLL
	case SO_INCOMING_NAPI_ID:
		v.val = READ_ONCE(sk->sk_napi_id);

		/* aggregate non-NAPI IDs down to 0 */
		if (v.val < MIN_NAPI_ID)
			v.val = 0;

		break;
#endif

	case SO_COOKIE:
		lv = sizeof(u64);
		if (len < lv)
			return -EINVAL;
		v.val64 = sock_gen_cookie(sk);
		break;

	case SO_ZEROCOPY:
		v.val = sock_flag(sk, SOCK_ZEROCOPY);
		break;

	case SO_TXTIME:
		lv = sizeof(v.txtime);
		v.txtime.clockid = sk->sk_clockid;
		v.txtime.flags |= sk->sk_txtime_deadline_mode ?
				  SOF_TXTIME_DEADLINE_MODE : 0;
		v.txtime.flags |= sk->sk_txtime_report_errors ?
				  SOF_TXTIME_REPORT_ERRORS : 0;
		break;

	case SO_BINDTOIFINDEX:
		v.val = sk->sk_bound_dev_if;
		break;

	default:
		/* We implement the SO_SNDLOWAT etc to not be settable
		 * (1003.1g 7).
		 */
		return -ENOPROTOOPT;
	}

	if (len > lv)
		len = lv;
	if (copy_to_user(optval, &v, len))
		return -EFAULT;
lenout:
	if (put_user(len, optlen))
		return -EFAULT;
	return 0;
}

/*
 * Initialize an sk_lock.
 *
 * (We also register the sk_lock with the lock validator.)
 */
static inline void sock_lock_init(struct sock *sk)
{
	if (sk->sk_kern_sock)
		sock_lock_init_class_and_name(
			sk,
			af_family_kern_slock_key_strings[sk->sk_family],
			af_family_kern_slock_keys + sk->sk_family,
			af_family_kern_key_strings[sk->sk_family],
			af_family_kern_keys + sk->sk_family);
	else
		sock_lock_init_class_and_name(
			sk,
			af_family_slock_key_strings[sk->sk_family],
			af_family_slock_keys + sk->sk_family,
			af_family_key_strings[sk->sk_family],
			af_family_keys + sk->sk_family);
}

/*
 * Copy all fields from osk to nsk but nsk->sk_refcnt must not change yet,
 * even temporarly, because of RCU lookups. sk_node should also be left as is.
 * We must not copy fields between sk_dontcopy_begin and sk_dontcopy_end
 */
static void sock_copy(struct sock *nsk, const struct sock *osk)
{
	const struct proto *prot = READ_ONCE(osk->sk_prot);
#ifdef CONFIG_SECURITY_NETWORK
	void *sptr = nsk->sk_security;
#endif
	memcpy(nsk, osk, offsetof(struct sock, sk_dontcopy_begin));

	memcpy(&nsk->sk_dontcopy_end, &osk->sk_dontcopy_end,
	       prot->obj_size - offsetof(struct sock, sk_dontcopy_end));

#ifdef CONFIG_SECURITY_NETWORK
	nsk->sk_security = sptr;
	security_sk_clone(osk, nsk);
#endif
}

//按prot约定申请sock空间
static struct sock *sk_prot_alloc(struct proto *prot, gfp_t priority,
		int family)
{
	struct sock *sk;
	struct kmem_cache *slab;

	slab = prot->slab;
	if (slab != NULL) {
		//协议有自已的slab，则自slab中申请
		sk = kmem_cache_alloc(slab, priority & ~__GFP_ZERO);
		if (!sk)
			return sk;
		if (want_init_on_alloc(priority))
			sk_prot_clear_nulls(sk, prot->obj_size);
	} else
		//未指出slab时，直接申请obj_size大小做为sk
		sk = kmalloc(prot->obj_size, priority);

	if (sk != NULL) {
		//socket alloc hook点调用
		if (security_sk_alloc(sk, family, priority))
			goto out_free;

		if (!try_module_get(prot->owner))
			goto out_free_sec;
		sk_tx_queue_clear(sk);
	}

	return sk;

out_free_sec:
	security_sk_free(sk);
out_free:
	if (slab != NULL)
		kmem_cache_free(slab, sk);
	else
		kfree(sk);
	return NULL;
}

static void sk_prot_free(struct proto *prot, struct sock *sk)
{
	struct kmem_cache *slab;
	struct module *owner;

	owner = prot->owner;
	slab = prot->slab;

	cgroup_sk_free(&sk->sk_cgrp_data);
	mem_cgroup_sk_free(sk);
	security_sk_free(sk);
	if (slab != NULL)
		kmem_cache_free(slab, sk);
	else
		kfree(sk);
	module_put(owner);
}

/**
 *	sk_alloc - All socket objects are allocated here
 *	@net: the applicable net namespace
 *	@family: protocol family
 *	@priority: for allocation (%GFP_KERNEL, %GFP_ATOMIC, etc)
 *	@prot: struct proto associated with this new sock instance
 *	@kern: is this to be a kernel socket?
 */
struct sock *sk_alloc(struct net *net, int family, gfp_t priority,
		      struct proto *prot, int kern)
{
	struct sock *sk;

	//申请sock空间
	sk = sk_prot_alloc(prot, priority | __GFP_ZERO, family);
	if (sk) {
		//申请成功，做简单初始化
		sk->sk_family = family;
		/*
		 * See comment in struct sock definition to understand
		 * why we need sk_prot_creator -acme
		 */
		sk->sk_prot = sk->sk_prot_creator = prot;
		sk->sk_kern_sock = kern;
		sock_lock_init(sk);
		sk->sk_net_refcnt = kern ? 0 : 1;
		if (likely(sk->sk_net_refcnt)) {
			get_net(net);
			sock_inuse_add(net, 1);
		}

		sock_net_set(sk, net);
		refcount_set(&sk->sk_wmem_alloc, 1);

		mem_cgroup_sk_alloc(sk);
		cgroup_sk_alloc(&sk->sk_cgrp_data);
		sock_update_classid(&sk->sk_cgrp_data);
		sock_update_netprioidx(&sk->sk_cgrp_data);
		sk_tx_queue_clear(sk);
	}

	return sk;
}
EXPORT_SYMBOL(sk_alloc);

/* Sockets having SOCK_RCU_FREE will call this function after one RCU
 * grace period. This is the case for UDP sockets and TCP listeners.
 */
static void __sk_destruct(struct rcu_head *head)
{
	struct sock *sk = container_of(head, struct sock, sk_rcu);
	struct sk_filter *filter;

	if (sk->sk_destruct)
		sk->sk_destruct(sk);

	filter = rcu_dereference_check(sk->sk_filter,
				       refcount_read(&sk->sk_wmem_alloc) == 0);
	if (filter) {
		sk_filter_uncharge(sk, filter);
		RCU_INIT_POINTER(sk->sk_filter, NULL);
	}

	sock_disable_timestamp(sk, SK_FLAGS_TIMESTAMP);

#ifdef CONFIG_BPF_SYSCALL
	bpf_sk_storage_free(sk);
#endif

	if (atomic_read(&sk->sk_omem_alloc))
		pr_debug("%s: optmem leakage (%d bytes) detected\n",
			 __func__, atomic_read(&sk->sk_omem_alloc));

	if (sk->sk_frag.page) {
		put_page(sk->sk_frag.page);
		sk->sk_frag.page = NULL;
	}

	if (sk->sk_peer_cred)
		put_cred(sk->sk_peer_cred);
	put_pid(sk->sk_peer_pid);
	if (likely(sk->sk_net_refcnt))
		put_net(sock_net(sk));
	sk_prot_free(sk->sk_prot_creator, sk);
}

void sk_destruct(struct sock *sk)
{
	bool use_call_rcu = sock_flag(sk, SOCK_RCU_FREE);

	if (rcu_access_pointer(sk->sk_reuseport_cb)) {
		reuseport_detach_sock(sk);
		use_call_rcu = true;
	}

	if (use_call_rcu)
		call_rcu(&sk->sk_rcu, __sk_destruct);
	else
		__sk_destruct(&sk->sk_rcu);
}

static void __sk_free(struct sock *sk)
{
	if (likely(sk->sk_net_refcnt))
		sock_inuse_add(sock_net(sk), -1);

	if (unlikely(sk->sk_net_refcnt && sock_diag_has_destroy_listeners(sk)))
		sock_diag_broadcast_destroy(sk);
	else
		sk_destruct(sk);
}

void sk_free(struct sock *sk)
{
	/*
	 * We subtract one from sk_wmem_alloc and can know if
	 * some packets are still in some tx queue.
	 * If not null, sock_wfree() will call __sk_free(sk) later
	 */
	if (refcount_dec_and_test(&sk->sk_wmem_alloc))
		__sk_free(sk);
}
EXPORT_SYMBOL(sk_free);

static void sk_init_common(struct sock *sk)
{
	skb_queue_head_init(&sk->sk_receive_queue);
	skb_queue_head_init(&sk->sk_write_queue);
	skb_queue_head_init(&sk->sk_error_queue);

	rwlock_init(&sk->sk_callback_lock);
	lockdep_set_class_and_name(&sk->sk_receive_queue.lock,
			af_rlock_keys + sk->sk_family,
			af_family_rlock_key_strings[sk->sk_family]);
	lockdep_set_class_and_name(&sk->sk_write_queue.lock,
			af_wlock_keys + sk->sk_family,
			af_family_wlock_key_strings[sk->sk_family]);
	lockdep_set_class_and_name(&sk->sk_error_queue.lock,
			af_elock_keys + sk->sk_family,
			af_family_elock_key_strings[sk->sk_family]);
	lockdep_set_class_and_name(&sk->sk_callback_lock,
			af_callback_keys + sk->sk_family,
			af_family_clock_key_strings[sk->sk_family]);
}

/**
 *	sk_clone_lock - clone a socket, and lock its clone
 *	@sk: the socket to clone
 *	@priority: for allocation (%GFP_KERNEL, %GFP_ATOMIC, etc)
 *
 *	Caller must unlock socket even in error path (bh_unlock_sock(newsk))
 */
struct sock *sk_clone_lock(const struct sock *sk, const gfp_t priority)
{
	struct proto *prot = READ_ONCE(sk->sk_prot);
	struct sock *newsk;
	bool is_charged = true;

	newsk = sk_prot_alloc(prot, priority, sk->sk_family);
	if (newsk != NULL) {
		struct sk_filter *filter;

		sock_copy(newsk, sk);

		newsk->sk_prot_creator = prot;

		/* SANITY */
		if (likely(newsk->sk_net_refcnt))
			get_net(sock_net(newsk));
		sk_node_init(&newsk->sk_node);
		sock_lock_init(newsk);
		bh_lock_sock(newsk);
		newsk->sk_backlog.head	= newsk->sk_backlog.tail = NULL;
		newsk->sk_backlog.len = 0;

		atomic_set(&newsk->sk_rmem_alloc, 0);
		/*
		 * sk_wmem_alloc set to one (see sk_free() and sock_wfree())
		 */
		refcount_set(&newsk->sk_wmem_alloc, 1);
		atomic_set(&newsk->sk_omem_alloc, 0);
		sk_init_common(newsk);

		newsk->sk_dst_cache	= NULL;
		newsk->sk_dst_pending_confirm = 0;
		newsk->sk_wmem_queued	= 0;
		newsk->sk_forward_alloc = 0;
		atomic_set(&newsk->sk_drops, 0);
		newsk->sk_send_head	= NULL;
		newsk->sk_userlocks	= sk->sk_userlocks & ~SOCK_BINDPORT_LOCK;
		atomic_set(&newsk->sk_zckey, 0);

		sock_reset_flag(newsk, SOCK_DONE);

		/* sk->sk_memcg will be populated at accept() time */
		newsk->sk_memcg = NULL;

		cgroup_sk_clone(&newsk->sk_cgrp_data);

		rcu_read_lock();
		filter = rcu_dereference(sk->sk_filter);
		if (filter != NULL)
			/* though it's an empty new sock, the charging may fail
			 * if sysctl_optmem_max was changed between creation of
			 * original socket and cloning
			 */
			is_charged = sk_filter_charge(newsk, filter);
		RCU_INIT_POINTER(newsk->sk_filter, filter);
		rcu_read_unlock();

		if (unlikely(!is_charged || xfrm_sk_clone_policy(newsk, sk))) {
			/* We need to make sure that we don't uncharge the new
			 * socket if we couldn't charge it in the first place
			 * as otherwise we uncharge the parent's filter.
			 */
			if (!is_charged)
				RCU_INIT_POINTER(newsk->sk_filter, NULL);
			sk_free_unlock_clone(newsk);
			newsk = NULL;
			goto out;
		}
		RCU_INIT_POINTER(newsk->sk_reuseport_cb, NULL);

		if (bpf_sk_storage_clone(sk, newsk)) {
			sk_free_unlock_clone(newsk);
			newsk = NULL;
			goto out;
		}

		/* Clear sk_user_data if parent had the pointer tagged
		 * as not suitable for copying when cloning.
		 */
		if (sk_user_data_is_nocopy(newsk))
			newsk->sk_user_data = NULL;

		newsk->sk_err	   = 0;
		newsk->sk_err_soft = 0;
		newsk->sk_priority = 0;
		newsk->sk_incoming_cpu = raw_smp_processor_id();
		if (likely(newsk->sk_net_refcnt))
			sock_inuse_add(sock_net(newsk), 1);

		/*
		 * Before updating sk_refcnt, we must commit prior changes to memory
		 * (Documentation/RCU/rculist_nulls.rst for details)
		 */
		smp_wmb();
		refcount_set(&newsk->sk_refcnt, 2);

		/*
		 * Increment the counter in the same struct proto as the master
		 * sock (sk_refcnt_debug_inc uses newsk->sk_prot->socks, that
		 * is the same as sk->sk_prot->socks, as this field was copied
		 * with memcpy).
		 *
		 * This _changes_ the previous behaviour, where
		 * tcp_create_openreq_child always was incrementing the
		 * equivalent to tcp_prot->socks (inet_sock_nr), so this have
		 * to be taken into account in all callers. -acme
		 */
		sk_refcnt_debug_inc(newsk);
		sk_set_socket(newsk, NULL);
		sk_tx_queue_clear(newsk);
		RCU_INIT_POINTER(newsk->sk_wq, NULL);

		if (newsk->sk_prot->sockets_allocated)
			sk_sockets_allocated_inc(newsk);

		if (sock_needs_netstamp(sk) &&
		    newsk->sk_flags & SK_FLAGS_TIMESTAMP)
			net_enable_timestamp();
	}
out:
	return newsk;
}
EXPORT_SYMBOL_GPL(sk_clone_lock);

void sk_free_unlock_clone(struct sock *sk)
{
	/* It is still raw copy of parent, so invalidate
	 * destructor and make plain sk_free() */
	sk->sk_destruct = NULL;
	bh_unlock_sock(sk);
	sk_free(sk);
}
EXPORT_SYMBOL_GPL(sk_free_unlock_clone);

void sk_setup_caps(struct sock *sk, struct dst_entry *dst)
{
	u32 max_segs = 1;

	sk_dst_set(sk, dst);
	sk->sk_route_caps = dst->dev->features | sk->sk_route_forced_caps;
	if (sk->sk_route_caps & NETIF_F_GSO)
		sk->sk_route_caps |= NETIF_F_GSO_SOFTWARE;
	sk->sk_route_caps &= ~sk->sk_route_nocaps;
	if (sk_can_gso(sk)) {
		if (dst->header_len && !xfrm_dst_offload_ok(dst)) {
			sk->sk_route_caps &= ~NETIF_F_GSO_MASK;
		} else {
			sk->sk_route_caps |= NETIF_F_SG | NETIF_F_HW_CSUM;
			sk->sk_gso_max_size = dst->dev->gso_max_size;
			max_segs = max_t(u32, dst->dev->gso_max_segs, 1);
		}
	}
	sk->sk_gso_max_segs = max_segs;
}
EXPORT_SYMBOL_GPL(sk_setup_caps);

/*
 *	Simple resource managers for sockets.
 */


/*
 * Write buffer destructor automatically called from kfree_skb.
 */
void sock_wfree(struct sk_buff *skb)
{
	struct sock *sk = skb->sk;
	unsigned int len = skb->truesize;

	if (!sock_flag(sk, SOCK_USE_WRITE_QUEUE)) {
		/*
		 * Keep a reference on sk_wmem_alloc, this will be released
		 * after sk_write_space() call
		 */
		WARN_ON(refcount_sub_and_test(len - 1, &sk->sk_wmem_alloc));
		sk->sk_write_space(sk);
		len = 1;
	}
	/*
	 * if sk_wmem_alloc reaches 0, we must finish what sk_free()
	 * could not do because of in-flight packets
	 */
	if (refcount_sub_and_test(len, &sk->sk_wmem_alloc))
		__sk_free(sk);
}
EXPORT_SYMBOL(sock_wfree);

/* This variant of sock_wfree() is used by TCP,
 * since it sets SOCK_USE_WRITE_QUEUE.
 */
void __sock_wfree(struct sk_buff *skb)
{
	struct sock *sk = skb->sk;

	if (refcount_sub_and_test(skb->truesize, &sk->sk_wmem_alloc))
		__sk_free(sk);
}

void skb_set_owner_w(struct sk_buff *skb, struct sock *sk)
{
    //确保skb没有skb->sk给值
	skb_orphan(skb);
	//设置skb对应的socket
	skb->sk = sk;
#ifdef CONFIG_INET
	if (unlikely(!sk_fullsock(sk))) {
		skb->destructor = sock_edemux;
		sock_hold(sk);
		return;
	}
#endif
	skb->destructor = sock_wfree;
	skb_set_hash_from_sk(skb, sk);
	/*
	 * We used to take a refcount on sk, but following operation
	 * is enough to guarantee sk_free() wont free this sock until
	 * all in-flight packets are completed
	 */
	refcount_add(skb->truesize, &sk->sk_wmem_alloc);
}
EXPORT_SYMBOL(skb_set_owner_w);

static bool can_skb_orphan_partial(const struct sk_buff *skb)
{
#ifdef CONFIG_TLS_DEVICE
	/* Drivers depend on in-order delivery for crypto offload,
	 * partial orphan breaks out-of-order-OK logic.
	 */
	if (skb->decrypted)
		return false;
#endif
	return (skb->destructor == sock_wfree ||
		(IS_ENABLED(CONFIG_INET) && skb->destructor == tcp_wfree));
}

/* This helper is used by netem, as it can hold packets in its
 * delay queue. We want to allow the owner socket to send more
 * packets, as if they were already TX completed by a typical driver.
 * But we also want to keep skb->sk set because some packet schedulers
 * rely on it (sch_fq for example).
 */
void skb_orphan_partial(struct sk_buff *skb)
{
	if (skb_is_tcp_pure_ack(skb))
		return;

	if (can_skb_orphan_partial(skb)) {
		struct sock *sk = skb->sk;

		if (refcount_inc_not_zero(&sk->sk_refcnt)) {
			WARN_ON(refcount_sub_and_test(skb->truesize, &sk->sk_wmem_alloc));
			skb->destructor = sock_efree;
		}
	} else {
		skb_orphan(skb);
	}
}
EXPORT_SYMBOL(skb_orphan_partial);

/*
 * Read buffer destructor automatically called from kfree_skb.
 */
void sock_rfree(struct sk_buff *skb)
{
	struct sock *sk = skb->sk;
	unsigned int len = skb->truesize;

	atomic_sub(len, &sk->sk_rmem_alloc);
	sk_mem_uncharge(sk, len);
}
EXPORT_SYMBOL(sock_rfree);

/*
 * Buffer destructor for skbs that are not used directly in read or write
 * path, e.g. for error handler skbs. Automatically called from kfree_skb.
 */
void sock_efree(struct sk_buff *skb)
{
	sock_put(skb->sk);
}
EXPORT_SYMBOL(sock_efree);

/* Buffer destructor for prefetch/receive path where reference count may
 * not be held, e.g. for listen sockets.
 */
#ifdef CONFIG_INET
void sock_pfree(struct sk_buff *skb)
{
	if (sk_is_refcounted(skb->sk))
		sock_gen_put(skb->sk);
}
EXPORT_SYMBOL(sock_pfree);
#endif /* CONFIG_INET */

kuid_t sock_i_uid(struct sock *sk)
{
	kuid_t uid;

	read_lock_bh(&sk->sk_callback_lock);
	uid = sk->sk_socket ? SOCK_INODE(sk->sk_socket)->i_uid : GLOBAL_ROOT_UID;
	read_unlock_bh(&sk->sk_callback_lock);
	return uid;
}
EXPORT_SYMBOL(sock_i_uid);

unsigned long sock_i_ino(struct sock *sk)
{
	unsigned long ino;

	read_lock_bh(&sk->sk_callback_lock);
	ino = sk->sk_socket ? SOCK_INODE(sk->sk_socket)->i_ino : 0;
	read_unlock_bh(&sk->sk_callback_lock);
	return ino;
}
EXPORT_SYMBOL(sock_i_ino);

/*
 * Allocate a skb from the socket's send buffer.
 */
struct sk_buff *sock_wmalloc(struct sock *sk, unsigned long size, int force,
			     gfp_t priority)
{
	if (force ||
	    refcount_read(&sk->sk_wmem_alloc) < READ_ONCE(sk->sk_sndbuf)) {
		struct sk_buff *skb = alloc_skb(size, priority);

		if (skb) {
			skb_set_owner_w(skb, sk);
			return skb;
		}
	}
	return NULL;
}
EXPORT_SYMBOL(sock_wmalloc);

static void sock_ofree(struct sk_buff *skb)
{
	struct sock *sk = skb->sk;

	atomic_sub(skb->truesize, &sk->sk_omem_alloc);
}

struct sk_buff *sock_omalloc(struct sock *sk, unsigned long size,
			     gfp_t priority)
{
	struct sk_buff *skb;

	/* small safe race: SKB_TRUESIZE may differ from final skb->truesize */
	if (atomic_read(&sk->sk_omem_alloc) + SKB_TRUESIZE(size) >
	    sysctl_optmem_max)
		return NULL;

	skb = alloc_skb(size, priority);
	if (!skb)
		return NULL;

	atomic_add(skb->truesize, &sk->sk_omem_alloc);
	skb->sk = sk;
	skb->destructor = sock_ofree;
	return skb;
}

/*
 * Allocate a memory block from the socket's option memory buffer.
 */
void *sock_kmalloc(struct sock *sk, int size, gfp_t priority)
{
	if ((unsigned int)size <= sysctl_optmem_max &&
	    atomic_read(&sk->sk_omem_alloc) + size < sysctl_optmem_max) {
		void *mem;
		/* First do the add, to avoid the race if kmalloc
		 * might sleep.
		 */
		atomic_add(size, &sk->sk_omem_alloc);
		mem = kmalloc(size, priority);
		if (mem)
			return mem;
		atomic_sub(size, &sk->sk_omem_alloc);
	}
	return NULL;
}
EXPORT_SYMBOL(sock_kmalloc);

/* Free an option memory block. Note, we actually want the inline
 * here as this allows gcc to detect the nullify and fold away the
 * condition entirely.
 */
static inline void __sock_kfree_s(struct sock *sk, void *mem, int size,
				  const bool nullify)
{
	if (WARN_ON_ONCE(!mem))
		return;
	if (nullify)
		kfree_sensitive(mem);
	else
		kfree(mem);
	atomic_sub(size, &sk->sk_omem_alloc);
}

void sock_kfree_s(struct sock *sk, void *mem, int size)
{
	__sock_kfree_s(sk, mem, size, false);
}
EXPORT_SYMBOL(sock_kfree_s);

void sock_kzfree_s(struct sock *sk, void *mem, int size)
{
	__sock_kfree_s(sk, mem, size, true);
}
EXPORT_SYMBOL(sock_kzfree_s);

/* It is almost wait_for_tcp_memory minus release_sock/lock_sock.
   I think, these locks should be removed for datagram sockets.
 */
static long sock_wait_for_wmem(struct sock *sk, long timeo)
{
	DEFINE_WAIT(wait);

	sk_clear_bit(SOCKWQ_ASYNC_NOSPACE, sk);
	for (;;) {
		if (!timeo)
			break;
		if (signal_pending(current))
			break;
		set_bit(SOCK_NOSPACE, &sk->sk_socket->flags);
		prepare_to_wait(sk_sleep(sk), &wait, TASK_INTERRUPTIBLE);
		if (refcount_read(&sk->sk_wmem_alloc) < READ_ONCE(sk->sk_sndbuf))
			break;
		if (sk->sk_shutdown & SEND_SHUTDOWN)
			break;
		if (sk->sk_err)
			break;
		timeo = schedule_timeout(timeo);
	}
	finish_wait(sk_sleep(sk), &wait);
	return timeo;
}


/*
 *	Generic send/receive buffer handlers
 */

struct sk_buff *sock_alloc_send_pskb(struct sock *sk, unsigned long header_len,
				     unsigned long data_len, int noblock,
				     int *errcode, int max_page_order)
{
	struct sk_buff *skb;
	long timeo;
	int err;

	timeo = sock_sndtimeo(sk, noblock);
	for (;;) {
		err = sock_error(sk);
		if (err != 0)
			goto failure;

		err = -EPIPE;
		if (sk->sk_shutdown & SEND_SHUTDOWN)
			goto failure;

		if (sk_wmem_alloc_get(sk) < READ_ONCE(sk->sk_sndbuf))
			break;

		sk_set_bit(SOCKWQ_ASYNC_NOSPACE, sk);
		set_bit(SOCK_NOSPACE, &sk->sk_socket->flags);
		err = -EAGAIN;
		if (!timeo)
			goto failure;
		if (signal_pending(current))
			goto interrupted;
		timeo = sock_wait_for_wmem(sk, timeo);
	}
	skb = alloc_skb_with_frags(header_len, data_len, max_page_order,
				   errcode, sk->sk_allocation);
	if (skb)
		skb_set_owner_w(skb, sk);
	return skb;

interrupted:
	err = sock_intr_errno(timeo);
failure:
	*errcode = err;
	return NULL;
}
EXPORT_SYMBOL(sock_alloc_send_pskb);

struct sk_buff *sock_alloc_send_skb(struct sock *sk, unsigned long size,
				    int noblock, int *errcode)
{
	return sock_alloc_send_pskb(sk, size, 0, noblock, errcode, 0);
}
EXPORT_SYMBOL(sock_alloc_send_skb);

int __sock_cmsg_send(struct sock *sk, struct msghdr *msg, struct cmsghdr *cmsg,
		     struct sockcm_cookie *sockc)
{
	u32 tsflags;

	switch (cmsg->cmsg_type) {
	case SO_MARK:
		if (!ns_capable(sock_net(sk)->user_ns, CAP_NET_ADMIN))
			return -EPERM;
		if (cmsg->cmsg_len != CMSG_LEN(sizeof(u32)))
			return -EINVAL;
		sockc->mark = *(u32 *)CMSG_DATA(cmsg);
		break;
	case SO_TIMESTAMPING_OLD:
		if (cmsg->cmsg_len != CMSG_LEN(sizeof(u32)))
			return -EINVAL;

		tsflags = *(u32 *)CMSG_DATA(cmsg);
		if (tsflags & ~SOF_TIMESTAMPING_TX_RECORD_MASK)
			return -EINVAL;

		sockc->tsflags &= ~SOF_TIMESTAMPING_TX_RECORD_MASK;
		sockc->tsflags |= tsflags;
		break;
	case SCM_TXTIME:
		if (!sock_flag(sk, SOCK_TXTIME))
			return -EINVAL;
		if (cmsg->cmsg_len != CMSG_LEN(sizeof(u64)))
			return -EINVAL;
		sockc->transmit_time = get_unaligned((u64 *)CMSG_DATA(cmsg));
		break;
	/* SCM_RIGHTS and SCM_CREDENTIALS are semantically in SOL_UNIX. */
	case SCM_RIGHTS:
	case SCM_CREDENTIALS:
		break;
	default:
		return -EINVAL;
	}
	return 0;
}
EXPORT_SYMBOL(__sock_cmsg_send);

int sock_cmsg_send(struct sock *sk, struct msghdr *msg,
		   struct sockcm_cookie *sockc)
{
	struct cmsghdr *cmsg;
	int ret;

	for_each_cmsghdr(cmsg, msg) {
		if (!CMSG_OK(msg, cmsg))
			return -EINVAL;
		if (cmsg->cmsg_level != SOL_SOCKET)
			continue;
		ret = __sock_cmsg_send(sk, msg, cmsg, sockc);
		if (ret)
			return ret;
	}
	return 0;
}
EXPORT_SYMBOL(sock_cmsg_send);

static void sk_enter_memory_pressure(struct sock *sk)
{
	if (!sk->sk_prot->enter_memory_pressure)
		return;

	sk->sk_prot->enter_memory_pressure(sk);
}

static void sk_leave_memory_pressure(struct sock *sk)
{
	if (sk->sk_prot->leave_memory_pressure) {
		sk->sk_prot->leave_memory_pressure(sk);
	} else {
		unsigned long *memory_pressure = sk->sk_prot->memory_pressure;

		if (memory_pressure && READ_ONCE(*memory_pressure))
			WRITE_ONCE(*memory_pressure, 0);
	}
}

#define SKB_FRAG_PAGE_ORDER	get_order(32768)
DEFINE_STATIC_KEY_FALSE(net_high_order_alloc_disable_key);

/**
 * skb_page_frag_refill - check that a page_frag contains enough room
 * @sz: minimum size of the fragment we want to get
 * @pfrag: pointer to page_frag
 * @gfp: priority for memory allocation
 *
 * Note: While this allocator tries to use high order pages, there is
 * no guarantee that allocations succeed. Therefore, @sz MUST be
 * less or equal than PAGE_SIZE.
 */
bool skb_page_frag_refill(unsigned int sz, struct page_frag *pfrag, gfp_t gfp)
{
	if (pfrag->page) {
		if (page_ref_count(pfrag->page) == 1) {
			pfrag->offset = 0;
			return true;
		}
		if (pfrag->offset + sz <= pfrag->size)
			return true;
		put_page(pfrag->page);
	}

	pfrag->offset = 0;
	if (SKB_FRAG_PAGE_ORDER &&
	    !static_branch_unlikely(&net_high_order_alloc_disable_key)) {
		/* Avoid direct reclaim but allow kswapd to wake */
		pfrag->page = alloc_pages((gfp & ~__GFP_DIRECT_RECLAIM) |
					  __GFP_COMP | __GFP_NOWARN |
					  __GFP_NORETRY,
					  SKB_FRAG_PAGE_ORDER);
		if (likely(pfrag->page)) {
			pfrag->size = PAGE_SIZE << SKB_FRAG_PAGE_ORDER;
			return true;
		}
	}
	pfrag->page = alloc_page(gfp);
	if (likely(pfrag->page)) {
		pfrag->size = PAGE_SIZE;
		return true;
	}
	return false;
}
EXPORT_SYMBOL(skb_page_frag_refill);

bool sk_page_frag_refill(struct sock *sk, struct page_frag *pfrag)
{
	if (likely(skb_page_frag_refill(32U, pfrag, sk->sk_allocation)))
		return true;

	sk_enter_memory_pressure(sk);
	sk_stream_moderate_sndbuf(sk);
	return false;
}
EXPORT_SYMBOL(sk_page_frag_refill);

static void __lock_sock(struct sock *sk)
	__releases(&sk->sk_lock.slock)
	__acquires(&sk->sk_lock.slock)
{
	DEFINE_WAIT(wait);

	for (;;) {
		prepare_to_wait_exclusive(&sk->sk_lock.wq, &wait,
					TASK_UNINTERRUPTIBLE);
		spin_unlock_bh(&sk->sk_lock.slock);
		schedule();
		spin_lock_bh(&sk->sk_lock.slock);
		if (!sock_owned_by_user(sk))
			break;
	}
	finish_wait(&sk->sk_lock.wq, &wait);
}

void __release_sock(struct sock *sk)
	__releases(&sk->sk_lock.slock)
	__acquires(&sk->sk_lock.slock)
{
	struct sk_buff *skb, *next;

	while ((skb = sk->sk_backlog.head) != NULL) {
		sk->sk_backlog.head = sk->sk_backlog.tail = NULL;

		spin_unlock_bh(&sk->sk_lock.slock);

		do {
			next = skb->next;
			prefetch(next);
			WARN_ON_ONCE(skb_dst_is_noref(skb));
			skb_mark_not_on_list(skb);
			sk_backlog_rcv(sk, skb);

			cond_resched();

			skb = next;
		} while (skb != NULL);

		spin_lock_bh(&sk->sk_lock.slock);
	}

	/*
	 * Doing the zeroing here guarantee we can not loop forever
	 * while a wild producer attempts to flood us.
	 */
	sk->sk_backlog.len = 0;
}

void __sk_flush_backlog(struct sock *sk)
{
	spin_lock_bh(&sk->sk_lock.slock);
	__release_sock(sk);
	spin_unlock_bh(&sk->sk_lock.slock);
}

/**
 * sk_wait_data - wait for data to arrive at sk_receive_queue
 * @sk:    sock to wait on
 * @timeo: for how long
 * @skb:   last skb seen on sk_receive_queue
 *
 * Now socket state including sk->sk_err is changed only under lock,
 * hence we may omit checks after joining wait queue.
 * We check receive queue before schedule() only as optimization;
 * it is very likely that release_sock() added new data.
 */
int sk_wait_data(struct sock *sk, long *timeo, const struct sk_buff *skb)
{
	DEFINE_WAIT_FUNC(wait, woken_wake_function);
	int rc;

	add_wait_queue(sk_sleep(sk), &wait);
	sk_set_bit(SOCKWQ_ASYNC_WAITDATA, sk);
	rc = sk_wait_event(sk, timeo, skb_peek_tail(&sk->sk_receive_queue) != skb, &wait);
	sk_clear_bit(SOCKWQ_ASYNC_WAITDATA, sk);
	remove_wait_queue(sk_sleep(sk), &wait);
	return rc;
}
EXPORT_SYMBOL(sk_wait_data);

/**
 *	__sk_mem_raise_allocated - increase memory_allocated
 *	@sk: socket
 *	@size: memory size to allocate
 *	@amt: pages to allocate
 *	@kind: allocation type
 *
 *	Similar to __sk_mem_schedule(), but does not update sk_forward_alloc
 */
int __sk_mem_raise_allocated(struct sock *sk, int size, int amt, int kind)
{
	struct proto *prot = sk->sk_prot;
	long allocated = sk_memory_allocated_add(sk, amt);
	bool charged = true;

	if (mem_cgroup_sockets_enabled && sk->sk_memcg &&
	    !(charged = mem_cgroup_charge_skmem(sk->sk_memcg, amt)))
		goto suppress_allocation;

	/* Under limit. */
	if (allocated <= sk_prot_mem_limits(sk, 0)) {
		sk_leave_memory_pressure(sk);
		return 1;
	}

	/* Under pressure. */
	if (allocated > sk_prot_mem_limits(sk, 1))
		sk_enter_memory_pressure(sk);

	/* Over hard limit. */
	if (allocated > sk_prot_mem_limits(sk, 2))
		goto suppress_allocation;

	/* guarantee minimum buffer size under pressure */
	if (kind == SK_MEM_RECV) {
		if (atomic_read(&sk->sk_rmem_alloc) < sk_get_rmem0(sk, prot))
			return 1;

	} else { /* SK_MEM_SEND */
		int wmem0 = sk_get_wmem0(sk, prot);

		if (sk->sk_type == SOCK_STREAM) {
			if (sk->sk_wmem_queued < wmem0)
				return 1;
		} else if (refcount_read(&sk->sk_wmem_alloc) < wmem0) {
				return 1;
		}
	}

	if (sk_has_memory_pressure(sk)) {
		u64 alloc;

		if (!sk_under_memory_pressure(sk))
			return 1;
		alloc = sk_sockets_allocated_read_positive(sk);
		if (sk_prot_mem_limits(sk, 2) > alloc *
		    sk_mem_pages(sk->sk_wmem_queued +
				 atomic_read(&sk->sk_rmem_alloc) +
				 sk->sk_forward_alloc))
			return 1;
	}

suppress_allocation:

	if (kind == SK_MEM_SEND && sk->sk_type == SOCK_STREAM) {
		sk_stream_moderate_sndbuf(sk);

		/* Fail only if socket is _under_ its sndbuf.
		 * In this case we cannot block, so that we have to fail.
		 */
		if (sk->sk_wmem_queued + size >= sk->sk_sndbuf)
			return 1;
	}

	if (kind == SK_MEM_SEND || (kind == SK_MEM_RECV && charged))
		trace_sock_exceed_buf_limit(sk, prot, allocated, kind);

	sk_memory_allocated_sub(sk, amt);

	if (mem_cgroup_sockets_enabled && sk->sk_memcg)
		mem_cgroup_uncharge_skmem(sk->sk_memcg, amt);

	return 0;
}
EXPORT_SYMBOL(__sk_mem_raise_allocated);

/**
 *	__sk_mem_schedule - increase sk_forward_alloc and memory_allocated
 *	@sk: socket
 *	@size: memory size to allocate
 *	@kind: allocation type
 *
 *	If kind is SK_MEM_SEND, it means wmem allocation. Otherwise it means
 *	rmem allocation. This function assumes that protocols which have
 *	memory_pressure use sk_wmem_queued as write buffer accounting.
 */
int __sk_mem_schedule(struct sock *sk, int size, int kind)
{
	int ret, amt = sk_mem_pages(size);

	sk->sk_forward_alloc += amt << SK_MEM_QUANTUM_SHIFT;
	ret = __sk_mem_raise_allocated(sk, size, amt, kind);
	if (!ret)
		sk->sk_forward_alloc -= amt << SK_MEM_QUANTUM_SHIFT;
	return ret;
}
EXPORT_SYMBOL(__sk_mem_schedule);

/**
 *	__sk_mem_reduce_allocated - reclaim memory_allocated
 *	@sk: socket
 *	@amount: number of quanta
 *
 *	Similar to __sk_mem_reclaim(), but does not update sk_forward_alloc
 */
void __sk_mem_reduce_allocated(struct sock *sk, int amount)
{
	sk_memory_allocated_sub(sk, amount);

	if (mem_cgroup_sockets_enabled && sk->sk_memcg)
		mem_cgroup_uncharge_skmem(sk->sk_memcg, amount);

	if (sk_under_memory_pressure(sk) &&
	    (sk_memory_allocated(sk) < sk_prot_mem_limits(sk, 0)))
		sk_leave_memory_pressure(sk);
}
EXPORT_SYMBOL(__sk_mem_reduce_allocated);

/**
 *	__sk_mem_reclaim - reclaim sk_forward_alloc and memory_allocated
 *	@sk: socket
 *	@amount: number of bytes (rounded down to a SK_MEM_QUANTUM multiple)
 */
void __sk_mem_reclaim(struct sock *sk, int amount)
{
	amount >>= SK_MEM_QUANTUM_SHIFT;
	sk->sk_forward_alloc -= amount << SK_MEM_QUANTUM_SHIFT;
	__sk_mem_reduce_allocated(sk, amount);
}
EXPORT_SYMBOL(__sk_mem_reclaim);

int sk_set_peek_off(struct sock *sk, int val)
{
	sk->sk_peek_off = val;
	return 0;
}
EXPORT_SYMBOL_GPL(sk_set_peek_off);

/*
 * Set of default routines for initialising struct proto_ops when
 * the protocol does not support a particular function. In certain
 * cases where it makes no sense for a protocol to have a "do nothing"
 * function, some default processing is provided.
 */

int sock_no_bind(struct socket *sock, struct sockaddr *saddr, int len)
{
	return -EOPNOTSUPP;
}
EXPORT_SYMBOL(sock_no_bind);

//xdp不支持connect调用
int sock_no_connect(struct socket *sock, struct sockaddr *saddr,
		    int len, int flags)
{
	return -EOPNOTSUPP;
}
EXPORT_SYMBOL(sock_no_connect);

//xdp不支持socketpair调用
int sock_no_socketpair(struct socket *sock1, struct socket *sock2)
{
	return -EOPNOTSUPP;
}
EXPORT_SYMBOL(sock_no_socketpair);

//xdp不支持accept系统调用
int sock_no_accept(struct socket *sock, struct socket *newsock, int flags,
		   bool kern)
{
	return -EOPNOTSUPP;
}
EXPORT_SYMBOL(sock_no_accept);

//xdp不支持getname调用
int sock_no_getname(struct socket *sock, struct sockaddr *saddr,
		    int peer)
{
	return -EOPNOTSUPP;
}
EXPORT_SYMBOL(sock_no_getname);

//xdp不支持ioctl
int sock_no_ioctl(struct socket *sock, unsigned int cmd, unsigned long arg)
{
	return -EOPNOTSUPP;
}
EXPORT_SYMBOL(sock_no_ioctl);

//xdp不支持listen
int sock_no_listen(struct socket *sock, int backlog)
{
	return -EOPNOTSUPP;
}
EXPORT_SYMBOL(sock_no_listen);

//xdp不支持shutdown
int sock_no_shutdown(struct socket *sock, int how)
{
	return -EOPNOTSUPP;
}
EXPORT_SYMBOL(sock_no_shutdown);

int sock_no_sendmsg(struct socket *sock, struct msghdr *m, size_t len)
{
	return -EOPNOTSUPP;
}
EXPORT_SYMBOL(sock_no_sendmsg);

int sock_no_sendmsg_locked(struct sock *sk, struct msghdr *m, size_t len)
{
	return -EOPNOTSUPP;
}
EXPORT_SYMBOL(sock_no_sendmsg_locked);

//xdp不支持recvmsg
int sock_no_recvmsg(struct socket *sock, struct msghdr *m, size_t len,
		    int flags)
{
	return -EOPNOTSUPP;
}
EXPORT_SYMBOL(sock_no_recvmsg);

int sock_no_mmap(struct file *file, struct socket *sock, struct vm_area_struct *vma)
{
	/* Mirror missing mmap method error code */
	return -ENODEV;
}
EXPORT_SYMBOL(sock_no_mmap);

/*
 * When a file is received (via SCM_RIGHTS, etc), we must bump the
 * various sock-based usage counts.
 */
void __receive_sock(struct file *file)
{
	struct socket *sock;
	int error;

	/*
	 * The resulting value of "error" is ignored here since we only
	 * need to take action when the file is a socket and testing
	 * "sock" for NULL is sufficient.
	 */
	sock = sock_from_file(file, &error);
	if (sock) {
		sock_update_netprioidx(&sock->sk->sk_cgrp_data);
		sock_update_classid(&sock->sk->sk_cgrp_data);
	}
}

ssize_t sock_no_sendpage(struct socket *sock, struct page *page, int offset, size_t size, int flags)
{
	ssize_t res;
	struct msghdr msg = {.msg_flags = flags};
	struct kvec iov;
	char *kaddr = kmap(page);
	iov.iov_base = kaddr + offset;
	iov.iov_len = size;
	res = kernel_sendmsg(sock, &msg, &iov, 1, size);
	kunmap(page);
	return res;
}
EXPORT_SYMBOL(sock_no_sendpage);

ssize_t sock_no_sendpage_locked(struct sock *sk, struct page *page,
				int offset, size_t size, int flags)
{
	ssize_t res;
	struct msghdr msg = {.msg_flags = flags};
	struct kvec iov;
	char *kaddr = kmap(page);

	iov.iov_base = kaddr + offset;
	iov.iov_len = size;
	res = kernel_sendmsg_locked(sk, &msg, &iov, 1, size);
	kunmap(page);
	return res;
}
EXPORT_SYMBOL(sock_no_sendpage_locked);

/*
 *	Default Socket Callbacks
 */

static void sock_def_wakeup(struct sock *sk)
{
	struct socket_wq *wq;

	rcu_read_lock();
	wq = rcu_dereference(sk->sk_wq);
	if (skwq_has_sleeper(wq))
		wake_up_interruptible_all(&wq->wait);
	rcu_read_unlock();
}

static void sock_def_error_report(struct sock *sk)
{
	struct socket_wq *wq;

	rcu_read_lock();
	wq = rcu_dereference(sk->sk_wq);
	if (skwq_has_sleeper(wq))
		wake_up_interruptible_poll(&wq->wait, EPOLLERR);
	sk_wake_async(sk, SOCK_WAKE_IO, POLL_ERR);
	rcu_read_unlock();
}

//引发通知poll_in
void sock_def_readable(struct sock *sk)
{
	struct socket_wq *wq;

	rcu_read_lock();
	wq = rcu_dereference(sk->sk_wq);
	if (skwq_has_sleeper(wq))
		/*队列有等待者，唤醒等待者*/
		wake_up_interruptible_sync_poll(&wq->wait, EPOLLIN | EPOLLPRI |
						EPOLLRDNORM | EPOLLRDBAND);
	//触发poll_in事件
	sk_wake_async(sk, SOCK_WAKE_WAITD, POLL_IN);
	rcu_read_unlock();
}

static void sock_def_write_space(struct sock *sk)
{
	struct socket_wq *wq;

	rcu_read_lock();

	/* Do not wake up a writer until he can make "significant"
	 * progress.  --DaveM
	 */
	if ((refcount_read(&sk->sk_wmem_alloc) << 1) <= READ_ONCE(sk->sk_sndbuf)) {
		wq = rcu_dereference(sk->sk_wq);
		if (skwq_has_sleeper(wq))
			wake_up_interruptible_sync_poll(&wq->wait, EPOLLOUT |
						EPOLLWRNORM | EPOLLWRBAND);

		/* Should agree with poll, otherwise some programs break */
		if (sock_writeable(sk))
			//触发poll_out事件
			sk_wake_async(sk, SOCK_WAKE_SPACE, POLL_OUT);
	}

	rcu_read_unlock();
}

static void sock_def_destruct(struct sock *sk)
{
}

void sk_send_sigurg(struct sock *sk)
{
	if (sk->sk_socket && sk->sk_socket->file)
		if (send_sigurg(&sk->sk_socket->file->f_owner))
			sk_wake_async(sk, SOCK_WAKE_URG, POLL_PRI);
}
EXPORT_SYMBOL(sk_send_sigurg);

void sk_reset_timer(struct sock *sk, struct timer_list* timer,
		    unsigned long expires)
{
	if (!mod_timer(timer, expires))
		sock_hold(sk);
}
EXPORT_SYMBOL(sk_reset_timer);

void sk_stop_timer(struct sock *sk, struct timer_list* timer)
{
	if (del_timer(timer))
		__sock_put(sk);
}
EXPORT_SYMBOL(sk_stop_timer);

void sock_init_data(struct socket *sock, struct sock *sk)
{
	sk_init_common(sk);
	sk->sk_send_head	=	NULL;

	timer_setup(&sk->sk_timer, NULL, 0);

	sk->sk_allocation	=	GFP_KERNEL;
	sk->sk_rcvbuf		=	sysctl_rmem_default;
	sk->sk_sndbuf		=	sysctl_wmem_default;
	sk->sk_state		=	TCP_CLOSE;
	sk_set_socket(sk, sock);

	sock_set_flag(sk, SOCK_ZAPPED);

	if (sock) {
		sk->sk_type	=	sock->type;
		RCU_INIT_POINTER(sk->sk_wq, &sock->wq);
		//设置sock对应的sk
		sock->sk	=	sk;
		sk->sk_uid	=	SOCK_INODE(sock)->i_uid;
	} else {
		RCU_INIT_POINTER(sk->sk_wq, NULL);
		sk->sk_uid	=	make_kuid(sock_net(sk)->user_ns, 0);
	}

	rwlock_init(&sk->sk_callback_lock);
	if (sk->sk_kern_sock)
		lockdep_set_class_and_name(
			&sk->sk_callback_lock,
			af_kern_callback_keys + sk->sk_family,
			af_family_kern_clock_key_strings[sk->sk_family]);
	else
		lockdep_set_class_and_name(
			&sk->sk_callback_lock,
			af_callback_keys + sk->sk_family,
			af_family_clock_key_strings[sk->sk_family]);

	sk->sk_state_change	=	sock_def_wakeup;
	//设置socket的默认数据ready通知函数
	sk->sk_data_ready	=	sock_def_readable;
	sk->sk_write_space	=	sock_def_write_space;
	sk->sk_error_report	=	sock_def_error_report;
	sk->sk_destruct		=	sock_def_destruct;

	sk->sk_frag.page	=	NULL;
	sk->sk_frag.offset	=	0;
	sk->sk_peek_off		=	-1;

	sk->sk_peer_pid 	=	NULL;
	sk->sk_peer_cred	=	NULL;
	sk->sk_write_pending	=	0;
	sk->sk_rcvlowat		=	1;
	sk->sk_rcvtimeo		=	MAX_SCHEDULE_TIMEOUT;
	sk->sk_sndtimeo		=	MAX_SCHEDULE_TIMEOUT;

	sk->sk_stamp = SK_DEFAULT_STAMP;
#if BITS_PER_LONG==32
	seqlock_init(&sk->sk_stamp_seq);
#endif
	atomic_set(&sk->sk_zckey, 0);

#ifdef CONFIG_NET_RX_BUSY_POLL
	sk->sk_napi_id		=	0;
	sk->sk_ll_usec		=	sysctl_net_busy_read;
#endif

	sk->sk_max_pacing_rate = ~0UL;
	sk->sk_pacing_rate = ~0UL;
	WRITE_ONCE(sk->sk_pacing_shift, 10);
	sk->sk_incoming_cpu = -1;

	sk_rx_queue_clear(sk);
	/*
	 * Before updating sk_refcnt, we must commit prior changes to memory
	 * (Documentation/RCU/rculist_nulls.rst for details)
	 */
	smp_wmb();
	refcount_set(&sk->sk_refcnt, 1);
	atomic_set(&sk->sk_drops, 0);
}
EXPORT_SYMBOL(sock_init_data);

void lock_sock_nested(struct sock *sk, int subclass)
{
	might_sleep();
	spin_lock_bh(&sk->sk_lock.slock);
	if (sk->sk_lock.owned)
		__lock_sock(sk);
	sk->sk_lock.owned = 1;
	spin_unlock(&sk->sk_lock.slock);
	/*
	 * The sk_lock has mutex_lock() semantics here:
	 */
	mutex_acquire(&sk->sk_lock.dep_map, subclass, 0, _RET_IP_);
	local_bh_enable();
}
EXPORT_SYMBOL(lock_sock_nested);

void release_sock(struct sock *sk)
{
	spin_lock_bh(&sk->sk_lock.slock);
	if (sk->sk_backlog.tail)
		__release_sock(sk);

	/* Warning : release_cb() might need to release sk ownership,
	 * ie call sock_release_ownership(sk) before us.
	 */
	if (sk->sk_prot->release_cb)
		sk->sk_prot->release_cb(sk);

	sock_release_ownership(sk);
	if (waitqueue_active(&sk->sk_lock.wq))
		wake_up(&sk->sk_lock.wq);
	spin_unlock_bh(&sk->sk_lock.slock);
}
EXPORT_SYMBOL(release_sock);

/**
 * lock_sock_fast - fast version of lock_sock
 * @sk: socket
 *
 * This version should be used for very small section, where process wont block
 * return false if fast path is taken:
 *
 *   sk_lock.slock locked, owned = 0, BH disabled
 *
 * return true if slow path is taken:
 *
 *   sk_lock.slock unlocked, owned = 1, BH enabled
 */
bool lock_sock_fast(struct sock *sk)
{
	might_sleep();
	spin_lock_bh(&sk->sk_lock.slock);

	if (!sk->sk_lock.owned)
		/*
		 * Note : We must disable BH
		 */
		return false;

	__lock_sock(sk);
	sk->sk_lock.owned = 1;
	spin_unlock(&sk->sk_lock.slock);
	/*
	 * The sk_lock has mutex_lock() semantics here:
	 */
	mutex_acquire(&sk->sk_lock.dep_map, 0, 0, _RET_IP_);
	local_bh_enable();
	return true;
}
EXPORT_SYMBOL(lock_sock_fast);

int sock_gettstamp(struct socket *sock, void __user *userstamp,
		   bool timeval, bool time32)
{
	struct sock *sk = sock->sk;
	struct timespec64 ts;

	sock_enable_timestamp(sk, SOCK_TIMESTAMP);
	ts = ktime_to_timespec64(sock_read_timestamp(sk));
	if (ts.tv_sec == -1)
		return -ENOENT;
	if (ts.tv_sec == 0) {
		ktime_t kt = ktime_get_real();
		sock_write_timestamp(sk, kt);
		ts = ktime_to_timespec64(kt);
	}

	if (timeval)
		ts.tv_nsec /= 1000;

#ifdef CONFIG_COMPAT_32BIT_TIME
	if (time32)
		return put_old_timespec32(&ts, userstamp);
#endif
#ifdef CONFIG_SPARC64
	/* beware of padding in sparc64 timeval */
	if (timeval && !in_compat_syscall()) {
		struct __kernel_old_timeval __user tv = {
			.tv_sec = ts.tv_sec,
			.tv_usec = ts.tv_nsec,
		};
		if (copy_to_user(userstamp, &tv, sizeof(tv)))
			return -EFAULT;
		return 0;
	}
#endif
	return put_timespec64(&ts, userstamp);
}
EXPORT_SYMBOL(sock_gettstamp);

void sock_enable_timestamp(struct sock *sk, enum sock_flags flag)
{
	if (!sock_flag(sk, flag)) {
		unsigned long previous_flags = sk->sk_flags;

		sock_set_flag(sk, flag);
		/*
		 * we just set one of the two flags which require net
		 * time stamping, but time stamping might have been on
		 * already because of the other one
		 */
		if (sock_needs_netstamp(sk) &&
		    !(previous_flags & SK_FLAGS_TIMESTAMP))
			net_enable_timestamp();
	}
}

int sock_recv_errqueue(struct sock *sk, struct msghdr *msg, int len,
		       int level, int type)
{
	struct sock_exterr_skb *serr;
	struct sk_buff *skb;
	int copied, err;

	err = -EAGAIN;
	skb = sock_dequeue_err_skb(sk);
	if (skb == NULL)
		goto out;

	copied = skb->len;
	if (copied > len) {
		msg->msg_flags |= MSG_TRUNC;
		copied = len;
	}
	err = skb_copy_datagram_msg(skb, 0, msg, copied);
	if (err)
		goto out_free_skb;

	sock_recv_timestamp(msg, sk, skb);

	serr = SKB_EXT_ERR(skb);
	put_cmsg(msg, level, type, sizeof(serr->ee), &serr->ee);

	msg->msg_flags |= MSG_ERRQUEUE;
	err = copied;

out_free_skb:
	kfree_skb(skb);
out:
	return err;
}
EXPORT_SYMBOL(sock_recv_errqueue);

/*
 *	Get a socket option on an socket.
 *
 *	FIX: POSIX 1003.1g is very ambiguous here. It states that
 *	asynchronous errors should be reported by getsockopt. We assume
 *	this means if you specify SO_ERROR (otherwise whats the point of it).
 */
int sock_common_getsockopt(struct socket *sock, int level, int optname,
			   char __user *optval, int __user *optlen)
{
	struct sock *sk = sock->sk;

	return sk->sk_prot->getsockopt(sk, level, optname, optval, optlen);
}
EXPORT_SYMBOL(sock_common_getsockopt);

int sock_common_recvmsg(struct socket *sock, struct msghdr *msg, size_t size,
			int flags)
{
	struct sock *sk = sock->sk;
	int addr_len = 0;
	int err;

	err = sk->sk_prot->recvmsg(sk, msg, size, flags & MSG_DONTWAIT,
				   flags & ~MSG_DONTWAIT, &addr_len);
	if (err >= 0)
		msg->msg_namelen = addr_len;
	return err;
}
EXPORT_SYMBOL(sock_common_recvmsg);

/*
 *	Set socket options on an inet socket.
 */
int sock_common_setsockopt(struct socket *sock, int level, int optname,
			   sockptr_t optval, unsigned int optlen)
{
	struct sock *sk = sock->sk;

	return sk->sk_prot->setsockopt(sk, level, optname, optval, optlen);
}
EXPORT_SYMBOL(sock_common_setsockopt);

void sk_common_release(struct sock *sk)
{
	if (sk->sk_prot->destroy)
		sk->sk_prot->destroy(sk);

	/*
	 * Observation: when sock_common_release is called, processes have
	 * no access to socket. But net still has.
	 * Step one, detach it from networking:
	 *
	 * A. Remove from hash tables.
	 */

	sk->sk_prot->unhash(sk);

	/*
	 * In this point socket cannot receive new packets, but it is possible
	 * that some packets are in flight because some CPU runs receiver and
	 * did hash table lookup before we unhashed socket. They will achieve
	 * receive queue and will be purged by socket destructor.
	 *
	 * Also we still have packets pending on receive queue and probably,
	 * our own packets waiting in device queues. sock_destroy will drain
	 * receive queue, but transmitted packets will delay socket destruction
	 * until the last reference will be released.
	 */

	sock_orphan(sk);

	xfrm_sk_free_policy(sk);

	sk_refcnt_debug_release(sk);

	sock_put(sk);
}
EXPORT_SYMBOL(sk_common_release);

void sk_get_meminfo(const struct sock *sk, u32 *mem)
{
	memset(mem, 0, sizeof(*mem) * SK_MEMINFO_VARS);

	mem[SK_MEMINFO_RMEM_ALLOC] = sk_rmem_alloc_get(sk);
	mem[SK_MEMINFO_RCVBUF] = READ_ONCE(sk->sk_rcvbuf);
	mem[SK_MEMINFO_WMEM_ALLOC] = sk_wmem_alloc_get(sk);
	mem[SK_MEMINFO_SNDBUF] = READ_ONCE(sk->sk_sndbuf);
	mem[SK_MEMINFO_FWD_ALLOC] = sk->sk_forward_alloc;
	mem[SK_MEMINFO_WMEM_QUEUED] = READ_ONCE(sk->sk_wmem_queued);
	mem[SK_MEMINFO_OPTMEM] = atomic_read(&sk->sk_omem_alloc);
	mem[SK_MEMINFO_BACKLOG] = READ_ONCE(sk->sk_backlog.len);
	mem[SK_MEMINFO_DROPS] = atomic_read(&sk->sk_drops);
}

#ifdef CONFIG_PROC_FS
#define PROTO_INUSE_NR	64	/* should be enough for the first time */
struct prot_inuse {
	int val[PROTO_INUSE_NR];
};

static DECLARE_BITMAP(proto_inuse_idx, PROTO_INUSE_NR);

void sock_prot_inuse_add(struct net *net, struct proto *prot, int val)
{
	__this_cpu_add(net->core.prot_inuse->val[prot->inuse_idx], val);
}
EXPORT_SYMBOL_GPL(sock_prot_inuse_add);

int sock_prot_inuse_get(struct net *net, struct proto *prot)
{
	int cpu, idx = prot->inuse_idx;
	int res = 0;

	for_each_possible_cpu(cpu)
		res += per_cpu_ptr(net->core.prot_inuse, cpu)->val[idx];

	return res >= 0 ? res : 0;
}
EXPORT_SYMBOL_GPL(sock_prot_inuse_get);

static void sock_inuse_add(struct net *net, int val)
{
	this_cpu_add(*net->core.sock_inuse, val);
}

int sock_inuse_get(struct net *net)
{
	int cpu, res = 0;

	for_each_possible_cpu(cpu)
		res += *per_cpu_ptr(net->core.sock_inuse, cpu);

	return res;
}

EXPORT_SYMBOL_GPL(sock_inuse_get);

static int __net_init sock_inuse_init_net(struct net *net)
{
	net->core.prot_inuse = alloc_percpu(struct prot_inuse);
	if (net->core.prot_inuse == NULL)
		return -ENOMEM;

	net->core.sock_inuse = alloc_percpu(int);
	if (net->core.sock_inuse == NULL)
		goto out;

	return 0;

out:
	free_percpu(net->core.prot_inuse);
	return -ENOMEM;
}

static void __net_exit sock_inuse_exit_net(struct net *net)
{
	free_percpu(net->core.prot_inuse);
	free_percpu(net->core.sock_inuse);
}

static struct pernet_operations net_inuse_ops = {
	.init = sock_inuse_init_net,
	.exit = sock_inuse_exit_net,
};

static __init int net_inuse_init(void)
{
	if (register_pernet_subsys(&net_inuse_ops))
		panic("Cannot initialize net inuse counters");

	return 0;
}

core_initcall(net_inuse_init);

//为prot分配空闲的protocol index
static int assign_proto_idx(struct proto *prot)
{
	//找一个空闲的protocol idx
	prot->inuse_idx = find_first_zero_bit(proto_inuse_idx, PROTO_INUSE_NR);

	if (unlikely(prot->inuse_idx == PROTO_INUSE_NR - 1)) {
		pr_err("PROTO_INUSE_NR exhausted\n");
		return -ENOSPC;
	}

	//占用此bit
	set_bit(prot->inuse_idx, proto_inuse_idx);
	return 0;
}

static void release_proto_idx(struct proto *prot)
{
	if (prot->inuse_idx != PROTO_INUSE_NR - 1)
		clear_bit(prot->inuse_idx, proto_inuse_idx);
}
#else
static inline int assign_proto_idx(struct proto *prot)
{
	return 0;
}

static inline void release_proto_idx(struct proto *prot)
{
}

static void sock_inuse_add(struct net *net, int val)
{
}
#endif

static void req_prot_cleanup(struct request_sock_ops *rsk_prot)
{
	if (!rsk_prot)
		return;
	kfree(rsk_prot->slab_name);
	rsk_prot->slab_name = NULL;
	kmem_cache_destroy(rsk_prot->slab);
	rsk_prot->slab = NULL;
}

//为prot->rsk_prot创始slab
static int req_prot_init(const struct proto *prot)
{
	struct request_sock_ops *rsk_prot = prot->rsk_prot;

	if (!rsk_prot)
		return 0;

	//构造slab名称
	rsk_prot->slab_name = kasprintf(GFP_KERNEL, "request_sock_%s",
					prot->name);
	if (!rsk_prot->slab_name)
		return -ENOMEM;

	//构造slab
	rsk_prot->slab = kmem_cache_create(rsk_prot->slab_name,
					   rsk_prot->obj_size, 0,
					   SLAB_ACCOUNT | prot->slab_flags,
					   NULL);

	if (!rsk_prot->slab) {
		pr_crit("%s: Can't create request sock SLAB cache!\n",
			prot->name);
		return -ENOMEM;
	}
	return 0;
}

//协议注册
int proto_register(struct proto *prot, int alloc_slab)
{
	int ret = -ENOBUFS;

	if (alloc_slab) {
		//如果需要申请slab，则创建相应slab
		prot->slab = kmem_cache_create_usercopy(prot->name,
					prot->obj_size, 0,
					SLAB_HWCACHE_ALIGN | SLAB_ACCOUNT |
					prot->slab_flags,
					prot->useroffset, prot->usersize,
					NULL);

		if (prot->slab == NULL) {
			pr_crit("%s: Can't create sock SLAB cache!\n",
				prot->name);
			goto out;
		}

		if (req_prot_init(prot))
			goto out_free_request_sock_slab;

		if (prot->twsk_prot != NULL) {
			//初始化twsk_prot
			prot->twsk_prot->twsk_slab_name = kasprintf(GFP_KERNEL, "tw_sock_%s", prot->name);

			if (prot->twsk_prot->twsk_slab_name == NULL)
				goto out_free_request_sock_slab;

			//创建twsk slab
			prot->twsk_prot->twsk_slab =
				kmem_cache_create(prot->twsk_prot->twsk_slab_name,
						  prot->twsk_prot->twsk_obj_size,
						  0,
						  SLAB_ACCOUNT |
						  prot->slab_flags,
						  NULL);
			if (prot->twsk_prot->twsk_slab == NULL)
				goto out_free_timewait_sock_slab_name;
		}
	}

	mutex_lock(&proto_list_mutex);
	//为prot查找一个空闲的protocol index
	ret = assign_proto_idx(prot);
	if (ret) {
		mutex_unlock(&proto_list_mutex);
		goto out_free_timewait_sock_slab_name;
	}
	//将prot添加到proto_list，用于/proc/net/protocols文件
	list_add(&prot->node, &proto_list);
	mutex_unlock(&proto_list_mutex);
	return ret;

out_free_timewait_sock_slab_name:
	if (alloc_slab && prot->twsk_prot)
		kfree(prot->twsk_prot->twsk_slab_name);
out_free_request_sock_slab:
	if (alloc_slab) {
		req_prot_cleanup(prot->rsk_prot);

		kmem_cache_destroy(prot->slab);
		prot->slab = NULL;
	}
out:
	return ret;
}
EXPORT_SYMBOL(proto_register);

void proto_unregister(struct proto *prot)
{
	mutex_lock(&proto_list_mutex);
	release_proto_idx(prot);
	list_del(&prot->node);
	mutex_unlock(&proto_list_mutex);

	kmem_cache_destroy(prot->slab);
	prot->slab = NULL;

	req_prot_cleanup(prot->rsk_prot);

	if (prot->twsk_prot != NULL && prot->twsk_prot->twsk_slab != NULL) {
		kmem_cache_destroy(prot->twsk_prot->twsk_slab);
		kfree(prot->twsk_prot->twsk_slab_name);
		prot->twsk_prot->twsk_slab = NULL;
	}
}
EXPORT_SYMBOL(proto_unregister);

int sock_load_diag_module(int family, int protocol)
{
	if (!protocol) {
		if (!sock_is_registered(family))
			return -ENOENT;

		return request_module("net-pf-%d-proto-%d-type-%d", PF_NETLINK,
				      NETLINK_SOCK_DIAG, family);
	}

#ifdef CONFIG_INET
	if (family == AF_INET &&
	    protocol != IPPROTO_RAW &&
	    protocol < MAX_INET_PROTOS &&
	    !rcu_access_pointer(inet_protos[protocol]))
		return -ENOENT;
#endif

	return request_module("net-pf-%d-proto-%d-type-%d-%d", PF_NETLINK,
			      NETLINK_SOCK_DIAG, family, protocol);
}
EXPORT_SYMBOL(sock_load_diag_module);

#ifdef CONFIG_PROC_FS
static void *proto_seq_start(struct seq_file *seq, loff_t *pos)
	__acquires(proto_list_mutex)
{
	mutex_lock(&proto_list_mutex);
	//遍历proto_list
	return seq_list_start_head(&proto_list, *pos);
}

static void *proto_seq_next(struct seq_file *seq, void *v, loff_t *pos)
{
	return seq_list_next(v, &proto_list, pos);
}

static void proto_seq_stop(struct seq_file *seq, void *v)
	__releases(proto_list_mutex)
{
	mutex_unlock(&proto_list_mutex);
}

static char proto_method_implemented(const void *method)
{
	return method == NULL ? 'n' : 'y';
}
static long sock_prot_memory_allocated(struct proto *proto)
{
	return proto->memory_allocated != NULL ? proto_memory_allocated(proto) : -1L;
}

static const char *sock_prot_memory_pressure(struct proto *proto)
{
	return proto->memory_pressure != NULL ?
	proto_memory_pressure(proto) ? "yes" : "no" : "NI";
}

//显示protocols文件中的内容
static void proto_seq_printf(struct seq_file *seq, struct proto *proto)
{

	seq_printf(seq, "%-9s %4u %6d  %6ld   %-3s %6u   %-3s  %-10s "
			"%2c %2c %2c %2c %2c %2c %2c %2c %2c %2c %2c %2c %2c %2c %2c %2c %2c %2c %2c\n",
		   proto->name,
		   proto->obj_size,
		   sock_prot_inuse_get(seq_file_net(seq), proto),
		   sock_prot_memory_allocated(proto),
		   sock_prot_memory_pressure(proto),
		   proto->max_header,
		   proto->slab == NULL ? "no" : "yes",
		   module_name(proto->owner),
		   proto_method_implemented(proto->close),
		   proto_method_implemented(proto->connect),
		   proto_method_implemented(proto->disconnect),
		   proto_method_implemented(proto->accept),
		   proto_method_implemented(proto->ioctl),
		   proto_method_implemented(proto->init),
		   proto_method_implemented(proto->destroy),
		   proto_method_implemented(proto->shutdown),
		   proto_method_implemented(proto->setsockopt),
		   proto_method_implemented(proto->getsockopt),
		   proto_method_implemented(proto->sendmsg),
		   proto_method_implemented(proto->recvmsg),
		   proto_method_implemented(proto->sendpage),
		   proto_method_implemented(proto->bind),
		   proto_method_implemented(proto->backlog_rcv),
		   proto_method_implemented(proto->hash),
		   proto_method_implemented(proto->unhash),
		   proto_method_implemented(proto->get_port),
		   proto_method_implemented(proto->enter_memory_pressure));
}

static int proto_seq_show(struct seq_file *seq, void *v)
{
	if (v == &proto_list)
		//输出文件标题行
		seq_printf(seq, "%-9s %-4s %-8s %-6s %-5s %-7s %-4s %-10s %s",
			   "protocol",
			   "size",
			   "sockets",
			   "memory",
			   "press",
			   "maxhdr",
			   "slab",
			   "module",
			   "cl co di ac io in de sh ss gs se re sp bi br ha uh gp em\n");
	else
		//输出protocol文件内容
		proto_seq_printf(seq, list_entry(v, struct proto, node));
	return 0;
}

static const struct seq_operations proto_seq_ops = {
	.start  = proto_seq_start,
	.next   = proto_seq_next,
	.stop   = proto_seq_stop,
	.show   = proto_seq_show,//显示协议内容
};

static __net_init int proto_init_net(struct net *net)
{
	//创建protocols文件，并关联其对应的操作
	if (!proc_create_net("protocols", 0444, net->proc_net, &proto_seq_ops,
			sizeof(struct seq_net_private)))
		return -ENOMEM;

	return 0;
}

static __net_exit void proto_exit_net(struct net *net)
{
	remove_proc_entry("protocols", net->proc_net);
}


static __net_initdata struct pernet_operations proto_net_ops = {
	.init = proto_init_net,
	.exit = proto_exit_net,
};

static int __init proto_init(void)
{
	return register_pernet_subsys(&proto_net_ops);
}

subsys_initcall(proto_init);

#endif /* PROC_FS */

#ifdef CONFIG_NET_RX_BUSY_POLL
bool sk_busy_loop_end(void *p, unsigned long start_time)
{
	struct sock *sk = p;

	return !skb_queue_empty_lockless(&sk->sk_receive_queue) ||
	       sk_busy_loop_timeout(sk, start_time);
}
EXPORT_SYMBOL(sk_busy_loop_end);
#endif /* CONFIG_NET_RX_BUSY_POLL */

int sock_bind_add(struct sock *sk, struct sockaddr *addr, int addr_len)
{
	if (!sk->sk_prot->bind_add)
		return -EOPNOTSUPP;
	return sk->sk_prot->bind_add(sk, addr, addr_len);
}
EXPORT_SYMBOL(sock_bind_add);<|MERGE_RESOLUTION|>--- conflicted
+++ resolved
@@ -699,19 +699,6 @@
 	return ret;
 }
 
-<<<<<<< HEAD
-//按valbool的真假，为socket清或者设置相应的flags
-static inline void sock_valbool_flag(struct sock *sk, enum sock_flags bit,
-				     int valbool)
-{
-	if (valbool)
-		sock_set_flag(sk, bit);
-	else
-		sock_reset_flag(sk, bit);
-}
-
-=======
->>>>>>> 00e4db51
 bool sk_mc_loop(struct sock *sk)
 {
 	if (dev_recursion_level())
@@ -1086,28 +1073,16 @@
 				       optlen, optname == SO_SNDTIMEO_OLD);
 		break;
 
-<<<<<<< HEAD
-	case SO_ATTACH_FILTER:
-	    //为socket设置bpf过滤器
+	case SO_ATTACH_FILTER: {
+	    	//为socket设置bpf过滤器
 		//ref https://www.cnblogs.com/rollenholt/articles/2585517.html
-		ret = -EINVAL;
-		if (optlen == sizeof(struct sock_fprog)) {
-			//参数必须是sock_fprog结构
-			struct sock_fprog fprog;
-
-			ret = -EFAULT;
-			if (copy_from_user(&fprog, optval, sizeof(fprog)))
-				break;
-
+		struct sock_fprog fprog;
+
+		//参数必须是sock_fprog结构
+		ret = copy_bpf_fprog_from_user(&fprog, optval, optlen);
+		if (!ret)
 			//转换filter为bpf的程序，并挂接在socket上，
 			//后面soket收到包时会进行执行，确认是否需要上送，还是丢包
-=======
-	case SO_ATTACH_FILTER: {
-		struct sock_fprog fprog;
-
-		ret = copy_bpf_fprog_from_user(&fprog, optval, optlen);
-		if (!ret)
->>>>>>> 00e4db51
 			ret = sk_attach_filter(&fprog, sk);
 		break;
 	}
