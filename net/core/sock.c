--- conflicted
+++ resolved
@@ -523,17 +523,11 @@
 	int err;
 
 	err = sk_filter(sk, skb);
-<<<<<<< HEAD
-	if (err)
-		return err;
-
-	/*将skb挂接到socket,知会数据ready*/
-	return __sock_queue_rcv_skb(sk, skb);
-=======
 	if (err) {
 		drop_reason = SKB_DROP_REASON_SOCKET_FILTER;
 		goto out;
 	}
+	/*将skb挂接到socket,知会数据ready*/
 	err = __sock_queue_rcv_skb(sk, skb);
 	switch (err) {
 	case -ENOMEM:
@@ -550,7 +544,6 @@
 	if (reason)
 		*reason = drop_reason;
 	return err;
->>>>>>> 97ee9d1c
 }
 EXPORT_SYMBOL(sock_queue_rcv_skb_reason);
 
@@ -1095,15 +1088,10 @@
  *	This is meant for all protocols to use and covers goings on
  *	at the socket level. Everything here is generic.
  */
-<<<<<<< HEAD
+
 //所有协议的socket选项设置函数
-int sock_setsockopt(struct socket *sock, int level, int optname,
-		    sockptr_t optval, unsigned int optlen)
-=======
-
 int sk_setsockopt(struct sock *sk, int level, int optname,
 		  sockptr_t optval, unsigned int optlen)
->>>>>>> 97ee9d1c
 {
 	struct so_timestamping timestamping;
 	struct socket *sock = sk->sk_socket;
@@ -1131,13 +1119,8 @@
 	sockopt_lock_sock(sk);
 
 	switch (optname) {
-<<<<<<< HEAD
 	case SO_DEBUG://开启socket调试用
-		if (val && !capable(CAP_NET_ADMIN))
-=======
-	case SO_DEBUG:
 		if (val && !sockopt_capable(CAP_NET_ADMIN))
->>>>>>> 97ee9d1c
 			ret = -EACCES;
 		else
 			sock_valbool_flag(sk, SOCK_DBG, valbool);
@@ -1382,15 +1365,10 @@
 			clear_bit(SOCK_PASSSEC, &sock->flags);
 		break;
 	case SO_MARK:
-<<<<<<< HEAD
 	    	/*更新so mark,用于使skb->mark生效*/
 	    	//https://blog.csdn.net/dog250/article/details/7664062
-		if (!ns_capable(sock_net(sk)->user_ns, CAP_NET_RAW) &&
-		    !ns_capable(sock_net(sk)->user_ns, CAP_NET_ADMIN)) {
-=======
 		if (!sockopt_ns_capable(sock_net(sk)->user_ns, CAP_NET_RAW) &&
 		    !sockopt_ns_capable(sock_net(sk)->user_ns, CAP_NET_ADMIN)) {
->>>>>>> 97ee9d1c
 			ret = -EPERM;
 			break;
 		}
@@ -3369,13 +3347,8 @@
 						EPOLLWRNORM | EPOLLWRBAND);
 
 		/* Should agree with poll, otherwise some programs break */
-<<<<<<< HEAD
-		if (sock_writeable(sk))
-			//触发poll_out事件
-			sk_wake_async(sk, SOCK_WAKE_SPACE, POLL_OUT);
-=======
+		//触发poll_out事件
 		sk_wake_async(sk, SOCK_WAKE_SPACE, POLL_OUT);
->>>>>>> 97ee9d1c
 	}
 
 	rcu_read_unlock();
@@ -3721,13 +3694,9 @@
 {
 	struct sock *sk = sock->sk;
 
-<<<<<<< HEAD
 	/*socket对应协议处理socket选项设置*/
-	return sk->sk_prot->setsockopt(sk, level, optname, optval, optlen);
-=======
 	/* IPV6_ADDRFORM can change sk->sk_prot under us. */
 	return READ_ONCE(sk->sk_prot)->setsockopt(sk, level, optname, optval, optlen);
->>>>>>> 97ee9d1c
 }
 EXPORT_SYMBOL(sock_common_setsockopt);
 
