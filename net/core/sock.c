// SPDX-License-Identifier: GPL-2.0-or-later
/*
 * INET		An implementation of the TCP/IP protocol suite for the LINUX
 *		operating system.  INET is implemented using the  BSD Socket
 *		interface as the means of communication with the user level.
 *
 *		Generic socket support routines. Memory allocators, socket lock/release
 *		handler for protocols to use and generic option handler.
 *
 * Authors:	Ross Biro
 *		Fred N. van Kempen, <waltje@uWalt.NL.Mugnet.ORG>
 *		Florian La Roche, <flla@stud.uni-sb.de>
 *		Alan Cox, <A.Cox@swansea.ac.uk>
 *
 * Fixes:
 *		Alan Cox	: 	Numerous verify_area() problems
 *		Alan Cox	:	Connecting on a connecting socket
 *					now returns an error for tcp.
 *		Alan Cox	:	sock->protocol is set correctly.
 *					and is not sometimes left as 0.
 *		Alan Cox	:	connect handles icmp errors on a
 *					connect properly. Unfortunately there
 *					is a restart syscall nasty there. I
 *					can't match BSD without hacking the C
 *					library. Ideas urgently sought!
 *		Alan Cox	:	Disallow bind() to addresses that are
 *					not ours - especially broadcast ones!!
 *		Alan Cox	:	Socket 1024 _IS_ ok for users. (fencepost)
 *		Alan Cox	:	sock_wfree/sock_rfree don't destroy sockets,
 *					instead they leave that for the DESTROY timer.
 *		Alan Cox	:	Clean up error flag in accept
 *		Alan Cox	:	TCP ack handling is buggy, the DESTROY timer
 *					was buggy. Put a remove_sock() in the handler
 *					for memory when we hit 0. Also altered the timer
 *					code. The ACK stuff can wait and needs major
 *					TCP layer surgery.
 *		Alan Cox	:	Fixed TCP ack bug, removed remove sock
 *					and fixed timer/inet_bh race.
 *		Alan Cox	:	Added zapped flag for TCP
 *		Alan Cox	:	Move kfree_skb into skbuff.c and tidied up surplus code
 *		Alan Cox	:	for new sk_buff allocations wmalloc/rmalloc now call alloc_skb
 *		Alan Cox	:	kfree_s calls now are kfree_skbmem so we can track skb resources
 *		Alan Cox	:	Supports socket option broadcast now as does udp. Packet and raw need fixing.
 *		Alan Cox	:	Added RCVBUF,SNDBUF size setting. It suddenly occurred to me how easy it was so...
 *		Rick Sladkey	:	Relaxed UDP rules for matching packets.
 *		C.E.Hawkins	:	IFF_PROMISC/SIOCGHWADDR support
 *	Pauline Middelink	:	identd support
 *		Alan Cox	:	Fixed connect() taking signals I think.
 *		Alan Cox	:	SO_LINGER supported
 *		Alan Cox	:	Error reporting fixes
 *		Anonymous	:	inet_create tidied up (sk->reuse setting)
 *		Alan Cox	:	inet sockets don't set sk->type!
 *		Alan Cox	:	Split socket option code
 *		Alan Cox	:	Callbacks
 *		Alan Cox	:	Nagle flag for Charles & Johannes stuff
 *		Alex		:	Removed restriction on inet fioctl
 *		Alan Cox	:	Splitting INET from NET core
 *		Alan Cox	:	Fixed bogus SO_TYPE handling in getsockopt()
 *		Adam Caldwell	:	Missing return in SO_DONTROUTE/SO_DEBUG code
 *		Alan Cox	:	Split IP from generic code
 *		Alan Cox	:	New kfree_skbmem()
 *		Alan Cox	:	Make SO_DEBUG superuser only.
 *		Alan Cox	:	Allow anyone to clear SO_DEBUG
 *					(compatibility fix)
 *		Alan Cox	:	Added optimistic memory grabbing for AF_UNIX throughput.
 *		Alan Cox	:	Allocator for a socket is settable.
 *		Alan Cox	:	SO_ERROR includes soft errors.
 *		Alan Cox	:	Allow NULL arguments on some SO_ opts
 *		Alan Cox	: 	Generic socket allocation to make hooks
 *					easier (suggested by Craig Metz).
 *		Michael Pall	:	SO_ERROR returns positive errno again
 *              Steve Whitehouse:       Added default destructor to free
 *                                      protocol private data.
 *              Steve Whitehouse:       Added various other default routines
 *                                      common to several socket families.
 *              Chris Evans     :       Call suser() check last on F_SETOWN
 *		Jay Schulist	:	Added SO_ATTACH_FILTER and SO_DETACH_FILTER.
 *		Andi Kleen	:	Add sock_kmalloc()/sock_kfree_s()
 *		Andi Kleen	:	Fix write_space callback
 *		Chris Evans	:	Security fixes - signedness again
 *		Arnaldo C. Melo :       cleanups, use skb_queue_purge
 *
 * To Fix:
 */

#define pr_fmt(fmt) KBUILD_MODNAME ": " fmt

#include <asm/unaligned.h>
#include <linux/capability.h>
#include <linux/errno.h>
#include <linux/errqueue.h>
#include <linux/types.h>
#include <linux/socket.h>
#include <linux/in.h>
#include <linux/kernel.h>
#include <linux/module.h>
#include <linux/proc_fs.h>
#include <linux/seq_file.h>
#include <linux/sched.h>
#include <linux/sched/mm.h>
#include <linux/timer.h>
#include <linux/string.h>
#include <linux/sockios.h>
#include <linux/net.h>
#include <linux/mm.h>
#include <linux/slab.h>
#include <linux/interrupt.h>
#include <linux/poll.h>
#include <linux/tcp.h>
#include <linux/init.h>
#include <linux/highmem.h>
#include <linux/user_namespace.h>
#include <linux/static_key.h>
#include <linux/memcontrol.h>
#include <linux/prefetch.h>
#include <linux/compat.h>

#include <linux/uaccess.h>

#include <linux/netdevice.h>
#include <net/protocol.h>
#include <linux/skbuff.h>
#include <net/net_namespace.h>
#include <net/request_sock.h>
#include <net/sock.h>
#include <linux/net_tstamp.h>
#include <net/xfrm.h>
#include <linux/ipsec.h>
#include <net/cls_cgroup.h>
#include <net/netprio_cgroup.h>
#include <linux/sock_diag.h>

#include <linux/filter.h>
#include <net/sock_reuseport.h>
#include <net/bpf_sk_storage.h>

#include <trace/events/sock.h>

#include <net/tcp.h>
#include <net/busy_poll.h>

#include <linux/ethtool.h>

static DEFINE_MUTEX(proto_list_mutex);
//记录系统已注册的所有protocol
static LIST_HEAD(proto_list);

/**
 * sk_ns_capable - General socket capability test
 * @sk: Socket to use a capability on or through
 * @user_ns: The user namespace of the capability to use
 * @cap: The capability to use
 *
 * Test to see if the opener of the socket had when the socket was
 * created and the current process has the capability @cap in the user
 * namespace @user_ns.
 */
bool sk_ns_capable(const struct sock *sk,
		   struct user_namespace *user_ns, int cap)
{
	return file_ns_capable(sk->sk_socket->file, user_ns, cap) &&
		ns_capable(user_ns, cap);
}
EXPORT_SYMBOL(sk_ns_capable);

/**
 * sk_capable - Socket global capability test
 * @sk: Socket to use a capability on or through
 * @cap: The global capability to use
 *
 * Test to see if the opener of the socket had when the socket was
 * created and the current process has the capability @cap in all user
 * namespaces.
 */
bool sk_capable(const struct sock *sk, int cap)
{
	return sk_ns_capable(sk, &init_user_ns, cap);
}
EXPORT_SYMBOL(sk_capable);

/**
 * sk_net_capable - Network namespace socket capability test
 * @sk: Socket to use a capability on or through
 * @cap: The capability to use
 *
 * Test to see if the opener of the socket had when the socket was created
 * and the current process has the capability @cap over the network namespace
 * the socket is a member of.
 */
bool sk_net_capable(const struct sock *sk, int cap)
{
	return sk_ns_capable(sk, sock_net(sk)->user_ns, cap);
}
EXPORT_SYMBOL(sk_net_capable);

/*
 * Each address family might have different locking rules, so we have
 * one slock key per address family and separate keys for internal and
 * userspace sockets.
 */
static struct lock_class_key af_family_keys[AF_MAX];
static struct lock_class_key af_family_kern_keys[AF_MAX];
static struct lock_class_key af_family_slock_keys[AF_MAX];
static struct lock_class_key af_family_kern_slock_keys[AF_MAX];

/*
 * Make lock validator output more readable. (we pre-construct these
 * strings build-time, so that runtime initialization of socket
 * locks is fast):
 */

#define _sock_locks(x)						  \
  x "AF_UNSPEC",	x "AF_UNIX"     ,	x "AF_INET"     , \
  x "AF_AX25"  ,	x "AF_IPX"      ,	x "AF_APPLETALK", \
  x "AF_NETROM",	x "AF_BRIDGE"   ,	x "AF_ATMPVC"   , \
  x "AF_X25"   ,	x "AF_INET6"    ,	x "AF_ROSE"     , \
  x "AF_DECnet",	x "AF_NETBEUI"  ,	x "AF_SECURITY" , \
  x "AF_KEY"   ,	x "AF_NETLINK"  ,	x "AF_PACKET"   , \
  x "AF_ASH"   ,	x "AF_ECONET"   ,	x "AF_ATMSVC"   , \
  x "AF_RDS"   ,	x "AF_SNA"      ,	x "AF_IRDA"     , \
  x "AF_PPPOX" ,	x "AF_WANPIPE"  ,	x "AF_LLC"      , \
  x "27"       ,	x "28"          ,	x "AF_CAN"      , \
  x "AF_TIPC"  ,	x "AF_BLUETOOTH",	x "IUCV"        , \
  x "AF_RXRPC" ,	x "AF_ISDN"     ,	x "AF_PHONET"   , \
  x "AF_IEEE802154",	x "AF_CAIF"	,	x "AF_ALG"      , \
  x "AF_NFC"   ,	x "AF_VSOCK"    ,	x "AF_KCM"      , \
  x "AF_QIPCRTR",	x "AF_SMC"	,	x "AF_XDP"	, \
  x "AF_MCTP"  , \
  x "AF_MAX"

static const char *const af_family_key_strings[AF_MAX+1] = {
	_sock_locks("sk_lock-")
};
static const char *const af_family_slock_key_strings[AF_MAX+1] = {
	_sock_locks("slock-")
};
static const char *const af_family_clock_key_strings[AF_MAX+1] = {
	_sock_locks("clock-")
};

static const char *const af_family_kern_key_strings[AF_MAX+1] = {
	_sock_locks("k-sk_lock-")
};
static const char *const af_family_kern_slock_key_strings[AF_MAX+1] = {
	_sock_locks("k-slock-")
};
static const char *const af_family_kern_clock_key_strings[AF_MAX+1] = {
	_sock_locks("k-clock-")
};
static const char *const af_family_rlock_key_strings[AF_MAX+1] = {
	_sock_locks("rlock-")
};
static const char *const af_family_wlock_key_strings[AF_MAX+1] = {
	_sock_locks("wlock-")
};
static const char *const af_family_elock_key_strings[AF_MAX+1] = {
	_sock_locks("elock-")
};

/*
 * sk_callback_lock and sk queues locking rules are per-address-family,
 * so split the lock classes by using a per-AF key:
 */
static struct lock_class_key af_callback_keys[AF_MAX];
static struct lock_class_key af_rlock_keys[AF_MAX];
static struct lock_class_key af_wlock_keys[AF_MAX];
static struct lock_class_key af_elock_keys[AF_MAX];
static struct lock_class_key af_kern_callback_keys[AF_MAX];

/* Run time adjustable parameters. */
__u32 sysctl_wmem_max __read_mostly = SK_WMEM_MAX;
EXPORT_SYMBOL(sysctl_wmem_max);
__u32 sysctl_rmem_max __read_mostly = SK_RMEM_MAX;
EXPORT_SYMBOL(sysctl_rmem_max);
//默认读内存buffer大小
__u32 sysctl_wmem_default __read_mostly = SK_WMEM_MAX;
//默认写内存buffer大小
__u32 sysctl_rmem_default __read_mostly = SK_RMEM_MAX;

/* Maximal space eaten by iovec or ancillary data plus some space */
int sysctl_optmem_max __read_mostly = sizeof(unsigned long)*(2*UIO_MAXIOV+512);
EXPORT_SYMBOL(sysctl_optmem_max);

int sysctl_tstamp_allow_data __read_mostly = 1;

DEFINE_STATIC_KEY_FALSE(memalloc_socks_key);
EXPORT_SYMBOL_GPL(memalloc_socks_key);

/**
 * sk_set_memalloc - sets %SOCK_MEMALLOC
 * @sk: socket to set it on
 *
 * Set %SOCK_MEMALLOC on a socket for access to emergency reserves.
 * It's the responsibility of the admin to adjust min_free_kbytes
 * to meet the requirements
 */
void sk_set_memalloc(struct sock *sk)
{
	sock_set_flag(sk, SOCK_MEMALLOC);
	sk->sk_allocation |= __GFP_MEMALLOC;
	static_branch_inc(&memalloc_socks_key);
}
EXPORT_SYMBOL_GPL(sk_set_memalloc);

void sk_clear_memalloc(struct sock *sk)
{
	sock_reset_flag(sk, SOCK_MEMALLOC);
	sk->sk_allocation &= ~__GFP_MEMALLOC;
	static_branch_dec(&memalloc_socks_key);

	/*
	 * SOCK_MEMALLOC is allowed to ignore rmem limits to ensure forward
	 * progress of swapping. SOCK_MEMALLOC may be cleared while
	 * it has rmem allocations due to the last swapfile being deactivated
	 * but there is a risk that the socket is unusable due to exceeding
	 * the rmem limits. Reclaim the reserves and obey rmem limits again.
	 */
	sk_mem_reclaim(sk);
}
EXPORT_SYMBOL_GPL(sk_clear_memalloc);

int __sk_backlog_rcv(struct sock *sk, struct sk_buff *skb)
{
	int ret;
	unsigned int noreclaim_flag;

	/* these should have been dropped before queueing */
	BUG_ON(!sock_flag(sk, SOCK_MEMALLOC));

	noreclaim_flag = memalloc_noreclaim_save();
	ret = INDIRECT_CALL_INET(sk->sk_backlog_rcv,
				 tcp_v6_do_rcv,
				 tcp_v4_do_rcv,
				 sk, skb);
	memalloc_noreclaim_restore(noreclaim_flag);

	return ret;
}
EXPORT_SYMBOL(__sk_backlog_rcv);

void sk_error_report(struct sock *sk)
{
	sk->sk_error_report(sk);

	switch (sk->sk_family) {
	case AF_INET:
		fallthrough;
	case AF_INET6:
		trace_inet_sk_error_report(sk);
		break;
	default:
		break;
	}
}
EXPORT_SYMBOL(sk_error_report);

int sock_get_timeout(long timeo, void *optval, bool old_timeval)
{
	struct __kernel_sock_timeval tv;

	if (timeo == MAX_SCHEDULE_TIMEOUT) {
		tv.tv_sec = 0;
		tv.tv_usec = 0;
	} else {
		tv.tv_sec = timeo / HZ;
		tv.tv_usec = ((timeo % HZ) * USEC_PER_SEC) / HZ;
	}

	if (old_timeval && in_compat_syscall() && !COMPAT_USE_64BIT_TIME) {
		struct old_timeval32 tv32 = { tv.tv_sec, tv.tv_usec };
		*(struct old_timeval32 *)optval = tv32;
		return sizeof(tv32);
	}

	if (old_timeval) {
		struct __kernel_old_timeval old_tv;
		old_tv.tv_sec = tv.tv_sec;
		old_tv.tv_usec = tv.tv_usec;
		*(struct __kernel_old_timeval *)optval = old_tv;
		return sizeof(old_tv);
	}

	*(struct __kernel_sock_timeval *)optval = tv;
	return sizeof(tv);
}
EXPORT_SYMBOL(sock_get_timeout);

int sock_copy_user_timeval(struct __kernel_sock_timeval *tv,
			   sockptr_t optval, int optlen, bool old_timeval)
{
	if (old_timeval && in_compat_syscall() && !COMPAT_USE_64BIT_TIME) {
		struct old_timeval32 tv32;

		if (optlen < sizeof(tv32))
			/*参数长度不为sizeof(tv32)*/
			return -EINVAL;

		if (copy_from_sockptr(&tv32, optval, sizeof(tv32)))
			return -EFAULT;
		tv->tv_sec = tv32.tv_sec;
		tv->tv_usec = tv32.tv_usec;
	} else if (old_timeval) {
		struct __kernel_old_timeval old_tv;

		if (optlen < sizeof(old_tv))
			return -EINVAL;
		if (copy_from_sockptr(&old_tv, optval, sizeof(old_tv)))
			return -EFAULT;
		tv->tv_sec = old_tv.tv_sec;
		tv->tv_usec = old_tv.tv_usec;
	} else {
		if (optlen < sizeof(*tv))
			return -EINVAL;
		/*第三种格式的optval*/
		if (copy_from_sockptr(tv, optval, sizeof(*tv)))
			return -EFAULT;
	}

	return 0;
}
EXPORT_SYMBOL(sock_copy_user_timeval);

static int sock_set_timeout(long *timeo_p, sockptr_t optval, int optlen,
			    bool old_timeval)
{
	struct __kernel_sock_timeval tv;
	int err = sock_copy_user_timeval(&tv, optval, optlen, old_timeval);

	if (err)
		return err;

	if (tv.tv_usec < 0 || tv.tv_usec >= USEC_PER_SEC)
		return -EDOM;

	if (tv.tv_sec < 0) {
		/*如果秒值过小，触发告警*/
		static int warned __read_mostly;

		*timeo_p = 0;
		if (warned < 10 && net_ratelimit()) {
			warned++;
			pr_info("%s: `%s' (pid %d) tries to set negative timeout\n",
				__func__, current->comm, task_pid_nr(current));
		}
		return 0;
	}
	*timeo_p = MAX_SCHEDULE_TIMEOUT;
	if (tv.tv_sec == 0 && tv.tv_usec == 0)
		/*0时，使用默认值*/
		return 0;
	/*tv_sec小于max_schedule_timeout时生效*/
	if (tv.tv_sec < (MAX_SCHEDULE_TIMEOUT / HZ - 1))
		*timeo_p = tv.tv_sec * HZ + DIV_ROUND_UP((unsigned long)tv.tv_usec, USEC_PER_SEC / HZ);
	return 0;
}

static bool sock_needs_netstamp(const struct sock *sk)
{
	switch (sk->sk_family) {
	case AF_UNSPEC:
	case AF_UNIX:
		return false;
	default:
		return true;
	}
}

static void sock_disable_timestamp(struct sock *sk, unsigned long flags)
{
	if (sk->sk_flags & flags) {
		sk->sk_flags &= ~flags;
		if (sock_needs_netstamp(sk) &&
		    !(sk->sk_flags & SK_FLAGS_TIMESTAMP))
			net_disable_timestamp();
	}
}

//将报文挂接在socket的收取列中，通知socket数据ready
int __sock_queue_rcv_skb(struct sock *sk, struct sk_buff *skb)
{
	unsigned long flags;
	struct sk_buff_head *list = &sk->sk_receive_queue;

	if (atomic_read(&sk->sk_rmem_alloc) >= sk->sk_rcvbuf) {
		atomic_inc(&sk->sk_drops);
		trace_sock_rcvqueue_full(sk, skb);
		return -ENOMEM;
	}

	if (!sk_rmem_schedule(sk, skb, skb->truesize)) {
		atomic_inc(&sk->sk_drops);
		return -ENOBUFS;
	}

	skb->dev = NULL;
	skb_set_owner_r(skb, sk);

	/* we escape from rcu protected region, make sure we dont leak
	 * a norefcounted dst
	 */
	skb_dst_force(skb);

	spin_lock_irqsave(&list->lock, flags);
	sock_skb_set_dropcount(sk, skb);
	__skb_queue_tail(list, skb);//将报文挂接在收队列中
	spin_unlock_irqrestore(&list->lock, flags);

	if (!sock_flag(sk, SOCK_DEAD))
		sk->sk_data_ready(sk);//知会收到报文
	return 0;
}
EXPORT_SYMBOL(__sock_queue_rcv_skb);

int sock_queue_rcv_skb(struct sock *sk, struct sk_buff *skb)
{
	int err;

	err = sk_filter(sk, skb);
	if (err)
		return err;

	return __sock_queue_rcv_skb(sk, skb);
}
EXPORT_SYMBOL(sock_queue_rcv_skb);

int __sk_receive_skb(struct sock *sk, struct sk_buff *skb,
		     const int nested, unsigned int trim_cap, bool refcounted)
{
	int rc = NET_RX_SUCCESS;

	if (sk_filter_trim_cap(sk, skb, trim_cap))
		goto discard_and_relse;

	skb->dev = NULL;

	if (sk_rcvqueues_full(sk, sk->sk_rcvbuf)) {
		atomic_inc(&sk->sk_drops);
		goto discard_and_relse;
	}
	if (nested)
		bh_lock_sock_nested(sk);
	else
		bh_lock_sock(sk);
	if (!sock_owned_by_user(sk)) {
		/*
		 * trylock + unlock semantics:
		 */
		mutex_acquire(&sk->sk_lock.dep_map, 0, 1, _RET_IP_);

		rc = sk_backlog_rcv(sk, skb);

		mutex_release(&sk->sk_lock.dep_map, _RET_IP_);
	} else if (sk_add_backlog(sk, skb, READ_ONCE(sk->sk_rcvbuf))) {
		bh_unlock_sock(sk);
		atomic_inc(&sk->sk_drops);
		goto discard_and_relse;
	}

	bh_unlock_sock(sk);
out:
	if (refcounted)
		sock_put(sk);
	return rc;
discard_and_relse:
	kfree_skb(skb);
	goto out;
}
EXPORT_SYMBOL(__sk_receive_skb);

INDIRECT_CALLABLE_DECLARE(struct dst_entry *ip6_dst_check(struct dst_entry *,
							  u32));
INDIRECT_CALLABLE_DECLARE(struct dst_entry *ipv4_dst_check(struct dst_entry *,
							   u32));
struct dst_entry *__sk_dst_check(struct sock *sk, u32 cookie)
{
	struct dst_entry *dst = __sk_dst_get(sk);

	/*dst_entry存在，但检查不通过，返回NULL*/
	if (dst && dst->obsolete &&
	    INDIRECT_CALL_INET(dst->ops->check, ip6_dst_check, ipv4_dst_check,
			       dst, cookie) == NULL) {
		sk_tx_queue_clear(sk);
		sk->sk_dst_pending_confirm = 0;
		RCU_INIT_POINTER(sk->sk_dst_cache, NULL);
		dst_release(dst);
		return NULL;
	}

	return dst;
}
EXPORT_SYMBOL(__sk_dst_check);

struct dst_entry *sk_dst_check(struct sock *sk, u32 cookie)
{
	struct dst_entry *dst = sk_dst_get(sk);

	if (dst && dst->obsolete &&
	    INDIRECT_CALL_INET(dst->ops->check, ip6_dst_check, ipv4_dst_check,
			       dst, cookie) == NULL) {
		sk_dst_reset(sk);
		dst_release(dst);
		return NULL;
	}

	return dst;
}
EXPORT_SYMBOL(sk_dst_check);

static int sock_bindtoindex_locked(struct sock *sk, int ifindex)
{
	int ret = -ENOPROTOOPT;
#ifdef CONFIG_NETDEVICES
	struct net *net = sock_net(sk);

	/* Sorry... */
	ret = -EPERM;
	if (sk->sk_bound_dev_if && !ns_capable(net->user_ns, CAP_NET_RAW))
		goto out;

	ret = -EINVAL;
	if (ifindex < 0)
		goto out;

	sk->sk_bound_dev_if = ifindex;
	if (sk->sk_prot->rehash)
		sk->sk_prot->rehash(sk);
	sk_dst_reset(sk);

	ret = 0;

out:
#endif

	return ret;
}

int sock_bindtoindex(struct sock *sk, int ifindex, bool lock_sk)
{
	int ret;

	if (lock_sk)
		lock_sock(sk);
	ret = sock_bindtoindex_locked(sk, ifindex);
	if (lock_sk)
		release_sock(sk);

	return ret;
}
EXPORT_SYMBOL(sock_bindtoindex);

static int sock_setbindtodevice(struct sock *sk, sockptr_t optval, int optlen)
{
	int ret = -ENOPROTOOPT;
#ifdef CONFIG_NETDEVICES
	struct net *net = sock_net(sk);
	char devname[IFNAMSIZ];
	int index;

	ret = -EINVAL;
	if (optlen < 0)
		goto out;

	/* Bind this socket to a particular device like "eth0",
	 * as specified in the passed interface name. If the
	 * name is "" or the option length is zero the socket
	 * is not bound.
	 */
	if (optlen > IFNAMSIZ - 1)
		optlen = IFNAMSIZ - 1;
	memset(devname, 0, sizeof(devname));

	ret = -EFAULT;
	if (copy_from_sockptr(devname, optval, optlen))
		goto out;

	index = 0;
	if (devname[0] != '\0') {
		struct net_device *dev;

		rcu_read_lock();
		dev = dev_get_by_name_rcu(net, devname);
		if (dev)
			index = dev->ifindex;
		rcu_read_unlock();
		ret = -ENODEV;
		if (!dev)
			goto out;
	}

	return sock_bindtoindex(sk, index, true);
out:
#endif

	return ret;
}

static int sock_getbindtodevice(struct sock *sk, char __user *optval,
				int __user *optlen, int len)
{
	int ret = -ENOPROTOOPT;
#ifdef CONFIG_NETDEVICES
	struct net *net = sock_net(sk);
	char devname[IFNAMSIZ];

	if (sk->sk_bound_dev_if == 0) {
		len = 0;
		goto zero;
	}

	ret = -EINVAL;
	if (len < IFNAMSIZ)
		goto out;

	ret = netdev_get_name(net, devname, sk->sk_bound_dev_if);
	if (ret)
		goto out;

	len = strlen(devname) + 1;

	ret = -EFAULT;
	if (copy_to_user(optval, devname, len))
		goto out;

zero:
	ret = -EFAULT;
	if (put_user(len, optlen))
		goto out;

	ret = 0;

out:
#endif

	return ret;
}

bool sk_mc_loop(struct sock *sk)
{
	if (dev_recursion_level())
		return false;
	if (!sk)
		return true;
	switch (sk->sk_family) {
	case AF_INET:
		return inet_sk(sk)->mc_loop;
#if IS_ENABLED(CONFIG_IPV6)
	case AF_INET6:
		return inet6_sk(sk)->mc_loop;
#endif
	}
	WARN_ON_ONCE(1);
	return true;
}
EXPORT_SYMBOL(sk_mc_loop);

void sock_set_reuseaddr(struct sock *sk)
{
	lock_sock(sk);
	sk->sk_reuse = SK_CAN_REUSE;
	release_sock(sk);
}
EXPORT_SYMBOL(sock_set_reuseaddr);

void sock_set_reuseport(struct sock *sk)
{
	lock_sock(sk);
	sk->sk_reuseport = true;
	release_sock(sk);
}
EXPORT_SYMBOL(sock_set_reuseport);

void sock_no_linger(struct sock *sk)
{
	lock_sock(sk);
	sk->sk_lingertime = 0;
	sock_set_flag(sk, SOCK_LINGER);
	release_sock(sk);
}
EXPORT_SYMBOL(sock_no_linger);

void sock_set_priority(struct sock *sk, u32 priority)
{
	lock_sock(sk);
	sk->sk_priority = priority;
	release_sock(sk);
}
EXPORT_SYMBOL(sock_set_priority);

/*设置sock的发送超时时间*/
void sock_set_sndtimeo(struct sock *sk, s64 secs)
{
	lock_sock(sk);
	if (secs && secs < MAX_SCHEDULE_TIMEOUT / HZ - 1)
		sk->sk_sndtimeo = secs * HZ;
	else
		/*默认发送超时时间，最大发送超时时间*/
		sk->sk_sndtimeo = MAX_SCHEDULE_TIMEOUT;
	release_sock(sk);
}
EXPORT_SYMBOL(sock_set_sndtimeo);

static void __sock_set_timestamps(struct sock *sk, bool val, bool new, bool ns)
{
	if (val)  {
		sock_valbool_flag(sk, SOCK_TSTAMP_NEW, new);
		sock_valbool_flag(sk, SOCK_RCVTSTAMPNS, ns);
		sock_set_flag(sk, SOCK_RCVTSTAMP);
		sock_enable_timestamp(sk, SOCK_TIMESTAMP);
	} else {
		sock_reset_flag(sk, SOCK_RCVTSTAMP);
		sock_reset_flag(sk, SOCK_RCVTSTAMPNS);
	}
}

void sock_enable_timestamps(struct sock *sk)
{
	lock_sock(sk);
	__sock_set_timestamps(sk, true, false, true);
	release_sock(sk);
}
EXPORT_SYMBOL(sock_enable_timestamps);

void sock_set_timestamp(struct sock *sk, int optname, bool valbool)
{
	switch (optname) {
	case SO_TIMESTAMP_OLD:
		__sock_set_timestamps(sk, valbool, false, false);
		break;
	case SO_TIMESTAMP_NEW:
		__sock_set_timestamps(sk, valbool, true, false);
		break;
	case SO_TIMESTAMPNS_OLD:
		__sock_set_timestamps(sk, valbool, false, true);
		break;
	case SO_TIMESTAMPNS_NEW:
		__sock_set_timestamps(sk, valbool, true, true);
		break;
	}
}

static int sock_timestamping_bind_phc(struct sock *sk, int phc_index)
{
	struct net *net = sock_net(sk);
	struct net_device *dev = NULL;
	bool match = false;
	int *vclock_index;
	int i, num;

	if (sk->sk_bound_dev_if)
		dev = dev_get_by_index(net, sk->sk_bound_dev_if);

	if (!dev) {
		pr_err("%s: sock not bind to device\n", __func__);
		return -EOPNOTSUPP;
	}

	num = ethtool_get_phc_vclocks(dev, &vclock_index);
	dev_put(dev);

	for (i = 0; i < num; i++) {
		if (*(vclock_index + i) == phc_index) {
			match = true;
			break;
		}
	}

	if (num > 0)
		kfree(vclock_index);

	if (!match)
		return -EINVAL;

	sk->sk_bind_phc = phc_index;

	return 0;
}

int sock_set_timestamping(struct sock *sk, int optname,
			  struct so_timestamping timestamping)
{
	int val = timestamping.flags;
	int ret;

	if (val & ~SOF_TIMESTAMPING_MASK)
		return -EINVAL;

	if (val & SOF_TIMESTAMPING_OPT_ID &&
	    !(sk->sk_tsflags & SOF_TIMESTAMPING_OPT_ID)) {
		if (sk_is_tcp(sk)) {
			if ((1 << sk->sk_state) &
			    (TCPF_CLOSE | TCPF_LISTEN))
				return -EINVAL;
			atomic_set(&sk->sk_tskey, tcp_sk(sk)->snd_una);
		} else {
			atomic_set(&sk->sk_tskey, 0);
		}
	}

	if (val & SOF_TIMESTAMPING_OPT_STATS &&
	    !(val & SOF_TIMESTAMPING_OPT_TSONLY))
		return -EINVAL;

	if (val & SOF_TIMESTAMPING_BIND_PHC) {
		ret = sock_timestamping_bind_phc(sk, timestamping.bind_phc);
		if (ret)
			return ret;
	}

	sk->sk_tsflags = val;
	sock_valbool_flag(sk, SOCK_TSTAMP_NEW, optname == SO_TIMESTAMPING_NEW);

	if (val & SOF_TIMESTAMPING_RX_SOFTWARE)
		sock_enable_timestamp(sk,
				      SOCK_TIMESTAMPING_RX_SOFTWARE);
	else
		sock_disable_timestamp(sk,
				       (1UL << SOCK_TIMESTAMPING_RX_SOFTWARE));
	return 0;
}

void sock_set_keepalive(struct sock *sk)
{
	lock_sock(sk);
	if (sk->sk_prot->keepalive)
		sk->sk_prot->keepalive(sk, true);
	sock_valbool_flag(sk, SOCK_KEEPOPEN, true);
	release_sock(sk);
}
EXPORT_SYMBOL(sock_set_keepalive);

static void __sock_set_rcvbuf(struct sock *sk, int val)
{
	/* Ensure val * 2 fits into an int, to prevent max_t() from treating it
	 * as a negative value.
	 */
	val = min_t(int, val, INT_MAX / 2);
	sk->sk_userlocks |= SOCK_RCVBUF_LOCK;

	/* We double it on the way in to account for "struct sk_buff" etc.
	 * overhead.   Applications assume that the SO_RCVBUF setting they make
	 * will allow that much actual data to be received on that socket.
	 *
	 * Applications are unaware that "struct sk_buff" and other overheads
	 * allocate from the receive buffer during socket buffer allocation.
	 *
	 * And after considering the possible alternatives, returning the value
	 * we actually used in getsockopt is the most desirable behavior.
	 */
	WRITE_ONCE(sk->sk_rcvbuf, max_t(int, val * 2, SOCK_MIN_RCVBUF));
}

void sock_set_rcvbuf(struct sock *sk, int val)
{
	lock_sock(sk);
	__sock_set_rcvbuf(sk, val);
	release_sock(sk);
}
EXPORT_SYMBOL(sock_set_rcvbuf);

static void __sock_set_mark(struct sock *sk, u32 val)
{
	if (val != sk->sk_mark) {
		sk->sk_mark = val;
		sk_dst_reset(sk);
	}
}

void sock_set_mark(struct sock *sk, u32 val)
{
	lock_sock(sk);
	__sock_set_mark(sk, val);
	release_sock(sk);
}
EXPORT_SYMBOL(sock_set_mark);

static void sock_release_reserved_memory(struct sock *sk, int bytes)
{
	/* Round down bytes to multiple of pages */
	bytes &= ~(SK_MEM_QUANTUM - 1);

	WARN_ON(bytes > sk->sk_reserved_mem);
	sk->sk_reserved_mem -= bytes;
	sk_mem_reclaim(sk);
}

static int sock_reserve_memory(struct sock *sk, int bytes)
{
	long allocated;
	bool charged;
	int pages;

	if (!mem_cgroup_sockets_enabled || !sk->sk_memcg || !sk_has_account(sk))
		return -EOPNOTSUPP;

	if (!bytes)
		return 0;

	pages = sk_mem_pages(bytes);

	/* pre-charge to memcg */
	charged = mem_cgroup_charge_skmem(sk->sk_memcg, pages,
					  GFP_KERNEL | __GFP_RETRY_MAYFAIL);
	if (!charged)
		return -ENOMEM;

	/* pre-charge to forward_alloc */
	allocated = sk_memory_allocated_add(sk, pages);
	/* If the system goes into memory pressure with this
	 * precharge, give up and return error.
	 */
	if (allocated > sk_prot_mem_limits(sk, 1)) {
		sk_memory_allocated_sub(sk, pages);
		mem_cgroup_uncharge_skmem(sk->sk_memcg, pages);
		return -ENOMEM;
	}
	sk->sk_forward_alloc += pages << SK_MEM_QUANTUM_SHIFT;

	sk->sk_reserved_mem += pages << SK_MEM_QUANTUM_SHIFT;

	return 0;
}

/*
 *	This is meant for all protocols to use and covers goings on
 *	at the socket level. Everything here is generic.
 */
//所有协议的socket选项设置函数
int sock_setsockopt(struct socket *sock, int level, int optname,
		    sockptr_t optval, unsigned int optlen)
{
	struct so_timestamping timestamping;
	struct sock_txtime sk_txtime;
	struct sock *sk = sock->sk;
	int val;
	int valbool;
	struct linger ling;
	int ret = 0;

	/*
	 *	Options without arguments
	 */

	if (optname == SO_BINDTODEVICE)
		return sock_setbindtodevice(sk, optval, optlen);

	if (optlen < sizeof(int))
		return -EINVAL;

	if (copy_from_sockptr(&val, optval, sizeof(val)))
		return -EFAULT;

	valbool = val ? 1 : 0;

	lock_sock(sk);

	switch (optname) {
	case SO_DEBUG://开启socket调试用
		if (val && !capable(CAP_NET_ADMIN))
			ret = -EACCES;
		else
			sock_valbool_flag(sk, SOCK_DBG, valbool);
		break;
	case SO_REUSEADDR:
		sk->sk_reuse = (valbool ? SK_CAN_REUSE : SK_NO_REUSE);
		break;
	case SO_REUSEPORT:
		sk->sk_reuseport = valbool;
		break;
	case SO_TYPE:
	case SO_PROTOCOL:
	case SO_DOMAIN:
	case SO_ERROR:
		ret = -ENOPROTOOPT;
		break;
	case SO_DONTROUTE:
		sock_valbool_flag(sk, SOCK_LOCALROUTE, valbool);
		sk_dst_reset(sk);
		break;
	case SO_BROADCAST:
		sock_valbool_flag(sk, SOCK_BROADCAST, valbool);
		break;
	case SO_SNDBUF:
		/* Don't error on this BSD doesn't and if you think
		 * about it this is right. Otherwise apps have to
		 * play 'guess the biggest size' games. RCVBUF/SNDBUF
		 * are treated in BSD as hints
		 */
		val = min_t(u32, val, sysctl_wmem_max);
set_sndbuf:
		/* Ensure val * 2 fits into an int, to prevent max_t()
		 * from treating it as a negative value.
		 */
		val = min_t(int, val, INT_MAX / 2);
		sk->sk_userlocks |= SOCK_SNDBUF_LOCK;
		WRITE_ONCE(sk->sk_sndbuf,
			   max_t(int, val * 2, SOCK_MIN_SNDBUF));
		/* Wake up sending tasks if we upped the value. */
		sk->sk_write_space(sk);
		break;

	case SO_SNDBUFFORCE:
		if (!capable(CAP_NET_ADMIN)) {
			ret = -EPERM;
			break;
		}

		/* No negative values (to prevent underflow, as val will be
		 * multiplied by 2).
		 */
		if (val < 0)
			val = 0;
		goto set_sndbuf;

	case SO_RCVBUF:
		/* Don't error on this BSD doesn't and if you think
		 * about it this is right. Otherwise apps have to
		 * play 'guess the biggest size' games. RCVBUF/SNDBUF
		 * are treated in BSD as hints
		 */
		__sock_set_rcvbuf(sk, min_t(u32, val, sysctl_rmem_max));
		break;

	case SO_RCVBUFFORCE:
		if (!capable(CAP_NET_ADMIN)) {
			ret = -EPERM;
			break;
		}

		/* No negative values (to prevent underflow, as val will be
		 * multiplied by 2).
		 */
		__sock_set_rcvbuf(sk, max(val, 0));
		break;

	case SO_KEEPALIVE:
		if (sk->sk_prot->keepalive)
			sk->sk_prot->keepalive(sk, valbool);
		sock_valbool_flag(sk, SOCK_KEEPOPEN, valbool);
		break;

	case SO_OOBINLINE:
		sock_valbool_flag(sk, SOCK_URGINLINE, valbool);
		break;

	case SO_NO_CHECK:
		sk->sk_no_check_tx = valbool;
		break;

	case SO_PRIORITY:
		if ((val >= 0 && val <= 6) ||
		    ns_capable(sock_net(sk)->user_ns, CAP_NET_RAW) ||
		    ns_capable(sock_net(sk)->user_ns, CAP_NET_ADMIN))
			sk->sk_priority = val;
		else
			ret = -EPERM;
		break;

	case SO_LINGER:
		if (optlen < sizeof(ling)) {
			ret = -EINVAL;	/* 1003.1g */
			break;
		}
		if (copy_from_sockptr(&ling, optval, sizeof(ling))) {
			ret = -EFAULT;
			break;
		}
		if (!ling.l_onoff)
			sock_reset_flag(sk, SOCK_LINGER);
		else {
#if (BITS_PER_LONG == 32)
			if ((unsigned int)ling.l_linger >= MAX_SCHEDULE_TIMEOUT/HZ)
				sk->sk_lingertime = MAX_SCHEDULE_TIMEOUT;
			else
#endif
				sk->sk_lingertime = (unsigned int)ling.l_linger * HZ;
			sock_set_flag(sk, SOCK_LINGER);
		}
		break;

	case SO_BSDCOMPAT:
		break;

	case SO_PASSCRED:
		if (valbool)
			set_bit(SOCK_PASSCRED, &sock->flags);
		else
			clear_bit(SOCK_PASSCRED, &sock->flags);
		break;

	case SO_TIMESTAMP_OLD:
	case SO_TIMESTAMP_NEW:
	case SO_TIMESTAMPNS_OLD:
	case SO_TIMESTAMPNS_NEW:
		sock_set_timestamp(sk, optname, valbool);
		break;

	case SO_TIMESTAMPING_NEW:
	case SO_TIMESTAMPING_OLD:
		if (optlen == sizeof(timestamping)) {
			if (copy_from_sockptr(&timestamping, optval,
					      sizeof(timestamping))) {
				ret = -EFAULT;
				break;
			}
		} else {
			memset(&timestamping, 0, sizeof(timestamping));
			timestamping.flags = val;
		}
		ret = sock_set_timestamping(sk, optname, timestamping);
		break;

	case SO_RCVLOWAT:
		if (val < 0)
			val = INT_MAX;
		if (sock->ops->set_rcvlowat)
			ret = sock->ops->set_rcvlowat(sk, val);
		else
			WRITE_ONCE(sk->sk_rcvlowat, val ? : 1);
		break;

	case SO_RCVTIMEO_OLD:
	case SO_RCVTIMEO_NEW:
		ret = sock_set_timeout(&sk->sk_rcvtimeo, optval,
				       optlen, optname == SO_RCVTIMEO_OLD);
		break;

	case SO_SNDTIMEO_OLD:
	case SO_SNDTIMEO_NEW:
		/*设置发送超时*/
		ret = sock_set_timeout(&sk->sk_sndtimeo, optval,
				       optlen, optname == SO_SNDTIMEO_OLD);
		break;

	case SO_ATTACH_FILTER: {
		//为socket设置bpf过滤器
		//ref https://www.cnblogs.com/rollenholt/articles/2585517.html
		struct sock_fprog fprog;

		//参数必须是sock_fprog结构
		ret = copy_bpf_fprog_from_user(&fprog, optval, optlen);
		if (!ret)
			//转换filter为bpf的程序，并挂接在socket上，
			//后面soket收到包时会进行执行，确认是否需要上送，还是丢包
			ret = sk_attach_filter(&fprog, sk);
		break;
	}
	case SO_ATTACH_BPF:
		ret = -EINVAL;
		if (optlen == sizeof(u32)) {
			u32 ufd;

			ret = -EFAULT;
			if (copy_from_sockptr(&ufd, optval, sizeof(ufd)))
				break;

			ret = sk_attach_bpf(ufd, sk);
		}
		break;

	case SO_ATTACH_REUSEPORT_CBPF: {
		struct sock_fprog fprog;

		ret = copy_bpf_fprog_from_user(&fprog, optval, optlen);
		if (!ret)
			ret = sk_reuseport_attach_filter(&fprog, sk);
		break;
	}
	case SO_ATTACH_REUSEPORT_EBPF:
		ret = -EINVAL;
		if (optlen == sizeof(u32)) {
			u32 ufd;

			ret = -EFAULT;
			if (copy_from_sockptr(&ufd, optval, sizeof(ufd)))
				break;

			ret = sk_reuseport_attach_bpf(ufd, sk);
		}
		break;

	case SO_DETACH_REUSEPORT_BPF:
		ret = reuseport_detach_prog(sk);
		break;

	case SO_DETACH_FILTER:
		ret = sk_detach_filter(sk);
		break;

	case SO_LOCK_FILTER:
		if (sock_flag(sk, SOCK_FILTER_LOCKED) && !valbool)
			ret = -EPERM;
		else
			sock_valbool_flag(sk, SOCK_FILTER_LOCKED, valbool);
		break;

	case SO_PASSSEC:
		if (valbool)
			set_bit(SOCK_PASSSEC, &sock->flags);
		else
			clear_bit(SOCK_PASSSEC, &sock->flags);
		break;
	case SO_MARK:
<<<<<<< HEAD
	    /*更新so mark,用于使skb->mark生效*/
	    //https://blog.csdn.net/dog250/article/details/7664062
		if (!ns_capable(sock_net(sk)->user_ns, CAP_NET_ADMIN)) {
=======
		if (!ns_capable(sock_net(sk)->user_ns, CAP_NET_RAW) &&
		    !ns_capable(sock_net(sk)->user_ns, CAP_NET_ADMIN)) {
>>>>>>> 028192fe
			ret = -EPERM;
			break;
		}

		__sock_set_mark(sk, val);
		break;

	case SO_RXQ_OVFL:
		sock_valbool_flag(sk, SOCK_RXQ_OVFL, valbool);
		break;

	case SO_WIFI_STATUS:
		sock_valbool_flag(sk, SOCK_WIFI_STATUS, valbool);
		break;

	case SO_PEEK_OFF:
		if (sock->ops->set_peek_off)
			ret = sock->ops->set_peek_off(sk, val);
		else
			ret = -EOPNOTSUPP;
		break;

	case SO_NOFCS:
		sock_valbool_flag(sk, SOCK_NOFCS, valbool);
		break;

	case SO_SELECT_ERR_QUEUE:
		sock_valbool_flag(sk, SOCK_SELECT_ERR_QUEUE, valbool);
		break;

#ifdef CONFIG_NET_RX_BUSY_POLL
	case SO_BUSY_POLL:
		/* allow unprivileged users to decrease the value */
		if ((val > sk->sk_ll_usec) && !capable(CAP_NET_ADMIN))
			ret = -EPERM;
		else {
			if (val < 0)
				ret = -EINVAL;
			else
				WRITE_ONCE(sk->sk_ll_usec, val);
		}
		break;
	case SO_PREFER_BUSY_POLL:
		if (valbool && !capable(CAP_NET_ADMIN))
			ret = -EPERM;
		else
			WRITE_ONCE(sk->sk_prefer_busy_poll, valbool);
		break;
	case SO_BUSY_POLL_BUDGET:
		if (val > READ_ONCE(sk->sk_busy_poll_budget) && !capable(CAP_NET_ADMIN)) {
			ret = -EPERM;
		} else {
			if (val < 0 || val > U16_MAX)
				ret = -EINVAL;
			else
				WRITE_ONCE(sk->sk_busy_poll_budget, val);
		}
		break;
#endif

	case SO_MAX_PACING_RATE:
		{
		unsigned long ulval = (val == ~0U) ? ~0UL : (unsigned int)val;

		if (sizeof(ulval) != sizeof(val) &&
		    optlen >= sizeof(ulval) &&
		    copy_from_sockptr(&ulval, optval, sizeof(ulval))) {
			ret = -EFAULT;
			break;
		}
		if (ulval != ~0UL)
			cmpxchg(&sk->sk_pacing_status,
				SK_PACING_NONE,
				SK_PACING_NEEDED);
		sk->sk_max_pacing_rate = ulval;
		sk->sk_pacing_rate = min(sk->sk_pacing_rate, ulval);
		break;
		}
	case SO_INCOMING_CPU:
		WRITE_ONCE(sk->sk_incoming_cpu, val);
		break;

	case SO_CNX_ADVICE:
		if (val == 1)
			dst_negative_advice(sk);
		break;

	case SO_ZEROCOPY:
		if (sk->sk_family == PF_INET || sk->sk_family == PF_INET6) {
			if (!(sk_is_tcp(sk) ||
			      (sk->sk_type == SOCK_DGRAM &&
			       sk->sk_protocol == IPPROTO_UDP)))
<<<<<<< HEAD
			    //目前仅支持inet,inet6的tcp,udp
				ret = -ENOTSUPP;
=======
				ret = -EOPNOTSUPP;
>>>>>>> 028192fe
		} else if (sk->sk_family != PF_RDS) {
			ret = -EOPNOTSUPP;
		}
		if (!ret) {
		    //要设置的值必须为1，或者0
			if (val < 0 || val > 1)
				ret = -EINVAL;
			else
			    //为对应的socket设置此zerocopy标记
				sock_valbool_flag(sk, SOCK_ZEROCOPY, valbool);
		}
		break;

	case SO_TXTIME:
		if (optlen != sizeof(struct sock_txtime)) {
			ret = -EINVAL;
			break;
		} else if (copy_from_sockptr(&sk_txtime, optval,
			   sizeof(struct sock_txtime))) {
			ret = -EFAULT;
			break;
		} else if (sk_txtime.flags & ~SOF_TXTIME_FLAGS_MASK) {
			ret = -EINVAL;
			break;
		}
		/* CLOCK_MONOTONIC is only used by sch_fq, and this packet
		 * scheduler has enough safe guards.
		 */
		if (sk_txtime.clockid != CLOCK_MONOTONIC &&
		    !ns_capable(sock_net(sk)->user_ns, CAP_NET_ADMIN)) {
			ret = -EPERM;
			break;
		}
		sock_valbool_flag(sk, SOCK_TXTIME, true);
		sk->sk_clockid = sk_txtime.clockid;
		sk->sk_txtime_deadline_mode =
			!!(sk_txtime.flags & SOF_TXTIME_DEADLINE_MODE);
		sk->sk_txtime_report_errors =
			!!(sk_txtime.flags & SOF_TXTIME_REPORT_ERRORS);
		break;

	case SO_BINDTOIFINDEX:
	    /*完成socket与ifindex的绑定*/
		ret = sock_bindtoindex_locked(sk, val);
		break;

	case SO_BUF_LOCK:
		if (val & ~SOCK_BUF_LOCK_MASK) {
			ret = -EINVAL;
			break;
		}
		sk->sk_userlocks = val | (sk->sk_userlocks &
					  ~SOCK_BUF_LOCK_MASK);
		break;

	case SO_RESERVE_MEM:
	{
		int delta;

		if (val < 0) {
			ret = -EINVAL;
			break;
		}

		delta = val - sk->sk_reserved_mem;
		if (delta < 0)
			sock_release_reserved_memory(sk, -delta);
		else
			ret = sock_reserve_memory(sk, delta);
		break;
	}

	case SO_TXREHASH:
		if (val < -1 || val > 1) {
			ret = -EINVAL;
			break;
		}
		/* Paired with READ_ONCE() in tcp_rtx_synack() */
		WRITE_ONCE(sk->sk_txrehash, (u8)val);
		break;

	default:
		ret = -ENOPROTOOPT;
		break;
	}
	release_sock(sk);
	return ret;
}
EXPORT_SYMBOL(sock_setsockopt);

static const struct cred *sk_get_peer_cred(struct sock *sk)
{
	const struct cred *cred;

	spin_lock(&sk->sk_peer_lock);
	cred = get_cred(sk->sk_peer_cred);
	spin_unlock(&sk->sk_peer_lock);

	return cred;
}

static void cred_to_ucred(struct pid *pid, const struct cred *cred,
			  struct ucred *ucred)
{
	ucred->pid = pid_vnr(pid);
	ucred->uid = ucred->gid = -1;
	if (cred) {
		struct user_namespace *current_ns = current_user_ns();

		ucred->uid = from_kuid_munged(current_ns, cred->euid);
		ucred->gid = from_kgid_munged(current_ns, cred->egid);
	}
}

static int groups_to_user(gid_t __user *dst, const struct group_info *src)
{
	struct user_namespace *user_ns = current_user_ns();
	int i;

	for (i = 0; i < src->ngroups; i++)
		if (put_user(from_kgid_munged(user_ns, src->gid[i]), dst + i))
			return -EFAULT;

	return 0;
}

int sock_getsockopt(struct socket *sock, int level, int optname,
		    char __user *optval, int __user *optlen)
{
	struct sock *sk = sock->sk;

	union {
		int val;
		u64 val64;
		unsigned long ulval;
		struct linger ling;
		struct old_timeval32 tm32;
		struct __kernel_old_timeval tm;
		struct  __kernel_sock_timeval stm;
		struct sock_txtime txtime;
		struct so_timestamping timestamping;
	} v;

	int lv = sizeof(int);
	int len;

	if (get_user(len, optlen))
		return -EFAULT;
	if (len < 0)
		return -EINVAL;

	memset(&v, 0, sizeof(v));

	switch (optname) {
	case SO_DEBUG:
		v.val = sock_flag(sk, SOCK_DBG);
		break;

	case SO_DONTROUTE:
		v.val = sock_flag(sk, SOCK_LOCALROUTE);
		break;

	case SO_BROADCAST:
		v.val = sock_flag(sk, SOCK_BROADCAST);
		break;

	case SO_SNDBUF:
		v.val = sk->sk_sndbuf;
		break;

	case SO_RCVBUF:
		v.val = sk->sk_rcvbuf;
		break;

	case SO_REUSEADDR:
		v.val = sk->sk_reuse;
		break;

	case SO_REUSEPORT:
		v.val = sk->sk_reuseport;
		break;

	case SO_KEEPALIVE:
		v.val = sock_flag(sk, SOCK_KEEPOPEN);
		break;

	case SO_TYPE:
		v.val = sk->sk_type;
		break;

	case SO_PROTOCOL:
		v.val = sk->sk_protocol;
		break;

	case SO_DOMAIN:
		v.val = sk->sk_family;
		break;

	case SO_ERROR:
		v.val = -sock_error(sk);
		if (v.val == 0)
			v.val = xchg(&sk->sk_err_soft, 0);
		break;

	case SO_OOBINLINE:
		v.val = sock_flag(sk, SOCK_URGINLINE);
		break;

	case SO_NO_CHECK:
		v.val = sk->sk_no_check_tx;
		break;

	case SO_PRIORITY:
		v.val = sk->sk_priority;
		break;

	case SO_LINGER:
		lv		= sizeof(v.ling);
		v.ling.l_onoff	= sock_flag(sk, SOCK_LINGER);
		v.ling.l_linger	= sk->sk_lingertime / HZ;
		break;

	case SO_BSDCOMPAT:
		break;

	case SO_TIMESTAMP_OLD:
		v.val = sock_flag(sk, SOCK_RCVTSTAMP) &&
				!sock_flag(sk, SOCK_TSTAMP_NEW) &&
				!sock_flag(sk, SOCK_RCVTSTAMPNS);
		break;

	case SO_TIMESTAMPNS_OLD:
		v.val = sock_flag(sk, SOCK_RCVTSTAMPNS) && !sock_flag(sk, SOCK_TSTAMP_NEW);
		break;

	case SO_TIMESTAMP_NEW:
		v.val = sock_flag(sk, SOCK_RCVTSTAMP) && sock_flag(sk, SOCK_TSTAMP_NEW);
		break;

	case SO_TIMESTAMPNS_NEW:
		v.val = sock_flag(sk, SOCK_RCVTSTAMPNS) && sock_flag(sk, SOCK_TSTAMP_NEW);
		break;

	case SO_TIMESTAMPING_OLD:
		lv = sizeof(v.timestamping);
		v.timestamping.flags = sk->sk_tsflags;
		v.timestamping.bind_phc = sk->sk_bind_phc;
		break;

	case SO_RCVTIMEO_OLD:
	case SO_RCVTIMEO_NEW:
		lv = sock_get_timeout(sk->sk_rcvtimeo, &v, SO_RCVTIMEO_OLD == optname);
		break;

	case SO_SNDTIMEO_OLD:
	case SO_SNDTIMEO_NEW:
		lv = sock_get_timeout(sk->sk_sndtimeo, &v, SO_SNDTIMEO_OLD == optname);
		break;

	case SO_RCVLOWAT:
		v.val = sk->sk_rcvlowat;
		break;

	case SO_SNDLOWAT:
		v.val = 1;
		break;

	case SO_PASSCRED:
		v.val = !!test_bit(SOCK_PASSCRED, &sock->flags);
		break;

	case SO_PEERCRED:
	{
		struct ucred peercred;
		if (len > sizeof(peercred))
			len = sizeof(peercred);

		spin_lock(&sk->sk_peer_lock);
		cred_to_ucred(sk->sk_peer_pid, sk->sk_peer_cred, &peercred);
		spin_unlock(&sk->sk_peer_lock);

		if (copy_to_user(optval, &peercred, len))
			return -EFAULT;
		goto lenout;
	}

	case SO_PEERGROUPS:
	{
		const struct cred *cred;
		int ret, n;

		cred = sk_get_peer_cred(sk);
		if (!cred)
			return -ENODATA;

		n = cred->group_info->ngroups;
		if (len < n * sizeof(gid_t)) {
			len = n * sizeof(gid_t);
			put_cred(cred);
			return put_user(len, optlen) ? -EFAULT : -ERANGE;
		}
		len = n * sizeof(gid_t);

		ret = groups_to_user((gid_t __user *)optval, cred->group_info);
		put_cred(cred);
		if (ret)
			return ret;
		goto lenout;
	}

	case SO_PEERNAME:
	{
		char address[128];

		lv = sock->ops->getname(sock, (struct sockaddr *)address, 2);
		if (lv < 0)
			return -ENOTCONN;
		if (lv < len)
			return -EINVAL;
		if (copy_to_user(optval, address, len))
			return -EFAULT;
		goto lenout;
	}

	/* Dubious BSD thing... Probably nobody even uses it, but
	 * the UNIX standard wants it for whatever reason... -DaveM
	 */
	case SO_ACCEPTCONN:
		v.val = sk->sk_state == TCP_LISTEN;
		break;

	case SO_PASSSEC:
		v.val = !!test_bit(SOCK_PASSSEC, &sock->flags);
		break;

	case SO_PEERSEC:
		return security_socket_getpeersec_stream(sock, optval, optlen, len);

	case SO_MARK:
		v.val = sk->sk_mark;
		break;

	case SO_RXQ_OVFL:
		v.val = sock_flag(sk, SOCK_RXQ_OVFL);
		break;

	case SO_WIFI_STATUS:
		v.val = sock_flag(sk, SOCK_WIFI_STATUS);
		break;

	case SO_PEEK_OFF:
		if (!sock->ops->set_peek_off)
			return -EOPNOTSUPP;

		v.val = sk->sk_peek_off;
		break;
	case SO_NOFCS:
		v.val = sock_flag(sk, SOCK_NOFCS);
		break;

	case SO_BINDTODEVICE:
		return sock_getbindtodevice(sk, optval, optlen, len);

	case SO_GET_FILTER:
		len = sk_get_filter(sk, (struct sock_filter __user *)optval, len);
		if (len < 0)
			return len;

		goto lenout;

	case SO_LOCK_FILTER:
		v.val = sock_flag(sk, SOCK_FILTER_LOCKED);
		break;

	case SO_BPF_EXTENSIONS:
		v.val = bpf_tell_extensions();
		break;

	case SO_SELECT_ERR_QUEUE:
		v.val = sock_flag(sk, SOCK_SELECT_ERR_QUEUE);
		break;

#ifdef CONFIG_NET_RX_BUSY_POLL
	case SO_BUSY_POLL:
		v.val = sk->sk_ll_usec;
		break;
	case SO_PREFER_BUSY_POLL:
		v.val = READ_ONCE(sk->sk_prefer_busy_poll);
		break;
#endif

	case SO_MAX_PACING_RATE:
		if (sizeof(v.ulval) != sizeof(v.val) && len >= sizeof(v.ulval)) {
			lv = sizeof(v.ulval);
			v.ulval = sk->sk_max_pacing_rate;
		} else {
			/* 32bit version */
			v.val = min_t(unsigned long, sk->sk_max_pacing_rate, ~0U);
		}
		break;

	case SO_INCOMING_CPU:
		v.val = READ_ONCE(sk->sk_incoming_cpu);
		break;

	case SO_MEMINFO:
	{
		u32 meminfo[SK_MEMINFO_VARS];

		sk_get_meminfo(sk, meminfo);

		len = min_t(unsigned int, len, sizeof(meminfo));
		if (copy_to_user(optval, &meminfo, len))
			return -EFAULT;

		goto lenout;
	}

#ifdef CONFIG_NET_RX_BUSY_POLL
	case SO_INCOMING_NAPI_ID:
		v.val = READ_ONCE(sk->sk_napi_id);

		/* aggregate non-NAPI IDs down to 0 */
		if (v.val < MIN_NAPI_ID)
			v.val = 0;

		break;
#endif

	case SO_COOKIE:
		lv = sizeof(u64);
		if (len < lv)
			return -EINVAL;
		v.val64 = sock_gen_cookie(sk);
		break;

	case SO_ZEROCOPY:
		v.val = sock_flag(sk, SOCK_ZEROCOPY);
		break;

	case SO_TXTIME:
		lv = sizeof(v.txtime);
		v.txtime.clockid = sk->sk_clockid;
		v.txtime.flags |= sk->sk_txtime_deadline_mode ?
				  SOF_TXTIME_DEADLINE_MODE : 0;
		v.txtime.flags |= sk->sk_txtime_report_errors ?
				  SOF_TXTIME_REPORT_ERRORS : 0;
		break;

	case SO_BINDTOIFINDEX:
		v.val = sk->sk_bound_dev_if;
		break;

	case SO_NETNS_COOKIE:
		lv = sizeof(u64);
		if (len != lv)
			return -EINVAL;
		v.val64 = sock_net(sk)->net_cookie;
		break;

	case SO_BUF_LOCK:
		v.val = sk->sk_userlocks & SOCK_BUF_LOCK_MASK;
		break;

	case SO_RESERVE_MEM:
		v.val = sk->sk_reserved_mem;
		break;

	case SO_TXREHASH:
		v.val = sk->sk_txrehash;
		break;

	default:
		/* We implement the SO_SNDLOWAT etc to not be settable
		 * (1003.1g 7).
		 */
		return -ENOPROTOOPT;
	}

	if (len > lv)
		len = lv;
	if (copy_to_user(optval, &v, len))
		return -EFAULT;
lenout:
	if (put_user(len, optlen))
		return -EFAULT;
	return 0;
}

/*
 * Initialize an sk_lock.
 *
 * (We also register the sk_lock with the lock validator.)
 */
static inline void sock_lock_init(struct sock *sk)
{
	if (sk->sk_kern_sock)
		sock_lock_init_class_and_name(
			sk,
			af_family_kern_slock_key_strings[sk->sk_family],
			af_family_kern_slock_keys + sk->sk_family,
			af_family_kern_key_strings[sk->sk_family],
			af_family_kern_keys + sk->sk_family);
	else
		sock_lock_init_class_and_name(
			sk,
			af_family_slock_key_strings[sk->sk_family],
			af_family_slock_keys + sk->sk_family,
			af_family_key_strings[sk->sk_family],
			af_family_keys + sk->sk_family);
}

/*
 * Copy all fields from osk to nsk but nsk->sk_refcnt must not change yet,
 * even temporarly, because of RCU lookups. sk_node should also be left as is.
 * We must not copy fields between sk_dontcopy_begin and sk_dontcopy_end
 */
static void sock_copy(struct sock *nsk, const struct sock *osk)
{
	const struct proto *prot = READ_ONCE(osk->sk_prot);
#ifdef CONFIG_SECURITY_NETWORK
	void *sptr = nsk->sk_security;
#endif

	/* If we move sk_tx_queue_mapping out of the private section,
	 * we must check if sk_tx_queue_clear() is called after
	 * sock_copy() in sk_clone_lock().
	 */
	BUILD_BUG_ON(offsetof(struct sock, sk_tx_queue_mapping) <
		     offsetof(struct sock, sk_dontcopy_begin) ||
		     offsetof(struct sock, sk_tx_queue_mapping) >=
		     offsetof(struct sock, sk_dontcopy_end));

	memcpy(nsk, osk, offsetof(struct sock, sk_dontcopy_begin));

	memcpy(&nsk->sk_dontcopy_end, &osk->sk_dontcopy_end,
	       prot->obj_size - offsetof(struct sock, sk_dontcopy_end));

#ifdef CONFIG_SECURITY_NETWORK
	nsk->sk_security = sptr;
	security_sk_clone(osk, nsk);
#endif
}

//按prot约定申请sock空间
static struct sock *sk_prot_alloc(struct proto *prot, gfp_t priority,
		int family)
{
	struct sock *sk;
	struct kmem_cache *slab;

	slab = prot->slab;
	if (slab != NULL) {
		//协议有自已的slab，则自slab中申请
		sk = kmem_cache_alloc(slab, priority & ~__GFP_ZERO);
		if (!sk)
			return sk;
		if (want_init_on_alloc(priority))
			sk_prot_clear_nulls(sk, prot->obj_size);
	} else
		//未指出slab时，直接申请obj_size大小做为sk
		sk = kmalloc(prot->obj_size, priority);

	if (sk != NULL) {
		//socket alloc hook点调用
		if (security_sk_alloc(sk, family, priority))
			goto out_free;

		if (!try_module_get(prot->owner))
			goto out_free_sec;
	}

	return sk;

out_free_sec:
	security_sk_free(sk);
out_free:
	if (slab != NULL)
		kmem_cache_free(slab, sk);
	else
		kfree(sk);
	return NULL;
}

static void sk_prot_free(struct proto *prot, struct sock *sk)
{
	struct kmem_cache *slab;
	struct module *owner;

	owner = prot->owner;
	slab = prot->slab;

	cgroup_sk_free(&sk->sk_cgrp_data);
	mem_cgroup_sk_free(sk);
	security_sk_free(sk);
	if (slab != NULL)
		kmem_cache_free(slab, sk);
	else
		kfree(sk);
	module_put(owner);
}

/**
 *	sk_alloc - All socket objects are allocated here
 *	@net: the applicable net namespace
 *	@family: protocol family
 *	@priority: for allocation (%GFP_KERNEL, %GFP_ATOMIC, etc)
 *	@prot: struct proto associated with this new sock instance
 *	@kern: is this to be a kernel socket?
 */
struct sock *sk_alloc(struct net *net, int family, gfp_t priority,
		      struct proto *prot/*sock关联的协议*/, int kern)
{
	struct sock *sk;

	//申请sock空间
	sk = sk_prot_alloc(prot, priority | __GFP_ZERO, family);
	if (sk) {
		//申请成功，做简单初始化
		sk->sk_family = family;
		/*
		 * See comment in struct sock definition to understand
		 * why we need sk_prot_creator -acme
		 */
		sk->sk_prot = sk->sk_prot_creator = prot;
		sk->sk_kern_sock = kern;
		sock_lock_init(sk);
		sk->sk_net_refcnt = kern ? 0 : 1;
		if (likely(sk->sk_net_refcnt)) {
			get_net_track(net, &sk->ns_tracker, priority);
			sock_inuse_add(net, 1);
		}

		sock_net_set(sk, net);
		refcount_set(&sk->sk_wmem_alloc, 1);

		mem_cgroup_sk_alloc(sk);
		cgroup_sk_alloc(&sk->sk_cgrp_data);
		sock_update_classid(&sk->sk_cgrp_data);
		sock_update_netprioidx(&sk->sk_cgrp_data);
		sk_tx_queue_clear(sk);
	}

	return sk;
}
EXPORT_SYMBOL(sk_alloc);

/* Sockets having SOCK_RCU_FREE will call this function after one RCU
 * grace period. This is the case for UDP sockets and TCP listeners.
 */
static void __sk_destruct(struct rcu_head *head)
{
	struct sock *sk = container_of(head, struct sock, sk_rcu);
	struct sk_filter *filter;

	if (sk->sk_destruct)
		sk->sk_destruct(sk);

	filter = rcu_dereference_check(sk->sk_filter,
				       refcount_read(&sk->sk_wmem_alloc) == 0);
	if (filter) {
		sk_filter_uncharge(sk, filter);
		RCU_INIT_POINTER(sk->sk_filter, NULL);
	}

	sock_disable_timestamp(sk, SK_FLAGS_TIMESTAMP);

#ifdef CONFIG_BPF_SYSCALL
	bpf_sk_storage_free(sk);
#endif

	if (atomic_read(&sk->sk_omem_alloc))
		pr_debug("%s: optmem leakage (%d bytes) detected\n",
			 __func__, atomic_read(&sk->sk_omem_alloc));

	if (sk->sk_frag.page) {
		put_page(sk->sk_frag.page);
		sk->sk_frag.page = NULL;
	}

	/* We do not need to acquire sk->sk_peer_lock, we are the last user. */
	put_cred(sk->sk_peer_cred);
	put_pid(sk->sk_peer_pid);

	if (likely(sk->sk_net_refcnt))
		put_net_track(sock_net(sk), &sk->ns_tracker);
	sk_prot_free(sk->sk_prot_creator, sk);
}

void sk_destruct(struct sock *sk)
{
	bool use_call_rcu = sock_flag(sk, SOCK_RCU_FREE);

	WARN_ON_ONCE(!llist_empty(&sk->defer_list));
	sk_defer_free_flush(sk);

	if (rcu_access_pointer(sk->sk_reuseport_cb)) {
		reuseport_detach_sock(sk);
		use_call_rcu = true;
	}

	if (use_call_rcu)
		call_rcu(&sk->sk_rcu, __sk_destruct);
	else
		__sk_destruct(&sk->sk_rcu);
}

static void __sk_free(struct sock *sk)
{
	if (likely(sk->sk_net_refcnt))
		sock_inuse_add(sock_net(sk), -1);

	if (unlikely(sk->sk_net_refcnt && sock_diag_has_destroy_listeners(sk)))
		sock_diag_broadcast_destroy(sk);
	else
		sk_destruct(sk);
}

void sk_free(struct sock *sk)
{
	/*
	 * We subtract one from sk_wmem_alloc and can know if
	 * some packets are still in some tx queue.
	 * If not null, sock_wfree() will call __sk_free(sk) later
	 */
	if (refcount_dec_and_test(&sk->sk_wmem_alloc))
		__sk_free(sk);
}
EXPORT_SYMBOL(sk_free);

static void sk_init_common(struct sock *sk)
{
	skb_queue_head_init(&sk->sk_receive_queue);
	skb_queue_head_init(&sk->sk_write_queue);
	skb_queue_head_init(&sk->sk_error_queue);

	rwlock_init(&sk->sk_callback_lock);
	lockdep_set_class_and_name(&sk->sk_receive_queue.lock,
			af_rlock_keys + sk->sk_family,
			af_family_rlock_key_strings[sk->sk_family]);
	lockdep_set_class_and_name(&sk->sk_write_queue.lock,
			af_wlock_keys + sk->sk_family,
			af_family_wlock_key_strings[sk->sk_family]);
	lockdep_set_class_and_name(&sk->sk_error_queue.lock,
			af_elock_keys + sk->sk_family,
			af_family_elock_key_strings[sk->sk_family]);
	lockdep_set_class_and_name(&sk->sk_callback_lock,
			af_callback_keys + sk->sk_family,
			af_family_clock_key_strings[sk->sk_family]);
}

/**
 *	sk_clone_lock - clone a socket, and lock its clone
 *	@sk: the socket to clone
 *	@priority: for allocation (%GFP_KERNEL, %GFP_ATOMIC, etc)
 *
 *	Caller must unlock socket even in error path (bh_unlock_sock(newsk))
 */
struct sock *sk_clone_lock(const struct sock *sk, const gfp_t priority)
{
	struct proto *prot = READ_ONCE(sk->sk_prot);
	struct sk_filter *filter;
	bool is_charged = true;
	struct sock *newsk;

	newsk = sk_prot_alloc(prot, priority, sk->sk_family);
	if (!newsk)
		goto out;

	sock_copy(newsk, sk);

	newsk->sk_prot_creator = prot;

	/* SANITY */
	if (likely(newsk->sk_net_refcnt)) {
		get_net_track(sock_net(newsk), &newsk->ns_tracker, priority);
		sock_inuse_add(sock_net(newsk), 1);
	}
	sk_node_init(&newsk->sk_node);
	sock_lock_init(newsk);
	bh_lock_sock(newsk);
	newsk->sk_backlog.head	= newsk->sk_backlog.tail = NULL;
	newsk->sk_backlog.len = 0;

	atomic_set(&newsk->sk_rmem_alloc, 0);

	/* sk_wmem_alloc set to one (see sk_free() and sock_wfree()) */
	refcount_set(&newsk->sk_wmem_alloc, 1);

	atomic_set(&newsk->sk_omem_alloc, 0);
	sk_init_common(newsk);

	newsk->sk_dst_cache	= NULL;
	newsk->sk_dst_pending_confirm = 0;
	newsk->sk_wmem_queued	= 0;
	newsk->sk_forward_alloc = 0;
	newsk->sk_reserved_mem  = 0;
	atomic_set(&newsk->sk_drops, 0);
	newsk->sk_send_head	= NULL;
	newsk->sk_userlocks	= sk->sk_userlocks & ~SOCK_BINDPORT_LOCK;
	atomic_set(&newsk->sk_zckey, 0);

	sock_reset_flag(newsk, SOCK_DONE);

	/* sk->sk_memcg will be populated at accept() time */
	newsk->sk_memcg = NULL;

	cgroup_sk_clone(&newsk->sk_cgrp_data);

	rcu_read_lock();
	filter = rcu_dereference(sk->sk_filter);
	if (filter != NULL)
		/* though it's an empty new sock, the charging may fail
		 * if sysctl_optmem_max was changed between creation of
		 * original socket and cloning
		 */
		is_charged = sk_filter_charge(newsk, filter);
	RCU_INIT_POINTER(newsk->sk_filter, filter);
	rcu_read_unlock();

	if (unlikely(!is_charged || xfrm_sk_clone_policy(newsk, sk))) {
		/* We need to make sure that we don't uncharge the new
		 * socket if we couldn't charge it in the first place
		 * as otherwise we uncharge the parent's filter.
		 */
		if (!is_charged)
			RCU_INIT_POINTER(newsk->sk_filter, NULL);
		sk_free_unlock_clone(newsk);
		newsk = NULL;
		goto out;
	}
	RCU_INIT_POINTER(newsk->sk_reuseport_cb, NULL);

	if (bpf_sk_storage_clone(sk, newsk)) {
		sk_free_unlock_clone(newsk);
		newsk = NULL;
		goto out;
	}

	/* Clear sk_user_data if parent had the pointer tagged
	 * as not suitable for copying when cloning.
	 */
	if (sk_user_data_is_nocopy(newsk))
		newsk->sk_user_data = NULL;

	newsk->sk_err	   = 0;
	newsk->sk_err_soft = 0;
	newsk->sk_priority = 0;
	newsk->sk_incoming_cpu = raw_smp_processor_id();

	/* Before updating sk_refcnt, we must commit prior changes to memory
	 * (Documentation/RCU/rculist_nulls.rst for details)
	 */
	smp_wmb();
	refcount_set(&newsk->sk_refcnt, 2);

	/* Increment the counter in the same struct proto as the master
	 * sock (sk_refcnt_debug_inc uses newsk->sk_prot->socks, that
	 * is the same as sk->sk_prot->socks, as this field was copied
	 * with memcpy).
	 *
	 * This _changes_ the previous behaviour, where
	 * tcp_create_openreq_child always was incrementing the
	 * equivalent to tcp_prot->socks (inet_sock_nr), so this have
	 * to be taken into account in all callers. -acme
	 */
	sk_refcnt_debug_inc(newsk);
	sk_set_socket(newsk, NULL);
	sk_tx_queue_clear(newsk);
	RCU_INIT_POINTER(newsk->sk_wq, NULL);

	if (newsk->sk_prot->sockets_allocated)
		sk_sockets_allocated_inc(newsk);

	if (sock_needs_netstamp(sk) && newsk->sk_flags & SK_FLAGS_TIMESTAMP)
		net_enable_timestamp();
out:
	return newsk;
}
EXPORT_SYMBOL_GPL(sk_clone_lock);

void sk_free_unlock_clone(struct sock *sk)
{
	/* It is still raw copy of parent, so invalidate
	 * destructor and make plain sk_free() */
	sk->sk_destruct = NULL;
	bh_unlock_sock(sk);
	sk_free(sk);
}
EXPORT_SYMBOL_GPL(sk_free_unlock_clone);

void sk_setup_caps(struct sock *sk, struct dst_entry *dst)
{
	u32 max_segs = 1;

	/*在sock中缓存dst_entry*/
	sk_dst_set(sk, dst);
	sk->sk_route_caps = dst->dev->features;
	if (sk_is_tcp(sk))
		sk->sk_route_caps |= NETIF_F_GSO;
	if (sk->sk_route_caps & NETIF_F_GSO)
		sk->sk_route_caps |= NETIF_F_GSO_SOFTWARE;
	if (unlikely(sk->sk_gso_disabled))
		sk->sk_route_caps &= ~NETIF_F_GSO_MASK;
	if (sk_can_gso(sk)) {
		if (dst->header_len && !xfrm_dst_offload_ok(dst)) {
			sk->sk_route_caps &= ~NETIF_F_GSO_MASK;
		} else {
			sk->sk_route_caps |= NETIF_F_SG | NETIF_F_HW_CSUM;
			/* pairs with the WRITE_ONCE() in netif_set_gso_max_size() */
			sk->sk_gso_max_size = READ_ONCE(dst->dev->gso_max_size);
			sk->sk_gso_max_size -= (MAX_TCP_HEADER + 1);
			/* pairs with the WRITE_ONCE() in netif_set_gso_max_segs() */
			max_segs = max_t(u32, READ_ONCE(dst->dev->gso_max_segs), 1);
		}
	}
	sk->sk_gso_max_segs = max_segs;
}
EXPORT_SYMBOL_GPL(sk_setup_caps);

/*
 *	Simple resource managers for sockets.
 */


/*
 * Write buffer destructor automatically called from kfree_skb.
 */
void sock_wfree(struct sk_buff *skb)
{
	struct sock *sk = skb->sk;
	unsigned int len = skb->truesize;

	if (!sock_flag(sk, SOCK_USE_WRITE_QUEUE)) {
		/*
		 * Keep a reference on sk_wmem_alloc, this will be released
		 * after sk_write_space() call
		 */
		WARN_ON(refcount_sub_and_test(len - 1, &sk->sk_wmem_alloc));/*写buffer内存释放*/
		sk->sk_write_space(sk);
		len = 1;
	}
	/*
	 * if sk_wmem_alloc reaches 0, we must finish what sk_free()
	 * could not do because of in-flight packets
	 */
	if (refcount_sub_and_test(len, &sk->sk_wmem_alloc))
		__sk_free(sk);
}
EXPORT_SYMBOL(sock_wfree);

/* This variant of sock_wfree() is used by TCP,
 * since it sets SOCK_USE_WRITE_QUEUE.
 */
void __sock_wfree(struct sk_buff *skb)
{
	struct sock *sk = skb->sk;

	if (refcount_sub_and_test(skb->truesize, &sk->sk_wmem_alloc))
		__sk_free(sk);
}

void skb_set_owner_w(struct sk_buff *skb, struct sock *sk)
{
    //确保skb没有skb->sk给值
	skb_orphan(skb);
	//设置skb对应的socket
	skb->sk = sk;
#ifdef CONFIG_INET
	if (unlikely(!sk_fullsock(sk))) {
		skb->destructor = sock_edemux;
		sock_hold(sk);
		return;
	}
#endif
	/*指明此buffer的释放函数*/
	skb->destructor = sock_wfree;
	skb_set_hash_from_sk(skb, sk);
	/*
	 * We used to take a refcount on sk, but following operation
	 * is enough to guarantee sk_free() wont free this sock until
	 * all in-flight packets are completed
	 */
	/*指明写buffer内存增加*/
	refcount_add(skb->truesize, &sk->sk_wmem_alloc);
}
EXPORT_SYMBOL(skb_set_owner_w);

static bool can_skb_orphan_partial(const struct sk_buff *skb)
{
#ifdef CONFIG_TLS_DEVICE
	/* Drivers depend on in-order delivery for crypto offload,
	 * partial orphan breaks out-of-order-OK logic.
	 */
	if (skb->decrypted)
		return false;
#endif
	return (skb->destructor == sock_wfree ||
		(IS_ENABLED(CONFIG_INET) && skb->destructor == tcp_wfree));
}

/* This helper is used by netem, as it can hold packets in its
 * delay queue. We want to allow the owner socket to send more
 * packets, as if they were already TX completed by a typical driver.
 * But we also want to keep skb->sk set because some packet schedulers
 * rely on it (sch_fq for example).
 */
void skb_orphan_partial(struct sk_buff *skb)
{
	if (skb_is_tcp_pure_ack(skb))
		return;

	if (can_skb_orphan_partial(skb) && skb_set_owner_sk_safe(skb, skb->sk))
		return;

	skb_orphan(skb);
}
EXPORT_SYMBOL(skb_orphan_partial);

/*
 * Read buffer destructor automatically called from kfree_skb.
 */
void sock_rfree(struct sk_buff *skb)
{
	struct sock *sk = skb->sk;
	unsigned int len = skb->truesize;

	atomic_sub(len, &sk->sk_rmem_alloc);
	sk_mem_uncharge(sk, len);
}
EXPORT_SYMBOL(sock_rfree);

/*
 * Buffer destructor for skbs that are not used directly in read or write
 * path, e.g. for error handler skbs. Automatically called from kfree_skb.
 */
void sock_efree(struct sk_buff *skb)
{
	sock_put(skb->sk);
}
EXPORT_SYMBOL(sock_efree);

/* Buffer destructor for prefetch/receive path where reference count may
 * not be held, e.g. for listen sockets.
 */
#ifdef CONFIG_INET
void sock_pfree(struct sk_buff *skb)
{
	if (sk_is_refcounted(skb->sk))
		sock_gen_put(skb->sk);
}
EXPORT_SYMBOL(sock_pfree);
#endif /* CONFIG_INET */

kuid_t sock_i_uid(struct sock *sk)
{
	kuid_t uid;

	read_lock_bh(&sk->sk_callback_lock);
	uid = sk->sk_socket ? SOCK_INODE(sk->sk_socket)->i_uid : GLOBAL_ROOT_UID;
	read_unlock_bh(&sk->sk_callback_lock);
	return uid;
}
EXPORT_SYMBOL(sock_i_uid);

unsigned long sock_i_ino(struct sock *sk)
{
	unsigned long ino;

	read_lock_bh(&sk->sk_callback_lock);
	ino = sk->sk_socket ? SOCK_INODE(sk->sk_socket)->i_ino : 0;
	read_unlock_bh(&sk->sk_callback_lock);
	return ino;
}
EXPORT_SYMBOL(sock_i_ino);

/*
 * Allocate a skb from the socket's send buffer.
 */
struct sk_buff *sock_wmalloc(struct sock *sk, unsigned long size/*待申请buffer大小*/, int force/*是否强制*/,
			     gfp_t priority)
{
	if (force ||
	    refcount_read(&sk->sk_wmem_alloc) < READ_ONCE(sk->sk_sndbuf)) {
		/*force情况或buffer未超限制则申请skb*/
		struct sk_buff *skb = alloc_skb(size, priority);

		if (skb) {
			/*将此skb关联到此sock*/
			skb_set_owner_w(skb, sk);
			return skb;
		}
	}
	return NULL;
}
EXPORT_SYMBOL(sock_wmalloc);

static void sock_ofree(struct sk_buff *skb)
{
	struct sock *sk = skb->sk;

	atomic_sub(skb->truesize, &sk->sk_omem_alloc);
}

struct sk_buff *sock_omalloc(struct sock *sk, unsigned long size,
			     gfp_t priority)
{
	struct sk_buff *skb;

	/* small safe race: SKB_TRUESIZE may differ from final skb->truesize */
	if (atomic_read(&sk->sk_omem_alloc) + SKB_TRUESIZE(size) >
	    sysctl_optmem_max)
		return NULL;

	skb = alloc_skb(size, priority);
	if (!skb)
		return NULL;

	atomic_add(skb->truesize, &sk->sk_omem_alloc);
	skb->sk = sk;
	skb->destructor = sock_ofree;
	return skb;
}

/*
 * Allocate a memory block from the socket's option memory buffer.
 */
void *sock_kmalloc(struct sock *sk, int size, gfp_t priority)
{
	if ((unsigned int)size <= sysctl_optmem_max &&
	    atomic_read(&sk->sk_omem_alloc) + size < sysctl_optmem_max) {
		void *mem;
		/* First do the add, to avoid the race if kmalloc
		 * might sleep.
		 */
		atomic_add(size, &sk->sk_omem_alloc);
		mem = kmalloc(size, priority);
		if (mem)
			return mem;
		atomic_sub(size, &sk->sk_omem_alloc);
	}
	return NULL;
}
EXPORT_SYMBOL(sock_kmalloc);

/* Free an option memory block. Note, we actually want the inline
 * here as this allows gcc to detect the nullify and fold away the
 * condition entirely.
 */
static inline void __sock_kfree_s(struct sock *sk, void *mem, int size,
				  const bool nullify)
{
	if (WARN_ON_ONCE(!mem))
		return;
	if (nullify)
		kfree_sensitive(mem);
	else
		kfree(mem);
	atomic_sub(size, &sk->sk_omem_alloc);
}

void sock_kfree_s(struct sock *sk, void *mem, int size)
{
	__sock_kfree_s(sk, mem, size, false);
}
EXPORT_SYMBOL(sock_kfree_s);

void sock_kzfree_s(struct sock *sk, void *mem, int size)
{
	__sock_kfree_s(sk, mem, size, true);
}
EXPORT_SYMBOL(sock_kzfree_s);

/* It is almost wait_for_tcp_memory minus release_sock/lock_sock.
   I think, these locks should be removed for datagram sockets.
 */
static long sock_wait_for_wmem(struct sock *sk, long timeo)
{
	DEFINE_WAIT(wait);

	sk_clear_bit(SOCKWQ_ASYNC_NOSPACE, sk);
	for (;;) {
		if (!timeo)
			break;
		if (signal_pending(current))
			break;
		set_bit(SOCK_NOSPACE, &sk->sk_socket->flags);
		prepare_to_wait(sk_sleep(sk), &wait, TASK_INTERRUPTIBLE);
		if (refcount_read(&sk->sk_wmem_alloc) < READ_ONCE(sk->sk_sndbuf))
			break;
		if (sk->sk_shutdown & SEND_SHUTDOWN)
			break;
		if (sk->sk_err)
			break;
		timeo = schedule_timeout(timeo);
	}
	finish_wait(sk_sleep(sk), &wait);
	return timeo;
}


/*
 *	Generic send/receive buffer handlers
 */

struct sk_buff *sock_alloc_send_pskb(struct sock *sk, unsigned long header_len,
				     unsigned long data_len, int noblock,
				     int *errcode, int max_page_order)
{
	struct sk_buff *skb;
	long timeo;
	int err;

	timeo = sock_sndtimeo(sk, noblock);
	for (;;) {
		err = sock_error(sk);
		if (err != 0)
			goto failure;

		err = -EPIPE;
		if (sk->sk_shutdown & SEND_SHUTDOWN)
			goto failure;

		if (sk_wmem_alloc_get(sk) < READ_ONCE(sk->sk_sndbuf))
			break;

		sk_set_bit(SOCKWQ_ASYNC_NOSPACE, sk);
		set_bit(SOCK_NOSPACE, &sk->sk_socket->flags);
		err = -EAGAIN;
		if (!timeo)
			goto failure;
		if (signal_pending(current))
			goto interrupted;
		timeo = sock_wait_for_wmem(sk, timeo);
	}
	/*申请skb，并容许多个frag组成data_len*/
	skb = alloc_skb_with_frags(header_len, data_len, max_page_order,
				   errcode, sk->sk_allocation);
	if (skb)
		skb_set_owner_w(skb, sk);
	return skb;

interrupted:
	err = sock_intr_errno(timeo);
failure:
	*errcode = err;
	return NULL;
}
EXPORT_SYMBOL(sock_alloc_send_pskb);

struct sk_buff *sock_alloc_send_skb(struct sock *sk, unsigned long size,
				    int noblock, int *errcode)
{
	return sock_alloc_send_pskb(sk, size, 0, noblock, errcode, 0);
}
EXPORT_SYMBOL(sock_alloc_send_skb);

int __sock_cmsg_send(struct sock *sk, struct msghdr *msg, struct cmsghdr *cmsg,
		     struct sockcm_cookie *sockc)
{
	u32 tsflags;

	switch (cmsg->cmsg_type) {
	case SO_MARK:
		if (!ns_capable(sock_net(sk)->user_ns, CAP_NET_RAW) &&
		    !ns_capable(sock_net(sk)->user_ns, CAP_NET_ADMIN))
			return -EPERM;
		if (cmsg->cmsg_len != CMSG_LEN(sizeof(u32)))
			return -EINVAL;
		sockc->mark = *(u32 *)CMSG_DATA(cmsg);
		break;
	case SO_TIMESTAMPING_OLD:
		if (cmsg->cmsg_len != CMSG_LEN(sizeof(u32)))
			return -EINVAL;

		tsflags = *(u32 *)CMSG_DATA(cmsg);
		if (tsflags & ~SOF_TIMESTAMPING_TX_RECORD_MASK)
			return -EINVAL;

		sockc->tsflags &= ~SOF_TIMESTAMPING_TX_RECORD_MASK;
		sockc->tsflags |= tsflags;
		break;
	case SCM_TXTIME:
		if (!sock_flag(sk, SOCK_TXTIME))
			return -EINVAL;
		if (cmsg->cmsg_len != CMSG_LEN(sizeof(u64)))
			return -EINVAL;
		sockc->transmit_time = get_unaligned((u64 *)CMSG_DATA(cmsg));
		break;
	/* SCM_RIGHTS and SCM_CREDENTIALS are semantically in SOL_UNIX. */
	case SCM_RIGHTS:
	case SCM_CREDENTIALS:
		break;
	default:
		return -EINVAL;
	}
	return 0;
}
EXPORT_SYMBOL(__sock_cmsg_send);

int sock_cmsg_send(struct sock *sk, struct msghdr *msg,
		   struct sockcm_cookie *sockc)
{
	struct cmsghdr *cmsg;
	int ret;

	for_each_cmsghdr(cmsg, msg) {
		if (!CMSG_OK(msg, cmsg))
			return -EINVAL;
		if (cmsg->cmsg_level != SOL_SOCKET)
			continue;
		ret = __sock_cmsg_send(sk, msg, cmsg, sockc);
		if (ret)
			return ret;
	}
	return 0;
}
EXPORT_SYMBOL(sock_cmsg_send);

static void sk_enter_memory_pressure(struct sock *sk)
{
	if (!sk->sk_prot->enter_memory_pressure)
		return;

	sk->sk_prot->enter_memory_pressure(sk);
}

static void sk_leave_memory_pressure(struct sock *sk)
{
	if (sk->sk_prot->leave_memory_pressure) {
		sk->sk_prot->leave_memory_pressure(sk);
	} else {
		unsigned long *memory_pressure = sk->sk_prot->memory_pressure;

		if (memory_pressure && READ_ONCE(*memory_pressure))
			WRITE_ONCE(*memory_pressure, 0);
	}
}

DEFINE_STATIC_KEY_FALSE(net_high_order_alloc_disable_key);

/**
 * skb_page_frag_refill - check that a page_frag contains enough room
 * @sz: minimum size of the fragment we want to get
 * @pfrag: pointer to page_frag
 * @gfp: priority for memory allocation
 *
 * Note: While this allocator tries to use high order pages, there is
 * no guarantee that allocations succeed. Therefore, @sz MUST be
 * less or equal than PAGE_SIZE.
 */
bool skb_page_frag_refill(unsigned int sz, struct page_frag *pfrag, gfp_t gfp)
{
	if (pfrag->page) {
		if (page_ref_count(pfrag->page) == 1) {
			pfrag->offset = 0;
			return true;
		}
		if (pfrag->offset + sz <= pfrag->size)
			return true;
		put_page(pfrag->page);
	}

	pfrag->offset = 0;
	if (SKB_FRAG_PAGE_ORDER &&
	    !static_branch_unlikely(&net_high_order_alloc_disable_key)) {
		/* Avoid direct reclaim but allow kswapd to wake */
		pfrag->page = alloc_pages((gfp & ~__GFP_DIRECT_RECLAIM) |
					  __GFP_COMP | __GFP_NOWARN |
					  __GFP_NORETRY,
					  SKB_FRAG_PAGE_ORDER);
		if (likely(pfrag->page)) {
			pfrag->size = PAGE_SIZE << SKB_FRAG_PAGE_ORDER;
			return true;
		}
	}
	pfrag->page = alloc_page(gfp);
	if (likely(pfrag->page)) {
		pfrag->size = PAGE_SIZE;
		return true;
	}
	return false;
}
EXPORT_SYMBOL(skb_page_frag_refill);

bool sk_page_frag_refill(struct sock *sk, struct page_frag *pfrag)
{
	if (likely(skb_page_frag_refill(32U, pfrag, sk->sk_allocation)))
		return true;

	sk_enter_memory_pressure(sk);
	sk_stream_moderate_sndbuf(sk);
	return false;
}
EXPORT_SYMBOL(sk_page_frag_refill);

void __lock_sock(struct sock *sk)
	__releases(&sk->sk_lock.slock)
	__acquires(&sk->sk_lock.slock)
{
	DEFINE_WAIT(wait);

	for (;;) {
		prepare_to_wait_exclusive(&sk->sk_lock.wq, &wait,
					TASK_UNINTERRUPTIBLE);
		spin_unlock_bh(&sk->sk_lock.slock);
		schedule();
		spin_lock_bh(&sk->sk_lock.slock);
		if (!sock_owned_by_user(sk))
			break;
	}
	finish_wait(&sk->sk_lock.wq, &wait);
}

void __release_sock(struct sock *sk)
	__releases(&sk->sk_lock.slock)
	__acquires(&sk->sk_lock.slock)
{
	struct sk_buff *skb, *next;

	while ((skb = sk->sk_backlog.head) != NULL) {
		sk->sk_backlog.head = sk->sk_backlog.tail = NULL;

		spin_unlock_bh(&sk->sk_lock.slock);

		do {
			next = skb->next;
			prefetch(next);
			WARN_ON_ONCE(skb_dst_is_noref(skb));
			skb_mark_not_on_list(skb);
			sk_backlog_rcv(sk, skb);

			cond_resched();

			skb = next;
		} while (skb != NULL);

		spin_lock_bh(&sk->sk_lock.slock);
	}

	/*
	 * Doing the zeroing here guarantee we can not loop forever
	 * while a wild producer attempts to flood us.
	 */
	sk->sk_backlog.len = 0;
}

void __sk_flush_backlog(struct sock *sk)
{
	spin_lock_bh(&sk->sk_lock.slock);
	__release_sock(sk);
	spin_unlock_bh(&sk->sk_lock.slock);
}

/**
 * sk_wait_data - wait for data to arrive at sk_receive_queue
 * @sk:    sock to wait on
 * @timeo: for how long
 * @skb:   last skb seen on sk_receive_queue
 *
 * Now socket state including sk->sk_err is changed only under lock,
 * hence we may omit checks after joining wait queue.
 * We check receive queue before schedule() only as optimization;
 * it is very likely that release_sock() added new data.
 */
int sk_wait_data(struct sock *sk, long *timeo, const struct sk_buff *skb)
{
	DEFINE_WAIT_FUNC(wait, woken_wake_function);
	int rc;

	add_wait_queue(sk_sleep(sk), &wait);
	sk_set_bit(SOCKWQ_ASYNC_WAITDATA, sk);
	rc = sk_wait_event(sk, timeo, skb_peek_tail(&sk->sk_receive_queue) != skb, &wait);
	sk_clear_bit(SOCKWQ_ASYNC_WAITDATA, sk);
	remove_wait_queue(sk_sleep(sk), &wait);
	return rc;
}
EXPORT_SYMBOL(sk_wait_data);

/**
 *	__sk_mem_raise_allocated - increase memory_allocated
 *	@sk: socket
 *	@size: memory size to allocate
 *	@amt: pages to allocate
 *	@kind: allocation type
 *
 *	Similar to __sk_mem_schedule(), but does not update sk_forward_alloc
 */
int __sk_mem_raise_allocated(struct sock *sk, int size, int amt, int kind)
{
	struct proto *prot = sk->sk_prot;
	long allocated = sk_memory_allocated_add(sk, amt);
	bool memcg_charge = mem_cgroup_sockets_enabled && sk->sk_memcg;
	bool charged = true;

	if (memcg_charge &&
	    !(charged = mem_cgroup_charge_skmem(sk->sk_memcg, amt,
						gfp_memcg_charge())))
		goto suppress_allocation;

	/* Under limit. */
	if (allocated <= sk_prot_mem_limits(sk, 0)) {
		sk_leave_memory_pressure(sk);
		return 1;
	}

	/* Under pressure. */
	if (allocated > sk_prot_mem_limits(sk, 1))
		sk_enter_memory_pressure(sk);

	/* Over hard limit. */
	if (allocated > sk_prot_mem_limits(sk, 2))
		goto suppress_allocation;

	/* guarantee minimum buffer size under pressure */
	if (kind == SK_MEM_RECV) {
		if (atomic_read(&sk->sk_rmem_alloc) < sk_get_rmem0(sk, prot))
			return 1;

	} else { /* SK_MEM_SEND */
		int wmem0 = sk_get_wmem0(sk, prot);

		if (sk->sk_type == SOCK_STREAM) {
			if (sk->sk_wmem_queued < wmem0)
				return 1;
		} else if (refcount_read(&sk->sk_wmem_alloc) < wmem0) {
				return 1;
		}
	}

	if (sk_has_memory_pressure(sk)) {
		u64 alloc;

		if (!sk_under_memory_pressure(sk))
			return 1;
		alloc = sk_sockets_allocated_read_positive(sk);
		if (sk_prot_mem_limits(sk, 2) > alloc *
		    sk_mem_pages(sk->sk_wmem_queued +
				 atomic_read(&sk->sk_rmem_alloc) +
				 sk->sk_forward_alloc))
			return 1;
	}

suppress_allocation:

	if (kind == SK_MEM_SEND && sk->sk_type == SOCK_STREAM) {
		sk_stream_moderate_sndbuf(sk);

		/* Fail only if socket is _under_ its sndbuf.
		 * In this case we cannot block, so that we have to fail.
		 */
		if (sk->sk_wmem_queued + size >= sk->sk_sndbuf) {
			/* Force charge with __GFP_NOFAIL */
			if (memcg_charge && !charged) {
				mem_cgroup_charge_skmem(sk->sk_memcg, amt,
					gfp_memcg_charge() | __GFP_NOFAIL);
			}
			return 1;
		}
	}

	if (kind == SK_MEM_SEND || (kind == SK_MEM_RECV && charged))
		trace_sock_exceed_buf_limit(sk, prot, allocated, kind);

	sk_memory_allocated_sub(sk, amt);

	if (memcg_charge && charged)
		mem_cgroup_uncharge_skmem(sk->sk_memcg, amt);

	return 0;
}
EXPORT_SYMBOL(__sk_mem_raise_allocated);

/**
 *	__sk_mem_schedule - increase sk_forward_alloc and memory_allocated
 *	@sk: socket
 *	@size: memory size to allocate
 *	@kind: allocation type
 *
 *	If kind is SK_MEM_SEND, it means wmem allocation. Otherwise it means
 *	rmem allocation. This function assumes that protocols which have
 *	memory_pressure use sk_wmem_queued as write buffer accounting.
 */
int __sk_mem_schedule(struct sock *sk, int size, int kind)
{
	int ret, amt = sk_mem_pages(size);

	sk->sk_forward_alloc += amt << SK_MEM_QUANTUM_SHIFT;
	ret = __sk_mem_raise_allocated(sk, size, amt, kind);
	if (!ret)
		sk->sk_forward_alloc -= amt << SK_MEM_QUANTUM_SHIFT;
	return ret;
}
EXPORT_SYMBOL(__sk_mem_schedule);

/**
 *	__sk_mem_reduce_allocated - reclaim memory_allocated
 *	@sk: socket
 *	@amount: number of quanta
 *
 *	Similar to __sk_mem_reclaim(), but does not update sk_forward_alloc
 */
void __sk_mem_reduce_allocated(struct sock *sk, int amount)
{
	sk_memory_allocated_sub(sk, amount);

	if (mem_cgroup_sockets_enabled && sk->sk_memcg)
		mem_cgroup_uncharge_skmem(sk->sk_memcg, amount);

	if (sk_under_memory_pressure(sk) &&
	    (sk_memory_allocated(sk) < sk_prot_mem_limits(sk, 0)))
		sk_leave_memory_pressure(sk);
}
EXPORT_SYMBOL(__sk_mem_reduce_allocated);

/**
 *	__sk_mem_reclaim - reclaim sk_forward_alloc and memory_allocated
 *	@sk: socket
 *	@amount: number of bytes (rounded down to a SK_MEM_QUANTUM multiple)
 */
void __sk_mem_reclaim(struct sock *sk, int amount)
{
	amount >>= SK_MEM_QUANTUM_SHIFT;
	sk->sk_forward_alloc -= amount << SK_MEM_QUANTUM_SHIFT;
	__sk_mem_reduce_allocated(sk, amount);
}
EXPORT_SYMBOL(__sk_mem_reclaim);

int sk_set_peek_off(struct sock *sk, int val)
{
	sk->sk_peek_off = val;
	return 0;
}
EXPORT_SYMBOL_GPL(sk_set_peek_off);

/*
 * Set of default routines for initialising struct proto_ops when
 * the protocol does not support a particular function. In certain
 * cases where it makes no sense for a protocol to have a "do nothing"
 * function, some default processing is provided.
 */

int sock_no_bind(struct socket *sock, struct sockaddr *saddr, int len)
{
	return -EOPNOTSUPP;
}
EXPORT_SYMBOL(sock_no_bind);

//不支持connect调用
int sock_no_connect(struct socket *sock, struct sockaddr *saddr,
		    int len, int flags)
{
	return -EOPNOTSUPP;
}
EXPORT_SYMBOL(sock_no_connect);

//不支持socketpair调用
int sock_no_socketpair(struct socket *sock1, struct socket *sock2)
{
	return -EOPNOTSUPP;
}
EXPORT_SYMBOL(sock_no_socketpair);

//不支持accept系统调用
int sock_no_accept(struct socket *sock, struct socket *newsock, int flags,
		   bool kern)
{
	return -EOPNOTSUPP;
}
EXPORT_SYMBOL(sock_no_accept);

//不支持getname调用
int sock_no_getname(struct socket *sock, struct sockaddr *saddr,
		    int peer)
{
	return -EOPNOTSUPP;
}
EXPORT_SYMBOL(sock_no_getname);

//不支持ioctl
int sock_no_ioctl(struct socket *sock, unsigned int cmd, unsigned long arg)
{
	return -EOPNOTSUPP;
}
EXPORT_SYMBOL(sock_no_ioctl);

//不支持listen
int sock_no_listen(struct socket *sock, int backlog)
{
	return -EOPNOTSUPP;
}
EXPORT_SYMBOL(sock_no_listen);

//不支持shutdown
int sock_no_shutdown(struct socket *sock, int how)
{
	return -EOPNOTSUPP;
}
EXPORT_SYMBOL(sock_no_shutdown);

/*不支持sendmsg*/
int sock_no_sendmsg(struct socket *sock, struct msghdr *m, size_t len)
{
	return -EOPNOTSUPP;
}
EXPORT_SYMBOL(sock_no_sendmsg);

int sock_no_sendmsg_locked(struct sock *sk, struct msghdr *m, size_t len)
{
	return -EOPNOTSUPP;
}
EXPORT_SYMBOL(sock_no_sendmsg_locked);

//不支持recvmsg
int sock_no_recvmsg(struct socket *sock, struct msghdr *m, size_t len,
		    int flags)
{
	return -EOPNOTSUPP;
}
EXPORT_SYMBOL(sock_no_recvmsg);

/*不支持mmap*/
int sock_no_mmap(struct file *file, struct socket *sock, struct vm_area_struct *vma)
{
	/* Mirror missing mmap method error code */
	return -ENODEV;
}
EXPORT_SYMBOL(sock_no_mmap);

/*
 * When a file is received (via SCM_RIGHTS, etc), we must bump the
 * various sock-based usage counts.
 */
void __receive_sock(struct file *file)
{
	struct socket *sock;

	sock = sock_from_file(file);
	if (sock) {
		sock_update_netprioidx(&sock->sk->sk_cgrp_data);
		sock_update_classid(&sock->sk->sk_cgrp_data);
	}
}

ssize_t sock_no_sendpage(struct socket *sock, struct page *page, int offset, size_t size, int flags)
{
	ssize_t res;
	struct msghdr msg = {.msg_flags = flags};
	struct kvec iov;
	char *kaddr = kmap(page);
	iov.iov_base = kaddr + offset;
	iov.iov_len = size;
	res = kernel_sendmsg(sock, &msg, &iov, 1, size);
	kunmap(page);
	return res;
}
EXPORT_SYMBOL(sock_no_sendpage);

ssize_t sock_no_sendpage_locked(struct sock *sk, struct page *page,
				int offset, size_t size, int flags)
{
	ssize_t res;
	struct msghdr msg = {.msg_flags = flags};
	struct kvec iov;
	char *kaddr = kmap(page);

	iov.iov_base = kaddr + offset;
	iov.iov_len = size;
	res = kernel_sendmsg_locked(sk, &msg, &iov, 1, size);
	kunmap(page);
	return res;
}
EXPORT_SYMBOL(sock_no_sendpage_locked);

/*
 *	Default Socket Callbacks
 */

static void sock_def_wakeup(struct sock *sk)
{
	struct socket_wq *wq;

	rcu_read_lock();
	wq = rcu_dereference(sk->sk_wq);
	if (skwq_has_sleeper(wq))
		wake_up_interruptible_all(&wq->wait);
	rcu_read_unlock();
}

static void sock_def_error_report(struct sock *sk)
{
	struct socket_wq *wq;

	rcu_read_lock();
	wq = rcu_dereference(sk->sk_wq);
	if (skwq_has_sleeper(wq))
	    /*此sock有等待队列，唤醒*/
		wake_up_interruptible_poll(&wq->wait, EPOLLERR);
	sk_wake_async(sk, SOCK_WAKE_IO, POLL_ERR);
	rcu_read_unlock();
}

//引发通知poll_in
void sock_def_readable(struct sock *sk)
{
	struct socket_wq *wq;

	rcu_read_lock();
	wq = rcu_dereference(sk->sk_wq);
	if (skwq_has_sleeper(wq))
		/*队列有等待者，唤醒等待者*/
		wake_up_interruptible_sync_poll(&wq->wait, EPOLLIN | EPOLLPRI |
						EPOLLRDNORM | EPOLLRDBAND);
	//触发poll_in事件
	sk_wake_async(sk, SOCK_WAKE_WAITD, POLL_IN);
	rcu_read_unlock();
}

static void sock_def_write_space(struct sock *sk)
{
	struct socket_wq *wq;

	rcu_read_lock();

	/* Do not wake up a writer until he can make "significant"
	 * progress.  --DaveM
	 */
	if ((refcount_read(&sk->sk_wmem_alloc) << 1) <= READ_ONCE(sk->sk_sndbuf)) {
		wq = rcu_dereference(sk->sk_wq);
		if (skwq_has_sleeper(wq))
			wake_up_interruptible_sync_poll(&wq->wait, EPOLLOUT |
						EPOLLWRNORM | EPOLLWRBAND);

		/* Should agree with poll, otherwise some programs break */
		if (sock_writeable(sk))
			//触发poll_out事件
			sk_wake_async(sk, SOCK_WAKE_SPACE, POLL_OUT);
	}

	rcu_read_unlock();
}

static void sock_def_destruct(struct sock *sk)
{
}

void sk_send_sigurg(struct sock *sk)
{
	if (sk->sk_socket && sk->sk_socket->file)
		if (send_sigurg(&sk->sk_socket->file->f_owner))
			sk_wake_async(sk, SOCK_WAKE_URG, POLL_PRI);
}
EXPORT_SYMBOL(sk_send_sigurg);

void sk_reset_timer(struct sock *sk, struct timer_list* timer,
		    unsigned long expires)
{
	if (!mod_timer(timer, expires))
		sock_hold(sk);
}
EXPORT_SYMBOL(sk_reset_timer);

void sk_stop_timer(struct sock *sk, struct timer_list* timer)
{
	if (del_timer(timer))
		__sock_put(sk);
}
EXPORT_SYMBOL(sk_stop_timer);

void sk_stop_timer_sync(struct sock *sk, struct timer_list *timer)
{
	if (del_timer_sync(timer))
		__sock_put(sk);
}
EXPORT_SYMBOL(sk_stop_timer_sync);

void sock_init_data(struct socket *sock, struct sock *sk)
{
	sk_init_common(sk);
	sk->sk_send_head	=	NULL;

	timer_setup(&sk->sk_timer, NULL, 0);

	sk->sk_allocation	=	GFP_KERNEL;
	sk->sk_rcvbuf		=	sysctl_rmem_default;
	sk->sk_sndbuf		=	sysctl_wmem_default;
	sk->sk_state		=	TCP_CLOSE;
	sk_set_socket(sk, sock);

	sock_set_flag(sk, SOCK_ZAPPED);

	if (sock) {
		sk->sk_type	=	sock->type;
		RCU_INIT_POINTER(sk->sk_wq, &sock->wq);
		//设置sock对应的sk
		sock->sk	=	sk;
		sk->sk_uid	=	SOCK_INODE(sock)->i_uid;
	} else {
		RCU_INIT_POINTER(sk->sk_wq, NULL);
		sk->sk_uid	=	make_kuid(sock_net(sk)->user_ns, 0);
	}

	rwlock_init(&sk->sk_callback_lock);
	if (sk->sk_kern_sock)
		lockdep_set_class_and_name(
			&sk->sk_callback_lock,
			af_kern_callback_keys + sk->sk_family,
			af_family_kern_clock_key_strings[sk->sk_family]);
	else
		lockdep_set_class_and_name(
			&sk->sk_callback_lock,
			af_callback_keys + sk->sk_family,
			af_family_clock_key_strings[sk->sk_family]);

	sk->sk_state_change	=	sock_def_wakeup;
	//设置socket的默认数据ready通知函数
	sk->sk_data_ready	=	sock_def_readable;
	sk->sk_write_space	=	sock_def_write_space;
	/*默认error report函数*/
	sk->sk_error_report	=	sock_def_error_report;
	sk->sk_destruct		=	sock_def_destruct;

	sk->sk_frag.page	=	NULL;
	sk->sk_frag.offset	=	0;
	sk->sk_peek_off		=	-1;

	sk->sk_peer_pid 	=	NULL;
	sk->sk_peer_cred	=	NULL;
	spin_lock_init(&sk->sk_peer_lock);

	sk->sk_write_pending	=	0;
	sk->sk_rcvlowat		=	1;
	sk->sk_rcvtimeo		=	MAX_SCHEDULE_TIMEOUT;
	sk->sk_sndtimeo		=	MAX_SCHEDULE_TIMEOUT;

	sk->sk_stamp = SK_DEFAULT_STAMP;
#if BITS_PER_LONG==32
	seqlock_init(&sk->sk_stamp_seq);
#endif
	atomic_set(&sk->sk_zckey, 0);

#ifdef CONFIG_NET_RX_BUSY_POLL
	sk->sk_napi_id		=	0;
	sk->sk_ll_usec		=	sysctl_net_busy_read;
#endif

	sk->sk_max_pacing_rate = ~0UL;
	sk->sk_pacing_rate = ~0UL;
	WRITE_ONCE(sk->sk_pacing_shift, 10);
	sk->sk_incoming_cpu = -1;
	sk->sk_txrehash = SOCK_TXREHASH_DEFAULT;

	sk_rx_queue_clear(sk);
	/*
	 * Before updating sk_refcnt, we must commit prior changes to memory
	 * (Documentation/RCU/rculist_nulls.rst for details)
	 */
	smp_wmb();
	refcount_set(&sk->sk_refcnt, 1);
	atomic_set(&sk->sk_drops, 0);
}
EXPORT_SYMBOL(sock_init_data);

void lock_sock_nested(struct sock *sk, int subclass)
{
	/* The sk_lock has mutex_lock() semantics here. */
	mutex_acquire(&sk->sk_lock.dep_map, subclass, 0, _RET_IP_);

	might_sleep();
	spin_lock_bh(&sk->sk_lock.slock);
	if (sock_owned_by_user_nocheck(sk))
		__lock_sock(sk);
	sk->sk_lock.owned = 1;
	spin_unlock_bh(&sk->sk_lock.slock);
}
EXPORT_SYMBOL(lock_sock_nested);

void release_sock(struct sock *sk)
{
	spin_lock_bh(&sk->sk_lock.slock);
	if (sk->sk_backlog.tail)
		__release_sock(sk);

	/* Warning : release_cb() might need to release sk ownership,
	 * ie call sock_release_ownership(sk) before us.
	 */
	if (sk->sk_prot->release_cb)
		sk->sk_prot->release_cb(sk);

	sock_release_ownership(sk);
	if (waitqueue_active(&sk->sk_lock.wq))
		wake_up(&sk->sk_lock.wq);
	spin_unlock_bh(&sk->sk_lock.slock);
}
EXPORT_SYMBOL(release_sock);

bool __lock_sock_fast(struct sock *sk) __acquires(&sk->sk_lock.slock)
{
	might_sleep();
	spin_lock_bh(&sk->sk_lock.slock);

	if (!sock_owned_by_user_nocheck(sk)) {
		/*
		 * Fast path return with bottom halves disabled and
		 * sock::sk_lock.slock held.
		 *
		 * The 'mutex' is not contended and holding
		 * sock::sk_lock.slock prevents all other lockers to
		 * proceed so the corresponding unlock_sock_fast() can
		 * avoid the slow path of release_sock() completely and
		 * just release slock.
		 *
		 * From a semantical POV this is equivalent to 'acquiring'
		 * the 'mutex', hence the corresponding lockdep
		 * mutex_release() has to happen in the fast path of
		 * unlock_sock_fast().
		 */
		return false;
	}

	__lock_sock(sk);
	sk->sk_lock.owned = 1;
	__acquire(&sk->sk_lock.slock);
	spin_unlock_bh(&sk->sk_lock.slock);
	return true;
}
EXPORT_SYMBOL(__lock_sock_fast);

int sock_gettstamp(struct socket *sock, void __user *userstamp,
		   bool timeval, bool time32)
{
	struct sock *sk = sock->sk;
	struct timespec64 ts;

	sock_enable_timestamp(sk, SOCK_TIMESTAMP);
	ts = ktime_to_timespec64(sock_read_timestamp(sk));
	if (ts.tv_sec == -1)
		return -ENOENT;
	if (ts.tv_sec == 0) {
		ktime_t kt = ktime_get_real();
		sock_write_timestamp(sk, kt);
		ts = ktime_to_timespec64(kt);
	}

	if (timeval)
		ts.tv_nsec /= 1000;

#ifdef CONFIG_COMPAT_32BIT_TIME
	if (time32)
		return put_old_timespec32(&ts, userstamp);
#endif
#ifdef CONFIG_SPARC64
	/* beware of padding in sparc64 timeval */
	if (timeval && !in_compat_syscall()) {
		struct __kernel_old_timeval __user tv = {
			.tv_sec = ts.tv_sec,
			.tv_usec = ts.tv_nsec,
		};
		if (copy_to_user(userstamp, &tv, sizeof(tv)))
			return -EFAULT;
		return 0;
	}
#endif
	return put_timespec64(&ts, userstamp);
}
EXPORT_SYMBOL(sock_gettstamp);

void sock_enable_timestamp(struct sock *sk, enum sock_flags flag)
{
	if (!sock_flag(sk, flag)) {
		unsigned long previous_flags = sk->sk_flags;

		sock_set_flag(sk, flag);
		/*
		 * we just set one of the two flags which require net
		 * time stamping, but time stamping might have been on
		 * already because of the other one
		 */
		if (sock_needs_netstamp(sk) &&
		    !(previous_flags & SK_FLAGS_TIMESTAMP))
			net_enable_timestamp();
	}
}

int sock_recv_errqueue(struct sock *sk, struct msghdr *msg, int len,
		       int level, int type)
{
	struct sock_exterr_skb *serr;
	struct sk_buff *skb;
	int copied, err;

	err = -EAGAIN;
	skb = sock_dequeue_err_skb(sk);
	if (skb == NULL)
		goto out;

	copied = skb->len;
	if (copied > len) {
		msg->msg_flags |= MSG_TRUNC;
		copied = len;
	}
	err = skb_copy_datagram_msg(skb, 0, msg, copied);
	if (err)
		goto out_free_skb;

	sock_recv_timestamp(msg, sk, skb);

	serr = SKB_EXT_ERR(skb);
	put_cmsg(msg, level, type, sizeof(serr->ee), &serr->ee);

	msg->msg_flags |= MSG_ERRQUEUE;
	err = copied;

out_free_skb:
	kfree_skb(skb);
out:
	return err;
}
EXPORT_SYMBOL(sock_recv_errqueue);

/*
 *	Get a socket option on an socket.
 *
 *	FIX: POSIX 1003.1g is very ambiguous here. It states that
 *	asynchronous errors should be reported by getsockopt. We assume
 *	this means if you specify SO_ERROR (otherwise whats the point of it).
 */
int sock_common_getsockopt(struct socket *sock, int level, int optname,
			   char __user *optval, int __user *optlen)
{
	struct sock *sk = sock->sk;

	return sk->sk_prot->getsockopt(sk, level, optname, optval, optlen);
}
EXPORT_SYMBOL(sock_common_getsockopt);

int sock_common_recvmsg(struct socket *sock, struct msghdr *msg, size_t size,
			int flags)
{
	struct sock *sk = sock->sk;
	int addr_len = 0;
	int err;

	err = sk->sk_prot->recvmsg(sk, msg, size, flags & MSG_DONTWAIT,
				   flags & ~MSG_DONTWAIT, &addr_len);
	if (err >= 0)
		msg->msg_namelen = addr_len;
	return err;
}
EXPORT_SYMBOL(sock_common_recvmsg);

/*
 *	Set socket options on an inet socket.
 */
int sock_common_setsockopt(struct socket *sock, int level, int optname,
			   sockptr_t optval, unsigned int optlen)
{
	struct sock *sk = sock->sk;

	/*socket对应协议处理socket选项设置*/
	return sk->sk_prot->setsockopt(sk, level, optname, optval, optlen);
}
EXPORT_SYMBOL(sock_common_setsockopt);

void sk_common_release(struct sock *sk)
{
	if (sk->sk_prot->destroy)
	    /*如果有destory,则调用其释放资源*/
		sk->sk_prot->destroy(sk);

	/*
	 * Observation: when sk_common_release is called, processes have
	 * no access to socket. But net still has.
	 * Step one, detach it from networking:
	 *
	 * A. Remove from hash tables.
	 */

	sk->sk_prot->unhash(sk);/*将socket自哈希表中移除掉*/

	/*
	 * In this point socket cannot receive new packets, but it is possible
	 * that some packets are in flight because some CPU runs receiver and
	 * did hash table lookup before we unhashed socket. They will achieve
	 * receive queue and will be purged by socket destructor.
	 *
	 * Also we still have packets pending on receive queue and probably,
	 * our own packets waiting in device queues. sock_destroy will drain
	 * receive queue, but transmitted packets will delay socket destruction
	 * until the last reference will be released.
	 */

	sock_orphan(sk);

	xfrm_sk_free_policy(sk);

	sk_refcnt_debug_release(sk);

	sock_put(sk);
}
EXPORT_SYMBOL(sk_common_release);

void sk_get_meminfo(const struct sock *sk, u32 *mem)
{
	memset(mem, 0, sizeof(*mem) * SK_MEMINFO_VARS);

	mem[SK_MEMINFO_RMEM_ALLOC] = sk_rmem_alloc_get(sk);
	mem[SK_MEMINFO_RCVBUF] = READ_ONCE(sk->sk_rcvbuf);
	mem[SK_MEMINFO_WMEM_ALLOC] = sk_wmem_alloc_get(sk);
	mem[SK_MEMINFO_SNDBUF] = READ_ONCE(sk->sk_sndbuf);
	mem[SK_MEMINFO_FWD_ALLOC] = sk->sk_forward_alloc;
	mem[SK_MEMINFO_WMEM_QUEUED] = READ_ONCE(sk->sk_wmem_queued);
	mem[SK_MEMINFO_OPTMEM] = atomic_read(&sk->sk_omem_alloc);
	mem[SK_MEMINFO_BACKLOG] = READ_ONCE(sk->sk_backlog.len);
	mem[SK_MEMINFO_DROPS] = atomic_read(&sk->sk_drops);
}

#ifdef CONFIG_PROC_FS
static DECLARE_BITMAP(proto_inuse_idx, PROTO_INUSE_NR);

<<<<<<< HEAD
void sock_prot_inuse_add(struct net *net, struct proto *prot, int val)
{
    /*此cpu上在用的sock数加1*/
	__this_cpu_add(net->core.prot_inuse->val[prot->inuse_idx], val);
}
EXPORT_SYMBOL_GPL(sock_prot_inuse_add);

=======
>>>>>>> 028192fe
int sock_prot_inuse_get(struct net *net, struct proto *prot)
{
	int cpu, idx = prot->inuse_idx;
	int res = 0;

	for_each_possible_cpu(cpu)
		res += per_cpu_ptr(net->core.prot_inuse, cpu)->val[idx];

	return res >= 0 ? res : 0;
}
EXPORT_SYMBOL_GPL(sock_prot_inuse_get);

int sock_inuse_get(struct net *net)
{
	int cpu, res = 0;

	for_each_possible_cpu(cpu)
		res += per_cpu_ptr(net->core.prot_inuse, cpu)->all;

	return res;
}

EXPORT_SYMBOL_GPL(sock_inuse_get);

static int __net_init sock_inuse_init_net(struct net *net)
{
	net->core.prot_inuse = alloc_percpu(struct prot_inuse);
	if (net->core.prot_inuse == NULL)
		return -ENOMEM;
	return 0;
}

static void __net_exit sock_inuse_exit_net(struct net *net)
{
	free_percpu(net->core.prot_inuse);
}

static struct pernet_operations net_inuse_ops = {
	.init = sock_inuse_init_net,
	.exit = sock_inuse_exit_net,
};

static __init int net_inuse_init(void)
{
	if (register_pernet_subsys(&net_inuse_ops))
		panic("Cannot initialize net inuse counters");

	return 0;
}

core_initcall(net_inuse_init);

//为prot分配空闲的protocol index
static int assign_proto_idx(struct proto *prot)
{
	//找一个空闲的protocol idx
	prot->inuse_idx = find_first_zero_bit(proto_inuse_idx, PROTO_INUSE_NR);

	if (unlikely(prot->inuse_idx == PROTO_INUSE_NR - 1)) {
		pr_err("PROTO_INUSE_NR exhausted\n");
		return -ENOSPC;
	}

	//占用此bit
	set_bit(prot->inuse_idx, proto_inuse_idx);
	return 0;
}

static void release_proto_idx(struct proto *prot)
{
	if (prot->inuse_idx != PROTO_INUSE_NR - 1)
		clear_bit(prot->inuse_idx, proto_inuse_idx);
}
#else
static inline int assign_proto_idx(struct proto *prot)
{
	return 0;
}

static inline void release_proto_idx(struct proto *prot)
{
}

#endif

static void tw_prot_cleanup(struct timewait_sock_ops *twsk_prot)
{
	if (!twsk_prot)
		return;
	kfree(twsk_prot->twsk_slab_name);
	twsk_prot->twsk_slab_name = NULL;
	kmem_cache_destroy(twsk_prot->twsk_slab);
	twsk_prot->twsk_slab = NULL;
}

static int tw_prot_init(const struct proto *prot)
{
	struct timewait_sock_ops *twsk_prot = prot->twsk_prot;

	if (!twsk_prot)
		return 0;

	//初始化timewait sock slab对应的名称
	twsk_prot->twsk_slab_name = kasprintf(GFP_KERNEL, "tw_sock_%s",
					      prot->name);
	if (!twsk_prot->twsk_slab_name)
		return -ENOMEM;

	//创建timewait sock slab
	twsk_prot->twsk_slab =
		kmem_cache_create(twsk_prot->twsk_slab_name,
				  twsk_prot->twsk_obj_size, 0,
				  SLAB_ACCOUNT | prot->slab_flags,
				  NULL);
	if (!twsk_prot->twsk_slab) {
		pr_crit("%s: Can't create timewait sock SLAB cache!\n",
			prot->name);
		return -ENOMEM;
	}

	return 0;
}

static void req_prot_cleanup(struct request_sock_ops *rsk_prot)
{
	if (!rsk_prot)
		return;
	kfree(rsk_prot->slab_name);
	rsk_prot->slab_name = NULL;
	kmem_cache_destroy(rsk_prot->slab);
	rsk_prot->slab = NULL;
}

/*为协议对应的request sock申请slab
 * 例如/proc/slabinfo中的
 * request_sock_TCPv6     53     53    304   53    4 : tunables    0    0    0 : slabdata      1      1      0
 * request_sock_TCP    5088   5088    304   53    4 : tunables    0    0    0 : slabdata     96     96      0
 * request_queue         13     13   2456   13    8 : tunables    0    0    0 : slabdata      1      1      0
 * */
static int req_prot_init(const struct proto *prot)
{
	struct request_sock_ops *rsk_prot = prot->rsk_prot;

	if (!rsk_prot)
	    /*协议无request sock,退出*/
		return 0;

	//构造slab名称
	rsk_prot->slab_name = kasprintf(GFP_KERNEL, "request_sock_%s",
					prot->name);
	if (!rsk_prot->slab_name)
		return -ENOMEM;

	//构造request sock slab
	rsk_prot->slab = kmem_cache_create(rsk_prot->slab_name,
					   rsk_prot->obj_size, 0,
					   SLAB_ACCOUNT | prot->slab_flags,
					   NULL);

	if (!rsk_prot->slab) {
		pr_crit("%s: Can't create request sock SLAB cache!\n",
			prot->name);
		return -ENOMEM;
	}
	return 0;
}

//协议注册
int proto_register(struct proto *prot, int alloc_slab)
{
	int ret = -ENOBUFS;

	if (prot->memory_allocated && !prot->sysctl_mem) {
		pr_err("%s: missing sysctl_mem\n", prot->name);
		return -EINVAL;
	}
	if (alloc_slab) {
		/*如果需要申请slab，则创建相应slab
		 * 例如/proc/slabinfo中输出
		 * UDPv6              15696  15696   1344   24    8 : tunables    0    0    0 : slabdata    654    654      0
		 * UDP                40572  40572   1152   28    8 : tunables    0    0    0 : slabdata   1449   1449      0
	     *
	     */
		prot->slab = kmem_cache_create_usercopy(prot->name,
					prot->obj_size, 0,
					SLAB_HWCACHE_ALIGN | SLAB_ACCOUNT |
					prot->slab_flags,
					prot->useroffset, prot->usersize,
					NULL);

		if (prot->slab == NULL) {
			pr_crit("%s: Can't create sock SLAB cache!\n",
				prot->name);
			goto out;
		}

		/*创建prot对应的request_sock slab*/
		if (req_prot_init(prot))
			goto out_free_request_sock_slab;

		/*创建pro对应的timewait sock*/
		if (tw_prot_init(prot))
			goto out_free_timewait_sock_slab;
	}

	mutex_lock(&proto_list_mutex);

	//为prot查找一个空闲的protocol index
	ret = assign_proto_idx(prot);
	if (ret) {
		mutex_unlock(&proto_list_mutex);
		goto out_free_timewait_sock_slab;
	}

	//将prot添加到proto_list，用于/proc/net/protocols文件
	list_add(&prot->node, &proto_list);
	mutex_unlock(&proto_list_mutex);
	return ret;

out_free_timewait_sock_slab:
	if (alloc_slab)
		tw_prot_cleanup(prot->twsk_prot);
out_free_request_sock_slab:
	if (alloc_slab) {
		req_prot_cleanup(prot->rsk_prot);

		kmem_cache_destroy(prot->slab);
		prot->slab = NULL;
	}
out:
	return ret;
}
EXPORT_SYMBOL(proto_register);

void proto_unregister(struct proto *prot)
{
	mutex_lock(&proto_list_mutex);
	release_proto_idx(prot);
	list_del(&prot->node);
	mutex_unlock(&proto_list_mutex);

	kmem_cache_destroy(prot->slab);
	prot->slab = NULL;

	req_prot_cleanup(prot->rsk_prot);
	tw_prot_cleanup(prot->twsk_prot);
}
EXPORT_SYMBOL(proto_unregister);

int sock_load_diag_module(int family, int protocol)
{
	if (!protocol) {
	    /*如果family未注册，则返回*/
		if (!sock_is_registered(family))
			return -ENOENT;

		//尝试加载module
		return request_module("net-pf-%d-proto-%d-type-%d", PF_NETLINK,
				      NETLINK_SOCK_DIAG, family);
	}

#ifdef CONFIG_INET
	//inet protocol检查
	if (family == AF_INET &&
	    protocol != IPPROTO_RAW &&
	    protocol < MAX_INET_PROTOS &&
	    !rcu_access_pointer(inet_protos[protocol]))
		return -ENOENT;
#endif

	return request_module("net-pf-%d-proto-%d-type-%d-%d", PF_NETLINK,
			      NETLINK_SOCK_DIAG, family, protocol);
}
EXPORT_SYMBOL(sock_load_diag_module);

#ifdef CONFIG_PROC_FS
static void *proto_seq_start(struct seq_file *seq, loff_t *pos)
	__acquires(proto_list_mutex)
{
	mutex_lock(&proto_list_mutex);
	//遍历proto_list
	return seq_list_start_head(&proto_list, *pos);
}

static void *proto_seq_next(struct seq_file *seq, void *v, loff_t *pos)
{
	return seq_list_next(v, &proto_list, pos);
}

static void proto_seq_stop(struct seq_file *seq, void *v)
	__releases(proto_list_mutex)
{
	mutex_unlock(&proto_list_mutex);
}

//检查method是否不为NULL
static char proto_method_implemented(const void *method)
{
	return method == NULL ? 'n' : 'y';
}
static long sock_prot_memory_allocated(struct proto *proto)
{
	return proto->memory_allocated != NULL ? proto_memory_allocated(proto) : -1L;
}

static const char *sock_prot_memory_pressure(struct proto *proto)
{
	return proto->memory_pressure != NULL ?
	proto_memory_pressure(proto) ? "yes" : "no" : "NI";
}

//显示protocols文件中的内容
static void proto_seq_printf(struct seq_file *seq, struct proto *proto)
{

	seq_printf(seq, "%-9s %4u %6d  %6ld   %-3s %6u   %-3s  %-10s "
			"%2c %2c %2c %2c %2c %2c %2c %2c %2c %2c %2c %2c %2c %2c %2c %2c %2c %2c %2c\n",
		   //协议名称
		   proto->name,
		   proto->obj_size,
		   sock_prot_inuse_get(seq_file_net(seq), proto),
		   sock_prot_memory_allocated(proto),
		   sock_prot_memory_pressure(proto),
		   proto->max_header,
		   //是否有自用slab
		   proto->slab == NULL ? "no" : "yes",
		   module_name(proto->owner),
		   //是否支持close方法
		   proto_method_implemented(proto->close),
		   //是否支持connect方法
		   proto_method_implemented(proto->connect),
		   proto_method_implemented(proto->disconnect),
		   proto_method_implemented(proto->accept),
		   proto_method_implemented(proto->ioctl),
		   proto_method_implemented(proto->init),
		   proto_method_implemented(proto->destroy),
		   proto_method_implemented(proto->shutdown),
		   proto_method_implemented(proto->setsockopt),
		   proto_method_implemented(proto->getsockopt),
		   proto_method_implemented(proto->sendmsg),
		   proto_method_implemented(proto->recvmsg),
		   proto_method_implemented(proto->sendpage),
		   proto_method_implemented(proto->bind),
		   proto_method_implemented(proto->backlog_rcv),
		   proto_method_implemented(proto->hash),
		   proto_method_implemented(proto->unhash),
		   proto_method_implemented(proto->get_port),
		   proto_method_implemented(proto->enter_memory_pressure));
}

static int proto_seq_show(struct seq_file *seq, void *v)
{
	if (v == &proto_list)
		//输出文件标题行
		seq_printf(seq, "%-9s %-4s %-8s %-6s %-5s %-7s %-4s %-10s %s",
			   "protocol",
			   "size",
			   "sockets",
			   "memory",
			   "press",
			   "maxhdr",
			   "slab",
			   "module",
			   "cl co di ac io in de sh ss gs se re sp bi br ha uh gp em\n");
	else
		//输出protocol文件内容
		proto_seq_printf(seq, list_entry(v, struct proto, node));
	return 0;
}

static const struct seq_operations proto_seq_ops = {
	.start  = proto_seq_start,
	.next   = proto_seq_next,
	.stop   = proto_seq_stop,
	.show   = proto_seq_show,//显示协议内容
};

static __net_init int proto_init_net(struct net *net)
{
	//创建protocols文件，并关联其对应的操作
	if (!proc_create_net("protocols", 0444, net->proc_net, &proto_seq_ops,
			sizeof(struct seq_net_private)))
		return -ENOMEM;

	return 0;
}

static __net_exit void proto_exit_net(struct net *net)
{
	remove_proc_entry("protocols", net->proc_net);
}


static __net_initdata struct pernet_operations proto_net_ops = {
	.init = proto_init_net,
	.exit = proto_exit_net,
};

static int __init proto_init(void)
{
	return register_pernet_subsys(&proto_net_ops);
}

subsys_initcall(proto_init);

#endif /* PROC_FS */

#ifdef CONFIG_NET_RX_BUSY_POLL
bool sk_busy_loop_end(void *p, unsigned long start_time)
{
	struct sock *sk = p;

	return !skb_queue_empty_lockless(&sk->sk_receive_queue) ||
	       sk_busy_loop_timeout(sk, start_time);
}
EXPORT_SYMBOL(sk_busy_loop_end);
#endif /* CONFIG_NET_RX_BUSY_POLL */

int sock_bind_add(struct sock *sk, struct sockaddr *addr, int addr_len)
{
	if (!sk->sk_prot->bind_add)
		return -EOPNOTSUPP;
	return sk->sk_prot->bind_add(sk, addr, addr_len);
}
EXPORT_SYMBOL(sock_bind_add);<|MERGE_RESOLUTION|>--- conflicted
+++ resolved
@@ -1300,14 +1300,10 @@
 			clear_bit(SOCK_PASSSEC, &sock->flags);
 		break;
 	case SO_MARK:
-<<<<<<< HEAD
-	    /*更新so mark,用于使skb->mark生效*/
-	    //https://blog.csdn.net/dog250/article/details/7664062
-		if (!ns_capable(sock_net(sk)->user_ns, CAP_NET_ADMIN)) {
-=======
+	    	/*更新so mark,用于使skb->mark生效*/
+	    	//https://blog.csdn.net/dog250/article/details/7664062
 		if (!ns_capable(sock_net(sk)->user_ns, CAP_NET_RAW) &&
 		    !ns_capable(sock_net(sk)->user_ns, CAP_NET_ADMIN)) {
->>>>>>> 028192fe
 			ret = -EPERM;
 			break;
 		}
@@ -1400,12 +1396,8 @@
 			if (!(sk_is_tcp(sk) ||
 			      (sk->sk_type == SOCK_DGRAM &&
 			       sk->sk_protocol == IPPROTO_UDP)))
-<<<<<<< HEAD
-			    //目前仅支持inet,inet6的tcp,udp
-				ret = -ENOTSUPP;
-=======
+				//目前仅支持inet,inet6的tcp,udp
 				ret = -EOPNOTSUPP;
->>>>>>> 028192fe
 		} else if (sk->sk_family != PF_RDS) {
 			ret = -EOPNOTSUPP;
 		}
@@ -3626,16 +3618,6 @@
 #ifdef CONFIG_PROC_FS
 static DECLARE_BITMAP(proto_inuse_idx, PROTO_INUSE_NR);
 
-<<<<<<< HEAD
-void sock_prot_inuse_add(struct net *net, struct proto *prot, int val)
-{
-    /*此cpu上在用的sock数加1*/
-	__this_cpu_add(net->core.prot_inuse->val[prot->inuse_idx], val);
-}
-EXPORT_SYMBOL_GPL(sock_prot_inuse_add);
-
-=======
->>>>>>> 028192fe
 int sock_prot_inuse_get(struct net *net, struct proto *prot)
 {
 	int cpu, idx = prot->inuse_idx;
