// SPDX-License-Identifier: GPL-2.0-or-later
/*
 *	Routines having to do with the 'struct sk_buff' memory handlers.
 *
 *	Authors:	Alan Cox <alan@lxorguk.ukuu.org.uk>
 *			Florian La Roche <rzsfl@rz.uni-sb.de>
 *
 *	Fixes:
 *		Alan Cox	:	Fixed the worst of the load
 *					balancer bugs.
 *		Dave Platt	:	Interrupt stacking fix.
 *	Richard Kooijman	:	Timestamp fixes.
 *		Alan Cox	:	Changed buffer format.
 *		Alan Cox	:	destructor hook for AF_UNIX etc.
 *		Linus Torvalds	:	Better skb_clone.
 *		Alan Cox	:	Added skb_copy.
 *		Alan Cox	:	Added all the changed routines Linus
 *					only put in the headers
 *		Ray VanTassle	:	Fixed --skb->lock in free
 *		Alan Cox	:	skb_copy copy arp field
 *		Andi Kleen	:	slabified it.
 *		Robert Olsson	:	Removed skb_head_pool
 *
 *	NOTE:
 *		The __skb_ routines should be called with interrupts
 *	disabled, or you better be *real* sure that the operation is atomic
 *	with respect to whatever list is being frobbed (e.g. via lock_sock()
 *	or via disabling bottom half handlers, etc).
 */

/*
 *	The functions in this file will not compile correctly with gcc 2.4.x
 */

#define pr_fmt(fmt) KBUILD_MODNAME ": " fmt

#include <linux/module.h>
#include <linux/types.h>
#include <linux/kernel.h>
#include <linux/mm.h>
#include <linux/interrupt.h>
#include <linux/in.h>
#include <linux/inet.h>
#include <linux/slab.h>
#include <linux/tcp.h>
#include <linux/udp.h>
#include <linux/sctp.h>
#include <linux/netdevice.h>
#ifdef CONFIG_NET_CLS_ACT
#include <net/pkt_sched.h>
#endif
#include <linux/string.h>
#include <linux/skbuff.h>
#include <linux/splice.h>
#include <linux/cache.h>
#include <linux/rtnetlink.h>
#include <linux/init.h>
#include <linux/scatterlist.h>
#include <linux/errqueue.h>
#include <linux/prefetch.h>
#include <linux/if_vlan.h>
#include <linux/mpls.h>

#include <net/protocol.h>
#include <net/dst.h>
#include <net/sock.h>
#include <net/checksum.h>
#include <net/ip6_checksum.h>
#include <net/xfrm.h>
#include <net/mpls.h>
#include <net/mptcp.h>

#include <linux/uaccess.h>
#include <trace/events/skb.h>
#include <linux/highmem.h>
#include <linux/capability.h>
#include <linux/user_namespace.h>
#include <linux/indirect_call_wrapper.h>

#include "datagram.h"

//负责分配skb(不含数据仅有描述信息）
struct kmem_cache *skbuff_head_cache __ro_after_init;
static struct kmem_cache *skbuff_fclone_cache __ro_after_init;
#ifdef CONFIG_SKB_EXTENSIONS
static struct kmem_cache *skbuff_ext_cache __ro_after_init;
#endif
int sysctl_max_skb_frags __read_mostly = MAX_SKB_FRAGS;
EXPORT_SYMBOL(sysctl_max_skb_frags);

/**
 *	skb_panic - private function for out-of-line support
 *	@skb:	buffer
 *	@sz:	size
 *	@addr:	address
 *	@msg:	skb_over_panic or skb_under_panic
 *
 *	Out-of-line support for skb_put() and skb_push().
 *	Called via the wrapper skb_over_panic() or skb_under_panic().
 *	Keep out of line to prevent kernel bloat.
 *	__builtin_return_address is not used because it is not always reliable.
 */
static void skb_panic(struct sk_buff *skb, unsigned int sz, void *addr,
		      const char msg[])
{
	pr_emerg("%s: text:%px len:%d put:%d head:%px data:%px tail:%#lx end:%#lx dev:%s\n",
		 msg, addr, skb->len, sz, skb->head, skb->data,
		 (unsigned long)skb->tail, (unsigned long)skb->end,
		 skb->dev ? skb->dev->name : "<NULL>");
	BUG();
}

static void skb_over_panic(struct sk_buff *skb, unsigned int sz, void *addr)
{
	skb_panic(skb, sz, addr, __func__);
}

static void skb_under_panic(struct sk_buff *skb, unsigned int sz, void *addr)
{
	skb_panic(skb, sz, addr, __func__);
}

#define NAPI_SKB_CACHE_SIZE	64
#define NAPI_SKB_CACHE_BULK	16
#define NAPI_SKB_CACHE_HALF	(NAPI_SKB_CACHE_SIZE / 2)

struct napi_alloc_cache {
	struct page_frag_cache page;
	unsigned int skb_count;
	void *skb_cache[NAPI_SKB_CACHE_SIZE];
};

static DEFINE_PER_CPU(struct page_frag_cache, netdev_alloc_cache);
static DEFINE_PER_CPU(struct napi_alloc_cache, napi_alloc_cache);

static void *__alloc_frag_align(unsigned int fragsz, gfp_t gfp_mask,
				unsigned int align_mask)
{
	struct napi_alloc_cache *nc = this_cpu_ptr(&napi_alloc_cache);

	return page_frag_alloc_align(&nc->page, fragsz, gfp_mask, align_mask);
}

void *__napi_alloc_frag_align(unsigned int fragsz, unsigned int align_mask)
{
<<<<<<< HEAD
	struct kmem_cache *cache;
	struct skb_shared_info *shinfo;
	struct sk_buff *skb;
	u8 *data;
	bool pfmemalloc;

	//从flag来决定自哪个cache中获取
	cache = (flags & SKB_ALLOC_FCLONE)
		? skbuff_fclone_cache : skbuff_head_cache;

	if (sk_memalloc_socks() && (flags & SKB_ALLOC_RX))
		gfp_mask |= __GFP_MEMALLOC;

	/* Get the HEAD */
	//首先申请一个skb
	skb = kmem_cache_alloc_node(cache, gfp_mask & ~__GFP_DMA, node);
	if (!skb)
		goto out;
	prefetchw(skb);

	/* We do our best to align skb_shared_info on a separate cache
	 * line. It usually works because kmalloc(X > SMP_CACHE_BYTES) gives
	 * aligned memory blocks, unless SLUB/SLAB debug is enabled.
	 * Both skb->head and skb_shared_info are cache line aligned.
	 */
	//接着申请需要存放报文的缓冲区（需要在其后加一个skb_shared_info结构体）
	size = SKB_DATA_ALIGN(size);//size按cacheline对齐
	size += SKB_DATA_ALIGN(sizeof(struct skb_shared_info));
	data = kmalloc_reserve(size, gfp_mask, node, &pfmemalloc);
	if (!data)
		goto nodata;
	/* kmalloc(size) might give us more room than requested.
	 * Put skb_shared_info exactly at the end of allocated zone,
	 * to allow max possible filling before reallocation.
	 */
	//我们可以知道data的实际大小为ksize(data),除去skb_shared_info后，我们可用的空间是size
	size = SKB_WITH_OVERHEAD(ksize(data));
	prefetchw(data + size);

	/*
	 * Only clear those fields we need to clear, not those that we will
	 * actually initialise below. Hence, don't put any more fields after
	 * the tail pointer in struct sk_buff!
	 */
	//将skb结构体中tail之前的成员全赋为0
	memset(skb, 0, offsetof(struct sk_buff, tail));
	/* Account for allocated memory : skb + skb->head */
	skb->truesize = SKB_TRUESIZE(size);
	skb->pfmemalloc = pfmemalloc;
	refcount_set(&skb->users, 1);
	skb->head = data;//指向申请的内存（后续释放时使用）
	skb->data = data;
	skb_reset_tail_pointer(skb);//此时还没有放报文，故tail与data等值
	skb->end = skb->tail + size;//使end指向buffer的结尾
	skb->mac_header = (typeof(skb->mac_header))~0U;//初始化为最大值
	skb->transport_header = (typeof(skb->transport_header))~0U;//初始化为最大值

	/* make sure we initialize shinfo sequentially */
	shinfo = skb_shinfo(skb);//由end指针得到shinfo
	//初始化shinfo
	memset(shinfo, 0, offsetof(struct skb_shared_info, dataref));
	atomic_set(&shinfo->dataref, 1);//引用计数为１
=======
	fragsz = SKB_DATA_ALIGN(fragsz);

	return __alloc_frag_align(fragsz, GFP_ATOMIC, align_mask);
}
EXPORT_SYMBOL(__napi_alloc_frag_align);
>>>>>>> 52e44129

void *__netdev_alloc_frag_align(unsigned int fragsz, unsigned int align_mask)
{
	struct page_frag_cache *nc;
	void *data;

	fragsz = SKB_DATA_ALIGN(fragsz);
	if (in_irq() || irqs_disabled()) {
		nc = this_cpu_ptr(&netdev_alloc_cache);
		data = page_frag_alloc_align(nc, fragsz, GFP_ATOMIC, align_mask);
	} else {
		local_bh_disable();
		data = __alloc_frag_align(fragsz, GFP_ATOMIC, align_mask);
		local_bh_enable();
	}
	return data;
}
EXPORT_SYMBOL(__netdev_alloc_frag_align);

static struct sk_buff *napi_skb_cache_get(void)
{
	struct napi_alloc_cache *nc = this_cpu_ptr(&napi_alloc_cache);
	struct sk_buff *skb;

	if (unlikely(!nc->skb_count))
		nc->skb_count = kmem_cache_alloc_bulk(skbuff_head_cache,
						      GFP_ATOMIC,
						      NAPI_SKB_CACHE_BULK,
						      nc->skb_cache);
	if (unlikely(!nc->skb_count))
		return NULL;

	skb = nc->skb_cache[--nc->skb_count];
	kasan_unpoison_object_data(skbuff_head_cache, skb);

	return skb;
}

/* Caller must provide SKB that is memset cleared */
static void __build_skb_around(struct sk_buff *skb, void *data,
			       unsigned int frag_size)
{
	struct skb_shared_info *shinfo;
	unsigned int size = frag_size ? : ksize(data);

	size -= SKB_DATA_ALIGN(sizeof(struct skb_shared_info));

	/* Assumes caller memset cleared SKB */
	skb->truesize = SKB_TRUESIZE(size);
	refcount_set(&skb->users, 1);
	skb->head = data;
	skb->data = data;
	//使tail与data同值(即相当于报文为空）
	skb_reset_tail_pointer(skb);
	skb->end = skb->tail + size;//指明buffer结束位置
	//将偏移量清0
	skb->mac_header = (typeof(skb->mac_header))~0U;
	skb->transport_header = (typeof(skb->transport_header))~0U;

	/* make sure we initialize shinfo sequentially */
	//取skb_shared_info空间，并初始化shinfo
	shinfo = skb_shinfo(skb);
	memset(shinfo, 0, offsetof(struct skb_shared_info, dataref));
	atomic_set(&shinfo->dataref, 1);

	skb_set_kcov_handle(skb, kcov_common_handle());
}

/**
 * __build_skb - build a network buffer
 * @data: data buffer provided by caller
 * @frag_size: size of data, or 0 if head was kmalloced
 *
 * Allocate a new &sk_buff. Caller provides space holding head and
 * skb_shared_info. @data must have been allocated by kmalloc() only if
 * @frag_size is 0, otherwise data should come from the page allocator
 *  or vmalloc()
 * The return is the new skb buffer.
 * On a failure the return is %NULL, and @data is not freed.
 * Notes :
 *  Before IO, driver allocates only data buffer where NIC put incoming frame
 *  Driver should add room at head (NET_SKB_PAD) and
 *  MUST add room at tail (SKB_DATA_ALIGN(skb_shared_info))
 *  After IO, driver calls build_skb(), to allocate sk_buff and populate it
 *  before giving packet to stack.
 *  RX rings only contains data buffers, not full skbs.
 */
//构造一个空的skb_buff (申请skb，通过此函数为skb注入其缓冲用的buffer,报文)
struct sk_buff *__build_skb(void *data, unsigned int frag_size)
{
	struct sk_buff *skb;

	//申请skb结构体
	skb = kmem_cache_alloc(skbuff_head_cache, GFP_ATOMIC);
	if (unlikely(!skb))
		return NULL;

	//将skb->tail之前的数据全部清0
	memset(skb, 0, offsetof(struct sk_buff, tail));
	__build_skb_around(skb, data, frag_size);

	return skb;
}

/* build_skb() is wrapper over __build_skb(), that specifically
 * takes care of skb->head and skb->pfmemalloc
 * This means that if @frag_size is not zero, then @data must be backed
 * by a page fragment, not kmalloc() or vmalloc()
 */
struct sk_buff *build_skb(void *data, unsigned int frag_size)
{
	struct sk_buff *skb = __build_skb(data, frag_size);

	if (skb && frag_size) {
		skb->head_frag = 1;
		if (page_is_pfmemalloc(virt_to_head_page(data)))
			skb->pfmemalloc = 1;
	}
	return skb;
}
EXPORT_SYMBOL(build_skb);

/**
 * build_skb_around - build a network buffer around provided skb
 * @skb: sk_buff provide by caller, must be memset cleared
 * @data: data buffer provided by caller
 * @frag_size: size of data, or 0 if head was kmalloced
 */
struct sk_buff *build_skb_around(struct sk_buff *skb,
				 void *data, unsigned int frag_size)
{
	if (unlikely(!skb))
		return NULL;

	__build_skb_around(skb, data, frag_size);

	if (frag_size) {
		skb->head_frag = 1;
		if (page_is_pfmemalloc(virt_to_head_page(data)))
			skb->pfmemalloc = 1;
	}
	return skb;
}
EXPORT_SYMBOL(build_skb_around);

/**
 * __napi_build_skb - build a network buffer
 * @data: data buffer provided by caller
 * @frag_size: size of data, or 0 if head was kmalloced
 *
 * Version of __build_skb() that uses NAPI percpu caches to obtain
 * skbuff_head instead of inplace allocation.
 *
 * Returns a new &sk_buff on success, %NULL on allocation failure.
 */
static struct sk_buff *__napi_build_skb(void *data, unsigned int frag_size)
{
	struct sk_buff *skb;

<<<<<<< HEAD
struct napi_alloc_cache {
	struct page_frag_cache page;
	unsigned int skb_count;
	//缓存skb,用于申请
	void *skb_cache[NAPI_SKB_CACHE_SIZE];
};
=======
	skb = napi_skb_cache_get();
	if (unlikely(!skb))
		return NULL;
>>>>>>> 52e44129

	memset(skb, 0, offsetof(struct sk_buff, tail));
	__build_skb_around(skb, data, frag_size);

	return skb;
}

/**
 * napi_build_skb - build a network buffer
 * @data: data buffer provided by caller
 * @frag_size: size of data, or 0 if head was kmalloced
 *
 * Version of __napi_build_skb() that takes care of skb->head_frag
 * and skb->pfmemalloc when the data is a page or page fragment.
 *
 * Returns a new &sk_buff on success, %NULL on allocation failure.
 */
struct sk_buff *napi_build_skb(void *data, unsigned int frag_size)
{
	struct sk_buff *skb = __napi_build_skb(data, frag_size);

	if (likely(skb) && frag_size) {
		skb->head_frag = 1;
		skb_propagate_pfmemalloc(virt_to_head_page(data), skb);
	}

	return skb;
}
EXPORT_SYMBOL(napi_build_skb);

/*
 * kmalloc_reserve is a wrapper around kmalloc_node_track_caller that tells
 * the caller if emergency pfmemalloc reserves are being used. If it is and
 * the socket is later found to be SOCK_MEMALLOC then PFMEMALLOC reserves
 * may be used. Otherwise, the packet data may be discarded until enough
 * memory is free
 */
static void *kmalloc_reserve(size_t size, gfp_t flags, int node,
			     bool *pfmemalloc)
{
	void *obj;
	bool ret_pfmemalloc = false;

	/*
	 * Try a regular allocation, when that fails and we're not entitled
	 * to the reserves, fail.
	 */
	obj = kmalloc_node_track_caller(size,
					flags | __GFP_NOMEMALLOC | __GFP_NOWARN,
					node);
	if (obj || !(gfp_pfmemalloc_allowed(flags)))
		goto out;

	/* Try again but now we are using pfmemalloc reserves */
	ret_pfmemalloc = true;
	obj = kmalloc_node_track_caller(size, flags, node);

out:
	if (pfmemalloc)
		*pfmemalloc = ret_pfmemalloc;

	return obj;
}

/* 	Allocate a new skbuff. We do this ourselves so we can fill in a few
 *	'private' fields and also do memory statistics to find all the
 *	[BEEP] leaks.
 *
 */

/**
 *	__alloc_skb	-	allocate a network buffer
 *	@size: size to allocate
 *	@gfp_mask: allocation mask
 *	@flags: If SKB_ALLOC_FCLONE is set, allocate from fclone cache
 *		instead of head cache and allocate a cloned (child) skb.
 *		If SKB_ALLOC_RX is set, __GFP_MEMALLOC will be used for
 *		allocations in case the data is required for writeback
 *	@node: numa node to allocate memory on
 *
 *	Allocate a new &sk_buff. The returned buffer has no headroom and a
 *	tail room of at least size bytes. The object has a reference count
 *	of one. The return is the buffer. On a failure the return is %NULL.
 *
 *	Buffers may only be allocated from interrupts using a @gfp_mask of
 *	%GFP_ATOMIC.
 */
struct sk_buff *__alloc_skb(unsigned int size, gfp_t gfp_mask,
			    int flags, int node)
{
	struct kmem_cache *cache;
	struct sk_buff *skb;
	u8 *data;
	bool pfmemalloc;

	cache = (flags & SKB_ALLOC_FCLONE)
		? skbuff_fclone_cache : skbuff_head_cache;

	if (sk_memalloc_socks() && (flags & SKB_ALLOC_RX))
		gfp_mask |= __GFP_MEMALLOC;

	/* Get the HEAD */
	if ((flags & (SKB_ALLOC_FCLONE | SKB_ALLOC_NAPI)) == SKB_ALLOC_NAPI &&
	    likely(node == NUMA_NO_NODE || node == numa_mem_id()))
		skb = napi_skb_cache_get();
	else
		skb = kmem_cache_alloc_node(cache, gfp_mask & ~GFP_DMA, node);
	if (unlikely(!skb))
		return NULL;
	prefetchw(skb);

	/* We do our best to align skb_shared_info on a separate cache
	 * line. It usually works because kmalloc(X > SMP_CACHE_BYTES) gives
	 * aligned memory blocks, unless SLUB/SLAB debug is enabled.
	 * Both skb->head and skb_shared_info are cache line aligned.
	 */
	size = SKB_DATA_ALIGN(size);
	size += SKB_DATA_ALIGN(sizeof(struct skb_shared_info));
	data = kmalloc_reserve(size, gfp_mask, node, &pfmemalloc);
	if (unlikely(!data))
		goto nodata;
	/* kmalloc(size) might give us more room than requested.
	 * Put skb_shared_info exactly at the end of allocated zone,
	 * to allow max possible filling before reallocation.
	 */
	size = SKB_WITH_OVERHEAD(ksize(data));
	prefetchw(data + size);

	/*
	 * Only clear those fields we need to clear, not those that we will
	 * actually initialise below. Hence, don't put any more fields after
	 * the tail pointer in struct sk_buff!
	 */
	memset(skb, 0, offsetof(struct sk_buff, tail));
	__build_skb_around(skb, data, 0);
	skb->pfmemalloc = pfmemalloc;

	if (flags & SKB_ALLOC_FCLONE) {
		struct sk_buff_fclones *fclones;

		fclones = container_of(skb, struct sk_buff_fclones, skb1);

		skb->fclone = SKB_FCLONE_ORIG;
		refcount_set(&fclones->fclone_ref, 1);

		fclones->skb2.fclone = SKB_FCLONE_CLONE;
	}

	return skb;

nodata:
	kmem_cache_free(cache, skb);
	return NULL;
}
EXPORT_SYMBOL(__alloc_skb);

/**
 *	__netdev_alloc_skb - allocate an skbuff for rx on a specific device
 *	@dev: network device to receive on
 *	@len: length to allocate
 *	@gfp_mask: get_free_pages mask, passed to alloc_skb
 *
 *	Allocate a new &sk_buff and assign it a usage count of one. The
 *	buffer has NET_SKB_PAD headroom built in. Users should allocate
 *	the headroom they think they need without accounting for the
 *	built in space. The built in space is used for optimisations.
 *
 *	%NULL is returned if there is no free memory.
 */
//申请一个skb,并指明skb为dev的文
struct sk_buff *__netdev_alloc_skb(struct net_device *dev, unsigned int len,
				   gfp_t gfp_mask)
{
	struct page_frag_cache *nc;
	struct sk_buff *skb;
	bool pfmemalloc;
	void *data;

	len += NET_SKB_PAD;

	/* If requested length is either too small or too big,
	 * we use kmalloc() for skb->head allocation.
	 */
	if (len <= SKB_WITH_OVERHEAD(1024) ||
	    len > SKB_WITH_OVERHEAD(PAGE_SIZE) ||
	    (gfp_mask & (__GFP_DIRECT_RECLAIM | GFP_DMA))) {
		skb = __alloc_skb(len, gfp_mask, SKB_ALLOC_RX, NUMA_NO_NODE);
		if (!skb)
			//申请skb失败
			goto skb_fail;
		goto skb_success;
	}

	len += SKB_DATA_ALIGN(sizeof(struct skb_shared_info));
	len = SKB_DATA_ALIGN(len);

	if (sk_memalloc_socks())
		gfp_mask |= __GFP_MEMALLOC;

	if (in_irq() || irqs_disabled()) {
		nc = this_cpu_ptr(&netdev_alloc_cache);
		data = page_frag_alloc(nc, len, gfp_mask);
		pfmemalloc = nc->pfmemalloc;
	} else {
		local_bh_disable();
		nc = this_cpu_ptr(&napi_alloc_cache.page);
		data = page_frag_alloc(nc, len, gfp_mask);
		pfmemalloc = nc->pfmemalloc;
		local_bh_enable();
	}

	if (unlikely(!data))
		return NULL;

	skb = __build_skb(data, len);
	if (unlikely(!skb)) {
		//构造skb失败，需要释放data
		skb_free_frag(data);
		return NULL;
	}

	if (pfmemalloc)
		skb->pfmemalloc = 1;
	skb->head_frag = 1;

skb_success:
	skb_reserve(skb, NET_SKB_PAD);
	skb->dev = dev;

skb_fail:
	return skb;
}
EXPORT_SYMBOL(__netdev_alloc_skb);

/**
 *	__napi_alloc_skb - allocate skbuff for rx in a specific NAPI instance
 *	@napi: napi instance this buffer was allocated for
 *	@len: length to allocate
 *	@gfp_mask: get_free_pages mask, passed to alloc_skb and alloc_pages
 *
 *	Allocate a new sk_buff for use in NAPI receive.  This buffer will
 *	attempt to allocate the head from a special reserved region used
 *	only for NAPI Rx allocation.  By doing this we can save several
 *	CPU cycles by avoiding having to disable and re-enable IRQs.
 *
 *	%NULL is returned if there is no free memory.
 */
//为rx NAPI申请sk buffer，指定报文缓冲区大小len
struct sk_buff *__napi_alloc_skb(struct napi_struct *napi, unsigned int len,
				 gfp_t gfp_mask)
{
	struct napi_alloc_cache *nc;
	struct sk_buff *skb;
	void *data;

	len += NET_SKB_PAD + NET_IP_ALIGN;

	/* If requested length is either too small or too big,
	 * we use kmalloc() for skb->head allocation.
	 */
	if (len <= SKB_WITH_OVERHEAD(1024) ||
	    len > SKB_WITH_OVERHEAD(PAGE_SIZE) ||
	    (gfp_mask & (__GFP_DIRECT_RECLAIM | GFP_DMA))) {
<<<<<<< HEAD
		//报文数据长度要求过大，采用__alloc_skb满足skb申请
		skb = __alloc_skb(len, gfp_mask, SKB_ALLOC_RX, NUMA_NO_NODE);
=======
		skb = __alloc_skb(len, gfp_mask, SKB_ALLOC_RX | SKB_ALLOC_NAPI,
				  NUMA_NO_NODE);
>>>>>>> 52e44129
		if (!skb)
			goto skb_fail;
		goto skb_success;
	}

	nc = this_cpu_ptr(&napi_alloc_cache);
	len += SKB_DATA_ALIGN(sizeof(struct skb_shared_info));
	len = SKB_DATA_ALIGN(len);

	if (sk_memalloc_socks())
		gfp_mask |= __GFP_MEMALLOC;

	//自napi上申请skb
	data = page_frag_alloc(&nc->page, len, gfp_mask);
	if (unlikely(!data))
		return NULL;

	skb = __napi_build_skb(data, len);
	if (unlikely(!skb)) {
		skb_free_frag(data);
		return NULL;
	}

	if (nc->page.pfmemalloc)
		skb->pfmemalloc = 1;
	skb->head_frag = 1;

skb_success:
	skb_reserve(skb, NET_SKB_PAD + NET_IP_ALIGN);
	skb->dev = napi->dev;

skb_fail:
	return skb;
}
EXPORT_SYMBOL(__napi_alloc_skb);

void skb_add_rx_frag(struct sk_buff *skb, int i, struct page *page, int off,
		     int size, unsigned int truesize)
{
	skb_fill_page_desc(skb, i, page, off, size);
	skb->len += size;
	skb->data_len += size;
	skb->truesize += truesize;
}
EXPORT_SYMBOL(skb_add_rx_frag);

void skb_coalesce_rx_frag(struct sk_buff *skb, int i, int size,
			  unsigned int truesize)
{
	skb_frag_t *frag = &skb_shinfo(skb)->frags[i];

	skb_frag_size_add(frag, size);
	skb->len += size;
	skb->data_len += size;
	skb->truesize += truesize;
}
EXPORT_SYMBOL(skb_coalesce_rx_frag);

static void skb_drop_list(struct sk_buff **listp)
{
	kfree_skb_list(*listp);
	*listp = NULL;
}

static inline void skb_drop_fraglist(struct sk_buff *skb)
{
	skb_drop_list(&skb_shinfo(skb)->frag_list);
}

static void skb_clone_fraglist(struct sk_buff *skb)
{
	struct sk_buff *list;

	skb_walk_frags(skb, list)
		skb_get(list);
}

static void skb_free_head(struct sk_buff *skb)
{
	unsigned char *head = skb->head;

	if (skb->head_frag)
		skb_free_frag(head);
	else
		//将head指向的内存释放掉
		kfree(head);
}

static void skb_release_data(struct sk_buff *skb)
{
	struct skb_shared_info *shinfo = skb_shinfo(skb);
	int i;

	if (skb->cloned &&
	    atomic_sub_return(skb->nohdr ? (1 << SKB_DATAREF_SHIFT) + 1 : 1,
			      &shinfo->dataref))
		return;

	skb_zcopy_clear(skb, true);

	for (i = 0; i < shinfo->nr_frags; i++)
		__skb_frag_unref(&shinfo->frags[i]);

	if (shinfo->frag_list)
		kfree_skb_list(shinfo->frag_list);

	skb_free_head(skb);
}

/*
 *	Free an skbuff by memory without cleaning the state.
 */
static void kfree_skbmem(struct sk_buff *skb)
{
	struct sk_buff_fclones *fclones;

	switch (skb->fclone) {
	case SKB_FCLONE_UNAVAILABLE:
		kmem_cache_free(skbuff_head_cache, skb);
		return;

	case SKB_FCLONE_ORIG:
		fclones = container_of(skb, struct sk_buff_fclones, skb1);

		/* We usually free the clone (TX completion) before original skb
		 * This test would have no chance to be true for the clone,
		 * while here, branch prediction will be good.
		 */
		if (refcount_read(&fclones->fclone_ref) == 1)
			goto fastpath;
		break;

	default: /* SKB_FCLONE_CLONE */
		fclones = container_of(skb, struct sk_buff_fclones, skb2);
		break;
	}
	if (!refcount_dec_and_test(&fclones->fclone_ref))
		return;
fastpath:
	kmem_cache_free(skbuff_fclone_cache, fclones);
}

void skb_release_head_state(struct sk_buff *skb)
{
	skb_dst_drop(skb);
	if (skb->destructor) {
		WARN_ON(in_irq());
		skb->destructor(skb);
	}
#if IS_ENABLED(CONFIG_NF_CONNTRACK)
	nf_conntrack_put(skb_nfct(skb));
#endif
	skb_ext_put(skb);
}

/* Free everything but the sk_buff shell. */
static void skb_release_all(struct sk_buff *skb)
{
	skb_release_head_state(skb);
	if (likely(skb->head))
		skb_release_data(skb);
}

/**
 *	__kfree_skb - private function
 *	@skb: buffer
 *
 *	Free an sk_buff. Release anything attached to the buffer.
 *	Clean the state. This is an internal helper function. Users should
 *	always call kfree_skb
 */

void __kfree_skb(struct sk_buff *skb)
{
	skb_release_all(skb);
	kfree_skbmem(skb);
}
EXPORT_SYMBOL(__kfree_skb);

/**
 *	kfree_skb - free an sk_buff
 *	@skb: buffer to free
 *
 *	Drop a reference to the buffer and free it if the usage count has
 *	hit zero.
 */
void kfree_skb(struct sk_buff *skb)
{
	if (!skb_unref(skb))
		//引用计数没有减为0，直接返回
		return;

	trace_kfree_skb(skb, __builtin_return_address(0));
	//释放skb
	__kfree_skb(skb);
}
EXPORT_SYMBOL(kfree_skb);

void kfree_skb_list(struct sk_buff *segs)
{
	while (segs) {
		struct sk_buff *next = segs->next;

		kfree_skb(segs);
		segs = next;
	}
}
EXPORT_SYMBOL(kfree_skb_list);

/* Dump skb information and contents.
 *
 * Must only be called from net_ratelimit()-ed paths.
 *
 * Dumps whole packets if full_pkt, only headers otherwise.
 */
void skb_dump(const char *level, const struct sk_buff *skb, bool full_pkt)
{
	struct skb_shared_info *sh = skb_shinfo(skb);
	struct net_device *dev = skb->dev;
	struct sock *sk = skb->sk;
	struct sk_buff *list_skb;
	bool has_mac, has_trans;
	int headroom, tailroom;
	int i, len, seg_len;

	if (full_pkt)
		len = skb->len;
	else
		len = min_t(int, skb->len, MAX_HEADER + 128);

	headroom = skb_headroom(skb);
	tailroom = skb_tailroom(skb);

	has_mac = skb_mac_header_was_set(skb);
	has_trans = skb_transport_header_was_set(skb);

	printk("%sskb len=%u headroom=%u headlen=%u tailroom=%u\n"
	       "mac=(%d,%d) net=(%d,%d) trans=%d\n"
	       "shinfo(txflags=%u nr_frags=%u gso(size=%hu type=%u segs=%hu))\n"
	       "csum(0x%x ip_summed=%u complete_sw=%u valid=%u level=%u)\n"
	       "hash(0x%x sw=%u l4=%u) proto=0x%04x pkttype=%u iif=%d\n",
	       level, skb->len, headroom, skb_headlen(skb), tailroom,
	       has_mac ? skb->mac_header : -1,
	       has_mac ? skb_mac_header_len(skb) : -1,
	       skb->network_header,
	       has_trans ? skb_network_header_len(skb) : -1,
	       has_trans ? skb->transport_header : -1,
	       sh->tx_flags, sh->nr_frags,
	       sh->gso_size, sh->gso_type, sh->gso_segs,
	       skb->csum, skb->ip_summed, skb->csum_complete_sw,
	       skb->csum_valid, skb->csum_level,
	       skb->hash, skb->sw_hash, skb->l4_hash,
	       ntohs(skb->protocol), skb->pkt_type, skb->skb_iif);

	if (dev)
		printk("%sdev name=%s feat=0x%pNF\n",
		       level, dev->name, &dev->features);
	if (sk)
		printk("%ssk family=%hu type=%u proto=%u\n",
		       level, sk->sk_family, sk->sk_type, sk->sk_protocol);

	if (full_pkt && headroom)
		print_hex_dump(level, "skb headroom: ", DUMP_PREFIX_OFFSET,
			       16, 1, skb->head, headroom, false);

	seg_len = min_t(int, skb_headlen(skb), len);
	if (seg_len)
		print_hex_dump(level, "skb linear:   ", DUMP_PREFIX_OFFSET,
			       16, 1, skb->data, seg_len, false);
	len -= seg_len;

	if (full_pkt && tailroom)
		print_hex_dump(level, "skb tailroom: ", DUMP_PREFIX_OFFSET,
			       16, 1, skb_tail_pointer(skb), tailroom, false);

	for (i = 0; len && i < skb_shinfo(skb)->nr_frags; i++) {
		skb_frag_t *frag = &skb_shinfo(skb)->frags[i];
		u32 p_off, p_len, copied;
		struct page *p;
		u8 *vaddr;

		skb_frag_foreach_page(frag, skb_frag_off(frag),
				      skb_frag_size(frag), p, p_off, p_len,
				      copied) {
			seg_len = min_t(int, p_len, len);
			vaddr = kmap_atomic(p);
			print_hex_dump(level, "skb frag:     ",
				       DUMP_PREFIX_OFFSET,
				       16, 1, vaddr + p_off, seg_len, false);
			kunmap_atomic(vaddr);
			len -= seg_len;
			if (!len)
				break;
		}
	}

	if (full_pkt && skb_has_frag_list(skb)) {
		printk("skb fraglist:\n");
		skb_walk_frags(skb, list_skb)
			skb_dump(level, list_skb, true);
	}
}
EXPORT_SYMBOL(skb_dump);

/**
 *	skb_tx_error - report an sk_buff xmit error
 *	@skb: buffer that triggered an error
 *
 *	Report xmit error if a device callback is tracking this skb.
 *	skb must be freed afterwards.
 */
void skb_tx_error(struct sk_buff *skb)
{
	skb_zcopy_clear(skb, true);
}
EXPORT_SYMBOL(skb_tx_error);

#ifdef CONFIG_TRACEPOINTS
/**
 *	consume_skb - free an skbuff
 *	@skb: buffer to free
 *
 *	Drop a ref to the buffer and free it if the usage count has hit zero
 *	Functions identically to kfree_skb, but kfree_skb assumes that the frame
 *	is being dropped after a failure and notes that
 */
//报文释放
void consume_skb(struct sk_buff *skb)
{
	if (!skb_unref(skb))//引用计数未减为0，不释放
		return;

	trace_consume_skb(skb);
	//释放skb
	__kfree_skb(skb);
}
EXPORT_SYMBOL(consume_skb);
#endif

/**
 *	__consume_stateless_skb - free an skbuff, assuming it is stateless
 *	@skb: buffer to free
 *
 *	Alike consume_skb(), but this variant assumes that this is the last
 *	skb reference and all the head states have been already dropped
 */
void __consume_stateless_skb(struct sk_buff *skb)
{
	trace_consume_skb(skb);
	skb_release_data(skb);
	kfree_skbmem(skb);
}

static void napi_skb_cache_put(struct sk_buff *skb)
{
	struct napi_alloc_cache *nc = this_cpu_ptr(&napi_alloc_cache);
	u32 i;

	kasan_poison_object_data(skbuff_head_cache, skb);
	nc->skb_cache[nc->skb_count++] = skb;

	if (unlikely(nc->skb_count == NAPI_SKB_CACHE_SIZE)) {
<<<<<<< HEAD
	    //数量过多，一次性释放到slab中
		kmem_cache_free_bulk(skbuff_head_cache, NAPI_SKB_CACHE_SIZE,
				     nc->skb_cache);
		nc->skb_count = 0;
=======
		for (i = NAPI_SKB_CACHE_HALF; i < NAPI_SKB_CACHE_SIZE; i++)
			kasan_unpoison_object_data(skbuff_head_cache,
						   nc->skb_cache[i]);

		kmem_cache_free_bulk(skbuff_head_cache, NAPI_SKB_CACHE_HALF,
				     nc->skb_cache + NAPI_SKB_CACHE_HALF);
		nc->skb_count = NAPI_SKB_CACHE_HALF;
>>>>>>> 52e44129
	}
}

void __kfree_skb_defer(struct sk_buff *skb)
{
	skb_release_all(skb);
	napi_skb_cache_put(skb);
}

void napi_skb_free_stolen_head(struct sk_buff *skb)
{
	skb_dst_drop(skb);
	skb_ext_put(skb);
	napi_skb_cache_put(skb);
}

void napi_consume_skb(struct sk_buff *skb, int budget)
{
	/* Zero budget indicate non-NAPI context called us, like netpoll */
	if (unlikely(!budget)) {
		dev_consume_skb_any(skb);
		return;
	}

	lockdep_assert_in_softirq();

	//减少skb引用计数，如果不等于0，则返回
	if (!skb_unref(skb))
		return;

	/* if reaching here SKB is ready to free */
	trace_consume_skb(skb);

	/* if SKB is a clone, don't handle this case */
	if (skb->fclone != SKB_FCLONE_UNAVAILABLE) {
		__kfree_skb(skb);
		return;
	}

	skb_release_all(skb);
	napi_skb_cache_put(skb);
}
EXPORT_SYMBOL(napi_consume_skb);

/* Make sure a field is enclosed inside headers_start/headers_end section */
#define CHECK_SKB_FIELD(field) \
	BUILD_BUG_ON(offsetof(struct sk_buff, field) <		\
		     offsetof(struct sk_buff, headers_start));	\
	BUILD_BUG_ON(offsetof(struct sk_buff, field) >		\
		     offsetof(struct sk_buff, headers_end));	\

//skb元数据复制
static void __copy_skb_header(struct sk_buff *new, const struct sk_buff *old)
{
	new->tstamp		= old->tstamp;
	/* We do not copy old->sk */
	new->dev		= old->dev;
	memcpy(new->cb, old->cb, sizeof(old->cb));
	skb_dst_copy(new, old);
	__skb_ext_copy(new, old);
	__nf_copy(new, old, false);

	/* Note : this field could be in headers_start/headers_end section
	 * It is not yet because we do not want to have a 16 bit hole
	 */
	new->queue_mapping = old->queue_mapping;

	memcpy(&new->headers_start, &old->headers_start,
	       offsetof(struct sk_buff, headers_end) -
	       offsetof(struct sk_buff, headers_start));
	CHECK_SKB_FIELD(protocol);
	CHECK_SKB_FIELD(csum);
	CHECK_SKB_FIELD(hash);
	CHECK_SKB_FIELD(priority);
	CHECK_SKB_FIELD(skb_iif);
	CHECK_SKB_FIELD(vlan_proto);
	CHECK_SKB_FIELD(vlan_tci);
	CHECK_SKB_FIELD(transport_header);
	CHECK_SKB_FIELD(network_header);
	CHECK_SKB_FIELD(mac_header);
	CHECK_SKB_FIELD(inner_protocol);
	CHECK_SKB_FIELD(inner_transport_header);
	CHECK_SKB_FIELD(inner_network_header);
	CHECK_SKB_FIELD(inner_mac_header);
	CHECK_SKB_FIELD(mark);
#ifdef CONFIG_NETWORK_SECMARK
	CHECK_SKB_FIELD(secmark);
#endif
#ifdef CONFIG_NET_RX_BUSY_POLL
	CHECK_SKB_FIELD(napi_id);
#endif
#ifdef CONFIG_XPS
	CHECK_SKB_FIELD(sender_cpu);
#endif
#ifdef CONFIG_NET_SCHED
	CHECK_SKB_FIELD(tc_index);
#endif

}

/*
 * You should not add any new code to this function.  Add it to
 * __copy_skb_header above instead.
 */
static struct sk_buff *__skb_clone(struct sk_buff *n, struct sk_buff *skb)
{
//定义copy宏
#define C(x) n->x = skb->x

	n->next = n->prev = NULL;
	n->sk = NULL;
	__copy_skb_header(n, skb);

	C(len);
	C(data_len);
	C(mac_len);
	n->hdr_len = skb->nohdr ? skb_headroom(skb) : skb->hdr_len;
	n->cloned = 1;
	n->nohdr = 0;
	n->peeked = 0;
	C(pfmemalloc);
	n->destructor = NULL;
	C(tail);
	C(end);
	C(head);
	C(head_frag);
	C(data);
	C(truesize);
	refcount_set(&n->users, 1);

	atomic_inc(&(skb_shinfo(skb)->dataref));
	skb->cloned = 1;

	return n;
#undef C
}

/**
 * alloc_skb_for_msg() - allocate sk_buff to wrap frag list forming a msg
 * @first: first sk_buff of the msg
 */
struct sk_buff *alloc_skb_for_msg(struct sk_buff *first)
{
	struct sk_buff *n;

	n = alloc_skb(0, GFP_ATOMIC);
	if (!n)
		return NULL;

	n->len = first->len;
	n->data_len = first->len;
	n->truesize = first->truesize;

	skb_shinfo(n)->frag_list = first;

	__copy_skb_header(n, first);
	n->destructor = NULL;

	return n;
}
EXPORT_SYMBOL_GPL(alloc_skb_for_msg);

/**
 *	skb_morph	-	morph one skb into another
 *	@dst: the skb to receive the contents
 *	@src: the skb to supply the contents
 *
 *	This is identical to skb_clone except that the target skb is
 *	supplied by the user.
 *
 *	The target skb is returned upon exit.
 */
struct sk_buff *skb_morph(struct sk_buff *dst, struct sk_buff *src)
{
	skb_release_all(dst);
	return __skb_clone(dst, src);
}
EXPORT_SYMBOL_GPL(skb_morph);

int mm_account_pinned_pages(struct mmpin *mmp, size_t size)
{
	unsigned long max_pg, num_pg, new_pg, old_pg;
	struct user_struct *user;

	if (capable(CAP_IPC_LOCK) || !size)
		return 0;

	num_pg = (size >> PAGE_SHIFT) + 2;	/* worst case */
	max_pg = rlimit(RLIMIT_MEMLOCK) >> PAGE_SHIFT;
	user = mmp->user ? : current_user();

	do {
		old_pg = atomic_long_read(&user->locked_vm);
		new_pg = old_pg + num_pg;
		if (new_pg > max_pg)
			return -ENOBUFS;
	} while (atomic_long_cmpxchg(&user->locked_vm, old_pg, new_pg) !=
		 old_pg);

	if (!mmp->user) {
		mmp->user = get_uid(user);
		mmp->num_pg = num_pg;
	} else {
		mmp->num_pg += num_pg;
	}

	return 0;
}
EXPORT_SYMBOL_GPL(mm_account_pinned_pages);

void mm_unaccount_pinned_pages(struct mmpin *mmp)
{
	if (mmp->user) {
		atomic_long_sub(mmp->num_pg, &mmp->user->locked_vm);
		free_uid(mmp->user);
	}
}
EXPORT_SYMBOL_GPL(mm_unaccount_pinned_pages);

struct ubuf_info *msg_zerocopy_alloc(struct sock *sk, size_t size)
{
	struct ubuf_info *uarg;
	struct sk_buff *skb;

	WARN_ON_ONCE(!in_task());

	skb = sock_omalloc(sk, 0, GFP_KERNEL);
	if (!skb)
		return NULL;

	BUILD_BUG_ON(sizeof(*uarg) > sizeof(skb->cb));
	uarg = (void *)skb->cb;
	uarg->mmp.user = NULL;

	if (mm_account_pinned_pages(&uarg->mmp, size)) {
		kfree_skb(skb);
		return NULL;
	}

	uarg->callback = msg_zerocopy_callback;
	uarg->id = ((u32)atomic_inc_return(&sk->sk_zckey)) - 1;
	uarg->len = 1;
	uarg->bytelen = size;
	uarg->zerocopy = 1;
	uarg->flags = SKBFL_ZEROCOPY_FRAG;
	refcount_set(&uarg->refcnt, 1);
	sock_hold(sk);

	return uarg;
}
EXPORT_SYMBOL_GPL(msg_zerocopy_alloc);

static inline struct sk_buff *skb_from_uarg(struct ubuf_info *uarg)
{
	return container_of((void *)uarg, struct sk_buff, cb);
}

struct ubuf_info *msg_zerocopy_realloc(struct sock *sk, size_t size,
				       struct ubuf_info *uarg)
{
	if (uarg) {
		const u32 byte_limit = 1 << 19;		/* limit to a few TSO */
		u32 bytelen, next;

		/* realloc only when socket is locked (TCP, UDP cork),
		 * so uarg->len and sk_zckey access is serialized
		 */
		if (!sock_owned_by_user(sk)) {
			WARN_ON_ONCE(1);
			return NULL;
		}

		bytelen = uarg->bytelen + size;
		if (uarg->len == USHRT_MAX - 1 || bytelen > byte_limit) {
			/* TCP can create new skb to attach new uarg */
			if (sk->sk_type == SOCK_STREAM)
				goto new_alloc;
			return NULL;
		}

		next = (u32)atomic_read(&sk->sk_zckey);
		if ((u32)(uarg->id + uarg->len) == next) {
			if (mm_account_pinned_pages(&uarg->mmp, size))
				return NULL;
			uarg->len++;
			uarg->bytelen = bytelen;
			atomic_set(&sk->sk_zckey, ++next);

			/* no extra ref when appending to datagram (MSG_MORE) */
			if (sk->sk_type == SOCK_STREAM)
				net_zcopy_get(uarg);

			return uarg;
		}
	}

new_alloc:
	return msg_zerocopy_alloc(sk, size);
}
EXPORT_SYMBOL_GPL(msg_zerocopy_realloc);

static bool skb_zerocopy_notify_extend(struct sk_buff *skb, u32 lo, u16 len)
{
	struct sock_exterr_skb *serr = SKB_EXT_ERR(skb);
	u32 old_lo, old_hi;
	u64 sum_len;

	old_lo = serr->ee.ee_info;
	old_hi = serr->ee.ee_data;
	sum_len = old_hi - old_lo + 1ULL + len;

	if (sum_len >= (1ULL << 32))
		return false;

	if (lo != old_hi + 1)
		return false;

	serr->ee.ee_data += len;
	return true;
}

static void __msg_zerocopy_callback(struct ubuf_info *uarg)
{
	struct sk_buff *tail, *skb = skb_from_uarg(uarg);
	struct sock_exterr_skb *serr;
	struct sock *sk = skb->sk;
	struct sk_buff_head *q;
	unsigned long flags;
	u32 lo, hi;
	u16 len;

	mm_unaccount_pinned_pages(&uarg->mmp);

	/* if !len, there was only 1 call, and it was aborted
	 * so do not queue a completion notification
	 */
	if (!uarg->len || sock_flag(sk, SOCK_DEAD))
		goto release;

	len = uarg->len;
	lo = uarg->id;
	hi = uarg->id + len - 1;

	serr = SKB_EXT_ERR(skb);
	memset(serr, 0, sizeof(*serr));
	serr->ee.ee_errno = 0;
	serr->ee.ee_origin = SO_EE_ORIGIN_ZEROCOPY;
	serr->ee.ee_data = hi;
	serr->ee.ee_info = lo;
	if (!uarg->zerocopy)
		serr->ee.ee_code |= SO_EE_CODE_ZEROCOPY_COPIED;

	q = &sk->sk_error_queue;
	spin_lock_irqsave(&q->lock, flags);
	tail = skb_peek_tail(q);
	if (!tail || SKB_EXT_ERR(tail)->ee.ee_origin != SO_EE_ORIGIN_ZEROCOPY ||
	    !skb_zerocopy_notify_extend(tail, lo, len)) {
		__skb_queue_tail(q, skb);
		skb = NULL;
	}
	spin_unlock_irqrestore(&q->lock, flags);

	sk->sk_error_report(sk);

release:
	consume_skb(skb);
	sock_put(sk);
}

void msg_zerocopy_callback(struct sk_buff *skb, struct ubuf_info *uarg,
			   bool success)
{
	uarg->zerocopy = uarg->zerocopy & success;

	if (refcount_dec_and_test(&uarg->refcnt))
		__msg_zerocopy_callback(uarg);
}
EXPORT_SYMBOL_GPL(msg_zerocopy_callback);

void msg_zerocopy_put_abort(struct ubuf_info *uarg, bool have_uref)
{
	struct sock *sk = skb_from_uarg(uarg)->sk;

	atomic_dec(&sk->sk_zckey);
	uarg->len--;

	if (have_uref)
		msg_zerocopy_callback(NULL, uarg, true);
}
EXPORT_SYMBOL_GPL(msg_zerocopy_put_abort);

int skb_zerocopy_iter_dgram(struct sk_buff *skb, struct msghdr *msg, int len)
{
	return __zerocopy_sg_from_iter(skb->sk, skb, &msg->msg_iter, len);
}
EXPORT_SYMBOL_GPL(skb_zerocopy_iter_dgram);

int skb_zerocopy_iter_stream(struct sock *sk, struct sk_buff *skb,
			     struct msghdr *msg, int len,
			     struct ubuf_info *uarg)
{
	struct ubuf_info *orig_uarg = skb_zcopy(skb);
	struct iov_iter orig_iter = msg->msg_iter;
	int err, orig_len = skb->len;

	/* An skb can only point to one uarg. This edge case happens when
	 * TCP appends to an skb, but zerocopy_realloc triggered a new alloc.
	 */
	if (orig_uarg && uarg != orig_uarg)
		return -EEXIST;

	err = __zerocopy_sg_from_iter(sk, skb, &msg->msg_iter, len);
	if (err == -EFAULT || (err == -EMSGSIZE && skb->len == orig_len)) {
		struct sock *save_sk = skb->sk;

		/* Streams do not free skb on error. Reset to prev state. */
		msg->msg_iter = orig_iter;
		skb->sk = sk;
		___pskb_trim(skb, orig_len);
		skb->sk = save_sk;
		return err;
	}

	skb_zcopy_set(skb, uarg, NULL);
	return skb->len - orig_len;
}
EXPORT_SYMBOL_GPL(skb_zerocopy_iter_stream);

static int skb_zerocopy_clone(struct sk_buff *nskb, struct sk_buff *orig,
			      gfp_t gfp_mask)
{
	if (skb_zcopy(orig)) {
		if (skb_zcopy(nskb)) {
			/* !gfp_mask callers are verified to !skb_zcopy(nskb) */
			if (!gfp_mask) {
				WARN_ON_ONCE(1);
				return -ENOMEM;
			}
			if (skb_uarg(nskb) == skb_uarg(orig))
				return 0;
			if (skb_copy_ubufs(nskb, GFP_ATOMIC))
				return -EIO;
		}
		skb_zcopy_set(nskb, skb_uarg(orig), NULL);
	}
	return 0;
}

/**
 *	skb_copy_ubufs	-	copy userspace skb frags buffers to kernel
 *	@skb: the skb to modify
 *	@gfp_mask: allocation priority
 *
 *	This must be called on skb with SKBFL_ZEROCOPY_ENABLE.
 *	It will copy all frags into kernel and drop the reference
 *	to userspace pages.
 *
 *	If this function is called from an interrupt gfp_mask() must be
 *	%GFP_ATOMIC.
 *
 *	Returns 0 on success or a negative error code on failure
 *	to allocate kernel memory to copy to.
 */
int skb_copy_ubufs(struct sk_buff *skb, gfp_t gfp_mask)
{
	int num_frags = skb_shinfo(skb)->nr_frags;
	struct page *page, *head = NULL;
	int i, new_frags;
	u32 d_off;

	if (skb_shared(skb) || skb_unclone(skb, gfp_mask))
		return -EINVAL;

	if (!num_frags)
		goto release;

	new_frags = (__skb_pagelen(skb) + PAGE_SIZE - 1) >> PAGE_SHIFT;
	for (i = 0; i < new_frags; i++) {
		page = alloc_page(gfp_mask);
		if (!page) {
			while (head) {
				struct page *next = (struct page *)page_private(head);
				put_page(head);
				head = next;
			}
			return -ENOMEM;
		}
		set_page_private(page, (unsigned long)head);
		head = page;
	}

	page = head;
	d_off = 0;
	for (i = 0; i < num_frags; i++) {
		skb_frag_t *f = &skb_shinfo(skb)->frags[i];
		u32 p_off, p_len, copied;
		struct page *p;
		u8 *vaddr;

		skb_frag_foreach_page(f, skb_frag_off(f), skb_frag_size(f),
				      p, p_off, p_len, copied) {
			u32 copy, done = 0;
			vaddr = kmap_atomic(p);

			while (done < p_len) {
				if (d_off == PAGE_SIZE) {
					d_off = 0;
					page = (struct page *)page_private(page);
				}
				copy = min_t(u32, PAGE_SIZE - d_off, p_len - done);
				memcpy(page_address(page) + d_off,
				       vaddr + p_off + done, copy);
				done += copy;
				d_off += copy;
			}
			kunmap_atomic(vaddr);
		}
	}

	/* skb frags release userspace buffers */
	for (i = 0; i < num_frags; i++)
		skb_frag_unref(skb, i);

	/* skb frags point to kernel buffers */
	for (i = 0; i < new_frags - 1; i++) {
		__skb_fill_page_desc(skb, i, head, 0, PAGE_SIZE);
		head = (struct page *)page_private(head);
	}
	__skb_fill_page_desc(skb, new_frags - 1, head, 0, d_off);
	skb_shinfo(skb)->nr_frags = new_frags;

release:
	skb_zcopy_clear(skb, false);
	return 0;
}
EXPORT_SYMBOL_GPL(skb_copy_ubufs);

/**
 *	skb_clone	-	duplicate an sk_buff
 *	@skb: buffer to clone
 *	@gfp_mask: allocation priority
 *
 *	Duplicate an &sk_buff. The new one is not owned by a socket. Both
 *	copies share the same packet data but not structure. The new
 *	buffer has a reference count of 1. If the allocation fails the
 *	function returns %NULL otherwise the new buffer is returned.
 *
 *	If this function is called from an interrupt gfp_mask() must be
 *	%GFP_ATOMIC.
 */

struct sk_buff *skb_clone(struct sk_buff *skb, gfp_t gfp_mask)
{
	//由skb结构，获取sk_buff_fclones结构（取skb1字段）
	struct sk_buff_fclones *fclones = container_of(skb,
						       struct sk_buff_fclones,
						       skb1);
	struct sk_buff *n;

	if (skb_orphan_frags(skb, gfp_mask))
		return NULL;

	if (skb->fclone == SKB_FCLONE_ORIG &&
	    refcount_read(&fclones->fclone_ref) == 1) {
		n = &fclones->skb2;
		refcount_set(&fclones->fclone_ref, 2);
	} else {
		if (skb_pfmemalloc(skb))
			gfp_mask |= __GFP_MEMALLOC;

		//申请一个skb
		n = kmem_cache_alloc(skbuff_head_cache, gfp_mask);
		if (!n)
			return NULL;

		n->fclone = SKB_FCLONE_UNAVAILABLE;
	}

	return __skb_clone(n, skb);
}
EXPORT_SYMBOL(skb_clone);

void skb_headers_offset_update(struct sk_buff *skb, int off)
{
	/* Only adjust this if it actually is csum_start rather than csum */
	if (skb->ip_summed == CHECKSUM_PARTIAL)
		skb->csum_start += off;
	/* {transport,network,mac}_header and tail are relative to skb->head */
	skb->transport_header += off;
	skb->network_header   += off;
	if (skb_mac_header_was_set(skb))
		skb->mac_header += off;
	skb->inner_transport_header += off;
	skb->inner_network_header += off;
	skb->inner_mac_header += off;
}
EXPORT_SYMBOL(skb_headers_offset_update);

void skb_copy_header(struct sk_buff *new, const struct sk_buff *old)
{
	__copy_skb_header(new, old);

	skb_shinfo(new)->gso_size = skb_shinfo(old)->gso_size;
	skb_shinfo(new)->gso_segs = skb_shinfo(old)->gso_segs;
	skb_shinfo(new)->gso_type = skb_shinfo(old)->gso_type;
}
EXPORT_SYMBOL(skb_copy_header);

static inline int skb_alloc_rx_flag(const struct sk_buff *skb)
{
	if (skb_pfmemalloc(skb))
		return SKB_ALLOC_RX;
	return 0;
}

/**
 *	skb_copy	-	create private copy of an sk_buff
 *	@skb: buffer to copy
 *	@gfp_mask: allocation priority
 *
 *	Make a copy of both an &sk_buff and its data. This is used when the
 *	caller wishes to modify the data and needs a private copy of the
 *	data to alter. Returns %NULL on failure or the pointer to the buffer
 *	on success. The returned buffer has a reference count of 1.
 *
 *	As by-product this function converts non-linear &sk_buff to linear
 *	one, so that &sk_buff becomes completely private and caller is allowed
 *	to modify all the data of returned buffer. This means that this
 *	function is not recommended for use in circumstances when only
 *	header is going to be modified. Use pskb_copy() instead.
 */

struct sk_buff *skb_copy(const struct sk_buff *skb, gfp_t gfp_mask)
{
	int headerlen = skb_headroom(skb);
	unsigned int size = skb_end_offset(skb) + skb->data_len;
	struct sk_buff *n = __alloc_skb(size, gfp_mask,
					skb_alloc_rx_flag(skb), NUMA_NO_NODE);

	if (!n)
		return NULL;

	/* Set the data pointer */
	skb_reserve(n, headerlen);
	/* Set the tail pointer and length */
	skb_put(n, skb->len);

	BUG_ON(skb_copy_bits(skb, -headerlen, n->head, headerlen + skb->len));

	skb_copy_header(n, skb);
	return n;
}
EXPORT_SYMBOL(skb_copy);

/**
 *	__pskb_copy_fclone	-  create copy of an sk_buff with private head.
 *	@skb: buffer to copy
 *	@headroom: headroom of new skb
 *	@gfp_mask: allocation priority
 *	@fclone: if true allocate the copy of the skb from the fclone
 *	cache instead of the head cache; it is recommended to set this
 *	to true for the cases where the copy will likely be cloned
 *
 *	Make a copy of both an &sk_buff and part of its data, located
 *	in header. Fragmented data remain shared. This is used when
 *	the caller wishes to modify only header of &sk_buff and needs
 *	private copy of the header to alter. Returns %NULL on failure
 *	or the pointer to the buffer on success.
 *	The returned buffer has a reference count of 1.
 */

struct sk_buff *__pskb_copy_fclone(struct sk_buff *skb, int headroom,
				   gfp_t gfp_mask, bool fclone)
{
	unsigned int size = skb_headlen(skb) + headroom;
	int flags = skb_alloc_rx_flag(skb) | (fclone ? SKB_ALLOC_FCLONE : 0);
	struct sk_buff *n = __alloc_skb(size, gfp_mask, flags, NUMA_NO_NODE);

	if (!n)
		goto out;

	/* Set the data pointer */
	skb_reserve(n, headroom);
	/* Set the tail pointer and length */
	skb_put(n, skb_headlen(skb));
	/* Copy the bytes */
	skb_copy_from_linear_data(skb, n->data, n->len);

	n->truesize += skb->data_len;
	n->data_len  = skb->data_len;
	n->len	     = skb->len;

	if (skb_shinfo(skb)->nr_frags) {
		int i;

		if (skb_orphan_frags(skb, gfp_mask) ||
		    skb_zerocopy_clone(n, skb, gfp_mask)) {
			kfree_skb(n);
			n = NULL;
			goto out;
		}
		for (i = 0; i < skb_shinfo(skb)->nr_frags; i++) {
			skb_shinfo(n)->frags[i] = skb_shinfo(skb)->frags[i];
			skb_frag_ref(skb, i);
		}
		skb_shinfo(n)->nr_frags = i;
	}

	if (skb_has_frag_list(skb)) {
		skb_shinfo(n)->frag_list = skb_shinfo(skb)->frag_list;
		skb_clone_fraglist(n);
	}

	skb_copy_header(n, skb);
out:
	return n;
}
EXPORT_SYMBOL(__pskb_copy_fclone);

/**
 *	pskb_expand_head - reallocate header of &sk_buff
 *	@skb: buffer to reallocate
 *	@nhead: room to add at head
 *	@ntail: room to add at tail
 *	@gfp_mask: allocation priority
 *
 *	Expands (or creates identical copy, if @nhead and @ntail are zero)
 *	header of @skb. &sk_buff itself is not changed. &sk_buff MUST have
 *	reference count of 1. Returns zero in the case of success or error,
 *	if expansion failed. In the last case, &sk_buff is not changed.
 *
 *	All the pointers pointing into skb header may change and must be
 *	reloaded after call to this function.
 */

int pskb_expand_head(struct sk_buff *skb, int nhead, int ntail,
		     gfp_t gfp_mask)
{
	int i, osize = skb_end_offset(skb);
	int size = osize + nhead + ntail;//按要求扩展后总的buffer长度
	long off;
	u8 *data;

	BUG_ON(nhead < 0);

	BUG_ON(skb_shared(skb));

	size = SKB_DATA_ALIGN(size);//实现数据对齐

	if (skb_pfmemalloc(skb))
		gfp_mask |= __GFP_MEMALLOC;

	//在计算出skb的缓冲大小后，再在其缓冲后面多申请一个skb_shared_info的结构体长度
	data = kmalloc_reserve(size + SKB_DATA_ALIGN(sizeof(struct skb_shared_info)),
			       gfp_mask, NUMA_NO_NODE, NULL);
	if (!data)
		goto nodata;

	//我们成功申请了一块buffer,采用ksize(data)获知此块buffer的实际大小，然后减去skb_shared_info后
	//为我们可使用的最大size
	size = SKB_WITH_OVERHEAD(ksize(data));

	/* Copy only real data... and, alas, header. This should be
	 * optimized for the cases when header is void.
	 */
	//将skb中的报文内容copy到data中（自data+nhead位置开始写）
	memcpy(data + nhead, skb->head, skb_tail_pointer(skb) - skb->head);

	//如果有nr_frags个frags，则会copy skb_shared_info　frags及相应分片之前的数据
	memcpy((struct skb_shared_info *)(data + size),
	       skb_shinfo(skb),
	       offsetof(struct skb_shared_info, frags[skb_shinfo(skb)->nr_frags]));

	/*
	 * if shinfo is shared we must drop the old head gracefully, but if it
	 * is not we can just drop the old head and let the existing refcount
	 * be since all we did is relocate the values
	 */
	if (skb_cloned(skb)) {
		if (skb_orphan_frags(skb, gfp_mask))
			goto nofrags;
		if (skb_zcopy(skb))
			refcount_inc(&skb_uarg(skb)->refcnt);
		for (i = 0; i < skb_shinfo(skb)->nr_frags; i++)
			skb_frag_ref(skb, i);

		if (skb_has_frag_list(skb))
			skb_clone_fraglist(skb);

		skb_release_data(skb);
	} else {
		skb_free_head(skb);
	}
	off = (data + nhead) - skb->head;

	//使skb指向新的buffer位置
	skb->head     = data;
	skb->head_frag = 0;
	skb->data    += off;
#ifdef NET_SKBUFF_DATA_USES_OFFSET
	skb->end      = size;
	off           = nhead;
#else
	skb->end      = skb->head + size;
#endif
	skb->tail	      += off;
	skb_headers_offset_update(skb, nhead);
	skb->cloned   = 0;
	skb->hdr_len  = 0;
	skb->nohdr    = 0;
	atomic_set(&skb_shinfo(skb)->dataref, 1);

	skb_metadata_clear(skb);

	/* It is not generally safe to change skb->truesize.
	 * For the moment, we really care of rx path, or
	 * when skb is orphaned (not attached to a socket).
	 */
	if (!skb->sk || skb->destructor == sock_edemux)
		skb->truesize += size - osize;

	return 0;

nofrags:
	kfree(data);
nodata:
	return -ENOMEM;
}
EXPORT_SYMBOL(pskb_expand_head);

/* Make private copy of skb with writable head and some headroom */

struct sk_buff *skb_realloc_headroom(struct sk_buff *skb, unsigned int headroom)
{
	struct sk_buff *skb2;
	int delta = headroom - skb_headroom(skb);

	if (delta <= 0)
		skb2 = pskb_copy(skb, GFP_ATOMIC);
	else {
		skb2 = skb_clone(skb, GFP_ATOMIC);
		if (skb2 && pskb_expand_head(skb2, SKB_DATA_ALIGN(delta), 0,
					     GFP_ATOMIC)) {
			kfree_skb(skb2);
			skb2 = NULL;
		}
	}
	return skb2;
}
EXPORT_SYMBOL(skb_realloc_headroom);

/**
 *	skb_copy_expand	-	copy and expand sk_buff
 *	@skb: buffer to copy
 *	@newheadroom: new free bytes at head
 *	@newtailroom: new free bytes at tail
 *	@gfp_mask: allocation priority
 *
 *	Make a copy of both an &sk_buff and its data and while doing so
 *	allocate additional space.
 *
 *	This is used when the caller wishes to modify the data and needs a
 *	private copy of the data to alter as well as more space for new fields.
 *	Returns %NULL on failure or the pointer to the buffer
 *	on success. The returned buffer has a reference count of 1.
 *
 *	You must pass %GFP_ATOMIC as the allocation priority if this function
 *	is called from an interrupt.
 */
struct sk_buff *skb_copy_expand(const struct sk_buff *skb,
				int newheadroom, int newtailroom,
				gfp_t gfp_mask)
{
	/*
	 *	Allocate the copy buffer
	 */
	struct sk_buff *n = __alloc_skb(newheadroom + skb->len + newtailroom,
					gfp_mask, skb_alloc_rx_flag(skb),
					NUMA_NO_NODE);
	int oldheadroom = skb_headroom(skb);
	int head_copy_len, head_copy_off;

	if (!n)
		return NULL;

	skb_reserve(n, newheadroom);

	/* Set the tail pointer and length */
	skb_put(n, skb->len);

	head_copy_len = oldheadroom;
	head_copy_off = 0;
	if (newheadroom <= head_copy_len)
		head_copy_len = newheadroom;
	else
		head_copy_off = newheadroom - head_copy_len;

	/* Copy the linear header and data. */
	BUG_ON(skb_copy_bits(skb, -head_copy_len, n->head + head_copy_off,
			     skb->len + head_copy_len));

	skb_copy_header(n, skb);

	skb_headers_offset_update(n, newheadroom - oldheadroom);

	return n;
}
EXPORT_SYMBOL(skb_copy_expand);

/**
 *	__skb_pad		-	zero pad the tail of an skb
 *	@skb: buffer to pad
 *	@pad: space to pad
 *	@free_on_error: free buffer on error
 *
 *	Ensure that a buffer is followed by a padding area that is zero
 *	filled. Used by network drivers which may DMA or transfer data
 *	beyond the buffer end onto the wire.
 *
 *	May return error in out of memory cases. The skb is freed on error
 *	if @free_on_error is true.
 */

int __skb_pad(struct sk_buff *skb, int pad, bool free_on_error)
{
	int err;
	int ntail;

	/* If the skbuff is non linear tailroom is always zero.. */
	if (!skb_cloned(skb) && skb_tailroom(skb) >= pad) {
		memset(skb->data+skb->len, 0, pad);
		return 0;
	}

	ntail = skb->data_len + pad - (skb->end - skb->tail);
	if (likely(skb_cloned(skb) || ntail > 0)) {
		err = pskb_expand_head(skb, 0, ntail, GFP_ATOMIC);
		if (unlikely(err))
			goto free_skb;
	}

	/* FIXME: The use of this function with non-linear skb's really needs
	 * to be audited.
	 */
	err = skb_linearize(skb);
	if (unlikely(err))
		goto free_skb;

	memset(skb->data + skb->len, 0, pad);
	return 0;

free_skb:
	if (free_on_error)
		kfree_skb(skb);
	return err;
}
EXPORT_SYMBOL(__skb_pad);

/**
 *	pskb_put - add data to the tail of a potentially fragmented buffer
 *	@skb: start of the buffer to use
 *	@tail: tail fragment of the buffer to use
 *	@len: amount of data to add
 *
 *	This function extends the used data area of the potentially
 *	fragmented buffer. @tail must be the last fragment of @skb -- or
 *	@skb itself. If this would exceed the total buffer size the kernel
 *	will panic. A pointer to the first byte of the extra data is
 *	returned.
 */

void *pskb_put(struct sk_buff *skb, struct sk_buff *tail, int len)
{
	if (tail != skb) {
		skb->data_len += len;
		skb->len += len;
	}
	return skb_put(tail, len);
}
EXPORT_SYMBOL_GPL(pskb_put);

/**
 *	skb_put - add data to a buffer
 *	@skb: buffer to use
 *	@len: amount of data to add
 *
 *	This function extends the used data area of the buffer. If this would
 *	exceed the total buffer size the kernel will panic. A pointer to the
 *	first byte of the extra data is returned.
 */
//在skb当前的数据尾部空出来一个len长度的区间，并返回此区间的首指针
//移动tail指针，并设置len(添加数据到skb_buff)，
//在tail后面空出一个len长度的区域，移动tail（预分配一个len长度的空间）
void *skb_put(struct sk_buff *skb, unsigned int len)
{
	void *tmp = skb_tail_pointer(skb);
	SKB_LINEAR_ASSERT(skb);
	skb->tail += len;
	skb->len  += len;
	if (unlikely(skb->tail > skb->end))
		//此情况发生时，肯定bug,tail不能移出至end之外
		skb_over_panic(skb, len, __builtin_return_address(0));
	return tmp;
}
EXPORT_SYMBOL(skb_put);

/**
 *	skb_push - add data to the start of a buffer
 *	@skb: buffer to use
 *	@len: amount of data to add
 *
 *	This function extends the used data area of the buffer at the buffer
 *	start. If this would exceed the total buffer headroom the kernel will
 *	panic. A pointer to the first byte of the extra data is returned.
 */
//使data指针左移，空出一个len长度的空间，skb总长度增加len
void *skb_push(struct sk_buff *skb, unsigned int len)
{
	skb->data -= len;
	skb->len  += len;
	if (unlikely(skb->data < skb->head))
		skb_under_panic(skb, len, __builtin_return_address(0));
	return skb->data;
}
EXPORT_SYMBOL(skb_push);

/**
 *	skb_pull - remove data from the start of a buffer
 *	@skb: buffer to use
 *	@len: amount of data to remove
 *
 *	This function removes data from the start of a buffer, returning
 *	the memory to the headroom. A pointer to the next data in the buffer
 *	is returned. Once the data has been pulled future pushes will overwrite
 *	the old data.
 */
void *skb_pull(struct sk_buff *skb, unsigned int len)
{
	//使data指针增加len，跳过已解析的报文
	return skb_pull_inline(skb, len);
}
EXPORT_SYMBOL(skb_pull);

/**
 *	skb_trim - remove end from a buffer
 *	@skb: buffer to alter
 *	@len: new length
 *
 *	Cut the length of a buffer down by removing data from the tail. If
 *	the buffer is already under the length specified it is not modified.
 *	The skb must be linear.
 */
void skb_trim(struct sk_buff *skb, unsigned int len)
{
	if (skb->len > len)
		__skb_trim(skb, len);
}
EXPORT_SYMBOL(skb_trim);

/* Trims skb to length len. It can change skb pointers.
 */

int ___pskb_trim(struct sk_buff *skb, unsigned int len)
{
	struct sk_buff **fragp;
	struct sk_buff *frag;
	int offset = skb_headlen(skb);
	int nfrags = skb_shinfo(skb)->nr_frags;
	int i;
	int err;

	if (skb_cloned(skb) &&
	    unlikely((err = pskb_expand_head(skb, 0, 0, GFP_ATOMIC))))
		return err;

	i = 0;
	if (offset >= len)
		goto drop_pages;

	for (; i < nfrags; i++) {
		int end = offset + skb_frag_size(&skb_shinfo(skb)->frags[i]);

		if (end < len) {
			offset = end;
			continue;
		}

		skb_frag_size_set(&skb_shinfo(skb)->frags[i++], len - offset);

drop_pages:
		skb_shinfo(skb)->nr_frags = i;

		for (; i < nfrags; i++)
			skb_frag_unref(skb, i);

		if (skb_has_frag_list(skb))
			skb_drop_fraglist(skb);
		goto done;
	}

	for (fragp = &skb_shinfo(skb)->frag_list; (frag = *fragp);
	     fragp = &frag->next) {
		int end = offset + frag->len;

		if (skb_shared(frag)) {
			struct sk_buff *nfrag;

			nfrag = skb_clone(frag, GFP_ATOMIC);
			if (unlikely(!nfrag))
				return -ENOMEM;

			nfrag->next = frag->next;
			consume_skb(frag);
			frag = nfrag;
			*fragp = frag;
		}

		if (end < len) {
			offset = end;
			continue;
		}

		if (end > len &&
		    unlikely((err = pskb_trim(frag, len - offset))))
			return err;

		if (frag->next)
			skb_drop_list(&frag->next);
		break;
	}

done:
	if (len > skb_headlen(skb)) {
		skb->data_len -= skb->len - len;
		skb->len       = len;
	} else {
		skb->len       = len;
		skb->data_len  = 0;
		skb_set_tail_pointer(skb, len);
	}

	if (!skb->sk || skb->destructor == sock_edemux)
		skb_condense(skb);
	return 0;
}
EXPORT_SYMBOL(___pskb_trim);

/* Note : use pskb_trim_rcsum() instead of calling this directly
 */
int pskb_trim_rcsum_slow(struct sk_buff *skb, unsigned int len)
{
	if (skb->ip_summed == CHECKSUM_COMPLETE) {
		int delta = skb->len - len;

		skb->csum = csum_block_sub(skb->csum,
					   skb_checksum(skb, len, delta, 0),
					   len);
	} else if (skb->ip_summed == CHECKSUM_PARTIAL) {
		int hdlen = (len > skb_headlen(skb)) ? skb_headlen(skb) : len;
		int offset = skb_checksum_start_offset(skb) + skb->csum_offset;

		if (offset + sizeof(__sum16) > hdlen)
			return -EINVAL;
	}
	return __pskb_trim(skb, len);
}
EXPORT_SYMBOL(pskb_trim_rcsum_slow);

/**
 *	__pskb_pull_tail - advance tail of skb header
 *	@skb: buffer to reallocate
 *	@delta: number of bytes to advance tail
 *
 *	The function makes a sense only on a fragmented &sk_buff,
 *	it expands header moving its tail forward and copying necessary
 *	data from fragmented part.
 *
 *	&sk_buff MUST have reference count of 1.
 *
 *	Returns %NULL (and &sk_buff does not change) if pull failed
 *	or value of new tail of skb in the case of success.
 *
 *	All the pointers pointing into skb header may change and must be
 *	reloaded after call to this function.
 */

/* Moves tail of skb head forward, copying data from fragmented part,
 * when it is necessary.
 * 1. It may fail due to malloc failure.
 * 2. It may change skb pointers.
 *
 * It is pretty complicated. Luckily, it is called only in exceptional cases.
 */
//当delta为整个报文长度时，可实现报文内存线性化
void *__pskb_pull_tail(struct sk_buff *skb, int delta)
{
	/* If skb has not enough free space at tail, get new one
	 * plus 128 bytes for future expansions. If we have enough
	 * room at tail, reallocate without expansion only if skb is cloned.
	 */
	//用eat表示，在当前skb中如果要再容纳delta字节，则1.eat >0时，表示我们需要通过增大buffer eat字节可以做到。
	//2. eat < 0时表示，当前buffer足够容纳delta的增量，无需增大buffer.
	int i, k, eat = (skb->tail + delta) - skb->end;

	if (eat > 0 || skb_cloned(skb)) {
		//需要增大buffer （eat +128字节）
		if (pskb_expand_head(skb, 0, eat > 0 ? eat + 128 : 0,
				     GFP_ATOMIC))
			return NULL;
	}

	//实现拷贝，完成线性化
	BUG_ON(skb_copy_bits(skb, skb_headlen(skb),
			     skb_tail_pointer(skb), delta));

	/* Optimization: no fragments, no reasons to preestimate
	 * size of pulled pages. Superb.
	 */
	if (!skb_has_frag_list(skb))
		goto pull_pages;

	/* Estimate size of pulled pages. */
	eat = delta;
	for (i = 0; i < skb_shinfo(skb)->nr_frags; i++) {
		//取第i个分片的大小
		int size = skb_frag_size(&skb_shinfo(skb)->frags[i]);

		if (size >= eat)
			goto pull_pages;
		eat -= size;
	}

	/* If we need update frag list, we are in troubles.
	 * Certainly, it is possible to add an offset to skb data,
	 * but taking into account that pulling is expected to
	 * be very rare operation, it is worth to fight against
	 * further bloating skb head and crucify ourselves here instead.
	 * Pure masohism, indeed. 8)8)
	 */
	if (eat) {
		struct sk_buff *list = skb_shinfo(skb)->frag_list;
		struct sk_buff *clone = NULL;
		struct sk_buff *insp = NULL;

		do {
			if (list->len <= eat) {
				/* Eaten as whole. */
				eat -= list->len;
				list = list->next;
				insp = list;
			} else {
				/* Eaten partially. */

				if (skb_shared(list)) {
					/* Sucks! We need to fork list. :-( */
					clone = skb_clone(list, GFP_ATOMIC);
					if (!clone)
						return NULL;
					insp = list->next;
					list = clone;
				} else {
					/* This may be pulled without
					 * problems. */
					insp = list;
				}
				if (!pskb_pull(list, eat)) {
					kfree_skb(clone);
					return NULL;
				}
				break;
			}
		} while (eat);

		/* Free pulled out fragments. */
		while ((list = skb_shinfo(skb)->frag_list) != insp) {
			skb_shinfo(skb)->frag_list = list->next;
			kfree_skb(list);
		}
		/* And insert new clone at head. */
		if (clone) {
			clone->next = list;
			skb_shinfo(skb)->frag_list = clone;
		}
	}
	/* Success! Now we may commit changes to skb data. */

pull_pages:
	eat = delta;
	k = 0;
	for (i = 0; i < skb_shinfo(skb)->nr_frags; i++) {
		int size = skb_frag_size(&skb_shinfo(skb)->frags[i]);

		if (size <= eat) {
			skb_frag_unref(skb, i);
			eat -= size;
		} else {
			skb_frag_t *frag = &skb_shinfo(skb)->frags[k];

			*frag = skb_shinfo(skb)->frags[i];
			if (eat) {
				skb_frag_off_add(frag, eat);
				skb_frag_size_sub(frag, eat);
				if (!i)
					goto end;
				eat = 0;
			}
			k++;
		}
	}
	skb_shinfo(skb)->nr_frags = k;

end:
	skb->tail     += delta;
	skb->data_len -= delta;

	if (!skb->data_len)
		skb_zcopy_clear(skb, false);

	return skb_tail_pointer(skb);
}
EXPORT_SYMBOL(__pskb_pull_tail);

/**
 *	skb_copy_bits - copy bits from skb to kernel buffer
 *	@skb: source skb
 *	@offset: offset in source
 *	@to: destination buffer
 *	@len: number of bytes to copy
 *
 *	Copy the specified number of bytes from the source skb to the
 *	destination buffer.
 *
 *	CAUTION ! :
 *		If its prototype is ever changed,
 *		check arch/{*}/net/{*}.S files,
 *		since it is called from BPF assembly code.
 */
//将不连续的skb->data数据自offset处copy到to中，copy长度为len
int skb_copy_bits(const struct sk_buff *skb, int offset, void *to, int len)
{
	int start = skb_headlen(skb);
	struct sk_buff *frag_iter;
	int i, copy;

	if (offset > (int)skb->len - len)
		goto fault;

	/* Copy header. */
	if ((copy = start - offset) > 0) {
		if (copy > len)
			copy = len;
		skb_copy_from_linear_data_offset(skb, offset, to, copy);
		if ((len -= copy) == 0)
			return 0;
		offset += copy;
		to     += copy;
	}

	for (i = 0; i < skb_shinfo(skb)->nr_frags; i++) {
		int end;
		skb_frag_t *f = &skb_shinfo(skb)->frags[i];

		WARN_ON(start > offset + len);

		end = start + skb_frag_size(f);
		if ((copy = end - offset) > 0) {
			u32 p_off, p_len, copied;
			struct page *p;
			u8 *vaddr;

			if (copy > len)
				copy = len;

			skb_frag_foreach_page(f,
					      skb_frag_off(f) + offset - start,
					      copy, p, p_off, p_len, copied) {
				vaddr = kmap_atomic(p);
				memcpy(to + copied, vaddr + p_off, p_len);
				kunmap_atomic(vaddr);
			}

			if ((len -= copy) == 0)
				return 0;
			offset += copy;
			to     += copy;
		}
		start = end;
	}

	skb_walk_frags(skb, frag_iter) {
		int end;

		WARN_ON(start > offset + len);

		end = start + frag_iter->len;
		if ((copy = end - offset) > 0) {
			if (copy > len)
				copy = len;
			if (skb_copy_bits(frag_iter, offset - start, to, copy))
				goto fault;
			if ((len -= copy) == 0)
				return 0;
			offset += copy;
			to     += copy;
		}
		start = end;
	}

	if (!len)
		return 0;

fault:
	return -EFAULT;
}
EXPORT_SYMBOL(skb_copy_bits);

/*
 * Callback from splice_to_pipe(), if we need to release some pages
 * at the end of the spd in case we error'ed out in filling the pipe.
 */
static void sock_spd_release(struct splice_pipe_desc *spd, unsigned int i)
{
	put_page(spd->pages[i]);
}

static struct page *linear_to_page(struct page *page, unsigned int *len,
				   unsigned int *offset,
				   struct sock *sk)
{
	struct page_frag *pfrag = sk_page_frag(sk);

	if (!sk_page_frag_refill(sk, pfrag))
		return NULL;

	*len = min_t(unsigned int, *len, pfrag->size - pfrag->offset);

	memcpy(page_address(pfrag->page) + pfrag->offset,
	       page_address(page) + *offset, *len);
	*offset = pfrag->offset;
	pfrag->offset += *len;

	return pfrag->page;
}

static bool spd_can_coalesce(const struct splice_pipe_desc *spd,
			     struct page *page,
			     unsigned int offset)
{
	return	spd->nr_pages &&
		spd->pages[spd->nr_pages - 1] == page &&
		(spd->partial[spd->nr_pages - 1].offset +
		 spd->partial[spd->nr_pages - 1].len == offset);
}

/*
 * Fill page/offset/length into spd, if it can hold more pages.
 */
static bool spd_fill_page(struct splice_pipe_desc *spd,
			  struct pipe_inode_info *pipe, struct page *page,
			  unsigned int *len, unsigned int offset,
			  bool linear,
			  struct sock *sk)
{
	if (unlikely(spd->nr_pages == MAX_SKB_FRAGS))
		return true;

	if (linear) {
		page = linear_to_page(page, len, &offset, sk);
		if (!page)
			return true;
	}
	if (spd_can_coalesce(spd, page, offset)) {
		spd->partial[spd->nr_pages - 1].len += *len;
		return false;
	}
	get_page(page);
	spd->pages[spd->nr_pages] = page;
	spd->partial[spd->nr_pages].len = *len;
	spd->partial[spd->nr_pages].offset = offset;
	spd->nr_pages++;

	return false;
}

static bool __splice_segment(struct page *page, unsigned int poff,
			     unsigned int plen, unsigned int *off,
			     unsigned int *len,
			     struct splice_pipe_desc *spd, bool linear,
			     struct sock *sk,
			     struct pipe_inode_info *pipe)
{
	if (!*len)
		return true;

	/* skip this segment if already processed */
	if (*off >= plen) {
		*off -= plen;
		return false;
	}

	/* ignore any bits we already processed */
	poff += *off;
	plen -= *off;
	*off = 0;

	do {
		unsigned int flen = min(*len, plen);

		if (spd_fill_page(spd, pipe, page, &flen, poff,
				  linear, sk))
			return true;
		poff += flen;
		plen -= flen;
		*len -= flen;
	} while (*len && plen);

	return false;
}

/*
 * Map linear and fragment data from the skb to spd. It reports true if the
 * pipe is full or if we already spliced the requested length.
 */
static bool __skb_splice_bits(struct sk_buff *skb, struct pipe_inode_info *pipe,
			      unsigned int *offset, unsigned int *len,
			      struct splice_pipe_desc *spd, struct sock *sk)
{
	int seg;
	struct sk_buff *iter;

	/* map the linear part :
	 * If skb->head_frag is set, this 'linear' part is backed by a
	 * fragment, and if the head is not shared with any clones then
	 * we can avoid a copy since we own the head portion of this page.
	 */
	if (__splice_segment(virt_to_page(skb->data),
			     (unsigned long) skb->data & (PAGE_SIZE - 1),
			     skb_headlen(skb),
			     offset, len, spd,
			     skb_head_is_locked(skb),
			     sk, pipe))
		return true;

	/*
	 * then map the fragments
	 */
	for (seg = 0; seg < skb_shinfo(skb)->nr_frags; seg++) {
		const skb_frag_t *f = &skb_shinfo(skb)->frags[seg];

		if (__splice_segment(skb_frag_page(f),
				     skb_frag_off(f), skb_frag_size(f),
				     offset, len, spd, false, sk, pipe))
			return true;
	}

	skb_walk_frags(skb, iter) {
		if (*offset >= iter->len) {
			*offset -= iter->len;
			continue;
		}
		/* __skb_splice_bits() only fails if the output has no room
		 * left, so no point in going over the frag_list for the error
		 * case.
		 */
		if (__skb_splice_bits(iter, pipe, offset, len, spd, sk))
			return true;
	}

	return false;
}

/*
 * Map data from the skb to a pipe. Should handle both the linear part,
 * the fragments, and the frag list.
 */
int skb_splice_bits(struct sk_buff *skb, struct sock *sk, unsigned int offset,
		    struct pipe_inode_info *pipe, unsigned int tlen,
		    unsigned int flags)
{
	struct partial_page partial[MAX_SKB_FRAGS];
	struct page *pages[MAX_SKB_FRAGS];
	struct splice_pipe_desc spd = {
		.pages = pages,
		.partial = partial,
		.nr_pages_max = MAX_SKB_FRAGS,
		.ops = &nosteal_pipe_buf_ops,
		.spd_release = sock_spd_release,
	};
	int ret = 0;

	__skb_splice_bits(skb, pipe, &offset, &tlen, &spd, sk);

	if (spd.nr_pages)
		ret = splice_to_pipe(pipe, &spd);

	return ret;
}
EXPORT_SYMBOL_GPL(skb_splice_bits);

/* Send skb data on a socket. Socket must be locked. */
int skb_send_sock_locked(struct sock *sk, struct sk_buff *skb, int offset,
			 int len)
{
	unsigned int orig_len = len;
	struct sk_buff *head = skb;
	unsigned short fragidx;
	int slen, ret;

do_frag_list:

	/* Deal with head data */
	while (offset < skb_headlen(skb) && len) {
		struct kvec kv;
		struct msghdr msg;

		slen = min_t(int, len, skb_headlen(skb) - offset);
		kv.iov_base = skb->data + offset;
		kv.iov_len = slen;
		memset(&msg, 0, sizeof(msg));
		msg.msg_flags = MSG_DONTWAIT;

		ret = kernel_sendmsg_locked(sk, &msg, &kv, 1, slen);
		if (ret <= 0)
			goto error;

		offset += ret;
		len -= ret;
	}

	/* All the data was skb head? */
	if (!len)
		goto out;

	/* Make offset relative to start of frags */
	offset -= skb_headlen(skb);

	/* Find where we are in frag list */
	for (fragidx = 0; fragidx < skb_shinfo(skb)->nr_frags; fragidx++) {
		skb_frag_t *frag  = &skb_shinfo(skb)->frags[fragidx];

		if (offset < skb_frag_size(frag))
			break;

		offset -= skb_frag_size(frag);
	}

	for (; len && fragidx < skb_shinfo(skb)->nr_frags; fragidx++) {
		skb_frag_t *frag  = &skb_shinfo(skb)->frags[fragidx];

		slen = min_t(size_t, len, skb_frag_size(frag) - offset);

		while (slen) {
			ret = kernel_sendpage_locked(sk, skb_frag_page(frag),
						     skb_frag_off(frag) + offset,
						     slen, MSG_DONTWAIT);
			if (ret <= 0)
				goto error;

			len -= ret;
			offset += ret;
			slen -= ret;
		}

		offset = 0;
	}

	if (len) {
		/* Process any frag lists */

		if (skb == head) {
			if (skb_has_frag_list(skb)) {
				skb = skb_shinfo(skb)->frag_list;
				goto do_frag_list;
			}
		} else if (skb->next) {
			skb = skb->next;
			goto do_frag_list;
		}
	}

out:
	return orig_len - len;

error:
	return orig_len == len ? ret : orig_len - len;
}
EXPORT_SYMBOL_GPL(skb_send_sock_locked);

/**
 *	skb_store_bits - store bits from kernel buffer to skb
 *	@skb: destination buffer
 *	@offset: offset in destination
 *	@from: source buffer
 *	@len: number of bytes to copy
 *
 *	Copy the specified number of bytes from the source buffer to the
 *	destination skb.  This function handles all the messy bits of
 *	traversing fragment lists and such.
 */

int skb_store_bits(struct sk_buff *skb, int offset, const void *from, int len)
{
	int start = skb_headlen(skb);
	struct sk_buff *frag_iter;
	int i, copy;

	if (offset > (int)skb->len - len)
		goto fault;

	if ((copy = start - offset) > 0) {
		if (copy > len)
			copy = len;
		skb_copy_to_linear_data_offset(skb, offset, from, copy);
		if ((len -= copy) == 0)
			return 0;
		offset += copy;
		from += copy;
	}

	for (i = 0; i < skb_shinfo(skb)->nr_frags; i++) {
		skb_frag_t *frag = &skb_shinfo(skb)->frags[i];
		int end;

		WARN_ON(start > offset + len);

		end = start + skb_frag_size(frag);
		if ((copy = end - offset) > 0) {
			u32 p_off, p_len, copied;
			struct page *p;
			u8 *vaddr;

			if (copy > len)
				copy = len;

			skb_frag_foreach_page(frag,
					      skb_frag_off(frag) + offset - start,
					      copy, p, p_off, p_len, copied) {
				vaddr = kmap_atomic(p);
				memcpy(vaddr + p_off, from + copied, p_len);
				kunmap_atomic(vaddr);
			}

			if ((len -= copy) == 0)
				return 0;
			offset += copy;
			from += copy;
		}
		start = end;
	}

	skb_walk_frags(skb, frag_iter) {
		int end;

		WARN_ON(start > offset + len);

		end = start + frag_iter->len;
		if ((copy = end - offset) > 0) {
			if (copy > len)
				copy = len;
			if (skb_store_bits(frag_iter, offset - start,
					   from, copy))
				goto fault;
			if ((len -= copy) == 0)
				return 0;
			offset += copy;
			from += copy;
		}
		start = end;
	}
	if (!len)
		return 0;

fault:
	return -EFAULT;
}
EXPORT_SYMBOL(skb_store_bits);

/* Checksum skb data. */
__wsum __skb_checksum(const struct sk_buff *skb, int offset, int len,
		      __wsum csum, const struct skb_checksum_ops *ops)
{
	int start = skb_headlen(skb);
	int i, copy = start - offset;
	struct sk_buff *frag_iter;
	int pos = 0;

	/* Checksum header. */
	if (copy > 0) {
		if (copy > len)
			copy = len;
		csum = INDIRECT_CALL_1(ops->update, csum_partial_ext,
				       skb->data + offset, copy, csum);
		if ((len -= copy) == 0)
			return csum;
		offset += copy;
		pos	= copy;
	}

	for (i = 0; i < skb_shinfo(skb)->nr_frags; i++) {
		int end;
		skb_frag_t *frag = &skb_shinfo(skb)->frags[i];

		WARN_ON(start > offset + len);

		end = start + skb_frag_size(frag);
		if ((copy = end - offset) > 0) {
			u32 p_off, p_len, copied;
			struct page *p;
			__wsum csum2;
			u8 *vaddr;

			if (copy > len)
				copy = len;

			skb_frag_foreach_page(frag,
					      skb_frag_off(frag) + offset - start,
					      copy, p, p_off, p_len, copied) {
				vaddr = kmap_atomic(p);
				csum2 = INDIRECT_CALL_1(ops->update,
							csum_partial_ext,
							vaddr + p_off, p_len, 0);
				kunmap_atomic(vaddr);
				csum = INDIRECT_CALL_1(ops->combine,
						       csum_block_add_ext, csum,
						       csum2, pos, p_len);
				pos += p_len;
			}

			if (!(len -= copy))
				return csum;
			offset += copy;
		}
		start = end;
	}

	skb_walk_frags(skb, frag_iter) {
		int end;

		WARN_ON(start > offset + len);

		end = start + frag_iter->len;
		if ((copy = end - offset) > 0) {
			__wsum csum2;
			if (copy > len)
				copy = len;
			csum2 = __skb_checksum(frag_iter, offset - start,
					       copy, 0, ops);
			csum = INDIRECT_CALL_1(ops->combine, csum_block_add_ext,
					       csum, csum2, pos, copy);
			if ((len -= copy) == 0)
				return csum;
			offset += copy;
			pos    += copy;
		}
		start = end;
	}
	BUG_ON(len);

	return csum;
}
EXPORT_SYMBOL(__skb_checksum);

//自报文的offset位置开始计算长度为len的checksum,并合上已有的csum
__wsum skb_checksum(const struct sk_buff *skb, int offset,
		    int len, __wsum csum)
{
	const struct skb_checksum_ops ops = {
		.update  = csum_partial_ext,
		.combine = csum_block_add_ext,
	};

	return __skb_checksum(skb, offset, len, csum, &ops);
}
EXPORT_SYMBOL(skb_checksum);

/* Both of above in one bottle. */

__wsum skb_copy_and_csum_bits(const struct sk_buff *skb, int offset,
				    u8 *to, int len)
{
	int start = skb_headlen(skb);
	int i, copy = start - offset;
	struct sk_buff *frag_iter;
	int pos = 0;
	__wsum csum = 0;

	/* Copy header. */
	if (copy > 0) {
		if (copy > len)
			copy = len;
		csum = csum_partial_copy_nocheck(skb->data + offset, to,
						 copy);
		if ((len -= copy) == 0)
			return csum;
		offset += copy;
		to     += copy;
		pos	= copy;
	}

	for (i = 0; i < skb_shinfo(skb)->nr_frags; i++) {
		int end;

		WARN_ON(start > offset + len);

		end = start + skb_frag_size(&skb_shinfo(skb)->frags[i]);
		if ((copy = end - offset) > 0) {
			skb_frag_t *frag = &skb_shinfo(skb)->frags[i];
			u32 p_off, p_len, copied;
			struct page *p;
			__wsum csum2;
			u8 *vaddr;

			if (copy > len)
				copy = len;

			skb_frag_foreach_page(frag,
					      skb_frag_off(frag) + offset - start,
					      copy, p, p_off, p_len, copied) {
				vaddr = kmap_atomic(p);
				csum2 = csum_partial_copy_nocheck(vaddr + p_off,
								  to + copied,
								  p_len);
				kunmap_atomic(vaddr);
				csum = csum_block_add(csum, csum2, pos);
				pos += p_len;
			}

			if (!(len -= copy))
				return csum;
			offset += copy;
			to     += copy;
		}
		start = end;
	}

	skb_walk_frags(skb, frag_iter) {
		__wsum csum2;
		int end;

		WARN_ON(start > offset + len);

		end = start + frag_iter->len;
		if ((copy = end - offset) > 0) {
			if (copy > len)
				copy = len;
			csum2 = skb_copy_and_csum_bits(frag_iter,
						       offset - start,
						       to, copy);
			csum = csum_block_add(csum, csum2, pos);
			if ((len -= copy) == 0)
				return csum;
			offset += copy;
			to     += copy;
			pos    += copy;
		}
		start = end;
	}
	BUG_ON(len);
	return csum;
}
EXPORT_SYMBOL(skb_copy_and_csum_bits);

__sum16 __skb_checksum_complete_head(struct sk_buff *skb, int len)
{
	__sum16 sum;

	sum = csum_fold(skb_checksum(skb, 0, len, skb->csum));
	/* See comments in __skb_checksum_complete(). */
	if (likely(!sum)) {
		if (unlikely(skb->ip_summed == CHECKSUM_COMPLETE) &&
		    !skb->csum_complete_sw)
			netdev_rx_csum_fault(skb->dev, skb);
	}
	if (!skb_shared(skb))
		skb->csum_valid = !sum;
	return sum;
}
EXPORT_SYMBOL(__skb_checksum_complete_head);

/* This function assumes skb->csum already holds pseudo header's checksum,
 * which has been changed from the hardware checksum, for example, by
 * __skb_checksum_validate_complete(). And, the original skb->csum must
 * have been validated unsuccessfully for CHECKSUM_COMPLETE case.
 *
 * It returns non-zero if the recomputed checksum is still invalid, otherwise
 * zero. The new checksum is stored back into skb->csum unless the skb is
 * shared.
 */
__sum16 __skb_checksum_complete(struct sk_buff *skb)
{
	__wsum csum;
	__sum16 sum;

    //计算当前内容的checksum
	csum = skb_checksum(skb, 0, skb->len, 0);

    //skb->csum中保存的为伪头，合上它，并折叠，得到最终checksum
	sum = csum_fold(csum_add(skb->csum, csum));
	/* This check is inverted, because we already knew the hardware
	 * checksum is invalid before calling this function. So, if the
	 * re-computed checksum is valid instead, then we have a mismatch
	 * between the original skb->csum and skb_checksum(). This means either
	 * the original hardware checksum is incorrect or we screw up skb->csum
	 * when moving skb->data around.
	 */
	if (likely(!sum)) {
        /*经校验checksum为0,此时说明原来的skb->csum是错的，告警*/
		if (unlikely(skb->ip_summed == CHECKSUM_COMPLETE) &&
		    !skb->csum_complete_sw)
			netdev_rx_csum_fault(skb->dev, skb);
	}

	if (!skb_shared(skb)) {
		/* Save full packet checksum */
		skb->csum = csum;
		skb->ip_summed = CHECKSUM_COMPLETE;
		skb->csum_complete_sw = 1;
		skb->csum_valid = !sum;
	}

	return sum;
}
EXPORT_SYMBOL(__skb_checksum_complete);

static __wsum warn_crc32c_csum_update(const void *buff, int len, __wsum sum)
{
	net_warn_ratelimited(
		"%s: attempt to compute crc32c without libcrc32c.ko\n",
		__func__);
	return 0;
}

static __wsum warn_crc32c_csum_combine(__wsum csum, __wsum csum2,
				       int offset, int len)
{
	net_warn_ratelimited(
		"%s: attempt to compute crc32c without libcrc32c.ko\n",
		__func__);
	return 0;
}

static const struct skb_checksum_ops default_crc32c_ops = {
	.update  = warn_crc32c_csum_update,
	.combine = warn_crc32c_csum_combine,
};

const struct skb_checksum_ops *crc32c_csum_stub __read_mostly =
	&default_crc32c_ops;
EXPORT_SYMBOL(crc32c_csum_stub);

 /**
 *	skb_zerocopy_headlen - Calculate headroom needed for skb_zerocopy()
 *	@from: source buffer
 *
 *	Calculates the amount of linear headroom needed in the 'to' skb passed
 *	into skb_zerocopy().
 */
unsigned int
skb_zerocopy_headlen(const struct sk_buff *from)
{
	unsigned int hlen = 0;

	if (!from->head_frag ||
	    skb_headlen(from) < L1_CACHE_BYTES ||
	    skb_shinfo(from)->nr_frags >= MAX_SKB_FRAGS)
		hlen = skb_headlen(from);

	if (skb_has_frag_list(from))
		hlen = from->len;

	return hlen;
}
EXPORT_SYMBOL_GPL(skb_zerocopy_headlen);

/**
 *	skb_zerocopy - Zero copy skb to skb
 *	@to: destination buffer
 *	@from: source buffer
 *	@len: number of bytes to copy from source buffer
 *	@hlen: size of linear headroom in destination buffer
 *
 *	Copies up to `len` bytes from `from` to `to` by creating references
 *	to the frags in the source buffer.
 *
 *	The `hlen` as calculated by skb_zerocopy_headlen() specifies the
 *	headroom in the `to` buffer.
 *
 *	Return value:
 *	0: everything is OK
 *	-ENOMEM: couldn't orphan frags of @from due to lack of memory
 *	-EFAULT: skb_copy_bits() found some problem with skb geometry
 */
int
skb_zerocopy(struct sk_buff *to, struct sk_buff *from, int len, int hlen)
{
	int i, j = 0;
	int plen = 0; /* length of skb->head fragment */
	int ret;
	struct page *page;
	unsigned int offset;

	BUG_ON(!from->head_frag && !hlen);

	/* dont bother with small payloads */
	if (len <= skb_tailroom(to))
		return skb_copy_bits(from, 0, skb_put(to, len), len);

	if (hlen) {
		ret = skb_copy_bits(from, 0, skb_put(to, hlen), hlen);
		if (unlikely(ret))
			return ret;
		len -= hlen;
	} else {
		plen = min_t(int, skb_headlen(from), len);
		if (plen) {
			page = virt_to_head_page(from->head);
			offset = from->data - (unsigned char *)page_address(page);
			__skb_fill_page_desc(to, 0, page, offset, plen);
			get_page(page);
			j = 1;
			len -= plen;
		}
	}

	to->truesize += len + plen;
	to->len += len + plen;
	to->data_len += len + plen;

	if (unlikely(skb_orphan_frags(from, GFP_ATOMIC))) {
		skb_tx_error(from);
		return -ENOMEM;
	}
	skb_zerocopy_clone(to, from, GFP_ATOMIC);

	for (i = 0; i < skb_shinfo(from)->nr_frags; i++) {
		int size;

		if (!len)
			break;
		skb_shinfo(to)->frags[j] = skb_shinfo(from)->frags[i];
		size = min_t(int, skb_frag_size(&skb_shinfo(to)->frags[j]),
					len);
		skb_frag_size_set(&skb_shinfo(to)->frags[j], size);
		len -= size;
		skb_frag_ref(to, j);
		j++;
	}
	skb_shinfo(to)->nr_frags = j;

	return 0;
}
EXPORT_SYMBOL_GPL(skb_zerocopy);

void skb_copy_and_csum_dev(const struct sk_buff *skb, u8 *to)
{
	__wsum csum;
	long csstart;

	if (skb->ip_summed == CHECKSUM_PARTIAL)
		csstart = skb_checksum_start_offset(skb);
	else
		csstart = skb_headlen(skb);

	BUG_ON(csstart > skb_headlen(skb));

	skb_copy_from_linear_data(skb, to, csstart);

	csum = 0;
	if (csstart != skb->len)
		csum = skb_copy_and_csum_bits(skb, csstart, to + csstart,
					      skb->len - csstart);

	if (skb->ip_summed == CHECKSUM_PARTIAL) {
		long csstuff = csstart + skb->csum_offset;

		*((__sum16 *)(to + csstuff)) = csum_fold(csum);
	}
}
EXPORT_SYMBOL(skb_copy_and_csum_dev);

/**
 *	skb_dequeue - remove from the head of the queue
 *	@list: list to dequeue from
 *
 *	Remove the head of the list. The list lock is taken so the function
 *	may be used safely with other locking list functions. The head item is
 *	returned or %NULL if the list is empty.
 */

struct sk_buff *skb_dequeue(struct sk_buff_head *list)
{
	unsigned long flags;
	struct sk_buff *result;

	spin_lock_irqsave(&list->lock, flags);
	result = __skb_dequeue(list);
	spin_unlock_irqrestore(&list->lock, flags);
	return result;
}
EXPORT_SYMBOL(skb_dequeue);

/**
 *	skb_dequeue_tail - remove from the tail of the queue
 *	@list: list to dequeue from
 *
 *	Remove the tail of the list. The list lock is taken so the function
 *	may be used safely with other locking list functions. The tail item is
 *	returned or %NULL if the list is empty.
 */
struct sk_buff *skb_dequeue_tail(struct sk_buff_head *list)
{
	unsigned long flags;
	struct sk_buff *result;

	spin_lock_irqsave(&list->lock, flags);
	result = __skb_dequeue_tail(list);
	spin_unlock_irqrestore(&list->lock, flags);
	return result;
}
EXPORT_SYMBOL(skb_dequeue_tail);

/**
 *	skb_queue_purge - empty a list
 *	@list: list to empty
 *
 *	Delete all buffers on an &sk_buff list. Each buffer is removed from
 *	the list and one reference dropped. This function takes the list
 *	lock and is atomic with respect to other list locking functions.
 */
void skb_queue_purge(struct sk_buff_head *list)
{
	//释放list上挂接的所有报文，将队列置为empty
	struct sk_buff *skb;
	while ((skb = skb_dequeue(list)) != NULL)
		kfree_skb(skb);
}
EXPORT_SYMBOL(skb_queue_purge);

/**
 *	skb_rbtree_purge - empty a skb rbtree
 *	@root: root of the rbtree to empty
 *	Return value: the sum of truesizes of all purged skbs.
 *
 *	Delete all buffers on an &sk_buff rbtree. Each buffer is removed from
 *	the list and one reference dropped. This function does not take
 *	any lock. Synchronization should be handled by the caller (e.g., TCP
 *	out-of-order queue is protected by the socket lock).
 */
unsigned int skb_rbtree_purge(struct rb_root *root)
{
	struct rb_node *p = rb_first(root);
	unsigned int sum = 0;

	while (p) {
		struct sk_buff *skb = rb_entry(p, struct sk_buff, rbnode);

		p = rb_next(p);
		rb_erase(&skb->rbnode, root);
		sum += skb->truesize;
		kfree_skb(skb);
	}
	return sum;
}

/**
 *	skb_queue_head - queue a buffer at the list head
 *	@list: list to use
 *	@newsk: buffer to queue
 *
 *	Queue a buffer at the start of the list. This function takes the
 *	list lock and can be used safely with other locking &sk_buff functions
 *	safely.
 *
 *	A buffer cannot be placed on two lists at the same time.
 */
void skb_queue_head(struct sk_buff_head *list, struct sk_buff *newsk)
{
	unsigned long flags;

	spin_lock_irqsave(&list->lock, flags);
	__skb_queue_head(list, newsk);
	spin_unlock_irqrestore(&list->lock, flags);
}
EXPORT_SYMBOL(skb_queue_head);

/**
 *	skb_queue_tail - queue a buffer at the list tail
 *	@list: list to use
 *	@newsk: buffer to queue
 *
 *	Queue a buffer at the tail of the list. This function takes the
 *	list lock and can be used safely with other locking &sk_buff functions
 *	safely.
 *
 *	A buffer cannot be placed on two lists at the same time.
 */
void skb_queue_tail(struct sk_buff_head *list, struct sk_buff *newsk)
{
	unsigned long flags;

	spin_lock_irqsave(&list->lock, flags);
	__skb_queue_tail(list, newsk);
	spin_unlock_irqrestore(&list->lock, flags);
}
EXPORT_SYMBOL(skb_queue_tail);

/**
 *	skb_unlink	-	remove a buffer from a list
 *	@skb: buffer to remove
 *	@list: list to use
 *
 *	Remove a packet from a list. The list locks are taken and this
 *	function is atomic with respect to other list locked calls
 *
 *	You must know what list the SKB is on.
 */
void skb_unlink(struct sk_buff *skb, struct sk_buff_head *list)
{
	unsigned long flags;

	spin_lock_irqsave(&list->lock, flags);
	__skb_unlink(skb, list);
	spin_unlock_irqrestore(&list->lock, flags);
}
EXPORT_SYMBOL(skb_unlink);

/**
 *	skb_append	-	append a buffer
 *	@old: buffer to insert after
 *	@newsk: buffer to insert
 *	@list: list to use
 *
 *	Place a packet after a given packet in a list. The list locks are taken
 *	and this function is atomic with respect to other list locked calls.
 *	A buffer cannot be placed on two lists at the same time.
 */
void skb_append(struct sk_buff *old, struct sk_buff *newsk, struct sk_buff_head *list)
{
	unsigned long flags;

	spin_lock_irqsave(&list->lock, flags);
	__skb_queue_after(list, old, newsk);
	spin_unlock_irqrestore(&list->lock, flags);
}
EXPORT_SYMBOL(skb_append);

static inline void skb_split_inside_header(struct sk_buff *skb,
					   struct sk_buff* skb1,
					   const u32 len, const int pos)
{
	int i;

	skb_copy_from_linear_data_offset(skb, len, skb_put(skb1, pos - len),
					 pos - len);
	/* And move data appendix as is. */
	for (i = 0; i < skb_shinfo(skb)->nr_frags; i++)
		skb_shinfo(skb1)->frags[i] = skb_shinfo(skb)->frags[i];

	skb_shinfo(skb1)->nr_frags = skb_shinfo(skb)->nr_frags;
	skb_shinfo(skb)->nr_frags  = 0;
	skb1->data_len		   = skb->data_len;
	skb1->len		   += skb1->data_len;
	skb->data_len		   = 0;
	skb->len		   = len;
	skb_set_tail_pointer(skb, len);
}

static inline void skb_split_no_header(struct sk_buff *skb,
				       struct sk_buff* skb1,
				       const u32 len, int pos)
{
	int i, k = 0;
	const int nfrags = skb_shinfo(skb)->nr_frags;

	skb_shinfo(skb)->nr_frags = 0;
	skb1->len		  = skb1->data_len = skb->len - len;
	skb->len		  = len;
	skb->data_len		  = len - pos;

	for (i = 0; i < nfrags; i++) {
		int size = skb_frag_size(&skb_shinfo(skb)->frags[i]);

		if (pos + size > len) {
			skb_shinfo(skb1)->frags[k] = skb_shinfo(skb)->frags[i];

			if (pos < len) {
				/* Split frag.
				 * We have two variants in this case:
				 * 1. Move all the frag to the second
				 *    part, if it is possible. F.e.
				 *    this approach is mandatory for TUX,
				 *    where splitting is expensive.
				 * 2. Split is accurately. We make this.
				 */
				skb_frag_ref(skb, i);
				skb_frag_off_add(&skb_shinfo(skb1)->frags[0], len - pos);
				skb_frag_size_sub(&skb_shinfo(skb1)->frags[0], len - pos);
				skb_frag_size_set(&skb_shinfo(skb)->frags[i], len - pos);
				skb_shinfo(skb)->nr_frags++;
			}
			k++;
		} else
			skb_shinfo(skb)->nr_frags++;
		pos += size;
	}
	skb_shinfo(skb1)->nr_frags = k;
}

/**
 * skb_split - Split fragmented skb to two parts at length len.
 * @skb: the buffer to split
 * @skb1: the buffer to receive the second part
 * @len: new length for skb
 */
void skb_split(struct sk_buff *skb, struct sk_buff *skb1, const u32 len)
{
	int pos = skb_headlen(skb);

	skb_shinfo(skb1)->flags |= skb_shinfo(skb)->flags & SKBFL_SHARED_FRAG;
	skb_zerocopy_clone(skb1, skb, 0);
	if (len < pos)	/* Split line is inside header. */
		skb_split_inside_header(skb, skb1, len, pos);
	else		/* Second chunk has no header, nothing to copy. */
		skb_split_no_header(skb, skb1, len, pos);
}
EXPORT_SYMBOL(skb_split);

/* Shifting from/to a cloned skb is a no-go.
 *
 * Caller cannot keep skb_shinfo related pointers past calling here!
 */
static int skb_prepare_for_shift(struct sk_buff *skb)
{
	int ret = 0;

	if (skb_cloned(skb)) {
		/* Save and restore truesize: pskb_expand_head() may reallocate
		 * memory where ksize(kmalloc(S)) != ksize(kmalloc(S)), but we
		 * cannot change truesize at this point.
		 */
		unsigned int save_truesize = skb->truesize;

		ret = pskb_expand_head(skb, 0, 0, GFP_ATOMIC);
		skb->truesize = save_truesize;
	}
	return ret;
}

/**
 * skb_shift - Shifts paged data partially from skb to another
 * @tgt: buffer into which tail data gets added
 * @skb: buffer from which the paged data comes from
 * @shiftlen: shift up to this many bytes
 *
 * Attempts to shift up to shiftlen worth of bytes, which may be less than
 * the length of the skb, from skb to tgt. Returns number bytes shifted.
 * It's up to caller to free skb if everything was shifted.
 *
 * If @tgt runs out of frags, the whole operation is aborted.
 *
 * Skb cannot include anything else but paged data while tgt is allowed
 * to have non-paged data as well.
 *
 * TODO: full sized shift could be optimized but that would need
 * specialized skb free'er to handle frags without up-to-date nr_frags.
 */
int skb_shift(struct sk_buff *tgt, struct sk_buff *skb, int shiftlen)
{
	int from, to, merge, todo;
	skb_frag_t *fragfrom, *fragto;

	BUG_ON(shiftlen > skb->len);

	if (skb_headlen(skb))
		return 0;
	if (skb_zcopy(tgt) || skb_zcopy(skb))
		return 0;

	todo = shiftlen;
	from = 0;
	to = skb_shinfo(tgt)->nr_frags;
	fragfrom = &skb_shinfo(skb)->frags[from];

	/* Actual merge is delayed until the point when we know we can
	 * commit all, so that we don't have to undo partial changes
	 */
	if (!to ||
	    !skb_can_coalesce(tgt, to, skb_frag_page(fragfrom),
			      skb_frag_off(fragfrom))) {
		merge = -1;
	} else {
		merge = to - 1;

		todo -= skb_frag_size(fragfrom);
		if (todo < 0) {
			if (skb_prepare_for_shift(skb) ||
			    skb_prepare_for_shift(tgt))
				return 0;

			/* All previous frag pointers might be stale! */
			fragfrom = &skb_shinfo(skb)->frags[from];
			fragto = &skb_shinfo(tgt)->frags[merge];

			skb_frag_size_add(fragto, shiftlen);
			skb_frag_size_sub(fragfrom, shiftlen);
			skb_frag_off_add(fragfrom, shiftlen);

			goto onlymerged;
		}

		from++;
	}

	/* Skip full, not-fitting skb to avoid expensive operations */
	if ((shiftlen == skb->len) &&
	    (skb_shinfo(skb)->nr_frags - from) > (MAX_SKB_FRAGS - to))
		return 0;

	if (skb_prepare_for_shift(skb) || skb_prepare_for_shift(tgt))
		return 0;

	while ((todo > 0) && (from < skb_shinfo(skb)->nr_frags)) {
		if (to == MAX_SKB_FRAGS)
			return 0;

		fragfrom = &skb_shinfo(skb)->frags[from];
		fragto = &skb_shinfo(tgt)->frags[to];

		if (todo >= skb_frag_size(fragfrom)) {
			*fragto = *fragfrom;
			todo -= skb_frag_size(fragfrom);
			from++;
			to++;

		} else {
			__skb_frag_ref(fragfrom);
			skb_frag_page_copy(fragto, fragfrom);
			skb_frag_off_copy(fragto, fragfrom);
			skb_frag_size_set(fragto, todo);

			skb_frag_off_add(fragfrom, todo);
			skb_frag_size_sub(fragfrom, todo);
			todo = 0;

			to++;
			break;
		}
	}

	/* Ready to "commit" this state change to tgt */
	skb_shinfo(tgt)->nr_frags = to;

	if (merge >= 0) {
		fragfrom = &skb_shinfo(skb)->frags[0];
		fragto = &skb_shinfo(tgt)->frags[merge];

		skb_frag_size_add(fragto, skb_frag_size(fragfrom));
		__skb_frag_unref(fragfrom);
	}

	/* Reposition in the original skb */
	to = 0;
	while (from < skb_shinfo(skb)->nr_frags)
		skb_shinfo(skb)->frags[to++] = skb_shinfo(skb)->frags[from++];
	skb_shinfo(skb)->nr_frags = to;

	BUG_ON(todo > 0 && !skb_shinfo(skb)->nr_frags);

onlymerged:
	/* Most likely the tgt won't ever need its checksum anymore, skb on
	 * the other hand might need it if it needs to be resent
	 */
	tgt->ip_summed = CHECKSUM_PARTIAL;
	skb->ip_summed = CHECKSUM_PARTIAL;

	/* Yak, is it really working this way? Some helper please? */
	skb->len -= shiftlen;
	skb->data_len -= shiftlen;
	skb->truesize -= shiftlen;
	tgt->len += shiftlen;
	tgt->data_len += shiftlen;
	tgt->truesize += shiftlen;

	return shiftlen;
}

/**
 * skb_prepare_seq_read - Prepare a sequential read of skb data
 * @skb: the buffer to read
 * @from: lower offset of data to be read
 * @to: upper offset of data to be read
 * @st: state variable
 *
 * Initializes the specified state variable. Must be called before
 * invoking skb_seq_read() for the first time.
 */
void skb_prepare_seq_read(struct sk_buff *skb, unsigned int from,
			  unsigned int to, struct skb_seq_state *st)
{
	st->lower_offset = from;
	st->upper_offset = to;
	st->root_skb = st->cur_skb = skb;
	st->frag_idx = st->stepped_offset = 0;
	st->frag_data = NULL;
	st->frag_off = 0;
}
EXPORT_SYMBOL(skb_prepare_seq_read);

/**
 * skb_seq_read - Sequentially read skb data
 * @consumed: number of bytes consumed by the caller so far
 * @data: destination pointer for data to be returned
 * @st: state variable
 *
 * Reads a block of skb data at @consumed relative to the
 * lower offset specified to skb_prepare_seq_read(). Assigns
 * the head of the data block to @data and returns the length
 * of the block or 0 if the end of the skb data or the upper
 * offset has been reached.
 *
 * The caller is not required to consume all of the data
 * returned, i.e. @consumed is typically set to the number
 * of bytes already consumed and the next call to
 * skb_seq_read() will return the remaining part of the block.
 *
 * Note 1: The size of each block of data returned can be arbitrary,
 *       this limitation is the cost for zerocopy sequential
 *       reads of potentially non linear data.
 *
 * Note 2: Fragment lists within fragments are not implemented
 *       at the moment, state->root_skb could be replaced with
 *       a stack for this purpose.
 */
unsigned int skb_seq_read(unsigned int consumed, const u8 **data,
			  struct skb_seq_state *st)
{
	unsigned int block_limit, abs_offset = consumed + st->lower_offset;
	skb_frag_t *frag;

	if (unlikely(abs_offset >= st->upper_offset)) {
		if (st->frag_data) {
			kunmap_atomic(st->frag_data);
			st->frag_data = NULL;
		}
		return 0;
	}

next_skb:
	block_limit = skb_headlen(st->cur_skb) + st->stepped_offset;

	if (abs_offset < block_limit && !st->frag_data) {
		*data = st->cur_skb->data + (abs_offset - st->stepped_offset);
		return block_limit - abs_offset;
	}

	if (st->frag_idx == 0 && !st->frag_data)
		st->stepped_offset += skb_headlen(st->cur_skb);

	while (st->frag_idx < skb_shinfo(st->cur_skb)->nr_frags) {
		unsigned int pg_idx, pg_off, pg_sz;

		frag = &skb_shinfo(st->cur_skb)->frags[st->frag_idx];

		pg_idx = 0;
		pg_off = skb_frag_off(frag);
		pg_sz = skb_frag_size(frag);

		if (skb_frag_must_loop(skb_frag_page(frag))) {
			pg_idx = (pg_off + st->frag_off) >> PAGE_SHIFT;
			pg_off = offset_in_page(pg_off + st->frag_off);
			pg_sz = min_t(unsigned int, pg_sz - st->frag_off,
						    PAGE_SIZE - pg_off);
		}

		block_limit = pg_sz + st->stepped_offset;
		if (abs_offset < block_limit) {
			if (!st->frag_data)
				st->frag_data = kmap_atomic(skb_frag_page(frag) + pg_idx);

			*data = (u8 *)st->frag_data + pg_off +
				(abs_offset - st->stepped_offset);

			return block_limit - abs_offset;
		}

		if (st->frag_data) {
			kunmap_atomic(st->frag_data);
			st->frag_data = NULL;
		}

		st->stepped_offset += pg_sz;
		st->frag_off += pg_sz;
		if (st->frag_off == skb_frag_size(frag)) {
			st->frag_off = 0;
			st->frag_idx++;
		}
	}

	if (st->frag_data) {
		kunmap_atomic(st->frag_data);
		st->frag_data = NULL;
	}

	if (st->root_skb == st->cur_skb && skb_has_frag_list(st->root_skb)) {
		st->cur_skb = skb_shinfo(st->root_skb)->frag_list;
		st->frag_idx = 0;
		goto next_skb;
	} else if (st->cur_skb->next) {
		st->cur_skb = st->cur_skb->next;
		st->frag_idx = 0;
		goto next_skb;
	}

	return 0;
}
EXPORT_SYMBOL(skb_seq_read);

/**
 * skb_abort_seq_read - Abort a sequential read of skb data
 * @st: state variable
 *
 * Must be called if skb_seq_read() was not called until it
 * returned 0.
 */
void skb_abort_seq_read(struct skb_seq_state *st)
{
	if (st->frag_data)
		kunmap_atomic(st->frag_data);
}
EXPORT_SYMBOL(skb_abort_seq_read);

#define TS_SKB_CB(state)	((struct skb_seq_state *) &((state)->cb))

static unsigned int skb_ts_get_next_block(unsigned int offset, const u8 **text,
					  struct ts_config *conf,
					  struct ts_state *state)
{
	return skb_seq_read(offset, text, TS_SKB_CB(state));
}

static void skb_ts_finish(struct ts_config *conf, struct ts_state *state)
{
	skb_abort_seq_read(TS_SKB_CB(state));
}

/**
 * skb_find_text - Find a text pattern in skb data
 * @skb: the buffer to look in
 * @from: search offset
 * @to: search limit
 * @config: textsearch configuration
 *
 * Finds a pattern in the skb data according to the specified
 * textsearch configuration. Use textsearch_next() to retrieve
 * subsequent occurrences of the pattern. Returns the offset
 * to the first occurrence or UINT_MAX if no match was found.
 */
unsigned int skb_find_text(struct sk_buff *skb, unsigned int from/*起始位置*/,
			   unsigned int to/*终止位置*/, struct ts_config *config)
{
	struct ts_state state;
	unsigned int ret;

	BUILD_BUG_ON(sizeof(struct skb_seq_state) > sizeof(state.cb));

	config->get_next_block = skb_ts_get_next_block;
	config->finish = skb_ts_finish;

	skb_prepare_seq_read(skb, from, to, TS_SKB_CB(&state));

	/*在skb中执行字符串搜索*/
	ret = textsearch_find(config, &state);
	return (ret <= to - from ? ret : UINT_MAX);
}
EXPORT_SYMBOL(skb_find_text);

int skb_append_pagefrags(struct sk_buff *skb, struct page *page,
			 int offset, size_t size)
{
	int i = skb_shinfo(skb)->nr_frags;

	if (skb_can_coalesce(skb, i, page, offset)) {
		skb_frag_size_add(&skb_shinfo(skb)->frags[i - 1], size);
	} else if (i < MAX_SKB_FRAGS) {
		get_page(page);
		skb_fill_page_desc(skb, i, page, offset, size);
	} else {
		return -EMSGSIZE;
	}

	return 0;
}
EXPORT_SYMBOL_GPL(skb_append_pagefrags);

/**
 *	skb_pull_rcsum - pull skb and update receive checksum
 *	@skb: buffer to update
 *	@len: length of data pulled
 *
 *	This function performs an skb_pull on the packet and updates
 *	the CHECKSUM_COMPLETE checksum.  It should be used on
 *	receive path processing instead of skb_pull unless you know
 *	that the checksum difference is zero (e.g., a valid IP header)
 *	or you are setting ip_summed to CHECKSUM_NONE.
 */
void *skb_pull_rcsum(struct sk_buff *skb, unsigned int len)
{
	unsigned char *data = skb->data;

	BUG_ON(len > skb->len);
	//更新data后移len长度，减少skb长度
	__skb_pull(skb, len);
	skb_postpull_rcsum(skb, data, len);
	return skb->data;
}
EXPORT_SYMBOL_GPL(skb_pull_rcsum);

static inline skb_frag_t skb_head_frag_to_page_desc(struct sk_buff *frag_skb)
{
	skb_frag_t head_frag;
	struct page *page;

	page = virt_to_head_page(frag_skb->head);
	__skb_frag_set_page(&head_frag, page);
	skb_frag_off_set(&head_frag, frag_skb->data -
			 (unsigned char *)page_address(page));
	skb_frag_size_set(&head_frag, skb_headlen(frag_skb));
	return head_frag;
}

struct sk_buff *skb_segment_list(struct sk_buff *skb,
				 netdev_features_t features,
				 unsigned int offset)
{
	struct sk_buff *list_skb = skb_shinfo(skb)->frag_list;
	unsigned int tnl_hlen = skb_tnl_header_len(skb);
	unsigned int delta_truesize = 0;
	unsigned int delta_len = 0;
	struct sk_buff *tail = NULL;
	struct sk_buff *nskb, *tmp;
	int err;

	skb_push(skb, -skb_network_offset(skb) + offset);

	skb_shinfo(skb)->frag_list = NULL;

	do {
		nskb = list_skb;
		list_skb = list_skb->next;

		err = 0;
		if (skb_shared(nskb)) {
			tmp = skb_clone(nskb, GFP_ATOMIC);
			if (tmp) {
				consume_skb(nskb);
				nskb = tmp;
				err = skb_unclone(nskb, GFP_ATOMIC);
			} else {
				err = -ENOMEM;
			}
		}

		if (!tail)
			skb->next = nskb;
		else
			tail->next = nskb;

		if (unlikely(err)) {
			nskb->next = list_skb;
			goto err_linearize;
		}

		tail = nskb;

		delta_len += nskb->len;
		delta_truesize += nskb->truesize;

		skb_push(nskb, -skb_network_offset(nskb) + offset);

		skb_release_head_state(nskb);
		 __copy_skb_header(nskb, skb);

		skb_headers_offset_update(nskb, skb_headroom(nskb) - skb_headroom(skb));
		skb_copy_from_linear_data_offset(skb, -tnl_hlen,
						 nskb->data - tnl_hlen,
						 offset + tnl_hlen);

		if (skb_needs_linearize(nskb, features) &&
		    __skb_linearize(nskb))
			goto err_linearize;

	} while (list_skb);

	skb->truesize = skb->truesize - delta_truesize;
	skb->data_len = skb->data_len - delta_len;
	skb->len = skb->len - delta_len;

	skb_gso_reset(skb);

	skb->prev = tail;

	if (skb_needs_linearize(skb, features) &&
	    __skb_linearize(skb))
		goto err_linearize;

	skb_get(skb);

	return skb;

err_linearize:
	kfree_skb_list(skb->next);
	skb->next = NULL;
	return ERR_PTR(-ENOMEM);
}
EXPORT_SYMBOL_GPL(skb_segment_list);

int skb_gro_receive_list(struct sk_buff *p, struct sk_buff *skb)
{
	if (unlikely(p->len + skb->len >= 65536))
		return -E2BIG;

	if (NAPI_GRO_CB(p)->last == p)
		skb_shinfo(p)->frag_list = skb;
	else
		NAPI_GRO_CB(p)->last->next = skb;

	skb_pull(skb, skb_gro_offset(skb));

	NAPI_GRO_CB(p)->last = skb;
	NAPI_GRO_CB(p)->count++;
	p->data_len += skb->len;
	p->truesize += skb->truesize;
	p->len += skb->len;

	NAPI_GRO_CB(skb)->same_flow = 1;

	return 0;
}

/**
 *	skb_segment - Perform protocol segmentation on skb.
 *	@head_skb: buffer to segment
 *	@features: features for the output path (see dev->features)
 *
 *	This function performs segmentation on the given skb.  It returns
 *	a pointer to the first in a list of new skbs for the segments.
 *	In case of error it returns ERR_PTR(err).
 */
struct sk_buff *skb_segment(struct sk_buff *head_skb,
			    netdev_features_t features)
{
	struct sk_buff *segs = NULL;
	struct sk_buff *tail = NULL;
	struct sk_buff *list_skb = skb_shinfo(head_skb)->frag_list;
	skb_frag_t *frag = skb_shinfo(head_skb)->frags;
	unsigned int mss = skb_shinfo(head_skb)->gso_size;
	unsigned int doffset = head_skb->data - skb_mac_header(head_skb);
	struct sk_buff *frag_skb = head_skb;
	unsigned int offset = doffset;
	unsigned int tnl_hlen = skb_tnl_header_len(head_skb);
	unsigned int partial_segs = 0;
	unsigned int headroom;
	unsigned int len = head_skb->len;
	__be16 proto;
	bool csum, sg;
	int nfrags = skb_shinfo(head_skb)->nr_frags;
	int err = -ENOMEM;
	int i = 0;
	int pos;

	if (list_skb && !list_skb->head_frag && skb_headlen(list_skb) &&
	    (skb_shinfo(head_skb)->gso_type & SKB_GSO_DODGY)) {
		/* gso_size is untrusted, and we have a frag_list with a linear
		 * non head_frag head.
		 *
		 * (we assume checking the first list_skb member suffices;
		 * i.e if either of the list_skb members have non head_frag
		 * head, then the first one has too).
		 *
		 * If head_skb's headlen does not fit requested gso_size, it
		 * means that the frag_list members do NOT terminate on exact
		 * gso_size boundaries. Hence we cannot perform skb_frag_t page
		 * sharing. Therefore we must fallback to copying the frag_list
		 * skbs; we do so by disabling SG.
		 */
		if (mss != GSO_BY_FRAGS && mss != skb_headlen(head_skb))
			features &= ~NETIF_F_SG;
	}

	__skb_push(head_skb, doffset);
	proto = skb_network_protocol(head_skb, NULL);
	if (unlikely(!proto))
		return ERR_PTR(-EINVAL);

	sg = !!(features & NETIF_F_SG);
	csum = !!can_checksum_protocol(features, proto);

	if (sg && csum && (mss != GSO_BY_FRAGS))  {
		if (!(features & NETIF_F_GSO_PARTIAL)) {
			struct sk_buff *iter;
			unsigned int frag_len;

			if (!list_skb ||
			    !net_gso_ok(features, skb_shinfo(head_skb)->gso_type))
				goto normal;

			/* If we get here then all the required
			 * GSO features except frag_list are supported.
			 * Try to split the SKB to multiple GSO SKBs
			 * with no frag_list.
			 * Currently we can do that only when the buffers don't
			 * have a linear part and all the buffers except
			 * the last are of the same length.
			 */
			frag_len = list_skb->len;
			skb_walk_frags(head_skb, iter) {
				if (frag_len != iter->len && iter->next)
					goto normal;
				if (skb_headlen(iter) && !iter->head_frag)
					goto normal;

				len -= iter->len;
			}

			if (len != frag_len)
				goto normal;
		}

		/* GSO partial only requires that we trim off any excess that
		 * doesn't fit into an MSS sized block, so take care of that
		 * now.
		 */
		partial_segs = len / mss;
		if (partial_segs > 1)
			mss *= partial_segs;
		else
			partial_segs = 0;
	}

normal:
	headroom = skb_headroom(head_skb);
	pos = skb_headlen(head_skb);

	do {
		struct sk_buff *nskb;
		skb_frag_t *nskb_frag;
		int hsize;
		int size;

		if (unlikely(mss == GSO_BY_FRAGS)) {
			len = list_skb->len;
		} else {
			len = head_skb->len - offset;
			if (len > mss)
				len = mss;
		}

		hsize = skb_headlen(head_skb) - offset;

		if (hsize <= 0 && i >= nfrags && skb_headlen(list_skb) &&
		    (skb_headlen(list_skb) == len || sg)) {
			BUG_ON(skb_headlen(list_skb) > len);

			i = 0;
			nfrags = skb_shinfo(list_skb)->nr_frags;
			frag = skb_shinfo(list_skb)->frags;
			frag_skb = list_skb;
			pos += skb_headlen(list_skb);

			while (pos < offset + len) {
				BUG_ON(i >= nfrags);

				size = skb_frag_size(frag);
				if (pos + size > offset + len)
					break;

				i++;
				pos += size;
				frag++;
			}

			nskb = skb_clone(list_skb, GFP_ATOMIC);
			list_skb = list_skb->next;

			if (unlikely(!nskb))
				goto err;

			if (unlikely(pskb_trim(nskb, len))) {
				kfree_skb(nskb);
				goto err;
			}

			hsize = skb_end_offset(nskb);
			if (skb_cow_head(nskb, doffset + headroom)) {
				kfree_skb(nskb);
				goto err;
			}

			nskb->truesize += skb_end_offset(nskb) - hsize;
			skb_release_head_state(nskb);
			__skb_push(nskb, doffset);
		} else {
			if (hsize < 0)
				hsize = 0;
			if (hsize > len || !sg)
				hsize = len;

			nskb = __alloc_skb(hsize + doffset + headroom,
					   GFP_ATOMIC, skb_alloc_rx_flag(head_skb),
					   NUMA_NO_NODE);

			if (unlikely(!nskb))
				goto err;

			skb_reserve(nskb, headroom);
			__skb_put(nskb, doffset);
		}

		if (segs)
			tail->next = nskb;
		else
			segs = nskb;
		tail = nskb;

		__copy_skb_header(nskb, head_skb);

		skb_headers_offset_update(nskb, skb_headroom(nskb) - headroom);
		skb_reset_mac_len(nskb);

		skb_copy_from_linear_data_offset(head_skb, -tnl_hlen,
						 nskb->data - tnl_hlen,
						 doffset + tnl_hlen);

		if (nskb->len == len + doffset)
			goto perform_csum_check;

		if (!sg) {
			if (!csum) {
				if (!nskb->remcsum_offload)
					nskb->ip_summed = CHECKSUM_NONE;
				SKB_GSO_CB(nskb)->csum =
					skb_copy_and_csum_bits(head_skb, offset,
							       skb_put(nskb,
								       len),
							       len);
				SKB_GSO_CB(nskb)->csum_start =
					skb_headroom(nskb) + doffset;
			} else {
				skb_copy_bits(head_skb, offset,
					      skb_put(nskb, len),
					      len);
			}
			continue;
		}

		nskb_frag = skb_shinfo(nskb)->frags;

		skb_copy_from_linear_data_offset(head_skb, offset,
						 skb_put(nskb, hsize), hsize);

		skb_shinfo(nskb)->flags |= skb_shinfo(head_skb)->flags &
					   SKBFL_SHARED_FRAG;

		if (skb_orphan_frags(frag_skb, GFP_ATOMIC) ||
		    skb_zerocopy_clone(nskb, frag_skb, GFP_ATOMIC))
			goto err;

		while (pos < offset + len) {
			if (i >= nfrags) {
				i = 0;
				nfrags = skb_shinfo(list_skb)->nr_frags;
				frag = skb_shinfo(list_skb)->frags;
				frag_skb = list_skb;
				if (!skb_headlen(list_skb)) {
					BUG_ON(!nfrags);
				} else {
					BUG_ON(!list_skb->head_frag);

					/* to make room for head_frag. */
					i--;
					frag--;
				}
				if (skb_orphan_frags(frag_skb, GFP_ATOMIC) ||
				    skb_zerocopy_clone(nskb, frag_skb,
						       GFP_ATOMIC))
					goto err;

				list_skb = list_skb->next;
			}

			if (unlikely(skb_shinfo(nskb)->nr_frags >=
				     MAX_SKB_FRAGS)) {
				net_warn_ratelimited(
					"skb_segment: too many frags: %u %u\n",
					pos, mss);
				err = -EINVAL;
				goto err;
			}

			*nskb_frag = (i < 0) ? skb_head_frag_to_page_desc(frag_skb) : *frag;
			__skb_frag_ref(nskb_frag);
			size = skb_frag_size(nskb_frag);

			if (pos < offset) {
				skb_frag_off_add(nskb_frag, offset - pos);
				skb_frag_size_sub(nskb_frag, offset - pos);
			}

			skb_shinfo(nskb)->nr_frags++;

			if (pos + size <= offset + len) {
				i++;
				frag++;
				pos += size;
			} else {
				skb_frag_size_sub(nskb_frag, pos + size - (offset + len));
				goto skip_fraglist;
			}

			nskb_frag++;
		}

skip_fraglist:
		nskb->data_len = len - hsize;
		nskb->len += nskb->data_len;
		nskb->truesize += nskb->data_len;

perform_csum_check:
		if (!csum) {
			if (skb_has_shared_frag(nskb) &&
			    __skb_linearize(nskb))
				goto err;

			if (!nskb->remcsum_offload)
				nskb->ip_summed = CHECKSUM_NONE;
			SKB_GSO_CB(nskb)->csum =
				skb_checksum(nskb, doffset,
					     nskb->len - doffset, 0);
			SKB_GSO_CB(nskb)->csum_start =
				skb_headroom(nskb) + doffset;
		}
	} while ((offset += len) < head_skb->len);

	/* Some callers want to get the end of the list.
	 * Put it in segs->prev to avoid walking the list.
	 * (see validate_xmit_skb_list() for example)
	 */
	segs->prev = tail;

	if (partial_segs) {
		struct sk_buff *iter;
		int type = skb_shinfo(head_skb)->gso_type;
		unsigned short gso_size = skb_shinfo(head_skb)->gso_size;

		/* Update type to add partial and then remove dodgy if set */
		type |= (features & NETIF_F_GSO_PARTIAL) / NETIF_F_GSO_PARTIAL * SKB_GSO_PARTIAL;
		type &= ~SKB_GSO_DODGY;

		/* Update GSO info and prepare to start updating headers on
		 * our way back down the stack of protocols.
		 */
		for (iter = segs; iter; iter = iter->next) {
			skb_shinfo(iter)->gso_size = gso_size;
			skb_shinfo(iter)->gso_segs = partial_segs;
			skb_shinfo(iter)->gso_type = type;
			SKB_GSO_CB(iter)->data_offset = skb_headroom(iter) + doffset;
		}

		if (tail->len - doffset <= gso_size)
			skb_shinfo(tail)->gso_size = 0;
		else if (tail != segs)
			skb_shinfo(tail)->gso_segs = DIV_ROUND_UP(tail->len - doffset, gso_size);
	}

	/* Following permits correct backpressure, for protocols
	 * using skb_set_owner_w().
	 * Idea is to tranfert ownership from head_skb to last segment.
	 */
	if (head_skb->destructor == sock_wfree) {
		swap(tail->truesize, head_skb->truesize);
		swap(tail->destructor, head_skb->destructor);
		swap(tail->sk, head_skb->sk);
	}
	return segs;

err:
	kfree_skb_list(segs);
	return ERR_PTR(err);
}
EXPORT_SYMBOL_GPL(skb_segment);

int skb_gro_receive(struct sk_buff *p, struct sk_buff *skb)
{
	struct skb_shared_info *pinfo, *skbinfo = skb_shinfo(skb);
	unsigned int offset = skb_gro_offset(skb);
	unsigned int headlen = skb_headlen(skb);
	unsigned int len = skb_gro_len(skb);
	unsigned int delta_truesize;
	/*gro时，我们可能会缓存多个报文，此时p时我们缓冲的首个报文，skb是本次我们计划
	 * 缓存的报文，而lp是我们上次缓存的报文*/
	struct sk_buff *lp;

	if (unlikely(p->len + len >= 65536 || NAPI_GRO_CB(skb)->flush))
		return -E2BIG;

	//取上一次缓存的报文及pinfo
	lp = NAPI_GRO_CB(p)->last;
	pinfo = skb_shinfo(lp);

	if (headlen <= offset) {
		skb_frag_t *frag;
		skb_frag_t *frag2;
		//本报文的分片数
		int i = skbinfo->nr_frags;
		//上一个报文的分片数+本报文的分片数
		int nr_frags = pinfo->nr_frags + i;

		//总的分片数过大，执行merge
		if (nr_frags > MAX_SKB_FRAGS)
			goto merge;

		//将本报文的分片信息合并到上一个报文的分片信息中
		offset -= headlen;
		pinfo->nr_frags = nr_frags;
		skbinfo->nr_frags = 0;

		frag = pinfo->frags + nr_frags;
		frag2 = skbinfo->frags + i;
		do {
			*--frag = *--frag2;
		} while (--i);

		skb_frag_off_add(frag, offset);
		skb_frag_size_sub(frag, offset);

		/* all fragments truesize : remove (head size + sk_buff) */
		delta_truesize = skb->truesize -
				 SKB_TRUESIZE(skb_end_offset(skb));

		skb->truesize -= skb->data_len;
		skb->len -= skb->data_len;
		skb->data_len = 0;

		NAPI_GRO_CB(skb)->free = NAPI_GRO_FREE;
		goto done;
	} else if (skb->head_frag) {
		int nr_frags = pinfo->nr_frags;
		skb_frag_t *frag = pinfo->frags + nr_frags;
		struct page *page = virt_to_head_page(skb->head);
		unsigned int first_size = headlen - offset;
		unsigned int first_offset;

		if (nr_frags + 1 + skbinfo->nr_frags > MAX_SKB_FRAGS)
			goto merge;

		first_offset = skb->data -
			       (unsigned char *)page_address(page) +
			       offset;

		pinfo->nr_frags = nr_frags + 1 + skbinfo->nr_frags;

		__skb_frag_set_page(frag, page);
		skb_frag_off_set(frag, first_offset);
		skb_frag_size_set(frag, first_size);

		memcpy(frag + 1, skbinfo->frags, sizeof(*frag) * skbinfo->nr_frags);
		/* We dont need to clear skbinfo->nr_frags here */

		delta_truesize = skb->truesize - SKB_DATA_ALIGN(sizeof(struct sk_buff));
		NAPI_GRO_CB(skb)->free = NAPI_GRO_FREE_STOLEN_HEAD;
		goto done;
	}

merge:
	//skbinfo中的分片数组不足以存放这些frags,需要将frags合并
	delta_truesize = skb->truesize;
	if (offset > headlen) {
		unsigned int eat = offset - headlen;

		skb_frag_off_add(&skbinfo->frags[0], eat);
		skb_frag_size_sub(&skbinfo->frags[0], eat);
		skb->data_len -= eat;
		skb->len -= eat;
		offset = headlen;
	}

	__skb_pull(skb, offset);

	if (NAPI_GRO_CB(p)->last == p)
		skb_shinfo(p)->frag_list = skb;
	else
		NAPI_GRO_CB(p)->last->next = skb;
	NAPI_GRO_CB(p)->last = skb;
	__skb_header_release(skb);
	lp = p;

done:
	NAPI_GRO_CB(p)->count++;
	p->data_len += len;
	p->truesize += delta_truesize;
	p->len += len;
	if (lp != p) {
		lp->data_len += len;
		lp->truesize += delta_truesize;
		lp->len += len;
	}
	NAPI_GRO_CB(skb)->same_flow = 1;
	return 0;
}

#ifdef CONFIG_SKB_EXTENSIONS
#define SKB_EXT_ALIGN_VALUE	8
#define SKB_EXT_CHUNKSIZEOF(x)	(ALIGN((sizeof(x)), SKB_EXT_ALIGN_VALUE) / SKB_EXT_ALIGN_VALUE)

static const u8 skb_ext_type_len[] = {
#if IS_ENABLED(CONFIG_BRIDGE_NETFILTER)
	[SKB_EXT_BRIDGE_NF] = SKB_EXT_CHUNKSIZEOF(struct nf_bridge_info),
#endif
#ifdef CONFIG_XFRM
	[SKB_EXT_SEC_PATH] = SKB_EXT_CHUNKSIZEOF(struct sec_path),
#endif
#if IS_ENABLED(CONFIG_NET_TC_SKB_EXT)
	[TC_SKB_EXT] = SKB_EXT_CHUNKSIZEOF(struct tc_skb_ext),
#endif
#if IS_ENABLED(CONFIG_MPTCP)
	[SKB_EXT_MPTCP] = SKB_EXT_CHUNKSIZEOF(struct mptcp_ext),
#endif
};

static __always_inline unsigned int skb_ext_total_length(void)
{
	return SKB_EXT_CHUNKSIZEOF(struct skb_ext) +
#if IS_ENABLED(CONFIG_BRIDGE_NETFILTER)
		skb_ext_type_len[SKB_EXT_BRIDGE_NF] +
#endif
#ifdef CONFIG_XFRM
		skb_ext_type_len[SKB_EXT_SEC_PATH] +
#endif
#if IS_ENABLED(CONFIG_NET_TC_SKB_EXT)
		skb_ext_type_len[TC_SKB_EXT] +
#endif
#if IS_ENABLED(CONFIG_MPTCP)
		skb_ext_type_len[SKB_EXT_MPTCP] +
#endif
		0;
}

static void skb_extensions_init(void)
{
	BUILD_BUG_ON(SKB_EXT_NUM >= 8);
	BUILD_BUG_ON(skb_ext_total_length() > 255);

	skbuff_ext_cache = kmem_cache_create("skbuff_ext_cache",
					     SKB_EXT_ALIGN_VALUE * skb_ext_total_length(),
					     0,
					     SLAB_HWCACHE_ALIGN|SLAB_PANIC,
					     NULL);
}
#else
static void skb_extensions_init(void) {}
#endif

void __init skb_init(void)
{
	skbuff_head_cache = kmem_cache_create_usercopy("skbuff_head_cache",
					      sizeof(struct sk_buff),
					      0,
					      SLAB_HWCACHE_ALIGN|SLAB_PANIC,
					      offsetof(struct sk_buff, cb),
					      sizeof_field(struct sk_buff, cb),
					      NULL);
	skbuff_fclone_cache = kmem_cache_create("skbuff_fclone_cache",
						sizeof(struct sk_buff_fclones),
						0,
						SLAB_HWCACHE_ALIGN|SLAB_PANIC,
						NULL);
	skb_extensions_init();
}

static int
__skb_to_sgvec(struct sk_buff *skb, struct scatterlist *sg, int offset, int len,
	       unsigned int recursion_level)
{
	int start = skb_headlen(skb);
	int i, copy = start - offset;
	struct sk_buff *frag_iter;
	int elt = 0;

	if (unlikely(recursion_level >= 24))
		return -EMSGSIZE;

	if (copy > 0) {
		if (copy > len)
			copy = len;
		//直接使用skb的buffer
		sg_set_buf(sg, skb->data + offset, copy);
		elt++;
		if ((len -= copy) == 0)
			return elt;
		offset += copy;
	}

	for (i = 0; i < skb_shinfo(skb)->nr_frags; i++) {
		int end;

		WARN_ON(start > offset + len);

		end = start + skb_frag_size(&skb_shinfo(skb)->frags[i]);
		if ((copy = end - offset) > 0) {
			skb_frag_t *frag = &skb_shinfo(skb)->frags[i];
			if (unlikely(elt && sg_is_last(&sg[elt - 1])))
				return -EMSGSIZE;

			if (copy > len)
				copy = len;
			sg_set_page(&sg[elt], skb_frag_page(frag), copy,
				    skb_frag_off(frag) + offset - start);
			elt++;
			if (!(len -= copy))
				return elt;
			offset += copy;
		}
		start = end;
	}

	skb_walk_frags(skb, frag_iter) {
		int end, ret;

		WARN_ON(start > offset + len);

		end = start + frag_iter->len;
		if ((copy = end - offset) > 0) {
			if (unlikely(elt && sg_is_last(&sg[elt - 1])))
				return -EMSGSIZE;

			if (copy > len)
				copy = len;
			ret = __skb_to_sgvec(frag_iter, sg+elt, offset - start,
					      copy, recursion_level + 1);
			if (unlikely(ret < 0))
				return ret;
			elt += ret;
			if ((len -= copy) == 0)
				return elt;
			offset += copy;
		}
		start = end;
	}
	BUG_ON(len);
	return elt;
}

/**
 *	skb_to_sgvec - Fill a scatter-gather list from a socket buffer
 *	@skb: Socket buffer containing the buffers to be mapped
 *	@sg: The scatter-gather list to map into
 *	@offset: The offset into the buffer's contents to start mapping
 *	@len: Length of buffer space to be mapped
 *
 *	Fill the specified scatter-gather list with mappings/pointers into a
 *	region of the buffer space attached to a socket buffer. Returns either
 *	the number of scatterlist items used, or -EMSGSIZE if the contents
 *	could not fit.
 */
int skb_to_sgvec(struct sk_buff *skb, struct scatterlist *sg, int offset, int len)
{
	int nsg = __skb_to_sgvec(skb, sg, offset, len, 0);

	if (nsg <= 0)
		return nsg;

	sg_mark_end(&sg[nsg - 1]);

	return nsg;
}
EXPORT_SYMBOL_GPL(skb_to_sgvec);

/* As compared with skb_to_sgvec, skb_to_sgvec_nomark only map skb to given
 * sglist without mark the sg which contain last skb data as the end.
 * So the caller can mannipulate sg list as will when padding new data after
 * the first call without calling sg_unmark_end to expend sg list.
 *
 * Scenario to use skb_to_sgvec_nomark:
 * 1. sg_init_table
 * 2. skb_to_sgvec_nomark(payload1)
 * 3. skb_to_sgvec_nomark(payload2)
 *
 * This is equivalent to:
 * 1. sg_init_table
 * 2. skb_to_sgvec(payload1)
 * 3. sg_unmark_end
 * 4. skb_to_sgvec(payload2)
 *
 * When mapping mutilple payload conditionally, skb_to_sgvec_nomark
 * is more preferable.
 */
int skb_to_sgvec_nomark(struct sk_buff *skb, struct scatterlist *sg,
			int offset, int len)
{
	return __skb_to_sgvec(skb, sg, offset, len, 0);
}
EXPORT_SYMBOL_GPL(skb_to_sgvec_nomark);



/**
 *	skb_cow_data - Check that a socket buffer's data buffers are writable
 *	@skb: The socket buffer to check.
 *	@tailbits: Amount of trailing space to be added
 *	@trailer: Returned pointer to the skb where the @tailbits space begins
 *
 *	Make sure that the data buffers attached to a socket buffer are
 *	writable. If they are not, private copies are made of the data buffers
 *	and the socket buffer is set to use these instead.
 *
 *	If @tailbits is given, make sure that there is space to write @tailbits
 *	bytes of data beyond current end of socket buffer.  @trailer will be
 *	set to point to the skb in which this space begins.
 *
 *	The number of scatterlist elements required to completely map the
 *	COW'd and extended socket buffer will be returned.
 */
int skb_cow_data(struct sk_buff *skb, int tailbits, struct sk_buff **trailer)
{
	int copyflag;
	int elt;
	struct sk_buff *skb1, **skb_p;

	/* If skb is cloned or its head is paged, reallocate
	 * head pulling out all the pages (pages are considered not writable
	 * at the moment even if they are anonymous).
	 */
	if ((skb_cloned(skb) || skb_shinfo(skb)->nr_frags) &&
	    !__pskb_pull_tail(skb, __skb_pagelen(skb)))
		return -ENOMEM;

	/* Easy case. Most of packets will go this way. */
	if (!skb_has_frag_list(skb)) {
		/* A little of trouble, not enough of space for trailer.
		 * This should not happen, when stack is tuned to generate
		 * good frames. OK, on miss we reallocate and reserve even more
		 * space, 128 bytes is fair. */

		if (skb_tailroom(skb) < tailbits &&
		    pskb_expand_head(skb, 0, tailbits-skb_tailroom(skb)+128, GFP_ATOMIC))
			return -ENOMEM;

		/* Voila! */
		*trailer = skb;
		return 1;
	}

	/* Misery. We are in troubles, going to mincer fragments... */

	elt = 1;
	skb_p = &skb_shinfo(skb)->frag_list;
	copyflag = 0;

	while ((skb1 = *skb_p) != NULL) {
		int ntail = 0;

		/* The fragment is partially pulled by someone,
		 * this can happen on input. Copy it and everything
		 * after it. */

		if (skb_shared(skb1))
			copyflag = 1;

		/* If the skb is the last, worry about trailer. */

		if (skb1->next == NULL && tailbits) {
			if (skb_shinfo(skb1)->nr_frags ||
			    skb_has_frag_list(skb1) ||
			    skb_tailroom(skb1) < tailbits)
				ntail = tailbits + 128;
		}

		if (copyflag ||
		    skb_cloned(skb1) ||
		    ntail ||
		    skb_shinfo(skb1)->nr_frags ||
		    skb_has_frag_list(skb1)) {
			struct sk_buff *skb2;

			/* Fuck, we are miserable poor guys... */
			if (ntail == 0)
				skb2 = skb_copy(skb1, GFP_ATOMIC);
			else
				skb2 = skb_copy_expand(skb1,
						       skb_headroom(skb1),
						       ntail,
						       GFP_ATOMIC);
			if (unlikely(skb2 == NULL))
				return -ENOMEM;

			if (skb1->sk)
				skb_set_owner_w(skb2, skb1->sk);

			/* Looking around. Are we still alive?
			 * OK, link new skb, drop old one */

			skb2->next = skb1->next;
			*skb_p = skb2;
			kfree_skb(skb1);
			skb1 = skb2;
		}
		elt++;
		*trailer = skb1;
		skb_p = &skb1->next;
	}

	return elt;
}
EXPORT_SYMBOL_GPL(skb_cow_data);

static void sock_rmem_free(struct sk_buff *skb)
{
	struct sock *sk = skb->sk;

	atomic_sub(skb->truesize, &sk->sk_rmem_alloc);
}

static void skb_set_err_queue(struct sk_buff *skb)
{
	/* pkt_type of skbs received on local sockets is never PACKET_OUTGOING.
	 * So, it is safe to (mis)use it to mark skbs on the error queue.
	 */
	skb->pkt_type = PACKET_OUTGOING;
	BUILD_BUG_ON(PACKET_OUTGOING == 0);
}

/*
 * Note: We dont mem charge error packets (no sk_forward_alloc changes)
 */
int sock_queue_err_skb(struct sock *sk, struct sk_buff *skb)
{
	if (atomic_read(&sk->sk_rmem_alloc) + skb->truesize >=
	    (unsigned int)READ_ONCE(sk->sk_rcvbuf))
		return -ENOMEM;

	skb_orphan(skb);
	skb->sk = sk;
	skb->destructor = sock_rmem_free;
	atomic_add(skb->truesize, &sk->sk_rmem_alloc);
	skb_set_err_queue(skb);

	/* before exiting rcu section, make sure dst is refcounted */
	skb_dst_force(skb);

	skb_queue_tail(&sk->sk_error_queue, skb);
	if (!sock_flag(sk, SOCK_DEAD))
		sk->sk_error_report(sk);
	return 0;
}
EXPORT_SYMBOL(sock_queue_err_skb);

static bool is_icmp_err_skb(const struct sk_buff *skb)
{
	return skb && (SKB_EXT_ERR(skb)->ee.ee_origin == SO_EE_ORIGIN_ICMP ||
		       SKB_EXT_ERR(skb)->ee.ee_origin == SO_EE_ORIGIN_ICMP6);
}

struct sk_buff *sock_dequeue_err_skb(struct sock *sk)
{
	struct sk_buff_head *q = &sk->sk_error_queue;
	struct sk_buff *skb, *skb_next = NULL;
	bool icmp_next = false;
	unsigned long flags;

	spin_lock_irqsave(&q->lock, flags);
	skb = __skb_dequeue(q);
	if (skb && (skb_next = skb_peek(q))) {
		icmp_next = is_icmp_err_skb(skb_next);
		if (icmp_next)
			sk->sk_err = SKB_EXT_ERR(skb_next)->ee.ee_errno;
	}
	spin_unlock_irqrestore(&q->lock, flags);

	if (is_icmp_err_skb(skb) && !icmp_next)
		sk->sk_err = 0;

	if (skb_next)
		sk->sk_error_report(sk);

	return skb;
}
EXPORT_SYMBOL(sock_dequeue_err_skb);

/**
 * skb_clone_sk - create clone of skb, and take reference to socket
 * @skb: the skb to clone
 *
 * This function creates a clone of a buffer that holds a reference on
 * sk_refcnt.  Buffers created via this function are meant to be
 * returned using sock_queue_err_skb, or free via kfree_skb.
 *
 * When passing buffers allocated with this function to sock_queue_err_skb
 * it is necessary to wrap the call with sock_hold/sock_put in order to
 * prevent the socket from being released prior to being enqueued on
 * the sk_error_queue.
 */
struct sk_buff *skb_clone_sk(struct sk_buff *skb)
{
	struct sock *sk = skb->sk;
	struct sk_buff *clone;

	if (!sk || !refcount_inc_not_zero(&sk->sk_refcnt))
		return NULL;

	clone = skb_clone(skb, GFP_ATOMIC);
	if (!clone) {
		sock_put(sk);
		return NULL;
	}

	clone->sk = sk;
	clone->destructor = sock_efree;

	return clone;
}
EXPORT_SYMBOL(skb_clone_sk);

static void __skb_complete_tx_timestamp(struct sk_buff *skb,
					struct sock *sk,
					int tstype,
					bool opt_stats)
{
	struct sock_exterr_skb *serr;
	int err;

	BUILD_BUG_ON(sizeof(struct sock_exterr_skb) > sizeof(skb->cb));

	serr = SKB_EXT_ERR(skb);
	memset(serr, 0, sizeof(*serr));
	serr->ee.ee_errno = ENOMSG;
	serr->ee.ee_origin = SO_EE_ORIGIN_TIMESTAMPING;
	serr->ee.ee_info = tstype;
	serr->opt_stats = opt_stats;
	serr->header.h4.iif = skb->dev ? skb->dev->ifindex : 0;
	if (sk->sk_tsflags & SOF_TIMESTAMPING_OPT_ID) {
		serr->ee.ee_data = skb_shinfo(skb)->tskey;
		if (sk->sk_protocol == IPPROTO_TCP &&
		    sk->sk_type == SOCK_STREAM)
			serr->ee.ee_data -= sk->sk_tskey;
	}

	err = sock_queue_err_skb(sk, skb);

	if (err)
		kfree_skb(skb);
}

static bool skb_may_tx_timestamp(struct sock *sk, bool tsonly)
{
	bool ret;

	if (likely(sysctl_tstamp_allow_data || tsonly))
		return true;

	read_lock_bh(&sk->sk_callback_lock);
	ret = sk->sk_socket && sk->sk_socket->file &&
	      file_ns_capable(sk->sk_socket->file, &init_user_ns, CAP_NET_RAW);
	read_unlock_bh(&sk->sk_callback_lock);
	return ret;
}

void skb_complete_tx_timestamp(struct sk_buff *skb,
			       struct skb_shared_hwtstamps *hwtstamps)
{
	struct sock *sk = skb->sk;

	if (!skb_may_tx_timestamp(sk, false))
		goto err;

	/* Take a reference to prevent skb_orphan() from freeing the socket,
	 * but only if the socket refcount is not zero.
	 */
	if (likely(refcount_inc_not_zero(&sk->sk_refcnt))) {
		*skb_hwtstamps(skb) = *hwtstamps;
		__skb_complete_tx_timestamp(skb, sk, SCM_TSTAMP_SND, false);
		sock_put(sk);
		return;
	}

err:
	kfree_skb(skb);
}
EXPORT_SYMBOL_GPL(skb_complete_tx_timestamp);

void __skb_tstamp_tx(struct sk_buff *orig_skb,
		     const struct sk_buff *ack_skb,
		     struct skb_shared_hwtstamps *hwtstamps,
		     struct sock *sk, int tstype)
{
	struct sk_buff *skb;
	bool tsonly, opt_stats = false;

	if (!sk)
		return;

	if (!hwtstamps && !(sk->sk_tsflags & SOF_TIMESTAMPING_OPT_TX_SWHW) &&
	    skb_shinfo(orig_skb)->tx_flags & SKBTX_IN_PROGRESS)
		return;

	tsonly = sk->sk_tsflags & SOF_TIMESTAMPING_OPT_TSONLY;
	if (!skb_may_tx_timestamp(sk, tsonly))
		return;

	if (tsonly) {
#ifdef CONFIG_INET
		if ((sk->sk_tsflags & SOF_TIMESTAMPING_OPT_STATS) &&
		    sk->sk_protocol == IPPROTO_TCP &&
		    sk->sk_type == SOCK_STREAM) {
			skb = tcp_get_timestamping_opt_stats(sk, orig_skb,
							     ack_skb);
			opt_stats = true;
		} else
#endif
			skb = alloc_skb(0, GFP_ATOMIC);
	} else {
		skb = skb_clone(orig_skb, GFP_ATOMIC);
	}
	if (!skb)
		return;

	if (tsonly) {
		skb_shinfo(skb)->tx_flags |= skb_shinfo(orig_skb)->tx_flags &
					     SKBTX_ANY_TSTAMP;
		skb_shinfo(skb)->tskey = skb_shinfo(orig_skb)->tskey;
	}

	if (hwtstamps)
		*skb_hwtstamps(skb) = *hwtstamps;
	else
		skb->tstamp = ktime_get_real();

	__skb_complete_tx_timestamp(skb, sk, tstype, opt_stats);
}
EXPORT_SYMBOL_GPL(__skb_tstamp_tx);

void skb_tstamp_tx(struct sk_buff *orig_skb,
		   struct skb_shared_hwtstamps *hwtstamps)
{
	return __skb_tstamp_tx(orig_skb, NULL, hwtstamps, orig_skb->sk,
			       SCM_TSTAMP_SND);
}
EXPORT_SYMBOL_GPL(skb_tstamp_tx);

void skb_complete_wifi_ack(struct sk_buff *skb, bool acked)
{
	struct sock *sk = skb->sk;
	struct sock_exterr_skb *serr;
	int err = 1;

	skb->wifi_acked_valid = 1;
	skb->wifi_acked = acked;

	serr = SKB_EXT_ERR(skb);
	memset(serr, 0, sizeof(*serr));
	serr->ee.ee_errno = ENOMSG;
	serr->ee.ee_origin = SO_EE_ORIGIN_TXSTATUS;

	/* Take a reference to prevent skb_orphan() from freeing the socket,
	 * but only if the socket refcount is not zero.
	 */
	if (likely(refcount_inc_not_zero(&sk->sk_refcnt))) {
		err = sock_queue_err_skb(sk, skb);
		sock_put(sk);
	}
	if (err)
		kfree_skb(skb);
}
EXPORT_SYMBOL_GPL(skb_complete_wifi_ack);

/**
 * skb_partial_csum_set - set up and verify partial csum values for packet
 * @skb: the skb to set
 * @start: the number of bytes after skb->data to start checksumming.
 * @off: the offset from start to place the checksum.
 *
 * For untrusted partially-checksummed packets, we need to make sure the values
 * for skb->csum_start and skb->csum_offset are valid so we don't oops.
 *
 * This function checks and sets those values and skb->ip_summed: if this
 * returns false you should drop the packet.
 */
bool skb_partial_csum_set(struct sk_buff *skb, u16 start, u16 off)
{
	u32 csum_end = (u32)start + (u32)off + sizeof(__sum16);
	u32 csum_start = skb_headroom(skb) + (u32)start;

	if (unlikely(csum_start > U16_MAX || csum_end > skb_headlen(skb))) {
		net_warn_ratelimited("bad partial csum: csum=%u/%u headroom=%u headlen=%u\n",
				     start, off, skb_headroom(skb), skb_headlen(skb));
		return false;
	}
	skb->ip_summed = CHECKSUM_PARTIAL;
	skb->csum_start = csum_start;
	skb->csum_offset = off;
	skb_set_transport_header(skb, start);
	return true;
}
EXPORT_SYMBOL_GPL(skb_partial_csum_set);

static int skb_maybe_pull_tail(struct sk_buff *skb, unsigned int len,
			       unsigned int max)
{
	if (skb_headlen(skb) >= len)
		return 0;

	/* If we need to pullup then pullup to the max, so we
	 * won't need to do it again.
	 */
	if (max > skb->len)
		max = skb->len;

	if (__pskb_pull_tail(skb, max - skb_headlen(skb)) == NULL)
		return -ENOMEM;

	if (skb_headlen(skb) < len)
		return -EPROTO;

	return 0;
}

#define MAX_TCP_HDR_LEN (15 * 4)

static __sum16 *skb_checksum_setup_ip(struct sk_buff *skb,
				      typeof(IPPROTO_IP) proto,
				      unsigned int off)
{
	int err;

	switch (proto) {
	case IPPROTO_TCP:
		err = skb_maybe_pull_tail(skb, off + sizeof(struct tcphdr),
					  off + MAX_TCP_HDR_LEN);
		if (!err && !skb_partial_csum_set(skb, off,
						  offsetof(struct tcphdr,
							   check)))
			err = -EPROTO;
		return err ? ERR_PTR(err) : &tcp_hdr(skb)->check;

	case IPPROTO_UDP:
		err = skb_maybe_pull_tail(skb, off + sizeof(struct udphdr),
					  off + sizeof(struct udphdr));
		if (!err && !skb_partial_csum_set(skb, off,
						  offsetof(struct udphdr,
							   check)))
			err = -EPROTO;
		return err ? ERR_PTR(err) : &udp_hdr(skb)->check;
	}

	return ERR_PTR(-EPROTO);
}

/* This value should be large enough to cover a tagged ethernet header plus
 * maximally sized IP and TCP or UDP headers.
 */
#define MAX_IP_HDR_LEN 128

static int skb_checksum_setup_ipv4(struct sk_buff *skb, bool recalculate)
{
	unsigned int off;
	bool fragment;
	__sum16 *csum;
	int err;

	fragment = false;

	err = skb_maybe_pull_tail(skb,
				  sizeof(struct iphdr),
				  MAX_IP_HDR_LEN);
	if (err < 0)
		goto out;

	if (ip_is_fragment(ip_hdr(skb)))
		fragment = true;

	off = ip_hdrlen(skb);

	err = -EPROTO;

	if (fragment)
		goto out;

	csum = skb_checksum_setup_ip(skb, ip_hdr(skb)->protocol, off);
	if (IS_ERR(csum))
		return PTR_ERR(csum);

	if (recalculate)
		*csum = ~csum_tcpudp_magic(ip_hdr(skb)->saddr,
					   ip_hdr(skb)->daddr,
					   skb->len - off,
					   ip_hdr(skb)->protocol, 0);
	err = 0;

out:
	return err;
}

/* This value should be large enough to cover a tagged ethernet header plus
 * an IPv6 header, all options, and a maximal TCP or UDP header.
 */
#define MAX_IPV6_HDR_LEN 256

#define OPT_HDR(type, skb, off) \
	(type *)(skb_network_header(skb) + (off))

static int skb_checksum_setup_ipv6(struct sk_buff *skb, bool recalculate)
{
	int err;
	u8 nexthdr;
	unsigned int off;
	unsigned int len;
	bool fragment;
	bool done;
	__sum16 *csum;

	fragment = false;
	done = false;

	off = sizeof(struct ipv6hdr);

	err = skb_maybe_pull_tail(skb, off, MAX_IPV6_HDR_LEN);
	if (err < 0)
		goto out;

	nexthdr = ipv6_hdr(skb)->nexthdr;

	len = sizeof(struct ipv6hdr) + ntohs(ipv6_hdr(skb)->payload_len);
	while (off <= len && !done) {
		switch (nexthdr) {
		case IPPROTO_DSTOPTS:
		case IPPROTO_HOPOPTS:
		case IPPROTO_ROUTING: {
			struct ipv6_opt_hdr *hp;

			err = skb_maybe_pull_tail(skb,
						  off +
						  sizeof(struct ipv6_opt_hdr),
						  MAX_IPV6_HDR_LEN);
			if (err < 0)
				goto out;

			hp = OPT_HDR(struct ipv6_opt_hdr, skb, off);
			nexthdr = hp->nexthdr;
			off += ipv6_optlen(hp);
			break;
		}
		case IPPROTO_AH: {
			struct ip_auth_hdr *hp;

			err = skb_maybe_pull_tail(skb,
						  off +
						  sizeof(struct ip_auth_hdr),
						  MAX_IPV6_HDR_LEN);
			if (err < 0)
				goto out;

			hp = OPT_HDR(struct ip_auth_hdr, skb, off);
			nexthdr = hp->nexthdr;
			off += ipv6_authlen(hp);
			break;
		}
		case IPPROTO_FRAGMENT: {
			struct frag_hdr *hp;

			err = skb_maybe_pull_tail(skb,
						  off +
						  sizeof(struct frag_hdr),
						  MAX_IPV6_HDR_LEN);
			if (err < 0)
				goto out;

			hp = OPT_HDR(struct frag_hdr, skb, off);

			if (hp->frag_off & htons(IP6_OFFSET | IP6_MF))
				fragment = true;

			nexthdr = hp->nexthdr;
			off += sizeof(struct frag_hdr);
			break;
		}
		default:
			done = true;
			break;
		}
	}

	err = -EPROTO;

	if (!done || fragment)
		goto out;

	csum = skb_checksum_setup_ip(skb, nexthdr, off);
	if (IS_ERR(csum))
		return PTR_ERR(csum);

	if (recalculate)
		*csum = ~csum_ipv6_magic(&ipv6_hdr(skb)->saddr,
					 &ipv6_hdr(skb)->daddr,
					 skb->len - off, nexthdr, 0);
	err = 0;

out:
	return err;
}

/**
 * skb_checksum_setup - set up partial checksum offset
 * @skb: the skb to set up
 * @recalculate: if true the pseudo-header checksum will be recalculated
 */
int skb_checksum_setup(struct sk_buff *skb, bool recalculate)
{
	int err;

	switch (skb->protocol) {
	case htons(ETH_P_IP):
		err = skb_checksum_setup_ipv4(skb, recalculate);
		break;

	case htons(ETH_P_IPV6):
		err = skb_checksum_setup_ipv6(skb, recalculate);
		break;

	default:
		err = -EPROTO;
		break;
	}

	return err;
}
EXPORT_SYMBOL(skb_checksum_setup);

/**
 * skb_checksum_maybe_trim - maybe trims the given skb
 * @skb: the skb to check
 * @transport_len: the data length beyond the network header
 *
 * Checks whether the given skb has data beyond the given transport length.
 * If so, returns a cloned skb trimmed to this transport length.
 * Otherwise returns the provided skb. Returns NULL in error cases
 * (e.g. transport_len exceeds skb length or out-of-memory).
 *
 * Caller needs to set the skb transport header and free any returned skb if it
 * differs from the provided skb.
 */
static struct sk_buff *skb_checksum_maybe_trim(struct sk_buff *skb,
					       unsigned int transport_len)
{
	struct sk_buff *skb_chk;
	unsigned int len = skb_transport_offset(skb) + transport_len;
	int ret;

	if (skb->len < len)
		return NULL;
	else if (skb->len == len)
		return skb;

	skb_chk = skb_clone(skb, GFP_ATOMIC);
	if (!skb_chk)
		return NULL;

	ret = pskb_trim_rcsum(skb_chk, len);
	if (ret) {
		kfree_skb(skb_chk);
		return NULL;
	}

	return skb_chk;
}

/**
 * skb_checksum_trimmed - validate checksum of an skb
 * @skb: the skb to check
 * @transport_len: the data length beyond the network header
 * @skb_chkf: checksum function to use
 *
 * Applies the given checksum function skb_chkf to the provided skb.
 * Returns a checked and maybe trimmed skb. Returns NULL on error.
 *
 * If the skb has data beyond the given transport length, then a
 * trimmed & cloned skb is checked and returned.
 *
 * Caller needs to set the skb transport header and free any returned skb if it
 * differs from the provided skb.
 */
struct sk_buff *skb_checksum_trimmed(struct sk_buff *skb,
				     unsigned int transport_len,
				     __sum16(*skb_chkf)(struct sk_buff *skb))
{
	struct sk_buff *skb_chk;
	unsigned int offset = skb_transport_offset(skb);
	__sum16 ret;

	skb_chk = skb_checksum_maybe_trim(skb, transport_len);
	if (!skb_chk)
		goto err;

	if (!pskb_may_pull(skb_chk, offset))
		goto err;

	skb_pull_rcsum(skb_chk, offset);
	ret = skb_chkf(skb_chk);
	skb_push_rcsum(skb_chk, offset);

	if (ret)
		goto err;

	return skb_chk;

err:
	if (skb_chk && skb_chk != skb)
		kfree_skb(skb_chk);

	return NULL;

}
EXPORT_SYMBOL(skb_checksum_trimmed);

void __skb_warn_lro_forwarding(const struct sk_buff *skb)
{
	net_warn_ratelimited("%s: received packets cannot be forwarded while LRO is enabled\n",
			     skb->dev->name);
}
EXPORT_SYMBOL(__skb_warn_lro_forwarding);

void kfree_skb_partial(struct sk_buff *skb, bool head_stolen)
{
	if (head_stolen) {
		skb_release_head_state(skb);
		kmem_cache_free(skbuff_head_cache, skb);
	} else {
		__kfree_skb(skb);
	}
}
EXPORT_SYMBOL(kfree_skb_partial);

/**
 * skb_try_coalesce - try to merge skb to prior one
 * @to: prior buffer
 * @from: buffer to add
 * @fragstolen: pointer to boolean
 * @delta_truesize: how much more was allocated than was requested
 */
bool skb_try_coalesce(struct sk_buff *to, struct sk_buff *from,
		      bool *fragstolen, int *delta_truesize)
{
	struct skb_shared_info *to_shinfo, *from_shinfo;
	int i, delta, len = from->len;

	*fragstolen = false;

	if (skb_cloned(to))
		return false;

	if (len <= skb_tailroom(to)) {
		if (len)
			BUG_ON(skb_copy_bits(from, 0, skb_put(to, len), len));
		*delta_truesize = 0;
		return true;
	}

	to_shinfo = skb_shinfo(to);
	from_shinfo = skb_shinfo(from);
	if (to_shinfo->frag_list || from_shinfo->frag_list)
		return false;
	if (skb_zcopy(to) || skb_zcopy(from))
		return false;

	if (skb_headlen(from) != 0) {
		struct page *page;
		unsigned int offset;

		if (to_shinfo->nr_frags +
		    from_shinfo->nr_frags >= MAX_SKB_FRAGS)
			return false;

		if (skb_head_is_locked(from))
			return false;

		delta = from->truesize - SKB_DATA_ALIGN(sizeof(struct sk_buff));

		page = virt_to_head_page(from->head);
		offset = from->data - (unsigned char *)page_address(page);

		skb_fill_page_desc(to, to_shinfo->nr_frags,
				   page, offset, skb_headlen(from));
		*fragstolen = true;
	} else {
		if (to_shinfo->nr_frags +
		    from_shinfo->nr_frags > MAX_SKB_FRAGS)
			return false;

		delta = from->truesize - SKB_TRUESIZE(skb_end_offset(from));
	}

	WARN_ON_ONCE(delta < len);

	memcpy(to_shinfo->frags + to_shinfo->nr_frags,
	       from_shinfo->frags,
	       from_shinfo->nr_frags * sizeof(skb_frag_t));
	to_shinfo->nr_frags += from_shinfo->nr_frags;

	if (!skb_cloned(from))
		from_shinfo->nr_frags = 0;

	/* if the skb is not cloned this does nothing
	 * since we set nr_frags to 0.
	 */
	for (i = 0; i < from_shinfo->nr_frags; i++)
		__skb_frag_ref(&from_shinfo->frags[i]);

	to->truesize += delta;
	to->len += len;
	to->data_len += len;

	*delta_truesize = delta;
	return true;
}
EXPORT_SYMBOL(skb_try_coalesce);

/**
 * skb_scrub_packet - scrub an skb
 *
 * @skb: buffer to clean
 * @xnet: packet is crossing netns
 *
 * skb_scrub_packet can be used after encapsulating or decapsulting a packet
 * into/from a tunnel. Some information have to be cleared during these
 * operations.
 * skb_scrub_packet can also be used to clean a skb before injecting it in
 * another namespace (@xnet == true). We have to clear all information in the
 * skb that could impact namespace isolation.
 */
void skb_scrub_packet(struct sk_buff *skb, bool xnet)
{
	skb->pkt_type = PACKET_HOST;
	skb->skb_iif = 0;
	skb->ignore_df = 0;
	skb_dst_drop(skb);
	skb_ext_reset(skb);
	nf_reset_ct(skb);
	nf_reset_trace(skb);

#ifdef CONFIG_NET_SWITCHDEV
	skb->offload_fwd_mark = 0;
	skb->offload_l3_fwd_mark = 0;
#endif

	if (!xnet)
		return;

	ipvs_reset(skb);
	skb->mark = 0;
	skb->tstamp = 0;
}
EXPORT_SYMBOL_GPL(skb_scrub_packet);

/**
 * skb_gso_transport_seglen - Return length of individual segments of a gso packet
 *
 * @skb: GSO skb
 *
 * skb_gso_transport_seglen is used to determine the real size of the
 * individual segments, including Layer4 headers (TCP/UDP).
 *
 * The MAC/L2 or network (IP, IPv6) headers are not accounted for.
 */
static unsigned int skb_gso_transport_seglen(const struct sk_buff *skb)
{
	const struct skb_shared_info *shinfo = skb_shinfo(skb);
	unsigned int thlen = 0;

	if (skb->encapsulation) {
		thlen = skb_inner_transport_header(skb) -
			skb_transport_header(skb);

		if (likely(shinfo->gso_type & (SKB_GSO_TCPV4 | SKB_GSO_TCPV6)))
			thlen += inner_tcp_hdrlen(skb);
	} else if (likely(shinfo->gso_type & (SKB_GSO_TCPV4 | SKB_GSO_TCPV6))) {
		thlen = tcp_hdrlen(skb);
	} else if (unlikely(skb_is_gso_sctp(skb))) {
		thlen = sizeof(struct sctphdr);
	} else if (shinfo->gso_type & SKB_GSO_UDP_L4) {
		thlen = sizeof(struct udphdr);
	}
	/* UFO sets gso_size to the size of the fragmentation
	 * payload, i.e. the size of the L4 (UDP) header is already
	 * accounted for.
	 */
	return thlen + shinfo->gso_size;
}

/**
 * skb_gso_network_seglen - Return length of individual segments of a gso packet
 *
 * @skb: GSO skb
 *
 * skb_gso_network_seglen is used to determine the real size of the
 * individual segments, including Layer3 (IP, IPv6) and L4 headers (TCP/UDP).
 *
 * The MAC/L2 header is not accounted for.
 */
static unsigned int skb_gso_network_seglen(const struct sk_buff *skb)
{
	unsigned int hdr_len = skb_transport_header(skb) -
			       skb_network_header(skb);

	return hdr_len + skb_gso_transport_seglen(skb);
}

/**
 * skb_gso_mac_seglen - Return length of individual segments of a gso packet
 *
 * @skb: GSO skb
 *
 * skb_gso_mac_seglen is used to determine the real size of the
 * individual segments, including MAC/L2, Layer3 (IP, IPv6) and L4
 * headers (TCP/UDP).
 */
static unsigned int skb_gso_mac_seglen(const struct sk_buff *skb)
{
	unsigned int hdr_len = skb_transport_header(skb) - skb_mac_header(skb);

	return hdr_len + skb_gso_transport_seglen(skb);
}

/**
 * skb_gso_size_check - check the skb size, considering GSO_BY_FRAGS
 *
 * There are a couple of instances where we have a GSO skb, and we
 * want to determine what size it would be after it is segmented.
 *
 * We might want to check:
 * -    L3+L4+payload size (e.g. IP forwarding)
 * - L2+L3+L4+payload size (e.g. sanity check before passing to driver)
 *
 * This is a helper to do that correctly considering GSO_BY_FRAGS.
 *
 * @skb: GSO skb
 *
 * @seg_len: The segmented length (from skb_gso_*_seglen). In the
 *           GSO_BY_FRAGS case this will be [header sizes + GSO_BY_FRAGS].
 *
 * @max_len: The maximum permissible length.
 *
 * Returns true if the segmented length <= max length.
 */
static inline bool skb_gso_size_check(const struct sk_buff *skb,
				      unsigned int seg_len,
				      unsigned int max_len) {
	const struct skb_shared_info *shinfo = skb_shinfo(skb);
	const struct sk_buff *iter;

	if (shinfo->gso_size != GSO_BY_FRAGS)
		return seg_len <= max_len;

	/* Undo this so we can re-use header sizes */
	seg_len -= GSO_BY_FRAGS;

	skb_walk_frags(skb, iter) {
		if (seg_len + skb_headlen(iter) > max_len)
			return false;
	}

	return true;
}

/**
 * skb_gso_validate_network_len - Will a split GSO skb fit into a given MTU?
 *
 * @skb: GSO skb
 * @mtu: MTU to validate against
 *
 * skb_gso_validate_network_len validates if a given skb will fit a
 * wanted MTU once split. It considers L3 headers, L4 headers, and the
 * payload.
 */
bool skb_gso_validate_network_len(const struct sk_buff *skb, unsigned int mtu)
{
	return skb_gso_size_check(skb, skb_gso_network_seglen(skb), mtu);
}
EXPORT_SYMBOL_GPL(skb_gso_validate_network_len);

/**
 * skb_gso_validate_mac_len - Will a split GSO skb fit in a given length?
 *
 * @skb: GSO skb
 * @len: length to validate against
 *
 * skb_gso_validate_mac_len validates if a given skb will fit a wanted
 * length once split, including L2, L3 and L4 headers and the payload.
 */
bool skb_gso_validate_mac_len(const struct sk_buff *skb, unsigned int len)
{
	return skb_gso_size_check(skb, skb_gso_mac_seglen(skb), len);
}
EXPORT_SYMBOL_GPL(skb_gso_validate_mac_len);

static struct sk_buff *skb_reorder_vlan_header(struct sk_buff *skb)
{
	int mac_len, meta_len;
	void *meta;

	if (skb_cow(skb, skb_headroom(skb)) < 0) {
		kfree_skb(skb);
		return NULL;
	}

	mac_len = skb->data - skb_mac_header(skb);
	if (likely(mac_len > VLAN_HLEN + ETH_TLEN)) {
		memmove(skb_mac_header(skb) + VLAN_HLEN, skb_mac_header(skb),
			mac_len - VLAN_HLEN - ETH_TLEN);
	}

	meta_len = skb_metadata_len(skb);
	if (meta_len) {
		meta = skb_metadata_end(skb) - meta_len;
		memmove(meta + VLAN_HLEN, meta, meta_len);
	}

	skb->mac_header += VLAN_HLEN;
	return skb;
}

//剥离vlan头
struct sk_buff *skb_vlan_untag(struct sk_buff *skb)
{
	struct vlan_hdr *vhdr;
	u16 vlan_tci;

	//检查vlan是否已解析
	if (unlikely(skb_vlan_tag_present(skb))) {
		/* vlan_tci is already set-up so leave this for another time */
		return skb;
	}

	skb = skb_share_check(skb, GFP_ATOMIC);
	if (unlikely(!skb))
		goto err_free;
	//检查报文是否够一个vlan头
	/* We may access the two bytes after vlan_hdr in vlan_set_encap_proto(). */
	if (unlikely(!pskb_may_pull(skb, VLAN_HLEN + sizeof(unsigned short))))
		goto err_free;

	//指向vlan头部，为skb设置提取的vlan值，vlan_protocol
	vhdr = (struct vlan_hdr *)skb->data;
	vlan_tci = ntohs(vhdr->h_vlan_TCI);
	__vlan_hwaccel_put_tag(skb, skb->protocol, vlan_tci);

	skb_pull_rcsum(skb, VLAN_HLEN);
	//更新proto为vlan内层的proto
	vlan_set_encap_proto(skb, vhdr);

	//剥离vlan头
	skb = skb_reorder_vlan_header(skb);
	if (unlikely(!skb))
		goto err_free;

	skb_reset_network_header(skb);
	if (!skb_transport_header_was_set(skb))
		skb_reset_transport_header(skb);
	skb_reset_mac_len(skb);

	return skb;

err_free:
	kfree_skb(skb);
	return NULL;
}
EXPORT_SYMBOL(skb_vlan_untag);

//确保自data到write_len长度可写（1。需平坦的内存;2.会改报文，不能与他人共享skb)
int skb_ensure_writable(struct sk_buff *skb, int write_len)
{
	if (!pskb_may_pull(skb, write_len))
		return -ENOMEM;

	if (!skb_cloned(skb) || skb_clone_writable(skb, write_len))
		return 0;

	return pskb_expand_head(skb, 0, 0, GFP_ATOMIC);
}
EXPORT_SYMBOL(skb_ensure_writable);

/* remove VLAN header from packet and update csum accordingly.
 * expects a non skb_vlan_tag_present skb with a vlan tag payload
 */
int __skb_vlan_pop(struct sk_buff *skb, u16 *vlan_tci)
{
	struct vlan_hdr *vhdr;
	int offset = skb->data - skb_mac_header(skb);
	int err;

	if (WARN_ONCE(offset,
		      "__skb_vlan_pop got skb with skb->data not at mac header (offset %d)\n",
		      offset)) {
		return -EINVAL;
	}

	err = skb_ensure_writable(skb, VLAN_ETH_HLEN);
	if (unlikely(err))
		return err;

	skb_postpull_rcsum(skb, skb->data + (2 * ETH_ALEN), VLAN_HLEN);

	vhdr = (struct vlan_hdr *)(skb->data + ETH_HLEN);
	*vlan_tci = ntohs(vhdr->h_vlan_TCI);

	//移除vlan头
	memmove(skb->data + VLAN_HLEN, skb->data, 2 * ETH_ALEN);
	__skb_pull(skb, VLAN_HLEN);

	vlan_set_encap_proto(skb, vhdr);
	skb->mac_header += VLAN_HLEN;

	if (skb_network_offset(skb) < ETH_HLEN)
		skb_set_network_header(skb, ETH_HLEN);

	skb_reset_mac_len(skb);

	return err;
}
EXPORT_SYMBOL(__skb_vlan_pop);

/* Pop a vlan tag either from hwaccel or from payload.
 * Expects skb->data at mac header.
 */
int skb_vlan_pop(struct sk_buff *skb)
{
	u16 vlan_tci;
	__be16 vlan_proto;
	int err;

	if (likely(skb_vlan_tag_present(skb))) {
		//有vlan标记，清楚此标记
		__vlan_hwaccel_clear_tag(skb);
	} else {
		if (unlikely(!eth_type_vlan(skb->protocol)))
			return 0;//非vlan报文，则直接返回

		err = __skb_vlan_pop(skb, &vlan_tci);
		if (err)
			return err;
	}
	/* move next vlan tag to hw accel tag */
	if (likely(!eth_type_vlan(skb->protocol)))
		return 0;

	//下一次仍为vlan,移除，并置在hwaccel中
	vlan_proto = skb->protocol;
	err = __skb_vlan_pop(skb, &vlan_tci);
	if (unlikely(err))
		return err;

	__vlan_hwaccel_put_tag(skb, vlan_proto, vlan_tci);
	return 0;
}
EXPORT_SYMBOL(skb_vlan_pop);

/* Push a vlan tag either into hwaccel or into payload (if hwaccel tag present).
 * Expects skb->data at mac header.
 */
int skb_vlan_push(struct sk_buff *skb, __be16 vlan_proto, u16 vlan_tci)
{
	if (skb_vlan_tag_present(skb)) {
		int offset = skb->data - skb_mac_header(skb);
		int err;

		if (WARN_ONCE(offset,
			      "skb_vlan_push got skb with skb->data not at mac header (offset %d)\n",
			      offset)) {
			return -EINVAL;
		}

		err = __vlan_insert_tag(skb, skb->vlan_proto,
					skb_vlan_tag_get(skb));
		if (err)
			return err;

		skb->protocol = skb->vlan_proto;
		skb->mac_len += VLAN_HLEN;

		skb_postpush_rcsum(skb, skb->data + (2 * ETH_ALEN), VLAN_HLEN);
	}
	__vlan_hwaccel_put_tag(skb, vlan_proto, vlan_tci);
	return 0;
}
EXPORT_SYMBOL(skb_vlan_push);

/**
 * skb_eth_pop() - Drop the Ethernet header at the head of a packet
 *
 * @skb: Socket buffer to modify
 *
 * Drop the Ethernet header of @skb.
 *
 * Expects that skb->data points to the mac header and that no VLAN tags are
 * present.
 *
 * Returns 0 on success, -errno otherwise.
 */
int skb_eth_pop(struct sk_buff *skb)
{
	if (!pskb_may_pull(skb, ETH_HLEN) || skb_vlan_tagged(skb) ||
	    skb_network_offset(skb) < ETH_HLEN)
		return -EPROTO;

	skb_pull_rcsum(skb, ETH_HLEN);
	skb_reset_mac_header(skb);
	skb_reset_mac_len(skb);

	return 0;
}
EXPORT_SYMBOL(skb_eth_pop);

/**
 * skb_eth_push() - Add a new Ethernet header at the head of a packet
 *
 * @skb: Socket buffer to modify
 * @dst: Destination MAC address of the new header
 * @src: Source MAC address of the new header
 *
 * Prepend @skb with a new Ethernet header.
 *
 * Expects that skb->data points to the mac header, which must be empty.
 *
 * Returns 0 on success, -errno otherwise.
 */
int skb_eth_push(struct sk_buff *skb, const unsigned char *dst,
		 const unsigned char *src)
{
	struct ethhdr *eth;
	int err;

	if (skb_network_offset(skb) || skb_vlan_tag_present(skb))
		return -EPROTO;

	err = skb_cow_head(skb, sizeof(*eth));
	if (err < 0)
		return err;

	skb_push(skb, sizeof(*eth));
	skb_reset_mac_header(skb);
	skb_reset_mac_len(skb);

	eth = eth_hdr(skb);
	ether_addr_copy(eth->h_dest, dst);
	ether_addr_copy(eth->h_source, src);
	eth->h_proto = skb->protocol;

	skb_postpush_rcsum(skb, eth, sizeof(*eth));

	return 0;
}
EXPORT_SYMBOL(skb_eth_push);

/* Update the ethertype of hdr and the skb csum value if required. */
static void skb_mod_eth_type(struct sk_buff *skb, struct ethhdr *hdr,
			     __be16 ethertype)
{
	if (skb->ip_summed == CHECKSUM_COMPLETE) {
		__be16 diff[] = { ~hdr->h_proto, ethertype };

		skb->csum = csum_partial((char *)diff, sizeof(diff), skb->csum);
	}

	hdr->h_proto = ethertype;
}

/**
 * skb_mpls_push() - push a new MPLS header after mac_len bytes from start of
 *                   the packet
 *
 * @skb: buffer
 * @mpls_lse: MPLS label stack entry to push
 * @mpls_proto: ethertype of the new MPLS header (expects 0x8847 or 0x8848)
 * @mac_len: length of the MAC header
 * @ethernet: flag to indicate if the resulting packet after skb_mpls_push is
 *            ethernet
 *
 * Expects skb->data at mac header.
 *
 * Returns 0 on success, -errno otherwise.
 */
int skb_mpls_push(struct sk_buff *skb, __be32 mpls_lse, __be16 mpls_proto,
		  int mac_len, bool ethernet)
{
	struct mpls_shim_hdr *lse;
	int err;

	if (unlikely(!eth_p_mpls(mpls_proto)))
		return -EINVAL;

	/* Networking stack does not allow simultaneous Tunnel and MPLS GSO. */
	if (skb->encapsulation)
		return -EINVAL;

	err = skb_cow_head(skb, MPLS_HLEN);
	if (unlikely(err))
		return err;

	if (!skb->inner_protocol) {
		skb_set_inner_network_header(skb, skb_network_offset(skb));
		skb_set_inner_protocol(skb, skb->protocol);
	}

	skb_push(skb, MPLS_HLEN);
	memmove(skb_mac_header(skb) - MPLS_HLEN, skb_mac_header(skb),
		mac_len);
	skb_reset_mac_header(skb);
	skb_set_network_header(skb, mac_len);
	skb_reset_mac_len(skb);

	lse = mpls_hdr(skb);
	lse->label_stack_entry = mpls_lse;
	skb_postpush_rcsum(skb, lse, MPLS_HLEN);

	if (ethernet && mac_len >= ETH_HLEN)
		skb_mod_eth_type(skb, eth_hdr(skb), mpls_proto);
	skb->protocol = mpls_proto;

	return 0;
}
EXPORT_SYMBOL_GPL(skb_mpls_push);

/**
 * skb_mpls_pop() - pop the outermost MPLS header
 *
 * @skb: buffer
 * @next_proto: ethertype of header after popped MPLS header
 * @mac_len: length of the MAC header
 * @ethernet: flag to indicate if the packet is ethernet
 *
 * Expects skb->data at mac header.
 *
 * Returns 0 on success, -errno otherwise.
 */
int skb_mpls_pop(struct sk_buff *skb, __be16 next_proto, int mac_len,
		 bool ethernet)
{
	int err;

	if (unlikely(!eth_p_mpls(skb->protocol)))
		return 0;

	err = skb_ensure_writable(skb, mac_len + MPLS_HLEN);
	if (unlikely(err))
		return err;

	skb_postpull_rcsum(skb, mpls_hdr(skb), MPLS_HLEN);
	memmove(skb_mac_header(skb) + MPLS_HLEN, skb_mac_header(skb),
		mac_len);

	__skb_pull(skb, MPLS_HLEN);
	skb_reset_mac_header(skb);
	skb_set_network_header(skb, mac_len);

	if (ethernet && mac_len >= ETH_HLEN) {
		struct ethhdr *hdr;

		/* use mpls_hdr() to get ethertype to account for VLANs. */
		hdr = (struct ethhdr *)((void *)mpls_hdr(skb) - ETH_HLEN);
		skb_mod_eth_type(skb, hdr, next_proto);
	}
	skb->protocol = next_proto;

	return 0;
}
EXPORT_SYMBOL_GPL(skb_mpls_pop);

/**
 * skb_mpls_update_lse() - modify outermost MPLS header and update csum
 *
 * @skb: buffer
 * @mpls_lse: new MPLS label stack entry to update to
 *
 * Expects skb->data at mac header.
 *
 * Returns 0 on success, -errno otherwise.
 */
int skb_mpls_update_lse(struct sk_buff *skb, __be32 mpls_lse)
{
	int err;

	if (unlikely(!eth_p_mpls(skb->protocol)))
		return -EINVAL;

	err = skb_ensure_writable(skb, skb->mac_len + MPLS_HLEN);
	if (unlikely(err))
		return err;

	if (skb->ip_summed == CHECKSUM_COMPLETE) {
		__be32 diff[] = { ~mpls_hdr(skb)->label_stack_entry, mpls_lse };

		skb->csum = csum_partial((char *)diff, sizeof(diff), skb->csum);
	}

	mpls_hdr(skb)->label_stack_entry = mpls_lse;

	return 0;
}
EXPORT_SYMBOL_GPL(skb_mpls_update_lse);

/**
 * skb_mpls_dec_ttl() - decrement the TTL of the outermost MPLS header
 *
 * @skb: buffer
 *
 * Expects skb->data at mac header.
 *
 * Returns 0 on success, -errno otherwise.
 */
int skb_mpls_dec_ttl(struct sk_buff *skb)
{
	u32 lse;
	u8 ttl;

	if (unlikely(!eth_p_mpls(skb->protocol)))
		return -EINVAL;

	if (!pskb_may_pull(skb, skb_network_offset(skb) + MPLS_HLEN))
		return -ENOMEM;

	lse = be32_to_cpu(mpls_hdr(skb)->label_stack_entry);
	ttl = (lse & MPLS_LS_TTL_MASK) >> MPLS_LS_TTL_SHIFT;
	if (!--ttl)
		return -EINVAL;

	lse &= ~MPLS_LS_TTL_MASK;
	lse |= ttl << MPLS_LS_TTL_SHIFT;

	return skb_mpls_update_lse(skb, cpu_to_be32(lse));
}
EXPORT_SYMBOL_GPL(skb_mpls_dec_ttl);

/**
 * alloc_skb_with_frags - allocate skb with page frags
 *
 * @header_len: size of linear part
 * @data_len: needed length in frags
 * @max_page_order: max page order desired.
 * @errcode: pointer to error code if any
 * @gfp_mask: allocation mask
 *
 * This can be used to allocate a paged skb, given a maximal order for frags.
 */
struct sk_buff *alloc_skb_with_frags(unsigned long header_len,
				     unsigned long data_len,
				     int max_page_order,
				     int *errcode,
				     gfp_t gfp_mask)
{
	int npages = (data_len + (PAGE_SIZE - 1)) >> PAGE_SHIFT;
	unsigned long chunk;
	struct sk_buff *skb;
	struct page *page;
	int i;

	*errcode = -EMSGSIZE;
	/* Note this test could be relaxed, if we succeed to allocate
	 * high order pages...
	 */
	if (npages > MAX_SKB_FRAGS)
		return NULL;

	*errcode = -ENOBUFS;
	skb = alloc_skb(header_len, gfp_mask);
	if (!skb)
		return NULL;

	skb->truesize += npages << PAGE_SHIFT;

	for (i = 0; npages > 0; i++) {
		int order = max_page_order;

		while (order) {
			if (npages >= 1 << order) {
				page = alloc_pages((gfp_mask & ~__GFP_DIRECT_RECLAIM) |
						   __GFP_COMP |
						   __GFP_NOWARN,
						   order);
				if (page)
					goto fill_page;
				/* Do not retry other high order allocations */
				order = 1;
				max_page_order = 0;
			}
			order--;
		}
		page = alloc_page(gfp_mask);
		if (!page)
			goto failure;
fill_page:
		chunk = min_t(unsigned long, data_len,
			      PAGE_SIZE << order);
		skb_fill_page_desc(skb, i, page, 0, chunk);
		data_len -= chunk;
		npages -= 1 << order;
	}
	return skb;

failure:
	kfree_skb(skb);
	return NULL;
}
EXPORT_SYMBOL(alloc_skb_with_frags);

/* carve out the first off bytes from skb when off < headlen */
static int pskb_carve_inside_header(struct sk_buff *skb, const u32 off,
				    const int headlen, gfp_t gfp_mask)
{
	int i;
	int size = skb_end_offset(skb);
	int new_hlen = headlen - off;
	u8 *data;

	size = SKB_DATA_ALIGN(size);

	if (skb_pfmemalloc(skb))
		gfp_mask |= __GFP_MEMALLOC;
	data = kmalloc_reserve(size +
			       SKB_DATA_ALIGN(sizeof(struct skb_shared_info)),
			       gfp_mask, NUMA_NO_NODE, NULL);
	if (!data)
		return -ENOMEM;

	size = SKB_WITH_OVERHEAD(ksize(data));

	/* Copy real data, and all frags */
	skb_copy_from_linear_data_offset(skb, off, data, new_hlen);
	skb->len -= off;

	memcpy((struct skb_shared_info *)(data + size),
	       skb_shinfo(skb),
	       offsetof(struct skb_shared_info,
			frags[skb_shinfo(skb)->nr_frags]));
	if (skb_cloned(skb)) {
		/* drop the old head gracefully */
		if (skb_orphan_frags(skb, gfp_mask)) {
			kfree(data);
			return -ENOMEM;
		}
		for (i = 0; i < skb_shinfo(skb)->nr_frags; i++)
			skb_frag_ref(skb, i);
		if (skb_has_frag_list(skb))
			skb_clone_fraglist(skb);
		skb_release_data(skb);
	} else {
		/* we can reuse existing recount- all we did was
		 * relocate values
		 */
		skb_free_head(skb);
	}

	skb->head = data;
	skb->data = data;
	skb->head_frag = 0;
#ifdef NET_SKBUFF_DATA_USES_OFFSET
	skb->end = size;
#else
	skb->end = skb->head + size;
#endif
	skb_set_tail_pointer(skb, skb_headlen(skb));
	skb_headers_offset_update(skb, 0);
	skb->cloned = 0;
	skb->hdr_len = 0;
	skb->nohdr = 0;
	atomic_set(&skb_shinfo(skb)->dataref, 1);

	return 0;
}

static int pskb_carve(struct sk_buff *skb, const u32 off, gfp_t gfp);

/* carve out the first eat bytes from skb's frag_list. May recurse into
 * pskb_carve()
 */
static int pskb_carve_frag_list(struct sk_buff *skb,
				struct skb_shared_info *shinfo, int eat,
				gfp_t gfp_mask)
{
	struct sk_buff *list = shinfo->frag_list;
	struct sk_buff *clone = NULL;
	struct sk_buff *insp = NULL;

	do {
		if (!list) {
			pr_err("Not enough bytes to eat. Want %d\n", eat);
			return -EFAULT;
		}
		if (list->len <= eat) {
			/* Eaten as whole. */
			eat -= list->len;
			list = list->next;
			insp = list;
		} else {
			/* Eaten partially. */
			if (skb_shared(list)) {
				clone = skb_clone(list, gfp_mask);
				if (!clone)
					return -ENOMEM;
				insp = list->next;
				list = clone;
			} else {
				/* This may be pulled without problems. */
				insp = list;
			}
			if (pskb_carve(list, eat, gfp_mask) < 0) {
				kfree_skb(clone);
				return -ENOMEM;
			}
			break;
		}
	} while (eat);

	/* Free pulled out fragments. */
	while ((list = shinfo->frag_list) != insp) {
		shinfo->frag_list = list->next;
		kfree_skb(list);
	}
	/* And insert new clone at head. */
	if (clone) {
		clone->next = list;
		shinfo->frag_list = clone;
	}
	return 0;
}

/* carve off first len bytes from skb. Split line (off) is in the
 * non-linear part of skb
 */
static int pskb_carve_inside_nonlinear(struct sk_buff *skb, const u32 off,
				       int pos, gfp_t gfp_mask)
{
	int i, k = 0;
	int size = skb_end_offset(skb);
	u8 *data;
	const int nfrags = skb_shinfo(skb)->nr_frags;
	struct skb_shared_info *shinfo;

	size = SKB_DATA_ALIGN(size);

	if (skb_pfmemalloc(skb))
		gfp_mask |= __GFP_MEMALLOC;
	data = kmalloc_reserve(size +
			       SKB_DATA_ALIGN(sizeof(struct skb_shared_info)),
			       gfp_mask, NUMA_NO_NODE, NULL);
	if (!data)
		return -ENOMEM;

	size = SKB_WITH_OVERHEAD(ksize(data));

	memcpy((struct skb_shared_info *)(data + size),
	       skb_shinfo(skb), offsetof(struct skb_shared_info, frags[0]));
	if (skb_orphan_frags(skb, gfp_mask)) {
		kfree(data);
		return -ENOMEM;
	}
	shinfo = (struct skb_shared_info *)(data + size);
	for (i = 0; i < nfrags; i++) {
		int fsize = skb_frag_size(&skb_shinfo(skb)->frags[i]);

		if (pos + fsize > off) {
			shinfo->frags[k] = skb_shinfo(skb)->frags[i];

			if (pos < off) {
				/* Split frag.
				 * We have two variants in this case:
				 * 1. Move all the frag to the second
				 *    part, if it is possible. F.e.
				 *    this approach is mandatory for TUX,
				 *    where splitting is expensive.
				 * 2. Split is accurately. We make this.
				 */
				skb_frag_off_add(&shinfo->frags[0], off - pos);
				skb_frag_size_sub(&shinfo->frags[0], off - pos);
			}
			skb_frag_ref(skb, i);
			k++;
		}
		pos += fsize;
	}
	shinfo->nr_frags = k;
	if (skb_has_frag_list(skb))
		skb_clone_fraglist(skb);

	/* split line is in frag list */
	if (k == 0 && pskb_carve_frag_list(skb, shinfo, off - pos, gfp_mask)) {
		/* skb_frag_unref() is not needed here as shinfo->nr_frags = 0. */
		if (skb_has_frag_list(skb))
			kfree_skb_list(skb_shinfo(skb)->frag_list);
		kfree(data);
		return -ENOMEM;
	}
	skb_release_data(skb);

	skb->head = data;
	skb->head_frag = 0;
	skb->data = data;
#ifdef NET_SKBUFF_DATA_USES_OFFSET
	skb->end = size;
#else
	skb->end = skb->head + size;
#endif
	skb_reset_tail_pointer(skb);
	skb_headers_offset_update(skb, 0);
	skb->cloned   = 0;
	skb->hdr_len  = 0;
	skb->nohdr    = 0;
	skb->len -= off;
	skb->data_len = skb->len;
	atomic_set(&skb_shinfo(skb)->dataref, 1);
	return 0;
}

/* remove len bytes from the beginning of the skb */
static int pskb_carve(struct sk_buff *skb, const u32 len, gfp_t gfp)
{
	int headlen = skb_headlen(skb);

	if (len < headlen)
		return pskb_carve_inside_header(skb, len, headlen, gfp);
	else
		return pskb_carve_inside_nonlinear(skb, len, headlen, gfp);
}

/* Extract to_copy bytes starting at off from skb, and return this in
 * a new skb
 */
struct sk_buff *pskb_extract(struct sk_buff *skb, int off,
			     int to_copy, gfp_t gfp)
{
	struct sk_buff  *clone = skb_clone(skb, gfp);

	if (!clone)
		return NULL;

	if (pskb_carve(clone, off, gfp) < 0 ||
	    pskb_trim(clone, to_copy)) {
		kfree_skb(clone);
		return NULL;
	}
	return clone;
}
EXPORT_SYMBOL(pskb_extract);

/**
 * skb_condense - try to get rid of fragments/frag_list if possible
 * @skb: buffer
 *
 * Can be used to save memory before skb is added to a busy queue.
 * If packet has bytes in frags and enough tail room in skb->head,
 * pull all of them, so that we can free the frags right now and adjust
 * truesize.
 * Notes:
 *	We do not reallocate skb->head thus can not fail.
 *	Caller must re-evaluate skb->truesize if needed.
 */
void skb_condense(struct sk_buff *skb)
{
	if (skb->data_len) {
		if (skb->data_len > skb->end - skb->tail ||
		    skb_cloned(skb))
			return;

		/* Nice, we can free page frag(s) right now */
		__pskb_pull_tail(skb, skb->data_len);
	}
	/* At this point, skb->truesize might be over estimated,
	 * because skb had a fragment, and fragments do not tell
	 * their truesize.
	 * When we pulled its content into skb->head, fragment
	 * was freed, but __pskb_pull_tail() could not possibly
	 * adjust skb->truesize, not knowing the frag truesize.
	 */
	skb->truesize = SKB_TRUESIZE(skb_end_offset(skb));
}

#ifdef CONFIG_SKB_EXTENSIONS
static void *skb_ext_get_ptr(struct skb_ext *ext, enum skb_ext_id id)
{
	return (void *)ext + (ext->offset[id] * SKB_EXT_ALIGN_VALUE);
}

/**
 * __skb_ext_alloc - allocate a new skb extensions storage
 *
 * @flags: See kmalloc().
 *
 * Returns the newly allocated pointer. The pointer can later attached to a
 * skb via __skb_ext_set().
 * Note: caller must handle the skb_ext as an opaque data.
 */
struct skb_ext *__skb_ext_alloc(gfp_t flags)
{
	struct skb_ext *new = kmem_cache_alloc(skbuff_ext_cache, flags);

	if (new) {
		memset(new->offset, 0, sizeof(new->offset));
		refcount_set(&new->refcnt, 1);
	}

	return new;
}

static struct skb_ext *skb_ext_maybe_cow(struct skb_ext *old,
					 unsigned int old_active)
{
	struct skb_ext *new;

	if (refcount_read(&old->refcnt) == 1)
		return old;

	new = kmem_cache_alloc(skbuff_ext_cache, GFP_ATOMIC);
	if (!new)
		return NULL;

	memcpy(new, old, old->chunks * SKB_EXT_ALIGN_VALUE);
	refcount_set(&new->refcnt, 1);

#ifdef CONFIG_XFRM
	if (old_active & (1 << SKB_EXT_SEC_PATH)) {
		struct sec_path *sp = skb_ext_get_ptr(old, SKB_EXT_SEC_PATH);
		unsigned int i;

		for (i = 0; i < sp->len; i++)
			xfrm_state_hold(sp->xvec[i]);
	}
#endif
	__skb_ext_put(old);
	return new;
}

/**
 * __skb_ext_set - attach the specified extension storage to this skb
 * @skb: buffer
 * @id: extension id
 * @ext: extension storage previously allocated via __skb_ext_alloc()
 *
 * Existing extensions, if any, are cleared.
 *
 * Returns the pointer to the extension.
 */
void *__skb_ext_set(struct sk_buff *skb, enum skb_ext_id id,
		    struct skb_ext *ext)
{
	unsigned int newlen, newoff = SKB_EXT_CHUNKSIZEOF(*ext);

	skb_ext_put(skb);
	newlen = newoff + skb_ext_type_len[id];
	ext->chunks = newlen;
	ext->offset[id] = newoff;
	skb->extensions = ext;
	skb->active_extensions = 1 << id;
	return skb_ext_get_ptr(ext, id);
}

/**
 * skb_ext_add - allocate space for given extension, COW if needed
 * @skb: buffer
 * @id: extension to allocate space for
 *
 * Allocates enough space for the given extension.
 * If the extension is already present, a pointer to that extension
 * is returned.
 *
 * If the skb was cloned, COW applies and the returned memory can be
 * modified without changing the extension space of clones buffers.
 *
 * Returns pointer to the extension or NULL on allocation failure.
 */
void *skb_ext_add(struct sk_buff *skb, enum skb_ext_id id)
{
    /*向skb中添加扩展*/
	struct skb_ext *new, *old = NULL;
	unsigned int newlen, newoff;

	if (skb->active_extensions) {
		old = skb->extensions;

		new = skb_ext_maybe_cow(old, skb->active_extensions);
		if (!new)
			return NULL;

		if (__skb_ext_exist(new, id))
			goto set_active;

		newoff = new->chunks;
	} else {
		newoff = SKB_EXT_CHUNKSIZEOF(*new);

		new = __skb_ext_alloc(GFP_ATOMIC);
		if (!new)
			return NULL;
	}

	newlen = newoff + skb_ext_type_len[id];
	new->chunks = newlen;
	new->offset[id] = newoff;
set_active:
	skb->extensions = new;
	skb->active_extensions |= 1 << id;
	return skb_ext_get_ptr(new, id);
}
EXPORT_SYMBOL(skb_ext_add);

#ifdef CONFIG_XFRM
static void skb_ext_put_sp(struct sec_path *sp)
{
	unsigned int i;

	for (i = 0; i < sp->len; i++)
		xfrm_state_put(sp->xvec[i]);
}
#endif

void __skb_ext_del(struct sk_buff *skb, enum skb_ext_id id)
{
	struct skb_ext *ext = skb->extensions;

	skb->active_extensions &= ~(1 << id);
	if (skb->active_extensions == 0) {
		skb->extensions = NULL;
		__skb_ext_put(ext);
#ifdef CONFIG_XFRM
	} else if (id == SKB_EXT_SEC_PATH &&
		   refcount_read(&ext->refcnt) == 1) {
		struct sec_path *sp = skb_ext_get_ptr(ext, SKB_EXT_SEC_PATH);

		skb_ext_put_sp(sp);
		sp->len = 0;
#endif
	}
}
EXPORT_SYMBOL(__skb_ext_del);

void __skb_ext_put(struct skb_ext *ext)
{
	/* If this is last clone, nothing can increment
	 * it after check passes.  Avoids one atomic op.
	 */
	if (refcount_read(&ext->refcnt) == 1)
		goto free_now;

	if (!refcount_dec_and_test(&ext->refcnt))
		return;
free_now:
#ifdef CONFIG_XFRM
	if (__skb_ext_exist(ext, SKB_EXT_SEC_PATH))
		skb_ext_put_sp(skb_ext_get_ptr(ext, SKB_EXT_SEC_PATH));
#endif

	kmem_cache_free(skbuff_ext_cache, ext);
}
EXPORT_SYMBOL(__skb_ext_put);
#endif /* CONFIG_SKB_EXTENSIONS */<|MERGE_RESOLUTION|>--- conflicted
+++ resolved
@@ -143,76 +143,11 @@
 
 void *__napi_alloc_frag_align(unsigned int fragsz, unsigned int align_mask)
 {
-<<<<<<< HEAD
-	struct kmem_cache *cache;
-	struct skb_shared_info *shinfo;
-	struct sk_buff *skb;
-	u8 *data;
-	bool pfmemalloc;
-
-	//从flag来决定自哪个cache中获取
-	cache = (flags & SKB_ALLOC_FCLONE)
-		? skbuff_fclone_cache : skbuff_head_cache;
-
-	if (sk_memalloc_socks() && (flags & SKB_ALLOC_RX))
-		gfp_mask |= __GFP_MEMALLOC;
-
-	/* Get the HEAD */
-	//首先申请一个skb
-	skb = kmem_cache_alloc_node(cache, gfp_mask & ~__GFP_DMA, node);
-	if (!skb)
-		goto out;
-	prefetchw(skb);
-
-	/* We do our best to align skb_shared_info on a separate cache
-	 * line. It usually works because kmalloc(X > SMP_CACHE_BYTES) gives
-	 * aligned memory blocks, unless SLUB/SLAB debug is enabled.
-	 * Both skb->head and skb_shared_info are cache line aligned.
-	 */
-	//接着申请需要存放报文的缓冲区（需要在其后加一个skb_shared_info结构体）
-	size = SKB_DATA_ALIGN(size);//size按cacheline对齐
-	size += SKB_DATA_ALIGN(sizeof(struct skb_shared_info));
-	data = kmalloc_reserve(size, gfp_mask, node, &pfmemalloc);
-	if (!data)
-		goto nodata;
-	/* kmalloc(size) might give us more room than requested.
-	 * Put skb_shared_info exactly at the end of allocated zone,
-	 * to allow max possible filling before reallocation.
-	 */
-	//我们可以知道data的实际大小为ksize(data),除去skb_shared_info后，我们可用的空间是size
-	size = SKB_WITH_OVERHEAD(ksize(data));
-	prefetchw(data + size);
-
-	/*
-	 * Only clear those fields we need to clear, not those that we will
-	 * actually initialise below. Hence, don't put any more fields after
-	 * the tail pointer in struct sk_buff!
-	 */
-	//将skb结构体中tail之前的成员全赋为0
-	memset(skb, 0, offsetof(struct sk_buff, tail));
-	/* Account for allocated memory : skb + skb->head */
-	skb->truesize = SKB_TRUESIZE(size);
-	skb->pfmemalloc = pfmemalloc;
-	refcount_set(&skb->users, 1);
-	skb->head = data;//指向申请的内存（后续释放时使用）
-	skb->data = data;
-	skb_reset_tail_pointer(skb);//此时还没有放报文，故tail与data等值
-	skb->end = skb->tail + size;//使end指向buffer的结尾
-	skb->mac_header = (typeof(skb->mac_header))~0U;//初始化为最大值
-	skb->transport_header = (typeof(skb->transport_header))~0U;//初始化为最大值
-
-	/* make sure we initialize shinfo sequentially */
-	shinfo = skb_shinfo(skb);//由end指针得到shinfo
-	//初始化shinfo
-	memset(shinfo, 0, offsetof(struct skb_shared_info, dataref));
-	atomic_set(&shinfo->dataref, 1);//引用计数为１
-=======
 	fragsz = SKB_DATA_ALIGN(fragsz);
 
 	return __alloc_frag_align(fragsz, GFP_ATOMIC, align_mask);
 }
 EXPORT_SYMBOL(__napi_alloc_frag_align);
->>>>>>> 52e44129
 
 void *__netdev_alloc_frag_align(unsigned int fragsz, unsigned int align_mask)
 {
@@ -372,18 +307,9 @@
 {
 	struct sk_buff *skb;
 
-<<<<<<< HEAD
-struct napi_alloc_cache {
-	struct page_frag_cache page;
-	unsigned int skb_count;
-	//缓存skb,用于申请
-	void *skb_cache[NAPI_SKB_CACHE_SIZE];
-};
-=======
 	skb = napi_skb_cache_get();
 	if (unlikely(!skb))
 		return NULL;
->>>>>>> 52e44129
 
 	memset(skb, 0, offsetof(struct sk_buff, tail));
 	__build_skb_around(skb, data, frag_size);
@@ -647,13 +573,9 @@
 	if (len <= SKB_WITH_OVERHEAD(1024) ||
 	    len > SKB_WITH_OVERHEAD(PAGE_SIZE) ||
 	    (gfp_mask & (__GFP_DIRECT_RECLAIM | GFP_DMA))) {
-<<<<<<< HEAD
 		//报文数据长度要求过大，采用__alloc_skb满足skb申请
-		skb = __alloc_skb(len, gfp_mask, SKB_ALLOC_RX, NUMA_NO_NODE);
-=======
 		skb = __alloc_skb(len, gfp_mask, SKB_ALLOC_RX | SKB_ALLOC_NAPI,
 				  NUMA_NO_NODE);
->>>>>>> 52e44129
 		if (!skb)
 			goto skb_fail;
 		goto skb_success;
@@ -1016,20 +938,14 @@
 	nc->skb_cache[nc->skb_count++] = skb;
 
 	if (unlikely(nc->skb_count == NAPI_SKB_CACHE_SIZE)) {
-<<<<<<< HEAD
-	    //数量过多，一次性释放到slab中
-		kmem_cache_free_bulk(skbuff_head_cache, NAPI_SKB_CACHE_SIZE,
-				     nc->skb_cache);
-		nc->skb_count = 0;
-=======
 		for (i = NAPI_SKB_CACHE_HALF; i < NAPI_SKB_CACHE_SIZE; i++)
 			kasan_unpoison_object_data(skbuff_head_cache,
 						   nc->skb_cache[i]);
 
+	    	//数量过多，一次性释放到slab中
 		kmem_cache_free_bulk(skbuff_head_cache, NAPI_SKB_CACHE_HALF,
 				     nc->skb_cache + NAPI_SKB_CACHE_HALF);
 		nc->skb_count = NAPI_SKB_CACHE_HALF;
->>>>>>> 52e44129
 	}
 }
 
