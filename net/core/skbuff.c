--- conflicted
+++ resolved
@@ -203,12 +203,8 @@
 	skb->data = data;
 	//使tail与data同值(即相当于报文为空）
 	skb_reset_tail_pointer(skb);
-<<<<<<< HEAD
-	skb->end = skb->tail + size;//指明buffer结束位置
+	skb_set_end_offset(skb, size);//指明buffer结束位置
 	//将偏移量清0
-=======
-	skb_set_end_offset(skb, size);
->>>>>>> 028192fe
 	skb->mac_header = (typeof(skb->mac_header))~0U;
 	skb->transport_header = (typeof(skb->transport_header))~0U;
 
@@ -793,13 +789,9 @@
 		//引用计数没有减为0，直接返回
 		return;
 
-<<<<<<< HEAD
 	/*触发kfree_skb对应的tracepoint回调*/
-	trace_kfree_skb(skb, __builtin_return_address(0));
+	trace_kfree_skb(skb, __builtin_return_address(0), reason);
 	//释放skb
-=======
-	trace_kfree_skb(skb, __builtin_return_address(0), reason);
->>>>>>> 028192fe
 	__kfree_skb(skb);
 }
 EXPORT_SYMBOL(kfree_skb_reason);
@@ -4388,133 +4380,6 @@
 }
 EXPORT_SYMBOL_GPL(skb_segment);
 
-<<<<<<< HEAD
-int skb_gro_receive(struct sk_buff *p, struct sk_buff *skb)
-{
-	struct skb_shared_info *pinfo, *skbinfo = skb_shinfo(skb);
-	unsigned int offset = skb_gro_offset(skb);
-	unsigned int headlen = skb_headlen(skb);
-	unsigned int len = skb_gro_len(skb);
-	unsigned int delta_truesize;
-	unsigned int new_truesize;
-	/*gro时，我们可能会缓存多个报文，此时p时我们缓冲的首个报文，skb是本次我们计划
-	 * 缓存的报文，而lp是我们上次缓存的报文*/
-	struct sk_buff *lp;
-
-	if (unlikely(p->len + len >= 65536 || NAPI_GRO_CB(skb)->flush))
-		return -E2BIG;
-
-	//取上一次缓存的报文及pinfo
-	lp = NAPI_GRO_CB(p)->last;
-	pinfo = skb_shinfo(lp);
-
-	if (headlen <= offset) {
-		skb_frag_t *frag;
-		skb_frag_t *frag2;
-		//本报文的分片数
-		int i = skbinfo->nr_frags;
-		//上一个报文的分片数+本报文的分片数
-		int nr_frags = pinfo->nr_frags + i;
-
-		//总的分片数过大，执行merge
-		if (nr_frags > MAX_SKB_FRAGS)
-			goto merge;
-
-		//将本报文的分片信息合并到上一个报文的分片信息中
-		offset -= headlen;
-		pinfo->nr_frags = nr_frags;
-		skbinfo->nr_frags = 0;
-
-		frag = pinfo->frags + nr_frags;
-		frag2 = skbinfo->frags + i;
-		do {
-			*--frag = *--frag2;
-		} while (--i);
-
-		skb_frag_off_add(frag, offset);
-		skb_frag_size_sub(frag, offset);
-
-		/* all fragments truesize : remove (head size + sk_buff) */
-		new_truesize = SKB_TRUESIZE(skb_end_offset(skb));
-		delta_truesize = skb->truesize - new_truesize;
-
-		skb->truesize = new_truesize;
-		skb->len -= skb->data_len;
-		skb->data_len = 0;
-
-		NAPI_GRO_CB(skb)->free = NAPI_GRO_FREE;
-		goto done;
-	} else if (skb->head_frag) {
-		int nr_frags = pinfo->nr_frags;
-		skb_frag_t *frag = pinfo->frags + nr_frags;
-		struct page *page = virt_to_head_page(skb->head);
-		unsigned int first_size = headlen - offset;
-		unsigned int first_offset;
-
-		if (nr_frags + 1 + skbinfo->nr_frags > MAX_SKB_FRAGS)
-			goto merge;
-
-		first_offset = skb->data -
-			       (unsigned char *)page_address(page) +
-			       offset;
-
-		pinfo->nr_frags = nr_frags + 1 + skbinfo->nr_frags;
-
-		__skb_frag_set_page(frag, page);
-		skb_frag_off_set(frag, first_offset);
-		skb_frag_size_set(frag, first_size);
-
-		memcpy(frag + 1, skbinfo->frags, sizeof(*frag) * skbinfo->nr_frags);
-		/* We dont need to clear skbinfo->nr_frags here */
-
-		new_truesize = SKB_DATA_ALIGN(sizeof(struct sk_buff));
-		delta_truesize = skb->truesize - new_truesize;
-		skb->truesize = new_truesize;
-		NAPI_GRO_CB(skb)->free = NAPI_GRO_FREE_STOLEN_HEAD;
-		goto done;
-	}
-
-merge:
-	/* sk owenrship - if any - completely transferred to the aggregated packet */
-	skb->destructor = NULL;
-	//skbinfo中的分片数组不足以存放这些frags,需要将frags合并
-	delta_truesize = skb->truesize;
-	if (offset > headlen) {
-		unsigned int eat = offset - headlen;
-
-		skb_frag_off_add(&skbinfo->frags[0], eat);
-		skb_frag_size_sub(&skbinfo->frags[0], eat);
-		skb->data_len -= eat;
-		skb->len -= eat;
-		offset = headlen;
-	}
-
-	__skb_pull(skb, offset);
-
-	if (NAPI_GRO_CB(p)->last == p)
-		skb_shinfo(p)->frag_list = skb;
-	else
-		NAPI_GRO_CB(p)->last->next = skb;
-	NAPI_GRO_CB(p)->last = skb;
-	__skb_header_release(skb);
-	lp = p;
-
-done:
-	NAPI_GRO_CB(p)->count++;
-	p->data_len += len;
-	p->truesize += delta_truesize;
-	p->len += len;
-	if (lp != p) {
-		lp->data_len += len;
-		lp->truesize += delta_truesize;
-		lp->len += len;
-	}
-	NAPI_GRO_CB(skb)->same_flow = 1;
-	return 0;
-}
-
-=======
->>>>>>> 028192fe
 #ifdef CONFIG_SKB_EXTENSIONS
 #define SKB_EXT_ALIGN_VALUE	8
 #define SKB_EXT_CHUNKSIZEOF(x)	(ALIGN((sizeof(x)), SKB_EXT_ALIGN_VALUE) / SKB_EXT_ALIGN_VALUE)
