// SPDX-License-Identifier: GPL-2.0-or-later
/*
 *	Routines having to do with the 'struct sk_buff' memory handlers.
 *
 *	Authors:	Alan Cox <alan@lxorguk.ukuu.org.uk>
 *			Florian La Roche <rzsfl@rz.uni-sb.de>
 *
 *	Fixes:
 *		Alan Cox	:	Fixed the worst of the load
 *					balancer bugs.
 *		Dave Platt	:	Interrupt stacking fix.
 *	Richard Kooijman	:	Timestamp fixes.
 *		Alan Cox	:	Changed buffer format.
 *		Alan Cox	:	destructor hook for AF_UNIX etc.
 *		Linus Torvalds	:	Better skb_clone.
 *		Alan Cox	:	Added skb_copy.
 *		Alan Cox	:	Added all the changed routines Linus
 *					only put in the headers
 *		Ray VanTassle	:	Fixed --skb->lock in free
 *		Alan Cox	:	skb_copy copy arp field
 *		Andi Kleen	:	slabified it.
 *		Robert Olsson	:	Removed skb_head_pool
 *
 *	NOTE:
 *		The __skb_ routines should be called with interrupts
 *	disabled, or you better be *real* sure that the operation is atomic
 *	with respect to whatever list is being frobbed (e.g. via lock_sock()
 *	or via disabling bottom half handlers, etc).
 */

/*
 *	The functions in this file will not compile correctly with gcc 2.4.x
 */

#define pr_fmt(fmt) KBUILD_MODNAME ": " fmt

#include <linux/module.h>
#include <linux/types.h>
#include <linux/kernel.h>
#include <linux/mm.h>
#include <linux/interrupt.h>
#include <linux/in.h>
#include <linux/inet.h>
#include <linux/slab.h>
#include <linux/tcp.h>
#include <linux/udp.h>
#include <linux/sctp.h>
#include <linux/netdevice.h>
#ifdef CONFIG_NET_CLS_ACT
#include <net/pkt_sched.h>
#endif
#include <linux/string.h>
#include <linux/skbuff.h>
#include <linux/skbuff_ref.h>
#include <linux/splice.h>
#include <linux/cache.h>
#include <linux/rtnetlink.h>
#include <linux/init.h>
#include <linux/scatterlist.h>
#include <linux/errqueue.h>
#include <linux/prefetch.h>
#include <linux/bitfield.h>
#include <linux/if_vlan.h>
#include <linux/mpls.h>
#include <linux/kcov.h>
#include <linux/iov_iter.h>
#include <linux/crc32.h>

#include <net/protocol.h>
#include <net/dst.h>
#include <net/sock.h>
#include <net/checksum.h>
#include <net/gro.h>
#include <net/gso.h>
#include <net/hotdata.h>
#include <net/ip6_checksum.h>
#include <net/xfrm.h>
#include <net/mpls.h>
#include <net/mptcp.h>
#include <net/mctp.h>
#include <net/page_pool/helpers.h>
#include <net/dropreason.h>

#include <linux/uaccess.h>
#include <trace/events/skb.h>
#include <linux/highmem.h>
#include <linux/capability.h>
#include <linux/user_namespace.h>
#include <linux/indirect_call_wrapper.h>
#include <linux/textsearch.h>

#include "dev.h"
#include "devmem.h"
#include "netmem_priv.h"
#include "sock_destructor.h"

<<<<<<< HEAD
//负责分配skb(不含数据仅有描述信息）
struct kmem_cache *skbuff_cache __ro_after_init;
static struct kmem_cache *skbuff_fclone_cache __ro_after_init;
=======
>>>>>>> 155a3c00
#ifdef CONFIG_SKB_EXTENSIONS
static struct kmem_cache *skbuff_ext_cache __ro_after_init;
#endif

#define GRO_MAX_HEAD_PAD (GRO_MAX_HEAD + NET_SKB_PAD + NET_IP_ALIGN)
#define SKB_SMALL_HEAD_SIZE SKB_HEAD_ALIGN(max(MAX_TCP_HEADER, \
					       GRO_MAX_HEAD_PAD))

/* We want SKB_SMALL_HEAD_CACHE_SIZE to not be a power of two.
 * This should ensure that SKB_SMALL_HEAD_HEADROOM is a unique
 * size, and we can differentiate heads from skb_small_head_cache
 * vs system slabs by looking at their size (skb_end_offset()).
 */
#define SKB_SMALL_HEAD_CACHE_SIZE					\
	(is_power_of_2(SKB_SMALL_HEAD_SIZE) ?			\
		(SKB_SMALL_HEAD_SIZE + L1_CACHE_BYTES) :	\
		SKB_SMALL_HEAD_SIZE)

#define SKB_SMALL_HEAD_HEADROOM						\
	SKB_WITH_OVERHEAD(SKB_SMALL_HEAD_CACHE_SIZE)

/* kcm_write_msgs() relies on casting paged frags to bio_vec to use
 * iov_iter_bvec(). These static asserts ensure the cast is valid is long as the
 * netmem is a page.
 */
static_assert(offsetof(struct bio_vec, bv_page) ==
	      offsetof(skb_frag_t, netmem));
static_assert(sizeof_field(struct bio_vec, bv_page) ==
	      sizeof_field(skb_frag_t, netmem));

static_assert(offsetof(struct bio_vec, bv_len) == offsetof(skb_frag_t, len));
static_assert(sizeof_field(struct bio_vec, bv_len) ==
	      sizeof_field(skb_frag_t, len));

static_assert(offsetof(struct bio_vec, bv_offset) ==
	      offsetof(skb_frag_t, offset));
static_assert(sizeof_field(struct bio_vec, bv_offset) ==
	      sizeof_field(skb_frag_t, offset));

#undef FN
#define FN(reason) [SKB_DROP_REASON_##reason] = #reason,
static const char * const drop_reasons[] = {
	[SKB_CONSUMED] = "CONSUMED",
	DEFINE_DROP_REASON(FN, FN)
};

static const struct drop_reason_list drop_reasons_core = {
	.reasons = drop_reasons,
	.n_reasons = ARRAY_SIZE(drop_reasons),
};

const struct drop_reason_list __rcu *
drop_reasons_by_subsys[SKB_DROP_REASON_SUBSYS_NUM] = {
	[SKB_DROP_REASON_SUBSYS_CORE] = RCU_INITIALIZER(&drop_reasons_core),
};
EXPORT_SYMBOL(drop_reasons_by_subsys);

/**
 * drop_reasons_register_subsys - register another drop reason subsystem
 * @subsys: the subsystem to register, must not be the core
 * @list: the list of drop reasons within the subsystem, must point to
 *	a statically initialized list
 */
void drop_reasons_register_subsys(enum skb_drop_reason_subsys subsys,
				  const struct drop_reason_list *list)
{
	if (WARN(subsys <= SKB_DROP_REASON_SUBSYS_CORE ||
		 subsys >= ARRAY_SIZE(drop_reasons_by_subsys),
		 "invalid subsystem %d\n", subsys))
		return;

	/* must point to statically allocated memory, so INIT is OK */
	RCU_INIT_POINTER(drop_reasons_by_subsys[subsys], list);
}
EXPORT_SYMBOL_GPL(drop_reasons_register_subsys);

/**
 * drop_reasons_unregister_subsys - unregister a drop reason subsystem
 * @subsys: the subsystem to remove, must not be the core
 *
 * Note: This will synchronize_rcu() to ensure no users when it returns.
 */
void drop_reasons_unregister_subsys(enum skb_drop_reason_subsys subsys)
{
	if (WARN(subsys <= SKB_DROP_REASON_SUBSYS_CORE ||
		 subsys >= ARRAY_SIZE(drop_reasons_by_subsys),
		 "invalid subsystem %d\n", subsys))
		return;

	RCU_INIT_POINTER(drop_reasons_by_subsys[subsys], NULL);

	synchronize_rcu();
}
EXPORT_SYMBOL_GPL(drop_reasons_unregister_subsys);

/**
 *	skb_panic - private function for out-of-line support
 *	@skb:	buffer
 *	@sz:	size
 *	@addr:	address
 *	@msg:	skb_over_panic or skb_under_panic
 *
 *	Out-of-line support for skb_put() and skb_push().
 *	Called via the wrapper skb_over_panic() or skb_under_panic().
 *	Keep out of line to prevent kernel bloat.
 *	__builtin_return_address is not used because it is not always reliable.
 */
static void skb_panic(struct sk_buff *skb, unsigned int sz, void *addr,
		      const char msg[])
{
	pr_emerg("%s: text:%px len:%d put:%d head:%px data:%px tail:%#lx end:%#lx dev:%s\n",
		 msg, addr, skb->len, sz, skb->head, skb->data,
		 (unsigned long)skb->tail, (unsigned long)skb->end,
		 skb->dev ? skb->dev->name : "<NULL>");
	BUG();
}

static void skb_over_panic(struct sk_buff *skb, unsigned int sz, void *addr)
{
	skb_panic(skb, sz, addr, __func__);
}

static void skb_under_panic(struct sk_buff *skb, unsigned int sz, void *addr)
{
	skb_panic(skb, sz, addr, __func__);
}

#define NAPI_SKB_CACHE_SIZE	64
#define NAPI_SKB_CACHE_BULK	16
#define NAPI_SKB_CACHE_HALF	(NAPI_SKB_CACHE_SIZE / 2)

struct napi_alloc_cache {
	local_lock_t bh_lock;
	struct page_frag_cache page;
	unsigned int skb_count;
	void *skb_cache[NAPI_SKB_CACHE_SIZE];
};

static DEFINE_PER_CPU(struct page_frag_cache, netdev_alloc_cache);
static DEFINE_PER_CPU(struct napi_alloc_cache, napi_alloc_cache) = {
	.bh_lock = INIT_LOCAL_LOCK(bh_lock),
};

void *__napi_alloc_frag_align(unsigned int fragsz, unsigned int align_mask)
{
	struct napi_alloc_cache *nc = this_cpu_ptr(&napi_alloc_cache);
	void *data;

	fragsz = SKB_DATA_ALIGN(fragsz);

	local_lock_nested_bh(&napi_alloc_cache.bh_lock);
	data = __page_frag_alloc_align(&nc->page, fragsz,
				       GFP_ATOMIC | __GFP_NOWARN, align_mask);
	local_unlock_nested_bh(&napi_alloc_cache.bh_lock);
	return data;

}
EXPORT_SYMBOL(__napi_alloc_frag_align);

void *__netdev_alloc_frag_align(unsigned int fragsz, unsigned int align_mask)
{
	void *data;

	if (in_hardirq() || irqs_disabled()) {
		struct page_frag_cache *nc = this_cpu_ptr(&netdev_alloc_cache);

		fragsz = SKB_DATA_ALIGN(fragsz);
		data = __page_frag_alloc_align(nc, fragsz,
					       GFP_ATOMIC | __GFP_NOWARN,
					       align_mask);
	} else {
		local_bh_disable();
		data = __napi_alloc_frag_align(fragsz, align_mask);
		local_bh_enable();
	}
	return data;
}
EXPORT_SYMBOL(__netdev_alloc_frag_align);

static struct sk_buff *napi_skb_cache_get(void)
{
	struct napi_alloc_cache *nc = this_cpu_ptr(&napi_alloc_cache);
	struct sk_buff *skb;

	local_lock_nested_bh(&napi_alloc_cache.bh_lock);
	if (unlikely(!nc->skb_count)) {
		nc->skb_count = kmem_cache_alloc_bulk(net_hotdata.skbuff_cache,
						      GFP_ATOMIC | __GFP_NOWARN,
						      NAPI_SKB_CACHE_BULK,
						      nc->skb_cache);
		if (unlikely(!nc->skb_count)) {
			local_unlock_nested_bh(&napi_alloc_cache.bh_lock);
			return NULL;
		}
	}

	skb = nc->skb_cache[--nc->skb_count];
	local_unlock_nested_bh(&napi_alloc_cache.bh_lock);
	kasan_mempool_unpoison_object(skb, kmem_cache_size(net_hotdata.skbuff_cache));

	return skb;
}

/**
 * napi_skb_cache_get_bulk - obtain a number of zeroed skb heads from the cache
 * @skbs: pointer to an at least @n-sized array to fill with skb pointers
 * @n: number of entries to provide
 *
 * Tries to obtain @n &sk_buff entries from the NAPI percpu cache and writes
 * the pointers into the provided array @skbs. If there are less entries
 * available, tries to replenish the cache and bulk-allocates the diff from
 * the MM layer if needed.
 * The heads are being zeroed with either memset() or %__GFP_ZERO, so they are
 * ready for {,__}build_skb_around() and don't have any data buffers attached.
 * Must be called *only* from the BH context.
 *
 * Return: number of successfully allocated skbs (@n if no actual allocation
 *	   needed or kmem_cache_alloc_bulk() didn't fail).
 */
u32 napi_skb_cache_get_bulk(void **skbs, u32 n)
{
	struct napi_alloc_cache *nc = this_cpu_ptr(&napi_alloc_cache);
	u32 bulk, total = n;

	local_lock_nested_bh(&napi_alloc_cache.bh_lock);

	if (nc->skb_count >= n)
		goto get;

	/* No enough cached skbs. Try refilling the cache first */
	bulk = min(NAPI_SKB_CACHE_SIZE - nc->skb_count, NAPI_SKB_CACHE_BULK);
	nc->skb_count += kmem_cache_alloc_bulk(net_hotdata.skbuff_cache,
					       GFP_ATOMIC | __GFP_NOWARN, bulk,
					       &nc->skb_cache[nc->skb_count]);
	if (likely(nc->skb_count >= n))
		goto get;

	/* Still not enough. Bulk-allocate the missing part directly, zeroed */
	n -= kmem_cache_alloc_bulk(net_hotdata.skbuff_cache,
				   GFP_ATOMIC | __GFP_ZERO | __GFP_NOWARN,
				   n - nc->skb_count, &skbs[nc->skb_count]);
	if (likely(nc->skb_count >= n))
		goto get;

	/* kmem_cache didn't allocate the number we need, limit the output */
	total -= n - nc->skb_count;
	n = nc->skb_count;

get:
	for (u32 base = nc->skb_count - n, i = 0; i < n; i++) {
		u32 cache_size = kmem_cache_size(net_hotdata.skbuff_cache);

		skbs[i] = nc->skb_cache[base + i];

		kasan_mempool_unpoison_object(skbs[i], cache_size);
		memset(skbs[i], 0, offsetof(struct sk_buff, tail));
	}

	nc->skb_count -= n;
	local_unlock_nested_bh(&napi_alloc_cache.bh_lock);

	return total;
}
EXPORT_SYMBOL_GPL(napi_skb_cache_get_bulk);

static inline void __finalize_skb_around(struct sk_buff *skb, void *data,
					 unsigned int size)
{
	struct skb_shared_info *shinfo;

	size -= SKB_DATA_ALIGN(sizeof(struct skb_shared_info));

	/* Assumes caller memset cleared SKB */
	skb->truesize = SKB_TRUESIZE(size);
	refcount_set(&skb->users, 1);
	skb->head = data;
	skb->data = data;
	//使tail与data同值(即相当于报文为空）
	skb_reset_tail_pointer(skb);
	skb_set_end_offset(skb, size);//指明buffer结束位置
	//将偏移量清0
	skb->mac_header = (typeof(skb->mac_header))~0U;
	skb->transport_header = (typeof(skb->transport_header))~0U;
	skb->alloc_cpu = raw_smp_processor_id();
	/* make sure we initialize shinfo sequentially */
	//取skb_shared_info空间，并初始化shinfo
	shinfo = skb_shinfo(skb);
	memset(shinfo, 0, offsetof(struct skb_shared_info, dataref));
	atomic_set(&shinfo->dataref, 1);

	skb_set_kcov_handle(skb, kcov_common_handle());
}

static inline void *__slab_build_skb(struct sk_buff *skb, void *data,
				     unsigned int *size)
{
	void *resized;

	/* Must find the allocation size (and grow it to match). */
	*size = ksize(data);
	/* krealloc() will immediately return "data" when
	 * "ksize(data)" is requested: it is the existing upper
	 * bounds. As a result, GFP_ATOMIC will be ignored. Note
	 * that this "new" pointer needs to be passed back to the
	 * caller for use so the __alloc_size hinting will be
	 * tracked correctly.
	 */
	resized = krealloc(data, *size, GFP_ATOMIC);
	WARN_ON_ONCE(resized != data);
	return resized;
}

/* build_skb() variant which can operate on slab buffers.
 * Note that this should be used sparingly as slab buffers
 * cannot be combined efficiently by GRO!
 */
struct sk_buff *slab_build_skb(void *data)
{
	struct sk_buff *skb;
	unsigned int size;

	skb = kmem_cache_alloc(net_hotdata.skbuff_cache,
			       GFP_ATOMIC | __GFP_NOWARN);
	if (unlikely(!skb))
		return NULL;

	memset(skb, 0, offsetof(struct sk_buff, tail));
	data = __slab_build_skb(skb, data, &size);
	__finalize_skb_around(skb, data, size);

	return skb;
}
EXPORT_SYMBOL(slab_build_skb);

/* Caller must provide SKB that is memset cleared */
static void __build_skb_around(struct sk_buff *skb, void *data,
			       unsigned int frag_size)
{
	unsigned int size = frag_size;

	/* frag_size == 0 is considered deprecated now. Callers
	 * using slab buffer should use slab_build_skb() instead.
	 */
	if (WARN_ONCE(size == 0, "Use slab_build_skb() instead"))
		data = __slab_build_skb(skb, data, &size);

	__finalize_skb_around(skb, data, size);
}

/**
 * __build_skb - build a network buffer
 * @data: data buffer provided by caller
 * @frag_size: size of data (must not be 0)
 *
 * Allocate a new &sk_buff. Caller provides space holding head and
 * skb_shared_info. @data must have been allocated from the page
 * allocator or vmalloc(). (A @frag_size of 0 to indicate a kmalloc()
 * allocation is deprecated, and callers should use slab_build_skb()
 * instead.)
 * The return is the new skb buffer.
 * On a failure the return is %NULL, and @data is not freed.
 * Notes :
 *  Before IO, driver allocates only data buffer where NIC put incoming frame
 *  Driver should add room at head (NET_SKB_PAD) and
 *  MUST add room at tail (SKB_DATA_ALIGN(skb_shared_info))
 *  After IO, driver calls build_skb(), to allocate sk_buff and populate it
 *  before giving packet to stack.
 *  RX rings only contains data buffers, not full skbs.
 */
//构造一个空的skb_buff (申请skb，通过此函数为skb注入其缓冲用的buffer,报文)
struct sk_buff *__build_skb(void *data, unsigned int frag_size)
{
	struct sk_buff *skb;

<<<<<<< HEAD
	//申请skb结构体
	skb = kmem_cache_alloc(skbuff_cache, GFP_ATOMIC);
=======
	skb = kmem_cache_alloc(net_hotdata.skbuff_cache,
			       GFP_ATOMIC | __GFP_NOWARN);
>>>>>>> 155a3c00
	if (unlikely(!skb))
		return NULL;

	//将skb->tail之前的数据全部清0
	memset(skb, 0, offsetof(struct sk_buff, tail));
	__build_skb_around(skb, data, frag_size);

	return skb;
}

/* build_skb() is wrapper over __build_skb(), that specifically
 * takes care of skb->head and skb->pfmemalloc
 */
struct sk_buff *build_skb(void *data, unsigned int frag_size)
{
	struct sk_buff *skb = __build_skb(data, frag_size);

	if (likely(skb && frag_size)) {
		skb->head_frag = 1;
		skb_propagate_pfmemalloc(virt_to_head_page(data), skb);
	}
	return skb;
}
EXPORT_SYMBOL(build_skb);

/**
 * build_skb_around - build a network buffer around provided skb
 * @skb: sk_buff provide by caller, must be memset cleared
 * @data: data buffer provided by caller
 * @frag_size: size of data
 */
struct sk_buff *build_skb_around(struct sk_buff *skb,
				 void *data, unsigned int frag_size)
{
	if (unlikely(!skb))
		return NULL;

	__build_skb_around(skb, data, frag_size);

	if (frag_size) {
		skb->head_frag = 1;
		skb_propagate_pfmemalloc(virt_to_head_page(data), skb);
	}
	return skb;
}
EXPORT_SYMBOL(build_skb_around);

/**
 * __napi_build_skb - build a network buffer
 * @data: data buffer provided by caller
 * @frag_size: size of data
 *
 * Version of __build_skb() that uses NAPI percpu caches to obtain
 * skbuff_head instead of inplace allocation.
 *
 * Returns a new &sk_buff on success, %NULL on allocation failure.
 */
static struct sk_buff *__napi_build_skb(void *data, unsigned int frag_size)
{
	struct sk_buff *skb;

	skb = napi_skb_cache_get();
	if (unlikely(!skb))
		return NULL;

	memset(skb, 0, offsetof(struct sk_buff, tail));
	__build_skb_around(skb, data, frag_size);

	return skb;
}

/**
 * napi_build_skb - build a network buffer
 * @data: data buffer provided by caller
 * @frag_size: size of data
 *
 * Version of __napi_build_skb() that takes care of skb->head_frag
 * and skb->pfmemalloc when the data is a page or page fragment.
 *
 * Returns a new &sk_buff on success, %NULL on allocation failure.
 */
struct sk_buff *napi_build_skb(void *data, unsigned int frag_size)
{
	struct sk_buff *skb = __napi_build_skb(data, frag_size);

	if (likely(skb) && frag_size) {
		skb->head_frag = 1;
		skb_propagate_pfmemalloc(virt_to_head_page(data), skb);
	}

	return skb;
}
EXPORT_SYMBOL(napi_build_skb);

/*
 * kmalloc_reserve is a wrapper around kmalloc_node_track_caller that tells
 * the caller if emergency pfmemalloc reserves are being used. If it is and
 * the socket is later found to be SOCK_MEMALLOC then PFMEMALLOC reserves
 * may be used. Otherwise, the packet data may be discarded until enough
 * memory is free
 */
static void *kmalloc_reserve(unsigned int *size, gfp_t flags, int node,
			     bool *pfmemalloc)
{
	bool ret_pfmemalloc = false;
	size_t obj_size;
	void *obj;

	obj_size = SKB_HEAD_ALIGN(*size);
	if (obj_size <= SKB_SMALL_HEAD_CACHE_SIZE &&
	    !(flags & KMALLOC_NOT_NORMAL_BITS)) {
		obj = kmem_cache_alloc_node(net_hotdata.skb_small_head_cache,
				flags | __GFP_NOMEMALLOC | __GFP_NOWARN,
				node);
		*size = SKB_SMALL_HEAD_CACHE_SIZE;
		if (obj || !(gfp_pfmemalloc_allowed(flags)))
			goto out;
		/* Try again but now we are using pfmemalloc reserves */
		ret_pfmemalloc = true;
		obj = kmem_cache_alloc_node(net_hotdata.skb_small_head_cache, flags, node);
		goto out;
	}

	obj_size = kmalloc_size_roundup(obj_size);
	/* The following cast might truncate high-order bits of obj_size, this
	 * is harmless because kmalloc(obj_size >= 2^32) will fail anyway.
	 */
	*size = (unsigned int)obj_size;

	/*
	 * Try a regular allocation, when that fails and we're not entitled
	 * to the reserves, fail.
	 */
	obj = kmalloc_node_track_caller(obj_size,
					flags | __GFP_NOMEMALLOC | __GFP_NOWARN,
					node);
	if (obj || !(gfp_pfmemalloc_allowed(flags)))
		goto out;

	/* Try again but now we are using pfmemalloc reserves */
	ret_pfmemalloc = true;
	obj = kmalloc_node_track_caller(obj_size, flags, node);

out:
	if (pfmemalloc)
		*pfmemalloc = ret_pfmemalloc;

	return obj;
}

/* 	Allocate a new skbuff. We do this ourselves so we can fill in a few
 *	'private' fields and also do memory statistics to find all the
 *	[BEEP] leaks.
 *
 */

/**
 *	__alloc_skb	-	allocate a network buffer
 *	@size: size to allocate
 *	@gfp_mask: allocation mask
 *	@flags: If SKB_ALLOC_FCLONE is set, allocate from fclone cache
 *		instead of head cache and allocate a cloned (child) skb.
 *		If SKB_ALLOC_RX is set, __GFP_MEMALLOC will be used for
 *		allocations in case the data is required for writeback
 *	@node: numa node to allocate memory on
 *
 *	Allocate a new &sk_buff. The returned buffer has no headroom and a
 *	tail room of at least size bytes. The object has a reference count
 *	of one. The return is the buffer. On a failure the return is %NULL.
 *
 *	Buffers may only be allocated from interrupts using a @gfp_mask of
 *	%GFP_ATOMIC.
 */
struct sk_buff *__alloc_skb(unsigned int size, gfp_t gfp_mask,
			    int flags, int node)
{
	struct kmem_cache *cache;
	struct sk_buff *skb;
	bool pfmemalloc;
	u8 *data;

	/*按flags选择不同的cache*/
	cache = (flags & SKB_ALLOC_FCLONE)
		? net_hotdata.skbuff_fclone_cache : net_hotdata.skbuff_cache;

	if (sk_memalloc_socks() && (flags & SKB_ALLOC_RX))
		gfp_mask |= __GFP_MEMALLOC;

	/* Get the HEAD */
	/*先申请skb buffer*/
	if ((flags & (SKB_ALLOC_FCLONE | SKB_ALLOC_NAPI)) == SKB_ALLOC_NAPI &&
	    likely(node == NUMA_NO_NODE || node == numa_mem_id()))
		skb = napi_skb_cache_get();
	else
		skb = kmem_cache_alloc_node(cache, gfp_mask & ~GFP_DMA, node);
	if (unlikely(!skb))
		return NULL;
	prefetchw(skb);

	/* We do our best to align skb_shared_info on a separate cache
	 * line. It usually works because kmalloc(X > SMP_CACHE_BYTES) gives
	 * aligned memory blocks, unless SLUB/SLAB debug is enabled.
	 * Both skb->head and skb_shared_info are cache line aligned.
	 */
	/*添加skb_shared_info结构*/
	data = kmalloc_reserve(&size, gfp_mask, node, &pfmemalloc);
	if (unlikely(!data))
		goto nodata;
	/* kmalloc_size_roundup() might give us more room than requested.
	 * Put skb_shared_info exactly at the end of allocated zone,
	 * to allow max possible filling before reallocation.
	 */
	prefetchw(data + SKB_WITH_OVERHEAD(size));

	/*
	 * Only clear those fields we need to clear, not those that we will
	 * actually initialise below. Hence, don't put any more fields after
	 * the tail pointer in struct sk_buff!
	 */
	memset(skb, 0, offsetof(struct sk_buff, tail));
	__build_skb_around(skb, data, size);
	skb->pfmemalloc = pfmemalloc;

	if (flags & SKB_ALLOC_FCLONE) {
		struct sk_buff_fclones *fclones;

		fclones = container_of(skb, struct sk_buff_fclones, skb1);

		skb->fclone = SKB_FCLONE_ORIG;
		refcount_set(&fclones->fclone_ref, 1);
	}

	return skb;

nodata:
	kmem_cache_free(cache, skb);
	return NULL;
}
EXPORT_SYMBOL(__alloc_skb);

/**
 *	__netdev_alloc_skb - allocate an skbuff for rx on a specific device
 *	@dev: network device to receive on
 *	@len: length to allocate
 *	@gfp_mask: get_free_pages mask, passed to alloc_skb
 *
 *	Allocate a new &sk_buff and assign it a usage count of one. The
 *	buffer has NET_SKB_PAD headroom built in. Users should allocate
 *	the headroom they think they need without accounting for the
 *	built in space. The built in space is used for optimisations.
 *
 *	%NULL is returned if there is no free memory.
 */
//申请一个skb,并指明skb为dev的文
struct sk_buff *__netdev_alloc_skb(struct net_device *dev, unsigned int len,
				   gfp_t gfp_mask)
{
	struct page_frag_cache *nc;
	struct sk_buff *skb;
	bool pfmemalloc;
	void *data;

	len += NET_SKB_PAD;

	/* If requested length is either too small or too big,
	 * we use kmalloc() for skb->head allocation.
	 */
	if (len <= SKB_WITH_OVERHEAD(SKB_SMALL_HEAD_CACHE_SIZE) ||
	    len > SKB_WITH_OVERHEAD(PAGE_SIZE) ||
	    (gfp_mask & (__GFP_DIRECT_RECLAIM | GFP_DMA))) {
		skb = __alloc_skb(len, gfp_mask, SKB_ALLOC_RX, NUMA_NO_NODE);
		if (!skb)
			//申请skb失败
			goto skb_fail;
		/*申请skb成功*/
		goto skb_success;
	}

	len = SKB_HEAD_ALIGN(len);

	if (sk_memalloc_socks())
		gfp_mask |= __GFP_MEMALLOC;

	if (in_hardirq() || irqs_disabled()) {
		nc = this_cpu_ptr(&netdev_alloc_cache);
		data = page_frag_alloc(nc, len, gfp_mask);
		pfmemalloc = page_frag_cache_is_pfmemalloc(nc);
	} else {
		local_bh_disable();
		local_lock_nested_bh(&napi_alloc_cache.bh_lock);

		nc = this_cpu_ptr(&napi_alloc_cache.page);
		data = page_frag_alloc(nc, len, gfp_mask);
		pfmemalloc = page_frag_cache_is_pfmemalloc(nc);

		local_unlock_nested_bh(&napi_alloc_cache.bh_lock);
		local_bh_enable();
	}

	if (unlikely(!data))
		return NULL;

	skb = __build_skb(data, len);
	if (unlikely(!skb)) {
		//构造skb失败，需要释放data
		skb_free_frag(data);
		return NULL;
	}

	if (pfmemalloc)
		skb->pfmemalloc = 1;
	skb->head_frag = 1;

skb_success:
	skb_reserve(skb, NET_SKB_PAD);
	skb->dev = dev;

skb_fail:
	return skb;
}
EXPORT_SYMBOL(__netdev_alloc_skb);

/**
 *	napi_alloc_skb - allocate skbuff for rx in a specific NAPI instance
 *	@napi: napi instance this buffer was allocated for
 *	@len: length to allocate
 *
 *	Allocate a new sk_buff for use in NAPI receive.  This buffer will
 *	attempt to allocate the head from a special reserved region used
 *	only for NAPI Rx allocation.  By doing this we can save several
 *	CPU cycles by avoiding having to disable and re-enable IRQs.
 *
 *	%NULL is returned if there is no free memory.
 */
<<<<<<< HEAD
//为rx NAPI申请sk buffer，指定报文缓冲区大小len
struct sk_buff *__napi_alloc_skb(struct napi_struct *napi, unsigned int len,
				 gfp_t gfp_mask)
=======
struct sk_buff *napi_alloc_skb(struct napi_struct *napi, unsigned int len)
>>>>>>> 155a3c00
{
	gfp_t gfp_mask = GFP_ATOMIC | __GFP_NOWARN;
	struct napi_alloc_cache *nc;
	struct sk_buff *skb;
	bool pfmemalloc;
	void *data;

	DEBUG_NET_WARN_ON_ONCE(!in_softirq());
	len += NET_SKB_PAD + NET_IP_ALIGN;

	/* If requested length is either too small or too big,
	 * we use kmalloc() for skb->head allocation.
	 */
	if (len <= SKB_WITH_OVERHEAD(SKB_SMALL_HEAD_CACHE_SIZE) ||
	    len > SKB_WITH_OVERHEAD(PAGE_SIZE) ||
	    (gfp_mask & (__GFP_DIRECT_RECLAIM | GFP_DMA))) {
		//报文数据长度要求过大，采用__alloc_skb满足skb申请
		skb = __alloc_skb(len, gfp_mask, SKB_ALLOC_RX | SKB_ALLOC_NAPI,
				  NUMA_NO_NODE);
		if (!skb)
			goto skb_fail;
		goto skb_success;
	}

	len = SKB_HEAD_ALIGN(len);

	if (sk_memalloc_socks())
		gfp_mask |= __GFP_MEMALLOC;

	local_lock_nested_bh(&napi_alloc_cache.bh_lock);
	nc = this_cpu_ptr(&napi_alloc_cache);

<<<<<<< HEAD
		//自napi上申请skb
		data = page_frag_alloc(&nc->page, len, gfp_mask);
		pfmemalloc = nc->page.pfmemalloc;
	}
=======
	data = page_frag_alloc(&nc->page, len, gfp_mask);
	pfmemalloc = page_frag_cache_is_pfmemalloc(&nc->page);
	local_unlock_nested_bh(&napi_alloc_cache.bh_lock);
>>>>>>> 155a3c00

	if (unlikely(!data))
		return NULL;

	skb = __napi_build_skb(data, len);
	if (unlikely(!skb)) {
		skb_free_frag(data);
		return NULL;
	}

	if (pfmemalloc)
		skb->pfmemalloc = 1;
	skb->head_frag = 1;

skb_success:
	skb_reserve(skb, NET_SKB_PAD + NET_IP_ALIGN);
	skb->dev = napi->dev;

skb_fail:
	return skb;
}
EXPORT_SYMBOL(napi_alloc_skb);

void skb_add_rx_frag_netmem(struct sk_buff *skb, int i, netmem_ref netmem,
			    int off, int size, unsigned int truesize)
{
	DEBUG_NET_WARN_ON_ONCE(size > truesize);

	skb_fill_netmem_desc(skb, i, netmem, off, size);
	skb->len += size;
	skb->data_len += size;
	skb->truesize += truesize;
}
EXPORT_SYMBOL(skb_add_rx_frag_netmem);

void skb_coalesce_rx_frag(struct sk_buff *skb, int i, int size,
			  unsigned int truesize)
{
	skb_frag_t *frag = &skb_shinfo(skb)->frags[i];

	DEBUG_NET_WARN_ON_ONCE(size > truesize);

	skb_frag_size_add(frag, size);
	skb->len += size;
	skb->data_len += size;
	skb->truesize += truesize;
}
EXPORT_SYMBOL(skb_coalesce_rx_frag);

static void skb_drop_list(struct sk_buff **listp)
{
	kfree_skb_list(*listp);
	*listp = NULL;
}

static inline void skb_drop_fraglist(struct sk_buff *skb)
{
	skb_drop_list(&skb_shinfo(skb)->frag_list);
}

static void skb_clone_fraglist(struct sk_buff *skb)
{
	struct sk_buff *list;

	skb_walk_frags(skb, list)
		skb_get(list);
}

int skb_pp_cow_data(struct page_pool *pool, struct sk_buff **pskb,
		    unsigned int headroom)
{
#if IS_ENABLED(CONFIG_PAGE_POOL)
	u32 size, truesize, len, max_head_size, off;
	struct sk_buff *skb = *pskb, *nskb;
	int err, i, head_off;
	void *data;

	/* XDP does not support fraglist so we need to linearize
	 * the skb.
	 */
	if (skb_has_frag_list(skb))
		return -EOPNOTSUPP;

	max_head_size = SKB_WITH_OVERHEAD(PAGE_SIZE - headroom);
	if (skb->len > max_head_size + MAX_SKB_FRAGS * PAGE_SIZE)
		return -ENOMEM;

	size = min_t(u32, skb->len, max_head_size);
	truesize = SKB_HEAD_ALIGN(size) + headroom;
	data = page_pool_dev_alloc_va(pool, &truesize);
	if (!data)
		return -ENOMEM;

	nskb = napi_build_skb(data, truesize);
	if (!nskb) {
		page_pool_free_va(pool, data, true);
		return -ENOMEM;
	}

	skb_reserve(nskb, headroom);
	skb_copy_header(nskb, skb);
	skb_mark_for_recycle(nskb);

	err = skb_copy_bits(skb, 0, nskb->data, size);
	if (err) {
		consume_skb(nskb);
		return err;
	}
	skb_put(nskb, size);

	head_off = skb_headroom(nskb) - skb_headroom(skb);
	skb_headers_offset_update(nskb, head_off);

	off = size;
	len = skb->len - off;
	for (i = 0; i < MAX_SKB_FRAGS && off < skb->len; i++) {
		struct page *page;
		u32 page_off;

		size = min_t(u32, len, PAGE_SIZE);
		truesize = size;

		page = page_pool_dev_alloc(pool, &page_off, &truesize);
		if (!page) {
			consume_skb(nskb);
			return -ENOMEM;
		}

		skb_add_rx_frag(nskb, i, page, page_off, size, truesize);
		err = skb_copy_bits(skb, off, page_address(page) + page_off,
				    size);
		if (err) {
			consume_skb(nskb);
			return err;
		}

		len -= size;
		off += size;
	}

	consume_skb(skb);
	*pskb = nskb;

	return 0;
#else
	return -EOPNOTSUPP;
#endif
}
EXPORT_SYMBOL(skb_pp_cow_data);

int skb_cow_data_for_xdp(struct page_pool *pool, struct sk_buff **pskb,
			 const struct bpf_prog *prog)
{
	if (!prog->aux->xdp_has_frags)
		return -EINVAL;

	return skb_pp_cow_data(pool, pskb, XDP_PACKET_HEADROOM);
}
EXPORT_SYMBOL(skb_cow_data_for_xdp);

#if IS_ENABLED(CONFIG_PAGE_POOL)
bool napi_pp_put_page(netmem_ref netmem)
{
	netmem = netmem_compound_head(netmem);

	if (unlikely(!netmem_is_pp(netmem)))
		return false;

	page_pool_put_full_netmem(netmem_get_pp(netmem), netmem, false);

	return true;
}
EXPORT_SYMBOL(napi_pp_put_page);
#endif

static bool skb_pp_recycle(struct sk_buff *skb, void *data)
{
	if (!IS_ENABLED(CONFIG_PAGE_POOL) || !skb->pp_recycle)
		return false;
	return napi_pp_put_page(page_to_netmem(virt_to_page(data)));
}

/**
 * skb_pp_frag_ref() - Increase fragment references of a page pool aware skb
 * @skb:	page pool aware skb
 *
 * Increase the fragment reference count (pp_ref_count) of a skb. This is
 * intended to gain fragment references only for page pool aware skbs,
 * i.e. when skb->pp_recycle is true, and not for fragments in a
 * non-pp-recycling skb. It has a fallback to increase references on normal
 * pages, as page pool aware skbs may also have normal page fragments.
 */
static int skb_pp_frag_ref(struct sk_buff *skb)
{
	struct skb_shared_info *shinfo;
	netmem_ref head_netmem;
	int i;

	if (!skb->pp_recycle)
		return -EINVAL;

	shinfo = skb_shinfo(skb);

	for (i = 0; i < shinfo->nr_frags; i++) {
		head_netmem = netmem_compound_head(shinfo->frags[i].netmem);
		if (likely(netmem_is_pp(head_netmem)))
			page_pool_ref_netmem(head_netmem);
		else
			page_ref_inc(netmem_to_page(head_netmem));
	}
	return 0;
}

static void skb_kfree_head(void *head, unsigned int end_offset)
{
	if (end_offset == SKB_SMALL_HEAD_HEADROOM)
		kmem_cache_free(net_hotdata.skb_small_head_cache, head);
	else
		kfree(head);
}

static void skb_free_head(struct sk_buff *skb)
{
	unsigned char *head = skb->head;

	if (skb->head_frag) {
		if (skb_pp_recycle(skb, head))
			return;
		skb_free_frag(head);
	} else {
		//将head指向的内存释放掉
		skb_kfree_head(head, skb_end_offset(skb));
	}
}

static void skb_release_data(struct sk_buff *skb, enum skb_drop_reason reason)
{
	struct skb_shared_info *shinfo = skb_shinfo(skb);
	int i;

	if (!skb_data_unref(skb, shinfo))
		goto exit;

	if (skb_zcopy(skb)) {
		bool skip_unref = shinfo->flags & SKBFL_MANAGED_FRAG_REFS;

		skb_zcopy_clear(skb, true);
		if (skip_unref)
			goto free_head;
	}

	for (i = 0; i < shinfo->nr_frags; i++)
		__skb_frag_unref(&shinfo->frags[i], skb->pp_recycle);

free_head:
	if (shinfo->frag_list)
		kfree_skb_list_reason(shinfo->frag_list, reason);

	skb_free_head(skb);
exit:
	/* When we clone an SKB we copy the reycling bit. The pp_recycle
	 * bit is only set on the head though, so in order to avoid races
	 * while trying to recycle fragments on __skb_frag_unref() we need
	 * to make one SKB responsible for triggering the recycle path.
	 * So disable the recycling bit if an SKB is cloned and we have
	 * additional references to the fragmented part of the SKB.
	 * Eventually the last SKB will have the recycling bit set and it's
	 * dataref set to 0, which will trigger the recycling
	 */
	skb->pp_recycle = 0;
}

/*
 *	Free an skbuff by memory without cleaning the state.
 */
static void kfree_skbmem(struct sk_buff *skb)
{
	struct sk_buff_fclones *fclones;

	switch (skb->fclone) {
	case SKB_FCLONE_UNAVAILABLE:
		kmem_cache_free(net_hotdata.skbuff_cache, skb);
		return;

	case SKB_FCLONE_ORIG:
		fclones = container_of(skb, struct sk_buff_fclones, skb1);

		/* We usually free the clone (TX completion) before original skb
		 * This test would have no chance to be true for the clone,
		 * while here, branch prediction will be good.
		 */
		if (refcount_read(&fclones->fclone_ref) == 1)
			goto fastpath;
		break;

	default: /* SKB_FCLONE_CLONE */
		fclones = container_of(skb, struct sk_buff_fclones, skb2);
		break;
	}
	if (!refcount_dec_and_test(&fclones->fclone_ref))
		return;
fastpath:
	kmem_cache_free(net_hotdata.skbuff_fclone_cache, fclones);
}

void skb_release_head_state(struct sk_buff *skb)
{
	skb_dst_drop(skb);
	if (skb->destructor) {
		DEBUG_NET_WARN_ON_ONCE(in_hardirq());
		skb->destructor(skb);
	}
#if IS_ENABLED(CONFIG_NF_CONNTRACK)
	nf_conntrack_put(skb_nfct(skb));
#endif
	skb_ext_put(skb);
}

/* Free everything but the sk_buff shell. */
static void skb_release_all(struct sk_buff *skb, enum skb_drop_reason reason)
{
	skb_release_head_state(skb);
	if (likely(skb->head))
		skb_release_data(skb, reason);
}

/**
 *	__kfree_skb - private function
 *	@skb: buffer
 *
 *	Free an sk_buff. Release anything attached to the buffer.
 *	Clean the state. This is an internal helper function. Users should
 *	always call kfree_skb
 */

void __kfree_skb(struct sk_buff *skb)
{
	skb_release_all(skb, SKB_DROP_REASON_NOT_SPECIFIED);
	kfree_skbmem(skb);
}
EXPORT_SYMBOL(__kfree_skb);

static __always_inline
bool __sk_skb_reason_drop(struct sock *sk, struct sk_buff *skb,
			  enum skb_drop_reason reason)
{
	if (unlikely(!skb_unref(skb)))
		//引用计数没有减为0，直接返回
		return false;

	DEBUG_NET_WARN_ON_ONCE(reason == SKB_NOT_DROPPED_YET ||
			       u32_get_bits(reason,
					    SKB_DROP_REASON_SUBSYS_MASK) >=
				SKB_DROP_REASON_SUBSYS_NUM);

	/*触发kfree_skb对应的tracepoint回调*/
	if (reason == SKB_CONSUMED)
		trace_consume_skb(skb, __builtin_return_address(0));
	else
		trace_kfree_skb(skb, __builtin_return_address(0), reason, sk);
	return true;
}

/**
 *	sk_skb_reason_drop - free an sk_buff with special reason
 *	@sk: the socket to receive @skb, or NULL if not applicable
 *	@skb: buffer to free
 *	@reason: reason why this skb is dropped
 *
 *	Drop a reference to the buffer and free it if the usage count has hit
 *	zero. Meanwhile, pass the receiving socket and drop reason to
 *	'kfree_skb' tracepoint.
 */
void __fix_address
sk_skb_reason_drop(struct sock *sk, struct sk_buff *skb, enum skb_drop_reason reason)
{
<<<<<<< HEAD
	if (__kfree_skb_reason(skb, reason))
		//释放skb
=======
	if (__sk_skb_reason_drop(sk, skb, reason))
>>>>>>> 155a3c00
		__kfree_skb(skb);
}
EXPORT_SYMBOL(sk_skb_reason_drop);

#define KFREE_SKB_BULK_SIZE	16

struct skb_free_array {
	unsigned int skb_count;
	void *skb_array[KFREE_SKB_BULK_SIZE];
};

static void kfree_skb_add_bulk(struct sk_buff *skb,
			       struct skb_free_array *sa,
			       enum skb_drop_reason reason)
{
	/* if SKB is a clone, don't handle this case */
	if (unlikely(skb->fclone != SKB_FCLONE_UNAVAILABLE)) {
		__kfree_skb(skb);
		return;
	}

	skb_release_all(skb, reason);
	sa->skb_array[sa->skb_count++] = skb;

	if (unlikely(sa->skb_count == KFREE_SKB_BULK_SIZE)) {
		kmem_cache_free_bulk(net_hotdata.skbuff_cache, KFREE_SKB_BULK_SIZE,
				     sa->skb_array);
		sa->skb_count = 0;
	}
}

void __fix_address
kfree_skb_list_reason(struct sk_buff *segs, enum skb_drop_reason reason)
{
	struct skb_free_array sa;

	sa.skb_count = 0;

	while (segs) {
		struct sk_buff *next = segs->next;

		if (__sk_skb_reason_drop(NULL, segs, reason)) {
			skb_poison_list(segs);
			kfree_skb_add_bulk(segs, &sa, reason);
		}

		segs = next;
	}

	if (sa.skb_count)
		kmem_cache_free_bulk(net_hotdata.skbuff_cache, sa.skb_count, sa.skb_array);
}
EXPORT_SYMBOL(kfree_skb_list_reason);

/* Dump skb information and contents.
 *
 * Must only be called from net_ratelimit()-ed paths.
 *
 * Dumps whole packets if full_pkt, only headers otherwise.
 */
void skb_dump(const char *level, const struct sk_buff *skb, bool full_pkt)
{
	struct skb_shared_info *sh = skb_shinfo(skb);
	struct net_device *dev = skb->dev;
	struct sock *sk = skb->sk;
	struct sk_buff *list_skb;
	bool has_mac, has_trans;
	int headroom, tailroom;
	int i, len, seg_len;

	if (full_pkt)
		len = skb->len;
	else
		len = min_t(int, skb->len, MAX_HEADER + 128);

	headroom = skb_headroom(skb);
	tailroom = skb_tailroom(skb);

	has_mac = skb_mac_header_was_set(skb);
	has_trans = skb_transport_header_was_set(skb);

	printk("%sskb len=%u headroom=%u headlen=%u tailroom=%u\n"
	       "mac=(%d,%d) mac_len=%u net=(%d,%d) trans=%d\n"
	       "shinfo(txflags=%u nr_frags=%u gso(size=%hu type=%u segs=%hu))\n"
<<<<<<< HEAD
	       "csum(0x%x ip_summed=%u complete_sw=%u valid=%u level=%u)\n"
	       "hash(0x%x sw=%u l4=%u) proto=0x%04x pkttype=%u iif=%d\n",
	       level/*日志级别*/, skb->len, headroom, skb_headlen(skb), tailroom,
	       has_mac ? skb->mac_header : -1,/*由skb->head到mac头的偏移量*/
	       has_mac ? skb_mac_header_len(skb) : -1,/*mac头长度*/
	       skb->network_header,/*由skb->head到network头的偏移量*/
	       has_trans ? skb_network_header_len(skb) : -1,/*network头长度*/
	       has_trans ? skb->transport_header : -1,/*到传输层偏移量*/
	       sh->tx_flags, sh->nr_frags,
	       sh->gso_size, sh->gso_type, sh->gso_segs,
	       skb->csum/*skb csum取值*/, skb->ip_summed, skb->csum_complete_sw,
	       skb->csum_valid, skb->csum_level,
=======
	       "csum(0x%x start=%u offset=%u ip_summed=%u complete_sw=%u valid=%u level=%u)\n"
	       "hash(0x%x sw=%u l4=%u) proto=0x%04x pkttype=%u iif=%d\n"
	       "priority=0x%x mark=0x%x alloc_cpu=%u vlan_all=0x%x\n"
	       "encapsulation=%d inner(proto=0x%04x, mac=%u, net=%u, trans=%u)\n",
	       level, skb->len, headroom, skb_headlen(skb), tailroom,
	       has_mac ? skb->mac_header : -1,
	       has_mac ? skb_mac_header_len(skb) : -1,
	       skb->mac_len,
	       skb->network_header,
	       has_trans ? skb_network_header_len(skb) : -1,
	       has_trans ? skb->transport_header : -1,
	       sh->tx_flags, sh->nr_frags,
	       sh->gso_size, sh->gso_type, sh->gso_segs,
	       skb->csum, skb->csum_start, skb->csum_offset, skb->ip_summed,
	       skb->csum_complete_sw, skb->csum_valid, skb->csum_level,
>>>>>>> 155a3c00
	       skb->hash, skb->sw_hash, skb->l4_hash,
	       ntohs(skb->protocol), skb->pkt_type, skb->skb_iif,
	       skb->priority, skb->mark, skb->alloc_cpu, skb->vlan_all,
	       skb->encapsulation, skb->inner_protocol, skb->inner_mac_header,
	       skb->inner_network_header, skb->inner_transport_header);

	if (dev)
		/*显示设备名称及网卡开启的功能*/
		printk("%sdev name=%s feat=%pNF\n",
		       level, dev->name, &dev->features);
	if (sk)
		printk("%ssk family=%hu type=%u proto=%u\n",
		       level, sk->sk_family, sk->sk_type, sk->sk_protocol);

	if (full_pkt && headroom)
		print_hex_dump(level, "skb headroom: ", DUMP_PREFIX_OFFSET,
			       16, 1, skb->head, headroom, false);

	seg_len = min_t(int, skb_headlen(skb), len);
	if (seg_len)
		/*显示报文内容*/
		print_hex_dump(level, "skb linear:   ", DUMP_PREFIX_OFFSET,
			       16, 1, skb->data, seg_len, false);
	len -= seg_len;

	if (full_pkt && tailroom)
		print_hex_dump(level, "skb tailroom: ", DUMP_PREFIX_OFFSET,
			       16, 1, skb_tail_pointer(skb), tailroom, false);

	for (i = 0; len && i < skb_shinfo(skb)->nr_frags; i++) {
		skb_frag_t *frag = &skb_shinfo(skb)->frags[i];
		u32 p_off, p_len, copied;
		struct page *p;
		u8 *vaddr;

		if (skb_frag_is_net_iov(frag)) {
			printk("%sskb frag %d: not readable\n", level, i);
			len -= skb_frag_size(frag);
			if (!len)
				break;
			continue;
		}

		skb_frag_foreach_page(frag, skb_frag_off(frag),
				      skb_frag_size(frag), p, p_off, p_len,
				      copied) {
			seg_len = min_t(int, p_len, len);
			vaddr = kmap_atomic(p);
			print_hex_dump(level, "skb frag:     ",
				       DUMP_PREFIX_OFFSET,
				       16, 1, vaddr + p_off, seg_len, false);
			kunmap_atomic(vaddr);
			len -= seg_len;
			if (!len)
				break;
		}
	}

	if (full_pkt && skb_has_frag_list(skb)) {
		printk("skb fraglist:\n");
		skb_walk_frags(skb, list_skb)
			skb_dump(level, list_skb, true);
	}
}
EXPORT_SYMBOL(skb_dump);

/**
 *	skb_tx_error - report an sk_buff xmit error
 *	@skb: buffer that triggered an error
 *
 *	Report xmit error if a device callback is tracking this skb.
 *	skb must be freed afterwards.
 */
void skb_tx_error(struct sk_buff *skb)
{
	if (skb) {
		skb_zcopy_downgrade_managed(skb);
		skb_zcopy_clear(skb, true);
	}
}
EXPORT_SYMBOL(skb_tx_error);

#ifdef CONFIG_TRACEPOINTS
/**
 *	consume_skb - free an skbuff
 *	@skb: buffer to free
 *
 *	Drop a ref to the buffer and free it if the usage count has hit zero
 *	Functions identically to kfree_skb, but kfree_skb assumes that the frame
 *	is being dropped after a failure and notes that
 */
//报文释放
void consume_skb(struct sk_buff *skb)
{
	if (!skb_unref(skb))//引用计数未减为0，不释放
		return;

	trace_consume_skb(skb, __builtin_return_address(0));
	//释放skb
	__kfree_skb(skb);
}
EXPORT_SYMBOL(consume_skb);
#endif

/**
 *	__consume_stateless_skb - free an skbuff, assuming it is stateless
 *	@skb: buffer to free
 *
 *	Alike consume_skb(), but this variant assumes that this is the last
 *	skb reference and all the head states have been already dropped
 */
void __consume_stateless_skb(struct sk_buff *skb)
{
	trace_consume_skb(skb, __builtin_return_address(0));
	skb_release_data(skb, SKB_CONSUMED);
	kfree_skbmem(skb);
}

static void napi_skb_cache_put(struct sk_buff *skb)
{
	struct napi_alloc_cache *nc = this_cpu_ptr(&napi_alloc_cache);
	u32 i;

	if (!kasan_mempool_poison_object(skb))
		return;

	local_lock_nested_bh(&napi_alloc_cache.bh_lock);
	nc->skb_cache[nc->skb_count++] = skb;

	if (unlikely(nc->skb_count == NAPI_SKB_CACHE_SIZE)) {
		for (i = NAPI_SKB_CACHE_HALF; i < NAPI_SKB_CACHE_SIZE; i++)
			kasan_mempool_unpoison_object(nc->skb_cache[i],
						kmem_cache_size(net_hotdata.skbuff_cache));

<<<<<<< HEAD
	    	//数量过多，一次性释放到slab中
		kmem_cache_free_bulk(skbuff_cache, NAPI_SKB_CACHE_HALF,
=======
		kmem_cache_free_bulk(net_hotdata.skbuff_cache, NAPI_SKB_CACHE_HALF,
>>>>>>> 155a3c00
				     nc->skb_cache + NAPI_SKB_CACHE_HALF);
		nc->skb_count = NAPI_SKB_CACHE_HALF;
	}
	local_unlock_nested_bh(&napi_alloc_cache.bh_lock);
}

void __napi_kfree_skb(struct sk_buff *skb, enum skb_drop_reason reason)
{
	skb_release_all(skb, reason);
	napi_skb_cache_put(skb);
}

void napi_skb_free_stolen_head(struct sk_buff *skb)
{
	if (unlikely(skb->slow_gro)) {
		nf_reset_ct(skb);
		skb_dst_drop(skb);
		skb_ext_put(skb);
		skb_orphan(skb);
		skb->slow_gro = 0;
	}
	napi_skb_cache_put(skb);
}

void napi_consume_skb(struct sk_buff *skb, int budget)
{
	/* Zero budget indicate non-NAPI context called us, like netpoll */
	if (unlikely(!budget)) {
		dev_consume_skb_any(skb);
		return;
	}

	DEBUG_NET_WARN_ON_ONCE(!in_softirq());

	//减少skb引用计数，如果不等于0，则返回
	if (!skb_unref(skb))
		return;

	/* if reaching here SKB is ready to free */
	trace_consume_skb(skb, __builtin_return_address(0));

	/* if SKB is a clone, don't handle this case */
	if (skb->fclone != SKB_FCLONE_UNAVAILABLE) {
		__kfree_skb(skb);
		return;
	}

	skb_release_all(skb, SKB_CONSUMED);
	napi_skb_cache_put(skb);
}
EXPORT_SYMBOL(napi_consume_skb);

/* Make sure a field is contained by headers group */
#define CHECK_SKB_FIELD(field) \
	BUILD_BUG_ON(offsetof(struct sk_buff, field) !=		\
		     offsetof(struct sk_buff, headers.field));	\

//skb元数据复制
static void __copy_skb_header(struct sk_buff *new, const struct sk_buff *old)
{
	new->tstamp		= old->tstamp;
	/* We do not copy old->sk */
	new->dev		= old->dev;
	memcpy(new->cb, old->cb, sizeof(old->cb));
	skb_dst_copy(new, old);
	__skb_ext_copy(new, old);
	__nf_copy(new, old, false);

	/* Note : this field could be in the headers group.
	 * It is not yet because we do not want to have a 16 bit hole
	 */
	new->queue_mapping = old->queue_mapping;

	memcpy(&new->headers, &old->headers, sizeof(new->headers));
	CHECK_SKB_FIELD(protocol);
	CHECK_SKB_FIELD(csum);
	CHECK_SKB_FIELD(hash);
	CHECK_SKB_FIELD(priority);
	CHECK_SKB_FIELD(skb_iif);
	CHECK_SKB_FIELD(vlan_proto);
	CHECK_SKB_FIELD(vlan_tci);
	CHECK_SKB_FIELD(transport_header);
	CHECK_SKB_FIELD(network_header);
	CHECK_SKB_FIELD(mac_header);
	CHECK_SKB_FIELD(inner_protocol);
	CHECK_SKB_FIELD(inner_transport_header);
	CHECK_SKB_FIELD(inner_network_header);
	CHECK_SKB_FIELD(inner_mac_header);
	CHECK_SKB_FIELD(mark);
#ifdef CONFIG_NETWORK_SECMARK
	CHECK_SKB_FIELD(secmark);
#endif
#ifdef CONFIG_NET_RX_BUSY_POLL
	CHECK_SKB_FIELD(napi_id);
#endif
	CHECK_SKB_FIELD(alloc_cpu);
#ifdef CONFIG_XPS
	CHECK_SKB_FIELD(sender_cpu);
#endif
#ifdef CONFIG_NET_SCHED
	CHECK_SKB_FIELD(tc_index);
#endif

}

/*
 * You should not add any new code to this function.  Add it to
 * __copy_skb_header above instead.
 */
static struct sk_buff *__skb_clone(struct sk_buff *n, struct sk_buff *skb)
{
//定义copy宏
#define C(x) n->x = skb->x

	n->next = n->prev = NULL;
	n->sk = NULL;
	__copy_skb_header(n, skb);

	C(len);
	C(data_len);
	C(mac_len);
	n->hdr_len = skb->nohdr ? skb_headroom(skb) : skb->hdr_len;
	n->cloned = 1;
	n->nohdr = 0;
	n->peeked = 0;
	C(pfmemalloc);
	C(pp_recycle);
	n->destructor = NULL;
	C(tail);
	C(end);
	C(head);
	C(head_frag);
	C(data);
	C(truesize);
	refcount_set(&n->users, 1);

	atomic_inc(&(skb_shinfo(skb)->dataref));
	skb->cloned = 1;

	return n;
#undef C
}

/**
 * alloc_skb_for_msg() - allocate sk_buff to wrap frag list forming a msg
 * @first: first sk_buff of the msg
 */
struct sk_buff *alloc_skb_for_msg(struct sk_buff *first)
{
	struct sk_buff *n;

	n = alloc_skb(0, GFP_ATOMIC);
	if (!n)
		return NULL;

	n->len = first->len;
	n->data_len = first->len;
	n->truesize = first->truesize;

	skb_shinfo(n)->frag_list = first;

	__copy_skb_header(n, first);
	n->destructor = NULL;

	return n;
}
EXPORT_SYMBOL_GPL(alloc_skb_for_msg);

/**
 *	skb_morph	-	morph one skb into another
 *	@dst: the skb to receive the contents
 *	@src: the skb to supply the contents
 *
 *	This is identical to skb_clone except that the target skb is
 *	supplied by the user.
 *
 *	The target skb is returned upon exit.
 */
struct sk_buff *skb_morph(struct sk_buff *dst, struct sk_buff *src)
{
	skb_release_all(dst, SKB_CONSUMED);
	return __skb_clone(dst, src);
}
EXPORT_SYMBOL_GPL(skb_morph);

int mm_account_pinned_pages(struct mmpin *mmp, size_t size)
{
	unsigned long max_pg, num_pg, new_pg, old_pg, rlim;
	struct user_struct *user;

	if (capable(CAP_IPC_LOCK) || !size)
		return 0;

	rlim = rlimit(RLIMIT_MEMLOCK);
	if (rlim == RLIM_INFINITY)
		return 0;

	num_pg = (size >> PAGE_SHIFT) + 2;	/* worst case */
	max_pg = rlim >> PAGE_SHIFT;
	user = mmp->user ? : current_user();

	old_pg = atomic_long_read(&user->locked_vm);
	do {
		new_pg = old_pg + num_pg;
		if (new_pg > max_pg)
			return -ENOBUFS;
	} while (!atomic_long_try_cmpxchg(&user->locked_vm, &old_pg, new_pg));

	if (!mmp->user) {
		mmp->user = get_uid(user);
		mmp->num_pg = num_pg;
	} else {
		mmp->num_pg += num_pg;
	}

	return 0;
}
EXPORT_SYMBOL_GPL(mm_account_pinned_pages);

void mm_unaccount_pinned_pages(struct mmpin *mmp)
{
	if (mmp->user) {
		atomic_long_sub(mmp->num_pg, &mmp->user->locked_vm);
		free_uid(mmp->user);
	}
}
EXPORT_SYMBOL_GPL(mm_unaccount_pinned_pages);

static struct ubuf_info *msg_zerocopy_alloc(struct sock *sk, size_t size,
					    bool devmem)
{
	struct ubuf_info_msgzc *uarg;
	struct sk_buff *skb;

	WARN_ON_ONCE(!in_task());

	skb = sock_omalloc(sk, 0, GFP_KERNEL);
	if (!skb)
		return NULL;

	BUILD_BUG_ON(sizeof(*uarg) > sizeof(skb->cb));
	uarg = (void *)skb->cb;
	uarg->mmp.user = NULL;

	if (likely(!devmem) && mm_account_pinned_pages(&uarg->mmp, size)) {
		kfree_skb(skb);
		return NULL;
	}

	uarg->ubuf.ops = &msg_zerocopy_ubuf_ops;
	uarg->id = ((u32)atomic_inc_return(&sk->sk_zckey)) - 1;
	uarg->len = 1;
	uarg->bytelen = size;
	uarg->zerocopy = 1;
	uarg->ubuf.flags = SKBFL_ZEROCOPY_FRAG | SKBFL_DONT_ORPHAN;
	refcount_set(&uarg->ubuf.refcnt, 1);
	sock_hold(sk);

	return &uarg->ubuf;
}

static inline struct sk_buff *skb_from_uarg(struct ubuf_info_msgzc *uarg)
{
	return container_of((void *)uarg, struct sk_buff, cb);
}

struct ubuf_info *msg_zerocopy_realloc(struct sock *sk, size_t size,
				       struct ubuf_info *uarg, bool devmem)
{
	if (uarg) {
		struct ubuf_info_msgzc *uarg_zc;
		const u32 byte_limit = 1 << 19;		/* limit to a few TSO */
		u32 bytelen, next;

		/* there might be non MSG_ZEROCOPY users */
		if (uarg->ops != &msg_zerocopy_ubuf_ops)
			return NULL;

		/* realloc only when socket is locked (TCP, UDP cork),
		 * so uarg->len and sk_zckey access is serialized
		 */
		if (!sock_owned_by_user(sk)) {
			WARN_ON_ONCE(1);
			return NULL;
		}

		uarg_zc = uarg_to_msgzc(uarg);
		bytelen = uarg_zc->bytelen + size;
		if (uarg_zc->len == USHRT_MAX - 1 || bytelen > byte_limit) {
			/* TCP can create new skb to attach new uarg */
			if (sk->sk_type == SOCK_STREAM)
				goto new_alloc;
			return NULL;
		}

		next = (u32)atomic_read(&sk->sk_zckey);
		if ((u32)(uarg_zc->id + uarg_zc->len) == next) {
			if (likely(!devmem) &&
			    mm_account_pinned_pages(&uarg_zc->mmp, size))
				return NULL;
			uarg_zc->len++;
			uarg_zc->bytelen = bytelen;
			atomic_set(&sk->sk_zckey, ++next);

			/* no extra ref when appending to datagram (MSG_MORE) */
			if (sk->sk_type == SOCK_STREAM)
				net_zcopy_get(uarg);

			return uarg;
		}
	}

new_alloc:
	return msg_zerocopy_alloc(sk, size, devmem);
}
EXPORT_SYMBOL_GPL(msg_zerocopy_realloc);

static bool skb_zerocopy_notify_extend(struct sk_buff *skb, u32 lo, u16 len)
{
	struct sock_exterr_skb *serr = SKB_EXT_ERR(skb);
	u32 old_lo, old_hi;
	u64 sum_len;

	old_lo = serr->ee.ee_info;
	old_hi = serr->ee.ee_data;
	sum_len = old_hi - old_lo + 1ULL + len;

	if (sum_len >= (1ULL << 32))
		return false;

	if (lo != old_hi + 1)
		return false;

	serr->ee.ee_data += len;
	return true;
}

static void __msg_zerocopy_callback(struct ubuf_info_msgzc *uarg)
{
	struct sk_buff *tail, *skb = skb_from_uarg(uarg);
	struct sock_exterr_skb *serr;
	struct sock *sk = skb->sk;
	struct sk_buff_head *q;
	unsigned long flags;
	bool is_zerocopy;
	u32 lo, hi;
	u16 len;

	mm_unaccount_pinned_pages(&uarg->mmp);

	/* if !len, there was only 1 call, and it was aborted
	 * so do not queue a completion notification
	 */
	if (!uarg->len || sock_flag(sk, SOCK_DEAD))
		goto release;

	len = uarg->len;
	lo = uarg->id;
	hi = uarg->id + len - 1;
	is_zerocopy = uarg->zerocopy;

	serr = SKB_EXT_ERR(skb);
	memset(serr, 0, sizeof(*serr));
	serr->ee.ee_errno = 0;
	serr->ee.ee_origin = SO_EE_ORIGIN_ZEROCOPY;
	serr->ee.ee_data = hi;
	serr->ee.ee_info = lo;
	if (!is_zerocopy)
		serr->ee.ee_code |= SO_EE_CODE_ZEROCOPY_COPIED;

	q = &sk->sk_error_queue;
	spin_lock_irqsave(&q->lock, flags);
	tail = skb_peek_tail(q);
	if (!tail || SKB_EXT_ERR(tail)->ee.ee_origin != SO_EE_ORIGIN_ZEROCOPY ||
	    !skb_zerocopy_notify_extend(tail, lo, len)) {
		__skb_queue_tail(q, skb);
		skb = NULL;
	}
	spin_unlock_irqrestore(&q->lock, flags);

	sk_error_report(sk);

release:
	consume_skb(skb);
	sock_put(sk);
}

static void msg_zerocopy_complete(struct sk_buff *skb, struct ubuf_info *uarg,
				  bool success)
{
	struct ubuf_info_msgzc *uarg_zc = uarg_to_msgzc(uarg);

	uarg_zc->zerocopy = uarg_zc->zerocopy & success;

	if (refcount_dec_and_test(&uarg->refcnt))
		__msg_zerocopy_callback(uarg_zc);
}

void msg_zerocopy_put_abort(struct ubuf_info *uarg, bool have_uref)
{
	struct sock *sk = skb_from_uarg(uarg_to_msgzc(uarg))->sk;

	atomic_dec(&sk->sk_zckey);
	uarg_to_msgzc(uarg)->len--;

	if (have_uref)
		msg_zerocopy_complete(NULL, uarg, true);
}
EXPORT_SYMBOL_GPL(msg_zerocopy_put_abort);

const struct ubuf_info_ops msg_zerocopy_ubuf_ops = {
	.complete = msg_zerocopy_complete,
};
EXPORT_SYMBOL_GPL(msg_zerocopy_ubuf_ops);

int skb_zerocopy_iter_stream(struct sock *sk, struct sk_buff *skb,
			     struct msghdr *msg, int len,
			     struct ubuf_info *uarg,
			     struct net_devmem_dmabuf_binding *binding)
{
	int err, orig_len = skb->len;

	if (uarg->ops->link_skb) {
		err = uarg->ops->link_skb(skb, uarg);
		if (err)
			return err;
	} else {
		struct ubuf_info *orig_uarg = skb_zcopy(skb);

		/* An skb can only point to one uarg. This edge case happens
		 * when TCP appends to an skb, but zerocopy_realloc triggered
		 * a new alloc.
		 */
		if (orig_uarg && uarg != orig_uarg)
			return -EEXIST;
	}

	err = __zerocopy_sg_from_iter(msg, sk, skb, &msg->msg_iter, len,
				      binding);
	if (err == -EFAULT || (err == -EMSGSIZE && skb->len == orig_len)) {
		struct sock *save_sk = skb->sk;

		/* Streams do not free skb on error. Reset to prev state. */
		iov_iter_revert(&msg->msg_iter, skb->len - orig_len);
		skb->sk = sk;
		___pskb_trim(skb, orig_len);
		skb->sk = save_sk;
		return err;
	}

	skb_zcopy_set(skb, uarg, NULL);
	return skb->len - orig_len;
}
EXPORT_SYMBOL_GPL(skb_zerocopy_iter_stream);

void __skb_zcopy_downgrade_managed(struct sk_buff *skb)
{
	int i;

	skb_shinfo(skb)->flags &= ~SKBFL_MANAGED_FRAG_REFS;
	for (i = 0; i < skb_shinfo(skb)->nr_frags; i++)
		skb_frag_ref(skb, i);
}
EXPORT_SYMBOL_GPL(__skb_zcopy_downgrade_managed);

static int skb_zerocopy_clone(struct sk_buff *nskb, struct sk_buff *orig,
			      gfp_t gfp_mask)
{
	if (skb_zcopy(orig)) {
		if (skb_zcopy(nskb)) {
			/* !gfp_mask callers are verified to !skb_zcopy(nskb) */
			if (!gfp_mask) {
				WARN_ON_ONCE(1);
				return -ENOMEM;
			}
			if (skb_uarg(nskb) == skb_uarg(orig))
				return 0;
			if (skb_copy_ubufs(nskb, GFP_ATOMIC))
				return -EIO;
		}
		skb_zcopy_set(nskb, skb_uarg(orig), NULL);
	}
	return 0;
}

/**
 *	skb_copy_ubufs	-	copy userspace skb frags buffers to kernel
 *	@skb: the skb to modify
 *	@gfp_mask: allocation priority
 *
 *	This must be called on skb with SKBFL_ZEROCOPY_ENABLE.
 *	It will copy all frags into kernel and drop the reference
 *	to userspace pages.
 *
 *	If this function is called from an interrupt gfp_mask() must be
 *	%GFP_ATOMIC.
 *
 *	Returns 0 on success or a negative error code on failure
 *	to allocate kernel memory to copy to.
 */
int skb_copy_ubufs(struct sk_buff *skb, gfp_t gfp_mask)
{
	int num_frags = skb_shinfo(skb)->nr_frags;
	struct page *page, *head = NULL;
	int i, order, psize, new_frags;
	u32 d_off;

	if (skb_shared(skb) || skb_unclone(skb, gfp_mask))
		return -EINVAL;

	if (!skb_frags_readable(skb))
		return -EFAULT;

	if (!num_frags)
		goto release;

	/* We might have to allocate high order pages, so compute what minimum
	 * page order is needed.
	 */
	order = 0;
	while ((PAGE_SIZE << order) * MAX_SKB_FRAGS < __skb_pagelen(skb))
		order++;
	psize = (PAGE_SIZE << order);

	new_frags = (__skb_pagelen(skb) + psize - 1) >> (PAGE_SHIFT + order);
	for (i = 0; i < new_frags; i++) {
		page = alloc_pages(gfp_mask | __GFP_COMP, order);
		if (!page) {
			while (head) {
				struct page *next = (struct page *)page_private(head);
				put_page(head);
				head = next;
			}
			return -ENOMEM;
		}
		set_page_private(page, (unsigned long)head);
		head = page;
	}

	page = head;
	d_off = 0;
	for (i = 0; i < num_frags; i++) {
		skb_frag_t *f = &skb_shinfo(skb)->frags[i];
		u32 p_off, p_len, copied;
		struct page *p;
		u8 *vaddr;

		skb_frag_foreach_page(f, skb_frag_off(f), skb_frag_size(f),
				      p, p_off, p_len, copied) {
			u32 copy, done = 0;
			vaddr = kmap_atomic(p);

			while (done < p_len) {
				if (d_off == psize) {
					d_off = 0;
					page = (struct page *)page_private(page);
				}
				copy = min_t(u32, psize - d_off, p_len - done);
				memcpy(page_address(page) + d_off,
				       vaddr + p_off + done, copy);
				done += copy;
				d_off += copy;
			}
			kunmap_atomic(vaddr);
		}
	}

	/* skb frags release userspace buffers */
	for (i = 0; i < num_frags; i++)
		skb_frag_unref(skb, i);

	/* skb frags point to kernel buffers */
	for (i = 0; i < new_frags - 1; i++) {
		__skb_fill_netmem_desc(skb, i, page_to_netmem(head), 0, psize);
		head = (struct page *)page_private(head);
	}
	__skb_fill_netmem_desc(skb, new_frags - 1, page_to_netmem(head), 0,
			       d_off);
	skb_shinfo(skb)->nr_frags = new_frags;

release:
	skb_zcopy_clear(skb, false);
	return 0;
}
EXPORT_SYMBOL_GPL(skb_copy_ubufs);

/**
 *	skb_clone	-	duplicate an sk_buff
 *	@skb: buffer to clone
 *	@gfp_mask: allocation priority
 *
 *	Duplicate an &sk_buff. The new one is not owned by a socket. Both
 *	copies share the same packet data but not structure. The new
 *	buffer has a reference count of 1. If the allocation fails the
 *	function returns %NULL otherwise the new buffer is returned.
 *
 *	If this function is called from an interrupt gfp_mask() must be
 *	%GFP_ATOMIC.
 */

struct sk_buff *skb_clone(struct sk_buff *skb, gfp_t gfp_mask)
{
	//由skb结构，获取sk_buff_fclones结构（取skb1字段）
	struct sk_buff_fclones *fclones = container_of(skb,
						       struct sk_buff_fclones,
						       skb1);
	struct sk_buff *n;

	if (skb_orphan_frags(skb, gfp_mask))
		return NULL;

	if (skb->fclone == SKB_FCLONE_ORIG &&
	    refcount_read(&fclones->fclone_ref) == 1) {
		n = &fclones->skb2;
		refcount_set(&fclones->fclone_ref, 2);
		n->fclone = SKB_FCLONE_CLONE;
	} else {
		if (skb_pfmemalloc(skb))
			gfp_mask |= __GFP_MEMALLOC;

<<<<<<< HEAD
		//申请一个skb
		n = kmem_cache_alloc(skbuff_cache, gfp_mask);
=======
		n = kmem_cache_alloc(net_hotdata.skbuff_cache, gfp_mask);
>>>>>>> 155a3c00
		if (!n)
			return NULL;

		n->fclone = SKB_FCLONE_UNAVAILABLE;
	}

	return __skb_clone(n, skb);
}
EXPORT_SYMBOL(skb_clone);

void skb_headers_offset_update(struct sk_buff *skb, int off)
{
	/* Only adjust this if it actually is csum_start rather than csum */
	if (skb->ip_summed == CHECKSUM_PARTIAL)
		skb->csum_start += off;
	/* {transport,network,mac}_header and tail are relative to skb->head */
	skb->transport_header += off;
	skb->network_header   += off;
	if (skb_mac_header_was_set(skb))
		skb->mac_header += off;
	skb->inner_transport_header += off;
	skb->inner_network_header += off;
	skb->inner_mac_header += off;
}
EXPORT_SYMBOL(skb_headers_offset_update);

void skb_copy_header(struct sk_buff *new, const struct sk_buff *old)
{
	__copy_skb_header(new, old);

	skb_shinfo(new)->gso_size = skb_shinfo(old)->gso_size;
	skb_shinfo(new)->gso_segs = skb_shinfo(old)->gso_segs;
	skb_shinfo(new)->gso_type = skb_shinfo(old)->gso_type;
}
EXPORT_SYMBOL(skb_copy_header);

static inline int skb_alloc_rx_flag(const struct sk_buff *skb)
{
	if (skb_pfmemalloc(skb))
		return SKB_ALLOC_RX;
	return 0;
}

/**
 *	skb_copy	-	create private copy of an sk_buff
 *	@skb: buffer to copy
 *	@gfp_mask: allocation priority
 *
 *	Make a copy of both an &sk_buff and its data. This is used when the
 *	caller wishes to modify the data and needs a private copy of the
 *	data to alter. Returns %NULL on failure or the pointer to the buffer
 *	on success. The returned buffer has a reference count of 1.
 *
 *	As by-product this function converts non-linear &sk_buff to linear
 *	one, so that &sk_buff becomes completely private and caller is allowed
 *	to modify all the data of returned buffer. This means that this
 *	function is not recommended for use in circumstances when only
 *	header is going to be modified. Use pskb_copy() instead.
 */

struct sk_buff *skb_copy(const struct sk_buff *skb, gfp_t gfp_mask)
{
	struct sk_buff *n;
	unsigned int size;
	int headerlen;

	if (!skb_frags_readable(skb))
		return NULL;

	if (WARN_ON_ONCE(skb_shinfo(skb)->gso_type & SKB_GSO_FRAGLIST))
		return NULL;

	headerlen = skb_headroom(skb);
	size = skb_end_offset(skb) + skb->data_len;
	n = __alloc_skb(size, gfp_mask,
			skb_alloc_rx_flag(skb), NUMA_NO_NODE);
	if (!n)
		return NULL;

	/* Set the data pointer */
	skb_reserve(n, headerlen);
	/* Set the tail pointer and length */
	skb_put(n, skb->len);

	BUG_ON(skb_copy_bits(skb, -headerlen, n->head, headerlen + skb->len));

	skb_copy_header(n, skb);
	return n;
}
EXPORT_SYMBOL(skb_copy);

/**
 *	__pskb_copy_fclone	-  create copy of an sk_buff with private head.
 *	@skb: buffer to copy
 *	@headroom: headroom of new skb
 *	@gfp_mask: allocation priority
 *	@fclone: if true allocate the copy of the skb from the fclone
 *	cache instead of the head cache; it is recommended to set this
 *	to true for the cases where the copy will likely be cloned
 *
 *	Make a copy of both an &sk_buff and part of its data, located
 *	in header. Fragmented data remain shared. This is used when
 *	the caller wishes to modify only header of &sk_buff and needs
 *	private copy of the header to alter. Returns %NULL on failure
 *	or the pointer to the buffer on success.
 *	The returned buffer has a reference count of 1.
 */

struct sk_buff *__pskb_copy_fclone(struct sk_buff *skb, int headroom,
				   gfp_t gfp_mask, bool fclone)
{
	unsigned int size = skb_headlen(skb) + headroom;
	int flags = skb_alloc_rx_flag(skb) | (fclone ? SKB_ALLOC_FCLONE : 0);
	struct sk_buff *n = __alloc_skb(size, gfp_mask, flags, NUMA_NO_NODE);

	if (!n)
		goto out;

	/* Set the data pointer */
	skb_reserve(n, headroom);
	/* Set the tail pointer and length */
	skb_put(n, skb_headlen(skb));
	/* Copy the bytes */
	skb_copy_from_linear_data(skb, n->data, n->len);

	n->truesize += skb->data_len;
	n->data_len  = skb->data_len;
	n->len	     = skb->len;

	if (skb_shinfo(skb)->nr_frags) {
		int i;

		if (skb_orphan_frags(skb, gfp_mask) ||
		    skb_zerocopy_clone(n, skb, gfp_mask)) {
			kfree_skb(n);
			n = NULL;
			goto out;
		}
		for (i = 0; i < skb_shinfo(skb)->nr_frags; i++) {
			skb_shinfo(n)->frags[i] = skb_shinfo(skb)->frags[i];
			skb_frag_ref(skb, i);
		}
		skb_shinfo(n)->nr_frags = i;
	}

	if (skb_has_frag_list(skb)) {
		skb_shinfo(n)->frag_list = skb_shinfo(skb)->frag_list;
		skb_clone_fraglist(n);
	}

	skb_copy_header(n, skb);
out:
	return n;
}
EXPORT_SYMBOL(__pskb_copy_fclone);

/**
 *	pskb_expand_head - reallocate header of &sk_buff
 *	@skb: buffer to reallocate
 *	@nhead: room to add at head
 *	@ntail: room to add at tail
 *	@gfp_mask: allocation priority
 *
 *	Expands (or creates identical copy, if @nhead and @ntail are zero)
 *	header of @skb. &sk_buff itself is not changed. &sk_buff MUST have
 *	reference count of 1. Returns zero in the case of success or error,
 *	if expansion failed. In the last case, &sk_buff is not changed.
 *
 *	All the pointers pointing into skb header may change and must be
 *	reloaded after call to this function.
 */

int pskb_expand_head(struct sk_buff *skb, int nhead, int ntail,
		     gfp_t gfp_mask)
{
	unsigned int osize = skb_end_offset(skb);
	unsigned int size = osize + nhead + ntail;//按要求扩展后总的buffer长度
	long off;
	u8 *data;
	int i;

	BUG_ON(nhead < 0);

	BUG_ON(skb_shared(skb));

	skb_zcopy_downgrade_managed(skb);

	if (skb_pfmemalloc(skb))
		gfp_mask |= __GFP_MEMALLOC;

	//在计算出skb的缓冲大小后，再在其缓冲后面多申请一个skb_shared_info的结构体长度
	data = kmalloc_reserve(&size, gfp_mask, NUMA_NO_NODE, NULL);
	if (!data)
		goto nodata;
	//我们成功申请了一块buffer,采用ksize(data)获知此块buffer的实际大小，然后减去skb_shared_info后
	//为我们可使用的最大size
	size = SKB_WITH_OVERHEAD(size);

	/* Copy only real data... and, alas, header. This should be
	 * optimized for the cases when header is void.
	 */
	//将skb中的报文内容copy到data中（自data+nhead位置开始写）
	memcpy(data + nhead, skb->head, skb_tail_pointer(skb) - skb->head);

	//如果有nr_frags个frags，则会copy skb_shared_info　frags及相应分片之前的数据
	memcpy((struct skb_shared_info *)(data + size),
	       skb_shinfo(skb),
	       offsetof(struct skb_shared_info, frags[skb_shinfo(skb)->nr_frags]));

	/*
	 * if shinfo is shared we must drop the old head gracefully, but if it
	 * is not we can just drop the old head and let the existing refcount
	 * be since all we did is relocate the values
	 */
	if (skb_cloned(skb)) {
		if (skb_orphan_frags(skb, gfp_mask))
			goto nofrags;
		if (skb_zcopy(skb))
			refcount_inc(&skb_uarg(skb)->refcnt);
		for (i = 0; i < skb_shinfo(skb)->nr_frags; i++)
			skb_frag_ref(skb, i);

		if (skb_has_frag_list(skb))
			skb_clone_fraglist(skb);

		skb_release_data(skb, SKB_CONSUMED);
	} else {
		skb_free_head(skb);
	}
	off = (data + nhead) - skb->head;

	//使skb指向新的buffer位置
	skb->head     = data;
	skb->head_frag = 0;
	skb->data    += off;

	skb_set_end_offset(skb, size);
#ifdef NET_SKBUFF_DATA_USES_OFFSET
	off           = nhead;
#endif
	skb->tail	      += off;
	skb_headers_offset_update(skb, nhead);
	skb->cloned   = 0;
	skb->hdr_len  = 0;
	skb->nohdr    = 0;
	atomic_set(&skb_shinfo(skb)->dataref, 1);

	skb_metadata_clear(skb);

	/* It is not generally safe to change skb->truesize.
	 * For the moment, we really care of rx path, or
	 * when skb is orphaned (not attached to a socket).
	 */
	if (!skb->sk || skb->destructor == sock_edemux)
		skb->truesize += size - osize;

	return 0;

nofrags:
	skb_kfree_head(data, size);
nodata:
	return -ENOMEM;
}
EXPORT_SYMBOL(pskb_expand_head);

/* Make private copy of skb with writable head and some headroom */

struct sk_buff *skb_realloc_headroom(struct sk_buff *skb, unsigned int headroom)
{
	struct sk_buff *skb2;
	int delta = headroom - skb_headroom(skb);

	if (delta <= 0)
		skb2 = pskb_copy(skb, GFP_ATOMIC);
	else {
		skb2 = skb_clone(skb, GFP_ATOMIC);
		if (skb2 && pskb_expand_head(skb2, SKB_DATA_ALIGN(delta), 0,
					     GFP_ATOMIC)) {
			kfree_skb(skb2);
			skb2 = NULL;
		}
	}
	return skb2;
}
EXPORT_SYMBOL(skb_realloc_headroom);

/* Note: We plan to rework this in linux-6.4 */
int __skb_unclone_keeptruesize(struct sk_buff *skb, gfp_t pri)
{
	unsigned int saved_end_offset, saved_truesize;
	struct skb_shared_info *shinfo;
	int res;

	saved_end_offset = skb_end_offset(skb);
	saved_truesize = skb->truesize;

	res = pskb_expand_head(skb, 0, 0, pri);
	if (res)
		return res;

	skb->truesize = saved_truesize;

	if (likely(skb_end_offset(skb) == saved_end_offset))
		return 0;

	/* We can not change skb->end if the original or new value
	 * is SKB_SMALL_HEAD_HEADROOM, as it might break skb_kfree_head().
	 */
	if (saved_end_offset == SKB_SMALL_HEAD_HEADROOM ||
	    skb_end_offset(skb) == SKB_SMALL_HEAD_HEADROOM) {
		/* We think this path should not be taken.
		 * Add a temporary trace to warn us just in case.
		 */
		pr_err_once("__skb_unclone_keeptruesize() skb_end_offset() %u -> %u\n",
			    saved_end_offset, skb_end_offset(skb));
		WARN_ON_ONCE(1);
		return 0;
	}

	shinfo = skb_shinfo(skb);

	/* We are about to change back skb->end,
	 * we need to move skb_shinfo() to its new location.
	 */
	memmove(skb->head + saved_end_offset,
		shinfo,
		offsetof(struct skb_shared_info, frags[shinfo->nr_frags]));

	skb_set_end_offset(skb, saved_end_offset);

	return 0;
}

/**
 *	skb_expand_head - reallocate header of &sk_buff
 *	@skb: buffer to reallocate
 *	@headroom: needed headroom
 *
 *	Unlike skb_realloc_headroom, this one does not allocate a new skb
 *	if possible; copies skb->sk to new skb as needed
 *	and frees original skb in case of failures.
 *
 *	It expect increased headroom and generates warning otherwise.
 */

struct sk_buff *skb_expand_head(struct sk_buff *skb, unsigned int headroom)
{
	int delta = headroom - skb_headroom(skb);
	int osize = skb_end_offset(skb);
	struct sock *sk = skb->sk;

	if (WARN_ONCE(delta <= 0,
		      "%s is expecting an increase in the headroom", __func__))
		return skb;

	delta = SKB_DATA_ALIGN(delta);
	/* pskb_expand_head() might crash, if skb is shared. */
	if (skb_shared(skb) || !is_skb_wmem(skb)) {
		struct sk_buff *nskb = skb_clone(skb, GFP_ATOMIC);

		if (unlikely(!nskb))
			goto fail;

		if (sk)
			skb_set_owner_w(nskb, sk);
		consume_skb(skb);
		skb = nskb;
	}
	if (pskb_expand_head(skb, delta, 0, GFP_ATOMIC))
		goto fail;

	if (sk && is_skb_wmem(skb)) {
		delta = skb_end_offset(skb) - osize;
		refcount_add(delta, &sk->sk_wmem_alloc);
		skb->truesize += delta;
	}
	return skb;

fail:
	kfree_skb(skb);
	return NULL;
}
EXPORT_SYMBOL(skb_expand_head);

/**
 *	skb_copy_expand	-	copy and expand sk_buff
 *	@skb: buffer to copy
 *	@newheadroom: new free bytes at head
 *	@newtailroom: new free bytes at tail
 *	@gfp_mask: allocation priority
 *
 *	Make a copy of both an &sk_buff and its data and while doing so
 *	allocate additional space.
 *
 *	This is used when the caller wishes to modify the data and needs a
 *	private copy of the data to alter as well as more space for new fields.
 *	Returns %NULL on failure or the pointer to the buffer
 *	on success. The returned buffer has a reference count of 1.
 *
 *	You must pass %GFP_ATOMIC as the allocation priority if this function
 *	is called from an interrupt.
 */
struct sk_buff *skb_copy_expand(const struct sk_buff *skb,
				int newheadroom, int newtailroom,
				gfp_t gfp_mask)
{
	/*
	 *	Allocate the copy buffer
	 */
	int head_copy_len, head_copy_off;
	struct sk_buff *n;
	int oldheadroom;

	if (!skb_frags_readable(skb))
		return NULL;

	if (WARN_ON_ONCE(skb_shinfo(skb)->gso_type & SKB_GSO_FRAGLIST))
		return NULL;

	oldheadroom = skb_headroom(skb);
	n = __alloc_skb(newheadroom + skb->len + newtailroom,
			gfp_mask, skb_alloc_rx_flag(skb),
			NUMA_NO_NODE);
	if (!n)
		return NULL;

	skb_reserve(n, newheadroom);

	/* Set the tail pointer and length */
	skb_put(n, skb->len);

	head_copy_len = oldheadroom;
	head_copy_off = 0;
	if (newheadroom <= head_copy_len)
		head_copy_len = newheadroom;
	else
		head_copy_off = newheadroom - head_copy_len;

	/* Copy the linear header and data. */
	BUG_ON(skb_copy_bits(skb, -head_copy_len, n->head + head_copy_off,
			     skb->len + head_copy_len));

	skb_copy_header(n, skb);

	skb_headers_offset_update(n, newheadroom - oldheadroom);

	return n;
}
EXPORT_SYMBOL(skb_copy_expand);

/**
 *	__skb_pad		-	zero pad the tail of an skb
 *	@skb: buffer to pad
 *	@pad: space to pad
 *	@free_on_error: free buffer on error
 *
 *	Ensure that a buffer is followed by a padding area that is zero
 *	filled. Used by network drivers which may DMA or transfer data
 *	beyond the buffer end onto the wire.
 *
 *	May return error in out of memory cases. The skb is freed on error
 *	if @free_on_error is true.
 */

int __skb_pad(struct sk_buff *skb, int pad, bool free_on_error)
{
	int err;
	int ntail;

	/* If the skbuff is non linear tailroom is always zero.. */
	if (!skb_cloned(skb) && skb_tailroom(skb) >= pad) {
		memset(skb->data+skb->len, 0, pad);
		return 0;
	}

	ntail = skb->data_len + pad - (skb->end - skb->tail);
	if (likely(skb_cloned(skb) || ntail > 0)) {
		err = pskb_expand_head(skb, 0, ntail, GFP_ATOMIC);
		if (unlikely(err))
			goto free_skb;
	}

	/* FIXME: The use of this function with non-linear skb's really needs
	 * to be audited.
	 */
	err = skb_linearize(skb);
	if (unlikely(err))
		goto free_skb;

	memset(skb->data + skb->len, 0, pad);
	return 0;

free_skb:
	if (free_on_error)
		kfree_skb(skb);
	return err;
}
EXPORT_SYMBOL(__skb_pad);

/**
 *	pskb_put - add data to the tail of a potentially fragmented buffer
 *	@skb: start of the buffer to use
 *	@tail: tail fragment of the buffer to use
 *	@len: amount of data to add
 *
 *	This function extends the used data area of the potentially
 *	fragmented buffer. @tail must be the last fragment of @skb -- or
 *	@skb itself. If this would exceed the total buffer size the kernel
 *	will panic. A pointer to the first byte of the extra data is
 *	returned.
 */

void *pskb_put(struct sk_buff *skb, struct sk_buff *tail, int len)
{
	if (tail != skb) {
		skb->data_len += len;
		skb->len += len;
	}
	return skb_put(tail, len);
}
EXPORT_SYMBOL_GPL(pskb_put);

/**
 *	skb_put - add data to a buffer
 *	@skb: buffer to use
 *	@len: amount of data to add
 *
 *	This function extends the used data area of the buffer. If this would
 *	exceed the total buffer size the kernel will panic. A pointer to the
 *	first byte of the extra data is returned.
 */
//在skb当前的数据尾部空出来一个len长度的区间，并返回此区间的首指针
//移动tail指针，并设置len(添加数据到skb_buff)，
//在tail后面空出一个len长度的区域，移动tail（预分配一个len长度的空间）
void *skb_put(struct sk_buff *skb, unsigned int len)
{
	void *tmp = skb_tail_pointer(skb);
	SKB_LINEAR_ASSERT(skb);
	skb->tail += len;
	skb->len  += len;
	if (unlikely(skb->tail > skb->end))
		//此情况发生时，肯定bug,tail不能移出至end之外
		skb_over_panic(skb, len, __builtin_return_address(0));
	return tmp;
}
EXPORT_SYMBOL(skb_put);

/**
 *	skb_push - add data to the start of a buffer
 *	@skb: buffer to use
 *	@len: amount of data to add
 *
 *	This function extends the used data area of the buffer at the buffer
 *	start. If this would exceed the total buffer headroom the kernel will
 *	panic. A pointer to the first byte of the extra data is returned.
 */
//使data指针左移，空出一个len长度的空间，skb总长度增加len
void *skb_push(struct sk_buff *skb, unsigned int len)
{
	skb->data -= len;
	skb->len  += len;
	if (unlikely(skb->data < skb->head))
		skb_under_panic(skb, len, __builtin_return_address(0));
	return skb->data;
}
EXPORT_SYMBOL(skb_push);

/**
 *	skb_pull - remove data from the start of a buffer
 *	@skb: buffer to use
 *	@len: amount of data to remove
 *
 *	This function removes data from the start of a buffer, returning
 *	the memory to the headroom. A pointer to the next data in the buffer
 *	is returned. Once the data has been pulled future pushes will overwrite
 *	the old data.
 */
void *skb_pull(struct sk_buff *skb, unsigned int len)
{
	//使data指针增加len，跳过已解析的报文
	return skb_pull_inline(skb, len);
}
EXPORT_SYMBOL(skb_pull);

/**
 *	skb_pull_data - remove data from the start of a buffer returning its
 *	original position.
 *	@skb: buffer to use
 *	@len: amount of data to remove
 *
 *	This function removes data from the start of a buffer, returning
 *	the memory to the headroom. A pointer to the original data in the buffer
 *	is returned after checking if there is enough data to pull. Once the
 *	data has been pulled future pushes will overwrite the old data.
 */
void *skb_pull_data(struct sk_buff *skb, size_t len)
{
	void *data = skb->data;

	if (skb->len < len)
		return NULL;

	skb_pull(skb, len);

	return data;
}
EXPORT_SYMBOL(skb_pull_data);

/**
 *	skb_trim - remove end from a buffer
 *	@skb: buffer to alter
 *	@len: new length
 *
 *	Cut the length of a buffer down by removing data from the tail. If
 *	the buffer is already under the length specified it is not modified.
 *	The skb must be linear.
 */
void skb_trim(struct sk_buff *skb, unsigned int len)
{
	if (skb->len > len)
		__skb_trim(skb, len);
}
EXPORT_SYMBOL(skb_trim);

/* Trims skb to length len. It can change skb pointers.
 */

int ___pskb_trim(struct sk_buff *skb, unsigned int len)
{
	struct sk_buff **fragp;
	struct sk_buff *frag;
	int offset = skb_headlen(skb);
	int nfrags = skb_shinfo(skb)->nr_frags;
	int i;
	int err;

	if (skb_cloned(skb) &&
	    unlikely((err = pskb_expand_head(skb, 0, 0, GFP_ATOMIC))))
		return err;

	i = 0;
	if (offset >= len)
		goto drop_pages;

	for (; i < nfrags; i++) {
		int end = offset + skb_frag_size(&skb_shinfo(skb)->frags[i]);

		if (end < len) {
			offset = end;
			continue;
		}

		skb_frag_size_set(&skb_shinfo(skb)->frags[i++], len - offset);

drop_pages:
		skb_shinfo(skb)->nr_frags = i;

		for (; i < nfrags; i++)
			skb_frag_unref(skb, i);

		if (skb_has_frag_list(skb))
			skb_drop_fraglist(skb);
		goto done;
	}

	for (fragp = &skb_shinfo(skb)->frag_list; (frag = *fragp);
	     fragp = &frag->next) {
		int end = offset + frag->len;

		if (skb_shared(frag)) {
			struct sk_buff *nfrag;

			nfrag = skb_clone(frag, GFP_ATOMIC);
			if (unlikely(!nfrag))
				return -ENOMEM;

			nfrag->next = frag->next;
			consume_skb(frag);
			frag = nfrag;
			*fragp = frag;
		}

		if (end < len) {
			offset = end;
			continue;
		}

		if (end > len &&
		    unlikely((err = pskb_trim(frag, len - offset))))
			return err;

		if (frag->next)
			skb_drop_list(&frag->next);
		break;
	}

done:
	if (len > skb_headlen(skb)) {
		skb->data_len -= skb->len - len;
		skb->len       = len;
	} else {
		skb->len       = len;
		skb->data_len  = 0;
		skb_set_tail_pointer(skb, len);
	}

	if (!skb->sk || skb->destructor == sock_edemux)
		skb_condense(skb);
	return 0;
}
EXPORT_SYMBOL(___pskb_trim);

/* Note : use pskb_trim_rcsum() instead of calling this directly
 */
int pskb_trim_rcsum_slow(struct sk_buff *skb, unsigned int len)
{
	if (skb->ip_summed == CHECKSUM_COMPLETE) {
		int delta = skb->len - len;

		/*长度变更，更新checksum*/
		skb->csum = csum_block_sub(skb->csum,
					   skb_checksum(skb, len, delta, 0),
					   len);
	} else if (skb->ip_summed == CHECKSUM_PARTIAL) {
		int hdlen = (len > skb_headlen(skb)) ? skb_headlen(skb) : len;
		int offset = skb_checksum_start_offset(skb) + skb->csum_offset;

		if (offset + sizeof(__sum16) > hdlen)
			return -EINVAL;
	}
	return __pskb_trim(skb, len);
}
EXPORT_SYMBOL(pskb_trim_rcsum_slow);

/**
 *	__pskb_pull_tail - advance tail of skb header
 *	@skb: buffer to reallocate
 *	@delta: number of bytes to advance tail
 *
 *	The function makes a sense only on a fragmented &sk_buff,
 *	it expands header moving its tail forward and copying necessary
 *	data from fragmented part.
 *
 *	&sk_buff MUST have reference count of 1.
 *
 *	Returns %NULL (and &sk_buff does not change) if pull failed
 *	or value of new tail of skb in the case of success.
 *
 *	All the pointers pointing into skb header may change and must be
 *	reloaded after call to this function.
 */

/* Moves tail of skb head forward, copying data from fragmented part,
 * when it is necessary.
 * 1. It may fail due to malloc failure.
 * 2. It may change skb pointers.
 *
 * It is pretty complicated. Luckily, it is called only in exceptional cases.
 */
//当delta为整个报文长度时，可实现报文内存线性化
void *__pskb_pull_tail(struct sk_buff *skb, int delta)
{
	/* If skb has not enough free space at tail, get new one
	 * plus 128 bytes for future expansions. If we have enough
	 * room at tail, reallocate without expansion only if skb is cloned.
	 */
	//用eat表示，在当前skb中如果要再容纳delta字节，则1.eat >0时，表示我们需要通过增大buffer eat字节可以做到。
	//2. eat < 0时表示，当前buffer足够容纳delta的增量，无需增大buffer.
	int i, k, eat = (skb->tail + delta) - skb->end;

	if (!skb_frags_readable(skb))
		return NULL;

	if (eat > 0 || skb_cloned(skb)) {
		//需要增大buffer （eat +128字节）
		if (pskb_expand_head(skb, 0, eat > 0 ? eat + 128 : 0,
				     GFP_ATOMIC))
			return NULL;
	}

	//实现拷贝，完成线性化
	BUG_ON(skb_copy_bits(skb, skb_headlen(skb),
			     skb_tail_pointer(skb), delta));

	/* Optimization: no fragments, no reasons to preestimate
	 * size of pulled pages. Superb.
	 */
	if (!skb_has_frag_list(skb))
		goto pull_pages;

	/* Estimate size of pulled pages. */
	eat = delta;
	for (i = 0; i < skb_shinfo(skb)->nr_frags; i++) {
		//取第i个分片的大小
		int size = skb_frag_size(&skb_shinfo(skb)->frags[i]);

		if (size >= eat)
			goto pull_pages;
		eat -= size;
	}

	/* If we need update frag list, we are in troubles.
	 * Certainly, it is possible to add an offset to skb data,
	 * but taking into account that pulling is expected to
	 * be very rare operation, it is worth to fight against
	 * further bloating skb head and crucify ourselves here instead.
	 * Pure masohism, indeed. 8)8)
	 */
	if (eat) {
		struct sk_buff *list = skb_shinfo(skb)->frag_list;
		struct sk_buff *clone = NULL;
		struct sk_buff *insp = NULL;

		do {
			if (list->len <= eat) {
				/* Eaten as whole. */
				eat -= list->len;
				list = list->next;
				insp = list;
			} else {
				/* Eaten partially. */
				if (skb_is_gso(skb) && !list->head_frag &&
				    skb_headlen(list))
					skb_shinfo(skb)->gso_type |= SKB_GSO_DODGY;

				if (skb_shared(list)) {
					/* Sucks! We need to fork list. :-( */
					clone = skb_clone(list, GFP_ATOMIC);
					if (!clone)
						return NULL;
					insp = list->next;
					list = clone;
				} else {
					/* This may be pulled without
					 * problems. */
					insp = list;
				}
				if (!pskb_pull(list, eat)) {
					kfree_skb(clone);
					return NULL;
				}
				break;
			}
		} while (eat);

		/* Free pulled out fragments. */
		while ((list = skb_shinfo(skb)->frag_list) != insp) {
			skb_shinfo(skb)->frag_list = list->next;
			consume_skb(list);
		}
		/* And insert new clone at head. */
		if (clone) {
			clone->next = list;
			skb_shinfo(skb)->frag_list = clone;
		}
	}
	/* Success! Now we may commit changes to skb data. */

pull_pages:
	eat = delta;
	k = 0;
	for (i = 0; i < skb_shinfo(skb)->nr_frags; i++) {
		int size = skb_frag_size(&skb_shinfo(skb)->frags[i]);

		if (size <= eat) {
			skb_frag_unref(skb, i);
			eat -= size;
		} else {
			skb_frag_t *frag = &skb_shinfo(skb)->frags[k];

			*frag = skb_shinfo(skb)->frags[i];
			if (eat) {
				skb_frag_off_add(frag, eat);
				skb_frag_size_sub(frag, eat);
				if (!i)
					goto end;
				eat = 0;
			}
			k++;
		}
	}
	skb_shinfo(skb)->nr_frags = k;

end:
	skb->tail     += delta;
	skb->data_len -= delta;

	if (!skb->data_len)
		skb_zcopy_clear(skb, false);

	return skb_tail_pointer(skb);
}
EXPORT_SYMBOL(__pskb_pull_tail);

/**
 *	skb_copy_bits - copy bits from skb to kernel buffer
 *	@skb: source skb
 *	@offset: offset in source
 *	@to: destination buffer
 *	@len: number of bytes to copy
 *
 *	Copy the specified number of bytes from the source skb to the
 *	destination buffer.
 *
 *	CAUTION ! :
 *		If its prototype is ever changed,
 *		check arch/{*}/net/{*}.S files,
 *		since it is called from BPF assembly code.
 */
//将不连续的skb->data数据自offset处copy到to中，copy长度为len
int skb_copy_bits(const struct sk_buff *skb, int offset, void *to, int len)
{
	int start = skb_headlen(skb);
	struct sk_buff *frag_iter;
	int i, copy;

	if (offset > (int)skb->len - len)
		goto fault;

	/* Copy header. */
	if ((copy = start - offset) > 0) {
		if (copy > len)
			copy = len;
		skb_copy_from_linear_data_offset(skb, offset, to, copy);
		if ((len -= copy) == 0)
			return 0;
		offset += copy;
		to     += copy;
	}

	if (!skb_frags_readable(skb))
		goto fault;

	for (i = 0; i < skb_shinfo(skb)->nr_frags; i++) {
		int end;
		skb_frag_t *f = &skb_shinfo(skb)->frags[i];

		WARN_ON(start > offset + len);

		end = start + skb_frag_size(f);
		if ((copy = end - offset) > 0) {
			u32 p_off, p_len, copied;
			struct page *p;
			u8 *vaddr;

			if (copy > len)
				copy = len;

			skb_frag_foreach_page(f,
					      skb_frag_off(f) + offset - start,
					      copy, p, p_off, p_len, copied) {
				vaddr = kmap_atomic(p);
				memcpy(to + copied, vaddr + p_off, p_len);
				kunmap_atomic(vaddr);
			}

			if ((len -= copy) == 0)
				return 0;
			offset += copy;
			to     += copy;
		}
		start = end;
	}

	skb_walk_frags(skb, frag_iter) {
		int end;

		WARN_ON(start > offset + len);

		end = start + frag_iter->len;
		if ((copy = end - offset) > 0) {
			if (copy > len)
				copy = len;
			if (skb_copy_bits(frag_iter, offset - start, to, copy))
				goto fault;
			if ((len -= copy) == 0)
				return 0;
			offset += copy;
			to     += copy;
		}
		start = end;
	}

	if (!len)
		return 0;

fault:
	return -EFAULT;
}
EXPORT_SYMBOL(skb_copy_bits);

/*
 * Callback from splice_to_pipe(), if we need to release some pages
 * at the end of the spd in case we error'ed out in filling the pipe.
 */
static void sock_spd_release(struct splice_pipe_desc *spd, unsigned int i)
{
	put_page(spd->pages[i]);
}

static struct page *linear_to_page(struct page *page, unsigned int *len,
				   unsigned int *offset,
				   struct sock *sk)
{
	struct page_frag *pfrag = sk_page_frag(sk);

	if (!sk_page_frag_refill(sk, pfrag))
		return NULL;

	*len = min_t(unsigned int, *len, pfrag->size - pfrag->offset);

	memcpy(page_address(pfrag->page) + pfrag->offset,
	       page_address(page) + *offset, *len);
	*offset = pfrag->offset;
	pfrag->offset += *len;

	return pfrag->page;
}

static bool spd_can_coalesce(const struct splice_pipe_desc *spd,
			     struct page *page,
			     unsigned int offset)
{
	return	spd->nr_pages &&
		spd->pages[spd->nr_pages - 1] == page &&
		(spd->partial[spd->nr_pages - 1].offset +
		 spd->partial[spd->nr_pages - 1].len == offset);
}

/*
 * Fill page/offset/length into spd, if it can hold more pages.
 */
static bool spd_fill_page(struct splice_pipe_desc *spd,
			  struct pipe_inode_info *pipe, struct page *page,
			  unsigned int *len, unsigned int offset,
			  bool linear,
			  struct sock *sk)
{
	if (unlikely(spd->nr_pages == MAX_SKB_FRAGS))
		return true;

	if (linear) {
		page = linear_to_page(page, len, &offset, sk);
		if (!page)
			return true;
	}
	if (spd_can_coalesce(spd, page, offset)) {
		spd->partial[spd->nr_pages - 1].len += *len;
		return false;
	}
	get_page(page);
	spd->pages[spd->nr_pages] = page;
	spd->partial[spd->nr_pages].len = *len;
	spd->partial[spd->nr_pages].offset = offset;
	spd->nr_pages++;

	return false;
}

static bool __splice_segment(struct page *page, unsigned int poff,
			     unsigned int plen, unsigned int *off,
			     unsigned int *len,
			     struct splice_pipe_desc *spd, bool linear,
			     struct sock *sk,
			     struct pipe_inode_info *pipe)
{
	if (!*len)
		return true;

	/* skip this segment if already processed */
	if (*off >= plen) {
		*off -= plen;
		return false;
	}

	/* ignore any bits we already processed */
	poff += *off;
	plen -= *off;
	*off = 0;

	do {
		unsigned int flen = min(*len, plen);

		if (spd_fill_page(spd, pipe, page, &flen, poff,
				  linear, sk))
			return true;
		poff += flen;
		plen -= flen;
		*len -= flen;
	} while (*len && plen);

	return false;
}

/*
 * Map linear and fragment data from the skb to spd. It reports true if the
 * pipe is full or if we already spliced the requested length.
 */
static bool __skb_splice_bits(struct sk_buff *skb, struct pipe_inode_info *pipe,
			      unsigned int *offset, unsigned int *len,
			      struct splice_pipe_desc *spd, struct sock *sk)
{
	int seg;
	struct sk_buff *iter;

	/* map the linear part :
	 * If skb->head_frag is set, this 'linear' part is backed by a
	 * fragment, and if the head is not shared with any clones then
	 * we can avoid a copy since we own the head portion of this page.
	 */
	if (__splice_segment(virt_to_page(skb->data),
			     (unsigned long) skb->data & (PAGE_SIZE - 1),
			     skb_headlen(skb),
			     offset, len, spd,
			     skb_head_is_locked(skb),
			     sk, pipe))
		return true;

	/*
	 * then map the fragments
	 */
	if (!skb_frags_readable(skb))
		return false;

	for (seg = 0; seg < skb_shinfo(skb)->nr_frags; seg++) {
		const skb_frag_t *f = &skb_shinfo(skb)->frags[seg];

		if (WARN_ON_ONCE(!skb_frag_page(f)))
			return false;

		if (__splice_segment(skb_frag_page(f),
				     skb_frag_off(f), skb_frag_size(f),
				     offset, len, spd, false, sk, pipe))
			return true;
	}

	skb_walk_frags(skb, iter) {
		if (*offset >= iter->len) {
			*offset -= iter->len;
			continue;
		}
		/* __skb_splice_bits() only fails if the output has no room
		 * left, so no point in going over the frag_list for the error
		 * case.
		 */
		if (__skb_splice_bits(iter, pipe, offset, len, spd, sk))
			return true;
	}

	return false;
}

/*
 * Map data from the skb to a pipe. Should handle both the linear part,
 * the fragments, and the frag list.
 */
int skb_splice_bits(struct sk_buff *skb, struct sock *sk, unsigned int offset,
		    struct pipe_inode_info *pipe, unsigned int tlen,
		    unsigned int flags)
{
	struct partial_page partial[MAX_SKB_FRAGS];
	struct page *pages[MAX_SKB_FRAGS];
	struct splice_pipe_desc spd = {
		.pages = pages,
		.partial = partial,
		.nr_pages_max = MAX_SKB_FRAGS,
		.ops = &nosteal_pipe_buf_ops,
		.spd_release = sock_spd_release,
	};
	int ret = 0;

	__skb_splice_bits(skb, pipe, &offset, &tlen, &spd, sk);

	if (spd.nr_pages)
		ret = splice_to_pipe(pipe, &spd);

	return ret;
}
EXPORT_SYMBOL_GPL(skb_splice_bits);

static int sendmsg_locked(struct sock *sk, struct msghdr *msg)
{
	struct socket *sock = sk->sk_socket;
	size_t size = msg_data_left(msg);

	if (!sock)
		return -EINVAL;

	if (!sock->ops->sendmsg_locked)
		return sock_no_sendmsg_locked(sk, msg, size);

	return sock->ops->sendmsg_locked(sk, msg, size);
}

static int sendmsg_unlocked(struct sock *sk, struct msghdr *msg)
{
	struct socket *sock = sk->sk_socket;

	if (!sock)
		return -EINVAL;
	return sock_sendmsg(sock, msg);
}

typedef int (*sendmsg_func)(struct sock *sk, struct msghdr *msg);
static int __skb_send_sock(struct sock *sk, struct sk_buff *skb, int offset,
			   int len, sendmsg_func sendmsg, int flags)
{
	unsigned int orig_len = len;
	struct sk_buff *head = skb;
	unsigned short fragidx;
	int slen, ret;

do_frag_list:

	/* Deal with head data */
	while (offset < skb_headlen(skb) && len) {
		struct kvec kv;
		struct msghdr msg;

		slen = min_t(int, len, skb_headlen(skb) - offset);
		kv.iov_base = skb->data + offset;
		kv.iov_len = slen;
		memset(&msg, 0, sizeof(msg));
		msg.msg_flags = MSG_DONTWAIT | flags;

		iov_iter_kvec(&msg.msg_iter, ITER_SOURCE, &kv, 1, slen);
		ret = INDIRECT_CALL_2(sendmsg, sendmsg_locked,
				      sendmsg_unlocked, sk, &msg);
		if (ret <= 0)
			goto error;

		offset += ret;
		len -= ret;
	}

	/* All the data was skb head? */
	if (!len)
		goto out;

	/* Make offset relative to start of frags */
	offset -= skb_headlen(skb);

	/* Find where we are in frag list */
	for (fragidx = 0; fragidx < skb_shinfo(skb)->nr_frags; fragidx++) {
		skb_frag_t *frag  = &skb_shinfo(skb)->frags[fragidx];

		if (offset < skb_frag_size(frag))
			break;

		offset -= skb_frag_size(frag);
	}

	for (; len && fragidx < skb_shinfo(skb)->nr_frags; fragidx++) {
		skb_frag_t *frag  = &skb_shinfo(skb)->frags[fragidx];

		slen = min_t(size_t, len, skb_frag_size(frag) - offset);

		while (slen) {
			struct bio_vec bvec;
			struct msghdr msg = {
				.msg_flags = MSG_SPLICE_PAGES | MSG_DONTWAIT |
					     flags,
			};

			bvec_set_page(&bvec, skb_frag_page(frag), slen,
				      skb_frag_off(frag) + offset);
			iov_iter_bvec(&msg.msg_iter, ITER_SOURCE, &bvec, 1,
				      slen);

			ret = INDIRECT_CALL_2(sendmsg, sendmsg_locked,
					      sendmsg_unlocked, sk, &msg);
			if (ret <= 0)
				goto error;

			len -= ret;
			offset += ret;
			slen -= ret;
		}

		offset = 0;
	}

	if (len) {
		/* Process any frag lists */

		if (skb == head) {
			if (skb_has_frag_list(skb)) {
				skb = skb_shinfo(skb)->frag_list;
				goto do_frag_list;
			}
		} else if (skb->next) {
			skb = skb->next;
			goto do_frag_list;
		}
	}

out:
	return orig_len - len;

error:
	return orig_len == len ? ret : orig_len - len;
}

/* Send skb data on a socket. Socket must be locked. */
int skb_send_sock_locked(struct sock *sk, struct sk_buff *skb, int offset,
			 int len)
{
	return __skb_send_sock(sk, skb, offset, len, sendmsg_locked, 0);
}
EXPORT_SYMBOL_GPL(skb_send_sock_locked);

int skb_send_sock_locked_with_flags(struct sock *sk, struct sk_buff *skb,
				    int offset, int len, int flags)
{
	return __skb_send_sock(sk, skb, offset, len, sendmsg_locked, flags);
}
EXPORT_SYMBOL_GPL(skb_send_sock_locked_with_flags);

/* Send skb data on a socket. Socket must be unlocked. */
int skb_send_sock(struct sock *sk, struct sk_buff *skb, int offset, int len)
{
	return __skb_send_sock(sk, skb, offset, len, sendmsg_unlocked, 0);
}

/**
 *	skb_store_bits - store bits from kernel buffer to skb
 *	@skb: destination buffer
 *	@offset: offset in destination
 *	@from: source buffer
 *	@len: number of bytes to copy
 *
 *	Copy the specified number of bytes from the source buffer to the
 *	destination skb.  This function handles all the messy bits of
 *	traversing fragment lists and such.
 */

int skb_store_bits(struct sk_buff *skb, int offset, const void *from, int len)
{
	int start = skb_headlen(skb);
	struct sk_buff *frag_iter;
	int i, copy;

	if (offset > (int)skb->len - len)
		goto fault;

	if ((copy = start - offset) > 0) {
		if (copy > len)
			copy = len;
		skb_copy_to_linear_data_offset(skb, offset, from, copy);
		if ((len -= copy) == 0)
			return 0;
		offset += copy;
		from += copy;
	}

	if (!skb_frags_readable(skb))
		goto fault;

	for (i = 0; i < skb_shinfo(skb)->nr_frags; i++) {
		skb_frag_t *frag = &skb_shinfo(skb)->frags[i];
		int end;

		WARN_ON(start > offset + len);

		end = start + skb_frag_size(frag);
		if ((copy = end - offset) > 0) {
			u32 p_off, p_len, copied;
			struct page *p;
			u8 *vaddr;

			if (copy > len)
				copy = len;

			skb_frag_foreach_page(frag,
					      skb_frag_off(frag) + offset - start,
					      copy, p, p_off, p_len, copied) {
				vaddr = kmap_atomic(p);
				memcpy(vaddr + p_off, from + copied, p_len);
				kunmap_atomic(vaddr);
			}

			if ((len -= copy) == 0)
				return 0;
			offset += copy;
			from += copy;
		}
		start = end;
	}

	skb_walk_frags(skb, frag_iter) {
		int end;

		WARN_ON(start > offset + len);

		end = start + frag_iter->len;
		if ((copy = end - offset) > 0) {
			if (copy > len)
				copy = len;
			if (skb_store_bits(frag_iter, offset - start,
					   from, copy))
				goto fault;
			if ((len -= copy) == 0)
				return 0;
			offset += copy;
			from += copy;
		}
		start = end;
	}
	if (!len)
		return 0;

fault:
	return -EFAULT;
}
EXPORT_SYMBOL(skb_store_bits);

/* Checksum skb data. */
__wsum skb_checksum(const struct sk_buff *skb, int offset, int len, __wsum csum)
{
	int start = skb_headlen(skb);
	int i, copy = start - offset;
	struct sk_buff *frag_iter;
	int pos = 0;

	/* Checksum header. */
	if (copy > 0) {
		if (copy > len)
			copy = len;
		csum = csum_partial(skb->data + offset, copy, csum);
		if ((len -= copy) == 0)
			return csum;
		offset += copy;
		pos	= copy;
	}

	if (WARN_ON_ONCE(!skb_frags_readable(skb)))
		return 0;

	for (i = 0; i < skb_shinfo(skb)->nr_frags; i++) {
		int end;
		skb_frag_t *frag = &skb_shinfo(skb)->frags[i];

		WARN_ON(start > offset + len);

		end = start + skb_frag_size(frag);
		if ((copy = end - offset) > 0) {
			u32 p_off, p_len, copied;
			struct page *p;
			__wsum csum2;
			u8 *vaddr;

			if (copy > len)
				copy = len;

			skb_frag_foreach_page(frag,
					      skb_frag_off(frag) + offset - start,
					      copy, p, p_off, p_len, copied) {
				vaddr = kmap_atomic(p);
				csum2 = csum_partial(vaddr + p_off, p_len, 0);
				kunmap_atomic(vaddr);
				csum = csum_block_add(csum, csum2, pos);
				pos += p_len;
			}

			if (!(len -= copy))
				return csum;
			offset += copy;
		}
		start = end;
	}

	skb_walk_frags(skb, frag_iter) {
		int end;

		WARN_ON(start > offset + len);

		end = start + frag_iter->len;
		if ((copy = end - offset) > 0) {
			__wsum csum2;
			if (copy > len)
				copy = len;
			csum2 = skb_checksum(frag_iter, offset - start, copy,
					     0);
			csum = csum_block_add(csum, csum2, pos);
			if ((len -= copy) == 0)
				return csum;
			offset += copy;
			pos    += copy;
		}
		start = end;
	}
	BUG_ON(len);

	return csum;
}
<<<<<<< HEAD
EXPORT_SYMBOL(__skb_checksum);

//自报文的offset位置开始计算长度为len的checksum,并合上已有的csum
__wsum skb_checksum(const struct sk_buff *skb, int offset,
		    int len, __wsum csum)
{
	const struct skb_checksum_ops ops = {
		.update  = csum_partial_ext,
		.combine = csum_block_add_ext,
	};

	return __skb_checksum(skb, offset, len, csum, &ops);
}
=======
>>>>>>> 155a3c00
EXPORT_SYMBOL(skb_checksum);

/* Both of above in one bottle. */

__wsum skb_copy_and_csum_bits(const struct sk_buff *skb, int offset,
				    u8 *to, int len)
{
	int start = skb_headlen(skb);
	int i, copy = start - offset;
	struct sk_buff *frag_iter;
	int pos = 0;
	__wsum csum = 0;

	/* Copy header. */
	if (copy > 0) {
		if (copy > len)
			copy = len;
		csum = csum_partial_copy_nocheck(skb->data + offset, to,
						 copy);
		if ((len -= copy) == 0)
			return csum;
		offset += copy;
		to     += copy;
		pos	= copy;
	}

	if (!skb_frags_readable(skb))
		return 0;

	for (i = 0; i < skb_shinfo(skb)->nr_frags; i++) {
		int end;

		WARN_ON(start > offset + len);

		end = start + skb_frag_size(&skb_shinfo(skb)->frags[i]);
		if ((copy = end - offset) > 0) {
			skb_frag_t *frag = &skb_shinfo(skb)->frags[i];
			u32 p_off, p_len, copied;
			struct page *p;
			__wsum csum2;
			u8 *vaddr;

			if (copy > len)
				copy = len;

			skb_frag_foreach_page(frag,
					      skb_frag_off(frag) + offset - start,
					      copy, p, p_off, p_len, copied) {
				vaddr = kmap_atomic(p);
				csum2 = csum_partial_copy_nocheck(vaddr + p_off,
								  to + copied,
								  p_len);
				kunmap_atomic(vaddr);
				csum = csum_block_add(csum, csum2, pos);
				pos += p_len;
			}

			if (!(len -= copy))
				return csum;
			offset += copy;
			to     += copy;
		}
		start = end;
	}

	skb_walk_frags(skb, frag_iter) {
		__wsum csum2;
		int end;

		WARN_ON(start > offset + len);

		end = start + frag_iter->len;
		if ((copy = end - offset) > 0) {
			if (copy > len)
				copy = len;
			csum2 = skb_copy_and_csum_bits(frag_iter,
						       offset - start,
						       to, copy);
			csum = csum_block_add(csum, csum2, pos);
			if ((len -= copy) == 0)
				return csum;
			offset += copy;
			to     += copy;
			pos    += copy;
		}
		start = end;
	}
	BUG_ON(len);
	return csum;
}
EXPORT_SYMBOL(skb_copy_and_csum_bits);

#ifdef CONFIG_NET_CRC32C
u32 skb_crc32c(const struct sk_buff *skb, int offset, int len, u32 crc)
{
	int start = skb_headlen(skb);
	int i, copy = start - offset;
	struct sk_buff *frag_iter;

	if (copy > 0) {
		copy = min(copy, len);
		crc = crc32c(crc, skb->data + offset, copy);
		len -= copy;
		if (len == 0)
			return crc;
		offset += copy;
	}

	if (WARN_ON_ONCE(!skb_frags_readable(skb)))
		return 0;

	for (i = 0; i < skb_shinfo(skb)->nr_frags; i++) {
		int end;
		skb_frag_t *frag = &skb_shinfo(skb)->frags[i];

		WARN_ON(start > offset + len);

		end = start + skb_frag_size(frag);
		copy = end - offset;
		if (copy > 0) {
			u32 p_off, p_len, copied;
			struct page *p;
			u8 *vaddr;

			copy = min(copy, len);
			skb_frag_foreach_page(frag,
					      skb_frag_off(frag) + offset - start,
					      copy, p, p_off, p_len, copied) {
				vaddr = kmap_atomic(p);
				crc = crc32c(crc, vaddr + p_off, p_len);
				kunmap_atomic(vaddr);
			}
			len -= copy;
			if (len == 0)
				return crc;
			offset += copy;
		}
		start = end;
	}

	skb_walk_frags(skb, frag_iter) {
		int end;

		WARN_ON(start > offset + len);

		end = start + frag_iter->len;
		copy = end - offset;
		if (copy > 0) {
			copy = min(copy, len);
			crc = skb_crc32c(frag_iter, offset - start, copy, crc);
			len -= copy;
			if (len == 0)
				return crc;
			offset += copy;
		}
		start = end;
	}
	BUG_ON(len);

	return crc;
}
EXPORT_SYMBOL(skb_crc32c);
#endif /* CONFIG_NET_CRC32C */

__sum16 __skb_checksum_complete_head(struct sk_buff *skb, int len)
{
	__sum16 sum;

	sum = csum_fold(skb_checksum(skb, 0, len, skb->csum));
	/* See comments in __skb_checksum_complete(). */
	if (likely(!sum)) {
		if (unlikely(skb->ip_summed == CHECKSUM_COMPLETE) &&
		    !skb->csum_complete_sw)
			netdev_rx_csum_fault(skb->dev, skb);
	}
	if (!skb_shared(skb))
		skb->csum_valid = !sum;
	return sum;
}
EXPORT_SYMBOL(__skb_checksum_complete_head);

/* This function assumes skb->csum already holds pseudo header's checksum,
 * which has been changed from the hardware checksum, for example, by
 * __skb_checksum_validate_complete(). And, the original skb->csum must
 * have been validated unsuccessfully for CHECKSUM_COMPLETE case.
 *
 * It returns non-zero if the recomputed checksum is still invalid, otherwise
 * zero. The new checksum is stored back into skb->csum unless the skb is
 * shared.
 */
__sum16 __skb_checksum_complete(struct sk_buff *skb)
{
	__wsum csum;
	__sum16 sum;

    //计算当前内容的checksum
	csum = skb_checksum(skb, 0, skb->len, 0);

    //skb->csum中保存的为伪头，合上它，并折叠，得到最终checksum
	sum = csum_fold(csum_add(skb->csum, csum));
	/* This check is inverted, because we already knew the hardware
	 * checksum is invalid before calling this function. So, if the
	 * re-computed checksum is valid instead, then we have a mismatch
	 * between the original skb->csum and skb_checksum(). This means either
	 * the original hardware checksum is incorrect or we screw up skb->csum
	 * when moving skb->data around.
	 */
	if (likely(!sum)) {
        /*经校验checksum为0,此时说明原来的skb->csum是错的，告警*/
		if (unlikely(skb->ip_summed == CHECKSUM_COMPLETE) &&
		    !skb->csum_complete_sw)
			netdev_rx_csum_fault(skb->dev, skb);
	}

	if (!skb_shared(skb)) {
		/* Save full packet checksum */
		skb->csum = csum;
		skb->ip_summed = CHECKSUM_COMPLETE;
		skb->csum_complete_sw = 1;
		skb->csum_valid = !sum;
	}

	return sum;
}
EXPORT_SYMBOL(__skb_checksum_complete);

 /**
 *	skb_zerocopy_headlen - Calculate headroom needed for skb_zerocopy()
 *	@from: source buffer
 *
 *	Calculates the amount of linear headroom needed in the 'to' skb passed
 *	into skb_zerocopy().
 */
unsigned int
skb_zerocopy_headlen(const struct sk_buff *from)
{
	unsigned int hlen = 0;

	if (!from->head_frag ||
	    skb_headlen(from) < L1_CACHE_BYTES ||
	    skb_shinfo(from)->nr_frags >= MAX_SKB_FRAGS) {
		hlen = skb_headlen(from);
		if (!hlen)
			hlen = from->len;
	}

	if (skb_has_frag_list(from))
		hlen = from->len;

	return hlen;
}
EXPORT_SYMBOL_GPL(skb_zerocopy_headlen);

/**
 *	skb_zerocopy - Zero copy skb to skb
 *	@to: destination buffer
 *	@from: source buffer
 *	@len: number of bytes to copy from source buffer
 *	@hlen: size of linear headroom in destination buffer
 *
 *	Copies up to `len` bytes from `from` to `to` by creating references
 *	to the frags in the source buffer.
 *
 *	The `hlen` as calculated by skb_zerocopy_headlen() specifies the
 *	headroom in the `to` buffer.
 *
 *	Return value:
 *	0: everything is OK
 *	-ENOMEM: couldn't orphan frags of @from due to lack of memory
 *	-EFAULT: skb_copy_bits() found some problem with skb geometry
 */
int
skb_zerocopy(struct sk_buff *to, struct sk_buff *from, int len, int hlen)
{
	int i, j = 0;
	int plen = 0; /* length of skb->head fragment */
	int ret;
	struct page *page;
	unsigned int offset;

	BUG_ON(!from->head_frag && !hlen);

	/* dont bother with small payloads */
	if (len <= skb_tailroom(to))
		return skb_copy_bits(from, 0, skb_put(to, len), len);

	if (hlen) {
		ret = skb_copy_bits(from, 0, skb_put(to, hlen), hlen);
		if (unlikely(ret))
			return ret;
		len -= hlen;
	} else {
		plen = min_t(int, skb_headlen(from), len);
		if (plen) {
			page = virt_to_head_page(from->head);
			offset = from->data - (unsigned char *)page_address(page);
			__skb_fill_netmem_desc(to, 0, page_to_netmem(page),
					       offset, plen);
			get_page(page);
			j = 1;
			len -= plen;
		}
	}

	skb_len_add(to, len + plen);

	if (unlikely(skb_orphan_frags(from, GFP_ATOMIC))) {
		skb_tx_error(from);
		return -ENOMEM;
	}
	skb_zerocopy_clone(to, from, GFP_ATOMIC);

	for (i = 0; i < skb_shinfo(from)->nr_frags; i++) {
		int size;

		if (!len)
			break;
		skb_shinfo(to)->frags[j] = skb_shinfo(from)->frags[i];
		size = min_t(int, skb_frag_size(&skb_shinfo(to)->frags[j]),
					len);
		skb_frag_size_set(&skb_shinfo(to)->frags[j], size);
		len -= size;
		skb_frag_ref(to, j);
		j++;
	}
	skb_shinfo(to)->nr_frags = j;

	return 0;
}
EXPORT_SYMBOL_GPL(skb_zerocopy);

void skb_copy_and_csum_dev(const struct sk_buff *skb, u8 *to)
{
	__wsum csum;
	long csstart;

	if (skb->ip_summed == CHECKSUM_PARTIAL)
		csstart = skb_checksum_start_offset(skb);
	else
		csstart = skb_headlen(skb);

	BUG_ON(csstart > skb_headlen(skb));

	skb_copy_from_linear_data(skb, to, csstart);

	csum = 0;
	if (csstart != skb->len)
		csum = skb_copy_and_csum_bits(skb, csstart, to + csstart,
					      skb->len - csstart);

	if (skb->ip_summed == CHECKSUM_PARTIAL) {
		long csstuff = csstart + skb->csum_offset;

		*((__sum16 *)(to + csstuff)) = csum_fold(csum);
	}
}
EXPORT_SYMBOL(skb_copy_and_csum_dev);

/**
 *	skb_dequeue - remove from the head of the queue
 *	@list: list to dequeue from
 *
 *	Remove the head of the list. The list lock is taken so the function
 *	may be used safely with other locking list functions. The head item is
 *	returned or %NULL if the list is empty.
 */

struct sk_buff *skb_dequeue(struct sk_buff_head *list)
{
	unsigned long flags;
	struct sk_buff *result;

	spin_lock_irqsave(&list->lock, flags);
	result = __skb_dequeue(list);/*从list上获取一个skb*/
	spin_unlock_irqrestore(&list->lock, flags);
	return result;
}
EXPORT_SYMBOL(skb_dequeue);

/**
 *	skb_dequeue_tail - remove from the tail of the queue
 *	@list: list to dequeue from
 *
 *	Remove the tail of the list. The list lock is taken so the function
 *	may be used safely with other locking list functions. The tail item is
 *	returned or %NULL if the list is empty.
 */
struct sk_buff *skb_dequeue_tail(struct sk_buff_head *list)
{
	unsigned long flags;
	struct sk_buff *result;

	spin_lock_irqsave(&list->lock, flags);
	result = __skb_dequeue_tail(list);
	spin_unlock_irqrestore(&list->lock, flags);
	return result;
}
EXPORT_SYMBOL(skb_dequeue_tail);

/**
 *	skb_queue_purge_reason - empty a list
 *	@list: list to empty
 *	@reason: drop reason
 *
 *	Delete all buffers on an &sk_buff list. Each buffer is removed from
 *	the list and one reference dropped. This function takes the list
 *	lock and is atomic with respect to other list locking functions.
 */
void skb_queue_purge_reason(struct sk_buff_head *list,
			    enum skb_drop_reason reason)
{
	//释放list上挂接的所有报文，将队列置为empty
	struct sk_buff_head tmp;
	unsigned long flags;

	if (skb_queue_empty_lockless(list))
		return;

	__skb_queue_head_init(&tmp);

	spin_lock_irqsave(&list->lock, flags);
	skb_queue_splice_init(list, &tmp);
	spin_unlock_irqrestore(&list->lock, flags);

	__skb_queue_purge_reason(&tmp, reason);
}
EXPORT_SYMBOL(skb_queue_purge_reason);

/**
 *	skb_rbtree_purge - empty a skb rbtree
 *	@root: root of the rbtree to empty
 *	Return value: the sum of truesizes of all purged skbs.
 *
 *	Delete all buffers on an &sk_buff rbtree. Each buffer is removed from
 *	the list and one reference dropped. This function does not take
 *	any lock. Synchronization should be handled by the caller (e.g., TCP
 *	out-of-order queue is protected by the socket lock).
 */
unsigned int skb_rbtree_purge(struct rb_root *root)
{
	struct rb_node *p = rb_first(root);
	unsigned int sum = 0;

	while (p) {
		struct sk_buff *skb = rb_entry(p, struct sk_buff, rbnode);

		p = rb_next(p);
		rb_erase(&skb->rbnode, root);
		sum += skb->truesize;
		kfree_skb(skb);
	}
	return sum;
}

void skb_errqueue_purge(struct sk_buff_head *list)
{
	struct sk_buff *skb, *next;
	struct sk_buff_head kill;
	unsigned long flags;

	__skb_queue_head_init(&kill);

	spin_lock_irqsave(&list->lock, flags);
	skb_queue_walk_safe(list, skb, next) {
		if (SKB_EXT_ERR(skb)->ee.ee_origin == SO_EE_ORIGIN_ZEROCOPY ||
		    SKB_EXT_ERR(skb)->ee.ee_origin == SO_EE_ORIGIN_TIMESTAMPING)
			continue;
		__skb_unlink(skb, list);
		__skb_queue_tail(&kill, skb);
	}
	spin_unlock_irqrestore(&list->lock, flags);
	__skb_queue_purge(&kill);
}
EXPORT_SYMBOL(skb_errqueue_purge);

/**
 *	skb_queue_head - queue a buffer at the list head
 *	@list: list to use
 *	@newsk: buffer to queue
 *
 *	Queue a buffer at the start of the list. This function takes the
 *	list lock and can be used safely with other locking &sk_buff functions
 *	safely.
 *
 *	A buffer cannot be placed on two lists at the same time.
 */
void skb_queue_head(struct sk_buff_head *list, struct sk_buff *newsk)
{
	unsigned long flags;

	spin_lock_irqsave(&list->lock, flags);
	__skb_queue_head(list, newsk);
	spin_unlock_irqrestore(&list->lock, flags);
}
EXPORT_SYMBOL(skb_queue_head);

/**
 *	skb_queue_tail - queue a buffer at the list tail
 *	@list: list to use
 *	@newsk: buffer to queue
 *
 *	Queue a buffer at the tail of the list. This function takes the
 *	list lock and can be used safely with other locking &sk_buff functions
 *	safely.
 *
 *	A buffer cannot be placed on two lists at the same time.
 */
void skb_queue_tail(struct sk_buff_head *list, struct sk_buff *newsk)
{
	unsigned long flags;

	spin_lock_irqsave(&list->lock, flags);
	__skb_queue_tail(list, newsk);
	spin_unlock_irqrestore(&list->lock, flags);
}
EXPORT_SYMBOL(skb_queue_tail);

/**
 *	skb_unlink	-	remove a buffer from a list
 *	@skb: buffer to remove
 *	@list: list to use
 *
 *	Remove a packet from a list. The list locks are taken and this
 *	function is atomic with respect to other list locked calls
 *
 *	You must know what list the SKB is on.
 */
void skb_unlink(struct sk_buff *skb, struct sk_buff_head *list)
{
	unsigned long flags;

	spin_lock_irqsave(&list->lock, flags);
	__skb_unlink(skb, list);/*自list中移除*/
	spin_unlock_irqrestore(&list->lock, flags);
}
EXPORT_SYMBOL(skb_unlink);

/**
 *	skb_append	-	append a buffer
 *	@old: buffer to insert after
 *	@newsk: buffer to insert
 *	@list: list to use
 *
 *	Place a packet after a given packet in a list. The list locks are taken
 *	and this function is atomic with respect to other list locked calls.
 *	A buffer cannot be placed on two lists at the same time.
 */
void skb_append(struct sk_buff *old, struct sk_buff *newsk, struct sk_buff_head *list)
{
	unsigned long flags;

	spin_lock_irqsave(&list->lock, flags);
	__skb_queue_after(list, old, newsk);
	spin_unlock_irqrestore(&list->lock, flags);
}
EXPORT_SYMBOL(skb_append);

static inline void skb_split_inside_header(struct sk_buff *skb,
					   struct sk_buff* skb1,
					   const u32 len, const int pos)
{
	int i;

	skb_copy_from_linear_data_offset(skb, len, skb_put(skb1, pos - len),
					 pos - len);
	/* And move data appendix as is. */
	for (i = 0; i < skb_shinfo(skb)->nr_frags; i++)
		skb_shinfo(skb1)->frags[i] = skb_shinfo(skb)->frags[i];

	skb_shinfo(skb1)->nr_frags = skb_shinfo(skb)->nr_frags;
	skb1->unreadable	   = skb->unreadable;
	skb_shinfo(skb)->nr_frags  = 0;
	skb1->data_len		   = skb->data_len;
	skb1->len		   += skb1->data_len;
	skb->data_len		   = 0;
	skb->len		   = len;
	skb_set_tail_pointer(skb, len);
}

static inline void skb_split_no_header(struct sk_buff *skb,
				       struct sk_buff* skb1,
				       const u32 len, int pos)
{
	int i, k = 0;
	const int nfrags = skb_shinfo(skb)->nr_frags;

	skb_shinfo(skb)->nr_frags = 0;
	skb1->len		  = skb1->data_len = skb->len - len;
	skb->len		  = len;
	skb->data_len		  = len - pos;

	for (i = 0; i < nfrags; i++) {
		int size = skb_frag_size(&skb_shinfo(skb)->frags[i]);

		if (pos + size > len) {
			skb_shinfo(skb1)->frags[k] = skb_shinfo(skb)->frags[i];

			if (pos < len) {
				/* Split frag.
				 * We have two variants in this case:
				 * 1. Move all the frag to the second
				 *    part, if it is possible. F.e.
				 *    this approach is mandatory for TUX,
				 *    where splitting is expensive.
				 * 2. Split is accurately. We make this.
				 */
				skb_frag_ref(skb, i);
				skb_frag_off_add(&skb_shinfo(skb1)->frags[0], len - pos);
				skb_frag_size_sub(&skb_shinfo(skb1)->frags[0], len - pos);
				skb_frag_size_set(&skb_shinfo(skb)->frags[i], len - pos);
				skb_shinfo(skb)->nr_frags++;
			}
			k++;
		} else
			skb_shinfo(skb)->nr_frags++;
		pos += size;
	}
	skb_shinfo(skb1)->nr_frags = k;

	skb1->unreadable = skb->unreadable;
}

/**
 * skb_split - Split fragmented skb to two parts at length len.
 * @skb: the buffer to split
 * @skb1: the buffer to receive the second part
 * @len: new length for skb
 */
void skb_split(struct sk_buff *skb, struct sk_buff *skb1, const u32 len)
{
	int pos = skb_headlen(skb);
	const int zc_flags = SKBFL_SHARED_FRAG | SKBFL_PURE_ZEROCOPY;

	skb_zcopy_downgrade_managed(skb);

	skb_shinfo(skb1)->flags |= skb_shinfo(skb)->flags & zc_flags;
	skb_zerocopy_clone(skb1, skb, 0);
	if (len < pos)	/* Split line is inside header. */
		skb_split_inside_header(skb, skb1, len, pos);
	else		/* Second chunk has no header, nothing to copy. */
		skb_split_no_header(skb, skb1, len, pos);
}
EXPORT_SYMBOL(skb_split);

/* Shifting from/to a cloned skb is a no-go.
 *
 * Caller cannot keep skb_shinfo related pointers past calling here!
 */
static int skb_prepare_for_shift(struct sk_buff *skb)
{
	return skb_unclone_keeptruesize(skb, GFP_ATOMIC);
}

/**
 * skb_shift - Shifts paged data partially from skb to another
 * @tgt: buffer into which tail data gets added
 * @skb: buffer from which the paged data comes from
 * @shiftlen: shift up to this many bytes
 *
 * Attempts to shift up to shiftlen worth of bytes, which may be less than
 * the length of the skb, from skb to tgt. Returns number bytes shifted.
 * It's up to caller to free skb if everything was shifted.
 *
 * If @tgt runs out of frags, the whole operation is aborted.
 *
 * Skb cannot include anything else but paged data while tgt is allowed
 * to have non-paged data as well.
 *
 * TODO: full sized shift could be optimized but that would need
 * specialized skb free'er to handle frags without up-to-date nr_frags.
 */
int skb_shift(struct sk_buff *tgt, struct sk_buff *skb, int shiftlen)
{
	int from, to, merge, todo;
	skb_frag_t *fragfrom, *fragto;

	BUG_ON(shiftlen > skb->len);

	if (skb_headlen(skb))
		return 0;
	if (skb_zcopy(tgt) || skb_zcopy(skb))
		return 0;

	DEBUG_NET_WARN_ON_ONCE(tgt->pp_recycle != skb->pp_recycle);
	DEBUG_NET_WARN_ON_ONCE(skb_cmp_decrypted(tgt, skb));

	todo = shiftlen;
	from = 0;
	to = skb_shinfo(tgt)->nr_frags;
	fragfrom = &skb_shinfo(skb)->frags[from];

	/* Actual merge is delayed until the point when we know we can
	 * commit all, so that we don't have to undo partial changes
	 */
	if (!skb_can_coalesce(tgt, to, skb_frag_page(fragfrom),
			      skb_frag_off(fragfrom))) {
		merge = -1;
	} else {
		merge = to - 1;

		todo -= skb_frag_size(fragfrom);
		if (todo < 0) {
			if (skb_prepare_for_shift(skb) ||
			    skb_prepare_for_shift(tgt))
				return 0;

			/* All previous frag pointers might be stale! */
			fragfrom = &skb_shinfo(skb)->frags[from];
			fragto = &skb_shinfo(tgt)->frags[merge];

			skb_frag_size_add(fragto, shiftlen);
			skb_frag_size_sub(fragfrom, shiftlen);
			skb_frag_off_add(fragfrom, shiftlen);

			goto onlymerged;
		}

		from++;
	}

	/* Skip full, not-fitting skb to avoid expensive operations */
	if ((shiftlen == skb->len) &&
	    (skb_shinfo(skb)->nr_frags - from) > (MAX_SKB_FRAGS - to))
		return 0;

	if (skb_prepare_for_shift(skb) || skb_prepare_for_shift(tgt))
		return 0;

	while ((todo > 0) && (from < skb_shinfo(skb)->nr_frags)) {
		if (to == MAX_SKB_FRAGS)
			return 0;

		fragfrom = &skb_shinfo(skb)->frags[from];
		fragto = &skb_shinfo(tgt)->frags[to];

		if (todo >= skb_frag_size(fragfrom)) {
			*fragto = *fragfrom;
			todo -= skb_frag_size(fragfrom);
			from++;
			to++;

		} else {
			__skb_frag_ref(fragfrom);
			skb_frag_page_copy(fragto, fragfrom);
			skb_frag_off_copy(fragto, fragfrom);
			skb_frag_size_set(fragto, todo);

			skb_frag_off_add(fragfrom, todo);
			skb_frag_size_sub(fragfrom, todo);
			todo = 0;

			to++;
			break;
		}
	}

	/* Ready to "commit" this state change to tgt */
	skb_shinfo(tgt)->nr_frags = to;

	if (merge >= 0) {
		fragfrom = &skb_shinfo(skb)->frags[0];
		fragto = &skb_shinfo(tgt)->frags[merge];

		skb_frag_size_add(fragto, skb_frag_size(fragfrom));
		__skb_frag_unref(fragfrom, skb->pp_recycle);
	}

	/* Reposition in the original skb */
	to = 0;
	while (from < skb_shinfo(skb)->nr_frags)
		skb_shinfo(skb)->frags[to++] = skb_shinfo(skb)->frags[from++];
	skb_shinfo(skb)->nr_frags = to;

	BUG_ON(todo > 0 && !skb_shinfo(skb)->nr_frags);

onlymerged:
	/* Most likely the tgt won't ever need its checksum anymore, skb on
	 * the other hand might need it if it needs to be resent
	 */
	tgt->ip_summed = CHECKSUM_PARTIAL;
	skb->ip_summed = CHECKSUM_PARTIAL;

	skb_len_add(skb, -shiftlen);
	skb_len_add(tgt, shiftlen);

	return shiftlen;
}

/**
 * skb_prepare_seq_read - Prepare a sequential read of skb data
 * @skb: the buffer to read
 * @from: lower offset of data to be read
 * @to: upper offset of data to be read
 * @st: state variable
 *
 * Initializes the specified state variable. Must be called before
 * invoking skb_seq_read() for the first time.
 */
void skb_prepare_seq_read(struct sk_buff *skb, unsigned int from,
			  unsigned int to, struct skb_seq_state *st)
{
	st->lower_offset = from;
	st->upper_offset = to;
	st->root_skb = st->cur_skb = skb;
	st->frag_idx = st->stepped_offset = 0;
	st->frag_data = NULL;
	st->frag_off = 0;
}
EXPORT_SYMBOL(skb_prepare_seq_read);

/**
 * skb_seq_read - Sequentially read skb data
 * @consumed: number of bytes consumed by the caller so far
 * @data: destination pointer for data to be returned
 * @st: state variable
 *
 * Reads a block of skb data at @consumed relative to the
 * lower offset specified to skb_prepare_seq_read(). Assigns
 * the head of the data block to @data and returns the length
 * of the block or 0 if the end of the skb data or the upper
 * offset has been reached.
 *
 * The caller is not required to consume all of the data
 * returned, i.e. @consumed is typically set to the number
 * of bytes already consumed and the next call to
 * skb_seq_read() will return the remaining part of the block.
 *
 * Note 1: The size of each block of data returned can be arbitrary,
 *       this limitation is the cost for zerocopy sequential
 *       reads of potentially non linear data.
 *
 * Note 2: Fragment lists within fragments are not implemented
 *       at the moment, state->root_skb could be replaced with
 *       a stack for this purpose.
 */
unsigned int skb_seq_read(unsigned int consumed, const u8 **data,
			  struct skb_seq_state *st)
{
	unsigned int block_limit, abs_offset = consumed + st->lower_offset;
	skb_frag_t *frag;

	if (unlikely(abs_offset >= st->upper_offset)) {
		if (st->frag_data) {
			kunmap_atomic(st->frag_data);
			st->frag_data = NULL;
		}
		return 0;
	}

next_skb:
	block_limit = skb_headlen(st->cur_skb) + st->stepped_offset;

	if (abs_offset < block_limit && !st->frag_data) {
		*data = st->cur_skb->data + (abs_offset - st->stepped_offset);
		return block_limit - abs_offset;
	}

	if (!skb_frags_readable(st->cur_skb))
		return 0;

	if (st->frag_idx == 0 && !st->frag_data)
		st->stepped_offset += skb_headlen(st->cur_skb);

	while (st->frag_idx < skb_shinfo(st->cur_skb)->nr_frags) {
		unsigned int pg_idx, pg_off, pg_sz;

		frag = &skb_shinfo(st->cur_skb)->frags[st->frag_idx];

		pg_idx = 0;
		pg_off = skb_frag_off(frag);
		pg_sz = skb_frag_size(frag);

		if (skb_frag_must_loop(skb_frag_page(frag))) {
			pg_idx = (pg_off + st->frag_off) >> PAGE_SHIFT;
			pg_off = offset_in_page(pg_off + st->frag_off);
			pg_sz = min_t(unsigned int, pg_sz - st->frag_off,
						    PAGE_SIZE - pg_off);
		}

		block_limit = pg_sz + st->stepped_offset;
		if (abs_offset < block_limit) {
			if (!st->frag_data)
				st->frag_data = kmap_atomic(skb_frag_page(frag) + pg_idx);

			*data = (u8 *)st->frag_data + pg_off +
				(abs_offset - st->stepped_offset);

			return block_limit - abs_offset;
		}

		if (st->frag_data) {
			kunmap_atomic(st->frag_data);
			st->frag_data = NULL;
		}

		st->stepped_offset += pg_sz;
		st->frag_off += pg_sz;
		if (st->frag_off == skb_frag_size(frag)) {
			st->frag_off = 0;
			st->frag_idx++;
		}
	}

	if (st->frag_data) {
		kunmap_atomic(st->frag_data);
		st->frag_data = NULL;
	}

	if (st->root_skb == st->cur_skb && skb_has_frag_list(st->root_skb)) {
		st->cur_skb = skb_shinfo(st->root_skb)->frag_list;
		st->frag_idx = 0;
		goto next_skb;
	} else if (st->cur_skb->next) {
		st->cur_skb = st->cur_skb->next;
		st->frag_idx = 0;
		goto next_skb;
	}

	return 0;
}
EXPORT_SYMBOL(skb_seq_read);

/**
 * skb_abort_seq_read - Abort a sequential read of skb data
 * @st: state variable
 *
 * Must be called if skb_seq_read() was not called until it
 * returned 0.
 */
void skb_abort_seq_read(struct skb_seq_state *st)
{
	if (st->frag_data)
		kunmap_atomic(st->frag_data);
}
EXPORT_SYMBOL(skb_abort_seq_read);

/**
 * skb_copy_seq_read() - copy from a skb_seq_state to a buffer
 * @st: source skb_seq_state
 * @offset: offset in source
 * @to: destination buffer
 * @len: number of bytes to copy
 *
 * Copy @len bytes from @offset bytes into the source @st to the destination
 * buffer @to. `offset` should increase (or be unchanged) with each subsequent
 * call to this function. If offset needs to decrease from the previous use `st`
 * should be reset first.
 *
 * Return: 0 on success or -EINVAL if the copy ended early
 */
int skb_copy_seq_read(struct skb_seq_state *st, int offset, void *to, int len)
{
	const u8 *data;
	u32 sqlen;

	for (;;) {
		sqlen = skb_seq_read(offset, &data, st);
		if (sqlen == 0)
			return -EINVAL;
		if (sqlen >= len) {
			memcpy(to, data, len);
			return 0;
		}
		memcpy(to, data, sqlen);
		to += sqlen;
		offset += sqlen;
		len -= sqlen;
	}
}
EXPORT_SYMBOL(skb_copy_seq_read);

#define TS_SKB_CB(state)	((struct skb_seq_state *) &((state)->cb))

static unsigned int skb_ts_get_next_block(unsigned int offset, const u8 **text,
					  struct ts_config *conf,
					  struct ts_state *state)
{
	return skb_seq_read(offset, text, TS_SKB_CB(state));
}

static void skb_ts_finish(struct ts_config *conf, struct ts_state *state)
{
	skb_abort_seq_read(TS_SKB_CB(state));
}

/**
 * skb_find_text - Find a text pattern in skb data
 * @skb: the buffer to look in
 * @from: search offset
 * @to: search limit
 * @config: textsearch configuration
 *
 * Finds a pattern in the skb data according to the specified
 * textsearch configuration. Use textsearch_next() to retrieve
 * subsequent occurrences of the pattern. Returns the offset
 * to the first occurrence or UINT_MAX if no match was found.
 */
unsigned int skb_find_text(struct sk_buff *skb, unsigned int from/*起始位置*/,
			   unsigned int to/*终止位置*/, struct ts_config *config)
{
	unsigned int patlen = config->ops->get_pattern_len(config);
	struct ts_state state;
	unsigned int ret;

	BUILD_BUG_ON(sizeof(struct skb_seq_state) > sizeof(state.cb));

	config->get_next_block = skb_ts_get_next_block;
	config->finish = skb_ts_finish;

	skb_prepare_seq_read(skb, from, to, TS_SKB_CB(&state));

	/*在skb中执行字符串搜索*/
	ret = textsearch_find(config, &state);
	return (ret + patlen <= to - from ? ret : UINT_MAX);
}
EXPORT_SYMBOL(skb_find_text);

int skb_append_pagefrags(struct sk_buff *skb, struct page *page,
			 int offset, size_t size, size_t max_frags)
{
	int i = skb_shinfo(skb)->nr_frags;

	if (skb_can_coalesce(skb, i, page, offset)) {
		skb_frag_size_add(&skb_shinfo(skb)->frags[i - 1], size);
	} else if (i < max_frags) {
		skb_zcopy_downgrade_managed(skb);
		get_page(page);
		skb_fill_page_desc_noacc(skb, i, page, offset, size);
	} else {
		return -EMSGSIZE;
	}

	return 0;
}
EXPORT_SYMBOL_GPL(skb_append_pagefrags);

/**
 *	skb_pull_rcsum - pull skb and update receive checksum
 *	@skb: buffer to update
 *	@len: length of data pulled
 *
 *	This function performs an skb_pull on the packet and updates
 *	the CHECKSUM_COMPLETE checksum.  It should be used on
 *	receive path processing instead of skb_pull unless you know
 *	that the checksum difference is zero (e.g., a valid IP header)
 *	or you are setting ip_summed to CHECKSUM_NONE.
 */
void *skb_pull_rcsum(struct sk_buff *skb, unsigned int len)
{
	unsigned char *data = skb->data;

	BUG_ON(len > skb->len);
	//更新data后移len长度，减少skb长度
	__skb_pull(skb, len);
	skb_postpull_rcsum(skb, data, len);
	return skb->data;
}
EXPORT_SYMBOL_GPL(skb_pull_rcsum);

static inline skb_frag_t skb_head_frag_to_page_desc(struct sk_buff *frag_skb)
{
	skb_frag_t head_frag;
	struct page *page;

	page = virt_to_head_page(frag_skb->head);
	skb_frag_fill_page_desc(&head_frag, page, frag_skb->data -
				(unsigned char *)page_address(page),
				skb_headlen(frag_skb));
	return head_frag;
}

struct sk_buff *skb_segment_list(struct sk_buff *skb,
				 netdev_features_t features,
				 unsigned int offset)
{
	struct sk_buff *list_skb = skb_shinfo(skb)->frag_list;
	unsigned int tnl_hlen = skb_tnl_header_len(skb);
	unsigned int delta_truesize = 0;
	unsigned int delta_len = 0;
	struct sk_buff *tail = NULL;
	struct sk_buff *nskb, *tmp;
	int len_diff, err;

	skb_push(skb, -skb_network_offset(skb) + offset);

	/* Ensure the head is writeable before touching the shared info */
	err = skb_unclone(skb, GFP_ATOMIC);
	if (err)
		goto err_linearize;

	skb_shinfo(skb)->frag_list = NULL;

	while (list_skb) {
		nskb = list_skb;
		list_skb = list_skb->next;

		err = 0;
		delta_truesize += nskb->truesize;
		if (skb_shared(nskb)) {
			tmp = skb_clone(nskb, GFP_ATOMIC);
			if (tmp) {
				consume_skb(nskb);
				nskb = tmp;
				err = skb_unclone(nskb, GFP_ATOMIC);
			} else {
				err = -ENOMEM;
			}
		}

		if (!tail)
			skb->next = nskb;
		else
			tail->next = nskb;

		if (unlikely(err)) {
			nskb->next = list_skb;
			goto err_linearize;
		}

		tail = nskb;

		delta_len += nskb->len;

		skb_push(nskb, -skb_network_offset(nskb) + offset);

		skb_release_head_state(nskb);
		len_diff = skb_network_header_len(nskb) - skb_network_header_len(skb);
		__copy_skb_header(nskb, skb);

		skb_headers_offset_update(nskb, skb_headroom(nskb) - skb_headroom(skb));
		nskb->transport_header += len_diff;
		skb_copy_from_linear_data_offset(skb, -tnl_hlen,
						 nskb->data - tnl_hlen,
						 offset + tnl_hlen);

		if (skb_needs_linearize(nskb, features) &&
		    __skb_linearize(nskb))
			goto err_linearize;
	}

	skb->truesize = skb->truesize - delta_truesize;
	skb->data_len = skb->data_len - delta_len;
	skb->len = skb->len - delta_len;

	skb_gso_reset(skb);

	skb->prev = tail;

	if (skb_needs_linearize(skb, features) &&
	    __skb_linearize(skb))
		goto err_linearize;

	skb_get(skb);

	return skb;

err_linearize:
	kfree_skb_list(skb->next);
	skb->next = NULL;
	return ERR_PTR(-ENOMEM);
}
EXPORT_SYMBOL_GPL(skb_segment_list);

/**
 *	skb_segment - Perform protocol segmentation on skb.
 *	@head_skb: buffer to segment
 *	@features: features for the output path (see dev->features)
 *
 *	This function performs segmentation on the given skb.  It returns
 *	a pointer to the first in a list of new skbs for the segments.
 *	In case of error it returns ERR_PTR(err).
 */
struct sk_buff *skb_segment(struct sk_buff *head_skb,
			    netdev_features_t features)
{
	struct sk_buff *segs = NULL;
	struct sk_buff *tail = NULL;
	struct sk_buff *list_skb = skb_shinfo(head_skb)->frag_list;
	unsigned int mss = skb_shinfo(head_skb)->gso_size;
	unsigned int doffset = head_skb->data - skb_mac_header(head_skb);
	unsigned int offset = doffset;
	unsigned int tnl_hlen = skb_tnl_header_len(head_skb);
	unsigned int partial_segs = 0;
	unsigned int headroom;
	unsigned int len = head_skb->len;
	struct sk_buff *frag_skb;
	skb_frag_t *frag;
	__be16 proto;
	bool csum, sg;
	int err = -ENOMEM;
	int i = 0;
	int nfrags, pos;

	if ((skb_shinfo(head_skb)->gso_type & SKB_GSO_DODGY) &&
	    mss != GSO_BY_FRAGS && mss != skb_headlen(head_skb)) {
		struct sk_buff *check_skb;

		for (check_skb = list_skb; check_skb; check_skb = check_skb->next) {
			if (skb_headlen(check_skb) && !check_skb->head_frag) {
				/* gso_size is untrusted, and we have a frag_list with
				 * a linear non head_frag item.
				 *
				 * If head_skb's headlen does not fit requested gso_size,
				 * it means that the frag_list members do NOT terminate
				 * on exact gso_size boundaries. Hence we cannot perform
				 * skb_frag_t page sharing. Therefore we must fallback to
				 * copying the frag_list skbs; we do so by disabling SG.
				 */
				features &= ~NETIF_F_SG;
				break;
			}
		}
	}

	__skb_push(head_skb, doffset);
	proto = skb_network_protocol(head_skb, NULL);
	if (unlikely(!proto))
		return ERR_PTR(-EINVAL);

	sg = !!(features & NETIF_F_SG);
	csum = !!can_checksum_protocol(features, proto);

	if (sg && csum && (mss != GSO_BY_FRAGS))  {
		if (!(features & NETIF_F_GSO_PARTIAL)) {
			struct sk_buff *iter;
			unsigned int frag_len;

			if (!list_skb ||
			    !net_gso_ok(features, skb_shinfo(head_skb)->gso_type))
				goto normal;

			/* If we get here then all the required
			 * GSO features except frag_list are supported.
			 * Try to split the SKB to multiple GSO SKBs
			 * with no frag_list.
			 * Currently we can do that only when the buffers don't
			 * have a linear part and all the buffers except
			 * the last are of the same length.
			 */
			frag_len = list_skb->len;
			skb_walk_frags(head_skb, iter) {
				if (frag_len != iter->len && iter->next)
					goto normal;
				if (skb_headlen(iter) && !iter->head_frag)
					goto normal;

				len -= iter->len;
			}

			if (len != frag_len)
				goto normal;
		}

		/* GSO partial only requires that we trim off any excess that
		 * doesn't fit into an MSS sized block, so take care of that
		 * now.
		 * Cap len to not accidentally hit GSO_BY_FRAGS.
		 */
		partial_segs = min(len, GSO_BY_FRAGS - 1) / mss;
		if (partial_segs > 1)
			mss *= partial_segs;
		else
			partial_segs = 0;
	}

normal:
	headroom = skb_headroom(head_skb);
	pos = skb_headlen(head_skb);

	if (skb_orphan_frags(head_skb, GFP_ATOMIC))
		return ERR_PTR(-ENOMEM);

	nfrags = skb_shinfo(head_skb)->nr_frags;
	frag = skb_shinfo(head_skb)->frags;
	frag_skb = head_skb;

	do {
		struct sk_buff *nskb;
		skb_frag_t *nskb_frag;
		int hsize;
		int size;

		if (unlikely(mss == GSO_BY_FRAGS)) {
			len = list_skb->len;
		} else {
			len = head_skb->len - offset;
			if (len > mss)
				len = mss;
		}

		hsize = skb_headlen(head_skb) - offset;

		if (hsize <= 0 && i >= nfrags && skb_headlen(list_skb) &&
		    (skb_headlen(list_skb) == len || sg)) {
			BUG_ON(skb_headlen(list_skb) > len);

			nskb = skb_clone(list_skb, GFP_ATOMIC);
			if (unlikely(!nskb))
				goto err;

			i = 0;
			nfrags = skb_shinfo(list_skb)->nr_frags;
			frag = skb_shinfo(list_skb)->frags;
			frag_skb = list_skb;
			pos += skb_headlen(list_skb);

			while (pos < offset + len) {
				BUG_ON(i >= nfrags);

				size = skb_frag_size(frag);
				if (pos + size > offset + len)
					break;

				i++;
				pos += size;
				frag++;
			}

			list_skb = list_skb->next;

			if (unlikely(pskb_trim(nskb, len))) {
				kfree_skb(nskb);
				goto err;
			}

			hsize = skb_end_offset(nskb);
			if (skb_cow_head(nskb, doffset + headroom)) {
				kfree_skb(nskb);
				goto err;
			}

			nskb->truesize += skb_end_offset(nskb) - hsize;
			skb_release_head_state(nskb);
			__skb_push(nskb, doffset);
		} else {
			if (hsize < 0)
				hsize = 0;
			if (hsize > len || !sg)
				hsize = len;

			nskb = __alloc_skb(hsize + doffset + headroom,
					   GFP_ATOMIC, skb_alloc_rx_flag(head_skb),
					   NUMA_NO_NODE);

			if (unlikely(!nskb))
				goto err;

			skb_reserve(nskb, headroom);
			__skb_put(nskb, doffset);
		}

		if (segs)
			tail->next = nskb;
		else
			segs = nskb;
		tail = nskb;

		__copy_skb_header(nskb, head_skb);

		skb_headers_offset_update(nskb, skb_headroom(nskb) - headroom);
		skb_reset_mac_len(nskb);

		skb_copy_from_linear_data_offset(head_skb, -tnl_hlen,
						 nskb->data - tnl_hlen,
						 doffset + tnl_hlen);

		if (nskb->len == len + doffset)
			goto perform_csum_check;

		if (!sg) {
			if (!csum) {
				if (!nskb->remcsum_offload)
					nskb->ip_summed = CHECKSUM_NONE;
				SKB_GSO_CB(nskb)->csum =
					skb_copy_and_csum_bits(head_skb, offset,
							       skb_put(nskb,
								       len),
							       len);
				SKB_GSO_CB(nskb)->csum_start =
					skb_headroom(nskb) + doffset;
			} else {
				if (skb_copy_bits(head_skb, offset, skb_put(nskb, len), len))
					goto err;
			}
			continue;
		}

		nskb_frag = skb_shinfo(nskb)->frags;

		skb_copy_from_linear_data_offset(head_skb, offset,
						 skb_put(nskb, hsize), hsize);

		skb_shinfo(nskb)->flags |= skb_shinfo(head_skb)->flags &
					   SKBFL_SHARED_FRAG;

		if (skb_zerocopy_clone(nskb, frag_skb, GFP_ATOMIC))
			goto err;

		while (pos < offset + len) {
			if (i >= nfrags) {
				if (skb_orphan_frags(list_skb, GFP_ATOMIC) ||
				    skb_zerocopy_clone(nskb, list_skb,
						       GFP_ATOMIC))
					goto err;

				i = 0;
				nfrags = skb_shinfo(list_skb)->nr_frags;
				frag = skb_shinfo(list_skb)->frags;
				frag_skb = list_skb;
				if (!skb_headlen(list_skb)) {
					BUG_ON(!nfrags);
				} else {
					BUG_ON(!list_skb->head_frag);

					/* to make room for head_frag. */
					i--;
					frag--;
				}

				list_skb = list_skb->next;
			}

			if (unlikely(skb_shinfo(nskb)->nr_frags >=
				     MAX_SKB_FRAGS)) {
				net_warn_ratelimited(
					"skb_segment: too many frags: %u %u\n",
					pos, mss);
				err = -EINVAL;
				goto err;
			}

			*nskb_frag = (i < 0) ? skb_head_frag_to_page_desc(frag_skb) : *frag;
			__skb_frag_ref(nskb_frag);
			size = skb_frag_size(nskb_frag);

			if (pos < offset) {
				skb_frag_off_add(nskb_frag, offset - pos);
				skb_frag_size_sub(nskb_frag, offset - pos);
			}

			skb_shinfo(nskb)->nr_frags++;

			if (pos + size <= offset + len) {
				i++;
				frag++;
				pos += size;
			} else {
				skb_frag_size_sub(nskb_frag, pos + size - (offset + len));
				goto skip_fraglist;
			}

			nskb_frag++;
		}

skip_fraglist:
		nskb->data_len = len - hsize;
		nskb->len += nskb->data_len;
		nskb->truesize += nskb->data_len;

perform_csum_check:
		if (!csum) {
			if (skb_has_shared_frag(nskb) &&
			    __skb_linearize(nskb))
				goto err;

			if (!nskb->remcsum_offload)
				nskb->ip_summed = CHECKSUM_NONE;
			SKB_GSO_CB(nskb)->csum =
				skb_checksum(nskb, doffset,
					     nskb->len - doffset, 0);
			SKB_GSO_CB(nskb)->csum_start =
				skb_headroom(nskb) + doffset;
		}
	} while ((offset += len) < head_skb->len);

	/* Some callers want to get the end of the list.
	 * Put it in segs->prev to avoid walking the list.
	 * (see validate_xmit_skb_list() for example)
	 */
	segs->prev = tail;

	if (partial_segs) {
		struct sk_buff *iter;
		int type = skb_shinfo(head_skb)->gso_type;
		unsigned short gso_size = skb_shinfo(head_skb)->gso_size;

		/* Update type to add partial and then remove dodgy if set */
		type |= (features & NETIF_F_GSO_PARTIAL) / NETIF_F_GSO_PARTIAL * SKB_GSO_PARTIAL;
		type &= ~SKB_GSO_DODGY;

		/* Update GSO info and prepare to start updating headers on
		 * our way back down the stack of protocols.
		 */
		for (iter = segs; iter; iter = iter->next) {
			skb_shinfo(iter)->gso_size = gso_size;
			skb_shinfo(iter)->gso_segs = partial_segs;
			skb_shinfo(iter)->gso_type = type;
			SKB_GSO_CB(iter)->data_offset = skb_headroom(iter) + doffset;
		}

		if (tail->len - doffset <= gso_size)
			skb_shinfo(tail)->gso_size = 0;
		else if (tail != segs)
			skb_shinfo(tail)->gso_segs = DIV_ROUND_UP(tail->len - doffset, gso_size);
	}

	/* Following permits correct backpressure, for protocols
	 * using skb_set_owner_w().
	 * Idea is to tranfert ownership from head_skb to last segment.
	 */
	if (head_skb->destructor == sock_wfree) {
		swap(tail->truesize, head_skb->truesize);
		swap(tail->destructor, head_skb->destructor);
		swap(tail->sk, head_skb->sk);
	}
	return segs;

err:
	kfree_skb_list(segs);
	return ERR_PTR(err);
}
EXPORT_SYMBOL_GPL(skb_segment);

#ifdef CONFIG_SKB_EXTENSIONS
#define SKB_EXT_ALIGN_VALUE	8
#define SKB_EXT_CHUNKSIZEOF(x)	(ALIGN((sizeof(x)), SKB_EXT_ALIGN_VALUE) / SKB_EXT_ALIGN_VALUE)

static const u8 skb_ext_type_len[] = {
#if IS_ENABLED(CONFIG_BRIDGE_NETFILTER)
	[SKB_EXT_BRIDGE_NF] = SKB_EXT_CHUNKSIZEOF(struct nf_bridge_info),
#endif
#ifdef CONFIG_XFRM
	[SKB_EXT_SEC_PATH] = SKB_EXT_CHUNKSIZEOF(struct sec_path),
#endif
#if IS_ENABLED(CONFIG_NET_TC_SKB_EXT)
	[TC_SKB_EXT] = SKB_EXT_CHUNKSIZEOF(struct tc_skb_ext),
#endif
#if IS_ENABLED(CONFIG_MPTCP)
	[SKB_EXT_MPTCP] = SKB_EXT_CHUNKSIZEOF(struct mptcp_ext),
#endif
#if IS_ENABLED(CONFIG_MCTP_FLOWS)
	[SKB_EXT_MCTP] = SKB_EXT_CHUNKSIZEOF(struct mctp_flow),
#endif
};

static __always_inline unsigned int skb_ext_total_length(void)
{
	unsigned int l = SKB_EXT_CHUNKSIZEOF(struct skb_ext);
	int i;

	for (i = 0; i < ARRAY_SIZE(skb_ext_type_len); i++)
		l += skb_ext_type_len[i];

	return l;
}

static void skb_extensions_init(void)
{
	BUILD_BUG_ON(SKB_EXT_NUM >= 8);
#if !IS_ENABLED(CONFIG_KCOV_INSTRUMENT_ALL)
	BUILD_BUG_ON(skb_ext_total_length() > 255);
#endif

	skbuff_ext_cache = kmem_cache_create("skbuff_ext_cache",
					     SKB_EXT_ALIGN_VALUE * skb_ext_total_length(),
					     0,
					     SLAB_HWCACHE_ALIGN|SLAB_PANIC,
					     NULL);
}
#else
static void skb_extensions_init(void) {}
#endif

/* The SKB kmem_cache slab is critical for network performance.  Never
 * merge/alias the slab with similar sized objects.  This avoids fragmentation
 * that hurts performance of kmem_cache_{alloc,free}_bulk APIs.
 */
#ifndef CONFIG_SLUB_TINY
#define FLAG_SKB_NO_MERGE	SLAB_NO_MERGE
#else /* CONFIG_SLUB_TINY - simple loop in kmem_cache_alloc_bulk */
#define FLAG_SKB_NO_MERGE	0
#endif

void __init skb_init(void)
{
	net_hotdata.skbuff_cache = kmem_cache_create_usercopy("skbuff_head_cache",
					      sizeof(struct sk_buff),
					      0,
					      SLAB_HWCACHE_ALIGN|SLAB_PANIC|
						FLAG_SKB_NO_MERGE,
					      offsetof(struct sk_buff, cb),
					      sizeof_field(struct sk_buff, cb),
					      NULL);
	net_hotdata.skbuff_fclone_cache = kmem_cache_create("skbuff_fclone_cache",
						sizeof(struct sk_buff_fclones),
						0,
						SLAB_HWCACHE_ALIGN|SLAB_PANIC,
						NULL);
	/* usercopy should only access first SKB_SMALL_HEAD_HEADROOM bytes.
	 * struct skb_shared_info is located at the end of skb->head,
	 * and should not be copied to/from user.
	 */
	net_hotdata.skb_small_head_cache = kmem_cache_create_usercopy("skbuff_small_head",
						SKB_SMALL_HEAD_CACHE_SIZE,
						0,
						SLAB_HWCACHE_ALIGN | SLAB_PANIC,
						0,
						SKB_SMALL_HEAD_HEADROOM,
						NULL);
	skb_extensions_init();
}

static int
__skb_to_sgvec(struct sk_buff *skb, struct scatterlist *sg, int offset, int len,
	       unsigned int recursion_level)
{
	int start = skb_headlen(skb);
	int i, copy = start - offset;
	struct sk_buff *frag_iter;
	int elt = 0;

	if (unlikely(recursion_level >= 24))
		return -EMSGSIZE;

	if (copy > 0) {
		if (copy > len)
			copy = len;
		//直接使用skb的buffer
		sg_set_buf(sg, skb->data + offset, copy);
		elt++;/*首个sg已填充*/
		if ((len -= copy) == 0)
			return elt;
		offset += copy;
	}

	for (i = 0; i < skb_shinfo(skb)->nr_frags; i++) {
		int end;

		WARN_ON(start > offset + len);

		end = start + skb_frag_size(&skb_shinfo(skb)->frags[i]);
		if ((copy = end - offset) > 0) {
			skb_frag_t *frag = &skb_shinfo(skb)->frags[i];
			if (unlikely(elt && sg_is_last(&sg[elt - 1])))
				return -EMSGSIZE;

			if (copy > len)
				copy = len;
			/*遍历分片，并填充sg*/
			sg_set_page(&sg[elt], skb_frag_page(frag), copy,
				    skb_frag_off(frag) + offset - start);
			elt++;
			if (!(len -= copy))
				return elt;
			offset += copy;
		}
		start = end;
	}

	skb_walk_frags(skb, frag_iter) {
		int end, ret;

		WARN_ON(start > offset + len);

		end = start + frag_iter->len;
		if ((copy = end - offset) > 0) {
			if (unlikely(elt && sg_is_last(&sg[elt - 1])))
				return -EMSGSIZE;

			if (copy > len)
				copy = len;
			ret = __skb_to_sgvec(frag_iter, sg+elt, offset - start,
					      copy, recursion_level + 1);
			if (unlikely(ret < 0))
				return ret;
			elt += ret;
			if ((len -= copy) == 0)
				return elt;
			offset += copy;
		}
		start = end;
	}
	BUG_ON(len);
	return elt;
}

/**
 *	skb_to_sgvec - Fill a scatter-gather list from a socket buffer
 *	@skb: Socket buffer containing the buffers to be mapped
 *	@sg: The scatter-gather list to map into
 *	@offset: The offset into the buffer's contents to start mapping
 *	@len: Length of buffer space to be mapped
 *
 *	Fill the specified scatter-gather list with mappings/pointers into a
 *	region of the buffer space attached to a socket buffer. Returns either
 *	the number of scatterlist items used, or -EMSGSIZE if the contents
 *	could not fit.
 */
int skb_to_sgvec(struct sk_buff *skb, struct scatterlist *sg, int offset, int len)
{
	int nsg = __skb_to_sgvec(skb, sg, offset, len, 0);

	if (nsg <= 0)
		return nsg;

	sg_mark_end(&sg[nsg - 1]);

	return nsg;
}
EXPORT_SYMBOL_GPL(skb_to_sgvec);

/* As compared with skb_to_sgvec, skb_to_sgvec_nomark only map skb to given
 * sglist without mark the sg which contain last skb data as the end.
 * So the caller can mannipulate sg list as will when padding new data after
 * the first call without calling sg_unmark_end to expend sg list.
 *
 * Scenario to use skb_to_sgvec_nomark:
 * 1. sg_init_table
 * 2. skb_to_sgvec_nomark(payload1)
 * 3. skb_to_sgvec_nomark(payload2)
 *
 * This is equivalent to:
 * 1. sg_init_table
 * 2. skb_to_sgvec(payload1)
 * 3. sg_unmark_end
 * 4. skb_to_sgvec(payload2)
 *
 * When mapping multiple payload conditionally, skb_to_sgvec_nomark
 * is more preferable.
 */
int skb_to_sgvec_nomark(struct sk_buff *skb, struct scatterlist *sg,
			int offset, int len)
{
	return __skb_to_sgvec(skb, sg, offset, len, 0);
}
EXPORT_SYMBOL_GPL(skb_to_sgvec_nomark);



/**
 *	skb_cow_data - Check that a socket buffer's data buffers are writable
 *	@skb: The socket buffer to check.
 *	@tailbits: Amount of trailing space to be added
 *	@trailer: Returned pointer to the skb where the @tailbits space begins
 *
 *	Make sure that the data buffers attached to a socket buffer are
 *	writable. If they are not, private copies are made of the data buffers
 *	and the socket buffer is set to use these instead.
 *
 *	If @tailbits is given, make sure that there is space to write @tailbits
 *	bytes of data beyond current end of socket buffer.  @trailer will be
 *	set to point to the skb in which this space begins.
 *
 *	The number of scatterlist elements required to completely map the
 *	COW'd and extended socket buffer will be returned.
 */
int skb_cow_data(struct sk_buff *skb, int tailbits, struct sk_buff **trailer)
{
	int copyflag;
	int elt;
	struct sk_buff *skb1, **skb_p;

	/* If skb is cloned or its head is paged, reallocate
	 * head pulling out all the pages (pages are considered not writable
	 * at the moment even if they are anonymous).
	 */
	if ((skb_cloned(skb) || skb_shinfo(skb)->nr_frags) &&
	    !__pskb_pull_tail(skb, __skb_pagelen(skb)))
		return -ENOMEM;

	/* Easy case. Most of packets will go this way. */
	if (!skb_has_frag_list(skb)) {
		/* A little of trouble, not enough of space for trailer.
		 * This should not happen, when stack is tuned to generate
		 * good frames. OK, on miss we reallocate and reserve even more
		 * space, 128 bytes is fair. */

		if (skb_tailroom(skb) < tailbits &&
		    pskb_expand_head(skb, 0, tailbits-skb_tailroom(skb)+128, GFP_ATOMIC))
			return -ENOMEM;

		/* Voila! */
		*trailer = skb;
		return 1;
	}

	/* Misery. We are in troubles, going to mincer fragments... */

	elt = 1;
	skb_p = &skb_shinfo(skb)->frag_list;
	copyflag = 0;

	while ((skb1 = *skb_p) != NULL) {
		int ntail = 0;

		/* The fragment is partially pulled by someone,
		 * this can happen on input. Copy it and everything
		 * after it. */

		if (skb_shared(skb1))
			copyflag = 1;

		/* If the skb is the last, worry about trailer. */

		if (skb1->next == NULL && tailbits) {
			if (skb_shinfo(skb1)->nr_frags ||
			    skb_has_frag_list(skb1) ||
			    skb_tailroom(skb1) < tailbits)
				ntail = tailbits + 128;
		}

		if (copyflag ||
		    skb_cloned(skb1) ||
		    ntail ||
		    skb_shinfo(skb1)->nr_frags ||
		    skb_has_frag_list(skb1)) {
			struct sk_buff *skb2;

			/* Fuck, we are miserable poor guys... */
			if (ntail == 0)
				skb2 = skb_copy(skb1, GFP_ATOMIC);
			else
				skb2 = skb_copy_expand(skb1,
						       skb_headroom(skb1),
						       ntail,
						       GFP_ATOMIC);
			if (unlikely(skb2 == NULL))
				return -ENOMEM;

			if (skb1->sk)
				skb_set_owner_w(skb2, skb1->sk);

			/* Looking around. Are we still alive?
			 * OK, link new skb, drop old one */

			skb2->next = skb1->next;
			*skb_p = skb2;
			kfree_skb(skb1);
			skb1 = skb2;
		}
		elt++;
		*trailer = skb1;
		skb_p = &skb1->next;
	}

	return elt;
}
EXPORT_SYMBOL_GPL(skb_cow_data);

static void sock_rmem_free(struct sk_buff *skb)
{
	struct sock *sk = skb->sk;

	atomic_sub(skb->truesize, &sk->sk_rmem_alloc);
}

static void skb_set_err_queue(struct sk_buff *skb)
{
	/* pkt_type of skbs received on local sockets is never PACKET_OUTGOING.
	 * So, it is safe to (mis)use it to mark skbs on the error queue.
	 */
	skb->pkt_type = PACKET_OUTGOING;
	BUILD_BUG_ON(PACKET_OUTGOING == 0);
}

/*
 * Note: We dont mem charge error packets (no sk_forward_alloc changes)
 */
int sock_queue_err_skb(struct sock *sk, struct sk_buff *skb)
{
	if (atomic_read(&sk->sk_rmem_alloc) + skb->truesize >=
	    (unsigned int)READ_ONCE(sk->sk_rcvbuf))
		return -ENOMEM;

	skb_orphan(skb);
	skb->sk = sk;
	skb->destructor = sock_rmem_free;
	atomic_add(skb->truesize, &sk->sk_rmem_alloc);
	skb_set_err_queue(skb);

	/* before exiting rcu section, make sure dst is refcounted */
	skb_dst_force(skb);

	skb_queue_tail(&sk->sk_error_queue, skb);
	if (!sock_flag(sk, SOCK_DEAD))
		sk_error_report(sk);
	return 0;
}
EXPORT_SYMBOL(sock_queue_err_skb);

static bool is_icmp_err_skb(const struct sk_buff *skb)
{
	return skb && (SKB_EXT_ERR(skb)->ee.ee_origin == SO_EE_ORIGIN_ICMP ||
		       SKB_EXT_ERR(skb)->ee.ee_origin == SO_EE_ORIGIN_ICMP6);
}

struct sk_buff *sock_dequeue_err_skb(struct sock *sk)
{
	struct sk_buff_head *q = &sk->sk_error_queue;
	struct sk_buff *skb, *skb_next = NULL;
	bool icmp_next = false;
	unsigned long flags;

	if (skb_queue_empty_lockless(q))
		return NULL;

	spin_lock_irqsave(&q->lock, flags);
	skb = __skb_dequeue(q);
	if (skb && (skb_next = skb_peek(q))) {
		icmp_next = is_icmp_err_skb(skb_next);
		if (icmp_next)
			sk->sk_err = SKB_EXT_ERR(skb_next)->ee.ee_errno;
	}
	spin_unlock_irqrestore(&q->lock, flags);

	if (is_icmp_err_skb(skb) && !icmp_next)
		sk->sk_err = 0;

	if (skb_next)
		sk_error_report(sk);

	return skb;
}
EXPORT_SYMBOL(sock_dequeue_err_skb);

/**
 * skb_clone_sk - create clone of skb, and take reference to socket
 * @skb: the skb to clone
 *
 * This function creates a clone of a buffer that holds a reference on
 * sk_refcnt.  Buffers created via this function are meant to be
 * returned using sock_queue_err_skb, or free via kfree_skb.
 *
 * When passing buffers allocated with this function to sock_queue_err_skb
 * it is necessary to wrap the call with sock_hold/sock_put in order to
 * prevent the socket from being released prior to being enqueued on
 * the sk_error_queue.
 */
struct sk_buff *skb_clone_sk(struct sk_buff *skb)
{
	struct sock *sk = skb->sk;
	struct sk_buff *clone;

	if (!sk || !refcount_inc_not_zero(&sk->sk_refcnt))
		return NULL;

	clone = skb_clone(skb, GFP_ATOMIC);
	if (!clone) {
		sock_put(sk);
		return NULL;
	}

	clone->sk = sk;
	clone->destructor = sock_efree;

	return clone;
}
EXPORT_SYMBOL(skb_clone_sk);

static void __skb_complete_tx_timestamp(struct sk_buff *skb,
					struct sock *sk,
					int tstype,
					bool opt_stats)
{
	struct sock_exterr_skb *serr;
	int err;

	BUILD_BUG_ON(sizeof(struct sock_exterr_skb) > sizeof(skb->cb));

	serr = SKB_EXT_ERR(skb);
	memset(serr, 0, sizeof(*serr));
	serr->ee.ee_errno = ENOMSG;
	serr->ee.ee_origin = SO_EE_ORIGIN_TIMESTAMPING;
	serr->ee.ee_info = tstype;
	serr->opt_stats = opt_stats;
	serr->header.h4.iif = skb->dev ? skb->dev->ifindex : 0;
	if (READ_ONCE(sk->sk_tsflags) & SOF_TIMESTAMPING_OPT_ID) {
		serr->ee.ee_data = skb_shinfo(skb)->tskey;
		if (sk_is_tcp(sk))
			serr->ee.ee_data -= atomic_read(&sk->sk_tskey);
	}

	err = sock_queue_err_skb(sk, skb);

	if (err)
		kfree_skb(skb);
}

static bool skb_may_tx_timestamp(struct sock *sk, bool tsonly)
{
	bool ret;

	if (likely(tsonly || READ_ONCE(sock_net(sk)->core.sysctl_tstamp_allow_data)))
		return true;

	read_lock_bh(&sk->sk_callback_lock);
	ret = sk->sk_socket && sk->sk_socket->file &&
	      file_ns_capable(sk->sk_socket->file, &init_user_ns, CAP_NET_RAW);
	read_unlock_bh(&sk->sk_callback_lock);
	return ret;
}

void skb_complete_tx_timestamp(struct sk_buff *skb,
			       struct skb_shared_hwtstamps *hwtstamps)
{
	struct sock *sk = skb->sk;

	if (!skb_may_tx_timestamp(sk, false))
		goto err;

	/* Take a reference to prevent skb_orphan() from freeing the socket,
	 * but only if the socket refcount is not zero.
	 */
	if (likely(refcount_inc_not_zero(&sk->sk_refcnt))) {
		*skb_hwtstamps(skb) = *hwtstamps;
		__skb_complete_tx_timestamp(skb, sk, SCM_TSTAMP_SND, false);
		sock_put(sk);
		return;
	}

err:
	kfree_skb(skb);
}
EXPORT_SYMBOL_GPL(skb_complete_tx_timestamp);

static bool skb_tstamp_tx_report_so_timestamping(struct sk_buff *skb,
						 struct skb_shared_hwtstamps *hwtstamps,
						 int tstype)
{
	switch (tstype) {
	case SCM_TSTAMP_SCHED:
		return skb_shinfo(skb)->tx_flags & SKBTX_SCHED_TSTAMP;
	case SCM_TSTAMP_SND:
		return skb_shinfo(skb)->tx_flags & (hwtstamps ? SKBTX_HW_TSTAMP_NOBPF :
						    SKBTX_SW_TSTAMP);
	case SCM_TSTAMP_ACK:
		return TCP_SKB_CB(skb)->txstamp_ack & TSTAMP_ACK_SK;
	case SCM_TSTAMP_COMPLETION:
		return skb_shinfo(skb)->tx_flags & SKBTX_COMPLETION_TSTAMP;
	}

	return false;
}

static void skb_tstamp_tx_report_bpf_timestamping(struct sk_buff *skb,
						  struct skb_shared_hwtstamps *hwtstamps,
						  struct sock *sk,
						  int tstype)
{
	int op;

	switch (tstype) {
	case SCM_TSTAMP_SCHED:
		op = BPF_SOCK_OPS_TSTAMP_SCHED_CB;
		break;
	case SCM_TSTAMP_SND:
		if (hwtstamps) {
			op = BPF_SOCK_OPS_TSTAMP_SND_HW_CB;
			*skb_hwtstamps(skb) = *hwtstamps;
		} else {
			op = BPF_SOCK_OPS_TSTAMP_SND_SW_CB;
		}
		break;
	case SCM_TSTAMP_ACK:
		op = BPF_SOCK_OPS_TSTAMP_ACK_CB;
		break;
	default:
		return;
	}

	bpf_skops_tx_timestamping(sk, skb, op);
}

void __skb_tstamp_tx(struct sk_buff *orig_skb,
		     const struct sk_buff *ack_skb,
		     struct skb_shared_hwtstamps *hwtstamps/*硬件时间签*/,
		     struct sock *sk, int tstype)
{
	struct sk_buff *skb;
	bool tsonly, opt_stats = false;
	u32 tsflags;

	if (!sk)
		return;

	if (skb_shinfo(orig_skb)->tx_flags & SKBTX_BPF)
		skb_tstamp_tx_report_bpf_timestamping(orig_skb, hwtstamps,
						      sk, tstype);

	if (!skb_tstamp_tx_report_so_timestamping(orig_skb, hwtstamps, tstype))
		return;

	tsflags = READ_ONCE(sk->sk_tsflags);
	if (!hwtstamps && !(tsflags & SOF_TIMESTAMPING_OPT_TX_SWHW) &&
	    skb_shinfo(orig_skb)->tx_flags & SKBTX_IN_PROGRESS)
		return;

	tsonly = tsflags & SOF_TIMESTAMPING_OPT_TSONLY;
	if (!skb_may_tx_timestamp(sk, tsonly))
		return;

	if (tsonly) {
#ifdef CONFIG_INET
		if ((tsflags & SOF_TIMESTAMPING_OPT_STATS) &&
		    sk_is_tcp(sk)) {
			skb = tcp_get_timestamping_opt_stats(sk, orig_skb,
							     ack_skb);
			opt_stats = true;
		} else
#endif
			skb = alloc_skb(0, GFP_ATOMIC);
	} else {
		skb = skb_clone(orig_skb, GFP_ATOMIC);

		if (skb_orphan_frags_rx(skb, GFP_ATOMIC)) {
			kfree_skb(skb);
			return;
		}
	}
	if (!skb)
		return;

	if (tsonly) {
		skb_shinfo(skb)->tx_flags |= skb_shinfo(orig_skb)->tx_flags &
					     SKBTX_ANY_TSTAMP;
		skb_shinfo(skb)->tskey = skb_shinfo(orig_skb)->tskey;
	}

	if (hwtstamps)
		*skb_hwtstamps(skb) = *hwtstamps;
	else
		__net_timestamp(skb);

	__skb_complete_tx_timestamp(skb, sk, tstype, opt_stats);
}
EXPORT_SYMBOL_GPL(__skb_tstamp_tx);

void skb_tstamp_tx(struct sk_buff *orig_skb,
		   struct skb_shared_hwtstamps *hwtstamps)
{
	return __skb_tstamp_tx(orig_skb, NULL, hwtstamps, orig_skb->sk,
			       SCM_TSTAMP_SND);
}
EXPORT_SYMBOL_GPL(skb_tstamp_tx);

#ifdef CONFIG_WIRELESS
void skb_complete_wifi_ack(struct sk_buff *skb, bool acked)
{
	struct sock *sk = skb->sk;
	struct sock_exterr_skb *serr;
	int err = 1;

	skb->wifi_acked_valid = 1;
	skb->wifi_acked = acked;

	serr = SKB_EXT_ERR(skb);
	memset(serr, 0, sizeof(*serr));
	serr->ee.ee_errno = ENOMSG;
	serr->ee.ee_origin = SO_EE_ORIGIN_TXSTATUS;

	/* Take a reference to prevent skb_orphan() from freeing the socket,
	 * but only if the socket refcount is not zero.
	 */
	if (likely(refcount_inc_not_zero(&sk->sk_refcnt))) {
		err = sock_queue_err_skb(sk, skb);
		sock_put(sk);
	}
	if (err)
		kfree_skb(skb);
}
EXPORT_SYMBOL_GPL(skb_complete_wifi_ack);
#endif /* CONFIG_WIRELESS */

/**
 * skb_partial_csum_set - set up and verify partial csum values for packet
 * @skb: the skb to set
 * @start: the number of bytes after skb->data to start checksumming.
 * @off: the offset from start to place the checksum.
 *
 * For untrusted partially-checksummed packets, we need to make sure the values
 * for skb->csum_start and skb->csum_offset are valid so we don't oops.
 *
 * This function checks and sets those values and skb->ip_summed: if this
 * returns false you should drop the packet.
 */
bool skb_partial_csum_set(struct sk_buff *skb, u16 start, u16 off)
{
	u32 csum_end = (u32)start + (u32)off + sizeof(__sum16);
	u32 csum_start = skb_headroom(skb) + (u32)start;

	if (unlikely(csum_start >= U16_MAX || csum_end > skb_headlen(skb))) {
		net_warn_ratelimited("bad partial csum: csum=%u/%u headroom=%u headlen=%u\n",
				     start, off, skb_headroom(skb), skb_headlen(skb));
		return false;
	}
	skb->ip_summed = CHECKSUM_PARTIAL;
	skb->csum_start = csum_start;
	skb->csum_offset = off;
	skb->transport_header = csum_start;
	return true;
}
EXPORT_SYMBOL_GPL(skb_partial_csum_set);

static int skb_maybe_pull_tail(struct sk_buff *skb, unsigned int len,
			       unsigned int max)
{
	if (skb_headlen(skb) >= len)
		return 0;

	/* If we need to pullup then pullup to the max, so we
	 * won't need to do it again.
	 */
	if (max > skb->len)
		max = skb->len;

	if (__pskb_pull_tail(skb, max - skb_headlen(skb)) == NULL)
		return -ENOMEM;

	if (skb_headlen(skb) < len)
		return -EPROTO;

	return 0;
}

#define MAX_TCP_HDR_LEN (15 * 4)

static __sum16 *skb_checksum_setup_ip(struct sk_buff *skb,
				      typeof(IPPROTO_IP) proto,
				      unsigned int off)
{
	int err;

	switch (proto) {
	case IPPROTO_TCP:
		err = skb_maybe_pull_tail(skb, off + sizeof(struct tcphdr),
					  off + MAX_TCP_HDR_LEN);
		if (!err && !skb_partial_csum_set(skb, off,
						  offsetof(struct tcphdr,
							   check)))
			err = -EPROTO;
		return err ? ERR_PTR(err) : &tcp_hdr(skb)->check;

	case IPPROTO_UDP:
		err = skb_maybe_pull_tail(skb, off + sizeof(struct udphdr),
					  off + sizeof(struct udphdr));
		if (!err && !skb_partial_csum_set(skb, off,
						  offsetof(struct udphdr,
							   check)))
			err = -EPROTO;
		return err ? ERR_PTR(err) : &udp_hdr(skb)->check;
	}

	return ERR_PTR(-EPROTO);
}

/* This value should be large enough to cover a tagged ethernet header plus
 * maximally sized IP and TCP or UDP headers.
 */
#define MAX_IP_HDR_LEN 128

static int skb_checksum_setup_ipv4(struct sk_buff *skb, bool recalculate)
{
	unsigned int off;
	bool fragment;
	__sum16 *csum;
	int err;

	fragment = false;

	err = skb_maybe_pull_tail(skb,
				  sizeof(struct iphdr),
				  MAX_IP_HDR_LEN);
	if (err < 0)
		goto out;

	if (ip_is_fragment(ip_hdr(skb)))
		fragment = true;

	off = ip_hdrlen(skb);

	err = -EPROTO;

	if (fragment)
		goto out;

	csum = skb_checksum_setup_ip(skb, ip_hdr(skb)->protocol, off);
	if (IS_ERR(csum))
		return PTR_ERR(csum);

	if (recalculate)
		*csum = ~csum_tcpudp_magic(ip_hdr(skb)->saddr,
					   ip_hdr(skb)->daddr,
					   skb->len - off,
					   ip_hdr(skb)->protocol, 0);
	err = 0;

out:
	return err;
}

/* This value should be large enough to cover a tagged ethernet header plus
 * an IPv6 header, all options, and a maximal TCP or UDP header.
 */
#define MAX_IPV6_HDR_LEN 256

#define OPT_HDR(type, skb, off) \
	(type *)(skb_network_header(skb) + (off))

static int skb_checksum_setup_ipv6(struct sk_buff *skb, bool recalculate)
{
	int err;
	u8 nexthdr;
	unsigned int off;
	unsigned int len;
	bool fragment;
	bool done;
	__sum16 *csum;

	fragment = false;
	done = false;

	off = sizeof(struct ipv6hdr);

	err = skb_maybe_pull_tail(skb, off, MAX_IPV6_HDR_LEN);
	if (err < 0)
		goto out;

	nexthdr = ipv6_hdr(skb)->nexthdr;

	len = sizeof(struct ipv6hdr) + ntohs(ipv6_hdr(skb)->payload_len);
	while (off <= len && !done) {
		switch (nexthdr) {
		case IPPROTO_DSTOPTS:
		case IPPROTO_HOPOPTS:
		case IPPROTO_ROUTING: {
			struct ipv6_opt_hdr *hp;

			err = skb_maybe_pull_tail(skb,
						  off +
						  sizeof(struct ipv6_opt_hdr),
						  MAX_IPV6_HDR_LEN);
			if (err < 0)
				goto out;

			hp = OPT_HDR(struct ipv6_opt_hdr, skb, off);
			nexthdr = hp->nexthdr;
			off += ipv6_optlen(hp);
			break;
		}
		case IPPROTO_AH: {
			struct ip_auth_hdr *hp;

			err = skb_maybe_pull_tail(skb,
						  off +
						  sizeof(struct ip_auth_hdr),
						  MAX_IPV6_HDR_LEN);
			if (err < 0)
				goto out;

			hp = OPT_HDR(struct ip_auth_hdr, skb, off);
			nexthdr = hp->nexthdr;
			off += ipv6_authlen(hp);
			break;
		}
		case IPPROTO_FRAGMENT: {
			struct frag_hdr *hp;

			err = skb_maybe_pull_tail(skb,
						  off +
						  sizeof(struct frag_hdr),
						  MAX_IPV6_HDR_LEN);
			if (err < 0)
				goto out;

			hp = OPT_HDR(struct frag_hdr, skb, off);

			if (hp->frag_off & htons(IP6_OFFSET | IP6_MF))
				fragment = true;

			nexthdr = hp->nexthdr;
			off += sizeof(struct frag_hdr);
			break;
		}
		default:
			done = true;
			break;
		}
	}

	err = -EPROTO;

	if (!done || fragment)
		goto out;

	csum = skb_checksum_setup_ip(skb, nexthdr, off);
	if (IS_ERR(csum))
		return PTR_ERR(csum);

	if (recalculate)
		*csum = ~csum_ipv6_magic(&ipv6_hdr(skb)->saddr,
					 &ipv6_hdr(skb)->daddr,
					 skb->len - off, nexthdr, 0);
	err = 0;

out:
	return err;
}

/**
 * skb_checksum_setup - set up partial checksum offset
 * @skb: the skb to set up
 * @recalculate: if true the pseudo-header checksum will be recalculated
 */
int skb_checksum_setup(struct sk_buff *skb, bool recalculate)
{
	int err;

	switch (skb->protocol) {
	case htons(ETH_P_IP):
		err = skb_checksum_setup_ipv4(skb, recalculate);
		break;

	case htons(ETH_P_IPV6):
		err = skb_checksum_setup_ipv6(skb, recalculate);
		break;

	default:
		err = -EPROTO;
		break;
	}

	return err;
}
EXPORT_SYMBOL(skb_checksum_setup);

/**
 * skb_checksum_maybe_trim - maybe trims the given skb
 * @skb: the skb to check
 * @transport_len: the data length beyond the network header
 *
 * Checks whether the given skb has data beyond the given transport length.
 * If so, returns a cloned skb trimmed to this transport length.
 * Otherwise returns the provided skb. Returns NULL in error cases
 * (e.g. transport_len exceeds skb length or out-of-memory).
 *
 * Caller needs to set the skb transport header and free any returned skb if it
 * differs from the provided skb.
 */
static struct sk_buff *skb_checksum_maybe_trim(struct sk_buff *skb,
					       unsigned int transport_len)
{
	struct sk_buff *skb_chk;
	unsigned int len = skb_transport_offset(skb) + transport_len;
	int ret;

	if (skb->len < len)
		return NULL;
	else if (skb->len == len)
		return skb;

	skb_chk = skb_clone(skb, GFP_ATOMIC);
	if (!skb_chk)
		return NULL;

	ret = pskb_trim_rcsum(skb_chk, len);
	if (ret) {
		kfree_skb(skb_chk);
		return NULL;
	}

	return skb_chk;
}

/**
 * skb_checksum_trimmed - validate checksum of an skb
 * @skb: the skb to check
 * @transport_len: the data length beyond the network header
 * @skb_chkf: checksum function to use
 *
 * Applies the given checksum function skb_chkf to the provided skb.
 * Returns a checked and maybe trimmed skb. Returns NULL on error.
 *
 * If the skb has data beyond the given transport length, then a
 * trimmed & cloned skb is checked and returned.
 *
 * Caller needs to set the skb transport header and free any returned skb if it
 * differs from the provided skb.
 */
struct sk_buff *skb_checksum_trimmed(struct sk_buff *skb,
				     unsigned int transport_len,
				     __sum16(*skb_chkf)(struct sk_buff *skb))
{
	struct sk_buff *skb_chk;
	unsigned int offset = skb_transport_offset(skb);
	__sum16 ret;

	skb_chk = skb_checksum_maybe_trim(skb, transport_len);
	if (!skb_chk)
		goto err;

	if (!pskb_may_pull(skb_chk, offset))
		goto err;

	skb_pull_rcsum(skb_chk, offset);
	ret = skb_chkf(skb_chk);
	skb_push_rcsum(skb_chk, offset);

	if (ret)
		goto err;

	return skb_chk;

err:
	if (skb_chk && skb_chk != skb)
		kfree_skb(skb_chk);

	return NULL;

}
EXPORT_SYMBOL(skb_checksum_trimmed);

void __skb_warn_lro_forwarding(const struct sk_buff *skb)
{
	net_warn_ratelimited("%s: received packets cannot be forwarded while LRO is enabled\n",
			     skb->dev->name);
}
EXPORT_SYMBOL(__skb_warn_lro_forwarding);

void kfree_skb_partial(struct sk_buff *skb, bool head_stolen)
{
	if (head_stolen) {
		skb_release_head_state(skb);
		kmem_cache_free(net_hotdata.skbuff_cache, skb);
	} else {
		__kfree_skb(skb);
	}
}
EXPORT_SYMBOL(kfree_skb_partial);

/**
 * skb_try_coalesce - try to merge skb to prior one
 * @to: prior buffer
 * @from: buffer to add
 * @fragstolen: pointer to boolean
 * @delta_truesize: how much more was allocated than was requested
 */
bool skb_try_coalesce(struct sk_buff *to, struct sk_buff *from,
		      bool *fragstolen, int *delta_truesize)
{
	struct skb_shared_info *to_shinfo, *from_shinfo;
	int i, delta, len = from->len;

	*fragstolen = false;

	if (skb_cloned(to))
		return false;

	/* In general, avoid mixing page_pool and non-page_pool allocated
	 * pages within the same SKB. In theory we could take full
	 * references if @from is cloned and !@to->pp_recycle but its
	 * tricky (due to potential race with the clone disappearing) and
	 * rare, so not worth dealing with.
	 */
	if (to->pp_recycle != from->pp_recycle)
		return false;

	if (skb_frags_readable(from) != skb_frags_readable(to))
		return false;

	if (len <= skb_tailroom(to) && skb_frags_readable(from)) {
		if (len)
			BUG_ON(skb_copy_bits(from, 0, skb_put(to, len), len));
		*delta_truesize = 0;
		return true;
	}

	to_shinfo = skb_shinfo(to);
	from_shinfo = skb_shinfo(from);
	if (to_shinfo->frag_list || from_shinfo->frag_list)
		return false;
	if (skb_zcopy(to) || skb_zcopy(from))
		return false;

	if (skb_headlen(from) != 0) {
		struct page *page;
		unsigned int offset;

		if (to_shinfo->nr_frags +
		    from_shinfo->nr_frags >= MAX_SKB_FRAGS)
			return false;

		if (skb_head_is_locked(from))
			return false;

		delta = from->truesize - SKB_DATA_ALIGN(sizeof(struct sk_buff));

		page = virt_to_head_page(from->head);
		offset = from->data - (unsigned char *)page_address(page);

		skb_fill_page_desc(to, to_shinfo->nr_frags,
				   page, offset, skb_headlen(from));
		*fragstolen = true;
	} else {
		if (to_shinfo->nr_frags +
		    from_shinfo->nr_frags > MAX_SKB_FRAGS)
			return false;

		delta = from->truesize - SKB_TRUESIZE(skb_end_offset(from));
	}

	WARN_ON_ONCE(delta < len);

	memcpy(to_shinfo->frags + to_shinfo->nr_frags,
	       from_shinfo->frags,
	       from_shinfo->nr_frags * sizeof(skb_frag_t));
	to_shinfo->nr_frags += from_shinfo->nr_frags;

	if (!skb_cloned(from))
		from_shinfo->nr_frags = 0;

	/* if the skb is not cloned this does nothing
	 * since we set nr_frags to 0.
	 */
	if (skb_pp_frag_ref(from)) {
		for (i = 0; i < from_shinfo->nr_frags; i++)
			__skb_frag_ref(&from_shinfo->frags[i]);
	}

	to->truesize += delta;
	to->len += len;
	to->data_len += len;

	*delta_truesize = delta;
	return true;
}
EXPORT_SYMBOL(skb_try_coalesce);

/**
 * skb_scrub_packet - scrub an skb
 *
 * @skb: buffer to clean
 * @xnet: packet is crossing netns
 *
 * skb_scrub_packet can be used after encapsulating or decapsulating a packet
 * into/from a tunnel. Some information have to be cleared during these
 * operations.
 * skb_scrub_packet can also be used to clean a skb before injecting it in
 * another namespace (@xnet == true). We have to clear all information in the
 * skb that could impact namespace isolation.
 */
void skb_scrub_packet(struct sk_buff *skb, bool xnet)
{
	skb->pkt_type = PACKET_HOST;
	skb->skb_iif = 0;
	skb->ignore_df = 0;
	skb_dst_drop(skb);
	skb_ext_reset(skb);
	nf_reset_ct(skb);
	nf_reset_trace(skb);

#ifdef CONFIG_NET_SWITCHDEV
	skb->offload_fwd_mark = 0;
	skb->offload_l3_fwd_mark = 0;
#endif
	ipvs_reset(skb);

	if (!xnet)
		return;

	skb->mark = 0;
	skb_clear_tstamp(skb);
}
EXPORT_SYMBOL_GPL(skb_scrub_packet);

static struct sk_buff *skb_reorder_vlan_header(struct sk_buff *skb)
{
	int mac_len, meta_len;
	void *meta;

	if (skb_cow(skb, skb_headroom(skb)) < 0) {
		kfree_skb(skb);
		return NULL;
	}

	mac_len = skb->data - skb_mac_header(skb);
	if (likely(mac_len > VLAN_HLEN + ETH_TLEN)) {
		memmove(skb_mac_header(skb) + VLAN_HLEN, skb_mac_header(skb),
			mac_len - VLAN_HLEN - ETH_TLEN);
	}

	meta_len = skb_metadata_len(skb);
	if (meta_len) {
		meta = skb_metadata_end(skb) - meta_len;
		memmove(meta + VLAN_HLEN, meta, meta_len);
	}

	skb->mac_header += VLAN_HLEN;
	return skb;
}

//剥离vlan头
struct sk_buff *skb_vlan_untag(struct sk_buff *skb)
{
	struct vlan_hdr *vhdr;
	u16 vlan_tci;

	//检查vlan是否已解析
	if (unlikely(skb_vlan_tag_present(skb))) {
		/* vlan_tci is already set-up so leave this for another time */
		return skb;
	}

	skb = skb_share_check(skb, GFP_ATOMIC);
	if (unlikely(!skb))
		goto err_free;

	//检查报文是否够一个vlan头
	/* We may access the two bytes after vlan_hdr in vlan_set_encap_proto(). */
	if (unlikely(!pskb_may_pull(skb, VLAN_HLEN + sizeof(unsigned short))))
		goto err_free;

	//指向vlan头部，为skb设置提取的vlan值，vlan_protocol
	vhdr = (struct vlan_hdr *)skb->data;
	vlan_tci = ntohs(vhdr->h_vlan_TCI);
	__vlan_hwaccel_put_tag(skb, skb->protocol, vlan_tci);

	skb_pull_rcsum(skb, VLAN_HLEN);
	//更新proto为vlan内层的proto
	vlan_set_encap_proto(skb, vhdr);

	//剥离vlan头
	skb = skb_reorder_vlan_header(skb);
	if (unlikely(!skb))
		goto err_free;

	skb_reset_network_header(skb);
	if (!skb_transport_header_was_set(skb))
		skb_reset_transport_header(skb);
	skb_reset_mac_len(skb);

	return skb;

err_free:
	kfree_skb(skb);
	return NULL;
}
EXPORT_SYMBOL(skb_vlan_untag);

//确保自data到write_len长度可写（1。需平坦的内存;2.会改报文，不能与他人共享skb)
int skb_ensure_writable(struct sk_buff *skb, unsigned int write_len)
{
	if (!pskb_may_pull(skb, write_len))
		return -ENOMEM;

	if (!skb_cloned(skb) || skb_clone_writable(skb, write_len))
		return 0;

	return pskb_expand_head(skb, 0, 0, GFP_ATOMIC);
}
EXPORT_SYMBOL(skb_ensure_writable);

int skb_ensure_writable_head_tail(struct sk_buff *skb, struct net_device *dev)
{
	int needed_headroom = dev->needed_headroom;
	int needed_tailroom = dev->needed_tailroom;

	/* For tail taggers, we need to pad short frames ourselves, to ensure
	 * that the tail tag does not fail at its role of being at the end of
	 * the packet, once the conduit interface pads the frame. Account for
	 * that pad length here, and pad later.
	 */
	if (unlikely(needed_tailroom && skb->len < ETH_ZLEN))
		needed_tailroom += ETH_ZLEN - skb->len;
	/* skb_headroom() returns unsigned int... */
	needed_headroom = max_t(int, needed_headroom - skb_headroom(skb), 0);
	needed_tailroom = max_t(int, needed_tailroom - skb_tailroom(skb), 0);

	if (likely(!needed_headroom && !needed_tailroom && !skb_cloned(skb)))
		/* No reallocation needed, yay! */
		return 0;

	return pskb_expand_head(skb, needed_headroom, needed_tailroom,
				GFP_ATOMIC);
}
EXPORT_SYMBOL(skb_ensure_writable_head_tail);

/* remove VLAN header from packet and update csum accordingly.
 * expects a non skb_vlan_tag_present skb with a vlan tag payload
 */
int __skb_vlan_pop(struct sk_buff *skb, u16 *vlan_tci)
{
	int offset = skb->data - skb_mac_header(skb);
	int err;

	if (WARN_ONCE(offset,
		      "__skb_vlan_pop got skb with skb->data not at mac header (offset %d)\n",
		      offset)) {
		return -EINVAL;
	}

	err = skb_ensure_writable(skb, VLAN_ETH_HLEN);
	if (unlikely(err))
		return err;

	skb_postpull_rcsum(skb, skb->data + (2 * ETH_ALEN), VLAN_HLEN);

	vlan_remove_tag(skb, vlan_tci);

	skb->mac_header += VLAN_HLEN;

	if (skb_network_offset(skb) < ETH_HLEN)
		skb_set_network_header(skb, ETH_HLEN);

	skb_reset_mac_len(skb);

	return err;
}
EXPORT_SYMBOL(__skb_vlan_pop);

/* Pop a vlan tag either from hwaccel or from payload.
 * Expects skb->data at mac header.
 */
int skb_vlan_pop(struct sk_buff *skb)
{
	u16 vlan_tci;
	__be16 vlan_proto;
	int err;

	if (likely(skb_vlan_tag_present(skb))) {
		//有vlan标记，清楚此标记
		__vlan_hwaccel_clear_tag(skb);
	} else {
		if (unlikely(!eth_type_vlan(skb->protocol)))
			return 0;//非vlan报文，则直接返回

		err = __skb_vlan_pop(skb, &vlan_tci);
		if (err)
			return err;
	}
	/* move next vlan tag to hw accel tag */
	if (likely(!eth_type_vlan(skb->protocol)))
		return 0;

	//下一次仍为vlan,移除，并置在hwaccel中
	vlan_proto = skb->protocol;
	err = __skb_vlan_pop(skb, &vlan_tci);
	if (unlikely(err))
		return err;

	__vlan_hwaccel_put_tag(skb, vlan_proto, vlan_tci);
	return 0;
}
EXPORT_SYMBOL(skb_vlan_pop);

/* Push a vlan tag either into hwaccel or into payload (if hwaccel tag present).
 * Expects skb->data at mac header.
 */
int skb_vlan_push(struct sk_buff *skb, __be16 vlan_proto, u16 vlan_tci)
{
	if (skb_vlan_tag_present(skb)) {
		int offset = skb->data - skb_mac_header(skb);
		int err;

		if (WARN_ONCE(offset,
			      "skb_vlan_push got skb with skb->data not at mac header (offset %d)\n",
			      offset)) {
			return -EINVAL;
		}

		err = __vlan_insert_tag(skb, skb->vlan_proto,
					skb_vlan_tag_get(skb));
		if (err)
			return err;

		skb->protocol = skb->vlan_proto;
		skb->network_header -= VLAN_HLEN;

		skb_postpush_rcsum(skb, skb->data + (2 * ETH_ALEN), VLAN_HLEN);
	}
	__vlan_hwaccel_put_tag(skb, vlan_proto, vlan_tci);
	return 0;
}
EXPORT_SYMBOL(skb_vlan_push);

/**
 * skb_eth_pop() - Drop the Ethernet header at the head of a packet
 *
 * @skb: Socket buffer to modify
 *
 * Drop the Ethernet header of @skb.
 *
 * Expects that skb->data points to the mac header and that no VLAN tags are
 * present.
 *
 * Returns 0 on success, -errno otherwise.
 */
int skb_eth_pop(struct sk_buff *skb)
{
	if (!pskb_may_pull(skb, ETH_HLEN) || skb_vlan_tagged(skb) ||
	    skb_network_offset(skb) < ETH_HLEN)
		return -EPROTO;

	skb_pull_rcsum(skb, ETH_HLEN);
	skb_reset_mac_header(skb);
	skb_reset_mac_len(skb);

	return 0;
}
EXPORT_SYMBOL(skb_eth_pop);

/**
 * skb_eth_push() - Add a new Ethernet header at the head of a packet
 *
 * @skb: Socket buffer to modify
 * @dst: Destination MAC address of the new header
 * @src: Source MAC address of the new header
 *
 * Prepend @skb with a new Ethernet header.
 *
 * Expects that skb->data points to the mac header, which must be empty.
 *
 * Returns 0 on success, -errno otherwise.
 */
int skb_eth_push(struct sk_buff *skb, const unsigned char *dst,
		 const unsigned char *src)
{
	struct ethhdr *eth;
	int err;

	if (skb_network_offset(skb) || skb_vlan_tag_present(skb))
		return -EPROTO;

	err = skb_cow_head(skb, sizeof(*eth));
	if (err < 0)
		return err;

	skb_push(skb, sizeof(*eth));
	skb_reset_mac_header(skb);
	skb_reset_mac_len(skb);

	eth = eth_hdr(skb);
	ether_addr_copy(eth->h_dest, dst);
	ether_addr_copy(eth->h_source, src);
	eth->h_proto = skb->protocol;

	skb_postpush_rcsum(skb, eth, sizeof(*eth));

	return 0;
}
EXPORT_SYMBOL(skb_eth_push);

/* Update the ethertype of hdr and the skb csum value if required. */
static void skb_mod_eth_type(struct sk_buff *skb, struct ethhdr *hdr,
			     __be16 ethertype)
{
	if (skb->ip_summed == CHECKSUM_COMPLETE) {
		__be16 diff[] = { ~hdr->h_proto, ethertype };

		skb->csum = csum_partial((char *)diff, sizeof(diff), skb->csum);
	}

	hdr->h_proto = ethertype;
}

/**
 * skb_mpls_push() - push a new MPLS header after mac_len bytes from start of
 *                   the packet
 *
 * @skb: buffer
 * @mpls_lse: MPLS label stack entry to push
 * @mpls_proto: ethertype of the new MPLS header (expects 0x8847 or 0x8848)
 * @mac_len: length of the MAC header
 * @ethernet: flag to indicate if the resulting packet after skb_mpls_push is
 *            ethernet
 *
 * Expects skb->data at mac header.
 *
 * Returns 0 on success, -errno otherwise.
 */
int skb_mpls_push(struct sk_buff *skb, __be32 mpls_lse, __be16 mpls_proto,
		  int mac_len, bool ethernet)
{
	struct mpls_shim_hdr *lse;
	int err;

	if (unlikely(!eth_p_mpls(mpls_proto)))
		return -EINVAL;

	/* Networking stack does not allow simultaneous Tunnel and MPLS GSO. */
	if (skb->encapsulation)
		return -EINVAL;

	err = skb_cow_head(skb, MPLS_HLEN);
	if (unlikely(err))
		return err;

	if (!skb->inner_protocol) {
		skb_set_inner_network_header(skb, skb_network_offset(skb));
		skb_set_inner_protocol(skb, skb->protocol);
	}

	skb_push(skb, MPLS_HLEN);
	memmove(skb_mac_header(skb) - MPLS_HLEN, skb_mac_header(skb),
		mac_len);
	skb_reset_mac_header(skb);
	skb_set_network_header(skb, mac_len);
	skb_reset_mac_len(skb);

	lse = mpls_hdr(skb);
	lse->label_stack_entry = mpls_lse;
	skb_postpush_rcsum(skb, lse, MPLS_HLEN);

	if (ethernet && mac_len >= ETH_HLEN)
		skb_mod_eth_type(skb, eth_hdr(skb), mpls_proto);
	skb->protocol = mpls_proto;

	return 0;
}
EXPORT_SYMBOL_GPL(skb_mpls_push);

/**
 * skb_mpls_pop() - pop the outermost MPLS header
 *
 * @skb: buffer
 * @next_proto: ethertype of header after popped MPLS header
 * @mac_len: length of the MAC header
 * @ethernet: flag to indicate if the packet is ethernet
 *
 * Expects skb->data at mac header.
 *
 * Returns 0 on success, -errno otherwise.
 */
int skb_mpls_pop(struct sk_buff *skb, __be16 next_proto, int mac_len,
		 bool ethernet)
{
	int err;

	if (unlikely(!eth_p_mpls(skb->protocol)))
		return 0;

	err = skb_ensure_writable(skb, mac_len + MPLS_HLEN);
	if (unlikely(err))
		return err;

	skb_postpull_rcsum(skb, mpls_hdr(skb), MPLS_HLEN);
	memmove(skb_mac_header(skb) + MPLS_HLEN, skb_mac_header(skb),
		mac_len);

	__skb_pull(skb, MPLS_HLEN);
	skb_reset_mac_header(skb);
	skb_set_network_header(skb, mac_len);

	if (ethernet && mac_len >= ETH_HLEN) {
		struct ethhdr *hdr;

		/* use mpls_hdr() to get ethertype to account for VLANs. */
		hdr = (struct ethhdr *)((void *)mpls_hdr(skb) - ETH_HLEN);
		skb_mod_eth_type(skb, hdr, next_proto);
	}
	skb->protocol = next_proto;

	return 0;
}
EXPORT_SYMBOL_GPL(skb_mpls_pop);

/**
 * skb_mpls_update_lse() - modify outermost MPLS header and update csum
 *
 * @skb: buffer
 * @mpls_lse: new MPLS label stack entry to update to
 *
 * Expects skb->data at mac header.
 *
 * Returns 0 on success, -errno otherwise.
 */
int skb_mpls_update_lse(struct sk_buff *skb, __be32 mpls_lse)
{
	int err;

	if (unlikely(!eth_p_mpls(skb->protocol)))
		return -EINVAL;

	err = skb_ensure_writable(skb, skb->mac_len + MPLS_HLEN);
	if (unlikely(err))
		return err;

	if (skb->ip_summed == CHECKSUM_COMPLETE) {
		__be32 diff[] = { ~mpls_hdr(skb)->label_stack_entry, mpls_lse };

		skb->csum = csum_partial((char *)diff, sizeof(diff), skb->csum);
	}

	mpls_hdr(skb)->label_stack_entry = mpls_lse;

	return 0;
}
EXPORT_SYMBOL_GPL(skb_mpls_update_lse);

/**
 * skb_mpls_dec_ttl() - decrement the TTL of the outermost MPLS header
 *
 * @skb: buffer
 *
 * Expects skb->data at mac header.
 *
 * Returns 0 on success, -errno otherwise.
 */
int skb_mpls_dec_ttl(struct sk_buff *skb)
{
	u32 lse;
	u8 ttl;

	if (unlikely(!eth_p_mpls(skb->protocol)))
		return -EINVAL;

	if (!pskb_may_pull(skb, skb_network_offset(skb) + MPLS_HLEN))
		return -ENOMEM;

	lse = be32_to_cpu(mpls_hdr(skb)->label_stack_entry);
	ttl = (lse & MPLS_LS_TTL_MASK) >> MPLS_LS_TTL_SHIFT;
	if (!--ttl)
		return -EINVAL;

	lse &= ~MPLS_LS_TTL_MASK;
	lse |= ttl << MPLS_LS_TTL_SHIFT;

	return skb_mpls_update_lse(skb, cpu_to_be32(lse));
}
EXPORT_SYMBOL_GPL(skb_mpls_dec_ttl);

/**
 * alloc_skb_with_frags - allocate skb with page frags
 *
 * @header_len: size of linear part
 * @data_len: needed length in frags
 * @order: max page order desired.
 * @errcode: pointer to error code if any
 * @gfp_mask: allocation mask
 *
 * This can be used to allocate a paged skb, given a maximal order for frags.
 */
struct sk_buff *alloc_skb_with_frags(unsigned long header_len,
				     unsigned long data_len,
				     int order,
				     int *errcode,
				     gfp_t gfp_mask)
{
	unsigned long chunk;
	struct sk_buff *skb;
	struct page *page;
	int nr_frags = 0;

	*errcode = -EMSGSIZE;
	if (unlikely(data_len > MAX_SKB_FRAGS * (PAGE_SIZE << order)))
		/*长度不得页数极限*/
		return NULL;

	/*针对header_len申请skb buffer*/
	*errcode = -ENOBUFS;
	skb = alloc_skb(header_len, gfp_mask);
	if (!skb)
		return NULL;

	while (data_len) {
		if (nr_frags == MAX_SKB_FRAGS - 1)
			goto failure;
		while (order && PAGE_ALIGN(data_len) < (PAGE_SIZE << order))
			order--;

		if (order) {
			page = alloc_pages((gfp_mask & ~__GFP_DIRECT_RECLAIM) |
					   __GFP_COMP |
					   __GFP_NOWARN,
					   order);
			if (!page) {
				order--;
				continue;
			}
		} else {
			page = alloc_page(gfp_mask);
			if (!page)
				goto failure;
		}
		chunk = min_t(unsigned long, data_len,
			      PAGE_SIZE << order);
		/*填充第i号frag*/
		skb_fill_page_desc(skb, nr_frags/*页申请次数*/, page/*起始地址*/, 0, chunk/*内存大小*/);
		nr_frags++;
		skb->truesize += (PAGE_SIZE << order);
		data_len -= chunk;
	}
	return skb;

failure:
	kfree_skb(skb);
	return NULL;
}
EXPORT_SYMBOL(alloc_skb_with_frags);

/* carve out the first off bytes from skb when off < headlen */
static int pskb_carve_inside_header(struct sk_buff *skb, const u32 off,
				    const int headlen, gfp_t gfp_mask)
{
	int i;
	unsigned int size = skb_end_offset(skb);
	int new_hlen = headlen - off;
	u8 *data;

	if (skb_pfmemalloc(skb))
		gfp_mask |= __GFP_MEMALLOC;

	data = kmalloc_reserve(&size, gfp_mask, NUMA_NO_NODE, NULL);
	if (!data)
		return -ENOMEM;
	size = SKB_WITH_OVERHEAD(size);

	/* Copy real data, and all frags */
	skb_copy_from_linear_data_offset(skb, off, data, new_hlen);
	skb->len -= off;

	memcpy((struct skb_shared_info *)(data + size),
	       skb_shinfo(skb),
	       offsetof(struct skb_shared_info,
			frags[skb_shinfo(skb)->nr_frags]));
	if (skb_cloned(skb)) {
		/* drop the old head gracefully */
		if (skb_orphan_frags(skb, gfp_mask)) {
			skb_kfree_head(data, size);
			return -ENOMEM;
		}
		for (i = 0; i < skb_shinfo(skb)->nr_frags; i++)
			skb_frag_ref(skb, i);
		if (skb_has_frag_list(skb))
			skb_clone_fraglist(skb);
		skb_release_data(skb, SKB_CONSUMED);
	} else {
		/* we can reuse existing recount- all we did was
		 * relocate values
		 */
		skb_free_head(skb);
	}

	skb->head = data;
	skb->data = data;
	skb->head_frag = 0;
	skb_set_end_offset(skb, size);
	skb_set_tail_pointer(skb, skb_headlen(skb));
	skb_headers_offset_update(skb, 0);
	skb->cloned = 0;
	skb->hdr_len = 0;
	skb->nohdr = 0;
	atomic_set(&skb_shinfo(skb)->dataref, 1);

	return 0;
}

static int pskb_carve(struct sk_buff *skb, const u32 off, gfp_t gfp);

/* carve out the first eat bytes from skb's frag_list. May recurse into
 * pskb_carve()
 */
static int pskb_carve_frag_list(struct sk_buff *skb,
				struct skb_shared_info *shinfo, int eat,
				gfp_t gfp_mask)
{
	struct sk_buff *list = shinfo->frag_list;
	struct sk_buff *clone = NULL;
	struct sk_buff *insp = NULL;

	do {
		if (!list) {
			pr_err("Not enough bytes to eat. Want %d\n", eat);
			return -EFAULT;
		}
		if (list->len <= eat) {
			/* Eaten as whole. */
			eat -= list->len;
			list = list->next;
			insp = list;
		} else {
			/* Eaten partially. */
			if (skb_shared(list)) {
				clone = skb_clone(list, gfp_mask);
				if (!clone)
					return -ENOMEM;
				insp = list->next;
				list = clone;
			} else {
				/* This may be pulled without problems. */
				insp = list;
			}
			if (pskb_carve(list, eat, gfp_mask) < 0) {
				kfree_skb(clone);
				return -ENOMEM;
			}
			break;
		}
	} while (eat);

	/* Free pulled out fragments. */
	while ((list = shinfo->frag_list) != insp) {
		shinfo->frag_list = list->next;
		consume_skb(list);
	}
	/* And insert new clone at head. */
	if (clone) {
		clone->next = list;
		shinfo->frag_list = clone;
	}
	return 0;
}

/* carve off first len bytes from skb. Split line (off) is in the
 * non-linear part of skb
 */
static int pskb_carve_inside_nonlinear(struct sk_buff *skb, const u32 off,
				       int pos, gfp_t gfp_mask)
{
	int i, k = 0;
	unsigned int size = skb_end_offset(skb);
	u8 *data;
	const int nfrags = skb_shinfo(skb)->nr_frags;
	struct skb_shared_info *shinfo;

	if (skb_pfmemalloc(skb))
		gfp_mask |= __GFP_MEMALLOC;

	data = kmalloc_reserve(&size, gfp_mask, NUMA_NO_NODE, NULL);
	if (!data)
		return -ENOMEM;
	size = SKB_WITH_OVERHEAD(size);

	memcpy((struct skb_shared_info *)(data + size),
	       skb_shinfo(skb), offsetof(struct skb_shared_info, frags[0]));
	if (skb_orphan_frags(skb, gfp_mask)) {
		skb_kfree_head(data, size);
		return -ENOMEM;
	}
	shinfo = (struct skb_shared_info *)(data + size);
	for (i = 0; i < nfrags; i++) {
		int fsize = skb_frag_size(&skb_shinfo(skb)->frags[i]);

		if (pos + fsize > off) {
			shinfo->frags[k] = skb_shinfo(skb)->frags[i];

			if (pos < off) {
				/* Split frag.
				 * We have two variants in this case:
				 * 1. Move all the frag to the second
				 *    part, if it is possible. F.e.
				 *    this approach is mandatory for TUX,
				 *    where splitting is expensive.
				 * 2. Split is accurately. We make this.
				 */
				skb_frag_off_add(&shinfo->frags[0], off - pos);
				skb_frag_size_sub(&shinfo->frags[0], off - pos);
			}
			skb_frag_ref(skb, i);
			k++;
		}
		pos += fsize;
	}
	shinfo->nr_frags = k;
	if (skb_has_frag_list(skb))
		skb_clone_fraglist(skb);

	/* split line is in frag list */
	if (k == 0 && pskb_carve_frag_list(skb, shinfo, off - pos, gfp_mask)) {
		/* skb_frag_unref() is not needed here as shinfo->nr_frags = 0. */
		if (skb_has_frag_list(skb))
			kfree_skb_list(skb_shinfo(skb)->frag_list);
		skb_kfree_head(data, size);
		return -ENOMEM;
	}
	skb_release_data(skb, SKB_CONSUMED);

	skb->head = data;
	skb->head_frag = 0;
	skb->data = data;
	skb_set_end_offset(skb, size);
	skb_reset_tail_pointer(skb);
	skb_headers_offset_update(skb, 0);
	skb->cloned   = 0;
	skb->hdr_len  = 0;
	skb->nohdr    = 0;
	skb->len -= off;
	skb->data_len = skb->len;
	atomic_set(&skb_shinfo(skb)->dataref, 1);
	return 0;
}

/* remove len bytes from the beginning of the skb */
static int pskb_carve(struct sk_buff *skb, const u32 len, gfp_t gfp)
{
	int headlen = skb_headlen(skb);

	if (len < headlen)
		return pskb_carve_inside_header(skb, len, headlen, gfp);
	else
		return pskb_carve_inside_nonlinear(skb, len, headlen, gfp);
}

/* Extract to_copy bytes starting at off from skb, and return this in
 * a new skb
 */
struct sk_buff *pskb_extract(struct sk_buff *skb, int off,
			     int to_copy, gfp_t gfp)
{
	struct sk_buff  *clone = skb_clone(skb, gfp);

	if (!clone)
		return NULL;

	if (pskb_carve(clone, off, gfp) < 0 ||
	    pskb_trim(clone, to_copy)) {
		kfree_skb(clone);
		return NULL;
	}
	return clone;
}
EXPORT_SYMBOL(pskb_extract);

/**
 * skb_condense - try to get rid of fragments/frag_list if possible
 * @skb: buffer
 *
 * Can be used to save memory before skb is added to a busy queue.
 * If packet has bytes in frags and enough tail room in skb->head,
 * pull all of them, so that we can free the frags right now and adjust
 * truesize.
 * Notes:
 *	We do not reallocate skb->head thus can not fail.
 *	Caller must re-evaluate skb->truesize if needed.
 */
void skb_condense(struct sk_buff *skb)
{
	if (skb->data_len) {
		if (skb->data_len > skb->end - skb->tail ||
		    skb_cloned(skb) || !skb_frags_readable(skb))
			return;

		/* Nice, we can free page frag(s) right now */
		__pskb_pull_tail(skb, skb->data_len);
	}
	/* At this point, skb->truesize might be over estimated,
	 * because skb had a fragment, and fragments do not tell
	 * their truesize.
	 * When we pulled its content into skb->head, fragment
	 * was freed, but __pskb_pull_tail() could not possibly
	 * adjust skb->truesize, not knowing the frag truesize.
	 */
	skb->truesize = SKB_TRUESIZE(skb_end_offset(skb));
}
EXPORT_SYMBOL(skb_condense);

#ifdef CONFIG_SKB_EXTENSIONS
static void *skb_ext_get_ptr(struct skb_ext *ext, enum skb_ext_id id)
{
	return (void *)ext + (ext->offset[id] * SKB_EXT_ALIGN_VALUE);
}

/**
 * __skb_ext_alloc - allocate a new skb extensions storage
 *
 * @flags: See kmalloc().
 *
 * Returns the newly allocated pointer. The pointer can later attached to a
 * skb via __skb_ext_set().
 * Note: caller must handle the skb_ext as an opaque data.
 */
struct skb_ext *__skb_ext_alloc(gfp_t flags)
{
	struct skb_ext *new = kmem_cache_alloc(skbuff_ext_cache, flags);

	if (new) {
		memset(new->offset, 0, sizeof(new->offset));
		refcount_set(&new->refcnt, 1);
	}

	return new;
}

static struct skb_ext *skb_ext_maybe_cow(struct skb_ext *old,
					 unsigned int old_active)
{
	struct skb_ext *new;

	if (refcount_read(&old->refcnt) == 1)
		return old;

	new = kmem_cache_alloc(skbuff_ext_cache, GFP_ATOMIC);
	if (!new)
		return NULL;

	memcpy(new, old, old->chunks * SKB_EXT_ALIGN_VALUE);
	refcount_set(&new->refcnt, 1);

#ifdef CONFIG_XFRM
	if (old_active & (1 << SKB_EXT_SEC_PATH)) {
		struct sec_path *sp = skb_ext_get_ptr(old, SKB_EXT_SEC_PATH);
		unsigned int i;

		for (i = 0; i < sp->len; i++)
			xfrm_state_hold(sp->xvec[i]);
	}
#endif
#ifdef CONFIG_MCTP_FLOWS
	if (old_active & (1 << SKB_EXT_MCTP)) {
		struct mctp_flow *flow = skb_ext_get_ptr(old, SKB_EXT_MCTP);

		if (flow->key)
			refcount_inc(&flow->key->refs);
	}
#endif
	__skb_ext_put(old);
	return new;
}

/**
 * __skb_ext_set - attach the specified extension storage to this skb
 * @skb: buffer
 * @id: extension id
 * @ext: extension storage previously allocated via __skb_ext_alloc()
 *
 * Existing extensions, if any, are cleared.
 *
 * Returns the pointer to the extension.
 */
void *__skb_ext_set(struct sk_buff *skb, enum skb_ext_id id,
		    struct skb_ext *ext)
{
	unsigned int newlen, newoff = SKB_EXT_CHUNKSIZEOF(*ext);

	skb_ext_put(skb);
	newlen = newoff + skb_ext_type_len[id];
	ext->chunks = newlen;
	ext->offset[id] = newoff;
	skb->extensions = ext;
	skb->active_extensions = 1 << id;
	return skb_ext_get_ptr(ext, id);
}

/**
 * skb_ext_add - allocate space for given extension, COW if needed
 * @skb: buffer
 * @id: extension to allocate space for
 *
 * Allocates enough space for the given extension.
 * If the extension is already present, a pointer to that extension
 * is returned.
 *
 * If the skb was cloned, COW applies and the returned memory can be
 * modified without changing the extension space of clones buffers.
 *
 * Returns pointer to the extension or NULL on allocation failure.
 */
void *skb_ext_add(struct sk_buff *skb, enum skb_ext_id id)
{
    /*向skb中添加扩展*/
	struct skb_ext *new, *old = NULL;
	unsigned int newlen, newoff;

	if (skb->active_extensions) {
		old = skb->extensions;

		new = skb_ext_maybe_cow(old, skb->active_extensions);
		if (!new)
			return NULL;

		if (__skb_ext_exist(new, id))
			goto set_active;

		newoff = new->chunks;
	} else {
		newoff = SKB_EXT_CHUNKSIZEOF(*new);

		new = __skb_ext_alloc(GFP_ATOMIC);
		if (!new)
			return NULL;
	}

	newlen = newoff + skb_ext_type_len[id];
	new->chunks = newlen;
	new->offset[id] = newoff;
set_active:
	skb->slow_gro = 1;
	skb->extensions = new;
	skb->active_extensions |= 1 << id;
	return skb_ext_get_ptr(new, id);
}
EXPORT_SYMBOL(skb_ext_add);

#ifdef CONFIG_XFRM
static void skb_ext_put_sp(struct sec_path *sp)
{
	unsigned int i;

	for (i = 0; i < sp->len; i++)
		xfrm_state_put(sp->xvec[i]);
}
#endif

#ifdef CONFIG_MCTP_FLOWS
static void skb_ext_put_mctp(struct mctp_flow *flow)
{
	if (flow->key)
		mctp_key_unref(flow->key);
}
#endif

void __skb_ext_del(struct sk_buff *skb, enum skb_ext_id id)
{
	struct skb_ext *ext = skb->extensions;

	skb->active_extensions &= ~(1 << id);
	if (skb->active_extensions == 0) {
		skb->extensions = NULL;
		__skb_ext_put(ext);
#ifdef CONFIG_XFRM
	} else if (id == SKB_EXT_SEC_PATH &&
		   refcount_read(&ext->refcnt) == 1) {
		struct sec_path *sp = skb_ext_get_ptr(ext, SKB_EXT_SEC_PATH);

		skb_ext_put_sp(sp);
		sp->len = 0;
#endif
	}
}
EXPORT_SYMBOL(__skb_ext_del);

void __skb_ext_put(struct skb_ext *ext)
{
	/* If this is last clone, nothing can increment
	 * it after check passes.  Avoids one atomic op.
	 */
	if (refcount_read(&ext->refcnt) == 1)
		goto free_now;

	if (!refcount_dec_and_test(&ext->refcnt))
		return;
free_now:
#ifdef CONFIG_XFRM
	if (__skb_ext_exist(ext, SKB_EXT_SEC_PATH))
		skb_ext_put_sp(skb_ext_get_ptr(ext, SKB_EXT_SEC_PATH));
#endif
#ifdef CONFIG_MCTP_FLOWS
	if (__skb_ext_exist(ext, SKB_EXT_MCTP))
		skb_ext_put_mctp(skb_ext_get_ptr(ext, SKB_EXT_MCTP));
#endif

	kmem_cache_free(skbuff_ext_cache, ext);
}
EXPORT_SYMBOL(__skb_ext_put);
#endif /* CONFIG_SKB_EXTENSIONS */

static void kfree_skb_napi_cache(struct sk_buff *skb)
{
	/* if SKB is a clone, don't handle this case */
	if (skb->fclone != SKB_FCLONE_UNAVAILABLE) {
		__kfree_skb(skb);
		return;
	}

	local_bh_disable();
	__napi_kfree_skb(skb, SKB_CONSUMED);
	local_bh_enable();
}

/**
 * skb_attempt_defer_free - queue skb for remote freeing
 * @skb: buffer
 *
 * Put @skb in a per-cpu list, using the cpu which
 * allocated the skb/pages to reduce false sharing
 * and memory zone spinlock contention.
 */
void skb_attempt_defer_free(struct sk_buff *skb)
{
	int cpu = skb->alloc_cpu;
	struct softnet_data *sd;
	unsigned int defer_max;
	bool kick;

	if (cpu == raw_smp_processor_id() ||
	    WARN_ON_ONCE(cpu >= nr_cpu_ids) ||
	    !cpu_online(cpu)) {
nodefer:	kfree_skb_napi_cache(skb);
		return;
	}

	DEBUG_NET_WARN_ON_ONCE(skb_dst(skb));
	DEBUG_NET_WARN_ON_ONCE(skb->destructor);

	sd = &per_cpu(softnet_data, cpu);
	defer_max = READ_ONCE(net_hotdata.sysctl_skb_defer_max);
	if (READ_ONCE(sd->defer_count) >= defer_max)
		goto nodefer;

	spin_lock_bh(&sd->defer_lock);
	/* Send an IPI every time queue reaches half capacity. */
	kick = sd->defer_count == (defer_max >> 1);
	/* Paired with the READ_ONCE() few lines above */
	WRITE_ONCE(sd->defer_count, sd->defer_count + 1);

	skb->next = sd->defer_list;
	/* Paired with READ_ONCE() in skb_defer_free_flush() */
	WRITE_ONCE(sd->defer_list, skb);
	spin_unlock_bh(&sd->defer_lock);

	/* Make sure to trigger NET_RX_SOFTIRQ on the remote CPU
	 * if we are unlucky enough (this seems very unlikely).
	 */
	if (unlikely(kick))
		kick_defer_list_purge(sd, cpu);
}

static void skb_splice_csum_page(struct sk_buff *skb, struct page *page,
				 size_t offset, size_t len)
{
	const char *kaddr;
	__wsum csum;

	kaddr = kmap_local_page(page);
	csum = csum_partial(kaddr + offset, len, 0);
	kunmap_local(kaddr);
	skb->csum = csum_block_add(skb->csum, csum, skb->len);
}

/**
 * skb_splice_from_iter - Splice (or copy) pages to skbuff
 * @skb: The buffer to add pages to
 * @iter: Iterator representing the pages to be added
 * @maxsize: Maximum amount of pages to be added
 * @gfp: Allocation flags
 *
 * This is a common helper function for supporting MSG_SPLICE_PAGES.  It
 * extracts pages from an iterator and adds them to the socket buffer if
 * possible, copying them to fragments if not possible (such as if they're slab
 * pages).
 *
 * Returns the amount of data spliced/copied or -EMSGSIZE if there's
 * insufficient space in the buffer to transfer anything.
 */
ssize_t skb_splice_from_iter(struct sk_buff *skb, struct iov_iter *iter,
			     ssize_t maxsize, gfp_t gfp)
{
	size_t frag_limit = READ_ONCE(net_hotdata.sysctl_max_skb_frags);
	struct page *pages[8], **ppages = pages;
	ssize_t spliced = 0, ret = 0;
	unsigned int i;

	while (iter->count > 0) {
		ssize_t space, nr, len;
		size_t off;

		ret = -EMSGSIZE;
		space = frag_limit - skb_shinfo(skb)->nr_frags;
		if (space < 0)
			break;

		/* We might be able to coalesce without increasing nr_frags */
		nr = clamp_t(size_t, space, 1, ARRAY_SIZE(pages));

		len = iov_iter_extract_pages(iter, &ppages, maxsize, nr, 0, &off);
		if (len <= 0) {
			ret = len ?: -EIO;
			break;
		}

		i = 0;
		do {
			struct page *page = pages[i++];
			size_t part = min_t(size_t, PAGE_SIZE - off, len);

			ret = -EIO;
			if (WARN_ON_ONCE(!sendpage_ok(page)))
				goto out;

			ret = skb_append_pagefrags(skb, page, off, part,
						   frag_limit);
			if (ret < 0) {
				iov_iter_revert(iter, len);
				goto out;
			}

			if (skb->ip_summed == CHECKSUM_NONE)
				skb_splice_csum_page(skb, page, off, part);

			off = 0;
			spliced += part;
			maxsize -= part;
			len -= part;
		} while (len > 0);

		if (maxsize <= 0)
			break;
	}

out:
	skb_len_add(skb, spliced);
	return spliced ?: ret;
}
EXPORT_SYMBOL(skb_splice_from_iter);

static __always_inline
size_t memcpy_from_iter_csum(void *iter_from, size_t progress,
			     size_t len, void *to, void *priv2)
{
	__wsum *csum = priv2;
	__wsum next = csum_partial_copy_nocheck(iter_from, to + progress, len);

	*csum = csum_block_add(*csum, next, progress);
	return 0;
}

static __always_inline
size_t copy_from_user_iter_csum(void __user *iter_from, size_t progress,
				size_t len, void *to, void *priv2)
{
	__wsum next, *csum = priv2;

	next = csum_and_copy_from_user(iter_from, to + progress, len);
	*csum = csum_block_add(*csum, next, progress);
	return next ? 0 : len;
}

bool csum_and_copy_from_iter_full(void *addr, size_t bytes,
				  __wsum *csum, struct iov_iter *i)
{
	size_t copied;

	if (WARN_ON_ONCE(!i->data_source))
		return false;
	copied = iterate_and_advance2(i, bytes, addr, csum,
				      copy_from_user_iter_csum,
				      memcpy_from_iter_csum);
	if (likely(copied == bytes))
		return true;
	iov_iter_revert(i, copied);
	return false;
}
EXPORT_SYMBOL(csum_and_copy_from_iter_full);

void get_netmem(netmem_ref netmem)
{
	struct net_iov *niov;

	if (netmem_is_net_iov(netmem)) {
		niov = netmem_to_net_iov(netmem);
		if (net_is_devmem_iov(niov))
			net_devmem_get_net_iov(netmem_to_net_iov(netmem));
		return;
	}
	get_page(netmem_to_page(netmem));
}
EXPORT_SYMBOL(get_netmem);

void put_netmem(netmem_ref netmem)
{
	struct net_iov *niov;

	if (netmem_is_net_iov(netmem)) {
		niov = netmem_to_net_iov(netmem);
		if (net_is_devmem_iov(niov))
			net_devmem_put_net_iov(netmem_to_net_iov(netmem));
		return;
	}

	put_page(netmem_to_page(netmem));
}
EXPORT_SYMBOL(put_netmem);<|MERGE_RESOLUTION|>--- conflicted
+++ resolved
@@ -94,12 +94,6 @@
 #include "netmem_priv.h"
 #include "sock_destructor.h"
 
-<<<<<<< HEAD
-//负责分配skb(不含数据仅有描述信息）
-struct kmem_cache *skbuff_cache __ro_after_init;
-static struct kmem_cache *skbuff_fclone_cache __ro_after_init;
-=======
->>>>>>> 155a3c00
 #ifdef CONFIG_SKB_EXTENSIONS
 static struct kmem_cache *skbuff_ext_cache __ro_after_init;
 #endif
@@ -474,13 +468,9 @@
 {
 	struct sk_buff *skb;
 
-<<<<<<< HEAD
 	//申请skb结构体
-	skb = kmem_cache_alloc(skbuff_cache, GFP_ATOMIC);
-=======
 	skb = kmem_cache_alloc(net_hotdata.skbuff_cache,
 			       GFP_ATOMIC | __GFP_NOWARN);
->>>>>>> 155a3c00
 	if (unlikely(!skb))
 		return NULL;
 
@@ -815,13 +805,8 @@
  *
  *	%NULL is returned if there is no free memory.
  */
-<<<<<<< HEAD
 //为rx NAPI申请sk buffer，指定报文缓冲区大小len
-struct sk_buff *__napi_alloc_skb(struct napi_struct *napi, unsigned int len,
-				 gfp_t gfp_mask)
-=======
 struct sk_buff *napi_alloc_skb(struct napi_struct *napi, unsigned int len)
->>>>>>> 155a3c00
 {
 	gfp_t gfp_mask = GFP_ATOMIC | __GFP_NOWARN;
 	struct napi_alloc_cache *nc;
@@ -854,16 +839,10 @@
 	local_lock_nested_bh(&napi_alloc_cache.bh_lock);
 	nc = this_cpu_ptr(&napi_alloc_cache);
 
-<<<<<<< HEAD
-		//自napi上申请skb
-		data = page_frag_alloc(&nc->page, len, gfp_mask);
-		pfmemalloc = nc->page.pfmemalloc;
-	}
-=======
+	//自napi上申请skb
 	data = page_frag_alloc(&nc->page, len, gfp_mask);
 	pfmemalloc = page_frag_cache_is_pfmemalloc(&nc->page);
 	local_unlock_nested_bh(&napi_alloc_cache.bh_lock);
->>>>>>> 155a3c00
 
 	if (unlikely(!data))
 		return NULL;
@@ -947,16 +926,19 @@
 	if (skb_has_frag_list(skb))
 		return -EOPNOTSUPP;
 
+	/*获得适合此skb的内存大小*/
 	max_head_size = SKB_WITH_OVERHEAD(PAGE_SIZE - headroom);
 	if (skb->len > max_head_size + MAX_SKB_FRAGS * PAGE_SIZE)
 		return -ENOMEM;
 
 	size = min_t(u32, skb->len, max_head_size);
 	truesize = SKB_HEAD_ALIGN(size) + headroom;
+	/*申请一个内存页*/
 	data = page_pool_dev_alloc_va(pool, &truesize);
 	if (!data)
 		return -ENOMEM;
 
+	/*构造新生成的skb*/
 	nskb = napi_build_skb(data, truesize);
 	if (!nskb) {
 		page_pool_free_va(pool, data, true);
@@ -1004,7 +986,9 @@
 		off += size;
 	}
 
+	/*不再引用此skb*/
 	consume_skb(skb);
+	/*使用新申请的skb*/
 	*pskb = nskb;
 
 	return 0;
@@ -1240,12 +1224,8 @@
 void __fix_address
 sk_skb_reason_drop(struct sock *sk, struct sk_buff *skb, enum skb_drop_reason reason)
 {
-<<<<<<< HEAD
-	if (__kfree_skb_reason(skb, reason))
+	if (__sk_skb_reason_drop(sk, skb, reason))
 		//释放skb
-=======
-	if (__sk_skb_reason_drop(sk, skb, reason))
->>>>>>> 155a3c00
 		__kfree_skb(skb);
 }
 EXPORT_SYMBOL(sk_skb_reason_drop);
@@ -1330,36 +1310,21 @@
 	printk("%sskb len=%u headroom=%u headlen=%u tailroom=%u\n"
 	       "mac=(%d,%d) mac_len=%u net=(%d,%d) trans=%d\n"
 	       "shinfo(txflags=%u nr_frags=%u gso(size=%hu type=%u segs=%hu))\n"
-<<<<<<< HEAD
-	       "csum(0x%x ip_summed=%u complete_sw=%u valid=%u level=%u)\n"
-	       "hash(0x%x sw=%u l4=%u) proto=0x%04x pkttype=%u iif=%d\n",
-	       level/*日志级别*/, skb->len, headroom, skb_headlen(skb), tailroom,
-	       has_mac ? skb->mac_header : -1,/*由skb->head到mac头的偏移量*/
-	       has_mac ? skb_mac_header_len(skb) : -1,/*mac头长度*/
-	       skb->network_header,/*由skb->head到network头的偏移量*/
-	       has_trans ? skb_network_header_len(skb) : -1,/*network头长度*/
-	       has_trans ? skb->transport_header : -1,/*到传输层偏移量*/
-	       sh->tx_flags, sh->nr_frags,
-	       sh->gso_size, sh->gso_type, sh->gso_segs,
-	       skb->csum/*skb csum取值*/, skb->ip_summed, skb->csum_complete_sw,
-	       skb->csum_valid, skb->csum_level,
-=======
 	       "csum(0x%x start=%u offset=%u ip_summed=%u complete_sw=%u valid=%u level=%u)\n"
 	       "hash(0x%x sw=%u l4=%u) proto=0x%04x pkttype=%u iif=%d\n"
 	       "priority=0x%x mark=0x%x alloc_cpu=%u vlan_all=0x%x\n"
 	       "encapsulation=%d inner(proto=0x%04x, mac=%u, net=%u, trans=%u)\n",
-	       level, skb->len, headroom, skb_headlen(skb), tailroom,
-	       has_mac ? skb->mac_header : -1,
-	       has_mac ? skb_mac_header_len(skb) : -1,
+	       level/*日志级别*/, skb->len, headroom, skb_headlen(skb), tailroom,
+	       has_mac ? skb->mac_header/*由skb->head到mac头的偏移量*/ : -1,
+	       has_mac ? skb_mac_header_len(skb) /*mac头长度*/: -1,
 	       skb->mac_len,
-	       skb->network_header,
-	       has_trans ? skb_network_header_len(skb) : -1,
-	       has_trans ? skb->transport_header : -1,
+	       skb->network_header/*由skb->head到network头的偏移量*/,
+	       has_trans ? skb_network_header_len(skb) : -1/*network头长度*/,
+	       has_trans ? skb->transport_header : -1/*到传输层偏移量*/,
 	       sh->tx_flags, sh->nr_frags,
 	       sh->gso_size, sh->gso_type, sh->gso_segs,
-	       skb->csum, skb->csum_start, skb->csum_offset, skb->ip_summed,
+	       skb->csum/*skb csum取值*/, skb->csum_start, skb->csum_offset, skb->ip_summed,
 	       skb->csum_complete_sw, skb->csum_valid, skb->csum_level,
->>>>>>> 155a3c00
 	       skb->hash, skb->sw_hash, skb->l4_hash,
 	       ntohs(skb->protocol), skb->pkt_type, skb->skb_iif,
 	       skb->priority, skb->mark, skb->alloc_cpu, skb->vlan_all,
@@ -1494,12 +1459,8 @@
 			kasan_mempool_unpoison_object(nc->skb_cache[i],
 						kmem_cache_size(net_hotdata.skbuff_cache));
 
-<<<<<<< HEAD
 	    	//数量过多，一次性释放到slab中
-		kmem_cache_free_bulk(skbuff_cache, NAPI_SKB_CACHE_HALF,
-=======
 		kmem_cache_free_bulk(net_hotdata.skbuff_cache, NAPI_SKB_CACHE_HALF,
->>>>>>> 155a3c00
 				     nc->skb_cache + NAPI_SKB_CACHE_HALF);
 		nc->skb_count = NAPI_SKB_CACHE_HALF;
 	}
@@ -2120,12 +2081,8 @@
 		if (skb_pfmemalloc(skb))
 			gfp_mask |= __GFP_MEMALLOC;
 
-<<<<<<< HEAD
 		//申请一个skb
-		n = kmem_cache_alloc(skbuff_cache, gfp_mask);
-=======
 		n = kmem_cache_alloc(net_hotdata.skbuff_cache, gfp_mask);
->>>>>>> 155a3c00
 		if (!n)
 			return NULL;
 
@@ -3621,22 +3578,6 @@
 
 	return csum;
 }
-<<<<<<< HEAD
-EXPORT_SYMBOL(__skb_checksum);
-
-//自报文的offset位置开始计算长度为len的checksum,并合上已有的csum
-__wsum skb_checksum(const struct sk_buff *skb, int offset,
-		    int len, __wsum csum)
-{
-	const struct skb_checksum_ops ops = {
-		.update  = csum_partial_ext,
-		.combine = csum_block_add_ext,
-	};
-
-	return __skb_checksum(skb, offset, len, csum, &ops);
-}
-=======
->>>>>>> 155a3c00
 EXPORT_SYMBOL(skb_checksum);
 
 /* Both of above in one bottle. */
