--- conflicted
+++ resolved
@@ -273,12 +273,15 @@
 	refcount_set(&skb->users, 1);
 	skb->head = data;
 	skb->data = data;
+	//使tail与data同值(即相当于报文为空）
 	skb_reset_tail_pointer(skb);
-	skb->end = skb->tail + size;
+	skb->end = skb->tail + size;//指明buffer结束位置
+	//将偏移量清0
 	skb->mac_header = (typeof(skb->mac_header))~0U;
 	skb->transport_header = (typeof(skb->transport_header))~0U;
 
 	/* make sure we initialize shinfo sequentially */
+	//取skb_shared_info空间，并初始化shinfo
 	shinfo = skb_shinfo(skb);
 	memset(shinfo, 0, offsetof(struct skb_shared_info, dataref));
 	atomic_set(&shinfo->dataref, 1);
@@ -315,34 +318,10 @@
 	if (unlikely(!skb))
 		return NULL;
 
-<<<<<<< HEAD
-	size -= SKB_DATA_ALIGN(sizeof(struct skb_shared_info));
-
 	//将skb->tail之前的数据全部清0
 	memset(skb, 0, offsetof(struct sk_buff, tail));
-	skb->truesize = SKB_TRUESIZE(size);
-	refcount_set(&skb->users, 1);
-	skb->head = data;
-	skb->data = data;
-	//使tail与data同值(即相当于报文为空）
-	skb_reset_tail_pointer(skb);
-	skb->end = skb->tail + size;//指明buffer结束位置
-	//将偏移量清0
-	skb->mac_header = (typeof(skb->mac_header))~0U;
-	skb->transport_header = (typeof(skb->transport_header))~0U;
-
-	/* make sure we initialize shinfo sequentially */
-	//取skb_shared_info空间，并初始化shinfo
-	shinfo = skb_shinfo(skb);
-	memset(shinfo, 0, offsetof(struct skb_shared_info, dataref));
-	atomic_set(&shinfo->dataref, 1);
-
-	return skb;
-=======
-	memset(skb, 0, offsetof(struct sk_buff, tail));
 
 	return __build_skb_around(skb, data, frag_size);
->>>>>>> 3ab4436f
 }
 
 /* build_skb() is wrapper over __build_skb(), that specifically
