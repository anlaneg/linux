--- conflicted
+++ resolved
@@ -4369,12 +4369,9 @@
 	unsigned int headlen = skb_headlen(skb);
 	unsigned int len = skb_gro_len(skb);
 	unsigned int delta_truesize;
-<<<<<<< HEAD
+	unsigned int new_truesize;
 	/*gro时，我们可能会缓存多个报文，此时p时我们缓冲的首个报文，skb是本次我们计划
 	 * 缓存的报文，而lp是我们上次缓存的报文*/
-=======
-	unsigned int new_truesize;
->>>>>>> ce840177
 	struct sk_buff *lp;
 
 	if (unlikely(p->len + len >= 65536 || NAPI_GRO_CB(skb)->flush))
@@ -4451,12 +4448,9 @@
 	}
 
 merge:
-<<<<<<< HEAD
-	//skbinfo中的分片数组不足以存放这些frags,需要将frags合并
-=======
 	/* sk owenrship - if any - completely transferred to the aggregated packet */
 	skb->destructor = NULL;
->>>>>>> ce840177
+	//skbinfo中的分片数组不足以存放这些frags,需要将frags合并
 	delta_truesize = skb->truesize;
 	if (offset > headlen) {
 		unsigned int eat = offset - headlen;
