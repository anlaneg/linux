// SPDX-License-Identifier: GPL-2.0-or-later
/*
 *	Routines having to do with the 'struct sk_buff' memory handlers.
 *
 *	Authors:	Alan Cox <alan@lxorguk.ukuu.org.uk>
 *			Florian La Roche <rzsfl@rz.uni-sb.de>
 *
 *	Fixes:
 *		Alan Cox	:	Fixed the worst of the load
 *					balancer bugs.
 *		Dave Platt	:	Interrupt stacking fix.
 *	Richard Kooijman	:	Timestamp fixes.
 *		Alan Cox	:	Changed buffer format.
 *		Alan Cox	:	destructor hook for AF_UNIX etc.
 *		Linus Torvalds	:	Better skb_clone.
 *		Alan Cox	:	Added skb_copy.
 *		Alan Cox	:	Added all the changed routines Linus
 *					only put in the headers
 *		Ray VanTassle	:	Fixed --skb->lock in free
 *		Alan Cox	:	skb_copy copy arp field
 *		Andi Kleen	:	slabified it.
 *		Robert Olsson	:	Removed skb_head_pool
 *
 *	NOTE:
 *		The __skb_ routines should be called with interrupts
 *	disabled, or you better be *real* sure that the operation is atomic
 *	with respect to whatever list is being frobbed (e.g. via lock_sock()
 *	or via disabling bottom half handlers, etc).
 */

/*
 *	The functions in this file will not compile correctly with gcc 2.4.x
 */

#define pr_fmt(fmt) KBUILD_MODNAME ": " fmt

#include <linux/module.h>
#include <linux/types.h>
#include <linux/kernel.h>
#include <linux/mm.h>
#include <linux/interrupt.h>
#include <linux/in.h>
#include <linux/inet.h>
#include <linux/slab.h>
#include <linux/tcp.h>
#include <linux/udp.h>
#include <linux/sctp.h>
#include <linux/netdevice.h>
#ifdef CONFIG_NET_CLS_ACT
#include <net/pkt_sched.h>
#endif
#include <linux/string.h>
#include <linux/skbuff.h>
#include <linux/splice.h>
#include <linux/cache.h>
#include <linux/rtnetlink.h>
#include <linux/init.h>
#include <linux/scatterlist.h>
#include <linux/errqueue.h>
#include <linux/prefetch.h>
#include <linux/if_vlan.h>
#include <linux/mpls.h>
#include <linux/kcov.h>

#include <net/protocol.h>
#include <net/dst.h>
#include <net/sock.h>
#include <net/checksum.h>
#include <net/ip6_checksum.h>
#include <net/xfrm.h>
#include <net/mpls.h>
#include <net/mptcp.h>
#include <net/page_pool.h>

#include <linux/uaccess.h>
#include <trace/events/skb.h>
#include <linux/highmem.h>
#include <linux/capability.h>
#include <linux/user_namespace.h>
#include <linux/indirect_call_wrapper.h>

#include "datagram.h"

//负责分配skb(不含数据仅有描述信息）
struct kmem_cache *skbuff_head_cache __ro_after_init;
static struct kmem_cache *skbuff_fclone_cache __ro_after_init;
#ifdef CONFIG_SKB_EXTENSIONS
static struct kmem_cache *skbuff_ext_cache __ro_after_init;
#endif
int sysctl_max_skb_frags __read_mostly = MAX_SKB_FRAGS;
EXPORT_SYMBOL(sysctl_max_skb_frags);

/**
 *	skb_panic - private function for out-of-line support
 *	@skb:	buffer
 *	@sz:	size
 *	@addr:	address
 *	@msg:	skb_over_panic or skb_under_panic
 *
 *	Out-of-line support for skb_put() and skb_push().
 *	Called via the wrapper skb_over_panic() or skb_under_panic().
 *	Keep out of line to prevent kernel bloat.
 *	__builtin_return_address is not used because it is not always reliable.
 */
static void skb_panic(struct sk_buff *skb, unsigned int sz, void *addr,
		      const char msg[])
{
	pr_emerg("%s: text:%px len:%d put:%d head:%px data:%px tail:%#lx end:%#lx dev:%s\n",
		 msg, addr, skb->len, sz, skb->head, skb->data,
		 (unsigned long)skb->tail, (unsigned long)skb->end,
		 skb->dev ? skb->dev->name : "<NULL>");
	BUG();
}

static void skb_over_panic(struct sk_buff *skb, unsigned int sz, void *addr)
{
	skb_panic(skb, sz, addr, __func__);
}

static void skb_under_panic(struct sk_buff *skb, unsigned int sz, void *addr)
{
	skb_panic(skb, sz, addr, __func__);
}

#define NAPI_SKB_CACHE_SIZE	64
#define NAPI_SKB_CACHE_BULK	16
#define NAPI_SKB_CACHE_HALF	(NAPI_SKB_CACHE_SIZE / 2)

struct napi_alloc_cache {
	struct page_frag_cache page;
	unsigned int skb_count;
	void *skb_cache[NAPI_SKB_CACHE_SIZE];
};

static DEFINE_PER_CPU(struct page_frag_cache, netdev_alloc_cache);
static DEFINE_PER_CPU(struct napi_alloc_cache, napi_alloc_cache);

static void *__alloc_frag_align(unsigned int fragsz, gfp_t gfp_mask,
				unsigned int align_mask)
{
	struct napi_alloc_cache *nc = this_cpu_ptr(&napi_alloc_cache);

	return page_frag_alloc_align(&nc->page, fragsz, gfp_mask, align_mask);
}

void *__napi_alloc_frag_align(unsigned int fragsz, unsigned int align_mask)
{
	fragsz = SKB_DATA_ALIGN(fragsz);

	return __alloc_frag_align(fragsz, GFP_ATOMIC, align_mask);
}
EXPORT_SYMBOL(__napi_alloc_frag_align);

void *__netdev_alloc_frag_align(unsigned int fragsz, unsigned int align_mask)
{
	struct page_frag_cache *nc;
	void *data;

	fragsz = SKB_DATA_ALIGN(fragsz);
	if (in_irq() || irqs_disabled()) {
		nc = this_cpu_ptr(&netdev_alloc_cache);
		data = page_frag_alloc_align(nc, fragsz, GFP_ATOMIC, align_mask);
	} else {
		local_bh_disable();
		data = __alloc_frag_align(fragsz, GFP_ATOMIC, align_mask);
		local_bh_enable();
	}
	return data;
}
EXPORT_SYMBOL(__netdev_alloc_frag_align);

static struct sk_buff *napi_skb_cache_get(void)
{
	struct napi_alloc_cache *nc = this_cpu_ptr(&napi_alloc_cache);
	struct sk_buff *skb;

	if (unlikely(!nc->skb_count))
		nc->skb_count = kmem_cache_alloc_bulk(skbuff_head_cache,
						      GFP_ATOMIC,
						      NAPI_SKB_CACHE_BULK,
						      nc->skb_cache);
	if (unlikely(!nc->skb_count))
		return NULL;

	skb = nc->skb_cache[--nc->skb_count];
	kasan_unpoison_object_data(skbuff_head_cache, skb);

	return skb;
}

/* Caller must provide SKB that is memset cleared */
static void __build_skb_around(struct sk_buff *skb, void *data,
			       unsigned int frag_size)
{
	struct skb_shared_info *shinfo;
	unsigned int size = frag_size ? : ksize(data);

	size -= SKB_DATA_ALIGN(sizeof(struct skb_shared_info));

	/* Assumes caller memset cleared SKB */
	skb->truesize = SKB_TRUESIZE(size);
	refcount_set(&skb->users, 1);
	skb->head = data;
	skb->data = data;
	//使tail与data同值(即相当于报文为空）
	skb_reset_tail_pointer(skb);
	skb->end = skb->tail + size;//指明buffer结束位置
	//将偏移量清0
	skb->mac_header = (typeof(skb->mac_header))~0U;
	skb->transport_header = (typeof(skb->transport_header))~0U;

	/* make sure we initialize shinfo sequentially */
	//取skb_shared_info空间，并初始化shinfo
	shinfo = skb_shinfo(skb);
	memset(shinfo, 0, offsetof(struct skb_shared_info, dataref));
	atomic_set(&shinfo->dataref, 1);

	skb_set_kcov_handle(skb, kcov_common_handle());
}

/**
 * __build_skb - build a network buffer
 * @data: data buffer provided by caller
 * @frag_size: size of data, or 0 if head was kmalloced
 *
 * Allocate a new &sk_buff. Caller provides space holding head and
 * skb_shared_info. @data must have been allocated by kmalloc() only if
 * @frag_size is 0, otherwise data should come from the page allocator
 *  or vmalloc()
 * The return is the new skb buffer.
 * On a failure the return is %NULL, and @data is not freed.
 * Notes :
 *  Before IO, driver allocates only data buffer where NIC put incoming frame
 *  Driver should add room at head (NET_SKB_PAD) and
 *  MUST add room at tail (SKB_DATA_ALIGN(skb_shared_info))
 *  After IO, driver calls build_skb(), to allocate sk_buff and populate it
 *  before giving packet to stack.
 *  RX rings only contains data buffers, not full skbs.
 */
//构造一个空的skb_buff (申请skb，通过此函数为skb注入其缓冲用的buffer,报文)
struct sk_buff *__build_skb(void *data, unsigned int frag_size)
{
	struct sk_buff *skb;

	//申请skb结构体
	skb = kmem_cache_alloc(skbuff_head_cache, GFP_ATOMIC);
	if (unlikely(!skb))
		return NULL;

	//将skb->tail之前的数据全部清0
	memset(skb, 0, offsetof(struct sk_buff, tail));
	__build_skb_around(skb, data, frag_size);

	return skb;
}

/* build_skb() is wrapper over __build_skb(), that specifically
 * takes care of skb->head and skb->pfmemalloc
 * This means that if @frag_size is not zero, then @data must be backed
 * by a page fragment, not kmalloc() or vmalloc()
 */
struct sk_buff *build_skb(void *data, unsigned int frag_size)
{
	struct sk_buff *skb = __build_skb(data, frag_size);

	if (skb && frag_size) {
		skb->head_frag = 1;
		if (page_is_pfmemalloc(virt_to_head_page(data)))
			skb->pfmemalloc = 1;
	}
	return skb;
}
EXPORT_SYMBOL(build_skb);

/**
 * build_skb_around - build a network buffer around provided skb
 * @skb: sk_buff provide by caller, must be memset cleared
 * @data: data buffer provided by caller
 * @frag_size: size of data, or 0 if head was kmalloced
 */
struct sk_buff *build_skb_around(struct sk_buff *skb,
				 void *data, unsigned int frag_size)
{
	if (unlikely(!skb))
		return NULL;

	__build_skb_around(skb, data, frag_size);

	if (frag_size) {
		skb->head_frag = 1;
		if (page_is_pfmemalloc(virt_to_head_page(data)))
			skb->pfmemalloc = 1;
	}
	return skb;
}
EXPORT_SYMBOL(build_skb_around);

/**
 * __napi_build_skb - build a network buffer
 * @data: data buffer provided by caller
 * @frag_size: size of data, or 0 if head was kmalloced
 *
 * Version of __build_skb() that uses NAPI percpu caches to obtain
 * skbuff_head instead of inplace allocation.
 *
 * Returns a new &sk_buff on success, %NULL on allocation failure.
 */
static struct sk_buff *__napi_build_skb(void *data, unsigned int frag_size)
{
	struct sk_buff *skb;

	skb = napi_skb_cache_get();
	if (unlikely(!skb))
		return NULL;

	memset(skb, 0, offsetof(struct sk_buff, tail));
	__build_skb_around(skb, data, frag_size);

	return skb;
}

/**
 * napi_build_skb - build a network buffer
 * @data: data buffer provided by caller
 * @frag_size: size of data, or 0 if head was kmalloced
 *
 * Version of __napi_build_skb() that takes care of skb->head_frag
 * and skb->pfmemalloc when the data is a page or page fragment.
 *
 * Returns a new &sk_buff on success, %NULL on allocation failure.
 */
struct sk_buff *napi_build_skb(void *data, unsigned int frag_size)
{
	struct sk_buff *skb = __napi_build_skb(data, frag_size);

	if (likely(skb) && frag_size) {
		skb->head_frag = 1;
		skb_propagate_pfmemalloc(virt_to_head_page(data), skb);
	}

	return skb;
}
EXPORT_SYMBOL(napi_build_skb);

/*
 * kmalloc_reserve is a wrapper around kmalloc_node_track_caller that tells
 * the caller if emergency pfmemalloc reserves are being used. If it is and
 * the socket is later found to be SOCK_MEMALLOC then PFMEMALLOC reserves
 * may be used. Otherwise, the packet data may be discarded until enough
 * memory is free
 */
static void *kmalloc_reserve(size_t size, gfp_t flags, int node,
			     bool *pfmemalloc)
{
	void *obj;
	bool ret_pfmemalloc = false;

	/*
	 * Try a regular allocation, when that fails and we're not entitled
	 * to the reserves, fail.
	 */
	obj = kmalloc_node_track_caller(size,
					flags | __GFP_NOMEMALLOC | __GFP_NOWARN,
					node);
	if (obj || !(gfp_pfmemalloc_allowed(flags)))
		goto out;

	/* Try again but now we are using pfmemalloc reserves */
	ret_pfmemalloc = true;
	obj = kmalloc_node_track_caller(size, flags, node);

out:
	if (pfmemalloc)
		*pfmemalloc = ret_pfmemalloc;

	return obj;
}

/* 	Allocate a new skbuff. We do this ourselves so we can fill in a few
 *	'private' fields and also do memory statistics to find all the
 *	[BEEP] leaks.
 *
 */

/**
 *	__alloc_skb	-	allocate a network buffer
 *	@size: size to allocate
 *	@gfp_mask: allocation mask
 *	@flags: If SKB_ALLOC_FCLONE is set, allocate from fclone cache
 *		instead of head cache and allocate a cloned (child) skb.
 *		If SKB_ALLOC_RX is set, __GFP_MEMALLOC will be used for
 *		allocations in case the data is required for writeback
 *	@node: numa node to allocate memory on
 *
 *	Allocate a new &sk_buff. The returned buffer has no headroom and a
 *	tail room of at least size bytes. The object has a reference count
 *	of one. The return is the buffer. On a failure the return is %NULL.
 *
 *	Buffers may only be allocated from interrupts using a @gfp_mask of
 *	%GFP_ATOMIC.
 */
struct sk_buff *__alloc_skb(unsigned int size, gfp_t gfp_mask,
			    int flags, int node)
{
	struct kmem_cache *cache;
	struct sk_buff *skb;
	u8 *data;
	bool pfmemalloc;

	cache = (flags & SKB_ALLOC_FCLONE)
		? skbuff_fclone_cache : skbuff_head_cache;

	if (sk_memalloc_socks() && (flags & SKB_ALLOC_RX))
		gfp_mask |= __GFP_MEMALLOC;

	/* Get the HEAD */
	if ((flags & (SKB_ALLOC_FCLONE | SKB_ALLOC_NAPI)) == SKB_ALLOC_NAPI &&
	    likely(node == NUMA_NO_NODE || node == numa_mem_id()))
		skb = napi_skb_cache_get();
	else
		skb = kmem_cache_alloc_node(cache, gfp_mask & ~GFP_DMA, node);
	if (unlikely(!skb))
		return NULL;
	prefetchw(skb);

	/* We do our best to align skb_shared_info on a separate cache
	 * line. It usually works because kmalloc(X > SMP_CACHE_BYTES) gives
	 * aligned memory blocks, unless SLUB/SLAB debug is enabled.
	 * Both skb->head and skb_shared_info are cache line aligned.
	 */
	size = SKB_DATA_ALIGN(size);
	size += SKB_DATA_ALIGN(sizeof(struct skb_shared_info));
	data = kmalloc_reserve(size, gfp_mask, node, &pfmemalloc);
	if (unlikely(!data))
		goto nodata;
	/* kmalloc(size) might give us more room than requested.
	 * Put skb_shared_info exactly at the end of allocated zone,
	 * to allow max possible filling before reallocation.
	 */
	size = SKB_WITH_OVERHEAD(ksize(data));
	prefetchw(data + size);

	/*
	 * Only clear those fields we need to clear, not those that we will
	 * actually initialise below. Hence, don't put any more fields after
	 * the tail pointer in struct sk_buff!
	 */
	memset(skb, 0, offsetof(struct sk_buff, tail));
	__build_skb_around(skb, data, 0);
	skb->pfmemalloc = pfmemalloc;

	if (flags & SKB_ALLOC_FCLONE) {
		struct sk_buff_fclones *fclones;

		fclones = container_of(skb, struct sk_buff_fclones, skb1);

		skb->fclone = SKB_FCLONE_ORIG;
		refcount_set(&fclones->fclone_ref, 1);

		fclones->skb2.fclone = SKB_FCLONE_CLONE;
	}

	return skb;

nodata:
	kmem_cache_free(cache, skb);
	return NULL;
}
EXPORT_SYMBOL(__alloc_skb);

/**
 *	__netdev_alloc_skb - allocate an skbuff for rx on a specific device
 *	@dev: network device to receive on
 *	@len: length to allocate
 *	@gfp_mask: get_free_pages mask, passed to alloc_skb
 *
 *	Allocate a new &sk_buff and assign it a usage count of one. The
 *	buffer has NET_SKB_PAD headroom built in. Users should allocate
 *	the headroom they think they need without accounting for the
 *	built in space. The built in space is used for optimisations.
 *
 *	%NULL is returned if there is no free memory.
 */
//申请一个skb,并指明skb为dev的文
struct sk_buff *__netdev_alloc_skb(struct net_device *dev, unsigned int len,
				   gfp_t gfp_mask)
{
	struct page_frag_cache *nc;
	struct sk_buff *skb;
	bool pfmemalloc;
	void *data;

	len += NET_SKB_PAD;

	/* If requested length is either too small or too big,
	 * we use kmalloc() for skb->head allocation.
	 */
	if (len <= SKB_WITH_OVERHEAD(1024) ||
	    len > SKB_WITH_OVERHEAD(PAGE_SIZE) ||
	    (gfp_mask & (__GFP_DIRECT_RECLAIM | GFP_DMA))) {
		skb = __alloc_skb(len, gfp_mask, SKB_ALLOC_RX, NUMA_NO_NODE);
		if (!skb)
			//申请skb失败
			goto skb_fail;
		goto skb_success;
	}

	len += SKB_DATA_ALIGN(sizeof(struct skb_shared_info));
	len = SKB_DATA_ALIGN(len);

	if (sk_memalloc_socks())
		gfp_mask |= __GFP_MEMALLOC;

	if (in_irq() || irqs_disabled()) {
		nc = this_cpu_ptr(&netdev_alloc_cache);
		data = page_frag_alloc(nc, len, gfp_mask);
		pfmemalloc = nc->pfmemalloc;
	} else {
		local_bh_disable();
		nc = this_cpu_ptr(&napi_alloc_cache.page);
		data = page_frag_alloc(nc, len, gfp_mask);
		pfmemalloc = nc->pfmemalloc;
		local_bh_enable();
	}

	if (unlikely(!data))
		return NULL;

	skb = __build_skb(data, len);
	if (unlikely(!skb)) {
		//构造skb失败，需要释放data
		skb_free_frag(data);
		return NULL;
	}

	if (pfmemalloc)
		skb->pfmemalloc = 1;
	skb->head_frag = 1;

skb_success:
	skb_reserve(skb, NET_SKB_PAD);
	skb->dev = dev;

skb_fail:
	return skb;
}
EXPORT_SYMBOL(__netdev_alloc_skb);

/**
 *	__napi_alloc_skb - allocate skbuff for rx in a specific NAPI instance
 *	@napi: napi instance this buffer was allocated for
 *	@len: length to allocate
 *	@gfp_mask: get_free_pages mask, passed to alloc_skb and alloc_pages
 *
 *	Allocate a new sk_buff for use in NAPI receive.  This buffer will
 *	attempt to allocate the head from a special reserved region used
 *	only for NAPI Rx allocation.  By doing this we can save several
 *	CPU cycles by avoiding having to disable and re-enable IRQs.
 *
 *	%NULL is returned if there is no free memory.
 */
//为rx NAPI申请sk buffer，指定报文缓冲区大小len
struct sk_buff *__napi_alloc_skb(struct napi_struct *napi, unsigned int len,
				 gfp_t gfp_mask)
{
	struct napi_alloc_cache *nc;
	struct sk_buff *skb;
	void *data;

	len += NET_SKB_PAD + NET_IP_ALIGN;

	/* If requested length is either too small or too big,
	 * we use kmalloc() for skb->head allocation.
	 */
	if (len <= SKB_WITH_OVERHEAD(1024) ||
	    len > SKB_WITH_OVERHEAD(PAGE_SIZE) ||
	    (gfp_mask & (__GFP_DIRECT_RECLAIM | GFP_DMA))) {
		//报文数据长度要求过大，采用__alloc_skb满足skb申请
		skb = __alloc_skb(len, gfp_mask, SKB_ALLOC_RX | SKB_ALLOC_NAPI,
				  NUMA_NO_NODE);
		if (!skb)
			goto skb_fail;
		goto skb_success;
	}

	nc = this_cpu_ptr(&napi_alloc_cache);
	len += SKB_DATA_ALIGN(sizeof(struct skb_shared_info));
	len = SKB_DATA_ALIGN(len);

	if (sk_memalloc_socks())
		gfp_mask |= __GFP_MEMALLOC;

	//自napi上申请skb
	data = page_frag_alloc(&nc->page, len, gfp_mask);
	if (unlikely(!data))
		return NULL;

	skb = __napi_build_skb(data, len);
	if (unlikely(!skb)) {
		skb_free_frag(data);
		return NULL;
	}

	if (nc->page.pfmemalloc)
		skb->pfmemalloc = 1;
	skb->head_frag = 1;

skb_success:
	skb_reserve(skb, NET_SKB_PAD + NET_IP_ALIGN);
	skb->dev = napi->dev;

skb_fail:
	return skb;
}
EXPORT_SYMBOL(__napi_alloc_skb);

void skb_add_rx_frag(struct sk_buff *skb, int i, struct page *page, int off,
		     int size, unsigned int truesize)
{
	skb_fill_page_desc(skb, i, page, off, size);
	skb->len += size;
	skb->data_len += size;
	skb->truesize += truesize;
}
EXPORT_SYMBOL(skb_add_rx_frag);

void skb_coalesce_rx_frag(struct sk_buff *skb, int i, int size,
			  unsigned int truesize)
{
	skb_frag_t *frag = &skb_shinfo(skb)->frags[i];

	skb_frag_size_add(frag, size);
	skb->len += size;
	skb->data_len += size;
	skb->truesize += truesize;
}
EXPORT_SYMBOL(skb_coalesce_rx_frag);

static void skb_drop_list(struct sk_buff **listp)
{
	kfree_skb_list(*listp);
	*listp = NULL;
}

static inline void skb_drop_fraglist(struct sk_buff *skb)
{
	skb_drop_list(&skb_shinfo(skb)->frag_list);
}

static void skb_clone_fraglist(struct sk_buff *skb)
{
	struct sk_buff *list;

	skb_walk_frags(skb, list)
		skb_get(list);
}

static void skb_free_head(struct sk_buff *skb)
{
	unsigned char *head = skb->head;

	if (skb->head_frag) {
		if (skb_pp_recycle(skb, head))
			return;
		skb_free_frag(head);
<<<<<<< HEAD
	else
		//将head指向的内存释放掉
=======
	} else {
>>>>>>> 40226a3d
		kfree(head);
	}
}

static void skb_release_data(struct sk_buff *skb)
{
	struct skb_shared_info *shinfo = skb_shinfo(skb);
	int i;

	if (skb->cloned &&
	    atomic_sub_return(skb->nohdr ? (1 << SKB_DATAREF_SHIFT) + 1 : 1,
			      &shinfo->dataref))
		return;

	skb_zcopy_clear(skb, true);

	for (i = 0; i < shinfo->nr_frags; i++)
		__skb_frag_unref(&shinfo->frags[i], skb->pp_recycle);

	if (shinfo->frag_list)
		kfree_skb_list(shinfo->frag_list);

	skb_free_head(skb);
}

/*
 *	Free an skbuff by memory without cleaning the state.
 */
static void kfree_skbmem(struct sk_buff *skb)
{
	struct sk_buff_fclones *fclones;

	switch (skb->fclone) {
	case SKB_FCLONE_UNAVAILABLE:
		kmem_cache_free(skbuff_head_cache, skb);
		return;

	case SKB_FCLONE_ORIG:
		fclones = container_of(skb, struct sk_buff_fclones, skb1);

		/* We usually free the clone (TX completion) before original skb
		 * This test would have no chance to be true for the clone,
		 * while here, branch prediction will be good.
		 */
		if (refcount_read(&fclones->fclone_ref) == 1)
			goto fastpath;
		break;

	default: /* SKB_FCLONE_CLONE */
		fclones = container_of(skb, struct sk_buff_fclones, skb2);
		break;
	}
	if (!refcount_dec_and_test(&fclones->fclone_ref))
		return;
fastpath:
	kmem_cache_free(skbuff_fclone_cache, fclones);
}

void skb_release_head_state(struct sk_buff *skb)
{
	skb_dst_drop(skb);
	if (skb->destructor) {
		WARN_ON(in_irq());
		skb->destructor(skb);
	}
#if IS_ENABLED(CONFIG_NF_CONNTRACK)
	nf_conntrack_put(skb_nfct(skb));
#endif
	skb_ext_put(skb);
}

/* Free everything but the sk_buff shell. */
static void skb_release_all(struct sk_buff *skb)
{
	skb_release_head_state(skb);
	if (likely(skb->head))
		skb_release_data(skb);
}

/**
 *	__kfree_skb - private function
 *	@skb: buffer
 *
 *	Free an sk_buff. Release anything attached to the buffer.
 *	Clean the state. This is an internal helper function. Users should
 *	always call kfree_skb
 */

void __kfree_skb(struct sk_buff *skb)
{
	skb_release_all(skb);
	kfree_skbmem(skb);
}
EXPORT_SYMBOL(__kfree_skb);

/**
 *	kfree_skb - free an sk_buff
 *	@skb: buffer to free
 *
 *	Drop a reference to the buffer and free it if the usage count has
 *	hit zero.
 */
void kfree_skb(struct sk_buff *skb)
{
	if (!skb_unref(skb))
		//引用计数没有减为0，直接返回
		return;

	trace_kfree_skb(skb, __builtin_return_address(0));
	//释放skb
	__kfree_skb(skb);
}
EXPORT_SYMBOL(kfree_skb);

void kfree_skb_list(struct sk_buff *segs)
{
	while (segs) {
		struct sk_buff *next = segs->next;

		kfree_skb(segs);
		segs = next;
	}
}
EXPORT_SYMBOL(kfree_skb_list);

/* Dump skb information and contents.
 *
 * Must only be called from net_ratelimit()-ed paths.
 *
 * Dumps whole packets if full_pkt, only headers otherwise.
 */
void skb_dump(const char *level, const struct sk_buff *skb, bool full_pkt)
{
	struct skb_shared_info *sh = skb_shinfo(skb);
	struct net_device *dev = skb->dev;
	struct sock *sk = skb->sk;
	struct sk_buff *list_skb;
	bool has_mac, has_trans;
	int headroom, tailroom;
	int i, len, seg_len;

	if (full_pkt)
		len = skb->len;
	else
		len = min_t(int, skb->len, MAX_HEADER + 128);

	headroom = skb_headroom(skb);
	tailroom = skb_tailroom(skb);

	has_mac = skb_mac_header_was_set(skb);
	has_trans = skb_transport_header_was_set(skb);

	printk("%sskb len=%u headroom=%u headlen=%u tailroom=%u\n"
	       "mac=(%d,%d) net=(%d,%d) trans=%d\n"
	       "shinfo(txflags=%u nr_frags=%u gso(size=%hu type=%u segs=%hu))\n"
	       "csum(0x%x ip_summed=%u complete_sw=%u valid=%u level=%u)\n"
	       "hash(0x%x sw=%u l4=%u) proto=0x%04x pkttype=%u iif=%d\n",
	       level, skb->len, headroom, skb_headlen(skb), tailroom,
	       has_mac ? skb->mac_header : -1,
	       has_mac ? skb_mac_header_len(skb) : -1,
	       skb->network_header,
	       has_trans ? skb_network_header_len(skb) : -1,
	       has_trans ? skb->transport_header : -1,
	       sh->tx_flags, sh->nr_frags,
	       sh->gso_size, sh->gso_type, sh->gso_segs,
	       skb->csum, skb->ip_summed, skb->csum_complete_sw,
	       skb->csum_valid, skb->csum_level,
	       skb->hash, skb->sw_hash, skb->l4_hash,
	       ntohs(skb->protocol), skb->pkt_type, skb->skb_iif);

	if (dev)
		printk("%sdev name=%s feat=0x%pNF\n",
		       level, dev->name, &dev->features);
	if (sk)
		printk("%ssk family=%hu type=%u proto=%u\n",
		       level, sk->sk_family, sk->sk_type, sk->sk_protocol);

	if (full_pkt && headroom)
		print_hex_dump(level, "skb headroom: ", DUMP_PREFIX_OFFSET,
			       16, 1, skb->head, headroom, false);

	seg_len = min_t(int, skb_headlen(skb), len);
	if (seg_len)
		print_hex_dump(level, "skb linear:   ", DUMP_PREFIX_OFFSET,
			       16, 1, skb->data, seg_len, false);
	len -= seg_len;

	if (full_pkt && tailroom)
		print_hex_dump(level, "skb tailroom: ", DUMP_PREFIX_OFFSET,
			       16, 1, skb_tail_pointer(skb), tailroom, false);

	for (i = 0; len && i < skb_shinfo(skb)->nr_frags; i++) {
		skb_frag_t *frag = &skb_shinfo(skb)->frags[i];
		u32 p_off, p_len, copied;
		struct page *p;
		u8 *vaddr;

		skb_frag_foreach_page(frag, skb_frag_off(frag),
				      skb_frag_size(frag), p, p_off, p_len,
				      copied) {
			seg_len = min_t(int, p_len, len);
			vaddr = kmap_atomic(p);
			print_hex_dump(level, "skb frag:     ",
				       DUMP_PREFIX_OFFSET,
				       16, 1, vaddr + p_off, seg_len, false);
			kunmap_atomic(vaddr);
			len -= seg_len;
			if (!len)
				break;
		}
	}

	if (full_pkt && skb_has_frag_list(skb)) {
		printk("skb fraglist:\n");
		skb_walk_frags(skb, list_skb)
			skb_dump(level, list_skb, true);
	}
}
EXPORT_SYMBOL(skb_dump);

/**
 *	skb_tx_error - report an sk_buff xmit error
 *	@skb: buffer that triggered an error
 *
 *	Report xmit error if a device callback is tracking this skb.
 *	skb must be freed afterwards.
 */
void skb_tx_error(struct sk_buff *skb)
{
	skb_zcopy_clear(skb, true);
}
EXPORT_SYMBOL(skb_tx_error);

#ifdef CONFIG_TRACEPOINTS
/**
 *	consume_skb - free an skbuff
 *	@skb: buffer to free
 *
 *	Drop a ref to the buffer and free it if the usage count has hit zero
 *	Functions identically to kfree_skb, but kfree_skb assumes that the frame
 *	is being dropped after a failure and notes that
 */
//报文释放
void consume_skb(struct sk_buff *skb)
{
	if (!skb_unref(skb))//引用计数未减为0，不释放
		return;

	trace_consume_skb(skb);
	//释放skb
	__kfree_skb(skb);
}
EXPORT_SYMBOL(consume_skb);
#endif

/**
 *	__consume_stateless_skb - free an skbuff, assuming it is stateless
 *	@skb: buffer to free
 *
 *	Alike consume_skb(), but this variant assumes that this is the last
 *	skb reference and all the head states have been already dropped
 */
void __consume_stateless_skb(struct sk_buff *skb)
{
	trace_consume_skb(skb);
	skb_release_data(skb);
	kfree_skbmem(skb);
}

static void napi_skb_cache_put(struct sk_buff *skb)
{
	struct napi_alloc_cache *nc = this_cpu_ptr(&napi_alloc_cache);
	u32 i;

	kasan_poison_object_data(skbuff_head_cache, skb);
	nc->skb_cache[nc->skb_count++] = skb;

	if (unlikely(nc->skb_count == NAPI_SKB_CACHE_SIZE)) {
		for (i = NAPI_SKB_CACHE_HALF; i < NAPI_SKB_CACHE_SIZE; i++)
			kasan_unpoison_object_data(skbuff_head_cache,
						   nc->skb_cache[i]);

	    	//数量过多，一次性释放到slab中
		kmem_cache_free_bulk(skbuff_head_cache, NAPI_SKB_CACHE_HALF,
				     nc->skb_cache + NAPI_SKB_CACHE_HALF);
		nc->skb_count = NAPI_SKB_CACHE_HALF;
	}
}

void __kfree_skb_defer(struct sk_buff *skb)
{
	skb_release_all(skb);
	napi_skb_cache_put(skb);
}

void napi_skb_free_stolen_head(struct sk_buff *skb)
{
	skb_dst_drop(skb);
	skb_ext_put(skb);
	napi_skb_cache_put(skb);
}

void napi_consume_skb(struct sk_buff *skb, int budget)
{
	/* Zero budget indicate non-NAPI context called us, like netpoll */
	if (unlikely(!budget)) {
		dev_consume_skb_any(skb);
		return;
	}

	lockdep_assert_in_softirq();

	//减少skb引用计数，如果不等于0，则返回
	if (!skb_unref(skb))
		return;

	/* if reaching here SKB is ready to free */
	trace_consume_skb(skb);

	/* if SKB is a clone, don't handle this case */
	if (skb->fclone != SKB_FCLONE_UNAVAILABLE) {
		__kfree_skb(skb);
		return;
	}

	skb_release_all(skb);
	napi_skb_cache_put(skb);
}
EXPORT_SYMBOL(napi_consume_skb);

/* Make sure a field is enclosed inside headers_start/headers_end section */
#define CHECK_SKB_FIELD(field) \
	BUILD_BUG_ON(offsetof(struct sk_buff, field) <		\
		     offsetof(struct sk_buff, headers_start));	\
	BUILD_BUG_ON(offsetof(struct sk_buff, field) >		\
		     offsetof(struct sk_buff, headers_end));	\

//skb元数据复制
static void __copy_skb_header(struct sk_buff *new, const struct sk_buff *old)
{
	new->tstamp		= old->tstamp;
	/* We do not copy old->sk */
	new->dev		= old->dev;
	memcpy(new->cb, old->cb, sizeof(old->cb));
	skb_dst_copy(new, old);
	__skb_ext_copy(new, old);
	__nf_copy(new, old, false);

	/* Note : this field could be in headers_start/headers_end section
	 * It is not yet because we do not want to have a 16 bit hole
	 */
	new->queue_mapping = old->queue_mapping;

	memcpy(&new->headers_start, &old->headers_start,
	       offsetof(struct sk_buff, headers_end) -
	       offsetof(struct sk_buff, headers_start));
	CHECK_SKB_FIELD(protocol);
	CHECK_SKB_FIELD(csum);
	CHECK_SKB_FIELD(hash);
	CHECK_SKB_FIELD(priority);
	CHECK_SKB_FIELD(skb_iif);
	CHECK_SKB_FIELD(vlan_proto);
	CHECK_SKB_FIELD(vlan_tci);
	CHECK_SKB_FIELD(transport_header);
	CHECK_SKB_FIELD(network_header);
	CHECK_SKB_FIELD(mac_header);
	CHECK_SKB_FIELD(inner_protocol);
	CHECK_SKB_FIELD(inner_transport_header);
	CHECK_SKB_FIELD(inner_network_header);
	CHECK_SKB_FIELD(inner_mac_header);
	CHECK_SKB_FIELD(mark);
#ifdef CONFIG_NETWORK_SECMARK
	CHECK_SKB_FIELD(secmark);
#endif
#ifdef CONFIG_NET_RX_BUSY_POLL
	CHECK_SKB_FIELD(napi_id);
#endif
#ifdef CONFIG_XPS
	CHECK_SKB_FIELD(sender_cpu);
#endif
#ifdef CONFIG_NET_SCHED
	CHECK_SKB_FIELD(tc_index);
#endif

}

/*
 * You should not add any new code to this function.  Add it to
 * __copy_skb_header above instead.
 */
static struct sk_buff *__skb_clone(struct sk_buff *n, struct sk_buff *skb)
{
//定义copy宏
#define C(x) n->x = skb->x

	n->next = n->prev = NULL;
	n->sk = NULL;
	__copy_skb_header(n, skb);

	C(len);
	C(data_len);
	C(mac_len);
	n->hdr_len = skb->nohdr ? skb_headroom(skb) : skb->hdr_len;
	n->cloned = 1;
	n->nohdr = 0;
	n->peeked = 0;
	C(pfmemalloc);
	C(pp_recycle);
	n->destructor = NULL;
	C(tail);
	C(end);
	C(head);
	C(head_frag);
	C(data);
	C(truesize);
	refcount_set(&n->users, 1);

	atomic_inc(&(skb_shinfo(skb)->dataref));
	skb->cloned = 1;

	return n;
#undef C
}

/**
 * alloc_skb_for_msg() - allocate sk_buff to wrap frag list forming a msg
 * @first: first sk_buff of the msg
 */
struct sk_buff *alloc_skb_for_msg(struct sk_buff *first)
{
	struct sk_buff *n;

	n = alloc_skb(0, GFP_ATOMIC);
	if (!n)
		return NULL;

	n->len = first->len;
	n->data_len = first->len;
	n->truesize = first->truesize;

	skb_shinfo(n)->frag_list = first;

	__copy_skb_header(n, first);
	n->destructor = NULL;

	return n;
}
EXPORT_SYMBOL_GPL(alloc_skb_for_msg);

/**
 *	skb_morph	-	morph one skb into another
 *	@dst: the skb to receive the contents
 *	@src: the skb to supply the contents
 *
 *	This is identical to skb_clone except that the target skb is
 *	supplied by the user.
 *
 *	The target skb is returned upon exit.
 */
struct sk_buff *skb_morph(struct sk_buff *dst, struct sk_buff *src)
{
	skb_release_all(dst);
	return __skb_clone(dst, src);
}
EXPORT_SYMBOL_GPL(skb_morph);

int mm_account_pinned_pages(struct mmpin *mmp, size_t size)
{
	unsigned long max_pg, num_pg, new_pg, old_pg;
	struct user_struct *user;

	if (capable(CAP_IPC_LOCK) || !size)
		return 0;

	num_pg = (size >> PAGE_SHIFT) + 2;	/* worst case */
	max_pg = rlimit(RLIMIT_MEMLOCK) >> PAGE_SHIFT;
	user = mmp->user ? : current_user();

	do {
		old_pg = atomic_long_read(&user->locked_vm);
		new_pg = old_pg + num_pg;
		if (new_pg > max_pg)
			return -ENOBUFS;
	} while (atomic_long_cmpxchg(&user->locked_vm, old_pg, new_pg) !=
		 old_pg);

	if (!mmp->user) {
		mmp->user = get_uid(user);
		mmp->num_pg = num_pg;
	} else {
		mmp->num_pg += num_pg;
	}

	return 0;
}
EXPORT_SYMBOL_GPL(mm_account_pinned_pages);

void mm_unaccount_pinned_pages(struct mmpin *mmp)
{
	if (mmp->user) {
		atomic_long_sub(mmp->num_pg, &mmp->user->locked_vm);
		free_uid(mmp->user);
	}
}
EXPORT_SYMBOL_GPL(mm_unaccount_pinned_pages);

struct ubuf_info *msg_zerocopy_alloc(struct sock *sk, size_t size)
{
	struct ubuf_info *uarg;
	struct sk_buff *skb;

	WARN_ON_ONCE(!in_task());

	skb = sock_omalloc(sk, 0, GFP_KERNEL);
	if (!skb)
		return NULL;

	BUILD_BUG_ON(sizeof(*uarg) > sizeof(skb->cb));
	uarg = (void *)skb->cb;
	uarg->mmp.user = NULL;

	if (mm_account_pinned_pages(&uarg->mmp, size)) {
		kfree_skb(skb);
		return NULL;
	}

	uarg->callback = msg_zerocopy_callback;
	uarg->id = ((u32)atomic_inc_return(&sk->sk_zckey)) - 1;
	uarg->len = 1;
	uarg->bytelen = size;
	uarg->zerocopy = 1;
	uarg->flags = SKBFL_ZEROCOPY_FRAG;
	refcount_set(&uarg->refcnt, 1);
	sock_hold(sk);

	return uarg;
}
EXPORT_SYMBOL_GPL(msg_zerocopy_alloc);

static inline struct sk_buff *skb_from_uarg(struct ubuf_info *uarg)
{
	return container_of((void *)uarg, struct sk_buff, cb);
}

struct ubuf_info *msg_zerocopy_realloc(struct sock *sk, size_t size,
				       struct ubuf_info *uarg)
{
	if (uarg) {
		const u32 byte_limit = 1 << 19;		/* limit to a few TSO */
		u32 bytelen, next;

		/* realloc only when socket is locked (TCP, UDP cork),
		 * so uarg->len and sk_zckey access is serialized
		 */
		if (!sock_owned_by_user(sk)) {
			WARN_ON_ONCE(1);
			return NULL;
		}

		bytelen = uarg->bytelen + size;
		if (uarg->len == USHRT_MAX - 1 || bytelen > byte_limit) {
			/* TCP can create new skb to attach new uarg */
			if (sk->sk_type == SOCK_STREAM)
				goto new_alloc;
			return NULL;
		}

		next = (u32)atomic_read(&sk->sk_zckey);
		if ((u32)(uarg->id + uarg->len) == next) {
			if (mm_account_pinned_pages(&uarg->mmp, size))
				return NULL;
			uarg->len++;
			uarg->bytelen = bytelen;
			atomic_set(&sk->sk_zckey, ++next);

			/* no extra ref when appending to datagram (MSG_MORE) */
			if (sk->sk_type == SOCK_STREAM)
				net_zcopy_get(uarg);

			return uarg;
		}
	}

new_alloc:
	return msg_zerocopy_alloc(sk, size);
}
EXPORT_SYMBOL_GPL(msg_zerocopy_realloc);

static bool skb_zerocopy_notify_extend(struct sk_buff *skb, u32 lo, u16 len)
{
	struct sock_exterr_skb *serr = SKB_EXT_ERR(skb);
	u32 old_lo, old_hi;
	u64 sum_len;

	old_lo = serr->ee.ee_info;
	old_hi = serr->ee.ee_data;
	sum_len = old_hi - old_lo + 1ULL + len;

	if (sum_len >= (1ULL << 32))
		return false;

	if (lo != old_hi + 1)
		return false;

	serr->ee.ee_data += len;
	return true;
}

static void __msg_zerocopy_callback(struct ubuf_info *uarg)
{
	struct sk_buff *tail, *skb = skb_from_uarg(uarg);
	struct sock_exterr_skb *serr;
	struct sock *sk = skb->sk;
	struct sk_buff_head *q;
	unsigned long flags;
	bool is_zerocopy;
	u32 lo, hi;
	u16 len;

	mm_unaccount_pinned_pages(&uarg->mmp);

	/* if !len, there was only 1 call, and it was aborted
	 * so do not queue a completion notification
	 */
	if (!uarg->len || sock_flag(sk, SOCK_DEAD))
		goto release;

	len = uarg->len;
	lo = uarg->id;
	hi = uarg->id + len - 1;
	is_zerocopy = uarg->zerocopy;

	serr = SKB_EXT_ERR(skb);
	memset(serr, 0, sizeof(*serr));
	serr->ee.ee_errno = 0;
	serr->ee.ee_origin = SO_EE_ORIGIN_ZEROCOPY;
	serr->ee.ee_data = hi;
	serr->ee.ee_info = lo;
	if (!is_zerocopy)
		serr->ee.ee_code |= SO_EE_CODE_ZEROCOPY_COPIED;

	q = &sk->sk_error_queue;
	spin_lock_irqsave(&q->lock, flags);
	tail = skb_peek_tail(q);
	if (!tail || SKB_EXT_ERR(tail)->ee.ee_origin != SO_EE_ORIGIN_ZEROCOPY ||
	    !skb_zerocopy_notify_extend(tail, lo, len)) {
		__skb_queue_tail(q, skb);
		skb = NULL;
	}
	spin_unlock_irqrestore(&q->lock, flags);

	sk_error_report(sk);

release:
	consume_skb(skb);
	sock_put(sk);
}

void msg_zerocopy_callback(struct sk_buff *skb, struct ubuf_info *uarg,
			   bool success)
{
	uarg->zerocopy = uarg->zerocopy & success;

	if (refcount_dec_and_test(&uarg->refcnt))
		__msg_zerocopy_callback(uarg);
}
EXPORT_SYMBOL_GPL(msg_zerocopy_callback);

void msg_zerocopy_put_abort(struct ubuf_info *uarg, bool have_uref)
{
	struct sock *sk = skb_from_uarg(uarg)->sk;

	atomic_dec(&sk->sk_zckey);
	uarg->len--;

	if (have_uref)
		msg_zerocopy_callback(NULL, uarg, true);
}
EXPORT_SYMBOL_GPL(msg_zerocopy_put_abort);

int skb_zerocopy_iter_dgram(struct sk_buff *skb, struct msghdr *msg, int len)
{
	return __zerocopy_sg_from_iter(skb->sk, skb, &msg->msg_iter, len);
}
EXPORT_SYMBOL_GPL(skb_zerocopy_iter_dgram);

int skb_zerocopy_iter_stream(struct sock *sk, struct sk_buff *skb,
			     struct msghdr *msg, int len,
			     struct ubuf_info *uarg)
{
	struct ubuf_info *orig_uarg = skb_zcopy(skb);
	struct iov_iter orig_iter = msg->msg_iter;
	int err, orig_len = skb->len;

	/* An skb can only point to one uarg. This edge case happens when
	 * TCP appends to an skb, but zerocopy_realloc triggered a new alloc.
	 */
	if (orig_uarg && uarg != orig_uarg)
		return -EEXIST;

	err = __zerocopy_sg_from_iter(sk, skb, &msg->msg_iter, len);
	if (err == -EFAULT || (err == -EMSGSIZE && skb->len == orig_len)) {
		struct sock *save_sk = skb->sk;

		/* Streams do not free skb on error. Reset to prev state. */
		msg->msg_iter = orig_iter;
		skb->sk = sk;
		___pskb_trim(skb, orig_len);
		skb->sk = save_sk;
		return err;
	}

	skb_zcopy_set(skb, uarg, NULL);
	return skb->len - orig_len;
}
EXPORT_SYMBOL_GPL(skb_zerocopy_iter_stream);

static int skb_zerocopy_clone(struct sk_buff *nskb, struct sk_buff *orig,
			      gfp_t gfp_mask)
{
	if (skb_zcopy(orig)) {
		if (skb_zcopy(nskb)) {
			/* !gfp_mask callers are verified to !skb_zcopy(nskb) */
			if (!gfp_mask) {
				WARN_ON_ONCE(1);
				return -ENOMEM;
			}
			if (skb_uarg(nskb) == skb_uarg(orig))
				return 0;
			if (skb_copy_ubufs(nskb, GFP_ATOMIC))
				return -EIO;
		}
		skb_zcopy_set(nskb, skb_uarg(orig), NULL);
	}
	return 0;
}

/**
 *	skb_copy_ubufs	-	copy userspace skb frags buffers to kernel
 *	@skb: the skb to modify
 *	@gfp_mask: allocation priority
 *
 *	This must be called on skb with SKBFL_ZEROCOPY_ENABLE.
 *	It will copy all frags into kernel and drop the reference
 *	to userspace pages.
 *
 *	If this function is called from an interrupt gfp_mask() must be
 *	%GFP_ATOMIC.
 *
 *	Returns 0 on success or a negative error code on failure
 *	to allocate kernel memory to copy to.
 */
int skb_copy_ubufs(struct sk_buff *skb, gfp_t gfp_mask)
{
	int num_frags = skb_shinfo(skb)->nr_frags;
	struct page *page, *head = NULL;
	int i, new_frags;
	u32 d_off;

	if (skb_shared(skb) || skb_unclone(skb, gfp_mask))
		return -EINVAL;

	if (!num_frags)
		goto release;

	new_frags = (__skb_pagelen(skb) + PAGE_SIZE - 1) >> PAGE_SHIFT;
	for (i = 0; i < new_frags; i++) {
		page = alloc_page(gfp_mask);
		if (!page) {
			while (head) {
				struct page *next = (struct page *)page_private(head);
				put_page(head);
				head = next;
			}
			return -ENOMEM;
		}
		set_page_private(page, (unsigned long)head);
		head = page;
	}

	page = head;
	d_off = 0;
	for (i = 0; i < num_frags; i++) {
		skb_frag_t *f = &skb_shinfo(skb)->frags[i];
		u32 p_off, p_len, copied;
		struct page *p;
		u8 *vaddr;

		skb_frag_foreach_page(f, skb_frag_off(f), skb_frag_size(f),
				      p, p_off, p_len, copied) {
			u32 copy, done = 0;
			vaddr = kmap_atomic(p);

			while (done < p_len) {
				if (d_off == PAGE_SIZE) {
					d_off = 0;
					page = (struct page *)page_private(page);
				}
				copy = min_t(u32, PAGE_SIZE - d_off, p_len - done);
				memcpy(page_address(page) + d_off,
				       vaddr + p_off + done, copy);
				done += copy;
				d_off += copy;
			}
			kunmap_atomic(vaddr);
		}
	}

	/* skb frags release userspace buffers */
	for (i = 0; i < num_frags; i++)
		skb_frag_unref(skb, i);

	/* skb frags point to kernel buffers */
	for (i = 0; i < new_frags - 1; i++) {
		__skb_fill_page_desc(skb, i, head, 0, PAGE_SIZE);
		head = (struct page *)page_private(head);
	}
	__skb_fill_page_desc(skb, new_frags - 1, head, 0, d_off);
	skb_shinfo(skb)->nr_frags = new_frags;

release:
	skb_zcopy_clear(skb, false);
	return 0;
}
EXPORT_SYMBOL_GPL(skb_copy_ubufs);

/**
 *	skb_clone	-	duplicate an sk_buff
 *	@skb: buffer to clone
 *	@gfp_mask: allocation priority
 *
 *	Duplicate an &sk_buff. The new one is not owned by a socket. Both
 *	copies share the same packet data but not structure. The new
 *	buffer has a reference count of 1. If the allocation fails the
 *	function returns %NULL otherwise the new buffer is returned.
 *
 *	If this function is called from an interrupt gfp_mask() must be
 *	%GFP_ATOMIC.
 */

struct sk_buff *skb_clone(struct sk_buff *skb, gfp_t gfp_mask)
{
	//由skb结构，获取sk_buff_fclones结构（取skb1字段）
	struct sk_buff_fclones *fclones = container_of(skb,
						       struct sk_buff_fclones,
						       skb1);
	struct sk_buff *n;

	if (skb_orphan_frags(skb, gfp_mask))
		return NULL;

	if (skb->fclone == SKB_FCLONE_ORIG &&
	    refcount_read(&fclones->fclone_ref) == 1) {
		n = &fclones->skb2;
		refcount_set(&fclones->fclone_ref, 2);
	} else {
		if (skb_pfmemalloc(skb))
			gfp_mask |= __GFP_MEMALLOC;

		//申请一个skb
		n = kmem_cache_alloc(skbuff_head_cache, gfp_mask);
		if (!n)
			return NULL;

		n->fclone = SKB_FCLONE_UNAVAILABLE;
	}

	return __skb_clone(n, skb);
}
EXPORT_SYMBOL(skb_clone);

void skb_headers_offset_update(struct sk_buff *skb, int off)
{
	/* Only adjust this if it actually is csum_start rather than csum */
	if (skb->ip_summed == CHECKSUM_PARTIAL)
		skb->csum_start += off;
	/* {transport,network,mac}_header and tail are relative to skb->head */
	skb->transport_header += off;
	skb->network_header   += off;
	if (skb_mac_header_was_set(skb))
		skb->mac_header += off;
	skb->inner_transport_header += off;
	skb->inner_network_header += off;
	skb->inner_mac_header += off;
}
EXPORT_SYMBOL(skb_headers_offset_update);

void skb_copy_header(struct sk_buff *new, const struct sk_buff *old)
{
	__copy_skb_header(new, old);

	skb_shinfo(new)->gso_size = skb_shinfo(old)->gso_size;
	skb_shinfo(new)->gso_segs = skb_shinfo(old)->gso_segs;
	skb_shinfo(new)->gso_type = skb_shinfo(old)->gso_type;
}
EXPORT_SYMBOL(skb_copy_header);

static inline int skb_alloc_rx_flag(const struct sk_buff *skb)
{
	if (skb_pfmemalloc(skb))
		return SKB_ALLOC_RX;
	return 0;
}

/**
 *	skb_copy	-	create private copy of an sk_buff
 *	@skb: buffer to copy
 *	@gfp_mask: allocation priority
 *
 *	Make a copy of both an &sk_buff and its data. This is used when the
 *	caller wishes to modify the data and needs a private copy of the
 *	data to alter. Returns %NULL on failure or the pointer to the buffer
 *	on success. The returned buffer has a reference count of 1.
 *
 *	As by-product this function converts non-linear &sk_buff to linear
 *	one, so that &sk_buff becomes completely private and caller is allowed
 *	to modify all the data of returned buffer. This means that this
 *	function is not recommended for use in circumstances when only
 *	header is going to be modified. Use pskb_copy() instead.
 */

struct sk_buff *skb_copy(const struct sk_buff *skb, gfp_t gfp_mask)
{
	int headerlen = skb_headroom(skb);
	unsigned int size = skb_end_offset(skb) + skb->data_len;
	struct sk_buff *n = __alloc_skb(size, gfp_mask,
					skb_alloc_rx_flag(skb), NUMA_NO_NODE);

	if (!n)
		return NULL;

	/* Set the data pointer */
	skb_reserve(n, headerlen);
	/* Set the tail pointer and length */
	skb_put(n, skb->len);

	BUG_ON(skb_copy_bits(skb, -headerlen, n->head, headerlen + skb->len));

	skb_copy_header(n, skb);
	return n;
}
EXPORT_SYMBOL(skb_copy);

/**
 *	__pskb_copy_fclone	-  create copy of an sk_buff with private head.
 *	@skb: buffer to copy
 *	@headroom: headroom of new skb
 *	@gfp_mask: allocation priority
 *	@fclone: if true allocate the copy of the skb from the fclone
 *	cache instead of the head cache; it is recommended to set this
 *	to true for the cases where the copy will likely be cloned
 *
 *	Make a copy of both an &sk_buff and part of its data, located
 *	in header. Fragmented data remain shared. This is used when
 *	the caller wishes to modify only header of &sk_buff and needs
 *	private copy of the header to alter. Returns %NULL on failure
 *	or the pointer to the buffer on success.
 *	The returned buffer has a reference count of 1.
 */

struct sk_buff *__pskb_copy_fclone(struct sk_buff *skb, int headroom,
				   gfp_t gfp_mask, bool fclone)
{
	unsigned int size = skb_headlen(skb) + headroom;
	int flags = skb_alloc_rx_flag(skb) | (fclone ? SKB_ALLOC_FCLONE : 0);
	struct sk_buff *n = __alloc_skb(size, gfp_mask, flags, NUMA_NO_NODE);

	if (!n)
		goto out;

	/* Set the data pointer */
	skb_reserve(n, headroom);
	/* Set the tail pointer and length */
	skb_put(n, skb_headlen(skb));
	/* Copy the bytes */
	skb_copy_from_linear_data(skb, n->data, n->len);

	n->truesize += skb->data_len;
	n->data_len  = skb->data_len;
	n->len	     = skb->len;

	if (skb_shinfo(skb)->nr_frags) {
		int i;

		if (skb_orphan_frags(skb, gfp_mask) ||
		    skb_zerocopy_clone(n, skb, gfp_mask)) {
			kfree_skb(n);
			n = NULL;
			goto out;
		}
		for (i = 0; i < skb_shinfo(skb)->nr_frags; i++) {
			skb_shinfo(n)->frags[i] = skb_shinfo(skb)->frags[i];
			skb_frag_ref(skb, i);
		}
		skb_shinfo(n)->nr_frags = i;
	}

	if (skb_has_frag_list(skb)) {
		skb_shinfo(n)->frag_list = skb_shinfo(skb)->frag_list;
		skb_clone_fraglist(n);
	}

	skb_copy_header(n, skb);
out:
	return n;
}
EXPORT_SYMBOL(__pskb_copy_fclone);

/**
 *	pskb_expand_head - reallocate header of &sk_buff
 *	@skb: buffer to reallocate
 *	@nhead: room to add at head
 *	@ntail: room to add at tail
 *	@gfp_mask: allocation priority
 *
 *	Expands (or creates identical copy, if @nhead and @ntail are zero)
 *	header of @skb. &sk_buff itself is not changed. &sk_buff MUST have
 *	reference count of 1. Returns zero in the case of success or error,
 *	if expansion failed. In the last case, &sk_buff is not changed.
 *
 *	All the pointers pointing into skb header may change and must be
 *	reloaded after call to this function.
 */

int pskb_expand_head(struct sk_buff *skb, int nhead, int ntail,
		     gfp_t gfp_mask)
{
	int i, osize = skb_end_offset(skb);
	int size = osize + nhead + ntail;//按要求扩展后总的buffer长度
	long off;
	u8 *data;

	BUG_ON(nhead < 0);

	BUG_ON(skb_shared(skb));

	size = SKB_DATA_ALIGN(size);//实现数据对齐

	if (skb_pfmemalloc(skb))
		gfp_mask |= __GFP_MEMALLOC;

	//在计算出skb的缓冲大小后，再在其缓冲后面多申请一个skb_shared_info的结构体长度
	data = kmalloc_reserve(size + SKB_DATA_ALIGN(sizeof(struct skb_shared_info)),
			       gfp_mask, NUMA_NO_NODE, NULL);
	if (!data)
		goto nodata;

	//我们成功申请了一块buffer,采用ksize(data)获知此块buffer的实际大小，然后减去skb_shared_info后
	//为我们可使用的最大size
	size = SKB_WITH_OVERHEAD(ksize(data));

	/* Copy only real data... and, alas, header. This should be
	 * optimized for the cases when header is void.
	 */
	//将skb中的报文内容copy到data中（自data+nhead位置开始写）
	memcpy(data + nhead, skb->head, skb_tail_pointer(skb) - skb->head);

	//如果有nr_frags个frags，则会copy skb_shared_info　frags及相应分片之前的数据
	memcpy((struct skb_shared_info *)(data + size),
	       skb_shinfo(skb),
	       offsetof(struct skb_shared_info, frags[skb_shinfo(skb)->nr_frags]));

	/*
	 * if shinfo is shared we must drop the old head gracefully, but if it
	 * is not we can just drop the old head and let the existing refcount
	 * be since all we did is relocate the values
	 */
	if (skb_cloned(skb)) {
		if (skb_orphan_frags(skb, gfp_mask))
			goto nofrags;
		if (skb_zcopy(skb))
			refcount_inc(&skb_uarg(skb)->refcnt);
		for (i = 0; i < skb_shinfo(skb)->nr_frags; i++)
			skb_frag_ref(skb, i);

		if (skb_has_frag_list(skb))
			skb_clone_fraglist(skb);

		skb_release_data(skb);
	} else {
		skb_free_head(skb);
	}
	off = (data + nhead) - skb->head;

	//使skb指向新的buffer位置
	skb->head     = data;
	skb->head_frag = 0;
	skb->data    += off;
#ifdef NET_SKBUFF_DATA_USES_OFFSET
	skb->end      = size;
	off           = nhead;
#else
	skb->end      = skb->head + size;
#endif
	skb->tail	      += off;
	skb_headers_offset_update(skb, nhead);
	skb->cloned   = 0;
	skb->hdr_len  = 0;
	skb->nohdr    = 0;
	atomic_set(&skb_shinfo(skb)->dataref, 1);

	skb_metadata_clear(skb);

	/* It is not generally safe to change skb->truesize.
	 * For the moment, we really care of rx path, or
	 * when skb is orphaned (not attached to a socket).
	 */
	if (!skb->sk || skb->destructor == sock_edemux)
		skb->truesize += size - osize;

	return 0;

nofrags:
	kfree(data);
nodata:
	return -ENOMEM;
}
EXPORT_SYMBOL(pskb_expand_head);

/* Make private copy of skb with writable head and some headroom */

struct sk_buff *skb_realloc_headroom(struct sk_buff *skb, unsigned int headroom)
{
	struct sk_buff *skb2;
	int delta = headroom - skb_headroom(skb);

	if (delta <= 0)
		skb2 = pskb_copy(skb, GFP_ATOMIC);
	else {
		skb2 = skb_clone(skb, GFP_ATOMIC);
		if (skb2 && pskb_expand_head(skb2, SKB_DATA_ALIGN(delta), 0,
					     GFP_ATOMIC)) {
			kfree_skb(skb2);
			skb2 = NULL;
		}
	}
	return skb2;
}
EXPORT_SYMBOL(skb_realloc_headroom);

/**
 *	skb_copy_expand	-	copy and expand sk_buff
 *	@skb: buffer to copy
 *	@newheadroom: new free bytes at head
 *	@newtailroom: new free bytes at tail
 *	@gfp_mask: allocation priority
 *
 *	Make a copy of both an &sk_buff and its data and while doing so
 *	allocate additional space.
 *
 *	This is used when the caller wishes to modify the data and needs a
 *	private copy of the data to alter as well as more space for new fields.
 *	Returns %NULL on failure or the pointer to the buffer
 *	on success. The returned buffer has a reference count of 1.
 *
 *	You must pass %GFP_ATOMIC as the allocation priority if this function
 *	is called from an interrupt.
 */
struct sk_buff *skb_copy_expand(const struct sk_buff *skb,
				int newheadroom, int newtailroom,
				gfp_t gfp_mask)
{
	/*
	 *	Allocate the copy buffer
	 */
	struct sk_buff *n = __alloc_skb(newheadroom + skb->len + newtailroom,
					gfp_mask, skb_alloc_rx_flag(skb),
					NUMA_NO_NODE);
	int oldheadroom = skb_headroom(skb);
	int head_copy_len, head_copy_off;

	if (!n)
		return NULL;

	skb_reserve(n, newheadroom);

	/* Set the tail pointer and length */
	skb_put(n, skb->len);

	head_copy_len = oldheadroom;
	head_copy_off = 0;
	if (newheadroom <= head_copy_len)
		head_copy_len = newheadroom;
	else
		head_copy_off = newheadroom - head_copy_len;

	/* Copy the linear header and data. */
	BUG_ON(skb_copy_bits(skb, -head_copy_len, n->head + head_copy_off,
			     skb->len + head_copy_len));

	skb_copy_header(n, skb);

	skb_headers_offset_update(n, newheadroom - oldheadroom);

	return n;
}
EXPORT_SYMBOL(skb_copy_expand);

/**
 *	__skb_pad		-	zero pad the tail of an skb
 *	@skb: buffer to pad
 *	@pad: space to pad
 *	@free_on_error: free buffer on error
 *
 *	Ensure that a buffer is followed by a padding area that is zero
 *	filled. Used by network drivers which may DMA or transfer data
 *	beyond the buffer end onto the wire.
 *
 *	May return error in out of memory cases. The skb is freed on error
 *	if @free_on_error is true.
 */

int __skb_pad(struct sk_buff *skb, int pad, bool free_on_error)
{
	int err;
	int ntail;

	/* If the skbuff is non linear tailroom is always zero.. */
	if (!skb_cloned(skb) && skb_tailroom(skb) >= pad) {
		memset(skb->data+skb->len, 0, pad);
		return 0;
	}

	ntail = skb->data_len + pad - (skb->end - skb->tail);
	if (likely(skb_cloned(skb) || ntail > 0)) {
		err = pskb_expand_head(skb, 0, ntail, GFP_ATOMIC);
		if (unlikely(err))
			goto free_skb;
	}

	/* FIXME: The use of this function with non-linear skb's really needs
	 * to be audited.
	 */
	err = skb_linearize(skb);
	if (unlikely(err))
		goto free_skb;

	memset(skb->data + skb->len, 0, pad);
	return 0;

free_skb:
	if (free_on_error)
		kfree_skb(skb);
	return err;
}
EXPORT_SYMBOL(__skb_pad);

/**
 *	pskb_put - add data to the tail of a potentially fragmented buffer
 *	@skb: start of the buffer to use
 *	@tail: tail fragment of the buffer to use
 *	@len: amount of data to add
 *
 *	This function extends the used data area of the potentially
 *	fragmented buffer. @tail must be the last fragment of @skb -- or
 *	@skb itself. If this would exceed the total buffer size the kernel
 *	will panic. A pointer to the first byte of the extra data is
 *	returned.
 */

void *pskb_put(struct sk_buff *skb, struct sk_buff *tail, int len)
{
	if (tail != skb) {
		skb->data_len += len;
		skb->len += len;
	}
	return skb_put(tail, len);
}
EXPORT_SYMBOL_GPL(pskb_put);

/**
 *	skb_put - add data to a buffer
 *	@skb: buffer to use
 *	@len: amount of data to add
 *
 *	This function extends the used data area of the buffer. If this would
 *	exceed the total buffer size the kernel will panic. A pointer to the
 *	first byte of the extra data is returned.
 */
//在skb当前的数据尾部空出来一个len长度的区间，并返回此区间的首指针
//移动tail指针，并设置len(添加数据到skb_buff)，
//在tail后面空出一个len长度的区域，移动tail（预分配一个len长度的空间）
void *skb_put(struct sk_buff *skb, unsigned int len)
{
	void *tmp = skb_tail_pointer(skb);
	SKB_LINEAR_ASSERT(skb);
	skb->tail += len;
	skb->len  += len;
	if (unlikely(skb->tail > skb->end))
		//此情况发生时，肯定bug,tail不能移出至end之外
		skb_over_panic(skb, len, __builtin_return_address(0));
	return tmp;
}
EXPORT_SYMBOL(skb_put);

/**
 *	skb_push - add data to the start of a buffer
 *	@skb: buffer to use
 *	@len: amount of data to add
 *
 *	This function extends the used data area of the buffer at the buffer
 *	start. If this would exceed the total buffer headroom the kernel will
 *	panic. A pointer to the first byte of the extra data is returned.
 */
//使data指针左移，空出一个len长度的空间，skb总长度增加len
void *skb_push(struct sk_buff *skb, unsigned int len)
{
	skb->data -= len;
	skb->len  += len;
	if (unlikely(skb->data < skb->head))
		skb_under_panic(skb, len, __builtin_return_address(0));
	return skb->data;
}
EXPORT_SYMBOL(skb_push);

/**
 *	skb_pull - remove data from the start of a buffer
 *	@skb: buffer to use
 *	@len: amount of data to remove
 *
 *	This function removes data from the start of a buffer, returning
 *	the memory to the headroom. A pointer to the next data in the buffer
 *	is returned. Once the data has been pulled future pushes will overwrite
 *	the old data.
 */
void *skb_pull(struct sk_buff *skb, unsigned int len)
{
	//使data指针增加len，跳过已解析的报文
	return skb_pull_inline(skb, len);
}
EXPORT_SYMBOL(skb_pull);

/**
 *	skb_trim - remove end from a buffer
 *	@skb: buffer to alter
 *	@len: new length
 *
 *	Cut the length of a buffer down by removing data from the tail. If
 *	the buffer is already under the length specified it is not modified.
 *	The skb must be linear.
 */
void skb_trim(struct sk_buff *skb, unsigned int len)
{
	if (skb->len > len)
		__skb_trim(skb, len);
}
EXPORT_SYMBOL(skb_trim);

/* Trims skb to length len. It can change skb pointers.
 */

int ___pskb_trim(struct sk_buff *skb, unsigned int len)
{
	struct sk_buff **fragp;
	struct sk_buff *frag;
	int offset = skb_headlen(skb);
	int nfrags = skb_shinfo(skb)->nr_frags;
	int i;
	int err;

	if (skb_cloned(skb) &&
	    unlikely((err = pskb_expand_head(skb, 0, 0, GFP_ATOMIC))))
		return err;

	i = 0;
	if (offset >= len)
		goto drop_pages;

	for (; i < nfrags; i++) {
		int end = offset + skb_frag_size(&skb_shinfo(skb)->frags[i]);

		if (end < len) {
			offset = end;
			continue;
		}

		skb_frag_size_set(&skb_shinfo(skb)->frags[i++], len - offset);

drop_pages:
		skb_shinfo(skb)->nr_frags = i;

		for (; i < nfrags; i++)
			skb_frag_unref(skb, i);

		if (skb_has_frag_list(skb))
			skb_drop_fraglist(skb);
		goto done;
	}

	for (fragp = &skb_shinfo(skb)->frag_list; (frag = *fragp);
	     fragp = &frag->next) {
		int end = offset + frag->len;

		if (skb_shared(frag)) {
			struct sk_buff *nfrag;

			nfrag = skb_clone(frag, GFP_ATOMIC);
			if (unlikely(!nfrag))
				return -ENOMEM;

			nfrag->next = frag->next;
			consume_skb(frag);
			frag = nfrag;
			*fragp = frag;
		}

		if (end < len) {
			offset = end;
			continue;
		}

		if (end > len &&
		    unlikely((err = pskb_trim(frag, len - offset))))
			return err;

		if (frag->next)
			skb_drop_list(&frag->next);
		break;
	}

done:
	if (len > skb_headlen(skb)) {
		skb->data_len -= skb->len - len;
		skb->len       = len;
	} else {
		skb->len       = len;
		skb->data_len  = 0;
		skb_set_tail_pointer(skb, len);
	}

	if (!skb->sk || skb->destructor == sock_edemux)
		skb_condense(skb);
	return 0;
}
EXPORT_SYMBOL(___pskb_trim);

/* Note : use pskb_trim_rcsum() instead of calling this directly
 */
int pskb_trim_rcsum_slow(struct sk_buff *skb, unsigned int len)
{
	if (skb->ip_summed == CHECKSUM_COMPLETE) {
		int delta = skb->len - len;

		skb->csum = csum_block_sub(skb->csum,
					   skb_checksum(skb, len, delta, 0),
					   len);
	} else if (skb->ip_summed == CHECKSUM_PARTIAL) {
		int hdlen = (len > skb_headlen(skb)) ? skb_headlen(skb) : len;
		int offset = skb_checksum_start_offset(skb) + skb->csum_offset;

		if (offset + sizeof(__sum16) > hdlen)
			return -EINVAL;
	}
	return __pskb_trim(skb, len);
}
EXPORT_SYMBOL(pskb_trim_rcsum_slow);

/**
 *	__pskb_pull_tail - advance tail of skb header
 *	@skb: buffer to reallocate
 *	@delta: number of bytes to advance tail
 *
 *	The function makes a sense only on a fragmented &sk_buff,
 *	it expands header moving its tail forward and copying necessary
 *	data from fragmented part.
 *
 *	&sk_buff MUST have reference count of 1.
 *
 *	Returns %NULL (and &sk_buff does not change) if pull failed
 *	or value of new tail of skb in the case of success.
 *
 *	All the pointers pointing into skb header may change and must be
 *	reloaded after call to this function.
 */

/* Moves tail of skb head forward, copying data from fragmented part,
 * when it is necessary.
 * 1. It may fail due to malloc failure.
 * 2. It may change skb pointers.
 *
 * It is pretty complicated. Luckily, it is called only in exceptional cases.
 */
//当delta为整个报文长度时，可实现报文内存线性化
void *__pskb_pull_tail(struct sk_buff *skb, int delta)
{
	/* If skb has not enough free space at tail, get new one
	 * plus 128 bytes for future expansions. If we have enough
	 * room at tail, reallocate without expansion only if skb is cloned.
	 */
	//用eat表示，在当前skb中如果要再容纳delta字节，则1.eat >0时，表示我们需要通过增大buffer eat字节可以做到。
	//2. eat < 0时表示，当前buffer足够容纳delta的增量，无需增大buffer.
	int i, k, eat = (skb->tail + delta) - skb->end;

	if (eat > 0 || skb_cloned(skb)) {
		//需要增大buffer （eat +128字节）
		if (pskb_expand_head(skb, 0, eat > 0 ? eat + 128 : 0,
				     GFP_ATOMIC))
			return NULL;
	}

	//实现拷贝，完成线性化
	BUG_ON(skb_copy_bits(skb, skb_headlen(skb),
			     skb_tail_pointer(skb), delta));

	/* Optimization: no fragments, no reasons to preestimate
	 * size of pulled pages. Superb.
	 */
	if (!skb_has_frag_list(skb))
		goto pull_pages;

	/* Estimate size of pulled pages. */
	eat = delta;
	for (i = 0; i < skb_shinfo(skb)->nr_frags; i++) {
		//取第i个分片的大小
		int size = skb_frag_size(&skb_shinfo(skb)->frags[i]);

		if (size >= eat)
			goto pull_pages;
		eat -= size;
	}

	/* If we need update frag list, we are in troubles.
	 * Certainly, it is possible to add an offset to skb data,
	 * but taking into account that pulling is expected to
	 * be very rare operation, it is worth to fight against
	 * further bloating skb head and crucify ourselves here instead.
	 * Pure masohism, indeed. 8)8)
	 */
	if (eat) {
		struct sk_buff *list = skb_shinfo(skb)->frag_list;
		struct sk_buff *clone = NULL;
		struct sk_buff *insp = NULL;

		do {
			if (list->len <= eat) {
				/* Eaten as whole. */
				eat -= list->len;
				list = list->next;
				insp = list;
			} else {
				/* Eaten partially. */

				if (skb_shared(list)) {
					/* Sucks! We need to fork list. :-( */
					clone = skb_clone(list, GFP_ATOMIC);
					if (!clone)
						return NULL;
					insp = list->next;
					list = clone;
				} else {
					/* This may be pulled without
					 * problems. */
					insp = list;
				}
				if (!pskb_pull(list, eat)) {
					kfree_skb(clone);
					return NULL;
				}
				break;
			}
		} while (eat);

		/* Free pulled out fragments. */
		while ((list = skb_shinfo(skb)->frag_list) != insp) {
			skb_shinfo(skb)->frag_list = list->next;
			kfree_skb(list);
		}
		/* And insert new clone at head. */
		if (clone) {
			clone->next = list;
			skb_shinfo(skb)->frag_list = clone;
		}
	}
	/* Success! Now we may commit changes to skb data. */

pull_pages:
	eat = delta;
	k = 0;
	for (i = 0; i < skb_shinfo(skb)->nr_frags; i++) {
		int size = skb_frag_size(&skb_shinfo(skb)->frags[i]);

		if (size <= eat) {
			skb_frag_unref(skb, i);
			eat -= size;
		} else {
			skb_frag_t *frag = &skb_shinfo(skb)->frags[k];

			*frag = skb_shinfo(skb)->frags[i];
			if (eat) {
				skb_frag_off_add(frag, eat);
				skb_frag_size_sub(frag, eat);
				if (!i)
					goto end;
				eat = 0;
			}
			k++;
		}
	}
	skb_shinfo(skb)->nr_frags = k;

end:
	skb->tail     += delta;
	skb->data_len -= delta;

	if (!skb->data_len)
		skb_zcopy_clear(skb, false);

	return skb_tail_pointer(skb);
}
EXPORT_SYMBOL(__pskb_pull_tail);

/**
 *	skb_copy_bits - copy bits from skb to kernel buffer
 *	@skb: source skb
 *	@offset: offset in source
 *	@to: destination buffer
 *	@len: number of bytes to copy
 *
 *	Copy the specified number of bytes from the source skb to the
 *	destination buffer.
 *
 *	CAUTION ! :
 *		If its prototype is ever changed,
 *		check arch/{*}/net/{*}.S files,
 *		since it is called from BPF assembly code.
 */
//将不连续的skb->data数据自offset处copy到to中，copy长度为len
int skb_copy_bits(const struct sk_buff *skb, int offset, void *to, int len)
{
	int start = skb_headlen(skb);
	struct sk_buff *frag_iter;
	int i, copy;

	if (offset > (int)skb->len - len)
		goto fault;

	/* Copy header. */
	if ((copy = start - offset) > 0) {
		if (copy > len)
			copy = len;
		skb_copy_from_linear_data_offset(skb, offset, to, copy);
		if ((len -= copy) == 0)
			return 0;
		offset += copy;
		to     += copy;
	}

	for (i = 0; i < skb_shinfo(skb)->nr_frags; i++) {
		int end;
		skb_frag_t *f = &skb_shinfo(skb)->frags[i];

		WARN_ON(start > offset + len);

		end = start + skb_frag_size(f);
		if ((copy = end - offset) > 0) {
			u32 p_off, p_len, copied;
			struct page *p;
			u8 *vaddr;

			if (copy > len)
				copy = len;

			skb_frag_foreach_page(f,
					      skb_frag_off(f) + offset - start,
					      copy, p, p_off, p_len, copied) {
				vaddr = kmap_atomic(p);
				memcpy(to + copied, vaddr + p_off, p_len);
				kunmap_atomic(vaddr);
			}

			if ((len -= copy) == 0)
				return 0;
			offset += copy;
			to     += copy;
		}
		start = end;
	}

	skb_walk_frags(skb, frag_iter) {
		int end;

		WARN_ON(start > offset + len);

		end = start + frag_iter->len;
		if ((copy = end - offset) > 0) {
			if (copy > len)
				copy = len;
			if (skb_copy_bits(frag_iter, offset - start, to, copy))
				goto fault;
			if ((len -= copy) == 0)
				return 0;
			offset += copy;
			to     += copy;
		}
		start = end;
	}

	if (!len)
		return 0;

fault:
	return -EFAULT;
}
EXPORT_SYMBOL(skb_copy_bits);

/*
 * Callback from splice_to_pipe(), if we need to release some pages
 * at the end of the spd in case we error'ed out in filling the pipe.
 */
static void sock_spd_release(struct splice_pipe_desc *spd, unsigned int i)
{
	put_page(spd->pages[i]);
}

static struct page *linear_to_page(struct page *page, unsigned int *len,
				   unsigned int *offset,
				   struct sock *sk)
{
	struct page_frag *pfrag = sk_page_frag(sk);

	if (!sk_page_frag_refill(sk, pfrag))
		return NULL;

	*len = min_t(unsigned int, *len, pfrag->size - pfrag->offset);

	memcpy(page_address(pfrag->page) + pfrag->offset,
	       page_address(page) + *offset, *len);
	*offset = pfrag->offset;
	pfrag->offset += *len;

	return pfrag->page;
}

static bool spd_can_coalesce(const struct splice_pipe_desc *spd,
			     struct page *page,
			     unsigned int offset)
{
	return	spd->nr_pages &&
		spd->pages[spd->nr_pages - 1] == page &&
		(spd->partial[spd->nr_pages - 1].offset +
		 spd->partial[spd->nr_pages - 1].len == offset);
}

/*
 * Fill page/offset/length into spd, if it can hold more pages.
 */
static bool spd_fill_page(struct splice_pipe_desc *spd,
			  struct pipe_inode_info *pipe, struct page *page,
			  unsigned int *len, unsigned int offset,
			  bool linear,
			  struct sock *sk)
{
	if (unlikely(spd->nr_pages == MAX_SKB_FRAGS))
		return true;

	if (linear) {
		page = linear_to_page(page, len, &offset, sk);
		if (!page)
			return true;
	}
	if (spd_can_coalesce(spd, page, offset)) {
		spd->partial[spd->nr_pages - 1].len += *len;
		return false;
	}
	get_page(page);
	spd->pages[spd->nr_pages] = page;
	spd->partial[spd->nr_pages].len = *len;
	spd->partial[spd->nr_pages].offset = offset;
	spd->nr_pages++;

	return false;
}

static bool __splice_segment(struct page *page, unsigned int poff,
			     unsigned int plen, unsigned int *off,
			     unsigned int *len,
			     struct splice_pipe_desc *spd, bool linear,
			     struct sock *sk,
			     struct pipe_inode_info *pipe)
{
	if (!*len)
		return true;

	/* skip this segment if already processed */
	if (*off >= plen) {
		*off -= plen;
		return false;
	}

	/* ignore any bits we already processed */
	poff += *off;
	plen -= *off;
	*off = 0;

	do {
		unsigned int flen = min(*len, plen);

		if (spd_fill_page(spd, pipe, page, &flen, poff,
				  linear, sk))
			return true;
		poff += flen;
		plen -= flen;
		*len -= flen;
	} while (*len && plen);

	return false;
}

/*
 * Map linear and fragment data from the skb to spd. It reports true if the
 * pipe is full or if we already spliced the requested length.
 */
static bool __skb_splice_bits(struct sk_buff *skb, struct pipe_inode_info *pipe,
			      unsigned int *offset, unsigned int *len,
			      struct splice_pipe_desc *spd, struct sock *sk)
{
	int seg;
	struct sk_buff *iter;

	/* map the linear part :
	 * If skb->head_frag is set, this 'linear' part is backed by a
	 * fragment, and if the head is not shared with any clones then
	 * we can avoid a copy since we own the head portion of this page.
	 */
	if (__splice_segment(virt_to_page(skb->data),
			     (unsigned long) skb->data & (PAGE_SIZE - 1),
			     skb_headlen(skb),
			     offset, len, spd,
			     skb_head_is_locked(skb),
			     sk, pipe))
		return true;

	/*
	 * then map the fragments
	 */
	for (seg = 0; seg < skb_shinfo(skb)->nr_frags; seg++) {
		const skb_frag_t *f = &skb_shinfo(skb)->frags[seg];

		if (__splice_segment(skb_frag_page(f),
				     skb_frag_off(f), skb_frag_size(f),
				     offset, len, spd, false, sk, pipe))
			return true;
	}

	skb_walk_frags(skb, iter) {
		if (*offset >= iter->len) {
			*offset -= iter->len;
			continue;
		}
		/* __skb_splice_bits() only fails if the output has no room
		 * left, so no point in going over the frag_list for the error
		 * case.
		 */
		if (__skb_splice_bits(iter, pipe, offset, len, spd, sk))
			return true;
	}

	return false;
}

/*
 * Map data from the skb to a pipe. Should handle both the linear part,
 * the fragments, and the frag list.
 */
int skb_splice_bits(struct sk_buff *skb, struct sock *sk, unsigned int offset,
		    struct pipe_inode_info *pipe, unsigned int tlen,
		    unsigned int flags)
{
	struct partial_page partial[MAX_SKB_FRAGS];
	struct page *pages[MAX_SKB_FRAGS];
	struct splice_pipe_desc spd = {
		.pages = pages,
		.partial = partial,
		.nr_pages_max = MAX_SKB_FRAGS,
		.ops = &nosteal_pipe_buf_ops,
		.spd_release = sock_spd_release,
	};
	int ret = 0;

	__skb_splice_bits(skb, pipe, &offset, &tlen, &spd, sk);

	if (spd.nr_pages)
		ret = splice_to_pipe(pipe, &spd);

	return ret;
}
EXPORT_SYMBOL_GPL(skb_splice_bits);

static int sendmsg_unlocked(struct sock *sk, struct msghdr *msg,
			    struct kvec *vec, size_t num, size_t size)
{
	struct socket *sock = sk->sk_socket;

	if (!sock)
		return -EINVAL;
	return kernel_sendmsg(sock, msg, vec, num, size);
}

static int sendpage_unlocked(struct sock *sk, struct page *page, int offset,
			     size_t size, int flags)
{
	struct socket *sock = sk->sk_socket;

	if (!sock)
		return -EINVAL;
	return kernel_sendpage(sock, page, offset, size, flags);
}

typedef int (*sendmsg_func)(struct sock *sk, struct msghdr *msg,
			    struct kvec *vec, size_t num, size_t size);
typedef int (*sendpage_func)(struct sock *sk, struct page *page, int offset,
			     size_t size, int flags);
static int __skb_send_sock(struct sock *sk, struct sk_buff *skb, int offset,
			   int len, sendmsg_func sendmsg, sendpage_func sendpage)
{
	unsigned int orig_len = len;
	struct sk_buff *head = skb;
	unsigned short fragidx;
	int slen, ret;

do_frag_list:

	/* Deal with head data */
	while (offset < skb_headlen(skb) && len) {
		struct kvec kv;
		struct msghdr msg;

		slen = min_t(int, len, skb_headlen(skb) - offset);
		kv.iov_base = skb->data + offset;
		kv.iov_len = slen;
		memset(&msg, 0, sizeof(msg));
		msg.msg_flags = MSG_DONTWAIT;

		ret = INDIRECT_CALL_2(sendmsg, kernel_sendmsg_locked,
				      sendmsg_unlocked, sk, &msg, &kv, 1, slen);
		if (ret <= 0)
			goto error;

		offset += ret;
		len -= ret;
	}

	/* All the data was skb head? */
	if (!len)
		goto out;

	/* Make offset relative to start of frags */
	offset -= skb_headlen(skb);

	/* Find where we are in frag list */
	for (fragidx = 0; fragidx < skb_shinfo(skb)->nr_frags; fragidx++) {
		skb_frag_t *frag  = &skb_shinfo(skb)->frags[fragidx];

		if (offset < skb_frag_size(frag))
			break;

		offset -= skb_frag_size(frag);
	}

	for (; len && fragidx < skb_shinfo(skb)->nr_frags; fragidx++) {
		skb_frag_t *frag  = &skb_shinfo(skb)->frags[fragidx];

		slen = min_t(size_t, len, skb_frag_size(frag) - offset);

		while (slen) {
			ret = INDIRECT_CALL_2(sendpage, kernel_sendpage_locked,
					      sendpage_unlocked, sk,
					      skb_frag_page(frag),
					      skb_frag_off(frag) + offset,
					      slen, MSG_DONTWAIT);
			if (ret <= 0)
				goto error;

			len -= ret;
			offset += ret;
			slen -= ret;
		}

		offset = 0;
	}

	if (len) {
		/* Process any frag lists */

		if (skb == head) {
			if (skb_has_frag_list(skb)) {
				skb = skb_shinfo(skb)->frag_list;
				goto do_frag_list;
			}
		} else if (skb->next) {
			skb = skb->next;
			goto do_frag_list;
		}
	}

out:
	return orig_len - len;

error:
	return orig_len == len ? ret : orig_len - len;
}

/* Send skb data on a socket. Socket must be locked. */
int skb_send_sock_locked(struct sock *sk, struct sk_buff *skb, int offset,
			 int len)
{
	return __skb_send_sock(sk, skb, offset, len, kernel_sendmsg_locked,
			       kernel_sendpage_locked);
}
EXPORT_SYMBOL_GPL(skb_send_sock_locked);

/* Send skb data on a socket. Socket must be unlocked. */
int skb_send_sock(struct sock *sk, struct sk_buff *skb, int offset, int len)
{
	return __skb_send_sock(sk, skb, offset, len, sendmsg_unlocked,
			       sendpage_unlocked);
}

/**
 *	skb_store_bits - store bits from kernel buffer to skb
 *	@skb: destination buffer
 *	@offset: offset in destination
 *	@from: source buffer
 *	@len: number of bytes to copy
 *
 *	Copy the specified number of bytes from the source buffer to the
 *	destination skb.  This function handles all the messy bits of
 *	traversing fragment lists and such.
 */

int skb_store_bits(struct sk_buff *skb, int offset, const void *from, int len)
{
	int start = skb_headlen(skb);
	struct sk_buff *frag_iter;
	int i, copy;

	if (offset > (int)skb->len - len)
		goto fault;

	if ((copy = start - offset) > 0) {
		if (copy > len)
			copy = len;
		skb_copy_to_linear_data_offset(skb, offset, from, copy);
		if ((len -= copy) == 0)
			return 0;
		offset += copy;
		from += copy;
	}

	for (i = 0; i < skb_shinfo(skb)->nr_frags; i++) {
		skb_frag_t *frag = &skb_shinfo(skb)->frags[i];
		int end;

		WARN_ON(start > offset + len);

		end = start + skb_frag_size(frag);
		if ((copy = end - offset) > 0) {
			u32 p_off, p_len, copied;
			struct page *p;
			u8 *vaddr;

			if (copy > len)
				copy = len;

			skb_frag_foreach_page(frag,
					      skb_frag_off(frag) + offset - start,
					      copy, p, p_off, p_len, copied) {
				vaddr = kmap_atomic(p);
				memcpy(vaddr + p_off, from + copied, p_len);
				kunmap_atomic(vaddr);
			}

			if ((len -= copy) == 0)
				return 0;
			offset += copy;
			from += copy;
		}
		start = end;
	}

	skb_walk_frags(skb, frag_iter) {
		int end;

		WARN_ON(start > offset + len);

		end = start + frag_iter->len;
		if ((copy = end - offset) > 0) {
			if (copy > len)
				copy = len;
			if (skb_store_bits(frag_iter, offset - start,
					   from, copy))
				goto fault;
			if ((len -= copy) == 0)
				return 0;
			offset += copy;
			from += copy;
		}
		start = end;
	}
	if (!len)
		return 0;

fault:
	return -EFAULT;
}
EXPORT_SYMBOL(skb_store_bits);

/* Checksum skb data. */
__wsum __skb_checksum(const struct sk_buff *skb, int offset, int len,
		      __wsum csum, const struct skb_checksum_ops *ops)
{
	int start = skb_headlen(skb);
	int i, copy = start - offset;
	struct sk_buff *frag_iter;
	int pos = 0;

	/* Checksum header. */
	if (copy > 0) {
		if (copy > len)
			copy = len;
		csum = INDIRECT_CALL_1(ops->update, csum_partial_ext,
				       skb->data + offset, copy, csum);
		if ((len -= copy) == 0)
			return csum;
		offset += copy;
		pos	= copy;
	}

	for (i = 0; i < skb_shinfo(skb)->nr_frags; i++) {
		int end;
		skb_frag_t *frag = &skb_shinfo(skb)->frags[i];

		WARN_ON(start > offset + len);

		end = start + skb_frag_size(frag);
		if ((copy = end - offset) > 0) {
			u32 p_off, p_len, copied;
			struct page *p;
			__wsum csum2;
			u8 *vaddr;

			if (copy > len)
				copy = len;

			skb_frag_foreach_page(frag,
					      skb_frag_off(frag) + offset - start,
					      copy, p, p_off, p_len, copied) {
				vaddr = kmap_atomic(p);
				csum2 = INDIRECT_CALL_1(ops->update,
							csum_partial_ext,
							vaddr + p_off, p_len, 0);
				kunmap_atomic(vaddr);
				csum = INDIRECT_CALL_1(ops->combine,
						       csum_block_add_ext, csum,
						       csum2, pos, p_len);
				pos += p_len;
			}

			if (!(len -= copy))
				return csum;
			offset += copy;
		}
		start = end;
	}

	skb_walk_frags(skb, frag_iter) {
		int end;

		WARN_ON(start > offset + len);

		end = start + frag_iter->len;
		if ((copy = end - offset) > 0) {
			__wsum csum2;
			if (copy > len)
				copy = len;
			csum2 = __skb_checksum(frag_iter, offset - start,
					       copy, 0, ops);
			csum = INDIRECT_CALL_1(ops->combine, csum_block_add_ext,
					       csum, csum2, pos, copy);
			if ((len -= copy) == 0)
				return csum;
			offset += copy;
			pos    += copy;
		}
		start = end;
	}
	BUG_ON(len);

	return csum;
}
EXPORT_SYMBOL(__skb_checksum);

//自报文的offset位置开始计算长度为len的checksum,并合上已有的csum
__wsum skb_checksum(const struct sk_buff *skb, int offset,
		    int len, __wsum csum)
{
	const struct skb_checksum_ops ops = {
		.update  = csum_partial_ext,
		.combine = csum_block_add_ext,
	};

	return __skb_checksum(skb, offset, len, csum, &ops);
}
EXPORT_SYMBOL(skb_checksum);

/* Both of above in one bottle. */

__wsum skb_copy_and_csum_bits(const struct sk_buff *skb, int offset,
				    u8 *to, int len)
{
	int start = skb_headlen(skb);
	int i, copy = start - offset;
	struct sk_buff *frag_iter;
	int pos = 0;
	__wsum csum = 0;

	/* Copy header. */
	if (copy > 0) {
		if (copy > len)
			copy = len;
		csum = csum_partial_copy_nocheck(skb->data + offset, to,
						 copy);
		if ((len -= copy) == 0)
			return csum;
		offset += copy;
		to     += copy;
		pos	= copy;
	}

	for (i = 0; i < skb_shinfo(skb)->nr_frags; i++) {
		int end;

		WARN_ON(start > offset + len);

		end = start + skb_frag_size(&skb_shinfo(skb)->frags[i]);
		if ((copy = end - offset) > 0) {
			skb_frag_t *frag = &skb_shinfo(skb)->frags[i];
			u32 p_off, p_len, copied;
			struct page *p;
			__wsum csum2;
			u8 *vaddr;

			if (copy > len)
				copy = len;

			skb_frag_foreach_page(frag,
					      skb_frag_off(frag) + offset - start,
					      copy, p, p_off, p_len, copied) {
				vaddr = kmap_atomic(p);
				csum2 = csum_partial_copy_nocheck(vaddr + p_off,
								  to + copied,
								  p_len);
				kunmap_atomic(vaddr);
				csum = csum_block_add(csum, csum2, pos);
				pos += p_len;
			}

			if (!(len -= copy))
				return csum;
			offset += copy;
			to     += copy;
		}
		start = end;
	}

	skb_walk_frags(skb, frag_iter) {
		__wsum csum2;
		int end;

		WARN_ON(start > offset + len);

		end = start + frag_iter->len;
		if ((copy = end - offset) > 0) {
			if (copy > len)
				copy = len;
			csum2 = skb_copy_and_csum_bits(frag_iter,
						       offset - start,
						       to, copy);
			csum = csum_block_add(csum, csum2, pos);
			if ((len -= copy) == 0)
				return csum;
			offset += copy;
			to     += copy;
			pos    += copy;
		}
		start = end;
	}
	BUG_ON(len);
	return csum;
}
EXPORT_SYMBOL(skb_copy_and_csum_bits);

__sum16 __skb_checksum_complete_head(struct sk_buff *skb, int len)
{
	__sum16 sum;

	sum = csum_fold(skb_checksum(skb, 0, len, skb->csum));
	/* See comments in __skb_checksum_complete(). */
	if (likely(!sum)) {
		if (unlikely(skb->ip_summed == CHECKSUM_COMPLETE) &&
		    !skb->csum_complete_sw)
			netdev_rx_csum_fault(skb->dev, skb);
	}
	if (!skb_shared(skb))
		skb->csum_valid = !sum;
	return sum;
}
EXPORT_SYMBOL(__skb_checksum_complete_head);

/* This function assumes skb->csum already holds pseudo header's checksum,
 * which has been changed from the hardware checksum, for example, by
 * __skb_checksum_validate_complete(). And, the original skb->csum must
 * have been validated unsuccessfully for CHECKSUM_COMPLETE case.
 *
 * It returns non-zero if the recomputed checksum is still invalid, otherwise
 * zero. The new checksum is stored back into skb->csum unless the skb is
 * shared.
 */
__sum16 __skb_checksum_complete(struct sk_buff *skb)
{
	__wsum csum;
	__sum16 sum;

    //计算当前内容的checksum
	csum = skb_checksum(skb, 0, skb->len, 0);

    //skb->csum中保存的为伪头，合上它，并折叠，得到最终checksum
	sum = csum_fold(csum_add(skb->csum, csum));
	/* This check is inverted, because we already knew the hardware
	 * checksum is invalid before calling this function. So, if the
	 * re-computed checksum is valid instead, then we have a mismatch
	 * between the original skb->csum and skb_checksum(). This means either
	 * the original hardware checksum is incorrect or we screw up skb->csum
	 * when moving skb->data around.
	 */
	if (likely(!sum)) {
        /*经校验checksum为0,此时说明原来的skb->csum是错的，告警*/
		if (unlikely(skb->ip_summed == CHECKSUM_COMPLETE) &&
		    !skb->csum_complete_sw)
			netdev_rx_csum_fault(skb->dev, skb);
	}

	if (!skb_shared(skb)) {
		/* Save full packet checksum */
		skb->csum = csum;
		skb->ip_summed = CHECKSUM_COMPLETE;
		skb->csum_complete_sw = 1;
		skb->csum_valid = !sum;
	}

	return sum;
}
EXPORT_SYMBOL(__skb_checksum_complete);

static __wsum warn_crc32c_csum_update(const void *buff, int len, __wsum sum)
{
	net_warn_ratelimited(
		"%s: attempt to compute crc32c without libcrc32c.ko\n",
		__func__);
	return 0;
}

static __wsum warn_crc32c_csum_combine(__wsum csum, __wsum csum2,
				       int offset, int len)
{
	net_warn_ratelimited(
		"%s: attempt to compute crc32c without libcrc32c.ko\n",
		__func__);
	return 0;
}

static const struct skb_checksum_ops default_crc32c_ops = {
	.update  = warn_crc32c_csum_update,
	.combine = warn_crc32c_csum_combine,
};

const struct skb_checksum_ops *crc32c_csum_stub __read_mostly =
	&default_crc32c_ops;
EXPORT_SYMBOL(crc32c_csum_stub);

 /**
 *	skb_zerocopy_headlen - Calculate headroom needed for skb_zerocopy()
 *	@from: source buffer
 *
 *	Calculates the amount of linear headroom needed in the 'to' skb passed
 *	into skb_zerocopy().
 */
unsigned int
skb_zerocopy_headlen(const struct sk_buff *from)
{
	unsigned int hlen = 0;

	if (!from->head_frag ||
	    skb_headlen(from) < L1_CACHE_BYTES ||
	    skb_shinfo(from)->nr_frags >= MAX_SKB_FRAGS)
		hlen = skb_headlen(from);

	if (skb_has_frag_list(from))
		hlen = from->len;

	return hlen;
}
EXPORT_SYMBOL_GPL(skb_zerocopy_headlen);

/**
 *	skb_zerocopy - Zero copy skb to skb
 *	@to: destination buffer
 *	@from: source buffer
 *	@len: number of bytes to copy from source buffer
 *	@hlen: size of linear headroom in destination buffer
 *
 *	Copies up to `len` bytes from `from` to `to` by creating references
 *	to the frags in the source buffer.
 *
 *	The `hlen` as calculated by skb_zerocopy_headlen() specifies the
 *	headroom in the `to` buffer.
 *
 *	Return value:
 *	0: everything is OK
 *	-ENOMEM: couldn't orphan frags of @from due to lack of memory
 *	-EFAULT: skb_copy_bits() found some problem with skb geometry
 */
int
skb_zerocopy(struct sk_buff *to, struct sk_buff *from, int len, int hlen)
{
	int i, j = 0;
	int plen = 0; /* length of skb->head fragment */
	int ret;
	struct page *page;
	unsigned int offset;

	BUG_ON(!from->head_frag && !hlen);

	/* dont bother with small payloads */
	if (len <= skb_tailroom(to))
		return skb_copy_bits(from, 0, skb_put(to, len), len);

	if (hlen) {
		ret = skb_copy_bits(from, 0, skb_put(to, hlen), hlen);
		if (unlikely(ret))
			return ret;
		len -= hlen;
	} else {
		plen = min_t(int, skb_headlen(from), len);
		if (plen) {
			page = virt_to_head_page(from->head);
			offset = from->data - (unsigned char *)page_address(page);
			__skb_fill_page_desc(to, 0, page, offset, plen);
			get_page(page);
			j = 1;
			len -= plen;
		}
	}

	to->truesize += len + plen;
	to->len += len + plen;
	to->data_len += len + plen;

	if (unlikely(skb_orphan_frags(from, GFP_ATOMIC))) {
		skb_tx_error(from);
		return -ENOMEM;
	}
	skb_zerocopy_clone(to, from, GFP_ATOMIC);

	for (i = 0; i < skb_shinfo(from)->nr_frags; i++) {
		int size;

		if (!len)
			break;
		skb_shinfo(to)->frags[j] = skb_shinfo(from)->frags[i];
		size = min_t(int, skb_frag_size(&skb_shinfo(to)->frags[j]),
					len);
		skb_frag_size_set(&skb_shinfo(to)->frags[j], size);
		len -= size;
		skb_frag_ref(to, j);
		j++;
	}
	skb_shinfo(to)->nr_frags = j;

	return 0;
}
EXPORT_SYMBOL_GPL(skb_zerocopy);

void skb_copy_and_csum_dev(const struct sk_buff *skb, u8 *to)
{
	__wsum csum;
	long csstart;

	if (skb->ip_summed == CHECKSUM_PARTIAL)
		csstart = skb_checksum_start_offset(skb);
	else
		csstart = skb_headlen(skb);

	BUG_ON(csstart > skb_headlen(skb));

	skb_copy_from_linear_data(skb, to, csstart);

	csum = 0;
	if (csstart != skb->len)
		csum = skb_copy_and_csum_bits(skb, csstart, to + csstart,
					      skb->len - csstart);

	if (skb->ip_summed == CHECKSUM_PARTIAL) {
		long csstuff = csstart + skb->csum_offset;

		*((__sum16 *)(to + csstuff)) = csum_fold(csum);
	}
}
EXPORT_SYMBOL(skb_copy_and_csum_dev);

/**
 *	skb_dequeue - remove from the head of the queue
 *	@list: list to dequeue from
 *
 *	Remove the head of the list. The list lock is taken so the function
 *	may be used safely with other locking list functions. The head item is
 *	returned or %NULL if the list is empty.
 */

struct sk_buff *skb_dequeue(struct sk_buff_head *list)
{
	unsigned long flags;
	struct sk_buff *result;

	spin_lock_irqsave(&list->lock, flags);
	result = __skb_dequeue(list);
	spin_unlock_irqrestore(&list->lock, flags);
	return result;
}
EXPORT_SYMBOL(skb_dequeue);

/**
 *	skb_dequeue_tail - remove from the tail of the queue
 *	@list: list to dequeue from
 *
 *	Remove the tail of the list. The list lock is taken so the function
 *	may be used safely with other locking list functions. The tail item is
 *	returned or %NULL if the list is empty.
 */
struct sk_buff *skb_dequeue_tail(struct sk_buff_head *list)
{
	unsigned long flags;
	struct sk_buff *result;

	spin_lock_irqsave(&list->lock, flags);
	result = __skb_dequeue_tail(list);
	spin_unlock_irqrestore(&list->lock, flags);
	return result;
}
EXPORT_SYMBOL(skb_dequeue_tail);

/**
 *	skb_queue_purge - empty a list
 *	@list: list to empty
 *
 *	Delete all buffers on an &sk_buff list. Each buffer is removed from
 *	the list and one reference dropped. This function takes the list
 *	lock and is atomic with respect to other list locking functions.
 */
void skb_queue_purge(struct sk_buff_head *list)
{
	//释放list上挂接的所有报文，将队列置为empty
	struct sk_buff *skb;
	while ((skb = skb_dequeue(list)) != NULL)
		kfree_skb(skb);
}
EXPORT_SYMBOL(skb_queue_purge);

/**
 *	skb_rbtree_purge - empty a skb rbtree
 *	@root: root of the rbtree to empty
 *	Return value: the sum of truesizes of all purged skbs.
 *
 *	Delete all buffers on an &sk_buff rbtree. Each buffer is removed from
 *	the list and one reference dropped. This function does not take
 *	any lock. Synchronization should be handled by the caller (e.g., TCP
 *	out-of-order queue is protected by the socket lock).
 */
unsigned int skb_rbtree_purge(struct rb_root *root)
{
	struct rb_node *p = rb_first(root);
	unsigned int sum = 0;

	while (p) {
		struct sk_buff *skb = rb_entry(p, struct sk_buff, rbnode);

		p = rb_next(p);
		rb_erase(&skb->rbnode, root);
		sum += skb->truesize;
		kfree_skb(skb);
	}
	return sum;
}

/**
 *	skb_queue_head - queue a buffer at the list head
 *	@list: list to use
 *	@newsk: buffer to queue
 *
 *	Queue a buffer at the start of the list. This function takes the
 *	list lock and can be used safely with other locking &sk_buff functions
 *	safely.
 *
 *	A buffer cannot be placed on two lists at the same time.
 */
void skb_queue_head(struct sk_buff_head *list, struct sk_buff *newsk)
{
	unsigned long flags;

	spin_lock_irqsave(&list->lock, flags);
	__skb_queue_head(list, newsk);
	spin_unlock_irqrestore(&list->lock, flags);
}
EXPORT_SYMBOL(skb_queue_head);

/**
 *	skb_queue_tail - queue a buffer at the list tail
 *	@list: list to use
 *	@newsk: buffer to queue
 *
 *	Queue a buffer at the tail of the list. This function takes the
 *	list lock and can be used safely with other locking &sk_buff functions
 *	safely.
 *
 *	A buffer cannot be placed on two lists at the same time.
 */
void skb_queue_tail(struct sk_buff_head *list, struct sk_buff *newsk)
{
	unsigned long flags;

	spin_lock_irqsave(&list->lock, flags);
	__skb_queue_tail(list, newsk);
	spin_unlock_irqrestore(&list->lock, flags);
}
EXPORT_SYMBOL(skb_queue_tail);

/**
 *	skb_unlink	-	remove a buffer from a list
 *	@skb: buffer to remove
 *	@list: list to use
 *
 *	Remove a packet from a list. The list locks are taken and this
 *	function is atomic with respect to other list locked calls
 *
 *	You must know what list the SKB is on.
 */
void skb_unlink(struct sk_buff *skb, struct sk_buff_head *list)
{
	unsigned long flags;

	spin_lock_irqsave(&list->lock, flags);
	__skb_unlink(skb, list);
	spin_unlock_irqrestore(&list->lock, flags);
}
EXPORT_SYMBOL(skb_unlink);

/**
 *	skb_append	-	append a buffer
 *	@old: buffer to insert after
 *	@newsk: buffer to insert
 *	@list: list to use
 *
 *	Place a packet after a given packet in a list. The list locks are taken
 *	and this function is atomic with respect to other list locked calls.
 *	A buffer cannot be placed on two lists at the same time.
 */
void skb_append(struct sk_buff *old, struct sk_buff *newsk, struct sk_buff_head *list)
{
	unsigned long flags;

	spin_lock_irqsave(&list->lock, flags);
	__skb_queue_after(list, old, newsk);
	spin_unlock_irqrestore(&list->lock, flags);
}
EXPORT_SYMBOL(skb_append);

static inline void skb_split_inside_header(struct sk_buff *skb,
					   struct sk_buff* skb1,
					   const u32 len, const int pos)
{
	int i;

	skb_copy_from_linear_data_offset(skb, len, skb_put(skb1, pos - len),
					 pos - len);
	/* And move data appendix as is. */
	for (i = 0; i < skb_shinfo(skb)->nr_frags; i++)
		skb_shinfo(skb1)->frags[i] = skb_shinfo(skb)->frags[i];

	skb_shinfo(skb1)->nr_frags = skb_shinfo(skb)->nr_frags;
	skb_shinfo(skb)->nr_frags  = 0;
	skb1->data_len		   = skb->data_len;
	skb1->len		   += skb1->data_len;
	skb->data_len		   = 0;
	skb->len		   = len;
	skb_set_tail_pointer(skb, len);
}

static inline void skb_split_no_header(struct sk_buff *skb,
				       struct sk_buff* skb1,
				       const u32 len, int pos)
{
	int i, k = 0;
	const int nfrags = skb_shinfo(skb)->nr_frags;

	skb_shinfo(skb)->nr_frags = 0;
	skb1->len		  = skb1->data_len = skb->len - len;
	skb->len		  = len;
	skb->data_len		  = len - pos;

	for (i = 0; i < nfrags; i++) {
		int size = skb_frag_size(&skb_shinfo(skb)->frags[i]);

		if (pos + size > len) {
			skb_shinfo(skb1)->frags[k] = skb_shinfo(skb)->frags[i];

			if (pos < len) {
				/* Split frag.
				 * We have two variants in this case:
				 * 1. Move all the frag to the second
				 *    part, if it is possible. F.e.
				 *    this approach is mandatory for TUX,
				 *    where splitting is expensive.
				 * 2. Split is accurately. We make this.
				 */
				skb_frag_ref(skb, i);
				skb_frag_off_add(&skb_shinfo(skb1)->frags[0], len - pos);
				skb_frag_size_sub(&skb_shinfo(skb1)->frags[0], len - pos);
				skb_frag_size_set(&skb_shinfo(skb)->frags[i], len - pos);
				skb_shinfo(skb)->nr_frags++;
			}
			k++;
		} else
			skb_shinfo(skb)->nr_frags++;
		pos += size;
	}
	skb_shinfo(skb1)->nr_frags = k;
}

/**
 * skb_split - Split fragmented skb to two parts at length len.
 * @skb: the buffer to split
 * @skb1: the buffer to receive the second part
 * @len: new length for skb
 */
void skb_split(struct sk_buff *skb, struct sk_buff *skb1, const u32 len)
{
	int pos = skb_headlen(skb);

	skb_shinfo(skb1)->flags |= skb_shinfo(skb)->flags & SKBFL_SHARED_FRAG;
	skb_zerocopy_clone(skb1, skb, 0);
	if (len < pos)	/* Split line is inside header. */
		skb_split_inside_header(skb, skb1, len, pos);
	else		/* Second chunk has no header, nothing to copy. */
		skb_split_no_header(skb, skb1, len, pos);
}
EXPORT_SYMBOL(skb_split);

/* Shifting from/to a cloned skb is a no-go.
 *
 * Caller cannot keep skb_shinfo related pointers past calling here!
 */
static int skb_prepare_for_shift(struct sk_buff *skb)
{
	int ret = 0;

	if (skb_cloned(skb)) {
		/* Save and restore truesize: pskb_expand_head() may reallocate
		 * memory where ksize(kmalloc(S)) != ksize(kmalloc(S)), but we
		 * cannot change truesize at this point.
		 */
		unsigned int save_truesize = skb->truesize;

		ret = pskb_expand_head(skb, 0, 0, GFP_ATOMIC);
		skb->truesize = save_truesize;
	}
	return ret;
}

/**
 * skb_shift - Shifts paged data partially from skb to another
 * @tgt: buffer into which tail data gets added
 * @skb: buffer from which the paged data comes from
 * @shiftlen: shift up to this many bytes
 *
 * Attempts to shift up to shiftlen worth of bytes, which may be less than
 * the length of the skb, from skb to tgt. Returns number bytes shifted.
 * It's up to caller to free skb if everything was shifted.
 *
 * If @tgt runs out of frags, the whole operation is aborted.
 *
 * Skb cannot include anything else but paged data while tgt is allowed
 * to have non-paged data as well.
 *
 * TODO: full sized shift could be optimized but that would need
 * specialized skb free'er to handle frags without up-to-date nr_frags.
 */
int skb_shift(struct sk_buff *tgt, struct sk_buff *skb, int shiftlen)
{
	int from, to, merge, todo;
	skb_frag_t *fragfrom, *fragto;

	BUG_ON(shiftlen > skb->len);

	if (skb_headlen(skb))
		return 0;
	if (skb_zcopy(tgt) || skb_zcopy(skb))
		return 0;

	todo = shiftlen;
	from = 0;
	to = skb_shinfo(tgt)->nr_frags;
	fragfrom = &skb_shinfo(skb)->frags[from];

	/* Actual merge is delayed until the point when we know we can
	 * commit all, so that we don't have to undo partial changes
	 */
	if (!to ||
	    !skb_can_coalesce(tgt, to, skb_frag_page(fragfrom),
			      skb_frag_off(fragfrom))) {
		merge = -1;
	} else {
		merge = to - 1;

		todo -= skb_frag_size(fragfrom);
		if (todo < 0) {
			if (skb_prepare_for_shift(skb) ||
			    skb_prepare_for_shift(tgt))
				return 0;

			/* All previous frag pointers might be stale! */
			fragfrom = &skb_shinfo(skb)->frags[from];
			fragto = &skb_shinfo(tgt)->frags[merge];

			skb_frag_size_add(fragto, shiftlen);
			skb_frag_size_sub(fragfrom, shiftlen);
			skb_frag_off_add(fragfrom, shiftlen);

			goto onlymerged;
		}

		from++;
	}

	/* Skip full, not-fitting skb to avoid expensive operations */
	if ((shiftlen == skb->len) &&
	    (skb_shinfo(skb)->nr_frags - from) > (MAX_SKB_FRAGS - to))
		return 0;

	if (skb_prepare_for_shift(skb) || skb_prepare_for_shift(tgt))
		return 0;

	while ((todo > 0) && (from < skb_shinfo(skb)->nr_frags)) {
		if (to == MAX_SKB_FRAGS)
			return 0;

		fragfrom = &skb_shinfo(skb)->frags[from];
		fragto = &skb_shinfo(tgt)->frags[to];

		if (todo >= skb_frag_size(fragfrom)) {
			*fragto = *fragfrom;
			todo -= skb_frag_size(fragfrom);
			from++;
			to++;

		} else {
			__skb_frag_ref(fragfrom);
			skb_frag_page_copy(fragto, fragfrom);
			skb_frag_off_copy(fragto, fragfrom);
			skb_frag_size_set(fragto, todo);

			skb_frag_off_add(fragfrom, todo);
			skb_frag_size_sub(fragfrom, todo);
			todo = 0;

			to++;
			break;
		}
	}

	/* Ready to "commit" this state change to tgt */
	skb_shinfo(tgt)->nr_frags = to;

	if (merge >= 0) {
		fragfrom = &skb_shinfo(skb)->frags[0];
		fragto = &skb_shinfo(tgt)->frags[merge];

		skb_frag_size_add(fragto, skb_frag_size(fragfrom));
		__skb_frag_unref(fragfrom, skb->pp_recycle);
	}

	/* Reposition in the original skb */
	to = 0;
	while (from < skb_shinfo(skb)->nr_frags)
		skb_shinfo(skb)->frags[to++] = skb_shinfo(skb)->frags[from++];
	skb_shinfo(skb)->nr_frags = to;

	BUG_ON(todo > 0 && !skb_shinfo(skb)->nr_frags);

onlymerged:
	/* Most likely the tgt won't ever need its checksum anymore, skb on
	 * the other hand might need it if it needs to be resent
	 */
	tgt->ip_summed = CHECKSUM_PARTIAL;
	skb->ip_summed = CHECKSUM_PARTIAL;

	/* Yak, is it really working this way? Some helper please? */
	skb->len -= shiftlen;
	skb->data_len -= shiftlen;
	skb->truesize -= shiftlen;
	tgt->len += shiftlen;
	tgt->data_len += shiftlen;
	tgt->truesize += shiftlen;

	return shiftlen;
}

/**
 * skb_prepare_seq_read - Prepare a sequential read of skb data
 * @skb: the buffer to read
 * @from: lower offset of data to be read
 * @to: upper offset of data to be read
 * @st: state variable
 *
 * Initializes the specified state variable. Must be called before
 * invoking skb_seq_read() for the first time.
 */
void skb_prepare_seq_read(struct sk_buff *skb, unsigned int from,
			  unsigned int to, struct skb_seq_state *st)
{
	st->lower_offset = from;
	st->upper_offset = to;
	st->root_skb = st->cur_skb = skb;
	st->frag_idx = st->stepped_offset = 0;
	st->frag_data = NULL;
	st->frag_off = 0;
}
EXPORT_SYMBOL(skb_prepare_seq_read);

/**
 * skb_seq_read - Sequentially read skb data
 * @consumed: number of bytes consumed by the caller so far
 * @data: destination pointer for data to be returned
 * @st: state variable
 *
 * Reads a block of skb data at @consumed relative to the
 * lower offset specified to skb_prepare_seq_read(). Assigns
 * the head of the data block to @data and returns the length
 * of the block or 0 if the end of the skb data or the upper
 * offset has been reached.
 *
 * The caller is not required to consume all of the data
 * returned, i.e. @consumed is typically set to the number
 * of bytes already consumed and the next call to
 * skb_seq_read() will return the remaining part of the block.
 *
 * Note 1: The size of each block of data returned can be arbitrary,
 *       this limitation is the cost for zerocopy sequential
 *       reads of potentially non linear data.
 *
 * Note 2: Fragment lists within fragments are not implemented
 *       at the moment, state->root_skb could be replaced with
 *       a stack for this purpose.
 */
unsigned int skb_seq_read(unsigned int consumed, const u8 **data,
			  struct skb_seq_state *st)
{
	unsigned int block_limit, abs_offset = consumed + st->lower_offset;
	skb_frag_t *frag;

	if (unlikely(abs_offset >= st->upper_offset)) {
		if (st->frag_data) {
			kunmap_atomic(st->frag_data);
			st->frag_data = NULL;
		}
		return 0;
	}

next_skb:
	block_limit = skb_headlen(st->cur_skb) + st->stepped_offset;

	if (abs_offset < block_limit && !st->frag_data) {
		*data = st->cur_skb->data + (abs_offset - st->stepped_offset);
		return block_limit - abs_offset;
	}

	if (st->frag_idx == 0 && !st->frag_data)
		st->stepped_offset += skb_headlen(st->cur_skb);

	while (st->frag_idx < skb_shinfo(st->cur_skb)->nr_frags) {
		unsigned int pg_idx, pg_off, pg_sz;

		frag = &skb_shinfo(st->cur_skb)->frags[st->frag_idx];

		pg_idx = 0;
		pg_off = skb_frag_off(frag);
		pg_sz = skb_frag_size(frag);

		if (skb_frag_must_loop(skb_frag_page(frag))) {
			pg_idx = (pg_off + st->frag_off) >> PAGE_SHIFT;
			pg_off = offset_in_page(pg_off + st->frag_off);
			pg_sz = min_t(unsigned int, pg_sz - st->frag_off,
						    PAGE_SIZE - pg_off);
		}

		block_limit = pg_sz + st->stepped_offset;
		if (abs_offset < block_limit) {
			if (!st->frag_data)
				st->frag_data = kmap_atomic(skb_frag_page(frag) + pg_idx);

			*data = (u8 *)st->frag_data + pg_off +
				(abs_offset - st->stepped_offset);

			return block_limit - abs_offset;
		}

		if (st->frag_data) {
			kunmap_atomic(st->frag_data);
			st->frag_data = NULL;
		}

		st->stepped_offset += pg_sz;
		st->frag_off += pg_sz;
		if (st->frag_off == skb_frag_size(frag)) {
			st->frag_off = 0;
			st->frag_idx++;
		}
	}

	if (st->frag_data) {
		kunmap_atomic(st->frag_data);
		st->frag_data = NULL;
	}

	if (st->root_skb == st->cur_skb && skb_has_frag_list(st->root_skb)) {
		st->cur_skb = skb_shinfo(st->root_skb)->frag_list;
		st->frag_idx = 0;
		goto next_skb;
	} else if (st->cur_skb->next) {
		st->cur_skb = st->cur_skb->next;
		st->frag_idx = 0;
		goto next_skb;
	}

	return 0;
}
EXPORT_SYMBOL(skb_seq_read);

/**
 * skb_abort_seq_read - Abort a sequential read of skb data
 * @st: state variable
 *
 * Must be called if skb_seq_read() was not called until it
 * returned 0.
 */
void skb_abort_seq_read(struct skb_seq_state *st)
{
	if (st->frag_data)
		kunmap_atomic(st->frag_data);
}
EXPORT_SYMBOL(skb_abort_seq_read);

#define TS_SKB_CB(state)	((struct skb_seq_state *) &((state)->cb))

static unsigned int skb_ts_get_next_block(unsigned int offset, const u8 **text,
					  struct ts_config *conf,
					  struct ts_state *state)
{
	return skb_seq_read(offset, text, TS_SKB_CB(state));
}

static void skb_ts_finish(struct ts_config *conf, struct ts_state *state)
{
	skb_abort_seq_read(TS_SKB_CB(state));
}

/**
 * skb_find_text - Find a text pattern in skb data
 * @skb: the buffer to look in
 * @from: search offset
 * @to: search limit
 * @config: textsearch configuration
 *
 * Finds a pattern in the skb data according to the specified
 * textsearch configuration. Use textsearch_next() to retrieve
 * subsequent occurrences of the pattern. Returns the offset
 * to the first occurrence or UINT_MAX if no match was found.
 */
unsigned int skb_find_text(struct sk_buff *skb, unsigned int from/*起始位置*/,
			   unsigned int to/*终止位置*/, struct ts_config *config)
{
	struct ts_state state;
	unsigned int ret;

	BUILD_BUG_ON(sizeof(struct skb_seq_state) > sizeof(state.cb));

	config->get_next_block = skb_ts_get_next_block;
	config->finish = skb_ts_finish;

	skb_prepare_seq_read(skb, from, to, TS_SKB_CB(&state));

	/*在skb中执行字符串搜索*/
	ret = textsearch_find(config, &state);
	return (ret <= to - from ? ret : UINT_MAX);
}
EXPORT_SYMBOL(skb_find_text);

int skb_append_pagefrags(struct sk_buff *skb, struct page *page,
			 int offset, size_t size)
{
	int i = skb_shinfo(skb)->nr_frags;

	if (skb_can_coalesce(skb, i, page, offset)) {
		skb_frag_size_add(&skb_shinfo(skb)->frags[i - 1], size);
	} else if (i < MAX_SKB_FRAGS) {
		get_page(page);
		skb_fill_page_desc(skb, i, page, offset, size);
	} else {
		return -EMSGSIZE;
	}

	return 0;
}
EXPORT_SYMBOL_GPL(skb_append_pagefrags);

/**
 *	skb_pull_rcsum - pull skb and update receive checksum
 *	@skb: buffer to update
 *	@len: length of data pulled
 *
 *	This function performs an skb_pull on the packet and updates
 *	the CHECKSUM_COMPLETE checksum.  It should be used on
 *	receive path processing instead of skb_pull unless you know
 *	that the checksum difference is zero (e.g., a valid IP header)
 *	or you are setting ip_summed to CHECKSUM_NONE.
 */
void *skb_pull_rcsum(struct sk_buff *skb, unsigned int len)
{
	unsigned char *data = skb->data;

	BUG_ON(len > skb->len);
	//更新data后移len长度，减少skb长度
	__skb_pull(skb, len);
	skb_postpull_rcsum(skb, data, len);
	return skb->data;
}
EXPORT_SYMBOL_GPL(skb_pull_rcsum);

static inline skb_frag_t skb_head_frag_to_page_desc(struct sk_buff *frag_skb)
{
	skb_frag_t head_frag;
	struct page *page;

	page = virt_to_head_page(frag_skb->head);
	__skb_frag_set_page(&head_frag, page);
	skb_frag_off_set(&head_frag, frag_skb->data -
			 (unsigned char *)page_address(page));
	skb_frag_size_set(&head_frag, skb_headlen(frag_skb));
	return head_frag;
}

struct sk_buff *skb_segment_list(struct sk_buff *skb,
				 netdev_features_t features,
				 unsigned int offset)
{
	struct sk_buff *list_skb = skb_shinfo(skb)->frag_list;
	unsigned int tnl_hlen = skb_tnl_header_len(skb);
	unsigned int delta_truesize = 0;
	unsigned int delta_len = 0;
	struct sk_buff *tail = NULL;
	struct sk_buff *nskb, *tmp;
	int err;

	skb_push(skb, -skb_network_offset(skb) + offset);

	skb_shinfo(skb)->frag_list = NULL;

	do {
		nskb = list_skb;
		list_skb = list_skb->next;

		err = 0;
		if (skb_shared(nskb)) {
			tmp = skb_clone(nskb, GFP_ATOMIC);
			if (tmp) {
				consume_skb(nskb);
				nskb = tmp;
				err = skb_unclone(nskb, GFP_ATOMIC);
			} else {
				err = -ENOMEM;
			}
		}

		if (!tail)
			skb->next = nskb;
		else
			tail->next = nskb;

		if (unlikely(err)) {
			nskb->next = list_skb;
			goto err_linearize;
		}

		tail = nskb;

		delta_len += nskb->len;
		delta_truesize += nskb->truesize;

		skb_push(nskb, -skb_network_offset(nskb) + offset);

		skb_release_head_state(nskb);
		 __copy_skb_header(nskb, skb);

		skb_headers_offset_update(nskb, skb_headroom(nskb) - skb_headroom(skb));
		skb_copy_from_linear_data_offset(skb, -tnl_hlen,
						 nskb->data - tnl_hlen,
						 offset + tnl_hlen);

		if (skb_needs_linearize(nskb, features) &&
		    __skb_linearize(nskb))
			goto err_linearize;

	} while (list_skb);

	skb->truesize = skb->truesize - delta_truesize;
	skb->data_len = skb->data_len - delta_len;
	skb->len = skb->len - delta_len;

	skb_gso_reset(skb);

	skb->prev = tail;

	if (skb_needs_linearize(skb, features) &&
	    __skb_linearize(skb))
		goto err_linearize;

	skb_get(skb);

	return skb;

err_linearize:
	kfree_skb_list(skb->next);
	skb->next = NULL;
	return ERR_PTR(-ENOMEM);
}
EXPORT_SYMBOL_GPL(skb_segment_list);

int skb_gro_receive_list(struct sk_buff *p, struct sk_buff *skb)
{
	if (unlikely(p->len + skb->len >= 65536))
		return -E2BIG;

	if (NAPI_GRO_CB(p)->last == p)
		skb_shinfo(p)->frag_list = skb;
	else
		NAPI_GRO_CB(p)->last->next = skb;

	skb_pull(skb, skb_gro_offset(skb));

	NAPI_GRO_CB(p)->last = skb;
	NAPI_GRO_CB(p)->count++;
	p->data_len += skb->len;
	p->truesize += skb->truesize;
	p->len += skb->len;

	NAPI_GRO_CB(skb)->same_flow = 1;

	return 0;
}

/**
 *	skb_segment - Perform protocol segmentation on skb.
 *	@head_skb: buffer to segment
 *	@features: features for the output path (see dev->features)
 *
 *	This function performs segmentation on the given skb.  It returns
 *	a pointer to the first in a list of new skbs for the segments.
 *	In case of error it returns ERR_PTR(err).
 */
struct sk_buff *skb_segment(struct sk_buff *head_skb,
			    netdev_features_t features)
{
	struct sk_buff *segs = NULL;
	struct sk_buff *tail = NULL;
	struct sk_buff *list_skb = skb_shinfo(head_skb)->frag_list;
	skb_frag_t *frag = skb_shinfo(head_skb)->frags;
	unsigned int mss = skb_shinfo(head_skb)->gso_size;
	unsigned int doffset = head_skb->data - skb_mac_header(head_skb);
	struct sk_buff *frag_skb = head_skb;
	unsigned int offset = doffset;
	unsigned int tnl_hlen = skb_tnl_header_len(head_skb);
	unsigned int partial_segs = 0;
	unsigned int headroom;
	unsigned int len = head_skb->len;
	__be16 proto;
	bool csum, sg;
	int nfrags = skb_shinfo(head_skb)->nr_frags;
	int err = -ENOMEM;
	int i = 0;
	int pos;

	if (list_skb && !list_skb->head_frag && skb_headlen(list_skb) &&
	    (skb_shinfo(head_skb)->gso_type & SKB_GSO_DODGY)) {
		/* gso_size is untrusted, and we have a frag_list with a linear
		 * non head_frag head.
		 *
		 * (we assume checking the first list_skb member suffices;
		 * i.e if either of the list_skb members have non head_frag
		 * head, then the first one has too).
		 *
		 * If head_skb's headlen does not fit requested gso_size, it
		 * means that the frag_list members do NOT terminate on exact
		 * gso_size boundaries. Hence we cannot perform skb_frag_t page
		 * sharing. Therefore we must fallback to copying the frag_list
		 * skbs; we do so by disabling SG.
		 */
		if (mss != GSO_BY_FRAGS && mss != skb_headlen(head_skb))
			features &= ~NETIF_F_SG;
	}

	__skb_push(head_skb, doffset);
	proto = skb_network_protocol(head_skb, NULL);
	if (unlikely(!proto))
		return ERR_PTR(-EINVAL);

	sg = !!(features & NETIF_F_SG);
	csum = !!can_checksum_protocol(features, proto);

	if (sg && csum && (mss != GSO_BY_FRAGS))  {
		if (!(features & NETIF_F_GSO_PARTIAL)) {
			struct sk_buff *iter;
			unsigned int frag_len;

			if (!list_skb ||
			    !net_gso_ok(features, skb_shinfo(head_skb)->gso_type))
				goto normal;

			/* If we get here then all the required
			 * GSO features except frag_list are supported.
			 * Try to split the SKB to multiple GSO SKBs
			 * with no frag_list.
			 * Currently we can do that only when the buffers don't
			 * have a linear part and all the buffers except
			 * the last are of the same length.
			 */
			frag_len = list_skb->len;
			skb_walk_frags(head_skb, iter) {
				if (frag_len != iter->len && iter->next)
					goto normal;
				if (skb_headlen(iter) && !iter->head_frag)
					goto normal;

				len -= iter->len;
			}

			if (len != frag_len)
				goto normal;
		}

		/* GSO partial only requires that we trim off any excess that
		 * doesn't fit into an MSS sized block, so take care of that
		 * now.
		 */
		partial_segs = len / mss;
		if (partial_segs > 1)
			mss *= partial_segs;
		else
			partial_segs = 0;
	}

normal:
	headroom = skb_headroom(head_skb);
	pos = skb_headlen(head_skb);

	do {
		struct sk_buff *nskb;
		skb_frag_t *nskb_frag;
		int hsize;
		int size;

		if (unlikely(mss == GSO_BY_FRAGS)) {
			len = list_skb->len;
		} else {
			len = head_skb->len - offset;
			if (len > mss)
				len = mss;
		}

		hsize = skb_headlen(head_skb) - offset;

		if (hsize <= 0 && i >= nfrags && skb_headlen(list_skb) &&
		    (skb_headlen(list_skb) == len || sg)) {
			BUG_ON(skb_headlen(list_skb) > len);

			i = 0;
			nfrags = skb_shinfo(list_skb)->nr_frags;
			frag = skb_shinfo(list_skb)->frags;
			frag_skb = list_skb;
			pos += skb_headlen(list_skb);

			while (pos < offset + len) {
				BUG_ON(i >= nfrags);

				size = skb_frag_size(frag);
				if (pos + size > offset + len)
					break;

				i++;
				pos += size;
				frag++;
			}

			nskb = skb_clone(list_skb, GFP_ATOMIC);
			list_skb = list_skb->next;

			if (unlikely(!nskb))
				goto err;

			if (unlikely(pskb_trim(nskb, len))) {
				kfree_skb(nskb);
				goto err;
			}

			hsize = skb_end_offset(nskb);
			if (skb_cow_head(nskb, doffset + headroom)) {
				kfree_skb(nskb);
				goto err;
			}

			nskb->truesize += skb_end_offset(nskb) - hsize;
			skb_release_head_state(nskb);
			__skb_push(nskb, doffset);
		} else {
			if (hsize < 0)
				hsize = 0;
			if (hsize > len || !sg)
				hsize = len;

			nskb = __alloc_skb(hsize + doffset + headroom,
					   GFP_ATOMIC, skb_alloc_rx_flag(head_skb),
					   NUMA_NO_NODE);

			if (unlikely(!nskb))
				goto err;

			skb_reserve(nskb, headroom);
			__skb_put(nskb, doffset);
		}

		if (segs)
			tail->next = nskb;
		else
			segs = nskb;
		tail = nskb;

		__copy_skb_header(nskb, head_skb);

		skb_headers_offset_update(nskb, skb_headroom(nskb) - headroom);
		skb_reset_mac_len(nskb);

		skb_copy_from_linear_data_offset(head_skb, -tnl_hlen,
						 nskb->data - tnl_hlen,
						 doffset + tnl_hlen);

		if (nskb->len == len + doffset)
			goto perform_csum_check;

		if (!sg) {
			if (!csum) {
				if (!nskb->remcsum_offload)
					nskb->ip_summed = CHECKSUM_NONE;
				SKB_GSO_CB(nskb)->csum =
					skb_copy_and_csum_bits(head_skb, offset,
							       skb_put(nskb,
								       len),
							       len);
				SKB_GSO_CB(nskb)->csum_start =
					skb_headroom(nskb) + doffset;
			} else {
				skb_copy_bits(head_skb, offset,
					      skb_put(nskb, len),
					      len);
			}
			continue;
		}

		nskb_frag = skb_shinfo(nskb)->frags;

		skb_copy_from_linear_data_offset(head_skb, offset,
						 skb_put(nskb, hsize), hsize);

		skb_shinfo(nskb)->flags |= skb_shinfo(head_skb)->flags &
					   SKBFL_SHARED_FRAG;

		if (skb_orphan_frags(frag_skb, GFP_ATOMIC) ||
		    skb_zerocopy_clone(nskb, frag_skb, GFP_ATOMIC))
			goto err;

		while (pos < offset + len) {
			if (i >= nfrags) {
				i = 0;
				nfrags = skb_shinfo(list_skb)->nr_frags;
				frag = skb_shinfo(list_skb)->frags;
				frag_skb = list_skb;
				if (!skb_headlen(list_skb)) {
					BUG_ON(!nfrags);
				} else {
					BUG_ON(!list_skb->head_frag);

					/* to make room for head_frag. */
					i--;
					frag--;
				}
				if (skb_orphan_frags(frag_skb, GFP_ATOMIC) ||
				    skb_zerocopy_clone(nskb, frag_skb,
						       GFP_ATOMIC))
					goto err;

				list_skb = list_skb->next;
			}

			if (unlikely(skb_shinfo(nskb)->nr_frags >=
				     MAX_SKB_FRAGS)) {
				net_warn_ratelimited(
					"skb_segment: too many frags: %u %u\n",
					pos, mss);
				err = -EINVAL;
				goto err;
			}

			*nskb_frag = (i < 0) ? skb_head_frag_to_page_desc(frag_skb) : *frag;
			__skb_frag_ref(nskb_frag);
			size = skb_frag_size(nskb_frag);

			if (pos < offset) {
				skb_frag_off_add(nskb_frag, offset - pos);
				skb_frag_size_sub(nskb_frag, offset - pos);
			}

			skb_shinfo(nskb)->nr_frags++;

			if (pos + size <= offset + len) {
				i++;
				frag++;
				pos += size;
			} else {
				skb_frag_size_sub(nskb_frag, pos + size - (offset + len));
				goto skip_fraglist;
			}

			nskb_frag++;
		}

skip_fraglist:
		nskb->data_len = len - hsize;
		nskb->len += nskb->data_len;
		nskb->truesize += nskb->data_len;

perform_csum_check:
		if (!csum) {
			if (skb_has_shared_frag(nskb) &&
			    __skb_linearize(nskb))
				goto err;

			if (!nskb->remcsum_offload)
				nskb->ip_summed = CHECKSUM_NONE;
			SKB_GSO_CB(nskb)->csum =
				skb_checksum(nskb, doffset,
					     nskb->len - doffset, 0);
			SKB_GSO_CB(nskb)->csum_start =
				skb_headroom(nskb) + doffset;
		}
	} while ((offset += len) < head_skb->len);

	/* Some callers want to get the end of the list.
	 * Put it in segs->prev to avoid walking the list.
	 * (see validate_xmit_skb_list() for example)
	 */
	segs->prev = tail;

	if (partial_segs) {
		struct sk_buff *iter;
		int type = skb_shinfo(head_skb)->gso_type;
		unsigned short gso_size = skb_shinfo(head_skb)->gso_size;

		/* Update type to add partial and then remove dodgy if set */
		type |= (features & NETIF_F_GSO_PARTIAL) / NETIF_F_GSO_PARTIAL * SKB_GSO_PARTIAL;
		type &= ~SKB_GSO_DODGY;

		/* Update GSO info and prepare to start updating headers on
		 * our way back down the stack of protocols.
		 */
		for (iter = segs; iter; iter = iter->next) {
			skb_shinfo(iter)->gso_size = gso_size;
			skb_shinfo(iter)->gso_segs = partial_segs;
			skb_shinfo(iter)->gso_type = type;
			SKB_GSO_CB(iter)->data_offset = skb_headroom(iter) + doffset;
		}

		if (tail->len - doffset <= gso_size)
			skb_shinfo(tail)->gso_size = 0;
		else if (tail != segs)
			skb_shinfo(tail)->gso_segs = DIV_ROUND_UP(tail->len - doffset, gso_size);
	}

	/* Following permits correct backpressure, for protocols
	 * using skb_set_owner_w().
	 * Idea is to tranfert ownership from head_skb to last segment.
	 */
	if (head_skb->destructor == sock_wfree) {
		swap(tail->truesize, head_skb->truesize);
		swap(tail->destructor, head_skb->destructor);
		swap(tail->sk, head_skb->sk);
	}
	return segs;

err:
	kfree_skb_list(segs);
	return ERR_PTR(err);
}
EXPORT_SYMBOL_GPL(skb_segment);

int skb_gro_receive(struct sk_buff *p, struct sk_buff *skb)
{
	struct skb_shared_info *pinfo, *skbinfo = skb_shinfo(skb);
	unsigned int offset = skb_gro_offset(skb);
	unsigned int headlen = skb_headlen(skb);
	unsigned int len = skb_gro_len(skb);
	unsigned int delta_truesize;
	/*gro时，我们可能会缓存多个报文，此时p时我们缓冲的首个报文，skb是本次我们计划
	 * 缓存的报文，而lp是我们上次缓存的报文*/
	struct sk_buff *lp;

	if (unlikely(p->len + len >= 65536 || NAPI_GRO_CB(skb)->flush))
		return -E2BIG;

	//取上一次缓存的报文及pinfo
	lp = NAPI_GRO_CB(p)->last;
	pinfo = skb_shinfo(lp);

	if (headlen <= offset) {
		skb_frag_t *frag;
		skb_frag_t *frag2;
		//本报文的分片数
		int i = skbinfo->nr_frags;
		//上一个报文的分片数+本报文的分片数
		int nr_frags = pinfo->nr_frags + i;

		//总的分片数过大，执行merge
		if (nr_frags > MAX_SKB_FRAGS)
			goto merge;

		//将本报文的分片信息合并到上一个报文的分片信息中
		offset -= headlen;
		pinfo->nr_frags = nr_frags;
		skbinfo->nr_frags = 0;

		frag = pinfo->frags + nr_frags;
		frag2 = skbinfo->frags + i;
		do {
			*--frag = *--frag2;
		} while (--i);

		skb_frag_off_add(frag, offset);
		skb_frag_size_sub(frag, offset);

		/* all fragments truesize : remove (head size + sk_buff) */
		delta_truesize = skb->truesize -
				 SKB_TRUESIZE(skb_end_offset(skb));

		skb->truesize -= skb->data_len;
		skb->len -= skb->data_len;
		skb->data_len = 0;

		NAPI_GRO_CB(skb)->free = NAPI_GRO_FREE;
		goto done;
	} else if (skb->head_frag) {
		int nr_frags = pinfo->nr_frags;
		skb_frag_t *frag = pinfo->frags + nr_frags;
		struct page *page = virt_to_head_page(skb->head);
		unsigned int first_size = headlen - offset;
		unsigned int first_offset;

		if (nr_frags + 1 + skbinfo->nr_frags > MAX_SKB_FRAGS)
			goto merge;

		first_offset = skb->data -
			       (unsigned char *)page_address(page) +
			       offset;

		pinfo->nr_frags = nr_frags + 1 + skbinfo->nr_frags;

		__skb_frag_set_page(frag, page);
		skb_frag_off_set(frag, first_offset);
		skb_frag_size_set(frag, first_size);

		memcpy(frag + 1, skbinfo->frags, sizeof(*frag) * skbinfo->nr_frags);
		/* We dont need to clear skbinfo->nr_frags here */

		delta_truesize = skb->truesize - SKB_DATA_ALIGN(sizeof(struct sk_buff));
		NAPI_GRO_CB(skb)->free = NAPI_GRO_FREE_STOLEN_HEAD;
		goto done;
	}

merge:
	//skbinfo中的分片数组不足以存放这些frags,需要将frags合并
	delta_truesize = skb->truesize;
	if (offset > headlen) {
		unsigned int eat = offset - headlen;

		skb_frag_off_add(&skbinfo->frags[0], eat);
		skb_frag_size_sub(&skbinfo->frags[0], eat);
		skb->data_len -= eat;
		skb->len -= eat;
		offset = headlen;
	}

	__skb_pull(skb, offset);

	if (NAPI_GRO_CB(p)->last == p)
		skb_shinfo(p)->frag_list = skb;
	else
		NAPI_GRO_CB(p)->last->next = skb;
	NAPI_GRO_CB(p)->last = skb;
	__skb_header_release(skb);
	lp = p;

done:
	NAPI_GRO_CB(p)->count++;
	p->data_len += len;
	p->truesize += delta_truesize;
	p->len += len;
	if (lp != p) {
		lp->data_len += len;
		lp->truesize += delta_truesize;
		lp->len += len;
	}
	NAPI_GRO_CB(skb)->same_flow = 1;
	return 0;
}

#ifdef CONFIG_SKB_EXTENSIONS
#define SKB_EXT_ALIGN_VALUE	8
#define SKB_EXT_CHUNKSIZEOF(x)	(ALIGN((sizeof(x)), SKB_EXT_ALIGN_VALUE) / SKB_EXT_ALIGN_VALUE)

static const u8 skb_ext_type_len[] = {
#if IS_ENABLED(CONFIG_BRIDGE_NETFILTER)
	[SKB_EXT_BRIDGE_NF] = SKB_EXT_CHUNKSIZEOF(struct nf_bridge_info),
#endif
#ifdef CONFIG_XFRM
	[SKB_EXT_SEC_PATH] = SKB_EXT_CHUNKSIZEOF(struct sec_path),
#endif
#if IS_ENABLED(CONFIG_NET_TC_SKB_EXT)
	[TC_SKB_EXT] = SKB_EXT_CHUNKSIZEOF(struct tc_skb_ext),
#endif
#if IS_ENABLED(CONFIG_MPTCP)
	[SKB_EXT_MPTCP] = SKB_EXT_CHUNKSIZEOF(struct mptcp_ext),
#endif
};

static __always_inline unsigned int skb_ext_total_length(void)
{
	return SKB_EXT_CHUNKSIZEOF(struct skb_ext) +
#if IS_ENABLED(CONFIG_BRIDGE_NETFILTER)
		skb_ext_type_len[SKB_EXT_BRIDGE_NF] +
#endif
#ifdef CONFIG_XFRM
		skb_ext_type_len[SKB_EXT_SEC_PATH] +
#endif
#if IS_ENABLED(CONFIG_NET_TC_SKB_EXT)
		skb_ext_type_len[TC_SKB_EXT] +
#endif
#if IS_ENABLED(CONFIG_MPTCP)
		skb_ext_type_len[SKB_EXT_MPTCP] +
#endif
		0;
}

static void skb_extensions_init(void)
{
	BUILD_BUG_ON(SKB_EXT_NUM >= 8);
	BUILD_BUG_ON(skb_ext_total_length() > 255);

	skbuff_ext_cache = kmem_cache_create("skbuff_ext_cache",
					     SKB_EXT_ALIGN_VALUE * skb_ext_total_length(),
					     0,
					     SLAB_HWCACHE_ALIGN|SLAB_PANIC,
					     NULL);
}
#else
static void skb_extensions_init(void) {}
#endif

void __init skb_init(void)
{
	skbuff_head_cache = kmem_cache_create_usercopy("skbuff_head_cache",
					      sizeof(struct sk_buff),
					      0,
					      SLAB_HWCACHE_ALIGN|SLAB_PANIC,
					      offsetof(struct sk_buff, cb),
					      sizeof_field(struct sk_buff, cb),
					      NULL);
	skbuff_fclone_cache = kmem_cache_create("skbuff_fclone_cache",
						sizeof(struct sk_buff_fclones),
						0,
						SLAB_HWCACHE_ALIGN|SLAB_PANIC,
						NULL);
	skb_extensions_init();
}

static int
__skb_to_sgvec(struct sk_buff *skb, struct scatterlist *sg, int offset, int len,
	       unsigned int recursion_level)
{
	int start = skb_headlen(skb);
	int i, copy = start - offset;
	struct sk_buff *frag_iter;
	int elt = 0;

	if (unlikely(recursion_level >= 24))
		return -EMSGSIZE;

	if (copy > 0) {
		if (copy > len)
			copy = len;
		//直接使用skb的buffer
		sg_set_buf(sg, skb->data + offset, copy);
		elt++;
		if ((len -= copy) == 0)
			return elt;
		offset += copy;
	}

	for (i = 0; i < skb_shinfo(skb)->nr_frags; i++) {
		int end;

		WARN_ON(start > offset + len);

		end = start + skb_frag_size(&skb_shinfo(skb)->frags[i]);
		if ((copy = end - offset) > 0) {
			skb_frag_t *frag = &skb_shinfo(skb)->frags[i];
			if (unlikely(elt && sg_is_last(&sg[elt - 1])))
				return -EMSGSIZE;

			if (copy > len)
				copy = len;
			sg_set_page(&sg[elt], skb_frag_page(frag), copy,
				    skb_frag_off(frag) + offset - start);
			elt++;
			if (!(len -= copy))
				return elt;
			offset += copy;
		}
		start = end;
	}

	skb_walk_frags(skb, frag_iter) {
		int end, ret;

		WARN_ON(start > offset + len);

		end = start + frag_iter->len;
		if ((copy = end - offset) > 0) {
			if (unlikely(elt && sg_is_last(&sg[elt - 1])))
				return -EMSGSIZE;

			if (copy > len)
				copy = len;
			ret = __skb_to_sgvec(frag_iter, sg+elt, offset - start,
					      copy, recursion_level + 1);
			if (unlikely(ret < 0))
				return ret;
			elt += ret;
			if ((len -= copy) == 0)
				return elt;
			offset += copy;
		}
		start = end;
	}
	BUG_ON(len);
	return elt;
}

/**
 *	skb_to_sgvec - Fill a scatter-gather list from a socket buffer
 *	@skb: Socket buffer containing the buffers to be mapped
 *	@sg: The scatter-gather list to map into
 *	@offset: The offset into the buffer's contents to start mapping
 *	@len: Length of buffer space to be mapped
 *
 *	Fill the specified scatter-gather list with mappings/pointers into a
 *	region of the buffer space attached to a socket buffer. Returns either
 *	the number of scatterlist items used, or -EMSGSIZE if the contents
 *	could not fit.
 */
int skb_to_sgvec(struct sk_buff *skb, struct scatterlist *sg, int offset, int len)
{
	int nsg = __skb_to_sgvec(skb, sg, offset, len, 0);

	if (nsg <= 0)
		return nsg;

	sg_mark_end(&sg[nsg - 1]);

	return nsg;
}
EXPORT_SYMBOL_GPL(skb_to_sgvec);

/* As compared with skb_to_sgvec, skb_to_sgvec_nomark only map skb to given
 * sglist without mark the sg which contain last skb data as the end.
 * So the caller can mannipulate sg list as will when padding new data after
 * the first call without calling sg_unmark_end to expend sg list.
 *
 * Scenario to use skb_to_sgvec_nomark:
 * 1. sg_init_table
 * 2. skb_to_sgvec_nomark(payload1)
 * 3. skb_to_sgvec_nomark(payload2)
 *
 * This is equivalent to:
 * 1. sg_init_table
 * 2. skb_to_sgvec(payload1)
 * 3. sg_unmark_end
 * 4. skb_to_sgvec(payload2)
 *
 * When mapping mutilple payload conditionally, skb_to_sgvec_nomark
 * is more preferable.
 */
int skb_to_sgvec_nomark(struct sk_buff *skb, struct scatterlist *sg,
			int offset, int len)
{
	return __skb_to_sgvec(skb, sg, offset, len, 0);
}
EXPORT_SYMBOL_GPL(skb_to_sgvec_nomark);



/**
 *	skb_cow_data - Check that a socket buffer's data buffers are writable
 *	@skb: The socket buffer to check.
 *	@tailbits: Amount of trailing space to be added
 *	@trailer: Returned pointer to the skb where the @tailbits space begins
 *
 *	Make sure that the data buffers attached to a socket buffer are
 *	writable. If they are not, private copies are made of the data buffers
 *	and the socket buffer is set to use these instead.
 *
 *	If @tailbits is given, make sure that there is space to write @tailbits
 *	bytes of data beyond current end of socket buffer.  @trailer will be
 *	set to point to the skb in which this space begins.
 *
 *	The number of scatterlist elements required to completely map the
 *	COW'd and extended socket buffer will be returned.
 */
int skb_cow_data(struct sk_buff *skb, int tailbits, struct sk_buff **trailer)
{
	int copyflag;
	int elt;
	struct sk_buff *skb1, **skb_p;

	/* If skb is cloned or its head is paged, reallocate
	 * head pulling out all the pages (pages are considered not writable
	 * at the moment even if they are anonymous).
	 */
	if ((skb_cloned(skb) || skb_shinfo(skb)->nr_frags) &&
	    !__pskb_pull_tail(skb, __skb_pagelen(skb)))
		return -ENOMEM;

	/* Easy case. Most of packets will go this way. */
	if (!skb_has_frag_list(skb)) {
		/* A little of trouble, not enough of space for trailer.
		 * This should not happen, when stack is tuned to generate
		 * good frames. OK, on miss we reallocate and reserve even more
		 * space, 128 bytes is fair. */

		if (skb_tailroom(skb) < tailbits &&
		    pskb_expand_head(skb, 0, tailbits-skb_tailroom(skb)+128, GFP_ATOMIC))
			return -ENOMEM;

		/* Voila! */
		*trailer = skb;
		return 1;
	}

	/* Misery. We are in troubles, going to mincer fragments... */

	elt = 1;
	skb_p = &skb_shinfo(skb)->frag_list;
	copyflag = 0;

	while ((skb1 = *skb_p) != NULL) {
		int ntail = 0;

		/* The fragment is partially pulled by someone,
		 * this can happen on input. Copy it and everything
		 * after it. */

		if (skb_shared(skb1))
			copyflag = 1;

		/* If the skb is the last, worry about trailer. */

		if (skb1->next == NULL && tailbits) {
			if (skb_shinfo(skb1)->nr_frags ||
			    skb_has_frag_list(skb1) ||
			    skb_tailroom(skb1) < tailbits)
				ntail = tailbits + 128;
		}

		if (copyflag ||
		    skb_cloned(skb1) ||
		    ntail ||
		    skb_shinfo(skb1)->nr_frags ||
		    skb_has_frag_list(skb1)) {
			struct sk_buff *skb2;

			/* Fuck, we are miserable poor guys... */
			if (ntail == 0)
				skb2 = skb_copy(skb1, GFP_ATOMIC);
			else
				skb2 = skb_copy_expand(skb1,
						       skb_headroom(skb1),
						       ntail,
						       GFP_ATOMIC);
			if (unlikely(skb2 == NULL))
				return -ENOMEM;

			if (skb1->sk)
				skb_set_owner_w(skb2, skb1->sk);

			/* Looking around. Are we still alive?
			 * OK, link new skb, drop old one */

			skb2->next = skb1->next;
			*skb_p = skb2;
			kfree_skb(skb1);
			skb1 = skb2;
		}
		elt++;
		*trailer = skb1;
		skb_p = &skb1->next;
	}

	return elt;
}
EXPORT_SYMBOL_GPL(skb_cow_data);

static void sock_rmem_free(struct sk_buff *skb)
{
	struct sock *sk = skb->sk;

	atomic_sub(skb->truesize, &sk->sk_rmem_alloc);
}

static void skb_set_err_queue(struct sk_buff *skb)
{
	/* pkt_type of skbs received on local sockets is never PACKET_OUTGOING.
	 * So, it is safe to (mis)use it to mark skbs on the error queue.
	 */
	skb->pkt_type = PACKET_OUTGOING;
	BUILD_BUG_ON(PACKET_OUTGOING == 0);
}

/*
 * Note: We dont mem charge error packets (no sk_forward_alloc changes)
 */
int sock_queue_err_skb(struct sock *sk, struct sk_buff *skb)
{
	if (atomic_read(&sk->sk_rmem_alloc) + skb->truesize >=
	    (unsigned int)READ_ONCE(sk->sk_rcvbuf))
		return -ENOMEM;

	skb_orphan(skb);
	skb->sk = sk;
	skb->destructor = sock_rmem_free;
	atomic_add(skb->truesize, &sk->sk_rmem_alloc);
	skb_set_err_queue(skb);

	/* before exiting rcu section, make sure dst is refcounted */
	skb_dst_force(skb);

	skb_queue_tail(&sk->sk_error_queue, skb);
	if (!sock_flag(sk, SOCK_DEAD))
		sk_error_report(sk);
	return 0;
}
EXPORT_SYMBOL(sock_queue_err_skb);

static bool is_icmp_err_skb(const struct sk_buff *skb)
{
	return skb && (SKB_EXT_ERR(skb)->ee.ee_origin == SO_EE_ORIGIN_ICMP ||
		       SKB_EXT_ERR(skb)->ee.ee_origin == SO_EE_ORIGIN_ICMP6);
}

struct sk_buff *sock_dequeue_err_skb(struct sock *sk)
{
	struct sk_buff_head *q = &sk->sk_error_queue;
	struct sk_buff *skb, *skb_next = NULL;
	bool icmp_next = false;
	unsigned long flags;

	spin_lock_irqsave(&q->lock, flags);
	skb = __skb_dequeue(q);
	if (skb && (skb_next = skb_peek(q))) {
		icmp_next = is_icmp_err_skb(skb_next);
		if (icmp_next)
			sk->sk_err = SKB_EXT_ERR(skb_next)->ee.ee_errno;
	}
	spin_unlock_irqrestore(&q->lock, flags);

	if (is_icmp_err_skb(skb) && !icmp_next)
		sk->sk_err = 0;

	if (skb_next)
		sk_error_report(sk);

	return skb;
}
EXPORT_SYMBOL(sock_dequeue_err_skb);

/**
 * skb_clone_sk - create clone of skb, and take reference to socket
 * @skb: the skb to clone
 *
 * This function creates a clone of a buffer that holds a reference on
 * sk_refcnt.  Buffers created via this function are meant to be
 * returned using sock_queue_err_skb, or free via kfree_skb.
 *
 * When passing buffers allocated with this function to sock_queue_err_skb
 * it is necessary to wrap the call with sock_hold/sock_put in order to
 * prevent the socket from being released prior to being enqueued on
 * the sk_error_queue.
 */
struct sk_buff *skb_clone_sk(struct sk_buff *skb)
{
	struct sock *sk = skb->sk;
	struct sk_buff *clone;

	if (!sk || !refcount_inc_not_zero(&sk->sk_refcnt))
		return NULL;

	clone = skb_clone(skb, GFP_ATOMIC);
	if (!clone) {
		sock_put(sk);
		return NULL;
	}

	clone->sk = sk;
	clone->destructor = sock_efree;

	return clone;
}
EXPORT_SYMBOL(skb_clone_sk);

static void __skb_complete_tx_timestamp(struct sk_buff *skb,
					struct sock *sk,
					int tstype,
					bool opt_stats)
{
	struct sock_exterr_skb *serr;
	int err;

	BUILD_BUG_ON(sizeof(struct sock_exterr_skb) > sizeof(skb->cb));

	serr = SKB_EXT_ERR(skb);
	memset(serr, 0, sizeof(*serr));
	serr->ee.ee_errno = ENOMSG;
	serr->ee.ee_origin = SO_EE_ORIGIN_TIMESTAMPING;
	serr->ee.ee_info = tstype;
	serr->opt_stats = opt_stats;
	serr->header.h4.iif = skb->dev ? skb->dev->ifindex : 0;
	if (sk->sk_tsflags & SOF_TIMESTAMPING_OPT_ID) {
		serr->ee.ee_data = skb_shinfo(skb)->tskey;
		if (sk->sk_protocol == IPPROTO_TCP &&
		    sk->sk_type == SOCK_STREAM)
			serr->ee.ee_data -= sk->sk_tskey;
	}

	err = sock_queue_err_skb(sk, skb);

	if (err)
		kfree_skb(skb);
}

static bool skb_may_tx_timestamp(struct sock *sk, bool tsonly)
{
	bool ret;

	if (likely(sysctl_tstamp_allow_data || tsonly))
		return true;

	read_lock_bh(&sk->sk_callback_lock);
	ret = sk->sk_socket && sk->sk_socket->file &&
	      file_ns_capable(sk->sk_socket->file, &init_user_ns, CAP_NET_RAW);
	read_unlock_bh(&sk->sk_callback_lock);
	return ret;
}

void skb_complete_tx_timestamp(struct sk_buff *skb,
			       struct skb_shared_hwtstamps *hwtstamps)
{
	struct sock *sk = skb->sk;

	if (!skb_may_tx_timestamp(sk, false))
		goto err;

	/* Take a reference to prevent skb_orphan() from freeing the socket,
	 * but only if the socket refcount is not zero.
	 */
	if (likely(refcount_inc_not_zero(&sk->sk_refcnt))) {
		*skb_hwtstamps(skb) = *hwtstamps;
		__skb_complete_tx_timestamp(skb, sk, SCM_TSTAMP_SND, false);
		sock_put(sk);
		return;
	}

err:
	kfree_skb(skb);
}
EXPORT_SYMBOL_GPL(skb_complete_tx_timestamp);

void __skb_tstamp_tx(struct sk_buff *orig_skb,
		     const struct sk_buff *ack_skb,
		     struct skb_shared_hwtstamps *hwtstamps,
		     struct sock *sk, int tstype)
{
	struct sk_buff *skb;
	bool tsonly, opt_stats = false;

	if (!sk)
		return;

	if (!hwtstamps && !(sk->sk_tsflags & SOF_TIMESTAMPING_OPT_TX_SWHW) &&
	    skb_shinfo(orig_skb)->tx_flags & SKBTX_IN_PROGRESS)
		return;

	tsonly = sk->sk_tsflags & SOF_TIMESTAMPING_OPT_TSONLY;
	if (!skb_may_tx_timestamp(sk, tsonly))
		return;

	if (tsonly) {
#ifdef CONFIG_INET
		if ((sk->sk_tsflags & SOF_TIMESTAMPING_OPT_STATS) &&
		    sk->sk_protocol == IPPROTO_TCP &&
		    sk->sk_type == SOCK_STREAM) {
			skb = tcp_get_timestamping_opt_stats(sk, orig_skb,
							     ack_skb);
			opt_stats = true;
		} else
#endif
			skb = alloc_skb(0, GFP_ATOMIC);
	} else {
		skb = skb_clone(orig_skb, GFP_ATOMIC);
	}
	if (!skb)
		return;

	if (tsonly) {
		skb_shinfo(skb)->tx_flags |= skb_shinfo(orig_skb)->tx_flags &
					     SKBTX_ANY_TSTAMP;
		skb_shinfo(skb)->tskey = skb_shinfo(orig_skb)->tskey;
	}

	if (hwtstamps)
		*skb_hwtstamps(skb) = *hwtstamps;
	else
		skb->tstamp = ktime_get_real();

	__skb_complete_tx_timestamp(skb, sk, tstype, opt_stats);
}
EXPORT_SYMBOL_GPL(__skb_tstamp_tx);

void skb_tstamp_tx(struct sk_buff *orig_skb,
		   struct skb_shared_hwtstamps *hwtstamps)
{
	return __skb_tstamp_tx(orig_skb, NULL, hwtstamps, orig_skb->sk,
			       SCM_TSTAMP_SND);
}
EXPORT_SYMBOL_GPL(skb_tstamp_tx);

void skb_complete_wifi_ack(struct sk_buff *skb, bool acked)
{
	struct sock *sk = skb->sk;
	struct sock_exterr_skb *serr;
	int err = 1;

	skb->wifi_acked_valid = 1;
	skb->wifi_acked = acked;

	serr = SKB_EXT_ERR(skb);
	memset(serr, 0, sizeof(*serr));
	serr->ee.ee_errno = ENOMSG;
	serr->ee.ee_origin = SO_EE_ORIGIN_TXSTATUS;

	/* Take a reference to prevent skb_orphan() from freeing the socket,
	 * but only if the socket refcount is not zero.
	 */
	if (likely(refcount_inc_not_zero(&sk->sk_refcnt))) {
		err = sock_queue_err_skb(sk, skb);
		sock_put(sk);
	}
	if (err)
		kfree_skb(skb);
}
EXPORT_SYMBOL_GPL(skb_complete_wifi_ack);

/**
 * skb_partial_csum_set - set up and verify partial csum values for packet
 * @skb: the skb to set
 * @start: the number of bytes after skb->data to start checksumming.
 * @off: the offset from start to place the checksum.
 *
 * For untrusted partially-checksummed packets, we need to make sure the values
 * for skb->csum_start and skb->csum_offset are valid so we don't oops.
 *
 * This function checks and sets those values and skb->ip_summed: if this
 * returns false you should drop the packet.
 */
bool skb_partial_csum_set(struct sk_buff *skb, u16 start, u16 off)
{
	u32 csum_end = (u32)start + (u32)off + sizeof(__sum16);
	u32 csum_start = skb_headroom(skb) + (u32)start;

	if (unlikely(csum_start > U16_MAX || csum_end > skb_headlen(skb))) {
		net_warn_ratelimited("bad partial csum: csum=%u/%u headroom=%u headlen=%u\n",
				     start, off, skb_headroom(skb), skb_headlen(skb));
		return false;
	}
	skb->ip_summed = CHECKSUM_PARTIAL;
	skb->csum_start = csum_start;
	skb->csum_offset = off;
	skb_set_transport_header(skb, start);
	return true;
}
EXPORT_SYMBOL_GPL(skb_partial_csum_set);

static int skb_maybe_pull_tail(struct sk_buff *skb, unsigned int len,
			       unsigned int max)
{
	if (skb_headlen(skb) >= len)
		return 0;

	/* If we need to pullup then pullup to the max, so we
	 * won't need to do it again.
	 */
	if (max > skb->len)
		max = skb->len;

	if (__pskb_pull_tail(skb, max - skb_headlen(skb)) == NULL)
		return -ENOMEM;

	if (skb_headlen(skb) < len)
		return -EPROTO;

	return 0;
}

#define MAX_TCP_HDR_LEN (15 * 4)

static __sum16 *skb_checksum_setup_ip(struct sk_buff *skb,
				      typeof(IPPROTO_IP) proto,
				      unsigned int off)
{
	int err;

	switch (proto) {
	case IPPROTO_TCP:
		err = skb_maybe_pull_tail(skb, off + sizeof(struct tcphdr),
					  off + MAX_TCP_HDR_LEN);
		if (!err && !skb_partial_csum_set(skb, off,
						  offsetof(struct tcphdr,
							   check)))
			err = -EPROTO;
		return err ? ERR_PTR(err) : &tcp_hdr(skb)->check;

	case IPPROTO_UDP:
		err = skb_maybe_pull_tail(skb, off + sizeof(struct udphdr),
					  off + sizeof(struct udphdr));
		if (!err && !skb_partial_csum_set(skb, off,
						  offsetof(struct udphdr,
							   check)))
			err = -EPROTO;
		return err ? ERR_PTR(err) : &udp_hdr(skb)->check;
	}

	return ERR_PTR(-EPROTO);
}

/* This value should be large enough to cover a tagged ethernet header plus
 * maximally sized IP and TCP or UDP headers.
 */
#define MAX_IP_HDR_LEN 128

static int skb_checksum_setup_ipv4(struct sk_buff *skb, bool recalculate)
{
	unsigned int off;
	bool fragment;
	__sum16 *csum;
	int err;

	fragment = false;

	err = skb_maybe_pull_tail(skb,
				  sizeof(struct iphdr),
				  MAX_IP_HDR_LEN);
	if (err < 0)
		goto out;

	if (ip_is_fragment(ip_hdr(skb)))
		fragment = true;

	off = ip_hdrlen(skb);

	err = -EPROTO;

	if (fragment)
		goto out;

	csum = skb_checksum_setup_ip(skb, ip_hdr(skb)->protocol, off);
	if (IS_ERR(csum))
		return PTR_ERR(csum);

	if (recalculate)
		*csum = ~csum_tcpudp_magic(ip_hdr(skb)->saddr,
					   ip_hdr(skb)->daddr,
					   skb->len - off,
					   ip_hdr(skb)->protocol, 0);
	err = 0;

out:
	return err;
}

/* This value should be large enough to cover a tagged ethernet header plus
 * an IPv6 header, all options, and a maximal TCP or UDP header.
 */
#define MAX_IPV6_HDR_LEN 256

#define OPT_HDR(type, skb, off) \
	(type *)(skb_network_header(skb) + (off))

static int skb_checksum_setup_ipv6(struct sk_buff *skb, bool recalculate)
{
	int err;
	u8 nexthdr;
	unsigned int off;
	unsigned int len;
	bool fragment;
	bool done;
	__sum16 *csum;

	fragment = false;
	done = false;

	off = sizeof(struct ipv6hdr);

	err = skb_maybe_pull_tail(skb, off, MAX_IPV6_HDR_LEN);
	if (err < 0)
		goto out;

	nexthdr = ipv6_hdr(skb)->nexthdr;

	len = sizeof(struct ipv6hdr) + ntohs(ipv6_hdr(skb)->payload_len);
	while (off <= len && !done) {
		switch (nexthdr) {
		case IPPROTO_DSTOPTS:
		case IPPROTO_HOPOPTS:
		case IPPROTO_ROUTING: {
			struct ipv6_opt_hdr *hp;

			err = skb_maybe_pull_tail(skb,
						  off +
						  sizeof(struct ipv6_opt_hdr),
						  MAX_IPV6_HDR_LEN);
			if (err < 0)
				goto out;

			hp = OPT_HDR(struct ipv6_opt_hdr, skb, off);
			nexthdr = hp->nexthdr;
			off += ipv6_optlen(hp);
			break;
		}
		case IPPROTO_AH: {
			struct ip_auth_hdr *hp;

			err = skb_maybe_pull_tail(skb,
						  off +
						  sizeof(struct ip_auth_hdr),
						  MAX_IPV6_HDR_LEN);
			if (err < 0)
				goto out;

			hp = OPT_HDR(struct ip_auth_hdr, skb, off);
			nexthdr = hp->nexthdr;
			off += ipv6_authlen(hp);
			break;
		}
		case IPPROTO_FRAGMENT: {
			struct frag_hdr *hp;

			err = skb_maybe_pull_tail(skb,
						  off +
						  sizeof(struct frag_hdr),
						  MAX_IPV6_HDR_LEN);
			if (err < 0)
				goto out;

			hp = OPT_HDR(struct frag_hdr, skb, off);

			if (hp->frag_off & htons(IP6_OFFSET | IP6_MF))
				fragment = true;

			nexthdr = hp->nexthdr;
			off += sizeof(struct frag_hdr);
			break;
		}
		default:
			done = true;
			break;
		}
	}

	err = -EPROTO;

	if (!done || fragment)
		goto out;

	csum = skb_checksum_setup_ip(skb, nexthdr, off);
	if (IS_ERR(csum))
		return PTR_ERR(csum);

	if (recalculate)
		*csum = ~csum_ipv6_magic(&ipv6_hdr(skb)->saddr,
					 &ipv6_hdr(skb)->daddr,
					 skb->len - off, nexthdr, 0);
	err = 0;

out:
	return err;
}

/**
 * skb_checksum_setup - set up partial checksum offset
 * @skb: the skb to set up
 * @recalculate: if true the pseudo-header checksum will be recalculated
 */
int skb_checksum_setup(struct sk_buff *skb, bool recalculate)
{
	int err;

	switch (skb->protocol) {
	case htons(ETH_P_IP):
		err = skb_checksum_setup_ipv4(skb, recalculate);
		break;

	case htons(ETH_P_IPV6):
		err = skb_checksum_setup_ipv6(skb, recalculate);
		break;

	default:
		err = -EPROTO;
		break;
	}

	return err;
}
EXPORT_SYMBOL(skb_checksum_setup);

/**
 * skb_checksum_maybe_trim - maybe trims the given skb
 * @skb: the skb to check
 * @transport_len: the data length beyond the network header
 *
 * Checks whether the given skb has data beyond the given transport length.
 * If so, returns a cloned skb trimmed to this transport length.
 * Otherwise returns the provided skb. Returns NULL in error cases
 * (e.g. transport_len exceeds skb length or out-of-memory).
 *
 * Caller needs to set the skb transport header and free any returned skb if it
 * differs from the provided skb.
 */
static struct sk_buff *skb_checksum_maybe_trim(struct sk_buff *skb,
					       unsigned int transport_len)
{
	struct sk_buff *skb_chk;
	unsigned int len = skb_transport_offset(skb) + transport_len;
	int ret;

	if (skb->len < len)
		return NULL;
	else if (skb->len == len)
		return skb;

	skb_chk = skb_clone(skb, GFP_ATOMIC);
	if (!skb_chk)
		return NULL;

	ret = pskb_trim_rcsum(skb_chk, len);
	if (ret) {
		kfree_skb(skb_chk);
		return NULL;
	}

	return skb_chk;
}

/**
 * skb_checksum_trimmed - validate checksum of an skb
 * @skb: the skb to check
 * @transport_len: the data length beyond the network header
 * @skb_chkf: checksum function to use
 *
 * Applies the given checksum function skb_chkf to the provided skb.
 * Returns a checked and maybe trimmed skb. Returns NULL on error.
 *
 * If the skb has data beyond the given transport length, then a
 * trimmed & cloned skb is checked and returned.
 *
 * Caller needs to set the skb transport header and free any returned skb if it
 * differs from the provided skb.
 */
struct sk_buff *skb_checksum_trimmed(struct sk_buff *skb,
				     unsigned int transport_len,
				     __sum16(*skb_chkf)(struct sk_buff *skb))
{
	struct sk_buff *skb_chk;
	unsigned int offset = skb_transport_offset(skb);
	__sum16 ret;

	skb_chk = skb_checksum_maybe_trim(skb, transport_len);
	if (!skb_chk)
		goto err;

	if (!pskb_may_pull(skb_chk, offset))
		goto err;

	skb_pull_rcsum(skb_chk, offset);
	ret = skb_chkf(skb_chk);
	skb_push_rcsum(skb_chk, offset);

	if (ret)
		goto err;

	return skb_chk;

err:
	if (skb_chk && skb_chk != skb)
		kfree_skb(skb_chk);

	return NULL;

}
EXPORT_SYMBOL(skb_checksum_trimmed);

void __skb_warn_lro_forwarding(const struct sk_buff *skb)
{
	net_warn_ratelimited("%s: received packets cannot be forwarded while LRO is enabled\n",
			     skb->dev->name);
}
EXPORT_SYMBOL(__skb_warn_lro_forwarding);

void kfree_skb_partial(struct sk_buff *skb, bool head_stolen)
{
	if (head_stolen) {
		skb_release_head_state(skb);
		kmem_cache_free(skbuff_head_cache, skb);
	} else {
		__kfree_skb(skb);
	}
}
EXPORT_SYMBOL(kfree_skb_partial);

/**
 * skb_try_coalesce - try to merge skb to prior one
 * @to: prior buffer
 * @from: buffer to add
 * @fragstolen: pointer to boolean
 * @delta_truesize: how much more was allocated than was requested
 */
bool skb_try_coalesce(struct sk_buff *to, struct sk_buff *from,
		      bool *fragstolen, int *delta_truesize)
{
	struct skb_shared_info *to_shinfo, *from_shinfo;
	int i, delta, len = from->len;

	*fragstolen = false;

	if (skb_cloned(to))
		return false;

	/* The page pool signature of struct page will eventually figure out
	 * which pages can be recycled or not but for now let's prohibit slab
	 * allocated and page_pool allocated SKBs from being coalesced.
	 */
	if (to->pp_recycle != from->pp_recycle)
		return false;

	if (len <= skb_tailroom(to)) {
		if (len)
			BUG_ON(skb_copy_bits(from, 0, skb_put(to, len), len));
		*delta_truesize = 0;
		return true;
	}

	to_shinfo = skb_shinfo(to);
	from_shinfo = skb_shinfo(from);
	if (to_shinfo->frag_list || from_shinfo->frag_list)
		return false;
	if (skb_zcopy(to) || skb_zcopy(from))
		return false;

	if (skb_headlen(from) != 0) {
		struct page *page;
		unsigned int offset;

		if (to_shinfo->nr_frags +
		    from_shinfo->nr_frags >= MAX_SKB_FRAGS)
			return false;

		if (skb_head_is_locked(from))
			return false;

		delta = from->truesize - SKB_DATA_ALIGN(sizeof(struct sk_buff));

		page = virt_to_head_page(from->head);
		offset = from->data - (unsigned char *)page_address(page);

		skb_fill_page_desc(to, to_shinfo->nr_frags,
				   page, offset, skb_headlen(from));
		*fragstolen = true;
	} else {
		if (to_shinfo->nr_frags +
		    from_shinfo->nr_frags > MAX_SKB_FRAGS)
			return false;

		delta = from->truesize - SKB_TRUESIZE(skb_end_offset(from));
	}

	WARN_ON_ONCE(delta < len);

	memcpy(to_shinfo->frags + to_shinfo->nr_frags,
	       from_shinfo->frags,
	       from_shinfo->nr_frags * sizeof(skb_frag_t));
	to_shinfo->nr_frags += from_shinfo->nr_frags;

	if (!skb_cloned(from))
		from_shinfo->nr_frags = 0;

	/* if the skb is not cloned this does nothing
	 * since we set nr_frags to 0.
	 */
	for (i = 0; i < from_shinfo->nr_frags; i++)
		__skb_frag_ref(&from_shinfo->frags[i]);

	to->truesize += delta;
	to->len += len;
	to->data_len += len;

	*delta_truesize = delta;
	return true;
}
EXPORT_SYMBOL(skb_try_coalesce);

/**
 * skb_scrub_packet - scrub an skb
 *
 * @skb: buffer to clean
 * @xnet: packet is crossing netns
 *
 * skb_scrub_packet can be used after encapsulating or decapsulting a packet
 * into/from a tunnel. Some information have to be cleared during these
 * operations.
 * skb_scrub_packet can also be used to clean a skb before injecting it in
 * another namespace (@xnet == true). We have to clear all information in the
 * skb that could impact namespace isolation.
 */
void skb_scrub_packet(struct sk_buff *skb, bool xnet)
{
	skb->pkt_type = PACKET_HOST;
	skb->skb_iif = 0;
	skb->ignore_df = 0;
	skb_dst_drop(skb);
	skb_ext_reset(skb);
	nf_reset_ct(skb);
	nf_reset_trace(skb);

#ifdef CONFIG_NET_SWITCHDEV
	skb->offload_fwd_mark = 0;
	skb->offload_l3_fwd_mark = 0;
#endif

	if (!xnet)
		return;

	ipvs_reset(skb);
	skb->mark = 0;
	skb->tstamp = 0;
}
EXPORT_SYMBOL_GPL(skb_scrub_packet);

/**
 * skb_gso_transport_seglen - Return length of individual segments of a gso packet
 *
 * @skb: GSO skb
 *
 * skb_gso_transport_seglen is used to determine the real size of the
 * individual segments, including Layer4 headers (TCP/UDP).
 *
 * The MAC/L2 or network (IP, IPv6) headers are not accounted for.
 */
static unsigned int skb_gso_transport_seglen(const struct sk_buff *skb)
{
	const struct skb_shared_info *shinfo = skb_shinfo(skb);
	unsigned int thlen = 0;

	if (skb->encapsulation) {
		thlen = skb_inner_transport_header(skb) -
			skb_transport_header(skb);

		if (likely(shinfo->gso_type & (SKB_GSO_TCPV4 | SKB_GSO_TCPV6)))
			thlen += inner_tcp_hdrlen(skb);
	} else if (likely(shinfo->gso_type & (SKB_GSO_TCPV4 | SKB_GSO_TCPV6))) {
		thlen = tcp_hdrlen(skb);
	} else if (unlikely(skb_is_gso_sctp(skb))) {
		thlen = sizeof(struct sctphdr);
	} else if (shinfo->gso_type & SKB_GSO_UDP_L4) {
		thlen = sizeof(struct udphdr);
	}
	/* UFO sets gso_size to the size of the fragmentation
	 * payload, i.e. the size of the L4 (UDP) header is already
	 * accounted for.
	 */
	return thlen + shinfo->gso_size;
}

/**
 * skb_gso_network_seglen - Return length of individual segments of a gso packet
 *
 * @skb: GSO skb
 *
 * skb_gso_network_seglen is used to determine the real size of the
 * individual segments, including Layer3 (IP, IPv6) and L4 headers (TCP/UDP).
 *
 * The MAC/L2 header is not accounted for.
 */
static unsigned int skb_gso_network_seglen(const struct sk_buff *skb)
{
	unsigned int hdr_len = skb_transport_header(skb) -
			       skb_network_header(skb);

	return hdr_len + skb_gso_transport_seglen(skb);
}

/**
 * skb_gso_mac_seglen - Return length of individual segments of a gso packet
 *
 * @skb: GSO skb
 *
 * skb_gso_mac_seglen is used to determine the real size of the
 * individual segments, including MAC/L2, Layer3 (IP, IPv6) and L4
 * headers (TCP/UDP).
 */
static unsigned int skb_gso_mac_seglen(const struct sk_buff *skb)
{
	unsigned int hdr_len = skb_transport_header(skb) - skb_mac_header(skb);

	return hdr_len + skb_gso_transport_seglen(skb);
}

/**
 * skb_gso_size_check - check the skb size, considering GSO_BY_FRAGS
 *
 * There are a couple of instances where we have a GSO skb, and we
 * want to determine what size it would be after it is segmented.
 *
 * We might want to check:
 * -    L3+L4+payload size (e.g. IP forwarding)
 * - L2+L3+L4+payload size (e.g. sanity check before passing to driver)
 *
 * This is a helper to do that correctly considering GSO_BY_FRAGS.
 *
 * @skb: GSO skb
 *
 * @seg_len: The segmented length (from skb_gso_*_seglen). In the
 *           GSO_BY_FRAGS case this will be [header sizes + GSO_BY_FRAGS].
 *
 * @max_len: The maximum permissible length.
 *
 * Returns true if the segmented length <= max length.
 */
static inline bool skb_gso_size_check(const struct sk_buff *skb,
				      unsigned int seg_len,
				      unsigned int max_len) {
	const struct skb_shared_info *shinfo = skb_shinfo(skb);
	const struct sk_buff *iter;

	if (shinfo->gso_size != GSO_BY_FRAGS)
		return seg_len <= max_len;

	/* Undo this so we can re-use header sizes */
	seg_len -= GSO_BY_FRAGS;

	skb_walk_frags(skb, iter) {
		if (seg_len + skb_headlen(iter) > max_len)
			return false;
	}

	return true;
}

/**
 * skb_gso_validate_network_len - Will a split GSO skb fit into a given MTU?
 *
 * @skb: GSO skb
 * @mtu: MTU to validate against
 *
 * skb_gso_validate_network_len validates if a given skb will fit a
 * wanted MTU once split. It considers L3 headers, L4 headers, and the
 * payload.
 */
bool skb_gso_validate_network_len(const struct sk_buff *skb, unsigned int mtu)
{
	return skb_gso_size_check(skb, skb_gso_network_seglen(skb), mtu);
}
EXPORT_SYMBOL_GPL(skb_gso_validate_network_len);

/**
 * skb_gso_validate_mac_len - Will a split GSO skb fit in a given length?
 *
 * @skb: GSO skb
 * @len: length to validate against
 *
 * skb_gso_validate_mac_len validates if a given skb will fit a wanted
 * length once split, including L2, L3 and L4 headers and the payload.
 */
bool skb_gso_validate_mac_len(const struct sk_buff *skb, unsigned int len)
{
	return skb_gso_size_check(skb, skb_gso_mac_seglen(skb), len);
}
EXPORT_SYMBOL_GPL(skb_gso_validate_mac_len);

static struct sk_buff *skb_reorder_vlan_header(struct sk_buff *skb)
{
	int mac_len, meta_len;
	void *meta;

	if (skb_cow(skb, skb_headroom(skb)) < 0) {
		kfree_skb(skb);
		return NULL;
	}

	mac_len = skb->data - skb_mac_header(skb);
	if (likely(mac_len > VLAN_HLEN + ETH_TLEN)) {
		memmove(skb_mac_header(skb) + VLAN_HLEN, skb_mac_header(skb),
			mac_len - VLAN_HLEN - ETH_TLEN);
	}

	meta_len = skb_metadata_len(skb);
	if (meta_len) {
		meta = skb_metadata_end(skb) - meta_len;
		memmove(meta + VLAN_HLEN, meta, meta_len);
	}

	skb->mac_header += VLAN_HLEN;
	return skb;
}

//剥离vlan头
struct sk_buff *skb_vlan_untag(struct sk_buff *skb)
{
	struct vlan_hdr *vhdr;
	u16 vlan_tci;

	//检查vlan是否已解析
	if (unlikely(skb_vlan_tag_present(skb))) {
		/* vlan_tci is already set-up so leave this for another time */
		return skb;
	}

	skb = skb_share_check(skb, GFP_ATOMIC);
	if (unlikely(!skb))
		goto err_free;

	//检查报文是否够一个vlan头
	/* We may access the two bytes after vlan_hdr in vlan_set_encap_proto(). */
	if (unlikely(!pskb_may_pull(skb, VLAN_HLEN + sizeof(unsigned short))))
		goto err_free;

	//指向vlan头部，为skb设置提取的vlan值，vlan_protocol
	vhdr = (struct vlan_hdr *)skb->data;
	vlan_tci = ntohs(vhdr->h_vlan_TCI);
	__vlan_hwaccel_put_tag(skb, skb->protocol, vlan_tci);

	skb_pull_rcsum(skb, VLAN_HLEN);
	//更新proto为vlan内层的proto
	vlan_set_encap_proto(skb, vhdr);

	//剥离vlan头
	skb = skb_reorder_vlan_header(skb);
	if (unlikely(!skb))
		goto err_free;

	skb_reset_network_header(skb);
	if (!skb_transport_header_was_set(skb))
		skb_reset_transport_header(skb);
	skb_reset_mac_len(skb);

	return skb;

err_free:
	kfree_skb(skb);
	return NULL;
}
EXPORT_SYMBOL(skb_vlan_untag);

//确保自data到write_len长度可写（1。需平坦的内存;2.会改报文，不能与他人共享skb)
int skb_ensure_writable(struct sk_buff *skb, int write_len)
{
	if (!pskb_may_pull(skb, write_len))
		return -ENOMEM;

	if (!skb_cloned(skb) || skb_clone_writable(skb, write_len))
		return 0;

	return pskb_expand_head(skb, 0, 0, GFP_ATOMIC);
}
EXPORT_SYMBOL(skb_ensure_writable);

/* remove VLAN header from packet and update csum accordingly.
 * expects a non skb_vlan_tag_present skb with a vlan tag payload
 */
int __skb_vlan_pop(struct sk_buff *skb, u16 *vlan_tci)
{
	struct vlan_hdr *vhdr;
	int offset = skb->data - skb_mac_header(skb);
	int err;

	if (WARN_ONCE(offset,
		      "__skb_vlan_pop got skb with skb->data not at mac header (offset %d)\n",
		      offset)) {
		return -EINVAL;
	}

	err = skb_ensure_writable(skb, VLAN_ETH_HLEN);
	if (unlikely(err))
		return err;

	skb_postpull_rcsum(skb, skb->data + (2 * ETH_ALEN), VLAN_HLEN);

	vhdr = (struct vlan_hdr *)(skb->data + ETH_HLEN);
	*vlan_tci = ntohs(vhdr->h_vlan_TCI);

	//移除vlan头
	memmove(skb->data + VLAN_HLEN, skb->data, 2 * ETH_ALEN);
	__skb_pull(skb, VLAN_HLEN);

	vlan_set_encap_proto(skb, vhdr);
	skb->mac_header += VLAN_HLEN;

	if (skb_network_offset(skb) < ETH_HLEN)
		skb_set_network_header(skb, ETH_HLEN);

	skb_reset_mac_len(skb);

	return err;
}
EXPORT_SYMBOL(__skb_vlan_pop);

/* Pop a vlan tag either from hwaccel or from payload.
 * Expects skb->data at mac header.
 */
int skb_vlan_pop(struct sk_buff *skb)
{
	u16 vlan_tci;
	__be16 vlan_proto;
	int err;

	if (likely(skb_vlan_tag_present(skb))) {
		//有vlan标记，清楚此标记
		__vlan_hwaccel_clear_tag(skb);
	} else {
		if (unlikely(!eth_type_vlan(skb->protocol)))
			return 0;//非vlan报文，则直接返回

		err = __skb_vlan_pop(skb, &vlan_tci);
		if (err)
			return err;
	}
	/* move next vlan tag to hw accel tag */
	if (likely(!eth_type_vlan(skb->protocol)))
		return 0;

	//下一次仍为vlan,移除，并置在hwaccel中
	vlan_proto = skb->protocol;
	err = __skb_vlan_pop(skb, &vlan_tci);
	if (unlikely(err))
		return err;

	__vlan_hwaccel_put_tag(skb, vlan_proto, vlan_tci);
	return 0;
}
EXPORT_SYMBOL(skb_vlan_pop);

/* Push a vlan tag either into hwaccel or into payload (if hwaccel tag present).
 * Expects skb->data at mac header.
 */
int skb_vlan_push(struct sk_buff *skb, __be16 vlan_proto, u16 vlan_tci)
{
	if (skb_vlan_tag_present(skb)) {
		int offset = skb->data - skb_mac_header(skb);
		int err;

		if (WARN_ONCE(offset,
			      "skb_vlan_push got skb with skb->data not at mac header (offset %d)\n",
			      offset)) {
			return -EINVAL;
		}

		err = __vlan_insert_tag(skb, skb->vlan_proto,
					skb_vlan_tag_get(skb));
		if (err)
			return err;

		skb->protocol = skb->vlan_proto;
		skb->mac_len += VLAN_HLEN;

		skb_postpush_rcsum(skb, skb->data + (2 * ETH_ALEN), VLAN_HLEN);
	}
	__vlan_hwaccel_put_tag(skb, vlan_proto, vlan_tci);
	return 0;
}
EXPORT_SYMBOL(skb_vlan_push);

/**
 * skb_eth_pop() - Drop the Ethernet header at the head of a packet
 *
 * @skb: Socket buffer to modify
 *
 * Drop the Ethernet header of @skb.
 *
 * Expects that skb->data points to the mac header and that no VLAN tags are
 * present.
 *
 * Returns 0 on success, -errno otherwise.
 */
int skb_eth_pop(struct sk_buff *skb)
{
	if (!pskb_may_pull(skb, ETH_HLEN) || skb_vlan_tagged(skb) ||
	    skb_network_offset(skb) < ETH_HLEN)
		return -EPROTO;

	skb_pull_rcsum(skb, ETH_HLEN);
	skb_reset_mac_header(skb);
	skb_reset_mac_len(skb);

	return 0;
}
EXPORT_SYMBOL(skb_eth_pop);

/**
 * skb_eth_push() - Add a new Ethernet header at the head of a packet
 *
 * @skb: Socket buffer to modify
 * @dst: Destination MAC address of the new header
 * @src: Source MAC address of the new header
 *
 * Prepend @skb with a new Ethernet header.
 *
 * Expects that skb->data points to the mac header, which must be empty.
 *
 * Returns 0 on success, -errno otherwise.
 */
int skb_eth_push(struct sk_buff *skb, const unsigned char *dst,
		 const unsigned char *src)
{
	struct ethhdr *eth;
	int err;

	if (skb_network_offset(skb) || skb_vlan_tag_present(skb))
		return -EPROTO;

	err = skb_cow_head(skb, sizeof(*eth));
	if (err < 0)
		return err;

	skb_push(skb, sizeof(*eth));
	skb_reset_mac_header(skb);
	skb_reset_mac_len(skb);

	eth = eth_hdr(skb);
	ether_addr_copy(eth->h_dest, dst);
	ether_addr_copy(eth->h_source, src);
	eth->h_proto = skb->protocol;

	skb_postpush_rcsum(skb, eth, sizeof(*eth));

	return 0;
}
EXPORT_SYMBOL(skb_eth_push);

/* Update the ethertype of hdr and the skb csum value if required. */
static void skb_mod_eth_type(struct sk_buff *skb, struct ethhdr *hdr,
			     __be16 ethertype)
{
	if (skb->ip_summed == CHECKSUM_COMPLETE) {
		__be16 diff[] = { ~hdr->h_proto, ethertype };

		skb->csum = csum_partial((char *)diff, sizeof(diff), skb->csum);
	}

	hdr->h_proto = ethertype;
}

/**
 * skb_mpls_push() - push a new MPLS header after mac_len bytes from start of
 *                   the packet
 *
 * @skb: buffer
 * @mpls_lse: MPLS label stack entry to push
 * @mpls_proto: ethertype of the new MPLS header (expects 0x8847 or 0x8848)
 * @mac_len: length of the MAC header
 * @ethernet: flag to indicate if the resulting packet after skb_mpls_push is
 *            ethernet
 *
 * Expects skb->data at mac header.
 *
 * Returns 0 on success, -errno otherwise.
 */
int skb_mpls_push(struct sk_buff *skb, __be32 mpls_lse, __be16 mpls_proto,
		  int mac_len, bool ethernet)
{
	struct mpls_shim_hdr *lse;
	int err;

	if (unlikely(!eth_p_mpls(mpls_proto)))
		return -EINVAL;

	/* Networking stack does not allow simultaneous Tunnel and MPLS GSO. */
	if (skb->encapsulation)
		return -EINVAL;

	err = skb_cow_head(skb, MPLS_HLEN);
	if (unlikely(err))
		return err;

	if (!skb->inner_protocol) {
		skb_set_inner_network_header(skb, skb_network_offset(skb));
		skb_set_inner_protocol(skb, skb->protocol);
	}

	skb_push(skb, MPLS_HLEN);
	memmove(skb_mac_header(skb) - MPLS_HLEN, skb_mac_header(skb),
		mac_len);
	skb_reset_mac_header(skb);
	skb_set_network_header(skb, mac_len);
	skb_reset_mac_len(skb);

	lse = mpls_hdr(skb);
	lse->label_stack_entry = mpls_lse;
	skb_postpush_rcsum(skb, lse, MPLS_HLEN);

	if (ethernet && mac_len >= ETH_HLEN)
		skb_mod_eth_type(skb, eth_hdr(skb), mpls_proto);
	skb->protocol = mpls_proto;

	return 0;
}
EXPORT_SYMBOL_GPL(skb_mpls_push);

/**
 * skb_mpls_pop() - pop the outermost MPLS header
 *
 * @skb: buffer
 * @next_proto: ethertype of header after popped MPLS header
 * @mac_len: length of the MAC header
 * @ethernet: flag to indicate if the packet is ethernet
 *
 * Expects skb->data at mac header.
 *
 * Returns 0 on success, -errno otherwise.
 */
int skb_mpls_pop(struct sk_buff *skb, __be16 next_proto, int mac_len,
		 bool ethernet)
{
	int err;

	if (unlikely(!eth_p_mpls(skb->protocol)))
		return 0;

	err = skb_ensure_writable(skb, mac_len + MPLS_HLEN);
	if (unlikely(err))
		return err;

	skb_postpull_rcsum(skb, mpls_hdr(skb), MPLS_HLEN);
	memmove(skb_mac_header(skb) + MPLS_HLEN, skb_mac_header(skb),
		mac_len);

	__skb_pull(skb, MPLS_HLEN);
	skb_reset_mac_header(skb);
	skb_set_network_header(skb, mac_len);

	if (ethernet && mac_len >= ETH_HLEN) {
		struct ethhdr *hdr;

		/* use mpls_hdr() to get ethertype to account for VLANs. */
		hdr = (struct ethhdr *)((void *)mpls_hdr(skb) - ETH_HLEN);
		skb_mod_eth_type(skb, hdr, next_proto);
	}
	skb->protocol = next_proto;

	return 0;
}
EXPORT_SYMBOL_GPL(skb_mpls_pop);

/**
 * skb_mpls_update_lse() - modify outermost MPLS header and update csum
 *
 * @skb: buffer
 * @mpls_lse: new MPLS label stack entry to update to
 *
 * Expects skb->data at mac header.
 *
 * Returns 0 on success, -errno otherwise.
 */
int skb_mpls_update_lse(struct sk_buff *skb, __be32 mpls_lse)
{
	int err;

	if (unlikely(!eth_p_mpls(skb->protocol)))
		return -EINVAL;

	err = skb_ensure_writable(skb, skb->mac_len + MPLS_HLEN);
	if (unlikely(err))
		return err;

	if (skb->ip_summed == CHECKSUM_COMPLETE) {
		__be32 diff[] = { ~mpls_hdr(skb)->label_stack_entry, mpls_lse };

		skb->csum = csum_partial((char *)diff, sizeof(diff), skb->csum);
	}

	mpls_hdr(skb)->label_stack_entry = mpls_lse;

	return 0;
}
EXPORT_SYMBOL_GPL(skb_mpls_update_lse);

/**
 * skb_mpls_dec_ttl() - decrement the TTL of the outermost MPLS header
 *
 * @skb: buffer
 *
 * Expects skb->data at mac header.
 *
 * Returns 0 on success, -errno otherwise.
 */
int skb_mpls_dec_ttl(struct sk_buff *skb)
{
	u32 lse;
	u8 ttl;

	if (unlikely(!eth_p_mpls(skb->protocol)))
		return -EINVAL;

	if (!pskb_may_pull(skb, skb_network_offset(skb) + MPLS_HLEN))
		return -ENOMEM;

	lse = be32_to_cpu(mpls_hdr(skb)->label_stack_entry);
	ttl = (lse & MPLS_LS_TTL_MASK) >> MPLS_LS_TTL_SHIFT;
	if (!--ttl)
		return -EINVAL;

	lse &= ~MPLS_LS_TTL_MASK;
	lse |= ttl << MPLS_LS_TTL_SHIFT;

	return skb_mpls_update_lse(skb, cpu_to_be32(lse));
}
EXPORT_SYMBOL_GPL(skb_mpls_dec_ttl);

/**
 * alloc_skb_with_frags - allocate skb with page frags
 *
 * @header_len: size of linear part
 * @data_len: needed length in frags
 * @max_page_order: max page order desired.
 * @errcode: pointer to error code if any
 * @gfp_mask: allocation mask
 *
 * This can be used to allocate a paged skb, given a maximal order for frags.
 */
struct sk_buff *alloc_skb_with_frags(unsigned long header_len,
				     unsigned long data_len,
				     int max_page_order,
				     int *errcode,
				     gfp_t gfp_mask)
{
	int npages = (data_len + (PAGE_SIZE - 1)) >> PAGE_SHIFT;
	unsigned long chunk;
	struct sk_buff *skb;
	struct page *page;
	int i;

	*errcode = -EMSGSIZE;
	/* Note this test could be relaxed, if we succeed to allocate
	 * high order pages...
	 */
	if (npages > MAX_SKB_FRAGS)
		return NULL;

	*errcode = -ENOBUFS;
	skb = alloc_skb(header_len, gfp_mask);
	if (!skb)
		return NULL;

	skb->truesize += npages << PAGE_SHIFT;

	for (i = 0; npages > 0; i++) {
		int order = max_page_order;

		while (order) {
			if (npages >= 1 << order) {
				page = alloc_pages((gfp_mask & ~__GFP_DIRECT_RECLAIM) |
						   __GFP_COMP |
						   __GFP_NOWARN,
						   order);
				if (page)
					goto fill_page;
				/* Do not retry other high order allocations */
				order = 1;
				max_page_order = 0;
			}
			order--;
		}
		page = alloc_page(gfp_mask);
		if (!page)
			goto failure;
fill_page:
		chunk = min_t(unsigned long, data_len,
			      PAGE_SIZE << order);
		skb_fill_page_desc(skb, i, page, 0, chunk);
		data_len -= chunk;
		npages -= 1 << order;
	}
	return skb;

failure:
	kfree_skb(skb);
	return NULL;
}
EXPORT_SYMBOL(alloc_skb_with_frags);

/* carve out the first off bytes from skb when off < headlen */
static int pskb_carve_inside_header(struct sk_buff *skb, const u32 off,
				    const int headlen, gfp_t gfp_mask)
{
	int i;
	int size = skb_end_offset(skb);
	int new_hlen = headlen - off;
	u8 *data;

	size = SKB_DATA_ALIGN(size);

	if (skb_pfmemalloc(skb))
		gfp_mask |= __GFP_MEMALLOC;
	data = kmalloc_reserve(size +
			       SKB_DATA_ALIGN(sizeof(struct skb_shared_info)),
			       gfp_mask, NUMA_NO_NODE, NULL);
	if (!data)
		return -ENOMEM;

	size = SKB_WITH_OVERHEAD(ksize(data));

	/* Copy real data, and all frags */
	skb_copy_from_linear_data_offset(skb, off, data, new_hlen);
	skb->len -= off;

	memcpy((struct skb_shared_info *)(data + size),
	       skb_shinfo(skb),
	       offsetof(struct skb_shared_info,
			frags[skb_shinfo(skb)->nr_frags]));
	if (skb_cloned(skb)) {
		/* drop the old head gracefully */
		if (skb_orphan_frags(skb, gfp_mask)) {
			kfree(data);
			return -ENOMEM;
		}
		for (i = 0; i < skb_shinfo(skb)->nr_frags; i++)
			skb_frag_ref(skb, i);
		if (skb_has_frag_list(skb))
			skb_clone_fraglist(skb);
		skb_release_data(skb);
	} else {
		/* we can reuse existing recount- all we did was
		 * relocate values
		 */
		skb_free_head(skb);
	}

	skb->head = data;
	skb->data = data;
	skb->head_frag = 0;
#ifdef NET_SKBUFF_DATA_USES_OFFSET
	skb->end = size;
#else
	skb->end = skb->head + size;
#endif
	skb_set_tail_pointer(skb, skb_headlen(skb));
	skb_headers_offset_update(skb, 0);
	skb->cloned = 0;
	skb->hdr_len = 0;
	skb->nohdr = 0;
	atomic_set(&skb_shinfo(skb)->dataref, 1);

	return 0;
}

static int pskb_carve(struct sk_buff *skb, const u32 off, gfp_t gfp);

/* carve out the first eat bytes from skb's frag_list. May recurse into
 * pskb_carve()
 */
static int pskb_carve_frag_list(struct sk_buff *skb,
				struct skb_shared_info *shinfo, int eat,
				gfp_t gfp_mask)
{
	struct sk_buff *list = shinfo->frag_list;
	struct sk_buff *clone = NULL;
	struct sk_buff *insp = NULL;

	do {
		if (!list) {
			pr_err("Not enough bytes to eat. Want %d\n", eat);
			return -EFAULT;
		}
		if (list->len <= eat) {
			/* Eaten as whole. */
			eat -= list->len;
			list = list->next;
			insp = list;
		} else {
			/* Eaten partially. */
			if (skb_shared(list)) {
				clone = skb_clone(list, gfp_mask);
				if (!clone)
					return -ENOMEM;
				insp = list->next;
				list = clone;
			} else {
				/* This may be pulled without problems. */
				insp = list;
			}
			if (pskb_carve(list, eat, gfp_mask) < 0) {
				kfree_skb(clone);
				return -ENOMEM;
			}
			break;
		}
	} while (eat);

	/* Free pulled out fragments. */
	while ((list = shinfo->frag_list) != insp) {
		shinfo->frag_list = list->next;
		kfree_skb(list);
	}
	/* And insert new clone at head. */
	if (clone) {
		clone->next = list;
		shinfo->frag_list = clone;
	}
	return 0;
}

/* carve off first len bytes from skb. Split line (off) is in the
 * non-linear part of skb
 */
static int pskb_carve_inside_nonlinear(struct sk_buff *skb, const u32 off,
				       int pos, gfp_t gfp_mask)
{
	int i, k = 0;
	int size = skb_end_offset(skb);
	u8 *data;
	const int nfrags = skb_shinfo(skb)->nr_frags;
	struct skb_shared_info *shinfo;

	size = SKB_DATA_ALIGN(size);

	if (skb_pfmemalloc(skb))
		gfp_mask |= __GFP_MEMALLOC;
	data = kmalloc_reserve(size +
			       SKB_DATA_ALIGN(sizeof(struct skb_shared_info)),
			       gfp_mask, NUMA_NO_NODE, NULL);
	if (!data)
		return -ENOMEM;

	size = SKB_WITH_OVERHEAD(ksize(data));

	memcpy((struct skb_shared_info *)(data + size),
	       skb_shinfo(skb), offsetof(struct skb_shared_info, frags[0]));
	if (skb_orphan_frags(skb, gfp_mask)) {
		kfree(data);
		return -ENOMEM;
	}
	shinfo = (struct skb_shared_info *)(data + size);
	for (i = 0; i < nfrags; i++) {
		int fsize = skb_frag_size(&skb_shinfo(skb)->frags[i]);

		if (pos + fsize > off) {
			shinfo->frags[k] = skb_shinfo(skb)->frags[i];

			if (pos < off) {
				/* Split frag.
				 * We have two variants in this case:
				 * 1. Move all the frag to the second
				 *    part, if it is possible. F.e.
				 *    this approach is mandatory for TUX,
				 *    where splitting is expensive.
				 * 2. Split is accurately. We make this.
				 */
				skb_frag_off_add(&shinfo->frags[0], off - pos);
				skb_frag_size_sub(&shinfo->frags[0], off - pos);
			}
			skb_frag_ref(skb, i);
			k++;
		}
		pos += fsize;
	}
	shinfo->nr_frags = k;
	if (skb_has_frag_list(skb))
		skb_clone_fraglist(skb);

	/* split line is in frag list */
	if (k == 0 && pskb_carve_frag_list(skb, shinfo, off - pos, gfp_mask)) {
		/* skb_frag_unref() is not needed here as shinfo->nr_frags = 0. */
		if (skb_has_frag_list(skb))
			kfree_skb_list(skb_shinfo(skb)->frag_list);
		kfree(data);
		return -ENOMEM;
	}
	skb_release_data(skb);

	skb->head = data;
	skb->head_frag = 0;
	skb->data = data;
#ifdef NET_SKBUFF_DATA_USES_OFFSET
	skb->end = size;
#else
	skb->end = skb->head + size;
#endif
	skb_reset_tail_pointer(skb);
	skb_headers_offset_update(skb, 0);
	skb->cloned   = 0;
	skb->hdr_len  = 0;
	skb->nohdr    = 0;
	skb->len -= off;
	skb->data_len = skb->len;
	atomic_set(&skb_shinfo(skb)->dataref, 1);
	return 0;
}

/* remove len bytes from the beginning of the skb */
static int pskb_carve(struct sk_buff *skb, const u32 len, gfp_t gfp)
{
	int headlen = skb_headlen(skb);

	if (len < headlen)
		return pskb_carve_inside_header(skb, len, headlen, gfp);
	else
		return pskb_carve_inside_nonlinear(skb, len, headlen, gfp);
}

/* Extract to_copy bytes starting at off from skb, and return this in
 * a new skb
 */
struct sk_buff *pskb_extract(struct sk_buff *skb, int off,
			     int to_copy, gfp_t gfp)
{
	struct sk_buff  *clone = skb_clone(skb, gfp);

	if (!clone)
		return NULL;

	if (pskb_carve(clone, off, gfp) < 0 ||
	    pskb_trim(clone, to_copy)) {
		kfree_skb(clone);
		return NULL;
	}
	return clone;
}
EXPORT_SYMBOL(pskb_extract);

/**
 * skb_condense - try to get rid of fragments/frag_list if possible
 * @skb: buffer
 *
 * Can be used to save memory before skb is added to a busy queue.
 * If packet has bytes in frags and enough tail room in skb->head,
 * pull all of them, so that we can free the frags right now and adjust
 * truesize.
 * Notes:
 *	We do not reallocate skb->head thus can not fail.
 *	Caller must re-evaluate skb->truesize if needed.
 */
void skb_condense(struct sk_buff *skb)
{
	if (skb->data_len) {
		if (skb->data_len > skb->end - skb->tail ||
		    skb_cloned(skb))
			return;

		/* Nice, we can free page frag(s) right now */
		__pskb_pull_tail(skb, skb->data_len);
	}
	/* At this point, skb->truesize might be over estimated,
	 * because skb had a fragment, and fragments do not tell
	 * their truesize.
	 * When we pulled its content into skb->head, fragment
	 * was freed, but __pskb_pull_tail() could not possibly
	 * adjust skb->truesize, not knowing the frag truesize.
	 */
	skb->truesize = SKB_TRUESIZE(skb_end_offset(skb));
}

#ifdef CONFIG_SKB_EXTENSIONS
static void *skb_ext_get_ptr(struct skb_ext *ext, enum skb_ext_id id)
{
	return (void *)ext + (ext->offset[id] * SKB_EXT_ALIGN_VALUE);
}

/**
 * __skb_ext_alloc - allocate a new skb extensions storage
 *
 * @flags: See kmalloc().
 *
 * Returns the newly allocated pointer. The pointer can later attached to a
 * skb via __skb_ext_set().
 * Note: caller must handle the skb_ext as an opaque data.
 */
struct skb_ext *__skb_ext_alloc(gfp_t flags)
{
	struct skb_ext *new = kmem_cache_alloc(skbuff_ext_cache, flags);

	if (new) {
		memset(new->offset, 0, sizeof(new->offset));
		refcount_set(&new->refcnt, 1);
	}

	return new;
}

static struct skb_ext *skb_ext_maybe_cow(struct skb_ext *old,
					 unsigned int old_active)
{
	struct skb_ext *new;

	if (refcount_read(&old->refcnt) == 1)
		return old;

	new = kmem_cache_alloc(skbuff_ext_cache, GFP_ATOMIC);
	if (!new)
		return NULL;

	memcpy(new, old, old->chunks * SKB_EXT_ALIGN_VALUE);
	refcount_set(&new->refcnt, 1);

#ifdef CONFIG_XFRM
	if (old_active & (1 << SKB_EXT_SEC_PATH)) {
		struct sec_path *sp = skb_ext_get_ptr(old, SKB_EXT_SEC_PATH);
		unsigned int i;

		for (i = 0; i < sp->len; i++)
			xfrm_state_hold(sp->xvec[i]);
	}
#endif
	__skb_ext_put(old);
	return new;
}

/**
 * __skb_ext_set - attach the specified extension storage to this skb
 * @skb: buffer
 * @id: extension id
 * @ext: extension storage previously allocated via __skb_ext_alloc()
 *
 * Existing extensions, if any, are cleared.
 *
 * Returns the pointer to the extension.
 */
void *__skb_ext_set(struct sk_buff *skb, enum skb_ext_id id,
		    struct skb_ext *ext)
{
	unsigned int newlen, newoff = SKB_EXT_CHUNKSIZEOF(*ext);

	skb_ext_put(skb);
	newlen = newoff + skb_ext_type_len[id];
	ext->chunks = newlen;
	ext->offset[id] = newoff;
	skb->extensions = ext;
	skb->active_extensions = 1 << id;
	return skb_ext_get_ptr(ext, id);
}

/**
 * skb_ext_add - allocate space for given extension, COW if needed
 * @skb: buffer
 * @id: extension to allocate space for
 *
 * Allocates enough space for the given extension.
 * If the extension is already present, a pointer to that extension
 * is returned.
 *
 * If the skb was cloned, COW applies and the returned memory can be
 * modified without changing the extension space of clones buffers.
 *
 * Returns pointer to the extension or NULL on allocation failure.
 */
void *skb_ext_add(struct sk_buff *skb, enum skb_ext_id id)
{
    /*向skb中添加扩展*/
	struct skb_ext *new, *old = NULL;
	unsigned int newlen, newoff;

	if (skb->active_extensions) {
		old = skb->extensions;

		new = skb_ext_maybe_cow(old, skb->active_extensions);
		if (!new)
			return NULL;

		if (__skb_ext_exist(new, id))
			goto set_active;

		newoff = new->chunks;
	} else {
		newoff = SKB_EXT_CHUNKSIZEOF(*new);

		new = __skb_ext_alloc(GFP_ATOMIC);
		if (!new)
			return NULL;
	}

	newlen = newoff + skb_ext_type_len[id];
	new->chunks = newlen;
	new->offset[id] = newoff;
set_active:
	skb->extensions = new;
	skb->active_extensions |= 1 << id;
	return skb_ext_get_ptr(new, id);
}
EXPORT_SYMBOL(skb_ext_add);

#ifdef CONFIG_XFRM
static void skb_ext_put_sp(struct sec_path *sp)
{
	unsigned int i;

	for (i = 0; i < sp->len; i++)
		xfrm_state_put(sp->xvec[i]);
}
#endif

void __skb_ext_del(struct sk_buff *skb, enum skb_ext_id id)
{
	struct skb_ext *ext = skb->extensions;

	skb->active_extensions &= ~(1 << id);
	if (skb->active_extensions == 0) {
		skb->extensions = NULL;
		__skb_ext_put(ext);
#ifdef CONFIG_XFRM
	} else if (id == SKB_EXT_SEC_PATH &&
		   refcount_read(&ext->refcnt) == 1) {
		struct sec_path *sp = skb_ext_get_ptr(ext, SKB_EXT_SEC_PATH);

		skb_ext_put_sp(sp);
		sp->len = 0;
#endif
	}
}
EXPORT_SYMBOL(__skb_ext_del);

void __skb_ext_put(struct skb_ext *ext)
{
	/* If this is last clone, nothing can increment
	 * it after check passes.  Avoids one atomic op.
	 */
	if (refcount_read(&ext->refcnt) == 1)
		goto free_now;

	if (!refcount_dec_and_test(&ext->refcnt))
		return;
free_now:
#ifdef CONFIG_XFRM
	if (__skb_ext_exist(ext, SKB_EXT_SEC_PATH))
		skb_ext_put_sp(skb_ext_get_ptr(ext, SKB_EXT_SEC_PATH));
#endif

	kmem_cache_free(skbuff_ext_cache, ext);
}
EXPORT_SYMBOL(__skb_ext_put);
#endif /* CONFIG_SKB_EXTENSIONS */<|MERGE_RESOLUTION|>--- conflicted
+++ resolved
@@ -663,12 +663,8 @@
 		if (skb_pp_recycle(skb, head))
 			return;
 		skb_free_frag(head);
-<<<<<<< HEAD
-	else
+	} else {
 		//将head指向的内存释放掉
-=======
-	} else {
->>>>>>> 40226a3d
 		kfree(head);
 	}
 }
