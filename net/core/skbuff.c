// SPDX-License-Identifier: GPL-2.0-or-later
/*
 *	Routines having to do with the 'struct sk_buff' memory handlers.
 *
 *	Authors:	Alan Cox <alan@lxorguk.ukuu.org.uk>
 *			Florian La Roche <rzsfl@rz.uni-sb.de>
 *
 *	Fixes:
 *		Alan Cox	:	Fixed the worst of the load
 *					balancer bugs.
 *		Dave Platt	:	Interrupt stacking fix.
 *	Richard Kooijman	:	Timestamp fixes.
 *		Alan Cox	:	Changed buffer format.
 *		Alan Cox	:	destructor hook for AF_UNIX etc.
 *		Linus Torvalds	:	Better skb_clone.
 *		Alan Cox	:	Added skb_copy.
 *		Alan Cox	:	Added all the changed routines Linus
 *					only put in the headers
 *		Ray VanTassle	:	Fixed --skb->lock in free
 *		Alan Cox	:	skb_copy copy arp field
 *		Andi Kleen	:	slabified it.
 *		Robert Olsson	:	Removed skb_head_pool
 *
 *	NOTE:
 *		The __skb_ routines should be called with interrupts
 *	disabled, or you better be *real* sure that the operation is atomic
 *	with respect to whatever list is being frobbed (e.g. via lock_sock()
 *	or via disabling bottom half handlers, etc).
 */

/*
 *	The functions in this file will not compile correctly with gcc 2.4.x
 */

#define pr_fmt(fmt) KBUILD_MODNAME ": " fmt

#include <linux/module.h>
#include <linux/types.h>
#include <linux/kernel.h>
#include <linux/mm.h>
#include <linux/interrupt.h>
#include <linux/in.h>
#include <linux/inet.h>
#include <linux/slab.h>
#include <linux/tcp.h>
#include <linux/udp.h>
#include <linux/sctp.h>
#include <linux/netdevice.h>
#ifdef CONFIG_NET_CLS_ACT
#include <net/pkt_sched.h>
#endif
#include <linux/string.h>
#include <linux/skbuff.h>
#include <linux/splice.h>
#include <linux/cache.h>
#include <linux/rtnetlink.h>
#include <linux/init.h>
#include <linux/scatterlist.h>
#include <linux/errqueue.h>
#include <linux/prefetch.h>
#include <linux/if_vlan.h>
#include <linux/mpls.h>

#include <net/protocol.h>
#include <net/dst.h>
#include <net/sock.h>
#include <net/checksum.h>
#include <net/ip6_checksum.h>
#include <net/xfrm.h>
#include <net/mpls.h>
#include <net/mptcp.h>

#include <linux/uaccess.h>
#include <trace/events/skb.h>
#include <linux/highmem.h>
#include <linux/capability.h>
#include <linux/user_namespace.h>
#include <linux/indirect_call_wrapper.h>

#include "datagram.h"

//负责分配skb(不含数据仅有描述信息）
struct kmem_cache *skbuff_head_cache __ro_after_init;
static struct kmem_cache *skbuff_fclone_cache __ro_after_init;
#ifdef CONFIG_SKB_EXTENSIONS
static struct kmem_cache *skbuff_ext_cache __ro_after_init;
#endif
int sysctl_max_skb_frags __read_mostly = MAX_SKB_FRAGS;
EXPORT_SYMBOL(sysctl_max_skb_frags);

/**
 *	skb_panic - private function for out-of-line support
 *	@skb:	buffer
 *	@sz:	size
 *	@addr:	address
 *	@msg:	skb_over_panic or skb_under_panic
 *
 *	Out-of-line support for skb_put() and skb_push().
 *	Called via the wrapper skb_over_panic() or skb_under_panic().
 *	Keep out of line to prevent kernel bloat.
 *	__builtin_return_address is not used because it is not always reliable.
 */
static void skb_panic(struct sk_buff *skb, unsigned int sz, void *addr,
		      const char msg[])
{
	pr_emerg("%s: text:%px len:%d put:%d head:%px data:%px tail:%#lx end:%#lx dev:%s\n",
		 msg, addr, skb->len, sz, skb->head, skb->data,
		 (unsigned long)skb->tail, (unsigned long)skb->end,
		 skb->dev ? skb->dev->name : "<NULL>");
	BUG();
}

static void skb_over_panic(struct sk_buff *skb, unsigned int sz, void *addr)
{
	skb_panic(skb, sz, addr, __func__);
}

static void skb_under_panic(struct sk_buff *skb, unsigned int sz, void *addr)
{
	skb_panic(skb, sz, addr, __func__);
}

/*
 * kmalloc_reserve is a wrapper around kmalloc_node_track_caller that tells
 * the caller if emergency pfmemalloc reserves are being used. If it is and
 * the socket is later found to be SOCK_MEMALLOC then PFMEMALLOC reserves
 * may be used. Otherwise, the packet data may be discarded until enough
 * memory is free
 */
#define kmalloc_reserve(size, gfp, node, pfmemalloc) \
	 __kmalloc_reserve(size, gfp, node, _RET_IP_, pfmemalloc)

static void *__kmalloc_reserve(size_t size, gfp_t flags, int node,
			       unsigned long ip, bool *pfmemalloc)
{
	void *obj;
	bool ret_pfmemalloc = false;

	/*
	 * Try a regular allocation, when that fails and we're not entitled
	 * to the reserves, fail.
	 */
	obj = kmalloc_node_track_caller(size,
					flags | __GFP_NOMEMALLOC | __GFP_NOWARN,
					node);
	if (obj || !(gfp_pfmemalloc_allowed(flags)))
		goto out;

	/* Try again but now we are using pfmemalloc reserves */
	ret_pfmemalloc = true;
	obj = kmalloc_node_track_caller(size, flags, node);

out:
	if (pfmemalloc)
		*pfmemalloc = ret_pfmemalloc;

	return obj;
}

/* 	Allocate a new skbuff. We do this ourselves so we can fill in a few
 *	'private' fields and also do memory statistics to find all the
 *	[BEEP] leaks.
 *
 */

/**
 *	__alloc_skb	-	allocate a network buffer
 *	@size: size to allocate
 *	@gfp_mask: allocation mask
 *	@flags: If SKB_ALLOC_FCLONE is set, allocate from fclone cache
 *		instead of head cache and allocate a cloned (child) skb.
 *		If SKB_ALLOC_RX is set, __GFP_MEMALLOC will be used for
 *		allocations in case the data is required for writeback
 *	@node: numa node to allocate memory on
 *
 *	Allocate a new &sk_buff. The returned buffer has no headroom and a
 *	tail room of at least size bytes. The object has a reference count
 *	of one. The return is the buffer. On a failure the return is %NULL.
 *
 *	Buffers may only be allocated from interrupts using a @gfp_mask of
 *	%GFP_ATOMIC.
 */
struct sk_buff *__alloc_skb(unsigned int size, gfp_t gfp_mask,
			    int flags, int node)
{
	struct kmem_cache *cache;
	struct skb_shared_info *shinfo;
	struct sk_buff *skb;
	u8 *data;
	bool pfmemalloc;

	//从flag来决定自哪个cache中获取
	cache = (flags & SKB_ALLOC_FCLONE)
		? skbuff_fclone_cache : skbuff_head_cache;

	if (sk_memalloc_socks() && (flags & SKB_ALLOC_RX))
		gfp_mask |= __GFP_MEMALLOC;

	/* Get the HEAD */
	//首先申请一个skb
	skb = kmem_cache_alloc_node(cache, gfp_mask & ~__GFP_DMA, node);
	if (!skb)
		goto out;
	prefetchw(skb);

	/* We do our best to align skb_shared_info on a separate cache
	 * line. It usually works because kmalloc(X > SMP_CACHE_BYTES) gives
	 * aligned memory blocks, unless SLUB/SLAB debug is enabled.
	 * Both skb->head and skb_shared_info are cache line aligned.
	 */
	//接着申请需要存放报文的缓冲区（需要在其后加一个skb_shared_info结构体）
	size = SKB_DATA_ALIGN(size);//size按cacheline对齐
	size += SKB_DATA_ALIGN(sizeof(struct skb_shared_info));
	data = kmalloc_reserve(size, gfp_mask, node, &pfmemalloc);
	if (!data)
		goto nodata;
	/* kmalloc(size) might give us more room than requested.
	 * Put skb_shared_info exactly at the end of allocated zone,
	 * to allow max possible filling before reallocation.
	 */
	//我们可以知道data的实际大小为ksize(data),除去skb_shared_info后，我们可用的空间是size
	size = SKB_WITH_OVERHEAD(ksize(data));
	prefetchw(data + size);

	/*
	 * Only clear those fields we need to clear, not those that we will
	 * actually initialise below. Hence, don't put any more fields after
	 * the tail pointer in struct sk_buff!
	 */
	//将skb结构体中tail之前的成员全赋为0
	memset(skb, 0, offsetof(struct sk_buff, tail));
	/* Account for allocated memory : skb + skb->head */
	skb->truesize = SKB_TRUESIZE(size);
	skb->pfmemalloc = pfmemalloc;
	refcount_set(&skb->users, 1);
	skb->head = data;//指向申请的内存（后续释放时使用）
	skb->data = data;
	skb_reset_tail_pointer(skb);//此时还没有放报文，故tail与data等值
	skb->end = skb->tail + size;//使end指向buffer的结尾
	skb->mac_header = (typeof(skb->mac_header))~0U;//初始化为最大值
	skb->transport_header = (typeof(skb->transport_header))~0U;//初始化为最大值

	/* make sure we initialize shinfo sequentially */
	shinfo = skb_shinfo(skb);//由end指针得到shinfo
	//初始化shinfo
	memset(shinfo, 0, offsetof(struct skb_shared_info, dataref));
	atomic_set(&shinfo->dataref, 1);//引用计数为１

	if (flags & SKB_ALLOC_FCLONE) {
		struct sk_buff_fclones *fclones;

		fclones = container_of(skb, struct sk_buff_fclones, skb1);

		skb->fclone = SKB_FCLONE_ORIG;
		refcount_set(&fclones->fclone_ref, 1);

		fclones->skb2.fclone = SKB_FCLONE_CLONE;
	}
out:
	return skb;
nodata:
	kmem_cache_free(cache, skb);
	skb = NULL;
	goto out;
}
EXPORT_SYMBOL(__alloc_skb);

/* Caller must provide SKB that is memset cleared */
static struct sk_buff *__build_skb_around(struct sk_buff *skb,
					  void *data, unsigned int frag_size)
{
	struct skb_shared_info *shinfo;
	unsigned int size = frag_size ? : ksize(data);

	size -= SKB_DATA_ALIGN(sizeof(struct skb_shared_info));

	/* Assumes caller memset cleared SKB */
	skb->truesize = SKB_TRUESIZE(size);
	refcount_set(&skb->users, 1);
	skb->head = data;
	skb->data = data;
	//使tail与data同值(即相当于报文为空）
	skb_reset_tail_pointer(skb);
	skb->end = skb->tail + size;//指明buffer结束位置
	//将偏移量清0
	skb->mac_header = (typeof(skb->mac_header))~0U;
	skb->transport_header = (typeof(skb->transport_header))~0U;

	/* make sure we initialize shinfo sequentially */
	//取skb_shared_info空间，并初始化shinfo
	shinfo = skb_shinfo(skb);
	memset(shinfo, 0, offsetof(struct skb_shared_info, dataref));
	atomic_set(&shinfo->dataref, 1);

	return skb;
}

/**
 * __build_skb - build a network buffer
 * @data: data buffer provided by caller
 * @frag_size: size of data, or 0 if head was kmalloced
 *
 * Allocate a new &sk_buff. Caller provides space holding head and
 * skb_shared_info. @data must have been allocated by kmalloc() only if
 * @frag_size is 0, otherwise data should come from the page allocator
 *  or vmalloc()
 * The return is the new skb buffer.
 * On a failure the return is %NULL, and @data is not freed.
 * Notes :
 *  Before IO, driver allocates only data buffer where NIC put incoming frame
 *  Driver should add room at head (NET_SKB_PAD) and
 *  MUST add room at tail (SKB_DATA_ALIGN(skb_shared_info))
 *  After IO, driver calls build_skb(), to allocate sk_buff and populate it
 *  before giving packet to stack.
 *  RX rings only contains data buffers, not full skbs.
 */
//构造一个空的skb_buff (申请skb，通过此函数为skb注入其缓冲用的buffer,报文)
struct sk_buff *__build_skb(void *data, unsigned int frag_size)
{
	struct sk_buff *skb;

	//申请skb结构体
	skb = kmem_cache_alloc(skbuff_head_cache, GFP_ATOMIC);
	if (unlikely(!skb))
		return NULL;

	//将skb->tail之前的数据全部清0
	memset(skb, 0, offsetof(struct sk_buff, tail));

	return __build_skb_around(skb, data, frag_size);
}

/* build_skb() is wrapper over __build_skb(), that specifically
 * takes care of skb->head and skb->pfmemalloc
 * This means that if @frag_size is not zero, then @data must be backed
 * by a page fragment, not kmalloc() or vmalloc()
 */
struct sk_buff *build_skb(void *data, unsigned int frag_size)
{
	struct sk_buff *skb = __build_skb(data, frag_size);

	if (skb && frag_size) {
		skb->head_frag = 1;
		if (page_is_pfmemalloc(virt_to_head_page(data)))
			skb->pfmemalloc = 1;
	}
	return skb;
}
EXPORT_SYMBOL(build_skb);

/**
 * build_skb_around - build a network buffer around provided skb
 * @skb: sk_buff provide by caller, must be memset cleared
 * @data: data buffer provided by caller
 * @frag_size: size of data, or 0 if head was kmalloced
 */
struct sk_buff *build_skb_around(struct sk_buff *skb,
				 void *data, unsigned int frag_size)
{
	if (unlikely(!skb))
		return NULL;

	skb = __build_skb_around(skb, data, frag_size);

	if (skb && frag_size) {
		skb->head_frag = 1;
		if (page_is_pfmemalloc(virt_to_head_page(data)))
			skb->pfmemalloc = 1;
	}
	return skb;
}
EXPORT_SYMBOL(build_skb_around);

#define NAPI_SKB_CACHE_SIZE	64

struct napi_alloc_cache {
	struct page_frag_cache page;
	unsigned int skb_count;
	//缓存skb,用于申请
	void *skb_cache[NAPI_SKB_CACHE_SIZE];
};

static DEFINE_PER_CPU(struct page_frag_cache, netdev_alloc_cache);
static DEFINE_PER_CPU(struct napi_alloc_cache, napi_alloc_cache);

static void *__napi_alloc_frag(unsigned int fragsz, gfp_t gfp_mask)
{
	struct napi_alloc_cache *nc = this_cpu_ptr(&napi_alloc_cache);

	return page_frag_alloc(&nc->page, fragsz, gfp_mask);
}

void *napi_alloc_frag(unsigned int fragsz)
{
	fragsz = SKB_DATA_ALIGN(fragsz);

	return __napi_alloc_frag(fragsz, GFP_ATOMIC);
}
EXPORT_SYMBOL(napi_alloc_frag);

/**
 * netdev_alloc_frag - allocate a page fragment
 * @fragsz: fragment size
 *
 * Allocates a frag from a page for receive buffer.
 * Uses GFP_ATOMIC allocations.
 */
void *netdev_alloc_frag(unsigned int fragsz)
{
	struct page_frag_cache *nc;
	void *data;

	fragsz = SKB_DATA_ALIGN(fragsz);
	if (in_irq() || irqs_disabled()) {
		nc = this_cpu_ptr(&netdev_alloc_cache);
		data = page_frag_alloc(nc, fragsz, GFP_ATOMIC);
	} else {
		local_bh_disable();
		data = __napi_alloc_frag(fragsz, GFP_ATOMIC);
		local_bh_enable();
	}
	return data;
}
EXPORT_SYMBOL(netdev_alloc_frag);

/**
 *	__netdev_alloc_skb - allocate an skbuff for rx on a specific device
 *	@dev: network device to receive on
 *	@len: length to allocate
 *	@gfp_mask: get_free_pages mask, passed to alloc_skb
 *
 *	Allocate a new &sk_buff and assign it a usage count of one. The
 *	buffer has NET_SKB_PAD headroom built in. Users should allocate
 *	the headroom they think they need without accounting for the
 *	built in space. The built in space is used for optimisations.
 *
 *	%NULL is returned if there is no free memory.
 */
//申请一个skb,并指明skb为dev的文
struct sk_buff *__netdev_alloc_skb(struct net_device *dev, unsigned int len,
				   gfp_t gfp_mask)
{
	struct page_frag_cache *nc;
	struct sk_buff *skb;
	bool pfmemalloc;
	void *data;

	len += NET_SKB_PAD;

	if ((len > SKB_WITH_OVERHEAD(PAGE_SIZE)) ||
	    (gfp_mask & (__GFP_DIRECT_RECLAIM | GFP_DMA))) {
		skb = __alloc_skb(len, gfp_mask, SKB_ALLOC_RX, NUMA_NO_NODE);
		if (!skb)
			//申请skb失败
			goto skb_fail;
		goto skb_success;
	}

	len += SKB_DATA_ALIGN(sizeof(struct skb_shared_info));
	len = SKB_DATA_ALIGN(len);

	if (sk_memalloc_socks())
		gfp_mask |= __GFP_MEMALLOC;

	if (in_irq() || irqs_disabled()) {
		nc = this_cpu_ptr(&netdev_alloc_cache);
		data = page_frag_alloc(nc, len, gfp_mask);
		pfmemalloc = nc->pfmemalloc;
	} else {
		local_bh_disable();
		nc = this_cpu_ptr(&napi_alloc_cache.page);
		data = page_frag_alloc(nc, len, gfp_mask);
		pfmemalloc = nc->pfmemalloc;
		local_bh_enable();
	}

	if (unlikely(!data))
		return NULL;

	skb = __build_skb(data, len);
	if (unlikely(!skb)) {
		//构造skb失败，需要释放data
		skb_free_frag(data);
		return NULL;
	}

	if (pfmemalloc)
		skb->pfmemalloc = 1;
	skb->head_frag = 1;

skb_success:
	skb_reserve(skb, NET_SKB_PAD);
	skb->dev = dev;

skb_fail:
	return skb;
}
EXPORT_SYMBOL(__netdev_alloc_skb);

/**
 *	__napi_alloc_skb - allocate skbuff for rx in a specific NAPI instance
 *	@napi: napi instance this buffer was allocated for
 *	@len: length to allocate
 *	@gfp_mask: get_free_pages mask, passed to alloc_skb and alloc_pages
 *
 *	Allocate a new sk_buff for use in NAPI receive.  This buffer will
 *	attempt to allocate the head from a special reserved region used
 *	only for NAPI Rx allocation.  By doing this we can save several
 *	CPU cycles by avoiding having to disable and re-enable IRQs.
 *
 *	%NULL is returned if there is no free memory.
 */
//为rx NAPI申请sk buffer，指定报文缓冲区大小len
struct sk_buff *__napi_alloc_skb(struct napi_struct *napi, unsigned int len,
				 gfp_t gfp_mask)
{
	struct napi_alloc_cache *nc = this_cpu_ptr(&napi_alloc_cache);
	struct sk_buff *skb;
	void *data;

	len += NET_SKB_PAD + NET_IP_ALIGN;

	if ((len > SKB_WITH_OVERHEAD(PAGE_SIZE)) ||
	    (gfp_mask & (__GFP_DIRECT_RECLAIM | GFP_DMA))) {
		//报文数据长度要求过大，采用__alloc_skb满足skb申请
		skb = __alloc_skb(len, gfp_mask, SKB_ALLOC_RX, NUMA_NO_NODE);
		if (!skb)
			goto skb_fail;
		goto skb_success;
	}

	len += SKB_DATA_ALIGN(sizeof(struct skb_shared_info));
	len = SKB_DATA_ALIGN(len);

	if (sk_memalloc_socks())
		gfp_mask |= __GFP_MEMALLOC;

	//自napi上申请skb
	data = page_frag_alloc(&nc->page, len, gfp_mask);
	if (unlikely(!data))
		return NULL;

	skb = __build_skb(data, len);
	if (unlikely(!skb)) {
		skb_free_frag(data);
		return NULL;
	}

	if (nc->page.pfmemalloc)
		skb->pfmemalloc = 1;
	skb->head_frag = 1;

skb_success:
	skb_reserve(skb, NET_SKB_PAD + NET_IP_ALIGN);
	skb->dev = napi->dev;

skb_fail:
	return skb;
}
EXPORT_SYMBOL(__napi_alloc_skb);

void skb_add_rx_frag(struct sk_buff *skb, int i, struct page *page, int off,
		     int size, unsigned int truesize)
{
	skb_fill_page_desc(skb, i, page, off, size);
	skb->len += size;
	skb->data_len += size;
	skb->truesize += truesize;
}
EXPORT_SYMBOL(skb_add_rx_frag);

void skb_coalesce_rx_frag(struct sk_buff *skb, int i, int size,
			  unsigned int truesize)
{
	skb_frag_t *frag = &skb_shinfo(skb)->frags[i];

	skb_frag_size_add(frag, size);
	skb->len += size;
	skb->data_len += size;
	skb->truesize += truesize;
}
EXPORT_SYMBOL(skb_coalesce_rx_frag);

static void skb_drop_list(struct sk_buff **listp)
{
	kfree_skb_list(*listp);
	*listp = NULL;
}

static inline void skb_drop_fraglist(struct sk_buff *skb)
{
	skb_drop_list(&skb_shinfo(skb)->frag_list);
}

static void skb_clone_fraglist(struct sk_buff *skb)
{
	struct sk_buff *list;

	skb_walk_frags(skb, list)
		skb_get(list);
}

static void skb_free_head(struct sk_buff *skb)
{
	unsigned char *head = skb->head;

	if (skb->head_frag)
		skb_free_frag(head);
	else
		//将head指向的内存释放掉
		kfree(head);
}

static void skb_release_data(struct sk_buff *skb)
{
	struct skb_shared_info *shinfo = skb_shinfo(skb);
	int i;

	if (skb->cloned &&
	    atomic_sub_return(skb->nohdr ? (1 << SKB_DATAREF_SHIFT) + 1 : 1,
			      &shinfo->dataref))
		return;

	for (i = 0; i < shinfo->nr_frags; i++)
		__skb_frag_unref(&shinfo->frags[i]);

	if (shinfo->frag_list)
		kfree_skb_list(shinfo->frag_list);

	skb_zcopy_clear(skb, true);
	skb_free_head(skb);
}

/*
 *	Free an skbuff by memory without cleaning the state.
 */
static void kfree_skbmem(struct sk_buff *skb)
{
	struct sk_buff_fclones *fclones;

	switch (skb->fclone) {
	case SKB_FCLONE_UNAVAILABLE:
		kmem_cache_free(skbuff_head_cache, skb);
		return;

	case SKB_FCLONE_ORIG:
		fclones = container_of(skb, struct sk_buff_fclones, skb1);

		/* We usually free the clone (TX completion) before original skb
		 * This test would have no chance to be true for the clone,
		 * while here, branch prediction will be good.
		 */
		if (refcount_read(&fclones->fclone_ref) == 1)
			goto fastpath;
		break;

	default: /* SKB_FCLONE_CLONE */
		fclones = container_of(skb, struct sk_buff_fclones, skb2);
		break;
	}
	if (!refcount_dec_and_test(&fclones->fclone_ref))
		return;
fastpath:
	kmem_cache_free(skbuff_fclone_cache, fclones);
}

void skb_release_head_state(struct sk_buff *skb)
{
	skb_dst_drop(skb);
	if (skb->destructor) {
		WARN_ON(in_irq());
		skb->destructor(skb);
	}
#if IS_ENABLED(CONFIG_NF_CONNTRACK)
	nf_conntrack_put(skb_nfct(skb));
#endif
	skb_ext_put(skb);
}

/* Free everything but the sk_buff shell. */
static void skb_release_all(struct sk_buff *skb)
{
	skb_release_head_state(skb);
	if (likely(skb->head))
		skb_release_data(skb);
}

/**
 *	__kfree_skb - private function
 *	@skb: buffer
 *
 *	Free an sk_buff. Release anything attached to the buffer.
 *	Clean the state. This is an internal helper function. Users should
 *	always call kfree_skb
 */

void __kfree_skb(struct sk_buff *skb)
{
	skb_release_all(skb);
	kfree_skbmem(skb);
}
EXPORT_SYMBOL(__kfree_skb);

/**
 *	kfree_skb - free an sk_buff
 *	@skb: buffer to free
 *
 *	Drop a reference to the buffer and free it if the usage count has
 *	hit zero.
 */
void kfree_skb(struct sk_buff *skb)
{
	if (!skb_unref(skb))
		//引用计数没有减为0，直接返回
		return;

	trace_kfree_skb(skb, __builtin_return_address(0));
	//释放skb
	__kfree_skb(skb);
}
EXPORT_SYMBOL(kfree_skb);

void kfree_skb_list(struct sk_buff *segs)
{
	while (segs) {
		struct sk_buff *next = segs->next;

		kfree_skb(segs);
		segs = next;
	}
}
EXPORT_SYMBOL(kfree_skb_list);

/* Dump skb information and contents.
 *
 * Must only be called from net_ratelimit()-ed paths.
 *
 * Dumps up to can_dump_full whole packets if full_pkt, headers otherwise.
 */
void skb_dump(const char *level, const struct sk_buff *skb, bool full_pkt)
{
	static atomic_t can_dump_full = ATOMIC_INIT(5);
	struct skb_shared_info *sh = skb_shinfo(skb);
	struct net_device *dev = skb->dev;
	struct sock *sk = skb->sk;
	struct sk_buff *list_skb;
	bool has_mac, has_trans;
	int headroom, tailroom;
	int i, len, seg_len;

	if (full_pkt)
		full_pkt = atomic_dec_if_positive(&can_dump_full) >= 0;

	if (full_pkt)
		len = skb->len;
	else
		len = min_t(int, skb->len, MAX_HEADER + 128);

	headroom = skb_headroom(skb);
	tailroom = skb_tailroom(skb);

	has_mac = skb_mac_header_was_set(skb);
	has_trans = skb_transport_header_was_set(skb);

	printk("%sskb len=%u headroom=%u headlen=%u tailroom=%u\n"
	       "mac=(%d,%d) net=(%d,%d) trans=%d\n"
	       "shinfo(txflags=%u nr_frags=%u gso(size=%hu type=%u segs=%hu))\n"
	       "csum(0x%x ip_summed=%u complete_sw=%u valid=%u level=%u)\n"
	       "hash(0x%x sw=%u l4=%u) proto=0x%04x pkttype=%u iif=%d\n",
	       level, skb->len, headroom, skb_headlen(skb), tailroom,
	       has_mac ? skb->mac_header : -1,
	       has_mac ? skb_mac_header_len(skb) : -1,
	       skb->network_header,
	       has_trans ? skb_network_header_len(skb) : -1,
	       has_trans ? skb->transport_header : -1,
	       sh->tx_flags, sh->nr_frags,
	       sh->gso_size, sh->gso_type, sh->gso_segs,
	       skb->csum, skb->ip_summed, skb->csum_complete_sw,
	       skb->csum_valid, skb->csum_level,
	       skb->hash, skb->sw_hash, skb->l4_hash,
	       ntohs(skb->protocol), skb->pkt_type, skb->skb_iif);

	if (dev)
		printk("%sdev name=%s feat=0x%pNF\n",
		       level, dev->name, &dev->features);
	if (sk)
		printk("%ssk family=%hu type=%u proto=%u\n",
		       level, sk->sk_family, sk->sk_type, sk->sk_protocol);

	if (full_pkt && headroom)
		print_hex_dump(level, "skb headroom: ", DUMP_PREFIX_OFFSET,
			       16, 1, skb->head, headroom, false);

	seg_len = min_t(int, skb_headlen(skb), len);
	if (seg_len)
		print_hex_dump(level, "skb linear:   ", DUMP_PREFIX_OFFSET,
			       16, 1, skb->data, seg_len, false);
	len -= seg_len;

	if (full_pkt && tailroom)
		print_hex_dump(level, "skb tailroom: ", DUMP_PREFIX_OFFSET,
			       16, 1, skb_tail_pointer(skb), tailroom, false);

	for (i = 0; len && i < skb_shinfo(skb)->nr_frags; i++) {
		skb_frag_t *frag = &skb_shinfo(skb)->frags[i];
		u32 p_off, p_len, copied;
		struct page *p;
		u8 *vaddr;

		skb_frag_foreach_page(frag, skb_frag_off(frag),
				      skb_frag_size(frag), p, p_off, p_len,
				      copied) {
			seg_len = min_t(int, p_len, len);
			vaddr = kmap_atomic(p);
			print_hex_dump(level, "skb frag:     ",
				       DUMP_PREFIX_OFFSET,
				       16, 1, vaddr + p_off, seg_len, false);
			kunmap_atomic(vaddr);
			len -= seg_len;
			if (!len)
				break;
		}
	}

	if (full_pkt && skb_has_frag_list(skb)) {
		printk("skb fraglist:\n");
		skb_walk_frags(skb, list_skb)
			skb_dump(level, list_skb, true);
	}
}
EXPORT_SYMBOL(skb_dump);

/**
 *	skb_tx_error - report an sk_buff xmit error
 *	@skb: buffer that triggered an error
 *
 *	Report xmit error if a device callback is tracking this skb.
 *	skb must be freed afterwards.
 */
void skb_tx_error(struct sk_buff *skb)
{
	skb_zcopy_clear(skb, true);
}
EXPORT_SYMBOL(skb_tx_error);

#ifdef CONFIG_TRACEPOINTS
/**
 *	consume_skb - free an skbuff
 *	@skb: buffer to free
 *
 *	Drop a ref to the buffer and free it if the usage count has hit zero
 *	Functions identically to kfree_skb, but kfree_skb assumes that the frame
 *	is being dropped after a failure and notes that
 */
//报文释放
void consume_skb(struct sk_buff *skb)
{
	if (!skb_unref(skb))//引用计数未减为0，不释放
		return;

	trace_consume_skb(skb);
	//释放skb
	__kfree_skb(skb);
}
EXPORT_SYMBOL(consume_skb);
#endif

/**
 *	consume_stateless_skb - free an skbuff, assuming it is stateless
 *	@skb: buffer to free
 *
 *	Alike consume_skb(), but this variant assumes that this is the last
 *	skb reference and all the head states have been already dropped
 */
void __consume_stateless_skb(struct sk_buff *skb)
{
	trace_consume_skb(skb);
	skb_release_data(skb);
	kfree_skbmem(skb);
}

void __kfree_skb_flush(void)
{
	struct napi_alloc_cache *nc = this_cpu_ptr(&napi_alloc_cache);

	/* flush skb_cache if containing objects */
	if (nc->skb_count) {
		kmem_cache_free_bulk(skbuff_head_cache, nc->skb_count,
				     nc->skb_cache);
		nc->skb_count = 0;
	}
}

static inline void _kfree_skb_defer(struct sk_buff *skb)
{
	struct napi_alloc_cache *nc = this_cpu_ptr(&napi_alloc_cache);

	/* drop skb->head and call any destructors for packet */
	skb_release_all(skb);

	/* record skb to CPU local list */
	nc->skb_cache[nc->skb_count++] = skb;

#ifdef CONFIG_SLUB
	/* SLUB writes into objects when freeing */
	prefetchw(skb);
#endif

	/* flush skb_cache if it is filled */
	if (unlikely(nc->skb_count == NAPI_SKB_CACHE_SIZE)) {
	    //数量过多，一次性释放到slab中
		kmem_cache_free_bulk(skbuff_head_cache, NAPI_SKB_CACHE_SIZE,
				     nc->skb_cache);
		nc->skb_count = 0;
	}
}
void __kfree_skb_defer(struct sk_buff *skb)
{
	_kfree_skb_defer(skb);
}

void napi_consume_skb(struct sk_buff *skb, int budget)
{
	if (unlikely(!skb))
		return;

	/* Zero budget indicate non-NAPI context called us, like netpoll */
	if (unlikely(!budget)) {
		dev_consume_skb_any(skb);
		return;
	}

	//减少skb引用计数，如果不等于0，则返回
	if (!skb_unref(skb))
		return;

	/* if reaching here SKB is ready to free */
	trace_consume_skb(skb);

	/* if SKB is a clone, don't handle this case */
	if (skb->fclone != SKB_FCLONE_UNAVAILABLE) {
		__kfree_skb(skb);
		return;
	}

	_kfree_skb_defer(skb);
}
EXPORT_SYMBOL(napi_consume_skb);

/* Make sure a field is enclosed inside headers_start/headers_end section */
#define CHECK_SKB_FIELD(field) \
	BUILD_BUG_ON(offsetof(struct sk_buff, field) <		\
		     offsetof(struct sk_buff, headers_start));	\
	BUILD_BUG_ON(offsetof(struct sk_buff, field) >		\
		     offsetof(struct sk_buff, headers_end));	\

//skb元数据复制
static void __copy_skb_header(struct sk_buff *new, const struct sk_buff *old)
{
	new->tstamp		= old->tstamp;
	/* We do not copy old->sk */
	new->dev		= old->dev;
	memcpy(new->cb, old->cb, sizeof(old->cb));
	skb_dst_copy(new, old);
	__skb_ext_copy(new, old);
	__nf_copy(new, old, false);

	/* Note : this field could be in headers_start/headers_end section
	 * It is not yet because we do not want to have a 16 bit hole
	 */
	new->queue_mapping = old->queue_mapping;

	memcpy(&new->headers_start, &old->headers_start,
	       offsetof(struct sk_buff, headers_end) -
	       offsetof(struct sk_buff, headers_start));
	CHECK_SKB_FIELD(protocol);
	CHECK_SKB_FIELD(csum);
	CHECK_SKB_FIELD(hash);
	CHECK_SKB_FIELD(priority);
	CHECK_SKB_FIELD(skb_iif);
	CHECK_SKB_FIELD(vlan_proto);
	CHECK_SKB_FIELD(vlan_tci);
	CHECK_SKB_FIELD(transport_header);
	CHECK_SKB_FIELD(network_header);
	CHECK_SKB_FIELD(mac_header);
	CHECK_SKB_FIELD(inner_protocol);
	CHECK_SKB_FIELD(inner_transport_header);
	CHECK_SKB_FIELD(inner_network_header);
	CHECK_SKB_FIELD(inner_mac_header);
	CHECK_SKB_FIELD(mark);
#ifdef CONFIG_NETWORK_SECMARK
	CHECK_SKB_FIELD(secmark);
#endif
#ifdef CONFIG_NET_RX_BUSY_POLL
	CHECK_SKB_FIELD(napi_id);
#endif
#ifdef CONFIG_XPS
	CHECK_SKB_FIELD(sender_cpu);
#endif
#ifdef CONFIG_NET_SCHED
	CHECK_SKB_FIELD(tc_index);
#endif

}

/*
 * You should not add any new code to this function.  Add it to
 * __copy_skb_header above instead.
 */
static struct sk_buff *__skb_clone(struct sk_buff *n, struct sk_buff *skb)
{
//定义copy宏
#define C(x) n->x = skb->x

	n->next = n->prev = NULL;
	n->sk = NULL;
	__copy_skb_header(n, skb);

	C(len);
	C(data_len);
	C(mac_len);
	n->hdr_len = skb->nohdr ? skb_headroom(skb) : skb->hdr_len;
	n->cloned = 1;
	n->nohdr = 0;
	n->peeked = 0;
	C(pfmemalloc);
	n->destructor = NULL;
	C(tail);
	C(end);
	C(head);
	C(head_frag);
	C(data);
	C(truesize);
	refcount_set(&n->users, 1);

	atomic_inc(&(skb_shinfo(skb)->dataref));
	skb->cloned = 1;

	return n;
#undef C
}

/**
 * alloc_skb_for_msg() - allocate sk_buff to wrap frag list forming a msg
 * @first: first sk_buff of the msg
 */
struct sk_buff *alloc_skb_for_msg(struct sk_buff *first)
{
	struct sk_buff *n;

	n = alloc_skb(0, GFP_ATOMIC);
	if (!n)
		return NULL;

	n->len = first->len;
	n->data_len = first->len;
	n->truesize = first->truesize;

	skb_shinfo(n)->frag_list = first;

	__copy_skb_header(n, first);
	n->destructor = NULL;

	return n;
}
EXPORT_SYMBOL_GPL(alloc_skb_for_msg);

/**
 *	skb_morph	-	morph one skb into another
 *	@dst: the skb to receive the contents
 *	@src: the skb to supply the contents
 *
 *	This is identical to skb_clone except that the target skb is
 *	supplied by the user.
 *
 *	The target skb is returned upon exit.
 */
struct sk_buff *skb_morph(struct sk_buff *dst, struct sk_buff *src)
{
	skb_release_all(dst);
	return __skb_clone(dst, src);
}
EXPORT_SYMBOL_GPL(skb_morph);

int mm_account_pinned_pages(struct mmpin *mmp, size_t size)
{
	unsigned long max_pg, num_pg, new_pg, old_pg;
	struct user_struct *user;

	if (capable(CAP_IPC_LOCK) || !size)
		return 0;

	num_pg = (size >> PAGE_SHIFT) + 2;	/* worst case */
	max_pg = rlimit(RLIMIT_MEMLOCK) >> PAGE_SHIFT;
	user = mmp->user ? : current_user();

	do {
		old_pg = atomic_long_read(&user->locked_vm);
		new_pg = old_pg + num_pg;
		if (new_pg > max_pg)
			return -ENOBUFS;
	} while (atomic_long_cmpxchg(&user->locked_vm, old_pg, new_pg) !=
		 old_pg);

	if (!mmp->user) {
		mmp->user = get_uid(user);
		mmp->num_pg = num_pg;
	} else {
		mmp->num_pg += num_pg;
	}

	return 0;
}
EXPORT_SYMBOL_GPL(mm_account_pinned_pages);

void mm_unaccount_pinned_pages(struct mmpin *mmp)
{
	if (mmp->user) {
		atomic_long_sub(mmp->num_pg, &mmp->user->locked_vm);
		free_uid(mmp->user);
	}
}
EXPORT_SYMBOL_GPL(mm_unaccount_pinned_pages);

struct ubuf_info *sock_zerocopy_alloc(struct sock *sk, size_t size)
{
	struct ubuf_info *uarg;
	struct sk_buff *skb;

	WARN_ON_ONCE(!in_task());

	skb = sock_omalloc(sk, 0, GFP_KERNEL);
	if (!skb)
		return NULL;

	BUILD_BUG_ON(sizeof(*uarg) > sizeof(skb->cb));
	uarg = (void *)skb->cb;
	uarg->mmp.user = NULL;

	if (mm_account_pinned_pages(&uarg->mmp, size)) {
		kfree_skb(skb);
		return NULL;
	}

	uarg->callback = sock_zerocopy_callback;
	uarg->id = ((u32)atomic_inc_return(&sk->sk_zckey)) - 1;
	uarg->len = 1;
	uarg->bytelen = size;
	uarg->zerocopy = 1;
	refcount_set(&uarg->refcnt, 1);
	sock_hold(sk);

	return uarg;
}
EXPORT_SYMBOL_GPL(sock_zerocopy_alloc);

static inline struct sk_buff *skb_from_uarg(struct ubuf_info *uarg)
{
	return container_of((void *)uarg, struct sk_buff, cb);
}

struct ubuf_info *sock_zerocopy_realloc(struct sock *sk, size_t size,
					struct ubuf_info *uarg)
{
	if (uarg) {
		const u32 byte_limit = 1 << 19;		/* limit to a few TSO */
		u32 bytelen, next;

		/* realloc only when socket is locked (TCP, UDP cork),
		 * so uarg->len and sk_zckey access is serialized
		 */
		if (!sock_owned_by_user(sk)) {
			WARN_ON_ONCE(1);
			return NULL;
		}

		bytelen = uarg->bytelen + size;
		if (uarg->len == USHRT_MAX - 1 || bytelen > byte_limit) {
			/* TCP can create new skb to attach new uarg */
			if (sk->sk_type == SOCK_STREAM)
				goto new_alloc;
			return NULL;
		}

		next = (u32)atomic_read(&sk->sk_zckey);
		if ((u32)(uarg->id + uarg->len) == next) {
			if (mm_account_pinned_pages(&uarg->mmp, size))
				return NULL;
			uarg->len++;
			uarg->bytelen = bytelen;
			atomic_set(&sk->sk_zckey, ++next);

			/* no extra ref when appending to datagram (MSG_MORE) */
			if (sk->sk_type == SOCK_STREAM)
				sock_zerocopy_get(uarg);

			return uarg;
		}
	}

new_alloc:
	return sock_zerocopy_alloc(sk, size);
}
EXPORT_SYMBOL_GPL(sock_zerocopy_realloc);

static bool skb_zerocopy_notify_extend(struct sk_buff *skb, u32 lo, u16 len)
{
	struct sock_exterr_skb *serr = SKB_EXT_ERR(skb);
	u32 old_lo, old_hi;
	u64 sum_len;

	old_lo = serr->ee.ee_info;
	old_hi = serr->ee.ee_data;
	sum_len = old_hi - old_lo + 1ULL + len;

	if (sum_len >= (1ULL << 32))
		return false;

	if (lo != old_hi + 1)
		return false;

	serr->ee.ee_data += len;
	return true;
}

void sock_zerocopy_callback(struct ubuf_info *uarg, bool success)
{
	struct sk_buff *tail, *skb = skb_from_uarg(uarg);
	struct sock_exterr_skb *serr;
	struct sock *sk = skb->sk;
	struct sk_buff_head *q;
	unsigned long flags;
	u32 lo, hi;
	u16 len;

	mm_unaccount_pinned_pages(&uarg->mmp);

	/* if !len, there was only 1 call, and it was aborted
	 * so do not queue a completion notification
	 */
	if (!uarg->len || sock_flag(sk, SOCK_DEAD))
		goto release;

	len = uarg->len;
	lo = uarg->id;
	hi = uarg->id + len - 1;

	serr = SKB_EXT_ERR(skb);
	memset(serr, 0, sizeof(*serr));
	serr->ee.ee_errno = 0;
	serr->ee.ee_origin = SO_EE_ORIGIN_ZEROCOPY;
	serr->ee.ee_data = hi;
	serr->ee.ee_info = lo;
	if (!success)
		serr->ee.ee_code |= SO_EE_CODE_ZEROCOPY_COPIED;

	q = &sk->sk_error_queue;
	spin_lock_irqsave(&q->lock, flags);
	tail = skb_peek_tail(q);
	if (!tail || SKB_EXT_ERR(tail)->ee.ee_origin != SO_EE_ORIGIN_ZEROCOPY ||
	    !skb_zerocopy_notify_extend(tail, lo, len)) {
		__skb_queue_tail(q, skb);
		skb = NULL;
	}
	spin_unlock_irqrestore(&q->lock, flags);

	sk->sk_error_report(sk);

release:
	consume_skb(skb);
	sock_put(sk);
}
EXPORT_SYMBOL_GPL(sock_zerocopy_callback);

void sock_zerocopy_put(struct ubuf_info *uarg)
{
	if (uarg && refcount_dec_and_test(&uarg->refcnt)) {
		if (uarg->callback)
			uarg->callback(uarg, uarg->zerocopy);
		else
			consume_skb(skb_from_uarg(uarg));
	}
}
EXPORT_SYMBOL_GPL(sock_zerocopy_put);

void sock_zerocopy_put_abort(struct ubuf_info *uarg, bool have_uref)
{
	if (uarg) {
		struct sock *sk = skb_from_uarg(uarg)->sk;

		atomic_dec(&sk->sk_zckey);
		uarg->len--;

		if (have_uref)
			sock_zerocopy_put(uarg);
	}
}
EXPORT_SYMBOL_GPL(sock_zerocopy_put_abort);

int skb_zerocopy_iter_dgram(struct sk_buff *skb, struct msghdr *msg, int len)
{
	return __zerocopy_sg_from_iter(skb->sk, skb, &msg->msg_iter, len);
}
EXPORT_SYMBOL_GPL(skb_zerocopy_iter_dgram);

int skb_zerocopy_iter_stream(struct sock *sk, struct sk_buff *skb,
			     struct msghdr *msg, int len,
			     struct ubuf_info *uarg)
{
	struct ubuf_info *orig_uarg = skb_zcopy(skb);
	struct iov_iter orig_iter = msg->msg_iter;
	int err, orig_len = skb->len;

	/* An skb can only point to one uarg. This edge case happens when
	 * TCP appends to an skb, but zerocopy_realloc triggered a new alloc.
	 */
	if (orig_uarg && uarg != orig_uarg)
		return -EEXIST;

	err = __zerocopy_sg_from_iter(sk, skb, &msg->msg_iter, len);
	if (err == -EFAULT || (err == -EMSGSIZE && skb->len == orig_len)) {
		struct sock *save_sk = skb->sk;

		/* Streams do not free skb on error. Reset to prev state. */
		msg->msg_iter = orig_iter;
		skb->sk = sk;
		___pskb_trim(skb, orig_len);
		skb->sk = save_sk;
		return err;
	}

	skb_zcopy_set(skb, uarg, NULL);
	return skb->len - orig_len;
}
EXPORT_SYMBOL_GPL(skb_zerocopy_iter_stream);

static int skb_zerocopy_clone(struct sk_buff *nskb, struct sk_buff *orig,
			      gfp_t gfp_mask)
{
	if (skb_zcopy(orig)) {
		if (skb_zcopy(nskb)) {
			/* !gfp_mask callers are verified to !skb_zcopy(nskb) */
			if (!gfp_mask) {
				WARN_ON_ONCE(1);
				return -ENOMEM;
			}
			if (skb_uarg(nskb) == skb_uarg(orig))
				return 0;
			if (skb_copy_ubufs(nskb, GFP_ATOMIC))
				return -EIO;
		}
		skb_zcopy_set(nskb, skb_uarg(orig), NULL);
	}
	return 0;
}

/**
 *	skb_copy_ubufs	-	copy userspace skb frags buffers to kernel
 *	@skb: the skb to modify
 *	@gfp_mask: allocation priority
 *
 *	This must be called on SKBTX_DEV_ZEROCOPY skb.
 *	It will copy all frags into kernel and drop the reference
 *	to userspace pages.
 *
 *	If this function is called from an interrupt gfp_mask() must be
 *	%GFP_ATOMIC.
 *
 *	Returns 0 on success or a negative error code on failure
 *	to allocate kernel memory to copy to.
 */
int skb_copy_ubufs(struct sk_buff *skb, gfp_t gfp_mask)
{
	int num_frags = skb_shinfo(skb)->nr_frags;
	struct page *page, *head = NULL;
	int i, new_frags;
	u32 d_off;

	if (skb_shared(skb) || skb_unclone(skb, gfp_mask))
		return -EINVAL;

	if (!num_frags)
		goto release;

	new_frags = (__skb_pagelen(skb) + PAGE_SIZE - 1) >> PAGE_SHIFT;
	for (i = 0; i < new_frags; i++) {
		page = alloc_page(gfp_mask);
		if (!page) {
			while (head) {
				struct page *next = (struct page *)page_private(head);
				put_page(head);
				head = next;
			}
			return -ENOMEM;
		}
		set_page_private(page, (unsigned long)head);
		head = page;
	}

	page = head;
	d_off = 0;
	for (i = 0; i < num_frags; i++) {
		skb_frag_t *f = &skb_shinfo(skb)->frags[i];
		u32 p_off, p_len, copied;
		struct page *p;
		u8 *vaddr;

		skb_frag_foreach_page(f, skb_frag_off(f), skb_frag_size(f),
				      p, p_off, p_len, copied) {
			u32 copy, done = 0;
			vaddr = kmap_atomic(p);

			while (done < p_len) {
				if (d_off == PAGE_SIZE) {
					d_off = 0;
					page = (struct page *)page_private(page);
				}
				copy = min_t(u32, PAGE_SIZE - d_off, p_len - done);
				memcpy(page_address(page) + d_off,
				       vaddr + p_off + done, copy);
				done += copy;
				d_off += copy;
			}
			kunmap_atomic(vaddr);
		}
	}

	/* skb frags release userspace buffers */
	for (i = 0; i < num_frags; i++)
		skb_frag_unref(skb, i);

	/* skb frags point to kernel buffers */
	for (i = 0; i < new_frags - 1; i++) {
		__skb_fill_page_desc(skb, i, head, 0, PAGE_SIZE);
		head = (struct page *)page_private(head);
	}
	__skb_fill_page_desc(skb, new_frags - 1, head, 0, d_off);
	skb_shinfo(skb)->nr_frags = new_frags;

release:
	skb_zcopy_clear(skb, false);
	return 0;
}
EXPORT_SYMBOL_GPL(skb_copy_ubufs);

/**
 *	skb_clone	-	duplicate an sk_buff
 *	@skb: buffer to clone
 *	@gfp_mask: allocation priority
 *
 *	Duplicate an &sk_buff. The new one is not owned by a socket. Both
 *	copies share the same packet data but not structure. The new
 *	buffer has a reference count of 1. If the allocation fails the
 *	function returns %NULL otherwise the new buffer is returned.
 *
 *	If this function is called from an interrupt gfp_mask() must be
 *	%GFP_ATOMIC.
 */

struct sk_buff *skb_clone(struct sk_buff *skb, gfp_t gfp_mask)
{
	//由skb结构，获取sk_buff_fclones结构（取skb1字段）
	struct sk_buff_fclones *fclones = container_of(skb,
						       struct sk_buff_fclones,
						       skb1);
	struct sk_buff *n;

	if (skb_orphan_frags(skb, gfp_mask))
		return NULL;

	if (skb->fclone == SKB_FCLONE_ORIG &&
	    refcount_read(&fclones->fclone_ref) == 1) {
		n = &fclones->skb2;
		refcount_set(&fclones->fclone_ref, 2);
	} else {
		if (skb_pfmemalloc(skb))
			gfp_mask |= __GFP_MEMALLOC;

		//申请一个skb
		n = kmem_cache_alloc(skbuff_head_cache, gfp_mask);
		if (!n)
			return NULL;

		n->fclone = SKB_FCLONE_UNAVAILABLE;
	}

	return __skb_clone(n, skb);
}
EXPORT_SYMBOL(skb_clone);

void skb_headers_offset_update(struct sk_buff *skb, int off)
{
	/* Only adjust this if it actually is csum_start rather than csum */
	if (skb->ip_summed == CHECKSUM_PARTIAL)
		skb->csum_start += off;
	/* {transport,network,mac}_header and tail are relative to skb->head */
	skb->transport_header += off;
	skb->network_header   += off;
	if (skb_mac_header_was_set(skb))
		skb->mac_header += off;
	skb->inner_transport_header += off;
	skb->inner_network_header += off;
	skb->inner_mac_header += off;
}
EXPORT_SYMBOL(skb_headers_offset_update);

void skb_copy_header(struct sk_buff *new, const struct sk_buff *old)
{
	__copy_skb_header(new, old);

	skb_shinfo(new)->gso_size = skb_shinfo(old)->gso_size;
	skb_shinfo(new)->gso_segs = skb_shinfo(old)->gso_segs;
	skb_shinfo(new)->gso_type = skb_shinfo(old)->gso_type;
}
EXPORT_SYMBOL(skb_copy_header);

static inline int skb_alloc_rx_flag(const struct sk_buff *skb)
{
	if (skb_pfmemalloc(skb))
		return SKB_ALLOC_RX;
	return 0;
}

/**
 *	skb_copy	-	create private copy of an sk_buff
 *	@skb: buffer to copy
 *	@gfp_mask: allocation priority
 *
 *	Make a copy of both an &sk_buff and its data. This is used when the
 *	caller wishes to modify the data and needs a private copy of the
 *	data to alter. Returns %NULL on failure or the pointer to the buffer
 *	on success. The returned buffer has a reference count of 1.
 *
 *	As by-product this function converts non-linear &sk_buff to linear
 *	one, so that &sk_buff becomes completely private and caller is allowed
 *	to modify all the data of returned buffer. This means that this
 *	function is not recommended for use in circumstances when only
 *	header is going to be modified. Use pskb_copy() instead.
 */

struct sk_buff *skb_copy(const struct sk_buff *skb, gfp_t gfp_mask)
{
	int headerlen = skb_headroom(skb);
	unsigned int size = skb_end_offset(skb) + skb->data_len;
	struct sk_buff *n = __alloc_skb(size, gfp_mask,
					skb_alloc_rx_flag(skb), NUMA_NO_NODE);

	if (!n)
		return NULL;

	/* Set the data pointer */
	skb_reserve(n, headerlen);
	/* Set the tail pointer and length */
	skb_put(n, skb->len);

	BUG_ON(skb_copy_bits(skb, -headerlen, n->head, headerlen + skb->len));

	skb_copy_header(n, skb);
	return n;
}
EXPORT_SYMBOL(skb_copy);

/**
 *	__pskb_copy_fclone	-  create copy of an sk_buff with private head.
 *	@skb: buffer to copy
 *	@headroom: headroom of new skb
 *	@gfp_mask: allocation priority
 *	@fclone: if true allocate the copy of the skb from the fclone
 *	cache instead of the head cache; it is recommended to set this
 *	to true for the cases where the copy will likely be cloned
 *
 *	Make a copy of both an &sk_buff and part of its data, located
 *	in header. Fragmented data remain shared. This is used when
 *	the caller wishes to modify only header of &sk_buff and needs
 *	private copy of the header to alter. Returns %NULL on failure
 *	or the pointer to the buffer on success.
 *	The returned buffer has a reference count of 1.
 */

struct sk_buff *__pskb_copy_fclone(struct sk_buff *skb, int headroom,
				   gfp_t gfp_mask, bool fclone)
{
	unsigned int size = skb_headlen(skb) + headroom;
	int flags = skb_alloc_rx_flag(skb) | (fclone ? SKB_ALLOC_FCLONE : 0);
	struct sk_buff *n = __alloc_skb(size, gfp_mask, flags, NUMA_NO_NODE);

	if (!n)
		goto out;

	/* Set the data pointer */
	skb_reserve(n, headroom);
	/* Set the tail pointer and length */
	skb_put(n, skb_headlen(skb));
	/* Copy the bytes */
	skb_copy_from_linear_data(skb, n->data, n->len);

	n->truesize += skb->data_len;
	n->data_len  = skb->data_len;
	n->len	     = skb->len;

	if (skb_shinfo(skb)->nr_frags) {
		int i;

		if (skb_orphan_frags(skb, gfp_mask) ||
		    skb_zerocopy_clone(n, skb, gfp_mask)) {
			kfree_skb(n);
			n = NULL;
			goto out;
		}
		for (i = 0; i < skb_shinfo(skb)->nr_frags; i++) {
			skb_shinfo(n)->frags[i] = skb_shinfo(skb)->frags[i];
			skb_frag_ref(skb, i);
		}
		skb_shinfo(n)->nr_frags = i;
	}

	if (skb_has_frag_list(skb)) {
		skb_shinfo(n)->frag_list = skb_shinfo(skb)->frag_list;
		skb_clone_fraglist(n);
	}

	skb_copy_header(n, skb);
out:
	return n;
}
EXPORT_SYMBOL(__pskb_copy_fclone);

/**
 *	pskb_expand_head - reallocate header of &sk_buff
 *	@skb: buffer to reallocate
 *	@nhead: room to add at head
 *	@ntail: room to add at tail
 *	@gfp_mask: allocation priority
 *
 *	Expands (or creates identical copy, if @nhead and @ntail are zero)
 *	header of @skb. &sk_buff itself is not changed. &sk_buff MUST have
 *	reference count of 1. Returns zero in the case of success or error,
 *	if expansion failed. In the last case, &sk_buff is not changed.
 *
 *	All the pointers pointing into skb header may change and must be
 *	reloaded after call to this function.
 */

int pskb_expand_head(struct sk_buff *skb, int nhead, int ntail,
		     gfp_t gfp_mask)
{
	int i, osize = skb_end_offset(skb);
	int size = osize + nhead + ntail;//按要求扩展后总的buffer长度
	long off;
	u8 *data;

	BUG_ON(nhead < 0);

	BUG_ON(skb_shared(skb));

	size = SKB_DATA_ALIGN(size);//实现数据对齐

	if (skb_pfmemalloc(skb))
		gfp_mask |= __GFP_MEMALLOC;

	//在计算出skb的缓冲大小后，再在其缓冲后面多申请一个skb_shared_info的结构体长度
	data = kmalloc_reserve(size + SKB_DATA_ALIGN(sizeof(struct skb_shared_info)),
			       gfp_mask, NUMA_NO_NODE, NULL);
	if (!data)
		goto nodata;

	//我们成功申请了一块buffer,采用ksize(data)获知此块buffer的实际大小，然后减去skb_shared_info后
	//为我们可使用的最大size
	size = SKB_WITH_OVERHEAD(ksize(data));

	/* Copy only real data... and, alas, header. This should be
	 * optimized for the cases when header is void.
	 */
	//将skb中的报文内容copy到data中（自data+nhead位置开始写）
	memcpy(data + nhead, skb->head, skb_tail_pointer(skb) - skb->head);

	//如果有nr_frags个frags，则会copy skb_shared_info　frags及相应分片之前的数据
	memcpy((struct skb_shared_info *)(data + size),
	       skb_shinfo(skb),
	       offsetof(struct skb_shared_info, frags[skb_shinfo(skb)->nr_frags]));

	/*
	 * if shinfo is shared we must drop the old head gracefully, but if it
	 * is not we can just drop the old head and let the existing refcount
	 * be since all we did is relocate the values
	 */
	if (skb_cloned(skb)) {
		if (skb_orphan_frags(skb, gfp_mask))
			goto nofrags;
		if (skb_zcopy(skb))
			refcount_inc(&skb_uarg(skb)->refcnt);
		for (i = 0; i < skb_shinfo(skb)->nr_frags; i++)
			skb_frag_ref(skb, i);

		if (skb_has_frag_list(skb))
			skb_clone_fraglist(skb);

		skb_release_data(skb);
	} else {
		skb_free_head(skb);
	}
	off = (data + nhead) - skb->head;

	//使skb指向新的buffer位置
	skb->head     = data;
	skb->head_frag = 0;
	skb->data    += off;
#ifdef NET_SKBUFF_DATA_USES_OFFSET
	skb->end      = size;
	off           = nhead;
#else
	skb->end      = skb->head + size;
#endif
	skb->tail	      += off;
	skb_headers_offset_update(skb, nhead);
	skb->cloned   = 0;
	skb->hdr_len  = 0;
	skb->nohdr    = 0;
	atomic_set(&skb_shinfo(skb)->dataref, 1);

	skb_metadata_clear(skb);

	/* It is not generally safe to change skb->truesize.
	 * For the moment, we really care of rx path, or
	 * when skb is orphaned (not attached to a socket).
	 */
	if (!skb->sk || skb->destructor == sock_edemux)
		skb->truesize += size - osize;

	return 0;

nofrags:
	kfree(data);
nodata:
	return -ENOMEM;
}
EXPORT_SYMBOL(pskb_expand_head);

/* Make private copy of skb with writable head and some headroom */

struct sk_buff *skb_realloc_headroom(struct sk_buff *skb, unsigned int headroom)
{
	struct sk_buff *skb2;
	int delta = headroom - skb_headroom(skb);

	if (delta <= 0)
		skb2 = pskb_copy(skb, GFP_ATOMIC);
	else {
		skb2 = skb_clone(skb, GFP_ATOMIC);
		if (skb2 && pskb_expand_head(skb2, SKB_DATA_ALIGN(delta), 0,
					     GFP_ATOMIC)) {
			kfree_skb(skb2);
			skb2 = NULL;
		}
	}
	return skb2;
}
EXPORT_SYMBOL(skb_realloc_headroom);

/**
 *	skb_copy_expand	-	copy and expand sk_buff
 *	@skb: buffer to copy
 *	@newheadroom: new free bytes at head
 *	@newtailroom: new free bytes at tail
 *	@gfp_mask: allocation priority
 *
 *	Make a copy of both an &sk_buff and its data and while doing so
 *	allocate additional space.
 *
 *	This is used when the caller wishes to modify the data and needs a
 *	private copy of the data to alter as well as more space for new fields.
 *	Returns %NULL on failure or the pointer to the buffer
 *	on success. The returned buffer has a reference count of 1.
 *
 *	You must pass %GFP_ATOMIC as the allocation priority if this function
 *	is called from an interrupt.
 */
struct sk_buff *skb_copy_expand(const struct sk_buff *skb,
				int newheadroom, int newtailroom,
				gfp_t gfp_mask)
{
	/*
	 *	Allocate the copy buffer
	 */
	struct sk_buff *n = __alloc_skb(newheadroom + skb->len + newtailroom,
					gfp_mask, skb_alloc_rx_flag(skb),
					NUMA_NO_NODE);
	int oldheadroom = skb_headroom(skb);
	int head_copy_len, head_copy_off;

	if (!n)
		return NULL;

	skb_reserve(n, newheadroom);

	/* Set the tail pointer and length */
	skb_put(n, skb->len);

	head_copy_len = oldheadroom;
	head_copy_off = 0;
	if (newheadroom <= head_copy_len)
		head_copy_len = newheadroom;
	else
		head_copy_off = newheadroom - head_copy_len;

	/* Copy the linear header and data. */
	BUG_ON(skb_copy_bits(skb, -head_copy_len, n->head + head_copy_off,
			     skb->len + head_copy_len));

	skb_copy_header(n, skb);

	skb_headers_offset_update(n, newheadroom - oldheadroom);

	return n;
}
EXPORT_SYMBOL(skb_copy_expand);

/**
 *	__skb_pad		-	zero pad the tail of an skb
 *	@skb: buffer to pad
 *	@pad: space to pad
 *	@free_on_error: free buffer on error
 *
 *	Ensure that a buffer is followed by a padding area that is zero
 *	filled. Used by network drivers which may DMA or transfer data
 *	beyond the buffer end onto the wire.
 *
 *	May return error in out of memory cases. The skb is freed on error
 *	if @free_on_error is true.
 */

int __skb_pad(struct sk_buff *skb, int pad, bool free_on_error)
{
	int err;
	int ntail;

	/* If the skbuff is non linear tailroom is always zero.. */
	if (!skb_cloned(skb) && skb_tailroom(skb) >= pad) {
		memset(skb->data+skb->len, 0, pad);
		return 0;
	}

	ntail = skb->data_len + pad - (skb->end - skb->tail);
	if (likely(skb_cloned(skb) || ntail > 0)) {
		err = pskb_expand_head(skb, 0, ntail, GFP_ATOMIC);
		if (unlikely(err))
			goto free_skb;
	}

	/* FIXME: The use of this function with non-linear skb's really needs
	 * to be audited.
	 */
	err = skb_linearize(skb);
	if (unlikely(err))
		goto free_skb;

	memset(skb->data + skb->len, 0, pad);
	return 0;

free_skb:
	if (free_on_error)
		kfree_skb(skb);
	return err;
}
EXPORT_SYMBOL(__skb_pad);

/**
 *	pskb_put - add data to the tail of a potentially fragmented buffer
 *	@skb: start of the buffer to use
 *	@tail: tail fragment of the buffer to use
 *	@len: amount of data to add
 *
 *	This function extends the used data area of the potentially
 *	fragmented buffer. @tail must be the last fragment of @skb -- or
 *	@skb itself. If this would exceed the total buffer size the kernel
 *	will panic. A pointer to the first byte of the extra data is
 *	returned.
 */

void *pskb_put(struct sk_buff *skb, struct sk_buff *tail, int len)
{
	if (tail != skb) {
		skb->data_len += len;
		skb->len += len;
	}
	return skb_put(tail, len);
}
EXPORT_SYMBOL_GPL(pskb_put);

/**
 *	skb_put - add data to a buffer
 *	@skb: buffer to use
 *	@len: amount of data to add
 *
 *	This function extends the used data area of the buffer. If this would
 *	exceed the total buffer size the kernel will panic. A pointer to the
 *	first byte of the extra data is returned.
 */
//在skb当前的数据尾部空出来一个len长度的区间，并返回此区间的首指针
//移动tail指针，并设置len(添加数据到skb_buff)，
//在tail后面空出一个len长度的区域，移动tail（预分配一个len长度的空间）
void *skb_put(struct sk_buff *skb, unsigned int len)
{
	void *tmp = skb_tail_pointer(skb);
	SKB_LINEAR_ASSERT(skb);
	skb->tail += len;
	skb->len  += len;
	if (unlikely(skb->tail > skb->end))
		//此情况发生时，肯定bug,tail不能移出至end之外
		skb_over_panic(skb, len, __builtin_return_address(0));
	return tmp;
}
EXPORT_SYMBOL(skb_put);

/**
 *	skb_push - add data to the start of a buffer
 *	@skb: buffer to use
 *	@len: amount of data to add
 *
 *	This function extends the used data area of the buffer at the buffer
 *	start. If this would exceed the total buffer headroom the kernel will
 *	panic. A pointer to the first byte of the extra data is returned.
 */
//使data指针左移，空出一个len长度的空间，skb总长度增加len
void *skb_push(struct sk_buff *skb, unsigned int len)
{
	skb->data -= len;
	skb->len  += len;
	if (unlikely(skb->data < skb->head))
		skb_under_panic(skb, len, __builtin_return_address(0));
	return skb->data;
}
EXPORT_SYMBOL(skb_push);

/**
 *	skb_pull - remove data from the start of a buffer
 *	@skb: buffer to use
 *	@len: amount of data to remove
 *
 *	This function removes data from the start of a buffer, returning
 *	the memory to the headroom. A pointer to the next data in the buffer
 *	is returned. Once the data has been pulled future pushes will overwrite
 *	the old data.
 */
void *skb_pull(struct sk_buff *skb, unsigned int len)
{
	//使data指针增加len，跳过已解析的报文
	return skb_pull_inline(skb, len);
}
EXPORT_SYMBOL(skb_pull);

/**
 *	skb_trim - remove end from a buffer
 *	@skb: buffer to alter
 *	@len: new length
 *
 *	Cut the length of a buffer down by removing data from the tail. If
 *	the buffer is already under the length specified it is not modified.
 *	The skb must be linear.
 */
void skb_trim(struct sk_buff *skb, unsigned int len)
{
	if (skb->len > len)
		__skb_trim(skb, len);
}
EXPORT_SYMBOL(skb_trim);

/* Trims skb to length len. It can change skb pointers.
 */

int ___pskb_trim(struct sk_buff *skb, unsigned int len)
{
	struct sk_buff **fragp;
	struct sk_buff *frag;
	int offset = skb_headlen(skb);
	int nfrags = skb_shinfo(skb)->nr_frags;
	int i;
	int err;

	if (skb_cloned(skb) &&
	    unlikely((err = pskb_expand_head(skb, 0, 0, GFP_ATOMIC))))
		return err;

	i = 0;
	if (offset >= len)
		goto drop_pages;

	for (; i < nfrags; i++) {
		int end = offset + skb_frag_size(&skb_shinfo(skb)->frags[i]);

		if (end < len) {
			offset = end;
			continue;
		}

		skb_frag_size_set(&skb_shinfo(skb)->frags[i++], len - offset);

drop_pages:
		skb_shinfo(skb)->nr_frags = i;

		for (; i < nfrags; i++)
			skb_frag_unref(skb, i);

		if (skb_has_frag_list(skb))
			skb_drop_fraglist(skb);
		goto done;
	}

	for (fragp = &skb_shinfo(skb)->frag_list; (frag = *fragp);
	     fragp = &frag->next) {
		int end = offset + frag->len;

		if (skb_shared(frag)) {
			struct sk_buff *nfrag;

			nfrag = skb_clone(frag, GFP_ATOMIC);
			if (unlikely(!nfrag))
				return -ENOMEM;

			nfrag->next = frag->next;
			consume_skb(frag);
			frag = nfrag;
			*fragp = frag;
		}

		if (end < len) {
			offset = end;
			continue;
		}

		if (end > len &&
		    unlikely((err = pskb_trim(frag, len - offset))))
			return err;

		if (frag->next)
			skb_drop_list(&frag->next);
		break;
	}

done:
	if (len > skb_headlen(skb)) {
		skb->data_len -= skb->len - len;
		skb->len       = len;
	} else {
		skb->len       = len;
		skb->data_len  = 0;
		skb_set_tail_pointer(skb, len);
	}

	if (!skb->sk || skb->destructor == sock_edemux)
		skb_condense(skb);
	return 0;
}
EXPORT_SYMBOL(___pskb_trim);

/* Note : use pskb_trim_rcsum() instead of calling this directly
 */
int pskb_trim_rcsum_slow(struct sk_buff *skb, unsigned int len)
{
	if (skb->ip_summed == CHECKSUM_COMPLETE) {
		int delta = skb->len - len;

		skb->csum = csum_block_sub(skb->csum,
					   skb_checksum(skb, len, delta, 0),
					   len);
	}
	return __pskb_trim(skb, len);
}
EXPORT_SYMBOL(pskb_trim_rcsum_slow);

/**
 *	__pskb_pull_tail - advance tail of skb header
 *	@skb: buffer to reallocate
 *	@delta: number of bytes to advance tail
 *
 *	The function makes a sense only on a fragmented &sk_buff,
 *	it expands header moving its tail forward and copying necessary
 *	data from fragmented part.
 *
 *	&sk_buff MUST have reference count of 1.
 *
 *	Returns %NULL (and &sk_buff does not change) if pull failed
 *	or value of new tail of skb in the case of success.
 *
 *	All the pointers pointing into skb header may change and must be
 *	reloaded after call to this function.
 */

/* Moves tail of skb head forward, copying data from fragmented part,
 * when it is necessary.
 * 1. It may fail due to malloc failure.
 * 2. It may change skb pointers.
 *
 * It is pretty complicated. Luckily, it is called only in exceptional cases.
 */
//当delta为整个报文长度时，可实现报文内存线性化
void *__pskb_pull_tail(struct sk_buff *skb, int delta)
{
	/* If skb has not enough free space at tail, get new one
	 * plus 128 bytes for future expansions. If we have enough
	 * room at tail, reallocate without expansion only if skb is cloned.
	 */
	//用eat表示，在当前skb中如果要再容纳delta字节，则1.eat >0时，表示我们需要通过增大buffer eat字节可以做到。
	//2. eat < 0时表示，当前buffer足够容纳delta的增量，无需增大buffer.
	int i, k, eat = (skb->tail + delta) - skb->end;

	if (eat > 0 || skb_cloned(skb)) {
		//需要增大buffer （eat +128字节）
		if (pskb_expand_head(skb, 0, eat > 0 ? eat + 128 : 0,
				     GFP_ATOMIC))
			return NULL;
	}

	//实现拷贝，完成线性化
	BUG_ON(skb_copy_bits(skb, skb_headlen(skb),
			     skb_tail_pointer(skb), delta));

	/* Optimization: no fragments, no reasons to preestimate
	 * size of pulled pages. Superb.
	 */
	if (!skb_has_frag_list(skb))
		goto pull_pages;

	/* Estimate size of pulled pages. */
	eat = delta;
	for (i = 0; i < skb_shinfo(skb)->nr_frags; i++) {
		//取第i个分片的大小
		int size = skb_frag_size(&skb_shinfo(skb)->frags[i]);

		if (size >= eat)
			goto pull_pages;
		eat -= size;
	}

	/* If we need update frag list, we are in troubles.
	 * Certainly, it is possible to add an offset to skb data,
	 * but taking into account that pulling is expected to
	 * be very rare operation, it is worth to fight against
	 * further bloating skb head and crucify ourselves here instead.
	 * Pure masohism, indeed. 8)8)
	 */
	if (eat) {
		struct sk_buff *list = skb_shinfo(skb)->frag_list;
		struct sk_buff *clone = NULL;
		struct sk_buff *insp = NULL;

		do {
			if (list->len <= eat) {
				/* Eaten as whole. */
				eat -= list->len;
				list = list->next;
				insp = list;
			} else {
				/* Eaten partially. */

				if (skb_shared(list)) {
					/* Sucks! We need to fork list. :-( */
					clone = skb_clone(list, GFP_ATOMIC);
					if (!clone)
						return NULL;
					insp = list->next;
					list = clone;
				} else {
					/* This may be pulled without
					 * problems. */
					insp = list;
				}
				if (!pskb_pull(list, eat)) {
					kfree_skb(clone);
					return NULL;
				}
				break;
			}
		} while (eat);

		/* Free pulled out fragments. */
		while ((list = skb_shinfo(skb)->frag_list) != insp) {
			skb_shinfo(skb)->frag_list = list->next;
			kfree_skb(list);
		}
		/* And insert new clone at head. */
		if (clone) {
			clone->next = list;
			skb_shinfo(skb)->frag_list = clone;
		}
	}
	/* Success! Now we may commit changes to skb data. */

pull_pages:
	eat = delta;
	k = 0;
	for (i = 0; i < skb_shinfo(skb)->nr_frags; i++) {
		int size = skb_frag_size(&skb_shinfo(skb)->frags[i]);

		if (size <= eat) {
			skb_frag_unref(skb, i);
			eat -= size;
		} else {
			skb_frag_t *frag = &skb_shinfo(skb)->frags[k];

			*frag = skb_shinfo(skb)->frags[i];
			if (eat) {
				skb_frag_off_add(frag, eat);
				skb_frag_size_sub(frag, eat);
				if (!i)
					goto end;
				eat = 0;
			}
			k++;
		}
	}
	skb_shinfo(skb)->nr_frags = k;

end:
	skb->tail     += delta;
	skb->data_len -= delta;

	if (!skb->data_len)
		skb_zcopy_clear(skb, false);

	return skb_tail_pointer(skb);
}
EXPORT_SYMBOL(__pskb_pull_tail);

/**
 *	skb_copy_bits - copy bits from skb to kernel buffer
 *	@skb: source skb
 *	@offset: offset in source
 *	@to: destination buffer
 *	@len: number of bytes to copy
 *
 *	Copy the specified number of bytes from the source skb to the
 *	destination buffer.
 *
 *	CAUTION ! :
 *		If its prototype is ever changed,
 *		check arch/{*}/net/{*}.S files,
 *		since it is called from BPF assembly code.
 */
//将不连续的skb->data数据自offset处copy到to中，copy长度为len
int skb_copy_bits(const struct sk_buff *skb, int offset, void *to, int len)
{
	int start = skb_headlen(skb);
	struct sk_buff *frag_iter;
	int i, copy;

	if (offset > (int)skb->len - len)
		goto fault;

	/* Copy header. */
	if ((copy = start - offset) > 0) {
		if (copy > len)
			copy = len;
		skb_copy_from_linear_data_offset(skb, offset, to, copy);
		if ((len -= copy) == 0)
			return 0;
		offset += copy;
		to     += copy;
	}

	for (i = 0; i < skb_shinfo(skb)->nr_frags; i++) {
		int end;
		skb_frag_t *f = &skb_shinfo(skb)->frags[i];

		WARN_ON(start > offset + len);

		end = start + skb_frag_size(f);
		if ((copy = end - offset) > 0) {
			u32 p_off, p_len, copied;
			struct page *p;
			u8 *vaddr;

			if (copy > len)
				copy = len;

			skb_frag_foreach_page(f,
					      skb_frag_off(f) + offset - start,
					      copy, p, p_off, p_len, copied) {
				vaddr = kmap_atomic(p);
				memcpy(to + copied, vaddr + p_off, p_len);
				kunmap_atomic(vaddr);
			}

			if ((len -= copy) == 0)
				return 0;
			offset += copy;
			to     += copy;
		}
		start = end;
	}

	skb_walk_frags(skb, frag_iter) {
		int end;

		WARN_ON(start > offset + len);

		end = start + frag_iter->len;
		if ((copy = end - offset) > 0) {
			if (copy > len)
				copy = len;
			if (skb_copy_bits(frag_iter, offset - start, to, copy))
				goto fault;
			if ((len -= copy) == 0)
				return 0;
			offset += copy;
			to     += copy;
		}
		start = end;
	}

	if (!len)
		return 0;

fault:
	return -EFAULT;
}
EXPORT_SYMBOL(skb_copy_bits);

/*
 * Callback from splice_to_pipe(), if we need to release some pages
 * at the end of the spd in case we error'ed out in filling the pipe.
 */
static void sock_spd_release(struct splice_pipe_desc *spd, unsigned int i)
{
	put_page(spd->pages[i]);
}

static struct page *linear_to_page(struct page *page, unsigned int *len,
				   unsigned int *offset,
				   struct sock *sk)
{
	struct page_frag *pfrag = sk_page_frag(sk);

	if (!sk_page_frag_refill(sk, pfrag))
		return NULL;

	*len = min_t(unsigned int, *len, pfrag->size - pfrag->offset);

	memcpy(page_address(pfrag->page) + pfrag->offset,
	       page_address(page) + *offset, *len);
	*offset = pfrag->offset;
	pfrag->offset += *len;

	return pfrag->page;
}

static bool spd_can_coalesce(const struct splice_pipe_desc *spd,
			     struct page *page,
			     unsigned int offset)
{
	return	spd->nr_pages &&
		spd->pages[spd->nr_pages - 1] == page &&
		(spd->partial[spd->nr_pages - 1].offset +
		 spd->partial[spd->nr_pages - 1].len == offset);
}

/*
 * Fill page/offset/length into spd, if it can hold more pages.
 */
static bool spd_fill_page(struct splice_pipe_desc *spd,
			  struct pipe_inode_info *pipe, struct page *page,
			  unsigned int *len, unsigned int offset,
			  bool linear,
			  struct sock *sk)
{
	if (unlikely(spd->nr_pages == MAX_SKB_FRAGS))
		return true;

	if (linear) {
		page = linear_to_page(page, len, &offset, sk);
		if (!page)
			return true;
	}
	if (spd_can_coalesce(spd, page, offset)) {
		spd->partial[spd->nr_pages - 1].len += *len;
		return false;
	}
	get_page(page);
	spd->pages[spd->nr_pages] = page;
	spd->partial[spd->nr_pages].len = *len;
	spd->partial[spd->nr_pages].offset = offset;
	spd->nr_pages++;

	return false;
}

static bool __splice_segment(struct page *page, unsigned int poff,
			     unsigned int plen, unsigned int *off,
			     unsigned int *len,
			     struct splice_pipe_desc *spd, bool linear,
			     struct sock *sk,
			     struct pipe_inode_info *pipe)
{
	if (!*len)
		return true;

	/* skip this segment if already processed */
	if (*off >= plen) {
		*off -= plen;
		return false;
	}

	/* ignore any bits we already processed */
	poff += *off;
	plen -= *off;
	*off = 0;

	do {
		unsigned int flen = min(*len, plen);

		if (spd_fill_page(spd, pipe, page, &flen, poff,
				  linear, sk))
			return true;
		poff += flen;
		plen -= flen;
		*len -= flen;
	} while (*len && plen);

	return false;
}

/*
 * Map linear and fragment data from the skb to spd. It reports true if the
 * pipe is full or if we already spliced the requested length.
 */
static bool __skb_splice_bits(struct sk_buff *skb, struct pipe_inode_info *pipe,
			      unsigned int *offset, unsigned int *len,
			      struct splice_pipe_desc *spd, struct sock *sk)
{
	int seg;
	struct sk_buff *iter;

	/* map the linear part :
	 * If skb->head_frag is set, this 'linear' part is backed by a
	 * fragment, and if the head is not shared with any clones then
	 * we can avoid a copy since we own the head portion of this page.
	 */
	if (__splice_segment(virt_to_page(skb->data),
			     (unsigned long) skb->data & (PAGE_SIZE - 1),
			     skb_headlen(skb),
			     offset, len, spd,
			     skb_head_is_locked(skb),
			     sk, pipe))
		return true;

	/*
	 * then map the fragments
	 */
	for (seg = 0; seg < skb_shinfo(skb)->nr_frags; seg++) {
		const skb_frag_t *f = &skb_shinfo(skb)->frags[seg];

		if (__splice_segment(skb_frag_page(f),
				     skb_frag_off(f), skb_frag_size(f),
				     offset, len, spd, false, sk, pipe))
			return true;
	}

	skb_walk_frags(skb, iter) {
		if (*offset >= iter->len) {
			*offset -= iter->len;
			continue;
		}
		/* __skb_splice_bits() only fails if the output has no room
		 * left, so no point in going over the frag_list for the error
		 * case.
		 */
		if (__skb_splice_bits(iter, pipe, offset, len, spd, sk))
			return true;
	}

	return false;
}

/*
 * Map data from the skb to a pipe. Should handle both the linear part,
 * the fragments, and the frag list.
 */
int skb_splice_bits(struct sk_buff *skb, struct sock *sk, unsigned int offset,
		    struct pipe_inode_info *pipe, unsigned int tlen,
		    unsigned int flags)
{
	struct partial_page partial[MAX_SKB_FRAGS];
	struct page *pages[MAX_SKB_FRAGS];
	struct splice_pipe_desc spd = {
		.pages = pages,
		.partial = partial,
		.nr_pages_max = MAX_SKB_FRAGS,
		.ops = &nosteal_pipe_buf_ops,
		.spd_release = sock_spd_release,
	};
	int ret = 0;

	__skb_splice_bits(skb, pipe, &offset, &tlen, &spd, sk);

	if (spd.nr_pages)
		ret = splice_to_pipe(pipe, &spd);

	return ret;
}
EXPORT_SYMBOL_GPL(skb_splice_bits);

/* Send skb data on a socket. Socket must be locked. */
int skb_send_sock_locked(struct sock *sk, struct sk_buff *skb, int offset,
			 int len)
{
	unsigned int orig_len = len;
	struct sk_buff *head = skb;
	unsigned short fragidx;
	int slen, ret;

do_frag_list:

	/* Deal with head data */
	while (offset < skb_headlen(skb) && len) {
		struct kvec kv;
		struct msghdr msg;

		slen = min_t(int, len, skb_headlen(skb) - offset);
		kv.iov_base = skb->data + offset;
		kv.iov_len = slen;
		memset(&msg, 0, sizeof(msg));
		msg.msg_flags = MSG_DONTWAIT;

		ret = kernel_sendmsg_locked(sk, &msg, &kv, 1, slen);
		if (ret <= 0)
			goto error;

		offset += ret;
		len -= ret;
	}

	/* All the data was skb head? */
	if (!len)
		goto out;

	/* Make offset relative to start of frags */
	offset -= skb_headlen(skb);

	/* Find where we are in frag list */
	for (fragidx = 0; fragidx < skb_shinfo(skb)->nr_frags; fragidx++) {
		skb_frag_t *frag  = &skb_shinfo(skb)->frags[fragidx];

		if (offset < skb_frag_size(frag))
			break;

		offset -= skb_frag_size(frag);
	}

	for (; len && fragidx < skb_shinfo(skb)->nr_frags; fragidx++) {
		skb_frag_t *frag  = &skb_shinfo(skb)->frags[fragidx];

		slen = min_t(size_t, len, skb_frag_size(frag) - offset);

		while (slen) {
			ret = kernel_sendpage_locked(sk, skb_frag_page(frag),
						     skb_frag_off(frag) + offset,
						     slen, MSG_DONTWAIT);
			if (ret <= 0)
				goto error;

			len -= ret;
			offset += ret;
			slen -= ret;
		}

		offset = 0;
	}

	if (len) {
		/* Process any frag lists */

		if (skb == head) {
			if (skb_has_frag_list(skb)) {
				skb = skb_shinfo(skb)->frag_list;
				goto do_frag_list;
			}
		} else if (skb->next) {
			skb = skb->next;
			goto do_frag_list;
		}
	}

out:
	return orig_len - len;

error:
	return orig_len == len ? ret : orig_len - len;
}
EXPORT_SYMBOL_GPL(skb_send_sock_locked);

/**
 *	skb_store_bits - store bits from kernel buffer to skb
 *	@skb: destination buffer
 *	@offset: offset in destination
 *	@from: source buffer
 *	@len: number of bytes to copy
 *
 *	Copy the specified number of bytes from the source buffer to the
 *	destination skb.  This function handles all the messy bits of
 *	traversing fragment lists and such.
 */

int skb_store_bits(struct sk_buff *skb, int offset, const void *from, int len)
{
	int start = skb_headlen(skb);
	struct sk_buff *frag_iter;
	int i, copy;

	if (offset > (int)skb->len - len)
		goto fault;

	if ((copy = start - offset) > 0) {
		if (copy > len)
			copy = len;
		skb_copy_to_linear_data_offset(skb, offset, from, copy);
		if ((len -= copy) == 0)
			return 0;
		offset += copy;
		from += copy;
	}

	for (i = 0; i < skb_shinfo(skb)->nr_frags; i++) {
		skb_frag_t *frag = &skb_shinfo(skb)->frags[i];
		int end;

		WARN_ON(start > offset + len);

		end = start + skb_frag_size(frag);
		if ((copy = end - offset) > 0) {
			u32 p_off, p_len, copied;
			struct page *p;
			u8 *vaddr;

			if (copy > len)
				copy = len;

			skb_frag_foreach_page(frag,
					      skb_frag_off(frag) + offset - start,
					      copy, p, p_off, p_len, copied) {
				vaddr = kmap_atomic(p);
				memcpy(vaddr + p_off, from + copied, p_len);
				kunmap_atomic(vaddr);
			}

			if ((len -= copy) == 0)
				return 0;
			offset += copy;
			from += copy;
		}
		start = end;
	}

	skb_walk_frags(skb, frag_iter) {
		int end;

		WARN_ON(start > offset + len);

		end = start + frag_iter->len;
		if ((copy = end - offset) > 0) {
			if (copy > len)
				copy = len;
			if (skb_store_bits(frag_iter, offset - start,
					   from, copy))
				goto fault;
			if ((len -= copy) == 0)
				return 0;
			offset += copy;
			from += copy;
		}
		start = end;
	}
	if (!len)
		return 0;

fault:
	return -EFAULT;
}
EXPORT_SYMBOL(skb_store_bits);

/* Checksum skb data. */
__wsum __skb_checksum(const struct sk_buff *skb, int offset, int len,
		      __wsum csum, const struct skb_checksum_ops *ops)
{
	int start = skb_headlen(skb);
	int i, copy = start - offset;
	struct sk_buff *frag_iter;
	int pos = 0;

	/* Checksum header. */
	if (copy > 0) {
		if (copy > len)
			copy = len;
		csum = INDIRECT_CALL_1(ops->update, csum_partial_ext,
				       skb->data + offset, copy, csum);
		if ((len -= copy) == 0)
			return csum;
		offset += copy;
		pos	= copy;
	}

	for (i = 0; i < skb_shinfo(skb)->nr_frags; i++) {
		int end;
		skb_frag_t *frag = &skb_shinfo(skb)->frags[i];

		WARN_ON(start > offset + len);

		end = start + skb_frag_size(frag);
		if ((copy = end - offset) > 0) {
			u32 p_off, p_len, copied;
			struct page *p;
			__wsum csum2;
			u8 *vaddr;

			if (copy > len)
				copy = len;

			skb_frag_foreach_page(frag,
					      skb_frag_off(frag) + offset - start,
					      copy, p, p_off, p_len, copied) {
				vaddr = kmap_atomic(p);
				csum2 = INDIRECT_CALL_1(ops->update,
							csum_partial_ext,
							vaddr + p_off, p_len, 0);
				kunmap_atomic(vaddr);
				csum = INDIRECT_CALL_1(ops->combine,
						       csum_block_add_ext, csum,
						       csum2, pos, p_len);
				pos += p_len;
			}

			if (!(len -= copy))
				return csum;
			offset += copy;
		}
		start = end;
	}

	skb_walk_frags(skb, frag_iter) {
		int end;

		WARN_ON(start > offset + len);

		end = start + frag_iter->len;
		if ((copy = end - offset) > 0) {
			__wsum csum2;
			if (copy > len)
				copy = len;
			csum2 = __skb_checksum(frag_iter, offset - start,
					       copy, 0, ops);
			csum = INDIRECT_CALL_1(ops->combine, csum_block_add_ext,
					       csum, csum2, pos, copy);
			if ((len -= copy) == 0)
				return csum;
			offset += copy;
			pos    += copy;
		}
		start = end;
	}
	BUG_ON(len);

	return csum;
}
EXPORT_SYMBOL(__skb_checksum);

//自报文的offset位置开始计算长度为len的checksum,并合上已有的csum
__wsum skb_checksum(const struct sk_buff *skb, int offset,
		    int len, __wsum csum)
{
	const struct skb_checksum_ops ops = {
		.update  = csum_partial_ext,
		.combine = csum_block_add_ext,
	};

	return __skb_checksum(skb, offset, len, csum, &ops);
}
EXPORT_SYMBOL(skb_checksum);

/* Both of above in one bottle. */

__wsum skb_copy_and_csum_bits(const struct sk_buff *skb, int offset,
				    u8 *to, int len, __wsum csum)
{
	int start = skb_headlen(skb);
	int i, copy = start - offset;
	struct sk_buff *frag_iter;
	int pos = 0;

	/* Copy header. */
	if (copy > 0) {
		if (copy > len)
			copy = len;
		csum = csum_partial_copy_nocheck(skb->data + offset, to,
						 copy, csum);
		if ((len -= copy) == 0)
			return csum;
		offset += copy;
		to     += copy;
		pos	= copy;
	}

	for (i = 0; i < skb_shinfo(skb)->nr_frags; i++) {
		int end;

		WARN_ON(start > offset + len);

		end = start + skb_frag_size(&skb_shinfo(skb)->frags[i]);
		if ((copy = end - offset) > 0) {
			skb_frag_t *frag = &skb_shinfo(skb)->frags[i];
			u32 p_off, p_len, copied;
			struct page *p;
			__wsum csum2;
			u8 *vaddr;

			if (copy > len)
				copy = len;

			skb_frag_foreach_page(frag,
					      skb_frag_off(frag) + offset - start,
					      copy, p, p_off, p_len, copied) {
				vaddr = kmap_atomic(p);
				csum2 = csum_partial_copy_nocheck(vaddr + p_off,
								  to + copied,
								  p_len, 0);
				kunmap_atomic(vaddr);
				csum = csum_block_add(csum, csum2, pos);
				pos += p_len;
			}

			if (!(len -= copy))
				return csum;
			offset += copy;
			to     += copy;
		}
		start = end;
	}

	skb_walk_frags(skb, frag_iter) {
		__wsum csum2;
		int end;

		WARN_ON(start > offset + len);

		end = start + frag_iter->len;
		if ((copy = end - offset) > 0) {
			if (copy > len)
				copy = len;
			csum2 = skb_copy_and_csum_bits(frag_iter,
						       offset - start,
						       to, copy, 0);
			csum = csum_block_add(csum, csum2, pos);
			if ((len -= copy) == 0)
				return csum;
			offset += copy;
			to     += copy;
			pos    += copy;
		}
		start = end;
	}
	BUG_ON(len);
	return csum;
}
EXPORT_SYMBOL(skb_copy_and_csum_bits);

__sum16 __skb_checksum_complete_head(struct sk_buff *skb, int len)
{
	__sum16 sum;

	sum = csum_fold(skb_checksum(skb, 0, len, skb->csum));
	/* See comments in __skb_checksum_complete(). */
	if (likely(!sum)) {
		if (unlikely(skb->ip_summed == CHECKSUM_COMPLETE) &&
		    !skb->csum_complete_sw)
			netdev_rx_csum_fault(skb->dev, skb);
	}
	if (!skb_shared(skb))
		skb->csum_valid = !sum;
	return sum;
}
EXPORT_SYMBOL(__skb_checksum_complete_head);

/* This function assumes skb->csum already holds pseudo header's checksum,
 * which has been changed from the hardware checksum, for example, by
 * __skb_checksum_validate_complete(). And, the original skb->csum must
 * have been validated unsuccessfully for CHECKSUM_COMPLETE case.
 *
 * It returns non-zero if the recomputed checksum is still invalid, otherwise
 * zero. The new checksum is stored back into skb->csum unless the skb is
 * shared.
 */
__sum16 __skb_checksum_complete(struct sk_buff *skb)
{
	__wsum csum;
	__sum16 sum;

    //计算当前内容的checksum
	csum = skb_checksum(skb, 0, skb->len, 0);

    //skb->csum中保存的为伪头，合上它，并折叠，得到最终checksum
	sum = csum_fold(csum_add(skb->csum, csum));
	/* This check is inverted, because we already knew the hardware
	 * checksum is invalid before calling this function. So, if the
	 * re-computed checksum is valid instead, then we have a mismatch
	 * between the original skb->csum and skb_checksum(). This means either
	 * the original hardware checksum is incorrect or we screw up skb->csum
	 * when moving skb->data around.
	 */
	if (likely(!sum)) {
        /*经校验checksum为0,此时说明原来的skb->csum是错的，告警*/
		if (unlikely(skb->ip_summed == CHECKSUM_COMPLETE) &&
		    !skb->csum_complete_sw)
			netdev_rx_csum_fault(skb->dev, skb);
	}

	if (!skb_shared(skb)) {
		/* Save full packet checksum */
		skb->csum = csum;
		skb->ip_summed = CHECKSUM_COMPLETE;
		skb->csum_complete_sw = 1;
		skb->csum_valid = !sum;
	}

	return sum;
}
EXPORT_SYMBOL(__skb_checksum_complete);

static __wsum warn_crc32c_csum_update(const void *buff, int len, __wsum sum)
{
	net_warn_ratelimited(
		"%s: attempt to compute crc32c without libcrc32c.ko\n",
		__func__);
	return 0;
}

static __wsum warn_crc32c_csum_combine(__wsum csum, __wsum csum2,
				       int offset, int len)
{
	net_warn_ratelimited(
		"%s: attempt to compute crc32c without libcrc32c.ko\n",
		__func__);
	return 0;
}

static const struct skb_checksum_ops default_crc32c_ops = {
	.update  = warn_crc32c_csum_update,
	.combine = warn_crc32c_csum_combine,
};

const struct skb_checksum_ops *crc32c_csum_stub __read_mostly =
	&default_crc32c_ops;
EXPORT_SYMBOL(crc32c_csum_stub);

 /**
 *	skb_zerocopy_headlen - Calculate headroom needed for skb_zerocopy()
 *	@from: source buffer
 *
 *	Calculates the amount of linear headroom needed in the 'to' skb passed
 *	into skb_zerocopy().
 */
unsigned int
skb_zerocopy_headlen(const struct sk_buff *from)
{
	unsigned int hlen = 0;

	if (!from->head_frag ||
	    skb_headlen(from) < L1_CACHE_BYTES ||
	    skb_shinfo(from)->nr_frags >= MAX_SKB_FRAGS)
		hlen = skb_headlen(from);

	if (skb_has_frag_list(from))
		hlen = from->len;

	return hlen;
}
EXPORT_SYMBOL_GPL(skb_zerocopy_headlen);

/**
 *	skb_zerocopy - Zero copy skb to skb
 *	@to: destination buffer
 *	@from: source buffer
 *	@len: number of bytes to copy from source buffer
 *	@hlen: size of linear headroom in destination buffer
 *
 *	Copies up to `len` bytes from `from` to `to` by creating references
 *	to the frags in the source buffer.
 *
 *	The `hlen` as calculated by skb_zerocopy_headlen() specifies the
 *	headroom in the `to` buffer.
 *
 *	Return value:
 *	0: everything is OK
 *	-ENOMEM: couldn't orphan frags of @from due to lack of memory
 *	-EFAULT: skb_copy_bits() found some problem with skb geometry
 */
int
skb_zerocopy(struct sk_buff *to, struct sk_buff *from, int len, int hlen)
{
	int i, j = 0;
	int plen = 0; /* length of skb->head fragment */
	int ret;
	struct page *page;
	unsigned int offset;

	BUG_ON(!from->head_frag && !hlen);

	/* dont bother with small payloads */
	if (len <= skb_tailroom(to))
		return skb_copy_bits(from, 0, skb_put(to, len), len);

	if (hlen) {
		ret = skb_copy_bits(from, 0, skb_put(to, hlen), hlen);
		if (unlikely(ret))
			return ret;
		len -= hlen;
	} else {
		plen = min_t(int, skb_headlen(from), len);
		if (plen) {
			page = virt_to_head_page(from->head);
			offset = from->data - (unsigned char *)page_address(page);
			__skb_fill_page_desc(to, 0, page, offset, plen);
			get_page(page);
			j = 1;
			len -= plen;
		}
	}

	to->truesize += len + plen;
	to->len += len + plen;
	to->data_len += len + plen;

	if (unlikely(skb_orphan_frags(from, GFP_ATOMIC))) {
		skb_tx_error(from);
		return -ENOMEM;
	}
	skb_zerocopy_clone(to, from, GFP_ATOMIC);

	for (i = 0; i < skb_shinfo(from)->nr_frags; i++) {
		int size;

		if (!len)
			break;
		skb_shinfo(to)->frags[j] = skb_shinfo(from)->frags[i];
		size = min_t(int, skb_frag_size(&skb_shinfo(to)->frags[j]),
					len);
		skb_frag_size_set(&skb_shinfo(to)->frags[j], size);
		len -= size;
		skb_frag_ref(to, j);
		j++;
	}
	skb_shinfo(to)->nr_frags = j;

	return 0;
}
EXPORT_SYMBOL_GPL(skb_zerocopy);

void skb_copy_and_csum_dev(const struct sk_buff *skb, u8 *to)
{
	__wsum csum;
	long csstart;

	if (skb->ip_summed == CHECKSUM_PARTIAL)
		csstart = skb_checksum_start_offset(skb);
	else
		csstart = skb_headlen(skb);

	BUG_ON(csstart > skb_headlen(skb));

	skb_copy_from_linear_data(skb, to, csstart);

	csum = 0;
	if (csstart != skb->len)
		csum = skb_copy_and_csum_bits(skb, csstart, to + csstart,
					      skb->len - csstart, 0);

	if (skb->ip_summed == CHECKSUM_PARTIAL) {
		long csstuff = csstart + skb->csum_offset;

		*((__sum16 *)(to + csstuff)) = csum_fold(csum);
	}
}
EXPORT_SYMBOL(skb_copy_and_csum_dev);

/**
 *	skb_dequeue - remove from the head of the queue
 *	@list: list to dequeue from
 *
 *	Remove the head of the list. The list lock is taken so the function
 *	may be used safely with other locking list functions. The head item is
 *	returned or %NULL if the list is empty.
 */

struct sk_buff *skb_dequeue(struct sk_buff_head *list)
{
	unsigned long flags;
	struct sk_buff *result;

	spin_lock_irqsave(&list->lock, flags);
	result = __skb_dequeue(list);
	spin_unlock_irqrestore(&list->lock, flags);
	return result;
}
EXPORT_SYMBOL(skb_dequeue);

/**
 *	skb_dequeue_tail - remove from the tail of the queue
 *	@list: list to dequeue from
 *
 *	Remove the tail of the list. The list lock is taken so the function
 *	may be used safely with other locking list functions. The tail item is
 *	returned or %NULL if the list is empty.
 */
struct sk_buff *skb_dequeue_tail(struct sk_buff_head *list)
{
	unsigned long flags;
	struct sk_buff *result;

	spin_lock_irqsave(&list->lock, flags);
	result = __skb_dequeue_tail(list);
	spin_unlock_irqrestore(&list->lock, flags);
	return result;
}
EXPORT_SYMBOL(skb_dequeue_tail);

/**
 *	skb_queue_purge - empty a list
 *	@list: list to empty
 *
 *	Delete all buffers on an &sk_buff list. Each buffer is removed from
 *	the list and one reference dropped. This function takes the list
 *	lock and is atomic with respect to other list locking functions.
 */
void skb_queue_purge(struct sk_buff_head *list)
{
	//释放list上挂接的所有报文，将队列置为empty
	struct sk_buff *skb;
	while ((skb = skb_dequeue(list)) != NULL)
		kfree_skb(skb);
}
EXPORT_SYMBOL(skb_queue_purge);

/**
 *	skb_rbtree_purge - empty a skb rbtree
 *	@root: root of the rbtree to empty
 *	Return value: the sum of truesizes of all purged skbs.
 *
 *	Delete all buffers on an &sk_buff rbtree. Each buffer is removed from
 *	the list and one reference dropped. This function does not take
 *	any lock. Synchronization should be handled by the caller (e.g., TCP
 *	out-of-order queue is protected by the socket lock).
 */
unsigned int skb_rbtree_purge(struct rb_root *root)
{
	struct rb_node *p = rb_first(root);
	unsigned int sum = 0;

	while (p) {
		struct sk_buff *skb = rb_entry(p, struct sk_buff, rbnode);

		p = rb_next(p);
		rb_erase(&skb->rbnode, root);
		sum += skb->truesize;
		kfree_skb(skb);
	}
	return sum;
}

/**
 *	skb_queue_head - queue a buffer at the list head
 *	@list: list to use
 *	@newsk: buffer to queue
 *
 *	Queue a buffer at the start of the list. This function takes the
 *	list lock and can be used safely with other locking &sk_buff functions
 *	safely.
 *
 *	A buffer cannot be placed on two lists at the same time.
 */
void skb_queue_head(struct sk_buff_head *list, struct sk_buff *newsk)
{
	unsigned long flags;

	spin_lock_irqsave(&list->lock, flags);
	__skb_queue_head(list, newsk);
	spin_unlock_irqrestore(&list->lock, flags);
}
EXPORT_SYMBOL(skb_queue_head);

/**
 *	skb_queue_tail - queue a buffer at the list tail
 *	@list: list to use
 *	@newsk: buffer to queue
 *
 *	Queue a buffer at the tail of the list. This function takes the
 *	list lock and can be used safely with other locking &sk_buff functions
 *	safely.
 *
 *	A buffer cannot be placed on two lists at the same time.
 */
void skb_queue_tail(struct sk_buff_head *list, struct sk_buff *newsk)
{
	unsigned long flags;

	spin_lock_irqsave(&list->lock, flags);
	__skb_queue_tail(list, newsk);
	spin_unlock_irqrestore(&list->lock, flags);
}
EXPORT_SYMBOL(skb_queue_tail);

/**
 *	skb_unlink	-	remove a buffer from a list
 *	@skb: buffer to remove
 *	@list: list to use
 *
 *	Remove a packet from a list. The list locks are taken and this
 *	function is atomic with respect to other list locked calls
 *
 *	You must know what list the SKB is on.
 */
void skb_unlink(struct sk_buff *skb, struct sk_buff_head *list)
{
	unsigned long flags;

	spin_lock_irqsave(&list->lock, flags);
	__skb_unlink(skb, list);
	spin_unlock_irqrestore(&list->lock, flags);
}
EXPORT_SYMBOL(skb_unlink);

/**
 *	skb_append	-	append a buffer
 *	@old: buffer to insert after
 *	@newsk: buffer to insert
 *	@list: list to use
 *
 *	Place a packet after a given packet in a list. The list locks are taken
 *	and this function is atomic with respect to other list locked calls.
 *	A buffer cannot be placed on two lists at the same time.
 */
void skb_append(struct sk_buff *old, struct sk_buff *newsk, struct sk_buff_head *list)
{
	unsigned long flags;

	spin_lock_irqsave(&list->lock, flags);
	__skb_queue_after(list, old, newsk);
	spin_unlock_irqrestore(&list->lock, flags);
}
EXPORT_SYMBOL(skb_append);

static inline void skb_split_inside_header(struct sk_buff *skb,
					   struct sk_buff* skb1,
					   const u32 len, const int pos)
{
	int i;

	skb_copy_from_linear_data_offset(skb, len, skb_put(skb1, pos - len),
					 pos - len);
	/* And move data appendix as is. */
	for (i = 0; i < skb_shinfo(skb)->nr_frags; i++)
		skb_shinfo(skb1)->frags[i] = skb_shinfo(skb)->frags[i];

	skb_shinfo(skb1)->nr_frags = skb_shinfo(skb)->nr_frags;
	skb_shinfo(skb)->nr_frags  = 0;
	skb1->data_len		   = skb->data_len;
	skb1->len		   += skb1->data_len;
	skb->data_len		   = 0;
	skb->len		   = len;
	skb_set_tail_pointer(skb, len);
}

static inline void skb_split_no_header(struct sk_buff *skb,
				       struct sk_buff* skb1,
				       const u32 len, int pos)
{
	int i, k = 0;
	const int nfrags = skb_shinfo(skb)->nr_frags;

	skb_shinfo(skb)->nr_frags = 0;
	skb1->len		  = skb1->data_len = skb->len - len;
	skb->len		  = len;
	skb->data_len		  = len - pos;

	for (i = 0; i < nfrags; i++) {
		int size = skb_frag_size(&skb_shinfo(skb)->frags[i]);

		if (pos + size > len) {
			skb_shinfo(skb1)->frags[k] = skb_shinfo(skb)->frags[i];

			if (pos < len) {
				/* Split frag.
				 * We have two variants in this case:
				 * 1. Move all the frag to the second
				 *    part, if it is possible. F.e.
				 *    this approach is mandatory for TUX,
				 *    where splitting is expensive.
				 * 2. Split is accurately. We make this.
				 */
				skb_frag_ref(skb, i);
				skb_frag_off_add(&skb_shinfo(skb1)->frags[0], len - pos);
				skb_frag_size_sub(&skb_shinfo(skb1)->frags[0], len - pos);
				skb_frag_size_set(&skb_shinfo(skb)->frags[i], len - pos);
				skb_shinfo(skb)->nr_frags++;
			}
			k++;
		} else
			skb_shinfo(skb)->nr_frags++;
		pos += size;
	}
	skb_shinfo(skb1)->nr_frags = k;
}

/**
 * skb_split - Split fragmented skb to two parts at length len.
 * @skb: the buffer to split
 * @skb1: the buffer to receive the second part
 * @len: new length for skb
 */
void skb_split(struct sk_buff *skb, struct sk_buff *skb1, const u32 len)
{
	int pos = skb_headlen(skb);

	skb_shinfo(skb1)->tx_flags |= skb_shinfo(skb)->tx_flags &
				      SKBTX_SHARED_FRAG;
	skb_zerocopy_clone(skb1, skb, 0);
	if (len < pos)	/* Split line is inside header. */
		skb_split_inside_header(skb, skb1, len, pos);
	else		/* Second chunk has no header, nothing to copy. */
		skb_split_no_header(skb, skb1, len, pos);
}
EXPORT_SYMBOL(skb_split);

/* Shifting from/to a cloned skb is a no-go.
 *
 * Caller cannot keep skb_shinfo related pointers past calling here!
 */
static int skb_prepare_for_shift(struct sk_buff *skb)
{
	return skb_cloned(skb) && pskb_expand_head(skb, 0, 0, GFP_ATOMIC);
}

/**
 * skb_shift - Shifts paged data partially from skb to another
 * @tgt: buffer into which tail data gets added
 * @skb: buffer from which the paged data comes from
 * @shiftlen: shift up to this many bytes
 *
 * Attempts to shift up to shiftlen worth of bytes, which may be less than
 * the length of the skb, from skb to tgt. Returns number bytes shifted.
 * It's up to caller to free skb if everything was shifted.
 *
 * If @tgt runs out of frags, the whole operation is aborted.
 *
 * Skb cannot include anything else but paged data while tgt is allowed
 * to have non-paged data as well.
 *
 * TODO: full sized shift could be optimized but that would need
 * specialized skb free'er to handle frags without up-to-date nr_frags.
 */
int skb_shift(struct sk_buff *tgt, struct sk_buff *skb, int shiftlen)
{
	int from, to, merge, todo;
	skb_frag_t *fragfrom, *fragto;

	BUG_ON(shiftlen > skb->len);

	if (skb_headlen(skb))
		return 0;
	if (skb_zcopy(tgt) || skb_zcopy(skb))
		return 0;

	todo = shiftlen;
	from = 0;
	to = skb_shinfo(tgt)->nr_frags;
	fragfrom = &skb_shinfo(skb)->frags[from];

	/* Actual merge is delayed until the point when we know we can
	 * commit all, so that we don't have to undo partial changes
	 */
	if (!to ||
	    !skb_can_coalesce(tgt, to, skb_frag_page(fragfrom),
			      skb_frag_off(fragfrom))) {
		merge = -1;
	} else {
		merge = to - 1;

		todo -= skb_frag_size(fragfrom);
		if (todo < 0) {
			if (skb_prepare_for_shift(skb) ||
			    skb_prepare_for_shift(tgt))
				return 0;

			/* All previous frag pointers might be stale! */
			fragfrom = &skb_shinfo(skb)->frags[from];
			fragto = &skb_shinfo(tgt)->frags[merge];

			skb_frag_size_add(fragto, shiftlen);
			skb_frag_size_sub(fragfrom, shiftlen);
			skb_frag_off_add(fragfrom, shiftlen);

			goto onlymerged;
		}

		from++;
	}

	/* Skip full, not-fitting skb to avoid expensive operations */
	if ((shiftlen == skb->len) &&
	    (skb_shinfo(skb)->nr_frags - from) > (MAX_SKB_FRAGS - to))
		return 0;

	if (skb_prepare_for_shift(skb) || skb_prepare_for_shift(tgt))
		return 0;

	while ((todo > 0) && (from < skb_shinfo(skb)->nr_frags)) {
		if (to == MAX_SKB_FRAGS)
			return 0;

		fragfrom = &skb_shinfo(skb)->frags[from];
		fragto = &skb_shinfo(tgt)->frags[to];

		if (todo >= skb_frag_size(fragfrom)) {
			*fragto = *fragfrom;
			todo -= skb_frag_size(fragfrom);
			from++;
			to++;

		} else {
			__skb_frag_ref(fragfrom);
			skb_frag_page_copy(fragto, fragfrom);
			skb_frag_off_copy(fragto, fragfrom);
			skb_frag_size_set(fragto, todo);

			skb_frag_off_add(fragfrom, todo);
			skb_frag_size_sub(fragfrom, todo);
			todo = 0;

			to++;
			break;
		}
	}

	/* Ready to "commit" this state change to tgt */
	skb_shinfo(tgt)->nr_frags = to;

	if (merge >= 0) {
		fragfrom = &skb_shinfo(skb)->frags[0];
		fragto = &skb_shinfo(tgt)->frags[merge];

		skb_frag_size_add(fragto, skb_frag_size(fragfrom));
		__skb_frag_unref(fragfrom);
	}

	/* Reposition in the original skb */
	to = 0;
	while (from < skb_shinfo(skb)->nr_frags)
		skb_shinfo(skb)->frags[to++] = skb_shinfo(skb)->frags[from++];
	skb_shinfo(skb)->nr_frags = to;

	BUG_ON(todo > 0 && !skb_shinfo(skb)->nr_frags);

onlymerged:
	/* Most likely the tgt won't ever need its checksum anymore, skb on
	 * the other hand might need it if it needs to be resent
	 */
	tgt->ip_summed = CHECKSUM_PARTIAL;
	skb->ip_summed = CHECKSUM_PARTIAL;

	/* Yak, is it really working this way? Some helper please? */
	skb->len -= shiftlen;
	skb->data_len -= shiftlen;
	skb->truesize -= shiftlen;
	tgt->len += shiftlen;
	tgt->data_len += shiftlen;
	tgt->truesize += shiftlen;

	return shiftlen;
}

/**
 * skb_prepare_seq_read - Prepare a sequential read of skb data
 * @skb: the buffer to read
 * @from: lower offset of data to be read
 * @to: upper offset of data to be read
 * @st: state variable
 *
 * Initializes the specified state variable. Must be called before
 * invoking skb_seq_read() for the first time.
 */
void skb_prepare_seq_read(struct sk_buff *skb, unsigned int from,
			  unsigned int to, struct skb_seq_state *st)
{
	st->lower_offset = from;
	st->upper_offset = to;
	st->root_skb = st->cur_skb = skb;
	st->frag_idx = st->stepped_offset = 0;
	st->frag_data = NULL;
}
EXPORT_SYMBOL(skb_prepare_seq_read);

/**
 * skb_seq_read - Sequentially read skb data
 * @consumed: number of bytes consumed by the caller so far
 * @data: destination pointer for data to be returned
 * @st: state variable
 *
 * Reads a block of skb data at @consumed relative to the
 * lower offset specified to skb_prepare_seq_read(). Assigns
 * the head of the data block to @data and returns the length
 * of the block or 0 if the end of the skb data or the upper
 * offset has been reached.
 *
 * The caller is not required to consume all of the data
 * returned, i.e. @consumed is typically set to the number
 * of bytes already consumed and the next call to
 * skb_seq_read() will return the remaining part of the block.
 *
 * Note 1: The size of each block of data returned can be arbitrary,
 *       this limitation is the cost for zerocopy sequential
 *       reads of potentially non linear data.
 *
 * Note 2: Fragment lists within fragments are not implemented
 *       at the moment, state->root_skb could be replaced with
 *       a stack for this purpose.
 */
unsigned int skb_seq_read(unsigned int consumed, const u8 **data,
			  struct skb_seq_state *st)
{
	unsigned int block_limit, abs_offset = consumed + st->lower_offset;
	skb_frag_t *frag;

	if (unlikely(abs_offset >= st->upper_offset)) {
		if (st->frag_data) {
			kunmap_atomic(st->frag_data);
			st->frag_data = NULL;
		}
		return 0;
	}

next_skb:
	block_limit = skb_headlen(st->cur_skb) + st->stepped_offset;

	if (abs_offset < block_limit && !st->frag_data) {
		*data = st->cur_skb->data + (abs_offset - st->stepped_offset);
		return block_limit - abs_offset;
	}

	if (st->frag_idx == 0 && !st->frag_data)
		st->stepped_offset += skb_headlen(st->cur_skb);

	while (st->frag_idx < skb_shinfo(st->cur_skb)->nr_frags) {
		frag = &skb_shinfo(st->cur_skb)->frags[st->frag_idx];
		block_limit = skb_frag_size(frag) + st->stepped_offset;

		if (abs_offset < block_limit) {
			if (!st->frag_data)
				st->frag_data = kmap_atomic(skb_frag_page(frag));

			*data = (u8 *) st->frag_data + skb_frag_off(frag) +
				(abs_offset - st->stepped_offset);

			return block_limit - abs_offset;
		}

		if (st->frag_data) {
			kunmap_atomic(st->frag_data);
			st->frag_data = NULL;
		}

		st->frag_idx++;
		st->stepped_offset += skb_frag_size(frag);
	}

	if (st->frag_data) {
		kunmap_atomic(st->frag_data);
		st->frag_data = NULL;
	}

	if (st->root_skb == st->cur_skb && skb_has_frag_list(st->root_skb)) {
		st->cur_skb = skb_shinfo(st->root_skb)->frag_list;
		st->frag_idx = 0;
		goto next_skb;
	} else if (st->cur_skb->next) {
		st->cur_skb = st->cur_skb->next;
		st->frag_idx = 0;
		goto next_skb;
	}

	return 0;
}
EXPORT_SYMBOL(skb_seq_read);

/**
 * skb_abort_seq_read - Abort a sequential read of skb data
 * @st: state variable
 *
 * Must be called if skb_seq_read() was not called until it
 * returned 0.
 */
void skb_abort_seq_read(struct skb_seq_state *st)
{
	if (st->frag_data)
		kunmap_atomic(st->frag_data);
}
EXPORT_SYMBOL(skb_abort_seq_read);

#define TS_SKB_CB(state)	((struct skb_seq_state *) &((state)->cb))

static unsigned int skb_ts_get_next_block(unsigned int offset, const u8 **text,
					  struct ts_config *conf,
					  struct ts_state *state)
{
	return skb_seq_read(offset, text, TS_SKB_CB(state));
}

static void skb_ts_finish(struct ts_config *conf, struct ts_state *state)
{
	skb_abort_seq_read(TS_SKB_CB(state));
}

/**
 * skb_find_text - Find a text pattern in skb data
 * @skb: the buffer to look in
 * @from: search offset
 * @to: search limit
 * @config: textsearch configuration
 *
 * Finds a pattern in the skb data according to the specified
 * textsearch configuration. Use textsearch_next() to retrieve
 * subsequent occurrences of the pattern. Returns the offset
 * to the first occurrence or UINT_MAX if no match was found.
 */
unsigned int skb_find_text(struct sk_buff *skb, unsigned int from/*起始位置*/,
			   unsigned int to/*终止位置*/, struct ts_config *config)
{
	struct ts_state state;
	unsigned int ret;

	config->get_next_block = skb_ts_get_next_block;
	config->finish = skb_ts_finish;

	skb_prepare_seq_read(skb, from, to, TS_SKB_CB(&state));

	/*在skb中执行字符串搜索*/
	ret = textsearch_find(config, &state);
	return (ret <= to - from ? ret : UINT_MAX);
}
EXPORT_SYMBOL(skb_find_text);

int skb_append_pagefrags(struct sk_buff *skb, struct page *page,
			 int offset, size_t size)
{
	int i = skb_shinfo(skb)->nr_frags;

	if (skb_can_coalesce(skb, i, page, offset)) {
		skb_frag_size_add(&skb_shinfo(skb)->frags[i - 1], size);
	} else if (i < MAX_SKB_FRAGS) {
		get_page(page);
		skb_fill_page_desc(skb, i, page, offset, size);
	} else {
		return -EMSGSIZE;
	}

	return 0;
}
EXPORT_SYMBOL_GPL(skb_append_pagefrags);

/**
 *	skb_pull_rcsum - pull skb and update receive checksum
 *	@skb: buffer to update
 *	@len: length of data pulled
 *
 *	This function performs an skb_pull on the packet and updates
 *	the CHECKSUM_COMPLETE checksum.  It should be used on
 *	receive path processing instead of skb_pull unless you know
 *	that the checksum difference is zero (e.g., a valid IP header)
 *	or you are setting ip_summed to CHECKSUM_NONE.
 */
void *skb_pull_rcsum(struct sk_buff *skb, unsigned int len)
{
	unsigned char *data = skb->data;

	BUG_ON(len > skb->len);
	__skb_pull(skb, len);//更新data后移len长度，减少skb长度
	skb_postpull_rcsum(skb, data, len);
	return skb->data;
}
EXPORT_SYMBOL_GPL(skb_pull_rcsum);

static inline skb_frag_t skb_head_frag_to_page_desc(struct sk_buff *frag_skb)
{
	skb_frag_t head_frag;
	struct page *page;

	page = virt_to_head_page(frag_skb->head);
	__skb_frag_set_page(&head_frag, page);
	skb_frag_off_set(&head_frag, frag_skb->data -
			 (unsigned char *)page_address(page));
	skb_frag_size_set(&head_frag, skb_headlen(frag_skb));
	return head_frag;
}

struct sk_buff *skb_segment_list(struct sk_buff *skb,
				 netdev_features_t features,
				 unsigned int offset)
{
	struct sk_buff *list_skb = skb_shinfo(skb)->frag_list;
	unsigned int tnl_hlen = skb_tnl_header_len(skb);
	unsigned int delta_truesize = 0;
	unsigned int delta_len = 0;
	struct sk_buff *tail = NULL;
	struct sk_buff *nskb;

	skb_push(skb, -skb_network_offset(skb) + offset);

	skb_shinfo(skb)->frag_list = NULL;

	do {
		nskb = list_skb;
		list_skb = list_skb->next;

		if (!tail)
			skb->next = nskb;
		else
			tail->next = nskb;

		tail = nskb;

		delta_len += nskb->len;
		delta_truesize += nskb->truesize;

		skb_push(nskb, -skb_network_offset(nskb) + offset);

		skb_release_head_state(nskb);
		 __copy_skb_header(nskb, skb);

		skb_headers_offset_update(nskb, skb_headroom(nskb) - skb_headroom(skb));
		skb_copy_from_linear_data_offset(skb, -tnl_hlen,
						 nskb->data - tnl_hlen,
						 offset + tnl_hlen);

		if (skb_needs_linearize(nskb, features) &&
		    __skb_linearize(nskb))
			goto err_linearize;

	} while (list_skb);

	skb->truesize = skb->truesize - delta_truesize;
	skb->data_len = skb->data_len - delta_len;
	skb->len = skb->len - delta_len;

	skb_gso_reset(skb);

	skb->prev = tail;

	if (skb_needs_linearize(skb, features) &&
	    __skb_linearize(skb))
		goto err_linearize;

	skb_get(skb);

	return skb;

err_linearize:
	kfree_skb_list(skb->next);
	skb->next = NULL;
	return ERR_PTR(-ENOMEM);
}
EXPORT_SYMBOL_GPL(skb_segment_list);

int skb_gro_receive_list(struct sk_buff *p, struct sk_buff *skb)
{
	if (unlikely(p->len + skb->len >= 65536))
		return -E2BIG;

	if (NAPI_GRO_CB(p)->last == p)
		skb_shinfo(p)->frag_list = skb;
	else
		NAPI_GRO_CB(p)->last->next = skb;

	skb_pull(skb, skb_gro_offset(skb));

	NAPI_GRO_CB(p)->last = skb;
	NAPI_GRO_CB(p)->count++;
	p->data_len += skb->len;
	p->truesize += skb->truesize;
	p->len += skb->len;

	NAPI_GRO_CB(skb)->same_flow = 1;

	return 0;
}

/**
 *	skb_segment - Perform protocol segmentation on skb.
 *	@head_skb: buffer to segment
 *	@features: features for the output path (see dev->features)
 *
 *	This function performs segmentation on the given skb.  It returns
 *	a pointer to the first in a list of new skbs for the segments.
 *	In case of error it returns ERR_PTR(err).
 */
struct sk_buff *skb_segment(struct sk_buff *head_skb,
			    netdev_features_t features)
{
	struct sk_buff *segs = NULL;
	struct sk_buff *tail = NULL;
	struct sk_buff *list_skb = skb_shinfo(head_skb)->frag_list;
	skb_frag_t *frag = skb_shinfo(head_skb)->frags;
	unsigned int mss = skb_shinfo(head_skb)->gso_size;
	unsigned int doffset = head_skb->data - skb_mac_header(head_skb);
	struct sk_buff *frag_skb = head_skb;
	unsigned int offset = doffset;
	unsigned int tnl_hlen = skb_tnl_header_len(head_skb);
	unsigned int partial_segs = 0;
	unsigned int headroom;
	unsigned int len = head_skb->len;
	__be16 proto;
	bool csum, sg;
	int nfrags = skb_shinfo(head_skb)->nr_frags;
	int err = -ENOMEM;
	int i = 0;
	int pos;

	if (list_skb && !list_skb->head_frag && skb_headlen(list_skb) &&
	    (skb_shinfo(head_skb)->gso_type & SKB_GSO_DODGY)) {
		/* gso_size is untrusted, and we have a frag_list with a linear
		 * non head_frag head.
		 *
		 * (we assume checking the first list_skb member suffices;
		 * i.e if either of the list_skb members have non head_frag
		 * head, then the first one has too).
		 *
		 * If head_skb's headlen does not fit requested gso_size, it
		 * means that the frag_list members do NOT terminate on exact
		 * gso_size boundaries. Hence we cannot perform skb_frag_t page
		 * sharing. Therefore we must fallback to copying the frag_list
		 * skbs; we do so by disabling SG.
		 */
		if (mss != GSO_BY_FRAGS && mss != skb_headlen(head_skb))
			features &= ~NETIF_F_SG;
	}

	__skb_push(head_skb, doffset);
	proto = skb_network_protocol(head_skb, NULL);
	if (unlikely(!proto))
		return ERR_PTR(-EINVAL);

	sg = !!(features & NETIF_F_SG);
	csum = !!can_checksum_protocol(features, proto);

	if (sg && csum && (mss != GSO_BY_FRAGS))  {
		if (!(features & NETIF_F_GSO_PARTIAL)) {
			struct sk_buff *iter;
			unsigned int frag_len;

			if (!list_skb ||
			    !net_gso_ok(features, skb_shinfo(head_skb)->gso_type))
				goto normal;

			/* If we get here then all the required
			 * GSO features except frag_list are supported.
			 * Try to split the SKB to multiple GSO SKBs
			 * with no frag_list.
			 * Currently we can do that only when the buffers don't
			 * have a linear part and all the buffers except
			 * the last are of the same length.
			 */
			frag_len = list_skb->len;
			skb_walk_frags(head_skb, iter) {
				if (frag_len != iter->len && iter->next)
					goto normal;
				if (skb_headlen(iter) && !iter->head_frag)
					goto normal;

				len -= iter->len;
			}

			if (len != frag_len)
				goto normal;
		}

		/* GSO partial only requires that we trim off any excess that
		 * doesn't fit into an MSS sized block, so take care of that
		 * now.
		 */
		partial_segs = len / mss;
		if (partial_segs > 1)
			mss *= partial_segs;
		else
			partial_segs = 0;
	}

normal:
	headroom = skb_headroom(head_skb);
	pos = skb_headlen(head_skb);

	do {
		struct sk_buff *nskb;
		skb_frag_t *nskb_frag;
		int hsize;
		int size;

		if (unlikely(mss == GSO_BY_FRAGS)) {
			len = list_skb->len;
		} else {
			len = head_skb->len - offset;
			if (len > mss)
				len = mss;
		}

		hsize = skb_headlen(head_skb) - offset;
		if (hsize < 0)
			hsize = 0;
		if (hsize > len || !sg)
			hsize = len;

		if (!hsize && i >= nfrags && skb_headlen(list_skb) &&
		    (skb_headlen(list_skb) == len || sg)) {
			BUG_ON(skb_headlen(list_skb) > len);

			i = 0;
			nfrags = skb_shinfo(list_skb)->nr_frags;
			frag = skb_shinfo(list_skb)->frags;
			frag_skb = list_skb;
			pos += skb_headlen(list_skb);

			while (pos < offset + len) {
				BUG_ON(i >= nfrags);

				size = skb_frag_size(frag);
				if (pos + size > offset + len)
					break;

				i++;
				pos += size;
				frag++;
			}

			nskb = skb_clone(list_skb, GFP_ATOMIC);
			list_skb = list_skb->next;

			if (unlikely(!nskb))
				goto err;

			if (unlikely(pskb_trim(nskb, len))) {
				kfree_skb(nskb);
				goto err;
			}

			hsize = skb_end_offset(nskb);
			if (skb_cow_head(nskb, doffset + headroom)) {
				kfree_skb(nskb);
				goto err;
			}

			nskb->truesize += skb_end_offset(nskb) - hsize;
			skb_release_head_state(nskb);
			__skb_push(nskb, doffset);
		} else {
			nskb = __alloc_skb(hsize + doffset + headroom,
					   GFP_ATOMIC, skb_alloc_rx_flag(head_skb),
					   NUMA_NO_NODE);

			if (unlikely(!nskb))
				goto err;

			skb_reserve(nskb, headroom);
			__skb_put(nskb, doffset);
		}

		if (segs)
			tail->next = nskb;
		else
			segs = nskb;
		tail = nskb;

		__copy_skb_header(nskb, head_skb);

		skb_headers_offset_update(nskb, skb_headroom(nskb) - headroom);
		skb_reset_mac_len(nskb);

		skb_copy_from_linear_data_offset(head_skb, -tnl_hlen,
						 nskb->data - tnl_hlen,
						 doffset + tnl_hlen);

		if (nskb->len == len + doffset)
			goto perform_csum_check;

		if (!sg) {
			if (!csum) {
				if (!nskb->remcsum_offload)
					nskb->ip_summed = CHECKSUM_NONE;
				SKB_GSO_CB(nskb)->csum =
					skb_copy_and_csum_bits(head_skb, offset,
							       skb_put(nskb,
								       len),
							       len, 0);
				SKB_GSO_CB(nskb)->csum_start =
					skb_headroom(nskb) + doffset;
			} else {
				skb_copy_bits(head_skb, offset,
					      skb_put(nskb, len),
					      len);
			}
			continue;
		}

		nskb_frag = skb_shinfo(nskb)->frags;

		skb_copy_from_linear_data_offset(head_skb, offset,
						 skb_put(nskb, hsize), hsize);

		skb_shinfo(nskb)->tx_flags |= skb_shinfo(head_skb)->tx_flags &
					      SKBTX_SHARED_FRAG;

		if (skb_orphan_frags(frag_skb, GFP_ATOMIC) ||
		    skb_zerocopy_clone(nskb, frag_skb, GFP_ATOMIC))
			goto err;

		while (pos < offset + len) {
			if (i >= nfrags) {
				i = 0;
				nfrags = skb_shinfo(list_skb)->nr_frags;
				frag = skb_shinfo(list_skb)->frags;
				frag_skb = list_skb;
				if (!skb_headlen(list_skb)) {
					BUG_ON(!nfrags);
				} else {
					BUG_ON(!list_skb->head_frag);

					/* to make room for head_frag. */
					i--;
					frag--;
				}
				if (skb_orphan_frags(frag_skb, GFP_ATOMIC) ||
				    skb_zerocopy_clone(nskb, frag_skb,
						       GFP_ATOMIC))
					goto err;

				list_skb = list_skb->next;
			}

			if (unlikely(skb_shinfo(nskb)->nr_frags >=
				     MAX_SKB_FRAGS)) {
				net_warn_ratelimited(
					"skb_segment: too many frags: %u %u\n",
					pos, mss);
				err = -EINVAL;
				goto err;
			}

			*nskb_frag = (i < 0) ? skb_head_frag_to_page_desc(frag_skb) : *frag;
			__skb_frag_ref(nskb_frag);
			size = skb_frag_size(nskb_frag);

			if (pos < offset) {
				skb_frag_off_add(nskb_frag, offset - pos);
				skb_frag_size_sub(nskb_frag, offset - pos);
			}

			skb_shinfo(nskb)->nr_frags++;

			if (pos + size <= offset + len) {
				i++;
				frag++;
				pos += size;
			} else {
				skb_frag_size_sub(nskb_frag, pos + size - (offset + len));
				goto skip_fraglist;
			}

			nskb_frag++;
		}

skip_fraglist:
		nskb->data_len = len - hsize;
		nskb->len += nskb->data_len;
		nskb->truesize += nskb->data_len;

perform_csum_check:
		if (!csum) {
			if (skb_has_shared_frag(nskb) &&
			    __skb_linearize(nskb))
				goto err;

			if (!nskb->remcsum_offload)
				nskb->ip_summed = CHECKSUM_NONE;
			SKB_GSO_CB(nskb)->csum =
				skb_checksum(nskb, doffset,
					     nskb->len - doffset, 0);
			SKB_GSO_CB(nskb)->csum_start =
				skb_headroom(nskb) + doffset;
		}
	} while ((offset += len) < head_skb->len);

	/* Some callers want to get the end of the list.
	 * Put it in segs->prev to avoid walking the list.
	 * (see validate_xmit_skb_list() for example)
	 */
	segs->prev = tail;

	if (partial_segs) {
		struct sk_buff *iter;
		int type = skb_shinfo(head_skb)->gso_type;
		unsigned short gso_size = skb_shinfo(head_skb)->gso_size;

		/* Update type to add partial and then remove dodgy if set */
		type |= (features & NETIF_F_GSO_PARTIAL) / NETIF_F_GSO_PARTIAL * SKB_GSO_PARTIAL;
		type &= ~SKB_GSO_DODGY;

		/* Update GSO info and prepare to start updating headers on
		 * our way back down the stack of protocols.
		 */
		for (iter = segs; iter; iter = iter->next) {
			skb_shinfo(iter)->gso_size = gso_size;
			skb_shinfo(iter)->gso_segs = partial_segs;
			skb_shinfo(iter)->gso_type = type;
			SKB_GSO_CB(iter)->data_offset = skb_headroom(iter) + doffset;
		}

		if (tail->len - doffset <= gso_size)
			skb_shinfo(tail)->gso_size = 0;
		else if (tail != segs)
			skb_shinfo(tail)->gso_segs = DIV_ROUND_UP(tail->len - doffset, gso_size);
	}

	/* Following permits correct backpressure, for protocols
	 * using skb_set_owner_w().
	 * Idea is to tranfert ownership from head_skb to last segment.
	 */
	if (head_skb->destructor == sock_wfree) {
		swap(tail->truesize, head_skb->truesize);
		swap(tail->destructor, head_skb->destructor);
		swap(tail->sk, head_skb->sk);
	}
	return segs;

err:
	kfree_skb_list(segs);
	return ERR_PTR(err);
}
EXPORT_SYMBOL_GPL(skb_segment);

int skb_gro_receive(struct sk_buff *p, struct sk_buff *skb)
{
	struct skb_shared_info *pinfo, *skbinfo = skb_shinfo(skb);
	unsigned int offset = skb_gro_offset(skb);
	unsigned int headlen = skb_headlen(skb);
	unsigned int len = skb_gro_len(skb);
	unsigned int delta_truesize;
	/*gro时，我们可能会缓存多个报文，此时p时我们缓冲的首个报文，skb是本次我们计划
	 * 缓存的报文，而lp是我们上次缓存的报文*/
	struct sk_buff *lp;

	if (unlikely(p->len + len >= 65536 || NAPI_GRO_CB(skb)->flush))
		return -E2BIG;

	//取上一次缓存的报文及pinfo
	lp = NAPI_GRO_CB(p)->last;
	pinfo = skb_shinfo(lp);

	if (headlen <= offset) {
		skb_frag_t *frag;
		skb_frag_t *frag2;
		//本报文的分片数
		int i = skbinfo->nr_frags;
		//上一个报文的分片数+本报文的分片数
		int nr_frags = pinfo->nr_frags + i;

		//总的分片数过大，执行merge
		if (nr_frags > MAX_SKB_FRAGS)
			goto merge;

		//将本报文的分片信息合并到上一个报文的分片信息中
		offset -= headlen;
		pinfo->nr_frags = nr_frags;
		skbinfo->nr_frags = 0;

		frag = pinfo->frags + nr_frags;
		frag2 = skbinfo->frags + i;
		do {
			*--frag = *--frag2;
		} while (--i);

		skb_frag_off_add(frag, offset);
		skb_frag_size_sub(frag, offset);

		/* all fragments truesize : remove (head size + sk_buff) */
		delta_truesize = skb->truesize -
				 SKB_TRUESIZE(skb_end_offset(skb));

		skb->truesize -= skb->data_len;
		skb->len -= skb->data_len;
		skb->data_len = 0;

		NAPI_GRO_CB(skb)->free = NAPI_GRO_FREE;
		goto done;
	} else if (skb->head_frag) {
		int nr_frags = pinfo->nr_frags;
		skb_frag_t *frag = pinfo->frags + nr_frags;
		struct page *page = virt_to_head_page(skb->head);
		unsigned int first_size = headlen - offset;
		unsigned int first_offset;

		if (nr_frags + 1 + skbinfo->nr_frags > MAX_SKB_FRAGS)
			goto merge;

		first_offset = skb->data -
			       (unsigned char *)page_address(page) +
			       offset;

		pinfo->nr_frags = nr_frags + 1 + skbinfo->nr_frags;

		__skb_frag_set_page(frag, page);
		skb_frag_off_set(frag, first_offset);
		skb_frag_size_set(frag, first_size);

		memcpy(frag + 1, skbinfo->frags, sizeof(*frag) * skbinfo->nr_frags);
		/* We dont need to clear skbinfo->nr_frags here */

		delta_truesize = skb->truesize - SKB_DATA_ALIGN(sizeof(struct sk_buff));
		NAPI_GRO_CB(skb)->free = NAPI_GRO_FREE_STOLEN_HEAD;
		goto done;
	}

merge:
	//skbinfo中的分片数组不足以存放这些frags,需要将frags合并
	delta_truesize = skb->truesize;
	if (offset > headlen) {
		unsigned int eat = offset - headlen;

		skb_frag_off_add(&skbinfo->frags[0], eat);
		skb_frag_size_sub(&skbinfo->frags[0], eat);
		skb->data_len -= eat;
		skb->len -= eat;
		offset = headlen;
	}

	__skb_pull(skb, offset);

	if (NAPI_GRO_CB(p)->last == p)
		skb_shinfo(p)->frag_list = skb;
	else
		NAPI_GRO_CB(p)->last->next = skb;
	NAPI_GRO_CB(p)->last = skb;
	__skb_header_release(skb);
	lp = p;

done:
	NAPI_GRO_CB(p)->count++;
	p->data_len += len;
	p->truesize += delta_truesize;
	p->len += len;
	if (lp != p) {
		lp->data_len += len;
		lp->truesize += delta_truesize;
		lp->len += len;
	}
	NAPI_GRO_CB(skb)->same_flow = 1;
	return 0;
}

#ifdef CONFIG_SKB_EXTENSIONS
#define SKB_EXT_ALIGN_VALUE	8
#define SKB_EXT_CHUNKSIZEOF(x)	(ALIGN((sizeof(x)), SKB_EXT_ALIGN_VALUE) / SKB_EXT_ALIGN_VALUE)

static const u8 skb_ext_type_len[] = {
#if IS_ENABLED(CONFIG_BRIDGE_NETFILTER)
	[SKB_EXT_BRIDGE_NF] = SKB_EXT_CHUNKSIZEOF(struct nf_bridge_info),
#endif
#ifdef CONFIG_XFRM
	[SKB_EXT_SEC_PATH] = SKB_EXT_CHUNKSIZEOF(struct sec_path),
#endif
#if IS_ENABLED(CONFIG_NET_TC_SKB_EXT)
	[TC_SKB_EXT] = SKB_EXT_CHUNKSIZEOF(struct tc_skb_ext),
#endif
#if IS_ENABLED(CONFIG_MPTCP)
	[SKB_EXT_MPTCP] = SKB_EXT_CHUNKSIZEOF(struct mptcp_ext),
#endif
};

static __always_inline unsigned int skb_ext_total_length(void)
{
	return SKB_EXT_CHUNKSIZEOF(struct skb_ext) +
#if IS_ENABLED(CONFIG_BRIDGE_NETFILTER)
		skb_ext_type_len[SKB_EXT_BRIDGE_NF] +
#endif
#ifdef CONFIG_XFRM
		skb_ext_type_len[SKB_EXT_SEC_PATH] +
#endif
#if IS_ENABLED(CONFIG_NET_TC_SKB_EXT)
		skb_ext_type_len[TC_SKB_EXT] +
#endif
#if IS_ENABLED(CONFIG_MPTCP)
		skb_ext_type_len[SKB_EXT_MPTCP] +
#endif
		0;
}

static void skb_extensions_init(void)
{
	BUILD_BUG_ON(SKB_EXT_NUM >= 8);
	BUILD_BUG_ON(skb_ext_total_length() > 255);

	skbuff_ext_cache = kmem_cache_create("skbuff_ext_cache",
					     SKB_EXT_ALIGN_VALUE * skb_ext_total_length(),
					     0,
					     SLAB_HWCACHE_ALIGN|SLAB_PANIC,
					     NULL);
}
#else
static void skb_extensions_init(void) {}
#endif

void __init skb_init(void)
{
	skbuff_head_cache = kmem_cache_create_usercopy("skbuff_head_cache",
					      sizeof(struct sk_buff),
					      0,
					      SLAB_HWCACHE_ALIGN|SLAB_PANIC,
					      offsetof(struct sk_buff, cb),
					      sizeof_field(struct sk_buff, cb),
					      NULL);
	skbuff_fclone_cache = kmem_cache_create("skbuff_fclone_cache",
						sizeof(struct sk_buff_fclones),
						0,
						SLAB_HWCACHE_ALIGN|SLAB_PANIC,
						NULL);
	skb_extensions_init();
}

static int
__skb_to_sgvec(struct sk_buff *skb, struct scatterlist *sg, int offset, int len,
	       unsigned int recursion_level)
{
	int start = skb_headlen(skb);
	int i, copy = start - offset;
	struct sk_buff *frag_iter;
	int elt = 0;

	if (unlikely(recursion_level >= 24))
		return -EMSGSIZE;

	if (copy > 0) {
		if (copy > len)
			copy = len;
		//直接使用skb的buffer
		sg_set_buf(sg, skb->data + offset, copy);
		elt++;
		if ((len -= copy) == 0)
			return elt;
		offset += copy;
	}

	for (i = 0; i < skb_shinfo(skb)->nr_frags; i++) {
		int end;

		WARN_ON(start > offset + len);

		end = start + skb_frag_size(&skb_shinfo(skb)->frags[i]);
		if ((copy = end - offset) > 0) {
			skb_frag_t *frag = &skb_shinfo(skb)->frags[i];
			if (unlikely(elt && sg_is_last(&sg[elt - 1])))
				return -EMSGSIZE;

			if (copy > len)
				copy = len;
			sg_set_page(&sg[elt], skb_frag_page(frag), copy,
				    skb_frag_off(frag) + offset - start);
			elt++;
			if (!(len -= copy))
				return elt;
			offset += copy;
		}
		start = end;
	}

	skb_walk_frags(skb, frag_iter) {
		int end, ret;

		WARN_ON(start > offset + len);

		end = start + frag_iter->len;
		if ((copy = end - offset) > 0) {
			if (unlikely(elt && sg_is_last(&sg[elt - 1])))
				return -EMSGSIZE;

			if (copy > len)
				copy = len;
			ret = __skb_to_sgvec(frag_iter, sg+elt, offset - start,
					      copy, recursion_level + 1);
			if (unlikely(ret < 0))
				return ret;
			elt += ret;
			if ((len -= copy) == 0)
				return elt;
			offset += copy;
		}
		start = end;
	}
	BUG_ON(len);
	return elt;
}

/**
 *	skb_to_sgvec - Fill a scatter-gather list from a socket buffer
 *	@skb: Socket buffer containing the buffers to be mapped
 *	@sg: The scatter-gather list to map into
 *	@offset: The offset into the buffer's contents to start mapping
 *	@len: Length of buffer space to be mapped
 *
 *	Fill the specified scatter-gather list with mappings/pointers into a
 *	region of the buffer space attached to a socket buffer. Returns either
 *	the number of scatterlist items used, or -EMSGSIZE if the contents
 *	could not fit.
 */
int skb_to_sgvec(struct sk_buff *skb, struct scatterlist *sg, int offset, int len)
{
	int nsg = __skb_to_sgvec(skb, sg, offset, len, 0);

	if (nsg <= 0)
		return nsg;

	sg_mark_end(&sg[nsg - 1]);

	return nsg;
}
EXPORT_SYMBOL_GPL(skb_to_sgvec);

/* As compared with skb_to_sgvec, skb_to_sgvec_nomark only map skb to given
 * sglist without mark the sg which contain last skb data as the end.
 * So the caller can mannipulate sg list as will when padding new data after
 * the first call without calling sg_unmark_end to expend sg list.
 *
 * Scenario to use skb_to_sgvec_nomark:
 * 1. sg_init_table
 * 2. skb_to_sgvec_nomark(payload1)
 * 3. skb_to_sgvec_nomark(payload2)
 *
 * This is equivalent to:
 * 1. sg_init_table
 * 2. skb_to_sgvec(payload1)
 * 3. sg_unmark_end
 * 4. skb_to_sgvec(payload2)
 *
 * When mapping mutilple payload conditionally, skb_to_sgvec_nomark
 * is more preferable.
 */
int skb_to_sgvec_nomark(struct sk_buff *skb, struct scatterlist *sg,
			int offset, int len)
{
	return __skb_to_sgvec(skb, sg, offset, len, 0);
}
EXPORT_SYMBOL_GPL(skb_to_sgvec_nomark);



/**
 *	skb_cow_data - Check that a socket buffer's data buffers are writable
 *	@skb: The socket buffer to check.
 *	@tailbits: Amount of trailing space to be added
 *	@trailer: Returned pointer to the skb where the @tailbits space begins
 *
 *	Make sure that the data buffers attached to a socket buffer are
 *	writable. If they are not, private copies are made of the data buffers
 *	and the socket buffer is set to use these instead.
 *
 *	If @tailbits is given, make sure that there is space to write @tailbits
 *	bytes of data beyond current end of socket buffer.  @trailer will be
 *	set to point to the skb in which this space begins.
 *
 *	The number of scatterlist elements required to completely map the
 *	COW'd and extended socket buffer will be returned.
 */
int skb_cow_data(struct sk_buff *skb, int tailbits, struct sk_buff **trailer)
{
	int copyflag;
	int elt;
	struct sk_buff *skb1, **skb_p;

	/* If skb is cloned or its head is paged, reallocate
	 * head pulling out all the pages (pages are considered not writable
	 * at the moment even if they are anonymous).
	 */
	if ((skb_cloned(skb) || skb_shinfo(skb)->nr_frags) &&
	    !__pskb_pull_tail(skb, __skb_pagelen(skb)))
		return -ENOMEM;

	/* Easy case. Most of packets will go this way. */
	if (!skb_has_frag_list(skb)) {
		/* A little of trouble, not enough of space for trailer.
		 * This should not happen, when stack is tuned to generate
		 * good frames. OK, on miss we reallocate and reserve even more
		 * space, 128 bytes is fair. */

		if (skb_tailroom(skb) < tailbits &&
		    pskb_expand_head(skb, 0, tailbits-skb_tailroom(skb)+128, GFP_ATOMIC))
			return -ENOMEM;

		/* Voila! */
		*trailer = skb;
		return 1;
	}

	/* Misery. We are in troubles, going to mincer fragments... */

	elt = 1;
	skb_p = &skb_shinfo(skb)->frag_list;
	copyflag = 0;

	while ((skb1 = *skb_p) != NULL) {
		int ntail = 0;

		/* The fragment is partially pulled by someone,
		 * this can happen on input. Copy it and everything
		 * after it. */

		if (skb_shared(skb1))
			copyflag = 1;

		/* If the skb is the last, worry about trailer. */

		if (skb1->next == NULL && tailbits) {
			if (skb_shinfo(skb1)->nr_frags ||
			    skb_has_frag_list(skb1) ||
			    skb_tailroom(skb1) < tailbits)
				ntail = tailbits + 128;
		}

		if (copyflag ||
		    skb_cloned(skb1) ||
		    ntail ||
		    skb_shinfo(skb1)->nr_frags ||
		    skb_has_frag_list(skb1)) {
			struct sk_buff *skb2;

			/* Fuck, we are miserable poor guys... */
			if (ntail == 0)
				skb2 = skb_copy(skb1, GFP_ATOMIC);
			else
				skb2 = skb_copy_expand(skb1,
						       skb_headroom(skb1),
						       ntail,
						       GFP_ATOMIC);
			if (unlikely(skb2 == NULL))
				return -ENOMEM;

			if (skb1->sk)
				skb_set_owner_w(skb2, skb1->sk);

			/* Looking around. Are we still alive?
			 * OK, link new skb, drop old one */

			skb2->next = skb1->next;
			*skb_p = skb2;
			kfree_skb(skb1);
			skb1 = skb2;
		}
		elt++;
		*trailer = skb1;
		skb_p = &skb1->next;
	}

	return elt;
}
EXPORT_SYMBOL_GPL(skb_cow_data);

static void sock_rmem_free(struct sk_buff *skb)
{
	struct sock *sk = skb->sk;

	atomic_sub(skb->truesize, &sk->sk_rmem_alloc);
}

static void skb_set_err_queue(struct sk_buff *skb)
{
	/* pkt_type of skbs received on local sockets is never PACKET_OUTGOING.
	 * So, it is safe to (mis)use it to mark skbs on the error queue.
	 */
	skb->pkt_type = PACKET_OUTGOING;
	BUILD_BUG_ON(PACKET_OUTGOING == 0);
}

/*
 * Note: We dont mem charge error packets (no sk_forward_alloc changes)
 */
int sock_queue_err_skb(struct sock *sk, struct sk_buff *skb)
{
	if (atomic_read(&sk->sk_rmem_alloc) + skb->truesize >=
	    (unsigned int)READ_ONCE(sk->sk_rcvbuf))
		return -ENOMEM;

	skb_orphan(skb);
	skb->sk = sk;
	skb->destructor = sock_rmem_free;
	atomic_add(skb->truesize, &sk->sk_rmem_alloc);
	skb_set_err_queue(skb);

	/* before exiting rcu section, make sure dst is refcounted */
	skb_dst_force(skb);

	skb_queue_tail(&sk->sk_error_queue, skb);
	if (!sock_flag(sk, SOCK_DEAD))
		sk->sk_error_report(sk);
	return 0;
}
EXPORT_SYMBOL(sock_queue_err_skb);

static bool is_icmp_err_skb(const struct sk_buff *skb)
{
	return skb && (SKB_EXT_ERR(skb)->ee.ee_origin == SO_EE_ORIGIN_ICMP ||
		       SKB_EXT_ERR(skb)->ee.ee_origin == SO_EE_ORIGIN_ICMP6);
}

struct sk_buff *sock_dequeue_err_skb(struct sock *sk)
{
	struct sk_buff_head *q = &sk->sk_error_queue;
	struct sk_buff *skb, *skb_next = NULL;
	bool icmp_next = false;
	unsigned long flags;

	spin_lock_irqsave(&q->lock, flags);
	skb = __skb_dequeue(q);
	if (skb && (skb_next = skb_peek(q))) {
		icmp_next = is_icmp_err_skb(skb_next);
		if (icmp_next)
			sk->sk_err = SKB_EXT_ERR(skb_next)->ee.ee_origin;
	}
	spin_unlock_irqrestore(&q->lock, flags);

	if (is_icmp_err_skb(skb) && !icmp_next)
		sk->sk_err = 0;

	if (skb_next)
		sk->sk_error_report(sk);

	return skb;
}
EXPORT_SYMBOL(sock_dequeue_err_skb);

/**
 * skb_clone_sk - create clone of skb, and take reference to socket
 * @skb: the skb to clone
 *
 * This function creates a clone of a buffer that holds a reference on
 * sk_refcnt.  Buffers created via this function are meant to be
 * returned using sock_queue_err_skb, or free via kfree_skb.
 *
 * When passing buffers allocated with this function to sock_queue_err_skb
 * it is necessary to wrap the call with sock_hold/sock_put in order to
 * prevent the socket from being released prior to being enqueued on
 * the sk_error_queue.
 */
struct sk_buff *skb_clone_sk(struct sk_buff *skb)
{
	struct sock *sk = skb->sk;
	struct sk_buff *clone;

	if (!sk || !refcount_inc_not_zero(&sk->sk_refcnt))
		return NULL;

	clone = skb_clone(skb, GFP_ATOMIC);
	if (!clone) {
		sock_put(sk);
		return NULL;
	}

	clone->sk = sk;
	clone->destructor = sock_efree;

	return clone;
}
EXPORT_SYMBOL(skb_clone_sk);

static void __skb_complete_tx_timestamp(struct sk_buff *skb,
					struct sock *sk,
					int tstype,
					bool opt_stats)
{
	struct sock_exterr_skb *serr;
	int err;

	BUILD_BUG_ON(sizeof(struct sock_exterr_skb) > sizeof(skb->cb));

	serr = SKB_EXT_ERR(skb);
	memset(serr, 0, sizeof(*serr));
	serr->ee.ee_errno = ENOMSG;
	serr->ee.ee_origin = SO_EE_ORIGIN_TIMESTAMPING;
	serr->ee.ee_info = tstype;
	serr->opt_stats = opt_stats;
	serr->header.h4.iif = skb->dev ? skb->dev->ifindex : 0;
	if (sk->sk_tsflags & SOF_TIMESTAMPING_OPT_ID) {
		serr->ee.ee_data = skb_shinfo(skb)->tskey;
		if (sk->sk_protocol == IPPROTO_TCP &&
		    sk->sk_type == SOCK_STREAM)
			serr->ee.ee_data -= sk->sk_tskey;
	}

	err = sock_queue_err_skb(sk, skb);

	if (err)
		kfree_skb(skb);
}

static bool skb_may_tx_timestamp(struct sock *sk, bool tsonly)
{
	bool ret;

	if (likely(sysctl_tstamp_allow_data || tsonly))
		return true;

	read_lock_bh(&sk->sk_callback_lock);
	ret = sk->sk_socket && sk->sk_socket->file &&
	      file_ns_capable(sk->sk_socket->file, &init_user_ns, CAP_NET_RAW);
	read_unlock_bh(&sk->sk_callback_lock);
	return ret;
}

void skb_complete_tx_timestamp(struct sk_buff *skb,
			       struct skb_shared_hwtstamps *hwtstamps)
{
	struct sock *sk = skb->sk;

	if (!skb_may_tx_timestamp(sk, false))
		goto err;

	/* Take a reference to prevent skb_orphan() from freeing the socket,
	 * but only if the socket refcount is not zero.
	 */
	if (likely(refcount_inc_not_zero(&sk->sk_refcnt))) {
		*skb_hwtstamps(skb) = *hwtstamps;
		__skb_complete_tx_timestamp(skb, sk, SCM_TSTAMP_SND, false);
		sock_put(sk);
		return;
	}

err:
	kfree_skb(skb);
}
EXPORT_SYMBOL_GPL(skb_complete_tx_timestamp);

void __skb_tstamp_tx(struct sk_buff *orig_skb,
		     struct skb_shared_hwtstamps *hwtstamps,
		     struct sock *sk, int tstype)
{
	struct sk_buff *skb;
	bool tsonly, opt_stats = false;

	if (!sk)
		return;

	if (!hwtstamps && !(sk->sk_tsflags & SOF_TIMESTAMPING_OPT_TX_SWHW) &&
	    skb_shinfo(orig_skb)->tx_flags & SKBTX_IN_PROGRESS)
		return;

	tsonly = sk->sk_tsflags & SOF_TIMESTAMPING_OPT_TSONLY;
	if (!skb_may_tx_timestamp(sk, tsonly))
		return;

	if (tsonly) {
#ifdef CONFIG_INET
		if ((sk->sk_tsflags & SOF_TIMESTAMPING_OPT_STATS) &&
		    sk->sk_protocol == IPPROTO_TCP &&
		    sk->sk_type == SOCK_STREAM) {
			skb = tcp_get_timestamping_opt_stats(sk, orig_skb);
			opt_stats = true;
		} else
#endif
			skb = alloc_skb(0, GFP_ATOMIC);
	} else {
		skb = skb_clone(orig_skb, GFP_ATOMIC);
	}
	if (!skb)
		return;

	if (tsonly) {
		skb_shinfo(skb)->tx_flags |= skb_shinfo(orig_skb)->tx_flags &
					     SKBTX_ANY_TSTAMP;
		skb_shinfo(skb)->tskey = skb_shinfo(orig_skb)->tskey;
	}

	if (hwtstamps)
		*skb_hwtstamps(skb) = *hwtstamps;
	else
		skb->tstamp = ktime_get_real();

	__skb_complete_tx_timestamp(skb, sk, tstype, opt_stats);
}
EXPORT_SYMBOL_GPL(__skb_tstamp_tx);

void skb_tstamp_tx(struct sk_buff *orig_skb,
		   struct skb_shared_hwtstamps *hwtstamps)
{
	return __skb_tstamp_tx(orig_skb, hwtstamps, orig_skb->sk,
			       SCM_TSTAMP_SND);
}
EXPORT_SYMBOL_GPL(skb_tstamp_tx);

void skb_complete_wifi_ack(struct sk_buff *skb, bool acked)
{
	struct sock *sk = skb->sk;
	struct sock_exterr_skb *serr;
	int err = 1;

	skb->wifi_acked_valid = 1;
	skb->wifi_acked = acked;

	serr = SKB_EXT_ERR(skb);
	memset(serr, 0, sizeof(*serr));
	serr->ee.ee_errno = ENOMSG;
	serr->ee.ee_origin = SO_EE_ORIGIN_TXSTATUS;

	/* Take a reference to prevent skb_orphan() from freeing the socket,
	 * but only if the socket refcount is not zero.
	 */
	if (likely(refcount_inc_not_zero(&sk->sk_refcnt))) {
		err = sock_queue_err_skb(sk, skb);
		sock_put(sk);
	}
	if (err)
		kfree_skb(skb);
}
EXPORT_SYMBOL_GPL(skb_complete_wifi_ack);

/**
 * skb_partial_csum_set - set up and verify partial csum values for packet
 * @skb: the skb to set
 * @start: the number of bytes after skb->data to start checksumming.
 * @off: the offset from start to place the checksum.
 *
 * For untrusted partially-checksummed packets, we need to make sure the values
 * for skb->csum_start and skb->csum_offset are valid so we don't oops.
 *
 * This function checks and sets those values and skb->ip_summed: if this
 * returns false you should drop the packet.
 */
bool skb_partial_csum_set(struct sk_buff *skb, u16 start, u16 off)
{
	u32 csum_end = (u32)start + (u32)off + sizeof(__sum16);
	u32 csum_start = skb_headroom(skb) + (u32)start;

	if (unlikely(csum_start > U16_MAX || csum_end > skb_headlen(skb))) {
		net_warn_ratelimited("bad partial csum: csum=%u/%u headroom=%u headlen=%u\n",
				     start, off, skb_headroom(skb), skb_headlen(skb));
		return false;
	}
	skb->ip_summed = CHECKSUM_PARTIAL;
	skb->csum_start = csum_start;
	skb->csum_offset = off;
	skb_set_transport_header(skb, start);
	return true;
}
EXPORT_SYMBOL_GPL(skb_partial_csum_set);

static int skb_maybe_pull_tail(struct sk_buff *skb, unsigned int len,
			       unsigned int max)
{
	if (skb_headlen(skb) >= len)
		return 0;

	/* If we need to pullup then pullup to the max, so we
	 * won't need to do it again.
	 */
	if (max > skb->len)
		max = skb->len;

	if (__pskb_pull_tail(skb, max - skb_headlen(skb)) == NULL)
		return -ENOMEM;

	if (skb_headlen(skb) < len)
		return -EPROTO;

	return 0;
}

#define MAX_TCP_HDR_LEN (15 * 4)

static __sum16 *skb_checksum_setup_ip(struct sk_buff *skb,
				      typeof(IPPROTO_IP) proto,
				      unsigned int off)
{
	int err;

	switch (proto) {
	case IPPROTO_TCP:
		err = skb_maybe_pull_tail(skb, off + sizeof(struct tcphdr),
					  off + MAX_TCP_HDR_LEN);
		if (!err && !skb_partial_csum_set(skb, off,
						  offsetof(struct tcphdr,
							   check)))
			err = -EPROTO;
		return err ? ERR_PTR(err) : &tcp_hdr(skb)->check;

	case IPPROTO_UDP:
		err = skb_maybe_pull_tail(skb, off + sizeof(struct udphdr),
					  off + sizeof(struct udphdr));
		if (!err && !skb_partial_csum_set(skb, off,
						  offsetof(struct udphdr,
							   check)))
			err = -EPROTO;
		return err ? ERR_PTR(err) : &udp_hdr(skb)->check;
	}

	return ERR_PTR(-EPROTO);
}

/* This value should be large enough to cover a tagged ethernet header plus
 * maximally sized IP and TCP or UDP headers.
 */
#define MAX_IP_HDR_LEN 128

static int skb_checksum_setup_ipv4(struct sk_buff *skb, bool recalculate)
{
	unsigned int off;
	bool fragment;
	__sum16 *csum;
	int err;

	fragment = false;

	err = skb_maybe_pull_tail(skb,
				  sizeof(struct iphdr),
				  MAX_IP_HDR_LEN);
	if (err < 0)
		goto out;

	if (ip_is_fragment(ip_hdr(skb)))
		fragment = true;

	off = ip_hdrlen(skb);

	err = -EPROTO;

	if (fragment)
		goto out;

	csum = skb_checksum_setup_ip(skb, ip_hdr(skb)->protocol, off);
	if (IS_ERR(csum))
		return PTR_ERR(csum);

	if (recalculate)
		*csum = ~csum_tcpudp_magic(ip_hdr(skb)->saddr,
					   ip_hdr(skb)->daddr,
					   skb->len - off,
					   ip_hdr(skb)->protocol, 0);
	err = 0;

out:
	return err;
}

/* This value should be large enough to cover a tagged ethernet header plus
 * an IPv6 header, all options, and a maximal TCP or UDP header.
 */
#define MAX_IPV6_HDR_LEN 256

#define OPT_HDR(type, skb, off) \
	(type *)(skb_network_header(skb) + (off))

static int skb_checksum_setup_ipv6(struct sk_buff *skb, bool recalculate)
{
	int err;
	u8 nexthdr;
	unsigned int off;
	unsigned int len;
	bool fragment;
	bool done;
	__sum16 *csum;

	fragment = false;
	done = false;

	off = sizeof(struct ipv6hdr);

	err = skb_maybe_pull_tail(skb, off, MAX_IPV6_HDR_LEN);
	if (err < 0)
		goto out;

	nexthdr = ipv6_hdr(skb)->nexthdr;

	len = sizeof(struct ipv6hdr) + ntohs(ipv6_hdr(skb)->payload_len);
	while (off <= len && !done) {
		switch (nexthdr) {
		case IPPROTO_DSTOPTS:
		case IPPROTO_HOPOPTS:
		case IPPROTO_ROUTING: {
			struct ipv6_opt_hdr *hp;

			err = skb_maybe_pull_tail(skb,
						  off +
						  sizeof(struct ipv6_opt_hdr),
						  MAX_IPV6_HDR_LEN);
			if (err < 0)
				goto out;

			hp = OPT_HDR(struct ipv6_opt_hdr, skb, off);
			nexthdr = hp->nexthdr;
			off += ipv6_optlen(hp);
			break;
		}
		case IPPROTO_AH: {
			struct ip_auth_hdr *hp;

			err = skb_maybe_pull_tail(skb,
						  off +
						  sizeof(struct ip_auth_hdr),
						  MAX_IPV6_HDR_LEN);
			if (err < 0)
				goto out;

			hp = OPT_HDR(struct ip_auth_hdr, skb, off);
			nexthdr = hp->nexthdr;
			off += ipv6_authlen(hp);
			break;
		}
		case IPPROTO_FRAGMENT: {
			struct frag_hdr *hp;

			err = skb_maybe_pull_tail(skb,
						  off +
						  sizeof(struct frag_hdr),
						  MAX_IPV6_HDR_LEN);
			if (err < 0)
				goto out;

			hp = OPT_HDR(struct frag_hdr, skb, off);

			if (hp->frag_off & htons(IP6_OFFSET | IP6_MF))
				fragment = true;

			nexthdr = hp->nexthdr;
			off += sizeof(struct frag_hdr);
			break;
		}
		default:
			done = true;
			break;
		}
	}

	err = -EPROTO;

	if (!done || fragment)
		goto out;

	csum = skb_checksum_setup_ip(skb, nexthdr, off);
	if (IS_ERR(csum))
		return PTR_ERR(csum);

	if (recalculate)
		*csum = ~csum_ipv6_magic(&ipv6_hdr(skb)->saddr,
					 &ipv6_hdr(skb)->daddr,
					 skb->len - off, nexthdr, 0);
	err = 0;

out:
	return err;
}

/**
 * skb_checksum_setup - set up partial checksum offset
 * @skb: the skb to set up
 * @recalculate: if true the pseudo-header checksum will be recalculated
 */
int skb_checksum_setup(struct sk_buff *skb, bool recalculate)
{
	int err;

	switch (skb->protocol) {
	case htons(ETH_P_IP):
		err = skb_checksum_setup_ipv4(skb, recalculate);
		break;

	case htons(ETH_P_IPV6):
		err = skb_checksum_setup_ipv6(skb, recalculate);
		break;

	default:
		err = -EPROTO;
		break;
	}

	return err;
}
EXPORT_SYMBOL(skb_checksum_setup);

/**
 * skb_checksum_maybe_trim - maybe trims the given skb
 * @skb: the skb to check
 * @transport_len: the data length beyond the network header
 *
 * Checks whether the given skb has data beyond the given transport length.
 * If so, returns a cloned skb trimmed to this transport length.
 * Otherwise returns the provided skb. Returns NULL in error cases
 * (e.g. transport_len exceeds skb length or out-of-memory).
 *
 * Caller needs to set the skb transport header and free any returned skb if it
 * differs from the provided skb.
 */
static struct sk_buff *skb_checksum_maybe_trim(struct sk_buff *skb,
					       unsigned int transport_len)
{
	struct sk_buff *skb_chk;
	unsigned int len = skb_transport_offset(skb) + transport_len;
	int ret;

	if (skb->len < len)
		return NULL;
	else if (skb->len == len)
		return skb;

	skb_chk = skb_clone(skb, GFP_ATOMIC);
	if (!skb_chk)
		return NULL;

	ret = pskb_trim_rcsum(skb_chk, len);
	if (ret) {
		kfree_skb(skb_chk);
		return NULL;
	}

	return skb_chk;
}

/**
 * skb_checksum_trimmed - validate checksum of an skb
 * @skb: the skb to check
 * @transport_len: the data length beyond the network header
 * @skb_chkf: checksum function to use
 *
 * Applies the given checksum function skb_chkf to the provided skb.
 * Returns a checked and maybe trimmed skb. Returns NULL on error.
 *
 * If the skb has data beyond the given transport length, then a
 * trimmed & cloned skb is checked and returned.
 *
 * Caller needs to set the skb transport header and free any returned skb if it
 * differs from the provided skb.
 */
struct sk_buff *skb_checksum_trimmed(struct sk_buff *skb,
				     unsigned int transport_len,
				     __sum16(*skb_chkf)(struct sk_buff *skb))
{
	struct sk_buff *skb_chk;
	unsigned int offset = skb_transport_offset(skb);
	__sum16 ret;

	skb_chk = skb_checksum_maybe_trim(skb, transport_len);
	if (!skb_chk)
		goto err;

	if (!pskb_may_pull(skb_chk, offset))
		goto err;

	skb_pull_rcsum(skb_chk, offset);
	ret = skb_chkf(skb_chk);
	skb_push_rcsum(skb_chk, offset);

	if (ret)
		goto err;

	return skb_chk;

err:
	if (skb_chk && skb_chk != skb)
		kfree_skb(skb_chk);

	return NULL;

}
EXPORT_SYMBOL(skb_checksum_trimmed);

void __skb_warn_lro_forwarding(const struct sk_buff *skb)
{
	net_warn_ratelimited("%s: received packets cannot be forwarded while LRO is enabled\n",
			     skb->dev->name);
}
EXPORT_SYMBOL(__skb_warn_lro_forwarding);

void kfree_skb_partial(struct sk_buff *skb, bool head_stolen)
{
	if (head_stolen) {
		skb_release_head_state(skb);
		kmem_cache_free(skbuff_head_cache, skb);
	} else {
		__kfree_skb(skb);
	}
}
EXPORT_SYMBOL(kfree_skb_partial);

/**
 * skb_try_coalesce - try to merge skb to prior one
 * @to: prior buffer
 * @from: buffer to add
 * @fragstolen: pointer to boolean
 * @delta_truesize: how much more was allocated than was requested
 */
bool skb_try_coalesce(struct sk_buff *to, struct sk_buff *from,
		      bool *fragstolen, int *delta_truesize)
{
	struct skb_shared_info *to_shinfo, *from_shinfo;
	int i, delta, len = from->len;

	*fragstolen = false;

	if (skb_cloned(to))
		return false;

	if (len <= skb_tailroom(to)) {
		if (len)
			BUG_ON(skb_copy_bits(from, 0, skb_put(to, len), len));
		*delta_truesize = 0;
		return true;
	}

	to_shinfo = skb_shinfo(to);
	from_shinfo = skb_shinfo(from);
	if (to_shinfo->frag_list || from_shinfo->frag_list)
		return false;
	if (skb_zcopy(to) || skb_zcopy(from))
		return false;

	if (skb_headlen(from) != 0) {
		struct page *page;
		unsigned int offset;

		if (to_shinfo->nr_frags +
		    from_shinfo->nr_frags >= MAX_SKB_FRAGS)
			return false;

		if (skb_head_is_locked(from))
			return false;

		delta = from->truesize - SKB_DATA_ALIGN(sizeof(struct sk_buff));

		page = virt_to_head_page(from->head);
		offset = from->data - (unsigned char *)page_address(page);

		skb_fill_page_desc(to, to_shinfo->nr_frags,
				   page, offset, skb_headlen(from));
		*fragstolen = true;
	} else {
		if (to_shinfo->nr_frags +
		    from_shinfo->nr_frags > MAX_SKB_FRAGS)
			return false;

		delta = from->truesize - SKB_TRUESIZE(skb_end_offset(from));
	}

	WARN_ON_ONCE(delta < len);

	memcpy(to_shinfo->frags + to_shinfo->nr_frags,
	       from_shinfo->frags,
	       from_shinfo->nr_frags * sizeof(skb_frag_t));
	to_shinfo->nr_frags += from_shinfo->nr_frags;

	if (!skb_cloned(from))
		from_shinfo->nr_frags = 0;

	/* if the skb is not cloned this does nothing
	 * since we set nr_frags to 0.
	 */
	for (i = 0; i < from_shinfo->nr_frags; i++)
		__skb_frag_ref(&from_shinfo->frags[i]);

	to->truesize += delta;
	to->len += len;
	to->data_len += len;

	*delta_truesize = delta;
	return true;
}
EXPORT_SYMBOL(skb_try_coalesce);

/**
 * skb_scrub_packet - scrub an skb
 *
 * @skb: buffer to clean
 * @xnet: packet is crossing netns
 *
 * skb_scrub_packet can be used after encapsulating or decapsulting a packet
 * into/from a tunnel. Some information have to be cleared during these
 * operations.
 * skb_scrub_packet can also be used to clean a skb before injecting it in
 * another namespace (@xnet == true). We have to clear all information in the
 * skb that could impact namespace isolation.
 */
void skb_scrub_packet(struct sk_buff *skb, bool xnet)
{
	skb->pkt_type = PACKET_HOST;
	skb->skb_iif = 0;
	skb->ignore_df = 0;
	skb_dst_drop(skb);
	skb_ext_reset(skb);
	nf_reset_ct(skb);
	nf_reset_trace(skb);

#ifdef CONFIG_NET_SWITCHDEV
	skb->offload_fwd_mark = 0;
	skb->offload_l3_fwd_mark = 0;
#endif

	if (!xnet)
		return;

	ipvs_reset(skb);
	skb->mark = 0;
	skb->tstamp = 0;
}
EXPORT_SYMBOL_GPL(skb_scrub_packet);

/**
 * skb_gso_transport_seglen - Return length of individual segments of a gso packet
 *
 * @skb: GSO skb
 *
 * skb_gso_transport_seglen is used to determine the real size of the
 * individual segments, including Layer4 headers (TCP/UDP).
 *
 * The MAC/L2 or network (IP, IPv6) headers are not accounted for.
 */
static unsigned int skb_gso_transport_seglen(const struct sk_buff *skb)
{
	const struct skb_shared_info *shinfo = skb_shinfo(skb);
	unsigned int thlen = 0;

	if (skb->encapsulation) {
		thlen = skb_inner_transport_header(skb) -
			skb_transport_header(skb);

		if (likely(shinfo->gso_type & (SKB_GSO_TCPV4 | SKB_GSO_TCPV6)))
			thlen += inner_tcp_hdrlen(skb);
	} else if (likely(shinfo->gso_type & (SKB_GSO_TCPV4 | SKB_GSO_TCPV6))) {
		thlen = tcp_hdrlen(skb);
	} else if (unlikely(skb_is_gso_sctp(skb))) {
		thlen = sizeof(struct sctphdr);
	} else if (shinfo->gso_type & SKB_GSO_UDP_L4) {
		thlen = sizeof(struct udphdr);
	}
	/* UFO sets gso_size to the size of the fragmentation
	 * payload, i.e. the size of the L4 (UDP) header is already
	 * accounted for.
	 */
	return thlen + shinfo->gso_size;
}

/**
 * skb_gso_network_seglen - Return length of individual segments of a gso packet
 *
 * @skb: GSO skb
 *
 * skb_gso_network_seglen is used to determine the real size of the
 * individual segments, including Layer3 (IP, IPv6) and L4 headers (TCP/UDP).
 *
 * The MAC/L2 header is not accounted for.
 */
static unsigned int skb_gso_network_seglen(const struct sk_buff *skb)
{
	unsigned int hdr_len = skb_transport_header(skb) -
			       skb_network_header(skb);

	return hdr_len + skb_gso_transport_seglen(skb);
}

/**
 * skb_gso_mac_seglen - Return length of individual segments of a gso packet
 *
 * @skb: GSO skb
 *
 * skb_gso_mac_seglen is used to determine the real size of the
 * individual segments, including MAC/L2, Layer3 (IP, IPv6) and L4
 * headers (TCP/UDP).
 */
static unsigned int skb_gso_mac_seglen(const struct sk_buff *skb)
{
	unsigned int hdr_len = skb_transport_header(skb) - skb_mac_header(skb);

	return hdr_len + skb_gso_transport_seglen(skb);
}

/**
 * skb_gso_size_check - check the skb size, considering GSO_BY_FRAGS
 *
 * There are a couple of instances where we have a GSO skb, and we
 * want to determine what size it would be after it is segmented.
 *
 * We might want to check:
 * -    L3+L4+payload size (e.g. IP forwarding)
 * - L2+L3+L4+payload size (e.g. sanity check before passing to driver)
 *
 * This is a helper to do that correctly considering GSO_BY_FRAGS.
 *
 * @skb: GSO skb
 *
 * @seg_len: The segmented length (from skb_gso_*_seglen). In the
 *           GSO_BY_FRAGS case this will be [header sizes + GSO_BY_FRAGS].
 *
 * @max_len: The maximum permissible length.
 *
 * Returns true if the segmented length <= max length.
 */
static inline bool skb_gso_size_check(const struct sk_buff *skb,
				      unsigned int seg_len,
				      unsigned int max_len) {
	const struct skb_shared_info *shinfo = skb_shinfo(skb);
	const struct sk_buff *iter;

	if (shinfo->gso_size != GSO_BY_FRAGS)
		return seg_len <= max_len;

	/* Undo this so we can re-use header sizes */
	seg_len -= GSO_BY_FRAGS;

	skb_walk_frags(skb, iter) {
		if (seg_len + skb_headlen(iter) > max_len)
			return false;
	}

	return true;
}

/**
 * skb_gso_validate_network_len - Will a split GSO skb fit into a given MTU?
 *
 * @skb: GSO skb
 * @mtu: MTU to validate against
 *
 * skb_gso_validate_network_len validates if a given skb will fit a
 * wanted MTU once split. It considers L3 headers, L4 headers, and the
 * payload.
 */
bool skb_gso_validate_network_len(const struct sk_buff *skb, unsigned int mtu)
{
	return skb_gso_size_check(skb, skb_gso_network_seglen(skb), mtu);
}
EXPORT_SYMBOL_GPL(skb_gso_validate_network_len);

/**
 * skb_gso_validate_mac_len - Will a split GSO skb fit in a given length?
 *
 * @skb: GSO skb
 * @len: length to validate against
 *
 * skb_gso_validate_mac_len validates if a given skb will fit a wanted
 * length once split, including L2, L3 and L4 headers and the payload.
 */
bool skb_gso_validate_mac_len(const struct sk_buff *skb, unsigned int len)
{
	return skb_gso_size_check(skb, skb_gso_mac_seglen(skb), len);
}
EXPORT_SYMBOL_GPL(skb_gso_validate_mac_len);

static struct sk_buff *skb_reorder_vlan_header(struct sk_buff *skb)
{
	int mac_len, meta_len;
	void *meta;

	if (skb_cow(skb, skb_headroom(skb)) < 0) {
		kfree_skb(skb);
		return NULL;
	}

	mac_len = skb->data - skb_mac_header(skb);
	if (likely(mac_len > VLAN_HLEN + ETH_TLEN)) {
		memmove(skb_mac_header(skb) + VLAN_HLEN, skb_mac_header(skb),
			mac_len - VLAN_HLEN - ETH_TLEN);
	}

	meta_len = skb_metadata_len(skb);
	if (meta_len) {
		meta = skb_metadata_end(skb) - meta_len;
		memmove(meta + VLAN_HLEN, meta, meta_len);
	}

	skb->mac_header += VLAN_HLEN;
	return skb;
}

//剥离vlan头
struct sk_buff *skb_vlan_untag(struct sk_buff *skb)
{
	struct vlan_hdr *vhdr;
	u16 vlan_tci;

	//检查vlan是否已解析
	if (unlikely(skb_vlan_tag_present(skb))) {
		/* vlan_tci is already set-up so leave this for another time */
		return skb;
	}

	skb = skb_share_check(skb, GFP_ATOMIC);
	if (unlikely(!skb))
		goto err_free;
<<<<<<< HEAD

	//检查报文是否够一个vlan头
	if (unlikely(!pskb_may_pull(skb, VLAN_HLEN)))
=======
	/* We may access the two bytes after vlan_hdr in vlan_set_encap_proto(). */
	if (unlikely(!pskb_may_pull(skb, VLAN_HLEN + sizeof(unsigned short))))
>>>>>>> fb0155a0
		goto err_free;

	//指向vlan头部，为skb设置提取的vlan值，vlan_protocol
	vhdr = (struct vlan_hdr *)skb->data;
	vlan_tci = ntohs(vhdr->h_vlan_TCI);
	__vlan_hwaccel_put_tag(skb, skb->protocol, vlan_tci);

	skb_pull_rcsum(skb, VLAN_HLEN);
	//更新proto为vlan内层的proto
	vlan_set_encap_proto(skb, vhdr);

	//剥离vlan头
	skb = skb_reorder_vlan_header(skb);
	if (unlikely(!skb))
		goto err_free;

	skb_reset_network_header(skb);
	skb_reset_transport_header(skb);
	skb_reset_mac_len(skb);

	return skb;

err_free:
	kfree_skb(skb);
	return NULL;
}
EXPORT_SYMBOL(skb_vlan_untag);

//确保自data到write_len长度可写（1。需平坦的内存;2.会改报文，不能与他人共享skb)
int skb_ensure_writable(struct sk_buff *skb, int write_len)
{
	if (!pskb_may_pull(skb, write_len))
		return -ENOMEM;

	if (!skb_cloned(skb) || skb_clone_writable(skb, write_len))
		return 0;

	return pskb_expand_head(skb, 0, 0, GFP_ATOMIC);
}
EXPORT_SYMBOL(skb_ensure_writable);

/* remove VLAN header from packet and update csum accordingly.
 * expects a non skb_vlan_tag_present skb with a vlan tag payload
 */
int __skb_vlan_pop(struct sk_buff *skb, u16 *vlan_tci)
{
	struct vlan_hdr *vhdr;
	int offset = skb->data - skb_mac_header(skb);
	int err;

	if (WARN_ONCE(offset,
		      "__skb_vlan_pop got skb with skb->data not at mac header (offset %d)\n",
		      offset)) {
		return -EINVAL;
	}

	err = skb_ensure_writable(skb, VLAN_ETH_HLEN);
	if (unlikely(err))
		return err;

	skb_postpull_rcsum(skb, skb->data + (2 * ETH_ALEN), VLAN_HLEN);

	vhdr = (struct vlan_hdr *)(skb->data + ETH_HLEN);
	*vlan_tci = ntohs(vhdr->h_vlan_TCI);

	//移除vlan头
	memmove(skb->data + VLAN_HLEN, skb->data, 2 * ETH_ALEN);
	__skb_pull(skb, VLAN_HLEN);

	vlan_set_encap_proto(skb, vhdr);
	skb->mac_header += VLAN_HLEN;

	if (skb_network_offset(skb) < ETH_HLEN)
		skb_set_network_header(skb, ETH_HLEN);

	skb_reset_mac_len(skb);

	return err;
}
EXPORT_SYMBOL(__skb_vlan_pop);

/* Pop a vlan tag either from hwaccel or from payload.
 * Expects skb->data at mac header.
 */
int skb_vlan_pop(struct sk_buff *skb)
{
	u16 vlan_tci;
	__be16 vlan_proto;
	int err;

	if (likely(skb_vlan_tag_present(skb))) {
		//有vlan标记，清楚此标记
		__vlan_hwaccel_clear_tag(skb);
	} else {
		if (unlikely(!eth_type_vlan(skb->protocol)))
			return 0;//非vlan报文，则直接返回

		err = __skb_vlan_pop(skb, &vlan_tci);
		if (err)
			return err;
	}
	/* move next vlan tag to hw accel tag */
	if (likely(!eth_type_vlan(skb->protocol)))
		return 0;

	//下一次仍为vlan,移除，并置在hwaccel中
	vlan_proto = skb->protocol;
	err = __skb_vlan_pop(skb, &vlan_tci);
	if (unlikely(err))
		return err;

	__vlan_hwaccel_put_tag(skb, vlan_proto, vlan_tci);
	return 0;
}
EXPORT_SYMBOL(skb_vlan_pop);

/* Push a vlan tag either into hwaccel or into payload (if hwaccel tag present).
 * Expects skb->data at mac header.
 */
int skb_vlan_push(struct sk_buff *skb, __be16 vlan_proto, u16 vlan_tci)
{
	if (skb_vlan_tag_present(skb)) {
		int offset = skb->data - skb_mac_header(skb);
		int err;

		if (WARN_ONCE(offset,
			      "skb_vlan_push got skb with skb->data not at mac header (offset %d)\n",
			      offset)) {
			return -EINVAL;
		}

		err = __vlan_insert_tag(skb, skb->vlan_proto,
					skb_vlan_tag_get(skb));
		if (err)
			return err;

		skb->protocol = skb->vlan_proto;
		skb->mac_len += VLAN_HLEN;

		skb_postpush_rcsum(skb, skb->data + (2 * ETH_ALEN), VLAN_HLEN);
	}
	__vlan_hwaccel_put_tag(skb, vlan_proto, vlan_tci);
	return 0;
}
EXPORT_SYMBOL(skb_vlan_push);

/* Update the ethertype of hdr and the skb csum value if required. */
static void skb_mod_eth_type(struct sk_buff *skb, struct ethhdr *hdr,
			     __be16 ethertype)
{
	if (skb->ip_summed == CHECKSUM_COMPLETE) {
		__be16 diff[] = { ~hdr->h_proto, ethertype };

		skb->csum = csum_partial((char *)diff, sizeof(diff), skb->csum);
	}

	hdr->h_proto = ethertype;
}

/**
 * skb_mpls_push() - push a new MPLS header after mac_len bytes from start of
 *                   the packet
 *
 * @skb: buffer
 * @mpls_lse: MPLS label stack entry to push
 * @mpls_proto: ethertype of the new MPLS header (expects 0x8847 or 0x8848)
 * @mac_len: length of the MAC header
 * @ethernet: flag to indicate if the resulting packet after skb_mpls_push is
 *            ethernet
 *
 * Expects skb->data at mac header.
 *
 * Returns 0 on success, -errno otherwise.
 */
int skb_mpls_push(struct sk_buff *skb, __be32 mpls_lse, __be16 mpls_proto,
		  int mac_len, bool ethernet)
{
	struct mpls_shim_hdr *lse;
	int err;

	if (unlikely(!eth_p_mpls(mpls_proto)))
		return -EINVAL;

	/* Networking stack does not allow simultaneous Tunnel and MPLS GSO. */
	if (skb->encapsulation)
		return -EINVAL;

	err = skb_cow_head(skb, MPLS_HLEN);
	if (unlikely(err))
		return err;

	if (!skb->inner_protocol) {
		skb_set_inner_network_header(skb, skb_network_offset(skb));
		skb_set_inner_protocol(skb, skb->protocol);
	}

	skb_push(skb, MPLS_HLEN);
	memmove(skb_mac_header(skb) - MPLS_HLEN, skb_mac_header(skb),
		mac_len);
	skb_reset_mac_header(skb);
	skb_set_network_header(skb, mac_len);
	skb_reset_mac_len(skb);

	lse = mpls_hdr(skb);
	lse->label_stack_entry = mpls_lse;
	skb_postpush_rcsum(skb, lse, MPLS_HLEN);

	if (ethernet)
		skb_mod_eth_type(skb, eth_hdr(skb), mpls_proto);
	skb->protocol = mpls_proto;

	return 0;
}
EXPORT_SYMBOL_GPL(skb_mpls_push);

/**
 * skb_mpls_pop() - pop the outermost MPLS header
 *
 * @skb: buffer
 * @next_proto: ethertype of header after popped MPLS header
 * @mac_len: length of the MAC header
 * @ethernet: flag to indicate if the packet is ethernet
 *
 * Expects skb->data at mac header.
 *
 * Returns 0 on success, -errno otherwise.
 */
int skb_mpls_pop(struct sk_buff *skb, __be16 next_proto, int mac_len,
		 bool ethernet)
{
	int err;

	if (unlikely(!eth_p_mpls(skb->protocol)))
		return 0;

	err = skb_ensure_writable(skb, mac_len + MPLS_HLEN);
	if (unlikely(err))
		return err;

	skb_postpull_rcsum(skb, mpls_hdr(skb), MPLS_HLEN);
	memmove(skb_mac_header(skb) + MPLS_HLEN, skb_mac_header(skb),
		mac_len);

	__skb_pull(skb, MPLS_HLEN);
	skb_reset_mac_header(skb);
	skb_set_network_header(skb, mac_len);

	if (ethernet) {
		struct ethhdr *hdr;

		/* use mpls_hdr() to get ethertype to account for VLANs. */
		hdr = (struct ethhdr *)((void *)mpls_hdr(skb) - ETH_HLEN);
		skb_mod_eth_type(skb, hdr, next_proto);
	}
	skb->protocol = next_proto;

	return 0;
}
EXPORT_SYMBOL_GPL(skb_mpls_pop);

/**
 * skb_mpls_update_lse() - modify outermost MPLS header and update csum
 *
 * @skb: buffer
 * @mpls_lse: new MPLS label stack entry to update to
 *
 * Expects skb->data at mac header.
 *
 * Returns 0 on success, -errno otherwise.
 */
int skb_mpls_update_lse(struct sk_buff *skb, __be32 mpls_lse)
{
	int err;

	if (unlikely(!eth_p_mpls(skb->protocol)))
		return -EINVAL;

	err = skb_ensure_writable(skb, skb->mac_len + MPLS_HLEN);
	if (unlikely(err))
		return err;

	if (skb->ip_summed == CHECKSUM_COMPLETE) {
		__be32 diff[] = { ~mpls_hdr(skb)->label_stack_entry, mpls_lse };

		skb->csum = csum_partial((char *)diff, sizeof(diff), skb->csum);
	}

	mpls_hdr(skb)->label_stack_entry = mpls_lse;

	return 0;
}
EXPORT_SYMBOL_GPL(skb_mpls_update_lse);

/**
 * skb_mpls_dec_ttl() - decrement the TTL of the outermost MPLS header
 *
 * @skb: buffer
 *
 * Expects skb->data at mac header.
 *
 * Returns 0 on success, -errno otherwise.
 */
int skb_mpls_dec_ttl(struct sk_buff *skb)
{
	u32 lse;
	u8 ttl;

	if (unlikely(!eth_p_mpls(skb->protocol)))
		return -EINVAL;

	lse = be32_to_cpu(mpls_hdr(skb)->label_stack_entry);
	ttl = (lse & MPLS_LS_TTL_MASK) >> MPLS_LS_TTL_SHIFT;
	if (!--ttl)
		return -EINVAL;

	lse &= ~MPLS_LS_TTL_MASK;
	lse |= ttl << MPLS_LS_TTL_SHIFT;

	return skb_mpls_update_lse(skb, cpu_to_be32(lse));
}
EXPORT_SYMBOL_GPL(skb_mpls_dec_ttl);

/**
 * alloc_skb_with_frags - allocate skb with page frags
 *
 * @header_len: size of linear part
 * @data_len: needed length in frags
 * @max_page_order: max page order desired.
 * @errcode: pointer to error code if any
 * @gfp_mask: allocation mask
 *
 * This can be used to allocate a paged skb, given a maximal order for frags.
 */
struct sk_buff *alloc_skb_with_frags(unsigned long header_len,
				     unsigned long data_len,
				     int max_page_order,
				     int *errcode,
				     gfp_t gfp_mask)
{
	int npages = (data_len + (PAGE_SIZE - 1)) >> PAGE_SHIFT;
	unsigned long chunk;
	struct sk_buff *skb;
	struct page *page;
	int i;

	*errcode = -EMSGSIZE;
	/* Note this test could be relaxed, if we succeed to allocate
	 * high order pages...
	 */
	if (npages > MAX_SKB_FRAGS)
		return NULL;

	*errcode = -ENOBUFS;
	skb = alloc_skb(header_len, gfp_mask);
	if (!skb)
		return NULL;

	skb->truesize += npages << PAGE_SHIFT;

	for (i = 0; npages > 0; i++) {
		int order = max_page_order;

		while (order) {
			if (npages >= 1 << order) {
				page = alloc_pages((gfp_mask & ~__GFP_DIRECT_RECLAIM) |
						   __GFP_COMP |
						   __GFP_NOWARN,
						   order);
				if (page)
					goto fill_page;
				/* Do not retry other high order allocations */
				order = 1;
				max_page_order = 0;
			}
			order--;
		}
		page = alloc_page(gfp_mask);
		if (!page)
			goto failure;
fill_page:
		chunk = min_t(unsigned long, data_len,
			      PAGE_SIZE << order);
		skb_fill_page_desc(skb, i, page, 0, chunk);
		data_len -= chunk;
		npages -= 1 << order;
	}
	return skb;

failure:
	kfree_skb(skb);
	return NULL;
}
EXPORT_SYMBOL(alloc_skb_with_frags);

/* carve out the first off bytes from skb when off < headlen */
static int pskb_carve_inside_header(struct sk_buff *skb, const u32 off,
				    const int headlen, gfp_t gfp_mask)
{
	int i;
	int size = skb_end_offset(skb);
	int new_hlen = headlen - off;
	u8 *data;

	size = SKB_DATA_ALIGN(size);

	if (skb_pfmemalloc(skb))
		gfp_mask |= __GFP_MEMALLOC;
	data = kmalloc_reserve(size +
			       SKB_DATA_ALIGN(sizeof(struct skb_shared_info)),
			       gfp_mask, NUMA_NO_NODE, NULL);
	if (!data)
		return -ENOMEM;

	size = SKB_WITH_OVERHEAD(ksize(data));

	/* Copy real data, and all frags */
	skb_copy_from_linear_data_offset(skb, off, data, new_hlen);
	skb->len -= off;

	memcpy((struct skb_shared_info *)(data + size),
	       skb_shinfo(skb),
	       offsetof(struct skb_shared_info,
			frags[skb_shinfo(skb)->nr_frags]));
	if (skb_cloned(skb)) {
		/* drop the old head gracefully */
		if (skb_orphan_frags(skb, gfp_mask)) {
			kfree(data);
			return -ENOMEM;
		}
		for (i = 0; i < skb_shinfo(skb)->nr_frags; i++)
			skb_frag_ref(skb, i);
		if (skb_has_frag_list(skb))
			skb_clone_fraglist(skb);
		skb_release_data(skb);
	} else {
		/* we can reuse existing recount- all we did was
		 * relocate values
		 */
		skb_free_head(skb);
	}

	skb->head = data;
	skb->data = data;
	skb->head_frag = 0;
#ifdef NET_SKBUFF_DATA_USES_OFFSET
	skb->end = size;
#else
	skb->end = skb->head + size;
#endif
	skb_set_tail_pointer(skb, skb_headlen(skb));
	skb_headers_offset_update(skb, 0);
	skb->cloned = 0;
	skb->hdr_len = 0;
	skb->nohdr = 0;
	atomic_set(&skb_shinfo(skb)->dataref, 1);

	return 0;
}

static int pskb_carve(struct sk_buff *skb, const u32 off, gfp_t gfp);

/* carve out the first eat bytes from skb's frag_list. May recurse into
 * pskb_carve()
 */
static int pskb_carve_frag_list(struct sk_buff *skb,
				struct skb_shared_info *shinfo, int eat,
				gfp_t gfp_mask)
{
	struct sk_buff *list = shinfo->frag_list;
	struct sk_buff *clone = NULL;
	struct sk_buff *insp = NULL;

	do {
		if (!list) {
			pr_err("Not enough bytes to eat. Want %d\n", eat);
			return -EFAULT;
		}
		if (list->len <= eat) {
			/* Eaten as whole. */
			eat -= list->len;
			list = list->next;
			insp = list;
		} else {
			/* Eaten partially. */
			if (skb_shared(list)) {
				clone = skb_clone(list, gfp_mask);
				if (!clone)
					return -ENOMEM;
				insp = list->next;
				list = clone;
			} else {
				/* This may be pulled without problems. */
				insp = list;
			}
			if (pskb_carve(list, eat, gfp_mask) < 0) {
				kfree_skb(clone);
				return -ENOMEM;
			}
			break;
		}
	} while (eat);

	/* Free pulled out fragments. */
	while ((list = shinfo->frag_list) != insp) {
		shinfo->frag_list = list->next;
		kfree_skb(list);
	}
	/* And insert new clone at head. */
	if (clone) {
		clone->next = list;
		shinfo->frag_list = clone;
	}
	return 0;
}

/* carve off first len bytes from skb. Split line (off) is in the
 * non-linear part of skb
 */
static int pskb_carve_inside_nonlinear(struct sk_buff *skb, const u32 off,
				       int pos, gfp_t gfp_mask)
{
	int i, k = 0;
	int size = skb_end_offset(skb);
	u8 *data;
	const int nfrags = skb_shinfo(skb)->nr_frags;
	struct skb_shared_info *shinfo;

	size = SKB_DATA_ALIGN(size);

	if (skb_pfmemalloc(skb))
		gfp_mask |= __GFP_MEMALLOC;
	data = kmalloc_reserve(size +
			       SKB_DATA_ALIGN(sizeof(struct skb_shared_info)),
			       gfp_mask, NUMA_NO_NODE, NULL);
	if (!data)
		return -ENOMEM;

	size = SKB_WITH_OVERHEAD(ksize(data));

	memcpy((struct skb_shared_info *)(data + size),
	       skb_shinfo(skb), offsetof(struct skb_shared_info,
					 frags[skb_shinfo(skb)->nr_frags]));
	if (skb_orphan_frags(skb, gfp_mask)) {
		kfree(data);
		return -ENOMEM;
	}
	shinfo = (struct skb_shared_info *)(data + size);
	for (i = 0; i < nfrags; i++) {
		int fsize = skb_frag_size(&skb_shinfo(skb)->frags[i]);

		if (pos + fsize > off) {
			shinfo->frags[k] = skb_shinfo(skb)->frags[i];

			if (pos < off) {
				/* Split frag.
				 * We have two variants in this case:
				 * 1. Move all the frag to the second
				 *    part, if it is possible. F.e.
				 *    this approach is mandatory for TUX,
				 *    where splitting is expensive.
				 * 2. Split is accurately. We make this.
				 */
				skb_frag_off_add(&shinfo->frags[0], off - pos);
				skb_frag_size_sub(&shinfo->frags[0], off - pos);
			}
			skb_frag_ref(skb, i);
			k++;
		}
		pos += fsize;
	}
	shinfo->nr_frags = k;
	if (skb_has_frag_list(skb))
		skb_clone_fraglist(skb);

	/* split line is in frag list */
	if (k == 0 && pskb_carve_frag_list(skb, shinfo, off - pos, gfp_mask)) {
		/* skb_frag_unref() is not needed here as shinfo->nr_frags = 0. */
		if (skb_has_frag_list(skb))
			kfree_skb_list(skb_shinfo(skb)->frag_list);
		kfree(data);
		return -ENOMEM;
	}
	skb_release_data(skb);

	skb->head = data;
	skb->head_frag = 0;
	skb->data = data;
#ifdef NET_SKBUFF_DATA_USES_OFFSET
	skb->end = size;
#else
	skb->end = skb->head + size;
#endif
	skb_reset_tail_pointer(skb);
	skb_headers_offset_update(skb, 0);
	skb->cloned   = 0;
	skb->hdr_len  = 0;
	skb->nohdr    = 0;
	skb->len -= off;
	skb->data_len = skb->len;
	atomic_set(&skb_shinfo(skb)->dataref, 1);
	return 0;
}

/* remove len bytes from the beginning of the skb */
static int pskb_carve(struct sk_buff *skb, const u32 len, gfp_t gfp)
{
	int headlen = skb_headlen(skb);

	if (len < headlen)
		return pskb_carve_inside_header(skb, len, headlen, gfp);
	else
		return pskb_carve_inside_nonlinear(skb, len, headlen, gfp);
}

/* Extract to_copy bytes starting at off from skb, and return this in
 * a new skb
 */
struct sk_buff *pskb_extract(struct sk_buff *skb, int off,
			     int to_copy, gfp_t gfp)
{
	struct sk_buff  *clone = skb_clone(skb, gfp);

	if (!clone)
		return NULL;

	if (pskb_carve(clone, off, gfp) < 0 ||
	    pskb_trim(clone, to_copy)) {
		kfree_skb(clone);
		return NULL;
	}
	return clone;
}
EXPORT_SYMBOL(pskb_extract);

/**
 * skb_condense - try to get rid of fragments/frag_list if possible
 * @skb: buffer
 *
 * Can be used to save memory before skb is added to a busy queue.
 * If packet has bytes in frags and enough tail room in skb->head,
 * pull all of them, so that we can free the frags right now and adjust
 * truesize.
 * Notes:
 *	We do not reallocate skb->head thus can not fail.
 *	Caller must re-evaluate skb->truesize if needed.
 */
void skb_condense(struct sk_buff *skb)
{
	if (skb->data_len) {
		if (skb->data_len > skb->end - skb->tail ||
		    skb_cloned(skb))
			return;

		/* Nice, we can free page frag(s) right now */
		__pskb_pull_tail(skb, skb->data_len);
	}
	/* At this point, skb->truesize might be over estimated,
	 * because skb had a fragment, and fragments do not tell
	 * their truesize.
	 * When we pulled its content into skb->head, fragment
	 * was freed, but __pskb_pull_tail() could not possibly
	 * adjust skb->truesize, not knowing the frag truesize.
	 */
	skb->truesize = SKB_TRUESIZE(skb_end_offset(skb));
}

#ifdef CONFIG_SKB_EXTENSIONS
static void *skb_ext_get_ptr(struct skb_ext *ext, enum skb_ext_id id)
{
	return (void *)ext + (ext->offset[id] * SKB_EXT_ALIGN_VALUE);
}

/**
 * __skb_ext_alloc - allocate a new skb extensions storage
 *
 * @flags: See kmalloc().
 *
 * Returns the newly allocated pointer. The pointer can later attached to a
 * skb via __skb_ext_set().
 * Note: caller must handle the skb_ext as an opaque data.
 */
struct skb_ext *__skb_ext_alloc(gfp_t flags)
{
	struct skb_ext *new = kmem_cache_alloc(skbuff_ext_cache, flags);

	if (new) {
		memset(new->offset, 0, sizeof(new->offset));
		refcount_set(&new->refcnt, 1);
	}

	return new;
}

static struct skb_ext *skb_ext_maybe_cow(struct skb_ext *old,
					 unsigned int old_active)
{
	struct skb_ext *new;

	if (refcount_read(&old->refcnt) == 1)
		return old;

	new = kmem_cache_alloc(skbuff_ext_cache, GFP_ATOMIC);
	if (!new)
		return NULL;

	memcpy(new, old, old->chunks * SKB_EXT_ALIGN_VALUE);
	refcount_set(&new->refcnt, 1);

#ifdef CONFIG_XFRM
	if (old_active & (1 << SKB_EXT_SEC_PATH)) {
		struct sec_path *sp = skb_ext_get_ptr(old, SKB_EXT_SEC_PATH);
		unsigned int i;

		for (i = 0; i < sp->len; i++)
			xfrm_state_hold(sp->xvec[i]);
	}
#endif
	__skb_ext_put(old);
	return new;
}

/**
 * __skb_ext_set - attach the specified extension storage to this skb
 * @skb: buffer
 * @id: extension id
 * @ext: extension storage previously allocated via __skb_ext_alloc()
 *
 * Existing extensions, if any, are cleared.
 *
 * Returns the pointer to the extension.
 */
void *__skb_ext_set(struct sk_buff *skb, enum skb_ext_id id,
		    struct skb_ext *ext)
{
	unsigned int newlen, newoff = SKB_EXT_CHUNKSIZEOF(*ext);

	skb_ext_put(skb);
	newlen = newoff + skb_ext_type_len[id];
	ext->chunks = newlen;
	ext->offset[id] = newoff;
	skb->extensions = ext;
	skb->active_extensions = 1 << id;
	return skb_ext_get_ptr(ext, id);
}

/**
 * skb_ext_add - allocate space for given extension, COW if needed
 * @skb: buffer
 * @id: extension to allocate space for
 *
 * Allocates enough space for the given extension.
 * If the extension is already present, a pointer to that extension
 * is returned.
 *
 * If the skb was cloned, COW applies and the returned memory can be
 * modified without changing the extension space of clones buffers.
 *
 * Returns pointer to the extension or NULL on allocation failure.
 */
void *skb_ext_add(struct sk_buff *skb, enum skb_ext_id id)
{
	struct skb_ext *new, *old = NULL;
	unsigned int newlen, newoff;

	if (skb->active_extensions) {
		old = skb->extensions;

		new = skb_ext_maybe_cow(old, skb->active_extensions);
		if (!new)
			return NULL;

		if (__skb_ext_exist(new, id))
			goto set_active;

		newoff = new->chunks;
	} else {
		newoff = SKB_EXT_CHUNKSIZEOF(*new);

		new = __skb_ext_alloc(GFP_ATOMIC);
		if (!new)
			return NULL;
	}

	newlen = newoff + skb_ext_type_len[id];
	new->chunks = newlen;
	new->offset[id] = newoff;
set_active:
	skb->extensions = new;
	skb->active_extensions |= 1 << id;
	return skb_ext_get_ptr(new, id);
}
EXPORT_SYMBOL(skb_ext_add);

#ifdef CONFIG_XFRM
static void skb_ext_put_sp(struct sec_path *sp)
{
	unsigned int i;

	for (i = 0; i < sp->len; i++)
		xfrm_state_put(sp->xvec[i]);
}
#endif

void __skb_ext_del(struct sk_buff *skb, enum skb_ext_id id)
{
	struct skb_ext *ext = skb->extensions;

	skb->active_extensions &= ~(1 << id);
	if (skb->active_extensions == 0) {
		skb->extensions = NULL;
		__skb_ext_put(ext);
#ifdef CONFIG_XFRM
	} else if (id == SKB_EXT_SEC_PATH &&
		   refcount_read(&ext->refcnt) == 1) {
		struct sec_path *sp = skb_ext_get_ptr(ext, SKB_EXT_SEC_PATH);

		skb_ext_put_sp(sp);
		sp->len = 0;
#endif
	}
}
EXPORT_SYMBOL(__skb_ext_del);

void __skb_ext_put(struct skb_ext *ext)
{
	/* If this is last clone, nothing can increment
	 * it after check passes.  Avoids one atomic op.
	 */
	if (refcount_read(&ext->refcnt) == 1)
		goto free_now;

	if (!refcount_dec_and_test(&ext->refcnt))
		return;
free_now:
#ifdef CONFIG_XFRM
	if (__skb_ext_exist(ext, SKB_EXT_SEC_PATH))
		skb_ext_put_sp(skb_ext_get_ptr(ext, SKB_EXT_SEC_PATH));
#endif

	kmem_cache_free(skbuff_ext_cache, ext);
}
EXPORT_SYMBOL(__skb_ext_put);
#endif /* CONFIG_SKB_EXTENSIONS */<|MERGE_RESOLUTION|>--- conflicted
+++ resolved
@@ -5489,14 +5489,9 @@
 	skb = skb_share_check(skb, GFP_ATOMIC);
 	if (unlikely(!skb))
 		goto err_free;
-<<<<<<< HEAD
-
 	//检查报文是否够一个vlan头
-	if (unlikely(!pskb_may_pull(skb, VLAN_HLEN)))
-=======
 	/* We may access the two bytes after vlan_hdr in vlan_set_encap_proto(). */
 	if (unlikely(!pskb_may_pull(skb, VLAN_HLEN + sizeof(unsigned short))))
->>>>>>> fb0155a0
 		goto err_free;
 
 	//指向vlan头部，为skb设置提取的vlan值，vlan_protocol
