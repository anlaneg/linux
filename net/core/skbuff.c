--- conflicted
+++ resolved
@@ -663,16 +663,8 @@
  */
 void kfree_skb(struct sk_buff *skb)
 {
-<<<<<<< HEAD
-	if (unlikely(!skb))
-		return;
-	if (likely(atomic_read(&skb->users) == 1))
-		smp_rmb();
-	else if (likely(!atomic_dec_and_test(&skb->users)))
+	if (!skb_unref(skb))
 		//引用计数没有减为0，直接返回
-=======
-	if (!skb_unref(skb))
->>>>>>> 5cb0512c
 		return;
 
 	trace_kfree_skb(skb, __builtin_return_address(0));
@@ -715,16 +707,7 @@
  */
 void consume_skb(struct sk_buff *skb)
 {
-<<<<<<< HEAD
-	if (unlikely(!skb))
-		return;
-	if (likely(atomic_read(&skb->users) == 1))
-		smp_rmb();
-	else if (likely(!atomic_dec_and_test(&skb->users)))
-		//引用计数未减为0，不释放
-=======
-	if (!skb_unref(skb))
->>>>>>> 5cb0512c
+	if (!skb_unref(skb))//引用计数未减为0，不释放
 		return;
 
 	trace_consume_skb(skb);
@@ -1720,12 +1703,8 @@
  *	exceed the total buffer size the kernel will panic. A pointer to the
  *	first byte of the extra data is returned.
  */
-<<<<<<< HEAD
 //移动tail指针，并设置len(添加数据到skb_buff)
-unsigned char *skb_put(struct sk_buff *skb, unsigned int len)
-=======
 void *skb_put(struct sk_buff *skb, unsigned int len)
->>>>>>> 5cb0512c
 {
 	void *tmp = skb_tail_pointer(skb);
 	SKB_LINEAR_ASSERT(skb);
