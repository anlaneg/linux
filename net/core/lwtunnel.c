// SPDX-License-Identifier: GPL-2.0-or-later
/*
 * lwtunnel	Infrastructure for light weight tunnels like mpls
 *
 * Authors:	Roopa Prabhu, <roopa@cumulusnetworks.com>
 */

#include <linux/capability.h>
#include <linux/module.h>
#include <linux/types.h>
#include <linux/kernel.h>
#include <linux/slab.h>
#include <linux/uaccess.h>
#include <linux/skbuff.h>
#include <linux/netdevice.h>
#include <linux/lwtunnel.h>
#include <linux/in.h>
#include <linux/init.h>
#include <linux/err.h>

#include <net/lwtunnel.h>
#include <net/rtnetlink.h>
#include <net/ip6_fib.h>
#include <net/rtnh.h>

#ifdef CONFIG_MODULES

static const char *lwtunnel_encap_str(enum lwtunnel_encap_types encap_type)
{
	/* Only lwt encaps implemented without using an interface for
	 * the encap need to return a string here.
	 */
	switch (encap_type) {
	case LWTUNNEL_ENCAP_MPLS:
		return "MPLS";
	case LWTUNNEL_ENCAP_ILA:
		return "ILA";
	case LWTUNNEL_ENCAP_SEG6:
		return "SEG6";
	case LWTUNNEL_ENCAP_BPF:
		return "BPF";
	case LWTUNNEL_ENCAP_SEG6_LOCAL:
		return "SEG6LOCAL";
	case LWTUNNEL_ENCAP_RPL:
		return "RPL";
	case LWTUNNEL_ENCAP_IP6:
	case LWTUNNEL_ENCAP_IP:
	case LWTUNNEL_ENCAP_NONE:
	case __LWTUNNEL_ENCAP_MAX:
		/* should not have got here */
		WARN_ON(1);
		break;
	}
	return NULL;
}

#endif /* CONFIG_MODULES */

struct lwtunnel_state *lwtunnel_state_alloc(int encap_len)
{
	struct lwtunnel_state *lws;

	lws = kzalloc(sizeof(*lws) + encap_len, GFP_ATOMIC);

	return lws;
}
EXPORT_SYMBOL_GPL(lwtunnel_state_alloc);

static const struct lwtunnel_encap_ops __rcu *
		lwtun_encaps[LWTUNNEL_ENCAP_MAX + 1] __read_mostly;

//设置轻量级tunnel的ops,lwtun_encaps[num]为ops
int lwtunnel_encap_add_ops(const struct lwtunnel_encap_ops *ops,
			   unsigned int num)
{
	if (num > LWTUNNEL_ENCAP_MAX)
		return -ERANGE;

	//将lwtun_encaps[num]设置为ops
	return !cmpxchg((const struct lwtunnel_encap_ops **)
			&lwtun_encaps[num],
			NULL, ops) ? 0 : -1;
}
EXPORT_SYMBOL_GPL(lwtunnel_encap_add_ops);

//设置lwtun_encaps[num]为NULL
int lwtunnel_encap_del_ops(const struct lwtunnel_encap_ops *ops,
			   unsigned int encap_type)
{
	int ret;

	if (encap_type == LWTUNNEL_ENCAP_NONE ||
	    encap_type > LWTUNNEL_ENCAP_MAX)
		return -ERANGE;

	ret = (cmpxchg((const struct lwtunnel_encap_ops **)
		       &lwtun_encaps[encap_type],
		       ops, NULL) == ops) ? 0 : -1;

	synchronize_net();

	return ret;
}
EXPORT_SYMBOL_GPL(lwtunnel_encap_del_ops);

int lwtunnel_build_state(struct net *net, u16 encap_type,
			 struct nlattr *encap, unsigned int family,
			 const void *cfg, struct lwtunnel_state **lws,
			 struct netlink_ext_ack *extack)
{
	const struct lwtunnel_encap_ops *ops;
	bool found = false;
	int ret = -EINVAL;

	if (encap_type == LWTUNNEL_ENCAP_NONE ||
	    encap_type > LWTUNNEL_ENCAP_MAX) {
		NL_SET_ERR_MSG_ATTR(extack, encap,
				    "Unknown LWT encapsulation type");
		return ret;
	}

	ret = -EOPNOTSUPP;
	rcu_read_lock();
	//取encap_type对应的opss
	ops = rcu_dereference(lwtun_encaps[encap_type]);
	//找到对应的ops.且存在build_state回调，则found=true
	if (likely(ops && ops->build_state && try_module_get(ops->owner)))
		found = true;
	rcu_read_unlock();

	if (found) {
<<<<<<< HEAD
	    //通过build_state执行调用
		ret = ops->build_state(encap, family, cfg, lws, extack);
=======
		ret = ops->build_state(net, encap, family, cfg, lws, extack);
>>>>>>> b032227c
		if (ret)
			module_put(ops->owner);
	} else {
		/* don't rely on -EOPNOTSUPP to detect match as build_state
		 * handlers could return it
		 */
		NL_SET_ERR_MSG_ATTR(extack, encap,
				    "LWT encapsulation type not supported");
	}

	return ret;
}
EXPORT_SYMBOL_GPL(lwtunnel_build_state);

int lwtunnel_valid_encap_type(u16 encap_type, struct netlink_ext_ack *extack)
{
	const struct lwtunnel_encap_ops *ops;
	int ret = -EINVAL;

	if (encap_type == LWTUNNEL_ENCAP_NONE ||
	    encap_type > LWTUNNEL_ENCAP_MAX) {
		NL_SET_ERR_MSG(extack, "Unknown lwt encapsulation type");
		return ret;
	}

	rcu_read_lock();
	ops = rcu_dereference(lwtun_encaps[encap_type]);
	rcu_read_unlock();
#ifdef CONFIG_MODULES
	if (!ops) {
	    //加载对应的modules
		const char *encap_type_str = lwtunnel_encap_str(encap_type);

		if (encap_type_str) {
			__rtnl_unlock();
			request_module("rtnl-lwt-%s", encap_type_str);
			rtnl_lock();

			rcu_read_lock();
			ops = rcu_dereference(lwtun_encaps[encap_type]);
			rcu_read_unlock();
		}
	}
#endif
	ret = ops ? 0 : -EOPNOTSUPP;
	if (ret < 0)
		NL_SET_ERR_MSG(extack, "lwt encapsulation type not supported");

	return ret;
}
EXPORT_SYMBOL_GPL(lwtunnel_valid_encap_type);

int lwtunnel_valid_encap_type_attr(struct nlattr *attr, int remaining,
				   struct netlink_ext_ack *extack)
{
	struct rtnexthop *rtnh = (struct rtnexthop *)attr;
	struct nlattr *nla_entype;
	struct nlattr *attrs;
	u16 encap_type;
	int attrlen;

	while (rtnh_ok(rtnh, remaining)) {
		attrlen = rtnh_attrlen(rtnh);
		if (attrlen > 0) {
			attrs = rtnh_attrs(rtnh);
			nla_entype = nla_find(attrs, attrlen, RTA_ENCAP_TYPE);

			if (nla_entype) {
				encap_type = nla_get_u16(nla_entype);

				if (lwtunnel_valid_encap_type(encap_type,
							      extack) != 0)
					return -EOPNOTSUPP;
			}
		}
		rtnh = rtnh_next(rtnh, &remaining);
	}

	return 0;
}
EXPORT_SYMBOL_GPL(lwtunnel_valid_encap_type_attr);

void lwtstate_free(struct lwtunnel_state *lws)
{
	const struct lwtunnel_encap_ops *ops = lwtun_encaps[lws->type];

	if (ops->destroy_state) {
		ops->destroy_state(lws);
		kfree_rcu(lws, rcu);
	} else {
		kfree(lws);
	}
	module_put(ops->owner);
}
EXPORT_SYMBOL_GPL(lwtstate_free);

int lwtunnel_fill_encap(struct sk_buff *skb, struct lwtunnel_state *lwtstate,
			int encap_attr, int encap_type_attr)
{
	const struct lwtunnel_encap_ops *ops;
	struct nlattr *nest;
	int ret;

	if (!lwtstate)
		return 0;

	if (lwtstate->type == LWTUNNEL_ENCAP_NONE ||
	    lwtstate->type > LWTUNNEL_ENCAP_MAX)
		return 0;

	nest = nla_nest_start_noflag(skb, encap_attr);
	if (!nest)
		return -EMSGSIZE;

	ret = -EOPNOTSUPP;
	rcu_read_lock();
	ops = rcu_dereference(lwtun_encaps[lwtstate->type]);
	if (likely(ops && ops->fill_encap))
		ret = ops->fill_encap(skb, lwtstate);
	rcu_read_unlock();

	if (ret)
		goto nla_put_failure;
	nla_nest_end(skb, nest);
	ret = nla_put_u16(skb, encap_type_attr, lwtstate->type);
	if (ret)
		goto nla_put_failure;

	return 0;

nla_put_failure:
	nla_nest_cancel(skb, nest);

	return (ret == -EOPNOTSUPP ? 0 : ret);
}
EXPORT_SYMBOL_GPL(lwtunnel_fill_encap);

int lwtunnel_get_encap_size(struct lwtunnel_state *lwtstate)
{
	const struct lwtunnel_encap_ops *ops;
	int ret = 0;

	if (!lwtstate)
		return 0;

	if (lwtstate->type == LWTUNNEL_ENCAP_NONE ||
	    lwtstate->type > LWTUNNEL_ENCAP_MAX)
		return 0;

	rcu_read_lock();
	ops = rcu_dereference(lwtun_encaps[lwtstate->type]);
	if (likely(ops && ops->get_encap_size))
		ret = nla_total_size(ops->get_encap_size(lwtstate));
	rcu_read_unlock();

	return ret;
}
EXPORT_SYMBOL_GPL(lwtunnel_get_encap_size);

int lwtunnel_cmp_encap(struct lwtunnel_state *a, struct lwtunnel_state *b)
{
	const struct lwtunnel_encap_ops *ops;
	int ret = 0;

	if (!a && !b)
		return 0;

	if (!a || !b)
		return 1;

	if (a->type != b->type)
		return 1;

	if (a->type == LWTUNNEL_ENCAP_NONE ||
	    a->type > LWTUNNEL_ENCAP_MAX)
		return 0;

	rcu_read_lock();
	//执行对应ops的cmp_encap
	ops = rcu_dereference(lwtun_encaps[a->type]);
	if (likely(ops && ops->cmp_encap))
		ret = ops->cmp_encap(a, b);
	rcu_read_unlock();

	return ret;
}
EXPORT_SYMBOL_GPL(lwtunnel_cmp_encap);

int lwtunnel_output(struct net *net, struct sock *sk, struct sk_buff *skb)
{
	struct dst_entry *dst = skb_dst(skb);
	const struct lwtunnel_encap_ops *ops;
	struct lwtunnel_state *lwtstate;
	int ret = -EINVAL;

	if (!dst)
		goto drop;
	lwtstate = dst->lwtstate;

	if (lwtstate->type == LWTUNNEL_ENCAP_NONE ||
	    lwtstate->type > LWTUNNEL_ENCAP_MAX)
		return 0;

	ret = -EOPNOTSUPP;
	rcu_read_lock();
	//执行对应ops的output
	ops = rcu_dereference(lwtun_encaps[lwtstate->type]);
	if (likely(ops && ops->output))
		ret = ops->output(net, sk, skb);
	rcu_read_unlock();

	if (ret == -EOPNOTSUPP)
		goto drop;

	return ret;

drop:
	kfree_skb(skb);

	return ret;
}
EXPORT_SYMBOL_GPL(lwtunnel_output);

int lwtunnel_xmit(struct sk_buff *skb)
{
	struct dst_entry *dst = skb_dst(skb);
	const struct lwtunnel_encap_ops *ops;
	struct lwtunnel_state *lwtstate;
	int ret = -EINVAL;

	if (!dst)
		goto drop;

	lwtstate = dst->lwtstate;

	if (lwtstate->type == LWTUNNEL_ENCAP_NONE ||
	    lwtstate->type > LWTUNNEL_ENCAP_MAX)
		return 0;

	ret = -EOPNOTSUPP;
	rcu_read_lock();
	//执行对应ops的xmit
	ops = rcu_dereference(lwtun_encaps[lwtstate->type]);
	if (likely(ops && ops->xmit))
		ret = ops->xmit(skb);
	rcu_read_unlock();

	if (ret == -EOPNOTSUPP)
		goto drop;

	return ret;

drop:
	kfree_skb(skb);

	return ret;
}
EXPORT_SYMBOL_GPL(lwtunnel_xmit);

int lwtunnel_input(struct sk_buff *skb)
{
	struct dst_entry *dst = skb_dst(skb);
	const struct lwtunnel_encap_ops *ops;
	struct lwtunnel_state *lwtstate;
	int ret = -EINVAL;

	if (!dst)
		goto drop;
	lwtstate = dst->lwtstate;

	if (lwtstate->type == LWTUNNEL_ENCAP_NONE ||
	    lwtstate->type > LWTUNNEL_ENCAP_MAX)
		return 0;

	ret = -EOPNOTSUPP;
	rcu_read_lock();
	//执行对应ops的input
	ops = rcu_dereference(lwtun_encaps[lwtstate->type]);
	if (likely(ops && ops->input))
		ret = ops->input(skb);
	rcu_read_unlock();

	if (ret == -EOPNOTSUPP)
		goto drop;

	return ret;

drop:
	kfree_skb(skb);

	return ret;
}
EXPORT_SYMBOL_GPL(lwtunnel_input);<|MERGE_RESOLUTION|>--- conflicted
+++ resolved
@@ -129,12 +129,8 @@
 	rcu_read_unlock();
 
 	if (found) {
-<<<<<<< HEAD
-	    //通过build_state执行调用
-		ret = ops->build_state(encap, family, cfg, lws, extack);
-=======
+	        //通过build_state执行调用
 		ret = ops->build_state(net, encap, family, cfg, lws, extack);
->>>>>>> b032227c
 		if (ret)
 			module_put(ops->owner);
 	} else {
