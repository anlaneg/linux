--- conflicted
+++ resolved
@@ -510,12 +510,8 @@
  * operation, yet several commands do not require this. The global
  * devlink lock is taken and protects from disruption by user-calls.
  */
-<<<<<<< HEAD
 //当前没有指明不加锁
-#define DEVLINK_NL_FLAG_NO_LOCK			BIT(2)
-=======
 #define DEVLINK_NL_FLAG_NO_LOCK			BIT(4)
->>>>>>> 40226a3d
 
 //devlink消息处理前回调
 static int devlink_nl_pre_doit(const struct genl_ops *ops,
@@ -2771,13 +2767,10 @@
 			return -EOPNOTSUPP;
 		//取出配置的mode
 		mode = nla_get_u16(info->attrs[DEVLINK_ATTR_ESWITCH_MODE]);
-<<<<<<< HEAD
-		//调用相应ops完成调用
-=======
 		err = devlink_rate_nodes_check(devlink, mode, info->extack);
 		if (err)
 			return err;
->>>>>>> 40226a3d
+		//调用相应ops完成调用
 		err = ops->eswitch_mode_set(devlink, mode, info->extack);
 		if (err)
 			return err;
