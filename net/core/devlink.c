// SPDX-License-Identifier: GPL-2.0-or-later
/*
 * net/core/devlink.c - Network physical/parent device Netlink interface
 *
 * Heavily inspired by net/wireless/
 * Copyright (c) 2016 Mellanox Technologies. All rights reserved.
 * Copyright (c) 2016 Jiri Pirko <jiri@mellanox.com>
 */

#include <linux/etherdevice.h>
#include <linux/kernel.h>
#include <linux/module.h>
#include <linux/types.h>
#include <linux/slab.h>
#include <linux/gfp.h>
#include <linux/device.h>
#include <linux/list.h>
#include <linux/netdevice.h>
#include <linux/spinlock.h>
#include <linux/refcount.h>
#include <linux/workqueue.h>
#include <linux/u64_stats_sync.h>
#include <linux/timekeeping.h>
#include <rdma/ib_verbs.h>
#include <net/netlink.h>
#include <net/genetlink.h>
#include <net/rtnetlink.h>
#include <net/net_namespace.h>
#include <net/sock.h>
#include <net/devlink.h>
#define CREATE_TRACE_POINTS
#include <trace/events/devlink.h>

#define DEVLINK_RELOAD_STATS_ARRAY_SIZE \
	(__DEVLINK_RELOAD_LIMIT_MAX * __DEVLINK_RELOAD_ACTION_MAX)

struct devlink_dev_stats {
	u32 reload_stats[DEVLINK_RELOAD_STATS_ARRAY_SIZE];
	u32 remote_reload_stats[DEVLINK_RELOAD_STATS_ARRAY_SIZE];
};

struct devlink {
	u32 index;
	struct list_head port_list;
	struct list_head rate_list;
	struct list_head sb_list;
	struct list_head dpipe_table_list;
	struct list_head resource_list;
	struct list_head param_list;
	struct list_head region_list;
	struct list_head reporter_list;
	struct mutex reporters_lock; /* protects reporter_list */
	struct devlink_dpipe_headers *dpipe_headers;
	struct list_head trap_list;
	struct list_head trap_group_list;
	struct list_head trap_policer_list;
	const struct devlink_ops *ops;
	u64 features;
	struct xarray snapshot_ids;
	struct devlink_dev_stats stats;
	struct device *dev;
	possible_net_t _net;
	/* Serializes access to devlink instance specific objects such as
	 * port, sb, dpipe, resource, params, region, traps and more.
	 */
	struct mutex lock;
	u8 reload_failed:1;
	refcount_t refcount;
	struct completion comp;
	char priv[] __aligned(NETDEV_ALIGN);
};

/**
 * struct devlink_resource - devlink resource
 * @name: name of the resource
 * @id: id, per devlink instance
 * @size: size of the resource
 * @size_new: updated size of the resource, reload is needed
 * @size_valid: valid in case the total size of the resource is valid
 *              including its children
 * @parent: parent resource
 * @size_params: size parameters
 * @list: parent list
 * @resource_list: list of child resources
 * @occ_get: occupancy getter callback
 * @occ_get_priv: occupancy getter callback priv
 */
struct devlink_resource {
	const char *name;
	u64 id;
	u64 size;
	u64 size_new;
	bool size_valid;
	struct devlink_resource *parent;
	struct devlink_resource_size_params size_params;
	struct list_head list;
	struct list_head resource_list;
	devlink_resource_occ_get_t *occ_get;
	void *occ_get_priv;
};

void *devlink_priv(struct devlink *devlink)
{
	return &devlink->priv;
}
EXPORT_SYMBOL_GPL(devlink_priv);

struct devlink *priv_to_devlink(void *priv)
{
	return container_of(priv, struct devlink, priv);
}
EXPORT_SYMBOL_GPL(priv_to_devlink);

struct device *devlink_to_dev(const struct devlink *devlink)
{
	return devlink->dev;
}
EXPORT_SYMBOL_GPL(devlink_to_dev);

static struct devlink_dpipe_field devlink_dpipe_fields_ethernet[] = {
	{
		.name = "destination mac",
		.id = DEVLINK_DPIPE_FIELD_ETHERNET_DST_MAC,
		.bitwidth = 48,
	},
};

struct devlink_dpipe_header devlink_dpipe_header_ethernet = {
	.name = "ethernet",
	.id = DEVLINK_DPIPE_HEADER_ETHERNET,
	.fields = devlink_dpipe_fields_ethernet,
	.fields_count = ARRAY_SIZE(devlink_dpipe_fields_ethernet),
	.global = true,
};
EXPORT_SYMBOL_GPL(devlink_dpipe_header_ethernet);

static struct devlink_dpipe_field devlink_dpipe_fields_ipv4[] = {
	{
		.name = "destination ip",
		.id = DEVLINK_DPIPE_FIELD_IPV4_DST_IP,
		.bitwidth = 32,
	},
};

struct devlink_dpipe_header devlink_dpipe_header_ipv4 = {
	.name = "ipv4",
	.id = DEVLINK_DPIPE_HEADER_IPV4,
	.fields = devlink_dpipe_fields_ipv4,
	.fields_count = ARRAY_SIZE(devlink_dpipe_fields_ipv4),
	.global = true,
};
EXPORT_SYMBOL_GPL(devlink_dpipe_header_ipv4);

static struct devlink_dpipe_field devlink_dpipe_fields_ipv6[] = {
	{
		.name = "destination ip",
		.id = DEVLINK_DPIPE_FIELD_IPV6_DST_IP,
		.bitwidth = 128,
	},
};

struct devlink_dpipe_header devlink_dpipe_header_ipv6 = {
	.name = "ipv6",
	.id = DEVLINK_DPIPE_HEADER_IPV6,
	.fields = devlink_dpipe_fields_ipv6,
	.fields_count = ARRAY_SIZE(devlink_dpipe_fields_ipv6),
	.global = true,
};
EXPORT_SYMBOL_GPL(devlink_dpipe_header_ipv6);

EXPORT_TRACEPOINT_SYMBOL_GPL(devlink_hwmsg);
EXPORT_TRACEPOINT_SYMBOL_GPL(devlink_hwerr);
EXPORT_TRACEPOINT_SYMBOL_GPL(devlink_trap_report);

static const struct nla_policy devlink_function_nl_policy[DEVLINK_PORT_FUNCTION_ATTR_MAX + 1] = {
	[DEVLINK_PORT_FUNCTION_ATTR_HW_ADDR] = { .type = NLA_BINARY },
	[DEVLINK_PORT_FN_ATTR_STATE] =
		NLA_POLICY_RANGE(NLA_U8, DEVLINK_PORT_FN_STATE_INACTIVE,
				 DEVLINK_PORT_FN_STATE_ACTIVE),
};

static DEFINE_XARRAY_FLAGS(devlinks, XA_FLAGS_ALLOC);
#define DEVLINK_REGISTERED XA_MARK_1

/* devlink instances are open to the access from the user space after
 * devlink_register() call. Such logical barrier allows us to have certain
 * expectations related to locking.
 *
 * Before *_register() - we are in initialization stage and no parallel
 * access possible to the devlink instance. All drivers perform that phase
 * by implicitly holding device_lock.
 *
 * After *_register() - users and driver can access devlink instance at
 * the same time.
 */
#define ASSERT_DEVLINK_REGISTERED(d)                                           \
	WARN_ON_ONCE(!xa_get_mark(&devlinks, (d)->index, DEVLINK_REGISTERED))
#define ASSERT_DEVLINK_NOT_REGISTERED(d)                                       \
	WARN_ON_ONCE(xa_get_mark(&devlinks, (d)->index, DEVLINK_REGISTERED))

/* devlink_mutex
 *
 * An overall lock guarding every operation coming from userspace.
 * It also guards devlink devices list and it is taken when
 * driver registers/unregisters it.
 */
static DEFINE_MUTEX(devlink_mutex);

//取devlink对应的namespace
struct net *devlink_net(const struct devlink *devlink)
{
	return read_pnet(&devlink->_net);
}
EXPORT_SYMBOL_GPL(devlink_net);

//将devlink置到对应的namespace
void devlink_put(struct devlink *devlink)
{
	if (refcount_dec_and_test(&devlink->refcount))
		complete(&devlink->comp);
}

//设置devlink对应的net namespace
struct devlink *__must_check devlink_try_get(struct devlink *devlink)
{
	if (refcount_inc_not_zero(&devlink->refcount))
		return devlink;
	return NULL;
}

<<<<<<< HEAD
//通过busname,devname获取到对应的devlink
=======
void devl_assert_locked(struct devlink *devlink)
{
	lockdep_assert_held(&devlink->lock);
}
EXPORT_SYMBOL_GPL(devl_assert_locked);

#ifdef CONFIG_LOCKDEP
/* For use in conjunction with LOCKDEP only e.g. rcu_dereference_protected() */
bool devl_lock_is_held(struct devlink *devlink)
{
	return lockdep_is_held(&devlink->lock);
}
EXPORT_SYMBOL_GPL(devl_lock_is_held);
#endif

void devl_lock(struct devlink *devlink)
{
	mutex_lock(&devlink->lock);
}
EXPORT_SYMBOL_GPL(devl_lock);

void devl_unlock(struct devlink *devlink)
{
	mutex_unlock(&devlink->lock);
}
EXPORT_SYMBOL_GPL(devl_unlock);

>>>>>>> 028192fe
static struct devlink *devlink_get_from_attrs(struct net *net,
					      struct nlattr **attrs)
{
	struct devlink *devlink;
	unsigned long index;
	bool found = false;
	char *busname;
	char *devname;

	if (!attrs[DEVLINK_ATTR_BUS_NAME] || !attrs[DEVLINK_ATTR_DEV_NAME])
		return ERR_PTR(-EINVAL);

	//取busname及devname
	busname = nla_data(attrs[DEVLINK_ATTR_BUS_NAME]);
	devname = nla_data(attrs[DEVLINK_ATTR_DEV_NAME]);

	lockdep_assert_held(&devlink_mutex);

	//遍历devlink_list通过busname,devname查找指定的devlink
	xa_for_each_marked(&devlinks, index, devlink, DEVLINK_REGISTERED) {
		if (strcmp(devlink->dev->bus->name, busname) == 0 &&
		    strcmp(dev_name(devlink->dev), devname) == 0 &&
		    net_eq(devlink_net(devlink), net)) {
			found = true;/*返回找到的devlink*/
			break;
		}
	}

	if (!found || !devlink_try_get(devlink))
		devlink = ERR_PTR(-ENODEV);

	return devlink;
}

//通过devlink_port index获得指定devlink的devlink_port
static struct devlink_port *devlink_port_get_by_index(struct devlink *devlink,
						      unsigned int port_index)
{
	struct devlink_port *devlink_port;

	list_for_each_entry(devlink_port, &devlink->port_list, list) {
		//如果devlink port的index与参数所给一致，则返回
		if (devlink_port->index == port_index)
			return devlink_port;
	}
	return NULL;
}

//检查devlink上给定的port_index对应的devlink_port是否已存在
static bool devlink_port_index_exists(struct devlink *devlink,
				      unsigned int port_index)
{
	return devlink_port_get_by_index(devlink, port_index);
}

//通过attrs获得devlink对应的devlink_port
static struct devlink_port *devlink_port_get_from_attrs(struct devlink *devlink,
							struct nlattr **attrs)
{
	if (attrs[DEVLINK_ATTR_PORT_INDEX]) {
		//提取devlink port index,并返回devlink_port
		u32 port_index = nla_get_u32(attrs[DEVLINK_ATTR_PORT_INDEX]);
		struct devlink_port *devlink_port;

		devlink_port = devlink_port_get_by_index(devlink, port_index);
		if (!devlink_port)
			return ERR_PTR(-ENODEV);
		return devlink_port;
	}
	return ERR_PTR(-EINVAL);
}

//通过参数，获得devlink_port
static struct devlink_port *devlink_port_get_from_info(struct devlink *devlink,
						       struct genl_info *info)
{
	return devlink_port_get_from_attrs(devlink, info->attrs);
}

static inline bool
devlink_rate_is_leaf(struct devlink_rate *devlink_rate)
{
	return devlink_rate->type == DEVLINK_RATE_TYPE_LEAF;
}

static inline bool
devlink_rate_is_node(struct devlink_rate *devlink_rate)
{
	return devlink_rate->type == DEVLINK_RATE_TYPE_NODE;
}

static struct devlink_rate *
devlink_rate_leaf_get_from_info(struct devlink *devlink, struct genl_info *info)
{
	struct devlink_rate *devlink_rate;
	struct devlink_port *devlink_port;

	devlink_port = devlink_port_get_from_attrs(devlink, info->attrs);
	if (IS_ERR(devlink_port))
		return ERR_CAST(devlink_port);
	devlink_rate = devlink_port->devlink_rate;
	return devlink_rate ?: ERR_PTR(-ENODEV);
}

static struct devlink_rate *
devlink_rate_node_get_by_name(struct devlink *devlink, const char *node_name)
{
	static struct devlink_rate *devlink_rate;

	list_for_each_entry(devlink_rate, &devlink->rate_list, list) {
		if (devlink_rate_is_node(devlink_rate) &&
		    !strcmp(node_name, devlink_rate->name))
			return devlink_rate;
	}
	return ERR_PTR(-ENODEV);
}

static struct devlink_rate *
devlink_rate_node_get_from_attrs(struct devlink *devlink, struct nlattr **attrs)
{
	const char *rate_node_name;
	size_t len;

	if (!attrs[DEVLINK_ATTR_RATE_NODE_NAME])
		return ERR_PTR(-EINVAL);
	rate_node_name = nla_data(attrs[DEVLINK_ATTR_RATE_NODE_NAME]);
	len = strlen(rate_node_name);
	/* Name cannot be empty or decimal number */
	if (!len || strspn(rate_node_name, "0123456789") == len)
		return ERR_PTR(-EINVAL);

	return devlink_rate_node_get_by_name(devlink, rate_node_name);
}

static struct devlink_rate *
devlink_rate_node_get_from_info(struct devlink *devlink, struct genl_info *info)
{
	return devlink_rate_node_get_from_attrs(devlink, info->attrs);
}

static struct devlink_rate *
devlink_rate_get_from_info(struct devlink *devlink, struct genl_info *info)
{
	struct nlattr **attrs = info->attrs;

	if (attrs[DEVLINK_ATTR_PORT_INDEX])
		return devlink_rate_leaf_get_from_info(devlink, info);
	else if (attrs[DEVLINK_ATTR_RATE_NODE_NAME])
		return devlink_rate_node_get_from_info(devlink, info);
	else
		return ERR_PTR(-EINVAL);
}

struct devlink_sb {
	struct list_head list;
	unsigned int index;
	u32 size;
	u16 ingress_pools_count;
	u16 egress_pools_count;
	u16 ingress_tc_count;
	u16 egress_tc_count;
};

static u16 devlink_sb_pool_count(struct devlink_sb *devlink_sb)
{
	return devlink_sb->ingress_pools_count + devlink_sb->egress_pools_count;
}

//通过devlink,sb_index获得devlink_sb
static struct devlink_sb *devlink_sb_get_by_index(struct devlink *devlink,
						  unsigned int sb_index)
{
	struct devlink_sb *devlink_sb;

	list_for_each_entry(devlink_sb, &devlink->sb_list, list) {
		//查找指定sb_index
		if (devlink_sb->index == sb_index)
			return devlink_sb;
	}
	return NULL;
}

static bool devlink_sb_index_exists(struct devlink *devlink,
				    unsigned int sb_index)
{
	return devlink_sb_get_by_index(devlink, sb_index);
}

//通过参数，获得devlink_sb
static struct devlink_sb *devlink_sb_get_from_attrs(struct devlink *devlink,
						    struct nlattr **attrs)
{
	if (attrs[DEVLINK_ATTR_SB_INDEX]) {
		//通过sb index获得devlink_sb
		u32 sb_index = nla_get_u32(attrs[DEVLINK_ATTR_SB_INDEX]);
		struct devlink_sb *devlink_sb;

		devlink_sb = devlink_sb_get_by_index(devlink, sb_index);
		if (!devlink_sb)
			return ERR_PTR(-ENODEV);
		return devlink_sb;
	}
	return ERR_PTR(-EINVAL);
}

//由devlink获取devlink_sb
static struct devlink_sb *devlink_sb_get_from_info(struct devlink *devlink,
						   struct genl_info *info)
{
	return devlink_sb_get_from_attrs(devlink, info->attrs);
}

static int devlink_sb_pool_index_get_from_attrs(struct devlink_sb *devlink_sb,
						struct nlattr **attrs,
						u16 *p_pool_index)
{
	u16 val;

	if (!attrs[DEVLINK_ATTR_SB_POOL_INDEX])
		return -EINVAL;

	val = nla_get_u16(attrs[DEVLINK_ATTR_SB_POOL_INDEX]);
	if (val >= devlink_sb_pool_count(devlink_sb))
		return -EINVAL;
	*p_pool_index = val;
	return 0;
}

static int devlink_sb_pool_index_get_from_info(struct devlink_sb *devlink_sb,
					       struct genl_info *info,
					       u16 *p_pool_index)
{
	return devlink_sb_pool_index_get_from_attrs(devlink_sb, info->attrs,
						    p_pool_index);
}

static int
devlink_sb_pool_type_get_from_attrs(struct nlattr **attrs,
				    enum devlink_sb_pool_type *p_pool_type)
{
	u8 val;

	if (!attrs[DEVLINK_ATTR_SB_POOL_TYPE])
		return -EINVAL;

	val = nla_get_u8(attrs[DEVLINK_ATTR_SB_POOL_TYPE]);
	if (val != DEVLINK_SB_POOL_TYPE_INGRESS &&
	    val != DEVLINK_SB_POOL_TYPE_EGRESS)
		return -EINVAL;
	*p_pool_type = val;
	return 0;
}

static int
devlink_sb_pool_type_get_from_info(struct genl_info *info,
				   enum devlink_sb_pool_type *p_pool_type)
{
	return devlink_sb_pool_type_get_from_attrs(info->attrs, p_pool_type);
}

static int
devlink_sb_th_type_get_from_attrs(struct nlattr **attrs,
				  enum devlink_sb_threshold_type *p_th_type)
{
	u8 val;

	if (!attrs[DEVLINK_ATTR_SB_POOL_THRESHOLD_TYPE])
		return -EINVAL;

	val = nla_get_u8(attrs[DEVLINK_ATTR_SB_POOL_THRESHOLD_TYPE]);
	if (val != DEVLINK_SB_THRESHOLD_TYPE_STATIC &&
	    val != DEVLINK_SB_THRESHOLD_TYPE_DYNAMIC)
		return -EINVAL;
	*p_th_type = val;
	return 0;
}

static int
devlink_sb_th_type_get_from_info(struct genl_info *info,
				 enum devlink_sb_threshold_type *p_th_type)
{
	return devlink_sb_th_type_get_from_attrs(info->attrs, p_th_type);
}

static int
devlink_sb_tc_index_get_from_attrs(struct devlink_sb *devlink_sb,
				   struct nlattr **attrs,
				   enum devlink_sb_pool_type pool_type,
				   u16 *p_tc_index)
{
	u16 val;

	if (!attrs[DEVLINK_ATTR_SB_TC_INDEX])
		return -EINVAL;

	val = nla_get_u16(attrs[DEVLINK_ATTR_SB_TC_INDEX]);
	if (pool_type == DEVLINK_SB_POOL_TYPE_INGRESS &&
	    val >= devlink_sb->ingress_tc_count)
		return -EINVAL;
	if (pool_type == DEVLINK_SB_POOL_TYPE_EGRESS &&
	    val >= devlink_sb->egress_tc_count)
		return -EINVAL;
	*p_tc_index = val;
	return 0;
}

static int
devlink_sb_tc_index_get_from_info(struct devlink_sb *devlink_sb,
				  struct genl_info *info,
				  enum devlink_sb_pool_type pool_type,
				  u16 *p_tc_index)
{
	return devlink_sb_tc_index_get_from_attrs(devlink_sb, info->attrs,
						  pool_type, p_tc_index);
}

struct devlink_region {
	struct devlink *devlink;
	struct devlink_port *port;
	struct list_head list;
	union {
		const struct devlink_region_ops *ops;
		const struct devlink_port_region_ops *port_ops;
	};
	struct list_head snapshot_list;
	u32 max_snapshots;
	u32 cur_snapshots;
	u64 size;
};

struct devlink_snapshot {
	struct list_head list;
	struct devlink_region *region;
	u8 *data;
	u32 id;
};

static struct devlink_region *
devlink_region_get_by_name(struct devlink *devlink, const char *region_name)
{
	struct devlink_region *region;

	list_for_each_entry(region, &devlink->region_list, list)
		if (!strcmp(region->ops->name, region_name))
			return region;

	return NULL;
}

static struct devlink_region *
devlink_port_region_get_by_name(struct devlink_port *port,
				const char *region_name)
{
	struct devlink_region *region;

	list_for_each_entry(region, &port->region_list, list)
		if (!strcmp(region->ops->name, region_name))
			return region;

	return NULL;
}

static struct devlink_snapshot *
devlink_region_snapshot_get_by_id(struct devlink_region *region, u32 id)
{
	struct devlink_snapshot *snapshot;

	list_for_each_entry(snapshot, &region->snapshot_list, list)
		if (snapshot->id == id)
			return snapshot;

	return NULL;
}

//命令处理上下文需要devlink
#define DEVLINK_NL_FLAG_NEED_PORT		BIT(0)
//命令处理上下文需要devlink port
#define DEVLINK_NL_FLAG_NEED_DEVLINK_OR_PORT	BIT(1)
#define DEVLINK_NL_FLAG_NEED_RATE		BIT(2)
#define DEVLINK_NL_FLAG_NEED_RATE_NODE		BIT(3)

/* The per devlink instance lock is taken by default in the pre-doit
 * operation, yet several commands do not require this. The global
 * devlink lock is taken and protects from disruption by user-calls.
 */
//当前没有指明不加锁
#define DEVLINK_NL_FLAG_NO_LOCK			BIT(4)

//devlink消息处理前回调
static int devlink_nl_pre_doit(const struct genl_ops *ops,
			       struct sk_buff *skb, struct genl_info *info)
{
	struct devlink_port *devlink_port;
	struct devlink *devlink;
	int err;

	mutex_lock(&devlink_mutex);
	devlink = devlink_get_from_attrs(genl_info_net(info), info->attrs);
	if (IS_ERR(devlink)) {
		//查找devlink失败
		mutex_unlock(&devlink_mutex);
		return PTR_ERR(devlink);
	}

	if (~ops->internal_flags & DEVLINK_NL_FLAG_NO_LOCK)
		//未指明不需要锁，则加锁
		mutex_lock(&devlink->lock);
	//如果处理上下文需要devlink,则设置它
	info->user_ptr[0] = devlink;
	if (ops->internal_flags & DEVLINK_NL_FLAG_NEED_PORT) {
		devlink_port = devlink_port_get_from_info(devlink, info);
		if (IS_ERR(devlink_port)) {
			err = PTR_ERR(devlink_port);
			goto unlock;
		}
		info->user_ptr[1] = devlink_port;
	} else if (ops->internal_flags & DEVLINK_NL_FLAG_NEED_DEVLINK_OR_PORT) {
		devlink_port = devlink_port_get_from_info(devlink, info);
		if (!IS_ERR(devlink_port))
			info->user_ptr[1] = devlink_port;
	} else if (ops->internal_flags & DEVLINK_NL_FLAG_NEED_RATE) {
		struct devlink_rate *devlink_rate;

		devlink_rate = devlink_rate_get_from_info(devlink, info);
		if (IS_ERR(devlink_rate)) {
			err = PTR_ERR(devlink_rate);
			goto unlock;
		}
		info->user_ptr[1] = devlink_rate;
	} else if (ops->internal_flags & DEVLINK_NL_FLAG_NEED_RATE_NODE) {
		struct devlink_rate *rate_node;

		rate_node = devlink_rate_node_get_from_info(devlink, info);
		if (IS_ERR(rate_node)) {
			err = PTR_ERR(rate_node);
			goto unlock;
		}
		info->user_ptr[1] = rate_node;
	}
	return 0;

unlock:
	if (~ops->internal_flags & DEVLINK_NL_FLAG_NO_LOCK)
		mutex_unlock(&devlink->lock);
	devlink_put(devlink);
	mutex_unlock(&devlink_mutex);
	return err;
}

static void devlink_nl_post_doit(const struct genl_ops *ops,
				 struct sk_buff *skb, struct genl_info *info)
{
	struct devlink *devlink;

	devlink = info->user_ptr[0];
	if (~ops->internal_flags & DEVLINK_NL_FLAG_NO_LOCK)
		mutex_unlock(&devlink->lock);
	devlink_put(devlink);
	mutex_unlock(&devlink_mutex);
}

static struct genl_family devlink_nl_family;

enum devlink_multicast_groups {
	DEVLINK_MCGRP_CONFIG,
};

static const struct genl_multicast_group devlink_nl_mcgrps[] = {
	[DEVLINK_MCGRP_CONFIG] = { .name = DEVLINK_GENL_MCGRP_CONFIG_NAME },
};

static int devlink_nl_put_handle(struct sk_buff *msg, struct devlink *devlink)
{
	if (nla_put_string(msg, DEVLINK_ATTR_BUS_NAME, devlink->dev->bus->name))
		return -EMSGSIZE;
	if (nla_put_string(msg, DEVLINK_ATTR_DEV_NAME, dev_name(devlink->dev)))
		return -EMSGSIZE;
	return 0;
}

struct devlink_reload_combination {
	enum devlink_reload_action action;
	enum devlink_reload_limit limit;
};

static const struct devlink_reload_combination devlink_reload_invalid_combinations[] = {
	{
		/* can't reinitialize driver with no down time */
		.action = DEVLINK_RELOAD_ACTION_DRIVER_REINIT,
		.limit = DEVLINK_RELOAD_LIMIT_NO_RESET,
	},
};

static bool
devlink_reload_combination_is_invalid(enum devlink_reload_action action,
				      enum devlink_reload_limit limit)
{
	int i;

	for (i = 0; i < ARRAY_SIZE(devlink_reload_invalid_combinations); i++)
		if (devlink_reload_invalid_combinations[i].action == action &&
		    devlink_reload_invalid_combinations[i].limit == limit)
			return true;
	return false;
}

static bool
devlink_reload_action_is_supported(struct devlink *devlink, enum devlink_reload_action action)
{
	return test_bit(action, &devlink->ops->reload_actions);
}

static bool
devlink_reload_limit_is_supported(struct devlink *devlink, enum devlink_reload_limit limit)
{
	return test_bit(limit, &devlink->ops->reload_limits);
}

static int devlink_reload_stat_put(struct sk_buff *msg,
				   enum devlink_reload_limit limit, u32 value)
{
	struct nlattr *reload_stats_entry;

	reload_stats_entry = nla_nest_start(msg, DEVLINK_ATTR_RELOAD_STATS_ENTRY);
	if (!reload_stats_entry)
		return -EMSGSIZE;

	if (nla_put_u8(msg, DEVLINK_ATTR_RELOAD_STATS_LIMIT, limit) ||
	    nla_put_u32(msg, DEVLINK_ATTR_RELOAD_STATS_VALUE, value))
		goto nla_put_failure;
	nla_nest_end(msg, reload_stats_entry);
	return 0;

nla_put_failure:
	nla_nest_cancel(msg, reload_stats_entry);
	return -EMSGSIZE;
}

static int devlink_reload_stats_put(struct sk_buff *msg, struct devlink *devlink, bool is_remote)
{
	struct nlattr *reload_stats_attr, *act_info, *act_stats;
	int i, j, stat_idx;
	u32 value;

	if (!is_remote)
		reload_stats_attr = nla_nest_start(msg, DEVLINK_ATTR_RELOAD_STATS);
	else
		reload_stats_attr = nla_nest_start(msg, DEVLINK_ATTR_REMOTE_RELOAD_STATS);

	if (!reload_stats_attr)
		return -EMSGSIZE;

	for (i = 0; i <= DEVLINK_RELOAD_ACTION_MAX; i++) {
		if ((!is_remote &&
		     !devlink_reload_action_is_supported(devlink, i)) ||
		    i == DEVLINK_RELOAD_ACTION_UNSPEC)
			continue;
		act_info = nla_nest_start(msg, DEVLINK_ATTR_RELOAD_ACTION_INFO);
		if (!act_info)
			goto nla_put_failure;

		if (nla_put_u8(msg, DEVLINK_ATTR_RELOAD_ACTION, i))
			goto action_info_nest_cancel;
		act_stats = nla_nest_start(msg, DEVLINK_ATTR_RELOAD_ACTION_STATS);
		if (!act_stats)
			goto action_info_nest_cancel;

		for (j = 0; j <= DEVLINK_RELOAD_LIMIT_MAX; j++) {
			/* Remote stats are shown even if not locally supported.
			 * Stats of actions with unspecified limit are shown
			 * though drivers don't need to register unspecified
			 * limit.
			 */
			if ((!is_remote && j != DEVLINK_RELOAD_LIMIT_UNSPEC &&
			     !devlink_reload_limit_is_supported(devlink, j)) ||
			    devlink_reload_combination_is_invalid(i, j))
				continue;

			stat_idx = j * __DEVLINK_RELOAD_ACTION_MAX + i;
			if (!is_remote)
				value = devlink->stats.reload_stats[stat_idx];
			else
				value = devlink->stats.remote_reload_stats[stat_idx];
			if (devlink_reload_stat_put(msg, j, value))
				goto action_stats_nest_cancel;
		}
		nla_nest_end(msg, act_stats);
		nla_nest_end(msg, act_info);
	}
	nla_nest_end(msg, reload_stats_attr);
	return 0;

action_stats_nest_cancel:
	nla_nest_cancel(msg, act_stats);
action_info_nest_cancel:
	nla_nest_cancel(msg, act_info);
nla_put_failure:
	nla_nest_cancel(msg, reload_stats_attr);
	return -EMSGSIZE;
}

static int devlink_nl_fill(struct sk_buff *msg, struct devlink *devlink,
			   enum devlink_command cmd, u32 portid,
			   u32 seq, int flags)
{
	struct nlattr *dev_stats;
	void *hdr;

	hdr = genlmsg_put(msg, portid, seq, &devlink_nl_family, flags, cmd);
	if (!hdr)
		return -EMSGSIZE;

	if (devlink_nl_put_handle(msg, devlink))
		goto nla_put_failure;
	if (nla_put_u8(msg, DEVLINK_ATTR_RELOAD_FAILED, devlink->reload_failed))
		goto nla_put_failure;

	dev_stats = nla_nest_start(msg, DEVLINK_ATTR_DEV_STATS);
	if (!dev_stats)
		goto nla_put_failure;

	if (devlink_reload_stats_put(msg, devlink, false))
		goto dev_stats_nest_cancel;
	if (devlink_reload_stats_put(msg, devlink, true))
		goto dev_stats_nest_cancel;

	nla_nest_end(msg, dev_stats);
	genlmsg_end(msg, hdr);
	return 0;

dev_stats_nest_cancel:
	nla_nest_cancel(msg, dev_stats);
nla_put_failure:
	genlmsg_cancel(msg, hdr);
	return -EMSGSIZE;
}

static void devlink_notify(struct devlink *devlink, enum devlink_command cmd)
{
	struct sk_buff *msg;
	int err;

	WARN_ON(cmd != DEVLINK_CMD_NEW && cmd != DEVLINK_CMD_DEL);
	WARN_ON(!xa_get_mark(&devlinks, devlink->index, DEVLINK_REGISTERED));

	msg = nlmsg_new(NLMSG_DEFAULT_SIZE, GFP_KERNEL);
	if (!msg)
		return;

	err = devlink_nl_fill(msg, devlink, cmd, 0, 0, 0);
	if (err) {
		nlmsg_free(msg);
		return;
	}

	//通知message到DEVLINK_MCGRP_CONFIG组，devlink monitor可接收到
	genlmsg_multicast_netns(&devlink_nl_family, devlink_net(devlink),
				msg, 0, DEVLINK_MCGRP_CONFIG, GFP_KERNEL);
}

static int devlink_nl_port_attrs_put(struct sk_buff *msg,
				     struct devlink_port *devlink_port)
{
	struct devlink_port_attrs *attrs = &devlink_port->attrs;

	if (!devlink_port->attrs_set)
		return 0;
	if (attrs->lanes) {
		if (nla_put_u32(msg, DEVLINK_ATTR_PORT_LANES, attrs->lanes))
			return -EMSGSIZE;
	}
	if (nla_put_u8(msg, DEVLINK_ATTR_PORT_SPLITTABLE, attrs->splittable))
		return -EMSGSIZE;
	if (nla_put_u16(msg, DEVLINK_ATTR_PORT_FLAVOUR, attrs->flavour))
		return -EMSGSIZE;
	switch (devlink_port->attrs.flavour) {
	case DEVLINK_PORT_FLAVOUR_PCI_PF:
		if (nla_put_u32(msg, DEVLINK_ATTR_PORT_CONTROLLER_NUMBER,
				attrs->pci_pf.controller) ||
		    nla_put_u16(msg, DEVLINK_ATTR_PORT_PCI_PF_NUMBER, attrs->pci_pf.pf))
			return -EMSGSIZE;
		if (nla_put_u8(msg, DEVLINK_ATTR_PORT_EXTERNAL, attrs->pci_pf.external))
			return -EMSGSIZE;
		break;
	case DEVLINK_PORT_FLAVOUR_PCI_VF:
		if (nla_put_u32(msg, DEVLINK_ATTR_PORT_CONTROLLER_NUMBER,
				attrs->pci_vf.controller) ||
		    nla_put_u16(msg, DEVLINK_ATTR_PORT_PCI_PF_NUMBER, attrs->pci_vf.pf) ||
		    nla_put_u16(msg, DEVLINK_ATTR_PORT_PCI_VF_NUMBER, attrs->pci_vf.vf))
			return -EMSGSIZE;
		if (nla_put_u8(msg, DEVLINK_ATTR_PORT_EXTERNAL, attrs->pci_vf.external))
			return -EMSGSIZE;
		break;
	case DEVLINK_PORT_FLAVOUR_PCI_SF:
		if (nla_put_u32(msg, DEVLINK_ATTR_PORT_CONTROLLER_NUMBER,
				attrs->pci_sf.controller) ||
		    nla_put_u16(msg, DEVLINK_ATTR_PORT_PCI_PF_NUMBER,
				attrs->pci_sf.pf) ||
		    nla_put_u32(msg, DEVLINK_ATTR_PORT_PCI_SF_NUMBER,
				attrs->pci_sf.sf))
			return -EMSGSIZE;
		break;
	case DEVLINK_PORT_FLAVOUR_PHYSICAL:
	case DEVLINK_PORT_FLAVOUR_CPU:
	case DEVLINK_PORT_FLAVOUR_DSA:
		if (nla_put_u32(msg, DEVLINK_ATTR_PORT_NUMBER,
				attrs->phys.port_number))
			return -EMSGSIZE;
		if (!attrs->split)
			return 0;
		if (nla_put_u32(msg, DEVLINK_ATTR_PORT_SPLIT_GROUP,
				attrs->phys.port_number))
			return -EMSGSIZE;
		if (nla_put_u32(msg, DEVLINK_ATTR_PORT_SPLIT_SUBPORT_NUMBER,
				attrs->phys.split_subport_number))
			return -EMSGSIZE;
		break;
	default:
		break;
	}
	return 0;
}

static int devlink_port_fn_hw_addr_fill(const struct devlink_ops *ops,
					struct devlink_port *port,
					struct sk_buff *msg,
					struct netlink_ext_ack *extack,
					bool *msg_updated)
{
	u8 hw_addr[MAX_ADDR_LEN];
	int hw_addr_len;
	int err;

	if (!ops->port_function_hw_addr_get)
		return 0;

	err = ops->port_function_hw_addr_get(port, hw_addr, &hw_addr_len,
					     extack);
	if (err) {
		if (err == -EOPNOTSUPP)
			return 0;
		return err;
	}
	err = nla_put(msg, DEVLINK_PORT_FUNCTION_ATTR_HW_ADDR, hw_addr_len, hw_addr);
	if (err)
		return err;
	*msg_updated = true;
	return 0;
}

static int devlink_nl_rate_fill(struct sk_buff *msg,
				struct devlink_rate *devlink_rate,
				enum devlink_command cmd, u32 portid, u32 seq,
				int flags, struct netlink_ext_ack *extack)
{
	struct devlink *devlink = devlink_rate->devlink;
	void *hdr;

	hdr = genlmsg_put(msg, portid, seq, &devlink_nl_family, flags, cmd);
	if (!hdr)
		return -EMSGSIZE;

	if (devlink_nl_put_handle(msg, devlink))
		goto nla_put_failure;

	if (nla_put_u16(msg, DEVLINK_ATTR_RATE_TYPE, devlink_rate->type))
		goto nla_put_failure;

	if (devlink_rate_is_leaf(devlink_rate)) {
		if (nla_put_u32(msg, DEVLINK_ATTR_PORT_INDEX,
				devlink_rate->devlink_port->index))
			goto nla_put_failure;
	} else if (devlink_rate_is_node(devlink_rate)) {
		if (nla_put_string(msg, DEVLINK_ATTR_RATE_NODE_NAME,
				   devlink_rate->name))
			goto nla_put_failure;
	}

	if (nla_put_u64_64bit(msg, DEVLINK_ATTR_RATE_TX_SHARE,
			      devlink_rate->tx_share, DEVLINK_ATTR_PAD))
		goto nla_put_failure;

	if (nla_put_u64_64bit(msg, DEVLINK_ATTR_RATE_TX_MAX,
			      devlink_rate->tx_max, DEVLINK_ATTR_PAD))
		goto nla_put_failure;

	if (devlink_rate->parent)
		if (nla_put_string(msg, DEVLINK_ATTR_RATE_PARENT_NODE_NAME,
				   devlink_rate->parent->name))
			goto nla_put_failure;

	genlmsg_end(msg, hdr);
	return 0;

nla_put_failure:
	genlmsg_cancel(msg, hdr);
	return -EMSGSIZE;
}

static bool
devlink_port_fn_state_valid(enum devlink_port_fn_state state)
{
	return state == DEVLINK_PORT_FN_STATE_INACTIVE ||
	       state == DEVLINK_PORT_FN_STATE_ACTIVE;
}

static bool
devlink_port_fn_opstate_valid(enum devlink_port_fn_opstate opstate)
{
	return opstate == DEVLINK_PORT_FN_OPSTATE_DETACHED ||
	       opstate == DEVLINK_PORT_FN_OPSTATE_ATTACHED;
}

static int devlink_port_fn_state_fill(const struct devlink_ops *ops,
				      struct devlink_port *port,
				      struct sk_buff *msg,
				      struct netlink_ext_ack *extack,
				      bool *msg_updated)
{
	enum devlink_port_fn_opstate opstate;
	enum devlink_port_fn_state state;
	int err;

	if (!ops->port_fn_state_get)
		return 0;

	err = ops->port_fn_state_get(port, &state, &opstate, extack);
	if (err) {
		if (err == -EOPNOTSUPP)
			return 0;
		return err;
	}
	if (!devlink_port_fn_state_valid(state)) {
		WARN_ON_ONCE(1);
		NL_SET_ERR_MSG_MOD(extack, "Invalid state read from driver");
		return -EINVAL;
	}
	if (!devlink_port_fn_opstate_valid(opstate)) {
		WARN_ON_ONCE(1);
		NL_SET_ERR_MSG_MOD(extack,
				   "Invalid operational state read from driver");
		return -EINVAL;
	}
	if (nla_put_u8(msg, DEVLINK_PORT_FN_ATTR_STATE, state) ||
	    nla_put_u8(msg, DEVLINK_PORT_FN_ATTR_OPSTATE, opstate))
		return -EMSGSIZE;
	*msg_updated = true;
	return 0;
}

static int
devlink_nl_port_function_attrs_put(struct sk_buff *msg, struct devlink_port *port,
				   struct netlink_ext_ack *extack)
{
	const struct devlink_ops *ops;
	struct nlattr *function_attr;
	bool msg_updated = false;
	int err;

	function_attr = nla_nest_start_noflag(msg, DEVLINK_ATTR_PORT_FUNCTION);
	if (!function_attr)
		return -EMSGSIZE;

	ops = port->devlink->ops;
	err = devlink_port_fn_hw_addr_fill(ops, port, msg, extack,
					   &msg_updated);
	if (err)
		goto out;
	err = devlink_port_fn_state_fill(ops, port, msg, extack, &msg_updated);
out:
	if (err || !msg_updated)
		nla_nest_cancel(msg, function_attr);
	else
		nla_nest_end(msg, function_attr);
	return err;
}

static int devlink_nl_port_fill(struct sk_buff *msg,
				struct devlink_port *devlink_port,
				enum devlink_command cmd, u32 portid, u32 seq,
				int flags, struct netlink_ext_ack *extack)
{
	struct devlink *devlink = devlink_port->devlink;
	void *hdr;

	hdr = genlmsg_put(msg, portid, seq, &devlink_nl_family, flags, cmd);
	if (!hdr)
		return -EMSGSIZE;

	if (devlink_nl_put_handle(msg, devlink))
		goto nla_put_failure;
	if (nla_put_u32(msg, DEVLINK_ATTR_PORT_INDEX, devlink_port->index))
		goto nla_put_failure;

	/* Hold rtnl lock while accessing port's netdev attributes. */
	rtnl_lock();
	spin_lock_bh(&devlink_port->type_lock);
	if (nla_put_u16(msg, DEVLINK_ATTR_PORT_TYPE, devlink_port->type))
		goto nla_put_failure_type_locked;
	if (devlink_port->desired_type != DEVLINK_PORT_TYPE_NOTSET &&
	    nla_put_u16(msg, DEVLINK_ATTR_PORT_DESIRED_TYPE,
			devlink_port->desired_type))
		goto nla_put_failure_type_locked;
	if (devlink_port->type == DEVLINK_PORT_TYPE_ETH) {
		struct net *net = devlink_net(devlink_port->devlink);
		struct net_device *netdev = devlink_port->type_dev;

		if (netdev && net_eq(net, dev_net(netdev)) &&
		    (nla_put_u32(msg, DEVLINK_ATTR_PORT_NETDEV_IFINDEX,
				 netdev->ifindex) ||
		     nla_put_string(msg, DEVLINK_ATTR_PORT_NETDEV_NAME,
				    netdev->name)))
			goto nla_put_failure_type_locked;
	}
	if (devlink_port->type == DEVLINK_PORT_TYPE_IB) {
		struct ib_device *ibdev = devlink_port->type_dev;

		if (ibdev &&
		    nla_put_string(msg, DEVLINK_ATTR_PORT_IBDEV_NAME,
				   ibdev->name))
			goto nla_put_failure_type_locked;
	}
	spin_unlock_bh(&devlink_port->type_lock);
	rtnl_unlock();
	if (devlink_nl_port_attrs_put(msg, devlink_port))
		goto nla_put_failure;
	if (devlink_nl_port_function_attrs_put(msg, devlink_port, extack))
		goto nla_put_failure;

	genlmsg_end(msg, hdr);
	return 0;

nla_put_failure_type_locked:
	spin_unlock_bh(&devlink_port->type_lock);
	rtnl_unlock();
nla_put_failure:
	genlmsg_cancel(msg, hdr);
	return -EMSGSIZE;
}

static void devlink_port_notify(struct devlink_port *devlink_port,
				enum devlink_command cmd)
{
	struct devlink *devlink = devlink_port->devlink;
	struct sk_buff *msg;
	int err;

	WARN_ON(cmd != DEVLINK_CMD_PORT_NEW && cmd != DEVLINK_CMD_PORT_DEL);

	if (!xa_get_mark(&devlinks, devlink->index, DEVLINK_REGISTERED))
		return;

	msg = nlmsg_new(NLMSG_DEFAULT_SIZE, GFP_KERNEL);
	if (!msg)
		return;

	err = devlink_nl_port_fill(msg, devlink_port, cmd, 0, 0, 0, NULL);
	if (err) {
		nlmsg_free(msg);
		return;
	}

	genlmsg_multicast_netns(&devlink_nl_family, devlink_net(devlink), msg,
				0, DEVLINK_MCGRP_CONFIG, GFP_KERNEL);
}

static void devlink_rate_notify(struct devlink_rate *devlink_rate,
				enum devlink_command cmd)
{
	struct devlink *devlink = devlink_rate->devlink;
	struct sk_buff *msg;
	int err;

	WARN_ON(cmd != DEVLINK_CMD_RATE_NEW && cmd != DEVLINK_CMD_RATE_DEL);

	if (!xa_get_mark(&devlinks, devlink->index, DEVLINK_REGISTERED))
		return;

	msg = nlmsg_new(NLMSG_DEFAULT_SIZE, GFP_KERNEL);
	if (!msg)
		return;

	err = devlink_nl_rate_fill(msg, devlink_rate, cmd, 0, 0, 0, NULL);
	if (err) {
		nlmsg_free(msg);
		return;
	}

	genlmsg_multicast_netns(&devlink_nl_family, devlink_net(devlink), msg,
				0, DEVLINK_MCGRP_CONFIG, GFP_KERNEL);
}

static int devlink_nl_cmd_rate_get_dumpit(struct sk_buff *msg,
					  struct netlink_callback *cb)
{
	struct devlink_rate *devlink_rate;
	struct devlink *devlink;
	int start = cb->args[0];
	unsigned long index;
	int idx = 0;
	int err = 0;

	mutex_lock(&devlink_mutex);
	xa_for_each_marked(&devlinks, index, devlink, DEVLINK_REGISTERED) {
		if (!devlink_try_get(devlink))
			continue;

		if (!net_eq(devlink_net(devlink), sock_net(msg->sk)))
			goto retry;

		mutex_lock(&devlink->lock);
		list_for_each_entry(devlink_rate, &devlink->rate_list, list) {
			enum devlink_command cmd = DEVLINK_CMD_RATE_NEW;
			u32 id = NETLINK_CB(cb->skb).portid;

			if (idx < start) {
				idx++;
				continue;
			}
			err = devlink_nl_rate_fill(msg, devlink_rate, cmd, id,
						   cb->nlh->nlmsg_seq,
						   NLM_F_MULTI, NULL);
			if (err) {
				mutex_unlock(&devlink->lock);
				devlink_put(devlink);
				goto out;
			}
			idx++;
		}
		mutex_unlock(&devlink->lock);
retry:
		devlink_put(devlink);
	}
out:
	mutex_unlock(&devlink_mutex);
	if (err != -EMSGSIZE)
		return err;

	cb->args[0] = idx;
	return msg->len;
}

static int devlink_nl_cmd_rate_get_doit(struct sk_buff *skb,
					struct genl_info *info)
{
	struct devlink_rate *devlink_rate = info->user_ptr[1];
	struct sk_buff *msg;
	int err;

	msg = nlmsg_new(NLMSG_DEFAULT_SIZE, GFP_KERNEL);
	if (!msg)
		return -ENOMEM;

	err = devlink_nl_rate_fill(msg, devlink_rate, DEVLINK_CMD_RATE_NEW,
				   info->snd_portid, info->snd_seq, 0,
				   info->extack);
	if (err) {
		nlmsg_free(msg);
		return err;
	}

	return genlmsg_reply(msg, info);
}

static bool
devlink_rate_is_parent_node(struct devlink_rate *devlink_rate,
			    struct devlink_rate *parent)
{
	while (parent) {
		if (parent == devlink_rate)
			return true;
		parent = parent->parent;
	}
	return false;
}

static int devlink_nl_cmd_get_doit(struct sk_buff *skb, struct genl_info *info)
{
	struct devlink *devlink = info->user_ptr[0];
	struct sk_buff *msg;
	int err;

	msg = nlmsg_new(NLMSG_DEFAULT_SIZE, GFP_KERNEL);
	if (!msg)
		return -ENOMEM;

	err = devlink_nl_fill(msg, devlink, DEVLINK_CMD_NEW,
			      info->snd_portid, info->snd_seq, 0);
	if (err) {
		nlmsg_free(msg);
		return err;
	}

	return genlmsg_reply(msg, info);
}

static int devlink_nl_cmd_get_dumpit(struct sk_buff *msg,
				     struct netlink_callback *cb)
{
	struct devlink *devlink;
	int start = cb->args[0];
	unsigned long index;
	int idx = 0;
	int err;

	mutex_lock(&devlink_mutex);
	xa_for_each_marked(&devlinks, index, devlink, DEVLINK_REGISTERED) {
		if (!devlink_try_get(devlink))
			continue;

		if (!net_eq(devlink_net(devlink), sock_net(msg->sk))) {
			devlink_put(devlink);
			continue;
		}

		if (idx < start) {
			idx++;
			devlink_put(devlink);
			continue;
		}

		err = devlink_nl_fill(msg, devlink, DEVLINK_CMD_NEW,
				      NETLINK_CB(cb->skb).portid,
				      cb->nlh->nlmsg_seq, NLM_F_MULTI);
		devlink_put(devlink);
		if (err)
			goto out;
		idx++;
	}
out:
	mutex_unlock(&devlink_mutex);

	cb->args[0] = idx;
	return msg->len;
}

static int devlink_nl_cmd_port_get_doit(struct sk_buff *skb,
					struct genl_info *info)
{
	struct devlink_port *devlink_port = info->user_ptr[1];
	struct sk_buff *msg;
	int err;

	msg = nlmsg_new(NLMSG_DEFAULT_SIZE, GFP_KERNEL);
	if (!msg)
		return -ENOMEM;

	err = devlink_nl_port_fill(msg, devlink_port, DEVLINK_CMD_PORT_NEW,
				   info->snd_portid, info->snd_seq, 0,
				   info->extack);
	if (err) {
		nlmsg_free(msg);
		return err;
	}

	return genlmsg_reply(msg, info);
}

static int devlink_nl_cmd_port_get_dumpit(struct sk_buff *msg,
					  struct netlink_callback *cb)
{
	struct devlink *devlink;
	struct devlink_port *devlink_port;
	int start = cb->args[0];
	unsigned long index;
	int idx = 0;
	int err;

	mutex_lock(&devlink_mutex);
	xa_for_each_marked(&devlinks, index, devlink, DEVLINK_REGISTERED) {
		if (!devlink_try_get(devlink))
			continue;

		if (!net_eq(devlink_net(devlink), sock_net(msg->sk)))
			goto retry;

		mutex_lock(&devlink->lock);
		list_for_each_entry(devlink_port, &devlink->port_list, list) {
			if (idx < start) {
				idx++;
				continue;
			}
			err = devlink_nl_port_fill(msg, devlink_port,
						   DEVLINK_CMD_NEW,
						   NETLINK_CB(cb->skb).portid,
						   cb->nlh->nlmsg_seq,
						   NLM_F_MULTI, cb->extack);
			if (err) {
				mutex_unlock(&devlink->lock);
				devlink_put(devlink);
				goto out;
			}
			idx++;
		}
		mutex_unlock(&devlink->lock);
retry:
		devlink_put(devlink);
	}
out:
	mutex_unlock(&devlink_mutex);

	cb->args[0] = idx;
	return msg->len;
}

static int devlink_port_type_set(struct devlink_port *devlink_port,
				 enum devlink_port_type port_type)

{
	int err;

	if (!devlink_port->devlink->ops->port_type_set)
		return -EOPNOTSUPP;

	if (port_type == devlink_port->type)
		return 0;

	err = devlink_port->devlink->ops->port_type_set(devlink_port,
							port_type);
	if (err)
		return err;

	devlink_port->desired_type = port_type;
	devlink_port_notify(devlink_port, DEVLINK_CMD_PORT_NEW);
	return 0;
}

static int devlink_port_function_hw_addr_set(struct devlink_port *port,
					     const struct nlattr *attr,
					     struct netlink_ext_ack *extack)
{
	const struct devlink_ops *ops = port->devlink->ops;
	const u8 *hw_addr;
	int hw_addr_len;

	hw_addr = nla_data(attr);
	hw_addr_len = nla_len(attr);
	if (hw_addr_len > MAX_ADDR_LEN) {
		NL_SET_ERR_MSG_MOD(extack, "Port function hardware address too long");
		return -EINVAL;
	}
	if (port->type == DEVLINK_PORT_TYPE_ETH) {
		if (hw_addr_len != ETH_ALEN) {
			NL_SET_ERR_MSG_MOD(extack, "Address must be 6 bytes for Ethernet device");
			return -EINVAL;
		}
		if (!is_unicast_ether_addr(hw_addr)) {
			NL_SET_ERR_MSG_MOD(extack, "Non-unicast hardware address unsupported");
			return -EINVAL;
		}
	}

	if (!ops->port_function_hw_addr_set) {
		NL_SET_ERR_MSG_MOD(extack, "Port doesn't support function attributes");
		return -EOPNOTSUPP;
	}

	return ops->port_function_hw_addr_set(port, hw_addr, hw_addr_len,
					      extack);
}

static int devlink_port_fn_state_set(struct devlink_port *port,
				     const struct nlattr *attr,
				     struct netlink_ext_ack *extack)
{
	enum devlink_port_fn_state state;
	const struct devlink_ops *ops;

	state = nla_get_u8(attr);
	ops = port->devlink->ops;
	if (!ops->port_fn_state_set) {
		NL_SET_ERR_MSG_MOD(extack,
				   "Function does not support state setting");
		return -EOPNOTSUPP;
	}
	return ops->port_fn_state_set(port, state, extack);
}

static int devlink_port_function_set(struct devlink_port *port,
				     const struct nlattr *attr,
				     struct netlink_ext_ack *extack)
{
	struct nlattr *tb[DEVLINK_PORT_FUNCTION_ATTR_MAX + 1];
	int err;

	err = nla_parse_nested(tb, DEVLINK_PORT_FUNCTION_ATTR_MAX, attr,
			       devlink_function_nl_policy, extack);
	if (err < 0) {
		NL_SET_ERR_MSG_MOD(extack, "Fail to parse port function attributes");
		return err;
	}

	attr = tb[DEVLINK_PORT_FUNCTION_ATTR_HW_ADDR];
	if (attr) {
		err = devlink_port_function_hw_addr_set(port, attr, extack);
		if (err)
			return err;
	}
	/* Keep this as the last function attribute set, so that when
	 * multiple port function attributes are set along with state,
	 * Those can be applied first before activating the state.
	 */
	attr = tb[DEVLINK_PORT_FN_ATTR_STATE];
	if (attr)
		err = devlink_port_fn_state_set(port, attr, extack);

	if (!err)
		devlink_port_notify(port, DEVLINK_CMD_PORT_NEW);
	return err;
}

static int devlink_nl_cmd_port_set_doit(struct sk_buff *skb,
					struct genl_info *info)
{
	struct devlink_port *devlink_port = info->user_ptr[1];
	int err;

	if (info->attrs[DEVLINK_ATTR_PORT_TYPE]) {
		enum devlink_port_type port_type;

		port_type = nla_get_u16(info->attrs[DEVLINK_ATTR_PORT_TYPE]);
		err = devlink_port_type_set(devlink_port, port_type);
		if (err)
			return err;
	}

	if (info->attrs[DEVLINK_ATTR_PORT_FUNCTION]) {
		struct nlattr *attr = info->attrs[DEVLINK_ATTR_PORT_FUNCTION];
		struct netlink_ext_ack *extack = info->extack;

		err = devlink_port_function_set(devlink_port, attr, extack);
		if (err)
			return err;
	}

	return 0;
}

static int devlink_nl_cmd_port_split_doit(struct sk_buff *skb,
					  struct genl_info *info)
{
	struct devlink_port *devlink_port = info->user_ptr[1];
	struct devlink *devlink = info->user_ptr[0];
	u32 count;

	if (!info->attrs[DEVLINK_ATTR_PORT_SPLIT_COUNT])
		return -EINVAL;
	if (!devlink->ops->port_split)
		return -EOPNOTSUPP;

	count = nla_get_u32(info->attrs[DEVLINK_ATTR_PORT_SPLIT_COUNT]);

	if (!devlink_port->attrs.splittable) {
		/* Split ports cannot be split. */
		if (devlink_port->attrs.split)
			NL_SET_ERR_MSG_MOD(info->extack, "Port cannot be split further");
		else
			NL_SET_ERR_MSG_MOD(info->extack, "Port cannot be split");
		return -EINVAL;
	}

	if (count < 2 || !is_power_of_2(count) || count > devlink_port->attrs.lanes) {
		NL_SET_ERR_MSG_MOD(info->extack, "Invalid split count");
		return -EINVAL;
	}

	return devlink->ops->port_split(devlink, devlink_port, count,
					info->extack);
}

static int devlink_nl_cmd_port_unsplit_doit(struct sk_buff *skb,
					    struct genl_info *info)
{
	struct devlink_port *devlink_port = info->user_ptr[1];
	struct devlink *devlink = info->user_ptr[0];

	if (!devlink->ops->port_unsplit)
		return -EOPNOTSUPP;
	return devlink->ops->port_unsplit(devlink, devlink_port, info->extack);
}

static int devlink_port_new_notifiy(struct devlink *devlink,
				    unsigned int port_index,
				    struct genl_info *info)
{
	struct devlink_port *devlink_port;
	struct sk_buff *msg;
	int err;

	msg = nlmsg_new(NLMSG_DEFAULT_SIZE, GFP_KERNEL);
	if (!msg)
		return -ENOMEM;

	mutex_lock(&devlink->lock);
	devlink_port = devlink_port_get_by_index(devlink, port_index);
	if (!devlink_port) {
		err = -ENODEV;
		goto out;
	}

	err = devlink_nl_port_fill(msg, devlink_port, DEVLINK_CMD_NEW,
				   info->snd_portid, info->snd_seq, 0, NULL);
	if (err)
		goto out;

	err = genlmsg_reply(msg, info);
	mutex_unlock(&devlink->lock);
	return err;

out:
	mutex_unlock(&devlink->lock);
	nlmsg_free(msg);
	return err;
}

static int devlink_nl_cmd_port_new_doit(struct sk_buff *skb,
					struct genl_info *info)
{
	struct netlink_ext_ack *extack = info->extack;
	struct devlink_port_new_attrs new_attrs = {};
	struct devlink *devlink = info->user_ptr[0];
	unsigned int new_port_index;
	int err;

	if (!devlink->ops->port_new || !devlink->ops->port_del)
		return -EOPNOTSUPP;

	if (!info->attrs[DEVLINK_ATTR_PORT_FLAVOUR] ||
	    !info->attrs[DEVLINK_ATTR_PORT_PCI_PF_NUMBER]) {
		NL_SET_ERR_MSG_MOD(extack, "Port flavour or PCI PF are not specified");
		return -EINVAL;
	}
	new_attrs.flavour = nla_get_u16(info->attrs[DEVLINK_ATTR_PORT_FLAVOUR]);
	new_attrs.pfnum =
		nla_get_u16(info->attrs[DEVLINK_ATTR_PORT_PCI_PF_NUMBER]);

	if (info->attrs[DEVLINK_ATTR_PORT_INDEX]) {
		/* Port index of the new port being created by driver. */
		new_attrs.port_index =
			nla_get_u32(info->attrs[DEVLINK_ATTR_PORT_INDEX]);
		new_attrs.port_index_valid = true;
	}
	if (info->attrs[DEVLINK_ATTR_PORT_CONTROLLER_NUMBER]) {
		new_attrs.controller =
			nla_get_u16(info->attrs[DEVLINK_ATTR_PORT_CONTROLLER_NUMBER]);
		new_attrs.controller_valid = true;
	}
	if (new_attrs.flavour == DEVLINK_PORT_FLAVOUR_PCI_SF &&
	    info->attrs[DEVLINK_ATTR_PORT_PCI_SF_NUMBER]) {
		new_attrs.sfnum = nla_get_u32(info->attrs[DEVLINK_ATTR_PORT_PCI_SF_NUMBER]);
		new_attrs.sfnum_valid = true;
	}

	err = devlink->ops->port_new(devlink, &new_attrs, extack,
				     &new_port_index);
	if (err)
		return err;

	err = devlink_port_new_notifiy(devlink, new_port_index, info);
	if (err && err != -ENODEV) {
		/* Fail to send the response; destroy newly created port. */
		devlink->ops->port_del(devlink, new_port_index, extack);
	}
	return err;
}

static int devlink_nl_cmd_port_del_doit(struct sk_buff *skb,
					struct genl_info *info)
{
	struct netlink_ext_ack *extack = info->extack;
	struct devlink *devlink = info->user_ptr[0];
	unsigned int port_index;

	if (!devlink->ops->port_del)
		return -EOPNOTSUPP;

	if (!info->attrs[DEVLINK_ATTR_PORT_INDEX]) {
		NL_SET_ERR_MSG_MOD(extack, "Port index is not specified");
		return -EINVAL;
	}
	port_index = nla_get_u32(info->attrs[DEVLINK_ATTR_PORT_INDEX]);

	return devlink->ops->port_del(devlink, port_index, extack);
}

static int
devlink_nl_rate_parent_node_set(struct devlink_rate *devlink_rate,
				struct genl_info *info,
				struct nlattr *nla_parent)
{
	struct devlink *devlink = devlink_rate->devlink;
	const char *parent_name = nla_data(nla_parent);
	const struct devlink_ops *ops = devlink->ops;
	size_t len = strlen(parent_name);
	struct devlink_rate *parent;
	int err = -EOPNOTSUPP;

	parent = devlink_rate->parent;
	if (parent && len) {
		NL_SET_ERR_MSG_MOD(info->extack, "Rate object already has parent.");
		return -EBUSY;
	} else if (parent && !len) {
		if (devlink_rate_is_leaf(devlink_rate))
			err = ops->rate_leaf_parent_set(devlink_rate, NULL,
							devlink_rate->priv, NULL,
							info->extack);
		else if (devlink_rate_is_node(devlink_rate))
			err = ops->rate_node_parent_set(devlink_rate, NULL,
							devlink_rate->priv, NULL,
							info->extack);
		if (err)
			return err;

		refcount_dec(&parent->refcnt);
		devlink_rate->parent = NULL;
	} else if (!parent && len) {
		parent = devlink_rate_node_get_by_name(devlink, parent_name);
		if (IS_ERR(parent))
			return -ENODEV;

		if (parent == devlink_rate) {
			NL_SET_ERR_MSG_MOD(info->extack, "Parent to self is not allowed");
			return -EINVAL;
		}

		if (devlink_rate_is_node(devlink_rate) &&
		    devlink_rate_is_parent_node(devlink_rate, parent->parent)) {
			NL_SET_ERR_MSG_MOD(info->extack, "Node is already a parent of parent node.");
			return -EEXIST;
		}

		if (devlink_rate_is_leaf(devlink_rate))
			err = ops->rate_leaf_parent_set(devlink_rate, parent,
							devlink_rate->priv, parent->priv,
							info->extack);
		else if (devlink_rate_is_node(devlink_rate))
			err = ops->rate_node_parent_set(devlink_rate, parent,
							devlink_rate->priv, parent->priv,
							info->extack);
		if (err)
			return err;

		refcount_inc(&parent->refcnt);
		devlink_rate->parent = parent;
	}

	return 0;
}

static int devlink_nl_rate_set(struct devlink_rate *devlink_rate,
			       const struct devlink_ops *ops,
			       struct genl_info *info)
{
	struct nlattr *nla_parent, **attrs = info->attrs;
	int err = -EOPNOTSUPP;
	u64 rate;

	if (attrs[DEVLINK_ATTR_RATE_TX_SHARE]) {
		rate = nla_get_u64(attrs[DEVLINK_ATTR_RATE_TX_SHARE]);
		if (devlink_rate_is_leaf(devlink_rate))
			err = ops->rate_leaf_tx_share_set(devlink_rate, devlink_rate->priv,
							  rate, info->extack);
		else if (devlink_rate_is_node(devlink_rate))
			err = ops->rate_node_tx_share_set(devlink_rate, devlink_rate->priv,
							  rate, info->extack);
		if (err)
			return err;
		devlink_rate->tx_share = rate;
	}

	if (attrs[DEVLINK_ATTR_RATE_TX_MAX]) {
		rate = nla_get_u64(attrs[DEVLINK_ATTR_RATE_TX_MAX]);
		if (devlink_rate_is_leaf(devlink_rate))
			err = ops->rate_leaf_tx_max_set(devlink_rate, devlink_rate->priv,
							rate, info->extack);
		else if (devlink_rate_is_node(devlink_rate))
			err = ops->rate_node_tx_max_set(devlink_rate, devlink_rate->priv,
							rate, info->extack);
		if (err)
			return err;
		devlink_rate->tx_max = rate;
	}

	nla_parent = attrs[DEVLINK_ATTR_RATE_PARENT_NODE_NAME];
	if (nla_parent) {
		err = devlink_nl_rate_parent_node_set(devlink_rate, info,
						      nla_parent);
		if (err)
			return err;
	}

	return 0;
}

static bool devlink_rate_set_ops_supported(const struct devlink_ops *ops,
					   struct genl_info *info,
					   enum devlink_rate_type type)
{
	struct nlattr **attrs = info->attrs;

	if (type == DEVLINK_RATE_TYPE_LEAF) {
		if (attrs[DEVLINK_ATTR_RATE_TX_SHARE] && !ops->rate_leaf_tx_share_set) {
			NL_SET_ERR_MSG_MOD(info->extack, "TX share set isn't supported for the leafs");
			return false;
		}
		if (attrs[DEVLINK_ATTR_RATE_TX_MAX] && !ops->rate_leaf_tx_max_set) {
			NL_SET_ERR_MSG_MOD(info->extack, "TX max set isn't supported for the leafs");
			return false;
		}
		if (attrs[DEVLINK_ATTR_RATE_PARENT_NODE_NAME] &&
		    !ops->rate_leaf_parent_set) {
			NL_SET_ERR_MSG_MOD(info->extack, "Parent set isn't supported for the leafs");
			return false;
		}
	} else if (type == DEVLINK_RATE_TYPE_NODE) {
		if (attrs[DEVLINK_ATTR_RATE_TX_SHARE] && !ops->rate_node_tx_share_set) {
			NL_SET_ERR_MSG_MOD(info->extack, "TX share set isn't supported for the nodes");
			return false;
		}
		if (attrs[DEVLINK_ATTR_RATE_TX_MAX] && !ops->rate_node_tx_max_set) {
			NL_SET_ERR_MSG_MOD(info->extack, "TX max set isn't supported for the nodes");
			return false;
		}
		if (attrs[DEVLINK_ATTR_RATE_PARENT_NODE_NAME] &&
		    !ops->rate_node_parent_set) {
			NL_SET_ERR_MSG_MOD(info->extack, "Parent set isn't supported for the nodes");
			return false;
		}
	} else {
		WARN(1, "Unknown type of rate object");
		return false;
	}

	return true;
}

static int devlink_nl_cmd_rate_set_doit(struct sk_buff *skb,
					struct genl_info *info)
{
	struct devlink_rate *devlink_rate = info->user_ptr[1];
	struct devlink *devlink = devlink_rate->devlink;
	const struct devlink_ops *ops = devlink->ops;
	int err;

	if (!ops || !devlink_rate_set_ops_supported(ops, info, devlink_rate->type))
		return -EOPNOTSUPP;

	err = devlink_nl_rate_set(devlink_rate, ops, info);

	if (!err)
		devlink_rate_notify(devlink_rate, DEVLINK_CMD_RATE_NEW);
	return err;
}

static int devlink_nl_cmd_rate_new_doit(struct sk_buff *skb,
					struct genl_info *info)
{
	struct devlink *devlink = info->user_ptr[0];
	struct devlink_rate *rate_node;
	const struct devlink_ops *ops;
	int err;

	ops = devlink->ops;
	if (!ops || !ops->rate_node_new || !ops->rate_node_del) {
		NL_SET_ERR_MSG_MOD(info->extack, "Rate nodes aren't supported");
		return -EOPNOTSUPP;
	}

	if (!devlink_rate_set_ops_supported(ops, info, DEVLINK_RATE_TYPE_NODE))
		return -EOPNOTSUPP;

	rate_node = devlink_rate_node_get_from_attrs(devlink, info->attrs);
	if (!IS_ERR(rate_node))
		return -EEXIST;
	else if (rate_node == ERR_PTR(-EINVAL))
		return -EINVAL;

	rate_node = kzalloc(sizeof(*rate_node), GFP_KERNEL);
	if (!rate_node)
		return -ENOMEM;

	rate_node->devlink = devlink;
	rate_node->type = DEVLINK_RATE_TYPE_NODE;
	rate_node->name = nla_strdup(info->attrs[DEVLINK_ATTR_RATE_NODE_NAME], GFP_KERNEL);
	if (!rate_node->name) {
		err = -ENOMEM;
		goto err_strdup;
	}

	err = ops->rate_node_new(rate_node, &rate_node->priv, info->extack);
	if (err)
		goto err_node_new;

	err = devlink_nl_rate_set(rate_node, ops, info);
	if (err)
		goto err_rate_set;

	refcount_set(&rate_node->refcnt, 1);
	list_add(&rate_node->list, &devlink->rate_list);
	devlink_rate_notify(rate_node, DEVLINK_CMD_RATE_NEW);
	return 0;

err_rate_set:
	ops->rate_node_del(rate_node, rate_node->priv, info->extack);
err_node_new:
	kfree(rate_node->name);
err_strdup:
	kfree(rate_node);
	return err;
}

static int devlink_nl_cmd_rate_del_doit(struct sk_buff *skb,
					struct genl_info *info)
{
	struct devlink_rate *rate_node = info->user_ptr[1];
	struct devlink *devlink = rate_node->devlink;
	const struct devlink_ops *ops = devlink->ops;
	int err;

	if (refcount_read(&rate_node->refcnt) > 1) {
		NL_SET_ERR_MSG_MOD(info->extack, "Node has children. Cannot delete node.");
		return -EBUSY;
	}

	devlink_rate_notify(rate_node, DEVLINK_CMD_RATE_DEL);
	err = ops->rate_node_del(rate_node, rate_node->priv, info->extack);
	if (rate_node->parent)
		refcount_dec(&rate_node->parent->refcnt);
	list_del(&rate_node->list);
	kfree(rate_node->name);
	kfree(rate_node);
	return err;
}

static int devlink_nl_sb_fill(struct sk_buff *msg, struct devlink *devlink,
			      struct devlink_sb *devlink_sb,
			      enum devlink_command cmd, u32 portid,
			      u32 seq, int flags)
{
	void *hdr;

	hdr = genlmsg_put(msg, portid, seq, &devlink_nl_family, flags, cmd);
	if (!hdr)
		return -EMSGSIZE;

	if (devlink_nl_put_handle(msg, devlink))
		goto nla_put_failure;
	if (nla_put_u32(msg, DEVLINK_ATTR_SB_INDEX, devlink_sb->index))
		goto nla_put_failure;
	if (nla_put_u32(msg, DEVLINK_ATTR_SB_SIZE, devlink_sb->size))
		goto nla_put_failure;
	if (nla_put_u16(msg, DEVLINK_ATTR_SB_INGRESS_POOL_COUNT,
			devlink_sb->ingress_pools_count))
		goto nla_put_failure;
	if (nla_put_u16(msg, DEVLINK_ATTR_SB_EGRESS_POOL_COUNT,
			devlink_sb->egress_pools_count))
		goto nla_put_failure;
	if (nla_put_u16(msg, DEVLINK_ATTR_SB_INGRESS_TC_COUNT,
			devlink_sb->ingress_tc_count))
		goto nla_put_failure;
	if (nla_put_u16(msg, DEVLINK_ATTR_SB_EGRESS_TC_COUNT,
			devlink_sb->egress_tc_count))
		goto nla_put_failure;

	genlmsg_end(msg, hdr);
	return 0;

nla_put_failure:
	genlmsg_cancel(msg, hdr);
	return -EMSGSIZE;
}

static int devlink_nl_cmd_sb_get_doit(struct sk_buff *skb,
				      struct genl_info *info)
{
	struct devlink *devlink = info->user_ptr[0];
	struct devlink_sb *devlink_sb;
	struct sk_buff *msg;
	int err;

	devlink_sb = devlink_sb_get_from_info(devlink, info);
	if (IS_ERR(devlink_sb))
		return PTR_ERR(devlink_sb);

	msg = nlmsg_new(NLMSG_DEFAULT_SIZE, GFP_KERNEL);
	if (!msg)
		return -ENOMEM;

	err = devlink_nl_sb_fill(msg, devlink, devlink_sb,
				 DEVLINK_CMD_SB_NEW,
				 info->snd_portid, info->snd_seq, 0);
	if (err) {
		nlmsg_free(msg);
		return err;
	}

	return genlmsg_reply(msg, info);
}

static int devlink_nl_cmd_sb_get_dumpit(struct sk_buff *msg,
					struct netlink_callback *cb)
{
	struct devlink *devlink;
	struct devlink_sb *devlink_sb;
	int start = cb->args[0];
	unsigned long index;
	int idx = 0;
	int err;

	mutex_lock(&devlink_mutex);
	xa_for_each_marked(&devlinks, index, devlink, DEVLINK_REGISTERED) {
		if (!devlink_try_get(devlink))
			continue;

		if (!net_eq(devlink_net(devlink), sock_net(msg->sk)))
			goto retry;

		mutex_lock(&devlink->lock);
		list_for_each_entry(devlink_sb, &devlink->sb_list, list) {
			if (idx < start) {
				idx++;
				continue;
			}
			err = devlink_nl_sb_fill(msg, devlink, devlink_sb,
						 DEVLINK_CMD_SB_NEW,
						 NETLINK_CB(cb->skb).portid,
						 cb->nlh->nlmsg_seq,
						 NLM_F_MULTI);
			if (err) {
				mutex_unlock(&devlink->lock);
				devlink_put(devlink);
				goto out;
			}
			idx++;
		}
		mutex_unlock(&devlink->lock);
retry:
		devlink_put(devlink);
	}
out:
	mutex_unlock(&devlink_mutex);

	cb->args[0] = idx;
	return msg->len;
}

static int devlink_nl_sb_pool_fill(struct sk_buff *msg, struct devlink *devlink,
				   struct devlink_sb *devlink_sb,
				   u16 pool_index, enum devlink_command cmd,
				   u32 portid, u32 seq, int flags)
{
	struct devlink_sb_pool_info pool_info;
	void *hdr;
	int err;

	err = devlink->ops->sb_pool_get(devlink, devlink_sb->index,
					pool_index, &pool_info);
	if (err)
		return err;

	hdr = genlmsg_put(msg, portid, seq, &devlink_nl_family, flags, cmd);
	if (!hdr)
		return -EMSGSIZE;

	if (devlink_nl_put_handle(msg, devlink))
		goto nla_put_failure;
	if (nla_put_u32(msg, DEVLINK_ATTR_SB_INDEX, devlink_sb->index))
		goto nla_put_failure;
	if (nla_put_u16(msg, DEVLINK_ATTR_SB_POOL_INDEX, pool_index))
		goto nla_put_failure;
	if (nla_put_u8(msg, DEVLINK_ATTR_SB_POOL_TYPE, pool_info.pool_type))
		goto nla_put_failure;
	if (nla_put_u32(msg, DEVLINK_ATTR_SB_POOL_SIZE, pool_info.size))
		goto nla_put_failure;
	if (nla_put_u8(msg, DEVLINK_ATTR_SB_POOL_THRESHOLD_TYPE,
		       pool_info.threshold_type))
		goto nla_put_failure;
	if (nla_put_u32(msg, DEVLINK_ATTR_SB_POOL_CELL_SIZE,
			pool_info.cell_size))
		goto nla_put_failure;

	genlmsg_end(msg, hdr);
	return 0;

nla_put_failure:
	genlmsg_cancel(msg, hdr);
	return -EMSGSIZE;
}

static int devlink_nl_cmd_sb_pool_get_doit(struct sk_buff *skb,
					   struct genl_info *info)
{
	struct devlink *devlink = info->user_ptr[0];
	struct devlink_sb *devlink_sb;
	struct sk_buff *msg;
	u16 pool_index;
	int err;

	devlink_sb = devlink_sb_get_from_info(devlink, info);
	if (IS_ERR(devlink_sb))
		return PTR_ERR(devlink_sb);

	err = devlink_sb_pool_index_get_from_info(devlink_sb, info,
						  &pool_index);
	if (err)
		return err;

	if (!devlink->ops->sb_pool_get)
		return -EOPNOTSUPP;

	msg = nlmsg_new(NLMSG_DEFAULT_SIZE, GFP_KERNEL);
	if (!msg)
		return -ENOMEM;

	err = devlink_nl_sb_pool_fill(msg, devlink, devlink_sb, pool_index,
				      DEVLINK_CMD_SB_POOL_NEW,
				      info->snd_portid, info->snd_seq, 0);
	if (err) {
		nlmsg_free(msg);
		return err;
	}

	return genlmsg_reply(msg, info);
}

static int __sb_pool_get_dumpit(struct sk_buff *msg, int start, int *p_idx,
				struct devlink *devlink,
				struct devlink_sb *devlink_sb,
				u32 portid, u32 seq)
{
	u16 pool_count = devlink_sb_pool_count(devlink_sb);
	u16 pool_index;
	int err;

	for (pool_index = 0; pool_index < pool_count; pool_index++) {
		if (*p_idx < start) {
			(*p_idx)++;
			continue;
		}
		err = devlink_nl_sb_pool_fill(msg, devlink,
					      devlink_sb,
					      pool_index,
					      DEVLINK_CMD_SB_POOL_NEW,
					      portid, seq, NLM_F_MULTI);
		if (err)
			return err;
		(*p_idx)++;
	}
	return 0;
}

static int devlink_nl_cmd_sb_pool_get_dumpit(struct sk_buff *msg,
					     struct netlink_callback *cb)
{
	struct devlink *devlink;
	struct devlink_sb *devlink_sb;
	int start = cb->args[0];
	unsigned long index;
	int idx = 0;
	int err = 0;

	mutex_lock(&devlink_mutex);
	xa_for_each_marked(&devlinks, index, devlink, DEVLINK_REGISTERED) {
		if (!devlink_try_get(devlink))
			continue;

		if (!net_eq(devlink_net(devlink), sock_net(msg->sk)) ||
		    !devlink->ops->sb_pool_get)
			goto retry;

		mutex_lock(&devlink->lock);
		list_for_each_entry(devlink_sb, &devlink->sb_list, list) {
			err = __sb_pool_get_dumpit(msg, start, &idx, devlink,
						   devlink_sb,
						   NETLINK_CB(cb->skb).portid,
						   cb->nlh->nlmsg_seq);
			if (err == -EOPNOTSUPP) {
				err = 0;
			} else if (err) {
				mutex_unlock(&devlink->lock);
				devlink_put(devlink);
				goto out;
			}
		}
		mutex_unlock(&devlink->lock);
retry:
		devlink_put(devlink);
	}
out:
	mutex_unlock(&devlink_mutex);

	if (err != -EMSGSIZE)
		return err;

	cb->args[0] = idx;
	return msg->len;
}

static int devlink_sb_pool_set(struct devlink *devlink, unsigned int sb_index,
			       u16 pool_index, u32 size,
			       enum devlink_sb_threshold_type threshold_type,
			       struct netlink_ext_ack *extack)

{
	const struct devlink_ops *ops = devlink->ops;

	if (ops->sb_pool_set)
		return ops->sb_pool_set(devlink, sb_index, pool_index,
					size, threshold_type, extack);
	return -EOPNOTSUPP;
}

static int devlink_nl_cmd_sb_pool_set_doit(struct sk_buff *skb,
					   struct genl_info *info)
{
	struct devlink *devlink = info->user_ptr[0];
	enum devlink_sb_threshold_type threshold_type;
	struct devlink_sb *devlink_sb;
	u16 pool_index;
	u32 size;
	int err;

	devlink_sb = devlink_sb_get_from_info(devlink, info);
	if (IS_ERR(devlink_sb))
		return PTR_ERR(devlink_sb);

	err = devlink_sb_pool_index_get_from_info(devlink_sb, info,
						  &pool_index);
	if (err)
		return err;

	err = devlink_sb_th_type_get_from_info(info, &threshold_type);
	if (err)
		return err;

	if (!info->attrs[DEVLINK_ATTR_SB_POOL_SIZE])
		return -EINVAL;

	size = nla_get_u32(info->attrs[DEVLINK_ATTR_SB_POOL_SIZE]);
	return devlink_sb_pool_set(devlink, devlink_sb->index,
				   pool_index, size, threshold_type,
				   info->extack);
}

static int devlink_nl_sb_port_pool_fill(struct sk_buff *msg,
					struct devlink *devlink,
					struct devlink_port *devlink_port,
					struct devlink_sb *devlink_sb,
					u16 pool_index,
					enum devlink_command cmd,
					u32 portid, u32 seq, int flags)
{
	const struct devlink_ops *ops = devlink->ops;
	u32 threshold;
	void *hdr;
	int err;

	err = ops->sb_port_pool_get(devlink_port, devlink_sb->index,
				    pool_index, &threshold);
	if (err)
		return err;

	hdr = genlmsg_put(msg, portid, seq, &devlink_nl_family, flags, cmd);
	if (!hdr)
		return -EMSGSIZE;

	if (devlink_nl_put_handle(msg, devlink))
		goto nla_put_failure;
	if (nla_put_u32(msg, DEVLINK_ATTR_PORT_INDEX, devlink_port->index))
		goto nla_put_failure;
	if (nla_put_u32(msg, DEVLINK_ATTR_SB_INDEX, devlink_sb->index))
		goto nla_put_failure;
	if (nla_put_u16(msg, DEVLINK_ATTR_SB_POOL_INDEX, pool_index))
		goto nla_put_failure;
	if (nla_put_u32(msg, DEVLINK_ATTR_SB_THRESHOLD, threshold))
		goto nla_put_failure;

	if (ops->sb_occ_port_pool_get) {
		u32 cur;
		u32 max;

		err = ops->sb_occ_port_pool_get(devlink_port, devlink_sb->index,
						pool_index, &cur, &max);
		if (err && err != -EOPNOTSUPP)
			goto sb_occ_get_failure;
		if (!err) {
			if (nla_put_u32(msg, DEVLINK_ATTR_SB_OCC_CUR, cur))
				goto nla_put_failure;
			if (nla_put_u32(msg, DEVLINK_ATTR_SB_OCC_MAX, max))
				goto nla_put_failure;
		}
	}

	genlmsg_end(msg, hdr);
	return 0;

nla_put_failure:
	err = -EMSGSIZE;
sb_occ_get_failure:
	genlmsg_cancel(msg, hdr);
	return err;
}

static int devlink_nl_cmd_sb_port_pool_get_doit(struct sk_buff *skb,
						struct genl_info *info)
{
	struct devlink_port *devlink_port = info->user_ptr[1];
	struct devlink *devlink = devlink_port->devlink;
	struct devlink_sb *devlink_sb;
	struct sk_buff *msg;
	u16 pool_index;
	int err;

	devlink_sb = devlink_sb_get_from_info(devlink, info);
	if (IS_ERR(devlink_sb))
		return PTR_ERR(devlink_sb);

	err = devlink_sb_pool_index_get_from_info(devlink_sb, info,
						  &pool_index);
	if (err)
		return err;

	if (!devlink->ops->sb_port_pool_get)
		return -EOPNOTSUPP;

	msg = nlmsg_new(NLMSG_DEFAULT_SIZE, GFP_KERNEL);
	if (!msg)
		return -ENOMEM;

	err = devlink_nl_sb_port_pool_fill(msg, devlink, devlink_port,
					   devlink_sb, pool_index,
					   DEVLINK_CMD_SB_PORT_POOL_NEW,
					   info->snd_portid, info->snd_seq, 0);
	if (err) {
		nlmsg_free(msg);
		return err;
	}

	return genlmsg_reply(msg, info);
}

static int __sb_port_pool_get_dumpit(struct sk_buff *msg, int start, int *p_idx,
				     struct devlink *devlink,
				     struct devlink_sb *devlink_sb,
				     u32 portid, u32 seq)
{
	struct devlink_port *devlink_port;
	u16 pool_count = devlink_sb_pool_count(devlink_sb);
	u16 pool_index;
	int err;

	list_for_each_entry(devlink_port, &devlink->port_list, list) {
		for (pool_index = 0; pool_index < pool_count; pool_index++) {
			if (*p_idx < start) {
				(*p_idx)++;
				continue;
			}
			err = devlink_nl_sb_port_pool_fill(msg, devlink,
							   devlink_port,
							   devlink_sb,
							   pool_index,
							   DEVLINK_CMD_SB_PORT_POOL_NEW,
							   portid, seq,
							   NLM_F_MULTI);
			if (err)
				return err;
			(*p_idx)++;
		}
	}
	return 0;
}

static int devlink_nl_cmd_sb_port_pool_get_dumpit(struct sk_buff *msg,
						  struct netlink_callback *cb)
{
	struct devlink *devlink;
	struct devlink_sb *devlink_sb;
	int start = cb->args[0];
	unsigned long index;
	int idx = 0;
	int err = 0;

	mutex_lock(&devlink_mutex);
	xa_for_each_marked(&devlinks, index, devlink, DEVLINK_REGISTERED) {
		if (!devlink_try_get(devlink))
			continue;

		if (!net_eq(devlink_net(devlink), sock_net(msg->sk)) ||
		    !devlink->ops->sb_port_pool_get)
			goto retry;

		mutex_lock(&devlink->lock);
		list_for_each_entry(devlink_sb, &devlink->sb_list, list) {
			err = __sb_port_pool_get_dumpit(msg, start, &idx,
							devlink, devlink_sb,
							NETLINK_CB(cb->skb).portid,
							cb->nlh->nlmsg_seq);
			if (err == -EOPNOTSUPP) {
				err = 0;
			} else if (err) {
				mutex_unlock(&devlink->lock);
				devlink_put(devlink);
				goto out;
			}
		}
		mutex_unlock(&devlink->lock);
retry:
		devlink_put(devlink);
	}
out:
	mutex_unlock(&devlink_mutex);

	if (err != -EMSGSIZE)
		return err;

	cb->args[0] = idx;
	return msg->len;
}

static int devlink_sb_port_pool_set(struct devlink_port *devlink_port,
				    unsigned int sb_index, u16 pool_index,
				    u32 threshold,
				    struct netlink_ext_ack *extack)

{
	const struct devlink_ops *ops = devlink_port->devlink->ops;

	if (ops->sb_port_pool_set)
		return ops->sb_port_pool_set(devlink_port, sb_index,
					     pool_index, threshold, extack);
	return -EOPNOTSUPP;
}

static int devlink_nl_cmd_sb_port_pool_set_doit(struct sk_buff *skb,
						struct genl_info *info)
{
	struct devlink_port *devlink_port = info->user_ptr[1];
	struct devlink *devlink = info->user_ptr[0];
	struct devlink_sb *devlink_sb;
	u16 pool_index;
	u32 threshold;
	int err;

	devlink_sb = devlink_sb_get_from_info(devlink, info);
	if (IS_ERR(devlink_sb))
		return PTR_ERR(devlink_sb);

	err = devlink_sb_pool_index_get_from_info(devlink_sb, info,
						  &pool_index);
	if (err)
		return err;

	if (!info->attrs[DEVLINK_ATTR_SB_THRESHOLD])
		return -EINVAL;

	threshold = nla_get_u32(info->attrs[DEVLINK_ATTR_SB_THRESHOLD]);
	return devlink_sb_port_pool_set(devlink_port, devlink_sb->index,
					pool_index, threshold, info->extack);
}

static int
devlink_nl_sb_tc_pool_bind_fill(struct sk_buff *msg, struct devlink *devlink,
				struct devlink_port *devlink_port,
				struct devlink_sb *devlink_sb, u16 tc_index,
				enum devlink_sb_pool_type pool_type,
				enum devlink_command cmd,
				u32 portid, u32 seq, int flags)
{
	const struct devlink_ops *ops = devlink->ops;
	u16 pool_index;
	u32 threshold;
	void *hdr;
	int err;

	err = ops->sb_tc_pool_bind_get(devlink_port, devlink_sb->index,
				       tc_index, pool_type,
				       &pool_index, &threshold);
	if (err)
		return err;

	hdr = genlmsg_put(msg, portid, seq, &devlink_nl_family, flags, cmd);
	if (!hdr)
		return -EMSGSIZE;

	if (devlink_nl_put_handle(msg, devlink))
		goto nla_put_failure;
	if (nla_put_u32(msg, DEVLINK_ATTR_PORT_INDEX, devlink_port->index))
		goto nla_put_failure;
	if (nla_put_u32(msg, DEVLINK_ATTR_SB_INDEX, devlink_sb->index))
		goto nla_put_failure;
	if (nla_put_u16(msg, DEVLINK_ATTR_SB_TC_INDEX, tc_index))
		goto nla_put_failure;
	if (nla_put_u8(msg, DEVLINK_ATTR_SB_POOL_TYPE, pool_type))
		goto nla_put_failure;
	if (nla_put_u16(msg, DEVLINK_ATTR_SB_POOL_INDEX, pool_index))
		goto nla_put_failure;
	if (nla_put_u32(msg, DEVLINK_ATTR_SB_THRESHOLD, threshold))
		goto nla_put_failure;

	if (ops->sb_occ_tc_port_bind_get) {
		u32 cur;
		u32 max;

		err = ops->sb_occ_tc_port_bind_get(devlink_port,
						   devlink_sb->index,
						   tc_index, pool_type,
						   &cur, &max);
		if (err && err != -EOPNOTSUPP)
			return err;
		if (!err) {
			if (nla_put_u32(msg, DEVLINK_ATTR_SB_OCC_CUR, cur))
				goto nla_put_failure;
			if (nla_put_u32(msg, DEVLINK_ATTR_SB_OCC_MAX, max))
				goto nla_put_failure;
		}
	}

	genlmsg_end(msg, hdr);
	return 0;

nla_put_failure:
	genlmsg_cancel(msg, hdr);
	return -EMSGSIZE;
}

static int devlink_nl_cmd_sb_tc_pool_bind_get_doit(struct sk_buff *skb,
						   struct genl_info *info)
{
	struct devlink_port *devlink_port = info->user_ptr[1];
	struct devlink *devlink = devlink_port->devlink;
	struct devlink_sb *devlink_sb;
	struct sk_buff *msg;
	enum devlink_sb_pool_type pool_type;
	u16 tc_index;
	int err;

	devlink_sb = devlink_sb_get_from_info(devlink, info);
	if (IS_ERR(devlink_sb))
		return PTR_ERR(devlink_sb);

	err = devlink_sb_pool_type_get_from_info(info, &pool_type);
	if (err)
		return err;

	err = devlink_sb_tc_index_get_from_info(devlink_sb, info,
						pool_type, &tc_index);
	if (err)
		return err;

	if (!devlink->ops->sb_tc_pool_bind_get)
		return -EOPNOTSUPP;

	msg = nlmsg_new(NLMSG_DEFAULT_SIZE, GFP_KERNEL);
	if (!msg)
		return -ENOMEM;

	err = devlink_nl_sb_tc_pool_bind_fill(msg, devlink, devlink_port,
					      devlink_sb, tc_index, pool_type,
					      DEVLINK_CMD_SB_TC_POOL_BIND_NEW,
					      info->snd_portid,
					      info->snd_seq, 0);
	if (err) {
		nlmsg_free(msg);
		return err;
	}

	return genlmsg_reply(msg, info);
}

static int __sb_tc_pool_bind_get_dumpit(struct sk_buff *msg,
					int start, int *p_idx,
					struct devlink *devlink,
					struct devlink_sb *devlink_sb,
					u32 portid, u32 seq)
{
	struct devlink_port *devlink_port;
	u16 tc_index;
	int err;

	list_for_each_entry(devlink_port, &devlink->port_list, list) {
		for (tc_index = 0;
		     tc_index < devlink_sb->ingress_tc_count; tc_index++) {
			if (*p_idx < start) {
				(*p_idx)++;
				continue;
			}
			err = devlink_nl_sb_tc_pool_bind_fill(msg, devlink,
							      devlink_port,
							      devlink_sb,
							      tc_index,
							      DEVLINK_SB_POOL_TYPE_INGRESS,
							      DEVLINK_CMD_SB_TC_POOL_BIND_NEW,
							      portid, seq,
							      NLM_F_MULTI);
			if (err)
				return err;
			(*p_idx)++;
		}
		for (tc_index = 0;
		     tc_index < devlink_sb->egress_tc_count; tc_index++) {
			if (*p_idx < start) {
				(*p_idx)++;
				continue;
			}
			err = devlink_nl_sb_tc_pool_bind_fill(msg, devlink,
							      devlink_port,
							      devlink_sb,
							      tc_index,
							      DEVLINK_SB_POOL_TYPE_EGRESS,
							      DEVLINK_CMD_SB_TC_POOL_BIND_NEW,
							      portid, seq,
							      NLM_F_MULTI);
			if (err)
				return err;
			(*p_idx)++;
		}
	}
	return 0;
}

static int
devlink_nl_cmd_sb_tc_pool_bind_get_dumpit(struct sk_buff *msg,
					  struct netlink_callback *cb)
{
	struct devlink *devlink;
	struct devlink_sb *devlink_sb;
	int start = cb->args[0];
	unsigned long index;
	int idx = 0;
	int err = 0;

	mutex_lock(&devlink_mutex);
	xa_for_each_marked(&devlinks, index, devlink, DEVLINK_REGISTERED) {
		if (!devlink_try_get(devlink))
			continue;

		if (!net_eq(devlink_net(devlink), sock_net(msg->sk)) ||
		    !devlink->ops->sb_tc_pool_bind_get)
			goto retry;

		mutex_lock(&devlink->lock);
		list_for_each_entry(devlink_sb, &devlink->sb_list, list) {
			err = __sb_tc_pool_bind_get_dumpit(msg, start, &idx,
							   devlink,
							   devlink_sb,
							   NETLINK_CB(cb->skb).portid,
							   cb->nlh->nlmsg_seq);
			if (err == -EOPNOTSUPP) {
				err = 0;
			} else if (err) {
				mutex_unlock(&devlink->lock);
				devlink_put(devlink);
				goto out;
			}
		}
		mutex_unlock(&devlink->lock);
retry:
		devlink_put(devlink);
	}
out:
	mutex_unlock(&devlink_mutex);

	if (err != -EMSGSIZE)
		return err;

	cb->args[0] = idx;
	return msg->len;
}

static int devlink_sb_tc_pool_bind_set(struct devlink_port *devlink_port,
				       unsigned int sb_index, u16 tc_index,
				       enum devlink_sb_pool_type pool_type,
				       u16 pool_index, u32 threshold,
				       struct netlink_ext_ack *extack)

{
	const struct devlink_ops *ops = devlink_port->devlink->ops;

	if (ops->sb_tc_pool_bind_set)
		return ops->sb_tc_pool_bind_set(devlink_port, sb_index,
						tc_index, pool_type,
						pool_index, threshold, extack);
	return -EOPNOTSUPP;
}

static int devlink_nl_cmd_sb_tc_pool_bind_set_doit(struct sk_buff *skb,
						   struct genl_info *info)
{
	struct devlink_port *devlink_port = info->user_ptr[1];
	struct devlink *devlink = info->user_ptr[0];
	enum devlink_sb_pool_type pool_type;
	struct devlink_sb *devlink_sb;
	u16 tc_index;
	u16 pool_index;
	u32 threshold;
	int err;

	devlink_sb = devlink_sb_get_from_info(devlink, info);
	if (IS_ERR(devlink_sb))
		return PTR_ERR(devlink_sb);

	err = devlink_sb_pool_type_get_from_info(info, &pool_type);
	if (err)
		return err;

	err = devlink_sb_tc_index_get_from_info(devlink_sb, info,
						pool_type, &tc_index);
	if (err)
		return err;

	err = devlink_sb_pool_index_get_from_info(devlink_sb, info,
						  &pool_index);
	if (err)
		return err;

	if (!info->attrs[DEVLINK_ATTR_SB_THRESHOLD])
		return -EINVAL;

	threshold = nla_get_u32(info->attrs[DEVLINK_ATTR_SB_THRESHOLD]);
	return devlink_sb_tc_pool_bind_set(devlink_port, devlink_sb->index,
					   tc_index, pool_type,
					   pool_index, threshold, info->extack);
}

static int devlink_nl_cmd_sb_occ_snapshot_doit(struct sk_buff *skb,
					       struct genl_info *info)
{
	struct devlink *devlink = info->user_ptr[0];
	const struct devlink_ops *ops = devlink->ops;
	struct devlink_sb *devlink_sb;

	devlink_sb = devlink_sb_get_from_info(devlink, info);
	if (IS_ERR(devlink_sb))
		return PTR_ERR(devlink_sb);

	if (ops->sb_occ_snapshot)
		return ops->sb_occ_snapshot(devlink, devlink_sb->index);
	return -EOPNOTSUPP;
}

static int devlink_nl_cmd_sb_occ_max_clear_doit(struct sk_buff *skb,
						struct genl_info *info)
{
	struct devlink *devlink = info->user_ptr[0];
	const struct devlink_ops *ops = devlink->ops;
	struct devlink_sb *devlink_sb;

	devlink_sb = devlink_sb_get_from_info(devlink, info);
	if (IS_ERR(devlink_sb))
		return PTR_ERR(devlink_sb);

	if (ops->sb_occ_max_clear)
		return ops->sb_occ_max_clear(devlink, devlink_sb->index);
	return -EOPNOTSUPP;
}

static int devlink_nl_eswitch_fill(struct sk_buff *msg, struct devlink *devlink,
				   enum devlink_command cmd, u32 portid,
				   u32 seq, int flags)
{
	const struct devlink_ops *ops = devlink->ops;
	enum devlink_eswitch_encap_mode encap_mode;
	u8 inline_mode;
	void *hdr;
	int err = 0;
	u16 mode;

	hdr = genlmsg_put(msg, portid, seq, &devlink_nl_family, flags, cmd);
	if (!hdr)
		return -EMSGSIZE;

	err = devlink_nl_put_handle(msg, devlink);
	if (err)
		goto nla_put_failure;

	if (ops->eswitch_mode_get) {
		err = ops->eswitch_mode_get(devlink, &mode);
		if (err)
			goto nla_put_failure;
		err = nla_put_u16(msg, DEVLINK_ATTR_ESWITCH_MODE, mode);
		if (err)
			goto nla_put_failure;
	}

	if (ops->eswitch_inline_mode_get) {
		err = ops->eswitch_inline_mode_get(devlink, &inline_mode);
		if (err)
			goto nla_put_failure;
		err = nla_put_u8(msg, DEVLINK_ATTR_ESWITCH_INLINE_MODE,
				 inline_mode);
		if (err)
			goto nla_put_failure;
	}

	if (ops->eswitch_encap_mode_get) {
		err = ops->eswitch_encap_mode_get(devlink, &encap_mode);
		if (err)
			goto nla_put_failure;
		err = nla_put_u8(msg, DEVLINK_ATTR_ESWITCH_ENCAP_MODE, encap_mode);
		if (err)
			goto nla_put_failure;
	}

	genlmsg_end(msg, hdr);
	return 0;

nla_put_failure:
	genlmsg_cancel(msg, hdr);
	return err;
}

static int devlink_nl_cmd_eswitch_get_doit(struct sk_buff *skb,
					   struct genl_info *info)
{
	struct devlink *devlink = info->user_ptr[0];
	struct sk_buff *msg;
	int err;

	msg = nlmsg_new(NLMSG_DEFAULT_SIZE, GFP_KERNEL);
	if (!msg)
		return -ENOMEM;

	err = devlink_nl_eswitch_fill(msg, devlink, DEVLINK_CMD_ESWITCH_GET,
				      info->snd_portid, info->snd_seq, 0);

	if (err) {
		nlmsg_free(msg);
		return err;
	}

	return genlmsg_reply(msg, info);
}

static int devlink_rate_nodes_check(struct devlink *devlink, u16 mode,
				    struct netlink_ext_ack *extack)
{
	struct devlink_rate *devlink_rate;

	list_for_each_entry(devlink_rate, &devlink->rate_list, list)
		if (devlink_rate_is_node(devlink_rate)) {
			NL_SET_ERR_MSG_MOD(extack, "Rate node(s) exists.");
			return -EBUSY;
		}
	return 0;
}

static int devlink_nl_cmd_eswitch_set_doit(struct sk_buff *skb,
					   struct genl_info *info)
{
	//找出对应的devlink
	struct devlink *devlink = info->user_ptr[0];
	const struct devlink_ops *ops = devlink->ops;
	enum devlink_eswitch_encap_mode encap_mode;
	u8 inline_mode;
	int err = 0;
	u16 mode;

	if (info->attrs[DEVLINK_ATTR_ESWITCH_MODE]) {
		//处理eswitch_mode
		if (!ops->eswitch_mode_set)
			return -EOPNOTSUPP;
		//取出配置的mode
		mode = nla_get_u16(info->attrs[DEVLINK_ATTR_ESWITCH_MODE]);
		err = devlink_rate_nodes_check(devlink, mode, info->extack);
		if (err)
			return err;
		//调用相应ops完成调用
		err = ops->eswitch_mode_set(devlink, mode, info->extack);
		if (err)
			return err;
	}

	/*处理eswitch inline 模式*/
	if (info->attrs[DEVLINK_ATTR_ESWITCH_INLINE_MODE]) {
		if (!ops->eswitch_inline_mode_set)
			return -EOPNOTSUPP;
		inline_mode = nla_get_u8(
				info->attrs[DEVLINK_ATTR_ESWITCH_INLINE_MODE]);
		err = ops->eswitch_inline_mode_set(devlink, inline_mode,
						   info->extack);
		if (err)
			return err;
	}

	/*处理eswitch encap 模式*/
	if (info->attrs[DEVLINK_ATTR_ESWITCH_ENCAP_MODE]) {
		if (!ops->eswitch_encap_mode_set)
			return -EOPNOTSUPP;
		encap_mode = nla_get_u8(info->attrs[DEVLINK_ATTR_ESWITCH_ENCAP_MODE]);
		err = ops->eswitch_encap_mode_set(devlink, encap_mode,
						  info->extack);
		if (err)
			return err;
	}

	return 0;
}

int devlink_dpipe_match_put(struct sk_buff *skb,
			    struct devlink_dpipe_match *match)
{
	struct devlink_dpipe_header *header = match->header;
	struct devlink_dpipe_field *field = &header->fields[match->field_id];
	struct nlattr *match_attr;

	match_attr = nla_nest_start_noflag(skb, DEVLINK_ATTR_DPIPE_MATCH);
	if (!match_attr)
		return -EMSGSIZE;

	if (nla_put_u32(skb, DEVLINK_ATTR_DPIPE_MATCH_TYPE, match->type) ||
	    nla_put_u32(skb, DEVLINK_ATTR_DPIPE_HEADER_INDEX, match->header_index) ||
	    nla_put_u32(skb, DEVLINK_ATTR_DPIPE_HEADER_ID, header->id) ||
	    nla_put_u32(skb, DEVLINK_ATTR_DPIPE_FIELD_ID, field->id) ||
	    nla_put_u8(skb, DEVLINK_ATTR_DPIPE_HEADER_GLOBAL, header->global))
		goto nla_put_failure;

	nla_nest_end(skb, match_attr);
	return 0;

nla_put_failure:
	nla_nest_cancel(skb, match_attr);
	return -EMSGSIZE;
}
EXPORT_SYMBOL_GPL(devlink_dpipe_match_put);

static int devlink_dpipe_matches_put(struct devlink_dpipe_table *table,
				     struct sk_buff *skb)
{
	struct nlattr *matches_attr;

	matches_attr = nla_nest_start_noflag(skb,
					     DEVLINK_ATTR_DPIPE_TABLE_MATCHES);
	if (!matches_attr)
		return -EMSGSIZE;

	if (table->table_ops->matches_dump(table->priv, skb))
		goto nla_put_failure;

	nla_nest_end(skb, matches_attr);
	return 0;

nla_put_failure:
	nla_nest_cancel(skb, matches_attr);
	return -EMSGSIZE;
}

int devlink_dpipe_action_put(struct sk_buff *skb,
			     struct devlink_dpipe_action *action)
{
	struct devlink_dpipe_header *header = action->header;
	struct devlink_dpipe_field *field = &header->fields[action->field_id];
	struct nlattr *action_attr;

	action_attr = nla_nest_start_noflag(skb, DEVLINK_ATTR_DPIPE_ACTION);
	if (!action_attr)
		return -EMSGSIZE;

	if (nla_put_u32(skb, DEVLINK_ATTR_DPIPE_ACTION_TYPE, action->type) ||
	    nla_put_u32(skb, DEVLINK_ATTR_DPIPE_HEADER_INDEX, action->header_index) ||
	    nla_put_u32(skb, DEVLINK_ATTR_DPIPE_HEADER_ID, header->id) ||
	    nla_put_u32(skb, DEVLINK_ATTR_DPIPE_FIELD_ID, field->id) ||
	    nla_put_u8(skb, DEVLINK_ATTR_DPIPE_HEADER_GLOBAL, header->global))
		goto nla_put_failure;

	nla_nest_end(skb, action_attr);
	return 0;

nla_put_failure:
	nla_nest_cancel(skb, action_attr);
	return -EMSGSIZE;
}
EXPORT_SYMBOL_GPL(devlink_dpipe_action_put);

static int devlink_dpipe_actions_put(struct devlink_dpipe_table *table,
				     struct sk_buff *skb)
{
	struct nlattr *actions_attr;

	actions_attr = nla_nest_start_noflag(skb,
					     DEVLINK_ATTR_DPIPE_TABLE_ACTIONS);
	if (!actions_attr)
		return -EMSGSIZE;

	if (table->table_ops->actions_dump(table->priv, skb))
		goto nla_put_failure;

	nla_nest_end(skb, actions_attr);
	return 0;

nla_put_failure:
	nla_nest_cancel(skb, actions_attr);
	return -EMSGSIZE;
}

static int devlink_dpipe_table_put(struct sk_buff *skb,
				   struct devlink_dpipe_table *table)
{
	struct nlattr *table_attr;
	u64 table_size;

	table_size = table->table_ops->size_get(table->priv);
	table_attr = nla_nest_start_noflag(skb, DEVLINK_ATTR_DPIPE_TABLE);
	if (!table_attr)
		return -EMSGSIZE;

	if (nla_put_string(skb, DEVLINK_ATTR_DPIPE_TABLE_NAME, table->name) ||
	    nla_put_u64_64bit(skb, DEVLINK_ATTR_DPIPE_TABLE_SIZE, table_size,
			      DEVLINK_ATTR_PAD))
		goto nla_put_failure;
	if (nla_put_u8(skb, DEVLINK_ATTR_DPIPE_TABLE_COUNTERS_ENABLED,
		       table->counters_enabled))
		goto nla_put_failure;

	if (table->resource_valid) {
		if (nla_put_u64_64bit(skb, DEVLINK_ATTR_DPIPE_TABLE_RESOURCE_ID,
				      table->resource_id, DEVLINK_ATTR_PAD) ||
		    nla_put_u64_64bit(skb, DEVLINK_ATTR_DPIPE_TABLE_RESOURCE_UNITS,
				      table->resource_units, DEVLINK_ATTR_PAD))
			goto nla_put_failure;
	}
	if (devlink_dpipe_matches_put(table, skb))
		goto nla_put_failure;

	if (devlink_dpipe_actions_put(table, skb))
		goto nla_put_failure;

	nla_nest_end(skb, table_attr);
	return 0;

nla_put_failure:
	nla_nest_cancel(skb, table_attr);
	return -EMSGSIZE;
}

static int devlink_dpipe_send_and_alloc_skb(struct sk_buff **pskb,
					    struct genl_info *info)
{
	int err;

	if (*pskb) {
		err = genlmsg_reply(*pskb, info);
		if (err)
			return err;
	}
	*pskb = genlmsg_new(GENLMSG_DEFAULT_SIZE, GFP_KERNEL);
	if (!*pskb)
		return -ENOMEM;
	return 0;
}

static int devlink_dpipe_tables_fill(struct genl_info *info,
				     enum devlink_command cmd, int flags,
				     struct list_head *dpipe_tables,
				     const char *table_name)
{
	struct devlink *devlink = info->user_ptr[0];
	struct devlink_dpipe_table *table;
	struct nlattr *tables_attr;
	struct sk_buff *skb = NULL;
	struct nlmsghdr *nlh;
	bool incomplete;
	void *hdr;
	int i;
	int err;

	table = list_first_entry(dpipe_tables,
				 struct devlink_dpipe_table, list);
start_again:
	err = devlink_dpipe_send_and_alloc_skb(&skb, info);
	if (err)
		return err;

	hdr = genlmsg_put(skb, info->snd_portid, info->snd_seq,
			  &devlink_nl_family, NLM_F_MULTI, cmd);
	if (!hdr) {
		nlmsg_free(skb);
		return -EMSGSIZE;
	}

	if (devlink_nl_put_handle(skb, devlink))
		goto nla_put_failure;
	tables_attr = nla_nest_start_noflag(skb, DEVLINK_ATTR_DPIPE_TABLES);
	if (!tables_attr)
		goto nla_put_failure;

	i = 0;
	incomplete = false;
	list_for_each_entry_from(table, dpipe_tables, list) {
		if (!table_name) {
			err = devlink_dpipe_table_put(skb, table);
			if (err) {
				if (!i)
					goto err_table_put;
				incomplete = true;
				break;
			}
		} else {
			if (!strcmp(table->name, table_name)) {
				err = devlink_dpipe_table_put(skb, table);
				if (err)
					break;
			}
		}
		i++;
	}

	nla_nest_end(skb, tables_attr);
	genlmsg_end(skb, hdr);
	if (incomplete)
		goto start_again;

send_done:
	nlh = nlmsg_put(skb, info->snd_portid, info->snd_seq,
			NLMSG_DONE, 0, flags | NLM_F_MULTI);
	if (!nlh) {
		err = devlink_dpipe_send_and_alloc_skb(&skb, info);
		if (err)
			return err;
		goto send_done;
	}

	return genlmsg_reply(skb, info);

nla_put_failure:
	err = -EMSGSIZE;
err_table_put:
	nlmsg_free(skb);
	return err;
}

static int devlink_nl_cmd_dpipe_table_get(struct sk_buff *skb,
					  struct genl_info *info)
{
	struct devlink *devlink = info->user_ptr[0];
	const char *table_name =  NULL;

	if (info->attrs[DEVLINK_ATTR_DPIPE_TABLE_NAME])
		table_name = nla_data(info->attrs[DEVLINK_ATTR_DPIPE_TABLE_NAME]);

	return devlink_dpipe_tables_fill(info, DEVLINK_CMD_DPIPE_TABLE_GET, 0,
					 &devlink->dpipe_table_list,
					 table_name);
}

static int devlink_dpipe_value_put(struct sk_buff *skb,
				   struct devlink_dpipe_value *value)
{
	if (nla_put(skb, DEVLINK_ATTR_DPIPE_VALUE,
		    value->value_size, value->value))
		return -EMSGSIZE;
	if (value->mask)
		if (nla_put(skb, DEVLINK_ATTR_DPIPE_VALUE_MASK,
			    value->value_size, value->mask))
			return -EMSGSIZE;
	if (value->mapping_valid)
		if (nla_put_u32(skb, DEVLINK_ATTR_DPIPE_VALUE_MAPPING,
				value->mapping_value))
			return -EMSGSIZE;
	return 0;
}

static int devlink_dpipe_action_value_put(struct sk_buff *skb,
					  struct devlink_dpipe_value *value)
{
	if (!value->action)
		return -EINVAL;
	if (devlink_dpipe_action_put(skb, value->action))
		return -EMSGSIZE;
	if (devlink_dpipe_value_put(skb, value))
		return -EMSGSIZE;
	return 0;
}

static int devlink_dpipe_action_values_put(struct sk_buff *skb,
					   struct devlink_dpipe_value *values,
					   unsigned int values_count)
{
	struct nlattr *action_attr;
	int i;
	int err;

	for (i = 0; i < values_count; i++) {
		action_attr = nla_nest_start_noflag(skb,
						    DEVLINK_ATTR_DPIPE_ACTION_VALUE);
		if (!action_attr)
			return -EMSGSIZE;
		err = devlink_dpipe_action_value_put(skb, &values[i]);
		if (err)
			goto err_action_value_put;
		nla_nest_end(skb, action_attr);
	}
	return 0;

err_action_value_put:
	nla_nest_cancel(skb, action_attr);
	return err;
}

static int devlink_dpipe_match_value_put(struct sk_buff *skb,
					 struct devlink_dpipe_value *value)
{
	if (!value->match)
		return -EINVAL;
	if (devlink_dpipe_match_put(skb, value->match))
		return -EMSGSIZE;
	if (devlink_dpipe_value_put(skb, value))
		return -EMSGSIZE;
	return 0;
}

static int devlink_dpipe_match_values_put(struct sk_buff *skb,
					  struct devlink_dpipe_value *values,
					  unsigned int values_count)
{
	struct nlattr *match_attr;
	int i;
	int err;

	for (i = 0; i < values_count; i++) {
		match_attr = nla_nest_start_noflag(skb,
						   DEVLINK_ATTR_DPIPE_MATCH_VALUE);
		if (!match_attr)
			return -EMSGSIZE;
		err = devlink_dpipe_match_value_put(skb, &values[i]);
		if (err)
			goto err_match_value_put;
		nla_nest_end(skb, match_attr);
	}
	return 0;

err_match_value_put:
	nla_nest_cancel(skb, match_attr);
	return err;
}

static int devlink_dpipe_entry_put(struct sk_buff *skb,
				   struct devlink_dpipe_entry *entry)
{
	struct nlattr *entry_attr, *matches_attr, *actions_attr;
	int err;

	entry_attr = nla_nest_start_noflag(skb, DEVLINK_ATTR_DPIPE_ENTRY);
	if (!entry_attr)
		return  -EMSGSIZE;

	if (nla_put_u64_64bit(skb, DEVLINK_ATTR_DPIPE_ENTRY_INDEX, entry->index,
			      DEVLINK_ATTR_PAD))
		goto nla_put_failure;
	if (entry->counter_valid)
		if (nla_put_u64_64bit(skb, DEVLINK_ATTR_DPIPE_ENTRY_COUNTER,
				      entry->counter, DEVLINK_ATTR_PAD))
			goto nla_put_failure;

	matches_attr = nla_nest_start_noflag(skb,
					     DEVLINK_ATTR_DPIPE_ENTRY_MATCH_VALUES);
	if (!matches_attr)
		goto nla_put_failure;

	err = devlink_dpipe_match_values_put(skb, entry->match_values,
					     entry->match_values_count);
	if (err) {
		nla_nest_cancel(skb, matches_attr);
		goto err_match_values_put;
	}
	nla_nest_end(skb, matches_attr);

	actions_attr = nla_nest_start_noflag(skb,
					     DEVLINK_ATTR_DPIPE_ENTRY_ACTION_VALUES);
	if (!actions_attr)
		goto nla_put_failure;

	err = devlink_dpipe_action_values_put(skb, entry->action_values,
					      entry->action_values_count);
	if (err) {
		nla_nest_cancel(skb, actions_attr);
		goto err_action_values_put;
	}
	nla_nest_end(skb, actions_attr);

	nla_nest_end(skb, entry_attr);
	return 0;

nla_put_failure:
	err = -EMSGSIZE;
err_match_values_put:
err_action_values_put:
	nla_nest_cancel(skb, entry_attr);
	return err;
}

static struct devlink_dpipe_table *
devlink_dpipe_table_find(struct list_head *dpipe_tables,
			 const char *table_name, struct devlink *devlink)
{
	struct devlink_dpipe_table *table;
	list_for_each_entry_rcu(table, dpipe_tables, list,
				lockdep_is_held(&devlink->lock)) {
		if (!strcmp(table->name, table_name))
			return table;
	}
	return NULL;
}

int devlink_dpipe_entry_ctx_prepare(struct devlink_dpipe_dump_ctx *dump_ctx)
{
	struct devlink *devlink;
	int err;

	err = devlink_dpipe_send_and_alloc_skb(&dump_ctx->skb,
					       dump_ctx->info);
	if (err)
		return err;

	dump_ctx->hdr = genlmsg_put(dump_ctx->skb,
				    dump_ctx->info->snd_portid,
				    dump_ctx->info->snd_seq,
				    &devlink_nl_family, NLM_F_MULTI,
				    dump_ctx->cmd);
	if (!dump_ctx->hdr)
		goto nla_put_failure;

	devlink = dump_ctx->info->user_ptr[0];
	if (devlink_nl_put_handle(dump_ctx->skb, devlink))
		goto nla_put_failure;
	dump_ctx->nest = nla_nest_start_noflag(dump_ctx->skb,
					       DEVLINK_ATTR_DPIPE_ENTRIES);
	if (!dump_ctx->nest)
		goto nla_put_failure;
	return 0;

nla_put_failure:
	nlmsg_free(dump_ctx->skb);
	return -EMSGSIZE;
}
EXPORT_SYMBOL_GPL(devlink_dpipe_entry_ctx_prepare);

int devlink_dpipe_entry_ctx_append(struct devlink_dpipe_dump_ctx *dump_ctx,
				   struct devlink_dpipe_entry *entry)
{
	return devlink_dpipe_entry_put(dump_ctx->skb, entry);
}
EXPORT_SYMBOL_GPL(devlink_dpipe_entry_ctx_append);

int devlink_dpipe_entry_ctx_close(struct devlink_dpipe_dump_ctx *dump_ctx)
{
	nla_nest_end(dump_ctx->skb, dump_ctx->nest);
	genlmsg_end(dump_ctx->skb, dump_ctx->hdr);
	return 0;
}
EXPORT_SYMBOL_GPL(devlink_dpipe_entry_ctx_close);

void devlink_dpipe_entry_clear(struct devlink_dpipe_entry *entry)

{
	unsigned int value_count, value_index;
	struct devlink_dpipe_value *value;

	value = entry->action_values;
	value_count = entry->action_values_count;
	for (value_index = 0; value_index < value_count; value_index++) {
		kfree(value[value_index].value);
		kfree(value[value_index].mask);
	}

	value = entry->match_values;
	value_count = entry->match_values_count;
	for (value_index = 0; value_index < value_count; value_index++) {
		kfree(value[value_index].value);
		kfree(value[value_index].mask);
	}
}
EXPORT_SYMBOL_GPL(devlink_dpipe_entry_clear);

static int devlink_dpipe_entries_fill(struct genl_info *info,
				      enum devlink_command cmd, int flags,
				      struct devlink_dpipe_table *table)
{
	struct devlink_dpipe_dump_ctx dump_ctx;
	struct nlmsghdr *nlh;
	int err;

	dump_ctx.skb = NULL;
	dump_ctx.cmd = cmd;
	dump_ctx.info = info;

	err = table->table_ops->entries_dump(table->priv,
					     table->counters_enabled,
					     &dump_ctx);
	if (err)
		return err;

send_done:
	nlh = nlmsg_put(dump_ctx.skb, info->snd_portid, info->snd_seq,
			NLMSG_DONE, 0, flags | NLM_F_MULTI);
	if (!nlh) {
		err = devlink_dpipe_send_and_alloc_skb(&dump_ctx.skb, info);
		if (err)
			return err;
		goto send_done;
	}
	return genlmsg_reply(dump_ctx.skb, info);
}

static int devlink_nl_cmd_dpipe_entries_get(struct sk_buff *skb,
					    struct genl_info *info)
{
	struct devlink *devlink = info->user_ptr[0];
	struct devlink_dpipe_table *table;
	const char *table_name;

	if (!info->attrs[DEVLINK_ATTR_DPIPE_TABLE_NAME])
		return -EINVAL;

	table_name = nla_data(info->attrs[DEVLINK_ATTR_DPIPE_TABLE_NAME]);
	table = devlink_dpipe_table_find(&devlink->dpipe_table_list,
					 table_name, devlink);
	if (!table)
		return -EINVAL;

	if (!table->table_ops->entries_dump)
		return -EINVAL;

	return devlink_dpipe_entries_fill(info, DEVLINK_CMD_DPIPE_ENTRIES_GET,
					  0, table);
}

static int devlink_dpipe_fields_put(struct sk_buff *skb,
				    const struct devlink_dpipe_header *header)
{
	struct devlink_dpipe_field *field;
	struct nlattr *field_attr;
	int i;

	for (i = 0; i < header->fields_count; i++) {
		field = &header->fields[i];
		field_attr = nla_nest_start_noflag(skb,
						   DEVLINK_ATTR_DPIPE_FIELD);
		if (!field_attr)
			return -EMSGSIZE;
		if (nla_put_string(skb, DEVLINK_ATTR_DPIPE_FIELD_NAME, field->name) ||
		    nla_put_u32(skb, DEVLINK_ATTR_DPIPE_FIELD_ID, field->id) ||
		    nla_put_u32(skb, DEVLINK_ATTR_DPIPE_FIELD_BITWIDTH, field->bitwidth) ||
		    nla_put_u32(skb, DEVLINK_ATTR_DPIPE_FIELD_MAPPING_TYPE, field->mapping_type))
			goto nla_put_failure;
		nla_nest_end(skb, field_attr);
	}
	return 0;

nla_put_failure:
	nla_nest_cancel(skb, field_attr);
	return -EMSGSIZE;
}

static int devlink_dpipe_header_put(struct sk_buff *skb,
				    struct devlink_dpipe_header *header)
{
	struct nlattr *fields_attr, *header_attr;
	int err;

	header_attr = nla_nest_start_noflag(skb, DEVLINK_ATTR_DPIPE_HEADER);
	if (!header_attr)
		return -EMSGSIZE;

	if (nla_put_string(skb, DEVLINK_ATTR_DPIPE_HEADER_NAME, header->name) ||
	    nla_put_u32(skb, DEVLINK_ATTR_DPIPE_HEADER_ID, header->id) ||
	    nla_put_u8(skb, DEVLINK_ATTR_DPIPE_HEADER_GLOBAL, header->global))
		goto nla_put_failure;

	fields_attr = nla_nest_start_noflag(skb,
					    DEVLINK_ATTR_DPIPE_HEADER_FIELDS);
	if (!fields_attr)
		goto nla_put_failure;

	err = devlink_dpipe_fields_put(skb, header);
	if (err) {
		nla_nest_cancel(skb, fields_attr);
		goto nla_put_failure;
	}
	nla_nest_end(skb, fields_attr);
	nla_nest_end(skb, header_attr);
	return 0;

nla_put_failure:
	err = -EMSGSIZE;
	nla_nest_cancel(skb, header_attr);
	return err;
}

static int devlink_dpipe_headers_fill(struct genl_info *info,
				      enum devlink_command cmd, int flags,
				      struct devlink_dpipe_headers *
				      dpipe_headers)
{
	struct devlink *devlink = info->user_ptr[0];
	struct nlattr *headers_attr;
	struct sk_buff *skb = NULL;
	struct nlmsghdr *nlh;
	void *hdr;
	int i, j;
	int err;

	i = 0;
start_again:
	err = devlink_dpipe_send_and_alloc_skb(&skb, info);
	if (err)
		return err;

	hdr = genlmsg_put(skb, info->snd_portid, info->snd_seq,
			  &devlink_nl_family, NLM_F_MULTI, cmd);
	if (!hdr) {
		nlmsg_free(skb);
		return -EMSGSIZE;
	}

	if (devlink_nl_put_handle(skb, devlink))
		goto nla_put_failure;
	headers_attr = nla_nest_start_noflag(skb, DEVLINK_ATTR_DPIPE_HEADERS);
	if (!headers_attr)
		goto nla_put_failure;

	j = 0;
	for (; i < dpipe_headers->headers_count; i++) {
		err = devlink_dpipe_header_put(skb, dpipe_headers->headers[i]);
		if (err) {
			if (!j)
				goto err_table_put;
			break;
		}
		j++;
	}
	nla_nest_end(skb, headers_attr);
	genlmsg_end(skb, hdr);
	if (i != dpipe_headers->headers_count)
		goto start_again;

send_done:
	nlh = nlmsg_put(skb, info->snd_portid, info->snd_seq,
			NLMSG_DONE, 0, flags | NLM_F_MULTI);
	if (!nlh) {
		err = devlink_dpipe_send_and_alloc_skb(&skb, info);
		if (err)
			return err;
		goto send_done;
	}
	return genlmsg_reply(skb, info);

nla_put_failure:
	err = -EMSGSIZE;
err_table_put:
	nlmsg_free(skb);
	return err;
}

static int devlink_nl_cmd_dpipe_headers_get(struct sk_buff *skb,
					    struct genl_info *info)
{
	struct devlink *devlink = info->user_ptr[0];

	if (!devlink->dpipe_headers)
		return -EOPNOTSUPP;
	return devlink_dpipe_headers_fill(info, DEVLINK_CMD_DPIPE_HEADERS_GET,
					  0, devlink->dpipe_headers);
}

static int devlink_dpipe_table_counters_set(struct devlink *devlink,
					    const char *table_name,
					    bool enable)
{
	struct devlink_dpipe_table *table;

	table = devlink_dpipe_table_find(&devlink->dpipe_table_list,
					 table_name, devlink);
	if (!table)
		return -EINVAL;

	if (table->counter_control_extern)
		return -EOPNOTSUPP;

	if (!(table->counters_enabled ^ enable))
		return 0;

	table->counters_enabled = enable;
	if (table->table_ops->counters_set_update)
		table->table_ops->counters_set_update(table->priv, enable);
	return 0;
}

static int devlink_nl_cmd_dpipe_table_counters_set(struct sk_buff *skb,
						   struct genl_info *info)
{
	struct devlink *devlink = info->user_ptr[0];
	const char *table_name;
	bool counters_enable;

	if (!info->attrs[DEVLINK_ATTR_DPIPE_TABLE_NAME] ||
	    !info->attrs[DEVLINK_ATTR_DPIPE_TABLE_COUNTERS_ENABLED])
		return -EINVAL;

	table_name = nla_data(info->attrs[DEVLINK_ATTR_DPIPE_TABLE_NAME]);
	counters_enable = !!nla_get_u8(info->attrs[DEVLINK_ATTR_DPIPE_TABLE_COUNTERS_ENABLED]);

	return devlink_dpipe_table_counters_set(devlink, table_name,
						counters_enable);
}

static struct devlink_resource *
devlink_resource_find(struct devlink *devlink,
		      struct devlink_resource *resource, u64 resource_id)
{
	struct list_head *resource_list;

	if (resource)
		resource_list = &resource->resource_list;
	else
		resource_list = &devlink->resource_list;

	list_for_each_entry(resource, resource_list, list) {
		struct devlink_resource *child_resource;

		if (resource->id == resource_id)
			return resource;

		child_resource = devlink_resource_find(devlink, resource,
						       resource_id);
		if (child_resource)
			return child_resource;
	}
	return NULL;
}

static void
devlink_resource_validate_children(struct devlink_resource *resource)
{
	struct devlink_resource *child_resource;
	bool size_valid = true;
	u64 parts_size = 0;

	if (list_empty(&resource->resource_list))
		goto out;

	list_for_each_entry(child_resource, &resource->resource_list, list)
		parts_size += child_resource->size_new;

	if (parts_size > resource->size_new)
		size_valid = false;
out:
	resource->size_valid = size_valid;
}

static int
devlink_resource_validate_size(struct devlink_resource *resource, u64 size,
			       struct netlink_ext_ack *extack)
{
	u64 reminder;
	int err = 0;

	if (size > resource->size_params.size_max) {
		NL_SET_ERR_MSG_MOD(extack, "Size larger than maximum");
		err = -EINVAL;
	}

	if (size < resource->size_params.size_min) {
		NL_SET_ERR_MSG_MOD(extack, "Size smaller than minimum");
		err = -EINVAL;
	}

	div64_u64_rem(size, resource->size_params.size_granularity, &reminder);
	if (reminder) {
		NL_SET_ERR_MSG_MOD(extack, "Wrong granularity");
		err = -EINVAL;
	}

	return err;
}

static int devlink_nl_cmd_resource_set(struct sk_buff *skb,
				       struct genl_info *info)
{
	struct devlink *devlink = info->user_ptr[0];
	struct devlink_resource *resource;
	u64 resource_id;
	u64 size;
	int err;

	if (!info->attrs[DEVLINK_ATTR_RESOURCE_ID] ||
	    !info->attrs[DEVLINK_ATTR_RESOURCE_SIZE])
		return -EINVAL;
	resource_id = nla_get_u64(info->attrs[DEVLINK_ATTR_RESOURCE_ID]);

	resource = devlink_resource_find(devlink, NULL, resource_id);
	if (!resource)
		return -EINVAL;

	size = nla_get_u64(info->attrs[DEVLINK_ATTR_RESOURCE_SIZE]);
	err = devlink_resource_validate_size(resource, size, info->extack);
	if (err)
		return err;

	resource->size_new = size;
	devlink_resource_validate_children(resource);
	if (resource->parent)
		devlink_resource_validate_children(resource->parent);
	return 0;
}

static int
devlink_resource_size_params_put(struct devlink_resource *resource,
				 struct sk_buff *skb)
{
	struct devlink_resource_size_params *size_params;

	size_params = &resource->size_params;
	if (nla_put_u64_64bit(skb, DEVLINK_ATTR_RESOURCE_SIZE_GRAN,
			      size_params->size_granularity, DEVLINK_ATTR_PAD) ||
	    nla_put_u64_64bit(skb, DEVLINK_ATTR_RESOURCE_SIZE_MAX,
			      size_params->size_max, DEVLINK_ATTR_PAD) ||
	    nla_put_u64_64bit(skb, DEVLINK_ATTR_RESOURCE_SIZE_MIN,
			      size_params->size_min, DEVLINK_ATTR_PAD) ||
	    nla_put_u8(skb, DEVLINK_ATTR_RESOURCE_UNIT, size_params->unit))
		return -EMSGSIZE;
	return 0;
}

static int devlink_resource_occ_put(struct devlink_resource *resource,
				    struct sk_buff *skb)
{
	if (!resource->occ_get)
		return 0;
	return nla_put_u64_64bit(skb, DEVLINK_ATTR_RESOURCE_OCC,
				 resource->occ_get(resource->occ_get_priv),
				 DEVLINK_ATTR_PAD);
}

static int devlink_resource_put(struct devlink *devlink, struct sk_buff *skb,
				struct devlink_resource *resource)
{
	struct devlink_resource *child_resource;
	struct nlattr *child_resource_attr;
	struct nlattr *resource_attr;

	resource_attr = nla_nest_start_noflag(skb, DEVLINK_ATTR_RESOURCE);
	if (!resource_attr)
		return -EMSGSIZE;

	if (nla_put_string(skb, DEVLINK_ATTR_RESOURCE_NAME, resource->name) ||
	    nla_put_u64_64bit(skb, DEVLINK_ATTR_RESOURCE_SIZE, resource->size,
			      DEVLINK_ATTR_PAD) ||
	    nla_put_u64_64bit(skb, DEVLINK_ATTR_RESOURCE_ID, resource->id,
			      DEVLINK_ATTR_PAD))
		goto nla_put_failure;
	if (resource->size != resource->size_new)
		nla_put_u64_64bit(skb, DEVLINK_ATTR_RESOURCE_SIZE_NEW,
				  resource->size_new, DEVLINK_ATTR_PAD);
	if (devlink_resource_occ_put(resource, skb))
		goto nla_put_failure;
	if (devlink_resource_size_params_put(resource, skb))
		goto nla_put_failure;
	if (list_empty(&resource->resource_list))
		goto out;

	if (nla_put_u8(skb, DEVLINK_ATTR_RESOURCE_SIZE_VALID,
		       resource->size_valid))
		goto nla_put_failure;

	child_resource_attr = nla_nest_start_noflag(skb,
						    DEVLINK_ATTR_RESOURCE_LIST);
	if (!child_resource_attr)
		goto nla_put_failure;

	list_for_each_entry(child_resource, &resource->resource_list, list) {
		if (devlink_resource_put(devlink, skb, child_resource))
			goto resource_put_failure;
	}

	nla_nest_end(skb, child_resource_attr);
out:
	nla_nest_end(skb, resource_attr);
	return 0;

resource_put_failure:
	nla_nest_cancel(skb, child_resource_attr);
nla_put_failure:
	nla_nest_cancel(skb, resource_attr);
	return -EMSGSIZE;
}

static int devlink_resource_fill(struct genl_info *info,
				 enum devlink_command cmd, int flags)
{
	struct devlink *devlink = info->user_ptr[0];
	struct devlink_resource *resource;
	struct nlattr *resources_attr;
	struct sk_buff *skb = NULL;
	struct nlmsghdr *nlh;
	bool incomplete;
	void *hdr;
	int i;
	int err;

	resource = list_first_entry(&devlink->resource_list,
				    struct devlink_resource, list);
start_again:
	err = devlink_dpipe_send_and_alloc_skb(&skb, info);
	if (err)
		return err;

	hdr = genlmsg_put(skb, info->snd_portid, info->snd_seq,
			  &devlink_nl_family, NLM_F_MULTI, cmd);
	if (!hdr) {
		nlmsg_free(skb);
		return -EMSGSIZE;
	}

	if (devlink_nl_put_handle(skb, devlink))
		goto nla_put_failure;

	resources_attr = nla_nest_start_noflag(skb,
					       DEVLINK_ATTR_RESOURCE_LIST);
	if (!resources_attr)
		goto nla_put_failure;

	incomplete = false;
	i = 0;
	list_for_each_entry_from(resource, &devlink->resource_list, list) {
		err = devlink_resource_put(devlink, skb, resource);
		if (err) {
			if (!i)
				goto err_resource_put;
			incomplete = true;
			break;
		}
		i++;
	}
	nla_nest_end(skb, resources_attr);
	genlmsg_end(skb, hdr);
	if (incomplete)
		goto start_again;
send_done:
	nlh = nlmsg_put(skb, info->snd_portid, info->snd_seq,
			NLMSG_DONE, 0, flags | NLM_F_MULTI);
	if (!nlh) {
		err = devlink_dpipe_send_and_alloc_skb(&skb, info);
		if (err)
			return err;
		goto send_done;
	}
	return genlmsg_reply(skb, info);

nla_put_failure:
	err = -EMSGSIZE;
err_resource_put:
	nlmsg_free(skb);
	return err;
}

static int devlink_nl_cmd_resource_dump(struct sk_buff *skb,
					struct genl_info *info)
{
	struct devlink *devlink = info->user_ptr[0];

	if (list_empty(&devlink->resource_list))
		return -EOPNOTSUPP;

	return devlink_resource_fill(info, DEVLINK_CMD_RESOURCE_DUMP, 0);
}

static int
devlink_resources_validate(struct devlink *devlink,
			   struct devlink_resource *resource,
			   struct genl_info *info)
{
	struct list_head *resource_list;
	int err = 0;

	if (resource)
		resource_list = &resource->resource_list;
	else
		resource_list = &devlink->resource_list;

	list_for_each_entry(resource, resource_list, list) {
		if (!resource->size_valid)
			return -EINVAL;
		err = devlink_resources_validate(devlink, resource, info);
		if (err)
			return err;
	}
	return err;
}

static struct net *devlink_netns_get(struct sk_buff *skb,
				     struct genl_info *info)
{
	struct nlattr *netns_pid_attr = info->attrs[DEVLINK_ATTR_NETNS_PID];
	struct nlattr *netns_fd_attr = info->attrs[DEVLINK_ATTR_NETNS_FD];
	struct nlattr *netns_id_attr = info->attrs[DEVLINK_ATTR_NETNS_ID];
	struct net *net;

	if (!!netns_pid_attr + !!netns_fd_attr + !!netns_id_attr > 1) {
		NL_SET_ERR_MSG_MOD(info->extack, "multiple netns identifying attributes specified");
		return ERR_PTR(-EINVAL);
	}

	if (netns_pid_attr) {
		net = get_net_ns_by_pid(nla_get_u32(netns_pid_attr));
	} else if (netns_fd_attr) {
		net = get_net_ns_by_fd(nla_get_u32(netns_fd_attr));
	} else if (netns_id_attr) {
		net = get_net_ns_by_id(sock_net(skb->sk),
				       nla_get_u32(netns_id_attr));
		if (!net)
			net = ERR_PTR(-EINVAL);
	} else {
		WARN_ON(1);
		net = ERR_PTR(-EINVAL);
	}
	if (IS_ERR(net)) {
		NL_SET_ERR_MSG_MOD(info->extack, "Unknown network namespace");
		return ERR_PTR(-EINVAL);
	}
	if (!netlink_ns_capable(skb, net->user_ns, CAP_NET_ADMIN)) {
		put_net(net);
		return ERR_PTR(-EPERM);
	}
	return net;
}

static void devlink_param_notify(struct devlink *devlink,
				 unsigned int port_index,
				 struct devlink_param_item *param_item,
				 enum devlink_command cmd);

static void devlink_ns_change_notify(struct devlink *devlink,
				     struct net *dest_net, struct net *curr_net,
				     bool new)
{
	struct devlink_param_item *param_item;
	enum devlink_command cmd;

	/* Userspace needs to be notified about devlink objects
	 * removed from original and entering new network namespace.
	 * The rest of the devlink objects are re-created during
	 * reload process so the notifications are generated separatelly.
	 */

	if (!dest_net || net_eq(dest_net, curr_net))
		return;

	if (new)
		devlink_notify(devlink, DEVLINK_CMD_NEW);

	cmd = new ? DEVLINK_CMD_PARAM_NEW : DEVLINK_CMD_PARAM_DEL;
	list_for_each_entry(param_item, &devlink->param_list, list)
		devlink_param_notify(devlink, 0, param_item, cmd);

	if (!new)
		devlink_notify(devlink, DEVLINK_CMD_DEL);
}

static bool devlink_reload_supported(const struct devlink_ops *ops)
{
	return ops->reload_down && ops->reload_up;
}

static void devlink_reload_failed_set(struct devlink *devlink,
				      bool reload_failed)
{
	if (devlink->reload_failed == reload_failed)
		return;
	devlink->reload_failed = reload_failed;
	devlink_notify(devlink, DEVLINK_CMD_NEW);
}

bool devlink_is_reload_failed(const struct devlink *devlink)
{
	return devlink->reload_failed;
}
EXPORT_SYMBOL_GPL(devlink_is_reload_failed);

static void
__devlink_reload_stats_update(struct devlink *devlink, u32 *reload_stats,
			      enum devlink_reload_limit limit, u32 actions_performed)
{
	unsigned long actions = actions_performed;
	int stat_idx;
	int action;

	for_each_set_bit(action, &actions, __DEVLINK_RELOAD_ACTION_MAX) {
		stat_idx = limit * __DEVLINK_RELOAD_ACTION_MAX + action;
		reload_stats[stat_idx]++;
	}
	devlink_notify(devlink, DEVLINK_CMD_NEW);
}

static void
devlink_reload_stats_update(struct devlink *devlink, enum devlink_reload_limit limit,
			    u32 actions_performed)
{
	__devlink_reload_stats_update(devlink, devlink->stats.reload_stats, limit,
				      actions_performed);
}

/**
 *	devlink_remote_reload_actions_performed - Update devlink on reload actions
 *	  performed which are not a direct result of devlink reload call.
 *
 *	This should be called by a driver after performing reload actions in case it was not
 *	a result of devlink reload call. For example fw_activate was performed as a result
 *	of devlink reload triggered fw_activate on another host.
 *	The motivation for this function is to keep data on reload actions performed on this
 *	function whether it was done due to direct devlink reload call or not.
 *
 *	@devlink: devlink
 *	@limit: reload limit
 *	@actions_performed: bitmask of actions performed
 */
void devlink_remote_reload_actions_performed(struct devlink *devlink,
					     enum devlink_reload_limit limit,
					     u32 actions_performed)
{
	if (WARN_ON(!actions_performed ||
		    actions_performed & BIT(DEVLINK_RELOAD_ACTION_UNSPEC) ||
		    actions_performed >= BIT(__DEVLINK_RELOAD_ACTION_MAX) ||
		    limit > DEVLINK_RELOAD_LIMIT_MAX))
		return;

	__devlink_reload_stats_update(devlink, devlink->stats.remote_reload_stats, limit,
				      actions_performed);
}
EXPORT_SYMBOL_GPL(devlink_remote_reload_actions_performed);

static int devlink_reload(struct devlink *devlink, struct net *dest_net,
			  enum devlink_reload_action action, enum devlink_reload_limit limit,
			  u32 *actions_performed, struct netlink_ext_ack *extack)
{
	u32 remote_reload_stats[DEVLINK_RELOAD_STATS_ARRAY_SIZE];
	struct net *curr_net;
	int err;

	memcpy(remote_reload_stats, devlink->stats.remote_reload_stats,
	       sizeof(remote_reload_stats));

	curr_net = devlink_net(devlink);
	devlink_ns_change_notify(devlink, dest_net, curr_net, false);
	err = devlink->ops->reload_down(devlink, !!dest_net, action, limit, extack);
	if (err)
		return err;

	if (dest_net && !net_eq(dest_net, curr_net))
		write_pnet(&devlink->_net, dest_net);

	err = devlink->ops->reload_up(devlink, action, limit, actions_performed, extack);
	devlink_reload_failed_set(devlink, !!err);
	if (err)
		return err;

	devlink_ns_change_notify(devlink, dest_net, curr_net, true);
	WARN_ON(!(*actions_performed & BIT(action)));
	/* Catch driver on updating the remote action within devlink reload */
	WARN_ON(memcmp(remote_reload_stats, devlink->stats.remote_reload_stats,
		       sizeof(remote_reload_stats)));
	devlink_reload_stats_update(devlink, limit, *actions_performed);
	return 0;
}

static int
devlink_nl_reload_actions_performed_snd(struct devlink *devlink, u32 actions_performed,
					enum devlink_command cmd, struct genl_info *info)
{
	struct sk_buff *msg;
	void *hdr;

	msg = nlmsg_new(NLMSG_DEFAULT_SIZE, GFP_KERNEL);
	if (!msg)
		return -ENOMEM;

	hdr = genlmsg_put(msg, info->snd_portid, info->snd_seq, &devlink_nl_family, 0, cmd);
	if (!hdr)
		goto free_msg;

	if (devlink_nl_put_handle(msg, devlink))
		goto nla_put_failure;

	if (nla_put_bitfield32(msg, DEVLINK_ATTR_RELOAD_ACTIONS_PERFORMED, actions_performed,
			       actions_performed))
		goto nla_put_failure;
	genlmsg_end(msg, hdr);

	return genlmsg_reply(msg, info);

nla_put_failure:
	genlmsg_cancel(msg, hdr);
free_msg:
	nlmsg_free(msg);
	return -EMSGSIZE;
}

static int devlink_nl_cmd_reload(struct sk_buff *skb, struct genl_info *info)
{
	struct devlink *devlink = info->user_ptr[0];
	enum devlink_reload_action action;
	enum devlink_reload_limit limit;
	struct net *dest_net = NULL;
	u32 actions_performed;
	int err;

	if (!(devlink->features & DEVLINK_F_RELOAD))
		return -EOPNOTSUPP;

	err = devlink_resources_validate(devlink, NULL, info);
	if (err) {
		NL_SET_ERR_MSG_MOD(info->extack, "resources size validation failed");
		return err;
	}

	if (info->attrs[DEVLINK_ATTR_RELOAD_ACTION])
		action = nla_get_u8(info->attrs[DEVLINK_ATTR_RELOAD_ACTION]);
	else
		action = DEVLINK_RELOAD_ACTION_DRIVER_REINIT;

	if (!devlink_reload_action_is_supported(devlink, action)) {
		NL_SET_ERR_MSG_MOD(info->extack,
				   "Requested reload action is not supported by the driver");
		return -EOPNOTSUPP;
	}

	limit = DEVLINK_RELOAD_LIMIT_UNSPEC;
	if (info->attrs[DEVLINK_ATTR_RELOAD_LIMITS]) {
		struct nla_bitfield32 limits;
		u32 limits_selected;

		limits = nla_get_bitfield32(info->attrs[DEVLINK_ATTR_RELOAD_LIMITS]);
		limits_selected = limits.value & limits.selector;
		if (!limits_selected) {
			NL_SET_ERR_MSG_MOD(info->extack, "Invalid limit selected");
			return -EINVAL;
		}
		for (limit = 0 ; limit <= DEVLINK_RELOAD_LIMIT_MAX ; limit++)
			if (limits_selected & BIT(limit))
				break;
		/* UAPI enables multiselection, but currently it is not used */
		if (limits_selected != BIT(limit)) {
			NL_SET_ERR_MSG_MOD(info->extack,
					   "Multiselection of limit is not supported");
			return -EOPNOTSUPP;
		}
		if (!devlink_reload_limit_is_supported(devlink, limit)) {
			NL_SET_ERR_MSG_MOD(info->extack,
					   "Requested limit is not supported by the driver");
			return -EOPNOTSUPP;
		}
		if (devlink_reload_combination_is_invalid(action, limit)) {
			NL_SET_ERR_MSG_MOD(info->extack,
					   "Requested limit is invalid for this action");
			return -EINVAL;
		}
	}
	if (info->attrs[DEVLINK_ATTR_NETNS_PID] ||
	    info->attrs[DEVLINK_ATTR_NETNS_FD] ||
	    info->attrs[DEVLINK_ATTR_NETNS_ID]) {
		dest_net = devlink_netns_get(skb, info);
		if (IS_ERR(dest_net))
			return PTR_ERR(dest_net);
	}

	err = devlink_reload(devlink, dest_net, action, limit, &actions_performed, info->extack);

	if (dest_net)
		put_net(dest_net);

	if (err)
		return err;
	/* For backward compatibility generate reply only if attributes used by user */
	if (!info->attrs[DEVLINK_ATTR_RELOAD_ACTION] && !info->attrs[DEVLINK_ATTR_RELOAD_LIMITS])
		return 0;

	return devlink_nl_reload_actions_performed_snd(devlink, actions_performed,
						       DEVLINK_CMD_RELOAD, info);
}

static int devlink_nl_flash_update_fill(struct sk_buff *msg,
					struct devlink *devlink,
					enum devlink_command cmd,
					struct devlink_flash_notify *params)
{
	void *hdr;

	hdr = genlmsg_put(msg, 0, 0, &devlink_nl_family, 0, cmd);
	if (!hdr)
		return -EMSGSIZE;

	if (devlink_nl_put_handle(msg, devlink))
		goto nla_put_failure;

	if (cmd != DEVLINK_CMD_FLASH_UPDATE_STATUS)
		goto out;

	if (params->status_msg &&
	    nla_put_string(msg, DEVLINK_ATTR_FLASH_UPDATE_STATUS_MSG,
			   params->status_msg))
		goto nla_put_failure;
	if (params->component &&
	    nla_put_string(msg, DEVLINK_ATTR_FLASH_UPDATE_COMPONENT,
			   params->component))
		goto nla_put_failure;
	if (nla_put_u64_64bit(msg, DEVLINK_ATTR_FLASH_UPDATE_STATUS_DONE,
			      params->done, DEVLINK_ATTR_PAD))
		goto nla_put_failure;
	if (nla_put_u64_64bit(msg, DEVLINK_ATTR_FLASH_UPDATE_STATUS_TOTAL,
			      params->total, DEVLINK_ATTR_PAD))
		goto nla_put_failure;
	if (nla_put_u64_64bit(msg, DEVLINK_ATTR_FLASH_UPDATE_STATUS_TIMEOUT,
			      params->timeout, DEVLINK_ATTR_PAD))
		goto nla_put_failure;

out:
	genlmsg_end(msg, hdr);
	return 0;

nla_put_failure:
	genlmsg_cancel(msg, hdr);
	return -EMSGSIZE;
}

static void __devlink_flash_update_notify(struct devlink *devlink,
					  enum devlink_command cmd,
					  struct devlink_flash_notify *params)
{
	struct sk_buff *msg;
	int err;

	WARN_ON(cmd != DEVLINK_CMD_FLASH_UPDATE &&
		cmd != DEVLINK_CMD_FLASH_UPDATE_END &&
		cmd != DEVLINK_CMD_FLASH_UPDATE_STATUS);

	if (!xa_get_mark(&devlinks, devlink->index, DEVLINK_REGISTERED))
		return;

	msg = nlmsg_new(NLMSG_DEFAULT_SIZE, GFP_KERNEL);
	if (!msg)
		return;

	err = devlink_nl_flash_update_fill(msg, devlink, cmd, params);
	if (err)
		goto out_free_msg;

	genlmsg_multicast_netns(&devlink_nl_family, devlink_net(devlink),
				msg, 0, DEVLINK_MCGRP_CONFIG, GFP_KERNEL);
	return;

out_free_msg:
	nlmsg_free(msg);
}

static void devlink_flash_update_begin_notify(struct devlink *devlink)
{
	struct devlink_flash_notify params = {};

	__devlink_flash_update_notify(devlink,
				      DEVLINK_CMD_FLASH_UPDATE,
				      &params);
}

static void devlink_flash_update_end_notify(struct devlink *devlink)
{
	struct devlink_flash_notify params = {};

	__devlink_flash_update_notify(devlink,
				      DEVLINK_CMD_FLASH_UPDATE_END,
				      &params);
}

void devlink_flash_update_status_notify(struct devlink *devlink,
					const char *status_msg,
					const char *component,
					unsigned long done,
					unsigned long total)
{
	struct devlink_flash_notify params = {
		.status_msg = status_msg,
		.component = component,
		.done = done,
		.total = total,
	};

	__devlink_flash_update_notify(devlink,
				      DEVLINK_CMD_FLASH_UPDATE_STATUS,
				      &params);
}
EXPORT_SYMBOL_GPL(devlink_flash_update_status_notify);

void devlink_flash_update_timeout_notify(struct devlink *devlink,
					 const char *status_msg,
					 const char *component,
					 unsigned long timeout)
{
	struct devlink_flash_notify params = {
		.status_msg = status_msg,
		.component = component,
		.timeout = timeout,
	};

	__devlink_flash_update_notify(devlink,
				      DEVLINK_CMD_FLASH_UPDATE_STATUS,
				      &params);
}
EXPORT_SYMBOL_GPL(devlink_flash_update_timeout_notify);

static int devlink_nl_cmd_flash_update(struct sk_buff *skb,
				       struct genl_info *info)
{
	struct nlattr *nla_component, *nla_overwrite_mask, *nla_file_name;
	struct devlink_flash_update_params params = {};
	struct devlink *devlink = info->user_ptr[0];
	const char *file_name;
	u32 supported_params;
	int ret;

	if (!devlink->ops->flash_update)
		return -EOPNOTSUPP;

	if (!info->attrs[DEVLINK_ATTR_FLASH_UPDATE_FILE_NAME])
		return -EINVAL;

	supported_params = devlink->ops->supported_flash_update_params;

	nla_component = info->attrs[DEVLINK_ATTR_FLASH_UPDATE_COMPONENT];
	if (nla_component) {
		if (!(supported_params & DEVLINK_SUPPORT_FLASH_UPDATE_COMPONENT)) {
			NL_SET_ERR_MSG_ATTR(info->extack, nla_component,
					    "component update is not supported by this device");
			return -EOPNOTSUPP;
		}
		params.component = nla_data(nla_component);
	}

	nla_overwrite_mask = info->attrs[DEVLINK_ATTR_FLASH_UPDATE_OVERWRITE_MASK];
	if (nla_overwrite_mask) {
		struct nla_bitfield32 sections;

		if (!(supported_params & DEVLINK_SUPPORT_FLASH_UPDATE_OVERWRITE_MASK)) {
			NL_SET_ERR_MSG_ATTR(info->extack, nla_overwrite_mask,
					    "overwrite settings are not supported by this device");
			return -EOPNOTSUPP;
		}
		sections = nla_get_bitfield32(nla_overwrite_mask);
		params.overwrite_mask = sections.value & sections.selector;
	}

	nla_file_name = info->attrs[DEVLINK_ATTR_FLASH_UPDATE_FILE_NAME];
	file_name = nla_data(nla_file_name);
	ret = request_firmware(&params.fw, file_name, devlink->dev);
	if (ret) {
		NL_SET_ERR_MSG_ATTR(info->extack, nla_file_name, "failed to locate the requested firmware file");
		return ret;
	}

	devlink_flash_update_begin_notify(devlink);
	ret = devlink->ops->flash_update(devlink, &params, info->extack);
	devlink_flash_update_end_notify(devlink);

	release_firmware(params.fw);

	return ret;
}

//devlink parameter一般性参数定义
static const struct devlink_param devlink_param_generic[] = {
	{
		.id = DEVLINK_PARAM_GENERIC_ID_INT_ERR_RESET,
		.name = DEVLINK_PARAM_GENERIC_INT_ERR_RESET_NAME,
		.type = DEVLINK_PARAM_GENERIC_INT_ERR_RESET_TYPE,
	},
	{
		.id = DEVLINK_PARAM_GENERIC_ID_MAX_MACS,
		.name = DEVLINK_PARAM_GENERIC_MAX_MACS_NAME,
		.type = DEVLINK_PARAM_GENERIC_MAX_MACS_TYPE,
	},
	{
		.id = DEVLINK_PARAM_GENERIC_ID_ENABLE_SRIOV,
		.name = DEVLINK_PARAM_GENERIC_ENABLE_SRIOV_NAME,
		.type = DEVLINK_PARAM_GENERIC_ENABLE_SRIOV_TYPE,
	},
	{
		.id = DEVLINK_PARAM_GENERIC_ID_REGION_SNAPSHOT,
		.name = DEVLINK_PARAM_GENERIC_REGION_SNAPSHOT_NAME,
		.type = DEVLINK_PARAM_GENERIC_REGION_SNAPSHOT_TYPE,
	},
	{
		.id = DEVLINK_PARAM_GENERIC_ID_IGNORE_ARI,
		.name = DEVLINK_PARAM_GENERIC_IGNORE_ARI_NAME,
		.type = DEVLINK_PARAM_GENERIC_IGNORE_ARI_TYPE,
	},
	{
		.id = DEVLINK_PARAM_GENERIC_ID_MSIX_VEC_PER_PF_MAX,
		.name = DEVLINK_PARAM_GENERIC_MSIX_VEC_PER_PF_MAX_NAME,
		.type = DEVLINK_PARAM_GENERIC_MSIX_VEC_PER_PF_MAX_TYPE,
	},
	{
		.id = DEVLINK_PARAM_GENERIC_ID_MSIX_VEC_PER_PF_MIN,
		.name = DEVLINK_PARAM_GENERIC_MSIX_VEC_PER_PF_MIN_NAME,
		.type = DEVLINK_PARAM_GENERIC_MSIX_VEC_PER_PF_MIN_TYPE,
	},
	{
		.id = DEVLINK_PARAM_GENERIC_ID_FW_LOAD_POLICY,
		.name = DEVLINK_PARAM_GENERIC_FW_LOAD_POLICY_NAME,
		.type = DEVLINK_PARAM_GENERIC_FW_LOAD_POLICY_TYPE,
	},
	{
		.id = DEVLINK_PARAM_GENERIC_ID_RESET_DEV_ON_DRV_PROBE,
		.name = DEVLINK_PARAM_GENERIC_RESET_DEV_ON_DRV_PROBE_NAME,
		.type = DEVLINK_PARAM_GENERIC_RESET_DEV_ON_DRV_PROBE_TYPE,
	},
	{
		.id = DEVLINK_PARAM_GENERIC_ID_ENABLE_ROCE,
		.name = DEVLINK_PARAM_GENERIC_ENABLE_ROCE_NAME,
		.type = DEVLINK_PARAM_GENERIC_ENABLE_ROCE_TYPE,
	},
	{
		.id = DEVLINK_PARAM_GENERIC_ID_ENABLE_REMOTE_DEV_RESET,
		.name = DEVLINK_PARAM_GENERIC_ENABLE_REMOTE_DEV_RESET_NAME,
		.type = DEVLINK_PARAM_GENERIC_ENABLE_REMOTE_DEV_RESET_TYPE,
	},
	{
		.id = DEVLINK_PARAM_GENERIC_ID_ENABLE_ETH,
		.name = DEVLINK_PARAM_GENERIC_ENABLE_ETH_NAME,
		.type = DEVLINK_PARAM_GENERIC_ENABLE_ETH_TYPE,
	},
	{
		.id = DEVLINK_PARAM_GENERIC_ID_ENABLE_RDMA,
		.name = DEVLINK_PARAM_GENERIC_ENABLE_RDMA_NAME,
		.type = DEVLINK_PARAM_GENERIC_ENABLE_RDMA_TYPE,
	},
	{
		.id = DEVLINK_PARAM_GENERIC_ID_ENABLE_VNET,
		.name = DEVLINK_PARAM_GENERIC_ENABLE_VNET_NAME,
		.type = DEVLINK_PARAM_GENERIC_ENABLE_VNET_TYPE,
	},
	{
		.id = DEVLINK_PARAM_GENERIC_ID_ENABLE_IWARP,
		.name = DEVLINK_PARAM_GENERIC_ENABLE_IWARP_NAME,
		.type = DEVLINK_PARAM_GENERIC_ENABLE_IWARP_TYPE,
	},
	{
		.id = DEVLINK_PARAM_GENERIC_ID_IO_EQ_SIZE,
		.name = DEVLINK_PARAM_GENERIC_IO_EQ_SIZE_NAME,
		.type = DEVLINK_PARAM_GENERIC_IO_EQ_SIZE_TYPE,
	},
	{
		.id = DEVLINK_PARAM_GENERIC_ID_EVENT_EQ_SIZE,
		.name = DEVLINK_PARAM_GENERIC_EVENT_EQ_SIZE_NAME,
		.type = DEVLINK_PARAM_GENERIC_EVENT_EQ_SIZE_TYPE,
	},
};

//一般性参数校验
static int devlink_param_generic_verify(const struct devlink_param *param)
{
	/* verify it match generic parameter by id and name */
	if (param->id > DEVLINK_PARAM_GENERIC_ID_MAX)
		return -EINVAL;
	//一般性参数名称匹配
	if (strcmp(param->name, devlink_param_generic[param->id].name))
		return -ENOENT;

	//一般性参数类型匹配
	WARN_ON(param->type != devlink_param_generic[param->id].type);

	return 0;
}

static int devlink_param_driver_verify(const struct devlink_param *param)
{
	int i;

	//不得使用预定义的普通参数id
	if (param->id <= DEVLINK_PARAM_GENERIC_ID_MAX)
		return -EINVAL;

	//不得使用预定义的普通参数名称
	/* verify no such name in generic params */
	for (i = 0; i <= DEVLINK_PARAM_GENERIC_ID_MAX; i++)
		if (!strcmp(param->name, devlink_param_generic[i].name))
			return -EEXIST;

	return 0;
}

//通过名称查找给定名称的paramter item
static struct devlink_param_item *
devlink_param_find_by_name(struct list_head *param_list,
			   const char *param_name)
{
	struct devlink_param_item *param_item;

	list_for_each_entry(param_item, param_list, list)
		if (!strcmp(param_item->param->name, param_name))
			return param_item;
	return NULL;
}

static struct devlink_param_item *
devlink_param_find_by_id(struct list_head *param_list, u32 param_id)
{
	struct devlink_param_item *param_item;

	list_for_each_entry(param_item, param_list, list)
		if (param_item->param->id == param_id)
			return param_item;
	return NULL;
}

static bool
devlink_param_cmode_is_supported(const struct devlink_param *param,
				 enum devlink_param_cmode cmode)
{
	return test_bit(cmode, &param->supported_cmodes);
}

static int devlink_param_get(struct devlink *devlink,
			     const struct devlink_param *param,
			     struct devlink_param_gset_ctx *ctx)
{
	if (!param->get)
		return -EOPNOTSUPP;
	return param->get(devlink, param->id, ctx);
}

static int devlink_param_set(struct devlink *devlink,
			     const struct devlink_param *param,
			     struct devlink_param_gset_ctx *ctx)
{
	if (!param->set)
		return -EOPNOTSUPP;
	return param->set(devlink, param->id, ctx);
}

static int
devlink_param_type_to_nla_type(enum devlink_param_type param_type)
{
	switch (param_type) {
	case DEVLINK_PARAM_TYPE_U8:
		return NLA_U8;
	case DEVLINK_PARAM_TYPE_U16:
		return NLA_U16;
	case DEVLINK_PARAM_TYPE_U32:
		return NLA_U32;
	case DEVLINK_PARAM_TYPE_STRING:
		return NLA_STRING;
	case DEVLINK_PARAM_TYPE_BOOL:
		return NLA_FLAG;
	default:
		return -EINVAL;
	}
}

static int
devlink_nl_param_value_fill_one(struct sk_buff *msg,
				enum devlink_param_type type,
				enum devlink_param_cmode cmode,
				union devlink_param_value val)
{
	struct nlattr *param_value_attr;

	param_value_attr = nla_nest_start_noflag(msg,
						 DEVLINK_ATTR_PARAM_VALUE);
	if (!param_value_attr)
		goto nla_put_failure;

	if (nla_put_u8(msg, DEVLINK_ATTR_PARAM_VALUE_CMODE, cmode))
		goto value_nest_cancel;

	switch (type) {
	case DEVLINK_PARAM_TYPE_U8:
		if (nla_put_u8(msg, DEVLINK_ATTR_PARAM_VALUE_DATA, val.vu8))
			goto value_nest_cancel;
		break;
	case DEVLINK_PARAM_TYPE_U16:
		if (nla_put_u16(msg, DEVLINK_ATTR_PARAM_VALUE_DATA, val.vu16))
			goto value_nest_cancel;
		break;
	case DEVLINK_PARAM_TYPE_U32:
		if (nla_put_u32(msg, DEVLINK_ATTR_PARAM_VALUE_DATA, val.vu32))
			goto value_nest_cancel;
		break;
	case DEVLINK_PARAM_TYPE_STRING:
		if (nla_put_string(msg, DEVLINK_ATTR_PARAM_VALUE_DATA,
				   val.vstr))
			goto value_nest_cancel;
		break;
	case DEVLINK_PARAM_TYPE_BOOL:
		if (val.vbool &&
		    nla_put_flag(msg, DEVLINK_ATTR_PARAM_VALUE_DATA))
			goto value_nest_cancel;
		break;
	}

	nla_nest_end(msg, param_value_attr);
	return 0;

value_nest_cancel:
	nla_nest_cancel(msg, param_value_attr);
nla_put_failure:
	return -EMSGSIZE;
}

static int devlink_nl_param_fill(struct sk_buff *msg, struct devlink *devlink,
				 unsigned int port_index,
				 struct devlink_param_item *param_item,
				 enum devlink_command cmd,
				 u32 portid, u32 seq, int flags)
{
	union devlink_param_value param_value[DEVLINK_PARAM_CMODE_MAX + 1];
	bool param_value_set[DEVLINK_PARAM_CMODE_MAX + 1] = {};
	const struct devlink_param *param = param_item->param;
	struct devlink_param_gset_ctx ctx;
	struct nlattr *param_values_list;
	struct nlattr *param_attr;
	int nla_type;
	void *hdr;
	int err;
	int i;

	/* Get value from driver part to driverinit configuration mode */
	for (i = 0; i <= DEVLINK_PARAM_CMODE_MAX; i++) {
		if (!devlink_param_cmode_is_supported(param, i))
			continue;
		if (i == DEVLINK_PARAM_CMODE_DRIVERINIT) {
			if (!param_item->driverinit_value_valid)
				return -EOPNOTSUPP;
			param_value[i] = param_item->driverinit_value;
		} else {
			ctx.cmode = i;
			err = devlink_param_get(devlink, param, &ctx);
			if (err)
				return err;
			param_value[i] = ctx.val;
		}
		param_value_set[i] = true;
	}

	hdr = genlmsg_put(msg, portid, seq, &devlink_nl_family, flags, cmd);
	if (!hdr)
		return -EMSGSIZE;

	if (devlink_nl_put_handle(msg, devlink))
		goto genlmsg_cancel;

	if (cmd == DEVLINK_CMD_PORT_PARAM_GET ||
	    cmd == DEVLINK_CMD_PORT_PARAM_NEW ||
	    cmd == DEVLINK_CMD_PORT_PARAM_DEL)
		if (nla_put_u32(msg, DEVLINK_ATTR_PORT_INDEX, port_index))
			goto genlmsg_cancel;

	param_attr = nla_nest_start_noflag(msg, DEVLINK_ATTR_PARAM);
	if (!param_attr)
		goto genlmsg_cancel;
	if (nla_put_string(msg, DEVLINK_ATTR_PARAM_NAME, param->name))
		goto param_nest_cancel;
	if (param->generic && nla_put_flag(msg, DEVLINK_ATTR_PARAM_GENERIC))
		goto param_nest_cancel;

	nla_type = devlink_param_type_to_nla_type(param->type);
	if (nla_type < 0)
		goto param_nest_cancel;
	if (nla_put_u8(msg, DEVLINK_ATTR_PARAM_TYPE, nla_type))
		goto param_nest_cancel;

	param_values_list = nla_nest_start_noflag(msg,
						  DEVLINK_ATTR_PARAM_VALUES_LIST);
	if (!param_values_list)
		goto param_nest_cancel;

	for (i = 0; i <= DEVLINK_PARAM_CMODE_MAX; i++) {
		if (!param_value_set[i])
			continue;
		err = devlink_nl_param_value_fill_one(msg, param->type,
						      i, param_value[i]);
		if (err)
			goto values_list_nest_cancel;
	}

	nla_nest_end(msg, param_values_list);
	nla_nest_end(msg, param_attr);
	genlmsg_end(msg, hdr);
	return 0;

values_list_nest_cancel:
	nla_nest_end(msg, param_values_list);
param_nest_cancel:
	nla_nest_cancel(msg, param_attr);
genlmsg_cancel:
	genlmsg_cancel(msg, hdr);
	return -EMSGSIZE;
}

//发起devlink参数操作通知
static void devlink_param_notify(struct devlink *devlink,
				 unsigned int port_index,
				 struct devlink_param_item *param_item,
				 enum devlink_command cmd)
{
	struct sk_buff *msg;
	int err;

	WARN_ON(cmd != DEVLINK_CMD_PARAM_NEW && cmd != DEVLINK_CMD_PARAM_DEL &&
		cmd != DEVLINK_CMD_PORT_PARAM_NEW &&
		cmd != DEVLINK_CMD_PORT_PARAM_DEL);
	ASSERT_DEVLINK_REGISTERED(devlink);

	msg = nlmsg_new(NLMSG_DEFAULT_SIZE, GFP_KERNEL);
	if (!msg)
		return;
	err = devlink_nl_param_fill(msg, devlink, port_index, param_item, cmd,
				    0, 0, 0);
	if (err) {
		nlmsg_free(msg);
		return;
	}

	genlmsg_multicast_netns(&devlink_nl_family, devlink_net(devlink),
				msg, 0, DEVLINK_MCGRP_CONFIG, GFP_KERNEL);
}

static int devlink_nl_cmd_param_get_dumpit(struct sk_buff *msg,
					   struct netlink_callback *cb)
{
	struct devlink_param_item *param_item;
	struct devlink *devlink;
	int start = cb->args[0];
	unsigned long index;
	int idx = 0;
	int err = 0;

	mutex_lock(&devlink_mutex);
	xa_for_each_marked(&devlinks, index, devlink, DEVLINK_REGISTERED) {
		if (!devlink_try_get(devlink))
			continue;

		if (!net_eq(devlink_net(devlink), sock_net(msg->sk)))
			goto retry;

		mutex_lock(&devlink->lock);
		list_for_each_entry(param_item, &devlink->param_list, list) {
			if (idx < start) {
				idx++;
				continue;
			}
			err = devlink_nl_param_fill(msg, devlink, 0, param_item,
						    DEVLINK_CMD_PARAM_GET,
						    NETLINK_CB(cb->skb).portid,
						    cb->nlh->nlmsg_seq,
						    NLM_F_MULTI);
			if (err == -EOPNOTSUPP) {
				err = 0;
			} else if (err) {
				mutex_unlock(&devlink->lock);
				devlink_put(devlink);
				goto out;
			}
			idx++;
		}
		mutex_unlock(&devlink->lock);
retry:
		devlink_put(devlink);
	}
out:
	mutex_unlock(&devlink_mutex);

	if (err != -EMSGSIZE)
		return err;

	cb->args[0] = idx;
	return msg->len;
}

static int
devlink_param_type_get_from_info(struct genl_info *info,
				 enum devlink_param_type *param_type)
{
	if (!info->attrs[DEVLINK_ATTR_PARAM_TYPE])
		return -EINVAL;

	switch (nla_get_u8(info->attrs[DEVLINK_ATTR_PARAM_TYPE])) {
	case NLA_U8:
		*param_type = DEVLINK_PARAM_TYPE_U8;
		break;
	case NLA_U16:
		*param_type = DEVLINK_PARAM_TYPE_U16;
		break;
	case NLA_U32:
		*param_type = DEVLINK_PARAM_TYPE_U32;
		break;
	case NLA_STRING:
		*param_type = DEVLINK_PARAM_TYPE_STRING;
		break;
	case NLA_FLAG:
		*param_type = DEVLINK_PARAM_TYPE_BOOL;
		break;
	default:
		return -EINVAL;
	}

	return 0;
}

static int
devlink_param_value_get_from_info(const struct devlink_param *param,
				  struct genl_info *info,
				  union devlink_param_value *value)
{
	struct nlattr *param_data;
	int len;

	param_data = info->attrs[DEVLINK_ATTR_PARAM_VALUE_DATA];

	if (param->type != DEVLINK_PARAM_TYPE_BOOL && !param_data)
		return -EINVAL;

	switch (param->type) {
	case DEVLINK_PARAM_TYPE_U8:
		if (nla_len(param_data) != sizeof(u8))
			return -EINVAL;
		value->vu8 = nla_get_u8(param_data);
		break;
	case DEVLINK_PARAM_TYPE_U16:
		if (nla_len(param_data) != sizeof(u16))
			return -EINVAL;
		value->vu16 = nla_get_u16(param_data);
		break;
	case DEVLINK_PARAM_TYPE_U32:
		if (nla_len(param_data) != sizeof(u32))
			return -EINVAL;
		value->vu32 = nla_get_u32(param_data);
		break;
	case DEVLINK_PARAM_TYPE_STRING:
		len = strnlen(nla_data(param_data), nla_len(param_data));
		if (len == nla_len(param_data) ||
		    len >= __DEVLINK_PARAM_MAX_STRING_VALUE)
			return -EINVAL;
		strcpy(value->vstr, nla_data(param_data));
		break;
	case DEVLINK_PARAM_TYPE_BOOL:
		if (param_data && nla_len(param_data))
			return -EINVAL;
		value->vbool = nla_get_flag(param_data);
		break;
	}
	return 0;
}

static struct devlink_param_item *
devlink_param_get_from_info(struct list_head *param_list,
			    struct genl_info *info)
{
	char *param_name;

	if (!info->attrs[DEVLINK_ATTR_PARAM_NAME])
		return NULL;

	param_name = nla_data(info->attrs[DEVLINK_ATTR_PARAM_NAME]);
	return devlink_param_find_by_name(param_list, param_name);
}

static int devlink_nl_cmd_param_get_doit(struct sk_buff *skb,
					 struct genl_info *info)
{
	struct devlink *devlink = info->user_ptr[0];
	struct devlink_param_item *param_item;
	struct sk_buff *msg;
	int err;

	param_item = devlink_param_get_from_info(&devlink->param_list, info);
	if (!param_item)
		return -EINVAL;

	msg = nlmsg_new(NLMSG_DEFAULT_SIZE, GFP_KERNEL);
	if (!msg)
		return -ENOMEM;

	err = devlink_nl_param_fill(msg, devlink, 0, param_item,
				    DEVLINK_CMD_PARAM_GET,
				    info->snd_portid, info->snd_seq, 0);
	if (err) {
		nlmsg_free(msg);
		return err;
	}

	return genlmsg_reply(msg, info);
}

static int __devlink_nl_cmd_param_set_doit(struct devlink *devlink,
					   unsigned int port_index,
					   struct list_head *param_list,
					   struct genl_info *info,
					   enum devlink_command cmd)
{
	enum devlink_param_type param_type;
	struct devlink_param_gset_ctx ctx;
	enum devlink_param_cmode cmode;
	struct devlink_param_item *param_item;
	const struct devlink_param *param;
	union devlink_param_value value;
	int err = 0;

	param_item = devlink_param_get_from_info(param_list, info);
	if (!param_item)
		return -EINVAL;
	param = param_item->param;
	err = devlink_param_type_get_from_info(info, &param_type);
	if (err)
		return err;
	if (param_type != param->type)
		return -EINVAL;
	err = devlink_param_value_get_from_info(param, info, &value);
	if (err)
		return err;
	if (param->validate) {
		err = param->validate(devlink, param->id, value, info->extack);
		if (err)
			return err;
	}

	if (!info->attrs[DEVLINK_ATTR_PARAM_VALUE_CMODE])
		return -EINVAL;
	cmode = nla_get_u8(info->attrs[DEVLINK_ATTR_PARAM_VALUE_CMODE]);
	if (!devlink_param_cmode_is_supported(param, cmode))
		return -EOPNOTSUPP;

	if (cmode == DEVLINK_PARAM_CMODE_DRIVERINIT) {
		if (param->type == DEVLINK_PARAM_TYPE_STRING)
			strcpy(param_item->driverinit_value.vstr, value.vstr);
		else
			param_item->driverinit_value = value;
		param_item->driverinit_value_valid = true;
	} else {
		if (!param->set)
			return -EOPNOTSUPP;
		ctx.val = value;
		ctx.cmode = cmode;
		err = devlink_param_set(devlink, param, &ctx);
		if (err)
			return err;
	}

	devlink_param_notify(devlink, port_index, param_item, cmd);
	return 0;
}

static int devlink_nl_cmd_param_set_doit(struct sk_buff *skb,
					 struct genl_info *info)
{
	struct devlink *devlink = info->user_ptr[0];

	return __devlink_nl_cmd_param_set_doit(devlink, 0, &devlink->param_list,
					       info, DEVLINK_CMD_PARAM_NEW);
}

static int devlink_nl_cmd_port_param_get_dumpit(struct sk_buff *msg,
						struct netlink_callback *cb)
{
	struct devlink_param_item *param_item;
	struct devlink_port *devlink_port;
	struct devlink *devlink;
	int start = cb->args[0];/*自哪个参数开始*/
	unsigned long index;
	int idx = 0;
	int err = 0;

	mutex_lock(&devlink_mutex);
	xa_for_each_marked(&devlinks, index, devlink, DEVLINK_REGISTERED) {
		if (!devlink_try_get(devlink))
			continue;

		if (!net_eq(devlink_net(devlink), sock_net(msg->sk)))
			goto retry;

		mutex_lock(&devlink->lock);
		//遍历所有devlink_port
		list_for_each_entry(devlink_port, &devlink->port_list, list) {
			//遍历此devlink_port上所有paramter
			list_for_each_entry(param_item,
					    &devlink_port->param_list, list) {
				//跳过已遍历的部分
				if (idx < start) {
					idx++;
					continue;
				}
				err = devlink_nl_param_fill(msg,
						devlink_port->devlink,
						devlink_port->index, param_item,
						DEVLINK_CMD_PORT_PARAM_GET,
						NETLINK_CB(cb->skb).portid,
						cb->nlh->nlmsg_seq,
						NLM_F_MULTI);
				if (err == -EOPNOTSUPP) {
					err = 0;
				} else if (err) {
					mutex_unlock(&devlink->lock);
					devlink_put(devlink);
					goto out;
				}
				idx++;
			}
		}
		mutex_unlock(&devlink->lock);
retry:
		devlink_put(devlink);
	}
out:
	mutex_unlock(&devlink_mutex);

	if (err != -EMSGSIZE)
		return err;

	cb->args[0] = idx;
	return msg->len;
}

static int devlink_nl_cmd_port_param_get_doit(struct sk_buff *skb,
					      struct genl_info *info)
{
	struct devlink_port *devlink_port = info->user_ptr[1];
	struct devlink_param_item *param_item;
	struct sk_buff *msg;
	int err;

	param_item = devlink_param_get_from_info(&devlink_port->param_list,
						 info);
	if (!param_item)
		return -EINVAL;

	msg = nlmsg_new(NLMSG_DEFAULT_SIZE, GFP_KERNEL);
	if (!msg)
		return -ENOMEM;

	err = devlink_nl_param_fill(msg, devlink_port->devlink,
				    devlink_port->index, param_item,
				    DEVLINK_CMD_PORT_PARAM_GET,
				    info->snd_portid, info->snd_seq, 0);
	if (err) {
		nlmsg_free(msg);
		return err;
	}

	return genlmsg_reply(msg, info);
}

static int devlink_nl_cmd_port_param_set_doit(struct sk_buff *skb,
					      struct genl_info *info)
{
	struct devlink_port *devlink_port = info->user_ptr[1];

	return __devlink_nl_cmd_param_set_doit(devlink_port->devlink,
					       devlink_port->index,
					       &devlink_port->param_list, info,
					       DEVLINK_CMD_PORT_PARAM_NEW);
}

static int devlink_nl_region_snapshot_id_put(struct sk_buff *msg,
					     struct devlink *devlink,
					     struct devlink_snapshot *snapshot)
{
	struct nlattr *snap_attr;
	int err;

	snap_attr = nla_nest_start_noflag(msg, DEVLINK_ATTR_REGION_SNAPSHOT);
	if (!snap_attr)
		return -EINVAL;

	err = nla_put_u32(msg, DEVLINK_ATTR_REGION_SNAPSHOT_ID, snapshot->id);
	if (err)
		goto nla_put_failure;

	nla_nest_end(msg, snap_attr);
	return 0;

nla_put_failure:
	nla_nest_cancel(msg, snap_attr);
	return err;
}

static int devlink_nl_region_snapshots_id_put(struct sk_buff *msg,
					      struct devlink *devlink,
					      struct devlink_region *region)
{
	struct devlink_snapshot *snapshot;
	struct nlattr *snapshots_attr;
	int err;

	snapshots_attr = nla_nest_start_noflag(msg,
					       DEVLINK_ATTR_REGION_SNAPSHOTS);
	if (!snapshots_attr)
		return -EINVAL;

	list_for_each_entry(snapshot, &region->snapshot_list, list) {
		err = devlink_nl_region_snapshot_id_put(msg, devlink, snapshot);
		if (err)
			goto nla_put_failure;
	}

	nla_nest_end(msg, snapshots_attr);
	return 0;

nla_put_failure:
	nla_nest_cancel(msg, snapshots_attr);
	return err;
}

static int devlink_nl_region_fill(struct sk_buff *msg, struct devlink *devlink,
				  enum devlink_command cmd, u32 portid,
				  u32 seq, int flags,
				  struct devlink_region *region)
{
	void *hdr;
	int err;

	hdr = genlmsg_put(msg, portid, seq, &devlink_nl_family, flags, cmd);
	if (!hdr)
		return -EMSGSIZE;

	err = devlink_nl_put_handle(msg, devlink);
	if (err)
		goto nla_put_failure;

	if (region->port) {
		err = nla_put_u32(msg, DEVLINK_ATTR_PORT_INDEX,
				  region->port->index);
		if (err)
			goto nla_put_failure;
	}

	err = nla_put_string(msg, DEVLINK_ATTR_REGION_NAME, region->ops->name);
	if (err)
		goto nla_put_failure;

	err = nla_put_u64_64bit(msg, DEVLINK_ATTR_REGION_SIZE,
				region->size,
				DEVLINK_ATTR_PAD);
	if (err)
		goto nla_put_failure;

	err = nla_put_u32(msg, DEVLINK_ATTR_REGION_MAX_SNAPSHOTS,
			  region->max_snapshots);
	if (err)
		goto nla_put_failure;

	err = devlink_nl_region_snapshots_id_put(msg, devlink, region);
	if (err)
		goto nla_put_failure;

	genlmsg_end(msg, hdr);
	return 0;

nla_put_failure:
	genlmsg_cancel(msg, hdr);
	return err;
}

static struct sk_buff *
devlink_nl_region_notify_build(struct devlink_region *region,
			       struct devlink_snapshot *snapshot,
			       enum devlink_command cmd, u32 portid, u32 seq)
{
	struct devlink *devlink = region->devlink;
	struct sk_buff *msg;
	void *hdr;
	int err;


	msg = nlmsg_new(NLMSG_DEFAULT_SIZE, GFP_KERNEL);
	if (!msg)
		return ERR_PTR(-ENOMEM);

	hdr = genlmsg_put(msg, portid, seq, &devlink_nl_family, 0, cmd);
	if (!hdr) {
		err = -EMSGSIZE;
		goto out_free_msg;
	}

	err = devlink_nl_put_handle(msg, devlink);
	if (err)
		goto out_cancel_msg;

	if (region->port) {
		err = nla_put_u32(msg, DEVLINK_ATTR_PORT_INDEX,
				  region->port->index);
		if (err)
			goto out_cancel_msg;
	}

	err = nla_put_string(msg, DEVLINK_ATTR_REGION_NAME,
			     region->ops->name);
	if (err)
		goto out_cancel_msg;

	if (snapshot) {
		err = nla_put_u32(msg, DEVLINK_ATTR_REGION_SNAPSHOT_ID,
				  snapshot->id);
		if (err)
			goto out_cancel_msg;
	} else {
		err = nla_put_u64_64bit(msg, DEVLINK_ATTR_REGION_SIZE,
					region->size, DEVLINK_ATTR_PAD);
		if (err)
			goto out_cancel_msg;
	}
	genlmsg_end(msg, hdr);

	return msg;

out_cancel_msg:
	genlmsg_cancel(msg, hdr);
out_free_msg:
	nlmsg_free(msg);
	return ERR_PTR(err);
}

static void devlink_nl_region_notify(struct devlink_region *region,
				     struct devlink_snapshot *snapshot,
				     enum devlink_command cmd)
{
	struct devlink *devlink = region->devlink;
	struct sk_buff *msg;

	WARN_ON(cmd != DEVLINK_CMD_REGION_NEW && cmd != DEVLINK_CMD_REGION_DEL);
	if (!xa_get_mark(&devlinks, devlink->index, DEVLINK_REGISTERED))
		return;

	msg = devlink_nl_region_notify_build(region, snapshot, cmd, 0, 0);
	if (IS_ERR(msg))
		return;

	genlmsg_multicast_netns(&devlink_nl_family, devlink_net(devlink), msg,
				0, DEVLINK_MCGRP_CONFIG, GFP_KERNEL);
}

/**
 * __devlink_snapshot_id_increment - Increment number of snapshots using an id
 *	@devlink: devlink instance
 *	@id: the snapshot id
 *
 *	Track when a new snapshot begins using an id. Load the count for the
 *	given id from the snapshot xarray, increment it, and store it back.
 *
 *	Called when a new snapshot is created with the given id.
 *
 *	The id *must* have been previously allocated by
 *	devlink_region_snapshot_id_get().
 *
 *	Returns 0 on success, or an error on failure.
 */
static int __devlink_snapshot_id_increment(struct devlink *devlink, u32 id)
{
	unsigned long count;
	void *p;

	lockdep_assert_held(&devlink->lock);

	p = xa_load(&devlink->snapshot_ids, id);
	if (WARN_ON(!p))
		return -EINVAL;

	if (WARN_ON(!xa_is_value(p)))
		return -EINVAL;

	count = xa_to_value(p);
	count++;

	return xa_err(xa_store(&devlink->snapshot_ids, id, xa_mk_value(count),
			       GFP_KERNEL));
}

/**
 * __devlink_snapshot_id_decrement - Decrease number of snapshots using an id
 *	@devlink: devlink instance
 *	@id: the snapshot id
 *
 *	Track when a snapshot is deleted and stops using an id. Load the count
 *	for the given id from the snapshot xarray, decrement it, and store it
 *	back.
 *
 *	If the count reaches zero, erase this id from the xarray, freeing it
 *	up for future re-use by devlink_region_snapshot_id_get().
 *
 *	Called when a snapshot using the given id is deleted, and when the
 *	initial allocator of the id is finished using it.
 */
static void __devlink_snapshot_id_decrement(struct devlink *devlink, u32 id)
{
	unsigned long count;
	void *p;

	lockdep_assert_held(&devlink->lock);

	p = xa_load(&devlink->snapshot_ids, id);
	if (WARN_ON(!p))
		return;

	if (WARN_ON(!xa_is_value(p)))
		return;

	count = xa_to_value(p);

	if (count > 1) {
		count--;
		xa_store(&devlink->snapshot_ids, id, xa_mk_value(count),
			 GFP_KERNEL);
	} else {
		/* If this was the last user, we can erase this id */
		xa_erase(&devlink->snapshot_ids, id);
	}
}

/**
 *	__devlink_snapshot_id_insert - Insert a specific snapshot ID
 *	@devlink: devlink instance
 *	@id: the snapshot id
 *
 *	Mark the given snapshot id as used by inserting a zero value into the
 *	snapshot xarray.
 *
 *	This must be called while holding the devlink instance lock. Unlike
 *	devlink_snapshot_id_get, the initial reference count is zero, not one.
 *	It is expected that the id will immediately be used before
 *	releasing the devlink instance lock.
 *
 *	Returns zero on success, or an error code if the snapshot id could not
 *	be inserted.
 */
static int __devlink_snapshot_id_insert(struct devlink *devlink, u32 id)
{
	lockdep_assert_held(&devlink->lock);

	if (xa_load(&devlink->snapshot_ids, id))
		return -EEXIST;

	return xa_err(xa_store(&devlink->snapshot_ids, id, xa_mk_value(0),
			       GFP_KERNEL));
}

/**
 *	__devlink_region_snapshot_id_get - get snapshot ID
 *	@devlink: devlink instance
 *	@id: storage to return snapshot id
 *
 *	Allocates a new snapshot id. Returns zero on success, or a negative
 *	error on failure. Must be called while holding the devlink instance
 *	lock.
 *
 *	Snapshot IDs are tracked using an xarray which stores the number of
 *	users of the snapshot id.
 *
 *	Note that the caller of this function counts as a 'user', in order to
 *	avoid race conditions. The caller must release its hold on the
 *	snapshot by using devlink_region_snapshot_id_put.
 */
static int __devlink_region_snapshot_id_get(struct devlink *devlink, u32 *id)
{
	lockdep_assert_held(&devlink->lock);

	return xa_alloc(&devlink->snapshot_ids, id, xa_mk_value(1),
			xa_limit_32b, GFP_KERNEL);
}

/**
 *	__devlink_region_snapshot_create - create a new snapshot
 *	This will add a new snapshot of a region. The snapshot
 *	will be stored on the region struct and can be accessed
 *	from devlink. This is useful for future analyses of snapshots.
 *	Multiple snapshots can be created on a region.
 *	The @snapshot_id should be obtained using the getter function.
 *
 *	Must be called only while holding the devlink instance lock.
 *
 *	@region: devlink region of the snapshot
 *	@data: snapshot data
 *	@snapshot_id: snapshot id to be created
 */
static int
__devlink_region_snapshot_create(struct devlink_region *region,
				 u8 *data, u32 snapshot_id)
{
	struct devlink *devlink = region->devlink;
	struct devlink_snapshot *snapshot;
	int err;

	lockdep_assert_held(&devlink->lock);

	/* check if region can hold one more snapshot */
	if (region->cur_snapshots == region->max_snapshots)
		return -ENOSPC;

	if (devlink_region_snapshot_get_by_id(region, snapshot_id))
		return -EEXIST;

	snapshot = kzalloc(sizeof(*snapshot), GFP_KERNEL);
	if (!snapshot)
		return -ENOMEM;

	err = __devlink_snapshot_id_increment(devlink, snapshot_id);
	if (err)
		goto err_snapshot_id_increment;

	snapshot->id = snapshot_id;
	snapshot->region = region;
	snapshot->data = data;

	list_add_tail(&snapshot->list, &region->snapshot_list);

	region->cur_snapshots++;

	devlink_nl_region_notify(region, snapshot, DEVLINK_CMD_REGION_NEW);
	return 0;

err_snapshot_id_increment:
	kfree(snapshot);
	return err;
}

static void devlink_region_snapshot_del(struct devlink_region *region,
					struct devlink_snapshot *snapshot)
{
	struct devlink *devlink = region->devlink;

	lockdep_assert_held(&devlink->lock);

	devlink_nl_region_notify(region, snapshot, DEVLINK_CMD_REGION_DEL);
	region->cur_snapshots--;
	list_del(&snapshot->list);
	region->ops->destructor(snapshot->data);
	__devlink_snapshot_id_decrement(devlink, snapshot->id);
	kfree(snapshot);
}

static int devlink_nl_cmd_region_get_doit(struct sk_buff *skb,
					  struct genl_info *info)
{
	struct devlink *devlink = info->user_ptr[0];
	struct devlink_port *port = NULL;
	struct devlink_region *region;
	const char *region_name;
	struct sk_buff *msg;
	unsigned int index;
	int err;

	if (!info->attrs[DEVLINK_ATTR_REGION_NAME])
		return -EINVAL;

	if (info->attrs[DEVLINK_ATTR_PORT_INDEX]) {
		index = nla_get_u32(info->attrs[DEVLINK_ATTR_PORT_INDEX]);

		port = devlink_port_get_by_index(devlink, index);
		if (!port)
			return -ENODEV;
	}

	region_name = nla_data(info->attrs[DEVLINK_ATTR_REGION_NAME]);
	if (port)
		region = devlink_port_region_get_by_name(port, region_name);
	else
		region = devlink_region_get_by_name(devlink, region_name);

	if (!region)
		return -EINVAL;

	msg = nlmsg_new(NLMSG_DEFAULT_SIZE, GFP_KERNEL);
	if (!msg)
		return -ENOMEM;

	err = devlink_nl_region_fill(msg, devlink, DEVLINK_CMD_REGION_GET,
				     info->snd_portid, info->snd_seq, 0,
				     region);
	if (err) {
		nlmsg_free(msg);
		return err;
	}

	return genlmsg_reply(msg, info);
}

static int devlink_nl_cmd_region_get_port_dumpit(struct sk_buff *msg,
						 struct netlink_callback *cb,
						 struct devlink_port *port,
						 int *idx,
						 int start)
{
	struct devlink_region *region;
	int err = 0;

	list_for_each_entry(region, &port->region_list, list) {
		if (*idx < start) {
			(*idx)++;
			continue;
		}
		err = devlink_nl_region_fill(msg, port->devlink,
					     DEVLINK_CMD_REGION_GET,
					     NETLINK_CB(cb->skb).portid,
					     cb->nlh->nlmsg_seq,
					     NLM_F_MULTI, region);
		if (err)
			goto out;
		(*idx)++;
	}

out:
	return err;
}

static int devlink_nl_cmd_region_get_devlink_dumpit(struct sk_buff *msg,
						    struct netlink_callback *cb,
						    struct devlink *devlink,
						    int *idx,
						    int start)
{
	struct devlink_region *region;
	struct devlink_port *port;
	int err = 0;

	mutex_lock(&devlink->lock);
	list_for_each_entry(region, &devlink->region_list, list) {
		if (*idx < start) {
			(*idx)++;
			continue;
		}
		err = devlink_nl_region_fill(msg, devlink,
					     DEVLINK_CMD_REGION_GET,
					     NETLINK_CB(cb->skb).portid,
					     cb->nlh->nlmsg_seq,
					     NLM_F_MULTI, region);
		if (err)
			goto out;
		(*idx)++;
	}

	list_for_each_entry(port, &devlink->port_list, list) {
		err = devlink_nl_cmd_region_get_port_dumpit(msg, cb, port, idx,
							    start);
		if (err)
			goto out;
	}

out:
	mutex_unlock(&devlink->lock);
	return err;
}

static int devlink_nl_cmd_region_get_dumpit(struct sk_buff *msg,
					    struct netlink_callback *cb)
{
	struct devlink *devlink;
	int start = cb->args[0];
	unsigned long index;
	int idx = 0;
	int err = 0;

	mutex_lock(&devlink_mutex);
	xa_for_each_marked(&devlinks, index, devlink, DEVLINK_REGISTERED) {
		if (!devlink_try_get(devlink))
			continue;

		if (!net_eq(devlink_net(devlink), sock_net(msg->sk)))
			goto retry;

		err = devlink_nl_cmd_region_get_devlink_dumpit(msg, cb, devlink,
							       &idx, start);
retry:
		devlink_put(devlink);
		if (err)
			goto out;
	}
out:
	mutex_unlock(&devlink_mutex);
	cb->args[0] = idx;
	return msg->len;
}

static int devlink_nl_cmd_region_del(struct sk_buff *skb,
				     struct genl_info *info)
{
	struct devlink *devlink = info->user_ptr[0];
	struct devlink_snapshot *snapshot;
	struct devlink_port *port = NULL;
	struct devlink_region *region;
	const char *region_name;
	unsigned int index;
	u32 snapshot_id;

	if (!info->attrs[DEVLINK_ATTR_REGION_NAME] ||
	    !info->attrs[DEVLINK_ATTR_REGION_SNAPSHOT_ID])
		return -EINVAL;

	region_name = nla_data(info->attrs[DEVLINK_ATTR_REGION_NAME]);
	snapshot_id = nla_get_u32(info->attrs[DEVLINK_ATTR_REGION_SNAPSHOT_ID]);

	if (info->attrs[DEVLINK_ATTR_PORT_INDEX]) {
		index = nla_get_u32(info->attrs[DEVLINK_ATTR_PORT_INDEX]);

		port = devlink_port_get_by_index(devlink, index);
		if (!port)
			return -ENODEV;
	}

	if (port)
		region = devlink_port_region_get_by_name(port, region_name);
	else
		region = devlink_region_get_by_name(devlink, region_name);

	if (!region)
		return -EINVAL;

	snapshot = devlink_region_snapshot_get_by_id(region, snapshot_id);
	if (!snapshot)
		return -EINVAL;

	devlink_region_snapshot_del(region, snapshot);
	return 0;
}

static int
devlink_nl_cmd_region_new(struct sk_buff *skb, struct genl_info *info)
{
	struct devlink *devlink = info->user_ptr[0];
	struct devlink_snapshot *snapshot;
	struct devlink_port *port = NULL;
	struct nlattr *snapshot_id_attr;
	struct devlink_region *region;
	const char *region_name;
	unsigned int index;
	u32 snapshot_id;
	u8 *data;
	int err;

	if (!info->attrs[DEVLINK_ATTR_REGION_NAME]) {
		NL_SET_ERR_MSG_MOD(info->extack, "No region name provided");
		return -EINVAL;
	}

	region_name = nla_data(info->attrs[DEVLINK_ATTR_REGION_NAME]);

	if (info->attrs[DEVLINK_ATTR_PORT_INDEX]) {
		index = nla_get_u32(info->attrs[DEVLINK_ATTR_PORT_INDEX]);

		port = devlink_port_get_by_index(devlink, index);
		if (!port)
			return -ENODEV;
	}

	if (port)
		region = devlink_port_region_get_by_name(port, region_name);
	else
		region = devlink_region_get_by_name(devlink, region_name);

	if (!region) {
		NL_SET_ERR_MSG_MOD(info->extack, "The requested region does not exist");
		return -EINVAL;
	}

	if (!region->ops->snapshot) {
		NL_SET_ERR_MSG_MOD(info->extack, "The requested region does not support taking an immediate snapshot");
		return -EOPNOTSUPP;
	}

	if (region->cur_snapshots == region->max_snapshots) {
		NL_SET_ERR_MSG_MOD(info->extack, "The region has reached the maximum number of stored snapshots");
		return -ENOSPC;
	}

	snapshot_id_attr = info->attrs[DEVLINK_ATTR_REGION_SNAPSHOT_ID];
	if (snapshot_id_attr) {
		snapshot_id = nla_get_u32(snapshot_id_attr);

		if (devlink_region_snapshot_get_by_id(region, snapshot_id)) {
			NL_SET_ERR_MSG_MOD(info->extack, "The requested snapshot id is already in use");
			return -EEXIST;
		}

		err = __devlink_snapshot_id_insert(devlink, snapshot_id);
		if (err)
			return err;
	} else {
		err = __devlink_region_snapshot_id_get(devlink, &snapshot_id);
		if (err) {
			NL_SET_ERR_MSG_MOD(info->extack, "Failed to allocate a new snapshot id");
			return err;
		}
	}

	if (port)
		err = region->port_ops->snapshot(port, region->port_ops,
						 info->extack, &data);
	else
		err = region->ops->snapshot(devlink, region->ops,
					    info->extack, &data);
	if (err)
		goto err_snapshot_capture;

	err = __devlink_region_snapshot_create(region, data, snapshot_id);
	if (err)
		goto err_snapshot_create;

	if (!snapshot_id_attr) {
		struct sk_buff *msg;

		snapshot = devlink_region_snapshot_get_by_id(region,
							     snapshot_id);
		if (WARN_ON(!snapshot))
			return -EINVAL;

		msg = devlink_nl_region_notify_build(region, snapshot,
						     DEVLINK_CMD_REGION_NEW,
						     info->snd_portid,
						     info->snd_seq);
		err = PTR_ERR_OR_ZERO(msg);
		if (err)
			goto err_notify;

		err = genlmsg_reply(msg, info);
		if (err)
			goto err_notify;
	}

	return 0;

err_snapshot_create:
	region->ops->destructor(data);
err_snapshot_capture:
	__devlink_snapshot_id_decrement(devlink, snapshot_id);
	return err;

err_notify:
	devlink_region_snapshot_del(region, snapshot);
	return err;
}

static int devlink_nl_cmd_region_read_chunk_fill(struct sk_buff *msg,
						 struct devlink *devlink,
						 u8 *chunk, u32 chunk_size,
						 u64 addr)
{
	struct nlattr *chunk_attr;
	int err;

	chunk_attr = nla_nest_start_noflag(msg, DEVLINK_ATTR_REGION_CHUNK);
	if (!chunk_attr)
		return -EINVAL;

	err = nla_put(msg, DEVLINK_ATTR_REGION_CHUNK_DATA, chunk_size, chunk);
	if (err)
		goto nla_put_failure;

	err = nla_put_u64_64bit(msg, DEVLINK_ATTR_REGION_CHUNK_ADDR, addr,
				DEVLINK_ATTR_PAD);
	if (err)
		goto nla_put_failure;

	nla_nest_end(msg, chunk_attr);
	return 0;

nla_put_failure:
	nla_nest_cancel(msg, chunk_attr);
	return err;
}

#define DEVLINK_REGION_READ_CHUNK_SIZE 256

static int devlink_nl_region_read_snapshot_fill(struct sk_buff *skb,
						struct devlink *devlink,
						struct devlink_region *region,
						struct nlattr **attrs,
						u64 start_offset,
						u64 end_offset,
						u64 *new_offset)
{
	struct devlink_snapshot *snapshot;
	u64 curr_offset = start_offset;
	u32 snapshot_id;
	int err = 0;

	*new_offset = start_offset;

	snapshot_id = nla_get_u32(attrs[DEVLINK_ATTR_REGION_SNAPSHOT_ID]);
	snapshot = devlink_region_snapshot_get_by_id(region, snapshot_id);
	if (!snapshot)
		return -EINVAL;

	while (curr_offset < end_offset) {
		u32 data_size;
		u8 *data;

		if (end_offset - curr_offset < DEVLINK_REGION_READ_CHUNK_SIZE)
			data_size = end_offset - curr_offset;
		else
			data_size = DEVLINK_REGION_READ_CHUNK_SIZE;

		data = &snapshot->data[curr_offset];
		err = devlink_nl_cmd_region_read_chunk_fill(skb, devlink,
							    data, data_size,
							    curr_offset);
		if (err)
			break;

		curr_offset += data_size;
	}
	*new_offset = curr_offset;

	return err;
}

static int devlink_nl_cmd_region_read_dumpit(struct sk_buff *skb,
					     struct netlink_callback *cb)
{
	const struct genl_dumpit_info *info = genl_dumpit_info(cb);
	u64 ret_offset, start_offset, end_offset = U64_MAX;
	struct nlattr **attrs = info->attrs;
	struct devlink_port *port = NULL;
	struct devlink_region *region;
	struct nlattr *chunks_attr;
	const char *region_name;
	struct devlink *devlink;
	unsigned int index;
	void *hdr;
	int err;

	start_offset = *((u64 *)&cb->args[0]);

	mutex_lock(&devlink_mutex);
	devlink = devlink_get_from_attrs(sock_net(cb->skb->sk), attrs);
	if (IS_ERR(devlink)) {
		err = PTR_ERR(devlink);
		goto out_dev;
	}

	mutex_lock(&devlink->lock);

	if (!attrs[DEVLINK_ATTR_REGION_NAME] ||
	    !attrs[DEVLINK_ATTR_REGION_SNAPSHOT_ID]) {
		err = -EINVAL;
		goto out_unlock;
	}

	if (info->attrs[DEVLINK_ATTR_PORT_INDEX]) {
		index = nla_get_u32(info->attrs[DEVLINK_ATTR_PORT_INDEX]);

		port = devlink_port_get_by_index(devlink, index);
		if (!port) {
			err = -ENODEV;
			goto out_unlock;
		}
	}

	region_name = nla_data(attrs[DEVLINK_ATTR_REGION_NAME]);

	if (port)
		region = devlink_port_region_get_by_name(port, region_name);
	else
		region = devlink_region_get_by_name(devlink, region_name);

	if (!region) {
		err = -EINVAL;
		goto out_unlock;
	}

	if (attrs[DEVLINK_ATTR_REGION_CHUNK_ADDR] &&
	    attrs[DEVLINK_ATTR_REGION_CHUNK_LEN]) {
		if (!start_offset)
			start_offset =
				nla_get_u64(attrs[DEVLINK_ATTR_REGION_CHUNK_ADDR]);

		end_offset = nla_get_u64(attrs[DEVLINK_ATTR_REGION_CHUNK_ADDR]);
		end_offset += nla_get_u64(attrs[DEVLINK_ATTR_REGION_CHUNK_LEN]);
	}

	if (end_offset > region->size)
		end_offset = region->size;

	/* return 0 if there is no further data to read */
	if (start_offset == end_offset) {
		err = 0;
		goto out_unlock;
	}

	hdr = genlmsg_put(skb, NETLINK_CB(cb->skb).portid, cb->nlh->nlmsg_seq,
			  &devlink_nl_family, NLM_F_ACK | NLM_F_MULTI,
			  DEVLINK_CMD_REGION_READ);
	if (!hdr) {
		err = -EMSGSIZE;
		goto out_unlock;
	}

	err = devlink_nl_put_handle(skb, devlink);
	if (err)
		goto nla_put_failure;

	if (region->port) {
		err = nla_put_u32(skb, DEVLINK_ATTR_PORT_INDEX,
				  region->port->index);
		if (err)
			goto nla_put_failure;
	}

	err = nla_put_string(skb, DEVLINK_ATTR_REGION_NAME, region_name);
	if (err)
		goto nla_put_failure;

	chunks_attr = nla_nest_start_noflag(skb, DEVLINK_ATTR_REGION_CHUNKS);
	if (!chunks_attr) {
		err = -EMSGSIZE;
		goto nla_put_failure;
	}

	err = devlink_nl_region_read_snapshot_fill(skb, devlink,
						   region, attrs,
						   start_offset,
						   end_offset, &ret_offset);

	if (err && err != -EMSGSIZE)
		goto nla_put_failure;

	/* Check if there was any progress done to prevent infinite loop */
	if (ret_offset == start_offset) {
		err = -EINVAL;
		goto nla_put_failure;
	}

	*((u64 *)&cb->args[0]) = ret_offset;

	nla_nest_end(skb, chunks_attr);
	genlmsg_end(skb, hdr);
	mutex_unlock(&devlink->lock);
	devlink_put(devlink);
	mutex_unlock(&devlink_mutex);

	return skb->len;

nla_put_failure:
	genlmsg_cancel(skb, hdr);
out_unlock:
	mutex_unlock(&devlink->lock);
	devlink_put(devlink);
out_dev:
	mutex_unlock(&devlink_mutex);
	return err;
}

struct devlink_info_req {
	struct sk_buff *msg;
};

int devlink_info_driver_name_put(struct devlink_info_req *req, const char *name)
{
	return nla_put_string(req->msg, DEVLINK_ATTR_INFO_DRIVER_NAME, name);
}
EXPORT_SYMBOL_GPL(devlink_info_driver_name_put);

int devlink_info_serial_number_put(struct devlink_info_req *req, const char *sn)
{
	return nla_put_string(req->msg, DEVLINK_ATTR_INFO_SERIAL_NUMBER, sn);
}
EXPORT_SYMBOL_GPL(devlink_info_serial_number_put);

int devlink_info_board_serial_number_put(struct devlink_info_req *req,
					 const char *bsn)
{
	return nla_put_string(req->msg, DEVLINK_ATTR_INFO_BOARD_SERIAL_NUMBER,
			      bsn);
}
EXPORT_SYMBOL_GPL(devlink_info_board_serial_number_put);

static int devlink_info_version_put(struct devlink_info_req *req, int attr,
				    const char *version_name,
				    const char *version_value)
{
	struct nlattr *nest;
	int err;

	nest = nla_nest_start_noflag(req->msg, attr);
	if (!nest)
		return -EMSGSIZE;

	err = nla_put_string(req->msg, DEVLINK_ATTR_INFO_VERSION_NAME,
			     version_name);
	if (err)
		goto nla_put_failure;

	err = nla_put_string(req->msg, DEVLINK_ATTR_INFO_VERSION_VALUE,
			     version_value);
	if (err)
		goto nla_put_failure;

	nla_nest_end(req->msg, nest);

	return 0;

nla_put_failure:
	nla_nest_cancel(req->msg, nest);
	return err;
}

int devlink_info_version_fixed_put(struct devlink_info_req *req,
				   const char *version_name,
				   const char *version_value)
{
	return devlink_info_version_put(req, DEVLINK_ATTR_INFO_VERSION_FIXED,
					version_name, version_value);
}
EXPORT_SYMBOL_GPL(devlink_info_version_fixed_put);

int devlink_info_version_stored_put(struct devlink_info_req *req,
				    const char *version_name,
				    const char *version_value)
{
	return devlink_info_version_put(req, DEVLINK_ATTR_INFO_VERSION_STORED,
					version_name, version_value);
}
EXPORT_SYMBOL_GPL(devlink_info_version_stored_put);

int devlink_info_version_running_put(struct devlink_info_req *req,
				     const char *version_name,
				     const char *version_value)
{
	return devlink_info_version_put(req, DEVLINK_ATTR_INFO_VERSION_RUNNING,
					version_name, version_value);
}
EXPORT_SYMBOL_GPL(devlink_info_version_running_put);

static int
devlink_nl_info_fill(struct sk_buff *msg, struct devlink *devlink,
		     enum devlink_command cmd, u32 portid,
		     u32 seq, int flags, struct netlink_ext_ack *extack)
{
	struct devlink_info_req req;
	void *hdr;
	int err;

	hdr = genlmsg_put(msg, portid, seq, &devlink_nl_family, flags, cmd);
	if (!hdr)
		return -EMSGSIZE;

	err = -EMSGSIZE;
	if (devlink_nl_put_handle(msg, devlink))
		goto err_cancel_msg;

	req.msg = msg;
	err = devlink->ops->info_get(devlink, &req, extack);
	if (err)
		goto err_cancel_msg;

	genlmsg_end(msg, hdr);
	return 0;

err_cancel_msg:
	genlmsg_cancel(msg, hdr);
	return err;
}

static int devlink_nl_cmd_info_get_doit(struct sk_buff *skb,
					struct genl_info *info)
{
	struct devlink *devlink = info->user_ptr[0];
	struct sk_buff *msg;
	int err;

	if (!devlink->ops->info_get)
		return -EOPNOTSUPP;

	msg = nlmsg_new(NLMSG_DEFAULT_SIZE, GFP_KERNEL);
	if (!msg)
		return -ENOMEM;

	err = devlink_nl_info_fill(msg, devlink, DEVLINK_CMD_INFO_GET,
				   info->snd_portid, info->snd_seq, 0,
				   info->extack);
	if (err) {
		nlmsg_free(msg);
		return err;
	}

	return genlmsg_reply(msg, info);
}

static int devlink_nl_cmd_info_get_dumpit(struct sk_buff *msg,
					  struct netlink_callback *cb)
{
	struct devlink *devlink;
	int start = cb->args[0];
	unsigned long index;
	int idx = 0;
	int err = 0;

	mutex_lock(&devlink_mutex);
	xa_for_each_marked(&devlinks, index, devlink, DEVLINK_REGISTERED) {
		if (!devlink_try_get(devlink))
			continue;

		if (!net_eq(devlink_net(devlink), sock_net(msg->sk)))
			goto retry;

		if (idx < start || !devlink->ops->info_get)
			goto inc;

		mutex_lock(&devlink->lock);
		err = devlink_nl_info_fill(msg, devlink, DEVLINK_CMD_INFO_GET,
					   NETLINK_CB(cb->skb).portid,
					   cb->nlh->nlmsg_seq, NLM_F_MULTI,
					   cb->extack);
		mutex_unlock(&devlink->lock);
		if (err == -EOPNOTSUPP)
			err = 0;
		else if (err) {
			devlink_put(devlink);
			break;
		}
inc:
		idx++;
retry:
		devlink_put(devlink);
	}
	mutex_unlock(&devlink_mutex);

	if (err != -EMSGSIZE)
		return err;

	cb->args[0] = idx;
	return msg->len;
}

struct devlink_fmsg_item {
	struct list_head list;
	int attrtype;
	u8 nla_type;
	u16 len;
	int value[];
};

struct devlink_fmsg {
	struct list_head item_list;
	bool putting_binary; /* This flag forces enclosing of binary data
			      * in an array brackets. It forces using
			      * of designated API:
			      * devlink_fmsg_binary_pair_nest_start()
			      * devlink_fmsg_binary_pair_nest_end()
			      */
};

static struct devlink_fmsg *devlink_fmsg_alloc(void)
{
	struct devlink_fmsg *fmsg;

	fmsg = kzalloc(sizeof(*fmsg), GFP_KERNEL);
	if (!fmsg)
		return NULL;

	INIT_LIST_HEAD(&fmsg->item_list);

	return fmsg;
}

static void devlink_fmsg_free(struct devlink_fmsg *fmsg)
{
	struct devlink_fmsg_item *item, *tmp;

	list_for_each_entry_safe(item, tmp, &fmsg->item_list, list) {
		list_del(&item->list);
		kfree(item);
	}
	kfree(fmsg);
}

static int devlink_fmsg_nest_common(struct devlink_fmsg *fmsg,
				    int attrtype)
{
	struct devlink_fmsg_item *item;

	item = kzalloc(sizeof(*item), GFP_KERNEL);
	if (!item)
		return -ENOMEM;

	item->attrtype = attrtype;
	list_add_tail(&item->list, &fmsg->item_list);

	return 0;
}

int devlink_fmsg_obj_nest_start(struct devlink_fmsg *fmsg)
{
	if (fmsg->putting_binary)
		return -EINVAL;

	return devlink_fmsg_nest_common(fmsg, DEVLINK_ATTR_FMSG_OBJ_NEST_START);
}
EXPORT_SYMBOL_GPL(devlink_fmsg_obj_nest_start);

static int devlink_fmsg_nest_end(struct devlink_fmsg *fmsg)
{
	if (fmsg->putting_binary)
		return -EINVAL;

	return devlink_fmsg_nest_common(fmsg, DEVLINK_ATTR_FMSG_NEST_END);
}

int devlink_fmsg_obj_nest_end(struct devlink_fmsg *fmsg)
{
	if (fmsg->putting_binary)
		return -EINVAL;

	return devlink_fmsg_nest_end(fmsg);
}
EXPORT_SYMBOL_GPL(devlink_fmsg_obj_nest_end);

#define DEVLINK_FMSG_MAX_SIZE (GENLMSG_DEFAULT_SIZE - GENL_HDRLEN - NLA_HDRLEN)

static int devlink_fmsg_put_name(struct devlink_fmsg *fmsg, const char *name)
{
	struct devlink_fmsg_item *item;

	if (fmsg->putting_binary)
		return -EINVAL;

	if (strlen(name) + 1 > DEVLINK_FMSG_MAX_SIZE)
		return -EMSGSIZE;

	item = kzalloc(sizeof(*item) + strlen(name) + 1, GFP_KERNEL);
	if (!item)
		return -ENOMEM;

	item->nla_type = NLA_NUL_STRING;
	item->len = strlen(name) + 1;
	item->attrtype = DEVLINK_ATTR_FMSG_OBJ_NAME;
	memcpy(&item->value, name, item->len);
	list_add_tail(&item->list, &fmsg->item_list);

	return 0;
}

int devlink_fmsg_pair_nest_start(struct devlink_fmsg *fmsg, const char *name)
{
	int err;

	if (fmsg->putting_binary)
		return -EINVAL;

	err = devlink_fmsg_nest_common(fmsg, DEVLINK_ATTR_FMSG_PAIR_NEST_START);
	if (err)
		return err;

	err = devlink_fmsg_put_name(fmsg, name);
	if (err)
		return err;

	return 0;
}
EXPORT_SYMBOL_GPL(devlink_fmsg_pair_nest_start);

int devlink_fmsg_pair_nest_end(struct devlink_fmsg *fmsg)
{
	if (fmsg->putting_binary)
		return -EINVAL;

	return devlink_fmsg_nest_end(fmsg);
}
EXPORT_SYMBOL_GPL(devlink_fmsg_pair_nest_end);

int devlink_fmsg_arr_pair_nest_start(struct devlink_fmsg *fmsg,
				     const char *name)
{
	int err;

	if (fmsg->putting_binary)
		return -EINVAL;

	err = devlink_fmsg_pair_nest_start(fmsg, name);
	if (err)
		return err;

	err = devlink_fmsg_nest_common(fmsg, DEVLINK_ATTR_FMSG_ARR_NEST_START);
	if (err)
		return err;

	return 0;
}
EXPORT_SYMBOL_GPL(devlink_fmsg_arr_pair_nest_start);

int devlink_fmsg_arr_pair_nest_end(struct devlink_fmsg *fmsg)
{
	int err;

	if (fmsg->putting_binary)
		return -EINVAL;

	err = devlink_fmsg_nest_end(fmsg);
	if (err)
		return err;

	err = devlink_fmsg_nest_end(fmsg);
	if (err)
		return err;

	return 0;
}
EXPORT_SYMBOL_GPL(devlink_fmsg_arr_pair_nest_end);

int devlink_fmsg_binary_pair_nest_start(struct devlink_fmsg *fmsg,
					const char *name)
{
	int err;

	err = devlink_fmsg_arr_pair_nest_start(fmsg, name);
	if (err)
		return err;

	fmsg->putting_binary = true;
	return err;
}
EXPORT_SYMBOL_GPL(devlink_fmsg_binary_pair_nest_start);

int devlink_fmsg_binary_pair_nest_end(struct devlink_fmsg *fmsg)
{
	if (!fmsg->putting_binary)
		return -EINVAL;

	fmsg->putting_binary = false;
	return devlink_fmsg_arr_pair_nest_end(fmsg);
}
EXPORT_SYMBOL_GPL(devlink_fmsg_binary_pair_nest_end);

static int devlink_fmsg_put_value(struct devlink_fmsg *fmsg,
				  const void *value, u16 value_len,
				  u8 value_nla_type)
{
	struct devlink_fmsg_item *item;

	if (value_len > DEVLINK_FMSG_MAX_SIZE)
		return -EMSGSIZE;

	item = kzalloc(sizeof(*item) + value_len, GFP_KERNEL);
	if (!item)
		return -ENOMEM;

	item->nla_type = value_nla_type;
	item->len = value_len;
	item->attrtype = DEVLINK_ATTR_FMSG_OBJ_VALUE_DATA;
	memcpy(&item->value, value, item->len);
	list_add_tail(&item->list, &fmsg->item_list);

	return 0;
}

static int devlink_fmsg_bool_put(struct devlink_fmsg *fmsg, bool value)
{
	if (fmsg->putting_binary)
		return -EINVAL;

	return devlink_fmsg_put_value(fmsg, &value, sizeof(value), NLA_FLAG);
}

static int devlink_fmsg_u8_put(struct devlink_fmsg *fmsg, u8 value)
{
	if (fmsg->putting_binary)
		return -EINVAL;

	return devlink_fmsg_put_value(fmsg, &value, sizeof(value), NLA_U8);
}

int devlink_fmsg_u32_put(struct devlink_fmsg *fmsg, u32 value)
{
	if (fmsg->putting_binary)
		return -EINVAL;

	return devlink_fmsg_put_value(fmsg, &value, sizeof(value), NLA_U32);
}
EXPORT_SYMBOL_GPL(devlink_fmsg_u32_put);

static int devlink_fmsg_u64_put(struct devlink_fmsg *fmsg, u64 value)
{
	if (fmsg->putting_binary)
		return -EINVAL;

	return devlink_fmsg_put_value(fmsg, &value, sizeof(value), NLA_U64);
}

int devlink_fmsg_string_put(struct devlink_fmsg *fmsg, const char *value)
{
	if (fmsg->putting_binary)
		return -EINVAL;

	return devlink_fmsg_put_value(fmsg, value, strlen(value) + 1,
				      NLA_NUL_STRING);
}
EXPORT_SYMBOL_GPL(devlink_fmsg_string_put);

int devlink_fmsg_binary_put(struct devlink_fmsg *fmsg, const void *value,
			    u16 value_len)
{
	if (!fmsg->putting_binary)
		return -EINVAL;

	return devlink_fmsg_put_value(fmsg, value, value_len, NLA_BINARY);
}
EXPORT_SYMBOL_GPL(devlink_fmsg_binary_put);

int devlink_fmsg_bool_pair_put(struct devlink_fmsg *fmsg, const char *name,
			       bool value)
{
	int err;

	err = devlink_fmsg_pair_nest_start(fmsg, name);
	if (err)
		return err;

	err = devlink_fmsg_bool_put(fmsg, value);
	if (err)
		return err;

	err = devlink_fmsg_pair_nest_end(fmsg);
	if (err)
		return err;

	return 0;
}
EXPORT_SYMBOL_GPL(devlink_fmsg_bool_pair_put);

int devlink_fmsg_u8_pair_put(struct devlink_fmsg *fmsg, const char *name,
			     u8 value)
{
	int err;

	err = devlink_fmsg_pair_nest_start(fmsg, name);
	if (err)
		return err;

	err = devlink_fmsg_u8_put(fmsg, value);
	if (err)
		return err;

	err = devlink_fmsg_pair_nest_end(fmsg);
	if (err)
		return err;

	return 0;
}
EXPORT_SYMBOL_GPL(devlink_fmsg_u8_pair_put);

int devlink_fmsg_u32_pair_put(struct devlink_fmsg *fmsg, const char *name,
			      u32 value)
{
	int err;

	err = devlink_fmsg_pair_nest_start(fmsg, name);
	if (err)
		return err;

	err = devlink_fmsg_u32_put(fmsg, value);
	if (err)
		return err;

	err = devlink_fmsg_pair_nest_end(fmsg);
	if (err)
		return err;

	return 0;
}
EXPORT_SYMBOL_GPL(devlink_fmsg_u32_pair_put);

int devlink_fmsg_u64_pair_put(struct devlink_fmsg *fmsg, const char *name,
			      u64 value)
{
	int err;

	err = devlink_fmsg_pair_nest_start(fmsg, name);
	if (err)
		return err;

	err = devlink_fmsg_u64_put(fmsg, value);
	if (err)
		return err;

	err = devlink_fmsg_pair_nest_end(fmsg);
	if (err)
		return err;

	return 0;
}
EXPORT_SYMBOL_GPL(devlink_fmsg_u64_pair_put);

int devlink_fmsg_string_pair_put(struct devlink_fmsg *fmsg, const char *name,
				 const char *value)
{
	int err;

	err = devlink_fmsg_pair_nest_start(fmsg, name);
	if (err)
		return err;

	err = devlink_fmsg_string_put(fmsg, value);
	if (err)
		return err;

	err = devlink_fmsg_pair_nest_end(fmsg);
	if (err)
		return err;

	return 0;
}
EXPORT_SYMBOL_GPL(devlink_fmsg_string_pair_put);

int devlink_fmsg_binary_pair_put(struct devlink_fmsg *fmsg, const char *name,
				 const void *value, u32 value_len)
{
	u32 data_size;
	int end_err;
	u32 offset;
	int err;

	err = devlink_fmsg_binary_pair_nest_start(fmsg, name);
	if (err)
		return err;

	for (offset = 0; offset < value_len; offset += data_size) {
		data_size = value_len - offset;
		if (data_size > DEVLINK_FMSG_MAX_SIZE)
			data_size = DEVLINK_FMSG_MAX_SIZE;
		err = devlink_fmsg_binary_put(fmsg, value + offset, data_size);
		if (err)
			break;
		/* Exit from loop with a break (instead of
		 * return) to make sure putting_binary is turned off in
		 * devlink_fmsg_binary_pair_nest_end
		 */
	}

	end_err = devlink_fmsg_binary_pair_nest_end(fmsg);
	if (end_err)
		err = end_err;

	return err;
}
EXPORT_SYMBOL_GPL(devlink_fmsg_binary_pair_put);

static int
devlink_fmsg_item_fill_type(struct devlink_fmsg_item *msg, struct sk_buff *skb)
{
	switch (msg->nla_type) {
	case NLA_FLAG:
	case NLA_U8:
	case NLA_U32:
	case NLA_U64:
	case NLA_NUL_STRING:
	case NLA_BINARY:
		return nla_put_u8(skb, DEVLINK_ATTR_FMSG_OBJ_VALUE_TYPE,
				  msg->nla_type);
	default:
		return -EINVAL;
	}
}

static int
devlink_fmsg_item_fill_data(struct devlink_fmsg_item *msg, struct sk_buff *skb)
{
	int attrtype = DEVLINK_ATTR_FMSG_OBJ_VALUE_DATA;
	u8 tmp;

	switch (msg->nla_type) {
	case NLA_FLAG:
		/* Always provide flag data, regardless of its value */
		tmp = *(bool *) msg->value;

		return nla_put_u8(skb, attrtype, tmp);
	case NLA_U8:
		return nla_put_u8(skb, attrtype, *(u8 *) msg->value);
	case NLA_U32:
		return nla_put_u32(skb, attrtype, *(u32 *) msg->value);
	case NLA_U64:
		return nla_put_u64_64bit(skb, attrtype, *(u64 *) msg->value,
					 DEVLINK_ATTR_PAD);
	case NLA_NUL_STRING:
		return nla_put_string(skb, attrtype, (char *) &msg->value);
	case NLA_BINARY:
		return nla_put(skb, attrtype, msg->len, (void *) &msg->value);
	default:
		return -EINVAL;
	}
}

static int
devlink_fmsg_prepare_skb(struct devlink_fmsg *fmsg, struct sk_buff *skb,
			 int *start)
{
	struct devlink_fmsg_item *item;
	struct nlattr *fmsg_nlattr;
	int i = 0;
	int err;

	fmsg_nlattr = nla_nest_start_noflag(skb, DEVLINK_ATTR_FMSG);
	if (!fmsg_nlattr)
		return -EMSGSIZE;

	list_for_each_entry(item, &fmsg->item_list, list) {
		if (i < *start) {
			i++;
			continue;
		}

		switch (item->attrtype) {
		case DEVLINK_ATTR_FMSG_OBJ_NEST_START:
		case DEVLINK_ATTR_FMSG_PAIR_NEST_START:
		case DEVLINK_ATTR_FMSG_ARR_NEST_START:
		case DEVLINK_ATTR_FMSG_NEST_END:
			err = nla_put_flag(skb, item->attrtype);
			break;
		case DEVLINK_ATTR_FMSG_OBJ_VALUE_DATA:
			err = devlink_fmsg_item_fill_type(item, skb);
			if (err)
				break;
			err = devlink_fmsg_item_fill_data(item, skb);
			break;
		case DEVLINK_ATTR_FMSG_OBJ_NAME:
			err = nla_put_string(skb, item->attrtype,
					     (char *) &item->value);
			break;
		default:
			err = -EINVAL;
			break;
		}
		if (!err)
			*start = ++i;
		else
			break;
	}

	nla_nest_end(skb, fmsg_nlattr);
	return err;
}

static int devlink_fmsg_snd(struct devlink_fmsg *fmsg,
			    struct genl_info *info,
			    enum devlink_command cmd, int flags)
{
	struct nlmsghdr *nlh;
	struct sk_buff *skb;
	bool last = false;
	int index = 0;
	void *hdr;
	int err;

	while (!last) {
		int tmp_index = index;

		skb = genlmsg_new(GENLMSG_DEFAULT_SIZE, GFP_KERNEL);
		if (!skb)
			return -ENOMEM;

		hdr = genlmsg_put(skb, info->snd_portid, info->snd_seq,
				  &devlink_nl_family, flags | NLM_F_MULTI, cmd);
		if (!hdr) {
			err = -EMSGSIZE;
			goto nla_put_failure;
		}

		err = devlink_fmsg_prepare_skb(fmsg, skb, &index);
		if (!err)
			last = true;
		else if (err != -EMSGSIZE || tmp_index == index)
			goto nla_put_failure;

		genlmsg_end(skb, hdr);
		err = genlmsg_reply(skb, info);
		if (err)
			return err;
	}

	skb = genlmsg_new(GENLMSG_DEFAULT_SIZE, GFP_KERNEL);
	if (!skb)
		return -ENOMEM;
	nlh = nlmsg_put(skb, info->snd_portid, info->snd_seq,
			NLMSG_DONE, 0, flags | NLM_F_MULTI);
	if (!nlh) {
		err = -EMSGSIZE;
		goto nla_put_failure;
	}

	return genlmsg_reply(skb, info);

nla_put_failure:
	nlmsg_free(skb);
	return err;
}

static int devlink_fmsg_dumpit(struct devlink_fmsg *fmsg, struct sk_buff *skb,
			       struct netlink_callback *cb,
			       enum devlink_command cmd)
{
	int index = cb->args[0];
	int tmp_index = index;
	void *hdr;
	int err;

	hdr = genlmsg_put(skb, NETLINK_CB(cb->skb).portid, cb->nlh->nlmsg_seq,
			  &devlink_nl_family, NLM_F_ACK | NLM_F_MULTI, cmd);
	if (!hdr) {
		err = -EMSGSIZE;
		goto nla_put_failure;
	}

	err = devlink_fmsg_prepare_skb(fmsg, skb, &index);
	if ((err && err != -EMSGSIZE) || tmp_index == index)
		goto nla_put_failure;

	cb->args[0] = index;
	genlmsg_end(skb, hdr);
	return skb->len;

nla_put_failure:
	genlmsg_cancel(skb, hdr);
	return err;
}

struct devlink_health_reporter {
	struct list_head list;
	void *priv;
	const struct devlink_health_reporter_ops *ops;
	struct devlink *devlink;
	struct devlink_port *devlink_port;
	struct devlink_fmsg *dump_fmsg;
	struct mutex dump_lock; /* lock parallel read/write from dump buffers */
	u64 graceful_period;
	bool auto_recover;
	bool auto_dump;
	u8 health_state;
	u64 dump_ts;
	u64 dump_real_ts;
	u64 error_count;
	u64 recovery_count;
	u64 last_recovery_ts;
	refcount_t refcount;
};

void *
devlink_health_reporter_priv(struct devlink_health_reporter *reporter)
{
	return reporter->priv;
}
EXPORT_SYMBOL_GPL(devlink_health_reporter_priv);

static struct devlink_health_reporter *
__devlink_health_reporter_find_by_name(struct list_head *reporter_list,
				       struct mutex *list_lock,
				       const char *reporter_name)
{
	struct devlink_health_reporter *reporter;

	lockdep_assert_held(list_lock);
	list_for_each_entry(reporter, reporter_list, list)
		if (!strcmp(reporter->ops->name, reporter_name))
			return reporter;
	return NULL;
}

static struct devlink_health_reporter *
devlink_health_reporter_find_by_name(struct devlink *devlink,
				     const char *reporter_name)
{
	return __devlink_health_reporter_find_by_name(&devlink->reporter_list,
						      &devlink->reporters_lock,
						      reporter_name);
}

static struct devlink_health_reporter *
devlink_port_health_reporter_find_by_name(struct devlink_port *devlink_port,
					  const char *reporter_name)
{
	return __devlink_health_reporter_find_by_name(&devlink_port->reporter_list,
						      &devlink_port->reporters_lock,
						      reporter_name);
}

static struct devlink_health_reporter *
__devlink_health_reporter_create(struct devlink *devlink,
				 const struct devlink_health_reporter_ops *ops,
				 u64 graceful_period, void *priv)
{
	struct devlink_health_reporter *reporter;

	if (WARN_ON(graceful_period && !ops->recover))
		return ERR_PTR(-EINVAL);

	reporter = kzalloc(sizeof(*reporter), GFP_KERNEL);
	if (!reporter)
		return ERR_PTR(-ENOMEM);

	reporter->priv = priv;
	reporter->ops = ops;
	reporter->devlink = devlink;
	reporter->graceful_period = graceful_period;
	reporter->auto_recover = !!ops->recover;
	reporter->auto_dump = !!ops->dump;
	mutex_init(&reporter->dump_lock);
	refcount_set(&reporter->refcount, 1);
	return reporter;
}

/**
 *	devlink_port_health_reporter_create - create devlink health reporter for
 *	                                      specified port instance
 *
 *	@port: devlink_port which should contain the new reporter
 *	@ops: ops
 *	@graceful_period: to avoid recovery loops, in msecs
 *	@priv: priv
 */
struct devlink_health_reporter *
devlink_port_health_reporter_create(struct devlink_port *port,
				    const struct devlink_health_reporter_ops *ops,
				    u64 graceful_period, void *priv)
{
	struct devlink_health_reporter *reporter;

	mutex_lock(&port->reporters_lock);
	if (__devlink_health_reporter_find_by_name(&port->reporter_list,
						   &port->reporters_lock, ops->name)) {
		reporter = ERR_PTR(-EEXIST);
		goto unlock;
	}

	reporter = __devlink_health_reporter_create(port->devlink, ops,
						    graceful_period, priv);
	if (IS_ERR(reporter))
		goto unlock;

	reporter->devlink_port = port;
	list_add_tail(&reporter->list, &port->reporter_list);
unlock:
	mutex_unlock(&port->reporters_lock);
	return reporter;
}
EXPORT_SYMBOL_GPL(devlink_port_health_reporter_create);

/**
 *	devlink_health_reporter_create - create devlink health reporter
 *
 *	@devlink: devlink
 *	@ops: ops
 *	@graceful_period: to avoid recovery loops, in msecs
 *	@priv: priv
 */
struct devlink_health_reporter *
devlink_health_reporter_create(struct devlink *devlink,
			       const struct devlink_health_reporter_ops *ops,
			       u64 graceful_period, void *priv)
{
	struct devlink_health_reporter *reporter;

	mutex_lock(&devlink->reporters_lock);
	if (devlink_health_reporter_find_by_name(devlink, ops->name)) {
		reporter = ERR_PTR(-EEXIST);
		goto unlock;
	}

	reporter = __devlink_health_reporter_create(devlink, ops,
						    graceful_period, priv);
	if (IS_ERR(reporter))
		goto unlock;

	list_add_tail(&reporter->list, &devlink->reporter_list);
unlock:
	mutex_unlock(&devlink->reporters_lock);
	return reporter;
}
EXPORT_SYMBOL_GPL(devlink_health_reporter_create);

static void
devlink_health_reporter_free(struct devlink_health_reporter *reporter)
{
	mutex_destroy(&reporter->dump_lock);
	if (reporter->dump_fmsg)
		devlink_fmsg_free(reporter->dump_fmsg);
	kfree(reporter);
}

static void
devlink_health_reporter_put(struct devlink_health_reporter *reporter)
{
	if (refcount_dec_and_test(&reporter->refcount))
		devlink_health_reporter_free(reporter);
}

static void
__devlink_health_reporter_destroy(struct devlink_health_reporter *reporter)
{
	list_del(&reporter->list);
	devlink_health_reporter_put(reporter);
}

/**
 *	devlink_health_reporter_destroy - destroy devlink health reporter
 *
 *	@reporter: devlink health reporter to destroy
 */
void
devlink_health_reporter_destroy(struct devlink_health_reporter *reporter)
{
	struct mutex *lock = &reporter->devlink->reporters_lock;

	mutex_lock(lock);
	__devlink_health_reporter_destroy(reporter);
	mutex_unlock(lock);
}
EXPORT_SYMBOL_GPL(devlink_health_reporter_destroy);

/**
 *	devlink_port_health_reporter_destroy - destroy devlink port health reporter
 *
 *	@reporter: devlink health reporter to destroy
 */
void
devlink_port_health_reporter_destroy(struct devlink_health_reporter *reporter)
{
	struct mutex *lock = &reporter->devlink_port->reporters_lock;

	mutex_lock(lock);
	__devlink_health_reporter_destroy(reporter);
	mutex_unlock(lock);
}
EXPORT_SYMBOL_GPL(devlink_port_health_reporter_destroy);

static int
devlink_nl_health_reporter_fill(struct sk_buff *msg,
				struct devlink_health_reporter *reporter,
				enum devlink_command cmd, u32 portid,
				u32 seq, int flags)
{
	struct devlink *devlink = reporter->devlink;
	struct nlattr *reporter_attr;
	void *hdr;

	hdr = genlmsg_put(msg, portid, seq, &devlink_nl_family, flags, cmd);
	if (!hdr)
		return -EMSGSIZE;

	if (devlink_nl_put_handle(msg, devlink))
		goto genlmsg_cancel;

	if (reporter->devlink_port) {
		if (nla_put_u32(msg, DEVLINK_ATTR_PORT_INDEX, reporter->devlink_port->index))
			goto genlmsg_cancel;
	}
	reporter_attr = nla_nest_start_noflag(msg,
					      DEVLINK_ATTR_HEALTH_REPORTER);
	if (!reporter_attr)
		goto genlmsg_cancel;
	if (nla_put_string(msg, DEVLINK_ATTR_HEALTH_REPORTER_NAME,
			   reporter->ops->name))
		goto reporter_nest_cancel;
	if (nla_put_u8(msg, DEVLINK_ATTR_HEALTH_REPORTER_STATE,
		       reporter->health_state))
		goto reporter_nest_cancel;
	if (nla_put_u64_64bit(msg, DEVLINK_ATTR_HEALTH_REPORTER_ERR_COUNT,
			      reporter->error_count, DEVLINK_ATTR_PAD))
		goto reporter_nest_cancel;
	if (nla_put_u64_64bit(msg, DEVLINK_ATTR_HEALTH_REPORTER_RECOVER_COUNT,
			      reporter->recovery_count, DEVLINK_ATTR_PAD))
		goto reporter_nest_cancel;
	if (reporter->ops->recover &&
	    nla_put_u64_64bit(msg, DEVLINK_ATTR_HEALTH_REPORTER_GRACEFUL_PERIOD,
			      reporter->graceful_period,
			      DEVLINK_ATTR_PAD))
		goto reporter_nest_cancel;
	if (reporter->ops->recover &&
	    nla_put_u8(msg, DEVLINK_ATTR_HEALTH_REPORTER_AUTO_RECOVER,
		       reporter->auto_recover))
		goto reporter_nest_cancel;
	if (reporter->dump_fmsg &&
	    nla_put_u64_64bit(msg, DEVLINK_ATTR_HEALTH_REPORTER_DUMP_TS,
			      jiffies_to_msecs(reporter->dump_ts),
			      DEVLINK_ATTR_PAD))
		goto reporter_nest_cancel;
	if (reporter->dump_fmsg &&
	    nla_put_u64_64bit(msg, DEVLINK_ATTR_HEALTH_REPORTER_DUMP_TS_NS,
			      reporter->dump_real_ts, DEVLINK_ATTR_PAD))
		goto reporter_nest_cancel;
	if (reporter->ops->dump &&
	    nla_put_u8(msg, DEVLINK_ATTR_HEALTH_REPORTER_AUTO_DUMP,
		       reporter->auto_dump))
		goto reporter_nest_cancel;

	nla_nest_end(msg, reporter_attr);
	genlmsg_end(msg, hdr);
	return 0;

reporter_nest_cancel:
	nla_nest_end(msg, reporter_attr);
genlmsg_cancel:
	genlmsg_cancel(msg, hdr);
	return -EMSGSIZE;
}

static void devlink_recover_notify(struct devlink_health_reporter *reporter,
				   enum devlink_command cmd)
{
	struct devlink *devlink = reporter->devlink;
	struct sk_buff *msg;
	int err;

	WARN_ON(cmd != DEVLINK_CMD_HEALTH_REPORTER_RECOVER);
	WARN_ON(!xa_get_mark(&devlinks, devlink->index, DEVLINK_REGISTERED));

	msg = nlmsg_new(NLMSG_DEFAULT_SIZE, GFP_KERNEL);
	if (!msg)
		return;

	err = devlink_nl_health_reporter_fill(msg, reporter, cmd, 0, 0, 0);
	if (err) {
		nlmsg_free(msg);
		return;
	}

	genlmsg_multicast_netns(&devlink_nl_family, devlink_net(devlink), msg,
				0, DEVLINK_MCGRP_CONFIG, GFP_KERNEL);
}

void
devlink_health_reporter_recovery_done(struct devlink_health_reporter *reporter)
{
	reporter->recovery_count++;
	reporter->last_recovery_ts = jiffies;
}
EXPORT_SYMBOL_GPL(devlink_health_reporter_recovery_done);

static int
devlink_health_reporter_recover(struct devlink_health_reporter *reporter,
				void *priv_ctx, struct netlink_ext_ack *extack)
{
	int err;

	if (reporter->health_state == DEVLINK_HEALTH_REPORTER_STATE_HEALTHY)
		return 0;

	if (!reporter->ops->recover)
		return -EOPNOTSUPP;

	err = reporter->ops->recover(reporter, priv_ctx, extack);
	if (err)
		return err;

	devlink_health_reporter_recovery_done(reporter);
	reporter->health_state = DEVLINK_HEALTH_REPORTER_STATE_HEALTHY;
	devlink_recover_notify(reporter, DEVLINK_CMD_HEALTH_REPORTER_RECOVER);

	return 0;
}

static void
devlink_health_dump_clear(struct devlink_health_reporter *reporter)
{
	if (!reporter->dump_fmsg)
		return;
	devlink_fmsg_free(reporter->dump_fmsg);
	reporter->dump_fmsg = NULL;
}

static int devlink_health_do_dump(struct devlink_health_reporter *reporter,
				  void *priv_ctx,
				  struct netlink_ext_ack *extack)
{
	int err;

	if (!reporter->ops->dump)
		return 0;

	if (reporter->dump_fmsg)
		return 0;

	reporter->dump_fmsg = devlink_fmsg_alloc();
	if (!reporter->dump_fmsg) {
		err = -ENOMEM;
		return err;
	}

	err = devlink_fmsg_obj_nest_start(reporter->dump_fmsg);
	if (err)
		goto dump_err;

	err = reporter->ops->dump(reporter, reporter->dump_fmsg,
				  priv_ctx, extack);
	if (err)
		goto dump_err;

	err = devlink_fmsg_obj_nest_end(reporter->dump_fmsg);
	if (err)
		goto dump_err;

	reporter->dump_ts = jiffies;
	reporter->dump_real_ts = ktime_get_real_ns();

	return 0;

dump_err:
	devlink_health_dump_clear(reporter);
	return err;
}

int devlink_health_report(struct devlink_health_reporter *reporter,
			  const char *msg, void *priv_ctx)
{
	enum devlink_health_reporter_state prev_health_state;
	struct devlink *devlink = reporter->devlink;
	unsigned long recover_ts_threshold;

	/* write a log message of the current error */
	WARN_ON(!msg);
	trace_devlink_health_report(devlink, reporter->ops->name, msg);
	reporter->error_count++;
	prev_health_state = reporter->health_state;
	reporter->health_state = DEVLINK_HEALTH_REPORTER_STATE_ERROR;
	devlink_recover_notify(reporter, DEVLINK_CMD_HEALTH_REPORTER_RECOVER);

	/* abort if the previous error wasn't recovered */
	recover_ts_threshold = reporter->last_recovery_ts +
			       msecs_to_jiffies(reporter->graceful_period);
	if (reporter->auto_recover &&
	    (prev_health_state != DEVLINK_HEALTH_REPORTER_STATE_HEALTHY ||
	     (reporter->last_recovery_ts && reporter->recovery_count &&
	      time_is_after_jiffies(recover_ts_threshold)))) {
		trace_devlink_health_recover_aborted(devlink,
						     reporter->ops->name,
						     reporter->health_state,
						     jiffies -
						     reporter->last_recovery_ts);
		return -ECANCELED;
	}

	reporter->health_state = DEVLINK_HEALTH_REPORTER_STATE_ERROR;

	if (reporter->auto_dump) {
		mutex_lock(&reporter->dump_lock);
		/* store current dump of current error, for later analysis */
		devlink_health_do_dump(reporter, priv_ctx, NULL);
		mutex_unlock(&reporter->dump_lock);
	}

	if (reporter->auto_recover)
		return devlink_health_reporter_recover(reporter,
						       priv_ctx, NULL);

	return 0;
}
EXPORT_SYMBOL_GPL(devlink_health_report);

static struct devlink_health_reporter *
devlink_health_reporter_get_from_attrs(struct devlink *devlink,
				       struct nlattr **attrs)
{
	struct devlink_health_reporter *reporter;
	struct devlink_port *devlink_port;
	char *reporter_name;

	if (!attrs[DEVLINK_ATTR_HEALTH_REPORTER_NAME])
		return NULL;

	reporter_name = nla_data(attrs[DEVLINK_ATTR_HEALTH_REPORTER_NAME]);
	devlink_port = devlink_port_get_from_attrs(devlink, attrs);
	if (IS_ERR(devlink_port)) {
		mutex_lock(&devlink->reporters_lock);
		reporter = devlink_health_reporter_find_by_name(devlink, reporter_name);
		if (reporter)
			refcount_inc(&reporter->refcount);
		mutex_unlock(&devlink->reporters_lock);
	} else {
		mutex_lock(&devlink_port->reporters_lock);
		reporter = devlink_port_health_reporter_find_by_name(devlink_port, reporter_name);
		if (reporter)
			refcount_inc(&reporter->refcount);
		mutex_unlock(&devlink_port->reporters_lock);
	}

	return reporter;
}

static struct devlink_health_reporter *
devlink_health_reporter_get_from_info(struct devlink *devlink,
				      struct genl_info *info)
{
	return devlink_health_reporter_get_from_attrs(devlink, info->attrs);
}

static struct devlink_health_reporter *
devlink_health_reporter_get_from_cb(struct netlink_callback *cb)
{
	const struct genl_dumpit_info *info = genl_dumpit_info(cb);
	struct devlink_health_reporter *reporter;
	struct nlattr **attrs = info->attrs;
	struct devlink *devlink;

	mutex_lock(&devlink_mutex);
	devlink = devlink_get_from_attrs(sock_net(cb->skb->sk), attrs);
	if (IS_ERR(devlink))
		goto unlock;

	reporter = devlink_health_reporter_get_from_attrs(devlink, attrs);
	devlink_put(devlink);
	mutex_unlock(&devlink_mutex);
	return reporter;
unlock:
	mutex_unlock(&devlink_mutex);
	return NULL;
}

void
devlink_health_reporter_state_update(struct devlink_health_reporter *reporter,
				     enum devlink_health_reporter_state state)
{
	if (WARN_ON(state != DEVLINK_HEALTH_REPORTER_STATE_HEALTHY &&
		    state != DEVLINK_HEALTH_REPORTER_STATE_ERROR))
		return;

	if (reporter->health_state == state)
		return;

	reporter->health_state = state;
	trace_devlink_health_reporter_state_update(reporter->devlink,
						   reporter->ops->name, state);
	devlink_recover_notify(reporter, DEVLINK_CMD_HEALTH_REPORTER_RECOVER);
}
EXPORT_SYMBOL_GPL(devlink_health_reporter_state_update);

static int devlink_nl_cmd_health_reporter_get_doit(struct sk_buff *skb,
						   struct genl_info *info)
{
	struct devlink *devlink = info->user_ptr[0];
	struct devlink_health_reporter *reporter;
	struct sk_buff *msg;
	int err;

	reporter = devlink_health_reporter_get_from_info(devlink, info);
	if (!reporter)
		return -EINVAL;

	msg = nlmsg_new(NLMSG_DEFAULT_SIZE, GFP_KERNEL);
	if (!msg) {
		err = -ENOMEM;
		goto out;
	}

	err = devlink_nl_health_reporter_fill(msg, reporter,
					      DEVLINK_CMD_HEALTH_REPORTER_GET,
					      info->snd_portid, info->snd_seq,
					      0);
	if (err) {
		nlmsg_free(msg);
		goto out;
	}

	err = genlmsg_reply(msg, info);
out:
	devlink_health_reporter_put(reporter);
	return err;
}

static int
devlink_nl_cmd_health_reporter_get_dumpit(struct sk_buff *msg,
					  struct netlink_callback *cb)
{
	struct devlink_health_reporter *reporter;
	struct devlink_port *port;
	struct devlink *devlink;
	int start = cb->args[0];
	unsigned long index;
	int idx = 0;
	int err;

	mutex_lock(&devlink_mutex);
	xa_for_each_marked(&devlinks, index, devlink, DEVLINK_REGISTERED) {
		if (!devlink_try_get(devlink))
			continue;

		if (!net_eq(devlink_net(devlink), sock_net(msg->sk)))
			goto retry_rep;

		mutex_lock(&devlink->reporters_lock);
		list_for_each_entry(reporter, &devlink->reporter_list,
				    list) {
			if (idx < start) {
				idx++;
				continue;
			}
			err = devlink_nl_health_reporter_fill(
				msg, reporter, DEVLINK_CMD_HEALTH_REPORTER_GET,
				NETLINK_CB(cb->skb).portid, cb->nlh->nlmsg_seq,
				NLM_F_MULTI);
			if (err) {
				mutex_unlock(&devlink->reporters_lock);
				devlink_put(devlink);
				goto out;
			}
			idx++;
		}
		mutex_unlock(&devlink->reporters_lock);
retry_rep:
		devlink_put(devlink);
	}

	xa_for_each_marked(&devlinks, index, devlink, DEVLINK_REGISTERED) {
		if (!devlink_try_get(devlink))
			continue;

		if (!net_eq(devlink_net(devlink), sock_net(msg->sk)))
			goto retry_port;

		mutex_lock(&devlink->lock);
		list_for_each_entry(port, &devlink->port_list, list) {
			mutex_lock(&port->reporters_lock);
			list_for_each_entry(reporter, &port->reporter_list, list) {
				if (idx < start) {
					idx++;
					continue;
				}
				err = devlink_nl_health_reporter_fill(
					msg, reporter,
					DEVLINK_CMD_HEALTH_REPORTER_GET,
					NETLINK_CB(cb->skb).portid,
					cb->nlh->nlmsg_seq, NLM_F_MULTI);
				if (err) {
					mutex_unlock(&port->reporters_lock);
					mutex_unlock(&devlink->lock);
					devlink_put(devlink);
					goto out;
				}
				idx++;
			}
			mutex_unlock(&port->reporters_lock);
		}
		mutex_unlock(&devlink->lock);
retry_port:
		devlink_put(devlink);
	}
out:
	mutex_unlock(&devlink_mutex);

	cb->args[0] = idx;
	return msg->len;
}

static int
devlink_nl_cmd_health_reporter_set_doit(struct sk_buff *skb,
					struct genl_info *info)
{
	struct devlink *devlink = info->user_ptr[0];
	struct devlink_health_reporter *reporter;
	int err;

	reporter = devlink_health_reporter_get_from_info(devlink, info);
	if (!reporter)
		return -EINVAL;

	if (!reporter->ops->recover &&
	    (info->attrs[DEVLINK_ATTR_HEALTH_REPORTER_GRACEFUL_PERIOD] ||
	     info->attrs[DEVLINK_ATTR_HEALTH_REPORTER_AUTO_RECOVER])) {
		err = -EOPNOTSUPP;
		goto out;
	}
	if (!reporter->ops->dump &&
	    info->attrs[DEVLINK_ATTR_HEALTH_REPORTER_AUTO_DUMP]) {
		err = -EOPNOTSUPP;
		goto out;
	}

	if (info->attrs[DEVLINK_ATTR_HEALTH_REPORTER_GRACEFUL_PERIOD])
		reporter->graceful_period =
			nla_get_u64(info->attrs[DEVLINK_ATTR_HEALTH_REPORTER_GRACEFUL_PERIOD]);

	if (info->attrs[DEVLINK_ATTR_HEALTH_REPORTER_AUTO_RECOVER])
		reporter->auto_recover =
			nla_get_u8(info->attrs[DEVLINK_ATTR_HEALTH_REPORTER_AUTO_RECOVER]);

	if (info->attrs[DEVLINK_ATTR_HEALTH_REPORTER_AUTO_DUMP])
		reporter->auto_dump =
		nla_get_u8(info->attrs[DEVLINK_ATTR_HEALTH_REPORTER_AUTO_DUMP]);

	devlink_health_reporter_put(reporter);
	return 0;
out:
	devlink_health_reporter_put(reporter);
	return err;
}

static int devlink_nl_cmd_health_reporter_recover_doit(struct sk_buff *skb,
						       struct genl_info *info)
{
	struct devlink *devlink = info->user_ptr[0];
	struct devlink_health_reporter *reporter;
	int err;

	reporter = devlink_health_reporter_get_from_info(devlink, info);
	if (!reporter)
		return -EINVAL;

	err = devlink_health_reporter_recover(reporter, NULL, info->extack);

	devlink_health_reporter_put(reporter);
	return err;
}

static int devlink_nl_cmd_health_reporter_diagnose_doit(struct sk_buff *skb,
							struct genl_info *info)
{
	struct devlink *devlink = info->user_ptr[0];
	struct devlink_health_reporter *reporter;
	struct devlink_fmsg *fmsg;
	int err;

	reporter = devlink_health_reporter_get_from_info(devlink, info);
	if (!reporter)
		return -EINVAL;

	if (!reporter->ops->diagnose) {
		devlink_health_reporter_put(reporter);
		return -EOPNOTSUPP;
	}

	fmsg = devlink_fmsg_alloc();
	if (!fmsg) {
		devlink_health_reporter_put(reporter);
		return -ENOMEM;
	}

	err = devlink_fmsg_obj_nest_start(fmsg);
	if (err)
		goto out;

	err = reporter->ops->diagnose(reporter, fmsg, info->extack);
	if (err)
		goto out;

	err = devlink_fmsg_obj_nest_end(fmsg);
	if (err)
		goto out;

	err = devlink_fmsg_snd(fmsg, info,
			       DEVLINK_CMD_HEALTH_REPORTER_DIAGNOSE, 0);

out:
	devlink_fmsg_free(fmsg);
	devlink_health_reporter_put(reporter);
	return err;
}

static int
devlink_nl_cmd_health_reporter_dump_get_dumpit(struct sk_buff *skb,
					       struct netlink_callback *cb)
{
	struct devlink_health_reporter *reporter;
	u64 start = cb->args[0];
	int err;

	reporter = devlink_health_reporter_get_from_cb(cb);
	if (!reporter)
		return -EINVAL;

	if (!reporter->ops->dump) {
		err = -EOPNOTSUPP;
		goto out;
	}
	mutex_lock(&reporter->dump_lock);
	if (!start) {
		err = devlink_health_do_dump(reporter, NULL, cb->extack);
		if (err)
			goto unlock;
		cb->args[1] = reporter->dump_ts;
	}
	if (!reporter->dump_fmsg || cb->args[1] != reporter->dump_ts) {
		NL_SET_ERR_MSG_MOD(cb->extack, "Dump trampled, please retry");
		err = -EAGAIN;
		goto unlock;
	}

	err = devlink_fmsg_dumpit(reporter->dump_fmsg, skb, cb,
				  DEVLINK_CMD_HEALTH_REPORTER_DUMP_GET);
unlock:
	mutex_unlock(&reporter->dump_lock);
out:
	devlink_health_reporter_put(reporter);
	return err;
}

static int
devlink_nl_cmd_health_reporter_dump_clear_doit(struct sk_buff *skb,
					       struct genl_info *info)
{
	struct devlink *devlink = info->user_ptr[0];
	struct devlink_health_reporter *reporter;

	reporter = devlink_health_reporter_get_from_info(devlink, info);
	if (!reporter)
		return -EINVAL;

	if (!reporter->ops->dump) {
		devlink_health_reporter_put(reporter);
		return -EOPNOTSUPP;
	}

	mutex_lock(&reporter->dump_lock);
	devlink_health_dump_clear(reporter);
	mutex_unlock(&reporter->dump_lock);
	devlink_health_reporter_put(reporter);
	return 0;
}

static int devlink_nl_cmd_health_reporter_test_doit(struct sk_buff *skb,
						    struct genl_info *info)
{
	struct devlink *devlink = info->user_ptr[0];
	struct devlink_health_reporter *reporter;
	int err;

	reporter = devlink_health_reporter_get_from_info(devlink, info);
	if (!reporter)
		return -EINVAL;

	if (!reporter->ops->test) {
		devlink_health_reporter_put(reporter);
		return -EOPNOTSUPP;
	}

	err = reporter->ops->test(reporter, info->extack);

	devlink_health_reporter_put(reporter);
	return err;
}

struct devlink_stats {
	u64 rx_bytes;
	u64 rx_packets;
	struct u64_stats_sync syncp;
};

/**
 * struct devlink_trap_policer_item - Packet trap policer attributes.
 * @policer: Immutable packet trap policer attributes.
 * @rate: Rate in packets / sec.
 * @burst: Burst size in packets.
 * @list: trap_policer_list member.
 *
 * Describes packet trap policer attributes. Created by devlink during trap
 * policer registration.
 */
struct devlink_trap_policer_item {
	const struct devlink_trap_policer *policer;
	u64 rate;
	u64 burst;
	struct list_head list;
};

/**
 * struct devlink_trap_group_item - Packet trap group attributes.
 * @group: Immutable packet trap group attributes.
 * @policer_item: Associated policer item. Can be NULL.
 * @list: trap_group_list member.
 * @stats: Trap group statistics.
 *
 * Describes packet trap group attributes. Created by devlink during trap
 * group registration.
 */
struct devlink_trap_group_item {
	const struct devlink_trap_group *group;
	struct devlink_trap_policer_item *policer_item;
	struct list_head list;
	struct devlink_stats __percpu *stats;
};

/**
 * struct devlink_trap_item - Packet trap attributes.
 * @trap: Immutable packet trap attributes.
 * @group_item: Associated group item.
 * @list: trap_list member.
 * @action: Trap action.
 * @stats: Trap statistics.
 * @priv: Driver private information.
 *
 * Describes both mutable and immutable packet trap attributes. Created by
 * devlink during trap registration and used for all trap related operations.
 */
struct devlink_trap_item {
	const struct devlink_trap *trap;
	struct devlink_trap_group_item *group_item;
	struct list_head list;
	enum devlink_trap_action action;
	struct devlink_stats __percpu *stats;
	void *priv;
};

static struct devlink_trap_policer_item *
devlink_trap_policer_item_lookup(struct devlink *devlink, u32 id)
{
	struct devlink_trap_policer_item *policer_item;

	list_for_each_entry(policer_item, &devlink->trap_policer_list, list) {
		if (policer_item->policer->id == id)
			return policer_item;
	}

	return NULL;
}

static struct devlink_trap_item *
devlink_trap_item_lookup(struct devlink *devlink, const char *name)
{
	struct devlink_trap_item *trap_item;

	list_for_each_entry(trap_item, &devlink->trap_list, list) {
		if (!strcmp(trap_item->trap->name, name))
			return trap_item;
	}

	return NULL;
}

static struct devlink_trap_item *
devlink_trap_item_get_from_info(struct devlink *devlink,
				struct genl_info *info)
{
	struct nlattr *attr;

	if (!info->attrs[DEVLINK_ATTR_TRAP_NAME])
		return NULL;
	attr = info->attrs[DEVLINK_ATTR_TRAP_NAME];

	return devlink_trap_item_lookup(devlink, nla_data(attr));
}

static int
devlink_trap_action_get_from_info(struct genl_info *info,
				  enum devlink_trap_action *p_trap_action)
{
	u8 val;

	val = nla_get_u8(info->attrs[DEVLINK_ATTR_TRAP_ACTION]);
	switch (val) {
	case DEVLINK_TRAP_ACTION_DROP:
	case DEVLINK_TRAP_ACTION_TRAP:
	case DEVLINK_TRAP_ACTION_MIRROR:
		*p_trap_action = val;
		break;
	default:
		return -EINVAL;
	}

	return 0;
}

static int devlink_trap_metadata_put(struct sk_buff *msg,
				     const struct devlink_trap *trap)
{
	struct nlattr *attr;

	attr = nla_nest_start(msg, DEVLINK_ATTR_TRAP_METADATA);
	if (!attr)
		return -EMSGSIZE;

	if ((trap->metadata_cap & DEVLINK_TRAP_METADATA_TYPE_F_IN_PORT) &&
	    nla_put_flag(msg, DEVLINK_ATTR_TRAP_METADATA_TYPE_IN_PORT))
		goto nla_put_failure;
	if ((trap->metadata_cap & DEVLINK_TRAP_METADATA_TYPE_F_FA_COOKIE) &&
	    nla_put_flag(msg, DEVLINK_ATTR_TRAP_METADATA_TYPE_FA_COOKIE))
		goto nla_put_failure;

	nla_nest_end(msg, attr);

	return 0;

nla_put_failure:
	nla_nest_cancel(msg, attr);
	return -EMSGSIZE;
}

static void devlink_trap_stats_read(struct devlink_stats __percpu *trap_stats,
				    struct devlink_stats *stats)
{
	int i;

	memset(stats, 0, sizeof(*stats));
	for_each_possible_cpu(i) {
		struct devlink_stats *cpu_stats;
		u64 rx_packets, rx_bytes;
		unsigned int start;

		cpu_stats = per_cpu_ptr(trap_stats, i);
		do {
			start = u64_stats_fetch_begin_irq(&cpu_stats->syncp);
			rx_packets = cpu_stats->rx_packets;
			rx_bytes = cpu_stats->rx_bytes;
		} while (u64_stats_fetch_retry_irq(&cpu_stats->syncp, start));

		stats->rx_packets += rx_packets;
		stats->rx_bytes += rx_bytes;
	}
}

static int
devlink_trap_group_stats_put(struct sk_buff *msg,
			     struct devlink_stats __percpu *trap_stats)
{
	struct devlink_stats stats;
	struct nlattr *attr;

	devlink_trap_stats_read(trap_stats, &stats);

	attr = nla_nest_start(msg, DEVLINK_ATTR_STATS);
	if (!attr)
		return -EMSGSIZE;

	if (nla_put_u64_64bit(msg, DEVLINK_ATTR_STATS_RX_PACKETS,
			      stats.rx_packets, DEVLINK_ATTR_PAD))
		goto nla_put_failure;

	if (nla_put_u64_64bit(msg, DEVLINK_ATTR_STATS_RX_BYTES,
			      stats.rx_bytes, DEVLINK_ATTR_PAD))
		goto nla_put_failure;

	nla_nest_end(msg, attr);

	return 0;

nla_put_failure:
	nla_nest_cancel(msg, attr);
	return -EMSGSIZE;
}

static int devlink_trap_stats_put(struct sk_buff *msg, struct devlink *devlink,
				  const struct devlink_trap_item *trap_item)
{
	struct devlink_stats stats;
	struct nlattr *attr;
	u64 drops = 0;
	int err;

	if (devlink->ops->trap_drop_counter_get) {
		err = devlink->ops->trap_drop_counter_get(devlink,
							  trap_item->trap,
							  &drops);
		if (err)
			return err;
	}

	devlink_trap_stats_read(trap_item->stats, &stats);

	attr = nla_nest_start(msg, DEVLINK_ATTR_STATS);
	if (!attr)
		return -EMSGSIZE;

	if (devlink->ops->trap_drop_counter_get &&
	    nla_put_u64_64bit(msg, DEVLINK_ATTR_STATS_RX_DROPPED, drops,
			      DEVLINK_ATTR_PAD))
		goto nla_put_failure;

	if (nla_put_u64_64bit(msg, DEVLINK_ATTR_STATS_RX_PACKETS,
			      stats.rx_packets, DEVLINK_ATTR_PAD))
		goto nla_put_failure;

	if (nla_put_u64_64bit(msg, DEVLINK_ATTR_STATS_RX_BYTES,
			      stats.rx_bytes, DEVLINK_ATTR_PAD))
		goto nla_put_failure;

	nla_nest_end(msg, attr);

	return 0;

nla_put_failure:
	nla_nest_cancel(msg, attr);
	return -EMSGSIZE;
}

static int devlink_nl_trap_fill(struct sk_buff *msg, struct devlink *devlink,
				const struct devlink_trap_item *trap_item,
				enum devlink_command cmd, u32 portid, u32 seq,
				int flags)
{
	struct devlink_trap_group_item *group_item = trap_item->group_item;
	void *hdr;
	int err;

	hdr = genlmsg_put(msg, portid, seq, &devlink_nl_family, flags, cmd);
	if (!hdr)
		return -EMSGSIZE;

	if (devlink_nl_put_handle(msg, devlink))
		goto nla_put_failure;

	if (nla_put_string(msg, DEVLINK_ATTR_TRAP_GROUP_NAME,
			   group_item->group->name))
		goto nla_put_failure;

	if (nla_put_string(msg, DEVLINK_ATTR_TRAP_NAME, trap_item->trap->name))
		goto nla_put_failure;

	if (nla_put_u8(msg, DEVLINK_ATTR_TRAP_TYPE, trap_item->trap->type))
		goto nla_put_failure;

	if (trap_item->trap->generic &&
	    nla_put_flag(msg, DEVLINK_ATTR_TRAP_GENERIC))
		goto nla_put_failure;

	if (nla_put_u8(msg, DEVLINK_ATTR_TRAP_ACTION, trap_item->action))
		goto nla_put_failure;

	err = devlink_trap_metadata_put(msg, trap_item->trap);
	if (err)
		goto nla_put_failure;

	err = devlink_trap_stats_put(msg, devlink, trap_item);
	if (err)
		goto nla_put_failure;

	genlmsg_end(msg, hdr);

	return 0;

nla_put_failure:
	genlmsg_cancel(msg, hdr);
	return -EMSGSIZE;
}

static int devlink_nl_cmd_trap_get_doit(struct sk_buff *skb,
					struct genl_info *info)
{
	struct netlink_ext_ack *extack = info->extack;
	struct devlink *devlink = info->user_ptr[0];
	struct devlink_trap_item *trap_item;
	struct sk_buff *msg;
	int err;

	if (list_empty(&devlink->trap_list))
		return -EOPNOTSUPP;

	trap_item = devlink_trap_item_get_from_info(devlink, info);
	if (!trap_item) {
		NL_SET_ERR_MSG_MOD(extack, "Device did not register this trap");
		return -ENOENT;
	}

	msg = nlmsg_new(NLMSG_DEFAULT_SIZE, GFP_KERNEL);
	if (!msg)
		return -ENOMEM;

	err = devlink_nl_trap_fill(msg, devlink, trap_item,
				   DEVLINK_CMD_TRAP_NEW, info->snd_portid,
				   info->snd_seq, 0);
	if (err)
		goto err_trap_fill;

	return genlmsg_reply(msg, info);

err_trap_fill:
	nlmsg_free(msg);
	return err;
}

static int devlink_nl_cmd_trap_get_dumpit(struct sk_buff *msg,
					  struct netlink_callback *cb)
{
	struct devlink_trap_item *trap_item;
	struct devlink *devlink;
	int start = cb->args[0];
	unsigned long index;
	int idx = 0;
	int err;

	mutex_lock(&devlink_mutex);
	xa_for_each_marked(&devlinks, index, devlink, DEVLINK_REGISTERED) {
		if (!devlink_try_get(devlink))
			continue;

		if (!net_eq(devlink_net(devlink), sock_net(msg->sk)))
			goto retry;

		mutex_lock(&devlink->lock);
		list_for_each_entry(trap_item, &devlink->trap_list, list) {
			if (idx < start) {
				idx++;
				continue;
			}
			err = devlink_nl_trap_fill(msg, devlink, trap_item,
						   DEVLINK_CMD_TRAP_NEW,
						   NETLINK_CB(cb->skb).portid,
						   cb->nlh->nlmsg_seq,
						   NLM_F_MULTI);
			if (err) {
				mutex_unlock(&devlink->lock);
				devlink_put(devlink);
				goto out;
			}
			idx++;
		}
		mutex_unlock(&devlink->lock);
retry:
		devlink_put(devlink);
	}
out:
	mutex_unlock(&devlink_mutex);

	cb->args[0] = idx;
	return msg->len;
}

static int __devlink_trap_action_set(struct devlink *devlink,
				     struct devlink_trap_item *trap_item,
				     enum devlink_trap_action trap_action,
				     struct netlink_ext_ack *extack)
{
	int err;

	if (trap_item->action != trap_action &&
	    trap_item->trap->type != DEVLINK_TRAP_TYPE_DROP) {
		NL_SET_ERR_MSG_MOD(extack, "Cannot change action of non-drop traps. Skipping");
		return 0;
	}

	err = devlink->ops->trap_action_set(devlink, trap_item->trap,
					    trap_action, extack);
	if (err)
		return err;

	trap_item->action = trap_action;

	return 0;
}

static int devlink_trap_action_set(struct devlink *devlink,
				   struct devlink_trap_item *trap_item,
				   struct genl_info *info)
{
	enum devlink_trap_action trap_action;
	int err;

	if (!info->attrs[DEVLINK_ATTR_TRAP_ACTION])
		return 0;

	err = devlink_trap_action_get_from_info(info, &trap_action);
	if (err) {
		NL_SET_ERR_MSG_MOD(info->extack, "Invalid trap action");
		return -EINVAL;
	}

	return __devlink_trap_action_set(devlink, trap_item, trap_action,
					 info->extack);
}

static int devlink_nl_cmd_trap_set_doit(struct sk_buff *skb,
					struct genl_info *info)
{
	struct netlink_ext_ack *extack = info->extack;
	struct devlink *devlink = info->user_ptr[0];
	struct devlink_trap_item *trap_item;

	if (list_empty(&devlink->trap_list))
		return -EOPNOTSUPP;

	trap_item = devlink_trap_item_get_from_info(devlink, info);
	if (!trap_item) {
		NL_SET_ERR_MSG_MOD(extack, "Device did not register this trap");
		return -ENOENT;
	}

	return devlink_trap_action_set(devlink, trap_item, info);
}

static struct devlink_trap_group_item *
devlink_trap_group_item_lookup(struct devlink *devlink, const char *name)
{
	struct devlink_trap_group_item *group_item;

	list_for_each_entry(group_item, &devlink->trap_group_list, list) {
		if (!strcmp(group_item->group->name, name))
			return group_item;
	}

	return NULL;
}

static struct devlink_trap_group_item *
devlink_trap_group_item_lookup_by_id(struct devlink *devlink, u16 id)
{
	struct devlink_trap_group_item *group_item;

	list_for_each_entry(group_item, &devlink->trap_group_list, list) {
		if (group_item->group->id == id)
			return group_item;
	}

	return NULL;
}

static struct devlink_trap_group_item *
devlink_trap_group_item_get_from_info(struct devlink *devlink,
				      struct genl_info *info)
{
	char *name;

	if (!info->attrs[DEVLINK_ATTR_TRAP_GROUP_NAME])
		return NULL;
	name = nla_data(info->attrs[DEVLINK_ATTR_TRAP_GROUP_NAME]);

	return devlink_trap_group_item_lookup(devlink, name);
}

static int
devlink_nl_trap_group_fill(struct sk_buff *msg, struct devlink *devlink,
			   const struct devlink_trap_group_item *group_item,
			   enum devlink_command cmd, u32 portid, u32 seq,
			   int flags)
{
	void *hdr;
	int err;

	hdr = genlmsg_put(msg, portid, seq, &devlink_nl_family, flags, cmd);
	if (!hdr)
		return -EMSGSIZE;

	if (devlink_nl_put_handle(msg, devlink))
		goto nla_put_failure;

	if (nla_put_string(msg, DEVLINK_ATTR_TRAP_GROUP_NAME,
			   group_item->group->name))
		goto nla_put_failure;

	if (group_item->group->generic &&
	    nla_put_flag(msg, DEVLINK_ATTR_TRAP_GENERIC))
		goto nla_put_failure;

	if (group_item->policer_item &&
	    nla_put_u32(msg, DEVLINK_ATTR_TRAP_POLICER_ID,
			group_item->policer_item->policer->id))
		goto nla_put_failure;

	err = devlink_trap_group_stats_put(msg, group_item->stats);
	if (err)
		goto nla_put_failure;

	genlmsg_end(msg, hdr);

	return 0;

nla_put_failure:
	genlmsg_cancel(msg, hdr);
	return -EMSGSIZE;
}

static int devlink_nl_cmd_trap_group_get_doit(struct sk_buff *skb,
					      struct genl_info *info)
{
	struct netlink_ext_ack *extack = info->extack;
	struct devlink *devlink = info->user_ptr[0];
	struct devlink_trap_group_item *group_item;
	struct sk_buff *msg;
	int err;

	if (list_empty(&devlink->trap_group_list))
		return -EOPNOTSUPP;

	group_item = devlink_trap_group_item_get_from_info(devlink, info);
	if (!group_item) {
		NL_SET_ERR_MSG_MOD(extack, "Device did not register this trap group");
		return -ENOENT;
	}

	msg = nlmsg_new(NLMSG_DEFAULT_SIZE, GFP_KERNEL);
	if (!msg)
		return -ENOMEM;

	err = devlink_nl_trap_group_fill(msg, devlink, group_item,
					 DEVLINK_CMD_TRAP_GROUP_NEW,
					 info->snd_portid, info->snd_seq, 0);
	if (err)
		goto err_trap_group_fill;

	return genlmsg_reply(msg, info);

err_trap_group_fill:
	nlmsg_free(msg);
	return err;
}

static int devlink_nl_cmd_trap_group_get_dumpit(struct sk_buff *msg,
						struct netlink_callback *cb)
{
	enum devlink_command cmd = DEVLINK_CMD_TRAP_GROUP_NEW;
	struct devlink_trap_group_item *group_item;
	u32 portid = NETLINK_CB(cb->skb).portid;
	struct devlink *devlink;
	int start = cb->args[0];
	unsigned long index;
	int idx = 0;
	int err;

	mutex_lock(&devlink_mutex);
	xa_for_each_marked(&devlinks, index, devlink, DEVLINK_REGISTERED) {
		if (!devlink_try_get(devlink))
			continue;

		if (!net_eq(devlink_net(devlink), sock_net(msg->sk)))
			goto retry;

		mutex_lock(&devlink->lock);
		list_for_each_entry(group_item, &devlink->trap_group_list,
				    list) {
			if (idx < start) {
				idx++;
				continue;
			}
			err = devlink_nl_trap_group_fill(msg, devlink,
							 group_item, cmd,
							 portid,
							 cb->nlh->nlmsg_seq,
							 NLM_F_MULTI);
			if (err) {
				mutex_unlock(&devlink->lock);
				devlink_put(devlink);
				goto out;
			}
			idx++;
		}
		mutex_unlock(&devlink->lock);
retry:
		devlink_put(devlink);
	}
out:
	mutex_unlock(&devlink_mutex);

	cb->args[0] = idx;
	return msg->len;
}

static int
__devlink_trap_group_action_set(struct devlink *devlink,
				struct devlink_trap_group_item *group_item,
				enum devlink_trap_action trap_action,
				struct netlink_ext_ack *extack)
{
	const char *group_name = group_item->group->name;
	struct devlink_trap_item *trap_item;
	int err;

	if (devlink->ops->trap_group_action_set) {
		err = devlink->ops->trap_group_action_set(devlink, group_item->group,
							  trap_action, extack);
		if (err)
			return err;

		list_for_each_entry(trap_item, &devlink->trap_list, list) {
			if (strcmp(trap_item->group_item->group->name, group_name))
				continue;
			if (trap_item->action != trap_action &&
			    trap_item->trap->type != DEVLINK_TRAP_TYPE_DROP)
				continue;
			trap_item->action = trap_action;
		}

		return 0;
	}

	list_for_each_entry(trap_item, &devlink->trap_list, list) {
		if (strcmp(trap_item->group_item->group->name, group_name))
			continue;
		err = __devlink_trap_action_set(devlink, trap_item,
						trap_action, extack);
		if (err)
			return err;
	}

	return 0;
}

static int
devlink_trap_group_action_set(struct devlink *devlink,
			      struct devlink_trap_group_item *group_item,
			      struct genl_info *info, bool *p_modified)
{
	enum devlink_trap_action trap_action;
	int err;

	if (!info->attrs[DEVLINK_ATTR_TRAP_ACTION])
		return 0;

	err = devlink_trap_action_get_from_info(info, &trap_action);
	if (err) {
		NL_SET_ERR_MSG_MOD(info->extack, "Invalid trap action");
		return -EINVAL;
	}

	err = __devlink_trap_group_action_set(devlink, group_item, trap_action,
					      info->extack);
	if (err)
		return err;

	*p_modified = true;

	return 0;
}

static int devlink_trap_group_set(struct devlink *devlink,
				  struct devlink_trap_group_item *group_item,
				  struct genl_info *info)
{
	struct devlink_trap_policer_item *policer_item;
	struct netlink_ext_ack *extack = info->extack;
	const struct devlink_trap_policer *policer;
	struct nlattr **attrs = info->attrs;
	int err;

	if (!attrs[DEVLINK_ATTR_TRAP_POLICER_ID])
		return 0;

	if (!devlink->ops->trap_group_set)
		return -EOPNOTSUPP;

	policer_item = group_item->policer_item;
	if (attrs[DEVLINK_ATTR_TRAP_POLICER_ID]) {
		u32 policer_id;

		policer_id = nla_get_u32(attrs[DEVLINK_ATTR_TRAP_POLICER_ID]);
		policer_item = devlink_trap_policer_item_lookup(devlink,
								policer_id);
		if (policer_id && !policer_item) {
			NL_SET_ERR_MSG_MOD(extack, "Device did not register this trap policer");
			return -ENOENT;
		}
	}
	policer = policer_item ? policer_item->policer : NULL;

	err = devlink->ops->trap_group_set(devlink, group_item->group, policer,
					   extack);
	if (err)
		return err;

	group_item->policer_item = policer_item;

	return 0;
}

static int devlink_nl_cmd_trap_group_set_doit(struct sk_buff *skb,
					      struct genl_info *info)
{
	struct netlink_ext_ack *extack = info->extack;
	struct devlink *devlink = info->user_ptr[0];
	struct devlink_trap_group_item *group_item;
	bool modified = false;
	int err;

	if (list_empty(&devlink->trap_group_list))
		return -EOPNOTSUPP;

	group_item = devlink_trap_group_item_get_from_info(devlink, info);
	if (!group_item) {
		NL_SET_ERR_MSG_MOD(extack, "Device did not register this trap group");
		return -ENOENT;
	}

	err = devlink_trap_group_action_set(devlink, group_item, info,
					    &modified);
	if (err)
		return err;

	err = devlink_trap_group_set(devlink, group_item, info);
	if (err)
		goto err_trap_group_set;

	return 0;

err_trap_group_set:
	if (modified)
		NL_SET_ERR_MSG_MOD(extack, "Trap group set failed, but some changes were committed already");
	return err;
}

static struct devlink_trap_policer_item *
devlink_trap_policer_item_get_from_info(struct devlink *devlink,
					struct genl_info *info)
{
	u32 id;

	if (!info->attrs[DEVLINK_ATTR_TRAP_POLICER_ID])
		return NULL;
	id = nla_get_u32(info->attrs[DEVLINK_ATTR_TRAP_POLICER_ID]);

	return devlink_trap_policer_item_lookup(devlink, id);
}

static int
devlink_trap_policer_stats_put(struct sk_buff *msg, struct devlink *devlink,
			       const struct devlink_trap_policer *policer)
{
	struct nlattr *attr;
	u64 drops;
	int err;

	if (!devlink->ops->trap_policer_counter_get)
		return 0;

	err = devlink->ops->trap_policer_counter_get(devlink, policer, &drops);
	if (err)
		return err;

	attr = nla_nest_start(msg, DEVLINK_ATTR_STATS);
	if (!attr)
		return -EMSGSIZE;

	if (nla_put_u64_64bit(msg, DEVLINK_ATTR_STATS_RX_DROPPED, drops,
			      DEVLINK_ATTR_PAD))
		goto nla_put_failure;

	nla_nest_end(msg, attr);

	return 0;

nla_put_failure:
	nla_nest_cancel(msg, attr);
	return -EMSGSIZE;
}

static int
devlink_nl_trap_policer_fill(struct sk_buff *msg, struct devlink *devlink,
			     const struct devlink_trap_policer_item *policer_item,
			     enum devlink_command cmd, u32 portid, u32 seq,
			     int flags)
{
	void *hdr;
	int err;

	hdr = genlmsg_put(msg, portid, seq, &devlink_nl_family, flags, cmd);
	if (!hdr)
		return -EMSGSIZE;

	if (devlink_nl_put_handle(msg, devlink))
		goto nla_put_failure;

	if (nla_put_u32(msg, DEVLINK_ATTR_TRAP_POLICER_ID,
			policer_item->policer->id))
		goto nla_put_failure;

	if (nla_put_u64_64bit(msg, DEVLINK_ATTR_TRAP_POLICER_RATE,
			      policer_item->rate, DEVLINK_ATTR_PAD))
		goto nla_put_failure;

	if (nla_put_u64_64bit(msg, DEVLINK_ATTR_TRAP_POLICER_BURST,
			      policer_item->burst, DEVLINK_ATTR_PAD))
		goto nla_put_failure;

	err = devlink_trap_policer_stats_put(msg, devlink,
					     policer_item->policer);
	if (err)
		goto nla_put_failure;

	genlmsg_end(msg, hdr);

	return 0;

nla_put_failure:
	genlmsg_cancel(msg, hdr);
	return -EMSGSIZE;
}

static int devlink_nl_cmd_trap_policer_get_doit(struct sk_buff *skb,
						struct genl_info *info)
{
	struct devlink_trap_policer_item *policer_item;
	struct netlink_ext_ack *extack = info->extack;
	struct devlink *devlink = info->user_ptr[0];
	struct sk_buff *msg;
	int err;

	if (list_empty(&devlink->trap_policer_list))
		return -EOPNOTSUPP;

	policer_item = devlink_trap_policer_item_get_from_info(devlink, info);
	if (!policer_item) {
		NL_SET_ERR_MSG_MOD(extack, "Device did not register this trap policer");
		return -ENOENT;
	}

	msg = nlmsg_new(NLMSG_DEFAULT_SIZE, GFP_KERNEL);
	if (!msg)
		return -ENOMEM;

	err = devlink_nl_trap_policer_fill(msg, devlink, policer_item,
					   DEVLINK_CMD_TRAP_POLICER_NEW,
					   info->snd_portid, info->snd_seq, 0);
	if (err)
		goto err_trap_policer_fill;

	return genlmsg_reply(msg, info);

err_trap_policer_fill:
	nlmsg_free(msg);
	return err;
}

static int devlink_nl_cmd_trap_policer_get_dumpit(struct sk_buff *msg,
						  struct netlink_callback *cb)
{
	enum devlink_command cmd = DEVLINK_CMD_TRAP_POLICER_NEW;
	struct devlink_trap_policer_item *policer_item;
	u32 portid = NETLINK_CB(cb->skb).portid;
	struct devlink *devlink;
	int start = cb->args[0];
	unsigned long index;
	int idx = 0;
	int err;

	mutex_lock(&devlink_mutex);
	xa_for_each_marked(&devlinks, index, devlink, DEVLINK_REGISTERED) {
		if (!devlink_try_get(devlink))
			continue;

		if (!net_eq(devlink_net(devlink), sock_net(msg->sk)))
			goto retry;

		mutex_lock(&devlink->lock);
		list_for_each_entry(policer_item, &devlink->trap_policer_list,
				    list) {
			if (idx < start) {
				idx++;
				continue;
			}
			err = devlink_nl_trap_policer_fill(msg, devlink,
							   policer_item, cmd,
							   portid,
							   cb->nlh->nlmsg_seq,
							   NLM_F_MULTI);
			if (err) {
				mutex_unlock(&devlink->lock);
				devlink_put(devlink);
				goto out;
			}
			idx++;
		}
		mutex_unlock(&devlink->lock);
retry:
		devlink_put(devlink);
	}
out:
	mutex_unlock(&devlink_mutex);

	cb->args[0] = idx;
	return msg->len;
}

static int
devlink_trap_policer_set(struct devlink *devlink,
			 struct devlink_trap_policer_item *policer_item,
			 struct genl_info *info)
{
	struct netlink_ext_ack *extack = info->extack;
	struct nlattr **attrs = info->attrs;
	u64 rate, burst;
	int err;

	rate = policer_item->rate;
	burst = policer_item->burst;

	if (attrs[DEVLINK_ATTR_TRAP_POLICER_RATE])
		rate = nla_get_u64(attrs[DEVLINK_ATTR_TRAP_POLICER_RATE]);

	if (attrs[DEVLINK_ATTR_TRAP_POLICER_BURST])
		burst = nla_get_u64(attrs[DEVLINK_ATTR_TRAP_POLICER_BURST]);

	if (rate < policer_item->policer->min_rate) {
		NL_SET_ERR_MSG_MOD(extack, "Policer rate lower than limit");
		return -EINVAL;
	}

	if (rate > policer_item->policer->max_rate) {
		NL_SET_ERR_MSG_MOD(extack, "Policer rate higher than limit");
		return -EINVAL;
	}

	if (burst < policer_item->policer->min_burst) {
		NL_SET_ERR_MSG_MOD(extack, "Policer burst size lower than limit");
		return -EINVAL;
	}

	if (burst > policer_item->policer->max_burst) {
		NL_SET_ERR_MSG_MOD(extack, "Policer burst size higher than limit");
		return -EINVAL;
	}

	err = devlink->ops->trap_policer_set(devlink, policer_item->policer,
					     rate, burst, info->extack);
	if (err)
		return err;

	policer_item->rate = rate;
	policer_item->burst = burst;

	return 0;
}

static int devlink_nl_cmd_trap_policer_set_doit(struct sk_buff *skb,
						struct genl_info *info)
{
	struct devlink_trap_policer_item *policer_item;
	struct netlink_ext_ack *extack = info->extack;
	struct devlink *devlink = info->user_ptr[0];

	if (list_empty(&devlink->trap_policer_list))
		return -EOPNOTSUPP;

	if (!devlink->ops->trap_policer_set)
		return -EOPNOTSUPP;

	policer_item = devlink_trap_policer_item_get_from_info(devlink, info);
	if (!policer_item) {
		NL_SET_ERR_MSG_MOD(extack, "Device did not register this trap policer");
		return -ENOENT;
	}

	return devlink_trap_policer_set(devlink, policer_item, info);
}

//devlink netlink policy参数
static const struct nla_policy devlink_nl_policy[DEVLINK_ATTR_MAX + 1] = {
	[DEVLINK_ATTR_UNSPEC] = { .strict_start_type =
		DEVLINK_ATTR_TRAP_POLICER_ID },
	[DEVLINK_ATTR_BUS_NAME] = { .type = NLA_NUL_STRING },
	[DEVLINK_ATTR_DEV_NAME] = { .type = NLA_NUL_STRING },
	[DEVLINK_ATTR_PORT_INDEX] = { .type = NLA_U32 },
	[DEVLINK_ATTR_PORT_TYPE] = NLA_POLICY_RANGE(NLA_U16, DEVLINK_PORT_TYPE_AUTO,
						    DEVLINK_PORT_TYPE_IB),
	[DEVLINK_ATTR_PORT_SPLIT_COUNT] = { .type = NLA_U32 },
	[DEVLINK_ATTR_SB_INDEX] = { .type = NLA_U32 },
	[DEVLINK_ATTR_SB_POOL_INDEX] = { .type = NLA_U16 },
	[DEVLINK_ATTR_SB_POOL_TYPE] = { .type = NLA_U8 },
	[DEVLINK_ATTR_SB_POOL_SIZE] = { .type = NLA_U32 },
	[DEVLINK_ATTR_SB_POOL_THRESHOLD_TYPE] = { .type = NLA_U8 },
	[DEVLINK_ATTR_SB_THRESHOLD] = { .type = NLA_U32 },
	[DEVLINK_ATTR_SB_TC_INDEX] = { .type = NLA_U16 },
	[DEVLINK_ATTR_ESWITCH_MODE] = NLA_POLICY_RANGE(NLA_U16, DEVLINK_ESWITCH_MODE_LEGACY,
						       DEVLINK_ESWITCH_MODE_SWITCHDEV),
	[DEVLINK_ATTR_ESWITCH_INLINE_MODE] = { .type = NLA_U8 },
	[DEVLINK_ATTR_ESWITCH_ENCAP_MODE] = { .type = NLA_U8 },
	[DEVLINK_ATTR_DPIPE_TABLE_NAME] = { .type = NLA_NUL_STRING },
	[DEVLINK_ATTR_DPIPE_TABLE_COUNTERS_ENABLED] = { .type = NLA_U8 },
	[DEVLINK_ATTR_RESOURCE_ID] = { .type = NLA_U64},
	[DEVLINK_ATTR_RESOURCE_SIZE] = { .type = NLA_U64},
	[DEVLINK_ATTR_PARAM_NAME] = { .type = NLA_NUL_STRING },
	[DEVLINK_ATTR_PARAM_TYPE] = { .type = NLA_U8 },
	[DEVLINK_ATTR_PARAM_VALUE_CMODE] = { .type = NLA_U8 },
	[DEVLINK_ATTR_REGION_NAME] = { .type = NLA_NUL_STRING },
	[DEVLINK_ATTR_REGION_SNAPSHOT_ID] = { .type = NLA_U32 },
	[DEVLINK_ATTR_REGION_CHUNK_ADDR] = { .type = NLA_U64 },
	[DEVLINK_ATTR_REGION_CHUNK_LEN] = { .type = NLA_U64 },
	[DEVLINK_ATTR_HEALTH_REPORTER_NAME] = { .type = NLA_NUL_STRING },
	[DEVLINK_ATTR_HEALTH_REPORTER_GRACEFUL_PERIOD] = { .type = NLA_U64 },
	[DEVLINK_ATTR_HEALTH_REPORTER_AUTO_RECOVER] = { .type = NLA_U8 },
	[DEVLINK_ATTR_FLASH_UPDATE_FILE_NAME] = { .type = NLA_NUL_STRING },
	[DEVLINK_ATTR_FLASH_UPDATE_COMPONENT] = { .type = NLA_NUL_STRING },
	[DEVLINK_ATTR_FLASH_UPDATE_OVERWRITE_MASK] =
		NLA_POLICY_BITFIELD32(DEVLINK_SUPPORTED_FLASH_OVERWRITE_SECTIONS),
	[DEVLINK_ATTR_TRAP_NAME] = { .type = NLA_NUL_STRING },
	[DEVLINK_ATTR_TRAP_ACTION] = { .type = NLA_U8 },
	[DEVLINK_ATTR_TRAP_GROUP_NAME] = { .type = NLA_NUL_STRING },
	[DEVLINK_ATTR_NETNS_PID] = { .type = NLA_U32 },
	[DEVLINK_ATTR_NETNS_FD] = { .type = NLA_U32 },
	[DEVLINK_ATTR_NETNS_ID] = { .type = NLA_U32 },
	[DEVLINK_ATTR_HEALTH_REPORTER_AUTO_DUMP] = { .type = NLA_U8 },
	[DEVLINK_ATTR_TRAP_POLICER_ID] = { .type = NLA_U32 },
	[DEVLINK_ATTR_TRAP_POLICER_RATE] = { .type = NLA_U64 },
	[DEVLINK_ATTR_TRAP_POLICER_BURST] = { .type = NLA_U64 },
	[DEVLINK_ATTR_PORT_FUNCTION] = { .type = NLA_NESTED },
	[DEVLINK_ATTR_RELOAD_ACTION] = NLA_POLICY_RANGE(NLA_U8, DEVLINK_RELOAD_ACTION_DRIVER_REINIT,
							DEVLINK_RELOAD_ACTION_MAX),
	[DEVLINK_ATTR_RELOAD_LIMITS] = NLA_POLICY_BITFIELD32(DEVLINK_RELOAD_LIMITS_VALID_MASK),
	[DEVLINK_ATTR_PORT_FLAVOUR] = { .type = NLA_U16 },
	[DEVLINK_ATTR_PORT_PCI_PF_NUMBER] = { .type = NLA_U16 },
	[DEVLINK_ATTR_PORT_PCI_SF_NUMBER] = { .type = NLA_U32 },
	[DEVLINK_ATTR_PORT_CONTROLLER_NUMBER] = { .type = NLA_U32 },
	[DEVLINK_ATTR_RATE_TYPE] = { .type = NLA_U16 },
	[DEVLINK_ATTR_RATE_TX_SHARE] = { .type = NLA_U64 },
	[DEVLINK_ATTR_RATE_TX_MAX] = { .type = NLA_U64 },
	[DEVLINK_ATTR_RATE_NODE_NAME] = { .type = NLA_NUL_STRING },
	[DEVLINK_ATTR_RATE_PARENT_NODE_NAME] = { .type = NLA_NUL_STRING },
};

static const struct genl_small_ops devlink_nl_ops[] = {
	{
		.cmd = DEVLINK_CMD_GET,
		.validate = GENL_DONT_VALIDATE_STRICT | GENL_DONT_VALIDATE_DUMP,
		.doit = devlink_nl_cmd_get_doit,
		.dumpit = devlink_nl_cmd_get_dumpit,
		/* can be retrieved by unprivileged users */
	},
	{
		.cmd = DEVLINK_CMD_PORT_GET,
		.validate = GENL_DONT_VALIDATE_STRICT | GENL_DONT_VALIDATE_DUMP,
		.doit = devlink_nl_cmd_port_get_doit,
		.dumpit = devlink_nl_cmd_port_get_dumpit,
		.internal_flags = DEVLINK_NL_FLAG_NEED_PORT,
		/* can be retrieved by unprivileged users */
	},
	{
		.cmd = DEVLINK_CMD_PORT_SET,
		.validate = GENL_DONT_VALIDATE_STRICT | GENL_DONT_VALIDATE_DUMP,
		.doit = devlink_nl_cmd_port_set_doit,
		.flags = GENL_ADMIN_PERM,
		.internal_flags = DEVLINK_NL_FLAG_NEED_PORT,
	},
	{
		.cmd = DEVLINK_CMD_RATE_GET,
		.doit = devlink_nl_cmd_rate_get_doit,
		.dumpit = devlink_nl_cmd_rate_get_dumpit,
		.internal_flags = DEVLINK_NL_FLAG_NEED_RATE,
		/* can be retrieved by unprivileged users */
	},
	{
		.cmd = DEVLINK_CMD_RATE_SET,
		.doit = devlink_nl_cmd_rate_set_doit,
		.flags = GENL_ADMIN_PERM,
		.internal_flags = DEVLINK_NL_FLAG_NEED_RATE,
	},
	{
		.cmd = DEVLINK_CMD_RATE_NEW,
		.doit = devlink_nl_cmd_rate_new_doit,
		.flags = GENL_ADMIN_PERM,
	},
	{
		.cmd = DEVLINK_CMD_RATE_DEL,
		.doit = devlink_nl_cmd_rate_del_doit,
		.flags = GENL_ADMIN_PERM,
		.internal_flags = DEVLINK_NL_FLAG_NEED_RATE_NODE,
	},
	{
		.cmd = DEVLINK_CMD_PORT_SPLIT,
		.validate = GENL_DONT_VALIDATE_STRICT | GENL_DONT_VALIDATE_DUMP,
		.doit = devlink_nl_cmd_port_split_doit,
		.flags = GENL_ADMIN_PERM,
		.internal_flags = DEVLINK_NL_FLAG_NEED_PORT,
	},
	{
		.cmd = DEVLINK_CMD_PORT_UNSPLIT,
		.validate = GENL_DONT_VALIDATE_STRICT | GENL_DONT_VALIDATE_DUMP,
		.doit = devlink_nl_cmd_port_unsplit_doit,
		.flags = GENL_ADMIN_PERM,
		.internal_flags = DEVLINK_NL_FLAG_NEED_PORT,
	},
	{
		.cmd = DEVLINK_CMD_PORT_NEW,
		.doit = devlink_nl_cmd_port_new_doit,
		.flags = GENL_ADMIN_PERM,
		.internal_flags = DEVLINK_NL_FLAG_NO_LOCK,
	},
	{
		.cmd = DEVLINK_CMD_PORT_DEL,
		.doit = devlink_nl_cmd_port_del_doit,
		.flags = GENL_ADMIN_PERM,
		.internal_flags = DEVLINK_NL_FLAG_NO_LOCK,
	},
	{
		.cmd = DEVLINK_CMD_SB_GET,
		.validate = GENL_DONT_VALIDATE_STRICT | GENL_DONT_VALIDATE_DUMP,
		.doit = devlink_nl_cmd_sb_get_doit,
		.dumpit = devlink_nl_cmd_sb_get_dumpit,
		/* can be retrieved by unprivileged users */
	},
	{
		.cmd = DEVLINK_CMD_SB_POOL_GET,
		.validate = GENL_DONT_VALIDATE_STRICT | GENL_DONT_VALIDATE_DUMP,
		.doit = devlink_nl_cmd_sb_pool_get_doit,
		.dumpit = devlink_nl_cmd_sb_pool_get_dumpit,
		/* can be retrieved by unprivileged users */
	},
	{
		.cmd = DEVLINK_CMD_SB_POOL_SET,
		.validate = GENL_DONT_VALIDATE_STRICT | GENL_DONT_VALIDATE_DUMP,
		.doit = devlink_nl_cmd_sb_pool_set_doit,
		.flags = GENL_ADMIN_PERM,
	},
	{
		.cmd = DEVLINK_CMD_SB_PORT_POOL_GET,
		.validate = GENL_DONT_VALIDATE_STRICT | GENL_DONT_VALIDATE_DUMP,
		.doit = devlink_nl_cmd_sb_port_pool_get_doit,
		.dumpit = devlink_nl_cmd_sb_port_pool_get_dumpit,
		.internal_flags = DEVLINK_NL_FLAG_NEED_PORT,
		/* can be retrieved by unprivileged users */
	},
	{
		.cmd = DEVLINK_CMD_SB_PORT_POOL_SET,
		.validate = GENL_DONT_VALIDATE_STRICT | GENL_DONT_VALIDATE_DUMP,
		.doit = devlink_nl_cmd_sb_port_pool_set_doit,
		.flags = GENL_ADMIN_PERM,
		.internal_flags = DEVLINK_NL_FLAG_NEED_PORT,
	},
	{
		.cmd = DEVLINK_CMD_SB_TC_POOL_BIND_GET,
		.validate = GENL_DONT_VALIDATE_STRICT | GENL_DONT_VALIDATE_DUMP,
		.doit = devlink_nl_cmd_sb_tc_pool_bind_get_doit,
		.dumpit = devlink_nl_cmd_sb_tc_pool_bind_get_dumpit,
		.internal_flags = DEVLINK_NL_FLAG_NEED_PORT,
		/* can be retrieved by unprivileged users */
	},
	{
		.cmd = DEVLINK_CMD_SB_TC_POOL_BIND_SET,
		.validate = GENL_DONT_VALIDATE_STRICT | GENL_DONT_VALIDATE_DUMP,
		.doit = devlink_nl_cmd_sb_tc_pool_bind_set_doit,
		.flags = GENL_ADMIN_PERM,
		.internal_flags = DEVLINK_NL_FLAG_NEED_PORT,
	},
	{
		.cmd = DEVLINK_CMD_SB_OCC_SNAPSHOT,
		.validate = GENL_DONT_VALIDATE_STRICT | GENL_DONT_VALIDATE_DUMP,
		.doit = devlink_nl_cmd_sb_occ_snapshot_doit,
		.flags = GENL_ADMIN_PERM,
	},
	{
		.cmd = DEVLINK_CMD_SB_OCC_MAX_CLEAR,
		.validate = GENL_DONT_VALIDATE_STRICT | GENL_DONT_VALIDATE_DUMP,
		.doit = devlink_nl_cmd_sb_occ_max_clear_doit,
		.flags = GENL_ADMIN_PERM,
	},
	{
		.cmd = DEVLINK_CMD_ESWITCH_GET,
		.validate = GENL_DONT_VALIDATE_STRICT | GENL_DONT_VALIDATE_DUMP,
		.doit = devlink_nl_cmd_eswitch_get_doit,
		.flags = GENL_ADMIN_PERM,
	},
	{
		//将devlink设备eswitch模式设置
		.cmd = DEVLINK_CMD_ESWITCH_SET,
		.validate = GENL_DONT_VALIDATE_STRICT | GENL_DONT_VALIDATE_DUMP,
		.doit = devlink_nl_cmd_eswitch_set_doit,
		.flags = GENL_ADMIN_PERM,
<<<<<<< HEAD
		//指明需要devlink
		.internal_flags = DEVLINK_NL_FLAG_NO_LOCK,
=======
>>>>>>> 028192fe
	},
	{
		.cmd = DEVLINK_CMD_DPIPE_TABLE_GET,
		.validate = GENL_DONT_VALIDATE_STRICT | GENL_DONT_VALIDATE_DUMP,
		.doit = devlink_nl_cmd_dpipe_table_get,
		/* can be retrieved by unprivileged users */
	},
	{
		.cmd = DEVLINK_CMD_DPIPE_ENTRIES_GET,
		.validate = GENL_DONT_VALIDATE_STRICT | GENL_DONT_VALIDATE_DUMP,
		.doit = devlink_nl_cmd_dpipe_entries_get,
		/* can be retrieved by unprivileged users */
	},
	{
		.cmd = DEVLINK_CMD_DPIPE_HEADERS_GET,
		.validate = GENL_DONT_VALIDATE_STRICT | GENL_DONT_VALIDATE_DUMP,
		.doit = devlink_nl_cmd_dpipe_headers_get,
		/* can be retrieved by unprivileged users */
	},
	{
		.cmd = DEVLINK_CMD_DPIPE_TABLE_COUNTERS_SET,
		.validate = GENL_DONT_VALIDATE_STRICT | GENL_DONT_VALIDATE_DUMP,
		.doit = devlink_nl_cmd_dpipe_table_counters_set,
		.flags = GENL_ADMIN_PERM,
	},
	{
		.cmd = DEVLINK_CMD_RESOURCE_SET,
		.validate = GENL_DONT_VALIDATE_STRICT | GENL_DONT_VALIDATE_DUMP,
		.doit = devlink_nl_cmd_resource_set,
		.flags = GENL_ADMIN_PERM,
	},
	{
		.cmd = DEVLINK_CMD_RESOURCE_DUMP,
		.validate = GENL_DONT_VALIDATE_STRICT | GENL_DONT_VALIDATE_DUMP,
		.doit = devlink_nl_cmd_resource_dump,
		/* can be retrieved by unprivileged users */
	},
	{
		.cmd = DEVLINK_CMD_RELOAD,
		.validate = GENL_DONT_VALIDATE_STRICT | GENL_DONT_VALIDATE_DUMP,
		.doit = devlink_nl_cmd_reload,
		.flags = GENL_ADMIN_PERM,
		.internal_flags = DEVLINK_NL_FLAG_NO_LOCK,
	},
	{
		.cmd = DEVLINK_CMD_PARAM_GET,
		.validate = GENL_DONT_VALIDATE_STRICT | GENL_DONT_VALIDATE_DUMP,
		.doit = devlink_nl_cmd_param_get_doit,
		.dumpit = devlink_nl_cmd_param_get_dumpit,
		/* can be retrieved by unprivileged users */
	},
	{
		.cmd = DEVLINK_CMD_PARAM_SET,
		.validate = GENL_DONT_VALIDATE_STRICT | GENL_DONT_VALIDATE_DUMP,
		.doit = devlink_nl_cmd_param_set_doit,
		.flags = GENL_ADMIN_PERM,
	},
	{
		.cmd = DEVLINK_CMD_PORT_PARAM_GET,
		.validate = GENL_DONT_VALIDATE_STRICT | GENL_DONT_VALIDATE_DUMP,
		.doit = devlink_nl_cmd_port_param_get_doit,
		.dumpit = devlink_nl_cmd_port_param_get_dumpit,
		.internal_flags = DEVLINK_NL_FLAG_NEED_PORT,
		/* can be retrieved by unprivileged users */
	},
	{
		.cmd = DEVLINK_CMD_PORT_PARAM_SET,
		.validate = GENL_DONT_VALIDATE_STRICT | GENL_DONT_VALIDATE_DUMP,
		.doit = devlink_nl_cmd_port_param_set_doit,
		.flags = GENL_ADMIN_PERM,
		.internal_flags = DEVLINK_NL_FLAG_NEED_PORT,
	},
	{
		.cmd = DEVLINK_CMD_REGION_GET,
		.validate = GENL_DONT_VALIDATE_STRICT | GENL_DONT_VALIDATE_DUMP,
		.doit = devlink_nl_cmd_region_get_doit,
		.dumpit = devlink_nl_cmd_region_get_dumpit,
		.flags = GENL_ADMIN_PERM,
	},
	{
		.cmd = DEVLINK_CMD_REGION_NEW,
		.validate = GENL_DONT_VALIDATE_STRICT | GENL_DONT_VALIDATE_DUMP,
		.doit = devlink_nl_cmd_region_new,
		.flags = GENL_ADMIN_PERM,
	},
	{
		.cmd = DEVLINK_CMD_REGION_DEL,
		.validate = GENL_DONT_VALIDATE_STRICT | GENL_DONT_VALIDATE_DUMP,
		.doit = devlink_nl_cmd_region_del,
		.flags = GENL_ADMIN_PERM,
	},
	{
		.cmd = DEVLINK_CMD_REGION_READ,
		.validate = GENL_DONT_VALIDATE_STRICT |
			    GENL_DONT_VALIDATE_DUMP_STRICT,
		.dumpit = devlink_nl_cmd_region_read_dumpit,
		.flags = GENL_ADMIN_PERM,
	},
	{
		.cmd = DEVLINK_CMD_INFO_GET,
		.validate = GENL_DONT_VALIDATE_STRICT | GENL_DONT_VALIDATE_DUMP,
		.doit = devlink_nl_cmd_info_get_doit,
		.dumpit = devlink_nl_cmd_info_get_dumpit,
		/* can be retrieved by unprivileged users */
	},
	{
		.cmd = DEVLINK_CMD_HEALTH_REPORTER_GET,
		.validate = GENL_DONT_VALIDATE_STRICT | GENL_DONT_VALIDATE_DUMP,
		.doit = devlink_nl_cmd_health_reporter_get_doit,
		.dumpit = devlink_nl_cmd_health_reporter_get_dumpit,
		.internal_flags = DEVLINK_NL_FLAG_NEED_DEVLINK_OR_PORT |
				  DEVLINK_NL_FLAG_NO_LOCK,
		/* can be retrieved by unprivileged users */
	},
	{
		.cmd = DEVLINK_CMD_HEALTH_REPORTER_SET,
		.validate = GENL_DONT_VALIDATE_STRICT | GENL_DONT_VALIDATE_DUMP,
		.doit = devlink_nl_cmd_health_reporter_set_doit,
		.flags = GENL_ADMIN_PERM,
		.internal_flags = DEVLINK_NL_FLAG_NEED_DEVLINK_OR_PORT |
				  DEVLINK_NL_FLAG_NO_LOCK,
	},
	{
		.cmd = DEVLINK_CMD_HEALTH_REPORTER_RECOVER,
		.validate = GENL_DONT_VALIDATE_STRICT | GENL_DONT_VALIDATE_DUMP,
		.doit = devlink_nl_cmd_health_reporter_recover_doit,
		.flags = GENL_ADMIN_PERM,
		.internal_flags = DEVLINK_NL_FLAG_NEED_DEVLINK_OR_PORT |
				  DEVLINK_NL_FLAG_NO_LOCK,
	},
	{
		.cmd = DEVLINK_CMD_HEALTH_REPORTER_DIAGNOSE,
		.validate = GENL_DONT_VALIDATE_STRICT | GENL_DONT_VALIDATE_DUMP,
		.doit = devlink_nl_cmd_health_reporter_diagnose_doit,
		.flags = GENL_ADMIN_PERM,
		.internal_flags = DEVLINK_NL_FLAG_NEED_DEVLINK_OR_PORT |
				  DEVLINK_NL_FLAG_NO_LOCK,
	},
	{
		.cmd = DEVLINK_CMD_HEALTH_REPORTER_DUMP_GET,
		.validate = GENL_DONT_VALIDATE_STRICT |
			    GENL_DONT_VALIDATE_DUMP_STRICT,
		.dumpit = devlink_nl_cmd_health_reporter_dump_get_dumpit,
		.flags = GENL_ADMIN_PERM,
	},
	{
		.cmd = DEVLINK_CMD_HEALTH_REPORTER_DUMP_CLEAR,
		.validate = GENL_DONT_VALIDATE_STRICT | GENL_DONT_VALIDATE_DUMP,
		.doit = devlink_nl_cmd_health_reporter_dump_clear_doit,
		.flags = GENL_ADMIN_PERM,
		.internal_flags = DEVLINK_NL_FLAG_NEED_DEVLINK_OR_PORT |
				  DEVLINK_NL_FLAG_NO_LOCK,
	},
	{
		.cmd = DEVLINK_CMD_HEALTH_REPORTER_TEST,
		.validate = GENL_DONT_VALIDATE_STRICT | GENL_DONT_VALIDATE_DUMP,
		.doit = devlink_nl_cmd_health_reporter_test_doit,
		.flags = GENL_ADMIN_PERM,
		.internal_flags = DEVLINK_NL_FLAG_NEED_DEVLINK_OR_PORT |
				  DEVLINK_NL_FLAG_NO_LOCK,
	},
	{
		.cmd = DEVLINK_CMD_FLASH_UPDATE,
		.validate = GENL_DONT_VALIDATE_STRICT | GENL_DONT_VALIDATE_DUMP,
		.doit = devlink_nl_cmd_flash_update,
		.flags = GENL_ADMIN_PERM,
	},
	{
		.cmd = DEVLINK_CMD_TRAP_GET,
		.doit = devlink_nl_cmd_trap_get_doit,
		.dumpit = devlink_nl_cmd_trap_get_dumpit,
		/* can be retrieved by unprivileged users */
	},
	{
		.cmd = DEVLINK_CMD_TRAP_SET,
		.doit = devlink_nl_cmd_trap_set_doit,
		.flags = GENL_ADMIN_PERM,
	},
	{
		.cmd = DEVLINK_CMD_TRAP_GROUP_GET,
		.doit = devlink_nl_cmd_trap_group_get_doit,
		.dumpit = devlink_nl_cmd_trap_group_get_dumpit,
		/* can be retrieved by unprivileged users */
	},
	{
		.cmd = DEVLINK_CMD_TRAP_GROUP_SET,
		.doit = devlink_nl_cmd_trap_group_set_doit,
		.flags = GENL_ADMIN_PERM,
	},
	{
		.cmd = DEVLINK_CMD_TRAP_POLICER_GET,
		.doit = devlink_nl_cmd_trap_policer_get_doit,
		.dumpit = devlink_nl_cmd_trap_policer_get_dumpit,
		/* can be retrieved by unprivileged users */
	},
	{
		.cmd = DEVLINK_CMD_TRAP_POLICER_SET,
		.doit = devlink_nl_cmd_trap_policer_set_doit,
		.flags = GENL_ADMIN_PERM,
	},
};

static struct genl_family devlink_nl_family __ro_after_init = {
	.name		= DEVLINK_GENL_NAME,
	.version	= DEVLINK_GENL_VERSION,
	.maxattr	= DEVLINK_ATTR_MAX,
	.policy = devlink_nl_policy,
	.netnsok	= true,
	//netlink处理前调用
	.pre_doit	= devlink_nl_pre_doit,
	.post_doit	= devlink_nl_post_doit,
	.module		= THIS_MODULE,
	//对外提供各netlink cmd对应的ops
	.small_ops	= devlink_nl_ops,
	.n_small_ops	= ARRAY_SIZE(devlink_nl_ops),
	.mcgrps		= devlink_nl_mcgrps,
	.n_mcgrps	= ARRAY_SIZE(devlink_nl_mcgrps),
};

static bool devlink_reload_actions_valid(const struct devlink_ops *ops)
{
	const struct devlink_reload_combination *comb;
	int i;

	if (!devlink_reload_supported(ops)) {
		if (WARN_ON(ops->reload_actions))
			return false;
		return true;
	}

	if (WARN_ON(!ops->reload_actions ||
		    ops->reload_actions & BIT(DEVLINK_RELOAD_ACTION_UNSPEC) ||
		    ops->reload_actions >= BIT(__DEVLINK_RELOAD_ACTION_MAX)))
		return false;

	if (WARN_ON(ops->reload_limits & BIT(DEVLINK_RELOAD_LIMIT_UNSPEC) ||
		    ops->reload_limits >= BIT(__DEVLINK_RELOAD_LIMIT_MAX)))
		return false;

	for (i = 0; i < ARRAY_SIZE(devlink_reload_invalid_combinations); i++)  {
		comb = &devlink_reload_invalid_combinations[i];
		if (ops->reload_actions == BIT(comb->action) &&
		    ops->reload_limits == BIT(comb->limit))
			return false;
	}
	return true;
}

/**
 *	devlink_set_features - Set devlink supported features
 *
 *	@devlink: devlink
 *	@features: devlink support features
 *
 *	This interface allows us to set reload ops separatelly from
 *	the devlink_alloc.
 */
void devlink_set_features(struct devlink *devlink, u64 features)
{
	ASSERT_DEVLINK_NOT_REGISTERED(devlink);

	WARN_ON(features & DEVLINK_F_RELOAD &&
		!devlink_reload_supported(devlink->ops));
	devlink->features = features;
}
EXPORT_SYMBOL_GPL(devlink_set_features);

/**
 *	devlink_alloc_ns - Allocate new devlink instance resources
 *	in specific namespace
 *
 *	@ops: ops
 *	@priv_size: size of user private data
 *	@net: net namespace
 *	@dev: parent device
 *
 *	Allocate new devlink instance resources, including devlink index
 *	and name.
 */
struct devlink *devlink_alloc_ns(const struct devlink_ops *ops/*devlink对应的ops*/,
				 size_t priv_size/*私有数据大小*/, struct net *net,
				 struct device *dev)
{
	struct devlink *devlink;
	static u32 last_id;
	int ret;

	WARN_ON(!ops || !dev);
	if (!devlink_reload_actions_valid(ops))
		return NULL;

	//申请并初始化devlink（指定私有数据）
	devlink = kzalloc(sizeof(*devlink) + priv_size, GFP_KERNEL);
	if (!devlink)
		return NULL;

	ret = xa_alloc_cyclic(&devlinks, &devlink->index, devlink, xa_limit_31b,
			      &last_id, GFP_KERNEL);
	if (ret < 0) {
		kfree(devlink);
		return NULL;
	}

	devlink->dev = dev;
	//设置devlink对应的ops
	devlink->ops = ops;
	xa_init_flags(&devlink->snapshot_ids, XA_FLAGS_ALLOC);
	write_pnet(&devlink->_net, net);
	INIT_LIST_HEAD(&devlink->port_list);
	INIT_LIST_HEAD(&devlink->rate_list);
	INIT_LIST_HEAD(&devlink->sb_list);
	INIT_LIST_HEAD_RCU(&devlink->dpipe_table_list);
	INIT_LIST_HEAD(&devlink->resource_list);
	INIT_LIST_HEAD(&devlink->param_list);
	INIT_LIST_HEAD(&devlink->region_list);
	INIT_LIST_HEAD(&devlink->reporter_list);
	INIT_LIST_HEAD(&devlink->trap_list);
	INIT_LIST_HEAD(&devlink->trap_group_list);
	INIT_LIST_HEAD(&devlink->trap_policer_list);
	mutex_init(&devlink->lock);
	mutex_init(&devlink->reporters_lock);
	refcount_set(&devlink->refcount, 1);
	init_completion(&devlink->comp);

	return devlink;
}
EXPORT_SYMBOL_GPL(devlink_alloc_ns);

static void
devlink_trap_policer_notify(struct devlink *devlink,
			    const struct devlink_trap_policer_item *policer_item,
			    enum devlink_command cmd);
static void
devlink_trap_group_notify(struct devlink *devlink,
			  const struct devlink_trap_group_item *group_item,
			  enum devlink_command cmd);
static void devlink_trap_notify(struct devlink *devlink,
				const struct devlink_trap_item *trap_item,
				enum devlink_command cmd);

static void devlink_notify_register(struct devlink *devlink)
{
	struct devlink_trap_policer_item *policer_item;
	struct devlink_trap_group_item *group_item;
	struct devlink_param_item *param_item;
	struct devlink_trap_item *trap_item;
	struct devlink_port *devlink_port;
	struct devlink_rate *rate_node;
	struct devlink_region *region;

	//通知devlink设备new事件
	devlink_notify(devlink, DEVLINK_CMD_NEW);
	list_for_each_entry(devlink_port, &devlink->port_list, list)
		devlink_port_notify(devlink_port, DEVLINK_CMD_PORT_NEW);

	list_for_each_entry(policer_item, &devlink->trap_policer_list, list)
		devlink_trap_policer_notify(devlink, policer_item,
					    DEVLINK_CMD_TRAP_POLICER_NEW);

	list_for_each_entry(group_item, &devlink->trap_group_list, list)
		devlink_trap_group_notify(devlink, group_item,
					  DEVLINK_CMD_TRAP_GROUP_NEW);

	list_for_each_entry(trap_item, &devlink->trap_list, list)
		devlink_trap_notify(devlink, trap_item, DEVLINK_CMD_TRAP_NEW);

	list_for_each_entry(rate_node, &devlink->rate_list, list)
		devlink_rate_notify(rate_node, DEVLINK_CMD_RATE_NEW);

	list_for_each_entry(region, &devlink->region_list, list)
		devlink_nl_region_notify(region, NULL, DEVLINK_CMD_REGION_NEW);

	list_for_each_entry(param_item, &devlink->param_list, list)
		devlink_param_notify(devlink, 0, param_item,
				     DEVLINK_CMD_PARAM_NEW);
}

static void devlink_notify_unregister(struct devlink *devlink)
{
	struct devlink_trap_policer_item *policer_item;
	struct devlink_trap_group_item *group_item;
	struct devlink_param_item *param_item;
	struct devlink_trap_item *trap_item;
	struct devlink_port *devlink_port;
	struct devlink_rate *rate_node;
	struct devlink_region *region;

	list_for_each_entry_reverse(param_item, &devlink->param_list, list)
		devlink_param_notify(devlink, 0, param_item,
				     DEVLINK_CMD_PARAM_DEL);

	list_for_each_entry_reverse(region, &devlink->region_list, list)
		devlink_nl_region_notify(region, NULL, DEVLINK_CMD_REGION_DEL);

	list_for_each_entry_reverse(rate_node, &devlink->rate_list, list)
		devlink_rate_notify(rate_node, DEVLINK_CMD_RATE_DEL);

	list_for_each_entry_reverse(trap_item, &devlink->trap_list, list)
		devlink_trap_notify(devlink, trap_item, DEVLINK_CMD_TRAP_DEL);

	list_for_each_entry_reverse(group_item, &devlink->trap_group_list, list)
		devlink_trap_group_notify(devlink, group_item,
					  DEVLINK_CMD_TRAP_GROUP_DEL);
	list_for_each_entry_reverse(policer_item, &devlink->trap_policer_list,
				    list)
		devlink_trap_policer_notify(devlink, policer_item,
					    DEVLINK_CMD_TRAP_POLICER_DEL);

	list_for_each_entry_reverse(devlink_port, &devlink->port_list, list)
		devlink_port_notify(devlink_port, DEVLINK_CMD_PORT_DEL);
	devlink_notify(devlink, DEVLINK_CMD_DEL);
}

/**
 *	devlink_register - Register devlink instance
 *
 *	@devlink: devlink
 */
void devlink_register(struct devlink *devlink)
{
	ASSERT_DEVLINK_NOT_REGISTERED(devlink);
	/* Make sure that we are in .probe() routine */

	mutex_lock(&devlink_mutex);
	xa_set_mark(&devlinks, devlink->index, DEVLINK_REGISTERED);
	devlink_notify_register(devlink);
	mutex_unlock(&devlink_mutex);
}
EXPORT_SYMBOL_GPL(devlink_register);

/**
 *	devlink_unregister - Unregister devlink instance
 *
 *	@devlink: devlink
 */
void devlink_unregister(struct devlink *devlink)
{
	ASSERT_DEVLINK_REGISTERED(devlink);
	/* Make sure that we are in .remove() routine */

	devlink_put(devlink);
	wait_for_completion(&devlink->comp);

	mutex_lock(&devlink_mutex);
	devlink_notify_unregister(devlink);
	xa_clear_mark(&devlinks, devlink->index, DEVLINK_REGISTERED);
	mutex_unlock(&devlink_mutex);
}
EXPORT_SYMBOL_GPL(devlink_unregister);

/**
 *	devlink_free - Free devlink instance resources
 *
 *	@devlink: devlink
 */
void devlink_free(struct devlink *devlink)
{
	ASSERT_DEVLINK_NOT_REGISTERED(devlink);

	mutex_destroy(&devlink->reporters_lock);
	mutex_destroy(&devlink->lock);
	WARN_ON(!list_empty(&devlink->trap_policer_list));
	WARN_ON(!list_empty(&devlink->trap_group_list));
	WARN_ON(!list_empty(&devlink->trap_list));
	WARN_ON(!list_empty(&devlink->reporter_list));
	WARN_ON(!list_empty(&devlink->region_list));
	WARN_ON(!list_empty(&devlink->param_list));
	WARN_ON(!list_empty(&devlink->resource_list));
	WARN_ON(!list_empty(&devlink->dpipe_table_list));
	WARN_ON(!list_empty(&devlink->sb_list));
	WARN_ON(!list_empty(&devlink->rate_list));
	WARN_ON(!list_empty(&devlink->port_list));

	xa_destroy(&devlink->snapshot_ids);
	xa_erase(&devlinks, devlink->index);

	kfree(devlink);
}
EXPORT_SYMBOL_GPL(devlink_free);

static void devlink_port_type_warn(struct work_struct *work)
{
	WARN(true, "Type was not set for devlink port.");
}

static bool devlink_port_type_should_warn(struct devlink_port *devlink_port)
{
	/* Ignore CPU and DSA flavours. */
	return devlink_port->attrs.flavour != DEVLINK_PORT_FLAVOUR_CPU &&
	       devlink_port->attrs.flavour != DEVLINK_PORT_FLAVOUR_DSA &&
	       devlink_port->attrs.flavour != DEVLINK_PORT_FLAVOUR_UNUSED;
}

#define DEVLINK_PORT_TYPE_WARN_TIMEOUT (HZ * 3600)

static void devlink_port_type_warn_schedule(struct devlink_port *devlink_port)
{
	if (!devlink_port_type_should_warn(devlink_port))
		return;
	/* Schedule a work to WARN in case driver does not set port
	 * type within timeout.
	 */
	schedule_delayed_work(&devlink_port->type_warn_dw,
			      DEVLINK_PORT_TYPE_WARN_TIMEOUT);
}

static void devlink_port_type_warn_cancel(struct devlink_port *devlink_port)
{
	if (!devlink_port_type_should_warn(devlink_port))
		return;
	cancel_delayed_work_sync(&devlink_port->type_warn_dw);
}

int devl_port_register(struct devlink *devlink,
		       struct devlink_port *devlink_port,
		       unsigned int port_index)
{
	lockdep_assert_held(&devlink->lock);

	if (devlink_port_index_exists(devlink, port_index))
		return -EEXIST;

	WARN_ON(devlink_port->devlink);
	devlink_port->devlink = devlink;
	devlink_port->index = port_index;
	spin_lock_init(&devlink_port->type_lock);
	INIT_LIST_HEAD(&devlink_port->reporter_list);
	mutex_init(&devlink_port->reporters_lock);
	list_add_tail(&devlink_port->list, &devlink->port_list);
	INIT_LIST_HEAD(&devlink_port->param_list);
	INIT_LIST_HEAD(&devlink_port->region_list);

	INIT_DELAYED_WORK(&devlink_port->type_warn_dw, &devlink_port_type_warn);
	devlink_port_type_warn_schedule(devlink_port);
	devlink_port_notify(devlink_port, DEVLINK_CMD_PORT_NEW);
	return 0;
}
EXPORT_SYMBOL_GPL(devl_port_register);

/**
 *	devlink_port_register - Register devlink port
 *
 *	@devlink: devlink
 *	@devlink_port: devlink port
 *	@port_index: driver-specific numerical identifier of the port
 *
 *	Register devlink port with provided port index. User can use
 *	any indexing, even hw-related one. devlink_port structure
 *	is convenient to be embedded inside user driver private structure.
 *	Note that the caller should take care of zeroing the devlink_port
 *	structure.
 */
int devlink_port_register(struct devlink *devlink,
			  struct devlink_port *devlink_port,
			  unsigned int port_index)
{
	int err;

<<<<<<< HEAD
	WARN_ON(devlink_port->devlink);
	devlink_port->devlink = devlink;
	devlink_port->index = port_index;
	spin_lock_init(&devlink_port->type_lock);
	INIT_LIST_HEAD(&devlink_port->reporter_list);
	mutex_init(&devlink_port->reporters_lock);
	//添加devlink_port到devlink
	list_add_tail(&devlink_port->list, &devlink->port_list);
	INIT_LIST_HEAD(&devlink_port->param_list);
	INIT_LIST_HEAD(&devlink_port->region_list);
=======
	mutex_lock(&devlink->lock);
	err = devl_port_register(devlink, devlink_port, port_index);
>>>>>>> 028192fe
	mutex_unlock(&devlink->lock);
	return err;
}
EXPORT_SYMBOL_GPL(devlink_port_register);

void devl_port_unregister(struct devlink_port *devlink_port)
{
	lockdep_assert_held(&devlink_port->devlink->lock);

	devlink_port_type_warn_cancel(devlink_port);
	devlink_port_notify(devlink_port, DEVLINK_CMD_PORT_DEL);
	list_del(&devlink_port->list);
	WARN_ON(!list_empty(&devlink_port->reporter_list));
	WARN_ON(!list_empty(&devlink_port->region_list));
	mutex_destroy(&devlink_port->reporters_lock);
}
EXPORT_SYMBOL_GPL(devl_port_unregister);

/**
 *	devlink_port_unregister - Unregister devlink port
 *
 *	@devlink_port: devlink port
 */
void devlink_port_unregister(struct devlink_port *devlink_port)
{
	struct devlink *devlink = devlink_port->devlink;

	mutex_lock(&devlink->lock);
	devl_port_unregister(devlink_port);
	mutex_unlock(&devlink->lock);
}
EXPORT_SYMBOL_GPL(devlink_port_unregister);

static void __devlink_port_type_set(struct devlink_port *devlink_port,
				    enum devlink_port_type type,
				    void *type_dev)
{
	if (WARN_ON(!devlink_port->devlink))
		return;
	devlink_port_type_warn_cancel(devlink_port);
	spin_lock_bh(&devlink_port->type_lock);
	devlink_port->type = type;
	devlink_port->type_dev = type_dev;
	spin_unlock_bh(&devlink_port->type_lock);
	devlink_port_notify(devlink_port, DEVLINK_CMD_PORT_NEW);
}

static void devlink_port_type_netdev_checks(struct devlink_port *devlink_port,
					    struct net_device *netdev)
{
	const struct net_device_ops *ops = netdev->netdev_ops;

	/* If driver registers devlink port, it should set devlink port
	 * attributes accordingly so the compat functions are called
	 * and the original ops are not used.
	 */
	if (ops->ndo_get_phys_port_name) {
		/* Some drivers use the same set of ndos for netdevs
		 * that have devlink_port registered and also for
		 * those who don't. Make sure that ndo_get_phys_port_name
		 * returns -EOPNOTSUPP here in case it is defined.
		 * Warn if not.
		 */
		char name[IFNAMSIZ];
		int err;

		err = ops->ndo_get_phys_port_name(netdev, name, sizeof(name));
		WARN_ON(err != -EOPNOTSUPP);
	}
	if (ops->ndo_get_port_parent_id) {
		/* Some drivers use the same set of ndos for netdevs
		 * that have devlink_port registered and also for
		 * those who don't. Make sure that ndo_get_port_parent_id
		 * returns -EOPNOTSUPP here in case it is defined.
		 * Warn if not.
		 */
		struct netdev_phys_item_id ppid;
		int err;

		err = ops->ndo_get_port_parent_id(netdev, &ppid);
		WARN_ON(err != -EOPNOTSUPP);
	}
}

/**
 *	devlink_port_type_eth_set - Set port type to Ethernet
 *
 *	@devlink_port: devlink port
 *	@netdev: related netdevice
 */
void devlink_port_type_eth_set(struct devlink_port *devlink_port,
			       struct net_device *netdev)
{
	if (netdev)
		devlink_port_type_netdev_checks(devlink_port, netdev);
	else
		dev_warn(devlink_port->devlink->dev,
			 "devlink port type for port %d set to Ethernet without a software interface reference, device type not supported by the kernel?\n",
			 devlink_port->index);

	__devlink_port_type_set(devlink_port, DEVLINK_PORT_TYPE_ETH, netdev);
}
EXPORT_SYMBOL_GPL(devlink_port_type_eth_set);

/**
 *	devlink_port_type_ib_set - Set port type to InfiniBand
 *
 *	@devlink_port: devlink port
 *	@ibdev: related IB device
 */
void devlink_port_type_ib_set(struct devlink_port *devlink_port,
			      struct ib_device *ibdev)
{
	__devlink_port_type_set(devlink_port, DEVLINK_PORT_TYPE_IB, ibdev);
}
EXPORT_SYMBOL_GPL(devlink_port_type_ib_set);

/**
 *	devlink_port_type_clear - Clear port type
 *
 *	@devlink_port: devlink port
 */
void devlink_port_type_clear(struct devlink_port *devlink_port)
{
	__devlink_port_type_set(devlink_port, DEVLINK_PORT_TYPE_NOTSET, NULL);
	devlink_port_type_warn_schedule(devlink_port);
}
EXPORT_SYMBOL_GPL(devlink_port_type_clear);

//为devlink_port设置switch_id
static int __devlink_port_attrs_set(struct devlink_port *devlink_port,
				    enum devlink_port_flavour flavour)
{
	struct devlink_port_attrs *attrs = &devlink_port->attrs;

	devlink_port->attrs_set = true;
	attrs->flavour = flavour;
	if (attrs->switch_id.id_len) {
		devlink_port->switch_port = true;
		if (WARN_ON(attrs->switch_id.id_len > MAX_PHYS_ITEM_ID_LEN))
			attrs->switch_id.id_len = MAX_PHYS_ITEM_ID_LEN;
	} else {
		devlink_port->switch_port = false;
	}
	return 0;
}

/**
 *	devlink_port_attrs_set - Set port attributes
 *
 *	@devlink_port: devlink port
 *	@attrs: devlink port attrs
 */
void devlink_port_attrs_set(struct devlink_port *devlink_port,
			    struct devlink_port_attrs *attrs)
{
	int ret;

	if (WARN_ON(devlink_port->devlink))
		return;
	devlink_port->attrs = *attrs;
	ret = __devlink_port_attrs_set(devlink_port, attrs->flavour);
	if (ret)
		return;
	WARN_ON(attrs->splittable && attrs->split);
}
EXPORT_SYMBOL_GPL(devlink_port_attrs_set);

/**
 *	devlink_port_attrs_pci_pf_set - Set PCI PF port attributes
 *
 *	@devlink_port: devlink port
 *	@controller: associated controller number for the devlink port instance
 *	@pf: associated PF for the devlink port instance
 *	@external: indicates if the port is for an external controller
 */
void devlink_port_attrs_pci_pf_set(struct devlink_port *devlink_port, u32 controller,
				   u16 pf, bool external)
{
	//设置从属于pf的devlink_port
	struct devlink_port_attrs *attrs = &devlink_port->attrs;
	int ret;

	if (WARN_ON(devlink_port->devlink))
		return;
	ret = __devlink_port_attrs_set(devlink_port,
				       DEVLINK_PORT_FLAVOUR_PCI_PF);
	if (ret)
		return;
	attrs->pci_pf.controller = controller;
	attrs->pci_pf.pf = pf;
	attrs->pci_pf.external = external;
}
EXPORT_SYMBOL_GPL(devlink_port_attrs_pci_pf_set);

/**
 *	devlink_port_attrs_pci_vf_set - Set PCI VF port attributes
 *
 *	@devlink_port: devlink port
 *	@controller: associated controller number for the devlink port instance
 *	@pf: associated PF for the devlink port instance
 *	@vf: associated VF of a PF for the devlink port instance
 *	@external: indicates if the port is for an external controller
 */
void devlink_port_attrs_pci_vf_set(struct devlink_port *devlink_port, u32 controller,
				   u16 pf, u16 vf, bool external)
{
	struct devlink_port_attrs *attrs = &devlink_port->attrs;
	int ret;

	if (WARN_ON(devlink_port->devlink))
		return;
	ret = __devlink_port_attrs_set(devlink_port,
				       DEVLINK_PORT_FLAVOUR_PCI_VF);
	if (ret)
		return;
	attrs->pci_vf.controller = controller;
	attrs->pci_vf.pf = pf;
	attrs->pci_vf.vf = vf;
	attrs->pci_vf.external = external;
}
EXPORT_SYMBOL_GPL(devlink_port_attrs_pci_vf_set);

/**
 *	devlink_port_attrs_pci_sf_set - Set PCI SF port attributes
 *
 *	@devlink_port: devlink port
 *	@controller: associated controller number for the devlink port instance
 *	@pf: associated PF for the devlink port instance
 *	@sf: associated SF of a PF for the devlink port instance
 *	@external: indicates if the port is for an external controller
 */
void devlink_port_attrs_pci_sf_set(struct devlink_port *devlink_port, u32 controller,
				   u16 pf, u32 sf, bool external)
{
	struct devlink_port_attrs *attrs = &devlink_port->attrs;
	int ret;

	if (WARN_ON(devlink_port->devlink))
		return;
	ret = __devlink_port_attrs_set(devlink_port,
				       DEVLINK_PORT_FLAVOUR_PCI_SF);
	if (ret)
		return;
	attrs->pci_sf.controller = controller;
	attrs->pci_sf.pf = pf;
	attrs->pci_sf.sf = sf;
	attrs->pci_sf.external = external;
}
EXPORT_SYMBOL_GPL(devlink_port_attrs_pci_sf_set);

/**
 * devl_rate_leaf_create - create devlink rate leaf
 * @devlink_port: devlink port object to create rate object on
 * @priv: driver private data
 *
 * Create devlink rate object of type leaf on provided @devlink_port.
 */
int devl_rate_leaf_create(struct devlink_port *devlink_port, void *priv)
{
	struct devlink *devlink = devlink_port->devlink;
	struct devlink_rate *devlink_rate;

	devl_assert_locked(devlink_port->devlink);

	if (WARN_ON(devlink_port->devlink_rate))
		return -EBUSY;

	devlink_rate = kzalloc(sizeof(*devlink_rate), GFP_KERNEL);
	if (!devlink_rate)
		return -ENOMEM;

	devlink_rate->type = DEVLINK_RATE_TYPE_LEAF;
	devlink_rate->devlink = devlink;
	devlink_rate->devlink_port = devlink_port;
	devlink_rate->priv = priv;
	list_add_tail(&devlink_rate->list, &devlink->rate_list);
	devlink_port->devlink_rate = devlink_rate;
	devlink_rate_notify(devlink_rate, DEVLINK_CMD_RATE_NEW);

	return 0;
}
EXPORT_SYMBOL_GPL(devl_rate_leaf_create);

int
devlink_rate_leaf_create(struct devlink_port *devlink_port, void *priv)
{
	struct devlink *devlink = devlink_port->devlink;
	int ret;

	mutex_lock(&devlink->lock);
	ret = devl_rate_leaf_create(devlink_port, priv);
	mutex_unlock(&devlink->lock);

	return ret;
}
EXPORT_SYMBOL_GPL(devlink_rate_leaf_create);

void devl_rate_leaf_destroy(struct devlink_port *devlink_port)
{
	struct devlink_rate *devlink_rate = devlink_port->devlink_rate;

	devl_assert_locked(devlink_port->devlink);
	if (!devlink_rate)
		return;

	devlink_rate_notify(devlink_rate, DEVLINK_CMD_RATE_DEL);
	if (devlink_rate->parent)
		refcount_dec(&devlink_rate->parent->refcnt);
	list_del(&devlink_rate->list);
	devlink_port->devlink_rate = NULL;
	kfree(devlink_rate);
}
EXPORT_SYMBOL_GPL(devl_rate_leaf_destroy);

/**
 * devlink_rate_leaf_destroy - destroy devlink rate leaf
 *
 * @devlink_port: devlink port linked to the rate object
 *
 * Context: Takes and release devlink->lock <mutex>.
 */
void devlink_rate_leaf_destroy(struct devlink_port *devlink_port)
{
	struct devlink_rate *devlink_rate = devlink_port->devlink_rate;
	struct devlink *devlink = devlink_port->devlink;

	if (!devlink_rate)
		return;

	mutex_lock(&devlink->lock);
	devl_rate_leaf_destroy(devlink_port);
	mutex_unlock(&devlink->lock);
}
EXPORT_SYMBOL_GPL(devlink_rate_leaf_destroy);

/**
 * devl_rate_nodes_destroy - destroy all devlink rate nodes on device
 * @devlink: devlink instance
 *
 * Unset parent for all rate objects and destroy all rate nodes
 * on specified device.
 */
void devl_rate_nodes_destroy(struct devlink *devlink)
{
	static struct devlink_rate *devlink_rate, *tmp;
	const struct devlink_ops *ops = devlink->ops;

	devl_assert_locked(devlink);

	list_for_each_entry(devlink_rate, &devlink->rate_list, list) {
		if (!devlink_rate->parent)
			continue;

		refcount_dec(&devlink_rate->parent->refcnt);
		if (devlink_rate_is_leaf(devlink_rate))
			ops->rate_leaf_parent_set(devlink_rate, NULL, devlink_rate->priv,
						  NULL, NULL);
		else if (devlink_rate_is_node(devlink_rate))
			ops->rate_node_parent_set(devlink_rate, NULL, devlink_rate->priv,
						  NULL, NULL);
	}
	list_for_each_entry_safe(devlink_rate, tmp, &devlink->rate_list, list) {
		if (devlink_rate_is_node(devlink_rate)) {
			ops->rate_node_del(devlink_rate, devlink_rate->priv, NULL);
			list_del(&devlink_rate->list);
			kfree(devlink_rate->name);
			kfree(devlink_rate);
		}
	}
}
EXPORT_SYMBOL_GPL(devl_rate_nodes_destroy);

/**
 * devlink_rate_nodes_destroy - destroy all devlink rate nodes on device
 *
 * @devlink: devlink instance
 *
 * Unset parent for all rate objects and destroy all rate nodes
 * on specified device.
 *
 * Context: Takes and release devlink->lock <mutex>.
 */
void devlink_rate_nodes_destroy(struct devlink *devlink)
{
	mutex_lock(&devlink->lock);
	devl_rate_nodes_destroy(devlink);
	mutex_unlock(&devlink->lock);
}
EXPORT_SYMBOL_GPL(devlink_rate_nodes_destroy);

static int __devlink_port_phys_port_name_get(struct devlink_port *devlink_port,
					     char *name, size_t len)
{
	struct devlink_port_attrs *attrs = &devlink_port->attrs;
	int n = 0;

	if (!devlink_port->attrs_set)
		return -EOPNOTSUPP;

	switch (attrs->flavour) {
	case DEVLINK_PORT_FLAVOUR_PHYSICAL:
		n = snprintf(name, len, "p%u", attrs->phys.port_number);
		if (n < len && attrs->split)
			n += snprintf(name + n, len - n, "s%u",
				      attrs->phys.split_subport_number);
		break;
	case DEVLINK_PORT_FLAVOUR_CPU:
	case DEVLINK_PORT_FLAVOUR_DSA:
	case DEVLINK_PORT_FLAVOUR_UNUSED:
		/* As CPU and DSA ports do not have a netdevice associated
		 * case should not ever happen.
		 */
		WARN_ON(1);
		return -EINVAL;
	case DEVLINK_PORT_FLAVOUR_PCI_PF:
		if (attrs->pci_pf.external) {
			n = snprintf(name, len, "c%u", attrs->pci_pf.controller);
			if (n >= len)
				return -EINVAL;
			len -= n;
			name += n;
		}
		n = snprintf(name, len, "pf%u", attrs->pci_pf.pf);
		break;
	case DEVLINK_PORT_FLAVOUR_PCI_VF:
		if (attrs->pci_vf.external) {
			n = snprintf(name, len, "c%u", attrs->pci_vf.controller);
			if (n >= len)
				return -EINVAL;
			len -= n;
			name += n;
		}
		n = snprintf(name, len, "pf%uvf%u",
			     attrs->pci_vf.pf, attrs->pci_vf.vf);
		break;
	case DEVLINK_PORT_FLAVOUR_PCI_SF:
		if (attrs->pci_sf.external) {
			n = snprintf(name, len, "c%u", attrs->pci_sf.controller);
			if (n >= len)
				return -EINVAL;
			len -= n;
			name += n;
		}
		n = snprintf(name, len, "pf%usf%u", attrs->pci_sf.pf,
			     attrs->pci_sf.sf);
		break;
	case DEVLINK_PORT_FLAVOUR_VIRTUAL:
		return -EOPNOTSUPP;
	}

	if (n >= len)
		return -EINVAL;

	return 0;
}

//为devlink添加devlink_sb
int devlink_sb_register(struct devlink *devlink, unsigned int sb_index,
			u32 size, u16 ingress_pools_count,
			u16 egress_pools_count, u16 ingress_tc_count,
			u16 egress_tc_count)
{
	struct devlink_sb *devlink_sb;
	int err = 0;

	mutex_lock(&devlink->lock);
	if (devlink_sb_index_exists(devlink, sb_index)) {
		err = -EEXIST;
		goto unlock;
	}

	devlink_sb = kzalloc(sizeof(*devlink_sb), GFP_KERNEL);
	if (!devlink_sb) {
		err = -ENOMEM;
		goto unlock;
	}
	devlink_sb->index = sb_index;
	devlink_sb->size = size;
	devlink_sb->ingress_pools_count = ingress_pools_count;
	devlink_sb->egress_pools_count = egress_pools_count;
	devlink_sb->ingress_tc_count = ingress_tc_count;
	devlink_sb->egress_tc_count = egress_tc_count;
	list_add_tail(&devlink_sb->list, &devlink->sb_list);
unlock:
	mutex_unlock(&devlink->lock);
	return err;
}
EXPORT_SYMBOL_GPL(devlink_sb_register);

void devlink_sb_unregister(struct devlink *devlink, unsigned int sb_index)
{
	struct devlink_sb *devlink_sb;

	mutex_lock(&devlink->lock);
	devlink_sb = devlink_sb_get_by_index(devlink, sb_index);
	WARN_ON(!devlink_sb);
	list_del(&devlink_sb->list);
	mutex_unlock(&devlink->lock);
	kfree(devlink_sb);
}
EXPORT_SYMBOL_GPL(devlink_sb_unregister);

/**
 *	devlink_dpipe_headers_register - register dpipe headers
 *
 *	@devlink: devlink
 *	@dpipe_headers: dpipe header array
 *
 *	Register the headers supported by hardware.
 */
int devlink_dpipe_headers_register(struct devlink *devlink,
				   struct devlink_dpipe_headers *dpipe_headers)
{
	mutex_lock(&devlink->lock);
	devlink->dpipe_headers = dpipe_headers;
	mutex_unlock(&devlink->lock);
	return 0;
}
EXPORT_SYMBOL_GPL(devlink_dpipe_headers_register);

/**
 *	devlink_dpipe_headers_unregister - unregister dpipe headers
 *
 *	@devlink: devlink
 *
 *	Unregister the headers supported by hardware.
 */
void devlink_dpipe_headers_unregister(struct devlink *devlink)
{
	mutex_lock(&devlink->lock);
	devlink->dpipe_headers = NULL;
	mutex_unlock(&devlink->lock);
}
EXPORT_SYMBOL_GPL(devlink_dpipe_headers_unregister);

/**
 *	devlink_dpipe_table_counter_enabled - check if counter allocation
 *					      required
 *	@devlink: devlink
 *	@table_name: tables name
 *
 *	Used by driver to check if counter allocation is required.
 *	After counter allocation is turned on the table entries
 *	are updated to include counter statistics.
 *
 *	After that point on the driver must respect the counter
 *	state so that each entry added to the table is added
 *	with a counter.
 */
bool devlink_dpipe_table_counter_enabled(struct devlink *devlink,
					 const char *table_name)
{
	struct devlink_dpipe_table *table;
	bool enabled;

	rcu_read_lock();
	table = devlink_dpipe_table_find(&devlink->dpipe_table_list,
					 table_name, devlink);
	enabled = false;
	if (table)
		enabled = table->counters_enabled;
	rcu_read_unlock();
	return enabled;
}
EXPORT_SYMBOL_GPL(devlink_dpipe_table_counter_enabled);

/**
 *	devlink_dpipe_table_register - register dpipe table
 *
 *	@devlink: devlink
 *	@table_name: table name
 *	@table_ops: table ops
 *	@priv: priv
 *	@counter_control_extern: external control for counters
 */
int devlink_dpipe_table_register(struct devlink *devlink,
				 const char *table_name,
				 struct devlink_dpipe_table_ops *table_ops,
				 void *priv, bool counter_control_extern)
{
	struct devlink_dpipe_table *table;
	int err = 0;

	if (WARN_ON(!table_ops->size_get))
		return -EINVAL;

	mutex_lock(&devlink->lock);

	if (devlink_dpipe_table_find(&devlink->dpipe_table_list, table_name,
				     devlink)) {
		err = -EEXIST;
		goto unlock;
	}

	table = kzalloc(sizeof(*table), GFP_KERNEL);
	if (!table) {
		err = -ENOMEM;
		goto unlock;
	}

	table->name = table_name;
	table->table_ops = table_ops;
	table->priv = priv;
	table->counter_control_extern = counter_control_extern;

	list_add_tail_rcu(&table->list, &devlink->dpipe_table_list);
unlock:
	mutex_unlock(&devlink->lock);
	return err;
}
EXPORT_SYMBOL_GPL(devlink_dpipe_table_register);

/**
 *	devlink_dpipe_table_unregister - unregister dpipe table
 *
 *	@devlink: devlink
 *	@table_name: table name
 */
void devlink_dpipe_table_unregister(struct devlink *devlink,
				    const char *table_name)
{
	struct devlink_dpipe_table *table;

	mutex_lock(&devlink->lock);
	table = devlink_dpipe_table_find(&devlink->dpipe_table_list,
					 table_name, devlink);
	if (!table)
		goto unlock;
	list_del_rcu(&table->list);
	mutex_unlock(&devlink->lock);
	kfree_rcu(table, rcu);
	return;
unlock:
	mutex_unlock(&devlink->lock);
}
EXPORT_SYMBOL_GPL(devlink_dpipe_table_unregister);

/**
 *	devlink_resource_register - devlink resource register
 *
 *	@devlink: devlink
 *	@resource_name: resource's name
 *	@resource_size: resource's size
 *	@resource_id: resource's id
 *	@parent_resource_id: resource's parent id
 *	@size_params: size parameters
 *
 *	Generic resources should reuse the same names across drivers.
 *	Please see the generic resources list at:
 *	Documentation/networking/devlink/devlink-resource.rst
 */
int devlink_resource_register(struct devlink *devlink,
			      const char *resource_name,
			      u64 resource_size,
			      u64 resource_id,
			      u64 parent_resource_id,
			      const struct devlink_resource_size_params *size_params)
{
	struct devlink_resource *resource;
	struct list_head *resource_list;
	bool top_hierarchy;
	int err = 0;

	top_hierarchy = parent_resource_id == DEVLINK_RESOURCE_ID_PARENT_TOP;

	mutex_lock(&devlink->lock);
	resource = devlink_resource_find(devlink, NULL, resource_id);
	if (resource) {
		err = -EINVAL;
		goto out;
	}

	resource = kzalloc(sizeof(*resource), GFP_KERNEL);
	if (!resource) {
		err = -ENOMEM;
		goto out;
	}

	if (top_hierarchy) {
		resource_list = &devlink->resource_list;
	} else {
		struct devlink_resource *parent_resource;

		parent_resource = devlink_resource_find(devlink, NULL,
							parent_resource_id);
		if (parent_resource) {
			resource_list = &parent_resource->resource_list;
			resource->parent = parent_resource;
		} else {
			kfree(resource);
			err = -EINVAL;
			goto out;
		}
	}

	resource->name = resource_name;
	resource->size = resource_size;
	resource->size_new = resource_size;
	resource->id = resource_id;
	resource->size_valid = true;
	memcpy(&resource->size_params, size_params,
	       sizeof(resource->size_params));
	INIT_LIST_HEAD(&resource->resource_list);
	list_add_tail(&resource->list, resource_list);
out:
	mutex_unlock(&devlink->lock);
	return err;
}
EXPORT_SYMBOL_GPL(devlink_resource_register);

static void devlink_resource_unregister(struct devlink *devlink,
					struct devlink_resource *resource)
{
	struct devlink_resource *tmp, *child_resource;

	list_for_each_entry_safe(child_resource, tmp, &resource->resource_list,
				 list) {
		devlink_resource_unregister(devlink, child_resource);
		list_del(&child_resource->list);
		kfree(child_resource);
	}
}

/**
 *	devlink_resources_unregister - free all resources
 *
 *	@devlink: devlink
 */
void devlink_resources_unregister(struct devlink *devlink)
{
	struct devlink_resource *tmp, *child_resource;

	mutex_lock(&devlink->lock);

	list_for_each_entry_safe(child_resource, tmp, &devlink->resource_list,
				 list) {
		devlink_resource_unregister(devlink, child_resource);
		list_del(&child_resource->list);
		kfree(child_resource);
	}

	mutex_unlock(&devlink->lock);
}
EXPORT_SYMBOL_GPL(devlink_resources_unregister);

/**
 *	devlink_resource_size_get - get and update size
 *
 *	@devlink: devlink
 *	@resource_id: the requested resource id
 *	@p_resource_size: ptr to update
 */
int devlink_resource_size_get(struct devlink *devlink,
			      u64 resource_id,
			      u64 *p_resource_size)
{
	struct devlink_resource *resource;
	int err = 0;

	mutex_lock(&devlink->lock);
	resource = devlink_resource_find(devlink, NULL, resource_id);
	if (!resource) {
		err = -EINVAL;
		goto out;
	}
	*p_resource_size = resource->size_new;
	resource->size = resource->size_new;
out:
	mutex_unlock(&devlink->lock);
	return err;
}
EXPORT_SYMBOL_GPL(devlink_resource_size_get);

/**
 *	devlink_dpipe_table_resource_set - set the resource id
 *
 *	@devlink: devlink
 *	@table_name: table name
 *	@resource_id: resource id
 *	@resource_units: number of resource's units consumed per table's entry
 */
int devlink_dpipe_table_resource_set(struct devlink *devlink,
				     const char *table_name, u64 resource_id,
				     u64 resource_units)
{
	struct devlink_dpipe_table *table;
	int err = 0;

	mutex_lock(&devlink->lock);
	table = devlink_dpipe_table_find(&devlink->dpipe_table_list,
					 table_name, devlink);
	if (!table) {
		err = -EINVAL;
		goto out;
	}
	table->resource_id = resource_id;
	table->resource_units = resource_units;
	table->resource_valid = true;
out:
	mutex_unlock(&devlink->lock);
	return err;
}
EXPORT_SYMBOL_GPL(devlink_dpipe_table_resource_set);

/**
 *	devlink_resource_occ_get_register - register occupancy getter
 *
 *	@devlink: devlink
 *	@resource_id: resource id
 *	@occ_get: occupancy getter callback
 *	@occ_get_priv: occupancy getter callback priv
 */
void devlink_resource_occ_get_register(struct devlink *devlink,
				       u64 resource_id,
				       devlink_resource_occ_get_t *occ_get,
				       void *occ_get_priv)
{
	struct devlink_resource *resource;

	mutex_lock(&devlink->lock);
	resource = devlink_resource_find(devlink, NULL, resource_id);
	if (WARN_ON(!resource))
		goto out;
	WARN_ON(resource->occ_get);

	resource->occ_get = occ_get;
	resource->occ_get_priv = occ_get_priv;
out:
	mutex_unlock(&devlink->lock);
}
EXPORT_SYMBOL_GPL(devlink_resource_occ_get_register);

/**
 *	devlink_resource_occ_get_unregister - unregister occupancy getter
 *
 *	@devlink: devlink
 *	@resource_id: resource id
 */
void devlink_resource_occ_get_unregister(struct devlink *devlink,
					 u64 resource_id)
{
	struct devlink_resource *resource;

	mutex_lock(&devlink->lock);
	resource = devlink_resource_find(devlink, NULL, resource_id);
	if (WARN_ON(!resource))
		goto out;
	WARN_ON(!resource->occ_get);

	resource->occ_get = NULL;
	resource->occ_get_priv = NULL;
out:
	mutex_unlock(&devlink->lock);
}
EXPORT_SYMBOL_GPL(devlink_resource_occ_get_unregister);

//参数有效性校验
static int devlink_param_verify(const struct devlink_param *param)
{
	if (!param || !param->name || !param->supported_cmodes)
		return -EINVAL;
	if (param->generic)
		/*一般性参数校验*/
		return devlink_param_generic_verify(param);
	else
		/*driver自定义参数校验*/
		return devlink_param_driver_verify(param);
}

/**
 *	devlink_params_register - register configuration parameters
 *
 *	@devlink: devlink
 *	@params: configuration parameters array
 *	@params_count: number of parameters provided
 *
 *	Register the configuration parameters supported by the driver.
 */
int devlink_params_register(struct devlink *devlink,
			    const struct devlink_param *params/*要注册的devlink参数数组*/,
			    size_t params_count/*参数数组大小*/)
{
	const struct devlink_param *param = params;
	int i, err;

	ASSERT_DEVLINK_NOT_REGISTERED(devlink);

	//为devlink添加多个参数，注册成功发起param_new事件，否则回退时发起param_del事件
	for (i = 0; i < params_count; i++, param++) {
		err = devlink_param_register(devlink, param);
		if (err)
			goto rollback;
	}
	return 0;

rollback:
	if (!i)
		return err;

	for (param--; i > 0; i--, param--)
		devlink_param_unregister(devlink, param);
	return err;
}
EXPORT_SYMBOL_GPL(devlink_params_register);

/**
 *	devlink_params_unregister - unregister configuration parameters
 *	@devlink: devlink
 *	@params: configuration parameters to unregister
 *	@params_count: number of parameters provided
 */
void devlink_params_unregister(struct devlink *devlink,
			       const struct devlink_param *params,
			       size_t params_count)
{
	const struct devlink_param *param = params;
	int i;

	ASSERT_DEVLINK_NOT_REGISTERED(devlink);

	for (i = 0; i < params_count; i++, param++)
		devlink_param_unregister(devlink, param);
}
EXPORT_SYMBOL_GPL(devlink_params_unregister);

/**
 * devlink_param_register - register one configuration parameter
 *
 * @devlink: devlink
 * @param: one configuration parameter
 *
 * Register the configuration parameter supported by the driver.
 * Return: returns 0 on successful registration or error code otherwise.
 */
int devlink_param_register(struct devlink *devlink,
			   const struct devlink_param *param)
{
	struct devlink_param_item *param_item;

	ASSERT_DEVLINK_NOT_REGISTERED(devlink);

	WARN_ON(devlink_param_verify(param));
	WARN_ON(devlink_param_find_by_name(&devlink->param_list, param->name));

	if (param->supported_cmodes == BIT(DEVLINK_PARAM_CMODE_DRIVERINIT))
		WARN_ON(param->get || param->set);
	else
		WARN_ON(!param->get || !param->set);

	param_item = kzalloc(sizeof(*param_item), GFP_KERNEL);
	if (!param_item)
		return -ENOMEM;

	param_item->param = param;

	list_add_tail(&param_item->list, &devlink->param_list);
	return 0;
}
EXPORT_SYMBOL_GPL(devlink_param_register);

/**
 * devlink_param_unregister - unregister one configuration parameter
 * @devlink: devlink
 * @param: configuration parameter to unregister
 */
void devlink_param_unregister(struct devlink *devlink,
			      const struct devlink_param *param)
{
	struct devlink_param_item *param_item;

	ASSERT_DEVLINK_NOT_REGISTERED(devlink);

	param_item =
		devlink_param_find_by_name(&devlink->param_list, param->name);
	WARN_ON(!param_item);
	list_del(&param_item->list);
	kfree(param_item);
}
EXPORT_SYMBOL_GPL(devlink_param_unregister);

/**
 *	devlink_param_driverinit_value_get - get configuration parameter
 *					     value for driver initializing
 *
 *	@devlink: devlink
 *	@param_id: parameter ID
 *	@init_val: value of parameter in driverinit configuration mode
 *
 *	This function should be used by the driver to get driverinit
 *	configuration for initialization after reload command.
 */
int devlink_param_driverinit_value_get(struct devlink *devlink, u32 param_id,
				       union devlink_param_value *init_val)
{
	struct devlink_param_item *param_item;

	if (!devlink_reload_supported(devlink->ops))
		return -EOPNOTSUPP;

	param_item = devlink_param_find_by_id(&devlink->param_list, param_id);
	if (!param_item)
		return -EINVAL;

	if (!param_item->driverinit_value_valid ||
	    !devlink_param_cmode_is_supported(param_item->param,
					      DEVLINK_PARAM_CMODE_DRIVERINIT))
		return -EOPNOTSUPP;

	if (param_item->param->type == DEVLINK_PARAM_TYPE_STRING)
		strcpy(init_val->vstr, param_item->driverinit_value.vstr);
	else
		*init_val = param_item->driverinit_value;

	return 0;
}
EXPORT_SYMBOL_GPL(devlink_param_driverinit_value_get);

/**
 *	devlink_param_driverinit_value_set - set value of configuration
 *					     parameter for driverinit
 *					     configuration mode
 *
 *	@devlink: devlink
 *	@param_id: parameter ID
 *	@init_val: value of parameter to set for driverinit configuration mode
 *
 *	This function should be used by the driver to set driverinit
 *	configuration mode default value.
 */
int devlink_param_driverinit_value_set(struct devlink *devlink, u32 param_id,
				       union devlink_param_value init_val)
{
	struct devlink_param_item *param_item;

	ASSERT_DEVLINK_NOT_REGISTERED(devlink);

	param_item = devlink_param_find_by_id(&devlink->param_list, param_id);
	if (!param_item)
		return -EINVAL;

	if (!devlink_param_cmode_is_supported(param_item->param,
					      DEVLINK_PARAM_CMODE_DRIVERINIT))
		return -EOPNOTSUPP;

	if (param_item->param->type == DEVLINK_PARAM_TYPE_STRING)
		strcpy(param_item->driverinit_value.vstr, init_val.vstr);
	else
		param_item->driverinit_value = init_val;
	param_item->driverinit_value_valid = true;
	return 0;
}
EXPORT_SYMBOL_GPL(devlink_param_driverinit_value_set);

/**
 *	devlink_param_value_changed - notify devlink on a parameter's value
 *				      change. Should be called by the driver
 *				      right after the change.
 *
 *	@devlink: devlink
 *	@param_id: parameter ID
 *
 *	This function should be used by the driver to notify devlink on value
 *	change, excluding driverinit configuration mode.
 *	For driverinit configuration mode driver should use the function
 */
void devlink_param_value_changed(struct devlink *devlink, u32 param_id)
{
	struct devlink_param_item *param_item;

	param_item = devlink_param_find_by_id(&devlink->param_list, param_id);
	WARN_ON(!param_item);

	devlink_param_notify(devlink, 0, param_item, DEVLINK_CMD_PARAM_NEW);
}
EXPORT_SYMBOL_GPL(devlink_param_value_changed);

/**
 *	devlink_region_create - create a new address region
 *
 *	@devlink: devlink
 *	@ops: region operations and name
 *	@region_max_snapshots: Maximum supported number of snapshots for region
 *	@region_size: size of region
 */
struct devlink_region *
devlink_region_create(struct devlink *devlink,
		      const struct devlink_region_ops *ops,
		      u32 region_max_snapshots, u64 region_size)
{
	struct devlink_region *region;
	int err = 0;

	if (WARN_ON(!ops) || WARN_ON(!ops->destructor))
		return ERR_PTR(-EINVAL);

	mutex_lock(&devlink->lock);

	if (devlink_region_get_by_name(devlink, ops->name)) {
		err = -EEXIST;
		goto unlock;
	}

	region = kzalloc(sizeof(*region), GFP_KERNEL);
	if (!region) {
		err = -ENOMEM;
		goto unlock;
	}

	region->devlink = devlink;
	region->max_snapshots = region_max_snapshots;
	region->ops = ops;
	region->size = region_size;
	INIT_LIST_HEAD(&region->snapshot_list);
	list_add_tail(&region->list, &devlink->region_list);
	devlink_nl_region_notify(region, NULL, DEVLINK_CMD_REGION_NEW);

	mutex_unlock(&devlink->lock);
	return region;

unlock:
	mutex_unlock(&devlink->lock);
	return ERR_PTR(err);
}
EXPORT_SYMBOL_GPL(devlink_region_create);

/**
 *	devlink_port_region_create - create a new address region for a port
 *
 *	@port: devlink port
 *	@ops: region operations and name
 *	@region_max_snapshots: Maximum supported number of snapshots for region
 *	@region_size: size of region
 */
struct devlink_region *
devlink_port_region_create(struct devlink_port *port,
			   const struct devlink_port_region_ops *ops,
			   u32 region_max_snapshots, u64 region_size)
{
	struct devlink *devlink = port->devlink;
	struct devlink_region *region;
	int err = 0;

	if (WARN_ON(!ops) || WARN_ON(!ops->destructor))
		return ERR_PTR(-EINVAL);

	mutex_lock(&devlink->lock);

	if (devlink_port_region_get_by_name(port, ops->name)) {
		err = -EEXIST;
		goto unlock;
	}

	region = kzalloc(sizeof(*region), GFP_KERNEL);
	if (!region) {
		err = -ENOMEM;
		goto unlock;
	}

	region->devlink = devlink;
	region->port = port;
	region->max_snapshots = region_max_snapshots;
	region->port_ops = ops;
	region->size = region_size;
	INIT_LIST_HEAD(&region->snapshot_list);
	list_add_tail(&region->list, &port->region_list);
	devlink_nl_region_notify(region, NULL, DEVLINK_CMD_REGION_NEW);

	mutex_unlock(&devlink->lock);
	return region;

unlock:
	mutex_unlock(&devlink->lock);
	return ERR_PTR(err);
}
EXPORT_SYMBOL_GPL(devlink_port_region_create);

/**
 *	devlink_region_destroy - destroy address region
 *
 *	@region: devlink region to destroy
 */
void devlink_region_destroy(struct devlink_region *region)
{
	struct devlink *devlink = region->devlink;
	struct devlink_snapshot *snapshot, *ts;

	mutex_lock(&devlink->lock);

	/* Free all snapshots of region */
	list_for_each_entry_safe(snapshot, ts, &region->snapshot_list, list)
		devlink_region_snapshot_del(region, snapshot);

	list_del(&region->list);

	devlink_nl_region_notify(region, NULL, DEVLINK_CMD_REGION_DEL);
	mutex_unlock(&devlink->lock);
	kfree(region);
}
EXPORT_SYMBOL_GPL(devlink_region_destroy);

/**
 *	devlink_region_snapshot_id_get - get snapshot ID
 *
 *	This callback should be called when adding a new snapshot,
 *	Driver should use the same id for multiple snapshots taken
 *	on multiple regions at the same time/by the same trigger.
 *
 *	The caller of this function must use devlink_region_snapshot_id_put
 *	when finished creating regions using this id.
 *
 *	Returns zero on success, or a negative error code on failure.
 *
 *	@devlink: devlink
 *	@id: storage to return id
 */
int devlink_region_snapshot_id_get(struct devlink *devlink, u32 *id)
{
	int err;

	mutex_lock(&devlink->lock);
	err = __devlink_region_snapshot_id_get(devlink, id);
	mutex_unlock(&devlink->lock);

	return err;
}
EXPORT_SYMBOL_GPL(devlink_region_snapshot_id_get);

/**
 *	devlink_region_snapshot_id_put - put snapshot ID reference
 *
 *	This should be called by a driver after finishing creating snapshots
 *	with an id. Doing so ensures that the ID can later be released in the
 *	event that all snapshots using it have been destroyed.
 *
 *	@devlink: devlink
 *	@id: id to release reference on
 */
void devlink_region_snapshot_id_put(struct devlink *devlink, u32 id)
{
	mutex_lock(&devlink->lock);
	__devlink_snapshot_id_decrement(devlink, id);
	mutex_unlock(&devlink->lock);
}
EXPORT_SYMBOL_GPL(devlink_region_snapshot_id_put);

/**
 *	devlink_region_snapshot_create - create a new snapshot
 *	This will add a new snapshot of a region. The snapshot
 *	will be stored on the region struct and can be accessed
 *	from devlink. This is useful for future analyses of snapshots.
 *	Multiple snapshots can be created on a region.
 *	The @snapshot_id should be obtained using the getter function.
 *
 *	@region: devlink region of the snapshot
 *	@data: snapshot data
 *	@snapshot_id: snapshot id to be created
 */
int devlink_region_snapshot_create(struct devlink_region *region,
				   u8 *data, u32 snapshot_id)
{
	struct devlink *devlink = region->devlink;
	int err;

	mutex_lock(&devlink->lock);
	err = __devlink_region_snapshot_create(region, data, snapshot_id);
	mutex_unlock(&devlink->lock);

	return err;
}
EXPORT_SYMBOL_GPL(devlink_region_snapshot_create);

#define DEVLINK_TRAP(_id, _type)					      \
	{								      \
		.type = DEVLINK_TRAP_TYPE_##_type,			      \
		.id = DEVLINK_TRAP_GENERIC_ID_##_id,			      \
		.name = DEVLINK_TRAP_GENERIC_NAME_##_id,		      \
	}

static const struct devlink_trap devlink_trap_generic[] = {
	DEVLINK_TRAP(SMAC_MC, DROP),
	DEVLINK_TRAP(VLAN_TAG_MISMATCH, DROP),
	DEVLINK_TRAP(INGRESS_VLAN_FILTER, DROP),
	DEVLINK_TRAP(INGRESS_STP_FILTER, DROP),
	DEVLINK_TRAP(EMPTY_TX_LIST, DROP),
	DEVLINK_TRAP(PORT_LOOPBACK_FILTER, DROP),
	DEVLINK_TRAP(BLACKHOLE_ROUTE, DROP),
	DEVLINK_TRAP(TTL_ERROR, EXCEPTION),
	DEVLINK_TRAP(TAIL_DROP, DROP),
	DEVLINK_TRAP(NON_IP_PACKET, DROP),
	DEVLINK_TRAP(UC_DIP_MC_DMAC, DROP),
	DEVLINK_TRAP(DIP_LB, DROP),
	DEVLINK_TRAP(SIP_MC, DROP),
	DEVLINK_TRAP(SIP_LB, DROP),
	DEVLINK_TRAP(CORRUPTED_IP_HDR, DROP),
	DEVLINK_TRAP(IPV4_SIP_BC, DROP),
	DEVLINK_TRAP(IPV6_MC_DIP_RESERVED_SCOPE, DROP),
	DEVLINK_TRAP(IPV6_MC_DIP_INTERFACE_LOCAL_SCOPE, DROP),
	DEVLINK_TRAP(MTU_ERROR, EXCEPTION),
	DEVLINK_TRAP(UNRESOLVED_NEIGH, EXCEPTION),
	DEVLINK_TRAP(RPF, EXCEPTION),
	DEVLINK_TRAP(REJECT_ROUTE, EXCEPTION),
	DEVLINK_TRAP(IPV4_LPM_UNICAST_MISS, EXCEPTION),
	DEVLINK_TRAP(IPV6_LPM_UNICAST_MISS, EXCEPTION),
	DEVLINK_TRAP(NON_ROUTABLE, DROP),
	DEVLINK_TRAP(DECAP_ERROR, EXCEPTION),
	DEVLINK_TRAP(OVERLAY_SMAC_MC, DROP),
	DEVLINK_TRAP(INGRESS_FLOW_ACTION_DROP, DROP),
	DEVLINK_TRAP(EGRESS_FLOW_ACTION_DROP, DROP),
	DEVLINK_TRAP(STP, CONTROL),
	DEVLINK_TRAP(LACP, CONTROL),
	DEVLINK_TRAP(LLDP, CONTROL),
	DEVLINK_TRAP(IGMP_QUERY, CONTROL),
	DEVLINK_TRAP(IGMP_V1_REPORT, CONTROL),
	DEVLINK_TRAP(IGMP_V2_REPORT, CONTROL),
	DEVLINK_TRAP(IGMP_V3_REPORT, CONTROL),
	DEVLINK_TRAP(IGMP_V2_LEAVE, CONTROL),
	DEVLINK_TRAP(MLD_QUERY, CONTROL),
	DEVLINK_TRAP(MLD_V1_REPORT, CONTROL),
	DEVLINK_TRAP(MLD_V2_REPORT, CONTROL),
	DEVLINK_TRAP(MLD_V1_DONE, CONTROL),
	DEVLINK_TRAP(IPV4_DHCP, CONTROL),
	DEVLINK_TRAP(IPV6_DHCP, CONTROL),
	DEVLINK_TRAP(ARP_REQUEST, CONTROL),
	DEVLINK_TRAP(ARP_RESPONSE, CONTROL),
	DEVLINK_TRAP(ARP_OVERLAY, CONTROL),
	DEVLINK_TRAP(IPV6_NEIGH_SOLICIT, CONTROL),
	DEVLINK_TRAP(IPV6_NEIGH_ADVERT, CONTROL),
	DEVLINK_TRAP(IPV4_BFD, CONTROL),
	DEVLINK_TRAP(IPV6_BFD, CONTROL),
	DEVLINK_TRAP(IPV4_OSPF, CONTROL),
	DEVLINK_TRAP(IPV6_OSPF, CONTROL),
	DEVLINK_TRAP(IPV4_BGP, CONTROL),
	DEVLINK_TRAP(IPV6_BGP, CONTROL),
	DEVLINK_TRAP(IPV4_VRRP, CONTROL),
	DEVLINK_TRAP(IPV6_VRRP, CONTROL),
	DEVLINK_TRAP(IPV4_PIM, CONTROL),
	DEVLINK_TRAP(IPV6_PIM, CONTROL),
	DEVLINK_TRAP(UC_LB, CONTROL),
	DEVLINK_TRAP(LOCAL_ROUTE, CONTROL),
	DEVLINK_TRAP(EXTERNAL_ROUTE, CONTROL),
	DEVLINK_TRAP(IPV6_UC_DIP_LINK_LOCAL_SCOPE, CONTROL),
	DEVLINK_TRAP(IPV6_DIP_ALL_NODES, CONTROL),
	DEVLINK_TRAP(IPV6_DIP_ALL_ROUTERS, CONTROL),
	DEVLINK_TRAP(IPV6_ROUTER_SOLICIT, CONTROL),
	DEVLINK_TRAP(IPV6_ROUTER_ADVERT, CONTROL),
	DEVLINK_TRAP(IPV6_REDIRECT, CONTROL),
	DEVLINK_TRAP(IPV4_ROUTER_ALERT, CONTROL),
	DEVLINK_TRAP(IPV6_ROUTER_ALERT, CONTROL),
	DEVLINK_TRAP(PTP_EVENT, CONTROL),
	DEVLINK_TRAP(PTP_GENERAL, CONTROL),
	DEVLINK_TRAP(FLOW_ACTION_SAMPLE, CONTROL),
	DEVLINK_TRAP(FLOW_ACTION_TRAP, CONTROL),
	DEVLINK_TRAP(EARLY_DROP, DROP),
	DEVLINK_TRAP(VXLAN_PARSING, DROP),
	DEVLINK_TRAP(LLC_SNAP_PARSING, DROP),
	DEVLINK_TRAP(VLAN_PARSING, DROP),
	DEVLINK_TRAP(PPPOE_PPP_PARSING, DROP),
	DEVLINK_TRAP(MPLS_PARSING, DROP),
	DEVLINK_TRAP(ARP_PARSING, DROP),
	DEVLINK_TRAP(IP_1_PARSING, DROP),
	DEVLINK_TRAP(IP_N_PARSING, DROP),
	DEVLINK_TRAP(GRE_PARSING, DROP),
	DEVLINK_TRAP(UDP_PARSING, DROP),
	DEVLINK_TRAP(TCP_PARSING, DROP),
	DEVLINK_TRAP(IPSEC_PARSING, DROP),
	DEVLINK_TRAP(SCTP_PARSING, DROP),
	DEVLINK_TRAP(DCCP_PARSING, DROP),
	DEVLINK_TRAP(GTP_PARSING, DROP),
	DEVLINK_TRAP(ESP_PARSING, DROP),
	DEVLINK_TRAP(BLACKHOLE_NEXTHOP, DROP),
	DEVLINK_TRAP(DMAC_FILTER, DROP),
};

#define DEVLINK_TRAP_GROUP(_id)						      \
	{								      \
		.id = DEVLINK_TRAP_GROUP_GENERIC_ID_##_id,		      \
		.name = DEVLINK_TRAP_GROUP_GENERIC_NAME_##_id,		      \
	}

static const struct devlink_trap_group devlink_trap_group_generic[] = {
	DEVLINK_TRAP_GROUP(L2_DROPS),
	DEVLINK_TRAP_GROUP(L3_DROPS),
	DEVLINK_TRAP_GROUP(L3_EXCEPTIONS),
	DEVLINK_TRAP_GROUP(BUFFER_DROPS),
	DEVLINK_TRAP_GROUP(TUNNEL_DROPS),
	DEVLINK_TRAP_GROUP(ACL_DROPS),
	DEVLINK_TRAP_GROUP(STP),
	DEVLINK_TRAP_GROUP(LACP),
	DEVLINK_TRAP_GROUP(LLDP),
	DEVLINK_TRAP_GROUP(MC_SNOOPING),
	DEVLINK_TRAP_GROUP(DHCP),
	DEVLINK_TRAP_GROUP(NEIGH_DISCOVERY),
	DEVLINK_TRAP_GROUP(BFD),
	DEVLINK_TRAP_GROUP(OSPF),
	DEVLINK_TRAP_GROUP(BGP),
	DEVLINK_TRAP_GROUP(VRRP),
	DEVLINK_TRAP_GROUP(PIM),
	DEVLINK_TRAP_GROUP(UC_LB),
	DEVLINK_TRAP_GROUP(LOCAL_DELIVERY),
	DEVLINK_TRAP_GROUP(EXTERNAL_DELIVERY),
	DEVLINK_TRAP_GROUP(IPV6),
	DEVLINK_TRAP_GROUP(PTP_EVENT),
	DEVLINK_TRAP_GROUP(PTP_GENERAL),
	DEVLINK_TRAP_GROUP(ACL_SAMPLE),
	DEVLINK_TRAP_GROUP(ACL_TRAP),
	DEVLINK_TRAP_GROUP(PARSER_ERROR_DROPS),
};

static int devlink_trap_generic_verify(const struct devlink_trap *trap)
{
	if (trap->id > DEVLINK_TRAP_GENERIC_ID_MAX)
		return -EINVAL;

	if (strcmp(trap->name, devlink_trap_generic[trap->id].name))
		return -EINVAL;

	if (trap->type != devlink_trap_generic[trap->id].type)
		return -EINVAL;

	return 0;
}

static int devlink_trap_driver_verify(const struct devlink_trap *trap)
{
	int i;

	if (trap->id <= DEVLINK_TRAP_GENERIC_ID_MAX)
		return -EINVAL;

	for (i = 0; i < ARRAY_SIZE(devlink_trap_generic); i++) {
		if (!strcmp(trap->name, devlink_trap_generic[i].name))
			return -EEXIST;
	}

	return 0;
}

static int devlink_trap_verify(const struct devlink_trap *trap)
{
	if (!trap || !trap->name)
		return -EINVAL;

	if (trap->generic)
		return devlink_trap_generic_verify(trap);
	else
		return devlink_trap_driver_verify(trap);
}

static int
devlink_trap_group_generic_verify(const struct devlink_trap_group *group)
{
	if (group->id > DEVLINK_TRAP_GROUP_GENERIC_ID_MAX)
		return -EINVAL;

	if (strcmp(group->name, devlink_trap_group_generic[group->id].name))
		return -EINVAL;

	return 0;
}

static int
devlink_trap_group_driver_verify(const struct devlink_trap_group *group)
{
	int i;

	if (group->id <= DEVLINK_TRAP_GROUP_GENERIC_ID_MAX)
		return -EINVAL;

	for (i = 0; i < ARRAY_SIZE(devlink_trap_group_generic); i++) {
		if (!strcmp(group->name, devlink_trap_group_generic[i].name))
			return -EEXIST;
	}

	return 0;
}

static int devlink_trap_group_verify(const struct devlink_trap_group *group)
{
	if (group->generic)
		return devlink_trap_group_generic_verify(group);
	else
		return devlink_trap_group_driver_verify(group);
}

static void
devlink_trap_group_notify(struct devlink *devlink,
			  const struct devlink_trap_group_item *group_item,
			  enum devlink_command cmd)
{
	struct sk_buff *msg;
	int err;

	WARN_ON_ONCE(cmd != DEVLINK_CMD_TRAP_GROUP_NEW &&
		     cmd != DEVLINK_CMD_TRAP_GROUP_DEL);
	if (!xa_get_mark(&devlinks, devlink->index, DEVLINK_REGISTERED))
		return;

	msg = nlmsg_new(NLMSG_DEFAULT_SIZE, GFP_KERNEL);
	if (!msg)
		return;

	err = devlink_nl_trap_group_fill(msg, devlink, group_item, cmd, 0, 0,
					 0);
	if (err) {
		nlmsg_free(msg);
		return;
	}

	genlmsg_multicast_netns(&devlink_nl_family, devlink_net(devlink),
				msg, 0, DEVLINK_MCGRP_CONFIG, GFP_KERNEL);
}

static int
devlink_trap_item_group_link(struct devlink *devlink,
			     struct devlink_trap_item *trap_item)
{
	u16 group_id = trap_item->trap->init_group_id;
	struct devlink_trap_group_item *group_item;

	group_item = devlink_trap_group_item_lookup_by_id(devlink, group_id);
	if (WARN_ON_ONCE(!group_item))
		return -EINVAL;

	trap_item->group_item = group_item;

	return 0;
}

static void devlink_trap_notify(struct devlink *devlink,
				const struct devlink_trap_item *trap_item,
				enum devlink_command cmd)
{
	struct sk_buff *msg;
	int err;

	WARN_ON_ONCE(cmd != DEVLINK_CMD_TRAP_NEW &&
		     cmd != DEVLINK_CMD_TRAP_DEL);
	if (!xa_get_mark(&devlinks, devlink->index, DEVLINK_REGISTERED))
		return;

	msg = nlmsg_new(NLMSG_DEFAULT_SIZE, GFP_KERNEL);
	if (!msg)
		return;

	err = devlink_nl_trap_fill(msg, devlink, trap_item, cmd, 0, 0, 0);
	if (err) {
		nlmsg_free(msg);
		return;
	}

	genlmsg_multicast_netns(&devlink_nl_family, devlink_net(devlink),
				msg, 0, DEVLINK_MCGRP_CONFIG, GFP_KERNEL);
}

static int
devlink_trap_register(struct devlink *devlink,
		      const struct devlink_trap *trap, void *priv)
{
	struct devlink_trap_item *trap_item;
	int err;

	if (devlink_trap_item_lookup(devlink, trap->name))
		return -EEXIST;

	trap_item = kzalloc(sizeof(*trap_item), GFP_KERNEL);
	if (!trap_item)
		return -ENOMEM;

	trap_item->stats = netdev_alloc_pcpu_stats(struct devlink_stats);
	if (!trap_item->stats) {
		err = -ENOMEM;
		goto err_stats_alloc;
	}

	trap_item->trap = trap;
	trap_item->action = trap->init_action;
	trap_item->priv = priv;

	err = devlink_trap_item_group_link(devlink, trap_item);
	if (err)
		goto err_group_link;

	err = devlink->ops->trap_init(devlink, trap, trap_item);
	if (err)
		goto err_trap_init;

	list_add_tail(&trap_item->list, &devlink->trap_list);
	devlink_trap_notify(devlink, trap_item, DEVLINK_CMD_TRAP_NEW);

	return 0;

err_trap_init:
err_group_link:
	free_percpu(trap_item->stats);
err_stats_alloc:
	kfree(trap_item);
	return err;
}

static void devlink_trap_unregister(struct devlink *devlink,
				    const struct devlink_trap *trap)
{
	struct devlink_trap_item *trap_item;

	trap_item = devlink_trap_item_lookup(devlink, trap->name);
	if (WARN_ON_ONCE(!trap_item))
		return;

	devlink_trap_notify(devlink, trap_item, DEVLINK_CMD_TRAP_DEL);
	list_del(&trap_item->list);
	if (devlink->ops->trap_fini)
		devlink->ops->trap_fini(devlink, trap, trap_item);
	free_percpu(trap_item->stats);
	kfree(trap_item);
}

static void devlink_trap_disable(struct devlink *devlink,
				 const struct devlink_trap *trap)
{
	struct devlink_trap_item *trap_item;

	trap_item = devlink_trap_item_lookup(devlink, trap->name);
	if (WARN_ON_ONCE(!trap_item))
		return;

	devlink->ops->trap_action_set(devlink, trap, DEVLINK_TRAP_ACTION_DROP,
				      NULL);
	trap_item->action = DEVLINK_TRAP_ACTION_DROP;
}

/**
 * devlink_traps_register - Register packet traps with devlink.
 * @devlink: devlink.
 * @traps: Packet traps.
 * @traps_count: Count of provided packet traps.
 * @priv: Driver private information.
 *
 * Return: Non-zero value on failure.
 */
int devlink_traps_register(struct devlink *devlink,
			   const struct devlink_trap *traps,
			   size_t traps_count, void *priv)
{
	int i, err;

	if (!devlink->ops->trap_init || !devlink->ops->trap_action_set)
		return -EINVAL;

	mutex_lock(&devlink->lock);
	for (i = 0; i < traps_count; i++) {
		const struct devlink_trap *trap = &traps[i];

		err = devlink_trap_verify(trap);
		if (err)
			goto err_trap_verify;

		err = devlink_trap_register(devlink, trap, priv);
		if (err)
			goto err_trap_register;
	}
	mutex_unlock(&devlink->lock);

	return 0;

err_trap_register:
err_trap_verify:
	for (i--; i >= 0; i--)
		devlink_trap_unregister(devlink, &traps[i]);
	mutex_unlock(&devlink->lock);
	return err;
}
EXPORT_SYMBOL_GPL(devlink_traps_register);

/**
 * devlink_traps_unregister - Unregister packet traps from devlink.
 * @devlink: devlink.
 * @traps: Packet traps.
 * @traps_count: Count of provided packet traps.
 */
void devlink_traps_unregister(struct devlink *devlink,
			      const struct devlink_trap *traps,
			      size_t traps_count)
{
	int i;

	mutex_lock(&devlink->lock);
	/* Make sure we do not have any packets in-flight while unregistering
	 * traps by disabling all of them and waiting for a grace period.
	 */
	for (i = traps_count - 1; i >= 0; i--)
		devlink_trap_disable(devlink, &traps[i]);
	synchronize_rcu();
	for (i = traps_count - 1; i >= 0; i--)
		devlink_trap_unregister(devlink, &traps[i]);
	mutex_unlock(&devlink->lock);
}
EXPORT_SYMBOL_GPL(devlink_traps_unregister);

static void
devlink_trap_stats_update(struct devlink_stats __percpu *trap_stats,
			  size_t skb_len)
{
	struct devlink_stats *stats;

	stats = this_cpu_ptr(trap_stats);
	u64_stats_update_begin(&stats->syncp);
	stats->rx_bytes += skb_len;
	stats->rx_packets++;
	u64_stats_update_end(&stats->syncp);
}

static void
devlink_trap_report_metadata_set(struct devlink_trap_metadata *metadata,
				 const struct devlink_trap_item *trap_item,
				 struct devlink_port *in_devlink_port,
				 const struct flow_action_cookie *fa_cookie)
{
	metadata->trap_name = trap_item->trap->name;
	metadata->trap_group_name = trap_item->group_item->group->name;
	metadata->fa_cookie = fa_cookie;
	metadata->trap_type = trap_item->trap->type;

	spin_lock(&in_devlink_port->type_lock);
	if (in_devlink_port->type == DEVLINK_PORT_TYPE_ETH)
		metadata->input_dev = in_devlink_port->type_dev;
	spin_unlock(&in_devlink_port->type_lock);
}

/**
 * devlink_trap_report - Report trapped packet to drop monitor.
 * @devlink: devlink.
 * @skb: Trapped packet.
 * @trap_ctx: Trap context.
 * @in_devlink_port: Input devlink port.
 * @fa_cookie: Flow action cookie. Could be NULL.
 */
void devlink_trap_report(struct devlink *devlink, struct sk_buff *skb,
			 void *trap_ctx, struct devlink_port *in_devlink_port,
			 const struct flow_action_cookie *fa_cookie)

{
	struct devlink_trap_item *trap_item = trap_ctx;

	devlink_trap_stats_update(trap_item->stats, skb->len);
	devlink_trap_stats_update(trap_item->group_item->stats, skb->len);

	if (trace_devlink_trap_report_enabled()) {
		struct devlink_trap_metadata metadata = {};

		devlink_trap_report_metadata_set(&metadata, trap_item,
						 in_devlink_port, fa_cookie);
		trace_devlink_trap_report(devlink, skb, &metadata);
	}
}
EXPORT_SYMBOL_GPL(devlink_trap_report);

/**
 * devlink_trap_ctx_priv - Trap context to driver private information.
 * @trap_ctx: Trap context.
 *
 * Return: Driver private information passed during registration.
 */
void *devlink_trap_ctx_priv(void *trap_ctx)
{
	struct devlink_trap_item *trap_item = trap_ctx;

	return trap_item->priv;
}
EXPORT_SYMBOL_GPL(devlink_trap_ctx_priv);

static int
devlink_trap_group_item_policer_link(struct devlink *devlink,
				     struct devlink_trap_group_item *group_item)
{
	u32 policer_id = group_item->group->init_policer_id;
	struct devlink_trap_policer_item *policer_item;

	if (policer_id == 0)
		return 0;

	policer_item = devlink_trap_policer_item_lookup(devlink, policer_id);
	if (WARN_ON_ONCE(!policer_item))
		return -EINVAL;

	group_item->policer_item = policer_item;

	return 0;
}

static int
devlink_trap_group_register(struct devlink *devlink,
			    const struct devlink_trap_group *group)
{
	struct devlink_trap_group_item *group_item;
	int err;

	if (devlink_trap_group_item_lookup(devlink, group->name))
		return -EEXIST;

	group_item = kzalloc(sizeof(*group_item), GFP_KERNEL);
	if (!group_item)
		return -ENOMEM;

	group_item->stats = netdev_alloc_pcpu_stats(struct devlink_stats);
	if (!group_item->stats) {
		err = -ENOMEM;
		goto err_stats_alloc;
	}

	group_item->group = group;

	err = devlink_trap_group_item_policer_link(devlink, group_item);
	if (err)
		goto err_policer_link;

	if (devlink->ops->trap_group_init) {
		err = devlink->ops->trap_group_init(devlink, group);
		if (err)
			goto err_group_init;
	}

	list_add_tail(&group_item->list, &devlink->trap_group_list);
	devlink_trap_group_notify(devlink, group_item,
				  DEVLINK_CMD_TRAP_GROUP_NEW);

	return 0;

err_group_init:
err_policer_link:
	free_percpu(group_item->stats);
err_stats_alloc:
	kfree(group_item);
	return err;
}

static void
devlink_trap_group_unregister(struct devlink *devlink,
			      const struct devlink_trap_group *group)
{
	struct devlink_trap_group_item *group_item;

	group_item = devlink_trap_group_item_lookup(devlink, group->name);
	if (WARN_ON_ONCE(!group_item))
		return;

	devlink_trap_group_notify(devlink, group_item,
				  DEVLINK_CMD_TRAP_GROUP_DEL);
	list_del(&group_item->list);
	free_percpu(group_item->stats);
	kfree(group_item);
}

/**
 * devlink_trap_groups_register - Register packet trap groups with devlink.
 * @devlink: devlink.
 * @groups: Packet trap groups.
 * @groups_count: Count of provided packet trap groups.
 *
 * Return: Non-zero value on failure.
 */
int devlink_trap_groups_register(struct devlink *devlink,
				 const struct devlink_trap_group *groups,
				 size_t groups_count)
{
	int i, err;

	mutex_lock(&devlink->lock);
	for (i = 0; i < groups_count; i++) {
		const struct devlink_trap_group *group = &groups[i];

		err = devlink_trap_group_verify(group);
		if (err)
			goto err_trap_group_verify;

		err = devlink_trap_group_register(devlink, group);
		if (err)
			goto err_trap_group_register;
	}
	mutex_unlock(&devlink->lock);

	return 0;

err_trap_group_register:
err_trap_group_verify:
	for (i--; i >= 0; i--)
		devlink_trap_group_unregister(devlink, &groups[i]);
	mutex_unlock(&devlink->lock);
	return err;
}
EXPORT_SYMBOL_GPL(devlink_trap_groups_register);

/**
 * devlink_trap_groups_unregister - Unregister packet trap groups from devlink.
 * @devlink: devlink.
 * @groups: Packet trap groups.
 * @groups_count: Count of provided packet trap groups.
 */
void devlink_trap_groups_unregister(struct devlink *devlink,
				    const struct devlink_trap_group *groups,
				    size_t groups_count)
{
	int i;

	mutex_lock(&devlink->lock);
	for (i = groups_count - 1; i >= 0; i--)
		devlink_trap_group_unregister(devlink, &groups[i]);
	mutex_unlock(&devlink->lock);
}
EXPORT_SYMBOL_GPL(devlink_trap_groups_unregister);

static void
devlink_trap_policer_notify(struct devlink *devlink,
			    const struct devlink_trap_policer_item *policer_item,
			    enum devlink_command cmd)
{
	struct sk_buff *msg;
	int err;

	WARN_ON_ONCE(cmd != DEVLINK_CMD_TRAP_POLICER_NEW &&
		     cmd != DEVLINK_CMD_TRAP_POLICER_DEL);
	if (!xa_get_mark(&devlinks, devlink->index, DEVLINK_REGISTERED))
		return;

	msg = nlmsg_new(NLMSG_DEFAULT_SIZE, GFP_KERNEL);
	if (!msg)
		return;

	err = devlink_nl_trap_policer_fill(msg, devlink, policer_item, cmd, 0,
					   0, 0);
	if (err) {
		nlmsg_free(msg);
		return;
	}

	genlmsg_multicast_netns(&devlink_nl_family, devlink_net(devlink),
				msg, 0, DEVLINK_MCGRP_CONFIG, GFP_KERNEL);
}

static int
devlink_trap_policer_register(struct devlink *devlink,
			      const struct devlink_trap_policer *policer)
{
	struct devlink_trap_policer_item *policer_item;
	int err;

	if (devlink_trap_policer_item_lookup(devlink, policer->id))
		return -EEXIST;

	policer_item = kzalloc(sizeof(*policer_item), GFP_KERNEL);
	if (!policer_item)
		return -ENOMEM;

	policer_item->policer = policer;
	policer_item->rate = policer->init_rate;
	policer_item->burst = policer->init_burst;

	if (devlink->ops->trap_policer_init) {
		err = devlink->ops->trap_policer_init(devlink, policer);
		if (err)
			goto err_policer_init;
	}

	list_add_tail(&policer_item->list, &devlink->trap_policer_list);
	devlink_trap_policer_notify(devlink, policer_item,
				    DEVLINK_CMD_TRAP_POLICER_NEW);

	return 0;

err_policer_init:
	kfree(policer_item);
	return err;
}

static void
devlink_trap_policer_unregister(struct devlink *devlink,
				const struct devlink_trap_policer *policer)
{
	struct devlink_trap_policer_item *policer_item;

	policer_item = devlink_trap_policer_item_lookup(devlink, policer->id);
	if (WARN_ON_ONCE(!policer_item))
		return;

	devlink_trap_policer_notify(devlink, policer_item,
				    DEVLINK_CMD_TRAP_POLICER_DEL);
	list_del(&policer_item->list);
	if (devlink->ops->trap_policer_fini)
		devlink->ops->trap_policer_fini(devlink, policer);
	kfree(policer_item);
}

/**
 * devlink_trap_policers_register - Register packet trap policers with devlink.
 * @devlink: devlink.
 * @policers: Packet trap policers.
 * @policers_count: Count of provided packet trap policers.
 *
 * Return: Non-zero value on failure.
 */
int
devlink_trap_policers_register(struct devlink *devlink,
			       const struct devlink_trap_policer *policers,
			       size_t policers_count)
{
	int i, err;

	mutex_lock(&devlink->lock);
	for (i = 0; i < policers_count; i++) {
		const struct devlink_trap_policer *policer = &policers[i];

		if (WARN_ON(policer->id == 0 ||
			    policer->max_rate < policer->min_rate ||
			    policer->max_burst < policer->min_burst)) {
			err = -EINVAL;
			goto err_trap_policer_verify;
		}

		err = devlink_trap_policer_register(devlink, policer);
		if (err)
			goto err_trap_policer_register;
	}
	mutex_unlock(&devlink->lock);

	return 0;

err_trap_policer_register:
err_trap_policer_verify:
	for (i--; i >= 0; i--)
		devlink_trap_policer_unregister(devlink, &policers[i]);
	mutex_unlock(&devlink->lock);
	return err;
}
EXPORT_SYMBOL_GPL(devlink_trap_policers_register);

/**
 * devlink_trap_policers_unregister - Unregister packet trap policers from devlink.
 * @devlink: devlink.
 * @policers: Packet trap policers.
 * @policers_count: Count of provided packet trap policers.
 */
void
devlink_trap_policers_unregister(struct devlink *devlink,
				 const struct devlink_trap_policer *policers,
				 size_t policers_count)
{
	int i;

	mutex_lock(&devlink->lock);
	for (i = policers_count - 1; i >= 0; i--)
		devlink_trap_policer_unregister(devlink, &policers[i]);
	mutex_unlock(&devlink->lock);
}
EXPORT_SYMBOL_GPL(devlink_trap_policers_unregister);

static void __devlink_compat_running_version(struct devlink *devlink,
					     char *buf, size_t len)
{
	const struct nlattr *nlattr;
	struct devlink_info_req req;
	struct sk_buff *msg;
	int rem, err;

	msg = nlmsg_new(NLMSG_DEFAULT_SIZE, GFP_KERNEL);
	if (!msg)
		return;

	req.msg = msg;
	err = devlink->ops->info_get(devlink, &req, NULL);
	if (err)
		goto free_msg;

	nla_for_each_attr(nlattr, (void *)msg->data, msg->len, rem) {
		const struct nlattr *kv;
		int rem_kv;

		if (nla_type(nlattr) != DEVLINK_ATTR_INFO_VERSION_RUNNING)
			continue;

		nla_for_each_nested(kv, nlattr, rem_kv) {
			if (nla_type(kv) != DEVLINK_ATTR_INFO_VERSION_VALUE)
				continue;

			strlcat(buf, nla_data(kv), len);
			strlcat(buf, " ", len);
		}
	}
free_msg:
	nlmsg_free(msg);
}

static struct devlink_port *netdev_to_devlink_port(struct net_device *dev)
{
	if (!dev->netdev_ops->ndo_get_devlink_port)
		return NULL;

	return dev->netdev_ops->ndo_get_devlink_port(dev);
}

void devlink_compat_running_version(struct devlink *devlink,
				    char *buf, size_t len)
{
	if (!devlink->ops->info_get)
		return;

	mutex_lock(&devlink->lock);
	__devlink_compat_running_version(devlink, buf, len);
	mutex_unlock(&devlink->lock);
}

int devlink_compat_flash_update(struct devlink *devlink, const char *file_name)
{
	struct devlink_flash_update_params params = {};
	int ret;

	if (!devlink->ops->flash_update)
		return -EOPNOTSUPP;

	ret = request_firmware(&params.fw, file_name, devlink->dev);
	if (ret)
		return ret;

	mutex_lock(&devlink->lock);
	devlink_flash_update_begin_notify(devlink);
	ret = devlink->ops->flash_update(devlink, &params, NULL);
	devlink_flash_update_end_notify(devlink);
	mutex_unlock(&devlink->lock);

	release_firmware(params.fw);

	return ret;
}

int devlink_compat_phys_port_name_get(struct net_device *dev,
				      char *name, size_t len)
{
	struct devlink_port *devlink_port;

	/* RTNL mutex is held here which ensures that devlink_port
	 * instance cannot disappear in the middle. No need to take
	 * any devlink lock as only permanent values are accessed.
	 */
	ASSERT_RTNL();

	devlink_port = netdev_to_devlink_port(dev);
	if (!devlink_port)
		return -EOPNOTSUPP;

	return __devlink_port_phys_port_name_get(devlink_port, name, len);
}

int devlink_compat_switch_id_get(struct net_device *dev,
				 struct netdev_phys_item_id *ppid)
{
	struct devlink_port *devlink_port;

	/* Caller must hold RTNL mutex or reference to dev, which ensures that
	 * devlink_port instance cannot disappear in the middle. No need to take
	 * any devlink lock as only permanent values are accessed.
	 */
	devlink_port = netdev_to_devlink_port(dev);
	if (!devlink_port || !devlink_port->switch_port)
		return -EOPNOTSUPP;

	//提取switch_id
	memcpy(ppid, &devlink_port->attrs.switch_id, sizeof(*ppid));

	return 0;
}

static void __net_exit devlink_pernet_pre_exit(struct net *net)
{
	struct devlink *devlink;
	u32 actions_performed;
	unsigned long index;
	int err;

	/* In case network namespace is getting destroyed, reload
	 * all devlink instances from this namespace into init_net.
	 */
	mutex_lock(&devlink_mutex);
	xa_for_each_marked(&devlinks, index, devlink, DEVLINK_REGISTERED) {
		if (!devlink_try_get(devlink))
			continue;

		if (!net_eq(devlink_net(devlink), net))
			goto retry;

		WARN_ON(!(devlink->features & DEVLINK_F_RELOAD));
		err = devlink_reload(devlink, &init_net,
				     DEVLINK_RELOAD_ACTION_DRIVER_REINIT,
				     DEVLINK_RELOAD_LIMIT_UNSPEC,
				     &actions_performed, NULL);
		if (err && err != -EOPNOTSUPP)
			pr_warn("Failed to reload devlink instance into init_net\n");
retry:
		devlink_put(devlink);
	}
	mutex_unlock(&devlink_mutex);
}

static struct pernet_operations devlink_pernet_ops __net_initdata = {
	.pre_exit = devlink_pernet_pre_exit,
};

//注册devlink的netlink消息
static int __init devlink_init(void)
{
	int err;

	err = genl_register_family(&devlink_nl_family);
	if (err)
		goto out;
	err = register_pernet_subsys(&devlink_pernet_ops);

out:
	WARN_ON(err);
	return err;
}

subsys_initcall(devlink_init);<|MERGE_RESOLUTION|>--- conflicted
+++ resolved
@@ -228,9 +228,6 @@
 	return NULL;
 }
 
-<<<<<<< HEAD
-//通过busname,devname获取到对应的devlink
-=======
 void devl_assert_locked(struct devlink *devlink)
 {
 	lockdep_assert_held(&devlink->lock);
@@ -258,7 +255,7 @@
 }
 EXPORT_SYMBOL_GPL(devl_unlock);
 
->>>>>>> 028192fe
+//通过busname,devname获取到对应的devlink
 static struct devlink *devlink_get_from_attrs(struct net *net,
 					      struct nlattr **attrs)
 {
@@ -8786,11 +8783,6 @@
 		.validate = GENL_DONT_VALIDATE_STRICT | GENL_DONT_VALIDATE_DUMP,
 		.doit = devlink_nl_cmd_eswitch_set_doit,
 		.flags = GENL_ADMIN_PERM,
-<<<<<<< HEAD
-		//指明需要devlink
-		.internal_flags = DEVLINK_NL_FLAG_NO_LOCK,
-=======
->>>>>>> 028192fe
 	},
 	{
 		.cmd = DEVLINK_CMD_DPIPE_TABLE_GET,
@@ -9349,21 +9341,9 @@
 {
 	int err;
 
-<<<<<<< HEAD
-	WARN_ON(devlink_port->devlink);
-	devlink_port->devlink = devlink;
-	devlink_port->index = port_index;
-	spin_lock_init(&devlink_port->type_lock);
-	INIT_LIST_HEAD(&devlink_port->reporter_list);
-	mutex_init(&devlink_port->reporters_lock);
+	mutex_lock(&devlink->lock);
 	//添加devlink_port到devlink
-	list_add_tail(&devlink_port->list, &devlink->port_list);
-	INIT_LIST_HEAD(&devlink_port->param_list);
-	INIT_LIST_HEAD(&devlink_port->region_list);
-=======
-	mutex_lock(&devlink->lock);
 	err = devl_port_register(devlink, devlink_port, port_index);
->>>>>>> 028192fe
 	mutex_unlock(&devlink->lock);
 	return err;
 }
