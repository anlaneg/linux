--- conflicted
+++ resolved
@@ -8316,12 +8316,6 @@
 {
 	struct devlink_port_attrs *attrs = &devlink_port->attrs;
 
-<<<<<<< HEAD
-	//不容许设置已注册的devlink_port
-	if (WARN_ON(devlink_port->registered))
-		return -EEXIST;
-=======
->>>>>>> 09162bc3
 	devlink_port->attrs_set = true;
 	attrs->flavour = flavour;
 	if (attrs->switch_id.id_len) {
