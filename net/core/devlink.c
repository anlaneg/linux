--- conflicted
+++ resolved
@@ -7934,14 +7934,9 @@
 	.pre_doit	= devlink_nl_pre_doit,
 	.post_doit	= devlink_nl_post_doit,
 	.module		= THIS_MODULE,
-<<<<<<< HEAD
 	//对外提供各netlink cmd对应的ops
-	.ops		= devlink_nl_ops,
-	.n_ops		= ARRAY_SIZE(devlink_nl_ops),
-=======
 	.small_ops	= devlink_nl_ops,
 	.n_small_ops	= ARRAY_SIZE(devlink_nl_ops),
->>>>>>> c4d6fe73
 	.mcgrps		= devlink_nl_mcgrps,
 	.n_mcgrps	= ARRAY_SIZE(devlink_nl_mcgrps),
 };
@@ -7991,13 +7986,10 @@
 	if (WARN_ON(!ops))
 		return NULL;
 
-<<<<<<< HEAD
-	//申请并初始化devlink（指定私有数据）
-=======
 	if (!devlink_reload_actions_valid(ops))
 		return NULL;
 
->>>>>>> c4d6fe73
+	//申请并初始化devlink（指定私有数据）
 	devlink = kzalloc(sizeof(*devlink) + priv_size, GFP_KERNEL);
 	if (!devlink)
 		return NULL;
@@ -8180,12 +8172,9 @@
 	devlink_port->index = port_index;
 	devlink_port->registered = true;
 	spin_lock_init(&devlink_port->type_lock);
-<<<<<<< HEAD
-	//添加devlink_port到devlink
-=======
 	INIT_LIST_HEAD(&devlink_port->reporter_list);
 	mutex_init(&devlink_port->reporters_lock);
->>>>>>> c4d6fe73
+	//添加devlink_port到devlink
 	list_add_tail(&devlink_port->list, &devlink->port_list);
 	INIT_LIST_HEAD(&devlink_port->param_list);
 	INIT_LIST_HEAD(&devlink_port->region_list);
