--- conflicted
+++ resolved
@@ -225,35 +225,21 @@
 #define ASSERT_DEVLINK_NOT_REGISTERED(d)                                       \
 	WARN_ON_ONCE(xa_get_mark(&devlinks, (d)->index, DEVLINK_REGISTERED))
 
-<<<<<<< HEAD
-/* devlink_mutex
- *
- * An overall lock guarding every operation coming from userspace.
- * It also guards devlink devices list and it is taken when
- * driver registers/unregisters it.
- */
-static DEFINE_MUTEX(devlink_mutex);
-
 //取devlink对应的namespace
-=======
->>>>>>> 97ee9d1c
 struct net *devlink_net(const struct devlink *devlink)
 {
 	return read_pnet(&devlink->_net);
 }
 EXPORT_SYMBOL_GPL(devlink_net);
 
-<<<<<<< HEAD
+static void __devlink_put_rcu(struct rcu_head *head)
+{
+	struct devlink *devlink = container_of(head, struct devlink, rcu);
+
+	complete(&devlink->comp);
+}
+
 //将devlink置到对应的namespace
-=======
-static void __devlink_put_rcu(struct rcu_head *head)
-{
-	struct devlink *devlink = container_of(head, struct devlink, rcu);
-
-	complete(&devlink->comp);
-}
-
->>>>>>> 97ee9d1c
 void devlink_put(struct devlink *devlink)
 {
 	if (refcount_dec_and_test(&devlink->refcount))
@@ -305,9 +291,6 @@
 }
 EXPORT_SYMBOL_GPL(devl_unlock);
 
-<<<<<<< HEAD
-//通过busname,devname获取到对应的devlink
-=======
 static struct devlink *
 devlinks_xa_find_get(struct net *net, unsigned long *indexp, xa_mark_t filter,
 		     void * (*xa_find_fn)(struct xarray *, unsigned long *,
@@ -367,7 +350,7 @@
 #define devlinks_xa_for_each_registered_get(net, index, devlink)		\
 	devlinks_xa_for_each_get(net, index, devlink, DEVLINK_REGISTERED)
 
->>>>>>> 97ee9d1c
+//通过busname,devname获取到对应的devlink
 static struct devlink *devlink_get_from_attrs(struct net *net,
 					      struct nlattr **attrs)
 {
@@ -383,32 +366,17 @@
 	busname = nla_data(attrs[DEVLINK_ATTR_BUS_NAME]);
 	devname = nla_data(attrs[DEVLINK_ATTR_DEV_NAME]);
 
-<<<<<<< HEAD
-	lockdep_assert_held(&devlink_mutex);
-
 	//遍历devlink_list通过busname,devname查找指定的devlink
-	xa_for_each_marked(&devlinks, index, devlink, DEVLINK_REGISTERED) {
-		if (strcmp(devlink->dev->bus->name, busname) == 0 &&
-		    strcmp(dev_name(devlink->dev), devname) == 0 &&
-		    net_eq(devlink_net(devlink), net)) {
-			found = true;/*返回找到的devlink*/
-			break;
-		}
-=======
 	devlinks_xa_for_each_registered_get(net, index, devlink) {
 		if (strcmp(devlink->dev->bus->name, busname) == 0 &&
 		    strcmp(dev_name(devlink->dev), devname) == 0)
-			return devlink;
+			return devlink;/*返回找到的devlink*/
 		devlink_put(devlink);
->>>>>>> 97ee9d1c
 	}
 
 	return ERR_PTR(-ENODEV);
 }
 
-<<<<<<< HEAD
-//通过devlink_port index获得指定devlink的devlink_port
-=======
 #define ASSERT_DEVLINK_PORT_REGISTERED(devlink_port)				\
 	WARN_ON_ONCE(!(devlink_port)->registered)
 #define ASSERT_DEVLINK_PORT_NOT_REGISTERED(devlink_port)			\
@@ -416,7 +384,7 @@
 #define ASSERT_DEVLINK_PORT_INITIALIZED(devlink_port)				\
 	WARN_ON_ONCE(!(devlink_port)->initialized)
 
->>>>>>> 97ee9d1c
+//通过devlink_port index获得指定devlink的devlink_port
 static struct devlink_port *devlink_port_get_by_index(struct devlink *devlink,
 						      unsigned int port_index)
 {
@@ -818,17 +786,8 @@
 #define DEVLINK_NL_FLAG_NEED_DEVLINK_OR_PORT	BIT(1)
 #define DEVLINK_NL_FLAG_NEED_RATE		BIT(2)
 #define DEVLINK_NL_FLAG_NEED_RATE_NODE		BIT(3)
-<<<<<<< HEAD
-
-/* The per devlink instance lock is taken by default in the pre-doit
- * operation, yet several commands do not require this. The global
- * devlink lock is taken and protects from disruption by user-calls.
- */
 //当前没有指明不加锁
-#define DEVLINK_NL_FLAG_NO_LOCK			BIT(4)
-=======
 #define DEVLINK_NL_FLAG_NEED_LINECARD		BIT(4)
->>>>>>> 97ee9d1c
 
 //devlink消息处理前回调
 static int devlink_nl_pre_doit(const struct genl_ops *ops,
@@ -840,22 +799,11 @@
 	int err;
 
 	devlink = devlink_get_from_attrs(genl_info_net(info), info->attrs);
-<<<<<<< HEAD
-	if (IS_ERR(devlink)) {
+	if (IS_ERR(devlink))
 		//查找devlink失败
-		mutex_unlock(&devlink_mutex);
-		return PTR_ERR(devlink);
-	}
-
-	if (~ops->internal_flags & DEVLINK_NL_FLAG_NO_LOCK)
-		//未指明不需要锁，则加锁
-		mutex_lock(&devlink->lock);
-	//如果处理上下文需要devlink,则设置它
-=======
-	if (IS_ERR(devlink))
 		return PTR_ERR(devlink);
 	devl_lock(devlink);
->>>>>>> 97ee9d1c
+	//如果处理上下文需要devlink,则设置它
 	info->user_ptr[0] = devlink;
 	if (ops->internal_flags & DEVLINK_NL_FLAG_NEED_PORT) {
 		devlink_port = devlink_port_get_from_info(devlink, info);
@@ -4952,9 +4900,6 @@
 	return ret;
 }
 
-<<<<<<< HEAD
-//devlink parameter一般性参数定义
-=======
 static int
 devlink_nl_selftests_fill(struct sk_buff *msg, struct devlink *devlink,
 			  u32 portid, u32 seq, int flags,
@@ -5151,7 +5096,7 @@
 	return err;
 }
 
->>>>>>> 97ee9d1c
+//devlink parameter一般性参数定义
 static const struct devlink_param devlink_param_generic[] = {
 	{
 		.id = DEVLINK_PARAM_GENERIC_ID_INT_ERR_RESET,
@@ -5736,65 +5681,7 @@
 static int devlink_nl_cmd_port_param_get_dumpit(struct sk_buff *msg,
 						struct netlink_callback *cb)
 {
-<<<<<<< HEAD
-	struct devlink_param_item *param_item;
-	struct devlink_port *devlink_port;
-	struct devlink *devlink;
-	int start = cb->args[0];/*自哪个参数开始*/
-	unsigned long index;
-	int idx = 0;
-	int err = 0;
-
-	mutex_lock(&devlink_mutex);
-	xa_for_each_marked(&devlinks, index, devlink, DEVLINK_REGISTERED) {
-		if (!devlink_try_get(devlink))
-			continue;
-
-		if (!net_eq(devlink_net(devlink), sock_net(msg->sk)))
-			goto retry;
-
-		mutex_lock(&devlink->lock);
-		//遍历所有devlink_port
-		list_for_each_entry(devlink_port, &devlink->port_list, list) {
-			//遍历此devlink_port上所有paramter
-			list_for_each_entry(param_item,
-					    &devlink_port->param_list, list) {
-				//跳过已遍历的部分
-				if (idx < start) {
-					idx++;
-					continue;
-				}
-				err = devlink_nl_param_fill(msg,
-						devlink_port->devlink,
-						devlink_port->index, param_item,
-						DEVLINK_CMD_PORT_PARAM_GET,
-						NETLINK_CB(cb->skb).portid,
-						cb->nlh->nlmsg_seq,
-						NLM_F_MULTI);
-				if (err == -EOPNOTSUPP) {
-					err = 0;
-				} else if (err) {
-					mutex_unlock(&devlink->lock);
-					devlink_put(devlink);
-					goto out;
-				}
-				idx++;
-			}
-		}
-		mutex_unlock(&devlink->lock);
-retry:
-		devlink_put(devlink);
-	}
-out:
-	mutex_unlock(&devlink_mutex);
-
-	if (err != -EMSGSIZE)
-		return err;
-
-	cb->args[0] = idx;
-=======
 	NL_SET_ERR_MSG_MOD(cb->extack, "Port params are not supported");
->>>>>>> 97ee9d1c
 	return msg->len;
 }
 
@@ -9697,11 +9584,8 @@
 	.maxattr	= DEVLINK_ATTR_MAX,
 	.policy = devlink_nl_policy,
 	.netnsok	= true,
-<<<<<<< HEAD
+	.parallel_ops	= true,
 	//netlink处理前调用
-=======
-	.parallel_ops	= true,
->>>>>>> 97ee9d1c
 	.pre_doit	= devlink_nl_pre_doit,
 	.post_doit	= devlink_nl_post_doit,
 	.module		= THIS_MODULE,
@@ -10114,12 +9998,8 @@
 {
 	int err;
 
-<<<<<<< HEAD
-	mutex_lock(&devlink->lock);
+	devl_lock(devlink);
 	//添加devlink_port到devlink
-=======
-	devl_lock(devlink);
->>>>>>> 97ee9d1c
 	err = devl_port_register(devlink, devlink_port, port_index);
 	devl_unlock(devlink);
 	return err;
@@ -10559,15 +10439,8 @@
 	return 0;
 }
 
-<<<<<<< HEAD
 //为devlink添加devlink_sb
-int devlink_sb_register(struct devlink *devlink, unsigned int sb_index,
-			u32 size, u16 ingress_pools_count,
-			u16 egress_pools_count, u16 ingress_tc_count,
-			u16 egress_tc_count)
-=======
 static int devlink_linecard_types_init(struct devlink_linecard *linecard)
->>>>>>> 97ee9d1c
 {
 	struct devlink_linecard_type *linecard_type;
 	unsigned int count;
