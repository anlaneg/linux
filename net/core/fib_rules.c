// SPDX-License-Identifier: GPL-2.0-only
/*
 * net/core/fib_rules.c		Generic Routing Rules
 *
 * Authors:	Thomas Graf <tgraf@suug.ch>
 */

#include <linux/types.h>
#include <linux/kernel.h>
#include <linux/slab.h>
#include <linux/list.h>
#include <linux/module.h>
#include <net/net_namespace.h>
#include <net/sock.h>
#include <net/fib_rules.h>
#include <net/ip_tunnels.h>
#include <linux/indirect_call_wrapper.h>

#ifdef CONFIG_IPV6_MULTIPLE_TABLES
#ifdef CONFIG_IP_MULTIPLE_TABLES
#define INDIRECT_CALL_MT(f, f2, f1, ...) \
	INDIRECT_CALL_INET(f, f2, f1, __VA_ARGS__)
#else
#define INDIRECT_CALL_MT(f, f2, f1, ...) INDIRECT_CALL_1(f, f2, __VA_ARGS__)
#endif
#elif defined(CONFIG_IP_MULTIPLE_TABLES)
#define INDIRECT_CALL_MT(f, f2, f1, ...) INDIRECT_CALL_1(f, f1, __VA_ARGS__)
#else
#define INDIRECT_CALL_MT(f, f2, f1, ...) f(__VA_ARGS__)
#endif

static const struct fib_kuid_range fib_kuid_range_unset = {
	KUIDT_INIT(0),
	KUIDT_INIT(~0),
};

bool fib_rule_matchall(const struct fib_rule *rule)
{
	if (rule->iifindex || rule->oifindex || rule->mark || rule->tun_id ||
	    rule->flags)
		return false;
	if (rule->suppress_ifgroup != -1 || rule->suppress_prefixlen != -1)
		return false;
	if (!uid_eq(rule->uid_range.start, fib_kuid_range_unset.start) ||
	    !uid_eq(rule->uid_range.end, fib_kuid_range_unset.end))
		return false;
	if (fib_rule_port_range_set(&rule->sport_range))
		return false;
	if (fib_rule_port_range_set(&rule->dport_range))
		return false;
	return true;
}
EXPORT_SYMBOL_GPL(fib_rule_matchall);

int fib_default_rule_add(struct fib_rules_ops *ops,
			 u32 pref, u32 table, u32 flags)
{
	struct fib_rule *r;

	r = kzalloc(ops->rule_size, GFP_KERNEL);
	if (r == NULL)
		return -ENOMEM;

	refcount_set(&r->refcnt, 1);
	r->action = FR_ACT_TO_TBL;
	r->pref = pref;
	r->table = table;
	r->flags = flags;
	r->proto = RTPROT_KERNEL;
	r->fr_net = ops->fro_net;
	r->uid_range = fib_kuid_range_unset;

	r->suppress_prefixlen = -1;
	r->suppress_ifgroup = -1;

	/* The lock is not required here, the list in unreacheable
	 * at the moment this function is called */
	list_add_tail(&r->list, &ops->rules_list);
	return 0;
}
EXPORT_SYMBOL(fib_default_rule_add);

static u32 fib_default_rule_pref(struct fib_rules_ops *ops)
{
	struct list_head *pos;
	struct fib_rule *rule;

	if (!list_empty(&ops->rules_list)) {
		pos = ops->rules_list.next;
		if (pos->next != &ops->rules_list) {
			rule = list_entry(pos->next, struct fib_rule, list);
			if (rule->pref)
				return rule->pref - 1;
		}
	}

	return 0;
}

static void notify_rule_change(int event, struct fib_rule *rule,
			       struct fib_rules_ops *ops, struct nlmsghdr *nlh,
			       u32 pid);

//查找路由策略family对应的ops
static struct fib_rules_ops *lookup_rules_ops(struct net *net, int family)
{
	struct fib_rules_ops *ops;

	rcu_read_lock();
	list_for_each_entry_rcu(ops, &net->rules_ops, list) {
		if (ops->family == family) {
			if (!try_module_get(ops->owner))
				ops = NULL;
			rcu_read_unlock();
			return ops;
		}
	}
	rcu_read_unlock();

	return NULL;
}

static void rules_ops_put(struct fib_rules_ops *ops)
{
	if (ops)
		module_put(ops->owner);
}

static void flush_route_cache(struct fib_rules_ops *ops)
{
	if (ops->flush_cache)
		ops->flush_cache(ops);
}

//策略路由不同协议族ops注册
static int __fib_rules_register(struct fib_rules_ops *ops)
{
	int err = -EEXIST;
	struct fib_rules_ops *o;
	struct net *net;

	net = ops->fro_net;

	if (ops->rule_size < sizeof(struct fib_rule))
		return -EINVAL;

	//ops必须实现以下回调
	if (ops->match == NULL || ops->configure == NULL ||
	    ops->compare == NULL || ops->fill == NULL ||
	    ops->action == NULL)
		return -EINVAL;

	spin_lock(&net->rules_mod_lock);

	//检查family对应的ops是否已注册
	list_for_each_entry(o, &net->rules_ops, list)
		if (ops->family == o->family)
			goto errout;

	//将ops注册到rules_ops中
	list_add_tail_rcu(&ops->list, &net->rules_ops);
	err = 0;
errout:
	spin_unlock(&net->rules_mod_lock);

	return err;
}

struct fib_rules_ops *
fib_rules_register(const struct fib_rules_ops *tmpl, struct net *net)
{
	struct fib_rules_ops *ops;
	int err;

	//复制一份ops内存
	ops = kmemdup(tmpl, sizeof(*ops), GFP_KERNEL);
	if (ops == NULL)
		return ERR_PTR(-ENOMEM);

	INIT_LIST_HEAD(&ops->rules_list);
	ops->fro_net = net;

	//完成fib协议族ops注册
	err = __fib_rules_register(ops);
	if (err) {
		kfree(ops);
		ops = ERR_PTR(err);
	}

	return ops;
}
EXPORT_SYMBOL_GPL(fib_rules_register);

static void fib_rules_cleanup_ops(struct fib_rules_ops *ops)
{
	struct fib_rule *rule, *tmp;

	list_for_each_entry_safe(rule, tmp, &ops->rules_list, list) {
		list_del_rcu(&rule->list);
		if (ops->delete)
			ops->delete(rule);
		fib_rule_put(rule);
	}
}

void fib_rules_unregister(struct fib_rules_ops *ops)
{
	struct net *net = ops->fro_net;

	spin_lock(&net->rules_mod_lock);
	list_del_rcu(&ops->list);
	spin_unlock(&net->rules_mod_lock);

	fib_rules_cleanup_ops(ops);
	kfree_rcu(ops, rcu);
}
EXPORT_SYMBOL_GPL(fib_rules_unregister);

static int uid_range_set(struct fib_kuid_range *range)
{
	return uid_valid(range->start) && uid_valid(range->end);
}

static struct fib_kuid_range nla_get_kuid_range(struct nlattr **tb)
{
	struct fib_rule_uid_range *in;
	struct fib_kuid_range out;

	in = (struct fib_rule_uid_range *)nla_data(tb[FRA_UID_RANGE]);

	out.start = make_kuid(current_user_ns(), in->start);
	out.end = make_kuid(current_user_ns(), in->end);

	return out;
}

static int nla_put_uid_range(struct sk_buff *skb, struct fib_kuid_range *range)
{
	struct fib_rule_uid_range out = {
		from_kuid_munged(current_user_ns(), range->start),
		from_kuid_munged(current_user_ns(), range->end)
	};

	return nla_put(skb, FRA_UID_RANGE, sizeof(out), &out);
}

static int nla_get_port_range(struct nlattr *pattr,
			      struct fib_rule_port_range *port_range)
{
	const struct fib_rule_port_range *pr = nla_data(pattr);

	if (!fib_rule_port_range_valid(pr))
		return -EINVAL;

	port_range->start = pr->start;
	port_range->end = pr->end;

	return 0;
}

static int nla_put_port_range(struct sk_buff *skb, int attrtype,
			      struct fib_rule_port_range *range)
{
	return nla_put(skb, attrtype, sizeof(*range), range);
}

//检查是否可匹配fib规则
static int fib_rule_match(struct fib_rule *rule, struct fib_rules_ops *ops,
			  struct flowi *fl, int flags,
			  struct fib_lookup_arg *arg)
{
	int ret = 0;

	if (rule->iifindex && (rule->iifindex != fl->flowi_iif))
		goto out;

	if (rule->oifindex && (rule->oifindex != fl->flowi_oif))
		goto out;

	if ((rule->mark ^ fl->flowi_mark) & rule->mark_mask)
		goto out;

	if (rule->tun_id && (rule->tun_id != fl->flowi_tun_key.tun_id))
		goto out;

	if (rule->l3mdev && !l3mdev_fib_rule_match(rule->fr_net, fl, arg))
		goto out;

	//flow的用户传入uid必须在对应区间
	if (uid_lt(fl->flowi_uid, rule->uid_range.start) ||
	    uid_gt(fl->flowi_uid, rule->uid_range.end))
		goto out;

<<<<<<< HEAD
	//尝试其它匹配项
	ret = ops->match(rule, fl, flags);
=======
	ret = INDIRECT_CALL_MT(ops->match,
			       fib6_rule_match,
			       fib4_rule_match,
			       rule, fl, flags);
>>>>>>> 00e4db51
out:
	return (rule->flags & FIB_RULE_INVERT) ? !ret : ret;
}

//策略查询入口
int fib_rules_lookup(struct fib_rules_ops *ops/*执行策略查询的协议族ops*/, struct flowi *fl,
		     int flags, struct fib_lookup_arg *arg)
{
	struct fib_rule *rule;
	int err;

	rcu_read_lock();

	//遍历每条rule
	list_for_each_entry_rcu(rule, &ops->rules_list, list) {
jumped:
        //尝试匹配规则
		if (!fib_rule_match(rule, ops, fl, flags, arg))
			continue;

		//fl匹配了此条rule,执行rule对应的action
		if (rule->action == FR_ACT_GOTO) {
			struct fib_rule *target;

			/*取规则对应的target rule*/
			target = rcu_dereference(rule->ctarget);
			if (target == NULL) {
				//target为空，继续
				continue;
			} else {
				//执行goto指令，跳到指定rule继续匹配
				rule = target;
				goto jumped;
			}
		} else if (rule->action == FR_ACT_NOP)
			continue;
		else
<<<<<<< HEAD
			//执行规则指定的action
			err = ops->action(rule, fl, flags, arg);

		/*检查规则是否阻止此结果*/
		if (!err && ops->suppress && ops->suppress(rule, arg))
=======
			err = INDIRECT_CALL_MT(ops->action,
					       fib6_rule_action,
					       fib4_rule_action,
					       rule, fl, flags, arg);

		if (!err && ops->suppress && INDIRECT_CALL_MT(ops->suppress,
							      fib6_rule_suppress,
							      fib4_rule_suppress,
							      rule, arg))
>>>>>>> 00e4db51
			continue;

		if (err != -EAGAIN) {
			if ((arg->flags & FIB_LOOKUP_NOREF) ||
			    likely(refcount_inc_not_zero(&rule->refcnt))) {
			    /*保存命中的策略*/
				arg->rule = rule;
				goto out;
			}
			break;
		}
	}

	err = -ESRCH;
out:
	rcu_read_unlock();

	return err;
}
EXPORT_SYMBOL_GPL(fib_rules_lookup);

static int call_fib_rule_notifier(struct notifier_block *nb,
				  enum fib_event_type event_type,
				  struct fib_rule *rule, int family,
				  struct netlink_ext_ack *extack)
{
	struct fib_rule_notifier_info info = {
		.info.family = family,
		.info.extack = extack,
		.rule = rule,
	};

	return call_fib_notifier(nb, event_type, &info.info);
}

static int call_fib_rule_notifiers(struct net *net,
				   enum fib_event_type event_type,
				   struct fib_rule *rule,
				   struct fib_rules_ops *ops,
				   struct netlink_ext_ack *extack)
{
	struct fib_rule_notifier_info info = {
		.info.family = ops->family,
		.info.extack = extack,
		.rule = rule,
	};

	ops->fib_rules_seq++;
	return call_fib_notifiers(net, event_type, &info.info);
}

/* Called with rcu_read_lock() */
int fib_rules_dump(struct net *net, struct notifier_block *nb, int family,
		   struct netlink_ext_ack *extack)
{
	struct fib_rules_ops *ops;
	struct fib_rule *rule;
	int err = 0;

	ops = lookup_rules_ops(net, family);
	if (!ops)
		return -EAFNOSUPPORT;
	list_for_each_entry_rcu(rule, &ops->rules_list, list) {
		err = call_fib_rule_notifier(nb, FIB_EVENT_RULE_ADD,
					     rule, family, extack);
		if (err)
			break;
	}
	rules_ops_put(ops);

	return err;
}
EXPORT_SYMBOL_GPL(fib_rules_dump);

unsigned int fib_rules_seq_read(struct net *net, int family)
{
	unsigned int fib_rules_seq;
	struct fib_rules_ops *ops;

	ASSERT_RTNL();

	ops = lookup_rules_ops(net, family);
	if (!ops)
		return 0;
	fib_rules_seq = ops->fib_rules_seq;
	rules_ops_put(ops);

	return fib_rules_seq;
}
EXPORT_SYMBOL_GPL(fib_rules_seq_read);

static struct fib_rule *rule_find(struct fib_rules_ops *ops,
				  struct fib_rule_hdr *frh,
				  struct nlattr **tb,
				  struct fib_rule *rule,
				  bool user_priority)
{
	struct fib_rule *r;

	list_for_each_entry(r, &ops->rules_list, list) {
		if (rule->action && r->action != rule->action)
			continue;

		if (rule->table && r->table != rule->table)
			continue;

		if (user_priority && r->pref != rule->pref)
			continue;

		if (rule->iifname[0] &&
		    memcmp(r->iifname, rule->iifname, IFNAMSIZ))
			continue;

		if (rule->oifname[0] &&
		    memcmp(r->oifname, rule->oifname, IFNAMSIZ))
			continue;

		if (rule->mark && r->mark != rule->mark)
			continue;

		if (rule->suppress_ifgroup != -1 &&
		    r->suppress_ifgroup != rule->suppress_ifgroup)
			continue;

		if (rule->suppress_prefixlen != -1 &&
		    r->suppress_prefixlen != rule->suppress_prefixlen)
			continue;

		if (rule->mark_mask && r->mark_mask != rule->mark_mask)
			continue;

		if (rule->tun_id && r->tun_id != rule->tun_id)
			continue;

		if (r->fr_net != rule->fr_net)
			continue;

		if (rule->l3mdev && r->l3mdev != rule->l3mdev)
			continue;

		if (uid_range_set(&rule->uid_range) &&
		    (!uid_eq(r->uid_range.start, rule->uid_range.start) ||
		    !uid_eq(r->uid_range.end, rule->uid_range.end)))
			continue;

		if (rule->ip_proto && r->ip_proto != rule->ip_proto)
			continue;

		if (rule->proto && r->proto != rule->proto)
			continue;

		if (fib_rule_port_range_set(&rule->sport_range) &&
		    !fib_rule_port_range_compare(&r->sport_range,
						 &rule->sport_range))
			continue;

		if (fib_rule_port_range_set(&rule->dport_range) &&
		    !fib_rule_port_range_compare(&r->dport_range,
						 &rule->dport_range))
			continue;

		if (!ops->compare(r, frh, tb))
			continue;
		return r;
	}

	return NULL;
}

#ifdef CONFIG_NET_L3_MASTER_DEV
static int fib_nl2rule_l3mdev(struct nlattr *nla, struct fib_rule *nlrule,
			      struct netlink_ext_ack *extack)
{
	nlrule->l3mdev = nla_get_u8(nla);
	if (nlrule->l3mdev != 1) {
		NL_SET_ERR_MSG(extack, "Invalid l3mdev attribute");
		return -1;
	}

	return 0;
}
#else
static int fib_nl2rule_l3mdev(struct nlattr *nla, struct fib_rule *nlrule,
			      struct netlink_ext_ack *extack)
{
	NL_SET_ERR_MSG(extack, "l3mdev support is not enabled in kernel");
	return -1;
}
#endif

//依据netlink消息填充fib规则
static int fib_nl2rule(struct sk_buff *skb, struct nlmsghdr *nlh,
		       struct netlink_ext_ack *extack,
		       struct fib_rules_ops *ops,
		       struct nlattr *tb[],
		       struct fib_rule **rule/*出参，返回填充好的规则*/,
		       bool *user_priority)
{
	struct net *net = sock_net(skb->sk);
	//fib规则头部
	struct fib_rule_hdr *frh = nlmsg_data(nlh);
	struct fib_rule *nlrule = NULL;
	int err = -EINVAL;

	if (frh->src_len)
		if (!tb[FRA_SRC] ||
		    frh->src_len > (ops->addr_size * 8) ||
		    nla_len(tb[FRA_SRC]) != ops->addr_size) {
			NL_SET_ERR_MSG(extack, "Invalid source address");
			goto errout;
	}

	if (frh->dst_len)
		if (!tb[FRA_DST] ||
		    frh->dst_len > (ops->addr_size * 8) ||
		    nla_len(tb[FRA_DST]) != ops->addr_size) {
			NL_SET_ERR_MSG(extack, "Invalid dst address");
			goto errout;
	}

	//构造规则
	nlrule = kzalloc(ops->rule_size, GFP_KERNEL);
	if (!nlrule) {
		err = -ENOMEM;
		goto errout;
	}
	refcount_set(&nlrule->refcnt, 1);
	nlrule->fr_net = net;

	if (tb[FRA_PRIORITY]) {
		nlrule->pref = nla_get_u32(tb[FRA_PRIORITY]);
		/*指出用户指定了优先级*/
		*user_priority = true;
	} else {
	    //使用默认的优先级
		nlrule->pref = fib_default_rule_pref(ops);
	}

	nlrule->proto = tb[FRA_PROTOCOL] ?
		nla_get_u8(tb[FRA_PROTOCOL]) : RTPROT_UNSPEC;

	if (tb[FRA_IIFNAME]) {
		//如果指定的inport 名称，则设置iifindex,iifname
		struct net_device *dev;

		nlrule->iifindex = -1;
		nla_strlcpy(nlrule->iifname, tb[FRA_IIFNAME], IFNAMSIZ);
		dev = __dev_get_by_name(net, nlrule->iifname);
		if (dev)
			nlrule->iifindex = dev->ifindex;
	}

	if (tb[FRA_OIFNAME]) {
		//如果指定了outport名称，则设置oifindex,oifname
		struct net_device *dev;

		nlrule->oifindex = -1;
		nla_strlcpy(nlrule->oifname, tb[FRA_OIFNAME], IFNAMSIZ);
		dev = __dev_get_by_name(net, nlrule->oifname);
		if (dev)
			nlrule->oifindex = dev->ifindex;
	}

	if (tb[FRA_FWMARK]) {
		//如果指定了mark,则设置mark及mark_mask
		nlrule->mark = nla_get_u32(tb[FRA_FWMARK]);
		if (nlrule->mark)
			/* compatibility: if the mark value is non-zero all bits
			 * are compared unless a mask is explicitly specified.
			 */
		    //提供默认fwmark对应的mask
			nlrule->mark_mask = 0xFFFFFFFF;
	}

	//掩码设置
	if (tb[FRA_FWMASK])
		nlrule->mark_mask = nla_get_u32(tb[FRA_FWMASK]);

	if (tb[FRA_TUN_ID])
		//设置rule对应的隧道id
		nlrule->tun_id = nla_get_be64(tb[FRA_TUN_ID]);

	err = -EINVAL;
	if (tb[FRA_L3MDEV] &&
	    fib_nl2rule_l3mdev(tb[FRA_L3MDEV], nlrule, extack) < 0)
		goto errout_free;

	nlrule->action = frh->action;
	nlrule->flags = frh->flags;
	nlrule->table = frh_get_table(frh, tb);
	if (tb[FRA_SUPPRESS_PREFIXLEN])
		nlrule->suppress_prefixlen = nla_get_u32(tb[FRA_SUPPRESS_PREFIXLEN]);
	else
		nlrule->suppress_prefixlen = -1;

	if (tb[FRA_SUPPRESS_IFGROUP])
		nlrule->suppress_ifgroup = nla_get_u32(tb[FRA_SUPPRESS_IFGROUP]);
	else
		nlrule->suppress_ifgroup = -1;

	if (tb[FRA_GOTO]) {
		if (nlrule->action != FR_ACT_GOTO) {
			NL_SET_ERR_MSG(extack, "Unexpected goto");
			goto errout_free;
		}

		nlrule->target = nla_get_u32(tb[FRA_GOTO]);
		/* Backward jumps are prohibited to avoid endless loops */
		if (nlrule->target <= nlrule->pref) {
		    //不支持跳到低优先级
			NL_SET_ERR_MSG(extack, "Backward goto not supported");
			goto errout_free;
		}
	} else if (nlrule->action == FR_ACT_GOTO) {
		NL_SET_ERR_MSG(extack, "Missing goto target for action goto");
		goto errout_free;
	}

	if (nlrule->l3mdev && nlrule->table) {
		NL_SET_ERR_MSG(extack, "l3mdev and table are mutually exclusive");
		goto errout_free;
	}

	//uid range设置
	if (tb[FRA_UID_RANGE]) {
		if (current_user_ns() != net->user_ns) {
			err = -EPERM;
			NL_SET_ERR_MSG(extack, "No permission to set uid");
			goto errout_free;
		}

		nlrule->uid_range = nla_get_kuid_range(tb);

		if (!uid_range_set(&nlrule->uid_range) ||
		    !uid_lte(nlrule->uid_range.start, nlrule->uid_range.end)) {
			NL_SET_ERR_MSG(extack, "Invalid uid range");
			goto errout_free;
		}
	} else {
		nlrule->uid_range = fib_kuid_range_unset;
	}

	if (tb[FRA_IP_PROTO])
		nlrule->ip_proto = nla_get_u8(tb[FRA_IP_PROTO]);

	//源port范围
	if (tb[FRA_SPORT_RANGE]) {
		err = nla_get_port_range(tb[FRA_SPORT_RANGE],
					 &nlrule->sport_range);
		if (err) {
			NL_SET_ERR_MSG(extack, "Invalid sport range");
			goto errout_free;
		}
	}

	//目的port范围
	if (tb[FRA_DPORT_RANGE]) {
		err = nla_get_port_range(tb[FRA_DPORT_RANGE],
					 &nlrule->dport_range);
		if (err) {
			NL_SET_ERR_MSG(extack, "Invalid dport range");
			goto errout_free;
		}
	}

	*rule = nlrule;

	return 0;

errout_free:
	kfree(nlrule);
errout:
	return err;
}

/*检查给定的规则rule是否已存在*/
static int rule_exists(struct fib_rules_ops *ops, struct fib_rule_hdr *frh,
		       struct nlattr **tb, struct fib_rule *rule)
{
	struct fib_rule *r;

	//遍历此ops上所有规则
	list_for_each_entry(r, &ops->rules_list, list) {
		if (r->action != rule->action)
			continue;

		if (r->table != rule->table)
			continue;

		if (r->pref != rule->pref)
			continue;

		if (memcmp(r->iifname, rule->iifname, IFNAMSIZ))
			continue;

		if (memcmp(r->oifname, rule->oifname, IFNAMSIZ))
			continue;

		if (r->mark != rule->mark)
			continue;

		if (r->suppress_ifgroup != rule->suppress_ifgroup)
			continue;

		if (r->suppress_prefixlen != rule->suppress_prefixlen)
			continue;

		if (r->mark_mask != rule->mark_mask)
			continue;

		if (r->tun_id != rule->tun_id)
			continue;

		if (r->fr_net != rule->fr_net)
			continue;

		if (r->l3mdev != rule->l3mdev)
			continue;

		if (!uid_eq(r->uid_range.start, rule->uid_range.start) ||
		    !uid_eq(r->uid_range.end, rule->uid_range.end))
			continue;

		if (r->ip_proto != rule->ip_proto)
			continue;

		if (r->proto != rule->proto)
			continue;

		if (!fib_rule_port_range_compare(&r->sport_range,
						 &rule->sport_range))
			continue;

		if (!fib_rule_port_range_compare(&r->dport_range,
						 &rule->dport_range))
			continue;

		//其它字段比对
		if (!ops->compare(r, frh, tb))
			continue;
		return 1;
	}
	return 0;
}

//策略添加入口
int fib_nl_newrule(struct sk_buff *skb, struct nlmsghdr *nlh,
		   struct netlink_ext_ack *extack)
{
	struct net *net = sock_net(skb->sk);
	struct fib_rule_hdr *frh = nlmsg_data(nlh);
	struct fib_rules_ops *ops = NULL;
	struct fib_rule *rule = NULL, *r, *last = NULL;
	struct nlattr *tb[FRA_MAX + 1];
	int err = -EINVAL, unresolved = 0;
	bool user_priority = false;

	if (nlh->nlmsg_len < nlmsg_msg_size(sizeof(*frh))) {
		NL_SET_ERR_MSG(extack, "Invalid msg length");
		goto errout;
	}

	/*这里依据匹配的不同协议族的rule,确定ops,例如AF_INET,AF_INET6等等*/
	ops = lookup_rules_ops(net, frh->family);
	if (!ops) {
		err = -EAFNOSUPPORT;
		NL_SET_ERR_MSG(extack, "Rule family not supported");
		goto errout;
	}

	//解析并校验消息
	err = nlmsg_parse_deprecated(nlh, sizeof(*frh), tb/*出参，解析的内容*/, FRA_MAX,
				     ops->policy, extack);
	if (err < 0) {
		NL_SET_ERR_MSG(extack, "Error parsing msg");
		goto errout;
	}

	err = fib_nl2rule(skb, nlh, extack, ops, tb, &rule/*出参，填充好的规则*/, &user_priority);
	if (err)
		goto errout;

	/*检查规则是否已存在，如已存在，则报错*/
	if ((nlh->nlmsg_flags & NLM_F_EXCL) &&
	    rule_exists(ops, frh, tb, rule)) {
		err = -EEXIST;
		goto errout_free;
	}

	//完成规则设置
	err = ops->configure(rule, skb, frh, tb, extack);
	if (err < 0)
		goto errout_free;

	//通知fib规则添加事件
	err = call_fib_rule_notifiers(net, FIB_EVENT_RULE_ADD, rule, ops,
				      extack);
	if (err < 0)
		goto errout_free;

	//查找target对应的rule,更新到rule对应的ctarget指针
	list_for_each_entry(r, &ops->rules_list, list) {
		if (r->pref == rule->target) {
			RCU_INIT_POINTER(rule->ctarget, r);
			break;
		}
	}

	if (rcu_dereference_protected(rule->ctarget, 1) == NULL)
		unresolved = 1;

	list_for_each_entry(r, &ops->rules_list, list) {
		if (r->pref > rule->pref)
			break;
		last = r;
	}

	if (last)
		list_add_rcu(&rule->list, &last->list);
	else
		list_add_rcu(&rule->list, &ops->rules_list);

	if (ops->unresolved_rules) {
		/*
		 * There are unresolved goto rules in the list, check if
		 * any of them are pointing to this new rule.
		 */
		list_for_each_entry(r, &ops->rules_list, list) {
			if (r->action == FR_ACT_GOTO &&
			    r->target == rule->pref &&
			    rtnl_dereference(r->ctarget) == NULL) {
				rcu_assign_pointer(r->ctarget, rule);
				if (--ops->unresolved_rules == 0)
					break;
			}
		}
	}

	if (rule->action == FR_ACT_GOTO)
		ops->nr_goto_rules++;

	if (unresolved)
		ops->unresolved_rules++;

	if (rule->tun_id)
		ip_tunnel_need_metadata();

	notify_rule_change(RTM_NEWRULE, rule, ops, nlh, NETLINK_CB(skb).portid);
	flush_route_cache(ops);
	rules_ops_put(ops);
	return 0;

errout_free:
	kfree(rule);
errout:
	rules_ops_put(ops);
	return err;
}
EXPORT_SYMBOL_GPL(fib_nl_newrule);

int fib_nl_delrule(struct sk_buff *skb, struct nlmsghdr *nlh,
		   struct netlink_ext_ack *extack)
{
	struct net *net = sock_net(skb->sk);
	struct fib_rule_hdr *frh = nlmsg_data(nlh);
	struct fib_rules_ops *ops = NULL;
	struct fib_rule *rule = NULL, *r, *nlrule = NULL;
	struct nlattr *tb[FRA_MAX+1];
	int err = -EINVAL;
	bool user_priority = false;

	if (nlh->nlmsg_len < nlmsg_msg_size(sizeof(*frh))) {
		NL_SET_ERR_MSG(extack, "Invalid msg length");
		goto errout;
	}

	ops = lookup_rules_ops(net, frh->family);
	if (ops == NULL) {
		err = -EAFNOSUPPORT;
		NL_SET_ERR_MSG(extack, "Rule family not supported");
		goto errout;
	}

	err = nlmsg_parse_deprecated(nlh, sizeof(*frh), tb, FRA_MAX,
				     ops->policy, extack);
	if (err < 0) {
		NL_SET_ERR_MSG(extack, "Error parsing msg");
		goto errout;
	}

	err = fib_nl2rule(skb, nlh, extack, ops, tb, &nlrule, &user_priority);
	if (err)
		goto errout;

	rule = rule_find(ops, frh, tb, nlrule, user_priority);
	if (!rule) {
		err = -ENOENT;
		goto errout;
	}

	if (rule->flags & FIB_RULE_PERMANENT) {
		err = -EPERM;
		goto errout;
	}

	if (ops->delete) {
		err = ops->delete(rule);
		if (err)
			goto errout;
	}

	if (rule->tun_id)
		ip_tunnel_unneed_metadata();

	list_del_rcu(&rule->list);

	if (rule->action == FR_ACT_GOTO) {
		ops->nr_goto_rules--;
		if (rtnl_dereference(rule->ctarget) == NULL)
			ops->unresolved_rules--;
	}

	/*
	 * Check if this rule is a target to any of them. If so,
	 * adjust to the next one with the same preference or
	 * disable them. As this operation is eventually very
	 * expensive, it is only performed if goto rules, except
	 * current if it is goto rule, have actually been added.
	 */
	if (ops->nr_goto_rules > 0) {
		struct fib_rule *n;

		n = list_next_entry(rule, list);
		if (&n->list == &ops->rules_list || n->pref != rule->pref)
			n = NULL;
		list_for_each_entry(r, &ops->rules_list, list) {
			if (rtnl_dereference(r->ctarget) != rule)
				continue;
			rcu_assign_pointer(r->ctarget, n);
			if (!n)
				ops->unresolved_rules++;
		}
	}

	call_fib_rule_notifiers(net, FIB_EVENT_RULE_DEL, rule, ops,
				NULL);
	notify_rule_change(RTM_DELRULE, rule, ops, nlh,
			   NETLINK_CB(skb).portid);
	fib_rule_put(rule);
	flush_route_cache(ops);
	rules_ops_put(ops);
	kfree(nlrule);
	return 0;

errout:
	kfree(nlrule);
	rules_ops_put(ops);
	return err;
}
EXPORT_SYMBOL_GPL(fib_nl_delrule);

static inline size_t fib_rule_nlmsg_size(struct fib_rules_ops *ops,
					 struct fib_rule *rule)
{
	size_t payload = NLMSG_ALIGN(sizeof(struct fib_rule_hdr))
			 + nla_total_size(IFNAMSIZ) /* FRA_IIFNAME */
			 + nla_total_size(IFNAMSIZ) /* FRA_OIFNAME */
			 + nla_total_size(4) /* FRA_PRIORITY */
			 + nla_total_size(4) /* FRA_TABLE */
			 + nla_total_size(4) /* FRA_SUPPRESS_PREFIXLEN */
			 + nla_total_size(4) /* FRA_SUPPRESS_IFGROUP */
			 + nla_total_size(4) /* FRA_FWMARK */
			 + nla_total_size(4) /* FRA_FWMASK */
			 + nla_total_size_64bit(8) /* FRA_TUN_ID */
			 + nla_total_size(sizeof(struct fib_kuid_range))
			 + nla_total_size(1) /* FRA_PROTOCOL */
			 + nla_total_size(1) /* FRA_IP_PROTO */
			 + nla_total_size(sizeof(struct fib_rule_port_range)) /* FRA_SPORT_RANGE */
			 + nla_total_size(sizeof(struct fib_rule_port_range)); /* FRA_DPORT_RANGE */

	if (ops->nlmsg_payload)
		payload += ops->nlmsg_payload(rule);

	return payload;
}

static int fib_nl_fill_rule(struct sk_buff *skb, struct fib_rule *rule,
			    u32 pid, u32 seq, int type, int flags,
			    struct fib_rules_ops *ops)
{
	struct nlmsghdr *nlh;
	struct fib_rule_hdr *frh;

	nlh = nlmsg_put(skb, pid, seq, type, sizeof(*frh), flags);
	if (nlh == NULL)
		return -EMSGSIZE;

	frh = nlmsg_data(nlh);
	frh->family = ops->family;
	frh->table = rule->table < 256 ? rule->table : RT_TABLE_COMPAT;
	if (nla_put_u32(skb, FRA_TABLE, rule->table))
		goto nla_put_failure;
	if (nla_put_u32(skb, FRA_SUPPRESS_PREFIXLEN, rule->suppress_prefixlen))
		goto nla_put_failure;
	frh->res1 = 0;
	frh->res2 = 0;
	frh->action = rule->action;
	frh->flags = rule->flags;

	if (nla_put_u8(skb, FRA_PROTOCOL, rule->proto))
		goto nla_put_failure;

	if (rule->action == FR_ACT_GOTO &&
	    rcu_access_pointer(rule->ctarget) == NULL)
		frh->flags |= FIB_RULE_UNRESOLVED;

	if (rule->iifname[0]) {
		if (nla_put_string(skb, FRA_IIFNAME, rule->iifname))
			goto nla_put_failure;
		if (rule->iifindex == -1)
			frh->flags |= FIB_RULE_IIF_DETACHED;
	}

	if (rule->oifname[0]) {
		if (nla_put_string(skb, FRA_OIFNAME, rule->oifname))
			goto nla_put_failure;
		if (rule->oifindex == -1)
			frh->flags |= FIB_RULE_OIF_DETACHED;
	}

	if ((rule->pref &&
	     nla_put_u32(skb, FRA_PRIORITY, rule->pref)) ||
	    (rule->mark &&
	     nla_put_u32(skb, FRA_FWMARK, rule->mark)) ||
	    ((rule->mark_mask || rule->mark) &&
	     nla_put_u32(skb, FRA_FWMASK, rule->mark_mask)) ||
	    (rule->target &&
	     nla_put_u32(skb, FRA_GOTO, rule->target)) ||
	    (rule->tun_id &&
	     nla_put_be64(skb, FRA_TUN_ID, rule->tun_id, FRA_PAD)) ||
	    (rule->l3mdev &&
	     nla_put_u8(skb, FRA_L3MDEV, rule->l3mdev)) ||
	    (uid_range_set(&rule->uid_range) &&
	     nla_put_uid_range(skb, &rule->uid_range)) ||
	    (fib_rule_port_range_set(&rule->sport_range) &&
	     nla_put_port_range(skb, FRA_SPORT_RANGE, &rule->sport_range)) ||
	    (fib_rule_port_range_set(&rule->dport_range) &&
	     nla_put_port_range(skb, FRA_DPORT_RANGE, &rule->dport_range)) ||
	    (rule->ip_proto && nla_put_u8(skb, FRA_IP_PROTO, rule->ip_proto)))
		goto nla_put_failure;

	if (rule->suppress_ifgroup != -1) {
		if (nla_put_u32(skb, FRA_SUPPRESS_IFGROUP, rule->suppress_ifgroup))
			goto nla_put_failure;
	}

	if (ops->fill(rule, skb, frh) < 0)
		goto nla_put_failure;

	nlmsg_end(skb, nlh);
	return 0;

nla_put_failure:
	nlmsg_cancel(skb, nlh);
	return -EMSGSIZE;
}

static int dump_rules(struct sk_buff *skb, struct netlink_callback *cb,
		      struct fib_rules_ops *ops)
{
	int idx = 0;
	struct fib_rule *rule;
	int err = 0;

	rcu_read_lock();
	list_for_each_entry_rcu(rule, &ops->rules_list, list) {
		if (idx < cb->args[1])
			goto skip;

		err = fib_nl_fill_rule(skb, rule, NETLINK_CB(cb->skb).portid,
				       cb->nlh->nlmsg_seq, RTM_NEWRULE,
				       NLM_F_MULTI, ops);
		if (err)
			break;
skip:
		idx++;
	}
	rcu_read_unlock();
	cb->args[1] = idx;
	rules_ops_put(ops);

	return err;
}

static int fib_valid_dumprule_req(const struct nlmsghdr *nlh,
				   struct netlink_ext_ack *extack)
{
	struct fib_rule_hdr *frh;

	if (nlh->nlmsg_len < nlmsg_msg_size(sizeof(*frh))) {
		NL_SET_ERR_MSG(extack, "Invalid header for fib rule dump request");
		return -EINVAL;
	}

	frh = nlmsg_data(nlh);
	if (frh->dst_len || frh->src_len || frh->tos || frh->table ||
	    frh->res1 || frh->res2 || frh->action || frh->flags) {
		NL_SET_ERR_MSG(extack,
			       "Invalid values in header for fib rule dump request");
		return -EINVAL;
	}

	if (nlmsg_attrlen(nlh, sizeof(*frh))) {
		NL_SET_ERR_MSG(extack, "Invalid data after header in fib rule dump request");
		return -EINVAL;
	}

	return 0;
}

static int fib_nl_dumprule(struct sk_buff *skb, struct netlink_callback *cb)
{
	const struct nlmsghdr *nlh = cb->nlh;
	struct net *net = sock_net(skb->sk);
	struct fib_rules_ops *ops;
	int idx = 0, family;

	if (cb->strict_check) {
		int err = fib_valid_dumprule_req(nlh, cb->extack);

		if (err < 0)
			return err;
	}

	family = rtnl_msg_family(nlh);
	if (family != AF_UNSPEC) {
		/* Protocol specific dump request */
		ops = lookup_rules_ops(net, family);
		if (ops == NULL)
			return -EAFNOSUPPORT;

		dump_rules(skb, cb, ops);

		return skb->len;
	}

	rcu_read_lock();
	list_for_each_entry_rcu(ops, &net->rules_ops, list) {
		if (idx < cb->args[0] || !try_module_get(ops->owner))
			goto skip;

		if (dump_rules(skb, cb, ops) < 0)
			break;

		cb->args[1] = 0;
skip:
		idx++;
	}
	rcu_read_unlock();
	cb->args[0] = idx;

	return skb->len;
}

static void notify_rule_change(int event, struct fib_rule *rule,
			       struct fib_rules_ops *ops, struct nlmsghdr *nlh,
			       u32 pid)
{
	struct net *net;
	struct sk_buff *skb;
	int err = -ENOBUFS;

	net = ops->fro_net;
	skb = nlmsg_new(fib_rule_nlmsg_size(ops, rule), GFP_KERNEL);
	if (skb == NULL)
		goto errout;

	err = fib_nl_fill_rule(skb, rule, pid, nlh->nlmsg_seq, event, 0, ops);
	if (err < 0) {
		/* -EMSGSIZE implies BUG in fib_rule_nlmsg_size() */
		WARN_ON(err == -EMSGSIZE);
		kfree_skb(skb);
		goto errout;
	}

	rtnl_notify(skb, net, pid, ops->nlgroup, nlh, GFP_KERNEL);
	return;
errout:
	if (err < 0)
		rtnl_set_sk_err(net, ops->nlgroup, err);
}

static void attach_rules(struct list_head *rules, struct net_device *dev)
{
	struct fib_rule *rule;

	list_for_each_entry(rule, rules, list) {
		if (rule->iifindex == -1 &&
		    strcmp(dev->name, rule->iifname) == 0)
			rule->iifindex = dev->ifindex;
		if (rule->oifindex == -1 &&
		    strcmp(dev->name, rule->oifname) == 0)
			rule->oifindex = dev->ifindex;
	}
}

static void detach_rules(struct list_head *rules, struct net_device *dev)
{
	struct fib_rule *rule;

	list_for_each_entry(rule, rules, list) {
		if (rule->iifindex == dev->ifindex)
			rule->iifindex = -1;
		if (rule->oifindex == dev->ifindex)
			rule->oifindex = -1;
	}
}


static int fib_rules_event(struct notifier_block *this, unsigned long event,
			   void *ptr)
{
	struct net_device *dev = netdev_notifier_info_to_dev(ptr);
	struct net *net = dev_net(dev);
	struct fib_rules_ops *ops;

	ASSERT_RTNL();

	switch (event) {
	case NETDEV_REGISTER:
		list_for_each_entry(ops, &net->rules_ops, list)
			attach_rules(&ops->rules_list, dev);
		break;

	case NETDEV_CHANGENAME:
		list_for_each_entry(ops, &net->rules_ops, list) {
			detach_rules(&ops->rules_list, dev);
			attach_rules(&ops->rules_list, dev);
		}
		break;

	case NETDEV_UNREGISTER:
		list_for_each_entry(ops, &net->rules_ops, list)
			detach_rules(&ops->rules_list, dev);
		break;
	}

	return NOTIFY_DONE;
}

static struct notifier_block fib_rules_notifier = {
	.notifier_call = fib_rules_event,
};

static int __net_init fib_rules_net_init(struct net *net)
{
	INIT_LIST_HEAD(&net->rules_ops);
	spin_lock_init(&net->rules_mod_lock);
	return 0;
}

static void __net_exit fib_rules_net_exit(struct net *net)
{
	WARN_ON_ONCE(!list_empty(&net->rules_ops));
}

static struct pernet_operations fib_rules_net_ops = {
	.init = fib_rules_net_init,
	.exit = fib_rules_net_exit,
};

static int __init fib_rules_init(void)
{
	int err;
	rtnl_register(PF_UNSPEC, RTM_NEWRULE, fib_nl_newrule, NULL, 0);
	rtnl_register(PF_UNSPEC, RTM_DELRULE, fib_nl_delrule, NULL, 0);
	rtnl_register(PF_UNSPEC, RTM_GETRULE, NULL, fib_nl_dumprule, 0);

	err = register_pernet_subsys(&fib_rules_net_ops);
	if (err < 0)
		goto fail;

	err = register_netdevice_notifier(&fib_rules_notifier);
	if (err < 0)
		goto fail_unregister;

	return 0;

fail_unregister:
	unregister_pernet_subsys(&fib_rules_net_ops);
fail:
	rtnl_unregister(PF_UNSPEC, RTM_NEWRULE);
	rtnl_unregister(PF_UNSPEC, RTM_DELRULE);
	rtnl_unregister(PF_UNSPEC, RTM_GETRULE);
	return err;
}

subsys_initcall(fib_rules_init);<|MERGE_RESOLUTION|>--- conflicted
+++ resolved
@@ -291,15 +291,11 @@
 	    uid_gt(fl->flowi_uid, rule->uid_range.end))
 		goto out;
 
-<<<<<<< HEAD
 	//尝试其它匹配项
-	ret = ops->match(rule, fl, flags);
-=======
 	ret = INDIRECT_CALL_MT(ops->match,
 			       fib6_rule_match,
 			       fib4_rule_match,
 			       rule, fl, flags);
->>>>>>> 00e4db51
 out:
 	return (rule->flags & FIB_RULE_INVERT) ? !ret : ret;
 }
@@ -337,23 +333,17 @@
 		} else if (rule->action == FR_ACT_NOP)
 			continue;
 		else
-<<<<<<< HEAD
 			//执行规则指定的action
-			err = ops->action(rule, fl, flags, arg);
-
-		/*检查规则是否阻止此结果*/
-		if (!err && ops->suppress && ops->suppress(rule, arg))
-=======
 			err = INDIRECT_CALL_MT(ops->action,
 					       fib6_rule_action,
 					       fib4_rule_action,
 					       rule, fl, flags, arg);
 
+		/*检查规则是否阻止此结果*/
 		if (!err && ops->suppress && INDIRECT_CALL_MT(ops->suppress,
 							      fib6_rule_suppress,
 							      fib4_rule_suppress,
 							      rule, arg))
->>>>>>> 00e4db51
 			continue;
 
 		if (err != -EAGAIN) {
