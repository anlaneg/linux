// SPDX-License-Identifier: GPL-2.0
#include <linux/netdevice.h>
#include <linux/proc_fs.h>
#include <linux/seq_file.h>
#include <net/wext.h>

#define BUCKET_SPACE (32 - NETDEV_HASHBITS - 1)

#define get_bucket(x) ((x) >> BUCKET_SPACE)
#define get_offset(x) ((x) & ((1 << BUCKET_SPACE) - 1))
#define set_bucket_offset(b, o) ((b) << BUCKET_SPACE | (o))

<<<<<<< HEAD
extern struct list_head ptype_all __read_mostly;
extern struct list_head ptype_base[PTYPE_HASH_SIZE] __read_mostly;

//pos是一个bucket_idx合上offset的结构，通过pos可以知道需要获取哪个桶的第几个元素
=======
>>>>>>> 40226a3d
static inline struct net_device *dev_from_same_bucket(struct seq_file *seq, loff_t *pos)
{
	struct net *net = seq_file_net(seq);//取对应的net
	struct net_device *dev;
	struct hlist_head *h;
	unsigned int count = 0, offset = get_offset(*pos);

	//遍历所有网络设备，自get_bucket(*pos)链上找出第offset个元素返回
	h = &net->dev_index_head[get_bucket(*pos)];
	hlist_for_each_entry_rcu(dev, h, index_hlist) {
		if (++count == offset)
			return dev;
	}

	return NULL;
}

//返回seq对应的所有dev设备
static inline struct net_device *dev_from_bucket(struct seq_file *seq, loff_t *pos)
{
	struct net_device *dev;
	unsigned int bucket;

	do {
		//获取对应的dev
		dev = dev_from_same_bucket(seq, pos);
		if (dev)
			return dev;

		//这个桶上没有元素了，切换桶号
		bucket = get_bucket(*pos) + 1;
		*pos = set_bucket_offset(bucket, 1);//置offset为１，重新获取
	} while (bucket < NETDEV_HASHENTRIES);

	return NULL;//所有桶已完成遍历，返回
}

/*
 *	This is invoked by the /proc filesystem handler to display a device
 *	in detail.
 */
static void *dev_seq_start(struct seq_file *seq, loff_t *pos)
	__acquires(RCU)
{
	rcu_read_lock();
	if (!*pos)
		return SEQ_START_TOKEN;

	if (get_bucket(*pos) >= NETDEV_HASHENTRIES)
		return NULL;

	//取pos对应的设备（pos为１）
	return dev_from_bucket(seq, pos);
}

//增加pos位置，获取下一个dev元素
static void *dev_seq_next(struct seq_file *seq, void *v, loff_t *pos)
{
	++*pos;
	return dev_from_bucket(seq, pos);
}

static void dev_seq_stop(struct seq_file *seq, void *v)
	__releases(RCU)
{
	rcu_read_unlock();
}

static void dev_seq_printf_stats(struct seq_file *seq, struct net_device *dev)
{
	struct rtnl_link_stats64 temp;
	const struct rtnl_link_stats64 *stats = dev_get_stats(dev, &temp);

	seq_printf(seq, "%6s: %7llu %7llu %4llu %4llu %4llu %5llu %10llu %9llu "
		   "%8llu %7llu %4llu %4llu %4llu %5llu %7llu %10llu\n",
		   dev->name, stats->rx_bytes, stats->rx_packets,
		   stats->rx_errors,
		   stats->rx_dropped + stats->rx_missed_errors,
		   stats->rx_fifo_errors,
		   stats->rx_length_errors + stats->rx_over_errors +
		    stats->rx_crc_errors + stats->rx_frame_errors,
		   stats->rx_compressed, stats->multicast,
		   stats->tx_bytes, stats->tx_packets,
		   stats->tx_errors, stats->tx_dropped,
		   stats->tx_fifo_errors, stats->collisions,
		   stats->tx_carrier_errors +
		    stats->tx_aborted_errors +
		    stats->tx_window_errors +
		    stats->tx_heartbeat_errors,
		   stats->tx_compressed);
}

/*
 *	Called from the PROCfs module. This now uses the new arbitrary sized
 *	/proc/net interface to create /proc/net/dev
 */
static int dev_seq_show(struct seq_file *seq, void *v)
{
    /*显示/proc/net/dev文件*/
	if (v == SEQ_START_TOKEN)
		seq_puts(seq, "Inter-|   Receive                            "
			      "                    |  Transmit\n"
			      " face |bytes    packets errs drop fifo frame "
			      "compressed multicast|bytes    packets errs "
			      "drop fifo colls carrier compressed\n");
	else
		dev_seq_printf_stats(seq, v/*网络设备*/);
	return 0;
}

static u32 softnet_backlog_len(struct softnet_data *sd)
{
	return skb_queue_len_lockless(&sd->input_pkt_queue) +
	       skb_queue_len_lockless(&sd->process_queue);
}

static struct softnet_data *softnet_get_online(loff_t *pos)
{
	struct softnet_data *sd = NULL;

	while (*pos < nr_cpu_ids)
		if (cpu_online(*pos)) {
			sd = &per_cpu(softnet_data, *pos);
			break;
		} else
			++*pos;
	return sd;
}

static void *softnet_seq_start(struct seq_file *seq, loff_t *pos)
{
	return softnet_get_online(pos);
}

static void *softnet_seq_next(struct seq_file *seq, void *v, loff_t *pos)
{
	++*pos;
	return softnet_get_online(pos);
}

static void softnet_seq_stop(struct seq_file *seq, void *v)
{
}

static int softnet_seq_show(struct seq_file *seq, void *v)
{
	struct softnet_data *sd = v;
	unsigned int flow_limit_count = 0;

#ifdef CONFIG_NET_FLOW_LIMIT
	struct sd_flow_limit *fl;

	rcu_read_lock();
	fl = rcu_dereference(sd->flow_limit);
	if (fl)
		flow_limit_count = fl->count;
	rcu_read_unlock();
#endif

	/* the index is the CPU id owing this sd. Since offline CPUs are not
	 * displayed, it would be othrwise not trivial for the user-space
	 * mapping the data a specific CPU
	 */
	seq_printf(seq,
		   "%08x %08x %08x %08x %08x %08x %08x %08x %08x %08x %08x %08x %08x\n",
		   sd->processed, sd->dropped, sd->time_squeeze, 0,
		   0, 0, 0, 0, /* was fastroute */
		   0,	/* was cpu_collision */
		   sd->received_rps, flow_limit_count,
		   softnet_backlog_len(sd), (int)seq->index);
	return 0;
}

static const struct seq_operations dev_seq_ops = {
	.start = dev_seq_start,
	.next  = dev_seq_next,
	.stop  = dev_seq_stop,
	.show  = dev_seq_show,
};

static const struct seq_operations softnet_seq_ops = {
	.start = softnet_seq_start,
	.next  = softnet_seq_next,
	.stop  = softnet_seq_stop,
	.show  = softnet_seq_show,
};


//给一个偏移，查找对应的packet_type
static void *ptype_get_idx(loff_t pos)
{
	struct packet_type *pt = NULL;
	loff_t i = 0;
	int t;

	//每个ptype计一个数(先排ptype_all)
	list_for_each_entry_rcu(pt, &ptype_all, list) {
		if (i == pos)
			return pt;
		++i;
	}

	//每个ptype计一个数（后排ptype_base)
	for (t = 0; t < PTYPE_HASH_SIZE; t++) {
		list_for_each_entry_rcu(pt, &ptype_base[t], list) {
			if (i == pos)
				return pt;
			++i;
		}
	}
	return NULL;
}

//自pos位置开始，如果pos有值，则返回pos处对应的packet_type,否则返回start_token
static void *ptype_seq_start(struct seq_file *seq, loff_t *pos)
	__acquires(RCU)
{
	rcu_read_lock();
	return *pos ? ptype_get_idx(*pos - 1) : SEQ_START_TOKEN;
}

//返回v对应的下一个packet_type,出参pos,设置对应的偏移量
static void *ptype_seq_next(struct seq_file *seq, void *v, loff_t *pos)
{
	struct packet_type *pt;
	struct list_head *nxt;
	int hash;

	++*pos;
	//返回第0个,处理start_token
	if (v == SEQ_START_TOKEN)
		return ptype_get_idx(0);

	pt = v;//取出传入的start情况
	nxt = pt->list.next;//start的下一个
	if (pt->type == htons(ETH_P_ALL)) {
		if (nxt != &ptype_all)
			goto found;//如果没有到达链表尾，则意味着找到了，跳found
		//已到达ptype_all的链表尾，跳ptype_base的首个
		hash = 0;
		nxt = ptype_base[0].next;
	} else
		hash = ntohs(pt->type) & PTYPE_HASH_MASK;

	//检查对应hash的首个nxt,如果相等，说明需要切换hash通（已遍历达到桶结尾）
	while (nxt == &ptype_base[hash]) {
		if (++hash >= PTYPE_HASH_SIZE)
			return NULL;
		nxt = ptype_base[hash].next;//置为下一个樋的首个元素
	}
found:
    //返回对应的packet_type
	return list_entry(nxt, struct packet_type, list);
}

static void ptype_seq_stop(struct seq_file *seq, void *v)
	__releases(RCU)
{
	rcu_read_unlock();
}

//显示ptype文件内容
static int ptype_seq_show(struct seq_file *seq, void *v)
{
	struct packet_type *pt = v;

	if (v == SEQ_START_TOKEN)
		seq_puts(seq, "Type Device      Function\n");
	else if (pt->dev == NULL || dev_net(pt->dev) == seq_file_net(seq)) {
		if (pt->type == htons(ETH_P_ALL))
			seq_puts(seq, "ALL ");
		else
			seq_printf(seq, "%04x", ntohs(pt->type));

		seq_printf(seq, " %-8s %ps\n",
			   pt->dev ? pt->dev->name : "", pt->func);
	}

	return 0;
}

//ptype_seq文件操作集
static const struct seq_operations ptype_seq_ops = {
	.start = ptype_seq_start,
	.next  = ptype_seq_next,
	.stop  = ptype_seq_stop,
	.show  = ptype_seq_show,
};

static int __net_init dev_proc_net_init(struct net *net)
{
	int rc = -ENOMEM;

	/*创建dev文件*/
	if (!proc_create_net("dev", 0444, net->proc_net, &dev_seq_ops,
			sizeof(struct seq_net_private)))
		goto out;
	if (!proc_create_seq("softnet_stat", 0444, net->proc_net,
			 &softnet_seq_ops))
		goto out_dev;
	//创建ptype文件
	if (!proc_create_net("ptype", 0444, net->proc_net, &ptype_seq_ops,
			sizeof(struct seq_net_private)))
		goto out_softnet;

	if (wext_proc_init(net))
		goto out_ptype;
	rc = 0;
out:
	return rc;
out_ptype:
	remove_proc_entry("ptype", net->proc_net);
out_softnet:
	remove_proc_entry("softnet_stat", net->proc_net);
out_dev:
	remove_proc_entry("dev", net->proc_net);
	goto out;
}

static void __net_exit dev_proc_net_exit(struct net *net)
{
	wext_proc_exit(net);

	remove_proc_entry("ptype", net->proc_net);
	remove_proc_entry("softnet_stat", net->proc_net);
	remove_proc_entry("dev", net->proc_net);
}

static struct pernet_operations __net_initdata dev_proc_ops = {
	.init = dev_proc_net_init,
	.exit = dev_proc_net_exit,
};

//显示指定网络设备的组播硬件地址
static int dev_mc_seq_show(struct seq_file *seq, void *v)
{
	struct netdev_hw_addr *ha;
	struct net_device *dev = v;

	if (v == SEQ_START_TOKEN)
		return 0;

	netif_addr_lock_bh(dev);
	netdev_for_each_mc_addr(ha, dev) {
		seq_printf(seq, "%-4d %-15s %-5d %-5d %*phN\n",
			   dev->ifindex/*设备ifindex*/, dev->name/*设备名称*/,
			   ha->refcount, ha->global_use,
			   (int)dev->addr_len, ha->addr);
	}
	netif_addr_unlock_bh(dev);
	return 0;
}

static const struct seq_operations dev_mc_seq_ops = {
	.start = dev_seq_start,
	.next  = dev_seq_next,
	.stop  = dev_seq_stop,
	.show  = dev_mc_seq_show,
};

static int __net_init dev_mc_net_init(struct net *net)
{
	if (!proc_create_net("dev_mcast", 0, net->proc_net, &dev_mc_seq_ops,
			sizeof(struct seq_net_private)))
		return -ENOMEM;
	return 0;
}

static void __net_exit dev_mc_net_exit(struct net *net)
{
	remove_proc_entry("dev_mcast", net->proc_net);
}

static struct pernet_operations __net_initdata dev_mc_net_ops = {
	.init = dev_mc_net_init,
	.exit = dev_mc_net_exit,
};

int __init dev_proc_init(void)
{
	int ret = register_pernet_subsys(&dev_proc_ops);
	if (!ret)
		return register_pernet_subsys(&dev_mc_net_ops);
	return ret;
}<|MERGE_RESOLUTION|>--- conflicted
+++ resolved
@@ -10,13 +10,7 @@
 #define get_offset(x) ((x) & ((1 << BUCKET_SPACE) - 1))
 #define set_bucket_offset(b, o) ((b) << BUCKET_SPACE | (o))
 
-<<<<<<< HEAD
-extern struct list_head ptype_all __read_mostly;
-extern struct list_head ptype_base[PTYPE_HASH_SIZE] __read_mostly;
-
 //pos是一个bucket_idx合上offset的结构，通过pos可以知道需要获取哪个桶的第几个元素
-=======
->>>>>>> 40226a3d
 static inline struct net_device *dev_from_same_bucket(struct seq_file *seq, loff_t *pos)
 {
 	struct net *net = seq_file_net(seq);//取对应的net
