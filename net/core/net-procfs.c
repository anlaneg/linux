--- conflicted
+++ resolved
@@ -21,14 +21,9 @@
 	struct hlist_head *h;
 	unsigned int count = 0, offset = get_offset(*pos);
 
-<<<<<<< HEAD
 	//遍历所有网络设备，自get_bucket(*pos)链上找出第offset个元素返回
-	h = &net->dev_name_head[get_bucket(*pos)];
-	hlist_for_each_entry_rcu(dev, h, name_hlist) {
-=======
 	h = &net->dev_index_head[get_bucket(*pos)];
 	hlist_for_each_entry_rcu(dev, h, index_hlist) {
->>>>>>> e42617b8
 		if (++count == offset)
 			return dev;
 	}
