--- conflicted
+++ resolved
@@ -413,22 +413,8 @@
 		    cmd == SIOCBONDSETHWADDR ||
 		    cmd == SIOCBONDSLAVEINFOQUERY ||
 		    cmd == SIOCBONDINFOQUERY ||
-<<<<<<< HEAD
-		    cmd == SIOCBONDCHANGEACTIVE ||
-		    cmd == SIOCGMIIPHY ||
-		    cmd == SIOCGMIIREG ||
-		    cmd == SIOCSMIIREG ||
-		    cmd == SIOCBRADDIF ||
-		    cmd == SIOCBRDELIF ||
-		    cmd == SIOCSHWTSTAMP ||
-		    cmd == SIOCGHWTSTAMP ||
-		    cmd == SIOCWANDEV) {
-			//如果网络设备有ioctl回调，则执行网络设备的ioctl
-			err = dev_do_ioctl(dev, ifr, cmd);
-=======
 		    cmd == SIOCBONDCHANGEACTIVE) {
 			err = dev_siocbond(dev, ifr, cmd);
->>>>>>> ce840177
 		} else
 			err = -EINVAL;
 
