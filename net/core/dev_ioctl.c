--- conflicted
+++ resolved
@@ -611,15 +611,11 @@
 			return -EINVAL;
 		if (!netif_device_present(dev))
 			return -ENODEV;
-<<<<<<< HEAD
+		netdev_lock_ops(dev);
 		/*为设备添加组播地址*/
-		return dev_mc_add_global(dev, ifr->ifr_hwaddr.sa_data);
-=======
-		netdev_lock_ops(dev);
 		err = dev_mc_add_global(dev, ifr->ifr_hwaddr.sa_data);
 		netdev_unlock_ops(dev);
 		return err;
->>>>>>> 155a3c00
 
 	case SIOCDELMULTI:
 		if (!ops->ndo_set_rx_mode ||
@@ -627,15 +623,11 @@
 			return -EINVAL;
 		if (!netif_device_present(dev))
 			return -ENODEV;
-<<<<<<< HEAD
+		netdev_lock_ops(dev);
 		/*删除组播地址*/
-		return dev_mc_del_global(dev, ifr->ifr_hwaddr.sa_data);
-=======
-		netdev_lock_ops(dev);
 		err = dev_mc_del_global(dev, ifr->ifr_hwaddr.sa_data);
 		netdev_unlock_ops(dev);
 		return err;
->>>>>>> 155a3c00
 
 	case SIOCSIFTXQLEN:
 		if (ifr->ifr_qlen < 0)
