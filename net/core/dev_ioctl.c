--- conflicted
+++ resolved
@@ -344,18 +344,8 @@
 		    cmd == SIOCSHWTSTAMP ||
 		    cmd == SIOCGHWTSTAMP ||
 		    cmd == SIOCWANDEV) {
-<<<<<<< HEAD
-			err = -EOPNOTSUPP;
-			if (ops->ndo_do_ioctl) {
-				//如果网络设备有ioctl回调，则执行网络设备的ioctl
-				if (netif_device_present(dev))
-					err = ops->ndo_do_ioctl(dev, ifr, cmd);
-				else
-					err = -ENODEV;
-			}
-=======
+			//如果网络设备有ioctl回调，则执行网络设备的ioctl
 			err = dev_do_ioctl(dev, ifr, cmd);
->>>>>>> 00e4db51
 		} else
 			err = -EINVAL;
 
