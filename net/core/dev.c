--- conflicted
+++ resolved
@@ -1036,11 +1036,8 @@
 
 	down_read(&devnet_rename_sem);
 	rcu_read_lock();
-<<<<<<< HEAD
+
 	//利用ifindex查找到dev
-=======
-
->>>>>>> 64677779
 	dev = dev_get_by_index_rcu(net, ifindex);
 	if (!dev) {
 		ret = -ENODEV;
