/*
 *      NET3    Protocol independent device support routines.
 *
 *		This program is free software; you can redistribute it and/or
 *		modify it under the terms of the GNU General Public License
 *		as published by the Free Software Foundation; either version
 *		2 of the License, or (at your option) any later version.
 *
 *	Derived from the non IP parts of dev.c 1.0.19
 *              Authors:	Ross Biro
 *				Fred N. van Kempen, <waltje@uWalt.NL.Mugnet.ORG>
 *				Mark Evans, <evansmp@uhura.aston.ac.uk>
 *
 *	Additional Authors:
 *		Florian la Roche <rzsfl@rz.uni-sb.de>
 *		Alan Cox <gw4pts@gw4pts.ampr.org>
 *		David Hinds <dahinds@users.sourceforge.net>
 *		Alexey Kuznetsov <kuznet@ms2.inr.ac.ru>
 *		Adam Sulmicki <adam@cfar.umd.edu>
 *              Pekka Riikonen <priikone@poesidon.pspt.fi>
 *
 *	Changes:
 *              D.J. Barrow     :       Fixed bug where dev->refcnt gets set
 *                                      to 2 if register_netdev gets called
 *                                      before net_dev_init & also removed a
 *                                      few lines of code in the process.
 *		Alan Cox	:	device private ioctl copies fields back.
 *		Alan Cox	:	Transmit queue code does relevant
 *					stunts to keep the queue safe.
 *		Alan Cox	:	Fixed double lock.
 *		Alan Cox	:	Fixed promisc NULL pointer trap
 *		????????	:	Support the full private ioctl range
 *		Alan Cox	:	Moved ioctl permission check into
 *					drivers
 *		Tim Kordas	:	SIOCADDMULTI/SIOCDELMULTI
 *		Alan Cox	:	100 backlog just doesn't cut it when
 *					you start doing multicast video 8)
 *		Alan Cox	:	Rewrote net_bh and list manager.
 *              Alan Cox        :       Fix ETH_P_ALL echoback lengths.
 *		Alan Cox	:	Took out transmit every packet pass
 *					Saved a few bytes in the ioctl handler
 *		Alan Cox	:	Network driver sets packet type before
 *					calling netif_rx. Saves a function
 *					call a packet.
 *		Alan Cox	:	Hashed net_bh()
 *		Richard Kooijman:	Timestamp fixes.
 *		Alan Cox	:	Wrong field in SIOCGIFDSTADDR
 *		Alan Cox	:	Device lock protection.
 *              Alan Cox        :       Fixed nasty side effect of device close
 *					changes.
 *		Rudi Cilibrasi	:	Pass the right thing to
 *					set_mac_address()
 *		Dave Miller	:	32bit quantity for the device lock to
 *					make it work out on a Sparc.
 *		Bjorn Ekwall	:	Added KERNELD hack.
 *		Alan Cox	:	Cleaned up the backlog initialise.
 *		Craig Metz	:	SIOCGIFCONF fix if space for under
 *					1 device.
 *	    Thomas Bogendoerfer :	Return ENODEV for dev_open, if there
 *					is no device open function.
 *		Andi Kleen	:	Fix error reporting for SIOCGIFCONF
 *	    Michael Chastain	:	Fix signed/unsigned for SIOCGIFCONF
 *		Cyrus Durgin	:	Cleaned for KMOD
 *		Adam Sulmicki   :	Bug Fix : Network Device Unload
 *					A network device unload needs to purge
 *					the backlog queue.
 *	Paul Rusty Russell	:	SIOCSIFNAME
 *              Pekka Riikonen  :	Netdev boot-time settings code
 *              Andrew Morton   :       Make unregister_netdevice wait
 *                                      indefinitely on dev->refcnt
 *              J Hadi Salim    :       - Backlog queue sampling
 *				        - netif_rx() feedback
 */

#include <linux/uaccess.h>
#include <linux/bitops.h>
#include <linux/capability.h>
#include <linux/cpu.h>
#include <linux/types.h>
#include <linux/kernel.h>
#include <linux/hash.h>
#include <linux/slab.h>
#include <linux/sched.h>
#include <linux/sched/mm.h>
#include <linux/mutex.h>
#include <linux/string.h>
#include <linux/mm.h>
#include <linux/socket.h>
#include <linux/sockios.h>
#include <linux/errno.h>
#include <linux/interrupt.h>
#include <linux/if_ether.h>
#include <linux/netdevice.h>
#include <linux/etherdevice.h>
#include <linux/ethtool.h>
#include <linux/notifier.h>
#include <linux/skbuff.h>
#include <linux/bpf.h>
#include <linux/bpf_trace.h>
#include <net/net_namespace.h>
#include <net/sock.h>
#include <net/busy_poll.h>
#include <linux/rtnetlink.h>
#include <linux/stat.h>
#include <net/dst.h>
#include <net/dst_metadata.h>
#include <net/pkt_sched.h>
#include <net/pkt_cls.h>
#include <net/checksum.h>
#include <net/xfrm.h>
#include <linux/highmem.h>
#include <linux/init.h>
#include <linux/module.h>
#include <linux/netpoll.h>
#include <linux/rcupdate.h>
#include <linux/delay.h>
#include <net/iw_handler.h>
#include <asm/current.h>
#include <linux/audit.h>
#include <linux/dmaengine.h>
#include <linux/err.h>
#include <linux/ctype.h>
#include <linux/if_arp.h>
#include <linux/if_vlan.h>
#include <linux/ip.h>
#include <net/ip.h>
#include <net/mpls.h>
#include <linux/ipv6.h>
#include <linux/in.h>
#include <linux/jhash.h>
#include <linux/random.h>
#include <trace/events/napi.h>
#include <trace/events/net.h>
#include <trace/events/skb.h>
#include <linux/pci.h>
#include <linux/inetdevice.h>
#include <linux/cpu_rmap.h>
#include <linux/static_key.h>
#include <linux/hashtable.h>
#include <linux/vmalloc.h>
#include <linux/if_macvlan.h>
#include <linux/errqueue.h>
#include <linux/hrtimer.h>
#include <linux/netfilter_ingress.h>
#include <linux/crash_dump.h>
#include <linux/sctp.h>
#include <net/udp_tunnel.h>
#include <linux/net_namespace.h>

#include "net-sysfs.h"

/* Instead of increasing this, you should create a hash table. */
#define MAX_GRO_SKBS 8

/* This should be increased if a protocol with a bigger head is added. */
#define GRO_MAX_HEAD (MAX_HEADER + 128)

static DEFINE_SPINLOCK(ptype_lock);
static DEFINE_SPINLOCK(offload_lock);
struct list_head ptype_base[PTYPE_HASH_SIZE] __read_mostly;
struct list_head ptype_all __read_mostly;	/* Taps */
//不同的协议可向此链表注册其相关的gro功能
static struct list_head offload_base __read_mostly;

static int netif_rx_internal(struct sk_buff *skb);
static int call_netdevice_notifiers_info(unsigned long val,
					 struct netdev_notifier_info *info);
static struct napi_struct *napi_by_id(unsigned int napi_id);

/*
 * The @dev_base_head list is protected by @dev_base_lock and the rtnl
 * semaphore.
 *
 * Pure readers hold dev_base_lock for reading, or rcu_read_lock()
 *
 * Writers must hold the rtnl semaphore while they loop through the
 * dev_base_head list, and hold dev_base_lock for writing when they do the
 * actual updates.  This allows pure readers to access the list even
 * while a writer is preparing to update it.
 *
 * To put it another way, dev_base_lock is held for writing only to
 * protect against pure readers; the rtnl semaphore provides the
 * protection against other writers.
 *
 * See, for example usages, register_netdevice() and
 * unregister_netdevice(), which must be called with the rtnl
 * semaphore held.
 */
DEFINE_RWLOCK(dev_base_lock);
EXPORT_SYMBOL(dev_base_lock);

static DEFINE_MUTEX(ifalias_mutex);

/* protects napi_hash addition/deletion and napi_gen_id */
static DEFINE_SPINLOCK(napi_hash_lock);

static unsigned int napi_gen_id = NR_CPUS;
//用于保存系统中所有napi
static DEFINE_READ_MOSTLY_HASHTABLE(napi_hash, 8);

static seqcount_t devnet_rename_seq;

static inline void dev_base_seq_inc(struct net *net)
{
	while (++net->dev_base_seq == 0)
		;
}

//按名称hash
static inline struct hlist_head *dev_name_hash(struct net *net, const char *name)
{
	unsigned int hash = full_name_hash(net, name, strnlen(name, IFNAMSIZ));

	return &net->dev_name_head[hash_32(hash, NETDEV_HASHBITS)];
}

//按ifindex值进行hash
static inline struct hlist_head *dev_index_hash(struct net *net, int ifindex)
{
	return &net->dev_index_head[ifindex & (NETDEV_HASHENTRIES - 1)];
}

static inline void rps_lock(struct softnet_data *sd)
{
#ifdef CONFIG_RPS
	spin_lock(&sd->input_pkt_queue.lock);
#endif
}

static inline void rps_unlock(struct softnet_data *sd)
{
#ifdef CONFIG_RPS
	spin_unlock(&sd->input_pkt_queue.lock);
#endif
}

//将设备insert到链表
/* Device list insertion */
static void list_netdevice(struct net_device *dev)
{
	struct net *net = dev_net(dev);

	ASSERT_RTNL();

	write_lock_bh(&dev_base_lock);
	list_add_tail_rcu(&dev->dev_list, &net->dev_base_head);//加入dev链表
	hlist_add_head_rcu(&dev->name_hlist, dev_name_hash(net, dev->name));//加入name索引的链表
	hlist_add_head_rcu(&dev->index_hlist,
			   dev_index_hash(net, dev->ifindex));//加入ifindex索引的链表
	write_unlock_bh(&dev_base_lock);

	dev_base_seq_inc(net);
}

/* Device list removal
 * caller must respect a RCU grace period before freeing/reusing dev
 */
//自相关链表中摘除dev
static void unlist_netdevice(struct net_device *dev)
{
	ASSERT_RTNL();

	/* Unlink dev from the device chain */
	write_lock_bh(&dev_base_lock);
	list_del_rcu(&dev->dev_list);
	hlist_del_rcu(&dev->name_hlist);
	hlist_del_rcu(&dev->index_hlist);
	write_unlock_bh(&dev_base_lock);

	dev_base_seq_inc(dev_net(dev));
}

/*
 *	Our notifier list
 */

static RAW_NOTIFIER_HEAD(netdev_chain);

/*
 *	Device drivers call our routines to queue packets here. We empty the
 *	queue in the local softnet handler.
 */

DEFINE_PER_CPU_ALIGNED(struct softnet_data, softnet_data);
EXPORT_PER_CPU_SYMBOL(softnet_data);

#ifdef CONFIG_LOCKDEP
/*
 * register_netdevice() inits txq->_xmit_lock and sets lockdep class
 * according to dev->type
 */
static const unsigned short netdev_lock_type[] = {
	 ARPHRD_NETROM, ARPHRD_ETHER, ARPHRD_EETHER, ARPHRD_AX25,
	 ARPHRD_PRONET, ARPHRD_CHAOS, ARPHRD_IEEE802, ARPHRD_ARCNET,
	 ARPHRD_APPLETLK, ARPHRD_DLCI, ARPHRD_ATM, ARPHRD_METRICOM,
	 ARPHRD_IEEE1394, ARPHRD_EUI64, ARPHRD_INFINIBAND, ARPHRD_SLIP,
	 ARPHRD_CSLIP, ARPHRD_SLIP6, ARPHRD_CSLIP6, ARPHRD_RSRVD,
	 ARPHRD_ADAPT, ARPHRD_ROSE, ARPHRD_X25, ARPHRD_HWX25,
	 ARPHRD_PPP, ARPHRD_CISCO, ARPHRD_LAPB, ARPHRD_DDCMP,
	 ARPHRD_RAWHDLC, ARPHRD_TUNNEL, ARPHRD_TUNNEL6, ARPHRD_FRAD,
	 ARPHRD_SKIP, ARPHRD_LOOPBACK, ARPHRD_LOCALTLK, ARPHRD_FDDI,
	 ARPHRD_BIF, ARPHRD_SIT, ARPHRD_IPDDP, ARPHRD_IPGRE,
	 ARPHRD_PIMREG, ARPHRD_HIPPI, ARPHRD_ASH, ARPHRD_ECONET,
	 ARPHRD_IRDA, ARPHRD_FCPP, ARPHRD_FCAL, ARPHRD_FCPL,
	 ARPHRD_FCFABRIC, ARPHRD_IEEE80211, ARPHRD_IEEE80211_PRISM,
	 ARPHRD_IEEE80211_RADIOTAP, ARPHRD_PHONET, ARPHRD_PHONET_PIPE,
	 ARPHRD_IEEE802154, ARPHRD_VOID, ARPHRD_NONE};

static const char *const netdev_lock_name[] = {
	"_xmit_NETROM", "_xmit_ETHER", "_xmit_EETHER", "_xmit_AX25",
	"_xmit_PRONET", "_xmit_CHAOS", "_xmit_IEEE802", "_xmit_ARCNET",
	"_xmit_APPLETLK", "_xmit_DLCI", "_xmit_ATM", "_xmit_METRICOM",
	"_xmit_IEEE1394", "_xmit_EUI64", "_xmit_INFINIBAND", "_xmit_SLIP",
	"_xmit_CSLIP", "_xmit_SLIP6", "_xmit_CSLIP6", "_xmit_RSRVD",
	"_xmit_ADAPT", "_xmit_ROSE", "_xmit_X25", "_xmit_HWX25",
	"_xmit_PPP", "_xmit_CISCO", "_xmit_LAPB", "_xmit_DDCMP",
	"_xmit_RAWHDLC", "_xmit_TUNNEL", "_xmit_TUNNEL6", "_xmit_FRAD",
	"_xmit_SKIP", "_xmit_LOOPBACK", "_xmit_LOCALTLK", "_xmit_FDDI",
	"_xmit_BIF", "_xmit_SIT", "_xmit_IPDDP", "_xmit_IPGRE",
	"_xmit_PIMREG", "_xmit_HIPPI", "_xmit_ASH", "_xmit_ECONET",
	"_xmit_IRDA", "_xmit_FCPP", "_xmit_FCAL", "_xmit_FCPL",
	"_xmit_FCFABRIC", "_xmit_IEEE80211", "_xmit_IEEE80211_PRISM",
	"_xmit_IEEE80211_RADIOTAP", "_xmit_PHONET", "_xmit_PHONET_PIPE",
	"_xmit_IEEE802154", "_xmit_VOID", "_xmit_NONE"};

static struct lock_class_key netdev_xmit_lock_key[ARRAY_SIZE(netdev_lock_type)];
static struct lock_class_key netdev_addr_lock_key[ARRAY_SIZE(netdev_lock_type)];

static inline unsigned short netdev_lock_pos(unsigned short dev_type)
{
	int i;

	for (i = 0; i < ARRAY_SIZE(netdev_lock_type); i++)
		if (netdev_lock_type[i] == dev_type)
			return i;
	/* the last key is used by default */
	return ARRAY_SIZE(netdev_lock_type) - 1;
}

static inline void netdev_set_xmit_lockdep_class(spinlock_t *lock,
						 unsigned short dev_type)
{
	int i;

	i = netdev_lock_pos(dev_type);
	lockdep_set_class_and_name(lock, &netdev_xmit_lock_key[i],
				   netdev_lock_name[i]);
}

static inline void netdev_set_addr_lockdep_class(struct net_device *dev)
{
	int i;

	i = netdev_lock_pos(dev->type);
	lockdep_set_class_and_name(&dev->addr_list_lock,
				   &netdev_addr_lock_key[i],
				   netdev_lock_name[i]);
}
#else
static inline void netdev_set_xmit_lockdep_class(spinlock_t *lock,
						 unsigned short dev_type)
{
}
static inline void netdev_set_addr_lockdep_class(struct net_device *dev)
{
}
#endif

/*******************************************************************************
 *
 *		Protocol management and registration routines
 *
 *******************************************************************************/


/*
 *	Add a protocol ID to the list. Now that the input handler is
 *	smarter we can dispense with all the messy stuff that used to be
 *	here.
 *
 *	BEWARE!!! Protocol handlers, mangling input packets,
 *	MUST BE last in hash buckets and checking protocol handlers
 *	MUST start from promiscuous ptype_all chain in net_bh.
 *	It is true now, do not change it.
 *	Explanation follows: if protocol handler, mangling packet, will
 *	be the first on list, it is not able to sense, that packet
 *	is cloned and should be copied-on-write, so that it will
 *	change it and subsequent readers will get broken packet.
 *							--ANK (980803)
 */

//针对类型区分不同的报文类型（二层报文协议，例如0x800为Ip,0x806为arp....)
static inline struct list_head *ptype_head(const struct packet_type *pt)
{
	if (pt->type == htons(ETH_P_ALL))
		return pt->dev ? &pt->dev->ptype_all : &ptype_all;
	else
		return pt->dev ? &pt->dev->ptype_specific :
				 &ptype_base[ntohs(pt->type) & PTYPE_HASH_MASK];
}

/**
 *	dev_add_pack - add packet handler
 *	@pt: packet type declaration
 *
 *	Add a protocol handler to the networking stack. The passed &packet_type
 *	is linked into kernel lists and may not be freed until it has been
 *	removed from the kernel lists.
 *
 *	This call does not sleep therefore it can not
 *	guarantee all CPU's that are in middle of receiving packets
 *	will see the new packet type (until the next received packet).
 */
//添加packet handler（注册2层协议）
void dev_add_pack(struct packet_type *pt)
{
	struct list_head *head = ptype_head(pt);

	spin_lock(&ptype_lock);
	list_add_rcu(&pt->list, head);
	spin_unlock(&ptype_lock);
}
EXPORT_SYMBOL(dev_add_pack);

/**
 *	__dev_remove_pack	 - remove packet handler
 *	@pt: packet type declaration
 *
 *	Remove a protocol handler that was previously added to the kernel
 *	protocol handlers by dev_add_pack(). The passed &packet_type is removed
 *	from the kernel lists and can be freed or reused once this function
 *	returns.
 *
 *      The packet type might still be in use by receivers
 *	and must not be freed until after all the CPU's have gone
 *	through a quiescent state.
 */
//移除packet handler
void __dev_remove_pack(struct packet_type *pt)
{
	struct list_head *head = ptype_head(pt);
	struct packet_type *pt1;

	spin_lock(&ptype_lock);

	list_for_each_entry(pt1, head, list) {
		if (pt == pt1) {
			list_del_rcu(&pt->list);
			goto out;
		}
	}

	pr_warn("dev_remove_pack: %p not found\n", pt);
out:
	spin_unlock(&ptype_lock);
}
EXPORT_SYMBOL(__dev_remove_pack);

/**
 *	dev_remove_pack	 - remove packet handler
 *	@pt: packet type declaration
 *
 *	Remove a protocol handler that was previously added to the kernel
 *	protocol handlers by dev_add_pack(). The passed &packet_type is removed
 *	from the kernel lists and can be freed or reused once this function
 *	returns.
 *
 *	This call sleeps to guarantee that no CPU is looking at the packet
 *	type after return.
 */
void dev_remove_pack(struct packet_type *pt)
{
	__dev_remove_pack(pt);

	synchronize_net();
}
EXPORT_SYMBOL(dev_remove_pack);


/**
 *	dev_add_offload - register offload handlers
 *	@po: protocol offload declaration
 *
 *	Add protocol offload handlers to the networking stack. The passed
 *	&proto_offload is linked into kernel lists and may not be freed until
 *	it has been removed from the kernel lists.
 *
 *	This call does not sleep therefore it can not
 *	guarantee all CPU's that are in middle of receiving packets
 *	will see the new offload handlers (until the next received packet).
 */
//注册gro,gso缷载功能
void dev_add_offload(struct packet_offload *po)
{
	struct packet_offload *elem;

	spin_lock(&offload_lock);
	list_for_each_entry(elem, &offload_base, list) {
		if (po->priority < elem->priority)
			break;//优先级越小越靠前
	}
	list_add_rcu(&po->list, elem->list.prev);
	spin_unlock(&offload_lock);
}
EXPORT_SYMBOL(dev_add_offload);

/**
 *	__dev_remove_offload	 - remove offload handler
 *	@po: packet offload declaration
 *
 *	Remove a protocol offload handler that was previously added to the
 *	kernel offload handlers by dev_add_offload(). The passed &offload_type
 *	is removed from the kernel lists and can be freed or reused once this
 *	function returns.
 *
 *      The packet type might still be in use by receivers
 *	and must not be freed until after all the CPU's have gone
 *	through a quiescent state.
 */
static void __dev_remove_offload(struct packet_offload *po)
{
	struct list_head *head = &offload_base;
	struct packet_offload *po1;

	spin_lock(&offload_lock);

	list_for_each_entry(po1, head, list) {
		if (po == po1) {
			list_del_rcu(&po->list);
			goto out;
		}
	}

	pr_warn("dev_remove_offload: %p not found\n", po);
out:
	spin_unlock(&offload_lock);
}

/**
 *	dev_remove_offload	 - remove packet offload handler
 *	@po: packet offload declaration
 *
 *	Remove a packet offload handler that was previously added to the kernel
 *	offload handlers by dev_add_offload(). The passed &offload_type is
 *	removed from the kernel lists and can be freed or reused once this
 *	function returns.
 *
 *	This call sleeps to guarantee that no CPU is looking at the packet
 *	type after return.
 */
void dev_remove_offload(struct packet_offload *po)
{
	__dev_remove_offload(po);

	synchronize_net();
}
EXPORT_SYMBOL(dev_remove_offload);

/******************************************************************************
 *
 *		      Device Boot-time Settings Routines
 *
 ******************************************************************************/

/* Boot time configuration table */
static struct netdev_boot_setup dev_boot_setup[NETDEV_BOOT_SETUP_MAX];

/**
 *	netdev_boot_setup_add	- add new setup entry
 *	@name: name of the device
 *	@map: configured settings for the device
 *
 *	Adds new setup entry to the dev_boot_setup list.  The function
 *	returns 0 on error and 1 on success.  This is a generic routine to
 *	all netdevices.
 */
static int netdev_boot_setup_add(char *name, struct ifmap *map)
{
	struct netdev_boot_setup *s;
	int i;

	s = dev_boot_setup;
	for (i = 0; i < NETDEV_BOOT_SETUP_MAX; i++) {
		//找一个空的s空间，将name及其map存入
		if (s[i].name[0] == '\0' || s[i].name[0] == ' ') {
			memset(s[i].name, 0, sizeof(s[i].name));
			strlcpy(s[i].name, name, IFNAMSIZ);
			memcpy(&s[i].map, map, sizeof(s[i].map));
			break;
		}
	}

	return i >= NETDEV_BOOT_SETUP_MAX ? 0 : 1;
}

/**
 * netdev_boot_setup_check	- check boot time settings
 * @dev: the netdevice
 *
 * Check boot time settings for the device.
 * The found settings are set for the device to be used
 * later in the device probing.
 * Returns 0 if no settings found, 1 if they are.
 */
int netdev_boot_setup_check(struct net_device *dev)
{
	struct netdev_boot_setup *s = dev_boot_setup;
	int i;

	for (i = 0; i < NETDEV_BOOT_SETUP_MAX; i++) {
		if (s[i].name[0] != '\0' && s[i].name[0] != ' ' &&
		    !strcmp(dev->name, s[i].name)) {
			dev->irq = s[i].map.irq;
			dev->base_addr = s[i].map.base_addr;
			dev->mem_start = s[i].map.mem_start;
			dev->mem_end = s[i].map.mem_end;
			return 1;
		}
	}
	return 0;
}
EXPORT_SYMBOL(netdev_boot_setup_check);


/**
 * netdev_boot_base	- get address from boot time settings
 * @prefix: prefix for network device
 * @unit: id for network device
 *
 * Check boot time settings for the base address of device.
 * The found settings are set for the device to be used
 * later in the device probing.
 * Returns 0 if no settings found.
 */
unsigned long netdev_boot_base(const char *prefix, int unit)
{
	const struct netdev_boot_setup *s = dev_boot_setup;
	char name[IFNAMSIZ];
	int i;

	sprintf(name, "%s%d", prefix, unit);

	/*
	 * If device already registered then return base of 1
	 * to indicate not to probe for this interface
	 */
	if (__dev_get_by_name(&init_net, name))
		return 1;

	for (i = 0; i < NETDEV_BOOT_SETUP_MAX; i++)
		if (!strcmp(name, s[i].name))
			return s[i].map.base_addr;
	return 0;
}

/*
 * Saves at boot time configured settings for any netdevice.
 */
int __init netdev_boot_setup(char *str)
{
	int ints[5];
	struct ifmap map;

	str = get_options(str, ARRAY_SIZE(ints), ints);
	if (!str || !*str)
		return 0;

	/* Save settings */
	memset(&map, 0, sizeof(map));
	if (ints[0] > 0)
		map.irq = ints[1];
	if (ints[0] > 1)
		map.base_addr = ints[2];
	if (ints[0] > 2)
		map.mem_start = ints[3];
	if (ints[0] > 3)
		map.mem_end = ints[4];

	/* Add new entry to the list */
	return netdev_boot_setup_add(str, &map);
}

__setup("netdev=", netdev_boot_setup);

/*******************************************************************************
 *
 *			    Device Interface Subroutines
 *
 *******************************************************************************/

/**
 *	dev_get_iflink	- get 'iflink' value of a interface
 *	@dev: targeted interface
 *
 *	Indicates the ifindex the interface is linked to.
 *	Physical interfaces have the same 'ifindex' and 'iflink' values.
 */

int dev_get_iflink(const struct net_device *dev)
{
	if (dev->netdev_ops && dev->netdev_ops->ndo_get_iflink)
		return dev->netdev_ops->ndo_get_iflink(dev);

	return dev->ifindex;
}
EXPORT_SYMBOL(dev_get_iflink);

/**
 *	dev_fill_metadata_dst - Retrieve tunnel egress information.
 *	@dev: targeted interface
 *	@skb: The packet.
 *
 *	For better visibility of tunnel traffic OVS needs to retrieve
 *	egress tunnel information for a packet. Following API allows
 *	user to get this info.
 */
int dev_fill_metadata_dst(struct net_device *dev, struct sk_buff *skb)
{
	struct ip_tunnel_info *info;

	if (!dev->netdev_ops  || !dev->netdev_ops->ndo_fill_metadata_dst)
		return -EINVAL;

	info = skb_tunnel_info_unclone(skb);
	if (!info)
		return -ENOMEM;
	if (unlikely(!(info->mode & IP_TUNNEL_INFO_TX)))
		return -EINVAL;

	return dev->netdev_ops->ndo_fill_metadata_dst(dev, skb);
}
EXPORT_SYMBOL_GPL(dev_fill_metadata_dst);

/**
 *	__dev_get_by_name	- find a device by its name
 *	@net: the applicable net namespace
 *	@name: name to find
 *
 *	Find an interface by name. Must be called under RTNL semaphore
 *	or @dev_base_lock. If the name is found a pointer to the device
 *	is returned. If the name is not found then %NULL is returned. The
 *	reference counters are not incremented so the caller must be
 *	careful with locks.
 */
//通过设备名称查找设备
struct net_device *__dev_get_by_name(struct net *net, const char *name)
{
	struct net_device *dev;
	struct hlist_head *head = dev_name_hash(net, name);

	hlist_for_each_entry(dev, head, name_hlist)
		if (!strncmp(dev->name, name, IFNAMSIZ))
			return dev;

	return NULL;
}
EXPORT_SYMBOL(__dev_get_by_name);

/**
 * dev_get_by_name_rcu	- find a device by its name
 * @net: the applicable net namespace
 * @name: name to find
 *
 * Find an interface by name.
 * If the name is found a pointer to the device is returned.
 * If the name is not found then %NULL is returned.
 * The reference counters are not incremented so the caller must be
 * careful with locks. The caller must hold RCU lock.
 */

struct net_device *dev_get_by_name_rcu(struct net *net, const char *name)
{
	struct net_device *dev;
	//取出$name对应的hash桶
	struct hlist_head *head = dev_name_hash(net, name);

	//查找名称为name的设备，如果找不到返回NULL
	hlist_for_each_entry_rcu(dev, head, name_hlist)
		if (!strncmp(dev->name, name, IFNAMSIZ))
			return dev;

	return NULL;
}
EXPORT_SYMBOL(dev_get_by_name_rcu);

/**
 *	dev_get_by_name		- find a device by its name
 *	@net: the applicable net namespace
 *	@name: name to find
 *
 *	Find an interface by name. This can be called from any
 *	context and does its own locking. The returned handle has
 *	the usage count incremented and the caller must use dev_put() to
 *	release it when it is no longer needed. %NULL is returned if no
 *	matching device is found.
 */
//查找名称为name的网络设备，找到后增加引用计数
struct net_device *dev_get_by_name(struct net *net, const char *name)
{
	struct net_device *dev;

	rcu_read_lock();
	dev = dev_get_by_name_rcu(net, name);
	if (dev)
		dev_hold(dev);
	rcu_read_unlock();
	return dev;
}
EXPORT_SYMBOL(dev_get_by_name);

/**
 *	__dev_get_by_index - find a device by its ifindex
 *	@net: the applicable net namespace
 *	@ifindex: index of device
 *
 *	Search for an interface by index. Returns %NULL if the device
 *	is not found or a pointer to the device. The device has not
 *	had its reference counter increased so the caller must be careful
 *	about locking. The caller must hold either the RTNL semaphore
 *	or @dev_base_lock.
 */

struct net_device *__dev_get_by_index(struct net *net, int ifindex)
{
	struct net_device *dev;
	struct hlist_head *head = dev_index_hash(net, ifindex);

	hlist_for_each_entry(dev, head, index_hlist)
		if (dev->ifindex == ifindex)
			return dev;

	return NULL;
}
EXPORT_SYMBOL(__dev_get_by_index);

/**
 *	dev_get_by_index_rcu - find a device by its ifindex
 *	@net: the applicable net namespace
 *	@ifindex: index of device
 *
 *	Search for an interface by index. Returns %NULL if the device
 *	is not found or a pointer to the device. The device has not
 *	had its reference counter increased so the caller must be careful
 *	about locking. The caller must hold RCU lock.
 */

struct net_device *dev_get_by_index_rcu(struct net *net, int ifindex)
{
	struct net_device *dev;
	struct hlist_head *head = dev_index_hash(net, ifindex);

	hlist_for_each_entry_rcu(dev, head, index_hlist)
		if (dev->ifindex == ifindex)
			return dev;

	return NULL;
}
EXPORT_SYMBOL(dev_get_by_index_rcu);


/**
 *	dev_get_by_index - find a device by its ifindex
 *	@net: the applicable net namespace
 *	@ifindex: index of device
 *
 *	Search for an interface by index. Returns NULL if the device
 *	is not found or a pointer to the device. The device returned has
 *	had a reference added and the pointer is safe until the user calls
 *	dev_put to indicate they have finished with it.
 */

struct net_device *dev_get_by_index(struct net *net, int ifindex)
{
	struct net_device *dev;

	rcu_read_lock();
	dev = dev_get_by_index_rcu(net, ifindex);
	if (dev)
		dev_hold(dev);
	rcu_read_unlock();
	return dev;
}
EXPORT_SYMBOL(dev_get_by_index);

/**
 *	dev_get_by_napi_id - find a device by napi_id
 *	@napi_id: ID of the NAPI struct
 *
 *	Search for an interface by NAPI ID. Returns %NULL if the device
 *	is not found or a pointer to the device. The device has not had
 *	its reference counter increased so the caller must be careful
 *	about locking. The caller must hold RCU lock.
 */

struct net_device *dev_get_by_napi_id(unsigned int napi_id)
{
	struct napi_struct *napi;

	WARN_ON_ONCE(!rcu_read_lock_held());

	if (napi_id < MIN_NAPI_ID)
		return NULL;

	napi = napi_by_id(napi_id);

	return napi ? napi->dev : NULL;
}
EXPORT_SYMBOL(dev_get_by_napi_id);

/**
 *	netdev_get_name - get a netdevice name, knowing its ifindex.
 *	@net: network namespace
 *	@name: a pointer to the buffer where the name will be stored.
 *	@ifindex: the ifindex of the interface to get the name from.
 *
 *	The use of raw_seqcount_begin() and cond_resched() before
 *	retrying is required as we want to give the writers a chance
 *	to complete when CONFIG_PREEMPT is not set.
 */
int netdev_get_name(struct net *net, char *name, int ifindex)
{
	struct net_device *dev;
	unsigned int seq;

retry:
	seq = raw_seqcount_begin(&devnet_rename_seq);
	rcu_read_lock();
	//利用ifindex查找到dev
	dev = dev_get_by_index_rcu(net, ifindex);
	if (!dev) {
		rcu_read_unlock();
		return -ENODEV;
	}

	//复制dev->name到name
	strcpy(name, dev->name);
	rcu_read_unlock();
	if (read_seqcount_retry(&devnet_rename_seq, seq)) {
		cond_resched();
		goto retry;
	}

	return 0;
}

/**
 *	dev_getbyhwaddr_rcu - find a device by its hardware address
 *	@net: the applicable net namespace
 *	@type: media type of device
 *	@ha: hardware address
 *
 *	Search for an interface by MAC address. Returns NULL if the device
 *	is not found or a pointer to the device.
 *	The caller must hold RCU or RTNL.
 *	The returned device has not had its ref count increased
 *	and the caller must therefore be careful about locking
 *
 */

struct net_device *dev_getbyhwaddr_rcu(struct net *net, unsigned short type,
				       const char *ha)
{
	struct net_device *dev;

	//通过设备地址查找设备
	for_each_netdev_rcu(net, dev)
		if (dev->type == type &&
		    !memcmp(dev->dev_addr, ha, dev->addr_len))
			return dev;

	return NULL;
}
EXPORT_SYMBOL(dev_getbyhwaddr_rcu);

struct net_device *__dev_getfirstbyhwtype(struct net *net, unsigned short type)
{
	struct net_device *dev;

	ASSERT_RTNL();
	for_each_netdev(net, dev)
		if (dev->type == type)
			return dev;

	return NULL;
}
EXPORT_SYMBOL(__dev_getfirstbyhwtype);

struct net_device *dev_getfirstbyhwtype(struct net *net, unsigned short type)
{
	struct net_device *dev, *ret = NULL;

	rcu_read_lock();
	for_each_netdev_rcu(net, dev)
		if (dev->type == type) {
			dev_hold(dev);
			ret = dev;
			break;
		}
	rcu_read_unlock();
	return ret;
}
EXPORT_SYMBOL(dev_getfirstbyhwtype);

/**
 *	__dev_get_by_flags - find any device with given flags
 *	@net: the applicable net namespace
 *	@if_flags: IFF_* values
 *	@mask: bitmask of bits in if_flags to check
 *
 *	Search for any interface with the given flags. Returns NULL if a device
 *	is not found or a pointer to the device. Must be called inside
 *	rtnl_lock(), and result refcount is unchanged.
 */

struct net_device *__dev_get_by_flags(struct net *net, unsigned short if_flags,
				      unsigned short mask)
{
	struct net_device *dev, *ret;

	ASSERT_RTNL();

	ret = NULL;
	for_each_netdev(net, dev) {
		if (((dev->flags ^ if_flags) & mask) == 0) {
			ret = dev;
			break;
		}
	}
	return ret;
}
EXPORT_SYMBOL(__dev_get_by_flags);

/**
 *	dev_valid_name - check if name is okay for network device
 *	@name: name string
 *
 *	Network device names need to be valid file names to
 *	to allow sysfs to work.  We also disallow any kind of
 *	whitespace.
 */
bool dev_valid_name(const char *name)
{
	if (*name == '\0')
		return false;//名称不能为空串
	if (strnlen(name, IFNAMSIZ) == IFNAMSIZ)
		return false;//名称不能超过最大长度
	if (!strcmp(name, ".") || !strcmp(name, ".."))
		return false;//名称不能为'.','..'

	//名称不能包含'/',':',' '
	while (*name) {
		if (*name == '/' || *name == ':' || isspace(*name))
			return false;
		name++;
	}
	return true;
}
EXPORT_SYMBOL(dev_valid_name);

/**
 *	__dev_alloc_name - allocate a name for a device
 *	@net: network namespace to allocate the device name in
 *	@name: name format string
 *	@buf:  scratch buffer and result name string
 *
 *	Passed a format string - eg "lt%d" it will try and find a suitable
 *	id. It scans list of devices to build up a free map, then chooses
 *	the first empty slot. The caller must hold the dev_base or rtnl lock
 *	while allocating the name and adding the device in order to avoid
 *	duplicates.
 *	Limited to bits_per_byte * page size devices (ie 32K on most platforms).
 *	Returns the number of the unit assigned or a negative errno code.
 */

static int __dev_alloc_name(struct net *net, const char *name, char *buf)
{
	int i = 0;
	const char *p;
	const int max_netdevices = 8*PAGE_SIZE;
	unsigned long *inuse;
	struct net_device *d;

	if (!dev_valid_name(name))
		return -EINVAL;

	p = strchr(name, '%');
	if (p) {//存在%号，有变量需要展开
		/*
		 * Verify the string as this thing may have come from
		 * the user.  There must be either one "%d" and no other "%"
		 * characters.
		 */
		if (p[1] != 'd' || strchr(p + 2, '%'))
			return -EINVAL;//不能%d或者不是%%(转议）则报错

		/* Use one page as a bit array of possible slots */
		inuse = (unsigned long *) get_zeroed_page(GFP_ATOMIC);
		if (!inuse)
			return -ENOMEM;

		for_each_netdev(net, d) {
			if (!sscanf(d->name, name, &i))
				continue;
			if (i < 0 || i >= max_netdevices)
				continue;

			/*  avoid cases where sscanf is not exact inverse of printf */
			snprintf(buf, IFNAMSIZ, name, i);
			if (!strncmp(buf, d->name, IFNAMSIZ))
				set_bit(i, inuse);//标记%d不能展开为i
		}

		//找一个可以转换的i
		i = find_first_zero_bit(inuse, max_netdevices);
		free_page((unsigned long) inuse);
	}

	snprintf(buf, IFNAMSIZ, name, i);
	if (!__dev_get_by_name(net, buf))
		return i;//名称可能使用

	/* It is possible to run out of possible slots
	 * when the name is long and there isn't enough space left
	 * for the digits, or if all bits are used.
	 */
	return -ENFILE;
}

static int dev_alloc_name_ns(struct net *net,
			     struct net_device *dev,
			     const char *name)
{
	char buf[IFNAMSIZ];
	int ret;

	BUG_ON(!net);
	ret = __dev_alloc_name(net, name, buf);
	if (ret >= 0)
		strlcpy(dev->name, buf, IFNAMSIZ);
	return ret;
}

/**
 *	dev_alloc_name - allocate a name for a device
 *	@dev: device
 *	@name: name format string
 *
 *	Passed a format string - eg "lt%d" it will try and find a suitable
 *	id. It scans list of devices to build up a free map, then chooses
 *	the first empty slot. The caller must hold the dev_base or rtnl lock
 *	while allocating the name and adding the device in order to avoid
 *	duplicates.
 *	Limited to bits_per_byte * page size devices (ie 32K on most platforms).
 *	Returns the number of the unit assigned or a negative errno code.
 */

int dev_alloc_name(struct net_device *dev, const char *name)
{
	return dev_alloc_name_ns(dev_net(dev), dev, name);
}
EXPORT_SYMBOL(dev_alloc_name);

int dev_get_valid_name(struct net *net, struct net_device *dev,
		       const char *name)
{
	BUG_ON(!net);

	if (!dev_valid_name(name))
		return -EINVAL;

	if (strchr(name, '%'))
		//查找一个不存在的ifindex来生成名称
		return dev_alloc_name_ns(net, dev, name);
	//不需要%号展开，检查是否已存在，如已存在报错
	else if (__dev_get_by_name(net, name))
		return -EEXIST;
	else if (dev->name != name)
		//设备名称可以使用，更新设备名
		strlcpy(dev->name, name, IFNAMSIZ);

	return 0;
}
EXPORT_SYMBOL(dev_get_valid_name);

/**
 *	dev_change_name - change name of a device
 *	@dev: device
 *	@newname: name (or format string) must be at least IFNAMSIZ
 *
 *	Change name of a device, can pass format strings "eth%d".
 *	for wildcarding.
 */
int dev_change_name(struct net_device *dev, const char *newname)
{
	unsigned char old_assign_type;
	char oldname[IFNAMSIZ];
	int err = 0;
	int ret;
	struct net *net;

	ASSERT_RTNL();
	BUG_ON(!dev_net(dev));

	net = dev_net(dev);
	if (dev->flags & IFF_UP)
		return -EBUSY;

	write_seqcount_begin(&devnet_rename_seq);

	if (strncmp(newname, dev->name, IFNAMSIZ) == 0) {
		write_seqcount_end(&devnet_rename_seq);
		return 0;
	}

	memcpy(oldname, dev->name, IFNAMSIZ);

	err = dev_get_valid_name(net, dev, newname);
	if (err < 0) {
		write_seqcount_end(&devnet_rename_seq);
		return err;
	}

	if (oldname[0] && !strchr(oldname, '%'))
		netdev_info(dev, "renamed from %s\n", oldname);

	old_assign_type = dev->name_assign_type;
	dev->name_assign_type = NET_NAME_RENAMED;

rollback:
	ret = device_rename(&dev->dev, dev->name);
	if (ret) {
		memcpy(dev->name, oldname, IFNAMSIZ);
		dev->name_assign_type = old_assign_type;
		write_seqcount_end(&devnet_rename_seq);
		return ret;
	}

	write_seqcount_end(&devnet_rename_seq);

	netdev_adjacent_rename_links(dev, oldname);

	write_lock_bh(&dev_base_lock);
	hlist_del_rcu(&dev->name_hlist);
	write_unlock_bh(&dev_base_lock);

	synchronize_rcu();

	write_lock_bh(&dev_base_lock);
	hlist_add_head_rcu(&dev->name_hlist, dev_name_hash(net, dev->name));
	write_unlock_bh(&dev_base_lock);

	ret = call_netdevice_notifiers(NETDEV_CHANGENAME, dev);
	ret = notifier_to_errno(ret);

	if (ret) {
		/* err >= 0 after dev_alloc_name() or stores the first errno */
		if (err >= 0) {
			err = ret;
			write_seqcount_begin(&devnet_rename_seq);
			memcpy(dev->name, oldname, IFNAMSIZ);
			memcpy(oldname, newname, IFNAMSIZ);
			dev->name_assign_type = old_assign_type;
			old_assign_type = NET_NAME_RENAMED;
			goto rollback;
		} else {
			pr_err("%s: name change rollback failed: %d\n",
			       dev->name, ret);
		}
	}

	return err;
}

/**
 *	dev_set_alias - change ifalias of a device
 *	@dev: device
 *	@alias: name up to IFALIASZ
 *	@len: limit of bytes to copy from info
 *
 *	Set ifalias for a device,
 */
int dev_set_alias(struct net_device *dev, const char *alias, size_t len)
{
	struct dev_ifalias *new_alias = NULL;

	if (len >= IFALIASZ)
		return -EINVAL;

	if (len) {
		new_alias = kmalloc(sizeof(*new_alias) + len + 1, GFP_KERNEL);
		if (!new_alias)
			return -ENOMEM;

		memcpy(new_alias->ifalias, alias, len);
		new_alias->ifalias[len] = 0;
	}

	mutex_lock(&ifalias_mutex);
	rcu_swap_protected(dev->ifalias, new_alias,
			   mutex_is_locked(&ifalias_mutex));
	mutex_unlock(&ifalias_mutex);

	if (new_alias)
		kfree_rcu(new_alias, rcuhead);

	return len;
}
EXPORT_SYMBOL(dev_set_alias);

/**
 *	dev_get_alias - get ifalias of a device
 *	@dev: device
 *	@name: buffer to store name of ifalias
 *	@len: size of buffer
 *
 *	get ifalias for a device.  Caller must make sure dev cannot go
 *	away,  e.g. rcu read lock or own a reference count to device.
 */
int dev_get_alias(const struct net_device *dev, char *name, size_t len)
{
	const struct dev_ifalias *alias;
	int ret = 0;

	rcu_read_lock();
	alias = rcu_dereference(dev->ifalias);
	if (alias)
		ret = snprintf(name, len, "%s", alias->ifalias);
	rcu_read_unlock();

	return ret;
}

/**
 *	netdev_features_change - device changes features
 *	@dev: device to cause notification
 *
 *	Called to indicate a device has changed features.
 */
void netdev_features_change(struct net_device *dev)
{
	call_netdevice_notifiers(NETDEV_FEAT_CHANGE, dev);
}
EXPORT_SYMBOL(netdev_features_change);

/**
 *	netdev_state_change - device changes state
 *	@dev: device to cause notification
 *
 *	Called to indicate a device has changed state. This function calls
 *	the notifier chains for netdev_chain and sends a NEWLINK message
 *	to the routing socket.
 */
void netdev_state_change(struct net_device *dev)
{
	if (dev->flags & IFF_UP) {
		struct netdev_notifier_change_info change_info = {
			.info.dev = dev,
		};

		call_netdevice_notifiers_info(NETDEV_CHANGE,
					      &change_info.info);
		rtmsg_ifinfo(RTM_NEWLINK, dev, 0, GFP_KERNEL);
	}
}
EXPORT_SYMBOL(netdev_state_change);

/**
 * netdev_notify_peers - notify network peers about existence of @dev
 * @dev: network device
 *
 * Generate traffic such that interested network peers are aware of
 * @dev, such as by generating a gratuitous ARP. This may be used when
 * a device wants to inform the rest of the network about some sort of
 * reconfiguration such as a failover event or virtual machine
 * migration.
 */
void netdev_notify_peers(struct net_device *dev)
{
	rtnl_lock();
	call_netdevice_notifiers(NETDEV_NOTIFY_PEERS, dev);
	call_netdevice_notifiers(NETDEV_RESEND_IGMP, dev);
	rtnl_unlock();
}
EXPORT_SYMBOL(netdev_notify_peers);

static int __dev_open(struct net_device *dev)
{
	const struct net_device_ops *ops = dev->netdev_ops;
	int ret;

	ASSERT_RTNL();

	//检查设备是否已被移除
	if (!netif_device_present(dev))
		return -ENODEV;

	/* Block netpoll from trying to do any rx path servicing.
	 * If we don't do this there is a chance ndo_poll_controller
	 * or ndo_poll may be running while we open the device
	 */
	netpoll_poll_disable(dev);

	//触发通知NETDEV_PRE_UP
	ret = call_netdevice_notifiers(NETDEV_PRE_UP, dev);
	ret = notifier_to_errno(ret);
	if (ret)
		return ret;

	set_bit(__LINK_STATE_START, &dev->state);

	//校验mac地址是否有效
	if (ops->ndo_validate_addr)
		ret = ops->ndo_validate_addr(dev);

	//调用open回调打开设备
	if (!ret && ops->ndo_open)
		ret = ops->ndo_open(dev);

	netpoll_poll_enable(dev);

	if (ret)
		//如果open失败或者validate失败，则清除掉start标记
		clear_bit(__LINK_STATE_START, &dev->state);
	else {
		dev->flags |= IFF_UP;//置link up状态
		dev_set_rx_mode(dev);
		dev_activate(dev);
		add_device_randomness(dev->dev_addr, dev->addr_len);
	}

	return ret;
}

/**
 *	dev_open	- prepare an interface for use.
 *	@dev:	device to open
 *
 *	Takes a device from down to up state. The device's private open
 *	function is invoked and then the multicast lists are loaded. Finally
 *	the device is moved into the up state and a %NETDEV_UP message is
 *	sent to the netdev notifier chain.
 *
 *	Calling this function on an active interface is a nop. On a failure
 *	a negative errno code is returned.
 */
int dev_open(struct net_device *dev)
{
	int ret;

	if (dev->flags & IFF_UP)
		return 0;

	ret = __dev_open(dev);
	if (ret < 0)
		return ret;

	rtmsg_ifinfo(RTM_NEWLINK, dev, IFF_UP|IFF_RUNNING, GFP_KERNEL);
	//触发netdev的NETDEV_UP通知
	call_netdevice_notifiers(NETDEV_UP, dev);

	return ret;
}
EXPORT_SYMBOL(dev_open);

static void __dev_close_many(struct list_head *head)
{
	struct net_device *dev;

	ASSERT_RTNL();
	might_sleep();

	list_for_each_entry(dev, head, close_list) {
		/* Temporarily disable netpoll until the interface is down */
		netpoll_poll_disable(dev);

		call_netdevice_notifiers(NETDEV_GOING_DOWN, dev);

		clear_bit(__LINK_STATE_START, &dev->state);

		/* Synchronize to scheduled poll. We cannot touch poll list, it
		 * can be even on different cpu. So just clear netif_running().
		 *
		 * dev->stop() will invoke napi_disable() on all of it's
		 * napi_struct instances on this device.
		 */
		smp_mb__after_atomic(); /* Commit netif_running(). */
	}

	dev_deactivate_many(head);

	list_for_each_entry(dev, head, close_list) {
		const struct net_device_ops *ops = dev->netdev_ops;

		/*
		 *	Call the device specific close. This cannot fail.
		 *	Only if device is UP
		 *
		 *	We allow it to be called even after a DETACH hot-plug
		 *	event.
		 */
		if (ops->ndo_stop)
			ops->ndo_stop(dev);

		dev->flags &= ~IFF_UP;
		netpoll_poll_enable(dev);
	}
}

static void __dev_close(struct net_device *dev)
{
	LIST_HEAD(single);

	list_add(&dev->close_list, &single);
	__dev_close_many(&single);
	list_del(&single);
}

void dev_close_many(struct list_head *head, bool unlink)
{
	struct net_device *dev, *tmp;

	/* Remove the devices that don't need to be closed */
	list_for_each_entry_safe(dev, tmp, head, close_list)
		if (!(dev->flags & IFF_UP))
			list_del_init(&dev->close_list);

	__dev_close_many(head);

	list_for_each_entry_safe(dev, tmp, head, close_list) {
		rtmsg_ifinfo(RTM_NEWLINK, dev, IFF_UP|IFF_RUNNING, GFP_KERNEL);
		call_netdevice_notifiers(NETDEV_DOWN, dev);
		if (unlink)
			list_del_init(&dev->close_list);
	}
}
EXPORT_SYMBOL(dev_close_many);

/**
 *	dev_close - shutdown an interface.
 *	@dev: device to shutdown
 *
 *	This function moves an active device into down state. A
 *	%NETDEV_GOING_DOWN is sent to the netdev notifier chain. The device
 *	is then deactivated and finally a %NETDEV_DOWN is sent to the notifier
 *	chain.
 */
void dev_close(struct net_device *dev)
{
	if (dev->flags & IFF_UP) {
		LIST_HEAD(single);

		list_add(&dev->close_list, &single);
		dev_close_many(&single, true);
		list_del(&single);
	}
}
EXPORT_SYMBOL(dev_close);


/**
 *	dev_disable_lro - disable Large Receive Offload on a device
 *	@dev: device
 *
 *	Disable Large Receive Offload (LRO) on a net device.  Must be
 *	called under RTNL.  This is needed if received packets may be
 *	forwarded to another interface.
 */
void dev_disable_lro(struct net_device *dev)
{
	struct net_device *lower_dev;
	struct list_head *iter;

	dev->wanted_features &= ~NETIF_F_LRO;
	netdev_update_features(dev);

	if (unlikely(dev->features & NETIF_F_LRO))
		netdev_WARN(dev, "failed to disable LRO!\n");

	netdev_for_each_lower_dev(dev, lower_dev, iter)
		dev_disable_lro(lower_dev);
}
EXPORT_SYMBOL(dev_disable_lro);

/**
 *	dev_disable_gro_hw - disable HW Generic Receive Offload on a device
 *	@dev: device
 *
 *	Disable HW Generic Receive Offload (GRO_HW) on a net device.  Must be
 *	called under RTNL.  This is needed if Generic XDP is installed on
 *	the device.
 */
static void dev_disable_gro_hw(struct net_device *dev)
{
	dev->wanted_features &= ~NETIF_F_GRO_HW;
	netdev_update_features(dev);

	if (unlikely(dev->features & NETIF_F_GRO_HW))
		netdev_WARN(dev, "failed to disable GRO_HW!\n");
}

const char *netdev_cmd_to_name(enum netdev_cmd cmd)
{
#define N(val) 						\
	case NETDEV_##val:				\
		return "NETDEV_" __stringify(val);
	switch (cmd) {
	N(UP) N(DOWN) N(REBOOT) N(CHANGE) N(REGISTER) N(UNREGISTER)
	N(CHANGEMTU) N(CHANGEADDR) N(GOING_DOWN) N(CHANGENAME) N(FEAT_CHANGE)
	N(BONDING_FAILOVER) N(PRE_UP) N(PRE_TYPE_CHANGE) N(POST_TYPE_CHANGE)
	N(POST_INIT) N(RELEASE) N(NOTIFY_PEERS) N(JOIN) N(CHANGEUPPER)
	N(RESEND_IGMP) N(PRECHANGEMTU) N(CHANGEINFODATA) N(BONDING_INFO)
	N(PRECHANGEUPPER) N(CHANGELOWERSTATE) N(UDP_TUNNEL_PUSH_INFO)
	N(UDP_TUNNEL_DROP_INFO) N(CHANGE_TX_QUEUE_LEN)
	N(CVLAN_FILTER_PUSH_INFO) N(CVLAN_FILTER_DROP_INFO)
	N(SVLAN_FILTER_PUSH_INFO) N(SVLAN_FILTER_DROP_INFO)
	}
#undef N
	return "UNKNOWN_NETDEV_EVENT";
}
EXPORT_SYMBOL_GPL(netdev_cmd_to_name);

static int call_netdevice_notifier(struct notifier_block *nb, unsigned long val,
				   struct net_device *dev)
{
	struct netdev_notifier_info info = {
		.dev = dev,
	};

	return nb->notifier_call(nb, val, &info);
}

static int dev_boot_phase = 1;

/**
 * register_netdevice_notifier - register a network notifier block
 * @nb: notifier
 *
 * Register a notifier to be called when network device events occur.
 * The notifier passed is linked into the kernel structures and must
 * not be reused until it has been unregistered. A negative errno code
 * is returned on a failure.
 *
 * When registered all registration and up events are replayed
 * to the new notifier to allow device to have a race free
 * view of the network device list.
 */

int register_netdevice_notifier(struct notifier_block *nb)
{
	struct net_device *dev;
	struct net_device *last;
	struct net *net;
	int err;

	/* Close race with setup_net() and cleanup_net() */
	down_write(&pernet_ops_rwsem);
	rtnl_lock();
	//完成通知块的添加
	err = raw_notifier_chain_register(&netdev_chain, nb);
	if (err)
		goto unlock;
	if (dev_boot_phase)
		goto unlock;
	//通知所有net下所有dev，netdev_register事件
	for_each_net(net) {
		for_each_netdev(net, dev) {
			err = call_netdevice_notifier(nb, NETDEV_REGISTER, dev);
			err = notifier_to_errno(err);
			if (err)
				goto rollback;

			if (!(dev->flags & IFF_UP))
				continue;

			//如果设备处于up状态，则通知netdev_up事件
			call_netdevice_notifier(nb, NETDEV_UP, dev);
		}
	}

unlock:
	rtnl_unlock();
	up_write(&pernet_ops_rwsem);
	return err;

rollback:
	last = dev;
	for_each_net(net) {
		for_each_netdev(net, dev) {
			if (dev == last)
				goto outroll;//rollback完成（到达出事点）

			//如果之前通知过NETDEV_UP事件，则回退时通知netdev_going_down,
			//netdev_down事件
			//否则仅通知netdev_unregister事件
			if (dev->flags & IFF_UP) {
				call_netdevice_notifier(nb, NETDEV_GOING_DOWN,
							dev);
				call_netdevice_notifier(nb, NETDEV_DOWN, dev);
			}
			call_netdevice_notifier(nb, NETDEV_UNREGISTER, dev);
		}
	}

outroll:
	//如果发生过通知失败的情况，则此通知链注册失败
	raw_notifier_chain_unregister(&netdev_chain, nb);
	goto unlock;
}
EXPORT_SYMBOL(register_netdevice_notifier);

/**
 * unregister_netdevice_notifier - unregister a network notifier block
 * @nb: notifier
 *
 * Unregister a notifier previously registered by
 * register_netdevice_notifier(). The notifier is unlinked into the
 * kernel structures and may then be reused. A negative errno code
 * is returned on a failure.
 *
 * After unregistering unregister and down device events are synthesized
 * for all devices on the device list to the removed notifier to remove
 * the need for special case cleanup code.
 */

int unregister_netdevice_notifier(struct notifier_block *nb)
{
	struct net_device *dev;
	struct net *net;
	int err;

	/* Close race with setup_net() and cleanup_net() */
	down_write(&pernet_ops_rwsem);
	rtnl_lock();
	err = raw_notifier_chain_unregister(&netdev_chain, nb);
	if (err)
		goto unlock;

	for_each_net(net) {
		for_each_netdev(net, dev) {
			if (dev->flags & IFF_UP) {
				call_netdevice_notifier(nb, NETDEV_GOING_DOWN,
							dev);
				call_netdevice_notifier(nb, NETDEV_DOWN, dev);
			}
			call_netdevice_notifier(nb, NETDEV_UNREGISTER, dev);
		}
	}
unlock:
	rtnl_unlock();
	up_write(&pernet_ops_rwsem);
	return err;
}
EXPORT_SYMBOL(unregister_netdevice_notifier);

/**
 *	call_netdevice_notifiers_info - call all network notifier blocks
 *	@val: value passed unmodified to notifier function
 *	@info: notifier information data
 *
 *	Call all network notifier blocks.  Parameters and return value
 *	are as for raw_notifier_call_chain().
 */

static int call_netdevice_notifiers_info(unsigned long val,
					 struct netdev_notifier_info *info)
{
	ASSERT_RTNL();
	return raw_notifier_call_chain(&netdev_chain, val, info);
}

/**
 *	call_netdevice_notifiers - call all network notifier blocks
 *      @val: value passed unmodified to notifier function
 *      @dev: net_device pointer passed unmodified to notifier function
 *
 *	Call all network notifier blocks.  Parameters and return value
 *	are as for raw_notifier_call_chain().
 */

int call_netdevice_notifiers(unsigned long val, struct net_device *dev)
{
	struct netdev_notifier_info info = {
		.dev = dev,
	};

	return call_netdevice_notifiers_info(val, &info);
}
EXPORT_SYMBOL(call_netdevice_notifiers);

#ifdef CONFIG_NET_INGRESS
static DEFINE_STATIC_KEY_FALSE(ingress_needed_key);

void net_inc_ingress_queue(void)
{
	static_branch_inc(&ingress_needed_key);
}
EXPORT_SYMBOL_GPL(net_inc_ingress_queue);

void net_dec_ingress_queue(void)
{
	static_branch_dec(&ingress_needed_key);
}
EXPORT_SYMBOL_GPL(net_dec_ingress_queue);
#endif

#ifdef CONFIG_NET_EGRESS
static DEFINE_STATIC_KEY_FALSE(egress_needed_key);

void net_inc_egress_queue(void)
{
	static_branch_inc(&egress_needed_key);
}
EXPORT_SYMBOL_GPL(net_inc_egress_queue);

void net_dec_egress_queue(void)
{
	static_branch_dec(&egress_needed_key);
}
EXPORT_SYMBOL_GPL(net_dec_egress_queue);
#endif

static DEFINE_STATIC_KEY_FALSE(netstamp_needed_key);
#ifdef HAVE_JUMP_LABEL
static atomic_t netstamp_needed_deferred;
static atomic_t netstamp_wanted;
static void netstamp_clear(struct work_struct *work)
{
	int deferred = atomic_xchg(&netstamp_needed_deferred, 0);
	int wanted;

	wanted = atomic_add_return(deferred, &netstamp_wanted);
	if (wanted > 0)
		static_branch_enable(&netstamp_needed_key);
	else
		static_branch_disable(&netstamp_needed_key);
}
static DECLARE_WORK(netstamp_work, netstamp_clear);
#endif

void net_enable_timestamp(void)
{
#ifdef HAVE_JUMP_LABEL
	int wanted;

	while (1) {
		wanted = atomic_read(&netstamp_wanted);
		if (wanted <= 0)
			break;
		if (atomic_cmpxchg(&netstamp_wanted, wanted, wanted + 1) == wanted)
			return;
	}
	atomic_inc(&netstamp_needed_deferred);
	schedule_work(&netstamp_work);
#else
	static_branch_inc(&netstamp_needed_key);
#endif
}
EXPORT_SYMBOL(net_enable_timestamp);

void net_disable_timestamp(void)
{
#ifdef HAVE_JUMP_LABEL
	int wanted;

	while (1) {
		wanted = atomic_read(&netstamp_wanted);
		if (wanted <= 1)
			break;
		if (atomic_cmpxchg(&netstamp_wanted, wanted, wanted - 1) == wanted)
			return;
	}
	atomic_dec(&netstamp_needed_deferred);
	schedule_work(&netstamp_work);
#else
	static_branch_dec(&netstamp_needed_key);
#endif
}
EXPORT_SYMBOL(net_disable_timestamp);

static inline void net_timestamp_set(struct sk_buff *skb)
{
	skb->tstamp = 0;
	if (static_branch_unlikely(&netstamp_needed_key))
		__net_timestamp(skb);
}

#define net_timestamp_check(COND, SKB)				\
	if (static_branch_unlikely(&netstamp_needed_key)) {	\
		if ((COND) && !(SKB)->tstamp)			\
			__net_timestamp(SKB);			\
	}							\

bool is_skb_forwardable(const struct net_device *dev, const struct sk_buff *skb)
{
	unsigned int len;

	if (!(dev->flags & IFF_UP))
		return false;

	len = dev->mtu + dev->hard_header_len + VLAN_HLEN;
	if (skb->len <= len)
		return true;

	/* if TSO is enabled, we don't care about the length as the packet
	 * could be forwarded without being segmented before
	 */
	if (skb_is_gso(skb))
		return true;

	return false;
}
EXPORT_SYMBOL_GPL(is_skb_forwardable);

int __dev_forward_skb(struct net_device *dev, struct sk_buff *skb)
{
	int ret = ____dev_forward_skb(dev, skb);

	if (likely(!ret)) {
		skb->protocol = eth_type_trans(skb, dev);
		skb_postpull_rcsum(skb, eth_hdr(skb), ETH_HLEN);
	}

	return ret;
}
EXPORT_SYMBOL_GPL(__dev_forward_skb);

/**
 * dev_forward_skb - loopback an skb to another netif
 *
 * @dev: destination network device
 * @skb: buffer to forward
 *
 * return values:
 *	NET_RX_SUCCESS	(no congestion)
 *	NET_RX_DROP     (packet was dropped, but freed)
 *
 * dev_forward_skb can be used for injecting an skb from the
 * start_xmit function of one device into the receive queue
 * of another device.
 *
 * The receiving device may be in another namespace, so
 * we have to clear all information in the skb that could
 * impact namespace isolation.
 */
int dev_forward_skb(struct net_device *dev, struct sk_buff *skb)
{
	return __dev_forward_skb(dev, skb) ?: netif_rx_internal(skb);
}
EXPORT_SYMBOL_GPL(dev_forward_skb);

//通过Func直接处理skb
static inline int deliver_skb(struct sk_buff *skb,
			      struct packet_type *pt_prev,
			      struct net_device *orig_dev)
{
	if (unlikely(skb_orphan_frags_rx(skb, GFP_ATOMIC)))
		return -ENOMEM;
	//增加引用计数
	refcount_inc(&skb->users);
	//执行回调
	return pt_prev->func(skb, skb->dev, pt_prev, orig_dev);
}

static inline void deliver_ptype_list_skb(struct sk_buff *skb,
					  struct packet_type **pt,
					  struct net_device *orig_dev,
					  __be16 type,
					  struct list_head *ptype_list)
{
	struct packet_type *ptype, *pt_prev = *pt;

	list_for_each_entry_rcu(ptype, ptype_list, list) {
		if (ptype->type != type)
			continue;
		if (pt_prev)
			deliver_skb(skb, pt_prev, orig_dev);
		pt_prev = ptype;
	}
	*pt = pt_prev;
}

static inline bool skb_loop_sk(struct packet_type *ptype, struct sk_buff *skb)
{
	if (!ptype->af_packet_priv || !skb->sk)
		return false;

	if (ptype->id_match)
		return ptype->id_match(ptype, skb->sk);
	else if ((struct sock *)ptype->af_packet_priv == skb->sk)
		return true;

	return false;
}

/*
 *	Support routine. Sends outgoing frames to any network
 *	taps currently in use.
 */

void dev_queue_xmit_nit(struct sk_buff *skb, struct net_device *dev)
{
	struct packet_type *ptype;
	struct sk_buff *skb2 = NULL;
	struct packet_type *pt_prev = NULL;
	struct list_head *ptype_list = &ptype_all;

	rcu_read_lock();
again:
	list_for_each_entry_rcu(ptype, ptype_list, list) {
		/* Never send packets back to the socket
		 * they originated from - MvS (miquels@drinkel.ow.org)
		 */
		if (skb_loop_sk(ptype, skb))
			continue;

		if (pt_prev) {
			deliver_skb(skb2, pt_prev, skb->dev);
			pt_prev = ptype;
			continue;
		}

		/* need to clone skb, done only once */
		skb2 = skb_clone(skb, GFP_ATOMIC);
		if (!skb2)
			goto out_unlock;

		net_timestamp_set(skb2);

		/* skb->nh should be correctly
		 * set by sender, so that the second statement is
		 * just protection against buggy protocols.
		 */
		skb_reset_mac_header(skb2);

		if (skb_network_header(skb2) < skb2->data ||
		    skb_network_header(skb2) > skb_tail_pointer(skb2)) {
			net_crit_ratelimited("protocol %04x is buggy, dev %s\n",
					     ntohs(skb2->protocol),
					     dev->name);
			skb_reset_network_header(skb2);
		}

		skb2->transport_header = skb2->network_header;
		skb2->pkt_type = PACKET_OUTGOING;
		pt_prev = ptype;
	}

	if (ptype_list == &ptype_all) {
		ptype_list = &dev->ptype_all;
		goto again;
	}
out_unlock:
	if (pt_prev) {
		if (!skb_orphan_frags_rx(skb2, GFP_ATOMIC))
			pt_prev->func(skb2, skb->dev, pt_prev, skb->dev);
		else
			kfree_skb(skb2);
	}
	rcu_read_unlock();
}
EXPORT_SYMBOL_GPL(dev_queue_xmit_nit);

/**
 * netif_setup_tc - Handle tc mappings on real_num_tx_queues change
 * @dev: Network device
 * @txq: number of queues available
 *
 * If real_num_tx_queues is changed the tc mappings may no longer be
 * valid. To resolve this verify the tc mapping remains valid and if
 * not NULL the mapping. With no priorities mapping to this
 * offset/count pair it will no longer be used. In the worst case TC0
 * is invalid nothing can be done so disable priority mappings. If is
 * expected that drivers will fix this mapping if they can before
 * calling netif_set_real_num_tx_queues.
 */
static void netif_setup_tc(struct net_device *dev, unsigned int txq)
{
	int i;
	struct netdev_tc_txq *tc = &dev->tc_to_txq[0];

	/* If TC0 is invalidated disable TC mapping */
	if (tc->offset + tc->count > txq) {
		pr_warn("Number of in use tx queues changed invalidating tc mappings. Priority traffic classification disabled!\n");
		dev->num_tc = 0;
		return;
	}

	/* Invalidated prio to tc mappings set to TC0 */
	for (i = 1; i < TC_BITMASK + 1; i++) {
		int q = netdev_get_prio_tc_map(dev, i);

		tc = &dev->tc_to_txq[q];
		if (tc->offset + tc->count > txq) {
			pr_warn("Number of in use tx queues changed. Priority %i to tc mapping %i is no longer valid. Setting map to 0\n",
				i, q);
			netdev_set_prio_tc_map(dev, i, 0);
		}
	}
}

int netdev_txq_to_tc(struct net_device *dev, unsigned int txq)
{
	if (dev->num_tc) {
		struct netdev_tc_txq *tc = &dev->tc_to_txq[0];
		int i;

		for (i = 0; i < TC_MAX_QUEUE; i++, tc++) {
			if ((txq - tc->offset) < tc->count)
				return i;
		}

		return -1;
	}

	return 0;
}
EXPORT_SYMBOL(netdev_txq_to_tc);

#ifdef CONFIG_XPS
static DEFINE_MUTEX(xps_map_mutex);
#define xmap_dereference(P)		\
	rcu_dereference_protected((P), lockdep_is_held(&xps_map_mutex))

static bool remove_xps_queue(struct xps_dev_maps *dev_maps,
			     int tci, u16 index)
{
	struct xps_map *map = NULL;
	int pos;

	if (dev_maps)
		map = xmap_dereference(dev_maps->cpu_map[tci]);
	if (!map)
		return false;

	for (pos = map->len; pos--;) {
		if (map->queues[pos] != index)
			continue;

		if (map->len > 1) {
			map->queues[pos] = map->queues[--map->len];
			break;
		}

		RCU_INIT_POINTER(dev_maps->cpu_map[tci], NULL);
		kfree_rcu(map, rcu);
		return false;
	}

	return true;
}

static bool remove_xps_queue_cpu(struct net_device *dev,
				 struct xps_dev_maps *dev_maps,
				 int cpu, u16 offset, u16 count)
{
	int num_tc = dev->num_tc ? : 1;
	bool active = false;
	int tci;

	for (tci = cpu * num_tc; num_tc--; tci++) {
		int i, j;

		for (i = count, j = offset; i--; j++) {
			if (!remove_xps_queue(dev_maps, tci, j))
				break;
		}

		active |= i < 0;
	}

	return active;
}

static void netif_reset_xps_queues(struct net_device *dev, u16 offset,
				   u16 count)
{
	struct xps_dev_maps *dev_maps;
	int cpu, i;
	bool active = false;

	mutex_lock(&xps_map_mutex);
	dev_maps = xmap_dereference(dev->xps_maps);

	if (!dev_maps)
		goto out_no_maps;

	for_each_possible_cpu(cpu)
		active |= remove_xps_queue_cpu(dev, dev_maps, cpu,
					       offset, count);

	if (!active) {
		RCU_INIT_POINTER(dev->xps_maps, NULL);
		kfree_rcu(dev_maps, rcu);
	}

	for (i = offset + (count - 1); count--; i--)
		netdev_queue_numa_node_write(netdev_get_tx_queue(dev, i),
					     NUMA_NO_NODE);

out_no_maps:
	mutex_unlock(&xps_map_mutex);
}

static void netif_reset_xps_queues_gt(struct net_device *dev, u16 index)
{
	netif_reset_xps_queues(dev, index, dev->num_tx_queues - index);
}

static struct xps_map *expand_xps_map(struct xps_map *map,
				      int cpu, u16 index)
{
	struct xps_map *new_map;
	int alloc_len = XPS_MIN_MAP_ALLOC;
	int i, pos;

	for (pos = 0; map && pos < map->len; pos++) {
		if (map->queues[pos] != index)
			continue;
		return map;
	}

	/* Need to add queue to this CPU's existing map */
	if (map) {
		if (pos < map->alloc_len)
			return map;

		alloc_len = map->alloc_len * 2;
	}

	/* Need to allocate new map to store queue on this CPU's map */
	new_map = kzalloc_node(XPS_MAP_SIZE(alloc_len), GFP_KERNEL,
			       cpu_to_node(cpu));
	if (!new_map)
		return NULL;

	for (i = 0; i < pos; i++)
		new_map->queues[i] = map->queues[i];
	new_map->alloc_len = alloc_len;
	new_map->len = pos;

	return new_map;
}

int netif_set_xps_queue(struct net_device *dev, const struct cpumask *mask,
			u16 index)
{
	struct xps_dev_maps *dev_maps, *new_dev_maps = NULL;
	int i, cpu, tci, numa_node_id = -2;
	int maps_sz, num_tc = 1, tc = 0;
	struct xps_map *map, *new_map;
	bool active = false;

	if (dev->num_tc) {
		num_tc = dev->num_tc;
		tc = netdev_txq_to_tc(dev, index);
		if (tc < 0)
			return -EINVAL;
	}

	maps_sz = XPS_DEV_MAPS_SIZE(num_tc);
	if (maps_sz < L1_CACHE_BYTES)
		maps_sz = L1_CACHE_BYTES;

	mutex_lock(&xps_map_mutex);

	dev_maps = xmap_dereference(dev->xps_maps);

	/* allocate memory for queue storage */
	for_each_cpu_and(cpu, cpu_online_mask, mask) {
		if (!new_dev_maps)
			new_dev_maps = kzalloc(maps_sz, GFP_KERNEL);
		if (!new_dev_maps) {
			mutex_unlock(&xps_map_mutex);
			return -ENOMEM;
		}

		tci = cpu * num_tc + tc;
		map = dev_maps ? xmap_dereference(dev_maps->cpu_map[tci]) :
				 NULL;

		map = expand_xps_map(map, cpu, index);
		if (!map)
			goto error;

		RCU_INIT_POINTER(new_dev_maps->cpu_map[tci], map);
	}

	if (!new_dev_maps)
		goto out_no_new_maps;

	for_each_possible_cpu(cpu) {
		/* copy maps belonging to foreign traffic classes */
		for (i = tc, tci = cpu * num_tc; dev_maps && i--; tci++) {
			/* fill in the new device map from the old device map */
			map = xmap_dereference(dev_maps->cpu_map[tci]);
			RCU_INIT_POINTER(new_dev_maps->cpu_map[tci], map);
		}

		/* We need to explicitly update tci as prevous loop
		 * could break out early if dev_maps is NULL.
		 */
		tci = cpu * num_tc + tc;

		if (cpumask_test_cpu(cpu, mask) && cpu_online(cpu)) {
			/* add queue to CPU maps */
			int pos = 0;

			map = xmap_dereference(new_dev_maps->cpu_map[tci]);
			while ((pos < map->len) && (map->queues[pos] != index))
				pos++;

			if (pos == map->len)
				map->queues[map->len++] = index;
#ifdef CONFIG_NUMA
			if (numa_node_id == -2)
				numa_node_id = cpu_to_node(cpu);
			else if (numa_node_id != cpu_to_node(cpu))
				numa_node_id = -1;
#endif
		} else if (dev_maps) {
			/* fill in the new device map from the old device map */
			map = xmap_dereference(dev_maps->cpu_map[tci]);
			RCU_INIT_POINTER(new_dev_maps->cpu_map[tci], map);
		}

		/* copy maps belonging to foreign traffic classes */
		for (i = num_tc - tc, tci++; dev_maps && --i; tci++) {
			/* fill in the new device map from the old device map */
			map = xmap_dereference(dev_maps->cpu_map[tci]);
			RCU_INIT_POINTER(new_dev_maps->cpu_map[tci], map);
		}
	}

	rcu_assign_pointer(dev->xps_maps, new_dev_maps);

	/* Cleanup old maps */
	if (!dev_maps)
		goto out_no_old_maps;

	for_each_possible_cpu(cpu) {
		for (i = num_tc, tci = cpu * num_tc; i--; tci++) {
			new_map = xmap_dereference(new_dev_maps->cpu_map[tci]);
			map = xmap_dereference(dev_maps->cpu_map[tci]);
			if (map && map != new_map)
				kfree_rcu(map, rcu);
		}
	}

	kfree_rcu(dev_maps, rcu);

out_no_old_maps:
	dev_maps = new_dev_maps;
	active = true;

out_no_new_maps:
	/* update Tx queue numa node */
	netdev_queue_numa_node_write(netdev_get_tx_queue(dev, index),
				     (numa_node_id >= 0) ? numa_node_id :
				     NUMA_NO_NODE);

	if (!dev_maps)
		goto out_no_maps;

	/* removes queue from unused CPUs */
	for_each_possible_cpu(cpu) {
		for (i = tc, tci = cpu * num_tc; i--; tci++)
			active |= remove_xps_queue(dev_maps, tci, index);
		if (!cpumask_test_cpu(cpu, mask) || !cpu_online(cpu))
			active |= remove_xps_queue(dev_maps, tci, index);
		for (i = num_tc - tc, tci++; --i; tci++)
			active |= remove_xps_queue(dev_maps, tci, index);
	}

	/* free map if not active */
	if (!active) {
		RCU_INIT_POINTER(dev->xps_maps, NULL);
		kfree_rcu(dev_maps, rcu);
	}

out_no_maps:
	mutex_unlock(&xps_map_mutex);

	return 0;
error:
	/* remove any maps that we added */
	for_each_possible_cpu(cpu) {
		for (i = num_tc, tci = cpu * num_tc; i--; tci++) {
			new_map = xmap_dereference(new_dev_maps->cpu_map[tci]);
			map = dev_maps ?
			      xmap_dereference(dev_maps->cpu_map[tci]) :
			      NULL;
			if (new_map && new_map != map)
				kfree(new_map);
		}
	}

	mutex_unlock(&xps_map_mutex);

	kfree(new_dev_maps);
	return -ENOMEM;
}
EXPORT_SYMBOL(netif_set_xps_queue);

#endif
void netdev_reset_tc(struct net_device *dev)
{
#ifdef CONFIG_XPS
	netif_reset_xps_queues_gt(dev, 0);
#endif
	dev->num_tc = 0;
	memset(dev->tc_to_txq, 0, sizeof(dev->tc_to_txq));
	memset(dev->prio_tc_map, 0, sizeof(dev->prio_tc_map));
}
EXPORT_SYMBOL(netdev_reset_tc);

int netdev_set_tc_queue(struct net_device *dev, u8 tc, u16 count, u16 offset)
{
	if (tc >= dev->num_tc)
		return -EINVAL;

#ifdef CONFIG_XPS
	netif_reset_xps_queues(dev, offset, count);
#endif
	dev->tc_to_txq[tc].count = count;
	dev->tc_to_txq[tc].offset = offset;
	return 0;
}
EXPORT_SYMBOL(netdev_set_tc_queue);

int netdev_set_num_tc(struct net_device *dev, u8 num_tc)
{
	if (num_tc > TC_MAX_QUEUE)
		return -EINVAL;

#ifdef CONFIG_XPS
	netif_reset_xps_queues_gt(dev, 0);
#endif
	dev->num_tc = num_tc;
	return 0;
}
EXPORT_SYMBOL(netdev_set_num_tc);

/*
 * Routine to help set real_num_tx_queues. To avoid skbs mapped to queues
 * greater than real_num_tx_queues stale skbs on the qdisc must be flushed.
 */
int netif_set_real_num_tx_queues(struct net_device *dev, unsigned int txq)
{
	bool disabling;
	int rc;

	disabling = txq < dev->real_num_tx_queues;

	if (txq < 1 || txq > dev->num_tx_queues)
		return -EINVAL;

	if (dev->reg_state == NETREG_REGISTERED ||
	    dev->reg_state == NETREG_UNREGISTERING) {
		ASSERT_RTNL();

		rc = netdev_queue_update_kobjects(dev, dev->real_num_tx_queues,
						  txq);
		if (rc)
			return rc;

		if (dev->num_tc)
			netif_setup_tc(dev, txq);

		dev->real_num_tx_queues = txq;

		if (disabling) {
			synchronize_net();
			qdisc_reset_all_tx_gt(dev, txq);
#ifdef CONFIG_XPS
			netif_reset_xps_queues_gt(dev, txq);
#endif
		}
	} else {
		dev->real_num_tx_queues = txq;
	}

	return 0;
}
EXPORT_SYMBOL(netif_set_real_num_tx_queues);

#ifdef CONFIG_SYSFS
/**
 *	netif_set_real_num_rx_queues - set actual number of RX queues used
 *	@dev: Network device
 *	@rxq: Actual number of RX queues
 *
 *	This must be called either with the rtnl_lock held or before
 *	registration of the net device.  Returns 0 on success, or a
 *	negative error code.  If called before registration, it always
 *	succeeds.
 */
int netif_set_real_num_rx_queues(struct net_device *dev, unsigned int rxq)
{
	int rc;

	if (rxq < 1 || rxq > dev->num_rx_queues)
		return -EINVAL;

	if (dev->reg_state == NETREG_REGISTERED) {
		ASSERT_RTNL();

		rc = net_rx_queue_update_kobjects(dev, dev->real_num_rx_queues,
						  rxq);
		if (rc)
			return rc;
	}

	dev->real_num_rx_queues = rxq;
	return 0;
}
EXPORT_SYMBOL(netif_set_real_num_rx_queues);
#endif

/**
 * netif_get_num_default_rss_queues - default number of RSS queues
 *
 * This routine should set an upper limit on the number of RSS queues
 * used by default by multiqueue devices.
 */
int netif_get_num_default_rss_queues(void)
{
	return is_kdump_kernel() ?
		1 : min_t(int, DEFAULT_MAX_NUM_RSS_QUEUES, num_online_cpus());
}
EXPORT_SYMBOL(netif_get_num_default_rss_queues);

static void __netif_reschedule(struct Qdisc *q)
{
	struct softnet_data *sd;
	unsigned long flags;

	local_irq_save(flags);
	sd = this_cpu_ptr(&softnet_data);
	q->next_sched = NULL;
	*sd->output_queue_tailp = q;
	sd->output_queue_tailp = &q->next_sched;
	raise_softirq_irqoff(NET_TX_SOFTIRQ);//触发tx软中断
	local_irq_restore(flags);
}

void __netif_schedule(struct Qdisc *q)
{
	if (!test_and_set_bit(__QDISC_STATE_SCHED, &q->state))
		__netif_reschedule(q);
}
EXPORT_SYMBOL(__netif_schedule);

struct dev_kfree_skb_cb {
	enum skb_free_reason reason;
};

static struct dev_kfree_skb_cb *get_kfree_skb_cb(const struct sk_buff *skb)
{
	return (struct dev_kfree_skb_cb *)skb->cb;
}

void netif_schedule_queue(struct netdev_queue *txq)
{
	rcu_read_lock();
	if (!(txq->state & QUEUE_STATE_ANY_XOFF)) {
		struct Qdisc *q = rcu_dereference(txq->qdisc);

		__netif_schedule(q);
	}
	rcu_read_unlock();
}
EXPORT_SYMBOL(netif_schedule_queue);

void netif_tx_wake_queue(struct netdev_queue *dev_queue)
{
	if (test_and_clear_bit(__QUEUE_STATE_DRV_XOFF, &dev_queue->state)) {
		struct Qdisc *q;

		rcu_read_lock();
		q = rcu_dereference(dev_queue->qdisc);
		__netif_schedule(q);
		rcu_read_unlock();
	}
}
EXPORT_SYMBOL(netif_tx_wake_queue);

void __dev_kfree_skb_irq(struct sk_buff *skb, enum skb_free_reason reason)
{
	unsigned long flags;

	if (unlikely(!skb))
		return;

	if (likely(refcount_read(&skb->users) == 1)) {
		smp_rmb();
		refcount_set(&skb->users, 0);
	} else if (likely(!refcount_dec_and_test(&skb->users))) {
		return;
	}
	get_kfree_skb_cb(skb)->reason = reason;
	local_irq_save(flags);
	skb->next = __this_cpu_read(softnet_data.completion_queue);
	__this_cpu_write(softnet_data.completion_queue, skb);
	raise_softirq_irqoff(NET_TX_SOFTIRQ);
	local_irq_restore(flags);
}
EXPORT_SYMBOL(__dev_kfree_skb_irq);

void __dev_kfree_skb_any(struct sk_buff *skb, enum skb_free_reason reason)
{
	if (in_irq() || irqs_disabled())
		__dev_kfree_skb_irq(skb, reason);
	else
		dev_kfree_skb(skb);
}
EXPORT_SYMBOL(__dev_kfree_skb_any);


/**
 * netif_device_detach - mark device as removed
 * @dev: network device
 *
 * Mark device as removed from system and therefore no longer available.
 */
void netif_device_detach(struct net_device *dev)
{
	if (test_and_clear_bit(__LINK_STATE_PRESENT, &dev->state) &&
	    netif_running(dev)) {
		netif_tx_stop_all_queues(dev);
	}
}
EXPORT_SYMBOL(netif_device_detach);

/**
 * netif_device_attach - mark device as attached
 * @dev: network device
 *
 * Mark device as attached from system and restart if needed.
 */
void netif_device_attach(struct net_device *dev)
{
	if (!test_and_set_bit(__LINK_STATE_PRESENT, &dev->state) &&
	    netif_running(dev)) {
		netif_tx_wake_all_queues(dev);
		__netdev_watchdog_up(dev);
	}
}
EXPORT_SYMBOL(netif_device_attach);

/*
 * Returns a Tx hash based on the given packet descriptor a Tx queues' number
 * to be used as a distribution range.
 */
static u16 skb_tx_hash(const struct net_device *dev, struct sk_buff *skb)
{
	u32 hash;
	u16 qoffset = 0;
	u16 qcount = dev->real_num_tx_queues;

	if (skb_rx_queue_recorded(skb)) {
		hash = skb_get_rx_queue(skb);
		while (unlikely(hash >= qcount))
			hash -= qcount;
		return hash;
	}

	if (dev->num_tc) {
		u8 tc = netdev_get_prio_tc_map(dev, skb->priority);

		qoffset = dev->tc_to_txq[tc].offset;
		qcount = dev->tc_to_txq[tc].count;
	}

	return (u16) reciprocal_scale(skb_get_hash(skb), qcount) + qoffset;
}

static void skb_warn_bad_offload(const struct sk_buff *skb)
{
	static const netdev_features_t null_features;
	struct net_device *dev = skb->dev;
	const char *name = "";

	if (!net_ratelimit())
		return;

	if (dev) {
		if (dev->dev.parent)
			name = dev_driver_string(dev->dev.parent);
		else
			name = netdev_name(dev);
	}
	WARN(1, "%s: caps=(%pNF, %pNF) len=%d data_len=%d gso_size=%d "
	     "gso_type=%d ip_summed=%d\n",
	     name, dev ? &dev->features : &null_features,
	     skb->sk ? &skb->sk->sk_route_caps : &null_features,
	     skb->len, skb->data_len, skb_shinfo(skb)->gso_size,
	     skb_shinfo(skb)->gso_type, skb->ip_summed);
}

/*
 * Invalidate hardware checksum when packet is to be mangled, and
 * complete checksum manually on outgoing path.
 */
int skb_checksum_help(struct sk_buff *skb)
{
	__wsum csum;
	int ret = 0, offset;

	if (skb->ip_summed == CHECKSUM_COMPLETE)
		goto out_set_summed;

	if (unlikely(skb_shinfo(skb)->gso_size)) {
		skb_warn_bad_offload(skb);
		return -EINVAL;
	}

	/* Before computing a checksum, we should make sure no frag could
	 * be modified by an external entity : checksum could be wrong.
	 */
	if (skb_has_shared_frag(skb)) {
		ret = __skb_linearize(skb);
		if (ret)
			goto out;
	}

	offset = skb_checksum_start_offset(skb);
	BUG_ON(offset >= skb_headlen(skb));
	csum = skb_checksum(skb, offset, skb->len - offset, 0);

	offset += skb->csum_offset;
	BUG_ON(offset + sizeof(__sum16) > skb_headlen(skb));

	if (skb_cloned(skb) &&
	    !skb_clone_writable(skb, offset + sizeof(__sum16))) {
		ret = pskb_expand_head(skb, 0, 0, GFP_ATOMIC);
		if (ret)
			goto out;
	}

	*(__sum16 *)(skb->data + offset) = csum_fold(csum) ?: CSUM_MANGLED_0;
out_set_summed:
	skb->ip_summed = CHECKSUM_NONE;
out:
	return ret;
}
EXPORT_SYMBOL(skb_checksum_help);

int skb_crc32c_csum_help(struct sk_buff *skb)
{
	__le32 crc32c_csum;
	int ret = 0, offset, start;

	if (skb->ip_summed != CHECKSUM_PARTIAL)
		goto out;

	if (unlikely(skb_is_gso(skb)))
		goto out;

	/* Before computing a checksum, we should make sure no frag could
	 * be modified by an external entity : checksum could be wrong.
	 */
	if (unlikely(skb_has_shared_frag(skb))) {
		ret = __skb_linearize(skb);
		if (ret)
			goto out;
	}
	start = skb_checksum_start_offset(skb);
	offset = start + offsetof(struct sctphdr, checksum);
	if (WARN_ON_ONCE(offset >= skb_headlen(skb))) {
		ret = -EINVAL;
		goto out;
	}
	if (skb_cloned(skb) &&
	    !skb_clone_writable(skb, offset + sizeof(__le32))) {
		ret = pskb_expand_head(skb, 0, 0, GFP_ATOMIC);
		if (ret)
			goto out;
	}
	crc32c_csum = cpu_to_le32(~__skb_checksum(skb, start,
						  skb->len - start, ~(__u32)0,
						  crc32c_csum_stub));
	*(__le32 *)(skb->data + offset) = crc32c_csum;
	skb->ip_summed = CHECKSUM_NONE;
	skb->csum_not_inet = 0;
out:
	return ret;
}

__be16 skb_network_protocol(struct sk_buff *skb, int *depth)
{
	__be16 type = skb->protocol;

	/* Tunnel gso handlers can set protocol to ethernet. */
	if (type == htons(ETH_P_TEB)) {
		struct ethhdr *eth;

		if (unlikely(!pskb_may_pull(skb, sizeof(struct ethhdr))))
			return 0;

		eth = (struct ethhdr *)skb->data;
		type = eth->h_proto;
	}

	return __vlan_get_protocol(skb, type, depth);
}

/**
 *	skb_mac_gso_segment - mac layer segmentation handler.
 *	@skb: buffer to segment
 *	@features: features for the output path (see dev->features)
 */
struct sk_buff *skb_mac_gso_segment(struct sk_buff *skb,
				    netdev_features_t features)
{
	struct sk_buff *segs = ERR_PTR(-EPROTONOSUPPORT);
	struct packet_offload *ptype;
	int vlan_depth = skb->mac_len;
	__be16 type = skb_network_protocol(skb, &vlan_depth);

	if (unlikely(!type))
		return ERR_PTR(-EINVAL);

	__skb_pull(skb, vlan_depth);

	rcu_read_lock();
	list_for_each_entry_rcu(ptype, &offload_base, list) {
		if (ptype->type == type && ptype->callbacks.gso_segment) {
			segs = ptype->callbacks.gso_segment(skb, features);
			break;
		}
	}
	rcu_read_unlock();

	__skb_push(skb, skb->data - skb_mac_header(skb));

	return segs;
}
EXPORT_SYMBOL(skb_mac_gso_segment);


/* openvswitch calls this on rx path, so we need a different check.
 */
static inline bool skb_needs_check(struct sk_buff *skb, bool tx_path)
{
	if (tx_path)
		return skb->ip_summed != CHECKSUM_PARTIAL &&
		       skb->ip_summed != CHECKSUM_UNNECESSARY;

	return skb->ip_summed == CHECKSUM_NONE;
}

/**
 *	__skb_gso_segment - Perform segmentation on skb.
 *	@skb: buffer to segment
 *	@features: features for the output path (see dev->features)
 *	@tx_path: whether it is called in TX path
 *
 *	This function segments the given skb and returns a list of segments.
 *
 *	It may return NULL if the skb requires no segmentation.  This is
 *	only possible when GSO is used for verifying header integrity.
 *
 *	Segmentation preserves SKB_SGO_CB_OFFSET bytes of previous skb cb.
 */
struct sk_buff *__skb_gso_segment(struct sk_buff *skb,
				  netdev_features_t features, bool tx_path)
{
	struct sk_buff *segs;

	if (unlikely(skb_needs_check(skb, tx_path))) {
		int err;

		/* We're going to init ->check field in TCP or UDP header */
		err = skb_cow_head(skb, 0);
		if (err < 0)
			return ERR_PTR(err);
	}

	/* Only report GSO partial support if it will enable us to
	 * support segmentation on this frame without needing additional
	 * work.
	 */
	if (features & NETIF_F_GSO_PARTIAL) {
		netdev_features_t partial_features = NETIF_F_GSO_ROBUST;
		struct net_device *dev = skb->dev;

		partial_features |= dev->features & dev->gso_partial_features;
		if (!skb_gso_ok(skb, features | partial_features))
			features &= ~NETIF_F_GSO_PARTIAL;
	}

	BUILD_BUG_ON(SKB_SGO_CB_OFFSET +
		     sizeof(*SKB_GSO_CB(skb)) > sizeof(skb->cb));

	SKB_GSO_CB(skb)->mac_offset = skb_headroom(skb);
	SKB_GSO_CB(skb)->encap_level = 0;

	skb_reset_mac_header(skb);
	skb_reset_mac_len(skb);

	segs = skb_mac_gso_segment(skb, features);

	if (unlikely(skb_needs_check(skb, tx_path) && !IS_ERR(segs)))
		skb_warn_bad_offload(skb);

	return segs;
}
EXPORT_SYMBOL(__skb_gso_segment);

/* Take action when hardware reception checksum errors are detected. */
#ifdef CONFIG_BUG
void netdev_rx_csum_fault(struct net_device *dev)
{
	if (net_ratelimit()) {
		pr_err("%s: hw csum failure\n", dev ? dev->name : "<unknown>");
		dump_stack();
	}
}
EXPORT_SYMBOL(netdev_rx_csum_fault);
#endif

/* XXX: check that highmem exists at all on the given machine. */
static int illegal_highdma(struct net_device *dev, struct sk_buff *skb)
{
#ifdef CONFIG_HIGHMEM
	int i;

	if (!(dev->features & NETIF_F_HIGHDMA)) {
		for (i = 0; i < skb_shinfo(skb)->nr_frags; i++) {
			skb_frag_t *frag = &skb_shinfo(skb)->frags[i];

			if (PageHighMem(skb_frag_page(frag)))
				return 1;
		}
	}
#endif
	return 0;
}

/* If MPLS offload request, verify we are testing hardware MPLS features
 * instead of standard features for the netdev.
 */
#if IS_ENABLED(CONFIG_NET_MPLS_GSO)
static netdev_features_t net_mpls_features(struct sk_buff *skb,
					   netdev_features_t features,
					   __be16 type)
{
	if (eth_p_mpls(type))
		features &= skb->dev->mpls_features;

	return features;
}
#else
static netdev_features_t net_mpls_features(struct sk_buff *skb,
					   netdev_features_t features,
					   __be16 type)
{
	return features;
}
#endif

static netdev_features_t harmonize_features(struct sk_buff *skb,
	netdev_features_t features)
{
	int tmp;
	__be16 type;

	type = skb_network_protocol(skb, &tmp);
	features = net_mpls_features(skb, features, type);

	if (skb->ip_summed != CHECKSUM_NONE &&
	    !can_checksum_protocol(features, type)) {
		features &= ~(NETIF_F_CSUM_MASK | NETIF_F_GSO_MASK);
	}
	if (illegal_highdma(skb->dev, skb))
		features &= ~NETIF_F_SG;

	return features;
}

netdev_features_t passthru_features_check(struct sk_buff *skb,
					  struct net_device *dev,
					  netdev_features_t features)
{
	return features;
}
EXPORT_SYMBOL(passthru_features_check);

static netdev_features_t dflt_features_check(struct sk_buff *skb,
					     struct net_device *dev,
					     netdev_features_t features)
{
	return vlan_features_check(skb, features);
}

static netdev_features_t gso_features_check(const struct sk_buff *skb,
					    struct net_device *dev,
					    netdev_features_t features)
{
	u16 gso_segs = skb_shinfo(skb)->gso_segs;

	if (gso_segs > dev->gso_max_segs)
		return features & ~NETIF_F_GSO_MASK;

	/* Support for GSO partial features requires software
	 * intervention before we can actually process the packets
	 * so we need to strip support for any partial features now
	 * and we can pull them back in after we have partially
	 * segmented the frame.
	 */
	if (!(skb_shinfo(skb)->gso_type & SKB_GSO_PARTIAL))
		features &= ~dev->gso_partial_features;

	/* Make sure to clear the IPv4 ID mangling feature if the
	 * IPv4 header has the potential to be fragmented.
	 */
	if (skb_shinfo(skb)->gso_type & SKB_GSO_TCPV4) {
		struct iphdr *iph = skb->encapsulation ?
				    inner_ip_hdr(skb) : ip_hdr(skb);

		if (!(iph->frag_off & htons(IP_DF)))
			features &= ~NETIF_F_TSO_MANGLEID;
	}

	return features;
}

netdev_features_t netif_skb_features(struct sk_buff *skb)
{
	struct net_device *dev = skb->dev;
	netdev_features_t features = dev->features;

	if (skb_is_gso(skb))
		features = gso_features_check(skb, dev, features);

	/* If encapsulation offload request, verify we are testing
	 * hardware encapsulation features instead of standard
	 * features for the netdev
	 */
	if (skb->encapsulation)
		features &= dev->hw_enc_features;

	if (skb_vlan_tagged(skb))
		features = netdev_intersect_features(features,
						     dev->vlan_features |
						     NETIF_F_HW_VLAN_CTAG_TX |
						     NETIF_F_HW_VLAN_STAG_TX);

	if (dev->netdev_ops->ndo_features_check)
		features &= dev->netdev_ops->ndo_features_check(skb, dev,
								features);
	else
		features &= dflt_features_check(skb, dev, features);

	return harmonize_features(skb, features);
}
EXPORT_SYMBOL(netif_skb_features);

//通过dev发送一个skb
static int xmit_one(struct sk_buff *skb, struct net_device *dev,
		    struct netdev_queue *txq, bool more)
{
	unsigned int len;
	int rc;

	if (!list_empty(&ptype_all) || !list_empty(&dev->ptype_all))
		dev_queue_xmit_nit(skb, dev);

	len = skb->len;
	trace_net_dev_start_xmit(skb, dev);
	rc = netdev_start_xmit(skb, dev, txq, more);
	trace_net_dev_xmit(skb, rc, dev, len);

	return rc;
}

struct sk_buff *dev_hard_start_xmit(struct sk_buff *first, struct net_device *dev,
				    struct netdev_queue *txq, int *ret)
{
	struct sk_buff *skb = first;
	int rc = NETDEV_TX_OK;

	//循环发送报文（底层调用ndo_start_xmit完成dev设备单个skb的发送）
	while (skb) {
		struct sk_buff *next = skb->next;

		skb->next = NULL;
		rc = xmit_one(skb, dev, txq, next != NULL);
		if (unlikely(!dev_xmit_complete(rc))) {
			skb->next = next;
			goto out;
		}

		skb = next;
		if (netif_xmit_stopped(txq) && skb) {
			rc = NETDEV_TX_BUSY;
			break;
		}
	}

out:
	*ret = rc;
	return skb;
}

static struct sk_buff *validate_xmit_vlan(struct sk_buff *skb,
					  netdev_features_t features)
{
	if (skb_vlan_tag_present(skb) &&
	    !vlan_hw_offload_capable(features, skb->vlan_proto))
		skb = __vlan_hwaccel_push_inside(skb);
	return skb;
}

int skb_csum_hwoffload_help(struct sk_buff *skb,
			    const netdev_features_t features)
{
	if (unlikely(skb->csum_not_inet))
		return !!(features & NETIF_F_SCTP_CRC) ? 0 :
			skb_crc32c_csum_help(skb);

	return !!(features & NETIF_F_CSUM_MASK) ? 0 : skb_checksum_help(skb);
}
EXPORT_SYMBOL(skb_csum_hwoffload_help);

static struct sk_buff *validate_xmit_skb(struct sk_buff *skb, struct net_device *dev, bool *again)
{
	netdev_features_t features;

	features = netif_skb_features(skb);
	skb = validate_xmit_vlan(skb, features);
	if (unlikely(!skb))
		goto out_null;

	skb = sk_validate_xmit_skb(skb, dev);
	if (unlikely(!skb))
		goto out_null;

	if (netif_needs_gso(skb, features)) {
		struct sk_buff *segs;

		segs = skb_gso_segment(skb, features);
		if (IS_ERR(segs)) {
			goto out_kfree_skb;
		} else if (segs) {
			consume_skb(skb);
			skb = segs;
		}
	} else {
		if (skb_needs_linearize(skb, features) &&
		    __skb_linearize(skb))
			goto out_kfree_skb;

		/* If packet is not checksummed and device does not
		 * support checksumming for this protocol, complete
		 * checksumming here.
		 */
		if (skb->ip_summed == CHECKSUM_PARTIAL) {
			if (skb->encapsulation)
				skb_set_inner_transport_header(skb,
							       skb_checksum_start_offset(skb));
			else
				skb_set_transport_header(skb,
							 skb_checksum_start_offset(skb));
			if (skb_csum_hwoffload_help(skb, features))
				goto out_kfree_skb;
		}
	}

	skb = validate_xmit_xfrm(skb, features, again);

	return skb;

out_kfree_skb:
	kfree_skb(skb);
out_null:
	atomic_long_inc(&dev->tx_dropped);
	return NULL;
}

struct sk_buff *validate_xmit_skb_list(struct sk_buff *skb, struct net_device *dev, bool *again)
{
	struct sk_buff *next, *head = NULL, *tail;

	for (; skb != NULL; skb = next) {
		next = skb->next;
		skb->next = NULL;

		/* in case skb wont be segmented, point to itself */
		skb->prev = skb;

		skb = validate_xmit_skb(skb, dev, again);
		if (!skb)
			continue;

		if (!head)
			head = skb;
		else
			tail->next = skb;
		/* If skb was segmented, skb->prev points to
		 * the last segment. If not, it still contains skb.
		 */
		tail = skb->prev;
	}
	return head;
}
EXPORT_SYMBOL_GPL(validate_xmit_skb_list);

static void qdisc_pkt_len_init(struct sk_buff *skb)
{
	const struct skb_shared_info *shinfo = skb_shinfo(skb);

	qdisc_skb_cb(skb)->pkt_len = skb->len;

	/* To get more precise estimation of bytes sent on wire,
	 * we add to pkt_len the headers size of all segments
	 */
	if (shinfo->gso_size)  {
		unsigned int hdr_len;
		u16 gso_segs = shinfo->gso_segs;

		/* mac layer + network layer */
		hdr_len = skb_transport_header(skb) - skb_mac_header(skb);

		/* + transport layer */
		if (likely(shinfo->gso_type & (SKB_GSO_TCPV4 | SKB_GSO_TCPV6))) {
			const struct tcphdr *th;
			struct tcphdr _tcphdr;

			th = skb_header_pointer(skb, skb_transport_offset(skb),
						sizeof(_tcphdr), &_tcphdr);
			if (likely(th))
				hdr_len += __tcp_hdrlen(th);
		} else {
			struct udphdr _udphdr;

			if (skb_header_pointer(skb, skb_transport_offset(skb),
					       sizeof(_udphdr), &_udphdr))
				hdr_len += sizeof(struct udphdr);
		}

		if (shinfo->gso_type & SKB_GSO_DODGY)
			gso_segs = DIV_ROUND_UP(skb->len - hdr_len,
						shinfo->gso_size);

		qdisc_skb_cb(skb)->pkt_len += (gso_segs - 1) * hdr_len;
	}
}

static inline int __dev_xmit_skb(struct sk_buff *skb, struct Qdisc *q,
				 struct net_device *dev,
				 struct netdev_queue *txq)
{
	spinlock_t *root_lock = qdisc_lock(q);
	struct sk_buff *to_free = NULL;
	bool contended;
	int rc;

	qdisc_calculate_pkt_len(skb, q);

	if (q->flags & TCQ_F_NOLOCK) {
		if (unlikely(test_bit(__QDISC_STATE_DEACTIVATED, &q->state))) {
			__qdisc_drop(skb, &to_free);
			rc = NET_XMIT_DROP;
		} else {
			rc = q->enqueue(skb, q, &to_free) & NET_XMIT_MASK;
			qdisc_run(q);
		}

		if (unlikely(to_free))
			kfree_skb_list(to_free);
		return rc;
	}

	/*
	 * Heuristic to force contended enqueues to serialize on a
	 * separate lock before trying to get qdisc main lock.
	 * This permits qdisc->running owner to get the lock more
	 * often and dequeue packets faster.
	 */
	contended = qdisc_is_running(q);
	if (unlikely(contended))
		spin_lock(&q->busylock);

	spin_lock(root_lock);
	if (unlikely(test_bit(__QDISC_STATE_DEACTIVATED, &q->state))) {
		__qdisc_drop(skb, &to_free);
		rc = NET_XMIT_DROP;
	} else if ((q->flags & TCQ_F_CAN_BYPASS) && !qdisc_qlen(q) &&
		   qdisc_run_begin(q)) {
		/*
		 * This is a work-conserving queue; there are no old skbs
		 * waiting to be sent out; and the qdisc is not running -
		 * xmit the skb directly.
		 */

		qdisc_bstats_update(q, skb);

		if (sch_direct_xmit(skb, q, dev, txq, root_lock, true)) {
			if (unlikely(contended)) {
				spin_unlock(&q->busylock);
				contended = false;
			}
			__qdisc_run(q);
		}

		qdisc_run_end(q);
		rc = NET_XMIT_SUCCESS;
	} else {
		rc = q->enqueue(skb, q, &to_free) & NET_XMIT_MASK;
		if (qdisc_run_begin(q)) {
			if (unlikely(contended)) {
				spin_unlock(&q->busylock);
				contended = false;
			}
			__qdisc_run(q);
			qdisc_run_end(q);
		}
	}
	spin_unlock(root_lock);
	if (unlikely(to_free))
		kfree_skb_list(to_free);
	if (unlikely(contended))
		spin_unlock(&q->busylock);
	return rc;
}

#if IS_ENABLED(CONFIG_CGROUP_NET_PRIO)
static void skb_update_prio(struct sk_buff *skb)
{
	const struct netprio_map *map;
	const struct sock *sk;
	unsigned int prioidx;

	if (skb->priority)
		return;
	map = rcu_dereference_bh(skb->dev->priomap);
	if (!map)
		return;
	sk = skb_to_full_sk(skb);
	if (!sk)
		return;

	prioidx = sock_cgroup_prioidx(&sk->sk_cgrp_data);

	if (prioidx < map->priomap_len)
		skb->priority = map->priomap[prioidx];
}
#else
#define skb_update_prio(skb)
#endif

DEFINE_PER_CPU(int, xmit_recursion);
EXPORT_SYMBOL(xmit_recursion);

/**
 *	dev_loopback_xmit - loop back @skb
 *	@net: network namespace this loopback is happening in
 *	@sk:  sk needed to be a netfilter okfn
 *	@skb: buffer to transmit
 */
int dev_loopback_xmit(struct net *net, struct sock *sk, struct sk_buff *skb)
{
	skb_reset_mac_header(skb);
	__skb_pull(skb, skb_network_offset(skb));
	skb->pkt_type = PACKET_LOOPBACK;
	skb->ip_summed = CHECKSUM_UNNECESSARY;
	WARN_ON(!skb_dst(skb));
	skb_dst_force(skb);
	netif_rx_ni(skb);
	return 0;
}
EXPORT_SYMBOL(dev_loopback_xmit);

#ifdef CONFIG_NET_EGRESS
static struct sk_buff *
sch_handle_egress(struct sk_buff *skb, int *ret, struct net_device *dev)
{
	struct mini_Qdisc *miniq = rcu_dereference_bh(dev->miniq_egress);
	struct tcf_result cl_res;

	if (!miniq)
		return skb;

	/* qdisc_skb_cb(skb)->pkt_len was already set by the caller. */
	mini_qdisc_bstats_cpu_update(miniq, skb);

	switch (tcf_classify(skb, miniq->filter_list, &cl_res, false)) {
	case TC_ACT_OK:
	case TC_ACT_RECLASSIFY:
		skb->tc_index = TC_H_MIN(cl_res.classid);
		break;
	case TC_ACT_SHOT:
		mini_qdisc_qstats_cpu_drop(miniq);
		*ret = NET_XMIT_DROP;
		kfree_skb(skb);
		return NULL;
	case TC_ACT_STOLEN:
	case TC_ACT_QUEUED:
	case TC_ACT_TRAP:
		*ret = NET_XMIT_SUCCESS;
		consume_skb(skb);
		return NULL;
	case TC_ACT_REDIRECT:
		/* No need to push/pop skb's mac_header here on egress! */
		skb_do_redirect(skb);
		*ret = NET_XMIT_SUCCESS;
		return NULL;
	default:
		break;
	}

	return skb;
}
#endif /* CONFIG_NET_EGRESS */

static inline int get_xps_queue(struct net_device *dev, struct sk_buff *skb)
{
#ifdef CONFIG_XPS
	struct xps_dev_maps *dev_maps;
	struct xps_map *map;
	int queue_index = -1;

	rcu_read_lock();
	dev_maps = rcu_dereference(dev->xps_maps);
	if (dev_maps) {
		unsigned int tci = skb->sender_cpu - 1;

		if (dev->num_tc) {
			tci *= dev->num_tc;
			tci += netdev_get_prio_tc_map(dev, skb->priority);
		}

		map = rcu_dereference(dev_maps->cpu_map[tci]);
		if (map) {
			if (map->len == 1)
				queue_index = map->queues[0];
			else
				queue_index = map->queues[reciprocal_scale(skb_get_hash(skb),
									   map->len)];
			if (unlikely(queue_index >= dev->real_num_tx_queues))
				queue_index = -1;
		}
	}
	rcu_read_unlock();

	return queue_index;
#else
	return -1;
#endif
}

static u16 __netdev_pick_tx(struct net_device *dev, struct sk_buff *skb)
{
	struct sock *sk = skb->sk;
	int queue_index = sk_tx_queue_get(sk);

	if (queue_index < 0 || skb->ooo_okay ||
	    queue_index >= dev->real_num_tx_queues) {
		int new_index = get_xps_queue(dev, skb);

		if (new_index < 0)
			new_index = skb_tx_hash(dev, skb);

		if (queue_index != new_index && sk &&
		    sk_fullsock(sk) &&
		    rcu_access_pointer(sk->sk_dst_cache))
			sk_tx_queue_set(sk, new_index);

		queue_index = new_index;
	}

	return queue_index;
}

struct netdev_queue *netdev_pick_tx(struct net_device *dev,
				    struct sk_buff *skb,
				    void *accel_priv)
{
	int queue_index = 0;

#ifdef CONFIG_XPS
	u32 sender_cpu = skb->sender_cpu - 1;

	if (sender_cpu >= (u32)NR_CPUS)
		skb->sender_cpu = raw_smp_processor_id() + 1;
#endif

	if (dev->real_num_tx_queues != 1) {
		const struct net_device_ops *ops = dev->netdev_ops;

		if (ops->ndo_select_queue)
			queue_index = ops->ndo_select_queue(dev, skb, accel_priv,
							    __netdev_pick_tx);
		else
			queue_index = __netdev_pick_tx(dev, skb);

		queue_index = netdev_cap_txqueue(dev, queue_index);
	}

	skb_set_queue_mapping(skb, queue_index);
	return netdev_get_tx_queue(dev, queue_index);
}

/**
 *	__dev_queue_xmit - transmit a buffer
 *	@skb: buffer to transmit
 *	@accel_priv: private data used for L2 forwarding offload
 *
 *	Queue a buffer for transmission to a network device. The caller must
 *	have set the device and priority and built the buffer before calling
 *	this function. The function can be called from an interrupt.
 *
 *	A negative errno code is returned on a failure. A success does not
 *	guarantee the frame will be transmitted as it may be dropped due
 *	to congestion or traffic shaping.
 *
 * -----------------------------------------------------------------------------------
 *      I notice this method can also return errors from the queue disciplines,
 *      including NET_XMIT_DROP, which is a positive value.  So, errors can also
 *      be positive.
 *
 *      Regardless of the return value, the skb is consumed, so it is currently
 *      difficult to retry a send to this method.  (You can bump the ref count
 *      before sending to hold a reference for retry if you are careful.)
 *
 *      When calling this method, interrupts MUST be enabled.  This is because
 *      the BH enable code must have IRQs enabled so that it will not deadlock.
 *          --BLG
 */
static int __dev_queue_xmit(struct sk_buff *skb, void *accel_priv)
{
	struct net_device *dev = skb->dev;
	struct netdev_queue *txq;
	struct Qdisc *q;
	int rc = -ENOMEM;
	bool again = false;

	skb_reset_mac_header(skb);

	if (unlikely(skb_shinfo(skb)->tx_flags & SKBTX_SCHED_TSTAMP))
		__skb_tstamp_tx(skb, NULL, skb->sk, SCM_TSTAMP_SCHED);

	/* Disable soft irqs for various locks below. Also
	 * stops preemption for RCU.
	 */
	rcu_read_lock_bh();

	skb_update_prio(skb);

	qdisc_pkt_len_init(skb);
#ifdef CONFIG_NET_CLS_ACT
	skb->tc_at_ingress = 0;
# ifdef CONFIG_NET_EGRESS
	if (static_branch_unlikely(&egress_needed_key)) {
		skb = sch_handle_egress(skb, &rc, dev);
		if (!skb)
			goto out;
	}
# endif
#endif
	/* If device/qdisc don't need skb->dst, release it right now while
	 * its hot in this cpu cache.
	 */
	if (dev->priv_flags & IFF_XMIT_DST_RELEASE)
		skb_dst_drop(skb);
	else
		skb_dst_force(skb);

	txq = netdev_pick_tx(dev, skb, accel_priv);
	q = rcu_dereference_bh(txq->qdisc);

	trace_net_dev_queue(skb);
	if (q->enqueue) {
		//如果有入队函数，则调用enqueue并完成发送
		rc = __dev_xmit_skb(skb, q, dev, txq);
		goto out;
	}

	/* The device has no queue. Common case for software devices:
	 * loopback, all the sorts of tunnels...

	 * Really, it is unlikely that netif_tx_lock protection is necessary
	 * here.  (f.e. loopback and IP tunnels are clean ignoring statistics
	 * counters.)
	 * However, it is possible, that they rely on protection
	 * made by us here.

	 * Check this and shot the lock. It is not prone from deadlocks.
	 *Either shot noqueue qdisc, it is even simpler 8)
	 */
	if (dev->flags & IFF_UP) {
		int cpu = smp_processor_id(); /* ok because BHs are off */

		if (txq->xmit_lock_owner != cpu) {
			if (unlikely(__this_cpu_read(xmit_recursion) >
				     XMIT_RECURSION_LIMIT))
				goto recursion_alert;

			skb = validate_xmit_skb(skb, dev, &again);
			if (!skb)
				goto out;

			HARD_TX_LOCK(dev, txq, cpu);

			if (!netif_xmit_stopped(txq)) {
				__this_cpu_inc(xmit_recursion);
				skb = dev_hard_start_xmit(skb, dev, txq, &rc);
				__this_cpu_dec(xmit_recursion);
				if (dev_xmit_complete(rc)) {
					HARD_TX_UNLOCK(dev, txq);
					goto out;
				}
			}
			HARD_TX_UNLOCK(dev, txq);
			net_crit_ratelimited("Virtual device %s asks to queue packet!\n",
					     dev->name);
		} else {
			/* Recursion is detected! It is possible,
			 * unfortunately
			 */
recursion_alert:
			net_crit_ratelimited("Dead loop on virtual device %s, fix it urgently!\n",
					     dev->name);
		}
	}

	rc = -ENETDOWN;
	rcu_read_unlock_bh();

	atomic_long_inc(&dev->tx_dropped);
	kfree_skb_list(skb);
	return rc;
out:
	rcu_read_unlock_bh();
	return rc;
}

//报文发送
int dev_queue_xmit(struct sk_buff *skb)
{
	return __dev_queue_xmit(skb, NULL);
}
EXPORT_SYMBOL(dev_queue_xmit);

int dev_queue_xmit_accel(struct sk_buff *skb, void *accel_priv)
{
	return __dev_queue_xmit(skb, accel_priv);
}
EXPORT_SYMBOL(dev_queue_xmit_accel);

int dev_direct_xmit(struct sk_buff *skb, u16 queue_id)
{
	struct net_device *dev = skb->dev;
	struct sk_buff *orig_skb = skb;
	struct netdev_queue *txq;
	int ret = NETDEV_TX_BUSY;
	bool again = false;

	if (unlikely(!netif_running(dev) ||
		     !netif_carrier_ok(dev)))
		goto drop;

	skb = validate_xmit_skb_list(skb, dev, &again);
	if (skb != orig_skb)
		goto drop;

	skb_set_queue_mapping(skb, queue_id);
	txq = skb_get_tx_queue(dev, skb);

	local_bh_disable();

	HARD_TX_LOCK(dev, txq, smp_processor_id());
	if (!netif_xmit_frozen_or_drv_stopped(txq))
		ret = netdev_start_xmit(skb, dev, txq, false);
	HARD_TX_UNLOCK(dev, txq);

	local_bh_enable();

	if (!dev_xmit_complete(ret))
		kfree_skb(skb);

	return ret;
drop:
	atomic_long_inc(&dev->tx_dropped);
	kfree_skb_list(skb);
	return NET_XMIT_DROP;
}
EXPORT_SYMBOL(dev_direct_xmit);

/*************************************************************************
 *			Receiver routines
 *************************************************************************/

int netdev_max_backlog __read_mostly = 1000;
EXPORT_SYMBOL(netdev_max_backlog);

int netdev_tstamp_prequeue __read_mostly = 1;
int netdev_budget __read_mostly = 300;
unsigned int __read_mostly netdev_budget_usecs = 2000;
int weight_p __read_mostly = 64;           /* old backlog weight */
int dev_weight_rx_bias __read_mostly = 1;  /* bias for backlog weight */
int dev_weight_tx_bias __read_mostly = 1;  /* bias for output_queue quota */
int dev_rx_weight __read_mostly = 64;
int dev_tx_weight __read_mostly = 64;

/* Called with irq disabled */
//将napi加入到sd->poll_list中，并触发网络收包软中断
static inline void ____napi_schedule(struct softnet_data *sd,
				     struct napi_struct *napi)
{
	//将napi加入到sd->poll_list中，以便在软中断处理时进行循环收取
	list_add_tail(&napi->poll_list, &sd->poll_list);
	//触发收包的软中断
	__raise_softirq_irqoff(NET_RX_SOFTIRQ);
}

#ifdef CONFIG_RPS

/* One global table that all flow-based protocols share. */
struct rps_sock_flow_table __rcu *rps_sock_flow_table __read_mostly;
EXPORT_SYMBOL(rps_sock_flow_table);
u32 rps_cpu_mask __read_mostly;
EXPORT_SYMBOL(rps_cpu_mask);

struct static_key rps_needed __read_mostly;
EXPORT_SYMBOL(rps_needed);
struct static_key rfs_needed __read_mostly;
EXPORT_SYMBOL(rfs_needed);

static struct rps_dev_flow *
set_rps_cpu(struct net_device *dev, struct sk_buff *skb,
	    struct rps_dev_flow *rflow, u16 next_cpu)
{
	if (next_cpu < nr_cpu_ids) {
#ifdef CONFIG_RFS_ACCEL
		struct netdev_rx_queue *rxqueue;
		struct rps_dev_flow_table *flow_table;
		struct rps_dev_flow *old_rflow;
		u32 flow_id;
		u16 rxq_index;
		int rc;

		/* Should we steer this flow to a different hardware queue? */
		if (!skb_rx_queue_recorded(skb) || !dev->rx_cpu_rmap ||
		    !(dev->features & NETIF_F_NTUPLE))
			goto out;
		rxq_index = cpu_rmap_lookup_index(dev->rx_cpu_rmap, next_cpu);
		if (rxq_index == skb_get_rx_queue(skb))
			goto out;

		rxqueue = dev->_rx + rxq_index;
		flow_table = rcu_dereference(rxqueue->rps_flow_table);
		if (!flow_table)
			goto out;
		flow_id = skb_get_hash(skb) & flow_table->mask;
		rc = dev->netdev_ops->ndo_rx_flow_steer(dev, skb,
							rxq_index, flow_id);
		if (rc < 0)
			goto out;
		old_rflow = rflow;
		rflow = &flow_table->flows[flow_id];
		rflow->filter = rc;
		if (old_rflow->filter == rflow->filter)
			old_rflow->filter = RPS_NO_FILTER;
	out:
#endif
		rflow->last_qtail =
			per_cpu(softnet_data, next_cpu).input_queue_head;
	}

	rflow->cpu = next_cpu;
	return rflow;
}

/*
 * get_rps_cpu is called from netif_receive_skb and returns the target
 * CPU from the RPS map of the receiving queue for a given skb.
 * rcu_read_lock must be held on entry.
 */
static int get_rps_cpu(struct net_device *dev, struct sk_buff *skb,
		       struct rps_dev_flow **rflowp)
{
	const struct rps_sock_flow_table *sock_flow_table;
	struct netdev_rx_queue *rxqueue = dev->_rx;
	struct rps_dev_flow_table *flow_table;
	struct rps_map *map;
	int cpu = -1;
	u32 tcpu;
	u32 hash;

	if (skb_rx_queue_recorded(skb)) {
		u16 index = skb_get_rx_queue(skb);

		if (unlikely(index >= dev->real_num_rx_queues)) {
			WARN_ONCE(dev->real_num_rx_queues > 1,
				  "%s received packet on queue %u, but number "
				  "of RX queues is %u\n",
				  dev->name, index, dev->real_num_rx_queues);
			goto done;
		}
		rxqueue += index;
	}

	/* Avoid computing hash if RFS/RPS is not active for this rxqueue */

	flow_table = rcu_dereference(rxqueue->rps_flow_table);
	map = rcu_dereference(rxqueue->rps_map);
	if (!flow_table && !map)
		goto done;

	skb_reset_network_header(skb);
	hash = skb_get_hash(skb);
	if (!hash)
		goto done;

	sock_flow_table = rcu_dereference(rps_sock_flow_table);
	if (flow_table && sock_flow_table) {
		struct rps_dev_flow *rflow;
		u32 next_cpu;
		u32 ident;

		/* First check into global flow table if there is a match */
		ident = sock_flow_table->ents[hash & sock_flow_table->mask];
		if ((ident ^ hash) & ~rps_cpu_mask)
			goto try_rps;

		next_cpu = ident & rps_cpu_mask;

		/* OK, now we know there is a match,
		 * we can look at the local (per receive queue) flow table
		 */
		rflow = &flow_table->flows[hash & flow_table->mask];
		tcpu = rflow->cpu;

		/*
		 * If the desired CPU (where last recvmsg was done) is
		 * different from current CPU (one in the rx-queue flow
		 * table entry), switch if one of the following holds:
		 *   - Current CPU is unset (>= nr_cpu_ids).
		 *   - Current CPU is offline.
		 *   - The current CPU's queue tail has advanced beyond the
		 *     last packet that was enqueued using this table entry.
		 *     This guarantees that all previous packets for the flow
		 *     have been dequeued, thus preserving in order delivery.
		 */
		if (unlikely(tcpu != next_cpu) &&
		    (tcpu >= nr_cpu_ids || !cpu_online(tcpu) ||
		     ((int)(per_cpu(softnet_data, tcpu).input_queue_head -
		      rflow->last_qtail)) >= 0)) {
			tcpu = next_cpu;
			rflow = set_rps_cpu(dev, skb, rflow, next_cpu);
		}

		if (tcpu < nr_cpu_ids && cpu_online(tcpu)) {
			*rflowp = rflow;
			cpu = tcpu;
			goto done;
		}
	}

try_rps:

	if (map) {
		tcpu = map->cpus[reciprocal_scale(hash, map->len)];
		if (cpu_online(tcpu)) {
			cpu = tcpu;
			goto done;
		}
	}

done:
	return cpu;
}

#ifdef CONFIG_RFS_ACCEL

/**
 * rps_may_expire_flow - check whether an RFS hardware filter may be removed
 * @dev: Device on which the filter was set
 * @rxq_index: RX queue index
 * @flow_id: Flow ID passed to ndo_rx_flow_steer()
 * @filter_id: Filter ID returned by ndo_rx_flow_steer()
 *
 * Drivers that implement ndo_rx_flow_steer() should periodically call
 * this function for each installed filter and remove the filters for
 * which it returns %true.
 */
bool rps_may_expire_flow(struct net_device *dev, u16 rxq_index,
			 u32 flow_id, u16 filter_id)
{
	struct netdev_rx_queue *rxqueue = dev->_rx + rxq_index;
	struct rps_dev_flow_table *flow_table;
	struct rps_dev_flow *rflow;
	bool expire = true;
	unsigned int cpu;

	rcu_read_lock();
	flow_table = rcu_dereference(rxqueue->rps_flow_table);
	if (flow_table && flow_id <= flow_table->mask) {
		rflow = &flow_table->flows[flow_id];
		cpu = READ_ONCE(rflow->cpu);
		if (rflow->filter == filter_id && cpu < nr_cpu_ids &&
		    ((int)(per_cpu(softnet_data, cpu).input_queue_head -
			   rflow->last_qtail) <
		     (int)(10 * flow_table->mask)))
			expire = false;
	}
	rcu_read_unlock();
	return expire;
}
EXPORT_SYMBOL(rps_may_expire_flow);

#endif /* CONFIG_RFS_ACCEL */

/* Called from hardirq (IPI) context */
static void rps_trigger_softirq(void *data)
{
	struct softnet_data *sd = data;

	____napi_schedule(sd, &sd->backlog);
	sd->received_rps++;
}

#endif /* CONFIG_RPS */

/*
 * Check if this softnet_data structure is another cpu one
 * If yes, queue it to our IPI list and return 1
 * If no, return 0
 */
static int rps_ipi_queued(struct softnet_data *sd)
{
#ifdef CONFIG_RPS
	struct softnet_data *mysd = this_cpu_ptr(&softnet_data);

	if (sd != mysd) {
		sd->rps_ipi_next = mysd->rps_ipi_list;
		mysd->rps_ipi_list = sd;

		__raise_softirq_irqoff(NET_RX_SOFTIRQ);
		return 1;
	}
#endif /* CONFIG_RPS */
	return 0;
}

#ifdef CONFIG_NET_FLOW_LIMIT
int netdev_flow_limit_table_len __read_mostly = (1 << 12);
#endif

static bool skb_flow_limit(struct sk_buff *skb, unsigned int qlen)
{
#ifdef CONFIG_NET_FLOW_LIMIT
	struct sd_flow_limit *fl;
	struct softnet_data *sd;
	unsigned int old_flow, new_flow;

	if (qlen < (netdev_max_backlog >> 1))
		return false;

	sd = this_cpu_ptr(&softnet_data);

	rcu_read_lock();
	fl = rcu_dereference(sd->flow_limit);
	if (fl) {
		new_flow = skb_get_hash(skb) & (fl->num_buckets - 1);
		old_flow = fl->history[fl->history_head];
		fl->history[fl->history_head] = new_flow;

		fl->history_head++;
		fl->history_head &= FLOW_LIMIT_HISTORY - 1;

		if (likely(fl->buckets[old_flow]))
			fl->buckets[old_flow]--;

		if (++fl->buckets[new_flow] > (FLOW_LIMIT_HISTORY >> 1)) {
			fl->count++;
			rcu_read_unlock();
			return true;
		}
	}
	rcu_read_unlock();
#endif
	return false;
}

/*
 * enqueue_to_backlog is called to queue an skb to a per CPU backlog
 * queue (may be a remote CPU queue).
 */
static int enqueue_to_backlog(struct sk_buff *skb, int cpu,
			      unsigned int *qtail)
{
	struct softnet_data *sd;
	unsigned long flags;
	unsigned int qlen;

	sd = &per_cpu(softnet_data, cpu);

	local_irq_save(flags);

	rps_lock(sd);
	if (!netif_running(skb->dev))
		goto drop;//如果skb->dev未在运行状态，则丢包
	qlen = skb_queue_len(&sd->input_pkt_queue);
	if (qlen <= netdev_max_backlog && !skb_flow_limit(skb, qlen)) {
		if (qlen) {
enqueue:
			__skb_queue_tail(&sd->input_pkt_queue, skb);
			input_queue_tail_incr_save(sd, qtail);
			rps_unlock(sd);
			local_irq_restore(flags);
			return NET_RX_SUCCESS;
		}

		/* Schedule NAPI for backlog device
		 * We can use non atomic operation since we own the queue lock
		 */
		if (!__test_and_set_bit(NAPI_STATE_SCHED, &sd->backlog.state)) {
			if (!rps_ipi_queued(sd))
				____napi_schedule(sd, &sd->backlog);
		}
		goto enqueue;
	}

drop:
	sd->dropped++;
	rps_unlock(sd);

	local_irq_restore(flags);

	atomic_long_inc(&skb->dev->rx_dropped);
	kfree_skb(skb);
	return NET_RX_DROP;
}

static struct netdev_rx_queue *netif_get_rxqueue(struct sk_buff *skb)
{
	struct net_device *dev = skb->dev;
	struct netdev_rx_queue *rxqueue;

	rxqueue = dev->_rx;

	if (skb_rx_queue_recorded(skb)) {
		u16 index = skb_get_rx_queue(skb);

		if (unlikely(index >= dev->real_num_rx_queues)) {
			WARN_ONCE(dev->real_num_rx_queues > 1,
				  "%s received packet on queue %u, but number "
				  "of RX queues is %u\n",
				  dev->name, index, dev->real_num_rx_queues);

			return rxqueue; /* Return first rxqueue */
		}
		rxqueue += index;
	}
	return rxqueue;
}

static u32 netif_receive_generic_xdp(struct sk_buff *skb,
				     struct xdp_buff *xdp,
				     struct bpf_prog *xdp_prog)
{
	struct netdev_rx_queue *rxqueue;
	void *orig_data, *orig_data_end;
	u32 metalen, act = XDP_DROP;
	int hlen, off;
	u32 mac_len;

	/* Reinjected packets coming from act_mirred or similar should
	 * not get XDP generic processing.
	 */
	if (skb_cloned(skb))
		return XDP_PASS;

	/* XDP packets must be linear and must have sufficient headroom
	 * of XDP_PACKET_HEADROOM bytes. This is the guarantee that also
	 * native XDP provides, thus we need to do it here as well.
	 */
	if (skb_is_nonlinear(skb) ||
	    skb_headroom(skb) < XDP_PACKET_HEADROOM) {
		int hroom = XDP_PACKET_HEADROOM - skb_headroom(skb);
		int troom = skb->tail + skb->data_len - skb->end;

		/* In case we have to go down the path and also linearize,
		 * then lets do the pskb_expand_head() work just once here.
		 */
		if (pskb_expand_head(skb,
				     hroom > 0 ? ALIGN(hroom, NET_SKB_PAD) : 0,
				     troom > 0 ? troom + 128 : 0, GFP_ATOMIC))
			goto do_drop;
		if (skb_linearize(skb))
			goto do_drop;
	}

	/* The XDP program wants to see the packet starting at the MAC
	 * header.
	 */
	mac_len = skb->data - skb_mac_header(skb);
	hlen = skb_headlen(skb) + mac_len;
	xdp->data = skb->data - mac_len;
	xdp->data_meta = xdp->data;
	xdp->data_end = xdp->data + hlen;
	xdp->data_hard_start = skb->data - skb_headroom(skb);
	orig_data_end = xdp->data_end;
	orig_data = xdp->data;

	rxqueue = netif_get_rxqueue(skb);
	xdp->rxq = &rxqueue->xdp_rxq;

	act = bpf_prog_run_xdp(xdp_prog, xdp);

	off = xdp->data - orig_data;
	if (off > 0)
		__skb_pull(skb, off);
	else if (off < 0)
		__skb_push(skb, -off);
	skb->mac_header += off;

	/* check if bpf_xdp_adjust_tail was used. it can only "shrink"
	 * pckt.
	 */
	off = orig_data_end - xdp->data_end;
	if (off != 0) {
		skb_set_tail_pointer(skb, xdp->data_end - xdp->data);
		skb->len -= off;

	}

	switch (act) {
	case XDP_REDIRECT:
	case XDP_TX:
		__skb_push(skb, mac_len);
		break;
	case XDP_PASS:
		metalen = xdp->data - xdp->data_meta;
		if (metalen)
			skb_metadata_set(skb, metalen);
		break;
	default:
		bpf_warn_invalid_xdp_action(act);
		/* fall through */
	case XDP_ABORTED:
		trace_xdp_exception(skb->dev, xdp_prog, act);
		/* fall through */
	case XDP_DROP:
	do_drop:
		kfree_skb(skb);
		break;
	}

	return act;
}

/* When doing generic XDP we have to bypass the qdisc layer and the
 * network taps in order to match in-driver-XDP behavior.
 */
void generic_xdp_tx(struct sk_buff *skb, struct bpf_prog *xdp_prog)
{
	struct net_device *dev = skb->dev;
	struct netdev_queue *txq;
	bool free_skb = true;
	int cpu, rc;

	txq = netdev_pick_tx(dev, skb, NULL);
	cpu = smp_processor_id();
	HARD_TX_LOCK(dev, txq, cpu);
	if (!netif_xmit_stopped(txq)) {
		rc = netdev_start_xmit(skb, dev, txq, 0);
		if (dev_xmit_complete(rc))
			free_skb = false;
	}
	HARD_TX_UNLOCK(dev, txq);
	if (free_skb) {
		trace_xdp_exception(dev, xdp_prog, XDP_TX);
		kfree_skb(skb);
	}
}
EXPORT_SYMBOL_GPL(generic_xdp_tx);

static DEFINE_STATIC_KEY_FALSE(generic_xdp_needed_key);

int do_xdp_generic(struct bpf_prog *xdp_prog, struct sk_buff *skb)
{
	if (xdp_prog) {
		struct xdp_buff xdp;
		u32 act;
		int err;

		act = netif_receive_generic_xdp(skb, &xdp, xdp_prog);
		if (act != XDP_PASS) {
			switch (act) {
			case XDP_REDIRECT:
				err = xdp_do_generic_redirect(skb->dev, skb,
							      &xdp, xdp_prog);
				if (err)
					goto out_redir;
				break;
			case XDP_TX:
				generic_xdp_tx(skb, xdp_prog);
				break;
			}
			return XDP_DROP;
		}
	}
	return XDP_PASS;
out_redir:
	kfree_skb(skb);
	return XDP_DROP;
}
EXPORT_SYMBOL_GPL(do_xdp_generic);

static int netif_rx_internal(struct sk_buff *skb)
{
	int ret;

	net_timestamp_check(netdev_tstamp_prequeue, skb);

	trace_netif_rx(skb);

	if (static_branch_unlikely(&generic_xdp_needed_key)) {
		int ret;

		preempt_disable();
		rcu_read_lock();
		ret = do_xdp_generic(rcu_dereference(skb->dev->xdp_prog), skb);
		rcu_read_unlock();
		preempt_enable();

		/* Consider XDP consuming the packet a success from
		 * the netdev point of view we do not want to count
		 * this as an error.
		 */
		if (ret != XDP_PASS)
			return NET_RX_SUCCESS;
	}

#ifdef CONFIG_RPS
	if (static_key_false(&rps_needed)) {
		struct rps_dev_flow voidflow, *rflow = &voidflow;
		int cpu;

		preempt_disable();
		rcu_read_lock();

		cpu = get_rps_cpu(skb->dev, skb, &rflow);
		if (cpu < 0)
			cpu = smp_processor_id();

		ret = enqueue_to_backlog(skb, cpu, &rflow->last_qtail);

		rcu_read_unlock();
		preempt_enable();
	} else
#endif
	{
		unsigned int qtail;

		ret = enqueue_to_backlog(skb, get_cpu(), &qtail);
		put_cpu();
	}
	return ret;
}

/**
 *	netif_rx	-	post buffer to the network code
 *	@skb: buffer to post
 *
 *	This function receives a packet from a device driver and queues it for
 *	the upper (protocol) levels to process.  It always succeeds. The buffer
 *	may be dropped during processing for congestion control or by the
 *	protocol layers.
 *
 *	return values:
 *	NET_RX_SUCCESS	(no congestion)
 *	NET_RX_DROP     (packet was dropped)
 *
 */

int netif_rx(struct sk_buff *skb)
{
	trace_netif_rx_entry(skb);

	return netif_rx_internal(skb);
}
EXPORT_SYMBOL(netif_rx);

int netif_rx_ni(struct sk_buff *skb)
{
	int err;

	trace_netif_rx_ni_entry(skb);

	preempt_disable();
	err = netif_rx_internal(skb);
	if (local_softirq_pending())
		do_softirq();
	preempt_enable();

	return err;
}
EXPORT_SYMBOL(netif_rx_ni);

//软件中断，处理报文发送
static __latent_entropy void net_tx_action(struct softirq_action *h)
{
	struct softnet_data *sd = this_cpu_ptr(&softnet_data);

	if (sd->completion_queue) {
		struct sk_buff *clist;

		local_irq_disable();
		clist = sd->completion_queue;
		sd->completion_queue = NULL;
		local_irq_enable();

		while (clist) {
			struct sk_buff *skb = clist;

			clist = clist->next;

			WARN_ON(refcount_read(&skb->users));
			if (likely(get_kfree_skb_cb(skb)->reason == SKB_REASON_CONSUMED))
				trace_consume_skb(skb);
			else
				trace_kfree_skb(skb, net_tx_action);

			if (skb->fclone != SKB_FCLONE_UNAVAILABLE)
				__kfree_skb(skb);
			else
				__kfree_skb_defer(skb);
		}

		__kfree_skb_flush();
	}

	if (sd->output_queue) {
		struct Qdisc *head;

		local_irq_disable();
		head = sd->output_queue;
		sd->output_queue = NULL;
		sd->output_queue_tailp = &sd->output_queue;
		local_irq_enable();

		while (head) {
			struct Qdisc *q = head;
			spinlock_t *root_lock = NULL;

			head = head->next_sched;

			if (!(q->flags & TCQ_F_NOLOCK)) {
				root_lock = qdisc_lock(q);
				spin_lock(root_lock);
			}
			/* We need to make sure head->next_sched is read
			 * before clearing __QDISC_STATE_SCHED
			 */
			smp_mb__before_atomic();
			clear_bit(__QDISC_STATE_SCHED, &q->state);
			qdisc_run(q);
			if (root_lock)
				spin_unlock(root_lock);
		}
	}

	xfrm_dev_backlog(sd);
}

#if IS_ENABLED(CONFIG_BRIDGE) && IS_ENABLED(CONFIG_ATM_LANE)
/* This hook is defined here for ATM LANE */
int (*br_fdb_test_addr_hook)(struct net_device *dev,
			     unsigned char *addr) __read_mostly;
EXPORT_SYMBOL_GPL(br_fdb_test_addr_hook);
#endif

static inline struct sk_buff *
sch_handle_ingress(struct sk_buff *skb, struct packet_type **pt_prev, int *ret,
		   struct net_device *orig_dev)
{
#ifdef CONFIG_NET_CLS_ACT
	struct mini_Qdisc *miniq = rcu_dereference_bh(skb->dev->miniq_ingress);
	struct tcf_result cl_res;

	/* If there's at least one ingress present somewhere (so
	 * we get here via enabled static key), remaining devices
	 * that are not configured with an ingress qdisc will bail
	 * out here.
	 */
	if (!miniq)
		return skb;

	if (*pt_prev) {
		*ret = deliver_skb(skb, *pt_prev, orig_dev);
		*pt_prev = NULL;
	}

	qdisc_skb_cb(skb)->pkt_len = skb->len;
	skb->tc_at_ingress = 1;
	mini_qdisc_bstats_cpu_update(miniq, skb);

	switch (tcf_classify(skb, miniq->filter_list, &cl_res, false)) {
	case TC_ACT_OK:
	case TC_ACT_RECLASSIFY:
		skb->tc_index = TC_H_MIN(cl_res.classid);
		break;
	case TC_ACT_SHOT:
		mini_qdisc_qstats_cpu_drop(miniq);
		kfree_skb(skb);
		return NULL;
	case TC_ACT_STOLEN:
	case TC_ACT_QUEUED:
	case TC_ACT_TRAP:
		consume_skb(skb);
		return NULL;
	case TC_ACT_REDIRECT:
		/* skb_mac_header check was done by cls/act_bpf, so
		 * we can safely push the L2 header back before
		 * redirecting to another netdev
		 */
		__skb_push(skb, skb->mac_len);
		skb_do_redirect(skb);
		return NULL;
	default:
		break;
	}
#endif /* CONFIG_NET_CLS_ACT */
	return skb;
}

/**
 *	netdev_is_rx_handler_busy - check if receive handler is registered
 *	@dev: device to check
 *
 *	Check if a receive handler is already registered for a given device.
 *	Return true if there one.
 *
 *	The caller must hold the rtnl_mutex.
 */
bool netdev_is_rx_handler_busy(struct net_device *dev)
{
	ASSERT_RTNL();
	return dev && rtnl_dereference(dev->rx_handler);
}
EXPORT_SYMBOL_GPL(netdev_is_rx_handler_busy);

/**
 *	netdev_rx_handler_register - register receive handler
 *	@dev: device to register a handler for
 *	@rx_handler: receive handler to register
 *	@rx_handler_data: data pointer that is used by rx handler
 *
 *	Register a receive handler for a device. This handler will then be
 *	called from __netif_receive_skb. A negative errno code is returned
 *	on a failure.
 *
 *	The caller must hold the rtnl_mutex.
 *
 *	For a general description of rx_handler, see enum rx_handler_result.
 */
//注册设备的rx_handler
int netdev_rx_handler_register(struct net_device *dev,
			       rx_handler_func_t *rx_handler,
			       void *rx_handler_data)
{
	if (netdev_is_rx_handler_busy(dev))
		return -EBUSY;

	if (dev->priv_flags & IFF_NO_RX_HANDLER)
		return -EINVAL;

	/* Note: rx_handler_data must be set before rx_handler */
	rcu_assign_pointer(dev->rx_handler_data, rx_handler_data);
	rcu_assign_pointer(dev->rx_handler, rx_handler);

	return 0;
}
EXPORT_SYMBOL_GPL(netdev_rx_handler_register);

/**
 *	netdev_rx_handler_unregister - unregister receive handler
 *	@dev: device to unregister a handler from
 *
 *	Unregister a receive handler from a device.
 *
 *	The caller must hold the rtnl_mutex.
 */
void netdev_rx_handler_unregister(struct net_device *dev)
{

	ASSERT_RTNL();
	RCU_INIT_POINTER(dev->rx_handler, NULL);
	/* a reader seeing a non NULL rx_handler in a rcu_read_lock()
	 * section has a guarantee to see a non NULL rx_handler_data
	 * as well.
	 */
	synchronize_net();
	RCU_INIT_POINTER(dev->rx_handler_data, NULL);
}
EXPORT_SYMBOL_GPL(netdev_rx_handler_unregister);

/*
 * Limit the use of PFMEMALLOC reserves to those protocols that implement
 * the special handling of PFMEMALLOC skbs.
 */
static bool skb_pfmemalloc_protocol(struct sk_buff *skb)
{
	switch (skb->protocol) {
	case htons(ETH_P_ARP):
	case htons(ETH_P_IP):
	case htons(ETH_P_IPV6):
	case htons(ETH_P_8021Q):
	case htons(ETH_P_8021AD):
		return true;
	default:
		return false;
	}
}

static inline int nf_ingress(struct sk_buff *skb, struct packet_type **pt_prev,
			     int *ret, struct net_device *orig_dev)
{
#ifdef CONFIG_NETFILTER_INGRESS
	if (nf_hook_ingress_active(skb)) {
		int ingress_retval;

		if (*pt_prev) {
			*ret = deliver_skb(skb, *pt_prev, orig_dev);
			*pt_prev = NULL;
		}

		rcu_read_lock();
		ingress_retval = nf_hook_ingress(skb);
		rcu_read_unlock();
		return ingress_retval;
	}
#endif /* CONFIG_NETFILTER_INGRESS */
	return 0;
}

//将报文按上层协议(三层协议）进行处理，送（桥设备）进行处理
static int __netif_receive_skb_core(struct sk_buff *skb, bool pfmemalloc)
{
	struct packet_type *ptype, *pt_prev;
	rx_handler_func_t *rx_handler;
	struct net_device *orig_dev;
	bool deliver_exact = false;
	int ret = NET_RX_DROP;
	__be16 type;

	net_timestamp_check(!netdev_tstamp_prequeue, skb);

	trace_netif_receive_skb(skb);

	orig_dev = skb->dev;

	skb_reset_network_header(skb);
	if (!skb_transport_header_was_set(skb))
		skb_reset_transport_header(skb);
	skb_reset_mac_len(skb);

	pt_prev = NULL;

another_round:
	skb->skb_iif = skb->dev->ifindex;

	__this_cpu_inc(softnet_data.processed);

	if (skb->protocol == cpu_to_be16(ETH_P_8021Q) ||
	    skb->protocol == cpu_to_be16(ETH_P_8021AD)) {
		//vlan在skb上进行设置，包括协议，vlan编号
		skb = skb_vlan_untag(skb);
		if (unlikely(!skb))
			goto out;
	}

	if (skb_skip_tc_classify(skb))
		goto skip_classify;

	if (pfmemalloc)
		goto skip_taps;

	//遍历ptype_all链，处理此报文（通过pt_prev延后一个pt来进行处理）
	//当此循环结束时，pt_prev指向的那个ptype的回调还没有指行
	list_for_each_entry_rcu(ptype, &ptype_all, list) {
		if (pt_prev)
			ret = deliver_skb(skb, pt_prev, orig_dev);
		pt_prev = ptype;
	}

	//遍历skb->dev上的ptype_all链，处理此报文（通过pt_prev延后一个pt来进行处理）
	//当此循环结束时，pt_prev指向的那个ptype的回调还没有指行
	list_for_each_entry_rcu(ptype, &skb->dev->ptype_all, list) {
		if (pt_prev)
			ret = deliver_skb(skb, pt_prev, orig_dev);
		pt_prev = ptype;
	}

skip_taps:
#ifdef CONFIG_NET_INGRESS
	if (static_branch_unlikely(&ingress_needed_key)) {
		skb = sch_handle_ingress(skb, &pt_prev, &ret, orig_dev);
		if (!skb)
			goto out;

		if (nf_ingress(skb, &pt_prev, &ret, orig_dev) < 0)
			goto out;
	}
#endif
	skb_reset_tc(skb);
skip_classify:
	if (pfmemalloc && !skb_pfmemalloc_protocol(skb))
		goto drop;

	if (skb_vlan_tag_present(skb)) {
		//先处理前面未执行的packet_type回调
		if (pt_prev) {
			ret = deliver_skb(skb, pt_prev, orig_dev);
			pt_prev = NULL;
		}
		//vlan报文处理,查vlan对应的逻辑设备，更新对应的入接口，并重执行
		if (vlan_do_receive(&skb))
			goto another_round;
		else if (unlikely(!skb))
			goto out;
	}

	//如果报文所属设备有rx_handler,执行rx_handler回调
	rx_handler = rcu_dereference(skb->dev->rx_handler);
	if (rx_handler) {
		//执行未执行的packet_type处理
		if (pt_prev) {
			ret = deliver_skb(skb, pt_prev, orig_dev);
			pt_prev = NULL;
		}
		//如果虚设备有rx_handle可以处理，则调用rx_handler处理
		//bridge设备就注册有rx_handle,其指向br_handle_frame
		switch (rx_handler(&skb)) {
		case RX_HANDLER_CONSUMED:
			ret = NET_RX_SUCCESS;//已成功处理，不再向上层传递，处理完成
			goto out;
		case RX_HANDLER_ANOTHER:
			goto another_round;//已更换入口设备，重新执行
		case RX_HANDLER_EXACT:
			deliver_exact = true;
		case RX_HANDLER_PASS:
			break;//继续向下处理（此handle放通了此报文）
		default:
			BUG();
		}
	}

	if (unlikely(skb_vlan_tag_present(skb))) {
		if (skb_vlan_tag_get_id(skb))
			skb->pkt_type = PACKET_OTHERHOST;
		/* Note: we might in the future use prio bits
		 * and set skb->priority like in vlan_do_receive()
		 * For the time being, just ignore Priority Code Point
		 */
		skb->vlan_tci = 0;
	}

	//按报文的协议（arp,ip,ipv6等来检查上层钩子进行处理，例如ip_rcv)
	type = skb->protocol;

	/* deliver only exact match when indicated */
	if (likely(!deliver_exact)) {
		//通过上层协议查找报文处理者(如ip层处理）
		deliver_ptype_list_skb(skb, &pt_prev, orig_dev, type,
				       &ptype_base[ntohs(type) &
						   PTYPE_HASH_MASK]);
	}

	//考虑原始设备的ptype_specific查找报文处理者
	deliver_ptype_list_skb(skb, &pt_prev, orig_dev, type,
			       &orig_dev->ptype_specific);

	//考虑当前设备的ptype_specific查找报文处理者
	if (unlikely(skb->dev != orig_dev)) {
		deliver_ptype_list_skb(skb, &pt_prev, orig_dev, type,
				       &skb->dev->ptype_specific);
	}

	//最后一项handler处理
	if (pt_prev) {
		if (unlikely(skb_orphan_frags_rx(skb, GFP_ATOMIC)))
			goto drop;
		else
			//使指定的以太网类型处理此报文，例如(ip_rcv)
			//skb为要处理的报文
			//skb->dev为报文逻辑上当前所属于的设备（在哪个设备内转发）
			//pt_prev　报文命中了哪种类型（例如ip,ipv6,arp等）
			//orig_dev 报文在进行本函数时是属于那个设备的
			ret = pt_prev->func(skb, skb->dev, pt_prev, orig_dev);
	} else {
		//我们实在找不到此报文的处理者
drop:
		if (!deliver_exact)
			atomic_long_inc(&skb->dev->rx_dropped);
		else
			atomic_long_inc(&skb->dev->rx_nohandler);
		kfree_skb(skb);
		/* Jamal, now you will not able to escape explaining
		 * me how you were going to use this. :-)
		 */
		ret = NET_RX_DROP;
	}

out:
	return ret;
}

/**
 *	netif_receive_skb_core - special purpose version of netif_receive_skb
 *	@skb: buffer to process
 *
 *	More direct receive version of netif_receive_skb().  It should
 *	only be used by callers that have a need to skip RPS and Generic XDP.
 *	Caller must also take care of handling if (page_is_)pfmemalloc.
 *
 *	This function may only be called from softirq context and interrupts
 *	should be enabled.
 *
 *	Return values (usually ignored):
 *	NET_RX_SUCCESS: no congestion
 *	NET_RX_DROP: packet was dropped
 */
int netif_receive_skb_core(struct sk_buff *skb)
{
	int ret;

	rcu_read_lock();
	ret = __netif_receive_skb_core(skb, false);
	rcu_read_unlock();

	return ret;
}
EXPORT_SYMBOL(netif_receive_skb_core);

//处理收到的报文
static int __netif_receive_skb(struct sk_buff *skb)
{
	int ret;

	if (sk_memalloc_socks() && skb_pfmemalloc(skb)) {
		unsigned int noreclaim_flag;

		/*
		 * PFMEMALLOC skbs are special, they should
		 * - be delivered to SOCK_MEMALLOC sockets only
		 * - stay away from userspace
		 * - have bounded memory usage
		 *
		 * Use PF_MEMALLOC as this saves us from propagating the allocation
		 * context down to all allocation sites.
		 */
		noreclaim_flag = memalloc_noreclaim_save();
		ret = __netif_receive_skb_core(skb, true);
		memalloc_noreclaim_restore(noreclaim_flag);
	} else
		ret = __netif_receive_skb_core(skb, false);

	return ret;
}

static int generic_xdp_install(struct net_device *dev, struct netdev_bpf *xdp)
{
	struct bpf_prog *old = rtnl_dereference(dev->xdp_prog);
	struct bpf_prog *new = xdp->prog;
	int ret = 0;

	switch (xdp->command) {
	case XDP_SETUP_PROG:
		rcu_assign_pointer(dev->xdp_prog, new);
		if (old)
			bpf_prog_put(old);

		if (old && !new) {
			static_branch_dec(&generic_xdp_needed_key);
		} else if (new && !old) {
			static_branch_inc(&generic_xdp_needed_key);
			dev_disable_lro(dev);
			dev_disable_gro_hw(dev);
		}
		break;

	case XDP_QUERY_PROG:
		xdp->prog_attached = !!old;
		xdp->prog_id = old ? old->aux->id : 0;
		break;

	default:
		ret = -EINVAL;
		break;
	}

	return ret;
}

static int netif_receive_skb_internal(struct sk_buff *skb)
{
	int ret;

	net_timestamp_check(netdev_tstamp_prequeue, skb);

	if (skb_defer_rx_timestamp(skb))
		return NET_RX_SUCCESS;

<<<<<<< HEAD
	//xdp处理
	if (static_key_false(&generic_xdp_needed)) {
=======
	if (static_branch_unlikely(&generic_xdp_needed_key)) {
>>>>>>> 3ca24ce9
		int ret;

		preempt_disable();
		rcu_read_lock();
		ret = do_xdp_generic(rcu_dereference(skb->dev->xdp_prog), skb);
		rcu_read_unlock();
		preempt_enable();

		if (ret != XDP_PASS)
			return NET_RX_DROP;
	}

	rcu_read_lock();
#ifdef CONFIG_RPS
	if (static_key_false(&rps_needed)) {
		struct rps_dev_flow voidflow, *rflow = &voidflow;
		int cpu = get_rps_cpu(skb->dev, skb, &rflow);

		if (cpu >= 0) {
			ret = enqueue_to_backlog(skb, cpu, &rflow->last_qtail);
			rcu_read_unlock();
			return ret;
		}
	}
#endif
	ret = __netif_receive_skb(skb);
	rcu_read_unlock();
	return ret;
}

/**
 *	netif_receive_skb - process receive buffer from network
 *	@skb: buffer to process
 *
 *	netif_receive_skb() is the main receive data processing function.
 *	It always succeeds. The buffer may be dropped during processing
 *	for congestion control or by the protocol layers.
 *
 *	This function may only be called from softirq context and interrupts
 *	should be enabled.
 *
 *	Return values (usually ignored):
 *	NET_RX_SUCCESS: no congestion
 *	NET_RX_DROP: packet was dropped
 */
//处理自网络层收到的报文
int netif_receive_skb(struct sk_buff *skb)
{
	trace_netif_receive_skb_entry(skb);

	return netif_receive_skb_internal(skb);
}
EXPORT_SYMBOL(netif_receive_skb);

DEFINE_PER_CPU(struct work_struct, flush_works);

/* Network device is going away, flush any packets still pending */
static void flush_backlog(struct work_struct *work)
{
	struct sk_buff *skb, *tmp;
	struct softnet_data *sd;

	local_bh_disable();
	sd = this_cpu_ptr(&softnet_data);

	local_irq_disable();
	rps_lock(sd);
	skb_queue_walk_safe(&sd->input_pkt_queue, skb, tmp) {
		if (skb->dev->reg_state == NETREG_UNREGISTERING) {
			__skb_unlink(skb, &sd->input_pkt_queue);
			kfree_skb(skb);
			input_queue_head_incr(sd);
		}
	}
	rps_unlock(sd);
	local_irq_enable();

	skb_queue_walk_safe(&sd->process_queue, skb, tmp) {
		if (skb->dev->reg_state == NETREG_UNREGISTERING) {
			__skb_unlink(skb, &sd->process_queue);
			kfree_skb(skb);
			input_queue_head_incr(sd);
		}
	}
	local_bh_enable();
}

static void flush_all_backlogs(void)
{
	unsigned int cpu;

	get_online_cpus();

	for_each_online_cpu(cpu)
		queue_work_on(cpu, system_highpri_wq,
			      per_cpu_ptr(&flush_works, cpu));

	for_each_online_cpu(cpu)
		flush_work(per_cpu_ptr(&flush_works, cpu));

	put_online_cpus();
}

static int napi_gro_complete(struct sk_buff *skb)
{
	struct packet_offload *ptype;
	__be16 type = skb->protocol;
	struct list_head *head = &offload_base;
	int err = -ENOENT;

	BUILD_BUG_ON(sizeof(struct napi_gro_cb) > sizeof(skb->cb));

	if (NAPI_GRO_CB(skb)->count == 1) {
		skb_shinfo(skb)->gso_size = 0;
		goto out;
	}

	rcu_read_lock();
	list_for_each_entry_rcu(ptype, head, list) {
		if (ptype->type != type || !ptype->callbacks.gro_complete)
			continue;

		err = ptype->callbacks.gro_complete(skb, 0);
		break;
	}
	rcu_read_unlock();

	if (err) {
		WARN_ON(&ptype->list == head);
		kfree_skb(skb);
		return NET_RX_SUCCESS;
	}

out:
	return netif_receive_skb_internal(skb);
}

/* napi->gro_list contains packets ordered by age.
 * youngest packets at the head of it.
 * Complete skbs in reverse order to reduce latencies.
 */
void napi_gro_flush(struct napi_struct *napi, bool flush_old)
{
	struct sk_buff *skb, *prev = NULL;

	/* scan list and build reverse chain */
	for (skb = napi->gro_list; skb != NULL; skb = skb->next) {
		skb->prev = prev;
		prev = skb;
	}

	for (skb = prev; skb; skb = prev) {
		skb->next = NULL;

		if (flush_old && NAPI_GRO_CB(skb)->age == jiffies)
			return;

		prev = skb->prev;
		napi_gro_complete(skb);
		napi->gro_count--;
	}

	napi->gro_list = NULL;
}
EXPORT_SYMBOL(napi_gro_flush);

//检查skb与napi中缓存的gro_list中的某一个报文是否为相同流
//这个检查相对比较粗，更精细的检查需要各层的gro分别完成
static void gro_list_prepare(struct napi_struct *napi, struct sk_buff *skb)
{
	struct sk_buff *p;
	unsigned int maclen = skb->dev->hard_header_len;
	u32 hash = skb_get_hash_raw(skb);

	for (p = napi->gro_list; p; p = p->next) {
		unsigned long diffs;

		NAPI_GRO_CB(p)->flush = 0;

		//当前报文skb与p不是同一条流，则尝试下gro报文
		if (hash != skb_get_hash_raw(p)) {
			NAPI_GRO_CB(p)->same_flow = 0;
			continue;
		}

		//比对入接口设备，vlan,？？？，mac层
		diffs = (unsigned long)p->dev ^ (unsigned long)skb->dev;
		diffs |= p->vlan_tci ^ skb->vlan_tci;
		diffs |= skb_metadata_dst_cmp(p, skb);
		diffs |= skb_metadata_differs(p, skb);
		if (maclen == ETH_HLEN)
			diffs |= compare_ether_header(skb_mac_header(p),
						      skb_mac_header(skb));
		else if (!diffs)
			diffs = memcmp(skb_mac_header(p),
				       skb_mac_header(skb),
				       maclen);
		//标记是否与skb为相同流
		NAPI_GRO_CB(p)->same_flow = !diffs;
	}
}

static void skb_gro_reset_offset(struct sk_buff *skb)
{
	const struct skb_shared_info *pinfo = skb_shinfo(skb);
	const skb_frag_t *frag0 = &pinfo->frags[0];

	NAPI_GRO_CB(skb)->data_offset = 0;
	NAPI_GRO_CB(skb)->frag0 = NULL;
	NAPI_GRO_CB(skb)->frag0_len = 0;

	if (skb_mac_header(skb) == skb_tail_pointer(skb) &&
	    pinfo->nr_frags &&
	    !PageHighMem(skb_frag_page(frag0))) {
		NAPI_GRO_CB(skb)->frag0 = skb_frag_address(frag0);
		NAPI_GRO_CB(skb)->frag0_len = min_t(unsigned int,
						    skb_frag_size(frag0),
						    skb->end - skb->tail);
	}
}

static void gro_pull_from_frag0(struct sk_buff *skb, int grow)
{
	struct skb_shared_info *pinfo = skb_shinfo(skb);

	BUG_ON(skb->end - skb->tail < grow);

	memcpy(skb_tail_pointer(skb), NAPI_GRO_CB(skb)->frag0, grow);

	skb->data_len -= grow;
	skb->tail += grow;

	pinfo->frags[0].page_offset += grow;
	skb_frag_size_sub(&pinfo->frags[0], grow);

	if (unlikely(!skb_frag_size(&pinfo->frags[0]))) {
		skb_frag_unref(skb, 0);
		memmove(pinfo->frags, pinfo->frags + 1,
			--pinfo->nr_frags * sizeof(pinfo->frags[0]));
	}
}

static enum gro_result dev_gro_receive(struct napi_struct *napi, struct sk_buff *skb)
{
	struct sk_buff **pp = NULL;
	struct packet_offload *ptype;
	__be16 type = skb->protocol;
	struct list_head *head = &offload_base;
	int same_flow;
	enum gro_result ret;
	int grow;

	//网卡已完成gso的就直接走normal了
	if (netif_elide_gro(skb->dev))
		goto normal;

	gro_list_prepare(napi, skb);

	rcu_read_lock();
	list_for_each_entry_rcu(ptype, head, list) {
		//遍历协议，如果协议相等，且有gro_receive才能处理此报文，否则不处理
		if (ptype->type != type || !ptype->callbacks.gro_receive)
			continue;

		skb_set_network_header(skb, skb_gro_offset(skb));
		skb_reset_mac_len(skb);
		NAPI_GRO_CB(skb)->same_flow = 0;
		NAPI_GRO_CB(skb)->flush = skb_is_gso(skb) || skb_has_frag_list(skb);
		NAPI_GRO_CB(skb)->free = 0;
		NAPI_GRO_CB(skb)->encap_mark = 0;
		NAPI_GRO_CB(skb)->recursion_counter = 0;
		NAPI_GRO_CB(skb)->is_fou = 0;
		NAPI_GRO_CB(skb)->is_atomic = 1;
		NAPI_GRO_CB(skb)->gro_remcsum_start = 0;

		/* Setup for GRO checksum validation */
		switch (skb->ip_summed) {
		case CHECKSUM_COMPLETE:
			NAPI_GRO_CB(skb)->csum = skb->csum;
			NAPI_GRO_CB(skb)->csum_valid = 1;
			NAPI_GRO_CB(skb)->csum_cnt = 0;
			break;
		case CHECKSUM_UNNECESSARY:
			NAPI_GRO_CB(skb)->csum_cnt = skb->csum_level + 1;
			NAPI_GRO_CB(skb)->csum_valid = 0;
			break;
		default:
			NAPI_GRO_CB(skb)->csum_cnt = 0;
			NAPI_GRO_CB(skb)->csum_valid = 0;
		}

		//调本层的gro_receive函数进行gro处理
		pp = ptype->callbacks.gro_receive(&napi->gro_list, skb);
		break;
	}
	rcu_read_unlock();

	//for循环没进去情况，即没有相应的offload
	if (&ptype->list == head)
		goto normal;

	if (IS_ERR(pp) && PTR_ERR(pp) == -EINPROGRESS) {
		ret = GRO_CONSUMED;
		goto ok;
	}

	same_flow = NAPI_GRO_CB(skb)->same_flow;
	ret = NAPI_GRO_CB(skb)->free ? GRO_MERGED_FREE : GRO_MERGED;

	if (pp) {
		struct sk_buff *nskb = *pp;

		*pp = nskb->next;
		nskb->next = NULL;
		napi_gro_complete(nskb);
		napi->gro_count--;
	}

	if (same_flow)
		goto ok;//可合并，或者可释放

	//需要输出，则走normal
	if (NAPI_GRO_CB(skb)->flush)
		goto normal;

	//缓存的量过多，这里直接调用napi_gro_complete向协议栈上送skb
	if (unlikely(napi->gro_count >= MAX_GRO_SKBS)) {
		struct sk_buff *nskb = napi->gro_list;

		/* locate the end of the list to select the 'oldest' flow */
		while (nskb->next) {
			pp = &nskb->next;
			nskb = *pp;
		}
		*pp = NULL;
		nskb->next = NULL;
		napi_gro_complete(nskb);
	} else {
		//缓存此skb
		napi->gro_count++;
	}
	NAPI_GRO_CB(skb)->count = 1;
	NAPI_GRO_CB(skb)->age = jiffies;
	NAPI_GRO_CB(skb)->last = skb;
	skb_shinfo(skb)->gso_size = skb_gro_len(skb);
	skb->next = napi->gro_list;
	napi->gro_list = skb;
	ret = GRO_HELD;//报文将已被hold

pull:
	grow = skb_gro_offset(skb) - skb_headlen(skb);
	if (grow > 0)
		gro_pull_from_frag0(skb, grow);
ok:
	return ret;

normal:
	//normal情况下，报文将被直接送向协议栈
	ret = GRO_NORMAL;
	goto pull;
}

//给定协议类型，获得其对应的gro offload回调
struct packet_offload *gro_find_receive_by_type(__be16 type)
{
	struct list_head *offload_head = &offload_base;
	struct packet_offload *ptype;

	list_for_each_entry_rcu(ptype, offload_head, list) {
		if (ptype->type != type || !ptype->callbacks.gro_receive)
			continue;
		return ptype;
	}
	return NULL;
}
EXPORT_SYMBOL(gro_find_receive_by_type);

struct packet_offload *gro_find_complete_by_type(__be16 type)
{
	struct list_head *offload_head = &offload_base;
	struct packet_offload *ptype;

	list_for_each_entry_rcu(ptype, offload_head, list) {
		if (ptype->type != type || !ptype->callbacks.gro_complete)
			continue;
		return ptype;
	}
	return NULL;
}
EXPORT_SYMBOL(gro_find_complete_by_type);

static void napi_skb_free_stolen_head(struct sk_buff *skb)
{
	skb_dst_drop(skb);
	secpath_reset(skb);
	kmem_cache_free(skbuff_head_cache, skb);
}

//依据gro的结果处理报文（或者缓存等待合并，或者释放，或者上送）
static gro_result_t napi_skb_finish(gro_result_t ret, struct sk_buff *skb)
{
	switch (ret) {
	case GRO_NORMAL:
		//报文收取完成，使其走协议栈
		if (netif_receive_skb_internal(skb))
			ret = GRO_DROP;
		break;

	case GRO_DROP:
		//丢包
		kfree_skb(skb);
		break;

		//需要释放报文
	case GRO_MERGED_FREE:
		if (NAPI_GRO_CB(skb)->free == NAPI_GRO_FREE_STOLEN_HEAD)
			napi_skb_free_stolen_head(skb);
		else
			__kfree_skb(skb);
		break;

	//报文被缓存，不处理
	case GRO_HELD:
	case GRO_MERGED:
	case GRO_CONSUMED:
		break;
	}

	return ret;
}

gro_result_t napi_gro_receive(struct napi_struct *napi, struct sk_buff *skb)
{
	skb_mark_napi_id(skb, napi);
	trace_napi_gro_receive_entry(skb);

	skb_gro_reset_offset(skb);

	return napi_skb_finish(dev_gro_receive(napi, skb), skb);
}
EXPORT_SYMBOL(napi_gro_receive);

static void napi_reuse_skb(struct napi_struct *napi, struct sk_buff *skb)
{
	if (unlikely(skb->pfmemalloc)) {
		consume_skb(skb);
		return;
	}
	__skb_pull(skb, skb_headlen(skb));
	/* restore the reserve we had after netdev_alloc_skb_ip_align() */
	skb_reserve(skb, NET_SKB_PAD + NET_IP_ALIGN - skb_headroom(skb));
	skb->vlan_tci = 0;
	skb->dev = napi->dev;
	skb->skb_iif = 0;
	skb->encapsulation = 0;
	skb_shinfo(skb)->gso_type = 0;
	skb->truesize = SKB_TRUESIZE(skb_end_offset(skb));
	secpath_reset(skb);

	napi->skb = skb;
}

struct sk_buff *napi_get_frags(struct napi_struct *napi)
{
	struct sk_buff *skb = napi->skb;

	if (!skb) {
		skb = napi_alloc_skb(napi, GRO_MAX_HEAD);
		if (skb) {
			napi->skb = skb;
			skb_mark_napi_id(skb, napi);
		}
	}
	return skb;
}
EXPORT_SYMBOL(napi_get_frags);

static gro_result_t napi_frags_finish(struct napi_struct *napi,
				      struct sk_buff *skb,
				      gro_result_t ret)
{
	switch (ret) {
	case GRO_NORMAL:
	case GRO_HELD:
		__skb_push(skb, ETH_HLEN);
		skb->protocol = eth_type_trans(skb, skb->dev);
		if (ret == GRO_NORMAL && netif_receive_skb_internal(skb))
			ret = GRO_DROP;
		break;

	case GRO_DROP:
		napi_reuse_skb(napi, skb);
		break;

	case GRO_MERGED_FREE:
		if (NAPI_GRO_CB(skb)->free == NAPI_GRO_FREE_STOLEN_HEAD)
			napi_skb_free_stolen_head(skb);
		else
			napi_reuse_skb(napi, skb);
		break;

	case GRO_MERGED:
	case GRO_CONSUMED:
		break;
	}

	return ret;
}

/* Upper GRO stack assumes network header starts at gro_offset=0
 * Drivers could call both napi_gro_frags() and napi_gro_receive()
 * We copy ethernet header into skb->data to have a common layout.
 */
static struct sk_buff *napi_frags_skb(struct napi_struct *napi)
{
	struct sk_buff *skb = napi->skb;
	const struct ethhdr *eth;
	unsigned int hlen = sizeof(*eth);

	napi->skb = NULL;

	skb_reset_mac_header(skb);
	skb_gro_reset_offset(skb);

	eth = skb_gro_header_fast(skb, 0);
	if (unlikely(skb_gro_header_hard(skb, hlen))) {
		eth = skb_gro_header_slow(skb, hlen, 0);
		if (unlikely(!eth)) {
			net_warn_ratelimited("%s: dropping impossible skb from %s\n",
					     __func__, napi->dev->name);
			napi_reuse_skb(napi, skb);
			return NULL;
		}
	} else {
		gro_pull_from_frag0(skb, hlen);
		NAPI_GRO_CB(skb)->frag0 += hlen;
		NAPI_GRO_CB(skb)->frag0_len -= hlen;
	}
	__skb_pull(skb, hlen);

	/*
	 * This works because the only protocols we care about don't require
	 * special handling.
	 * We'll fix it up properly in napi_frags_finish()
	 */
	skb->protocol = eth->h_proto;

	return skb;
}

gro_result_t napi_gro_frags(struct napi_struct *napi)
{
	struct sk_buff *skb = napi_frags_skb(napi);

	if (!skb)
		return GRO_DROP;

	trace_napi_gro_frags_entry(skb);

	return napi_frags_finish(napi, skb, dev_gro_receive(napi, skb));
}
EXPORT_SYMBOL(napi_gro_frags);

/* Compute the checksum from gro_offset and return the folded value
 * after adding in any pseudo checksum.
 */
__sum16 __skb_gro_checksum_complete(struct sk_buff *skb)
{
	__wsum wsum;
	__sum16 sum;

	wsum = skb_checksum(skb, skb_gro_offset(skb), skb_gro_len(skb), 0);

	/* NAPI_GRO_CB(skb)->csum holds pseudo checksum */
	sum = csum_fold(csum_add(NAPI_GRO_CB(skb)->csum, wsum));
	if (likely(!sum)) {
		if (unlikely(skb->ip_summed == CHECKSUM_COMPLETE) &&
		    !skb->csum_complete_sw)
			netdev_rx_csum_fault(skb->dev);
	}

	NAPI_GRO_CB(skb)->csum = wsum;
	NAPI_GRO_CB(skb)->csum_valid = 1;

	return sum;
}
EXPORT_SYMBOL(__skb_gro_checksum_complete);

static void net_rps_send_ipi(struct softnet_data *remsd)
{
#ifdef CONFIG_RPS
	while (remsd) {
		struct softnet_data *next = remsd->rps_ipi_next;

		if (cpu_online(remsd->cpu))
			smp_call_function_single_async(remsd->cpu, &remsd->csd);
		remsd = next;
	}
#endif
}

/*
 * net_rps_action_and_irq_enable sends any pending IPI's for rps.
 * Note: called with local irq disabled, but exits with local irq enabled.
 */
static void net_rps_action_and_irq_enable(struct softnet_data *sd)
{
#ifdef CONFIG_RPS
	struct softnet_data *remsd = sd->rps_ipi_list;

	if (remsd) {
		sd->rps_ipi_list = NULL;

		local_irq_enable();

		/* Send pending IPI's to kick RPS processing on remote cpus. */
		net_rps_send_ipi(remsd);
	} else
#endif
		local_irq_enable();
}

static bool sd_has_rps_ipi_waiting(struct softnet_data *sd)
{
#ifdef CONFIG_RPS
	return sd->rps_ipi_list != NULL;
#else
	return false;
#endif
}

static int process_backlog(struct napi_struct *napi, int quota)
{
	struct softnet_data *sd = container_of(napi, struct softnet_data, backlog);
	bool again = true;
	int work = 0;

	/* Check if we have pending ipi, its better to send them now,
	 * not waiting net_rx_action() end.
	 */
	if (sd_has_rps_ipi_waiting(sd)) {
		local_irq_disable();
		net_rps_action_and_irq_enable(sd);
	}

	napi->weight = dev_rx_weight;
	while (again) {
		struct sk_buff *skb;

		while ((skb = __skb_dequeue(&sd->process_queue))) {
			rcu_read_lock();
			__netif_receive_skb(skb);
			rcu_read_unlock();
			input_queue_head_incr(sd);
			if (++work >= quota)
				return work;

		}

		local_irq_disable();
		rps_lock(sd);
		if (skb_queue_empty(&sd->input_pkt_queue)) {
			/*
			 * Inline a custom version of __napi_complete().
			 * only current cpu owns and manipulates this napi,
			 * and NAPI_STATE_SCHED is the only possible flag set
			 * on backlog.
			 * We can use a plain write instead of clear_bit(),
			 * and we dont need an smp_mb() memory barrier.
			 */
			napi->state = 0;
			again = false;
		} else {
			skb_queue_splice_tail_init(&sd->input_pkt_queue,
						   &sd->process_queue);
		}
		rps_unlock(sd);
		local_irq_enable();
	}

	return work;
}

/**
 * __napi_schedule - schedule for receive
 * @n: entry to schedule
 *
 * The entry's receive function will be scheduled to run.
 * Consider using __napi_schedule_irqoff() if hard irqs are masked.
 */
void __napi_schedule(struct napi_struct *n)
{
	unsigned long flags;

	local_irq_save(flags);
	____napi_schedule(this_cpu_ptr(&softnet_data), n);
	local_irq_restore(flags);
}
EXPORT_SYMBOL(__napi_schedule);

/**
 *	napi_schedule_prep - check if napi can be scheduled
 *	@n: napi context
 *
 * Test if NAPI routine is already running, and if not mark
 * it as running.  This is used as a condition variable
 * insure only one NAPI poll instance runs.  We also make
 * sure there is no pending NAPI disable.
 */
bool napi_schedule_prep(struct napi_struct *n)
{
	unsigned long val, new;

	do {
		val = READ_ONCE(n->state);
		//n被禁止调度，返回False
		if (unlikely(val & NAPIF_STATE_DISABLE))
			return false;
		new = val | NAPIF_STATE_SCHED;

		/* Sets STATE_MISSED bit if STATE_SCHED was already set
		 * This was suggested by Alexander Duyck, as compiler
		 * emits better code than :
		 * if (val & NAPIF_STATE_SCHED)
		 *     new |= NAPIF_STATE_MISSED;
		 */
		//产生的效果，如上示，用于将一个if语句转换为一个表达式
		//如果value已含有NAPIF_STATE_SCHED标记，则会为其打上missed标记
		new |= (val & NAPIF_STATE_SCHED) / NAPIF_STATE_SCHED *
						   NAPIF_STATE_MISSED;
	} while (cmpxchg(&n->state, val, new) != val);

	return !(val & NAPIF_STATE_SCHED);//如果原val上没有sched，则返回True
}
EXPORT_SYMBOL(napi_schedule_prep);

/**
 * __napi_schedule_irqoff - schedule for receive
 * @n: entry to schedule
 *
 * Variant of __napi_schedule() assuming hard irqs are masked
 */
void __napi_schedule_irqoff(struct napi_struct *n)
{
	____napi_schedule(this_cpu_ptr(&softnet_data), n);
}
EXPORT_SYMBOL(__napi_schedule_irqoff);

bool napi_complete_done(struct napi_struct *n, int work_done)
{
	unsigned long flags, val, new;

	/*
	 * 1) Don't let napi dequeue from the cpu poll list
	 *    just in case its running on a different cpu.
	 * 2) If we are busy polling, do nothing here, we have
	 *    the guarantee we will be called later.
	 */
	if (unlikely(n->state & (NAPIF_STATE_NPSVC |
				 NAPIF_STATE_IN_BUSY_POLL)))
		return false;

	if (n->gro_list) {
		unsigned long timeout = 0;

		if (work_done)
			timeout = n->dev->gro_flush_timeout;

		if (timeout)
			hrtimer_start(&n->timer, ns_to_ktime(timeout),
				      HRTIMER_MODE_REL_PINNED);
		else
			napi_gro_flush(n, false);
	}
	if (unlikely(!list_empty(&n->poll_list))) {
		/* If n->poll_list is not empty, we need to mask irqs */
		local_irq_save(flags);
		list_del_init(&n->poll_list);
		local_irq_restore(flags);
	}

	do {
		val = READ_ONCE(n->state);

		WARN_ON_ONCE(!(val & NAPIF_STATE_SCHED));

		new = val & ~(NAPIF_STATE_MISSED | NAPIF_STATE_SCHED);

		/* If STATE_MISSED was set, leave STATE_SCHED set,
		 * because we will call napi->poll() one more time.
		 * This C code was suggested by Alexander Duyck to help gcc.
		 */
		new |= (val & NAPIF_STATE_MISSED) / NAPIF_STATE_MISSED *
						    NAPIF_STATE_SCHED;
	} while (cmpxchg(&n->state, val, new) != val);

	if (unlikely(val & NAPIF_STATE_MISSED)) {
		__napi_schedule(n);
		return false;
	}

	return true;
}
EXPORT_SYMBOL(napi_complete_done);

/* must be called under rcu_read_lock(), as we dont take a reference */
static struct napi_struct *napi_by_id(unsigned int napi_id)
{
	unsigned int hash = napi_id % HASH_SIZE(napi_hash);
	struct napi_struct *napi;

	hlist_for_each_entry_rcu(napi, &napi_hash[hash], napi_hash_node)
		if (napi->napi_id == napi_id)
			return napi;

	return NULL;
}

#if defined(CONFIG_NET_RX_BUSY_POLL)

#define BUSY_POLL_BUDGET 8

static void busy_poll_stop(struct napi_struct *napi, void *have_poll_lock)
{
	int rc;

	/* Busy polling means there is a high chance device driver hard irq
	 * could not grab NAPI_STATE_SCHED, and that NAPI_STATE_MISSED was
	 * set in napi_schedule_prep().
	 * Since we are about to call napi->poll() once more, we can safely
	 * clear NAPI_STATE_MISSED.
	 *
	 * Note: x86 could use a single "lock and ..." instruction
	 * to perform these two clear_bit()
	 */
	clear_bit(NAPI_STATE_MISSED, &napi->state);
	clear_bit(NAPI_STATE_IN_BUSY_POLL, &napi->state);

	local_bh_disable();

	/* All we really want here is to re-enable device interrupts.
	 * Ideally, a new ndo_busy_poll_stop() could avoid another round.
	 */
	rc = napi->poll(napi, BUSY_POLL_BUDGET);
	trace_napi_poll(napi, rc, BUSY_POLL_BUDGET);
	netpoll_poll_unlock(have_poll_lock);
	if (rc == BUSY_POLL_BUDGET)
		__napi_schedule(napi);
	local_bh_enable();
}

void napi_busy_loop(unsigned int napi_id,
		    bool (*loop_end)(void *, unsigned long),
		    void *loop_end_arg)
{
	unsigned long start_time = loop_end ? busy_loop_current_time() : 0;
	int (*napi_poll)(struct napi_struct *napi, int budget);
	void *have_poll_lock = NULL;
	struct napi_struct *napi;

restart:
	napi_poll = NULL;

	rcu_read_lock();

	napi = napi_by_id(napi_id);
	if (!napi)
		goto out;

	preempt_disable();
	for (;;) {
		int work = 0;

		local_bh_disable();
		if (!napi_poll) {
			unsigned long val = READ_ONCE(napi->state);

			/* If multiple threads are competing for this napi,
			 * we avoid dirtying napi->state as much as we can.
			 */
			if (val & (NAPIF_STATE_DISABLE | NAPIF_STATE_SCHED |
				   NAPIF_STATE_IN_BUSY_POLL))
				goto count;
			if (cmpxchg(&napi->state, val,
				    val | NAPIF_STATE_IN_BUSY_POLL |
					  NAPIF_STATE_SCHED) != val)
				goto count;
			have_poll_lock = netpoll_poll_lock(napi);
			napi_poll = napi->poll;
		}
		work = napi_poll(napi, BUSY_POLL_BUDGET);
		trace_napi_poll(napi, work, BUSY_POLL_BUDGET);
count:
		if (work > 0)
			__NET_ADD_STATS(dev_net(napi->dev),
					LINUX_MIB_BUSYPOLLRXPACKETS, work);
		local_bh_enable();

		if (!loop_end || loop_end(loop_end_arg, start_time))
			break;

		if (unlikely(need_resched())) {
			if (napi_poll)
				busy_poll_stop(napi, have_poll_lock);
			preempt_enable();
			rcu_read_unlock();
			cond_resched();
			if (loop_end(loop_end_arg, start_time))
				return;
			goto restart;
		}
		cpu_relax();
	}
	if (napi_poll)
		busy_poll_stop(napi, have_poll_lock);
	preempt_enable();
out:
	rcu_read_unlock();
}
EXPORT_SYMBOL(napi_busy_loop);

#endif /* CONFIG_NET_RX_BUSY_POLL */

static void napi_hash_add(struct napi_struct *napi)
{
	if (test_bit(NAPI_STATE_NO_BUSY_POLL, &napi->state) ||
	    test_and_set_bit(NAPI_STATE_HASHED, &napi->state))
		return;

	spin_lock(&napi_hash_lock);

	/* 0..NR_CPUS range is reserved for sender_cpu use */
	do {
		if (unlikely(++napi_gen_id < MIN_NAPI_ID))
			napi_gen_id = MIN_NAPI_ID;
	} while (napi_by_id(napi_gen_id));
	napi->napi_id = napi_gen_id;

	hlist_add_head_rcu(&napi->napi_hash_node,
			   &napi_hash[napi->napi_id % HASH_SIZE(napi_hash)]);

	spin_unlock(&napi_hash_lock);
}

/* Warning : caller is responsible to make sure rcu grace period
 * is respected before freeing memory containing @napi
 */
bool napi_hash_del(struct napi_struct *napi)
{
	bool rcu_sync_needed = false;

	spin_lock(&napi_hash_lock);

	if (test_and_clear_bit(NAPI_STATE_HASHED, &napi->state)) {
		rcu_sync_needed = true;
		hlist_del_rcu(&napi->napi_hash_node);
	}
	spin_unlock(&napi_hash_lock);
	return rcu_sync_needed;
}
EXPORT_SYMBOL_GPL(napi_hash_del);

static enum hrtimer_restart napi_watchdog(struct hrtimer *timer)
{
	struct napi_struct *napi;

	napi = container_of(timer, struct napi_struct, timer);

	/* Note : we use a relaxed variant of napi_schedule_prep() not setting
	 * NAPI_STATE_MISSED, since we do not react to a device IRQ.
	 */
	if (napi->gro_list && !napi_disable_pending(napi) &&
	    !test_and_set_bit(NAPI_STATE_SCHED, &napi->state))
		__napi_schedule_irqoff(napi);

	return HRTIMER_NORESTART;
}

//为dev设置napi,设置其poll函数及weight
void netif_napi_add(struct net_device *dev, struct napi_struct *napi,
		    int (*poll)(struct napi_struct *, int), int weight)
{
	INIT_LIST_HEAD(&napi->poll_list);
	hrtimer_init(&napi->timer, CLOCK_MONOTONIC, HRTIMER_MODE_REL_PINNED);
	napi->timer.function = napi_watchdog;
	napi->gro_count = 0;
	napi->gro_list = NULL;
	napi->skb = NULL;
	napi->poll = poll;//设置napi的poll
	if (weight > NAPI_POLL_WEIGHT)
		pr_err_once("netif_napi_add() called with weight %d on device %s\n",
			    weight, dev->name);
	napi->weight = weight;
	list_add(&napi->dev_list, &dev->napi_list);
	napi->dev = dev;
#ifdef CONFIG_NETPOLL
	napi->poll_owner = -1;
#endif
	//指明采用poll方式
	set_bit(NAPI_STATE_SCHED, &napi->state);
	napi_hash_add(napi);
}
EXPORT_SYMBOL(netif_napi_add);

void napi_disable(struct napi_struct *n)
{
	might_sleep();
	set_bit(NAPI_STATE_DISABLE, &n->state);

	while (test_and_set_bit(NAPI_STATE_SCHED, &n->state))
		msleep(1);
	while (test_and_set_bit(NAPI_STATE_NPSVC, &n->state))
		msleep(1);

	hrtimer_cancel(&n->timer);

	clear_bit(NAPI_STATE_DISABLE, &n->state);
}
EXPORT_SYMBOL(napi_disable);

/* Must be called in process context */
void netif_napi_del(struct napi_struct *napi)
{
	might_sleep();
	if (napi_hash_del(napi))
		synchronize_net();
	list_del_init(&napi->dev_list);
	napi_free_frags(napi);

	kfree_skb_list(napi->gro_list);
	napi->gro_list = NULL;
	napi->gro_count = 0;
}
EXPORT_SYMBOL(netif_napi_del);

static int napi_poll(struct napi_struct *n, struct list_head *repoll)
{
	void *have;
	int work, weight;

	//将n自链表中摘离
	list_del_init(&n->poll_list);

	have = netpoll_poll_lock(n);

	weight = n->weight;

	/* This NAPI_STATE_SCHED test is for avoiding a race
	 * with netpoll's poll_napi().  Only the entity which
	 * obtains the lock and sees NAPI_STATE_SCHED set will
	 * actually make the ->poll() call.  Therefore we avoid
	 * accidentally calling ->poll() when NAPI is not scheduled.
	 */
	work = 0;
	if (test_bit(NAPI_STATE_SCHED, &n->state)) {
		//调用对应的poll函数（采用n中定义的weight来确定需要收取多少个）
		//例如nfp_net_poll
		work = n->poll(n, weight);
		trace_napi_poll(n, work, weight);
	}

	//收到的报文数一定小于等于weight,否则报错
	WARN_ON_ONCE(work > weight);

	if (likely(work < weight))
		goto out_unlock;//网卡上的报文被我们收完了

	/* Drivers must not modify the NAPI state if they
	 * consume the entire weight.  In such cases this code
	 * still "owns" the NAPI instance and therefore can
	 * move the instance around on the list at-will.
	 */
	if (unlikely(napi_disable_pending(n))) {
		napi_complete(n);
		goto out_unlock;
	}

	if (n->gro_list) {
		/* flush too old packets
		 * If HZ < 1000, flush all packets.
		 */
		napi_gro_flush(n, HZ >= 1000);
	}

	/* Some drivers may have called napi_schedule
	 * prior to exhausting their budget.
	 */
	//如果n->poll_list有值，则报错（说明部分驱动将其加入了）
	if (unlikely(!list_empty(&n->poll_list))) {
		pr_warn_once("%s: Budget exhausted after napi rescheduled\n",
			     n->dev ? n->dev->name : "backlog");
		goto out_unlock;
	}

	//由于在收包时，n返回的包与我们需要包数相等，则说明此n可能还有包需要收取，故将n加入到repoll中
	list_add_tail(&n->poll_list, repoll);

out_unlock:
	netpoll_poll_unlock(have);

	return work;
}

//收到软件中断，尝试收包
static __latent_entropy void net_rx_action(struct softirq_action *h)
{
	struct softnet_data *sd = this_cpu_ptr(&softnet_data);
	unsigned long time_limit = jiffies +
		usecs_to_jiffies(netdev_budget_usecs);
	int budget = netdev_budget;
	LIST_HEAD(list);
	LIST_HEAD(repoll);

	local_irq_disable();
	//采用局部变量list来保存sd->poll_list,减小锁的粒度
	list_splice_init(&sd->poll_list, &list);
	local_irq_enable();

	//在for循环中，我们遍历每一个list成员，如果某个成员没有收满包，则不会再被加
	//入到repoll列表中。
	for (;;) {
		struct napi_struct *n;

		//list为空，将跳出循环
		if (list_empty(&list)) {
			if (!sd_has_rps_ipi_waiting(sd) && list_empty(&repoll))
				goto out;
			break;
		}

		//按顺序遍历poll_list，提取n进行收包
		n = list_first_entry(&list, struct napi_struct, poll_list);
		budget -= napi_poll(n, &repoll);

		/* If softirq window is exhausted then punt.
		 * Allow this to run for 2 jiffies since which will allow
		 * an average latency of 1.5/HZ.
		 */
		if (unlikely(budget <= 0 || //收到足够的包了
			     time_after_eq(jiffies, time_limit))) {
			sd->time_squeeze++;
			break;//或者执行时间过长，跳出
		}
	}

	local_irq_disable();

	//因为我们在收包期间可能有其它过程又存放了新的poll_t在pll_list
	//故按顺序，它们应在list后面（list中包含的是还没有来得及调度的）
	list_splice_tail_init(&sd->poll_list, &list);
	//repoll中包含的是本次收包时，其返回了请求数目个包（所以极有可能其还含有
	//报文需要收取，故将其加入list中（但位于poll_list之后,以便公平调度）
	list_splice_tail(&repoll, &list);
	//将list写回到poll_list中
	list_splice(&list, &sd->poll_list);

	//如果poll_list上仍有节点需要收取，则主动触发网络收包软中断
	if (!list_empty(&sd->poll_list))
		__raise_softirq_irqoff(NET_RX_SOFTIRQ);

	net_rps_action_and_irq_enable(sd);
out:
	__kfree_skb_flush();
}

struct netdev_adjacent {
	struct net_device *dev;

	/* upper master flag, there can only be one master device per list */
	bool master;

	/* counter for the number of times this device was added to us */
	u16 ref_nr;

	/* private field for the users */
	void *private;

	struct list_head list;
	struct rcu_head rcu;
};

static struct netdev_adjacent *__netdev_find_adj(struct net_device *adj_dev,
						 struct list_head *adj_list)
{
	struct netdev_adjacent *adj;

	list_for_each_entry(adj, adj_list, list) {
		if (adj->dev == adj_dev)
			return adj;
	}
	return NULL;
}

static int __netdev_has_upper_dev(struct net_device *upper_dev, void *data)
{
	struct net_device *dev = data;

	return upper_dev == dev;
}

/**
 * netdev_has_upper_dev - Check if device is linked to an upper device
 * @dev: device
 * @upper_dev: upper device to check
 *
 * Find out if a device is linked to specified upper device and return true
 * in case it is. Note that this checks only immediate upper device,
 * not through a complete stack of devices. The caller must hold the RTNL lock.
 */
bool netdev_has_upper_dev(struct net_device *dev,
			  struct net_device *upper_dev)
{
	ASSERT_RTNL();

	return netdev_walk_all_upper_dev_rcu(dev, __netdev_has_upper_dev,
					     upper_dev);
}
EXPORT_SYMBOL(netdev_has_upper_dev);

/**
 * netdev_has_upper_dev_all - Check if device is linked to an upper device
 * @dev: device
 * @upper_dev: upper device to check
 *
 * Find out if a device is linked to specified upper device and return true
 * in case it is. Note that this checks the entire upper device chain.
 * The caller must hold rcu lock.
 */

bool netdev_has_upper_dev_all_rcu(struct net_device *dev,
				  struct net_device *upper_dev)
{
	return !!netdev_walk_all_upper_dev_rcu(dev, __netdev_has_upper_dev,
					       upper_dev);
}
EXPORT_SYMBOL(netdev_has_upper_dev_all_rcu);

/**
 * netdev_has_any_upper_dev - Check if device is linked to some device
 * @dev: device
 *
 * Find out if a device is linked to an upper device and return true in case
 * it is. The caller must hold the RTNL lock.
 */
bool netdev_has_any_upper_dev(struct net_device *dev)
{
	ASSERT_RTNL();

	return !list_empty(&dev->adj_list.upper);
}
EXPORT_SYMBOL(netdev_has_any_upper_dev);

/**
 * netdev_master_upper_dev_get - Get master upper device
 * @dev: device
 *
 * Find a master upper device and return pointer to it or NULL in case
 * it's not there. The caller must hold the RTNL lock.
 */
struct net_device *netdev_master_upper_dev_get(struct net_device *dev)
{
	struct netdev_adjacent *upper;

	ASSERT_RTNL();

	if (list_empty(&dev->adj_list.upper))
		return NULL;

	upper = list_first_entry(&dev->adj_list.upper,
				 struct netdev_adjacent, list);
	if (likely(upper->master))
		return upper->dev;
	return NULL;
}
EXPORT_SYMBOL(netdev_master_upper_dev_get);

/**
 * netdev_has_any_lower_dev - Check if device is linked to some device
 * @dev: device
 *
 * Find out if a device is linked to a lower device and return true in case
 * it is. The caller must hold the RTNL lock.
 */
static bool netdev_has_any_lower_dev(struct net_device *dev)
{
	ASSERT_RTNL();

	return !list_empty(&dev->adj_list.lower);
}

void *netdev_adjacent_get_private(struct list_head *adj_list)
{
	struct netdev_adjacent *adj;

	adj = list_entry(adj_list, struct netdev_adjacent, list);

	return adj->private;
}
EXPORT_SYMBOL(netdev_adjacent_get_private);

/**
 * netdev_upper_get_next_dev_rcu - Get the next dev from upper list
 * @dev: device
 * @iter: list_head ** of the current position
 *
 * Gets the next device from the dev's upper list, starting from iter
 * position. The caller must hold RCU read lock.
 */
struct net_device *netdev_upper_get_next_dev_rcu(struct net_device *dev,
						 struct list_head **iter)
{
	struct netdev_adjacent *upper;

	WARN_ON_ONCE(!rcu_read_lock_held() && !lockdep_rtnl_is_held());

	upper = list_entry_rcu((*iter)->next, struct netdev_adjacent, list);

	if (&upper->list == &dev->adj_list.upper)
		return NULL;

	*iter = &upper->list;

	return upper->dev;
}
EXPORT_SYMBOL(netdev_upper_get_next_dev_rcu);

static struct net_device *netdev_next_upper_dev_rcu(struct net_device *dev,
						    struct list_head **iter)
{
	struct netdev_adjacent *upper;

	WARN_ON_ONCE(!rcu_read_lock_held() && !lockdep_rtnl_is_held());

	upper = list_entry_rcu((*iter)->next, struct netdev_adjacent, list);

	if (&upper->list == &dev->adj_list.upper)
		return NULL;

	*iter = &upper->list;

	return upper->dev;
}

int netdev_walk_all_upper_dev_rcu(struct net_device *dev,
				  int (*fn)(struct net_device *dev,
					    void *data),
				  void *data)
{
	struct net_device *udev;
	struct list_head *iter;
	int ret;

	for (iter = &dev->adj_list.upper,
	     udev = netdev_next_upper_dev_rcu(dev, &iter);
	     udev;
	     udev = netdev_next_upper_dev_rcu(dev, &iter)) {
		/* first is the upper device itself */
		ret = fn(udev, data);
		if (ret)
			return ret;

		/* then look at all of its upper devices */
		ret = netdev_walk_all_upper_dev_rcu(udev, fn, data);
		if (ret)
			return ret;
	}

	return 0;
}
EXPORT_SYMBOL_GPL(netdev_walk_all_upper_dev_rcu);

/**
 * netdev_lower_get_next_private - Get the next ->private from the
 *				   lower neighbour list
 * @dev: device
 * @iter: list_head ** of the current position
 *
 * Gets the next netdev_adjacent->private from the dev's lower neighbour
 * list, starting from iter position. The caller must hold either hold the
 * RTNL lock or its own locking that guarantees that the neighbour lower
 * list will remain unchanged.
 */
void *netdev_lower_get_next_private(struct net_device *dev,
				    struct list_head **iter)
{
	struct netdev_adjacent *lower;

	lower = list_entry(*iter, struct netdev_adjacent, list);

	if (&lower->list == &dev->adj_list.lower)
		return NULL;

	*iter = lower->list.next;

	return lower->private;
}
EXPORT_SYMBOL(netdev_lower_get_next_private);

/**
 * netdev_lower_get_next_private_rcu - Get the next ->private from the
 *				       lower neighbour list, RCU
 *				       variant
 * @dev: device
 * @iter: list_head ** of the current position
 *
 * Gets the next netdev_adjacent->private from the dev's lower neighbour
 * list, starting from iter position. The caller must hold RCU read lock.
 */
void *netdev_lower_get_next_private_rcu(struct net_device *dev,
					struct list_head **iter)
{
	struct netdev_adjacent *lower;

	WARN_ON_ONCE(!rcu_read_lock_held());

	lower = list_entry_rcu((*iter)->next, struct netdev_adjacent, list);

	if (&lower->list == &dev->adj_list.lower)
		return NULL;

	*iter = &lower->list;

	return lower->private;
}
EXPORT_SYMBOL(netdev_lower_get_next_private_rcu);

/**
 * netdev_lower_get_next - Get the next device from the lower neighbour
 *                         list
 * @dev: device
 * @iter: list_head ** of the current position
 *
 * Gets the next netdev_adjacent from the dev's lower neighbour
 * list, starting from iter position. The caller must hold RTNL lock or
 * its own locking that guarantees that the neighbour lower
 * list will remain unchanged.
 */
void *netdev_lower_get_next(struct net_device *dev, struct list_head **iter)
{
	struct netdev_adjacent *lower;

	lower = list_entry(*iter, struct netdev_adjacent, list);

	if (&lower->list == &dev->adj_list.lower)
		return NULL;

	*iter = lower->list.next;

	return lower->dev;
}
EXPORT_SYMBOL(netdev_lower_get_next);

static struct net_device *netdev_next_lower_dev(struct net_device *dev,
						struct list_head **iter)
{
	struct netdev_adjacent *lower;

	lower = list_entry((*iter)->next, struct netdev_adjacent, list);

	if (&lower->list == &dev->adj_list.lower)
		return NULL;

	*iter = &lower->list;

	return lower->dev;
}

int netdev_walk_all_lower_dev(struct net_device *dev,
			      int (*fn)(struct net_device *dev,
					void *data),
			      void *data)
{
	struct net_device *ldev;
	struct list_head *iter;
	int ret;

	for (iter = &dev->adj_list.lower,
	     ldev = netdev_next_lower_dev(dev, &iter);
	     ldev;
	     ldev = netdev_next_lower_dev(dev, &iter)) {
		/* first is the lower device itself */
		ret = fn(ldev, data);
		if (ret)
			return ret;

		/* then look at all of its lower devices */
		ret = netdev_walk_all_lower_dev(ldev, fn, data);
		if (ret)
			return ret;
	}

	return 0;
}
EXPORT_SYMBOL_GPL(netdev_walk_all_lower_dev);

static struct net_device *netdev_next_lower_dev_rcu(struct net_device *dev,
						    struct list_head **iter)
{
	struct netdev_adjacent *lower;

	lower = list_entry_rcu((*iter)->next, struct netdev_adjacent, list);
	if (&lower->list == &dev->adj_list.lower)
		return NULL;

	*iter = &lower->list;

	return lower->dev;
}

int netdev_walk_all_lower_dev_rcu(struct net_device *dev,
				  int (*fn)(struct net_device *dev,
					    void *data),
				  void *data)
{
	struct net_device *ldev;
	struct list_head *iter;
	int ret;

	for (iter = &dev->adj_list.lower,
	     ldev = netdev_next_lower_dev_rcu(dev, &iter);
	     ldev;
	     ldev = netdev_next_lower_dev_rcu(dev, &iter)) {
		/* first is the lower device itself */
		ret = fn(ldev, data);
		if (ret)
			return ret;

		/* then look at all of its lower devices */
		ret = netdev_walk_all_lower_dev_rcu(ldev, fn, data);
		if (ret)
			return ret;
	}

	return 0;
}
EXPORT_SYMBOL_GPL(netdev_walk_all_lower_dev_rcu);

/**
 * netdev_lower_get_first_private_rcu - Get the first ->private from the
 *				       lower neighbour list, RCU
 *				       variant
 * @dev: device
 *
 * Gets the first netdev_adjacent->private from the dev's lower neighbour
 * list. The caller must hold RCU read lock.
 */
void *netdev_lower_get_first_private_rcu(struct net_device *dev)
{
	struct netdev_adjacent *lower;

	lower = list_first_or_null_rcu(&dev->adj_list.lower,
			struct netdev_adjacent, list);
	if (lower)
		return lower->private;
	return NULL;
}
EXPORT_SYMBOL(netdev_lower_get_first_private_rcu);

/**
 * netdev_master_upper_dev_get_rcu - Get master upper device
 * @dev: device
 *
 * Find a master upper device and return pointer to it or NULL in case
 * it's not there. The caller must hold the RCU read lock.
 */
struct net_device *netdev_master_upper_dev_get_rcu(struct net_device *dev)
{
	struct netdev_adjacent *upper;

	upper = list_first_or_null_rcu(&dev->adj_list.upper,
				       struct netdev_adjacent, list);
	if (upper && likely(upper->master))
		return upper->dev;
	return NULL;
}
EXPORT_SYMBOL(netdev_master_upper_dev_get_rcu);

static int netdev_adjacent_sysfs_add(struct net_device *dev,
			      struct net_device *adj_dev,
			      struct list_head *dev_list)
{
	char linkname[IFNAMSIZ+7];

	sprintf(linkname, dev_list == &dev->adj_list.upper ?
		"upper_%s" : "lower_%s", adj_dev->name);
	return sysfs_create_link(&(dev->dev.kobj), &(adj_dev->dev.kobj),
				 linkname);
}
static void netdev_adjacent_sysfs_del(struct net_device *dev,
			       char *name,
			       struct list_head *dev_list)
{
	char linkname[IFNAMSIZ+7];

	sprintf(linkname, dev_list == &dev->adj_list.upper ?
		"upper_%s" : "lower_%s", name);
	sysfs_remove_link(&(dev->dev.kobj), linkname);
}

static inline bool netdev_adjacent_is_neigh_list(struct net_device *dev,
						 struct net_device *adj_dev,
						 struct list_head *dev_list)
{
	return (dev_list == &dev->adj_list.upper ||
		dev_list == &dev->adj_list.lower) &&
		net_eq(dev_net(dev), dev_net(adj_dev));
}

static int __netdev_adjacent_dev_insert(struct net_device *dev,
					struct net_device *adj_dev,
					struct list_head *dev_list,
					void *private, bool master)
{
	struct netdev_adjacent *adj;
	int ret;

	adj = __netdev_find_adj(adj_dev, dev_list);

	if (adj) {
		adj->ref_nr += 1;
		pr_debug("Insert adjacency: dev %s adj_dev %s adj->ref_nr %d\n",
			 dev->name, adj_dev->name, adj->ref_nr);

		return 0;
	}

	adj = kmalloc(sizeof(*adj), GFP_KERNEL);
	if (!adj)
		return -ENOMEM;

	adj->dev = adj_dev;
	adj->master = master;
	adj->ref_nr = 1;
	adj->private = private;
	dev_hold(adj_dev);

	pr_debug("Insert adjacency: dev %s adj_dev %s adj->ref_nr %d; dev_hold on %s\n",
		 dev->name, adj_dev->name, adj->ref_nr, adj_dev->name);

	if (netdev_adjacent_is_neigh_list(dev, adj_dev, dev_list)) {
		ret = netdev_adjacent_sysfs_add(dev, adj_dev, dev_list);
		if (ret)
			goto free_adj;
	}

	/* Ensure that master link is always the first item in list. */
	if (master) {
		ret = sysfs_create_link(&(dev->dev.kobj),
					&(adj_dev->dev.kobj), "master");
		if (ret)
			goto remove_symlinks;

		list_add_rcu(&adj->list, dev_list);
	} else {
		list_add_tail_rcu(&adj->list, dev_list);
	}

	return 0;

remove_symlinks:
	if (netdev_adjacent_is_neigh_list(dev, adj_dev, dev_list))
		netdev_adjacent_sysfs_del(dev, adj_dev->name, dev_list);
free_adj:
	kfree(adj);
	dev_put(adj_dev);

	return ret;
}

static void __netdev_adjacent_dev_remove(struct net_device *dev,
					 struct net_device *adj_dev,
					 u16 ref_nr,
					 struct list_head *dev_list)
{
	struct netdev_adjacent *adj;

	pr_debug("Remove adjacency: dev %s adj_dev %s ref_nr %d\n",
		 dev->name, adj_dev->name, ref_nr);

	adj = __netdev_find_adj(adj_dev, dev_list);

	if (!adj) {
		pr_err("Adjacency does not exist for device %s from %s\n",
		       dev->name, adj_dev->name);
		WARN_ON(1);
		return;
	}

	if (adj->ref_nr > ref_nr) {
		pr_debug("adjacency: %s to %s ref_nr - %d = %d\n",
			 dev->name, adj_dev->name, ref_nr,
			 adj->ref_nr - ref_nr);
		adj->ref_nr -= ref_nr;
		return;
	}

	if (adj->master)
		sysfs_remove_link(&(dev->dev.kobj), "master");

	if (netdev_adjacent_is_neigh_list(dev, adj_dev, dev_list))
		netdev_adjacent_sysfs_del(dev, adj_dev->name, dev_list);

	list_del_rcu(&adj->list);
	pr_debug("adjacency: dev_put for %s, because link removed from %s to %s\n",
		 adj_dev->name, dev->name, adj_dev->name);
	dev_put(adj_dev);
	kfree_rcu(adj, rcu);
}

static int __netdev_adjacent_dev_link_lists(struct net_device *dev,
					    struct net_device *upper_dev,
					    struct list_head *up_list,
					    struct list_head *down_list,
					    void *private, bool master)
{
	int ret;

	ret = __netdev_adjacent_dev_insert(dev, upper_dev, up_list,
					   private, master);
	if (ret)
		return ret;

	ret = __netdev_adjacent_dev_insert(upper_dev, dev, down_list,
					   private, false);
	if (ret) {
		__netdev_adjacent_dev_remove(dev, upper_dev, 1, up_list);
		return ret;
	}

	return 0;
}

static void __netdev_adjacent_dev_unlink_lists(struct net_device *dev,
					       struct net_device *upper_dev,
					       u16 ref_nr,
					       struct list_head *up_list,
					       struct list_head *down_list)
{
	__netdev_adjacent_dev_remove(dev, upper_dev, ref_nr, up_list);
	__netdev_adjacent_dev_remove(upper_dev, dev, ref_nr, down_list);
}

static int __netdev_adjacent_dev_link_neighbour(struct net_device *dev,
						struct net_device *upper_dev,
						void *private, bool master)
{
	return __netdev_adjacent_dev_link_lists(dev, upper_dev,
						&dev->adj_list.upper,
						&upper_dev->adj_list.lower,
						private, master);
}

static void __netdev_adjacent_dev_unlink_neighbour(struct net_device *dev,
						   struct net_device *upper_dev)
{
	__netdev_adjacent_dev_unlink_lists(dev, upper_dev, 1,
					   &dev->adj_list.upper,
					   &upper_dev->adj_list.lower);
}

static int __netdev_upper_dev_link(struct net_device *dev,
				   struct net_device *upper_dev, bool master,
				   void *upper_priv, void *upper_info,
				   struct netlink_ext_ack *extack)
{
	struct netdev_notifier_changeupper_info changeupper_info = {
		.info = {
			.dev = dev,
			.extack = extack,
		},
		.upper_dev = upper_dev,
		.master = master,
		.linking = true,
		.upper_info = upper_info,
	};
	struct net_device *master_dev;
	int ret = 0;

	ASSERT_RTNL();

	if (dev == upper_dev)
		return -EBUSY;

	/* To prevent loops, check if dev is not upper device to upper_dev. */
	if (netdev_has_upper_dev(upper_dev, dev))
		return -EBUSY;

	if (!master) {
		if (netdev_has_upper_dev(dev, upper_dev))
			return -EEXIST;
	} else {
		master_dev = netdev_master_upper_dev_get(dev);
		if (master_dev)
			return master_dev == upper_dev ? -EEXIST : -EBUSY;
	}

	ret = call_netdevice_notifiers_info(NETDEV_PRECHANGEUPPER,
					    &changeupper_info.info);
	ret = notifier_to_errno(ret);
	if (ret)
		return ret;

	ret = __netdev_adjacent_dev_link_neighbour(dev, upper_dev, upper_priv,
						   master);
	if (ret)
		return ret;

	ret = call_netdevice_notifiers_info(NETDEV_CHANGEUPPER,
					    &changeupper_info.info);
	ret = notifier_to_errno(ret);
	if (ret)
		goto rollback;

	return 0;

rollback:
	__netdev_adjacent_dev_unlink_neighbour(dev, upper_dev);

	return ret;
}

/**
 * netdev_upper_dev_link - Add a link to the upper device
 * @dev: device
 * @upper_dev: new upper device
 * @extack: netlink extended ack
 *
 * Adds a link to device which is upper to this one. The caller must hold
 * the RTNL lock. On a failure a negative errno code is returned.
 * On success the reference counts are adjusted and the function
 * returns zero.
 */
int netdev_upper_dev_link(struct net_device *dev,
			  struct net_device *upper_dev,
			  struct netlink_ext_ack *extack)
{
	return __netdev_upper_dev_link(dev, upper_dev, false,
				       NULL, NULL, extack);
}
EXPORT_SYMBOL(netdev_upper_dev_link);

/**
 * netdev_master_upper_dev_link - Add a master link to the upper device
 * @dev: device
 * @upper_dev: new upper device
 * @upper_priv: upper device private
 * @upper_info: upper info to be passed down via notifier
 * @extack: netlink extended ack
 *
 * Adds a link to device which is upper to this one. In this case, only
 * one master upper device can be linked, although other non-master devices
 * might be linked as well. The caller must hold the RTNL lock.
 * On a failure a negative errno code is returned. On success the reference
 * counts are adjusted and the function returns zero.
 */
int netdev_master_upper_dev_link(struct net_device *dev,
				 struct net_device *upper_dev,
				 void *upper_priv, void *upper_info,
				 struct netlink_ext_ack *extack)
{
	return __netdev_upper_dev_link(dev, upper_dev, true,
				       upper_priv, upper_info, extack);
}
EXPORT_SYMBOL(netdev_master_upper_dev_link);

/**
 * netdev_upper_dev_unlink - Removes a link to upper device
 * @dev: device
 * @upper_dev: new upper device
 *
 * Removes a link to device which is upper to this one. The caller must hold
 * the RTNL lock.
 */
void netdev_upper_dev_unlink(struct net_device *dev,
			     struct net_device *upper_dev)
{
	struct netdev_notifier_changeupper_info changeupper_info = {
		.info = {
			.dev = dev,
		},
		.upper_dev = upper_dev,
		.linking = false,
	};

	ASSERT_RTNL();

	changeupper_info.master = netdev_master_upper_dev_get(dev) == upper_dev;

	call_netdevice_notifiers_info(NETDEV_PRECHANGEUPPER,
				      &changeupper_info.info);

	__netdev_adjacent_dev_unlink_neighbour(dev, upper_dev);

	call_netdevice_notifiers_info(NETDEV_CHANGEUPPER,
				      &changeupper_info.info);
}
EXPORT_SYMBOL(netdev_upper_dev_unlink);

/**
 * netdev_bonding_info_change - Dispatch event about slave change
 * @dev: device
 * @bonding_info: info to dispatch
 *
 * Send NETDEV_BONDING_INFO to netdev notifiers with info.
 * The caller must hold the RTNL lock.
 */
void netdev_bonding_info_change(struct net_device *dev,
				struct netdev_bonding_info *bonding_info)
{
	struct netdev_notifier_bonding_info info = {
		.info.dev = dev,
	};

	memcpy(&info.bonding_info, bonding_info,
	       sizeof(struct netdev_bonding_info));
	call_netdevice_notifiers_info(NETDEV_BONDING_INFO,
				      &info.info);
}
EXPORT_SYMBOL(netdev_bonding_info_change);

static void netdev_adjacent_add_links(struct net_device *dev)
{
	struct netdev_adjacent *iter;

	struct net *net = dev_net(dev);

	list_for_each_entry(iter, &dev->adj_list.upper, list) {
		if (!net_eq(net, dev_net(iter->dev)))
			continue;
		netdev_adjacent_sysfs_add(iter->dev, dev,
					  &iter->dev->adj_list.lower);
		netdev_adjacent_sysfs_add(dev, iter->dev,
					  &dev->adj_list.upper);
	}

	list_for_each_entry(iter, &dev->adj_list.lower, list) {
		if (!net_eq(net, dev_net(iter->dev)))
			continue;
		netdev_adjacent_sysfs_add(iter->dev, dev,
					  &iter->dev->adj_list.upper);
		netdev_adjacent_sysfs_add(dev, iter->dev,
					  &dev->adj_list.lower);
	}
}

static void netdev_adjacent_del_links(struct net_device *dev)
{
	struct netdev_adjacent *iter;

	struct net *net = dev_net(dev);

	list_for_each_entry(iter, &dev->adj_list.upper, list) {
		if (!net_eq(net, dev_net(iter->dev)))
			continue;
		netdev_adjacent_sysfs_del(iter->dev, dev->name,
					  &iter->dev->adj_list.lower);
		netdev_adjacent_sysfs_del(dev, iter->dev->name,
					  &dev->adj_list.upper);
	}

	list_for_each_entry(iter, &dev->adj_list.lower, list) {
		if (!net_eq(net, dev_net(iter->dev)))
			continue;
		netdev_adjacent_sysfs_del(iter->dev, dev->name,
					  &iter->dev->adj_list.upper);
		netdev_adjacent_sysfs_del(dev, iter->dev->name,
					  &dev->adj_list.lower);
	}
}

void netdev_adjacent_rename_links(struct net_device *dev, char *oldname)
{
	struct netdev_adjacent *iter;

	struct net *net = dev_net(dev);

	list_for_each_entry(iter, &dev->adj_list.upper, list) {
		if (!net_eq(net, dev_net(iter->dev)))
			continue;
		netdev_adjacent_sysfs_del(iter->dev, oldname,
					  &iter->dev->adj_list.lower);
		netdev_adjacent_sysfs_add(iter->dev, dev,
					  &iter->dev->adj_list.lower);
	}

	list_for_each_entry(iter, &dev->adj_list.lower, list) {
		if (!net_eq(net, dev_net(iter->dev)))
			continue;
		netdev_adjacent_sysfs_del(iter->dev, oldname,
					  &iter->dev->adj_list.upper);
		netdev_adjacent_sysfs_add(iter->dev, dev,
					  &iter->dev->adj_list.upper);
	}
}

void *netdev_lower_dev_get_private(struct net_device *dev,
				   struct net_device *lower_dev)
{
	struct netdev_adjacent *lower;

	if (!lower_dev)
		return NULL;
	lower = __netdev_find_adj(lower_dev, &dev->adj_list.lower);
	if (!lower)
		return NULL;

	return lower->private;
}
EXPORT_SYMBOL(netdev_lower_dev_get_private);


int dev_get_nest_level(struct net_device *dev)
{
	struct net_device *lower = NULL;
	struct list_head *iter;
	int max_nest = -1;
	int nest;

	ASSERT_RTNL();

	netdev_for_each_lower_dev(dev, lower, iter) {
		nest = dev_get_nest_level(lower);
		if (max_nest < nest)
			max_nest = nest;
	}

	return max_nest + 1;
}
EXPORT_SYMBOL(dev_get_nest_level);

/**
 * netdev_lower_change - Dispatch event about lower device state change
 * @lower_dev: device
 * @lower_state_info: state to dispatch
 *
 * Send NETDEV_CHANGELOWERSTATE to netdev notifiers with info.
 * The caller must hold the RTNL lock.
 */
void netdev_lower_state_changed(struct net_device *lower_dev,
				void *lower_state_info)
{
	struct netdev_notifier_changelowerstate_info changelowerstate_info = {
		.info.dev = lower_dev,
	};

	ASSERT_RTNL();
	changelowerstate_info.lower_state_info = lower_state_info;
	call_netdevice_notifiers_info(NETDEV_CHANGELOWERSTATE,
				      &changelowerstate_info.info);
}
EXPORT_SYMBOL(netdev_lower_state_changed);

static void dev_change_rx_flags(struct net_device *dev, int flags)
{
	const struct net_device_ops *ops = dev->netdev_ops;

	if (ops->ndo_change_rx_flags)
		ops->ndo_change_rx_flags(dev, flags);
}

static int __dev_set_promiscuity(struct net_device *dev, int inc, bool notify)
{
	unsigned int old_flags = dev->flags;
	kuid_t uid;
	kgid_t gid;

	ASSERT_RTNL();

	dev->flags |= IFF_PROMISC;
	dev->promiscuity += inc;
	if (dev->promiscuity == 0) {
		/*
		 * Avoid overflow.
		 * If inc causes overflow, untouch promisc and return error.
		 */
		if (inc < 0)
			dev->flags &= ~IFF_PROMISC;
		else {
			dev->promiscuity -= inc;
			pr_warn("%s: promiscuity touches roof, set promiscuity failed. promiscuity feature of device might be broken.\n",
				dev->name);
			return -EOVERFLOW;
		}
	}
	if (dev->flags != old_flags) {
		pr_info("device %s %s promiscuous mode\n",
			dev->name,
			dev->flags & IFF_PROMISC ? "entered" : "left");
		if (audit_enabled) {
			current_uid_gid(&uid, &gid);
			audit_log(audit_context(), GFP_ATOMIC,
				  AUDIT_ANOM_PROMISCUOUS,
				  "dev=%s prom=%d old_prom=%d auid=%u uid=%u gid=%u ses=%u",
				  dev->name, (dev->flags & IFF_PROMISC),
				  (old_flags & IFF_PROMISC),
				  from_kuid(&init_user_ns, audit_get_loginuid(current)),
				  from_kuid(&init_user_ns, uid),
				  from_kgid(&init_user_ns, gid),
				  audit_get_sessionid(current));
		}

		dev_change_rx_flags(dev, IFF_PROMISC);
	}
	if (notify)
		__dev_notify_flags(dev, old_flags, IFF_PROMISC);
	return 0;
}

/**
 *	dev_set_promiscuity	- update promiscuity count on a device
 *	@dev: device
 *	@inc: modifier
 *
 *	Add or remove promiscuity from a device. While the count in the device
 *	remains above zero the interface remains promiscuous. Once it hits zero
 *	the device reverts back to normal filtering operation. A negative inc
 *	value is used to drop promiscuity on the device.
 *	Return 0 if successful or a negative errno code on error.
 */
int dev_set_promiscuity(struct net_device *dev, int inc)
{
	unsigned int old_flags = dev->flags;
	int err;

	err = __dev_set_promiscuity(dev, inc, true);
	if (err < 0)
		return err;
	if (dev->flags != old_flags)
		dev_set_rx_mode(dev);
	return err;
}
EXPORT_SYMBOL(dev_set_promiscuity);

static int __dev_set_allmulti(struct net_device *dev, int inc, bool notify)
{
	unsigned int old_flags = dev->flags, old_gflags = dev->gflags;

	ASSERT_RTNL();

	dev->flags |= IFF_ALLMULTI;
	dev->allmulti += inc;
	if (dev->allmulti == 0) {
		/*
		 * Avoid overflow.
		 * If inc causes overflow, untouch allmulti and return error.
		 */
		if (inc < 0)
			dev->flags &= ~IFF_ALLMULTI;
		else {
			dev->allmulti -= inc;
			pr_warn("%s: allmulti touches roof, set allmulti failed. allmulti feature of device might be broken.\n",
				dev->name);
			return -EOVERFLOW;
		}
	}
	if (dev->flags ^ old_flags) {
		dev_change_rx_flags(dev, IFF_ALLMULTI);
		dev_set_rx_mode(dev);
		if (notify)
			__dev_notify_flags(dev, old_flags,
					   dev->gflags ^ old_gflags);
	}
	return 0;
}

/**
 *	dev_set_allmulti	- update allmulti count on a device
 *	@dev: device
 *	@inc: modifier
 *
 *	Add or remove reception of all multicast frames to a device. While the
 *	count in the device remains above zero the interface remains listening
 *	to all interfaces. Once it hits zero the device reverts back to normal
 *	filtering operation. A negative @inc value is used to drop the counter
 *	when releasing a resource needing all multicasts.
 *	Return 0 if successful or a negative errno code on error.
 */

int dev_set_allmulti(struct net_device *dev, int inc)
{
	return __dev_set_allmulti(dev, inc, true);
}
EXPORT_SYMBOL(dev_set_allmulti);

/*
 *	Upload unicast and multicast address lists to device and
 *	configure RX filtering. When the device doesn't support unicast
 *	filtering it is put in promiscuous mode while unicast addresses
 *	are present.
 */
void __dev_set_rx_mode(struct net_device *dev)
{
	const struct net_device_ops *ops = dev->netdev_ops;

	/* dev_open will call this function so the list will stay sane. */
	if (!(dev->flags&IFF_UP))
		return;

	if (!netif_device_present(dev))
		return;

	if (!(dev->priv_flags & IFF_UNICAST_FLT)) {
		/* Unicast addresses changes may only happen under the rtnl,
		 * therefore calling __dev_set_promiscuity here is safe.
		 */
		if (!netdev_uc_empty(dev) && !dev->uc_promisc) {
			__dev_set_promiscuity(dev, 1, false);
			dev->uc_promisc = true;
		} else if (netdev_uc_empty(dev) && dev->uc_promisc) {
			__dev_set_promiscuity(dev, -1, false);
			dev->uc_promisc = false;
		}
	}

	if (ops->ndo_set_rx_mode)
		ops->ndo_set_rx_mode(dev);
}

void dev_set_rx_mode(struct net_device *dev)
{
	netif_addr_lock_bh(dev);
	__dev_set_rx_mode(dev);
	netif_addr_unlock_bh(dev);
}

/**
 *	dev_get_flags - get flags reported to userspace
 *	@dev: device
 *
 *	Get the combination of flag bits exported through APIs to userspace.
 */
unsigned int dev_get_flags(const struct net_device *dev)
{
	unsigned int flags;

	flags = (dev->flags & ~(IFF_PROMISC |
				IFF_ALLMULTI |
				IFF_RUNNING |
				IFF_LOWER_UP |
				IFF_DORMANT)) |
		(dev->gflags & (IFF_PROMISC |
				IFF_ALLMULTI));

	if (netif_running(dev)) {
		if (netif_oper_up(dev))
			flags |= IFF_RUNNING;
		if (netif_carrier_ok(dev))
			flags |= IFF_LOWER_UP;
		if (netif_dormant(dev))
			flags |= IFF_DORMANT;
	}

	return flags;
}
EXPORT_SYMBOL(dev_get_flags);

int __dev_change_flags(struct net_device *dev, unsigned int flags)
{
	unsigned int old_flags = dev->flags;//取原dev中存储的flag，认为为旧flag
	int ret;

	ASSERT_RTNL();

	/*
	 *	Set the flags on our device.
	 */

	dev->flags = (flags & (IFF_DEBUG | IFF_NOTRAILERS | IFF_NOARP |
			       IFF_DYNAMIC | IFF_MULTICAST | IFF_PORTSEL |
			       IFF_AUTOMEDIA)) |
		     (dev->flags & (IFF_UP | IFF_VOLATILE | IFF_PROMISC |
				    IFF_ALLMULTI));

	/*
	 *	Load in the correct multicast list now the flags have changed.
	 */

	if ((old_flags ^ flags) & IFF_MULTICAST)
		dev_change_rx_flags(dev, IFF_MULTICAST);

	dev_set_rx_mode(dev);

	/*
	 *	Have we downed the interface. We handle IFF_UP ourselves
	 *	according to user attempts to set it, rather than blindly
	 *	setting it.
	 */

	ret = 0;
	if ((old_flags ^ flags) & IFF_UP) {
		//旧的flgas与新的flags就IFF_UP标记存在不同
		if (old_flags & IFF_UP)
			//由的flags中是UP状态，故新状态变更为down
			__dev_close(dev);
		else
			//旧状态为down,新状态为up,执行为open
			ret = __dev_open(dev);
	}

	if ((flags ^ dev->gflags) & IFF_PROMISC) {
		int inc = (flags & IFF_PROMISC) ? 1 : -1;
		unsigned int old_flags = dev->flags;

		dev->gflags ^= IFF_PROMISC;

		if (__dev_set_promiscuity(dev, inc, false) >= 0)
			if (dev->flags != old_flags)
				dev_set_rx_mode(dev);
	}

	/* NOTE: order of synchronization of IFF_PROMISC and IFF_ALLMULTI
	 * is important. Some (broken) drivers set IFF_PROMISC, when
	 * IFF_ALLMULTI is requested not asking us and not reporting.
	 */
	if ((flags ^ dev->gflags) & IFF_ALLMULTI) {
		int inc = (flags & IFF_ALLMULTI) ? 1 : -1;

		dev->gflags ^= IFF_ALLMULTI;
		__dev_set_allmulti(dev, inc, false);
	}

	return ret;
}

void __dev_notify_flags(struct net_device *dev, unsigned int old_flags,
			unsigned int gchanges)
{
	unsigned int changes = dev->flags ^ old_flags;

	if (gchanges)
		rtmsg_ifinfo(RTM_NEWLINK, dev, gchanges, GFP_ATOMIC);

	if (changes & IFF_UP) {
		if (dev->flags & IFF_UP)
			call_netdevice_notifiers(NETDEV_UP, dev);
		else
			call_netdevice_notifiers(NETDEV_DOWN, dev);
	}

	if (dev->flags & IFF_UP &&
	    (changes & ~(IFF_UP | IFF_PROMISC | IFF_ALLMULTI | IFF_VOLATILE))) {
		struct netdev_notifier_change_info change_info = {
			.info = {
				.dev = dev,
			},
			.flags_changed = changes,
		};

		call_netdevice_notifiers_info(NETDEV_CHANGE, &change_info.info);
	}
}

/**
 *	dev_change_flags - change device settings
 *	@dev: device
 *	@flags: device state flags
 *
 *	Change settings on device based state flags. The flags are
 *	in the userspace exported format.
 */
int dev_change_flags(struct net_device *dev, unsigned int flags)
{
	int ret;
	unsigned int changes, old_flags = dev->flags, old_gflags = dev->gflags;

	ret = __dev_change_flags(dev, flags);
	if (ret < 0)
		return ret;

	changes = (old_flags ^ dev->flags) | (old_gflags ^ dev->gflags);
	__dev_notify_flags(dev, old_flags, changes);
	return ret;
}
EXPORT_SYMBOL(dev_change_flags);

int __dev_set_mtu(struct net_device *dev, int new_mtu)
{
	const struct net_device_ops *ops = dev->netdev_ops;

	if (ops->ndo_change_mtu)
		return ops->ndo_change_mtu(dev, new_mtu);

	dev->mtu = new_mtu;
	return 0;
}
EXPORT_SYMBOL(__dev_set_mtu);

/**
 *	dev_set_mtu - Change maximum transfer unit
 *	@dev: device
 *	@new_mtu: new transfer unit
 *
 *	Change the maximum transfer size of the network device.
 */
int dev_set_mtu(struct net_device *dev, int new_mtu)
{
	int err, orig_mtu;

	if (new_mtu == dev->mtu)
		return 0;

	/* MTU must be positive, and in range */
	if (new_mtu < 0 || new_mtu < dev->min_mtu) {
		net_err_ratelimited("%s: Invalid MTU %d requested, hw min %d\n",
				    dev->name, new_mtu, dev->min_mtu);
		return -EINVAL;
	}

	if (dev->max_mtu > 0 && new_mtu > dev->max_mtu) {
		net_err_ratelimited("%s: Invalid MTU %d requested, hw max %d\n",
				    dev->name, new_mtu, dev->max_mtu);
		return -EINVAL;
	}

	if (!netif_device_present(dev))
		return -ENODEV;

	err = call_netdevice_notifiers(NETDEV_PRECHANGEMTU, dev);
	err = notifier_to_errno(err);
	if (err)
		return err;

	orig_mtu = dev->mtu;
	err = __dev_set_mtu(dev, new_mtu);

	if (!err) {
		err = call_netdevice_notifiers(NETDEV_CHANGEMTU, dev);
		err = notifier_to_errno(err);
		if (err) {
			/* setting mtu back and notifying everyone again,
			 * so that they have a chance to revert changes.
			 */
			__dev_set_mtu(dev, orig_mtu);
			call_netdevice_notifiers(NETDEV_CHANGEMTU, dev);
		}
	}
	return err;
}
EXPORT_SYMBOL(dev_set_mtu);

/**
 *	dev_change_tx_queue_len - Change TX queue length of a netdevice
 *	@dev: device
 *	@new_len: new tx queue length
 */
int dev_change_tx_queue_len(struct net_device *dev, unsigned long new_len)
{
	unsigned int orig_len = dev->tx_queue_len;
	int res;

	if (new_len != (unsigned int)new_len)
		return -ERANGE;

	if (new_len != orig_len) {
		dev->tx_queue_len = new_len;
		res = call_netdevice_notifiers(NETDEV_CHANGE_TX_QUEUE_LEN, dev);
		res = notifier_to_errno(res);
		if (res) {
			netdev_err(dev,
				   "refused to change device tx_queue_len\n");
			dev->tx_queue_len = orig_len;
			return res;
		}
		return dev_qdisc_change_tx_queue_len(dev);
	}

	return 0;
}

/**
 *	dev_set_group - Change group this device belongs to
 *	@dev: device
 *	@new_group: group this device should belong to
 */
void dev_set_group(struct net_device *dev, int new_group)
{
	dev->group = new_group;
}
EXPORT_SYMBOL(dev_set_group);

/**
 *	dev_set_mac_address - Change Media Access Control Address
 *	@dev: device
 *	@sa: new address
 *
 *	Change the hardware (MAC) address of the device
 */
int dev_set_mac_address(struct net_device *dev, struct sockaddr *sa)
{
	const struct net_device_ops *ops = dev->netdev_ops;
	int err;

	if (!ops->ndo_set_mac_address)
		return -EOPNOTSUPP;
	if (sa->sa_family != dev->type)
		return -EINVAL;
	if (!netif_device_present(dev))
		return -ENODEV;
	err = ops->ndo_set_mac_address(dev, sa);
	if (err)
		return err;
	dev->addr_assign_type = NET_ADDR_SET;
	call_netdevice_notifiers(NETDEV_CHANGEADDR, dev);
	add_device_randomness(dev->dev_addr, dev->addr_len);
	return 0;
}
EXPORT_SYMBOL(dev_set_mac_address);

/**
 *	dev_change_carrier - Change device carrier
 *	@dev: device
 *	@new_carrier: new value
 *
 *	Change device carrier
 */
int dev_change_carrier(struct net_device *dev, bool new_carrier)
{
	const struct net_device_ops *ops = dev->netdev_ops;

	if (!ops->ndo_change_carrier)
		return -EOPNOTSUPP;
	if (!netif_device_present(dev))
		return -ENODEV;
	return ops->ndo_change_carrier(dev, new_carrier);
}
EXPORT_SYMBOL(dev_change_carrier);

/**
 *	dev_get_phys_port_id - Get device physical port ID
 *	@dev: device
 *	@ppid: port ID
 *
 *	Get device physical port ID
 */
int dev_get_phys_port_id(struct net_device *dev,
			 struct netdev_phys_item_id *ppid)
{
	const struct net_device_ops *ops = dev->netdev_ops;

	if (!ops->ndo_get_phys_port_id)
		return -EOPNOTSUPP;
	return ops->ndo_get_phys_port_id(dev, ppid);
}
EXPORT_SYMBOL(dev_get_phys_port_id);

/**
 *	dev_get_phys_port_name - Get device physical port name
 *	@dev: device
 *	@name: port name
 *	@len: limit of bytes to copy to name
 *
 *	Get device physical port name
 */
int dev_get_phys_port_name(struct net_device *dev,
			   char *name, size_t len)
{
	const struct net_device_ops *ops = dev->netdev_ops;

	if (!ops->ndo_get_phys_port_name)
		return -EOPNOTSUPP;
	return ops->ndo_get_phys_port_name(dev, name, len);
}
EXPORT_SYMBOL(dev_get_phys_port_name);

/**
 *	dev_change_proto_down - update protocol port state information
 *	@dev: device
 *	@proto_down: new value
 *
 *	This info can be used by switch drivers to set the phys state of the
 *	port.
 */
int dev_change_proto_down(struct net_device *dev, bool proto_down)
{
	const struct net_device_ops *ops = dev->netdev_ops;

	if (!ops->ndo_change_proto_down)
		return -EOPNOTSUPP;
	if (!netif_device_present(dev))
		return -ENODEV;
	return ops->ndo_change_proto_down(dev, proto_down);
}
EXPORT_SYMBOL(dev_change_proto_down);

void __dev_xdp_query(struct net_device *dev, bpf_op_t bpf_op,
		     struct netdev_bpf *xdp)
{
	memset(xdp, 0, sizeof(*xdp));
	xdp->command = XDP_QUERY_PROG;

	/* Query must always succeed. */
	WARN_ON(bpf_op(dev, xdp) < 0);
}

static u8 __dev_xdp_attached(struct net_device *dev, bpf_op_t bpf_op)
{
	struct netdev_bpf xdp;

	__dev_xdp_query(dev, bpf_op, &xdp);

	return xdp.prog_attached;
}

static int dev_xdp_install(struct net_device *dev, bpf_op_t bpf_op,
			   struct netlink_ext_ack *extack, u32 flags,
			   struct bpf_prog *prog)
{
	struct netdev_bpf xdp;

	memset(&xdp, 0, sizeof(xdp));
	if (flags & XDP_FLAGS_HW_MODE)
		xdp.command = XDP_SETUP_PROG_HW;
	else
		xdp.command = XDP_SETUP_PROG;
	xdp.extack = extack;
	xdp.flags = flags;
	xdp.prog = prog;

	return bpf_op(dev, &xdp);
}

static void dev_xdp_uninstall(struct net_device *dev)
{
	struct netdev_bpf xdp;
	bpf_op_t ndo_bpf;

	/* Remove generic XDP */
	WARN_ON(dev_xdp_install(dev, generic_xdp_install, NULL, 0, NULL));

	/* Remove from the driver */
	ndo_bpf = dev->netdev_ops->ndo_bpf;
	if (!ndo_bpf)
		return;

	__dev_xdp_query(dev, ndo_bpf, &xdp);
	if (xdp.prog_attached == XDP_ATTACHED_NONE)
		return;

	/* Program removal should always succeed */
	WARN_ON(dev_xdp_install(dev, ndo_bpf, NULL, xdp.prog_flags, NULL));
}

/**
 *	dev_change_xdp_fd - set or clear a bpf program for a device rx path
 *	@dev: device
 *	@extack: netlink extended ack
 *	@fd: new program fd or negative value to clear
 *	@flags: xdp-related flags
 *
 *	Set or clear a bpf program for a device
 */
int dev_change_xdp_fd(struct net_device *dev, struct netlink_ext_ack *extack,
		      int fd, u32 flags)
{
	const struct net_device_ops *ops = dev->netdev_ops;
	struct bpf_prog *prog = NULL;
	bpf_op_t bpf_op, bpf_chk;
	int err;

	ASSERT_RTNL();

	bpf_op = bpf_chk = ops->ndo_bpf;
	if (!bpf_op && (flags & (XDP_FLAGS_DRV_MODE | XDP_FLAGS_HW_MODE)))
		return -EOPNOTSUPP;
	if (!bpf_op || (flags & XDP_FLAGS_SKB_MODE))
		bpf_op = generic_xdp_install;
	if (bpf_op == bpf_chk)
		bpf_chk = generic_xdp_install;

	if (fd >= 0) {
		if (bpf_chk && __dev_xdp_attached(dev, bpf_chk))
			return -EEXIST;
		if ((flags & XDP_FLAGS_UPDATE_IF_NOEXIST) &&
		    __dev_xdp_attached(dev, bpf_op))
			return -EBUSY;

		prog = bpf_prog_get_type_dev(fd, BPF_PROG_TYPE_XDP,
					     bpf_op == ops->ndo_bpf);
		if (IS_ERR(prog))
			return PTR_ERR(prog);

		if (!(flags & XDP_FLAGS_HW_MODE) &&
		    bpf_prog_is_dev_bound(prog->aux)) {
			NL_SET_ERR_MSG(extack, "using device-bound program without HW_MODE flag is not supported");
			bpf_prog_put(prog);
			return -EINVAL;
		}
	}

	err = dev_xdp_install(dev, bpf_op, extack, flags, prog);
	if (err < 0 && prog)
		bpf_prog_put(prog);

	return err;
}

/**
 *	dev_new_index	-	allocate an ifindex
 *	@net: the applicable net namespace
 *
 *	Returns a suitable unique value for a new device interface
 *	number.  The caller must hold the rtnl semaphore or the
 *	dev_base_lock to be sure it remains unique.
 */
static int dev_new_index(struct net *net)
{
	int ifindex = net->ifindex;

	for (;;) {
		if (++ifindex <= 0)
			ifindex = 1;
		if (!__dev_get_by_index(net, ifindex))
			return net->ifindex = ifindex;
	}
}

/* Delayed registration/unregisteration */
static LIST_HEAD(net_todo_list);
DECLARE_WAIT_QUEUE_HEAD(netdev_unregistering_wq);

static void net_set_todo(struct net_device *dev)
{
	list_add_tail(&dev->todo_list, &net_todo_list);
	dev_net(dev)->dev_unreg_count++;
}

static void rollback_registered_many(struct list_head *head)
{
	struct net_device *dev, *tmp;
	LIST_HEAD(close_head);

	BUG_ON(dev_boot_phase);
	ASSERT_RTNL();

	list_for_each_entry_safe(dev, tmp, head, unreg_list) {
		/* Some devices call without registering
		 * for initialization unwind. Remove those
		 * devices and proceed with the remaining.
		 */
		if (dev->reg_state == NETREG_UNINITIALIZED) {
			pr_debug("unregister_netdevice: device %s/%p never was registered\n",
				 dev->name, dev);

			WARN_ON(1);
			list_del(&dev->unreg_list);
			continue;
		}
		dev->dismantle = true;
		BUG_ON(dev->reg_state != NETREG_REGISTERED);
	}

	/* If device is running, close it first. */
	list_for_each_entry(dev, head, unreg_list)
		list_add_tail(&dev->close_list, &close_head);
	dev_close_many(&close_head, true);

	list_for_each_entry(dev, head, unreg_list) {
		/* And unlink it from device chain. */
		unlist_netdevice(dev);

		dev->reg_state = NETREG_UNREGISTERING;
	}
	flush_all_backlogs();

	synchronize_net();

	list_for_each_entry(dev, head, unreg_list) {
		struct sk_buff *skb = NULL;

		/* Shutdown queueing discipline. */
		dev_shutdown(dev);

		dev_xdp_uninstall(dev);

		/* Notify protocols, that we are about to destroy
		 * this device. They should clean all the things.
		 */
		call_netdevice_notifiers(NETDEV_UNREGISTER, dev);

		if (!dev->rtnl_link_ops ||
		    dev->rtnl_link_state == RTNL_LINK_INITIALIZED)
			skb = rtmsg_ifinfo_build_skb(RTM_DELLINK, dev, ~0U, 0,
						     GFP_KERNEL, NULL, 0);

		/*
		 *	Flush the unicast and multicast chains
		 */
		dev_uc_flush(dev);
		dev_mc_flush(dev);

		if (dev->netdev_ops->ndo_uninit)
			dev->netdev_ops->ndo_uninit(dev);

		if (skb)
			rtmsg_ifinfo_send(skb, dev, GFP_KERNEL);

		/* Notifier chain MUST detach us all upper devices. */
		WARN_ON(netdev_has_any_upper_dev(dev));
		WARN_ON(netdev_has_any_lower_dev(dev));

		/* Remove entries from kobject tree */
		netdev_unregister_kobject(dev);
#ifdef CONFIG_XPS
		/* Remove XPS queueing entries */
		netif_reset_xps_queues_gt(dev, 0);
#endif
	}

	synchronize_net();

	list_for_each_entry(dev, head, unreg_list)
		dev_put(dev);
}

static void rollback_registered(struct net_device *dev)
{
	LIST_HEAD(single);

	list_add(&dev->unreg_list, &single);
	rollback_registered_many(&single);
	list_del(&single);
}

static netdev_features_t netdev_sync_upper_features(struct net_device *lower,
	struct net_device *upper, netdev_features_t features)
{
	netdev_features_t upper_disables = NETIF_F_UPPER_DISABLES;
	netdev_features_t feature;
	int feature_bit;

	for_each_netdev_feature(&upper_disables, feature_bit) {
		feature = __NETIF_F_BIT(feature_bit);
		if (!(upper->wanted_features & feature)
		    && (features & feature)) {
			netdev_dbg(lower, "Dropping feature %pNF, upper dev %s has it off.\n",
				   &feature, upper->name);
			features &= ~feature;
		}
	}

	return features;
}

static void netdev_sync_lower_features(struct net_device *upper,
	struct net_device *lower, netdev_features_t features)
{
	netdev_features_t upper_disables = NETIF_F_UPPER_DISABLES;
	netdev_features_t feature;
	int feature_bit;

	for_each_netdev_feature(&upper_disables, feature_bit) {
		feature = __NETIF_F_BIT(feature_bit);
		if (!(features & feature) && (lower->features & feature)) {
			netdev_dbg(upper, "Disabling feature %pNF on lower dev %s.\n",
				   &feature, lower->name);
			lower->wanted_features &= ~feature;
			netdev_update_features(lower);

			if (unlikely(lower->features & feature))
				netdev_WARN(upper, "failed to disable %pNF on %s!\n",
					    &feature, lower->name);
		}
	}
}

static netdev_features_t netdev_fix_features(struct net_device *dev,
	netdev_features_t features)
{
	/* Fix illegal checksum combinations */
	if ((features & NETIF_F_HW_CSUM) &&
	    (features & (NETIF_F_IP_CSUM|NETIF_F_IPV6_CSUM))) {
		netdev_warn(dev, "mixed HW and IP checksum settings.\n");
		features &= ~(NETIF_F_IP_CSUM|NETIF_F_IPV6_CSUM);
	}

	/* TSO requires that SG is present as well. */
	if ((features & NETIF_F_ALL_TSO) && !(features & NETIF_F_SG)) {
		netdev_dbg(dev, "Dropping TSO features since no SG feature.\n");
		features &= ~NETIF_F_ALL_TSO;
	}

	if ((features & NETIF_F_TSO) && !(features & NETIF_F_HW_CSUM) &&
					!(features & NETIF_F_IP_CSUM)) {
		netdev_dbg(dev, "Dropping TSO features since no CSUM feature.\n");
		features &= ~NETIF_F_TSO;
		features &= ~NETIF_F_TSO_ECN;
	}

	if ((features & NETIF_F_TSO6) && !(features & NETIF_F_HW_CSUM) &&
					 !(features & NETIF_F_IPV6_CSUM)) {
		netdev_dbg(dev, "Dropping TSO6 features since no CSUM feature.\n");
		features &= ~NETIF_F_TSO6;
	}

	/* TSO with IPv4 ID mangling requires IPv4 TSO be enabled */
	if ((features & NETIF_F_TSO_MANGLEID) && !(features & NETIF_F_TSO))
		features &= ~NETIF_F_TSO_MANGLEID;

	/* TSO ECN requires that TSO is present as well. */
	if ((features & NETIF_F_ALL_TSO) == NETIF_F_TSO_ECN)
		features &= ~NETIF_F_TSO_ECN;

	/* Software GSO depends on SG. */
	if ((features & NETIF_F_GSO) && !(features & NETIF_F_SG)) {
		netdev_dbg(dev, "Dropping NETIF_F_GSO since no SG feature.\n");
		features &= ~NETIF_F_GSO;
	}

	/* GSO partial features require GSO partial be set */
	if ((features & dev->gso_partial_features) &&
	    !(features & NETIF_F_GSO_PARTIAL)) {
		netdev_dbg(dev,
			   "Dropping partially supported GSO features since no GSO partial.\n");
		features &= ~dev->gso_partial_features;
	}

	if (!(features & NETIF_F_RXCSUM)) {
		/* NETIF_F_GRO_HW implies doing RXCSUM since every packet
		 * successfully merged by hardware must also have the
		 * checksum verified by hardware.  If the user does not
		 * want to enable RXCSUM, logically, we should disable GRO_HW.
		 */
		if (features & NETIF_F_GRO_HW) {
			netdev_dbg(dev, "Dropping NETIF_F_GRO_HW since no RXCSUM feature.\n");
			features &= ~NETIF_F_GRO_HW;
		}
	}

	/* LRO/HW-GRO features cannot be combined with RX-FCS */
	if (features & NETIF_F_RXFCS) {
		if (features & NETIF_F_LRO) {
			netdev_dbg(dev, "Dropping LRO feature since RX-FCS is requested.\n");
			features &= ~NETIF_F_LRO;
		}

		if (features & NETIF_F_GRO_HW) {
			netdev_dbg(dev, "Dropping HW-GRO feature since RX-FCS is requested.\n");
			features &= ~NETIF_F_GRO_HW;
		}
	}

	return features;
}

int __netdev_update_features(struct net_device *dev)
{
	struct net_device *upper, *lower;
	netdev_features_t features;
	struct list_head *iter;
	int err = -1;

	ASSERT_RTNL();

	features = netdev_get_wanted_features(dev);

	if (dev->netdev_ops->ndo_fix_features)
		features = dev->netdev_ops->ndo_fix_features(dev, features);

	/* driver might be less strict about feature dependencies */
	features = netdev_fix_features(dev, features);

	/* some features can't be enabled if they're off an an upper device */
	netdev_for_each_upper_dev_rcu(dev, upper, iter)
		features = netdev_sync_upper_features(dev, upper, features);

	if (dev->features == features)
		goto sync_lower;

	netdev_dbg(dev, "Features changed: %pNF -> %pNF\n",
		&dev->features, &features);

	if (dev->netdev_ops->ndo_set_features)
		err = dev->netdev_ops->ndo_set_features(dev, features);
	else
		err = 0;

	if (unlikely(err < 0)) {
		netdev_err(dev,
			"set_features() failed (%d); wanted %pNF, left %pNF\n",
			err, &features, &dev->features);
		/* return non-0 since some features might have changed and
		 * it's better to fire a spurious notification than miss it
		 */
		return -1;
	}

sync_lower:
	/* some features must be disabled on lower devices when disabled
	 * on an upper device (think: bonding master or bridge)
	 */
	netdev_for_each_lower_dev(dev, lower, iter)
		netdev_sync_lower_features(dev, lower, features);

	if (!err) {
		netdev_features_t diff = features ^ dev->features;

		if (diff & NETIF_F_RX_UDP_TUNNEL_PORT) {
			/* udp_tunnel_{get,drop}_rx_info both need
			 * NETIF_F_RX_UDP_TUNNEL_PORT enabled on the
			 * device, or they won't do anything.
			 * Thus we need to update dev->features
			 * *before* calling udp_tunnel_get_rx_info,
			 * but *after* calling udp_tunnel_drop_rx_info.
			 */
			if (features & NETIF_F_RX_UDP_TUNNEL_PORT) {
				dev->features = features;
				udp_tunnel_get_rx_info(dev);
			} else {
				udp_tunnel_drop_rx_info(dev);
			}
		}

		if (diff & NETIF_F_HW_VLAN_CTAG_FILTER) {
			if (features & NETIF_F_HW_VLAN_CTAG_FILTER) {
				dev->features = features;
				err |= vlan_get_rx_ctag_filter_info(dev);
			} else {
				vlan_drop_rx_ctag_filter_info(dev);
			}
		}

		if (diff & NETIF_F_HW_VLAN_STAG_FILTER) {
			if (features & NETIF_F_HW_VLAN_STAG_FILTER) {
				dev->features = features;
				err |= vlan_get_rx_stag_filter_info(dev);
			} else {
				vlan_drop_rx_stag_filter_info(dev);
			}
		}

		dev->features = features;
	}

	return err < 0 ? 0 : 1;
}

/**
 *	netdev_update_features - recalculate device features
 *	@dev: the device to check
 *
 *	Recalculate dev->features set and send notifications if it
 *	has changed. Should be called after driver or hardware dependent
 *	conditions might have changed that influence the features.
 */
void netdev_update_features(struct net_device *dev)
{
	if (__netdev_update_features(dev))
		netdev_features_change(dev);
}
EXPORT_SYMBOL(netdev_update_features);

/**
 *	netdev_change_features - recalculate device features
 *	@dev: the device to check
 *
 *	Recalculate dev->features set and send notifications even
 *	if they have not changed. Should be called instead of
 *	netdev_update_features() if also dev->vlan_features might
 *	have changed to allow the changes to be propagated to stacked
 *	VLAN devices.
 */
void netdev_change_features(struct net_device *dev)
{
	__netdev_update_features(dev);
	netdev_features_change(dev);
}
EXPORT_SYMBOL(netdev_change_features);

/**
 *	netif_stacked_transfer_operstate -	transfer operstate
 *	@rootdev: the root or lower level device to transfer state from
 *	@dev: the device to transfer operstate to
 *
 *	Transfer operational state from root to device. This is normally
 *	called when a stacking relationship exists between the root
 *	device and the device(a leaf device).
 */
void netif_stacked_transfer_operstate(const struct net_device *rootdev,
					struct net_device *dev)
{
	if (rootdev->operstate == IF_OPER_DORMANT)
		netif_dormant_on(dev);
	else
		netif_dormant_off(dev);

	if (netif_carrier_ok(rootdev))
		netif_carrier_on(dev);
	else
		netif_carrier_off(dev);
}
EXPORT_SYMBOL(netif_stacked_transfer_operstate);

//申请rx队列所需要的内存
static int netif_alloc_rx_queues(struct net_device *dev)
{
	unsigned int i, count = dev->num_rx_queues;
	struct netdev_rx_queue *rx;
	size_t sz = count * sizeof(*rx);
	int err = 0;

	BUG_ON(count < 1);

	rx = kvzalloc(sz, GFP_KERNEL | __GFP_RETRY_MAYFAIL);
	if (!rx)
		return -ENOMEM;

	dev->_rx = rx;

	for (i = 0; i < count; i++) {
		rx[i].dev = dev;

		/* XDP RX-queue setup */
		err = xdp_rxq_info_reg(&rx[i].xdp_rxq, dev, i);
		if (err < 0)
			goto err_rxq_info;
	}
	return 0;

err_rxq_info:
	/* Rollback successful reg's and free other resources */
	while (i--)
		xdp_rxq_info_unreg(&rx[i].xdp_rxq);
	kvfree(dev->_rx);
	dev->_rx = NULL;
	return err;
}

static void netif_free_rx_queues(struct net_device *dev)
{
	unsigned int i, count = dev->num_rx_queues;

	/* netif_alloc_rx_queues alloc failed, resources have been unreg'ed */
	if (!dev->_rx)
		return;

	for (i = 0; i < count; i++)
		xdp_rxq_info_unreg(&dev->_rx[i].xdp_rxq);

	kvfree(dev->_rx);
}

static void netdev_init_one_queue(struct net_device *dev,
				  struct netdev_queue *queue, void *_unused)
{
	/* Initialize queue lock */
	spin_lock_init(&queue->_xmit_lock);
	netdev_set_xmit_lockdep_class(&queue->_xmit_lock, dev->type);
	queue->xmit_lock_owner = -1;
	netdev_queue_numa_node_write(queue, NUMA_NO_NODE);
	queue->dev = dev;
#ifdef CONFIG_BQL
	dql_init(&queue->dql, HZ);
#endif
}

static void netif_free_tx_queues(struct net_device *dev)
{
	kvfree(dev->_tx);
}

//申请并初始化tx队列
static int netif_alloc_netdev_queues(struct net_device *dev)
{
	unsigned int count = dev->num_tx_queues;
	struct netdev_queue *tx;
	size_t sz = count * sizeof(*tx);

	if (count < 1 || count > 0xffff)
		return -EINVAL;

	//申请count个netdev_queue做为tx队列
	tx = kvzalloc(sz, GFP_KERNEL | __GFP_RETRY_MAYFAIL);
	if (!tx)
		return -ENOMEM;

	dev->_tx = tx;

	//初始化每个tx队列
	netdev_for_each_tx_queue(dev, netdev_init_one_queue, NULL);
	spin_lock_init(&dev->tx_global_lock);

	return 0;
}

void netif_tx_stop_all_queues(struct net_device *dev)
{
	unsigned int i;

	for (i = 0; i < dev->num_tx_queues; i++) {
		struct netdev_queue *txq = netdev_get_tx_queue(dev, i);

		netif_tx_stop_queue(txq);
	}
}
EXPORT_SYMBOL(netif_tx_stop_all_queues);

/**
 *	register_netdevice	- register a network device
 *	@dev: device to register
 *
 *	Take a completed network device structure and add it to the kernel
 *	interfaces. A %NETDEV_REGISTER message is sent to the netdev notifier
 *	chain. 0 is returned on success. A negative errno code is returned
 *	on a failure to set up the device, or if the name is a duplicate.
 *
 *	Callers must hold the rtnl semaphore. You may want
 *	register_netdev() instead of this.
 *
 *	BUGS:
 *	The locking appears insufficient to guarantee two parallel registers
 *	will not get the same name.
 */

int register_netdevice(struct net_device *dev)
{
	int ret;
	struct net *net = dev_net(dev);

	BUILD_BUG_ON(sizeof(netdev_features_t) * BITS_PER_BYTE <
		     NETDEV_FEATURE_COUNT);
	BUG_ON(dev_boot_phase);
	ASSERT_RTNL();

	might_sleep();

	/* When net_device's are persistent, this will be fatal. */
	BUG_ON(dev->reg_state != NETREG_UNINITIALIZED);
	BUG_ON(!net);

	spin_lock_init(&dev->addr_list_lock);
	netdev_set_addr_lockdep_class(dev);

	ret = dev_get_valid_name(net, dev, dev->name);
	if (ret < 0)
		goto out;

	/* Init, if this function is available */
	if (dev->netdev_ops->ndo_init) {
		//初始化设备
		ret = dev->netdev_ops->ndo_init(dev);
		if (ret) {
			if (ret > 0)
				ret = -EIO;
			goto out;
		}
	}

	if (((dev->hw_features | dev->features) &
	     NETIF_F_HW_VLAN_CTAG_FILTER) &&
	    (!dev->netdev_ops->ndo_vlan_rx_add_vid ||
	     !dev->netdev_ops->ndo_vlan_rx_kill_vid)) {
		netdev_WARN(dev, "Buggy VLAN acceleration in driver!\n");
		ret = -EINVAL;
		goto err_uninit;
	}

	ret = -EBUSY;
	if (!dev->ifindex)
		dev->ifindex = dev_new_index(net);
	else if (__dev_get_by_index(net, dev->ifindex))
		goto err_uninit;

	/* Transfer changeable features to wanted_features and enable
	 * software offloads (GSO and GRO).
	 */
	dev->hw_features |= NETIF_F_SOFT_FEATURES;
	dev->features |= NETIF_F_SOFT_FEATURES;

	if (dev->netdev_ops->ndo_udp_tunnel_add) {
		dev->features |= NETIF_F_RX_UDP_TUNNEL_PORT;
		dev->hw_features |= NETIF_F_RX_UDP_TUNNEL_PORT;
	}

	dev->wanted_features = dev->features & dev->hw_features;

	if (!(dev->flags & IFF_LOOPBACK))
		dev->hw_features |= NETIF_F_NOCACHE_COPY;

	/* If IPv4 TCP segmentation offload is supported we should also
	 * allow the device to enable segmenting the frame with the option
	 * of ignoring a static IP ID value.  This doesn't enable the
	 * feature itself but allows the user to enable it later.
	 */
	if (dev->hw_features & NETIF_F_TSO)
		dev->hw_features |= NETIF_F_TSO_MANGLEID;
	if (dev->vlan_features & NETIF_F_TSO)
		dev->vlan_features |= NETIF_F_TSO_MANGLEID;
	if (dev->mpls_features & NETIF_F_TSO)
		dev->mpls_features |= NETIF_F_TSO_MANGLEID;
	if (dev->hw_enc_features & NETIF_F_TSO)
		dev->hw_enc_features |= NETIF_F_TSO_MANGLEID;

	/* Make NETIF_F_HIGHDMA inheritable to VLAN devices.
	 */
	dev->vlan_features |= NETIF_F_HIGHDMA;

	/* Make NETIF_F_SG inheritable to tunnel devices.
	 */
	dev->hw_enc_features |= NETIF_F_SG | NETIF_F_GSO_PARTIAL;

	/* Make NETIF_F_SG inheritable to MPLS.
	 */
	dev->mpls_features |= NETIF_F_SG;

	ret = call_netdevice_notifiers(NETDEV_POST_INIT, dev);
	ret = notifier_to_errno(ret);
	if (ret)
		goto err_uninit;

	ret = netdev_register_kobject(dev);
	if (ret)
		goto err_uninit;
	dev->reg_state = NETREG_REGISTERED;

	__netdev_update_features(dev);

	/*
	 *	Default initial state at registry is that the
	 *	device is present.
	 */

	set_bit(__LINK_STATE_PRESENT, &dev->state);

	linkwatch_init_dev(dev);

	dev_init_scheduler(dev);
	dev_hold(dev);
	list_netdevice(dev);
	add_device_randomness(dev->dev_addr, dev->addr_len);

	/* If the device has permanent device address, driver should
	 * set dev_addr and also addr_assign_type should be set to
	 * NET_ADDR_PERM (default value).
	 */
	if (dev->addr_assign_type == NET_ADDR_PERM)
		memcpy(dev->perm_addr, dev->dev_addr, dev->addr_len);

	/* Notify protocols, that a new device appeared. */
	ret = call_netdevice_notifiers(NETDEV_REGISTER, dev);
	ret = notifier_to_errno(ret);
	if (ret) {
		rollback_registered(dev);
		dev->reg_state = NETREG_UNREGISTERED;
	}
	/*
	 *	Prevent userspace races by waiting until the network
	 *	device is fully setup before sending notifications.
	 */
	if (!dev->rtnl_link_ops ||
	    dev->rtnl_link_state == RTNL_LINK_INITIALIZED)
		rtmsg_ifinfo(RTM_NEWLINK, dev, ~0U, GFP_KERNEL);

out:
	return ret;

err_uninit:
	if (dev->netdev_ops->ndo_uninit)
		dev->netdev_ops->ndo_uninit(dev);
	if (dev->priv_destructor)
		dev->priv_destructor(dev);
	goto out;
}
EXPORT_SYMBOL(register_netdevice);

/**
 *	init_dummy_netdev	- init a dummy network device for NAPI
 *	@dev: device to init
 *
 *	This takes a network device structure and initialize the minimum
 *	amount of fields so it can be used to schedule NAPI polls without
 *	registering a full blown interface. This is to be used by drivers
 *	that need to tie several hardware interfaces to a single NAPI
 *	poll scheduler due to HW limitations.
 */
int init_dummy_netdev(struct net_device *dev)
{
	/* Clear everything. Note we don't initialize spinlocks
	 * are they aren't supposed to be taken by any of the
	 * NAPI code and this dummy netdev is supposed to be
	 * only ever used for NAPI polls
	 */
	memset(dev, 0, sizeof(struct net_device));

	/* make sure we BUG if trying to hit standard
	 * register/unregister code path
	 */
	dev->reg_state = NETREG_DUMMY;

	/* NAPI wants this */
	INIT_LIST_HEAD(&dev->napi_list);

	/* a dummy interface is started by default */
	set_bit(__LINK_STATE_PRESENT, &dev->state);
	set_bit(__LINK_STATE_START, &dev->state);

	/* Note : We dont allocate pcpu_refcnt for dummy devices,
	 * because users of this 'device' dont need to change
	 * its refcount.
	 */

	return 0;
}
EXPORT_SYMBOL_GPL(init_dummy_netdev);


/**
 *	register_netdev	- register a network device
 *	@dev: device to register
 *
 *	Take a completed network device structure and add it to the kernel
 *	interfaces. A %NETDEV_REGISTER message is sent to the netdev notifier
 *	chain. 0 is returned on success. A negative errno code is returned
 *	on a failure to set up the device, or if the name is a duplicate.
 *
 *	This is a wrapper around register_netdevice that takes the rtnl semaphore
 *	and expands the device name if you passed a format string to
 *	alloc_netdev.
 */
int register_netdev(struct net_device *dev)
{
	int err;

	if (rtnl_lock_killable())
		return -EINTR;
	err = register_netdevice(dev);
	rtnl_unlock();
	return err;
}
EXPORT_SYMBOL(register_netdev);

int netdev_refcnt_read(const struct net_device *dev)
{
	int i, refcnt = 0;

	for_each_possible_cpu(i)
		refcnt += *per_cpu_ptr(dev->pcpu_refcnt, i);
	return refcnt;
}
EXPORT_SYMBOL(netdev_refcnt_read);

/**
 * netdev_wait_allrefs - wait until all references are gone.
 * @dev: target net_device
 *
 * This is called when unregistering network devices.
 *
 * Any protocol or device that holds a reference should register
 * for netdevice notification, and cleanup and put back the
 * reference if they receive an UNREGISTER event.
 * We can get stuck here if buggy protocols don't correctly
 * call dev_put.
 */
static void netdev_wait_allrefs(struct net_device *dev)
{
	unsigned long rebroadcast_time, warning_time;
	int refcnt;

	linkwatch_forget_dev(dev);

	rebroadcast_time = warning_time = jiffies;
	refcnt = netdev_refcnt_read(dev);

	while (refcnt != 0) {
		if (time_after(jiffies, rebroadcast_time + 1 * HZ)) {
			rtnl_lock();

			/* Rebroadcast unregister notification */
			call_netdevice_notifiers(NETDEV_UNREGISTER, dev);

			__rtnl_unlock();
			rcu_barrier();
			rtnl_lock();

			if (test_bit(__LINK_STATE_LINKWATCH_PENDING,
				     &dev->state)) {
				/* We must not have linkwatch events
				 * pending on unregister. If this
				 * happens, we simply run the queue
				 * unscheduled, resulting in a noop
				 * for this device.
				 */
				linkwatch_run_queue();
			}

			__rtnl_unlock();

			rebroadcast_time = jiffies;
		}

		msleep(250);

		refcnt = netdev_refcnt_read(dev);

		if (time_after(jiffies, warning_time + 10 * HZ)) {
			pr_emerg("unregister_netdevice: waiting for %s to become free. Usage count = %d\n",
				 dev->name, refcnt);
			warning_time = jiffies;
		}
	}
}

/* The sequence is:
 *
 *	rtnl_lock();
 *	...
 *	register_netdevice(x1);
 *	register_netdevice(x2);
 *	...
 *	unregister_netdevice(y1);
 *	unregister_netdevice(y2);
 *      ...
 *	rtnl_unlock();
 *	free_netdev(y1);
 *	free_netdev(y2);
 *
 * We are invoked by rtnl_unlock().
 * This allows us to deal with problems:
 * 1) We can delete sysfs objects which invoke hotplug
 *    without deadlocking with linkwatch via keventd.
 * 2) Since we run with the RTNL semaphore not held, we can sleep
 *    safely in order to wait for the netdev refcnt to drop to zero.
 *
 * We must not return until all unregister events added during
 * the interval the lock was held have been completed.
 */
void netdev_run_todo(void)
{
	struct list_head list;

	/* Snapshot list, allow later requests */
	list_replace_init(&net_todo_list, &list);

	__rtnl_unlock();


	/* Wait for rcu callbacks to finish before next phase */
	if (!list_empty(&list))
		rcu_barrier();

	while (!list_empty(&list)) {
		struct net_device *dev
			= list_first_entry(&list, struct net_device, todo_list);
		list_del(&dev->todo_list);

		if (unlikely(dev->reg_state != NETREG_UNREGISTERING)) {
			pr_err("network todo '%s' but state %d\n",
			       dev->name, dev->reg_state);
			dump_stack();
			continue;
		}

		dev->reg_state = NETREG_UNREGISTERED;

		netdev_wait_allrefs(dev);

		/* paranoia */
		BUG_ON(netdev_refcnt_read(dev));
		BUG_ON(!list_empty(&dev->ptype_all));
		BUG_ON(!list_empty(&dev->ptype_specific));
		WARN_ON(rcu_access_pointer(dev->ip_ptr));
		WARN_ON(rcu_access_pointer(dev->ip6_ptr));
#if IS_ENABLED(CONFIG_DECNET)
		WARN_ON(dev->dn_ptr);
#endif
		if (dev->priv_destructor)
			dev->priv_destructor(dev);
		if (dev->needs_free_netdev)
			free_netdev(dev);

		/* Report a network device has been unregistered */
		rtnl_lock();
		dev_net(dev)->dev_unreg_count--;
		__rtnl_unlock();
		wake_up(&netdev_unregistering_wq);

		/* Free network device */
		kobject_put(&dev->dev.kobj);
	}
}

/* Convert net_device_stats to rtnl_link_stats64. rtnl_link_stats64 has
 * all the same fields in the same order as net_device_stats, with only
 * the type differing, but rtnl_link_stats64 may have additional fields
 * at the end for newer counters.
 */
void netdev_stats_to_stats64(struct rtnl_link_stats64 *stats64,
			     const struct net_device_stats *netdev_stats)
{
#if BITS_PER_LONG == 64
	BUILD_BUG_ON(sizeof(*stats64) < sizeof(*netdev_stats));
	memcpy(stats64, netdev_stats, sizeof(*netdev_stats));
	/* zero out counters that only exist in rtnl_link_stats64 */
	memset((char *)stats64 + sizeof(*netdev_stats), 0,
	       sizeof(*stats64) - sizeof(*netdev_stats));
#else
	size_t i, n = sizeof(*netdev_stats) / sizeof(unsigned long);
	const unsigned long *src = (const unsigned long *)netdev_stats;
	u64 *dst = (u64 *)stats64;

	BUILD_BUG_ON(n > sizeof(*stats64) / sizeof(u64));
	for (i = 0; i < n; i++)
		dst[i] = src[i];
	/* zero out counters that only exist in rtnl_link_stats64 */
	memset((char *)stats64 + n * sizeof(u64), 0,
	       sizeof(*stats64) - n * sizeof(u64));
#endif
}
EXPORT_SYMBOL(netdev_stats_to_stats64);

/**
 *	dev_get_stats	- get network device statistics
 *	@dev: device to get statistics from
 *	@storage: place to store stats
 *
 *	Get network statistics from device. Return @storage.
 *	The device driver may provide its own method by setting
 *	dev->netdev_ops->get_stats64 or dev->netdev_ops->get_stats;
 *	otherwise the internal statistics structure is used.
 */
//取网络设备统计信息
struct rtnl_link_stats64 *dev_get_stats(struct net_device *dev,
					struct rtnl_link_stats64 *storage)
{
	const struct net_device_ops *ops = dev->netdev_ops;

	if (ops->ndo_get_stats64) {
		memset(storage, 0, sizeof(*storage));
		ops->ndo_get_stats64(dev, storage);
	} else if (ops->ndo_get_stats) {
		netdev_stats_to_stats64(storage, ops->ndo_get_stats(dev));
	} else {
		netdev_stats_to_stats64(storage, &dev->stats);
	}
	storage->rx_dropped += (unsigned long)atomic_long_read(&dev->rx_dropped);
	storage->tx_dropped += (unsigned long)atomic_long_read(&dev->tx_dropped);
	storage->rx_nohandler += (unsigned long)atomic_long_read(&dev->rx_nohandler);
	return storage;
}
EXPORT_SYMBOL(dev_get_stats);

struct netdev_queue *dev_ingress_queue_create(struct net_device *dev)
{
	struct netdev_queue *queue = dev_ingress_queue(dev);

#ifdef CONFIG_NET_CLS_ACT
	if (queue)
		return queue;
	queue = kzalloc(sizeof(*queue), GFP_KERNEL);
	if (!queue)
		return NULL;
	netdev_init_one_queue(dev, queue, NULL);
	RCU_INIT_POINTER(queue->qdisc, &noop_qdisc);
	queue->qdisc_sleeping = &noop_qdisc;
	rcu_assign_pointer(dev->ingress_queue, queue);
#endif
	return queue;
}

static const struct ethtool_ops default_ethtool_ops;

void netdev_set_default_ethtool_ops(struct net_device *dev,
				    const struct ethtool_ops *ops)
{
	if (dev->ethtool_ops == &default_ethtool_ops)
		dev->ethtool_ops = ops;
}
EXPORT_SYMBOL_GPL(netdev_set_default_ethtool_ops);

void netdev_freemem(struct net_device *dev)
{
	char *addr = (char *)dev - dev->padded;

	kvfree(addr);
}

/**
 * alloc_netdev_mqs - allocate network device
 * @sizeof_priv: size of private data to allocate space for
 * @name: device name format string
 * @name_assign_type: origin of device name
 * @setup: callback to initialize device
 * @txqs: the number of TX subqueues to allocate
 * @rxqs: the number of RX subqueues to allocate
 *
 * Allocates a struct net_device with private data area for driver use
 * and performs basic initialization.  Also allocates subqueue structs
 * for each queue on the device.
 * 申请网络设备
 */
struct net_device *alloc_netdev_mqs(int sizeof_priv, const char *name,
		unsigned char name_assign_type,
		void (*setup)(struct net_device *),
		unsigned int txqs, unsigned int rxqs)
{
	struct net_device *dev;
	unsigned int alloc_size;
	struct net_device *p;

	BUG_ON(strlen(name) >= sizeof(dev->name));

	//tx队列数检查至少必须有一个
	if (txqs < 1) {
		pr_err("alloc_netdev: Unable to allocate device with zero queues\n");
		return NULL;
	}

	//rx队列数必须指少有一个
	if (rxqs < 1) {
		pr_err("alloc_netdev: Unable to allocate device with zero RX queues\n");
		return NULL;
	}

	//算上net_device的私有数据来申请空间（考虑内存对齐问题）
	alloc_size = sizeof(struct net_device);
	if (sizeof_priv) {
		/* ensure 32-byte alignment of private area */
		alloc_size = ALIGN(alloc_size, NETDEV_ALIGN);
		alloc_size += sizeof_priv;
	}
	/* ensure 32-byte alignment of whole construct */
	alloc_size += NETDEV_ALIGN - 1;

	//申请net_device的内存空间
	p = kvzalloc(alloc_size, GFP_KERNEL | __GFP_RETRY_MAYFAIL);
	if (!p)
		//申请失败，报错
		return NULL;

	//保证dev头部对齐
	dev = PTR_ALIGN(p, NETDEV_ALIGN);
	dev->padded = (char *)dev - (char *)p;

	dev->pcpu_refcnt = alloc_percpu(int);
	if (!dev->pcpu_refcnt)
		goto free_dev;

	//初始化设备硬件地址
	if (dev_addr_init(dev))
		goto free_pcpu;

	dev_mc_init(dev);
	dev_uc_init(dev);

	dev_net_set(dev, &init_net);//设置设备所属的namespace

	dev->gso_max_size = GSO_MAX_SIZE;
	dev->gso_max_segs = GSO_MAX_SEGS;

	INIT_LIST_HEAD(&dev->napi_list);
	INIT_LIST_HEAD(&dev->unreg_list);
	INIT_LIST_HEAD(&dev->close_list);
	INIT_LIST_HEAD(&dev->link_watch_list);
	INIT_LIST_HEAD(&dev->adj_list.upper);
	INIT_LIST_HEAD(&dev->adj_list.lower);
	INIT_LIST_HEAD(&dev->ptype_all);
	INIT_LIST_HEAD(&dev->ptype_specific);
#ifdef CONFIG_NET_SCHED
	hash_init(dev->qdisc_hash);
#endif
	dev->priv_flags = IFF_XMIT_DST_RELEASE | IFF_XMIT_DST_RELEASE_PERM;
	setup(dev);//调用设备的setup回调

	if (!dev->tx_queue_len) {
		dev->priv_flags |= IFF_NO_QUEUE;
		dev->tx_queue_len = DEFAULT_TX_QUEUE_LEN;
	}

	//tx队列初始化
	dev->num_tx_queues = txqs;
	dev->real_num_tx_queues = txqs;
	if (netif_alloc_netdev_queues(dev))
		goto free_all;

	//rx队列申请（队列未初始化）
	dev->num_rx_queues = rxqs;
	dev->real_num_rx_queues = rxqs;
	if (netif_alloc_rx_queues(dev))
		goto free_all;

	//设置设备名称
	strcpy(dev->name, name);
	dev->name_assign_type = name_assign_type;
	dev->group = INIT_NETDEV_GROUP;
	if (!dev->ethtool_ops)
		//设置默认的ethtool操作集
		dev->ethtool_ops = &default_ethtool_ops;

	nf_hook_ingress_init(dev);

	return dev;

free_all:
	free_netdev(dev);
	return NULL;

free_pcpu:
	free_percpu(dev->pcpu_refcnt);
free_dev:
	netdev_freemem(dev);
	return NULL;
}
EXPORT_SYMBOL(alloc_netdev_mqs);

/**
 * free_netdev - free network device
 * @dev: device
 *
 * This function does the last stage of destroying an allocated device
 * interface. The reference to the device object is released. If this
 * is the last reference then it will be freed.Must be called in process
 * context.
 */
void free_netdev(struct net_device *dev)
{
	struct napi_struct *p, *n;

	might_sleep();
	netif_free_tx_queues(dev);
	netif_free_rx_queues(dev);

	kfree(rcu_dereference_protected(dev->ingress_queue, 1));

	/* Flush device addresses */
	dev_addr_flush(dev);

	list_for_each_entry_safe(p, n, &dev->napi_list, dev_list)
		netif_napi_del(p);

	free_percpu(dev->pcpu_refcnt);
	dev->pcpu_refcnt = NULL;

	/*  Compatibility with error handling in drivers */
	if (dev->reg_state == NETREG_UNINITIALIZED) {
		netdev_freemem(dev);
		return;
	}

	BUG_ON(dev->reg_state != NETREG_UNREGISTERED);
	dev->reg_state = NETREG_RELEASED;

	/* will free via device release */
	put_device(&dev->dev);
}
EXPORT_SYMBOL(free_netdev);

/**
 *	synchronize_net -  Synchronize with packet receive processing
 *
 *	Wait for packets currently being received to be done.
 *	Does not block later packets from starting.
 */
void synchronize_net(void)
{
	might_sleep();
	if (rtnl_is_locked())
		synchronize_rcu_expedited();
	else
		synchronize_rcu();
}
EXPORT_SYMBOL(synchronize_net);

/**
 *	unregister_netdevice_queue - remove device from the kernel
 *	@dev: device
 *	@head: list
 *
 *	This function shuts down a device interface and removes it
 *	from the kernel tables.
 *	If head not NULL, device is queued to be unregistered later.
 *
 *	Callers must hold the rtnl semaphore.  You may want
 *	unregister_netdev() instead of this.
 */

void unregister_netdevice_queue(struct net_device *dev, struct list_head *head)
{
	ASSERT_RTNL();

	if (head) {
		list_move_tail(&dev->unreg_list, head);
	} else {
		rollback_registered(dev);
		/* Finish processing unregister after unlock */
		net_set_todo(dev);
	}
}
EXPORT_SYMBOL(unregister_netdevice_queue);

/**
 *	unregister_netdevice_many - unregister many devices
 *	@head: list of devices
 *
 *  Note: As most callers use a stack allocated list_head,
 *  we force a list_del() to make sure stack wont be corrupted later.
 */
void unregister_netdevice_many(struct list_head *head)
{
	struct net_device *dev;

	if (!list_empty(head)) {
		rollback_registered_many(head);
		list_for_each_entry(dev, head, unreg_list)
			net_set_todo(dev);
		list_del(head);
	}
}
EXPORT_SYMBOL(unregister_netdevice_many);

/**
 *	unregister_netdev - remove device from the kernel
 *	@dev: device
 *
 *	This function shuts down a device interface and removes it
 *	from the kernel tables.
 *
 *	This is just a wrapper for unregister_netdevice that takes
 *	the rtnl semaphore.  In general you want to use this and not
 *	unregister_netdevice.
 */
void unregister_netdev(struct net_device *dev)
{
	rtnl_lock();
	unregister_netdevice(dev);
	rtnl_unlock();
}
EXPORT_SYMBOL(unregister_netdev);

/**
 *	dev_change_net_namespace - move device to different nethost namespace
 *	@dev: device
 *	@net: network namespace
 *	@pat: If not NULL name pattern to try if the current device name
 *	      is already taken in the destination network namespace.
 *
 *	This function shuts down a device interface and moves it
 *	to a new network namespace. On success 0 is returned, on
 *	a failure a netagive errno code is returned.
 *
 *	Callers must hold the rtnl semaphore.
 */

int dev_change_net_namespace(struct net_device *dev, struct net *net, const char *pat)
{
	int err, new_nsid, new_ifindex;

	ASSERT_RTNL();

	/* Don't allow namespace local devices to be moved. */
	err = -EINVAL;
	if (dev->features & NETIF_F_NETNS_LOCAL)
		goto out;

	/* Ensure the device has been registrered */
	if (dev->reg_state != NETREG_REGISTERED)
		goto out;

	/* Get out if there is nothing todo */
	err = 0;
	if (net_eq(dev_net(dev), net))
		goto out;

	/* Pick the destination device name, and ensure
	 * we can use it in the destination network namespace.
	 */
	err = -EEXIST;
	if (__dev_get_by_name(net, dev->name)) {
		/* We get here if we can't use the current device name */
		if (!pat)
			goto out;
		if (dev_get_valid_name(net, dev, pat) < 0)
			goto out;
	}

	/*
	 * And now a mini version of register_netdevice unregister_netdevice.
	 */

	/* If device is running close it first. */
	dev_close(dev);

	/* And unlink it from device chain */
	err = -ENODEV;
	unlist_netdevice(dev);

	synchronize_net();

	/* Shutdown queueing discipline. */
	dev_shutdown(dev);

	/* Notify protocols, that we are about to destroy
	 * this device. They should clean all the things.
	 *
	 * Note that dev->reg_state stays at NETREG_REGISTERED.
	 * This is wanted because this way 8021q and macvlan know
	 * the device is just moving and can keep their slaves up.
	 */
	call_netdevice_notifiers(NETDEV_UNREGISTER, dev);
	rcu_barrier();

	new_nsid = peernet2id_alloc(dev_net(dev), net);
	/* If there is an ifindex conflict assign a new one */
	if (__dev_get_by_index(net, dev->ifindex))
		new_ifindex = dev_new_index(net);
	else
		new_ifindex = dev->ifindex;

	rtmsg_ifinfo_newnet(RTM_DELLINK, dev, ~0U, GFP_KERNEL, &new_nsid,
			    new_ifindex);

	/*
	 *	Flush the unicast and multicast chains
	 */
	dev_uc_flush(dev);
	dev_mc_flush(dev);

	/* Send a netdev-removed uevent to the old namespace */
	kobject_uevent(&dev->dev.kobj, KOBJ_REMOVE);
	netdev_adjacent_del_links(dev);

	/* Actually switch the network namespace */
	dev_net_set(dev, net);
	dev->ifindex = new_ifindex;

	/* Send a netdev-add uevent to the new namespace */
	kobject_uevent(&dev->dev.kobj, KOBJ_ADD);
	netdev_adjacent_add_links(dev);

	/* Fixup kobjects */
	err = device_rename(&dev->dev, dev->name);
	WARN_ON(err);

	/* Add the device back in the hashes */
	list_netdevice(dev);

	/* Notify protocols, that a new device appeared. */
	call_netdevice_notifiers(NETDEV_REGISTER, dev);

	/*
	 *	Prevent userspace races by waiting until the network
	 *	device is fully setup before sending notifications.
	 */
	rtmsg_ifinfo(RTM_NEWLINK, dev, ~0U, GFP_KERNEL);

	synchronize_net();
	err = 0;
out:
	return err;
}
EXPORT_SYMBOL_GPL(dev_change_net_namespace);

//oldcpu下线后，将oldcpu中相关的数据移挂到当前新cpu上。
static int dev_cpu_dead(unsigned int oldcpu)
{
	struct sk_buff **list_skb;
	struct sk_buff *skb;
	unsigned int cpu;
	struct softnet_data *sd, *oldsd, *remsd = NULL;

	local_irq_disable();
	cpu = smp_processor_id();//当前运行的cpu id
	sd = &per_cpu(softnet_data, cpu);//取此cpu对应的softnet_data
	oldsd = &per_cpu(softnet_data, oldcpu);//取旧cpu对应的softnet_data

	/* Find end of our completion_queue. */
	list_skb = &sd->completion_queue;
	while (*list_skb)
		list_skb = &(*list_skb)->next;
	/* Append completion queue from offline CPU. */
	*list_skb = oldsd->completion_queue;//将下线cpu的oldsd->competion_queue加入到当前cpu上
	oldsd->completion_queue = NULL;//旧cpu的completion_queue置为空

	/* Append output queue from offline CPU. */
	//合并oldsd->output_queue
	if (oldsd->output_queue) {
		*sd->output_queue_tailp = oldsd->output_queue;
		sd->output_queue_tailp = oldsd->output_queue_tailp;
		oldsd->output_queue = NULL;
		oldsd->output_queue_tailp = &oldsd->output_queue;
	}
	/* Append NAPI poll list from offline CPU, with one exception :
	 * process_backlog() must be called by cpu owning percpu backlog.
	 * We properly handle process_queue & input_pkt_queue later.
	 */
	//将oldsd->poll_list中的每一个napi摘除，并将其添加到sd->poll_list上，并触发收包软中断
	while (!list_empty(&oldsd->poll_list)) {
		struct napi_struct *napi = list_first_entry(&oldsd->poll_list,
							    struct napi_struct,
							    poll_list);

		//将这个napi自poll_list中移除掉
		list_del_init(&napi->poll_list);
		//如果poll的方法不是process_backlog，则触发中断方式进行收包
		if (napi->poll == process_backlog)
			napi->state = 0;
		else
			//触发rx软中断
			____napi_schedule(sd, napi);
	}

	raise_softirq_irqoff(NET_TX_SOFTIRQ);
	local_irq_enable();

#ifdef CONFIG_RPS
	remsd = oldsd->rps_ipi_list;
	oldsd->rps_ipi_list = NULL;
#endif
	/* send out pending IPI's on offline CPU */
	net_rps_send_ipi(remsd);

	/* Process offline CPU's input_pkt_queue */
	while ((skb = __skb_dequeue(&oldsd->process_queue))) {
		netif_rx_ni(skb);
		input_queue_head_incr(oldsd);
	}
	while ((skb = skb_dequeue(&oldsd->input_pkt_queue))) {
		netif_rx_ni(skb);
		input_queue_head_incr(oldsd);
	}

	return 0;
}

/**
 *	netdev_increment_features - increment feature set by one
 *	@all: current feature set
 *	@one: new feature set
 *	@mask: mask feature set
 *
 *	Computes a new feature set after adding a device with feature set
 *	@one to the master device with current feature set @all.  Will not
 *	enable anything that is off in @mask. Returns the new feature set.
 */
netdev_features_t netdev_increment_features(netdev_features_t all,
	netdev_features_t one, netdev_features_t mask)
{
	if (mask & NETIF_F_HW_CSUM)
		mask |= NETIF_F_CSUM_MASK;
	mask |= NETIF_F_VLAN_CHALLENGED;

	all |= one & (NETIF_F_ONE_FOR_ALL | NETIF_F_CSUM_MASK) & mask;
	all &= one | ~NETIF_F_ALL_FOR_ALL;

	/* If one device supports hw checksumming, set for all. */
	if (all & NETIF_F_HW_CSUM)
		all &= ~(NETIF_F_CSUM_MASK & ~NETIF_F_HW_CSUM);

	return all;
}
EXPORT_SYMBOL(netdev_increment_features);

static struct hlist_head * __net_init netdev_create_hash(void)
{
	int i;
	struct hlist_head *hash;

	hash = kmalloc(sizeof(*hash) * NETDEV_HASHENTRIES, GFP_KERNEL);
	if (hash != NULL)
		for (i = 0; i < NETDEV_HASHENTRIES; i++)
			INIT_HLIST_HEAD(&hash[i]);

	return hash;
}

/* Initialize per network namespace state */
static int __net_init netdev_init(struct net *net)
{
	if (net != &init_net)
		INIT_LIST_HEAD(&net->dev_base_head);

	net->dev_name_head = netdev_create_hash();
	if (net->dev_name_head == NULL)
		goto err_name;

	net->dev_index_head = netdev_create_hash();
	if (net->dev_index_head == NULL)
		goto err_idx;

	return 0;

err_idx:
	kfree(net->dev_name_head);
err_name:
	return -ENOMEM;
}

/**
 *	netdev_drivername - network driver for the device
 *	@dev: network device
 *
 *	Determine network driver for device.
 */
const char *netdev_drivername(const struct net_device *dev)
{
	const struct device_driver *driver;
	const struct device *parent;
	const char *empty = "";

	parent = dev->dev.parent;
	if (!parent)
		return empty;

	driver = parent->driver;
	if (driver && driver->name)
		return driver->name;
	return empty;
}

static void __netdev_printk(const char *level, const struct net_device *dev,
			    struct va_format *vaf)
{
	if (dev && dev->dev.parent) {
		dev_printk_emit(level[1] - '0',
				dev->dev.parent,
				"%s %s %s%s: %pV",
				dev_driver_string(dev->dev.parent),
				dev_name(dev->dev.parent),
				netdev_name(dev), netdev_reg_state(dev),
				vaf);
	} else if (dev) {
		printk("%s%s%s: %pV",
		       level, netdev_name(dev), netdev_reg_state(dev), vaf);
	} else {
		printk("%s(NULL net_device): %pV", level, vaf);
	}
}

void netdev_printk(const char *level, const struct net_device *dev,
		   const char *format, ...)
{
	struct va_format vaf;
	va_list args;

	va_start(args, format);

	vaf.fmt = format;
	vaf.va = &args;

	__netdev_printk(level, dev, &vaf);

	va_end(args);
}
EXPORT_SYMBOL(netdev_printk);

#define define_netdev_printk_level(func, level)			\
void func(const struct net_device *dev, const char *fmt, ...)	\
{								\
	struct va_format vaf;					\
	va_list args;						\
								\
	va_start(args, fmt);					\
								\
	vaf.fmt = fmt;						\
	vaf.va = &args;						\
								\
	__netdev_printk(level, dev, &vaf);			\
								\
	va_end(args);						\
}								\
EXPORT_SYMBOL(func);

define_netdev_printk_level(netdev_emerg, KERN_EMERG);
define_netdev_printk_level(netdev_alert, KERN_ALERT);
define_netdev_printk_level(netdev_crit, KERN_CRIT);
define_netdev_printk_level(netdev_err, KERN_ERR);
define_netdev_printk_level(netdev_warn, KERN_WARNING);
define_netdev_printk_level(netdev_notice, KERN_NOTICE);
define_netdev_printk_level(netdev_info, KERN_INFO);

static void __net_exit netdev_exit(struct net *net)
{
	kfree(net->dev_name_head);
	kfree(net->dev_index_head);
	if (net != &init_net)
		WARN_ON_ONCE(!list_empty(&net->dev_base_head));
}

static struct pernet_operations __net_initdata netdev_net_ops = {
	.init = netdev_init,
	.exit = netdev_exit,
};

static void __net_exit default_device_exit(struct net *net)
{
	struct net_device *dev, *aux;
	/*
	 * Push all migratable network devices back to the
	 * initial network namespace
	 */
	rtnl_lock();
	for_each_netdev_safe(net, dev, aux) {
		int err;
		char fb_name[IFNAMSIZ];

		/* Ignore unmoveable devices (i.e. loopback) */
		if (dev->features & NETIF_F_NETNS_LOCAL)
			continue;

		/* Leave virtual devices for the generic cleanup */
		if (dev->rtnl_link_ops)
			continue;

		/* Push remaining network devices to init_net */
		snprintf(fb_name, IFNAMSIZ, "dev%d", dev->ifindex);
		err = dev_change_net_namespace(dev, &init_net, fb_name);
		if (err) {
			pr_emerg("%s: failed to move %s to init_net: %d\n",
				 __func__, dev->name, err);
			BUG();
		}
	}
	rtnl_unlock();
}

static void __net_exit rtnl_lock_unregistering(struct list_head *net_list)
{
	/* Return with the rtnl_lock held when there are no network
	 * devices unregistering in any network namespace in net_list.
	 */
	struct net *net;
	bool unregistering;
	DEFINE_WAIT_FUNC(wait, woken_wake_function);

	add_wait_queue(&netdev_unregistering_wq, &wait);
	for (;;) {
		unregistering = false;
		rtnl_lock();
		list_for_each_entry(net, net_list, exit_list) {
			if (net->dev_unreg_count > 0) {
				unregistering = true;
				break;
			}
		}
		if (!unregistering)
			break;
		__rtnl_unlock();

		wait_woken(&wait, TASK_UNINTERRUPTIBLE, MAX_SCHEDULE_TIMEOUT);
	}
	remove_wait_queue(&netdev_unregistering_wq, &wait);
}

static void __net_exit default_device_exit_batch(struct list_head *net_list)
{
	/* At exit all network devices most be removed from a network
	 * namespace.  Do this in the reverse order of registration.
	 * Do this across as many network namespaces as possible to
	 * improve batching efficiency.
	 */
	struct net_device *dev;
	struct net *net;
	LIST_HEAD(dev_kill_list);

	/* To prevent network device cleanup code from dereferencing
	 * loopback devices or network devices that have been freed
	 * wait here for all pending unregistrations to complete,
	 * before unregistring the loopback device and allowing the
	 * network namespace be freed.
	 *
	 * The netdev todo list containing all network devices
	 * unregistrations that happen in default_device_exit_batch
	 * will run in the rtnl_unlock() at the end of
	 * default_device_exit_batch.
	 */
	rtnl_lock_unregistering(net_list);
	list_for_each_entry(net, net_list, exit_list) {
		for_each_netdev_reverse(net, dev) {
			if (dev->rtnl_link_ops && dev->rtnl_link_ops->dellink)
				dev->rtnl_link_ops->dellink(dev, &dev_kill_list);
			else
				unregister_netdevice_queue(dev, &dev_kill_list);
		}
	}
	unregister_netdevice_many(&dev_kill_list);
	rtnl_unlock();
}

static struct pernet_operations __net_initdata default_device_ops = {
	.exit = default_device_exit,
	.exit_batch = default_device_exit_batch,
};

/*
 *	Initialize the DEV module. At boot time this walks the device list and
 *	unhooks any devices that fail to initialise (normally hardware not
 *	present) and leaves us with a valid list of present and active devices.
 *
 */

/*
 *       This is called single threaded during boot, so no need
 *       to take the rtnl semaphore.
 */
static int __init net_dev_init(void)
{
	int i, rc = -ENOMEM;

	BUG_ON(!dev_boot_phase);

	if (dev_proc_init())
		goto out;

	if (netdev_kobject_init())
		goto out;

	//初始化ptype_all,初始化ptype_base为报文处理加钩子
	INIT_LIST_HEAD(&ptype_all);
	for (i = 0; i < PTYPE_HASH_SIZE; i++)
		INIT_LIST_HEAD(&ptype_base[i]);

	INIT_LIST_HEAD(&offload_base);

	if (register_pernet_subsys(&netdev_net_ops))
		goto out;

	/*
	 *	Initialise the packet receive queues.
	 */

	for_each_possible_cpu(i) {
		struct work_struct *flush = per_cpu_ptr(&flush_works, i);
		struct softnet_data *sd = &per_cpu(softnet_data, i);

		INIT_WORK(flush, flush_backlog);

		skb_queue_head_init(&sd->input_pkt_queue);
		skb_queue_head_init(&sd->process_queue);
#ifdef CONFIG_XFRM_OFFLOAD
		skb_queue_head_init(&sd->xfrm_backlog);
#endif
		INIT_LIST_HEAD(&sd->poll_list);
		sd->output_queue_tailp = &sd->output_queue;
#ifdef CONFIG_RPS
		sd->csd.func = rps_trigger_softirq;
		sd->csd.info = sd;
		sd->cpu = i;
#endif

		sd->backlog.poll = process_backlog;
		sd->backlog.weight = weight_p;
	}

	dev_boot_phase = 0;

	/* The loopback device is special if any other network devices
	 * is present in a network namespace the loopback device must
	 * be present. Since we now dynamically allocate and free the
	 * loopback device ensure this invariant is maintained by
	 * keeping the loopback device as the first device on the
	 * list of network devices.  Ensuring the loopback devices
	 * is the first device that appears and the last network device
	 * that disappears.
	 */
	if (register_pernet_device(&loopback_net_ops))
		goto out;

	if (register_pernet_device(&default_device_ops))
		goto out;

	//定义两个软件中断（1，tx，2.rx)
	open_softirq(NET_TX_SOFTIRQ, net_tx_action);
	open_softirq(NET_RX_SOFTIRQ, net_rx_action);

	rc = cpuhp_setup_state_nocalls(CPUHP_NET_DEV_DEAD, "net/dev:dead",
				       NULL, dev_cpu_dead);
	WARN_ON(rc < 0);
	rc = 0;
out:
	return rc;
}

subsys_initcall(net_dev_init);<|MERGE_RESOLUTION|>--- conflicted
+++ resolved
@@ -4807,12 +4807,8 @@
 	if (skb_defer_rx_timestamp(skb))
 		return NET_RX_SUCCESS;
 
-<<<<<<< HEAD
 	//xdp处理
-	if (static_key_false(&generic_xdp_needed)) {
-=======
 	if (static_branch_unlikely(&generic_xdp_needed_key)) {
->>>>>>> 3ca24ce9
 		int ret;
 
 		preempt_disable();
