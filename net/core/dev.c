--- conflicted
+++ resolved
@@ -1412,12 +1412,8 @@
 	//暂禁止对此设备收包
 	netpoll_poll_disable(dev);
 
-<<<<<<< HEAD
 	//触发通知NETDEV_PRE_UP
-	ret = call_netdevice_notifiers(NETDEV_PRE_UP, dev);
-=======
 	ret = call_netdevice_notifiers_extack(NETDEV_PRE_UP, dev, extack);
->>>>>>> f17b5f06
 	ret = notifier_to_errno(ret);
 	if (ret)
 		return ret;
@@ -5685,14 +5681,10 @@
 			NAPI_GRO_CB(skb)->csum_valid = 0;
 		}
 
-<<<<<<< HEAD
 		//调本层的gro_receive函数进行gro处理
-		pp = ptype->callbacks.gro_receive(gro_head, skb);
-=======
 		pp = INDIRECT_CALL_INET(ptype->callbacks.gro_receive,
 					ipv6_gro_receive, inet_gro_receive,
 					gro_head, skb);
->>>>>>> f17b5f06
 		break;
 	}
 	rcu_read_unlock();
@@ -5733,9 +5725,9 @@
 	NAPI_GRO_CB(skb)->age = jiffies;
 	NAPI_GRO_CB(skb)->last = skb;
 	skb_shinfo(skb)->gso_size = skb_gro_len(skb);
-	skb->next = napi->gro_list;
-	napi->gro_list = skb;
-	ret = GRO_HELD;//报文将已被hold
+	//skb->next = napi->gro_list;
+	//napi->gro_list = skb;
+	//ret = GRO_HELD;//报文将已被hold
 	list_add(&skb->list, gro_head);
 	ret = GRO_HELD;
 pull:
@@ -7734,12 +7726,8 @@
 			//由的flags中是UP状态，故新状态变更为down
 			__dev_close(dev);
 		else
-<<<<<<< HEAD
 			//旧状态为down,新状态为up,执行为open
-			ret = __dev_open(dev);
-=======
 			ret = __dev_open(dev, extack);
->>>>>>> f17b5f06
 	}
 
 	if ((flags ^ dev->gflags) & IFF_PROMISC) {
