--- conflicted
+++ resolved
@@ -5009,9 +5009,6 @@
 }
 EXPORT_SYMBOL(netif_rx_ni);
 
-<<<<<<< HEAD
-//软件中断，处理报文发送
-=======
 int netif_rx_any_context(struct sk_buff *skb)
 {
 	/*
@@ -5027,7 +5024,7 @@
 }
 EXPORT_SYMBOL(netif_rx_any_context);
 
->>>>>>> c4d6fe73
+//软件中断，处理报文发送
 static __latent_entropy void net_tx_action(struct softirq_action *h)
 {
 	struct softnet_data *sd = this_cpu_ptr(&softnet_data);
@@ -8136,15 +8133,12 @@
 			  struct net_device *upper_dev,
 			  struct netlink_ext_ack *extack)
 {
-<<<<<<< HEAD
-    //为dev添加upper设备
-=======
 	struct netdev_nested_priv priv = {
 		.flags = NESTED_SYNC_IMM | NESTED_SYNC_TODO,
 		.data = NULL,
 	};
 
->>>>>>> c4d6fe73
+    	//为dev添加upper设备
 	return __netdev_upper_dev_link(dev, upper_dev, false,
 				       NULL, NULL, &priv, extack);
 }
@@ -9939,12 +9933,8 @@
 	//修复相互依赖的feature
 	features = netdev_fix_features(dev, features);
 
-<<<<<<< HEAD
-	/* some features can't be enabled if they're off an an upper device */
+	/* some features can't be enabled if they're off on an upper device */
 	//取除掉父设备未开启的功能
-=======
-	/* some features can't be enabled if they're off on an upper device */
->>>>>>> c4d6fe73
 	netdev_for_each_upper_dev_rcu(dev, upper, iter)
 		features = netdev_sync_upper_features(dev, upper, features);
 
@@ -10695,9 +10685,6 @@
 }
 EXPORT_SYMBOL(dev_get_stats);
 
-<<<<<<< HEAD
-//创建ingress队列
-=======
 /**
  *	dev_fetch_sw_netstats - get per-cpu network device statistics
  *	@s: place to store stats
@@ -10732,7 +10719,7 @@
 }
 EXPORT_SYMBOL_GPL(dev_fetch_sw_netstats);
 
->>>>>>> c4d6fe73
+//创建ingress队列
 struct netdev_queue *dev_ingress_queue_create(struct net_device *dev)
 {
 	struct netdev_queue *queue = dev_ingress_queue(dev);
