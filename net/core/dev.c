// SPDX-License-Identifier: GPL-2.0-or-later
/*
 *      NET3    Protocol independent device support routines.
 *
 *	Derived from the non IP parts of dev.c 1.0.19
 *              Authors:	Ross Biro
 *				Fred N. van Kempen, <waltje@uWalt.NL.Mugnet.ORG>
 *				Mark Evans, <evansmp@uhura.aston.ac.uk>
 *
 *	Additional Authors:
 *		Florian la Roche <rzsfl@rz.uni-sb.de>
 *		Alan Cox <gw4pts@gw4pts.ampr.org>
 *		David Hinds <dahinds@users.sourceforge.net>
 *		Alexey Kuznetsov <kuznet@ms2.inr.ac.ru>
 *		Adam Sulmicki <adam@cfar.umd.edu>
 *              Pekka Riikonen <priikone@poesidon.pspt.fi>
 *
 *	Changes:
 *              D.J. Barrow     :       Fixed bug where dev->refcnt gets set
 *                                      to 2 if register_netdev gets called
 *                                      before net_dev_init & also removed a
 *                                      few lines of code in the process.
 *		Alan Cox	:	device private ioctl copies fields back.
 *		Alan Cox	:	Transmit queue code does relevant
 *					stunts to keep the queue safe.
 *		Alan Cox	:	Fixed double lock.
 *		Alan Cox	:	Fixed promisc NULL pointer trap
 *		????????	:	Support the full private ioctl range
 *		Alan Cox	:	Moved ioctl permission check into
 *					drivers
 *		Tim Kordas	:	SIOCADDMULTI/SIOCDELMULTI
 *		Alan Cox	:	100 backlog just doesn't cut it when
 *					you start doing multicast video 8)
 *		Alan Cox	:	Rewrote net_bh and list manager.
 *              Alan Cox        :       Fix ETH_P_ALL echoback lengths.
 *		Alan Cox	:	Took out transmit every packet pass
 *					Saved a few bytes in the ioctl handler
 *		Alan Cox	:	Network driver sets packet type before
 *					calling netif_rx. Saves a function
 *					call a packet.
 *		Alan Cox	:	Hashed net_bh()
 *		Richard Kooijman:	Timestamp fixes.
 *		Alan Cox	:	Wrong field in SIOCGIFDSTADDR
 *		Alan Cox	:	Device lock protection.
 *              Alan Cox        :       Fixed nasty side effect of device close
 *					changes.
 *		Rudi Cilibrasi	:	Pass the right thing to
 *					set_mac_address()
 *		Dave Miller	:	32bit quantity for the device lock to
 *					make it work out on a Sparc.
 *		Bjorn Ekwall	:	Added KERNELD hack.
 *		Alan Cox	:	Cleaned up the backlog initialise.
 *		Craig Metz	:	SIOCGIFCONF fix if space for under
 *					1 device.
 *	    Thomas Bogendoerfer :	Return ENODEV for dev_open, if there
 *					is no device open function.
 *		Andi Kleen	:	Fix error reporting for SIOCGIFCONF
 *	    Michael Chastain	:	Fix signed/unsigned for SIOCGIFCONF
 *		Cyrus Durgin	:	Cleaned for KMOD
 *		Adam Sulmicki   :	Bug Fix : Network Device Unload
 *					A network device unload needs to purge
 *					the backlog queue.
 *	Paul Rusty Russell	:	SIOCSIFNAME
 *              Pekka Riikonen  :	Netdev boot-time settings code
 *              Andrew Morton   :       Make unregister_netdevice wait
 *                                      indefinitely on dev->refcnt
 *              J Hadi Salim    :       - Backlog queue sampling
 *				        - netif_rx() feedback
 */

#include <linux/uaccess.h>
#include <linux/bitops.h>
#include <linux/capability.h>
#include <linux/cpu.h>
#include <linux/types.h>
#include <linux/kernel.h>
#include <linux/hash.h>
#include <linux/slab.h>
#include <linux/sched.h>
#include <linux/sched/mm.h>
#include <linux/mutex.h>
#include <linux/string.h>
#include <linux/mm.h>
#include <linux/socket.h>
#include <linux/sockios.h>
#include <linux/errno.h>
#include <linux/interrupt.h>
#include <linux/if_ether.h>
#include <linux/netdevice.h>
#include <linux/etherdevice.h>
#include <linux/ethtool.h>
#include <linux/skbuff.h>
#include <linux/bpf.h>
#include <linux/bpf_trace.h>
#include <net/net_namespace.h>
#include <net/sock.h>
#include <net/busy_poll.h>
#include <linux/rtnetlink.h>
#include <linux/stat.h>
#include <net/dst.h>
#include <net/dst_metadata.h>
#include <net/pkt_sched.h>
#include <net/pkt_cls.h>
#include <net/checksum.h>
#include <net/xfrm.h>
#include <linux/highmem.h>
#include <linux/init.h>
#include <linux/module.h>
#include <linux/netpoll.h>
#include <linux/rcupdate.h>
#include <linux/delay.h>
#include <net/iw_handler.h>
#include <asm/current.h>
#include <linux/audit.h>
#include <linux/dmaengine.h>
#include <linux/err.h>
#include <linux/ctype.h>
#include <linux/if_arp.h>
#include <linux/if_vlan.h>
#include <linux/ip.h>
#include <net/ip.h>
#include <net/mpls.h>
#include <linux/ipv6.h>
#include <linux/in.h>
#include <linux/jhash.h>
#include <linux/random.h>
#include <trace/events/napi.h>
#include <trace/events/net.h>
#include <trace/events/skb.h>
#include <linux/inetdevice.h>
#include <linux/cpu_rmap.h>
#include <linux/static_key.h>
#include <linux/hashtable.h>
#include <linux/vmalloc.h>
#include <linux/if_macvlan.h>
#include <linux/errqueue.h>
#include <linux/hrtimer.h>
#include <linux/netfilter_ingress.h>
#include <linux/crash_dump.h>
#include <linux/sctp.h>
#include <net/udp_tunnel.h>
#include <linux/net_namespace.h>
#include <linux/indirect_call_wrapper.h>
#include <net/devlink.h>

#include "net-sysfs.h"

#define MAX_GRO_SKBS 8

/* This should be increased if a protocol with a bigger head is added. */
#define GRO_MAX_HEAD (MAX_HEADER + 128)

static DEFINE_SPINLOCK(ptype_lock);
static DEFINE_SPINLOCK(offload_lock);
struct list_head ptype_base[PTYPE_HASH_SIZE] __read_mostly;
//挂在此链上的ptype将收取所有报文
struct list_head ptype_all __read_mostly;	/* Taps */
//不同的协议可向此链表注册其相关的gro功能
static struct list_head offload_base __read_mostly;

static int netif_rx_internal(struct sk_buff *skb);
static int call_netdevice_notifiers_info(unsigned long val,
					 struct netdev_notifier_info *info);
static int call_netdevice_notifiers_extack(unsigned long val,
					   struct net_device *dev,
					   struct netlink_ext_ack *extack);
static struct napi_struct *napi_by_id(unsigned int napi_id);

/*
 * The @dev_base_head list is protected by @dev_base_lock and the rtnl
 * semaphore.
 *
 * Pure readers hold dev_base_lock for reading, or rcu_read_lock()
 *
 * Writers must hold the rtnl semaphore while they loop through the
 * dev_base_head list, and hold dev_base_lock for writing when they do the
 * actual updates.  This allows pure readers to access the list even
 * while a writer is preparing to update it.
 *
 * To put it another way, dev_base_lock is held for writing only to
 * protect against pure readers; the rtnl semaphore provides the
 * protection against other writers.
 *
 * See, for example usages, register_netdevice() and
 * unregister_netdevice(), which must be called with the rtnl
 * semaphore held.
 */
DEFINE_RWLOCK(dev_base_lock);
EXPORT_SYMBOL(dev_base_lock);

static DEFINE_MUTEX(ifalias_mutex);

/* protects napi_hash addition/deletion and napi_gen_id */
static DEFINE_SPINLOCK(napi_hash_lock);

static unsigned int napi_gen_id = NR_CPUS;
//用于保存系统中所有napi
static DEFINE_READ_MOSTLY_HASHTABLE(napi_hash, 8);

static seqcount_t devnet_rename_seq;

static inline void dev_base_seq_inc(struct net *net)
{
	while (++net->dev_base_seq == 0)
		;
}

//按名称hash
static inline struct hlist_head *dev_name_hash(struct net *net, const char *name)
{
	unsigned int hash = full_name_hash(net, name, strnlen(name, IFNAMSIZ));

	return &net->dev_name_head[hash_32(hash, NETDEV_HASHBITS)];
}

//按ifindex值进行hash
static inline struct hlist_head *dev_index_hash(struct net *net, int ifindex)
{
	return &net->dev_index_head[ifindex & (NETDEV_HASHENTRIES - 1)];
}

static inline void rps_lock(struct softnet_data *sd)
{
#ifdef CONFIG_RPS
	spin_lock(&sd->input_pkt_queue.lock);
#endif
}

static inline void rps_unlock(struct softnet_data *sd)
{
#ifdef CONFIG_RPS
	spin_unlock(&sd->input_pkt_queue.lock);
#endif
}

static struct netdev_name_node *netdev_name_node_alloc(struct net_device *dev,
						       const char *name)
{
	struct netdev_name_node *name_node;

	name_node = kmalloc(sizeof(*name_node), GFP_KERNEL);
	if (!name_node)
		return NULL;
	INIT_HLIST_NODE(&name_node->hlist);
	name_node->dev = dev;
	name_node->name = name;
	return name_node;
}

static struct netdev_name_node *
netdev_name_node_head_alloc(struct net_device *dev)
{
	struct netdev_name_node *name_node;

	name_node = netdev_name_node_alloc(dev, dev->name);
	if (!name_node)
		return NULL;
	INIT_LIST_HEAD(&name_node->list);
	return name_node;
}

static void netdev_name_node_free(struct netdev_name_node *name_node)
{
	kfree(name_node);
}

static void netdev_name_node_add(struct net *net,
				 struct netdev_name_node *name_node)
{
	hlist_add_head_rcu(&name_node->hlist,
			   dev_name_hash(net, name_node->name));
}

static void netdev_name_node_del(struct netdev_name_node *name_node)
{
	hlist_del_rcu(&name_node->hlist);
}

static struct netdev_name_node *netdev_name_node_lookup(struct net *net,
							const char *name)
{
	struct hlist_head *head = dev_name_hash(net, name);
	struct netdev_name_node *name_node;

	hlist_for_each_entry(name_node, head, hlist)
		if (!strcmp(name_node->name, name))
			return name_node;
	return NULL;
}

static struct netdev_name_node *netdev_name_node_lookup_rcu(struct net *net,
							    const char *name)
{
	struct hlist_head *head = dev_name_hash(net, name);
	struct netdev_name_node *name_node;

	hlist_for_each_entry_rcu(name_node, head, hlist)
		if (!strcmp(name_node->name, name))
			return name_node;
	return NULL;
}

int netdev_name_node_alt_create(struct net_device *dev, const char *name)
{
	struct netdev_name_node *name_node;
	struct net *net = dev_net(dev);

	name_node = netdev_name_node_lookup(net, name);
	if (name_node)
		return -EEXIST;
	name_node = netdev_name_node_alloc(dev, name);
	if (!name_node)
		return -ENOMEM;
	netdev_name_node_add(net, name_node);
	/* The node that holds dev->name acts as a head of per-device list. */
	list_add_tail(&name_node->list, &dev->name_node->list);

	return 0;
}
EXPORT_SYMBOL(netdev_name_node_alt_create);

static void __netdev_name_node_alt_destroy(struct netdev_name_node *name_node)
{
	list_del(&name_node->list);
	netdev_name_node_del(name_node);
	kfree(name_node->name);
	netdev_name_node_free(name_node);
}

int netdev_name_node_alt_destroy(struct net_device *dev, const char *name)
{
	struct netdev_name_node *name_node;
	struct net *net = dev_net(dev);

	name_node = netdev_name_node_lookup(net, name);
	if (!name_node)
		return -ENOENT;
	/* lookup might have found our primary name or a name belonging
	 * to another device.
	 */
	if (name_node == dev->name_node || name_node->dev != dev)
		return -EINVAL;

	__netdev_name_node_alt_destroy(name_node);

	return 0;
}
EXPORT_SYMBOL(netdev_name_node_alt_destroy);

static void netdev_name_node_alt_flush(struct net_device *dev)
{
	struct netdev_name_node *name_node, *tmp;

	list_for_each_entry_safe(name_node, tmp, &dev->name_node->list, list)
		__netdev_name_node_alt_destroy(name_node);
}

//将设备insert到链表
/* Device list insertion */
static void list_netdevice(struct net_device *dev)
{
	struct net *net = dev_net(dev);

	ASSERT_RTNL();

	write_lock_bh(&dev_base_lock);
	list_add_tail_rcu(&dev->dev_list, &net->dev_base_head);//加入dev链表
	netdev_name_node_add(net, dev->name_node);//加入name索引的链表
	hlist_add_head_rcu(&dev->index_hlist,
			   dev_index_hash(net, dev->ifindex));//加入ifindex索引的链表
	write_unlock_bh(&dev_base_lock);

	dev_base_seq_inc(net);
}

/* Device list removal
 * caller must respect a RCU grace period before freeing/reusing dev
 */
//自相关链表中摘除dev
static void unlist_netdevice(struct net_device *dev)
{
	ASSERT_RTNL();

	/* Unlink dev from the device chain */
	write_lock_bh(&dev_base_lock);
	list_del_rcu(&dev->dev_list);
	netdev_name_node_del(dev->name_node);
	hlist_del_rcu(&dev->index_hlist);
	write_unlock_bh(&dev_base_lock);

	dev_base_seq_inc(dev_net(dev));
}

/*
 *	Our notifier list
 */
//网络设备的通知链
static RAW_NOTIFIER_HEAD(netdev_chain);

/*
 *	Device drivers call our routines to queue packets here. We empty the
 *	queue in the local softnet handler.
 */

DEFINE_PER_CPU_ALIGNED(struct softnet_data, softnet_data);
EXPORT_PER_CPU_SYMBOL(softnet_data);

/*******************************************************************************
 *
 *		Protocol management and registration routines
 *
 *******************************************************************************/


/*
 *	Add a protocol ID to the list. Now that the input handler is
 *	smarter we can dispense with all the messy stuff that used to be
 *	here.
 *
 *	BEWARE!!! Protocol handlers, mangling input packets,
 *	MUST BE last in hash buckets and checking protocol handlers
 *	MUST start from promiscuous ptype_all chain in net_bh.
 *	It is true now, do not change it.
 *	Explanation follows: if protocol handler, mangling packet, will
 *	be the first on list, it is not able to sense, that packet
 *	is cloned and should be copied-on-write, so that it will
 *	change it and subsequent readers will get broken packet.
 *							--ANK (980803)
 */

//针对类型区分不同的报文类型（二层报文协议，例如0x800为Ip,0x806为arp....)
static inline struct list_head *ptype_head(const struct packet_type *pt)
{
	//针对all,注册在不同的链上
	if (pt->type == htons(ETH_P_ALL))
		return pt->dev ? &pt->dev->ptype_all : &ptype_all;
	else
		return pt->dev ? &pt->dev->ptype_specific :
				 &ptype_base[ntohs(pt->type) & PTYPE_HASH_MASK];
}

/**
 *	dev_add_pack - add packet handler
 *	@pt: packet type declaration
 *
 *	Add a protocol handler to the networking stack. The passed &packet_type
 *	is linked into kernel lists and may not be freed until it has been
 *	removed from the kernel lists.
 *
 *	This call does not sleep therefore it can not
 *	guarantee all CPU's that are in middle of receiving packets
 *	will see the new packet type (until the next received packet).
 */
//添加packet handler（注册３层协议,按协议号注册，例如0x800,0x806,0x4{802.2帧}）
void dev_add_pack(struct packet_type *pt)
{
	struct list_head *head = ptype_head(pt);

	spin_lock(&ptype_lock);
	list_add_rcu(&pt->list, head);//容许同一协议注册多个
	spin_unlock(&ptype_lock);
}
EXPORT_SYMBOL(dev_add_pack);

/**
 *	__dev_remove_pack	 - remove packet handler
 *	@pt: packet type declaration
 *
 *	Remove a protocol handler that was previously added to the kernel
 *	protocol handlers by dev_add_pack(). The passed &packet_type is removed
 *	from the kernel lists and can be freed or reused once this function
 *	returns.
 *
 *      The packet type might still be in use by receivers
 *	and must not be freed until after all the CPU's have gone
 *	through a quiescent state.
 */
//移除packet handler
void __dev_remove_pack(struct packet_type *pt)
{
	struct list_head *head = ptype_head(pt);
	struct packet_type *pt1;

	spin_lock(&ptype_lock);

	list_for_each_entry(pt1, head, list) {
		if (pt == pt1) {
			list_del_rcu(&pt->list);
			goto out;
		}
	}

	pr_warn("dev_remove_pack: %p not found\n", pt);
out:
	spin_unlock(&ptype_lock);
}
EXPORT_SYMBOL(__dev_remove_pack);

/**
 *	dev_remove_pack	 - remove packet handler
 *	@pt: packet type declaration
 *
 *	Remove a protocol handler that was previously added to the kernel
 *	protocol handlers by dev_add_pack(). The passed &packet_type is removed
 *	from the kernel lists and can be freed or reused once this function
 *	returns.
 *
 *	This call sleeps to guarantee that no CPU is looking at the packet
 *	type after return.
 */
void dev_remove_pack(struct packet_type *pt)
{
	__dev_remove_pack(pt);

	synchronize_net();
}
EXPORT_SYMBOL(dev_remove_pack);


/**
 *	dev_add_offload - register offload handlers
 *	@po: protocol offload declaration
 *
 *	Add protocol offload handlers to the networking stack. The passed
 *	&proto_offload is linked into kernel lists and may not be freed until
 *	it has been removed from the kernel lists.
 *
 *	This call does not sleep therefore it can not
 *	guarantee all CPU's that are in middle of receiving packets
 *	will see the new offload handlers (until the next received packet).
 */
//注册gro,gso缷载功能
void dev_add_offload(struct packet_offload *po)
{
	struct packet_offload *elem;

	spin_lock(&offload_lock);
	list_for_each_entry(elem, &offload_base, list) {
		if (po->priority < elem->priority)
			break;//优先级越小越靠前
	}
	list_add_rcu(&po->list, elem->list.prev);
	spin_unlock(&offload_lock);
}
EXPORT_SYMBOL(dev_add_offload);

/**
 *	__dev_remove_offload	 - remove offload handler
 *	@po: packet offload declaration
 *
 *	Remove a protocol offload handler that was previously added to the
 *	kernel offload handlers by dev_add_offload(). The passed &offload_type
 *	is removed from the kernel lists and can be freed or reused once this
 *	function returns.
 *
 *      The packet type might still be in use by receivers
 *	and must not be freed until after all the CPU's have gone
 *	through a quiescent state.
 */
static void __dev_remove_offload(struct packet_offload *po)
{
	struct list_head *head = &offload_base;
	struct packet_offload *po1;

	spin_lock(&offload_lock);

	list_for_each_entry(po1, head, list) {
		if (po == po1) {
			list_del_rcu(&po->list);
			goto out;
		}
	}

	pr_warn("dev_remove_offload: %p not found\n", po);
out:
	spin_unlock(&offload_lock);
}

/**
 *	dev_remove_offload	 - remove packet offload handler
 *	@po: packet offload declaration
 *
 *	Remove a packet offload handler that was previously added to the kernel
 *	offload handlers by dev_add_offload(). The passed &offload_type is
 *	removed from the kernel lists and can be freed or reused once this
 *	function returns.
 *
 *	This call sleeps to guarantee that no CPU is looking at the packet
 *	type after return.
 */
void dev_remove_offload(struct packet_offload *po)
{
	__dev_remove_offload(po);

	synchronize_net();
}
EXPORT_SYMBOL(dev_remove_offload);

/******************************************************************************
 *
 *		      Device Boot-time Settings Routines
 *
 ******************************************************************************/

/* Boot time configuration table */
static struct netdev_boot_setup dev_boot_setup[NETDEV_BOOT_SETUP_MAX];

/**
 *	netdev_boot_setup_add	- add new setup entry
 *	@name: name of the device
 *	@map: configured settings for the device
 *
 *	Adds new setup entry to the dev_boot_setup list.  The function
 *	returns 0 on error and 1 on success.  This is a generic routine to
 *	all netdevices.
 */
static int netdev_boot_setup_add(char *name, struct ifmap *map)
{
	struct netdev_boot_setup *s;
	int i;

	s = dev_boot_setup;
	for (i = 0; i < NETDEV_BOOT_SETUP_MAX; i++) {
		//找一个空的s空间，将name及其map存入
		if (s[i].name[0] == '\0' || s[i].name[0] == ' ') {
			memset(s[i].name, 0, sizeof(s[i].name));
			strlcpy(s[i].name, name, IFNAMSIZ);
			memcpy(&s[i].map, map, sizeof(s[i].map));
			break;
		}
	}

	return i >= NETDEV_BOOT_SETUP_MAX ? 0 : 1;
}

/**
 * netdev_boot_setup_check	- check boot time settings
 * @dev: the netdevice
 *
 * Check boot time settings for the device.
 * The found settings are set for the device to be used
 * later in the device probing.
 * Returns 0 if no settings found, 1 if they are.
 */
int netdev_boot_setup_check(struct net_device *dev)
{
	struct netdev_boot_setup *s = dev_boot_setup;
	int i;

	for (i = 0; i < NETDEV_BOOT_SETUP_MAX; i++) {
		if (s[i].name[0] != '\0' && s[i].name[0] != ' ' &&
		    !strcmp(dev->name, s[i].name)) {
			dev->irq = s[i].map.irq;
			dev->base_addr = s[i].map.base_addr;
			dev->mem_start = s[i].map.mem_start;
			dev->mem_end = s[i].map.mem_end;
			return 1;
		}
	}
	return 0;
}
EXPORT_SYMBOL(netdev_boot_setup_check);


/**
 * netdev_boot_base	- get address from boot time settings
 * @prefix: prefix for network device
 * @unit: id for network device
 *
 * Check boot time settings for the base address of device.
 * The found settings are set for the device to be used
 * later in the device probing.
 * Returns 0 if no settings found.
 */
unsigned long netdev_boot_base(const char *prefix, int unit)
{
	const struct netdev_boot_setup *s = dev_boot_setup;
	char name[IFNAMSIZ];
	int i;

	sprintf(name, "%s%d", prefix, unit);

	/*
	 * If device already registered then return base of 1
	 * to indicate not to probe for this interface
	 */
	if (__dev_get_by_name(&init_net, name))
		return 1;

	for (i = 0; i < NETDEV_BOOT_SETUP_MAX; i++)
		if (!strcmp(name, s[i].name))
			return s[i].map.base_addr;
	return 0;
}

/*
 * Saves at boot time configured settings for any netdevice.
 */
int __init netdev_boot_setup(char *str)
{
	int ints[5];
	struct ifmap map;

	str = get_options(str, ARRAY_SIZE(ints), ints);
	if (!str || !*str)
		return 0;

	/* Save settings */
	memset(&map, 0, sizeof(map));
	if (ints[0] > 0)
		map.irq = ints[1];
	if (ints[0] > 1)
		map.base_addr = ints[2];
	if (ints[0] > 2)
		map.mem_start = ints[3];
	if (ints[0] > 3)
		map.mem_end = ints[4];

	/* Add new entry to the list */
	return netdev_boot_setup_add(str, &map);
}

__setup("netdev=", netdev_boot_setup);

/*******************************************************************************
 *
 *			    Device Interface Subroutines
 *
 *******************************************************************************/

/**
 *	dev_get_iflink	- get 'iflink' value of a interface
 *	@dev: targeted interface
 *
 *	Indicates the ifindex the interface is linked to.
 *	Physical interfaces have the same 'ifindex' and 'iflink' values.
 */

int dev_get_iflink(const struct net_device *dev)
{
	if (dev->netdev_ops && dev->netdev_ops->ndo_get_iflink)
		return dev->netdev_ops->ndo_get_iflink(dev);

	return dev->ifindex;
}
EXPORT_SYMBOL(dev_get_iflink);

/**
 *	dev_fill_metadata_dst - Retrieve tunnel egress information.
 *	@dev: targeted interface
 *	@skb: The packet.
 *
 *	For better visibility of tunnel traffic OVS needs to retrieve
 *	egress tunnel information for a packet. Following API allows
 *	user to get this info.
 */
int dev_fill_metadata_dst(struct net_device *dev, struct sk_buff *skb)
{
	struct ip_tunnel_info *info;

	if (!dev->netdev_ops  || !dev->netdev_ops->ndo_fill_metadata_dst)
		return -EINVAL;

	info = skb_tunnel_info_unclone(skb);
	if (!info)
		return -ENOMEM;
	if (unlikely(!(info->mode & IP_TUNNEL_INFO_TX)))
		return -EINVAL;

	return dev->netdev_ops->ndo_fill_metadata_dst(dev, skb);
}
EXPORT_SYMBOL_GPL(dev_fill_metadata_dst);

/**
 *	__dev_get_by_name	- find a device by its name
 *	@net: the applicable net namespace
 *	@name: name to find
 *
 *	Find an interface by name. Must be called under RTNL semaphore
 *	or @dev_base_lock. If the name is found a pointer to the device
 *	is returned. If the name is not found then %NULL is returned. The
 *	reference counters are not incremented so the caller must be
 *	careful with locks.
 */
//通过设备名称在net范围内查找网络设备
struct net_device *__dev_get_by_name(struct net *net, const char *name)
{
	struct netdev_name_node *node_name;

	node_name = netdev_name_node_lookup(net, name);
	return node_name ? node_name->dev : NULL;
}
EXPORT_SYMBOL(__dev_get_by_name);

/**
 * dev_get_by_name_rcu	- find a device by its name
 * @net: the applicable net namespace
 * @name: name to find
 *
 * Find an interface by name.
 * If the name is found a pointer to the device is returned.
 * If the name is not found then %NULL is returned.
 * The reference counters are not incremented so the caller must be
 * careful with locks. The caller must hold RCU lock.
 */

struct net_device *dev_get_by_name_rcu(struct net *net, const char *name)
{
	struct netdev_name_node *node_name;

	//查找名称为name的设备，如果找不到返回NULL
	node_name = netdev_name_node_lookup_rcu(net, name);
	return node_name ? node_name->dev : NULL;
}
EXPORT_SYMBOL(dev_get_by_name_rcu);

/**
 *	dev_get_by_name		- find a device by its name
 *	@net: the applicable net namespace
 *	@name: name to find
 *
 *	Find an interface by name. This can be called from any
 *	context and does its own locking. The returned handle has
 *	the usage count incremented and the caller must use dev_put() to
 *	release it when it is no longer needed. %NULL is returned if no
 *	matching device is found.
 */
//查找名称为name的网络设备，找到后增加引用计数
struct net_device *dev_get_by_name(struct net *net, const char *name)
{
	struct net_device *dev;

	rcu_read_lock();
	dev = dev_get_by_name_rcu(net, name);
	if (dev)
		dev_hold(dev);
	rcu_read_unlock();
	return dev;
}
EXPORT_SYMBOL(dev_get_by_name);

/**
 *	__dev_get_by_index - find a device by its ifindex
 *	@net: the applicable net namespace
 *	@ifindex: index of device
 *
 *	Search for an interface by index. Returns %NULL if the device
 *	is not found or a pointer to the device. The device has not
 *	had its reference counter increased so the caller must be careful
 *	about locking. The caller must hold either the RTNL semaphore
 *	or @dev_base_lock.
 */
//通过ifndex查找对应的net_device
struct net_device *__dev_get_by_index(struct net *net, int ifindex)
{
	struct net_device *dev;
	struct hlist_head *head = dev_index_hash(net, ifindex);

	hlist_for_each_entry(dev, head, index_hlist)
		if (dev->ifindex == ifindex)
			return dev;

	return NULL;
}
EXPORT_SYMBOL(__dev_get_by_index);

/**
 *	dev_get_by_index_rcu - find a device by its ifindex
 *	@net: the applicable net namespace
 *	@ifindex: index of device
 *
 *	Search for an interface by index. Returns %NULL if the device
 *	is not found or a pointer to the device. The device has not
 *	had its reference counter increased so the caller must be careful
 *	about locking. The caller must hold RCU lock.
 */
//给定ifindex查找指定netnamespace中ifindex对应的net设备
struct net_device *dev_get_by_index_rcu(struct net *net, int ifindex)
{
	struct net_device *dev;
	struct hlist_head *head = dev_index_hash(net, ifindex);

	hlist_for_each_entry_rcu(dev, head, index_hlist)
		//索引匹配，返回对应的dev设备
		if (dev->ifindex == ifindex)
			return dev;

	return NULL;
}
EXPORT_SYMBOL(dev_get_by_index_rcu);


/**
 *	dev_get_by_index - find a device by its ifindex
 *	@net: the applicable net namespace
 *	@ifindex: index of device
 *
 *	Search for an interface by index. Returns NULL if the device
 *	is not found or a pointer to the device. The device returned has
 *	had a reference added and the pointer is safe until the user calls
 *	dev_put to indicate they have finished with it.
 */

struct net_device *dev_get_by_index(struct net *net, int ifindex)
{
	struct net_device *dev;

	rcu_read_lock();
	dev = dev_get_by_index_rcu(net, ifindex);
	if (dev)
		dev_hold(dev);
	rcu_read_unlock();
	return dev;
}
EXPORT_SYMBOL(dev_get_by_index);

/**
 *	dev_get_by_napi_id - find a device by napi_id
 *	@napi_id: ID of the NAPI struct
 *
 *	Search for an interface by NAPI ID. Returns %NULL if the device
 *	is not found or a pointer to the device. The device has not had
 *	its reference counter increased so the caller must be careful
 *	about locking. The caller must hold RCU lock.
 */

struct net_device *dev_get_by_napi_id(unsigned int napi_id)
{
	struct napi_struct *napi;

	WARN_ON_ONCE(!rcu_read_lock_held());

	if (napi_id < MIN_NAPI_ID)
		return NULL;

	napi = napi_by_id(napi_id);

	return napi ? napi->dev : NULL;
}
EXPORT_SYMBOL(dev_get_by_napi_id);

/**
 *	netdev_get_name - get a netdevice name, knowing its ifindex.
 *	@net: network namespace
 *	@name: a pointer to the buffer where the name will be stored.
 *	@ifindex: the ifindex of the interface to get the name from.
 *
 *	The use of raw_seqcount_begin() and cond_resched() before
 *	retrying is required as we want to give the writers a chance
 *	to complete when CONFIG_PREEMPTION is not set.
 */
int netdev_get_name(struct net *net, char *name, int ifindex)
{
	struct net_device *dev;
	unsigned int seq;

retry:
	seq = raw_seqcount_begin(&devnet_rename_seq);
	rcu_read_lock();
	//利用ifindex查找到dev
	dev = dev_get_by_index_rcu(net, ifindex);
	if (!dev) {
		rcu_read_unlock();
		return -ENODEV;
	}

	//复制dev->name到name
	strcpy(name, dev->name);
	rcu_read_unlock();
	if (read_seqcount_retry(&devnet_rename_seq, seq)) {
		cond_resched();
		goto retry;
	}

	return 0;
}

/**
 *	dev_getbyhwaddr_rcu - find a device by its hardware address
 *	@net: the applicable net namespace
 *	@type: media type of device
 *	@ha: hardware address
 *
 *	Search for an interface by MAC address. Returns NULL if the device
 *	is not found or a pointer to the device.
 *	The caller must hold RCU or RTNL.
 *	The returned device has not had its ref count increased
 *	and the caller must therefore be careful about locking
 *
 */

struct net_device *dev_getbyhwaddr_rcu(struct net *net, unsigned short type,
				       const char *ha)
{
	struct net_device *dev;

	//通过设备地址查找设备
	for_each_netdev_rcu(net, dev)
		if (dev->type == type &&
		    !memcmp(dev->dev_addr, ha, dev->addr_len))
			return dev;

	return NULL;
}
EXPORT_SYMBOL(dev_getbyhwaddr_rcu);

struct net_device *__dev_getfirstbyhwtype(struct net *net, unsigned short type)
{
	struct net_device *dev;

	ASSERT_RTNL();
	for_each_netdev(net, dev)
		if (dev->type == type)
			return dev;

	return NULL;
}
EXPORT_SYMBOL(__dev_getfirstbyhwtype);

struct net_device *dev_getfirstbyhwtype(struct net *net, unsigned short type)
{
	struct net_device *dev, *ret = NULL;

	rcu_read_lock();
	for_each_netdev_rcu(net, dev)
		if (dev->type == type) {
			dev_hold(dev);
			ret = dev;
			break;
		}
	rcu_read_unlock();
	return ret;
}
EXPORT_SYMBOL(dev_getfirstbyhwtype);

/**
 *	__dev_get_by_flags - find any device with given flags
 *	@net: the applicable net namespace
 *	@if_flags: IFF_* values
 *	@mask: bitmask of bits in if_flags to check
 *
 *	Search for any interface with the given flags. Returns NULL if a device
 *	is not found or a pointer to the device. Must be called inside
 *	rtnl_lock(), and result refcount is unchanged.
 */

struct net_device *__dev_get_by_flags(struct net *net, unsigned short if_flags,
				      unsigned short mask)
{
	struct net_device *dev, *ret;

	ASSERT_RTNL();

	ret = NULL;
	for_each_netdev(net, dev) {
		if (((dev->flags ^ if_flags) & mask) == 0) {
			ret = dev;
			break;
		}
	}
	return ret;
}
EXPORT_SYMBOL(__dev_get_by_flags);

/**
 *	dev_valid_name - check if name is okay for network device
 *	@name: name string
 *
 *	Network device names need to be valid file names to
 *	to allow sysfs to work.  We also disallow any kind of
 *	whitespace.
 */
//name是否为一个有效的名称
bool dev_valid_name(const char *name)
{
	if (*name == '\0')
		return false;//名称不能为空串
	if (strnlen(name, IFNAMSIZ) == IFNAMSIZ)
		return false;//名称不能超过最大长度
	if (!strcmp(name, ".") || !strcmp(name, ".."))
		return false;//名称不能为'.','..'

	//名称不能包含'/',':',' '
	while (*name) {
		if (*name == '/' || *name == ':' || isspace(*name))
			return false;
		name++;
	}
	return true;
}
EXPORT_SYMBOL(dev_valid_name);

/**
 *	__dev_alloc_name - allocate a name for a device
 *	@net: network namespace to allocate the device name in
 *	@name: name format string
 *	@buf:  scratch buffer and result name string
 *
 *	Passed a format string - eg "lt%d" it will try and find a suitable
 *	id. It scans list of devices to build up a free map, then chooses
 *	the first empty slot. The caller must hold the dev_base or rtnl lock
 *	while allocating the name and adding the device in order to avoid
 *	duplicates.
 *	Limited to bits_per_byte * page size devices (ie 32K on most platforms).
 *	Returns the number of the unit assigned or a negative errno code.
 */
//为一个设备分配一个name前缀的编号名称，例如eth0,eth1...
static int __dev_alloc_name(struct net *net, const char *name, char *buf)
{
	int i = 0;
	const char *p;
	const int max_netdevices = 8*PAGE_SIZE;
	unsigned long *inuse;
	struct net_device *d;

	if (!dev_valid_name(name))
		return -EINVAL;

	p = strchr(name, '%');
	if (p) {//存在%号，有变量需要展开
		/*
		 * Verify the string as this thing may have come from
		 * the user.  There must be either one "%d" and no other "%"
		 * characters.
		 */
		if (p[1] != 'd' || strchr(p + 2, '%'))
			return -EINVAL;//不能%d或者不是%%(转议）则报错

		/* Use one page as a bit array of possible slots */
		//申请一块空白内存
		inuse = (unsigned long *) get_zeroed_page(GFP_ATOMIC);
		if (!inuse)
			return -ENOMEM;

		//遍历net下所有dev
		for_each_netdev(net, d) {
			if (!sscanf(d->name, name, &i))
				continue;//名称非name前缀＋数字的，跳过
			if (i < 0 || i >= max_netdevices)
				continue;//数字过大或者为负数的跳过

			/*  avoid cases where sscanf is not exact inverse of printf */
			snprintf(buf, IFNAMSIZ, name, i);
			if (!strncmp(buf, d->name, IFNAMSIZ))
				set_bit(i, inuse);//标记%d不能展开为i，i编号已被占用
		}

		//找一个可以转换的i
		i = find_first_zero_bit(inuse, max_netdevices);
		free_page((unsigned long) inuse);
	}

	//尝试name$i是否可占用
	snprintf(buf, IFNAMSIZ, name, i);
	if (!__dev_get_by_name(net, buf))
		return i;//名称可能使用

	/* It is possible to run out of possible slots
	 * when the name is long and there isn't enough space left
	 * for the digits, or if all bits are used.
	 */
	return -ENFILE;
}

//为设备申请name前缀的名称
static int dev_alloc_name_ns(struct net *net,
			     struct net_device *dev,
			     const char *name)
{
	char buf[IFNAMSIZ];
	int ret;

	BUG_ON(!net);
	ret = __dev_alloc_name(net, name, buf);
	if (ret >= 0)
		strlcpy(dev->name, buf, IFNAMSIZ);
	return ret;
}

/**
 *	dev_alloc_name - allocate a name for a device
 *	@dev: device
 *	@name: name format string
 *
 *	Passed a format string - eg "lt%d" it will try and find a suitable
 *	id. It scans list of devices to build up a free map, then chooses
 *	the first empty slot. The caller must hold the dev_base or rtnl lock
 *	while allocating the name and adding the device in order to avoid
 *	duplicates.
 *	Limited to bits_per_byte * page size devices (ie 32K on most platforms).
 *	Returns the number of the unit assigned or a negative errno code.
 */

int dev_alloc_name(struct net_device *dev, const char *name)
{
	return dev_alloc_name_ns(dev_net(dev), dev, name);
}
EXPORT_SYMBOL(dev_alloc_name);

//检查名称是有可用
static int dev_get_valid_name(struct net *net, struct net_device *dev,
			      const char *name)
{
	BUG_ON(!net);

	if (!dev_valid_name(name))
		return -EINVAL;

	//包含%,需要申请一个ifindex来完成名称
	if (strchr(name, '%'))
		//查找一个不存在的ifindex来生成名称
		return dev_alloc_name_ns(net, dev, name);

	//不需要%号展开，检查是否已存在，如已存在报错
	else if (__dev_get_by_name(net, name))
		return -EEXIST;
	else if (dev->name != name)
		//设备名称可以使用，更新设备名
		strlcpy(dev->name, name, IFNAMSIZ);

	return 0;
}

/**
 *	dev_change_name - change name of a device
 *	@dev: device
 *	@newname: name (or format string) must be at least IFNAMSIZ
 *
 *	Change name of a device, can pass format strings "eth%d".
 *	for wildcarding.
 */
//设备名称修改
int dev_change_name(struct net_device *dev, const char *newname)
{
	unsigned char old_assign_type;
	char oldname[IFNAMSIZ];
	int err = 0;
	int ret;
	struct net *net;

	ASSERT_RTNL();
	BUG_ON(!dev_net(dev));

	net = dev_net(dev);

	/* Some auto-enslaved devices e.g. failover slaves are
	 * special, as userspace might rename the device after
	 * the interface had been brought up and running since
	 * the point kernel initiated auto-enslavement. Allow
	 * live name change even when these slave devices are
	 * up and running.
	 *
	 * Typically, users of these auto-enslaving devices
	 * don't actually care about slave name change, as
	 * they are supposed to operate on master interface
	 * directly.
	 */
	if (dev->flags & IFF_UP &&
	    likely(!(dev->priv_flags & IFF_LIVE_RENAME_OK)))
		return -EBUSY;

	write_seqcount_begin(&devnet_rename_seq);

	if (strncmp(newname, dev->name, IFNAMSIZ) == 0) {
		write_seqcount_end(&devnet_rename_seq);
		return 0;
	}

	memcpy(oldname, dev->name, IFNAMSIZ);

	err = dev_get_valid_name(net, dev, newname);
	if (err < 0) {
		write_seqcount_end(&devnet_rename_seq);
		return err;
	}

	if (oldname[0] && !strchr(oldname, '%'))
		netdev_info(dev, "renamed from %s\n", oldname);

	old_assign_type = dev->name_assign_type;
	dev->name_assign_type = NET_NAME_RENAMED;

rollback:
	ret = device_rename(&dev->dev, dev->name);
	if (ret) {
		memcpy(dev->name, oldname, IFNAMSIZ);
		dev->name_assign_type = old_assign_type;
		write_seqcount_end(&devnet_rename_seq);
		return ret;
	}

	write_seqcount_end(&devnet_rename_seq);

	netdev_adjacent_rename_links(dev, oldname);

	write_lock_bh(&dev_base_lock);
	netdev_name_node_del(dev->name_node);
	write_unlock_bh(&dev_base_lock);

	synchronize_rcu();

	write_lock_bh(&dev_base_lock);
	netdev_name_node_add(net, dev->name_node);
	write_unlock_bh(&dev_base_lock);

	ret = call_netdevice_notifiers(NETDEV_CHANGENAME, dev);
	ret = notifier_to_errno(ret);

	if (ret) {
		/* err >= 0 after dev_alloc_name() or stores the first errno */
		if (err >= 0) {
			err = ret;
			write_seqcount_begin(&devnet_rename_seq);
			memcpy(dev->name, oldname, IFNAMSIZ);
			memcpy(oldname, newname, IFNAMSIZ);
			dev->name_assign_type = old_assign_type;
			old_assign_type = NET_NAME_RENAMED;
			goto rollback;
		} else {
			pr_err("%s: name change rollback failed: %d\n",
			       dev->name, ret);
		}
	}

	return err;
}

/**
 *	dev_set_alias - change ifalias of a device
 *	@dev: device
 *	@alias: name up to IFALIASZ
 *	@len: limit of bytes to copy from info
 *
 *	Set ifalias for a device,
 */
int dev_set_alias(struct net_device *dev, const char *alias, size_t len)
{
	struct dev_ifalias *new_alias = NULL;

	if (len >= IFALIASZ)
		return -EINVAL;

	if (len) {
		new_alias = kmalloc(sizeof(*new_alias) + len + 1, GFP_KERNEL);
		if (!new_alias)
			return -ENOMEM;

		memcpy(new_alias->ifalias, alias, len);
		new_alias->ifalias[len] = 0;
	}

	mutex_lock(&ifalias_mutex);
	new_alias = rcu_replace_pointer(dev->ifalias, new_alias,
					mutex_is_locked(&ifalias_mutex));
	mutex_unlock(&ifalias_mutex);

	if (new_alias)
		kfree_rcu(new_alias, rcuhead);

	return len;
}
EXPORT_SYMBOL(dev_set_alias);

/**
 *	dev_get_alias - get ifalias of a device
 *	@dev: device
 *	@name: buffer to store name of ifalias
 *	@len: size of buffer
 *
 *	get ifalias for a device.  Caller must make sure dev cannot go
 *	away,  e.g. rcu read lock or own a reference count to device.
 */
int dev_get_alias(const struct net_device *dev, char *name, size_t len)
{
	const struct dev_ifalias *alias;
	int ret = 0;

	rcu_read_lock();
	alias = rcu_dereference(dev->ifalias);
	if (alias)
		ret = snprintf(name, len, "%s", alias->ifalias);
	rcu_read_unlock();

	return ret;
}

/**
 *	netdev_features_change - device changes features
 *	@dev: device to cause notification
 *
 *	Called to indicate a device has changed features.
 */
void netdev_features_change(struct net_device *dev)
{
	call_netdevice_notifiers(NETDEV_FEAT_CHANGE, dev);
}
EXPORT_SYMBOL(netdev_features_change);

/**
 *	netdev_state_change - device changes state
 *	@dev: device to cause notification
 *
 *	Called to indicate a device has changed state. This function calls
 *	the notifier chains for netdev_chain and sends a NEWLINK message
 *	to the routing socket.
 */
void netdev_state_change(struct net_device *dev)
{
	if (dev->flags & IFF_UP) {
		struct netdev_notifier_change_info change_info = {
			.info.dev = dev,
		};

		call_netdevice_notifiers_info(NETDEV_CHANGE,
					      &change_info.info);
		rtmsg_ifinfo(RTM_NEWLINK, dev, 0, GFP_KERNEL);
	}
}
EXPORT_SYMBOL(netdev_state_change);

/**
 * netdev_notify_peers - notify network peers about existence of @dev
 * @dev: network device
 *
 * Generate traffic such that interested network peers are aware of
 * @dev, such as by generating a gratuitous ARP. This may be used when
 * a device wants to inform the rest of the network about some sort of
 * reconfiguration such as a failover event or virtual machine
 * migration.
 */
void netdev_notify_peers(struct net_device *dev)
{
	rtnl_lock();
	call_netdevice_notifiers(NETDEV_NOTIFY_PEERS, dev);
	call_netdevice_notifiers(NETDEV_RESEND_IGMP, dev);
	rtnl_unlock();
}
EXPORT_SYMBOL(netdev_notify_peers);

static int __dev_open(struct net_device *dev, struct netlink_ext_ack *extack)
{
	const struct net_device_ops *ops = dev->netdev_ops;
	int ret;

	//断言rtnl——mutex
	ASSERT_RTNL();

	//检查设备是否已被移除
	if (!netif_device_present(dev))
		return -ENODEV;

	/* Block netpoll from trying to do any rx path servicing.
	 * If we don't do this there is a chance ndo_poll_controller
	 * or ndo_poll may be running while we open the device
	 */
	//暂禁止对此设备收包
	netpoll_poll_disable(dev);

	//触发通知NETDEV_PRE_UP
	ret = call_netdevice_notifiers_extack(NETDEV_PRE_UP, dev, extack);
	ret = notifier_to_errno(ret);
	if (ret)
		return ret;

	//置设备达到running状态
	set_bit(__LINK_STATE_START, &dev->state);

	//校验mac地址是否有效
	if (ops->ndo_validate_addr)
		ret = ops->ndo_validate_addr(dev);

	//调用open回调打开设备
	if (!ret && ops->ndo_open)
		ret = ops->ndo_open(dev);

	//容许对此设备收包
	netpoll_poll_enable(dev);

	if (ret)
		//如果open失败或者validate失败，则清除掉start标记
		clear_bit(__LINK_STATE_START, &dev->state);
	else {
		//置link up状态
		dev->flags |= IFF_UP;
		dev_set_rx_mode(dev);
		dev_activate(dev);
		add_device_randomness(dev->dev_addr, dev->addr_len);
	}

	return ret;
}

/**
 *	dev_open	- prepare an interface for use.
 *	@dev: device to open
 *	@extack: netlink extended ack
 *
 *	Takes a device from down to up state. The device's private open
 *	function is invoked and then the multicast lists are loaded. Finally
 *	the device is moved into the up state and a %NETDEV_UP message is
 *	sent to the netdev notifier chain.
 *
 *	Calling this function on an active interface is a nop. On a failure
 *	a negative errno code is returned.
 */
int dev_open(struct net_device *dev, struct netlink_ext_ack *extack)
{
	//将设备由down转为up状态
	int ret;

	//已up,直接返回
	if (dev->flags & IFF_UP)
		return 0;

	ret = __dev_open(dev, extack);
	if (ret < 0)
		return ret;

	//触发RTM_NEWLINK消息
	rtmsg_ifinfo(RTM_NEWLINK, dev, IFF_UP|IFF_RUNNING, GFP_KERNEL);
	//触发netdev的NETDEV_UP通知
	call_netdevice_notifiers(NETDEV_UP, dev);

	return ret;
}
EXPORT_SYMBOL(dev_open);

static void __dev_close_many(struct list_head *head)
{
	struct net_device *dev;

	ASSERT_RTNL();
	might_sleep();

	list_for_each_entry(dev, head, close_list) {
		/* Temporarily disable netpoll until the interface is down */
		netpoll_poll_disable(dev);

		call_netdevice_notifiers(NETDEV_GOING_DOWN, dev);

		clear_bit(__LINK_STATE_START, &dev->state);

		/* Synchronize to scheduled poll. We cannot touch poll list, it
		 * can be even on different cpu. So just clear netif_running().
		 *
		 * dev->stop() will invoke napi_disable() on all of it's
		 * napi_struct instances on this device.
		 */
		smp_mb__after_atomic(); /* Commit netif_running(). */
	}

	dev_deactivate_many(head);

	list_for_each_entry(dev, head, close_list) {
		const struct net_device_ops *ops = dev->netdev_ops;

		/*
		 *	Call the device specific close. This cannot fail.
		 *	Only if device is UP
		 *
		 *	We allow it to be called even after a DETACH hot-plug
		 *	event.
		 */
		if (ops->ndo_stop)
			ops->ndo_stop(dev);

		dev->flags &= ~IFF_UP;
		netpoll_poll_enable(dev);
	}
}

static void __dev_close(struct net_device *dev)
{
	LIST_HEAD(single);

	list_add(&dev->close_list, &single);
	__dev_close_many(&single);
	list_del(&single);
}

void dev_close_many(struct list_head *head, bool unlink)
{
	struct net_device *dev, *tmp;

	/* Remove the devices that don't need to be closed */
	list_for_each_entry_safe(dev, tmp, head, close_list)
		if (!(dev->flags & IFF_UP))
			list_del_init(&dev->close_list);

	__dev_close_many(head);

	list_for_each_entry_safe(dev, tmp, head, close_list) {
		rtmsg_ifinfo(RTM_NEWLINK, dev, IFF_UP|IFF_RUNNING, GFP_KERNEL);
		call_netdevice_notifiers(NETDEV_DOWN, dev);
		if (unlink)
			list_del_init(&dev->close_list);
	}
}
EXPORT_SYMBOL(dev_close_many);

/**
 *	dev_close - shutdown an interface.
 *	@dev: device to shutdown
 *
 *	This function moves an active device into down state. A
 *	%NETDEV_GOING_DOWN is sent to the netdev notifier chain. The device
 *	is then deactivated and finally a %NETDEV_DOWN is sent to the notifier
 *	chain.
 */
void dev_close(struct net_device *dev)
{
	if (dev->flags & IFF_UP) {
		LIST_HEAD(single);

		list_add(&dev->close_list, &single);
		dev_close_many(&single, true);
		list_del(&single);
	}
}
EXPORT_SYMBOL(dev_close);


/**
 *	dev_disable_lro - disable Large Receive Offload on a device
 *	@dev: device
 *
 *	Disable Large Receive Offload (LRO) on a net device.  Must be
 *	called under RTNL.  This is needed if received packets may be
 *	forwarded to another interface.
 */
void dev_disable_lro(struct net_device *dev)
{
	struct net_device *lower_dev;
	struct list_head *iter;

	dev->wanted_features &= ~NETIF_F_LRO;
	netdev_update_features(dev);

	if (unlikely(dev->features & NETIF_F_LRO))
		netdev_WARN(dev, "failed to disable LRO!\n");

	netdev_for_each_lower_dev(dev, lower_dev, iter)
		dev_disable_lro(lower_dev);
}
EXPORT_SYMBOL(dev_disable_lro);

/**
 *	dev_disable_gro_hw - disable HW Generic Receive Offload on a device
 *	@dev: device
 *
 *	Disable HW Generic Receive Offload (GRO_HW) on a net device.  Must be
 *	called under RTNL.  This is needed if Generic XDP is installed on
 *	the device.
 */
static void dev_disable_gro_hw(struct net_device *dev)
{
	dev->wanted_features &= ~NETIF_F_GRO_HW;
	netdev_update_features(dev);

	if (unlikely(dev->features & NETIF_F_GRO_HW))
		netdev_WARN(dev, "failed to disable GRO_HW!\n");
}

const char *netdev_cmd_to_name(enum netdev_cmd cmd)
{
#define N(val) 						\
	case NETDEV_##val:				\
		return "NETDEV_" __stringify(val);
	switch (cmd) {
	N(UP) N(DOWN) N(REBOOT) N(CHANGE) N(REGISTER) N(UNREGISTER)
	N(CHANGEMTU) N(CHANGEADDR) N(GOING_DOWN) N(CHANGENAME) N(FEAT_CHANGE)
	N(BONDING_FAILOVER) N(PRE_UP) N(PRE_TYPE_CHANGE) N(POST_TYPE_CHANGE)
	N(POST_INIT) N(RELEASE) N(NOTIFY_PEERS) N(JOIN) N(CHANGEUPPER)
	N(RESEND_IGMP) N(PRECHANGEMTU) N(CHANGEINFODATA) N(BONDING_INFO)
	N(PRECHANGEUPPER) N(CHANGELOWERSTATE) N(UDP_TUNNEL_PUSH_INFO)
	N(UDP_TUNNEL_DROP_INFO) N(CHANGE_TX_QUEUE_LEN)
	N(CVLAN_FILTER_PUSH_INFO) N(CVLAN_FILTER_DROP_INFO)
	N(SVLAN_FILTER_PUSH_INFO) N(SVLAN_FILTER_DROP_INFO)
	N(PRE_CHANGEADDR)
	}
#undef N
	return "UNKNOWN_NETDEV_EVENT";
}
EXPORT_SYMBOL_GPL(netdev_cmd_to_name);

static int call_netdevice_notifier(struct notifier_block *nb, unsigned long val,
				   struct net_device *dev)
{
	struct netdev_notifier_info info = {
		.dev = dev,
	};

	return nb->notifier_call(nb, val, &info);
}

static int call_netdevice_register_notifiers(struct notifier_block *nb,
					     struct net_device *dev)
{
	int err;

	err = call_netdevice_notifier(nb, NETDEV_REGISTER, dev);
	err = notifier_to_errno(err);
	if (err)
		return err;

	if (!(dev->flags & IFF_UP))
		return 0;

	call_netdevice_notifier(nb, NETDEV_UP, dev);
	return 0;
}

static void call_netdevice_unregister_notifiers(struct notifier_block *nb,
						struct net_device *dev)
{
	if (dev->flags & IFF_UP) {
		call_netdevice_notifier(nb, NETDEV_GOING_DOWN,
					dev);
		call_netdevice_notifier(nb, NETDEV_DOWN, dev);
	}
	call_netdevice_notifier(nb, NETDEV_UNREGISTER, dev);
}

static int call_netdevice_register_net_notifiers(struct notifier_block *nb,
						 struct net *net)
{
	struct net_device *dev;
	int err;

	for_each_netdev(net, dev) {
		err = call_netdevice_register_notifiers(nb, dev);
		if (err)
			goto rollback;
	}
	return 0;

rollback:
	for_each_netdev_continue_reverse(net, dev)
		call_netdevice_unregister_notifiers(nb, dev);
	return err;
}

static void call_netdevice_unregister_net_notifiers(struct notifier_block *nb,
						    struct net *net)
{
	struct net_device *dev;

	for_each_netdev(net, dev)
		call_netdevice_unregister_notifiers(nb, dev);
}

static int dev_boot_phase = 1;

/**
 * register_netdevice_notifier - register a network notifier block
 * @nb: notifier
 *
 * Register a notifier to be called when network device events occur.
 * The notifier passed is linked into the kernel structures and must
 * not be reused until it has been unregistered. A negative errno code
 * is returned on a failure.
 *
 * When registered all registration and up events are replayed
 * to the new notifier to allow device to have a race free
 * view of the network device list.
 */
//注册netdev的通知回调
int register_netdevice_notifier(struct notifier_block *nb)
{
	struct net *net;
	int err;

	/* Close race with setup_net() and cleanup_net() */
	down_write(&pernet_ops_rwsem);
	rtnl_lock();
	//完成通知块的添加
	err = raw_notifier_chain_register(&netdev_chain, nb);
	if (err)
		goto unlock;
	if (dev_boot_phase)
		goto unlock;
	//注册通知函数，
	//先针对nb通知所有net下所有dev的，netdev_register事件,如果接口是up,则再通知netdev_up事件
	for_each_net(net) {
		//如果设备处于up状态，则通知netdev_up事件
		err = call_netdevice_register_net_notifiers(nb, net);
		if (err)
			goto rollback;
	}

unlock:
	rtnl_unlock();
	up_write(&pernet_ops_rwsem);
	return err;

rollback:
	//如果之前通知过NETDEV_UP事件，则回退时通知netdev_going_down,
	//netdev_down事件
	//否则仅通知netdev_unregister事件
	for_each_net_continue_reverse(net)
		call_netdevice_unregister_net_notifiers(nb, net);

	//如果发生过通知失败的情况，则此通知链注册失败
	raw_notifier_chain_unregister(&netdev_chain, nb);
	goto unlock;
}
EXPORT_SYMBOL(register_netdevice_notifier);

/**
 * unregister_netdevice_notifier - unregister a network notifier block
 * @nb: notifier
 *
 * Unregister a notifier previously registered by
 * register_netdevice_notifier(). The notifier is unlinked into the
 * kernel structures and may then be reused. A negative errno code
 * is returned on a failure.
 *
 * After unregistering unregister and down device events are synthesized
 * for all devices on the device list to the removed notifier to remove
 * the need for special case cleanup code.
 */

int unregister_netdevice_notifier(struct notifier_block *nb)
{
	struct net *net;
	int err;

	/* Close race with setup_net() and cleanup_net() */
	down_write(&pernet_ops_rwsem);
	rtnl_lock();
	err = raw_notifier_chain_unregister(&netdev_chain, nb);
	if (err)
		goto unlock;

	for_each_net(net)
		call_netdevice_unregister_net_notifiers(nb, net);

unlock:
	rtnl_unlock();
	up_write(&pernet_ops_rwsem);
	return err;
}
EXPORT_SYMBOL(unregister_netdevice_notifier);

static int __register_netdevice_notifier_net(struct net *net,
					     struct notifier_block *nb,
					     bool ignore_call_fail)
{
	int err;

	err = raw_notifier_chain_register(&net->netdev_chain, nb);
	if (err)
		return err;
	if (dev_boot_phase)
		return 0;

	err = call_netdevice_register_net_notifiers(nb, net);
	if (err && !ignore_call_fail)
		goto chain_unregister;

	return 0;

chain_unregister:
	raw_notifier_chain_unregister(&net->netdev_chain, nb);
	return err;
}

static int __unregister_netdevice_notifier_net(struct net *net,
					       struct notifier_block *nb)
{
	int err;

	err = raw_notifier_chain_unregister(&net->netdev_chain, nb);
	if (err)
		return err;

	call_netdevice_unregister_net_notifiers(nb, net);
	return 0;
}

/**
 * register_netdevice_notifier_net - register a per-netns network notifier block
 * @net: network namespace
 * @nb: notifier
 *
 * Register a notifier to be called when network device events occur.
 * The notifier passed is linked into the kernel structures and must
 * not be reused until it has been unregistered. A negative errno code
 * is returned on a failure.
 *
 * When registered all registration and up events are replayed
 * to the new notifier to allow device to have a race free
 * view of the network device list.
 */

int register_netdevice_notifier_net(struct net *net, struct notifier_block *nb)
{
	int err;

	rtnl_lock();
	err = __register_netdevice_notifier_net(net, nb, false);
	rtnl_unlock();
	return err;
}
EXPORT_SYMBOL(register_netdevice_notifier_net);

/**
 * unregister_netdevice_notifier_net - unregister a per-netns
 *                                     network notifier block
 * @net: network namespace
 * @nb: notifier
 *
 * Unregister a notifier previously registered by
 * register_netdevice_notifier(). The notifier is unlinked into the
 * kernel structures and may then be reused. A negative errno code
 * is returned on a failure.
 *
 * After unregistering unregister and down device events are synthesized
 * for all devices on the device list to the removed notifier to remove
 * the need for special case cleanup code.
 */

int unregister_netdevice_notifier_net(struct net *net,
				      struct notifier_block *nb)
{
	int err;

	rtnl_lock();
	err = __unregister_netdevice_notifier_net(net, nb);
	rtnl_unlock();
	return err;
}
EXPORT_SYMBOL(unregister_netdevice_notifier_net);

int register_netdevice_notifier_dev_net(struct net_device *dev,
					struct notifier_block *nb,
					struct netdev_net_notifier *nn)
{
	int err;

	rtnl_lock();
	err = __register_netdevice_notifier_net(dev_net(dev), nb, false);
	if (!err) {
		nn->nb = nb;
		list_add(&nn->list, &dev->net_notifier_list);
	}
	rtnl_unlock();
	return err;
}
EXPORT_SYMBOL(register_netdevice_notifier_dev_net);

int unregister_netdevice_notifier_dev_net(struct net_device *dev,
					  struct notifier_block *nb,
					  struct netdev_net_notifier *nn)
{
	int err;

	rtnl_lock();
	list_del(&nn->list);
	err = __unregister_netdevice_notifier_net(dev_net(dev), nb);
	rtnl_unlock();
	return err;
}
EXPORT_SYMBOL(unregister_netdevice_notifier_dev_net);

static void move_netdevice_notifiers_dev_net(struct net_device *dev,
					     struct net *net)
{
	struct netdev_net_notifier *nn;

	list_for_each_entry(nn, &dev->net_notifier_list, list) {
		__unregister_netdevice_notifier_net(dev_net(dev), nn->nb);
		__register_netdevice_notifier_net(net, nn->nb, true);
	}
}

/**
 *	call_netdevice_notifiers_info - call all network notifier blocks
 *	@val: value passed unmodified to notifier function
 *	@info: notifier information data
 *
 *	Call all network notifier blocks.  Parameters and return value
 *	are as for raw_notifier_call_chain().
 */

static int call_netdevice_notifiers_info(unsigned long val,
					 struct netdev_notifier_info *info)
{
	struct net *net = dev_net(info->dev);
	int ret;

	ASSERT_RTNL();

	/* Run per-netns notifier block chain first, then run the global one.
	 * Hopefully, one day, the global one is going to be removed after
	 * all notifier block registrators get converted to be per-netns.
	 */
	ret = raw_notifier_call_chain(&net->netdev_chain, val, info);
	if (ret & NOTIFY_STOP_MASK)
		return ret;
	return raw_notifier_call_chain(&netdev_chain, val, info);
}

static int call_netdevice_notifiers_extack(unsigned long val,
					   struct net_device *dev,
					   struct netlink_ext_ack *extack)
{
	struct netdev_notifier_info info = {
		.dev = dev,
		.extack = extack,
	};

	return call_netdevice_notifiers_info(val, &info);
}

/**
 *	call_netdevice_notifiers - call all network notifier blocks
 *      @val: value passed unmodified to notifier function
 *      @dev: net_device pointer passed unmodified to notifier function
 *
 *	Call all network notifier blocks.  Parameters and return value
 *	are as for raw_notifier_call_chain().
 */
//通知dev的val事件
int call_netdevice_notifiers(unsigned long val, struct net_device *dev)
{
	return call_netdevice_notifiers_extack(val, dev, NULL);
}
EXPORT_SYMBOL(call_netdevice_notifiers);

/**
 *	call_netdevice_notifiers_mtu - call all network notifier blocks
 *	@val: value passed unmodified to notifier function
 *	@dev: net_device pointer passed unmodified to notifier function
 *	@arg: additional u32 argument passed to the notifier function
 *
 *	Call all network notifier blocks.  Parameters and return value
 *	are as for raw_notifier_call_chain().
 */
static int call_netdevice_notifiers_mtu(unsigned long val,
					struct net_device *dev, u32 arg)
{
	struct netdev_notifier_info_ext info = {
		.info.dev = dev,
		.ext.mtu = arg,
	};

	BUILD_BUG_ON(offsetof(struct netdev_notifier_info_ext, info) != 0);

	return call_netdevice_notifiers_info(val, &info.info);
}

#ifdef CONFIG_NET_INGRESS
static DEFINE_STATIC_KEY_FALSE(ingress_needed_key);

void net_inc_ingress_queue(void)
{
    //增加ingress key,标明需要ingress处理
	static_branch_inc(&ingress_needed_key);
}
EXPORT_SYMBOL_GPL(net_inc_ingress_queue);

void net_dec_ingress_queue(void)
{
	static_branch_dec(&ingress_needed_key);
}
EXPORT_SYMBOL_GPL(net_dec_ingress_queue);
#endif

#ifdef CONFIG_NET_EGRESS
static DEFINE_STATIC_KEY_FALSE(egress_needed_key);

void net_inc_egress_queue(void)
{
	static_branch_inc(&egress_needed_key);
}
EXPORT_SYMBOL_GPL(net_inc_egress_queue);

void net_dec_egress_queue(void)
{
	static_branch_dec(&egress_needed_key);
}
EXPORT_SYMBOL_GPL(net_dec_egress_queue);
#endif

static DEFINE_STATIC_KEY_FALSE(netstamp_needed_key);
#ifdef CONFIG_JUMP_LABEL
static atomic_t netstamp_needed_deferred;
static atomic_t netstamp_wanted;
static void netstamp_clear(struct work_struct *work)
{
	int deferred = atomic_xchg(&netstamp_needed_deferred, 0);
	int wanted;

	wanted = atomic_add_return(deferred, &netstamp_wanted);
	if (wanted > 0)
		static_branch_enable(&netstamp_needed_key);
	else
		static_branch_disable(&netstamp_needed_key);
}
static DECLARE_WORK(netstamp_work, netstamp_clear);
#endif

void net_enable_timestamp(void)
{
#ifdef CONFIG_JUMP_LABEL
	int wanted;

	while (1) {
		wanted = atomic_read(&netstamp_wanted);
		if (wanted <= 0)
			break;
		if (atomic_cmpxchg(&netstamp_wanted, wanted, wanted + 1) == wanted)
			return;
	}
	atomic_inc(&netstamp_needed_deferred);
	schedule_work(&netstamp_work);
#else
	static_branch_inc(&netstamp_needed_key);
#endif
}
EXPORT_SYMBOL(net_enable_timestamp);

void net_disable_timestamp(void)
{
#ifdef CONFIG_JUMP_LABEL
	int wanted;

	while (1) {
		wanted = atomic_read(&netstamp_wanted);
		if (wanted <= 1)
			break;
		if (atomic_cmpxchg(&netstamp_wanted, wanted, wanted - 1) == wanted)
			return;
	}
	atomic_dec(&netstamp_needed_deferred);
	schedule_work(&netstamp_work);
#else
	static_branch_dec(&netstamp_needed_key);
#endif
}
EXPORT_SYMBOL(net_disable_timestamp);

static inline void net_timestamp_set(struct sk_buff *skb)
{
	skb->tstamp = 0;
	if (static_branch_unlikely(&netstamp_needed_key))
		__net_timestamp(skb);
}

#define net_timestamp_check(COND, SKB)				\
	if (static_branch_unlikely(&netstamp_needed_key)) {	\
		if ((COND) && !(SKB)->tstamp)			\
			__net_timestamp(SKB);			\
	}							\

bool is_skb_forwardable(const struct net_device *dev, const struct sk_buff *skb)
{
	unsigned int len;

	if (!(dev->flags & IFF_UP))
		return false;

	len = dev->mtu + dev->hard_header_len + VLAN_HLEN;
	if (skb->len <= len)
		return true;

	/* if TSO is enabled, we don't care about the length as the packet
	 * could be forwarded without being segmented before
	 */
	if (skb_is_gso(skb))
		return true;

	return false;
}
EXPORT_SYMBOL_GPL(is_skb_forwardable);

int __dev_forward_skb(struct net_device *dev, struct sk_buff *skb)
{
	int ret = ____dev_forward_skb(dev, skb);

	if (likely(!ret)) {
		//变更skb所属的dev设备
		skb->protocol = eth_type_trans(skb, dev);
		skb_postpull_rcsum(skb, eth_hdr(skb), ETH_HLEN);
	}

	return ret;
}
EXPORT_SYMBOL_GPL(__dev_forward_skb);

/**
 * dev_forward_skb - loopback an skb to another netif
 *
 * @dev: destination network device
 * @skb: buffer to forward
 *
 * return values:
 *	NET_RX_SUCCESS	(no congestion)
 *	NET_RX_DROP     (packet was dropped, but freed)
 *
 * dev_forward_skb can be used for injecting an skb from the
 * start_xmit function of one device into the receive queue
 * of another device.
 *
 * The receiving device may be in another namespace, so
 * we have to clear all information in the skb that could
 * impact namespace isolation.
 */
int dev_forward_skb(struct net_device *dev, struct sk_buff *skb)
{
	//发送给dev，实际上是dev收到报文
	return __dev_forward_skb(dev, skb) ?: netif_rx_internal(skb);
}
EXPORT_SYMBOL_GPL(dev_forward_skb);

//通过Func直接处理skb
static inline int deliver_skb(struct sk_buff *skb,
			      struct packet_type *pt_prev,
			      struct net_device *orig_dev)
{
	if (unlikely(skb_orphan_frags_rx(skb, GFP_ATOMIC)))
		return -ENOMEM;
	//增加引用计数
	refcount_inc(&skb->users);
	//执行回调
	return pt_prev->func(skb, skb->dev, pt_prev, orig_dev);
}

//遍历执行ptype_list,针对每一种ptype，进行报文输送
static inline void deliver_ptype_list_skb(struct sk_buff *skb,
					  struct packet_type **pt,
					  struct net_device *orig_dev,
					  __be16 type,
					  struct list_head *ptype_list)
{
	struct packet_type *ptype, *pt_prev = *pt;

	list_for_each_entry_rcu(ptype, ptype_list, list) {
		if (ptype->type != type)
			continue;
		if (pt_prev)
			deliver_skb(skb, pt_prev, orig_dev);
		pt_prev = ptype;
	}
	*pt = pt_prev;
}

static inline bool skb_loop_sk(struct packet_type *ptype, struct sk_buff *skb)
{
	if (!ptype->af_packet_priv || !skb->sk)
		return false;

	if (ptype->id_match)
		return ptype->id_match(ptype, skb->sk);
	else if ((struct sock *)ptype->af_packet_priv == skb->sk)
		return true;

	return false;
}

/**
 * dev_nit_active - return true if any network interface taps are in use
 *
 * @dev: network device to check for the presence of taps
 */
bool dev_nit_active(struct net_device *dev)
{
	return !list_empty(&ptype_all) || !list_empty(&dev->ptype_all);
}
EXPORT_SYMBOL_GPL(dev_nit_active);

/*
 *	Support routine. Sends outgoing frames to any network
 *	taps currently in use.
 */
//向所有ptype_all发送此报文
void dev_queue_xmit_nit(struct sk_buff *skb, struct net_device *dev)
{
	struct packet_type *ptype;
	struct sk_buff *skb2 = NULL;
	struct packet_type *pt_prev = NULL;
	struct list_head *ptype_list = &ptype_all;

	rcu_read_lock();
again:
    //遍历ptype_list中给出的所有entry
	list_for_each_entry_rcu(ptype, ptype_list, list) {
	    //如果需要忽略tx方向，则忽略此ptype
		if (ptype->ignore_outgoing)
			continue;

		/* Never send packets back to the socket
		 * they originated from - MvS (miquels@drinkel.ow.org)
		 */
		//防止自发自收
		if (skb_loop_sk(ptype, skb))
			continue;

		//调用deliver函数，完成报文送达
		if (pt_prev) {
			deliver_skb(skb2, pt_prev, skb->dev);
			pt_prev = ptype;
			continue;
		}

		/* need to clone skb, done only once */
		//需要向pt_prev投递，先clone报文
		skb2 = skb_clone(skb, GFP_ATOMIC);
		if (!skb2)
			goto out_unlock;

		net_timestamp_set(skb2);

		/* skb->nh should be correctly
		 * set by sender, so that the second statement is
		 * just protection against buggy protocols.
		 */
		skb_reset_mac_header(skb2);

		if (skb_network_header(skb2) < skb2->data ||
		    skb_network_header(skb2) > skb_tail_pointer(skb2)) {
			net_crit_ratelimited("protocol %04x is buggy, dev %s\n",
					     ntohs(skb2->protocol),
					     dev->name);
			skb_reset_network_header(skb2);
		}

		skb2->transport_header = skb2->network_header;
		skb2->pkt_type = PACKET_OUTGOING;
		pt_prev = ptype;
	}

	//上面处理的是ptype_all,现在开始处理dev->ptype_all
	if (ptype_list == &ptype_all) {
		ptype_list = &dev->ptype_all;
		goto again;
	}
out_unlock:
	if (pt_prev) {
		if (!skb_orphan_frags_rx(skb2, GFP_ATOMIC))
			pt_prev->func(skb2, skb->dev, pt_prev, skb->dev);
		else
			kfree_skb(skb2);
	}
	rcu_read_unlock();
}
EXPORT_SYMBOL_GPL(dev_queue_xmit_nit);

/**
 * netif_setup_tc - Handle tc mappings on real_num_tx_queues change
 * @dev: Network device
 * @txq: number of queues available
 *
 * If real_num_tx_queues is changed the tc mappings may no longer be
 * valid. To resolve this verify the tc mapping remains valid and if
 * not NULL the mapping. With no priorities mapping to this
 * offset/count pair it will no longer be used. In the worst case TC0
 * is invalid nothing can be done so disable priority mappings. If is
 * expected that drivers will fix this mapping if they can before
 * calling netif_set_real_num_tx_queues.
 */
static void netif_setup_tc(struct net_device *dev, unsigned int txq)
{
	int i;
	struct netdev_tc_txq *tc = &dev->tc_to_txq[0];

	/* If TC0 is invalidated disable TC mapping */
	if (tc->offset + tc->count > txq) {
		pr_warn("Number of in use tx queues changed invalidating tc mappings. Priority traffic classification disabled!\n");
		dev->num_tc = 0;
		return;
	}

	/* Invalidated prio to tc mappings set to TC0 */
	for (i = 1; i < TC_BITMASK + 1; i++) {
		int q = netdev_get_prio_tc_map(dev, i);

		tc = &dev->tc_to_txq[q];
		if (tc->offset + tc->count > txq) {
			pr_warn("Number of in use tx queues changed. Priority %i to tc mapping %i is no longer valid. Setting map to 0\n",
				i, q);
			netdev_set_prio_tc_map(dev, i, 0);
		}
	}
}

int netdev_txq_to_tc(struct net_device *dev, unsigned int txq)
{
	if (dev->num_tc) {
		struct netdev_tc_txq *tc = &dev->tc_to_txq[0];
		int i;

		/* walk through the TCs and see if it falls into any of them */
		for (i = 0; i < TC_MAX_QUEUE; i++, tc++) {
			if ((txq - tc->offset) < tc->count)
				return i;
		}

		/* didn't find it, just return -1 to indicate no match */
		return -1;
	}

	return 0;
}
EXPORT_SYMBOL(netdev_txq_to_tc);

#ifdef CONFIG_XPS
struct static_key xps_needed __read_mostly;
EXPORT_SYMBOL(xps_needed);
struct static_key xps_rxqs_needed __read_mostly;
EXPORT_SYMBOL(xps_rxqs_needed);
static DEFINE_MUTEX(xps_map_mutex);
#define xmap_dereference(P)		\
	rcu_dereference_protected((P), lockdep_is_held(&xps_map_mutex))

static bool remove_xps_queue(struct xps_dev_maps *dev_maps,
			     int tci, u16 index)
{
	struct xps_map *map = NULL;
	int pos;

	if (dev_maps)
		map = xmap_dereference(dev_maps->attr_map[tci]);
	if (!map)
		return false;

	for (pos = map->len; pos--;) {
		if (map->queues[pos] != index)
			continue;

		if (map->len > 1) {
			map->queues[pos] = map->queues[--map->len];
			break;
		}

		RCU_INIT_POINTER(dev_maps->attr_map[tci], NULL);
		kfree_rcu(map, rcu);
		return false;
	}

	return true;
}

static bool remove_xps_queue_cpu(struct net_device *dev,
				 struct xps_dev_maps *dev_maps,
				 int cpu, u16 offset, u16 count)
{
	int num_tc = dev->num_tc ? : 1;
	bool active = false;
	int tci;

	for (tci = cpu * num_tc; num_tc--; tci++) {
		int i, j;

		for (i = count, j = offset; i--; j++) {
			if (!remove_xps_queue(dev_maps, tci, j))
				break;
		}

		active |= i < 0;
	}

	return active;
}

static void reset_xps_maps(struct net_device *dev,
			   struct xps_dev_maps *dev_maps,
			   bool is_rxqs_map)
{
	if (is_rxqs_map) {
		static_key_slow_dec_cpuslocked(&xps_rxqs_needed);
		RCU_INIT_POINTER(dev->xps_rxqs_map, NULL);
	} else {
		RCU_INIT_POINTER(dev->xps_cpus_map, NULL);
	}
	static_key_slow_dec_cpuslocked(&xps_needed);
	kfree_rcu(dev_maps, rcu);
}

static void clean_xps_maps(struct net_device *dev, const unsigned long *mask,
			   struct xps_dev_maps *dev_maps, unsigned int nr_ids,
			   u16 offset, u16 count, bool is_rxqs_map)
{
	bool active = false;
	int i, j;

	for (j = -1; j = netif_attrmask_next(j, mask, nr_ids),
	     j < nr_ids;)
		active |= remove_xps_queue_cpu(dev, dev_maps, j, offset,
					       count);
	if (!active)
		reset_xps_maps(dev, dev_maps, is_rxqs_map);

	if (!is_rxqs_map) {
		for (i = offset + (count - 1); count--; i--) {
			netdev_queue_numa_node_write(
				netdev_get_tx_queue(dev, i),
				NUMA_NO_NODE);
		}
	}
}

static void netif_reset_xps_queues(struct net_device *dev, u16 offset,
				   u16 count)
{
	const unsigned long *possible_mask = NULL;
	struct xps_dev_maps *dev_maps;
	unsigned int nr_ids;

	if (!static_key_false(&xps_needed))
		return;

	cpus_read_lock();
	mutex_lock(&xps_map_mutex);

	if (static_key_false(&xps_rxqs_needed)) {
		dev_maps = xmap_dereference(dev->xps_rxqs_map);
		if (dev_maps) {
			nr_ids = dev->num_rx_queues;
			clean_xps_maps(dev, possible_mask, dev_maps, nr_ids,
				       offset, count, true);
		}
	}

	dev_maps = xmap_dereference(dev->xps_cpus_map);
	if (!dev_maps)
		goto out_no_maps;

	if (num_possible_cpus() > 1)
		possible_mask = cpumask_bits(cpu_possible_mask);
	nr_ids = nr_cpu_ids;
	clean_xps_maps(dev, possible_mask, dev_maps, nr_ids, offset, count,
		       false);

out_no_maps:
	mutex_unlock(&xps_map_mutex);
	cpus_read_unlock();
}

static void netif_reset_xps_queues_gt(struct net_device *dev, u16 index)
{
	netif_reset_xps_queues(dev, index, dev->num_tx_queues - index);
}

static struct xps_map *expand_xps_map(struct xps_map *map, int attr_index,
				      u16 index, bool is_rxqs_map)
{
	struct xps_map *new_map;
	int alloc_len = XPS_MIN_MAP_ALLOC;
	int i, pos;

	for (pos = 0; map && pos < map->len; pos++) {
		if (map->queues[pos] != index)
			continue;
		return map;
	}

	/* Need to add tx-queue to this CPU's/rx-queue's existing map */
	if (map) {
		if (pos < map->alloc_len)
			return map;

		alloc_len = map->alloc_len * 2;
	}

	/* Need to allocate new map to store tx-queue on this CPU's/rx-queue's
	 *  map
	 */
	if (is_rxqs_map)
		new_map = kzalloc(XPS_MAP_SIZE(alloc_len), GFP_KERNEL);
	else
		new_map = kzalloc_node(XPS_MAP_SIZE(alloc_len), GFP_KERNEL,
				       cpu_to_node(attr_index));
	if (!new_map)
		return NULL;

	for (i = 0; i < pos; i++)
		new_map->queues[i] = map->queues[i];
	new_map->alloc_len = alloc_len;
	new_map->len = pos;

	return new_map;
}

/* Must be called under cpus_read_lock */
int __netif_set_xps_queue(struct net_device *dev, const unsigned long *mask,
			  u16 index, bool is_rxqs_map)
{
	const unsigned long *online_mask = NULL, *possible_mask = NULL;
	struct xps_dev_maps *dev_maps, *new_dev_maps = NULL;
	int i, j, tci, numa_node_id = -2;
	int maps_sz, num_tc = 1, tc = 0;
	struct xps_map *map, *new_map;
	bool active = false;
	unsigned int nr_ids;

	if (dev->num_tc) {
		/* Do not allow XPS on subordinate device directly */
		num_tc = dev->num_tc;
		if (num_tc < 0)
			return -EINVAL;

		/* If queue belongs to subordinate dev use its map */
		dev = netdev_get_tx_queue(dev, index)->sb_dev ? : dev;

		tc = netdev_txq_to_tc(dev, index);
		if (tc < 0)
			return -EINVAL;
	}

	mutex_lock(&xps_map_mutex);
	if (is_rxqs_map) {
		maps_sz = XPS_RXQ_DEV_MAPS_SIZE(num_tc, dev->num_rx_queues);
		dev_maps = xmap_dereference(dev->xps_rxqs_map);
		nr_ids = dev->num_rx_queues;
	} else {
		maps_sz = XPS_CPU_DEV_MAPS_SIZE(num_tc);
		if (num_possible_cpus() > 1) {
			online_mask = cpumask_bits(cpu_online_mask);
			possible_mask = cpumask_bits(cpu_possible_mask);
		}
		dev_maps = xmap_dereference(dev->xps_cpus_map);
		nr_ids = nr_cpu_ids;
	}

	if (maps_sz < L1_CACHE_BYTES)
		maps_sz = L1_CACHE_BYTES;

	/* allocate memory for queue storage */
	for (j = -1; j = netif_attrmask_next_and(j, online_mask, mask, nr_ids),
	     j < nr_ids;) {
		if (!new_dev_maps)
			new_dev_maps = kzalloc(maps_sz, GFP_KERNEL);
		if (!new_dev_maps) {
			mutex_unlock(&xps_map_mutex);
			return -ENOMEM;
		}

		tci = j * num_tc + tc;
		map = dev_maps ? xmap_dereference(dev_maps->attr_map[tci]) :
				 NULL;

		map = expand_xps_map(map, j, index, is_rxqs_map);
		if (!map)
			goto error;

		RCU_INIT_POINTER(new_dev_maps->attr_map[tci], map);
	}

	if (!new_dev_maps)
		goto out_no_new_maps;

	if (!dev_maps) {
		/* Increment static keys at most once per type */
		static_key_slow_inc_cpuslocked(&xps_needed);
		if (is_rxqs_map)
			static_key_slow_inc_cpuslocked(&xps_rxqs_needed);
	}

	for (j = -1; j = netif_attrmask_next(j, possible_mask, nr_ids),
	     j < nr_ids;) {
		/* copy maps belonging to foreign traffic classes */
		for (i = tc, tci = j * num_tc; dev_maps && i--; tci++) {
			/* fill in the new device map from the old device map */
			map = xmap_dereference(dev_maps->attr_map[tci]);
			RCU_INIT_POINTER(new_dev_maps->attr_map[tci], map);
		}

		/* We need to explicitly update tci as prevous loop
		 * could break out early if dev_maps is NULL.
		 */
		tci = j * num_tc + tc;

		if (netif_attr_test_mask(j, mask, nr_ids) &&
		    netif_attr_test_online(j, online_mask, nr_ids)) {
			/* add tx-queue to CPU/rx-queue maps */
			int pos = 0;

			map = xmap_dereference(new_dev_maps->attr_map[tci]);
			while ((pos < map->len) && (map->queues[pos] != index))
				pos++;

			if (pos == map->len)
				map->queues[map->len++] = index;
#ifdef CONFIG_NUMA
			if (!is_rxqs_map) {
				if (numa_node_id == -2)
					numa_node_id = cpu_to_node(j);
				else if (numa_node_id != cpu_to_node(j))
					numa_node_id = -1;
			}
#endif
		} else if (dev_maps) {
			/* fill in the new device map from the old device map */
			map = xmap_dereference(dev_maps->attr_map[tci]);
			RCU_INIT_POINTER(new_dev_maps->attr_map[tci], map);
		}

		/* copy maps belonging to foreign traffic classes */
		for (i = num_tc - tc, tci++; dev_maps && --i; tci++) {
			/* fill in the new device map from the old device map */
			map = xmap_dereference(dev_maps->attr_map[tci]);
			RCU_INIT_POINTER(new_dev_maps->attr_map[tci], map);
		}
	}

	if (is_rxqs_map)
		rcu_assign_pointer(dev->xps_rxqs_map, new_dev_maps);
	else
		rcu_assign_pointer(dev->xps_cpus_map, new_dev_maps);

	/* Cleanup old maps */
	if (!dev_maps)
		goto out_no_old_maps;

	for (j = -1; j = netif_attrmask_next(j, possible_mask, nr_ids),
	     j < nr_ids;) {
		for (i = num_tc, tci = j * num_tc; i--; tci++) {
			new_map = xmap_dereference(new_dev_maps->attr_map[tci]);
			map = xmap_dereference(dev_maps->attr_map[tci]);
			if (map && map != new_map)
				kfree_rcu(map, rcu);
		}
	}

	kfree_rcu(dev_maps, rcu);

out_no_old_maps:
	dev_maps = new_dev_maps;
	active = true;

out_no_new_maps:
	if (!is_rxqs_map) {
		/* update Tx queue numa node */
		netdev_queue_numa_node_write(netdev_get_tx_queue(dev, index),
					     (numa_node_id >= 0) ?
					     numa_node_id : NUMA_NO_NODE);
	}

	if (!dev_maps)
		goto out_no_maps;

	/* removes tx-queue from unused CPUs/rx-queues */
	for (j = -1; j = netif_attrmask_next(j, possible_mask, nr_ids),
	     j < nr_ids;) {
		for (i = tc, tci = j * num_tc; i--; tci++)
			active |= remove_xps_queue(dev_maps, tci, index);
		if (!netif_attr_test_mask(j, mask, nr_ids) ||
		    !netif_attr_test_online(j, online_mask, nr_ids))
			active |= remove_xps_queue(dev_maps, tci, index);
		for (i = num_tc - tc, tci++; --i; tci++)
			active |= remove_xps_queue(dev_maps, tci, index);
	}

	/* free map if not active */
	if (!active)
		reset_xps_maps(dev, dev_maps, is_rxqs_map);

out_no_maps:
	mutex_unlock(&xps_map_mutex);

	return 0;
error:
	/* remove any maps that we added */
	for (j = -1; j = netif_attrmask_next(j, possible_mask, nr_ids),
	     j < nr_ids;) {
		for (i = num_tc, tci = j * num_tc; i--; tci++) {
			new_map = xmap_dereference(new_dev_maps->attr_map[tci]);
			map = dev_maps ?
			      xmap_dereference(dev_maps->attr_map[tci]) :
			      NULL;
			if (new_map && new_map != map)
				kfree(new_map);
		}
	}

	mutex_unlock(&xps_map_mutex);

	kfree(new_dev_maps);
	return -ENOMEM;
}
EXPORT_SYMBOL_GPL(__netif_set_xps_queue);

int netif_set_xps_queue(struct net_device *dev, const struct cpumask *mask,
			u16 index)
{
	int ret;

	cpus_read_lock();
	ret =  __netif_set_xps_queue(dev, cpumask_bits(mask), index, false);
	cpus_read_unlock();

	return ret;
}
EXPORT_SYMBOL(netif_set_xps_queue);

#endif
static void netdev_unbind_all_sb_channels(struct net_device *dev)
{
	struct netdev_queue *txq = &dev->_tx[dev->num_tx_queues];

	/* Unbind any subordinate channels */
	while (txq-- != &dev->_tx[0]) {
		if (txq->sb_dev)
			netdev_unbind_sb_channel(dev, txq->sb_dev);
	}
}

void netdev_reset_tc(struct net_device *dev)
{
#ifdef CONFIG_XPS
	netif_reset_xps_queues_gt(dev, 0);
#endif
	netdev_unbind_all_sb_channels(dev);

	/* Reset TC configuration of device */
	dev->num_tc = 0;
	memset(dev->tc_to_txq, 0, sizeof(dev->tc_to_txq));
	memset(dev->prio_tc_map, 0, sizeof(dev->prio_tc_map));
}
EXPORT_SYMBOL(netdev_reset_tc);

int netdev_set_tc_queue(struct net_device *dev, u8 tc, u16 count, u16 offset)
{
	if (tc >= dev->num_tc)
		return -EINVAL;

#ifdef CONFIG_XPS
	netif_reset_xps_queues(dev, offset, count);
#endif
	dev->tc_to_txq[tc].count = count;
	dev->tc_to_txq[tc].offset = offset;
	return 0;
}
EXPORT_SYMBOL(netdev_set_tc_queue);

int netdev_set_num_tc(struct net_device *dev, u8 num_tc)
{
	if (num_tc > TC_MAX_QUEUE)
		return -EINVAL;

#ifdef CONFIG_XPS
	netif_reset_xps_queues_gt(dev, 0);
#endif
	netdev_unbind_all_sb_channels(dev);

	dev->num_tc = num_tc;
	return 0;
}
EXPORT_SYMBOL(netdev_set_num_tc);

void netdev_unbind_sb_channel(struct net_device *dev,
			      struct net_device *sb_dev)
{
	struct netdev_queue *txq = &dev->_tx[dev->num_tx_queues];

#ifdef CONFIG_XPS
	netif_reset_xps_queues_gt(sb_dev, 0);
#endif
	memset(sb_dev->tc_to_txq, 0, sizeof(sb_dev->tc_to_txq));
	memset(sb_dev->prio_tc_map, 0, sizeof(sb_dev->prio_tc_map));

	while (txq-- != &dev->_tx[0]) {
		if (txq->sb_dev == sb_dev)
			txq->sb_dev = NULL;
	}
}
EXPORT_SYMBOL(netdev_unbind_sb_channel);

int netdev_bind_sb_channel_queue(struct net_device *dev,
				 struct net_device *sb_dev,
				 u8 tc, u16 count, u16 offset)
{
	/* Make certain the sb_dev and dev are already configured */
	if (sb_dev->num_tc >= 0 || tc >= dev->num_tc)
		return -EINVAL;

	/* We cannot hand out queues we don't have */
	if ((offset + count) > dev->real_num_tx_queues)
		return -EINVAL;

	/* Record the mapping */
	sb_dev->tc_to_txq[tc].count = count;
	sb_dev->tc_to_txq[tc].offset = offset;

	/* Provide a way for Tx queue to find the tc_to_txq map or
	 * XPS map for itself.
	 */
	while (count--)
		netdev_get_tx_queue(dev, count + offset)->sb_dev = sb_dev;

	return 0;
}
EXPORT_SYMBOL(netdev_bind_sb_channel_queue);

int netdev_set_sb_channel(struct net_device *dev, u16 channel)
{
	/* Do not use a multiqueue device to represent a subordinate channel */
	if (netif_is_multiqueue(dev))
		return -ENODEV;

	/* We allow channels 1 - 32767 to be used for subordinate channels.
	 * Channel 0 is meant to be "native" mode and used only to represent
	 * the main root device. We allow writing 0 to reset the device back
	 * to normal mode after being used as a subordinate channel.
	 */
	if (channel > S16_MAX)
		return -EINVAL;

	dev->num_tc = -channel;

	return 0;
}
EXPORT_SYMBOL(netdev_set_sb_channel);

/*
 * Routine to help set real_num_tx_queues. To avoid skbs mapped to queues
 * greater than real_num_tx_queues stale skbs on the qdisc must be flushed.
 */
int netif_set_real_num_tx_queues(struct net_device *dev, unsigned int txq)
{
	bool disabling;
	int rc;

	disabling = txq < dev->real_num_tx_queues;

	if (txq < 1 || txq > dev->num_tx_queues)
		return -EINVAL;

	if (dev->reg_state == NETREG_REGISTERED ||
	    dev->reg_state == NETREG_UNREGISTERING) {
		ASSERT_RTNL();

		rc = netdev_queue_update_kobjects(dev, dev->real_num_tx_queues,
						  txq);
		if (rc)
			return rc;

		if (dev->num_tc)
			netif_setup_tc(dev, txq);

		dev->real_num_tx_queues = txq;

		if (disabling) {
			synchronize_net();
			qdisc_reset_all_tx_gt(dev, txq);
#ifdef CONFIG_XPS
			netif_reset_xps_queues_gt(dev, txq);
#endif
		}
	} else {
		dev->real_num_tx_queues = txq;
	}

	return 0;
}
EXPORT_SYMBOL(netif_set_real_num_tx_queues);

#ifdef CONFIG_SYSFS
/**
 *	netif_set_real_num_rx_queues - set actual number of RX queues used
 *	@dev: Network device
 *	@rxq: Actual number of RX queues
 *
 *	This must be called either with the rtnl_lock held or before
 *	registration of the net device.  Returns 0 on success, or a
 *	negative error code.  If called before registration, it always
 *	succeeds.
 */
int netif_set_real_num_rx_queues(struct net_device *dev, unsigned int rxq)
{
    //为dev设置收队列
	int rc;

	if (rxq < 1 || rxq > dev->num_rx_queues)
		return -EINVAL;

	if (dev->reg_state == NETREG_REGISTERED) {
		ASSERT_RTNL();

		rc = net_rx_queue_update_kobjects(dev, dev->real_num_rx_queues,
						  rxq);
		if (rc)
			return rc;
	}

	dev->real_num_rx_queues = rxq;
	return 0;
}
EXPORT_SYMBOL(netif_set_real_num_rx_queues);
#endif

/**
 * netif_get_num_default_rss_queues - default number of RSS queues
 *
 * This routine should set an upper limit on the number of RSS queues
 * used by default by multiqueue devices.
 */
int netif_get_num_default_rss_queues(void)
{
	return is_kdump_kernel() ?
		1 : min_t(int, DEFAULT_MAX_NUM_RSS_QUEUES, num_online_cpus());
}
EXPORT_SYMBOL(netif_get_num_default_rss_queues);

static void __netif_reschedule(struct Qdisc *q)
{
	struct softnet_data *sd;
	unsigned long flags;

	local_irq_save(flags);
	sd = this_cpu_ptr(&softnet_data);
	q->next_sched = NULL;
	*sd->output_queue_tailp = q;
	sd->output_queue_tailp = &q->next_sched;
	raise_softirq_irqoff(NET_TX_SOFTIRQ);//触发tx软中断
	local_irq_restore(flags);
}

void __netif_schedule(struct Qdisc *q)
{
	if (!test_and_set_bit(__QDISC_STATE_SCHED, &q->state))
		__netif_reschedule(q);
}
EXPORT_SYMBOL(__netif_schedule);

struct dev_kfree_skb_cb {
	enum skb_free_reason reason;
};

static struct dev_kfree_skb_cb *get_kfree_skb_cb(const struct sk_buff *skb)
{
	return (struct dev_kfree_skb_cb *)skb->cb;
}

void netif_schedule_queue(struct netdev_queue *txq)
{
	rcu_read_lock();
	if (!netif_xmit_stopped(txq)) {
		struct Qdisc *q = rcu_dereference(txq->qdisc);

		__netif_schedule(q);
	}
	rcu_read_unlock();
}
EXPORT_SYMBOL(netif_schedule_queue);

void netif_tx_wake_queue(struct netdev_queue *dev_queue)
{
    //清除掉队列上的stop标记，并尝试调度tx软中断
	if (test_and_clear_bit(__QUEUE_STATE_DRV_XOFF, &dev_queue->state)) {
		struct Qdisc *q;

		rcu_read_lock();
		q = rcu_dereference(dev_queue->qdisc);
		__netif_schedule(q);
		rcu_read_unlock();
	}
}
EXPORT_SYMBOL(netif_tx_wake_queue);

void __dev_kfree_skb_irq(struct sk_buff *skb, enum skb_free_reason reason)
{
	unsigned long flags;

	if (unlikely(!skb))
		return;

	if (likely(refcount_read(&skb->users) == 1)) {
		smp_rmb();
		refcount_set(&skb->users, 0);
	} else if (likely(!refcount_dec_and_test(&skb->users))) {
		return;
	}
	get_kfree_skb_cb(skb)->reason = reason;
	local_irq_save(flags);
	skb->next = __this_cpu_read(softnet_data.completion_queue);
	__this_cpu_write(softnet_data.completion_queue, skb);
	raise_softirq_irqoff(NET_TX_SOFTIRQ);
	local_irq_restore(flags);
}
EXPORT_SYMBOL(__dev_kfree_skb_irq);

void __dev_kfree_skb_any(struct sk_buff *skb, enum skb_free_reason reason)
{
	if (in_irq() || irqs_disabled())
		__dev_kfree_skb_irq(skb, reason);
	else
		dev_kfree_skb(skb);
}
EXPORT_SYMBOL(__dev_kfree_skb_any);


/**
 * netif_device_detach - mark device as removed
 * @dev: network device
 *
 * Mark device as removed from system and therefore no longer available.
 */
void netif_device_detach(struct net_device *dev)
{
	if (test_and_clear_bit(__LINK_STATE_PRESENT, &dev->state) &&
	    netif_running(dev)) {
		netif_tx_stop_all_queues(dev);
	}
}
EXPORT_SYMBOL(netif_device_detach);

/**
 * netif_device_attach - mark device as attached
 * @dev: network device
 *
 * Mark device as attached from system and restart if needed.
 */
void netif_device_attach(struct net_device *dev)
{
	if (!test_and_set_bit(__LINK_STATE_PRESENT, &dev->state) &&
	    netif_running(dev)) {
		netif_tx_wake_all_queues(dev);
		__netdev_watchdog_up(dev);
	}
}
EXPORT_SYMBOL(netif_device_attach);

/*
 * Returns a Tx hash based on the given packet descriptor a Tx queues' number
 * to be used as a distribution range.
 */
static u16 skb_tx_hash(const struct net_device *dev,
		       const struct net_device *sb_dev,
		       struct sk_buff *skb)
{
	u32 hash;
	u16 qoffset = 0;
	u16 qcount = dev->real_num_tx_queues;

	if (dev->num_tc) {
		u8 tc = netdev_get_prio_tc_map(dev, skb->priority);

		qoffset = sb_dev->tc_to_txq[tc].offset;
		qcount = sb_dev->tc_to_txq[tc].count;
	}

	if (skb_rx_queue_recorded(skb)) {
		hash = skb_get_rx_queue(skb);
		if (hash >= qoffset)
			hash -= qoffset;
		while (unlikely(hash >= qcount))
			hash -= qcount;
		return hash + qoffset;
	}

	return (u16) reciprocal_scale(skb_get_hash(skb), qcount) + qoffset;
}

static void skb_warn_bad_offload(const struct sk_buff *skb)
{
	static const netdev_features_t null_features;
	struct net_device *dev = skb->dev;
	const char *name = "";

	if (!net_ratelimit())
		return;

	if (dev) {
		if (dev->dev.parent)
			name = dev_driver_string(dev->dev.parent);
		else
			name = netdev_name(dev);
	}
	skb_dump(KERN_WARNING, skb, false);
	WARN(1, "%s: caps=(%pNF, %pNF)\n",
	     name, dev ? &dev->features : &null_features,
	     skb->sk ? &skb->sk->sk_route_caps : &null_features);
}

/*
 * Invalidate hardware checksum when packet is to be mangled, and
 * complete checksum manually on outgoing path.
 */
int skb_checksum_help(struct sk_buff *skb)
{
	__wsum csum;
	int ret = 0, offset;

	if (skb->ip_summed == CHECKSUM_COMPLETE)
		goto out_set_summed;

	if (unlikely(skb_shinfo(skb)->gso_size)) {
		skb_warn_bad_offload(skb);
		return -EINVAL;
	}

	/* Before computing a checksum, we should make sure no frag could
	 * be modified by an external entity : checksum could be wrong.
	 */
	if (skb_has_shared_frag(skb)) {
		ret = __skb_linearize(skb);
		if (ret)
			goto out;
	}

	offset = skb_checksum_start_offset(skb);
	BUG_ON(offset >= skb_headlen(skb));
	csum = skb_checksum(skb, offset, skb->len - offset, 0);

	offset += skb->csum_offset;
	BUG_ON(offset + sizeof(__sum16) > skb_headlen(skb));

	ret = skb_ensure_writable(skb, offset + sizeof(__sum16));
	if (ret)
		goto out;

	*(__sum16 *)(skb->data + offset) = csum_fold(csum) ?: CSUM_MANGLED_0;
out_set_summed:
	skb->ip_summed = CHECKSUM_NONE;
out:
	return ret;
}
EXPORT_SYMBOL(skb_checksum_help);

int skb_crc32c_csum_help(struct sk_buff *skb)
{
	__le32 crc32c_csum;
	int ret = 0, offset, start;

	if (skb->ip_summed != CHECKSUM_PARTIAL)
		goto out;

	if (unlikely(skb_is_gso(skb)))
		goto out;

	/* Before computing a checksum, we should make sure no frag could
	 * be modified by an external entity : checksum could be wrong.
	 */
	if (unlikely(skb_has_shared_frag(skb))) {
		ret = __skb_linearize(skb);
		if (ret)
			goto out;
	}
	start = skb_checksum_start_offset(skb);
	offset = start + offsetof(struct sctphdr, checksum);
	if (WARN_ON_ONCE(offset >= skb_headlen(skb))) {
		ret = -EINVAL;
		goto out;
	}

	ret = skb_ensure_writable(skb, offset + sizeof(__le32));
	if (ret)
		goto out;

	crc32c_csum = cpu_to_le32(~__skb_checksum(skb, start,
						  skb->len - start, ~(__u32)0,
						  crc32c_csum_stub));
	*(__le32 *)(skb->data + offset) = crc32c_csum;
	skb->ip_summed = CHECKSUM_NONE;
	skb->csum_not_inet = 0;
out:
	return ret;
}

__be16 skb_network_protocol(struct sk_buff *skb, int *depth)
{
	__be16 type = skb->protocol;

	/* Tunnel gso handlers can set protocol to ethernet. */
	if (type == htons(ETH_P_TEB)) {
		struct ethhdr *eth;

		if (unlikely(!pskb_may_pull(skb, sizeof(struct ethhdr))))
			return 0;

		eth = (struct ethhdr *)skb->data;
		type = eth->h_proto;
	}

	return __vlan_get_protocol(skb, type, depth);
}

/**
 *	skb_mac_gso_segment - mac layer segmentation handler.
 *	@skb: buffer to segment
 *	@features: features for the output path (see dev->features)
 */
struct sk_buff *skb_mac_gso_segment(struct sk_buff *skb,
				    netdev_features_t features)
{
	struct sk_buff *segs = ERR_PTR(-EPROTONOSUPPORT);
	struct packet_offload *ptype;
	int vlan_depth = skb->mac_len;
	__be16 type = skb_network_protocol(skb, &vlan_depth);

	if (unlikely(!type))
		return ERR_PTR(-EINVAL);

	__skb_pull(skb, vlan_depth);

	rcu_read_lock();
	list_for_each_entry_rcu(ptype, &offload_base, list) {
		if (ptype->type == type && ptype->callbacks.gso_segment) {
			segs = ptype->callbacks.gso_segment(skb, features);
			break;
		}
	}
	rcu_read_unlock();

	__skb_push(skb, skb->data - skb_mac_header(skb));

	return segs;
}
EXPORT_SYMBOL(skb_mac_gso_segment);


/* openvswitch calls this on rx path, so we need a different check.
 */
static inline bool skb_needs_check(struct sk_buff *skb, bool tx_path)
{
	if (tx_path)
		return skb->ip_summed != CHECKSUM_PARTIAL &&
		       skb->ip_summed != CHECKSUM_UNNECESSARY;

	return skb->ip_summed == CHECKSUM_NONE;
}

/**
 *	__skb_gso_segment - Perform segmentation on skb.
 *	@skb: buffer to segment
 *	@features: features for the output path (see dev->features)
 *	@tx_path: whether it is called in TX path
 *
 *	This function segments the given skb and returns a list of segments.
 *
 *	It may return NULL if the skb requires no segmentation.  This is
 *	only possible when GSO is used for verifying header integrity.
 *
 *	Segmentation preserves SKB_GSO_CB_OFFSET bytes of previous skb cb.
 */
struct sk_buff *__skb_gso_segment(struct sk_buff *skb,
				  netdev_features_t features, bool tx_path)
{
	struct sk_buff *segs;

	if (unlikely(skb_needs_check(skb, tx_path))) {
		int err;

		/* We're going to init ->check field in TCP or UDP header */
		err = skb_cow_head(skb, 0);
		if (err < 0)
			return ERR_PTR(err);
	}

	/* Only report GSO partial support if it will enable us to
	 * support segmentation on this frame without needing additional
	 * work.
	 */
	if (features & NETIF_F_GSO_PARTIAL) {
		netdev_features_t partial_features = NETIF_F_GSO_ROBUST;
		struct net_device *dev = skb->dev;

		partial_features |= dev->features & dev->gso_partial_features;
		if (!skb_gso_ok(skb, features | partial_features))
			features &= ~NETIF_F_GSO_PARTIAL;
	}

	BUILD_BUG_ON(SKB_GSO_CB_OFFSET +
		     sizeof(*SKB_GSO_CB(skb)) > sizeof(skb->cb));

	SKB_GSO_CB(skb)->mac_offset = skb_headroom(skb);
	SKB_GSO_CB(skb)->encap_level = 0;

	skb_reset_mac_header(skb);
	skb_reset_mac_len(skb);

	segs = skb_mac_gso_segment(skb, features);

	if (segs != skb && unlikely(skb_needs_check(skb, tx_path) && !IS_ERR(segs)))
		skb_warn_bad_offload(skb);

	return segs;
}
EXPORT_SYMBOL(__skb_gso_segment);

/* Take action when hardware reception checksum errors are detected. */
#ifdef CONFIG_BUG
void netdev_rx_csum_fault(struct net_device *dev, struct sk_buff *skb)
{
	if (net_ratelimit()) {
		pr_err("%s: hw csum failure\n", dev ? dev->name : "<unknown>");
		skb_dump(KERN_ERR, skb, true);
		dump_stack();
	}
}
EXPORT_SYMBOL(netdev_rx_csum_fault);
#endif

/* XXX: check that highmem exists at all on the given machine. */
static int illegal_highdma(struct net_device *dev, struct sk_buff *skb)
{
#ifdef CONFIG_HIGHMEM
	int i;

	if (!(dev->features & NETIF_F_HIGHDMA)) {
		for (i = 0; i < skb_shinfo(skb)->nr_frags; i++) {
			skb_frag_t *frag = &skb_shinfo(skb)->frags[i];

			if (PageHighMem(skb_frag_page(frag)))
				return 1;
		}
	}
#endif
	return 0;
}

/* If MPLS offload request, verify we are testing hardware MPLS features
 * instead of standard features for the netdev.
 */
#if IS_ENABLED(CONFIG_NET_MPLS_GSO)
static netdev_features_t net_mpls_features(struct sk_buff *skb,
					   netdev_features_t features,
					   __be16 type)
{
	if (eth_p_mpls(type))
		features &= skb->dev->mpls_features;

	return features;
}
#else
static netdev_features_t net_mpls_features(struct sk_buff *skb,
					   netdev_features_t features,
					   __be16 type)
{
	return features;
}
#endif

static netdev_features_t harmonize_features(struct sk_buff *skb,
	netdev_features_t features)
{
	int tmp;
	__be16 type;

	type = skb_network_protocol(skb, &tmp);
	features = net_mpls_features(skb, features, type);

	if (skb->ip_summed != CHECKSUM_NONE &&
	    !can_checksum_protocol(features, type)) {
		features &= ~(NETIF_F_CSUM_MASK | NETIF_F_GSO_MASK);
	}
	if (illegal_highdma(skb->dev, skb))
		features &= ~NETIF_F_SG;

	return features;
}

netdev_features_t passthru_features_check(struct sk_buff *skb,
					  struct net_device *dev,
					  netdev_features_t features)
{
	return features;
}
EXPORT_SYMBOL(passthru_features_check);

static netdev_features_t dflt_features_check(struct sk_buff *skb,
					     struct net_device *dev,
					     netdev_features_t features)
{
	return vlan_features_check(skb, features);
}

static netdev_features_t gso_features_check(const struct sk_buff *skb,
					    struct net_device *dev,
					    netdev_features_t features)
{
	u16 gso_segs = skb_shinfo(skb)->gso_segs;

	if (gso_segs > dev->gso_max_segs)
		return features & ~NETIF_F_GSO_MASK;

	/* Support for GSO partial features requires software
	 * intervention before we can actually process the packets
	 * so we need to strip support for any partial features now
	 * and we can pull them back in after we have partially
	 * segmented the frame.
	 */
	if (!(skb_shinfo(skb)->gso_type & SKB_GSO_PARTIAL))
		features &= ~dev->gso_partial_features;

	/* Make sure to clear the IPv4 ID mangling feature if the
	 * IPv4 header has the potential to be fragmented.
	 */
	if (skb_shinfo(skb)->gso_type & SKB_GSO_TCPV4) {
		struct iphdr *iph = skb->encapsulation ?
				    inner_ip_hdr(skb) : ip_hdr(skb);

		if (!(iph->frag_off & htons(IP_DF)))
			features &= ~NETIF_F_TSO_MANGLEID;
	}

	return features;
}

netdev_features_t netif_skb_features(struct sk_buff *skb)
{
	struct net_device *dev = skb->dev;
	netdev_features_t features = dev->features;

	if (skb_is_gso(skb))
		features = gso_features_check(skb, dev, features);

	/* If encapsulation offload request, verify we are testing
	 * hardware encapsulation features instead of standard
	 * features for the netdev
	 */
	if (skb->encapsulation)
		features &= dev->hw_enc_features;

	if (skb_vlan_tagged(skb))
		features = netdev_intersect_features(features,
						     dev->vlan_features |
						     NETIF_F_HW_VLAN_CTAG_TX |
						     NETIF_F_HW_VLAN_STAG_TX);

	if (dev->netdev_ops->ndo_features_check)
		features &= dev->netdev_ops->ndo_features_check(skb, dev,
								features);
	else
		features &= dflt_features_check(skb, dev, features);

	return harmonize_features(skb, features);
}
EXPORT_SYMBOL(netif_skb_features);

//通过dev向外发送一个skb
static int xmit_one(struct sk_buff *skb, struct net_device *dev,
		    struct netdev_queue *txq, bool more)
{
	unsigned int len;
	int rc;

	if (dev_nit_active(dev))
	    //报文将自此处传送给raw socket(tx方向capture报文）
		dev_queue_xmit_nit(skb, dev);

	len = skb->len;
	trace_net_dev_start_xmit(skb, dev);
	rc = netdev_start_xmit(skb, dev, txq, more);
	trace_net_dev_xmit(skb, rc, dev, len/*报文长度*/);

	return rc;
}

//发送一组skb
struct sk_buff *dev_hard_start_xmit(struct sk_buff *first, struct net_device *dev,
				    struct netdev_queue *txq, int *ret)
{
	struct sk_buff *skb = first;
	int rc = NETDEV_TX_OK;

	//循环发送报文（底层调用ndo_start_xmit完成dev设备单个skb的发送）
	while (skb) {
		struct sk_buff *next = skb->next;

		skb_mark_not_on_list(skb);
		rc = xmit_one(skb, dev, txq, next != NULL);
		if (unlikely(!dev_xmit_complete(rc))) {
			skb->next = next;
			goto out;
		}

		skb = next;
		if (netif_tx_queue_stopped(txq) && skb) {
			//tx 队列停止时，skb仍需要发送，则报错
			rc = NETDEV_TX_BUSY;
			break;
		}
	}

out:
	*ret = rc;
	return skb;
}

static struct sk_buff *validate_xmit_vlan(struct sk_buff *skb,
					  netdev_features_t features)
{
	if (skb_vlan_tag_present(skb) &&
	    !vlan_hw_offload_capable(features, skb->vlan_proto))
		skb = __vlan_hwaccel_push_inside(skb);
	return skb;
}

int skb_csum_hwoffload_help(struct sk_buff *skb,
			    const netdev_features_t features)
{
	if (unlikely(skb->csum_not_inet))
		return !!(features & NETIF_F_SCTP_CRC) ? 0 :
			skb_crc32c_csum_help(skb);

	return !!(features & NETIF_F_CSUM_MASK) ? 0 : skb_checksum_help(skb);
}
EXPORT_SYMBOL(skb_csum_hwoffload_help);

static struct sk_buff *validate_xmit_skb(struct sk_buff *skb, struct net_device *dev, bool *again)
{
	netdev_features_t features;

	features = netif_skb_features(skb);
	skb = validate_xmit_vlan(skb, features);
	if (unlikely(!skb))
		goto out_null;

	skb = sk_validate_xmit_skb(skb, dev);
	if (unlikely(!skb))
		goto out_null;

	if (netif_needs_gso(skb, features)) {
		//检查是否需要处理gso
		struct sk_buff *segs;

		//软件处理gso分段
		segs = skb_gso_segment(skb, features);
		if (IS_ERR(segs)) {
			goto out_kfree_skb;
		} else if (segs) {
			consume_skb(skb);
			skb = segs;
		}
	} else {
		if (skb_needs_linearize(skb, features) &&
		    __skb_linearize(skb))
			goto out_kfree_skb;

		/* If packet is not checksummed and device does not
		 * support checksumming for this protocol, complete
		 * checksumming here.
		 */
		if (skb->ip_summed == CHECKSUM_PARTIAL) {
			if (skb->encapsulation)
				skb_set_inner_transport_header(skb,
							       skb_checksum_start_offset(skb));
			else
				skb_set_transport_header(skb,
							 skb_checksum_start_offset(skb));
			if (skb_csum_hwoffload_help(skb, features))
				goto out_kfree_skb;
		}
	}

	skb = validate_xmit_xfrm(skb, features, again);

	return skb;

out_kfree_skb:
	kfree_skb(skb);
out_null:
	atomic_long_inc(&dev->tx_dropped);
	return NULL;
}

struct sk_buff *validate_xmit_skb_list(struct sk_buff *skb, struct net_device *dev, bool *again)
{
	struct sk_buff *next, *head = NULL, *tail;

	for (; skb != NULL; skb = next) {
		next = skb->next;
		skb_mark_not_on_list(skb);

		/* in case skb wont be segmented, point to itself */
		skb->prev = skb;

		skb = validate_xmit_skb(skb, dev, again);
		if (!skb)
			continue;

		if (!head)
			head = skb;
		else
			tail->next = skb;
		/* If skb was segmented, skb->prev points to
		 * the last segment. If not, it still contains skb.
		 */
		tail = skb->prev;
	}
	return head;
}
EXPORT_SYMBOL_GPL(validate_xmit_skb_list);

static void qdisc_pkt_len_init(struct sk_buff *skb)
{
	const struct skb_shared_info *shinfo = skb_shinfo(skb);

	qdisc_skb_cb(skb)->pkt_len = skb->len;

	/* To get more precise estimation of bytes sent on wire,
	 * we add to pkt_len the headers size of all segments
	 */
	if (shinfo->gso_size && skb_transport_header_was_set(skb)) {
		unsigned int hdr_len;
		u16 gso_segs = shinfo->gso_segs;

		/* mac layer + network layer */
		hdr_len = skb_transport_header(skb) - skb_mac_header(skb);

		/* + transport layer */
		if (likely(shinfo->gso_type & (SKB_GSO_TCPV4 | SKB_GSO_TCPV6))) {
			const struct tcphdr *th;
			struct tcphdr _tcphdr;

			th = skb_header_pointer(skb, skb_transport_offset(skb),
						sizeof(_tcphdr), &_tcphdr);
			if (likely(th))
				hdr_len += __tcp_hdrlen(th);
		} else {
			struct udphdr _udphdr;

			if (skb_header_pointer(skb, skb_transport_offset(skb),
					       sizeof(_udphdr), &_udphdr))
				hdr_len += sizeof(struct udphdr);
		}

		if (shinfo->gso_type & SKB_GSO_DODGY)
			gso_segs = DIV_ROUND_UP(skb->len - hdr_len,
						shinfo->gso_size);

		qdisc_skb_cb(skb)->pkt_len += (gso_segs - 1) * hdr_len;
	}
}

//带qdisc方式的报文发送
static inline int __dev_xmit_skb(struct sk_buff *skb, struct Qdisc *q,
				 struct net_device *dev,
				 struct netdev_queue *txq)
{
	spinlock_t *root_lock = qdisc_lock(q);
	/*记录需要释放的报文*/
	struct sk_buff *to_free = NULL;
	bool contended;
	int rc;

	qdisc_calculate_pkt_len(skb, q);

	if (q->flags & TCQ_F_NOLOCK) {
		//报文入队（例如）
		rc = q->enqueue(skb, q, &to_free) & NET_XMIT_MASK;
		qdisc_run(q);

		/*释放掉需要free的报文*/
		if (unlikely(to_free))
			kfree_skb_list(to_free);
		return rc;
	}

	/*
	 * Heuristic to force contended enqueues to serialize on a
	 * separate lock before trying to get qdisc main lock.
	 * This permits qdisc->running owner to get the lock more
	 * often and dequeue packets faster.
	 */
	contended = qdisc_is_running(q);
	if (unlikely(contended))
		spin_lock(&q->busylock);

	spin_lock(root_lock);
	if (unlikely(test_bit(__QDISC_STATE_DEACTIVATED, &q->state))) {
		__qdisc_drop(skb, &to_free);
		rc = NET_XMIT_DROP;
	} else if ((q->flags & TCQ_F_CAN_BYPASS) && !qdisc_qlen(q) &&
		   qdisc_run_begin(q)) {
		/*
		 * This is a work-conserving queue; there are no old skbs
		 * waiting to be sent out; and the qdisc is not running -
		 * xmit the skb directly.
		 */

		qdisc_bstats_update(q, skb);

		if (sch_direct_xmit(skb, q, dev, txq, root_lock, true)) {
			if (unlikely(contended)) {
				spin_unlock(&q->busylock);
				contended = false;
			}
			__qdisc_run(q);
		}

		qdisc_run_end(q);
		rc = NET_XMIT_SUCCESS;
	} else {
		rc = q->enqueue(skb, q, &to_free) & NET_XMIT_MASK;
		if (qdisc_run_begin(q)) {
			if (unlikely(contended)) {
				spin_unlock(&q->busylock);
				contended = false;
			}
			__qdisc_run(q);
			qdisc_run_end(q);
		}
	}
	spin_unlock(root_lock);
	if (unlikely(to_free))
		kfree_skb_list(to_free);
	if (unlikely(contended))
		spin_unlock(&q->busylock);
	return rc;
}

#if IS_ENABLED(CONFIG_CGROUP_NET_PRIO)
static void skb_update_prio(struct sk_buff *skb)
{
	const struct netprio_map *map;
	const struct sock *sk;
	unsigned int prioidx;

	if (skb->priority)
		return;
	map = rcu_dereference_bh(skb->dev->priomap);
	if (!map)
		return;
	sk = skb_to_full_sk(skb);
	if (!sk)
		return;

	prioidx = sock_cgroup_prioidx(&sk->sk_cgrp_data);

	if (prioidx < map->priomap_len)
		skb->priority = map->priomap[prioidx];
}
#else
#define skb_update_prio(skb)
#endif

/**
 *	dev_loopback_xmit - loop back @skb
 *	@net: network namespace this loopback is happening in
 *	@sk:  sk needed to be a netfilter okfn
 *	@skb: buffer to transmit
 */
int dev_loopback_xmit(struct net *net, struct sock *sk, struct sk_buff *skb)
{
	skb_reset_mac_header(skb);
	__skb_pull(skb, skb_network_offset(skb));
	skb->pkt_type = PACKET_LOOPBACK;
	skb->ip_summed = CHECKSUM_UNNECESSARY;
	WARN_ON(!skb_dst(skb));
	skb_dst_force(skb);
	netif_rx_ni(skb);
	return 0;
}
EXPORT_SYMBOL(dev_loopback_xmit);

#ifdef CONFIG_NET_EGRESS
//报文的egress入口点
static struct sk_buff *
sch_handle_egress(struct sk_buff *skb, int *ret, struct net_device *dev)
{
	struct mini_Qdisc *miniq = rcu_dereference_bh(dev->miniq_egress);
	struct tcf_result cl_res;

	if (!miniq)
		return skb;

	/* qdisc_skb_cb(skb)->pkt_len was already set by the caller. */
	mini_qdisc_bstats_cpu_update(miniq, skb);

	//对skb执行分类
	switch (tcf_classify(skb, miniq->filter_list, &cl_res, false)) {
	case TC_ACT_OK:
	case TC_ACT_RECLASSIFY:
		skb->tc_index = TC_H_MIN(cl_res.classid);
		break;
	case TC_ACT_SHOT:
		mini_qdisc_qstats_cpu_drop(miniq);
		*ret = NET_XMIT_DROP;
		kfree_skb(skb);
		return NULL;
	case TC_ACT_STOLEN:
	case TC_ACT_QUEUED:
	case TC_ACT_TRAP:
		*ret = NET_XMIT_SUCCESS;
		consume_skb(skb);
		return NULL;
	case TC_ACT_REDIRECT:
		/* No need to push/pop skb's mac_header here on egress! */
		skb_do_redirect(skb);
		*ret = NET_XMIT_SUCCESS;
		return NULL;
	default:
		break;
	}

	return skb;
}
#endif /* CONFIG_NET_EGRESS */

#ifdef CONFIG_XPS
static int __get_xps_queue_idx(struct net_device *dev, struct sk_buff *skb,
			       struct xps_dev_maps *dev_maps, unsigned int tci)
{
	struct xps_map *map;
	int queue_index = -1;

	if (dev->num_tc) {
		tci *= dev->num_tc;
		tci += netdev_get_prio_tc_map(dev, skb->priority);
	}

	map = rcu_dereference(dev_maps->attr_map[tci]);
	if (map) {
		if (map->len == 1)
			queue_index = map->queues[0];
		else
			queue_index = map->queues[reciprocal_scale(
						skb_get_hash(skb), map->len)];
		if (unlikely(queue_index >= dev->real_num_tx_queues))
			queue_index = -1;
	}
	return queue_index;
}
#endif

static int get_xps_queue(struct net_device *dev, struct net_device *sb_dev,
			 struct sk_buff *skb)
{
#ifdef CONFIG_XPS
	struct xps_dev_maps *dev_maps;
	struct sock *sk = skb->sk;
	int queue_index = -1;

	if (!static_key_false(&xps_needed))
		return -1;

	rcu_read_lock();
	if (!static_key_false(&xps_rxqs_needed))
		goto get_cpus_map;

	dev_maps = rcu_dereference(sb_dev->xps_rxqs_map);
	if (dev_maps) {
		int tci = sk_rx_queue_get(sk);

		if (tci >= 0 && tci < dev->num_rx_queues)
			queue_index = __get_xps_queue_idx(dev, skb, dev_maps,
							  tci);
	}

get_cpus_map:
	if (queue_index < 0) {
		dev_maps = rcu_dereference(sb_dev->xps_cpus_map);
		if (dev_maps) {
			unsigned int tci = skb->sender_cpu - 1;

			queue_index = __get_xps_queue_idx(dev, skb, dev_maps,
							  tci);
		}
	}
	rcu_read_unlock();

	return queue_index;
#else
	return -1;
#endif
}

u16 dev_pick_tx_zero(struct net_device *dev, struct sk_buff *skb,
		     struct net_device *sb_dev)
{
	return 0;
}
EXPORT_SYMBOL(dev_pick_tx_zero);

u16 dev_pick_tx_cpu_id(struct net_device *dev, struct sk_buff *skb,
		       struct net_device *sb_dev)
{
	return (u16)raw_smp_processor_id() % dev->real_num_tx_queues;
}
EXPORT_SYMBOL(dev_pick_tx_cpu_id);

u16 netdev_pick_tx(struct net_device *dev, struct sk_buff *skb,
		     struct net_device *sb_dev)
{
	struct sock *sk = skb->sk;
	int queue_index = sk_tx_queue_get(sk);

	sb_dev = sb_dev ? : dev;

	if (queue_index < 0 || skb->ooo_okay ||
	    queue_index >= dev->real_num_tx_queues) {
		int new_index = get_xps_queue(dev, sb_dev, skb);

		if (new_index < 0)
			new_index = skb_tx_hash(dev, sb_dev, skb);

		if (queue_index != new_index && sk &&
		    sk_fullsock(sk) &&
		    rcu_access_pointer(sk->sk_dst_cache))
			sk_tx_queue_set(sk, new_index);

		queue_index = new_index;
	}

	return queue_index;
}
EXPORT_SYMBOL(netdev_pick_tx);

//返回要投递的netdev_queue队列
struct netdev_queue *netdev_core_pick_tx(struct net_device *dev,
					 struct sk_buff *skb,
					 struct net_device *sb_dev)
{
	int queue_index = 0;

#ifdef CONFIG_XPS
	u32 sender_cpu = skb->sender_cpu - 1;

	if (sender_cpu >= (u32)NR_CPUS)
		skb->sender_cpu = raw_smp_processor_id() + 1;
#endif

	if (dev->real_num_tx_queues != 1) {
		//有多个发送队列，取设备驱动操作集
		const struct net_device_ops *ops = dev->netdev_ops;

		//选择采用哪个发送队列
		if (ops->ndo_select_queue)
			//通过驱动操作函数选择
			queue_index = ops->ndo_select_queue(dev, skb, sb_dev);
		else
		    /*驱动未提供queue选择方式*/
			queue_index = netdev_pick_tx(dev, skb, sb_dev);

		queue_index = netdev_cap_txqueue(dev, queue_index);
	}

	//指定映射到哪个tx队列
	skb_set_queue_mapping(skb, queue_index);
	return netdev_get_tx_queue(dev, queue_index);
}

/**
 *	__dev_queue_xmit - transmit a buffer
 *	@skb: buffer to transmit
 *	@sb_dev: suboordinate device used for L2 forwarding offload
 *
 *	Queue a buffer for transmission to a network device. The caller must
 *	have set the device and priority and built the buffer before calling
 *	this function. The function can be called from an interrupt.
 *
 *	A negative errno code is returned on a failure. A success does not
 *	guarantee the frame will be transmitted as it may be dropped due
 *	to congestion or traffic shaping.
 *
 * -----------------------------------------------------------------------------------
 *      I notice this method can also return errors from the queue disciplines,
 *      including NET_XMIT_DROP, which is a positive value.  So, errors can also
 *      be positive.
 *
 *      Regardless of the return value, the skb is consumed, so it is currently
 *      difficult to retry a send to this method.  (You can bump the ref count
 *      before sending to hold a reference for retry if you are careful.)
 *
 *      When calling this method, interrupts MUST be enabled.  This is because
 *      the BH enable code must have IRQs enabled so that it will not deadlock.
 *          --BLG
 */
static int __dev_queue_xmit(struct sk_buff *skb, struct net_device *sb_dev)
{
	struct net_device *dev = skb->dev;
	struct netdev_queue *txq;
	struct Qdisc *q;
	int rc = -ENOMEM;
	bool again = false;

	//设置当前data指针指向的位置为mac_header
	skb_reset_mac_header(skb);

	if (unlikely(skb_shinfo(skb)->tx_flags & SKBTX_SCHED_TSTAMP))
		__skb_tstamp_tx(skb, NULL, skb->sk, SCM_TSTAMP_SCHED);

	/* Disable soft irqs for various locks below. Also
	 * stops preemption for RCU.
	 */
	rcu_read_lock_bh();

	skb_update_prio(skb);

	qdisc_pkt_len_init(skb);
#ifdef CONFIG_NET_CLS_ACT
	//报文正在发送，当前处于tc的egress方向
	skb->tc_at_ingress = 0;
# ifdef CONFIG_NET_EGRESS
	if (static_branch_unlikely(&egress_needed_key)) {
		//tc处理egress方向filter入口
		skb = sch_handle_egress(skb, &rc, dev);
		if (!skb)
			goto out;
	}
# endif
#endif
	/* If device/qdisc don't need skb->dst, release it right now while
	 * its hot in this cpu cache.
	 */
	if (dev->priv_flags & IFF_XMIT_DST_RELEASE)
		skb_dst_drop(skb);
	else
		skb_dst_force(skb);

	//选择投递队列
	txq = netdev_core_pick_tx(dev, skb, sb_dev);
	q = rcu_dereference_bh(txq->qdisc);

	trace_net_dev_queue(skb);
	if (q->enqueue) {
		//如果有入队函数，则调用enqueue并完成发送（qos入口）
		rc = __dev_xmit_skb(skb, q, dev, txq);
		goto out;
	}

	/* The device has no queue. Common case for software devices:
	 * loopback, all the sorts of tunnels...

	 * Really, it is unlikely that netif_tx_lock protection is necessary
	 * here.  (f.e. loopback and IP tunnels are clean ignoring statistics
	 * counters.)
	 * However, it is possible, that they rely on protection
	 * made by us here.

	 * Check this and shot the lock. It is not prone from deadlocks.
	 *Either shot noqueue qdisc, it is even simpler 8)
	 */
	if (dev->flags & IFF_UP) {
		//发送报文时，接口必须为up
		int cpu = smp_processor_id(); /* ok because BHs are off */

		if (txq->xmit_lock_owner != cpu) {
			if (dev_xmit_recursion())
				goto recursion_alert;

			skb = validate_xmit_skb(skb, dev, &again);
			if (!skb)
				goto out;

			HARD_TX_LOCK(dev, txq, cpu);

			//如果txq没有stop,则执行报文发送
			if (!netif_xmit_stopped(txq)) {
				dev_xmit_recursion_inc();
				//调用ndo_start_xmit完成dev设备单个skb的发送
				skb = dev_hard_start_xmit(skb, dev, txq, &rc);
				dev_xmit_recursion_dec();
				if (dev_xmit_complete(rc)) {
					HARD_TX_UNLOCK(dev, txq);
					goto out;
				}
			}
			HARD_TX_UNLOCK(dev, txq);
			net_crit_ratelimited("Virtual device %s asks to queue packet!\n",
					     dev->name);
		} else {
			/* Recursion is detected! It is possible,
			 * unfortunately
			 */
recursion_alert:
			net_crit_ratelimited("Dead loop on virtual device %s, fix it urgently!\n",
					     dev->name);
		}
	}

	//发送失败，报文丢弃
	rc = -ENETDOWN;
	rcu_read_unlock_bh();

	atomic_long_inc(&dev->tx_dropped);
	kfree_skb_list(skb);
	return rc;
out:
	rcu_read_unlock_bh();
	return rc;
}

//报文发送
int dev_queue_xmit(struct sk_buff *skb)
{
	return __dev_queue_xmit(skb, NULL);
}
EXPORT_SYMBOL(dev_queue_xmit);

int dev_queue_xmit_accel(struct sk_buff *skb, struct net_device *sb_dev)
{
	return __dev_queue_xmit(skb, sb_dev);
}
EXPORT_SYMBOL(dev_queue_xmit_accel);

int dev_direct_xmit(struct sk_buff *skb, u16 queue_id)
{
	struct net_device *dev = skb->dev;
	struct sk_buff *orig_skb = skb;
	struct netdev_queue *txq;
	int ret = NETDEV_TX_BUSY;
	bool again = false;

	if (unlikely(!netif_running(dev) ||
		     !netif_carrier_ok(dev)))
		goto drop;

	skb = validate_xmit_skb_list(skb, dev, &again);
	if (skb != orig_skb)
		goto drop;

	skb_set_queue_mapping(skb, queue_id);
	txq = skb_get_tx_queue(dev, skb);

	local_bh_disable();

	HARD_TX_LOCK(dev, txq, smp_processor_id());
	if (!netif_xmit_frozen_or_drv_stopped(txq))
		ret = netdev_start_xmit(skb, dev, txq, false);
	HARD_TX_UNLOCK(dev, txq);

	local_bh_enable();

	if (!dev_xmit_complete(ret))
		kfree_skb(skb);

	return ret;
drop:
	atomic_long_inc(&dev->tx_dropped);
	kfree_skb_list(skb);
	return NET_XMIT_DROP;
}
EXPORT_SYMBOL(dev_direct_xmit);

/*************************************************************************
 *			Receiver routines
 *************************************************************************/

int netdev_max_backlog __read_mostly = 1000;
EXPORT_SYMBOL(netdev_max_backlog);

int netdev_tstamp_prequeue __read_mostly = 1;
int netdev_budget __read_mostly = 300;
unsigned int __read_mostly netdev_budget_usecs = 2000;
int weight_p __read_mostly = 64;           /* old backlog weight */
int dev_weight_rx_bias __read_mostly = 1;  /* bias for backlog weight */
int dev_weight_tx_bias __read_mostly = 1;  /* bias for output_queue quota */
int dev_rx_weight __read_mostly = 64;
int dev_tx_weight __read_mostly = 64;
/* Maximum number of GRO_NORMAL skbs to batch up for list-RX */
int gro_normal_batch __read_mostly = 8;

/* Called with irq disabled */
//将napi加入到sd->poll_list中，并触发网络收包软中断
static inline void ____napi_schedule(struct softnet_data *sd,
				     struct napi_struct *napi)
{
	//将napi加入到sd->poll_list中，以便在软中断处理时进行循环收取
	list_add_tail(&napi->poll_list, &sd->poll_list);
	//触发收包的软中断
	__raise_softirq_irqoff(NET_RX_SOFTIRQ);
}

#ifdef CONFIG_RPS

/* One global table that all flow-based protocols share. */
struct rps_sock_flow_table __rcu *rps_sock_flow_table __read_mostly;
EXPORT_SYMBOL(rps_sock_flow_table);
u32 rps_cpu_mask __read_mostly;
EXPORT_SYMBOL(rps_cpu_mask);

struct static_key_false rps_needed __read_mostly;
EXPORT_SYMBOL(rps_needed);
struct static_key_false rfs_needed __read_mostly;
EXPORT_SYMBOL(rfs_needed);

static struct rps_dev_flow *
set_rps_cpu(struct net_device *dev, struct sk_buff *skb,
	    struct rps_dev_flow *rflow, u16 next_cpu)
{
	if (next_cpu < nr_cpu_ids) {
#ifdef CONFIG_RFS_ACCEL
		struct netdev_rx_queue *rxqueue;
		struct rps_dev_flow_table *flow_table;
		struct rps_dev_flow *old_rflow;
		u32 flow_id;
		u16 rxq_index;
		int rc;

		/* Should we steer this flow to a different hardware queue? */
		if (!skb_rx_queue_recorded(skb) || !dev->rx_cpu_rmap ||
		    !(dev->features & NETIF_F_NTUPLE))
			goto out;
		rxq_index = cpu_rmap_lookup_index(dev->rx_cpu_rmap, next_cpu);
		if (rxq_index == skb_get_rx_queue(skb))
			goto out;

		rxqueue = dev->_rx + rxq_index;
		flow_table = rcu_dereference(rxqueue->rps_flow_table);
		if (!flow_table)
			goto out;
		/*按hash计算一个flow_id*/
		flow_id = skb_get_hash(skb) & flow_table->mask;
		rc = dev->netdev_ops->ndo_rx_flow_steer(dev, skb,
							rxq_index, flow_id);
		if (rc < 0)
			goto out;
		old_rflow = rflow;
		rflow = &flow_table->flows[flow_id];
		rflow->filter = rc;
		if (old_rflow->filter == rflow->filter)
			old_rflow->filter = RPS_NO_FILTER;
	out:
#endif
		rflow->last_qtail =
			per_cpu(softnet_data, next_cpu).input_queue_head;
	}

	rflow->cpu = next_cpu;
	return rflow;
}

/*
 * get_rps_cpu is called from netif_receive_skb and returns the target
 * CPU from the RPS map of the receiving queue for a given skb.
 * rcu_read_lock must be held on entry.
 */
//完成此报文投递cpu选择
static int get_rps_cpu(struct net_device *dev, struct sk_buff *skb,
		       struct rps_dev_flow **rflowp)
{
	const struct rps_sock_flow_table *sock_flow_table;
	/*取设备的rx队列*/
	struct netdev_rx_queue *rxqueue = dev->_rx;
	struct rps_dev_flow_table *flow_table;
	struct rps_map *map;
	int cpu = -1;
	u32 tcpu;
	u32 hash;

	if (skb_rx_queue_recorded(skb)) {
		/*skb中记录了rx queue的index,故取对应的rxqueue，并自此队列找对应rx*/
		u16 index = skb_get_rx_queue(skb);

		if (unlikely(index >= dev->real_num_rx_queues)) {
		    /*选择的队列大于实际队列*/
			WARN_ONCE(dev->real_num_rx_queues > 1,
				  "%s received packet on queue %u, but number "
				  "of RX queues is %u\n",
				  dev->name, index, dev->real_num_rx_queues);
			goto done;
		}
		rxqueue += index;
	}

	/* Avoid computing hash if RFS/RPS is not active for this rxqueue */

	/*取rfs表*/
	flow_table = rcu_dereference(rxqueue->rps_flow_table);
	/*拿到rxqueuex上的rps map*/
	map = rcu_dereference(rxqueue->rps_map);
	if (!flow_table && !map)
		goto done;/*无配置，直接done*/

	/*取报文对应的hash*/
	skb_reset_network_header(skb);
	hash = skb_get_hash(skb);
	if (!hash)
		goto done;

	sock_flow_table = rcu_dereference(rps_sock_flow_table);
	if (flow_table && sock_flow_table) {
		struct rps_dev_flow *rflow;
		u32 next_cpu;
		u32 ident;

		/* First check into global flow table if there is a match */
		ident = sock_flow_table->ents[hash & sock_flow_table->mask];
		if ((ident ^ hash) & ~rps_cpu_mask)
			goto try_rps;

		next_cpu = ident & rps_cpu_mask;

		/* OK, now we know there is a match,
		 * we can look at the local (per receive queue) flow table
		 */
		//获取一个flow
		rflow = &flow_table->flows[hash & flow_table->mask];
		tcpu = rflow->cpu;

		/*
		 * If the desired CPU (where last recvmsg was done) is
		 * different from current CPU (one in the rx-queue flow
		 * table entry), switch if one of the following holds:
		 *   - Current CPU is unset (>= nr_cpu_ids).
		 *   - Current CPU is offline.
		 *   - The current CPU's queue tail has advanced beyond the
		 *     last packet that was enqueued using this table entry.
		 *     This guarantees that all previous packets for the flow
		 *     have been dequeued, thus preserving in order delivery.
		 */
		if (unlikely(tcpu != next_cpu) &&
		    (tcpu >= nr_cpu_ids || !cpu_online(tcpu) ||
		     ((int)(per_cpu(softnet_data, tcpu).input_queue_head -
		      rflow->last_qtail)) >= 0)) {
			tcpu = next_cpu;
			rflow = set_rps_cpu(dev, skb, rflow, next_cpu);
		}

		if (tcpu < nr_cpu_ids && cpu_online(tcpu)) {
			*rflowp = rflow;
			cpu = tcpu;
			goto done;
		}
	}

try_rps:

	if (map) {
		/*有map,通过skb上的hashcode计算采用哪个cpu执行传递*/
		tcpu = map->cpus[reciprocal_scale(hash, map->len)];
		if (cpu_online(tcpu)) {
		    /*cpu在线，完成cpu选中*/
			cpu = tcpu;
			goto done;
		}
	}

done:
    /*返回选择的cpu*/
	return cpu;
}

#ifdef CONFIG_RFS_ACCEL

/**
 * rps_may_expire_flow - check whether an RFS hardware filter may be removed
 * @dev: Device on which the filter was set
 * @rxq_index: RX queue index
 * @flow_id: Flow ID passed to ndo_rx_flow_steer()
 * @filter_id: Filter ID returned by ndo_rx_flow_steer()
 *
 * Drivers that implement ndo_rx_flow_steer() should periodically call
 * this function for each installed filter and remove the filters for
 * which it returns %true.
 */
bool rps_may_expire_flow(struct net_device *dev, u16 rxq_index,
			 u32 flow_id, u16 filter_id)
{
	struct netdev_rx_queue *rxqueue = dev->_rx + rxq_index;
	struct rps_dev_flow_table *flow_table;
	struct rps_dev_flow *rflow;
	bool expire = true;
	unsigned int cpu;

	rcu_read_lock();
	flow_table = rcu_dereference(rxqueue->rps_flow_table);
	if (flow_table && flow_id <= flow_table->mask) {
		rflow = &flow_table->flows[flow_id];
		cpu = READ_ONCE(rflow->cpu);
		if (rflow->filter == filter_id && cpu < nr_cpu_ids &&
		    ((int)(per_cpu(softnet_data, cpu).input_queue_head -
			   rflow->last_qtail) <
		     (int)(10 * flow_table->mask)))
			expire = false;
	}
	rcu_read_unlock();
	return expire;
}
EXPORT_SYMBOL(rps_may_expire_flow);

#endif /* CONFIG_RFS_ACCEL */

/* Called from hardirq (IPI) context */
//触发软中断
static void rps_trigger_softirq(void *data)
{
	struct softnet_data *sd = data;

	____napi_schedule(sd, &sd->backlog);
	sd->received_rps++;
}

#endif /* CONFIG_RPS */

/*
 * Check if this softnet_data structure is another cpu one
 * If yes, queue it to our IPI list and return 1
 * If no, return 0
 */
static int rps_ipi_queued(struct softnet_data *sd)
{
#ifdef CONFIG_RPS
	struct softnet_data *mysd = this_cpu_ptr(&softnet_data);

	if (sd != mysd) {
		sd->rps_ipi_next = mysd->rps_ipi_list;
		mysd->rps_ipi_list = sd;

		//触发rx软中断
		__raise_softirq_irqoff(NET_RX_SOFTIRQ);
		return 1;
	}
#endif /* CONFIG_RPS */
	return 0;
}

#ifdef CONFIG_NET_FLOW_LIMIT
int netdev_flow_limit_table_len __read_mostly = (1 << 12);
#endif

static bool skb_flow_limit(struct sk_buff *skb, unsigned int qlen)
{
#ifdef CONFIG_NET_FLOW_LIMIT
	struct sd_flow_limit *fl;
	struct softnet_data *sd;
	unsigned int old_flow, new_flow;

	if (qlen < (netdev_max_backlog >> 1))
		return false;

	sd = this_cpu_ptr(&softnet_data);

	rcu_read_lock();
	fl = rcu_dereference(sd->flow_limit);
	if (fl) {
	    /*确定桶索引*/
		new_flow = skb_get_hash(skb) & (fl->num_buckets - 1);
		old_flow = fl->history[fl->history_head];
		fl->history[fl->history_head] = new_flow;

		fl->history_head++;
		fl->history_head &= FLOW_LIMIT_HISTORY - 1;

		if (likely(fl->buckets[old_flow]))
			fl->buckets[old_flow]--;

		if (++fl->buckets[new_flow] > (FLOW_LIMIT_HISTORY >> 1)) {
			fl->count++;
			rcu_read_unlock();
			return true;
		}
	}
	rcu_read_unlock();
#endif
	return false;
}

/*
 * enqueue_to_backlog is called to queue an skb to a per CPU backlog
 * queue (may be a remote CPU queue).
 */
//将报文入队给指定cpu
//在sangfor做开发时，遇到两个虚拟设备相连的情况，需要实现自a设备发送到b设备，
//通过percore队列完成此功能，kernel也是一样的处理。（由于队列是定长的，故需要
//检查是否可入队成功）
//如果不采用入队方式继续转发，会导致栈长度不可预期。
static int enqueue_to_backlog(struct sk_buff *skb, int cpu,
			      unsigned int *qtail)
{
	struct softnet_data *sd;
	unsigned long flags;
	unsigned int qlen;

	sd = &per_cpu(softnet_data, cpu);

	local_irq_save(flags);

	rps_lock(sd);
	//如果skb->dev未在运行状态，则丢包
	if (!netif_running(skb->dev))
		goto drop;

	//检查是否可入队，如果无法入队，则丢包
	//队列长度未超限，
	qlen = skb_queue_len(&sd->input_pkt_queue);
	if (qlen <= netdev_max_backlog && !skb_flow_limit(skb, qlen)) {
		if (qlen) {
enqueue:
			//报文入队
			__skb_queue_tail(&sd->input_pkt_queue, skb);
			input_queue_tail_incr_save(sd, qtail);
			rps_unlock(sd);
			local_irq_restore(flags);
			return NET_RX_SUCCESS;
		}

		/* Schedule NAPI for backlog device
		 * We can use non atomic operation since we own the queue lock
		 */
		//如有必要，触发软中断收包
		if (!__test_and_set_bit(NAPI_STATE_SCHED, &sd->backlog.state)) {
			if (!rps_ipi_queued(sd))
				____napi_schedule(sd, &sd->backlog);
		}
		goto enqueue;
	}

drop:
	sd->dropped++;
	rps_unlock(sd);

	local_irq_restore(flags);

	atomic_long_inc(&skb->dev->rx_dropped);
	kfree_skb(skb);
	return NET_RX_DROP;
}

//取skb来源于那个rx queue
static struct netdev_rx_queue *netif_get_rxqueue(struct sk_buff *skb)
{
	struct net_device *dev = skb->dev;
	struct netdev_rx_queue *rxqueue;

	rxqueue = dev->_rx;

	//如果skb上有queue_mapping,则使用其做为rx queue id,否则使用0号queue id
	if (skb_rx_queue_recorded(skb)) {
		u16 index = skb_get_rx_queue(skb);

		if (unlikely(index >= dev->real_num_rx_queues)) {
			WARN_ONCE(dev->real_num_rx_queues > 1,
				  "%s received packet on queue %u, but number "
				  "of RX queues is %u\n",
				  dev->name, index, dev->real_num_rx_queues);

			return rxqueue; /* Return first rxqueue */
		}
		rxqueue += index;
	}
	return rxqueue;
}

static u32 netif_receive_generic_xdp(struct sk_buff *skb,
				     struct xdp_buff *xdp,
				     struct bpf_prog *xdp_prog)
{
	struct netdev_rx_queue *rxqueue;
	void *orig_data, *orig_data_end;
	u32 metalen, act = XDP_DROP;
	__be16 orig_eth_type;
	struct ethhdr *eth;
	bool orig_bcast;
	int hlen, off;
	u32 mac_len;

	/* Reinjected packets coming from act_mirred or similar should
	 * not get XDP generic processing.
	 */
	if (skb_is_redirected(skb))
		return XDP_PASS;

	/* XDP packets must be linear and must have sufficient headroom
	 * of XDP_PACKET_HEADROOM bytes. This is the guarantee that also
	 * native XDP provides, thus we need to do it here as well.
	 */
	if (skb_cloned(skb) || skb_is_nonlinear(skb) ||
	    skb_headroom(skb) < XDP_PACKET_HEADROOM) {
		int hroom = XDP_PACKET_HEADROOM - skb_headroom(skb);
		int troom = skb->tail + skb->data_len - skb->end;

		/* In case we have to go down the path and also linearize,
		 * then lets do the pskb_expand_head() work just once here.
		 */
		if (pskb_expand_head(skb,
				     hroom > 0 ? ALIGN(hroom, NET_SKB_PAD) : 0,
				     troom > 0 ? troom + 128 : 0, GFP_ATOMIC))
			goto do_drop;
		if (skb_linearize(skb))
			goto do_drop;
	}

	/* The XDP program wants to see the packet starting at the MAC
	 * header.
	 */
	mac_len = skb->data - skb_mac_header(skb);
	hlen = skb_headlen(skb) + mac_len;
	xdp->data = skb->data - mac_len;//使xdp指向报文起始位置
	xdp->data_meta = xdp->data;
	xdp->data_end = xdp->data + hlen;
	xdp->data_hard_start = skb->data - skb_headroom(skb);
	orig_data_end = xdp->data_end;
	orig_data = xdp->data;
	eth = (struct ethhdr *)xdp->data;
	orig_bcast = is_multicast_ether_addr_64bits(eth->h_dest);
	orig_eth_type = eth->h_proto;

	rxqueue = netif_get_rxqueue(skb);
	xdp->rxq = &rxqueue->xdp_rxq;

	//执行xdp program
	act = bpf_prog_run_xdp(xdp_prog, xdp);

	/* check if bpf_xdp_adjust_head was used */
	off = xdp->data - orig_data;
	if (off) {
	    //报文的起始位置被调整了，更新外部的skb
		if (off > 0)
			__skb_pull(skb, off);
		else if (off < 0)
			__skb_push(skb, -off);

		skb->mac_header += off;
		skb_reset_network_header(skb);
	}

	/* check if bpf_xdp_adjust_tail was used. it can only "shrink"
	 * pckt.
	 */
	off = orig_data_end - xdp->data_end;
	if (off != 0) {
		skb_set_tail_pointer(skb, xdp->data_end - xdp->data);
		skb->len -= off;

	}

	/* check if XDP changed eth hdr such SKB needs update */
	//以太头发生变更，重新解析以太头
	eth = (struct ethhdr *)xdp->data;
	if ((orig_eth_type != eth->h_proto) ||
	    (orig_bcast != is_multicast_ether_addr_64bits(eth->h_dest))) {
		__skb_push(skb, ETH_HLEN);
		skb->protocol = eth_type_trans(skb, skb->dev);
	}

	//处理xdp返回的action
	switch (act) {
	case XDP_REDIRECT:
	case XDP_TX:
	    //使data指向mac头部,返回act
		__skb_push(skb, mac_len);
		break;
	case XDP_PASS:
		metalen = xdp->data - xdp->data_meta;
		if (metalen)
			skb_metadata_set(skb, metalen);
		break;
	default:
		bpf_warn_invalid_xdp_action(act);
		/* fall through */
	case XDP_ABORTED:
		trace_xdp_exception(skb->dev, xdp_prog, act);
		/* fall through */
	case XDP_DROP://action为丢包
	do_drop:
		kfree_skb(skb);
		break;
	}

	return act;
}

/* When doing generic XDP we have to bypass the qdisc layer and the
 * network taps in order to match in-driver-XDP behavior.
 */
void generic_xdp_tx(struct sk_buff *skb, struct bpf_prog *xdp_prog)
{
	struct net_device *dev = skb->dev;
	struct netdev_queue *txq;
	bool free_skb = true;
	int cpu, rc;

	txq = netdev_core_pick_tx(dev, skb, NULL);
	cpu = smp_processor_id();
	HARD_TX_LOCK(dev, txq, cpu);
	if (!netif_xmit_stopped(txq)) {
	    /*将报文自dev的txq队列投递出去*/
		rc = netdev_start_xmit(skb, dev, txq, 0);
		if (dev_xmit_complete(rc))
			free_skb = false;
	}
	HARD_TX_UNLOCK(dev, txq);
	if (free_skb) {
		trace_xdp_exception(dev, xdp_prog, XDP_TX);
		kfree_skb(skb);
	}
}

static DEFINE_STATIC_KEY_FALSE(generic_xdp_needed_key);

int do_xdp_generic(struct bpf_prog *xdp_prog, struct sk_buff *skb)
{
	if (xdp_prog) {
	    //执行收包位置处的xdp程序
		struct xdp_buff xdp;
		u32 act;
		int err;

		act = netif_receive_generic_xdp(skb, &xdp, xdp_prog);
		if (act != XDP_PASS) {
			switch (act) {
			case XDP_REDIRECT:
			    //自其它设备发出
				err = xdp_do_generic_redirect(skb->dev, skb,
							      &xdp, xdp_prog);
				if (err)
					goto out_redir;
				break;
			case XDP_TX:
			    //自源设备直接发出
				generic_xdp_tx(skb, xdp_prog);
				break;
			}
			return XDP_DROP;
		}
	}
	return XDP_PASS;
out_redir:
	kfree_skb(skb);
	return XDP_DROP;
}
EXPORT_SYMBOL_GPL(do_xdp_generic);

static int netif_rx_internal(struct sk_buff *skb)
{
	int ret;

	net_timestamp_check(netdev_tstamp_prequeue, skb);

	trace_netif_rx(skb);

#ifdef CONFIG_RPS
	//RPS是软件实现的RSS功能
	if (static_branch_unlikely(&rps_needed)) {
		struct rps_dev_flow voidflow, *rflow = &voidflow;
		int cpu;

		preempt_disable();
		rcu_read_lock();

		/*rps情况下：选择处理此报文的cpu，如果cpu<0，则不需要其它cpu中转*/
		cpu = get_rps_cpu(skb->dev, skb, &rflow);
		if (cpu < 0)
			cpu = smp_processor_id();

		/*将报文对应的此cpu对应的backlog上*/
		ret = enqueue_to_backlog(skb, cpu, &rflow->last_qtail);

		rcu_read_unlock();
		preempt_enable();
	} else
#endif
	{
		unsigned int qtail;

		//将此skb加入到在当前cpu的backlog
		ret = enqueue_to_backlog(skb, get_cpu(), &qtail);
		put_cpu();
	}
	return ret;
}

/**
 *	netif_rx	-	post buffer to the network code
 *	@skb: buffer to post
 *
 *	This function receives a packet from a device driver and queues it for
 *	the upper (protocol) levels to process.  It always succeeds. The buffer
 *	may be dropped during processing for congestion control or by the
 *	protocol layers.
 *
 *	return values:
 *	NET_RX_SUCCESS	(no congestion)
 *	NET_RX_DROP     (packet was dropped)
 *
 */

int netif_rx(struct sk_buff *skb)
{
	int ret;

	trace_netif_rx_entry(skb);

	ret = netif_rx_internal(skb);
	trace_netif_rx_exit(ret);

	return ret;
}
EXPORT_SYMBOL(netif_rx);

int netif_rx_ni(struct sk_buff *skb)
{
	int err;

	trace_netif_rx_ni_entry(skb);

	preempt_disable();
	err = netif_rx_internal(skb);
	if (local_softirq_pending())
		do_softirq();
	preempt_enable();
	trace_netif_rx_ni_exit(err);

	return err;
}
EXPORT_SYMBOL(netif_rx_ni);

//软件中断，处理报文发送
static __latent_entropy void net_tx_action(struct softirq_action *h)
{
	struct softnet_data *sd = this_cpu_ptr(&softnet_data);

	if (sd->completion_queue) {
		struct sk_buff *clist;

		local_irq_disable();
		clist = sd->completion_queue;
		sd->completion_queue = NULL;
		local_irq_enable();

		while (clist) {
			struct sk_buff *skb = clist;

			clist = clist->next;

			WARN_ON(refcount_read(&skb->users));
			if (likely(get_kfree_skb_cb(skb)->reason == SKB_REASON_CONSUMED))
				trace_consume_skb(skb);
			else
				trace_kfree_skb(skb, net_tx_action);

			if (skb->fclone != SKB_FCLONE_UNAVAILABLE)
				__kfree_skb(skb);
			else
				__kfree_skb_defer(skb);
		}

		__kfree_skb_flush();
	}

	if (sd->output_queue) {
		struct Qdisc *head;

		local_irq_disable();
		head = sd->output_queue;
		sd->output_queue = NULL;
		sd->output_queue_tailp = &sd->output_queue;
		local_irq_enable();

		while (head) {
			struct Qdisc *q = head;
			spinlock_t *root_lock = NULL;

			head = head->next_sched;

			if (!(q->flags & TCQ_F_NOLOCK)) {
				root_lock = qdisc_lock(q);
				spin_lock(root_lock);
			}
			/* We need to make sure head->next_sched is read
			 * before clearing __QDISC_STATE_SCHED
			 */
			smp_mb__before_atomic();
			clear_bit(__QDISC_STATE_SCHED, &q->state);
			qdisc_run(q);
			if (root_lock)
				spin_unlock(root_lock);
		}
	}

	xfrm_dev_backlog(sd);
}

#if IS_ENABLED(CONFIG_BRIDGE) && IS_ENABLED(CONFIG_ATM_LANE)
/* This hook is defined here for ATM LANE */
int (*br_fdb_test_addr_hook)(struct net_device *dev,
			     unsigned char *addr) __read_mostly;
EXPORT_SYMBOL_GPL(br_fdb_test_addr_hook);
#endif

//ingress钩子点
static inline struct sk_buff *
sch_handle_ingress(struct sk_buff *skb, struct packet_type **pt_prev, int *ret,
		   struct net_device *orig_dev)
{
#ifdef CONFIG_NET_CLS_ACT
	//取ingress的miniq(它上面由tp_head_change会调更新了首个tp_head)
	struct mini_Qdisc *miniq = rcu_dereference_bh(skb->dev->miniq_ingress);
	struct tcf_result cl_res;

	/* If there's at least one ingress present somewhere (so
	 * we get here via enabled static key), remaining devices
	 * that are not configured with an ingress qdisc will bail
	 * out here.
	 */
	if (!miniq)
		return skb;

	//处理上一个ptype的回调
	if (*pt_prev) {
		*ret = deliver_skb(skb, *pt_prev, orig_dev);
		*pt_prev = NULL;
	}

	qdisc_skb_cb(skb)->pkt_len = skb->len;
	skb->tc_at_ingress = 1;
	mini_qdisc_bstats_cpu_update(miniq, skb);

<<<<<<< HEAD
	//遍历分类器，对skb进行分类，分类结果存入到cl_res中
	switch (tcf_classify(skb, miniq->filter_list, &cl_res, false)) {
=======
	switch (tcf_classify_ingress(skb, miniq->block, miniq->filter_list,
				     &cl_res, false)) {
>>>>>>> b032227c
	case TC_ACT_OK:
	case TC_ACT_RECLASSIFY:
		skb->tc_index = TC_H_MIN(cl_res.classid);
		break;
	case TC_ACT_SHOT:
		//报文引用减1
		mini_qdisc_qstats_cpu_drop(miniq);
		kfree_skb(skb);
		return NULL;
	case TC_ACT_STOLEN:
	case TC_ACT_QUEUED:
	case TC_ACT_TRAP:
		consume_skb(skb);
		return NULL;
	case TC_ACT_REDIRECT:
		/* skb_mac_header check was done by cls/act_bpf, so
		 * we can safely push the L2 header back before
		 * redirecting to another netdev
		 */
		__skb_push(skb, skb->mac_len);
		skb_do_redirect(skb);
		return NULL;
	case TC_ACT_CONSUMED:
		return NULL;
	default:
		break;
	}
#endif /* CONFIG_NET_CLS_ACT */
	return skb;
}

/**
 *	netdev_is_rx_handler_busy - check if receive handler is registered
 *	@dev: device to check
 *
 *	Check if a receive handler is already registered for a given device.
 *	Return true if there one.
 *
 *	The caller must hold the rtnl_mutex.
 */
bool netdev_is_rx_handler_busy(struct net_device *dev)
{
	//dev是否已设置了rx_handler
	ASSERT_RTNL();
	return dev && rtnl_dereference(dev->rx_handler);
}
EXPORT_SYMBOL_GPL(netdev_is_rx_handler_busy);

/**
 *	netdev_rx_handler_register - register receive handler
 *	@dev: device to register a handler for
 *	@rx_handler: receive handler to register
 *	@rx_handler_data: data pointer that is used by rx handler
 *
 *	Register a receive handler for a device. This handler will then be
 *	called from __netif_receive_skb. A negative errno code is returned
 *	on a failure.
 *
 *	The caller must hold the rtnl_mutex.
 *
 *	For a general description of rx_handler, see enum rx_handler_result.
 */
//注册设备的rx_handler（解决设备跳过原有协议栈收二层报文的问题）
int netdev_rx_handler_register(struct net_device *dev,
			       rx_handler_func_t *rx_handler,
			       void *rx_handler_data)
{
	if (netdev_is_rx_handler_busy(dev))
		return -EBUSY;

	if (dev->priv_flags & IFF_NO_RX_HANDLER)
		return -EINVAL;

	/* Note: rx_handler_data must be set before rx_handler */
	rcu_assign_pointer(dev->rx_handler_data, rx_handler_data);
	rcu_assign_pointer(dev->rx_handler, rx_handler);

	return 0;
}
EXPORT_SYMBOL_GPL(netdev_rx_handler_register);

/**
 *	netdev_rx_handler_unregister - unregister receive handler
 *	@dev: device to unregister a handler from
 *
 *	Unregister a receive handler from a device.
 *
 *	The caller must hold the rtnl_mutex.
 */
void netdev_rx_handler_unregister(struct net_device *dev)
{

	ASSERT_RTNL();
	RCU_INIT_POINTER(dev->rx_handler, NULL);
	/* a reader seeing a non NULL rx_handler in a rcu_read_lock()
	 * section has a guarantee to see a non NULL rx_handler_data
	 * as well.
	 */
	synchronize_net();
	RCU_INIT_POINTER(dev->rx_handler_data, NULL);
}
EXPORT_SYMBOL_GPL(netdev_rx_handler_unregister);

/*
 * Limit the use of PFMEMALLOC reserves to those protocols that implement
 * the special handling of PFMEMALLOC skbs.
 */
static bool skb_pfmemalloc_protocol(struct sk_buff *skb)
{
	switch (skb->protocol) {
	case htons(ETH_P_ARP):
	case htons(ETH_P_IP):
	case htons(ETH_P_IPV6):
	case htons(ETH_P_8021Q):
	case htons(ETH_P_8021AD):
		return true;
	default:
		return false;
	}
}

//触发netfilter ingress 钩子点
static inline int nf_ingress(struct sk_buff *skb, struct packet_type **pt_prev,
			     int *ret, struct net_device *orig_dev)
{
	if (nf_hook_ingress_active(skb)) {
		//如果ingress　hook占被激活，进入
		int ingress_retval;

		if (*pt_prev) {
			//调用pt_prev->func
			*ret = deliver_skb(skb, *pt_prev, orig_dev);
			*pt_prev = NULL;
		}

		rcu_read_lock();
		//调用ingress hook点
		ingress_retval = nf_hook_ingress(skb);
		rcu_read_unlock();
		return ingress_retval;
	}
	return 0;
}

//将报文按上层协议(三层协议）进行处理，送（桥设备）进行处理
static int __netif_receive_skb_core(struct sk_buff *skb, bool pfmemalloc,
				    struct packet_type **ppt_prev)
{
	struct packet_type *ptype, *pt_prev;
	rx_handler_func_t *rx_handler;
	struct net_device *orig_dev;
	bool deliver_exact = false;
	int ret = NET_RX_DROP;
	__be16 type;

	net_timestamp_check(!netdev_tstamp_prequeue, skb);

	trace_netif_receive_skb(skb);

	orig_dev = skb->dev;

	//重置network头部偏移
	skb_reset_network_header(skb);
	if (!skb_transport_header_was_set(skb))
		skb_reset_transport_header(skb);
	skb_reset_mac_len(skb);

	pt_prev = NULL;

another_round:
	//记录接口的ifindex
	skb->skb_iif = skb->dev->ifindex;

	__this_cpu_inc(softnet_data.processed);

	if (static_branch_unlikely(&generic_xdp_needed_key)) {
		int ret2;

		preempt_disable();
		/*执行通用收包情况下的xdp_prog*/
		ret2 = do_xdp_generic(rcu_dereference(skb->dev->xdp_prog), skb);
		preempt_enable();

		if (ret2 != XDP_PASS)
			return NET_RX_DROP;
		skb_reset_mac_len(skb);
	}

	if (skb->protocol == cpu_to_be16(ETH_P_8021Q) ||
	    skb->protocol == cpu_to_be16(ETH_P_8021AD)) {
		//vlan剥离
		skb = skb_vlan_untag(skb);
		if (unlikely(!skb))
			goto out;
	}

	//检查是否需要跳过ingress的tc classify
	if (skb_skip_tc_classify(skb))
		goto skip_classify;

	if (pfmemalloc)
		goto skip_taps;

	//ptype_all链上的ptype将处理收到的所有报文，这里遍历ptype_all链，
	//处理此报文（tcpdump通过此回调获得报文）
	//当此循环结束时，pt_prev指向的那个ptype的回调还没有执行
	list_for_each_entry_rcu(ptype, &ptype_all, list) {
		if (pt_prev)
			ret = deliver_skb(skb, pt_prev, orig_dev);
		pt_prev = ptype;
	}

	//skb->dev->ptype_all链上的ptype将处理此设备收到的所有报文，这里
	//遍历skb->dev上的ptype_all链，处理此报文（tcpdump通过此回调获得指定设备的报文）
	//当此循环结束时，pt_prev指向的那个ptype的回调还没有指行
	list_for_each_entry_rcu(ptype, &skb->dev->ptype_all, list) {
		if (pt_prev)
			ret = deliver_skb(skb, pt_prev, orig_dev);
		pt_prev = ptype;
	}

skip_taps:
#ifdef CONFIG_NET_INGRESS
	//执行报文的ingress处理
	if (static_branch_unlikely(&ingress_needed_key)) {
		skb = sch_handle_ingress(skb, &pt_prev, &ret, orig_dev);
		if (!skb)
			goto out;

		//触发netfilter ingress 钩子点
		if (nf_ingress(skb, &pt_prev, &ret, orig_dev) < 0)
			goto out;
	}
#endif
	skb_reset_redirect(skb);
skip_classify:
	if (pfmemalloc && !skb_pfmemalloc_protocol(skb))
		goto drop;

	if (skb_vlan_tag_present(skb)) {
		//先处理前面未执行的packet_type回调
		if (pt_prev) {
			ret = deliver_skb(skb, pt_prev, orig_dev);
			pt_prev = NULL;
		}
		//vlan报文处理,查vlan对应的逻辑设备，更新对应的入接口，并重执行
		if (vlan_do_receive(&skb))
			goto another_round;
		else if (unlikely(!skb))
			goto out;
	}

	//如果报文所属设备有rx_handler,执行rx_handler回调（解决二层设置跳过协议栈收包问题）
	rx_handler = rcu_dereference(skb->dev->rx_handler);
	if (rx_handler) {
		//执行未执行的packet_type处理
		if (pt_prev) {
			ret = deliver_skb(skb, pt_prev, orig_dev);
			pt_prev = NULL;
		}
		//如果虚设备有rx_handle可以处理，则调用rx_handler处理
		//bridge设备就注册有rx_handle,其指向br_handle_frame
		//bond设备就注册有bond_handle_frame
		switch (rx_handler(&skb)) {
		case RX_HANDLER_CONSUMED:
			ret = NET_RX_SUCCESS;//已成功处理，不再向上层传递，处理完成
			goto out;
		case RX_HANDLER_ANOTHER:
			goto another_round;//已更换入口设备，重新执行
		case RX_HANDLER_EXACT:
			deliver_exact = true;
		case RX_HANDLER_PASS:
			break;//继续向下处理（此handle放通了此报文）,例如lldp报文
		default:
			BUG();
		}
	}

	if (unlikely(skb_vlan_tag_present(skb))) {
check_vlan_id:
		if (skb_vlan_tag_get_id(skb)) {
			/* Vlan id is non 0 and vlan_do_receive() above couldn't
			 * find vlan device.
			 */
			skb->pkt_type = PACKET_OTHERHOST;
		} else if (skb->protocol == cpu_to_be16(ETH_P_8021Q) ||
			   skb->protocol == cpu_to_be16(ETH_P_8021AD)) {
			/* Outer header is 802.1P with vlan 0, inner header is
			 * 802.1Q or 802.1AD and vlan_do_receive() above could
			 * not find vlan dev for vlan id 0.
			 */
			__vlan_hwaccel_clear_tag(skb);
			skb = skb_vlan_untag(skb);
			if (unlikely(!skb))
				goto out;
			if (vlan_do_receive(&skb))
				/* After stripping off 802.1P header with vlan 0
				 * vlan dev is found for inner header.
				 */
				goto another_round;
			else if (unlikely(!skb))
				goto out;
			else
				/* We have stripped outer 802.1P vlan 0 header.
				 * But could not find vlan dev.
				 * check again for vlan id to set OTHERHOST.
				 */
				goto check_vlan_id;
		}
		/* Note: we might in the future use prio bits
		 * and set skb->priority like in vlan_do_receive()
		 * For the time being, just ignore Priority Code Point
		 */
		__vlan_hwaccel_clear_tag(skb);
	}

	//按报文的协议（arp,ip,ipv6等来检查上层钩子进行处理，例如ip_rcv)
	type = skb->protocol;

	/* deliver only exact match when indicated */
	if (likely(!deliver_exact)) {
		//通过上层协议查找报文处理者(如0x0800,按ip层处理）
		//注：由于ptype_base[i]是一个链，故需要遍历执行所有回调
		deliver_ptype_list_skb(skb, &pt_prev, orig_dev, type,
				       &ptype_base[ntohs(type) &
						   PTYPE_HASH_MASK]);
	}

	//考虑原始设备的ptype_specific查找报文处理者
	deliver_ptype_list_skb(skb, &pt_prev, orig_dev, type,
			       &orig_dev->ptype_specific);

	//考虑当前设备的ptype_specific查找报文处理者
	if (unlikely(skb->dev != orig_dev)) {
		deliver_ptype_list_skb(skb, &pt_prev, orig_dev, type,
				       &skb->dev->ptype_specific);
	}

	//最后一项handler处理
	if (pt_prev) {
		if (unlikely(skb_orphan_frags_rx(skb, GFP_ATOMIC)))
			goto drop;
		*ppt_prev = pt_prev;
	} else {
		//我们实在找不到此报文的处理者
drop:
		if (!deliver_exact)
			atomic_long_inc(&skb->dev->rx_dropped);
		else
			atomic_long_inc(&skb->dev->rx_nohandler);
		kfree_skb(skb);
		/* Jamal, now you will not able to escape explaining
		 * me how you were going to use this. :-)
		 */
		ret = NET_RX_DROP;
	}

out:
	return ret;
}

static int __netif_receive_skb_one_core(struct sk_buff *skb, bool pfmemalloc)
{
	struct net_device *orig_dev = skb->dev;
	struct packet_type *pt_prev = NULL;
	int ret;

	ret = __netif_receive_skb_core(skb, pfmemalloc, &pt_prev);
	if (pt_prev)
		//处理最后一项的handle
		ret = INDIRECT_CALL_INET(pt_prev->func, ipv6_rcv, ip_rcv, skb,
					 skb->dev, pt_prev, orig_dev);
	return ret;
}

/**
 *	netif_receive_skb_core - special purpose version of netif_receive_skb
 *	@skb: buffer to process
 *
 *	More direct receive version of netif_receive_skb().  It should
 *	only be used by callers that have a need to skip RPS and Generic XDP.
 *	Caller must also take care of handling if ``(page_is_)pfmemalloc``.
 *
 *	This function may only be called from softirq context and interrupts
 *	should be enabled.
 *
 *	Return values (usually ignored):
 *	NET_RX_SUCCESS: no congestion
 *	NET_RX_DROP: packet was dropped
 */
int netif_receive_skb_core(struct sk_buff *skb)
{
	int ret;

	rcu_read_lock();
	ret = __netif_receive_skb_one_core(skb, false);
	rcu_read_unlock();

	return ret;
}
EXPORT_SYMBOL(netif_receive_skb_core);

//将报文交给pt_prev进行处理
static inline void __netif_receive_skb_list_ptype(struct list_head *head,
						  struct packet_type *pt_prev,
						  struct net_device *orig_dev)
{
	struct sk_buff *skb, *next;

	if (!pt_prev)
		return;
	if (list_empty(head))
		return;
	//如果报文支持处理链式处理，则直接传入
	if (pt_prev->list_func != NULL)
		INDIRECT_CALL_INET(pt_prev->list_func, ipv6_list_rcv,
				   ip_list_rcv, head, pt_prev, orig_dev);
	else
		//否则遍历拆解后传入
		list_for_each_entry_safe(skb, next, head, list) {
			skb_list_del_init(skb);
			pt_prev->func(skb, skb->dev, pt_prev, orig_dev);
		}
}

static void __netif_receive_skb_list_core(struct list_head *head, bool pfmemalloc)
{
	/* Fast-path assumptions:
	 * - There is no RX handler.
	 * - Only one packet_type matches.
	 * If either of these fails, we will end up doing some per-packet
	 * processing in-line, then handling the 'last ptype' for the whole
	 * sublist.  This can't cause out-of-order delivery to any single ptype,
	 * because the 'last ptype' must be constant across the sublist, and all
	 * other ptypes are handled per-packet.
	 */
	/* Current (common) ptype of sublist */
	struct packet_type *pt_curr = NULL;
	/* Current (common) orig_dev of sublist */
	struct net_device *od_curr = NULL;
	struct list_head sublist;
	struct sk_buff *skb, *next;

	INIT_LIST_HEAD(&sublist);
	list_for_each_entry_safe(skb, next, head, list) {
		struct net_device *orig_dev = skb->dev;
		struct packet_type *pt_prev = NULL;

		skb_list_del_init(skb);
		__netif_receive_skb_core(skb, pfmemalloc, &pt_prev);
		if (!pt_prev)
			continue;
		if (pt_curr != pt_prev || od_curr != orig_dev) {
			/* dispatch old sublist */
			__netif_receive_skb_list_ptype(&sublist, pt_curr, od_curr);
			/* start new sublist */
			INIT_LIST_HEAD(&sublist);
			pt_curr = pt_prev;
			od_curr = orig_dev;
		}
		list_add_tail(&skb->list, &sublist);
	}

	/* dispatch final sublist */
	__netif_receive_skb_list_ptype(&sublist, pt_curr, od_curr);
}

//协议栈处理收到的报文
static int __netif_receive_skb(struct sk_buff *skb)
{
	int ret;

	if (sk_memalloc_socks() && skb_pfmemalloc(skb)) {
		unsigned int noreclaim_flag;

		/*
		 * PFMEMALLOC skbs are special, they should
		 * - be delivered to SOCK_MEMALLOC sockets only
		 * - stay away from userspace
		 * - have bounded memory usage
		 *
		 * Use PF_MEMALLOC as this saves us from propagating the allocation
		 * context down to all allocation sites.
		 */
		noreclaim_flag = memalloc_noreclaim_save();
		ret = __netif_receive_skb_one_core(skb, true);
		memalloc_noreclaim_restore(noreclaim_flag);
	} else
		ret = __netif_receive_skb_one_core(skb, false);

	return ret;
}

static void __netif_receive_skb_list(struct list_head *head)
{
	unsigned long noreclaim_flag = 0;
	struct sk_buff *skb, *next;
	bool pfmemalloc = false; /* Is current sublist PF_MEMALLOC? */

	list_for_each_entry_safe(skb, next, head, list) {
		if ((sk_memalloc_socks() && skb_pfmemalloc(skb)) != pfmemalloc) {
			struct list_head sublist;

			/* Handle the previous sublist */
			list_cut_before(&sublist, head, &skb->list);
			if (!list_empty(&sublist))
				__netif_receive_skb_list_core(&sublist, pfmemalloc);
			pfmemalloc = !pfmemalloc;
			/* See comments in __netif_receive_skb */
			if (pfmemalloc)
				noreclaim_flag = memalloc_noreclaim_save();
			else
				memalloc_noreclaim_restore(noreclaim_flag);
		}
	}
	/* Handle the remaining sublist */
	if (!list_empty(head))
		__netif_receive_skb_list_core(head, pfmemalloc);
	/* Restore pflags */
	if (pfmemalloc)
		memalloc_noreclaim_restore(noreclaim_flag);
}

//网卡驱动不支持ndo_bpf回调时，此函数将被用于安装更一般的xdp程序
static int generic_xdp_install(struct net_device *dev, struct netdev_bpf *xdp)
{
	struct bpf_prog *old = rtnl_dereference(dev->xdp_prog);
	struct bpf_prog *new = xdp->prog;
	int ret = 0;

	switch (xdp->command) {
	case XDP_SETUP_PROG://设置新的xdp programme
		rcu_assign_pointer(dev->xdp_prog, new);
		if (old)
			bpf_prog_put(old);

		if (old && !new) {
			static_branch_dec(&generic_xdp_needed_key);
		} else if (new && !old) {
			static_branch_inc(&generic_xdp_needed_key);
			dev_disable_lro(dev);
			dev_disable_gro_hw(dev);
		}
		break;

	case XDP_QUERY_PROG:
		xdp->prog_id = old ? old->aux->id : 0;
		break;

	default:
		ret = -EINVAL;
		break;
	}

	return ret;
}

//报文开始走协议栈处理
static int netif_receive_skb_internal(struct sk_buff *skb)
{
	int ret;

	net_timestamp_check(netdev_tstamp_prequeue, skb);

	if (skb_defer_rx_timestamp(skb))
		return NET_RX_SUCCESS;

	rcu_read_lock();
#ifdef CONFIG_RPS
	if (static_branch_unlikely(&rps_needed)) {
		struct rps_dev_flow voidflow, *rflow = &voidflow;
		/*rps情况下：选择处理此报文的cpu，如果cpu<0，则不需要其它cpu中转*/
		int cpu = get_rps_cpu(skb->dev, skb, &rflow);

		if (cpu >= 0) {
		    //将此报文加入cpu对应的backlog,完成投递返回。
			ret = enqueue_to_backlog(skb, cpu, &rflow->last_qtail);
			rcu_read_unlock();
			return ret;
		}
	}
#endif
	ret = __netif_receive_skb(skb);
	rcu_read_unlock();
	return ret;
}

static void netif_receive_skb_list_internal(struct list_head *head)
{
	struct sk_buff *skb, *next;
	struct list_head sublist;

	INIT_LIST_HEAD(&sublist);
	/*遍历head上的所有skb*/
	list_for_each_entry_safe(skb, next, head, list) {
		net_timestamp_check(netdev_tstamp_prequeue, skb);
		//自head上移除
		skb_list_del_init(skb);
		if (!skb_defer_rx_timestamp(skb))
			list_add_tail(&skb->list, &sublist);
	}
	list_splice_init(&sublist, head);

	rcu_read_lock();
#ifdef CONFIG_RPS
	//通过rps确定报文送那个cpu执行软中断
	if (static_branch_unlikely(&rps_needed)) {
		list_for_each_entry_safe(skb, next, head, list) {
			struct rps_dev_flow voidflow, *rflow = &voidflow;
			/*rps情况下：选择处理此报文的cpu，如果cpu<0，则不需要其它cpu中转*/
			int cpu = get_rps_cpu(skb->dev, skb, &rflow);

			if (cpu >= 0) {
				/* Will be handled, remove from list */
				skb_list_del_init(skb);
				/*将skb入队到cpu对应的backlog中*/
				enqueue_to_backlog(skb, cpu, &rflow->last_qtail);
			}
		}
	}
#endif
	__netif_receive_skb_list(head);
	rcu_read_unlock();
}

/**
 *	netif_receive_skb - process receive buffer from network
 *	@skb: buffer to process
 *
 *	netif_receive_skb() is the main receive data processing function.
 *	It always succeeds. The buffer may be dropped during processing
 *	for congestion control or by the protocol layers.
 *
 *	This function may only be called from softirq context and interrupts
 *	should be enabled.
 *
 *	Return values (usually ignored):
 *	NET_RX_SUCCESS: no congestion
 *	NET_RX_DROP: packet was dropped
 */
//处理自网络层收到的报文
int netif_receive_skb(struct sk_buff *skb)
{
	int ret;

	trace_netif_receive_skb_entry(skb);

	ret = netif_receive_skb_internal(skb);
	trace_netif_receive_skb_exit(ret);

	return ret;
}
EXPORT_SYMBOL(netif_receive_skb);

/**
 *	netif_receive_skb_list - process many receive buffers from network
 *	@head: list of skbs to process.
 *
 *	Since return value of netif_receive_skb() is normally ignored, and
 *	wouldn't be meaningful for a list, this function returns void.
 *
 *	This function may only be called from softirq context and interrupts
 *	should be enabled.
 */
void netif_receive_skb_list(struct list_head *head)
{
	struct sk_buff *skb;

	if (list_empty(head))
		return;
	if (trace_netif_receive_skb_list_entry_enabled()) {
		list_for_each_entry(skb, head, list)
			trace_netif_receive_skb_list_entry(skb);
	}
	netif_receive_skb_list_internal(head);
	trace_netif_receive_skb_list_exit(0);
}
EXPORT_SYMBOL(netif_receive_skb_list);

DEFINE_PER_CPU(struct work_struct, flush_works);

/* Network device is going away, flush any packets still pending */
static void flush_backlog(struct work_struct *work)
{
	struct sk_buff *skb, *tmp;
	struct softnet_data *sd;

	local_bh_disable();
	sd = this_cpu_ptr(&softnet_data);

	local_irq_disable();
	rps_lock(sd);
	skb_queue_walk_safe(&sd->input_pkt_queue, skb, tmp) {
		if (skb->dev->reg_state == NETREG_UNREGISTERING) {
			__skb_unlink(skb, &sd->input_pkt_queue);
			kfree_skb(skb);
			input_queue_head_incr(sd);
		}
	}
	rps_unlock(sd);
	local_irq_enable();

	skb_queue_walk_safe(&sd->process_queue, skb, tmp) {
		if (skb->dev->reg_state == NETREG_UNREGISTERING) {
			__skb_unlink(skb, &sd->process_queue);
			kfree_skb(skb);
			input_queue_head_incr(sd);
		}
	}
	local_bh_enable();
}

static void flush_all_backlogs(void)
{
	unsigned int cpu;

	get_online_cpus();

	for_each_online_cpu(cpu)
		queue_work_on(cpu, system_highpri_wq,
			      per_cpu_ptr(&flush_works, cpu));

	for_each_online_cpu(cpu)
		flush_work(per_cpu_ptr(&flush_works, cpu));

	put_online_cpus();
}

/* Pass the currently batched GRO_NORMAL SKBs up to the stack. */
static void gro_normal_list(struct napi_struct *napi)
{
	if (!napi->rx_count)
		return;
	//将rx_list上所有skb清空，上送协议栈
	netif_receive_skb_list_internal(&napi->rx_list);
	INIT_LIST_HEAD(&napi->rx_list);
	napi->rx_count = 0;
}

/* Queue one GRO_NORMAL SKB up for list processing. If batch size exceeded,
 * pass the whole batch up to the stack.
 */
static void gro_normal_one(struct napi_struct *napi, struct sk_buff *skb)
{
	list_add_tail(&skb->list, &napi->rx_list);
	if (++napi->rx_count >= gro_normal_batch)
	    	/*超过gro_normal_batch数量，上送协议栈*/
		gro_normal_list(napi);
}

INDIRECT_CALLABLE_DECLARE(int inet_gro_complete(struct sk_buff *, int));
INDIRECT_CALLABLE_DECLARE(int ipv6_gro_complete(struct sk_buff *, int));
static int napi_gro_complete(struct napi_struct *napi, struct sk_buff *skb)
{
	struct packet_offload *ptype;
	__be16 type = skb->protocol;
	struct list_head *head = &offload_base;
	int err = -ENOENT;

	BUILD_BUG_ON(sizeof(struct napi_gro_cb) > sizeof(skb->cb));

	if (NAPI_GRO_CB(skb)->count == 1) {
		skb_shinfo(skb)->gso_size = 0;
		goto out;
	}

	rcu_read_lock();
	list_for_each_entry_rcu(ptype, head, list) {
		if (ptype->type != type || !ptype->callbacks.gro_complete)
			continue;

		err = INDIRECT_CALL_INET(ptype->callbacks.gro_complete,
					 ipv6_gro_complete, inet_gro_complete,
					 skb, 0);
		break;
	}
	rcu_read_unlock();

	if (err) {
		WARN_ON(&ptype->list == head);
		kfree_skb(skb);
		return NET_RX_SUCCESS;
	}

out:
	gro_normal_one(napi, skb);
	return NET_RX_SUCCESS;
}

static void __napi_gro_flush_chain(struct napi_struct *napi, u32 index,
				   bool flush_old)
{
	struct list_head *head = &napi->gro_hash[index].list;
	struct sk_buff *skb, *p;

	list_for_each_entry_safe_reverse(skb, p, head, list) {
		if (flush_old && NAPI_GRO_CB(skb)->age == jiffies)
			return;
		skb_list_del_init(skb);
		napi_gro_complete(napi, skb);
		napi->gro_hash[index].count--;
	}

	if (!napi->gro_hash[index].count)
		__clear_bit(index, &napi->gro_bitmask);
}

/* napi->gro_hash[].list contains packets ordered by age.
 * youngest packets at the head of it.
 * Complete skbs in reverse order to reduce latencies.
 */
void napi_gro_flush(struct napi_struct *napi, bool flush_old)
{
	unsigned long bitmask = napi->gro_bitmask;
	unsigned int i, base = ~0U;

	while ((i = ffs(bitmask)) != 0) {
		bitmask >>= i;
		base += i;
		__napi_gro_flush_chain(napi, base, flush_old);
	}
}
EXPORT_SYMBOL(napi_gro_flush);

//检查skb与napi中缓存的gro_list中的某一个报文是否为相同流
//这个检查相对比较粗，更精细的检查需要各层的gro分别完成
static struct list_head *gro_list_prepare(struct napi_struct *napi,
					  struct sk_buff *skb)
{
	unsigned int maclen = skb->dev->hard_header_len;
	u32 hash = skb_get_hash_raw(skb);
	struct list_head *head;
	struct sk_buff *p;

	//采用hash映射到head，遍历head上已缓存的所有skb p,如果与当前skb不是同一条流
	//刚将p上的same_flow指为0
	head = &napi->gro_hash[hash & (GRO_HASH_BUCKETS - 1)].list;
	list_for_each_entry(p, head, list) {
		unsigned long diffs;

		NAPI_GRO_CB(p)->flush = 0;

		//采用hash检查当前报文skb与p不是同一条流，则尝试下一个gro报文
		if (hash != skb_get_hash_raw(p)) {
			NAPI_GRO_CB(p)->same_flow = 0;
			continue;
		}

		//比对skb所属接口设备，vlan,？？？，mac层
		diffs = (unsigned long)p->dev ^ (unsigned long)skb->dev;
		diffs |= skb_vlan_tag_present(p) ^ skb_vlan_tag_present(skb);
		if (skb_vlan_tag_present(p))
			diffs |= skb_vlan_tag_get(p) ^ skb_vlan_tag_get(skb);
		diffs |= skb_metadata_dst_cmp(p, skb);
		diffs |= skb_metadata_differs(p, skb);
		if (maclen == ETH_HLEN)
			diffs |= compare_ether_header(skb_mac_header(p),
						      skb_mac_header(skb));
		else if (!diffs)
			diffs = memcmp(skb_mac_header(p),
				       skb_mac_header(skb),
				       maclen);
		//标记是否与skb为相同流
		NAPI_GRO_CB(p)->same_flow = !diffs;
	}

	return head;
}

static void skb_gro_reset_offset(struct sk_buff *skb)
{
	const struct skb_shared_info *pinfo = skb_shinfo(skb);
	//skb中的首片信息
	const skb_frag_t *frag0 = &pinfo->frags[0];

	NAPI_GRO_CB(skb)->data_offset = 0;
	NAPI_GRO_CB(skb)->frag0 = NULL;
	NAPI_GRO_CB(skb)->frag0_len = 0;

	if (!skb_headlen(skb) && pinfo->nr_frags &&
	    !PageHighMem(skb_frag_page(frag0))) {
		/*skb有多片，且以太头后面首片结束，且首片对应的页非高地址*/
		//？？
		NAPI_GRO_CB(skb)->frag0 = skb_frag_address(frag0);
		NAPI_GRO_CB(skb)->frag0_len = min_t(unsigned int,
						    skb_frag_size(frag0),
						    skb->end - skb->tail);
	}
}

static void gro_pull_from_frag0(struct sk_buff *skb, int grow)
{
	struct skb_shared_info *pinfo = skb_shinfo(skb);

	BUG_ON(skb->end - skb->tail < grow);

	memcpy(skb_tail_pointer(skb), NAPI_GRO_CB(skb)->frag0, grow);

	skb->data_len -= grow;
	skb->tail += grow;

	skb_frag_off_add(&pinfo->frags[0], grow);
	skb_frag_size_sub(&pinfo->frags[0], grow);

	if (unlikely(!skb_frag_size(&pinfo->frags[0]))) {
		skb_frag_unref(skb, 0);
		memmove(pinfo->frags, pinfo->frags + 1,
			--pinfo->nr_frags * sizeof(pinfo->frags[0]));
	}
}

static void gro_flush_oldest(struct napi_struct *napi, struct list_head *head)
{
	struct sk_buff *oldest;

	oldest = list_last_entry(head, struct sk_buff, list);

	/* We are called with head length >= MAX_GRO_SKBS, so this is
	 * impossible.
	 */
	if (WARN_ON_ONCE(!oldest))
		return;

	/* Do not adjust napi->gro_hash[].count, caller is adding a new
	 * SKB to the chain.
	 */
	skb_list_del_init(oldest);
	napi_gro_complete(napi, oldest);
}

INDIRECT_CALLABLE_DECLARE(struct sk_buff *inet_gro_receive(struct list_head *,
							   struct sk_buff *));
INDIRECT_CALLABLE_DECLARE(struct sk_buff *ipv6_gro_receive(struct list_head *,
							   struct sk_buff *));

//gro 报文收取，通过返回不同的结果，标明报文在gro如何处理
static enum gro_result dev_gro_receive(struct napi_struct *napi, struct sk_buff *skb)
{
	u32 hash = skb_get_hash_raw(skb) & (GRO_HASH_BUCKETS - 1);
	struct list_head *head = &offload_base;
	struct packet_offload *ptype;
	__be16 type = skb->protocol;
	struct list_head *gro_head;
	struct sk_buff *pp = NULL;
	enum gro_result ret;
	int same_flow;
	int grow;

	//网卡未开启gso功能的，直接走normal
	if (netif_elide_gro(skb->dev))
		goto normal;

	gro_head = gro_list_prepare(napi, skb);

	rcu_read_lock();
	list_for_each_entry_rcu(ptype, head, list) {
		//遍历协议，如果协议相等，且有gro_receive才能处理此报文，否则不处理
		if (ptype->type != type || !ptype->callbacks.gro_receive)
			continue;

		skb_set_network_header(skb, skb_gro_offset(skb));
		skb_reset_mac_len(skb);
		NAPI_GRO_CB(skb)->same_flow = 0;
		NAPI_GRO_CB(skb)->flush = skb_is_gso(skb) || skb_has_frag_list(skb);
		NAPI_GRO_CB(skb)->free = 0;
		NAPI_GRO_CB(skb)->encap_mark = 0;
		NAPI_GRO_CB(skb)->recursion_counter = 0;
		NAPI_GRO_CB(skb)->is_fou = 0;
		NAPI_GRO_CB(skb)->is_atomic = 1;
		NAPI_GRO_CB(skb)->gro_remcsum_start = 0;

		/* Setup for GRO checksum validation */
		switch (skb->ip_summed) {
		case CHECKSUM_COMPLETE:
			//checksum已检查完，使用skb中的checksum
			NAPI_GRO_CB(skb)->csum = skb->csum;
			NAPI_GRO_CB(skb)->csum_valid = 1;
			NAPI_GRO_CB(skb)->csum_cnt = 0;
			break;
		case CHECKSUM_UNNECESSARY:
			//没必要检查checksum
			NAPI_GRO_CB(skb)->csum_cnt = skb->csum_level + 1;
			NAPI_GRO_CB(skb)->csum_valid = 0;
			break;
		default:
			NAPI_GRO_CB(skb)->csum_cnt = 0;
			NAPI_GRO_CB(skb)->csum_valid = 0;
		}

		//调本层的gro_receive函数进行gro处理（例如：看ip_packet_offload结构）
		pp = INDIRECT_CALL_INET(ptype->callbacks.gro_receive,
					ipv6_gro_receive, inet_gro_receive,
					gro_head, skb);
		break;
	}
	rcu_read_unlock();

	//for循环没进去情况，即没有相应的offload，走normal
	if (&ptype->list == head)
		goto normal;

	//报文已被缓存，等待其它报文与组合
	if (PTR_ERR(pp) == -EINPROGRESS) {
		ret = GRO_CONSUMED;
		goto ok;
	}

	same_flow = NAPI_GRO_CB(skb)->same_flow;
	ret = NAPI_GRO_CB(skb)->free ? GRO_MERGED_FREE : GRO_MERGED;

	if (pp) {
		skb_list_del_init(pp);
		napi_gro_complete(napi, pp);
		napi->gro_hash[hash].count--;
	}

	if (same_flow)
		goto ok;//可合并，或者可释放

	//需要输出，则走normal
	if (NAPI_GRO_CB(skb)->flush)
		goto normal;

	//缓存的量过多，这里直接调用napi_gro_complete向协议栈上送skb
	if (unlikely(napi->gro_hash[hash].count >= MAX_GRO_SKBS)) {
		gro_flush_oldest(napi, gro_head);
	} else {
		napi->gro_hash[hash].count++;
	}

	NAPI_GRO_CB(skb)->count = 1;
	NAPI_GRO_CB(skb)->age = jiffies;
	NAPI_GRO_CB(skb)->last = skb;/*报文将被hold*/
	skb_shinfo(skb)->gso_size = skb_gro_len(skb);
	//skb->next = napi->gro_list;
	//napi->gro_list = skb;
	//ret = GRO_HELD;
	list_add(&skb->list, gro_head);
	ret = GRO_HELD;//报文将已被hold
pull:
	grow = skb_gro_offset(skb) - skb_headlen(skb);
	if (grow > 0)
		gro_pull_from_frag0(skb, grow);
ok:
	if (napi->gro_hash[hash].count) {
		if (!test_bit(hash, &napi->gro_bitmask))
			__set_bit(hash, &napi->gro_bitmask);
	} else if (test_bit(hash, &napi->gro_bitmask)) {
		__clear_bit(hash, &napi->gro_bitmask);
	}

	return ret;

normal:
	//normal情况下，报文将被直接送向协议栈
	ret = GRO_NORMAL;
	goto pull;
}

//给定协议类型，获得其对应的gro offload回调
struct packet_offload *gro_find_receive_by_type(__be16 type)
{
	struct list_head *offload_head = &offload_base;
	struct packet_offload *ptype;

	list_for_each_entry_rcu(ptype, offload_head, list) {
		if (ptype->type != type || !ptype->callbacks.gro_receive)
			continue;
		return ptype;
	}
	return NULL;
}
EXPORT_SYMBOL(gro_find_receive_by_type);

struct packet_offload *gro_find_complete_by_type(__be16 type)
{
	struct list_head *offload_head = &offload_base;
	struct packet_offload *ptype;

	list_for_each_entry_rcu(ptype, offload_head, list) {
		if (ptype->type != type || !ptype->callbacks.gro_complete)
			continue;
		return ptype;
	}
	return NULL;
}
EXPORT_SYMBOL(gro_find_complete_by_type);

static void napi_skb_free_stolen_head(struct sk_buff *skb)
{
	skb_dst_drop(skb);
	skb_ext_put(skb);
	kmem_cache_free(skbuff_head_cache, skb);
}

//依据gro的结果处理报文（或者缓存等待合并，或者释放，或者上送）
static gro_result_t napi_skb_finish(struct napi_struct *napi,
				    struct sk_buff *skb,
				    gro_result_t ret)
{
	switch (ret) {
	case GRO_NORMAL:
		//报文收取完成，使其走协议栈
		gro_normal_one(napi, skb);
		break;

	case GRO_DROP:
		//丢包
		kfree_skb(skb);
		break;

		//需要释放报文(报文已被merge)
	case GRO_MERGED_FREE:
		if (NAPI_GRO_CB(skb)->free == NAPI_GRO_FREE_STOLEN_HEAD)
			napi_skb_free_stolen_head(skb);
		else
			__kfree_skb(skb);
		break;

	//报文被缓存，不处理
	case GRO_HELD:
	case GRO_MERGED:
	case GRO_CONSUMED:
		break;
	}

	return ret;
}

//软件gro收包处理，处理后交给napi_skb_finish向上传递
gro_result_t napi_gro_receive(struct napi_struct *napi, struct sk_buff *skb)
{
	gro_result_t ret;

	skb_mark_napi_id(skb, napi);
	trace_napi_gro_receive_entry(skb);

	skb_gro_reset_offset(skb);

	ret = napi_skb_finish(napi, skb, dev_gro_receive(napi, skb));
	trace_napi_gro_receive_exit(ret);

	return ret;
}
EXPORT_SYMBOL(napi_gro_receive);

static void napi_reuse_skb(struct napi_struct *napi, struct sk_buff *skb)
{
	if (unlikely(skb->pfmemalloc)) {
		consume_skb(skb);
		return;
	}
	__skb_pull(skb, skb_headlen(skb));
	/* restore the reserve we had after netdev_alloc_skb_ip_align() */
	skb_reserve(skb, NET_SKB_PAD + NET_IP_ALIGN - skb_headroom(skb));
	__vlan_hwaccel_clear_tag(skb);
	skb->dev = napi->dev;
	skb->skb_iif = 0;

	/* eth_type_trans() assumes pkt_type is PACKET_HOST */
	skb->pkt_type = PACKET_HOST;

	skb->encapsulation = 0;
	skb_shinfo(skb)->gso_type = 0;
	skb->truesize = SKB_TRUESIZE(skb_end_offset(skb));
	skb_ext_reset(skb);

	napi->skb = skb;
}

struct sk_buff *napi_get_frags(struct napi_struct *napi)
{
	struct sk_buff *skb = napi->skb;

	if (!skb) {
		skb = napi_alloc_skb(napi, GRO_MAX_HEAD);
		if (skb) {
			napi->skb = skb;
			skb_mark_napi_id(skb, napi);
		}
	}
	return skb;
}
EXPORT_SYMBOL(napi_get_frags);

static gro_result_t napi_frags_finish(struct napi_struct *napi,
				      struct sk_buff *skb,
				      gro_result_t ret)
{
	switch (ret) {
	case GRO_NORMAL:
	case GRO_HELD:
		__skb_push(skb, ETH_HLEN);
		skb->protocol = eth_type_trans(skb, skb->dev);
		if (ret == GRO_NORMAL)
			gro_normal_one(napi, skb);
		break;

	case GRO_DROP:
		napi_reuse_skb(napi, skb);
		break;

	case GRO_MERGED_FREE:
		if (NAPI_GRO_CB(skb)->free == NAPI_GRO_FREE_STOLEN_HEAD)
			napi_skb_free_stolen_head(skb);
		else
			napi_reuse_skb(napi, skb);
		break;

	case GRO_MERGED:
	case GRO_CONSUMED:
		break;
	}

	return ret;
}

/* Upper GRO stack assumes network header starts at gro_offset=0
 * Drivers could call both napi_gro_frags() and napi_gro_receive()
 * We copy ethernet header into skb->data to have a common layout.
 */
static struct sk_buff *napi_frags_skb(struct napi_struct *napi)
{
	struct sk_buff *skb = napi->skb;
	const struct ethhdr *eth;
	unsigned int hlen = sizeof(*eth);

	napi->skb = NULL;

	skb_reset_mac_header(skb);
	skb_gro_reset_offset(skb);

	if (unlikely(skb_gro_header_hard(skb, hlen))) {
		eth = skb_gro_header_slow(skb, hlen, 0);
		if (unlikely(!eth)) {
			net_warn_ratelimited("%s: dropping impossible skb from %s\n",
					     __func__, napi->dev->name);
			napi_reuse_skb(napi, skb);
			return NULL;
		}
	} else {
		eth = (const struct ethhdr *)skb->data;
		gro_pull_from_frag0(skb, hlen);
		NAPI_GRO_CB(skb)->frag0 += hlen;
		NAPI_GRO_CB(skb)->frag0_len -= hlen;
	}
	__skb_pull(skb, hlen);

	/*
	 * This works because the only protocols we care about don't require
	 * special handling.
	 * We'll fix it up properly in napi_frags_finish()
	 */
	skb->protocol = eth->h_proto;

	return skb;
}

gro_result_t napi_gro_frags(struct napi_struct *napi)
{
	gro_result_t ret;
	struct sk_buff *skb = napi_frags_skb(napi);

	if (!skb)
		return GRO_DROP;

	trace_napi_gro_frags_entry(skb);

	ret = napi_frags_finish(napi, skb, dev_gro_receive(napi, skb));
	trace_napi_gro_frags_exit(ret);

	return ret;
}
EXPORT_SYMBOL(napi_gro_frags);

/* Compute the checksum from gro_offset and return the folded value
 * after adding in any pseudo checksum.
 */
__sum16 __skb_gro_checksum_complete(struct sk_buff *skb)
{
	__wsum wsum;
	__sum16 sum;

	wsum = skb_checksum(skb, skb_gro_offset(skb), skb_gro_len(skb), 0);

	/* NAPI_GRO_CB(skb)->csum holds pseudo checksum */
	sum = csum_fold(csum_add(NAPI_GRO_CB(skb)->csum, wsum));
	/* See comments in __skb_checksum_complete(). */
	if (likely(!sum)) {
		if (unlikely(skb->ip_summed == CHECKSUM_COMPLETE) &&
		    !skb->csum_complete_sw)
			netdev_rx_csum_fault(skb->dev, skb);
	}

	NAPI_GRO_CB(skb)->csum = wsum;
	NAPI_GRO_CB(skb)->csum_valid = 1;

	return sum;
}
EXPORT_SYMBOL(__skb_gro_checksum_complete);

static void net_rps_send_ipi(struct softnet_data *remsd)
{
#ifdef CONFIG_RPS
	while (remsd) {
		struct softnet_data *next = remsd->rps_ipi_next;

		if (cpu_online(remsd->cpu))
			smp_call_function_single_async(remsd->cpu, &remsd->csd);
		remsd = next;
	}
#endif
}

/*
 * net_rps_action_and_irq_enable sends any pending IPI's for rps.
 * Note: called with local irq disabled, but exits with local irq enabled.
 */
static void net_rps_action_and_irq_enable(struct softnet_data *sd)
{
#ifdef CONFIG_RPS
	struct softnet_data *remsd = sd->rps_ipi_list;

	if (remsd) {
		sd->rps_ipi_list = NULL;

		local_irq_enable();

		/* Send pending IPI's to kick RPS processing on remote cpus. */
		net_rps_send_ipi(remsd);
	} else
#endif
		local_irq_enable();
}

static bool sd_has_rps_ipi_waiting(struct softnet_data *sd)
{
#ifdef CONFIG_RPS
	return sd->rps_ipi_list != NULL;
#else
	return false;
#endif
}

static int process_backlog(struct napi_struct *napi, int quota)
{
	struct softnet_data *sd = container_of(napi, struct softnet_data, backlog);
	bool again = true;
	int work = 0;

	/* Check if we have pending ipi, its better to send them now,
	 * not waiting net_rx_action() end.
	 */
	if (sd_has_rps_ipi_waiting(sd)) {
		local_irq_disable();
		net_rps_action_and_irq_enable(sd);
	}

	napi->weight = dev_rx_weight;
	while (again) {
		struct sk_buff *skb;

		//自process_queue上逐个提取报文，将收到的报文传给协议栈
		while ((skb = __skb_dequeue(&sd->process_queue))) {
			rcu_read_lock();
			__netif_receive_skb(skb);
			rcu_read_unlock();
			input_queue_head_incr(sd);
			if (++work >= quota)
				return work;

		}

		local_irq_disable();
		rps_lock(sd);
		if (skb_queue_empty(&sd->input_pkt_queue)) {
			/*
			 * Inline a custom version of __napi_complete().
			 * only current cpu owns and manipulates this napi,
			 * and NAPI_STATE_SCHED is the only possible flag set
			 * on backlog.
			 * We can use a plain write instead of clear_bit(),
			 * and we dont need an smp_mb() memory barrier.
			 */
			napi->state = 0;
			again = false;
		} else {
			//input_pkt_queue不为空时，将其更新到process_queue上
			//即backlog报文将被移到process_queue上
			skb_queue_splice_tail_init(&sd->input_pkt_queue,
						   &sd->process_queue);
		}
		rps_unlock(sd);
		local_irq_enable();
	}

	return work;
}

/**
 * __napi_schedule - schedule for receive
 * @n: entry to schedule
 *
 * The entry's receive function will be scheduled to run.
 * Consider using __napi_schedule_irqoff() if hard irqs are masked.
 */
void __napi_schedule(struct napi_struct *n)
{
	unsigned long flags;

	local_irq_save(flags);
	//将napi加入链表，并触发软中断收取报文
	____napi_schedule(this_cpu_ptr(&softnet_data), n);
	local_irq_restore(flags);
}
EXPORT_SYMBOL(__napi_schedule);

/**
 *	napi_schedule_prep - check if napi can be scheduled
 *	@n: napi context
 *
 * Test if NAPI routine is already running, and if not mark
 * it as running.  This is used as a condition variable
 * insure only one NAPI poll instance runs.  We also make
 * sure there is no pending NAPI disable.
 */
bool napi_schedule_prep(struct napi_struct *n)
{
	unsigned long val, new;

	do {
		val = READ_ONCE(n->state);
		//n被禁止调度，返回False
		if (unlikely(val & NAPIF_STATE_DISABLE))
			return false;
		new = val | NAPIF_STATE_SCHED;

		/* Sets STATE_MISSED bit if STATE_SCHED was already set
		 * This was suggested by Alexander Duyck, as compiler
		 * emits better code than :
		 * if (val & NAPIF_STATE_SCHED)
		 *     new |= NAPIF_STATE_MISSED;
		 */
		//产生的效果，如上示，用于将一个if语句转换为一个表达式
		//如果value含有NAPIF_STATE_SCHED标记，则会为new打上missed标记
		new |= (val & NAPIF_STATE_SCHED) / NAPIF_STATE_SCHED *
						   NAPIF_STATE_MISSED;
	} while (cmpxchg(&n->state, val, new) != val);

	return !(val & NAPIF_STATE_SCHED);//如果原val上没有sched，则返回True
}
EXPORT_SYMBOL(napi_schedule_prep);

/**
 * __napi_schedule_irqoff - schedule for receive
 * @n: entry to schedule
 *
 * Variant of __napi_schedule() assuming hard irqs are masked
 */
void __napi_schedule_irqoff(struct napi_struct *n)
{
	____napi_schedule(this_cpu_ptr(&softnet_data), n);
}
EXPORT_SYMBOL(__napi_schedule_irqoff);

bool napi_complete_done(struct napi_struct *n, int work_done)
{
	unsigned long flags, val, new;

	/*
	 * 1) Don't let napi dequeue from the cpu poll list
	 *    just in case its running on a different cpu.
	 * 2) If we are busy polling, do nothing here, we have
	 *    the guarantee we will be called later.
	 */
	if (unlikely(n->state & (NAPIF_STATE_NPSVC |
				 NAPIF_STATE_IN_BUSY_POLL)))
		return false;

	if (n->gro_bitmask) {
		unsigned long timeout = 0;

		if (work_done)
			timeout = n->dev->gro_flush_timeout;

		/* When the NAPI instance uses a timeout and keeps postponing
		 * it, we need to bound somehow the time packets are kept in
		 * the GRO layer
		 */
		napi_gro_flush(n, !!timeout);
		if (timeout)
			hrtimer_start(&n->timer, ns_to_ktime(timeout),
				      HRTIMER_MODE_REL_PINNED);
	}

	gro_normal_list(n);

	if (unlikely(!list_empty(&n->poll_list))) {
		/* If n->poll_list is not empty, we need to mask irqs */
		local_irq_save(flags);
		list_del_init(&n->poll_list);
		local_irq_restore(flags);
	}

	do {
		val = READ_ONCE(n->state);

		WARN_ON_ONCE(!(val & NAPIF_STATE_SCHED));

		new = val & ~(NAPIF_STATE_MISSED | NAPIF_STATE_SCHED);

		/* If STATE_MISSED was set, leave STATE_SCHED set,
		 * because we will call napi->poll() one more time.
		 * This C code was suggested by Alexander Duyck to help gcc.
		 */
		new |= (val & NAPIF_STATE_MISSED) / NAPIF_STATE_MISSED *
						    NAPIF_STATE_SCHED;
	} while (cmpxchg(&n->state, val, new) != val);

	if (unlikely(val & NAPIF_STATE_MISSED)) {
	    /*将n加入到当前cpu的napi list中，并触发rx软中断*/
		__napi_schedule(n);
		return false;
	}

	return true;
}
EXPORT_SYMBOL(napi_complete_done);

/* must be called under rcu_read_lock(), as we dont take a reference */
static struct napi_struct *napi_by_id(unsigned int napi_id)
{
	unsigned int hash = napi_id % HASH_SIZE(napi_hash);
	struct napi_struct *napi;

	hlist_for_each_entry_rcu(napi, &napi_hash[hash], napi_hash_node)
		if (napi->napi_id == napi_id)
			return napi;

	return NULL;
}

#if defined(CONFIG_NET_RX_BUSY_POLL)

#define BUSY_POLL_BUDGET 8

static void busy_poll_stop(struct napi_struct *napi, void *have_poll_lock)
{
	int rc;

	/* Busy polling means there is a high chance device driver hard irq
	 * could not grab NAPI_STATE_SCHED, and that NAPI_STATE_MISSED was
	 * set in napi_schedule_prep().
	 * Since we are about to call napi->poll() once more, we can safely
	 * clear NAPI_STATE_MISSED.
	 *
	 * Note: x86 could use a single "lock and ..." instruction
	 * to perform these two clear_bit()
	 */
	clear_bit(NAPI_STATE_MISSED, &napi->state);
	clear_bit(NAPI_STATE_IN_BUSY_POLL, &napi->state);

	local_bh_disable();

	/* All we really want here is to re-enable device interrupts.
	 * Ideally, a new ndo_busy_poll_stop() could avoid another round.
	 */
	rc = napi->poll(napi, BUSY_POLL_BUDGET);
	/* We can't gro_normal_list() here, because napi->poll() might have
	 * rearmed the napi (napi_complete_done()) in which case it could
	 * already be running on another CPU.
	 */
	trace_napi_poll(napi, rc, BUSY_POLL_BUDGET);
	netpoll_poll_unlock(have_poll_lock);
	if (rc == BUSY_POLL_BUDGET) {
		/* As the whole budget was spent, we still own the napi so can
		 * safely handle the rx_list.
		 */
		gro_normal_list(napi);
		__napi_schedule(napi);
	}
	local_bh_enable();
}

void napi_busy_loop(unsigned int napi_id,
		    bool (*loop_end)(void *, unsigned long),
		    void *loop_end_arg)
{
	unsigned long start_time = loop_end ? busy_loop_current_time() : 0;
	int (*napi_poll)(struct napi_struct *napi, int budget);
	void *have_poll_lock = NULL;
	struct napi_struct *napi;

restart:
	napi_poll = NULL;

	rcu_read_lock();

	napi = napi_by_id(napi_id);
	if (!napi)
		goto out;

	preempt_disable();
	for (;;) {
		int work = 0;

		local_bh_disable();
		if (!napi_poll) {
			unsigned long val = READ_ONCE(napi->state);

			/* If multiple threads are competing for this napi,
			 * we avoid dirtying napi->state as much as we can.
			 */
			if (val & (NAPIF_STATE_DISABLE | NAPIF_STATE_SCHED |
				   NAPIF_STATE_IN_BUSY_POLL))
				goto count;
			if (cmpxchg(&napi->state, val,
				    val | NAPIF_STATE_IN_BUSY_POLL |
					  NAPIF_STATE_SCHED) != val)
				goto count;
			have_poll_lock = netpoll_poll_lock(napi);
			napi_poll = napi->poll;
		}
		work = napi_poll(napi, BUSY_POLL_BUDGET);
		trace_napi_poll(napi, work, BUSY_POLL_BUDGET);
		gro_normal_list(napi);
count:
		if (work > 0)
			__NET_ADD_STATS(dev_net(napi->dev),
					LINUX_MIB_BUSYPOLLRXPACKETS, work);
		local_bh_enable();

		if (!loop_end || loop_end(loop_end_arg, start_time))
			break;

		if (unlikely(need_resched())) {
			if (napi_poll)
				busy_poll_stop(napi, have_poll_lock);
			preempt_enable();
			rcu_read_unlock();
			cond_resched();
			if (loop_end(loop_end_arg, start_time))
				return;
			goto restart;
		}
		cpu_relax();
	}
	if (napi_poll)
		busy_poll_stop(napi, have_poll_lock);
	preempt_enable();
out:
	rcu_read_unlock();
}
EXPORT_SYMBOL(napi_busy_loop);

#endif /* CONFIG_NET_RX_BUSY_POLL */

static void napi_hash_add(struct napi_struct *napi)
{
	if (test_bit(NAPI_STATE_NO_BUSY_POLL, &napi->state) ||
	    test_and_set_bit(NAPI_STATE_HASHED, &napi->state))
		return;

	spin_lock(&napi_hash_lock);

	/* 0..NR_CPUS range is reserved for sender_cpu use */
	do {
		if (unlikely(++napi_gen_id < MIN_NAPI_ID))
			napi_gen_id = MIN_NAPI_ID;
	} while (napi_by_id(napi_gen_id));
	napi->napi_id = napi_gen_id;

	//将此napi加入到napi_hash的表中
	hlist_add_head_rcu(&napi->napi_hash_node,
			   &napi_hash[napi->napi_id % HASH_SIZE(napi_hash)]);

	spin_unlock(&napi_hash_lock);
}

/* Warning : caller is responsible to make sure rcu grace period
 * is respected before freeing memory containing @napi
 */
bool napi_hash_del(struct napi_struct *napi)
{
	bool rcu_sync_needed = false;

	spin_lock(&napi_hash_lock);

	if (test_and_clear_bit(NAPI_STATE_HASHED, &napi->state)) {
		rcu_sync_needed = true;
		hlist_del_rcu(&napi->napi_hash_node);
	}
	spin_unlock(&napi_hash_lock);
	return rcu_sync_needed;
}
EXPORT_SYMBOL_GPL(napi_hash_del);

static enum hrtimer_restart napi_watchdog(struct hrtimer *timer)
{
	struct napi_struct *napi;

	napi = container_of(timer, struct napi_struct, timer);

	/* Note : we use a relaxed variant of napi_schedule_prep() not setting
	 * NAPI_STATE_MISSED, since we do not react to a device IRQ.
	 */
	if (napi->gro_bitmask && !napi_disable_pending(napi) &&
	    !test_and_set_bit(NAPI_STATE_SCHED, &napi->state))
		__napi_schedule_irqoff(napi);

	return HRTIMER_NORESTART;
}

static void init_gro_hash(struct napi_struct *napi)
{
	int i;

	for (i = 0; i < GRO_HASH_BUCKETS; i++) {
		INIT_LIST_HEAD(&napi->gro_hash[i].list);
		napi->gro_hash[i].count = 0;
	}
	napi->gro_bitmask = 0;
}

//为dev设置napi,设置其poll函数及weight
void netif_napi_add(struct net_device *dev, struct napi_struct *napi,
		    int (*poll/*设备收包回调*/)(struct napi_struct *, int), int weight)
{
	INIT_LIST_HEAD(&napi->poll_list);
	hrtimer_init(&napi->timer, CLOCK_MONOTONIC, HRTIMER_MODE_REL_PINNED);
	napi->timer.function = napi_watchdog;
	init_gro_hash(napi);
	napi->skb = NULL;
	INIT_LIST_HEAD(&napi->rx_list);
	napi->rx_count = 0;
    //设置napi的poll
	napi->poll = poll;
	if (weight > NAPI_POLL_WEIGHT)
		netdev_err_once(dev, "%s() called with weight %d\n", __func__,
				weight);
	napi->weight = weight;
	list_add(&napi->dev_list, &dev->napi_list);
	napi->dev = dev;
#ifdef CONFIG_NETPOLL
	napi->poll_owner = -1;
#endif
	//指明napi可调度
	set_bit(NAPI_STATE_SCHED, &napi->state);
	napi_hash_add(napi);
}
EXPORT_SYMBOL(netif_napi_add);

void napi_disable(struct napi_struct *n)
{
	might_sleep();
	set_bit(NAPI_STATE_DISABLE, &n->state);

	while (test_and_set_bit(NAPI_STATE_SCHED, &n->state))
		msleep(1);
	while (test_and_set_bit(NAPI_STATE_NPSVC, &n->state))
		msleep(1);

	hrtimer_cancel(&n->timer);

	clear_bit(NAPI_STATE_DISABLE, &n->state);
}
EXPORT_SYMBOL(napi_disable);

static void flush_gro_hash(struct napi_struct *napi)
{
	int i;

	for (i = 0; i < GRO_HASH_BUCKETS; i++) {
		struct sk_buff *skb, *n;

		list_for_each_entry_safe(skb, n, &napi->gro_hash[i].list, list)
			kfree_skb(skb);
		napi->gro_hash[i].count = 0;
	}
}

/* Must be called in process context */
void netif_napi_del(struct napi_struct *napi)
{
	might_sleep();
	if (napi_hash_del(napi))
		synchronize_net();
	list_del_init(&napi->dev_list);
	napi_free_frags(napi);

	flush_gro_hash(napi);
	napi->gro_bitmask = 0;
}
EXPORT_SYMBOL(netif_napi_del);

static int napi_poll(struct napi_struct *n, struct list_head *repoll)
{
	void *have;
	int work, weight;

	//将n自链表中摘离
	list_del_init(&n->poll_list);

	have = netpoll_poll_lock(n);

	weight = n->weight;

	/* This NAPI_STATE_SCHED test is for avoiding a race
	 * with netpoll's poll_napi().  Only the entity which
	 * obtains the lock and sees NAPI_STATE_SCHED set will
	 * actually make the ->poll() call.  Therefore we avoid
	 * accidentally calling ->poll() when NAPI is not scheduled.
	 */
	work = 0;
	if (test_bit(NAPI_STATE_SCHED, &n->state)) {
		//调用对应的poll函数（采用n中定义的weight来确定需要收取多少个）
		//例如nfp_net_poll
		work = n->poll(n, weight);
		trace_napi_poll(n, work, weight);
	}

	//收到的报文数一定小于等于weight,否则报错
	WARN_ON_ONCE(work > weight);

	if (likely(work < weight))
		goto out_unlock;//网卡上的报文被我们收完了

	/* Drivers must not modify the NAPI state if they
	 * consume the entire weight.  In such cases this code
	 * still "owns" the NAPI instance and therefore can
	 * move the instance around on the list at-will.
	 */
	if (unlikely(napi_disable_pending(n))) {
		napi_complete(n);
		goto out_unlock;
	}

	if (n->gro_bitmask) {
		/* flush too old packets
		 * If HZ < 1000, flush all packets.
		 */
		napi_gro_flush(n, HZ >= 1000);
	}

	gro_normal_list(n);

	/* Some drivers may have called napi_schedule
	 * prior to exhausting their budget.
	 */
	//如果n->poll_list有值，则报错（说明部分驱动将其加入了）
	if (unlikely(!list_empty(&n->poll_list))) {
		pr_warn_once("%s: Budget exhausted after napi rescheduled\n",
			     n->dev ? n->dev->name : "backlog");
		goto out_unlock;
	}

	//由于在收包时，n返回的包与我们需要包数相等，则说明此n可能还有包需要收取，故将n加入到repoll中
	list_add_tail(&n->poll_list, repoll);

out_unlock:
	netpoll_poll_unlock(have);

	return work;
}

//收到NET_RX_SOFTIRQ软件中断，通过poll尝试收包
static __latent_entropy void net_rx_action(struct softirq_action *h)
{
	struct softnet_data *sd = this_cpu_ptr(&softnet_data);
	unsigned long time_limit = jiffies +
		usecs_to_jiffies(netdev_budget_usecs);
	int budget = netdev_budget;
	LIST_HEAD(list);
	LIST_HEAD(repoll);

	local_irq_disable();
	//采用局部变量list来保存sd->poll_list,减小锁的粒度
	list_splice_init(&sd->poll_list, &list);
	local_irq_enable();

	//在for循环中，我们遍历每一个list成员，如果某个成员没有收满包，则不会再被加
	//入到repoll列表中。
	for (;;) {
		struct napi_struct *n;

		//list为空，将跳出循环
		if (list_empty(&list)) {
			if (!sd_has_rps_ipi_waiting(sd) && list_empty(&repoll))
				goto out;
			break;
		}

		//按顺序遍历poll_list，提取n进行收包
		n = list_first_entry(&list, struct napi_struct, poll_list);
		budget -= napi_poll(n, &repoll);

		/* If softirq window is exhausted then punt.
		 * Allow this to run for 2 jiffies since which will allow
		 * an average latency of 1.5/HZ.
		 */
		if (unlikely(budget <= 0 || //收到足够的包了
			     time_after_eq(jiffies, time_limit))) {
			sd->time_squeeze++;
			break;//或者执行时间过长，跳出
		}
	}

	local_irq_disable();

	//因为我们在收包期间可能有其它过程又存放了新的poll_t在pll_list
	//故按顺序，它们应在list后面（list中包含的是还没有来得及调度的）
	list_splice_tail_init(&sd->poll_list, &list);
	//repoll中包含的是本次收包时，其返回了请求数目个包（所以极有可能其还含有
	//报文需要收取，故将其加入list中（但位于poll_list之后,以便公平调度）
	list_splice_tail(&repoll, &list);
	//将list写回到poll_list中
	list_splice(&list, &sd->poll_list);

	//如果poll_list上仍有节点需要报文收取，则主动触发网络收包软中断
	if (!list_empty(&sd->poll_list))
		__raise_softirq_irqoff(NET_RX_SOFTIRQ);

	net_rps_action_and_irq_enable(sd);
out:
	__kfree_skb_flush();
}

struct netdev_adjacent {
	struct net_device *dev;

	/* upper master flag, there can only be one master device per list */
	bool master;

	/* lookup ignore flag */
	bool ignore;

	/* counter for the number of times this device was added to us */
	u16 ref_nr;

	/* private field for the users */
	void *private;

	struct list_head list;
	struct rcu_head rcu;
};

static struct netdev_adjacent *__netdev_find_adj(struct net_device *adj_dev,
						 struct list_head *adj_list)
{
	struct netdev_adjacent *adj;

	list_for_each_entry(adj, adj_list, list) {
		if (adj->dev == adj_dev)
			return adj;
	}
	return NULL;
}

static int ____netdev_has_upper_dev(struct net_device *upper_dev, void *data)
{
	struct net_device *dev = data;

	return upper_dev == dev;
}

/**
 * netdev_has_upper_dev - Check if device is linked to an upper device
 * @dev: device
 * @upper_dev: upper device to check
 *
 * Find out if a device is linked to specified upper device and return true
 * in case it is. Note that this checks only immediate upper device,
 * not through a complete stack of devices. The caller must hold the RTNL lock.
 */
bool netdev_has_upper_dev(struct net_device *dev,
			  struct net_device *upper_dev)
{
	ASSERT_RTNL();

	return netdev_walk_all_upper_dev_rcu(dev, ____netdev_has_upper_dev,
					     upper_dev);
}
EXPORT_SYMBOL(netdev_has_upper_dev);

/**
 * netdev_has_upper_dev_all - Check if device is linked to an upper device
 * @dev: device
 * @upper_dev: upper device to check
 *
 * Find out if a device is linked to specified upper device and return true
 * in case it is. Note that this checks the entire upper device chain.
 * The caller must hold rcu lock.
 */

bool netdev_has_upper_dev_all_rcu(struct net_device *dev,
				  struct net_device *upper_dev)
{
	return !!netdev_walk_all_upper_dev_rcu(dev, ____netdev_has_upper_dev,
					       upper_dev);
}
EXPORT_SYMBOL(netdev_has_upper_dev_all_rcu);

/**
 * netdev_has_any_upper_dev - Check if device is linked to some device
 * @dev: device
 *
 * Find out if a device is linked to an upper device and return true in case
 * it is. The caller must hold the RTNL lock.
 */
bool netdev_has_any_upper_dev(struct net_device *dev)
{
	ASSERT_RTNL();

	return !list_empty(&dev->adj_list.upper);
}
EXPORT_SYMBOL(netdev_has_any_upper_dev);

/**
 * netdev_master_upper_dev_get - Get master upper device
 * @dev: device
 *
 * Find a master upper device and return pointer to it or NULL in case
 * it's not there. The caller must hold the RTNL lock.
 */
struct net_device *netdev_master_upper_dev_get(struct net_device *dev)
{
	struct netdev_adjacent *upper;

	ASSERT_RTNL();

	if (list_empty(&dev->adj_list.upper))
		return NULL;

	upper = list_first_entry(&dev->adj_list.upper,
				 struct netdev_adjacent, list);
	if (likely(upper->master))
		return upper->dev;
	return NULL;
}
EXPORT_SYMBOL(netdev_master_upper_dev_get);

static struct net_device *__netdev_master_upper_dev_get(struct net_device *dev)
{
	struct netdev_adjacent *upper;

	ASSERT_RTNL();

	if (list_empty(&dev->adj_list.upper))
		return NULL;

	upper = list_first_entry(&dev->adj_list.upper,
				 struct netdev_adjacent, list);
	if (likely(upper->master) && !upper->ignore)
		return upper->dev;
	return NULL;
}

/**
 * netdev_has_any_lower_dev - Check if device is linked to some device
 * @dev: device
 *
 * Find out if a device is linked to a lower device and return true in case
 * it is. The caller must hold the RTNL lock.
 */
static bool netdev_has_any_lower_dev(struct net_device *dev)
{
	ASSERT_RTNL();

	return !list_empty(&dev->adj_list.lower);
}

void *netdev_adjacent_get_private(struct list_head *adj_list)
{
	struct netdev_adjacent *adj;

	adj = list_entry(adj_list, struct netdev_adjacent, list);

	return adj->private;
}
EXPORT_SYMBOL(netdev_adjacent_get_private);

/**
 * netdev_upper_get_next_dev_rcu - Get the next dev from upper list
 * @dev: device
 * @iter: list_head ** of the current position
 *
 * Gets the next device from the dev's upper list, starting from iter
 * position. The caller must hold RCU read lock.
 */
struct net_device *netdev_upper_get_next_dev_rcu(struct net_device *dev,
						 struct list_head **iter)
{
	struct netdev_adjacent *upper;

	WARN_ON_ONCE(!rcu_read_lock_held() && !lockdep_rtnl_is_held());

	upper = list_entry_rcu((*iter)->next, struct netdev_adjacent, list);

	if (&upper->list == &dev->adj_list.upper)
		return NULL;

	*iter = &upper->list;

	return upper->dev;
}
EXPORT_SYMBOL(netdev_upper_get_next_dev_rcu);

static struct net_device *__netdev_next_upper_dev(struct net_device *dev,
						  struct list_head **iter,
						  bool *ignore)
{
	struct netdev_adjacent *upper;

	upper = list_entry((*iter)->next, struct netdev_adjacent, list);

	if (&upper->list == &dev->adj_list.upper)
		return NULL;

	*iter = &upper->list;
	*ignore = upper->ignore;

	return upper->dev;
}

static struct net_device *netdev_next_upper_dev_rcu(struct net_device *dev,
						    struct list_head **iter)
{
	struct netdev_adjacent *upper;

	WARN_ON_ONCE(!rcu_read_lock_held() && !lockdep_rtnl_is_held());

	upper = list_entry_rcu((*iter)->next, struct netdev_adjacent, list);

	if (&upper->list == &dev->adj_list.upper)
		return NULL;

	*iter = &upper->list;

	return upper->dev;
}

static int __netdev_walk_all_upper_dev(struct net_device *dev,
				       int (*fn)(struct net_device *dev,
						 void *data),
				       void *data)
{
	struct net_device *udev, *next, *now, *dev_stack[MAX_NEST_DEV + 1];
	struct list_head *niter, *iter, *iter_stack[MAX_NEST_DEV + 1];
	int ret, cur = 0;
	bool ignore;

	now = dev;
	iter = &dev->adj_list.upper;

	while (1) {
		if (now != dev) {
			ret = fn(now, data);
			if (ret)
				return ret;
		}

		next = NULL;
		while (1) {
			udev = __netdev_next_upper_dev(now, &iter, &ignore);
			if (!udev)
				break;
			if (ignore)
				continue;

			next = udev;
			niter = &udev->adj_list.upper;
			dev_stack[cur] = now;
			iter_stack[cur++] = iter;
			break;
		}

		if (!next) {
			if (!cur)
				return 0;
			next = dev_stack[--cur];
			niter = iter_stack[cur];
		}

		now = next;
		iter = niter;
	}

	return 0;
}

int netdev_walk_all_upper_dev_rcu(struct net_device *dev,
				  int (*fn)(struct net_device *dev,
					    void *data),
				  void *data)
{
	struct net_device *udev, *next, *now, *dev_stack[MAX_NEST_DEV + 1];
	struct list_head *niter, *iter, *iter_stack[MAX_NEST_DEV + 1];
	int ret, cur = 0;

	now = dev;
	iter = &dev->adj_list.upper;

	while (1) {
		if (now != dev) {
			ret = fn(now, data);
			if (ret)
				return ret;
		}

		next = NULL;
		while (1) {
			udev = netdev_next_upper_dev_rcu(now, &iter);
			if (!udev)
				break;

			next = udev;
			niter = &udev->adj_list.upper;
			dev_stack[cur] = now;
			iter_stack[cur++] = iter;
			break;
		}

		if (!next) {
			if (!cur)
				return 0;
			next = dev_stack[--cur];
			niter = iter_stack[cur];
		}

		now = next;
		iter = niter;
	}

	return 0;
}
EXPORT_SYMBOL_GPL(netdev_walk_all_upper_dev_rcu);

static bool __netdev_has_upper_dev(struct net_device *dev,
				   struct net_device *upper_dev)
{
	ASSERT_RTNL();

	return __netdev_walk_all_upper_dev(dev, ____netdev_has_upper_dev,
					   upper_dev);
}

/**
 * netdev_lower_get_next_private - Get the next ->private from the
 *				   lower neighbour list
 * @dev: device
 * @iter: list_head ** of the current position
 *
 * Gets the next netdev_adjacent->private from the dev's lower neighbour
 * list, starting from iter position. The caller must hold either hold the
 * RTNL lock or its own locking that guarantees that the neighbour lower
 * list will remain unchanged.
 */
void *netdev_lower_get_next_private(struct net_device *dev,
				    struct list_head **iter)
{
	struct netdev_adjacent *lower;

	lower = list_entry(*iter, struct netdev_adjacent, list);

	if (&lower->list == &dev->adj_list.lower)
		return NULL;

	*iter = lower->list.next;

	return lower->private;
}
EXPORT_SYMBOL(netdev_lower_get_next_private);

/**
 * netdev_lower_get_next_private_rcu - Get the next ->private from the
 *				       lower neighbour list, RCU
 *				       variant
 * @dev: device
 * @iter: list_head ** of the current position
 *
 * Gets the next netdev_adjacent->private from the dev's lower neighbour
 * list, starting from iter position. The caller must hold RCU read lock.
 */
void *netdev_lower_get_next_private_rcu(struct net_device *dev,
					struct list_head **iter)
{
	struct netdev_adjacent *lower;

	WARN_ON_ONCE(!rcu_read_lock_held());

	lower = list_entry_rcu((*iter)->next, struct netdev_adjacent, list);

	if (&lower->list == &dev->adj_list.lower)
		return NULL;

	*iter = &lower->list;

	return lower->private;
}
EXPORT_SYMBOL(netdev_lower_get_next_private_rcu);

/**
 * netdev_lower_get_next - Get the next device from the lower neighbour
 *                         list
 * @dev: device
 * @iter: list_head ** of the current position
 *
 * Gets the next netdev_adjacent from the dev's lower neighbour
 * list, starting from iter position. The caller must hold RTNL lock or
 * its own locking that guarantees that the neighbour lower
 * list will remain unchanged.
 */
void *netdev_lower_get_next(struct net_device *dev, struct list_head **iter)
{
	struct netdev_adjacent *lower;

	lower = list_entry(*iter, struct netdev_adjacent, list);

	if (&lower->list == &dev->adj_list.lower)
		return NULL;

	*iter = lower->list.next;

	return lower->dev;
}
EXPORT_SYMBOL(netdev_lower_get_next);

static struct net_device *netdev_next_lower_dev(struct net_device *dev,
						struct list_head **iter)
{
	struct netdev_adjacent *lower;

	lower = list_entry((*iter)->next, struct netdev_adjacent, list);

	if (&lower->list == &dev->adj_list.lower)
		return NULL;

	*iter = &lower->list;

	return lower->dev;
}

static struct net_device *__netdev_next_lower_dev(struct net_device *dev,
						  struct list_head **iter,
						  bool *ignore)
{
	struct netdev_adjacent *lower;

	lower = list_entry((*iter)->next, struct netdev_adjacent, list);

	if (&lower->list == &dev->adj_list.lower)
		return NULL;

	*iter = &lower->list;
	*ignore = lower->ignore;

	return lower->dev;
}

int netdev_walk_all_lower_dev(struct net_device *dev,
			      int (*fn)(struct net_device *dev,
					void *data),
			      void *data)
{
	struct net_device *ldev, *next, *now, *dev_stack[MAX_NEST_DEV + 1];
	struct list_head *niter, *iter, *iter_stack[MAX_NEST_DEV + 1];
	int ret, cur = 0;

	now = dev;
	iter = &dev->adj_list.lower;

	while (1) {
		if (now != dev) {
			ret = fn(now, data);
			if (ret)
				return ret;
		}

		next = NULL;
		while (1) {
			ldev = netdev_next_lower_dev(now, &iter);
			if (!ldev)
				break;

			next = ldev;
			niter = &ldev->adj_list.lower;
			dev_stack[cur] = now;
			iter_stack[cur++] = iter;
			break;
		}

		if (!next) {
			if (!cur)
				return 0;
			next = dev_stack[--cur];
			niter = iter_stack[cur];
		}

		now = next;
		iter = niter;
	}

	return 0;
}
EXPORT_SYMBOL_GPL(netdev_walk_all_lower_dev);

static int __netdev_walk_all_lower_dev(struct net_device *dev,
				       int (*fn)(struct net_device *dev,
						 void *data),
				       void *data)
{
	struct net_device *ldev, *next, *now, *dev_stack[MAX_NEST_DEV + 1];
	struct list_head *niter, *iter, *iter_stack[MAX_NEST_DEV + 1];
	int ret, cur = 0;
	bool ignore;

	now = dev;
	iter = &dev->adj_list.lower;

	while (1) {
		if (now != dev) {
			ret = fn(now, data);
			if (ret)
				return ret;
		}

		next = NULL;
		while (1) {
			ldev = __netdev_next_lower_dev(now, &iter, &ignore);
			if (!ldev)
				break;
			if (ignore)
				continue;

			next = ldev;
			niter = &ldev->adj_list.lower;
			dev_stack[cur] = now;
			iter_stack[cur++] = iter;
			break;
		}

		if (!next) {
			if (!cur)
				return 0;
			next = dev_stack[--cur];
			niter = iter_stack[cur];
		}

		now = next;
		iter = niter;
	}

	return 0;
}

struct net_device *netdev_next_lower_dev_rcu(struct net_device *dev,
					     struct list_head **iter)
{
	struct netdev_adjacent *lower;

	lower = list_entry_rcu((*iter)->next, struct netdev_adjacent, list);
	if (&lower->list == &dev->adj_list.lower)
		return NULL;

	*iter = &lower->list;

	return lower->dev;
}
EXPORT_SYMBOL(netdev_next_lower_dev_rcu);

static u8 __netdev_upper_depth(struct net_device *dev)
{
	struct net_device *udev;
	struct list_head *iter;
	u8 max_depth = 0;
	bool ignore;

	for (iter = &dev->adj_list.upper,
	     udev = __netdev_next_upper_dev(dev, &iter, &ignore);
	     udev;
	     udev = __netdev_next_upper_dev(dev, &iter, &ignore)) {
		if (ignore)
			continue;
		if (max_depth < udev->upper_level)
			max_depth = udev->upper_level;
	}

	return max_depth;
}

static u8 __netdev_lower_depth(struct net_device *dev)
{
	struct net_device *ldev;
	struct list_head *iter;
	u8 max_depth = 0;
	bool ignore;

	for (iter = &dev->adj_list.lower,
	     ldev = __netdev_next_lower_dev(dev, &iter, &ignore);
	     ldev;
	     ldev = __netdev_next_lower_dev(dev, &iter, &ignore)) {
		if (ignore)
			continue;
		if (max_depth < ldev->lower_level)
			max_depth = ldev->lower_level;
	}

	return max_depth;
}

static int __netdev_update_upper_level(struct net_device *dev, void *data)
{
	dev->upper_level = __netdev_upper_depth(dev) + 1;
	return 0;
}

static int __netdev_update_lower_level(struct net_device *dev, void *data)
{
	dev->lower_level = __netdev_lower_depth(dev) + 1;
	return 0;
}

int netdev_walk_all_lower_dev_rcu(struct net_device *dev,
				  int (*fn)(struct net_device *dev,
					    void *data),
				  void *data)
{
	struct net_device *ldev, *next, *now, *dev_stack[MAX_NEST_DEV + 1];
	struct list_head *niter, *iter, *iter_stack[MAX_NEST_DEV + 1];
	int ret, cur = 0;

	now = dev;
	iter = &dev->adj_list.lower;

	while (1) {
		if (now != dev) {
			ret = fn(now, data);
			if (ret)
				return ret;
		}

		next = NULL;
		while (1) {
			ldev = netdev_next_lower_dev_rcu(now, &iter);
			if (!ldev)
				break;

			next = ldev;
			niter = &ldev->adj_list.lower;
			dev_stack[cur] = now;
			iter_stack[cur++] = iter;
			break;
		}

		if (!next) {
			if (!cur)
				return 0;
			next = dev_stack[--cur];
			niter = iter_stack[cur];
		}

		now = next;
		iter = niter;
	}

	return 0;
}
EXPORT_SYMBOL_GPL(netdev_walk_all_lower_dev_rcu);

/**
 * netdev_lower_get_first_private_rcu - Get the first ->private from the
 *				       lower neighbour list, RCU
 *				       variant
 * @dev: device
 *
 * Gets the first netdev_adjacent->private from the dev's lower neighbour
 * list. The caller must hold RCU read lock.
 */
void *netdev_lower_get_first_private_rcu(struct net_device *dev)
{
	struct netdev_adjacent *lower;

	lower = list_first_or_null_rcu(&dev->adj_list.lower,
			struct netdev_adjacent, list);
	if (lower)
		return lower->private;
	return NULL;
}
EXPORT_SYMBOL(netdev_lower_get_first_private_rcu);

/**
 * netdev_master_upper_dev_get_rcu - Get master upper device
 * @dev: device
 *
 * Find a master upper device and return pointer to it or NULL in case
 * it's not there. The caller must hold the RCU read lock.
 */
struct net_device *netdev_master_upper_dev_get_rcu(struct net_device *dev)
{
	struct netdev_adjacent *upper;

	upper = list_first_or_null_rcu(&dev->adj_list.upper,
				       struct netdev_adjacent, list);
	if (upper && likely(upper->master))
		return upper->dev;
	return NULL;
}
EXPORT_SYMBOL(netdev_master_upper_dev_get_rcu);

static int netdev_adjacent_sysfs_add(struct net_device *dev,
			      struct net_device *adj_dev,
			      struct list_head *dev_list)
{
	char linkname[IFNAMSIZ+7];

	sprintf(linkname, dev_list == &dev->adj_list.upper ?
		"upper_%s" : "lower_%s", adj_dev->name);
	return sysfs_create_link(&(dev->dev.kobj), &(adj_dev->dev.kobj),
				 linkname);
}
static void netdev_adjacent_sysfs_del(struct net_device *dev,
			       char *name,
			       struct list_head *dev_list)
{
	char linkname[IFNAMSIZ+7];

	sprintf(linkname, dev_list == &dev->adj_list.upper ?
		"upper_%s" : "lower_%s", name);
	sysfs_remove_link(&(dev->dev.kobj), linkname);
}

static inline bool netdev_adjacent_is_neigh_list(struct net_device *dev,
						 struct net_device *adj_dev,
						 struct list_head *dev_list)
{
	return (dev_list == &dev->adj_list.upper ||
		dev_list == &dev->adj_list.lower) &&
		net_eq(dev_net(dev), dev_net(adj_dev));
}

static int __netdev_adjacent_dev_insert(struct net_device *dev,
					struct net_device *adj_dev,
					struct list_head *dev_list,
					void *private, bool master)
{
	struct netdev_adjacent *adj;
	int ret;

	adj = __netdev_find_adj(adj_dev, dev_list);

	if (adj) {
		adj->ref_nr += 1;
		pr_debug("Insert adjacency: dev %s adj_dev %s adj->ref_nr %d\n",
			 dev->name, adj_dev->name, adj->ref_nr);

		return 0;
	}

	adj = kmalloc(sizeof(*adj), GFP_KERNEL);
	if (!adj)
		return -ENOMEM;

	adj->dev = adj_dev;
	adj->master = master;
	adj->ref_nr = 1;
	adj->private = private;
	adj->ignore = false;
	dev_hold(adj_dev);

	pr_debug("Insert adjacency: dev %s adj_dev %s adj->ref_nr %d; dev_hold on %s\n",
		 dev->name, adj_dev->name, adj->ref_nr, adj_dev->name);

	if (netdev_adjacent_is_neigh_list(dev, adj_dev, dev_list)) {
		ret = netdev_adjacent_sysfs_add(dev, adj_dev, dev_list);
		if (ret)
			goto free_adj;
	}

	/* Ensure that master link is always the first item in list. */
	if (master) {
		ret = sysfs_create_link(&(dev->dev.kobj),
					&(adj_dev->dev.kobj), "master");
		if (ret)
			goto remove_symlinks;

		list_add_rcu(&adj->list, dev_list);
	} else {
		list_add_tail_rcu(&adj->list, dev_list);
	}

	return 0;

remove_symlinks:
	if (netdev_adjacent_is_neigh_list(dev, adj_dev, dev_list))
		netdev_adjacent_sysfs_del(dev, adj_dev->name, dev_list);
free_adj:
	kfree(adj);
	dev_put(adj_dev);

	return ret;
}

static void __netdev_adjacent_dev_remove(struct net_device *dev,
					 struct net_device *adj_dev,
					 u16 ref_nr,
					 struct list_head *dev_list)
{
	struct netdev_adjacent *adj;

	pr_debug("Remove adjacency: dev %s adj_dev %s ref_nr %d\n",
		 dev->name, adj_dev->name, ref_nr);

	adj = __netdev_find_adj(adj_dev, dev_list);

	if (!adj) {
		pr_err("Adjacency does not exist for device %s from %s\n",
		       dev->name, adj_dev->name);
		WARN_ON(1);
		return;
	}

	if (adj->ref_nr > ref_nr) {
		pr_debug("adjacency: %s to %s ref_nr - %d = %d\n",
			 dev->name, adj_dev->name, ref_nr,
			 adj->ref_nr - ref_nr);
		adj->ref_nr -= ref_nr;
		return;
	}

	if (adj->master)
		sysfs_remove_link(&(dev->dev.kobj), "master");

	if (netdev_adjacent_is_neigh_list(dev, adj_dev, dev_list))
		netdev_adjacent_sysfs_del(dev, adj_dev->name, dev_list);

	list_del_rcu(&adj->list);
	pr_debug("adjacency: dev_put for %s, because link removed from %s to %s\n",
		 adj_dev->name, dev->name, adj_dev->name);
	dev_put(adj_dev);
	kfree_rcu(adj, rcu);
}

static int __netdev_adjacent_dev_link_lists(struct net_device *dev,
					    struct net_device *upper_dev,
					    struct list_head *up_list,
					    struct list_head *down_list,
					    void *private, bool master)
{
	int ret;

	ret = __netdev_adjacent_dev_insert(dev, upper_dev, up_list,
					   private, master);
	if (ret)
		return ret;

	ret = __netdev_adjacent_dev_insert(upper_dev, dev, down_list,
					   private, false);
	if (ret) {
		__netdev_adjacent_dev_remove(dev, upper_dev, 1, up_list);
		return ret;
	}

	return 0;
}

static void __netdev_adjacent_dev_unlink_lists(struct net_device *dev,
					       struct net_device *upper_dev,
					       u16 ref_nr,
					       struct list_head *up_list,
					       struct list_head *down_list)
{
	__netdev_adjacent_dev_remove(dev, upper_dev, ref_nr, up_list);
	__netdev_adjacent_dev_remove(upper_dev, dev, ref_nr, down_list);
}

static int __netdev_adjacent_dev_link_neighbour(struct net_device *dev,
						struct net_device *upper_dev,
						void *private, bool master)
{
	return __netdev_adjacent_dev_link_lists(dev, upper_dev,
						&dev->adj_list.upper,
						&upper_dev->adj_list.lower,
						private, master);
}

static void __netdev_adjacent_dev_unlink_neighbour(struct net_device *dev,
						   struct net_device *upper_dev)
{
	__netdev_adjacent_dev_unlink_lists(dev, upper_dev, 1,
					   &dev->adj_list.upper,
					   &upper_dev->adj_list.lower);
}

static int __netdev_upper_dev_link(struct net_device *dev,
				   struct net_device *upper_dev, bool master,
				   void *upper_priv, void *upper_info,
				   struct netlink_ext_ack *extack)
{
	struct netdev_notifier_changeupper_info changeupper_info = {
		.info = {
			.dev = dev,
			.extack = extack,
		},
		.upper_dev = upper_dev,
		.master = master,
		.linking = true,
		.upper_info = upper_info,
	};
	struct net_device *master_dev;
	int ret = 0;

	ASSERT_RTNL();

	//dev与upper_dev属同一个设备
	if (dev == upper_dev)
		return -EBUSY;

	/* To prevent loops, check if dev is not upper device to upper_dev. */
	if (__netdev_has_upper_dev(upper_dev, dev))
		return -EBUSY;

	if ((dev->lower_level + upper_dev->upper_level) > MAX_NEST_DEV)
		return -EMLINK;

	if (!master) {
		if (__netdev_has_upper_dev(dev, upper_dev))
			return -EEXIST;
	} else {
		//取dev对应的master_dev
		master_dev = __netdev_master_upper_dev_get(dev);
		if (master_dev)
			//如果dev对应的master_dev是upper_dev则返回EEXIST，否则BUSY
			return master_dev == upper_dev ? -EEXIST : -EBUSY;
	}

	ret = call_netdevice_notifiers_info(NETDEV_PRECHANGEUPPER,
					    &changeupper_info.info);
	ret = notifier_to_errno(ret);
	if (ret)
		return ret;

	ret = __netdev_adjacent_dev_link_neighbour(dev, upper_dev, upper_priv,
						   master);
	if (ret)
		return ret;

	ret = call_netdevice_notifiers_info(NETDEV_CHANGEUPPER,
					    &changeupper_info.info);
	ret = notifier_to_errno(ret);
	if (ret)
		goto rollback;

	__netdev_update_upper_level(dev, NULL);
	__netdev_walk_all_lower_dev(dev, __netdev_update_upper_level, NULL);

	__netdev_update_lower_level(upper_dev, NULL);
	__netdev_walk_all_upper_dev(upper_dev, __netdev_update_lower_level,
				    NULL);

	return 0;

rollback:
	__netdev_adjacent_dev_unlink_neighbour(dev, upper_dev);

	return ret;
}

/**
 * netdev_upper_dev_link - Add a link to the upper device
 * @dev: device
 * @upper_dev: new upper device
 * @extack: netlink extended ack
 *
 * Adds a link to device which is upper to this one. The caller must hold
 * the RTNL lock. On a failure a negative errno code is returned.
 * On success the reference counts are adjusted and the function
 * returns zero.
 */
int netdev_upper_dev_link(struct net_device *dev,
			  struct net_device *upper_dev,
			  struct netlink_ext_ack *extack)
{
	return __netdev_upper_dev_link(dev, upper_dev, false,
				       NULL, NULL, extack);
}
EXPORT_SYMBOL(netdev_upper_dev_link);

/**
 * netdev_master_upper_dev_link - Add a master link to the upper device
 * @dev: device
 * @upper_dev: new upper device
 * @upper_priv: upper device private
 * @upper_info: upper info to be passed down via notifier
 * @extack: netlink extended ack
 *
 * Adds a link to device which is upper to this one. In this case, only
 * one master upper device can be linked, although other non-master devices
 * might be linked as well. The caller must hold the RTNL lock.
 * On a failure a negative errno code is returned. On success the reference
 * counts are adjusted and the function returns zero.
 */
int netdev_master_upper_dev_link(struct net_device *dev,
				 struct net_device *upper_dev,
				 void *upper_priv, void *upper_info,
				 struct netlink_ext_ack *extack)
{
	return __netdev_upper_dev_link(dev, upper_dev, true,
				       upper_priv, upper_info, extack);
}
EXPORT_SYMBOL(netdev_master_upper_dev_link);

/**
 * netdev_upper_dev_unlink - Removes a link to upper device
 * @dev: device
 * @upper_dev: new upper device
 *
 * Removes a link to device which is upper to this one. The caller must hold
 * the RTNL lock.
 */
void netdev_upper_dev_unlink(struct net_device *dev,
			     struct net_device *upper_dev)
{
	struct netdev_notifier_changeupper_info changeupper_info = {
		.info = {
			.dev = dev,
		},
		.upper_dev = upper_dev,
		.linking = false,
	};

	ASSERT_RTNL();

	changeupper_info.master = netdev_master_upper_dev_get(dev) == upper_dev;

	call_netdevice_notifiers_info(NETDEV_PRECHANGEUPPER,
				      &changeupper_info.info);

	__netdev_adjacent_dev_unlink_neighbour(dev, upper_dev);

	call_netdevice_notifiers_info(NETDEV_CHANGEUPPER,
				      &changeupper_info.info);

	__netdev_update_upper_level(dev, NULL);
	__netdev_walk_all_lower_dev(dev, __netdev_update_upper_level, NULL);

	__netdev_update_lower_level(upper_dev, NULL);
	__netdev_walk_all_upper_dev(upper_dev, __netdev_update_lower_level,
				    NULL);
}
EXPORT_SYMBOL(netdev_upper_dev_unlink);

static void __netdev_adjacent_dev_set(struct net_device *upper_dev,
				      struct net_device *lower_dev,
				      bool val)
{
	struct netdev_adjacent *adj;

	adj = __netdev_find_adj(lower_dev, &upper_dev->adj_list.lower);
	if (adj)
		adj->ignore = val;

	adj = __netdev_find_adj(upper_dev, &lower_dev->adj_list.upper);
	if (adj)
		adj->ignore = val;
}

static void netdev_adjacent_dev_disable(struct net_device *upper_dev,
					struct net_device *lower_dev)
{
	__netdev_adjacent_dev_set(upper_dev, lower_dev, true);
}

static void netdev_adjacent_dev_enable(struct net_device *upper_dev,
				       struct net_device *lower_dev)
{
	__netdev_adjacent_dev_set(upper_dev, lower_dev, false);
}

int netdev_adjacent_change_prepare(struct net_device *old_dev,
				   struct net_device *new_dev,
				   struct net_device *dev,
				   struct netlink_ext_ack *extack)
{
	int err;

	if (!new_dev)
		return 0;

	if (old_dev && new_dev != old_dev)
		netdev_adjacent_dev_disable(dev, old_dev);

	err = netdev_upper_dev_link(new_dev, dev, extack);
	if (err) {
		if (old_dev && new_dev != old_dev)
			netdev_adjacent_dev_enable(dev, old_dev);
		return err;
	}

	return 0;
}
EXPORT_SYMBOL(netdev_adjacent_change_prepare);

void netdev_adjacent_change_commit(struct net_device *old_dev,
				   struct net_device *new_dev,
				   struct net_device *dev)
{
	if (!new_dev || !old_dev)
		return;

	if (new_dev == old_dev)
		return;

	netdev_adjacent_dev_enable(dev, old_dev);
	netdev_upper_dev_unlink(old_dev, dev);
}
EXPORT_SYMBOL(netdev_adjacent_change_commit);

void netdev_adjacent_change_abort(struct net_device *old_dev,
				  struct net_device *new_dev,
				  struct net_device *dev)
{
	if (!new_dev)
		return;

	if (old_dev && new_dev != old_dev)
		netdev_adjacent_dev_enable(dev, old_dev);

	netdev_upper_dev_unlink(new_dev, dev);
}
EXPORT_SYMBOL(netdev_adjacent_change_abort);

/**
 * netdev_bonding_info_change - Dispatch event about slave change
 * @dev: device
 * @bonding_info: info to dispatch
 *
 * Send NETDEV_BONDING_INFO to netdev notifiers with info.
 * The caller must hold the RTNL lock.
 */
void netdev_bonding_info_change(struct net_device *dev,
				struct netdev_bonding_info *bonding_info)
{
	struct netdev_notifier_bonding_info info = {
		.info.dev = dev,
	};

	memcpy(&info.bonding_info, bonding_info,
	       sizeof(struct netdev_bonding_info));
	call_netdevice_notifiers_info(NETDEV_BONDING_INFO,
				      &info.info);
}
EXPORT_SYMBOL(netdev_bonding_info_change);

static void netdev_adjacent_add_links(struct net_device *dev)
{
	struct netdev_adjacent *iter;

	struct net *net = dev_net(dev);

	list_for_each_entry(iter, &dev->adj_list.upper, list) {
		if (!net_eq(net, dev_net(iter->dev)))
			continue;
		netdev_adjacent_sysfs_add(iter->dev, dev,
					  &iter->dev->adj_list.lower);
		netdev_adjacent_sysfs_add(dev, iter->dev,
					  &dev->adj_list.upper);
	}

	list_for_each_entry(iter, &dev->adj_list.lower, list) {
		if (!net_eq(net, dev_net(iter->dev)))
			continue;
		netdev_adjacent_sysfs_add(iter->dev, dev,
					  &iter->dev->adj_list.upper);
		netdev_adjacent_sysfs_add(dev, iter->dev,
					  &dev->adj_list.lower);
	}
}

static void netdev_adjacent_del_links(struct net_device *dev)
{
	struct netdev_adjacent *iter;

	struct net *net = dev_net(dev);

	list_for_each_entry(iter, &dev->adj_list.upper, list) {
		if (!net_eq(net, dev_net(iter->dev)))
			continue;
		netdev_adjacent_sysfs_del(iter->dev, dev->name,
					  &iter->dev->adj_list.lower);
		netdev_adjacent_sysfs_del(dev, iter->dev->name,
					  &dev->adj_list.upper);
	}

	list_for_each_entry(iter, &dev->adj_list.lower, list) {
		if (!net_eq(net, dev_net(iter->dev)))
			continue;
		netdev_adjacent_sysfs_del(iter->dev, dev->name,
					  &iter->dev->adj_list.upper);
		netdev_adjacent_sysfs_del(dev, iter->dev->name,
					  &dev->adj_list.lower);
	}
}

void netdev_adjacent_rename_links(struct net_device *dev, char *oldname)
{
	struct netdev_adjacent *iter;

	struct net *net = dev_net(dev);

	list_for_each_entry(iter, &dev->adj_list.upper, list) {
		if (!net_eq(net, dev_net(iter->dev)))
			continue;
		netdev_adjacent_sysfs_del(iter->dev, oldname,
					  &iter->dev->adj_list.lower);
		netdev_adjacent_sysfs_add(iter->dev, dev,
					  &iter->dev->adj_list.lower);
	}

	list_for_each_entry(iter, &dev->adj_list.lower, list) {
		if (!net_eq(net, dev_net(iter->dev)))
			continue;
		netdev_adjacent_sysfs_del(iter->dev, oldname,
					  &iter->dev->adj_list.upper);
		netdev_adjacent_sysfs_add(iter->dev, dev,
					  &iter->dev->adj_list.upper);
	}
}

void *netdev_lower_dev_get_private(struct net_device *dev,
				   struct net_device *lower_dev)
{
	struct netdev_adjacent *lower;

	if (!lower_dev)
		return NULL;
	lower = __netdev_find_adj(lower_dev, &dev->adj_list.lower);
	if (!lower)
		return NULL;

	return lower->private;
}
EXPORT_SYMBOL(netdev_lower_dev_get_private);


/**
 * netdev_lower_change - Dispatch event about lower device state change
 * @lower_dev: device
 * @lower_state_info: state to dispatch
 *
 * Send NETDEV_CHANGELOWERSTATE to netdev notifiers with info.
 * The caller must hold the RTNL lock.
 */
void netdev_lower_state_changed(struct net_device *lower_dev,
				void *lower_state_info)
{
	struct netdev_notifier_changelowerstate_info changelowerstate_info = {
		.info.dev = lower_dev,
	};

	ASSERT_RTNL();
	changelowerstate_info.lower_state_info = lower_state_info;
	call_netdevice_notifiers_info(NETDEV_CHANGELOWERSTATE,
				      &changelowerstate_info.info);
}
EXPORT_SYMBOL(netdev_lower_state_changed);

static void dev_change_rx_flags(struct net_device *dev, int flags)
{
	const struct net_device_ops *ops = dev->netdev_ops;

	if (ops->ndo_change_rx_flags)
		ops->ndo_change_rx_flags(dev, flags);
}

static int __dev_set_promiscuity(struct net_device *dev, int inc, bool notify)
{
	unsigned int old_flags = dev->flags;
	kuid_t uid;
	kgid_t gid;

	ASSERT_RTNL();

	dev->flags |= IFF_PROMISC;
	dev->promiscuity += inc;
	if (dev->promiscuity == 0) {
		/*
		 * Avoid overflow.
		 * If inc causes overflow, untouch promisc and return error.
		 */
		if (inc < 0)
			dev->flags &= ~IFF_PROMISC;
		else {
			dev->promiscuity -= inc;
			pr_warn("%s: promiscuity touches roof, set promiscuity failed. promiscuity feature of device might be broken.\n",
				dev->name);
			return -EOVERFLOW;
		}
	}
	if (dev->flags != old_flags) {
		pr_info("device %s %s promiscuous mode\n",
			dev->name,
			dev->flags & IFF_PROMISC ? "entered" : "left");
		if (audit_enabled) {
			current_uid_gid(&uid, &gid);
			audit_log(audit_context(), GFP_ATOMIC,
				  AUDIT_ANOM_PROMISCUOUS,
				  "dev=%s prom=%d old_prom=%d auid=%u uid=%u gid=%u ses=%u",
				  dev->name, (dev->flags & IFF_PROMISC),
				  (old_flags & IFF_PROMISC),
				  from_kuid(&init_user_ns, audit_get_loginuid(current)),
				  from_kuid(&init_user_ns, uid),
				  from_kgid(&init_user_ns, gid),
				  audit_get_sessionid(current));
		}

		dev_change_rx_flags(dev, IFF_PROMISC);
	}
	if (notify)
		__dev_notify_flags(dev, old_flags, IFF_PROMISC);
	return 0;
}

/**
 *	dev_set_promiscuity	- update promiscuity count on a device
 *	@dev: device
 *	@inc: modifier
 *
 *	Add or remove promiscuity from a device. While the count in the device
 *	remains above zero the interface remains promiscuous. Once it hits zero
 *	the device reverts back to normal filtering operation. A negative inc
 *	value is used to drop promiscuity on the device.
 *	Return 0 if successful or a negative errno code on error.
 */
int dev_set_promiscuity(struct net_device *dev, int inc)
{
	unsigned int old_flags = dev->flags;
	int err;

	err = __dev_set_promiscuity(dev, inc, true);
	if (err < 0)
		return err;
	if (dev->flags != old_flags)
		dev_set_rx_mode(dev);
	return err;
}
EXPORT_SYMBOL(dev_set_promiscuity);

static int __dev_set_allmulti(struct net_device *dev, int inc, bool notify)
{
	unsigned int old_flags = dev->flags, old_gflags = dev->gflags;

	ASSERT_RTNL();

	dev->flags |= IFF_ALLMULTI;
	dev->allmulti += inc;
	if (dev->allmulti == 0) {
		/*
		 * Avoid overflow.
		 * If inc causes overflow, untouch allmulti and return error.
		 */
		if (inc < 0)
			dev->flags &= ~IFF_ALLMULTI;
		else {
			dev->allmulti -= inc;
			pr_warn("%s: allmulti touches roof, set allmulti failed. allmulti feature of device might be broken.\n",
				dev->name);
			return -EOVERFLOW;
		}
	}
	if (dev->flags ^ old_flags) {
		dev_change_rx_flags(dev, IFF_ALLMULTI);
		dev_set_rx_mode(dev);
		if (notify)
			__dev_notify_flags(dev, old_flags,
					   dev->gflags ^ old_gflags);
	}
	return 0;
}

/**
 *	dev_set_allmulti	- update allmulti count on a device
 *	@dev: device
 *	@inc: modifier
 *
 *	Add or remove reception of all multicast frames to a device. While the
 *	count in the device remains above zero the interface remains listening
 *	to all interfaces. Once it hits zero the device reverts back to normal
 *	filtering operation. A negative @inc value is used to drop the counter
 *	when releasing a resource needing all multicasts.
 *	Return 0 if successful or a negative errno code on error.
 */

int dev_set_allmulti(struct net_device *dev, int inc)
{
	return __dev_set_allmulti(dev, inc, true);
}
EXPORT_SYMBOL(dev_set_allmulti);

/*
 *	Upload unicast and multicast address lists to device and
 *	configure RX filtering. When the device doesn't support unicast
 *	filtering it is put in promiscuous mode while unicast addresses
 *	are present.
 */
void __dev_set_rx_mode(struct net_device *dev)
{
	const struct net_device_ops *ops = dev->netdev_ops;

	/* dev_open will call this function so the list will stay sane. */
	//设备未up,则跳出
	if (!(dev->flags&IFF_UP))
		return;

	//设置被删除，则跳出
	if (!netif_device_present(dev))
		return;

	if (!(dev->priv_flags & IFF_UNICAST_FLT)) {
		/* Unicast addresses changes may only happen under the rtnl,
		 * therefore calling __dev_set_promiscuity here is safe.
		 */
		if (!netdev_uc_empty(dev) && !dev->uc_promisc) {
			__dev_set_promiscuity(dev, 1, false);
			dev->uc_promisc = true;
		} else if (netdev_uc_empty(dev) && dev->uc_promisc) {
			__dev_set_promiscuity(dev, -1, false);
			dev->uc_promisc = false;
		}
	}

	if (ops->ndo_set_rx_mode)
		ops->ndo_set_rx_mode(dev);
}

void dev_set_rx_mode(struct net_device *dev)
{
	netif_addr_lock_bh(dev);
	__dev_set_rx_mode(dev);
	netif_addr_unlock_bh(dev);
}

/**
 *	dev_get_flags - get flags reported to userspace
 *	@dev: device
 *
 *	Get the combination of flag bits exported through APIs to userspace.
 */
unsigned int dev_get_flags(const struct net_device *dev)
{
	unsigned int flags;

	flags = (dev->flags & ~(IFF_PROMISC |
				IFF_ALLMULTI |
				IFF_RUNNING |
				IFF_LOWER_UP |
				IFF_DORMANT)) |
		(dev->gflags & (IFF_PROMISC |
				IFF_ALLMULTI));

	if (netif_running(dev)) {
		if (netif_oper_up(dev))
			flags |= IFF_RUNNING;
		if (netif_carrier_ok(dev))
			flags |= IFF_LOWER_UP;
		if (netif_dormant(dev))
			flags |= IFF_DORMANT;
	}

	return flags;
}
EXPORT_SYMBOL(dev_get_flags);

int __dev_change_flags(struct net_device *dev, unsigned int flags,
		       struct netlink_ext_ack *extack)
{
	//取原dev中存储的flag，认为为旧flag
	unsigned int old_flags = dev->flags;
	int ret;

	ASSERT_RTNL();

	/*
	 *	Set the flags on our device.
	 */

	dev->flags = (flags & (IFF_DEBUG | IFF_NOTRAILERS | IFF_NOARP |
			       IFF_DYNAMIC | IFF_MULTICAST | IFF_PORTSEL |
			       IFF_AUTOMEDIA)) |
		     (dev->flags & (IFF_UP | IFF_VOLATILE | IFF_PROMISC |
				    IFF_ALLMULTI));

	/*
	 *	Load in the correct multicast list now the flags have changed.
	 */

	if ((old_flags ^ flags) & IFF_MULTICAST)
		dev_change_rx_flags(dev, IFF_MULTICAST);

	dev_set_rx_mode(dev);

	/*
	 *	Have we downed the interface. We handle IFF_UP ourselves
	 *	according to user attempts to set it, rather than blindly
	 *	setting it.
	 */

	ret = 0;
	if ((old_flags ^ flags) & IFF_UP) {
		//旧的flgas与新的flags就IFF_UP标记存在不同
		if (old_flags & IFF_UP)
			//由的flags中是UP状态，故新状态变更为down
			__dev_close(dev);
		else
			//旧状态为down,新状态为up,执行为open
			ret = __dev_open(dev, extack);
	}

	if ((flags ^ dev->gflags) & IFF_PROMISC) {
		int inc = (flags & IFF_PROMISC) ? 1 : -1;
		unsigned int old_flags = dev->flags;

		dev->gflags ^= IFF_PROMISC;

		if (__dev_set_promiscuity(dev, inc, false) >= 0)
			if (dev->flags != old_flags)
				dev_set_rx_mode(dev);
	}

	/* NOTE: order of synchronization of IFF_PROMISC and IFF_ALLMULTI
	 * is important. Some (broken) drivers set IFF_PROMISC, when
	 * IFF_ALLMULTI is requested not asking us and not reporting.
	 */
	if ((flags ^ dev->gflags) & IFF_ALLMULTI) {
		int inc = (flags & IFF_ALLMULTI) ? 1 : -1;

		dev->gflags ^= IFF_ALLMULTI;
		__dev_set_allmulti(dev, inc, false);
	}

	return ret;
}

void __dev_notify_flags(struct net_device *dev, unsigned int old_flags,
			unsigned int gchanges)
{
	unsigned int changes = dev->flags ^ old_flags;

	if (gchanges)
		rtmsg_ifinfo(RTM_NEWLINK, dev, gchanges, GFP_ATOMIC);

	//置dev的up/down
	if (changes & IFF_UP) {
		if (dev->flags & IFF_UP)
			call_netdevice_notifiers(NETDEV_UP, dev);
		else
			call_netdevice_notifiers(NETDEV_DOWN, dev);
	}

	if (dev->flags & IFF_UP &&
	    (changes & ~(IFF_UP | IFF_PROMISC | IFF_ALLMULTI | IFF_VOLATILE))) {
		struct netdev_notifier_change_info change_info = {
			.info = {
				.dev = dev,
			},
			.flags_changed = changes,
		};

		call_netdevice_notifiers_info(NETDEV_CHANGE, &change_info.info);
	}
}

/**
 *	dev_change_flags - change device settings
 *	@dev: device
 *	@flags: device state flags
 *	@extack: netlink extended ack
 *
 *	Change settings on device based state flags. The flags are
 *	in the userspace exported format.
 */
int dev_change_flags(struct net_device *dev, unsigned int flags,
		     struct netlink_ext_ack *extack)
{
	int ret;
	unsigned int changes, old_flags = dev->flags, old_gflags = dev->gflags;

	ret = __dev_change_flags(dev, flags, extack);
	if (ret < 0)
		return ret;

	changes = (old_flags ^ dev->flags) | (old_gflags ^ dev->gflags);
	__dev_notify_flags(dev, old_flags, changes);
	return ret;
}
EXPORT_SYMBOL(dev_change_flags);

int __dev_set_mtu(struct net_device *dev, int new_mtu)
{
	const struct net_device_ops *ops = dev->netdev_ops;

	if (ops->ndo_change_mtu)
		return ops->ndo_change_mtu(dev, new_mtu);

	/* Pairs with all the lockless reads of dev->mtu in the stack */
	WRITE_ONCE(dev->mtu, new_mtu);
	return 0;
}
EXPORT_SYMBOL(__dev_set_mtu);

int dev_validate_mtu(struct net_device *dev, int new_mtu,
		     struct netlink_ext_ack *extack)
{
	/* MTU must be positive, and in range */
	if (new_mtu < 0 || new_mtu < dev->min_mtu) {
		NL_SET_ERR_MSG(extack, "mtu less than device minimum");
		return -EINVAL;
	}

	if (dev->max_mtu > 0 && new_mtu > dev->max_mtu) {
		NL_SET_ERR_MSG(extack, "mtu greater than device maximum");
		return -EINVAL;
	}
	return 0;
}

/**
 *	dev_set_mtu_ext - Change maximum transfer unit
 *	@dev: device
 *	@new_mtu: new transfer unit
 *	@extack: netlink extended ack
 *
 *	Change the maximum transfer size of the network device.
 */
int dev_set_mtu_ext(struct net_device *dev, int new_mtu,
		    struct netlink_ext_ack *extack)
{
	int err, orig_mtu;

	if (new_mtu == dev->mtu)
		return 0;

	err = dev_validate_mtu(dev, new_mtu, extack);
	if (err)
		return err;

	if (!netif_device_present(dev))
		return -ENODEV;

	err = call_netdevice_notifiers(NETDEV_PRECHANGEMTU, dev);
	err = notifier_to_errno(err);
	if (err)
		return err;

	orig_mtu = dev->mtu;
	err = __dev_set_mtu(dev, new_mtu);

	if (!err) {
		err = call_netdevice_notifiers_mtu(NETDEV_CHANGEMTU, dev,
						   orig_mtu);
		err = notifier_to_errno(err);
		if (err) {
			/* setting mtu back and notifying everyone again,
			 * so that they have a chance to revert changes.
			 */
			__dev_set_mtu(dev, orig_mtu);
			call_netdevice_notifiers_mtu(NETDEV_CHANGEMTU, dev,
						     new_mtu);
		}
	}
	return err;
}

int dev_set_mtu(struct net_device *dev, int new_mtu)
{
	struct netlink_ext_ack extack;
	int err;

	memset(&extack, 0, sizeof(extack));
	err = dev_set_mtu_ext(dev, new_mtu, &extack);
	if (err && extack._msg)
		net_err_ratelimited("%s: %s\n", dev->name, extack._msg);
	return err;
}
EXPORT_SYMBOL(dev_set_mtu);

/**
 *	dev_change_tx_queue_len - Change TX queue length of a netdevice
 *	@dev: device
 *	@new_len: new tx queue length
 */
int dev_change_tx_queue_len(struct net_device *dev, unsigned long new_len)
{
	unsigned int orig_len = dev->tx_queue_len;
	int res;

	if (new_len != (unsigned int)new_len)
		return -ERANGE;

	if (new_len != orig_len) {
		dev->tx_queue_len = new_len;
		res = call_netdevice_notifiers(NETDEV_CHANGE_TX_QUEUE_LEN, dev);
		res = notifier_to_errno(res);
		if (res)
			goto err_rollback;
		res = dev_qdisc_change_tx_queue_len(dev);
		if (res)
			goto err_rollback;
	}

	return 0;

err_rollback:
	netdev_err(dev, "refused to change device tx_queue_len\n");
	dev->tx_queue_len = orig_len;
	return res;
}

/**
 *	dev_set_group - Change group this device belongs to
 *	@dev: device
 *	@new_group: group this device should belong to
 */
void dev_set_group(struct net_device *dev, int new_group)
{
	dev->group = new_group;
}
EXPORT_SYMBOL(dev_set_group);

/**
 *	dev_pre_changeaddr_notify - Call NETDEV_PRE_CHANGEADDR.
 *	@dev: device
 *	@addr: new address
 *	@extack: netlink extended ack
 */
int dev_pre_changeaddr_notify(struct net_device *dev, const char *addr,
			      struct netlink_ext_ack *extack)
{
	struct netdev_notifier_pre_changeaddr_info info = {
		.info.dev = dev,
		.info.extack = extack,
		.dev_addr = addr,
	};
	int rc;

	rc = call_netdevice_notifiers_info(NETDEV_PRE_CHANGEADDR, &info.info);
	return notifier_to_errno(rc);
}
EXPORT_SYMBOL(dev_pre_changeaddr_notify);

/**
 *	dev_set_mac_address - Change Media Access Control Address
 *	@dev: device
 *	@sa: new address
 *	@extack: netlink extended ack
 *
 *	Change the hardware (MAC) address of the device
 */
int dev_set_mac_address(struct net_device *dev, struct sockaddr *sa,
			struct netlink_ext_ack *extack)
{
	const struct net_device_ops *ops = dev->netdev_ops;
	int err;

	if (!ops->ndo_set_mac_address)
		return -EOPNOTSUPP;
	if (sa->sa_family != dev->type)
		return -EINVAL;
	if (!netif_device_present(dev))
		return -ENODEV;
	err = dev_pre_changeaddr_notify(dev, sa->sa_data, extack);
	if (err)
		return err;
	err = ops->ndo_set_mac_address(dev, sa);
	if (err)
		return err;
	dev->addr_assign_type = NET_ADDR_SET;
	call_netdevice_notifiers(NETDEV_CHANGEADDR, dev);
	add_device_randomness(dev->dev_addr, dev->addr_len);
	return 0;
}
EXPORT_SYMBOL(dev_set_mac_address);

/**
 *	dev_change_carrier - Change device carrier
 *	@dev: device
 *	@new_carrier: new value
 *
 *	Change device carrier
 */
int dev_change_carrier(struct net_device *dev, bool new_carrier)
{
	const struct net_device_ops *ops = dev->netdev_ops;

	if (!ops->ndo_change_carrier)
		return -EOPNOTSUPP;
	if (!netif_device_present(dev))
		return -ENODEV;
	return ops->ndo_change_carrier(dev, new_carrier);
}
EXPORT_SYMBOL(dev_change_carrier);

/**
 *	dev_get_phys_port_id - Get device physical port ID
 *	@dev: device
 *	@ppid: port ID
 *
 *	Get device physical port ID
 */
int dev_get_phys_port_id(struct net_device *dev,
			 struct netdev_phys_item_id *ppid)
{
	const struct net_device_ops *ops = dev->netdev_ops;

	if (!ops->ndo_get_phys_port_id)
		return -EOPNOTSUPP;
	return ops->ndo_get_phys_port_id(dev, ppid);
}
EXPORT_SYMBOL(dev_get_phys_port_id);

/**
 *	dev_get_phys_port_name - Get device physical port name
 *	@dev: device
 *	@name: port name
 *	@len: limit of bytes to copy to name
 *
 *	Get device physical port name
 */
int dev_get_phys_port_name(struct net_device *dev,
			   char *name, size_t len)
{
	const struct net_device_ops *ops = dev->netdev_ops;
	int err;

	if (ops->ndo_get_phys_port_name) {
		err = ops->ndo_get_phys_port_name(dev, name, len);
		if (err != -EOPNOTSUPP)
			return err;
	}
	return devlink_compat_phys_port_name_get(dev, name, len);
}
EXPORT_SYMBOL(dev_get_phys_port_name);

/**
 *	dev_get_port_parent_id - Get the device's port parent identifier
 *	@dev: network device
 *	@ppid: pointer to a storage for the port's parent identifier
 *	@recurse: allow/disallow recursion to lower devices
 *
 *	Get the devices's port parent identifier
 */
int dev_get_port_parent_id(struct net_device *dev,
			   struct netdev_phys_item_id *ppid/*父id号*/,
			   bool recurse)
{
	const struct net_device_ops *ops = dev->netdev_ops;
	struct netdev_phys_item_id first = { };
	struct net_device *lower_dev;
	struct list_head *iter;
	int err;

	//采用cb获取ppid
	if (ops->ndo_get_port_parent_id) {
		err = ops->ndo_get_port_parent_id(dev, ppid);
		if (err != -EOPNOTSUPP)
			return err;
	}

	//通过dev attr查询
	err = devlink_compat_switch_id_get(dev, ppid);
	if (!err || err != -EOPNOTSUPP)
		return err;

	if (!recurse)
		return -EOPNOTSUPP;

	netdev_for_each_lower_dev(dev, lower_dev, iter) {
		err = dev_get_port_parent_id(lower_dev, ppid, recurse);
		if (err)
			break;
		if (!first.id_len)
			first = *ppid;
		else if (memcmp(&first, ppid, sizeof(*ppid)))
			return -ENODATA;
	}

	return err;
}
EXPORT_SYMBOL(dev_get_port_parent_id);

/**
 *	netdev_port_same_parent_id - Indicate if two network devices have
 *	the same port parent identifier
 *	@a: first network device
 *	@b: second network device
 */
bool netdev_port_same_parent_id(struct net_device *a, struct net_device *b)
{
	struct netdev_phys_item_id a_id = { };
	struct netdev_phys_item_id b_id = { };

	if (dev_get_port_parent_id(a, &a_id, true) ||
	    dev_get_port_parent_id(b, &b_id, true))
		return false;

	return netdev_phys_item_id_same(&a_id, &b_id);
}
EXPORT_SYMBOL(netdev_port_same_parent_id);

/**
 *	dev_change_proto_down - update protocol port state information
 *	@dev: device
 *	@proto_down: new value
 *
 *	This info can be used by switch drivers to set the phys state of the
 *	port.
 */
int dev_change_proto_down(struct net_device *dev, bool proto_down)
{
	const struct net_device_ops *ops = dev->netdev_ops;

	if (!ops->ndo_change_proto_down)
		return -EOPNOTSUPP;
	if (!netif_device_present(dev))
		return -ENODEV;
	return ops->ndo_change_proto_down(dev, proto_down);
}
EXPORT_SYMBOL(dev_change_proto_down);

/**
 *	dev_change_proto_down_generic - generic implementation for
 * 	ndo_change_proto_down that sets carrier according to
 * 	proto_down.
 *
 *	@dev: device
 *	@proto_down: new value
 */
int dev_change_proto_down_generic(struct net_device *dev, bool proto_down)
{
	if (proto_down)
		netif_carrier_off(dev);
	else
		netif_carrier_on(dev);
	dev->proto_down = proto_down;
	return 0;
}
EXPORT_SYMBOL(dev_change_proto_down_generic);

u32 __dev_xdp_query(struct net_device *dev, bpf_op_t bpf_op,
		    enum bpf_netdev_command cmd)
{
	struct netdev_bpf xdp;

	if (!bpf_op)
		return 0;

	memset(&xdp, 0, sizeof(xdp));
	xdp.command = cmd;

	/* Query must always succeed. */
	WARN_ON(bpf_op(dev, &xdp) < 0 && cmd == XDP_QUERY_PROG);

	return xdp.prog_id;
}

static int dev_xdp_install(struct net_device *dev, bpf_op_t bpf_op,
			   struct netlink_ext_ack *extack, u32 flags,
			   struct bpf_prog *prog)
{
	bool non_hw = !(flags & XDP_FLAGS_HW_MODE);
	struct bpf_prog *prev_prog = NULL;
	struct netdev_bpf xdp;
	int err;

	if (non_hw) {
		prev_prog = bpf_prog_by_id(__dev_xdp_query(dev, bpf_op,
							   XDP_QUERY_PROG));
		if (IS_ERR(prev_prog))
			prev_prog = NULL;
	}

	memset(&xdp, 0, sizeof(xdp));
	if (flags & XDP_FLAGS_HW_MODE)
		xdp.command = XDP_SETUP_PROG_HW;
	else
		xdp.command = XDP_SETUP_PROG;
	xdp.extack = extack;
	xdp.flags = flags;
	xdp.prog = prog;

	/*通过bpf_op完成bpf操作*/
	err = bpf_op(dev, &xdp);
	if (!err && non_hw)
		bpf_prog_change_xdp(prev_prog, prog);

	if (prev_prog)
		bpf_prog_put(prev_prog);

	return err;
}

static void dev_xdp_uninstall(struct net_device *dev)
{
	struct netdev_bpf xdp;
	bpf_op_t ndo_bpf;

	/* Remove generic XDP */
	WARN_ON(dev_xdp_install(dev, generic_xdp_install, NULL, 0, NULL));

	/* Remove from the driver */
	ndo_bpf = dev->netdev_ops->ndo_bpf;
	if (!ndo_bpf)
		return;

	memset(&xdp, 0, sizeof(xdp));
	xdp.command = XDP_QUERY_PROG;
	WARN_ON(ndo_bpf(dev, &xdp));
	if (xdp.prog_id)
		WARN_ON(dev_xdp_install(dev, ndo_bpf, NULL, xdp.prog_flags,
					NULL));

	/* Remove HW offload */
	memset(&xdp, 0, sizeof(xdp));
	xdp.command = XDP_QUERY_PROG_HW;
	if (!ndo_bpf(dev, &xdp) && xdp.prog_id)
		WARN_ON(dev_xdp_install(dev, ndo_bpf, NULL, xdp.prog_flags,
					NULL));
}

/**
 *	dev_change_xdp_fd - set or clear a bpf program for a device rx path
 *	@dev: device
 *	@extack: netlink extended ack
 *	@fd: new program fd or negative value to clear
 *	@expected_fd: old program fd that userspace expects to replace or clear
 *	@flags: xdp-related flags
 *
 *	Set or clear a bpf program for a device
 */
int dev_change_xdp_fd(struct net_device *dev, struct netlink_ext_ack *extack,
		      int fd, int expected_fd, u32 flags)
{
	const struct net_device_ops *ops = dev->netdev_ops;
	enum bpf_netdev_command query;
	u32 prog_id, expected_id = 0;
	struct bpf_prog *prog = NULL;
	bpf_op_t bpf_op, bpf_chk;
	bool offload;
	int err;

	ASSERT_RTNL();

	offload = flags & XDP_FLAGS_HW_MODE;
	query = offload ? XDP_QUERY_PROG_HW : XDP_QUERY_PROG;

	/*取netdev对应的ndo_bpf回调做为bpf操作函数*/
	bpf_op = bpf_chk = ops->ndo_bpf;
	if (!bpf_op && (flags & (XDP_FLAGS_DRV_MODE | XDP_FLAGS_HW_MODE))) {
		NL_SET_ERR_MSG(extack, "underlying driver does not support XDP in native mode");
		return -EOPNOTSUPP;
	}

	/*如果驱动不支持ndo_bpf回调函数，或者flags指明为XDP_FLAGS_SKB_MODE，则更正为一般xdp操作函数*/
	if (!bpf_op || (flags & XDP_FLAGS_SKB_MODE))
		bpf_op = generic_xdp_install;
	if (bpf_op == bpf_chk)
		bpf_chk = generic_xdp_install;

	prog_id = __dev_xdp_query(dev, bpf_op, query);
	if (flags & XDP_FLAGS_REPLACE) {
		if (expected_fd >= 0) {
			prog = bpf_prog_get_type_dev(expected_fd,
						     BPF_PROG_TYPE_XDP,
						     bpf_op == ops->ndo_bpf);
			if (IS_ERR(prog))
				return PTR_ERR(prog);
			expected_id = prog->aux->id;
			bpf_prog_put(prog);
		}

		if (prog_id != expected_id) {
			NL_SET_ERR_MSG(extack, "Active program does not match expected");
			return -EEXIST;
		}
	}
	if (fd >= 0) {
		if (!offload && __dev_xdp_query(dev, bpf_chk, XDP_QUERY_PROG)) {
			NL_SET_ERR_MSG(extack, "native and generic XDP can't be active at the same time");
			return -EEXIST;
		}

		if ((flags & XDP_FLAGS_UPDATE_IF_NOEXIST) && prog_id) {
			NL_SET_ERR_MSG(extack, "XDP program already attached");
			return -EBUSY;
		}

		prog = bpf_prog_get_type_dev(fd, BPF_PROG_TYPE_XDP,
					     bpf_op == ops->ndo_bpf);
		if (IS_ERR(prog))
			return PTR_ERR(prog);

		if (!offload && bpf_prog_is_dev_bound(prog->aux)) {
			NL_SET_ERR_MSG(extack, "using device-bound program without HW_MODE flag is not supported");
			bpf_prog_put(prog);
			return -EINVAL;
		}

		/* prog->aux->id may be 0 for orphaned device-bound progs */
		if (prog->aux->id && prog->aux->id == prog_id) {
			bpf_prog_put(prog);
			return 0;
		}
	} else {
		if (!prog_id)
			return 0;
	}

	//为设备安装xdp程序
	err = dev_xdp_install(dev, bpf_op, extack, flags, prog);
	if (err < 0 && prog)
		bpf_prog_put(prog);

	return err;
}

/**
 *	dev_new_index	-	allocate an ifindex
 *	@net: the applicable net namespace
 *
 *	Returns a suitable unique value for a new device interface
 *	number.  The caller must hold the rtnl semaphore or the
 *	dev_base_lock to be sure it remains unique.
 */
//申请一个ifindex
static int dev_new_index(struct net *net)
{
	int ifindex = net->ifindex;

	for (;;) {
		if (++ifindex <= 0)
			ifindex = 1;
		//找一个此namespace中空闲的ifindex
		if (!__dev_get_by_index(net, ifindex))
			return net->ifindex = ifindex;
	}
}

/* Delayed registration/unregisteration */
static LIST_HEAD(net_todo_list);
DECLARE_WAIT_QUEUE_HEAD(netdev_unregistering_wq);

static void net_set_todo(struct net_device *dev)
{
	list_add_tail(&dev->todo_list, &net_todo_list);
	dev_net(dev)->dev_unreg_count++;
}

static void rollback_registered_many(struct list_head *head)
{
	struct net_device *dev, *tmp;
	LIST_HEAD(close_head);

	BUG_ON(dev_boot_phase);
	ASSERT_RTNL();

	list_for_each_entry_safe(dev, tmp, head, unreg_list) {
		/* Some devices call without registering
		 * for initialization unwind. Remove those
		 * devices and proceed with the remaining.
		 */
		if (dev->reg_state == NETREG_UNINITIALIZED) {
			pr_debug("unregister_netdevice: device %s/%p never was registered\n",
				 dev->name, dev);

			WARN_ON(1);
			list_del(&dev->unreg_list);
			continue;
		}
		dev->dismantle = true;
		BUG_ON(dev->reg_state != NETREG_REGISTERED);
	}

	/* If device is running, close it first. */
	list_for_each_entry(dev, head, unreg_list)
		list_add_tail(&dev->close_list, &close_head);
	dev_close_many(&close_head, true);

	list_for_each_entry(dev, head, unreg_list) {
		/* And unlink it from device chain. */
		unlist_netdevice(dev);

		dev->reg_state = NETREG_UNREGISTERING;
	}
	flush_all_backlogs();

	synchronize_net();

	list_for_each_entry(dev, head, unreg_list) {
		struct sk_buff *skb = NULL;

		/* Shutdown queueing discipline. */
		dev_shutdown(dev);

		dev_xdp_uninstall(dev);

		/* Notify protocols, that we are about to destroy
		 * this device. They should clean all the things.
		 */
		call_netdevice_notifiers(NETDEV_UNREGISTER, dev);

		if (!dev->rtnl_link_ops ||
		    dev->rtnl_link_state == RTNL_LINK_INITIALIZED)
			skb = rtmsg_ifinfo_build_skb(RTM_DELLINK, dev, ~0U, 0,
						     GFP_KERNEL, NULL, 0);

		/*
		 *	Flush the unicast and multicast chains
		 */
		dev_uc_flush(dev);
		dev_mc_flush(dev);

		netdev_name_node_alt_flush(dev);
		netdev_name_node_free(dev->name_node);

		if (dev->netdev_ops->ndo_uninit)
			dev->netdev_ops->ndo_uninit(dev);

		if (skb)
			rtmsg_ifinfo_send(skb, dev, GFP_KERNEL);

		/* Notifier chain MUST detach us all upper devices. */
		WARN_ON(netdev_has_any_upper_dev(dev));
		WARN_ON(netdev_has_any_lower_dev(dev));

		/* Remove entries from kobject tree */
		netdev_unregister_kobject(dev);
#ifdef CONFIG_XPS
		/* Remove XPS queueing entries */
		netif_reset_xps_queues_gt(dev, 0);
#endif
	}

	synchronize_net();

	list_for_each_entry(dev, head, unreg_list)
		dev_put(dev);
}

static void rollback_registered(struct net_device *dev)
{
	LIST_HEAD(single);

	list_add(&dev->unreg_list, &single);
	rollback_registered_many(&single);
	list_del(&single);
}

static netdev_features_t netdev_sync_upper_features(struct net_device *lower,
	struct net_device *upper, netdev_features_t features)
{
	netdev_features_t upper_disables = NETIF_F_UPPER_DISABLES;
	netdev_features_t feature;
	int feature_bit;

	for_each_netdev_feature(upper_disables, feature_bit) {
		feature = __NETIF_F_BIT(feature_bit);
		if (!(upper->wanted_features & feature)
		    && (features & feature)) {
			netdev_dbg(lower, "Dropping feature %pNF, upper dev %s has it off.\n",
				   &feature, upper->name);
			features &= ~feature;
		}
	}

	return features;
}

static void netdev_sync_lower_features(struct net_device *upper,
	struct net_device *lower, netdev_features_t features)
{
	netdev_features_t upper_disables = NETIF_F_UPPER_DISABLES;
	netdev_features_t feature;
	int feature_bit;

	for_each_netdev_feature(upper_disables, feature_bit) {
		feature = __NETIF_F_BIT(feature_bit);
		if (!(features & feature) && (lower->features & feature)) {
			netdev_dbg(upper, "Disabling feature %pNF on lower dev %s.\n",
				   &feature, lower->name);
			lower->wanted_features &= ~feature;
			netdev_update_features(lower);

			if (unlikely(lower->features & feature))
				netdev_WARN(upper, "failed to disable %pNF on %s!\n",
					    &feature, lower->name);
		}
	}
}

//去掉冲突的features
static netdev_features_t netdev_fix_features(struct net_device *dev,
	netdev_features_t features)
{
	/* Fix illegal checksum combinations */
	if ((features & NETIF_F_HW_CSUM) &&
	    (features & (NETIF_F_IP_CSUM|NETIF_F_IPV6_CSUM))) {
		netdev_warn(dev, "mixed HW and IP checksum settings.\n");
		features &= ~(NETIF_F_IP_CSUM|NETIF_F_IPV6_CSUM);
	}

	/* TSO requires that SG is present as well. */
	if ((features & NETIF_F_ALL_TSO) && !(features & NETIF_F_SG)) {
		netdev_dbg(dev, "Dropping TSO features since no SG feature.\n");
		features &= ~NETIF_F_ALL_TSO;
	}

	if ((features & NETIF_F_TSO) && !(features & NETIF_F_HW_CSUM) &&
					!(features & NETIF_F_IP_CSUM)) {
		netdev_dbg(dev, "Dropping TSO features since no CSUM feature.\n");
		features &= ~NETIF_F_TSO;
		features &= ~NETIF_F_TSO_ECN;
	}

	if ((features & NETIF_F_TSO6) && !(features & NETIF_F_HW_CSUM) &&
					 !(features & NETIF_F_IPV6_CSUM)) {
		netdev_dbg(dev, "Dropping TSO6 features since no CSUM feature.\n");
		features &= ~NETIF_F_TSO6;
	}

	/* TSO with IPv4 ID mangling requires IPv4 TSO be enabled */
	if ((features & NETIF_F_TSO_MANGLEID) && !(features & NETIF_F_TSO))
		features &= ~NETIF_F_TSO_MANGLEID;

	/* TSO ECN requires that TSO is present as well. */
	if ((features & NETIF_F_ALL_TSO) == NETIF_F_TSO_ECN)
		features &= ~NETIF_F_TSO_ECN;

	/* Software GSO depends on SG. */
	if ((features & NETIF_F_GSO) && !(features & NETIF_F_SG)) {
		netdev_dbg(dev, "Dropping NETIF_F_GSO since no SG feature.\n");
		features &= ~NETIF_F_GSO;
	}

	/* GSO partial features require GSO partial be set */
	if ((features & dev->gso_partial_features) &&
	    !(features & NETIF_F_GSO_PARTIAL)) {
		netdev_dbg(dev,
			   "Dropping partially supported GSO features since no GSO partial.\n");
		features &= ~dev->gso_partial_features;
	}

	if (!(features & NETIF_F_RXCSUM)) {
		/* NETIF_F_GRO_HW implies doing RXCSUM since every packet
		 * successfully merged by hardware must also have the
		 * checksum verified by hardware.  If the user does not
		 * want to enable RXCSUM, logically, we should disable GRO_HW.
		 */
		if (features & NETIF_F_GRO_HW) {
			netdev_dbg(dev, "Dropping NETIF_F_GRO_HW since no RXCSUM feature.\n");
			features &= ~NETIF_F_GRO_HW;
		}
	}

	/* LRO/HW-GRO features cannot be combined with RX-FCS */
	if (features & NETIF_F_RXFCS) {
		if (features & NETIF_F_LRO) {
			netdev_dbg(dev, "Dropping LRO feature since RX-FCS is requested.\n");
			features &= ~NETIF_F_LRO;
		}

		if (features & NETIF_F_GRO_HW) {
			netdev_dbg(dev, "Dropping HW-GRO feature since RX-FCS is requested.\n");
			features &= ~NETIF_F_GRO_HW;
		}
	}

	return features;
}

//网络设备feature列表更新
int __netdev_update_features(struct net_device *dev)
{
	struct net_device *upper, *lower;
	netdev_features_t features;
	struct list_head *iter;
	int err = -1;

	ASSERT_RTNL();

	features = netdev_get_wanted_features(dev);

	//驱动移除掉不支持的feature列表
	if (dev->netdev_ops->ndo_fix_features)
		features = dev->netdev_ops->ndo_fix_features(dev, features);

	/* driver might be less strict about feature dependencies */
	//修复相互依赖的feature
	features = netdev_fix_features(dev, features);

	/* some features can't be enabled if they're off an an upper device */
	//取除掉父设备未开启的功能
	netdev_for_each_upper_dev_rcu(dev, upper, iter)
		features = netdev_sync_upper_features(dev, upper, features);

	if (dev->features == features)
		goto sync_lower;

	//feature集发生变换，执行ndo_set_features回调，设置features
	netdev_dbg(dev, "Features changed: %pNF -> %pNF\n",
		&dev->features, &features);

	if (dev->netdev_ops->ndo_set_features)
		err = dev->netdev_ops->ndo_set_features(dev, features);
	else
		err = 0;

	if (unlikely(err < 0)) {
		netdev_err(dev,
			"set_features() failed (%d); wanted %pNF, left %pNF\n",
			err, &features, &dev->features);
		/* return non-0 since some features might have changed and
		 * it's better to fire a spurious notification than miss it
		 */
		return -1;
	}

sync_lower:
	/* some features must be disabled on lower devices when disabled
	 * on an upper device (think: bonding master or bridge)
	 */
	netdev_for_each_lower_dev(dev, lower, iter)
		netdev_sync_lower_features(dev, lower, features);

	if (!err) {
		netdev_features_t diff = features ^ dev->features;

		if (diff & NETIF_F_RX_UDP_TUNNEL_PORT) {
			/* udp_tunnel_{get,drop}_rx_info both need
			 * NETIF_F_RX_UDP_TUNNEL_PORT enabled on the
			 * device, or they won't do anything.
			 * Thus we need to update dev->features
			 * *before* calling udp_tunnel_get_rx_info,
			 * but *after* calling udp_tunnel_drop_rx_info.
			 */
			if (features & NETIF_F_RX_UDP_TUNNEL_PORT) {
				dev->features = features;
				udp_tunnel_get_rx_info(dev);
			} else {
				udp_tunnel_drop_rx_info(dev);
			}
		}

		if (diff & NETIF_F_HW_VLAN_CTAG_FILTER) {
			if (features & NETIF_F_HW_VLAN_CTAG_FILTER) {
				dev->features = features;
				err |= vlan_get_rx_ctag_filter_info(dev);
			} else {
				vlan_drop_rx_ctag_filter_info(dev);
			}
		}

		if (diff & NETIF_F_HW_VLAN_STAG_FILTER) {
			if (features & NETIF_F_HW_VLAN_STAG_FILTER) {
				dev->features = features;
				err |= vlan_get_rx_stag_filter_info(dev);
			} else {
				vlan_drop_rx_stag_filter_info(dev);
			}
		}

		dev->features = features;
	}

	return err < 0 ? 0 : 1;
}

/**
 *	netdev_update_features - recalculate device features
 *	@dev: the device to check
 *
 *	Recalculate dev->features set and send notifications if it
 *	has changed. Should be called after driver or hardware dependent
 *	conditions might have changed that influence the features.
 */
void netdev_update_features(struct net_device *dev)
{
	if (__netdev_update_features(dev))
		netdev_features_change(dev);
}
EXPORT_SYMBOL(netdev_update_features);

/**
 *	netdev_change_features - recalculate device features
 *	@dev: the device to check
 *
 *	Recalculate dev->features set and send notifications even
 *	if they have not changed. Should be called instead of
 *	netdev_update_features() if also dev->vlan_features might
 *	have changed to allow the changes to be propagated to stacked
 *	VLAN devices.
 */
void netdev_change_features(struct net_device *dev)
{
	__netdev_update_features(dev);
	netdev_features_change(dev);
}
EXPORT_SYMBOL(netdev_change_features);

/**
 *	netif_stacked_transfer_operstate -	transfer operstate
 *	@rootdev: the root or lower level device to transfer state from
 *	@dev: the device to transfer operstate to
 *
 *	Transfer operational state from root to device. This is normally
 *	called when a stacking relationship exists between the root
 *	device and the device(a leaf device).
 */
void netif_stacked_transfer_operstate(const struct net_device *rootdev,
					struct net_device *dev)
{
	if (rootdev->operstate == IF_OPER_DORMANT)
		netif_dormant_on(dev);
	else
		netif_dormant_off(dev);

	if (netif_carrier_ok(rootdev))
		netif_carrier_on(dev);
	else
		netif_carrier_off(dev);
}
EXPORT_SYMBOL(netif_stacked_transfer_operstate);

//申请rx队列所需要的内存
static int netif_alloc_rx_queues(struct net_device *dev)
{
	unsigned int i, count = dev->num_rx_queues;
	struct netdev_rx_queue *rx;
	size_t sz = count * sizeof(*rx);
	int err = 0;

	BUG_ON(count < 1);

	rx = kvzalloc(sz, GFP_KERNEL | __GFP_RETRY_MAYFAIL);
	if (!rx)
		return -ENOMEM;

	dev->_rx = rx;

	for (i = 0; i < count; i++) {
		rx[i].dev = dev;

		/* XDP RX-queue setup */
		err = xdp_rxq_info_reg(&rx[i].xdp_rxq, dev, i);
		if (err < 0)
			goto err_rxq_info;
	}
	return 0;

err_rxq_info:
	/* Rollback successful reg's and free other resources */
	while (i--)
		xdp_rxq_info_unreg(&rx[i].xdp_rxq);
	kvfree(dev->_rx);
	dev->_rx = NULL;
	return err;
}

static void netif_free_rx_queues(struct net_device *dev)
{
	unsigned int i, count = dev->num_rx_queues;

	/* netif_alloc_rx_queues alloc failed, resources have been unreg'ed */
	if (!dev->_rx)
		return;

	for (i = 0; i < count; i++)
		xdp_rxq_info_unreg(&dev->_rx[i].xdp_rxq);

	kvfree(dev->_rx);
}

//初始化单个网络设备队列
static void netdev_init_one_queue(struct net_device *dev,
				  struct netdev_queue *queue, void *_unused)
{
	/* Initialize queue lock */
	spin_lock_init(&queue->_xmit_lock);
	lockdep_set_class(&queue->_xmit_lock, &dev->qdisc_xmit_lock_key);
	queue->xmit_lock_owner = -1;
	//指定queue不从属于任何一个node
	netdev_queue_numa_node_write(queue, NUMA_NO_NODE);
	queue->dev = dev;
#ifdef CONFIG_BQL
	dql_init(&queue->dql, HZ);
#endif
}

static void netif_free_tx_queues(struct net_device *dev)
{
	kvfree(dev->_tx);
}

//申请并初始化tx队列
static int netif_alloc_netdev_queues(struct net_device *dev)
{
	unsigned int count = dev->num_tx_queues;
	struct netdev_queue *tx;
	size_t sz = count * sizeof(*tx);

	if (count < 1 || count > 0xffff)
		return -EINVAL;

	//申请count个netdev_queue做为tx队列
	tx = kvzalloc(sz, GFP_KERNEL | __GFP_RETRY_MAYFAIL);
	if (!tx)
		return -ENOMEM;

	dev->_tx = tx;

	//初始化每个tx队列
	netdev_for_each_tx_queue(dev, netdev_init_one_queue, NULL);
	spin_lock_init(&dev->tx_global_lock);

	return 0;
}

//停止所有队列
void netif_tx_stop_all_queues(struct net_device *dev)
{
	unsigned int i;

	for (i = 0; i < dev->num_tx_queues; i++) {
		struct netdev_queue *txq = netdev_get_tx_queue(dev, i);

		netif_tx_stop_queue(txq);
	}
}
EXPORT_SYMBOL(netif_tx_stop_all_queues);

static void netdev_register_lockdep_key(struct net_device *dev)
{
	lockdep_register_key(&dev->qdisc_tx_busylock_key);
	lockdep_register_key(&dev->qdisc_running_key);
	lockdep_register_key(&dev->qdisc_xmit_lock_key);
	lockdep_register_key(&dev->addr_list_lock_key);
}

static void netdev_unregister_lockdep_key(struct net_device *dev)
{
	lockdep_unregister_key(&dev->qdisc_tx_busylock_key);
	lockdep_unregister_key(&dev->qdisc_running_key);
	lockdep_unregister_key(&dev->qdisc_xmit_lock_key);
	lockdep_unregister_key(&dev->addr_list_lock_key);
}

void netdev_update_lockdep_key(struct net_device *dev)
{
	lockdep_unregister_key(&dev->addr_list_lock_key);
	lockdep_register_key(&dev->addr_list_lock_key);

	lockdep_set_class(&dev->addr_list_lock, &dev->addr_list_lock_key);
}
EXPORT_SYMBOL(netdev_update_lockdep_key);

/**
 *	register_netdevice	- register a network device
 *	@dev: device to register
 *
 *	Take a completed network device structure and add it to the kernel
 *	interfaces. A %NETDEV_REGISTER message is sent to the netdev notifier
 *	chain. 0 is returned on success. A negative errno code is returned
 *	on a failure to set up the device, or if the name is a duplicate.
 *
 *	Callers must hold the rtnl semaphore. You may want
 *	register_netdev() instead of this.
 *
 *	BUGS:
 *	The locking appears insufficient to guarantee two parallel registers
 *	will not get the same name.
 */
//为系统添加网络设备
int register_netdevice(struct net_device *dev)
{
	int ret;
	struct net *net = dev_net(dev);

	BUILD_BUG_ON(sizeof(netdev_features_t) * BITS_PER_BYTE <
		     NETDEV_FEATURE_COUNT);
	BUG_ON(dev_boot_phase);
	ASSERT_RTNL();

	might_sleep();

	/* When net_device's are persistent, this will be fatal. */
	//此时dev一定没有初始化
	BUG_ON(dev->reg_state != NETREG_UNINITIALIZED);
	BUG_ON(!net);

	ret = ethtool_check_ops(dev->ethtool_ops);
	if (ret)
		return ret;

	spin_lock_init(&dev->addr_list_lock);
	lockdep_set_class(&dev->addr_list_lock, &dev->addr_list_lock_key);

	ret = dev_get_valid_name(net, dev, dev->name);
	if (ret < 0)
		goto out;//名称不可用，失败

	ret = -ENOMEM;
	dev->name_node = netdev_name_node_head_alloc(dev);
	if (!dev->name_node)
		goto out;

	/* Init, if this function is available */
	//调用ndo_init初始化设备
	if (dev->netdev_ops->ndo_init) {
		//初始化设备
		ret = dev->netdev_ops->ndo_init(dev);
		if (ret) {
			if (ret > 0)
				ret = -EIO;
			goto err_free_name;
		}
	}

	if (((dev->hw_features | dev->features) &
	     NETIF_F_HW_VLAN_CTAG_FILTER) &&
	    (!dev->netdev_ops->ndo_vlan_rx_add_vid ||
	     !dev->netdev_ops->ndo_vlan_rx_kill_vid)) {
		netdev_WARN(dev, "Buggy VLAN acceleration in driver!\n");
		ret = -EINVAL;
		goto err_uninit;
	}

	ret = -EBUSY;

	//如果未指定ifidex，则为其申请ifindex
	if (!dev->ifindex)
		dev->ifindex = dev_new_index(net);
	else if (__dev_get_by_index(net, dev->ifindex))
		//有ifindex情况下，由于是创建设备，故此ifindex不能被占用
		goto err_uninit;

	/* Transfer changeable features to wanted_features and enable
	 * software offloads (GSO and GRO).
	 */
	//开启gro,gso
	dev->hw_features |= (NETIF_F_SOFT_FEATURES | NETIF_F_SOFT_FEATURES_OFF);
	dev->features |= NETIF_F_SOFT_FEATURES;

	if (dev->netdev_ops->ndo_udp_tunnel_add) {
		dev->features |= NETIF_F_RX_UDP_TUNNEL_PORT;
		dev->hw_features |= NETIF_F_RX_UDP_TUNNEL_PORT;
	}

	dev->wanted_features = dev->features & dev->hw_features;

	if (!(dev->flags & IFF_LOOPBACK))
		dev->hw_features |= NETIF_F_NOCACHE_COPY;

	/* If IPv4 TCP segmentation offload is supported we should also
	 * allow the device to enable segmenting the frame with the option
	 * of ignoring a static IP ID value.  This doesn't enable the
	 * feature itself but allows the user to enable it later.
	 */
	if (dev->hw_features & NETIF_F_TSO)
		dev->hw_features |= NETIF_F_TSO_MANGLEID;
	if (dev->vlan_features & NETIF_F_TSO)
		dev->vlan_features |= NETIF_F_TSO_MANGLEID;
	if (dev->mpls_features & NETIF_F_TSO)
		dev->mpls_features |= NETIF_F_TSO_MANGLEID;
	if (dev->hw_enc_features & NETIF_F_TSO)
		dev->hw_enc_features |= NETIF_F_TSO_MANGLEID;

	/* Make NETIF_F_HIGHDMA inheritable to VLAN devices.
	 */
	dev->vlan_features |= NETIF_F_HIGHDMA;

	/* Make NETIF_F_SG inheritable to tunnel devices.
	 */
	dev->hw_enc_features |= NETIF_F_SG | NETIF_F_GSO_PARTIAL;

	/* Make NETIF_F_SG inheritable to MPLS.
	 */
	dev->mpls_features |= NETIF_F_SG;

	//触发网络设备dev的NETDEV_POST_INIT事件
	ret = call_netdevice_notifiers(NETDEV_POST_INIT, dev);
	ret = notifier_to_errno(ret);
	if (ret)
		goto err_uninit;

	//添加此设备到sysfs
	ret = netdev_register_kobject(dev);
	if (ret) {
		dev->reg_state = NETREG_UNREGISTERED;
		goto err_uninit;
	}
	//设备已注册
	dev->reg_state = NETREG_REGISTERED;

	//设置dev的feature集
	__netdev_update_features(dev);

	/*
	 *	Default initial state at registry is that the
	 *	device is present.
	 */

	set_bit(__LINK_STATE_PRESENT, &dev->state);

	linkwatch_init_dev(dev);

	dev_init_scheduler(dev);
	dev_hold(dev);
	//将设备加入链中
	list_netdevice(dev);
	add_device_randomness(dev->dev_addr, dev->addr_len);

	/* If the device has permanent device address, driver should
	 * set dev_addr and also addr_assign_type should be set to
	 * NET_ADDR_PERM (default value).
	 */
	if (dev->addr_assign_type == NET_ADDR_PERM)
		memcpy(dev->perm_addr, dev->dev_addr, dev->addr_len);

	/* Notify protocols, that a new device appeared. */
	//触发网络注册通知
	ret = call_netdevice_notifiers(NETDEV_REGISTER, dev);
	ret = notifier_to_errno(ret);
	if (ret) {
		rollback_registered(dev);
		rcu_barrier();

		dev->reg_state = NETREG_UNREGISTERED;
	}
	/*
	 *	Prevent userspace races by waiting until the network
	 *	device is fully setup before sending notifications.
	 */
	//触发网络设备创建通知
	if (!dev->rtnl_link_ops ||
	    dev->rtnl_link_state == RTNL_LINK_INITIALIZED)
		rtmsg_ifinfo(RTM_NEWLINK/*触发newlink事件*/, dev, ~0U, GFP_KERNEL);

out:
	return ret;

err_uninit:
	if (dev->netdev_ops->ndo_uninit)
		dev->netdev_ops->ndo_uninit(dev);
	if (dev->priv_destructor)
		dev->priv_destructor(dev);
err_free_name:
	netdev_name_node_free(dev->name_node);
	goto out;
}
EXPORT_SYMBOL(register_netdevice);

/**
 *	init_dummy_netdev	- init a dummy network device for NAPI
 *	@dev: device to init
 *
 *	This takes a network device structure and initialize the minimum
 *	amount of fields so it can be used to schedule NAPI polls without
 *	registering a full blown interface. This is to be used by drivers
 *	that need to tie several hardware interfaces to a single NAPI
 *	poll scheduler due to HW limitations.
 */
int init_dummy_netdev(struct net_device *dev)
{
	/* Clear everything. Note we don't initialize spinlocks
	 * are they aren't supposed to be taken by any of the
	 * NAPI code and this dummy netdev is supposed to be
	 * only ever used for NAPI polls
	 */
	memset(dev, 0, sizeof(struct net_device));

	/* make sure we BUG if trying to hit standard
	 * register/unregister code path
	 */
	dev->reg_state = NETREG_DUMMY;

	/* NAPI wants this */
	INIT_LIST_HEAD(&dev->napi_list);

	/* a dummy interface is started by default */
	set_bit(__LINK_STATE_PRESENT, &dev->state);
	set_bit(__LINK_STATE_START, &dev->state);

	/* napi_busy_loop stats accounting wants this */
	dev_net_set(dev, &init_net);

	/* Note : We dont allocate pcpu_refcnt for dummy devices,
	 * because users of this 'device' dont need to change
	 * its refcount.
	 */

	return 0;
}
EXPORT_SYMBOL_GPL(init_dummy_netdev);


/**
 *	register_netdev	- register a network device
 *	@dev: device to register
 *
 *	Take a completed network device structure and add it to the kernel
 *	interfaces. A %NETDEV_REGISTER message is sent to the netdev notifier
 *	chain. 0 is returned on success. A negative errno code is returned
 *	on a failure to set up the device, or if the name is a duplicate.
 *
 *	This is a wrapper around register_netdevice that takes the rtnl semaphore
 *	and expands the device name if you passed a format string to
 *	alloc_netdev.
 */
int register_netdev(struct net_device *dev)
{
    //网络设备注册
	int err;

	if (rtnl_lock_killable())
		return -EINTR;
	err = register_netdevice(dev);
	rtnl_unlock();
	return err;
}
EXPORT_SYMBOL(register_netdev);

int netdev_refcnt_read(const struct net_device *dev)
{
	int i, refcnt = 0;

	for_each_possible_cpu(i)
		refcnt += *per_cpu_ptr(dev->pcpu_refcnt, i);
	return refcnt;
}
EXPORT_SYMBOL(netdev_refcnt_read);

/**
 * netdev_wait_allrefs - wait until all references are gone.
 * @dev: target net_device
 *
 * This is called when unregistering network devices.
 *
 * Any protocol or device that holds a reference should register
 * for netdevice notification, and cleanup and put back the
 * reference if they receive an UNREGISTER event.
 * We can get stuck here if buggy protocols don't correctly
 * call dev_put.
 */
static void netdev_wait_allrefs(struct net_device *dev)
{
	unsigned long rebroadcast_time, warning_time;
	int refcnt;

	linkwatch_forget_dev(dev);

	rebroadcast_time = warning_time = jiffies;
	refcnt = netdev_refcnt_read(dev);

	while (refcnt != 0) {
		if (time_after(jiffies, rebroadcast_time + 1 * HZ)) {
			rtnl_lock();

			/* Rebroadcast unregister notification */
			call_netdevice_notifiers(NETDEV_UNREGISTER, dev);

			__rtnl_unlock();
			rcu_barrier();
			rtnl_lock();

			if (test_bit(__LINK_STATE_LINKWATCH_PENDING,
				     &dev->state)) {
				/* We must not have linkwatch events
				 * pending on unregister. If this
				 * happens, we simply run the queue
				 * unscheduled, resulting in a noop
				 * for this device.
				 */
				linkwatch_run_queue();
			}

			__rtnl_unlock();

			rebroadcast_time = jiffies;
		}

		msleep(250);

		refcnt = netdev_refcnt_read(dev);

		if (refcnt && time_after(jiffies, warning_time + 10 * HZ)) {
			pr_emerg("unregister_netdevice: waiting for %s to become free. Usage count = %d\n",
				 dev->name, refcnt);
			warning_time = jiffies;
		}
	}
}

/* The sequence is:
 *
 *	rtnl_lock();
 *	...
 *	register_netdevice(x1);
 *	register_netdevice(x2);
 *	...
 *	unregister_netdevice(y1);
 *	unregister_netdevice(y2);
 *      ...
 *	rtnl_unlock();
 *	free_netdev(y1);
 *	free_netdev(y2);
 *
 * We are invoked by rtnl_unlock().
 * This allows us to deal with problems:
 * 1) We can delete sysfs objects which invoke hotplug
 *    without deadlocking with linkwatch via keventd.
 * 2) Since we run with the RTNL semaphore not held, we can sleep
 *    safely in order to wait for the netdev refcnt to drop to zero.
 *
 * We must not return until all unregister events added during
 * the interval the lock was held have been completed.
 */
void netdev_run_todo(void)
{
	struct list_head list;

	/* Snapshot list, allow later requests */
	list_replace_init(&net_todo_list, &list);

	__rtnl_unlock();


	/* Wait for rcu callbacks to finish before next phase */
	if (!list_empty(&list))
		rcu_barrier();

	//遍历dev
	while (!list_empty(&list)) {
		struct net_device *dev
			= list_first_entry(&list, struct net_device, todo_list);
		list_del(&dev->todo_list);

		if (unlikely(dev->reg_state != NETREG_UNREGISTERING)) {
			pr_err("network todo '%s' but state %d\n",
			       dev->name, dev->reg_state);
			dump_stack();
			continue;
		}

		dev->reg_state = NETREG_UNREGISTERED;

		netdev_wait_allrefs(dev);

		/* paranoia */
		BUG_ON(netdev_refcnt_read(dev));
		BUG_ON(!list_empty(&dev->ptype_all));
		BUG_ON(!list_empty(&dev->ptype_specific));
		//此时dev->ip_ptr,dev->ip6_ptr均未给值
		WARN_ON(rcu_access_pointer(dev->ip_ptr));
		WARN_ON(rcu_access_pointer(dev->ip6_ptr));
#if IS_ENABLED(CONFIG_DECNET)
		WARN_ON(dev->dn_ptr);
#endif
		if (dev->priv_destructor)
			dev->priv_destructor(dev);
		if (dev->needs_free_netdev)
			free_netdev(dev);

		/* Report a network device has been unregistered */
		rtnl_lock();
		dev_net(dev)->dev_unreg_count--;
		__rtnl_unlock();
		wake_up(&netdev_unregistering_wq);

		/* Free network device */
		kobject_put(&dev->dev.kobj);
	}
}

/* Convert net_device_stats to rtnl_link_stats64. rtnl_link_stats64 has
 * all the same fields in the same order as net_device_stats, with only
 * the type differing, but rtnl_link_stats64 may have additional fields
 * at the end for newer counters.
 */
void netdev_stats_to_stats64(struct rtnl_link_stats64 *stats64,
			     const struct net_device_stats *netdev_stats)
{
#if BITS_PER_LONG == 64
	BUILD_BUG_ON(sizeof(*stats64) < sizeof(*netdev_stats));
	memcpy(stats64, netdev_stats, sizeof(*netdev_stats));
	/* zero out counters that only exist in rtnl_link_stats64 */
	memset((char *)stats64 + sizeof(*netdev_stats), 0,
	       sizeof(*stats64) - sizeof(*netdev_stats));
#else
	size_t i, n = sizeof(*netdev_stats) / sizeof(unsigned long);
	const unsigned long *src = (const unsigned long *)netdev_stats;
	u64 *dst = (u64 *)stats64;

	BUILD_BUG_ON(n > sizeof(*stats64) / sizeof(u64));
	for (i = 0; i < n; i++)
		dst[i] = src[i];
	/* zero out counters that only exist in rtnl_link_stats64 */
	memset((char *)stats64 + n * sizeof(u64), 0,
	       sizeof(*stats64) - n * sizeof(u64));
#endif
}
EXPORT_SYMBOL(netdev_stats_to_stats64);

/**
 *	dev_get_stats	- get network device statistics
 *	@dev: device to get statistics from
 *	@storage: place to store stats
 *
 *	Get network statistics from device. Return @storage.
 *	The device driver may provide its own method by setting
 *	dev->netdev_ops->get_stats64 or dev->netdev_ops->get_stats;
 *	otherwise the internal statistics structure is used.
 */
//取网络设备统计信息
struct rtnl_link_stats64 *dev_get_stats(struct net_device *dev,
					struct rtnl_link_stats64 *storage/*存储统计结果*/)
{
	const struct net_device_ops *ops = dev->netdev_ops;

	if (ops->ndo_get_stats64) {
		//当统计计数置为０，再获取（新设备均应优先提供ndo_get_stats64函数）
		memset(storage, 0, sizeof(*storage));
		ops->ndo_get_stats64(dev, storage);
	} else if (ops->ndo_get_stats) {
		netdev_stats_to_stats64(storage, ops->ndo_get_stats(dev));
	} else {
		netdev_stats_to_stats64(storage, &dev->stats);
	}
	storage->rx_dropped += (unsigned long)atomic_long_read(&dev->rx_dropped);
	storage->tx_dropped += (unsigned long)atomic_long_read(&dev->tx_dropped);
	storage->rx_nohandler += (unsigned long)atomic_long_read(&dev->rx_nohandler);
	return storage;
}
EXPORT_SYMBOL(dev_get_stats);

//创建ingress队列
struct netdev_queue *dev_ingress_queue_create(struct net_device *dev)
{
	struct netdev_queue *queue = dev_ingress_queue(dev);

#ifdef CONFIG_NET_CLS_ACT
	if (queue)
		//ingress queue已存在，则返回
		return queue;

	//创建queue,并设置dev->ingress_queue
	queue = kzalloc(sizeof(*queue), GFP_KERNEL);
	if (!queue)
		return NULL;

	netdev_init_one_queue(dev, queue, NULL);
	//将排队规则定义为noop_qdisc(默认方式）
	RCU_INIT_POINTER(queue->qdisc, &noop_qdisc);
	queue->qdisc_sleeping = &noop_qdisc;
	//设置dev对应的ingress_queue
	rcu_assign_pointer(dev->ingress_queue, queue);
#endif
	return queue;
}

static const struct ethtool_ops default_ethtool_ops;

void netdev_set_default_ethtool_ops(struct net_device *dev,
				    const struct ethtool_ops *ops)
{
	if (dev->ethtool_ops == &default_ethtool_ops)
		dev->ethtool_ops = ops;
}
EXPORT_SYMBOL_GPL(netdev_set_default_ethtool_ops);

void netdev_freemem(struct net_device *dev)
{
	char *addr = (char *)dev - dev->padded;

	kvfree(addr);
}

/**
 * alloc_netdev_mqs - allocate network device
 * @sizeof_priv: size of private data to allocate space for
 * @name: device name format string
 * @name_assign_type: origin of device name
 * @setup: callback to initialize device
 * @txqs: the number of TX subqueues to allocate
 * @rxqs: the number of RX subqueues to allocate
 *
 * Allocates a struct net_device with private data area for driver use
 * and performs basic initialization.  Also allocates subqueue structs
 * for each queue on the device.
 * 申请网络设备
 */
struct net_device *alloc_netdev_mqs(int sizeof_priv/*私有结构体大小*/, const char *name/*接口名称*/,
		unsigned char name_assign_type,
		void (*setup)(struct net_device *)/*初始化函数*/,
		unsigned int txqs/*tx队列数目*/, unsigned int rxqs/*rx队列数目*/)
{
	struct net_device *dev;
	unsigned int alloc_size;
	struct net_device *p;

	BUG_ON(strlen(name) >= sizeof(dev->name));

	//tx队列数检查至少必须有一个
	if (txqs < 1) {
		pr_err("alloc_netdev: Unable to allocate device with zero queues\n");
		return NULL;
	}

	//rx队列数必须指少有一个
	if (rxqs < 1) {
		pr_err("alloc_netdev: Unable to allocate device with zero RX queues\n");
		return NULL;
	}

	//算上net_device的私有数据来申请空间（考虑内存对齐问题）
	alloc_size = sizeof(struct net_device);
	if (sizeof_priv) {
		/* ensure 32-byte alignment of private area */
		alloc_size = ALIGN(alloc_size, NETDEV_ALIGN);
		alloc_size += sizeof_priv;
	}
	/* ensure 32-byte alignment of whole construct */
	alloc_size += NETDEV_ALIGN - 1;

	//申请net_device的内存空间
	p = kvzalloc(alloc_size, GFP_KERNEL | __GFP_RETRY_MAYFAIL);
	if (!p)
		//申请失败，报错
		return NULL;

	//保证dev头部对齐
	dev = PTR_ALIGN(p, NETDEV_ALIGN);
	dev->padded = (char *)dev - (char *)p;

	dev->pcpu_refcnt = alloc_percpu(int);
	if (!dev->pcpu_refcnt)
		goto free_dev;

	//初始化设备硬件地址
	if (dev_addr_init(dev))
		goto free_pcpu;

	dev_mc_init(dev);
	dev_uc_init(dev);

	dev_net_set(dev, &init_net);//设置设备所属的namespace

	netdev_register_lockdep_key(dev);

	dev->gso_max_size = GSO_MAX_SIZE;
	dev->gso_max_segs = GSO_MAX_SEGS;
	dev->upper_level = 1;
	dev->lower_level = 1;

	INIT_LIST_HEAD(&dev->napi_list);
	INIT_LIST_HEAD(&dev->unreg_list);
	INIT_LIST_HEAD(&dev->close_list);
	INIT_LIST_HEAD(&dev->link_watch_list);
	INIT_LIST_HEAD(&dev->adj_list.upper);
	INIT_LIST_HEAD(&dev->adj_list.lower);
	INIT_LIST_HEAD(&dev->ptype_all);
	INIT_LIST_HEAD(&dev->ptype_specific);
	INIT_LIST_HEAD(&dev->net_notifier_list);
#ifdef CONFIG_NET_SCHED
	hash_init(dev->qdisc_hash);
#endif
	dev->priv_flags = IFF_XMIT_DST_RELEASE | IFF_XMIT_DST_RELEASE_PERM;
	setup(dev);//调用设备的setup回调

	if (!dev->tx_queue_len) {
		dev->priv_flags |= IFF_NO_QUEUE;
		dev->tx_queue_len = DEFAULT_TX_QUEUE_LEN;
	}

	//tx队列数初始化
	dev->num_tx_queues = txqs;
	dev->real_num_tx_queues = txqs;
	if (netif_alloc_netdev_queues(dev))
		goto free_all;

	//rx队列申请（队列未初始化）
	dev->num_rx_queues = rxqs;
	dev->real_num_rx_queues = rxqs;
	if (netif_alloc_rx_queues(dev))
		goto free_all;

	//设置设备名称
	strcpy(dev->name, name);
	dev->name_assign_type = name_assign_type;
	dev->group = INIT_NETDEV_GROUP;
	if (!dev->ethtool_ops)
		//设置默认的ethtool操作集
		dev->ethtool_ops = &default_ethtool_ops;

	//初始化设备的ingress　hook链表
	nf_hook_ingress_init(dev);

	return dev;

free_all:
	free_netdev(dev);
	return NULL;

free_pcpu:
	free_percpu(dev->pcpu_refcnt);
free_dev:
	netdev_freemem(dev);
	return NULL;
}
EXPORT_SYMBOL(alloc_netdev_mqs);

/**
 * free_netdev - free network device
 * @dev: device
 *
 * This function does the last stage of destroying an allocated device
 * interface. The reference to the device object is released. If this
 * is the last reference then it will be freed.Must be called in process
 * context.
 */
void free_netdev(struct net_device *dev)
{
	struct napi_struct *p, *n;

	might_sleep();
	netif_free_tx_queues(dev);
	netif_free_rx_queues(dev);

	kfree(rcu_dereference_protected(dev->ingress_queue, 1));

	/* Flush device addresses */
	dev_addr_flush(dev);

	list_for_each_entry_safe(p, n, &dev->napi_list, dev_list)
		netif_napi_del(p);

	free_percpu(dev->pcpu_refcnt);
	dev->pcpu_refcnt = NULL;
	free_percpu(dev->xdp_bulkq);
	dev->xdp_bulkq = NULL;

	netdev_unregister_lockdep_key(dev);

	/*  Compatibility with error handling in drivers */
	if (dev->reg_state == NETREG_UNINITIALIZED) {
		netdev_freemem(dev);
		return;
	}

	BUG_ON(dev->reg_state != NETREG_UNREGISTERED);
	dev->reg_state = NETREG_RELEASED;

	/* will free via device release */
	put_device(&dev->dev);
}
EXPORT_SYMBOL(free_netdev);

/**
 *	synchronize_net -  Synchronize with packet receive processing
 *
 *	Wait for packets currently being received to be done.
 *	Does not block later packets from starting.
 */
void synchronize_net(void)
{
	might_sleep();
	if (rtnl_is_locked())
		synchronize_rcu_expedited();
	else
		synchronize_rcu();
}
EXPORT_SYMBOL(synchronize_net);

/**
 *	unregister_netdevice_queue - remove device from the kernel
 *	@dev: device
 *	@head: list
 *
 *	This function shuts down a device interface and removes it
 *	from the kernel tables.
 *	If head not NULL, device is queued to be unregistered later.
 *
 *	Callers must hold the rtnl semaphore.  You may want
 *	unregister_netdev() instead of this.
 */

void unregister_netdevice_queue(struct net_device *dev, struct list_head *head)
{
	ASSERT_RTNL();

	if (head) {
		list_move_tail(&dev->unreg_list, head);
	} else {
		rollback_registered(dev);
		/* Finish processing unregister after unlock */
		net_set_todo(dev);
	}
}
EXPORT_SYMBOL(unregister_netdevice_queue);

/**
 *	unregister_netdevice_many - unregister many devices
 *	@head: list of devices
 *
 *  Note: As most callers use a stack allocated list_head,
 *  we force a list_del() to make sure stack wont be corrupted later.
 */
void unregister_netdevice_many(struct list_head *head)
{
	struct net_device *dev;

	if (!list_empty(head)) {
		rollback_registered_many(head);
		list_for_each_entry(dev, head, unreg_list)
			net_set_todo(dev);
		list_del(head);
	}
}
EXPORT_SYMBOL(unregister_netdevice_many);

/**
 *	unregister_netdev - remove device from the kernel
 *	@dev: device
 *
 *	This function shuts down a device interface and removes it
 *	from the kernel tables.
 *
 *	This is just a wrapper for unregister_netdevice that takes
 *	the rtnl semaphore.  In general you want to use this and not
 *	unregister_netdevice.
 */
void unregister_netdev(struct net_device *dev)
{
	rtnl_lock();
	unregister_netdevice(dev);
	rtnl_unlock();
}
EXPORT_SYMBOL(unregister_netdev);

/**
 *	dev_change_net_namespace - move device to different nethost namespace
 *	@dev: device
 *	@net: network namespace
 *	@pat: If not NULL name pattern to try if the current device name
 *	      is already taken in the destination network namespace.
 *
 *	This function shuts down a device interface and moves it
 *	to a new network namespace. On success 0 is returned, on
 *	a failure a netagive errno code is returned.
 *
 *	Callers must hold the rtnl semaphore.
 */

int dev_change_net_namespace(struct net_device *dev, struct net *net, const char *pat)
{
	struct net *net_old = dev_net(dev);
	int err, new_nsid, new_ifindex;

	ASSERT_RTNL();

	/* Don't allow namespace local devices to be moved. */
	err = -EINVAL;
	if (dev->features & NETIF_F_NETNS_LOCAL)
		goto out;

	/* Ensure the device has been registrered */
	if (dev->reg_state != NETREG_REGISTERED)
		goto out;

	/* Get out if there is nothing todo */
	err = 0;
	if (net_eq(net_old, net))
		goto out;

	/* Pick the destination device name, and ensure
	 * we can use it in the destination network namespace.
	 */
	err = -EEXIST;
	if (__dev_get_by_name(net, dev->name)) {
		/* We get here if we can't use the current device name */
		if (!pat)
			goto out;
		err = dev_get_valid_name(net, dev, pat);
		if (err < 0)
			goto out;
	}

	/*
	 * And now a mini version of register_netdevice unregister_netdevice.
	 */

	/* If device is running close it first. */
	dev_close(dev);

	/* And unlink it from device chain */
	unlist_netdevice(dev);

	synchronize_net();

	/* Shutdown queueing discipline. */
	dev_shutdown(dev);

	/* Notify protocols, that we are about to destroy
	 * this device. They should clean all the things.
	 *
	 * Note that dev->reg_state stays at NETREG_REGISTERED.
	 * This is wanted because this way 8021q and macvlan know
	 * the device is just moving and can keep their slaves up.
	 */
	call_netdevice_notifiers(NETDEV_UNREGISTER, dev);
	rcu_barrier();

	new_nsid = peernet2id_alloc(dev_net(dev), net, GFP_KERNEL);
	/* If there is an ifindex conflict assign a new one */
	if (__dev_get_by_index(net, dev->ifindex))
		new_ifindex = dev_new_index(net);
	else
		new_ifindex = dev->ifindex;

	rtmsg_ifinfo_newnet(RTM_DELLINK, dev, ~0U, GFP_KERNEL, &new_nsid,
			    new_ifindex);

	/*
	 *	Flush the unicast and multicast chains
	 */
	dev_uc_flush(dev);
	dev_mc_flush(dev);

	/* Send a netdev-removed uevent to the old namespace */
	kobject_uevent(&dev->dev.kobj, KOBJ_REMOVE);
	netdev_adjacent_del_links(dev);

	/* Move per-net netdevice notifiers that are following the netdevice */
	move_netdevice_notifiers_dev_net(dev, net);

	/* Actually switch the network namespace */
	dev_net_set(dev, net);
	dev->ifindex = new_ifindex;

	//发送netdev添加消息给用户态
	/* Send a netdev-add uevent to the new namespace */
	kobject_uevent(&dev->dev.kobj, KOBJ_ADD);
	netdev_adjacent_add_links(dev);

	/* Fixup kobjects */
	err = device_rename(&dev->dev, dev->name);
	WARN_ON(err);

	/* Adapt owner in case owning user namespace of target network
	 * namespace is different from the original one.
	 */
	err = netdev_change_owner(dev, net_old, net);
	WARN_ON(err);

	/* Add the device back in the hashes */
	list_netdevice(dev);

	/* Notify protocols, that a new device appeared. */
	call_netdevice_notifiers(NETDEV_REGISTER, dev);

	/*
	 *	Prevent userspace races by waiting until the network
	 *	device is fully setup before sending notifications.
	 */
	rtmsg_ifinfo(RTM_NEWLINK, dev, ~0U, GFP_KERNEL);

	synchronize_net();
	err = 0;
out:
	return err;
}
EXPORT_SYMBOL_GPL(dev_change_net_namespace);

//oldcpu下线后，将oldcpu中相关的数据移挂到当前新cpu上。
static int dev_cpu_dead(unsigned int oldcpu)
{
	struct sk_buff **list_skb;
	struct sk_buff *skb;
	unsigned int cpu;
	struct softnet_data *sd, *oldsd, *remsd = NULL;

	local_irq_disable();
	cpu = smp_processor_id();//当前运行的cpu id
	sd = &per_cpu(softnet_data, cpu);//取此cpu对应的softnet_data
	oldsd = &per_cpu(softnet_data, oldcpu);//取旧cpu对应的softnet_data

	/* Find end of our completion_queue. */
	list_skb = &sd->completion_queue;
	while (*list_skb)
		list_skb = &(*list_skb)->next;
	/* Append completion queue from offline CPU. */
	*list_skb = oldsd->completion_queue;//将下线cpu的oldsd->competion_queue加入到当前cpu上
	oldsd->completion_queue = NULL;//旧cpu的completion_queue置为空

	/* Append output queue from offline CPU. */
	//合并oldsd->output_queue
	if (oldsd->output_queue) {
		*sd->output_queue_tailp = oldsd->output_queue;
		sd->output_queue_tailp = oldsd->output_queue_tailp;
		oldsd->output_queue = NULL;
		oldsd->output_queue_tailp = &oldsd->output_queue;
	}
	/* Append NAPI poll list from offline CPU, with one exception :
	 * process_backlog() must be called by cpu owning percpu backlog.
	 * We properly handle process_queue & input_pkt_queue later.
	 */
	//将oldsd->poll_list中的每一个napi摘除，并将其添加到sd->poll_list上，并触发收包软中断
	while (!list_empty(&oldsd->poll_list)) {
		struct napi_struct *napi = list_first_entry(&oldsd->poll_list,
							    struct napi_struct,
							    poll_list);

		//将这个napi自poll_list中移除掉
		list_del_init(&napi->poll_list);

		//如果poll的方法不是process_backlog，则触发中断方式进行收包
		if (napi->poll == process_backlog)
			napi->state = 0;
		else
			//触发rx软中断
			____napi_schedule(sd, napi);
	}

	raise_softirq_irqoff(NET_TX_SOFTIRQ);
	local_irq_enable();

#ifdef CONFIG_RPS
	remsd = oldsd->rps_ipi_list;
	oldsd->rps_ipi_list = NULL;
#endif
	/* send out pending IPI's on offline CPU */
	net_rps_send_ipi(remsd);

	/* Process offline CPU's input_pkt_queue */
	while ((skb = __skb_dequeue(&oldsd->process_queue))) {
		netif_rx_ni(skb);
		input_queue_head_incr(oldsd);
	}
	while ((skb = skb_dequeue(&oldsd->input_pkt_queue))) {
		netif_rx_ni(skb);
		input_queue_head_incr(oldsd);
	}

	return 0;
}

/**
 *	netdev_increment_features - increment feature set by one
 *	@all: current feature set
 *	@one: new feature set
 *	@mask: mask feature set
 *
 *	Computes a new feature set after adding a device with feature set
 *	@one to the master device with current feature set @all.  Will not
 *	enable anything that is off in @mask. Returns the new feature set.
 */
netdev_features_t netdev_increment_features(netdev_features_t all,
	netdev_features_t one, netdev_features_t mask)
{
	if (mask & NETIF_F_HW_CSUM)
		mask |= NETIF_F_CSUM_MASK;
	mask |= NETIF_F_VLAN_CHALLENGED;

	all |= one & (NETIF_F_ONE_FOR_ALL | NETIF_F_CSUM_MASK) & mask;
	all &= one | ~NETIF_F_ALL_FOR_ALL;

	/* If one device supports hw checksumming, set for all. */
	if (all & NETIF_F_HW_CSUM)
		all &= ~(NETIF_F_CSUM_MASK & ~NETIF_F_HW_CSUM);

	return all;
}
EXPORT_SYMBOL(netdev_increment_features);

static struct hlist_head * __net_init netdev_create_hash(void)
{
	int i;
	struct hlist_head *hash;

	hash = kmalloc_array(NETDEV_HASHENTRIES, sizeof(*hash), GFP_KERNEL);
	if (hash != NULL)
		for (i = 0; i < NETDEV_HASHENTRIES; i++)
			INIT_HLIST_HEAD(&hash[i]);

	return hash;
}

/* Initialize per network namespace state */
static int __net_init netdev_init(struct net *net)
{
	BUILD_BUG_ON(GRO_HASH_BUCKETS >
		     8 * sizeof_field(struct napi_struct, gro_bitmask));

	if (net != &init_net)
		INIT_LIST_HEAD(&net->dev_base_head);

	net->dev_name_head = netdev_create_hash();
	if (net->dev_name_head == NULL)
		goto err_name;

	net->dev_index_head = netdev_create_hash();
	if (net->dev_index_head == NULL)
		goto err_idx;

	RAW_INIT_NOTIFIER_HEAD(&net->netdev_chain);

	return 0;

err_idx:
	kfree(net->dev_name_head);
err_name:
	return -ENOMEM;
}

/**
 *	netdev_drivername - network driver for the device
 *	@dev: network device
 *
 *	Determine network driver for device.
 */
const char *netdev_drivername(const struct net_device *dev)
{
	const struct device_driver *driver;
	const struct device *parent;
	const char *empty = "";

	parent = dev->dev.parent;
	if (!parent)
		return empty;

	driver = parent->driver;
	if (driver && driver->name)
		return driver->name;
	return empty;
}

static void __netdev_printk(const char *level, const struct net_device *dev,
			    struct va_format *vaf)
{
	if (dev && dev->dev.parent) {
		dev_printk_emit(level[1] - '0',
				dev->dev.parent,
				"%s %s %s%s: %pV",
				dev_driver_string(dev->dev.parent),
				dev_name(dev->dev.parent),
				netdev_name(dev), netdev_reg_state(dev),
				vaf);
	} else if (dev) {
		printk("%s%s%s: %pV",
		       level, netdev_name(dev), netdev_reg_state(dev), vaf);
	} else {
		printk("%s(NULL net_device): %pV", level, vaf);
	}
}

void netdev_printk(const char *level, const struct net_device *dev,
		   const char *format, ...)
{
	struct va_format vaf;
	va_list args;

	va_start(args, format);

	vaf.fmt = format;
	vaf.va = &args;

	__netdev_printk(level, dev, &vaf);

	va_end(args);
}
EXPORT_SYMBOL(netdev_printk);

#define define_netdev_printk_level(func, level)			\
void func(const struct net_device *dev, const char *fmt, ...)	\
{								\
	struct va_format vaf;					\
	va_list args;						\
								\
	va_start(args, fmt);					\
								\
	vaf.fmt = fmt;						\
	vaf.va = &args;						\
								\
	__netdev_printk(level, dev, &vaf);			\
								\
	va_end(args);						\
}								\
EXPORT_SYMBOL(func);

define_netdev_printk_level(netdev_emerg, KERN_EMERG);
define_netdev_printk_level(netdev_alert, KERN_ALERT);
define_netdev_printk_level(netdev_crit, KERN_CRIT);
define_netdev_printk_level(netdev_err, KERN_ERR);
define_netdev_printk_level(netdev_warn, KERN_WARNING);
define_netdev_printk_level(netdev_notice, KERN_NOTICE);
define_netdev_printk_level(netdev_info, KERN_INFO);

static void __net_exit netdev_exit(struct net *net)
{
	kfree(net->dev_name_head);
	kfree(net->dev_index_head);
	if (net != &init_net)
		WARN_ON_ONCE(!list_empty(&net->dev_base_head));
}

static struct pernet_operations __net_initdata netdev_net_ops = {
	.init = netdev_init,
	.exit = netdev_exit,
};

static void __net_exit default_device_exit(struct net *net)
{
	struct net_device *dev, *aux;
	/*
	 * Push all migratable network devices back to the
	 * initial network namespace
	 */
	rtnl_lock();
	for_each_netdev_safe(net, dev, aux) {
		int err;
		char fb_name[IFNAMSIZ];

		/* Ignore unmoveable devices (i.e. loopback) */
		if (dev->features & NETIF_F_NETNS_LOCAL)
			continue;

		/* Leave virtual devices for the generic cleanup */
		if (dev->rtnl_link_ops)
			continue;

		/* Push remaining network devices to init_net */
		snprintf(fb_name, IFNAMSIZ, "dev%d", dev->ifindex);
		if (__dev_get_by_name(&init_net, fb_name))
			snprintf(fb_name, IFNAMSIZ, "dev%%d");
		err = dev_change_net_namespace(dev, &init_net, fb_name);
		if (err) {
			pr_emerg("%s: failed to move %s to init_net: %d\n",
				 __func__, dev->name, err);
			BUG();
		}
	}
	rtnl_unlock();
}

static void __net_exit rtnl_lock_unregistering(struct list_head *net_list)
{
	/* Return with the rtnl_lock held when there are no network
	 * devices unregistering in any network namespace in net_list.
	 */
	struct net *net;
	bool unregistering;
	DEFINE_WAIT_FUNC(wait, woken_wake_function);

	add_wait_queue(&netdev_unregistering_wq, &wait);
	for (;;) {
		unregistering = false;
		rtnl_lock();
		/*遍历每个net namespace*/
		list_for_each_entry(net, net_list, exit_list) {
			if (net->dev_unreg_count > 0) {
				unregistering = true;
				break;
			}
		}
		if (!unregistering)
			break;
		__rtnl_unlock();

		wait_woken(&wait, TASK_UNINTERRUPTIBLE, MAX_SCHEDULE_TIMEOUT);
	}
	remove_wait_queue(&netdev_unregistering_wq, &wait);
}

static void __net_exit default_device_exit_batch(struct list_head *net_list)
{
	/* At exit all network devices most be removed from a network
	 * namespace.  Do this in the reverse order of registration.
	 * Do this across as many network namespaces as possible to
	 * improve batching efficiency.
	 */
	struct net_device *dev;
	struct net *net;
	LIST_HEAD(dev_kill_list);

	/* To prevent network device cleanup code from dereferencing
	 * loopback devices or network devices that have been freed
	 * wait here for all pending unregistrations to complete,
	 * before unregistring the loopback device and allowing the
	 * network namespace be freed.
	 *
	 * The netdev todo list containing all network devices
	 * unregistrations that happen in default_device_exit_batch
	 * will run in the rtnl_unlock() at the end of
	 * default_device_exit_batch.
	 */
	rtnl_lock_unregistering(net_list);
	list_for_each_entry(net, net_list, exit_list) {
		for_each_netdev_reverse(net, dev) {
			if (dev->rtnl_link_ops && dev->rtnl_link_ops->dellink)
				dev->rtnl_link_ops->dellink(dev, &dev_kill_list);
			else
				unregister_netdevice_queue(dev, &dev_kill_list);
		}
	}
	unregister_netdevice_many(&dev_kill_list);
	rtnl_unlock();
}

static struct pernet_operations __net_initdata default_device_ops = {
	.exit = default_device_exit,
	.exit_batch = default_device_exit_batch,
};

/*
 *	Initialize the DEV module. At boot time this walks the device list and
 *	unhooks any devices that fail to initialise (normally hardware not
 *	present) and leaves us with a valid list of present and active devices.
 *
 */

/*
 *       This is called single threaded during boot, so no need
 *       to take the rtnl semaphore.
 */
static int __init net_dev_init(void)
{
	int i, rc = -ENOMEM;

	BUG_ON(!dev_boot_phase);

	if (dev_proc_init())
		goto out;

	if (netdev_kobject_init())
		goto out;

	//初始化ptype_all,初始化ptype_base为报文处理加钩子
	INIT_LIST_HEAD(&ptype_all);
	for (i = 0; i < PTYPE_HASH_SIZE; i++)
		INIT_LIST_HEAD(&ptype_base[i]);

	INIT_LIST_HEAD(&offload_base);

	if (register_pernet_subsys(&netdev_net_ops))
		goto out;

	/*
	 *	Initialise the packet receive queues.
	 */

	for_each_possible_cpu(i) {
		struct work_struct *flush = per_cpu_ptr(&flush_works, i);
		struct softnet_data *sd = &per_cpu(softnet_data, i);

		INIT_WORK(flush, flush_backlog);

		skb_queue_head_init(&sd->input_pkt_queue);
		skb_queue_head_init(&sd->process_queue);
#ifdef CONFIG_XFRM_OFFLOAD
		skb_queue_head_init(&sd->xfrm_backlog);
#endif
		INIT_LIST_HEAD(&sd->poll_list);
		sd->output_queue_tailp = &sd->output_queue;
#ifdef CONFIG_RPS
		sd->csd.func = rps_trigger_softirq;
		sd->csd.info = sd;
		sd->cpu = i;
#endif

		init_gro_hash(&sd->backlog);
		sd->backlog.poll = process_backlog;
		sd->backlog.weight = weight_p;
	}

	dev_boot_phase = 0;

	/* The loopback device is special if any other network devices
	 * is present in a network namespace the loopback device must
	 * be present. Since we now dynamically allocate and free the
	 * loopback device ensure this invariant is maintained by
	 * keeping the loopback device as the first device on the
	 * list of network devices.  Ensuring the loopback devices
	 * is the first device that appears and the last network device
	 * that disappears.
	 */
	if (register_pernet_device(&loopback_net_ops))
		goto out;

	if (register_pernet_device(&default_device_ops))
		goto out;

	//定义两个软件中断（1，tx，2.rx)
	open_softirq(NET_TX_SOFTIRQ, net_tx_action);
	open_softirq(NET_RX_SOFTIRQ, net_rx_action);

	rc = cpuhp_setup_state_nocalls(CPUHP_NET_DEV_DEAD, "net/dev:dead",
				       NULL, dev_cpu_dead);
	WARN_ON(rc < 0);
	rc = 0;
out:
	return rc;
}

subsys_initcall(net_dev_init);<|MERGE_RESOLUTION|>--- conflicted
+++ resolved
@@ -4993,13 +4993,9 @@
 	skb->tc_at_ingress = 1;
 	mini_qdisc_bstats_cpu_update(miniq, skb);
 
-<<<<<<< HEAD
 	//遍历分类器，对skb进行分类，分类结果存入到cl_res中
-	switch (tcf_classify(skb, miniq->filter_list, &cl_res, false)) {
-=======
 	switch (tcf_classify_ingress(skb, miniq->block, miniq->filter_list,
 				     &cl_res, false)) {
->>>>>>> b032227c
 	case TC_ACT_OK:
 	case TC_ACT_RECLASSIFY:
 		skb->tc_index = TC_H_MIN(cl_res.classid);
