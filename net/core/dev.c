--- conflicted
+++ resolved
@@ -5128,13 +5128,9 @@
 	if (pt_prev->list_func != NULL)
 		pt_prev->list_func(head, pt_prev, orig_dev);
 	else
-<<<<<<< HEAD
 		//否则遍历拆解后传入
-		list_for_each_entry_safe(skb, next, head, list)
-=======
 		list_for_each_entry_safe(skb, next, head, list) {
 			skb_list_del_init(skb);
->>>>>>> 869e3305
 			pt_prev->func(skb, skb->dev, pt_prev, orig_dev);
 		}
 }
