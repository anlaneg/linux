--- conflicted
+++ resolved
@@ -2758,14 +2758,9 @@
 }
 
 /* Must be called under cpus_read_lock */
-<<<<<<< HEAD
 /*设置dev的index号tx队列的xps cpu掩码*/
 int __netif_set_xps_queue(struct net_device *dev, const unsigned long *mask/*cpu掩码*/,
-			  u16 index/*tx队列索引*/, bool is_rxqs_map/*是否rxq的映射*/)
-=======
-int __netif_set_xps_queue(struct net_device *dev, const unsigned long *mask,
-			  u16 index, enum xps_map_type type)
->>>>>>> 40226a3d
+			  u16 index/*tx队列索引*/, enum xps_map_type type/*是否rxq的映射*/)
 {
 	struct xps_dev_maps *dev_maps, *new_dev_maps = NULL, *old_dev_maps = NULL;
 	const unsigned long *online_mask = NULL;
@@ -2882,15 +2877,8 @@
 					  skip_tc);
 	}
 
-<<<<<<< HEAD
 	/*依据标记，设置rxq,txq的maps*/
-	if (is_rxqs_map)
-		rcu_assign_pointer(dev->xps_rxqs_map, new_dev_maps);
-	else
-		rcu_assign_pointer(dev->xps_cpus_map, new_dev_maps);
-=======
 	rcu_assign_pointer(dev->xps_maps[type], new_dev_maps);
->>>>>>> 40226a3d
 
 	/* Cleanup old maps */
 	if (!dev_maps)
@@ -3976,13 +3964,7 @@
 	qdisc_calculate_pkt_len(skb, q);
 
 	if (q->flags & TCQ_F_NOLOCK) {
-<<<<<<< HEAD
 		//报文入队（例如）
-		rc = q->enqueue(skb, q, &to_free) & NET_XMIT_MASK;
-		qdisc_run(q);
-
-		/*释放掉需要free的报文*/
-=======
 		if (q->flags & TCQ_F_CAN_BYPASS && nolock_qdisc_is_empty(q) &&
 		    qdisc_run_begin(q)) {
 			/* Retest nolock_qdisc_is_empty() within the protection
@@ -4010,7 +3992,7 @@
 		qdisc_run(q);
 
 no_lock_out:
->>>>>>> 40226a3d
+		/*释放掉需要free的报文*/
 		if (unlikely(to_free))
 			kfree_skb_list(to_free);
 		return rc;
@@ -4176,19 +4158,12 @@
 	struct xps_map *map;
 	int queue_index = -1;
 
-<<<<<<< HEAD
-	if (dev->num_tc) {
-		tci *= dev->num_tc;
-		/*由skb优先级映射tc*/
-		tci += netdev_get_prio_tc_map(dev, skb->priority);
-	}
-=======
 	if (tc >= dev_maps->num_tc || tci >= dev_maps->nr_ids)
 		return queue_index;
 
 	tci *= dev_maps->num_tc;
+	/*由skb优先级映射tc*/
 	tci += tc;
->>>>>>> 40226a3d
 
 	map = rcu_dereference(dev_maps->attr_map[tci]);
 	if (map) {
@@ -4234,12 +4209,8 @@
 
 get_cpus_map:
 	if (queue_index < 0) {
-<<<<<<< HEAD
-	    /*获取sender_cpu来确认queue_index*/
-		dev_maps = rcu_dereference(sb_dev->xps_cpus_map);
-=======
+		/*获取sender_cpu来确认queue_index*/
 		dev_maps = rcu_dereference(sb_dev->xps_maps[XPS_CPUS]);
->>>>>>> 40226a3d
 		if (dev_maps) {
 			unsigned int tci = skb->sender_cpu - 1;
 
@@ -5320,14 +5291,6 @@
 
 			head = head->next_sched;
 
-<<<<<<< HEAD
-			if (!(q->flags & TCQ_F_NOLOCK)) {
-			    //需要对q加锁
-				root_lock = qdisc_lock(q);
-				spin_lock(root_lock);
-			}
-=======
->>>>>>> 40226a3d
 			/* We need to make sure head->next_sched is read
 			 * before clearing __QDISC_STATE_SCHED
 			 */
@@ -5590,12 +5553,8 @@
 	    /*对generic_xdp功能的支持，驱动不支持，在此处处理*/
 		int ret2;
 
-<<<<<<< HEAD
-		preempt_disable();
+		migrate_disable();
 		/*执行通用收包情况下的xdp_prog*/
-=======
-		migrate_disable();
->>>>>>> 40226a3d
 		ret2 = do_xdp_generic(rcu_dereference(skb->dev->xdp_prog), skb);
 		migrate_enable();
 
@@ -6322,26 +6281,15 @@
 }
 EXPORT_SYMBOL(napi_gro_flush);
 
-<<<<<<< HEAD
 //检查skb与napi中缓存的gro_list中的某一个报文是否为相同流
 //这个检查相对比较粗，更精细的检查需要各层的gro分别完成
-static struct list_head *gro_list_prepare(struct napi_struct *napi,
-					  struct sk_buff *skb)
-=======
 static void gro_list_prepare(const struct list_head *head,
 			     const struct sk_buff *skb)
->>>>>>> 40226a3d
 {
 	unsigned int maclen = skb->dev->hard_header_len;
 	u32 hash = skb_get_hash_raw(skb);
 	struct sk_buff *p;
 
-<<<<<<< HEAD
-	//采用hash映射到head，遍历head上已缓存的所有skb p,如果与当前skb不是同一条流
-	//刚将p上的same_flow指为0
-	head = &napi->gro_hash[hash & (GRO_HASH_BUCKETS - 1)].list;
-=======
->>>>>>> 40226a3d
 	list_for_each_entry(p, head, list) {
 		unsigned long diffs;
 
@@ -6383,14 +6331,8 @@
 	NAPI_GRO_CB(skb)->frag0_len = 0;
 
 	if (!skb_headlen(skb) && pinfo->nr_frags &&
-<<<<<<< HEAD
-	    !PageHighMem(skb_frag_page(frag0))) {
-		/*skb有多片，且以太头后面首片结束，且首片对应的页非高地址*/
-		//？？
-=======
 	    !PageHighMem(skb_frag_page(frag0)) &&
 	    (!NET_IP_ALIGN || !((skb_frag_off(frag0) + nhoff) & 3))) {
->>>>>>> 40226a3d
 		NAPI_GRO_CB(skb)->frag0 = skb_frag_address(frag0);
 		NAPI_GRO_CB(skb)->frag0_len = min_t(unsigned int,
 						    skb_frag_size(frag0),
@@ -6526,35 +6468,19 @@
 	if (NAPI_GRO_CB(skb)->flush)
 		goto normal;
 
-<<<<<<< HEAD
 	//缓存的量过多，这里直接调用napi_gro_complete向协议栈上送skb
-	if (unlikely(napi->gro_hash[hash].count >= MAX_GRO_SKBS)) {
-		gro_flush_oldest(napi, gro_head);
-	} else {
-		napi->gro_hash[hash].count++;
-	}
-=======
 	if (unlikely(gro_list->count >= MAX_GRO_SKBS))
 		gro_flush_oldest(napi, &gro_list->list);
 	else
 		gro_list->count++;
->>>>>>> 40226a3d
 
 	NAPI_GRO_CB(skb)->count = 1;
 	NAPI_GRO_CB(skb)->age = jiffies;
 	NAPI_GRO_CB(skb)->last = skb;/*报文将被hold*/
 	skb_shinfo(skb)->gso_size = skb_gro_len(skb);
-<<<<<<< HEAD
-	//skb->next = napi->gro_list;
-	//napi->gro_list = skb;
-	//ret = GRO_HELD;
-	list_add(&skb->list, gro_head);
+	list_add(&skb->list, &gro_list->list);
 	ret = GRO_HELD;//报文将已被hold
-=======
-	list_add(&skb->list, &gro_list->list);
-	ret = GRO_HELD;
-
->>>>>>> 40226a3d
+
 pull:
 	grow = skb_gro_offset(skb) - skb_headlen(skb);
 	if (grow > 0)
@@ -11659,14 +11585,9 @@
  *
  *	Callers must hold the rtnl semaphore.
  */
-<<<<<<< HEAD
 //切换设备的net namespace到net
-int dev_change_net_namespace(struct net_device *dev, struct net *net, const char *pat)
-=======
-
 int __dev_change_net_namespace(struct net_device *dev, struct net *net,
 			       const char *pat, int new_ifindex)
->>>>>>> 40226a3d
 {
 	struct net *net_old = dev_net(dev);
 	int err, new_nsid;
