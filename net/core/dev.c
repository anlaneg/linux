// SPDX-License-Identifier: GPL-2.0-or-later
/*
 *      NET3    Protocol independent device support routines.
 *
 *	Derived from the non IP parts of dev.c 1.0.19
 *              Authors:	Ross Biro
 *				Fred N. van Kempen, <waltje@uWalt.NL.Mugnet.ORG>
 *				Mark Evans, <evansmp@uhura.aston.ac.uk>
 *
 *	Additional Authors:
 *		Florian la Roche <rzsfl@rz.uni-sb.de>
 *		Alan Cox <gw4pts@gw4pts.ampr.org>
 *		David Hinds <dahinds@users.sourceforge.net>
 *		Alexey Kuznetsov <kuznet@ms2.inr.ac.ru>
 *		Adam Sulmicki <adam@cfar.umd.edu>
 *              Pekka Riikonen <priikone@poesidon.pspt.fi>
 *
 *	Changes:
 *              D.J. Barrow     :       Fixed bug where dev->refcnt gets set
 *                                      to 2 if register_netdev gets called
 *                                      before net_dev_init & also removed a
 *                                      few lines of code in the process.
 *		Alan Cox	:	device private ioctl copies fields back.
 *		Alan Cox	:	Transmit queue code does relevant
 *					stunts to keep the queue safe.
 *		Alan Cox	:	Fixed double lock.
 *		Alan Cox	:	Fixed promisc NULL pointer trap
 *		????????	:	Support the full private ioctl range
 *		Alan Cox	:	Moved ioctl permission check into
 *					drivers
 *		Tim Kordas	:	SIOCADDMULTI/SIOCDELMULTI
 *		Alan Cox	:	100 backlog just doesn't cut it when
 *					you start doing multicast video 8)
 *		Alan Cox	:	Rewrote net_bh and list manager.
 *              Alan Cox        :       Fix ETH_P_ALL echoback lengths.
 *		Alan Cox	:	Took out transmit every packet pass
 *					Saved a few bytes in the ioctl handler
 *		Alan Cox	:	Network driver sets packet type before
 *					calling netif_rx. Saves a function
 *					call a packet.
 *		Alan Cox	:	Hashed net_bh()
 *		Richard Kooijman:	Timestamp fixes.
 *		Alan Cox	:	Wrong field in SIOCGIFDSTADDR
 *		Alan Cox	:	Device lock protection.
 *              Alan Cox        :       Fixed nasty side effect of device close
 *					changes.
 *		Rudi Cilibrasi	:	Pass the right thing to
 *					set_mac_address()
 *		Dave Miller	:	32bit quantity for the device lock to
 *					make it work out on a Sparc.
 *		Bjorn Ekwall	:	Added KERNELD hack.
 *		Alan Cox	:	Cleaned up the backlog initialise.
 *		Craig Metz	:	SIOCGIFCONF fix if space for under
 *					1 device.
 *	    Thomas Bogendoerfer :	Return ENODEV for dev_open, if there
 *					is no device open function.
 *		Andi Kleen	:	Fix error reporting for SIOCGIFCONF
 *	    Michael Chastain	:	Fix signed/unsigned for SIOCGIFCONF
 *		Cyrus Durgin	:	Cleaned for KMOD
 *		Adam Sulmicki   :	Bug Fix : Network Device Unload
 *					A network device unload needs to purge
 *					the backlog queue.
 *	Paul Rusty Russell	:	SIOCSIFNAME
 *              Pekka Riikonen  :	Netdev boot-time settings code
 *              Andrew Morton   :       Make unregister_netdevice wait
 *                                      indefinitely on dev->refcnt
 *              J Hadi Salim    :       - Backlog queue sampling
 *				        - netif_rx() feedback
 */

#include <linux/uaccess.h>
#include <linux/bitops.h>
#include <linux/capability.h>
#include <linux/cpu.h>
#include <linux/types.h>
#include <linux/kernel.h>
#include <linux/hash.h>
#include <linux/slab.h>
#include <linux/sched.h>
#include <linux/sched/mm.h>
#include <linux/mutex.h>
#include <linux/rwsem.h>
#include <linux/string.h>
#include <linux/mm.h>
#include <linux/socket.h>
#include <linux/sockios.h>
#include <linux/errno.h>
#include <linux/interrupt.h>
#include <linux/if_ether.h>
#include <linux/netdevice.h>
#include <linux/etherdevice.h>
#include <linux/ethtool.h>
#include <linux/skbuff.h>
#include <linux/kthread.h>
#include <linux/bpf.h>
#include <linux/bpf_trace.h>
#include <net/net_namespace.h>
#include <net/sock.h>
#include <net/busy_poll.h>
#include <linux/rtnetlink.h>
#include <linux/stat.h>
#include <net/dsa.h>
#include <net/dst.h>
#include <net/dst_metadata.h>
#include <net/gro.h>
#include <net/pkt_sched.h>
#include <net/pkt_cls.h>
#include <net/checksum.h>
#include <net/xfrm.h>
#include <linux/highmem.h>
#include <linux/init.h>
#include <linux/module.h>
#include <linux/netpoll.h>
#include <linux/rcupdate.h>
#include <linux/delay.h>
#include <net/iw_handler.h>
#include <asm/current.h>
#include <linux/audit.h>
#include <linux/dmaengine.h>
#include <linux/err.h>
#include <linux/ctype.h>
#include <linux/if_arp.h>
#include <linux/if_vlan.h>
#include <linux/ip.h>
#include <net/ip.h>
#include <net/mpls.h>
#include <linux/ipv6.h>
#include <linux/in.h>
#include <linux/jhash.h>
#include <linux/random.h>
#include <trace/events/napi.h>
#include <trace/events/net.h>
#include <trace/events/skb.h>
#include <trace/events/qdisc.h>
#include <linux/inetdevice.h>
#include <linux/cpu_rmap.h>
#include <linux/static_key.h>
#include <linux/hashtable.h>
#include <linux/vmalloc.h>
#include <linux/if_macvlan.h>
#include <linux/errqueue.h>
#include <linux/hrtimer.h>
#include <linux/netfilter_netdev.h>
#include <linux/crash_dump.h>
#include <linux/sctp.h>
#include <net/udp_tunnel.h>
#include <linux/net_namespace.h>
#include <linux/indirect_call_wrapper.h>
#include <net/devlink.h>
#include <linux/pm_runtime.h>
#include <linux/prandom.h>
#include <linux/once_lite.h>

#include "dev.h"
#include "net-sysfs.h"


static DEFINE_SPINLOCK(ptype_lock);
struct list_head ptype_base[PTYPE_HASH_SIZE] __read_mostly;
//挂在此链上的ptype将收取所有报文
struct list_head ptype_all __read_mostly;	/* Taps */

static int netif_rx_internal(struct sk_buff *skb);
static int call_netdevice_notifiers_info(unsigned long val,
					 struct netdev_notifier_info *info);
static int call_netdevice_notifiers_extack(unsigned long val,
					   struct net_device *dev,
					   struct netlink_ext_ack *extack);
static struct napi_struct *napi_by_id(unsigned int napi_id);

/*
 * The @dev_base_head list is protected by @dev_base_lock and the rtnl
 * semaphore.
 *
 * Pure readers hold dev_base_lock for reading, or rcu_read_lock()
 *
 * Writers must hold the rtnl semaphore while they loop through the
 * dev_base_head list, and hold dev_base_lock for writing when they do the
 * actual updates.  This allows pure readers to access the list even
 * while a writer is preparing to update it.
 *
 * To put it another way, dev_base_lock is held for writing only to
 * protect against pure readers; the rtnl semaphore provides the
 * protection against other writers.
 *
 * See, for example usages, register_netdevice() and
 * unregister_netdevice(), which must be called with the rtnl
 * semaphore held.
 */
DEFINE_RWLOCK(dev_base_lock);
EXPORT_SYMBOL(dev_base_lock);

static DEFINE_MUTEX(ifalias_mutex);

/* protects napi_hash addition/deletion and napi_gen_id */
static DEFINE_SPINLOCK(napi_hash_lock);

static unsigned int napi_gen_id = NR_CPUS;
//用于保存系统中所有napi
static DEFINE_READ_MOSTLY_HASHTABLE(napi_hash, 8);

static DECLARE_RWSEM(devnet_rename_sem);

static inline void dev_base_seq_inc(struct net *net)
{
	while (++net->dev_base_seq == 0)
		;
}

//按名称hash
static inline struct hlist_head *dev_name_hash(struct net *net, const char *name)
{
	unsigned int hash = full_name_hash(net, name, strnlen(name, IFNAMSIZ));

	return &net->dev_name_head[hash_32(hash, NETDEV_HASHBITS)];
}

//按ifindex值进行hash
static inline struct hlist_head *dev_index_hash(struct net *net, int ifindex)
{
	return &net->dev_index_head[ifindex & (NETDEV_HASHENTRIES - 1)];
}

static inline void rps_lock_irqsave(struct softnet_data *sd,
				    unsigned long *flags)
{
	if (IS_ENABLED(CONFIG_RPS))
		spin_lock_irqsave(&sd->input_pkt_queue.lock, *flags);
	else if (!IS_ENABLED(CONFIG_PREEMPT_RT))
		local_irq_save(*flags);
}

static inline void rps_lock_irq_disable(struct softnet_data *sd)
{
	if (IS_ENABLED(CONFIG_RPS))
		spin_lock_irq(&sd->input_pkt_queue.lock);
	else if (!IS_ENABLED(CONFIG_PREEMPT_RT))
		local_irq_disable();
}

static inline void rps_unlock_irq_restore(struct softnet_data *sd,
					  unsigned long *flags)
{
	if (IS_ENABLED(CONFIG_RPS))
		spin_unlock_irqrestore(&sd->input_pkt_queue.lock, *flags);
	else if (!IS_ENABLED(CONFIG_PREEMPT_RT))
		local_irq_restore(*flags);
}

static inline void rps_unlock_irq_enable(struct softnet_data *sd)
{
	if (IS_ENABLED(CONFIG_RPS))
		spin_unlock_irq(&sd->input_pkt_queue.lock);
	else if (!IS_ENABLED(CONFIG_PREEMPT_RT))
		local_irq_enable();
}

static struct netdev_name_node *netdev_name_node_alloc(struct net_device *dev,
						       const char *name)
{
	struct netdev_name_node *name_node;

	name_node = kmalloc(sizeof(*name_node), GFP_KERNEL);
	if (!name_node)
		return NULL;
	INIT_HLIST_NODE(&name_node->hlist);
	name_node->dev = dev;
	name_node->name = name;
	return name_node;
}

static struct netdev_name_node *
netdev_name_node_head_alloc(struct net_device *dev)
{
	struct netdev_name_node *name_node;

	name_node = netdev_name_node_alloc(dev, dev->name);
	if (!name_node)
		return NULL;
	INIT_LIST_HEAD(&name_node->list);
	return name_node;
}

static void netdev_name_node_free(struct netdev_name_node *name_node)
{
	kfree(name_node);
}

static void netdev_name_node_add(struct net *net,
				 struct netdev_name_node *name_node)
{
	hlist_add_head_rcu(&name_node->hlist,
			   dev_name_hash(net, name_node->name));
}

static void netdev_name_node_del(struct netdev_name_node *name_node)
{
	hlist_del_rcu(&name_node->hlist);
}

static struct netdev_name_node *netdev_name_node_lookup(struct net *net,
							const char *name)
{
	struct hlist_head *head = dev_name_hash(net, name);
	struct netdev_name_node *name_node;

	hlist_for_each_entry(name_node, head, hlist)
		if (!strcmp(name_node->name, name))
			return name_node;
	return NULL;
}

static struct netdev_name_node *netdev_name_node_lookup_rcu(struct net *net,
							    const char *name)
{
	struct hlist_head *head = dev_name_hash(net, name);
	struct netdev_name_node *name_node;

	hlist_for_each_entry_rcu(name_node, head, hlist)
		if (!strcmp(name_node->name, name))
			return name_node;
	return NULL;
}

bool netdev_name_in_use(struct net *net, const char *name)
{
	return netdev_name_node_lookup(net, name);
}
EXPORT_SYMBOL(netdev_name_in_use);

int netdev_name_node_alt_create(struct net_device *dev, const char *name)
{
	struct netdev_name_node *name_node;
	struct net *net = dev_net(dev);

	name_node = netdev_name_node_lookup(net, name);
	if (name_node)
		return -EEXIST;
	name_node = netdev_name_node_alloc(dev, name);
	if (!name_node)
		return -ENOMEM;
	netdev_name_node_add(net, name_node);
	/* The node that holds dev->name acts as a head of per-device list. */
	list_add_tail(&name_node->list, &dev->name_node->list);

	return 0;
}

static void __netdev_name_node_alt_destroy(struct netdev_name_node *name_node)
{
	list_del(&name_node->list);
	netdev_name_node_del(name_node);
	kfree(name_node->name);
	netdev_name_node_free(name_node);
}

int netdev_name_node_alt_destroy(struct net_device *dev, const char *name)
{
	struct netdev_name_node *name_node;
	struct net *net = dev_net(dev);

	name_node = netdev_name_node_lookup(net, name);
	if (!name_node)
		return -ENOENT;
	/* lookup might have found our primary name or a name belonging
	 * to another device.
	 */
	if (name_node == dev->name_node || name_node->dev != dev)
		return -EINVAL;

	__netdev_name_node_alt_destroy(name_node);

	return 0;
}

static void netdev_name_node_alt_flush(struct net_device *dev)
{
	struct netdev_name_node *name_node, *tmp;

	list_for_each_entry_safe(name_node, tmp, &dev->name_node->list, list)
		__netdev_name_node_alt_destroy(name_node);
}

//将设备insert到链表
/* Device list insertion */
static void list_netdevice(struct net_device *dev)
{
	struct net *net = dev_net(dev);

	ASSERT_RTNL();

	write_lock(&dev_base_lock);
	list_add_tail_rcu(&dev->dev_list, &net->dev_base_head);//加入dev链表
	netdev_name_node_add(net, dev->name_node);//加入name索引的链表
	hlist_add_head_rcu(&dev->index_hlist,
			   dev_index_hash(net, dev->ifindex));//加入ifindex索引的链表
	write_unlock(&dev_base_lock);

	dev_base_seq_inc(net);
}

/* Device list removal
 * caller must respect a RCU grace period before freeing/reusing dev
 */
<<<<<<< HEAD
//自相关链表中摘除dev
static void unlist_netdevice(struct net_device *dev)
=======
static void unlist_netdevice(struct net_device *dev, bool lock)
>>>>>>> 97ee9d1c
{
	ASSERT_RTNL();

	/* Unlink dev from the device chain */
	if (lock)
		write_lock(&dev_base_lock);
	list_del_rcu(&dev->dev_list);
	netdev_name_node_del(dev->name_node);
	hlist_del_rcu(&dev->index_hlist);
	if (lock)
		write_unlock(&dev_base_lock);

	dev_base_seq_inc(dev_net(dev));
}

/*
 *	Our notifier list
 */
//网络设备的通知链
static RAW_NOTIFIER_HEAD(netdev_chain);

/*
 *	Device drivers call our routines to queue packets here. We empty the
 *	queue in the local softnet handler.
 */

DEFINE_PER_CPU_ALIGNED(struct softnet_data, softnet_data);
EXPORT_PER_CPU_SYMBOL(softnet_data);

#ifdef CONFIG_LOCKDEP
/*
 * register_netdevice() inits txq->_xmit_lock and sets lockdep class
 * according to dev->type
 */
static const unsigned short netdev_lock_type[] = {
	 ARPHRD_NETROM, ARPHRD_ETHER, ARPHRD_EETHER, ARPHRD_AX25,
	 ARPHRD_PRONET, ARPHRD_CHAOS, ARPHRD_IEEE802, ARPHRD_ARCNET,
	 ARPHRD_APPLETLK, ARPHRD_DLCI, ARPHRD_ATM, ARPHRD_METRICOM,
	 ARPHRD_IEEE1394, ARPHRD_EUI64, ARPHRD_INFINIBAND, ARPHRD_SLIP,
	 ARPHRD_CSLIP, ARPHRD_SLIP6, ARPHRD_CSLIP6, ARPHRD_RSRVD,
	 ARPHRD_ADAPT, ARPHRD_ROSE, ARPHRD_X25, ARPHRD_HWX25,
	 ARPHRD_PPP, ARPHRD_CISCO, ARPHRD_LAPB, ARPHRD_DDCMP,
	 ARPHRD_RAWHDLC, ARPHRD_TUNNEL, ARPHRD_TUNNEL6, ARPHRD_FRAD,
	 ARPHRD_SKIP, ARPHRD_LOOPBACK, ARPHRD_LOCALTLK, ARPHRD_FDDI,
	 ARPHRD_BIF, ARPHRD_SIT, ARPHRD_IPDDP, ARPHRD_IPGRE,
	 ARPHRD_PIMREG, ARPHRD_HIPPI, ARPHRD_ASH, ARPHRD_ECONET,
	 ARPHRD_IRDA, ARPHRD_FCPP, ARPHRD_FCAL, ARPHRD_FCPL,
	 ARPHRD_FCFABRIC, ARPHRD_IEEE80211, ARPHRD_IEEE80211_PRISM,
	 ARPHRD_IEEE80211_RADIOTAP, ARPHRD_PHONET, ARPHRD_PHONET_PIPE,
	 ARPHRD_IEEE802154, ARPHRD_VOID, ARPHRD_NONE};

static const char *const netdev_lock_name[] = {
	"_xmit_NETROM", "_xmit_ETHER", "_xmit_EETHER", "_xmit_AX25",
	"_xmit_PRONET", "_xmit_CHAOS", "_xmit_IEEE802", "_xmit_ARCNET",
	"_xmit_APPLETLK", "_xmit_DLCI", "_xmit_ATM", "_xmit_METRICOM",
	"_xmit_IEEE1394", "_xmit_EUI64", "_xmit_INFINIBAND", "_xmit_SLIP",
	"_xmit_CSLIP", "_xmit_SLIP6", "_xmit_CSLIP6", "_xmit_RSRVD",
	"_xmit_ADAPT", "_xmit_ROSE", "_xmit_X25", "_xmit_HWX25",
	"_xmit_PPP", "_xmit_CISCO", "_xmit_LAPB", "_xmit_DDCMP",
	"_xmit_RAWHDLC", "_xmit_TUNNEL", "_xmit_TUNNEL6", "_xmit_FRAD",
	"_xmit_SKIP", "_xmit_LOOPBACK", "_xmit_LOCALTLK", "_xmit_FDDI",
	"_xmit_BIF", "_xmit_SIT", "_xmit_IPDDP", "_xmit_IPGRE",
	"_xmit_PIMREG", "_xmit_HIPPI", "_xmit_ASH", "_xmit_ECONET",
	"_xmit_IRDA", "_xmit_FCPP", "_xmit_FCAL", "_xmit_FCPL",
	"_xmit_FCFABRIC", "_xmit_IEEE80211", "_xmit_IEEE80211_PRISM",
	"_xmit_IEEE80211_RADIOTAP", "_xmit_PHONET", "_xmit_PHONET_PIPE",
	"_xmit_IEEE802154", "_xmit_VOID", "_xmit_NONE"};

static struct lock_class_key netdev_xmit_lock_key[ARRAY_SIZE(netdev_lock_type)];
static struct lock_class_key netdev_addr_lock_key[ARRAY_SIZE(netdev_lock_type)];

static inline unsigned short netdev_lock_pos(unsigned short dev_type)
{
	int i;

	for (i = 0; i < ARRAY_SIZE(netdev_lock_type); i++)
		if (netdev_lock_type[i] == dev_type)
			return i;
	/* the last key is used by default */
	return ARRAY_SIZE(netdev_lock_type) - 1;
}

static inline void netdev_set_xmit_lockdep_class(spinlock_t *lock,
						 unsigned short dev_type)
{
	int i;

	i = netdev_lock_pos(dev_type);
	lockdep_set_class_and_name(lock, &netdev_xmit_lock_key[i],
				   netdev_lock_name[i]);
}

static inline void netdev_set_addr_lockdep_class(struct net_device *dev)
{
	int i;

	i = netdev_lock_pos(dev->type);
	lockdep_set_class_and_name(&dev->addr_list_lock,
				   &netdev_addr_lock_key[i],
				   netdev_lock_name[i]);
}
#else
static inline void netdev_set_xmit_lockdep_class(spinlock_t *lock,
						 unsigned short dev_type)
{
}

static inline void netdev_set_addr_lockdep_class(struct net_device *dev)
{
}
#endif

/*******************************************************************************
 *
 *		Protocol management and registration routines
 *
 *******************************************************************************/


/*
 *	Add a protocol ID to the list. Now that the input handler is
 *	smarter we can dispense with all the messy stuff that used to be
 *	here.
 *
 *	BEWARE!!! Protocol handlers, mangling input packets,
 *	MUST BE last in hash buckets and checking protocol handlers
 *	MUST start from promiscuous ptype_all chain in net_bh.
 *	It is true now, do not change it.
 *	Explanation follows: if protocol handler, mangling packet, will
 *	be the first on list, it is not able to sense, that packet
 *	is cloned and should be copied-on-write, so that it will
 *	change it and subsequent readers will get broken packet.
 *							--ANK (980803)
 */

//针对类型区分不同的报文类型（二层报文协议，例如0x800为Ip,0x806为arp....)
static inline struct list_head *ptype_head(const struct packet_type *pt)
{
	//针对all,注册在不同的链上
	if (pt->type == htons(ETH_P_ALL))
		return pt->dev ? &pt->dev->ptype_all : &ptype_all;
	else
		return pt->dev ? &pt->dev->ptype_specific :
				 &ptype_base[ntohs(pt->type) & PTYPE_HASH_MASK];
}

/**
 *	dev_add_pack - add packet handler
 *	@pt: packet type declaration
 *
 *	Add a protocol handler to the networking stack. The passed &packet_type
 *	is linked into kernel lists and may not be freed until it has been
 *	removed from the kernel lists.
 *
 *	This call does not sleep therefore it can not
 *	guarantee all CPU's that are in middle of receiving packets
 *	will see the new packet type (until the next received packet).
 */
//添加packet handler（注册３层协议,按协议号注册，例如0x800,0x806,0x4{802.2帧}）
void dev_add_pack(struct packet_type *pt)
{
	struct list_head *head = ptype_head(pt);

	spin_lock(&ptype_lock);
	list_add_rcu(&pt->list, head);//容许同一协议注册多个
	spin_unlock(&ptype_lock);
}
EXPORT_SYMBOL(dev_add_pack);

/**
 *	__dev_remove_pack	 - remove packet handler
 *	@pt: packet type declaration
 *
 *	Remove a protocol handler that was previously added to the kernel
 *	protocol handlers by dev_add_pack(). The passed &packet_type is removed
 *	from the kernel lists and can be freed or reused once this function
 *	returns.
 *
 *      The packet type might still be in use by receivers
 *	and must not be freed until after all the CPU's have gone
 *	through a quiescent state.
 */
//移除packet handler
void __dev_remove_pack(struct packet_type *pt)
{
	struct list_head *head = ptype_head(pt);
	struct packet_type *pt1;

	spin_lock(&ptype_lock);

	list_for_each_entry(pt1, head, list) {
		if (pt == pt1) {
			list_del_rcu(&pt->list);
			goto out;
		}
	}

	pr_warn("dev_remove_pack: %p not found\n", pt);
out:
	spin_unlock(&ptype_lock);
}
EXPORT_SYMBOL(__dev_remove_pack);

/**
 *	dev_remove_pack	 - remove packet handler
 *	@pt: packet type declaration
 *
 *	Remove a protocol handler that was previously added to the kernel
 *	protocol handlers by dev_add_pack(). The passed &packet_type is removed
 *	from the kernel lists and can be freed or reused once this function
 *	returns.
 *
 *	This call sleeps to guarantee that no CPU is looking at the packet
 *	type after return.
 */
void dev_remove_pack(struct packet_type *pt)
{
	__dev_remove_pack(pt);

	synchronize_net();
}
EXPORT_SYMBOL(dev_remove_pack);

/*******************************************************************************
 *
 *			    Device Interface Subroutines
 *
 *******************************************************************************/

/**
 *	dev_get_iflink	- get 'iflink' value of a interface
 *	@dev: targeted interface
 *
 *	Indicates the ifindex the interface is linked to.
 *	Physical interfaces have the same 'ifindex' and 'iflink' values.
 */

int dev_get_iflink(const struct net_device *dev)
{
	if (dev->netdev_ops && dev->netdev_ops->ndo_get_iflink)
		return dev->netdev_ops->ndo_get_iflink(dev);

	return dev->ifindex;
}
EXPORT_SYMBOL(dev_get_iflink);

/**
 *	dev_fill_metadata_dst - Retrieve tunnel egress information.
 *	@dev: targeted interface
 *	@skb: The packet.
 *
 *	For better visibility of tunnel traffic OVS needs to retrieve
 *	egress tunnel information for a packet. Following API allows
 *	user to get this info.
 */
int dev_fill_metadata_dst(struct net_device *dev, struct sk_buff *skb)
{
	struct ip_tunnel_info *info;

	/*如果没有ndo相应函数，则返回错误，否则通过回调填充tunnel metadata信息*/
	if (!dev->netdev_ops  || !dev->netdev_ops->ndo_fill_metadata_dst)
		return -EINVAL;

	info = skb_tunnel_info_unclone(skb);
	if (!info)
		return -ENOMEM;
	if (unlikely(!(info->mode & IP_TUNNEL_INFO_TX)))
		return -EINVAL;

	return dev->netdev_ops->ndo_fill_metadata_dst(dev, skb);
}
EXPORT_SYMBOL_GPL(dev_fill_metadata_dst);

static struct net_device_path *dev_fwd_path(struct net_device_path_stack *stack)
{
	int k = stack->num_paths++;

	if (WARN_ON_ONCE(k >= NET_DEVICE_PATH_STACK_MAX))
		return NULL;

	return &stack->path[k];
}

int dev_fill_forward_path(const struct net_device *dev, const u8 *daddr,
			  struct net_device_path_stack *stack)
{
	const struct net_device *last_dev;
	struct net_device_path_ctx ctx = {
		.dev	= dev,
	};
	struct net_device_path *path;
	int ret = 0;

	memcpy(ctx.daddr, daddr, sizeof(ctx.daddr));
	stack->num_paths = 0;
	while (ctx.dev && ctx.dev->netdev_ops->ndo_fill_forward_path) {
		last_dev = ctx.dev;
		path = dev_fwd_path(stack);
		if (!path)
			return -1;

		memset(path, 0, sizeof(struct net_device_path));
		ret = ctx.dev->netdev_ops->ndo_fill_forward_path(&ctx, path);
		if (ret < 0)
			return -1;

		if (WARN_ON_ONCE(last_dev == ctx.dev))
			return -1;
	}

	if (!ctx.dev)
		return ret;

	path = dev_fwd_path(stack);
	if (!path)
		return -1;
	path->type = DEV_PATH_ETHERNET;
	path->dev = ctx.dev;

	return ret;
}
EXPORT_SYMBOL_GPL(dev_fill_forward_path);

/**
 *	__dev_get_by_name	- find a device by its name
 *	@net: the applicable net namespace
 *	@name: name to find
 *
 *	Find an interface by name. Must be called under RTNL semaphore
 *	or @dev_base_lock. If the name is found a pointer to the device
 *	is returned. If the name is not found then %NULL is returned. The
 *	reference counters are not incremented so the caller must be
 *	careful with locks.
 */
//通过设备名称在net范围内查找网络设备
struct net_device *__dev_get_by_name(struct net *net, const char *name)
{
	struct netdev_name_node *node_name;

	node_name = netdev_name_node_lookup(net, name);
	return node_name ? node_name->dev : NULL;
}
EXPORT_SYMBOL(__dev_get_by_name);

/**
 * dev_get_by_name_rcu	- find a device by its name
 * @net: the applicable net namespace
 * @name: name to find
 *
 * Find an interface by name.
 * If the name is found a pointer to the device is returned.
 * If the name is not found then %NULL is returned.
 * The reference counters are not incremented so the caller must be
 * careful with locks. The caller must hold RCU lock.
 */

struct net_device *dev_get_by_name_rcu(struct net *net, const char *name)
{
	struct netdev_name_node *node_name;

	//在给定net namespace下查找名称为name的网络设备，如果找不到返回NULL
	node_name = netdev_name_node_lookup_rcu(net, name);
	return node_name ? node_name->dev : NULL;
}
EXPORT_SYMBOL(dev_get_by_name_rcu);

/**
 *	dev_get_by_name		- find a device by its name
 *	@net: the applicable net namespace
 *	@name: name to find
 *
 *	Find an interface by name. This can be called from any
 *	context and does its own locking. The returned handle has
 *	the usage count incremented and the caller must use dev_put() to
 *	release it when it is no longer needed. %NULL is returned if no
 *	matching device is found.
 */
//查找名称为name的网络设备，找到后增加引用计数
struct net_device *dev_get_by_name(struct net *net, const char *name)
{
	struct net_device *dev;

	rcu_read_lock();
	dev = dev_get_by_name_rcu(net, name);
	dev_hold(dev);
	rcu_read_unlock();
	return dev;
}
EXPORT_SYMBOL(dev_get_by_name);

/**
 *	__dev_get_by_index - find a device by its ifindex
 *	@net: the applicable net namespace
 *	@ifindex: index of device
 *
 *	Search for an interface by index. Returns %NULL if the device
 *	is not found or a pointer to the device. The device has not
 *	had its reference counter increased so the caller must be careful
 *	about locking. The caller must hold either the RTNL semaphore
 *	or @dev_base_lock.
 */
//通过ifndex查找对应的net_device
struct net_device *__dev_get_by_index(struct net *net, int ifindex)
{
	struct net_device *dev;
	struct hlist_head *head = dev_index_hash(net, ifindex);

	hlist_for_each_entry(dev, head, index_hlist)
		if (dev->ifindex == ifindex)
			return dev;

	return NULL;
}
EXPORT_SYMBOL(__dev_get_by_index);

/**
 *	dev_get_by_index_rcu - find a device by its ifindex
 *	@net: the applicable net namespace
 *	@ifindex: index of device
 *
 *	Search for an interface by index. Returns %NULL if the device
 *	is not found or a pointer to the device. The device has not
 *	had its reference counter increased so the caller must be careful
 *	about locking. The caller must hold RCU lock.
 */
//给定ifindex查找指定netnamespace中ifindex对应的net设备
struct net_device *dev_get_by_index_rcu(struct net *net, int ifindex)
{
	struct net_device *dev;
	struct hlist_head *head = dev_index_hash(net, ifindex);

	hlist_for_each_entry_rcu(dev, head, index_hlist)
		//索引匹配，返回对应的dev设备
		if (dev->ifindex == ifindex)
			return dev;

	return NULL;
}
EXPORT_SYMBOL(dev_get_by_index_rcu);


/**
 *	dev_get_by_index - find a device by its ifindex
 *	@net: the applicable net namespace
 *	@ifindex: index of device
 *
 *	Search for an interface by index. Returns NULL if the device
 *	is not found or a pointer to the device. The device returned has
 *	had a reference added and the pointer is safe until the user calls
 *	dev_put to indicate they have finished with it.
 */

struct net_device *dev_get_by_index(struct net *net, int ifindex)
{
	struct net_device *dev;

	rcu_read_lock();
	dev = dev_get_by_index_rcu(net, ifindex);
	dev_hold(dev);
	rcu_read_unlock();
	return dev;
}
EXPORT_SYMBOL(dev_get_by_index);

/**
 *	dev_get_by_napi_id - find a device by napi_id
 *	@napi_id: ID of the NAPI struct
 *
 *	Search for an interface by NAPI ID. Returns %NULL if the device
 *	is not found or a pointer to the device. The device has not had
 *	its reference counter increased so the caller must be careful
 *	about locking. The caller must hold RCU lock.
 */

struct net_device *dev_get_by_napi_id(unsigned int napi_id)
{
	struct napi_struct *napi;

	WARN_ON_ONCE(!rcu_read_lock_held());

	if (napi_id < MIN_NAPI_ID)
		return NULL;

	napi = napi_by_id(napi_id);

	return napi ? napi->dev : NULL;
}
EXPORT_SYMBOL(dev_get_by_napi_id);

/**
 *	netdev_get_name - get a netdevice name, knowing its ifindex.
 *	@net: network namespace
 *	@name: a pointer to the buffer where the name will be stored.
 *	@ifindex: the ifindex of the interface to get the name from.
 */
int netdev_get_name(struct net *net, char *name/*出参，接口名称*/, int ifindex/*接口ifindex*/)
{
	struct net_device *dev;
	int ret;

	down_read(&devnet_rename_sem);
	rcu_read_lock();

	//利用ifindex查找到dev
	dev = dev_get_by_index_rcu(net, ifindex);
	if (!dev) {
		ret = -ENODEV;
		goto out;
	}

	//复制dev->name到name
	strcpy(name, dev->name);

	ret = 0;
out:
	rcu_read_unlock();
	up_read(&devnet_rename_sem);
	return ret;
}

/**
 *	dev_getbyhwaddr_rcu - find a device by its hardware address
 *	@net: the applicable net namespace
 *	@type: media type of device
 *	@ha: hardware address
 *
 *	Search for an interface by MAC address. Returns NULL if the device
 *	is not found or a pointer to the device.
 *	The caller must hold RCU or RTNL.
 *	The returned device has not had its ref count increased
 *	and the caller must therefore be careful about locking
 *
 */

struct net_device *dev_getbyhwaddr_rcu(struct net *net, unsigned short type,
				       const char *ha)
{
	struct net_device *dev;

	//通过设备地址查找设备
	for_each_netdev_rcu(net, dev)
		if (dev->type == type &&
		    !memcmp(dev->dev_addr, ha, dev->addr_len))
			return dev;

	return NULL;
}
EXPORT_SYMBOL(dev_getbyhwaddr_rcu);

struct net_device *dev_getfirstbyhwtype(struct net *net, unsigned short type)
{
	struct net_device *dev, *ret = NULL;

	rcu_read_lock();
	for_each_netdev_rcu(net, dev)
		if (dev->type == type) {
			dev_hold(dev);
			ret = dev;
			break;
		}
	rcu_read_unlock();
	return ret;
}
EXPORT_SYMBOL(dev_getfirstbyhwtype);

/**
 *	__dev_get_by_flags - find any device with given flags
 *	@net: the applicable net namespace
 *	@if_flags: IFF_* values
 *	@mask: bitmask of bits in if_flags to check
 *
 *	Search for any interface with the given flags. Returns NULL if a device
 *	is not found or a pointer to the device. Must be called inside
 *	rtnl_lock(), and result refcount is unchanged.
 */

struct net_device *__dev_get_by_flags(struct net *net, unsigned short if_flags,
				      unsigned short mask)
{
	struct net_device *dev, *ret;

	ASSERT_RTNL();

	ret = NULL;
	for_each_netdev(net, dev) {
		if (((dev->flags ^ if_flags) & mask) == 0) {
			ret = dev;
			break;
		}
	}
	return ret;
}
EXPORT_SYMBOL(__dev_get_by_flags);

/**
 *	dev_valid_name - check if name is okay for network device
 *	@name: name string
 *
 *	Network device names need to be valid file names to
 *	allow sysfs to work.  We also disallow any kind of
 *	whitespace.
 */
//name是否为一个有效的名称
bool dev_valid_name(const char *name)
{
	if (*name == '\0')
		return false;//名称不能为空串
	if (strnlen(name, IFNAMSIZ) == IFNAMSIZ)
		return false;//名称不能超过最大长度
	if (!strcmp(name, ".") || !strcmp(name, ".."))
		return false;//名称不能为'.','..'

	//名称不能包含'/',':',' '
	while (*name) {
		if (*name == '/' || *name == ':' || isspace(*name))
			return false;
		name++;
	}
	return true;
}
EXPORT_SYMBOL(dev_valid_name);

/**
 *	__dev_alloc_name - allocate a name for a device
 *	@net: network namespace to allocate the device name in
 *	@name: name format string
 *	@buf:  scratch buffer and result name string
 *
 *	Passed a format string - eg "lt%d" it will try and find a suitable
 *	id. It scans list of devices to build up a free map, then chooses
 *	the first empty slot. The caller must hold the dev_base or rtnl lock
 *	while allocating the name and adding the device in order to avoid
 *	duplicates.
 *	Limited to bits_per_byte * page size devices (ie 32K on most platforms).
 *	Returns the number of the unit assigned or a negative errno code.
 */
//为一个设备分配一个name前缀的编号名称，例如eth0,eth1...
static int __dev_alloc_name(struct net *net, const char *name, char *buf)
{
	int i = 0;
	const char *p;
	const int max_netdevices = 8*PAGE_SIZE;
	unsigned long *inuse;
	struct net_device *d;

	if (!dev_valid_name(name))
		return -EINVAL;

	p = strchr(name, '%');
	if (p) {//存在%号，有变量需要展开
		/*
		 * Verify the string as this thing may have come from
		 * the user.  There must be either one "%d" and no other "%"
		 * characters.
		 */
		if (p[1] != 'd' || strchr(p + 2, '%'))
			return -EINVAL;//不能%d或者不是%%(转议）则报错

		/* Use one page as a bit array of possible slots */
		//申请一块空白内存
		inuse = (unsigned long *) get_zeroed_page(GFP_ATOMIC);
		if (!inuse)
			return -ENOMEM;

		//遍历net下所有dev
		for_each_netdev(net, d) {
			struct netdev_name_node *name_node;
			list_for_each_entry(name_node, &d->name_node->list, list) {
				if (!sscanf(name_node->name, name, &i))
					continue;
				if (i < 0 || i >= max_netdevices)
					continue;

				/*  avoid cases where sscanf is not exact inverse of printf */
				snprintf(buf, IFNAMSIZ, name, i);
				if (!strncmp(buf, name_node->name, IFNAMSIZ))
					__set_bit(i, inuse);
			}
			if (!sscanf(d->name, name, &i))
				continue;//名称非name前缀＋数字的，跳过
			if (i < 0 || i >= max_netdevices)
				continue;//数字过大或者为负数的跳过

			/*  avoid cases where sscanf is not exact inverse of printf */
			snprintf(buf, IFNAMSIZ, name, i);
			if (!strncmp(buf, d->name, IFNAMSIZ))
				__set_bit(i, inuse);//标记%d不能展开为i，i编号已被占用
		}

		//找一个可以转换的i
		i = find_first_zero_bit(inuse, max_netdevices);
		free_page((unsigned long) inuse);
	}

	//尝试name$i是否可占用
	snprintf(buf, IFNAMSIZ, name, i);
	if (!netdev_name_in_use(net, buf))
		return i;//名称可能使用

	/* It is possible to run out of possible slots
	 * when the name is long and there isn't enough space left
	 * for the digits, or if all bits are used.
	 */
	return -ENFILE;
}

//为设备申请name前缀的名称
static int dev_alloc_name_ns(struct net *net,
			     struct net_device *dev,
			     const char *name)
{
	char buf[IFNAMSIZ];
	int ret;

	BUG_ON(!net);
	ret = __dev_alloc_name(net, name, buf);
	if (ret >= 0)
		strscpy(dev->name, buf, IFNAMSIZ);
	return ret;
}

/**
 *	dev_alloc_name - allocate a name for a device
 *	@dev: device
 *	@name: name format string
 *
 *	Passed a format string - eg "lt%d" it will try and find a suitable
 *	id. It scans list of devices to build up a free map, then chooses
 *	the first empty slot. The caller must hold the dev_base or rtnl lock
 *	while allocating the name and adding the device in order to avoid
 *	duplicates.
 *	Limited to bits_per_byte * page size devices (ie 32K on most platforms).
 *	Returns the number of the unit assigned or a negative errno code.
 */

int dev_alloc_name(struct net_device *dev, const char *name)
{
	return dev_alloc_name_ns(dev_net(dev), dev, name);
}
EXPORT_SYMBOL(dev_alloc_name);

//检查名称是有可用
static int dev_get_valid_name(struct net *net, struct net_device *dev,
			      const char *name)
{
	BUG_ON(!net);

	if (!dev_valid_name(name))
		return -EINVAL;

	//包含%,需要申请一个ifindex来完成名称
	if (strchr(name, '%'))
		//查找一个不存在的ifindex来生成名称
		return dev_alloc_name_ns(net, dev, name);
	//不需要%号展开，检查是否已存在，如已存在报错
	else if (netdev_name_in_use(net, name))
		return -EEXIST;
	else if (dev->name != name)
<<<<<<< HEAD
		//设备名称可以使用，更新设备名
		strlcpy(dev->name, name, IFNAMSIZ);
=======
		strscpy(dev->name, name, IFNAMSIZ);
>>>>>>> 97ee9d1c

	return 0;
}

/**
 *	dev_change_name - change name of a device
 *	@dev: device
 *	@newname: name (or format string) must be at least IFNAMSIZ
 *
 *	Change name of a device, can pass format strings "eth%d".
 *	for wildcarding.
 */
//设备名称修改
int dev_change_name(struct net_device *dev, const char *newname)
{
	unsigned char old_assign_type;
	char oldname[IFNAMSIZ];
	int err = 0;
	int ret;
	struct net *net;

	ASSERT_RTNL();
	BUG_ON(!dev_net(dev));

	net = dev_net(dev);

	/* Some auto-enslaved devices e.g. failover slaves are
	 * special, as userspace might rename the device after
	 * the interface had been brought up and running since
	 * the point kernel initiated auto-enslavement. Allow
	 * live name change even when these slave devices are
	 * up and running.
	 *
	 * Typically, users of these auto-enslaving devices
	 * don't actually care about slave name change, as
	 * they are supposed to operate on master interface
	 * directly.
	 */
	if (dev->flags & IFF_UP &&
	    likely(!(dev->priv_flags & IFF_LIVE_RENAME_OK)))
		return -EBUSY;

	down_write(&devnet_rename_sem);

	if (strncmp(newname, dev->name, IFNAMSIZ) == 0) {
		up_write(&devnet_rename_sem);
		return 0;
	}

	memcpy(oldname, dev->name, IFNAMSIZ);

	err = dev_get_valid_name(net, dev, newname);
	if (err < 0) {
		up_write(&devnet_rename_sem);
		return err;
	}

	if (oldname[0] && !strchr(oldname, '%'))
		netdev_info(dev, "renamed from %s\n", oldname);

	old_assign_type = dev->name_assign_type;
	dev->name_assign_type = NET_NAME_RENAMED;

rollback:
	ret = device_rename(&dev->dev, dev->name);
	if (ret) {
		memcpy(dev->name, oldname, IFNAMSIZ);
		dev->name_assign_type = old_assign_type;
		up_write(&devnet_rename_sem);
		return ret;
	}

	up_write(&devnet_rename_sem);

	netdev_adjacent_rename_links(dev, oldname);

	write_lock(&dev_base_lock);
	netdev_name_node_del(dev->name_node);
	write_unlock(&dev_base_lock);

	synchronize_rcu();

	write_lock(&dev_base_lock);
	netdev_name_node_add(net, dev->name_node);
	write_unlock(&dev_base_lock);

	ret = call_netdevice_notifiers(NETDEV_CHANGENAME, dev);
	ret = notifier_to_errno(ret);

	if (ret) {
		/* err >= 0 after dev_alloc_name() or stores the first errno */
		if (err >= 0) {
			err = ret;
			down_write(&devnet_rename_sem);
			memcpy(dev->name, oldname, IFNAMSIZ);
			memcpy(oldname, newname, IFNAMSIZ);
			dev->name_assign_type = old_assign_type;
			old_assign_type = NET_NAME_RENAMED;
			goto rollback;
		} else {
			netdev_err(dev, "name change rollback failed: %d\n",
				   ret);
		}
	}

	return err;
}

/**
 *	dev_set_alias - change ifalias of a device
 *	@dev: device
 *	@alias: name up to IFALIASZ
 *	@len: limit of bytes to copy from info
 *
 *	Set ifalias for a device,
 */
int dev_set_alias(struct net_device *dev, const char *alias/*接口别名*/, size_t len)
{
    //设置或别更设备别名称
	struct dev_ifalias *new_alias = NULL;

	if (len >= IFALIASZ)
		return -EINVAL;

	if (len) {
	    //申请dev_ifalias 并填充
		new_alias = kmalloc(sizeof(*new_alias) + len + 1, GFP_KERNEL);
		if (!new_alias)
			return -ENOMEM;

		memcpy(new_alias->ifalias, alias, len);
		new_alias->ifalias[len] = 0;
	}

	mutex_lock(&ifalias_mutex);
	/*更新设备别名指针*/
	new_alias = rcu_replace_pointer(dev->ifalias, new_alias,
					mutex_is_locked(&ifalias_mutex));
	mutex_unlock(&ifalias_mutex);

	if (new_alias)
		kfree_rcu(new_alias, rcuhead);

	return len;
}
EXPORT_SYMBOL(dev_set_alias);

/**
 *	dev_get_alias - get ifalias of a device
 *	@dev: device
 *	@name: buffer to store name of ifalias
 *	@len: size of buffer
 *
 *	get ifalias for a device.  Caller must make sure dev cannot go
 *	away,  e.g. rcu read lock or own a reference count to device.
 */
int dev_get_alias(const struct net_device *dev, char *name, size_t len)
{
	const struct dev_ifalias *alias;
	int ret = 0;

	rcu_read_lock();
	alias = rcu_dereference(dev->ifalias);
	if (alias)
		ret = snprintf(name, len, "%s", alias->ifalias);
	rcu_read_unlock();

	return ret;
}

/**
 *	netdev_features_change - device changes features
 *	@dev: device to cause notification
 *
 *	Called to indicate a device has changed features.
 */
void netdev_features_change(struct net_device *dev)
{
	call_netdevice_notifiers(NETDEV_FEAT_CHANGE, dev);
}
EXPORT_SYMBOL(netdev_features_change);

/**
 *	netdev_state_change - device changes state
 *	@dev: device to cause notification
 *
 *	Called to indicate a device has changed state. This function calls
 *	the notifier chains for netdev_chain and sends a NEWLINK message
 *	to the routing socket.
 */
void netdev_state_change(struct net_device *dev)
{
	if (dev->flags & IFF_UP) {
		struct netdev_notifier_change_info change_info = {
			.info.dev = dev,
		};

		call_netdevice_notifiers_info(NETDEV_CHANGE,
					      &change_info.info);
		rtmsg_ifinfo(RTM_NEWLINK, dev, 0, GFP_KERNEL);
	}
}
EXPORT_SYMBOL(netdev_state_change);

/**
 * __netdev_notify_peers - notify network peers about existence of @dev,
 * to be called when rtnl lock is already held.
 * @dev: network device
 *
 * Generate traffic such that interested network peers are aware of
 * @dev, such as by generating a gratuitous ARP. This may be used when
 * a device wants to inform the rest of the network about some sort of
 * reconfiguration such as a failover event or virtual machine
 * migration.
 */
void __netdev_notify_peers(struct net_device *dev)
{
	ASSERT_RTNL();
	call_netdevice_notifiers(NETDEV_NOTIFY_PEERS, dev);
	call_netdevice_notifiers(NETDEV_RESEND_IGMP, dev);
}
EXPORT_SYMBOL(__netdev_notify_peers);

/**
 * netdev_notify_peers - notify network peers about existence of @dev
 * @dev: network device
 *
 * Generate traffic such that interested network peers are aware of
 * @dev, such as by generating a gratuitous ARP. This may be used when
 * a device wants to inform the rest of the network about some sort of
 * reconfiguration such as a failover event or virtual machine
 * migration.
 */
void netdev_notify_peers(struct net_device *dev)
{
	rtnl_lock();
	__netdev_notify_peers(dev);
	rtnl_unlock();
}
EXPORT_SYMBOL(netdev_notify_peers);

static int napi_threaded_poll(void *data);

static int napi_kthread_create(struct napi_struct *n)
{
	int err = 0;

	/* Create and wake up the kthread once to put it in
	 * TASK_INTERRUPTIBLE mode to avoid the blocked task
	 * warning and work with loadavg.
	 */
	n->thread = kthread_run(napi_threaded_poll, n, "napi/%s-%d",
				n->dev->name, n->napi_id);
	if (IS_ERR(n->thread)) {
		err = PTR_ERR(n->thread);
		pr_err("kthread_run failed with err %d\n", err);
		n->thread = NULL;
	}

	return err;
}

static int __dev_open(struct net_device *dev, struct netlink_ext_ack *extack)
{
	const struct net_device_ops *ops = dev->netdev_ops;
	int ret;

	//断言rtnl——mutex
	ASSERT_RTNL();
	dev_addr_check(dev);

	//检查设备是否已被移除
	if (!netif_device_present(dev)) {
		/* may be detached because parent is runtime-suspended */
		if (dev->dev.parent)
			pm_runtime_resume(dev->dev.parent);
		if (!netif_device_present(dev))
			return -ENODEV;
	}

	/* Block netpoll from trying to do any rx path servicing.
	 * If we don't do this there is a chance ndo_poll_controller
	 * or ndo_poll may be running while we open the device
	 */
	//暂禁止对此设备收包
	netpoll_poll_disable(dev);

	//触发通知NETDEV_PRE_UP
	ret = call_netdevice_notifiers_extack(NETDEV_PRE_UP, dev, extack);
	ret = notifier_to_errno(ret);
	if (ret)
		return ret;

	//置设备达到running状态
	set_bit(__LINK_STATE_START, &dev->state);

	//校验mac地址是否有效
	if (ops->ndo_validate_addr)
		ret = ops->ndo_validate_addr(dev);

	//调用驱动open回调打开设备
	if (!ret && ops->ndo_open)
		ret = ops->ndo_open(dev);

	//容许对此设备收包
	netpoll_poll_enable(dev);

	if (ret)
		//如果open失败或者validate失败，则清除掉start标记
		clear_bit(__LINK_STATE_START, &dev->state);
	else {
		//置link up状态
		dev->flags |= IFF_UP;
		dev_set_rx_mode(dev);
		dev_activate(dev);
		add_device_randomness(dev->dev_addr, dev->addr_len);
	}

	return ret;
}

/**
 *	dev_open	- prepare an interface for use.
 *	@dev: device to open
 *	@extack: netlink extended ack
 *
 *	Takes a device from down to up state. The device's private open
 *	function is invoked and then the multicast lists are loaded. Finally
 *	the device is moved into the up state and a %NETDEV_UP message is
 *	sent to the netdev notifier chain.
 *
 *	Calling this function on an active interface is a nop. On a failure
 *	a negative errno code is returned.
 */
int dev_open(struct net_device *dev, struct netlink_ext_ack *extack)
{
	//将设备由down转为up状态
	int ret;

	//已up,直接返回
	if (dev->flags & IFF_UP)
		return 0;

	/*具体完成设备up操作*/
	ret = __dev_open(dev, extack);
	if (ret < 0)
		return ret;

	//触发RTM_NEWLINK消息
	rtmsg_ifinfo(RTM_NEWLINK, dev, IFF_UP|IFF_RUNNING, GFP_KERNEL);
	//触发netdev的NETDEV_UP通知
	call_netdevice_notifiers(NETDEV_UP, dev);

	return ret;
}
EXPORT_SYMBOL(dev_open);

static void __dev_close_many(struct list_head *head)
{
	struct net_device *dev;

	ASSERT_RTNL();
	might_sleep();

	list_for_each_entry(dev, head, close_list) {
		/* Temporarily disable netpoll until the interface is down */
		netpoll_poll_disable(dev);

		call_netdevice_notifiers(NETDEV_GOING_DOWN, dev);

		/*清除__link_state_start标记*/
		clear_bit(__LINK_STATE_START, &dev->state);

		/* Synchronize to scheduled poll. We cannot touch poll list, it
		 * can be even on different cpu. So just clear netif_running().
		 *
		 * dev->stop() will invoke napi_disable() on all of it's
		 * napi_struct instances on this device.
		 */
		smp_mb__after_atomic(); /* Commit netif_running(). */
	}

	dev_deactivate_many(head);

	list_for_each_entry(dev, head, close_list) {
		const struct net_device_ops *ops = dev->netdev_ops;

		/*
		 *	Call the device specific close. This cannot fail.
		 *	Only if device is UP
		 *
		 *	We allow it to be called even after a DETACH hot-plug
		 *	event.
		 */
		if (ops->ndo_stop)
			/*触发驱动ndo_stop回调，完成设备停止*/
			ops->ndo_stop(dev);

		dev->flags &= ~IFF_UP;
		netpoll_poll_enable(dev);
	}
}

static void __dev_close(struct net_device *dev)
{
	LIST_HEAD(single);

	list_add(&dev->close_list, &single);
	__dev_close_many(&single);
	list_del(&single);
}

/*关闭一组由head指定的设备*/
void dev_close_many(struct list_head *head, bool unlink)
{
	struct net_device *dev, *tmp;

	/* Remove the devices that don't need to be closed */
	list_for_each_entry_safe(dev, tmp, head, close_list)
		if (!(dev->flags & IFF_UP))
			list_del_init(&dev->close_list);

	__dev_close_many(head);

	list_for_each_entry_safe(dev, tmp, head, close_list) {
		rtmsg_ifinfo(RTM_NEWLINK, dev, IFF_UP|IFF_RUNNING, GFP_KERNEL);
		call_netdevice_notifiers(NETDEV_DOWN, dev);
		if (unlink)
			list_del_init(&dev->close_list);
	}
}
EXPORT_SYMBOL(dev_close_many);

/**
 *	dev_close - shutdown an interface.
 *	@dev: device to shutdown
 *
 *	This function moves an active device into down state. A
 *	%NETDEV_GOING_DOWN is sent to the netdev notifier chain. The device
 *	is then deactivated and finally a %NETDEV_DOWN is sent to the notifier
 *	chain.
 */
void dev_close(struct net_device *dev)
{
	/*仅在设备up时进入*/
	if (dev->flags & IFF_UP) {
		LIST_HEAD(single);

		list_add(&dev->close_list, &single);
		dev_close_many(&single, true);
		list_del(&single);
	}
}
EXPORT_SYMBOL(dev_close);


/**
 *	dev_disable_lro - disable Large Receive Offload on a device
 *	@dev: device
 *
 *	Disable Large Receive Offload (LRO) on a net device.  Must be
 *	called under RTNL.  This is needed if received packets may be
 *	forwarded to another interface.
 */
void dev_disable_lro(struct net_device *dev)
{
	struct net_device *lower_dev;
	struct list_head *iter;

	dev->wanted_features &= ~NETIF_F_LRO;
	netdev_update_features(dev);

	if (unlikely(dev->features & NETIF_F_LRO))
		netdev_WARN(dev, "failed to disable LRO!\n");

	netdev_for_each_lower_dev(dev, lower_dev, iter)
		dev_disable_lro(lower_dev);
}
EXPORT_SYMBOL(dev_disable_lro);

/**
 *	dev_disable_gro_hw - disable HW Generic Receive Offload on a device
 *	@dev: device
 *
 *	Disable HW Generic Receive Offload (GRO_HW) on a net device.  Must be
 *	called under RTNL.  This is needed if Generic XDP is installed on
 *	the device.
 */
static void dev_disable_gro_hw(struct net_device *dev)
{
	dev->wanted_features &= ~NETIF_F_GRO_HW;
	netdev_update_features(dev);

	if (unlikely(dev->features & NETIF_F_GRO_HW))
		netdev_WARN(dev, "failed to disable GRO_HW!\n");
}

const char *netdev_cmd_to_name(enum netdev_cmd cmd)
{
#define N(val) 						\
	case NETDEV_##val:				\
		return "NETDEV_" __stringify(val);
	switch (cmd) {
	N(UP) N(DOWN) N(REBOOT) N(CHANGE) N(REGISTER) N(UNREGISTER)
	N(CHANGEMTU) N(CHANGEADDR) N(GOING_DOWN) N(CHANGENAME) N(FEAT_CHANGE)
	N(BONDING_FAILOVER) N(PRE_UP) N(PRE_TYPE_CHANGE) N(POST_TYPE_CHANGE)
	N(POST_INIT) N(RELEASE) N(NOTIFY_PEERS) N(JOIN) N(CHANGEUPPER)
	N(RESEND_IGMP) N(PRECHANGEMTU) N(CHANGEINFODATA) N(BONDING_INFO)
	N(PRECHANGEUPPER) N(CHANGELOWERSTATE) N(UDP_TUNNEL_PUSH_INFO)
	N(UDP_TUNNEL_DROP_INFO) N(CHANGE_TX_QUEUE_LEN)
	N(CVLAN_FILTER_PUSH_INFO) N(CVLAN_FILTER_DROP_INFO)
	N(SVLAN_FILTER_PUSH_INFO) N(SVLAN_FILTER_DROP_INFO)
	N(PRE_CHANGEADDR) N(OFFLOAD_XSTATS_ENABLE) N(OFFLOAD_XSTATS_DISABLE)
	N(OFFLOAD_XSTATS_REPORT_USED) N(OFFLOAD_XSTATS_REPORT_DELTA)
	}
#undef N
	return "UNKNOWN_NETDEV_EVENT";
}
EXPORT_SYMBOL_GPL(netdev_cmd_to_name);

static int call_netdevice_notifier(struct notifier_block *nb, unsigned long val,
				   struct net_device *dev)
{
	struct netdev_notifier_info info = {
		.dev = dev,
	};

	return nb->notifier_call(nb, val, &info);
}

static int call_netdevice_register_notifiers(struct notifier_block *nb,
					     struct net_device *dev)
{
	int err;

	err = call_netdevice_notifier(nb, NETDEV_REGISTER, dev);
	err = notifier_to_errno(err);
	if (err)
		return err;

	if (!(dev->flags & IFF_UP))
		return 0;

	call_netdevice_notifier(nb, NETDEV_UP, dev);
	return 0;
}

static void call_netdevice_unregister_notifiers(struct notifier_block *nb,
						struct net_device *dev)
{
	if (dev->flags & IFF_UP) {
		call_netdevice_notifier(nb, NETDEV_GOING_DOWN,
					dev);
		call_netdevice_notifier(nb, NETDEV_DOWN, dev);
	}
	call_netdevice_notifier(nb, NETDEV_UNREGISTER, dev);
}

static int call_netdevice_register_net_notifiers(struct notifier_block *nb,
						 struct net *net)
{
	struct net_device *dev;
	int err;

	for_each_netdev(net, dev) {
		err = call_netdevice_register_notifiers(nb, dev);
		if (err)
			goto rollback;
	}
	return 0;

rollback:
	for_each_netdev_continue_reverse(net, dev)
		call_netdevice_unregister_notifiers(nb, dev);
	return err;
}

static void call_netdevice_unregister_net_notifiers(struct notifier_block *nb,
						    struct net *net)
{
	struct net_device *dev;

	for_each_netdev(net, dev)
		call_netdevice_unregister_notifiers(nb, dev);
}

static int dev_boot_phase = 1;

/**
 * register_netdevice_notifier - register a network notifier block
 * @nb: notifier
 *
 * Register a notifier to be called when network device events occur.
 * The notifier passed is linked into the kernel structures and must
 * not be reused until it has been unregistered. A negative errno code
 * is returned on a failure.
 *
 * When registered all registration and up events are replayed
 * to the new notifier to allow device to have a race free
 * view of the network device list.
 */
//注册netdev的通知回调
int register_netdevice_notifier(struct notifier_block *nb)
{
	struct net *net;
	int err;

	/* Close race with setup_net() and cleanup_net() */
	down_write(&pernet_ops_rwsem);
	rtnl_lock();
	//完成通知块的添加
	err = raw_notifier_chain_register(&netdev_chain, nb);
	if (err)
		goto unlock;
	if (dev_boot_phase)
		goto unlock;
	//注册通知函数，
	//先针对nb通知所有net下所有dev的，netdev_register事件,如果接口是up,则再通知netdev_up事件
	for_each_net(net) {
		//如果设备处于up状态，则通知netdev_up事件
		err = call_netdevice_register_net_notifiers(nb, net);
		if (err)
			goto rollback;
	}

unlock:
	rtnl_unlock();
	up_write(&pernet_ops_rwsem);
	return err;

rollback:
	//如果之前通知过NETDEV_UP事件，则回退时通知netdev_going_down,
	//netdev_down事件
	//否则仅通知netdev_unregister事件
	for_each_net_continue_reverse(net)
		call_netdevice_unregister_net_notifiers(nb, net);

	//如果发生过通知失败的情况，则此通知链注册失败
	raw_notifier_chain_unregister(&netdev_chain, nb);
	goto unlock;
}
EXPORT_SYMBOL(register_netdevice_notifier);

/**
 * unregister_netdevice_notifier - unregister a network notifier block
 * @nb: notifier
 *
 * Unregister a notifier previously registered by
 * register_netdevice_notifier(). The notifier is unlinked into the
 * kernel structures and may then be reused. A negative errno code
 * is returned on a failure.
 *
 * After unregistering unregister and down device events are synthesized
 * for all devices on the device list to the removed notifier to remove
 * the need for special case cleanup code.
 */

int unregister_netdevice_notifier(struct notifier_block *nb)
{
	struct net *net;
	int err;

	/* Close race with setup_net() and cleanup_net() */
	down_write(&pernet_ops_rwsem);
	rtnl_lock();
	err = raw_notifier_chain_unregister(&netdev_chain, nb);
	if (err)
		goto unlock;

	for_each_net(net)
		call_netdevice_unregister_net_notifiers(nb, net);

unlock:
	rtnl_unlock();
	up_write(&pernet_ops_rwsem);
	return err;
}
EXPORT_SYMBOL(unregister_netdevice_notifier);

static int __register_netdevice_notifier_net(struct net *net,
					     struct notifier_block *nb,
					     bool ignore_call_fail)
{
	int err;

	err = raw_notifier_chain_register(&net->netdev_chain, nb);
	if (err)
		return err;
	if (dev_boot_phase)
		return 0;

	err = call_netdevice_register_net_notifiers(nb, net);
	if (err && !ignore_call_fail)
		goto chain_unregister;

	return 0;

chain_unregister:
	raw_notifier_chain_unregister(&net->netdev_chain, nb);
	return err;
}

static int __unregister_netdevice_notifier_net(struct net *net,
					       struct notifier_block *nb)
{
	int err;

	err = raw_notifier_chain_unregister(&net->netdev_chain, nb);
	if (err)
		return err;

	call_netdevice_unregister_net_notifiers(nb, net);
	return 0;
}

/**
 * register_netdevice_notifier_net - register a per-netns network notifier block
 * @net: network namespace
 * @nb: notifier
 *
 * Register a notifier to be called when network device events occur.
 * The notifier passed is linked into the kernel structures and must
 * not be reused until it has been unregistered. A negative errno code
 * is returned on a failure.
 *
 * When registered all registration and up events are replayed
 * to the new notifier to allow device to have a race free
 * view of the network device list.
 */

int register_netdevice_notifier_net(struct net *net, struct notifier_block *nb)
{
	int err;

	rtnl_lock();
	err = __register_netdevice_notifier_net(net, nb, false);
	rtnl_unlock();
	return err;
}
EXPORT_SYMBOL(register_netdevice_notifier_net);

/**
 * unregister_netdevice_notifier_net - unregister a per-netns
 *                                     network notifier block
 * @net: network namespace
 * @nb: notifier
 *
 * Unregister a notifier previously registered by
 * register_netdevice_notifier(). The notifier is unlinked into the
 * kernel structures and may then be reused. A negative errno code
 * is returned on a failure.
 *
 * After unregistering unregister and down device events are synthesized
 * for all devices on the device list to the removed notifier to remove
 * the need for special case cleanup code.
 */

int unregister_netdevice_notifier_net(struct net *net,
				      struct notifier_block *nb)
{
	int err;

	rtnl_lock();
	err = __unregister_netdevice_notifier_net(net, nb);
	rtnl_unlock();
	return err;
}
EXPORT_SYMBOL(unregister_netdevice_notifier_net);

int register_netdevice_notifier_dev_net(struct net_device *dev,
					struct notifier_block *nb,
					struct netdev_net_notifier *nn)
{
	int err;

	rtnl_lock();
	err = __register_netdevice_notifier_net(dev_net(dev), nb, false);
	if (!err) {
		nn->nb = nb;
		list_add(&nn->list, &dev->net_notifier_list);
	}
	rtnl_unlock();
	return err;
}
EXPORT_SYMBOL(register_netdevice_notifier_dev_net);

int unregister_netdevice_notifier_dev_net(struct net_device *dev,
					  struct notifier_block *nb,
					  struct netdev_net_notifier *nn)
{
	int err;

	rtnl_lock();
	list_del(&nn->list);
	err = __unregister_netdevice_notifier_net(dev_net(dev), nb);
	rtnl_unlock();
	return err;
}
EXPORT_SYMBOL(unregister_netdevice_notifier_dev_net);

static void move_netdevice_notifiers_dev_net(struct net_device *dev,
					     struct net *net)
{
	struct netdev_net_notifier *nn;

	list_for_each_entry(nn, &dev->net_notifier_list, list) {
		__unregister_netdevice_notifier_net(dev_net(dev), nn->nb);
		__register_netdevice_notifier_net(net, nn->nb, true);
	}
}

/**
 *	call_netdevice_notifiers_info - call all network notifier blocks
 *	@val: value passed unmodified to notifier function
 *	@info: notifier information data
 *
 *	Call all network notifier blocks.  Parameters and return value
 *	are as for raw_notifier_call_chain().
 */

static int call_netdevice_notifiers_info(unsigned long val,
					 struct netdev_notifier_info *info)
{
	struct net *net = dev_net(info->dev);
	int ret;

	ASSERT_RTNL();

	/* Run per-netns notifier block chain first, then run the global one.
	 * Hopefully, one day, the global one is going to be removed after
	 * all notifier block registrators get converted to be per-netns.
	 */
	ret = raw_notifier_call_chain(&net->netdev_chain, val, info);
	if (ret & NOTIFY_STOP_MASK)
		return ret;
	return raw_notifier_call_chain(&netdev_chain, val, info);
}

/**
 *	call_netdevice_notifiers_info_robust - call per-netns notifier blocks
 *	                                       for and rollback on error
 *	@val_up: value passed unmodified to notifier function
 *	@val_down: value passed unmodified to the notifier function when
 *	           recovering from an error on @val_up
 *	@info: notifier information data
 *
 *	Call all per-netns network notifier blocks, but not notifier blocks on
 *	the global notifier chain. Parameters and return value are as for
 *	raw_notifier_call_chain_robust().
 */

static int
call_netdevice_notifiers_info_robust(unsigned long val_up,
				     unsigned long val_down,
				     struct netdev_notifier_info *info)
{
	struct net *net = dev_net(info->dev);

	ASSERT_RTNL();

	return raw_notifier_call_chain_robust(&net->netdev_chain,
					      val_up, val_down, info);
}

static int call_netdevice_notifiers_extack(unsigned long val,
					   struct net_device *dev,
					   struct netlink_ext_ack *extack)
{
	struct netdev_notifier_info info = {
		.dev = dev,
		.extack = extack,
	};

	return call_netdevice_notifiers_info(val, &info);
}

/**
 *	call_netdevice_notifiers - call all network notifier blocks
 *      @val: value passed unmodified to notifier function
 *      @dev: net_device pointer passed unmodified to notifier function
 *
 *	Call all network notifier blocks.  Parameters and return value
 *	are as for raw_notifier_call_chain().
 */
//通知dev的val事件
int call_netdevice_notifiers(unsigned long val, struct net_device *dev)
{
	return call_netdevice_notifiers_extack(val, dev, NULL);
}
EXPORT_SYMBOL(call_netdevice_notifiers);

/**
 *	call_netdevice_notifiers_mtu - call all network notifier blocks
 *	@val: value passed unmodified to notifier function
 *	@dev: net_device pointer passed unmodified to notifier function
 *	@arg: additional u32 argument passed to the notifier function
 *
 *	Call all network notifier blocks.  Parameters and return value
 *	are as for raw_notifier_call_chain().
 */
static int call_netdevice_notifiers_mtu(unsigned long val,
					struct net_device *dev, u32 arg)
{
	struct netdev_notifier_info_ext info = {
		.info.dev = dev,
		.ext.mtu = arg,
	};

	BUILD_BUG_ON(offsetof(struct netdev_notifier_info_ext, info) != 0);

	return call_netdevice_notifiers_info(val, &info.info);
}

#ifdef CONFIG_NET_INGRESS
/*指明是否需要进行ingress方向逻辑处理*/
static DEFINE_STATIC_KEY_FALSE(ingress_needed_key);

void net_inc_ingress_queue(void)
{
    //加1，表明kernel需开启ingress处理
	static_branch_inc(&ingress_needed_key);
}
EXPORT_SYMBOL_GPL(net_inc_ingress_queue);

void net_dec_ingress_queue(void)
{
    /*减1，如果其为0，则标明kernel不需要开启ingress处理*/
	static_branch_dec(&ingress_needed_key);
}
EXPORT_SYMBOL_GPL(net_dec_ingress_queue);
#endif

#ifdef CONFIG_NET_EGRESS
static DEFINE_STATIC_KEY_FALSE(egress_needed_key);

void net_inc_egress_queue(void)
{
	static_branch_inc(&egress_needed_key);
}
EXPORT_SYMBOL_GPL(net_inc_egress_queue);

void net_dec_egress_queue(void)
{
	static_branch_dec(&egress_needed_key);
}
EXPORT_SYMBOL_GPL(net_dec_egress_queue);
#endif

DEFINE_STATIC_KEY_FALSE(netstamp_needed_key);
EXPORT_SYMBOL(netstamp_needed_key);
#ifdef CONFIG_JUMP_LABEL
static atomic_t netstamp_needed_deferred;
static atomic_t netstamp_wanted;
static void netstamp_clear(struct work_struct *work)
{
	int deferred = atomic_xchg(&netstamp_needed_deferred, 0);
	int wanted;

	wanted = atomic_add_return(deferred, &netstamp_wanted);
	if (wanted > 0)
		static_branch_enable(&netstamp_needed_key);
	else
		static_branch_disable(&netstamp_needed_key);
}
static DECLARE_WORK(netstamp_work, netstamp_clear);
#endif

void net_enable_timestamp(void)
{
#ifdef CONFIG_JUMP_LABEL
	int wanted;

	while (1) {
		wanted = atomic_read(&netstamp_wanted);
		if (wanted <= 0)
			break;
		if (atomic_cmpxchg(&netstamp_wanted, wanted, wanted + 1) == wanted)
			return;
	}
	atomic_inc(&netstamp_needed_deferred);
	schedule_work(&netstamp_work);
#else
	static_branch_inc(&netstamp_needed_key);
#endif
}
EXPORT_SYMBOL(net_enable_timestamp);

void net_disable_timestamp(void)
{
#ifdef CONFIG_JUMP_LABEL
	int wanted;

	while (1) {
		wanted = atomic_read(&netstamp_wanted);
		if (wanted <= 1)
			break;
		if (atomic_cmpxchg(&netstamp_wanted, wanted, wanted - 1) == wanted)
			return;
	}
	atomic_dec(&netstamp_needed_deferred);
	schedule_work(&netstamp_work);
#else
	static_branch_dec(&netstamp_needed_key);
#endif
}
EXPORT_SYMBOL(net_disable_timestamp);

/*设置报文时间签*/
static inline void net_timestamp_set(struct sk_buff *skb)
{
	skb->tstamp = 0;
	skb->mono_delivery_time = 0;
	if (static_branch_unlikely(&netstamp_needed_key))
		skb->tstamp = ktime_get_real();
}

/*检查条件如果为真，则对报文进行时间签设置*/
#define net_timestamp_check(COND, SKB)				\
	if (static_branch_unlikely(&netstamp_needed_key)) {	\
		if ((COND) && !(SKB)->tstamp)			\
			(SKB)->tstamp = ktime_get_real();	\
	}							\

bool is_skb_forwardable(const struct net_device *dev, const struct sk_buff *skb)
{
	return __is_skb_forwardable(dev, skb, true);
}
EXPORT_SYMBOL_GPL(is_skb_forwardable);

static int __dev_forward_skb2(struct net_device *dev, struct sk_buff *skb,
			      bool check_mtu)
{
	int ret = ____dev_forward_skb(dev, skb, check_mtu);

	if (likely(!ret)) {
		//变更skb所属的dev设备
		skb->protocol = eth_type_trans(skb, dev);
		skb_postpull_rcsum(skb, eth_hdr(skb), ETH_HLEN);
	}

	return ret;
}

int __dev_forward_skb(struct net_device *dev, struct sk_buff *skb)
{
	return __dev_forward_skb2(dev, skb, true);
}
EXPORT_SYMBOL_GPL(__dev_forward_skb);

/**
 * dev_forward_skb - loopback an skb to another netif
 *
 * @dev: destination network device
 * @skb: buffer to forward
 *
 * return values:
 *	NET_RX_SUCCESS	(no congestion)
 *	NET_RX_DROP     (packet was dropped, but freed)
 *
 * dev_forward_skb can be used for injecting an skb from the
 * start_xmit function of one device into the receive queue
 * of another device.
 *
 * The receiving device may be in another namespace, so
 * we have to clear all information in the skb that could
 * impact namespace isolation.
 */
int dev_forward_skb(struct net_device *dev, struct sk_buff *skb)
{
	//发送给dev，实际上是dev收到报文
	return __dev_forward_skb(dev, skb) ?: netif_rx_internal(skb);
}
EXPORT_SYMBOL_GPL(dev_forward_skb);

int dev_forward_skb_nomtu(struct net_device *dev, struct sk_buff *skb)
{
	return __dev_forward_skb2(dev, skb, false) ?: netif_rx_internal(skb);
}

//通过Func直接处理skb
static inline int deliver_skb(struct sk_buff *skb,
			      struct packet_type *pt_prev,
			      struct net_device *orig_dev)
{
	if (unlikely(skb_orphan_frags_rx(skb, GFP_ATOMIC)))
		return -ENOMEM;
	//增加引用计数
	refcount_inc(&skb->users);
	//执行回调
	return pt_prev->func(skb, skb->dev, pt_prev, orig_dev);
}

//遍历执行ptype_list,针对每一种ptype，进行报文输送
static inline void deliver_ptype_list_skb(struct sk_buff *skb,
					  struct packet_type **pt,
					  struct net_device *orig_dev,
					  __be16 type,
					  struct list_head *ptype_list)
{
	struct packet_type *ptype, *pt_prev = *pt;

	list_for_each_entry_rcu(ptype, ptype_list, list) {
		if (ptype->type != type)
			continue;
		if (pt_prev)
			deliver_skb(skb, pt_prev, orig_dev);
		pt_prev = ptype;
	}
	*pt = pt_prev;
}

static inline bool skb_loop_sk(struct packet_type *ptype, struct sk_buff *skb)
{
	if (!ptype->af_packet_priv || !skb->sk)
		return false;

	if (ptype->id_match)
		return ptype->id_match(ptype, skb->sk);
	else if ((struct sock *)ptype->af_packet_priv == skb->sk)
		return true;

	return false;
}

/**
 * dev_nit_active - return true if any network interface taps are in use
 *
 * @dev: network device to check for the presence of taps
 */
bool dev_nit_active(struct net_device *dev)
{
	return !list_empty(&ptype_all) || !list_empty(&dev->ptype_all);
}
EXPORT_SYMBOL_GPL(dev_nit_active);

/*
 *	Support routine. Sends outgoing frames to any network
 *	taps currently in use.
 */
//向所有ptype_all发送此报文
void dev_queue_xmit_nit(struct sk_buff *skb, struct net_device *dev)
{
	struct packet_type *ptype;
	struct sk_buff *skb2 = NULL;
	struct packet_type *pt_prev = NULL;
	struct list_head *ptype_list = &ptype_all;

	rcu_read_lock();
again:
    //遍历ptype_list中给出的所有entry
	list_for_each_entry_rcu(ptype, ptype_list, list) {
	    //如果需要忽略tx方向，则忽略此ptype
		if (ptype->ignore_outgoing)
			continue;

		/* Never send packets back to the socket
		 * they originated from - MvS (miquels@drinkel.ow.org)
		 */
		//防止自发自收
		if (skb_loop_sk(ptype, skb))
			continue;

		//调用deliver函数，完成报文送达
		if (pt_prev) {
			deliver_skb(skb2, pt_prev, skb->dev);
			pt_prev = ptype;
			continue;
		}

		/* need to clone skb, done only once */
		//需要向pt_prev投递，先clone报文
		skb2 = skb_clone(skb, GFP_ATOMIC);
		if (!skb2)
			goto out_unlock;

		net_timestamp_set(skb2);

		/* skb->nh should be correctly
		 * set by sender, so that the second statement is
		 * just protection against buggy protocols.
		 */
		skb_reset_mac_header(skb2);

		if (skb_network_header(skb2) < skb2->data ||
		    skb_network_header(skb2) > skb_tail_pointer(skb2)) {
			net_crit_ratelimited("protocol %04x is buggy, dev %s\n",
					     ntohs(skb2->protocol),
					     dev->name);
			skb_reset_network_header(skb2);
		}

		skb2->transport_header = skb2->network_header;
		skb2->pkt_type = PACKET_OUTGOING;
		pt_prev = ptype;
	}

	//上面处理的是ptype_all,现在开始处理dev->ptype_all
	if (ptype_list == &ptype_all) {
		ptype_list = &dev->ptype_all;
		goto again;
	}
out_unlock:
	if (pt_prev) {
		if (!skb_orphan_frags_rx(skb2, GFP_ATOMIC))
			pt_prev->func(skb2, skb->dev, pt_prev, skb->dev);
		else
			kfree_skb(skb2);
	}
	rcu_read_unlock();
}
EXPORT_SYMBOL_GPL(dev_queue_xmit_nit);

/**
 * netif_setup_tc - Handle tc mappings on real_num_tx_queues change
 * @dev: Network device
 * @txq: number of queues available
 *
 * If real_num_tx_queues is changed the tc mappings may no longer be
 * valid. To resolve this verify the tc mapping remains valid and if
 * not NULL the mapping. With no priorities mapping to this
 * offset/count pair it will no longer be used. In the worst case TC0
 * is invalid nothing can be done so disable priority mappings. If is
 * expected that drivers will fix this mapping if they can before
 * calling netif_set_real_num_tx_queues.
 */
static void netif_setup_tc(struct net_device *dev, unsigned int txq)
{
	int i;
	struct netdev_tc_txq *tc = &dev->tc_to_txq[0];

	/* If TC0 is invalidated disable TC mapping */
	if (tc->offset + tc->count > txq) {
		netdev_warn(dev, "Number of in use tx queues changed invalidating tc mappings. Priority traffic classification disabled!\n");
		dev->num_tc = 0;
		return;
	}

	/* Invalidated prio to tc mappings set to TC0 */
	for (i = 1; i < TC_BITMASK + 1; i++) {
		int q = netdev_get_prio_tc_map(dev, i);

		tc = &dev->tc_to_txq[q];
		if (tc->offset + tc->count > txq) {
			netdev_warn(dev, "Number of in use tx queues changed. Priority %i to tc mapping %i is no longer valid. Setting map to 0\n",
				    i, q);
			netdev_set_prio_tc_map(dev, i, 0);
		}
	}
}

int netdev_txq_to_tc(struct net_device *dev, unsigned int txq)
{
	if (dev->num_tc) {
		struct netdev_tc_txq *tc = &dev->tc_to_txq[0];
		int i;

		/* walk through the TCs and see if it falls into any of them */
		for (i = 0; i < TC_MAX_QUEUE; i++, tc++) {
			if ((txq - tc->offset) < tc->count)
				return i;
		}

		/* didn't find it, just return -1 to indicate no match */
		return -1;
	}

	return 0;
}
EXPORT_SYMBOL(netdev_txq_to_tc);

#ifdef CONFIG_XPS
static struct static_key xps_needed __read_mostly;
static struct static_key xps_rxqs_needed __read_mostly;
static DEFINE_MUTEX(xps_map_mutex);
#define xmap_dereference(P)		\
	rcu_dereference_protected((P), lockdep_is_held(&xps_map_mutex))

static bool remove_xps_queue(struct xps_dev_maps *dev_maps,
			     struct xps_dev_maps *old_maps, int tci, u16 index)
{
	struct xps_map *map = NULL;
	int pos;

	if (dev_maps)
		map = xmap_dereference(dev_maps->attr_map[tci]);
	if (!map)
		return false;

	for (pos = map->len; pos--;) {
		if (map->queues[pos] != index)
			continue;

		if (map->len > 1) {
			map->queues[pos] = map->queues[--map->len];
			break;
		}

		if (old_maps)
			RCU_INIT_POINTER(old_maps->attr_map[tci], NULL);
		RCU_INIT_POINTER(dev_maps->attr_map[tci], NULL);
		kfree_rcu(map, rcu);
		return false;
	}

	return true;
}

static bool remove_xps_queue_cpu(struct net_device *dev,
				 struct xps_dev_maps *dev_maps,
				 int cpu, u16 offset, u16 count)
{
	int num_tc = dev_maps->num_tc;
	bool active = false;
	int tci;

	for (tci = cpu * num_tc; num_tc--; tci++) {
		int i, j;

		for (i = count, j = offset; i--; j++) {
			if (!remove_xps_queue(dev_maps, NULL, tci, j))
				break;
		}

		active |= i < 0;
	}

	return active;
}

static void reset_xps_maps(struct net_device *dev,
			   struct xps_dev_maps *dev_maps,
			   enum xps_map_type type)
{
	static_key_slow_dec_cpuslocked(&xps_needed);
	if (type == XPS_RXQS)
		static_key_slow_dec_cpuslocked(&xps_rxqs_needed);

	RCU_INIT_POINTER(dev->xps_maps[type], NULL);

	kfree_rcu(dev_maps, rcu);
}

static void clean_xps_maps(struct net_device *dev, enum xps_map_type type,
			   u16 offset, u16 count)
{
	struct xps_dev_maps *dev_maps;
	bool active = false;
	int i, j;

	dev_maps = xmap_dereference(dev->xps_maps[type]);
	if (!dev_maps)
		return;

	for (j = 0; j < dev_maps->nr_ids; j++)
		active |= remove_xps_queue_cpu(dev, dev_maps, j, offset, count);
	if (!active)
		reset_xps_maps(dev, dev_maps, type);

	if (type == XPS_CPUS) {
		for (i = offset + (count - 1); count--; i--)
			netdev_queue_numa_node_write(
				netdev_get_tx_queue(dev, i), NUMA_NO_NODE);
	}
}

static void netif_reset_xps_queues(struct net_device *dev, u16 offset,
				   u16 count)
{
	if (!static_key_false(&xps_needed))
		return;

	cpus_read_lock();
	mutex_lock(&xps_map_mutex);

	if (static_key_false(&xps_rxqs_needed))
		clean_xps_maps(dev, XPS_RXQS, offset, count);

	clean_xps_maps(dev, XPS_CPUS, offset, count);

	mutex_unlock(&xps_map_mutex);
	cpus_read_unlock();
}

static void netif_reset_xps_queues_gt(struct net_device *dev, u16 index)
{
	netif_reset_xps_queues(dev, index, dev->num_tx_queues - index);
}

static struct xps_map *expand_xps_map(struct xps_map *map, int attr_index,
				      u16 index, bool is_rxqs_map)
{
	struct xps_map *new_map;
	int alloc_len = XPS_MIN_MAP_ALLOC;
	int i, pos;

	for (pos = 0; map && pos < map->len; pos++) {
		if (map->queues[pos] != index)
			continue;
		return map;
	}

	/* Need to add tx-queue to this CPU's/rx-queue's existing map */
	if (map) {
		if (pos < map->alloc_len)
			return map;

		alloc_len = map->alloc_len * 2;
	}

	/* Need to allocate new map to store tx-queue on this CPU's/rx-queue's
	 *  map
	 */
	if (is_rxqs_map)
		new_map = kzalloc(XPS_MAP_SIZE(alloc_len), GFP_KERNEL);
	else
		new_map = kzalloc_node(XPS_MAP_SIZE(alloc_len), GFP_KERNEL,
				       cpu_to_node(attr_index));
	if (!new_map)
		return NULL;

	for (i = 0; i < pos; i++)
		new_map->queues[i] = map->queues[i];
	new_map->alloc_len = alloc_len;
	new_map->len = pos;

	return new_map;
}

/* Copy xps maps at a given index */
static void xps_copy_dev_maps(struct xps_dev_maps *dev_maps,
			      struct xps_dev_maps *new_dev_maps, int index,
			      int tc, bool skip_tc)
{
	int i, tci = index * dev_maps->num_tc;
	struct xps_map *map;

	/* copy maps belonging to foreign traffic classes */
	for (i = 0; i < dev_maps->num_tc; i++, tci++) {
		if (i == tc && skip_tc)
			continue;

		/* fill in the new device map from the old device map */
		map = xmap_dereference(dev_maps->attr_map[tci]);
		RCU_INIT_POINTER(new_dev_maps->attr_map[tci], map);
	}
}

/* Must be called under cpus_read_lock */
/*设置dev的index号tx队列的xps cpu掩码*/
int __netif_set_xps_queue(struct net_device *dev, const unsigned long *mask/*cpu掩码*/,
			  u16 index/*tx队列索引*/, enum xps_map_type type/*是否rxq的映射*/)
{
	struct xps_dev_maps *dev_maps, *new_dev_maps = NULL, *old_dev_maps = NULL;
	const unsigned long *online_mask = NULL;
	bool active = false, copy = false;
	int i, j, tci, numa_node_id = -2;
	int maps_sz, num_tc = 1, tc = 0;
	struct xps_map *map, *new_map;
	unsigned int nr_ids;

	if (dev->num_tc) {
		/* Do not allow XPS on subordinate device directly */
		num_tc = dev->num_tc;
		if (num_tc < 0)
			return -EINVAL;

		/* If queue belongs to subordinate dev use its map */
		dev = netdev_get_tx_queue(dev, index)->sb_dev ? : dev;

		tc = netdev_txq_to_tc(dev, index);
		if (tc < 0)
			return -EINVAL;
	}

	mutex_lock(&xps_map_mutex);

	dev_maps = xmap_dereference(dev->xps_maps[type]);
	if (type == XPS_RXQS) {
		maps_sz = XPS_RXQ_DEV_MAPS_SIZE(num_tc, dev->num_rx_queues);
		nr_ids = dev->num_rx_queues;
	} else {
		maps_sz = XPS_CPU_DEV_MAPS_SIZE(num_tc);
		if (num_possible_cpus() > 1)
			online_mask = cpumask_bits(cpu_online_mask);
		nr_ids = nr_cpu_ids;
	}

	if (maps_sz < L1_CACHE_BYTES)
		maps_sz = L1_CACHE_BYTES;

	/* The old dev_maps could be larger or smaller than the one we're
	 * setting up now, as dev->num_tc or nr_ids could have been updated in
	 * between. We could try to be smart, but let's be safe instead and only
	 * copy foreign traffic classes if the two map sizes match.
	 */
	if (dev_maps &&
	    dev_maps->num_tc == num_tc && dev_maps->nr_ids == nr_ids)
		copy = true;

	/* allocate memory for queue storage */
	for (j = -1; j = netif_attrmask_next_and(j, online_mask, mask, nr_ids),
	     j < nr_ids;) {
		if (!new_dev_maps) {
			new_dev_maps = kzalloc(maps_sz, GFP_KERNEL);
			if (!new_dev_maps) {
				mutex_unlock(&xps_map_mutex);
				return -ENOMEM;
			}

			new_dev_maps->nr_ids = nr_ids;
			new_dev_maps->num_tc = num_tc;
		}

		tci = j * num_tc + tc;
		map = copy ? xmap_dereference(dev_maps->attr_map[tci]) : NULL;

		map = expand_xps_map(map, j, index, type == XPS_RXQS);
		if (!map)
			goto error;

		RCU_INIT_POINTER(new_dev_maps->attr_map[tci], map);
	}

	if (!new_dev_maps)
		goto out_no_new_maps;

	if (!dev_maps) {
		/* Increment static keys at most once per type */
		static_key_slow_inc_cpuslocked(&xps_needed);
		if (type == XPS_RXQS)
			static_key_slow_inc_cpuslocked(&xps_rxqs_needed);
	}

	for (j = 0; j < nr_ids; j++) {
		bool skip_tc = false;

		tci = j * num_tc + tc;
		if (netif_attr_test_mask(j, mask, nr_ids) &&
		    netif_attr_test_online(j, online_mask, nr_ids)) {
			/* add tx-queue to CPU/rx-queue maps */
			int pos = 0;

			skip_tc = true;

			map = xmap_dereference(new_dev_maps->attr_map[tci]);
			/*检查index是否包含在map->queues中*/
			while ((pos < map->len) && (map->queues[pos] != index))
				pos++;

			/*index不在map->queues中，添加*/
			if (pos == map->len)
				map->queues[map->len++] = index;
#ifdef CONFIG_NUMA
			if (type == XPS_CPUS) {
				if (numa_node_id == -2)
					numa_node_id = cpu_to_node(j);
				else if (numa_node_id != cpu_to_node(j))
					numa_node_id = -1;
			}
#endif
		}

		if (copy)
			xps_copy_dev_maps(dev_maps, new_dev_maps, j, tc,
					  skip_tc);
	}

	/*依据标记，设置rxq,txq的maps*/
	rcu_assign_pointer(dev->xps_maps[type], new_dev_maps);

	/* Cleanup old maps */
	if (!dev_maps)
		goto out_no_old_maps;

	for (j = 0; j < dev_maps->nr_ids; j++) {
		for (i = num_tc, tci = j * dev_maps->num_tc; i--; tci++) {
			map = xmap_dereference(dev_maps->attr_map[tci]);
			if (!map)
				continue;

			if (copy) {
				new_map = xmap_dereference(new_dev_maps->attr_map[tci]);
				if (map == new_map)
					continue;
			}

			RCU_INIT_POINTER(dev_maps->attr_map[tci], NULL);
			kfree_rcu(map, rcu);
		}
	}

	old_dev_maps = dev_maps;

out_no_old_maps:
	dev_maps = new_dev_maps;
	active = true;

out_no_new_maps:
	if (type == XPS_CPUS)
		/* update Tx queue numa node */
		netdev_queue_numa_node_write(netdev_get_tx_queue(dev, index),
					     (numa_node_id >= 0) ?
					     numa_node_id : NUMA_NO_NODE);

	if (!dev_maps)
		goto out_no_maps;

	/* removes tx-queue from unused CPUs/rx-queues */
	for (j = 0; j < dev_maps->nr_ids; j++) {
		tci = j * dev_maps->num_tc;

		for (i = 0; i < dev_maps->num_tc; i++, tci++) {
			if (i == tc &&
			    netif_attr_test_mask(j, mask, dev_maps->nr_ids) &&
			    netif_attr_test_online(j, online_mask, dev_maps->nr_ids))
				continue;

			active |= remove_xps_queue(dev_maps,
						   copy ? old_dev_maps : NULL,
						   tci, index);
		}
	}

	if (old_dev_maps)
		kfree_rcu(old_dev_maps, rcu);

	/* free map if not active */
	if (!active)
		reset_xps_maps(dev, dev_maps, type);

out_no_maps:
	mutex_unlock(&xps_map_mutex);

	return 0;
error:
	/* remove any maps that we added */
	for (j = 0; j < nr_ids; j++) {
		for (i = num_tc, tci = j * num_tc; i--; tci++) {
			new_map = xmap_dereference(new_dev_maps->attr_map[tci]);
			map = copy ?
			      xmap_dereference(dev_maps->attr_map[tci]) :
			      NULL;
			if (new_map && new_map != map)
				kfree(new_map);
		}
	}

	mutex_unlock(&xps_map_mutex);

	kfree(new_dev_maps);
	return -ENOMEM;
}
EXPORT_SYMBOL_GPL(__netif_set_xps_queue);

/*设置dev的index号tx队列的xps cpu掩码*/
int netif_set_xps_queue(struct net_device *dev, const struct cpumask *mask,
			u16 index)
{
	int ret;

	cpus_read_lock();
	ret =  __netif_set_xps_queue(dev, cpumask_bits(mask), index, XPS_CPUS);
	cpus_read_unlock();

	return ret;
}
EXPORT_SYMBOL(netif_set_xps_queue);

#endif
static void netdev_unbind_all_sb_channels(struct net_device *dev)
{
    /*最后一个有效tx队列结尾*/
	struct netdev_queue *txq = &dev->_tx[dev->num_tx_queues];

	/* Unbind any subordinate channels */
	while (txq-- != &dev->_tx[0]) {
		if (txq->sb_dev)
			netdev_unbind_sb_channel(dev, txq->sb_dev);
	}
}

void netdev_reset_tc(struct net_device *dev)
{
#ifdef CONFIG_XPS
	netif_reset_xps_queues_gt(dev, 0);
#endif
	netdev_unbind_all_sb_channels(dev);

	/* Reset TC configuration of device */
	dev->num_tc = 0;
	memset(dev->tc_to_txq, 0, sizeof(dev->tc_to_txq));
	memset(dev->prio_tc_map, 0, sizeof(dev->prio_tc_map));
}
EXPORT_SYMBOL(netdev_reset_tc);

int netdev_set_tc_queue(struct net_device *dev, u8 tc, u16 count, u16 offset)
{
	if (tc >= dev->num_tc)
		return -EINVAL;

#ifdef CONFIG_XPS
	netif_reset_xps_queues(dev, offset, count);
#endif
	/*记录tc与txq的映射关系*/
	dev->tc_to_txq[tc].count = count;
	dev->tc_to_txq[tc].offset = offset;
	return 0;
}
EXPORT_SYMBOL(netdev_set_tc_queue);

int netdev_set_num_tc(struct net_device *dev, u8 num_tc)
{
    /*num_tc不得超过TC_MAX_QUEUE*/
	if (num_tc > TC_MAX_QUEUE)
		return -EINVAL;

#ifdef CONFIG_XPS
	netif_reset_xps_queues_gt(dev, 0);
#endif
	netdev_unbind_all_sb_channels(dev);

	/*更新设备的tc数目*/
	dev->num_tc = num_tc;
	return 0;
}
EXPORT_SYMBOL(netdev_set_num_tc);

void netdev_unbind_sb_channel(struct net_device *dev,
			      struct net_device *sb_dev)
{
	struct netdev_queue *txq = &dev->_tx[dev->num_tx_queues];

#ifdef CONFIG_XPS
	netif_reset_xps_queues_gt(sb_dev, 0);
#endif
	memset(sb_dev->tc_to_txq, 0, sizeof(sb_dev->tc_to_txq));
	memset(sb_dev->prio_tc_map, 0, sizeof(sb_dev->prio_tc_map));

	while (txq-- != &dev->_tx[0]) {
		if (txq->sb_dev == sb_dev)
			txq->sb_dev = NULL;
	}
}
EXPORT_SYMBOL(netdev_unbind_sb_channel);

int netdev_bind_sb_channel_queue(struct net_device *dev,
				 struct net_device *sb_dev,
				 u8 tc, u16 count, u16 offset)
{
	/* Make certain the sb_dev and dev are already configured */
	if (sb_dev->num_tc >= 0 || tc >= dev->num_tc)
		return -EINVAL;

	/* We cannot hand out queues we don't have */
	if ((offset + count) > dev->real_num_tx_queues)
		return -EINVAL;

	/* Record the mapping */
	sb_dev->tc_to_txq[tc].count = count;
	sb_dev->tc_to_txq[tc].offset = offset;

	/* Provide a way for Tx queue to find the tc_to_txq map or
	 * XPS map for itself.
	 */
	while (count--)
		netdev_get_tx_queue(dev, count + offset)->sb_dev = sb_dev;

	return 0;
}
EXPORT_SYMBOL(netdev_bind_sb_channel_queue);

int netdev_set_sb_channel(struct net_device *dev, u16 channel)
{
	/* Do not use a multiqueue device to represent a subordinate channel */
	if (netif_is_multiqueue(dev))
		return -ENODEV;

	/* We allow channels 1 - 32767 to be used for subordinate channels.
	 * Channel 0 is meant to be "native" mode and used only to represent
	 * the main root device. We allow writing 0 to reset the device back
	 * to normal mode after being used as a subordinate channel.
	 */
	if (channel > S16_MAX)
		return -EINVAL;

	dev->num_tc = -channel;

	return 0;
}
EXPORT_SYMBOL(netdev_set_sb_channel);

/*
 * Routine to help set real_num_tx_queues. To avoid skbs mapped to queues
 * greater than real_num_tx_queues stale skbs on the qdisc must be flushed.
 */
int netif_set_real_num_tx_queues(struct net_device *dev, unsigned int txq)
{
	bool disabling;
	int rc;

	disabling = txq < dev->real_num_tx_queues;

	/*要设置的txq不得超过dev->num_tx_queues*/
	if (txq < 1 || txq > dev->num_tx_queues)
		return -EINVAL;

	if (dev->reg_state == NETREG_REGISTERED ||
	    dev->reg_state == NETREG_UNREGISTERING) {
		ASSERT_RTNL();

		rc = netdev_queue_update_kobjects(dev, dev->real_num_tx_queues,
						  txq);
		if (rc)
			return rc;

		if (dev->num_tc)
			netif_setup_tc(dev, txq);

		dev_qdisc_change_real_num_tx(dev, txq);

		dev->real_num_tx_queues = txq;

		if (disabling) {
			synchronize_net();
			qdisc_reset_all_tx_gt(dev, txq);
#ifdef CONFIG_XPS
			netif_reset_xps_queues_gt(dev, txq);
#endif
		}
	} else {
		dev->real_num_tx_queues = txq;
	}

	return 0;
}
EXPORT_SYMBOL(netif_set_real_num_tx_queues);

#ifdef CONFIG_SYSFS
/**
 *	netif_set_real_num_rx_queues - set actual number of RX queues used
 *	@dev: Network device
 *	@rxq: Actual number of RX queues
 *
 *	This must be called either with the rtnl_lock held or before
 *	registration of the net device.  Returns 0 on success, or a
 *	negative error code.  If called before registration, it always
 *	succeeds.
 */
int netif_set_real_num_rx_queues(struct net_device *dev, unsigned int rxq)
{
    //为dev设置收队列
	int rc;

	if (rxq < 1 || rxq > dev->num_rx_queues)
		return -EINVAL;

	/*对已注册的设备进行rx object变更*/
	if (dev->reg_state == NETREG_REGISTERED) {
		ASSERT_RTNL();

		rc = net_rx_queue_update_kobjects(dev, dev->real_num_rx_queues,
						  rxq);
		if (rc)
			return rc;
	}

	dev->real_num_rx_queues = rxq;
	return 0;
}
EXPORT_SYMBOL(netif_set_real_num_rx_queues);
#endif

/**
 *	netif_set_real_num_queues - set actual number of RX and TX queues used
 *	@dev: Network device
 *	@txq: Actual number of TX queues
 *	@rxq: Actual number of RX queues
 *
 *	Set the real number of both TX and RX queues.
 *	Does nothing if the number of queues is already correct.
 */
int netif_set_real_num_queues(struct net_device *dev,
			      unsigned int txq, unsigned int rxq)
{
	unsigned int old_rxq = dev->real_num_rx_queues;
	int err;

	if (txq < 1 || txq > dev->num_tx_queues ||
	    rxq < 1 || rxq > dev->num_rx_queues)
		return -EINVAL;

	/* Start from increases, so the error path only does decreases -
	 * decreases can't fail.
	 */
	if (rxq > dev->real_num_rx_queues) {
		err = netif_set_real_num_rx_queues(dev, rxq);
		if (err)
			return err;
	}
	if (txq > dev->real_num_tx_queues) {
		err = netif_set_real_num_tx_queues(dev, txq);
		if (err)
			goto undo_rx;
	}
	if (rxq < dev->real_num_rx_queues)
		WARN_ON(netif_set_real_num_rx_queues(dev, rxq));
	if (txq < dev->real_num_tx_queues)
		WARN_ON(netif_set_real_num_tx_queues(dev, txq));

	return 0;
undo_rx:
	WARN_ON(netif_set_real_num_rx_queues(dev, old_rxq));
	return err;
}
EXPORT_SYMBOL(netif_set_real_num_queues);

/**
 * netif_set_tso_max_size() - set the max size of TSO frames supported
 * @dev:	netdev to update
 * @size:	max skb->len of a TSO frame
 *
 * Set the limit on the size of TSO super-frames the device can handle.
 * Unless explicitly set the stack will assume the value of
 * %GSO_LEGACY_MAX_SIZE.
 */
void netif_set_tso_max_size(struct net_device *dev, unsigned int size)
{
	dev->tso_max_size = min(GSO_MAX_SIZE, size);
	if (size < READ_ONCE(dev->gso_max_size))
		netif_set_gso_max_size(dev, size);
}
EXPORT_SYMBOL(netif_set_tso_max_size);

/**
 * netif_set_tso_max_segs() - set the max number of segs supported for TSO
 * @dev:	netdev to update
 * @segs:	max number of TCP segments
 *
 * Set the limit on the number of TCP segments the device can generate from
 * a single TSO super-frame.
 * Unless explicitly set the stack will assume the value of %GSO_MAX_SEGS.
 */
void netif_set_tso_max_segs(struct net_device *dev, unsigned int segs)
{
	dev->tso_max_segs = segs;
	if (segs < READ_ONCE(dev->gso_max_segs))
		netif_set_gso_max_segs(dev, segs);
}
EXPORT_SYMBOL(netif_set_tso_max_segs);

/**
 * netif_inherit_tso_max() - copy all TSO limits from a lower device to an upper
 * @to:		netdev to update
 * @from:	netdev from which to copy the limits
 */
void netif_inherit_tso_max(struct net_device *to, const struct net_device *from)
{
	netif_set_tso_max_size(to, from->tso_max_size);
	netif_set_tso_max_segs(to, from->tso_max_segs);
}
EXPORT_SYMBOL(netif_inherit_tso_max);

/**
 * netif_get_num_default_rss_queues - default number of RSS queues
 *
 * Default value is the number of physical cores if there are only 1 or 2, or
 * divided by 2 if there are more.
 */
int netif_get_num_default_rss_queues(void)
{
	cpumask_var_t cpus;
	int cpu, count = 0;

	if (unlikely(is_kdump_kernel() || !zalloc_cpumask_var(&cpus, GFP_KERNEL)))
		return 1;

	cpumask_copy(cpus, cpu_online_mask);
	for_each_cpu(cpu, cpus) {
		++count;
		cpumask_andnot(cpus, cpus, topology_sibling_cpumask(cpu));
	}
	free_cpumask_var(cpus);

	return count > 2 ? DIV_ROUND_UP(count, 2) : count;
}
EXPORT_SYMBOL(netif_get_num_default_rss_queues);

static void __netif_reschedule(struct Qdisc *q)
{
	struct softnet_data *sd;
	unsigned long flags;

	local_irq_save(flags);
	sd = this_cpu_ptr(&softnet_data);
	/*将q加入到待调度队列结尾*/
	q->next_sched = NULL;
	*sd->output_queue_tailp = q;
	sd->output_queue_tailp = &q->next_sched;
	//触发tx软中断
	raise_softirq_irqoff(NET_TX_SOFTIRQ);
	local_irq_restore(flags);
}

void __netif_schedule(struct Qdisc *q)
{
    /*q如无调度标记，则打上标记，并重调度q*/
	if (!test_and_set_bit(__QDISC_STATE_SCHED, &q->state))
		__netif_reschedule(q);
}
EXPORT_SYMBOL(__netif_schedule);

struct dev_kfree_skb_cb {
	enum skb_free_reason reason;
};

static struct dev_kfree_skb_cb *get_kfree_skb_cb(const struct sk_buff *skb)
{
	return (struct dev_kfree_skb_cb *)skb->cb;
}

void netif_schedule_queue(struct netdev_queue *txq)
{
	rcu_read_lock();
	if (!netif_xmit_stopped(txq)) {
		struct Qdisc *q = rcu_dereference(txq->qdisc);

		__netif_schedule(q);
	}
	rcu_read_unlock();
}
EXPORT_SYMBOL(netif_schedule_queue);

void netif_tx_wake_queue(struct netdev_queue *dev_queue)
{
    //清除掉队列上的stop标记，并尝试调度tx软中断
	if (test_and_clear_bit(__QUEUE_STATE_DRV_XOFF, &dev_queue->state)) {
		struct Qdisc *q;

		rcu_read_lock();
		q = rcu_dereference(dev_queue->qdisc);
		__netif_schedule(q);
		rcu_read_unlock();
	}
}
EXPORT_SYMBOL(netif_tx_wake_queue);

void __dev_kfree_skb_irq(struct sk_buff *skb, enum skb_free_reason reason)
{
	unsigned long flags;

	if (unlikely(!skb))
		return;

	if (likely(refcount_read(&skb->users) == 1)) {
		smp_rmb();
		/*存放到irq链表上的skb引用计数恒为0*/
		refcount_set(&skb->users, 0);
	} else if (likely(!refcount_dec_and_test(&skb->users))) {
	    /*仍在使用，减引用计数，退出*/
		return;
	}
	get_kfree_skb_cb(skb)->reason = reason;/*设置释放原因*/
	local_irq_save(flags);
	/*将此skb挂接在tx软中断的completion_queue上，通过tx softirq完成报文释放*/
	skb->next = __this_cpu_read(softnet_data.completion_queue);
	__this_cpu_write(softnet_data.completion_queue, skb);
	raise_softirq_irqoff(NET_TX_SOFTIRQ);
	local_irq_restore(flags);
}
EXPORT_SYMBOL(__dev_kfree_skb_irq);

void __dev_kfree_skb_any(struct sk_buff *skb, enum skb_free_reason reason)
{
	if (in_hardirq() || irqs_disabled())
		__dev_kfree_skb_irq(skb, reason);
	else
		dev_kfree_skb(skb);
}
EXPORT_SYMBOL(__dev_kfree_skb_any);


/**
 * netif_device_detach - mark device as removed
 * @dev: network device
 *
 * Mark device as removed from system and therefore no longer available.
 */
void netif_device_detach(struct net_device *dev)
{
	if (test_and_clear_bit(__LINK_STATE_PRESENT, &dev->state) &&
	    netif_running(dev)) {
		netif_tx_stop_all_queues(dev);
	}
}
EXPORT_SYMBOL(netif_device_detach);

/**
 * netif_device_attach - mark device as attached
 * @dev: network device
 *
 * Mark device as attached from system and restart if needed.
 */
void netif_device_attach(struct net_device *dev)
{
	if (!test_and_set_bit(__LINK_STATE_PRESENT, &dev->state) &&
	    netif_running(dev)) {
		netif_tx_wake_all_queues(dev);
		__netdev_watchdog_up(dev);
	}
}
EXPORT_SYMBOL(netif_device_attach);

/*
 * Returns a Tx hash based on the given packet descriptor a Tx queues' number
 * to be used as a distribution range.
 */
static u16 skb_tx_hash(const struct net_device *dev,
		       const struct net_device *sb_dev,
		       struct sk_buff *skb)
{
	u32 hash;
	u16 qoffset = 0;
	u16 qcount = dev->real_num_tx_queues;

	if (dev->num_tc) {
	    /*设备开启了tc,由优先级获得tc,并更新qoffset,qcount*/
		u8 tc = netdev_get_prio_tc_map(dev, skb->priority);

		/*取此tc对应的一组队列（qoffset,qcount)*/
		qoffset = sb_dev->tc_to_txq[tc].offset;
		qcount = sb_dev->tc_to_txq[tc].count;
		if (unlikely(!qcount)) {
			net_warn_ratelimited("%s: invalid qcount, qoffset %u for tc %u\n",
					     sb_dev->name, qoffset, tc);
			qoffset = 0;
			qcount = dev->real_num_tx_queues;
		}
	}

	if (skb_rx_queue_recorded(skb)) {
	    /*取此skb对应的rx队列号，通过此方式获得tx队列*/
		hash = skb_get_rx_queue(skb);
		if (hash >= qoffset)
			hash -= qoffset;
		while (unlikely(hash >= qcount))
			hash -= qcount;
		return hash + qoffset;
	}

	/*利用skb->hash选择tx*/
	return (u16) reciprocal_scale(skb_get_hash(skb), qcount) + qoffset;
}

static void skb_warn_bad_offload(const struct sk_buff *skb)
{
	static const netdev_features_t null_features;
	struct net_device *dev = skb->dev;
	const char *name = "";

	if (!net_ratelimit())
		return;

	if (dev) {
		if (dev->dev.parent)
			name = dev_driver_string(dev->dev.parent);
		else
			name = netdev_name(dev);
	}
	skb_dump(KERN_WARNING, skb, false);
	WARN(1, "%s: caps=(%pNF, %pNF)\n",
	     name, dev ? &dev->features : &null_features,
	     skb->sk ? &skb->sk->sk_route_caps : &null_features);
}

/*
 * Invalidate hardware checksum when packet is to be mangled, and
 * complete checksum manually on outgoing path.
 */
int skb_checksum_help(struct sk_buff *skb)
{
	__wsum csum;
	int ret = 0, offset;

	if (skb->ip_summed == CHECKSUM_COMPLETE)
		goto out_set_summed;

	if (unlikely(skb_is_gso(skb))) {
		skb_warn_bad_offload(skb);
		return -EINVAL;
	}

	/* Before computing a checksum, we should make sure no frag could
	 * be modified by an external entity : checksum could be wrong.
	 */
	if (skb_has_shared_frag(skb)) {
		ret = __skb_linearize(skb);
		if (ret)
			goto out;
	}

	offset = skb_checksum_start_offset(skb);
	ret = -EINVAL;
	if (WARN_ON_ONCE(offset >= skb_headlen(skb))) {
		DO_ONCE_LITE(skb_dump, KERN_ERR, skb, false);
		goto out;
	}
	csum = skb_checksum(skb, offset, skb->len - offset, 0);

	offset += skb->csum_offset;
	if (WARN_ON_ONCE(offset + sizeof(__sum16) > skb_headlen(skb))) {
		DO_ONCE_LITE(skb_dump, KERN_ERR, skb, false);
		goto out;
	}
	ret = skb_ensure_writable(skb, offset + sizeof(__sum16));
	if (ret)
		goto out;

	*(__sum16 *)(skb->data + offset) = csum_fold(csum) ?: CSUM_MANGLED_0;
out_set_summed:
	skb->ip_summed = CHECKSUM_NONE;
out:
	return ret;
}
EXPORT_SYMBOL(skb_checksum_help);

int skb_crc32c_csum_help(struct sk_buff *skb)
{
	__le32 crc32c_csum;
	int ret = 0, offset, start;

	if (skb->ip_summed != CHECKSUM_PARTIAL)
		goto out;

	if (unlikely(skb_is_gso(skb)))
		goto out;

	/* Before computing a checksum, we should make sure no frag could
	 * be modified by an external entity : checksum could be wrong.
	 */
	if (unlikely(skb_has_shared_frag(skb))) {
		ret = __skb_linearize(skb);
		if (ret)
			goto out;
	}
	start = skb_checksum_start_offset(skb);
	offset = start + offsetof(struct sctphdr, checksum);
	if (WARN_ON_ONCE(offset >= skb_headlen(skb))) {
		ret = -EINVAL;
		goto out;
	}

	ret = skb_ensure_writable(skb, offset + sizeof(__le32));
	if (ret)
		goto out;

	crc32c_csum = cpu_to_le32(~__skb_checksum(skb, start,
						  skb->len - start, ~(__u32)0,
						  crc32c_csum_stub));
	*(__le32 *)(skb->data + offset) = crc32c_csum;
	skb->ip_summed = CHECKSUM_NONE;
	skb->csum_not_inet = 0;
out:
	return ret;
}

__be16 skb_network_protocol(struct sk_buff *skb, int *depth)
{
	__be16 type = skb->protocol;

	/* Tunnel gso handlers can set protocol to ethernet. */
	if (type == htons(ETH_P_TEB)) {
		struct ethhdr *eth;

		if (unlikely(!pskb_may_pull(skb, sizeof(struct ethhdr))))
			return 0;

		eth = (struct ethhdr *)skb->data;
		type = eth->h_proto;
	}

	return __vlan_get_protocol(skb, type, depth);
}

/* openvswitch calls this on rx path, so we need a different check.
 */
static inline bool skb_needs_check(struct sk_buff *skb, bool tx_path)
{
	if (tx_path)
		return skb->ip_summed != CHECKSUM_PARTIAL &&
		       skb->ip_summed != CHECKSUM_UNNECESSARY;

	return skb->ip_summed == CHECKSUM_NONE;
}

/**
 *	__skb_gso_segment - Perform segmentation on skb.
 *	@skb: buffer to segment
 *	@features: features for the output path (see dev->features)
 *	@tx_path: whether it is called in TX path
 *
 *	This function segments the given skb and returns a list of segments.
 *
 *	It may return NULL if the skb requires no segmentation.  This is
 *	only possible when GSO is used for verifying header integrity.
 *
 *	Segmentation preserves SKB_GSO_CB_OFFSET bytes of previous skb cb.
 */
struct sk_buff *__skb_gso_segment(struct sk_buff *skb,
				  netdev_features_t features, bool tx_path)
{
	struct sk_buff *segs;

	if (unlikely(skb_needs_check(skb, tx_path))) {
		int err;

		/* We're going to init ->check field in TCP or UDP header */
		err = skb_cow_head(skb, 0);
		if (err < 0)
			return ERR_PTR(err);
	}

	/* Only report GSO partial support if it will enable us to
	 * support segmentation on this frame without needing additional
	 * work.
	 */
	if (features & NETIF_F_GSO_PARTIAL) {
		netdev_features_t partial_features = NETIF_F_GSO_ROBUST;
		struct net_device *dev = skb->dev;

		partial_features |= dev->features & dev->gso_partial_features;
		if (!skb_gso_ok(skb, features | partial_features))
			features &= ~NETIF_F_GSO_PARTIAL;
	}

	BUILD_BUG_ON(SKB_GSO_CB_OFFSET +
		     sizeof(*SKB_GSO_CB(skb)) > sizeof(skb->cb));

	SKB_GSO_CB(skb)->mac_offset = skb_headroom(skb);
	SKB_GSO_CB(skb)->encap_level = 0;

	skb_reset_mac_header(skb);
	skb_reset_mac_len(skb);

	segs = skb_mac_gso_segment(skb, features);

	if (segs != skb && unlikely(skb_needs_check(skb, tx_path) && !IS_ERR(segs)))
		skb_warn_bad_offload(skb);

	return segs;
}
EXPORT_SYMBOL(__skb_gso_segment);

/* Take action when hardware reception checksum errors are detected. */
#ifdef CONFIG_BUG
static void do_netdev_rx_csum_fault(struct net_device *dev, struct sk_buff *skb)
{
	netdev_err(dev, "hw csum failure\n");
	skb_dump(KERN_ERR, skb, true);
	dump_stack();
}

void netdev_rx_csum_fault(struct net_device *dev, struct sk_buff *skb)
{
	DO_ONCE_LITE(do_netdev_rx_csum_fault, dev, skb);
}
EXPORT_SYMBOL(netdev_rx_csum_fault);
#endif

/* XXX: check that highmem exists at all on the given machine. */
static int illegal_highdma(struct net_device *dev, struct sk_buff *skb)
{
#ifdef CONFIG_HIGHMEM
	int i;

	if (!(dev->features & NETIF_F_HIGHDMA)) {
		for (i = 0; i < skb_shinfo(skb)->nr_frags; i++) {
			skb_frag_t *frag = &skb_shinfo(skb)->frags[i];

			if (PageHighMem(skb_frag_page(frag)))
				return 1;
		}
	}
#endif
	return 0;
}

/* If MPLS offload request, verify we are testing hardware MPLS features
 * instead of standard features for the netdev.
 */
#if IS_ENABLED(CONFIG_NET_MPLS_GSO)
static netdev_features_t net_mpls_features(struct sk_buff *skb,
					   netdev_features_t features,
					   __be16 type)
{
	if (eth_p_mpls(type))
		features &= skb->dev->mpls_features;

	return features;
}
#else
static netdev_features_t net_mpls_features(struct sk_buff *skb,
					   netdev_features_t features,
					   __be16 type)
{
	return features;
}
#endif

static netdev_features_t harmonize_features(struct sk_buff *skb,
	netdev_features_t features)
{
	__be16 type;

	type = skb_network_protocol(skb, NULL);
	features = net_mpls_features(skb, features, type);

	if (skb->ip_summed != CHECKSUM_NONE &&
	    !can_checksum_protocol(features, type)) {
		features &= ~(NETIF_F_CSUM_MASK | NETIF_F_GSO_MASK);
	}
	if (illegal_highdma(skb->dev, skb))
		features &= ~NETIF_F_SG;

	return features;
}

netdev_features_t passthru_features_check(struct sk_buff *skb,
					  struct net_device *dev,
					  netdev_features_t features)
{
	return features;
}
EXPORT_SYMBOL(passthru_features_check);

static netdev_features_t dflt_features_check(struct sk_buff *skb,
					     struct net_device *dev,
					     netdev_features_t features)
{
	return vlan_features_check(skb, features);
}

static netdev_features_t gso_features_check(const struct sk_buff *skb,
					    struct net_device *dev,
					    netdev_features_t features)
{
	u16 gso_segs = skb_shinfo(skb)->gso_segs;

	/*超过设备支持的最大gso分段数，清除掉此功能*/
	if (gso_segs > READ_ONCE(dev->gso_max_segs))
		return features & ~NETIF_F_GSO_MASK;

	if (!skb_shinfo(skb)->gso_type) {
		skb_warn_bad_offload(skb);
		return features & ~NETIF_F_GSO_MASK;
	}

	/* Support for GSO partial features requires software
	 * intervention before we can actually process the packets
	 * so we need to strip support for any partial features now
	 * and we can pull them back in after we have partially
	 * segmented the frame.
	 */
	if (!(skb_shinfo(skb)->gso_type & SKB_GSO_PARTIAL))
		features &= ~dev->gso_partial_features;

	/* Make sure to clear the IPv4 ID mangling feature if the
	 * IPv4 header has the potential to be fragmented.
	 */
	if (skb_shinfo(skb)->gso_type & SKB_GSO_TCPV4) {
		struct iphdr *iph = skb->encapsulation ?
				    inner_ip_hdr(skb) : ip_hdr(skb);

		if (!(iph->frag_off & htons(IP_DF)))
			features &= ~NETIF_F_TSO_MANGLEID;
	}

	return features;
}

netdev_features_t netif_skb_features(struct sk_buff *skb)
{
    /*skb所属的网络设备*/
	struct net_device *dev = skb->dev;
	netdev_features_t features = dev->features;

	if (skb_is_gso(skb))
		features = gso_features_check(skb, dev, features);

	/* If encapsulation offload request, verify we are testing
	 * hardware encapsulation features instead of standard
	 * features for the netdev
	 */
	if (skb->encapsulation)
		features &= dev->hw_enc_features;

	if (skb_vlan_tagged(skb))
		features = netdev_intersect_features(features,
						     dev->vlan_features |
						     NETIF_F_HW_VLAN_CTAG_TX |
						     NETIF_F_HW_VLAN_STAG_TX);

	if (dev->netdev_ops->ndo_features_check)
		features &= dev->netdev_ops->ndo_features_check(skb, dev,
								features);
	else
		features &= dflt_features_check(skb, dev, features);

	return harmonize_features(skb, features);
}
EXPORT_SYMBOL(netif_skb_features);

//通过dev向外发送一个skb
static int xmit_one(struct sk_buff *skb, struct net_device *dev,
		    struct netdev_queue *txq, bool more)
{
	unsigned int len;
	int rc;

	if (dev_nit_active(dev))
        //tcpdump抓包，发包方向
	    //报文将自此处传送给raw socket(tx方向capture报文）
		dev_queue_xmit_nit(skb, dev);

	len = skb->len;
	trace_net_dev_start_xmit(skb, dev);
	//通过netdev设备的ops完成发送
	rc = netdev_start_xmit(skb, dev, txq, more);
	trace_net_dev_xmit(skb, rc, dev, len/*报文长度*/);

	return rc;
}

//发送一组skb
struct sk_buff *dev_hard_start_xmit(struct sk_buff *first/*待发送的一组skb*/, struct net_device *dev,
				    struct netdev_queue *txq, int *ret/*出参，返回值*/)
{
	struct sk_buff *skb = first;
	int rc = NETDEV_TX_OK;

	//循环发送报文（底层调用ndo_start_xmit完成dev设备单个skb的发送）
	while (skb) {
		struct sk_buff *next = skb->next;

		//将skb自链中摘除
		skb_mark_not_on_list(skb);
		//发送此skb
		rc = xmit_one(skb, dev, txq, next != NULL);
		if (unlikely(!dev_xmit_complete(rc))) {
			skb->next = next;
			goto out;
		}

		skb = next;
		if (netif_tx_queue_stopped(txq) && skb) {
			//tx 队列停止时，skb仍需要发送，则报错
			rc = NETDEV_TX_BUSY;
			break;
		}
	}

out:
	*ret = rc;
	return skb;
}

static struct sk_buff *validate_xmit_vlan(struct sk_buff *skb,
					  netdev_features_t features)
{
	if (skb_vlan_tag_present(skb) &&
	    !vlan_hw_offload_capable(features, skb->vlan_proto))
		skb = __vlan_hwaccel_push_inside(skb);
	return skb;
}

int skb_csum_hwoffload_help(struct sk_buff *skb,
			    const netdev_features_t features)
{
	if (unlikely(skb_csum_is_sctp(skb)))
		return !!(features & NETIF_F_SCTP_CRC) ? 0 :
			skb_crc32c_csum_help(skb);

	if (features & NETIF_F_HW_CSUM)
		return 0;

	if (features & (NETIF_F_IP_CSUM | NETIF_F_IPV6_CSUM)) {
		switch (skb->csum_offset) {
		case offsetof(struct tcphdr, check):
		case offsetof(struct udphdr, check):
			return 0;
		}
	}

	return skb_checksum_help(skb);
}
EXPORT_SYMBOL(skb_csum_hwoffload_help);

static struct sk_buff *validate_xmit_skb(struct sk_buff *skb, struct net_device *dev, bool *again)
{
	netdev_features_t features;

	features = netif_skb_features(skb);
	skb = validate_xmit_vlan(skb, features);
	if (unlikely(!skb))
		goto out_null;

	skb = sk_validate_xmit_skb(skb, dev);
	if (unlikely(!skb))
		goto out_null;

	if (netif_needs_gso(skb, features)) {
		//检查是否需要处理gso
		struct sk_buff *segs;

		//软件处理gso分段
		segs = skb_gso_segment(skb, features);
		if (IS_ERR(segs)) {
			goto out_kfree_skb;
		} else if (segs) {
			consume_skb(skb);
			skb = segs;
		}
	} else {
		if (skb_needs_linearize(skb, features) &&
		    __skb_linearize(skb))
			goto out_kfree_skb;

		/* If packet is not checksummed and device does not
		 * support checksumming for this protocol, complete
		 * checksumming here.
		 */
		if (skb->ip_summed == CHECKSUM_PARTIAL) {
			if (skb->encapsulation)
				skb_set_inner_transport_header(skb,
							       skb_checksum_start_offset(skb));
			else
				skb_set_transport_header(skb,
							 skb_checksum_start_offset(skb));
			if (skb_csum_hwoffload_help(skb, features))
				goto out_kfree_skb;
		}
	}

	skb = validate_xmit_xfrm(skb, features, again);

	return skb;

out_kfree_skb:
	kfree_skb(skb);
out_null:
	dev_core_stats_tx_dropped_inc(dev);
	return NULL;
}

struct sk_buff *validate_xmit_skb_list(struct sk_buff *skb, struct net_device *dev, bool *again)
{
	struct sk_buff *next/*指向当前校验skb的next*/, *head = NULL/*指向校验通过的首个skb*/, *tail/*指向校验通过的skb list的最后一个元素*/;

	for (; skb != NULL; skb = next) {
		next = skb->next;
		skb_mark_not_on_list(skb);

		/* in case skb wont be segmented, point to itself */
		skb->prev = skb;

		skb = validate_xmit_skb(skb, dev, again);
		if (!skb)
		    /*校验不通过，报文被丢弃，考虑下一个*/
			continue;

		if (!head)
			head = skb;
		else
			tail->next = skb;
		/* If skb was segmented, skb->prev points to
		 * the last segment. If not, it still contains skb.
		 */
		tail = skb->prev;
	}
	return head;
}
EXPORT_SYMBOL_GPL(validate_xmit_skb_list);

static void qdisc_pkt_len_init(struct sk_buff *skb)
{
	const struct skb_shared_info *shinfo = skb_shinfo(skb);

	qdisc_skb_cb(skb)->pkt_len = skb->len;

	/* To get more precise estimation of bytes sent on wire,
	 * we add to pkt_len the headers size of all segments
	 */
	if (shinfo->gso_size && skb_transport_header_was_set(skb)) {
		unsigned int hdr_len;
		u16 gso_segs = shinfo->gso_segs;

		/* mac layer + network layer */
		hdr_len = skb_transport_header(skb) - skb_mac_header(skb);

		/* + transport layer */
		if (likely(shinfo->gso_type & (SKB_GSO_TCPV4 | SKB_GSO_TCPV6))) {
			const struct tcphdr *th;
			struct tcphdr _tcphdr;

			th = skb_header_pointer(skb, skb_transport_offset(skb),
						sizeof(_tcphdr), &_tcphdr);
			if (likely(th))
				hdr_len += __tcp_hdrlen(th);
		} else {
			struct udphdr _udphdr;

			if (skb_header_pointer(skb, skb_transport_offset(skb),
					       sizeof(_udphdr), &_udphdr))
				hdr_len += sizeof(struct udphdr);
		}

		if (shinfo->gso_type & SKB_GSO_DODGY)
			gso_segs = DIV_ROUND_UP(skb->len - hdr_len,
						shinfo->gso_size);

		qdisc_skb_cb(skb)->pkt_len += (gso_segs - 1) * hdr_len;
	}
}

static int dev_qdisc_enqueue(struct sk_buff *skb, struct Qdisc *q,
			     struct sk_buff **to_free,
			     struct netdev_queue *txq)
{
	int rc;

	rc = q->enqueue(skb, q, to_free) & NET_XMIT_MASK;
	if (rc == NET_XMIT_SUCCESS)
		trace_qdisc_enqueue(q, txq, skb);
	return rc;
}

//带qdisc方式的报文发送
static inline int __dev_xmit_skb(struct sk_buff *skb, struct Qdisc *q,
				 struct net_device *dev,
				 struct netdev_queue *txq)
{
	spinlock_t *root_lock = qdisc_lock(q);
	/*记录需要释放的报文*/
	struct sk_buff *to_free = NULL;
	bool contended;
	int rc;

	qdisc_calculate_pkt_len(skb, q);

	if (q->flags & TCQ_F_NOLOCK) {
		//报文入队（例如）
		if (q->flags & TCQ_F_CAN_BYPASS && nolock_qdisc_is_empty(q) &&
		    qdisc_run_begin(q)) {
			/* Retest nolock_qdisc_is_empty() within the protection
			 * of q->seqlock to protect from racing with requeuing.
			 */
			if (unlikely(!nolock_qdisc_is_empty(q))) {
				rc = dev_qdisc_enqueue(skb, q, &to_free, txq);
				__qdisc_run(q);
				qdisc_run_end(q);

				goto no_lock_out;
			}

			qdisc_bstats_cpu_update(q, skb);
			if (sch_direct_xmit(skb, q, dev, txq, NULL, true) &&
			    !nolock_qdisc_is_empty(q))
				__qdisc_run(q);

			qdisc_run_end(q);
			return NET_XMIT_SUCCESS;
		}

		rc = dev_qdisc_enqueue(skb, q, &to_free, txq);
		qdisc_run(q);

no_lock_out:
		/*释放掉需要free的报文*/
		if (unlikely(to_free))
			kfree_skb_list_reason(to_free,
					      SKB_DROP_REASON_QDISC_DROP);
		return rc;
	}

	/*
	 * Heuristic to force contended enqueues to serialize on a
	 * separate lock before trying to get qdisc main lock.
	 * This permits qdisc->running owner to get the lock more
	 * often and dequeue packets faster.
	 * On PREEMPT_RT it is possible to preempt the qdisc owner during xmit
	 * and then other tasks will only enqueue packets. The packets will be
	 * sent after the qdisc owner is scheduled again. To prevent this
	 * scenario the task always serialize on the lock.
	 */
	contended = qdisc_is_running(q) || IS_ENABLED(CONFIG_PREEMPT_RT);
	if (unlikely(contended))
		spin_lock(&q->busylock);

	spin_lock(root_lock);
	if (unlikely(test_bit(__QDISC_STATE_DEACTIVATED, &q->state))) {
		__qdisc_drop(skb, &to_free);
		rc = NET_XMIT_DROP;
	} else if ((q->flags & TCQ_F_CAN_BYPASS) && !qdisc_qlen(q) &&
		   qdisc_run_begin(q)) {
		/*
		 * This is a work-conserving queue; there are no old skbs
		 * waiting to be sent out; and the qdisc is not running -
		 * xmit the skb directly.
		 */

		qdisc_bstats_update(q, skb);

		if (sch_direct_xmit(skb, q, dev, txq, root_lock, true)) {
			if (unlikely(contended)) {
				spin_unlock(&q->busylock);
				contended = false;
			}
			__qdisc_run(q);
		}

		qdisc_run_end(q);
		rc = NET_XMIT_SUCCESS;
	} else {
		rc = dev_qdisc_enqueue(skb, q, &to_free, txq);
		if (qdisc_run_begin(q)) {
			if (unlikely(contended)) {
				spin_unlock(&q->busylock);
				contended = false;
			}
			__qdisc_run(q);
			qdisc_run_end(q);
		}
	}
	spin_unlock(root_lock);
	if (unlikely(to_free))
		kfree_skb_list_reason(to_free, SKB_DROP_REASON_QDISC_DROP);
	if (unlikely(contended))
		spin_unlock(&q->busylock);
	return rc;
}

#if IS_ENABLED(CONFIG_CGROUP_NET_PRIO)
static void skb_update_prio(struct sk_buff *skb)
{
	const struct netprio_map *map;
	const struct sock *sk;
	unsigned int prioidx;

	/*己设置priority，直接返回*/
	if (skb->priority)
		return;

	/*必须有priomap*/
	map = rcu_dereference_bh(skb->dev->priomap);
	if (!map)
		return;

	/*无对应socket,返回*/
	sk = skb_to_full_sk(skb);
	if (!sk)
		return;

	/*取cgroup对应的index,并填充skb->priority*/
	prioidx = sock_cgroup_prioidx(&sk->sk_cgrp_data);
	if (prioidx < map->priomap_len)
		skb->priority = map->priomap[prioidx];
}
#else
#define skb_update_prio(skb)
#endif

/**
 *	dev_loopback_xmit - loop back @skb
 *	@net: network namespace this loopback is happening in
 *	@sk:  sk needed to be a netfilter okfn
 *	@skb: buffer to transmit
 */
int dev_loopback_xmit(struct net *net, struct sock *sk, struct sk_buff *skb)
{
	skb_reset_mac_header(skb);
	__skb_pull(skb, skb_network_offset(skb));
	skb->pkt_type = PACKET_LOOPBACK;
	if (skb->ip_summed == CHECKSUM_NONE)
		skb->ip_summed = CHECKSUM_UNNECESSARY;
	DEBUG_NET_WARN_ON_ONCE(!skb_dst(skb));
	skb_dst_force(skb);
	netif_rx(skb);
	return 0;
}
EXPORT_SYMBOL(dev_loopback_xmit);

#ifdef CONFIG_NET_EGRESS
//报文的egress入口点
static struct sk_buff *
sch_handle_egress(struct sk_buff *skb, int *ret, struct net_device *dev)
{
#ifdef CONFIG_NET_CLS_ACT
	struct mini_Qdisc *miniq = rcu_dereference_bh(dev->miniq_egress);
	struct tcf_result cl_res;

	if (!miniq)
		return skb;

	/* qdisc_skb_cb(skb)->pkt_len was already set by the caller. */
	tc_skb_cb(skb)->mru = 0;
	tc_skb_cb(skb)->post_ct = false;
	mini_qdisc_bstats_cpu_update(miniq, skb);

	//对skb执行分类
	switch (tcf_classify(skb, miniq->block, miniq->filter_list, &cl_res, false)) {
	case TC_ACT_OK:
	case TC_ACT_RECLASSIFY:
	    /*指定报文classid*/
		skb->tc_index = TC_H_MIN(cl_res.classid);
		break;
	case TC_ACT_SHOT:
	    /*返回shot,则释放此skb*/
		mini_qdisc_qstats_cpu_drop(miniq);
		*ret = NET_XMIT_DROP;
		kfree_skb_reason(skb, SKB_DROP_REASON_TC_EGRESS);
		return NULL;
	case TC_ACT_STOLEN:
	case TC_ACT_QUEUED:
	case TC_ACT_TRAP:
	    /*报文已缓存，此处减少报文引用计数*/
		*ret = NET_XMIT_SUCCESS;
		consume_skb(skb);
		return NULL;
	case TC_ACT_REDIRECT:
	    /*报文重定向到另一个接口*/
		/* No need to push/pop skb's mac_header here on egress! */
		skb_do_redirect(skb);
		*ret = NET_XMIT_SUCCESS;
		return NULL;
	default:
		break;
	}
#endif /* CONFIG_NET_CLS_ACT */

	return skb;
}

static struct netdev_queue *
netdev_tx_queue_mapping(struct net_device *dev, struct sk_buff *skb)
{
	int qm = skb_get_queue_mapping(skb);

	return netdev_get_tx_queue(dev, netdev_cap_txqueue(dev, qm));
}

static bool netdev_xmit_txqueue_skipped(void)
{
	return __this_cpu_read(softnet_data.xmit.skip_txqueue);
}

void netdev_xmit_skip_txqueue(bool skip)
{
	__this_cpu_write(softnet_data.xmit.skip_txqueue, skip);
}
EXPORT_SYMBOL_GPL(netdev_xmit_skip_txqueue);
#endif /* CONFIG_NET_EGRESS */

#ifdef CONFIG_XPS
static int __get_xps_queue_idx(struct net_device *dev, struct sk_buff *skb,
			       struct xps_dev_maps *dev_maps, unsigned int tci)
{
	int tc = netdev_get_prio_tc_map(dev, skb->priority);
	struct xps_map *map;
	int queue_index = -1;

	if (tc >= dev_maps->num_tc || tci >= dev_maps->nr_ids)
		return queue_index;

	tci *= dev_maps->num_tc;
	/*由skb优先级映射tc*/
	tci += tc;

	map = rcu_dereference(dev_maps->attr_map[tci]);
	if (map) {
		if (map->len == 1)
		    /*只有一个成员时，默认使用0号队列*/
			queue_index = map->queues[0];
		else
		    /*按hash选队列index*/
			queue_index = map->queues[reciprocal_scale(
						skb_get_hash(skb), map->len)];
		if (unlikely(queue_index >= dev->real_num_tx_queues))
			queue_index = -1;
	}
	return queue_index;
}
#endif

static int get_xps_queue(struct net_device *dev, struct net_device *sb_dev,
			 struct sk_buff *skb)
{
#ifdef CONFIG_XPS
	struct xps_dev_maps *dev_maps;
	struct sock *sk = skb->sk;
	int queue_index = -1;

	/*xps没有开启，退出*/
	if (!static_key_false(&xps_needed))
		return -1;

	rcu_read_lock();
	if (!static_key_false(&xps_rxqs_needed))
		goto get_cpus_map;

	dev_maps = rcu_dereference(sb_dev->xps_maps[XPS_RXQS]);
	if (dev_maps) {
	    /*取rx queue 将其做为tci,获取queue_index*/
		int tci = sk_rx_queue_get(sk);

		if (tci >= 0)
			queue_index = __get_xps_queue_idx(dev, skb, dev_maps,
							  tci);
	}

get_cpus_map:
	if (queue_index < 0) {
		/*获取sender_cpu来确认queue_index*/
		dev_maps = rcu_dereference(sb_dev->xps_maps[XPS_CPUS]);
		if (dev_maps) {
			unsigned int tci = skb->sender_cpu - 1;

			queue_index = __get_xps_queue_idx(dev, skb, dev_maps,
							  tci);
		}
	}
	rcu_read_unlock();

	return queue_index;
#else
	return -1;
#endif
}

u16 dev_pick_tx_zero(struct net_device *dev, struct sk_buff *skb,
		     struct net_device *sb_dev)
{
	return 0;
}
EXPORT_SYMBOL(dev_pick_tx_zero);

u16 dev_pick_tx_cpu_id(struct net_device *dev, struct sk_buff *skb,
		       struct net_device *sb_dev)
{
	return (u16)raw_smp_processor_id() % dev->real_num_tx_queues;
}
EXPORT_SYMBOL(dev_pick_tx_cpu_id);

/*系统默认的tx队列选择*/
u16 netdev_pick_tx(struct net_device *dev, struct sk_buff *skb,
		     struct net_device *sb_dev)
{
	struct sock *sk = skb->sk;
	/*默认使用socket层关联的tx queue，防止多次选择*/
	int queue_index = sk_tx_queue_get(sk);

	sb_dev = sb_dev ? : dev;

	/*如果sk中记录的sk_tx_queue_mapping未更新/无效，则更新*/
	if (queue_index < 0 || skb->ooo_okay ||
	    queue_index >= dev->real_num_tx_queues) {
		int new_index = get_xps_queue(dev, sb_dev, skb);

		if (new_index < 0)
		    /*再选择tx队列索引*/
			new_index = skb_tx_hash(dev, sb_dev, skb);

		/*queue index有变更，且sock处于timeout,new_syn_rcv之外*/
		if (queue_index != new_index && sk &&
		    sk_fullsock(sk) &&
		    rcu_access_pointer(sk->sk_dst_cache))
		    /*为当前socket关联新的tx queue*/
			sk_tx_queue_set(sk, new_index);

		queue_index = new_index;
	}

	return queue_index;
}
EXPORT_SYMBOL(netdev_pick_tx);

//返回要投递的netdev_queue队列
struct netdev_queue *netdev_core_pick_tx(struct net_device *dev,
					 struct sk_buff *skb,
					 struct net_device *sb_dev)
{
	int queue_index = 0;

#ifdef CONFIG_XPS
	/*如果xps开启，则取skb对应的sender_cpu,此字段如果之前没有填充，则
	 * 为零，会导致sender_cpu >= NR_CPUS，故在下面的行进行首次设置即可。*/
	u32 sender_cpu = skb->sender_cpu - 1;

	if (sender_cpu >= (u32)NR_CPUS)
		skb->sender_cpu = raw_smp_processor_id() + 1;
#endif

	if (dev->real_num_tx_queues != 1) {
		//有多个发送队列，取设备驱动操作集
		const struct net_device_ops *ops = dev->netdev_ops;

		//选择采用哪个发送队列
		if (ops->ndo_select_queue)
			//通过驱动操作函数选择
			queue_index = ops->ndo_select_queue(dev, skb, sb_dev);
		else
		    /*驱动未提供queue,默认选择方式*/
			queue_index = netdev_pick_tx(dev, skb, sb_dev);

		queue_index = netdev_cap_txqueue(dev, queue_index);
	}

	//指定映射到哪个tx队列
	skb_set_queue_mapping(skb, queue_index);
	return netdev_get_tx_queue(dev, queue_index);
}

/**
 * __dev_queue_xmit() - transmit a buffer
 * @skb:	buffer to transmit
 * @sb_dev:	suboordinate device used for L2 forwarding offload
 *
 * Queue a buffer for transmission to a network device. The caller must
 * have set the device and priority and built the buffer before calling
 * this function. The function can be called from an interrupt.
 *
 * When calling this method, interrupts MUST be enabled. This is because
 * the BH enable code must have IRQs enabled so that it will not deadlock.
 *
 * Regardless of the return value, the skb is consumed, so it is currently
 * difficult to retry a send to this method. (You can bump the ref count
 * before sending to hold a reference for retry if you are careful.)
 *
 * Return:
 * * 0				- buffer successfully transmitted
 * * positive qdisc return code	- NET_XMIT_DROP etc.
 * * negative errno		- other errors
 */
int __dev_queue_xmit(struct sk_buff *skb, struct net_device *sb_dev)
{
	struct net_device *dev = skb->dev;
	struct netdev_queue *txq = NULL;
	struct Qdisc *q;
	int rc = -ENOMEM;
	bool again = false;

	//设置当前data指针指向的位置为mac_header
	skb_reset_mac_header(skb);
	skb_assert_len(skb);

	if (unlikely(skb_shinfo(skb)->tx_flags & SKBTX_SCHED_TSTAMP))
		__skb_tstamp_tx(skb, NULL, NULL, skb->sk, SCM_TSTAMP_SCHED);

	/* Disable soft irqs for various locks below. Also
	 * stops preemption for RCU.
	 */
	rcu_read_lock_bh();

	/*如有必要，更新skb->priority*/
	skb_update_prio(skb);

	qdisc_pkt_len_init(skb);
#ifdef CONFIG_NET_CLS_ACT
	//报文正在发送，当前处于tc的egress方向
	skb->tc_at_ingress = 0;
#endif
#ifdef CONFIG_NET_EGRESS
	if (static_branch_unlikely(&egress_needed_key)) {
		if (nf_hook_egress_active()) {
			skb = nf_hook_egress(skb, &rc, dev);
			if (!skb)
				goto out;
		}

		netdev_xmit_skip_txqueue(false);

		nf_skip_egress(skb, true);
		//tc处理egress方向filter入口
		skb = sch_handle_egress(skb, &rc, dev);
		if (!skb)
			goto out;
		nf_skip_egress(skb, false);

		if (netdev_xmit_txqueue_skipped())
			txq = netdev_tx_queue_mapping(dev, skb);
	}
#endif
	/* If device/qdisc don't need skb->dst, release it right now while
	 * its hot in this cpu cache.
	 */
	if (dev->priv_flags & IFF_XMIT_DST_RELEASE)
		skb_dst_drop(skb);
	else
		skb_dst_force(skb);

<<<<<<< HEAD
	//选择投递队列
	txq = netdev_core_pick_tx(dev, skb, sb_dev);
=======
	if (!txq)
		txq = netdev_core_pick_tx(dev, skb, sb_dev);

>>>>>>> 97ee9d1c
	q = rcu_dereference_bh(txq->qdisc);

	trace_net_dev_queue(skb);
	if (q->enqueue) {
		//如果有入队函数，则调用enqueue并完成发送（qos入口）
		rc = __dev_xmit_skb(skb, q, dev, txq);
		goto out;
	}

	/* The device has no queue. Common case for software devices:
	 * loopback, all the sorts of tunnels...

	 * Really, it is unlikely that netif_tx_lock protection is necessary
	 * here.  (f.e. loopback and IP tunnels are clean ignoring statistics
	 * counters.)
	 * However, it is possible, that they rely on protection
	 * made by us here.

	 * Check this and shot the lock. It is not prone from deadlocks.
	 *Either shot noqueue qdisc, it is even simpler 8)
	 */
	if (dev->flags & IFF_UP) {
		//发送报文时，接口必须为up
		int cpu = smp_processor_id(); /* ok because BHs are off */

		/* Other cpus might concurrently change txq->xmit_lock_owner
		 * to -1 or to their cpu id, but not to our id.
		 */
		if (READ_ONCE(txq->xmit_lock_owner) != cpu) {
		    /*此txq 的xmit_lock的owner不是当前cpu*/
			if (dev_xmit_recursion())
			    /*递归层数超限*/
				goto recursion_alert;

			skb = validate_xmit_skb(skb, dev, &again);
			if (!skb)
				goto out;

			HARD_TX_LOCK(dev, txq, cpu);

			//如果txq没有stop,则执行报文发送
			if (!netif_xmit_stopped(txq)) {
			    //递归层数增加
				dev_xmit_recursion_inc();

				//调用ndo_start_xmit完成dev设备单个skb的发送
				skb = dev_hard_start_xmit(skb, dev, txq, &rc);

				//递归层数减少
				dev_xmit_recursion_dec();
				if (dev_xmit_complete(rc)) {
					HARD_TX_UNLOCK(dev, txq);
					goto out;
				}
			}
			HARD_TX_UNLOCK(dev, txq);
			net_crit_ratelimited("Virtual device %s asks to queue packet!\n",
					     dev->name);
		} else {
			/* Recursion is detected! It is possible,
			 * unfortunately
			 */
recursion_alert:
			net_crit_ratelimited("Dead loop on virtual device %s, fix it urgently!\n",
					     dev->name);
		}
	}

	//发送失败，报文丢弃
	rc = -ENETDOWN;
	rcu_read_unlock_bh();

	dev_core_stats_tx_dropped_inc(dev);
	kfree_skb_list(skb);
	return rc;
out:
	rcu_read_unlock_bh();
	return rc;
}
<<<<<<< HEAD

//报文发送
int dev_queue_xmit(struct sk_buff *skb)
{
	return __dev_queue_xmit(skb, NULL);
}
EXPORT_SYMBOL(dev_queue_xmit);

int dev_queue_xmit_accel(struct sk_buff *skb, struct net_device *sb_dev)
{
	return __dev_queue_xmit(skb, sb_dev);
}
EXPORT_SYMBOL(dev_queue_xmit_accel);
=======
EXPORT_SYMBOL(__dev_queue_xmit);
>>>>>>> 97ee9d1c

int __dev_direct_xmit(struct sk_buff *skb, u16 queue_id)
{
	struct net_device *dev = skb->dev;
	struct sk_buff *orig_skb = skb;
	struct netdev_queue *txq;
	int ret = NETDEV_TX_BUSY;
	bool again = false;

	if (unlikely(!netif_running(dev) ||
		     !netif_carrier_ok(dev)))
		goto drop;

	skb = validate_xmit_skb_list(skb, dev, &again);
	if (skb != orig_skb)
		goto drop;

	skb_set_queue_mapping(skb, queue_id);
	txq = skb_get_tx_queue(dev, skb);

	local_bh_disable();

	dev_xmit_recursion_inc();
	HARD_TX_LOCK(dev, txq, smp_processor_id());
	if (!netif_xmit_frozen_or_drv_stopped(txq))
		ret = netdev_start_xmit(skb, dev, txq, false);
	HARD_TX_UNLOCK(dev, txq);
	dev_xmit_recursion_dec();

	local_bh_enable();
	return ret;
drop:
	dev_core_stats_tx_dropped_inc(dev);
	kfree_skb_list(skb);
	return NET_XMIT_DROP;
}
EXPORT_SYMBOL(__dev_direct_xmit);

/*************************************************************************
 *			Receiver routines
 *************************************************************************/

int netdev_max_backlog __read_mostly = 1000;
EXPORT_SYMBOL(netdev_max_backlog);

int netdev_tstamp_prequeue __read_mostly = 1;
<<<<<<< HEAD
/*一次rx软中断最多收取多少报文*/
=======
unsigned int sysctl_skb_defer_max __read_mostly = 64;
>>>>>>> 97ee9d1c
int netdev_budget __read_mostly = 300;
/* Must be at least 2 jiffes to guarantee 1 jiffy timeout */
unsigned int __read_mostly netdev_budget_usecs = 2 * USEC_PER_SEC / HZ;
int weight_p __read_mostly = 64;           /* old backlog weight */
int dev_weight_rx_bias __read_mostly = 1;  /* bias for backlog weight */
int dev_weight_tx_bias __read_mostly = 1;  /* bias for output_queue quota */
int dev_rx_weight __read_mostly = 64;
int dev_tx_weight __read_mostly = 64;

/* Called with irq disabled */
//将napi加入到sd->poll_list中，并触发网络收包软中断
static inline void ____napi_schedule(struct softnet_data *sd,
				     struct napi_struct *napi)
{
	struct task_struct *thread;

	lockdep_assert_irqs_disabled();

	if (test_bit(NAPI_STATE_THREADED, &napi->state)) {
		/* Paired with smp_mb__before_atomic() in
		 * napi_enable()/dev_set_threaded().
		 * Use READ_ONCE() to guarantee a complete
		 * read on napi->thread. Only call
		 * wake_up_process() when it's not NULL.
		 */
		thread = READ_ONCE(napi->thread);
		if (thread) {
			/* Avoid doing set_bit() if the thread is in
			 * INTERRUPTIBLE state, cause napi_thread_wait()
			 * makes sure to proceed with napi polling
			 * if the thread is explicitly woken from here.
			 */
			if (READ_ONCE(thread->__state) != TASK_INTERRUPTIBLE)
				set_bit(NAPI_STATE_SCHED_THREADED, &napi->state);
			wake_up_process(thread);
			return;
		}
	}

	//将napi加入到sd->poll_list中，以便在软中断处理时进行循环收取
	list_add_tail(&napi->poll_list, &sd->poll_list);
	//触发收包的软中断
	__raise_softirq_irqoff(NET_RX_SOFTIRQ);
}

#ifdef CONFIG_RPS

/* One global table that all flow-based protocols share. */
struct rps_sock_flow_table __rcu *rps_sock_flow_table __read_mostly;
EXPORT_SYMBOL(rps_sock_flow_table);
u32 rps_cpu_mask __read_mostly;/*系统所有cpu掩码*/
EXPORT_SYMBOL(rps_cpu_mask);

/*标示rps功能是否开启*/
struct static_key_false rps_needed __read_mostly;
EXPORT_SYMBOL(rps_needed);
struct static_key_false rfs_needed __read_mostly;
EXPORT_SYMBOL(rfs_needed);

/*更新local flow table中cpu信息*/
static struct rps_dev_flow *
set_rps_cpu(struct net_device *dev, struct sk_buff *skb,
	    struct rps_dev_flow *rflow, u16 next_cpu)
{
	if (next_cpu < nr_cpu_ids) {
#ifdef CONFIG_RFS_ACCEL
	    //rfs硬件加速
		struct netdev_rx_queue *rxqueue;
		struct rps_dev_flow_table *flow_table;
		struct rps_dev_flow *old_rflow;
		u32 flow_id;
		u16 rxq_index;
		int rc;

		/* Should we steer this flow to a different hardware queue? */
		if (!skb_rx_queue_recorded(skb) || !dev->rx_cpu_rmap ||
		    !(dev->features & NETIF_F_NTUPLE))
			goto out;
		rxq_index = cpu_rmap_lookup_index(dev->rx_cpu_rmap, next_cpu);
		if (rxq_index == skb_get_rx_queue(skb))
			goto out;

		rxqueue = dev->_rx + rxq_index;
		flow_table = rcu_dereference(rxqueue->rps_flow_table);
		if (!flow_table)
			goto out;
		/*按hash计算一个flow_id*/
		flow_id = skb_get_hash(skb) & flow_table->mask;
		rc = dev->netdev_ops->ndo_rx_flow_steer(dev, skb,
							rxq_index, flow_id);
		if (rc < 0)
			goto out;
		old_rflow = rflow;
		rflow = &flow_table->flows[flow_id];
		rflow->filter = rc;
		if (old_rflow->filter == rflow->filter)
			old_rflow->filter = RPS_NO_FILTER;
	out:
#endif
		rflow->last_qtail =
			per_cpu(softnet_data, next_cpu).input_queue_head;
	}

	rflow->cpu = next_cpu;
	return rflow;
}

/*
 * get_rps_cpu is called from netif_receive_skb and returns the target
 * CPU from the RPS map of the receiving queue for a given skb.
 * rcu_read_lock must be held on entry.
 */
//完成此报文投递cpu选择
static int get_rps_cpu(struct net_device *dev, struct sk_buff *skb,
		       struct rps_dev_flow **rflowp)
{
	const struct rps_sock_flow_table *sock_flow_table;
	/*取设备的rx队列数组*/
	struct netdev_rx_queue *rxqueue = dev->_rx;
	struct rps_dev_flow_table *flow_table;
	struct rps_map *map;
	int cpu = -1;
	u32 tcpu;
	u32 hash;

	if (skb_rx_queue_recorded(skb)) {
		/*skb中已记录了rx queue的index,故这里直接取对应的rxqueue*/
		u16 index = skb_get_rx_queue(skb);

		if (unlikely(index >= dev->real_num_rx_queues)) {
		    /*选择的队列大于实际队列*/
			WARN_ONCE(dev->real_num_rx_queues > 1,
				  "%s received packet on queue %u, but number "
				  "of RX queues is %u\n",
				  dev->name, index, dev->real_num_rx_queues);
			goto done;
		}
		/*映射到具体的rx队列上*/
		rxqueue += index;
	}

	/* Avoid computing hash if RFS/RPS is not active for this rxqueue */

	/*取此队列对应的rps_flow表*/
	flow_table = rcu_dereference(rxqueue->rps_flow_table);
	/*拿到rxqueuex上的rps map*/
	map = rcu_dereference(rxqueue->rps_map);
	if (!flow_table && !map)
	    /*没有配置rps,也没有配置rfs，直接done*/
		goto done;

	/*取报文对应的hash*/
	skb_reset_network_header(skb);
	hash = skb_get_hash(skb);
	if (!hash)
	    /*报文hash为0，直接done*/
		goto done;

	/*当一个socket达到稳定连接后，kernel会将其对应的skb->hash及其所处的cpu
	 * 记录在rps_sock_flow_table中*/
	sock_flow_table = rcu_dereference(rps_sock_flow_table);
	if (flow_table && sock_flow_table) {
	    /*配置了rps_flow_table，且rps_sock_floww_table存在，则尝试查询*/
		struct rps_dev_flow *rflow;
		u32 next_cpu;
		u32 ident;

		/* First check into global flow table if there is a match */
		ident = sock_flow_table->ents[hash & sock_flow_table->mask];
		if ((ident ^ hash) & ~rps_cpu_mask)
		    /*
		     * 由于ents中保存的是skb->hash(部分）+cpuid,故排除掉cpuid的影响，
		     * 如果非0，说明此skb->hash未记录
		     * 跳出flow维护过程，直接通过map来映射
		     */
			goto try_rps;

		/*取出当前记录的此socket上次更新记录时对应的cpu*/
		next_cpu = ident & rps_cpu_mask;

		/* OK, now we know there is a match,
		 * we can look at the local (per receive queue) flow table
		 */
		//利用此hash检查此rx队列的lcoal flow表项
		rflow = &flow_table->flows[hash & flow_table->mask];
		tcpu = rflow->cpu;

		/*
		 * If the desired CPU (where last recvmsg was done) is
		 * different from current CPU (one in the rx-queue flow
		 * table entry), switch if one of the following holds:
		 *   - Current CPU is unset (>= nr_cpu_ids).
		 *   - Current CPU is offline.
		 *   - The current CPU's queue tail has advanced beyond the
		 *     last packet that was enqueued using this table entry.
		 *     This guarantees that all previous packets for the flow
		 *     have been dequeued, thus preserving in order delivery.
		 */
		if (unlikely(tcpu != next_cpu) &&
		    (tcpu >= nr_cpu_ids || !cpu_online(tcpu) ||
		     ((int)(per_cpu(softnet_data, tcpu).input_queue_head -
		      rflow->last_qtail)) >= 0)) {
		    /*在global flow table中查找到了此flow,但种种原因local flow中的表项需要更新*/
			tcpu = next_cpu;
			rflow = set_rps_cpu(dev, skb, rflow, next_cpu);
		}

		if (tcpu < nr_cpu_ids && cpu_online(tcpu)) {
			*rflowp = rflow;
			cpu = tcpu;
			goto done;
		}
	}

try_rps:

	if (map) {
		/*有map,通过skb上的hashcode计算采用哪个cpu执行传递*/
		tcpu = map->cpus[reciprocal_scale(hash, map->len)];
		if (cpu_online(tcpu)) {
		    /*cpu必须在线，完成cpu选中*/
			cpu = tcpu;
			goto done;
		}
	}

done:
    /*返回选择的cpu*/
	return cpu;
}

#ifdef CONFIG_RFS_ACCEL

/**
 * rps_may_expire_flow - check whether an RFS hardware filter may be removed
 * @dev: Device on which the filter was set
 * @rxq_index: RX queue index
 * @flow_id: Flow ID passed to ndo_rx_flow_steer()
 * @filter_id: Filter ID returned by ndo_rx_flow_steer()
 *
 * Drivers that implement ndo_rx_flow_steer() should periodically call
 * this function for each installed filter and remove the filters for
 * which it returns %true.
 */
bool rps_may_expire_flow(struct net_device *dev, u16 rxq_index,
			 u32 flow_id, u16 filter_id)
{
	struct netdev_rx_queue *rxqueue = dev->_rx + rxq_index;
	struct rps_dev_flow_table *flow_table;
	struct rps_dev_flow *rflow;
	bool expire = true;
	unsigned int cpu;

	rcu_read_lock();
	flow_table = rcu_dereference(rxqueue->rps_flow_table);
	if (flow_table && flow_id <= flow_table->mask) {
		rflow = &flow_table->flows[flow_id];
		cpu = READ_ONCE(rflow->cpu);
		if (rflow->filter == filter_id && cpu < nr_cpu_ids &&
		    ((int)(per_cpu(softnet_data, cpu).input_queue_head -
			   rflow->last_qtail) <
		     (int)(10 * flow_table->mask)))
			expire = false;
	}
	rcu_read_unlock();
	return expire;
}
EXPORT_SYMBOL(rps_may_expire_flow);

#endif /* CONFIG_RFS_ACCEL */

/* Called from hardirq (IPI) context */
//rps触发软中断
static void rps_trigger_softirq(void *data)
{
	struct softnet_data *sd = data;

	____napi_schedule(sd, &sd->backlog);
	sd->received_rps++;
}

#endif /* CONFIG_RPS */

/* Called from hardirq (IPI) context */
static void trigger_rx_softirq(void *data)
{
	struct softnet_data *sd = data;

	__raise_softirq_irqoff(NET_RX_SOFTIRQ);
	smp_store_release(&sd->defer_ipi_scheduled, 0);
}

/*
 * Check if this softnet_data structure is another cpu one
 * If yes, queue it to our IPI list and return 1
 * If no, return 0
 */
static int napi_schedule_rps(struct softnet_data *sd)
{
	struct softnet_data *mysd = this_cpu_ptr(&softnet_data);

#ifdef CONFIG_RPS
	if (sd != mysd) {
		sd->rps_ipi_next = mysd->rps_ipi_list;
		mysd->rps_ipi_list = sd;

		//触发rx软中断
		__raise_softirq_irqoff(NET_RX_SOFTIRQ);
		return 1;
	}
#endif /* CONFIG_RPS */
	__napi_schedule_irqoff(&mysd->backlog);
	return 0;
}

#ifdef CONFIG_NET_FLOW_LIMIT
int netdev_flow_limit_table_len __read_mostly = (1 << 12);
#endif

static bool skb_flow_limit(struct sk_buff *skb, unsigned int qlen)
{
#ifdef CONFIG_NET_FLOW_LIMIT
	struct sd_flow_limit *fl;
	struct softnet_data *sd;
	unsigned int old_flow, new_flow;

<<<<<<< HEAD
	if (qlen < (netdev_max_backlog >> 1))
	    /*qlen不足netdev_max_backlog的一半时，退出*/
=======
	if (qlen < (READ_ONCE(netdev_max_backlog) >> 1))
>>>>>>> 97ee9d1c
		return false;

	sd = this_cpu_ptr(&softnet_data);

	rcu_read_lock();
	fl = rcu_dereference(sd->flow_limit);
	if (fl) {
	    /*依据skb->hash,确定其在flow-limit表上对应的桶索引*/
		new_flow = skb_get_hash(skb) & (fl->num_buckets - 1);

		/*通过fl->history_head保存old_flow，记录new_flow*/
		old_flow = fl->history[fl->history_head];
		fl->history[fl->history_head] = new_flow;

		/*增加history_head*/
		fl->history_head++;
		fl->history_head &= FLOW_LIMIT_HISTORY - 1;

		if (likely(fl->buckets[old_flow]))
			fl->buckets[old_flow]--;

		if (++fl->buckets[new_flow] > (FLOW_LIMIT_HISTORY >> 1)) {
			fl->count++;
			rcu_read_unlock();
			return true;
		}
	}
	rcu_read_unlock();
#endif
	return false;
}

/*
 * enqueue_to_backlog is called to queue an skb to a per CPU backlog
 * queue (may be a remote CPU queue).
 */
//将报文入队给指定cpu
//在sangfor做开发时，遇到两个虚拟设备相连的情况，需要实现自a设备发送到b设备，
//通过percore队列完成此功能，kernel也是一样的处理。（由于队列是定长的，故需要
//检查是否可入队成功）
//如果不采用入队方式继续转发，会导致栈长度不可预期。
static int enqueue_to_backlog(struct sk_buff *skb, int cpu,
			      unsigned int *qtail)
{
	enum skb_drop_reason reason;
	struct softnet_data *sd;
	unsigned long flags;
	unsigned int qlen;

	reason = SKB_DROP_REASON_NOT_SPECIFIED;
	/*取cpu对应的sd*/
	sd = &per_cpu(softnet_data, cpu);

	/*准备操作sd上的input_pkt_queue,其与自已可能不是一个cpu,故需要加锁*/
	rps_lock_irqsave(sd, &flags);
	//如果skb->dev未在running状态，则丢包
	if (!netif_running(skb->dev))
		goto drop;

	//检查是否可入队，如果无法入队，则丢包,队列长度未超限，
	qlen = skb_queue_len(&sd->input_pkt_queue);
	if (qlen <= READ_ONCE(netdev_max_backlog) && !skb_flow_limit(skb, qlen)) {
		if (qlen) {
enqueue:
			//队列中已有报文，报文入队
			__skb_queue_tail(&sd->input_pkt_queue, skb);
			input_queue_tail_incr_save(sd, qtail);
			rps_unlock_irq_restore(sd, &flags);
			return NET_RX_SUCCESS;
		}

		/* Schedule NAPI for backlog device
		 * We can use non atomic operation since we own the queue lock
		 */
		//如有必要，触发软中断收包
		if (!__test_and_set_bit(NAPI_STATE_SCHED, &sd->backlog.state))
			/*将backlog加入，并触发软中断*/
			napi_schedule_rps(sd);
		goto enqueue;/*报文刚才没有入队，将其入队后退出*/
	}
	reason = SKB_DROP_REASON_CPU_BACKLOG;

drop:
    /*报文超过backlog,则被丢弃*/
	sd->dropped++;
	rps_unlock_irq_restore(sd, &flags);

	dev_core_stats_rx_dropped_inc(skb->dev);
	kfree_skb_reason(skb, reason);
	return NET_RX_DROP;
}

//取skb来源于那个rx queue
static struct netdev_rx_queue *netif_get_rxqueue(struct sk_buff *skb)
{
	struct net_device *dev = skb->dev;
	struct netdev_rx_queue *rxqueue;

	rxqueue = dev->_rx;

	//如果skb上有queue_mapping,则使用其做为rx queue id,否则使用0号queue id
	if (skb_rx_queue_recorded(skb)) {
		u16 index = skb_get_rx_queue(skb);

		if (unlikely(index >= dev->real_num_rx_queues)) {
			WARN_ONCE(dev->real_num_rx_queues > 1,
				  "%s received packet on queue %u, but number "
				  "of RX queues is %u\n",
				  dev->name, index, dev->real_num_rx_queues);

			return rxqueue; /* Return first rxqueue */
		}
		rxqueue += index;
	}
	return rxqueue;
}

u32 bpf_prog_run_generic_xdp(struct sk_buff *skb, struct xdp_buff *xdp,
			     struct bpf_prog *xdp_prog)
{
	void *orig_data, *orig_data_end, *hard_start;
	struct netdev_rx_queue *rxqueue;
	bool orig_bcast, orig_host;
	u32 mac_len, frame_sz;
	__be16 orig_eth_type;
	struct ethhdr *eth;
	u32 metalen, act;
	int off;

	/* The XDP program wants to see the packet starting at the MAC
	 * header.
	 */
	mac_len = skb->data - skb_mac_header(skb);
	hard_start = skb->data - skb_headroom(skb);//使xdp指向报文起始位置

	/* SKB "head" area always have tailroom for skb_shared_info */
	frame_sz = (void *)skb_end_pointer(skb) - hard_start;
	frame_sz += SKB_DATA_ALIGN(sizeof(struct skb_shared_info));

	rxqueue = netif_get_rxqueue(skb);
	xdp_init_buff(xdp, frame_sz, &rxqueue->xdp_rxq);
	xdp_prepare_buff(xdp, hard_start, skb_headroom(skb) - mac_len,
			 skb_headlen(skb) + mac_len, true);

	orig_data_end = xdp->data_end;
	orig_data = xdp->data;
	eth = (struct ethhdr *)xdp->data;
	orig_host = ether_addr_equal_64bits(eth->h_dest, skb->dev->dev_addr);
	orig_bcast = is_multicast_ether_addr_64bits(eth->h_dest);
	orig_eth_type = eth->h_proto;

	//执行xdp program
	act = bpf_prog_run_xdp(xdp_prog, xdp);

	/* check if bpf_xdp_adjust_head was used */
	off = xdp->data - orig_data;
	if (off) {
	    //报文的起始位置被调整了，更新外部的skb
		if (off > 0)
			__skb_pull(skb, off);
		else if (off < 0)
			__skb_push(skb, -off);

		skb->mac_header += off;
		skb_reset_network_header(skb);
	}

	/* check if bpf_xdp_adjust_tail was used */
	off = xdp->data_end - orig_data_end;
	if (off != 0) {
		skb_set_tail_pointer(skb, xdp->data_end - xdp->data);
		skb->len += off; /* positive on grow, negative on shrink */
	}

	/* check if XDP changed eth hdr such SKB needs update */
	//以太头发生变更，重新解析以太头
	eth = (struct ethhdr *)xdp->data;
	if ((orig_eth_type != eth->h_proto) ||
	    (orig_host != ether_addr_equal_64bits(eth->h_dest,
						  skb->dev->dev_addr)) ||
	    (orig_bcast != is_multicast_ether_addr_64bits(eth->h_dest))) {
		__skb_push(skb, ETH_HLEN);
		skb->pkt_type = PACKET_HOST;
		skb->protocol = eth_type_trans(skb, skb->dev);
	}

	/* Redirect/Tx gives L2 packet, code that will reuse skb must __skb_pull
	 * before calling us again on redirect path. We do not call do_redirect
	 * as we leave that up to the caller.
	 *
	 * Caller is responsible for managing lifetime of skb (i.e. calling
	 * kfree_skb in response to actions it cannot handle/XDP_DROP).
	 */
	//处理xdp返回的action
	switch (act) {
	case XDP_REDIRECT:
	case XDP_TX:
	    //使data指向mac头部,返回act
		__skb_push(skb, mac_len);
		break;
	case XDP_PASS:
		metalen = xdp->data - xdp->data_meta;
		if (metalen)
			skb_metadata_set(skb, metalen);
		break;
	}

	return act;
}

static u32 netif_receive_generic_xdp(struct sk_buff *skb,
				     struct xdp_buff *xdp,
				     struct bpf_prog *xdp_prog)
{
	u32 act = XDP_DROP;

	/* Reinjected packets coming from act_mirred or similar should
	 * not get XDP generic processing.
	 */
	if (skb_is_redirected(skb))
		return XDP_PASS;

	/* XDP packets must be linear and must have sufficient headroom
	 * of XDP_PACKET_HEADROOM bytes. This is the guarantee that also
	 * native XDP provides, thus we need to do it here as well.
	 */
	if (skb_cloned(skb) || skb_is_nonlinear(skb) ||
	    skb_headroom(skb) < XDP_PACKET_HEADROOM) {
		int hroom = XDP_PACKET_HEADROOM - skb_headroom(skb);
		int troom = skb->tail + skb->data_len - skb->end;

		/* In case we have to go down the path and also linearize,
		 * then lets do the pskb_expand_head() work just once here.
		 */
		if (pskb_expand_head(skb,
				     hroom > 0 ? ALIGN(hroom, NET_SKB_PAD) : 0,
				     troom > 0 ? troom + 128 : 0, GFP_ATOMIC))
			goto do_drop;
		if (skb_linearize(skb))
			goto do_drop;
	}

	act = bpf_prog_run_generic_xdp(skb, xdp, xdp_prog);
	switch (act) {
	case XDP_REDIRECT:
	case XDP_TX:
	case XDP_PASS:
		break;
	default:
		bpf_warn_invalid_xdp_action(skb->dev, xdp_prog, act);
		fallthrough;
	case XDP_ABORTED:
		trace_xdp_exception(skb->dev, xdp_prog, act);
		fallthrough;
	case XDP_DROP://action为丢包
	do_drop:
		kfree_skb(skb);
		break;
	}

	return act;
}

/* When doing generic XDP we have to bypass the qdisc layer and the
 * network taps in order to match in-driver-XDP behavior. This also means
 * that XDP packets are able to starve other packets going through a qdisc,
 * and DDOS attacks will be more effective. In-driver-XDP use dedicated TX
 * queues, so they do not have this starvation issue.
 */
void generic_xdp_tx(struct sk_buff *skb, struct bpf_prog *xdp_prog)
{
	struct net_device *dev = skb->dev;
	struct netdev_queue *txq;
	bool free_skb = true;
	int cpu, rc;

	txq = netdev_core_pick_tx(dev, skb, NULL);
	cpu = smp_processor_id();
	HARD_TX_LOCK(dev, txq, cpu);
<<<<<<< HEAD
	if (!netif_xmit_stopped(txq)) {
	    /*将报文自dev的txq队列投递出去*/
=======
	if (!netif_xmit_frozen_or_drv_stopped(txq)) {
>>>>>>> 97ee9d1c
		rc = netdev_start_xmit(skb, dev, txq, 0);
		if (dev_xmit_complete(rc))
			free_skb = false;
	}
	HARD_TX_UNLOCK(dev, txq);
	if (free_skb) {
		trace_xdp_exception(dev, xdp_prog, XDP_TX);
		dev_core_stats_tx_dropped_inc(dev);
		kfree_skb(skb);
	}
}

static DEFINE_STATIC_KEY_FALSE(generic_xdp_needed_key);

int do_xdp_generic(struct bpf_prog *xdp_prog, struct sk_buff *skb)
{
	if (xdp_prog) {
	    //执行收包位置处的xdp程序
		struct xdp_buff xdp;
		u32 act;
		int err;

		act = netif_receive_generic_xdp(skb, &xdp, xdp_prog);
		if (act != XDP_PASS) {
			switch (act) {
			case XDP_REDIRECT:
			    //自其它设备发出
				err = xdp_do_generic_redirect(skb->dev, skb,
							      &xdp, xdp_prog);
				if (err)
					goto out_redir;
				break;
			case XDP_TX:
			    //自源设备直接发出
				generic_xdp_tx(skb, xdp_prog);
				break;
			}
			return XDP_DROP;
		}
	}
	return XDP_PASS;
out_redir:
	kfree_skb_reason(skb, SKB_DROP_REASON_XDP);
	return XDP_DROP;
}
EXPORT_SYMBOL_GPL(do_xdp_generic);

/*选择cpu,并使报文入队*/
static int netif_rx_internal(struct sk_buff *skb)
{
	int ret;

	net_timestamp_check(READ_ONCE(netdev_tstamp_prequeue), skb);

	trace_netif_rx(skb);

#ifdef CONFIG_RPS
	//RPS是软件实现的RSS功能
	if (static_branch_unlikely(&rps_needed)) {
		struct rps_dev_flow voidflow, *rflow = &voidflow;
		int cpu;

		rcu_read_lock();

		/*rps情况下：选择处理此报文的cpu，如果cpu<0，则不需要其它cpu中转*/
		cpu = get_rps_cpu(skb->dev, skb, &rflow);
		if (cpu < 0)
			cpu = smp_processor_id();

		/*将报文对应的此cpu对应的backlog上*/
		ret = enqueue_to_backlog(skb, cpu, &rflow->last_qtail);

		rcu_read_unlock();
	} else
#endif
	{
		unsigned int qtail;

		//将此skb加入到在当前cpu的backlog
		ret = enqueue_to_backlog(skb, smp_processor_id(), &qtail);
	}
	return ret;
}

/**
 *	__netif_rx	-	Slightly optimized version of netif_rx
 *	@skb: buffer to post
 *
 *	This behaves as netif_rx except that it does not disable bottom halves.
 *	As a result this function may only be invoked from the interrupt context
 *	(either hard or soft interrupt).
 */
int __netif_rx(struct sk_buff *skb)
{
	int ret;

	lockdep_assert_once(hardirq_count() | softirq_count());

	trace_netif_rx_entry(skb);
	ret = netif_rx_internal(skb);
	trace_netif_rx_exit(ret);
	return ret;
}
EXPORT_SYMBOL(__netif_rx);

/**
 *	netif_rx	-	post buffer to the network code
 *	@skb: buffer to post
 *
 *	This function receives a packet from a device driver and queues it for
 *	the upper (protocol) levels to process via the backlog NAPI device. It
 *	always succeeds. The buffer may be dropped during processing for
 *	congestion control or by the protocol layers.
 *	The network buffer is passed via the backlog NAPI device. Modern NIC
 *	driver should use NAPI and GRO.
 *	This function can used from interrupt and from process context. The
 *	caller from process context must not disable interrupts before invoking
 *	this function.
 *
 *	return values:
 *	NET_RX_SUCCESS	(no congestion)
 *	NET_RX_DROP     (packet was dropped)
 *
 */
int netif_rx(struct sk_buff *skb)
{
	bool need_bh_off = !(hardirq_count() | softirq_count());
	/*旧收包方式：单个报文将被入队到softnet_data,如果队列过大，则触发rx*/
	int ret;

	if (need_bh_off)
		local_bh_disable();
	trace_netif_rx_entry(skb);
	ret = netif_rx_internal(skb);/*报文入队*/
	trace_netif_rx_exit(ret);
	if (need_bh_off)
		local_bh_enable();
	return ret;
}
EXPORT_SYMBOL(netif_rx);

//软件中断，处理报文发送
static __latent_entropy void net_tx_action(struct softirq_action *h)
{
	struct softnet_data *sd = this_cpu_ptr(&softnet_data);

	if (sd->completion_queue) {
		struct sk_buff *clist;

		//采用clist保存completion_queue链表，将其上挂接的skb释放掉
		local_irq_disable();
		clist = sd->completion_queue;
		sd->completion_queue = NULL;
		local_irq_enable();

		//clist上挂载的是skb,将这些skb释放掉
		while (clist) {
			struct sk_buff *skb = clist;

			clist = clist->next;

			WARN_ON(refcount_read(&skb->users));
			if (likely(get_kfree_skb_cb(skb)->reason == SKB_REASON_CONSUMED))
				trace_consume_skb(skb);
			else
				trace_kfree_skb(skb, net_tx_action,
						SKB_DROP_REASON_NOT_SPECIFIED);

			if (skb->fclone != SKB_FCLONE_UNAVAILABLE)
				__kfree_skb(skb);
			else
				__kfree_skb_defer(skb);
		}
	}

	if (sd->output_queue) {
		struct Qdisc *head;

		//采用head保存sd->output_queue待出队队列
		local_irq_disable();
		head = sd->output_queue;
		sd->output_queue = NULL;
		sd->output_queue_tailp = &sd->output_queue;
		local_irq_enable();

		rcu_read_lock();

		/*遍历待出队的qdisc*/
		while (head) {
			struct Qdisc *q = head;
			spinlock_t *root_lock = NULL;

			head = head->next_sched;

			/* We need to make sure head->next_sched is read
			 * before clearing __QDISC_STATE_SCHED
			 */
			smp_mb__before_atomic();

			if (!(q->flags & TCQ_F_NOLOCK)) {
				root_lock = qdisc_lock(q);
				spin_lock(root_lock);
			} else if (unlikely(test_bit(__QDISC_STATE_DEACTIVATED,
						     &q->state))) {
				/* There is a synchronize_net() between
				 * STATE_DEACTIVATED flag being set and
				 * qdisc_reset()/some_qdisc_is_busy() in
				 * dev_deactivate(), so we can safely bail out
				 * early here to avoid data race between
				 * qdisc_deactivate() and some_qdisc_is_busy()
				 * for lockless qdisc.
				 */
				clear_bit(__QDISC_STATE_SCHED, &q->state);
				continue;
			}

			clear_bit(__QDISC_STATE_SCHED, &q->state);
			//调度qdisc
			qdisc_run(q);
			if (root_lock)
				spin_unlock(root_lock);
		}

		rcu_read_unlock();
	}

	xfrm_dev_backlog(sd);
}

#if IS_ENABLED(CONFIG_BRIDGE) && IS_ENABLED(CONFIG_ATM_LANE)
/* This hook is defined here for ATM LANE */
int (*br_fdb_test_addr_hook)(struct net_device *dev,
			     unsigned char *addr) __read_mostly;
EXPORT_SYMBOL_GPL(br_fdb_test_addr_hook);
#endif

//kernel ingress钩子点
static inline struct sk_buff *
sch_handle_ingress(struct sk_buff *skb, struct packet_type **pt_prev, int *ret,
		   struct net_device *orig_dev, bool *another)
{
#ifdef CONFIG_NET_CLS_ACT
	//取ingress的miniq(它上面由tp_head_change会调更新了首个tp_head)
	struct mini_Qdisc *miniq = rcu_dereference_bh(skb->dev->miniq_ingress);
	struct tcf_result cl_res;

	/* If there's at least one ingress present somewhere (so
	 * we get here via enabled static key), remaining devices
	 * that are not configured with an ingress qdisc will bail
	 * out here.
	 */
	if (!miniq)
	    /*此设备没有miniq,退出ingress处理*/
		return skb;

	//处理上一个ptype的回调
	if (*pt_prev) {
		*ret = deliver_skb(skb, *pt_prev, orig_dev);
		*pt_prev = NULL;
	}

	qdisc_skb_cb(skb)->pkt_len = skb->len;
	tc_skb_cb(skb)->mru = 0;
	tc_skb_cb(skb)->post_ct = false;
	skb->tc_at_ingress = 1;
	mini_qdisc_bstats_cpu_update(miniq, skb);

	//遍历分类器，对skb进行分类，分类结果存入到cl_res中
	switch (tcf_classify(skb, miniq->block, miniq->filter_list, &cl_res, false)) {
	case TC_ACT_OK:
	case TC_ACT_RECLASSIFY:
		skb->tc_index = TC_H_MIN(cl_res.classid);
		break;
	case TC_ACT_SHOT:
		//报文引用减1
		mini_qdisc_qstats_cpu_drop(miniq);
		kfree_skb_reason(skb, SKB_DROP_REASON_TC_INGRESS);
		*ret = NET_RX_DROP;
		return NULL;
	case TC_ACT_STOLEN:
	case TC_ACT_QUEUED:
	case TC_ACT_TRAP:
	    /*报文已缓存*/
		consume_skb(skb);
		*ret = NET_RX_SUCCESS;
		return NULL;
	case TC_ACT_REDIRECT:
		/* skb_mac_header check was done by cls/act_bpf, so
		 * we can safely push the L2 header back before
		 * redirecting to another netdev
		 */
		__skb_push(skb, skb->mac_len);/*回退到指向mac头*/
		/*将报文redirect到另一个设备*/
		if (skb_do_redirect(skb) == -EAGAIN) {
			__skb_pull(skb, skb->mac_len);
			*another = true;
			break;
		}
		*ret = NET_RX_SUCCESS;
		return NULL;
	case TC_ACT_CONSUMED:
		*ret = NET_RX_SUCCESS;
		return NULL;
	default:
		break;
	}
#endif /* CONFIG_NET_CLS_ACT */
	return skb;
}

/**
 *	netdev_is_rx_handler_busy - check if receive handler is registered
 *	@dev: device to check
 *
 *	Check if a receive handler is already registered for a given device.
 *	Return true if there one.
 *
 *	The caller must hold the rtnl_mutex.
 */
bool netdev_is_rx_handler_busy(struct net_device *dev)
{
	//dev是否已设置了rx_handler
	ASSERT_RTNL();
	return dev && rtnl_dereference(dev->rx_handler);
}
EXPORT_SYMBOL_GPL(netdev_is_rx_handler_busy);

/**
 *	netdev_rx_handler_register - register receive handler
 *	@dev: device to register a handler for
 *	@rx_handler: receive handler to register
 *	@rx_handler_data: data pointer that is used by rx handler
 *
 *	Register a receive handler for a device. This handler will then be
 *	called from __netif_receive_skb. A negative errno code is returned
 *	on a failure.
 *
 *	The caller must hold the rtnl_mutex.
 *
 *	For a general description of rx_handler, see enum rx_handler_result.
 */
//注册设备的rx_handler（解决设备跳过原有协议栈收二层报文的问题）
int netdev_rx_handler_register(struct net_device *dev,
			       rx_handler_func_t *rx_handler,
			       void *rx_handler_data)
{
	if (netdev_is_rx_handler_busy(dev))
		return -EBUSY;

	if (dev->priv_flags & IFF_NO_RX_HANDLER)
		return -EINVAL;

	/* Note: rx_handler_data must be set before rx_handler */
	rcu_assign_pointer(dev->rx_handler_data, rx_handler_data);
	rcu_assign_pointer(dev->rx_handler, rx_handler);

	return 0;
}
EXPORT_SYMBOL_GPL(netdev_rx_handler_register);

/**
 *	netdev_rx_handler_unregister - unregister receive handler
 *	@dev: device to unregister a handler from
 *
 *	Unregister a receive handler from a device.
 *
 *	The caller must hold the rtnl_mutex.
 */
void netdev_rx_handler_unregister(struct net_device *dev)
{

	ASSERT_RTNL();
	RCU_INIT_POINTER(dev->rx_handler, NULL);
	/* a reader seeing a non NULL rx_handler in a rcu_read_lock()
	 * section has a guarantee to see a non NULL rx_handler_data
	 * as well.
	 */
	synchronize_net();
	RCU_INIT_POINTER(dev->rx_handler_data, NULL);
}
EXPORT_SYMBOL_GPL(netdev_rx_handler_unregister);

/*
 * Limit the use of PFMEMALLOC reserves to those protocols that implement
 * the special handling of PFMEMALLOC skbs.
 */
static bool skb_pfmemalloc_protocol(struct sk_buff *skb)
{
	switch (skb->protocol) {
	case htons(ETH_P_ARP):
	case htons(ETH_P_IP):
	case htons(ETH_P_IPV6):
	case htons(ETH_P_8021Q):
	case htons(ETH_P_8021AD):
		return true;
	default:
		return false;
	}
}

//触发netfilter ingress 钩子点
static inline int nf_ingress(struct sk_buff *skb, struct packet_type **pt_prev,
			     int *ret, struct net_device *orig_dev)
{
	if (nf_hook_ingress_active(skb)) {
		//如果ingress　hook占被激活，进入
		int ingress_retval;

		if (*pt_prev) {
			//调用pt_prev->func
			*ret = deliver_skb(skb, *pt_prev, orig_dev);
			*pt_prev = NULL;
		}

		rcu_read_lock();
		//调用ingress hook点
		ingress_retval = nf_hook_ingress(skb);
		rcu_read_unlock();
		return ingress_retval;
	}
	return 0;
}

//将报文按上层协议(三层协议）进行处理，送（桥设备）进行处理
static int __netif_receive_skb_core(struct sk_buff **pskb, bool pfmemalloc,
				    struct packet_type **ppt_prev)
{
	struct packet_type *ptype, *pt_prev;
	rx_handler_func_t *rx_handler;
	struct sk_buff *skb = *pskb;
	struct net_device *orig_dev;
	bool deliver_exact = false;
	int ret = NET_RX_DROP;
	__be16 type;

<<<<<<< HEAD
	/*为skb设置时间签*/
	net_timestamp_check(!netdev_tstamp_prequeue, skb);
=======
	net_timestamp_check(!READ_ONCE(netdev_tstamp_prequeue), skb);
>>>>>>> 97ee9d1c

	trace_netif_receive_skb(skb);

	orig_dev = skb->dev;

	//重置network头部偏移
	skb_reset_network_header(skb);
	if (!skb_transport_header_was_set(skb))
		skb_reset_transport_header(skb);
	skb_reset_mac_len(skb);

	pt_prev = NULL;

another_round:
	//记录skb入接口的ifindex
	skb->skb_iif = skb->dev->ifindex;

	__this_cpu_inc(softnet_data.processed);

	/*对generic_xdp功能的支持，驱动不支持，在此处处理*/
	if (static_branch_unlikely(&generic_xdp_needed_key)) {
		int ret2;

		migrate_disable();
		/*执行通用收包情况下的xdp_prog*/
		ret2 = do_xdp_generic(rcu_dereference(skb->dev->xdp_prog), skb);
		migrate_enable();

		if (ret2 != XDP_PASS) {
		    /*如果返回值非xdp_pass,则丢包（即generic_xdp只支持xdp_pass返回值与drop)*/
			ret = NET_RX_DROP;
			goto out;
		}
	}

	/*遇到vlan协议，执行vlan剥离*/
	if (eth_type_vlan(skb->protocol)) {
		skb = skb_vlan_untag(skb);
		if (unlikely(!skb))
			goto out;
	}

	//检查是否需要跳过ingress的tc classify
	if (skb_skip_tc_classify(skb))
		goto skip_classify;

	if (pfmemalloc)
	    /*容许这种报文跳过ptype_all回调区配*/
		goto skip_taps;

	//ptype_all链上的ptype将处理收到的所有报文，这里遍历ptype_all链，
	//处理此报文（tcpdump通过此回调获得报文）
	//注：当此循环结束时，pt_prev指向的那个ptype的回调还没有被执行。
	list_for_each_entry_rcu(ptype, &ptype_all, list) {
		if (pt_prev)
		    /*之前设置过pt_prev,回调它*/
			ret = deliver_skb(skb, pt_prev, orig_dev);
		pt_prev = ptype;
	}

	//skb->dev->ptype_all链上的ptype将处理此设备收到的所有报文，这里
	//遍历skb->dev上的ptype_all链，处理此报文（tcpdump通过此回调获得指定设备的报文）
	//注意：当此循环结束时，pt_prev指向的那个ptype的回调还没有执行
	list_for_each_entry_rcu(ptype, &skb->dev->ptype_all, list) {
		if (pt_prev)
			ret = deliver_skb(skb, pt_prev, orig_dev);
		pt_prev = ptype;
	}

skip_taps:
#ifdef CONFIG_NET_INGRESS
	//检查ingress钩子点是否需要开启，如开启则执行报文的ingress classify处理
	if (static_branch_unlikely(&ingress_needed_key)) {
		bool another = false;

		nf_skip_egress(skb, true);
		skb = sch_handle_ingress(skb, &pt_prev, &ret, orig_dev,
					 &another);
		if (another)
		    /*变更了设备，退回再走一遍流程*/
			goto another_round;
		if (!skb)
			goto out;

		nf_skip_egress(skb, false);
		//触发netfilter ingress 钩子点
		if (nf_ingress(skb, &pt_prev, &ret, orig_dev) < 0)
			goto out;
	}
#endif
	skb_reset_redirect(skb);
skip_classify:
    /*指明了pfmemalloc,但skb不是pfmemalloc关联的协议，则丢包*/
	if (pfmemalloc && !skb_pfmemalloc_protocol(skb))
		goto drop;

	/*报文是有vlan标记的，进行vlan接收*/
	if (skb_vlan_tag_present(skb)) {
		//先处理前面未执行的packet_type回调
		if (pt_prev) {
			ret = deliver_skb(skb, pt_prev, orig_dev);
			pt_prev = NULL;
		}

		//vlan报文处理,查vlan对应的逻辑设备，更新对应的入接口，并重执行
		if (vlan_do_receive(&skb))
			goto another_round;
		else if (unlikely(!skb))
			goto out;
	}

	//如果报文所属设备有rx_handler,执行rx_handler回调（解决二层设置跳过协议栈收包问题）
	rx_handler = rcu_dereference(skb->dev->rx_handler);
	if (rx_handler) {
		//执行未执行的packet_type处理
		if (pt_prev) {
			ret = deliver_skb(skb, pt_prev, orig_dev);
			pt_prev = NULL;
		}
		//如果虚设备有rx_handle可以处理，则调用rx_handler处理
		//bridge设备就注册有rx_handle,其指向br_handle_frame
		//bond设备就注册有bond_handle_frame
		switch (rx_handler(&skb)) {
		case RX_HANDLER_CONSUMED:
		    //已成功处理，不再向上层传递，处理完成
			ret = NET_RX_SUCCESS;
			goto out;
		case RX_HANDLER_ANOTHER:
		    //已更换入口设备，重新执行
			goto another_round;
		case RX_HANDLER_EXACT:
			deliver_exact = true;
			break;
		case RX_HANDLER_PASS:
		    //继续向下处理（此handle放通了此报文）,例如lldp报文
			break;
		default:
			BUG();
		}
	}

	if (unlikely(skb_vlan_tag_present(skb)) && !netdev_uses_dsa(skb->dev)) {
check_vlan_id:
		if (skb_vlan_tag_get_id(skb)) {
			/* Vlan id is non 0 and vlan_do_receive() above couldn't
			 * find vlan device.
			 */
			skb->pkt_type = PACKET_OTHERHOST;
		} else if (eth_type_vlan(skb->protocol)) {
			/* Outer header is 802.1P with vlan 0, inner header is
			 * 802.1Q or 802.1AD and vlan_do_receive() above could
			 * not find vlan dev for vlan id 0.
			 */
		    /*vlan为0的情况处理*/
			__vlan_hwaccel_clear_tag(skb);
			skb = skb_vlan_untag(skb);
			if (unlikely(!skb))
				goto out;
			if (vlan_do_receive(&skb))
				/* After stripping off 802.1P header with vlan 0
				 * vlan dev is found for inner header.
				 */
				goto another_round;
			else if (unlikely(!skb))
				goto out;
			else
				/* We have stripped outer 802.1P vlan 0 header.
				 * But could not find vlan dev.
				 * check again for vlan id to set OTHERHOST.
				 */
				goto check_vlan_id;
		}
		/* Note: we might in the future use prio bits
		 * and set skb->priority like in vlan_do_receive()
		 * For the time being, just ignore Priority Code Point
		 */
		__vlan_hwaccel_clear_tag(skb);
	}

	//按报文的协议（arp,ip,ipv6等来检查上层钩子进行处理，例如ip_rcv)
	type = skb->protocol;

	/* deliver only exact match when indicated */
	if (likely(!deliver_exact)) {
		//通过上层协议查找报文处理者(如0x0800,按ip层处理）
		//注：由于ptype_base[i]是一个链，故需要遍历执行所有回调
		deliver_ptype_list_skb(skb, &pt_prev, orig_dev, type,
				       &ptype_base[ntohs(type) &
						   PTYPE_HASH_MASK]);
	}

	//考虑原始设备的ptype_specific查找报文处理者
	deliver_ptype_list_skb(skb, &pt_prev, orig_dev, type,
			       &orig_dev->ptype_specific);

	//考虑当前设备的ptype_specific查找报文处理者
	if (unlikely(skb->dev != orig_dev)) {
		deliver_ptype_list_skb(skb, &pt_prev, orig_dev, type,
				       &skb->dev->ptype_specific);
	}

	//最后一项handler处理
	if (pt_prev) {
		if (unlikely(skb_orphan_frags_rx(skb, GFP_ATOMIC)))
			goto drop;
		*ppt_prev = pt_prev;
	} else {
		//我们实在找不到此报文的处理者，只好丢包了事
drop:
		if (!deliver_exact)
			dev_core_stats_rx_dropped_inc(skb->dev);
		else
			dev_core_stats_rx_nohandler_inc(skb->dev);
		kfree_skb_reason(skb, SKB_DROP_REASON_UNHANDLED_PROTO);
		/* Jamal, now you will not able to escape explaining
		 * me how you were going to use this. :-)
		 */
		ret = NET_RX_DROP;
	}

out:
	/* The invariant here is that if *ppt_prev is not NULL
	 * then skb should also be non-NULL.
	 *
	 * Apparently *ppt_prev assignment above holds this invariant due to
	 * skb dereferencing near it.
	 */
	*pskb = skb;
	return ret;
}

static int __netif_receive_skb_one_core(struct sk_buff *skb, bool pfmemalloc)
{
    /*记录原始的skb->dev*/
	struct net_device *orig_dev = skb->dev;
	struct packet_type *pt_prev = NULL;
	int ret;

	ret = __netif_receive_skb_core(&skb, pfmemalloc, &pt_prev);
	if (pt_prev)
		//处理最后一项的handle
		ret = INDIRECT_CALL_INET(pt_prev->func, ipv6_rcv, ip_rcv, skb,
					 skb->dev, pt_prev, orig_dev);
	return ret;
}

/**
 *	netif_receive_skb_core - special purpose version of netif_receive_skb
 *	@skb: buffer to process
 *
 *	More direct receive version of netif_receive_skb().  It should
 *	only be used by callers that have a need to skip RPS and Generic XDP.
 *	Caller must also take care of handling if ``(page_is_)pfmemalloc``.
 *
 *	This function may only be called from softirq context and interrupts
 *	should be enabled.
 *
 *	Return values (usually ignored):
 *	NET_RX_SUCCESS: no congestion
 *	NET_RX_DROP: packet was dropped
 */
int netif_receive_skb_core(struct sk_buff *skb)
{
	int ret;

	rcu_read_lock();
	ret = __netif_receive_skb_one_core(skb, false);
	rcu_read_unlock();

	return ret;
}
EXPORT_SYMBOL(netif_receive_skb_core);

//将报文交给pt_prev进行处理
static inline void __netif_receive_skb_list_ptype(struct list_head *head,
						  struct packet_type *pt_prev,
						  struct net_device *orig_dev)
{
	struct sk_buff *skb, *next;

	if (!pt_prev)
		return;
	if (list_empty(head))
		return;
	//如果报文支持处理链式处理，则直接传入
	if (pt_prev->list_func != NULL)
		INDIRECT_CALL_INET(pt_prev->list_func, ipv6_list_rcv,
				   ip_list_rcv, head, pt_prev, orig_dev);
	else
		//否则遍历拆解后传入
		list_for_each_entry_safe(skb, next, head, list) {
			skb_list_del_init(skb);
			pt_prev->func(skb, skb->dev, pt_prev, orig_dev);
		}
}

static void __netif_receive_skb_list_core(struct list_head *head, bool pfmemalloc)
{
	/* Fast-path assumptions:
	 * - There is no RX handler.
	 * - Only one packet_type matches.
	 * If either of these fails, we will end up doing some per-packet
	 * processing in-line, then handling the 'last ptype' for the whole
	 * sublist.  This can't cause out-of-order delivery to any single ptype,
	 * because the 'last ptype' must be constant across the sublist, and all
	 * other ptypes are handled per-packet.
	 */
	/* Current (common) ptype of sublist */
	struct packet_type *pt_curr = NULL;
	/* Current (common) orig_dev of sublist */
	struct net_device *od_curr = NULL;
	struct list_head sublist;
	struct sk_buff *skb, *next;

	INIT_LIST_HEAD(&sublist);
	list_for_each_entry_safe(skb, next, head, list) {
		struct net_device *orig_dev = skb->dev;
		struct packet_type *pt_prev = NULL;

		skb_list_del_init(skb);
		__netif_receive_skb_core(&skb, pfmemalloc, &pt_prev);
		if (!pt_prev)
			continue;
		if (pt_curr != pt_prev || od_curr != orig_dev) {
			/* dispatch old sublist */
			__netif_receive_skb_list_ptype(&sublist, pt_curr, od_curr);
			/* start new sublist */
			INIT_LIST_HEAD(&sublist);
			pt_curr = pt_prev;
			od_curr = orig_dev;
		}
		list_add_tail(&skb->list, &sublist);
	}

	/* dispatch final sublist */
	__netif_receive_skb_list_ptype(&sublist, pt_curr, od_curr);
}

//协议栈处理收到的报文
static int __netif_receive_skb(struct sk_buff *skb)
{
	int ret;

	if (sk_memalloc_socks() && skb_pfmemalloc(skb)) {
		unsigned int noreclaim_flag;

		/*
		 * PFMEMALLOC skbs are special, they should
		 * - be delivered to SOCK_MEMALLOC sockets only
		 * - stay away from userspace
		 * - have bounded memory usage
		 *
		 * Use PF_MEMALLOC as this saves us from propagating the allocation
		 * context down to all allocation sites.
		 */
		noreclaim_flag = memalloc_noreclaim_save();
		ret = __netif_receive_skb_one_core(skb, true);
		memalloc_noreclaim_restore(noreclaim_flag);
	} else
		ret = __netif_receive_skb_one_core(skb, false);

	return ret;
}

static void __netif_receive_skb_list(struct list_head *head)
{
	unsigned long noreclaim_flag = 0;
	struct sk_buff *skb, *next;
	bool pfmemalloc = false; /* Is current sublist PF_MEMALLOC? */

	list_for_each_entry_safe(skb, next, head, list) {
		if ((sk_memalloc_socks() && skb_pfmemalloc(skb)) != pfmemalloc) {
			struct list_head sublist;

			/* Handle the previous sublist */
			list_cut_before(&sublist, head, &skb->list);
			if (!list_empty(&sublist))
				__netif_receive_skb_list_core(&sublist, pfmemalloc);
			pfmemalloc = !pfmemalloc;
			/* See comments in __netif_receive_skb */
			if (pfmemalloc)
				noreclaim_flag = memalloc_noreclaim_save();
			else
				memalloc_noreclaim_restore(noreclaim_flag);
		}
	}
	/* Handle the remaining sublist */
	if (!list_empty(head))
		__netif_receive_skb_list_core(head, pfmemalloc);
	/* Restore pflags */
	if (pfmemalloc)
		memalloc_noreclaim_restore(noreclaim_flag);
}

//网卡驱动不支持ndo_bpf回调时，此函数将被用于安装xdp程序到更一般的位置
static int generic_xdp_install(struct net_device *dev, struct netdev_bpf *xdp)
{
	struct bpf_prog *old = rtnl_dereference(dev->xdp_prog);
	struct bpf_prog *new = xdp->prog;
	int ret = 0;

	switch (xdp->command) {
	case XDP_SETUP_PROG:
	    //设置新的xdp prog
		rcu_assign_pointer(dev->xdp_prog, new);
		if (old)
			bpf_prog_put(old);

		if (old && !new) {
			static_branch_dec(&generic_xdp_needed_key);
		} else if (new && !old) {
			static_branch_inc(&generic_xdp_needed_key);
			dev_disable_lro(dev);
			dev_disable_gro_hw(dev);
		}
		break;

	default:
		ret = -EINVAL;
		break;
	}

	return ret;
}

//skb报文开始走协议栈处理
static int netif_receive_skb_internal(struct sk_buff *skb)
{
	int ret;

<<<<<<< HEAD
	net_timestamp_check(netdev_tstamp_prequeue/*此值为0时不设置时间签*/, skb);
=======
	net_timestamp_check(READ_ONCE(netdev_tstamp_prequeue), skb);
>>>>>>> 97ee9d1c

	if (skb_defer_rx_timestamp(skb))
		return NET_RX_SUCCESS;

	rcu_read_lock();
#ifdef CONFIG_RPS
	if (static_branch_unlikely(&rps_needed)) {
		struct rps_dev_flow voidflow, *rflow = &voidflow;
		/*rps情况下：选择处理此报文的cpu，如果cpu<0，则不需要其它cpu中转*/
		int cpu = get_rps_cpu(skb->dev, skb, &rflow);

		if (cpu >= 0) {
		    //当前cpu不处理此报文，这里选出了相应的cpu,
		    //将此报文加入cpu对应的backlog,并返回。
			ret = enqueue_to_backlog(skb, cpu, &rflow->last_qtail);
			rcu_read_unlock();
			return ret;
		}
	}
#endif
	/*没有开启rps或者rps指明就是本cpu处理此报文，则继续向上传递*/
	ret = __netif_receive_skb(skb);
	rcu_read_unlock();
	return ret;
}

void netif_receive_skb_list_internal(struct list_head *head)
{
	struct sk_buff *skb, *next;
	struct list_head sublist;

	INIT_LIST_HEAD(&sublist);
	/*遍历head上的所有skb*/
	list_for_each_entry_safe(skb, next, head, list) {
<<<<<<< HEAD
		net_timestamp_check(netdev_tstamp_prequeue, skb);
		//自head上移除
=======
		net_timestamp_check(READ_ONCE(netdev_tstamp_prequeue), skb);
>>>>>>> 97ee9d1c
		skb_list_del_init(skb);
		if (!skb_defer_rx_timestamp(skb))
			list_add_tail(&skb->list, &sublist);
	}
	list_splice_init(&sublist, head);

	rcu_read_lock();
#ifdef CONFIG_RPS
	//通过rps确定报文送那个cpu执行软中断
	if (static_branch_unlikely(&rps_needed)) {
		list_for_each_entry_safe(skb, next, head, list) {
			struct rps_dev_flow voidflow, *rflow = &voidflow;
			/*rps情况下：选择处理此报文的cpu，如果cpu<0，则不需要其它cpu中转*/
			int cpu = get_rps_cpu(skb->dev, skb, &rflow);

			if (cpu >= 0) {
				/* Will be handled, remove from list */
				skb_list_del_init(skb);
				/*将skb入队到cpu对应的backlog中*/
				enqueue_to_backlog(skb, cpu, &rflow->last_qtail);
			}
		}
	}
#endif
	__netif_receive_skb_list(head);
	rcu_read_unlock();
}

/**
 *	netif_receive_skb - process receive buffer from network
 *	@skb: buffer to process
 *
 *	netif_receive_skb() is the main receive data processing function.
 *	It always succeeds. The buffer may be dropped during processing
 *	for congestion control or by the protocol layers.
 *
 *	This function may only be called from softirq context and interrupts
 *	should be enabled.
 *
 *	Return values (usually ignored):
 *	NET_RX_SUCCESS: no congestion
 *	NET_RX_DROP: packet was dropped
 */
//处理自网络收到的报文
int netif_receive_skb(struct sk_buff *skb)
{
	int ret;

	trace_netif_receive_skb_entry(skb);

	ret = netif_receive_skb_internal(skb);
	trace_netif_receive_skb_exit(ret);

	return ret;
}
EXPORT_SYMBOL(netif_receive_skb);

/**
 *	netif_receive_skb_list - process many receive buffers from network
 *	@head: list of skbs to process.
 *
 *	Since return value of netif_receive_skb() is normally ignored, and
 *	wouldn't be meaningful for a list, this function returns void.
 *
 *	This function may only be called from softirq context and interrupts
 *	should be enabled.
 */
void netif_receive_skb_list(struct list_head *head)
{
	struct sk_buff *skb;

	if (list_empty(head))
		return;
	if (trace_netif_receive_skb_list_entry_enabled()) {
		list_for_each_entry(skb, head, list)
			trace_netif_receive_skb_list_entry(skb);
	}
	//将rx_list上所有skb清空，上送协议栈
	netif_receive_skb_list_internal(head);
	trace_netif_receive_skb_list_exit(0);
}
EXPORT_SYMBOL(netif_receive_skb_list);

static DEFINE_PER_CPU(struct work_struct, flush_works);

/* Network device is going away, flush any packets still pending */
static void flush_backlog(struct work_struct *work)
{
	struct sk_buff *skb, *tmp;
	struct softnet_data *sd;

	local_bh_disable();
	sd = this_cpu_ptr(&softnet_data);

	rps_lock_irq_disable(sd);
	skb_queue_walk_safe(&sd->input_pkt_queue, skb, tmp) {
		if (skb->dev->reg_state == NETREG_UNREGISTERING) {
			__skb_unlink(skb, &sd->input_pkt_queue);
			dev_kfree_skb_irq(skb);
			input_queue_head_incr(sd);
		}
	}
	rps_unlock_irq_enable(sd);

	skb_queue_walk_safe(&sd->process_queue, skb, tmp) {
		if (skb->dev->reg_state == NETREG_UNREGISTERING) {
			__skb_unlink(skb, &sd->process_queue);
			kfree_skb(skb);
			input_queue_head_incr(sd);
		}
	}
	local_bh_enable();
}

static bool flush_required(int cpu)
{
#if IS_ENABLED(CONFIG_RPS)
	struct softnet_data *sd = &per_cpu(softnet_data, cpu);
	bool do_flush;

	rps_lock_irq_disable(sd);

	/* as insertion into process_queue happens with the rps lock held,
	 * process_queue access may race only with dequeue
	 */
	do_flush = !skb_queue_empty(&sd->input_pkt_queue) ||
		   !skb_queue_empty_lockless(&sd->process_queue);
	rps_unlock_irq_enable(sd);

	return do_flush;
#endif
	/* without RPS we can't safely check input_pkt_queue: during a
	 * concurrent remote skb_queue_splice() we can detect as empty both
	 * input_pkt_queue and process_queue even if the latter could end-up
	 * containing a lot of packets.
	 */
	return true;
}

static void flush_all_backlogs(void)
{
	static cpumask_t flush_cpus;
	unsigned int cpu;

	/* since we are under rtnl lock protection we can use static data
	 * for the cpumask and avoid allocating on stack the possibly
	 * large mask
	 */
	ASSERT_RTNL();

	cpus_read_lock();

	cpumask_clear(&flush_cpus);
	for_each_online_cpu(cpu) {
		if (flush_required(cpu)) {
			queue_work_on(cpu, system_highpri_wq,
				      per_cpu_ptr(&flush_works, cpu));
			cpumask_set_cpu(cpu, &flush_cpus);
		}
	}

	/* we can have in flight packet[s] on the cpus we are not flushing,
	 * synchronize_net() in unregister_netdevice_many() will take care of
	 * them
	 */
	for_each_cpu(cpu, &flush_cpus)
		flush_work(per_cpu_ptr(&flush_works, cpu));

	cpus_read_unlock();
}

static void net_rps_send_ipi(struct softnet_data *remsd)
{
#ifdef CONFIG_RPS
	while (remsd) {
		struct softnet_data *next = remsd->rps_ipi_next;

		if (cpu_online(remsd->cpu))
			smp_call_function_single_async(remsd->cpu, &remsd->csd);
		remsd = next;
	}
#endif
}

/*
 * net_rps_action_and_irq_enable sends any pending IPI's for rps.
 * Note: called with local irq disabled, but exits with local irq enabled.
 */
static void net_rps_action_and_irq_enable(struct softnet_data *sd)
{
#ifdef CONFIG_RPS
	struct softnet_data *remsd = sd->rps_ipi_list;

	if (remsd) {
		sd->rps_ipi_list = NULL;

		local_irq_enable();

		/* Send pending IPI's to kick RPS processing on remote cpus. */
		net_rps_send_ipi(remsd);
	} else
#endif
		local_irq_enable();
}

static bool sd_has_rps_ipi_waiting(struct softnet_data *sd)
{
#ifdef CONFIG_RPS
	return sd->rps_ipi_list != NULL;
#else
	return false;
#endif
}

static int process_backlog(struct napi_struct *napi, int quota)
{
	struct softnet_data *sd = container_of(napi, struct softnet_data, backlog);
	bool again = true;
	int work = 0;

	/* Check if we have pending ipi, its better to send them now,
	 * not waiting net_rx_action() end.
	 */
	if (sd_has_rps_ipi_waiting(sd)) {
		local_irq_disable();
		net_rps_action_and_irq_enable(sd);
	}

	napi->weight = READ_ONCE(dev_rx_weight);
	while (again) {
		struct sk_buff *skb;

		//自process_queue上逐个提取报文，将收到的报文传给协议栈
		while ((skb = __skb_dequeue(&sd->process_queue))) {
			rcu_read_lock();
			__netif_receive_skb(skb);
			rcu_read_unlock();
			input_queue_head_incr(sd);
			if (++work >= quota)
				return work;

		}

		rps_lock_irq_disable(sd);
		if (skb_queue_empty(&sd->input_pkt_queue)) {
			/*
			 * Inline a custom version of __napi_complete().
			 * only current cpu owns and manipulates this napi,
			 * and NAPI_STATE_SCHED is the only possible flag set
			 * on backlog.
			 * We can use a plain write instead of clear_bit(),
			 * and we dont need an smp_mb() memory barrier.
			 */
			napi->state = 0;
			again = false;
		} else {
			//input_pkt_queue不为空时，将其更新到process_queue上
			//即backlog报文将被移到process_queue上
			skb_queue_splice_tail_init(&sd->input_pkt_queue,
						   &sd->process_queue);
		}
		rps_unlock_irq_enable(sd);
	}

	return work;
}

/**
 * __napi_schedule - schedule for receive
 * @n: entry to schedule
 *
 * The entry's receive function will be scheduled to run.
 * Consider using __napi_schedule_irqoff() if hard irqs are masked.
 */
void __napi_schedule(struct napi_struct *n)
{
	unsigned long flags;

	local_irq_save(flags);
	//将napi加入链表，并触发软中断收取报文
	____napi_schedule(this_cpu_ptr(&softnet_data), n);
	local_irq_restore(flags);
}
EXPORT_SYMBOL(__napi_schedule);

/**
 *	napi_schedule_prep - check if napi can be scheduled
 *	@n: napi context
 *
 * Test if NAPI routine is already running, and if not mark
 * it as running.  This is used as a condition variable to
 * insure only one NAPI poll instance runs.  We also make
 * sure there is no pending NAPI disable.
 */
bool napi_schedule_prep(struct napi_struct *n)
{
	unsigned long val, new;

	do {
		val = READ_ONCE(n->state);
		//n被禁止调度，返回False
		if (unlikely(val & NAPIF_STATE_DISABLE))
			return false;
		new = val | NAPIF_STATE_SCHED;

		/* Sets STATE_MISSED bit if STATE_SCHED was already set
		 * This was suggested by Alexander Duyck, as compiler
		 * emits better code than :
		 * if (val & NAPIF_STATE_SCHED)
		 *     new |= NAPIF_STATE_MISSED;
		 */
		//产生的效果，如上示，用于将一个if语句转换为一个表达式
		//如果value含有NAPIF_STATE_SCHED标记，则会为new打上missed标记
		new |= (val & NAPIF_STATE_SCHED) / NAPIF_STATE_SCHED *
						   NAPIF_STATE_MISSED;
	} while (cmpxchg(&n->state, val, new) != val);

	return !(val & NAPIF_STATE_SCHED);//如果原val上没有sched，则返回True
}
EXPORT_SYMBOL(napi_schedule_prep);

/**
 * __napi_schedule_irqoff - schedule for receive
 * @n: entry to schedule
 *
 * Variant of __napi_schedule() assuming hard irqs are masked.
 *
 * On PREEMPT_RT enabled kernels this maps to __napi_schedule()
 * because the interrupt disabled assumption might not be true
 * due to force-threaded interrupts and spinlock substitution.
 */
void __napi_schedule_irqoff(struct napi_struct *n)
{
	if (!IS_ENABLED(CONFIG_PREEMPT_RT))
		____napi_schedule(this_cpu_ptr(&softnet_data), n);
	else
		__napi_schedule(n);
}
EXPORT_SYMBOL(__napi_schedule_irqoff);

bool napi_complete_done(struct napi_struct *n, int work_done)
{
	unsigned long flags, val, new, timeout = 0;
	bool ret = true;

	/*
	 * 1) Don't let napi dequeue from the cpu poll list
	 *    just in case its running on a different cpu.
	 * 2) If we are busy polling, do nothing here, we have
	 *    the guarantee we will be called later.
	 */
	if (unlikely(n->state & (NAPIF_STATE_NPSVC |
				 NAPIF_STATE_IN_BUSY_POLL)))
		return false;

	if (work_done) {
		if (n->gro_bitmask)
			timeout = READ_ONCE(n->dev->gro_flush_timeout);
		n->defer_hard_irqs_count = READ_ONCE(n->dev->napi_defer_hard_irqs);
	}
	if (n->defer_hard_irqs_count > 0) {
		n->defer_hard_irqs_count--;
		timeout = READ_ONCE(n->dev->gro_flush_timeout);
		if (timeout)
			ret = false;
	}
	if (n->gro_bitmask) {
		/* When the NAPI instance uses a timeout and keeps postponing
		 * it, we need to bound somehow the time packets are kept in
		 * the GRO layer
		 */
		napi_gro_flush(n, !!timeout);
	}

	/*上送协议栈*/
	gro_normal_list(n);

	if (unlikely(!list_empty(&n->poll_list))) {
		/* If n->poll_list is not empty, we need to mask irqs */
		local_irq_save(flags);
		list_del_init(&n->poll_list);
		local_irq_restore(flags);
	}

	do {
		val = READ_ONCE(n->state);

		WARN_ON_ONCE(!(val & NAPIF_STATE_SCHED));

		new = val & ~(NAPIF_STATE_MISSED | NAPIF_STATE_SCHED |
			      NAPIF_STATE_SCHED_THREADED |
			      NAPIF_STATE_PREFER_BUSY_POLL);

		/* If STATE_MISSED was set, leave STATE_SCHED set,
		 * because we will call napi->poll() one more time.
		 * This C code was suggested by Alexander Duyck to help gcc.
		 */
		new |= (val & NAPIF_STATE_MISSED) / NAPIF_STATE_MISSED *
						    NAPIF_STATE_SCHED;
	} while (cmpxchg(&n->state, val, new) != val);

	if (unlikely(val & NAPIF_STATE_MISSED)) {
	    /*将n加入到当前cpu的napi list中，并触发rx软中断*/
		__napi_schedule(n);
		return false;
	}

	if (timeout)
		hrtimer_start(&n->timer, ns_to_ktime(timeout),
			      HRTIMER_MODE_REL_PINNED);
	return ret;
}
EXPORT_SYMBOL(napi_complete_done);

/* must be called under rcu_read_lock(), as we dont take a reference */
static struct napi_struct *napi_by_id(unsigned int napi_id)
{
    /*检查给定napi_id对应的napi_struct是否存在，如存在返回，否则返回NULL*/
	unsigned int hash = napi_id % HASH_SIZE(napi_hash);
	struct napi_struct *napi;

	hlist_for_each_entry_rcu(napi, &napi_hash[hash], napi_hash_node)
		if (napi->napi_id == napi_id)
			return napi;

	return NULL;
}

#if defined(CONFIG_NET_RX_BUSY_POLL)

static void __busy_poll_stop(struct napi_struct *napi, bool skip_schedule)
{
	if (!skip_schedule) {
		gro_normal_list(napi);
		__napi_schedule(napi);
		return;
	}

	if (napi->gro_bitmask) {
		/* flush too old packets
		 * If HZ < 1000, flush all packets.
		 */
		napi_gro_flush(napi, HZ >= 1000);
	}

	gro_normal_list(napi);
	clear_bit(NAPI_STATE_SCHED, &napi->state);
}

static void busy_poll_stop(struct napi_struct *napi, void *have_poll_lock, bool prefer_busy_poll,
			   u16 budget)
{
	bool skip_schedule = false;
	unsigned long timeout;
	int rc;

	/* Busy polling means there is a high chance device driver hard irq
	 * could not grab NAPI_STATE_SCHED, and that NAPI_STATE_MISSED was
	 * set in napi_schedule_prep().
	 * Since we are about to call napi->poll() once more, we can safely
	 * clear NAPI_STATE_MISSED.
	 *
	 * Note: x86 could use a single "lock and ..." instruction
	 * to perform these two clear_bit()
	 */
	clear_bit(NAPI_STATE_MISSED, &napi->state);
	clear_bit(NAPI_STATE_IN_BUSY_POLL, &napi->state);

	local_bh_disable();

	if (prefer_busy_poll) {
		napi->defer_hard_irqs_count = READ_ONCE(napi->dev->napi_defer_hard_irqs);
		timeout = READ_ONCE(napi->dev->gro_flush_timeout);
		if (napi->defer_hard_irqs_count && timeout) {
			hrtimer_start(&napi->timer, ns_to_ktime(timeout), HRTIMER_MODE_REL_PINNED);
			skip_schedule = true;
		}
	}

	/* All we really want here is to re-enable device interrupts.
	 * Ideally, a new ndo_busy_poll_stop() could avoid another round.
	 */
	rc = napi->poll(napi, budget);
	/* We can't gro_normal_list() here, because napi->poll() might have
	 * rearmed the napi (napi_complete_done()) in which case it could
	 * already be running on another CPU.
	 */
	trace_napi_poll(napi, rc, budget);
	netpoll_poll_unlock(have_poll_lock);
	if (rc == budget)
		__busy_poll_stop(napi, skip_schedule);
	local_bh_enable();
}

void napi_busy_loop(unsigned int napi_id,
		    bool (*loop_end)(void *, unsigned long),
		    void *loop_end_arg, bool prefer_busy_poll, u16 budget)
{
	unsigned long start_time = loop_end ? busy_loop_current_time() : 0;
	int (*napi_poll)(struct napi_struct *napi, int budget);
	void *have_poll_lock = NULL;
	struct napi_struct *napi;

restart:
	napi_poll = NULL;

	rcu_read_lock();

	napi = napi_by_id(napi_id);
	if (!napi)
		goto out;

	preempt_disable();
	for (;;) {
		int work = 0;

		local_bh_disable();
		if (!napi_poll) {
			unsigned long val = READ_ONCE(napi->state);

			/* If multiple threads are competing for this napi,
			 * we avoid dirtying napi->state as much as we can.
			 */
			if (val & (NAPIF_STATE_DISABLE | NAPIF_STATE_SCHED |
				   NAPIF_STATE_IN_BUSY_POLL)) {
				if (prefer_busy_poll)
					set_bit(NAPI_STATE_PREFER_BUSY_POLL, &napi->state);
				goto count;
			}
			if (cmpxchg(&napi->state, val,
				    val | NAPIF_STATE_IN_BUSY_POLL |
					  NAPIF_STATE_SCHED) != val) {
				if (prefer_busy_poll)
					set_bit(NAPI_STATE_PREFER_BUSY_POLL, &napi->state);
				goto count;
			}
			have_poll_lock = netpoll_poll_lock(napi);
			napi_poll = napi->poll;
		}
		/*使napi进行网卡收包*/
		work = napi_poll(napi, budget);
		trace_napi_poll(napi, work, budget);
		gro_normal_list(napi);
count:
		if (work > 0)
			__NET_ADD_STATS(dev_net(napi->dev),
					LINUX_MIB_BUSYPOLLRXPACKETS, work);
		local_bh_enable();

		if (!loop_end || loop_end(loop_end_arg, start_time))
			break;

		if (unlikely(need_resched())) {
			if (napi_poll)
				busy_poll_stop(napi, have_poll_lock, prefer_busy_poll, budget);
			preempt_enable();
			rcu_read_unlock();
			cond_resched();
			if (loop_end(loop_end_arg, start_time))
				return;
			goto restart;
		}
		cpu_relax();
	}
	if (napi_poll)
		busy_poll_stop(napi, have_poll_lock, prefer_busy_poll, budget);
	preempt_enable();
out:
	rcu_read_unlock();
}
EXPORT_SYMBOL(napi_busy_loop);

#endif /* CONFIG_NET_RX_BUSY_POLL */

/*napi加入到napi_hash表中*/
static void napi_hash_add(struct napi_struct *napi)
{
	if (test_bit(NAPI_STATE_NO_BUSY_POLL, &napi->state))
		return;

	spin_lock(&napi_hash_lock);

	/* 0..NR_CPUS range is reserved for sender_cpu use */
	do {
		if (unlikely(++napi_gen_id < MIN_NAPI_ID))
			napi_gen_id = MIN_NAPI_ID;
	} while (napi_by_id(napi_gen_id));
	/*为此napi分配napi_id*/
	napi->napi_id = napi_gen_id;

	//将此napi加入到napi_hash的表中
	hlist_add_head_rcu(&napi->napi_hash_node,
			   &napi_hash[napi->napi_id % HASH_SIZE(napi_hash)]);

	spin_unlock(&napi_hash_lock);
}

/* Warning : caller is responsible to make sure rcu grace period
 * is respected before freeing memory containing @napi
 */
static void napi_hash_del(struct napi_struct *napi)
{
    /*将napi自hash表中移除*/
	spin_lock(&napi_hash_lock);

	hlist_del_init_rcu(&napi->napi_hash_node);

	spin_unlock(&napi_hash_lock);
}

static enum hrtimer_restart napi_watchdog(struct hrtimer *timer)
{
	struct napi_struct *napi;

	napi = container_of(timer, struct napi_struct, timer);

	/* Note : we use a relaxed variant of napi_schedule_prep() not setting
	 * NAPI_STATE_MISSED, since we do not react to a device IRQ.
	 */
	if (!napi_disable_pending(napi) &&
	    !test_and_set_bit(NAPI_STATE_SCHED, &napi->state)) {
		clear_bit(NAPI_STATE_PREFER_BUSY_POLL, &napi->state);
		__napi_schedule_irqoff(napi);
	}

	return HRTIMER_NORESTART;
}

/*gro hash初始化*/
static void init_gro_hash(struct napi_struct *napi)
{
	int i;

	for (i = 0; i < GRO_HASH_BUCKETS; i++) {
		INIT_LIST_HEAD(&napi->gro_hash[i].list);
		napi->gro_hash[i].count = 0;
	}
	napi->gro_bitmask = 0;
}

int dev_set_threaded(struct net_device *dev, bool threaded)
{
	struct napi_struct *napi;
	int err = 0;

	if (dev->threaded == threaded)
		return 0;

	if (threaded) {
		list_for_each_entry(napi, &dev->napi_list, dev_list) {
			if (!napi->thread) {
				err = napi_kthread_create(napi);
				if (err) {
					threaded = false;
					break;
				}
			}
		}
	}

	dev->threaded = threaded;

	/* Make sure kthread is created before THREADED bit
	 * is set.
	 */
	smp_mb__before_atomic();

	/* Setting/unsetting threaded mode on a napi might not immediately
	 * take effect, if the current napi instance is actively being
	 * polled. In this case, the switch between threaded mode and
	 * softirq mode will happen in the next round of napi_schedule().
	 * This should not cause hiccups/stalls to the live traffic.
	 */
	list_for_each_entry(napi, &dev->napi_list, dev_list) {
		if (threaded)
			set_bit(NAPI_STATE_THREADED, &napi->state);
		else
			clear_bit(NAPI_STATE_THREADED, &napi->state);
	}

	return err;
}
EXPORT_SYMBOL(dev_set_threaded);

<<<<<<< HEAD
//为dev设置napi,设置其poll函数及weight
void netif_napi_add(struct net_device *dev, struct napi_struct *napi,
		    int (*poll/*设备收包回调*/)(struct napi_struct *, int), int weight)
=======
void netif_napi_add_weight(struct net_device *dev, struct napi_struct *napi,
			   int (*poll)(struct napi_struct *, int), int weight)
>>>>>>> 97ee9d1c
{
	if (WARN_ON(test_and_set_bit(NAPI_STATE_LISTED, &napi->state)))
		return;

	INIT_LIST_HEAD(&napi->poll_list);
	INIT_HLIST_NODE(&napi->napi_hash_node);
	hrtimer_init(&napi->timer, CLOCK_MONOTONIC, HRTIMER_MODE_REL_PINNED);
	napi->timer.function = napi_watchdog;
	init_gro_hash(napi);
	napi->skb = NULL;
	INIT_LIST_HEAD(&napi->rx_list);
	napi->rx_count = 0;
    //设置napi的poll函数
	napi->poll = poll;
	if (weight > NAPI_POLL_WEIGHT)
	    /*告警weight过大*/
		netdev_err_once(dev, "%s() called with weight %d\n", __func__,
				weight);
	napi->weight = weight;
	napi->dev = dev;
#ifdef CONFIG_NETPOLL
	napi->poll_owner = -1;
#endif
	//指明napi可调度
	set_bit(NAPI_STATE_SCHED, &napi->state);
	set_bit(NAPI_STATE_NPSVC, &napi->state);
	list_add_rcu(&napi->dev_list, &dev->napi_list);
	napi_hash_add(napi);
	napi_get_frags_check(napi);
	/* Create kthread for this napi if dev->threaded is set.
	 * Clear dev->threaded if kthread creation failed so that
	 * threaded mode will not be enabled in napi_enable().
	 */
	if (dev->threaded && napi_kthread_create(napi))/*针对这种设备采用线程收包*/
		dev->threaded = 0;
}
EXPORT_SYMBOL(netif_napi_add_weight);

/*napi禁止此设备收包*/
void napi_disable(struct napi_struct *n)
{
	unsigned long val, new;

	might_sleep();
	set_bit(NAPI_STATE_DISABLE, &n->state);

	for ( ; ; ) {
		val = READ_ONCE(n->state);
		if (val & (NAPIF_STATE_SCHED | NAPIF_STATE_NPSVC)) {
			usleep_range(20, 200);
			continue;
		}

		new = val | NAPIF_STATE_SCHED | NAPIF_STATE_NPSVC;
		new &= ~(NAPIF_STATE_THREADED | NAPIF_STATE_PREFER_BUSY_POLL);

		if (cmpxchg(&n->state, val, new) == val)
			break;
	}

	hrtimer_cancel(&n->timer);

	clear_bit(NAPI_STATE_DISABLE, &n->state);
}
EXPORT_SYMBOL(napi_disable);

/**
 *	napi_enable - enable NAPI scheduling
 *	@n: NAPI context
 *
 * Resume NAPI from being scheduled on this context.
 * Must be paired with napi_disable.
 */
void napi_enable(struct napi_struct *n)
{
	unsigned long val, new;

	do {
		val = READ_ONCE(n->state);
		BUG_ON(!test_bit(NAPI_STATE_SCHED, &val));

		new = val & ~(NAPIF_STATE_SCHED | NAPIF_STATE_NPSVC);
		if (n->dev->threaded && n->thread)
			new |= NAPIF_STATE_THREADED;
	} while (cmpxchg(&n->state, val, new) != val);
}
EXPORT_SYMBOL(napi_enable);

static void flush_gro_hash(struct napi_struct *napi)
{
	int i;

	for (i = 0; i < GRO_HASH_BUCKETS; i++) {
		struct sk_buff *skb, *n;

		list_for_each_entry_safe(skb, n, &napi->gro_hash[i].list, list)
			kfree_skb(skb);
		napi->gro_hash[i].count = 0;
	}
}

/* Must be called in process context */
void __netif_napi_del(struct napi_struct *napi)
{
	if (!test_and_clear_bit(NAPI_STATE_LISTED, &napi->state))
		return;

	/*自napi hash表中移除*/
	napi_hash_del(napi);
	list_del_rcu(&napi->dev_list);
	napi_free_frags(napi);

	flush_gro_hash(napi);
	napi->gro_bitmask = 0;

	if (napi->thread) {
		kthread_stop(napi->thread);
		napi->thread = NULL;
	}
}
EXPORT_SYMBOL(__netif_napi_del);

static int __napi_poll(struct napi_struct *n, bool *repoll/*出参，是否需要再收取一次*/)
{
	int work, weight;

	weight = n->weight;

	/* This NAPI_STATE_SCHED test is for avoiding a race
	 * with netpoll's poll_napi().  Only the entity which
	 * obtains the lock and sees NAPI_STATE_SCHED set will
	 * actually make the ->poll() call.  Therefore we avoid
	 * accidentally calling ->poll() when NAPI is not scheduled.
	 */
	work = 0;
	if (test_bit(NAPI_STATE_SCHED, &n->state)) {
		//调用对应的poll函数（采用n中定义的weight来确定需要收取多少个）
	    //在poll实现中针对work < weight的情况需要调用 napi_complete_done完成报文上送
		//例如nfp_net_poll
		work = n->poll(n, weight);
		trace_napi_poll(n, work, weight);
	}

	//收到的报文数一定小于等于weight,否则报错
	if (unlikely(work > weight))
		netdev_err_once(n->dev, "NAPI poll function %pS returned %d, exceeding its budget of %d.\n",
				n->poll, work, weight);

	if (likely(work < weight))
	    //网卡上的报文被我们收完了,且已调用napi_complete_done
		return work;

	/* Drivers must not modify the NAPI state if they
	 * consume the entire weight.  In such cases this code
	 * still "owns" the NAPI instance and therefore can
	 * move the instance around on the list at-will.
	 */
	if (unlikely(napi_disable_pending(n))) {
		napi_complete(n);
		return work;
	}

	/* The NAPI context has more processing work, but busy-polling
	 * is preferred. Exit early.
	 */
	if (napi_prefer_busy_poll(n)) {
		if (napi_complete_done(n, work)) {
			/* If timeout is not set, we need to make sure
			 * that the NAPI is re-scheduled.
			 */
			napi_schedule(n);
		}
		return work;
	}

	/*此设备有gro报文在等待*/
	if (n->gro_bitmask) {
		/* flush too old packets
		 * If HZ < 1000, flush all packets.
		 */
		napi_gro_flush(n, HZ >= 1000);
	}

	/*将gro处理成功的返回送上层协议栈*/
	gro_normal_list(n);

	/* Some drivers may have called napi_schedule
	 * prior to exhausting their budget.
	 */
	//如果n->poll_list有值，则报错（说明部分驱动将其加入了）
	if (unlikely(!list_empty(&n->poll_list))) {
		pr_warn_once("%s: Budget exhausted after napi rescheduled\n",
			     n->dev ? n->dev->name : "backlog");
		return work;
	}

	*repoll = true;

	return work;
}

/*针对n进行收包处理，如果n仍有报文待收取，则添加到repoll*/
static int napi_poll(struct napi_struct *n, struct list_head *repoll)
{
	bool do_repoll = false;
	void *have;
	int work;

	list_del_init(&n->poll_list);

	have = netpoll_poll_lock(n);

	work = __napi_poll(n, &do_repoll);

	if (do_repoll)
		//由于在收包时，n返回的包与我们需要包数相等，则说明此n可能还有包需要收取，故将n加入到repoll中
		list_add_tail(&n->poll_list, repoll);

	netpoll_poll_unlock(have);

	return work;
}

static int napi_thread_wait(struct napi_struct *napi)
{
	bool woken = false;

	set_current_state(TASK_INTERRUPTIBLE);

	while (!kthread_should_stop()) {
		/* Testing SCHED_THREADED bit here to make sure the current
		 * kthread owns this napi and could poll on this napi.
		 * Testing SCHED bit is not enough because SCHED bit might be
		 * set by some other busy poll thread or by napi_disable().
		 */
		if (test_bit(NAPI_STATE_SCHED_THREADED, &napi->state) || woken) {
			WARN_ON(!list_empty(&napi->poll_list));
			__set_current_state(TASK_RUNNING);
			return 0;
		}

		schedule();
		/* woken being true indicates this thread owns this napi. */
		woken = true;
		set_current_state(TASK_INTERRUPTIBLE);
	}
	__set_current_state(TASK_RUNNING);

	return -1;
}

static int napi_threaded_poll(void *data)
{
	struct napi_struct *napi = data;
	void *have;

	while (!napi_thread_wait(napi)) {
		for (;;) {
			bool repoll = false;

			local_bh_disable();

			have = netpoll_poll_lock(napi);
			__napi_poll(napi, &repoll);
			netpoll_poll_unlock(have);

			local_bh_enable();

			if (!repoll)
				break;

			cond_resched();
		}
	}
	return 0;
}

<<<<<<< HEAD
//收到NET_RX_SOFTIRQ软件中断，通过poll尝试收包
=======
static void skb_defer_free_flush(struct softnet_data *sd)
{
	struct sk_buff *skb, *next;
	unsigned long flags;

	/* Paired with WRITE_ONCE() in skb_attempt_defer_free() */
	if (!READ_ONCE(sd->defer_list))
		return;

	spin_lock_irqsave(&sd->defer_lock, flags);
	skb = sd->defer_list;
	sd->defer_list = NULL;
	sd->defer_count = 0;
	spin_unlock_irqrestore(&sd->defer_lock, flags);

	while (skb != NULL) {
		next = skb->next;
		napi_consume_skb(skb, 1);
		skb = next;
	}
}

>>>>>>> 97ee9d1c
static __latent_entropy void net_rx_action(struct softirq_action *h)
{
    /*取此cpu上软中断数据*/
	struct softnet_data *sd = this_cpu_ptr(&softnet_data);
	/*容许此函数poll的最长时间*/
	unsigned long time_limit = jiffies +
		usecs_to_jiffies(READ_ONCE(netdev_budget_usecs));
	int budget = READ_ONCE(netdev_budget);
	LIST_HEAD(list);
	LIST_HEAD(repoll);

	/*关闭本cpu中断,防止中断写sd->poll_list*/
	local_irq_disable();
	//采用局部变量list来保存sd->poll_list,减小锁的粒度
	list_splice_init(&sd->poll_list, &list);
	/*开启cpu中断*/
	local_irq_enable();

	//在for循环中，我们遍历每一个list成员，如果某个成员没有收满包，则不会再被加
	//入到repoll列表中。
	for (;;) {
		struct napi_struct *n;

<<<<<<< HEAD
		//list为空，将跳出循环
		if (list_empty(&list)) {
			if (!sd_has_rps_ipi_waiting(sd) && list_empty(&repoll))
			    /*list与repoll队列均为空，退出*/
				return;
=======
		skb_defer_free_flush(sd);

		if (list_empty(&list)) {
			if (!sd_has_rps_ipi_waiting(sd) && list_empty(&repoll))
				goto end;
>>>>>>> 97ee9d1c
			break;
		}

		//按顺序遍历poll_list，提取n进行收包
		n = list_first_entry(&list, struct napi_struct, poll_list);
		budget -= napi_poll(n, &repoll);

		/* If softirq window is exhausted then punt.
		 * Allow this to run for 2 jiffies since which will allow
		 * an average latency of 1.5/HZ.
		 */
		//收到足够的包了
		if (unlikely(budget <= 0 ||
			     time_after_eq(jiffies, time_limit))) {
			sd->time_squeeze++;
			break;//或者执行时间过长，跳出
		}
	}

	local_irq_disable();

	//因为我们在收包期间可能有其它过程又存放了新的poll_t在pll_list
	//故按顺序，它们应在list后面（list中包含的是还没有来得及调度的）
	list_splice_tail_init(&sd->poll_list, &list);
	//repoll中包含的是本次收包时，其返回了请求数目个包（所以极有可能其还含有
	//报文需要收取，故将其加入list中（但位于poll_list之后,以便公平调度）
	list_splice_tail(&repoll, &list);
	//将list写回到poll_list中
	list_splice(&list, &sd->poll_list);

	//如果poll_list上仍有节点需要报文收取，则主动触发网络收包软中断
	if (!list_empty(&sd->poll_list))
		__raise_softirq_irqoff(NET_RX_SOFTIRQ);

	net_rps_action_and_irq_enable(sd);
end:;
}

struct netdev_adjacent {
	struct net_device *dev;
	netdevice_tracker dev_tracker;

	/* upper master flag, there can only be one master device per list */
	bool master;/*为master设备*/

	/* lookup ignore flag */
	bool ignore;

	/* counter for the number of times this device was added to us */
	u16 ref_nr;

	/* private field for the users */
	void *private;

	struct list_head list;
	struct rcu_head rcu;
};

/*遍历adj_list，并从中查找adj_dev,如果查找返回adj,否则返回NULL*/
static struct netdev_adjacent *__netdev_find_adj(struct net_device *adj_dev,
						 struct list_head *adj_list)
{
	struct netdev_adjacent *adj;

	list_for_each_entry(adj, adj_list, list) {
		if (adj->dev == adj_dev)
			return adj;
	}
	return NULL;
}

static int ____netdev_has_upper_dev(struct net_device *upper_dev,
				    struct netdev_nested_priv *priv)
{
	struct net_device *dev = (struct net_device *)priv->data;

	return upper_dev == dev;
}

/**
 * netdev_has_upper_dev - Check if device is linked to an upper device
 * @dev: device
 * @upper_dev: upper device to check
 *
 * Find out if a device is linked to specified upper device and return true
 * in case it is. Note that this checks only immediate upper device,
 * not through a complete stack of devices. The caller must hold the RTNL lock.
 */
bool netdev_has_upper_dev(struct net_device *dev,
			  struct net_device *upper_dev)
{
	struct netdev_nested_priv priv = {
		.data = (void *)upper_dev,
	};

	ASSERT_RTNL();

	return netdev_walk_all_upper_dev_rcu(dev, ____netdev_has_upper_dev,
					     &priv);
}
EXPORT_SYMBOL(netdev_has_upper_dev);

/**
 * netdev_has_upper_dev_all_rcu - Check if device is linked to an upper device
 * @dev: device
 * @upper_dev: upper device to check
 *
 * Find out if a device is linked to specified upper device and return true
 * in case it is. Note that this checks the entire upper device chain.
 * The caller must hold rcu lock.
 */

bool netdev_has_upper_dev_all_rcu(struct net_device *dev,
				  struct net_device *upper_dev)
{
	struct netdev_nested_priv priv = {
		.data = (void *)upper_dev,
	};

	return !!netdev_walk_all_upper_dev_rcu(dev, ____netdev_has_upper_dev,
					       &priv);
}
EXPORT_SYMBOL(netdev_has_upper_dev_all_rcu);

/**
 * netdev_has_any_upper_dev - Check if device is linked to some device
 * @dev: device
 *
 * Find out if a device is linked to an upper device and return true in case
 * it is. The caller must hold the RTNL lock.
 */
bool netdev_has_any_upper_dev(struct net_device *dev)
{
	ASSERT_RTNL();

	return !list_empty(&dev->adj_list.upper);
}
EXPORT_SYMBOL(netdev_has_any_upper_dev);

/**
 * netdev_master_upper_dev_get - Get master upper device
 * @dev: device
 *
 * Find a master upper device and return pointer to it or NULL in case
 * it's not there. The caller must hold the RTNL lock.
 */
struct net_device *netdev_master_upper_dev_get(struct net_device *dev)
{
    /*获取dev设备的master upper device*/
	struct netdev_adjacent *upper;

	ASSERT_RTNL();

	/*adj_list为空，返回NULL*/
	if (list_empty(&dev->adj_list.upper))
		return NULL;

	/*取dev->adj_list首个设备，如果其为master，则返回*/
	upper = list_first_entry(&dev->adj_list.upper,
				 struct netdev_adjacent, list);
	if (likely(upper->master))
		return upper->dev;
	return NULL;
}
EXPORT_SYMBOL(netdev_master_upper_dev_get);

static struct net_device *__netdev_master_upper_dev_get(struct net_device *dev)
{
	struct netdev_adjacent *upper;

	ASSERT_RTNL();

	if (list_empty(&dev->adj_list.upper))
		return NULL;

	upper = list_first_entry(&dev->adj_list.upper,
				 struct netdev_adjacent, list);
	if (likely(upper->master) && !upper->ignore)
		return upper->dev;
	return NULL;
}

/**
 * netdev_has_any_lower_dev - Check if device is linked to some device
 * @dev: device
 *
 * Find out if a device is linked to a lower device and return true in case
 * it is. The caller must hold the RTNL lock.
 */
static bool netdev_has_any_lower_dev(struct net_device *dev)
{
	ASSERT_RTNL();

	return !list_empty(&dev->adj_list.lower);
}

void *netdev_adjacent_get_private(struct list_head *adj_list)
{
	struct netdev_adjacent *adj;

	adj = list_entry(adj_list, struct netdev_adjacent, list);

	return adj->private;
}
EXPORT_SYMBOL(netdev_adjacent_get_private);

/**
 * netdev_upper_get_next_dev_rcu - Get the next dev from upper list
 * @dev: device
 * @iter: list_head ** of the current position
 *
 * Gets the next device from the dev's upper list, starting from iter
 * position. The caller must hold RCU read lock.
 */
struct net_device *netdev_upper_get_next_dev_rcu(struct net_device *dev,
						 struct list_head **iter)
{
	struct netdev_adjacent *upper;

	WARN_ON_ONCE(!rcu_read_lock_held() && !lockdep_rtnl_is_held());

	upper = list_entry_rcu((*iter)->next, struct netdev_adjacent, list);

	if (&upper->list == &dev->adj_list.upper)
		return NULL;

	*iter = &upper->list;

	return upper->dev;
}
EXPORT_SYMBOL(netdev_upper_get_next_dev_rcu);

static struct net_device *__netdev_next_upper_dev(struct net_device *dev,
						  struct list_head **iter,
						  bool *ignore)
{
	struct netdev_adjacent *upper;

	upper = list_entry((*iter)->next, struct netdev_adjacent, list);

	if (&upper->list == &dev->adj_list.upper)
		return NULL;

	*iter = &upper->list;
	*ignore = upper->ignore;

	return upper->dev;
}

static struct net_device *netdev_next_upper_dev_rcu(struct net_device *dev,
						    struct list_head **iter)
{
	struct netdev_adjacent *upper;

	WARN_ON_ONCE(!rcu_read_lock_held() && !lockdep_rtnl_is_held());

	upper = list_entry_rcu((*iter)->next, struct netdev_adjacent, list);

	if (&upper->list == &dev->adj_list.upper)
		return NULL;

	*iter = &upper->list;

	return upper->dev;
}

static int __netdev_walk_all_upper_dev(struct net_device *dev,
				       int (*fn)(struct net_device *dev,
					 struct netdev_nested_priv *priv),
				       struct netdev_nested_priv *priv)
{
	struct net_device *udev, *next, *now, *dev_stack[MAX_NEST_DEV + 1];
	struct list_head *niter, *iter, *iter_stack[MAX_NEST_DEV + 1];
	int ret, cur = 0;
	bool ignore;

	now = dev;
	iter = &dev->adj_list.upper;

	while (1) {
		if (now != dev) {
			ret = fn(now, priv);
			if (ret)
				return ret;
		}

		next = NULL;
		while (1) {
			udev = __netdev_next_upper_dev(now, &iter, &ignore);
			if (!udev)
				break;
			if (ignore)
				continue;

			next = udev;
			niter = &udev->adj_list.upper;
			dev_stack[cur] = now;
			iter_stack[cur++] = iter;
			break;
		}

		if (!next) {
			if (!cur)
				return 0;
			next = dev_stack[--cur];
			niter = iter_stack[cur];
		}

		now = next;
		iter = niter;
	}

	return 0;
}

int netdev_walk_all_upper_dev_rcu(struct net_device *dev,
				  int (*fn)(struct net_device *dev,
					    struct netdev_nested_priv *priv),
				  struct netdev_nested_priv *priv)
{
	struct net_device *udev, *next, *now, *dev_stack[MAX_NEST_DEV + 1];
	struct list_head *niter, *iter, *iter_stack[MAX_NEST_DEV + 1];
	int ret, cur = 0;

	now = dev;
	iter = &dev->adj_list.upper;

	while (1) {
		if (now != dev) {
			ret = fn(now, priv);
			if (ret)
				return ret;
		}

		next = NULL;
		while (1) {
			udev = netdev_next_upper_dev_rcu(now, &iter);
			if (!udev)
				break;

			next = udev;
			niter = &udev->adj_list.upper;
			dev_stack[cur] = now;
			iter_stack[cur++] = iter;
			break;
		}

		if (!next) {
			if (!cur)
				return 0;
			next = dev_stack[--cur];
			niter = iter_stack[cur];
		}

		now = next;
		iter = niter;
	}

	return 0;
}
EXPORT_SYMBOL_GPL(netdev_walk_all_upper_dev_rcu);

static bool __netdev_has_upper_dev(struct net_device *dev,
				   struct net_device *upper_dev)
{
	struct netdev_nested_priv priv = {
		.flags = 0,
		.data = (void *)upper_dev,
	};

	ASSERT_RTNL();

	return __netdev_walk_all_upper_dev(dev, ____netdev_has_upper_dev,
					   &priv);
}

/**
 * netdev_lower_get_next_private - Get the next ->private from the
 *				   lower neighbour list
 * @dev: device
 * @iter: list_head ** of the current position
 *
 * Gets the next netdev_adjacent->private from the dev's lower neighbour
 * list, starting from iter position. The caller must hold either hold the
 * RTNL lock or its own locking that guarantees that the neighbour lower
 * list will remain unchanged.
 */
void *netdev_lower_get_next_private(struct net_device *dev,
				    struct list_head **iter)
{
	struct netdev_adjacent *lower;

	lower = list_entry(*iter, struct netdev_adjacent, list);

	if (&lower->list == &dev->adj_list.lower)
		return NULL;

	*iter = lower->list.next;

	return lower->private;
}
EXPORT_SYMBOL(netdev_lower_get_next_private);

/**
 * netdev_lower_get_next_private_rcu - Get the next ->private from the
 *				       lower neighbour list, RCU
 *				       variant
 * @dev: device
 * @iter: list_head ** of the current position
 *
 * Gets the next netdev_adjacent->private from the dev's lower neighbour
 * list, starting from iter position. The caller must hold RCU read lock.
 */
void *netdev_lower_get_next_private_rcu(struct net_device *dev,
					struct list_head **iter)
{
	struct netdev_adjacent *lower;

	WARN_ON_ONCE(!rcu_read_lock_held() && !rcu_read_lock_bh_held());

	lower = list_entry_rcu((*iter)->next, struct netdev_adjacent, list);

	//到达dev的首元素，遍历结束，返回NULL
	if (&lower->list == &dev->adj_list.lower)
		return NULL;

	/*设置出参，用于指向当前元素，以便下次访问下一个元素*/
	*iter = &lower->list;

	return lower->private;
}
EXPORT_SYMBOL(netdev_lower_get_next_private_rcu);

/**
 * netdev_lower_get_next - Get the next device from the lower neighbour
 *                         list
 * @dev: device
 * @iter: list_head ** of the current position
 *
 * Gets the next netdev_adjacent from the dev's lower neighbour
 * list, starting from iter position. The caller must hold RTNL lock or
 * its own locking that guarantees that the neighbour lower
 * list will remain unchanged.
 */
void *netdev_lower_get_next(struct net_device *dev, struct list_head **iter)
{
	struct netdev_adjacent *lower;

	lower = list_entry(*iter, struct netdev_adjacent, list);

	if (&lower->list == &dev->adj_list.lower)
		return NULL;

	*iter = lower->list.next;

	return lower->dev;
}
EXPORT_SYMBOL(netdev_lower_get_next);

static struct net_device *netdev_next_lower_dev(struct net_device *dev,
						struct list_head **iter)
{
	struct netdev_adjacent *lower;

	lower = list_entry((*iter)->next, struct netdev_adjacent, list);

	if (&lower->list == &dev->adj_list.lower)
		return NULL;

	*iter = &lower->list;

	return lower->dev;
}

static struct net_device *__netdev_next_lower_dev(struct net_device *dev,
						  struct list_head **iter,
						  bool *ignore)
{
	struct netdev_adjacent *lower;

	lower = list_entry((*iter)->next, struct netdev_adjacent, list);

	if (&lower->list == &dev->adj_list.lower)
		return NULL;

	*iter = &lower->list;
	*ignore = lower->ignore;

	return lower->dev;
}

int netdev_walk_all_lower_dev(struct net_device *dev,
			      int (*fn)(struct net_device *dev,
					struct netdev_nested_priv *priv),
			      struct netdev_nested_priv *priv)
{
	struct net_device *ldev, *next, *now, *dev_stack[MAX_NEST_DEV + 1];
	struct list_head *niter, *iter, *iter_stack[MAX_NEST_DEV + 1];
	int ret, cur = 0;

	now = dev;
	iter = &dev->adj_list.lower;

	while (1) {
		if (now != dev) {
			ret = fn(now, priv);
			if (ret)
				return ret;
		}

		next = NULL;
		while (1) {
			ldev = netdev_next_lower_dev(now, &iter);
			if (!ldev)
				break;

			next = ldev;
			niter = &ldev->adj_list.lower;
			dev_stack[cur] = now;
			iter_stack[cur++] = iter;
			break;
		}

		if (!next) {
			if (!cur)
				return 0;
			next = dev_stack[--cur];
			niter = iter_stack[cur];
		}

		now = next;
		iter = niter;
	}

	return 0;
}
EXPORT_SYMBOL_GPL(netdev_walk_all_lower_dev);

static int __netdev_walk_all_lower_dev(struct net_device *dev,
				       int (*fn)(struct net_device *dev,
					 struct netdev_nested_priv *priv),
				       struct netdev_nested_priv *priv)
{
	struct net_device *ldev, *next, *now, *dev_stack[MAX_NEST_DEV + 1];
	struct list_head *niter, *iter, *iter_stack[MAX_NEST_DEV + 1];
	int ret, cur = 0;
	bool ignore;

	now = dev;
	iter = &dev->adj_list.lower;

	while (1) {
		if (now != dev) {
			ret = fn(now, priv);
			if (ret)
				return ret;
		}

		next = NULL;
		while (1) {
			ldev = __netdev_next_lower_dev(now, &iter, &ignore);
			if (!ldev)
				break;
			if (ignore)
				continue;

			next = ldev;
			niter = &ldev->adj_list.lower;
			dev_stack[cur] = now;
			iter_stack[cur++] = iter;
			break;
		}

		if (!next) {
			if (!cur)
				return 0;
			next = dev_stack[--cur];
			niter = iter_stack[cur];
		}

		now = next;
		iter = niter;
	}

	return 0;
}

struct net_device *netdev_next_lower_dev_rcu(struct net_device *dev,
					     struct list_head **iter)
{
	struct netdev_adjacent *lower;

	lower = list_entry_rcu((*iter)->next, struct netdev_adjacent, list);
	if (&lower->list == &dev->adj_list.lower)
		return NULL;

	*iter = &lower->list;

	return lower->dev;
}
EXPORT_SYMBOL(netdev_next_lower_dev_rcu);

static u8 __netdev_upper_depth(struct net_device *dev)
{
	struct net_device *udev;
	struct list_head *iter;
	u8 max_depth = 0;
	bool ignore;

	for (iter = &dev->adj_list.upper,
	     udev = __netdev_next_upper_dev(dev, &iter, &ignore);
	     udev;
	     udev = __netdev_next_upper_dev(dev, &iter, &ignore)) {
		if (ignore)
			continue;
		if (max_depth < udev->upper_level)
			max_depth = udev->upper_level;
	}

	return max_depth;
}

static u8 __netdev_lower_depth(struct net_device *dev)
{
	struct net_device *ldev;
	struct list_head *iter;
	u8 max_depth = 0;
	bool ignore;

	for (iter = &dev->adj_list.lower,
	     ldev = __netdev_next_lower_dev(dev, &iter, &ignore);
	     ldev;
	     ldev = __netdev_next_lower_dev(dev, &iter, &ignore)) {
		if (ignore)
			continue;
		if (max_depth < ldev->lower_level)
			max_depth = ldev->lower_level;
	}

	return max_depth;
}

static int __netdev_update_upper_level(struct net_device *dev,
				       struct netdev_nested_priv *__unused)
{
	dev->upper_level = __netdev_upper_depth(dev) + 1;
	return 0;
}

#ifdef CONFIG_LOCKDEP
static LIST_HEAD(net_unlink_list);

static void net_unlink_todo(struct net_device *dev)
{
	if (list_empty(&dev->unlink_list))
		list_add_tail(&dev->unlink_list, &net_unlink_list);
}
#endif

static int __netdev_update_lower_level(struct net_device *dev,
				       struct netdev_nested_priv *priv)
{
	dev->lower_level = __netdev_lower_depth(dev) + 1;

#ifdef CONFIG_LOCKDEP
	if (!priv)
		return 0;

	if (priv->flags & NESTED_SYNC_IMM)
		dev->nested_level = dev->lower_level - 1;
	if (priv->flags & NESTED_SYNC_TODO)
		net_unlink_todo(dev);
#endif
	return 0;
}

int netdev_walk_all_lower_dev_rcu(struct net_device *dev,
				  int (*fn)(struct net_device *dev,
					    struct netdev_nested_priv *priv),
				  struct netdev_nested_priv *priv)
{
	struct net_device *ldev, *next, *now, *dev_stack[MAX_NEST_DEV + 1];
	struct list_head *niter, *iter, *iter_stack[MAX_NEST_DEV + 1];
	int ret, cur = 0;

	now = dev;
	iter = &dev->adj_list.lower;

	while (1) {
		if (now != dev) {
			ret = fn(now, priv);
			if (ret)
				return ret;
		}

		next = NULL;
		while (1) {
			ldev = netdev_next_lower_dev_rcu(now, &iter);
			if (!ldev)
				break;

			next = ldev;
			niter = &ldev->adj_list.lower;
			dev_stack[cur] = now;
			iter_stack[cur++] = iter;
			break;
		}

		if (!next) {
			if (!cur)
				return 0;
			next = dev_stack[--cur];
			niter = iter_stack[cur];
		}

		now = next;
		iter = niter;
	}

	return 0;
}
EXPORT_SYMBOL_GPL(netdev_walk_all_lower_dev_rcu);

/**
 * netdev_lower_get_first_private_rcu - Get the first ->private from the
 *				       lower neighbour list, RCU
 *				       variant
 * @dev: device
 *
 * Gets the first netdev_adjacent->private from the dev's lower neighbour
 * list. The caller must hold RCU read lock.
 */
void *netdev_lower_get_first_private_rcu(struct net_device *dev)
{
	struct netdev_adjacent *lower;

	lower = list_first_or_null_rcu(&dev->adj_list.lower,
			struct netdev_adjacent, list);
	if (lower)
		return lower->private;
	return NULL;
}
EXPORT_SYMBOL(netdev_lower_get_first_private_rcu);

/**
 * netdev_master_upper_dev_get_rcu - Get master upper device
 * @dev: device
 *
 * Find a master upper device and return pointer to it or NULL in case
 * it's not there. The caller must hold the RCU read lock.
 */
struct net_device *netdev_master_upper_dev_get_rcu(struct net_device *dev)
{
	struct netdev_adjacent *upper;

	upper = list_first_or_null_rcu(&dev->adj_list.upper,
				       struct netdev_adjacent, list);
	if (upper && likely(upper->master))
		return upper->dev;
	return NULL;
}
EXPORT_SYMBOL(netdev_master_upper_dev_get_rcu);

static int netdev_adjacent_sysfs_add(struct net_device *dev,
			      struct net_device *adj_dev,
			      struct list_head *dev_list)
{
	char linkname[IFNAMSIZ+7];

	sprintf(linkname, dev_list == &dev->adj_list.upper ?
		"upper_%s" : "lower_%s", adj_dev->name);
	return sysfs_create_link(&(dev->dev.kobj), &(adj_dev->dev.kobj),
				 linkname);
}
static void netdev_adjacent_sysfs_del(struct net_device *dev,
			       char *name,
			       struct list_head *dev_list)
{
	char linkname[IFNAMSIZ+7];

	sprintf(linkname, dev_list == &dev->adj_list.upper ?
		"upper_%s" : "lower_%s", name);
	sysfs_remove_link(&(dev->dev.kobj), linkname);
}

static inline bool netdev_adjacent_is_neigh_list(struct net_device *dev,
						 struct net_device *adj_dev,
						 struct list_head *dev_list)
{
	return (dev_list == &dev->adj_list.upper ||
		dev_list == &dev->adj_list.lower) &&
		net_eq(dev_net(dev), dev_net(adj_dev));
}

static int __netdev_adjacent_dev_insert(struct net_device *dev,
					struct net_device *adj_dev,
					struct list_head *dev_list,
					void *private, bool master)
{
	struct netdev_adjacent *adj;
	int ret;

	adj = __netdev_find_adj(adj_dev, dev_list);

	if (adj) {
	    /*如果已存在，增加引用计数*/
		adj->ref_nr += 1;
		pr_debug("Insert adjacency: dev %s adj_dev %s adj->ref_nr %d\n",
			 dev->name, adj_dev->name, adj->ref_nr);

		return 0;
	}

	adj = kmalloc(sizeof(*adj), GFP_KERNEL);
	if (!adj)
		return -ENOMEM;

	adj->dev = adj_dev;
	adj->master = master;
	adj->ref_nr = 1;
	adj->private = private;
	adj->ignore = false;
	netdev_hold(adj_dev, &adj->dev_tracker, GFP_KERNEL);

	pr_debug("Insert adjacency: dev %s adj_dev %s adj->ref_nr %d; dev_hold on %s\n",
		 dev->name, adj_dev->name, adj->ref_nr, adj_dev->name);

	if (netdev_adjacent_is_neigh_list(dev, adj_dev, dev_list)) {
		ret = netdev_adjacent_sysfs_add(dev, adj_dev, dev_list);
		if (ret)
			goto free_adj;
	}

	/* Ensure that master link is always the first item in list. */
	if (master) {
		ret = sysfs_create_link(&(dev->dev.kobj),
					&(adj_dev->dev.kobj), "master");
		if (ret)
			goto remove_symlinks;

		list_add_rcu(&adj->list, dev_list);
	} else {
		list_add_tail_rcu(&adj->list, dev_list);
	}

	return 0;

remove_symlinks:
	if (netdev_adjacent_is_neigh_list(dev, adj_dev, dev_list))
		netdev_adjacent_sysfs_del(dev, adj_dev->name, dev_list);
free_adj:
	netdev_put(adj_dev, &adj->dev_tracker);
	kfree(adj);

	return ret;
}

static void __netdev_adjacent_dev_remove(struct net_device *dev,
					 struct net_device *adj_dev,
					 u16 ref_nr,
					 struct list_head *dev_list)
{
	struct netdev_adjacent *adj;

	pr_debug("Remove adjacency: dev %s adj_dev %s ref_nr %d\n",
		 dev->name, adj_dev->name, ref_nr);

	adj = __netdev_find_adj(adj_dev, dev_list);

	if (!adj) {
		pr_err("Adjacency does not exist for device %s from %s\n",
		       dev->name, adj_dev->name);
		WARN_ON(1);
		return;
	}

	if (adj->ref_nr > ref_nr) {
		pr_debug("adjacency: %s to %s ref_nr - %d = %d\n",
			 dev->name, adj_dev->name, ref_nr,
			 adj->ref_nr - ref_nr);
		adj->ref_nr -= ref_nr;
		return;
	}

	if (adj->master)
		sysfs_remove_link(&(dev->dev.kobj), "master");

	if (netdev_adjacent_is_neigh_list(dev, adj_dev, dev_list))
		netdev_adjacent_sysfs_del(dev, adj_dev->name, dev_list);

	list_del_rcu(&adj->list);
	pr_debug("adjacency: dev_put for %s, because link removed from %s to %s\n",
		 adj_dev->name, dev->name, adj_dev->name);
	netdev_put(adj_dev, &adj->dev_tracker);
	kfree_rcu(adj, rcu);
}

static int __netdev_adjacent_dev_link_lists(struct net_device *dev,
					    struct net_device *upper_dev,
					    struct list_head *up_list,
					    struct list_head *down_list,
					    void *private, bool master)
{
	int ret;

	ret = __netdev_adjacent_dev_insert(dev, upper_dev, up_list,
					   private, master);
	if (ret)
		return ret;

	ret = __netdev_adjacent_dev_insert(upper_dev, dev, down_list,
					   private, false);
	if (ret) {
		__netdev_adjacent_dev_remove(dev, upper_dev, 1, up_list);
		return ret;
	}

	return 0;
}

static void __netdev_adjacent_dev_unlink_lists(struct net_device *dev,
					       struct net_device *upper_dev,
					       u16 ref_nr,
					       struct list_head *up_list,
					       struct list_head *down_list)
{
	__netdev_adjacent_dev_remove(dev, upper_dev, ref_nr, up_list);
	__netdev_adjacent_dev_remove(upper_dev, dev, ref_nr, down_list);
}

static int __netdev_adjacent_dev_link_neighbour(struct net_device *dev,
						struct net_device *upper_dev,
						void *private, bool master)
{
	return __netdev_adjacent_dev_link_lists(dev, upper_dev,
						&dev->adj_list.upper,
						&upper_dev->adj_list.lower,
						private, master);
}

static void __netdev_adjacent_dev_unlink_neighbour(struct net_device *dev,
						   struct net_device *upper_dev)
{
	__netdev_adjacent_dev_unlink_lists(dev, upper_dev, 1,
					   &dev->adj_list.upper,
					   &upper_dev->adj_list.lower);
}

static int __netdev_upper_dev_link(struct net_device *dev,
				   struct net_device *upper_dev/*master设备*/, bool master,
				   void *upper_priv, void *upper_info,
				   struct netdev_nested_priv *priv,
				   struct netlink_ext_ack *extack)
{
	struct netdev_notifier_changeupper_info changeupper_info = {
		.info = {
			.dev = dev,
			.extack = extack,
		},
		.upper_dev = upper_dev,
		.master = master,
		.linking = true,
		.upper_info = upper_info,
	};
	struct net_device *master_dev;
	int ret = 0;

	ASSERT_RTNL();

	//dev与upper_dev属同一个设备
	if (dev == upper_dev)
		return -EBUSY;

	/* To prevent loops, check if dev is not upper device to upper_dev. */
	if (__netdev_has_upper_dev(upper_dev, dev))
		return -EBUSY;

	if ((dev->lower_level + upper_dev->upper_level) > MAX_NEST_DEV)
		return -EMLINK;

	if (!master) {
		if (__netdev_has_upper_dev(dev, upper_dev))
			return -EEXIST;
	} else {
		//取dev对应的master_dev
		master_dev = __netdev_master_upper_dev_get(dev);
		if (master_dev)
			//如果dev对应的master_dev是upper_dev则返回EEXIST，否则BUSY
			return master_dev == upper_dev ? -EEXIST : -EBUSY;
	}

	/*upper prechange事件*/
	ret = call_netdevice_notifiers_info(NETDEV_PRECHANGEUPPER,
					    &changeupper_info.info);
	ret = notifier_to_errno(ret);
	if (ret)
		return ret;

	ret = __netdev_adjacent_dev_link_neighbour(dev, upper_dev, upper_priv,
						   master);
	if (ret)
		return ret;

	ret = call_netdevice_notifiers_info(NETDEV_CHANGEUPPER,
					    &changeupper_info.info);
	ret = notifier_to_errno(ret);
	if (ret)
		goto rollback;

	__netdev_update_upper_level(dev, NULL);
	__netdev_walk_all_lower_dev(dev, __netdev_update_upper_level, NULL);

	__netdev_update_lower_level(upper_dev, priv);
	__netdev_walk_all_upper_dev(upper_dev, __netdev_update_lower_level,
				    priv);

	return 0;

rollback:
	__netdev_adjacent_dev_unlink_neighbour(dev, upper_dev);

	return ret;
}

/**
 * netdev_upper_dev_link - Add a link to the upper device
 * @dev: device
 * @upper_dev: new upper device
 * @extack: netlink extended ack
 *
 * Adds a link to device which is upper to this one. The caller must hold
 * the RTNL lock. On a failure a negative errno code is returned.
 * On success the reference counts are adjusted and the function
 * returns zero.
 */
int netdev_upper_dev_link(struct net_device *dev,
			  struct net_device *upper_dev,
			  struct netlink_ext_ack *extack)
{
	struct netdev_nested_priv priv = {
		.flags = NESTED_SYNC_IMM | NESTED_SYNC_TODO,
		.data = NULL,
	};

    	//为dev添加upper设备
	return __netdev_upper_dev_link(dev, upper_dev, false,
				       NULL, NULL, &priv, extack);
}
EXPORT_SYMBOL(netdev_upper_dev_link);

/**
 * netdev_master_upper_dev_link - Add a master link to the upper device
 * @dev: device
 * @upper_dev: new upper device
 * @upper_priv: upper device private
 * @upper_info: upper info to be passed down via notifier
 * @extack: netlink extended ack
 *
 * Adds a link to device which is upper to this one. In this case, only
 * one master upper device can be linked, although other non-master devices
 * might be linked as well. The caller must hold the RTNL lock.
 * On a failure a negative errno code is returned. On success the reference
 * counts are adjusted and the function returns zero.
 */
int netdev_master_upper_dev_link(struct net_device *dev,
				 struct net_device *upper_dev/*master设备*/,
				 void *upper_priv, void *upper_info,
				 struct netlink_ext_ack *extack)
{
	struct netdev_nested_priv priv = {
		.flags = NESTED_SYNC_IMM | NESTED_SYNC_TODO,
		.data = NULL,
	};

	return __netdev_upper_dev_link(dev, upper_dev, true,
				       upper_priv, upper_info, &priv, extack);
}
EXPORT_SYMBOL(netdev_master_upper_dev_link);

static void __netdev_upper_dev_unlink(struct net_device *dev,
				      struct net_device *upper_dev,
				      struct netdev_nested_priv *priv)
{
	struct netdev_notifier_changeupper_info changeupper_info = {
		.info = {
			.dev = dev,/*移除的slave设备*/
		},
		.upper_dev = upper_dev,/*父设备*/
		.linking = false,
	};

	ASSERT_RTNL();

	changeupper_info.master = netdev_master_upper_dev_get(dev) == upper_dev;

	/*changeupper前通知*/
	call_netdevice_notifiers_info(NETDEV_PRECHANGEUPPER,
				      &changeupper_info.info);

	__netdev_adjacent_dev_unlink_neighbour(dev, upper_dev);

	/*changeupper通知*/
	call_netdevice_notifiers_info(NETDEV_CHANGEUPPER,
				      &changeupper_info.info);

	__netdev_update_upper_level(dev, NULL);
	__netdev_walk_all_lower_dev(dev, __netdev_update_upper_level, NULL);

	__netdev_update_lower_level(upper_dev, priv);
	__netdev_walk_all_upper_dev(upper_dev, __netdev_update_lower_level,
				    priv);
}

/**
 * netdev_upper_dev_unlink - Removes a link to upper device
 * @dev: device
 * @upper_dev: new upper device
 *
 * Removes a link to device which is upper to this one. The caller must hold
 * the RTNL lock.
 */
void netdev_upper_dev_unlink(struct net_device *dev,
			     struct net_device *upper_dev)
{
	struct netdev_nested_priv priv = {
		.flags = NESTED_SYNC_TODO,
		.data = NULL,
	};

	__netdev_upper_dev_unlink(dev, upper_dev, &priv);
}
EXPORT_SYMBOL(netdev_upper_dev_unlink);

static void __netdev_adjacent_dev_set(struct net_device *upper_dev,
				      struct net_device *lower_dev,
				      bool val)
{
	struct netdev_adjacent *adj;

	adj = __netdev_find_adj(lower_dev, &upper_dev->adj_list.lower);
	if (adj)
		adj->ignore = val;

	adj = __netdev_find_adj(upper_dev, &lower_dev->adj_list.upper);
	if (adj)
		adj->ignore = val;
}

static void netdev_adjacent_dev_disable(struct net_device *upper_dev,
					struct net_device *lower_dev)
{
	__netdev_adjacent_dev_set(upper_dev, lower_dev, true);
}

static void netdev_adjacent_dev_enable(struct net_device *upper_dev,
				       struct net_device *lower_dev)
{
	__netdev_adjacent_dev_set(upper_dev, lower_dev, false);
}

int netdev_adjacent_change_prepare(struct net_device *old_dev,
				   struct net_device *new_dev,
				   struct net_device *dev,
				   struct netlink_ext_ack *extack)
{
	struct netdev_nested_priv priv = {
		.flags = 0,
		.data = NULL,
	};
	int err;

	if (!new_dev)
		return 0;

	if (old_dev && new_dev != old_dev)
		netdev_adjacent_dev_disable(dev, old_dev);
	err = __netdev_upper_dev_link(new_dev, dev, false, NULL, NULL, &priv,
				      extack);
	if (err) {
		if (old_dev && new_dev != old_dev)
			netdev_adjacent_dev_enable(dev, old_dev);
		return err;
	}

	return 0;
}
EXPORT_SYMBOL(netdev_adjacent_change_prepare);

void netdev_adjacent_change_commit(struct net_device *old_dev,
				   struct net_device *new_dev,
				   struct net_device *dev)
{
	struct netdev_nested_priv priv = {
		.flags = NESTED_SYNC_IMM | NESTED_SYNC_TODO,
		.data = NULL,
	};

	if (!new_dev || !old_dev)
		return;

	if (new_dev == old_dev)
		return;

	netdev_adjacent_dev_enable(dev, old_dev);
	__netdev_upper_dev_unlink(old_dev, dev, &priv);
}
EXPORT_SYMBOL(netdev_adjacent_change_commit);

void netdev_adjacent_change_abort(struct net_device *old_dev,
				  struct net_device *new_dev,
				  struct net_device *dev)
{
	struct netdev_nested_priv priv = {
		.flags = 0,
		.data = NULL,
	};

	if (!new_dev)
		return;

	if (old_dev && new_dev != old_dev)
		netdev_adjacent_dev_enable(dev, old_dev);

	__netdev_upper_dev_unlink(new_dev, dev, &priv);
}
EXPORT_SYMBOL(netdev_adjacent_change_abort);

/**
 * netdev_bonding_info_change - Dispatch event about slave change
 * @dev: device
 * @bonding_info: info to dispatch
 *
 * Send NETDEV_BONDING_INFO to netdev notifiers with info.
 * The caller must hold the RTNL lock.
 */
void netdev_bonding_info_change(struct net_device *dev,
				struct netdev_bonding_info *bonding_info)
{
	struct netdev_notifier_bonding_info info = {
		.info.dev = dev,
	};

	memcpy(&info.bonding_info, bonding_info,
	       sizeof(struct netdev_bonding_info));
	call_netdevice_notifiers_info(NETDEV_BONDING_INFO,
				      &info.info);
}
EXPORT_SYMBOL(netdev_bonding_info_change);

static int netdev_offload_xstats_enable_l3(struct net_device *dev,
					   struct netlink_ext_ack *extack)
{
	struct netdev_notifier_offload_xstats_info info = {
		.info.dev = dev,
		.info.extack = extack,
		.type = NETDEV_OFFLOAD_XSTATS_TYPE_L3,
	};
	int err;
	int rc;

	dev->offload_xstats_l3 = kzalloc(sizeof(*dev->offload_xstats_l3),
					 GFP_KERNEL);
	if (!dev->offload_xstats_l3)
		return -ENOMEM;

	rc = call_netdevice_notifiers_info_robust(NETDEV_OFFLOAD_XSTATS_ENABLE,
						  NETDEV_OFFLOAD_XSTATS_DISABLE,
						  &info.info);
	err = notifier_to_errno(rc);
	if (err)
		goto free_stats;

	return 0;

free_stats:
	kfree(dev->offload_xstats_l3);
	dev->offload_xstats_l3 = NULL;
	return err;
}

int netdev_offload_xstats_enable(struct net_device *dev,
				 enum netdev_offload_xstats_type type,
				 struct netlink_ext_ack *extack)
{
	ASSERT_RTNL();

	if (netdev_offload_xstats_enabled(dev, type))
		return -EALREADY;

	switch (type) {
	case NETDEV_OFFLOAD_XSTATS_TYPE_L3:
		return netdev_offload_xstats_enable_l3(dev, extack);
	}

	WARN_ON(1);
	return -EINVAL;
}
EXPORT_SYMBOL(netdev_offload_xstats_enable);

static void netdev_offload_xstats_disable_l3(struct net_device *dev)
{
	struct netdev_notifier_offload_xstats_info info = {
		.info.dev = dev,
		.type = NETDEV_OFFLOAD_XSTATS_TYPE_L3,
	};

	call_netdevice_notifiers_info(NETDEV_OFFLOAD_XSTATS_DISABLE,
				      &info.info);
	kfree(dev->offload_xstats_l3);
	dev->offload_xstats_l3 = NULL;
}

int netdev_offload_xstats_disable(struct net_device *dev,
				  enum netdev_offload_xstats_type type)
{
	ASSERT_RTNL();

	if (!netdev_offload_xstats_enabled(dev, type))
		return -EALREADY;

	switch (type) {
	case NETDEV_OFFLOAD_XSTATS_TYPE_L3:
		netdev_offload_xstats_disable_l3(dev);
		return 0;
	}

	WARN_ON(1);
	return -EINVAL;
}
EXPORT_SYMBOL(netdev_offload_xstats_disable);

static void netdev_offload_xstats_disable_all(struct net_device *dev)
{
	netdev_offload_xstats_disable(dev, NETDEV_OFFLOAD_XSTATS_TYPE_L3);
}

static struct rtnl_hw_stats64 *
netdev_offload_xstats_get_ptr(const struct net_device *dev,
			      enum netdev_offload_xstats_type type)
{
	switch (type) {
	case NETDEV_OFFLOAD_XSTATS_TYPE_L3:
		return dev->offload_xstats_l3;
	}

	WARN_ON(1);
	return NULL;
}

bool netdev_offload_xstats_enabled(const struct net_device *dev,
				   enum netdev_offload_xstats_type type)
{
	ASSERT_RTNL();

	return netdev_offload_xstats_get_ptr(dev, type);
}
EXPORT_SYMBOL(netdev_offload_xstats_enabled);

struct netdev_notifier_offload_xstats_ru {
	bool used;
};

struct netdev_notifier_offload_xstats_rd {
	struct rtnl_hw_stats64 stats;
	bool used;
};

static void netdev_hw_stats64_add(struct rtnl_hw_stats64 *dest,
				  const struct rtnl_hw_stats64 *src)
{
	dest->rx_packets	  += src->rx_packets;
	dest->tx_packets	  += src->tx_packets;
	dest->rx_bytes		  += src->rx_bytes;
	dest->tx_bytes		  += src->tx_bytes;
	dest->rx_errors		  += src->rx_errors;
	dest->tx_errors		  += src->tx_errors;
	dest->rx_dropped	  += src->rx_dropped;
	dest->tx_dropped	  += src->tx_dropped;
	dest->multicast		  += src->multicast;
}

static int netdev_offload_xstats_get_used(struct net_device *dev,
					  enum netdev_offload_xstats_type type,
					  bool *p_used,
					  struct netlink_ext_ack *extack)
{
	struct netdev_notifier_offload_xstats_ru report_used = {};
	struct netdev_notifier_offload_xstats_info info = {
		.info.dev = dev,
		.info.extack = extack,
		.type = type,
		.report_used = &report_used,
	};
	int rc;

	WARN_ON(!netdev_offload_xstats_enabled(dev, type));
	rc = call_netdevice_notifiers_info(NETDEV_OFFLOAD_XSTATS_REPORT_USED,
					   &info.info);
	*p_used = report_used.used;
	return notifier_to_errno(rc);
}

static int netdev_offload_xstats_get_stats(struct net_device *dev,
					   enum netdev_offload_xstats_type type,
					   struct rtnl_hw_stats64 *p_stats,
					   bool *p_used,
					   struct netlink_ext_ack *extack)
{
	struct netdev_notifier_offload_xstats_rd report_delta = {};
	struct netdev_notifier_offload_xstats_info info = {
		.info.dev = dev,
		.info.extack = extack,
		.type = type,
		.report_delta = &report_delta,
	};
	struct rtnl_hw_stats64 *stats;
	int rc;

	stats = netdev_offload_xstats_get_ptr(dev, type);
	if (WARN_ON(!stats))
		return -EINVAL;

	rc = call_netdevice_notifiers_info(NETDEV_OFFLOAD_XSTATS_REPORT_DELTA,
					   &info.info);

	/* Cache whatever we got, even if there was an error, otherwise the
	 * successful stats retrievals would get lost.
	 */
	netdev_hw_stats64_add(stats, &report_delta.stats);

	if (p_stats)
		*p_stats = *stats;
	*p_used = report_delta.used;

	return notifier_to_errno(rc);
}

int netdev_offload_xstats_get(struct net_device *dev,
			      enum netdev_offload_xstats_type type,
			      struct rtnl_hw_stats64 *p_stats, bool *p_used,
			      struct netlink_ext_ack *extack)
{
	ASSERT_RTNL();

	if (p_stats)
		return netdev_offload_xstats_get_stats(dev, type, p_stats,
						       p_used, extack);
	else
		return netdev_offload_xstats_get_used(dev, type, p_used,
						      extack);
}
EXPORT_SYMBOL(netdev_offload_xstats_get);

void
netdev_offload_xstats_report_delta(struct netdev_notifier_offload_xstats_rd *report_delta,
				   const struct rtnl_hw_stats64 *stats)
{
	report_delta->used = true;
	netdev_hw_stats64_add(&report_delta->stats, stats);
}
EXPORT_SYMBOL(netdev_offload_xstats_report_delta);

void
netdev_offload_xstats_report_used(struct netdev_notifier_offload_xstats_ru *report_used)
{
	report_used->used = true;
}
EXPORT_SYMBOL(netdev_offload_xstats_report_used);

void netdev_offload_xstats_push_delta(struct net_device *dev,
				      enum netdev_offload_xstats_type type,
				      const struct rtnl_hw_stats64 *p_stats)
{
	struct rtnl_hw_stats64 *stats;

	ASSERT_RTNL();

	stats = netdev_offload_xstats_get_ptr(dev, type);
	if (WARN_ON(!stats))
		return;

	netdev_hw_stats64_add(stats, p_stats);
}
EXPORT_SYMBOL(netdev_offload_xstats_push_delta);

/**
 * netdev_get_xmit_slave - Get the xmit slave of master device
 * @dev: device
 * @skb: The packet
 * @all_slaves: assume all the slaves are active
 *
 * The reference counters are not incremented so the caller must be
 * careful with locks. The caller must hold RCU lock.
 * %NULL is returned if no slave is found.
 */

struct net_device *netdev_get_xmit_slave(struct net_device *dev,
					 struct sk_buff *skb,
					 bool all_slaves)
{
	const struct net_device_ops *ops = dev->netdev_ops;

	/*dev需要选择slave,通过回调完成slave选择*/
	if (!ops->ndo_get_xmit_slave)
		return NULL;
	return ops->ndo_get_xmit_slave(dev, skb, all_slaves);
}
EXPORT_SYMBOL(netdev_get_xmit_slave);

static struct net_device *netdev_sk_get_lower_dev(struct net_device *dev,
						  struct sock *sk)
{
	const struct net_device_ops *ops = dev->netdev_ops;

	if (!ops->ndo_sk_get_lower_dev)
		return NULL;
	return ops->ndo_sk_get_lower_dev(dev, sk);
}

/**
 * netdev_sk_get_lowest_dev - Get the lowest device in chain given device and socket
 * @dev: device
 * @sk: the socket
 *
 * %NULL is returned if no lower device is found.
 */

struct net_device *netdev_sk_get_lowest_dev(struct net_device *dev,
					    struct sock *sk)
{
	struct net_device *lower;

	lower = netdev_sk_get_lower_dev(dev, sk);
	while (lower) {
		dev = lower;
		lower = netdev_sk_get_lower_dev(dev, sk);
	}

	return dev;
}
EXPORT_SYMBOL(netdev_sk_get_lowest_dev);

static void netdev_adjacent_add_links(struct net_device *dev)
{
	struct netdev_adjacent *iter;

	struct net *net = dev_net(dev);

	list_for_each_entry(iter, &dev->adj_list.upper, list) {
		if (!net_eq(net, dev_net(iter->dev)))
			continue;
		netdev_adjacent_sysfs_add(iter->dev, dev,
					  &iter->dev->adj_list.lower);
		netdev_adjacent_sysfs_add(dev, iter->dev,
					  &dev->adj_list.upper);
	}

	list_for_each_entry(iter, &dev->adj_list.lower, list) {
		if (!net_eq(net, dev_net(iter->dev)))
			continue;
		netdev_adjacent_sysfs_add(iter->dev, dev,
					  &iter->dev->adj_list.upper);
		netdev_adjacent_sysfs_add(dev, iter->dev,
					  &dev->adj_list.lower);
	}
}

static void netdev_adjacent_del_links(struct net_device *dev)
{
	struct netdev_adjacent *iter;

	struct net *net = dev_net(dev);

	list_for_each_entry(iter, &dev->adj_list.upper, list) {
		if (!net_eq(net, dev_net(iter->dev)))
			continue;
		netdev_adjacent_sysfs_del(iter->dev, dev->name,
					  &iter->dev->adj_list.lower);
		netdev_adjacent_sysfs_del(dev, iter->dev->name,
					  &dev->adj_list.upper);
	}

	list_for_each_entry(iter, &dev->adj_list.lower, list) {
		if (!net_eq(net, dev_net(iter->dev)))
			continue;
		netdev_adjacent_sysfs_del(iter->dev, dev->name,
					  &iter->dev->adj_list.upper);
		netdev_adjacent_sysfs_del(dev, iter->dev->name,
					  &dev->adj_list.lower);
	}
}

void netdev_adjacent_rename_links(struct net_device *dev, char *oldname)
{
	struct netdev_adjacent *iter;

	struct net *net = dev_net(dev);

	list_for_each_entry(iter, &dev->adj_list.upper, list) {
		if (!net_eq(net, dev_net(iter->dev)))
			continue;
		netdev_adjacent_sysfs_del(iter->dev, oldname,
					  &iter->dev->adj_list.lower);
		netdev_adjacent_sysfs_add(iter->dev, dev,
					  &iter->dev->adj_list.lower);
	}

	list_for_each_entry(iter, &dev->adj_list.lower, list) {
		if (!net_eq(net, dev_net(iter->dev)))
			continue;
		netdev_adjacent_sysfs_del(iter->dev, oldname,
					  &iter->dev->adj_list.upper);
		netdev_adjacent_sysfs_add(iter->dev, dev,
					  &iter->dev->adj_list.upper);
	}
}

void *netdev_lower_dev_get_private(struct net_device *dev,
				   struct net_device *lower_dev)
{
	struct netdev_adjacent *lower;

	if (!lower_dev)
		return NULL;
	lower = __netdev_find_adj(lower_dev, &dev->adj_list.lower);
	if (!lower)
		return NULL;

	return lower->private;
}
EXPORT_SYMBOL(netdev_lower_dev_get_private);


/**
 * netdev_lower_state_changed - Dispatch event about lower device state change
 * @lower_dev: device
 * @lower_state_info: state to dispatch
 *
 * Send NETDEV_CHANGELOWERSTATE to netdev notifiers with info.
 * The caller must hold the RTNL lock.
 */
void netdev_lower_state_changed(struct net_device *lower_dev,
				void *lower_state_info)
{
	struct netdev_notifier_changelowerstate_info changelowerstate_info = {
		.info.dev = lower_dev,
	};

	ASSERT_RTNL();
	changelowerstate_info.lower_state_info = lower_state_info;
	/*lower state改变*/
	call_netdevice_notifiers_info(NETDEV_CHANGELOWERSTATE,
				      &changelowerstate_info.info);
}
EXPORT_SYMBOL(netdev_lower_state_changed);

static void dev_change_rx_flags(struct net_device *dev, int flags)
{
	const struct net_device_ops *ops = dev->netdev_ops;

	if (ops->ndo_change_rx_flags)
		ops->ndo_change_rx_flags(dev, flags);
}

static int __dev_set_promiscuity(struct net_device *dev, int inc, bool notify)
{
	unsigned int old_flags = dev->flags;
	kuid_t uid;
	kgid_t gid;

	ASSERT_RTNL();

	dev->flags |= IFF_PROMISC;
	dev->promiscuity += inc;
	if (dev->promiscuity == 0) {
		/*
		 * Avoid overflow.
		 * If inc causes overflow, untouch promisc and return error.
		 */
		if (inc < 0)
			dev->flags &= ~IFF_PROMISC;
		else {
			dev->promiscuity -= inc;
			netdev_warn(dev, "promiscuity touches roof, set promiscuity failed. promiscuity feature of device might be broken.\n");
			return -EOVERFLOW;
		}
	}
	if (dev->flags != old_flags) {
		pr_info("device %s %s promiscuous mode\n",
			dev->name,
			dev->flags & IFF_PROMISC ? "entered" : "left");
		if (audit_enabled) {
			current_uid_gid(&uid, &gid);
			audit_log(audit_context(), GFP_ATOMIC,
				  AUDIT_ANOM_PROMISCUOUS,
				  "dev=%s prom=%d old_prom=%d auid=%u uid=%u gid=%u ses=%u",
				  dev->name, (dev->flags & IFF_PROMISC),
				  (old_flags & IFF_PROMISC),
				  from_kuid(&init_user_ns, audit_get_loginuid(current)),
				  from_kuid(&init_user_ns, uid),
				  from_kgid(&init_user_ns, gid),
				  audit_get_sessionid(current));
		}

		dev_change_rx_flags(dev, IFF_PROMISC);
	}
	if (notify)
		__dev_notify_flags(dev, old_flags, IFF_PROMISC);
	return 0;
}

/**
 *	dev_set_promiscuity	- update promiscuity count on a device
 *	@dev: device
 *	@inc: modifier
 *
 *	Add or remove promiscuity from a device. While the count in the device
 *	remains above zero the interface remains promiscuous. Once it hits zero
 *	the device reverts back to normal filtering operation. A negative inc
 *	value is used to drop promiscuity on the device.
 *	Return 0 if successful or a negative errno code on error.
 */
int dev_set_promiscuity(struct net_device *dev, int inc)
{
	unsigned int old_flags = dev->flags;
	int err;

	err = __dev_set_promiscuity(dev, inc, true);
	if (err < 0)
		return err;
	if (dev->flags != old_flags)
		dev_set_rx_mode(dev);
	return err;
}
EXPORT_SYMBOL(dev_set_promiscuity);

static int __dev_set_allmulti(struct net_device *dev, int inc, bool notify)
{
	unsigned int old_flags = dev->flags, old_gflags = dev->gflags;

	ASSERT_RTNL();

	dev->flags |= IFF_ALLMULTI;/*使网络设备支持组播*/
	dev->allmulti += inc;
	if (dev->allmulti == 0) {
		/*
		 * Avoid overflow.
		 * If inc causes overflow, untouch allmulti and return error.
		 */
		if (inc < 0)
			dev->flags &= ~IFF_ALLMULTI;
		else {
			dev->allmulti -= inc;
			netdev_warn(dev, "allmulti touches roof, set allmulti failed. allmulti feature of device might be broken.\n");
			return -EOVERFLOW;
		}
	}
	if (dev->flags ^ old_flags) {
		dev_change_rx_flags(dev, IFF_ALLMULTI);
		dev_set_rx_mode(dev);
		if (notify)
			__dev_notify_flags(dev, old_flags,
					   dev->gflags ^ old_gflags);
	}
	return 0;
}

/**
 *	dev_set_allmulti	- update allmulti count on a device
 *	@dev: device
 *	@inc: modifier
 *
 *	Add or remove reception of all multicast frames to a device. While the
 *	count in the device remains above zero the interface remains listening
 *	to all interfaces. Once it hits zero the device reverts back to normal
 *	filtering operation. A negative @inc value is used to drop the counter
 *	when releasing a resource needing all multicasts.
 *	Return 0 if successful or a negative errno code on error.
 */

int dev_set_allmulti(struct net_device *dev, int inc)
{
	return __dev_set_allmulti(dev, inc, true);
}
EXPORT_SYMBOL(dev_set_allmulti);

/*
 *	Upload unicast and multicast address lists to device and
 *	configure RX filtering. When the device doesn't support unicast
 *	filtering it is put in promiscuous mode while unicast addresses
 *	are present.
 */
void __dev_set_rx_mode(struct net_device *dev)
{
	const struct net_device_ops *ops = dev->netdev_ops;

	/* dev_open will call this function so the list will stay sane. */
	//设备未up,则跳出
	if (!(dev->flags&IFF_UP))
		return;

	//设置被删除，则跳出
	if (!netif_device_present(dev))
		return;

	if (!(dev->priv_flags & IFF_UNICAST_FLT)) {
		/* Unicast addresses changes may only happen under the rtnl,
		 * therefore calling __dev_set_promiscuity here is safe.
		 */
		if (!netdev_uc_empty(dev) && !dev->uc_promisc) {
			__dev_set_promiscuity(dev, 1, false);
			dev->uc_promisc = true;
		} else if (netdev_uc_empty(dev) && dev->uc_promisc) {
			__dev_set_promiscuity(dev, -1, false);
			dev->uc_promisc = false;
		}
	}

	/*设置网络设备的收方向filter等情况*/
	if (ops->ndo_set_rx_mode)
		ops->ndo_set_rx_mode(dev);
}

void dev_set_rx_mode(struct net_device *dev)
{
	netif_addr_lock_bh(dev);
	__dev_set_rx_mode(dev);
	netif_addr_unlock_bh(dev);
}

/**
 *	dev_get_flags - get flags reported to userspace
 *	@dev: device
 *
 *	Get the combination of flag bits exported through APIs to userspace.
 */
unsigned int dev_get_flags(const struct net_device *dev)
{
	unsigned int flags;

	/*获取设备上的flags,部分标记来源于dev->gflags,部分标记需要更多检查*/
	flags = (dev->flags & ~(IFF_PROMISC |
				IFF_ALLMULTI |
				IFF_RUNNING |
				IFF_LOWER_UP |
				IFF_DORMANT)) |
		(dev->gflags & (IFF_PROMISC |
				IFF_ALLMULTI));

	/*由设备状态确定以下三个标记*/
	if (netif_running(dev)) {
		if (netif_oper_up(dev))
			flags |= IFF_RUNNING;
		if (netif_carrier_ok(dev))
			flags |= IFF_LOWER_UP;
		if (netif_dormant(dev))
			flags |= IFF_DORMANT;
	}

	return flags;
}
EXPORT_SYMBOL(dev_get_flags);

int __dev_change_flags(struct net_device *dev, unsigned int flags,
		       struct netlink_ext_ack *extack)
{
	//取原dev中存储的flag，认为为旧flag
	unsigned int old_flags = dev->flags;
	int ret;

	ASSERT_RTNL();

	/*
	 *	Set the flags on our device.
	 */

	dev->flags = (flags & (IFF_DEBUG | IFF_NOTRAILERS | IFF_NOARP |
			       IFF_DYNAMIC | IFF_MULTICAST | IFF_PORTSEL |
			       IFF_AUTOMEDIA)) |
		     (dev->flags & (IFF_UP | IFF_VOLATILE | IFF_PROMISC |
				    IFF_ALLMULTI));

	/*
	 *	Load in the correct multicast list now the flags have changed.
	 */

	if ((old_flags ^ flags) & IFF_MULTICAST)
		dev_change_rx_flags(dev, IFF_MULTICAST);

	dev_set_rx_mode(dev);

	/*
	 *	Have we downed the interface. We handle IFF_UP ourselves
	 *	according to user attempts to set it, rather than blindly
	 *	setting it.
	 */

	ret = 0;
	if ((old_flags ^ flags) & IFF_UP) {
		//旧的flgas与新的flags就IFF_UP标记存在不同
		if (old_flags & IFF_UP)
			//由的flags中是UP状态，故新状态变更为down
			__dev_close(dev);
		else
			//旧状态为down,新状态为up,执行为open
			ret = __dev_open(dev, extack);
	}

	if ((flags ^ dev->gflags) & IFF_PROMISC) {
		int inc = (flags & IFF_PROMISC) ? 1 : -1;
		unsigned int old_flags = dev->flags;

		dev->gflags ^= IFF_PROMISC;

		if (__dev_set_promiscuity(dev, inc, false) >= 0)
			if (dev->flags != old_flags)
				dev_set_rx_mode(dev);
	}

	/* NOTE: order of synchronization of IFF_PROMISC and IFF_ALLMULTI
	 * is important. Some (broken) drivers set IFF_PROMISC, when
	 * IFF_ALLMULTI is requested not asking us and not reporting.
	 */
	if ((flags ^ dev->gflags) & IFF_ALLMULTI) {
		int inc = (flags & IFF_ALLMULTI) ? 1 : -1;

		dev->gflags ^= IFF_ALLMULTI;
		__dev_set_allmulti(dev, inc, false);
	}

	return ret;
}

void __dev_notify_flags(struct net_device *dev, unsigned int old_flags,
			unsigned int gchanges)
{
	unsigned int changes = dev->flags ^ old_flags;

	if (gchanges)
		rtmsg_ifinfo(RTM_NEWLINK, dev, gchanges, GFP_ATOMIC);

	//置dev的up/down
	if (changes & IFF_UP) {
		if (dev->flags & IFF_UP)
			call_netdevice_notifiers(NETDEV_UP, dev);
		else
			call_netdevice_notifiers(NETDEV_DOWN, dev);
	}

	if (dev->flags & IFF_UP &&
	    (changes & ~(IFF_UP | IFF_PROMISC | IFF_ALLMULTI | IFF_VOLATILE))) {
		struct netdev_notifier_change_info change_info = {
			.info = {
				.dev = dev,
			},
			.flags_changed = changes,
		};

		call_netdevice_notifiers_info(NETDEV_CHANGE, &change_info.info);
	}
}

/**
 *	dev_change_flags - change device settings
 *	@dev: device
 *	@flags: device state flags
 *	@extack: netlink extended ack
 *
 *	Change settings on device based state flags. The flags are
 *	in the userspace exported format.
 */
int dev_change_flags(struct net_device *dev, unsigned int flags,
		     struct netlink_ext_ack *extack)
{
	int ret;
	unsigned int changes, old_flags = dev->flags, old_gflags = dev->gflags;

	ret = __dev_change_flags(dev, flags, extack);
	if (ret < 0)
		return ret;

	changes = (old_flags ^ dev->flags) | (old_gflags ^ dev->gflags);
	__dev_notify_flags(dev, old_flags, changes);
	return ret;
}
EXPORT_SYMBOL(dev_change_flags);

//设置设备mtu
int __dev_set_mtu(struct net_device *dev, int new_mtu)
{
	const struct net_device_ops *ops = dev->netdev_ops;

	if (ops->ndo_change_mtu)
		return ops->ndo_change_mtu(dev, new_mtu);

	/* Pairs with all the lockless reads of dev->mtu in the stack */
	WRITE_ONCE(dev->mtu, new_mtu);
	return 0;
}
EXPORT_SYMBOL(__dev_set_mtu);

//检查mtu大小是否合乎范围
int dev_validate_mtu(struct net_device *dev, int new_mtu,
		     struct netlink_ext_ack *extack)
{
	/* MTU must be positive, and in range */
	if (new_mtu < 0 || new_mtu < dev->min_mtu) {
		NL_SET_ERR_MSG(extack, "mtu less than device minimum");
		return -EINVAL;
	}

	if (dev->max_mtu > 0 && new_mtu > dev->max_mtu) {
		NL_SET_ERR_MSG(extack, "mtu greater than device maximum");
		return -EINVAL;
	}
	return 0;
}

/**
 *	dev_set_mtu_ext - Change maximum transfer unit
 *	@dev: device
 *	@new_mtu: new transfer unit
 *	@extack: netlink extended ack
 *
 *	Change the maximum transfer size of the network device.
 */
int dev_set_mtu_ext(struct net_device *dev, int new_mtu,
		    struct netlink_ext_ack *extack)
{
	int err, orig_mtu;

	//mtu未变化
	if (new_mtu == dev->mtu)
		return 0;

	//mtu校验
	err = dev_validate_mtu(dev, new_mtu, extack);
	if (err)
		return err;

	if (!netif_device_present(dev))
		return -ENODEV;

	//执行pre change mtu事件
	err = call_netdevice_notifiers(NETDEV_PRECHANGEMTU, dev);
	err = notifier_to_errno(err);
	if (err)
		return err;

	//更新设备mtu
	orig_mtu = dev->mtu;
	err = __dev_set_mtu(dev, new_mtu);

	//执行change mtu事件
	if (!err) {
		err = call_netdevice_notifiers_mtu(NETDEV_CHANGEMTU, dev,
						   orig_mtu);
		err = notifier_to_errno(err);
		if (err) {
			/* setting mtu back and notifying everyone again,
			 * so that they have a chance to revert changes.
			 */
			__dev_set_mtu(dev, orig_mtu);
			call_netdevice_notifiers_mtu(NETDEV_CHANGEMTU, dev,
						     new_mtu);
		}
	}
	return err;
}

/*设置dev设备的mtu*/
int dev_set_mtu(struct net_device *dev, int new_mtu)
{
	struct netlink_ext_ack extack;
	int err;

	memset(&extack, 0, sizeof(extack));
	err = dev_set_mtu_ext(dev, new_mtu, &extack);
	if (err && extack._msg)
		net_err_ratelimited("%s: %s\n", dev->name, extack._msg);
	return err;
}
EXPORT_SYMBOL(dev_set_mtu);

/**
 *	dev_change_tx_queue_len - Change TX queue length of a netdevice
 *	@dev: device
 *	@new_len: new tx queue length
 */
int dev_change_tx_queue_len(struct net_device *dev, unsigned long new_len)
{
	unsigned int orig_len = dev->tx_queue_len;
	int res;

	if (new_len != (unsigned int)new_len)
		return -ERANGE;

	if (new_len != orig_len) {
		dev->tx_queue_len = new_len;
		res = call_netdevice_notifiers(NETDEV_CHANGE_TX_QUEUE_LEN, dev);
		res = notifier_to_errno(res);
		if (res)
			goto err_rollback;
		res = dev_qdisc_change_tx_queue_len(dev);
		if (res)
			goto err_rollback;
	}

	return 0;

err_rollback:
	netdev_err(dev, "refused to change device tx_queue_len\n");
	dev->tx_queue_len = orig_len;
	return res;
}

/**
 *	dev_set_group - Change group this device belongs to
 *	@dev: device
 *	@new_group: group this device should belong to
 */
void dev_set_group(struct net_device *dev, int new_group)
{
	dev->group = new_group;
}

/**
 *	dev_pre_changeaddr_notify - Call NETDEV_PRE_CHANGEADDR.
 *	@dev: device
 *	@addr: new address
 *	@extack: netlink extended ack
 */
int dev_pre_changeaddr_notify(struct net_device *dev, const char *addr,
			      struct netlink_ext_ack *extack)
{
	struct netdev_notifier_pre_changeaddr_info info = {
		.info.dev = dev,
		.info.extack = extack,
		.dev_addr = addr,
	};
	int rc;

	rc = call_netdevice_notifiers_info(NETDEV_PRE_CHANGEADDR, &info.info);
	return notifier_to_errno(rc);
}
EXPORT_SYMBOL(dev_pre_changeaddr_notify);

/**
 *	dev_set_mac_address - Change Media Access Control Address
 *	@dev: device
 *	@sa: new address
 *	@extack: netlink extended ack
 *
 *	Change the hardware (MAC) address of the device
 */
int dev_set_mac_address(struct net_device *dev, struct sockaddr *sa,
			struct netlink_ext_ack *extack)
{
    //为设备设置mac地址
	const struct net_device_ops *ops = dev->netdev_ops;
	int err;

	if (!ops->ndo_set_mac_address)
		return -EOPNOTSUPP;
	if (sa->sa_family != dev->type)
		return -EINVAL;
	if (!netif_device_present(dev))
		return -ENODEV;
	err = dev_pre_changeaddr_notify(dev, sa->sa_data, extack);
	if (err)
		return err;
	err = ops->ndo_set_mac_address(dev, sa);
	if (err)
		return err;
	dev->addr_assign_type = NET_ADDR_SET;
	call_netdevice_notifiers(NETDEV_CHANGEADDR, dev);
	add_device_randomness(dev->dev_addr, dev->addr_len);
	return 0;
}
EXPORT_SYMBOL(dev_set_mac_address);

static DECLARE_RWSEM(dev_addr_sem);

int dev_set_mac_address_user(struct net_device *dev, struct sockaddr *sa,
			     struct netlink_ext_ack *extack)
{
	int ret;

	down_write(&dev_addr_sem);
	ret = dev_set_mac_address(dev, sa, extack);
	up_write(&dev_addr_sem);
	return ret;
}
EXPORT_SYMBOL(dev_set_mac_address_user);

/*返回给定设备的mac地址*/
int dev_get_mac_address(struct sockaddr *sa/*出参，此设备对应的硬件地址*/, struct net *net, char *dev_name/*设备名称*/)
{
	size_t size = sizeof(sa->sa_data);
	struct net_device *dev;
	int ret = 0;

	down_read(&dev_addr_sem);
	rcu_read_lock();

	/*通过名称在指定net namespace中查找net_device*/
	dev = dev_get_by_name_rcu(net, dev_name);
	if (!dev) {
		ret = -ENODEV;
		goto unlock;
	}
	if (!dev->addr_len)
	    /*此设备地址长度为0，返回全0*/
		memset(sa->sa_data, 0, size);
	else
	    /*填充硬件地址*/
		memcpy(sa->sa_data, dev->dev_addr,
		       min_t(size_t, size, dev->addr_len));
	/*返回设备类型*/
	sa->sa_family = dev->type;

unlock:
	rcu_read_unlock();
	up_read(&dev_addr_sem);
	return ret;
}
EXPORT_SYMBOL(dev_get_mac_address);

/**
 *	dev_change_carrier - Change device carrier
 *	@dev: device
 *	@new_carrier: new value
 *
 *	Change device carrier
 */
int dev_change_carrier(struct net_device *dev, bool new_carrier)
{
	const struct net_device_ops *ops = dev->netdev_ops;

	if (!ops->ndo_change_carrier)
		return -EOPNOTSUPP;
	if (!netif_device_present(dev))
		return -ENODEV;
	return ops->ndo_change_carrier(dev, new_carrier);
}

/**
 *	dev_get_phys_port_id - Get device physical port ID
 *	@dev: device
 *	@ppid: port ID
 *
 *	Get device physical port ID
 */
int dev_get_phys_port_id(struct net_device *dev,
			 struct netdev_phys_item_id *ppid)
{
	const struct net_device_ops *ops = dev->netdev_ops;

	if (!ops->ndo_get_phys_port_id)
		return -EOPNOTSUPP;
	return ops->ndo_get_phys_port_id(dev, ppid);
}

/**
 *	dev_get_phys_port_name - Get device physical port name
 *	@dev: device
 *	@name: port name
 *	@len: limit of bytes to copy to name
 *
 *	Get device physical port name
 */
int dev_get_phys_port_name(struct net_device *dev,
			   char *name, size_t len)
{
	const struct net_device_ops *ops = dev->netdev_ops;
	int err;

	if (ops->ndo_get_phys_port_name) {
		err = ops->ndo_get_phys_port_name(dev, name, len);
		if (err != -EOPNOTSUPP)
			return err;
	}
	return devlink_compat_phys_port_name_get(dev, name, len);
}

/**
 *	dev_get_port_parent_id - Get the device's port parent identifier
 *	@dev: network device
 *	@ppid: pointer to a storage for the port's parent identifier
 *	@recurse: allow/disallow recursion to lower devices
 *
 *	Get the devices's port parent identifier
 */
int dev_get_port_parent_id(struct net_device *dev,
			   struct netdev_phys_item_id *ppid/*父id号*/,
			   bool recurse)
{
	const struct net_device_ops *ops = dev->netdev_ops;
	struct netdev_phys_item_id first = { };
	struct net_device *lower_dev;
	struct list_head *iter;
	int err;

	//采用cb获取ppid
	if (ops->ndo_get_port_parent_id) {
		err = ops->ndo_get_port_parent_id(dev, ppid);
		if (err != -EOPNOTSUPP)
			return err;
	}

	//通过dev attr查询
	err = devlink_compat_switch_id_get(dev, ppid);
	if (!recurse || err != -EOPNOTSUPP)
		return err;

	netdev_for_each_lower_dev(dev, lower_dev, iter) {
		err = dev_get_port_parent_id(lower_dev, ppid, true);
		if (err)
			break;
		if (!first.id_len)
			first = *ppid;
		else if (memcmp(&first, ppid, sizeof(*ppid)))
			return -EOPNOTSUPP;
	}

	return err;
}
EXPORT_SYMBOL(dev_get_port_parent_id);

/**
 *	netdev_port_same_parent_id - Indicate if two network devices have
 *	the same port parent identifier
 *	@a: first network device
 *	@b: second network device
 */
bool netdev_port_same_parent_id(struct net_device *a, struct net_device *b)
{
	struct netdev_phys_item_id a_id = { };
	struct netdev_phys_item_id b_id = { };

	if (dev_get_port_parent_id(a, &a_id, true) ||
	    dev_get_port_parent_id(b, &b_id, true))
		return false;

	return netdev_phys_item_id_same(&a_id, &b_id);
}
EXPORT_SYMBOL(netdev_port_same_parent_id);

/**
 *	dev_change_proto_down - set carrier according to proto_down.
 *
 *	@dev: device
 *	@proto_down: new value
 */
int dev_change_proto_down(struct net_device *dev, bool proto_down)
{
	if (!(dev->priv_flags & IFF_CHANGE_PROTO_DOWN))
		return -EOPNOTSUPP;
	if (!netif_device_present(dev))
		return -ENODEV;
	if (proto_down)
		netif_carrier_off(dev);
	else
		netif_carrier_on(dev);
	dev->proto_down = proto_down;
	return 0;
}

/**
 *	dev_change_proto_down_reason - proto down reason
 *
 *	@dev: device
 *	@mask: proto down mask
 *	@value: proto down value
 */
void dev_change_proto_down_reason(struct net_device *dev, unsigned long mask,
				  u32 value)
{
	int b;

	if (!mask) {
		dev->proto_down_reason = value;
	} else {
		for_each_set_bit(b, &mask, 32) {
			if (value & (1 << b))
				dev->proto_down_reason |= BIT(b);
			else
				dev->proto_down_reason &= ~BIT(b);
		}
	}
}

struct bpf_xdp_link {
	struct bpf_link link;
	struct net_device *dev; /* protected by rtnl_lock, no refcnt held */
	int flags;
};

/*按照flags确定xdp采用哪种模式*/
static enum bpf_xdp_mode dev_xdp_mode(struct net_device *dev, u32 flags)
{
	if (flags & XDP_FLAGS_HW_MODE)
		/*下发到硬件*/
		return XDP_MODE_HW;
	if (flags & XDP_FLAGS_DRV_MODE)
		/*下发到驱动*/
		return XDP_MODE_DRV;
	if (flags & XDP_FLAGS_SKB_MODE)
		/*下发到general*/
		return XDP_MODE_SKB;
	/*如未给出flags,则检查netdev是否有相应的ops*/
	return dev->netdev_ops->ndo_bpf ? XDP_MODE_DRV : XDP_MODE_SKB;
}

/*依据模式返回相应的xdp安装函数*/
static bpf_op_t dev_xdp_bpf_op(struct net_device *dev, enum bpf_xdp_mode mode)
{
	switch (mode) {
	case XDP_MODE_SKB:
		return generic_xdp_install;
	case XDP_MODE_DRV:
	case XDP_MODE_HW:
		return dev->netdev_ops->ndo_bpf;
	default:
		return NULL;
	}
}

/*取此设备在相应在xdp模式下的xdp_link结构*/
static struct bpf_xdp_link *dev_xdp_link(struct net_device *dev,
					 enum bpf_xdp_mode mode)
{
	return dev->xdp_state[mode].link;
}

/*取此设备在对应xdp模式下的ebpf prog*/
static struct bpf_prog *dev_xdp_prog(struct net_device *dev,
				     enum bpf_xdp_mode mode)
{
	struct bpf_xdp_link *link = dev_xdp_link(dev, mode);

	if (link)
		return link->link.prog;
	return dev->xdp_state[mode].prog;
}

u8 dev_xdp_prog_count(struct net_device *dev)
{
	u8 count = 0;
	int i;

	for (i = 0; i < __MAX_XDP_MODE; i++)
		if (dev->xdp_state[i].prog || dev->xdp_state[i].link)
			count++;
	return count;
}
EXPORT_SYMBOL_GPL(dev_xdp_prog_count);

u32 dev_xdp_prog_id(struct net_device *dev, enum bpf_xdp_mode mode)
{
	struct bpf_prog *prog = dev_xdp_prog(dev, mode);

	return prog ? prog->aux->id : 0;
}

static void dev_xdp_set_link(struct net_device *dev, enum bpf_xdp_mode mode,
			     struct bpf_xdp_link *link)
{
	dev->xdp_state[mode].link = link;
	dev->xdp_state[mode].prog = NULL;
}

static void dev_xdp_set_prog(struct net_device *dev, enum bpf_xdp_mode mode,
			     struct bpf_prog *prog)
{
	dev->xdp_state[mode].link = NULL;
	dev->xdp_state[mode].prog = prog;
}

static int dev_xdp_install(struct net_device *dev/*目标设备*/, enum bpf_xdp_mode mode,
			   bpf_op_t bpf_op/*负责安装的回调*/, struct netlink_ext_ack *extack,
			   u32 flags, struct bpf_prog *prog/*要安装的xdp程序*/)
{
	struct netdev_bpf xdp;
	int err;

	memset(&xdp, 0, sizeof(xdp));
	/*非hw执行的xdp程序*/
	xdp.command = mode == XDP_MODE_HW ? XDP_SETUP_PROG_HW : XDP_SETUP_PROG;
	xdp.extack = extack;
	xdp.flags = flags;
	xdp.prog = prog;

	/* Drivers assume refcnt is already incremented (i.e, prog pointer is
	 * "moved" into driver), so they don't increment it on their own, but
	 * they do decrement refcnt when program is detached or replaced.
	 * Given net_device also owns link/prog, we need to bump refcnt here
	 * to prevent drivers from underflowing it.
	 */
	if (prog)
		bpf_prog_inc(prog);
	/*通过bpf_op完成bpf setup操作*/
	err = bpf_op(dev, &xdp);
	if (err) {
		if (prog)
			bpf_prog_put(prog);
		return err;
	}

	if (mode != XDP_MODE_HW)
		bpf_prog_change_xdp(dev_xdp_prog(dev, mode), prog);

	return 0;
}

static void dev_xdp_uninstall(struct net_device *dev)
{
	struct bpf_xdp_link *link;
	struct bpf_prog *prog;
	enum bpf_xdp_mode mode;
	bpf_op_t bpf_op;

	ASSERT_RTNL();

	for (mode = XDP_MODE_SKB; mode < __MAX_XDP_MODE; mode++) {
		prog = dev_xdp_prog(dev, mode);
		if (!prog)
			continue;

		bpf_op = dev_xdp_bpf_op(dev, mode);
		if (!bpf_op)
			continue;

		WARN_ON(dev_xdp_install(dev, mode, bpf_op, NULL, 0, NULL));

		/* auto-detach link from net device */
		link = dev_xdp_link(dev, mode);
		if (link)
			link->dev = NULL;
		else
			bpf_prog_put(prog);

		dev_xdp_set_link(dev, mode, NULL);
	}
}

static int dev_xdp_attach(struct net_device *dev, struct netlink_ext_ack *extack,
			  struct bpf_xdp_link *link, struct bpf_prog *new_prog,
			  struct bpf_prog *old_prog, u32 flags)
{
	unsigned int num_modes = hweight32(flags & XDP_FLAGS_MODES);
	struct bpf_prog *cur_prog;
	struct net_device *upper;
	struct list_head *iter;
	enum bpf_xdp_mode mode;
	bpf_op_t bpf_op;
	int err;

	ASSERT_RTNL();

	/* either link or prog attachment, never both */
	if (link && (new_prog || old_prog))
		return -EINVAL;
	/* link supports only XDP mode flags */
	if (link && (flags & ~XDP_FLAGS_MODES)) {
		NL_SET_ERR_MSG(extack, "Invalid XDP flags for BPF link attachment");
		return -EINVAL;
	}
	/* just one XDP mode bit should be set, zero defaults to drv/skb mode */
	if (num_modes > 1) {
		NL_SET_ERR_MSG(extack, "Only one XDP mode flag can be set");
		return -EINVAL;
	}
	/* avoid ambiguity if offload + drv/skb mode progs are both loaded */
	if (!num_modes && dev_xdp_prog_count(dev) > 1) {
		NL_SET_ERR_MSG(extack,
			       "More than one program loaded, unset mode is ambiguous");
		return -EINVAL;
	}
	/* old_prog != NULL implies XDP_FLAGS_REPLACE is set */
	if (old_prog && !(flags & XDP_FLAGS_REPLACE)) {
		NL_SET_ERR_MSG(extack, "XDP_FLAGS_REPLACE is not specified");
		return -EINVAL;
	}

	mode = dev_xdp_mode(dev, flags);
	/* can't replace attached link */
	if (dev_xdp_link(dev, mode)) {
		NL_SET_ERR_MSG(extack, "Can't replace active BPF XDP link");
		return -EBUSY;
	}

	/* don't allow if an upper device already has a program */
	netdev_for_each_upper_dev_rcu(dev, upper, iter) {
		if (dev_xdp_prog_count(upper) > 0) {
			NL_SET_ERR_MSG(extack, "Cannot attach when an upper device already has a program");
			return -EEXIST;
		}
	}

	cur_prog = dev_xdp_prog(dev, mode);
	/* can't replace attached prog with link */
	if (link && cur_prog) {
		/*不支持pro程序替换*/
		NL_SET_ERR_MSG(extack, "Can't replace active XDP program with BPF link");
		return -EBUSY;
	}
	if ((flags & XDP_FLAGS_REPLACE) && cur_prog != old_prog) {
		NL_SET_ERR_MSG(extack, "Active program does not match expected");
		return -EEXIST;
	}

	/* put effective new program into new_prog */
	if (link)
		new_prog = link->link.prog;

	if (new_prog) {
		bool offload = mode == XDP_MODE_HW;/*是否offload到硬件模式*/
		enum bpf_xdp_mode other_mode = mode == XDP_MODE_SKB
					       ? XDP_MODE_DRV : XDP_MODE_SKB;/*非当前指定模式*/

		if ((flags & XDP_FLAGS_UPDATE_IF_NOEXIST) && cur_prog) {
			NL_SET_ERR_MSG(extack, "XDP program already attached");
			return -EBUSY;
		}
		if (!offload && dev_xdp_prog(dev, other_mode)) {
			NL_SET_ERR_MSG(extack, "Native and generic XDP can't be active at the same time");
			return -EEXIST;
		}
		if (!offload && bpf_prog_is_dev_bound(new_prog->aux)) {
			NL_SET_ERR_MSG(extack, "Using device-bound program without HW_MODE flag is not supported");
			return -EINVAL;
		}
		if (new_prog->expected_attach_type == BPF_XDP_DEVMAP) {
			NL_SET_ERR_MSG(extack, "BPF_XDP_DEVMAP programs can not be attached to a device");
			return -EINVAL;
		}
		if (new_prog->expected_attach_type == BPF_XDP_CPUMAP) {
			NL_SET_ERR_MSG(extack, "BPF_XDP_CPUMAP programs can not be attached to a device");
			return -EINVAL;
		}
	}

	/* don't call drivers if the effective program didn't change */
	if (new_prog != cur_prog) {
		bpf_op = dev_xdp_bpf_op(dev, mode);
		if (!bpf_op) {
			NL_SET_ERR_MSG(extack, "Underlying driver does not support XDP in native mode");
			return -EOPNOTSUPP;
		}

		err = dev_xdp_install(dev, mode, bpf_op, extack, flags, new_prog);
		if (err)
			return err;
	}

	if (link)
		dev_xdp_set_link(dev, mode, link);
	else
		dev_xdp_set_prog(dev, mode, new_prog);
	if (cur_prog)
		bpf_prog_put(cur_prog);

	return 0;
}

static int dev_xdp_attach_link(struct net_device *dev,
			       struct netlink_ext_ack *extack,
			       struct bpf_xdp_link *link)
{
	return dev_xdp_attach(dev, extack, link, NULL, NULL, link->flags);
}

static int dev_xdp_detach_link(struct net_device *dev,
			       struct netlink_ext_ack *extack,
			       struct bpf_xdp_link *link)
{
	enum bpf_xdp_mode mode;
	bpf_op_t bpf_op;

	ASSERT_RTNL();

	mode = dev_xdp_mode(dev, link->flags);
	if (dev_xdp_link(dev, mode) != link)
		return -EINVAL;

	bpf_op = dev_xdp_bpf_op(dev, mode);
	WARN_ON(dev_xdp_install(dev, mode, bpf_op, NULL, 0, NULL));
	dev_xdp_set_link(dev, mode, NULL);
	return 0;
}

static void bpf_xdp_link_release(struct bpf_link *link)
{
	struct bpf_xdp_link *xdp_link = container_of(link, struct bpf_xdp_link, link);

	rtnl_lock();

	/* if racing with net_device's tear down, xdp_link->dev might be
	 * already NULL, in which case link was already auto-detached
	 */
	if (xdp_link->dev) {
		WARN_ON(dev_xdp_detach_link(xdp_link->dev, NULL, xdp_link));
		xdp_link->dev = NULL;
	}

	rtnl_unlock();
}

static int bpf_xdp_link_detach(struct bpf_link *link)
{
	bpf_xdp_link_release(link);
	return 0;
}

static void bpf_xdp_link_dealloc(struct bpf_link *link)
{
	struct bpf_xdp_link *xdp_link = container_of(link, struct bpf_xdp_link, link);

	kfree(xdp_link);
}

static void bpf_xdp_link_show_fdinfo(const struct bpf_link *link,
				     struct seq_file *seq)
{
	struct bpf_xdp_link *xdp_link = container_of(link, struct bpf_xdp_link, link);
	u32 ifindex = 0;

	rtnl_lock();
	if (xdp_link->dev)
		ifindex = xdp_link->dev->ifindex;
	rtnl_unlock();

	seq_printf(seq, "ifindex:\t%u\n", ifindex);
}

static int bpf_xdp_link_fill_link_info(const struct bpf_link *link,
				       struct bpf_link_info *info)
{
	struct bpf_xdp_link *xdp_link = container_of(link, struct bpf_xdp_link, link);
	u32 ifindex = 0;

	rtnl_lock();
	if (xdp_link->dev)
		ifindex = xdp_link->dev->ifindex;
	rtnl_unlock();

	info->xdp.ifindex = ifindex;
	return 0;
}

static int bpf_xdp_link_update(struct bpf_link *link, struct bpf_prog *new_prog,
			       struct bpf_prog *old_prog)
{
	struct bpf_xdp_link *xdp_link = container_of(link, struct bpf_xdp_link, link);
	enum bpf_xdp_mode mode;
	bpf_op_t bpf_op;
	int err = 0;

	rtnl_lock();

	/* link might have been auto-released already, so fail */
	if (!xdp_link->dev) {
		err = -ENOLINK;
		goto out_unlock;
	}

	if (old_prog && link->prog != old_prog) {
		err = -EPERM;
		goto out_unlock;
	}
	old_prog = link->prog;
	if (old_prog->type != new_prog->type ||
	    old_prog->expected_attach_type != new_prog->expected_attach_type) {
		err = -EINVAL;
		goto out_unlock;
	}

	if (old_prog == new_prog) {
		/* no-op, don't disturb drivers */
		bpf_prog_put(new_prog);
		goto out_unlock;
	}

	mode = dev_xdp_mode(xdp_link->dev, xdp_link->flags);
	bpf_op = dev_xdp_bpf_op(xdp_link->dev, mode);
	err = dev_xdp_install(xdp_link->dev, mode, bpf_op, NULL,
			      xdp_link->flags, new_prog);
	if (err)
		goto out_unlock;

	old_prog = xchg(&link->prog, new_prog);
	bpf_prog_put(old_prog);

out_unlock:
	rtnl_unlock();
	return err;
}

static const struct bpf_link_ops bpf_xdp_link_lops = {
	.release = bpf_xdp_link_release,
	.dealloc = bpf_xdp_link_dealloc,
	.detach = bpf_xdp_link_detach,
	.show_fdinfo = bpf_xdp_link_show_fdinfo,
	.fill_link_info = bpf_xdp_link_fill_link_info,
	.update_prog = bpf_xdp_link_update,
};

int bpf_xdp_link_attach(const union bpf_attr *attr, struct bpf_prog *prog/*要attach的ebpf程序*/)
{
	struct net *net = current->nsproxy->net_ns;
	struct bpf_link_primer link_primer;
	struct bpf_xdp_link *link;
	struct net_device *dev;
	int err, fd;

	rtnl_lock();
	dev = dev_get_by_index(net, attr->link_create.target_ifindex);
	if (!dev) {
		rtnl_unlock();
		return -EINVAL;
	}

	link = kzalloc(sizeof(*link), GFP_USER);
	if (!link) {
		err = -ENOMEM;
		goto unlock;
	}

	bpf_link_init(&link->link, BPF_LINK_TYPE_XDP, &bpf_xdp_link_lops, prog);
	link->dev = dev;
	link->flags = attr->link_create.flags;

	err = bpf_link_prime(&link->link, &link_primer);
	if (err) {
		kfree(link);
		goto unlock;
	}

	err = dev_xdp_attach_link(dev, NULL, link);
	rtnl_unlock();

	if (err) {
		link->dev = NULL;
		bpf_link_cleanup(&link_primer);
		goto out_put_dev;
	}

	fd = bpf_link_settle(&link_primer);
	/* link itself doesn't hold dev's refcnt to not complicate shutdown */
	dev_put(dev);
	return fd;

unlock:
	rtnl_unlock();

out_put_dev:
	dev_put(dev);
	return err;
}

/**
 *	dev_change_xdp_fd - set or clear a bpf program for a device rx path
 *	@dev: device
 *	@extack: netlink extended ack
 *	@fd: new program fd or negative value to clear
 *	@expected_fd: old program fd that userspace expects to replace or clear
 *	@flags: xdp-related flags
 *
 *	Set or clear a bpf program for a device
 */
int dev_change_xdp_fd(struct net_device *dev, struct netlink_ext_ack *extack,
		      int fd, int expected_fd, u32 flags)
{
	enum bpf_xdp_mode mode = dev_xdp_mode(dev, flags);
	struct bpf_prog *new_prog = NULL, *old_prog = NULL;
	int err;

	ASSERT_RTNL();

	if (fd >= 0) {
		new_prog = bpf_prog_get_type_dev(fd, BPF_PROG_TYPE_XDP,
						 mode != XDP_MODE_SKB);
		if (IS_ERR(new_prog))
			return PTR_ERR(new_prog);
	}

	if (expected_fd >= 0) {
		old_prog = bpf_prog_get_type_dev(expected_fd, BPF_PROG_TYPE_XDP,
						 mode != XDP_MODE_SKB);
		if (IS_ERR(old_prog)) {
			err = PTR_ERR(old_prog);
			old_prog = NULL;
			goto err_out;
		}
	}

	err = dev_xdp_attach(dev, extack, NULL, new_prog, old_prog, flags);

err_out:
	if (err && new_prog)
		bpf_prog_put(new_prog);
	if (old_prog)
		bpf_prog_put(old_prog);
	return err;
}

/**
 *	dev_new_index	-	allocate an ifindex
 *	@net: the applicable net namespace
 *
 *	Returns a suitable unique value for a new device interface
 *	number.  The caller must hold the rtnl semaphore or the
 *	dev_base_lock to be sure it remains unique.
 */
//申请一个ifindex
static int dev_new_index(struct net *net)
{
	int ifindex = net->ifindex;

	for (;;) {
		if (++ifindex <= 0)
			ifindex = 1;
		//找一个此namespace中空闲的ifindex
		if (!__dev_get_by_index(net, ifindex))
			return net->ifindex = ifindex;
	}
}

/* Delayed registration/unregisteration */
LIST_HEAD(net_todo_list);
DECLARE_WAIT_QUEUE_HEAD(netdev_unregistering_wq);

/*将此netdev加入到net_todo_list中*/
static void net_set_todo(struct net_device *dev)
{
	list_add_tail(&dev->todo_list, &net_todo_list);
	atomic_inc(&dev_net(dev)->dev_unreg_count);
}

static netdev_features_t netdev_sync_upper_features(struct net_device *lower,
	struct net_device *upper, netdev_features_t features)
{
	netdev_features_t upper_disables = NETIF_F_UPPER_DISABLES;
	netdev_features_t feature;
	int feature_bit;

	for_each_netdev_feature(upper_disables, feature_bit) {
		feature = __NETIF_F_BIT(feature_bit);
		if (!(upper->wanted_features & feature)
		    && (features & feature)) {
			netdev_dbg(lower, "Dropping feature %pNF, upper dev %s has it off.\n",
				   &feature, upper->name);
			features &= ~feature;
		}
	}

	return features;
}

static void netdev_sync_lower_features(struct net_device *upper,
	struct net_device *lower, netdev_features_t features)
{
	netdev_features_t upper_disables = NETIF_F_UPPER_DISABLES;
	netdev_features_t feature;
	int feature_bit;

	for_each_netdev_feature(upper_disables, feature_bit) {
		feature = __NETIF_F_BIT(feature_bit);
		if (!(features & feature) && (lower->features & feature)) {
			netdev_dbg(upper, "Disabling feature %pNF on lower dev %s.\n",
				   &feature, lower->name);
			lower->wanted_features &= ~feature;
			__netdev_update_features(lower);

			if (unlikely(lower->features & feature))
				netdev_WARN(upper, "failed to disable %pNF on %s!\n",
					    &feature, lower->name);
			else
				netdev_features_change(lower);
		}
	}
}

//去掉冲突的features
static netdev_features_t netdev_fix_features(struct net_device *dev,
	netdev_features_t features)
{
	/* Fix illegal checksum combinations */
	if ((features & NETIF_F_HW_CSUM) &&
	    (features & (NETIF_F_IP_CSUM|NETIF_F_IPV6_CSUM))) {
		netdev_warn(dev, "mixed HW and IP checksum settings.\n");
		features &= ~(NETIF_F_IP_CSUM|NETIF_F_IPV6_CSUM);
	}

	/* TSO requires that SG is present as well. */
	if ((features & NETIF_F_ALL_TSO) && !(features & NETIF_F_SG)) {
		netdev_dbg(dev, "Dropping TSO features since no SG feature.\n");
		features &= ~NETIF_F_ALL_TSO;
	}

	if ((features & NETIF_F_TSO) && !(features & NETIF_F_HW_CSUM) &&
					!(features & NETIF_F_IP_CSUM)) {
		netdev_dbg(dev, "Dropping TSO features since no CSUM feature.\n");
		features &= ~NETIF_F_TSO;
		features &= ~NETIF_F_TSO_ECN;
	}

	if ((features & NETIF_F_TSO6) && !(features & NETIF_F_HW_CSUM) &&
					 !(features & NETIF_F_IPV6_CSUM)) {
		netdev_dbg(dev, "Dropping TSO6 features since no CSUM feature.\n");
		features &= ~NETIF_F_TSO6;
	}

	/* TSO with IPv4 ID mangling requires IPv4 TSO be enabled */
	if ((features & NETIF_F_TSO_MANGLEID) && !(features & NETIF_F_TSO))
		features &= ~NETIF_F_TSO_MANGLEID;

	/* TSO ECN requires that TSO is present as well. */
	if ((features & NETIF_F_ALL_TSO) == NETIF_F_TSO_ECN)
		features &= ~NETIF_F_TSO_ECN;

	/* Software GSO depends on SG. */
	if ((features & NETIF_F_GSO) && !(features & NETIF_F_SG)) {
		netdev_dbg(dev, "Dropping NETIF_F_GSO since no SG feature.\n");
		features &= ~NETIF_F_GSO;
	}

	/* GSO partial features require GSO partial be set */
	if ((features & dev->gso_partial_features) &&
	    !(features & NETIF_F_GSO_PARTIAL)) {
		netdev_dbg(dev,
			   "Dropping partially supported GSO features since no GSO partial.\n");
		features &= ~dev->gso_partial_features;
	}

	if (!(features & NETIF_F_RXCSUM)) {
		/* NETIF_F_GRO_HW implies doing RXCSUM since every packet
		 * successfully merged by hardware must also have the
		 * checksum verified by hardware.  If the user does not
		 * want to enable RXCSUM, logically, we should disable GRO_HW.
		 */
		if (features & NETIF_F_GRO_HW) {
			netdev_dbg(dev, "Dropping NETIF_F_GRO_HW since no RXCSUM feature.\n");
			features &= ~NETIF_F_GRO_HW;
		}
	}

	/* LRO/HW-GRO features cannot be combined with RX-FCS */
	if (features & NETIF_F_RXFCS) {
		if (features & NETIF_F_LRO) {
			netdev_dbg(dev, "Dropping LRO feature since RX-FCS is requested.\n");
			features &= ~NETIF_F_LRO;
		}

		if (features & NETIF_F_GRO_HW) {
			netdev_dbg(dev, "Dropping HW-GRO feature since RX-FCS is requested.\n");
			features &= ~NETIF_F_GRO_HW;
		}
	}

	if ((features & NETIF_F_GRO_HW) && (features & NETIF_F_LRO)) {
		netdev_dbg(dev, "Dropping LRO feature since HW-GRO is requested.\n");
		features &= ~NETIF_F_LRO;
	}

	if (features & NETIF_F_HW_TLS_TX) {
		bool ip_csum = (features & (NETIF_F_IP_CSUM | NETIF_F_IPV6_CSUM)) ==
			(NETIF_F_IP_CSUM | NETIF_F_IPV6_CSUM);
		bool hw_csum = features & NETIF_F_HW_CSUM;

		if (!ip_csum && !hw_csum) {
			netdev_dbg(dev, "Dropping TLS TX HW offload feature since no CSUM feature.\n");
			features &= ~NETIF_F_HW_TLS_TX;
		}
	}

	if ((features & NETIF_F_HW_TLS_RX) && !(features & NETIF_F_RXCSUM)) {
		netdev_dbg(dev, "Dropping TLS RX HW offload feature since no RXCSUM feature.\n");
		features &= ~NETIF_F_HW_TLS_RX;
	}

	return features;
}

//网络设备feature列表更新
int __netdev_update_features(struct net_device *dev)
{
	struct net_device *upper, *lower;
	netdev_features_t features;
	struct list_head *iter;
	int err = -1;

	ASSERT_RTNL();

	features = netdev_get_wanted_features(dev);

	//驱动移除掉不支持的feature列表
	if (dev->netdev_ops->ndo_fix_features)
		features = dev->netdev_ops->ndo_fix_features(dev, features);

	/* driver might be less strict about feature dependencies */
	//修复相互依赖的feature
	features = netdev_fix_features(dev, features);

	/* some features can't be enabled if they're off on an upper device */
	//取除掉父设备未开启的功能
	netdev_for_each_upper_dev_rcu(dev, upper, iter)
		features = netdev_sync_upper_features(dev, upper, features);

	/*计划开启的功能与设备当前开启的功能相比无匹配，退出*/
	if (dev->features == features)
		goto sync_lower;

	//feature集发生变换，执行ndo_set_features回调，设置features
	netdev_dbg(dev, "Features changed: %pNF -> %pNF\n",
		&dev->features, &features);

	if (dev->netdev_ops->ndo_set_features)
		err = dev->netdev_ops->ndo_set_features(dev, features);
	else
		err = 0;

	/*执行features变更失败*/
	if (unlikely(err < 0)) {
		netdev_err(dev,
			"set_features() failed (%d); wanted %pNF, left %pNF\n",
			err, &features, &dev->features);
		/* return non-0 since some features might have changed and
		 * it's better to fire a spurious notification than miss it
		 */
		return -1;
	}

sync_lower:
	/* some features must be disabled on lower devices when disabled
	 * on an upper device (think: bonding master or bridge)
	 */
	netdev_for_each_lower_dev(dev, lower, iter)
		netdev_sync_lower_features(dev, lower, features);

	if (!err) {
		netdev_features_t diff = features ^ dev->features;

		if (diff & NETIF_F_RX_UDP_TUNNEL_PORT) {
			/* udp_tunnel_{get,drop}_rx_info both need
			 * NETIF_F_RX_UDP_TUNNEL_PORT enabled on the
			 * device, or they won't do anything.
			 * Thus we need to update dev->features
			 * *before* calling udp_tunnel_get_rx_info,
			 * but *after* calling udp_tunnel_drop_rx_info.
			 */
			if (features & NETIF_F_RX_UDP_TUNNEL_PORT) {
				dev->features = features;
				udp_tunnel_get_rx_info(dev);
			} else {
				udp_tunnel_drop_rx_info(dev);
			}
		}

		if (diff & NETIF_F_HW_VLAN_CTAG_FILTER) {
			if (features & NETIF_F_HW_VLAN_CTAG_FILTER) {
				dev->features = features;
				err |= vlan_get_rx_ctag_filter_info(dev);
			} else {
				vlan_drop_rx_ctag_filter_info(dev);
			}
		}

		if (diff & NETIF_F_HW_VLAN_STAG_FILTER) {
			if (features & NETIF_F_HW_VLAN_STAG_FILTER) {
				dev->features = features;
				err |= vlan_get_rx_stag_filter_info(dev);
			} else {
				vlan_drop_rx_stag_filter_info(dev);
			}
		}

		dev->features = features;
	}

	return err < 0 ? 0 : 1;
}

/**
 *	netdev_update_features - recalculate device features
 *	@dev: the device to check
 *
 *	Recalculate dev->features set and send notifications if it
 *	has changed. Should be called after driver or hardware dependent
 *	conditions might have changed that influence the features.
 */
void netdev_update_features(struct net_device *dev)
{
	if (__netdev_update_features(dev))
		netdev_features_change(dev);
}
EXPORT_SYMBOL(netdev_update_features);

/**
 *	netdev_change_features - recalculate device features
 *	@dev: the device to check
 *
 *	Recalculate dev->features set and send notifications even
 *	if they have not changed. Should be called instead of
 *	netdev_update_features() if also dev->vlan_features might
 *	have changed to allow the changes to be propagated to stacked
 *	VLAN devices.
 */
void netdev_change_features(struct net_device *dev)
{
	__netdev_update_features(dev);
	netdev_features_change(dev);
}
EXPORT_SYMBOL(netdev_change_features);

/**
 *	netif_stacked_transfer_operstate -	transfer operstate
 *	@rootdev: the root or lower level device to transfer state from
 *	@dev: the device to transfer operstate to
 *
 *	Transfer operational state from root to device. This is normally
 *	called when a stacking relationship exists between the root
 *	device and the device(a leaf device).
 */
void netif_stacked_transfer_operstate(const struct net_device *rootdev,
					struct net_device *dev)
{
	if (rootdev->operstate == IF_OPER_DORMANT)
		netif_dormant_on(dev);
	else
		netif_dormant_off(dev);

	if (rootdev->operstate == IF_OPER_TESTING)
		netif_testing_on(dev);
	else
		netif_testing_off(dev);

	if (netif_carrier_ok(rootdev))
		netif_carrier_on(dev);
	else
		netif_carrier_off(dev);
}
EXPORT_SYMBOL(netif_stacked_transfer_operstate);

//申请rx队列所需要的内存
static int netif_alloc_rx_queues(struct net_device *dev)
{
	unsigned int i, count = dev->num_rx_queues;
	struct netdev_rx_queue *rx;
	size_t sz = count * sizeof(*rx);
	int err = 0;

	BUG_ON(count < 1);

	rx = kvzalloc(sz, GFP_KERNEL_ACCOUNT | __GFP_RETRY_MAYFAIL);
	if (!rx)
		return -ENOMEM;

	dev->_rx = rx;

	for (i = 0; i < count; i++) {
		rx[i].dev = dev;

		/* XDP RX-queue setup */
		err = xdp_rxq_info_reg(&rx[i].xdp_rxq, dev, i, 0);
		if (err < 0)
			goto err_rxq_info;
	}
	return 0;

err_rxq_info:
	/* Rollback successful reg's and free other resources */
	while (i--)
		xdp_rxq_info_unreg(&rx[i].xdp_rxq);
	kvfree(dev->_rx);
	dev->_rx = NULL;
	return err;
}

static void netif_free_rx_queues(struct net_device *dev)
{
	unsigned int i, count = dev->num_rx_queues;

	/* netif_alloc_rx_queues alloc failed, resources have been unreg'ed */
	if (!dev->_rx)
		return;

	for (i = 0; i < count; i++)
		xdp_rxq_info_unreg(&dev->_rx[i].xdp_rxq);

	kvfree(dev->_rx);
}

//初始化单个网络设备队列
static void netdev_init_one_queue(struct net_device *dev,
				  struct netdev_queue *queue, void *_unused)
{
	/* Initialize queue lock */
	spin_lock_init(&queue->_xmit_lock);
	netdev_set_xmit_lockdep_class(&queue->_xmit_lock, dev->type);
	queue->xmit_lock_owner = -1;
	//指定queue不从属于任何一个numa node
	netdev_queue_numa_node_write(queue, NUMA_NO_NODE);
	queue->dev = dev;
#ifdef CONFIG_BQL
	dql_init(&queue->dql, HZ);
#endif
}

static void netif_free_tx_queues(struct net_device *dev)
{
	kvfree(dev->_tx);
}

//申请并初始化tx队列
static int netif_alloc_netdev_queues(struct net_device *dev)
{
	unsigned int count = dev->num_tx_queues;
	struct netdev_queue *tx;
	size_t sz = count * sizeof(*tx);

	if (count < 1 || count > 0xffff)
		return -EINVAL;

	//申请count个netdev_queue做为tx队列
	tx = kvzalloc(sz, GFP_KERNEL_ACCOUNT | __GFP_RETRY_MAYFAIL);
	if (!tx)
		return -ENOMEM;

	dev->_tx = tx;

	//初始化每个tx队列
	netdev_for_each_tx_queue(dev, netdev_init_one_queue, NULL);
	spin_lock_init(&dev->tx_global_lock);

	return 0;
}

//采用driver xoff 停止所有队列
void netif_tx_stop_all_queues(struct net_device *dev)
{
	unsigned int i;

	for (i = 0; i < dev->num_tx_queues; i++) {
		struct netdev_queue *txq = netdev_get_tx_queue(dev, i);

		netif_tx_stop_queue(txq);
	}
}
EXPORT_SYMBOL(netif_tx_stop_all_queues);

/**
 * register_netdevice() - register a network device
 * @dev: device to register
 *
 * Take a prepared network device structure and make it externally accessible.
 * A %NETDEV_REGISTER message is sent to the netdev notifier chain.
 * Callers must hold the rtnl lock - you may want register_netdev()
 * instead of this.
 */
<<<<<<< HEAD
//为系统添加网络设备
=======
>>>>>>> 97ee9d1c
int register_netdevice(struct net_device *dev)
{
	int ret;
	struct net *net = dev_net(dev);

	BUILD_BUG_ON(sizeof(netdev_features_t) * BITS_PER_BYTE <
		     NETDEV_FEATURE_COUNT);
	BUG_ON(dev_boot_phase);
	ASSERT_RTNL();

	might_sleep();

	/* When net_device's are persistent, this will be fatal. */
	//此时netdev的状态一定是uninitialized
	BUG_ON(dev->reg_state != NETREG_UNINITIALIZED);
	BUG_ON(!net);

	/*ethtool_ops有效性检查*/
	ret = ethtool_check_ops(dev->ethtool_ops);
	if (ret)
		return ret;

	spin_lock_init(&dev->addr_list_lock);
	netdev_set_addr_lockdep_class(dev);

	ret = dev_get_valid_name(net, dev, dev->name);
	if (ret < 0)
		//名称不可用，失败
		goto out;

	ret = -ENOMEM;
	dev->name_node = netdev_name_node_head_alloc(dev);
	if (!dev->name_node)
		goto out;

	/* Init, if this function is available */
	//调用ndo_init初始化设备
	if (dev->netdev_ops->ndo_init) {
		//初始化设备
		ret = dev->netdev_ops->ndo_init(dev);
		if (ret) {
			if (ret > 0)
				ret = -EIO;
			goto err_free_name;
		}
	}

	if (((dev->hw_features | dev->features) &
	     NETIF_F_HW_VLAN_CTAG_FILTER) &&
	    (!dev->netdev_ops->ndo_vlan_rx_add_vid ||
	     !dev->netdev_ops->ndo_vlan_rx_kill_vid)) {
		netdev_WARN(dev, "Buggy VLAN acceleration in driver!\n");
		ret = -EINVAL;
		goto err_uninit;
	}

	ret = -EBUSY;

	//如果未指定ifidex，则为其申请ifindex
	if (!dev->ifindex)
		dev->ifindex = dev_new_index(net);
	else if (__dev_get_by_index(net, dev->ifindex))
		//有ifindex情况下，由于是创建设备，故此ifindex不能被占用
		goto err_uninit;

	/* Transfer changeable features to wanted_features and enable
	 * software offloads (GSO and GRO).
	 */
	//开启gro,gso
	dev->hw_features |= (NETIF_F_SOFT_FEATURES | NETIF_F_SOFT_FEATURES_OFF);
	dev->features |= NETIF_F_SOFT_FEATURES;

	if (dev->udp_tunnel_nic_info) {
		dev->features |= NETIF_F_RX_UDP_TUNNEL_PORT;
		dev->hw_features |= NETIF_F_RX_UDP_TUNNEL_PORT;
	}

	dev->wanted_features = dev->features & dev->hw_features;

	if (!(dev->flags & IFF_LOOPBACK))
		dev->hw_features |= NETIF_F_NOCACHE_COPY;

	/* If IPv4 TCP segmentation offload is supported we should also
	 * allow the device to enable segmenting the frame with the option
	 * of ignoring a static IP ID value.  This doesn't enable the
	 * feature itself but allows the user to enable it later.
	 */
	if (dev->hw_features & NETIF_F_TSO)
		dev->hw_features |= NETIF_F_TSO_MANGLEID;
	if (dev->vlan_features & NETIF_F_TSO)
		dev->vlan_features |= NETIF_F_TSO_MANGLEID;
	if (dev->mpls_features & NETIF_F_TSO)
		dev->mpls_features |= NETIF_F_TSO_MANGLEID;
	if (dev->hw_enc_features & NETIF_F_TSO)
		dev->hw_enc_features |= NETIF_F_TSO_MANGLEID;

	/* Make NETIF_F_HIGHDMA inheritable to VLAN devices.
	 */
	dev->vlan_features |= NETIF_F_HIGHDMA;

	/* Make NETIF_F_SG inheritable to tunnel devices.
	 */
	dev->hw_enc_features |= NETIF_F_SG | NETIF_F_GSO_PARTIAL;

	/* Make NETIF_F_SG inheritable to MPLS.
	 */
	dev->mpls_features |= NETIF_F_SG;

	//触发网络设备dev的NETDEV_POST_INIT事件
	ret = call_netdevice_notifiers(NETDEV_POST_INIT, dev);
	ret = notifier_to_errno(ret);
	if (ret)
		goto err_uninit;

	//添加此设备到sysfs
	ret = netdev_register_kobject(dev);
	write_lock(&dev_base_lock);
	dev->reg_state = ret ? NETREG_UNREGISTERED : NETREG_REGISTERED;
	write_unlock(&dev_base_lock);
	if (ret)
		goto err_uninit;
<<<<<<< HEAD
	}
	//设备已注册
	dev->reg_state = NETREG_REGISTERED;
=======
>>>>>>> 97ee9d1c

	//设置dev的feature集
	__netdev_update_features(dev);

	/*
	 *	Default initial state at registry is that the
	 *	device is present.
	 */

	set_bit(__LINK_STATE_PRESENT, &dev->state);

	linkwatch_init_dev(dev);

	dev_init_scheduler(dev);

<<<<<<< HEAD
	dev_hold_track(dev, &dev->dev_registered_tracker, GFP_KERNEL);
	//将设备加入链中
=======
	netdev_hold(dev, &dev->dev_registered_tracker, GFP_KERNEL);
>>>>>>> 97ee9d1c
	list_netdevice(dev);

	add_device_randomness(dev->dev_addr, dev->addr_len);

	/* If the device has permanent device address, driver should
	 * set dev_addr and also addr_assign_type should be set to
	 * NET_ADDR_PERM (default value).
	 */
	if (dev->addr_assign_type == NET_ADDR_PERM)
		memcpy(dev->perm_addr, dev->dev_addr, dev->addr_len);

	/* Notify protocols, that a new device appeared. */
	//触发网络注册通知
	ret = call_netdevice_notifiers(NETDEV_REGISTER, dev);
	ret = notifier_to_errno(ret);
	if (ret) {
		/* Expect explicit free_netdev() on failure */
		dev->needs_free_netdev = false;
		unregister_netdevice_queue(dev, NULL);
		goto out;
	}
	/*
	 *	Prevent userspace races by waiting until the network
	 *	device is fully setup before sending notifications.
	 */
	//触发网络设备创建通知
	if (!dev->rtnl_link_ops ||
	    dev->rtnl_link_state == RTNL_LINK_INITIALIZED)
		rtmsg_ifinfo(RTM_NEWLINK/*触发newlink事件*/, dev, ~0U, GFP_KERNEL);

out:
	return ret;

err_uninit:
	if (dev->netdev_ops->ndo_uninit)
		dev->netdev_ops->ndo_uninit(dev);
	if (dev->priv_destructor)
		dev->priv_destructor(dev);
err_free_name:
	netdev_name_node_free(dev->name_node);
	goto out;
}
EXPORT_SYMBOL(register_netdevice);

/**
 *	init_dummy_netdev	- init a dummy network device for NAPI
 *	@dev: device to init
 *
 *	This takes a network device structure and initialize the minimum
 *	amount of fields so it can be used to schedule NAPI polls without
 *	registering a full blown interface. This is to be used by drivers
 *	that need to tie several hardware interfaces to a single NAPI
 *	poll scheduler due to HW limitations.
 */
int init_dummy_netdev(struct net_device *dev)
{
	/* Clear everything. Note we don't initialize spinlocks
	 * are they aren't supposed to be taken by any of the
	 * NAPI code and this dummy netdev is supposed to be
	 * only ever used for NAPI polls
	 */
	memset(dev, 0, sizeof(struct net_device));

	/* make sure we BUG if trying to hit standard
	 * register/unregister code path
	 */
	dev->reg_state = NETREG_DUMMY;

	/* NAPI wants this */
	INIT_LIST_HEAD(&dev->napi_list);

	/* a dummy interface is started by default */
	set_bit(__LINK_STATE_PRESENT, &dev->state);
	set_bit(__LINK_STATE_START, &dev->state);

	/* napi_busy_loop stats accounting wants this */
	dev_net_set(dev, &init_net);

	/* Note : We dont allocate pcpu_refcnt for dummy devices,
	 * because users of this 'device' dont need to change
	 * its refcount.
	 */

	return 0;
}
EXPORT_SYMBOL_GPL(init_dummy_netdev);


/**
 *	register_netdev	- register a network device
 *	@dev: device to register
 *
 *	Take a completed network device structure and add it to the kernel
 *	interfaces. A %NETDEV_REGISTER message is sent to the netdev notifier
 *	chain. 0 is returned on success. A negative errno code is returned
 *	on a failure to set up the device, or if the name is a duplicate.
 *
 *	This is a wrapper around register_netdevice that takes the rtnl semaphore
 *	and expands the device name if you passed a format string to
 *	alloc_netdev.
 */
int register_netdev(struct net_device *dev)
{
    //网络设备注册
	int err;

	if (rtnl_lock_killable())
		return -EINTR;
	/*具体完成设备注册*/
	err = register_netdevice(dev);
	rtnl_unlock();
	return err;
}
EXPORT_SYMBOL(register_netdev);

int netdev_refcnt_read(const struct net_device *dev)
{
#ifdef CONFIG_PCPU_DEV_REFCNT
	int i, refcnt = 0;

	for_each_possible_cpu(i)
		refcnt += *per_cpu_ptr(dev->pcpu_refcnt, i);
	return refcnt;
#else
	return refcount_read(&dev->dev_refcnt);
#endif
}
EXPORT_SYMBOL(netdev_refcnt_read);

int netdev_unregister_timeout_secs __read_mostly = 10;

#define WAIT_REFS_MIN_MSECS 1
#define WAIT_REFS_MAX_MSECS 250
/**
 * netdev_wait_allrefs_any - wait until all references are gone.
 * @list: list of net_devices to wait on
 *
 * This is called when unregistering network devices.
 *
 * Any protocol or device that holds a reference should register
 * for netdevice notification, and cleanup and put back the
 * reference if they receive an UNREGISTER event.
 * We can get stuck here if buggy protocols don't correctly
 * call dev_put.
 */
static struct net_device *netdev_wait_allrefs_any(struct list_head *list)
{
	unsigned long rebroadcast_time, warning_time;
	struct net_device *dev;
	int wait = 0;

	rebroadcast_time = warning_time = jiffies;

	list_for_each_entry(dev, list, todo_list)
		if (netdev_refcnt_read(dev) == 1)
			return dev;

	while (true) {
		if (time_after(jiffies, rebroadcast_time + 1 * HZ)) {
			rtnl_lock();

			/* Rebroadcast unregister notification */
			list_for_each_entry(dev, list, todo_list)
				call_netdevice_notifiers(NETDEV_UNREGISTER, dev);

			__rtnl_unlock();
			rcu_barrier();
			rtnl_lock();

			list_for_each_entry(dev, list, todo_list)
				if (test_bit(__LINK_STATE_LINKWATCH_PENDING,
					     &dev->state)) {
					/* We must not have linkwatch events
					 * pending on unregister. If this
					 * happens, we simply run the queue
					 * unscheduled, resulting in a noop
					 * for this device.
					 */
					linkwatch_run_queue();
					break;
				}

			__rtnl_unlock();

			rebroadcast_time = jiffies;
		}

		if (!wait) {
			rcu_barrier();
			wait = WAIT_REFS_MIN_MSECS;
		} else {
			msleep(wait);
			wait = min(wait << 1, WAIT_REFS_MAX_MSECS);
		}

		list_for_each_entry(dev, list, todo_list)
			if (netdev_refcnt_read(dev) == 1)
				return dev;

		if (time_after(jiffies, warning_time +
			       READ_ONCE(netdev_unregister_timeout_secs) * HZ)) {
			list_for_each_entry(dev, list, todo_list) {
				pr_emerg("unregister_netdevice: waiting for %s to become free. Usage count = %d\n",
					 dev->name, netdev_refcnt_read(dev));
				ref_tracker_dir_print(&dev->refcnt_tracker, 10);
			}

			warning_time = jiffies;
		}
	}
}

/* The sequence is:
 *
 *	rtnl_lock();
 *	...
 *	register_netdevice(x1);
 *	register_netdevice(x2);
 *	...
 *	unregister_netdevice(y1);
 *	unregister_netdevice(y2);
 *      ...
 *	rtnl_unlock();
 *	free_netdev(y1);
 *	free_netdev(y2);
 *
 * We are invoked by rtnl_unlock().
 * This allows us to deal with problems:
 * 1) We can delete sysfs objects which invoke hotplug
 *    without deadlocking with linkwatch via keventd.
 * 2) Since we run with the RTNL semaphore not held, we can sleep
 *    safely in order to wait for the netdev refcnt to drop to zero.
 *
 * We must not return until all unregister events added during
 * the interval the lock was held have been completed.
 */
void netdev_run_todo(void)
{
	struct net_device *dev, *tmp;
	struct list_head list;
#ifdef CONFIG_LOCKDEP
	struct list_head unlink_list;

	list_replace_init(&net_unlink_list, &unlink_list);

	while (!list_empty(&unlink_list)) {
		struct net_device *dev = list_first_entry(&unlink_list,
							  struct net_device,
							  unlink_list);
		list_del_init(&dev->unlink_list);
		dev->nested_level = dev->lower_level - 1;
	}
#endif

	/* Snapshot list, allow later requests */
	list_replace_init(&net_todo_list, &list);/*提取net_todo_list链上内容*/

	__rtnl_unlock();

	/* Wait for rcu callbacks to finish before next phase */
	if (!list_empty(&list))
		rcu_barrier();

	//遍历list上的netdev
	list_for_each_entry_safe(dev, tmp, &list, todo_list) {
		/*设备状态必须已为unregistering*/
		if (unlikely(dev->reg_state != NETREG_UNREGISTERING)) {
			netdev_WARN(dev, "run_todo but not unregistering\n");
			list_del(&dev->todo_list);
			continue;
		}

<<<<<<< HEAD
		/*变更为unregisted*/
=======
		write_lock(&dev_base_lock);
>>>>>>> 97ee9d1c
		dev->reg_state = NETREG_UNREGISTERED;
		write_unlock(&dev_base_lock);
		linkwatch_forget_dev(dev);
	}

	while (!list_empty(&list)) {
		dev = netdev_wait_allrefs_any(&list);
		list_del(&dev->todo_list);

		/* paranoia */
		BUG_ON(netdev_refcnt_read(dev) != 1);
		BUG_ON(!list_empty(&dev->ptype_all));
		BUG_ON(!list_empty(&dev->ptype_specific));
		//此时dev->ip_ptr,dev->ip6_ptr均未给值
		WARN_ON(rcu_access_pointer(dev->ip_ptr));
		WARN_ON(rcu_access_pointer(dev->ip6_ptr));
<<<<<<< HEAD
#if IS_ENABLED(CONFIG_DECNET)
		WARN_ON(dev->dn_ptr);
#endif
		/*释放私有数据*/
=======

>>>>>>> 97ee9d1c
		if (dev->priv_destructor)
			dev->priv_destructor(dev);
		if (dev->needs_free_netdev)
			free_netdev(dev);

		if (atomic_dec_and_test(&dev_net(dev)->dev_unreg_count))
			wake_up(&netdev_unregistering_wq);

		/* Free network device */
		kobject_put(&dev->dev.kobj);
	}
}

/* Convert net_device_stats to rtnl_link_stats64. rtnl_link_stats64 has
 * all the same fields in the same order as net_device_stats, with only
 * the type differing, but rtnl_link_stats64 may have additional fields
 * at the end for newer counters.
 */
void netdev_stats_to_stats64(struct rtnl_link_stats64 *stats64,
			     const struct net_device_stats *netdev_stats)
{
#if BITS_PER_LONG == 64
	BUILD_BUG_ON(sizeof(*stats64) < sizeof(*netdev_stats));
	memcpy(stats64, netdev_stats, sizeof(*netdev_stats));
	/* zero out counters that only exist in rtnl_link_stats64 */
	memset((char *)stats64 + sizeof(*netdev_stats), 0,
	       sizeof(*stats64) - sizeof(*netdev_stats));
#else
	size_t i, n = sizeof(*netdev_stats) / sizeof(unsigned long);
	const unsigned long *src = (const unsigned long *)netdev_stats;
	u64 *dst = (u64 *)stats64;

	BUILD_BUG_ON(n > sizeof(*stats64) / sizeof(u64));
	for (i = 0; i < n; i++)
		dst[i] = src[i];
	/* zero out counters that only exist in rtnl_link_stats64 */
	memset((char *)stats64 + n * sizeof(u64), 0,
	       sizeof(*stats64) - n * sizeof(u64));
#endif
}
EXPORT_SYMBOL(netdev_stats_to_stats64);

struct net_device_core_stats __percpu *netdev_core_stats_alloc(struct net_device *dev)
{
	struct net_device_core_stats __percpu *p;

	p = alloc_percpu_gfp(struct net_device_core_stats,
			     GFP_ATOMIC | __GFP_NOWARN);

	if (p && cmpxchg(&dev->core_stats, NULL, p))
		free_percpu(p);

	/* This READ_ONCE() pairs with the cmpxchg() above */
	return READ_ONCE(dev->core_stats);
}
EXPORT_SYMBOL(netdev_core_stats_alloc);

/**
 *	dev_get_stats	- get network device statistics
 *	@dev: device to get statistics from
 *	@storage: place to store stats
 *
 *	Get network statistics from device. Return @storage.
 *	The device driver may provide its own method by setting
 *	dev->netdev_ops->get_stats64 or dev->netdev_ops->get_stats;
 *	otherwise the internal statistics structure is used.
 */
//取网络设备统计信息
struct rtnl_link_stats64 *dev_get_stats(struct net_device *dev,
					struct rtnl_link_stats64 *storage/*存储统计结果*/)
{
	const struct net_device_ops *ops = dev->netdev_ops;
	const struct net_device_core_stats __percpu *p;

	if (ops->ndo_get_stats64) {
		//当统计计数置为０，再获取（新设备均应优先提供ndo_get_stats64函数）
		memset(storage, 0, sizeof(*storage));
		ops->ndo_get_stats64(dev, storage);
	} else if (ops->ndo_get_stats) {
		netdev_stats_to_stats64(storage, ops->ndo_get_stats(dev));
	} else {
		netdev_stats_to_stats64(storage, &dev->stats);
	}

	/* This READ_ONCE() pairs with the write in netdev_core_stats_alloc() */
	p = READ_ONCE(dev->core_stats);
	if (p) {
		const struct net_device_core_stats *core_stats;
		int i;

		for_each_possible_cpu(i) {
			core_stats = per_cpu_ptr(p, i);
<<<<<<< HEAD
			storage->rx_dropped += local_read(&core_stats->rx_dropped);
			storage->tx_dropped += local_read(&core_stats->tx_dropped);
			/*报文被收到了协议栈，但没有handler，被丢弃*/
			storage->rx_nohandler += local_read(&core_stats->rx_nohandler);
=======
			storage->rx_dropped += READ_ONCE(core_stats->rx_dropped);
			storage->tx_dropped += READ_ONCE(core_stats->tx_dropped);
			storage->rx_nohandler += READ_ONCE(core_stats->rx_nohandler);
			storage->rx_otherhost_dropped += READ_ONCE(core_stats->rx_otherhost_dropped);
>>>>>>> 97ee9d1c
		}
	}
	return storage;
}
EXPORT_SYMBOL(dev_get_stats);

/**
 *	dev_fetch_sw_netstats - get per-cpu network device statistics
 *	@s: place to store stats
 *	@netstats: per-cpu network stats to read from
 *
 *	Read per-cpu network statistics and populate the related fields in @s.
 */
void dev_fetch_sw_netstats(struct rtnl_link_stats64 *s,
			   const struct pcpu_sw_netstats __percpu *netstats)
{
	int cpu;

	for_each_possible_cpu(cpu) {
		u64 rx_packets, rx_bytes, tx_packets, tx_bytes;
		const struct pcpu_sw_netstats *stats;
		unsigned int start;

		stats = per_cpu_ptr(netstats, cpu);
		do {
			start = u64_stats_fetch_begin_irq(&stats->syncp);
			rx_packets = u64_stats_read(&stats->rx_packets);
			rx_bytes   = u64_stats_read(&stats->rx_bytes);
			tx_packets = u64_stats_read(&stats->tx_packets);
			tx_bytes   = u64_stats_read(&stats->tx_bytes);
		} while (u64_stats_fetch_retry_irq(&stats->syncp, start));

		s->rx_packets += rx_packets;
		s->rx_bytes   += rx_bytes;
		s->tx_packets += tx_packets;
		s->tx_bytes   += tx_bytes;
	}
}
EXPORT_SYMBOL_GPL(dev_fetch_sw_netstats);

/**
 *	dev_get_tstats64 - ndo_get_stats64 implementation
 *	@dev: device to get statistics from
 *	@s: place to store stats
 *
 *	Populate @s from dev->stats and dev->tstats. Can be used as
 *	ndo_get_stats64() callback.
 */
void dev_get_tstats64(struct net_device *dev, struct rtnl_link_stats64 *s)
{
	netdev_stats_to_stats64(s, &dev->stats);
	dev_fetch_sw_netstats(s, dev->tstats);
}
EXPORT_SYMBOL_GPL(dev_get_tstats64);

//如果有，返回ingress队列，否则创建ingress队列
struct netdev_queue *dev_ingress_queue_create(struct net_device *dev)
{
	struct netdev_queue *queue = dev_ingress_queue(dev);

#ifdef CONFIG_NET_CLS_ACT
	if (queue)
		//ingress queue已存在，则直接返回
		return queue;

	//创建queue,并设置dev->ingress_queue
	queue = kzalloc(sizeof(*queue), GFP_KERNEL);
	if (!queue)
		return NULL;

	netdev_init_one_queue(dev, queue, NULL);
	//将排队规则定义为noop_qdisc(默认方式）
	RCU_INIT_POINTER(queue->qdisc, &noop_qdisc);
	queue->qdisc_sleeping = &noop_qdisc;
	//设置dev对应的ingress_queue
	rcu_assign_pointer(dev->ingress_queue, queue);
#endif
	return queue;
}

static const struct ethtool_ops default_ethtool_ops;

void netdev_set_default_ethtool_ops(struct net_device *dev,
				    const struct ethtool_ops *ops)
{
	if (dev->ethtool_ops == &default_ethtool_ops)
		dev->ethtool_ops = ops;
}
EXPORT_SYMBOL_GPL(netdev_set_default_ethtool_ops);

void netdev_freemem(struct net_device *dev)
{
	char *addr = (char *)dev - dev->padded;

	kvfree(addr);
}

/**
 * alloc_netdev_mqs - allocate network device
 * @sizeof_priv: size of private data to allocate space for
 * @name: device name format string
 * @name_assign_type: origin of device name
 * @setup: callback to initialize device
 * @txqs: the number of TX subqueues to allocate
 * @rxqs: the number of RX subqueues to allocate
 *
 * Allocates a struct net_device with private data area for driver use
 * and performs basic initialization.  Also allocates subqueue structs
 * for each queue on the device.
 * 申请网络设备
 */
struct net_device *alloc_netdev_mqs(int sizeof_priv/*私有结构体大小*/, const char *name/*网络设备名称*/,
		unsigned char name_assign_type,
		void (*setup)(struct net_device *)/*网络设备初始化函数*/,
		unsigned int txqs/*设备tx队列数目*/, unsigned int rxqs/*设备rx队列数目*/)
{
	struct net_device *dev;
	unsigned int alloc_size;
	struct net_device *p;

	BUG_ON(strlen(name) >= sizeof(dev->name));

	//tx队列数检查至少必须有一个
	if (txqs < 1) {
		pr_err("alloc_netdev: Unable to allocate device with zero queues\n");
		return NULL;
	}

	//rx队列数必须指少有一个
	if (rxqs < 1) {
		pr_err("alloc_netdev: Unable to allocate device with zero RX queues\n");
		return NULL;
	}

	//算上net_device的私有数据来申请空间（考虑内存对齐问题）
	alloc_size = sizeof(struct net_device);
	if (sizeof_priv) {
		/* ensure 32-byte alignment of private area */
		alloc_size = ALIGN(alloc_size, NETDEV_ALIGN);
		alloc_size += sizeof_priv;
	}
	/* ensure 32-byte alignment of whole construct */
	alloc_size += NETDEV_ALIGN - 1;

	//申请net_device的内存空间
	p = kvzalloc(alloc_size, GFP_KERNEL_ACCOUNT | __GFP_RETRY_MAYFAIL);
	if (!p)
		//申请失败，报错
		return NULL;

	//保证dev头部对齐
	dev = PTR_ALIGN(p, NETDEV_ALIGN);
	dev->padded = (char *)dev - (char *)p;

	ref_tracker_dir_init(&dev->refcnt_tracker, 128);
#ifdef CONFIG_PCPU_DEV_REFCNT
	dev->pcpu_refcnt = alloc_percpu(int);
	if (!dev->pcpu_refcnt)
		goto free_dev;
	__dev_hold(dev);
#else
	refcount_set(&dev->dev_refcnt, 1);
#endif

	//初始化设备硬件地址
	if (dev_addr_init(dev))
		goto free_pcpu;

	dev_mc_init(dev);
	dev_uc_init(dev);

	dev_net_set(dev, &init_net);//设置设备所属的namespace

	dev->gso_max_size = GSO_LEGACY_MAX_SIZE;
	dev->gso_max_segs = GSO_MAX_SEGS;
	dev->gro_max_size = GRO_LEGACY_MAX_SIZE;
	dev->tso_max_size = TSO_LEGACY_MAX_SIZE;
	dev->tso_max_segs = TSO_MAX_SEGS;
	dev->upper_level = 1;
	dev->lower_level = 1;
#ifdef CONFIG_LOCKDEP
	dev->nested_level = 0;
	INIT_LIST_HEAD(&dev->unlink_list);
#endif

	INIT_LIST_HEAD(&dev->napi_list);
	INIT_LIST_HEAD(&dev->unreg_list);
	INIT_LIST_HEAD(&dev->close_list);
	INIT_LIST_HEAD(&dev->link_watch_list);
	INIT_LIST_HEAD(&dev->adj_list.upper);
	INIT_LIST_HEAD(&dev->adj_list.lower);
	INIT_LIST_HEAD(&dev->ptype_all);
	INIT_LIST_HEAD(&dev->ptype_specific);
	INIT_LIST_HEAD(&dev->net_notifier_list);
#ifdef CONFIG_NET_SCHED
	hash_init(dev->qdisc_hash);
#endif
	dev->priv_flags = IFF_XMIT_DST_RELEASE | IFF_XMIT_DST_RELEASE_PERM;
	//调用设备的setup回调，执行定制初始化
	setup(dev);

	if (!dev->tx_queue_len) {
		dev->priv_flags |= IFF_NO_QUEUE;
		dev->tx_queue_len = DEFAULT_TX_QUEUE_LEN;
	}

	//tx队列数初始化
	dev->num_tx_queues = txqs;
	dev->real_num_tx_queues = txqs;
	if (netif_alloc_netdev_queues(dev))
		goto free_all;

	//rx队列申请（队列未初始化）
	dev->num_rx_queues = rxqs;
	dev->real_num_rx_queues = rxqs;
	if (netif_alloc_rx_queues(dev))
		goto free_all;

	//设置设备名称
	strcpy(dev->name, name);
	dev->name_assign_type = name_assign_type;
	dev->group = INIT_NETDEV_GROUP;
	if (!dev->ethtool_ops)
		//设置默认的ethtool操作集
		dev->ethtool_ops = &default_ethtool_ops;

	//初始化设备的ingress　hook链表
	nf_hook_netdev_init(dev);

	return dev;

free_all:
	free_netdev(dev);
	return NULL;

free_pcpu:
#ifdef CONFIG_PCPU_DEV_REFCNT
	free_percpu(dev->pcpu_refcnt);
free_dev:
#endif
	netdev_freemem(dev);
	return NULL;
}
EXPORT_SYMBOL(alloc_netdev_mqs);

/**
 * free_netdev - free network device
 * @dev: device
 *
 * This function does the last stage of destroying an allocated device
 * interface. The reference to the device object is released. If this
 * is the last reference then it will be freed.Must be called in process
 * context.
 */
void free_netdev(struct net_device *dev)
{
	struct napi_struct *p, *n;

	might_sleep();

	/* When called immediately after register_netdevice() failed the unwind
	 * handling may still be dismantling the device. Handle that case by
	 * deferring the free.
	 */
	if (dev->reg_state == NETREG_UNREGISTERING) {
		ASSERT_RTNL();
		dev->needs_free_netdev = true;
		return;
	}

	netif_free_tx_queues(dev);
	netif_free_rx_queues(dev);

	kfree(rcu_dereference_protected(dev->ingress_queue, 1));

	/* Flush device addresses */
	dev_addr_flush(dev);

	list_for_each_entry_safe(p, n, &dev->napi_list, dev_list)
		netif_napi_del(p);

	ref_tracker_dir_exit(&dev->refcnt_tracker);
#ifdef CONFIG_PCPU_DEV_REFCNT
	free_percpu(dev->pcpu_refcnt);
	dev->pcpu_refcnt = NULL;
#endif
	free_percpu(dev->core_stats);
	dev->core_stats = NULL;
	free_percpu(dev->xdp_bulkq);
	dev->xdp_bulkq = NULL;

	/*  Compatibility with error handling in drivers */
	if (dev->reg_state == NETREG_UNINITIALIZED) {
		netdev_freemem(dev);
		return;
	}

	BUG_ON(dev->reg_state != NETREG_UNREGISTERED);
	dev->reg_state = NETREG_RELEASED;

	/* will free via device release */
	put_device(&dev->dev);
}
EXPORT_SYMBOL(free_netdev);

/**
 *	synchronize_net -  Synchronize with packet receive processing
 *
 *	Wait for packets currently being received to be done.
 *	Does not block later packets from starting.
 */
void synchronize_net(void)
{
	might_sleep();
	if (rtnl_is_locked())
		synchronize_rcu_expedited();
	else
		synchronize_rcu();
}
EXPORT_SYMBOL(synchronize_net);

/**
 *	unregister_netdevice_queue - remove device from the kernel
 *	@dev: device
 *	@head: list
 *
 *	This function shuts down a device interface and removes it
 *	from the kernel tables.
 *	If head not NULL, device is queued to be unregistered later.
 *
 *	Callers must hold the rtnl semaphore.  You may want
 *	unregister_netdev() instead of this.
 */

void unregister_netdevice_queue(struct net_device *dev, struct list_head *head)
{
	ASSERT_RTNL();

	if (head) {
		list_move_tail(&dev->unreg_list, head);
	} else {
		LIST_HEAD(single);

		list_add(&dev->unreg_list, &single);
		unregister_netdevice_many(&single);
	}
}
EXPORT_SYMBOL(unregister_netdevice_queue);

/**
 *	unregister_netdevice_many - unregister many devices
 *	@head: list of devices
 *
 *  Note: As most callers use a stack allocated list_head,
 *  we force a list_del() to make sure stack wont be corrupted later.
 */
void unregister_netdevice_many(struct list_head *head)
{
	struct net_device *dev, *tmp;
	LIST_HEAD(close_head);

	BUG_ON(dev_boot_phase);
	ASSERT_RTNL();

	if (list_empty(head))
		return;

	list_for_each_entry_safe(dev, tmp, head, unreg_list) {
		/* Some devices call without registering
		 * for initialization unwind. Remove those
		 * devices and proceed with the remaining.
		 */
		if (dev->reg_state == NETREG_UNINITIALIZED) {
			pr_debug("unregister_netdevice: device %s/%p never was registered\n",
				 dev->name, dev);

			WARN_ON(1);
			list_del(&dev->unreg_list);
			continue;
		}
		dev->dismantle = true;
		BUG_ON(dev->reg_state != NETREG_REGISTERED);
	}

	/* If device is running, close it first. */
	list_for_each_entry(dev, head, unreg_list)
		list_add_tail(&dev->close_list, &close_head);
	dev_close_many(&close_head, true);

	list_for_each_entry(dev, head, unreg_list) {
		/* And unlink it from device chain. */
		write_lock(&dev_base_lock);
		unlist_netdevice(dev, false);
		dev->reg_state = NETREG_UNREGISTERING;
		write_unlock(&dev_base_lock);
	}
	flush_all_backlogs();

	synchronize_net();

	list_for_each_entry(dev, head, unreg_list) {
		struct sk_buff *skb = NULL;

		/* Shutdown queueing discipline. */
		dev_shutdown(dev);

		dev_xdp_uninstall(dev);

		netdev_offload_xstats_disable_all(dev);

		/* Notify protocols, that we are about to destroy
		 * this device. They should clean all the things.
		 */
		call_netdevice_notifiers(NETDEV_UNREGISTER, dev);

		if (!dev->rtnl_link_ops ||
		    dev->rtnl_link_state == RTNL_LINK_INITIALIZED)
			skb = rtmsg_ifinfo_build_skb(RTM_DELLINK, dev, ~0U, 0,
						     GFP_KERNEL, NULL, 0);

		/*
		 *	Flush the unicast and multicast chains
		 */
		dev_uc_flush(dev);
		dev_mc_flush(dev);

		netdev_name_node_alt_flush(dev);
		netdev_name_node_free(dev->name_node);

		if (dev->netdev_ops->ndo_uninit)
			dev->netdev_ops->ndo_uninit(dev);

		if (skb)
			rtmsg_ifinfo_send(skb, dev, GFP_KERNEL);

		/* Notifier chain MUST detach us all upper devices. */
		WARN_ON(netdev_has_any_upper_dev(dev));
		WARN_ON(netdev_has_any_lower_dev(dev));

		/* Remove entries from kobject tree */
		netdev_unregister_kobject(dev);
#ifdef CONFIG_XPS
		/* Remove XPS queueing entries */
		netif_reset_xps_queues_gt(dev, 0);
#endif
	}

	synchronize_net();

	/*遍历head上的netdev,将其加入到net_todo_list上*/
	list_for_each_entry(dev, head, unreg_list) {
		netdev_put(dev, &dev->dev_registered_tracker);
		net_set_todo(dev);
	}

	list_del(head);
}
EXPORT_SYMBOL(unregister_netdevice_many);

/**
 *	unregister_netdev - remove device from the kernel
 *	@dev: device
 *
 *	This function shuts down a device interface and removes it
 *	from the kernel tables.
 *
 *	This is just a wrapper for unregister_netdevice that takes
 *	the rtnl semaphore.  In general you want to use this and not
 *	unregister_netdevice.
 */
void unregister_netdev(struct net_device *dev)
{
	rtnl_lock();
	/*具体完成网络设备解注册*/
	unregister_netdevice(dev);
	rtnl_unlock();
}
EXPORT_SYMBOL(unregister_netdev);

/**
 *	__dev_change_net_namespace - move device to different nethost namespace
 *	@dev: device
 *	@net: network namespace
 *	@pat: If not NULL name pattern to try if the current device name
 *	      is already taken in the destination network namespace.
 *	@new_ifindex: If not zero, specifies device index in the target
 *	              namespace.
 *
 *	This function shuts down a device interface and moves it
 *	to a new network namespace. On success 0 is returned, on
 *	a failure a netagive errno code is returned.
 *
 *	Callers must hold the rtnl semaphore.
 */
//切换设备的net namespace到net
int __dev_change_net_namespace(struct net_device *dev, struct net *net,
			       const char *pat, int new_ifindex)
{
	struct net *net_old = dev_net(dev);
	int err, new_nsid;

	ASSERT_RTNL();

	/* Don't allow namespace local devices to be moved. */
	err = -EINVAL;
	if (dev->features & NETIF_F_NETNS_LOCAL)
		goto out;

	/* Ensure the device has been registrered */
	if (dev->reg_state != NETREG_REGISTERED)
		goto out;

	/* Get out if there is nothing todo */
	err = 0;
	if (net_eq(net_old, net))
		goto out;

	/* Pick the destination device name, and ensure
	 * we can use it in the destination network namespace.
	 */
	err = -EEXIST;
	if (netdev_name_in_use(net, dev->name)) {
	    /*取目标net namespace中查询dev->name是否已存在*/
		/* We get here if we can't use the current device name */
		if (!pat)
			goto out;
		err = dev_get_valid_name(net, dev, pat);
		if (err < 0)
			goto out;
	}

	/* Check that new_ifindex isn't used yet. */
	err = -EBUSY;
	if (new_ifindex && __dev_get_by_index(net, new_ifindex))
		goto out;

	/*
	 * And now a mini version of register_netdevice unregister_netdevice.
	 */

	/* If device is running close it first. */
	dev_close(dev);

	/* And unlink it from device chain */
	unlist_netdevice(dev, true);

	synchronize_net();

	/* Shutdown queueing discipline. */
	dev_shutdown(dev);

	/* Notify protocols, that we are about to destroy
	 * this device. They should clean all the things.
	 *
	 * Note that dev->reg_state stays at NETREG_REGISTERED.
	 * This is wanted because this way 8021q and macvlan know
	 * the device is just moving and can keep their slaves up.
	 */
	call_netdevice_notifiers(NETDEV_UNREGISTER, dev);
	rcu_barrier();

	new_nsid = peernet2id_alloc(dev_net(dev), net, GFP_KERNEL);
	/* If there is an ifindex conflict assign a new one */
	if (!new_ifindex) {
		if (__dev_get_by_index(net, dev->ifindex))
			new_ifindex = dev_new_index(net);
		else
			new_ifindex = dev->ifindex;
	}

	rtmsg_ifinfo_newnet(RTM_DELLINK, dev, ~0U, GFP_KERNEL, &new_nsid,
			    new_ifindex);

	/*
	 *	Flush the unicast and multicast chains
	 */
	dev_uc_flush(dev);
	dev_mc_flush(dev);

	/* Send a netdev-removed uevent to the old namespace */
	kobject_uevent(&dev->dev.kobj, KOBJ_REMOVE);
	netdev_adjacent_del_links(dev);

	/* Move per-net netdevice notifiers that are following the netdevice */
	move_netdevice_notifiers_dev_net(dev, net);

	/* Actually switch the network namespace */
	dev_net_set(dev, net);
	dev->ifindex = new_ifindex;

	//发送netdev添加消息给用户态
	/* Send a netdev-add uevent to the new namespace */
	kobject_uevent(&dev->dev.kobj, KOBJ_ADD);
	netdev_adjacent_add_links(dev);

	/* Fixup kobjects */
	err = device_rename(&dev->dev, dev->name);
	WARN_ON(err);

	/* Adapt owner in case owning user namespace of target network
	 * namespace is different from the original one.
	 */
	err = netdev_change_owner(dev, net_old, net);
	WARN_ON(err);

	/* Add the device back in the hashes */
	list_netdevice(dev);

	/* Notify protocols, that a new device appeared. */
	call_netdevice_notifiers(NETDEV_REGISTER, dev);

	/*
	 *	Prevent userspace races by waiting until the network
	 *	device is fully setup before sending notifications.
	 */
	rtmsg_ifinfo(RTM_NEWLINK, dev, ~0U, GFP_KERNEL);

	synchronize_net();
	err = 0;
out:
	return err;
}
EXPORT_SYMBOL_GPL(__dev_change_net_namespace);

//oldcpu下线后，将oldcpu中相关的数据移挂到当前新cpu上。
static int dev_cpu_dead(unsigned int oldcpu)
{
	struct sk_buff **list_skb;
	struct sk_buff *skb;
	unsigned int cpu;
	struct softnet_data *sd, *oldsd, *remsd = NULL;

	local_irq_disable();
	//当前运行的cpu id
	cpu = smp_processor_id();
	//取此cpu对应的softnet_data
	sd = &per_cpu(softnet_data, cpu);
	//取旧cpu对应的softnet_data
	oldsd = &per_cpu(softnet_data, oldcpu);

	/* Find end of our completion_queue. */
	list_skb = &sd->completion_queue;
	while (*list_skb)
		list_skb = &(*list_skb)->next;
	/* Append completion queue from offline CPU. */
	//将下线cpu的oldsd->competion_queue加入到当前cpu上
	*list_skb = oldsd->completion_queue;
	//旧cpu的completion_queue置为空
	oldsd->completion_queue = NULL;

	/* Append output queue from offline CPU. */
	//合并oldsd->output_queue
	if (oldsd->output_queue) {
		*sd->output_queue_tailp = oldsd->output_queue;
		sd->output_queue_tailp = oldsd->output_queue_tailp;
		oldsd->output_queue = NULL;
		oldsd->output_queue_tailp = &oldsd->output_queue;
	}
	/* Append NAPI poll list from offline CPU, with one exception :
	 * process_backlog() must be called by cpu owning percpu backlog.
	 * We properly handle process_queue & input_pkt_queue later.
	 */
	//将oldsd->poll_list中的每一个napi摘除，并将其添加到sd->poll_list上，并触发收包软中断
	while (!list_empty(&oldsd->poll_list)) {
		struct napi_struct *napi = list_first_entry(&oldsd->poll_list,
							    struct napi_struct,
							    poll_list);

		//将这个napi自poll_list中移除掉
		list_del_init(&napi->poll_list);

		//如果poll的方法不是process_backlog，则触发中断方式进行收包
		if (napi->poll == process_backlog)
			napi->state = 0;
		else
			//触发rx软中断
			____napi_schedule(sd, napi);
	}

	raise_softirq_irqoff(NET_TX_SOFTIRQ);
	local_irq_enable();

#ifdef CONFIG_RPS
	remsd = oldsd->rps_ipi_list;
	oldsd->rps_ipi_list = NULL;
#endif
	/* send out pending IPI's on offline CPU */
	net_rps_send_ipi(remsd);

	/* Process offline CPU's input_pkt_queue */
	while ((skb = __skb_dequeue(&oldsd->process_queue))) {
		netif_rx(skb);
		input_queue_head_incr(oldsd);
	}
	while ((skb = skb_dequeue(&oldsd->input_pkt_queue))) {
		netif_rx(skb);
		input_queue_head_incr(oldsd);
	}

	return 0;
}

/**
 *	netdev_increment_features - increment feature set by one
 *	@all: current feature set
 *	@one: new feature set
 *	@mask: mask feature set
 *
 *	Computes a new feature set after adding a device with feature set
 *	@one to the master device with current feature set @all.  Will not
 *	enable anything that is off in @mask. Returns the new feature set.
 */
netdev_features_t netdev_increment_features(netdev_features_t all,
	netdev_features_t one, netdev_features_t mask)
{
	if (mask & NETIF_F_HW_CSUM)
		mask |= NETIF_F_CSUM_MASK;
	mask |= NETIF_F_VLAN_CHALLENGED;

	all |= one & (NETIF_F_ONE_FOR_ALL | NETIF_F_CSUM_MASK) & mask;
	all &= one | ~NETIF_F_ALL_FOR_ALL;

	/* If one device supports hw checksumming, set for all. */
	if (all & NETIF_F_HW_CSUM)
		all &= ~(NETIF_F_CSUM_MASK & ~NETIF_F_HW_CSUM);

	return all;
}
EXPORT_SYMBOL(netdev_increment_features);

static struct hlist_head * __net_init netdev_create_hash(void)
{
	int i;
	struct hlist_head *hash;

	hash = kmalloc_array(NETDEV_HASHENTRIES, sizeof(*hash), GFP_KERNEL);
	if (hash != NULL)
		for (i = 0; i < NETDEV_HASHENTRIES; i++)
			INIT_HLIST_HEAD(&hash[i]);

	return hash;
}

/* Initialize per network namespace state */
static int __net_init netdev_init(struct net *net)
{
	BUILD_BUG_ON(GRO_HASH_BUCKETS >
		     8 * sizeof_field(struct napi_struct, gro_bitmask));

	INIT_LIST_HEAD(&net->dev_base_head);

	net->dev_name_head = netdev_create_hash();
	if (net->dev_name_head == NULL)
		goto err_name;

	net->dev_index_head = netdev_create_hash();
	if (net->dev_index_head == NULL)
		goto err_idx;

	RAW_INIT_NOTIFIER_HEAD(&net->netdev_chain);

	return 0;

err_idx:
	kfree(net->dev_name_head);
err_name:
	return -ENOMEM;
}

/**
 *	netdev_drivername - network driver for the device
 *	@dev: network device
 *
 *	Determine network driver for device.
 */
const char *netdev_drivername(const struct net_device *dev)
{
    /*取设备driver名称*/
	const struct device_driver *driver;
	const struct device *parent;
	const char *empty = "";

	parent = dev->dev.parent;
	if (!parent)
		return empty;

	driver = parent->driver;
	if (driver && driver->name)
		return driver->name;
	return empty;
}

static void __netdev_printk(const char *level, const struct net_device *dev,
			    struct va_format *vaf)
{
	if (dev && dev->dev.parent) {
		dev_printk_emit(level[1] - '0',
				dev->dev.parent,
				"%s %s %s%s: %pV",
				dev_driver_string(dev->dev.parent),
				dev_name(dev->dev.parent),
				netdev_name(dev), netdev_reg_state(dev),
				vaf);
	} else if (dev) {
		printk("%s%s%s: %pV",
		       level, netdev_name(dev), netdev_reg_state(dev), vaf);
	} else {
		printk("%s(NULL net_device): %pV", level, vaf);
	}
}

void netdev_printk(const char *level, const struct net_device *dev,
		   const char *format, ...)
{
	struct va_format vaf;
	va_list args;

	va_start(args, format);

	vaf.fmt = format;
	vaf.va = &args;

	__netdev_printk(level, dev, &vaf);

	va_end(args);
}
EXPORT_SYMBOL(netdev_printk);

#define define_netdev_printk_level(func, level)			\
void func(const struct net_device *dev, const char *fmt, ...)	\
{								\
	struct va_format vaf;					\
	va_list args;						\
								\
	va_start(args, fmt);					\
								\
	vaf.fmt = fmt;						\
	vaf.va = &args;						\
								\
	__netdev_printk(level, dev, &vaf);			\
								\
	va_end(args);						\
}								\
EXPORT_SYMBOL(func);

define_netdev_printk_level(netdev_emerg, KERN_EMERG);
define_netdev_printk_level(netdev_alert, KERN_ALERT);
define_netdev_printk_level(netdev_crit, KERN_CRIT);
define_netdev_printk_level(netdev_err, KERN_ERR);
define_netdev_printk_level(netdev_warn, KERN_WARNING);
define_netdev_printk_level(netdev_notice, KERN_NOTICE);
define_netdev_printk_level(netdev_info, KERN_INFO);

static void __net_exit netdev_exit(struct net *net)
{
	kfree(net->dev_name_head);
	kfree(net->dev_index_head);
	if (net != &init_net)
		WARN_ON_ONCE(!list_empty(&net->dev_base_head));
}

static struct pernet_operations __net_initdata netdev_net_ops = {
	.init = netdev_init,
	.exit = netdev_exit,
};

static void __net_exit default_device_exit_net(struct net *net)
{
	struct net_device *dev, *aux;
	/*
	 * Push all migratable network devices back to the
	 * initial network namespace
	 */
	ASSERT_RTNL();
	for_each_netdev_safe(net, dev, aux) {
		int err;
		char fb_name[IFNAMSIZ];

		/* Ignore unmoveable devices (i.e. loopback) */
		if (dev->features & NETIF_F_NETNS_LOCAL)
			continue;

		/* Leave virtual devices for the generic cleanup */
		if (dev->rtnl_link_ops && !dev->rtnl_link_ops->netns_refund)
			continue;

		/* Push remaining network devices to init_net */
		snprintf(fb_name, IFNAMSIZ, "dev%d", dev->ifindex);
		if (netdev_name_in_use(&init_net, fb_name))
			snprintf(fb_name, IFNAMSIZ, "dev%%d");
		err = dev_change_net_namespace(dev, &init_net, fb_name);
		if (err) {
			pr_emerg("%s: failed to move %s to init_net: %d\n",
				 __func__, dev->name, err);
			BUG();
		}
	}
}

static void __net_exit default_device_exit_batch(struct list_head *net_list)
{
	/* At exit all network devices most be removed from a network
	 * namespace.  Do this in the reverse order of registration.
	 * Do this across as many network namespaces as possible to
	 * improve batching efficiency.
	 */
	struct net_device *dev;
	struct net *net;
	LIST_HEAD(dev_kill_list);

	rtnl_lock();
	list_for_each_entry(net, net_list, exit_list) {
		default_device_exit_net(net);
		cond_resched();
	}

	list_for_each_entry(net, net_list, exit_list) {
		for_each_netdev_reverse(net, dev) {
			if (dev->rtnl_link_ops && dev->rtnl_link_ops->dellink)
				dev->rtnl_link_ops->dellink(dev, &dev_kill_list);
			else
				unregister_netdevice_queue(dev, &dev_kill_list);
		}
	}
	unregister_netdevice_many(&dev_kill_list);
	rtnl_unlock();
}

static struct pernet_operations __net_initdata default_device_ops = {
	.exit_batch = default_device_exit_batch,
};

/*
 *	Initialize the DEV module. At boot time this walks the device list and
 *	unhooks any devices that fail to initialise (normally hardware not
 *	present) and leaves us with a valid list of present and active devices.
 *
 */

/*
 *       This is called single threaded during boot, so no need
 *       to take the rtnl semaphore.
 */
static int __init net_dev_init(void)
{
	int i, rc = -ENOMEM;

	BUG_ON(!dev_boot_phase);

	if (dev_proc_init())
		goto out;

	if (netdev_kobject_init())
		goto out;

	//初始化ptype_all,初始化ptype_base为报文处理加钩子
	INIT_LIST_HEAD(&ptype_all);
	for (i = 0; i < PTYPE_HASH_SIZE; i++)
		INIT_LIST_HEAD(&ptype_base[i]);

	if (register_pernet_subsys(&netdev_net_ops))
		goto out;

	/*
	 *	Initialise the packet receive queues.
	 */

	for_each_possible_cpu(i) {
		struct work_struct *flush = per_cpu_ptr(&flush_works, i);
		struct softnet_data *sd = &per_cpu(softnet_data, i);

		INIT_WORK(flush, flush_backlog);

		skb_queue_head_init(&sd->input_pkt_queue);
		skb_queue_head_init(&sd->process_queue);
#ifdef CONFIG_XFRM_OFFLOAD
		skb_queue_head_init(&sd->xfrm_backlog);
#endif
		INIT_LIST_HEAD(&sd->poll_list);
		sd->output_queue_tailp = &sd->output_queue;
#ifdef CONFIG_RPS
		INIT_CSD(&sd->csd, rps_trigger_softirq, sd);
		sd->cpu = i;
#endif
		INIT_CSD(&sd->defer_csd, trigger_rx_softirq, sd);
		spin_lock_init(&sd->defer_lock);

		init_gro_hash(&sd->backlog);
		sd->backlog.poll = process_backlog;
		sd->backlog.weight = weight_p;
	}

	dev_boot_phase = 0;

	/* The loopback device is special if any other network devices
	 * is present in a network namespace the loopback device must
	 * be present. Since we now dynamically allocate and free the
	 * loopback device ensure this invariant is maintained by
	 * keeping the loopback device as the first device on the
	 * list of network devices.  Ensuring the loopback devices
	 * is the first device that appears and the last network device
	 * that disappears.
	 */
	if (register_pernet_device(&loopback_net_ops))
		goto out;

	if (register_pernet_device(&default_device_ops))
		goto out;

	//定义两个软件中断（1，tx，2.rx)
	open_softirq(NET_TX_SOFTIRQ, net_tx_action);
	open_softirq(NET_RX_SOFTIRQ, net_rx_action);

	rc = cpuhp_setup_state_nocalls(CPUHP_NET_DEV_DEAD, "net/dev:dead",
				       NULL, dev_cpu_dead);
	WARN_ON(rc < 0);
	rc = 0;
out:
	return rc;
}

subsys_initcall(net_dev_init);<|MERGE_RESOLUTION|>--- conflicted
+++ resolved
@@ -402,12 +402,8 @@
 /* Device list removal
  * caller must respect a RCU grace period before freeing/reusing dev
  */
-<<<<<<< HEAD
 //自相关链表中摘除dev
-static void unlist_netdevice(struct net_device *dev)
-=======
 static void unlist_netdevice(struct net_device *dev, bool lock)
->>>>>>> 97ee9d1c
 {
 	ASSERT_RTNL();
 
@@ -1166,12 +1162,8 @@
 	else if (netdev_name_in_use(net, name))
 		return -EEXIST;
 	else if (dev->name != name)
-<<<<<<< HEAD
 		//设备名称可以使用，更新设备名
-		strlcpy(dev->name, name, IFNAMSIZ);
-=======
 		strscpy(dev->name, name, IFNAMSIZ);
->>>>>>> 97ee9d1c
 
 	return 0;
 }
@@ -4370,14 +4362,10 @@
 	else
 		skb_dst_force(skb);
 
-<<<<<<< HEAD
 	//选择投递队列
-	txq = netdev_core_pick_tx(dev, skb, sb_dev);
-=======
 	if (!txq)
 		txq = netdev_core_pick_tx(dev, skb, sb_dev);
 
->>>>>>> 97ee9d1c
 	q = rcu_dereference_bh(txq->qdisc);
 
 	trace_net_dev_queue(skb);
@@ -4457,23 +4445,7 @@
 	rcu_read_unlock_bh();
 	return rc;
 }
-<<<<<<< HEAD
-
-//报文发送
-int dev_queue_xmit(struct sk_buff *skb)
-{
-	return __dev_queue_xmit(skb, NULL);
-}
-EXPORT_SYMBOL(dev_queue_xmit);
-
-int dev_queue_xmit_accel(struct sk_buff *skb, struct net_device *sb_dev)
-{
-	return __dev_queue_xmit(skb, sb_dev);
-}
-EXPORT_SYMBOL(dev_queue_xmit_accel);
-=======
 EXPORT_SYMBOL(__dev_queue_xmit);
->>>>>>> 97ee9d1c
 
 int __dev_direct_xmit(struct sk_buff *skb, u16 queue_id)
 {
@@ -4520,11 +4492,8 @@
 EXPORT_SYMBOL(netdev_max_backlog);
 
 int netdev_tstamp_prequeue __read_mostly = 1;
-<<<<<<< HEAD
+unsigned int sysctl_skb_defer_max __read_mostly = 64;
 /*一次rx软中断最多收取多少报文*/
-=======
-unsigned int sysctl_skb_defer_max __read_mostly = 64;
->>>>>>> 97ee9d1c
 int netdev_budget __read_mostly = 300;
 /* Must be at least 2 jiffes to guarantee 1 jiffy timeout */
 unsigned int __read_mostly netdev_budget_usecs = 2 * USEC_PER_SEC / HZ;
@@ -4851,12 +4820,8 @@
 	struct softnet_data *sd;
 	unsigned int old_flow, new_flow;
 
-<<<<<<< HEAD
-	if (qlen < (netdev_max_backlog >> 1))
-	    /*qlen不足netdev_max_backlog的一半时，退出*/
-=======
 	if (qlen < (READ_ONCE(netdev_max_backlog) >> 1))
->>>>>>> 97ee9d1c
+		/*qlen不足netdev_max_backlog的一半时，退出*/
 		return false;
 
 	sd = this_cpu_ptr(&softnet_data);
@@ -5136,12 +5101,8 @@
 	txq = netdev_core_pick_tx(dev, skb, NULL);
 	cpu = smp_processor_id();
 	HARD_TX_LOCK(dev, txq, cpu);
-<<<<<<< HEAD
-	if (!netif_xmit_stopped(txq)) {
-	    /*将报文自dev的txq队列投递出去*/
-=======
 	if (!netif_xmit_frozen_or_drv_stopped(txq)) {
->>>>>>> 97ee9d1c
+		/*将报文自dev的txq队列投递出去*/
 		rc = netdev_start_xmit(skb, dev, txq, 0);
 		if (dev_xmit_complete(rc))
 			free_skb = false;
@@ -5577,12 +5538,8 @@
 	int ret = NET_RX_DROP;
 	__be16 type;
 
-<<<<<<< HEAD
 	/*为skb设置时间签*/
-	net_timestamp_check(!netdev_tstamp_prequeue, skb);
-=======
 	net_timestamp_check(!READ_ONCE(netdev_tstamp_prequeue), skb);
->>>>>>> 97ee9d1c
 
 	trace_netif_receive_skb(skb);
 
@@ -6013,11 +5970,7 @@
 {
 	int ret;
 
-<<<<<<< HEAD
-	net_timestamp_check(netdev_tstamp_prequeue/*此值为0时不设置时间签*/, skb);
-=======
-	net_timestamp_check(READ_ONCE(netdev_tstamp_prequeue), skb);
->>>>>>> 97ee9d1c
+	net_timestamp_check(READ_ONCE(netdev_tstamp_prequeue)/*此值为0时不设置时间签*/, skb);
 
 	if (skb_defer_rx_timestamp(skb))
 		return NET_RX_SUCCESS;
@@ -6052,12 +6005,8 @@
 	INIT_LIST_HEAD(&sublist);
 	/*遍历head上的所有skb*/
 	list_for_each_entry_safe(skb, next, head, list) {
-<<<<<<< HEAD
-		net_timestamp_check(netdev_tstamp_prequeue, skb);
+		net_timestamp_check(READ_ONCE(netdev_tstamp_prequeue), skb);
 		//自head上移除
-=======
-		net_timestamp_check(READ_ONCE(netdev_tstamp_prequeue), skb);
->>>>>>> 97ee9d1c
 		skb_list_del_init(skb);
 		if (!skb_defer_rx_timestamp(skb))
 			list_add_tail(&skb->list, &sublist);
@@ -6742,14 +6691,9 @@
 }
 EXPORT_SYMBOL(dev_set_threaded);
 
-<<<<<<< HEAD
 //为dev设置napi,设置其poll函数及weight
-void netif_napi_add(struct net_device *dev, struct napi_struct *napi,
-		    int (*poll/*设备收包回调*/)(struct napi_struct *, int), int weight)
-=======
 void netif_napi_add_weight(struct net_device *dev, struct napi_struct *napi,
-			   int (*poll)(struct napi_struct *, int), int weight)
->>>>>>> 97ee9d1c
+			   int (*poll/*设备收包回调*/)(struct napi_struct *, int), int weight)
 {
 	if (WARN_ON(test_and_set_bit(NAPI_STATE_LISTED, &napi->state)))
 		return;
@@ -7027,9 +6971,6 @@
 	return 0;
 }
 
-<<<<<<< HEAD
-//收到NET_RX_SOFTIRQ软件中断，通过poll尝试收包
-=======
 static void skb_defer_free_flush(struct softnet_data *sd)
 {
 	struct sk_buff *skb, *next;
@@ -7052,7 +6993,7 @@
 	}
 }
 
->>>>>>> 97ee9d1c
+//收到NET_RX_SOFTIRQ软件中断，通过poll尝试收包
 static __latent_entropy void net_rx_action(struct softirq_action *h)
 {
     /*取此cpu上软中断数据*/
@@ -7076,19 +7017,13 @@
 	for (;;) {
 		struct napi_struct *n;
 
-<<<<<<< HEAD
+		skb_defer_free_flush(sd);
+
 		//list为空，将跳出循环
 		if (list_empty(&list)) {
 			if (!sd_has_rps_ipi_waiting(sd) && list_empty(&repoll))
-			    /*list与repoll队列均为空，退出*/
-				return;
-=======
-		skb_defer_free_flush(sd);
-
-		if (list_empty(&list)) {
-			if (!sd_has_rps_ipi_waiting(sd) && list_empty(&repoll))
+				/*list与repoll队列均为空，退出*/
 				goto end;
->>>>>>> 97ee9d1c
 			break;
 		}
 
@@ -10450,10 +10385,7 @@
  * Callers must hold the rtnl lock - you may want register_netdev()
  * instead of this.
  */
-<<<<<<< HEAD
 //为系统添加网络设备
-=======
->>>>>>> 97ee9d1c
 int register_netdevice(struct net_device *dev)
 {
 	int ret;
@@ -10575,12 +10507,6 @@
 	write_unlock(&dev_base_lock);
 	if (ret)
 		goto err_uninit;
-<<<<<<< HEAD
-	}
-	//设备已注册
-	dev->reg_state = NETREG_REGISTERED;
-=======
->>>>>>> 97ee9d1c
 
 	//设置dev的feature集
 	__netdev_update_features(dev);
@@ -10596,12 +10522,8 @@
 
 	dev_init_scheduler(dev);
 
-<<<<<<< HEAD
-	dev_hold_track(dev, &dev->dev_registered_tracker, GFP_KERNEL);
+	netdev_hold(dev, &dev->dev_registered_tracker, GFP_KERNEL);
 	//将设备加入链中
-=======
-	netdev_hold(dev, &dev->dev_registered_tracker, GFP_KERNEL);
->>>>>>> 97ee9d1c
 	list_netdevice(dev);
 
 	add_device_randomness(dev->dev_addr, dev->addr_len);
@@ -10874,11 +10796,8 @@
 			continue;
 		}
 
-<<<<<<< HEAD
+		write_lock(&dev_base_lock);
 		/*变更为unregisted*/
-=======
-		write_lock(&dev_base_lock);
->>>>>>> 97ee9d1c
 		dev->reg_state = NETREG_UNREGISTERED;
 		write_unlock(&dev_base_lock);
 		linkwatch_forget_dev(dev);
@@ -10895,14 +10814,8 @@
 		//此时dev->ip_ptr,dev->ip6_ptr均未给值
 		WARN_ON(rcu_access_pointer(dev->ip_ptr));
 		WARN_ON(rcu_access_pointer(dev->ip6_ptr));
-<<<<<<< HEAD
-#if IS_ENABLED(CONFIG_DECNET)
-		WARN_ON(dev->dn_ptr);
-#endif
+
 		/*释放私有数据*/
-=======
-
->>>>>>> 97ee9d1c
 		if (dev->priv_destructor)
 			dev->priv_destructor(dev);
 		if (dev->needs_free_netdev)
@@ -10995,17 +10908,11 @@
 
 		for_each_possible_cpu(i) {
 			core_stats = per_cpu_ptr(p, i);
-<<<<<<< HEAD
-			storage->rx_dropped += local_read(&core_stats->rx_dropped);
-			storage->tx_dropped += local_read(&core_stats->tx_dropped);
-			/*报文被收到了协议栈，但没有handler，被丢弃*/
-			storage->rx_nohandler += local_read(&core_stats->rx_nohandler);
-=======
 			storage->rx_dropped += READ_ONCE(core_stats->rx_dropped);
 			storage->tx_dropped += READ_ONCE(core_stats->tx_dropped);
+			/*报文被收到了协议栈，但没有handler，被丢弃*/
 			storage->rx_nohandler += READ_ONCE(core_stats->rx_nohandler);
 			storage->rx_otherhost_dropped += READ_ONCE(core_stats->rx_otherhost_dropped);
->>>>>>> 97ee9d1c
 		}
 	}
 	return storage;
