--- conflicted
+++ resolved
@@ -7758,11 +7758,7 @@
 }
 EXPORT_SYMBOL(netif_stacked_transfer_operstate);
 
-<<<<<<< HEAD
-#ifdef CONFIG_SYSFS
 //申请rx队列所需要的内存
-=======
->>>>>>> 9a61df9e
 static int netif_alloc_rx_queues(struct net_device *dev)
 {
 	unsigned int i, count = dev->num_rx_queues;
@@ -8439,11 +8435,7 @@
 	if (netif_alloc_netdev_queues(dev))
 		goto free_all;
 
-<<<<<<< HEAD
-#ifdef CONFIG_SYSFS
 	//rx队列申请（队列未初始化）
-=======
->>>>>>> 9a61df9e
 	dev->num_rx_queues = rxqs;
 	dev->real_num_rx_queues = rxqs;
 	if (netif_alloc_rx_queues(dev))
