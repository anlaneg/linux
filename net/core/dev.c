--- conflicted
+++ resolved
@@ -4775,14 +4775,7 @@
 		__skb_push(skb, skb->mac_len);
 		skb_do_redirect(skb);
 		return NULL;
-<<<<<<< HEAD
-	case TC_ACT_REINSERT:
-		//报文直接按cl_res结果重新加入到ingress或者egress发出
-		/* this does not scrub the packet, and updates stats on error */
-		skb_tc_reinsert(skb, &cl_res);
-=======
 	case TC_ACT_CONSUMED:
->>>>>>> 5f9e832c
 		return NULL;
 	default:
 		break;
