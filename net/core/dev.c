// SPDX-License-Identifier: GPL-2.0-or-later
/*
 *      NET3    Protocol independent device support routines.
 *
 *	Derived from the non IP parts of dev.c 1.0.19
 *              Authors:	Ross Biro
 *				Fred N. van Kempen, <waltje@uWalt.NL.Mugnet.ORG>
 *				Mark Evans, <evansmp@uhura.aston.ac.uk>
 *
 *	Additional Authors:
 *		Florian la Roche <rzsfl@rz.uni-sb.de>
 *		Alan Cox <gw4pts@gw4pts.ampr.org>
 *		David Hinds <dahinds@users.sourceforge.net>
 *		Alexey Kuznetsov <kuznet@ms2.inr.ac.ru>
 *		Adam Sulmicki <adam@cfar.umd.edu>
 *              Pekka Riikonen <priikone@poesidon.pspt.fi>
 *
 *	Changes:
 *              D.J. Barrow     :       Fixed bug where dev->refcnt gets set
 *                                      to 2 if register_netdev gets called
 *                                      before net_dev_init & also removed a
 *                                      few lines of code in the process.
 *		Alan Cox	:	device private ioctl copies fields back.
 *		Alan Cox	:	Transmit queue code does relevant
 *					stunts to keep the queue safe.
 *		Alan Cox	:	Fixed double lock.
 *		Alan Cox	:	Fixed promisc NULL pointer trap
 *		????????	:	Support the full private ioctl range
 *		Alan Cox	:	Moved ioctl permission check into
 *					drivers
 *		Tim Kordas	:	SIOCADDMULTI/SIOCDELMULTI
 *		Alan Cox	:	100 backlog just doesn't cut it when
 *					you start doing multicast video 8)
 *		Alan Cox	:	Rewrote net_bh and list manager.
 *              Alan Cox        :       Fix ETH_P_ALL echoback lengths.
 *		Alan Cox	:	Took out transmit every packet pass
 *					Saved a few bytes in the ioctl handler
 *		Alan Cox	:	Network driver sets packet type before
 *					calling netif_rx. Saves a function
 *					call a packet.
 *		Alan Cox	:	Hashed net_bh()
 *		Richard Kooijman:	Timestamp fixes.
 *		Alan Cox	:	Wrong field in SIOCGIFDSTADDR
 *		Alan Cox	:	Device lock protection.
 *              Alan Cox        :       Fixed nasty side effect of device close
 *					changes.
 *		Rudi Cilibrasi	:	Pass the right thing to
 *					set_mac_address()
 *		Dave Miller	:	32bit quantity for the device lock to
 *					make it work out on a Sparc.
 *		Bjorn Ekwall	:	Added KERNELD hack.
 *		Alan Cox	:	Cleaned up the backlog initialise.
 *		Craig Metz	:	SIOCGIFCONF fix if space for under
 *					1 device.
 *	    Thomas Bogendoerfer :	Return ENODEV for dev_open, if there
 *					is no device open function.
 *		Andi Kleen	:	Fix error reporting for SIOCGIFCONF
 *	    Michael Chastain	:	Fix signed/unsigned for SIOCGIFCONF
 *		Cyrus Durgin	:	Cleaned for KMOD
 *		Adam Sulmicki   :	Bug Fix : Network Device Unload
 *					A network device unload needs to purge
 *					the backlog queue.
 *	Paul Rusty Russell	:	SIOCSIFNAME
 *              Pekka Riikonen  :	Netdev boot-time settings code
 *              Andrew Morton   :       Make unregister_netdevice wait
 *                                      indefinitely on dev->refcnt
 *              J Hadi Salim    :       - Backlog queue sampling
 *				        - netif_rx() feedback
 */

#include <linux/uaccess.h>
#include <linux/bitops.h>
#include <linux/capability.h>
#include <linux/cpu.h>
#include <linux/types.h>
#include <linux/kernel.h>
#include <linux/hash.h>
#include <linux/slab.h>
#include <linux/sched.h>
#include <linux/sched/mm.h>
#include <linux/mutex.h>
#include <linux/rwsem.h>
#include <linux/string.h>
#include <linux/mm.h>
#include <linux/socket.h>
#include <linux/sockios.h>
#include <linux/errno.h>
#include <linux/interrupt.h>
#include <linux/if_ether.h>
#include <linux/netdevice.h>
#include <linux/etherdevice.h>
#include <linux/ethtool.h>
#include <linux/skbuff.h>
#include <linux/bpf.h>
#include <linux/bpf_trace.h>
#include <net/net_namespace.h>
#include <net/sock.h>
#include <net/busy_poll.h>
#include <linux/rtnetlink.h>
#include <linux/stat.h>
#include <net/dst.h>
#include <net/dst_metadata.h>
#include <net/pkt_sched.h>
#include <net/pkt_cls.h>
#include <net/checksum.h>
#include <net/xfrm.h>
#include <linux/highmem.h>
#include <linux/init.h>
#include <linux/module.h>
#include <linux/netpoll.h>
#include <linux/rcupdate.h>
#include <linux/delay.h>
#include <net/iw_handler.h>
#include <asm/current.h>
#include <linux/audit.h>
#include <linux/dmaengine.h>
#include <linux/err.h>
#include <linux/ctype.h>
#include <linux/if_arp.h>
#include <linux/if_vlan.h>
#include <linux/ip.h>
#include <net/ip.h>
#include <net/mpls.h>
#include <linux/ipv6.h>
#include <linux/in.h>
#include <linux/jhash.h>
#include <linux/random.h>
#include <trace/events/napi.h>
#include <trace/events/net.h>
#include <trace/events/skb.h>
#include <linux/inetdevice.h>
#include <linux/cpu_rmap.h>
#include <linux/static_key.h>
#include <linux/hashtable.h>
#include <linux/vmalloc.h>
#include <linux/if_macvlan.h>
#include <linux/errqueue.h>
#include <linux/hrtimer.h>
#include <linux/netfilter_ingress.h>
#include <linux/crash_dump.h>
#include <linux/sctp.h>
#include <net/udp_tunnel.h>
#include <linux/net_namespace.h>
#include <linux/indirect_call_wrapper.h>
#include <net/devlink.h>
#include <linux/pm_runtime.h>

#include "net-sysfs.h"

#define MAX_GRO_SKBS 8

/* This should be increased if a protocol with a bigger head is added. */
#define GRO_MAX_HEAD (MAX_HEADER + 128)

static DEFINE_SPINLOCK(ptype_lock);
static DEFINE_SPINLOCK(offload_lock);
struct list_head ptype_base[PTYPE_HASH_SIZE] __read_mostly;
//挂在此链上的ptype将收取所有报文
struct list_head ptype_all __read_mostly;	/* Taps */
//不同的协议可向此链表注册其相关的gro功能
static struct list_head offload_base __read_mostly;

static int netif_rx_internal(struct sk_buff *skb);
static int call_netdevice_notifiers_info(unsigned long val,
					 struct netdev_notifier_info *info);
static int call_netdevice_notifiers_extack(unsigned long val,
					   struct net_device *dev,
					   struct netlink_ext_ack *extack);
static struct napi_struct *napi_by_id(unsigned int napi_id);

/*
 * The @dev_base_head list is protected by @dev_base_lock and the rtnl
 * semaphore.
 *
 * Pure readers hold dev_base_lock for reading, or rcu_read_lock()
 *
 * Writers must hold the rtnl semaphore while they loop through the
 * dev_base_head list, and hold dev_base_lock for writing when they do the
 * actual updates.  This allows pure readers to access the list even
 * while a writer is preparing to update it.
 *
 * To put it another way, dev_base_lock is held for writing only to
 * protect against pure readers; the rtnl semaphore provides the
 * protection against other writers.
 *
 * See, for example usages, register_netdevice() and
 * unregister_netdevice(), which must be called with the rtnl
 * semaphore held.
 */
DEFINE_RWLOCK(dev_base_lock);
EXPORT_SYMBOL(dev_base_lock);

static DEFINE_MUTEX(ifalias_mutex);

/* protects napi_hash addition/deletion and napi_gen_id */
static DEFINE_SPINLOCK(napi_hash_lock);

static unsigned int napi_gen_id = NR_CPUS;
//用于保存系统中所有napi
static DEFINE_READ_MOSTLY_HASHTABLE(napi_hash, 8);

static DECLARE_RWSEM(devnet_rename_sem);

static inline void dev_base_seq_inc(struct net *net)
{
	while (++net->dev_base_seq == 0)
		;
}

//按名称hash
static inline struct hlist_head *dev_name_hash(struct net *net, const char *name)
{
	unsigned int hash = full_name_hash(net, name, strnlen(name, IFNAMSIZ));

	return &net->dev_name_head[hash_32(hash, NETDEV_HASHBITS)];
}

//按ifindex值进行hash
static inline struct hlist_head *dev_index_hash(struct net *net, int ifindex)
{
	return &net->dev_index_head[ifindex & (NETDEV_HASHENTRIES - 1)];
}

static inline void rps_lock(struct softnet_data *sd)
{
#ifdef CONFIG_RPS
	spin_lock(&sd->input_pkt_queue.lock);
#endif
}

static inline void rps_unlock(struct softnet_data *sd)
{
#ifdef CONFIG_RPS
	spin_unlock(&sd->input_pkt_queue.lock);
#endif
}

static struct netdev_name_node *netdev_name_node_alloc(struct net_device *dev,
						       const char *name)
{
	struct netdev_name_node *name_node;

	name_node = kmalloc(sizeof(*name_node), GFP_KERNEL);
	if (!name_node)
		return NULL;
	INIT_HLIST_NODE(&name_node->hlist);
	name_node->dev = dev;
	name_node->name = name;
	return name_node;
}

static struct netdev_name_node *
netdev_name_node_head_alloc(struct net_device *dev)
{
	struct netdev_name_node *name_node;

	name_node = netdev_name_node_alloc(dev, dev->name);
	if (!name_node)
		return NULL;
	INIT_LIST_HEAD(&name_node->list);
	return name_node;
}

static void netdev_name_node_free(struct netdev_name_node *name_node)
{
	kfree(name_node);
}

static void netdev_name_node_add(struct net *net,
				 struct netdev_name_node *name_node)
{
	hlist_add_head_rcu(&name_node->hlist,
			   dev_name_hash(net, name_node->name));
}

static void netdev_name_node_del(struct netdev_name_node *name_node)
{
	hlist_del_rcu(&name_node->hlist);
}

static struct netdev_name_node *netdev_name_node_lookup(struct net *net,
							const char *name)
{
	struct hlist_head *head = dev_name_hash(net, name);
	struct netdev_name_node *name_node;

	hlist_for_each_entry(name_node, head, hlist)
		if (!strcmp(name_node->name, name))
			return name_node;
	return NULL;
}

static struct netdev_name_node *netdev_name_node_lookup_rcu(struct net *net,
							    const char *name)
{
	struct hlist_head *head = dev_name_hash(net, name);
	struct netdev_name_node *name_node;

	hlist_for_each_entry_rcu(name_node, head, hlist)
		if (!strcmp(name_node->name, name))
			return name_node;
	return NULL;
}

int netdev_name_node_alt_create(struct net_device *dev, const char *name)
{
	struct netdev_name_node *name_node;
	struct net *net = dev_net(dev);

	name_node = netdev_name_node_lookup(net, name);
	if (name_node)
		return -EEXIST;
	name_node = netdev_name_node_alloc(dev, name);
	if (!name_node)
		return -ENOMEM;
	netdev_name_node_add(net, name_node);
	/* The node that holds dev->name acts as a head of per-device list. */
	list_add_tail(&name_node->list, &dev->name_node->list);

	return 0;
}
EXPORT_SYMBOL(netdev_name_node_alt_create);

static void __netdev_name_node_alt_destroy(struct netdev_name_node *name_node)
{
	list_del(&name_node->list);
	netdev_name_node_del(name_node);
	kfree(name_node->name);
	netdev_name_node_free(name_node);
}

int netdev_name_node_alt_destroy(struct net_device *dev, const char *name)
{
	struct netdev_name_node *name_node;
	struct net *net = dev_net(dev);

	name_node = netdev_name_node_lookup(net, name);
	if (!name_node)
		return -ENOENT;
	/* lookup might have found our primary name or a name belonging
	 * to another device.
	 */
	if (name_node == dev->name_node || name_node->dev != dev)
		return -EINVAL;

	__netdev_name_node_alt_destroy(name_node);

	return 0;
}
EXPORT_SYMBOL(netdev_name_node_alt_destroy);

static void netdev_name_node_alt_flush(struct net_device *dev)
{
	struct netdev_name_node *name_node, *tmp;

	list_for_each_entry_safe(name_node, tmp, &dev->name_node->list, list)
		__netdev_name_node_alt_destroy(name_node);
}

//将设备insert到链表
/* Device list insertion */
static void list_netdevice(struct net_device *dev)
{
	struct net *net = dev_net(dev);

	ASSERT_RTNL();

	write_lock_bh(&dev_base_lock);
	list_add_tail_rcu(&dev->dev_list, &net->dev_base_head);//加入dev链表
	netdev_name_node_add(net, dev->name_node);//加入name索引的链表
	hlist_add_head_rcu(&dev->index_hlist,
			   dev_index_hash(net, dev->ifindex));//加入ifindex索引的链表
	write_unlock_bh(&dev_base_lock);

	dev_base_seq_inc(net);
}

/* Device list removal
 * caller must respect a RCU grace period before freeing/reusing dev
 */
//自相关链表中摘除dev
static void unlist_netdevice(struct net_device *dev)
{
	ASSERT_RTNL();

	/* Unlink dev from the device chain */
	write_lock_bh(&dev_base_lock);
	list_del_rcu(&dev->dev_list);
	netdev_name_node_del(dev->name_node);
	hlist_del_rcu(&dev->index_hlist);
	write_unlock_bh(&dev_base_lock);

	dev_base_seq_inc(dev_net(dev));
}

/*
 *	Our notifier list
 */
//网络设备的通知链
static RAW_NOTIFIER_HEAD(netdev_chain);

/*
 *	Device drivers call our routines to queue packets here. We empty the
 *	queue in the local softnet handler.
 */

DEFINE_PER_CPU_ALIGNED(struct softnet_data, softnet_data);
EXPORT_PER_CPU_SYMBOL(softnet_data);

#ifdef CONFIG_LOCKDEP
/*
 * register_netdevice() inits txq->_xmit_lock and sets lockdep class
 * according to dev->type
 */
static const unsigned short netdev_lock_type[] = {
	 ARPHRD_NETROM, ARPHRD_ETHER, ARPHRD_EETHER, ARPHRD_AX25,
	 ARPHRD_PRONET, ARPHRD_CHAOS, ARPHRD_IEEE802, ARPHRD_ARCNET,
	 ARPHRD_APPLETLK, ARPHRD_DLCI, ARPHRD_ATM, ARPHRD_METRICOM,
	 ARPHRD_IEEE1394, ARPHRD_EUI64, ARPHRD_INFINIBAND, ARPHRD_SLIP,
	 ARPHRD_CSLIP, ARPHRD_SLIP6, ARPHRD_CSLIP6, ARPHRD_RSRVD,
	 ARPHRD_ADAPT, ARPHRD_ROSE, ARPHRD_X25, ARPHRD_HWX25,
	 ARPHRD_PPP, ARPHRD_CISCO, ARPHRD_LAPB, ARPHRD_DDCMP,
	 ARPHRD_RAWHDLC, ARPHRD_TUNNEL, ARPHRD_TUNNEL6, ARPHRD_FRAD,
	 ARPHRD_SKIP, ARPHRD_LOOPBACK, ARPHRD_LOCALTLK, ARPHRD_FDDI,
	 ARPHRD_BIF, ARPHRD_SIT, ARPHRD_IPDDP, ARPHRD_IPGRE,
	 ARPHRD_PIMREG, ARPHRD_HIPPI, ARPHRD_ASH, ARPHRD_ECONET,
	 ARPHRD_IRDA, ARPHRD_FCPP, ARPHRD_FCAL, ARPHRD_FCPL,
	 ARPHRD_FCFABRIC, ARPHRD_IEEE80211, ARPHRD_IEEE80211_PRISM,
	 ARPHRD_IEEE80211_RADIOTAP, ARPHRD_PHONET, ARPHRD_PHONET_PIPE,
	 ARPHRD_IEEE802154, ARPHRD_VOID, ARPHRD_NONE};

static const char *const netdev_lock_name[] = {
	"_xmit_NETROM", "_xmit_ETHER", "_xmit_EETHER", "_xmit_AX25",
	"_xmit_PRONET", "_xmit_CHAOS", "_xmit_IEEE802", "_xmit_ARCNET",
	"_xmit_APPLETLK", "_xmit_DLCI", "_xmit_ATM", "_xmit_METRICOM",
	"_xmit_IEEE1394", "_xmit_EUI64", "_xmit_INFINIBAND", "_xmit_SLIP",
	"_xmit_CSLIP", "_xmit_SLIP6", "_xmit_CSLIP6", "_xmit_RSRVD",
	"_xmit_ADAPT", "_xmit_ROSE", "_xmit_X25", "_xmit_HWX25",
	"_xmit_PPP", "_xmit_CISCO", "_xmit_LAPB", "_xmit_DDCMP",
	"_xmit_RAWHDLC", "_xmit_TUNNEL", "_xmit_TUNNEL6", "_xmit_FRAD",
	"_xmit_SKIP", "_xmit_LOOPBACK", "_xmit_LOCALTLK", "_xmit_FDDI",
	"_xmit_BIF", "_xmit_SIT", "_xmit_IPDDP", "_xmit_IPGRE",
	"_xmit_PIMREG", "_xmit_HIPPI", "_xmit_ASH", "_xmit_ECONET",
	"_xmit_IRDA", "_xmit_FCPP", "_xmit_FCAL", "_xmit_FCPL",
	"_xmit_FCFABRIC", "_xmit_IEEE80211", "_xmit_IEEE80211_PRISM",
	"_xmit_IEEE80211_RADIOTAP", "_xmit_PHONET", "_xmit_PHONET_PIPE",
	"_xmit_IEEE802154", "_xmit_VOID", "_xmit_NONE"};

static struct lock_class_key netdev_xmit_lock_key[ARRAY_SIZE(netdev_lock_type)];
static struct lock_class_key netdev_addr_lock_key[ARRAY_SIZE(netdev_lock_type)];

static inline unsigned short netdev_lock_pos(unsigned short dev_type)
{
	int i;

	for (i = 0; i < ARRAY_SIZE(netdev_lock_type); i++)
		if (netdev_lock_type[i] == dev_type)
			return i;
	/* the last key is used by default */
	return ARRAY_SIZE(netdev_lock_type) - 1;
}

static inline void netdev_set_xmit_lockdep_class(spinlock_t *lock,
						 unsigned short dev_type)
{
	int i;

	i = netdev_lock_pos(dev_type);
	lockdep_set_class_and_name(lock, &netdev_xmit_lock_key[i],
				   netdev_lock_name[i]);
}

static inline void netdev_set_addr_lockdep_class(struct net_device *dev)
{
	int i;

	i = netdev_lock_pos(dev->type);
	lockdep_set_class_and_name(&dev->addr_list_lock,
				   &netdev_addr_lock_key[i],
				   netdev_lock_name[i]);
}
#else
static inline void netdev_set_xmit_lockdep_class(spinlock_t *lock,
						 unsigned short dev_type)
{
}

static inline void netdev_set_addr_lockdep_class(struct net_device *dev)
{
}
#endif

/*******************************************************************************
 *
 *		Protocol management and registration routines
 *
 *******************************************************************************/


/*
 *	Add a protocol ID to the list. Now that the input handler is
 *	smarter we can dispense with all the messy stuff that used to be
 *	here.
 *
 *	BEWARE!!! Protocol handlers, mangling input packets,
 *	MUST BE last in hash buckets and checking protocol handlers
 *	MUST start from promiscuous ptype_all chain in net_bh.
 *	It is true now, do not change it.
 *	Explanation follows: if protocol handler, mangling packet, will
 *	be the first on list, it is not able to sense, that packet
 *	is cloned and should be copied-on-write, so that it will
 *	change it and subsequent readers will get broken packet.
 *							--ANK (980803)
 */

//针对类型区分不同的报文类型（二层报文协议，例如0x800为Ip,0x806为arp....)
static inline struct list_head *ptype_head(const struct packet_type *pt)
{
	//针对all,注册在不同的链上
	if (pt->type == htons(ETH_P_ALL))
		return pt->dev ? &pt->dev->ptype_all : &ptype_all;
	else
		return pt->dev ? &pt->dev->ptype_specific :
				 &ptype_base[ntohs(pt->type) & PTYPE_HASH_MASK];
}

/**
 *	dev_add_pack - add packet handler
 *	@pt: packet type declaration
 *
 *	Add a protocol handler to the networking stack. The passed &packet_type
 *	is linked into kernel lists and may not be freed until it has been
 *	removed from the kernel lists.
 *
 *	This call does not sleep therefore it can not
 *	guarantee all CPU's that are in middle of receiving packets
 *	will see the new packet type (until the next received packet).
 */
//添加packet handler（注册３层协议,按协议号注册，例如0x800,0x806,0x4{802.2帧}）
void dev_add_pack(struct packet_type *pt)
{
	struct list_head *head = ptype_head(pt);

	spin_lock(&ptype_lock);
	list_add_rcu(&pt->list, head);//容许同一协议注册多个
	spin_unlock(&ptype_lock);
}
EXPORT_SYMBOL(dev_add_pack);

/**
 *	__dev_remove_pack	 - remove packet handler
 *	@pt: packet type declaration
 *
 *	Remove a protocol handler that was previously added to the kernel
 *	protocol handlers by dev_add_pack(). The passed &packet_type is removed
 *	from the kernel lists and can be freed or reused once this function
 *	returns.
 *
 *      The packet type might still be in use by receivers
 *	and must not be freed until after all the CPU's have gone
 *	through a quiescent state.
 */
//移除packet handler
void __dev_remove_pack(struct packet_type *pt)
{
	struct list_head *head = ptype_head(pt);
	struct packet_type *pt1;

	spin_lock(&ptype_lock);

	list_for_each_entry(pt1, head, list) {
		if (pt == pt1) {
			list_del_rcu(&pt->list);
			goto out;
		}
	}

	pr_warn("dev_remove_pack: %p not found\n", pt);
out:
	spin_unlock(&ptype_lock);
}
EXPORT_SYMBOL(__dev_remove_pack);

/**
 *	dev_remove_pack	 - remove packet handler
 *	@pt: packet type declaration
 *
 *	Remove a protocol handler that was previously added to the kernel
 *	protocol handlers by dev_add_pack(). The passed &packet_type is removed
 *	from the kernel lists and can be freed or reused once this function
 *	returns.
 *
 *	This call sleeps to guarantee that no CPU is looking at the packet
 *	type after return.
 */
void dev_remove_pack(struct packet_type *pt)
{
	__dev_remove_pack(pt);

	synchronize_net();
}
EXPORT_SYMBOL(dev_remove_pack);


/**
 *	dev_add_offload - register offload handlers
 *	@po: protocol offload declaration
 *
 *	Add protocol offload handlers to the networking stack. The passed
 *	&proto_offload is linked into kernel lists and may not be freed until
 *	it has been removed from the kernel lists.
 *
 *	This call does not sleep therefore it can not
 *	guarantee all CPU's that are in middle of receiving packets
 *	will see the new offload handlers (until the next received packet).
 */
//注册gro,gso缷载功能
void dev_add_offload(struct packet_offload *po)
{
	struct packet_offload *elem;

	spin_lock(&offload_lock);
	list_for_each_entry(elem, &offload_base, list) {
		if (po->priority < elem->priority)
			break;//优先级越小越靠前
	}
	list_add_rcu(&po->list, elem->list.prev);
	spin_unlock(&offload_lock);
}
EXPORT_SYMBOL(dev_add_offload);

/**
 *	__dev_remove_offload	 - remove offload handler
 *	@po: packet offload declaration
 *
 *	Remove a protocol offload handler that was previously added to the
 *	kernel offload handlers by dev_add_offload(). The passed &offload_type
 *	is removed from the kernel lists and can be freed or reused once this
 *	function returns.
 *
 *      The packet type might still be in use by receivers
 *	and must not be freed until after all the CPU's have gone
 *	through a quiescent state.
 */
static void __dev_remove_offload(struct packet_offload *po)
{
	struct list_head *head = &offload_base;
	struct packet_offload *po1;

	spin_lock(&offload_lock);

	list_for_each_entry(po1, head, list) {
		if (po == po1) {
			list_del_rcu(&po->list);
			goto out;
		}
	}

	pr_warn("dev_remove_offload: %p not found\n", po);
out:
	spin_unlock(&offload_lock);
}

/**
 *	dev_remove_offload	 - remove packet offload handler
 *	@po: packet offload declaration
 *
 *	Remove a packet offload handler that was previously added to the kernel
 *	offload handlers by dev_add_offload(). The passed &offload_type is
 *	removed from the kernel lists and can be freed or reused once this
 *	function returns.
 *
 *	This call sleeps to guarantee that no CPU is looking at the packet
 *	type after return.
 */
void dev_remove_offload(struct packet_offload *po)
{
	__dev_remove_offload(po);

	synchronize_net();
}
EXPORT_SYMBOL(dev_remove_offload);

/******************************************************************************
 *
 *		      Device Boot-time Settings Routines
 *
 ******************************************************************************/

/* Boot time configuration table */
static struct netdev_boot_setup dev_boot_setup[NETDEV_BOOT_SETUP_MAX];

/**
 *	netdev_boot_setup_add	- add new setup entry
 *	@name: name of the device
 *	@map: configured settings for the device
 *
 *	Adds new setup entry to the dev_boot_setup list.  The function
 *	returns 0 on error and 1 on success.  This is a generic routine to
 *	all netdevices.
 */
static int netdev_boot_setup_add(char *name, struct ifmap *map)
{
	struct netdev_boot_setup *s;
	int i;

	s = dev_boot_setup;
	for (i = 0; i < NETDEV_BOOT_SETUP_MAX; i++) {
		//找一个空的s空间，将name及其map存入
		if (s[i].name[0] == '\0' || s[i].name[0] == ' ') {
			memset(s[i].name, 0, sizeof(s[i].name));
			strlcpy(s[i].name, name, IFNAMSIZ);
			memcpy(&s[i].map, map, sizeof(s[i].map));
			break;
		}
	}

	return i >= NETDEV_BOOT_SETUP_MAX ? 0 : 1;
}

/**
 * netdev_boot_setup_check	- check boot time settings
 * @dev: the netdevice
 *
 * Check boot time settings for the device.
 * The found settings are set for the device to be used
 * later in the device probing.
 * Returns 0 if no settings found, 1 if they are.
 */
int netdev_boot_setup_check(struct net_device *dev)
{
	struct netdev_boot_setup *s = dev_boot_setup;
	int i;

	for (i = 0; i < NETDEV_BOOT_SETUP_MAX; i++) {
		if (s[i].name[0] != '\0' && s[i].name[0] != ' ' &&
		    !strcmp(dev->name, s[i].name)) {
			dev->irq = s[i].map.irq;
			dev->base_addr = s[i].map.base_addr;
			dev->mem_start = s[i].map.mem_start;
			dev->mem_end = s[i].map.mem_end;
			return 1;
		}
	}
	return 0;
}
EXPORT_SYMBOL(netdev_boot_setup_check);


/**
 * netdev_boot_base	- get address from boot time settings
 * @prefix: prefix for network device
 * @unit: id for network device
 *
 * Check boot time settings for the base address of device.
 * The found settings are set for the device to be used
 * later in the device probing.
 * Returns 0 if no settings found.
 */
unsigned long netdev_boot_base(const char *prefix, int unit)
{
	const struct netdev_boot_setup *s = dev_boot_setup;
	char name[IFNAMSIZ];
	int i;

	sprintf(name, "%s%d", prefix, unit);

	/*
	 * If device already registered then return base of 1
	 * to indicate not to probe for this interface
	 */
	if (__dev_get_by_name(&init_net, name))
		return 1;

	for (i = 0; i < NETDEV_BOOT_SETUP_MAX; i++)
		if (!strcmp(name, s[i].name))
			return s[i].map.base_addr;
	return 0;
}

/*
 * Saves at boot time configured settings for any netdevice.
 */
int __init netdev_boot_setup(char *str)
{
	int ints[5];
	struct ifmap map;

	str = get_options(str, ARRAY_SIZE(ints), ints);
	if (!str || !*str)
		return 0;

	/* Save settings */
	memset(&map, 0, sizeof(map));
	if (ints[0] > 0)
		map.irq = ints[1];
	if (ints[0] > 1)
		map.base_addr = ints[2];
	if (ints[0] > 2)
		map.mem_start = ints[3];
	if (ints[0] > 3)
		map.mem_end = ints[4];

	/* Add new entry to the list */
	return netdev_boot_setup_add(str, &map);
}

__setup("netdev=", netdev_boot_setup);

/*******************************************************************************
 *
 *			    Device Interface Subroutines
 *
 *******************************************************************************/

/**
 *	dev_get_iflink	- get 'iflink' value of a interface
 *	@dev: targeted interface
 *
 *	Indicates the ifindex the interface is linked to.
 *	Physical interfaces have the same 'ifindex' and 'iflink' values.
 */

int dev_get_iflink(const struct net_device *dev)
{
	if (dev->netdev_ops && dev->netdev_ops->ndo_get_iflink)
		return dev->netdev_ops->ndo_get_iflink(dev);

	return dev->ifindex;
}
EXPORT_SYMBOL(dev_get_iflink);

/**
 *	dev_fill_metadata_dst - Retrieve tunnel egress information.
 *	@dev: targeted interface
 *	@skb: The packet.
 *
 *	For better visibility of tunnel traffic OVS needs to retrieve
 *	egress tunnel information for a packet. Following API allows
 *	user to get this info.
 */
int dev_fill_metadata_dst(struct net_device *dev, struct sk_buff *skb)
{
	struct ip_tunnel_info *info;

	if (!dev->netdev_ops  || !dev->netdev_ops->ndo_fill_metadata_dst)
		return -EINVAL;

	info = skb_tunnel_info_unclone(skb);
	if (!info)
		return -ENOMEM;
	if (unlikely(!(info->mode & IP_TUNNEL_INFO_TX)))
		return -EINVAL;

	return dev->netdev_ops->ndo_fill_metadata_dst(dev, skb);
}
EXPORT_SYMBOL_GPL(dev_fill_metadata_dst);

/**
 *	__dev_get_by_name	- find a device by its name
 *	@net: the applicable net namespace
 *	@name: name to find
 *
 *	Find an interface by name. Must be called under RTNL semaphore
 *	or @dev_base_lock. If the name is found a pointer to the device
 *	is returned. If the name is not found then %NULL is returned. The
 *	reference counters are not incremented so the caller must be
 *	careful with locks.
 */
//通过设备名称在net范围内查找网络设备
struct net_device *__dev_get_by_name(struct net *net, const char *name)
{
	struct netdev_name_node *node_name;

	node_name = netdev_name_node_lookup(net, name);
	return node_name ? node_name->dev : NULL;
}
EXPORT_SYMBOL(__dev_get_by_name);

/**
 * dev_get_by_name_rcu	- find a device by its name
 * @net: the applicable net namespace
 * @name: name to find
 *
 * Find an interface by name.
 * If the name is found a pointer to the device is returned.
 * If the name is not found then %NULL is returned.
 * The reference counters are not incremented so the caller must be
 * careful with locks. The caller must hold RCU lock.
 */

struct net_device *dev_get_by_name_rcu(struct net *net, const char *name)
{
	struct netdev_name_node *node_name;

	//查找名称为name的网络设备，如果找不到返回NULL
	node_name = netdev_name_node_lookup_rcu(net, name);
	return node_name ? node_name->dev : NULL;
}
EXPORT_SYMBOL(dev_get_by_name_rcu);

/**
 *	dev_get_by_name		- find a device by its name
 *	@net: the applicable net namespace
 *	@name: name to find
 *
 *	Find an interface by name. This can be called from any
 *	context and does its own locking. The returned handle has
 *	the usage count incremented and the caller must use dev_put() to
 *	release it when it is no longer needed. %NULL is returned if no
 *	matching device is found.
 */
//查找名称为name的网络设备，找到后增加引用计数
struct net_device *dev_get_by_name(struct net *net, const char *name)
{
	struct net_device *dev;

	rcu_read_lock();
	dev = dev_get_by_name_rcu(net, name);
	if (dev)
		dev_hold(dev);
	rcu_read_unlock();
	return dev;
}
EXPORT_SYMBOL(dev_get_by_name);

/**
 *	__dev_get_by_index - find a device by its ifindex
 *	@net: the applicable net namespace
 *	@ifindex: index of device
 *
 *	Search for an interface by index. Returns %NULL if the device
 *	is not found or a pointer to the device. The device has not
 *	had its reference counter increased so the caller must be careful
 *	about locking. The caller must hold either the RTNL semaphore
 *	or @dev_base_lock.
 */
//通过ifndex查找对应的net_device
struct net_device *__dev_get_by_index(struct net *net, int ifindex)
{
	struct net_device *dev;
	struct hlist_head *head = dev_index_hash(net, ifindex);

	hlist_for_each_entry(dev, head, index_hlist)
		if (dev->ifindex == ifindex)
			return dev;

	return NULL;
}
EXPORT_SYMBOL(__dev_get_by_index);

/**
 *	dev_get_by_index_rcu - find a device by its ifindex
 *	@net: the applicable net namespace
 *	@ifindex: index of device
 *
 *	Search for an interface by index. Returns %NULL if the device
 *	is not found or a pointer to the device. The device has not
 *	had its reference counter increased so the caller must be careful
 *	about locking. The caller must hold RCU lock.
 */
//给定ifindex查找指定netnamespace中ifindex对应的net设备
struct net_device *dev_get_by_index_rcu(struct net *net, int ifindex)
{
	struct net_device *dev;
	struct hlist_head *head = dev_index_hash(net, ifindex);

	hlist_for_each_entry_rcu(dev, head, index_hlist)
		//索引匹配，返回对应的dev设备
		if (dev->ifindex == ifindex)
			return dev;

	return NULL;
}
EXPORT_SYMBOL(dev_get_by_index_rcu);


/**
 *	dev_get_by_index - find a device by its ifindex
 *	@net: the applicable net namespace
 *	@ifindex: index of device
 *
 *	Search for an interface by index. Returns NULL if the device
 *	is not found or a pointer to the device. The device returned has
 *	had a reference added and the pointer is safe until the user calls
 *	dev_put to indicate they have finished with it.
 */

struct net_device *dev_get_by_index(struct net *net, int ifindex)
{
	struct net_device *dev;

	rcu_read_lock();
	dev = dev_get_by_index_rcu(net, ifindex);
	if (dev)
		dev_hold(dev);
	rcu_read_unlock();
	return dev;
}
EXPORT_SYMBOL(dev_get_by_index);

/**
 *	dev_get_by_napi_id - find a device by napi_id
 *	@napi_id: ID of the NAPI struct
 *
 *	Search for an interface by NAPI ID. Returns %NULL if the device
 *	is not found or a pointer to the device. The device has not had
 *	its reference counter increased so the caller must be careful
 *	about locking. The caller must hold RCU lock.
 */

struct net_device *dev_get_by_napi_id(unsigned int napi_id)
{
	struct napi_struct *napi;

	WARN_ON_ONCE(!rcu_read_lock_held());

	if (napi_id < MIN_NAPI_ID)
		return NULL;

	napi = napi_by_id(napi_id);

	return napi ? napi->dev : NULL;
}
EXPORT_SYMBOL(dev_get_by_napi_id);

/**
 *	netdev_get_name - get a netdevice name, knowing its ifindex.
 *	@net: network namespace
 *	@name: a pointer to the buffer where the name will be stored.
 *	@ifindex: the ifindex of the interface to get the name from.
 */
int netdev_get_name(struct net *net, char *name, int ifindex)
{
	struct net_device *dev;
	int ret;

	down_read(&devnet_rename_sem);
	rcu_read_lock();

	//利用ifindex查找到dev
	dev = dev_get_by_index_rcu(net, ifindex);
	if (!dev) {
		ret = -ENODEV;
		goto out;
	}

	//复制dev->name到name
	strcpy(name, dev->name);

	ret = 0;
out:
	rcu_read_unlock();
	up_read(&devnet_rename_sem);
	return ret;
}

/**
 *	dev_getbyhwaddr_rcu - find a device by its hardware address
 *	@net: the applicable net namespace
 *	@type: media type of device
 *	@ha: hardware address
 *
 *	Search for an interface by MAC address. Returns NULL if the device
 *	is not found or a pointer to the device.
 *	The caller must hold RCU or RTNL.
 *	The returned device has not had its ref count increased
 *	and the caller must therefore be careful about locking
 *
 */

struct net_device *dev_getbyhwaddr_rcu(struct net *net, unsigned short type,
				       const char *ha)
{
	struct net_device *dev;

	//通过设备地址查找设备
	for_each_netdev_rcu(net, dev)
		if (dev->type == type &&
		    !memcmp(dev->dev_addr, ha, dev->addr_len))
			return dev;

	return NULL;
}
EXPORT_SYMBOL(dev_getbyhwaddr_rcu);

struct net_device *__dev_getfirstbyhwtype(struct net *net, unsigned short type)
{
	struct net_device *dev;

	ASSERT_RTNL();
	for_each_netdev(net, dev)
		if (dev->type == type)
			return dev;

	return NULL;
}
EXPORT_SYMBOL(__dev_getfirstbyhwtype);

struct net_device *dev_getfirstbyhwtype(struct net *net, unsigned short type)
{
	struct net_device *dev, *ret = NULL;

	rcu_read_lock();
	for_each_netdev_rcu(net, dev)
		if (dev->type == type) {
			dev_hold(dev);
			ret = dev;
			break;
		}
	rcu_read_unlock();
	return ret;
}
EXPORT_SYMBOL(dev_getfirstbyhwtype);

/**
 *	__dev_get_by_flags - find any device with given flags
 *	@net: the applicable net namespace
 *	@if_flags: IFF_* values
 *	@mask: bitmask of bits in if_flags to check
 *
 *	Search for any interface with the given flags. Returns NULL if a device
 *	is not found or a pointer to the device. Must be called inside
 *	rtnl_lock(), and result refcount is unchanged.
 */

struct net_device *__dev_get_by_flags(struct net *net, unsigned short if_flags,
				      unsigned short mask)
{
	struct net_device *dev, *ret;

	ASSERT_RTNL();

	ret = NULL;
	for_each_netdev(net, dev) {
		if (((dev->flags ^ if_flags) & mask) == 0) {
			ret = dev;
			break;
		}
	}
	return ret;
}
EXPORT_SYMBOL(__dev_get_by_flags);

/**
 *	dev_valid_name - check if name is okay for network device
 *	@name: name string
 *
 *	Network device names need to be valid file names to
 *	to allow sysfs to work.  We also disallow any kind of
 *	whitespace.
 */
//name是否为一个有效的名称
bool dev_valid_name(const char *name)
{
	if (*name == '\0')
		return false;//名称不能为空串
	if (strnlen(name, IFNAMSIZ) == IFNAMSIZ)
		return false;//名称不能超过最大长度
	if (!strcmp(name, ".") || !strcmp(name, ".."))
		return false;//名称不能为'.','..'

	//名称不能包含'/',':',' '
	while (*name) {
		if (*name == '/' || *name == ':' || isspace(*name))
			return false;
		name++;
	}
	return true;
}
EXPORT_SYMBOL(dev_valid_name);

/**
 *	__dev_alloc_name - allocate a name for a device
 *	@net: network namespace to allocate the device name in
 *	@name: name format string
 *	@buf:  scratch buffer and result name string
 *
 *	Passed a format string - eg "lt%d" it will try and find a suitable
 *	id. It scans list of devices to build up a free map, then chooses
 *	the first empty slot. The caller must hold the dev_base or rtnl lock
 *	while allocating the name and adding the device in order to avoid
 *	duplicates.
 *	Limited to bits_per_byte * page size devices (ie 32K on most platforms).
 *	Returns the number of the unit assigned or a negative errno code.
 */
//为一个设备分配一个name前缀的编号名称，例如eth0,eth1...
static int __dev_alloc_name(struct net *net, const char *name, char *buf)
{
	int i = 0;
	const char *p;
	const int max_netdevices = 8*PAGE_SIZE;
	unsigned long *inuse;
	struct net_device *d;

	if (!dev_valid_name(name))
		return -EINVAL;

	p = strchr(name, '%');
	if (p) {//存在%号，有变量需要展开
		/*
		 * Verify the string as this thing may have come from
		 * the user.  There must be either one "%d" and no other "%"
		 * characters.
		 */
		if (p[1] != 'd' || strchr(p + 2, '%'))
			return -EINVAL;//不能%d或者不是%%(转议）则报错

		/* Use one page as a bit array of possible slots */
		//申请一块空白内存
		inuse = (unsigned long *) get_zeroed_page(GFP_ATOMIC);
		if (!inuse)
			return -ENOMEM;

		//遍历net下所有dev
		for_each_netdev(net, d) {
			if (!sscanf(d->name, name, &i))
				continue;//名称非name前缀＋数字的，跳过
			if (i < 0 || i >= max_netdevices)
				continue;//数字过大或者为负数的跳过

			/*  avoid cases where sscanf is not exact inverse of printf */
			snprintf(buf, IFNAMSIZ, name, i);
			if (!strncmp(buf, d->name, IFNAMSIZ))
				set_bit(i, inuse);//标记%d不能展开为i，i编号已被占用
		}

		//找一个可以转换的i
		i = find_first_zero_bit(inuse, max_netdevices);
		free_page((unsigned long) inuse);
	}

	//尝试name$i是否可占用
	snprintf(buf, IFNAMSIZ, name, i);
	if (!__dev_get_by_name(net, buf))
		return i;//名称可能使用

	/* It is possible to run out of possible slots
	 * when the name is long and there isn't enough space left
	 * for the digits, or if all bits are used.
	 */
	return -ENFILE;
}

//为设备申请name前缀的名称
static int dev_alloc_name_ns(struct net *net,
			     struct net_device *dev,
			     const char *name)
{
	char buf[IFNAMSIZ];
	int ret;

	BUG_ON(!net);
	ret = __dev_alloc_name(net, name, buf);
	if (ret >= 0)
		strlcpy(dev->name, buf, IFNAMSIZ);
	return ret;
}

/**
 *	dev_alloc_name - allocate a name for a device
 *	@dev: device
 *	@name: name format string
 *
 *	Passed a format string - eg "lt%d" it will try and find a suitable
 *	id. It scans list of devices to build up a free map, then chooses
 *	the first empty slot. The caller must hold the dev_base or rtnl lock
 *	while allocating the name and adding the device in order to avoid
 *	duplicates.
 *	Limited to bits_per_byte * page size devices (ie 32K on most platforms).
 *	Returns the number of the unit assigned or a negative errno code.
 */

int dev_alloc_name(struct net_device *dev, const char *name)
{
	return dev_alloc_name_ns(dev_net(dev), dev, name);
}
EXPORT_SYMBOL(dev_alloc_name);

//检查名称是有可用
static int dev_get_valid_name(struct net *net, struct net_device *dev,
			      const char *name)
{
	BUG_ON(!net);

	if (!dev_valid_name(name))
		return -EINVAL;

	//包含%,需要申请一个ifindex来完成名称
	if (strchr(name, '%'))
		//查找一个不存在的ifindex来生成名称
		return dev_alloc_name_ns(net, dev, name);

	//不需要%号展开，检查是否已存在，如已存在报错
	else if (__dev_get_by_name(net, name))
		return -EEXIST;
	else if (dev->name != name)
		//设备名称可以使用，更新设备名
		strlcpy(dev->name, name, IFNAMSIZ);

	return 0;
}

/**
 *	dev_change_name - change name of a device
 *	@dev: device
 *	@newname: name (or format string) must be at least IFNAMSIZ
 *
 *	Change name of a device, can pass format strings "eth%d".
 *	for wildcarding.
 */
//设备名称修改
int dev_change_name(struct net_device *dev, const char *newname)
{
	unsigned char old_assign_type;
	char oldname[IFNAMSIZ];
	int err = 0;
	int ret;
	struct net *net;

	ASSERT_RTNL();
	BUG_ON(!dev_net(dev));

	net = dev_net(dev);

	/* Some auto-enslaved devices e.g. failover slaves are
	 * special, as userspace might rename the device after
	 * the interface had been brought up and running since
	 * the point kernel initiated auto-enslavement. Allow
	 * live name change even when these slave devices are
	 * up and running.
	 *
	 * Typically, users of these auto-enslaving devices
	 * don't actually care about slave name change, as
	 * they are supposed to operate on master interface
	 * directly.
	 */
	if (dev->flags & IFF_UP &&
	    likely(!(dev->priv_flags & IFF_LIVE_RENAME_OK)))
		return -EBUSY;

	down_write(&devnet_rename_sem);

	if (strncmp(newname, dev->name, IFNAMSIZ) == 0) {
		up_write(&devnet_rename_sem);
		return 0;
	}

	memcpy(oldname, dev->name, IFNAMSIZ);

	err = dev_get_valid_name(net, dev, newname);
	if (err < 0) {
		up_write(&devnet_rename_sem);
		return err;
	}

	if (oldname[0] && !strchr(oldname, '%'))
		netdev_info(dev, "renamed from %s\n", oldname);

	old_assign_type = dev->name_assign_type;
	dev->name_assign_type = NET_NAME_RENAMED;

rollback:
	ret = device_rename(&dev->dev, dev->name);
	if (ret) {
		memcpy(dev->name, oldname, IFNAMSIZ);
		dev->name_assign_type = old_assign_type;
		up_write(&devnet_rename_sem);
		return ret;
	}

	up_write(&devnet_rename_sem);

	netdev_adjacent_rename_links(dev, oldname);

	write_lock_bh(&dev_base_lock);
	netdev_name_node_del(dev->name_node);
	write_unlock_bh(&dev_base_lock);

	synchronize_rcu();

	write_lock_bh(&dev_base_lock);
	netdev_name_node_add(net, dev->name_node);
	write_unlock_bh(&dev_base_lock);

	ret = call_netdevice_notifiers(NETDEV_CHANGENAME, dev);
	ret = notifier_to_errno(ret);

	if (ret) {
		/* err >= 0 after dev_alloc_name() or stores the first errno */
		if (err >= 0) {
			err = ret;
			down_write(&devnet_rename_sem);
			memcpy(dev->name, oldname, IFNAMSIZ);
			memcpy(oldname, newname, IFNAMSIZ);
			dev->name_assign_type = old_assign_type;
			old_assign_type = NET_NAME_RENAMED;
			goto rollback;
		} else {
			pr_err("%s: name change rollback failed: %d\n",
			       dev->name, ret);
		}
	}

	return err;
}

/**
 *	dev_set_alias - change ifalias of a device
 *	@dev: device
 *	@alias: name up to IFALIASZ
 *	@len: limit of bytes to copy from info
 *
 *	Set ifalias for a device,
 */
int dev_set_alias(struct net_device *dev, const char *alias/*接口别名*/, size_t len)
{
    //设置或别更设备别名称
	struct dev_ifalias *new_alias = NULL;

	if (len >= IFALIASZ)
		return -EINVAL;

	if (len) {
	    //申请dev_ifalias 并填充
		new_alias = kmalloc(sizeof(*new_alias) + len + 1, GFP_KERNEL);
		if (!new_alias)
			return -ENOMEM;

		memcpy(new_alias->ifalias, alias, len);
		new_alias->ifalias[len] = 0;
	}

	mutex_lock(&ifalias_mutex);
	/*更新设备别名指针*/
	new_alias = rcu_replace_pointer(dev->ifalias, new_alias,
					mutex_is_locked(&ifalias_mutex));
	mutex_unlock(&ifalias_mutex);

	if (new_alias)
		kfree_rcu(new_alias, rcuhead);

	return len;
}
EXPORT_SYMBOL(dev_set_alias);

/**
 *	dev_get_alias - get ifalias of a device
 *	@dev: device
 *	@name: buffer to store name of ifalias
 *	@len: size of buffer
 *
 *	get ifalias for a device.  Caller must make sure dev cannot go
 *	away,  e.g. rcu read lock or own a reference count to device.
 */
int dev_get_alias(const struct net_device *dev, char *name, size_t len)
{
	const struct dev_ifalias *alias;
	int ret = 0;

	rcu_read_lock();
	alias = rcu_dereference(dev->ifalias);
	if (alias)
		ret = snprintf(name, len, "%s", alias->ifalias);
	rcu_read_unlock();

	return ret;
}

/**
 *	netdev_features_change - device changes features
 *	@dev: device to cause notification
 *
 *	Called to indicate a device has changed features.
 */
void netdev_features_change(struct net_device *dev)
{
	call_netdevice_notifiers(NETDEV_FEAT_CHANGE, dev);
}
EXPORT_SYMBOL(netdev_features_change);

/**
 *	netdev_state_change - device changes state
 *	@dev: device to cause notification
 *
 *	Called to indicate a device has changed state. This function calls
 *	the notifier chains for netdev_chain and sends a NEWLINK message
 *	to the routing socket.
 */
void netdev_state_change(struct net_device *dev)
{
	if (dev->flags & IFF_UP) {
		struct netdev_notifier_change_info change_info = {
			.info.dev = dev,
		};

		call_netdevice_notifiers_info(NETDEV_CHANGE,
					      &change_info.info);
		rtmsg_ifinfo(RTM_NEWLINK, dev, 0, GFP_KERNEL);
	}
}
EXPORT_SYMBOL(netdev_state_change);

/**
 * netdev_notify_peers - notify network peers about existence of @dev
 * @dev: network device
 *
 * Generate traffic such that interested network peers are aware of
 * @dev, such as by generating a gratuitous ARP. This may be used when
 * a device wants to inform the rest of the network about some sort of
 * reconfiguration such as a failover event or virtual machine
 * migration.
 */
void netdev_notify_peers(struct net_device *dev)
{
	rtnl_lock();
	call_netdevice_notifiers(NETDEV_NOTIFY_PEERS, dev);
	call_netdevice_notifiers(NETDEV_RESEND_IGMP, dev);
	rtnl_unlock();
}
EXPORT_SYMBOL(netdev_notify_peers);

static int __dev_open(struct net_device *dev, struct netlink_ext_ack *extack)
{
	const struct net_device_ops *ops = dev->netdev_ops;
	int ret;

	//断言rtnl——mutex
	ASSERT_RTNL();

	//检查设备是否已被移除
	if (!netif_device_present(dev)) {
		/* may be detached because parent is runtime-suspended */
		if (dev->dev.parent)
			pm_runtime_resume(dev->dev.parent);
		if (!netif_device_present(dev))
			return -ENODEV;
	}

	/* Block netpoll from trying to do any rx path servicing.
	 * If we don't do this there is a chance ndo_poll_controller
	 * or ndo_poll may be running while we open the device
	 */
	//暂禁止对此设备收包
	netpoll_poll_disable(dev);

	//触发通知NETDEV_PRE_UP
	ret = call_netdevice_notifiers_extack(NETDEV_PRE_UP, dev, extack);
	ret = notifier_to_errno(ret);
	if (ret)
		return ret;

	//置设备达到running状态
	set_bit(__LINK_STATE_START, &dev->state);

	//校验mac地址是否有效
	if (ops->ndo_validate_addr)
		ret = ops->ndo_validate_addr(dev);

	//调用open回调打开设备
	if (!ret && ops->ndo_open)
		ret = ops->ndo_open(dev);

	//容许对此设备收包
	netpoll_poll_enable(dev);

	if (ret)
		//如果open失败或者validate失败，则清除掉start标记
		clear_bit(__LINK_STATE_START, &dev->state);
	else {
		//置link up状态
		dev->flags |= IFF_UP;
		dev_set_rx_mode(dev);
		dev_activate(dev);
		add_device_randomness(dev->dev_addr, dev->addr_len);
	}

	return ret;
}

/**
 *	dev_open	- prepare an interface for use.
 *	@dev: device to open
 *	@extack: netlink extended ack
 *
 *	Takes a device from down to up state. The device's private open
 *	function is invoked and then the multicast lists are loaded. Finally
 *	the device is moved into the up state and a %NETDEV_UP message is
 *	sent to the netdev notifier chain.
 *
 *	Calling this function on an active interface is a nop. On a failure
 *	a negative errno code is returned.
 */
int dev_open(struct net_device *dev, struct netlink_ext_ack *extack)
{
	//将设备由down转为up状态
	int ret;

	//已up,直接返回
	if (dev->flags & IFF_UP)
		return 0;

	ret = __dev_open(dev, extack);
	if (ret < 0)
		return ret;

	//触发RTM_NEWLINK消息
	rtmsg_ifinfo(RTM_NEWLINK, dev, IFF_UP|IFF_RUNNING, GFP_KERNEL);
	//触发netdev的NETDEV_UP通知
	call_netdevice_notifiers(NETDEV_UP, dev);

	return ret;
}
EXPORT_SYMBOL(dev_open);

static void __dev_close_many(struct list_head *head)
{
	struct net_device *dev;

	ASSERT_RTNL();
	might_sleep();

	list_for_each_entry(dev, head, close_list) {
		/* Temporarily disable netpoll until the interface is down */
		netpoll_poll_disable(dev);

		call_netdevice_notifiers(NETDEV_GOING_DOWN, dev);

		clear_bit(__LINK_STATE_START, &dev->state);

		/* Synchronize to scheduled poll. We cannot touch poll list, it
		 * can be even on different cpu. So just clear netif_running().
		 *
		 * dev->stop() will invoke napi_disable() on all of it's
		 * napi_struct instances on this device.
		 */
		smp_mb__after_atomic(); /* Commit netif_running(). */
	}

	dev_deactivate_many(head);

	list_for_each_entry(dev, head, close_list) {
		const struct net_device_ops *ops = dev->netdev_ops;

		/*
		 *	Call the device specific close. This cannot fail.
		 *	Only if device is UP
		 *
		 *	We allow it to be called even after a DETACH hot-plug
		 *	event.
		 */
		if (ops->ndo_stop)
			ops->ndo_stop(dev);

		dev->flags &= ~IFF_UP;
		netpoll_poll_enable(dev);
	}
}

static void __dev_close(struct net_device *dev)
{
	LIST_HEAD(single);

	list_add(&dev->close_list, &single);
	__dev_close_many(&single);
	list_del(&single);
}

void dev_close_many(struct list_head *head, bool unlink)
{
	struct net_device *dev, *tmp;

	/* Remove the devices that don't need to be closed */
	list_for_each_entry_safe(dev, tmp, head, close_list)
		if (!(dev->flags & IFF_UP))
			list_del_init(&dev->close_list);

	__dev_close_many(head);

	list_for_each_entry_safe(dev, tmp, head, close_list) {
		rtmsg_ifinfo(RTM_NEWLINK, dev, IFF_UP|IFF_RUNNING, GFP_KERNEL);
		call_netdevice_notifiers(NETDEV_DOWN, dev);
		if (unlink)
			list_del_init(&dev->close_list);
	}
}
EXPORT_SYMBOL(dev_close_many);

/**
 *	dev_close - shutdown an interface.
 *	@dev: device to shutdown
 *
 *	This function moves an active device into down state. A
 *	%NETDEV_GOING_DOWN is sent to the netdev notifier chain. The device
 *	is then deactivated and finally a %NETDEV_DOWN is sent to the notifier
 *	chain.
 */
void dev_close(struct net_device *dev)
{
	if (dev->flags & IFF_UP) {
		LIST_HEAD(single);

		list_add(&dev->close_list, &single);
		dev_close_many(&single, true);
		list_del(&single);
	}
}
EXPORT_SYMBOL(dev_close);


/**
 *	dev_disable_lro - disable Large Receive Offload on a device
 *	@dev: device
 *
 *	Disable Large Receive Offload (LRO) on a net device.  Must be
 *	called under RTNL.  This is needed if received packets may be
 *	forwarded to another interface.
 */
void dev_disable_lro(struct net_device *dev)
{
	struct net_device *lower_dev;
	struct list_head *iter;

	dev->wanted_features &= ~NETIF_F_LRO;
	netdev_update_features(dev);

	if (unlikely(dev->features & NETIF_F_LRO))
		netdev_WARN(dev, "failed to disable LRO!\n");

	netdev_for_each_lower_dev(dev, lower_dev, iter)
		dev_disable_lro(lower_dev);
}
EXPORT_SYMBOL(dev_disable_lro);

/**
 *	dev_disable_gro_hw - disable HW Generic Receive Offload on a device
 *	@dev: device
 *
 *	Disable HW Generic Receive Offload (GRO_HW) on a net device.  Must be
 *	called under RTNL.  This is needed if Generic XDP is installed on
 *	the device.
 */
static void dev_disable_gro_hw(struct net_device *dev)
{
	dev->wanted_features &= ~NETIF_F_GRO_HW;
	netdev_update_features(dev);

	if (unlikely(dev->features & NETIF_F_GRO_HW))
		netdev_WARN(dev, "failed to disable GRO_HW!\n");
}

const char *netdev_cmd_to_name(enum netdev_cmd cmd)
{
#define N(val) 						\
	case NETDEV_##val:				\
		return "NETDEV_" __stringify(val);
	switch (cmd) {
	N(UP) N(DOWN) N(REBOOT) N(CHANGE) N(REGISTER) N(UNREGISTER)
	N(CHANGEMTU) N(CHANGEADDR) N(GOING_DOWN) N(CHANGENAME) N(FEAT_CHANGE)
	N(BONDING_FAILOVER) N(PRE_UP) N(PRE_TYPE_CHANGE) N(POST_TYPE_CHANGE)
	N(POST_INIT) N(RELEASE) N(NOTIFY_PEERS) N(JOIN) N(CHANGEUPPER)
	N(RESEND_IGMP) N(PRECHANGEMTU) N(CHANGEINFODATA) N(BONDING_INFO)
	N(PRECHANGEUPPER) N(CHANGELOWERSTATE) N(UDP_TUNNEL_PUSH_INFO)
	N(UDP_TUNNEL_DROP_INFO) N(CHANGE_TX_QUEUE_LEN)
	N(CVLAN_FILTER_PUSH_INFO) N(CVLAN_FILTER_DROP_INFO)
	N(SVLAN_FILTER_PUSH_INFO) N(SVLAN_FILTER_DROP_INFO)
	N(PRE_CHANGEADDR)
	}
#undef N
	return "UNKNOWN_NETDEV_EVENT";
}
EXPORT_SYMBOL_GPL(netdev_cmd_to_name);

static int call_netdevice_notifier(struct notifier_block *nb, unsigned long val,
				   struct net_device *dev)
{
	struct netdev_notifier_info info = {
		.dev = dev,
	};

	return nb->notifier_call(nb, val, &info);
}

static int call_netdevice_register_notifiers(struct notifier_block *nb,
					     struct net_device *dev)
{
	int err;

	err = call_netdevice_notifier(nb, NETDEV_REGISTER, dev);
	err = notifier_to_errno(err);
	if (err)
		return err;

	if (!(dev->flags & IFF_UP))
		return 0;

	call_netdevice_notifier(nb, NETDEV_UP, dev);
	return 0;
}

static void call_netdevice_unregister_notifiers(struct notifier_block *nb,
						struct net_device *dev)
{
	if (dev->flags & IFF_UP) {
		call_netdevice_notifier(nb, NETDEV_GOING_DOWN,
					dev);
		call_netdevice_notifier(nb, NETDEV_DOWN, dev);
	}
	call_netdevice_notifier(nb, NETDEV_UNREGISTER, dev);
}

static int call_netdevice_register_net_notifiers(struct notifier_block *nb,
						 struct net *net)
{
	struct net_device *dev;
	int err;

	for_each_netdev(net, dev) {
		err = call_netdevice_register_notifiers(nb, dev);
		if (err)
			goto rollback;
	}
	return 0;

rollback:
	for_each_netdev_continue_reverse(net, dev)
		call_netdevice_unregister_notifiers(nb, dev);
	return err;
}

static void call_netdevice_unregister_net_notifiers(struct notifier_block *nb,
						    struct net *net)
{
	struct net_device *dev;

	for_each_netdev(net, dev)
		call_netdevice_unregister_notifiers(nb, dev);
}

static int dev_boot_phase = 1;

/**
 * register_netdevice_notifier - register a network notifier block
 * @nb: notifier
 *
 * Register a notifier to be called when network device events occur.
 * The notifier passed is linked into the kernel structures and must
 * not be reused until it has been unregistered. A negative errno code
 * is returned on a failure.
 *
 * When registered all registration and up events are replayed
 * to the new notifier to allow device to have a race free
 * view of the network device list.
 */
//注册netdev的通知回调
int register_netdevice_notifier(struct notifier_block *nb)
{
	struct net *net;
	int err;

	/* Close race with setup_net() and cleanup_net() */
	down_write(&pernet_ops_rwsem);
	rtnl_lock();
	//完成通知块的添加
	err = raw_notifier_chain_register(&netdev_chain, nb);
	if (err)
		goto unlock;
	if (dev_boot_phase)
		goto unlock;
	//注册通知函数，
	//先针对nb通知所有net下所有dev的，netdev_register事件,如果接口是up,则再通知netdev_up事件
	for_each_net(net) {
		//如果设备处于up状态，则通知netdev_up事件
		err = call_netdevice_register_net_notifiers(nb, net);
		if (err)
			goto rollback;
	}

unlock:
	rtnl_unlock();
	up_write(&pernet_ops_rwsem);
	return err;

rollback:
	//如果之前通知过NETDEV_UP事件，则回退时通知netdev_going_down,
	//netdev_down事件
	//否则仅通知netdev_unregister事件
	for_each_net_continue_reverse(net)
		call_netdevice_unregister_net_notifiers(nb, net);

	//如果发生过通知失败的情况，则此通知链注册失败
	raw_notifier_chain_unregister(&netdev_chain, nb);
	goto unlock;
}
EXPORT_SYMBOL(register_netdevice_notifier);

/**
 * unregister_netdevice_notifier - unregister a network notifier block
 * @nb: notifier
 *
 * Unregister a notifier previously registered by
 * register_netdevice_notifier(). The notifier is unlinked into the
 * kernel structures and may then be reused. A negative errno code
 * is returned on a failure.
 *
 * After unregistering unregister and down device events are synthesized
 * for all devices on the device list to the removed notifier to remove
 * the need for special case cleanup code.
 */

int unregister_netdevice_notifier(struct notifier_block *nb)
{
	struct net *net;
	int err;

	/* Close race with setup_net() and cleanup_net() */
	down_write(&pernet_ops_rwsem);
	rtnl_lock();
	err = raw_notifier_chain_unregister(&netdev_chain, nb);
	if (err)
		goto unlock;

	for_each_net(net)
		call_netdevice_unregister_net_notifiers(nb, net);

unlock:
	rtnl_unlock();
	up_write(&pernet_ops_rwsem);
	return err;
}
EXPORT_SYMBOL(unregister_netdevice_notifier);

static int __register_netdevice_notifier_net(struct net *net,
					     struct notifier_block *nb,
					     bool ignore_call_fail)
{
	int err;

	err = raw_notifier_chain_register(&net->netdev_chain, nb);
	if (err)
		return err;
	if (dev_boot_phase)
		return 0;

	err = call_netdevice_register_net_notifiers(nb, net);
	if (err && !ignore_call_fail)
		goto chain_unregister;

	return 0;

chain_unregister:
	raw_notifier_chain_unregister(&net->netdev_chain, nb);
	return err;
}

static int __unregister_netdevice_notifier_net(struct net *net,
					       struct notifier_block *nb)
{
	int err;

	err = raw_notifier_chain_unregister(&net->netdev_chain, nb);
	if (err)
		return err;

	call_netdevice_unregister_net_notifiers(nb, net);
	return 0;
}

/**
 * register_netdevice_notifier_net - register a per-netns network notifier block
 * @net: network namespace
 * @nb: notifier
 *
 * Register a notifier to be called when network device events occur.
 * The notifier passed is linked into the kernel structures and must
 * not be reused until it has been unregistered. A negative errno code
 * is returned on a failure.
 *
 * When registered all registration and up events are replayed
 * to the new notifier to allow device to have a race free
 * view of the network device list.
 */

int register_netdevice_notifier_net(struct net *net, struct notifier_block *nb)
{
	int err;

	rtnl_lock();
	err = __register_netdevice_notifier_net(net, nb, false);
	rtnl_unlock();
	return err;
}
EXPORT_SYMBOL(register_netdevice_notifier_net);

/**
 * unregister_netdevice_notifier_net - unregister a per-netns
 *                                     network notifier block
 * @net: network namespace
 * @nb: notifier
 *
 * Unregister a notifier previously registered by
 * register_netdevice_notifier(). The notifier is unlinked into the
 * kernel structures and may then be reused. A negative errno code
 * is returned on a failure.
 *
 * After unregistering unregister and down device events are synthesized
 * for all devices on the device list to the removed notifier to remove
 * the need for special case cleanup code.
 */

int unregister_netdevice_notifier_net(struct net *net,
				      struct notifier_block *nb)
{
	int err;

	rtnl_lock();
	err = __unregister_netdevice_notifier_net(net, nb);
	rtnl_unlock();
	return err;
}
EXPORT_SYMBOL(unregister_netdevice_notifier_net);

int register_netdevice_notifier_dev_net(struct net_device *dev,
					struct notifier_block *nb,
					struct netdev_net_notifier *nn)
{
	int err;

	rtnl_lock();
	err = __register_netdevice_notifier_net(dev_net(dev), nb, false);
	if (!err) {
		nn->nb = nb;
		list_add(&nn->list, &dev->net_notifier_list);
	}
	rtnl_unlock();
	return err;
}
EXPORT_SYMBOL(register_netdevice_notifier_dev_net);

int unregister_netdevice_notifier_dev_net(struct net_device *dev,
					  struct notifier_block *nb,
					  struct netdev_net_notifier *nn)
{
	int err;

	rtnl_lock();
	list_del(&nn->list);
	err = __unregister_netdevice_notifier_net(dev_net(dev), nb);
	rtnl_unlock();
	return err;
}
EXPORT_SYMBOL(unregister_netdevice_notifier_dev_net);

static void move_netdevice_notifiers_dev_net(struct net_device *dev,
					     struct net *net)
{
	struct netdev_net_notifier *nn;

	list_for_each_entry(nn, &dev->net_notifier_list, list) {
		__unregister_netdevice_notifier_net(dev_net(dev), nn->nb);
		__register_netdevice_notifier_net(net, nn->nb, true);
	}
}

/**
 *	call_netdevice_notifiers_info - call all network notifier blocks
 *	@val: value passed unmodified to notifier function
 *	@info: notifier information data
 *
 *	Call all network notifier blocks.  Parameters and return value
 *	are as for raw_notifier_call_chain().
 */

static int call_netdevice_notifiers_info(unsigned long val,
					 struct netdev_notifier_info *info)
{
	struct net *net = dev_net(info->dev);
	int ret;

	ASSERT_RTNL();

	/* Run per-netns notifier block chain first, then run the global one.
	 * Hopefully, one day, the global one is going to be removed after
	 * all notifier block registrators get converted to be per-netns.
	 */
	ret = raw_notifier_call_chain(&net->netdev_chain, val, info);
	if (ret & NOTIFY_STOP_MASK)
		return ret;
	return raw_notifier_call_chain(&netdev_chain, val, info);
}

static int call_netdevice_notifiers_extack(unsigned long val,
					   struct net_device *dev,
					   struct netlink_ext_ack *extack)
{
	struct netdev_notifier_info info = {
		.dev = dev,
		.extack = extack,
	};

	return call_netdevice_notifiers_info(val, &info);
}

/**
 *	call_netdevice_notifiers - call all network notifier blocks
 *      @val: value passed unmodified to notifier function
 *      @dev: net_device pointer passed unmodified to notifier function
 *
 *	Call all network notifier blocks.  Parameters and return value
 *	are as for raw_notifier_call_chain().
 */
//通知dev的val事件
int call_netdevice_notifiers(unsigned long val, struct net_device *dev)
{
	return call_netdevice_notifiers_extack(val, dev, NULL);
}
EXPORT_SYMBOL(call_netdevice_notifiers);

/**
 *	call_netdevice_notifiers_mtu - call all network notifier blocks
 *	@val: value passed unmodified to notifier function
 *	@dev: net_device pointer passed unmodified to notifier function
 *	@arg: additional u32 argument passed to the notifier function
 *
 *	Call all network notifier blocks.  Parameters and return value
 *	are as for raw_notifier_call_chain().
 */
static int call_netdevice_notifiers_mtu(unsigned long val,
					struct net_device *dev, u32 arg)
{
	struct netdev_notifier_info_ext info = {
		.info.dev = dev,
		.ext.mtu = arg,
	};

	BUILD_BUG_ON(offsetof(struct netdev_notifier_info_ext, info) != 0);

	return call_netdevice_notifiers_info(val, &info.info);
}

#ifdef CONFIG_NET_INGRESS
static DEFINE_STATIC_KEY_FALSE(ingress_needed_key);

void net_inc_ingress_queue(void)
{
    //增加ingress key,表明开启ingress处理
	static_branch_inc(&ingress_needed_key);
}
EXPORT_SYMBOL_GPL(net_inc_ingress_queue);

void net_dec_ingress_queue(void)
{
	static_branch_dec(&ingress_needed_key);
}
EXPORT_SYMBOL_GPL(net_dec_ingress_queue);
#endif

#ifdef CONFIG_NET_EGRESS
static DEFINE_STATIC_KEY_FALSE(egress_needed_key);

void net_inc_egress_queue(void)
{
	static_branch_inc(&egress_needed_key);
}
EXPORT_SYMBOL_GPL(net_inc_egress_queue);

void net_dec_egress_queue(void)
{
	static_branch_dec(&egress_needed_key);
}
EXPORT_SYMBOL_GPL(net_dec_egress_queue);
#endif

static DEFINE_STATIC_KEY_FALSE(netstamp_needed_key);
#ifdef CONFIG_JUMP_LABEL
static atomic_t netstamp_needed_deferred;
static atomic_t netstamp_wanted;
static void netstamp_clear(struct work_struct *work)
{
	int deferred = atomic_xchg(&netstamp_needed_deferred, 0);
	int wanted;

	wanted = atomic_add_return(deferred, &netstamp_wanted);
	if (wanted > 0)
		static_branch_enable(&netstamp_needed_key);
	else
		static_branch_disable(&netstamp_needed_key);
}
static DECLARE_WORK(netstamp_work, netstamp_clear);
#endif

void net_enable_timestamp(void)
{
#ifdef CONFIG_JUMP_LABEL
	int wanted;

	while (1) {
		wanted = atomic_read(&netstamp_wanted);
		if (wanted <= 0)
			break;
		if (atomic_cmpxchg(&netstamp_wanted, wanted, wanted + 1) == wanted)
			return;
	}
	atomic_inc(&netstamp_needed_deferred);
	schedule_work(&netstamp_work);
#else
	static_branch_inc(&netstamp_needed_key);
#endif
}
EXPORT_SYMBOL(net_enable_timestamp);

void net_disable_timestamp(void)
{
#ifdef CONFIG_JUMP_LABEL
	int wanted;

	while (1) {
		wanted = atomic_read(&netstamp_wanted);
		if (wanted <= 1)
			break;
		if (atomic_cmpxchg(&netstamp_wanted, wanted, wanted - 1) == wanted)
			return;
	}
	atomic_dec(&netstamp_needed_deferred);
	schedule_work(&netstamp_work);
#else
	static_branch_dec(&netstamp_needed_key);
#endif
}
EXPORT_SYMBOL(net_disable_timestamp);

static inline void net_timestamp_set(struct sk_buff *skb)
{
	skb->tstamp = 0;
	if (static_branch_unlikely(&netstamp_needed_key))
		__net_timestamp(skb);
}

#define net_timestamp_check(COND, SKB)				\
	if (static_branch_unlikely(&netstamp_needed_key)) {	\
		if ((COND) && !(SKB)->tstamp)			\
			__net_timestamp(SKB);			\
	}							\

bool is_skb_forwardable(const struct net_device *dev, const struct sk_buff *skb)
{
	unsigned int len;

	if (!(dev->flags & IFF_UP))
		return false;

	len = dev->mtu + dev->hard_header_len + VLAN_HLEN;
	if (skb->len <= len)
		return true;

	/* if TSO is enabled, we don't care about the length as the packet
	 * could be forwarded without being segmented before
	 */
	if (skb_is_gso(skb))
		return true;

	return false;
}
EXPORT_SYMBOL_GPL(is_skb_forwardable);

int __dev_forward_skb(struct net_device *dev, struct sk_buff *skb)
{
	int ret = ____dev_forward_skb(dev, skb);

	if (likely(!ret)) {
		//变更skb所属的dev设备
		skb->protocol = eth_type_trans(skb, dev);
		skb_postpull_rcsum(skb, eth_hdr(skb), ETH_HLEN);
	}

	return ret;
}
EXPORT_SYMBOL_GPL(__dev_forward_skb);

/**
 * dev_forward_skb - loopback an skb to another netif
 *
 * @dev: destination network device
 * @skb: buffer to forward
 *
 * return values:
 *	NET_RX_SUCCESS	(no congestion)
 *	NET_RX_DROP     (packet was dropped, but freed)
 *
 * dev_forward_skb can be used for injecting an skb from the
 * start_xmit function of one device into the receive queue
 * of another device.
 *
 * The receiving device may be in another namespace, so
 * we have to clear all information in the skb that could
 * impact namespace isolation.
 */
int dev_forward_skb(struct net_device *dev, struct sk_buff *skb)
{
	//发送给dev，实际上是dev收到报文
	return __dev_forward_skb(dev, skb) ?: netif_rx_internal(skb);
}
EXPORT_SYMBOL_GPL(dev_forward_skb);

//通过Func直接处理skb
static inline int deliver_skb(struct sk_buff *skb,
			      struct packet_type *pt_prev,
			      struct net_device *orig_dev)
{
	if (unlikely(skb_orphan_frags_rx(skb, GFP_ATOMIC)))
		return -ENOMEM;
	//增加引用计数
	refcount_inc(&skb->users);
	//执行回调
	return pt_prev->func(skb, skb->dev, pt_prev, orig_dev);
}

//遍历执行ptype_list,针对每一种ptype，进行报文输送
static inline void deliver_ptype_list_skb(struct sk_buff *skb,
					  struct packet_type **pt,
					  struct net_device *orig_dev,
					  __be16 type,
					  struct list_head *ptype_list)
{
	struct packet_type *ptype, *pt_prev = *pt;

	list_for_each_entry_rcu(ptype, ptype_list, list) {
		if (ptype->type != type)
			continue;
		if (pt_prev)
			deliver_skb(skb, pt_prev, orig_dev);
		pt_prev = ptype;
	}
	*pt = pt_prev;
}

static inline bool skb_loop_sk(struct packet_type *ptype, struct sk_buff *skb)
{
	if (!ptype->af_packet_priv || !skb->sk)
		return false;

	if (ptype->id_match)
		return ptype->id_match(ptype, skb->sk);
	else if ((struct sock *)ptype->af_packet_priv == skb->sk)
		return true;

	return false;
}

/**
 * dev_nit_active - return true if any network interface taps are in use
 *
 * @dev: network device to check for the presence of taps
 */
bool dev_nit_active(struct net_device *dev)
{
	return !list_empty(&ptype_all) || !list_empty(&dev->ptype_all);
}
EXPORT_SYMBOL_GPL(dev_nit_active);

/*
 *	Support routine. Sends outgoing frames to any network
 *	taps currently in use.
 */
//向所有ptype_all发送此报文
void dev_queue_xmit_nit(struct sk_buff *skb, struct net_device *dev)
{
	struct packet_type *ptype;
	struct sk_buff *skb2 = NULL;
	struct packet_type *pt_prev = NULL;
	struct list_head *ptype_list = &ptype_all;

	rcu_read_lock();
again:
    //遍历ptype_list中给出的所有entry
	list_for_each_entry_rcu(ptype, ptype_list, list) {
	    //如果需要忽略tx方向，则忽略此ptype
		if (ptype->ignore_outgoing)
			continue;

		/* Never send packets back to the socket
		 * they originated from - MvS (miquels@drinkel.ow.org)
		 */
		//防止自发自收
		if (skb_loop_sk(ptype, skb))
			continue;

		//调用deliver函数，完成报文送达
		if (pt_prev) {
			deliver_skb(skb2, pt_prev, skb->dev);
			pt_prev = ptype;
			continue;
		}

		/* need to clone skb, done only once */
		//需要向pt_prev投递，先clone报文
		skb2 = skb_clone(skb, GFP_ATOMIC);
		if (!skb2)
			goto out_unlock;

		net_timestamp_set(skb2);

		/* skb->nh should be correctly
		 * set by sender, so that the second statement is
		 * just protection against buggy protocols.
		 */
		skb_reset_mac_header(skb2);

		if (skb_network_header(skb2) < skb2->data ||
		    skb_network_header(skb2) > skb_tail_pointer(skb2)) {
			net_crit_ratelimited("protocol %04x is buggy, dev %s\n",
					     ntohs(skb2->protocol),
					     dev->name);
			skb_reset_network_header(skb2);
		}

		skb2->transport_header = skb2->network_header;
		skb2->pkt_type = PACKET_OUTGOING;
		pt_prev = ptype;
	}

	//上面处理的是ptype_all,现在开始处理dev->ptype_all
	if (ptype_list == &ptype_all) {
		ptype_list = &dev->ptype_all;
		goto again;
	}
out_unlock:
	if (pt_prev) {
		if (!skb_orphan_frags_rx(skb2, GFP_ATOMIC))
			pt_prev->func(skb2, skb->dev, pt_prev, skb->dev);
		else
			kfree_skb(skb2);
	}
	rcu_read_unlock();
}
EXPORT_SYMBOL_GPL(dev_queue_xmit_nit);

/**
 * netif_setup_tc - Handle tc mappings on real_num_tx_queues change
 * @dev: Network device
 * @txq: number of queues available
 *
 * If real_num_tx_queues is changed the tc mappings may no longer be
 * valid. To resolve this verify the tc mapping remains valid and if
 * not NULL the mapping. With no priorities mapping to this
 * offset/count pair it will no longer be used. In the worst case TC0
 * is invalid nothing can be done so disable priority mappings. If is
 * expected that drivers will fix this mapping if they can before
 * calling netif_set_real_num_tx_queues.
 */
static void netif_setup_tc(struct net_device *dev, unsigned int txq)
{
	int i;
	struct netdev_tc_txq *tc = &dev->tc_to_txq[0];

	/* If TC0 is invalidated disable TC mapping */
	if (tc->offset + tc->count > txq) {
		pr_warn("Number of in use tx queues changed invalidating tc mappings. Priority traffic classification disabled!\n");
		dev->num_tc = 0;
		return;
	}

	/* Invalidated prio to tc mappings set to TC0 */
	for (i = 1; i < TC_BITMASK + 1; i++) {
		int q = netdev_get_prio_tc_map(dev, i);

		tc = &dev->tc_to_txq[q];
		if (tc->offset + tc->count > txq) {
			pr_warn("Number of in use tx queues changed. Priority %i to tc mapping %i is no longer valid. Setting map to 0\n",
				i, q);
			netdev_set_prio_tc_map(dev, i, 0);
		}
	}
}

int netdev_txq_to_tc(struct net_device *dev, unsigned int txq)
{
	if (dev->num_tc) {
		struct netdev_tc_txq *tc = &dev->tc_to_txq[0];
		int i;

		/* walk through the TCs and see if it falls into any of them */
		for (i = 0; i < TC_MAX_QUEUE; i++, tc++) {
			if ((txq - tc->offset) < tc->count)
				return i;
		}

		/* didn't find it, just return -1 to indicate no match */
		return -1;
	}

	return 0;
}
EXPORT_SYMBOL(netdev_txq_to_tc);

#ifdef CONFIG_XPS
struct static_key xps_needed __read_mostly;
EXPORT_SYMBOL(xps_needed);
struct static_key xps_rxqs_needed __read_mostly;
EXPORT_SYMBOL(xps_rxqs_needed);
static DEFINE_MUTEX(xps_map_mutex);
#define xmap_dereference(P)		\
	rcu_dereference_protected((P), lockdep_is_held(&xps_map_mutex))

static bool remove_xps_queue(struct xps_dev_maps *dev_maps,
			     int tci, u16 index)
{
	struct xps_map *map = NULL;
	int pos;

	if (dev_maps)
		map = xmap_dereference(dev_maps->attr_map[tci]);
	if (!map)
		return false;

	for (pos = map->len; pos--;) {
		if (map->queues[pos] != index)
			continue;

		if (map->len > 1) {
			map->queues[pos] = map->queues[--map->len];
			break;
		}

		RCU_INIT_POINTER(dev_maps->attr_map[tci], NULL);
		kfree_rcu(map, rcu);
		return false;
	}

	return true;
}

static bool remove_xps_queue_cpu(struct net_device *dev,
				 struct xps_dev_maps *dev_maps,
				 int cpu, u16 offset, u16 count)
{
	int num_tc = dev->num_tc ? : 1;
	bool active = false;
	int tci;

	for (tci = cpu * num_tc; num_tc--; tci++) {
		int i, j;

		for (i = count, j = offset; i--; j++) {
			if (!remove_xps_queue(dev_maps, tci, j))
				break;
		}

		active |= i < 0;
	}

	return active;
}

static void reset_xps_maps(struct net_device *dev,
			   struct xps_dev_maps *dev_maps,
			   bool is_rxqs_map)
{
	if (is_rxqs_map) {
		static_key_slow_dec_cpuslocked(&xps_rxqs_needed);
		RCU_INIT_POINTER(dev->xps_rxqs_map, NULL);
	} else {
		RCU_INIT_POINTER(dev->xps_cpus_map, NULL);
	}
	static_key_slow_dec_cpuslocked(&xps_needed);
	kfree_rcu(dev_maps, rcu);
}

static void clean_xps_maps(struct net_device *dev, const unsigned long *mask,
			   struct xps_dev_maps *dev_maps, unsigned int nr_ids,
			   u16 offset, u16 count, bool is_rxqs_map)
{
	bool active = false;
	int i, j;

	for (j = -1; j = netif_attrmask_next(j, mask, nr_ids),
	     j < nr_ids;)
		active |= remove_xps_queue_cpu(dev, dev_maps, j, offset,
					       count);
	if (!active)
		reset_xps_maps(dev, dev_maps, is_rxqs_map);

	if (!is_rxqs_map) {
		for (i = offset + (count - 1); count--; i--) {
			netdev_queue_numa_node_write(
				netdev_get_tx_queue(dev, i),
				NUMA_NO_NODE);
		}
	}
}

static void netif_reset_xps_queues(struct net_device *dev, u16 offset,
				   u16 count)
{
	const unsigned long *possible_mask = NULL;
	struct xps_dev_maps *dev_maps;
	unsigned int nr_ids;

	if (!static_key_false(&xps_needed))
		return;

	cpus_read_lock();
	mutex_lock(&xps_map_mutex);

	if (static_key_false(&xps_rxqs_needed)) {
		dev_maps = xmap_dereference(dev->xps_rxqs_map);
		if (dev_maps) {
			nr_ids = dev->num_rx_queues;
			clean_xps_maps(dev, possible_mask, dev_maps, nr_ids,
				       offset, count, true);
		}
	}

	dev_maps = xmap_dereference(dev->xps_cpus_map);
	if (!dev_maps)
		goto out_no_maps;

	if (num_possible_cpus() > 1)
		possible_mask = cpumask_bits(cpu_possible_mask);
	nr_ids = nr_cpu_ids;
	clean_xps_maps(dev, possible_mask, dev_maps, nr_ids, offset, count,
		       false);

out_no_maps:
	mutex_unlock(&xps_map_mutex);
	cpus_read_unlock();
}

static void netif_reset_xps_queues_gt(struct net_device *dev, u16 index)
{
	netif_reset_xps_queues(dev, index, dev->num_tx_queues - index);
}

static struct xps_map *expand_xps_map(struct xps_map *map, int attr_index,
				      u16 index, bool is_rxqs_map)
{
	struct xps_map *new_map;
	int alloc_len = XPS_MIN_MAP_ALLOC;
	int i, pos;

	for (pos = 0; map && pos < map->len; pos++) {
		if (map->queues[pos] != index)
			continue;
		return map;
	}

	/* Need to add tx-queue to this CPU's/rx-queue's existing map */
	if (map) {
		if (pos < map->alloc_len)
			return map;

		alloc_len = map->alloc_len * 2;
	}

	/* Need to allocate new map to store tx-queue on this CPU's/rx-queue's
	 *  map
	 */
	if (is_rxqs_map)
		new_map = kzalloc(XPS_MAP_SIZE(alloc_len), GFP_KERNEL);
	else
		new_map = kzalloc_node(XPS_MAP_SIZE(alloc_len), GFP_KERNEL,
				       cpu_to_node(attr_index));
	if (!new_map)
		return NULL;

	for (i = 0; i < pos; i++)
		new_map->queues[i] = map->queues[i];
	new_map->alloc_len = alloc_len;
	new_map->len = pos;

	return new_map;
}

/* Must be called under cpus_read_lock */
int __netif_set_xps_queue(struct net_device *dev, const unsigned long *mask,
			  u16 index/*tx队列索引*/, bool is_rxqs_map)
{
	const unsigned long *online_mask = NULL, *possible_mask = NULL;
	struct xps_dev_maps *dev_maps, *new_dev_maps = NULL;
	int i, j, tci, numa_node_id = -2;
	int maps_sz, num_tc = 1, tc = 0;
	struct xps_map *map, *new_map;
	bool active = false;
	unsigned int nr_ids;

	if (dev->num_tc) {
		/* Do not allow XPS on subordinate device directly */
		num_tc = dev->num_tc;
		if (num_tc < 0)
			return -EINVAL;

		/* If queue belongs to subordinate dev use its map */
		dev = netdev_get_tx_queue(dev, index)->sb_dev ? : dev;

		tc = netdev_txq_to_tc(dev, index);
		if (tc < 0)
			return -EINVAL;
	}

	mutex_lock(&xps_map_mutex);
	if (is_rxqs_map) {
		maps_sz = XPS_RXQ_DEV_MAPS_SIZE(num_tc, dev->num_rx_queues);
		dev_maps = xmap_dereference(dev->xps_rxqs_map);
		nr_ids = dev->num_rx_queues;
	} else {
		maps_sz = XPS_CPU_DEV_MAPS_SIZE(num_tc);
		if (num_possible_cpus() > 1) {
			online_mask = cpumask_bits(cpu_online_mask);
			possible_mask = cpumask_bits(cpu_possible_mask);
		}
		dev_maps = xmap_dereference(dev->xps_cpus_map);
		nr_ids = nr_cpu_ids;
	}

	if (maps_sz < L1_CACHE_BYTES)
		maps_sz = L1_CACHE_BYTES;

	/* allocate memory for queue storage */
	for (j = -1; j = netif_attrmask_next_and(j, online_mask, mask, nr_ids),
	     j < nr_ids;) {
		if (!new_dev_maps)
			new_dev_maps = kzalloc(maps_sz, GFP_KERNEL);
		if (!new_dev_maps) {
			mutex_unlock(&xps_map_mutex);
			return -ENOMEM;
		}

		tci = j * num_tc + tc;
		map = dev_maps ? xmap_dereference(dev_maps->attr_map[tci]) :
				 NULL;

		map = expand_xps_map(map, j, index, is_rxqs_map);
		if (!map)
			goto error;

		RCU_INIT_POINTER(new_dev_maps->attr_map[tci], map);
	}

	if (!new_dev_maps)
		goto out_no_new_maps;

	if (!dev_maps) {
		/* Increment static keys at most once per type */
		static_key_slow_inc_cpuslocked(&xps_needed);
		if (is_rxqs_map)
			static_key_slow_inc_cpuslocked(&xps_rxqs_needed);
	}

	for (j = -1; j = netif_attrmask_next(j, possible_mask, nr_ids),
	     j < nr_ids;) {
		/* copy maps belonging to foreign traffic classes */
		for (i = tc, tci = j * num_tc; dev_maps && i--; tci++) {
			/* fill in the new device map from the old device map */
			map = xmap_dereference(dev_maps->attr_map[tci]);
			RCU_INIT_POINTER(new_dev_maps->attr_map[tci], map);
		}

		/* We need to explicitly update tci as prevous loop
		 * could break out early if dev_maps is NULL.
		 */
		tci = j * num_tc + tc;

		if (netif_attr_test_mask(j, mask, nr_ids) &&
		    netif_attr_test_online(j, online_mask, nr_ids)) {
			/* add tx-queue to CPU/rx-queue maps */
			int pos = 0;

			map = xmap_dereference(new_dev_maps->attr_map[tci]);
			while ((pos < map->len) && (map->queues[pos] != index))
				pos++;

			if (pos == map->len)
				map->queues[map->len++] = index;
#ifdef CONFIG_NUMA
			if (!is_rxqs_map) {
				if (numa_node_id == -2)
					numa_node_id = cpu_to_node(j);
				else if (numa_node_id != cpu_to_node(j))
					numa_node_id = -1;
			}
#endif
		} else if (dev_maps) {
			/* fill in the new device map from the old device map */
			map = xmap_dereference(dev_maps->attr_map[tci]);
			RCU_INIT_POINTER(new_dev_maps->attr_map[tci], map);
		}

		/* copy maps belonging to foreign traffic classes */
		for (i = num_tc - tc, tci++; dev_maps && --i; tci++) {
			/* fill in the new device map from the old device map */
			map = xmap_dereference(dev_maps->attr_map[tci]);
			RCU_INIT_POINTER(new_dev_maps->attr_map[tci], map);
		}
	}

	if (is_rxqs_map)
		rcu_assign_pointer(dev->xps_rxqs_map, new_dev_maps);
	else
		rcu_assign_pointer(dev->xps_cpus_map, new_dev_maps);

	/* Cleanup old maps */
	if (!dev_maps)
		goto out_no_old_maps;

	for (j = -1; j = netif_attrmask_next(j, possible_mask, nr_ids),
	     j < nr_ids;) {
		for (i = num_tc, tci = j * num_tc; i--; tci++) {
			new_map = xmap_dereference(new_dev_maps->attr_map[tci]);
			map = xmap_dereference(dev_maps->attr_map[tci]);
			if (map && map != new_map)
				kfree_rcu(map, rcu);
		}
	}

	kfree_rcu(dev_maps, rcu);

out_no_old_maps:
	dev_maps = new_dev_maps;
	active = true;

out_no_new_maps:
	if (!is_rxqs_map) {
		/* update Tx queue numa node */
		netdev_queue_numa_node_write(netdev_get_tx_queue(dev, index),
					     (numa_node_id >= 0) ?
					     numa_node_id : NUMA_NO_NODE);
	}

	if (!dev_maps)
		goto out_no_maps;

	/* removes tx-queue from unused CPUs/rx-queues */
	for (j = -1; j = netif_attrmask_next(j, possible_mask, nr_ids),
	     j < nr_ids;) {
		for (i = tc, tci = j * num_tc; i--; tci++)
			active |= remove_xps_queue(dev_maps, tci, index);
		if (!netif_attr_test_mask(j, mask, nr_ids) ||
		    !netif_attr_test_online(j, online_mask, nr_ids))
			active |= remove_xps_queue(dev_maps, tci, index);
		for (i = num_tc - tc, tci++; --i; tci++)
			active |= remove_xps_queue(dev_maps, tci, index);
	}

	/* free map if not active */
	if (!active)
		reset_xps_maps(dev, dev_maps, is_rxqs_map);

out_no_maps:
	mutex_unlock(&xps_map_mutex);

	return 0;
error:
	/* remove any maps that we added */
	for (j = -1; j = netif_attrmask_next(j, possible_mask, nr_ids),
	     j < nr_ids;) {
		for (i = num_tc, tci = j * num_tc; i--; tci++) {
			new_map = xmap_dereference(new_dev_maps->attr_map[tci]);
			map = dev_maps ?
			      xmap_dereference(dev_maps->attr_map[tci]) :
			      NULL;
			if (new_map && new_map != map)
				kfree(new_map);
		}
	}

	mutex_unlock(&xps_map_mutex);

	kfree(new_dev_maps);
	return -ENOMEM;
}
EXPORT_SYMBOL_GPL(__netif_set_xps_queue);

/*设置dev的index号tx队列的xps cpu掩码*/
int netif_set_xps_queue(struct net_device *dev, const struct cpumask *mask,
			u16 index)
{
	int ret;

	cpus_read_lock();
	ret =  __netif_set_xps_queue(dev, cpumask_bits(mask), index, false);
	cpus_read_unlock();

	return ret;
}
EXPORT_SYMBOL(netif_set_xps_queue);

#endif
static void netdev_unbind_all_sb_channels(struct net_device *dev)
{
	struct netdev_queue *txq = &dev->_tx[dev->num_tx_queues];

	/* Unbind any subordinate channels */
	while (txq-- != &dev->_tx[0]) {
		if (txq->sb_dev)
			netdev_unbind_sb_channel(dev, txq->sb_dev);
	}
}

void netdev_reset_tc(struct net_device *dev)
{
#ifdef CONFIG_XPS
	netif_reset_xps_queues_gt(dev, 0);
#endif
	netdev_unbind_all_sb_channels(dev);

	/* Reset TC configuration of device */
	dev->num_tc = 0;
	memset(dev->tc_to_txq, 0, sizeof(dev->tc_to_txq));
	memset(dev->prio_tc_map, 0, sizeof(dev->prio_tc_map));
}
EXPORT_SYMBOL(netdev_reset_tc);

int netdev_set_tc_queue(struct net_device *dev, u8 tc, u16 count, u16 offset)
{
	if (tc >= dev->num_tc)
		return -EINVAL;

#ifdef CONFIG_XPS
	netif_reset_xps_queues(dev, offset, count);
#endif
	dev->tc_to_txq[tc].count = count;
	dev->tc_to_txq[tc].offset = offset;
	return 0;
}
EXPORT_SYMBOL(netdev_set_tc_queue);

int netdev_set_num_tc(struct net_device *dev, u8 num_tc)
{
	if (num_tc > TC_MAX_QUEUE)
		return -EINVAL;

#ifdef CONFIG_XPS
	netif_reset_xps_queues_gt(dev, 0);
#endif
	netdev_unbind_all_sb_channels(dev);

	dev->num_tc = num_tc;
	return 0;
}
EXPORT_SYMBOL(netdev_set_num_tc);

void netdev_unbind_sb_channel(struct net_device *dev,
			      struct net_device *sb_dev)
{
	struct netdev_queue *txq = &dev->_tx[dev->num_tx_queues];

#ifdef CONFIG_XPS
	netif_reset_xps_queues_gt(sb_dev, 0);
#endif
	memset(sb_dev->tc_to_txq, 0, sizeof(sb_dev->tc_to_txq));
	memset(sb_dev->prio_tc_map, 0, sizeof(sb_dev->prio_tc_map));

	while (txq-- != &dev->_tx[0]) {
		if (txq->sb_dev == sb_dev)
			txq->sb_dev = NULL;
	}
}
EXPORT_SYMBOL(netdev_unbind_sb_channel);

int netdev_bind_sb_channel_queue(struct net_device *dev,
				 struct net_device *sb_dev,
				 u8 tc, u16 count, u16 offset)
{
	/* Make certain the sb_dev and dev are already configured */
	if (sb_dev->num_tc >= 0 || tc >= dev->num_tc)
		return -EINVAL;

	/* We cannot hand out queues we don't have */
	if ((offset + count) > dev->real_num_tx_queues)
		return -EINVAL;

	/* Record the mapping */
	sb_dev->tc_to_txq[tc].count = count;
	sb_dev->tc_to_txq[tc].offset = offset;

	/* Provide a way for Tx queue to find the tc_to_txq map or
	 * XPS map for itself.
	 */
	while (count--)
		netdev_get_tx_queue(dev, count + offset)->sb_dev = sb_dev;

	return 0;
}
EXPORT_SYMBOL(netdev_bind_sb_channel_queue);

int netdev_set_sb_channel(struct net_device *dev, u16 channel)
{
	/* Do not use a multiqueue device to represent a subordinate channel */
	if (netif_is_multiqueue(dev))
		return -ENODEV;

	/* We allow channels 1 - 32767 to be used for subordinate channels.
	 * Channel 0 is meant to be "native" mode and used only to represent
	 * the main root device. We allow writing 0 to reset the device back
	 * to normal mode after being used as a subordinate channel.
	 */
	if (channel > S16_MAX)
		return -EINVAL;

	dev->num_tc = -channel;

	return 0;
}
EXPORT_SYMBOL(netdev_set_sb_channel);

/*
 * Routine to help set real_num_tx_queues. To avoid skbs mapped to queues
 * greater than real_num_tx_queues stale skbs on the qdisc must be flushed.
 */
int netif_set_real_num_tx_queues(struct net_device *dev, unsigned int txq)
{
	bool disabling;
	int rc;

	disabling = txq < dev->real_num_tx_queues;

	if (txq < 1 || txq > dev->num_tx_queues)
		return -EINVAL;

	if (dev->reg_state == NETREG_REGISTERED ||
	    dev->reg_state == NETREG_UNREGISTERING) {
		ASSERT_RTNL();

		rc = netdev_queue_update_kobjects(dev, dev->real_num_tx_queues,
						  txq);
		if (rc)
			return rc;

		if (dev->num_tc)
			netif_setup_tc(dev, txq);

		dev->real_num_tx_queues = txq;

		if (disabling) {
			synchronize_net();
			qdisc_reset_all_tx_gt(dev, txq);
#ifdef CONFIG_XPS
			netif_reset_xps_queues_gt(dev, txq);
#endif
		}
	} else {
		dev->real_num_tx_queues = txq;
	}

	return 0;
}
EXPORT_SYMBOL(netif_set_real_num_tx_queues);

#ifdef CONFIG_SYSFS
/**
 *	netif_set_real_num_rx_queues - set actual number of RX queues used
 *	@dev: Network device
 *	@rxq: Actual number of RX queues
 *
 *	This must be called either with the rtnl_lock held or before
 *	registration of the net device.  Returns 0 on success, or a
 *	negative error code.  If called before registration, it always
 *	succeeds.
 */
int netif_set_real_num_rx_queues(struct net_device *dev, unsigned int rxq)
{
    //为dev设置收队列
	int rc;

	if (rxq < 1 || rxq > dev->num_rx_queues)
		return -EINVAL;

	if (dev->reg_state == NETREG_REGISTERED) {
		ASSERT_RTNL();

		rc = net_rx_queue_update_kobjects(dev, dev->real_num_rx_queues,
						  rxq);
		if (rc)
			return rc;
	}

	dev->real_num_rx_queues = rxq;
	return 0;
}
EXPORT_SYMBOL(netif_set_real_num_rx_queues);
#endif

/**
 * netif_get_num_default_rss_queues - default number of RSS queues
 *
 * This routine should set an upper limit on the number of RSS queues
 * used by default by multiqueue devices.
 */
int netif_get_num_default_rss_queues(void)
{
	return is_kdump_kernel() ?
		1 : min_t(int, DEFAULT_MAX_NUM_RSS_QUEUES, num_online_cpus());
}
EXPORT_SYMBOL(netif_get_num_default_rss_queues);

static void __netif_reschedule(struct Qdisc *q)
{
	struct softnet_data *sd;
	unsigned long flags;

	local_irq_save(flags);
	sd = this_cpu_ptr(&softnet_data);
	q->next_sched = NULL;
	*sd->output_queue_tailp = q;
	sd->output_queue_tailp = &q->next_sched;
	//触发tx软中断
	raise_softirq_irqoff(NET_TX_SOFTIRQ);
	local_irq_restore(flags);
}

void __netif_schedule(struct Qdisc *q)
{
	if (!test_and_set_bit(__QDISC_STATE_SCHED, &q->state))
		__netif_reschedule(q);
}
EXPORT_SYMBOL(__netif_schedule);

struct dev_kfree_skb_cb {
	enum skb_free_reason reason;
};

static struct dev_kfree_skb_cb *get_kfree_skb_cb(const struct sk_buff *skb)
{
	return (struct dev_kfree_skb_cb *)skb->cb;
}

void netif_schedule_queue(struct netdev_queue *txq)
{
	rcu_read_lock();
	if (!netif_xmit_stopped(txq)) {
		struct Qdisc *q = rcu_dereference(txq->qdisc);

		__netif_schedule(q);
	}
	rcu_read_unlock();
}
EXPORT_SYMBOL(netif_schedule_queue);

void netif_tx_wake_queue(struct netdev_queue *dev_queue)
{
    //清除掉队列上的stop标记，并尝试调度tx软中断
	if (test_and_clear_bit(__QUEUE_STATE_DRV_XOFF, &dev_queue->state)) {
		struct Qdisc *q;

		rcu_read_lock();
		q = rcu_dereference(dev_queue->qdisc);
		__netif_schedule(q);
		rcu_read_unlock();
	}
}
EXPORT_SYMBOL(netif_tx_wake_queue);

void __dev_kfree_skb_irq(struct sk_buff *skb, enum skb_free_reason reason)
{
	unsigned long flags;

	if (unlikely(!skb))
		return;

	if (likely(refcount_read(&skb->users) == 1)) {
		smp_rmb();
		/*存放到irq链表上的skb引用计数恒为0*/
		refcount_set(&skb->users, 0);
	} else if (likely(!refcount_dec_and_test(&skb->users))) {
	    /*仍在使用，减引用计数，退出*/
		return;
	}
	get_kfree_skb_cb(skb)->reason = reason;/*设置释放原因*/
	local_irq_save(flags);
	/*将此skb挂接在tx软中断的completion_queue上，通过tx softirq完成报文释放*/
	skb->next = __this_cpu_read(softnet_data.completion_queue);
	__this_cpu_write(softnet_data.completion_queue, skb);
	raise_softirq_irqoff(NET_TX_SOFTIRQ);
	local_irq_restore(flags);
}
EXPORT_SYMBOL(__dev_kfree_skb_irq);

void __dev_kfree_skb_any(struct sk_buff *skb, enum skb_free_reason reason)
{
	if (in_irq() || irqs_disabled())
		__dev_kfree_skb_irq(skb, reason);
	else
		dev_kfree_skb(skb);
}
EXPORT_SYMBOL(__dev_kfree_skb_any);


/**
 * netif_device_detach - mark device as removed
 * @dev: network device
 *
 * Mark device as removed from system and therefore no longer available.
 */
void netif_device_detach(struct net_device *dev)
{
	if (test_and_clear_bit(__LINK_STATE_PRESENT, &dev->state) &&
	    netif_running(dev)) {
		netif_tx_stop_all_queues(dev);
	}
}
EXPORT_SYMBOL(netif_device_detach);

/**
 * netif_device_attach - mark device as attached
 * @dev: network device
 *
 * Mark device as attached from system and restart if needed.
 */
void netif_device_attach(struct net_device *dev)
{
	if (!test_and_set_bit(__LINK_STATE_PRESENT, &dev->state) &&
	    netif_running(dev)) {
		netif_tx_wake_all_queues(dev);
		__netdev_watchdog_up(dev);
	}
}
EXPORT_SYMBOL(netif_device_attach);

/*
 * Returns a Tx hash based on the given packet descriptor a Tx queues' number
 * to be used as a distribution range.
 */
static u16 skb_tx_hash(const struct net_device *dev,
		       const struct net_device *sb_dev,
		       struct sk_buff *skb)
{
	u32 hash;
	u16 qoffset = 0;
	u16 qcount = dev->real_num_tx_queues;

	if (dev->num_tc) {
		u8 tc = netdev_get_prio_tc_map(dev, skb->priority);

		qoffset = sb_dev->tc_to_txq[tc].offset;
		qcount = sb_dev->tc_to_txq[tc].count;
	}

	if (skb_rx_queue_recorded(skb)) {
		hash = skb_get_rx_queue(skb);
		if (hash >= qoffset)
			hash -= qoffset;
		while (unlikely(hash >= qcount))
			hash -= qcount;
		return hash + qoffset;
	}

	return (u16) reciprocal_scale(skb_get_hash(skb), qcount) + qoffset;
}

static void skb_warn_bad_offload(const struct sk_buff *skb)
{
	static const netdev_features_t null_features;
	struct net_device *dev = skb->dev;
	const char *name = "";

	if (!net_ratelimit())
		return;

	if (dev) {
		if (dev->dev.parent)
			name = dev_driver_string(dev->dev.parent);
		else
			name = netdev_name(dev);
	}
	skb_dump(KERN_WARNING, skb, false);
	WARN(1, "%s: caps=(%pNF, %pNF)\n",
	     name, dev ? &dev->features : &null_features,
	     skb->sk ? &skb->sk->sk_route_caps : &null_features);
}

/*
 * Invalidate hardware checksum when packet is to be mangled, and
 * complete checksum manually on outgoing path.
 */
int skb_checksum_help(struct sk_buff *skb)
{
	__wsum csum;
	int ret = 0, offset;

	if (skb->ip_summed == CHECKSUM_COMPLETE)
		goto out_set_summed;

	if (unlikely(skb_shinfo(skb)->gso_size)) {
		skb_warn_bad_offload(skb);
		return -EINVAL;
	}

	/* Before computing a checksum, we should make sure no frag could
	 * be modified by an external entity : checksum could be wrong.
	 */
	if (skb_has_shared_frag(skb)) {
		ret = __skb_linearize(skb);
		if (ret)
			goto out;
	}

	offset = skb_checksum_start_offset(skb);
	BUG_ON(offset >= skb_headlen(skb));
	csum = skb_checksum(skb, offset, skb->len - offset, 0);

	offset += skb->csum_offset;
	BUG_ON(offset + sizeof(__sum16) > skb_headlen(skb));

	ret = skb_ensure_writable(skb, offset + sizeof(__sum16));
	if (ret)
		goto out;

	*(__sum16 *)(skb->data + offset) = csum_fold(csum) ?: CSUM_MANGLED_0;
out_set_summed:
	skb->ip_summed = CHECKSUM_NONE;
out:
	return ret;
}
EXPORT_SYMBOL(skb_checksum_help);

int skb_crc32c_csum_help(struct sk_buff *skb)
{
	__le32 crc32c_csum;
	int ret = 0, offset, start;

	if (skb->ip_summed != CHECKSUM_PARTIAL)
		goto out;

	if (unlikely(skb_is_gso(skb)))
		goto out;

	/* Before computing a checksum, we should make sure no frag could
	 * be modified by an external entity : checksum could be wrong.
	 */
	if (unlikely(skb_has_shared_frag(skb))) {
		ret = __skb_linearize(skb);
		if (ret)
			goto out;
	}
	start = skb_checksum_start_offset(skb);
	offset = start + offsetof(struct sctphdr, checksum);
	if (WARN_ON_ONCE(offset >= skb_headlen(skb))) {
		ret = -EINVAL;
		goto out;
	}

	ret = skb_ensure_writable(skb, offset + sizeof(__le32));
	if (ret)
		goto out;

	crc32c_csum = cpu_to_le32(~__skb_checksum(skb, start,
						  skb->len - start, ~(__u32)0,
						  crc32c_csum_stub));
	*(__le32 *)(skb->data + offset) = crc32c_csum;
	skb->ip_summed = CHECKSUM_NONE;
	skb->csum_not_inet = 0;
out:
	return ret;
}

__be16 skb_network_protocol(struct sk_buff *skb, int *depth)
{
	__be16 type = skb->protocol;

	/* Tunnel gso handlers can set protocol to ethernet. */
	if (type == htons(ETH_P_TEB)) {
		struct ethhdr *eth;

		if (unlikely(!pskb_may_pull(skb, sizeof(struct ethhdr))))
			return 0;

		eth = (struct ethhdr *)skb->data;
		type = eth->h_proto;
	}

	return __vlan_get_protocol(skb, type, depth);
}

/**
 *	skb_mac_gso_segment - mac layer segmentation handler.
 *	@skb: buffer to segment
 *	@features: features for the output path (see dev->features)
 */
struct sk_buff *skb_mac_gso_segment(struct sk_buff *skb,
				    netdev_features_t features)
{
	struct sk_buff *segs = ERR_PTR(-EPROTONOSUPPORT);
	struct packet_offload *ptype;
	int vlan_depth = skb->mac_len;
	__be16 type = skb_network_protocol(skb, &vlan_depth);

	if (unlikely(!type))
		return ERR_PTR(-EINVAL);

	__skb_pull(skb, vlan_depth);

	rcu_read_lock();
	list_for_each_entry_rcu(ptype, &offload_base, list) {
		if (ptype->type == type && ptype->callbacks.gso_segment) {
			segs = ptype->callbacks.gso_segment(skb, features);
			break;
		}
	}
	rcu_read_unlock();

	__skb_push(skb, skb->data - skb_mac_header(skb));

	return segs;
}
EXPORT_SYMBOL(skb_mac_gso_segment);


/* openvswitch calls this on rx path, so we need a different check.
 */
static inline bool skb_needs_check(struct sk_buff *skb, bool tx_path)
{
	if (tx_path)
		return skb->ip_summed != CHECKSUM_PARTIAL &&
		       skb->ip_summed != CHECKSUM_UNNECESSARY;

	return skb->ip_summed == CHECKSUM_NONE;
}

/**
 *	__skb_gso_segment - Perform segmentation on skb.
 *	@skb: buffer to segment
 *	@features: features for the output path (see dev->features)
 *	@tx_path: whether it is called in TX path
 *
 *	This function segments the given skb and returns a list of segments.
 *
 *	It may return NULL if the skb requires no segmentation.  This is
 *	only possible when GSO is used for verifying header integrity.
 *
 *	Segmentation preserves SKB_GSO_CB_OFFSET bytes of previous skb cb.
 */
struct sk_buff *__skb_gso_segment(struct sk_buff *skb,
				  netdev_features_t features, bool tx_path)
{
	struct sk_buff *segs;

	if (unlikely(skb_needs_check(skb, tx_path))) {
		int err;

		/* We're going to init ->check field in TCP or UDP header */
		err = skb_cow_head(skb, 0);
		if (err < 0)
			return ERR_PTR(err);
	}

	/* Only report GSO partial support if it will enable us to
	 * support segmentation on this frame without needing additional
	 * work.
	 */
	if (features & NETIF_F_GSO_PARTIAL) {
		netdev_features_t partial_features = NETIF_F_GSO_ROBUST;
		struct net_device *dev = skb->dev;

		partial_features |= dev->features & dev->gso_partial_features;
		if (!skb_gso_ok(skb, features | partial_features))
			features &= ~NETIF_F_GSO_PARTIAL;
	}

	BUILD_BUG_ON(SKB_GSO_CB_OFFSET +
		     sizeof(*SKB_GSO_CB(skb)) > sizeof(skb->cb));

	SKB_GSO_CB(skb)->mac_offset = skb_headroom(skb);
	SKB_GSO_CB(skb)->encap_level = 0;

	skb_reset_mac_header(skb);
	skb_reset_mac_len(skb);

	segs = skb_mac_gso_segment(skb, features);

	if (segs != skb && unlikely(skb_needs_check(skb, tx_path) && !IS_ERR(segs)))
		skb_warn_bad_offload(skb);

	return segs;
}
EXPORT_SYMBOL(__skb_gso_segment);

/* Take action when hardware reception checksum errors are detected. */
#ifdef CONFIG_BUG
void netdev_rx_csum_fault(struct net_device *dev, struct sk_buff *skb)
{
	if (net_ratelimit()) {
		pr_err("%s: hw csum failure\n", dev ? dev->name : "<unknown>");
		skb_dump(KERN_ERR, skb, true);
		dump_stack();
	}
}
EXPORT_SYMBOL(netdev_rx_csum_fault);
#endif

/* XXX: check that highmem exists at all on the given machine. */
static int illegal_highdma(struct net_device *dev, struct sk_buff *skb)
{
#ifdef CONFIG_HIGHMEM
	int i;

	if (!(dev->features & NETIF_F_HIGHDMA)) {
		for (i = 0; i < skb_shinfo(skb)->nr_frags; i++) {
			skb_frag_t *frag = &skb_shinfo(skb)->frags[i];

			if (PageHighMem(skb_frag_page(frag)))
				return 1;
		}
	}
#endif
	return 0;
}

/* If MPLS offload request, verify we are testing hardware MPLS features
 * instead of standard features for the netdev.
 */
#if IS_ENABLED(CONFIG_NET_MPLS_GSO)
static netdev_features_t net_mpls_features(struct sk_buff *skb,
					   netdev_features_t features,
					   __be16 type)
{
	if (eth_p_mpls(type))
		features &= skb->dev->mpls_features;

	return features;
}
#else
static netdev_features_t net_mpls_features(struct sk_buff *skb,
					   netdev_features_t features,
					   __be16 type)
{
	return features;
}
#endif

static netdev_features_t harmonize_features(struct sk_buff *skb,
	netdev_features_t features)
{
	__be16 type;

	type = skb_network_protocol(skb, NULL);
	features = net_mpls_features(skb, features, type);

	if (skb->ip_summed != CHECKSUM_NONE &&
	    !can_checksum_protocol(features, type)) {
		features &= ~(NETIF_F_CSUM_MASK | NETIF_F_GSO_MASK);
	}
	if (illegal_highdma(skb->dev, skb))
		features &= ~NETIF_F_SG;

	return features;
}

netdev_features_t passthru_features_check(struct sk_buff *skb,
					  struct net_device *dev,
					  netdev_features_t features)
{
	return features;
}
EXPORT_SYMBOL(passthru_features_check);

static netdev_features_t dflt_features_check(struct sk_buff *skb,
					     struct net_device *dev,
					     netdev_features_t features)
{
	return vlan_features_check(skb, features);
}

static netdev_features_t gso_features_check(const struct sk_buff *skb,
					    struct net_device *dev,
					    netdev_features_t features)
{
	u16 gso_segs = skb_shinfo(skb)->gso_segs;

	/*超过设备支持的最大gso分段数，清除掉此功能*/
	if (gso_segs > dev->gso_max_segs)
		return features & ~NETIF_F_GSO_MASK;

	/* Support for GSO partial features requires software
	 * intervention before we can actually process the packets
	 * so we need to strip support for any partial features now
	 * and we can pull them back in after we have partially
	 * segmented the frame.
	 */
	if (!(skb_shinfo(skb)->gso_type & SKB_GSO_PARTIAL))
		features &= ~dev->gso_partial_features;

	/* Make sure to clear the IPv4 ID mangling feature if the
	 * IPv4 header has the potential to be fragmented.
	 */
	if (skb_shinfo(skb)->gso_type & SKB_GSO_TCPV4) {
		struct iphdr *iph = skb->encapsulation ?
				    inner_ip_hdr(skb) : ip_hdr(skb);

		if (!(iph->frag_off & htons(IP_DF)))
			features &= ~NETIF_F_TSO_MANGLEID;
	}

	return features;
}

netdev_features_t netif_skb_features(struct sk_buff *skb)
{
    /*skb所属的网络设备*/
	struct net_device *dev = skb->dev;
	netdev_features_t features = dev->features;

	if (skb_is_gso(skb))
		features = gso_features_check(skb, dev, features);

	/* If encapsulation offload request, verify we are testing
	 * hardware encapsulation features instead of standard
	 * features for the netdev
	 */
	if (skb->encapsulation)
		features &= dev->hw_enc_features;

	if (skb_vlan_tagged(skb))
		features = netdev_intersect_features(features,
						     dev->vlan_features |
						     NETIF_F_HW_VLAN_CTAG_TX |
						     NETIF_F_HW_VLAN_STAG_TX);

	if (dev->netdev_ops->ndo_features_check)
		features &= dev->netdev_ops->ndo_features_check(skb, dev,
								features);
	else
		features &= dflt_features_check(skb, dev, features);

	return harmonize_features(skb, features);
}
EXPORT_SYMBOL(netif_skb_features);

//通过dev向外发送一个skb
static int xmit_one(struct sk_buff *skb, struct net_device *dev,
		    struct netdev_queue *txq, bool more)
{
	unsigned int len;
	int rc;

	if (dev_nit_active(dev))
	    //报文将自此处传送给raw socket(tx方向capture报文）
		dev_queue_xmit_nit(skb, dev);

	len = skb->len;
	trace_net_dev_start_xmit(skb, dev);
	rc = netdev_start_xmit(skb, dev, txq, more);
	trace_net_dev_xmit(skb, rc, dev, len/*报文长度*/);

	return rc;
}

//发送一组skb
struct sk_buff *dev_hard_start_xmit(struct sk_buff *first/*待发送的一组skb*/, struct net_device *dev,
				    struct netdev_queue *txq, int *ret)
{
	struct sk_buff *skb = first;
	int rc = NETDEV_TX_OK;

	//循环发送报文（底层调用ndo_start_xmit完成dev设备单个skb的发送）
	while (skb) {
		struct sk_buff *next = skb->next;

		skb_mark_not_on_list(skb);
		rc = xmit_one(skb, dev, txq, next != NULL);
		if (unlikely(!dev_xmit_complete(rc))) {
			skb->next = next;
			goto out;
		}

		skb = next;
		if (netif_tx_queue_stopped(txq) && skb) {
			//tx 队列停止时，skb仍需要发送，则报错
			rc = NETDEV_TX_BUSY;
			break;
		}
	}

out:
	*ret = rc;
	return skb;
}

static struct sk_buff *validate_xmit_vlan(struct sk_buff *skb,
					  netdev_features_t features)
{
	if (skb_vlan_tag_present(skb) &&
	    !vlan_hw_offload_capable(features, skb->vlan_proto))
		skb = __vlan_hwaccel_push_inside(skb);
	return skb;
}

int skb_csum_hwoffload_help(struct sk_buff *skb,
			    const netdev_features_t features)
{
	if (unlikely(skb->csum_not_inet))
		return !!(features & NETIF_F_SCTP_CRC) ? 0 :
			skb_crc32c_csum_help(skb);

	return !!(features & NETIF_F_CSUM_MASK) ? 0 : skb_checksum_help(skb);
}
EXPORT_SYMBOL(skb_csum_hwoffload_help);

static struct sk_buff *validate_xmit_skb(struct sk_buff *skb, struct net_device *dev, bool *again)
{
	netdev_features_t features;

	features = netif_skb_features(skb);
	skb = validate_xmit_vlan(skb, features);
	if (unlikely(!skb))
		goto out_null;

	skb = sk_validate_xmit_skb(skb, dev);
	if (unlikely(!skb))
		goto out_null;

	if (netif_needs_gso(skb, features)) {
		//检查是否需要处理gso
		struct sk_buff *segs;

		//软件处理gso分段
		segs = skb_gso_segment(skb, features);
		if (IS_ERR(segs)) {
			goto out_kfree_skb;
		} else if (segs) {
			consume_skb(skb);
			skb = segs;
		}
	} else {
		if (skb_needs_linearize(skb, features) &&
		    __skb_linearize(skb))
			goto out_kfree_skb;

		/* If packet is not checksummed and device does not
		 * support checksumming for this protocol, complete
		 * checksumming here.
		 */
		if (skb->ip_summed == CHECKSUM_PARTIAL) {
			if (skb->encapsulation)
				skb_set_inner_transport_header(skb,
							       skb_checksum_start_offset(skb));
			else
				skb_set_transport_header(skb,
							 skb_checksum_start_offset(skb));
			if (skb_csum_hwoffload_help(skb, features))
				goto out_kfree_skb;
		}
	}

	skb = validate_xmit_xfrm(skb, features, again);

	return skb;

out_kfree_skb:
	kfree_skb(skb);
out_null:
	atomic_long_inc(&dev->tx_dropped);
	return NULL;
}

struct sk_buff *validate_xmit_skb_list(struct sk_buff *skb, struct net_device *dev, bool *again)
{
	struct sk_buff *next/*指向当前校验skb的next*/, *head = NULL/*指向校验通过的首个skb*/, *tail/*指向校验通过的skb list的最后一个元素*/;

	for (; skb != NULL; skb = next) {
		next = skb->next;
		skb_mark_not_on_list(skb);

		/* in case skb wont be segmented, point to itself */
		skb->prev = skb;

		skb = validate_xmit_skb(skb, dev, again);
		if (!skb)
		    /*校验不通过，报文被丢弃，考虑下一个*/
			continue;

		if (!head)
			head = skb;
		else
			tail->next = skb;
		/* If skb was segmented, skb->prev points to
		 * the last segment. If not, it still contains skb.
		 */
		tail = skb->prev;
	}
	return head;
}
EXPORT_SYMBOL_GPL(validate_xmit_skb_list);

static void qdisc_pkt_len_init(struct sk_buff *skb)
{
	const struct skb_shared_info *shinfo = skb_shinfo(skb);

	qdisc_skb_cb(skb)->pkt_len = skb->len;

	/* To get more precise estimation of bytes sent on wire,
	 * we add to pkt_len the headers size of all segments
	 */
	if (shinfo->gso_size && skb_transport_header_was_set(skb)) {
		unsigned int hdr_len;
		u16 gso_segs = shinfo->gso_segs;

		/* mac layer + network layer */
		hdr_len = skb_transport_header(skb) - skb_mac_header(skb);

		/* + transport layer */
		if (likely(shinfo->gso_type & (SKB_GSO_TCPV4 | SKB_GSO_TCPV6))) {
			const struct tcphdr *th;
			struct tcphdr _tcphdr;

			th = skb_header_pointer(skb, skb_transport_offset(skb),
						sizeof(_tcphdr), &_tcphdr);
			if (likely(th))
				hdr_len += __tcp_hdrlen(th);
		} else {
			struct udphdr _udphdr;

			if (skb_header_pointer(skb, skb_transport_offset(skb),
					       sizeof(_udphdr), &_udphdr))
				hdr_len += sizeof(struct udphdr);
		}

		if (shinfo->gso_type & SKB_GSO_DODGY)
			gso_segs = DIV_ROUND_UP(skb->len - hdr_len,
						shinfo->gso_size);

		qdisc_skb_cb(skb)->pkt_len += (gso_segs - 1) * hdr_len;
	}
}

//带qdisc方式的报文发送
static inline int __dev_xmit_skb(struct sk_buff *skb, struct Qdisc *q,
				 struct net_device *dev,
				 struct netdev_queue *txq)
{
	spinlock_t *root_lock = qdisc_lock(q);
	/*记录需要释放的报文*/
	struct sk_buff *to_free = NULL;
	bool contended;
	int rc;

	qdisc_calculate_pkt_len(skb, q);

	if (q->flags & TCQ_F_NOLOCK) {
		//报文入队（例如）
		rc = q->enqueue(skb, q, &to_free) & NET_XMIT_MASK;
		qdisc_run(q);

		/*释放掉需要free的报文*/
		if (unlikely(to_free))
			kfree_skb_list(to_free);
		return rc;
	}

	/*
	 * Heuristic to force contended enqueues to serialize on a
	 * separate lock before trying to get qdisc main lock.
	 * This permits qdisc->running owner to get the lock more
	 * often and dequeue packets faster.
	 */
	contended = qdisc_is_running(q);
	if (unlikely(contended))
		spin_lock(&q->busylock);

	spin_lock(root_lock);
	if (unlikely(test_bit(__QDISC_STATE_DEACTIVATED, &q->state))) {
		__qdisc_drop(skb, &to_free);
		rc = NET_XMIT_DROP;
	} else if ((q->flags & TCQ_F_CAN_BYPASS) && !qdisc_qlen(q) &&
		   qdisc_run_begin(q)) {
		/*
		 * This is a work-conserving queue; there are no old skbs
		 * waiting to be sent out; and the qdisc is not running -
		 * xmit the skb directly.
		 */

		qdisc_bstats_update(q, skb);

		if (sch_direct_xmit(skb, q, dev, txq, root_lock, true)) {
			if (unlikely(contended)) {
				spin_unlock(&q->busylock);
				contended = false;
			}
			__qdisc_run(q);
		}

		qdisc_run_end(q);
		rc = NET_XMIT_SUCCESS;
	} else {
		rc = q->enqueue(skb, q, &to_free) & NET_XMIT_MASK;
		if (qdisc_run_begin(q)) {
			if (unlikely(contended)) {
				spin_unlock(&q->busylock);
				contended = false;
			}
			__qdisc_run(q);
			qdisc_run_end(q);
		}
	}
	spin_unlock(root_lock);
	if (unlikely(to_free))
		kfree_skb_list(to_free);
	if (unlikely(contended))
		spin_unlock(&q->busylock);
	return rc;
}

#if IS_ENABLED(CONFIG_CGROUP_NET_PRIO)
static void skb_update_prio(struct sk_buff *skb)
{
	const struct netprio_map *map;
	const struct sock *sk;
	unsigned int prioidx;

	if (skb->priority)
		return;
	map = rcu_dereference_bh(skb->dev->priomap);
	if (!map)
		return;
	sk = skb_to_full_sk(skb);
	if (!sk)
		return;

	prioidx = sock_cgroup_prioidx(&sk->sk_cgrp_data);

	if (prioidx < map->priomap_len)
		skb->priority = map->priomap[prioidx];
}
#else
#define skb_update_prio(skb)
#endif

/**
 *	dev_loopback_xmit - loop back @skb
 *	@net: network namespace this loopback is happening in
 *	@sk:  sk needed to be a netfilter okfn
 *	@skb: buffer to transmit
 */
int dev_loopback_xmit(struct net *net, struct sock *sk, struct sk_buff *skb)
{
	skb_reset_mac_header(skb);
	__skb_pull(skb, skb_network_offset(skb));
	skb->pkt_type = PACKET_LOOPBACK;
	skb->ip_summed = CHECKSUM_UNNECESSARY;
	WARN_ON(!skb_dst(skb));
	skb_dst_force(skb);
	netif_rx_ni(skb);
	return 0;
}
EXPORT_SYMBOL(dev_loopback_xmit);

#ifdef CONFIG_NET_EGRESS
//报文的egress入口点
static struct sk_buff *
sch_handle_egress(struct sk_buff *skb, int *ret, struct net_device *dev)
{
	struct mini_Qdisc *miniq = rcu_dereference_bh(dev->miniq_egress);
	struct tcf_result cl_res;

	if (!miniq)
		return skb;

	/* qdisc_skb_cb(skb)->pkt_len was already set by the caller. */
	mini_qdisc_bstats_cpu_update(miniq, skb);

	//对skb执行分类
	switch (tcf_classify(skb, miniq->filter_list, &cl_res, false)) {
	case TC_ACT_OK:
	case TC_ACT_RECLASSIFY:
		skb->tc_index = TC_H_MIN(cl_res.classid);
		break;
	case TC_ACT_SHOT:
		mini_qdisc_qstats_cpu_drop(miniq);
		*ret = NET_XMIT_DROP;
		kfree_skb(skb);
		return NULL;
	case TC_ACT_STOLEN:
	case TC_ACT_QUEUED:
	case TC_ACT_TRAP:
		*ret = NET_XMIT_SUCCESS;
		consume_skb(skb);
		return NULL;
	case TC_ACT_REDIRECT:
		/* No need to push/pop skb's mac_header here on egress! */
		skb_do_redirect(skb);
		*ret = NET_XMIT_SUCCESS;
		return NULL;
	default:
		break;
	}

	return skb;
}
#endif /* CONFIG_NET_EGRESS */

#ifdef CONFIG_XPS
static int __get_xps_queue_idx(struct net_device *dev, struct sk_buff *skb,
			       struct xps_dev_maps *dev_maps, unsigned int tci)
{
	struct xps_map *map;
	int queue_index = -1;

	if (dev->num_tc) {
		tci *= dev->num_tc;
		tci += netdev_get_prio_tc_map(dev, skb->priority);
	}

	map = rcu_dereference(dev_maps->attr_map[tci]);
	if (map) {
		if (map->len == 1)
			queue_index = map->queues[0];
		else
		    /*按hash选队列index*/
			queue_index = map->queues[reciprocal_scale(
						skb_get_hash(skb), map->len)];
		if (unlikely(queue_index >= dev->real_num_tx_queues))
			queue_index = -1;
	}
	return queue_index;
}
#endif

static int get_xps_queue(struct net_device *dev, struct net_device *sb_dev,
			 struct sk_buff *skb)
{
#ifdef CONFIG_XPS
	struct xps_dev_maps *dev_maps;
	struct sock *sk = skb->sk;
	int queue_index = -1;

	if (!static_key_false(&xps_needed))
		return -1;

	rcu_read_lock();
	if (!static_key_false(&xps_rxqs_needed))
		goto get_cpus_map;

	dev_maps = rcu_dereference(sb_dev->xps_rxqs_map);
	if (dev_maps) {
		int tci = sk_rx_queue_get(sk);

		if (tci >= 0 && tci < dev->num_rx_queues)
			queue_index = __get_xps_queue_idx(dev, skb, dev_maps,
							  tci);
	}

get_cpus_map:
	if (queue_index < 0) {
		dev_maps = rcu_dereference(sb_dev->xps_cpus_map);
		if (dev_maps) {
			unsigned int tci = skb->sender_cpu - 1;

			queue_index = __get_xps_queue_idx(dev, skb, dev_maps,
							  tci);
		}
	}
	rcu_read_unlock();

	return queue_index;
#else
	return -1;
#endif
}

u16 dev_pick_tx_zero(struct net_device *dev, struct sk_buff *skb,
		     struct net_device *sb_dev)
{
	return 0;
}
EXPORT_SYMBOL(dev_pick_tx_zero);

u16 dev_pick_tx_cpu_id(struct net_device *dev, struct sk_buff *skb,
		       struct net_device *sb_dev)
{
	return (u16)raw_smp_processor_id() % dev->real_num_tx_queues;
}
EXPORT_SYMBOL(dev_pick_tx_cpu_id);

u16 netdev_pick_tx(struct net_device *dev, struct sk_buff *skb,
		     struct net_device *sb_dev)
{
	struct sock *sk = skb->sk;
	int queue_index = sk_tx_queue_get(sk);

	sb_dev = sb_dev ? : dev;

	/*如果sk中记录的sk_tx_queue_mapping未更新/无效，则更新*/
	if (queue_index < 0 || skb->ooo_okay ||
	    queue_index >= dev->real_num_tx_queues) {
		int new_index = get_xps_queue(dev, sb_dev, skb);

		if (new_index < 0)
			new_index = skb_tx_hash(dev, sb_dev, skb);

		if (queue_index != new_index && sk &&
		    sk_fullsock(sk) &&
		    rcu_access_pointer(sk->sk_dst_cache))
			sk_tx_queue_set(sk, new_index);

		queue_index = new_index;
	}

	return queue_index;
}
EXPORT_SYMBOL(netdev_pick_tx);

//返回要投递的netdev_queue队列
struct netdev_queue *netdev_core_pick_tx(struct net_device *dev,
					 struct sk_buff *skb,
					 struct net_device *sb_dev)
{
	int queue_index = 0;

#ifdef CONFIG_XPS
	u32 sender_cpu = skb->sender_cpu - 1;

	if (sender_cpu >= (u32)NR_CPUS)
		skb->sender_cpu = raw_smp_processor_id() + 1;
#endif

	if (dev->real_num_tx_queues != 1) {
		//有多个发送队列，取设备驱动操作集
		const struct net_device_ops *ops = dev->netdev_ops;

		//选择采用哪个发送队列
		if (ops->ndo_select_queue)
			//通过驱动操作函数选择
			queue_index = ops->ndo_select_queue(dev, skb, sb_dev);
		else
		    /*驱动未提供queue选择方式*/
			queue_index = netdev_pick_tx(dev, skb, sb_dev);

		queue_index = netdev_cap_txqueue(dev, queue_index);
	}

	//指定映射到哪个tx队列
	skb_set_queue_mapping(skb, queue_index);
	return netdev_get_tx_queue(dev, queue_index);
}

/**
 *	__dev_queue_xmit - transmit a buffer
 *	@skb: buffer to transmit
 *	@sb_dev: suboordinate device used for L2 forwarding offload
 *
 *	Queue a buffer for transmission to a network device. The caller must
 *	have set the device and priority and built the buffer before calling
 *	this function. The function can be called from an interrupt.
 *
 *	A negative errno code is returned on a failure. A success does not
 *	guarantee the frame will be transmitted as it may be dropped due
 *	to congestion or traffic shaping.
 *
 * -----------------------------------------------------------------------------------
 *      I notice this method can also return errors from the queue disciplines,
 *      including NET_XMIT_DROP, which is a positive value.  So, errors can also
 *      be positive.
 *
 *      Regardless of the return value, the skb is consumed, so it is currently
 *      difficult to retry a send to this method.  (You can bump the ref count
 *      before sending to hold a reference for retry if you are careful.)
 *
 *      When calling this method, interrupts MUST be enabled.  This is because
 *      the BH enable code must have IRQs enabled so that it will not deadlock.
 *          --BLG
 */
static int __dev_queue_xmit(struct sk_buff *skb, struct net_device *sb_dev)
{
	struct net_device *dev = skb->dev;
	struct netdev_queue *txq;
	struct Qdisc *q;
	int rc = -ENOMEM;
	bool again = false;

	//设置当前data指针指向的位置为mac_header
	skb_reset_mac_header(skb);

	if (unlikely(skb_shinfo(skb)->tx_flags & SKBTX_SCHED_TSTAMP))
		__skb_tstamp_tx(skb, NULL, skb->sk, SCM_TSTAMP_SCHED);

	/* Disable soft irqs for various locks below. Also
	 * stops preemption for RCU.
	 */
	rcu_read_lock_bh();

	skb_update_prio(skb);

	qdisc_pkt_len_init(skb);
#ifdef CONFIG_NET_CLS_ACT
	//报文正在发送，当前处于tc的egress方向
	skb->tc_at_ingress = 0;
# ifdef CONFIG_NET_EGRESS
	if (static_branch_unlikely(&egress_needed_key)) {
		//tc处理egress方向filter入口
		skb = sch_handle_egress(skb, &rc, dev);
		if (!skb)
			goto out;
	}
# endif
#endif
	/* If device/qdisc don't need skb->dst, release it right now while
	 * its hot in this cpu cache.
	 */
	if (dev->priv_flags & IFF_XMIT_DST_RELEASE)
		skb_dst_drop(skb);
	else
		skb_dst_force(skb);

	//选择投递队列
	txq = netdev_core_pick_tx(dev, skb, sb_dev);
	q = rcu_dereference_bh(txq->qdisc);

	trace_net_dev_queue(skb);
	if (q->enqueue) {
		//如果有入队函数，则调用enqueue并完成发送（qos入口）
		rc = __dev_xmit_skb(skb, q, dev, txq);
		goto out;
	}

	/* The device has no queue. Common case for software devices:
	 * loopback, all the sorts of tunnels...

	 * Really, it is unlikely that netif_tx_lock protection is necessary
	 * here.  (f.e. loopback and IP tunnels are clean ignoring statistics
	 * counters.)
	 * However, it is possible, that they rely on protection
	 * made by us here.

	 * Check this and shot the lock. It is not prone from deadlocks.
	 *Either shot noqueue qdisc, it is even simpler 8)
	 */
	if (dev->flags & IFF_UP) {
		//发送报文时，接口必须为up
		int cpu = smp_processor_id(); /* ok because BHs are off */

		if (txq->xmit_lock_owner != cpu) {
			if (dev_xmit_recursion())
				goto recursion_alert;

			skb = validate_xmit_skb(skb, dev, &again);
			if (!skb)
				goto out;

			HARD_TX_LOCK(dev, txq, cpu);

			//如果txq没有stop,则执行报文发送
			if (!netif_xmit_stopped(txq)) {
				dev_xmit_recursion_inc();
				//调用ndo_start_xmit完成dev设备单个skb的发送
				skb = dev_hard_start_xmit(skb, dev, txq, &rc);
				dev_xmit_recursion_dec();
				if (dev_xmit_complete(rc)) {
					HARD_TX_UNLOCK(dev, txq);
					goto out;
				}
			}
			HARD_TX_UNLOCK(dev, txq);
			net_crit_ratelimited("Virtual device %s asks to queue packet!\n",
					     dev->name);
		} else {
			/* Recursion is detected! It is possible,
			 * unfortunately
			 */
recursion_alert:
			net_crit_ratelimited("Dead loop on virtual device %s, fix it urgently!\n",
					     dev->name);
		}
	}

	//发送失败，报文丢弃
	rc = -ENETDOWN;
	rcu_read_unlock_bh();

	atomic_long_inc(&dev->tx_dropped);
	kfree_skb_list(skb);
	return rc;
out:
	rcu_read_unlock_bh();
	return rc;
}

//报文发送
int dev_queue_xmit(struct sk_buff *skb)
{
	return __dev_queue_xmit(skb, NULL);
}
EXPORT_SYMBOL(dev_queue_xmit);

int dev_queue_xmit_accel(struct sk_buff *skb, struct net_device *sb_dev)
{
	return __dev_queue_xmit(skb, sb_dev);
}
EXPORT_SYMBOL(dev_queue_xmit_accel);

int dev_direct_xmit(struct sk_buff *skb, u16 queue_id)
{
	struct net_device *dev = skb->dev;
	struct sk_buff *orig_skb = skb;
	struct netdev_queue *txq;
	int ret = NETDEV_TX_BUSY;
	bool again = false;

	if (unlikely(!netif_running(dev) ||
		     !netif_carrier_ok(dev)))
		goto drop;

	skb = validate_xmit_skb_list(skb, dev, &again);
	if (skb != orig_skb)
		goto drop;

	skb_set_queue_mapping(skb, queue_id);
	txq = skb_get_tx_queue(dev, skb);

	local_bh_disable();

	dev_xmit_recursion_inc();
	HARD_TX_LOCK(dev, txq, smp_processor_id());
	if (!netif_xmit_frozen_or_drv_stopped(txq))
		ret = netdev_start_xmit(skb, dev, txq, false);
	HARD_TX_UNLOCK(dev, txq);
	dev_xmit_recursion_dec();

	local_bh_enable();

	if (!dev_xmit_complete(ret))
		kfree_skb(skb);

	return ret;
drop:
	atomic_long_inc(&dev->tx_dropped);
	kfree_skb_list(skb);
	return NET_XMIT_DROP;
}
EXPORT_SYMBOL(dev_direct_xmit);

/*************************************************************************
 *			Receiver routines
 *************************************************************************/

int netdev_max_backlog __read_mostly = 1000;
EXPORT_SYMBOL(netdev_max_backlog);

int netdev_tstamp_prequeue __read_mostly = 1;
int netdev_budget __read_mostly = 300;
/* Must be at least 2 jiffes to guarantee 1 jiffy timeout */
unsigned int __read_mostly netdev_budget_usecs = 2 * USEC_PER_SEC / HZ;
int weight_p __read_mostly = 64;           /* old backlog weight */
int dev_weight_rx_bias __read_mostly = 1;  /* bias for backlog weight */
int dev_weight_tx_bias __read_mostly = 1;  /* bias for output_queue quota */
int dev_rx_weight __read_mostly = 64;
int dev_tx_weight __read_mostly = 64;
/* Maximum number of GRO_NORMAL skbs to batch up for list-RX */
int gro_normal_batch __read_mostly = 8;

/* Called with irq disabled */
//将napi加入到sd->poll_list中，并触发网络收包软中断
static inline void ____napi_schedule(struct softnet_data *sd,
				     struct napi_struct *napi)
{
	//将napi加入到sd->poll_list中，以便在软中断处理时进行循环收取
	list_add_tail(&napi->poll_list, &sd->poll_list);
	//触发收包的软中断
	__raise_softirq_irqoff(NET_RX_SOFTIRQ);
}

#ifdef CONFIG_RPS

/* One global table that all flow-based protocols share. */
struct rps_sock_flow_table __rcu *rps_sock_flow_table __read_mostly;
EXPORT_SYMBOL(rps_sock_flow_table);
u32 rps_cpu_mask __read_mostly;/*系统所有cpu掩码*/
EXPORT_SYMBOL(rps_cpu_mask);

struct static_key_false rps_needed __read_mostly;
EXPORT_SYMBOL(rps_needed);
struct static_key_false rfs_needed __read_mostly;
EXPORT_SYMBOL(rfs_needed);

/*更新local flow table中cpu信息*/
static struct rps_dev_flow *
set_rps_cpu(struct net_device *dev, struct sk_buff *skb,
	    struct rps_dev_flow *rflow, u16 next_cpu)
{
	if (next_cpu < nr_cpu_ids) {
#ifdef CONFIG_RFS_ACCEL
	    //rfs硬件加速
		struct netdev_rx_queue *rxqueue;
		struct rps_dev_flow_table *flow_table;
		struct rps_dev_flow *old_rflow;
		u32 flow_id;
		u16 rxq_index;
		int rc;

		/* Should we steer this flow to a different hardware queue? */
		if (!skb_rx_queue_recorded(skb) || !dev->rx_cpu_rmap ||
		    !(dev->features & NETIF_F_NTUPLE))
			goto out;
		rxq_index = cpu_rmap_lookup_index(dev->rx_cpu_rmap, next_cpu);
		if (rxq_index == skb_get_rx_queue(skb))
			goto out;

		rxqueue = dev->_rx + rxq_index;
		flow_table = rcu_dereference(rxqueue->rps_flow_table);
		if (!flow_table)
			goto out;
		/*按hash计算一个flow_id*/
		flow_id = skb_get_hash(skb) & flow_table->mask;
		rc = dev->netdev_ops->s
		        (dev, skb,
							rxq_index, flow_id);
		if (rc < 0)
			goto out;
		old_rflow = rflow;
		rflow = &flow_table->flows[flow_id];
		rflow->filter = rc;
		if (old_rflow->filter == rflow->filter)
			old_rflow->filter = RPS_NO_FILTER;
	out:
#endif
		rflow->last_qtail =
			per_cpu(softnet_data, next_cpu).input_queue_head;
	}

	rflow->cpu = next_cpu;
	return rflow;
}

/*
 * get_rps_cpu is called from netif_receive_skb and returns the target
 * CPU from the RPS map of the receiving queue for a given skb.
 * rcu_read_lock must be held on entry.
 */
//完成此报文投递cpu选择
static int get_rps_cpu(struct net_device *dev, struct sk_buff *skb,
		       struct rps_dev_flow **rflowp)
{
	const struct rps_sock_flow_table *sock_flow_table;
	/*取设备的rx队列数组*/
	struct netdev_rx_queue *rxqueue = dev->_rx;
	struct rps_dev_flow_table *flow_table;
	struct rps_map *map;
	int cpu = -1;
	u32 tcpu;
	u32 hash;

	if (skb_rx_queue_recorded(skb)) {
		/*skb中记录了rx queue的index,故取对应的rxqueue，并自此队列找对应rx*/
		u16 index = skb_get_rx_queue(skb);

		if (unlikely(index >= dev->real_num_rx_queues)) {
		    /*选择的队列大于实际队列*/
			WARN_ONCE(dev->real_num_rx_queues > 1,
				  "%s received packet on queue %u, but number "
				  "of RX queues is %u\n",
				  dev->name, index, dev->real_num_rx_queues);
			goto done;
		}
		/*映射到具体的rx队列上*/
		rxqueue += index;
	}

	/* Avoid computing hash if RFS/RPS is not active for this rxqueue */

	/*取此队列对应的rps_flow表*/
	flow_table = rcu_dereference(rxqueue->rps_flow_table);
	/*拿到rxqueuex上的rps map*/
	map = rcu_dereference(rxqueue->rps_map);
	if (!flow_table && !map)
	    /*没有配置rps,也没有配置rfs，直接done*/
		goto done;

	/*取报文对应的hash*/
	skb_reset_network_header(skb);
	hash = skb_get_hash(skb);
	if (!hash)
	    /*报文hash为0，直接done*/
		goto done;

	/*当一个socket达到稳定连接后，kernel会将其对应的skb->hash及其所处的cpu记录在rps_sock_flow_table中*/
	sock_flow_table = rcu_dereference(rps_sock_flow_table);
	if (flow_table && sock_flow_table) {
		struct rps_dev_flow *rflow;
		u32 next_cpu;
		u32 ident;

		/* First check into global flow table if there is a match */
		ident = sock_flow_table->ents[hash & sock_flow_table->mask];
		if ((ident ^ hash) & ~rps_cpu_mask)
		    /*
		     * 由于ents中保存的是skb->hash(部分）+cpuid,故排除掉cpuid的影响，如果非0，说明此skb->hash未记录
		     * 跳出flow维护过程，直接通过map来映射
		     */
			goto try_rps;

		/*取出当前记录的此socket上次更新记录时对应的cpu*/
		next_cpu = ident & rps_cpu_mask;

		/* OK, now we know there is a match,
		 * we can look at the local (per receive queue) flow table
		 */
		//利用此hash检查此rx队列的lcoal flow表项
		rflow = &flow_table->flows[hash & flow_table->mask];
		tcpu = rflow->cpu;

		/*
		 * If the desired CPU (where last recvmsg was done) is
		 * different from current CPU (one in the rx-queue flow
		 * table entry), switch if one of the following holds:
		 *   - Current CPU is unset (>= nr_cpu_ids).
		 *   - Current CPU is offline.
		 *   - The current CPU's queue tail has advanced beyond the
		 *     last packet that was enqueued using this table entry.
		 *     This guarantees that all previous packets for the flow
		 *     have been dequeued, thus preserving in order delivery.
		 */
		if (unlikely(tcpu != next_cpu) &&
		    (tcpu >= nr_cpu_ids || !cpu_online(tcpu) ||
		     ((int)(per_cpu(softnet_data, tcpu).input_queue_head -
		      rflow->last_qtail)) >= 0)) {
		    /*在global flow table中查找到了此flow,但种种原因local flow中的表项需要更新*/
			tcpu = next_cpu;
			rflow = set_rps_cpu(dev, skb, rflow, next_cpu);
		}

		if (tcpu < nr_cpu_ids && cpu_online(tcpu)) {
			*rflowp = rflow;
			cpu = tcpu;
			goto done;
		}
	}

try_rps:

	if (map) {
		/*有map,通过skb上的hashcode计算采用哪个cpu执行传递*/
		tcpu = map->cpus[reciprocal_scale(hash, map->len)];
		if (cpu_online(tcpu)) {
		    /*cpu在线，完成cpu选中*/
			cpu = tcpu;
			goto done;
		}
	}

done:
    /*返回选择的cpu*/
	return cpu;
}

#ifdef CONFIG_RFS_ACCEL

/**
 * rps_may_expire_flow - check whether an RFS hardware filter may be removed
 * @dev: Device on which the filter was set
 * @rxq_index: RX queue index
 * @flow_id: Flow ID passed to ndo_rx_flow_steer()
 * @filter_id: Filter ID returned by ndo_rx_flow_steer()
 *
 * Drivers that implement ndo_rx_flow_steer() should periodically call
 * this function for each installed filter and remove the filters for
 * which it returns %true.
 */
bool rps_may_expire_flow(struct net_device *dev, u16 rxq_index,
			 u32 flow_id, u16 filter_id)
{
	struct netdev_rx_queue *rxqueue = dev->_rx + rxq_index;
	struct rps_dev_flow_table *flow_table;
	struct rps_dev_flow *rflow;
	bool expire = true;
	unsigned int cpu;

	rcu_read_lock();
	flow_table = rcu_dereference(rxqueue->rps_flow_table);
	if (flow_table && flow_id <= flow_table->mask) {
		rflow = &flow_table->flows[flow_id];
		cpu = READ_ONCE(rflow->cpu);
		if (rflow->filter == filter_id && cpu < nr_cpu_ids &&
		    ((int)(per_cpu(softnet_data, cpu).input_queue_head -
			   rflow->last_qtail) <
		     (int)(10 * flow_table->mask)))
			expire = false;
	}
	rcu_read_unlock();
	return expire;
}
EXPORT_SYMBOL(rps_may_expire_flow);

#endif /* CONFIG_RFS_ACCEL */

/* Called from hardirq (IPI) context */
//触发软中断
static void rps_trigger_softirq(void *data)
{
	struct softnet_data *sd = data;

	____napi_schedule(sd, &sd->backlog);
	sd->received_rps++;
}

#endif /* CONFIG_RPS */

/*
 * Check if this softnet_data structure is another cpu one
 * If yes, queue it to our IPI list and return 1
 * If no, return 0
 */
static int rps_ipi_queued(struct softnet_data *sd)
{
#ifdef CONFIG_RPS
	struct softnet_data *mysd = this_cpu_ptr(&softnet_data);

	if (sd != mysd) {
		sd->rps_ipi_next = mysd->rps_ipi_list;
		mysd->rps_ipi_list = sd;

		//触发rx软中断
		__raise_softirq_irqoff(NET_RX_SOFTIRQ);
		return 1;
	}
#endif /* CONFIG_RPS */
	return 0;
}

#ifdef CONFIG_NET_FLOW_LIMIT
int netdev_flow_limit_table_len __read_mostly = (1 << 12);
#endif

static bool skb_flow_limit(struct sk_buff *skb, unsigned int qlen)
{
#ifdef CONFIG_NET_FLOW_LIMIT
	struct sd_flow_limit *fl;
	struct softnet_data *sd;
	unsigned int old_flow, new_flow;

	if (qlen < (netdev_max_backlog >> 1))
		return false;

	sd = this_cpu_ptr(&softnet_data);

	rcu_read_lock();
	fl = rcu_dereference(sd->flow_limit);
	if (fl) {
	    /*确定桶索引*/
		new_flow = skb_get_hash(skb) & (fl->num_buckets - 1);
		old_flow = fl->history[fl->history_head];
		fl->history[fl->history_head] = new_flow;

		fl->history_head++;
		fl->history_head &= FLOW_LIMIT_HISTORY - 1;

		if (likely(fl->buckets[old_flow]))
			fl->buckets[old_flow]--;

		if (++fl->buckets[new_flow] > (FLOW_LIMIT_HISTORY >> 1)) {
			fl->count++;
			rcu_read_unlock();
			return true;
		}
	}
	rcu_read_unlock();
#endif
	return false;
}

/*
 * enqueue_to_backlog is called to queue an skb to a per CPU backlog
 * queue (may be a remote CPU queue).
 */
//将报文入队给指定cpu
//在sangfor做开发时，遇到两个虚拟设备相连的情况，需要实现自a设备发送到b设备，
//通过percore队列完成此功能，kernel也是一样的处理。（由于队列是定长的，故需要
//检查是否可入队成功）
//如果不采用入队方式继续转发，会导致栈长度不可预期。
static int enqueue_to_backlog(struct sk_buff *skb, int cpu,
			      unsigned int *qtail)
{
	struct softnet_data *sd;
	unsigned long flags;
	unsigned int qlen;

	sd = &per_cpu(softnet_data, cpu);

	local_irq_save(flags);

	rps_lock(sd);
	//如果skb->dev未在运行状态，则丢包
	if (!netif_running(skb->dev))
		goto drop;

	//检查是否可入队，如果无法入队，则丢包
	//队列长度未超限，
	qlen = skb_queue_len(&sd->input_pkt_queue);
	if (qlen <= netdev_max_backlog && !skb_flow_limit(skb, qlen)) {
		if (qlen) {
enqueue:
			//报文入队
			__skb_queue_tail(&sd->input_pkt_queue, skb);
			input_queue_tail_incr_save(sd, qtail);
			rps_unlock(sd);
			local_irq_restore(flags);
			return NET_RX_SUCCESS;
		}

		/* Schedule NAPI for backlog device
		 * We can use non atomic operation since we own the queue lock
		 */
		//如有必要，触发软中断收包
		if (!__test_and_set_bit(NAPI_STATE_SCHED, &sd->backlog.state)) {
			if (!rps_ipi_queued(sd))
				____napi_schedule(sd, &sd->backlog);
		}
		goto enqueue;
	}

drop:
    /*报文超过backlog,则被丢弃*/
	sd->dropped++;
	rps_unlock(sd);

	local_irq_restore(flags);

	atomic_long_inc(&skb->dev->rx_dropped);
	kfree_skb(skb);
	return NET_RX_DROP;
}

//取skb来源于那个rx queue
static struct netdev_rx_queue *netif_get_rxqueue(struct sk_buff *skb)
{
	struct net_device *dev = skb->dev;
	struct netdev_rx_queue *rxqueue;

	rxqueue = dev->_rx;

	//如果skb上有queue_mapping,则使用其做为rx queue id,否则使用0号queue id
	if (skb_rx_queue_recorded(skb)) {
		u16 index = skb_get_rx_queue(skb);

		if (unlikely(index >= dev->real_num_rx_queues)) {
			WARN_ONCE(dev->real_num_rx_queues > 1,
				  "%s received packet on queue %u, but number "
				  "of RX queues is %u\n",
				  dev->name, index, dev->real_num_rx_queues);

			return rxqueue; /* Return first rxqueue */
		}
		rxqueue += index;
	}
	return rxqueue;
}

static u32 netif_receive_generic_xdp(struct sk_buff *skb,
				     struct xdp_buff *xdp,
				     struct bpf_prog *xdp_prog)
{
	struct netdev_rx_queue *rxqueue;
	void *orig_data, *orig_data_end;
	u32 metalen, act = XDP_DROP;
	__be16 orig_eth_type;
	struct ethhdr *eth;
	bool orig_bcast;
	int hlen, off;
	u32 mac_len;

	/* Reinjected packets coming from act_mirred or similar should
	 * not get XDP generic processing.
	 */
	if (skb_is_redirected(skb))
		return XDP_PASS;

	/* XDP packets must be linear and must have sufficient headroom
	 * of XDP_PACKET_HEADROOM bytes. This is the guarantee that also
	 * native XDP provides, thus we need to do it here as well.
	 */
	if (skb_cloned(skb) || skb_is_nonlinear(skb) ||
	    skb_headroom(skb) < XDP_PACKET_HEADROOM) {
		int hroom = XDP_PACKET_HEADROOM - skb_headroom(skb);
		int troom = skb->tail + skb->data_len - skb->end;

		/* In case we have to go down the path and also linearize,
		 * then lets do the pskb_expand_head() work just once here.
		 */
		if (pskb_expand_head(skb,
				     hroom > 0 ? ALIGN(hroom, NET_SKB_PAD) : 0,
				     troom > 0 ? troom + 128 : 0, GFP_ATOMIC))
			goto do_drop;
		if (skb_linearize(skb))
			goto do_drop;
	}

	/* The XDP program wants to see the packet starting at the MAC
	 * header.
	 */
	mac_len = skb->data - skb_mac_header(skb);
	hlen = skb_headlen(skb) + mac_len;
	xdp->data = skb->data - mac_len;//使xdp指向报文起始位置
	xdp->data_meta = xdp->data;
	xdp->data_end = xdp->data + hlen;
	xdp->data_hard_start = skb->data - skb_headroom(skb);

	/* SKB "head" area always have tailroom for skb_shared_info */
	xdp->frame_sz  = (void *)skb_end_pointer(skb) - xdp->data_hard_start;
	xdp->frame_sz += SKB_DATA_ALIGN(sizeof(struct skb_shared_info));

	orig_data_end = xdp->data_end;
	orig_data = xdp->data;
	eth = (struct ethhdr *)xdp->data;
	orig_bcast = is_multicast_ether_addr_64bits(eth->h_dest);
	orig_eth_type = eth->h_proto;

	rxqueue = netif_get_rxqueue(skb);
	xdp->rxq = &rxqueue->xdp_rxq;

	//执行xdp program
	act = bpf_prog_run_xdp(xdp_prog, xdp);

	/* check if bpf_xdp_adjust_head was used */
	off = xdp->data - orig_data;
	if (off) {
	    //报文的起始位置被调整了，更新外部的skb
		if (off > 0)
			__skb_pull(skb, off);
		else if (off < 0)
			__skb_push(skb, -off);

		skb->mac_header += off;
		skb_reset_network_header(skb);
	}

	/* check if bpf_xdp_adjust_tail was used */
	off = xdp->data_end - orig_data_end;
	if (off != 0) {
		skb_set_tail_pointer(skb, xdp->data_end - xdp->data);
		skb->len += off; /* positive on grow, negative on shrink */
	}

	/* check if XDP changed eth hdr such SKB needs update */
	//以太头发生变更，重新解析以太头
	eth = (struct ethhdr *)xdp->data;
	if ((orig_eth_type != eth->h_proto) ||
	    (orig_bcast != is_multicast_ether_addr_64bits(eth->h_dest))) {
		__skb_push(skb, ETH_HLEN);
		skb->protocol = eth_type_trans(skb, skb->dev);
	}

	//处理xdp返回的action
	switch (act) {
	case XDP_REDIRECT:
	case XDP_TX:
	    //使data指向mac头部,返回act
		__skb_push(skb, mac_len);
		break;
	case XDP_PASS:
		metalen = xdp->data - xdp->data_meta;
		if (metalen)
			skb_metadata_set(skb, metalen);
		break;
	default:
		bpf_warn_invalid_xdp_action(act);
		fallthrough;
	case XDP_ABORTED:
		trace_xdp_exception(skb->dev, xdp_prog, act);
<<<<<<< HEAD
		/* fall through */
	case XDP_DROP://action为丢包
=======
		fallthrough;
	case XDP_DROP:
>>>>>>> fb0155a0
	do_drop:
		kfree_skb(skb);
		break;
	}

	return act;
}

/* When doing generic XDP we have to bypass the qdisc layer and the
 * network taps in order to match in-driver-XDP behavior.
 */
void generic_xdp_tx(struct sk_buff *skb, struct bpf_prog *xdp_prog)
{
	struct net_device *dev = skb->dev;
	struct netdev_queue *txq;
	bool free_skb = true;
	int cpu, rc;

	txq = netdev_core_pick_tx(dev, skb, NULL);
	cpu = smp_processor_id();
	HARD_TX_LOCK(dev, txq, cpu);
	if (!netif_xmit_stopped(txq)) {
	    /*将报文自dev的txq队列投递出去*/
		rc = netdev_start_xmit(skb, dev, txq, 0);
		if (dev_xmit_complete(rc))
			free_skb = false;
	}
	HARD_TX_UNLOCK(dev, txq);
	if (free_skb) {
		trace_xdp_exception(dev, xdp_prog, XDP_TX);
		kfree_skb(skb);
	}
}

static DEFINE_STATIC_KEY_FALSE(generic_xdp_needed_key);

int do_xdp_generic(struct bpf_prog *xdp_prog, struct sk_buff *skb)
{
	if (xdp_prog) {
	    //执行收包位置处的xdp程序
		struct xdp_buff xdp;
		u32 act;
		int err;

		act = netif_receive_generic_xdp(skb, &xdp, xdp_prog);
		if (act != XDP_PASS) {
			switch (act) {
			case XDP_REDIRECT:
			    //自其它设备发出
				err = xdp_do_generic_redirect(skb->dev, skb,
							      &xdp, xdp_prog);
				if (err)
					goto out_redir;
				break;
			case XDP_TX:
			    //自源设备直接发出
				generic_xdp_tx(skb, xdp_prog);
				break;
			}
			return XDP_DROP;
		}
	}
	return XDP_PASS;
out_redir:
	kfree_skb(skb);
	return XDP_DROP;
}
EXPORT_SYMBOL_GPL(do_xdp_generic);

static int netif_rx_internal(struct sk_buff *skb)
{
	int ret;

	net_timestamp_check(netdev_tstamp_prequeue, skb);

	trace_netif_rx(skb);

#ifdef CONFIG_RPS
	//RPS是软件实现的RSS功能
	if (static_branch_unlikely(&rps_needed)) {
		struct rps_dev_flow voidflow, *rflow = &voidflow;
		int cpu;

		preempt_disable();
		rcu_read_lock();

		/*rps情况下：选择处理此报文的cpu，如果cpu<0，则不需要其它cpu中转*/
		cpu = get_rps_cpu(skb->dev, skb, &rflow);
		if (cpu < 0)
			cpu = smp_processor_id();

		/*将报文对应的此cpu对应的backlog上*/
		ret = enqueue_to_backlog(skb, cpu, &rflow->last_qtail);

		rcu_read_unlock();
		preempt_enable();
	} else
#endif
	{
		unsigned int qtail;

		//将此skb加入到在当前cpu的backlog
		ret = enqueue_to_backlog(skb, get_cpu(), &qtail);
		put_cpu();
	}
	return ret;
}

/**
 *	netif_rx	-	post buffer to the network code
 *	@skb: buffer to post
 *
 *	This function receives a packet from a device driver and queues it for
 *	the upper (protocol) levels to process.  It always succeeds. The buffer
 *	may be dropped during processing for congestion control or by the
 *	protocol layers.
 *
 *	return values:
 *	NET_RX_SUCCESS	(no congestion)
 *	NET_RX_DROP     (packet was dropped)
 *
 */

int netif_rx(struct sk_buff *skb)
{
	int ret;

	trace_netif_rx_entry(skb);

	ret = netif_rx_internal(skb);
	trace_netif_rx_exit(ret);

	return ret;
}
EXPORT_SYMBOL(netif_rx);

int netif_rx_ni(struct sk_buff *skb)
{
	int err;

	trace_netif_rx_ni_entry(skb);

	preempt_disable();
	err = netif_rx_internal(skb);
	if (local_softirq_pending())
		do_softirq();
	preempt_enable();
	trace_netif_rx_ni_exit(err);

	return err;
}
EXPORT_SYMBOL(netif_rx_ni);

//软件中断，处理报文发送
static __latent_entropy void net_tx_action(struct softirq_action *h)
{
	struct softnet_data *sd = this_cpu_ptr(&softnet_data);

	if (sd->completion_queue) {
		struct sk_buff *clist;

		//采用clist保存completion_queue链表，将其上挂接的skb释放掉
		local_irq_disable();
		clist = sd->completion_queue;
		sd->completion_queue = NULL;
		local_irq_enable();

		//clist上挂载的是skb,将这些skb释放掉
		while (clist) {
			struct sk_buff *skb = clist;

			clist = clist->next;

			WARN_ON(refcount_read(&skb->users));
			if (likely(get_kfree_skb_cb(skb)->reason == SKB_REASON_CONSUMED))
				trace_consume_skb(skb);
			else
				trace_kfree_skb(skb, net_tx_action);

			if (skb->fclone != SKB_FCLONE_UNAVAILABLE)
				__kfree_skb(skb);
			else
				__kfree_skb_defer(skb);
		}

		__kfree_skb_flush();
	}

	if (sd->output_queue) {
		struct Qdisc *head;

		//采用head保存sd->output_queue队列
		local_irq_disable();
		head = sd->output_queue;
		sd->output_queue = NULL;
		sd->output_queue_tailp = &sd->output_queue;
		local_irq_enable();

		while (head) {
			struct Qdisc *q = head;
			spinlock_t *root_lock = NULL;

			head = head->next_sched;

			if (!(q->flags & TCQ_F_NOLOCK)) {
			    //需要对q加锁
				root_lock = qdisc_lock(q);
				spin_lock(root_lock);
			}
			/* We need to make sure head->next_sched is read
			 * before clearing __QDISC_STATE_SCHED
			 */
			smp_mb__before_atomic();
			clear_bit(__QDISC_STATE_SCHED, &q->state);
			//调度qdisc
			qdisc_run(q);
			if (root_lock)
				spin_unlock(root_lock);
		}
	}

	xfrm_dev_backlog(sd);
}

#if IS_ENABLED(CONFIG_BRIDGE) && IS_ENABLED(CONFIG_ATM_LANE)
/* This hook is defined here for ATM LANE */
int (*br_fdb_test_addr_hook)(struct net_device *dev,
			     unsigned char *addr) __read_mostly;
EXPORT_SYMBOL_GPL(br_fdb_test_addr_hook);
#endif

//ingress钩子点
static inline struct sk_buff *
sch_handle_ingress(struct sk_buff *skb, struct packet_type **pt_prev, int *ret,
		   struct net_device *orig_dev)
{
#ifdef CONFIG_NET_CLS_ACT
	//取ingress的miniq(它上面由tp_head_change会调更新了首个tp_head)
	struct mini_Qdisc *miniq = rcu_dereference_bh(skb->dev->miniq_ingress);
	struct tcf_result cl_res;

	/* If there's at least one ingress present somewhere (so
	 * we get here via enabled static key), remaining devices
	 * that are not configured with an ingress qdisc will bail
	 * out here.
	 */
	if (!miniq)
		return skb;

	//处理上一个ptype的回调
	if (*pt_prev) {
		*ret = deliver_skb(skb, *pt_prev, orig_dev);
		*pt_prev = NULL;
	}

	qdisc_skb_cb(skb)->pkt_len = skb->len;
	skb->tc_at_ingress = 1;
	mini_qdisc_bstats_cpu_update(miniq, skb);

	//遍历分类器，对skb进行分类，分类结果存入到cl_res中
	switch (tcf_classify_ingress(skb, miniq->block, miniq->filter_list,
				     &cl_res, false)) {
	case TC_ACT_OK:
	case TC_ACT_RECLASSIFY:
		skb->tc_index = TC_H_MIN(cl_res.classid);
		break;
	case TC_ACT_SHOT:
		//报文引用减1
		mini_qdisc_qstats_cpu_drop(miniq);
		kfree_skb(skb);
		return NULL;
	case TC_ACT_STOLEN:
	case TC_ACT_QUEUED:
	case TC_ACT_TRAP:
		consume_skb(skb);
		return NULL;
	case TC_ACT_REDIRECT:
		/* skb_mac_header check was done by cls/act_bpf, so
		 * we can safely push the L2 header back before
		 * redirecting to another netdev
		 */
		__skb_push(skb, skb->mac_len);
		skb_do_redirect(skb);
		return NULL;
	case TC_ACT_CONSUMED:
		return NULL;
	default:
		break;
	}
#endif /* CONFIG_NET_CLS_ACT */
	return skb;
}

/**
 *	netdev_is_rx_handler_busy - check if receive handler is registered
 *	@dev: device to check
 *
 *	Check if a receive handler is already registered for a given device.
 *	Return true if there one.
 *
 *	The caller must hold the rtnl_mutex.
 */
bool netdev_is_rx_handler_busy(struct net_device *dev)
{
	//dev是否已设置了rx_handler
	ASSERT_RTNL();
	return dev && rtnl_dereference(dev->rx_handler);
}
EXPORT_SYMBOL_GPL(netdev_is_rx_handler_busy);

/**
 *	netdev_rx_handler_register - register receive handler
 *	@dev: device to register a handler for
 *	@rx_handler: receive handler to register
 *	@rx_handler_data: data pointer that is used by rx handler
 *
 *	Register a receive handler for a device. This handler will then be
 *	called from __netif_receive_skb. A negative errno code is returned
 *	on a failure.
 *
 *	The caller must hold the rtnl_mutex.
 *
 *	For a general description of rx_handler, see enum rx_handler_result.
 */
//注册设备的rx_handler（解决设备跳过原有协议栈收二层报文的问题）
int netdev_rx_handler_register(struct net_device *dev,
			       rx_handler_func_t *rx_handler,
			       void *rx_handler_data)
{
	if (netdev_is_rx_handler_busy(dev))
		return -EBUSY;

	if (dev->priv_flags & IFF_NO_RX_HANDLER)
		return -EINVAL;

	/* Note: rx_handler_data must be set before rx_handler */
	rcu_assign_pointer(dev->rx_handler_data, rx_handler_data);
	rcu_assign_pointer(dev->rx_handler, rx_handler);

	return 0;
}
EXPORT_SYMBOL_GPL(netdev_rx_handler_register);

/**
 *	netdev_rx_handler_unregister - unregister receive handler
 *	@dev: device to unregister a handler from
 *
 *	Unregister a receive handler from a device.
 *
 *	The caller must hold the rtnl_mutex.
 */
void netdev_rx_handler_unregister(struct net_device *dev)
{

	ASSERT_RTNL();
	RCU_INIT_POINTER(dev->rx_handler, NULL);
	/* a reader seeing a non NULL rx_handler in a rcu_read_lock()
	 * section has a guarantee to see a non NULL rx_handler_data
	 * as well.
	 */
	synchronize_net();
	RCU_INIT_POINTER(dev->rx_handler_data, NULL);
}
EXPORT_SYMBOL_GPL(netdev_rx_handler_unregister);

/*
 * Limit the use of PFMEMALLOC reserves to those protocols that implement
 * the special handling of PFMEMALLOC skbs.
 */
static bool skb_pfmemalloc_protocol(struct sk_buff *skb)
{
	switch (skb->protocol) {
	case htons(ETH_P_ARP):
	case htons(ETH_P_IP):
	case htons(ETH_P_IPV6):
	case htons(ETH_P_8021Q):
	case htons(ETH_P_8021AD):
		return true;
	default:
		return false;
	}
}

//触发netfilter ingress 钩子点
static inline int nf_ingress(struct sk_buff *skb, struct packet_type **pt_prev,
			     int *ret, struct net_device *orig_dev)
{
	if (nf_hook_ingress_active(skb)) {
		//如果ingress　hook占被激活，进入
		int ingress_retval;

		if (*pt_prev) {
			//调用pt_prev->func
			*ret = deliver_skb(skb, *pt_prev, orig_dev);
			*pt_prev = NULL;
		}

		rcu_read_lock();
		//调用ingress hook点
		ingress_retval = nf_hook_ingress(skb);
		rcu_read_unlock();
		return ingress_retval;
	}
	return 0;
}

//将报文按上层协议(三层协议）进行处理，送（桥设备）进行处理
static int __netif_receive_skb_core(struct sk_buff **pskb, bool pfmemalloc,
				    struct packet_type **ppt_prev)
{
	struct packet_type *ptype, *pt_prev;
	rx_handler_func_t *rx_handler;
	struct sk_buff *skb = *pskb;
	struct net_device *orig_dev;
	bool deliver_exact = false;
	int ret = NET_RX_DROP;
	__be16 type;

	net_timestamp_check(!netdev_tstamp_prequeue, skb);

	trace_netif_receive_skb(skb);

	orig_dev = skb->dev;

	//重置network头部偏移
	skb_reset_network_header(skb);
	if (!skb_transport_header_was_set(skb))
		skb_reset_transport_header(skb);
	skb_reset_mac_len(skb);

	pt_prev = NULL;

another_round:
	//记录接口的ifindex
	skb->skb_iif = skb->dev->ifindex;

	__this_cpu_inc(softnet_data.processed);

	if (static_branch_unlikely(&generic_xdp_needed_key)) {
		int ret2;

		preempt_disable();
		/*执行通用收包情况下的xdp_prog*/
		ret2 = do_xdp_generic(rcu_dereference(skb->dev->xdp_prog), skb);
		preempt_enable();

		if (ret2 != XDP_PASS) {
			ret = NET_RX_DROP;
			goto out;
		}
		skb_reset_mac_len(skb);
	}

	if (skb->protocol == cpu_to_be16(ETH_P_8021Q) ||
	    skb->protocol == cpu_to_be16(ETH_P_8021AD)) {
		//vlan剥离
		skb = skb_vlan_untag(skb);
		if (unlikely(!skb))
			goto out;
	}

	//检查是否需要跳过ingress的tc classify
	if (skb_skip_tc_classify(skb))
		goto skip_classify;

	if (pfmemalloc)
		goto skip_taps;

	//ptype_all链上的ptype将处理收到的所有报文，这里遍历ptype_all链，
	//处理此报文（tcpdump通过此回调获得报文）
	//当此循环结束时，pt_prev指向的那个ptype的回调还没有执行
	list_for_each_entry_rcu(ptype, &ptype_all, list) {
		if (pt_prev)
			ret = deliver_skb(skb, pt_prev, orig_dev);
		pt_prev = ptype;
	}

	//skb->dev->ptype_all链上的ptype将处理此设备收到的所有报文，这里
	//遍历skb->dev上的ptype_all链，处理此报文（tcpdump通过此回调获得指定设备的报文）
	//当此循环结束时，pt_prev指向的那个ptype的回调还没有指行
	list_for_each_entry_rcu(ptype, &skb->dev->ptype_all, list) {
		if (pt_prev)
			ret = deliver_skb(skb, pt_prev, orig_dev);
		pt_prev = ptype;
	}

skip_taps:
#ifdef CONFIG_NET_INGRESS
	//执行报文的ingress处理
	if (static_branch_unlikely(&ingress_needed_key)) {
		skb = sch_handle_ingress(skb, &pt_prev, &ret, orig_dev);
		if (!skb)
			goto out;

		//触发netfilter ingress 钩子点
		if (nf_ingress(skb, &pt_prev, &ret, orig_dev) < 0)
			goto out;
	}
#endif
	skb_reset_redirect(skb);
skip_classify:
	if (pfmemalloc && !skb_pfmemalloc_protocol(skb))
		goto drop;

	if (skb_vlan_tag_present(skb)) {
		//先处理前面未执行的packet_type回调
		if (pt_prev) {
			ret = deliver_skb(skb, pt_prev, orig_dev);
			pt_prev = NULL;
		}
		//vlan报文处理,查vlan对应的逻辑设备，更新对应的入接口，并重执行
		if (vlan_do_receive(&skb))
			goto another_round;
		else if (unlikely(!skb))
			goto out;
	}

	//如果报文所属设备有rx_handler,执行rx_handler回调（解决二层设置跳过协议栈收包问题）
	rx_handler = rcu_dereference(skb->dev->rx_handler);
	if (rx_handler) {
		//执行未执行的packet_type处理
		if (pt_prev) {
			ret = deliver_skb(skb, pt_prev, orig_dev);
			pt_prev = NULL;
		}
		//如果虚设备有rx_handle可以处理，则调用rx_handler处理
		//bridge设备就注册有rx_handle,其指向br_handle_frame
		//bond设备就注册有bond_handle_frame
		switch (rx_handler(&skb)) {
		case RX_HANDLER_CONSUMED:
			ret = NET_RX_SUCCESS;//已成功处理，不再向上层传递，处理完成
			goto out;
		case RX_HANDLER_ANOTHER:
			goto another_round;//已更换入口设备，重新执行
		case RX_HANDLER_EXACT:
			deliver_exact = true;
		case RX_HANDLER_PASS:
			break;//继续向下处理（此handle放通了此报文）,例如lldp报文
		default:
			BUG();
		}
	}

	if (unlikely(skb_vlan_tag_present(skb))) {
check_vlan_id:
		if (skb_vlan_tag_get_id(skb)) {
			/* Vlan id is non 0 and vlan_do_receive() above couldn't
			 * find vlan device.
			 */
			skb->pkt_type = PACKET_OTHERHOST;
		} else if (skb->protocol == cpu_to_be16(ETH_P_8021Q) ||
			   skb->protocol == cpu_to_be16(ETH_P_8021AD)) {
			/* Outer header is 802.1P with vlan 0, inner header is
			 * 802.1Q or 802.1AD and vlan_do_receive() above could
			 * not find vlan dev for vlan id 0.
			 */
			__vlan_hwaccel_clear_tag(skb);
			skb = skb_vlan_untag(skb);
			if (unlikely(!skb))
				goto out;
			if (vlan_do_receive(&skb))
				/* After stripping off 802.1P header with vlan 0
				 * vlan dev is found for inner header.
				 */
				goto another_round;
			else if (unlikely(!skb))
				goto out;
			else
				/* We have stripped outer 802.1P vlan 0 header.
				 * But could not find vlan dev.
				 * check again for vlan id to set OTHERHOST.
				 */
				goto check_vlan_id;
		}
		/* Note: we might in the future use prio bits
		 * and set skb->priority like in vlan_do_receive()
		 * For the time being, just ignore Priority Code Point
		 */
		__vlan_hwaccel_clear_tag(skb);
	}

	//按报文的协议（arp,ip,ipv6等来检查上层钩子进行处理，例如ip_rcv)
	type = skb->protocol;

	/* deliver only exact match when indicated */
	if (likely(!deliver_exact)) {
		//通过上层协议查找报文处理者(如0x0800,按ip层处理）
		//注：由于ptype_base[i]是一个链，故需要遍历执行所有回调
		deliver_ptype_list_skb(skb, &pt_prev, orig_dev, type,
				       &ptype_base[ntohs(type) &
						   PTYPE_HASH_MASK]);
	}

	//考虑原始设备的ptype_specific查找报文处理者
	deliver_ptype_list_skb(skb, &pt_prev, orig_dev, type,
			       &orig_dev->ptype_specific);

	//考虑当前设备的ptype_specific查找报文处理者
	if (unlikely(skb->dev != orig_dev)) {
		deliver_ptype_list_skb(skb, &pt_prev, orig_dev, type,
				       &skb->dev->ptype_specific);
	}

	//最后一项handler处理
	if (pt_prev) {
		if (unlikely(skb_orphan_frags_rx(skb, GFP_ATOMIC)))
			goto drop;
		*ppt_prev = pt_prev;
	} else {
		//我们实在找不到此报文的处理者
drop:
		if (!deliver_exact)
			atomic_long_inc(&skb->dev->rx_dropped);
		else
			atomic_long_inc(&skb->dev->rx_nohandler);
		kfree_skb(skb);
		/* Jamal, now you will not able to escape explaining
		 * me how you were going to use this. :-)
		 */
		ret = NET_RX_DROP;
	}

out:
	/* The invariant here is that if *ppt_prev is not NULL
	 * then skb should also be non-NULL.
	 *
	 * Apparently *ppt_prev assignment above holds this invariant due to
	 * skb dereferencing near it.
	 */
	*pskb = skb;
	return ret;
}

static int __netif_receive_skb_one_core(struct sk_buff *skb, bool pfmemalloc)
{
	struct net_device *orig_dev = skb->dev;
	struct packet_type *pt_prev = NULL;
	int ret;

	ret = __netif_receive_skb_core(&skb, pfmemalloc, &pt_prev);
	if (pt_prev)
		//处理最后一项的handle
		ret = INDIRECT_CALL_INET(pt_prev->func, ipv6_rcv, ip_rcv, skb,
					 skb->dev, pt_prev, orig_dev);
	return ret;
}

/**
 *	netif_receive_skb_core - special purpose version of netif_receive_skb
 *	@skb: buffer to process
 *
 *	More direct receive version of netif_receive_skb().  It should
 *	only be used by callers that have a need to skip RPS and Generic XDP.
 *	Caller must also take care of handling if ``(page_is_)pfmemalloc``.
 *
 *	This function may only be called from softirq context and interrupts
 *	should be enabled.
 *
 *	Return values (usually ignored):
 *	NET_RX_SUCCESS: no congestion
 *	NET_RX_DROP: packet was dropped
 */
int netif_receive_skb_core(struct sk_buff *skb)
{
	int ret;

	rcu_read_lock();
	ret = __netif_receive_skb_one_core(skb, false);
	rcu_read_unlock();

	return ret;
}
EXPORT_SYMBOL(netif_receive_skb_core);

//将报文交给pt_prev进行处理
static inline void __netif_receive_skb_list_ptype(struct list_head *head,
						  struct packet_type *pt_prev,
						  struct net_device *orig_dev)
{
	struct sk_buff *skb, *next;

	if (!pt_prev)
		return;
	if (list_empty(head))
		return;
	//如果报文支持处理链式处理，则直接传入
	if (pt_prev->list_func != NULL)
		INDIRECT_CALL_INET(pt_prev->list_func, ipv6_list_rcv,
				   ip_list_rcv, head, pt_prev, orig_dev);
	else
		//否则遍历拆解后传入
		list_for_each_entry_safe(skb, next, head, list) {
			skb_list_del_init(skb);
			pt_prev->func(skb, skb->dev, pt_prev, orig_dev);
		}
}

static void __netif_receive_skb_list_core(struct list_head *head, bool pfmemalloc)
{
	/* Fast-path assumptions:
	 * - There is no RX handler.
	 * - Only one packet_type matches.
	 * If either of these fails, we will end up doing some per-packet
	 * processing in-line, then handling the 'last ptype' for the whole
	 * sublist.  This can't cause out-of-order delivery to any single ptype,
	 * because the 'last ptype' must be constant across the sublist, and all
	 * other ptypes are handled per-packet.
	 */
	/* Current (common) ptype of sublist */
	struct packet_type *pt_curr = NULL;
	/* Current (common) orig_dev of sublist */
	struct net_device *od_curr = NULL;
	struct list_head sublist;
	struct sk_buff *skb, *next;

	INIT_LIST_HEAD(&sublist);
	list_for_each_entry_safe(skb, next, head, list) {
		struct net_device *orig_dev = skb->dev;
		struct packet_type *pt_prev = NULL;

		skb_list_del_init(skb);
		__netif_receive_skb_core(&skb, pfmemalloc, &pt_prev);
		if (!pt_prev)
			continue;
		if (pt_curr != pt_prev || od_curr != orig_dev) {
			/* dispatch old sublist */
			__netif_receive_skb_list_ptype(&sublist, pt_curr, od_curr);
			/* start new sublist */
			INIT_LIST_HEAD(&sublist);
			pt_curr = pt_prev;
			od_curr = orig_dev;
		}
		list_add_tail(&skb->list, &sublist);
	}

	/* dispatch final sublist */
	__netif_receive_skb_list_ptype(&sublist, pt_curr, od_curr);
}

//协议栈处理收到的报文
static int __netif_receive_skb(struct sk_buff *skb)
{
	int ret;

	if (sk_memalloc_socks() && skb_pfmemalloc(skb)) {
		unsigned int noreclaim_flag;

		/*
		 * PFMEMALLOC skbs are special, they should
		 * - be delivered to SOCK_MEMALLOC sockets only
		 * - stay away from userspace
		 * - have bounded memory usage
		 *
		 * Use PF_MEMALLOC as this saves us from propagating the allocation
		 * context down to all allocation sites.
		 */
		noreclaim_flag = memalloc_noreclaim_save();
		ret = __netif_receive_skb_one_core(skb, true);
		memalloc_noreclaim_restore(noreclaim_flag);
	} else
		ret = __netif_receive_skb_one_core(skb, false);

	return ret;
}

static void __netif_receive_skb_list(struct list_head *head)
{
	unsigned long noreclaim_flag = 0;
	struct sk_buff *skb, *next;
	bool pfmemalloc = false; /* Is current sublist PF_MEMALLOC? */

	list_for_each_entry_safe(skb, next, head, list) {
		if ((sk_memalloc_socks() && skb_pfmemalloc(skb)) != pfmemalloc) {
			struct list_head sublist;

			/* Handle the previous sublist */
			list_cut_before(&sublist, head, &skb->list);
			if (!list_empty(&sublist))
				__netif_receive_skb_list_core(&sublist, pfmemalloc);
			pfmemalloc = !pfmemalloc;
			/* See comments in __netif_receive_skb */
			if (pfmemalloc)
				noreclaim_flag = memalloc_noreclaim_save();
			else
				memalloc_noreclaim_restore(noreclaim_flag);
		}
	}
	/* Handle the remaining sublist */
	if (!list_empty(head))
		__netif_receive_skb_list_core(head, pfmemalloc);
	/* Restore pflags */
	if (pfmemalloc)
		memalloc_noreclaim_restore(noreclaim_flag);
}

//网卡驱动不支持ndo_bpf回调时，此函数将被用于安装xdp程序到更一般的位置
static int generic_xdp_install(struct net_device *dev, struct netdev_bpf *xdp)
{
	struct bpf_prog *old = rtnl_dereference(dev->xdp_prog);
	struct bpf_prog *new = xdp->prog;
	int ret = 0;

	if (new) {
		u32 i;

		/* generic XDP does not work with DEVMAPs that can
		 * have a bpf_prog installed on an entry
		 */
		for (i = 0; i < new->aux->used_map_cnt; i++) {
			if (dev_map_can_have_prog(new->aux->used_maps[i]))
				return -EINVAL;
			if (cpu_map_prog_allowed(new->aux->used_maps[i]))
				return -EINVAL;
		}
	}

	switch (xdp->command) {
	case XDP_SETUP_PROG:
	    //设置新的xdp prog
		rcu_assign_pointer(dev->xdp_prog, new);
		if (old)
			bpf_prog_put(old);

		if (old && !new) {
			static_branch_dec(&generic_xdp_needed_key);
		} else if (new && !old) {
			static_branch_inc(&generic_xdp_needed_key);
			dev_disable_lro(dev);
			dev_disable_gro_hw(dev);
		}
		break;

	default:
		ret = -EINVAL;
		break;
	}

	return ret;
}

//报文开始走协议栈处理
static int netif_receive_skb_internal(struct sk_buff *skb)
{
	int ret;

	net_timestamp_check(netdev_tstamp_prequeue, skb);

	if (skb_defer_rx_timestamp(skb))
		return NET_RX_SUCCESS;

	rcu_read_lock();
#ifdef CONFIG_RPS
	if (static_branch_unlikely(&rps_needed)) {
		struct rps_dev_flow voidflow, *rflow = &voidflow;
		/*rps情况下：选择处理此报文的cpu，如果cpu<0，则不需要其它cpu中转*/
		int cpu = get_rps_cpu(skb->dev, skb, &rflow);

		if (cpu >= 0) {
		    //选出了相应的cpu,将此报文加入cpu对应的backlog,完成投递返回。
			ret = enqueue_to_backlog(skb, cpu, &rflow->last_qtail);
			rcu_read_unlock();
			return ret;
		}
	}
#endif
	ret = __netif_receive_skb(skb);
	rcu_read_unlock();
	return ret;
}

static void netif_receive_skb_list_internal(struct list_head *head)
{
	struct sk_buff *skb, *next;
	struct list_head sublist;

	INIT_LIST_HEAD(&sublist);
	/*遍历head上的所有skb*/
	list_for_each_entry_safe(skb, next, head, list) {
		net_timestamp_check(netdev_tstamp_prequeue, skb);
		//自head上移除
		skb_list_del_init(skb);
		if (!skb_defer_rx_timestamp(skb))
			list_add_tail(&skb->list, &sublist);
	}
	list_splice_init(&sublist, head);

	rcu_read_lock();
#ifdef CONFIG_RPS
	//通过rps确定报文送那个cpu执行软中断
	if (static_branch_unlikely(&rps_needed)) {
		list_for_each_entry_safe(skb, next, head, list) {
			struct rps_dev_flow voidflow, *rflow = &voidflow;
			/*rps情况下：选择处理此报文的cpu，如果cpu<0，则不需要其它cpu中转*/
			int cpu = get_rps_cpu(skb->dev, skb, &rflow);

			if (cpu >= 0) {
				/* Will be handled, remove from list */
				skb_list_del_init(skb);
				/*将skb入队到cpu对应的backlog中*/
				enqueue_to_backlog(skb, cpu, &rflow->last_qtail);
			}
		}
	}
#endif
	__netif_receive_skb_list(head);
	rcu_read_unlock();
}

/**
 *	netif_receive_skb - process receive buffer from network
 *	@skb: buffer to process
 *
 *	netif_receive_skb() is the main receive data processing function.
 *	It always succeeds. The buffer may be dropped during processing
 *	for congestion control or by the protocol layers.
 *
 *	This function may only be called from softirq context and interrupts
 *	should be enabled.
 *
 *	Return values (usually ignored):
 *	NET_RX_SUCCESS: no congestion
 *	NET_RX_DROP: packet was dropped
 */
//处理自网络层收到的报文
int netif_receive_skb(struct sk_buff *skb)
{
	int ret;

	trace_netif_receive_skb_entry(skb);

	ret = netif_receive_skb_internal(skb);
	trace_netif_receive_skb_exit(ret);

	return ret;
}
EXPORT_SYMBOL(netif_receive_skb);

/**
 *	netif_receive_skb_list - process many receive buffers from network
 *	@head: list of skbs to process.
 *
 *	Since return value of netif_receive_skb() is normally ignored, and
 *	wouldn't be meaningful for a list, this function returns void.
 *
 *	This function may only be called from softirq context and interrupts
 *	should be enabled.
 */
void netif_receive_skb_list(struct list_head *head)
{
	struct sk_buff *skb;

	if (list_empty(head))
		return;
	if (trace_netif_receive_skb_list_entry_enabled()) {
		list_for_each_entry(skb, head, list)
			trace_netif_receive_skb_list_entry(skb);
	}
	netif_receive_skb_list_internal(head);
	trace_netif_receive_skb_list_exit(0);
}
EXPORT_SYMBOL(netif_receive_skb_list);

static DEFINE_PER_CPU(struct work_struct, flush_works);

/* Network device is going away, flush any packets still pending */
static void flush_backlog(struct work_struct *work)
{
	struct sk_buff *skb, *tmp;
	struct softnet_data *sd;

	local_bh_disable();
	sd = this_cpu_ptr(&softnet_data);

	local_irq_disable();
	rps_lock(sd);
	skb_queue_walk_safe(&sd->input_pkt_queue, skb, tmp) {
		if (skb->dev->reg_state == NETREG_UNREGISTERING) {
			__skb_unlink(skb, &sd->input_pkt_queue);
			dev_kfree_skb_irq(skb);
			input_queue_head_incr(sd);
		}
	}
	rps_unlock(sd);
	local_irq_enable();

	skb_queue_walk_safe(&sd->process_queue, skb, tmp) {
		if (skb->dev->reg_state == NETREG_UNREGISTERING) {
			__skb_unlink(skb, &sd->process_queue);
			kfree_skb(skb);
			input_queue_head_incr(sd);
		}
	}
	local_bh_enable();
}

static void flush_all_backlogs(void)
{
	unsigned int cpu;

	get_online_cpus();

	for_each_online_cpu(cpu)
		queue_work_on(cpu, system_highpri_wq,
			      per_cpu_ptr(&flush_works, cpu));

	for_each_online_cpu(cpu)
		flush_work(per_cpu_ptr(&flush_works, cpu));

	put_online_cpus();
}

/* Pass the currently batched GRO_NORMAL SKBs up to the stack. */
static void gro_normal_list(struct napi_struct *napi)
{
	if (!napi->rx_count)
		return;
	//将rx_list上所有skb清空，上送协议栈
	netif_receive_skb_list_internal(&napi->rx_list);
	INIT_LIST_HEAD(&napi->rx_list);
	napi->rx_count = 0;
}

/* Queue one GRO_NORMAL SKB up for list processing. If batch size exceeded,
 * pass the whole batch up to the stack.
 */
static void gro_normal_one(struct napi_struct *napi, struct sk_buff *skb)
{
	list_add_tail(&skb->list, &napi->rx_list);
	if (++napi->rx_count >= gro_normal_batch)
	    	/*超过gro_normal_batch数量，上送协议栈*/
		gro_normal_list(napi);
}

INDIRECT_CALLABLE_DECLARE(int inet_gro_complete(struct sk_buff *, int));
INDIRECT_CALLABLE_DECLARE(int ipv6_gro_complete(struct sk_buff *, int));
static int napi_gro_complete(struct napi_struct *napi, struct sk_buff *skb)
{
	struct packet_offload *ptype;
	__be16 type = skb->protocol;
	struct list_head *head = &offload_base;
	int err = -ENOENT;

	BUILD_BUG_ON(sizeof(struct napi_gro_cb) > sizeof(skb->cb));

	if (NAPI_GRO_CB(skb)->count == 1) {
		skb_shinfo(skb)->gso_size = 0;
		goto out;
	}

	rcu_read_lock();
	list_for_each_entry_rcu(ptype, head, list) {
		if (ptype->type != type || !ptype->callbacks.gro_complete)
			continue;

		err = INDIRECT_CALL_INET(ptype->callbacks.gro_complete,
					 ipv6_gro_complete, inet_gro_complete,
					 skb, 0);
		break;
	}
	rcu_read_unlock();

	if (err) {
		WARN_ON(&ptype->list == head);
		kfree_skb(skb);
		return NET_RX_SUCCESS;
	}

out:
	gro_normal_one(napi, skb);
	return NET_RX_SUCCESS;
}

static void __napi_gro_flush_chain(struct napi_struct *napi, u32 index,
				   bool flush_old)
{
	struct list_head *head = &napi->gro_hash[index].list;
	struct sk_buff *skb, *p;

	list_for_each_entry_safe_reverse(skb, p, head, list) {
		if (flush_old && NAPI_GRO_CB(skb)->age == jiffies)
			return;
		skb_list_del_init(skb);
		napi_gro_complete(napi, skb);
		napi->gro_hash[index].count--;
	}

	if (!napi->gro_hash[index].count)
		__clear_bit(index, &napi->gro_bitmask);
}

/* napi->gro_hash[].list contains packets ordered by age.
 * youngest packets at the head of it.
 * Complete skbs in reverse order to reduce latencies.
 */
void napi_gro_flush(struct napi_struct *napi, bool flush_old)
{
	unsigned long bitmask = napi->gro_bitmask;
	unsigned int i, base = ~0U;

	while ((i = ffs(bitmask)) != 0) {
		bitmask >>= i;
		base += i;
		__napi_gro_flush_chain(napi, base, flush_old);
	}
}
EXPORT_SYMBOL(napi_gro_flush);

//检查skb与napi中缓存的gro_list中的某一个报文是否为相同流
//这个检查相对比较粗，更精细的检查需要各层的gro分别完成
static struct list_head *gro_list_prepare(struct napi_struct *napi,
					  struct sk_buff *skb)
{
	unsigned int maclen = skb->dev->hard_header_len;
	u32 hash = skb_get_hash_raw(skb);
	struct list_head *head;
	struct sk_buff *p;

	//采用hash映射到head，遍历head上已缓存的所有skb p,如果与当前skb不是同一条流
	//刚将p上的same_flow指为0
	head = &napi->gro_hash[hash & (GRO_HASH_BUCKETS - 1)].list;
	list_for_each_entry(p, head, list) {
		unsigned long diffs;

		NAPI_GRO_CB(p)->flush = 0;

		//采用hash检查当前报文skb与p不是同一条流，则尝试下一个gro报文
		if (hash != skb_get_hash_raw(p)) {
			NAPI_GRO_CB(p)->same_flow = 0;
			continue;
		}

		//比对skb所属接口设备，vlan,？？？，mac层
		diffs = (unsigned long)p->dev ^ (unsigned long)skb->dev;
		diffs |= skb_vlan_tag_present(p) ^ skb_vlan_tag_present(skb);
		if (skb_vlan_tag_present(p))
			diffs |= skb_vlan_tag_get(p) ^ skb_vlan_tag_get(skb);
		diffs |= skb_metadata_dst_cmp(p, skb);
		diffs |= skb_metadata_differs(p, skb);
		if (maclen == ETH_HLEN)
			diffs |= compare_ether_header(skb_mac_header(p),
						      skb_mac_header(skb));
		else if (!diffs)
			diffs = memcmp(skb_mac_header(p),
				       skb_mac_header(skb),
				       maclen);
		//标记是否与skb为相同流
		NAPI_GRO_CB(p)->same_flow = !diffs;
	}

	return head;
}

static void skb_gro_reset_offset(struct sk_buff *skb)
{
	const struct skb_shared_info *pinfo = skb_shinfo(skb);
	//skb中的首片信息
	const skb_frag_t *frag0 = &pinfo->frags[0];

	NAPI_GRO_CB(skb)->data_offset = 0;
	NAPI_GRO_CB(skb)->frag0 = NULL;
	NAPI_GRO_CB(skb)->frag0_len = 0;

	if (!skb_headlen(skb) && pinfo->nr_frags &&
	    !PageHighMem(skb_frag_page(frag0))) {
		/*skb有多片，且以太头后面首片结束，且首片对应的页非高地址*/
		//？？
		NAPI_GRO_CB(skb)->frag0 = skb_frag_address(frag0);
		NAPI_GRO_CB(skb)->frag0_len = min_t(unsigned int,
						    skb_frag_size(frag0),
						    skb->end - skb->tail);
	}
}

static void gro_pull_from_frag0(struct sk_buff *skb, int grow)
{
	struct skb_shared_info *pinfo = skb_shinfo(skb);

	BUG_ON(skb->end - skb->tail < grow);

	memcpy(skb_tail_pointer(skb), NAPI_GRO_CB(skb)->frag0, grow);

	skb->data_len -= grow;
	skb->tail += grow;

	skb_frag_off_add(&pinfo->frags[0], grow);
	skb_frag_size_sub(&pinfo->frags[0], grow);

	if (unlikely(!skb_frag_size(&pinfo->frags[0]))) {
		skb_frag_unref(skb, 0);
		memmove(pinfo->frags, pinfo->frags + 1,
			--pinfo->nr_frags * sizeof(pinfo->frags[0]));
	}
}

static void gro_flush_oldest(struct napi_struct *napi, struct list_head *head)
{
	struct sk_buff *oldest;

	oldest = list_last_entry(head, struct sk_buff, list);

	/* We are called with head length >= MAX_GRO_SKBS, so this is
	 * impossible.
	 */
	if (WARN_ON_ONCE(!oldest))
		return;

	/* Do not adjust napi->gro_hash[].count, caller is adding a new
	 * SKB to the chain.
	 */
	skb_list_del_init(oldest);
	napi_gro_complete(napi, oldest);
}

INDIRECT_CALLABLE_DECLARE(struct sk_buff *inet_gro_receive(struct list_head *,
							   struct sk_buff *));
INDIRECT_CALLABLE_DECLARE(struct sk_buff *ipv6_gro_receive(struct list_head *,
							   struct sk_buff *));

//gro 报文收取，通过返回不同的结果，标明报文在gro如何处理
static enum gro_result dev_gro_receive(struct napi_struct *napi, struct sk_buff *skb)
{
	u32 hash = skb_get_hash_raw(skb) & (GRO_HASH_BUCKETS - 1);
	struct list_head *head = &offload_base;
	struct packet_offload *ptype;
	__be16 type = skb->protocol;
	struct list_head *gro_head;
	struct sk_buff *pp = NULL;
	enum gro_result ret;
	int same_flow;
	int grow;

	//网卡未开启gso功能的，直接走normal
	if (netif_elide_gro(skb->dev))
		goto normal;

	gro_head = gro_list_prepare(napi, skb);

	rcu_read_lock();
	list_for_each_entry_rcu(ptype, head, list) {
		//遍历协议，如果协议相等，且有gro_receive才能处理此报文，否则不处理
		if (ptype->type != type || !ptype->callbacks.gro_receive)
			continue;

		skb_set_network_header(skb, skb_gro_offset(skb));
		skb_reset_mac_len(skb);
		NAPI_GRO_CB(skb)->same_flow = 0;
		NAPI_GRO_CB(skb)->flush = skb_is_gso(skb) || skb_has_frag_list(skb);
		NAPI_GRO_CB(skb)->free = 0;
		NAPI_GRO_CB(skb)->encap_mark = 0;
		NAPI_GRO_CB(skb)->recursion_counter = 0;
		NAPI_GRO_CB(skb)->is_fou = 0;
		NAPI_GRO_CB(skb)->is_atomic = 1;
		NAPI_GRO_CB(skb)->gro_remcsum_start = 0;

		/* Setup for GRO checksum validation */
		switch (skb->ip_summed) {
		case CHECKSUM_COMPLETE:
			//checksum已检查完，使用skb中的checksum
			NAPI_GRO_CB(skb)->csum = skb->csum;
			NAPI_GRO_CB(skb)->csum_valid = 1;
			NAPI_GRO_CB(skb)->csum_cnt = 0;
			break;
		case CHECKSUM_UNNECESSARY:
			//没必要检查checksum
			NAPI_GRO_CB(skb)->csum_cnt = skb->csum_level + 1;
			NAPI_GRO_CB(skb)->csum_valid = 0;
			break;
		default:
			NAPI_GRO_CB(skb)->csum_cnt = 0;
			NAPI_GRO_CB(skb)->csum_valid = 0;
		}

		//调本层的gro_receive函数进行gro处理（例如：看ip_packet_offload结构）
		pp = INDIRECT_CALL_INET(ptype->callbacks.gro_receive,
					ipv6_gro_receive, inet_gro_receive,
					gro_head, skb);
		break;
	}
	rcu_read_unlock();

	//for循环没进去情况，即没有相应的offload，走normal
	if (&ptype->list == head)
		goto normal;

	//报文已被缓存，等待其它报文与组合
	if (PTR_ERR(pp) == -EINPROGRESS) {
		ret = GRO_CONSUMED;
		goto ok;
	}

	same_flow = NAPI_GRO_CB(skb)->same_flow;
	ret = NAPI_GRO_CB(skb)->free ? GRO_MERGED_FREE : GRO_MERGED;

	if (pp) {
		skb_list_del_init(pp);
		napi_gro_complete(napi, pp);
		napi->gro_hash[hash].count--;
	}

	if (same_flow)
		goto ok;//可合并，或者可释放

	//需要输出，则走normal
	if (NAPI_GRO_CB(skb)->flush)
		goto normal;

	//缓存的量过多，这里直接调用napi_gro_complete向协议栈上送skb
	if (unlikely(napi->gro_hash[hash].count >= MAX_GRO_SKBS)) {
		gro_flush_oldest(napi, gro_head);
	} else {
		napi->gro_hash[hash].count++;
	}

	NAPI_GRO_CB(skb)->count = 1;
	NAPI_GRO_CB(skb)->age = jiffies;
	NAPI_GRO_CB(skb)->last = skb;/*报文将被hold*/
	skb_shinfo(skb)->gso_size = skb_gro_len(skb);
	//skb->next = napi->gro_list;
	//napi->gro_list = skb;
	//ret = GRO_HELD;
	list_add(&skb->list, gro_head);
	ret = GRO_HELD;//报文将已被hold
pull:
	grow = skb_gro_offset(skb) - skb_headlen(skb);
	if (grow > 0)
		gro_pull_from_frag0(skb, grow);
ok:
	if (napi->gro_hash[hash].count) {
		if (!test_bit(hash, &napi->gro_bitmask))
			__set_bit(hash, &napi->gro_bitmask);
	} else if (test_bit(hash, &napi->gro_bitmask)) {
		__clear_bit(hash, &napi->gro_bitmask);
	}

	return ret;

normal:
	//normal情况下，报文将被直接送向协议栈
	ret = GRO_NORMAL;
	goto pull;
}

//给定协议类型，获得其对应的gro offload回调
struct packet_offload *gro_find_receive_by_type(__be16 type)
{
	struct list_head *offload_head = &offload_base;
	struct packet_offload *ptype;

	list_for_each_entry_rcu(ptype, offload_head, list) {
		if (ptype->type != type || !ptype->callbacks.gro_receive)
			continue;
		return ptype;
	}
	return NULL;
}
EXPORT_SYMBOL(gro_find_receive_by_type);

struct packet_offload *gro_find_complete_by_type(__be16 type)
{
	struct list_head *offload_head = &offload_base;
	struct packet_offload *ptype;

	list_for_each_entry_rcu(ptype, offload_head, list) {
		if (ptype->type != type || !ptype->callbacks.gro_complete)
			continue;
		return ptype;
	}
	return NULL;
}
EXPORT_SYMBOL(gro_find_complete_by_type);

static void napi_skb_free_stolen_head(struct sk_buff *skb)
{
	skb_dst_drop(skb);
	skb_ext_put(skb);
	kmem_cache_free(skbuff_head_cache, skb);
}

//依据gro的结果处理报文（或者缓存等待合并，或者释放，或者上送）
static gro_result_t napi_skb_finish(struct napi_struct *napi,
				    struct sk_buff *skb,
				    gro_result_t ret)
{
	switch (ret) {
	case GRO_NORMAL:
		//报文收取完成，使其走协议栈
		gro_normal_one(napi, skb);
		break;

	case GRO_DROP:
		//丢包
		kfree_skb(skb);
		break;

		//需要释放报文(报文已被merge)
	case GRO_MERGED_FREE:
		if (NAPI_GRO_CB(skb)->free == NAPI_GRO_FREE_STOLEN_HEAD)
			napi_skb_free_stolen_head(skb);
		else
			__kfree_skb(skb);
		break;

	//报文被缓存，不处理
	case GRO_HELD:
	case GRO_MERGED:
	case GRO_CONSUMED:
		break;
	}

	return ret;
}

//软件gro收包处理，处理后交给napi_skb_finish向上传递
gro_result_t napi_gro_receive(struct napi_struct *napi, struct sk_buff *skb)
{
	gro_result_t ret;

	skb_mark_napi_id(skb, napi);
	trace_napi_gro_receive_entry(skb);

	skb_gro_reset_offset(skb);

	ret = napi_skb_finish(napi, skb, dev_gro_receive(napi, skb));
	trace_napi_gro_receive_exit(ret);

	return ret;
}
EXPORT_SYMBOL(napi_gro_receive);

static void napi_reuse_skb(struct napi_struct *napi, struct sk_buff *skb)
{
	if (unlikely(skb->pfmemalloc)) {
		consume_skb(skb);
		return;
	}
	__skb_pull(skb, skb_headlen(skb));
	/* restore the reserve we had after netdev_alloc_skb_ip_align() */
	skb_reserve(skb, NET_SKB_PAD + NET_IP_ALIGN - skb_headroom(skb));
	__vlan_hwaccel_clear_tag(skb);
	skb->dev = napi->dev;
	skb->skb_iif = 0;

	/* eth_type_trans() assumes pkt_type is PACKET_HOST */
	skb->pkt_type = PACKET_HOST;

	skb->encapsulation = 0;
	skb_shinfo(skb)->gso_type = 0;
	skb->truesize = SKB_TRUESIZE(skb_end_offset(skb));
	skb_ext_reset(skb);

	napi->skb = skb;
}

struct sk_buff *napi_get_frags(struct napi_struct *napi)
{
	struct sk_buff *skb = napi->skb;

	if (!skb) {
		skb = napi_alloc_skb(napi, GRO_MAX_HEAD);
		if (skb) {
			napi->skb = skb;
			skb_mark_napi_id(skb, napi);
		}
	}
	return skb;
}
EXPORT_SYMBOL(napi_get_frags);

static gro_result_t napi_frags_finish(struct napi_struct *napi,
				      struct sk_buff *skb,
				      gro_result_t ret)
{
	switch (ret) {
	case GRO_NORMAL:
	case GRO_HELD:
		__skb_push(skb, ETH_HLEN);
		skb->protocol = eth_type_trans(skb, skb->dev);
		if (ret == GRO_NORMAL)
			gro_normal_one(napi, skb);
		break;

	case GRO_DROP:
		napi_reuse_skb(napi, skb);
		break;

	case GRO_MERGED_FREE:
		if (NAPI_GRO_CB(skb)->free == NAPI_GRO_FREE_STOLEN_HEAD)
			napi_skb_free_stolen_head(skb);
		else
			napi_reuse_skb(napi, skb);
		break;

	case GRO_MERGED:
	case GRO_CONSUMED:
		break;
	}

	return ret;
}

/* Upper GRO stack assumes network header starts at gro_offset=0
 * Drivers could call both napi_gro_frags() and napi_gro_receive()
 * We copy ethernet header into skb->data to have a common layout.
 */
static struct sk_buff *napi_frags_skb(struct napi_struct *napi)
{
	struct sk_buff *skb = napi->skb;
	const struct ethhdr *eth;
	unsigned int hlen = sizeof(*eth);

	napi->skb = NULL;

	skb_reset_mac_header(skb);
	skb_gro_reset_offset(skb);

	if (unlikely(skb_gro_header_hard(skb, hlen))) {
		eth = skb_gro_header_slow(skb, hlen, 0);
		if (unlikely(!eth)) {
			net_warn_ratelimited("%s: dropping impossible skb from %s\n",
					     __func__, napi->dev->name);
			napi_reuse_skb(napi, skb);
			return NULL;
		}
	} else {
		eth = (const struct ethhdr *)skb->data;
		gro_pull_from_frag0(skb, hlen);
		NAPI_GRO_CB(skb)->frag0 += hlen;
		NAPI_GRO_CB(skb)->frag0_len -= hlen;
	}
	__skb_pull(skb, hlen);

	/*
	 * This works because the only protocols we care about don't require
	 * special handling.
	 * We'll fix it up properly in napi_frags_finish()
	 */
	skb->protocol = eth->h_proto;

	return skb;
}

gro_result_t napi_gro_frags(struct napi_struct *napi)
{
	gro_result_t ret;
	struct sk_buff *skb = napi_frags_skb(napi);

	if (!skb)
		return GRO_DROP;

	trace_napi_gro_frags_entry(skb);

	ret = napi_frags_finish(napi, skb, dev_gro_receive(napi, skb));
	trace_napi_gro_frags_exit(ret);

	return ret;
}
EXPORT_SYMBOL(napi_gro_frags);

/* Compute the checksum from gro_offset and return the folded value
 * after adding in any pseudo checksum.
 */
__sum16 __skb_gro_checksum_complete(struct sk_buff *skb)
{
	__wsum wsum;
	__sum16 sum;

	wsum = skb_checksum(skb, skb_gro_offset(skb), skb_gro_len(skb), 0);

	/* NAPI_GRO_CB(skb)->csum holds pseudo checksum */
	sum = csum_fold(csum_add(NAPI_GRO_CB(skb)->csum, wsum));
	/* See comments in __skb_checksum_complete(). */
	if (likely(!sum)) {
		if (unlikely(skb->ip_summed == CHECKSUM_COMPLETE) &&
		    !skb->csum_complete_sw)
			netdev_rx_csum_fault(skb->dev, skb);
	}

	NAPI_GRO_CB(skb)->csum = wsum;
	NAPI_GRO_CB(skb)->csum_valid = 1;

	return sum;
}
EXPORT_SYMBOL(__skb_gro_checksum_complete);

static void net_rps_send_ipi(struct softnet_data *remsd)
{
#ifdef CONFIG_RPS
	while (remsd) {
		struct softnet_data *next = remsd->rps_ipi_next;

		if (cpu_online(remsd->cpu))
			smp_call_function_single_async(remsd->cpu, &remsd->csd);
		remsd = next;
	}
#endif
}

/*
 * net_rps_action_and_irq_enable sends any pending IPI's for rps.
 * Note: called with local irq disabled, but exits with local irq enabled.
 */
static void net_rps_action_and_irq_enable(struct softnet_data *sd)
{
#ifdef CONFIG_RPS
	struct softnet_data *remsd = sd->rps_ipi_list;

	if (remsd) {
		sd->rps_ipi_list = NULL;

		local_irq_enable();

		/* Send pending IPI's to kick RPS processing on remote cpus. */
		net_rps_send_ipi(remsd);
	} else
#endif
		local_irq_enable();
}

static bool sd_has_rps_ipi_waiting(struct softnet_data *sd)
{
#ifdef CONFIG_RPS
	return sd->rps_ipi_list != NULL;
#else
	return false;
#endif
}

static int process_backlog(struct napi_struct *napi, int quota)
{
	struct softnet_data *sd = container_of(napi, struct softnet_data, backlog);
	bool again = true;
	int work = 0;

	/* Check if we have pending ipi, its better to send them now,
	 * not waiting net_rx_action() end.
	 */
	if (sd_has_rps_ipi_waiting(sd)) {
		local_irq_disable();
		net_rps_action_and_irq_enable(sd);
	}

	napi->weight = dev_rx_weight;
	while (again) {
		struct sk_buff *skb;

		//自process_queue上逐个提取报文，将收到的报文传给协议栈
		while ((skb = __skb_dequeue(&sd->process_queue))) {
			rcu_read_lock();
			__netif_receive_skb(skb);
			rcu_read_unlock();
			input_queue_head_incr(sd);
			if (++work >= quota)
				return work;

		}

		local_irq_disable();
		rps_lock(sd);
		if (skb_queue_empty(&sd->input_pkt_queue)) {
			/*
			 * Inline a custom version of __napi_complete().
			 * only current cpu owns and manipulates this napi,
			 * and NAPI_STATE_SCHED is the only possible flag set
			 * on backlog.
			 * We can use a plain write instead of clear_bit(),
			 * and we dont need an smp_mb() memory barrier.
			 */
			napi->state = 0;
			again = false;
		} else {
			//input_pkt_queue不为空时，将其更新到process_queue上
			//即backlog报文将被移到process_queue上
			skb_queue_splice_tail_init(&sd->input_pkt_queue,
						   &sd->process_queue);
		}
		rps_unlock(sd);
		local_irq_enable();
	}

	return work;
}

/**
 * __napi_schedule - schedule for receive
 * @n: entry to schedule
 *
 * The entry's receive function will be scheduled to run.
 * Consider using __napi_schedule_irqoff() if hard irqs are masked.
 */
void __napi_schedule(struct napi_struct *n)
{
	unsigned long flags;

	local_irq_save(flags);
	//将napi加入链表，并触发软中断收取报文
	____napi_schedule(this_cpu_ptr(&softnet_data), n);
	local_irq_restore(flags);
}
EXPORT_SYMBOL(__napi_schedule);

/**
 *	napi_schedule_prep - check if napi can be scheduled
 *	@n: napi context
 *
 * Test if NAPI routine is already running, and if not mark
 * it as running.  This is used as a condition variable
 * insure only one NAPI poll instance runs.  We also make
 * sure there is no pending NAPI disable.
 */
bool napi_schedule_prep(struct napi_struct *n)
{
	unsigned long val, new;

	do {
		val = READ_ONCE(n->state);
		//n被禁止调度，返回False
		if (unlikely(val & NAPIF_STATE_DISABLE))
			return false;
		new = val | NAPIF_STATE_SCHED;

		/* Sets STATE_MISSED bit if STATE_SCHED was already set
		 * This was suggested by Alexander Duyck, as compiler
		 * emits better code than :
		 * if (val & NAPIF_STATE_SCHED)
		 *     new |= NAPIF_STATE_MISSED;
		 */
		//产生的效果，如上示，用于将一个if语句转换为一个表达式
		//如果value含有NAPIF_STATE_SCHED标记，则会为new打上missed标记
		new |= (val & NAPIF_STATE_SCHED) / NAPIF_STATE_SCHED *
						   NAPIF_STATE_MISSED;
	} while (cmpxchg(&n->state, val, new) != val);

	return !(val & NAPIF_STATE_SCHED);//如果原val上没有sched，则返回True
}
EXPORT_SYMBOL(napi_schedule_prep);

/**
 * __napi_schedule_irqoff - schedule for receive
 * @n: entry to schedule
 *
 * Variant of __napi_schedule() assuming hard irqs are masked
 */
void __napi_schedule_irqoff(struct napi_struct *n)
{
	____napi_schedule(this_cpu_ptr(&softnet_data), n);
}
EXPORT_SYMBOL(__napi_schedule_irqoff);

bool napi_complete_done(struct napi_struct *n, int work_done)
{
	unsigned long flags, val, new, timeout = 0;
	bool ret = true;

	/*
	 * 1) Don't let napi dequeue from the cpu poll list
	 *    just in case its running on a different cpu.
	 * 2) If we are busy polling, do nothing here, we have
	 *    the guarantee we will be called later.
	 */
	if (unlikely(n->state & (NAPIF_STATE_NPSVC |
				 NAPIF_STATE_IN_BUSY_POLL)))
		return false;

	if (work_done) {
		if (n->gro_bitmask)
			timeout = READ_ONCE(n->dev->gro_flush_timeout);
		n->defer_hard_irqs_count = READ_ONCE(n->dev->napi_defer_hard_irqs);
	}
	if (n->defer_hard_irqs_count > 0) {
		n->defer_hard_irqs_count--;
		timeout = READ_ONCE(n->dev->gro_flush_timeout);
		if (timeout)
			ret = false;
	}
	if (n->gro_bitmask) {
		/* When the NAPI instance uses a timeout and keeps postponing
		 * it, we need to bound somehow the time packets are kept in
		 * the GRO layer
		 */
		napi_gro_flush(n, !!timeout);
	}

	gro_normal_list(n);

	if (unlikely(!list_empty(&n->poll_list))) {
		/* If n->poll_list is not empty, we need to mask irqs */
		local_irq_save(flags);
		list_del_init(&n->poll_list);
		local_irq_restore(flags);
	}

	do {
		val = READ_ONCE(n->state);

		WARN_ON_ONCE(!(val & NAPIF_STATE_SCHED));

		new = val & ~(NAPIF_STATE_MISSED | NAPIF_STATE_SCHED);

		/* If STATE_MISSED was set, leave STATE_SCHED set,
		 * because we will call napi->poll() one more time.
		 * This C code was suggested by Alexander Duyck to help gcc.
		 */
		new |= (val & NAPIF_STATE_MISSED) / NAPIF_STATE_MISSED *
						    NAPIF_STATE_SCHED;
	} while (cmpxchg(&n->state, val, new) != val);

	if (unlikely(val & NAPIF_STATE_MISSED)) {
	    /*将n加入到当前cpu的napi list中，并触发rx软中断*/
		__napi_schedule(n);
		return false;
	}

	if (timeout)
		hrtimer_start(&n->timer, ns_to_ktime(timeout),
			      HRTIMER_MODE_REL_PINNED);
	return ret;
}
EXPORT_SYMBOL(napi_complete_done);

/* must be called under rcu_read_lock(), as we dont take a reference */
static struct napi_struct *napi_by_id(unsigned int napi_id)
{
	unsigned int hash = napi_id % HASH_SIZE(napi_hash);
	struct napi_struct *napi;

	hlist_for_each_entry_rcu(napi, &napi_hash[hash], napi_hash_node)
		if (napi->napi_id == napi_id)
			return napi;

	return NULL;
}

#if defined(CONFIG_NET_RX_BUSY_POLL)

#define BUSY_POLL_BUDGET 8

static void busy_poll_stop(struct napi_struct *napi, void *have_poll_lock)
{
	int rc;

	/* Busy polling means there is a high chance device driver hard irq
	 * could not grab NAPI_STATE_SCHED, and that NAPI_STATE_MISSED was
	 * set in napi_schedule_prep().
	 * Since we are about to call napi->poll() once more, we can safely
	 * clear NAPI_STATE_MISSED.
	 *
	 * Note: x86 could use a single "lock and ..." instruction
	 * to perform these two clear_bit()
	 */
	clear_bit(NAPI_STATE_MISSED, &napi->state);
	clear_bit(NAPI_STATE_IN_BUSY_POLL, &napi->state);

	local_bh_disable();

	/* All we really want here is to re-enable device interrupts.
	 * Ideally, a new ndo_busy_poll_stop() could avoid another round.
	 */
	rc = napi->poll(napi, BUSY_POLL_BUDGET);
	/* We can't gro_normal_list() here, because napi->poll() might have
	 * rearmed the napi (napi_complete_done()) in which case it could
	 * already be running on another CPU.
	 */
	trace_napi_poll(napi, rc, BUSY_POLL_BUDGET);
	netpoll_poll_unlock(have_poll_lock);
	if (rc == BUSY_POLL_BUDGET) {
		/* As the whole budget was spent, we still own the napi so can
		 * safely handle the rx_list.
		 */
		gro_normal_list(napi);
		__napi_schedule(napi);
	}
	local_bh_enable();
}

void napi_busy_loop(unsigned int napi_id,
		    bool (*loop_end)(void *, unsigned long),
		    void *loop_end_arg)
{
	unsigned long start_time = loop_end ? busy_loop_current_time() : 0;
	int (*napi_poll)(struct napi_struct *napi, int budget);
	void *have_poll_lock = NULL;
	struct napi_struct *napi;

restart:
	napi_poll = NULL;

	rcu_read_lock();

	napi = napi_by_id(napi_id);
	if (!napi)
		goto out;

	preempt_disable();
	for (;;) {
		int work = 0;

		local_bh_disable();
		if (!napi_poll) {
			unsigned long val = READ_ONCE(napi->state);

			/* If multiple threads are competing for this napi,
			 * we avoid dirtying napi->state as much as we can.
			 */
			if (val & (NAPIF_STATE_DISABLE | NAPIF_STATE_SCHED |
				   NAPIF_STATE_IN_BUSY_POLL))
				goto count;
			if (cmpxchg(&napi->state, val,
				    val | NAPIF_STATE_IN_BUSY_POLL |
					  NAPIF_STATE_SCHED) != val)
				goto count;
			have_poll_lock = netpoll_poll_lock(napi);
			napi_poll = napi->poll;
		}
		work = napi_poll(napi, BUSY_POLL_BUDGET);
		trace_napi_poll(napi, work, BUSY_POLL_BUDGET);
		gro_normal_list(napi);
count:
		if (work > 0)
			__NET_ADD_STATS(dev_net(napi->dev),
					LINUX_MIB_BUSYPOLLRXPACKETS, work);
		local_bh_enable();

		if (!loop_end || loop_end(loop_end_arg, start_time))
			break;

		if (unlikely(need_resched())) {
			if (napi_poll)
				busy_poll_stop(napi, have_poll_lock);
			preempt_enable();
			rcu_read_unlock();
			cond_resched();
			if (loop_end(loop_end_arg, start_time))
				return;
			goto restart;
		}
		cpu_relax();
	}
	if (napi_poll)
		busy_poll_stop(napi, have_poll_lock);
	preempt_enable();
out:
	rcu_read_unlock();
}
EXPORT_SYMBOL(napi_busy_loop);

#endif /* CONFIG_NET_RX_BUSY_POLL */

static void napi_hash_add(struct napi_struct *napi)
{
	if (test_bit(NAPI_STATE_NO_BUSY_POLL, &napi->state) ||
	    test_and_set_bit(NAPI_STATE_HASHED, &napi->state))
		return;

	spin_lock(&napi_hash_lock);

	/* 0..NR_CPUS range is reserved for sender_cpu use */
	do {
		if (unlikely(++napi_gen_id < MIN_NAPI_ID))
			napi_gen_id = MIN_NAPI_ID;
	} while (napi_by_id(napi_gen_id));
	napi->napi_id = napi_gen_id;

	//将此napi加入到napi_hash的表中
	hlist_add_head_rcu(&napi->napi_hash_node,
			   &napi_hash[napi->napi_id % HASH_SIZE(napi_hash)]);

	spin_unlock(&napi_hash_lock);
}

/* Warning : caller is responsible to make sure rcu grace period
 * is respected before freeing memory containing @napi
 */
bool napi_hash_del(struct napi_struct *napi)
{
	bool rcu_sync_needed = false;

	spin_lock(&napi_hash_lock);

	if (test_and_clear_bit(NAPI_STATE_HASHED, &napi->state)) {
		rcu_sync_needed = true;
		hlist_del_rcu(&napi->napi_hash_node);
	}
	spin_unlock(&napi_hash_lock);
	return rcu_sync_needed;
}
EXPORT_SYMBOL_GPL(napi_hash_del);

static enum hrtimer_restart napi_watchdog(struct hrtimer *timer)
{
	struct napi_struct *napi;

	napi = container_of(timer, struct napi_struct, timer);

	/* Note : we use a relaxed variant of napi_schedule_prep() not setting
	 * NAPI_STATE_MISSED, since we do not react to a device IRQ.
	 */
	if (!napi_disable_pending(napi) &&
	    !test_and_set_bit(NAPI_STATE_SCHED, &napi->state))
		__napi_schedule_irqoff(napi);

	return HRTIMER_NORESTART;
}

static void init_gro_hash(struct napi_struct *napi)
{
	int i;

	for (i = 0; i < GRO_HASH_BUCKETS; i++) {
		INIT_LIST_HEAD(&napi->gro_hash[i].list);
		napi->gro_hash[i].count = 0;
	}
	napi->gro_bitmask = 0;
}

//为dev设置napi,设置其poll函数及weight
void netif_napi_add(struct net_device *dev, struct napi_struct *napi,
		    int (*poll/*设备收包回调*/)(struct napi_struct *, int), int weight)
{
	INIT_LIST_HEAD(&napi->poll_list);
	hrtimer_init(&napi->timer, CLOCK_MONOTONIC, HRTIMER_MODE_REL_PINNED);
	napi->timer.function = napi_watchdog;
	init_gro_hash(napi);
	napi->skb = NULL;
	INIT_LIST_HEAD(&napi->rx_list);
	napi->rx_count = 0;
    //设置napi的poll
	napi->poll = poll;
	if (weight > NAPI_POLL_WEIGHT)
		netdev_err_once(dev, "%s() called with weight %d\n", __func__,
				weight);
	napi->weight = weight;
	napi->dev = dev;
#ifdef CONFIG_NETPOLL
	napi->poll_owner = -1;
#endif
	//指明napi可调度
	set_bit(NAPI_STATE_SCHED, &napi->state);
	set_bit(NAPI_STATE_NPSVC, &napi->state);
	list_add_rcu(&napi->dev_list, &dev->napi_list);
	napi_hash_add(napi);
}
EXPORT_SYMBOL(netif_napi_add);

void napi_disable(struct napi_struct *n)
{
	might_sleep();
	set_bit(NAPI_STATE_DISABLE, &n->state);

	while (test_and_set_bit(NAPI_STATE_SCHED, &n->state))
		msleep(1);
	while (test_and_set_bit(NAPI_STATE_NPSVC, &n->state))
		msleep(1);

	hrtimer_cancel(&n->timer);

	clear_bit(NAPI_STATE_DISABLE, &n->state);
}
EXPORT_SYMBOL(napi_disable);

static void flush_gro_hash(struct napi_struct *napi)
{
	int i;

	for (i = 0; i < GRO_HASH_BUCKETS; i++) {
		struct sk_buff *skb, *n;

		list_for_each_entry_safe(skb, n, &napi->gro_hash[i].list, list)
			kfree_skb(skb);
		napi->gro_hash[i].count = 0;
	}
}

/* Must be called in process context */
void netif_napi_del(struct napi_struct *napi)
{
	might_sleep();
	if (napi_hash_del(napi))
		synchronize_net();
	list_del_init(&napi->dev_list);
	napi_free_frags(napi);

	flush_gro_hash(napi);
	napi->gro_bitmask = 0;
}
EXPORT_SYMBOL(netif_napi_del);

static int napi_poll(struct napi_struct *n, struct list_head *repoll)
{
	void *have;
	int work, weight;

	//将n自链表中摘离
	list_del_init(&n->poll_list);

	have = netpoll_poll_lock(n);

	weight = n->weight;

	/* This NAPI_STATE_SCHED test is for avoiding a race
	 * with netpoll's poll_napi().  Only the entity which
	 * obtains the lock and sees NAPI_STATE_SCHED set will
	 * actually make the ->poll() call.  Therefore we avoid
	 * accidentally calling ->poll() when NAPI is not scheduled.
	 */
	work = 0;
	if (test_bit(NAPI_STATE_SCHED, &n->state)) {
		//调用对应的poll函数（采用n中定义的weight来确定需要收取多少个）
		//例如nfp_net_poll
		work = n->poll(n, weight);
		trace_napi_poll(n, work, weight);
	}

	//收到的报文数一定小于等于weight,否则报错
	if (unlikely(work > weight))
		pr_err_once("NAPI poll function %pS returned %d, exceeding its budget of %d.\n",
			    n->poll, work, weight);

	if (likely(work < weight))
		goto out_unlock;//网卡上的报文被我们收完了

	/* Drivers must not modify the NAPI state if they
	 * consume the entire weight.  In such cases this code
	 * still "owns" the NAPI instance and therefore can
	 * move the instance around on the list at-will.
	 */
	if (unlikely(napi_disable_pending(n))) {
		napi_complete(n);
		goto out_unlock;
	}

	if (n->gro_bitmask) {
		/* flush too old packets
		 * If HZ < 1000, flush all packets.
		 */
		napi_gro_flush(n, HZ >= 1000);
	}

	gro_normal_list(n);

	/* Some drivers may have called napi_schedule
	 * prior to exhausting their budget.
	 */
	//如果n->poll_list有值，则报错（说明部分驱动将其加入了）
	if (unlikely(!list_empty(&n->poll_list))) {
		pr_warn_once("%s: Budget exhausted after napi rescheduled\n",
			     n->dev ? n->dev->name : "backlog");
		goto out_unlock;
	}

	//由于在收包时，n返回的包与我们需要包数相等，则说明此n可能还有包需要收取，故将n加入到repoll中
	list_add_tail(&n->poll_list, repoll);

out_unlock:
	netpoll_poll_unlock(have);

	return work;
}

//收到NET_RX_SOFTIRQ软件中断，通过poll尝试收包
static __latent_entropy void net_rx_action(struct softirq_action *h)
{
	struct softnet_data *sd = this_cpu_ptr(&softnet_data);
	unsigned long time_limit = jiffies +
		usecs_to_jiffies(netdev_budget_usecs);
	int budget = netdev_budget;
	LIST_HEAD(list);
	LIST_HEAD(repoll);

	local_irq_disable();
	//采用局部变量list来保存sd->poll_list,减小锁的粒度
	list_splice_init(&sd->poll_list, &list);
	local_irq_enable();

	//在for循环中，我们遍历每一个list成员，如果某个成员没有收满包，则不会再被加
	//入到repoll列表中。
	for (;;) {
		struct napi_struct *n;

		//list为空，将跳出循环
		if (list_empty(&list)) {
			if (!sd_has_rps_ipi_waiting(sd) && list_empty(&repoll))
				goto out;
			break;
		}

		//按顺序遍历poll_list，提取n进行收包
		n = list_first_entry(&list, struct napi_struct, poll_list);
		budget -= napi_poll(n, &repoll);

		/* If softirq window is exhausted then punt.
		 * Allow this to run for 2 jiffies since which will allow
		 * an average latency of 1.5/HZ.
		 */
		if (unlikely(budget <= 0 || //收到足够的包了
			     time_after_eq(jiffies, time_limit))) {
			sd->time_squeeze++;
			break;//或者执行时间过长，跳出
		}
	}

	local_irq_disable();

	//因为我们在收包期间可能有其它过程又存放了新的poll_t在pll_list
	//故按顺序，它们应在list后面（list中包含的是还没有来得及调度的）
	list_splice_tail_init(&sd->poll_list, &list);
	//repoll中包含的是本次收包时，其返回了请求数目个包（所以极有可能其还含有
	//报文需要收取，故将其加入list中（但位于poll_list之后,以便公平调度）
	list_splice_tail(&repoll, &list);
	//将list写回到poll_list中
	list_splice(&list, &sd->poll_list);

	//如果poll_list上仍有节点需要报文收取，则主动触发网络收包软中断
	if (!list_empty(&sd->poll_list))
		__raise_softirq_irqoff(NET_RX_SOFTIRQ);

	net_rps_action_and_irq_enable(sd);
out:
	__kfree_skb_flush();
}

struct netdev_adjacent {
	struct net_device *dev;

	/* upper master flag, there can only be one master device per list */
	bool master;

	/* lookup ignore flag */
	bool ignore;

	/* counter for the number of times this device was added to us */
	u16 ref_nr;

	/* private field for the users */
	void *private;

	struct list_head list;
	struct rcu_head rcu;
};

static struct netdev_adjacent *__netdev_find_adj(struct net_device *adj_dev,
						 struct list_head *adj_list)
{
	struct netdev_adjacent *adj;

	list_for_each_entry(adj, adj_list, list) {
		if (adj->dev == adj_dev)
			return adj;
	}
	return NULL;
}

static int ____netdev_has_upper_dev(struct net_device *upper_dev, void *data)
{
	struct net_device *dev = data;

	return upper_dev == dev;
}

/**
 * netdev_has_upper_dev - Check if device is linked to an upper device
 * @dev: device
 * @upper_dev: upper device to check
 *
 * Find out if a device is linked to specified upper device and return true
 * in case it is. Note that this checks only immediate upper device,
 * not through a complete stack of devices. The caller must hold the RTNL lock.
 */
bool netdev_has_upper_dev(struct net_device *dev,
			  struct net_device *upper_dev)
{
	ASSERT_RTNL();

	return netdev_walk_all_upper_dev_rcu(dev, ____netdev_has_upper_dev,
					     upper_dev);
}
EXPORT_SYMBOL(netdev_has_upper_dev);

/**
 * netdev_has_upper_dev_all - Check if device is linked to an upper device
 * @dev: device
 * @upper_dev: upper device to check
 *
 * Find out if a device is linked to specified upper device and return true
 * in case it is. Note that this checks the entire upper device chain.
 * The caller must hold rcu lock.
 */

bool netdev_has_upper_dev_all_rcu(struct net_device *dev,
				  struct net_device *upper_dev)
{
	return !!netdev_walk_all_upper_dev_rcu(dev, ____netdev_has_upper_dev,
					       upper_dev);
}
EXPORT_SYMBOL(netdev_has_upper_dev_all_rcu);

/**
 * netdev_has_any_upper_dev - Check if device is linked to some device
 * @dev: device
 *
 * Find out if a device is linked to an upper device and return true in case
 * it is. The caller must hold the RTNL lock.
 */
bool netdev_has_any_upper_dev(struct net_device *dev)
{
	ASSERT_RTNL();

	return !list_empty(&dev->adj_list.upper);
}
EXPORT_SYMBOL(netdev_has_any_upper_dev);

/**
 * netdev_master_upper_dev_get - Get master upper device
 * @dev: device
 *
 * Find a master upper device and return pointer to it or NULL in case
 * it's not there. The caller must hold the RTNL lock.
 */
struct net_device *netdev_master_upper_dev_get(struct net_device *dev)
{
	struct netdev_adjacent *upper;

	ASSERT_RTNL();

	if (list_empty(&dev->adj_list.upper))
		return NULL;

	upper = list_first_entry(&dev->adj_list.upper,
				 struct netdev_adjacent, list);
	if (likely(upper->master))
		return upper->dev;
	return NULL;
}
EXPORT_SYMBOL(netdev_master_upper_dev_get);

static struct net_device *__netdev_master_upper_dev_get(struct net_device *dev)
{
	struct netdev_adjacent *upper;

	ASSERT_RTNL();

	if (list_empty(&dev->adj_list.upper))
		return NULL;

	upper = list_first_entry(&dev->adj_list.upper,
				 struct netdev_adjacent, list);
	if (likely(upper->master) && !upper->ignore)
		return upper->dev;
	return NULL;
}

/**
 * netdev_has_any_lower_dev - Check if device is linked to some device
 * @dev: device
 *
 * Find out if a device is linked to a lower device and return true in case
 * it is. The caller must hold the RTNL lock.
 */
static bool netdev_has_any_lower_dev(struct net_device *dev)
{
	ASSERT_RTNL();

	return !list_empty(&dev->adj_list.lower);
}

void *netdev_adjacent_get_private(struct list_head *adj_list)
{
	struct netdev_adjacent *adj;

	adj = list_entry(adj_list, struct netdev_adjacent, list);

	return adj->private;
}
EXPORT_SYMBOL(netdev_adjacent_get_private);

/**
 * netdev_upper_get_next_dev_rcu - Get the next dev from upper list
 * @dev: device
 * @iter: list_head ** of the current position
 *
 * Gets the next device from the dev's upper list, starting from iter
 * position. The caller must hold RCU read lock.
 */
struct net_device *netdev_upper_get_next_dev_rcu(struct net_device *dev,
						 struct list_head **iter)
{
	struct netdev_adjacent *upper;

	WARN_ON_ONCE(!rcu_read_lock_held() && !lockdep_rtnl_is_held());

	upper = list_entry_rcu((*iter)->next, struct netdev_adjacent, list);

	if (&upper->list == &dev->adj_list.upper)
		return NULL;

	*iter = &upper->list;

	return upper->dev;
}
EXPORT_SYMBOL(netdev_upper_get_next_dev_rcu);

static struct net_device *__netdev_next_upper_dev(struct net_device *dev,
						  struct list_head **iter,
						  bool *ignore)
{
	struct netdev_adjacent *upper;

	upper = list_entry((*iter)->next, struct netdev_adjacent, list);

	if (&upper->list == &dev->adj_list.upper)
		return NULL;

	*iter = &upper->list;
	*ignore = upper->ignore;

	return upper->dev;
}

static struct net_device *netdev_next_upper_dev_rcu(struct net_device *dev,
						    struct list_head **iter)
{
	struct netdev_adjacent *upper;

	WARN_ON_ONCE(!rcu_read_lock_held() && !lockdep_rtnl_is_held());

	upper = list_entry_rcu((*iter)->next, struct netdev_adjacent, list);

	if (&upper->list == &dev->adj_list.upper)
		return NULL;

	*iter = &upper->list;

	return upper->dev;
}

static int __netdev_walk_all_upper_dev(struct net_device *dev,
				       int (*fn)(struct net_device *dev,
						 void *data),
				       void *data)
{
	struct net_device *udev, *next, *now, *dev_stack[MAX_NEST_DEV + 1];
	struct list_head *niter, *iter, *iter_stack[MAX_NEST_DEV + 1];
	int ret, cur = 0;
	bool ignore;

	now = dev;
	iter = &dev->adj_list.upper;

	while (1) {
		if (now != dev) {
			ret = fn(now, data);
			if (ret)
				return ret;
		}

		next = NULL;
		while (1) {
			udev = __netdev_next_upper_dev(now, &iter, &ignore);
			if (!udev)
				break;
			if (ignore)
				continue;

			next = udev;
			niter = &udev->adj_list.upper;
			dev_stack[cur] = now;
			iter_stack[cur++] = iter;
			break;
		}

		if (!next) {
			if (!cur)
				return 0;
			next = dev_stack[--cur];
			niter = iter_stack[cur];
		}

		now = next;
		iter = niter;
	}

	return 0;
}

int netdev_walk_all_upper_dev_rcu(struct net_device *dev,
				  int (*fn)(struct net_device *dev,
					    void *data),
				  void *data)
{
	struct net_device *udev, *next, *now, *dev_stack[MAX_NEST_DEV + 1];
	struct list_head *niter, *iter, *iter_stack[MAX_NEST_DEV + 1];
	int ret, cur = 0;

	now = dev;
	iter = &dev->adj_list.upper;

	while (1) {
		if (now != dev) {
			ret = fn(now, data);
			if (ret)
				return ret;
		}

		next = NULL;
		while (1) {
			udev = netdev_next_upper_dev_rcu(now, &iter);
			if (!udev)
				break;

			next = udev;
			niter = &udev->adj_list.upper;
			dev_stack[cur] = now;
			iter_stack[cur++] = iter;
			break;
		}

		if (!next) {
			if (!cur)
				return 0;
			next = dev_stack[--cur];
			niter = iter_stack[cur];
		}

		now = next;
		iter = niter;
	}

	return 0;
}
EXPORT_SYMBOL_GPL(netdev_walk_all_upper_dev_rcu);

static bool __netdev_has_upper_dev(struct net_device *dev,
				   struct net_device *upper_dev)
{
	ASSERT_RTNL();

	return __netdev_walk_all_upper_dev(dev, ____netdev_has_upper_dev,
					   upper_dev);
}

/**
 * netdev_lower_get_next_private - Get the next ->private from the
 *				   lower neighbour list
 * @dev: device
 * @iter: list_head ** of the current position
 *
 * Gets the next netdev_adjacent->private from the dev's lower neighbour
 * list, starting from iter position. The caller must hold either hold the
 * RTNL lock or its own locking that guarantees that the neighbour lower
 * list will remain unchanged.
 */
void *netdev_lower_get_next_private(struct net_device *dev,
				    struct list_head **iter)
{
	struct netdev_adjacent *lower;

	lower = list_entry(*iter, struct netdev_adjacent, list);

	if (&lower->list == &dev->adj_list.lower)
		return NULL;

	*iter = lower->list.next;

	return lower->private;
}
EXPORT_SYMBOL(netdev_lower_get_next_private);

/**
 * netdev_lower_get_next_private_rcu - Get the next ->private from the
 *				       lower neighbour list, RCU
 *				       variant
 * @dev: device
 * @iter: list_head ** of the current position
 *
 * Gets the next netdev_adjacent->private from the dev's lower neighbour
 * list, starting from iter position. The caller must hold RCU read lock.
 */
void *netdev_lower_get_next_private_rcu(struct net_device *dev,
					struct list_head **iter)
{
	struct netdev_adjacent *lower;

	WARN_ON_ONCE(!rcu_read_lock_held());

	lower = list_entry_rcu((*iter)->next, struct netdev_adjacent, list);

	if (&lower->list == &dev->adj_list.lower)
		return NULL;

	*iter = &lower->list;

	return lower->private;
}
EXPORT_SYMBOL(netdev_lower_get_next_private_rcu);

/**
 * netdev_lower_get_next - Get the next device from the lower neighbour
 *                         list
 * @dev: device
 * @iter: list_head ** of the current position
 *
 * Gets the next netdev_adjacent from the dev's lower neighbour
 * list, starting from iter position. The caller must hold RTNL lock or
 * its own locking that guarantees that the neighbour lower
 * list will remain unchanged.
 */
void *netdev_lower_get_next(struct net_device *dev, struct list_head **iter)
{
	struct netdev_adjacent *lower;

	lower = list_entry(*iter, struct netdev_adjacent, list);

	if (&lower->list == &dev->adj_list.lower)
		return NULL;

	*iter = lower->list.next;

	return lower->dev;
}
EXPORT_SYMBOL(netdev_lower_get_next);

static struct net_device *netdev_next_lower_dev(struct net_device *dev,
						struct list_head **iter)
{
	struct netdev_adjacent *lower;

	lower = list_entry((*iter)->next, struct netdev_adjacent, list);

	if (&lower->list == &dev->adj_list.lower)
		return NULL;

	*iter = &lower->list;

	return lower->dev;
}

static struct net_device *__netdev_next_lower_dev(struct net_device *dev,
						  struct list_head **iter,
						  bool *ignore)
{
	struct netdev_adjacent *lower;

	lower = list_entry((*iter)->next, struct netdev_adjacent, list);

	if (&lower->list == &dev->adj_list.lower)
		return NULL;

	*iter = &lower->list;
	*ignore = lower->ignore;

	return lower->dev;
}

int netdev_walk_all_lower_dev(struct net_device *dev,
			      int (*fn)(struct net_device *dev,
					void *data),
			      void *data)
{
	struct net_device *ldev, *next, *now, *dev_stack[MAX_NEST_DEV + 1];
	struct list_head *niter, *iter, *iter_stack[MAX_NEST_DEV + 1];
	int ret, cur = 0;

	now = dev;
	iter = &dev->adj_list.lower;

	while (1) {
		if (now != dev) {
			ret = fn(now, data);
			if (ret)
				return ret;
		}

		next = NULL;
		while (1) {
			ldev = netdev_next_lower_dev(now, &iter);
			if (!ldev)
				break;

			next = ldev;
			niter = &ldev->adj_list.lower;
			dev_stack[cur] = now;
			iter_stack[cur++] = iter;
			break;
		}

		if (!next) {
			if (!cur)
				return 0;
			next = dev_stack[--cur];
			niter = iter_stack[cur];
		}

		now = next;
		iter = niter;
	}

	return 0;
}
EXPORT_SYMBOL_GPL(netdev_walk_all_lower_dev);

static int __netdev_walk_all_lower_dev(struct net_device *dev,
				       int (*fn)(struct net_device *dev,
						 void *data),
				       void *data)
{
	struct net_device *ldev, *next, *now, *dev_stack[MAX_NEST_DEV + 1];
	struct list_head *niter, *iter, *iter_stack[MAX_NEST_DEV + 1];
	int ret, cur = 0;
	bool ignore;

	now = dev;
	iter = &dev->adj_list.lower;

	while (1) {
		if (now != dev) {
			ret = fn(now, data);
			if (ret)
				return ret;
		}

		next = NULL;
		while (1) {
			ldev = __netdev_next_lower_dev(now, &iter, &ignore);
			if (!ldev)
				break;
			if (ignore)
				continue;

			next = ldev;
			niter = &ldev->adj_list.lower;
			dev_stack[cur] = now;
			iter_stack[cur++] = iter;
			break;
		}

		if (!next) {
			if (!cur)
				return 0;
			next = dev_stack[--cur];
			niter = iter_stack[cur];
		}

		now = next;
		iter = niter;
	}

	return 0;
}

struct net_device *netdev_next_lower_dev_rcu(struct net_device *dev,
					     struct list_head **iter)
{
	struct netdev_adjacent *lower;

	lower = list_entry_rcu((*iter)->next, struct netdev_adjacent, list);
	if (&lower->list == &dev->adj_list.lower)
		return NULL;

	*iter = &lower->list;

	return lower->dev;
}
EXPORT_SYMBOL(netdev_next_lower_dev_rcu);

static u8 __netdev_upper_depth(struct net_device *dev)
{
	struct net_device *udev;
	struct list_head *iter;
	u8 max_depth = 0;
	bool ignore;

	for (iter = &dev->adj_list.upper,
	     udev = __netdev_next_upper_dev(dev, &iter, &ignore);
	     udev;
	     udev = __netdev_next_upper_dev(dev, &iter, &ignore)) {
		if (ignore)
			continue;
		if (max_depth < udev->upper_level)
			max_depth = udev->upper_level;
	}

	return max_depth;
}

static u8 __netdev_lower_depth(struct net_device *dev)
{
	struct net_device *ldev;
	struct list_head *iter;
	u8 max_depth = 0;
	bool ignore;

	for (iter = &dev->adj_list.lower,
	     ldev = __netdev_next_lower_dev(dev, &iter, &ignore);
	     ldev;
	     ldev = __netdev_next_lower_dev(dev, &iter, &ignore)) {
		if (ignore)
			continue;
		if (max_depth < ldev->lower_level)
			max_depth = ldev->lower_level;
	}

	return max_depth;
}

static int __netdev_update_upper_level(struct net_device *dev, void *data)
{
	dev->upper_level = __netdev_upper_depth(dev) + 1;
	return 0;
}

static int __netdev_update_lower_level(struct net_device *dev, void *data)
{
	dev->lower_level = __netdev_lower_depth(dev) + 1;
	return 0;
}

int netdev_walk_all_lower_dev_rcu(struct net_device *dev,
				  int (*fn)(struct net_device *dev,
					    void *data),
				  void *data)
{
	struct net_device *ldev, *next, *now, *dev_stack[MAX_NEST_DEV + 1];
	struct list_head *niter, *iter, *iter_stack[MAX_NEST_DEV + 1];
	int ret, cur = 0;

	now = dev;
	iter = &dev->adj_list.lower;

	while (1) {
		if (now != dev) {
			ret = fn(now, data);
			if (ret)
				return ret;
		}

		next = NULL;
		while (1) {
			ldev = netdev_next_lower_dev_rcu(now, &iter);
			if (!ldev)
				break;

			next = ldev;
			niter = &ldev->adj_list.lower;
			dev_stack[cur] = now;
			iter_stack[cur++] = iter;
			break;
		}

		if (!next) {
			if (!cur)
				return 0;
			next = dev_stack[--cur];
			niter = iter_stack[cur];
		}

		now = next;
		iter = niter;
	}

	return 0;
}
EXPORT_SYMBOL_GPL(netdev_walk_all_lower_dev_rcu);

/**
 * netdev_lower_get_first_private_rcu - Get the first ->private from the
 *				       lower neighbour list, RCU
 *				       variant
 * @dev: device
 *
 * Gets the first netdev_adjacent->private from the dev's lower neighbour
 * list. The caller must hold RCU read lock.
 */
void *netdev_lower_get_first_private_rcu(struct net_device *dev)
{
	struct netdev_adjacent *lower;

	lower = list_first_or_null_rcu(&dev->adj_list.lower,
			struct netdev_adjacent, list);
	if (lower)
		return lower->private;
	return NULL;
}
EXPORT_SYMBOL(netdev_lower_get_first_private_rcu);

/**
 * netdev_master_upper_dev_get_rcu - Get master upper device
 * @dev: device
 *
 * Find a master upper device and return pointer to it or NULL in case
 * it's not there. The caller must hold the RCU read lock.
 */
struct net_device *netdev_master_upper_dev_get_rcu(struct net_device *dev)
{
	struct netdev_adjacent *upper;

	upper = list_first_or_null_rcu(&dev->adj_list.upper,
				       struct netdev_adjacent, list);
	if (upper && likely(upper->master))
		return upper->dev;
	return NULL;
}
EXPORT_SYMBOL(netdev_master_upper_dev_get_rcu);

static int netdev_adjacent_sysfs_add(struct net_device *dev,
			      struct net_device *adj_dev,
			      struct list_head *dev_list)
{
	char linkname[IFNAMSIZ+7];

	sprintf(linkname, dev_list == &dev->adj_list.upper ?
		"upper_%s" : "lower_%s", adj_dev->name);
	return sysfs_create_link(&(dev->dev.kobj), &(adj_dev->dev.kobj),
				 linkname);
}
static void netdev_adjacent_sysfs_del(struct net_device *dev,
			       char *name,
			       struct list_head *dev_list)
{
	char linkname[IFNAMSIZ+7];

	sprintf(linkname, dev_list == &dev->adj_list.upper ?
		"upper_%s" : "lower_%s", name);
	sysfs_remove_link(&(dev->dev.kobj), linkname);
}

static inline bool netdev_adjacent_is_neigh_list(struct net_device *dev,
						 struct net_device *adj_dev,
						 struct list_head *dev_list)
{
	return (dev_list == &dev->adj_list.upper ||
		dev_list == &dev->adj_list.lower) &&
		net_eq(dev_net(dev), dev_net(adj_dev));
}

static int __netdev_adjacent_dev_insert(struct net_device *dev,
					struct net_device *adj_dev,
					struct list_head *dev_list,
					void *private, bool master)
{
	struct netdev_adjacent *adj;
	int ret;

	adj = __netdev_find_adj(adj_dev, dev_list);

	if (adj) {
		adj->ref_nr += 1;
		pr_debug("Insert adjacency: dev %s adj_dev %s adj->ref_nr %d\n",
			 dev->name, adj_dev->name, adj->ref_nr);

		return 0;
	}

	adj = kmalloc(sizeof(*adj), GFP_KERNEL);
	if (!adj)
		return -ENOMEM;

	adj->dev = adj_dev;
	adj->master = master;
	adj->ref_nr = 1;
	adj->private = private;
	adj->ignore = false;
	dev_hold(adj_dev);

	pr_debug("Insert adjacency: dev %s adj_dev %s adj->ref_nr %d; dev_hold on %s\n",
		 dev->name, adj_dev->name, adj->ref_nr, adj_dev->name);

	if (netdev_adjacent_is_neigh_list(dev, adj_dev, dev_list)) {
		ret = netdev_adjacent_sysfs_add(dev, adj_dev, dev_list);
		if (ret)
			goto free_adj;
	}

	/* Ensure that master link is always the first item in list. */
	if (master) {
		ret = sysfs_create_link(&(dev->dev.kobj),
					&(adj_dev->dev.kobj), "master");
		if (ret)
			goto remove_symlinks;

		list_add_rcu(&adj->list, dev_list);
	} else {
		list_add_tail_rcu(&adj->list, dev_list);
	}

	return 0;

remove_symlinks:
	if (netdev_adjacent_is_neigh_list(dev, adj_dev, dev_list))
		netdev_adjacent_sysfs_del(dev, adj_dev->name, dev_list);
free_adj:
	kfree(adj);
	dev_put(adj_dev);

	return ret;
}

static void __netdev_adjacent_dev_remove(struct net_device *dev,
					 struct net_device *adj_dev,
					 u16 ref_nr,
					 struct list_head *dev_list)
{
	struct netdev_adjacent *adj;

	pr_debug("Remove adjacency: dev %s adj_dev %s ref_nr %d\n",
		 dev->name, adj_dev->name, ref_nr);

	adj = __netdev_find_adj(adj_dev, dev_list);

	if (!adj) {
		pr_err("Adjacency does not exist for device %s from %s\n",
		       dev->name, adj_dev->name);
		WARN_ON(1);
		return;
	}

	if (adj->ref_nr > ref_nr) {
		pr_debug("adjacency: %s to %s ref_nr - %d = %d\n",
			 dev->name, adj_dev->name, ref_nr,
			 adj->ref_nr - ref_nr);
		adj->ref_nr -= ref_nr;
		return;
	}

	if (adj->master)
		sysfs_remove_link(&(dev->dev.kobj), "master");

	if (netdev_adjacent_is_neigh_list(dev, adj_dev, dev_list))
		netdev_adjacent_sysfs_del(dev, adj_dev->name, dev_list);

	list_del_rcu(&adj->list);
	pr_debug("adjacency: dev_put for %s, because link removed from %s to %s\n",
		 adj_dev->name, dev->name, adj_dev->name);
	dev_put(adj_dev);
	kfree_rcu(adj, rcu);
}

static int __netdev_adjacent_dev_link_lists(struct net_device *dev,
					    struct net_device *upper_dev,
					    struct list_head *up_list,
					    struct list_head *down_list,
					    void *private, bool master)
{
	int ret;

	ret = __netdev_adjacent_dev_insert(dev, upper_dev, up_list,
					   private, master);
	if (ret)
		return ret;

	ret = __netdev_adjacent_dev_insert(upper_dev, dev, down_list,
					   private, false);
	if (ret) {
		__netdev_adjacent_dev_remove(dev, upper_dev, 1, up_list);
		return ret;
	}

	return 0;
}

static void __netdev_adjacent_dev_unlink_lists(struct net_device *dev,
					       struct net_device *upper_dev,
					       u16 ref_nr,
					       struct list_head *up_list,
					       struct list_head *down_list)
{
	__netdev_adjacent_dev_remove(dev, upper_dev, ref_nr, up_list);
	__netdev_adjacent_dev_remove(upper_dev, dev, ref_nr, down_list);
}

static int __netdev_adjacent_dev_link_neighbour(struct net_device *dev,
						struct net_device *upper_dev,
						void *private, bool master)
{
	return __netdev_adjacent_dev_link_lists(dev, upper_dev,
						&dev->adj_list.upper,
						&upper_dev->adj_list.lower,
						private, master);
}

static void __netdev_adjacent_dev_unlink_neighbour(struct net_device *dev,
						   struct net_device *upper_dev)
{
	__netdev_adjacent_dev_unlink_lists(dev, upper_dev, 1,
					   &dev->adj_list.upper,
					   &upper_dev->adj_list.lower);
}

static int __netdev_upper_dev_link(struct net_device *dev,
				   struct net_device *upper_dev, bool master,
				   void *upper_priv, void *upper_info,
				   struct netlink_ext_ack *extack)
{
	struct netdev_notifier_changeupper_info changeupper_info = {
		.info = {
			.dev = dev,
			.extack = extack,
		},
		.upper_dev = upper_dev,
		.master = master,
		.linking = true,
		.upper_info = upper_info,
	};
	struct net_device *master_dev;
	int ret = 0;

	ASSERT_RTNL();

	//dev与upper_dev属同一个设备
	if (dev == upper_dev)
		return -EBUSY;

	/* To prevent loops, check if dev is not upper device to upper_dev. */
	if (__netdev_has_upper_dev(upper_dev, dev))
		return -EBUSY;

	if ((dev->lower_level + upper_dev->upper_level) > MAX_NEST_DEV)
		return -EMLINK;

	if (!master) {
		if (__netdev_has_upper_dev(dev, upper_dev))
			return -EEXIST;
	} else {
		//取dev对应的master_dev
		master_dev = __netdev_master_upper_dev_get(dev);
		if (master_dev)
			//如果dev对应的master_dev是upper_dev则返回EEXIST，否则BUSY
			return master_dev == upper_dev ? -EEXIST : -EBUSY;
	}

	ret = call_netdevice_notifiers_info(NETDEV_PRECHANGEUPPER,
					    &changeupper_info.info);
	ret = notifier_to_errno(ret);
	if (ret)
		return ret;

	ret = __netdev_adjacent_dev_link_neighbour(dev, upper_dev, upper_priv,
						   master);
	if (ret)
		return ret;

	ret = call_netdevice_notifiers_info(NETDEV_CHANGEUPPER,
					    &changeupper_info.info);
	ret = notifier_to_errno(ret);
	if (ret)
		goto rollback;

	__netdev_update_upper_level(dev, NULL);
	__netdev_walk_all_lower_dev(dev, __netdev_update_upper_level, NULL);

	__netdev_update_lower_level(upper_dev, NULL);
	__netdev_walk_all_upper_dev(upper_dev, __netdev_update_lower_level,
				    NULL);

	return 0;

rollback:
	__netdev_adjacent_dev_unlink_neighbour(dev, upper_dev);

	return ret;
}

/**
 * netdev_upper_dev_link - Add a link to the upper device
 * @dev: device
 * @upper_dev: new upper device
 * @extack: netlink extended ack
 *
 * Adds a link to device which is upper to this one. The caller must hold
 * the RTNL lock. On a failure a negative errno code is returned.
 * On success the reference counts are adjusted and the function
 * returns zero.
 */
int netdev_upper_dev_link(struct net_device *dev,
			  struct net_device *upper_dev,
			  struct netlink_ext_ack *extack)
{
    //为dev添加upper设备
	return __netdev_upper_dev_link(dev, upper_dev, false,
				       NULL, NULL, extack);
}
EXPORT_SYMBOL(netdev_upper_dev_link);

/**
 * netdev_master_upper_dev_link - Add a master link to the upper device
 * @dev: device
 * @upper_dev: new upper device
 * @upper_priv: upper device private
 * @upper_info: upper info to be passed down via notifier
 * @extack: netlink extended ack
 *
 * Adds a link to device which is upper to this one. In this case, only
 * one master upper device can be linked, although other non-master devices
 * might be linked as well. The caller must hold the RTNL lock.
 * On a failure a negative errno code is returned. On success the reference
 * counts are adjusted and the function returns zero.
 */
int netdev_master_upper_dev_link(struct net_device *dev,
				 struct net_device *upper_dev,
				 void *upper_priv, void *upper_info,
				 struct netlink_ext_ack *extack)
{
	return __netdev_upper_dev_link(dev, upper_dev, true,
				       upper_priv, upper_info, extack);
}
EXPORT_SYMBOL(netdev_master_upper_dev_link);

/**
 * netdev_upper_dev_unlink - Removes a link to upper device
 * @dev: device
 * @upper_dev: new upper device
 *
 * Removes a link to device which is upper to this one. The caller must hold
 * the RTNL lock.
 */
void netdev_upper_dev_unlink(struct net_device *dev,
			     struct net_device *upper_dev)
{
	struct netdev_notifier_changeupper_info changeupper_info = {
		.info = {
			.dev = dev,
		},
		.upper_dev = upper_dev,
		.linking = false,
	};

	ASSERT_RTNL();

	changeupper_info.master = netdev_master_upper_dev_get(dev) == upper_dev;

	call_netdevice_notifiers_info(NETDEV_PRECHANGEUPPER,
				      &changeupper_info.info);

	__netdev_adjacent_dev_unlink_neighbour(dev, upper_dev);

	call_netdevice_notifiers_info(NETDEV_CHANGEUPPER,
				      &changeupper_info.info);

	__netdev_update_upper_level(dev, NULL);
	__netdev_walk_all_lower_dev(dev, __netdev_update_upper_level, NULL);

	__netdev_update_lower_level(upper_dev, NULL);
	__netdev_walk_all_upper_dev(upper_dev, __netdev_update_lower_level,
				    NULL);
}
EXPORT_SYMBOL(netdev_upper_dev_unlink);

static void __netdev_adjacent_dev_set(struct net_device *upper_dev,
				      struct net_device *lower_dev,
				      bool val)
{
	struct netdev_adjacent *adj;

	adj = __netdev_find_adj(lower_dev, &upper_dev->adj_list.lower);
	if (adj)
		adj->ignore = val;

	adj = __netdev_find_adj(upper_dev, &lower_dev->adj_list.upper);
	if (adj)
		adj->ignore = val;
}

static void netdev_adjacent_dev_disable(struct net_device *upper_dev,
					struct net_device *lower_dev)
{
	__netdev_adjacent_dev_set(upper_dev, lower_dev, true);
}

static void netdev_adjacent_dev_enable(struct net_device *upper_dev,
				       struct net_device *lower_dev)
{
	__netdev_adjacent_dev_set(upper_dev, lower_dev, false);
}

int netdev_adjacent_change_prepare(struct net_device *old_dev,
				   struct net_device *new_dev,
				   struct net_device *dev,
				   struct netlink_ext_ack *extack)
{
	int err;

	if (!new_dev)
		return 0;

	if (old_dev && new_dev != old_dev)
		netdev_adjacent_dev_disable(dev, old_dev);

	err = netdev_upper_dev_link(new_dev, dev, extack);
	if (err) {
		if (old_dev && new_dev != old_dev)
			netdev_adjacent_dev_enable(dev, old_dev);
		return err;
	}

	return 0;
}
EXPORT_SYMBOL(netdev_adjacent_change_prepare);

void netdev_adjacent_change_commit(struct net_device *old_dev,
				   struct net_device *new_dev,
				   struct net_device *dev)
{
	if (!new_dev || !old_dev)
		return;

	if (new_dev == old_dev)
		return;

	netdev_adjacent_dev_enable(dev, old_dev);
	netdev_upper_dev_unlink(old_dev, dev);
}
EXPORT_SYMBOL(netdev_adjacent_change_commit);

void netdev_adjacent_change_abort(struct net_device *old_dev,
				  struct net_device *new_dev,
				  struct net_device *dev)
{
	if (!new_dev)
		return;

	if (old_dev && new_dev != old_dev)
		netdev_adjacent_dev_enable(dev, old_dev);

	netdev_upper_dev_unlink(new_dev, dev);
}
EXPORT_SYMBOL(netdev_adjacent_change_abort);

/**
 * netdev_bonding_info_change - Dispatch event about slave change
 * @dev: device
 * @bonding_info: info to dispatch
 *
 * Send NETDEV_BONDING_INFO to netdev notifiers with info.
 * The caller must hold the RTNL lock.
 */
void netdev_bonding_info_change(struct net_device *dev,
				struct netdev_bonding_info *bonding_info)
{
	struct netdev_notifier_bonding_info info = {
		.info.dev = dev,
	};

	memcpy(&info.bonding_info, bonding_info,
	       sizeof(struct netdev_bonding_info));
	call_netdevice_notifiers_info(NETDEV_BONDING_INFO,
				      &info.info);
}
EXPORT_SYMBOL(netdev_bonding_info_change);

/**
 * netdev_get_xmit_slave - Get the xmit slave of master device
 * @dev: device
 * @skb: The packet
 * @all_slaves: assume all the slaves are active
 *
 * The reference counters are not incremented so the caller must be
 * careful with locks. The caller must hold RCU lock.
 * %NULL is returned if no slave is found.
 */

struct net_device *netdev_get_xmit_slave(struct net_device *dev,
					 struct sk_buff *skb,
					 bool all_slaves)
{
	const struct net_device_ops *ops = dev->netdev_ops;

	if (!ops->ndo_get_xmit_slave)
		return NULL;
	return ops->ndo_get_xmit_slave(dev, skb, all_slaves);
}
EXPORT_SYMBOL(netdev_get_xmit_slave);

static void netdev_adjacent_add_links(struct net_device *dev)
{
	struct netdev_adjacent *iter;

	struct net *net = dev_net(dev);

	list_for_each_entry(iter, &dev->adj_list.upper, list) {
		if (!net_eq(net, dev_net(iter->dev)))
			continue;
		netdev_adjacent_sysfs_add(iter->dev, dev,
					  &iter->dev->adj_list.lower);
		netdev_adjacent_sysfs_add(dev, iter->dev,
					  &dev->adj_list.upper);
	}

	list_for_each_entry(iter, &dev->adj_list.lower, list) {
		if (!net_eq(net, dev_net(iter->dev)))
			continue;
		netdev_adjacent_sysfs_add(iter->dev, dev,
					  &iter->dev->adj_list.upper);
		netdev_adjacent_sysfs_add(dev, iter->dev,
					  &dev->adj_list.lower);
	}
}

static void netdev_adjacent_del_links(struct net_device *dev)
{
	struct netdev_adjacent *iter;

	struct net *net = dev_net(dev);

	list_for_each_entry(iter, &dev->adj_list.upper, list) {
		if (!net_eq(net, dev_net(iter->dev)))
			continue;
		netdev_adjacent_sysfs_del(iter->dev, dev->name,
					  &iter->dev->adj_list.lower);
		netdev_adjacent_sysfs_del(dev, iter->dev->name,
					  &dev->adj_list.upper);
	}

	list_for_each_entry(iter, &dev->adj_list.lower, list) {
		if (!net_eq(net, dev_net(iter->dev)))
			continue;
		netdev_adjacent_sysfs_del(iter->dev, dev->name,
					  &iter->dev->adj_list.upper);
		netdev_adjacent_sysfs_del(dev, iter->dev->name,
					  &dev->adj_list.lower);
	}
}

void netdev_adjacent_rename_links(struct net_device *dev, char *oldname)
{
	struct netdev_adjacent *iter;

	struct net *net = dev_net(dev);

	list_for_each_entry(iter, &dev->adj_list.upper, list) {
		if (!net_eq(net, dev_net(iter->dev)))
			continue;
		netdev_adjacent_sysfs_del(iter->dev, oldname,
					  &iter->dev->adj_list.lower);
		netdev_adjacent_sysfs_add(iter->dev, dev,
					  &iter->dev->adj_list.lower);
	}

	list_for_each_entry(iter, &dev->adj_list.lower, list) {
		if (!net_eq(net, dev_net(iter->dev)))
			continue;
		netdev_adjacent_sysfs_del(iter->dev, oldname,
					  &iter->dev->adj_list.upper);
		netdev_adjacent_sysfs_add(iter->dev, dev,
					  &iter->dev->adj_list.upper);
	}
}

void *netdev_lower_dev_get_private(struct net_device *dev,
				   struct net_device *lower_dev)
{
	struct netdev_adjacent *lower;

	if (!lower_dev)
		return NULL;
	lower = __netdev_find_adj(lower_dev, &dev->adj_list.lower);
	if (!lower)
		return NULL;

	return lower->private;
}
EXPORT_SYMBOL(netdev_lower_dev_get_private);


/**
 * netdev_lower_change - Dispatch event about lower device state change
 * @lower_dev: device
 * @lower_state_info: state to dispatch
 *
 * Send NETDEV_CHANGELOWERSTATE to netdev notifiers with info.
 * The caller must hold the RTNL lock.
 */
void netdev_lower_state_changed(struct net_device *lower_dev,
				void *lower_state_info)
{
	struct netdev_notifier_changelowerstate_info changelowerstate_info = {
		.info.dev = lower_dev,
	};

	ASSERT_RTNL();
	changelowerstate_info.lower_state_info = lower_state_info;
	call_netdevice_notifiers_info(NETDEV_CHANGELOWERSTATE,
				      &changelowerstate_info.info);
}
EXPORT_SYMBOL(netdev_lower_state_changed);

static void dev_change_rx_flags(struct net_device *dev, int flags)
{
	const struct net_device_ops *ops = dev->netdev_ops;

	if (ops->ndo_change_rx_flags)
		ops->ndo_change_rx_flags(dev, flags);
}

static int __dev_set_promiscuity(struct net_device *dev, int inc, bool notify)
{
	unsigned int old_flags = dev->flags;
	kuid_t uid;
	kgid_t gid;

	ASSERT_RTNL();

	dev->flags |= IFF_PROMISC;
	dev->promiscuity += inc;
	if (dev->promiscuity == 0) {
		/*
		 * Avoid overflow.
		 * If inc causes overflow, untouch promisc and return error.
		 */
		if (inc < 0)
			dev->flags &= ~IFF_PROMISC;
		else {
			dev->promiscuity -= inc;
			pr_warn("%s: promiscuity touches roof, set promiscuity failed. promiscuity feature of device might be broken.\n",
				dev->name);
			return -EOVERFLOW;
		}
	}
	if (dev->flags != old_flags) {
		pr_info("device %s %s promiscuous mode\n",
			dev->name,
			dev->flags & IFF_PROMISC ? "entered" : "left");
		if (audit_enabled) {
			current_uid_gid(&uid, &gid);
			audit_log(audit_context(), GFP_ATOMIC,
				  AUDIT_ANOM_PROMISCUOUS,
				  "dev=%s prom=%d old_prom=%d auid=%u uid=%u gid=%u ses=%u",
				  dev->name, (dev->flags & IFF_PROMISC),
				  (old_flags & IFF_PROMISC),
				  from_kuid(&init_user_ns, audit_get_loginuid(current)),
				  from_kuid(&init_user_ns, uid),
				  from_kgid(&init_user_ns, gid),
				  audit_get_sessionid(current));
		}

		dev_change_rx_flags(dev, IFF_PROMISC);
	}
	if (notify)
		__dev_notify_flags(dev, old_flags, IFF_PROMISC);
	return 0;
}

/**
 *	dev_set_promiscuity	- update promiscuity count on a device
 *	@dev: device
 *	@inc: modifier
 *
 *	Add or remove promiscuity from a device. While the count in the device
 *	remains above zero the interface remains promiscuous. Once it hits zero
 *	the device reverts back to normal filtering operation. A negative inc
 *	value is used to drop promiscuity on the device.
 *	Return 0 if successful or a negative errno code on error.
 */
int dev_set_promiscuity(struct net_device *dev, int inc)
{
	unsigned int old_flags = dev->flags;
	int err;

	err = __dev_set_promiscuity(dev, inc, true);
	if (err < 0)
		return err;
	if (dev->flags != old_flags)
		dev_set_rx_mode(dev);
	return err;
}
EXPORT_SYMBOL(dev_set_promiscuity);

static int __dev_set_allmulti(struct net_device *dev, int inc, bool notify)
{
	unsigned int old_flags = dev->flags, old_gflags = dev->gflags;

	ASSERT_RTNL();

	dev->flags |= IFF_ALLMULTI;/*使网络设备支持组播*/
	dev->allmulti += inc;
	if (dev->allmulti == 0) {
		/*
		 * Avoid overflow.
		 * If inc causes overflow, untouch allmulti and return error.
		 */
		if (inc < 0)
			dev->flags &= ~IFF_ALLMULTI;
		else {
			dev->allmulti -= inc;
			pr_warn("%s: allmulti touches roof, set allmulti failed. allmulti feature of device might be broken.\n",
				dev->name);
			return -EOVERFLOW;
		}
	}
	if (dev->flags ^ old_flags) {
		dev_change_rx_flags(dev, IFF_ALLMULTI);
		dev_set_rx_mode(dev);
		if (notify)
			__dev_notify_flags(dev, old_flags,
					   dev->gflags ^ old_gflags);
	}
	return 0;
}

/**
 *	dev_set_allmulti	- update allmulti count on a device
 *	@dev: device
 *	@inc: modifier
 *
 *	Add or remove reception of all multicast frames to a device. While the
 *	count in the device remains above zero the interface remains listening
 *	to all interfaces. Once it hits zero the device reverts back to normal
 *	filtering operation. A negative @inc value is used to drop the counter
 *	when releasing a resource needing all multicasts.
 *	Return 0 if successful or a negative errno code on error.
 */

int dev_set_allmulti(struct net_device *dev, int inc)
{
	return __dev_set_allmulti(dev, inc, true);
}
EXPORT_SYMBOL(dev_set_allmulti);

/*
 *	Upload unicast and multicast address lists to device and
 *	configure RX filtering. When the device doesn't support unicast
 *	filtering it is put in promiscuous mode while unicast addresses
 *	are present.
 */
void __dev_set_rx_mode(struct net_device *dev)
{
	const struct net_device_ops *ops = dev->netdev_ops;

	/* dev_open will call this function so the list will stay sane. */
	//设备未up,则跳出
	if (!(dev->flags&IFF_UP))
		return;

	//设置被删除，则跳出
	if (!netif_device_present(dev))
		return;

	if (!(dev->priv_flags & IFF_UNICAST_FLT)) {
		/* Unicast addresses changes may only happen under the rtnl,
		 * therefore calling __dev_set_promiscuity here is safe.
		 */
		if (!netdev_uc_empty(dev) && !dev->uc_promisc) {
			__dev_set_promiscuity(dev, 1, false);
			dev->uc_promisc = true;
		} else if (netdev_uc_empty(dev) && dev->uc_promisc) {
			__dev_set_promiscuity(dev, -1, false);
			dev->uc_promisc = false;
		}
	}

	/*设置网络设备的收方向filter等情况*/
	if (ops->ndo_set_rx_mode)
		ops->ndo_set_rx_mode(dev);
}

void dev_set_rx_mode(struct net_device *dev)
{
	netif_addr_lock_bh(dev);
	__dev_set_rx_mode(dev);
	netif_addr_unlock_bh(dev);
}

/**
 *	dev_get_flags - get flags reported to userspace
 *	@dev: device
 *
 *	Get the combination of flag bits exported through APIs to userspace.
 */
unsigned int dev_get_flags(const struct net_device *dev)
{
	unsigned int flags;

	flags = (dev->flags & ~(IFF_PROMISC |
				IFF_ALLMULTI |
				IFF_RUNNING |
				IFF_LOWER_UP |
				IFF_DORMANT)) |
		(dev->gflags & (IFF_PROMISC |
				IFF_ALLMULTI));

	if (netif_running(dev)) {
		if (netif_oper_up(dev))
			flags |= IFF_RUNNING;
		if (netif_carrier_ok(dev))
			flags |= IFF_LOWER_UP;
		if (netif_dormant(dev))
			flags |= IFF_DORMANT;
	}

	return flags;
}
EXPORT_SYMBOL(dev_get_flags);

int __dev_change_flags(struct net_device *dev, unsigned int flags,
		       struct netlink_ext_ack *extack)
{
	//取原dev中存储的flag，认为为旧flag
	unsigned int old_flags = dev->flags;
	int ret;

	ASSERT_RTNL();

	/*
	 *	Set the flags on our device.
	 */

	dev->flags = (flags & (IFF_DEBUG | IFF_NOTRAILERS | IFF_NOARP |
			       IFF_DYNAMIC | IFF_MULTICAST | IFF_PORTSEL |
			       IFF_AUTOMEDIA)) |
		     (dev->flags & (IFF_UP | IFF_VOLATILE | IFF_PROMISC |
				    IFF_ALLMULTI));

	/*
	 *	Load in the correct multicast list now the flags have changed.
	 */

	if ((old_flags ^ flags) & IFF_MULTICAST)
		dev_change_rx_flags(dev, IFF_MULTICAST);

	dev_set_rx_mode(dev);

	/*
	 *	Have we downed the interface. We handle IFF_UP ourselves
	 *	according to user attempts to set it, rather than blindly
	 *	setting it.
	 */

	ret = 0;
	if ((old_flags ^ flags) & IFF_UP) {
		//旧的flgas与新的flags就IFF_UP标记存在不同
		if (old_flags & IFF_UP)
			//由的flags中是UP状态，故新状态变更为down
			__dev_close(dev);
		else
			//旧状态为down,新状态为up,执行为open
			ret = __dev_open(dev, extack);
	}

	if ((flags ^ dev->gflags) & IFF_PROMISC) {
		int inc = (flags & IFF_PROMISC) ? 1 : -1;
		unsigned int old_flags = dev->flags;

		dev->gflags ^= IFF_PROMISC;

		if (__dev_set_promiscuity(dev, inc, false) >= 0)
			if (dev->flags != old_flags)
				dev_set_rx_mode(dev);
	}

	/* NOTE: order of synchronization of IFF_PROMISC and IFF_ALLMULTI
	 * is important. Some (broken) drivers set IFF_PROMISC, when
	 * IFF_ALLMULTI is requested not asking us and not reporting.
	 */
	if ((flags ^ dev->gflags) & IFF_ALLMULTI) {
		int inc = (flags & IFF_ALLMULTI) ? 1 : -1;

		dev->gflags ^= IFF_ALLMULTI;
		__dev_set_allmulti(dev, inc, false);
	}

	return ret;
}

void __dev_notify_flags(struct net_device *dev, unsigned int old_flags,
			unsigned int gchanges)
{
	unsigned int changes = dev->flags ^ old_flags;

	if (gchanges)
		rtmsg_ifinfo(RTM_NEWLINK, dev, gchanges, GFP_ATOMIC);

	//置dev的up/down
	if (changes & IFF_UP) {
		if (dev->flags & IFF_UP)
			call_netdevice_notifiers(NETDEV_UP, dev);
		else
			call_netdevice_notifiers(NETDEV_DOWN, dev);
	}

	if (dev->flags & IFF_UP &&
	    (changes & ~(IFF_UP | IFF_PROMISC | IFF_ALLMULTI | IFF_VOLATILE))) {
		struct netdev_notifier_change_info change_info = {
			.info = {
				.dev = dev,
			},
			.flags_changed = changes,
		};

		call_netdevice_notifiers_info(NETDEV_CHANGE, &change_info.info);
	}
}

/**
 *	dev_change_flags - change device settings
 *	@dev: device
 *	@flags: device state flags
 *	@extack: netlink extended ack
 *
 *	Change settings on device based state flags. The flags are
 *	in the userspace exported format.
 */
int dev_change_flags(struct net_device *dev, unsigned int flags,
		     struct netlink_ext_ack *extack)
{
	int ret;
	unsigned int changes, old_flags = dev->flags, old_gflags = dev->gflags;

	ret = __dev_change_flags(dev, flags, extack);
	if (ret < 0)
		return ret;

	changes = (old_flags ^ dev->flags) | (old_gflags ^ dev->gflags);
	__dev_notify_flags(dev, old_flags, changes);
	return ret;
}
EXPORT_SYMBOL(dev_change_flags);

//设置设备mtu
int __dev_set_mtu(struct net_device *dev, int new_mtu)
{
	const struct net_device_ops *ops = dev->netdev_ops;

	if (ops->ndo_change_mtu)
		return ops->ndo_change_mtu(dev, new_mtu);

	/* Pairs with all the lockless reads of dev->mtu in the stack */
	WRITE_ONCE(dev->mtu, new_mtu);
	return 0;
}
EXPORT_SYMBOL(__dev_set_mtu);

//检查mtu大小是否合乎范围
int dev_validate_mtu(struct net_device *dev, int new_mtu,
		     struct netlink_ext_ack *extack)
{
	/* MTU must be positive, and in range */
	if (new_mtu < 0 || new_mtu < dev->min_mtu) {
		NL_SET_ERR_MSG(extack, "mtu less than device minimum");
		return -EINVAL;
	}

	if (dev->max_mtu > 0 && new_mtu > dev->max_mtu) {
		NL_SET_ERR_MSG(extack, "mtu greater than device maximum");
		return -EINVAL;
	}
	return 0;
}

/**
 *	dev_set_mtu_ext - Change maximum transfer unit
 *	@dev: device
 *	@new_mtu: new transfer unit
 *	@extack: netlink extended ack
 *
 *	Change the maximum transfer size of the network device.
 */
int dev_set_mtu_ext(struct net_device *dev, int new_mtu,
		    struct netlink_ext_ack *extack)
{
	int err, orig_mtu;

	//mtu未变化
	if (new_mtu == dev->mtu)
		return 0;

	//mtu校验
	err = dev_validate_mtu(dev, new_mtu, extack);
	if (err)
		return err;

	if (!netif_device_present(dev))
		return -ENODEV;

	//执行pre change mtu事件
	err = call_netdevice_notifiers(NETDEV_PRECHANGEMTU, dev);
	err = notifier_to_errno(err);
	if (err)
		return err;

	//更新设备mtu
	orig_mtu = dev->mtu;
	err = __dev_set_mtu(dev, new_mtu);

	//执行change mtu事件
	if (!err) {
		err = call_netdevice_notifiers_mtu(NETDEV_CHANGEMTU, dev,
						   orig_mtu);
		err = notifier_to_errno(err);
		if (err) {
			/* setting mtu back and notifying everyone again,
			 * so that they have a chance to revert changes.
			 */
			__dev_set_mtu(dev, orig_mtu);
			call_netdevice_notifiers_mtu(NETDEV_CHANGEMTU, dev,
						     new_mtu);
		}
	}
	return err;
}

int dev_set_mtu(struct net_device *dev, int new_mtu)
{
	struct netlink_ext_ack extack;
	int err;

	memset(&extack, 0, sizeof(extack));
	err = dev_set_mtu_ext(dev, new_mtu, &extack);
	if (err && extack._msg)
		net_err_ratelimited("%s: %s\n", dev->name, extack._msg);
	return err;
}
EXPORT_SYMBOL(dev_set_mtu);

/**
 *	dev_change_tx_queue_len - Change TX queue length of a netdevice
 *	@dev: device
 *	@new_len: new tx queue length
 */
int dev_change_tx_queue_len(struct net_device *dev, unsigned long new_len)
{
	unsigned int orig_len = dev->tx_queue_len;
	int res;

	if (new_len != (unsigned int)new_len)
		return -ERANGE;

	if (new_len != orig_len) {
		dev->tx_queue_len = new_len;
		res = call_netdevice_notifiers(NETDEV_CHANGE_TX_QUEUE_LEN, dev);
		res = notifier_to_errno(res);
		if (res)
			goto err_rollback;
		res = dev_qdisc_change_tx_queue_len(dev);
		if (res)
			goto err_rollback;
	}

	return 0;

err_rollback:
	netdev_err(dev, "refused to change device tx_queue_len\n");
	dev->tx_queue_len = orig_len;
	return res;
}

/**
 *	dev_set_group - Change group this device belongs to
 *	@dev: device
 *	@new_group: group this device should belong to
 */
void dev_set_group(struct net_device *dev, int new_group)
{
	dev->group = new_group;
}
EXPORT_SYMBOL(dev_set_group);

/**
 *	dev_pre_changeaddr_notify - Call NETDEV_PRE_CHANGEADDR.
 *	@dev: device
 *	@addr: new address
 *	@extack: netlink extended ack
 */
int dev_pre_changeaddr_notify(struct net_device *dev, const char *addr,
			      struct netlink_ext_ack *extack)
{
	struct netdev_notifier_pre_changeaddr_info info = {
		.info.dev = dev,
		.info.extack = extack,
		.dev_addr = addr,
	};
	int rc;

	rc = call_netdevice_notifiers_info(NETDEV_PRE_CHANGEADDR, &info.info);
	return notifier_to_errno(rc);
}
EXPORT_SYMBOL(dev_pre_changeaddr_notify);

/**
 *	dev_set_mac_address - Change Media Access Control Address
 *	@dev: device
 *	@sa: new address
 *	@extack: netlink extended ack
 *
 *	Change the hardware (MAC) address of the device
 */
int dev_set_mac_address(struct net_device *dev, struct sockaddr *sa,
			struct netlink_ext_ack *extack)
{
    //为设备设置mac地址
	const struct net_device_ops *ops = dev->netdev_ops;
	int err;

	if (!ops->ndo_set_mac_address)
		return -EOPNOTSUPP;
	if (sa->sa_family != dev->type)
		return -EINVAL;
	if (!netif_device_present(dev))
		return -ENODEV;
	err = dev_pre_changeaddr_notify(dev, sa->sa_data, extack);
	if (err)
		return err;
	err = ops->ndo_set_mac_address(dev, sa);
	if (err)
		return err;
	dev->addr_assign_type = NET_ADDR_SET;
	call_netdevice_notifiers(NETDEV_CHANGEADDR, dev);
	add_device_randomness(dev->dev_addr, dev->addr_len);
	return 0;
}
EXPORT_SYMBOL(dev_set_mac_address);

/**
 *	dev_change_carrier - Change device carrier
 *	@dev: device
 *	@new_carrier: new value
 *
 *	Change device carrier
 */
int dev_change_carrier(struct net_device *dev, bool new_carrier)
{
	const struct net_device_ops *ops = dev->netdev_ops;

	if (!ops->ndo_change_carrier)
		return -EOPNOTSUPP;
	if (!netif_device_present(dev))
		return -ENODEV;
	return ops->ndo_change_carrier(dev, new_carrier);
}
EXPORT_SYMBOL(dev_change_carrier);

/**
 *	dev_get_phys_port_id - Get device physical port ID
 *	@dev: device
 *	@ppid: port ID
 *
 *	Get device physical port ID
 */
int dev_get_phys_port_id(struct net_device *dev,
			 struct netdev_phys_item_id *ppid)
{
	const struct net_device_ops *ops = dev->netdev_ops;

	if (!ops->ndo_get_phys_port_id)
		return -EOPNOTSUPP;
	return ops->ndo_get_phys_port_id(dev, ppid);
}
EXPORT_SYMBOL(dev_get_phys_port_id);

/**
 *	dev_get_phys_port_name - Get device physical port name
 *	@dev: device
 *	@name: port name
 *	@len: limit of bytes to copy to name
 *
 *	Get device physical port name
 */
int dev_get_phys_port_name(struct net_device *dev,
			   char *name, size_t len)
{
	const struct net_device_ops *ops = dev->netdev_ops;
	int err;

	if (ops->ndo_get_phys_port_name) {
		err = ops->ndo_get_phys_port_name(dev, name, len);
		if (err != -EOPNOTSUPP)
			return err;
	}
	return devlink_compat_phys_port_name_get(dev, name, len);
}
EXPORT_SYMBOL(dev_get_phys_port_name);

/**
 *	dev_get_port_parent_id - Get the device's port parent identifier
 *	@dev: network device
 *	@ppid: pointer to a storage for the port's parent identifier
 *	@recurse: allow/disallow recursion to lower devices
 *
 *	Get the devices's port parent identifier
 */
int dev_get_port_parent_id(struct net_device *dev,
			   struct netdev_phys_item_id *ppid/*父id号*/,
			   bool recurse)
{
	const struct net_device_ops *ops = dev->netdev_ops;
	struct netdev_phys_item_id first = { };
	struct net_device *lower_dev;
	struct list_head *iter;
	int err;

	//采用cb获取ppid
	if (ops->ndo_get_port_parent_id) {
		err = ops->ndo_get_port_parent_id(dev, ppid);
		if (err != -EOPNOTSUPP)
			return err;
	}

	//通过dev attr查询
	err = devlink_compat_switch_id_get(dev, ppid);
	if (!err || err != -EOPNOTSUPP)
		return err;

	if (!recurse)
		return -EOPNOTSUPP;

	netdev_for_each_lower_dev(dev, lower_dev, iter) {
		err = dev_get_port_parent_id(lower_dev, ppid, recurse);
		if (err)
			break;
		if (!first.id_len)
			first = *ppid;
		else if (memcmp(&first, ppid, sizeof(*ppid)))
			return -EOPNOTSUPP;
	}

	return err;
}
EXPORT_SYMBOL(dev_get_port_parent_id);

/**
 *	netdev_port_same_parent_id - Indicate if two network devices have
 *	the same port parent identifier
 *	@a: first network device
 *	@b: second network device
 */
bool netdev_port_same_parent_id(struct net_device *a, struct net_device *b)
{
	struct netdev_phys_item_id a_id = { };
	struct netdev_phys_item_id b_id = { };

	if (dev_get_port_parent_id(a, &a_id, true) ||
	    dev_get_port_parent_id(b, &b_id, true))
		return false;

	return netdev_phys_item_id_same(&a_id, &b_id);
}
EXPORT_SYMBOL(netdev_port_same_parent_id);

/**
 *	dev_change_proto_down - update protocol port state information
 *	@dev: device
 *	@proto_down: new value
 *
 *	This info can be used by switch drivers to set the phys state of the
 *	port.
 */
int dev_change_proto_down(struct net_device *dev, bool proto_down)
{
	const struct net_device_ops *ops = dev->netdev_ops;

	if (!ops->ndo_change_proto_down)
		return -EOPNOTSUPP;
	if (!netif_device_present(dev))
		return -ENODEV;
	return ops->ndo_change_proto_down(dev, proto_down);
}
EXPORT_SYMBOL(dev_change_proto_down);

/**
 *	dev_change_proto_down_generic - generic implementation for
 * 	ndo_change_proto_down that sets carrier according to
 * 	proto_down.
 *
 *	@dev: device
 *	@proto_down: new value
 */
int dev_change_proto_down_generic(struct net_device *dev, bool proto_down)
{
	if (proto_down)
		netif_carrier_off(dev);
	else
		netif_carrier_on(dev);
	dev->proto_down = proto_down;
	return 0;
}
EXPORT_SYMBOL(dev_change_proto_down_generic);

/**
 *	dev_change_proto_down_reason - proto down reason
 *
 *	@dev: device
 *	@mask: proto down mask
 *	@value: proto down value
 */
void dev_change_proto_down_reason(struct net_device *dev, unsigned long mask,
				  u32 value)
{
	int b;

	if (!mask) {
		dev->proto_down_reason = value;
	} else {
		for_each_set_bit(b, &mask, 32) {
			if (value & (1 << b))
				dev->proto_down_reason |= BIT(b);
			else
				dev->proto_down_reason &= ~BIT(b);
		}
	}
}
EXPORT_SYMBOL(dev_change_proto_down_reason);

struct bpf_xdp_link {
	struct bpf_link link;
	struct net_device *dev; /* protected by rtnl_lock, no refcnt held */
	int flags;
};

static enum bpf_xdp_mode dev_xdp_mode(struct net_device *dev, u32 flags)
{
	if (flags & XDP_FLAGS_HW_MODE)
		return XDP_MODE_HW;
	if (flags & XDP_FLAGS_DRV_MODE)
		return XDP_MODE_DRV;
	if (flags & XDP_FLAGS_SKB_MODE)
		return XDP_MODE_SKB;
	return dev->netdev_ops->ndo_bpf ? XDP_MODE_DRV : XDP_MODE_SKB;
}

static bpf_op_t dev_xdp_bpf_op(struct net_device *dev, enum bpf_xdp_mode mode)
{
	switch (mode) {
	case XDP_MODE_SKB:
		return generic_xdp_install;
	case XDP_MODE_DRV:
	case XDP_MODE_HW:
		return dev->netdev_ops->ndo_bpf;
	default:
		return NULL;
	};
}

static struct bpf_xdp_link *dev_xdp_link(struct net_device *dev,
					 enum bpf_xdp_mode mode)
{
	return dev->xdp_state[mode].link;
}

static struct bpf_prog *dev_xdp_prog(struct net_device *dev,
				     enum bpf_xdp_mode mode)
{
	struct bpf_xdp_link *link = dev_xdp_link(dev, mode);

	if (link)
		return link->link.prog;
	return dev->xdp_state[mode].prog;
}

u32 dev_xdp_prog_id(struct net_device *dev, enum bpf_xdp_mode mode)
{
	struct bpf_prog *prog = dev_xdp_prog(dev, mode);

	return prog ? prog->aux->id : 0;
}

static void dev_xdp_set_link(struct net_device *dev, enum bpf_xdp_mode mode,
			     struct bpf_xdp_link *link)
{
	dev->xdp_state[mode].link = link;
	dev->xdp_state[mode].prog = NULL;
}

static void dev_xdp_set_prog(struct net_device *dev, enum bpf_xdp_mode mode,
			     struct bpf_prog *prog)
{
	dev->xdp_state[mode].link = NULL;
	dev->xdp_state[mode].prog = prog;
}

static int dev_xdp_install(struct net_device *dev/*目标设备*/, enum bpf_xdp_mode mode,
			   bpf_op_t bpf_op/*负责安装的回调*/, struct netlink_ext_ack *extack,
			   u32 flags, struct bpf_prog *prog/*要安装的xdp程序*/)
{
	struct netdev_bpf xdp;
	int err;

	memset(&xdp, 0, sizeof(xdp));
	/*非hw执行的xdp程序*/
	xdp.command = mode == XDP_MODE_HW ? XDP_SETUP_PROG_HW : XDP_SETUP_PROG;
	xdp.extack = extack;
	xdp.flags = flags;
	xdp.prog = prog;

	/* Drivers assume refcnt is already incremented (i.e, prog pointer is
	 * "moved" into driver), so they don't increment it on their own, but
	 * they do decrement refcnt when program is detached or replaced.
	 * Given net_device also owns link/prog, we need to bump refcnt here
	 * to prevent drivers from underflowing it.
	 */
	if (prog)
		bpf_prog_inc(prog);
	/*通过bpf_op完成bpf setup操作*/
	err = bpf_op(dev, &xdp);
	if (err) {
		if (prog)
			bpf_prog_put(prog);
		return err;
	}

	if (mode != XDP_MODE_HW)
		bpf_prog_change_xdp(dev_xdp_prog(dev, mode), prog);

	return 0;
}

static void dev_xdp_uninstall(struct net_device *dev)
{
	struct bpf_xdp_link *link;
	struct bpf_prog *prog;
	enum bpf_xdp_mode mode;
	bpf_op_t bpf_op;

	ASSERT_RTNL();

	for (mode = XDP_MODE_SKB; mode < __MAX_XDP_MODE; mode++) {
		prog = dev_xdp_prog(dev, mode);
		if (!prog)
			continue;

		bpf_op = dev_xdp_bpf_op(dev, mode);
		if (!bpf_op)
			continue;

		WARN_ON(dev_xdp_install(dev, mode, bpf_op, NULL, 0, NULL));

		/* auto-detach link from net device */
		link = dev_xdp_link(dev, mode);
		if (link)
			link->dev = NULL;
		else
			bpf_prog_put(prog);

		dev_xdp_set_link(dev, mode, NULL);
	}
}

static int dev_xdp_attach(struct net_device *dev, struct netlink_ext_ack *extack,
			  struct bpf_xdp_link *link, struct bpf_prog *new_prog,
			  struct bpf_prog *old_prog, u32 flags)
{
	struct bpf_prog *cur_prog;
	enum bpf_xdp_mode mode;
	bpf_op_t bpf_op;
	int err;

	ASSERT_RTNL();

	/* either link or prog attachment, never both */
	if (link && (new_prog || old_prog))
		return -EINVAL;
	/* link supports only XDP mode flags */
	if (link && (flags & ~XDP_FLAGS_MODES)) {
		NL_SET_ERR_MSG(extack, "Invalid XDP flags for BPF link attachment");
		return -EINVAL;
	}
	/* just one XDP mode bit should be set, zero defaults to SKB mode */
	if (hweight32(flags & XDP_FLAGS_MODES) > 1) {
		NL_SET_ERR_MSG(extack, "Only one XDP mode flag can be set");
		return -EINVAL;
	}
	/* old_prog != NULL implies XDP_FLAGS_REPLACE is set */
	if (old_prog && !(flags & XDP_FLAGS_REPLACE)) {
		NL_SET_ERR_MSG(extack, "XDP_FLAGS_REPLACE is not specified");
		return -EINVAL;
	}

	mode = dev_xdp_mode(dev, flags);
	/* can't replace attached link */
	if (dev_xdp_link(dev, mode)) {
		NL_SET_ERR_MSG(extack, "Can't replace active BPF XDP link");
		return -EBUSY;
	}

	cur_prog = dev_xdp_prog(dev, mode);
	/* can't replace attached prog with link */
	if (link && cur_prog) {
		NL_SET_ERR_MSG(extack, "Can't replace active XDP program with BPF link");
		return -EBUSY;
	}
	if ((flags & XDP_FLAGS_REPLACE) && cur_prog != old_prog) {
		NL_SET_ERR_MSG(extack, "Active program does not match expected");
		return -EEXIST;
	}

	/* put effective new program into new_prog */
	if (link)
		new_prog = link->link.prog;

	if (new_prog) {
		bool offload = mode == XDP_MODE_HW;
		enum bpf_xdp_mode other_mode = mode == XDP_MODE_SKB
					       ? XDP_MODE_DRV : XDP_MODE_SKB;

		if ((flags & XDP_FLAGS_UPDATE_IF_NOEXIST) && cur_prog) {
			NL_SET_ERR_MSG(extack, "XDP program already attached");
			return -EBUSY;
		}
		if (!offload && dev_xdp_prog(dev, other_mode)) {
			NL_SET_ERR_MSG(extack, "Native and generic XDP can't be active at the same time");
			return -EEXIST;
		}
		if (!offload && bpf_prog_is_dev_bound(new_prog->aux)) {
			NL_SET_ERR_MSG(extack, "Using device-bound program without HW_MODE flag is not supported");
			return -EINVAL;
		}
		if (new_prog->expected_attach_type == BPF_XDP_DEVMAP) {
			NL_SET_ERR_MSG(extack, "BPF_XDP_DEVMAP programs can not be attached to a device");
			return -EINVAL;
		}
		if (new_prog->expected_attach_type == BPF_XDP_CPUMAP) {
			NL_SET_ERR_MSG(extack, "BPF_XDP_CPUMAP programs can not be attached to a device");
			return -EINVAL;
		}
	}

	/* don't call drivers if the effective program didn't change */
	if (new_prog != cur_prog) {
		bpf_op = dev_xdp_bpf_op(dev, mode);
		if (!bpf_op) {
			NL_SET_ERR_MSG(extack, "Underlying driver does not support XDP in native mode");
			return -EOPNOTSUPP;
		}

		err = dev_xdp_install(dev, mode, bpf_op, extack, flags, new_prog);
		if (err)
			return err;
	}

	if (link)
		dev_xdp_set_link(dev, mode, link);
	else
		dev_xdp_set_prog(dev, mode, new_prog);
	if (cur_prog)
		bpf_prog_put(cur_prog);

	return 0;
}

static int dev_xdp_attach_link(struct net_device *dev,
			       struct netlink_ext_ack *extack,
			       struct bpf_xdp_link *link)
{
	return dev_xdp_attach(dev, extack, link, NULL, NULL, link->flags);
}

static int dev_xdp_detach_link(struct net_device *dev,
			       struct netlink_ext_ack *extack,
			       struct bpf_xdp_link *link)
{
	enum bpf_xdp_mode mode;
	bpf_op_t bpf_op;

	ASSERT_RTNL();

	mode = dev_xdp_mode(dev, link->flags);
	if (dev_xdp_link(dev, mode) != link)
		return -EINVAL;

	bpf_op = dev_xdp_bpf_op(dev, mode);
	WARN_ON(dev_xdp_install(dev, mode, bpf_op, NULL, 0, NULL));
	dev_xdp_set_link(dev, mode, NULL);
	return 0;
}

static void bpf_xdp_link_release(struct bpf_link *link)
{
	struct bpf_xdp_link *xdp_link = container_of(link, struct bpf_xdp_link, link);

	rtnl_lock();

	/* if racing with net_device's tear down, xdp_link->dev might be
	 * already NULL, in which case link was already auto-detached
	 */
	if (xdp_link->dev) {
		WARN_ON(dev_xdp_detach_link(xdp_link->dev, NULL, xdp_link));
		xdp_link->dev = NULL;
	}

<<<<<<< HEAD
	//为设备安装xdp程序
	err = dev_xdp_install(dev, bpf_op, extack, flags, prog);
	if (err < 0 && prog)
		bpf_prog_put(prog);
=======
	rtnl_unlock();
}

static int bpf_xdp_link_detach(struct bpf_link *link)
{
	bpf_xdp_link_release(link);
	return 0;
}

static void bpf_xdp_link_dealloc(struct bpf_link *link)
{
	struct bpf_xdp_link *xdp_link = container_of(link, struct bpf_xdp_link, link);

	kfree(xdp_link);
}

static void bpf_xdp_link_show_fdinfo(const struct bpf_link *link,
				     struct seq_file *seq)
{
	struct bpf_xdp_link *xdp_link = container_of(link, struct bpf_xdp_link, link);
	u32 ifindex = 0;

	rtnl_lock();
	if (xdp_link->dev)
		ifindex = xdp_link->dev->ifindex;
	rtnl_unlock();

	seq_printf(seq, "ifindex:\t%u\n", ifindex);
}

static int bpf_xdp_link_fill_link_info(const struct bpf_link *link,
				       struct bpf_link_info *info)
{
	struct bpf_xdp_link *xdp_link = container_of(link, struct bpf_xdp_link, link);
	u32 ifindex = 0;

	rtnl_lock();
	if (xdp_link->dev)
		ifindex = xdp_link->dev->ifindex;
	rtnl_unlock();

	info->xdp.ifindex = ifindex;
	return 0;
}

static int bpf_xdp_link_update(struct bpf_link *link, struct bpf_prog *new_prog,
			       struct bpf_prog *old_prog)
{
	struct bpf_xdp_link *xdp_link = container_of(link, struct bpf_xdp_link, link);
	enum bpf_xdp_mode mode;
	bpf_op_t bpf_op;
	int err = 0;
>>>>>>> upstream/master

	rtnl_lock();

	/* link might have been auto-released already, so fail */
	if (!xdp_link->dev) {
		err = -ENOLINK;
		goto out_unlock;
	}

	if (old_prog && link->prog != old_prog) {
		err = -EPERM;
		goto out_unlock;
	}
	old_prog = link->prog;
	if (old_prog == new_prog) {
		/* no-op, don't disturb drivers */
		bpf_prog_put(new_prog);
		goto out_unlock;
	}

	mode = dev_xdp_mode(xdp_link->dev, xdp_link->flags);
	bpf_op = dev_xdp_bpf_op(xdp_link->dev, mode);
	err = dev_xdp_install(xdp_link->dev, mode, bpf_op, NULL,
			      xdp_link->flags, new_prog);
	if (err)
		goto out_unlock;

	old_prog = xchg(&link->prog, new_prog);
	bpf_prog_put(old_prog);

out_unlock:
	rtnl_unlock();
	return err;
}

static const struct bpf_link_ops bpf_xdp_link_lops = {
	.release = bpf_xdp_link_release,
	.dealloc = bpf_xdp_link_dealloc,
	.detach = bpf_xdp_link_detach,
	.show_fdinfo = bpf_xdp_link_show_fdinfo,
	.fill_link_info = bpf_xdp_link_fill_link_info,
	.update_prog = bpf_xdp_link_update,
};

int bpf_xdp_link_attach(const union bpf_attr *attr, struct bpf_prog *prog)
{
	struct net *net = current->nsproxy->net_ns;
	struct bpf_link_primer link_primer;
	struct bpf_xdp_link *link;
	struct net_device *dev;
	int err, fd;

	dev = dev_get_by_index(net, attr->link_create.target_ifindex);
	if (!dev)
		return -EINVAL;

	link = kzalloc(sizeof(*link), GFP_USER);
	if (!link) {
		err = -ENOMEM;
		goto out_put_dev;
	}

	bpf_link_init(&link->link, BPF_LINK_TYPE_XDP, &bpf_xdp_link_lops, prog);
	link->dev = dev;
	link->flags = attr->link_create.flags;

	err = bpf_link_prime(&link->link, &link_primer);
	if (err) {
		kfree(link);
		goto out_put_dev;
	}

	rtnl_lock();
	err = dev_xdp_attach_link(dev, NULL, link);
	rtnl_unlock();

	if (err) {
		bpf_link_cleanup(&link_primer);
		goto out_put_dev;
	}

	fd = bpf_link_settle(&link_primer);
	/* link itself doesn't hold dev's refcnt to not complicate shutdown */
	dev_put(dev);
	return fd;

out_put_dev:
	dev_put(dev);
	return err;
}

/**
 *	dev_change_xdp_fd - set or clear a bpf program for a device rx path
 *	@dev: device
 *	@extack: netlink extended ack
 *	@fd: new program fd or negative value to clear
 *	@expected_fd: old program fd that userspace expects to replace or clear
 *	@flags: xdp-related flags
 *
 *	Set or clear a bpf program for a device
 */
int dev_change_xdp_fd(struct net_device *dev, struct netlink_ext_ack *extack,
		      int fd, int expected_fd, u32 flags)
{
	enum bpf_xdp_mode mode = dev_xdp_mode(dev, flags);
	struct bpf_prog *new_prog = NULL, *old_prog = NULL;
	int err;

	ASSERT_RTNL();

	if (fd >= 0) {
		new_prog = bpf_prog_get_type_dev(fd, BPF_PROG_TYPE_XDP,
						 mode != XDP_MODE_SKB);
		if (IS_ERR(new_prog))
			return PTR_ERR(new_prog);
	}

	if (expected_fd >= 0) {
		old_prog = bpf_prog_get_type_dev(expected_fd, BPF_PROG_TYPE_XDP,
						 mode != XDP_MODE_SKB);
		if (IS_ERR(old_prog)) {
			err = PTR_ERR(old_prog);
			old_prog = NULL;
			goto err_out;
		}
	}

	err = dev_xdp_attach(dev, extack, NULL, new_prog, old_prog, flags);

err_out:
	if (err && new_prog)
		bpf_prog_put(new_prog);
	if (old_prog)
		bpf_prog_put(old_prog);
	return err;
}

/**
 *	dev_new_index	-	allocate an ifindex
 *	@net: the applicable net namespace
 *
 *	Returns a suitable unique value for a new device interface
 *	number.  The caller must hold the rtnl semaphore or the
 *	dev_base_lock to be sure it remains unique.
 */
//申请一个ifindex
static int dev_new_index(struct net *net)
{
	int ifindex = net->ifindex;

	for (;;) {
		if (++ifindex <= 0)
			ifindex = 1;
		//找一个此namespace中空闲的ifindex
		if (!__dev_get_by_index(net, ifindex))
			return net->ifindex = ifindex;
	}
}

/* Delayed registration/unregisteration */
static LIST_HEAD(net_todo_list);
DECLARE_WAIT_QUEUE_HEAD(netdev_unregistering_wq);

static void net_set_todo(struct net_device *dev)
{
	list_add_tail(&dev->todo_list, &net_todo_list);
	dev_net(dev)->dev_unreg_count++;
}

static void rollback_registered_many(struct list_head *head)
{
	struct net_device *dev, *tmp;
	LIST_HEAD(close_head);

	BUG_ON(dev_boot_phase);
	ASSERT_RTNL();

	list_for_each_entry_safe(dev, tmp, head, unreg_list) {
		/* Some devices call without registering
		 * for initialization unwind. Remove those
		 * devices and proceed with the remaining.
		 */
		if (dev->reg_state == NETREG_UNINITIALIZED) {
			pr_debug("unregister_netdevice: device %s/%p never was registered\n",
				 dev->name, dev);

			WARN_ON(1);
			list_del(&dev->unreg_list);
			continue;
		}
		dev->dismantle = true;
		BUG_ON(dev->reg_state != NETREG_REGISTERED);
	}

	/* If device is running, close it first. */
	list_for_each_entry(dev, head, unreg_list)
		list_add_tail(&dev->close_list, &close_head);
	dev_close_many(&close_head, true);

	list_for_each_entry(dev, head, unreg_list) {
		/* And unlink it from device chain. */
		unlist_netdevice(dev);

		dev->reg_state = NETREG_UNREGISTERING;
	}
	flush_all_backlogs();

	synchronize_net();

	list_for_each_entry(dev, head, unreg_list) {
		struct sk_buff *skb = NULL;

		/* Shutdown queueing discipline. */
		dev_shutdown(dev);

		dev_xdp_uninstall(dev);

		/* Notify protocols, that we are about to destroy
		 * this device. They should clean all the things.
		 */
		call_netdevice_notifiers(NETDEV_UNREGISTER, dev);

		if (!dev->rtnl_link_ops ||
		    dev->rtnl_link_state == RTNL_LINK_INITIALIZED)
			skb = rtmsg_ifinfo_build_skb(RTM_DELLINK, dev, ~0U, 0,
						     GFP_KERNEL, NULL, 0);

		/*
		 *	Flush the unicast and multicast chains
		 */
		dev_uc_flush(dev);
		dev_mc_flush(dev);

		netdev_name_node_alt_flush(dev);
		netdev_name_node_free(dev->name_node);

		if (dev->netdev_ops->ndo_uninit)
			dev->netdev_ops->ndo_uninit(dev);

		if (skb)
			rtmsg_ifinfo_send(skb, dev, GFP_KERNEL);

		/* Notifier chain MUST detach us all upper devices. */
		WARN_ON(netdev_has_any_upper_dev(dev));
		WARN_ON(netdev_has_any_lower_dev(dev));

		/* Remove entries from kobject tree */
		netdev_unregister_kobject(dev);
#ifdef CONFIG_XPS
		/* Remove XPS queueing entries */
		netif_reset_xps_queues_gt(dev, 0);
#endif
	}

	synchronize_net();

	list_for_each_entry(dev, head, unreg_list)
		dev_put(dev);
}

static void rollback_registered(struct net_device *dev)
{
	LIST_HEAD(single);

	list_add(&dev->unreg_list, &single);
	rollback_registered_many(&single);
	list_del(&single);
}

static netdev_features_t netdev_sync_upper_features(struct net_device *lower,
	struct net_device *upper, netdev_features_t features)
{
	netdev_features_t upper_disables = NETIF_F_UPPER_DISABLES;
	netdev_features_t feature;
	int feature_bit;

	for_each_netdev_feature(upper_disables, feature_bit) {
		feature = __NETIF_F_BIT(feature_bit);
		if (!(upper->wanted_features & feature)
		    && (features & feature)) {
			netdev_dbg(lower, "Dropping feature %pNF, upper dev %s has it off.\n",
				   &feature, upper->name);
			features &= ~feature;
		}
	}

	return features;
}

static void netdev_sync_lower_features(struct net_device *upper,
	struct net_device *lower, netdev_features_t features)
{
	netdev_features_t upper_disables = NETIF_F_UPPER_DISABLES;
	netdev_features_t feature;
	int feature_bit;

	for_each_netdev_feature(upper_disables, feature_bit) {
		feature = __NETIF_F_BIT(feature_bit);
		if (!(features & feature) && (lower->features & feature)) {
			netdev_dbg(upper, "Disabling feature %pNF on lower dev %s.\n",
				   &feature, lower->name);
			lower->wanted_features &= ~feature;
			__netdev_update_features(lower);

			if (unlikely(lower->features & feature))
				netdev_WARN(upper, "failed to disable %pNF on %s!\n",
					    &feature, lower->name);
			else
				netdev_features_change(lower);
		}
	}
}

//去掉冲突的features
static netdev_features_t netdev_fix_features(struct net_device *dev,
	netdev_features_t features)
{
	/* Fix illegal checksum combinations */
	if ((features & NETIF_F_HW_CSUM) &&
	    (features & (NETIF_F_IP_CSUM|NETIF_F_IPV6_CSUM))) {
		netdev_warn(dev, "mixed HW and IP checksum settings.\n");
		features &= ~(NETIF_F_IP_CSUM|NETIF_F_IPV6_CSUM);
	}

	/* TSO requires that SG is present as well. */
	if ((features & NETIF_F_ALL_TSO) && !(features & NETIF_F_SG)) {
		netdev_dbg(dev, "Dropping TSO features since no SG feature.\n");
		features &= ~NETIF_F_ALL_TSO;
	}

	if ((features & NETIF_F_TSO) && !(features & NETIF_F_HW_CSUM) &&
					!(features & NETIF_F_IP_CSUM)) {
		netdev_dbg(dev, "Dropping TSO features since no CSUM feature.\n");
		features &= ~NETIF_F_TSO;
		features &= ~NETIF_F_TSO_ECN;
	}

	if ((features & NETIF_F_TSO6) && !(features & NETIF_F_HW_CSUM) &&
					 !(features & NETIF_F_IPV6_CSUM)) {
		netdev_dbg(dev, "Dropping TSO6 features since no CSUM feature.\n");
		features &= ~NETIF_F_TSO6;
	}

	/* TSO with IPv4 ID mangling requires IPv4 TSO be enabled */
	if ((features & NETIF_F_TSO_MANGLEID) && !(features & NETIF_F_TSO))
		features &= ~NETIF_F_TSO_MANGLEID;

	/* TSO ECN requires that TSO is present as well. */
	if ((features & NETIF_F_ALL_TSO) == NETIF_F_TSO_ECN)
		features &= ~NETIF_F_TSO_ECN;

	/* Software GSO depends on SG. */
	if ((features & NETIF_F_GSO) && !(features & NETIF_F_SG)) {
		netdev_dbg(dev, "Dropping NETIF_F_GSO since no SG feature.\n");
		features &= ~NETIF_F_GSO;
	}

	/* GSO partial features require GSO partial be set */
	if ((features & dev->gso_partial_features) &&
	    !(features & NETIF_F_GSO_PARTIAL)) {
		netdev_dbg(dev,
			   "Dropping partially supported GSO features since no GSO partial.\n");
		features &= ~dev->gso_partial_features;
	}

	if (!(features & NETIF_F_RXCSUM)) {
		/* NETIF_F_GRO_HW implies doing RXCSUM since every packet
		 * successfully merged by hardware must also have the
		 * checksum verified by hardware.  If the user does not
		 * want to enable RXCSUM, logically, we should disable GRO_HW.
		 */
		if (features & NETIF_F_GRO_HW) {
			netdev_dbg(dev, "Dropping NETIF_F_GRO_HW since no RXCSUM feature.\n");
			features &= ~NETIF_F_GRO_HW;
		}
	}

	/* LRO/HW-GRO features cannot be combined with RX-FCS */
	if (features & NETIF_F_RXFCS) {
		if (features & NETIF_F_LRO) {
			netdev_dbg(dev, "Dropping LRO feature since RX-FCS is requested.\n");
			features &= ~NETIF_F_LRO;
		}

		if (features & NETIF_F_GRO_HW) {
			netdev_dbg(dev, "Dropping HW-GRO feature since RX-FCS is requested.\n");
			features &= ~NETIF_F_GRO_HW;
		}
	}

	return features;
}

//网络设备feature列表更新
int __netdev_update_features(struct net_device *dev)
{
	struct net_device *upper, *lower;
	netdev_features_t features;
	struct list_head *iter;
	int err = -1;

	ASSERT_RTNL();

	features = netdev_get_wanted_features(dev);

	//驱动移除掉不支持的feature列表
	if (dev->netdev_ops->ndo_fix_features)
		features = dev->netdev_ops->ndo_fix_features(dev, features);

	/* driver might be less strict about feature dependencies */
	//修复相互依赖的feature
	features = netdev_fix_features(dev, features);

	/* some features can't be enabled if they're off an an upper device */
	//取除掉父设备未开启的功能
	netdev_for_each_upper_dev_rcu(dev, upper, iter)
		features = netdev_sync_upper_features(dev, upper, features);

	if (dev->features == features)
		goto sync_lower;

	//feature集发生变换，执行ndo_set_features回调，设置features
	netdev_dbg(dev, "Features changed: %pNF -> %pNF\n",
		&dev->features, &features);

	if (dev->netdev_ops->ndo_set_features)
		err = dev->netdev_ops->ndo_set_features(dev, features);
	else
		err = 0;

	if (unlikely(err < 0)) {
		netdev_err(dev,
			"set_features() failed (%d); wanted %pNF, left %pNF\n",
			err, &features, &dev->features);
		/* return non-0 since some features might have changed and
		 * it's better to fire a spurious notification than miss it
		 */
		return -1;
	}

sync_lower:
	/* some features must be disabled on lower devices when disabled
	 * on an upper device (think: bonding master or bridge)
	 */
	netdev_for_each_lower_dev(dev, lower, iter)
		netdev_sync_lower_features(dev, lower, features);

	if (!err) {
		netdev_features_t diff = features ^ dev->features;

		if (diff & NETIF_F_RX_UDP_TUNNEL_PORT) {
			/* udp_tunnel_{get,drop}_rx_info both need
			 * NETIF_F_RX_UDP_TUNNEL_PORT enabled on the
			 * device, or they won't do anything.
			 * Thus we need to update dev->features
			 * *before* calling udp_tunnel_get_rx_info,
			 * but *after* calling udp_tunnel_drop_rx_info.
			 */
			if (features & NETIF_F_RX_UDP_TUNNEL_PORT) {
				dev->features = features;
				udp_tunnel_get_rx_info(dev);
			} else {
				udp_tunnel_drop_rx_info(dev);
			}
		}

		if (diff & NETIF_F_HW_VLAN_CTAG_FILTER) {
			if (features & NETIF_F_HW_VLAN_CTAG_FILTER) {
				dev->features = features;
				err |= vlan_get_rx_ctag_filter_info(dev);
			} else {
				vlan_drop_rx_ctag_filter_info(dev);
			}
		}

		if (diff & NETIF_F_HW_VLAN_STAG_FILTER) {
			if (features & NETIF_F_HW_VLAN_STAG_FILTER) {
				dev->features = features;
				err |= vlan_get_rx_stag_filter_info(dev);
			} else {
				vlan_drop_rx_stag_filter_info(dev);
			}
		}

		dev->features = features;
	}

	return err < 0 ? 0 : 1;
}

/**
 *	netdev_update_features - recalculate device features
 *	@dev: the device to check
 *
 *	Recalculate dev->features set and send notifications if it
 *	has changed. Should be called after driver or hardware dependent
 *	conditions might have changed that influence the features.
 */
void netdev_update_features(struct net_device *dev)
{
	if (__netdev_update_features(dev))
		netdev_features_change(dev);
}
EXPORT_SYMBOL(netdev_update_features);

/**
 *	netdev_change_features - recalculate device features
 *	@dev: the device to check
 *
 *	Recalculate dev->features set and send notifications even
 *	if they have not changed. Should be called instead of
 *	netdev_update_features() if also dev->vlan_features might
 *	have changed to allow the changes to be propagated to stacked
 *	VLAN devices.
 */
void netdev_change_features(struct net_device *dev)
{
	__netdev_update_features(dev);
	netdev_features_change(dev);
}
EXPORT_SYMBOL(netdev_change_features);

/**
 *	netif_stacked_transfer_operstate -	transfer operstate
 *	@rootdev: the root or lower level device to transfer state from
 *	@dev: the device to transfer operstate to
 *
 *	Transfer operational state from root to device. This is normally
 *	called when a stacking relationship exists between the root
 *	device and the device(a leaf device).
 */
void netif_stacked_transfer_operstate(const struct net_device *rootdev,
					struct net_device *dev)
{
	if (rootdev->operstate == IF_OPER_DORMANT)
		netif_dormant_on(dev);
	else
		netif_dormant_off(dev);

	if (rootdev->operstate == IF_OPER_TESTING)
		netif_testing_on(dev);
	else
		netif_testing_off(dev);

	if (netif_carrier_ok(rootdev))
		netif_carrier_on(dev);
	else
		netif_carrier_off(dev);
}
EXPORT_SYMBOL(netif_stacked_transfer_operstate);

//申请rx队列所需要的内存
static int netif_alloc_rx_queues(struct net_device *dev)
{
	unsigned int i, count = dev->num_rx_queues;
	struct netdev_rx_queue *rx;
	size_t sz = count * sizeof(*rx);
	int err = 0;

	BUG_ON(count < 1);

	rx = kvzalloc(sz, GFP_KERNEL | __GFP_RETRY_MAYFAIL);
	if (!rx)
		return -ENOMEM;

	dev->_rx = rx;

	for (i = 0; i < count; i++) {
		rx[i].dev = dev;

		/* XDP RX-queue setup */
		err = xdp_rxq_info_reg(&rx[i].xdp_rxq, dev, i);
		if (err < 0)
			goto err_rxq_info;
	}
	return 0;

err_rxq_info:
	/* Rollback successful reg's and free other resources */
	while (i--)
		xdp_rxq_info_unreg(&rx[i].xdp_rxq);
	kvfree(dev->_rx);
	dev->_rx = NULL;
	return err;
}

static void netif_free_rx_queues(struct net_device *dev)
{
	unsigned int i, count = dev->num_rx_queues;

	/* netif_alloc_rx_queues alloc failed, resources have been unreg'ed */
	if (!dev->_rx)
		return;

	for (i = 0; i < count; i++)
		xdp_rxq_info_unreg(&dev->_rx[i].xdp_rxq);

	kvfree(dev->_rx);
}

//初始化单个网络设备队列
static void netdev_init_one_queue(struct net_device *dev,
				  struct netdev_queue *queue, void *_unused)
{
	/* Initialize queue lock */
	spin_lock_init(&queue->_xmit_lock);
	netdev_set_xmit_lockdep_class(&queue->_xmit_lock, dev->type);
	queue->xmit_lock_owner = -1;
	//指定queue不从属于任何一个node
	netdev_queue_numa_node_write(queue, NUMA_NO_NODE);
	queue->dev = dev;
#ifdef CONFIG_BQL
	dql_init(&queue->dql, HZ);
#endif
}

static void netif_free_tx_queues(struct net_device *dev)
{
	kvfree(dev->_tx);
}

//申请并初始化tx队列
static int netif_alloc_netdev_queues(struct net_device *dev)
{
	unsigned int count = dev->num_tx_queues;
	struct netdev_queue *tx;
	size_t sz = count * sizeof(*tx);

	if (count < 1 || count > 0xffff)
		return -EINVAL;

	//申请count个netdev_queue做为tx队列
	tx = kvzalloc(sz, GFP_KERNEL | __GFP_RETRY_MAYFAIL);
	if (!tx)
		return -ENOMEM;

	dev->_tx = tx;

	//初始化每个tx队列
	netdev_for_each_tx_queue(dev, netdev_init_one_queue, NULL);
	spin_lock_init(&dev->tx_global_lock);

	return 0;
}

//停止所有队列
void netif_tx_stop_all_queues(struct net_device *dev)
{
	unsigned int i;

	for (i = 0; i < dev->num_tx_queues; i++) {
		struct netdev_queue *txq = netdev_get_tx_queue(dev, i);

		netif_tx_stop_queue(txq);
	}
}
EXPORT_SYMBOL(netif_tx_stop_all_queues);

/**
 *	register_netdevice	- register a network device
 *	@dev: device to register
 *
 *	Take a completed network device structure and add it to the kernel
 *	interfaces. A %NETDEV_REGISTER message is sent to the netdev notifier
 *	chain. 0 is returned on success. A negative errno code is returned
 *	on a failure to set up the device, or if the name is a duplicate.
 *
 *	Callers must hold the rtnl semaphore. You may want
 *	register_netdev() instead of this.
 *
 *	BUGS:
 *	The locking appears insufficient to guarantee two parallel registers
 *	will not get the same name.
 */
//为系统添加网络设备
int register_netdevice(struct net_device *dev)
{
	int ret;
	struct net *net = dev_net(dev);

	BUILD_BUG_ON(sizeof(netdev_features_t) * BITS_PER_BYTE <
		     NETDEV_FEATURE_COUNT);
	BUG_ON(dev_boot_phase);
	ASSERT_RTNL();

	might_sleep();

	/* When net_device's are persistent, this will be fatal. */
	//此时dev一定没有初始化
	BUG_ON(dev->reg_state != NETREG_UNINITIALIZED);
	BUG_ON(!net);

	ret = ethtool_check_ops(dev->ethtool_ops);
	if (ret)
		return ret;

	spin_lock_init(&dev->addr_list_lock);
	netdev_set_addr_lockdep_class(dev);

	ret = dev_get_valid_name(net, dev, dev->name);
	if (ret < 0)
		goto out;//名称不可用，失败

	ret = -ENOMEM;
	dev->name_node = netdev_name_node_head_alloc(dev);
	if (!dev->name_node)
		goto out;

	/* Init, if this function is available */
	//调用ndo_init初始化设备
	if (dev->netdev_ops->ndo_init) {
		//初始化设备
		ret = dev->netdev_ops->ndo_init(dev);
		if (ret) {
			if (ret > 0)
				ret = -EIO;
			goto err_free_name;
		}
	}

	if (((dev->hw_features | dev->features) &
	     NETIF_F_HW_VLAN_CTAG_FILTER) &&
	    (!dev->netdev_ops->ndo_vlan_rx_add_vid ||
	     !dev->netdev_ops->ndo_vlan_rx_kill_vid)) {
		netdev_WARN(dev, "Buggy VLAN acceleration in driver!\n");
		ret = -EINVAL;
		goto err_uninit;
	}

	ret = -EBUSY;

	//如果未指定ifidex，则为其申请ifindex
	if (!dev->ifindex)
		dev->ifindex = dev_new_index(net);
	else if (__dev_get_by_index(net, dev->ifindex))
		//有ifindex情况下，由于是创建设备，故此ifindex不能被占用
		goto err_uninit;

	/* Transfer changeable features to wanted_features and enable
	 * software offloads (GSO and GRO).
	 */
	//开启gro,gso
	dev->hw_features |= (NETIF_F_SOFT_FEATURES | NETIF_F_SOFT_FEATURES_OFF);
	dev->features |= NETIF_F_SOFT_FEATURES;

	if (dev->netdev_ops->ndo_udp_tunnel_add) {
		dev->features |= NETIF_F_RX_UDP_TUNNEL_PORT;
		dev->hw_features |= NETIF_F_RX_UDP_TUNNEL_PORT;
	}

	dev->wanted_features = dev->features & dev->hw_features;

	if (!(dev->flags & IFF_LOOPBACK))
		dev->hw_features |= NETIF_F_NOCACHE_COPY;

	/* If IPv4 TCP segmentation offload is supported we should also
	 * allow the device to enable segmenting the frame with the option
	 * of ignoring a static IP ID value.  This doesn't enable the
	 * feature itself but allows the user to enable it later.
	 */
	if (dev->hw_features & NETIF_F_TSO)
		dev->hw_features |= NETIF_F_TSO_MANGLEID;
	if (dev->vlan_features & NETIF_F_TSO)
		dev->vlan_features |= NETIF_F_TSO_MANGLEID;
	if (dev->mpls_features & NETIF_F_TSO)
		dev->mpls_features |= NETIF_F_TSO_MANGLEID;
	if (dev->hw_enc_features & NETIF_F_TSO)
		dev->hw_enc_features |= NETIF_F_TSO_MANGLEID;

	/* Make NETIF_F_HIGHDMA inheritable to VLAN devices.
	 */
	dev->vlan_features |= NETIF_F_HIGHDMA;

	/* Make NETIF_F_SG inheritable to tunnel devices.
	 */
	dev->hw_enc_features |= NETIF_F_SG | NETIF_F_GSO_PARTIAL;

	/* Make NETIF_F_SG inheritable to MPLS.
	 */
	dev->mpls_features |= NETIF_F_SG;

	//触发网络设备dev的NETDEV_POST_INIT事件
	ret = call_netdevice_notifiers(NETDEV_POST_INIT, dev);
	ret = notifier_to_errno(ret);
	if (ret)
		goto err_uninit;

	//添加此设备到sysfs
	ret = netdev_register_kobject(dev);
	if (ret) {
		dev->reg_state = NETREG_UNREGISTERED;
		goto err_uninit;
	}
	//设备已注册
	dev->reg_state = NETREG_REGISTERED;

	//设置dev的feature集
	__netdev_update_features(dev);

	/*
	 *	Default initial state at registry is that the
	 *	device is present.
	 */

	set_bit(__LINK_STATE_PRESENT, &dev->state);

	linkwatch_init_dev(dev);

	dev_init_scheduler(dev);
	dev_hold(dev);
	//将设备加入链中
	list_netdevice(dev);
	add_device_randomness(dev->dev_addr, dev->addr_len);

	/* If the device has permanent device address, driver should
	 * set dev_addr and also addr_assign_type should be set to
	 * NET_ADDR_PERM (default value).
	 */
	if (dev->addr_assign_type == NET_ADDR_PERM)
		memcpy(dev->perm_addr, dev->dev_addr, dev->addr_len);

	/* Notify protocols, that a new device appeared. */
	//触发网络注册通知
	ret = call_netdevice_notifiers(NETDEV_REGISTER, dev);
	ret = notifier_to_errno(ret);
	if (ret) {
		rollback_registered(dev);
		rcu_barrier();

		dev->reg_state = NETREG_UNREGISTERED;
		/* We should put the kobject that hold in
		 * netdev_unregister_kobject(), otherwise
		 * the net device cannot be freed when
		 * driver calls free_netdev(), because the
		 * kobject is being hold.
		 */
		kobject_put(&dev->dev.kobj);
	}
	/*
	 *	Prevent userspace races by waiting until the network
	 *	device is fully setup before sending notifications.
	 */
	//触发网络设备创建通知
	if (!dev->rtnl_link_ops ||
	    dev->rtnl_link_state == RTNL_LINK_INITIALIZED)
		rtmsg_ifinfo(RTM_NEWLINK/*触发newlink事件*/, dev, ~0U, GFP_KERNEL);

out:
	return ret;

err_uninit:
	if (dev->netdev_ops->ndo_uninit)
		dev->netdev_ops->ndo_uninit(dev);
	if (dev->priv_destructor)
		dev->priv_destructor(dev);
err_free_name:
	netdev_name_node_free(dev->name_node);
	goto out;
}
EXPORT_SYMBOL(register_netdevice);

/**
 *	init_dummy_netdev	- init a dummy network device for NAPI
 *	@dev: device to init
 *
 *	This takes a network device structure and initialize the minimum
 *	amount of fields so it can be used to schedule NAPI polls without
 *	registering a full blown interface. This is to be used by drivers
 *	that need to tie several hardware interfaces to a single NAPI
 *	poll scheduler due to HW limitations.
 */
int init_dummy_netdev(struct net_device *dev)
{
	/* Clear everything. Note we don't initialize spinlocks
	 * are they aren't supposed to be taken by any of the
	 * NAPI code and this dummy netdev is supposed to be
	 * only ever used for NAPI polls
	 */
	memset(dev, 0, sizeof(struct net_device));

	/* make sure we BUG if trying to hit standard
	 * register/unregister code path
	 */
	dev->reg_state = NETREG_DUMMY;

	/* NAPI wants this */
	INIT_LIST_HEAD(&dev->napi_list);

	/* a dummy interface is started by default */
	set_bit(__LINK_STATE_PRESENT, &dev->state);
	set_bit(__LINK_STATE_START, &dev->state);

	/* napi_busy_loop stats accounting wants this */
	dev_net_set(dev, &init_net);

	/* Note : We dont allocate pcpu_refcnt for dummy devices,
	 * because users of this 'device' dont need to change
	 * its refcount.
	 */

	return 0;
}
EXPORT_SYMBOL_GPL(init_dummy_netdev);


/**
 *	register_netdev	- register a network device
 *	@dev: device to register
 *
 *	Take a completed network device structure and add it to the kernel
 *	interfaces. A %NETDEV_REGISTER message is sent to the netdev notifier
 *	chain. 0 is returned on success. A negative errno code is returned
 *	on a failure to set up the device, or if the name is a duplicate.
 *
 *	This is a wrapper around register_netdevice that takes the rtnl semaphore
 *	and expands the device name if you passed a format string to
 *	alloc_netdev.
 */
int register_netdev(struct net_device *dev)
{
    //网络设备注册
	int err;

	if (rtnl_lock_killable())
		return -EINTR;
	err = register_netdevice(dev);
	rtnl_unlock();
	return err;
}
EXPORT_SYMBOL(register_netdev);

int netdev_refcnt_read(const struct net_device *dev)
{
	int i, refcnt = 0;

	for_each_possible_cpu(i)
		refcnt += *per_cpu_ptr(dev->pcpu_refcnt, i);
	return refcnt;
}
EXPORT_SYMBOL(netdev_refcnt_read);

/**
 * netdev_wait_allrefs - wait until all references are gone.
 * @dev: target net_device
 *
 * This is called when unregistering network devices.
 *
 * Any protocol or device that holds a reference should register
 * for netdevice notification, and cleanup and put back the
 * reference if they receive an UNREGISTER event.
 * We can get stuck here if buggy protocols don't correctly
 * call dev_put.
 */
static void netdev_wait_allrefs(struct net_device *dev)
{
	unsigned long rebroadcast_time, warning_time;
	int refcnt;

	linkwatch_forget_dev(dev);

	rebroadcast_time = warning_time = jiffies;
	refcnt = netdev_refcnt_read(dev);

	while (refcnt != 0) {
		if (time_after(jiffies, rebroadcast_time + 1 * HZ)) {
			rtnl_lock();

			/* Rebroadcast unregister notification */
			call_netdevice_notifiers(NETDEV_UNREGISTER, dev);

			__rtnl_unlock();
			rcu_barrier();
			rtnl_lock();

			if (test_bit(__LINK_STATE_LINKWATCH_PENDING,
				     &dev->state)) {
				/* We must not have linkwatch events
				 * pending on unregister. If this
				 * happens, we simply run the queue
				 * unscheduled, resulting in a noop
				 * for this device.
				 */
				linkwatch_run_queue();
			}

			__rtnl_unlock();

			rebroadcast_time = jiffies;
		}

		msleep(250);

		refcnt = netdev_refcnt_read(dev);

		if (refcnt && time_after(jiffies, warning_time + 10 * HZ)) {
			pr_emerg("unregister_netdevice: waiting for %s to become free. Usage count = %d\n",
				 dev->name, refcnt);
			warning_time = jiffies;
		}
	}
}

/* The sequence is:
 *
 *	rtnl_lock();
 *	...
 *	register_netdevice(x1);
 *	register_netdevice(x2);
 *	...
 *	unregister_netdevice(y1);
 *	unregister_netdevice(y2);
 *      ...
 *	rtnl_unlock();
 *	free_netdev(y1);
 *	free_netdev(y2);
 *
 * We are invoked by rtnl_unlock().
 * This allows us to deal with problems:
 * 1) We can delete sysfs objects which invoke hotplug
 *    without deadlocking with linkwatch via keventd.
 * 2) Since we run with the RTNL semaphore not held, we can sleep
 *    safely in order to wait for the netdev refcnt to drop to zero.
 *
 * We must not return until all unregister events added during
 * the interval the lock was held have been completed.
 */
void netdev_run_todo(void)
{
	struct list_head list;

	/* Snapshot list, allow later requests */
	list_replace_init(&net_todo_list, &list);

	__rtnl_unlock();


	/* Wait for rcu callbacks to finish before next phase */
	if (!list_empty(&list))
		rcu_barrier();

	//遍历dev
	while (!list_empty(&list)) {
		struct net_device *dev
			= list_first_entry(&list, struct net_device, todo_list);
		list_del(&dev->todo_list);

		if (unlikely(dev->reg_state != NETREG_UNREGISTERING)) {
			pr_err("network todo '%s' but state %d\n",
			       dev->name, dev->reg_state);
			dump_stack();
			continue;
		}

		dev->reg_state = NETREG_UNREGISTERED;

		netdev_wait_allrefs(dev);

		/* paranoia */
		BUG_ON(netdev_refcnt_read(dev));
		BUG_ON(!list_empty(&dev->ptype_all));
		BUG_ON(!list_empty(&dev->ptype_specific));
		//此时dev->ip_ptr,dev->ip6_ptr均未给值
		WARN_ON(rcu_access_pointer(dev->ip_ptr));
		WARN_ON(rcu_access_pointer(dev->ip6_ptr));
#if IS_ENABLED(CONFIG_DECNET)
		WARN_ON(dev->dn_ptr);
#endif
		if (dev->priv_destructor)
			dev->priv_destructor(dev);
		if (dev->needs_free_netdev)
			free_netdev(dev);

		/* Report a network device has been unregistered */
		rtnl_lock();
		dev_net(dev)->dev_unreg_count--;
		__rtnl_unlock();
		wake_up(&netdev_unregistering_wq);

		/* Free network device */
		kobject_put(&dev->dev.kobj);
	}
}

/* Convert net_device_stats to rtnl_link_stats64. rtnl_link_stats64 has
 * all the same fields in the same order as net_device_stats, with only
 * the type differing, but rtnl_link_stats64 may have additional fields
 * at the end for newer counters.
 */
void netdev_stats_to_stats64(struct rtnl_link_stats64 *stats64,
			     const struct net_device_stats *netdev_stats)
{
#if BITS_PER_LONG == 64
	BUILD_BUG_ON(sizeof(*stats64) < sizeof(*netdev_stats));
	memcpy(stats64, netdev_stats, sizeof(*netdev_stats));
	/* zero out counters that only exist in rtnl_link_stats64 */
	memset((char *)stats64 + sizeof(*netdev_stats), 0,
	       sizeof(*stats64) - sizeof(*netdev_stats));
#else
	size_t i, n = sizeof(*netdev_stats) / sizeof(unsigned long);
	const unsigned long *src = (const unsigned long *)netdev_stats;
	u64 *dst = (u64 *)stats64;

	BUILD_BUG_ON(n > sizeof(*stats64) / sizeof(u64));
	for (i = 0; i < n; i++)
		dst[i] = src[i];
	/* zero out counters that only exist in rtnl_link_stats64 */
	memset((char *)stats64 + n * sizeof(u64), 0,
	       sizeof(*stats64) - n * sizeof(u64));
#endif
}
EXPORT_SYMBOL(netdev_stats_to_stats64);

/**
 *	dev_get_stats	- get network device statistics
 *	@dev: device to get statistics from
 *	@storage: place to store stats
 *
 *	Get network statistics from device. Return @storage.
 *	The device driver may provide its own method by setting
 *	dev->netdev_ops->get_stats64 or dev->netdev_ops->get_stats;
 *	otherwise the internal statistics structure is used.
 */
//取网络设备统计信息
struct rtnl_link_stats64 *dev_get_stats(struct net_device *dev,
					struct rtnl_link_stats64 *storage/*存储统计结果*/)
{
	const struct net_device_ops *ops = dev->netdev_ops;

	if (ops->ndo_get_stats64) {
		//当统计计数置为０，再获取（新设备均应优先提供ndo_get_stats64函数）
		memset(storage, 0, sizeof(*storage));
		ops->ndo_get_stats64(dev, storage);
	} else if (ops->ndo_get_stats) {
		netdev_stats_to_stats64(storage, ops->ndo_get_stats(dev));
	} else {
		netdev_stats_to_stats64(storage, &dev->stats);
	}
	storage->rx_dropped += (unsigned long)atomic_long_read(&dev->rx_dropped);
	storage->tx_dropped += (unsigned long)atomic_long_read(&dev->tx_dropped);
	storage->rx_nohandler += (unsigned long)atomic_long_read(&dev->rx_nohandler);
	return storage;
}
EXPORT_SYMBOL(dev_get_stats);

//创建ingress队列
struct netdev_queue *dev_ingress_queue_create(struct net_device *dev)
{
	struct netdev_queue *queue = dev_ingress_queue(dev);

#ifdef CONFIG_NET_CLS_ACT
	if (queue)
		//ingress queue已存在，则返回
		return queue;

	//创建queue,并设置dev->ingress_queue
	queue = kzalloc(sizeof(*queue), GFP_KERNEL);
	if (!queue)
		return NULL;

	netdev_init_one_queue(dev, queue, NULL);
	//将排队规则定义为noop_qdisc(默认方式）
	RCU_INIT_POINTER(queue->qdisc, &noop_qdisc);
	queue->qdisc_sleeping = &noop_qdisc;
	//设置dev对应的ingress_queue
	rcu_assign_pointer(dev->ingress_queue, queue);
#endif
	return queue;
}

static const struct ethtool_ops default_ethtool_ops;

void netdev_set_default_ethtool_ops(struct net_device *dev,
				    const struct ethtool_ops *ops)
{
	if (dev->ethtool_ops == &default_ethtool_ops)
		dev->ethtool_ops = ops;
}
EXPORT_SYMBOL_GPL(netdev_set_default_ethtool_ops);

void netdev_freemem(struct net_device *dev)
{
	char *addr = (char *)dev - dev->padded;

	kvfree(addr);
}

/**
 * alloc_netdev_mqs - allocate network device
 * @sizeof_priv: size of private data to allocate space for
 * @name: device name format string
 * @name_assign_type: origin of device name
 * @setup: callback to initialize device
 * @txqs: the number of TX subqueues to allocate
 * @rxqs: the number of RX subqueues to allocate
 *
 * Allocates a struct net_device with private data area for driver use
 * and performs basic initialization.  Also allocates subqueue structs
 * for each queue on the device.
 * 申请网络设备
 */
struct net_device *alloc_netdev_mqs(int sizeof_priv/*私有结构体大小*/, const char *name/*网络设备名称*/,
		unsigned char name_assign_type,
		void (*setup)(struct net_device *)/*网络设备初始化函数*/,
		unsigned int txqs/*设备tx队列数目*/, unsigned int rxqs/*设备rx队列数目*/)
{
	struct net_device *dev;
	unsigned int alloc_size;
	struct net_device *p;

	BUG_ON(strlen(name) >= sizeof(dev->name));

	//tx队列数检查至少必须有一个
	if (txqs < 1) {
		pr_err("alloc_netdev: Unable to allocate device with zero queues\n");
		return NULL;
	}

	//rx队列数必须指少有一个
	if (rxqs < 1) {
		pr_err("alloc_netdev: Unable to allocate device with zero RX queues\n");
		return NULL;
	}

	//算上net_device的私有数据来申请空间（考虑内存对齐问题）
	alloc_size = sizeof(struct net_device);
	if (sizeof_priv) {
		/* ensure 32-byte alignment of private area */
		alloc_size = ALIGN(alloc_size, NETDEV_ALIGN);
		alloc_size += sizeof_priv;
	}
	/* ensure 32-byte alignment of whole construct */
	alloc_size += NETDEV_ALIGN - 1;

	//申请net_device的内存空间
	p = kvzalloc(alloc_size, GFP_KERNEL | __GFP_RETRY_MAYFAIL);
	if (!p)
		//申请失败，报错
		return NULL;

	//保证dev头部对齐
	dev = PTR_ALIGN(p, NETDEV_ALIGN);
	dev->padded = (char *)dev - (char *)p;

	dev->pcpu_refcnt = alloc_percpu(int);
	if (!dev->pcpu_refcnt)
		goto free_dev;

	//初始化设备硬件地址
	if (dev_addr_init(dev))
		goto free_pcpu;

	dev_mc_init(dev);
	dev_uc_init(dev);

	dev_net_set(dev, &init_net);//设置设备所属的namespace

	dev->gso_max_size = GSO_MAX_SIZE;
	dev->gso_max_segs = GSO_MAX_SEGS;
	dev->upper_level = 1;
	dev->lower_level = 1;

	INIT_LIST_HEAD(&dev->napi_list);
	INIT_LIST_HEAD(&dev->unreg_list);
	INIT_LIST_HEAD(&dev->close_list);
	INIT_LIST_HEAD(&dev->link_watch_list);
	INIT_LIST_HEAD(&dev->adj_list.upper);
	INIT_LIST_HEAD(&dev->adj_list.lower);
	INIT_LIST_HEAD(&dev->ptype_all);
	INIT_LIST_HEAD(&dev->ptype_specific);
	INIT_LIST_HEAD(&dev->net_notifier_list);
#ifdef CONFIG_NET_SCHED
	hash_init(dev->qdisc_hash);
#endif
	dev->priv_flags = IFF_XMIT_DST_RELEASE | IFF_XMIT_DST_RELEASE_PERM;
	//调用设备的setup回调，执行定制初始化
	setup(dev);

	if (!dev->tx_queue_len) {
		dev->priv_flags |= IFF_NO_QUEUE;
		dev->tx_queue_len = DEFAULT_TX_QUEUE_LEN;
	}

	//tx队列数初始化
	dev->num_tx_queues = txqs;
	dev->real_num_tx_queues = txqs;
	if (netif_alloc_netdev_queues(dev))
		goto free_all;

	//rx队列申请（队列未初始化）
	dev->num_rx_queues = rxqs;
	dev->real_num_rx_queues = rxqs;
	if (netif_alloc_rx_queues(dev))
		goto free_all;

	//设置设备名称
	strcpy(dev->name, name);
	dev->name_assign_type = name_assign_type;
	dev->group = INIT_NETDEV_GROUP;
	if (!dev->ethtool_ops)
		//设置默认的ethtool操作集
		dev->ethtool_ops = &default_ethtool_ops;

	//初始化设备的ingress　hook链表
	nf_hook_ingress_init(dev);

	return dev;

free_all:
	free_netdev(dev);
	return NULL;

free_pcpu:
	free_percpu(dev->pcpu_refcnt);
free_dev:
	netdev_freemem(dev);
	return NULL;
}
EXPORT_SYMBOL(alloc_netdev_mqs);

/**
 * free_netdev - free network device
 * @dev: device
 *
 * This function does the last stage of destroying an allocated device
 * interface. The reference to the device object is released. If this
 * is the last reference then it will be freed.Must be called in process
 * context.
 */
void free_netdev(struct net_device *dev)
{
	struct napi_struct *p, *n;

	might_sleep();
	netif_free_tx_queues(dev);
	netif_free_rx_queues(dev);

	kfree(rcu_dereference_protected(dev->ingress_queue, 1));

	/* Flush device addresses */
	dev_addr_flush(dev);

	list_for_each_entry_safe(p, n, &dev->napi_list, dev_list)
		netif_napi_del(p);

	free_percpu(dev->pcpu_refcnt);
	dev->pcpu_refcnt = NULL;
	free_percpu(dev->xdp_bulkq);
	dev->xdp_bulkq = NULL;

	/*  Compatibility with error handling in drivers */
	if (dev->reg_state == NETREG_UNINITIALIZED) {
		netdev_freemem(dev);
		return;
	}

	BUG_ON(dev->reg_state != NETREG_UNREGISTERED);
	dev->reg_state = NETREG_RELEASED;

	/* will free via device release */
	put_device(&dev->dev);
}
EXPORT_SYMBOL(free_netdev);

/**
 *	synchronize_net -  Synchronize with packet receive processing
 *
 *	Wait for packets currently being received to be done.
 *	Does not block later packets from starting.
 */
void synchronize_net(void)
{
	might_sleep();
	if (rtnl_is_locked())
		synchronize_rcu_expedited();
	else
		synchronize_rcu();
}
EXPORT_SYMBOL(synchronize_net);

/**
 *	unregister_netdevice_queue - remove device from the kernel
 *	@dev: device
 *	@head: list
 *
 *	This function shuts down a device interface and removes it
 *	from the kernel tables.
 *	If head not NULL, device is queued to be unregistered later.
 *
 *	Callers must hold the rtnl semaphore.  You may want
 *	unregister_netdev() instead of this.
 */

void unregister_netdevice_queue(struct net_device *dev, struct list_head *head)
{
	ASSERT_RTNL();

	if (head) {
		list_move_tail(&dev->unreg_list, head);
	} else {
		rollback_registered(dev);
		/* Finish processing unregister after unlock */
		net_set_todo(dev);
	}
}
EXPORT_SYMBOL(unregister_netdevice_queue);

/**
 *	unregister_netdevice_many - unregister many devices
 *	@head: list of devices
 *
 *  Note: As most callers use a stack allocated list_head,
 *  we force a list_del() to make sure stack wont be corrupted later.
 */
void unregister_netdevice_many(struct list_head *head)
{
	struct net_device *dev;

	if (!list_empty(head)) {
		rollback_registered_many(head);
		list_for_each_entry(dev, head, unreg_list)
			net_set_todo(dev);
		list_del(head);
	}
}
EXPORT_SYMBOL(unregister_netdevice_many);

/**
 *	unregister_netdev - remove device from the kernel
 *	@dev: device
 *
 *	This function shuts down a device interface and removes it
 *	from the kernel tables.
 *
 *	This is just a wrapper for unregister_netdevice that takes
 *	the rtnl semaphore.  In general you want to use this and not
 *	unregister_netdevice.
 */
void unregister_netdev(struct net_device *dev)
{
	rtnl_lock();
	unregister_netdevice(dev);
	rtnl_unlock();
}
EXPORT_SYMBOL(unregister_netdev);

/**
 *	dev_change_net_namespace - move device to different nethost namespace
 *	@dev: device
 *	@net: network namespace
 *	@pat: If not NULL name pattern to try if the current device name
 *	      is already taken in the destination network namespace.
 *
 *	This function shuts down a device interface and moves it
 *	to a new network namespace. On success 0 is returned, on
 *	a failure a netagive errno code is returned.
 *
 *	Callers must hold the rtnl semaphore.
 */
//切换设备的net namespace到net
int dev_change_net_namespace(struct net_device *dev, struct net *net, const char *pat)
{
	struct net *net_old = dev_net(dev);
	int err, new_nsid, new_ifindex;

	ASSERT_RTNL();

	/* Don't allow namespace local devices to be moved. */
	err = -EINVAL;
	if (dev->features & NETIF_F_NETNS_LOCAL)
		goto out;

	/* Ensure the device has been registrered */
	if (dev->reg_state != NETREG_REGISTERED)
		goto out;

	/* Get out if there is nothing todo */
	err = 0;
	if (net_eq(net_old, net))
		goto out;

	/* Pick the destination device name, and ensure
	 * we can use it in the destination network namespace.
	 */
	err = -EEXIST;
	if (__dev_get_by_name(net, dev->name)) {
	    /*取目标net namespace中查询dev->name是否已存在*/
		/* We get here if we can't use the current device name */
		if (!pat)
			goto out;
		err = dev_get_valid_name(net, dev, pat);
		if (err < 0)
			goto out;
	}

	/*
	 * And now a mini version of register_netdevice unregister_netdevice.
	 */

	/* If device is running close it first. */
	dev_close(dev);

	/* And unlink it from device chain */
	unlist_netdevice(dev);

	synchronize_net();

	/* Shutdown queueing discipline. */
	dev_shutdown(dev);

	/* Notify protocols, that we are about to destroy
	 * this device. They should clean all the things.
	 *
	 * Note that dev->reg_state stays at NETREG_REGISTERED.
	 * This is wanted because this way 8021q and macvlan know
	 * the device is just moving and can keep their slaves up.
	 */
	call_netdevice_notifiers(NETDEV_UNREGISTER, dev);
	rcu_barrier();

	new_nsid = peernet2id_alloc(dev_net(dev), net, GFP_KERNEL);
	/* If there is an ifindex conflict assign a new one */
	if (__dev_get_by_index(net, dev->ifindex))
		new_ifindex = dev_new_index(net);
	else
		new_ifindex = dev->ifindex;

	rtmsg_ifinfo_newnet(RTM_DELLINK, dev, ~0U, GFP_KERNEL, &new_nsid,
			    new_ifindex);

	/*
	 *	Flush the unicast and multicast chains
	 */
	dev_uc_flush(dev);
	dev_mc_flush(dev);

	/* Send a netdev-removed uevent to the old namespace */
	kobject_uevent(&dev->dev.kobj, KOBJ_REMOVE);
	netdev_adjacent_del_links(dev);

	/* Move per-net netdevice notifiers that are following the netdevice */
	move_netdevice_notifiers_dev_net(dev, net);

	/* Actually switch the network namespace */
	dev_net_set(dev, net);
	dev->ifindex = new_ifindex;

	//发送netdev添加消息给用户态
	/* Send a netdev-add uevent to the new namespace */
	kobject_uevent(&dev->dev.kobj, KOBJ_ADD);
	netdev_adjacent_add_links(dev);

	/* Fixup kobjects */
	err = device_rename(&dev->dev, dev->name);
	WARN_ON(err);

	/* Adapt owner in case owning user namespace of target network
	 * namespace is different from the original one.
	 */
	err = netdev_change_owner(dev, net_old, net);
	WARN_ON(err);

	/* Add the device back in the hashes */
	list_netdevice(dev);

	/* Notify protocols, that a new device appeared. */
	call_netdevice_notifiers(NETDEV_REGISTER, dev);

	/*
	 *	Prevent userspace races by waiting until the network
	 *	device is fully setup before sending notifications.
	 */
	rtmsg_ifinfo(RTM_NEWLINK, dev, ~0U, GFP_KERNEL);

	synchronize_net();
	err = 0;
out:
	return err;
}
EXPORT_SYMBOL_GPL(dev_change_net_namespace);

//oldcpu下线后，将oldcpu中相关的数据移挂到当前新cpu上。
static int dev_cpu_dead(unsigned int oldcpu)
{
	struct sk_buff **list_skb;
	struct sk_buff *skb;
	unsigned int cpu;
	struct softnet_data *sd, *oldsd, *remsd = NULL;

	local_irq_disable();
	//当前运行的cpu id
	cpu = smp_processor_id();
	//取此cpu对应的softnet_data
	sd = &per_cpu(softnet_data, cpu);
	//取旧cpu对应的softnet_data
	oldsd = &per_cpu(softnet_data, oldcpu);

	/* Find end of our completion_queue. */
	list_skb = &sd->completion_queue;
	while (*list_skb)
		list_skb = &(*list_skb)->next;
	/* Append completion queue from offline CPU. */
	//将下线cpu的oldsd->competion_queue加入到当前cpu上
	*list_skb = oldsd->completion_queue;
	//旧cpu的completion_queue置为空
	oldsd->completion_queue = NULL;

	/* Append output queue from offline CPU. */
	//合并oldsd->output_queue
	if (oldsd->output_queue) {
		*sd->output_queue_tailp = oldsd->output_queue;
		sd->output_queue_tailp = oldsd->output_queue_tailp;
		oldsd->output_queue = NULL;
		oldsd->output_queue_tailp = &oldsd->output_queue;
	}
	/* Append NAPI poll list from offline CPU, with one exception :
	 * process_backlog() must be called by cpu owning percpu backlog.
	 * We properly handle process_queue & input_pkt_queue later.
	 */
	//将oldsd->poll_list中的每一个napi摘除，并将其添加到sd->poll_list上，并触发收包软中断
	while (!list_empty(&oldsd->poll_list)) {
		struct napi_struct *napi = list_first_entry(&oldsd->poll_list,
							    struct napi_struct,
							    poll_list);

		//将这个napi自poll_list中移除掉
		list_del_init(&napi->poll_list);

		//如果poll的方法不是process_backlog，则触发中断方式进行收包
		if (napi->poll == process_backlog)
			napi->state = 0;
		else
			//触发rx软中断
			____napi_schedule(sd, napi);
	}

	raise_softirq_irqoff(NET_TX_SOFTIRQ);
	local_irq_enable();

#ifdef CONFIG_RPS
	remsd = oldsd->rps_ipi_list;
	oldsd->rps_ipi_list = NULL;
#endif
	/* send out pending IPI's on offline CPU */
	net_rps_send_ipi(remsd);

	/* Process offline CPU's input_pkt_queue */
	while ((skb = __skb_dequeue(&oldsd->process_queue))) {
		netif_rx_ni(skb);
		input_queue_head_incr(oldsd);
	}
	while ((skb = skb_dequeue(&oldsd->input_pkt_queue))) {
		netif_rx_ni(skb);
		input_queue_head_incr(oldsd);
	}

	return 0;
}

/**
 *	netdev_increment_features - increment feature set by one
 *	@all: current feature set
 *	@one: new feature set
 *	@mask: mask feature set
 *
 *	Computes a new feature set after adding a device with feature set
 *	@one to the master device with current feature set @all.  Will not
 *	enable anything that is off in @mask. Returns the new feature set.
 */
netdev_features_t netdev_increment_features(netdev_features_t all,
	netdev_features_t one, netdev_features_t mask)
{
	if (mask & NETIF_F_HW_CSUM)
		mask |= NETIF_F_CSUM_MASK;
	mask |= NETIF_F_VLAN_CHALLENGED;

	all |= one & (NETIF_F_ONE_FOR_ALL | NETIF_F_CSUM_MASK) & mask;
	all &= one | ~NETIF_F_ALL_FOR_ALL;

	/* If one device supports hw checksumming, set for all. */
	if (all & NETIF_F_HW_CSUM)
		all &= ~(NETIF_F_CSUM_MASK & ~NETIF_F_HW_CSUM);

	return all;
}
EXPORT_SYMBOL(netdev_increment_features);

static struct hlist_head * __net_init netdev_create_hash(void)
{
	int i;
	struct hlist_head *hash;

	hash = kmalloc_array(NETDEV_HASHENTRIES, sizeof(*hash), GFP_KERNEL);
	if (hash != NULL)
		for (i = 0; i < NETDEV_HASHENTRIES; i++)
			INIT_HLIST_HEAD(&hash[i]);

	return hash;
}

/* Initialize per network namespace state */
static int __net_init netdev_init(struct net *net)
{
	BUILD_BUG_ON(GRO_HASH_BUCKETS >
		     8 * sizeof_field(struct napi_struct, gro_bitmask));

	if (net != &init_net)
		INIT_LIST_HEAD(&net->dev_base_head);

	net->dev_name_head = netdev_create_hash();
	if (net->dev_name_head == NULL)
		goto err_name;

	net->dev_index_head = netdev_create_hash();
	if (net->dev_index_head == NULL)
		goto err_idx;

	RAW_INIT_NOTIFIER_HEAD(&net->netdev_chain);

	return 0;

err_idx:
	kfree(net->dev_name_head);
err_name:
	return -ENOMEM;
}

/**
 *	netdev_drivername - network driver for the device
 *	@dev: network device
 *
 *	Determine network driver for device.
 */
const char *netdev_drivername(const struct net_device *dev)
{
	const struct device_driver *driver;
	const struct device *parent;
	const char *empty = "";

	parent = dev->dev.parent;
	if (!parent)
		return empty;

	driver = parent->driver;
	if (driver && driver->name)
		return driver->name;
	return empty;
}

static void __netdev_printk(const char *level, const struct net_device *dev,
			    struct va_format *vaf)
{
	if (dev && dev->dev.parent) {
		dev_printk_emit(level[1] - '0',
				dev->dev.parent,
				"%s %s %s%s: %pV",
				dev_driver_string(dev->dev.parent),
				dev_name(dev->dev.parent),
				netdev_name(dev), netdev_reg_state(dev),
				vaf);
	} else if (dev) {
		printk("%s%s%s: %pV",
		       level, netdev_name(dev), netdev_reg_state(dev), vaf);
	} else {
		printk("%s(NULL net_device): %pV", level, vaf);
	}
}

void netdev_printk(const char *level, const struct net_device *dev,
		   const char *format, ...)
{
	struct va_format vaf;
	va_list args;

	va_start(args, format);

	vaf.fmt = format;
	vaf.va = &args;

	__netdev_printk(level, dev, &vaf);

	va_end(args);
}
EXPORT_SYMBOL(netdev_printk);

#define define_netdev_printk_level(func, level)			\
void func(const struct net_device *dev, const char *fmt, ...)	\
{								\
	struct va_format vaf;					\
	va_list args;						\
								\
	va_start(args, fmt);					\
								\
	vaf.fmt = fmt;						\
	vaf.va = &args;						\
								\
	__netdev_printk(level, dev, &vaf);			\
								\
	va_end(args);						\
}								\
EXPORT_SYMBOL(func);

define_netdev_printk_level(netdev_emerg, KERN_EMERG);
define_netdev_printk_level(netdev_alert, KERN_ALERT);
define_netdev_printk_level(netdev_crit, KERN_CRIT);
define_netdev_printk_level(netdev_err, KERN_ERR);
define_netdev_printk_level(netdev_warn, KERN_WARNING);
define_netdev_printk_level(netdev_notice, KERN_NOTICE);
define_netdev_printk_level(netdev_info, KERN_INFO);

static void __net_exit netdev_exit(struct net *net)
{
	kfree(net->dev_name_head);
	kfree(net->dev_index_head);
	if (net != &init_net)
		WARN_ON_ONCE(!list_empty(&net->dev_base_head));
}

static struct pernet_operations __net_initdata netdev_net_ops = {
	.init = netdev_init,
	.exit = netdev_exit,
};

static void __net_exit default_device_exit(struct net *net)
{
	struct net_device *dev, *aux;
	/*
	 * Push all migratable network devices back to the
	 * initial network namespace
	 */
	rtnl_lock();
	for_each_netdev_safe(net, dev, aux) {
		int err;
		char fb_name[IFNAMSIZ];

		/* Ignore unmoveable devices (i.e. loopback) */
		if (dev->features & NETIF_F_NETNS_LOCAL)
			continue;

		/* Leave virtual devices for the generic cleanup */
		if (dev->rtnl_link_ops)
			continue;

		/* Push remaining network devices to init_net */
		snprintf(fb_name, IFNAMSIZ, "dev%d", dev->ifindex);
		if (__dev_get_by_name(&init_net, fb_name))
			snprintf(fb_name, IFNAMSIZ, "dev%%d");
		err = dev_change_net_namespace(dev, &init_net, fb_name);
		if (err) {
			pr_emerg("%s: failed to move %s to init_net: %d\n",
				 __func__, dev->name, err);
			BUG();
		}
	}
	rtnl_unlock();
}

static void __net_exit rtnl_lock_unregistering(struct list_head *net_list)
{
	/* Return with the rtnl_lock held when there are no network
	 * devices unregistering in any network namespace in net_list.
	 */
	struct net *net;
	bool unregistering;
	DEFINE_WAIT_FUNC(wait, woken_wake_function);

	add_wait_queue(&netdev_unregistering_wq, &wait);
	for (;;) {
		unregistering = false;
		rtnl_lock();
		/*遍历每个net namespace*/
		list_for_each_entry(net, net_list, exit_list) {
			if (net->dev_unreg_count > 0) {
				unregistering = true;
				break;
			}
		}
		if (!unregistering)
			break;
		__rtnl_unlock();

		wait_woken(&wait, TASK_UNINTERRUPTIBLE, MAX_SCHEDULE_TIMEOUT);
	}
	remove_wait_queue(&netdev_unregistering_wq, &wait);
}

static void __net_exit default_device_exit_batch(struct list_head *net_list)
{
	/* At exit all network devices most be removed from a network
	 * namespace.  Do this in the reverse order of registration.
	 * Do this across as many network namespaces as possible to
	 * improve batching efficiency.
	 */
	struct net_device *dev;
	struct net *net;
	LIST_HEAD(dev_kill_list);

	/* To prevent network device cleanup code from dereferencing
	 * loopback devices or network devices that have been freed
	 * wait here for all pending unregistrations to complete,
	 * before unregistring the loopback device and allowing the
	 * network namespace be freed.
	 *
	 * The netdev todo list containing all network devices
	 * unregistrations that happen in default_device_exit_batch
	 * will run in the rtnl_unlock() at the end of
	 * default_device_exit_batch.
	 */
	rtnl_lock_unregistering(net_list);
	list_for_each_entry(net, net_list, exit_list) {
		for_each_netdev_reverse(net, dev) {
			if (dev->rtnl_link_ops && dev->rtnl_link_ops->dellink)
				dev->rtnl_link_ops->dellink(dev, &dev_kill_list);
			else
				unregister_netdevice_queue(dev, &dev_kill_list);
		}
	}
	unregister_netdevice_many(&dev_kill_list);
	rtnl_unlock();
}

static struct pernet_operations __net_initdata default_device_ops = {
	.exit = default_device_exit,
	.exit_batch = default_device_exit_batch,
};

/*
 *	Initialize the DEV module. At boot time this walks the device list and
 *	unhooks any devices that fail to initialise (normally hardware not
 *	present) and leaves us with a valid list of present and active devices.
 *
 */

/*
 *       This is called single threaded during boot, so no need
 *       to take the rtnl semaphore.
 */
static int __init net_dev_init(void)
{
	int i, rc = -ENOMEM;

	BUG_ON(!dev_boot_phase);

	if (dev_proc_init())
		goto out;

	if (netdev_kobject_init())
		goto out;

	//初始化ptype_all,初始化ptype_base为报文处理加钩子
	INIT_LIST_HEAD(&ptype_all);
	for (i = 0; i < PTYPE_HASH_SIZE; i++)
		INIT_LIST_HEAD(&ptype_base[i]);

	INIT_LIST_HEAD(&offload_base);

	if (register_pernet_subsys(&netdev_net_ops))
		goto out;

	/*
	 *	Initialise the packet receive queues.
	 */

	for_each_possible_cpu(i) {
		struct work_struct *flush = per_cpu_ptr(&flush_works, i);
		struct softnet_data *sd = &per_cpu(softnet_data, i);

		INIT_WORK(flush, flush_backlog);

		skb_queue_head_init(&sd->input_pkt_queue);
		skb_queue_head_init(&sd->process_queue);
#ifdef CONFIG_XFRM_OFFLOAD
		skb_queue_head_init(&sd->xfrm_backlog);
#endif
		INIT_LIST_HEAD(&sd->poll_list);
		sd->output_queue_tailp = &sd->output_queue;
#ifdef CONFIG_RPS
		sd->csd.func = rps_trigger_softirq;
		sd->csd.info = sd;
		sd->cpu = i;
#endif

		init_gro_hash(&sd->backlog);
		sd->backlog.poll = process_backlog;
		sd->backlog.weight = weight_p;
	}

	dev_boot_phase = 0;

	/* The loopback device is special if any other network devices
	 * is present in a network namespace the loopback device must
	 * be present. Since we now dynamically allocate and free the
	 * loopback device ensure this invariant is maintained by
	 * keeping the loopback device as the first device on the
	 * list of network devices.  Ensuring the loopback devices
	 * is the first device that appears and the last network device
	 * that disappears.
	 */
	if (register_pernet_device(&loopback_net_ops))
		goto out;

	if (register_pernet_device(&default_device_ops))
		goto out;

	//定义两个软件中断（1，tx，2.rx)
	open_softirq(NET_TX_SOFTIRQ, net_tx_action);
	open_softirq(NET_RX_SOFTIRQ, net_rx_action);

	rc = cpuhp_setup_state_nocalls(CPUHP_NET_DEV_DEAD, "net/dev:dead",
				       NULL, dev_cpu_dead);
	WARN_ON(rc < 0);
	rc = 0;
out:
	return rc;
}

subsys_initcall(net_dev_init);<|MERGE_RESOLUTION|>--- conflicted
+++ resolved
@@ -4853,13 +4853,8 @@
 		fallthrough;
 	case XDP_ABORTED:
 		trace_xdp_exception(skb->dev, xdp_prog, act);
-<<<<<<< HEAD
-		/* fall through */
+		fallthrough;
 	case XDP_DROP://action为丢包
-=======
-		fallthrough;
-	case XDP_DROP:
->>>>>>> fb0155a0
 	do_drop:
 		kfree_skb(skb);
 		break;
@@ -9334,12 +9329,6 @@
 		xdp_link->dev = NULL;
 	}
 
-<<<<<<< HEAD
-	//为设备安装xdp程序
-	err = dev_xdp_install(dev, bpf_op, extack, flags, prog);
-	if (err < 0 && prog)
-		bpf_prog_put(prog);
-=======
 	rtnl_unlock();
 }
 
@@ -9392,7 +9381,6 @@
 	enum bpf_xdp_mode mode;
 	bpf_op_t bpf_op;
 	int err = 0;
->>>>>>> upstream/master
 
 	rtnl_lock();
 
