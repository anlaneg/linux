--- conflicted
+++ resolved
@@ -1866,13 +1866,9 @@
 {
 	if (unlikely(skb_orphan_frags_rx(skb, GFP_ATOMIC)))
 		return -ENOMEM;
-<<<<<<< HEAD
 	//增加引用计数
-	atomic_inc(&skb->users);
+	refcount_inc(&skb->users);
 	//执行回调
-=======
-	refcount_inc(&skb->users);
->>>>>>> 4fbd8d19
 	return pt_prev->func(skb, skb->dev, pt_prev, orig_dev);
 }
 
