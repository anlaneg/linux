// SPDX-License-Identifier: GPL-2.0-or-later
/*
 *      NET3    Protocol independent device support routines.
 *
 *	Derived from the non IP parts of dev.c 1.0.19
 *              Authors:	Ross Biro
 *				Fred N. van Kempen, <waltje@uWalt.NL.Mugnet.ORG>
 *				Mark Evans, <evansmp@uhura.aston.ac.uk>
 *
 *	Additional Authors:
 *		Florian la Roche <rzsfl@rz.uni-sb.de>
 *		Alan Cox <gw4pts@gw4pts.ampr.org>
 *		David Hinds <dahinds@users.sourceforge.net>
 *		Alexey Kuznetsov <kuznet@ms2.inr.ac.ru>
 *		Adam Sulmicki <adam@cfar.umd.edu>
 *              Pekka Riikonen <priikone@poesidon.pspt.fi>
 *
 *	Changes:
 *              D.J. Barrow     :       Fixed bug where dev->refcnt gets set
 *                                      to 2 if register_netdev gets called
 *                                      before net_dev_init & also removed a
 *                                      few lines of code in the process.
 *		Alan Cox	:	device private ioctl copies fields back.
 *		Alan Cox	:	Transmit queue code does relevant
 *					stunts to keep the queue safe.
 *		Alan Cox	:	Fixed double lock.
 *		Alan Cox	:	Fixed promisc NULL pointer trap
 *		????????	:	Support the full private ioctl range
 *		Alan Cox	:	Moved ioctl permission check into
 *					drivers
 *		Tim Kordas	:	SIOCADDMULTI/SIOCDELMULTI
 *		Alan Cox	:	100 backlog just doesn't cut it when
 *					you start doing multicast video 8)
 *		Alan Cox	:	Rewrote net_bh and list manager.
 *              Alan Cox        :       Fix ETH_P_ALL echoback lengths.
 *		Alan Cox	:	Took out transmit every packet pass
 *					Saved a few bytes in the ioctl handler
 *		Alan Cox	:	Network driver sets packet type before
 *					calling netif_rx. Saves a function
 *					call a packet.
 *		Alan Cox	:	Hashed net_bh()
 *		Richard Kooijman:	Timestamp fixes.
 *		Alan Cox	:	Wrong field in SIOCGIFDSTADDR
 *		Alan Cox	:	Device lock protection.
 *              Alan Cox        :       Fixed nasty side effect of device close
 *					changes.
 *		Rudi Cilibrasi	:	Pass the right thing to
 *					set_mac_address()
 *		Dave Miller	:	32bit quantity for the device lock to
 *					make it work out on a Sparc.
 *		Bjorn Ekwall	:	Added KERNELD hack.
 *		Alan Cox	:	Cleaned up the backlog initialise.
 *		Craig Metz	:	SIOCGIFCONF fix if space for under
 *					1 device.
 *	    Thomas Bogendoerfer :	Return ENODEV for dev_open, if there
 *					is no device open function.
 *		Andi Kleen	:	Fix error reporting for SIOCGIFCONF
 *	    Michael Chastain	:	Fix signed/unsigned for SIOCGIFCONF
 *		Cyrus Durgin	:	Cleaned for KMOD
 *		Adam Sulmicki   :	Bug Fix : Network Device Unload
 *					A network device unload needs to purge
 *					the backlog queue.
 *	Paul Rusty Russell	:	SIOCSIFNAME
 *              Pekka Riikonen  :	Netdev boot-time settings code
 *              Andrew Morton   :       Make unregister_netdevice wait
 *                                      indefinitely on dev->refcnt
 *              J Hadi Salim    :       - Backlog queue sampling
 *				        - netif_rx() feedback
 */

#include <linux/uaccess.h>
#include <linux/bitops.h>
#include <linux/capability.h>
#include <linux/cpu.h>
#include <linux/types.h>
#include <linux/kernel.h>
#include <linux/hash.h>
#include <linux/slab.h>
#include <linux/sched.h>
#include <linux/sched/mm.h>
#include <linux/mutex.h>
#include <linux/string.h>
#include <linux/mm.h>
#include <linux/socket.h>
#include <linux/sockios.h>
#include <linux/errno.h>
#include <linux/interrupt.h>
#include <linux/if_ether.h>
#include <linux/netdevice.h>
#include <linux/etherdevice.h>
#include <linux/ethtool.h>
#include <linux/skbuff.h>
#include <linux/bpf.h>
#include <linux/bpf_trace.h>
#include <net/net_namespace.h>
#include <net/sock.h>
#include <net/busy_poll.h>
#include <linux/rtnetlink.h>
#include <linux/stat.h>
#include <net/dst.h>
#include <net/dst_metadata.h>
#include <net/pkt_sched.h>
#include <net/pkt_cls.h>
#include <net/checksum.h>
#include <net/xfrm.h>
#include <linux/highmem.h>
#include <linux/init.h>
#include <linux/module.h>
#include <linux/netpoll.h>
#include <linux/rcupdate.h>
#include <linux/delay.h>
#include <net/iw_handler.h>
#include <asm/current.h>
#include <linux/audit.h>
#include <linux/dmaengine.h>
#include <linux/err.h>
#include <linux/ctype.h>
#include <linux/if_arp.h>
#include <linux/if_vlan.h>
#include <linux/ip.h>
#include <net/ip.h>
#include <net/mpls.h>
#include <linux/ipv6.h>
#include <linux/in.h>
#include <linux/jhash.h>
#include <linux/random.h>
#include <trace/events/napi.h>
#include <trace/events/net.h>
#include <trace/events/skb.h>
#include <linux/inetdevice.h>
#include <linux/cpu_rmap.h>
#include <linux/static_key.h>
#include <linux/hashtable.h>
#include <linux/vmalloc.h>
#include <linux/if_macvlan.h>
#include <linux/errqueue.h>
#include <linux/hrtimer.h>
#include <linux/netfilter_ingress.h>
#include <linux/crash_dump.h>
#include <linux/sctp.h>
#include <net/udp_tunnel.h>
#include <linux/net_namespace.h>
#include <linux/indirect_call_wrapper.h>
#include <net/devlink.h>

#include "net-sysfs.h"

#define MAX_GRO_SKBS 8
#define MAX_NEST_DEV 8

/* This should be increased if a protocol with a bigger head is added. */
#define GRO_MAX_HEAD (MAX_HEADER + 128)

static DEFINE_SPINLOCK(ptype_lock);
static DEFINE_SPINLOCK(offload_lock);
struct list_head ptype_base[PTYPE_HASH_SIZE] __read_mostly;
//挂在此链上的ptype将收取所有报文
struct list_head ptype_all __read_mostly;	/* Taps */
//不同的协议可向此链表注册其相关的gro功能
static struct list_head offload_base __read_mostly;

static int netif_rx_internal(struct sk_buff *skb);
static int call_netdevice_notifiers_info(unsigned long val,
					 struct netdev_notifier_info *info);
static int call_netdevice_notifiers_extack(unsigned long val,
					   struct net_device *dev,
					   struct netlink_ext_ack *extack);
static struct napi_struct *napi_by_id(unsigned int napi_id);

/*
 * The @dev_base_head list is protected by @dev_base_lock and the rtnl
 * semaphore.
 *
 * Pure readers hold dev_base_lock for reading, or rcu_read_lock()
 *
 * Writers must hold the rtnl semaphore while they loop through the
 * dev_base_head list, and hold dev_base_lock for writing when they do the
 * actual updates.  This allows pure readers to access the list even
 * while a writer is preparing to update it.
 *
 * To put it another way, dev_base_lock is held for writing only to
 * protect against pure readers; the rtnl semaphore provides the
 * protection against other writers.
 *
 * See, for example usages, register_netdevice() and
 * unregister_netdevice(), which must be called with the rtnl
 * semaphore held.
 */
DEFINE_RWLOCK(dev_base_lock);
EXPORT_SYMBOL(dev_base_lock);

static DEFINE_MUTEX(ifalias_mutex);

/* protects napi_hash addition/deletion and napi_gen_id */
static DEFINE_SPINLOCK(napi_hash_lock);

static unsigned int napi_gen_id = NR_CPUS;
//用于保存系统中所有napi
static DEFINE_READ_MOSTLY_HASHTABLE(napi_hash, 8);

static seqcount_t devnet_rename_seq;

static inline void dev_base_seq_inc(struct net *net)
{
	while (++net->dev_base_seq == 0)
		;
}

//按名称hash
static inline struct hlist_head *dev_name_hash(struct net *net, const char *name)
{
	unsigned int hash = full_name_hash(net, name, strnlen(name, IFNAMSIZ));

	return &net->dev_name_head[hash_32(hash, NETDEV_HASHBITS)];
}

//按ifindex值进行hash
static inline struct hlist_head *dev_index_hash(struct net *net, int ifindex)
{
	return &net->dev_index_head[ifindex & (NETDEV_HASHENTRIES - 1)];
}

static inline void rps_lock(struct softnet_data *sd)
{
#ifdef CONFIG_RPS
	spin_lock(&sd->input_pkt_queue.lock);
#endif
}

static inline void rps_unlock(struct softnet_data *sd)
{
#ifdef CONFIG_RPS
	spin_unlock(&sd->input_pkt_queue.lock);
#endif
}

static struct netdev_name_node *netdev_name_node_alloc(struct net_device *dev,
						       const char *name)
{
	struct netdev_name_node *name_node;

	name_node = kmalloc(sizeof(*name_node), GFP_KERNEL);
	if (!name_node)
		return NULL;
	INIT_HLIST_NODE(&name_node->hlist);
	name_node->dev = dev;
	name_node->name = name;
	return name_node;
}

static struct netdev_name_node *
netdev_name_node_head_alloc(struct net_device *dev)
{
	struct netdev_name_node *name_node;

	name_node = netdev_name_node_alloc(dev, dev->name);
	if (!name_node)
		return NULL;
	INIT_LIST_HEAD(&name_node->list);
	return name_node;
}

static void netdev_name_node_free(struct netdev_name_node *name_node)
{
	kfree(name_node);
}

static void netdev_name_node_add(struct net *net,
				 struct netdev_name_node *name_node)
{
	hlist_add_head_rcu(&name_node->hlist,
			   dev_name_hash(net, name_node->name));
}

static void netdev_name_node_del(struct netdev_name_node *name_node)
{
	hlist_del_rcu(&name_node->hlist);
}

static struct netdev_name_node *netdev_name_node_lookup(struct net *net,
							const char *name)
{
	struct hlist_head *head = dev_name_hash(net, name);
	struct netdev_name_node *name_node;

	hlist_for_each_entry(name_node, head, hlist)
		if (!strcmp(name_node->name, name))
			return name_node;
	return NULL;
}

static struct netdev_name_node *netdev_name_node_lookup_rcu(struct net *net,
							    const char *name)
{
	struct hlist_head *head = dev_name_hash(net, name);
	struct netdev_name_node *name_node;

	hlist_for_each_entry_rcu(name_node, head, hlist)
		if (!strcmp(name_node->name, name))
			return name_node;
	return NULL;
}

int netdev_name_node_alt_create(struct net_device *dev, const char *name)
{
	struct netdev_name_node *name_node;
	struct net *net = dev_net(dev);

	name_node = netdev_name_node_lookup(net, name);
	if (name_node)
		return -EEXIST;
	name_node = netdev_name_node_alloc(dev, name);
	if (!name_node)
		return -ENOMEM;
	netdev_name_node_add(net, name_node);
	/* The node that holds dev->name acts as a head of per-device list. */
	list_add_tail(&name_node->list, &dev->name_node->list);

	return 0;
}
EXPORT_SYMBOL(netdev_name_node_alt_create);

static void __netdev_name_node_alt_destroy(struct netdev_name_node *name_node)
{
	list_del(&name_node->list);
	netdev_name_node_del(name_node);
	kfree(name_node->name);
	netdev_name_node_free(name_node);
}

int netdev_name_node_alt_destroy(struct net_device *dev, const char *name)
{
	struct netdev_name_node *name_node;
	struct net *net = dev_net(dev);

	name_node = netdev_name_node_lookup(net, name);
	if (!name_node)
		return -ENOENT;
	__netdev_name_node_alt_destroy(name_node);

	return 0;
}
EXPORT_SYMBOL(netdev_name_node_alt_destroy);

static void netdev_name_node_alt_flush(struct net_device *dev)
{
	struct netdev_name_node *name_node, *tmp;

	list_for_each_entry_safe(name_node, tmp, &dev->name_node->list, list)
		__netdev_name_node_alt_destroy(name_node);
}

//将设备insert到链表
/* Device list insertion */
static void list_netdevice(struct net_device *dev)
{
	struct net *net = dev_net(dev);

	ASSERT_RTNL();

	write_lock_bh(&dev_base_lock);
	list_add_tail_rcu(&dev->dev_list, &net->dev_base_head);//加入dev链表
	netdev_name_node_add(net, dev->name_node);//加入name索引的链表
	hlist_add_head_rcu(&dev->index_hlist,
			   dev_index_hash(net, dev->ifindex));//加入ifindex索引的链表
	write_unlock_bh(&dev_base_lock);

	dev_base_seq_inc(net);
}

/* Device list removal
 * caller must respect a RCU grace period before freeing/reusing dev
 */
//自相关链表中摘除dev
static void unlist_netdevice(struct net_device *dev)
{
	ASSERT_RTNL();

	/* Unlink dev from the device chain */
	write_lock_bh(&dev_base_lock);
	list_del_rcu(&dev->dev_list);
	netdev_name_node_del(dev->name_node);
	hlist_del_rcu(&dev->index_hlist);
	write_unlock_bh(&dev_base_lock);

	dev_base_seq_inc(dev_net(dev));
}

/*
 *	Our notifier list
 */
//网络设备的通知链
static RAW_NOTIFIER_HEAD(netdev_chain);

/*
 *	Device drivers call our routines to queue packets here. We empty the
 *	queue in the local softnet handler.
 */

DEFINE_PER_CPU_ALIGNED(struct softnet_data, softnet_data);
EXPORT_PER_CPU_SYMBOL(softnet_data);

/*******************************************************************************
 *
 *		Protocol management and registration routines
 *
 *******************************************************************************/


/*
 *	Add a protocol ID to the list. Now that the input handler is
 *	smarter we can dispense with all the messy stuff that used to be
 *	here.
 *
 *	BEWARE!!! Protocol handlers, mangling input packets,
 *	MUST BE last in hash buckets and checking protocol handlers
 *	MUST start from promiscuous ptype_all chain in net_bh.
 *	It is true now, do not change it.
 *	Explanation follows: if protocol handler, mangling packet, will
 *	be the first on list, it is not able to sense, that packet
 *	is cloned and should be copied-on-write, so that it will
 *	change it and subsequent readers will get broken packet.
 *							--ANK (980803)
 */

//针对类型区分不同的报文类型（二层报文协议，例如0x800为Ip,0x806为arp....)
static inline struct list_head *ptype_head(const struct packet_type *pt)
{
	//针对all,注册在不同的链上
	if (pt->type == htons(ETH_P_ALL))
		return pt->dev ? &pt->dev->ptype_all : &ptype_all;
	else
		return pt->dev ? &pt->dev->ptype_specific :
				 &ptype_base[ntohs(pt->type) & PTYPE_HASH_MASK];
}

/**
 *	dev_add_pack - add packet handler
 *	@pt: packet type declaration
 *
 *	Add a protocol handler to the networking stack. The passed &packet_type
 *	is linked into kernel lists and may not be freed until it has been
 *	removed from the kernel lists.
 *
 *	This call does not sleep therefore it can not
 *	guarantee all CPU's that are in middle of receiving packets
 *	will see the new packet type (until the next received packet).
 */
//添加packet handler（注册３层协议,按协议号注册，例如0x800,0x806,0x4{802.2帧}）
void dev_add_pack(struct packet_type *pt)
{
	struct list_head *head = ptype_head(pt);

	spin_lock(&ptype_lock);
	list_add_rcu(&pt->list, head);//容许同一协议注册多个
	spin_unlock(&ptype_lock);
}
EXPORT_SYMBOL(dev_add_pack);

/**
 *	__dev_remove_pack	 - remove packet handler
 *	@pt: packet type declaration
 *
 *	Remove a protocol handler that was previously added to the kernel
 *	protocol handlers by dev_add_pack(). The passed &packet_type is removed
 *	from the kernel lists and can be freed or reused once this function
 *	returns.
 *
 *      The packet type might still be in use by receivers
 *	and must not be freed until after all the CPU's have gone
 *	through a quiescent state.
 */
//移除packet handler
void __dev_remove_pack(struct packet_type *pt)
{
	struct list_head *head = ptype_head(pt);
	struct packet_type *pt1;

	spin_lock(&ptype_lock);

	list_for_each_entry(pt1, head, list) {
		if (pt == pt1) {
			list_del_rcu(&pt->list);
			goto out;
		}
	}

	pr_warn("dev_remove_pack: %p not found\n", pt);
out:
	spin_unlock(&ptype_lock);
}
EXPORT_SYMBOL(__dev_remove_pack);

/**
 *	dev_remove_pack	 - remove packet handler
 *	@pt: packet type declaration
 *
 *	Remove a protocol handler that was previously added to the kernel
 *	protocol handlers by dev_add_pack(). The passed &packet_type is removed
 *	from the kernel lists and can be freed or reused once this function
 *	returns.
 *
 *	This call sleeps to guarantee that no CPU is looking at the packet
 *	type after return.
 */
void dev_remove_pack(struct packet_type *pt)
{
	__dev_remove_pack(pt);

	synchronize_net();
}
EXPORT_SYMBOL(dev_remove_pack);


/**
 *	dev_add_offload - register offload handlers
 *	@po: protocol offload declaration
 *
 *	Add protocol offload handlers to the networking stack. The passed
 *	&proto_offload is linked into kernel lists and may not be freed until
 *	it has been removed from the kernel lists.
 *
 *	This call does not sleep therefore it can not
 *	guarantee all CPU's that are in middle of receiving packets
 *	will see the new offload handlers (until the next received packet).
 */
//注册gro,gso缷载功能
void dev_add_offload(struct packet_offload *po)
{
	struct packet_offload *elem;

	spin_lock(&offload_lock);
	list_for_each_entry(elem, &offload_base, list) {
		if (po->priority < elem->priority)
			break;//优先级越小越靠前
	}
	list_add_rcu(&po->list, elem->list.prev);
	spin_unlock(&offload_lock);
}
EXPORT_SYMBOL(dev_add_offload);

/**
 *	__dev_remove_offload	 - remove offload handler
 *	@po: packet offload declaration
 *
 *	Remove a protocol offload handler that was previously added to the
 *	kernel offload handlers by dev_add_offload(). The passed &offload_type
 *	is removed from the kernel lists and can be freed or reused once this
 *	function returns.
 *
 *      The packet type might still be in use by receivers
 *	and must not be freed until after all the CPU's have gone
 *	through a quiescent state.
 */
static void __dev_remove_offload(struct packet_offload *po)
{
	struct list_head *head = &offload_base;
	struct packet_offload *po1;

	spin_lock(&offload_lock);

	list_for_each_entry(po1, head, list) {
		if (po == po1) {
			list_del_rcu(&po->list);
			goto out;
		}
	}

	pr_warn("dev_remove_offload: %p not found\n", po);
out:
	spin_unlock(&offload_lock);
}

/**
 *	dev_remove_offload	 - remove packet offload handler
 *	@po: packet offload declaration
 *
 *	Remove a packet offload handler that was previously added to the kernel
 *	offload handlers by dev_add_offload(). The passed &offload_type is
 *	removed from the kernel lists and can be freed or reused once this
 *	function returns.
 *
 *	This call sleeps to guarantee that no CPU is looking at the packet
 *	type after return.
 */
void dev_remove_offload(struct packet_offload *po)
{
	__dev_remove_offload(po);

	synchronize_net();
}
EXPORT_SYMBOL(dev_remove_offload);

/******************************************************************************
 *
 *		      Device Boot-time Settings Routines
 *
 ******************************************************************************/

/* Boot time configuration table */
static struct netdev_boot_setup dev_boot_setup[NETDEV_BOOT_SETUP_MAX];

/**
 *	netdev_boot_setup_add	- add new setup entry
 *	@name: name of the device
 *	@map: configured settings for the device
 *
 *	Adds new setup entry to the dev_boot_setup list.  The function
 *	returns 0 on error and 1 on success.  This is a generic routine to
 *	all netdevices.
 */
static int netdev_boot_setup_add(char *name, struct ifmap *map)
{
	struct netdev_boot_setup *s;
	int i;

	s = dev_boot_setup;
	for (i = 0; i < NETDEV_BOOT_SETUP_MAX; i++) {
		//找一个空的s空间，将name及其map存入
		if (s[i].name[0] == '\0' || s[i].name[0] == ' ') {
			memset(s[i].name, 0, sizeof(s[i].name));
			strlcpy(s[i].name, name, IFNAMSIZ);
			memcpy(&s[i].map, map, sizeof(s[i].map));
			break;
		}
	}

	return i >= NETDEV_BOOT_SETUP_MAX ? 0 : 1;
}

/**
 * netdev_boot_setup_check	- check boot time settings
 * @dev: the netdevice
 *
 * Check boot time settings for the device.
 * The found settings are set for the device to be used
 * later in the device probing.
 * Returns 0 if no settings found, 1 if they are.
 */
int netdev_boot_setup_check(struct net_device *dev)
{
	struct netdev_boot_setup *s = dev_boot_setup;
	int i;

	for (i = 0; i < NETDEV_BOOT_SETUP_MAX; i++) {
		if (s[i].name[0] != '\0' && s[i].name[0] != ' ' &&
		    !strcmp(dev->name, s[i].name)) {
			dev->irq = s[i].map.irq;
			dev->base_addr = s[i].map.base_addr;
			dev->mem_start = s[i].map.mem_start;
			dev->mem_end = s[i].map.mem_end;
			return 1;
		}
	}
	return 0;
}
EXPORT_SYMBOL(netdev_boot_setup_check);


/**
 * netdev_boot_base	- get address from boot time settings
 * @prefix: prefix for network device
 * @unit: id for network device
 *
 * Check boot time settings for the base address of device.
 * The found settings are set for the device to be used
 * later in the device probing.
 * Returns 0 if no settings found.
 */
unsigned long netdev_boot_base(const char *prefix, int unit)
{
	const struct netdev_boot_setup *s = dev_boot_setup;
	char name[IFNAMSIZ];
	int i;

	sprintf(name, "%s%d", prefix, unit);

	/*
	 * If device already registered then return base of 1
	 * to indicate not to probe for this interface
	 */
	if (__dev_get_by_name(&init_net, name))
		return 1;

	for (i = 0; i < NETDEV_BOOT_SETUP_MAX; i++)
		if (!strcmp(name, s[i].name))
			return s[i].map.base_addr;
	return 0;
}

/*
 * Saves at boot time configured settings for any netdevice.
 */
int __init netdev_boot_setup(char *str)
{
	int ints[5];
	struct ifmap map;

	str = get_options(str, ARRAY_SIZE(ints), ints);
	if (!str || !*str)
		return 0;

	/* Save settings */
	memset(&map, 0, sizeof(map));
	if (ints[0] > 0)
		map.irq = ints[1];
	if (ints[0] > 1)
		map.base_addr = ints[2];
	if (ints[0] > 2)
		map.mem_start = ints[3];
	if (ints[0] > 3)
		map.mem_end = ints[4];

	/* Add new entry to the list */
	return netdev_boot_setup_add(str, &map);
}

__setup("netdev=", netdev_boot_setup);

/*******************************************************************************
 *
 *			    Device Interface Subroutines
 *
 *******************************************************************************/

/**
 *	dev_get_iflink	- get 'iflink' value of a interface
 *	@dev: targeted interface
 *
 *	Indicates the ifindex the interface is linked to.
 *	Physical interfaces have the same 'ifindex' and 'iflink' values.
 */

int dev_get_iflink(const struct net_device *dev)
{
	if (dev->netdev_ops && dev->netdev_ops->ndo_get_iflink)
		return dev->netdev_ops->ndo_get_iflink(dev);

	return dev->ifindex;
}
EXPORT_SYMBOL(dev_get_iflink);

/**
 *	dev_fill_metadata_dst - Retrieve tunnel egress information.
 *	@dev: targeted interface
 *	@skb: The packet.
 *
 *	For better visibility of tunnel traffic OVS needs to retrieve
 *	egress tunnel information for a packet. Following API allows
 *	user to get this info.
 */
int dev_fill_metadata_dst(struct net_device *dev, struct sk_buff *skb)
{
	struct ip_tunnel_info *info;

	if (!dev->netdev_ops  || !dev->netdev_ops->ndo_fill_metadata_dst)
		return -EINVAL;

	info = skb_tunnel_info_unclone(skb);
	if (!info)
		return -ENOMEM;
	if (unlikely(!(info->mode & IP_TUNNEL_INFO_TX)))
		return -EINVAL;

	return dev->netdev_ops->ndo_fill_metadata_dst(dev, skb);
}
EXPORT_SYMBOL_GPL(dev_fill_metadata_dst);

/**
 *	__dev_get_by_name	- find a device by its name
 *	@net: the applicable net namespace
 *	@name: name to find
 *
 *	Find an interface by name. Must be called under RTNL semaphore
 *	or @dev_base_lock. If the name is found a pointer to the device
 *	is returned. If the name is not found then %NULL is returned. The
 *	reference counters are not incremented so the caller must be
 *	careful with locks.
 */
//通过设备名称在net范围内查找网络设备
struct net_device *__dev_get_by_name(struct net *net, const char *name)
{
	struct netdev_name_node *node_name;

	node_name = netdev_name_node_lookup(net, name);
	return node_name ? node_name->dev : NULL;
}
EXPORT_SYMBOL(__dev_get_by_name);

/**
 * dev_get_by_name_rcu	- find a device by its name
 * @net: the applicable net namespace
 * @name: name to find
 *
 * Find an interface by name.
 * If the name is found a pointer to the device is returned.
 * If the name is not found then %NULL is returned.
 * The reference counters are not incremented so the caller must be
 * careful with locks. The caller must hold RCU lock.
 */

struct net_device *dev_get_by_name_rcu(struct net *net, const char *name)
{
	struct netdev_name_node *node_name;

	//查找名称为name的设备，如果找不到返回NULL
	node_name = netdev_name_node_lookup_rcu(net, name);
	return node_name ? node_name->dev : NULL;
}
EXPORT_SYMBOL(dev_get_by_name_rcu);

/**
 *	dev_get_by_name		- find a device by its name
 *	@net: the applicable net namespace
 *	@name: name to find
 *
 *	Find an interface by name. This can be called from any
 *	context and does its own locking. The returned handle has
 *	the usage count incremented and the caller must use dev_put() to
 *	release it when it is no longer needed. %NULL is returned if no
 *	matching device is found.
 */
//查找名称为name的网络设备，找到后增加引用计数
struct net_device *dev_get_by_name(struct net *net, const char *name)
{
	struct net_device *dev;

	rcu_read_lock();
	dev = dev_get_by_name_rcu(net, name);
	if (dev)
		dev_hold(dev);
	rcu_read_unlock();
	return dev;
}
EXPORT_SYMBOL(dev_get_by_name);

/**
 *	__dev_get_by_index - find a device by its ifindex
 *	@net: the applicable net namespace
 *	@ifindex: index of device
 *
 *	Search for an interface by index. Returns %NULL if the device
 *	is not found or a pointer to the device. The device has not
 *	had its reference counter increased so the caller must be careful
 *	about locking. The caller must hold either the RTNL semaphore
 *	or @dev_base_lock.
 */
//通过ifndex查找对应的net_device
struct net_device *__dev_get_by_index(struct net *net, int ifindex)
{
	struct net_device *dev;
	struct hlist_head *head = dev_index_hash(net, ifindex);

	hlist_for_each_entry(dev, head, index_hlist)
		if (dev->ifindex == ifindex)
			return dev;

	return NULL;
}
EXPORT_SYMBOL(__dev_get_by_index);

/**
 *	dev_get_by_index_rcu - find a device by its ifindex
 *	@net: the applicable net namespace
 *	@ifindex: index of device
 *
 *	Search for an interface by index. Returns %NULL if the device
 *	is not found or a pointer to the device. The device has not
 *	had its reference counter increased so the caller must be careful
 *	about locking. The caller must hold RCU lock.
 */
//给定ifindex查找指定netnamespace中ifindex对应的net设备
struct net_device *dev_get_by_index_rcu(struct net *net, int ifindex)
{
	struct net_device *dev;
	struct hlist_head *head = dev_index_hash(net, ifindex);

	hlist_for_each_entry_rcu(dev, head, index_hlist)
		//索引匹配，返回对应的dev设备
		if (dev->ifindex == ifindex)
			return dev;

	return NULL;
}
EXPORT_SYMBOL(dev_get_by_index_rcu);


/**
 *	dev_get_by_index - find a device by its ifindex
 *	@net: the applicable net namespace
 *	@ifindex: index of device
 *
 *	Search for an interface by index. Returns NULL if the device
 *	is not found or a pointer to the device. The device returned has
 *	had a reference added and the pointer is safe until the user calls
 *	dev_put to indicate they have finished with it.
 */

struct net_device *dev_get_by_index(struct net *net, int ifindex)
{
	struct net_device *dev;

	rcu_read_lock();
	dev = dev_get_by_index_rcu(net, ifindex);
	if (dev)
		dev_hold(dev);
	rcu_read_unlock();
	return dev;
}
EXPORT_SYMBOL(dev_get_by_index);

/**
 *	dev_get_by_napi_id - find a device by napi_id
 *	@napi_id: ID of the NAPI struct
 *
 *	Search for an interface by NAPI ID. Returns %NULL if the device
 *	is not found or a pointer to the device. The device has not had
 *	its reference counter increased so the caller must be careful
 *	about locking. The caller must hold RCU lock.
 */

struct net_device *dev_get_by_napi_id(unsigned int napi_id)
{
	struct napi_struct *napi;

	WARN_ON_ONCE(!rcu_read_lock_held());

	if (napi_id < MIN_NAPI_ID)
		return NULL;

	napi = napi_by_id(napi_id);

	return napi ? napi->dev : NULL;
}
EXPORT_SYMBOL(dev_get_by_napi_id);

/**
 *	netdev_get_name - get a netdevice name, knowing its ifindex.
 *	@net: network namespace
 *	@name: a pointer to the buffer where the name will be stored.
 *	@ifindex: the ifindex of the interface to get the name from.
 *
 *	The use of raw_seqcount_begin() and cond_resched() before
 *	retrying is required as we want to give the writers a chance
 *	to complete when CONFIG_PREEMPTION is not set.
 */
int netdev_get_name(struct net *net, char *name, int ifindex)
{
	struct net_device *dev;
	unsigned int seq;

retry:
	seq = raw_seqcount_begin(&devnet_rename_seq);
	rcu_read_lock();
	//利用ifindex查找到dev
	dev = dev_get_by_index_rcu(net, ifindex);
	if (!dev) {
		rcu_read_unlock();
		return -ENODEV;
	}

	//复制dev->name到name
	strcpy(name, dev->name);
	rcu_read_unlock();
	if (read_seqcount_retry(&devnet_rename_seq, seq)) {
		cond_resched();
		goto retry;
	}

	return 0;
}

/**
 *	dev_getbyhwaddr_rcu - find a device by its hardware address
 *	@net: the applicable net namespace
 *	@type: media type of device
 *	@ha: hardware address
 *
 *	Search for an interface by MAC address. Returns NULL if the device
 *	is not found or a pointer to the device.
 *	The caller must hold RCU or RTNL.
 *	The returned device has not had its ref count increased
 *	and the caller must therefore be careful about locking
 *
 */

struct net_device *dev_getbyhwaddr_rcu(struct net *net, unsigned short type,
				       const char *ha)
{
	struct net_device *dev;

	//通过设备地址查找设备
	for_each_netdev_rcu(net, dev)
		if (dev->type == type &&
		    !memcmp(dev->dev_addr, ha, dev->addr_len))
			return dev;

	return NULL;
}
EXPORT_SYMBOL(dev_getbyhwaddr_rcu);

struct net_device *__dev_getfirstbyhwtype(struct net *net, unsigned short type)
{
	struct net_device *dev;

	ASSERT_RTNL();
	for_each_netdev(net, dev)
		if (dev->type == type)
			return dev;

	return NULL;
}
EXPORT_SYMBOL(__dev_getfirstbyhwtype);

struct net_device *dev_getfirstbyhwtype(struct net *net, unsigned short type)
{
	struct net_device *dev, *ret = NULL;

	rcu_read_lock();
	for_each_netdev_rcu(net, dev)
		if (dev->type == type) {
			dev_hold(dev);
			ret = dev;
			break;
		}
	rcu_read_unlock();
	return ret;
}
EXPORT_SYMBOL(dev_getfirstbyhwtype);

/**
 *	__dev_get_by_flags - find any device with given flags
 *	@net: the applicable net namespace
 *	@if_flags: IFF_* values
 *	@mask: bitmask of bits in if_flags to check
 *
 *	Search for any interface with the given flags. Returns NULL if a device
 *	is not found or a pointer to the device. Must be called inside
 *	rtnl_lock(), and result refcount is unchanged.
 */

struct net_device *__dev_get_by_flags(struct net *net, unsigned short if_flags,
				      unsigned short mask)
{
	struct net_device *dev, *ret;

	ASSERT_RTNL();

	ret = NULL;
	for_each_netdev(net, dev) {
		if (((dev->flags ^ if_flags) & mask) == 0) {
			ret = dev;
			break;
		}
	}
	return ret;
}
EXPORT_SYMBOL(__dev_get_by_flags);

/**
 *	dev_valid_name - check if name is okay for network device
 *	@name: name string
 *
 *	Network device names need to be valid file names to
 *	to allow sysfs to work.  We also disallow any kind of
 *	whitespace.
 */
//name是否为一个有效的名称
bool dev_valid_name(const char *name)
{
	if (*name == '\0')
		return false;//名称不能为空串
	if (strnlen(name, IFNAMSIZ) == IFNAMSIZ)
		return false;//名称不能超过最大长度
	if (!strcmp(name, ".") || !strcmp(name, ".."))
		return false;//名称不能为'.','..'

	//名称不能包含'/',':',' '
	while (*name) {
		if (*name == '/' || *name == ':' || isspace(*name))
			return false;
		name++;
	}
	return true;
}
EXPORT_SYMBOL(dev_valid_name);

/**
 *	__dev_alloc_name - allocate a name for a device
 *	@net: network namespace to allocate the device name in
 *	@name: name format string
 *	@buf:  scratch buffer and result name string
 *
 *	Passed a format string - eg "lt%d" it will try and find a suitable
 *	id. It scans list of devices to build up a free map, then chooses
 *	the first empty slot. The caller must hold the dev_base or rtnl lock
 *	while allocating the name and adding the device in order to avoid
 *	duplicates.
 *	Limited to bits_per_byte * page size devices (ie 32K on most platforms).
 *	Returns the number of the unit assigned or a negative errno code.
 */
//为一个设备分配一个name前缀的编号名称，例如eth0,eth1...
static int __dev_alloc_name(struct net *net, const char *name, char *buf)
{
	int i = 0;
	const char *p;
	const int max_netdevices = 8*PAGE_SIZE;
	unsigned long *inuse;
	struct net_device *d;

	if (!dev_valid_name(name))
		return -EINVAL;

	p = strchr(name, '%');
	if (p) {//存在%号，有变量需要展开
		/*
		 * Verify the string as this thing may have come from
		 * the user.  There must be either one "%d" and no other "%"
		 * characters.
		 */
		if (p[1] != 'd' || strchr(p + 2, '%'))
			return -EINVAL;//不能%d或者不是%%(转议）则报错

		/* Use one page as a bit array of possible slots */
		//申请一块空白内存
		inuse = (unsigned long *) get_zeroed_page(GFP_ATOMIC);
		if (!inuse)
			return -ENOMEM;

		//遍历net下所有dev
		for_each_netdev(net, d) {
			if (!sscanf(d->name, name, &i))
				continue;//名称非name前缀＋数字的，跳过
			if (i < 0 || i >= max_netdevices)
				continue;//数字过大或者为负数的跳过

			/*  avoid cases where sscanf is not exact inverse of printf */
			snprintf(buf, IFNAMSIZ, name, i);
			if (!strncmp(buf, d->name, IFNAMSIZ))
				set_bit(i, inuse);//标记%d不能展开为i，i编号已被占用
		}

		//找一个可以转换的i
		i = find_first_zero_bit(inuse, max_netdevices);
		free_page((unsigned long) inuse);
	}

	//尝试name$i是否可占用
	snprintf(buf, IFNAMSIZ, name, i);
	if (!__dev_get_by_name(net, buf))
		return i;//名称可能使用

	/* It is possible to run out of possible slots
	 * when the name is long and there isn't enough space left
	 * for the digits, or if all bits are used.
	 */
	return -ENFILE;
}

//为设备申请name前缀的名称
static int dev_alloc_name_ns(struct net *net,
			     struct net_device *dev,
			     const char *name)
{
	char buf[IFNAMSIZ];
	int ret;

	BUG_ON(!net);
	ret = __dev_alloc_name(net, name, buf);
	if (ret >= 0)
		strlcpy(dev->name, buf, IFNAMSIZ);
	return ret;
}

/**
 *	dev_alloc_name - allocate a name for a device
 *	@dev: device
 *	@name: name format string
 *
 *	Passed a format string - eg "lt%d" it will try and find a suitable
 *	id. It scans list of devices to build up a free map, then chooses
 *	the first empty slot. The caller must hold the dev_base or rtnl lock
 *	while allocating the name and adding the device in order to avoid
 *	duplicates.
 *	Limited to bits_per_byte * page size devices (ie 32K on most platforms).
 *	Returns the number of the unit assigned or a negative errno code.
 */

int dev_alloc_name(struct net_device *dev, const char *name)
{
	return dev_alloc_name_ns(dev_net(dev), dev, name);
}
EXPORT_SYMBOL(dev_alloc_name);

//检查名称是有可用
static int dev_get_valid_name(struct net *net, struct net_device *dev,
			      const char *name)
{
	BUG_ON(!net);

	if (!dev_valid_name(name))
		return -EINVAL;

	//包含%,需要申请一个ifindex来完成名称
	if (strchr(name, '%'))
		//查找一个不存在的ifindex来生成名称
		return dev_alloc_name_ns(net, dev, name);

	//不需要%号展开，检查是否已存在，如已存在报错
	else if (__dev_get_by_name(net, name))
		return -EEXIST;
	else if (dev->name != name)
		//设备名称可以使用，更新设备名
		strlcpy(dev->name, name, IFNAMSIZ);

	return 0;
}

/**
 *	dev_change_name - change name of a device
 *	@dev: device
 *	@newname: name (or format string) must be at least IFNAMSIZ
 *
 *	Change name of a device, can pass format strings "eth%d".
 *	for wildcarding.
 */
//设备名称修改
int dev_change_name(struct net_device *dev, const char *newname)
{
	unsigned char old_assign_type;
	char oldname[IFNAMSIZ];
	int err = 0;
	int ret;
	struct net *net;

	ASSERT_RTNL();
	BUG_ON(!dev_net(dev));

	net = dev_net(dev);

	/* Some auto-enslaved devices e.g. failover slaves are
	 * special, as userspace might rename the device after
	 * the interface had been brought up and running since
	 * the point kernel initiated auto-enslavement. Allow
	 * live name change even when these slave devices are
	 * up and running.
	 *
	 * Typically, users of these auto-enslaving devices
	 * don't actually care about slave name change, as
	 * they are supposed to operate on master interface
	 * directly.
	 */
	if (dev->flags & IFF_UP &&
	    likely(!(dev->priv_flags & IFF_LIVE_RENAME_OK)))
		return -EBUSY;

	write_seqcount_begin(&devnet_rename_seq);

	if (strncmp(newname, dev->name, IFNAMSIZ) == 0) {
		write_seqcount_end(&devnet_rename_seq);
		return 0;
	}

	memcpy(oldname, dev->name, IFNAMSIZ);

	err = dev_get_valid_name(net, dev, newname);
	if (err < 0) {
		write_seqcount_end(&devnet_rename_seq);
		return err;
	}

	if (oldname[0] && !strchr(oldname, '%'))
		netdev_info(dev, "renamed from %s\n", oldname);

	old_assign_type = dev->name_assign_type;
	dev->name_assign_type = NET_NAME_RENAMED;

rollback:
	ret = device_rename(&dev->dev, dev->name);
	if (ret) {
		memcpy(dev->name, oldname, IFNAMSIZ);
		dev->name_assign_type = old_assign_type;
		write_seqcount_end(&devnet_rename_seq);
		return ret;
	}

	write_seqcount_end(&devnet_rename_seq);

	netdev_adjacent_rename_links(dev, oldname);

	write_lock_bh(&dev_base_lock);
	netdev_name_node_del(dev->name_node);
	write_unlock_bh(&dev_base_lock);

	synchronize_rcu();

	write_lock_bh(&dev_base_lock);
	netdev_name_node_add(net, dev->name_node);
	write_unlock_bh(&dev_base_lock);

	ret = call_netdevice_notifiers(NETDEV_CHANGENAME, dev);
	ret = notifier_to_errno(ret);

	if (ret) {
		/* err >= 0 after dev_alloc_name() or stores the first errno */
		if (err >= 0) {
			err = ret;
			write_seqcount_begin(&devnet_rename_seq);
			memcpy(dev->name, oldname, IFNAMSIZ);
			memcpy(oldname, newname, IFNAMSIZ);
			dev->name_assign_type = old_assign_type;
			old_assign_type = NET_NAME_RENAMED;
			goto rollback;
		} else {
			pr_err("%s: name change rollback failed: %d\n",
			       dev->name, ret);
		}
	}

	return err;
}

/**
 *	dev_set_alias - change ifalias of a device
 *	@dev: device
 *	@alias: name up to IFALIASZ
 *	@len: limit of bytes to copy from info
 *
 *	Set ifalias for a device,
 */
int dev_set_alias(struct net_device *dev, const char *alias, size_t len)
{
	struct dev_ifalias *new_alias = NULL;

	if (len >= IFALIASZ)
		return -EINVAL;

	if (len) {
		new_alias = kmalloc(sizeof(*new_alias) + len + 1, GFP_KERNEL);
		if (!new_alias)
			return -ENOMEM;

		memcpy(new_alias->ifalias, alias, len);
		new_alias->ifalias[len] = 0;
	}

	mutex_lock(&ifalias_mutex);
	new_alias = rcu_replace_pointer(dev->ifalias, new_alias,
					mutex_is_locked(&ifalias_mutex));
	mutex_unlock(&ifalias_mutex);

	if (new_alias)
		kfree_rcu(new_alias, rcuhead);

	return len;
}
EXPORT_SYMBOL(dev_set_alias);

/**
 *	dev_get_alias - get ifalias of a device
 *	@dev: device
 *	@name: buffer to store name of ifalias
 *	@len: size of buffer
 *
 *	get ifalias for a device.  Caller must make sure dev cannot go
 *	away,  e.g. rcu read lock or own a reference count to device.
 */
int dev_get_alias(const struct net_device *dev, char *name, size_t len)
{
	const struct dev_ifalias *alias;
	int ret = 0;

	rcu_read_lock();
	alias = rcu_dereference(dev->ifalias);
	if (alias)
		ret = snprintf(name, len, "%s", alias->ifalias);
	rcu_read_unlock();

	return ret;
}

/**
 *	netdev_features_change - device changes features
 *	@dev: device to cause notification
 *
 *	Called to indicate a device has changed features.
 */
void netdev_features_change(struct net_device *dev)
{
	call_netdevice_notifiers(NETDEV_FEAT_CHANGE, dev);
}
EXPORT_SYMBOL(netdev_features_change);

/**
 *	netdev_state_change - device changes state
 *	@dev: device to cause notification
 *
 *	Called to indicate a device has changed state. This function calls
 *	the notifier chains for netdev_chain and sends a NEWLINK message
 *	to the routing socket.
 */
void netdev_state_change(struct net_device *dev)
{
	if (dev->flags & IFF_UP) {
		struct netdev_notifier_change_info change_info = {
			.info.dev = dev,
		};

		call_netdevice_notifiers_info(NETDEV_CHANGE,
					      &change_info.info);
		rtmsg_ifinfo(RTM_NEWLINK, dev, 0, GFP_KERNEL);
	}
}
EXPORT_SYMBOL(netdev_state_change);

/**
 * netdev_notify_peers - notify network peers about existence of @dev
 * @dev: network device
 *
 * Generate traffic such that interested network peers are aware of
 * @dev, such as by generating a gratuitous ARP. This may be used when
 * a device wants to inform the rest of the network about some sort of
 * reconfiguration such as a failover event or virtual machine
 * migration.
 */
void netdev_notify_peers(struct net_device *dev)
{
	rtnl_lock();
	call_netdevice_notifiers(NETDEV_NOTIFY_PEERS, dev);
	call_netdevice_notifiers(NETDEV_RESEND_IGMP, dev);
	rtnl_unlock();
}
EXPORT_SYMBOL(netdev_notify_peers);

static int __dev_open(struct net_device *dev, struct netlink_ext_ack *extack)
{
	const struct net_device_ops *ops = dev->netdev_ops;
	int ret;

	//断言rtnl——mutex
	ASSERT_RTNL();

	//检查设备是否已被移除
	if (!netif_device_present(dev))
		return -ENODEV;

	/* Block netpoll from trying to do any rx path servicing.
	 * If we don't do this there is a chance ndo_poll_controller
	 * or ndo_poll may be running while we open the device
	 */
	//暂禁止对此设备收包
	netpoll_poll_disable(dev);

	//触发通知NETDEV_PRE_UP
	ret = call_netdevice_notifiers_extack(NETDEV_PRE_UP, dev, extack);
	ret = notifier_to_errno(ret);
	if (ret)
		return ret;

	set_bit(__LINK_STATE_START, &dev->state);

	//校验mac地址是否有效
	if (ops->ndo_validate_addr)
		ret = ops->ndo_validate_addr(dev);

	//调用open回调打开设备
	if (!ret && ops->ndo_open)
		ret = ops->ndo_open(dev);

	//容许对此设备收包
	netpoll_poll_enable(dev);

	if (ret)
		//如果open失败或者validate失败，则清除掉start标记
		clear_bit(__LINK_STATE_START, &dev->state);
	else {
		//置link up状态
		dev->flags |= IFF_UP;
		dev_set_rx_mode(dev);
		dev_activate(dev);
		add_device_randomness(dev->dev_addr, dev->addr_len);
	}

	return ret;
}

/**
 *	dev_open	- prepare an interface for use.
 *	@dev: device to open
 *	@extack: netlink extended ack
 *
 *	Takes a device from down to up state. The device's private open
 *	function is invoked and then the multicast lists are loaded. Finally
 *	the device is moved into the up state and a %NETDEV_UP message is
 *	sent to the netdev notifier chain.
 *
 *	Calling this function on an active interface is a nop. On a failure
 *	a negative errno code is returned.
 */
int dev_open(struct net_device *dev, struct netlink_ext_ack *extack)
{
	//将设备由down转为up状态
	int ret;

	//已up,直接返回
	if (dev->flags & IFF_UP)
		return 0;

	ret = __dev_open(dev, extack);
	if (ret < 0)
		return ret;

	//触发RTM_NEWLINK消息
	rtmsg_ifinfo(RTM_NEWLINK, dev, IFF_UP|IFF_RUNNING, GFP_KERNEL);
	//触发netdev的NETDEV_UP通知
	call_netdevice_notifiers(NETDEV_UP, dev);

	return ret;
}
EXPORT_SYMBOL(dev_open);

static void __dev_close_many(struct list_head *head)
{
	struct net_device *dev;

	ASSERT_RTNL();
	might_sleep();

	list_for_each_entry(dev, head, close_list) {
		/* Temporarily disable netpoll until the interface is down */
		netpoll_poll_disable(dev);

		call_netdevice_notifiers(NETDEV_GOING_DOWN, dev);

		clear_bit(__LINK_STATE_START, &dev->state);

		/* Synchronize to scheduled poll. We cannot touch poll list, it
		 * can be even on different cpu. So just clear netif_running().
		 *
		 * dev->stop() will invoke napi_disable() on all of it's
		 * napi_struct instances on this device.
		 */
		smp_mb__after_atomic(); /* Commit netif_running(). */
	}

	dev_deactivate_many(head);

	list_for_each_entry(dev, head, close_list) {
		const struct net_device_ops *ops = dev->netdev_ops;

		/*
		 *	Call the device specific close. This cannot fail.
		 *	Only if device is UP
		 *
		 *	We allow it to be called even after a DETACH hot-plug
		 *	event.
		 */
		if (ops->ndo_stop)
			ops->ndo_stop(dev);

		dev->flags &= ~IFF_UP;
		netpoll_poll_enable(dev);
	}
}

static void __dev_close(struct net_device *dev)
{
	LIST_HEAD(single);

	list_add(&dev->close_list, &single);
	__dev_close_many(&single);
	list_del(&single);
}

void dev_close_many(struct list_head *head, bool unlink)
{
	struct net_device *dev, *tmp;

	/* Remove the devices that don't need to be closed */
	list_for_each_entry_safe(dev, tmp, head, close_list)
		if (!(dev->flags & IFF_UP))
			list_del_init(&dev->close_list);

	__dev_close_many(head);

	list_for_each_entry_safe(dev, tmp, head, close_list) {
		rtmsg_ifinfo(RTM_NEWLINK, dev, IFF_UP|IFF_RUNNING, GFP_KERNEL);
		call_netdevice_notifiers(NETDEV_DOWN, dev);
		if (unlink)
			list_del_init(&dev->close_list);
	}
}
EXPORT_SYMBOL(dev_close_many);

/**
 *	dev_close - shutdown an interface.
 *	@dev: device to shutdown
 *
 *	This function moves an active device into down state. A
 *	%NETDEV_GOING_DOWN is sent to the netdev notifier chain. The device
 *	is then deactivated and finally a %NETDEV_DOWN is sent to the notifier
 *	chain.
 */
void dev_close(struct net_device *dev)
{
	if (dev->flags & IFF_UP) {
		LIST_HEAD(single);

		list_add(&dev->close_list, &single);
		dev_close_many(&single, true);
		list_del(&single);
	}
}
EXPORT_SYMBOL(dev_close);


/**
 *	dev_disable_lro - disable Large Receive Offload on a device
 *	@dev: device
 *
 *	Disable Large Receive Offload (LRO) on a net device.  Must be
 *	called under RTNL.  This is needed if received packets may be
 *	forwarded to another interface.
 */
void dev_disable_lro(struct net_device *dev)
{
	struct net_device *lower_dev;
	struct list_head *iter;

	dev->wanted_features &= ~NETIF_F_LRO;
	netdev_update_features(dev);

	if (unlikely(dev->features & NETIF_F_LRO))
		netdev_WARN(dev, "failed to disable LRO!\n");

	netdev_for_each_lower_dev(dev, lower_dev, iter)
		dev_disable_lro(lower_dev);
}
EXPORT_SYMBOL(dev_disable_lro);

/**
 *	dev_disable_gro_hw - disable HW Generic Receive Offload on a device
 *	@dev: device
 *
 *	Disable HW Generic Receive Offload (GRO_HW) on a net device.  Must be
 *	called under RTNL.  This is needed if Generic XDP is installed on
 *	the device.
 */
static void dev_disable_gro_hw(struct net_device *dev)
{
	dev->wanted_features &= ~NETIF_F_GRO_HW;
	netdev_update_features(dev);

	if (unlikely(dev->features & NETIF_F_GRO_HW))
		netdev_WARN(dev, "failed to disable GRO_HW!\n");
}

const char *netdev_cmd_to_name(enum netdev_cmd cmd)
{
#define N(val) 						\
	case NETDEV_##val:				\
		return "NETDEV_" __stringify(val);
	switch (cmd) {
	N(UP) N(DOWN) N(REBOOT) N(CHANGE) N(REGISTER) N(UNREGISTER)
	N(CHANGEMTU) N(CHANGEADDR) N(GOING_DOWN) N(CHANGENAME) N(FEAT_CHANGE)
	N(BONDING_FAILOVER) N(PRE_UP) N(PRE_TYPE_CHANGE) N(POST_TYPE_CHANGE)
	N(POST_INIT) N(RELEASE) N(NOTIFY_PEERS) N(JOIN) N(CHANGEUPPER)
	N(RESEND_IGMP) N(PRECHANGEMTU) N(CHANGEINFODATA) N(BONDING_INFO)
	N(PRECHANGEUPPER) N(CHANGELOWERSTATE) N(UDP_TUNNEL_PUSH_INFO)
	N(UDP_TUNNEL_DROP_INFO) N(CHANGE_TX_QUEUE_LEN)
	N(CVLAN_FILTER_PUSH_INFO) N(CVLAN_FILTER_DROP_INFO)
	N(SVLAN_FILTER_PUSH_INFO) N(SVLAN_FILTER_DROP_INFO)
	N(PRE_CHANGEADDR)
	}
#undef N
	return "UNKNOWN_NETDEV_EVENT";
}
EXPORT_SYMBOL_GPL(netdev_cmd_to_name);

static int call_netdevice_notifier(struct notifier_block *nb, unsigned long val,
				   struct net_device *dev)
{
	struct netdev_notifier_info info = {
		.dev = dev,
	};

	return nb->notifier_call(nb, val, &info);
}

static int call_netdevice_register_notifiers(struct notifier_block *nb,
					     struct net_device *dev)
{
	int err;

	err = call_netdevice_notifier(nb, NETDEV_REGISTER, dev);
	err = notifier_to_errno(err);
	if (err)
		return err;

	if (!(dev->flags & IFF_UP))
		return 0;

	call_netdevice_notifier(nb, NETDEV_UP, dev);
	return 0;
}

static void call_netdevice_unregister_notifiers(struct notifier_block *nb,
						struct net_device *dev)
{
	if (dev->flags & IFF_UP) {
		call_netdevice_notifier(nb, NETDEV_GOING_DOWN,
					dev);
		call_netdevice_notifier(nb, NETDEV_DOWN, dev);
	}
	call_netdevice_notifier(nb, NETDEV_UNREGISTER, dev);
}

static int call_netdevice_register_net_notifiers(struct notifier_block *nb,
						 struct net *net)
{
	struct net_device *dev;
	int err;

	for_each_netdev(net, dev) {
		err = call_netdevice_register_notifiers(nb, dev);
		if (err)
			goto rollback;
	}
	return 0;

rollback:
	for_each_netdev_continue_reverse(net, dev)
		call_netdevice_unregister_notifiers(nb, dev);
	return err;
}

static void call_netdevice_unregister_net_notifiers(struct notifier_block *nb,
						    struct net *net)
{
	struct net_device *dev;

	for_each_netdev(net, dev)
		call_netdevice_unregister_notifiers(nb, dev);
}

static int dev_boot_phase = 1;

/**
 * register_netdevice_notifier - register a network notifier block
 * @nb: notifier
 *
 * Register a notifier to be called when network device events occur.
 * The notifier passed is linked into the kernel structures and must
 * not be reused until it has been unregistered. A negative errno code
 * is returned on a failure.
 *
 * When registered all registration and up events are replayed
 * to the new notifier to allow device to have a race free
 * view of the network device list.
 */
//注册netdev的通知回调
int register_netdevice_notifier(struct notifier_block *nb)
{
	struct net *net;
	int err;

	/* Close race with setup_net() and cleanup_net() */
	down_write(&pernet_ops_rwsem);
	rtnl_lock();
	//完成通知块的添加
	err = raw_notifier_chain_register(&netdev_chain, nb);
	if (err)
		goto unlock;
	if (dev_boot_phase)
		goto unlock;
	//注册通知函数，
	//先针对nb通知所有net下所有dev的，netdev_register事件,如果接口是up,则再通知netdev_up事件
	for_each_net(net) {
		//如果设备处于up状态，则通知netdev_up事件
		err = call_netdevice_register_net_notifiers(nb, net);
		if (err)
			goto rollback;
	}

unlock:
	rtnl_unlock();
	up_write(&pernet_ops_rwsem);
	return err;

rollback:
	//如果之前通知过NETDEV_UP事件，则回退时通知netdev_going_down,
	//netdev_down事件
	//否则仅通知netdev_unregister事件
	for_each_net_continue_reverse(net)
		call_netdevice_unregister_net_notifiers(nb, net);

	//如果发生过通知失败的情况，则此通知链注册失败
	raw_notifier_chain_unregister(&netdev_chain, nb);
	goto unlock;
}
EXPORT_SYMBOL(register_netdevice_notifier);

/**
 * unregister_netdevice_notifier - unregister a network notifier block
 * @nb: notifier
 *
 * Unregister a notifier previously registered by
 * register_netdevice_notifier(). The notifier is unlinked into the
 * kernel structures and may then be reused. A negative errno code
 * is returned on a failure.
 *
 * After unregistering unregister and down device events are synthesized
 * for all devices on the device list to the removed notifier to remove
 * the need for special case cleanup code.
 */

int unregister_netdevice_notifier(struct notifier_block *nb)
{
	struct net *net;
	int err;

	/* Close race with setup_net() and cleanup_net() */
	down_write(&pernet_ops_rwsem);
	rtnl_lock();
	err = raw_notifier_chain_unregister(&netdev_chain, nb);
	if (err)
		goto unlock;

	for_each_net(net)
		call_netdevice_unregister_net_notifiers(nb, net);

unlock:
	rtnl_unlock();
	up_write(&pernet_ops_rwsem);
	return err;
}
EXPORT_SYMBOL(unregister_netdevice_notifier);

static int __register_netdevice_notifier_net(struct net *net,
					     struct notifier_block *nb,
					     bool ignore_call_fail)
{
	int err;

	err = raw_notifier_chain_register(&net->netdev_chain, nb);
	if (err)
		return err;
	if (dev_boot_phase)
		return 0;

	err = call_netdevice_register_net_notifiers(nb, net);
	if (err && !ignore_call_fail)
		goto chain_unregister;

	return 0;

chain_unregister:
	raw_notifier_chain_unregister(&net->netdev_chain, nb);
	return err;
}

static int __unregister_netdevice_notifier_net(struct net *net,
					       struct notifier_block *nb)
{
	int err;

	err = raw_notifier_chain_unregister(&net->netdev_chain, nb);
	if (err)
		return err;

	call_netdevice_unregister_net_notifiers(nb, net);
	return 0;
}

/**
 * register_netdevice_notifier_net - register a per-netns network notifier block
 * @net: network namespace
 * @nb: notifier
 *
 * Register a notifier to be called when network device events occur.
 * The notifier passed is linked into the kernel structures and must
 * not be reused until it has been unregistered. A negative errno code
 * is returned on a failure.
 *
 * When registered all registration and up events are replayed
 * to the new notifier to allow device to have a race free
 * view of the network device list.
 */

int register_netdevice_notifier_net(struct net *net, struct notifier_block *nb)
{
	int err;

	rtnl_lock();
	err = __register_netdevice_notifier_net(net, nb, false);
	rtnl_unlock();
	return err;
}
EXPORT_SYMBOL(register_netdevice_notifier_net);

/**
 * unregister_netdevice_notifier_net - unregister a per-netns
 *                                     network notifier block
 * @net: network namespace
 * @nb: notifier
 *
 * Unregister a notifier previously registered by
 * register_netdevice_notifier(). The notifier is unlinked into the
 * kernel structures and may then be reused. A negative errno code
 * is returned on a failure.
 *
 * After unregistering unregister and down device events are synthesized
 * for all devices on the device list to the removed notifier to remove
 * the need for special case cleanup code.
 */

int unregister_netdevice_notifier_net(struct net *net,
				      struct notifier_block *nb)
{
	int err;

	rtnl_lock();
	err = __unregister_netdevice_notifier_net(net, nb);
	rtnl_unlock();
	return err;
}
EXPORT_SYMBOL(unregister_netdevice_notifier_net);

int register_netdevice_notifier_dev_net(struct net_device *dev,
					struct notifier_block *nb,
					struct netdev_net_notifier *nn)
{
	int err;

	rtnl_lock();
	err = __register_netdevice_notifier_net(dev_net(dev), nb, false);
	if (!err) {
		nn->nb = nb;
		list_add(&nn->list, &dev->net_notifier_list);
	}
	rtnl_unlock();
	return err;
}
EXPORT_SYMBOL(register_netdevice_notifier_dev_net);

int unregister_netdevice_notifier_dev_net(struct net_device *dev,
					  struct notifier_block *nb,
					  struct netdev_net_notifier *nn)
{
	int err;

	rtnl_lock();
	list_del(&nn->list);
	err = __unregister_netdevice_notifier_net(dev_net(dev), nb);
	rtnl_unlock();
	return err;
}
EXPORT_SYMBOL(unregister_netdevice_notifier_dev_net);

static void move_netdevice_notifiers_dev_net(struct net_device *dev,
					     struct net *net)
{
	struct netdev_net_notifier *nn;

	list_for_each_entry(nn, &dev->net_notifier_list, list) {
		__unregister_netdevice_notifier_net(dev_net(dev), nn->nb);
		__register_netdevice_notifier_net(net, nn->nb, true);
	}
}

/**
 *	call_netdevice_notifiers_info - call all network notifier blocks
 *	@val: value passed unmodified to notifier function
 *	@info: notifier information data
 *
 *	Call all network notifier blocks.  Parameters and return value
 *	are as for raw_notifier_call_chain().
 */

static int call_netdevice_notifiers_info(unsigned long val,
					 struct netdev_notifier_info *info)
{
	struct net *net = dev_net(info->dev);
	int ret;

	ASSERT_RTNL();

	/* Run per-netns notifier block chain first, then run the global one.
	 * Hopefully, one day, the global one is going to be removed after
	 * all notifier block registrators get converted to be per-netns.
	 */
	ret = raw_notifier_call_chain(&net->netdev_chain, val, info);
	if (ret & NOTIFY_STOP_MASK)
		return ret;
	return raw_notifier_call_chain(&netdev_chain, val, info);
}

static int call_netdevice_notifiers_extack(unsigned long val,
					   struct net_device *dev,
					   struct netlink_ext_ack *extack)
{
	struct netdev_notifier_info info = {
		.dev = dev,
		.extack = extack,
	};

	return call_netdevice_notifiers_info(val, &info);
}

/**
 *	call_netdevice_notifiers - call all network notifier blocks
 *      @val: value passed unmodified to notifier function
 *      @dev: net_device pointer passed unmodified to notifier function
 *
 *	Call all network notifier blocks.  Parameters and return value
 *	are as for raw_notifier_call_chain().
 */
//通知dev的val事件
int call_netdevice_notifiers(unsigned long val, struct net_device *dev)
{
	return call_netdevice_notifiers_extack(val, dev, NULL);
}
EXPORT_SYMBOL(call_netdevice_notifiers);

/**
 *	call_netdevice_notifiers_mtu - call all network notifier blocks
 *	@val: value passed unmodified to notifier function
 *	@dev: net_device pointer passed unmodified to notifier function
 *	@arg: additional u32 argument passed to the notifier function
 *
 *	Call all network notifier blocks.  Parameters and return value
 *	are as for raw_notifier_call_chain().
 */
static int call_netdevice_notifiers_mtu(unsigned long val,
					struct net_device *dev, u32 arg)
{
	struct netdev_notifier_info_ext info = {
		.info.dev = dev,
		.ext.mtu = arg,
	};

	BUILD_BUG_ON(offsetof(struct netdev_notifier_info_ext, info) != 0);

	return call_netdevice_notifiers_info(val, &info.info);
}

#ifdef CONFIG_NET_INGRESS
static DEFINE_STATIC_KEY_FALSE(ingress_needed_key);

void net_inc_ingress_queue(void)
{
	static_branch_inc(&ingress_needed_key);
}
EXPORT_SYMBOL_GPL(net_inc_ingress_queue);

void net_dec_ingress_queue(void)
{
	static_branch_dec(&ingress_needed_key);
}
EXPORT_SYMBOL_GPL(net_dec_ingress_queue);
#endif

#ifdef CONFIG_NET_EGRESS
static DEFINE_STATIC_KEY_FALSE(egress_needed_key);

void net_inc_egress_queue(void)
{
	static_branch_inc(&egress_needed_key);
}
EXPORT_SYMBOL_GPL(net_inc_egress_queue);

void net_dec_egress_queue(void)
{
	static_branch_dec(&egress_needed_key);
}
EXPORT_SYMBOL_GPL(net_dec_egress_queue);
#endif

static DEFINE_STATIC_KEY_FALSE(netstamp_needed_key);
#ifdef CONFIG_JUMP_LABEL
static atomic_t netstamp_needed_deferred;
static atomic_t netstamp_wanted;
static void netstamp_clear(struct work_struct *work)
{
	int deferred = atomic_xchg(&netstamp_needed_deferred, 0);
	int wanted;

	wanted = atomic_add_return(deferred, &netstamp_wanted);
	if (wanted > 0)
		static_branch_enable(&netstamp_needed_key);
	else
		static_branch_disable(&netstamp_needed_key);
}
static DECLARE_WORK(netstamp_work, netstamp_clear);
#endif

void net_enable_timestamp(void)
{
#ifdef CONFIG_JUMP_LABEL
	int wanted;

	while (1) {
		wanted = atomic_read(&netstamp_wanted);
		if (wanted <= 0)
			break;
		if (atomic_cmpxchg(&netstamp_wanted, wanted, wanted + 1) == wanted)
			return;
	}
	atomic_inc(&netstamp_needed_deferred);
	schedule_work(&netstamp_work);
#else
	static_branch_inc(&netstamp_needed_key);
#endif
}
EXPORT_SYMBOL(net_enable_timestamp);

void net_disable_timestamp(void)
{
#ifdef CONFIG_JUMP_LABEL
	int wanted;

	while (1) {
		wanted = atomic_read(&netstamp_wanted);
		if (wanted <= 1)
			break;
		if (atomic_cmpxchg(&netstamp_wanted, wanted, wanted - 1) == wanted)
			return;
	}
	atomic_dec(&netstamp_needed_deferred);
	schedule_work(&netstamp_work);
#else
	static_branch_dec(&netstamp_needed_key);
#endif
}
EXPORT_SYMBOL(net_disable_timestamp);

static inline void net_timestamp_set(struct sk_buff *skb)
{
	skb->tstamp = 0;
	if (static_branch_unlikely(&netstamp_needed_key))
		__net_timestamp(skb);
}

#define net_timestamp_check(COND, SKB)				\
	if (static_branch_unlikely(&netstamp_needed_key)) {	\
		if ((COND) && !(SKB)->tstamp)			\
			__net_timestamp(SKB);			\
	}							\

bool is_skb_forwardable(const struct net_device *dev, const struct sk_buff *skb)
{
	unsigned int len;

	if (!(dev->flags & IFF_UP))
		return false;

	len = dev->mtu + dev->hard_header_len + VLAN_HLEN;
	if (skb->len <= len)
		return true;

	/* if TSO is enabled, we don't care about the length as the packet
	 * could be forwarded without being segmented before
	 */
	if (skb_is_gso(skb))
		return true;

	return false;
}
EXPORT_SYMBOL_GPL(is_skb_forwardable);

int __dev_forward_skb(struct net_device *dev, struct sk_buff *skb)
{
	int ret = ____dev_forward_skb(dev, skb);

	if (likely(!ret)) {
		//变更skb所属的dev设备
		skb->protocol = eth_type_trans(skb, dev);
		skb_postpull_rcsum(skb, eth_hdr(skb), ETH_HLEN);
	}

	return ret;
}
EXPORT_SYMBOL_GPL(__dev_forward_skb);

/**
 * dev_forward_skb - loopback an skb to another netif
 *
 * @dev: destination network device
 * @skb: buffer to forward
 *
 * return values:
 *	NET_RX_SUCCESS	(no congestion)
 *	NET_RX_DROP     (packet was dropped, but freed)
 *
 * dev_forward_skb can be used for injecting an skb from the
 * start_xmit function of one device into the receive queue
 * of another device.
 *
 * The receiving device may be in another namespace, so
 * we have to clear all information in the skb that could
 * impact namespace isolation.
 */
int dev_forward_skb(struct net_device *dev, struct sk_buff *skb)
{
	//发送给dev，实际上是dev收到报文
	return __dev_forward_skb(dev, skb) ?: netif_rx_internal(skb);
}
EXPORT_SYMBOL_GPL(dev_forward_skb);

//通过Func直接处理skb
static inline int deliver_skb(struct sk_buff *skb,
			      struct packet_type *pt_prev,
			      struct net_device *orig_dev)
{
	if (unlikely(skb_orphan_frags_rx(skb, GFP_ATOMIC)))
		return -ENOMEM;
	//增加引用计数
	refcount_inc(&skb->users);
	//执行回调
	return pt_prev->func(skb, skb->dev, pt_prev, orig_dev);
}

//遍历执行ptype_list,针对每一种ptype，进行报文输送
static inline void deliver_ptype_list_skb(struct sk_buff *skb,
					  struct packet_type **pt,
					  struct net_device *orig_dev,
					  __be16 type,
					  struct list_head *ptype_list)
{
	struct packet_type *ptype, *pt_prev = *pt;

	list_for_each_entry_rcu(ptype, ptype_list, list) {
		if (ptype->type != type)
			continue;
		if (pt_prev)
			deliver_skb(skb, pt_prev, orig_dev);
		pt_prev = ptype;
	}
	*pt = pt_prev;
}

static inline bool skb_loop_sk(struct packet_type *ptype, struct sk_buff *skb)
{
	if (!ptype->af_packet_priv || !skb->sk)
		return false;

	if (ptype->id_match)
		return ptype->id_match(ptype, skb->sk);
	else if ((struct sock *)ptype->af_packet_priv == skb->sk)
		return true;

	return false;
}

/**
 * dev_nit_active - return true if any network interface taps are in use
 *
 * @dev: network device to check for the presence of taps
 */
bool dev_nit_active(struct net_device *dev)
{
	return !list_empty(&ptype_all) || !list_empty(&dev->ptype_all);
}
EXPORT_SYMBOL_GPL(dev_nit_active);

/*
 *	Support routine. Sends outgoing frames to any network
 *	taps currently in use.
 */
//向所有ptype_all发送此报文
void dev_queue_xmit_nit(struct sk_buff *skb, struct net_device *dev)
{
	struct packet_type *ptype;
	struct sk_buff *skb2 = NULL;
	struct packet_type *pt_prev = NULL;
	struct list_head *ptype_list = &ptype_all;

	rcu_read_lock();
again:
    //遍历ptype_list中给出的所有entry
	list_for_each_entry_rcu(ptype, ptype_list, list) {
	    //如果需要忽略tx方向，则忽略此ptype
		if (ptype->ignore_outgoing)
			continue;

		/* Never send packets back to the socket
		 * they originated from - MvS (miquels@drinkel.ow.org)
		 */
		//防止自发自收
		if (skb_loop_sk(ptype, skb))
			continue;

		//调用deliver函数，完成报文送达
		if (pt_prev) {
			deliver_skb(skb2, pt_prev, skb->dev);
			pt_prev = ptype;
			continue;
		}

		/* need to clone skb, done only once */
		//需要向pt_prev投递，先clone报文
		skb2 = skb_clone(skb, GFP_ATOMIC);
		if (!skb2)
			goto out_unlock;

		net_timestamp_set(skb2);

		/* skb->nh should be correctly
		 * set by sender, so that the second statement is
		 * just protection against buggy protocols.
		 */
		skb_reset_mac_header(skb2);

		if (skb_network_header(skb2) < skb2->data ||
		    skb_network_header(skb2) > skb_tail_pointer(skb2)) {
			net_crit_ratelimited("protocol %04x is buggy, dev %s\n",
					     ntohs(skb2->protocol),
					     dev->name);
			skb_reset_network_header(skb2);
		}

		skb2->transport_header = skb2->network_header;
		skb2->pkt_type = PACKET_OUTGOING;
		pt_prev = ptype;
	}

	//上面处理的是ptype_all,现在开始处理dev->ptype_all
	if (ptype_list == &ptype_all) {
		ptype_list = &dev->ptype_all;
		goto again;
	}
out_unlock:
	if (pt_prev) {
		if (!skb_orphan_frags_rx(skb2, GFP_ATOMIC))
			pt_prev->func(skb2, skb->dev, pt_prev, skb->dev);
		else
			kfree_skb(skb2);
	}
	rcu_read_unlock();
}
EXPORT_SYMBOL_GPL(dev_queue_xmit_nit);

/**
 * netif_setup_tc - Handle tc mappings on real_num_tx_queues change
 * @dev: Network device
 * @txq: number of queues available
 *
 * If real_num_tx_queues is changed the tc mappings may no longer be
 * valid. To resolve this verify the tc mapping remains valid and if
 * not NULL the mapping. With no priorities mapping to this
 * offset/count pair it will no longer be used. In the worst case TC0
 * is invalid nothing can be done so disable priority mappings. If is
 * expected that drivers will fix this mapping if they can before
 * calling netif_set_real_num_tx_queues.
 */
static void netif_setup_tc(struct net_device *dev, unsigned int txq)
{
	int i;
	struct netdev_tc_txq *tc = &dev->tc_to_txq[0];

	/* If TC0 is invalidated disable TC mapping */
	if (tc->offset + tc->count > txq) {
		pr_warn("Number of in use tx queues changed invalidating tc mappings. Priority traffic classification disabled!\n");
		dev->num_tc = 0;
		return;
	}

	/* Invalidated prio to tc mappings set to TC0 */
	for (i = 1; i < TC_BITMASK + 1; i++) {
		int q = netdev_get_prio_tc_map(dev, i);

		tc = &dev->tc_to_txq[q];
		if (tc->offset + tc->count > txq) {
			pr_warn("Number of in use tx queues changed. Priority %i to tc mapping %i is no longer valid. Setting map to 0\n",
				i, q);
			netdev_set_prio_tc_map(dev, i, 0);
		}
	}
}

int netdev_txq_to_tc(struct net_device *dev, unsigned int txq)
{
	if (dev->num_tc) {
		struct netdev_tc_txq *tc = &dev->tc_to_txq[0];
		int i;

		/* walk through the TCs and see if it falls into any of them */
		for (i = 0; i < TC_MAX_QUEUE; i++, tc++) {
			if ((txq - tc->offset) < tc->count)
				return i;
		}

		/* didn't find it, just return -1 to indicate no match */
		return -1;
	}

	return 0;
}
EXPORT_SYMBOL(netdev_txq_to_tc);

#ifdef CONFIG_XPS
struct static_key xps_needed __read_mostly;
EXPORT_SYMBOL(xps_needed);
struct static_key xps_rxqs_needed __read_mostly;
EXPORT_SYMBOL(xps_rxqs_needed);
static DEFINE_MUTEX(xps_map_mutex);
#define xmap_dereference(P)		\
	rcu_dereference_protected((P), lockdep_is_held(&xps_map_mutex))

static bool remove_xps_queue(struct xps_dev_maps *dev_maps,
			     int tci, u16 index)
{
	struct xps_map *map = NULL;
	int pos;

	if (dev_maps)
		map = xmap_dereference(dev_maps->attr_map[tci]);
	if (!map)
		return false;

	for (pos = map->len; pos--;) {
		if (map->queues[pos] != index)
			continue;

		if (map->len > 1) {
			map->queues[pos] = map->queues[--map->len];
			break;
		}

		RCU_INIT_POINTER(dev_maps->attr_map[tci], NULL);
		kfree_rcu(map, rcu);
		return false;
	}

	return true;
}

static bool remove_xps_queue_cpu(struct net_device *dev,
				 struct xps_dev_maps *dev_maps,
				 int cpu, u16 offset, u16 count)
{
	int num_tc = dev->num_tc ? : 1;
	bool active = false;
	int tci;

	for (tci = cpu * num_tc; num_tc--; tci++) {
		int i, j;

		for (i = count, j = offset; i--; j++) {
			if (!remove_xps_queue(dev_maps, tci, j))
				break;
		}

		active |= i < 0;
	}

	return active;
}

static void reset_xps_maps(struct net_device *dev,
			   struct xps_dev_maps *dev_maps,
			   bool is_rxqs_map)
{
	if (is_rxqs_map) {
		static_key_slow_dec_cpuslocked(&xps_rxqs_needed);
		RCU_INIT_POINTER(dev->xps_rxqs_map, NULL);
	} else {
		RCU_INIT_POINTER(dev->xps_cpus_map, NULL);
	}
	static_key_slow_dec_cpuslocked(&xps_needed);
	kfree_rcu(dev_maps, rcu);
}

static void clean_xps_maps(struct net_device *dev, const unsigned long *mask,
			   struct xps_dev_maps *dev_maps, unsigned int nr_ids,
			   u16 offset, u16 count, bool is_rxqs_map)
{
	bool active = false;
	int i, j;

	for (j = -1; j = netif_attrmask_next(j, mask, nr_ids),
	     j < nr_ids;)
		active |= remove_xps_queue_cpu(dev, dev_maps, j, offset,
					       count);
	if (!active)
		reset_xps_maps(dev, dev_maps, is_rxqs_map);

	if (!is_rxqs_map) {
		for (i = offset + (count - 1); count--; i--) {
			netdev_queue_numa_node_write(
				netdev_get_tx_queue(dev, i),
				NUMA_NO_NODE);
		}
	}
}

static void netif_reset_xps_queues(struct net_device *dev, u16 offset,
				   u16 count)
{
	const unsigned long *possible_mask = NULL;
	struct xps_dev_maps *dev_maps;
	unsigned int nr_ids;

	if (!static_key_false(&xps_needed))
		return;

	cpus_read_lock();
	mutex_lock(&xps_map_mutex);

	if (static_key_false(&xps_rxqs_needed)) {
		dev_maps = xmap_dereference(dev->xps_rxqs_map);
		if (dev_maps) {
			nr_ids = dev->num_rx_queues;
			clean_xps_maps(dev, possible_mask, dev_maps, nr_ids,
				       offset, count, true);
		}
	}

	dev_maps = xmap_dereference(dev->xps_cpus_map);
	if (!dev_maps)
		goto out_no_maps;

	if (num_possible_cpus() > 1)
		possible_mask = cpumask_bits(cpu_possible_mask);
	nr_ids = nr_cpu_ids;
	clean_xps_maps(dev, possible_mask, dev_maps, nr_ids, offset, count,
		       false);

out_no_maps:
	mutex_unlock(&xps_map_mutex);
	cpus_read_unlock();
}

static void netif_reset_xps_queues_gt(struct net_device *dev, u16 index)
{
	netif_reset_xps_queues(dev, index, dev->num_tx_queues - index);
}

static struct xps_map *expand_xps_map(struct xps_map *map, int attr_index,
				      u16 index, bool is_rxqs_map)
{
	struct xps_map *new_map;
	int alloc_len = XPS_MIN_MAP_ALLOC;
	int i, pos;

	for (pos = 0; map && pos < map->len; pos++) {
		if (map->queues[pos] != index)
			continue;
		return map;
	}

	/* Need to add tx-queue to this CPU's/rx-queue's existing map */
	if (map) {
		if (pos < map->alloc_len)
			return map;

		alloc_len = map->alloc_len * 2;
	}

	/* Need to allocate new map to store tx-queue on this CPU's/rx-queue's
	 *  map
	 */
	if (is_rxqs_map)
		new_map = kzalloc(XPS_MAP_SIZE(alloc_len), GFP_KERNEL);
	else
		new_map = kzalloc_node(XPS_MAP_SIZE(alloc_len), GFP_KERNEL,
				       cpu_to_node(attr_index));
	if (!new_map)
		return NULL;

	for (i = 0; i < pos; i++)
		new_map->queues[i] = map->queues[i];
	new_map->alloc_len = alloc_len;
	new_map->len = pos;

	return new_map;
}

/* Must be called under cpus_read_lock */
int __netif_set_xps_queue(struct net_device *dev, const unsigned long *mask,
			  u16 index, bool is_rxqs_map)
{
	const unsigned long *online_mask = NULL, *possible_mask = NULL;
	struct xps_dev_maps *dev_maps, *new_dev_maps = NULL;
	int i, j, tci, numa_node_id = -2;
	int maps_sz, num_tc = 1, tc = 0;
	struct xps_map *map, *new_map;
	bool active = false;
	unsigned int nr_ids;

	if (dev->num_tc) {
		/* Do not allow XPS on subordinate device directly */
		num_tc = dev->num_tc;
		if (num_tc < 0)
			return -EINVAL;

		/* If queue belongs to subordinate dev use its map */
		dev = netdev_get_tx_queue(dev, index)->sb_dev ? : dev;

		tc = netdev_txq_to_tc(dev, index);
		if (tc < 0)
			return -EINVAL;
	}

	mutex_lock(&xps_map_mutex);
	if (is_rxqs_map) {
		maps_sz = XPS_RXQ_DEV_MAPS_SIZE(num_tc, dev->num_rx_queues);
		dev_maps = xmap_dereference(dev->xps_rxqs_map);
		nr_ids = dev->num_rx_queues;
	} else {
		maps_sz = XPS_CPU_DEV_MAPS_SIZE(num_tc);
		if (num_possible_cpus() > 1) {
			online_mask = cpumask_bits(cpu_online_mask);
			possible_mask = cpumask_bits(cpu_possible_mask);
		}
		dev_maps = xmap_dereference(dev->xps_cpus_map);
		nr_ids = nr_cpu_ids;
	}

	if (maps_sz < L1_CACHE_BYTES)
		maps_sz = L1_CACHE_BYTES;

	/* allocate memory for queue storage */
	for (j = -1; j = netif_attrmask_next_and(j, online_mask, mask, nr_ids),
	     j < nr_ids;) {
		if (!new_dev_maps)
			new_dev_maps = kzalloc(maps_sz, GFP_KERNEL);
		if (!new_dev_maps) {
			mutex_unlock(&xps_map_mutex);
			return -ENOMEM;
		}

		tci = j * num_tc + tc;
		map = dev_maps ? xmap_dereference(dev_maps->attr_map[tci]) :
				 NULL;

		map = expand_xps_map(map, j, index, is_rxqs_map);
		if (!map)
			goto error;

		RCU_INIT_POINTER(new_dev_maps->attr_map[tci], map);
	}

	if (!new_dev_maps)
		goto out_no_new_maps;

	if (!dev_maps) {
		/* Increment static keys at most once per type */
		static_key_slow_inc_cpuslocked(&xps_needed);
		if (is_rxqs_map)
			static_key_slow_inc_cpuslocked(&xps_rxqs_needed);
	}

	for (j = -1; j = netif_attrmask_next(j, possible_mask, nr_ids),
	     j < nr_ids;) {
		/* copy maps belonging to foreign traffic classes */
		for (i = tc, tci = j * num_tc; dev_maps && i--; tci++) {
			/* fill in the new device map from the old device map */
			map = xmap_dereference(dev_maps->attr_map[tci]);
			RCU_INIT_POINTER(new_dev_maps->attr_map[tci], map);
		}

		/* We need to explicitly update tci as prevous loop
		 * could break out early if dev_maps is NULL.
		 */
		tci = j * num_tc + tc;

		if (netif_attr_test_mask(j, mask, nr_ids) &&
		    netif_attr_test_online(j, online_mask, nr_ids)) {
			/* add tx-queue to CPU/rx-queue maps */
			int pos = 0;

			map = xmap_dereference(new_dev_maps->attr_map[tci]);
			while ((pos < map->len) && (map->queues[pos] != index))
				pos++;

			if (pos == map->len)
				map->queues[map->len++] = index;
#ifdef CONFIG_NUMA
			if (!is_rxqs_map) {
				if (numa_node_id == -2)
					numa_node_id = cpu_to_node(j);
				else if (numa_node_id != cpu_to_node(j))
					numa_node_id = -1;
			}
#endif
		} else if (dev_maps) {
			/* fill in the new device map from the old device map */
			map = xmap_dereference(dev_maps->attr_map[tci]);
			RCU_INIT_POINTER(new_dev_maps->attr_map[tci], map);
		}

		/* copy maps belonging to foreign traffic classes */
		for (i = num_tc - tc, tci++; dev_maps && --i; tci++) {
			/* fill in the new device map from the old device map */
			map = xmap_dereference(dev_maps->attr_map[tci]);
			RCU_INIT_POINTER(new_dev_maps->attr_map[tci], map);
		}
	}

	if (is_rxqs_map)
		rcu_assign_pointer(dev->xps_rxqs_map, new_dev_maps);
	else
		rcu_assign_pointer(dev->xps_cpus_map, new_dev_maps);

	/* Cleanup old maps */
	if (!dev_maps)
		goto out_no_old_maps;

	for (j = -1; j = netif_attrmask_next(j, possible_mask, nr_ids),
	     j < nr_ids;) {
		for (i = num_tc, tci = j * num_tc; i--; tci++) {
			new_map = xmap_dereference(new_dev_maps->attr_map[tci]);
			map = xmap_dereference(dev_maps->attr_map[tci]);
			if (map && map != new_map)
				kfree_rcu(map, rcu);
		}
	}

	kfree_rcu(dev_maps, rcu);

out_no_old_maps:
	dev_maps = new_dev_maps;
	active = true;

out_no_new_maps:
	if (!is_rxqs_map) {
		/* update Tx queue numa node */
		netdev_queue_numa_node_write(netdev_get_tx_queue(dev, index),
					     (numa_node_id >= 0) ?
					     numa_node_id : NUMA_NO_NODE);
	}

	if (!dev_maps)
		goto out_no_maps;

	/* removes tx-queue from unused CPUs/rx-queues */
	for (j = -1; j = netif_attrmask_next(j, possible_mask, nr_ids),
	     j < nr_ids;) {
		for (i = tc, tci = j * num_tc; i--; tci++)
			active |= remove_xps_queue(dev_maps, tci, index);
		if (!netif_attr_test_mask(j, mask, nr_ids) ||
		    !netif_attr_test_online(j, online_mask, nr_ids))
			active |= remove_xps_queue(dev_maps, tci, index);
		for (i = num_tc - tc, tci++; --i; tci++)
			active |= remove_xps_queue(dev_maps, tci, index);
	}

	/* free map if not active */
	if (!active)
		reset_xps_maps(dev, dev_maps, is_rxqs_map);

out_no_maps:
	mutex_unlock(&xps_map_mutex);

	return 0;
error:
	/* remove any maps that we added */
	for (j = -1; j = netif_attrmask_next(j, possible_mask, nr_ids),
	     j < nr_ids;) {
		for (i = num_tc, tci = j * num_tc; i--; tci++) {
			new_map = xmap_dereference(new_dev_maps->attr_map[tci]);
			map = dev_maps ?
			      xmap_dereference(dev_maps->attr_map[tci]) :
			      NULL;
			if (new_map && new_map != map)
				kfree(new_map);
		}
	}

	mutex_unlock(&xps_map_mutex);

	kfree(new_dev_maps);
	return -ENOMEM;
}
EXPORT_SYMBOL_GPL(__netif_set_xps_queue);

int netif_set_xps_queue(struct net_device *dev, const struct cpumask *mask,
			u16 index)
{
	int ret;

	cpus_read_lock();
	ret =  __netif_set_xps_queue(dev, cpumask_bits(mask), index, false);
	cpus_read_unlock();

	return ret;
}
EXPORT_SYMBOL(netif_set_xps_queue);

#endif
static void netdev_unbind_all_sb_channels(struct net_device *dev)
{
	struct netdev_queue *txq = &dev->_tx[dev->num_tx_queues];

	/* Unbind any subordinate channels */
	while (txq-- != &dev->_tx[0]) {
		if (txq->sb_dev)
			netdev_unbind_sb_channel(dev, txq->sb_dev);
	}
}

void netdev_reset_tc(struct net_device *dev)
{
#ifdef CONFIG_XPS
	netif_reset_xps_queues_gt(dev, 0);
#endif
	netdev_unbind_all_sb_channels(dev);

	/* Reset TC configuration of device */
	dev->num_tc = 0;
	memset(dev->tc_to_txq, 0, sizeof(dev->tc_to_txq));
	memset(dev->prio_tc_map, 0, sizeof(dev->prio_tc_map));
}
EXPORT_SYMBOL(netdev_reset_tc);

int netdev_set_tc_queue(struct net_device *dev, u8 tc, u16 count, u16 offset)
{
	if (tc >= dev->num_tc)
		return -EINVAL;

#ifdef CONFIG_XPS
	netif_reset_xps_queues(dev, offset, count);
#endif
	dev->tc_to_txq[tc].count = count;
	dev->tc_to_txq[tc].offset = offset;
	return 0;
}
EXPORT_SYMBOL(netdev_set_tc_queue);

int netdev_set_num_tc(struct net_device *dev, u8 num_tc)
{
	if (num_tc > TC_MAX_QUEUE)
		return -EINVAL;

#ifdef CONFIG_XPS
	netif_reset_xps_queues_gt(dev, 0);
#endif
	netdev_unbind_all_sb_channels(dev);

	dev->num_tc = num_tc;
	return 0;
}
EXPORT_SYMBOL(netdev_set_num_tc);

void netdev_unbind_sb_channel(struct net_device *dev,
			      struct net_device *sb_dev)
{
	struct netdev_queue *txq = &dev->_tx[dev->num_tx_queues];

#ifdef CONFIG_XPS
	netif_reset_xps_queues_gt(sb_dev, 0);
#endif
	memset(sb_dev->tc_to_txq, 0, sizeof(sb_dev->tc_to_txq));
	memset(sb_dev->prio_tc_map, 0, sizeof(sb_dev->prio_tc_map));

	while (txq-- != &dev->_tx[0]) {
		if (txq->sb_dev == sb_dev)
			txq->sb_dev = NULL;
	}
}
EXPORT_SYMBOL(netdev_unbind_sb_channel);

int netdev_bind_sb_channel_queue(struct net_device *dev,
				 struct net_device *sb_dev,
				 u8 tc, u16 count, u16 offset)
{
	/* Make certain the sb_dev and dev are already configured */
	if (sb_dev->num_tc >= 0 || tc >= dev->num_tc)
		return -EINVAL;

	/* We cannot hand out queues we don't have */
	if ((offset + count) > dev->real_num_tx_queues)
		return -EINVAL;

	/* Record the mapping */
	sb_dev->tc_to_txq[tc].count = count;
	sb_dev->tc_to_txq[tc].offset = offset;

	/* Provide a way for Tx queue to find the tc_to_txq map or
	 * XPS map for itself.
	 */
	while (count--)
		netdev_get_tx_queue(dev, count + offset)->sb_dev = sb_dev;

	return 0;
}
EXPORT_SYMBOL(netdev_bind_sb_channel_queue);

int netdev_set_sb_channel(struct net_device *dev, u16 channel)
{
	/* Do not use a multiqueue device to represent a subordinate channel */
	if (netif_is_multiqueue(dev))
		return -ENODEV;

	/* We allow channels 1 - 32767 to be used for subordinate channels.
	 * Channel 0 is meant to be "native" mode and used only to represent
	 * the main root device. We allow writing 0 to reset the device back
	 * to normal mode after being used as a subordinate channel.
	 */
	if (channel > S16_MAX)
		return -EINVAL;

	dev->num_tc = -channel;

	return 0;
}
EXPORT_SYMBOL(netdev_set_sb_channel);

/*
 * Routine to help set real_num_tx_queues. To avoid skbs mapped to queues
 * greater than real_num_tx_queues stale skbs on the qdisc must be flushed.
 */
int netif_set_real_num_tx_queues(struct net_device *dev, unsigned int txq)
{
	bool disabling;
	int rc;

	disabling = txq < dev->real_num_tx_queues;

	if (txq < 1 || txq > dev->num_tx_queues)
		return -EINVAL;

	if (dev->reg_state == NETREG_REGISTERED ||
	    dev->reg_state == NETREG_UNREGISTERING) {
		ASSERT_RTNL();

		rc = netdev_queue_update_kobjects(dev, dev->real_num_tx_queues,
						  txq);
		if (rc)
			return rc;

		if (dev->num_tc)
			netif_setup_tc(dev, txq);

		dev->real_num_tx_queues = txq;

		if (disabling) {
			synchronize_net();
			qdisc_reset_all_tx_gt(dev, txq);
#ifdef CONFIG_XPS
			netif_reset_xps_queues_gt(dev, txq);
#endif
		}
	} else {
		dev->real_num_tx_queues = txq;
	}

	return 0;
}
EXPORT_SYMBOL(netif_set_real_num_tx_queues);

#ifdef CONFIG_SYSFS
/**
 *	netif_set_real_num_rx_queues - set actual number of RX queues used
 *	@dev: Network device
 *	@rxq: Actual number of RX queues
 *
 *	This must be called either with the rtnl_lock held or before
 *	registration of the net device.  Returns 0 on success, or a
 *	negative error code.  If called before registration, it always
 *	succeeds.
 */
int netif_set_real_num_rx_queues(struct net_device *dev, unsigned int rxq)
{
	int rc;

	if (rxq < 1 || rxq > dev->num_rx_queues)
		return -EINVAL;

	if (dev->reg_state == NETREG_REGISTERED) {
		ASSERT_RTNL();

		rc = net_rx_queue_update_kobjects(dev, dev->real_num_rx_queues,
						  rxq);
		if (rc)
			return rc;
	}

	dev->real_num_rx_queues = rxq;
	return 0;
}
EXPORT_SYMBOL(netif_set_real_num_rx_queues);
#endif

/**
 * netif_get_num_default_rss_queues - default number of RSS queues
 *
 * This routine should set an upper limit on the number of RSS queues
 * used by default by multiqueue devices.
 */
int netif_get_num_default_rss_queues(void)
{
	return is_kdump_kernel() ?
		1 : min_t(int, DEFAULT_MAX_NUM_RSS_QUEUES, num_online_cpus());
}
EXPORT_SYMBOL(netif_get_num_default_rss_queues);

static void __netif_reschedule(struct Qdisc *q)
{
	struct softnet_data *sd;
	unsigned long flags;

	local_irq_save(flags);
	sd = this_cpu_ptr(&softnet_data);
	q->next_sched = NULL;
	*sd->output_queue_tailp = q;
	sd->output_queue_tailp = &q->next_sched;
	raise_softirq_irqoff(NET_TX_SOFTIRQ);//触发tx软中断
	local_irq_restore(flags);
}

void __netif_schedule(struct Qdisc *q)
{
	if (!test_and_set_bit(__QDISC_STATE_SCHED, &q->state))
		__netif_reschedule(q);
}
EXPORT_SYMBOL(__netif_schedule);

struct dev_kfree_skb_cb {
	enum skb_free_reason reason;
};

static struct dev_kfree_skb_cb *get_kfree_skb_cb(const struct sk_buff *skb)
{
	return (struct dev_kfree_skb_cb *)skb->cb;
}

void netif_schedule_queue(struct netdev_queue *txq)
{
	rcu_read_lock();
	if (!netif_xmit_stopped(txq)) {
		struct Qdisc *q = rcu_dereference(txq->qdisc);

		__netif_schedule(q);
	}
	rcu_read_unlock();
}
EXPORT_SYMBOL(netif_schedule_queue);

void netif_tx_wake_queue(struct netdev_queue *dev_queue)
{
    //清除掉队列上的stop标记，并尝试调度tx软中断
	if (test_and_clear_bit(__QUEUE_STATE_DRV_XOFF, &dev_queue->state)) {
		struct Qdisc *q;

		rcu_read_lock();
		q = rcu_dereference(dev_queue->qdisc);
		__netif_schedule(q);
		rcu_read_unlock();
	}
}
EXPORT_SYMBOL(netif_tx_wake_queue);

void __dev_kfree_skb_irq(struct sk_buff *skb, enum skb_free_reason reason)
{
	unsigned long flags;

	if (unlikely(!skb))
		return;

	if (likely(refcount_read(&skb->users) == 1)) {
		smp_rmb();
		refcount_set(&skb->users, 0);
	} else if (likely(!refcount_dec_and_test(&skb->users))) {
		return;
	}
	get_kfree_skb_cb(skb)->reason = reason;
	local_irq_save(flags);
	skb->next = __this_cpu_read(softnet_data.completion_queue);
	__this_cpu_write(softnet_data.completion_queue, skb);
	raise_softirq_irqoff(NET_TX_SOFTIRQ);
	local_irq_restore(flags);
}
EXPORT_SYMBOL(__dev_kfree_skb_irq);

void __dev_kfree_skb_any(struct sk_buff *skb, enum skb_free_reason reason)
{
	if (in_irq() || irqs_disabled())
		__dev_kfree_skb_irq(skb, reason);
	else
		dev_kfree_skb(skb);
}
EXPORT_SYMBOL(__dev_kfree_skb_any);


/**
 * netif_device_detach - mark device as removed
 * @dev: network device
 *
 * Mark device as removed from system and therefore no longer available.
 */
void netif_device_detach(struct net_device *dev)
{
	if (test_and_clear_bit(__LINK_STATE_PRESENT, &dev->state) &&
	    netif_running(dev)) {
		netif_tx_stop_all_queues(dev);
	}
}
EXPORT_SYMBOL(netif_device_detach);

/**
 * netif_device_attach - mark device as attached
 * @dev: network device
 *
 * Mark device as attached from system and restart if needed.
 */
void netif_device_attach(struct net_device *dev)
{
	if (!test_and_set_bit(__LINK_STATE_PRESENT, &dev->state) &&
	    netif_running(dev)) {
		netif_tx_wake_all_queues(dev);
		__netdev_watchdog_up(dev);
	}
}
EXPORT_SYMBOL(netif_device_attach);

/*
 * Returns a Tx hash based on the given packet descriptor a Tx queues' number
 * to be used as a distribution range.
 */
static u16 skb_tx_hash(const struct net_device *dev,
		       const struct net_device *sb_dev,
		       struct sk_buff *skb)
{
	u32 hash;
	u16 qoffset = 0;
	u16 qcount = dev->real_num_tx_queues;

	if (dev->num_tc) {
		u8 tc = netdev_get_prio_tc_map(dev, skb->priority);

		qoffset = sb_dev->tc_to_txq[tc].offset;
		qcount = sb_dev->tc_to_txq[tc].count;
	}

	if (skb_rx_queue_recorded(skb)) {
		hash = skb_get_rx_queue(skb);
		while (unlikely(hash >= qcount))
			hash -= qcount;
		return hash + qoffset;
	}

	return (u16) reciprocal_scale(skb_get_hash(skb), qcount) + qoffset;
}

static void skb_warn_bad_offload(const struct sk_buff *skb)
{
	static const netdev_features_t null_features;
	struct net_device *dev = skb->dev;
	const char *name = "";

	if (!net_ratelimit())
		return;

	if (dev) {
		if (dev->dev.parent)
			name = dev_driver_string(dev->dev.parent);
		else
			name = netdev_name(dev);
	}
	skb_dump(KERN_WARNING, skb, false);
	WARN(1, "%s: caps=(%pNF, %pNF)\n",
	     name, dev ? &dev->features : &null_features,
	     skb->sk ? &skb->sk->sk_route_caps : &null_features);
}

/*
 * Invalidate hardware checksum when packet is to be mangled, and
 * complete checksum manually on outgoing path.
 */
int skb_checksum_help(struct sk_buff *skb)
{
	__wsum csum;
	int ret = 0, offset;

	if (skb->ip_summed == CHECKSUM_COMPLETE)
		goto out_set_summed;

	if (unlikely(skb_shinfo(skb)->gso_size)) {
		skb_warn_bad_offload(skb);
		return -EINVAL;
	}

	/* Before computing a checksum, we should make sure no frag could
	 * be modified by an external entity : checksum could be wrong.
	 */
	if (skb_has_shared_frag(skb)) {
		ret = __skb_linearize(skb);
		if (ret)
			goto out;
	}

	offset = skb_checksum_start_offset(skb);
	BUG_ON(offset >= skb_headlen(skb));
	csum = skb_checksum(skb, offset, skb->len - offset, 0);

	offset += skb->csum_offset;
	BUG_ON(offset + sizeof(__sum16) > skb_headlen(skb));

	ret = skb_ensure_writable(skb, offset + sizeof(__sum16));
	if (ret)
		goto out;

	*(__sum16 *)(skb->data + offset) = csum_fold(csum) ?: CSUM_MANGLED_0;
out_set_summed:
	skb->ip_summed = CHECKSUM_NONE;
out:
	return ret;
}
EXPORT_SYMBOL(skb_checksum_help);

int skb_crc32c_csum_help(struct sk_buff *skb)
{
	__le32 crc32c_csum;
	int ret = 0, offset, start;

	if (skb->ip_summed != CHECKSUM_PARTIAL)
		goto out;

	if (unlikely(skb_is_gso(skb)))
		goto out;

	/* Before computing a checksum, we should make sure no frag could
	 * be modified by an external entity : checksum could be wrong.
	 */
	if (unlikely(skb_has_shared_frag(skb))) {
		ret = __skb_linearize(skb);
		if (ret)
			goto out;
	}
	start = skb_checksum_start_offset(skb);
	offset = start + offsetof(struct sctphdr, checksum);
	if (WARN_ON_ONCE(offset >= skb_headlen(skb))) {
		ret = -EINVAL;
		goto out;
	}

	ret = skb_ensure_writable(skb, offset + sizeof(__le32));
	if (ret)
		goto out;

	crc32c_csum = cpu_to_le32(~__skb_checksum(skb, start,
						  skb->len - start, ~(__u32)0,
						  crc32c_csum_stub));
	*(__le32 *)(skb->data + offset) = crc32c_csum;
	skb->ip_summed = CHECKSUM_NONE;
	skb->csum_not_inet = 0;
out:
	return ret;
}

__be16 skb_network_protocol(struct sk_buff *skb, int *depth)
{
	__be16 type = skb->protocol;

	/* Tunnel gso handlers can set protocol to ethernet. */
	if (type == htons(ETH_P_TEB)) {
		struct ethhdr *eth;

		if (unlikely(!pskb_may_pull(skb, sizeof(struct ethhdr))))
			return 0;

		eth = (struct ethhdr *)skb->data;
		type = eth->h_proto;
	}

	return __vlan_get_protocol(skb, type, depth);
}

/**
 *	skb_mac_gso_segment - mac layer segmentation handler.
 *	@skb: buffer to segment
 *	@features: features for the output path (see dev->features)
 */
struct sk_buff *skb_mac_gso_segment(struct sk_buff *skb,
				    netdev_features_t features)
{
	struct sk_buff *segs = ERR_PTR(-EPROTONOSUPPORT);
	struct packet_offload *ptype;
	int vlan_depth = skb->mac_len;
	__be16 type = skb_network_protocol(skb, &vlan_depth);

	if (unlikely(!type))
		return ERR_PTR(-EINVAL);

	__skb_pull(skb, vlan_depth);

	rcu_read_lock();
	list_for_each_entry_rcu(ptype, &offload_base, list) {
		if (ptype->type == type && ptype->callbacks.gso_segment) {
			segs = ptype->callbacks.gso_segment(skb, features);
			break;
		}
	}
	rcu_read_unlock();

	__skb_push(skb, skb->data - skb_mac_header(skb));

	return segs;
}
EXPORT_SYMBOL(skb_mac_gso_segment);


/* openvswitch calls this on rx path, so we need a different check.
 */
static inline bool skb_needs_check(struct sk_buff *skb, bool tx_path)
{
	if (tx_path)
		return skb->ip_summed != CHECKSUM_PARTIAL &&
		       skb->ip_summed != CHECKSUM_UNNECESSARY;

	return skb->ip_summed == CHECKSUM_NONE;
}

/**
 *	__skb_gso_segment - Perform segmentation on skb.
 *	@skb: buffer to segment
 *	@features: features for the output path (see dev->features)
 *	@tx_path: whether it is called in TX path
 *
 *	This function segments the given skb and returns a list of segments.
 *
 *	It may return NULL if the skb requires no segmentation.  This is
 *	only possible when GSO is used for verifying header integrity.
 *
 *	Segmentation preserves SKB_SGO_CB_OFFSET bytes of previous skb cb.
 */
struct sk_buff *__skb_gso_segment(struct sk_buff *skb,
				  netdev_features_t features, bool tx_path)
{
	struct sk_buff *segs;

	if (unlikely(skb_needs_check(skb, tx_path))) {
		int err;

		/* We're going to init ->check field in TCP or UDP header */
		err = skb_cow_head(skb, 0);
		if (err < 0)
			return ERR_PTR(err);
	}

	/* Only report GSO partial support if it will enable us to
	 * support segmentation on this frame without needing additional
	 * work.
	 */
	if (features & NETIF_F_GSO_PARTIAL) {
		netdev_features_t partial_features = NETIF_F_GSO_ROBUST;
		struct net_device *dev = skb->dev;

		partial_features |= dev->features & dev->gso_partial_features;
		if (!skb_gso_ok(skb, features | partial_features))
			features &= ~NETIF_F_GSO_PARTIAL;
	}

	BUILD_BUG_ON(SKB_SGO_CB_OFFSET +
		     sizeof(*SKB_GSO_CB(skb)) > sizeof(skb->cb));

	SKB_GSO_CB(skb)->mac_offset = skb_headroom(skb);
	SKB_GSO_CB(skb)->encap_level = 0;

	skb_reset_mac_header(skb);
	skb_reset_mac_len(skb);

	segs = skb_mac_gso_segment(skb, features);

	if (segs != skb && unlikely(skb_needs_check(skb, tx_path) && !IS_ERR(segs)))
		skb_warn_bad_offload(skb);

	return segs;
}
EXPORT_SYMBOL(__skb_gso_segment);

/* Take action when hardware reception checksum errors are detected. */
#ifdef CONFIG_BUG
void netdev_rx_csum_fault(struct net_device *dev, struct sk_buff *skb)
{
	if (net_ratelimit()) {
		pr_err("%s: hw csum failure\n", dev ? dev->name : "<unknown>");
		skb_dump(KERN_ERR, skb, true);
		dump_stack();
	}
}
EXPORT_SYMBOL(netdev_rx_csum_fault);
#endif

/* XXX: check that highmem exists at all on the given machine. */
static int illegal_highdma(struct net_device *dev, struct sk_buff *skb)
{
#ifdef CONFIG_HIGHMEM
	int i;

	if (!(dev->features & NETIF_F_HIGHDMA)) {
		for (i = 0; i < skb_shinfo(skb)->nr_frags; i++) {
			skb_frag_t *frag = &skb_shinfo(skb)->frags[i];

			if (PageHighMem(skb_frag_page(frag)))
				return 1;
		}
	}
#endif
	return 0;
}

/* If MPLS offload request, verify we are testing hardware MPLS features
 * instead of standard features for the netdev.
 */
#if IS_ENABLED(CONFIG_NET_MPLS_GSO)
static netdev_features_t net_mpls_features(struct sk_buff *skb,
					   netdev_features_t features,
					   __be16 type)
{
	if (eth_p_mpls(type))
		features &= skb->dev->mpls_features;

	return features;
}
#else
static netdev_features_t net_mpls_features(struct sk_buff *skb,
					   netdev_features_t features,
					   __be16 type)
{
	return features;
}
#endif

static netdev_features_t harmonize_features(struct sk_buff *skb,
	netdev_features_t features)
{
	int tmp;
	__be16 type;

	type = skb_network_protocol(skb, &tmp);
	features = net_mpls_features(skb, features, type);

	if (skb->ip_summed != CHECKSUM_NONE &&
	    !can_checksum_protocol(features, type)) {
		features &= ~(NETIF_F_CSUM_MASK | NETIF_F_GSO_MASK);
	}
	if (illegal_highdma(skb->dev, skb))
		features &= ~NETIF_F_SG;

	return features;
}

netdev_features_t passthru_features_check(struct sk_buff *skb,
					  struct net_device *dev,
					  netdev_features_t features)
{
	return features;
}
EXPORT_SYMBOL(passthru_features_check);

static netdev_features_t dflt_features_check(struct sk_buff *skb,
					     struct net_device *dev,
					     netdev_features_t features)
{
	return vlan_features_check(skb, features);
}

static netdev_features_t gso_features_check(const struct sk_buff *skb,
					    struct net_device *dev,
					    netdev_features_t features)
{
	u16 gso_segs = skb_shinfo(skb)->gso_segs;

	if (gso_segs > dev->gso_max_segs)
		return features & ~NETIF_F_GSO_MASK;

	/* Support for GSO partial features requires software
	 * intervention before we can actually process the packets
	 * so we need to strip support for any partial features now
	 * and we can pull them back in after we have partially
	 * segmented the frame.
	 */
	if (!(skb_shinfo(skb)->gso_type & SKB_GSO_PARTIAL))
		features &= ~dev->gso_partial_features;

	/* Make sure to clear the IPv4 ID mangling feature if the
	 * IPv4 header has the potential to be fragmented.
	 */
	if (skb_shinfo(skb)->gso_type & SKB_GSO_TCPV4) {
		struct iphdr *iph = skb->encapsulation ?
				    inner_ip_hdr(skb) : ip_hdr(skb);

		if (!(iph->frag_off & htons(IP_DF)))
			features &= ~NETIF_F_TSO_MANGLEID;
	}

	return features;
}

netdev_features_t netif_skb_features(struct sk_buff *skb)
{
	struct net_device *dev = skb->dev;
	netdev_features_t features = dev->features;

	if (skb_is_gso(skb))
		features = gso_features_check(skb, dev, features);

	/* If encapsulation offload request, verify we are testing
	 * hardware encapsulation features instead of standard
	 * features for the netdev
	 */
	if (skb->encapsulation)
		features &= dev->hw_enc_features;

	if (skb_vlan_tagged(skb))
		features = netdev_intersect_features(features,
						     dev->vlan_features |
						     NETIF_F_HW_VLAN_CTAG_TX |
						     NETIF_F_HW_VLAN_STAG_TX);

	if (dev->netdev_ops->ndo_features_check)
		features &= dev->netdev_ops->ndo_features_check(skb, dev,
								features);
	else
		features &= dflt_features_check(skb, dev, features);

	return harmonize_features(skb, features);
}
EXPORT_SYMBOL(netif_skb_features);

//通过dev向外发送一个skb
static int xmit_one(struct sk_buff *skb, struct net_device *dev,
		    struct netdev_queue *txq, bool more)
{
	unsigned int len;
	int rc;

	if (dev_nit_active(dev))
	    //报文将自此处传送给raw socket(tx方向capture报文）
		dev_queue_xmit_nit(skb, dev);

	len = skb->len;
	trace_net_dev_start_xmit(skb, dev);
	rc = netdev_start_xmit(skb, dev, txq, more);
	trace_net_dev_xmit(skb, rc, dev, len/*报文长度*/);

	return rc;
}

//发送一组skb
struct sk_buff *dev_hard_start_xmit(struct sk_buff *first, struct net_device *dev,
				    struct netdev_queue *txq, int *ret)
{
	struct sk_buff *skb = first;
	int rc = NETDEV_TX_OK;

	//循环发送报文（底层调用ndo_start_xmit完成dev设备单个skb的发送）
	while (skb) {
		struct sk_buff *next = skb->next;

		skb_mark_not_on_list(skb);
		rc = xmit_one(skb, dev, txq, next != NULL);
		if (unlikely(!dev_xmit_complete(rc))) {
			skb->next = next;
			goto out;
		}

		skb = next;
		if (netif_tx_queue_stopped(txq) && skb) {
			//tx 队列停止时，skb仍需要发送，则报错
			rc = NETDEV_TX_BUSY;
			break;
		}
	}

out:
	*ret = rc;
	return skb;
}

static struct sk_buff *validate_xmit_vlan(struct sk_buff *skb,
					  netdev_features_t features)
{
	if (skb_vlan_tag_present(skb) &&
	    !vlan_hw_offload_capable(features, skb->vlan_proto))
		skb = __vlan_hwaccel_push_inside(skb);
	return skb;
}

int skb_csum_hwoffload_help(struct sk_buff *skb,
			    const netdev_features_t features)
{
	if (unlikely(skb->csum_not_inet))
		return !!(features & NETIF_F_SCTP_CRC) ? 0 :
			skb_crc32c_csum_help(skb);

	return !!(features & NETIF_F_CSUM_MASK) ? 0 : skb_checksum_help(skb);
}
EXPORT_SYMBOL(skb_csum_hwoffload_help);

static struct sk_buff *validate_xmit_skb(struct sk_buff *skb, struct net_device *dev, bool *again)
{
	netdev_features_t features;

	features = netif_skb_features(skb);
	skb = validate_xmit_vlan(skb, features);
	if (unlikely(!skb))
		goto out_null;

	skb = sk_validate_xmit_skb(skb, dev);
	if (unlikely(!skb))
		goto out_null;

	if (netif_needs_gso(skb, features)) {
		//检查是否需要处理gso
		struct sk_buff *segs;

		//软件处理gso分段
		segs = skb_gso_segment(skb, features);
		if (IS_ERR(segs)) {
			goto out_kfree_skb;
		} else if (segs) {
			consume_skb(skb);
			skb = segs;
		}
	} else {
		if (skb_needs_linearize(skb, features) &&
		    __skb_linearize(skb))
			goto out_kfree_skb;

		/* If packet is not checksummed and device does not
		 * support checksumming for this protocol, complete
		 * checksumming here.
		 */
		if (skb->ip_summed == CHECKSUM_PARTIAL) {
			if (skb->encapsulation)
				skb_set_inner_transport_header(skb,
							       skb_checksum_start_offset(skb));
			else
				skb_set_transport_header(skb,
							 skb_checksum_start_offset(skb));
			if (skb_csum_hwoffload_help(skb, features))
				goto out_kfree_skb;
		}
	}

	skb = validate_xmit_xfrm(skb, features, again);

	return skb;

out_kfree_skb:
	kfree_skb(skb);
out_null:
	atomic_long_inc(&dev->tx_dropped);
	return NULL;
}

struct sk_buff *validate_xmit_skb_list(struct sk_buff *skb, struct net_device *dev, bool *again)
{
	struct sk_buff *next, *head = NULL, *tail;

	for (; skb != NULL; skb = next) {
		next = skb->next;
		skb_mark_not_on_list(skb);

		/* in case skb wont be segmented, point to itself */
		skb->prev = skb;

		skb = validate_xmit_skb(skb, dev, again);
		if (!skb)
			continue;

		if (!head)
			head = skb;
		else
			tail->next = skb;
		/* If skb was segmented, skb->prev points to
		 * the last segment. If not, it still contains skb.
		 */
		tail = skb->prev;
	}
	return head;
}
EXPORT_SYMBOL_GPL(validate_xmit_skb_list);

static void qdisc_pkt_len_init(struct sk_buff *skb)
{
	const struct skb_shared_info *shinfo = skb_shinfo(skb);

	qdisc_skb_cb(skb)->pkt_len = skb->len;

	/* To get more precise estimation of bytes sent on wire,
	 * we add to pkt_len the headers size of all segments
	 */
	if (shinfo->gso_size && skb_transport_header_was_set(skb)) {
		unsigned int hdr_len;
		u16 gso_segs = shinfo->gso_segs;

		/* mac layer + network layer */
		hdr_len = skb_transport_header(skb) - skb_mac_header(skb);

		/* + transport layer */
		if (likely(shinfo->gso_type & (SKB_GSO_TCPV4 | SKB_GSO_TCPV6))) {
			const struct tcphdr *th;
			struct tcphdr _tcphdr;

			th = skb_header_pointer(skb, skb_transport_offset(skb),
						sizeof(_tcphdr), &_tcphdr);
			if (likely(th))
				hdr_len += __tcp_hdrlen(th);
		} else {
			struct udphdr _udphdr;

			if (skb_header_pointer(skb, skb_transport_offset(skb),
					       sizeof(_udphdr), &_udphdr))
				hdr_len += sizeof(struct udphdr);
		}

		if (shinfo->gso_type & SKB_GSO_DODGY)
			gso_segs = DIV_ROUND_UP(skb->len - hdr_len,
						shinfo->gso_size);

		qdisc_skb_cb(skb)->pkt_len += (gso_segs - 1) * hdr_len;
	}
}

static inline int __dev_xmit_skb(struct sk_buff *skb, struct Qdisc *q,
				 struct net_device *dev,
				 struct netdev_queue *txq)
{
	spinlock_t *root_lock = qdisc_lock(q);
	/*记录需要释放的报文*/
	struct sk_buff *to_free = NULL;
	bool contended;
	int rc;

	qdisc_calculate_pkt_len(skb, q);

	if (q->flags & TCQ_F_NOLOCK) {
		if ((q->flags & TCQ_F_CAN_BYPASS) && READ_ONCE(q->empty) &&
		    qdisc_run_begin(q)) {
			if (unlikely(test_bit(__QDISC_STATE_DEACTIVATED,
					      &q->state))) {
				__qdisc_drop(skb, &to_free);
				rc = NET_XMIT_DROP;
				goto end_run;
			}
			qdisc_bstats_cpu_update(q, skb);

			rc = NET_XMIT_SUCCESS;
			if (sch_direct_xmit(skb, q, dev, txq, NULL, true))
				__qdisc_run(q);

end_run:
			qdisc_run_end(q);
		} else {
			//报文入队
			rc = q->enqueue(skb, q, &to_free) & NET_XMIT_MASK;
			qdisc_run(q);
		}

		/*释放掉需要free的报文*/
		if (unlikely(to_free))
			kfree_skb_list(to_free);
		return rc;
	}

	/*
	 * Heuristic to force contended enqueues to serialize on a
	 * separate lock before trying to get qdisc main lock.
	 * This permits qdisc->running owner to get the lock more
	 * often and dequeue packets faster.
	 */
	contended = qdisc_is_running(q);
	if (unlikely(contended))
		spin_lock(&q->busylock);

	spin_lock(root_lock);
	if (unlikely(test_bit(__QDISC_STATE_DEACTIVATED, &q->state))) {
		__qdisc_drop(skb, &to_free);
		rc = NET_XMIT_DROP;
	} else if ((q->flags & TCQ_F_CAN_BYPASS) && !qdisc_qlen(q) &&
		   qdisc_run_begin(q)) {
		/*
		 * This is a work-conserving queue; there are no old skbs
		 * waiting to be sent out; and the qdisc is not running -
		 * xmit the skb directly.
		 */

		qdisc_bstats_update(q, skb);

		if (sch_direct_xmit(skb, q, dev, txq, root_lock, true)) {
			if (unlikely(contended)) {
				spin_unlock(&q->busylock);
				contended = false;
			}
			__qdisc_run(q);
		}

		qdisc_run_end(q);
		rc = NET_XMIT_SUCCESS;
	} else {
		rc = q->enqueue(skb, q, &to_free) & NET_XMIT_MASK;
		if (qdisc_run_begin(q)) {
			if (unlikely(contended)) {
				spin_unlock(&q->busylock);
				contended = false;
			}
			__qdisc_run(q);
			qdisc_run_end(q);
		}
	}
	spin_unlock(root_lock);
	if (unlikely(to_free))
		kfree_skb_list(to_free);
	if (unlikely(contended))
		spin_unlock(&q->busylock);
	return rc;
}

#if IS_ENABLED(CONFIG_CGROUP_NET_PRIO)
static void skb_update_prio(struct sk_buff *skb)
{
	const struct netprio_map *map;
	const struct sock *sk;
	unsigned int prioidx;

	if (skb->priority)
		return;
	map = rcu_dereference_bh(skb->dev->priomap);
	if (!map)
		return;
	sk = skb_to_full_sk(skb);
	if (!sk)
		return;

	prioidx = sock_cgroup_prioidx(&sk->sk_cgrp_data);

	if (prioidx < map->priomap_len)
		skb->priority = map->priomap[prioidx];
}
#else
#define skb_update_prio(skb)
#endif

/**
 *	dev_loopback_xmit - loop back @skb
 *	@net: network namespace this loopback is happening in
 *	@sk:  sk needed to be a netfilter okfn
 *	@skb: buffer to transmit
 */
int dev_loopback_xmit(struct net *net, struct sock *sk, struct sk_buff *skb)
{
	skb_reset_mac_header(skb);
	__skb_pull(skb, skb_network_offset(skb));
	skb->pkt_type = PACKET_LOOPBACK;
	skb->ip_summed = CHECKSUM_UNNECESSARY;
	WARN_ON(!skb_dst(skb));
	skb_dst_force(skb);
	netif_rx_ni(skb);
	return 0;
}
EXPORT_SYMBOL(dev_loopback_xmit);

#ifdef CONFIG_NET_EGRESS
static struct sk_buff *
sch_handle_egress(struct sk_buff *skb, int *ret, struct net_device *dev)
{
	struct mini_Qdisc *miniq = rcu_dereference_bh(dev->miniq_egress);
	struct tcf_result cl_res;

	if (!miniq)
		return skb;

	/* qdisc_skb_cb(skb)->pkt_len was already set by the caller. */
	mini_qdisc_bstats_cpu_update(miniq, skb);

	//对skb执行分类
	switch (tcf_classify(skb, miniq->filter_list, &cl_res, false)) {
	case TC_ACT_OK:
	case TC_ACT_RECLASSIFY:
		skb->tc_index = TC_H_MIN(cl_res.classid);
		break;
	case TC_ACT_SHOT:
		mini_qdisc_qstats_cpu_drop(miniq);
		*ret = NET_XMIT_DROP;
		kfree_skb(skb);
		return NULL;
	case TC_ACT_STOLEN:
	case TC_ACT_QUEUED:
	case TC_ACT_TRAP:
		*ret = NET_XMIT_SUCCESS;
		consume_skb(skb);
		return NULL;
	case TC_ACT_REDIRECT:
		/* No need to push/pop skb's mac_header here on egress! */
		skb_do_redirect(skb);
		*ret = NET_XMIT_SUCCESS;
		return NULL;
	default:
		break;
	}

	return skb;
}
#endif /* CONFIG_NET_EGRESS */

#ifdef CONFIG_XPS
static int __get_xps_queue_idx(struct net_device *dev, struct sk_buff *skb,
			       struct xps_dev_maps *dev_maps, unsigned int tci)
{
	struct xps_map *map;
	int queue_index = -1;

	if (dev->num_tc) {
		tci *= dev->num_tc;
		tci += netdev_get_prio_tc_map(dev, skb->priority);
	}

	map = rcu_dereference(dev_maps->attr_map[tci]);
	if (map) {
		if (map->len == 1)
			queue_index = map->queues[0];
		else
			queue_index = map->queues[reciprocal_scale(
						skb_get_hash(skb), map->len)];
		if (unlikely(queue_index >= dev->real_num_tx_queues))
			queue_index = -1;
	}
	return queue_index;
}
#endif

static int get_xps_queue(struct net_device *dev, struct net_device *sb_dev,
			 struct sk_buff *skb)
{
#ifdef CONFIG_XPS
	struct xps_dev_maps *dev_maps;
	struct sock *sk = skb->sk;
	int queue_index = -1;

	if (!static_key_false(&xps_needed))
		return -1;

	rcu_read_lock();
	if (!static_key_false(&xps_rxqs_needed))
		goto get_cpus_map;

	dev_maps = rcu_dereference(sb_dev->xps_rxqs_map);
	if (dev_maps) {
		int tci = sk_rx_queue_get(sk);

		if (tci >= 0 && tci < dev->num_rx_queues)
			queue_index = __get_xps_queue_idx(dev, skb, dev_maps,
							  tci);
	}

get_cpus_map:
	if (queue_index < 0) {
		dev_maps = rcu_dereference(sb_dev->xps_cpus_map);
		if (dev_maps) {
			unsigned int tci = skb->sender_cpu - 1;

			queue_index = __get_xps_queue_idx(dev, skb, dev_maps,
							  tci);
		}
	}
	rcu_read_unlock();

	return queue_index;
#else
	return -1;
#endif
}

u16 dev_pick_tx_zero(struct net_device *dev, struct sk_buff *skb,
		     struct net_device *sb_dev)
{
	return 0;
}
EXPORT_SYMBOL(dev_pick_tx_zero);

u16 dev_pick_tx_cpu_id(struct net_device *dev, struct sk_buff *skb,
		       struct net_device *sb_dev)
{
	return (u16)raw_smp_processor_id() % dev->real_num_tx_queues;
}
EXPORT_SYMBOL(dev_pick_tx_cpu_id);

u16 netdev_pick_tx(struct net_device *dev, struct sk_buff *skb,
		     struct net_device *sb_dev)
{
	struct sock *sk = skb->sk;
	int queue_index = sk_tx_queue_get(sk);

	sb_dev = sb_dev ? : dev;

	if (queue_index < 0 || skb->ooo_okay ||
	    queue_index >= dev->real_num_tx_queues) {
		int new_index = get_xps_queue(dev, sb_dev, skb);

		if (new_index < 0)
			new_index = skb_tx_hash(dev, sb_dev, skb);

		if (queue_index != new_index && sk &&
		    sk_fullsock(sk) &&
		    rcu_access_pointer(sk->sk_dst_cache))
			sk_tx_queue_set(sk, new_index);

		queue_index = new_index;
	}

	return queue_index;
}
EXPORT_SYMBOL(netdev_pick_tx);

//返回要投递的队列
struct netdev_queue *netdev_core_pick_tx(struct net_device *dev,
					 struct sk_buff *skb,
					 struct net_device *sb_dev)
{
	int queue_index = 0;

#ifdef CONFIG_XPS
	u32 sender_cpu = skb->sender_cpu - 1;

	if (sender_cpu >= (u32)NR_CPUS)
		skb->sender_cpu = raw_smp_processor_id() + 1;
#endif

	if (dev->real_num_tx_queues != 1) {
		//有多个发送队列，取设备驱动操作集
		const struct net_device_ops *ops = dev->netdev_ops;

		//选择采用哪个发送队列
		if (ops->ndo_select_queue)
			//通过驱动操作函数选择
			queue_index = ops->ndo_select_queue(dev, skb, sb_dev);
		else
		    /*驱动未提供queue选择方式*/
			queue_index = netdev_pick_tx(dev, skb, sb_dev);

		queue_index = netdev_cap_txqueue(dev, queue_index);
	}

	//指定映射到哪个tx队列
	skb_set_queue_mapping(skb, queue_index);
	return netdev_get_tx_queue(dev, queue_index);
}

/**
 *	__dev_queue_xmit - transmit a buffer
 *	@skb: buffer to transmit
 *	@sb_dev: suboordinate device used for L2 forwarding offload
 *
 *	Queue a buffer for transmission to a network device. The caller must
 *	have set the device and priority and built the buffer before calling
 *	this function. The function can be called from an interrupt.
 *
 *	A negative errno code is returned on a failure. A success does not
 *	guarantee the frame will be transmitted as it may be dropped due
 *	to congestion or traffic shaping.
 *
 * -----------------------------------------------------------------------------------
 *      I notice this method can also return errors from the queue disciplines,
 *      including NET_XMIT_DROP, which is a positive value.  So, errors can also
 *      be positive.
 *
 *      Regardless of the return value, the skb is consumed, so it is currently
 *      difficult to retry a send to this method.  (You can bump the ref count
 *      before sending to hold a reference for retry if you are careful.)
 *
 *      When calling this method, interrupts MUST be enabled.  This is because
 *      the BH enable code must have IRQs enabled so that it will not deadlock.
 *          --BLG
 */
static int __dev_queue_xmit(struct sk_buff *skb, struct net_device *sb_dev)
{
	struct net_device *dev = skb->dev;
	struct netdev_queue *txq;
	struct Qdisc *q;
	int rc = -ENOMEM;
	bool again = false;

	//设置当前data指针指向的位置为mac_header
	skb_reset_mac_header(skb);

	if (unlikely(skb_shinfo(skb)->tx_flags & SKBTX_SCHED_TSTAMP))
		__skb_tstamp_tx(skb, NULL, skb->sk, SCM_TSTAMP_SCHED);

	/* Disable soft irqs for various locks below. Also
	 * stops preemption for RCU.
	 */
	rcu_read_lock_bh();

	skb_update_prio(skb);

	qdisc_pkt_len_init(skb);
#ifdef CONFIG_NET_CLS_ACT
	//报文正在发送，当前处于tc的egress方向
	skb->tc_at_ingress = 0;
# ifdef CONFIG_NET_EGRESS
	if (static_branch_unlikely(&egress_needed_key)) {
		//tc处理egress方向filter入口
		skb = sch_handle_egress(skb, &rc, dev);
		if (!skb)
			goto out;
	}
# endif
#endif
	/* If device/qdisc don't need skb->dst, release it right now while
	 * its hot in this cpu cache.
	 */
	if (dev->priv_flags & IFF_XMIT_DST_RELEASE)
		skb_dst_drop(skb);
	else
		skb_dst_force(skb);

	//选择投递队列
	txq = netdev_core_pick_tx(dev, skb, sb_dev);
	q = rcu_dereference_bh(txq->qdisc);

	trace_net_dev_queue(skb);
	if (q->enqueue) {
		//如果有入队函数，则调用enqueue并完成发送（qos入口）
		rc = __dev_xmit_skb(skb, q, dev, txq);
		goto out;
	}

	/* The device has no queue. Common case for software devices:
	 * loopback, all the sorts of tunnels...

	 * Really, it is unlikely that netif_tx_lock protection is necessary
	 * here.  (f.e. loopback and IP tunnels are clean ignoring statistics
	 * counters.)
	 * However, it is possible, that they rely on protection
	 * made by us here.

	 * Check this and shot the lock. It is not prone from deadlocks.
	 *Either shot noqueue qdisc, it is even simpler 8)
	 */
	if (dev->flags & IFF_UP) {
		//发送报文时，接口必须为up
		int cpu = smp_processor_id(); /* ok because BHs are off */

		if (txq->xmit_lock_owner != cpu) {
			if (dev_xmit_recursion())
				goto recursion_alert;

			skb = validate_xmit_skb(skb, dev, &again);
			if (!skb)
				goto out;

			HARD_TX_LOCK(dev, txq, cpu);

			//如果txq没有stop,则执行报文发送
			if (!netif_xmit_stopped(txq)) {
				dev_xmit_recursion_inc();
				//调用ndo_start_xmit完成dev设备单个skb的发送
				skb = dev_hard_start_xmit(skb, dev, txq, &rc);
				dev_xmit_recursion_dec();
				if (dev_xmit_complete(rc)) {
					HARD_TX_UNLOCK(dev, txq);
					goto out;
				}
			}
			HARD_TX_UNLOCK(dev, txq);
			net_crit_ratelimited("Virtual device %s asks to queue packet!\n",
					     dev->name);
		} else {
			/* Recursion is detected! It is possible,
			 * unfortunately
			 */
recursion_alert:
			net_crit_ratelimited("Dead loop on virtual device %s, fix it urgently!\n",
					     dev->name);
		}
	}

	//发送失败，报文丢弃
	rc = -ENETDOWN;
	rcu_read_unlock_bh();

	atomic_long_inc(&dev->tx_dropped);
	kfree_skb_list(skb);
	return rc;
out:
	rcu_read_unlock_bh();
	return rc;
}

//报文发送
int dev_queue_xmit(struct sk_buff *skb)
{
	return __dev_queue_xmit(skb, NULL);
}
EXPORT_SYMBOL(dev_queue_xmit);

int dev_queue_xmit_accel(struct sk_buff *skb, struct net_device *sb_dev)
{
	return __dev_queue_xmit(skb, sb_dev);
}
EXPORT_SYMBOL(dev_queue_xmit_accel);

int dev_direct_xmit(struct sk_buff *skb, u16 queue_id)
{
	struct net_device *dev = skb->dev;
	struct sk_buff *orig_skb = skb;
	struct netdev_queue *txq;
	int ret = NETDEV_TX_BUSY;
	bool again = false;

	if (unlikely(!netif_running(dev) ||
		     !netif_carrier_ok(dev)))
		goto drop;

	skb = validate_xmit_skb_list(skb, dev, &again);
	if (skb != orig_skb)
		goto drop;

	skb_set_queue_mapping(skb, queue_id);
	txq = skb_get_tx_queue(dev, skb);

	local_bh_disable();

	HARD_TX_LOCK(dev, txq, smp_processor_id());
	if (!netif_xmit_frozen_or_drv_stopped(txq))
		ret = netdev_start_xmit(skb, dev, txq, false);
	HARD_TX_UNLOCK(dev, txq);

	local_bh_enable();

	if (!dev_xmit_complete(ret))
		kfree_skb(skb);

	return ret;
drop:
	atomic_long_inc(&dev->tx_dropped);
	kfree_skb_list(skb);
	return NET_XMIT_DROP;
}
EXPORT_SYMBOL(dev_direct_xmit);

/*************************************************************************
 *			Receiver routines
 *************************************************************************/

int netdev_max_backlog __read_mostly = 1000;
EXPORT_SYMBOL(netdev_max_backlog);

int netdev_tstamp_prequeue __read_mostly = 1;
int netdev_budget __read_mostly = 300;
unsigned int __read_mostly netdev_budget_usecs = 2000;
int weight_p __read_mostly = 64;           /* old backlog weight */
int dev_weight_rx_bias __read_mostly = 1;  /* bias for backlog weight */
int dev_weight_tx_bias __read_mostly = 1;  /* bias for output_queue quota */
int dev_rx_weight __read_mostly = 64;
int dev_tx_weight __read_mostly = 64;
/* Maximum number of GRO_NORMAL skbs to batch up for list-RX */
int gro_normal_batch __read_mostly = 8;

/* Called with irq disabled */
//将napi加入到sd->poll_list中，并触发网络收包软中断
static inline void ____napi_schedule(struct softnet_data *sd,
				     struct napi_struct *napi)
{
	//将napi加入到sd->poll_list中，以便在软中断处理时进行循环收取
	list_add_tail(&napi->poll_list, &sd->poll_list);
	//触发收包的软中断
	__raise_softirq_irqoff(NET_RX_SOFTIRQ);
}

#ifdef CONFIG_RPS

/* One global table that all flow-based protocols share. */
struct rps_sock_flow_table __rcu *rps_sock_flow_table __read_mostly;
EXPORT_SYMBOL(rps_sock_flow_table);
u32 rps_cpu_mask __read_mostly;
EXPORT_SYMBOL(rps_cpu_mask);

struct static_key_false rps_needed __read_mostly;
EXPORT_SYMBOL(rps_needed);
struct static_key_false rfs_needed __read_mostly;
EXPORT_SYMBOL(rfs_needed);

static struct rps_dev_flow *
set_rps_cpu(struct net_device *dev, struct sk_buff *skb,
	    struct rps_dev_flow *rflow, u16 next_cpu)
{
	if (next_cpu < nr_cpu_ids) {
#ifdef CONFIG_RFS_ACCEL
		struct netdev_rx_queue *rxqueue;
		struct rps_dev_flow_table *flow_table;
		struct rps_dev_flow *old_rflow;
		u32 flow_id;
		u16 rxq_index;
		int rc;

		/* Should we steer this flow to a different hardware queue? */
		if (!skb_rx_queue_recorded(skb) || !dev->rx_cpu_rmap ||
		    !(dev->features & NETIF_F_NTUPLE))
			goto out;
		rxq_index = cpu_rmap_lookup_index(dev->rx_cpu_rmap, next_cpu);
		if (rxq_index == skb_get_rx_queue(skb))
			goto out;

		rxqueue = dev->_rx + rxq_index;
		flow_table = rcu_dereference(rxqueue->rps_flow_table);
		if (!flow_table)
			goto out;
		flow_id = skb_get_hash(skb) & flow_table->mask;
		rc = dev->netdev_ops->ndo_rx_flow_steer(dev, skb,
							rxq_index, flow_id);
		if (rc < 0)
			goto out;
		old_rflow = rflow;
		rflow = &flow_table->flows[flow_id];
		rflow->filter = rc;
		if (old_rflow->filter == rflow->filter)
			old_rflow->filter = RPS_NO_FILTER;
	out:
#endif
		rflow->last_qtail =
			per_cpu(softnet_data, next_cpu).input_queue_head;
	}

	rflow->cpu = next_cpu;
	return rflow;
}

/*
 * get_rps_cpu is called from netif_receive_skb and returns the target
 * CPU from the RPS map of the receiving queue for a given skb.
 * rcu_read_lock must be held on entry.
 */
static int get_rps_cpu(struct net_device *dev, struct sk_buff *skb,
		       struct rps_dev_flow **rflowp)
{
	const struct rps_sock_flow_table *sock_flow_table;
	/*取设备的rx队列*/
	struct netdev_rx_queue *rxqueue = dev->_rx;
	struct rps_dev_flow_table *flow_table;
	struct rps_map *map;
	int cpu = -1;
	u32 tcpu;
	u32 hash;

	if (skb_rx_queue_recorded(skb)) {
		/*skb中记录了rx queue的index,故取对应的rxqueue*/
		u16 index = skb_get_rx_queue(skb);

		if (unlikely(index >= dev->real_num_rx_queues)) {
			WARN_ONCE(dev->real_num_rx_queues > 1,
				  "%s received packet on queue %u, but number "
				  "of RX queues is %u\n",
				  dev->name, index, dev->real_num_rx_queues);
			goto done;
		}
		rxqueue += index;
	}

	/* Avoid computing hash if RFS/RPS is not active for this rxqueue */

	flow_table = rcu_dereference(rxqueue->rps_flow_table);
	/*拿到rxqueuex上的rps map*/
	map = rcu_dereference(rxqueue->rps_map);
	if (!flow_table && !map)
		goto done;

	skb_reset_network_header(skb);
	hash = skb_get_hash(skb);
	if (!hash)
		goto done;

	sock_flow_table = rcu_dereference(rps_sock_flow_table);
	if (flow_table && sock_flow_table) {
		struct rps_dev_flow *rflow;
		u32 next_cpu;
		u32 ident;

		/* First check into global flow table if there is a match */
		ident = sock_flow_table->ents[hash & sock_flow_table->mask];
		if ((ident ^ hash) & ~rps_cpu_mask)
			goto try_rps;

		next_cpu = ident & rps_cpu_mask;

		/* OK, now we know there is a match,
		 * we can look at the local (per receive queue) flow table
		 */
		rflow = &flow_table->flows[hash & flow_table->mask];
		tcpu = rflow->cpu;

		/*
		 * If the desired CPU (where last recvmsg was done) is
		 * different from current CPU (one in the rx-queue flow
		 * table entry), switch if one of the following holds:
		 *   - Current CPU is unset (>= nr_cpu_ids).
		 *   - Current CPU is offline.
		 *   - The current CPU's queue tail has advanced beyond the
		 *     last packet that was enqueued using this table entry.
		 *     This guarantees that all previous packets for the flow
		 *     have been dequeued, thus preserving in order delivery.
		 */
		if (unlikely(tcpu != next_cpu) &&
		    (tcpu >= nr_cpu_ids || !cpu_online(tcpu) ||
		     ((int)(per_cpu(softnet_data, tcpu).input_queue_head -
		      rflow->last_qtail)) >= 0)) {
			tcpu = next_cpu;
			rflow = set_rps_cpu(dev, skb, rflow, next_cpu);
		}

		if (tcpu < nr_cpu_ids && cpu_online(tcpu)) {
			*rflowp = rflow;
			cpu = tcpu;
			goto done;
		}
	}

try_rps:

	if (map) {
		/*有map,通过skb上的hashcode计算采用哪个cpu执行传递*/
		tcpu = map->cpus[reciprocal_scale(hash, map->len)];
		if (cpu_online(tcpu)) {
			cpu = tcpu;
			goto done;
		}
	}

done:
	return cpu;
}

#ifdef CONFIG_RFS_ACCEL

/**
 * rps_may_expire_flow - check whether an RFS hardware filter may be removed
 * @dev: Device on which the filter was set
 * @rxq_index: RX queue index
 * @flow_id: Flow ID passed to ndo_rx_flow_steer()
 * @filter_id: Filter ID returned by ndo_rx_flow_steer()
 *
 * Drivers that implement ndo_rx_flow_steer() should periodically call
 * this function for each installed filter and remove the filters for
 * which it returns %true.
 */
bool rps_may_expire_flow(struct net_device *dev, u16 rxq_index,
			 u32 flow_id, u16 filter_id)
{
	struct netdev_rx_queue *rxqueue = dev->_rx + rxq_index;
	struct rps_dev_flow_table *flow_table;
	struct rps_dev_flow *rflow;
	bool expire = true;
	unsigned int cpu;

	rcu_read_lock();
	flow_table = rcu_dereference(rxqueue->rps_flow_table);
	if (flow_table && flow_id <= flow_table->mask) {
		rflow = &flow_table->flows[flow_id];
		cpu = READ_ONCE(rflow->cpu);
		if (rflow->filter == filter_id && cpu < nr_cpu_ids &&
		    ((int)(per_cpu(softnet_data, cpu).input_queue_head -
			   rflow->last_qtail) <
		     (int)(10 * flow_table->mask)))
			expire = false;
	}
	rcu_read_unlock();
	return expire;
}
EXPORT_SYMBOL(rps_may_expire_flow);

#endif /* CONFIG_RFS_ACCEL */

/* Called from hardirq (IPI) context */
//触发软中断
static void rps_trigger_softirq(void *data)
{
	struct softnet_data *sd = data;

	____napi_schedule(sd, &sd->backlog);
	sd->received_rps++;
}

#endif /* CONFIG_RPS */

/*
 * Check if this softnet_data structure is another cpu one
 * If yes, queue it to our IPI list and return 1
 * If no, return 0
 */
static int rps_ipi_queued(struct softnet_data *sd)
{
#ifdef CONFIG_RPS
	struct softnet_data *mysd = this_cpu_ptr(&softnet_data);

	if (sd != mysd) {
		sd->rps_ipi_next = mysd->rps_ipi_list;
		mysd->rps_ipi_list = sd;

		//触发rx软中断
		__raise_softirq_irqoff(NET_RX_SOFTIRQ);
		return 1;
	}
#endif /* CONFIG_RPS */
	return 0;
}

#ifdef CONFIG_NET_FLOW_LIMIT
int netdev_flow_limit_table_len __read_mostly = (1 << 12);
#endif

static bool skb_flow_limit(struct sk_buff *skb, unsigned int qlen)
{
#ifdef CONFIG_NET_FLOW_LIMIT
	struct sd_flow_limit *fl;
	struct softnet_data *sd;
	unsigned int old_flow, new_flow;

	if (qlen < (netdev_max_backlog >> 1))
		return false;

	sd = this_cpu_ptr(&softnet_data);

	rcu_read_lock();
	fl = rcu_dereference(sd->flow_limit);
	if (fl) {
	    /*确定桶索引*/
		new_flow = skb_get_hash(skb) & (fl->num_buckets - 1);
		old_flow = fl->history[fl->history_head];
		fl->history[fl->history_head] = new_flow;

		fl->history_head++;
		fl->history_head &= FLOW_LIMIT_HISTORY - 1;

		if (likely(fl->buckets[old_flow]))
			fl->buckets[old_flow]--;

		if (++fl->buckets[new_flow] > (FLOW_LIMIT_HISTORY >> 1)) {
			fl->count++;
			rcu_read_unlock();
			return true;
		}
	}
	rcu_read_unlock();
#endif
	return false;
}

/*
 * enqueue_to_backlog is called to queue an skb to a per CPU backlog
 * queue (may be a remote CPU queue).
 */
//将报文入队给指定cpu
//在sangfor做开发时，遇到两个虚拟设备相连的情况，需要实现自a设备发送到b设备，
//通过percore队列完成此功能，kernel也是一样的处理。（由于队列是定长的，故需要
//检查是否可入队成功）
//如果不采用入队方式继续转发，会导致栈长度不可预期。
static int enqueue_to_backlog(struct sk_buff *skb, int cpu,
			      unsigned int *qtail)
{
	struct softnet_data *sd;
	unsigned long flags;
	unsigned int qlen;

	sd = &per_cpu(softnet_data, cpu);

	local_irq_save(flags);

	rps_lock(sd);
	//如果skb->dev未在运行状态，则丢包
	if (!netif_running(skb->dev))
		goto drop;

	//检查是否可入队，如果无法入队，则丢包
	//队列长度未超限，
	qlen = skb_queue_len(&sd->input_pkt_queue);
	if (qlen <= netdev_max_backlog && !skb_flow_limit(skb, qlen)) {
		if (qlen) {
enqueue:
			//报文入队
			__skb_queue_tail(&sd->input_pkt_queue, skb);
			input_queue_tail_incr_save(sd, qtail);
			rps_unlock(sd);
			local_irq_restore(flags);
			return NET_RX_SUCCESS;
		}

		/* Schedule NAPI for backlog device
		 * We can use non atomic operation since we own the queue lock
		 */
		//如有必要，触发软中断收包
		if (!__test_and_set_bit(NAPI_STATE_SCHED, &sd->backlog.state)) {
			if (!rps_ipi_queued(sd))
				____napi_schedule(sd, &sd->backlog);
		}
		goto enqueue;
	}

drop:
	sd->dropped++;
	rps_unlock(sd);

	local_irq_restore(flags);

	atomic_long_inc(&skb->dev->rx_dropped);
	kfree_skb(skb);
	return NET_RX_DROP;
}

//取skb来源于那个rx queue
static struct netdev_rx_queue *netif_get_rxqueue(struct sk_buff *skb)
{
	struct net_device *dev = skb->dev;
	struct netdev_rx_queue *rxqueue;

	rxqueue = dev->_rx;

	//如果skb上有queue_mapping,则使用其做为rx queue id,否则使用0号queue id
	if (skb_rx_queue_recorded(skb)) {
		u16 index = skb_get_rx_queue(skb);

		if (unlikely(index >= dev->real_num_rx_queues)) {
			WARN_ONCE(dev->real_num_rx_queues > 1,
				  "%s received packet on queue %u, but number "
				  "of RX queues is %u\n",
				  dev->name, index, dev->real_num_rx_queues);

			return rxqueue; /* Return first rxqueue */
		}
		rxqueue += index;
	}
	return rxqueue;
}

static u32 netif_receive_generic_xdp(struct sk_buff *skb,
				     struct xdp_buff *xdp,
				     struct bpf_prog *xdp_prog)
{
	struct netdev_rx_queue *rxqueue;
	void *orig_data, *orig_data_end;
	u32 metalen, act = XDP_DROP;
	__be16 orig_eth_type;
	struct ethhdr *eth;
	bool orig_bcast;
	int hlen, off;
	u32 mac_len;

	/* Reinjected packets coming from act_mirred or similar should
	 * not get XDP generic processing.
	 */
	if (skb_cloned(skb) || skb_is_tc_redirected(skb))
		return XDP_PASS;

	/* XDP packets must be linear and must have sufficient headroom
	 * of XDP_PACKET_HEADROOM bytes. This is the guarantee that also
	 * native XDP provides, thus we need to do it here as well.
	 */
	if (skb_is_nonlinear(skb) ||
	    skb_headroom(skb) < XDP_PACKET_HEADROOM) {
		int hroom = XDP_PACKET_HEADROOM - skb_headroom(skb);
		int troom = skb->tail + skb->data_len - skb->end;

		/* In case we have to go down the path and also linearize,
		 * then lets do the pskb_expand_head() work just once here.
		 */
		if (pskb_expand_head(skb,
				     hroom > 0 ? ALIGN(hroom, NET_SKB_PAD) : 0,
				     troom > 0 ? troom + 128 : 0, GFP_ATOMIC))
			goto do_drop;
		if (skb_linearize(skb))
			goto do_drop;
	}

	/* The XDP program wants to see the packet starting at the MAC
	 * header.
	 */
	mac_len = skb->data - skb_mac_header(skb);
	hlen = skb_headlen(skb) + mac_len;
	xdp->data = skb->data - mac_len;//使xdp指向报文起始位置
	xdp->data_meta = xdp->data;
	xdp->data_end = xdp->data + hlen;
	xdp->data_hard_start = skb->data - skb_headroom(skb);
	orig_data_end = xdp->data_end;
	orig_data = xdp->data;
	eth = (struct ethhdr *)xdp->data;
	orig_bcast = is_multicast_ether_addr_64bits(eth->h_dest);
	orig_eth_type = eth->h_proto;

	rxqueue = netif_get_rxqueue(skb);
	xdp->rxq = &rxqueue->xdp_rxq;

	//执行xdp program
	act = bpf_prog_run_xdp(xdp_prog, xdp);

	/* check if bpf_xdp_adjust_head was used */
	off = xdp->data - orig_data;
	if (off) {
	    //报文的起始位置被调整了，更新外部的skb
		if (off > 0)
			__skb_pull(skb, off);
		else if (off < 0)
			__skb_push(skb, -off);

		skb->mac_header += off;
		skb_reset_network_header(skb);
	}

	/* check if bpf_xdp_adjust_tail was used. it can only "shrink"
	 * pckt.
	 */
	off = orig_data_end - xdp->data_end;
	if (off != 0) {
		skb_set_tail_pointer(skb, xdp->data_end - xdp->data);
		skb->len -= off;

	}

	/* check if XDP changed eth hdr such SKB needs update */
	//以太头发生变更，重新解析以太头
	eth = (struct ethhdr *)xdp->data;
	if ((orig_eth_type != eth->h_proto) ||
	    (orig_bcast != is_multicast_ether_addr_64bits(eth->h_dest))) {
		__skb_push(skb, ETH_HLEN);
		skb->protocol = eth_type_trans(skb, skb->dev);
	}

	//处理xdp返回的action
	switch (act) {
	case XDP_REDIRECT:
	case XDP_TX:
	    //使data指向mac头部,返回act
		__skb_push(skb, mac_len);
		break;
	case XDP_PASS:
		metalen = xdp->data - xdp->data_meta;
		if (metalen)
			skb_metadata_set(skb, metalen);
		break;
	default:
		bpf_warn_invalid_xdp_action(act);
		/* fall through */
	case XDP_ABORTED:
		trace_xdp_exception(skb->dev, xdp_prog, act);
		/* fall through */
	case XDP_DROP://action为丢包
	do_drop:
		kfree_skb(skb);
		break;
	}

	return act;
}

/* When doing generic XDP we have to bypass the qdisc layer and the
 * network taps in order to match in-driver-XDP behavior.
 */
void generic_xdp_tx(struct sk_buff *skb, struct bpf_prog *xdp_prog)
{
	struct net_device *dev = skb->dev;
	struct netdev_queue *txq;
	bool free_skb = true;
	int cpu, rc;

	txq = netdev_core_pick_tx(dev, skb, NULL);
	cpu = smp_processor_id();
	HARD_TX_LOCK(dev, txq, cpu);
	if (!netif_xmit_stopped(txq)) {
	    /*将报文自dev的txq队列投递出去*/
		rc = netdev_start_xmit(skb, dev, txq, 0);
		if (dev_xmit_complete(rc))
			free_skb = false;
	}
	HARD_TX_UNLOCK(dev, txq);
	if (free_skb) {
		trace_xdp_exception(dev, xdp_prog, XDP_TX);
		kfree_skb(skb);
	}
}
EXPORT_SYMBOL_GPL(generic_xdp_tx);

static DEFINE_STATIC_KEY_FALSE(generic_xdp_needed_key);

int do_xdp_generic(struct bpf_prog *xdp_prog, struct sk_buff *skb)
{
	if (xdp_prog) {
	    //执行收包位置处的xdp程序
		struct xdp_buff xdp;
		u32 act;
		int err;

		act = netif_receive_generic_xdp(skb, &xdp, xdp_prog);
		if (act != XDP_PASS) {
			switch (act) {
			case XDP_REDIRECT:
			    //自其它设备发出
				err = xdp_do_generic_redirect(skb->dev, skb,
							      &xdp, xdp_prog);
				if (err)
					goto out_redir;
				break;
			case XDP_TX:
			    //自源设备直接发出
				generic_xdp_tx(skb, xdp_prog);
				break;
			}
			return XDP_DROP;
		}
	}
	return XDP_PASS;
out_redir:
	kfree_skb(skb);
	return XDP_DROP;
}
EXPORT_SYMBOL_GPL(do_xdp_generic);

static int netif_rx_internal(struct sk_buff *skb)
{
	int ret;

	net_timestamp_check(netdev_tstamp_prequeue, skb);

	trace_netif_rx(skb);

#ifdef CONFIG_RPS
	//RPS是软件实现的RSS功能
	if (static_branch_unlikely(&rps_needed)) {
		struct rps_dev_flow voidflow, *rflow = &voidflow;
		int cpu;

		preempt_disable();
		rcu_read_lock();

		/*获取skb对应的传输cpu*/
		cpu = get_rps_cpu(skb->dev, skb, &rflow);
		if (cpu < 0)
			cpu = smp_processor_id();

		/*将报文对应的此cpu对应的backlog上*/
		ret = enqueue_to_backlog(skb, cpu, &rflow->last_qtail);

		rcu_read_unlock();
		preempt_enable();
	} else
#endif
	{
		unsigned int qtail;

		//将此skb加入到在当前cpu的backlog
		ret = enqueue_to_backlog(skb, get_cpu(), &qtail);
		put_cpu();
	}
	return ret;
}

/**
 *	netif_rx	-	post buffer to the network code
 *	@skb: buffer to post
 *
 *	This function receives a packet from a device driver and queues it for
 *	the upper (protocol) levels to process.  It always succeeds. The buffer
 *	may be dropped during processing for congestion control or by the
 *	protocol layers.
 *
 *	return values:
 *	NET_RX_SUCCESS	(no congestion)
 *	NET_RX_DROP     (packet was dropped)
 *
 */

int netif_rx(struct sk_buff *skb)
{
	int ret;

	trace_netif_rx_entry(skb);

	ret = netif_rx_internal(skb);
	trace_netif_rx_exit(ret);

	return ret;
}
EXPORT_SYMBOL(netif_rx);

int netif_rx_ni(struct sk_buff *skb)
{
	int err;

	trace_netif_rx_ni_entry(skb);

	preempt_disable();
	err = netif_rx_internal(skb);
	if (local_softirq_pending())
		do_softirq();
	preempt_enable();
	trace_netif_rx_ni_exit(err);

	return err;
}
EXPORT_SYMBOL(netif_rx_ni);

//软件中断，处理报文发送
static __latent_entropy void net_tx_action(struct softirq_action *h)
{
	struct softnet_data *sd = this_cpu_ptr(&softnet_data);

	if (sd->completion_queue) {
		struct sk_buff *clist;

		local_irq_disable();
		clist = sd->completion_queue;
		sd->completion_queue = NULL;
		local_irq_enable();

		while (clist) {
			struct sk_buff *skb = clist;

			clist = clist->next;

			WARN_ON(refcount_read(&skb->users));
			if (likely(get_kfree_skb_cb(skb)->reason == SKB_REASON_CONSUMED))
				trace_consume_skb(skb);
			else
				trace_kfree_skb(skb, net_tx_action);

			if (skb->fclone != SKB_FCLONE_UNAVAILABLE)
				__kfree_skb(skb);
			else
				__kfree_skb_defer(skb);
		}

		__kfree_skb_flush();
	}

	if (sd->output_queue) {
		struct Qdisc *head;

		local_irq_disable();
		head = sd->output_queue;
		sd->output_queue = NULL;
		sd->output_queue_tailp = &sd->output_queue;
		local_irq_enable();

		while (head) {
			struct Qdisc *q = head;
			spinlock_t *root_lock = NULL;

			head = head->next_sched;

			if (!(q->flags & TCQ_F_NOLOCK)) {
				root_lock = qdisc_lock(q);
				spin_lock(root_lock);
			}
			/* We need to make sure head->next_sched is read
			 * before clearing __QDISC_STATE_SCHED
			 */
			smp_mb__before_atomic();
			clear_bit(__QDISC_STATE_SCHED, &q->state);
			qdisc_run(q);
			if (root_lock)
				spin_unlock(root_lock);
		}
	}

	xfrm_dev_backlog(sd);
}

#if IS_ENABLED(CONFIG_BRIDGE) && IS_ENABLED(CONFIG_ATM_LANE)
/* This hook is defined here for ATM LANE */
int (*br_fdb_test_addr_hook)(struct net_device *dev,
			     unsigned char *addr) __read_mostly;
EXPORT_SYMBOL_GPL(br_fdb_test_addr_hook);
#endif

static inline struct sk_buff *
sch_handle_ingress(struct sk_buff *skb, struct packet_type **pt_prev, int *ret,
		   struct net_device *orig_dev)
{
#ifdef CONFIG_NET_CLS_ACT
	//取ingress的miniq(它上面由tp_head_change会调更新了首个tp_head)
	struct mini_Qdisc *miniq = rcu_dereference_bh(skb->dev->miniq_ingress);
	struct tcf_result cl_res;

	/* If there's at least one ingress present somewhere (so
	 * we get here via enabled static key), remaining devices
	 * that are not configured with an ingress qdisc will bail
	 * out here.
	 */
	if (!miniq)
		return skb;

	//处理上一个ptype的回调
	if (*pt_prev) {
		*ret = deliver_skb(skb, *pt_prev, orig_dev);
		*pt_prev = NULL;
	}

	qdisc_skb_cb(skb)->pkt_len = skb->len;
	skb->tc_at_ingress = 1;
	mini_qdisc_bstats_cpu_update(miniq, skb);

	//遍历分类器，对skb进行分类，分类结果存入到cl_res中
	switch (tcf_classify(skb, miniq->filter_list, &cl_res, false)) {
	case TC_ACT_OK:
	case TC_ACT_RECLASSIFY:
		skb->tc_index = TC_H_MIN(cl_res.classid);
		break;
	case TC_ACT_SHOT:
		//报文引用减1
		mini_qdisc_qstats_cpu_drop(miniq);
		kfree_skb(skb);
		return NULL;
	case TC_ACT_STOLEN:
	case TC_ACT_QUEUED:
	case TC_ACT_TRAP:
		consume_skb(skb);
		return NULL;
	case TC_ACT_REDIRECT:
		/* skb_mac_header check was done by cls/act_bpf, so
		 * we can safely push the L2 header back before
		 * redirecting to another netdev
		 */
		__skb_push(skb, skb->mac_len);
		skb_do_redirect(skb);
		return NULL;
	case TC_ACT_CONSUMED:
		return NULL;
	default:
		break;
	}
#endif /* CONFIG_NET_CLS_ACT */
	return skb;
}

/**
 *	netdev_is_rx_handler_busy - check if receive handler is registered
 *	@dev: device to check
 *
 *	Check if a receive handler is already registered for a given device.
 *	Return true if there one.
 *
 *	The caller must hold the rtnl_mutex.
 */
bool netdev_is_rx_handler_busy(struct net_device *dev)
{
	//dev是否已设置了rx_handler
	ASSERT_RTNL();
	return dev && rtnl_dereference(dev->rx_handler);
}
EXPORT_SYMBOL_GPL(netdev_is_rx_handler_busy);

/**
 *	netdev_rx_handler_register - register receive handler
 *	@dev: device to register a handler for
 *	@rx_handler: receive handler to register
 *	@rx_handler_data: data pointer that is used by rx handler
 *
 *	Register a receive handler for a device. This handler will then be
 *	called from __netif_receive_skb. A negative errno code is returned
 *	on a failure.
 *
 *	The caller must hold the rtnl_mutex.
 *
 *	For a general description of rx_handler, see enum rx_handler_result.
 */
//注册设备的rx_handler（解决设备跳过原有协议栈收二层报文的问题）
int netdev_rx_handler_register(struct net_device *dev,
			       rx_handler_func_t *rx_handler,
			       void *rx_handler_data)
{
	if (netdev_is_rx_handler_busy(dev))
		return -EBUSY;

	if (dev->priv_flags & IFF_NO_RX_HANDLER)
		return -EINVAL;

	/* Note: rx_handler_data must be set before rx_handler */
	rcu_assign_pointer(dev->rx_handler_data, rx_handler_data);
	rcu_assign_pointer(dev->rx_handler, rx_handler);

	return 0;
}
EXPORT_SYMBOL_GPL(netdev_rx_handler_register);

/**
 *	netdev_rx_handler_unregister - unregister receive handler
 *	@dev: device to unregister a handler from
 *
 *	Unregister a receive handler from a device.
 *
 *	The caller must hold the rtnl_mutex.
 */
void netdev_rx_handler_unregister(struct net_device *dev)
{

	ASSERT_RTNL();
	RCU_INIT_POINTER(dev->rx_handler, NULL);
	/* a reader seeing a non NULL rx_handler in a rcu_read_lock()
	 * section has a guarantee to see a non NULL rx_handler_data
	 * as well.
	 */
	synchronize_net();
	RCU_INIT_POINTER(dev->rx_handler_data, NULL);
}
EXPORT_SYMBOL_GPL(netdev_rx_handler_unregister);

/*
 * Limit the use of PFMEMALLOC reserves to those protocols that implement
 * the special handling of PFMEMALLOC skbs.
 */
static bool skb_pfmemalloc_protocol(struct sk_buff *skb)
{
	switch (skb->protocol) {
	case htons(ETH_P_ARP):
	case htons(ETH_P_IP):
	case htons(ETH_P_IPV6):
	case htons(ETH_P_8021Q):
	case htons(ETH_P_8021AD):
		return true;
	default:
		return false;
	}
}

static inline int nf_ingress(struct sk_buff *skb, struct packet_type **pt_prev,
			     int *ret, struct net_device *orig_dev)
{
	if (nf_hook_ingress_active(skb)) {
		//如果ingress　hook占被激活，进入
		int ingress_retval;

		if (*pt_prev) {
			//调用pt_prev->func
			*ret = deliver_skb(skb, *pt_prev, orig_dev);
			*pt_prev = NULL;
		}

		rcu_read_lock();
		//调用ingress hook点
		ingress_retval = nf_hook_ingress(skb);
		rcu_read_unlock();
		return ingress_retval;
	}
	return 0;
}

//将报文按上层协议(三层协议）进行处理，送（桥设备）进行处理
static int __netif_receive_skb_core(struct sk_buff *skb, bool pfmemalloc,
				    struct packet_type **ppt_prev)
{
	struct packet_type *ptype, *pt_prev;
	rx_handler_func_t *rx_handler;
	struct net_device *orig_dev;
	bool deliver_exact = false;
	int ret = NET_RX_DROP;
	__be16 type;

	net_timestamp_check(!netdev_tstamp_prequeue, skb);

	trace_netif_receive_skb(skb);

	orig_dev = skb->dev;

	//重置network头部偏移
	skb_reset_network_header(skb);
	if (!skb_transport_header_was_set(skb))
		skb_reset_transport_header(skb);
	skb_reset_mac_len(skb);

	pt_prev = NULL;

another_round:
	//记录接口的ifindex
	skb->skb_iif = skb->dev->ifindex;

	__this_cpu_inc(softnet_data.processed);

	if (static_branch_unlikely(&generic_xdp_needed_key)) {
		int ret2;

		preempt_disable();
		/*执行通用收包情况下的xdp_prog*/
		ret2 = do_xdp_generic(rcu_dereference(skb->dev->xdp_prog), skb);
		preempt_enable();

		if (ret2 != XDP_PASS)
			return NET_RX_DROP;
		skb_reset_mac_len(skb);
	}

	if (skb->protocol == cpu_to_be16(ETH_P_8021Q) ||
	    skb->protocol == cpu_to_be16(ETH_P_8021AD)) {
		//vlan剥离
		skb = skb_vlan_untag(skb);
		if (unlikely(!skb))
			goto out;
	}

	//检查是否需要跳过ingress的tc classify
	if (skb_skip_tc_classify(skb))
		goto skip_classify;

	if (pfmemalloc)
		goto skip_taps;

	//ptype_all链上的ptype将处理收到的所有报文，这里遍历ptype_all链，
	//处理此报文（tcpdump通过此回调获得报文）
	//当此循环结束时，pt_prev指向的那个ptype的回调还没有执行
	list_for_each_entry_rcu(ptype, &ptype_all, list) {
		if (pt_prev)
			ret = deliver_skb(skb, pt_prev, orig_dev);
		pt_prev = ptype;
	}

	//skb->dev->ptype_all链上的ptype将处理此设备收到的所有报文，这里
	//遍历skb->dev上的ptype_all链，处理此报文（tcpdump通过此回调获得指定设备的报文）
	//当此循环结束时，pt_prev指向的那个ptype的回调还没有指行
	list_for_each_entry_rcu(ptype, &skb->dev->ptype_all, list) {
		if (pt_prev)
			ret = deliver_skb(skb, pt_prev, orig_dev);
		pt_prev = ptype;
	}

skip_taps:
#ifdef CONFIG_NET_INGRESS
	//执行报文的ingress处理
	if (static_branch_unlikely(&ingress_needed_key)) {
		skb = sch_handle_ingress(skb, &pt_prev, &ret, orig_dev);
		if (!skb)
			goto out;

		//调用设备的ingress hook点
		if (nf_ingress(skb, &pt_prev, &ret, orig_dev) < 0)
			goto out;
	}
#endif
	skb_reset_tc(skb);
skip_classify:
	if (pfmemalloc && !skb_pfmemalloc_protocol(skb))
		goto drop;

	if (skb_vlan_tag_present(skb)) {
		//先处理前面未执行的packet_type回调
		if (pt_prev) {
			ret = deliver_skb(skb, pt_prev, orig_dev);
			pt_prev = NULL;
		}
		//vlan报文处理,查vlan对应的逻辑设备，更新对应的入接口，并重执行
		if (vlan_do_receive(&skb))
			goto another_round;
		else if (unlikely(!skb))
			goto out;
	}

	//如果报文所属设备有rx_handler,执行rx_handler回调（解决二层设置跳过协议栈收包问题）
	rx_handler = rcu_dereference(skb->dev->rx_handler);
	if (rx_handler) {
		//执行未执行的packet_type处理
		if (pt_prev) {
			ret = deliver_skb(skb, pt_prev, orig_dev);
			pt_prev = NULL;
		}
		//如果虚设备有rx_handle可以处理，则调用rx_handler处理
		//bridge设备就注册有rx_handle,其指向br_handle_frame
		//bond设备就注册有bond_handle_frame
		switch (rx_handler(&skb)) {
		case RX_HANDLER_CONSUMED:
			ret = NET_RX_SUCCESS;//已成功处理，不再向上层传递，处理完成
			goto out;
		case RX_HANDLER_ANOTHER:
			goto another_round;//已更换入口设备，重新执行
		case RX_HANDLER_EXACT:
			deliver_exact = true;
		case RX_HANDLER_PASS:
			break;//继续向下处理（此handle放通了此报文）,例如lldp报文
		default:
			BUG();
		}
	}

	if (unlikely(skb_vlan_tag_present(skb))) {
check_vlan_id:
		if (skb_vlan_tag_get_id(skb)) {
			/* Vlan id is non 0 and vlan_do_receive() above couldn't
			 * find vlan device.
			 */
			skb->pkt_type = PACKET_OTHERHOST;
		} else if (skb->protocol == cpu_to_be16(ETH_P_8021Q) ||
			   skb->protocol == cpu_to_be16(ETH_P_8021AD)) {
			/* Outer header is 802.1P with vlan 0, inner header is
			 * 802.1Q or 802.1AD and vlan_do_receive() above could
			 * not find vlan dev for vlan id 0.
			 */
			__vlan_hwaccel_clear_tag(skb);
			skb = skb_vlan_untag(skb);
			if (unlikely(!skb))
				goto out;
			if (vlan_do_receive(&skb))
				/* After stripping off 802.1P header with vlan 0
				 * vlan dev is found for inner header.
				 */
				goto another_round;
			else if (unlikely(!skb))
				goto out;
			else
				/* We have stripped outer 802.1P vlan 0 header.
				 * But could not find vlan dev.
				 * check again for vlan id to set OTHERHOST.
				 */
				goto check_vlan_id;
		}
		/* Note: we might in the future use prio bits
		 * and set skb->priority like in vlan_do_receive()
		 * For the time being, just ignore Priority Code Point
		 */
		__vlan_hwaccel_clear_tag(skb);
	}

	//按报文的协议（arp,ip,ipv6等来检查上层钩子进行处理，例如ip_rcv)
	type = skb->protocol;

	/* deliver only exact match when indicated */
	if (likely(!deliver_exact)) {
		//通过上层协议查找报文处理者(如0x0800,按ip层处理）
		//注：由于ptype_base[i]是一个链，故需要遍历执行所有回调
		deliver_ptype_list_skb(skb, &pt_prev, orig_dev, type,
				       &ptype_base[ntohs(type) &
						   PTYPE_HASH_MASK]);
	}

	//考虑原始设备的ptype_specific查找报文处理者
	deliver_ptype_list_skb(skb, &pt_prev, orig_dev, type,
			       &orig_dev->ptype_specific);

	//考虑当前设备的ptype_specific查找报文处理者
	if (unlikely(skb->dev != orig_dev)) {
		deliver_ptype_list_skb(skb, &pt_prev, orig_dev, type,
				       &skb->dev->ptype_specific);
	}

	//最后一项handler处理
	if (pt_prev) {
		if (unlikely(skb_orphan_frags_rx(skb, GFP_ATOMIC)))
			goto drop;
		*ppt_prev = pt_prev;
	} else {
		//我们实在找不到此报文的处理者
drop:
		if (!deliver_exact)
			atomic_long_inc(&skb->dev->rx_dropped);
		else
			atomic_long_inc(&skb->dev->rx_nohandler);
		kfree_skb(skb);
		/* Jamal, now you will not able to escape explaining
		 * me how you were going to use this. :-)
		 */
		ret = NET_RX_DROP;
	}

out:
	return ret;
}

static int __netif_receive_skb_one_core(struct sk_buff *skb, bool pfmemalloc)
{
	struct net_device *orig_dev = skb->dev;
	struct packet_type *pt_prev = NULL;
	int ret;

	ret = __netif_receive_skb_core(skb, pfmemalloc, &pt_prev);
	if (pt_prev)
		//处理最后一项的handle
		ret = INDIRECT_CALL_INET(pt_prev->func, ipv6_rcv, ip_rcv, skb,
					 skb->dev, pt_prev, orig_dev);
	return ret;
}

/**
 *	netif_receive_skb_core - special purpose version of netif_receive_skb
 *	@skb: buffer to process
 *
 *	More direct receive version of netif_receive_skb().  It should
 *	only be used by callers that have a need to skip RPS and Generic XDP.
 *	Caller must also take care of handling if (page_is_)pfmemalloc.
 *
 *	This function may only be called from softirq context and interrupts
 *	should be enabled.
 *
 *	Return values (usually ignored):
 *	NET_RX_SUCCESS: no congestion
 *	NET_RX_DROP: packet was dropped
 */
int netif_receive_skb_core(struct sk_buff *skb)
{
	int ret;

	rcu_read_lock();
	ret = __netif_receive_skb_one_core(skb, false);
	rcu_read_unlock();

	return ret;
}
EXPORT_SYMBOL(netif_receive_skb_core);

//将报文交给pt_prev进行处理
static inline void __netif_receive_skb_list_ptype(struct list_head *head,
						  struct packet_type *pt_prev,
						  struct net_device *orig_dev)
{
	struct sk_buff *skb, *next;

	if (!pt_prev)
		return;
	if (list_empty(head))
		return;
	//如果报文支持处理链式处理，则直接传入
	if (pt_prev->list_func != NULL)
		INDIRECT_CALL_INET(pt_prev->list_func, ipv6_list_rcv,
				   ip_list_rcv, head, pt_prev, orig_dev);
	else
		//否则遍历拆解后传入
		list_for_each_entry_safe(skb, next, head, list) {
			skb_list_del_init(skb);
			pt_prev->func(skb, skb->dev, pt_prev, orig_dev);
		}
}

static void __netif_receive_skb_list_core(struct list_head *head, bool pfmemalloc)
{
	/* Fast-path assumptions:
	 * - There is no RX handler.
	 * - Only one packet_type matches.
	 * If either of these fails, we will end up doing some per-packet
	 * processing in-line, then handling the 'last ptype' for the whole
	 * sublist.  This can't cause out-of-order delivery to any single ptype,
	 * because the 'last ptype' must be constant across the sublist, and all
	 * other ptypes are handled per-packet.
	 */
	/* Current (common) ptype of sublist */
	struct packet_type *pt_curr = NULL;
	/* Current (common) orig_dev of sublist */
	struct net_device *od_curr = NULL;
	struct list_head sublist;
	struct sk_buff *skb, *next;

	INIT_LIST_HEAD(&sublist);
	list_for_each_entry_safe(skb, next, head, list) {
		struct net_device *orig_dev = skb->dev;
		struct packet_type *pt_prev = NULL;

		skb_list_del_init(skb);
		__netif_receive_skb_core(skb, pfmemalloc, &pt_prev);
		if (!pt_prev)
			continue;
		if (pt_curr != pt_prev || od_curr != orig_dev) {
			/* dispatch old sublist */
			__netif_receive_skb_list_ptype(&sublist, pt_curr, od_curr);
			/* start new sublist */
			INIT_LIST_HEAD(&sublist);
			pt_curr = pt_prev;
			od_curr = orig_dev;
		}
		list_add_tail(&skb->list, &sublist);
	}

	/* dispatch final sublist */
	__netif_receive_skb_list_ptype(&sublist, pt_curr, od_curr);
}

//协议栈处理收到的报文
static int __netif_receive_skb(struct sk_buff *skb)
{
	int ret;

	if (sk_memalloc_socks() && skb_pfmemalloc(skb)) {
		unsigned int noreclaim_flag;

		/*
		 * PFMEMALLOC skbs are special, they should
		 * - be delivered to SOCK_MEMALLOC sockets only
		 * - stay away from userspace
		 * - have bounded memory usage
		 *
		 * Use PF_MEMALLOC as this saves us from propagating the allocation
		 * context down to all allocation sites.
		 */
		noreclaim_flag = memalloc_noreclaim_save();
		ret = __netif_receive_skb_one_core(skb, true);
		memalloc_noreclaim_restore(noreclaim_flag);
	} else
		ret = __netif_receive_skb_one_core(skb, false);

	return ret;
}

static void __netif_receive_skb_list(struct list_head *head)
{
	unsigned long noreclaim_flag = 0;
	struct sk_buff *skb, *next;
	bool pfmemalloc = false; /* Is current sublist PF_MEMALLOC? */

	list_for_each_entry_safe(skb, next, head, list) {
		if ((sk_memalloc_socks() && skb_pfmemalloc(skb)) != pfmemalloc) {
			struct list_head sublist;

			/* Handle the previous sublist */
			list_cut_before(&sublist, head, &skb->list);
			if (!list_empty(&sublist))
				__netif_receive_skb_list_core(&sublist, pfmemalloc);
			pfmemalloc = !pfmemalloc;
			/* See comments in __netif_receive_skb */
			if (pfmemalloc)
				noreclaim_flag = memalloc_noreclaim_save();
			else
				memalloc_noreclaim_restore(noreclaim_flag);
		}
	}
	/* Handle the remaining sublist */
	if (!list_empty(head))
		__netif_receive_skb_list_core(head, pfmemalloc);
	/* Restore pflags */
	if (pfmemalloc)
		memalloc_noreclaim_restore(noreclaim_flag);
}

//网卡驱动不支持ndo_bpf回调时，此函数将被用于安装更一般的xdp程序
static int generic_xdp_install(struct net_device *dev, struct netdev_bpf *xdp)
{
	struct bpf_prog *old = rtnl_dereference(dev->xdp_prog);
	struct bpf_prog *new = xdp->prog;
	int ret = 0;

	switch (xdp->command) {
	case XDP_SETUP_PROG://设置新的xdp programme
		rcu_assign_pointer(dev->xdp_prog, new);
		if (old)
			bpf_prog_put(old);

		if (old && !new) {
			static_branch_dec(&generic_xdp_needed_key);
		} else if (new && !old) {
			static_branch_inc(&generic_xdp_needed_key);
			dev_disable_lro(dev);
			dev_disable_gro_hw(dev);
		}
		break;

	case XDP_QUERY_PROG:
		xdp->prog_id = old ? old->aux->id : 0;
		break;

	default:
		ret = -EINVAL;
		break;
	}

	return ret;
}

//报文开始走协议栈处理
static int netif_receive_skb_internal(struct sk_buff *skb)
{
	int ret;

	net_timestamp_check(netdev_tstamp_prequeue, skb);

	if (skb_defer_rx_timestamp(skb))
		return NET_RX_SUCCESS;

	rcu_read_lock();
#ifdef CONFIG_RPS
	if (static_branch_unlikely(&rps_needed)) {
		struct rps_dev_flow voidflow, *rflow = &voidflow;
		int cpu = get_rps_cpu(skb->dev, skb, &rflow);

		if (cpu >= 0) {
			ret = enqueue_to_backlog(skb, cpu, &rflow->last_qtail);
			rcu_read_unlock();
			return ret;
		}
	}
#endif
	ret = __netif_receive_skb(skb);
	rcu_read_unlock();
	return ret;
}

static void netif_receive_skb_list_internal(struct list_head *head)
{
	struct sk_buff *skb, *next;
	struct list_head sublist;

	INIT_LIST_HEAD(&sublist);
	/*遍历head上的所有skb*/
	list_for_each_entry_safe(skb, next, head, list) {
		net_timestamp_check(netdev_tstamp_prequeue, skb);
		//自head上移除
		skb_list_del_init(skb);
		if (!skb_defer_rx_timestamp(skb))
			list_add_tail(&skb->list, &sublist);
	}
	list_splice_init(&sublist, head);

	rcu_read_lock();
#ifdef CONFIG_RPS
	//通过rps确定报文送那个cpu执行软中断
	if (static_branch_unlikely(&rps_needed)) {
		list_for_each_entry_safe(skb, next, head, list) {
			struct rps_dev_flow voidflow, *rflow = &voidflow;
			/*确定是哪个cpu*/
			int cpu = get_rps_cpu(skb->dev, skb, &rflow);

			if (cpu >= 0) {
				/* Will be handled, remove from list */
				skb_list_del_init(skb);
				/*将skb入队到cpu对应的backlog中*/
				enqueue_to_backlog(skb, cpu, &rflow->last_qtail);
			}
		}
	}
#endif
	__netif_receive_skb_list(head);
	rcu_read_unlock();
}

/**
 *	netif_receive_skb - process receive buffer from network
 *	@skb: buffer to process
 *
 *	netif_receive_skb() is the main receive data processing function.
 *	It always succeeds. The buffer may be dropped during processing
 *	for congestion control or by the protocol layers.
 *
 *	This function may only be called from softirq context and interrupts
 *	should be enabled.
 *
 *	Return values (usually ignored):
 *	NET_RX_SUCCESS: no congestion
 *	NET_RX_DROP: packet was dropped
 */
//处理自网络层收到的报文
int netif_receive_skb(struct sk_buff *skb)
{
	int ret;

	trace_netif_receive_skb_entry(skb);

	ret = netif_receive_skb_internal(skb);
	trace_netif_receive_skb_exit(ret);

	return ret;
}
EXPORT_SYMBOL(netif_receive_skb);

/**
 *	netif_receive_skb_list - process many receive buffers from network
 *	@head: list of skbs to process.
 *
 *	Since return value of netif_receive_skb() is normally ignored, and
 *	wouldn't be meaningful for a list, this function returns void.
 *
 *	This function may only be called from softirq context and interrupts
 *	should be enabled.
 */
void netif_receive_skb_list(struct list_head *head)
{
	struct sk_buff *skb;

	if (list_empty(head))
		return;
	if (trace_netif_receive_skb_list_entry_enabled()) {
		list_for_each_entry(skb, head, list)
			trace_netif_receive_skb_list_entry(skb);
	}
	netif_receive_skb_list_internal(head);
	trace_netif_receive_skb_list_exit(0);
}
EXPORT_SYMBOL(netif_receive_skb_list);

DEFINE_PER_CPU(struct work_struct, flush_works);

/* Network device is going away, flush any packets still pending */
static void flush_backlog(struct work_struct *work)
{
	struct sk_buff *skb, *tmp;
	struct softnet_data *sd;

	local_bh_disable();
	sd = this_cpu_ptr(&softnet_data);

	local_irq_disable();
	rps_lock(sd);
	skb_queue_walk_safe(&sd->input_pkt_queue, skb, tmp) {
		if (skb->dev->reg_state == NETREG_UNREGISTERING) {
			__skb_unlink(skb, &sd->input_pkt_queue);
			kfree_skb(skb);
			input_queue_head_incr(sd);
		}
	}
	rps_unlock(sd);
	local_irq_enable();

	skb_queue_walk_safe(&sd->process_queue, skb, tmp) {
		if (skb->dev->reg_state == NETREG_UNREGISTERING) {
			__skb_unlink(skb, &sd->process_queue);
			kfree_skb(skb);
			input_queue_head_incr(sd);
		}
	}
	local_bh_enable();
}

static void flush_all_backlogs(void)
{
	unsigned int cpu;

	get_online_cpus();

	for_each_online_cpu(cpu)
		queue_work_on(cpu, system_highpri_wq,
			      per_cpu_ptr(&flush_works, cpu));

	for_each_online_cpu(cpu)
		flush_work(per_cpu_ptr(&flush_works, cpu));

	put_online_cpus();
}

/* Pass the currently batched GRO_NORMAL SKBs up to the stack. */
static void gro_normal_list(struct napi_struct *napi)
{
	if (!napi->rx_count)
		return;
	//将rx_list上所有skb清空，上送协议栈
	netif_receive_skb_list_internal(&napi->rx_list);
	INIT_LIST_HEAD(&napi->rx_list);
	napi->rx_count = 0;
}

/* Queue one GRO_NORMAL SKB up for list processing. If batch size exceeded,
 * pass the whole batch up to the stack.
 */
static void gro_normal_one(struct napi_struct *napi, struct sk_buff *skb)
{
	list_add_tail(&skb->list, &napi->rx_list);
	if (++napi->rx_count >= gro_normal_batch)
	    	/*超过gro_normal_batch数量，上送协议栈*/
		gro_normal_list(napi);
}

INDIRECT_CALLABLE_DECLARE(int inet_gro_complete(struct sk_buff *, int));
INDIRECT_CALLABLE_DECLARE(int ipv6_gro_complete(struct sk_buff *, int));
static int napi_gro_complete(struct napi_struct *napi, struct sk_buff *skb)
{
	struct packet_offload *ptype;
	__be16 type = skb->protocol;
	struct list_head *head = &offload_base;
	int err = -ENOENT;

	BUILD_BUG_ON(sizeof(struct napi_gro_cb) > sizeof(skb->cb));

	if (NAPI_GRO_CB(skb)->count == 1) {
		skb_shinfo(skb)->gso_size = 0;
		goto out;
	}

	rcu_read_lock();
	list_for_each_entry_rcu(ptype, head, list) {
		if (ptype->type != type || !ptype->callbacks.gro_complete)
			continue;

		err = INDIRECT_CALL_INET(ptype->callbacks.gro_complete,
					 ipv6_gro_complete, inet_gro_complete,
					 skb, 0);
		break;
	}
	rcu_read_unlock();

	if (err) {
		WARN_ON(&ptype->list == head);
		kfree_skb(skb);
		return NET_RX_SUCCESS;
	}

out:
	gro_normal_one(napi, skb);
	return NET_RX_SUCCESS;
}

static void __napi_gro_flush_chain(struct napi_struct *napi, u32 index,
				   bool flush_old)
{
	struct list_head *head = &napi->gro_hash[index].list;
	struct sk_buff *skb, *p;

	list_for_each_entry_safe_reverse(skb, p, head, list) {
		if (flush_old && NAPI_GRO_CB(skb)->age == jiffies)
			return;
		skb_list_del_init(skb);
		napi_gro_complete(napi, skb);
		napi->gro_hash[index].count--;
	}

	if (!napi->gro_hash[index].count)
		__clear_bit(index, &napi->gro_bitmask);
}

/* napi->gro_hash[].list contains packets ordered by age.
 * youngest packets at the head of it.
 * Complete skbs in reverse order to reduce latencies.
 */
void napi_gro_flush(struct napi_struct *napi, bool flush_old)
{
	unsigned long bitmask = napi->gro_bitmask;
	unsigned int i, base = ~0U;

	while ((i = ffs(bitmask)) != 0) {
		bitmask >>= i;
		base += i;
		__napi_gro_flush_chain(napi, base, flush_old);
	}
}
EXPORT_SYMBOL(napi_gro_flush);

//检查skb与napi中缓存的gro_list中的某一个报文是否为相同流
//这个检查相对比较粗，更精细的检查需要各层的gro分别完成
static struct list_head *gro_list_prepare(struct napi_struct *napi,
					  struct sk_buff *skb)
{
	unsigned int maclen = skb->dev->hard_header_len;
	u32 hash = skb_get_hash_raw(skb);
	struct list_head *head;
	struct sk_buff *p;

	//采用hash映射到head，遍历head上已缓存的所有skb p,如果与当前skb不是同一条流
	//刚将p上的same_flow指为0
	head = &napi->gro_hash[hash & (GRO_HASH_BUCKETS - 1)].list;
	list_for_each_entry(p, head, list) {
		unsigned long diffs;

		NAPI_GRO_CB(p)->flush = 0;

		//采用hash检查当前报文skb与p不是同一条流，则尝试下一个gro报文
		if (hash != skb_get_hash_raw(p)) {
			NAPI_GRO_CB(p)->same_flow = 0;
			continue;
		}

		//比对skb所属接口设备，vlan,？？？，mac层
		diffs = (unsigned long)p->dev ^ (unsigned long)skb->dev;
		diffs |= skb_vlan_tag_present(p) ^ skb_vlan_tag_present(skb);
		if (skb_vlan_tag_present(p))
			diffs |= skb_vlan_tag_get(p) ^ skb_vlan_tag_get(skb);
		diffs |= skb_metadata_dst_cmp(p, skb);
		diffs |= skb_metadata_differs(p, skb);
		if (maclen == ETH_HLEN)
			diffs |= compare_ether_header(skb_mac_header(p),
						      skb_mac_header(skb));
		else if (!diffs)
			diffs = memcmp(skb_mac_header(p),
				       skb_mac_header(skb),
				       maclen);
		//标记是否与skb为相同流
		NAPI_GRO_CB(p)->same_flow = !diffs;
	}

	return head;
}

static void skb_gro_reset_offset(struct sk_buff *skb)
{
	const struct skb_shared_info *pinfo = skb_shinfo(skb);
	//skb中的首片信息
	const skb_frag_t *frag0 = &pinfo->frags[0];

	NAPI_GRO_CB(skb)->data_offset = 0;
	NAPI_GRO_CB(skb)->frag0 = NULL;
	NAPI_GRO_CB(skb)->frag0_len = 0;

	if (!skb_headlen(skb) && pinfo->nr_frags &&
	    !PageHighMem(skb_frag_page(frag0))) {
		/*skb有多片，且以太头后面首片结束，且首片对应的页非高地址*/
		//？？
		NAPI_GRO_CB(skb)->frag0 = skb_frag_address(frag0);
		NAPI_GRO_CB(skb)->frag0_len = min_t(unsigned int,
						    skb_frag_size(frag0),
						    skb->end - skb->tail);
	}
}

static void gro_pull_from_frag0(struct sk_buff *skb, int grow)
{
	struct skb_shared_info *pinfo = skb_shinfo(skb);

	BUG_ON(skb->end - skb->tail < grow);

	memcpy(skb_tail_pointer(skb), NAPI_GRO_CB(skb)->frag0, grow);

	skb->data_len -= grow;
	skb->tail += grow;

	skb_frag_off_add(&pinfo->frags[0], grow);
	skb_frag_size_sub(&pinfo->frags[0], grow);

	if (unlikely(!skb_frag_size(&pinfo->frags[0]))) {
		skb_frag_unref(skb, 0);
		memmove(pinfo->frags, pinfo->frags + 1,
			--pinfo->nr_frags * sizeof(pinfo->frags[0]));
	}
}

static void gro_flush_oldest(struct napi_struct *napi, struct list_head *head)
{
	struct sk_buff *oldest;

	oldest = list_last_entry(head, struct sk_buff, list);

	/* We are called with head length >= MAX_GRO_SKBS, so this is
	 * impossible.
	 */
	if (WARN_ON_ONCE(!oldest))
		return;

	/* Do not adjust napi->gro_hash[].count, caller is adding a new
	 * SKB to the chain.
	 */
	skb_list_del_init(oldest);
	napi_gro_complete(napi, oldest);
}

INDIRECT_CALLABLE_DECLARE(struct sk_buff *inet_gro_receive(struct list_head *,
							   struct sk_buff *));
INDIRECT_CALLABLE_DECLARE(struct sk_buff *ipv6_gro_receive(struct list_head *,
							   struct sk_buff *));

//gro 报文收取，通过返回不同的结果，标明报文在gro如何处理
static enum gro_result dev_gro_receive(struct napi_struct *napi, struct sk_buff *skb)
{
	u32 hash = skb_get_hash_raw(skb) & (GRO_HASH_BUCKETS - 1);
	struct list_head *head = &offload_base;
	struct packet_offload *ptype;
	__be16 type = skb->protocol;
	struct list_head *gro_head;
	struct sk_buff *pp = NULL;
	enum gro_result ret;
	int same_flow;
	int grow;

	//网卡未开启gso功能的，直接走normal
	if (netif_elide_gro(skb->dev))
		goto normal;

	gro_head = gro_list_prepare(napi, skb);

	rcu_read_lock();
	list_for_each_entry_rcu(ptype, head, list) {
		//遍历协议，如果协议相等，且有gro_receive才能处理此报文，否则不处理
		if (ptype->type != type || !ptype->callbacks.gro_receive)
			continue;

		skb_set_network_header(skb, skb_gro_offset(skb));
		skb_reset_mac_len(skb);
		NAPI_GRO_CB(skb)->same_flow = 0;
		NAPI_GRO_CB(skb)->flush = skb_is_gso(skb) || skb_has_frag_list(skb);
		NAPI_GRO_CB(skb)->free = 0;
		NAPI_GRO_CB(skb)->encap_mark = 0;
		NAPI_GRO_CB(skb)->recursion_counter = 0;
		NAPI_GRO_CB(skb)->is_fou = 0;
		NAPI_GRO_CB(skb)->is_atomic = 1;
		NAPI_GRO_CB(skb)->gro_remcsum_start = 0;

		/* Setup for GRO checksum validation */
		switch (skb->ip_summed) {
		case CHECKSUM_COMPLETE:
			//checksum已检查完，使用skb中的checksum
			NAPI_GRO_CB(skb)->csum = skb->csum;
			NAPI_GRO_CB(skb)->csum_valid = 1;
			NAPI_GRO_CB(skb)->csum_cnt = 0;
			break;
		case CHECKSUM_UNNECESSARY:
			//没必要检查checksum
			NAPI_GRO_CB(skb)->csum_cnt = skb->csum_level + 1;
			NAPI_GRO_CB(skb)->csum_valid = 0;
			break;
		default:
			NAPI_GRO_CB(skb)->csum_cnt = 0;
			NAPI_GRO_CB(skb)->csum_valid = 0;
		}

		//调本层的gro_receive函数进行gro处理（例如：看ip_packet_offload结构）
		pp = INDIRECT_CALL_INET(ptype->callbacks.gro_receive,
					ipv6_gro_receive, inet_gro_receive,
					gro_head, skb);
		break;
	}
	rcu_read_unlock();

	//for循环没进去情况，即没有相应的offload，走normal
	if (&ptype->list == head)
		goto normal;

<<<<<<< HEAD
	//报文已被缓存，等待其它报文与组合
	if (IS_ERR(pp) && PTR_ERR(pp) == -EINPROGRESS) {
=======
	if (PTR_ERR(pp) == -EINPROGRESS) {
>>>>>>> 0a679e13
		ret = GRO_CONSUMED;
		goto ok;
	}

	same_flow = NAPI_GRO_CB(skb)->same_flow;
	ret = NAPI_GRO_CB(skb)->free ? GRO_MERGED_FREE : GRO_MERGED;

	if (pp) {
		skb_list_del_init(pp);
		napi_gro_complete(napi, pp);
		napi->gro_hash[hash].count--;
	}

	if (same_flow)
		goto ok;//可合并，或者可释放

	//需要输出，则走normal
	if (NAPI_GRO_CB(skb)->flush)
		goto normal;

	//缓存的量过多，这里直接调用napi_gro_complete向协议栈上送skb
	if (unlikely(napi->gro_hash[hash].count >= MAX_GRO_SKBS)) {
		gro_flush_oldest(napi, gro_head);
	} else {
		napi->gro_hash[hash].count++;
	}

	NAPI_GRO_CB(skb)->count = 1;
	NAPI_GRO_CB(skb)->age = jiffies;
	NAPI_GRO_CB(skb)->last = skb;/*报文将被hold*/
	skb_shinfo(skb)->gso_size = skb_gro_len(skb);
	//skb->next = napi->gro_list;
	//napi->gro_list = skb;
	//ret = GRO_HELD;
	list_add(&skb->list, gro_head);
	ret = GRO_HELD;//报文将已被hold
pull:
	grow = skb_gro_offset(skb) - skb_headlen(skb);
	if (grow > 0)
		gro_pull_from_frag0(skb, grow);
ok:
	if (napi->gro_hash[hash].count) {
		if (!test_bit(hash, &napi->gro_bitmask))
			__set_bit(hash, &napi->gro_bitmask);
	} else if (test_bit(hash, &napi->gro_bitmask)) {
		__clear_bit(hash, &napi->gro_bitmask);
	}

	return ret;

normal:
	//normal情况下，报文将被直接送向协议栈
	ret = GRO_NORMAL;
	goto pull;
}

//给定协议类型，获得其对应的gro offload回调
struct packet_offload *gro_find_receive_by_type(__be16 type)
{
	struct list_head *offload_head = &offload_base;
	struct packet_offload *ptype;

	list_for_each_entry_rcu(ptype, offload_head, list) {
		if (ptype->type != type || !ptype->callbacks.gro_receive)
			continue;
		return ptype;
	}
	return NULL;
}
EXPORT_SYMBOL(gro_find_receive_by_type);

struct packet_offload *gro_find_complete_by_type(__be16 type)
{
	struct list_head *offload_head = &offload_base;
	struct packet_offload *ptype;

	list_for_each_entry_rcu(ptype, offload_head, list) {
		if (ptype->type != type || !ptype->callbacks.gro_complete)
			continue;
		return ptype;
	}
	return NULL;
}
EXPORT_SYMBOL(gro_find_complete_by_type);

static void napi_skb_free_stolen_head(struct sk_buff *skb)
{
	skb_dst_drop(skb);
	skb_ext_put(skb);
	kmem_cache_free(skbuff_head_cache, skb);
}

//依据gro的结果处理报文（或者缓存等待合并，或者释放，或者上送）
static gro_result_t napi_skb_finish(struct napi_struct *napi,
				    struct sk_buff *skb,
				    gro_result_t ret)
{
	switch (ret) {
	case GRO_NORMAL:
		//报文收取完成，使其走协议栈
		gro_normal_one(napi, skb);
		break;

	case GRO_DROP:
		//丢包
		kfree_skb(skb);
		break;

		//需要释放报文(报文已被merge)
	case GRO_MERGED_FREE:
		if (NAPI_GRO_CB(skb)->free == NAPI_GRO_FREE_STOLEN_HEAD)
			napi_skb_free_stolen_head(skb);
		else
			__kfree_skb(skb);
		break;

	//报文被缓存，不处理
	case GRO_HELD:
	case GRO_MERGED:
	case GRO_CONSUMED:
		break;
	}

	return ret;
}

//软件gro收包处理，处理后交给napi_skb_finish向上传递
gro_result_t napi_gro_receive(struct napi_struct *napi, struct sk_buff *skb)
{
	gro_result_t ret;

	skb_mark_napi_id(skb, napi);
	trace_napi_gro_receive_entry(skb);

	skb_gro_reset_offset(skb);

	ret = napi_skb_finish(napi, skb, dev_gro_receive(napi, skb));
	trace_napi_gro_receive_exit(ret);

	return ret;
}
EXPORT_SYMBOL(napi_gro_receive);

static void napi_reuse_skb(struct napi_struct *napi, struct sk_buff *skb)
{
	if (unlikely(skb->pfmemalloc)) {
		consume_skb(skb);
		return;
	}
	__skb_pull(skb, skb_headlen(skb));
	/* restore the reserve we had after netdev_alloc_skb_ip_align() */
	skb_reserve(skb, NET_SKB_PAD + NET_IP_ALIGN - skb_headroom(skb));
	__vlan_hwaccel_clear_tag(skb);
	skb->dev = napi->dev;
	skb->skb_iif = 0;

	/* eth_type_trans() assumes pkt_type is PACKET_HOST */
	skb->pkt_type = PACKET_HOST;

	skb->encapsulation = 0;
	skb_shinfo(skb)->gso_type = 0;
	skb->truesize = SKB_TRUESIZE(skb_end_offset(skb));
	skb_ext_reset(skb);

	napi->skb = skb;
}

struct sk_buff *napi_get_frags(struct napi_struct *napi)
{
	struct sk_buff *skb = napi->skb;

	if (!skb) {
		skb = napi_alloc_skb(napi, GRO_MAX_HEAD);
		if (skb) {
			napi->skb = skb;
			skb_mark_napi_id(skb, napi);
		}
	}
	return skb;
}
EXPORT_SYMBOL(napi_get_frags);

static gro_result_t napi_frags_finish(struct napi_struct *napi,
				      struct sk_buff *skb,
				      gro_result_t ret)
{
	switch (ret) {
	case GRO_NORMAL:
	case GRO_HELD:
		__skb_push(skb, ETH_HLEN);
		skb->protocol = eth_type_trans(skb, skb->dev);
		if (ret == GRO_NORMAL)
			gro_normal_one(napi, skb);
		break;

	case GRO_DROP:
		napi_reuse_skb(napi, skb);
		break;

	case GRO_MERGED_FREE:
		if (NAPI_GRO_CB(skb)->free == NAPI_GRO_FREE_STOLEN_HEAD)
			napi_skb_free_stolen_head(skb);
		else
			napi_reuse_skb(napi, skb);
		break;

	case GRO_MERGED:
	case GRO_CONSUMED:
		break;
	}

	return ret;
}

/* Upper GRO stack assumes network header starts at gro_offset=0
 * Drivers could call both napi_gro_frags() and napi_gro_receive()
 * We copy ethernet header into skb->data to have a common layout.
 */
static struct sk_buff *napi_frags_skb(struct napi_struct *napi)
{
	struct sk_buff *skb = napi->skb;
	const struct ethhdr *eth;
	unsigned int hlen = sizeof(*eth);

	napi->skb = NULL;

	skb_reset_mac_header(skb);
	skb_gro_reset_offset(skb);

	if (unlikely(skb_gro_header_hard(skb, hlen))) {
		eth = skb_gro_header_slow(skb, hlen, 0);
		if (unlikely(!eth)) {
			net_warn_ratelimited("%s: dropping impossible skb from %s\n",
					     __func__, napi->dev->name);
			napi_reuse_skb(napi, skb);
			return NULL;
		}
	} else {
		eth = (const struct ethhdr *)skb->data;
		gro_pull_from_frag0(skb, hlen);
		NAPI_GRO_CB(skb)->frag0 += hlen;
		NAPI_GRO_CB(skb)->frag0_len -= hlen;
	}
	__skb_pull(skb, hlen);

	/*
	 * This works because the only protocols we care about don't require
	 * special handling.
	 * We'll fix it up properly in napi_frags_finish()
	 */
	skb->protocol = eth->h_proto;

	return skb;
}

gro_result_t napi_gro_frags(struct napi_struct *napi)
{
	gro_result_t ret;
	struct sk_buff *skb = napi_frags_skb(napi);

	if (!skb)
		return GRO_DROP;

	trace_napi_gro_frags_entry(skb);

	ret = napi_frags_finish(napi, skb, dev_gro_receive(napi, skb));
	trace_napi_gro_frags_exit(ret);

	return ret;
}
EXPORT_SYMBOL(napi_gro_frags);

/* Compute the checksum from gro_offset and return the folded value
 * after adding in any pseudo checksum.
 */
__sum16 __skb_gro_checksum_complete(struct sk_buff *skb)
{
	__wsum wsum;
	__sum16 sum;

	wsum = skb_checksum(skb, skb_gro_offset(skb), skb_gro_len(skb), 0);

	/* NAPI_GRO_CB(skb)->csum holds pseudo checksum */
	sum = csum_fold(csum_add(NAPI_GRO_CB(skb)->csum, wsum));
	/* See comments in __skb_checksum_complete(). */
	if (likely(!sum)) {
		if (unlikely(skb->ip_summed == CHECKSUM_COMPLETE) &&
		    !skb->csum_complete_sw)
			netdev_rx_csum_fault(skb->dev, skb);
	}

	NAPI_GRO_CB(skb)->csum = wsum;
	NAPI_GRO_CB(skb)->csum_valid = 1;

	return sum;
}
EXPORT_SYMBOL(__skb_gro_checksum_complete);

static void net_rps_send_ipi(struct softnet_data *remsd)
{
#ifdef CONFIG_RPS
	while (remsd) {
		struct softnet_data *next = remsd->rps_ipi_next;

		if (cpu_online(remsd->cpu))
			smp_call_function_single_async(remsd->cpu, &remsd->csd);
		remsd = next;
	}
#endif
}

/*
 * net_rps_action_and_irq_enable sends any pending IPI's for rps.
 * Note: called with local irq disabled, but exits with local irq enabled.
 */
static void net_rps_action_and_irq_enable(struct softnet_data *sd)
{
#ifdef CONFIG_RPS
	struct softnet_data *remsd = sd->rps_ipi_list;

	if (remsd) {
		sd->rps_ipi_list = NULL;

		local_irq_enable();

		/* Send pending IPI's to kick RPS processing on remote cpus. */
		net_rps_send_ipi(remsd);
	} else
#endif
		local_irq_enable();
}

static bool sd_has_rps_ipi_waiting(struct softnet_data *sd)
{
#ifdef CONFIG_RPS
	return sd->rps_ipi_list != NULL;
#else
	return false;
#endif
}

static int process_backlog(struct napi_struct *napi, int quota)
{
	struct softnet_data *sd = container_of(napi, struct softnet_data, backlog);
	bool again = true;
	int work = 0;

	/* Check if we have pending ipi, its better to send them now,
	 * not waiting net_rx_action() end.
	 */
	if (sd_has_rps_ipi_waiting(sd)) {
		local_irq_disable();
		net_rps_action_and_irq_enable(sd);
	}

	napi->weight = dev_rx_weight;
	while (again) {
		struct sk_buff *skb;

		//自process_queue上逐个提取报文，将收到的报文传给协议栈
		while ((skb = __skb_dequeue(&sd->process_queue))) {
			rcu_read_lock();
			__netif_receive_skb(skb);
			rcu_read_unlock();
			input_queue_head_incr(sd);
			if (++work >= quota)
				return work;

		}

		local_irq_disable();
		rps_lock(sd);
		if (skb_queue_empty(&sd->input_pkt_queue)) {
			/*
			 * Inline a custom version of __napi_complete().
			 * only current cpu owns and manipulates this napi,
			 * and NAPI_STATE_SCHED is the only possible flag set
			 * on backlog.
			 * We can use a plain write instead of clear_bit(),
			 * and we dont need an smp_mb() memory barrier.
			 */
			napi->state = 0;
			again = false;
		} else {
			//input_pkt_queue不为空时，将其更新到process_queue上
			//即backlog报文将被移到process_queue上
			skb_queue_splice_tail_init(&sd->input_pkt_queue,
						   &sd->process_queue);
		}
		rps_unlock(sd);
		local_irq_enable();
	}

	return work;
}

/**
 * __napi_schedule - schedule for receive
 * @n: entry to schedule
 *
 * The entry's receive function will be scheduled to run.
 * Consider using __napi_schedule_irqoff() if hard irqs are masked.
 */
void __napi_schedule(struct napi_struct *n)
{
	unsigned long flags;

	local_irq_save(flags);
	//将napi加入链表，并触发软中断收取报文
	____napi_schedule(this_cpu_ptr(&softnet_data), n);
	local_irq_restore(flags);
}
EXPORT_SYMBOL(__napi_schedule);

/**
 *	napi_schedule_prep - check if napi can be scheduled
 *	@n: napi context
 *
 * Test if NAPI routine is already running, and if not mark
 * it as running.  This is used as a condition variable
 * insure only one NAPI poll instance runs.  We also make
 * sure there is no pending NAPI disable.
 */
bool napi_schedule_prep(struct napi_struct *n)
{
	unsigned long val, new;

	do {
		val = READ_ONCE(n->state);
		//n被禁止调度，返回False
		if (unlikely(val & NAPIF_STATE_DISABLE))
			return false;
		new = val | NAPIF_STATE_SCHED;

		/* Sets STATE_MISSED bit if STATE_SCHED was already set
		 * This was suggested by Alexander Duyck, as compiler
		 * emits better code than :
		 * if (val & NAPIF_STATE_SCHED)
		 *     new |= NAPIF_STATE_MISSED;
		 */
		//产生的效果，如上示，用于将一个if语句转换为一个表达式
		//如果value含有NAPIF_STATE_SCHED标记，则会为new打上missed标记
		new |= (val & NAPIF_STATE_SCHED) / NAPIF_STATE_SCHED *
						   NAPIF_STATE_MISSED;
	} while (cmpxchg(&n->state, val, new) != val);

	return !(val & NAPIF_STATE_SCHED);//如果原val上没有sched，则返回True
}
EXPORT_SYMBOL(napi_schedule_prep);

/**
 * __napi_schedule_irqoff - schedule for receive
 * @n: entry to schedule
 *
 * Variant of __napi_schedule() assuming hard irqs are masked
 */
void __napi_schedule_irqoff(struct napi_struct *n)
{
	____napi_schedule(this_cpu_ptr(&softnet_data), n);
}
EXPORT_SYMBOL(__napi_schedule_irqoff);

bool napi_complete_done(struct napi_struct *n, int work_done)
{
	unsigned long flags, val, new;

	/*
	 * 1) Don't let napi dequeue from the cpu poll list
	 *    just in case its running on a different cpu.
	 * 2) If we are busy polling, do nothing here, we have
	 *    the guarantee we will be called later.
	 */
	if (unlikely(n->state & (NAPIF_STATE_NPSVC |
				 NAPIF_STATE_IN_BUSY_POLL)))
		return false;

	if (n->gro_bitmask) {
		unsigned long timeout = 0;

		if (work_done)
			timeout = n->dev->gro_flush_timeout;

		/* When the NAPI instance uses a timeout and keeps postponing
		 * it, we need to bound somehow the time packets are kept in
		 * the GRO layer
		 */
		napi_gro_flush(n, !!timeout);
		if (timeout)
			hrtimer_start(&n->timer, ns_to_ktime(timeout),
				      HRTIMER_MODE_REL_PINNED);
	}

	gro_normal_list(n);

	if (unlikely(!list_empty(&n->poll_list))) {
		/* If n->poll_list is not empty, we need to mask irqs */
		local_irq_save(flags);
		list_del_init(&n->poll_list);
		local_irq_restore(flags);
	}

	do {
		val = READ_ONCE(n->state);

		WARN_ON_ONCE(!(val & NAPIF_STATE_SCHED));

		new = val & ~(NAPIF_STATE_MISSED | NAPIF_STATE_SCHED);

		/* If STATE_MISSED was set, leave STATE_SCHED set,
		 * because we will call napi->poll() one more time.
		 * This C code was suggested by Alexander Duyck to help gcc.
		 */
		new |= (val & NAPIF_STATE_MISSED) / NAPIF_STATE_MISSED *
						    NAPIF_STATE_SCHED;
	} while (cmpxchg(&n->state, val, new) != val);

	if (unlikely(val & NAPIF_STATE_MISSED)) {
	    /*将n加入到当前cpu的napi list中，并触发rx软中断*/
		__napi_schedule(n);
		return false;
	}

	return true;
}
EXPORT_SYMBOL(napi_complete_done);

/* must be called under rcu_read_lock(), as we dont take a reference */
static struct napi_struct *napi_by_id(unsigned int napi_id)
{
	unsigned int hash = napi_id % HASH_SIZE(napi_hash);
	struct napi_struct *napi;

	hlist_for_each_entry_rcu(napi, &napi_hash[hash], napi_hash_node)
		if (napi->napi_id == napi_id)
			return napi;

	return NULL;
}

#if defined(CONFIG_NET_RX_BUSY_POLL)

#define BUSY_POLL_BUDGET 8

static void busy_poll_stop(struct napi_struct *napi, void *have_poll_lock)
{
	int rc;

	/* Busy polling means there is a high chance device driver hard irq
	 * could not grab NAPI_STATE_SCHED, and that NAPI_STATE_MISSED was
	 * set in napi_schedule_prep().
	 * Since we are about to call napi->poll() once more, we can safely
	 * clear NAPI_STATE_MISSED.
	 *
	 * Note: x86 could use a single "lock and ..." instruction
	 * to perform these two clear_bit()
	 */
	clear_bit(NAPI_STATE_MISSED, &napi->state);
	clear_bit(NAPI_STATE_IN_BUSY_POLL, &napi->state);

	local_bh_disable();

	/* All we really want here is to re-enable device interrupts.
	 * Ideally, a new ndo_busy_poll_stop() could avoid another round.
	 */
	rc = napi->poll(napi, BUSY_POLL_BUDGET);
	/* We can't gro_normal_list() here, because napi->poll() might have
	 * rearmed the napi (napi_complete_done()) in which case it could
	 * already be running on another CPU.
	 */
	trace_napi_poll(napi, rc, BUSY_POLL_BUDGET);
	netpoll_poll_unlock(have_poll_lock);
	if (rc == BUSY_POLL_BUDGET) {
		/* As the whole budget was spent, we still own the napi so can
		 * safely handle the rx_list.
		 */
		gro_normal_list(napi);
		__napi_schedule(napi);
	}
	local_bh_enable();
}

void napi_busy_loop(unsigned int napi_id,
		    bool (*loop_end)(void *, unsigned long),
		    void *loop_end_arg)
{
	unsigned long start_time = loop_end ? busy_loop_current_time() : 0;
	int (*napi_poll)(struct napi_struct *napi, int budget);
	void *have_poll_lock = NULL;
	struct napi_struct *napi;

restart:
	napi_poll = NULL;

	rcu_read_lock();

	napi = napi_by_id(napi_id);
	if (!napi)
		goto out;

	preempt_disable();
	for (;;) {
		int work = 0;

		local_bh_disable();
		if (!napi_poll) {
			unsigned long val = READ_ONCE(napi->state);

			/* If multiple threads are competing for this napi,
			 * we avoid dirtying napi->state as much as we can.
			 */
			if (val & (NAPIF_STATE_DISABLE | NAPIF_STATE_SCHED |
				   NAPIF_STATE_IN_BUSY_POLL))
				goto count;
			if (cmpxchg(&napi->state, val,
				    val | NAPIF_STATE_IN_BUSY_POLL |
					  NAPIF_STATE_SCHED) != val)
				goto count;
			have_poll_lock = netpoll_poll_lock(napi);
			napi_poll = napi->poll;
		}
		work = napi_poll(napi, BUSY_POLL_BUDGET);
		trace_napi_poll(napi, work, BUSY_POLL_BUDGET);
		gro_normal_list(napi);
count:
		if (work > 0)
			__NET_ADD_STATS(dev_net(napi->dev),
					LINUX_MIB_BUSYPOLLRXPACKETS, work);
		local_bh_enable();

		if (!loop_end || loop_end(loop_end_arg, start_time))
			break;

		if (unlikely(need_resched())) {
			if (napi_poll)
				busy_poll_stop(napi, have_poll_lock);
			preempt_enable();
			rcu_read_unlock();
			cond_resched();
			if (loop_end(loop_end_arg, start_time))
				return;
			goto restart;
		}
		cpu_relax();
	}
	if (napi_poll)
		busy_poll_stop(napi, have_poll_lock);
	preempt_enable();
out:
	rcu_read_unlock();
}
EXPORT_SYMBOL(napi_busy_loop);

#endif /* CONFIG_NET_RX_BUSY_POLL */

static void napi_hash_add(struct napi_struct *napi)
{
	if (test_bit(NAPI_STATE_NO_BUSY_POLL, &napi->state) ||
	    test_and_set_bit(NAPI_STATE_HASHED, &napi->state))
		return;

	spin_lock(&napi_hash_lock);

	/* 0..NR_CPUS range is reserved for sender_cpu use */
	do {
		if (unlikely(++napi_gen_id < MIN_NAPI_ID))
			napi_gen_id = MIN_NAPI_ID;
	} while (napi_by_id(napi_gen_id));
	napi->napi_id = napi_gen_id;

	//将此napi加入到napi_hash的表中
	hlist_add_head_rcu(&napi->napi_hash_node,
			   &napi_hash[napi->napi_id % HASH_SIZE(napi_hash)]);

	spin_unlock(&napi_hash_lock);
}

/* Warning : caller is responsible to make sure rcu grace period
 * is respected before freeing memory containing @napi
 */
bool napi_hash_del(struct napi_struct *napi)
{
	bool rcu_sync_needed = false;

	spin_lock(&napi_hash_lock);

	if (test_and_clear_bit(NAPI_STATE_HASHED, &napi->state)) {
		rcu_sync_needed = true;
		hlist_del_rcu(&napi->napi_hash_node);
	}
	spin_unlock(&napi_hash_lock);
	return rcu_sync_needed;
}
EXPORT_SYMBOL_GPL(napi_hash_del);

static enum hrtimer_restart napi_watchdog(struct hrtimer *timer)
{
	struct napi_struct *napi;

	napi = container_of(timer, struct napi_struct, timer);

	/* Note : we use a relaxed variant of napi_schedule_prep() not setting
	 * NAPI_STATE_MISSED, since we do not react to a device IRQ.
	 */
	if (napi->gro_bitmask && !napi_disable_pending(napi) &&
	    !test_and_set_bit(NAPI_STATE_SCHED, &napi->state))
		__napi_schedule_irqoff(napi);

	return HRTIMER_NORESTART;
}

static void init_gro_hash(struct napi_struct *napi)
{
	int i;

	for (i = 0; i < GRO_HASH_BUCKETS; i++) {
		INIT_LIST_HEAD(&napi->gro_hash[i].list);
		napi->gro_hash[i].count = 0;
	}
	napi->gro_bitmask = 0;
}

//为dev设置napi,设置其poll函数及weight
void netif_napi_add(struct net_device *dev, struct napi_struct *napi,
		    int (*poll/*设备收包回调*/)(struct napi_struct *, int), int weight)
{
	INIT_LIST_HEAD(&napi->poll_list);
	hrtimer_init(&napi->timer, CLOCK_MONOTONIC, HRTIMER_MODE_REL_PINNED);
	napi->timer.function = napi_watchdog;
	init_gro_hash(napi);
	napi->skb = NULL;
	INIT_LIST_HEAD(&napi->rx_list);
	napi->rx_count = 0;
    //设置napi的poll
	napi->poll = poll;
	if (weight > NAPI_POLL_WEIGHT)
		netdev_err_once(dev, "%s() called with weight %d\n", __func__,
				weight);
	napi->weight = weight;
	list_add(&napi->dev_list, &dev->napi_list);
	napi->dev = dev;
#ifdef CONFIG_NETPOLL
	napi->poll_owner = -1;
#endif
	//指明采用poll方式
	set_bit(NAPI_STATE_SCHED, &napi->state);
	napi_hash_add(napi);
}
EXPORT_SYMBOL(netif_napi_add);

void napi_disable(struct napi_struct *n)
{
	might_sleep();
	set_bit(NAPI_STATE_DISABLE, &n->state);

	while (test_and_set_bit(NAPI_STATE_SCHED, &n->state))
		msleep(1);
	while (test_and_set_bit(NAPI_STATE_NPSVC, &n->state))
		msleep(1);

	hrtimer_cancel(&n->timer);

	clear_bit(NAPI_STATE_DISABLE, &n->state);
}
EXPORT_SYMBOL(napi_disable);

static void flush_gro_hash(struct napi_struct *napi)
{
	int i;

	for (i = 0; i < GRO_HASH_BUCKETS; i++) {
		struct sk_buff *skb, *n;

		list_for_each_entry_safe(skb, n, &napi->gro_hash[i].list, list)
			kfree_skb(skb);
		napi->gro_hash[i].count = 0;
	}
}

/* Must be called in process context */
void netif_napi_del(struct napi_struct *napi)
{
	might_sleep();
	if (napi_hash_del(napi))
		synchronize_net();
	list_del_init(&napi->dev_list);
	napi_free_frags(napi);

	flush_gro_hash(napi);
	napi->gro_bitmask = 0;
}
EXPORT_SYMBOL(netif_napi_del);

static int napi_poll(struct napi_struct *n, struct list_head *repoll)
{
	void *have;
	int work, weight;

	//将n自链表中摘离
	list_del_init(&n->poll_list);

	have = netpoll_poll_lock(n);

	weight = n->weight;

	/* This NAPI_STATE_SCHED test is for avoiding a race
	 * with netpoll's poll_napi().  Only the entity which
	 * obtains the lock and sees NAPI_STATE_SCHED set will
	 * actually make the ->poll() call.  Therefore we avoid
	 * accidentally calling ->poll() when NAPI is not scheduled.
	 */
	work = 0;
	if (test_bit(NAPI_STATE_SCHED, &n->state)) {
		//调用对应的poll函数（采用n中定义的weight来确定需要收取多少个）
		//例如nfp_net_poll
		work = n->poll(n, weight);
		trace_napi_poll(n, work, weight);
	}

	//收到的报文数一定小于等于weight,否则报错
	WARN_ON_ONCE(work > weight);

	if (likely(work < weight))
		goto out_unlock;//网卡上的报文被我们收完了

	/* Drivers must not modify the NAPI state if they
	 * consume the entire weight.  In such cases this code
	 * still "owns" the NAPI instance and therefore can
	 * move the instance around on the list at-will.
	 */
	if (unlikely(napi_disable_pending(n))) {
		napi_complete(n);
		goto out_unlock;
	}

	if (n->gro_bitmask) {
		/* flush too old packets
		 * If HZ < 1000, flush all packets.
		 */
		napi_gro_flush(n, HZ >= 1000);
	}

	gro_normal_list(n);

	/* Some drivers may have called napi_schedule
	 * prior to exhausting their budget.
	 */
	//如果n->poll_list有值，则报错（说明部分驱动将其加入了）
	if (unlikely(!list_empty(&n->poll_list))) {
		pr_warn_once("%s: Budget exhausted after napi rescheduled\n",
			     n->dev ? n->dev->name : "backlog");
		goto out_unlock;
	}

	//由于在收包时，n返回的包与我们需要包数相等，则说明此n可能还有包需要收取，故将n加入到repoll中
	list_add_tail(&n->poll_list, repoll);

out_unlock:
	netpoll_poll_unlock(have);

	return work;
}

//收到NET_RX_SOFTIRQ软件中断，通过poll尝试收包
static __latent_entropy void net_rx_action(struct softirq_action *h)
{
	struct softnet_data *sd = this_cpu_ptr(&softnet_data);
	unsigned long time_limit = jiffies +
		usecs_to_jiffies(netdev_budget_usecs);
	int budget = netdev_budget;
	LIST_HEAD(list);
	LIST_HEAD(repoll);

	local_irq_disable();
	//采用局部变量list来保存sd->poll_list,减小锁的粒度
	list_splice_init(&sd->poll_list, &list);
	local_irq_enable();

	//在for循环中，我们遍历每一个list成员，如果某个成员没有收满包，则不会再被加
	//入到repoll列表中。
	for (;;) {
		struct napi_struct *n;

		//list为空，将跳出循环
		if (list_empty(&list)) {
			if (!sd_has_rps_ipi_waiting(sd) && list_empty(&repoll))
				goto out;
			break;
		}

		//按顺序遍历poll_list，提取n进行收包
		n = list_first_entry(&list, struct napi_struct, poll_list);
		budget -= napi_poll(n, &repoll);

		/* If softirq window is exhausted then punt.
		 * Allow this to run for 2 jiffies since which will allow
		 * an average latency of 1.5/HZ.
		 */
		if (unlikely(budget <= 0 || //收到足够的包了
			     time_after_eq(jiffies, time_limit))) {
			sd->time_squeeze++;
			break;//或者执行时间过长，跳出
		}
	}

	local_irq_disable();

	//因为我们在收包期间可能有其它过程又存放了新的poll_t在pll_list
	//故按顺序，它们应在list后面（list中包含的是还没有来得及调度的）
	list_splice_tail_init(&sd->poll_list, &list);
	//repoll中包含的是本次收包时，其返回了请求数目个包（所以极有可能其还含有
	//报文需要收取，故将其加入list中（但位于poll_list之后,以便公平调度）
	list_splice_tail(&repoll, &list);
	//将list写回到poll_list中
	list_splice(&list, &sd->poll_list);

	//如果poll_list上仍有节点需要报文收取，则主动触发网络收包软中断
	if (!list_empty(&sd->poll_list))
		__raise_softirq_irqoff(NET_RX_SOFTIRQ);

	net_rps_action_and_irq_enable(sd);
out:
	__kfree_skb_flush();
}

struct netdev_adjacent {
	struct net_device *dev;

	/* upper master flag, there can only be one master device per list */
	bool master;

	/* lookup ignore flag */
	bool ignore;

	/* counter for the number of times this device was added to us */
	u16 ref_nr;

	/* private field for the users */
	void *private;

	struct list_head list;
	struct rcu_head rcu;
};

static struct netdev_adjacent *__netdev_find_adj(struct net_device *adj_dev,
						 struct list_head *adj_list)
{
	struct netdev_adjacent *adj;

	list_for_each_entry(adj, adj_list, list) {
		if (adj->dev == adj_dev)
			return adj;
	}
	return NULL;
}

static int ____netdev_has_upper_dev(struct net_device *upper_dev, void *data)
{
	struct net_device *dev = data;

	return upper_dev == dev;
}

/**
 * netdev_has_upper_dev - Check if device is linked to an upper device
 * @dev: device
 * @upper_dev: upper device to check
 *
 * Find out if a device is linked to specified upper device and return true
 * in case it is. Note that this checks only immediate upper device,
 * not through a complete stack of devices. The caller must hold the RTNL lock.
 */
bool netdev_has_upper_dev(struct net_device *dev,
			  struct net_device *upper_dev)
{
	ASSERT_RTNL();

	return netdev_walk_all_upper_dev_rcu(dev, ____netdev_has_upper_dev,
					     upper_dev);
}
EXPORT_SYMBOL(netdev_has_upper_dev);

/**
 * netdev_has_upper_dev_all - Check if device is linked to an upper device
 * @dev: device
 * @upper_dev: upper device to check
 *
 * Find out if a device is linked to specified upper device and return true
 * in case it is. Note that this checks the entire upper device chain.
 * The caller must hold rcu lock.
 */

bool netdev_has_upper_dev_all_rcu(struct net_device *dev,
				  struct net_device *upper_dev)
{
	return !!netdev_walk_all_upper_dev_rcu(dev, ____netdev_has_upper_dev,
					       upper_dev);
}
EXPORT_SYMBOL(netdev_has_upper_dev_all_rcu);

/**
 * netdev_has_any_upper_dev - Check if device is linked to some device
 * @dev: device
 *
 * Find out if a device is linked to an upper device and return true in case
 * it is. The caller must hold the RTNL lock.
 */
bool netdev_has_any_upper_dev(struct net_device *dev)
{
	ASSERT_RTNL();

	return !list_empty(&dev->adj_list.upper);
}
EXPORT_SYMBOL(netdev_has_any_upper_dev);

/**
 * netdev_master_upper_dev_get - Get master upper device
 * @dev: device
 *
 * Find a master upper device and return pointer to it or NULL in case
 * it's not there. The caller must hold the RTNL lock.
 */
struct net_device *netdev_master_upper_dev_get(struct net_device *dev)
{
	struct netdev_adjacent *upper;

	ASSERT_RTNL();

	if (list_empty(&dev->adj_list.upper))
		return NULL;

	upper = list_first_entry(&dev->adj_list.upper,
				 struct netdev_adjacent, list);
	if (likely(upper->master))
		return upper->dev;
	return NULL;
}
EXPORT_SYMBOL(netdev_master_upper_dev_get);

static struct net_device *__netdev_master_upper_dev_get(struct net_device *dev)
{
	struct netdev_adjacent *upper;

	ASSERT_RTNL();

	if (list_empty(&dev->adj_list.upper))
		return NULL;

	upper = list_first_entry(&dev->adj_list.upper,
				 struct netdev_adjacent, list);
	if (likely(upper->master) && !upper->ignore)
		return upper->dev;
	return NULL;
}

/**
 * netdev_has_any_lower_dev - Check if device is linked to some device
 * @dev: device
 *
 * Find out if a device is linked to a lower device and return true in case
 * it is. The caller must hold the RTNL lock.
 */
static bool netdev_has_any_lower_dev(struct net_device *dev)
{
	ASSERT_RTNL();

	return !list_empty(&dev->adj_list.lower);
}

void *netdev_adjacent_get_private(struct list_head *adj_list)
{
	struct netdev_adjacent *adj;

	adj = list_entry(adj_list, struct netdev_adjacent, list);

	return adj->private;
}
EXPORT_SYMBOL(netdev_adjacent_get_private);

/**
 * netdev_upper_get_next_dev_rcu - Get the next dev from upper list
 * @dev: device
 * @iter: list_head ** of the current position
 *
 * Gets the next device from the dev's upper list, starting from iter
 * position. The caller must hold RCU read lock.
 */
struct net_device *netdev_upper_get_next_dev_rcu(struct net_device *dev,
						 struct list_head **iter)
{
	struct netdev_adjacent *upper;

	WARN_ON_ONCE(!rcu_read_lock_held() && !lockdep_rtnl_is_held());

	upper = list_entry_rcu((*iter)->next, struct netdev_adjacent, list);

	if (&upper->list == &dev->adj_list.upper)
		return NULL;

	*iter = &upper->list;

	return upper->dev;
}
EXPORT_SYMBOL(netdev_upper_get_next_dev_rcu);

static struct net_device *__netdev_next_upper_dev(struct net_device *dev,
						  struct list_head **iter,
						  bool *ignore)
{
	struct netdev_adjacent *upper;

	upper = list_entry((*iter)->next, struct netdev_adjacent, list);

	if (&upper->list == &dev->adj_list.upper)
		return NULL;

	*iter = &upper->list;
	*ignore = upper->ignore;

	return upper->dev;
}

static struct net_device *netdev_next_upper_dev_rcu(struct net_device *dev,
						    struct list_head **iter)
{
	struct netdev_adjacent *upper;

	WARN_ON_ONCE(!rcu_read_lock_held() && !lockdep_rtnl_is_held());

	upper = list_entry_rcu((*iter)->next, struct netdev_adjacent, list);

	if (&upper->list == &dev->adj_list.upper)
		return NULL;

	*iter = &upper->list;

	return upper->dev;
}

static int __netdev_walk_all_upper_dev(struct net_device *dev,
				       int (*fn)(struct net_device *dev,
						 void *data),
				       void *data)
{
	struct net_device *udev, *next, *now, *dev_stack[MAX_NEST_DEV + 1];
	struct list_head *niter, *iter, *iter_stack[MAX_NEST_DEV + 1];
	int ret, cur = 0;
	bool ignore;

	now = dev;
	iter = &dev->adj_list.upper;

	while (1) {
		if (now != dev) {
			ret = fn(now, data);
			if (ret)
				return ret;
		}

		next = NULL;
		while (1) {
			udev = __netdev_next_upper_dev(now, &iter, &ignore);
			if (!udev)
				break;
			if (ignore)
				continue;

			next = udev;
			niter = &udev->adj_list.upper;
			dev_stack[cur] = now;
			iter_stack[cur++] = iter;
			break;
		}

		if (!next) {
			if (!cur)
				return 0;
			next = dev_stack[--cur];
			niter = iter_stack[cur];
		}

		now = next;
		iter = niter;
	}

	return 0;
}

int netdev_walk_all_upper_dev_rcu(struct net_device *dev,
				  int (*fn)(struct net_device *dev,
					    void *data),
				  void *data)
{
	struct net_device *udev, *next, *now, *dev_stack[MAX_NEST_DEV + 1];
	struct list_head *niter, *iter, *iter_stack[MAX_NEST_DEV + 1];
	int ret, cur = 0;

	now = dev;
	iter = &dev->adj_list.upper;

	while (1) {
		if (now != dev) {
			ret = fn(now, data);
			if (ret)
				return ret;
		}

		next = NULL;
		while (1) {
			udev = netdev_next_upper_dev_rcu(now, &iter);
			if (!udev)
				break;

			next = udev;
			niter = &udev->adj_list.upper;
			dev_stack[cur] = now;
			iter_stack[cur++] = iter;
			break;
		}

		if (!next) {
			if (!cur)
				return 0;
			next = dev_stack[--cur];
			niter = iter_stack[cur];
		}

		now = next;
		iter = niter;
	}

	return 0;
}
EXPORT_SYMBOL_GPL(netdev_walk_all_upper_dev_rcu);

static bool __netdev_has_upper_dev(struct net_device *dev,
				   struct net_device *upper_dev)
{
	ASSERT_RTNL();

	return __netdev_walk_all_upper_dev(dev, ____netdev_has_upper_dev,
					   upper_dev);
}

/**
 * netdev_lower_get_next_private - Get the next ->private from the
 *				   lower neighbour list
 * @dev: device
 * @iter: list_head ** of the current position
 *
 * Gets the next netdev_adjacent->private from the dev's lower neighbour
 * list, starting from iter position. The caller must hold either hold the
 * RTNL lock or its own locking that guarantees that the neighbour lower
 * list will remain unchanged.
 */
void *netdev_lower_get_next_private(struct net_device *dev,
				    struct list_head **iter)
{
	struct netdev_adjacent *lower;

	lower = list_entry(*iter, struct netdev_adjacent, list);

	if (&lower->list == &dev->adj_list.lower)
		return NULL;

	*iter = lower->list.next;

	return lower->private;
}
EXPORT_SYMBOL(netdev_lower_get_next_private);

/**
 * netdev_lower_get_next_private_rcu - Get the next ->private from the
 *				       lower neighbour list, RCU
 *				       variant
 * @dev: device
 * @iter: list_head ** of the current position
 *
 * Gets the next netdev_adjacent->private from the dev's lower neighbour
 * list, starting from iter position. The caller must hold RCU read lock.
 */
void *netdev_lower_get_next_private_rcu(struct net_device *dev,
					struct list_head **iter)
{
	struct netdev_adjacent *lower;

	WARN_ON_ONCE(!rcu_read_lock_held());

	lower = list_entry_rcu((*iter)->next, struct netdev_adjacent, list);

	if (&lower->list == &dev->adj_list.lower)
		return NULL;

	*iter = &lower->list;

	return lower->private;
}
EXPORT_SYMBOL(netdev_lower_get_next_private_rcu);

/**
 * netdev_lower_get_next - Get the next device from the lower neighbour
 *                         list
 * @dev: device
 * @iter: list_head ** of the current position
 *
 * Gets the next netdev_adjacent from the dev's lower neighbour
 * list, starting from iter position. The caller must hold RTNL lock or
 * its own locking that guarantees that the neighbour lower
 * list will remain unchanged.
 */
void *netdev_lower_get_next(struct net_device *dev, struct list_head **iter)
{
	struct netdev_adjacent *lower;

	lower = list_entry(*iter, struct netdev_adjacent, list);

	if (&lower->list == &dev->adj_list.lower)
		return NULL;

	*iter = lower->list.next;

	return lower->dev;
}
EXPORT_SYMBOL(netdev_lower_get_next);

static struct net_device *netdev_next_lower_dev(struct net_device *dev,
						struct list_head **iter)
{
	struct netdev_adjacent *lower;

	lower = list_entry((*iter)->next, struct netdev_adjacent, list);

	if (&lower->list == &dev->adj_list.lower)
		return NULL;

	*iter = &lower->list;

	return lower->dev;
}

static struct net_device *__netdev_next_lower_dev(struct net_device *dev,
						  struct list_head **iter,
						  bool *ignore)
{
	struct netdev_adjacent *lower;

	lower = list_entry((*iter)->next, struct netdev_adjacent, list);

	if (&lower->list == &dev->adj_list.lower)
		return NULL;

	*iter = &lower->list;
	*ignore = lower->ignore;

	return lower->dev;
}

int netdev_walk_all_lower_dev(struct net_device *dev,
			      int (*fn)(struct net_device *dev,
					void *data),
			      void *data)
{
	struct net_device *ldev, *next, *now, *dev_stack[MAX_NEST_DEV + 1];
	struct list_head *niter, *iter, *iter_stack[MAX_NEST_DEV + 1];
	int ret, cur = 0;

	now = dev;
	iter = &dev->adj_list.lower;

	while (1) {
		if (now != dev) {
			ret = fn(now, data);
			if (ret)
				return ret;
		}

		next = NULL;
		while (1) {
			ldev = netdev_next_lower_dev(now, &iter);
			if (!ldev)
				break;

			next = ldev;
			niter = &ldev->adj_list.lower;
			dev_stack[cur] = now;
			iter_stack[cur++] = iter;
			break;
		}

		if (!next) {
			if (!cur)
				return 0;
			next = dev_stack[--cur];
			niter = iter_stack[cur];
		}

		now = next;
		iter = niter;
	}

	return 0;
}
EXPORT_SYMBOL_GPL(netdev_walk_all_lower_dev);

static int __netdev_walk_all_lower_dev(struct net_device *dev,
				       int (*fn)(struct net_device *dev,
						 void *data),
				       void *data)
{
	struct net_device *ldev, *next, *now, *dev_stack[MAX_NEST_DEV + 1];
	struct list_head *niter, *iter, *iter_stack[MAX_NEST_DEV + 1];
	int ret, cur = 0;
	bool ignore;

	now = dev;
	iter = &dev->adj_list.lower;

	while (1) {
		if (now != dev) {
			ret = fn(now, data);
			if (ret)
				return ret;
		}

		next = NULL;
		while (1) {
			ldev = __netdev_next_lower_dev(now, &iter, &ignore);
			if (!ldev)
				break;
			if (ignore)
				continue;

			next = ldev;
			niter = &ldev->adj_list.lower;
			dev_stack[cur] = now;
			iter_stack[cur++] = iter;
			break;
		}

		if (!next) {
			if (!cur)
				return 0;
			next = dev_stack[--cur];
			niter = iter_stack[cur];
		}

		now = next;
		iter = niter;
	}

	return 0;
}

static struct net_device *netdev_next_lower_dev_rcu(struct net_device *dev,
						    struct list_head **iter)
{
	struct netdev_adjacent *lower;

	lower = list_entry_rcu((*iter)->next, struct netdev_adjacent, list);
	if (&lower->list == &dev->adj_list.lower)
		return NULL;

	*iter = &lower->list;

	return lower->dev;
}

static u8 __netdev_upper_depth(struct net_device *dev)
{
	struct net_device *udev;
	struct list_head *iter;
	u8 max_depth = 0;
	bool ignore;

	for (iter = &dev->adj_list.upper,
	     udev = __netdev_next_upper_dev(dev, &iter, &ignore);
	     udev;
	     udev = __netdev_next_upper_dev(dev, &iter, &ignore)) {
		if (ignore)
			continue;
		if (max_depth < udev->upper_level)
			max_depth = udev->upper_level;
	}

	return max_depth;
}

static u8 __netdev_lower_depth(struct net_device *dev)
{
	struct net_device *ldev;
	struct list_head *iter;
	u8 max_depth = 0;
	bool ignore;

	for (iter = &dev->adj_list.lower,
	     ldev = __netdev_next_lower_dev(dev, &iter, &ignore);
	     ldev;
	     ldev = __netdev_next_lower_dev(dev, &iter, &ignore)) {
		if (ignore)
			continue;
		if (max_depth < ldev->lower_level)
			max_depth = ldev->lower_level;
	}

	return max_depth;
}

static int __netdev_update_upper_level(struct net_device *dev, void *data)
{
	dev->upper_level = __netdev_upper_depth(dev) + 1;
	return 0;
}

static int __netdev_update_lower_level(struct net_device *dev, void *data)
{
	dev->lower_level = __netdev_lower_depth(dev) + 1;
	return 0;
}

int netdev_walk_all_lower_dev_rcu(struct net_device *dev,
				  int (*fn)(struct net_device *dev,
					    void *data),
				  void *data)
{
	struct net_device *ldev, *next, *now, *dev_stack[MAX_NEST_DEV + 1];
	struct list_head *niter, *iter, *iter_stack[MAX_NEST_DEV + 1];
	int ret, cur = 0;

	now = dev;
	iter = &dev->adj_list.lower;

	while (1) {
		if (now != dev) {
			ret = fn(now, data);
			if (ret)
				return ret;
		}

		next = NULL;
		while (1) {
			ldev = netdev_next_lower_dev_rcu(now, &iter);
			if (!ldev)
				break;

			next = ldev;
			niter = &ldev->adj_list.lower;
			dev_stack[cur] = now;
			iter_stack[cur++] = iter;
			break;
		}

		if (!next) {
			if (!cur)
				return 0;
			next = dev_stack[--cur];
			niter = iter_stack[cur];
		}

		now = next;
		iter = niter;
	}

	return 0;
}
EXPORT_SYMBOL_GPL(netdev_walk_all_lower_dev_rcu);

/**
 * netdev_lower_get_first_private_rcu - Get the first ->private from the
 *				       lower neighbour list, RCU
 *				       variant
 * @dev: device
 *
 * Gets the first netdev_adjacent->private from the dev's lower neighbour
 * list. The caller must hold RCU read lock.
 */
void *netdev_lower_get_first_private_rcu(struct net_device *dev)
{
	struct netdev_adjacent *lower;

	lower = list_first_or_null_rcu(&dev->adj_list.lower,
			struct netdev_adjacent, list);
	if (lower)
		return lower->private;
	return NULL;
}
EXPORT_SYMBOL(netdev_lower_get_first_private_rcu);

/**
 * netdev_master_upper_dev_get_rcu - Get master upper device
 * @dev: device
 *
 * Find a master upper device and return pointer to it or NULL in case
 * it's not there. The caller must hold the RCU read lock.
 */
struct net_device *netdev_master_upper_dev_get_rcu(struct net_device *dev)
{
	struct netdev_adjacent *upper;

	upper = list_first_or_null_rcu(&dev->adj_list.upper,
				       struct netdev_adjacent, list);
	if (upper && likely(upper->master))
		return upper->dev;
	return NULL;
}
EXPORT_SYMBOL(netdev_master_upper_dev_get_rcu);

static int netdev_adjacent_sysfs_add(struct net_device *dev,
			      struct net_device *adj_dev,
			      struct list_head *dev_list)
{
	char linkname[IFNAMSIZ+7];

	sprintf(linkname, dev_list == &dev->adj_list.upper ?
		"upper_%s" : "lower_%s", adj_dev->name);
	return sysfs_create_link(&(dev->dev.kobj), &(adj_dev->dev.kobj),
				 linkname);
}
static void netdev_adjacent_sysfs_del(struct net_device *dev,
			       char *name,
			       struct list_head *dev_list)
{
	char linkname[IFNAMSIZ+7];

	sprintf(linkname, dev_list == &dev->adj_list.upper ?
		"upper_%s" : "lower_%s", name);
	sysfs_remove_link(&(dev->dev.kobj), linkname);
}

static inline bool netdev_adjacent_is_neigh_list(struct net_device *dev,
						 struct net_device *adj_dev,
						 struct list_head *dev_list)
{
	return (dev_list == &dev->adj_list.upper ||
		dev_list == &dev->adj_list.lower) &&
		net_eq(dev_net(dev), dev_net(adj_dev));
}

static int __netdev_adjacent_dev_insert(struct net_device *dev,
					struct net_device *adj_dev,
					struct list_head *dev_list,
					void *private, bool master)
{
	struct netdev_adjacent *adj;
	int ret;

	adj = __netdev_find_adj(adj_dev, dev_list);

	if (adj) {
		adj->ref_nr += 1;
		pr_debug("Insert adjacency: dev %s adj_dev %s adj->ref_nr %d\n",
			 dev->name, adj_dev->name, adj->ref_nr);

		return 0;
	}

	adj = kmalloc(sizeof(*adj), GFP_KERNEL);
	if (!adj)
		return -ENOMEM;

	adj->dev = adj_dev;
	adj->master = master;
	adj->ref_nr = 1;
	adj->private = private;
	adj->ignore = false;
	dev_hold(adj_dev);

	pr_debug("Insert adjacency: dev %s adj_dev %s adj->ref_nr %d; dev_hold on %s\n",
		 dev->name, adj_dev->name, adj->ref_nr, adj_dev->name);

	if (netdev_adjacent_is_neigh_list(dev, adj_dev, dev_list)) {
		ret = netdev_adjacent_sysfs_add(dev, adj_dev, dev_list);
		if (ret)
			goto free_adj;
	}

	/* Ensure that master link is always the first item in list. */
	if (master) {
		ret = sysfs_create_link(&(dev->dev.kobj),
					&(adj_dev->dev.kobj), "master");
		if (ret)
			goto remove_symlinks;

		list_add_rcu(&adj->list, dev_list);
	} else {
		list_add_tail_rcu(&adj->list, dev_list);
	}

	return 0;

remove_symlinks:
	if (netdev_adjacent_is_neigh_list(dev, adj_dev, dev_list))
		netdev_adjacent_sysfs_del(dev, adj_dev->name, dev_list);
free_adj:
	kfree(adj);
	dev_put(adj_dev);

	return ret;
}

static void __netdev_adjacent_dev_remove(struct net_device *dev,
					 struct net_device *adj_dev,
					 u16 ref_nr,
					 struct list_head *dev_list)
{
	struct netdev_adjacent *adj;

	pr_debug("Remove adjacency: dev %s adj_dev %s ref_nr %d\n",
		 dev->name, adj_dev->name, ref_nr);

	adj = __netdev_find_adj(adj_dev, dev_list);

	if (!adj) {
		pr_err("Adjacency does not exist for device %s from %s\n",
		       dev->name, adj_dev->name);
		WARN_ON(1);
		return;
	}

	if (adj->ref_nr > ref_nr) {
		pr_debug("adjacency: %s to %s ref_nr - %d = %d\n",
			 dev->name, adj_dev->name, ref_nr,
			 adj->ref_nr - ref_nr);
		adj->ref_nr -= ref_nr;
		return;
	}

	if (adj->master)
		sysfs_remove_link(&(dev->dev.kobj), "master");

	if (netdev_adjacent_is_neigh_list(dev, adj_dev, dev_list))
		netdev_adjacent_sysfs_del(dev, adj_dev->name, dev_list);

	list_del_rcu(&adj->list);
	pr_debug("adjacency: dev_put for %s, because link removed from %s to %s\n",
		 adj_dev->name, dev->name, adj_dev->name);
	dev_put(adj_dev);
	kfree_rcu(adj, rcu);
}

static int __netdev_adjacent_dev_link_lists(struct net_device *dev,
					    struct net_device *upper_dev,
					    struct list_head *up_list,
					    struct list_head *down_list,
					    void *private, bool master)
{
	int ret;

	ret = __netdev_adjacent_dev_insert(dev, upper_dev, up_list,
					   private, master);
	if (ret)
		return ret;

	ret = __netdev_adjacent_dev_insert(upper_dev, dev, down_list,
					   private, false);
	if (ret) {
		__netdev_adjacent_dev_remove(dev, upper_dev, 1, up_list);
		return ret;
	}

	return 0;
}

static void __netdev_adjacent_dev_unlink_lists(struct net_device *dev,
					       struct net_device *upper_dev,
					       u16 ref_nr,
					       struct list_head *up_list,
					       struct list_head *down_list)
{
	__netdev_adjacent_dev_remove(dev, upper_dev, ref_nr, up_list);
	__netdev_adjacent_dev_remove(upper_dev, dev, ref_nr, down_list);
}

static int __netdev_adjacent_dev_link_neighbour(struct net_device *dev,
						struct net_device *upper_dev,
						void *private, bool master)
{
	return __netdev_adjacent_dev_link_lists(dev, upper_dev,
						&dev->adj_list.upper,
						&upper_dev->adj_list.lower,
						private, master);
}

static void __netdev_adjacent_dev_unlink_neighbour(struct net_device *dev,
						   struct net_device *upper_dev)
{
	__netdev_adjacent_dev_unlink_lists(dev, upper_dev, 1,
					   &dev->adj_list.upper,
					   &upper_dev->adj_list.lower);
}

static int __netdev_upper_dev_link(struct net_device *dev,
				   struct net_device *upper_dev, bool master,
				   void *upper_priv, void *upper_info,
				   struct netlink_ext_ack *extack)
{
	struct netdev_notifier_changeupper_info changeupper_info = {
		.info = {
			.dev = dev,
			.extack = extack,
		},
		.upper_dev = upper_dev,
		.master = master,
		.linking = true,
		.upper_info = upper_info,
	};
	struct net_device *master_dev;
	int ret = 0;

	ASSERT_RTNL();

	//dev与upper_dev属同一个设备
	if (dev == upper_dev)
		return -EBUSY;

	/* To prevent loops, check if dev is not upper device to upper_dev. */
	if (__netdev_has_upper_dev(upper_dev, dev))
		return -EBUSY;

	if ((dev->lower_level + upper_dev->upper_level) > MAX_NEST_DEV)
		return -EMLINK;

	if (!master) {
		if (__netdev_has_upper_dev(dev, upper_dev))
			return -EEXIST;
	} else {
		//取dev对应的master_dev
		master_dev = __netdev_master_upper_dev_get(dev);
		if (master_dev)
			//如果dev对应的master_dev是upper_dev则返回EEXIST，否则BUSY
			return master_dev == upper_dev ? -EEXIST : -EBUSY;
	}

	ret = call_netdevice_notifiers_info(NETDEV_PRECHANGEUPPER,
					    &changeupper_info.info);
	ret = notifier_to_errno(ret);
	if (ret)
		return ret;

	ret = __netdev_adjacent_dev_link_neighbour(dev, upper_dev, upper_priv,
						   master);
	if (ret)
		return ret;

	ret = call_netdevice_notifiers_info(NETDEV_CHANGEUPPER,
					    &changeupper_info.info);
	ret = notifier_to_errno(ret);
	if (ret)
		goto rollback;

	__netdev_update_upper_level(dev, NULL);
	__netdev_walk_all_lower_dev(dev, __netdev_update_upper_level, NULL);

	__netdev_update_lower_level(upper_dev, NULL);
	__netdev_walk_all_upper_dev(upper_dev, __netdev_update_lower_level,
				    NULL);

	return 0;

rollback:
	__netdev_adjacent_dev_unlink_neighbour(dev, upper_dev);

	return ret;
}

/**
 * netdev_upper_dev_link - Add a link to the upper device
 * @dev: device
 * @upper_dev: new upper device
 * @extack: netlink extended ack
 *
 * Adds a link to device which is upper to this one. The caller must hold
 * the RTNL lock. On a failure a negative errno code is returned.
 * On success the reference counts are adjusted and the function
 * returns zero.
 */
int netdev_upper_dev_link(struct net_device *dev,
			  struct net_device *upper_dev,
			  struct netlink_ext_ack *extack)
{
	return __netdev_upper_dev_link(dev, upper_dev, false,
				       NULL, NULL, extack);
}
EXPORT_SYMBOL(netdev_upper_dev_link);

/**
 * netdev_master_upper_dev_link - Add a master link to the upper device
 * @dev: device
 * @upper_dev: new upper device
 * @upper_priv: upper device private
 * @upper_info: upper info to be passed down via notifier
 * @extack: netlink extended ack
 *
 * Adds a link to device which is upper to this one. In this case, only
 * one master upper device can be linked, although other non-master devices
 * might be linked as well. The caller must hold the RTNL lock.
 * On a failure a negative errno code is returned. On success the reference
 * counts are adjusted and the function returns zero.
 */
int netdev_master_upper_dev_link(struct net_device *dev,
				 struct net_device *upper_dev,
				 void *upper_priv, void *upper_info,
				 struct netlink_ext_ack *extack)
{
	return __netdev_upper_dev_link(dev, upper_dev, true,
				       upper_priv, upper_info, extack);
}
EXPORT_SYMBOL(netdev_master_upper_dev_link);

/**
 * netdev_upper_dev_unlink - Removes a link to upper device
 * @dev: device
 * @upper_dev: new upper device
 *
 * Removes a link to device which is upper to this one. The caller must hold
 * the RTNL lock.
 */
void netdev_upper_dev_unlink(struct net_device *dev,
			     struct net_device *upper_dev)
{
	struct netdev_notifier_changeupper_info changeupper_info = {
		.info = {
			.dev = dev,
		},
		.upper_dev = upper_dev,
		.linking = false,
	};

	ASSERT_RTNL();

	changeupper_info.master = netdev_master_upper_dev_get(dev) == upper_dev;

	call_netdevice_notifiers_info(NETDEV_PRECHANGEUPPER,
				      &changeupper_info.info);

	__netdev_adjacent_dev_unlink_neighbour(dev, upper_dev);

	call_netdevice_notifiers_info(NETDEV_CHANGEUPPER,
				      &changeupper_info.info);

	__netdev_update_upper_level(dev, NULL);
	__netdev_walk_all_lower_dev(dev, __netdev_update_upper_level, NULL);

	__netdev_update_lower_level(upper_dev, NULL);
	__netdev_walk_all_upper_dev(upper_dev, __netdev_update_lower_level,
				    NULL);
}
EXPORT_SYMBOL(netdev_upper_dev_unlink);

static void __netdev_adjacent_dev_set(struct net_device *upper_dev,
				      struct net_device *lower_dev,
				      bool val)
{
	struct netdev_adjacent *adj;

	adj = __netdev_find_adj(lower_dev, &upper_dev->adj_list.lower);
	if (adj)
		adj->ignore = val;

	adj = __netdev_find_adj(upper_dev, &lower_dev->adj_list.upper);
	if (adj)
		adj->ignore = val;
}

static void netdev_adjacent_dev_disable(struct net_device *upper_dev,
					struct net_device *lower_dev)
{
	__netdev_adjacent_dev_set(upper_dev, lower_dev, true);
}

static void netdev_adjacent_dev_enable(struct net_device *upper_dev,
				       struct net_device *lower_dev)
{
	__netdev_adjacent_dev_set(upper_dev, lower_dev, false);
}

int netdev_adjacent_change_prepare(struct net_device *old_dev,
				   struct net_device *new_dev,
				   struct net_device *dev,
				   struct netlink_ext_ack *extack)
{
	int err;

	if (!new_dev)
		return 0;

	if (old_dev && new_dev != old_dev)
		netdev_adjacent_dev_disable(dev, old_dev);

	err = netdev_upper_dev_link(new_dev, dev, extack);
	if (err) {
		if (old_dev && new_dev != old_dev)
			netdev_adjacent_dev_enable(dev, old_dev);
		return err;
	}

	return 0;
}
EXPORT_SYMBOL(netdev_adjacent_change_prepare);

void netdev_adjacent_change_commit(struct net_device *old_dev,
				   struct net_device *new_dev,
				   struct net_device *dev)
{
	if (!new_dev || !old_dev)
		return;

	if (new_dev == old_dev)
		return;

	netdev_adjacent_dev_enable(dev, old_dev);
	netdev_upper_dev_unlink(old_dev, dev);
}
EXPORT_SYMBOL(netdev_adjacent_change_commit);

void netdev_adjacent_change_abort(struct net_device *old_dev,
				  struct net_device *new_dev,
				  struct net_device *dev)
{
	if (!new_dev)
		return;

	if (old_dev && new_dev != old_dev)
		netdev_adjacent_dev_enable(dev, old_dev);

	netdev_upper_dev_unlink(new_dev, dev);
}
EXPORT_SYMBOL(netdev_adjacent_change_abort);

/**
 * netdev_bonding_info_change - Dispatch event about slave change
 * @dev: device
 * @bonding_info: info to dispatch
 *
 * Send NETDEV_BONDING_INFO to netdev notifiers with info.
 * The caller must hold the RTNL lock.
 */
void netdev_bonding_info_change(struct net_device *dev,
				struct netdev_bonding_info *bonding_info)
{
	struct netdev_notifier_bonding_info info = {
		.info.dev = dev,
	};

	memcpy(&info.bonding_info, bonding_info,
	       sizeof(struct netdev_bonding_info));
	call_netdevice_notifiers_info(NETDEV_BONDING_INFO,
				      &info.info);
}
EXPORT_SYMBOL(netdev_bonding_info_change);

static void netdev_adjacent_add_links(struct net_device *dev)
{
	struct netdev_adjacent *iter;

	struct net *net = dev_net(dev);

	list_for_each_entry(iter, &dev->adj_list.upper, list) {
		if (!net_eq(net, dev_net(iter->dev)))
			continue;
		netdev_adjacent_sysfs_add(iter->dev, dev,
					  &iter->dev->adj_list.lower);
		netdev_adjacent_sysfs_add(dev, iter->dev,
					  &dev->adj_list.upper);
	}

	list_for_each_entry(iter, &dev->adj_list.lower, list) {
		if (!net_eq(net, dev_net(iter->dev)))
			continue;
		netdev_adjacent_sysfs_add(iter->dev, dev,
					  &iter->dev->adj_list.upper);
		netdev_adjacent_sysfs_add(dev, iter->dev,
					  &dev->adj_list.lower);
	}
}

static void netdev_adjacent_del_links(struct net_device *dev)
{
	struct netdev_adjacent *iter;

	struct net *net = dev_net(dev);

	list_for_each_entry(iter, &dev->adj_list.upper, list) {
		if (!net_eq(net, dev_net(iter->dev)))
			continue;
		netdev_adjacent_sysfs_del(iter->dev, dev->name,
					  &iter->dev->adj_list.lower);
		netdev_adjacent_sysfs_del(dev, iter->dev->name,
					  &dev->adj_list.upper);
	}

	list_for_each_entry(iter, &dev->adj_list.lower, list) {
		if (!net_eq(net, dev_net(iter->dev)))
			continue;
		netdev_adjacent_sysfs_del(iter->dev, dev->name,
					  &iter->dev->adj_list.upper);
		netdev_adjacent_sysfs_del(dev, iter->dev->name,
					  &dev->adj_list.lower);
	}
}

void netdev_adjacent_rename_links(struct net_device *dev, char *oldname)
{
	struct netdev_adjacent *iter;

	struct net *net = dev_net(dev);

	list_for_each_entry(iter, &dev->adj_list.upper, list) {
		if (!net_eq(net, dev_net(iter->dev)))
			continue;
		netdev_adjacent_sysfs_del(iter->dev, oldname,
					  &iter->dev->adj_list.lower);
		netdev_adjacent_sysfs_add(iter->dev, dev,
					  &iter->dev->adj_list.lower);
	}

	list_for_each_entry(iter, &dev->adj_list.lower, list) {
		if (!net_eq(net, dev_net(iter->dev)))
			continue;
		netdev_adjacent_sysfs_del(iter->dev, oldname,
					  &iter->dev->adj_list.upper);
		netdev_adjacent_sysfs_add(iter->dev, dev,
					  &iter->dev->adj_list.upper);
	}
}

void *netdev_lower_dev_get_private(struct net_device *dev,
				   struct net_device *lower_dev)
{
	struct netdev_adjacent *lower;

	if (!lower_dev)
		return NULL;
	lower = __netdev_find_adj(lower_dev, &dev->adj_list.lower);
	if (!lower)
		return NULL;

	return lower->private;
}
EXPORT_SYMBOL(netdev_lower_dev_get_private);


/**
 * netdev_lower_change - Dispatch event about lower device state change
 * @lower_dev: device
 * @lower_state_info: state to dispatch
 *
 * Send NETDEV_CHANGELOWERSTATE to netdev notifiers with info.
 * The caller must hold the RTNL lock.
 */
void netdev_lower_state_changed(struct net_device *lower_dev,
				void *lower_state_info)
{
	struct netdev_notifier_changelowerstate_info changelowerstate_info = {
		.info.dev = lower_dev,
	};

	ASSERT_RTNL();
	changelowerstate_info.lower_state_info = lower_state_info;
	call_netdevice_notifiers_info(NETDEV_CHANGELOWERSTATE,
				      &changelowerstate_info.info);
}
EXPORT_SYMBOL(netdev_lower_state_changed);

static void dev_change_rx_flags(struct net_device *dev, int flags)
{
	const struct net_device_ops *ops = dev->netdev_ops;

	if (ops->ndo_change_rx_flags)
		ops->ndo_change_rx_flags(dev, flags);
}

static int __dev_set_promiscuity(struct net_device *dev, int inc, bool notify)
{
	unsigned int old_flags = dev->flags;
	kuid_t uid;
	kgid_t gid;

	ASSERT_RTNL();

	dev->flags |= IFF_PROMISC;
	dev->promiscuity += inc;
	if (dev->promiscuity == 0) {
		/*
		 * Avoid overflow.
		 * If inc causes overflow, untouch promisc and return error.
		 */
		if (inc < 0)
			dev->flags &= ~IFF_PROMISC;
		else {
			dev->promiscuity -= inc;
			pr_warn("%s: promiscuity touches roof, set promiscuity failed. promiscuity feature of device might be broken.\n",
				dev->name);
			return -EOVERFLOW;
		}
	}
	if (dev->flags != old_flags) {
		pr_info("device %s %s promiscuous mode\n",
			dev->name,
			dev->flags & IFF_PROMISC ? "entered" : "left");
		if (audit_enabled) {
			current_uid_gid(&uid, &gid);
			audit_log(audit_context(), GFP_ATOMIC,
				  AUDIT_ANOM_PROMISCUOUS,
				  "dev=%s prom=%d old_prom=%d auid=%u uid=%u gid=%u ses=%u",
				  dev->name, (dev->flags & IFF_PROMISC),
				  (old_flags & IFF_PROMISC),
				  from_kuid(&init_user_ns, audit_get_loginuid(current)),
				  from_kuid(&init_user_ns, uid),
				  from_kgid(&init_user_ns, gid),
				  audit_get_sessionid(current));
		}

		dev_change_rx_flags(dev, IFF_PROMISC);
	}
	if (notify)
		__dev_notify_flags(dev, old_flags, IFF_PROMISC);
	return 0;
}

/**
 *	dev_set_promiscuity	- update promiscuity count on a device
 *	@dev: device
 *	@inc: modifier
 *
 *	Add or remove promiscuity from a device. While the count in the device
 *	remains above zero the interface remains promiscuous. Once it hits zero
 *	the device reverts back to normal filtering operation. A negative inc
 *	value is used to drop promiscuity on the device.
 *	Return 0 if successful or a negative errno code on error.
 */
int dev_set_promiscuity(struct net_device *dev, int inc)
{
	unsigned int old_flags = dev->flags;
	int err;

	err = __dev_set_promiscuity(dev, inc, true);
	if (err < 0)
		return err;
	if (dev->flags != old_flags)
		dev_set_rx_mode(dev);
	return err;
}
EXPORT_SYMBOL(dev_set_promiscuity);

static int __dev_set_allmulti(struct net_device *dev, int inc, bool notify)
{
	unsigned int old_flags = dev->flags, old_gflags = dev->gflags;

	ASSERT_RTNL();

	dev->flags |= IFF_ALLMULTI;
	dev->allmulti += inc;
	if (dev->allmulti == 0) {
		/*
		 * Avoid overflow.
		 * If inc causes overflow, untouch allmulti and return error.
		 */
		if (inc < 0)
			dev->flags &= ~IFF_ALLMULTI;
		else {
			dev->allmulti -= inc;
			pr_warn("%s: allmulti touches roof, set allmulti failed. allmulti feature of device might be broken.\n",
				dev->name);
			return -EOVERFLOW;
		}
	}
	if (dev->flags ^ old_flags) {
		dev_change_rx_flags(dev, IFF_ALLMULTI);
		dev_set_rx_mode(dev);
		if (notify)
			__dev_notify_flags(dev, old_flags,
					   dev->gflags ^ old_gflags);
	}
	return 0;
}

/**
 *	dev_set_allmulti	- update allmulti count on a device
 *	@dev: device
 *	@inc: modifier
 *
 *	Add or remove reception of all multicast frames to a device. While the
 *	count in the device remains above zero the interface remains listening
 *	to all interfaces. Once it hits zero the device reverts back to normal
 *	filtering operation. A negative @inc value is used to drop the counter
 *	when releasing a resource needing all multicasts.
 *	Return 0 if successful or a negative errno code on error.
 */

int dev_set_allmulti(struct net_device *dev, int inc)
{
	return __dev_set_allmulti(dev, inc, true);
}
EXPORT_SYMBOL(dev_set_allmulti);

/*
 *	Upload unicast and multicast address lists to device and
 *	configure RX filtering. When the device doesn't support unicast
 *	filtering it is put in promiscuous mode while unicast addresses
 *	are present.
 */
void __dev_set_rx_mode(struct net_device *dev)
{
	const struct net_device_ops *ops = dev->netdev_ops;

	/* dev_open will call this function so the list will stay sane. */
	//设备未up,则跳出
	if (!(dev->flags&IFF_UP))
		return;

	//设置被删除，则跳出
	if (!netif_device_present(dev))
		return;

	if (!(dev->priv_flags & IFF_UNICAST_FLT)) {
		/* Unicast addresses changes may only happen under the rtnl,
		 * therefore calling __dev_set_promiscuity here is safe.
		 */
		if (!netdev_uc_empty(dev) && !dev->uc_promisc) {
			__dev_set_promiscuity(dev, 1, false);
			dev->uc_promisc = true;
		} else if (netdev_uc_empty(dev) && dev->uc_promisc) {
			__dev_set_promiscuity(dev, -1, false);
			dev->uc_promisc = false;
		}
	}

	if (ops->ndo_set_rx_mode)
		ops->ndo_set_rx_mode(dev);
}

void dev_set_rx_mode(struct net_device *dev)
{
	netif_addr_lock_bh(dev);
	__dev_set_rx_mode(dev);
	netif_addr_unlock_bh(dev);
}

/**
 *	dev_get_flags - get flags reported to userspace
 *	@dev: device
 *
 *	Get the combination of flag bits exported through APIs to userspace.
 */
unsigned int dev_get_flags(const struct net_device *dev)
{
	unsigned int flags;

	flags = (dev->flags & ~(IFF_PROMISC |
				IFF_ALLMULTI |
				IFF_RUNNING |
				IFF_LOWER_UP |
				IFF_DORMANT)) |
		(dev->gflags & (IFF_PROMISC |
				IFF_ALLMULTI));

	if (netif_running(dev)) {
		if (netif_oper_up(dev))
			flags |= IFF_RUNNING;
		if (netif_carrier_ok(dev))
			flags |= IFF_LOWER_UP;
		if (netif_dormant(dev))
			flags |= IFF_DORMANT;
	}

	return flags;
}
EXPORT_SYMBOL(dev_get_flags);

int __dev_change_flags(struct net_device *dev, unsigned int flags,
		       struct netlink_ext_ack *extack)
{
	//取原dev中存储的flag，认为为旧flag
	unsigned int old_flags = dev->flags;
	int ret;

	ASSERT_RTNL();

	/*
	 *	Set the flags on our device.
	 */

	dev->flags = (flags & (IFF_DEBUG | IFF_NOTRAILERS | IFF_NOARP |
			       IFF_DYNAMIC | IFF_MULTICAST | IFF_PORTSEL |
			       IFF_AUTOMEDIA)) |
		     (dev->flags & (IFF_UP | IFF_VOLATILE | IFF_PROMISC |
				    IFF_ALLMULTI));

	/*
	 *	Load in the correct multicast list now the flags have changed.
	 */

	if ((old_flags ^ flags) & IFF_MULTICAST)
		dev_change_rx_flags(dev, IFF_MULTICAST);

	dev_set_rx_mode(dev);

	/*
	 *	Have we downed the interface. We handle IFF_UP ourselves
	 *	according to user attempts to set it, rather than blindly
	 *	setting it.
	 */

	ret = 0;
	if ((old_flags ^ flags) & IFF_UP) {
		//旧的flgas与新的flags就IFF_UP标记存在不同
		if (old_flags & IFF_UP)
			//由的flags中是UP状态，故新状态变更为down
			__dev_close(dev);
		else
			//旧状态为down,新状态为up,执行为open
			ret = __dev_open(dev, extack);
	}

	if ((flags ^ dev->gflags) & IFF_PROMISC) {
		int inc = (flags & IFF_PROMISC) ? 1 : -1;
		unsigned int old_flags = dev->flags;

		dev->gflags ^= IFF_PROMISC;

		if (__dev_set_promiscuity(dev, inc, false) >= 0)
			if (dev->flags != old_flags)
				dev_set_rx_mode(dev);
	}

	/* NOTE: order of synchronization of IFF_PROMISC and IFF_ALLMULTI
	 * is important. Some (broken) drivers set IFF_PROMISC, when
	 * IFF_ALLMULTI is requested not asking us and not reporting.
	 */
	if ((flags ^ dev->gflags) & IFF_ALLMULTI) {
		int inc = (flags & IFF_ALLMULTI) ? 1 : -1;

		dev->gflags ^= IFF_ALLMULTI;
		__dev_set_allmulti(dev, inc, false);
	}

	return ret;
}

void __dev_notify_flags(struct net_device *dev, unsigned int old_flags,
			unsigned int gchanges)
{
	unsigned int changes = dev->flags ^ old_flags;

	if (gchanges)
		rtmsg_ifinfo(RTM_NEWLINK, dev, gchanges, GFP_ATOMIC);

	//置dev的up/down
	if (changes & IFF_UP) {
		if (dev->flags & IFF_UP)
			call_netdevice_notifiers(NETDEV_UP, dev);
		else
			call_netdevice_notifiers(NETDEV_DOWN, dev);
	}

	if (dev->flags & IFF_UP &&
	    (changes & ~(IFF_UP | IFF_PROMISC | IFF_ALLMULTI | IFF_VOLATILE))) {
		struct netdev_notifier_change_info change_info = {
			.info = {
				.dev = dev,
			},
			.flags_changed = changes,
		};

		call_netdevice_notifiers_info(NETDEV_CHANGE, &change_info.info);
	}
}

/**
 *	dev_change_flags - change device settings
 *	@dev: device
 *	@flags: device state flags
 *	@extack: netlink extended ack
 *
 *	Change settings on device based state flags. The flags are
 *	in the userspace exported format.
 */
int dev_change_flags(struct net_device *dev, unsigned int flags,
		     struct netlink_ext_ack *extack)
{
	int ret;
	unsigned int changes, old_flags = dev->flags, old_gflags = dev->gflags;

	ret = __dev_change_flags(dev, flags, extack);
	if (ret < 0)
		return ret;

	changes = (old_flags ^ dev->flags) | (old_gflags ^ dev->gflags);
	__dev_notify_flags(dev, old_flags, changes);
	return ret;
}
EXPORT_SYMBOL(dev_change_flags);

int __dev_set_mtu(struct net_device *dev, int new_mtu)
{
	const struct net_device_ops *ops = dev->netdev_ops;

	if (ops->ndo_change_mtu)
		return ops->ndo_change_mtu(dev, new_mtu);

	/* Pairs with all the lockless reads of dev->mtu in the stack */
	WRITE_ONCE(dev->mtu, new_mtu);
	return 0;
}
EXPORT_SYMBOL(__dev_set_mtu);

int dev_validate_mtu(struct net_device *dev, int new_mtu,
		     struct netlink_ext_ack *extack)
{
	/* MTU must be positive, and in range */
	if (new_mtu < 0 || new_mtu < dev->min_mtu) {
		NL_SET_ERR_MSG(extack, "mtu less than device minimum");
		return -EINVAL;
	}

	if (dev->max_mtu > 0 && new_mtu > dev->max_mtu) {
		NL_SET_ERR_MSG(extack, "mtu greater than device maximum");
		return -EINVAL;
	}
	return 0;
}

/**
 *	dev_set_mtu_ext - Change maximum transfer unit
 *	@dev: device
 *	@new_mtu: new transfer unit
 *	@extack: netlink extended ack
 *
 *	Change the maximum transfer size of the network device.
 */
int dev_set_mtu_ext(struct net_device *dev, int new_mtu,
		    struct netlink_ext_ack *extack)
{
	int err, orig_mtu;

	if (new_mtu == dev->mtu)
		return 0;

	err = dev_validate_mtu(dev, new_mtu, extack);
	if (err)
		return err;

	if (!netif_device_present(dev))
		return -ENODEV;

	err = call_netdevice_notifiers(NETDEV_PRECHANGEMTU, dev);
	err = notifier_to_errno(err);
	if (err)
		return err;

	orig_mtu = dev->mtu;
	err = __dev_set_mtu(dev, new_mtu);

	if (!err) {
		err = call_netdevice_notifiers_mtu(NETDEV_CHANGEMTU, dev,
						   orig_mtu);
		err = notifier_to_errno(err);
		if (err) {
			/* setting mtu back and notifying everyone again,
			 * so that they have a chance to revert changes.
			 */
			__dev_set_mtu(dev, orig_mtu);
			call_netdevice_notifiers_mtu(NETDEV_CHANGEMTU, dev,
						     new_mtu);
		}
	}
	return err;
}

int dev_set_mtu(struct net_device *dev, int new_mtu)
{
	struct netlink_ext_ack extack;
	int err;

	memset(&extack, 0, sizeof(extack));
	err = dev_set_mtu_ext(dev, new_mtu, &extack);
	if (err && extack._msg)
		net_err_ratelimited("%s: %s\n", dev->name, extack._msg);
	return err;
}
EXPORT_SYMBOL(dev_set_mtu);

/**
 *	dev_change_tx_queue_len - Change TX queue length of a netdevice
 *	@dev: device
 *	@new_len: new tx queue length
 */
int dev_change_tx_queue_len(struct net_device *dev, unsigned long new_len)
{
	unsigned int orig_len = dev->tx_queue_len;
	int res;

	if (new_len != (unsigned int)new_len)
		return -ERANGE;

	if (new_len != orig_len) {
		dev->tx_queue_len = new_len;
		res = call_netdevice_notifiers(NETDEV_CHANGE_TX_QUEUE_LEN, dev);
		res = notifier_to_errno(res);
		if (res)
			goto err_rollback;
		res = dev_qdisc_change_tx_queue_len(dev);
		if (res)
			goto err_rollback;
	}

	return 0;

err_rollback:
	netdev_err(dev, "refused to change device tx_queue_len\n");
	dev->tx_queue_len = orig_len;
	return res;
}

/**
 *	dev_set_group - Change group this device belongs to
 *	@dev: device
 *	@new_group: group this device should belong to
 */
void dev_set_group(struct net_device *dev, int new_group)
{
	dev->group = new_group;
}
EXPORT_SYMBOL(dev_set_group);

/**
 *	dev_pre_changeaddr_notify - Call NETDEV_PRE_CHANGEADDR.
 *	@dev: device
 *	@addr: new address
 *	@extack: netlink extended ack
 */
int dev_pre_changeaddr_notify(struct net_device *dev, const char *addr,
			      struct netlink_ext_ack *extack)
{
	struct netdev_notifier_pre_changeaddr_info info = {
		.info.dev = dev,
		.info.extack = extack,
		.dev_addr = addr,
	};
	int rc;

	rc = call_netdevice_notifiers_info(NETDEV_PRE_CHANGEADDR, &info.info);
	return notifier_to_errno(rc);
}
EXPORT_SYMBOL(dev_pre_changeaddr_notify);

/**
 *	dev_set_mac_address - Change Media Access Control Address
 *	@dev: device
 *	@sa: new address
 *	@extack: netlink extended ack
 *
 *	Change the hardware (MAC) address of the device
 */
int dev_set_mac_address(struct net_device *dev, struct sockaddr *sa,
			struct netlink_ext_ack *extack)
{
	const struct net_device_ops *ops = dev->netdev_ops;
	int err;

	if (!ops->ndo_set_mac_address)
		return -EOPNOTSUPP;
	if (sa->sa_family != dev->type)
		return -EINVAL;
	if (!netif_device_present(dev))
		return -ENODEV;
	err = dev_pre_changeaddr_notify(dev, sa->sa_data, extack);
	if (err)
		return err;
	err = ops->ndo_set_mac_address(dev, sa);
	if (err)
		return err;
	dev->addr_assign_type = NET_ADDR_SET;
	call_netdevice_notifiers(NETDEV_CHANGEADDR, dev);
	add_device_randomness(dev->dev_addr, dev->addr_len);
	return 0;
}
EXPORT_SYMBOL(dev_set_mac_address);

/**
 *	dev_change_carrier - Change device carrier
 *	@dev: device
 *	@new_carrier: new value
 *
 *	Change device carrier
 */
int dev_change_carrier(struct net_device *dev, bool new_carrier)
{
	const struct net_device_ops *ops = dev->netdev_ops;

	if (!ops->ndo_change_carrier)
		return -EOPNOTSUPP;
	if (!netif_device_present(dev))
		return -ENODEV;
	return ops->ndo_change_carrier(dev, new_carrier);
}
EXPORT_SYMBOL(dev_change_carrier);

/**
 *	dev_get_phys_port_id - Get device physical port ID
 *	@dev: device
 *	@ppid: port ID
 *
 *	Get device physical port ID
 */
int dev_get_phys_port_id(struct net_device *dev,
			 struct netdev_phys_item_id *ppid)
{
	const struct net_device_ops *ops = dev->netdev_ops;

	if (!ops->ndo_get_phys_port_id)
		return -EOPNOTSUPP;
	return ops->ndo_get_phys_port_id(dev, ppid);
}
EXPORT_SYMBOL(dev_get_phys_port_id);

/**
 *	dev_get_phys_port_name - Get device physical port name
 *	@dev: device
 *	@name: port name
 *	@len: limit of bytes to copy to name
 *
 *	Get device physical port name
 */
int dev_get_phys_port_name(struct net_device *dev,
			   char *name, size_t len)
{
	const struct net_device_ops *ops = dev->netdev_ops;
	int err;

	if (ops->ndo_get_phys_port_name) {
		err = ops->ndo_get_phys_port_name(dev, name, len);
		if (err != -EOPNOTSUPP)
			return err;
	}
	return devlink_compat_phys_port_name_get(dev, name, len);
}
EXPORT_SYMBOL(dev_get_phys_port_name);

/**
 *	dev_get_port_parent_id - Get the device's port parent identifier
 *	@dev: network device
 *	@ppid: pointer to a storage for the port's parent identifier
 *	@recurse: allow/disallow recursion to lower devices
 *
 *	Get the devices's port parent identifier
 */
int dev_get_port_parent_id(struct net_device *dev,
			   struct netdev_phys_item_id *ppid/*父id号*/,
			   bool recurse)
{
	const struct net_device_ops *ops = dev->netdev_ops;
	struct netdev_phys_item_id first = { };
	struct net_device *lower_dev;
	struct list_head *iter;
	int err;

	//采用cb获取ppid
	if (ops->ndo_get_port_parent_id) {
		err = ops->ndo_get_port_parent_id(dev, ppid);
		if (err != -EOPNOTSUPP)
			return err;
	}

	//通过dev attr查询
	err = devlink_compat_switch_id_get(dev, ppid);
	if (!err || err != -EOPNOTSUPP)
		return err;

	if (!recurse)
		return -EOPNOTSUPP;

	netdev_for_each_lower_dev(dev, lower_dev, iter) {
		err = dev_get_port_parent_id(lower_dev, ppid, recurse);
		if (err)
			break;
		if (!first.id_len)
			first = *ppid;
		else if (memcmp(&first, ppid, sizeof(*ppid)))
			return -ENODATA;
	}

	return err;
}
EXPORT_SYMBOL(dev_get_port_parent_id);

/**
 *	netdev_port_same_parent_id - Indicate if two network devices have
 *	the same port parent identifier
 *	@a: first network device
 *	@b: second network device
 */
bool netdev_port_same_parent_id(struct net_device *a, struct net_device *b)
{
	struct netdev_phys_item_id a_id = { };
	struct netdev_phys_item_id b_id = { };

	if (dev_get_port_parent_id(a, &a_id, true) ||
	    dev_get_port_parent_id(b, &b_id, true))
		return false;

	return netdev_phys_item_id_same(&a_id, &b_id);
}
EXPORT_SYMBOL(netdev_port_same_parent_id);

/**
 *	dev_change_proto_down - update protocol port state information
 *	@dev: device
 *	@proto_down: new value
 *
 *	This info can be used by switch drivers to set the phys state of the
 *	port.
 */
int dev_change_proto_down(struct net_device *dev, bool proto_down)
{
	const struct net_device_ops *ops = dev->netdev_ops;

	if (!ops->ndo_change_proto_down)
		return -EOPNOTSUPP;
	if (!netif_device_present(dev))
		return -ENODEV;
	return ops->ndo_change_proto_down(dev, proto_down);
}
EXPORT_SYMBOL(dev_change_proto_down);

/**
 *	dev_change_proto_down_generic - generic implementation for
 * 	ndo_change_proto_down that sets carrier according to
 * 	proto_down.
 *
 *	@dev: device
 *	@proto_down: new value
 */
int dev_change_proto_down_generic(struct net_device *dev, bool proto_down)
{
	if (proto_down)
		netif_carrier_off(dev);
	else
		netif_carrier_on(dev);
	dev->proto_down = proto_down;
	return 0;
}
EXPORT_SYMBOL(dev_change_proto_down_generic);

u32 __dev_xdp_query(struct net_device *dev, bpf_op_t bpf_op,
		    enum bpf_netdev_command cmd)
{
	struct netdev_bpf xdp;

	if (!bpf_op)
		return 0;

	memset(&xdp, 0, sizeof(xdp));
	xdp.command = cmd;

	/* Query must always succeed. */
	WARN_ON(bpf_op(dev, &xdp) < 0 && cmd == XDP_QUERY_PROG);

	return xdp.prog_id;
}

static int dev_xdp_install(struct net_device *dev, bpf_op_t bpf_op,
			   struct netlink_ext_ack *extack, u32 flags,
			   struct bpf_prog *prog)
{
	bool non_hw = !(flags & XDP_FLAGS_HW_MODE);
	struct bpf_prog *prev_prog = NULL;
	struct netdev_bpf xdp;
	int err;

	if (non_hw) {
		prev_prog = bpf_prog_by_id(__dev_xdp_query(dev, bpf_op,
							   XDP_QUERY_PROG));
		if (IS_ERR(prev_prog))
			prev_prog = NULL;
	}

	memset(&xdp, 0, sizeof(xdp));
	if (flags & XDP_FLAGS_HW_MODE)
		xdp.command = XDP_SETUP_PROG_HW;
	else
		xdp.command = XDP_SETUP_PROG;
	xdp.extack = extack;
	xdp.flags = flags;
	xdp.prog = prog;

	/*通过bpf_op完成bpf操作*/
	err = bpf_op(dev, &xdp);
	if (!err && non_hw)
		bpf_prog_change_xdp(prev_prog, prog);

	if (prev_prog)
		bpf_prog_put(prev_prog);

	return err;
}

static void dev_xdp_uninstall(struct net_device *dev)
{
	struct netdev_bpf xdp;
	bpf_op_t ndo_bpf;

	/* Remove generic XDP */
	WARN_ON(dev_xdp_install(dev, generic_xdp_install, NULL, 0, NULL));

	/* Remove from the driver */
	ndo_bpf = dev->netdev_ops->ndo_bpf;
	if (!ndo_bpf)
		return;

	memset(&xdp, 0, sizeof(xdp));
	xdp.command = XDP_QUERY_PROG;
	WARN_ON(ndo_bpf(dev, &xdp));
	if (xdp.prog_id)
		WARN_ON(dev_xdp_install(dev, ndo_bpf, NULL, xdp.prog_flags,
					NULL));

	/* Remove HW offload */
	memset(&xdp, 0, sizeof(xdp));
	xdp.command = XDP_QUERY_PROG_HW;
	if (!ndo_bpf(dev, &xdp) && xdp.prog_id)
		WARN_ON(dev_xdp_install(dev, ndo_bpf, NULL, xdp.prog_flags,
					NULL));
}

/**
 *	dev_change_xdp_fd - set or clear a bpf program for a device rx path
 *	@dev: device
 *	@extack: netlink extended ack
 *	@fd: new program fd or negative value to clear
 *	@flags: xdp-related flags
 *
 *	Set or clear a bpf program for a device
 */
int dev_change_xdp_fd(struct net_device *dev, struct netlink_ext_ack *extack,
		      int fd, u32 flags)
{
	const struct net_device_ops *ops = dev->netdev_ops;
	enum bpf_netdev_command query;
	struct bpf_prog *prog = NULL;
	bpf_op_t bpf_op, bpf_chk;
	bool offload;
	int err;

	ASSERT_RTNL();

	offload = flags & XDP_FLAGS_HW_MODE;
	query = offload ? XDP_QUERY_PROG_HW : XDP_QUERY_PROG;

	/*取netdev对应的ndo_bpf回调做为bpf操作函数*/
	bpf_op = bpf_chk = ops->ndo_bpf;
	if (!bpf_op && (flags & (XDP_FLAGS_DRV_MODE | XDP_FLAGS_HW_MODE))) {
		NL_SET_ERR_MSG(extack, "underlying driver does not support XDP in native mode");
		return -EOPNOTSUPP;
	}

	/*如果驱动不支持ndo_bpf回调函数，或者flags指明为XDP_FLAGS_SKB_MODE，则更正为一般xdp操作函数*/
	if (!bpf_op || (flags & XDP_FLAGS_SKB_MODE))
		bpf_op = generic_xdp_install;
	if (bpf_op == bpf_chk)
		bpf_chk = generic_xdp_install;

	if (fd >= 0) {
		u32 prog_id;

		if (!offload && __dev_xdp_query(dev, bpf_chk, XDP_QUERY_PROG)) {
			NL_SET_ERR_MSG(extack, "native and generic XDP can't be active at the same time");
			return -EEXIST;
		}

		prog_id = __dev_xdp_query(dev, bpf_op, query);
		if ((flags & XDP_FLAGS_UPDATE_IF_NOEXIST) && prog_id) {
			NL_SET_ERR_MSG(extack, "XDP program already attached");
			return -EBUSY;
		}

		prog = bpf_prog_get_type_dev(fd, BPF_PROG_TYPE_XDP,
					     bpf_op == ops->ndo_bpf);
		if (IS_ERR(prog))
			return PTR_ERR(prog);

		if (!offload && bpf_prog_is_dev_bound(prog->aux)) {
			NL_SET_ERR_MSG(extack, "using device-bound program without HW_MODE flag is not supported");
			bpf_prog_put(prog);
			return -EINVAL;
		}

		/* prog->aux->id may be 0 for orphaned device-bound progs */
		if (prog->aux->id && prog->aux->id == prog_id) {
			bpf_prog_put(prog);
			return 0;
		}
	} else {
		if (!__dev_xdp_query(dev, bpf_op, query))
			return 0;
	}

	//为设备安装xdp程序
	err = dev_xdp_install(dev, bpf_op, extack, flags, prog);
	if (err < 0 && prog)
		bpf_prog_put(prog);

	return err;
}

/**
 *	dev_new_index	-	allocate an ifindex
 *	@net: the applicable net namespace
 *
 *	Returns a suitable unique value for a new device interface
 *	number.  The caller must hold the rtnl semaphore or the
 *	dev_base_lock to be sure it remains unique.
 */
//申请一个ifindex
static int dev_new_index(struct net *net)
{
	int ifindex = net->ifindex;

	for (;;) {
		if (++ifindex <= 0)
			ifindex = 1;
		//找一个此namespace中空闲的ifindex
		if (!__dev_get_by_index(net, ifindex))
			return net->ifindex = ifindex;
	}
}

/* Delayed registration/unregisteration */
static LIST_HEAD(net_todo_list);
DECLARE_WAIT_QUEUE_HEAD(netdev_unregistering_wq);

static void net_set_todo(struct net_device *dev)
{
	list_add_tail(&dev->todo_list, &net_todo_list);
	dev_net(dev)->dev_unreg_count++;
}

static void rollback_registered_many(struct list_head *head)
{
	struct net_device *dev, *tmp;
	LIST_HEAD(close_head);

	BUG_ON(dev_boot_phase);
	ASSERT_RTNL();

	list_for_each_entry_safe(dev, tmp, head, unreg_list) {
		/* Some devices call without registering
		 * for initialization unwind. Remove those
		 * devices and proceed with the remaining.
		 */
		if (dev->reg_state == NETREG_UNINITIALIZED) {
			pr_debug("unregister_netdevice: device %s/%p never was registered\n",
				 dev->name, dev);

			WARN_ON(1);
			list_del(&dev->unreg_list);
			continue;
		}
		dev->dismantle = true;
		BUG_ON(dev->reg_state != NETREG_REGISTERED);
	}

	/* If device is running, close it first. */
	list_for_each_entry(dev, head, unreg_list)
		list_add_tail(&dev->close_list, &close_head);
	dev_close_many(&close_head, true);

	list_for_each_entry(dev, head, unreg_list) {
		/* And unlink it from device chain. */
		unlist_netdevice(dev);

		dev->reg_state = NETREG_UNREGISTERING;
	}
	flush_all_backlogs();

	synchronize_net();

	list_for_each_entry(dev, head, unreg_list) {
		struct sk_buff *skb = NULL;

		/* Shutdown queueing discipline. */
		dev_shutdown(dev);

		dev_xdp_uninstall(dev);

		/* Notify protocols, that we are about to destroy
		 * this device. They should clean all the things.
		 */
		call_netdevice_notifiers(NETDEV_UNREGISTER, dev);

		if (!dev->rtnl_link_ops ||
		    dev->rtnl_link_state == RTNL_LINK_INITIALIZED)
			skb = rtmsg_ifinfo_build_skb(RTM_DELLINK, dev, ~0U, 0,
						     GFP_KERNEL, NULL, 0);

		/*
		 *	Flush the unicast and multicast chains
		 */
		dev_uc_flush(dev);
		dev_mc_flush(dev);

		netdev_name_node_alt_flush(dev);
		netdev_name_node_free(dev->name_node);

		if (dev->netdev_ops->ndo_uninit)
			dev->netdev_ops->ndo_uninit(dev);

		if (skb)
			rtmsg_ifinfo_send(skb, dev, GFP_KERNEL);

		/* Notifier chain MUST detach us all upper devices. */
		WARN_ON(netdev_has_any_upper_dev(dev));
		WARN_ON(netdev_has_any_lower_dev(dev));

		/* Remove entries from kobject tree */
		netdev_unregister_kobject(dev);
#ifdef CONFIG_XPS
		/* Remove XPS queueing entries */
		netif_reset_xps_queues_gt(dev, 0);
#endif
	}

	synchronize_net();

	list_for_each_entry(dev, head, unreg_list)
		dev_put(dev);
}

static void rollback_registered(struct net_device *dev)
{
	LIST_HEAD(single);

	list_add(&dev->unreg_list, &single);
	rollback_registered_many(&single);
	list_del(&single);
}

static netdev_features_t netdev_sync_upper_features(struct net_device *lower,
	struct net_device *upper, netdev_features_t features)
{
	netdev_features_t upper_disables = NETIF_F_UPPER_DISABLES;
	netdev_features_t feature;
	int feature_bit;

	for_each_netdev_feature(upper_disables, feature_bit) {
		feature = __NETIF_F_BIT(feature_bit);
		if (!(upper->wanted_features & feature)
		    && (features & feature)) {
			netdev_dbg(lower, "Dropping feature %pNF, upper dev %s has it off.\n",
				   &feature, upper->name);
			features &= ~feature;
		}
	}

	return features;
}

static void netdev_sync_lower_features(struct net_device *upper,
	struct net_device *lower, netdev_features_t features)
{
	netdev_features_t upper_disables = NETIF_F_UPPER_DISABLES;
	netdev_features_t feature;
	int feature_bit;

	for_each_netdev_feature(upper_disables, feature_bit) {
		feature = __NETIF_F_BIT(feature_bit);
		if (!(features & feature) && (lower->features & feature)) {
			netdev_dbg(upper, "Disabling feature %pNF on lower dev %s.\n",
				   &feature, lower->name);
			lower->wanted_features &= ~feature;
			netdev_update_features(lower);

			if (unlikely(lower->features & feature))
				netdev_WARN(upper, "failed to disable %pNF on %s!\n",
					    &feature, lower->name);
		}
	}
}

//去掉冲突的features
static netdev_features_t netdev_fix_features(struct net_device *dev,
	netdev_features_t features)
{
	/* Fix illegal checksum combinations */
	if ((features & NETIF_F_HW_CSUM) &&
	    (features & (NETIF_F_IP_CSUM|NETIF_F_IPV6_CSUM))) {
		netdev_warn(dev, "mixed HW and IP checksum settings.\n");
		features &= ~(NETIF_F_IP_CSUM|NETIF_F_IPV6_CSUM);
	}

	/* TSO requires that SG is present as well. */
	if ((features & NETIF_F_ALL_TSO) && !(features & NETIF_F_SG)) {
		netdev_dbg(dev, "Dropping TSO features since no SG feature.\n");
		features &= ~NETIF_F_ALL_TSO;
	}

	if ((features & NETIF_F_TSO) && !(features & NETIF_F_HW_CSUM) &&
					!(features & NETIF_F_IP_CSUM)) {
		netdev_dbg(dev, "Dropping TSO features since no CSUM feature.\n");
		features &= ~NETIF_F_TSO;
		features &= ~NETIF_F_TSO_ECN;
	}

	if ((features & NETIF_F_TSO6) && !(features & NETIF_F_HW_CSUM) &&
					 !(features & NETIF_F_IPV6_CSUM)) {
		netdev_dbg(dev, "Dropping TSO6 features since no CSUM feature.\n");
		features &= ~NETIF_F_TSO6;
	}

	/* TSO with IPv4 ID mangling requires IPv4 TSO be enabled */
	if ((features & NETIF_F_TSO_MANGLEID) && !(features & NETIF_F_TSO))
		features &= ~NETIF_F_TSO_MANGLEID;

	/* TSO ECN requires that TSO is present as well. */
	if ((features & NETIF_F_ALL_TSO) == NETIF_F_TSO_ECN)
		features &= ~NETIF_F_TSO_ECN;

	/* Software GSO depends on SG. */
	if ((features & NETIF_F_GSO) && !(features & NETIF_F_SG)) {
		netdev_dbg(dev, "Dropping NETIF_F_GSO since no SG feature.\n");
		features &= ~NETIF_F_GSO;
	}

	/* GSO partial features require GSO partial be set */
	if ((features & dev->gso_partial_features) &&
	    !(features & NETIF_F_GSO_PARTIAL)) {
		netdev_dbg(dev,
			   "Dropping partially supported GSO features since no GSO partial.\n");
		features &= ~dev->gso_partial_features;
	}

	if (!(features & NETIF_F_RXCSUM)) {
		/* NETIF_F_GRO_HW implies doing RXCSUM since every packet
		 * successfully merged by hardware must also have the
		 * checksum verified by hardware.  If the user does not
		 * want to enable RXCSUM, logically, we should disable GRO_HW.
		 */
		if (features & NETIF_F_GRO_HW) {
			netdev_dbg(dev, "Dropping NETIF_F_GRO_HW since no RXCSUM feature.\n");
			features &= ~NETIF_F_GRO_HW;
		}
	}

	/* LRO/HW-GRO features cannot be combined with RX-FCS */
	if (features & NETIF_F_RXFCS) {
		if (features & NETIF_F_LRO) {
			netdev_dbg(dev, "Dropping LRO feature since RX-FCS is requested.\n");
			features &= ~NETIF_F_LRO;
		}

		if (features & NETIF_F_GRO_HW) {
			netdev_dbg(dev, "Dropping HW-GRO feature since RX-FCS is requested.\n");
			features &= ~NETIF_F_GRO_HW;
		}
	}

	return features;
}

//网络设备feature列表更新
int __netdev_update_features(struct net_device *dev)
{
	struct net_device *upper, *lower;
	netdev_features_t features;
	struct list_head *iter;
	int err = -1;

	ASSERT_RTNL();

	features = netdev_get_wanted_features(dev);

	//驱动移除掉不支持的feature列表
	if (dev->netdev_ops->ndo_fix_features)
		features = dev->netdev_ops->ndo_fix_features(dev, features);

	/* driver might be less strict about feature dependencies */
	//修复相互依赖的feature
	features = netdev_fix_features(dev, features);

	/* some features can't be enabled if they're off an an upper device */
	//取除掉父设备未开启的功能
	netdev_for_each_upper_dev_rcu(dev, upper, iter)
		features = netdev_sync_upper_features(dev, upper, features);

	if (dev->features == features)
		goto sync_lower;

	//feature集发生变换，执行ndo_set_features回调，设置features
	netdev_dbg(dev, "Features changed: %pNF -> %pNF\n",
		&dev->features, &features);

	if (dev->netdev_ops->ndo_set_features)
		err = dev->netdev_ops->ndo_set_features(dev, features);
	else
		err = 0;

	if (unlikely(err < 0)) {
		netdev_err(dev,
			"set_features() failed (%d); wanted %pNF, left %pNF\n",
			err, &features, &dev->features);
		/* return non-0 since some features might have changed and
		 * it's better to fire a spurious notification than miss it
		 */
		return -1;
	}

sync_lower:
	/* some features must be disabled on lower devices when disabled
	 * on an upper device (think: bonding master or bridge)
	 */
	netdev_for_each_lower_dev(dev, lower, iter)
		netdev_sync_lower_features(dev, lower, features);

	if (!err) {
		netdev_features_t diff = features ^ dev->features;

		if (diff & NETIF_F_RX_UDP_TUNNEL_PORT) {
			/* udp_tunnel_{get,drop}_rx_info both need
			 * NETIF_F_RX_UDP_TUNNEL_PORT enabled on the
			 * device, or they won't do anything.
			 * Thus we need to update dev->features
			 * *before* calling udp_tunnel_get_rx_info,
			 * but *after* calling udp_tunnel_drop_rx_info.
			 */
			if (features & NETIF_F_RX_UDP_TUNNEL_PORT) {
				dev->features = features;
				udp_tunnel_get_rx_info(dev);
			} else {
				udp_tunnel_drop_rx_info(dev);
			}
		}

		if (diff & NETIF_F_HW_VLAN_CTAG_FILTER) {
			if (features & NETIF_F_HW_VLAN_CTAG_FILTER) {
				dev->features = features;
				err |= vlan_get_rx_ctag_filter_info(dev);
			} else {
				vlan_drop_rx_ctag_filter_info(dev);
			}
		}

		if (diff & NETIF_F_HW_VLAN_STAG_FILTER) {
			if (features & NETIF_F_HW_VLAN_STAG_FILTER) {
				dev->features = features;
				err |= vlan_get_rx_stag_filter_info(dev);
			} else {
				vlan_drop_rx_stag_filter_info(dev);
			}
		}

		dev->features = features;
	}

	return err < 0 ? 0 : 1;
}

/**
 *	netdev_update_features - recalculate device features
 *	@dev: the device to check
 *
 *	Recalculate dev->features set and send notifications if it
 *	has changed. Should be called after driver or hardware dependent
 *	conditions might have changed that influence the features.
 */
void netdev_update_features(struct net_device *dev)
{
	if (__netdev_update_features(dev))
		netdev_features_change(dev);
}
EXPORT_SYMBOL(netdev_update_features);

/**
 *	netdev_change_features - recalculate device features
 *	@dev: the device to check
 *
 *	Recalculate dev->features set and send notifications even
 *	if they have not changed. Should be called instead of
 *	netdev_update_features() if also dev->vlan_features might
 *	have changed to allow the changes to be propagated to stacked
 *	VLAN devices.
 */
void netdev_change_features(struct net_device *dev)
{
	__netdev_update_features(dev);
	netdev_features_change(dev);
}
EXPORT_SYMBOL(netdev_change_features);

/**
 *	netif_stacked_transfer_operstate -	transfer operstate
 *	@rootdev: the root or lower level device to transfer state from
 *	@dev: the device to transfer operstate to
 *
 *	Transfer operational state from root to device. This is normally
 *	called when a stacking relationship exists between the root
 *	device and the device(a leaf device).
 */
void netif_stacked_transfer_operstate(const struct net_device *rootdev,
					struct net_device *dev)
{
	if (rootdev->operstate == IF_OPER_DORMANT)
		netif_dormant_on(dev);
	else
		netif_dormant_off(dev);

	if (netif_carrier_ok(rootdev))
		netif_carrier_on(dev);
	else
		netif_carrier_off(dev);
}
EXPORT_SYMBOL(netif_stacked_transfer_operstate);

//申请rx队列所需要的内存
static int netif_alloc_rx_queues(struct net_device *dev)
{
	unsigned int i, count = dev->num_rx_queues;
	struct netdev_rx_queue *rx;
	size_t sz = count * sizeof(*rx);
	int err = 0;

	BUG_ON(count < 1);

	rx = kvzalloc(sz, GFP_KERNEL | __GFP_RETRY_MAYFAIL);
	if (!rx)
		return -ENOMEM;

	dev->_rx = rx;

	for (i = 0; i < count; i++) {
		rx[i].dev = dev;

		/* XDP RX-queue setup */
		err = xdp_rxq_info_reg(&rx[i].xdp_rxq, dev, i);
		if (err < 0)
			goto err_rxq_info;
	}
	return 0;

err_rxq_info:
	/* Rollback successful reg's and free other resources */
	while (i--)
		xdp_rxq_info_unreg(&rx[i].xdp_rxq);
	kvfree(dev->_rx);
	dev->_rx = NULL;
	return err;
}

static void netif_free_rx_queues(struct net_device *dev)
{
	unsigned int i, count = dev->num_rx_queues;

	/* netif_alloc_rx_queues alloc failed, resources have been unreg'ed */
	if (!dev->_rx)
		return;

	for (i = 0; i < count; i++)
		xdp_rxq_info_unreg(&dev->_rx[i].xdp_rxq);

	kvfree(dev->_rx);
}

//初始化单个网络设备队列
static void netdev_init_one_queue(struct net_device *dev,
				  struct netdev_queue *queue, void *_unused)
{
	/* Initialize queue lock */
	spin_lock_init(&queue->_xmit_lock);
	lockdep_set_class(&queue->_xmit_lock, &dev->qdisc_xmit_lock_key);
	queue->xmit_lock_owner = -1;
	//指定queue不从属于任何一个node
	netdev_queue_numa_node_write(queue, NUMA_NO_NODE);
	queue->dev = dev;
#ifdef CONFIG_BQL
	dql_init(&queue->dql, HZ);
#endif
}

static void netif_free_tx_queues(struct net_device *dev)
{
	kvfree(dev->_tx);
}

//申请并初始化tx队列
static int netif_alloc_netdev_queues(struct net_device *dev)
{
	unsigned int count = dev->num_tx_queues;
	struct netdev_queue *tx;
	size_t sz = count * sizeof(*tx);

	if (count < 1 || count > 0xffff)
		return -EINVAL;

	//申请count个netdev_queue做为tx队列
	tx = kvzalloc(sz, GFP_KERNEL | __GFP_RETRY_MAYFAIL);
	if (!tx)
		return -ENOMEM;

	dev->_tx = tx;

	//初始化每个tx队列
	netdev_for_each_tx_queue(dev, netdev_init_one_queue, NULL);
	spin_lock_init(&dev->tx_global_lock);

	return 0;
}

//停止所有队列
void netif_tx_stop_all_queues(struct net_device *dev)
{
	unsigned int i;

	for (i = 0; i < dev->num_tx_queues; i++) {
		struct netdev_queue *txq = netdev_get_tx_queue(dev, i);

		netif_tx_stop_queue(txq);
	}
}
EXPORT_SYMBOL(netif_tx_stop_all_queues);

static void netdev_register_lockdep_key(struct net_device *dev)
{
	lockdep_register_key(&dev->qdisc_tx_busylock_key);
	lockdep_register_key(&dev->qdisc_running_key);
	lockdep_register_key(&dev->qdisc_xmit_lock_key);
	lockdep_register_key(&dev->addr_list_lock_key);
}

static void netdev_unregister_lockdep_key(struct net_device *dev)
{
	lockdep_unregister_key(&dev->qdisc_tx_busylock_key);
	lockdep_unregister_key(&dev->qdisc_running_key);
	lockdep_unregister_key(&dev->qdisc_xmit_lock_key);
	lockdep_unregister_key(&dev->addr_list_lock_key);
}

void netdev_update_lockdep_key(struct net_device *dev)
{
	lockdep_unregister_key(&dev->addr_list_lock_key);
	lockdep_register_key(&dev->addr_list_lock_key);

	lockdep_set_class(&dev->addr_list_lock, &dev->addr_list_lock_key);
}
EXPORT_SYMBOL(netdev_update_lockdep_key);

/**
 *	register_netdevice	- register a network device
 *	@dev: device to register
 *
 *	Take a completed network device structure and add it to the kernel
 *	interfaces. A %NETDEV_REGISTER message is sent to the netdev notifier
 *	chain. 0 is returned on success. A negative errno code is returned
 *	on a failure to set up the device, or if the name is a duplicate.
 *
 *	Callers must hold the rtnl semaphore. You may want
 *	register_netdev() instead of this.
 *
 *	BUGS:
 *	The locking appears insufficient to guarantee two parallel registers
 *	will not get the same name.
 */
//为系统添加网络设备
int register_netdevice(struct net_device *dev)
{
	int ret;
	struct net *net = dev_net(dev);

	BUILD_BUG_ON(sizeof(netdev_features_t) * BITS_PER_BYTE <
		     NETDEV_FEATURE_COUNT);
	BUG_ON(dev_boot_phase);
	ASSERT_RTNL();

	might_sleep();

	/* When net_device's are persistent, this will be fatal. */
	//此时dev一定没有初始化
	BUG_ON(dev->reg_state != NETREG_UNINITIALIZED);
	BUG_ON(!net);

	spin_lock_init(&dev->addr_list_lock);
	lockdep_set_class(&dev->addr_list_lock, &dev->addr_list_lock_key);

	ret = dev_get_valid_name(net, dev, dev->name);
	if (ret < 0)
		goto out;//名称不可用，失败

	ret = -ENOMEM;
	dev->name_node = netdev_name_node_head_alloc(dev);
	if (!dev->name_node)
		goto out;

	/* Init, if this function is available */
	//调用ndo_init初始化设备
	if (dev->netdev_ops->ndo_init) {
		//初始化设备
		ret = dev->netdev_ops->ndo_init(dev);
		if (ret) {
			if (ret > 0)
				ret = -EIO;
			goto err_free_name;
		}
	}

	if (((dev->hw_features | dev->features) &
	     NETIF_F_HW_VLAN_CTAG_FILTER) &&
	    (!dev->netdev_ops->ndo_vlan_rx_add_vid ||
	     !dev->netdev_ops->ndo_vlan_rx_kill_vid)) {
		netdev_WARN(dev, "Buggy VLAN acceleration in driver!\n");
		ret = -EINVAL;
		goto err_uninit;
	}

	ret = -EBUSY;

	//如果未指定ifidex，则为其申请ifindex
	if (!dev->ifindex)
		dev->ifindex = dev_new_index(net);
	else if (__dev_get_by_index(net, dev->ifindex))
		//有ifindex情况下，由于是创建设备，故此ifindex不能被占用
		goto err_uninit;

	/* Transfer changeable features to wanted_features and enable
	 * software offloads (GSO and GRO).
	 */
	//开启gro,gso
	dev->hw_features |= (NETIF_F_SOFT_FEATURES | NETIF_F_SOFT_FEATURES_OFF);
	dev->features |= NETIF_F_SOFT_FEATURES;

	if (dev->netdev_ops->ndo_udp_tunnel_add) {
		dev->features |= NETIF_F_RX_UDP_TUNNEL_PORT;
		dev->hw_features |= NETIF_F_RX_UDP_TUNNEL_PORT;
	}

	dev->wanted_features = dev->features & dev->hw_features;

	if (!(dev->flags & IFF_LOOPBACK))
		dev->hw_features |= NETIF_F_NOCACHE_COPY;

	/* If IPv4 TCP segmentation offload is supported we should also
	 * allow the device to enable segmenting the frame with the option
	 * of ignoring a static IP ID value.  This doesn't enable the
	 * feature itself but allows the user to enable it later.
	 */
	if (dev->hw_features & NETIF_F_TSO)
		dev->hw_features |= NETIF_F_TSO_MANGLEID;
	if (dev->vlan_features & NETIF_F_TSO)
		dev->vlan_features |= NETIF_F_TSO_MANGLEID;
	if (dev->mpls_features & NETIF_F_TSO)
		dev->mpls_features |= NETIF_F_TSO_MANGLEID;
	if (dev->hw_enc_features & NETIF_F_TSO)
		dev->hw_enc_features |= NETIF_F_TSO_MANGLEID;

	/* Make NETIF_F_HIGHDMA inheritable to VLAN devices.
	 */
	dev->vlan_features |= NETIF_F_HIGHDMA;

	/* Make NETIF_F_SG inheritable to tunnel devices.
	 */
	dev->hw_enc_features |= NETIF_F_SG | NETIF_F_GSO_PARTIAL;

	/* Make NETIF_F_SG inheritable to MPLS.
	 */
	dev->mpls_features |= NETIF_F_SG;

	//触发网络设备dev的NETDEV_POST_INIT事件
	ret = call_netdevice_notifiers(NETDEV_POST_INIT, dev);
	ret = notifier_to_errno(ret);
	if (ret)
		goto err_uninit;

	//添加此设备到sysfs
	ret = netdev_register_kobject(dev);
	if (ret) {
		dev->reg_state = NETREG_UNREGISTERED;
		goto err_uninit;
	}
	//设备已注册
	dev->reg_state = NETREG_REGISTERED;

	//设置dev的feature集
	__netdev_update_features(dev);

	/*
	 *	Default initial state at registry is that the
	 *	device is present.
	 */

	set_bit(__LINK_STATE_PRESENT, &dev->state);

	linkwatch_init_dev(dev);

	dev_init_scheduler(dev);
	dev_hold(dev);
	//将设备加入链中
	list_netdevice(dev);
	add_device_randomness(dev->dev_addr, dev->addr_len);

	/* If the device has permanent device address, driver should
	 * set dev_addr and also addr_assign_type should be set to
	 * NET_ADDR_PERM (default value).
	 */
	if (dev->addr_assign_type == NET_ADDR_PERM)
		memcpy(dev->perm_addr, dev->dev_addr, dev->addr_len);

	/* Notify protocols, that a new device appeared. */
	//触发网络注册通知
	ret = call_netdevice_notifiers(NETDEV_REGISTER, dev);
	ret = notifier_to_errno(ret);
	if (ret) {
		rollback_registered(dev);
		rcu_barrier();

		dev->reg_state = NETREG_UNREGISTERED;
	}
	/*
	 *	Prevent userspace races by waiting until the network
	 *	device is fully setup before sending notifications.
	 */
	//触发网络设备创建通知
	if (!dev->rtnl_link_ops ||
	    dev->rtnl_link_state == RTNL_LINK_INITIALIZED)
		rtmsg_ifinfo(RTM_NEWLINK/*触发newlink事件*/, dev, ~0U, GFP_KERNEL);

out:
	return ret;

err_uninit:
	if (dev->netdev_ops->ndo_uninit)
		dev->netdev_ops->ndo_uninit(dev);
	if (dev->priv_destructor)
		dev->priv_destructor(dev);
err_free_name:
	netdev_name_node_free(dev->name_node);
	goto out;
}
EXPORT_SYMBOL(register_netdevice);

/**
 *	init_dummy_netdev	- init a dummy network device for NAPI
 *	@dev: device to init
 *
 *	This takes a network device structure and initialize the minimum
 *	amount of fields so it can be used to schedule NAPI polls without
 *	registering a full blown interface. This is to be used by drivers
 *	that need to tie several hardware interfaces to a single NAPI
 *	poll scheduler due to HW limitations.
 */
int init_dummy_netdev(struct net_device *dev)
{
	/* Clear everything. Note we don't initialize spinlocks
	 * are they aren't supposed to be taken by any of the
	 * NAPI code and this dummy netdev is supposed to be
	 * only ever used for NAPI polls
	 */
	memset(dev, 0, sizeof(struct net_device));

	/* make sure we BUG if trying to hit standard
	 * register/unregister code path
	 */
	dev->reg_state = NETREG_DUMMY;

	/* NAPI wants this */
	INIT_LIST_HEAD(&dev->napi_list);

	/* a dummy interface is started by default */
	set_bit(__LINK_STATE_PRESENT, &dev->state);
	set_bit(__LINK_STATE_START, &dev->state);

	/* napi_busy_loop stats accounting wants this */
	dev_net_set(dev, &init_net);

	/* Note : We dont allocate pcpu_refcnt for dummy devices,
	 * because users of this 'device' dont need to change
	 * its refcount.
	 */

	return 0;
}
EXPORT_SYMBOL_GPL(init_dummy_netdev);


/**
 *	register_netdev	- register a network device
 *	@dev: device to register
 *
 *	Take a completed network device structure and add it to the kernel
 *	interfaces. A %NETDEV_REGISTER message is sent to the netdev notifier
 *	chain. 0 is returned on success. A negative errno code is returned
 *	on a failure to set up the device, or if the name is a duplicate.
 *
 *	This is a wrapper around register_netdevice that takes the rtnl semaphore
 *	and expands the device name if you passed a format string to
 *	alloc_netdev.
 */
int register_netdev(struct net_device *dev)
{
    //网络设备注册
	int err;

	if (rtnl_lock_killable())
		return -EINTR;
	err = register_netdevice(dev);
	rtnl_unlock();
	return err;
}
EXPORT_SYMBOL(register_netdev);

int netdev_refcnt_read(const struct net_device *dev)
{
	int i, refcnt = 0;

	for_each_possible_cpu(i)
		refcnt += *per_cpu_ptr(dev->pcpu_refcnt, i);
	return refcnt;
}
EXPORT_SYMBOL(netdev_refcnt_read);

/**
 * netdev_wait_allrefs - wait until all references are gone.
 * @dev: target net_device
 *
 * This is called when unregistering network devices.
 *
 * Any protocol or device that holds a reference should register
 * for netdevice notification, and cleanup and put back the
 * reference if they receive an UNREGISTER event.
 * We can get stuck here if buggy protocols don't correctly
 * call dev_put.
 */
static void netdev_wait_allrefs(struct net_device *dev)
{
	unsigned long rebroadcast_time, warning_time;
	int refcnt;

	linkwatch_forget_dev(dev);

	rebroadcast_time = warning_time = jiffies;
	refcnt = netdev_refcnt_read(dev);

	while (refcnt != 0) {
		if (time_after(jiffies, rebroadcast_time + 1 * HZ)) {
			rtnl_lock();

			/* Rebroadcast unregister notification */
			call_netdevice_notifiers(NETDEV_UNREGISTER, dev);

			__rtnl_unlock();
			rcu_barrier();
			rtnl_lock();

			if (test_bit(__LINK_STATE_LINKWATCH_PENDING,
				     &dev->state)) {
				/* We must not have linkwatch events
				 * pending on unregister. If this
				 * happens, we simply run the queue
				 * unscheduled, resulting in a noop
				 * for this device.
				 */
				linkwatch_run_queue();
			}

			__rtnl_unlock();

			rebroadcast_time = jiffies;
		}

		msleep(250);

		refcnt = netdev_refcnt_read(dev);

		if (refcnt && time_after(jiffies, warning_time + 10 * HZ)) {
			pr_emerg("unregister_netdevice: waiting for %s to become free. Usage count = %d\n",
				 dev->name, refcnt);
			warning_time = jiffies;
		}
	}
}

/* The sequence is:
 *
 *	rtnl_lock();
 *	...
 *	register_netdevice(x1);
 *	register_netdevice(x2);
 *	...
 *	unregister_netdevice(y1);
 *	unregister_netdevice(y2);
 *      ...
 *	rtnl_unlock();
 *	free_netdev(y1);
 *	free_netdev(y2);
 *
 * We are invoked by rtnl_unlock().
 * This allows us to deal with problems:
 * 1) We can delete sysfs objects which invoke hotplug
 *    without deadlocking with linkwatch via keventd.
 * 2) Since we run with the RTNL semaphore not held, we can sleep
 *    safely in order to wait for the netdev refcnt to drop to zero.
 *
 * We must not return until all unregister events added during
 * the interval the lock was held have been completed.
 */
void netdev_run_todo(void)
{
	struct list_head list;

	/* Snapshot list, allow later requests */
	list_replace_init(&net_todo_list, &list);

	__rtnl_unlock();


	/* Wait for rcu callbacks to finish before next phase */
	if (!list_empty(&list))
		rcu_barrier();

	//遍历dev
	while (!list_empty(&list)) {
		struct net_device *dev
			= list_first_entry(&list, struct net_device, todo_list);
		list_del(&dev->todo_list);

		if (unlikely(dev->reg_state != NETREG_UNREGISTERING)) {
			pr_err("network todo '%s' but state %d\n",
			       dev->name, dev->reg_state);
			dump_stack();
			continue;
		}

		dev->reg_state = NETREG_UNREGISTERED;

		netdev_wait_allrefs(dev);

		/* paranoia */
		BUG_ON(netdev_refcnt_read(dev));
		BUG_ON(!list_empty(&dev->ptype_all));
		BUG_ON(!list_empty(&dev->ptype_specific));
		//此时dev->ip_ptr,dev->ip6_ptr均未给值
		WARN_ON(rcu_access_pointer(dev->ip_ptr));
		WARN_ON(rcu_access_pointer(dev->ip6_ptr));
#if IS_ENABLED(CONFIG_DECNET)
		WARN_ON(dev->dn_ptr);
#endif
		if (dev->priv_destructor)
			dev->priv_destructor(dev);
		if (dev->needs_free_netdev)
			free_netdev(dev);

		/* Report a network device has been unregistered */
		rtnl_lock();
		dev_net(dev)->dev_unreg_count--;
		__rtnl_unlock();
		wake_up(&netdev_unregistering_wq);

		/* Free network device */
		kobject_put(&dev->dev.kobj);
	}
}

/* Convert net_device_stats to rtnl_link_stats64. rtnl_link_stats64 has
 * all the same fields in the same order as net_device_stats, with only
 * the type differing, but rtnl_link_stats64 may have additional fields
 * at the end for newer counters.
 */
void netdev_stats_to_stats64(struct rtnl_link_stats64 *stats64,
			     const struct net_device_stats *netdev_stats)
{
#if BITS_PER_LONG == 64
	BUILD_BUG_ON(sizeof(*stats64) < sizeof(*netdev_stats));
	memcpy(stats64, netdev_stats, sizeof(*netdev_stats));
	/* zero out counters that only exist in rtnl_link_stats64 */
	memset((char *)stats64 + sizeof(*netdev_stats), 0,
	       sizeof(*stats64) - sizeof(*netdev_stats));
#else
	size_t i, n = sizeof(*netdev_stats) / sizeof(unsigned long);
	const unsigned long *src = (const unsigned long *)netdev_stats;
	u64 *dst = (u64 *)stats64;

	BUILD_BUG_ON(n > sizeof(*stats64) / sizeof(u64));
	for (i = 0; i < n; i++)
		dst[i] = src[i];
	/* zero out counters that only exist in rtnl_link_stats64 */
	memset((char *)stats64 + n * sizeof(u64), 0,
	       sizeof(*stats64) - n * sizeof(u64));
#endif
}
EXPORT_SYMBOL(netdev_stats_to_stats64);

/**
 *	dev_get_stats	- get network device statistics
 *	@dev: device to get statistics from
 *	@storage: place to store stats
 *
 *	Get network statistics from device. Return @storage.
 *	The device driver may provide its own method by setting
 *	dev->netdev_ops->get_stats64 or dev->netdev_ops->get_stats;
 *	otherwise the internal statistics structure is used.
 */
//取网络设备统计信息
struct rtnl_link_stats64 *dev_get_stats(struct net_device *dev,
					struct rtnl_link_stats64 *storage/*存储统计结果*/)
{
	const struct net_device_ops *ops = dev->netdev_ops;

	if (ops->ndo_get_stats64) {
		//当统计计数置为０，再获取（新设备均应优先提供ndo_get_stats64函数）
		memset(storage, 0, sizeof(*storage));
		ops->ndo_get_stats64(dev, storage);
	} else if (ops->ndo_get_stats) {
		netdev_stats_to_stats64(storage, ops->ndo_get_stats(dev));
	} else {
		netdev_stats_to_stats64(storage, &dev->stats);
	}
	storage->rx_dropped += (unsigned long)atomic_long_read(&dev->rx_dropped);
	storage->tx_dropped += (unsigned long)atomic_long_read(&dev->tx_dropped);
	storage->rx_nohandler += (unsigned long)atomic_long_read(&dev->rx_nohandler);
	return storage;
}
EXPORT_SYMBOL(dev_get_stats);

//创建ingress队列
struct netdev_queue *dev_ingress_queue_create(struct net_device *dev)
{
	struct netdev_queue *queue = dev_ingress_queue(dev);

#ifdef CONFIG_NET_CLS_ACT
	if (queue)
		//ingress queue已存在，则返回
		return queue;

	//创建queue,并设置dev->ingress_queue
	queue = kzalloc(sizeof(*queue), GFP_KERNEL);
	if (!queue)
		return NULL;

	netdev_init_one_queue(dev, queue, NULL);
	//将排队规则定义为noop_qdisc(默认方式）
	RCU_INIT_POINTER(queue->qdisc, &noop_qdisc);
	queue->qdisc_sleeping = &noop_qdisc;
	//设置dev对应的ingress_queue
	rcu_assign_pointer(dev->ingress_queue, queue);
#endif
	return queue;
}

static const struct ethtool_ops default_ethtool_ops;

void netdev_set_default_ethtool_ops(struct net_device *dev,
				    const struct ethtool_ops *ops)
{
	if (dev->ethtool_ops == &default_ethtool_ops)
		dev->ethtool_ops = ops;
}
EXPORT_SYMBOL_GPL(netdev_set_default_ethtool_ops);

void netdev_freemem(struct net_device *dev)
{
	char *addr = (char *)dev - dev->padded;

	kvfree(addr);
}

/**
 * alloc_netdev_mqs - allocate network device
 * @sizeof_priv: size of private data to allocate space for
 * @name: device name format string
 * @name_assign_type: origin of device name
 * @setup: callback to initialize device
 * @txqs: the number of TX subqueues to allocate
 * @rxqs: the number of RX subqueues to allocate
 *
 * Allocates a struct net_device with private data area for driver use
 * and performs basic initialization.  Also allocates subqueue structs
 * for each queue on the device.
 * 申请网络设备
 */
struct net_device *alloc_netdev_mqs(int sizeof_priv/*私有结构体大小*/, const char *name/*接口名称*/,
		unsigned char name_assign_type,
		void (*setup)(struct net_device *)/*初始化函数*/,
		unsigned int txqs/*tx队列数目*/, unsigned int rxqs/*rx队列数目*/)
{
	struct net_device *dev;
	unsigned int alloc_size;
	struct net_device *p;

	BUG_ON(strlen(name) >= sizeof(dev->name));

	//tx队列数检查至少必须有一个
	if (txqs < 1) {
		pr_err("alloc_netdev: Unable to allocate device with zero queues\n");
		return NULL;
	}

	//rx队列数必须指少有一个
	if (rxqs < 1) {
		pr_err("alloc_netdev: Unable to allocate device with zero RX queues\n");
		return NULL;
	}

	//算上net_device的私有数据来申请空间（考虑内存对齐问题）
	alloc_size = sizeof(struct net_device);
	if (sizeof_priv) {
		/* ensure 32-byte alignment of private area */
		alloc_size = ALIGN(alloc_size, NETDEV_ALIGN);
		alloc_size += sizeof_priv;
	}
	/* ensure 32-byte alignment of whole construct */
	alloc_size += NETDEV_ALIGN - 1;

	//申请net_device的内存空间
	p = kvzalloc(alloc_size, GFP_KERNEL | __GFP_RETRY_MAYFAIL);
	if (!p)
		//申请失败，报错
		return NULL;

	//保证dev头部对齐
	dev = PTR_ALIGN(p, NETDEV_ALIGN);
	dev->padded = (char *)dev - (char *)p;

	dev->pcpu_refcnt = alloc_percpu(int);
	if (!dev->pcpu_refcnt)
		goto free_dev;

	//初始化设备硬件地址
	if (dev_addr_init(dev))
		goto free_pcpu;

	dev_mc_init(dev);
	dev_uc_init(dev);

	dev_net_set(dev, &init_net);//设置设备所属的namespace

	netdev_register_lockdep_key(dev);

	dev->gso_max_size = GSO_MAX_SIZE;
	dev->gso_max_segs = GSO_MAX_SEGS;
	dev->upper_level = 1;
	dev->lower_level = 1;

	INIT_LIST_HEAD(&dev->napi_list);
	INIT_LIST_HEAD(&dev->unreg_list);
	INIT_LIST_HEAD(&dev->close_list);
	INIT_LIST_HEAD(&dev->link_watch_list);
	INIT_LIST_HEAD(&dev->adj_list.upper);
	INIT_LIST_HEAD(&dev->adj_list.lower);
	INIT_LIST_HEAD(&dev->ptype_all);
	INIT_LIST_HEAD(&dev->ptype_specific);
	INIT_LIST_HEAD(&dev->net_notifier_list);
#ifdef CONFIG_NET_SCHED
	hash_init(dev->qdisc_hash);
#endif
	dev->priv_flags = IFF_XMIT_DST_RELEASE | IFF_XMIT_DST_RELEASE_PERM;
	setup(dev);//调用设备的setup回调

	if (!dev->tx_queue_len) {
		dev->priv_flags |= IFF_NO_QUEUE;
		dev->tx_queue_len = DEFAULT_TX_QUEUE_LEN;
	}

	//tx队列初始化
	dev->num_tx_queues = txqs;
	dev->real_num_tx_queues = txqs;
	if (netif_alloc_netdev_queues(dev))
		goto free_all;

	//rx队列申请（队列未初始化）
	dev->num_rx_queues = rxqs;
	dev->real_num_rx_queues = rxqs;
	if (netif_alloc_rx_queues(dev))
		goto free_all;

	//设置设备名称
	strcpy(dev->name, name);
	dev->name_assign_type = name_assign_type;
	dev->group = INIT_NETDEV_GROUP;
	if (!dev->ethtool_ops)
		//设置默认的ethtool操作集
		dev->ethtool_ops = &default_ethtool_ops;

	//初始化设备的ingress　hook链表
	nf_hook_ingress_init(dev);

	return dev;

free_all:
	free_netdev(dev);
	return NULL;

free_pcpu:
	free_percpu(dev->pcpu_refcnt);
free_dev:
	netdev_freemem(dev);
	return NULL;
}
EXPORT_SYMBOL(alloc_netdev_mqs);

/**
 * free_netdev - free network device
 * @dev: device
 *
 * This function does the last stage of destroying an allocated device
 * interface. The reference to the device object is released. If this
 * is the last reference then it will be freed.Must be called in process
 * context.
 */
void free_netdev(struct net_device *dev)
{
	struct napi_struct *p, *n;

	might_sleep();
	netif_free_tx_queues(dev);
	netif_free_rx_queues(dev);

	kfree(rcu_dereference_protected(dev->ingress_queue, 1));

	/* Flush device addresses */
	dev_addr_flush(dev);

	list_for_each_entry_safe(p, n, &dev->napi_list, dev_list)
		netif_napi_del(p);

	free_percpu(dev->pcpu_refcnt);
	dev->pcpu_refcnt = NULL;
	free_percpu(dev->xdp_bulkq);
	dev->xdp_bulkq = NULL;

	netdev_unregister_lockdep_key(dev);

	/*  Compatibility with error handling in drivers */
	if (dev->reg_state == NETREG_UNINITIALIZED) {
		netdev_freemem(dev);
		return;
	}

	BUG_ON(dev->reg_state != NETREG_UNREGISTERED);
	dev->reg_state = NETREG_RELEASED;

	/* will free via device release */
	put_device(&dev->dev);
}
EXPORT_SYMBOL(free_netdev);

/**
 *	synchronize_net -  Synchronize with packet receive processing
 *
 *	Wait for packets currently being received to be done.
 *	Does not block later packets from starting.
 */
void synchronize_net(void)
{
	might_sleep();
	if (rtnl_is_locked())
		synchronize_rcu_expedited();
	else
		synchronize_rcu();
}
EXPORT_SYMBOL(synchronize_net);

/**
 *	unregister_netdevice_queue - remove device from the kernel
 *	@dev: device
 *	@head: list
 *
 *	This function shuts down a device interface and removes it
 *	from the kernel tables.
 *	If head not NULL, device is queued to be unregistered later.
 *
 *	Callers must hold the rtnl semaphore.  You may want
 *	unregister_netdev() instead of this.
 */

void unregister_netdevice_queue(struct net_device *dev, struct list_head *head)
{
	ASSERT_RTNL();

	if (head) {
		list_move_tail(&dev->unreg_list, head);
	} else {
		rollback_registered(dev);
		/* Finish processing unregister after unlock */
		net_set_todo(dev);
	}
}
EXPORT_SYMBOL(unregister_netdevice_queue);

/**
 *	unregister_netdevice_many - unregister many devices
 *	@head: list of devices
 *
 *  Note: As most callers use a stack allocated list_head,
 *  we force a list_del() to make sure stack wont be corrupted later.
 */
void unregister_netdevice_many(struct list_head *head)
{
	struct net_device *dev;

	if (!list_empty(head)) {
		rollback_registered_many(head);
		list_for_each_entry(dev, head, unreg_list)
			net_set_todo(dev);
		list_del(head);
	}
}
EXPORT_SYMBOL(unregister_netdevice_many);

/**
 *	unregister_netdev - remove device from the kernel
 *	@dev: device
 *
 *	This function shuts down a device interface and removes it
 *	from the kernel tables.
 *
 *	This is just a wrapper for unregister_netdevice that takes
 *	the rtnl semaphore.  In general you want to use this and not
 *	unregister_netdevice.
 */
void unregister_netdev(struct net_device *dev)
{
	rtnl_lock();
	unregister_netdevice(dev);
	rtnl_unlock();
}
EXPORT_SYMBOL(unregister_netdev);

/**
 *	dev_change_net_namespace - move device to different nethost namespace
 *	@dev: device
 *	@net: network namespace
 *	@pat: If not NULL name pattern to try if the current device name
 *	      is already taken in the destination network namespace.
 *
 *	This function shuts down a device interface and moves it
 *	to a new network namespace. On success 0 is returned, on
 *	a failure a netagive errno code is returned.
 *
 *	Callers must hold the rtnl semaphore.
 */

int dev_change_net_namespace(struct net_device *dev, struct net *net, const char *pat)
{
	int err, new_nsid, new_ifindex;

	ASSERT_RTNL();

	/* Don't allow namespace local devices to be moved. */
	err = -EINVAL;
	if (dev->features & NETIF_F_NETNS_LOCAL)
		goto out;

	/* Ensure the device has been registrered */
	if (dev->reg_state != NETREG_REGISTERED)
		goto out;

	/* Get out if there is nothing todo */
	err = 0;
	if (net_eq(dev_net(dev), net))
		goto out;

	/* Pick the destination device name, and ensure
	 * we can use it in the destination network namespace.
	 */
	err = -EEXIST;
	if (__dev_get_by_name(net, dev->name)) {
		/* We get here if we can't use the current device name */
		if (!pat)
			goto out;
		err = dev_get_valid_name(net, dev, pat);
		if (err < 0)
			goto out;
	}

	/*
	 * And now a mini version of register_netdevice unregister_netdevice.
	 */

	/* If device is running close it first. */
	dev_close(dev);

	/* And unlink it from device chain */
	unlist_netdevice(dev);

	synchronize_net();

	/* Shutdown queueing discipline. */
	dev_shutdown(dev);

	/* Notify protocols, that we are about to destroy
	 * this device. They should clean all the things.
	 *
	 * Note that dev->reg_state stays at NETREG_REGISTERED.
	 * This is wanted because this way 8021q and macvlan know
	 * the device is just moving and can keep their slaves up.
	 */
	call_netdevice_notifiers(NETDEV_UNREGISTER, dev);
	rcu_barrier();

	new_nsid = peernet2id_alloc(dev_net(dev), net, GFP_KERNEL);
	/* If there is an ifindex conflict assign a new one */
	if (__dev_get_by_index(net, dev->ifindex))
		new_ifindex = dev_new_index(net);
	else
		new_ifindex = dev->ifindex;

	rtmsg_ifinfo_newnet(RTM_DELLINK, dev, ~0U, GFP_KERNEL, &new_nsid,
			    new_ifindex);

	/*
	 *	Flush the unicast and multicast chains
	 */
	dev_uc_flush(dev);
	dev_mc_flush(dev);

	/* Send a netdev-removed uevent to the old namespace */
	kobject_uevent(&dev->dev.kobj, KOBJ_REMOVE);
	netdev_adjacent_del_links(dev);

	/* Move per-net netdevice notifiers that are following the netdevice */
	move_netdevice_notifiers_dev_net(dev, net);

	/* Actually switch the network namespace */
	dev_net_set(dev, net);
	dev->ifindex = new_ifindex;

	//发送netdev添加消息给用户态
	/* Send a netdev-add uevent to the new namespace */
	kobject_uevent(&dev->dev.kobj, KOBJ_ADD);
	netdev_adjacent_add_links(dev);

	/* Fixup kobjects */
	err = device_rename(&dev->dev, dev->name);
	WARN_ON(err);

	/* Add the device back in the hashes */
	list_netdevice(dev);

	/* Notify protocols, that a new device appeared. */
	call_netdevice_notifiers(NETDEV_REGISTER, dev);

	/*
	 *	Prevent userspace races by waiting until the network
	 *	device is fully setup before sending notifications.
	 */
	rtmsg_ifinfo(RTM_NEWLINK, dev, ~0U, GFP_KERNEL);

	synchronize_net();
	err = 0;
out:
	return err;
}
EXPORT_SYMBOL_GPL(dev_change_net_namespace);

//oldcpu下线后，将oldcpu中相关的数据移挂到当前新cpu上。
static int dev_cpu_dead(unsigned int oldcpu)
{
	struct sk_buff **list_skb;
	struct sk_buff *skb;
	unsigned int cpu;
	struct softnet_data *sd, *oldsd, *remsd = NULL;

	local_irq_disable();
	cpu = smp_processor_id();//当前运行的cpu id
	sd = &per_cpu(softnet_data, cpu);//取此cpu对应的softnet_data
	oldsd = &per_cpu(softnet_data, oldcpu);//取旧cpu对应的softnet_data

	/* Find end of our completion_queue. */
	list_skb = &sd->completion_queue;
	while (*list_skb)
		list_skb = &(*list_skb)->next;
	/* Append completion queue from offline CPU. */
	*list_skb = oldsd->completion_queue;//将下线cpu的oldsd->competion_queue加入到当前cpu上
	oldsd->completion_queue = NULL;//旧cpu的completion_queue置为空

	/* Append output queue from offline CPU. */
	//合并oldsd->output_queue
	if (oldsd->output_queue) {
		*sd->output_queue_tailp = oldsd->output_queue;
		sd->output_queue_tailp = oldsd->output_queue_tailp;
		oldsd->output_queue = NULL;
		oldsd->output_queue_tailp = &oldsd->output_queue;
	}
	/* Append NAPI poll list from offline CPU, with one exception :
	 * process_backlog() must be called by cpu owning percpu backlog.
	 * We properly handle process_queue & input_pkt_queue later.
	 */
	//将oldsd->poll_list中的每一个napi摘除，并将其添加到sd->poll_list上，并触发收包软中断
	while (!list_empty(&oldsd->poll_list)) {
		struct napi_struct *napi = list_first_entry(&oldsd->poll_list,
							    struct napi_struct,
							    poll_list);

		//将这个napi自poll_list中移除掉
		list_del_init(&napi->poll_list);

		//如果poll的方法不是process_backlog，则触发中断方式进行收包
		if (napi->poll == process_backlog)
			napi->state = 0;
		else
			//触发rx软中断
			____napi_schedule(sd, napi);
	}

	raise_softirq_irqoff(NET_TX_SOFTIRQ);
	local_irq_enable();

#ifdef CONFIG_RPS
	remsd = oldsd->rps_ipi_list;
	oldsd->rps_ipi_list = NULL;
#endif
	/* send out pending IPI's on offline CPU */
	net_rps_send_ipi(remsd);

	/* Process offline CPU's input_pkt_queue */
	while ((skb = __skb_dequeue(&oldsd->process_queue))) {
		netif_rx_ni(skb);
		input_queue_head_incr(oldsd);
	}
	while ((skb = skb_dequeue(&oldsd->input_pkt_queue))) {
		netif_rx_ni(skb);
		input_queue_head_incr(oldsd);
	}

	return 0;
}

/**
 *	netdev_increment_features - increment feature set by one
 *	@all: current feature set
 *	@one: new feature set
 *	@mask: mask feature set
 *
 *	Computes a new feature set after adding a device with feature set
 *	@one to the master device with current feature set @all.  Will not
 *	enable anything that is off in @mask. Returns the new feature set.
 */
netdev_features_t netdev_increment_features(netdev_features_t all,
	netdev_features_t one, netdev_features_t mask)
{
	if (mask & NETIF_F_HW_CSUM)
		mask |= NETIF_F_CSUM_MASK;
	mask |= NETIF_F_VLAN_CHALLENGED;

	all |= one & (NETIF_F_ONE_FOR_ALL | NETIF_F_CSUM_MASK) & mask;
	all &= one | ~NETIF_F_ALL_FOR_ALL;

	/* If one device supports hw checksumming, set for all. */
	if (all & NETIF_F_HW_CSUM)
		all &= ~(NETIF_F_CSUM_MASK & ~NETIF_F_HW_CSUM);

	return all;
}
EXPORT_SYMBOL(netdev_increment_features);

static struct hlist_head * __net_init netdev_create_hash(void)
{
	int i;
	struct hlist_head *hash;

	hash = kmalloc_array(NETDEV_HASHENTRIES, sizeof(*hash), GFP_KERNEL);
	if (hash != NULL)
		for (i = 0; i < NETDEV_HASHENTRIES; i++)
			INIT_HLIST_HEAD(&hash[i]);

	return hash;
}

/* Initialize per network namespace state */
static int __net_init netdev_init(struct net *net)
{
	BUILD_BUG_ON(GRO_HASH_BUCKETS >
		     8 * sizeof_field(struct napi_struct, gro_bitmask));

	if (net != &init_net)
		INIT_LIST_HEAD(&net->dev_base_head);

	net->dev_name_head = netdev_create_hash();
	if (net->dev_name_head == NULL)
		goto err_name;

	net->dev_index_head = netdev_create_hash();
	if (net->dev_index_head == NULL)
		goto err_idx;

	RAW_INIT_NOTIFIER_HEAD(&net->netdev_chain);

	return 0;

err_idx:
	kfree(net->dev_name_head);
err_name:
	return -ENOMEM;
}

/**
 *	netdev_drivername - network driver for the device
 *	@dev: network device
 *
 *	Determine network driver for device.
 */
const char *netdev_drivername(const struct net_device *dev)
{
	const struct device_driver *driver;
	const struct device *parent;
	const char *empty = "";

	parent = dev->dev.parent;
	if (!parent)
		return empty;

	driver = parent->driver;
	if (driver && driver->name)
		return driver->name;
	return empty;
}

static void __netdev_printk(const char *level, const struct net_device *dev,
			    struct va_format *vaf)
{
	if (dev && dev->dev.parent) {
		dev_printk_emit(level[1] - '0',
				dev->dev.parent,
				"%s %s %s%s: %pV",
				dev_driver_string(dev->dev.parent),
				dev_name(dev->dev.parent),
				netdev_name(dev), netdev_reg_state(dev),
				vaf);
	} else if (dev) {
		printk("%s%s%s: %pV",
		       level, netdev_name(dev), netdev_reg_state(dev), vaf);
	} else {
		printk("%s(NULL net_device): %pV", level, vaf);
	}
}

void netdev_printk(const char *level, const struct net_device *dev,
		   const char *format, ...)
{
	struct va_format vaf;
	va_list args;

	va_start(args, format);

	vaf.fmt = format;
	vaf.va = &args;

	__netdev_printk(level, dev, &vaf);

	va_end(args);
}
EXPORT_SYMBOL(netdev_printk);

#define define_netdev_printk_level(func, level)			\
void func(const struct net_device *dev, const char *fmt, ...)	\
{								\
	struct va_format vaf;					\
	va_list args;						\
								\
	va_start(args, fmt);					\
								\
	vaf.fmt = fmt;						\
	vaf.va = &args;						\
								\
	__netdev_printk(level, dev, &vaf);			\
								\
	va_end(args);						\
}								\
EXPORT_SYMBOL(func);

define_netdev_printk_level(netdev_emerg, KERN_EMERG);
define_netdev_printk_level(netdev_alert, KERN_ALERT);
define_netdev_printk_level(netdev_crit, KERN_CRIT);
define_netdev_printk_level(netdev_err, KERN_ERR);
define_netdev_printk_level(netdev_warn, KERN_WARNING);
define_netdev_printk_level(netdev_notice, KERN_NOTICE);
define_netdev_printk_level(netdev_info, KERN_INFO);

static void __net_exit netdev_exit(struct net *net)
{
	kfree(net->dev_name_head);
	kfree(net->dev_index_head);
	if (net != &init_net)
		WARN_ON_ONCE(!list_empty(&net->dev_base_head));
}

static struct pernet_operations __net_initdata netdev_net_ops = {
	.init = netdev_init,
	.exit = netdev_exit,
};

static void __net_exit default_device_exit(struct net *net)
{
	struct net_device *dev, *aux;
	/*
	 * Push all migratable network devices back to the
	 * initial network namespace
	 */
	rtnl_lock();
	for_each_netdev_safe(net, dev, aux) {
		int err;
		char fb_name[IFNAMSIZ];

		/* Ignore unmoveable devices (i.e. loopback) */
		if (dev->features & NETIF_F_NETNS_LOCAL)
			continue;

		/* Leave virtual devices for the generic cleanup */
		if (dev->rtnl_link_ops)
			continue;

		/* Push remaining network devices to init_net */
		snprintf(fb_name, IFNAMSIZ, "dev%d", dev->ifindex);
		if (__dev_get_by_name(&init_net, fb_name))
			snprintf(fb_name, IFNAMSIZ, "dev%%d");
		err = dev_change_net_namespace(dev, &init_net, fb_name);
		if (err) {
			pr_emerg("%s: failed to move %s to init_net: %d\n",
				 __func__, dev->name, err);
			BUG();
		}
	}
	rtnl_unlock();
}

static void __net_exit rtnl_lock_unregistering(struct list_head *net_list)
{
	/* Return with the rtnl_lock held when there are no network
	 * devices unregistering in any network namespace in net_list.
	 */
	struct net *net;
	bool unregistering;
	DEFINE_WAIT_FUNC(wait, woken_wake_function);

	add_wait_queue(&netdev_unregistering_wq, &wait);
	for (;;) {
		unregistering = false;
		rtnl_lock();
		/*遍历每个net namespace*/
		list_for_each_entry(net, net_list, exit_list) {
			if (net->dev_unreg_count > 0) {
				unregistering = true;
				break;
			}
		}
		if (!unregistering)
			break;
		__rtnl_unlock();

		wait_woken(&wait, TASK_UNINTERRUPTIBLE, MAX_SCHEDULE_TIMEOUT);
	}
	remove_wait_queue(&netdev_unregistering_wq, &wait);
}

static void __net_exit default_device_exit_batch(struct list_head *net_list)
{
	/* At exit all network devices most be removed from a network
	 * namespace.  Do this in the reverse order of registration.
	 * Do this across as many network namespaces as possible to
	 * improve batching efficiency.
	 */
	struct net_device *dev;
	struct net *net;
	LIST_HEAD(dev_kill_list);

	/* To prevent network device cleanup code from dereferencing
	 * loopback devices or network devices that have been freed
	 * wait here for all pending unregistrations to complete,
	 * before unregistring the loopback device and allowing the
	 * network namespace be freed.
	 *
	 * The netdev todo list containing all network devices
	 * unregistrations that happen in default_device_exit_batch
	 * will run in the rtnl_unlock() at the end of
	 * default_device_exit_batch.
	 */
	rtnl_lock_unregistering(net_list);
	list_for_each_entry(net, net_list, exit_list) {
		for_each_netdev_reverse(net, dev) {
			if (dev->rtnl_link_ops && dev->rtnl_link_ops->dellink)
				dev->rtnl_link_ops->dellink(dev, &dev_kill_list);
			else
				unregister_netdevice_queue(dev, &dev_kill_list);
		}
	}
	unregister_netdevice_many(&dev_kill_list);
	rtnl_unlock();
}

static struct pernet_operations __net_initdata default_device_ops = {
	.exit = default_device_exit,
	.exit_batch = default_device_exit_batch,
};

/*
 *	Initialize the DEV module. At boot time this walks the device list and
 *	unhooks any devices that fail to initialise (normally hardware not
 *	present) and leaves us with a valid list of present and active devices.
 *
 */

/*
 *       This is called single threaded during boot, so no need
 *       to take the rtnl semaphore.
 */
static int __init net_dev_init(void)
{
	int i, rc = -ENOMEM;

	BUG_ON(!dev_boot_phase);

	if (dev_proc_init())
		goto out;

	if (netdev_kobject_init())
		goto out;

	//初始化ptype_all,初始化ptype_base为报文处理加钩子
	INIT_LIST_HEAD(&ptype_all);
	for (i = 0; i < PTYPE_HASH_SIZE; i++)
		INIT_LIST_HEAD(&ptype_base[i]);

	INIT_LIST_HEAD(&offload_base);

	if (register_pernet_subsys(&netdev_net_ops))
		goto out;

	/*
	 *	Initialise the packet receive queues.
	 */

	for_each_possible_cpu(i) {
		struct work_struct *flush = per_cpu_ptr(&flush_works, i);
		struct softnet_data *sd = &per_cpu(softnet_data, i);

		INIT_WORK(flush, flush_backlog);

		skb_queue_head_init(&sd->input_pkt_queue);
		skb_queue_head_init(&sd->process_queue);
#ifdef CONFIG_XFRM_OFFLOAD
		skb_queue_head_init(&sd->xfrm_backlog);
#endif
		INIT_LIST_HEAD(&sd->poll_list);
		sd->output_queue_tailp = &sd->output_queue;
#ifdef CONFIG_RPS
		sd->csd.func = rps_trigger_softirq;
		sd->csd.info = sd;
		sd->cpu = i;
#endif

		init_gro_hash(&sd->backlog);
		sd->backlog.poll = process_backlog;
		sd->backlog.weight = weight_p;
	}

	dev_boot_phase = 0;

	/* The loopback device is special if any other network devices
	 * is present in a network namespace the loopback device must
	 * be present. Since we now dynamically allocate and free the
	 * loopback device ensure this invariant is maintained by
	 * keeping the loopback device as the first device on the
	 * list of network devices.  Ensuring the loopback devices
	 * is the first device that appears and the last network device
	 * that disappears.
	 */
	if (register_pernet_device(&loopback_net_ops))
		goto out;

	if (register_pernet_device(&default_device_ops))
		goto out;

	//定义两个软件中断（1，tx，2.rx)
	open_softirq(NET_TX_SOFTIRQ, net_tx_action);
	open_softirq(NET_RX_SOFTIRQ, net_rx_action);

	rc = cpuhp_setup_state_nocalls(CPUHP_NET_DEV_DEAD, "net/dev:dead",
				       NULL, dev_cpu_dead);
	WARN_ON(rc < 0);
	rc = 0;
out:
	return rc;
}

subsys_initcall(net_dev_init);<|MERGE_RESOLUTION|>--- conflicted
+++ resolved
@@ -5991,12 +5991,8 @@
 	if (&ptype->list == head)
 		goto normal;
 
-<<<<<<< HEAD
 	//报文已被缓存，等待其它报文与组合
-	if (IS_ERR(pp) && PTR_ERR(pp) == -EINPROGRESS) {
-=======
 	if (PTR_ERR(pp) == -EINPROGRESS) {
->>>>>>> 0a679e13
 		ret = GRO_CONSUMED;
 		goto ok;
 	}
