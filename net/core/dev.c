// SPDX-License-Identifier: GPL-2.0-or-later
/*
 *      NET3    Protocol independent device support routines.
 *
 *	Derived from the non IP parts of dev.c 1.0.19
 *              Authors:	Ross Biro
 *				Fred N. van Kempen, <waltje@uWalt.NL.Mugnet.ORG>
 *				Mark Evans, <evansmp@uhura.aston.ac.uk>
 *
 *	Additional Authors:
 *		Florian la Roche <rzsfl@rz.uni-sb.de>
 *		Alan Cox <gw4pts@gw4pts.ampr.org>
 *		David Hinds <dahinds@users.sourceforge.net>
 *		Alexey Kuznetsov <kuznet@ms2.inr.ac.ru>
 *		Adam Sulmicki <adam@cfar.umd.edu>
 *              Pekka Riikonen <priikone@poesidon.pspt.fi>
 *
 *	Changes:
 *              D.J. Barrow     :       Fixed bug where dev->refcnt gets set
 *                                      to 2 if register_netdev gets called
 *                                      before net_dev_init & also removed a
 *                                      few lines of code in the process.
 *		Alan Cox	:	device private ioctl copies fields back.
 *		Alan Cox	:	Transmit queue code does relevant
 *					stunts to keep the queue safe.
 *		Alan Cox	:	Fixed double lock.
 *		Alan Cox	:	Fixed promisc NULL pointer trap
 *		????????	:	Support the full private ioctl range
 *		Alan Cox	:	Moved ioctl permission check into
 *					drivers
 *		Tim Kordas	:	SIOCADDMULTI/SIOCDELMULTI
 *		Alan Cox	:	100 backlog just doesn't cut it when
 *					you start doing multicast video 8)
 *		Alan Cox	:	Rewrote net_bh and list manager.
 *              Alan Cox        :       Fix ETH_P_ALL echoback lengths.
 *		Alan Cox	:	Took out transmit every packet pass
 *					Saved a few bytes in the ioctl handler
 *		Alan Cox	:	Network driver sets packet type before
 *					calling netif_rx. Saves a function
 *					call a packet.
 *		Alan Cox	:	Hashed net_bh()
 *		Richard Kooijman:	Timestamp fixes.
 *		Alan Cox	:	Wrong field in SIOCGIFDSTADDR
 *		Alan Cox	:	Device lock protection.
 *              Alan Cox        :       Fixed nasty side effect of device close
 *					changes.
 *		Rudi Cilibrasi	:	Pass the right thing to
 *					set_mac_address()
 *		Dave Miller	:	32bit quantity for the device lock to
 *					make it work out on a Sparc.
 *		Bjorn Ekwall	:	Added KERNELD hack.
 *		Alan Cox	:	Cleaned up the backlog initialise.
 *		Craig Metz	:	SIOCGIFCONF fix if space for under
 *					1 device.
 *	    Thomas Bogendoerfer :	Return ENODEV for dev_open, if there
 *					is no device open function.
 *		Andi Kleen	:	Fix error reporting for SIOCGIFCONF
 *	    Michael Chastain	:	Fix signed/unsigned for SIOCGIFCONF
 *		Cyrus Durgin	:	Cleaned for KMOD
 *		Adam Sulmicki   :	Bug Fix : Network Device Unload
 *					A network device unload needs to purge
 *					the backlog queue.
 *	Paul Rusty Russell	:	SIOCSIFNAME
 *              Pekka Riikonen  :	Netdev boot-time settings code
 *              Andrew Morton   :       Make unregister_netdevice wait
 *                                      indefinitely on dev->refcnt
 *              J Hadi Salim    :       - Backlog queue sampling
 *				        - netif_rx() feedback
 */

#include <linux/uaccess.h>
#include <linux/bitops.h>
#include <linux/capability.h>
#include <linux/cpu.h>
#include <linux/types.h>
#include <linux/kernel.h>
#include <linux/hash.h>
#include <linux/slab.h>
#include <linux/sched.h>
#include <linux/sched/mm.h>
#include <linux/mutex.h>
#include <linux/string.h>
#include <linux/mm.h>
#include <linux/socket.h>
#include <linux/sockios.h>
#include <linux/errno.h>
#include <linux/interrupt.h>
#include <linux/if_ether.h>
#include <linux/netdevice.h>
#include <linux/etherdevice.h>
#include <linux/ethtool.h>
#include <linux/skbuff.h>
#include <linux/bpf.h>
#include <linux/bpf_trace.h>
#include <net/net_namespace.h>
#include <net/sock.h>
#include <net/busy_poll.h>
#include <linux/rtnetlink.h>
#include <linux/stat.h>
#include <net/dst.h>
#include <net/dst_metadata.h>
#include <net/pkt_sched.h>
#include <net/pkt_cls.h>
#include <net/checksum.h>
#include <net/xfrm.h>
#include <linux/highmem.h>
#include <linux/init.h>
#include <linux/module.h>
#include <linux/netpoll.h>
#include <linux/rcupdate.h>
#include <linux/delay.h>
#include <net/iw_handler.h>
#include <asm/current.h>
#include <linux/audit.h>
#include <linux/dmaengine.h>
#include <linux/err.h>
#include <linux/ctype.h>
#include <linux/if_arp.h>
#include <linux/if_vlan.h>
#include <linux/ip.h>
#include <net/ip.h>
#include <net/mpls.h>
#include <linux/ipv6.h>
#include <linux/in.h>
#include <linux/jhash.h>
#include <linux/random.h>
#include <trace/events/napi.h>
#include <trace/events/net.h>
#include <trace/events/skb.h>
#include <linux/inetdevice.h>
#include <linux/cpu_rmap.h>
#include <linux/static_key.h>
#include <linux/hashtable.h>
#include <linux/vmalloc.h>
#include <linux/if_macvlan.h>
#include <linux/errqueue.h>
#include <linux/hrtimer.h>
#include <linux/netfilter_ingress.h>
#include <linux/crash_dump.h>
#include <linux/sctp.h>
#include <net/udp_tunnel.h>
#include <linux/net_namespace.h>
#include <linux/indirect_call_wrapper.h>
#include <net/devlink.h>

#include "net-sysfs.h"

#define MAX_GRO_SKBS 8
#define MAX_NEST_DEV 8

/* This should be increased if a protocol with a bigger head is added. */
#define GRO_MAX_HEAD (MAX_HEADER + 128)

static DEFINE_SPINLOCK(ptype_lock);
static DEFINE_SPINLOCK(offload_lock);
struct list_head ptype_base[PTYPE_HASH_SIZE] __read_mostly;
struct list_head ptype_all __read_mostly;	/* Taps */
//不同的协议可向此链表注册其相关的gro功能
static struct list_head offload_base __read_mostly;

static int netif_rx_internal(struct sk_buff *skb);
static int call_netdevice_notifiers_info(unsigned long val,
					 struct netdev_notifier_info *info);
static int call_netdevice_notifiers_extack(unsigned long val,
					   struct net_device *dev,
					   struct netlink_ext_ack *extack);
static struct napi_struct *napi_by_id(unsigned int napi_id);

/*
 * The @dev_base_head list is protected by @dev_base_lock and the rtnl
 * semaphore.
 *
 * Pure readers hold dev_base_lock for reading, or rcu_read_lock()
 *
 * Writers must hold the rtnl semaphore while they loop through the
 * dev_base_head list, and hold dev_base_lock for writing when they do the
 * actual updates.  This allows pure readers to access the list even
 * while a writer is preparing to update it.
 *
 * To put it another way, dev_base_lock is held for writing only to
 * protect against pure readers; the rtnl semaphore provides the
 * protection against other writers.
 *
 * See, for example usages, register_netdevice() and
 * unregister_netdevice(), which must be called with the rtnl
 * semaphore held.
 */
DEFINE_RWLOCK(dev_base_lock);
EXPORT_SYMBOL(dev_base_lock);

static DEFINE_MUTEX(ifalias_mutex);

/* protects napi_hash addition/deletion and napi_gen_id */
static DEFINE_SPINLOCK(napi_hash_lock);

static unsigned int napi_gen_id = NR_CPUS;
//用于保存系统中所有napi
static DEFINE_READ_MOSTLY_HASHTABLE(napi_hash, 8);

static seqcount_t devnet_rename_seq;

static inline void dev_base_seq_inc(struct net *net)
{
	while (++net->dev_base_seq == 0)
		;
}

//按名称hash
static inline struct hlist_head *dev_name_hash(struct net *net, const char *name)
{
	unsigned int hash = full_name_hash(net, name, strnlen(name, IFNAMSIZ));

	return &net->dev_name_head[hash_32(hash, NETDEV_HASHBITS)];
}

//按ifindex值进行hash
static inline struct hlist_head *dev_index_hash(struct net *net, int ifindex)
{
	return &net->dev_index_head[ifindex & (NETDEV_HASHENTRIES - 1)];
}

static inline void rps_lock(struct softnet_data *sd)
{
#ifdef CONFIG_RPS
	spin_lock(&sd->input_pkt_queue.lock);
#endif
}

static inline void rps_unlock(struct softnet_data *sd)
{
#ifdef CONFIG_RPS
	spin_unlock(&sd->input_pkt_queue.lock);
#endif
}

static struct netdev_name_node *netdev_name_node_alloc(struct net_device *dev,
						       const char *name)
{
	struct netdev_name_node *name_node;

	name_node = kmalloc(sizeof(*name_node), GFP_KERNEL);
	if (!name_node)
		return NULL;
	INIT_HLIST_NODE(&name_node->hlist);
	name_node->dev = dev;
	name_node->name = name;
	return name_node;
}

static struct netdev_name_node *
netdev_name_node_head_alloc(struct net_device *dev)
{
	struct netdev_name_node *name_node;

	name_node = netdev_name_node_alloc(dev, dev->name);
	if (!name_node)
		return NULL;
	INIT_LIST_HEAD(&name_node->list);
	return name_node;
}

static void netdev_name_node_free(struct netdev_name_node *name_node)
{
	kfree(name_node);
}

static void netdev_name_node_add(struct net *net,
				 struct netdev_name_node *name_node)
{
	hlist_add_head_rcu(&name_node->hlist,
			   dev_name_hash(net, name_node->name));
}

static void netdev_name_node_del(struct netdev_name_node *name_node)
{
	hlist_del_rcu(&name_node->hlist);
}

static struct netdev_name_node *netdev_name_node_lookup(struct net *net,
							const char *name)
{
	struct hlist_head *head = dev_name_hash(net, name);
	struct netdev_name_node *name_node;

	hlist_for_each_entry(name_node, head, hlist)
		if (!strcmp(name_node->name, name))
			return name_node;
	return NULL;
}

static struct netdev_name_node *netdev_name_node_lookup_rcu(struct net *net,
							    const char *name)
{
	struct hlist_head *head = dev_name_hash(net, name);
	struct netdev_name_node *name_node;

	hlist_for_each_entry_rcu(name_node, head, hlist)
		if (!strcmp(name_node->name, name))
			return name_node;
	return NULL;
}

int netdev_name_node_alt_create(struct net_device *dev, const char *name)
{
	struct netdev_name_node *name_node;
	struct net *net = dev_net(dev);

	name_node = netdev_name_node_lookup(net, name);
	if (name_node)
		return -EEXIST;
	name_node = netdev_name_node_alloc(dev, name);
	if (!name_node)
		return -ENOMEM;
	netdev_name_node_add(net, name_node);
	/* The node that holds dev->name acts as a head of per-device list. */
	list_add_tail(&name_node->list, &dev->name_node->list);

	return 0;
}
EXPORT_SYMBOL(netdev_name_node_alt_create);

static void __netdev_name_node_alt_destroy(struct netdev_name_node *name_node)
{
	list_del(&name_node->list);
	netdev_name_node_del(name_node);
	kfree(name_node->name);
	netdev_name_node_free(name_node);
}

int netdev_name_node_alt_destroy(struct net_device *dev, const char *name)
{
	struct netdev_name_node *name_node;
	struct net *net = dev_net(dev);

	name_node = netdev_name_node_lookup(net, name);
	if (!name_node)
		return -ENOENT;
	__netdev_name_node_alt_destroy(name_node);

	return 0;
}
EXPORT_SYMBOL(netdev_name_node_alt_destroy);

static void netdev_name_node_alt_flush(struct net_device *dev)
{
	struct netdev_name_node *name_node, *tmp;

	list_for_each_entry_safe(name_node, tmp, &dev->name_node->list, list)
		__netdev_name_node_alt_destroy(name_node);
}

//将设备insert到链表
/* Device list insertion */
static void list_netdevice(struct net_device *dev)
{
	struct net *net = dev_net(dev);

	ASSERT_RTNL();

	write_lock_bh(&dev_base_lock);
	list_add_tail_rcu(&dev->dev_list, &net->dev_base_head);//加入dev链表
	netdev_name_node_add(net, dev->name_node);//加入name索引的链表
	hlist_add_head_rcu(&dev->index_hlist,
			   dev_index_hash(net, dev->ifindex));//加入ifindex索引的链表
	write_unlock_bh(&dev_base_lock);

	dev_base_seq_inc(net);
}

/* Device list removal
 * caller must respect a RCU grace period before freeing/reusing dev
 */
//自相关链表中摘除dev
static void unlist_netdevice(struct net_device *dev)
{
	ASSERT_RTNL();

	/* Unlink dev from the device chain */
	write_lock_bh(&dev_base_lock);
	list_del_rcu(&dev->dev_list);
	netdev_name_node_del(dev->name_node);
	hlist_del_rcu(&dev->index_hlist);
	write_unlock_bh(&dev_base_lock);

	dev_base_seq_inc(dev_net(dev));
}

/*
 *	Our notifier list
 */
//网络设备的通知链
static RAW_NOTIFIER_HEAD(netdev_chain);

/*
 *	Device drivers call our routines to queue packets here. We empty the
 *	queue in the local softnet handler.
 */

DEFINE_PER_CPU_ALIGNED(struct softnet_data, softnet_data);
EXPORT_PER_CPU_SYMBOL(softnet_data);

/*******************************************************************************
 *
 *		Protocol management and registration routines
 *
 *******************************************************************************/


/*
 *	Add a protocol ID to the list. Now that the input handler is
 *	smarter we can dispense with all the messy stuff that used to be
 *	here.
 *
 *	BEWARE!!! Protocol handlers, mangling input packets,
 *	MUST BE last in hash buckets and checking protocol handlers
 *	MUST start from promiscuous ptype_all chain in net_bh.
 *	It is true now, do not change it.
 *	Explanation follows: if protocol handler, mangling packet, will
 *	be the first on list, it is not able to sense, that packet
 *	is cloned and should be copied-on-write, so that it will
 *	change it and subsequent readers will get broken packet.
 *							--ANK (980803)
 */

//针对类型区分不同的报文类型（二层报文协议，例如0x800为Ip,0x806为arp....)
static inline struct list_head *ptype_head(const struct packet_type *pt)
{
	//针对all,注册在不同的链上
	if (pt->type == htons(ETH_P_ALL))
		return pt->dev ? &pt->dev->ptype_all : &ptype_all;
	else
		return pt->dev ? &pt->dev->ptype_specific :
				 &ptype_base[ntohs(pt->type) & PTYPE_HASH_MASK];
}

/**
 *	dev_add_pack - add packet handler
 *	@pt: packet type declaration
 *
 *	Add a protocol handler to the networking stack. The passed &packet_type
 *	is linked into kernel lists and may not be freed until it has been
 *	removed from the kernel lists.
 *
 *	This call does not sleep therefore it can not
 *	guarantee all CPU's that are in middle of receiving packets
 *	will see the new packet type (until the next received packet).
 */
//添加packet handler（注册３层协议,按协议号注册，例如0x800,0x806,0x4{802.2帧}）
void dev_add_pack(struct packet_type *pt)
{
	struct list_head *head = ptype_head(pt);

	spin_lock(&ptype_lock);
	list_add_rcu(&pt->list, head);//容许同一协议注册多个
	spin_unlock(&ptype_lock);
}
EXPORT_SYMBOL(dev_add_pack);

/**
 *	__dev_remove_pack	 - remove packet handler
 *	@pt: packet type declaration
 *
 *	Remove a protocol handler that was previously added to the kernel
 *	protocol handlers by dev_add_pack(). The passed &packet_type is removed
 *	from the kernel lists and can be freed or reused once this function
 *	returns.
 *
 *      The packet type might still be in use by receivers
 *	and must not be freed until after all the CPU's have gone
 *	through a quiescent state.
 */
//移除packet handler
void __dev_remove_pack(struct packet_type *pt)
{
	struct list_head *head = ptype_head(pt);
	struct packet_type *pt1;

	spin_lock(&ptype_lock);

	list_for_each_entry(pt1, head, list) {
		if (pt == pt1) {
			list_del_rcu(&pt->list);
			goto out;
		}
	}

	pr_warn("dev_remove_pack: %p not found\n", pt);
out:
	spin_unlock(&ptype_lock);
}
EXPORT_SYMBOL(__dev_remove_pack);

/**
 *	dev_remove_pack	 - remove packet handler
 *	@pt: packet type declaration
 *
 *	Remove a protocol handler that was previously added to the kernel
 *	protocol handlers by dev_add_pack(). The passed &packet_type is removed
 *	from the kernel lists and can be freed or reused once this function
 *	returns.
 *
 *	This call sleeps to guarantee that no CPU is looking at the packet
 *	type after return.
 */
void dev_remove_pack(struct packet_type *pt)
{
	__dev_remove_pack(pt);

	synchronize_net();
}
EXPORT_SYMBOL(dev_remove_pack);


/**
 *	dev_add_offload - register offload handlers
 *	@po: protocol offload declaration
 *
 *	Add protocol offload handlers to the networking stack. The passed
 *	&proto_offload is linked into kernel lists and may not be freed until
 *	it has been removed from the kernel lists.
 *
 *	This call does not sleep therefore it can not
 *	guarantee all CPU's that are in middle of receiving packets
 *	will see the new offload handlers (until the next received packet).
 */
//注册gro,gso缷载功能
void dev_add_offload(struct packet_offload *po)
{
	struct packet_offload *elem;

	spin_lock(&offload_lock);
	list_for_each_entry(elem, &offload_base, list) {
		if (po->priority < elem->priority)
			break;//优先级越小越靠前
	}
	list_add_rcu(&po->list, elem->list.prev);
	spin_unlock(&offload_lock);
}
EXPORT_SYMBOL(dev_add_offload);

/**
 *	__dev_remove_offload	 - remove offload handler
 *	@po: packet offload declaration
 *
 *	Remove a protocol offload handler that was previously added to the
 *	kernel offload handlers by dev_add_offload(). The passed &offload_type
 *	is removed from the kernel lists and can be freed or reused once this
 *	function returns.
 *
 *      The packet type might still be in use by receivers
 *	and must not be freed until after all the CPU's have gone
 *	through a quiescent state.
 */
static void __dev_remove_offload(struct packet_offload *po)
{
	struct list_head *head = &offload_base;
	struct packet_offload *po1;

	spin_lock(&offload_lock);

	list_for_each_entry(po1, head, list) {
		if (po == po1) {
			list_del_rcu(&po->list);
			goto out;
		}
	}

	pr_warn("dev_remove_offload: %p not found\n", po);
out:
	spin_unlock(&offload_lock);
}

/**
 *	dev_remove_offload	 - remove packet offload handler
 *	@po: packet offload declaration
 *
 *	Remove a packet offload handler that was previously added to the kernel
 *	offload handlers by dev_add_offload(). The passed &offload_type is
 *	removed from the kernel lists and can be freed or reused once this
 *	function returns.
 *
 *	This call sleeps to guarantee that no CPU is looking at the packet
 *	type after return.
 */
void dev_remove_offload(struct packet_offload *po)
{
	__dev_remove_offload(po);

	synchronize_net();
}
EXPORT_SYMBOL(dev_remove_offload);

/******************************************************************************
 *
 *		      Device Boot-time Settings Routines
 *
 ******************************************************************************/

/* Boot time configuration table */
static struct netdev_boot_setup dev_boot_setup[NETDEV_BOOT_SETUP_MAX];

/**
 *	netdev_boot_setup_add	- add new setup entry
 *	@name: name of the device
 *	@map: configured settings for the device
 *
 *	Adds new setup entry to the dev_boot_setup list.  The function
 *	returns 0 on error and 1 on success.  This is a generic routine to
 *	all netdevices.
 */
static int netdev_boot_setup_add(char *name, struct ifmap *map)
{
	struct netdev_boot_setup *s;
	int i;

	s = dev_boot_setup;
	for (i = 0; i < NETDEV_BOOT_SETUP_MAX; i++) {
		//找一个空的s空间，将name及其map存入
		if (s[i].name[0] == '\0' || s[i].name[0] == ' ') {
			memset(s[i].name, 0, sizeof(s[i].name));
			strlcpy(s[i].name, name, IFNAMSIZ);
			memcpy(&s[i].map, map, sizeof(s[i].map));
			break;
		}
	}

	return i >= NETDEV_BOOT_SETUP_MAX ? 0 : 1;
}

/**
 * netdev_boot_setup_check	- check boot time settings
 * @dev: the netdevice
 *
 * Check boot time settings for the device.
 * The found settings are set for the device to be used
 * later in the device probing.
 * Returns 0 if no settings found, 1 if they are.
 */
int netdev_boot_setup_check(struct net_device *dev)
{
	struct netdev_boot_setup *s = dev_boot_setup;
	int i;

	for (i = 0; i < NETDEV_BOOT_SETUP_MAX; i++) {
		if (s[i].name[0] != '\0' && s[i].name[0] != ' ' &&
		    !strcmp(dev->name, s[i].name)) {
			dev->irq = s[i].map.irq;
			dev->base_addr = s[i].map.base_addr;
			dev->mem_start = s[i].map.mem_start;
			dev->mem_end = s[i].map.mem_end;
			return 1;
		}
	}
	return 0;
}
EXPORT_SYMBOL(netdev_boot_setup_check);


/**
 * netdev_boot_base	- get address from boot time settings
 * @prefix: prefix for network device
 * @unit: id for network device
 *
 * Check boot time settings for the base address of device.
 * The found settings are set for the device to be used
 * later in the device probing.
 * Returns 0 if no settings found.
 */
unsigned long netdev_boot_base(const char *prefix, int unit)
{
	const struct netdev_boot_setup *s = dev_boot_setup;
	char name[IFNAMSIZ];
	int i;

	sprintf(name, "%s%d", prefix, unit);

	/*
	 * If device already registered then return base of 1
	 * to indicate not to probe for this interface
	 */
	if (__dev_get_by_name(&init_net, name))
		return 1;

	for (i = 0; i < NETDEV_BOOT_SETUP_MAX; i++)
		if (!strcmp(name, s[i].name))
			return s[i].map.base_addr;
	return 0;
}

/*
 * Saves at boot time configured settings for any netdevice.
 */
int __init netdev_boot_setup(char *str)
{
	int ints[5];
	struct ifmap map;

	str = get_options(str, ARRAY_SIZE(ints), ints);
	if (!str || !*str)
		return 0;

	/* Save settings */
	memset(&map, 0, sizeof(map));
	if (ints[0] > 0)
		map.irq = ints[1];
	if (ints[0] > 1)
		map.base_addr = ints[2];
	if (ints[0] > 2)
		map.mem_start = ints[3];
	if (ints[0] > 3)
		map.mem_end = ints[4];

	/* Add new entry to the list */
	return netdev_boot_setup_add(str, &map);
}

__setup("netdev=", netdev_boot_setup);

/*******************************************************************************
 *
 *			    Device Interface Subroutines
 *
 *******************************************************************************/

/**
 *	dev_get_iflink	- get 'iflink' value of a interface
 *	@dev: targeted interface
 *
 *	Indicates the ifindex the interface is linked to.
 *	Physical interfaces have the same 'ifindex' and 'iflink' values.
 */

int dev_get_iflink(const struct net_device *dev)
{
	if (dev->netdev_ops && dev->netdev_ops->ndo_get_iflink)
		return dev->netdev_ops->ndo_get_iflink(dev);

	return dev->ifindex;
}
EXPORT_SYMBOL(dev_get_iflink);

/**
 *	dev_fill_metadata_dst - Retrieve tunnel egress information.
 *	@dev: targeted interface
 *	@skb: The packet.
 *
 *	For better visibility of tunnel traffic OVS needs to retrieve
 *	egress tunnel information for a packet. Following API allows
 *	user to get this info.
 */
int dev_fill_metadata_dst(struct net_device *dev, struct sk_buff *skb)
{
	struct ip_tunnel_info *info;

	if (!dev->netdev_ops  || !dev->netdev_ops->ndo_fill_metadata_dst)
		return -EINVAL;

	info = skb_tunnel_info_unclone(skb);
	if (!info)
		return -ENOMEM;
	if (unlikely(!(info->mode & IP_TUNNEL_INFO_TX)))
		return -EINVAL;

	return dev->netdev_ops->ndo_fill_metadata_dst(dev, skb);
}
EXPORT_SYMBOL_GPL(dev_fill_metadata_dst);

/**
 *	__dev_get_by_name	- find a device by its name
 *	@net: the applicable net namespace
 *	@name: name to find
 *
 *	Find an interface by name. Must be called under RTNL semaphore
 *	or @dev_base_lock. If the name is found a pointer to the device
 *	is returned. If the name is not found then %NULL is returned. The
 *	reference counters are not incremented so the caller must be
 *	careful with locks.
 */
//通过设备名称在net范围内查找网络设备
struct net_device *__dev_get_by_name(struct net *net, const char *name)
{
	struct netdev_name_node *node_name;

	node_name = netdev_name_node_lookup(net, name);
	return node_name ? node_name->dev : NULL;
}
EXPORT_SYMBOL(__dev_get_by_name);

/**
 * dev_get_by_name_rcu	- find a device by its name
 * @net: the applicable net namespace
 * @name: name to find
 *
 * Find an interface by name.
 * If the name is found a pointer to the device is returned.
 * If the name is not found then %NULL is returned.
 * The reference counters are not incremented so the caller must be
 * careful with locks. The caller must hold RCU lock.
 */

struct net_device *dev_get_by_name_rcu(struct net *net, const char *name)
{
	struct netdev_name_node *node_name;

	//查找名称为name的设备，如果找不到返回NULL
	node_name = netdev_name_node_lookup_rcu(net, name);
	return node_name ? node_name->dev : NULL;
}
EXPORT_SYMBOL(dev_get_by_name_rcu);

/**
 *	dev_get_by_name		- find a device by its name
 *	@net: the applicable net namespace
 *	@name: name to find
 *
 *	Find an interface by name. This can be called from any
 *	context and does its own locking. The returned handle has
 *	the usage count incremented and the caller must use dev_put() to
 *	release it when it is no longer needed. %NULL is returned if no
 *	matching device is found.
 */
//查找名称为name的网络设备，找到后增加引用计数
struct net_device *dev_get_by_name(struct net *net, const char *name)
{
	struct net_device *dev;

	rcu_read_lock();
	dev = dev_get_by_name_rcu(net, name);
	if (dev)
		dev_hold(dev);
	rcu_read_unlock();
	return dev;
}
EXPORT_SYMBOL(dev_get_by_name);

/**
 *	__dev_get_by_index - find a device by its ifindex
 *	@net: the applicable net namespace
 *	@ifindex: index of device
 *
 *	Search for an interface by index. Returns %NULL if the device
 *	is not found or a pointer to the device. The device has not
 *	had its reference counter increased so the caller must be careful
 *	about locking. The caller must hold either the RTNL semaphore
 *	or @dev_base_lock.
 */
//通过ifndex查找对应的net_device
struct net_device *__dev_get_by_index(struct net *net, int ifindex)
{
	struct net_device *dev;
	struct hlist_head *head = dev_index_hash(net, ifindex);

	hlist_for_each_entry(dev, head, index_hlist)
		if (dev->ifindex == ifindex)
			return dev;

	return NULL;
}
EXPORT_SYMBOL(__dev_get_by_index);

/**
 *	dev_get_by_index_rcu - find a device by its ifindex
 *	@net: the applicable net namespace
 *	@ifindex: index of device
 *
 *	Search for an interface by index. Returns %NULL if the device
 *	is not found or a pointer to the device. The device has not
 *	had its reference counter increased so the caller must be careful
 *	about locking. The caller must hold RCU lock.
 */
//给定ifindex查找指定netnamespace中ifindex对应的net设备
struct net_device *dev_get_by_index_rcu(struct net *net, int ifindex)
{
	struct net_device *dev;
	struct hlist_head *head = dev_index_hash(net, ifindex);

	hlist_for_each_entry_rcu(dev, head, index_hlist)
		//索引匹配，返回对应的dev设备
		if (dev->ifindex == ifindex)
			return dev;

	return NULL;
}
EXPORT_SYMBOL(dev_get_by_index_rcu);


/**
 *	dev_get_by_index - find a device by its ifindex
 *	@net: the applicable net namespace
 *	@ifindex: index of device
 *
 *	Search for an interface by index. Returns NULL if the device
 *	is not found or a pointer to the device. The device returned has
 *	had a reference added and the pointer is safe until the user calls
 *	dev_put to indicate they have finished with it.
 */

struct net_device *dev_get_by_index(struct net *net, int ifindex)
{
	struct net_device *dev;

	rcu_read_lock();
	dev = dev_get_by_index_rcu(net, ifindex);
	if (dev)
		dev_hold(dev);
	rcu_read_unlock();
	return dev;
}
EXPORT_SYMBOL(dev_get_by_index);

/**
 *	dev_get_by_napi_id - find a device by napi_id
 *	@napi_id: ID of the NAPI struct
 *
 *	Search for an interface by NAPI ID. Returns %NULL if the device
 *	is not found or a pointer to the device. The device has not had
 *	its reference counter increased so the caller must be careful
 *	about locking. The caller must hold RCU lock.
 */

struct net_device *dev_get_by_napi_id(unsigned int napi_id)
{
	struct napi_struct *napi;

	WARN_ON_ONCE(!rcu_read_lock_held());

	if (napi_id < MIN_NAPI_ID)
		return NULL;

	napi = napi_by_id(napi_id);

	return napi ? napi->dev : NULL;
}
EXPORT_SYMBOL(dev_get_by_napi_id);

/**
 *	netdev_get_name - get a netdevice name, knowing its ifindex.
 *	@net: network namespace
 *	@name: a pointer to the buffer where the name will be stored.
 *	@ifindex: the ifindex of the interface to get the name from.
 *
 *	The use of raw_seqcount_begin() and cond_resched() before
 *	retrying is required as we want to give the writers a chance
 *	to complete when CONFIG_PREEMPTION is not set.
 */
int netdev_get_name(struct net *net, char *name, int ifindex)
{
	struct net_device *dev;
	unsigned int seq;

retry:
	seq = raw_seqcount_begin(&devnet_rename_seq);
	rcu_read_lock();
	//利用ifindex查找到dev
	dev = dev_get_by_index_rcu(net, ifindex);
	if (!dev) {
		rcu_read_unlock();
		return -ENODEV;
	}

	//复制dev->name到name
	strcpy(name, dev->name);
	rcu_read_unlock();
	if (read_seqcount_retry(&devnet_rename_seq, seq)) {
		cond_resched();
		goto retry;
	}

	return 0;
}

/**
 *	dev_getbyhwaddr_rcu - find a device by its hardware address
 *	@net: the applicable net namespace
 *	@type: media type of device
 *	@ha: hardware address
 *
 *	Search for an interface by MAC address. Returns NULL if the device
 *	is not found or a pointer to the device.
 *	The caller must hold RCU or RTNL.
 *	The returned device has not had its ref count increased
 *	and the caller must therefore be careful about locking
 *
 */

struct net_device *dev_getbyhwaddr_rcu(struct net *net, unsigned short type,
				       const char *ha)
{
	struct net_device *dev;

	//通过设备地址查找设备
	for_each_netdev_rcu(net, dev)
		if (dev->type == type &&
		    !memcmp(dev->dev_addr, ha, dev->addr_len))
			return dev;

	return NULL;
}
EXPORT_SYMBOL(dev_getbyhwaddr_rcu);

struct net_device *__dev_getfirstbyhwtype(struct net *net, unsigned short type)
{
	struct net_device *dev;

	ASSERT_RTNL();
	for_each_netdev(net, dev)
		if (dev->type == type)
			return dev;

	return NULL;
}
EXPORT_SYMBOL(__dev_getfirstbyhwtype);

struct net_device *dev_getfirstbyhwtype(struct net *net, unsigned short type)
{
	struct net_device *dev, *ret = NULL;

	rcu_read_lock();
	for_each_netdev_rcu(net, dev)
		if (dev->type == type) {
			dev_hold(dev);
			ret = dev;
			break;
		}
	rcu_read_unlock();
	return ret;
}
EXPORT_SYMBOL(dev_getfirstbyhwtype);

/**
 *	__dev_get_by_flags - find any device with given flags
 *	@net: the applicable net namespace
 *	@if_flags: IFF_* values
 *	@mask: bitmask of bits in if_flags to check
 *
 *	Search for any interface with the given flags. Returns NULL if a device
 *	is not found or a pointer to the device. Must be called inside
 *	rtnl_lock(), and result refcount is unchanged.
 */

struct net_device *__dev_get_by_flags(struct net *net, unsigned short if_flags,
				      unsigned short mask)
{
	struct net_device *dev, *ret;

	ASSERT_RTNL();

	ret = NULL;
	for_each_netdev(net, dev) {
		if (((dev->flags ^ if_flags) & mask) == 0) {
			ret = dev;
			break;
		}
	}
	return ret;
}
EXPORT_SYMBOL(__dev_get_by_flags);

/**
 *	dev_valid_name - check if name is okay for network device
 *	@name: name string
 *
 *	Network device names need to be valid file names to
 *	to allow sysfs to work.  We also disallow any kind of
 *	whitespace.
 */
//name是否为一个有效的名称
bool dev_valid_name(const char *name)
{
	if (*name == '\0')
		return false;//名称不能为空串
	if (strnlen(name, IFNAMSIZ) == IFNAMSIZ)
		return false;//名称不能超过最大长度
	if (!strcmp(name, ".") || !strcmp(name, ".."))
		return false;//名称不能为'.','..'

	//名称不能包含'/',':',' '
	while (*name) {
		if (*name == '/' || *name == ':' || isspace(*name))
			return false;
		name++;
	}
	return true;
}
EXPORT_SYMBOL(dev_valid_name);

/**
 *	__dev_alloc_name - allocate a name for a device
 *	@net: network namespace to allocate the device name in
 *	@name: name format string
 *	@buf:  scratch buffer and result name string
 *
 *	Passed a format string - eg "lt%d" it will try and find a suitable
 *	id. It scans list of devices to build up a free map, then chooses
 *	the first empty slot. The caller must hold the dev_base or rtnl lock
 *	while allocating the name and adding the device in order to avoid
 *	duplicates.
 *	Limited to bits_per_byte * page size devices (ie 32K on most platforms).
 *	Returns the number of the unit assigned or a negative errno code.
 */
//为一个设备分配一个name前缀的编号名称，例如eth0,eth1...
static int __dev_alloc_name(struct net *net, const char *name, char *buf)
{
	int i = 0;
	const char *p;
	const int max_netdevices = 8*PAGE_SIZE;
	unsigned long *inuse;
	struct net_device *d;

	if (!dev_valid_name(name))
		return -EINVAL;

	p = strchr(name, '%');
	if (p) {//存在%号，有变量需要展开
		/*
		 * Verify the string as this thing may have come from
		 * the user.  There must be either one "%d" and no other "%"
		 * characters.
		 */
		if (p[1] != 'd' || strchr(p + 2, '%'))
			return -EINVAL;//不能%d或者不是%%(转议）则报错

		/* Use one page as a bit array of possible slots */
		//申请一块空白内存
		inuse = (unsigned long *) get_zeroed_page(GFP_ATOMIC);
		if (!inuse)
			return -ENOMEM;

		//遍历net下所有dev
		for_each_netdev(net, d) {
			if (!sscanf(d->name, name, &i))
				continue;//名称非name前缀＋数字的，跳过
			if (i < 0 || i >= max_netdevices)
				continue;//数字过大或者为负数的跳过

			/*  avoid cases where sscanf is not exact inverse of printf */
			snprintf(buf, IFNAMSIZ, name, i);
			if (!strncmp(buf, d->name, IFNAMSIZ))
				set_bit(i, inuse);//标记%d不能展开为i，i编号已被占用
		}

		//找一个可以转换的i
		i = find_first_zero_bit(inuse, max_netdevices);
		free_page((unsigned long) inuse);
	}

	//尝试name$i是否可占用
	snprintf(buf, IFNAMSIZ, name, i);
	if (!__dev_get_by_name(net, buf))
		return i;//名称可能使用

	/* It is possible to run out of possible slots
	 * when the name is long and there isn't enough space left
	 * for the digits, or if all bits are used.
	 */
	return -ENFILE;
}

//为设备申请name前缀的名称
static int dev_alloc_name_ns(struct net *net,
			     struct net_device *dev,
			     const char *name)
{
	char buf[IFNAMSIZ];
	int ret;

	BUG_ON(!net);
	ret = __dev_alloc_name(net, name, buf);
	if (ret >= 0)
		strlcpy(dev->name, buf, IFNAMSIZ);
	return ret;
}

/**
 *	dev_alloc_name - allocate a name for a device
 *	@dev: device
 *	@name: name format string
 *
 *	Passed a format string - eg "lt%d" it will try and find a suitable
 *	id. It scans list of devices to build up a free map, then chooses
 *	the first empty slot. The caller must hold the dev_base or rtnl lock
 *	while allocating the name and adding the device in order to avoid
 *	duplicates.
 *	Limited to bits_per_byte * page size devices (ie 32K on most platforms).
 *	Returns the number of the unit assigned or a negative errno code.
 */

int dev_alloc_name(struct net_device *dev, const char *name)
{
	return dev_alloc_name_ns(dev_net(dev), dev, name);
}
EXPORT_SYMBOL(dev_alloc_name);

//检查名称是有可用
static int dev_get_valid_name(struct net *net, struct net_device *dev,
			      const char *name)
{
	BUG_ON(!net);

	if (!dev_valid_name(name))
		return -EINVAL;

	//包含%,需要申请一个ifindex来完成名称
	if (strchr(name, '%'))
		//查找一个不存在的ifindex来生成名称
		return dev_alloc_name_ns(net, dev, name);

	//不需要%号展开，检查是否已存在，如已存在报错
	else if (__dev_get_by_name(net, name))
		return -EEXIST;
	else if (dev->name != name)
		//设备名称可以使用，更新设备名
		strlcpy(dev->name, name, IFNAMSIZ);

	return 0;
}

/**
 *	dev_change_name - change name of a device
 *	@dev: device
 *	@newname: name (or format string) must be at least IFNAMSIZ
 *
 *	Change name of a device, can pass format strings "eth%d".
 *	for wildcarding.
 */
//设备名称修改
int dev_change_name(struct net_device *dev, const char *newname)
{
	unsigned char old_assign_type;
	char oldname[IFNAMSIZ];
	int err = 0;
	int ret;
	struct net *net;

	ASSERT_RTNL();
	BUG_ON(!dev_net(dev));

	net = dev_net(dev);

	/* Some auto-enslaved devices e.g. failover slaves are
	 * special, as userspace might rename the device after
	 * the interface had been brought up and running since
	 * the point kernel initiated auto-enslavement. Allow
	 * live name change even when these slave devices are
	 * up and running.
	 *
	 * Typically, users of these auto-enslaving devices
	 * don't actually care about slave name change, as
	 * they are supposed to operate on master interface
	 * directly.
	 */
	if (dev->flags & IFF_UP &&
	    likely(!(dev->priv_flags & IFF_LIVE_RENAME_OK)))
		return -EBUSY;

	write_seqcount_begin(&devnet_rename_seq);

	if (strncmp(newname, dev->name, IFNAMSIZ) == 0) {
		write_seqcount_end(&devnet_rename_seq);
		return 0;
	}

	memcpy(oldname, dev->name, IFNAMSIZ);

	err = dev_get_valid_name(net, dev, newname);
	if (err < 0) {
		write_seqcount_end(&devnet_rename_seq);
		return err;
	}

	if (oldname[0] && !strchr(oldname, '%'))
		netdev_info(dev, "renamed from %s\n", oldname);

	old_assign_type = dev->name_assign_type;
	dev->name_assign_type = NET_NAME_RENAMED;

rollback:
	ret = device_rename(&dev->dev, dev->name);
	if (ret) {
		memcpy(dev->name, oldname, IFNAMSIZ);
		dev->name_assign_type = old_assign_type;
		write_seqcount_end(&devnet_rename_seq);
		return ret;
	}

	write_seqcount_end(&devnet_rename_seq);

	netdev_adjacent_rename_links(dev, oldname);

	write_lock_bh(&dev_base_lock);
	netdev_name_node_del(dev->name_node);
	write_unlock_bh(&dev_base_lock);

	synchronize_rcu();

	write_lock_bh(&dev_base_lock);
	netdev_name_node_add(net, dev->name_node);
	write_unlock_bh(&dev_base_lock);

	ret = call_netdevice_notifiers(NETDEV_CHANGENAME, dev);
	ret = notifier_to_errno(ret);

	if (ret) {
		/* err >= 0 after dev_alloc_name() or stores the first errno */
		if (err >= 0) {
			err = ret;
			write_seqcount_begin(&devnet_rename_seq);
			memcpy(dev->name, oldname, IFNAMSIZ);
			memcpy(oldname, newname, IFNAMSIZ);
			dev->name_assign_type = old_assign_type;
			old_assign_type = NET_NAME_RENAMED;
			goto rollback;
		} else {
			pr_err("%s: name change rollback failed: %d\n",
			       dev->name, ret);
		}
	}

	return err;
}

/**
 *	dev_set_alias - change ifalias of a device
 *	@dev: device
 *	@alias: name up to IFALIASZ
 *	@len: limit of bytes to copy from info
 *
 *	Set ifalias for a device,
 */
int dev_set_alias(struct net_device *dev, const char *alias, size_t len)
{
	struct dev_ifalias *new_alias = NULL;

	if (len >= IFALIASZ)
		return -EINVAL;

	if (len) {
		new_alias = kmalloc(sizeof(*new_alias) + len + 1, GFP_KERNEL);
		if (!new_alias)
			return -ENOMEM;

		memcpy(new_alias->ifalias, alias, len);
		new_alias->ifalias[len] = 0;
	}

	mutex_lock(&ifalias_mutex);
	new_alias = rcu_replace_pointer(dev->ifalias, new_alias,
					mutex_is_locked(&ifalias_mutex));
	mutex_unlock(&ifalias_mutex);

	if (new_alias)
		kfree_rcu(new_alias, rcuhead);

	return len;
}
EXPORT_SYMBOL(dev_set_alias);

/**
 *	dev_get_alias - get ifalias of a device
 *	@dev: device
 *	@name: buffer to store name of ifalias
 *	@len: size of buffer
 *
 *	get ifalias for a device.  Caller must make sure dev cannot go
 *	away,  e.g. rcu read lock or own a reference count to device.
 */
int dev_get_alias(const struct net_device *dev, char *name, size_t len)
{
	const struct dev_ifalias *alias;
	int ret = 0;

	rcu_read_lock();
	alias = rcu_dereference(dev->ifalias);
	if (alias)
		ret = snprintf(name, len, "%s", alias->ifalias);
	rcu_read_unlock();

	return ret;
}

/**
 *	netdev_features_change - device changes features
 *	@dev: device to cause notification
 *
 *	Called to indicate a device has changed features.
 */
void netdev_features_change(struct net_device *dev)
{
	call_netdevice_notifiers(NETDEV_FEAT_CHANGE, dev);
}
EXPORT_SYMBOL(netdev_features_change);

/**
 *	netdev_state_change - device changes state
 *	@dev: device to cause notification
 *
 *	Called to indicate a device has changed state. This function calls
 *	the notifier chains for netdev_chain and sends a NEWLINK message
 *	to the routing socket.
 */
void netdev_state_change(struct net_device *dev)
{
	if (dev->flags & IFF_UP) {
		struct netdev_notifier_change_info change_info = {
			.info.dev = dev,
		};

		call_netdevice_notifiers_info(NETDEV_CHANGE,
					      &change_info.info);
		rtmsg_ifinfo(RTM_NEWLINK, dev, 0, GFP_KERNEL);
	}
}
EXPORT_SYMBOL(netdev_state_change);

/**
 * netdev_notify_peers - notify network peers about existence of @dev
 * @dev: network device
 *
 * Generate traffic such that interested network peers are aware of
 * @dev, such as by generating a gratuitous ARP. This may be used when
 * a device wants to inform the rest of the network about some sort of
 * reconfiguration such as a failover event or virtual machine
 * migration.
 */
void netdev_notify_peers(struct net_device *dev)
{
	rtnl_lock();
	call_netdevice_notifiers(NETDEV_NOTIFY_PEERS, dev);
	call_netdevice_notifiers(NETDEV_RESEND_IGMP, dev);
	rtnl_unlock();
}
EXPORT_SYMBOL(netdev_notify_peers);

static int __dev_open(struct net_device *dev, struct netlink_ext_ack *extack)
{
	const struct net_device_ops *ops = dev->netdev_ops;
	int ret;

	//断言rtnl——mutex
	ASSERT_RTNL();

	//检查设备是否已被移除
	if (!netif_device_present(dev))
		return -ENODEV;

	/* Block netpoll from trying to do any rx path servicing.
	 * If we don't do this there is a chance ndo_poll_controller
	 * or ndo_poll may be running while we open the device
	 */
	//暂禁止对此设备收包
	netpoll_poll_disable(dev);

	//触发通知NETDEV_PRE_UP
	ret = call_netdevice_notifiers_extack(NETDEV_PRE_UP, dev, extack);
	ret = notifier_to_errno(ret);
	if (ret)
		return ret;

	set_bit(__LINK_STATE_START, &dev->state);

	//校验mac地址是否有效
	if (ops->ndo_validate_addr)
		ret = ops->ndo_validate_addr(dev);

	//调用open回调打开设备
	if (!ret && ops->ndo_open)
		ret = ops->ndo_open(dev);

	//容许对此设备收包
	netpoll_poll_enable(dev);

	if (ret)
		//如果open失败或者validate失败，则清除掉start标记
		clear_bit(__LINK_STATE_START, &dev->state);
	else {
		//置link up状态
		dev->flags |= IFF_UP;
		dev_set_rx_mode(dev);
		dev_activate(dev);
		add_device_randomness(dev->dev_addr, dev->addr_len);
	}

	return ret;
}

/**
 *	dev_open	- prepare an interface for use.
 *	@dev: device to open
 *	@extack: netlink extended ack
 *
 *	Takes a device from down to up state. The device's private open
 *	function is invoked and then the multicast lists are loaded. Finally
 *	the device is moved into the up state and a %NETDEV_UP message is
 *	sent to the netdev notifier chain.
 *
 *	Calling this function on an active interface is a nop. On a failure
 *	a negative errno code is returned.
 */
int dev_open(struct net_device *dev, struct netlink_ext_ack *extack)
{
	//将设备由down转为up状态
	int ret;

	//已up,直接返回
	if (dev->flags & IFF_UP)
		return 0;

	ret = __dev_open(dev, extack);
	if (ret < 0)
		return ret;

	//触发RTM_NEWLINK消息
	rtmsg_ifinfo(RTM_NEWLINK, dev, IFF_UP|IFF_RUNNING, GFP_KERNEL);
	//触发netdev的NETDEV_UP通知
	call_netdevice_notifiers(NETDEV_UP, dev);

	return ret;
}
EXPORT_SYMBOL(dev_open);

static void __dev_close_many(struct list_head *head)
{
	struct net_device *dev;

	ASSERT_RTNL();
	might_sleep();

	list_for_each_entry(dev, head, close_list) {
		/* Temporarily disable netpoll until the interface is down */
		netpoll_poll_disable(dev);

		call_netdevice_notifiers(NETDEV_GOING_DOWN, dev);

		clear_bit(__LINK_STATE_START, &dev->state);

		/* Synchronize to scheduled poll. We cannot touch poll list, it
		 * can be even on different cpu. So just clear netif_running().
		 *
		 * dev->stop() will invoke napi_disable() on all of it's
		 * napi_struct instances on this device.
		 */
		smp_mb__after_atomic(); /* Commit netif_running(). */
	}

	dev_deactivate_many(head);

	list_for_each_entry(dev, head, close_list) {
		const struct net_device_ops *ops = dev->netdev_ops;

		/*
		 *	Call the device specific close. This cannot fail.
		 *	Only if device is UP
		 *
		 *	We allow it to be called even after a DETACH hot-plug
		 *	event.
		 */
		if (ops->ndo_stop)
			ops->ndo_stop(dev);

		dev->flags &= ~IFF_UP;
		netpoll_poll_enable(dev);
	}
}

static void __dev_close(struct net_device *dev)
{
	LIST_HEAD(single);

	list_add(&dev->close_list, &single);
	__dev_close_many(&single);
	list_del(&single);
}

void dev_close_many(struct list_head *head, bool unlink)
{
	struct net_device *dev, *tmp;

	/* Remove the devices that don't need to be closed */
	list_for_each_entry_safe(dev, tmp, head, close_list)
		if (!(dev->flags & IFF_UP))
			list_del_init(&dev->close_list);

	__dev_close_many(head);

	list_for_each_entry_safe(dev, tmp, head, close_list) {
		rtmsg_ifinfo(RTM_NEWLINK, dev, IFF_UP|IFF_RUNNING, GFP_KERNEL);
		call_netdevice_notifiers(NETDEV_DOWN, dev);
		if (unlink)
			list_del_init(&dev->close_list);
	}
}
EXPORT_SYMBOL(dev_close_many);

/**
 *	dev_close - shutdown an interface.
 *	@dev: device to shutdown
 *
 *	This function moves an active device into down state. A
 *	%NETDEV_GOING_DOWN is sent to the netdev notifier chain. The device
 *	is then deactivated and finally a %NETDEV_DOWN is sent to the notifier
 *	chain.
 */
void dev_close(struct net_device *dev)
{
	if (dev->flags & IFF_UP) {
		LIST_HEAD(single);

		list_add(&dev->close_list, &single);
		dev_close_many(&single, true);
		list_del(&single);
	}
}
EXPORT_SYMBOL(dev_close);


/**
 *	dev_disable_lro - disable Large Receive Offload on a device
 *	@dev: device
 *
 *	Disable Large Receive Offload (LRO) on a net device.  Must be
 *	called under RTNL.  This is needed if received packets may be
 *	forwarded to another interface.
 */
void dev_disable_lro(struct net_device *dev)
{
	struct net_device *lower_dev;
	struct list_head *iter;

	dev->wanted_features &= ~NETIF_F_LRO;
	netdev_update_features(dev);

	if (unlikely(dev->features & NETIF_F_LRO))
		netdev_WARN(dev, "failed to disable LRO!\n");

	netdev_for_each_lower_dev(dev, lower_dev, iter)
		dev_disable_lro(lower_dev);
}
EXPORT_SYMBOL(dev_disable_lro);

/**
 *	dev_disable_gro_hw - disable HW Generic Receive Offload on a device
 *	@dev: device
 *
 *	Disable HW Generic Receive Offload (GRO_HW) on a net device.  Must be
 *	called under RTNL.  This is needed if Generic XDP is installed on
 *	the device.
 */
static void dev_disable_gro_hw(struct net_device *dev)
{
	dev->wanted_features &= ~NETIF_F_GRO_HW;
	netdev_update_features(dev);

	if (unlikely(dev->features & NETIF_F_GRO_HW))
		netdev_WARN(dev, "failed to disable GRO_HW!\n");
}

const char *netdev_cmd_to_name(enum netdev_cmd cmd)
{
#define N(val) 						\
	case NETDEV_##val:				\
		return "NETDEV_" __stringify(val);
	switch (cmd) {
	N(UP) N(DOWN) N(REBOOT) N(CHANGE) N(REGISTER) N(UNREGISTER)
	N(CHANGEMTU) N(CHANGEADDR) N(GOING_DOWN) N(CHANGENAME) N(FEAT_CHANGE)
	N(BONDING_FAILOVER) N(PRE_UP) N(PRE_TYPE_CHANGE) N(POST_TYPE_CHANGE)
	N(POST_INIT) N(RELEASE) N(NOTIFY_PEERS) N(JOIN) N(CHANGEUPPER)
	N(RESEND_IGMP) N(PRECHANGEMTU) N(CHANGEINFODATA) N(BONDING_INFO)
	N(PRECHANGEUPPER) N(CHANGELOWERSTATE) N(UDP_TUNNEL_PUSH_INFO)
	N(UDP_TUNNEL_DROP_INFO) N(CHANGE_TX_QUEUE_LEN)
	N(CVLAN_FILTER_PUSH_INFO) N(CVLAN_FILTER_DROP_INFO)
	N(SVLAN_FILTER_PUSH_INFO) N(SVLAN_FILTER_DROP_INFO)
	N(PRE_CHANGEADDR)
	}
#undef N
	return "UNKNOWN_NETDEV_EVENT";
}
EXPORT_SYMBOL_GPL(netdev_cmd_to_name);

static int call_netdevice_notifier(struct notifier_block *nb, unsigned long val,
				   struct net_device *dev)
{
	struct netdev_notifier_info info = {
		.dev = dev,
	};

	return nb->notifier_call(nb, val, &info);
}

static int call_netdevice_register_notifiers(struct notifier_block *nb,
					     struct net_device *dev)
{
	int err;

	err = call_netdevice_notifier(nb, NETDEV_REGISTER, dev);
	err = notifier_to_errno(err);
	if (err)
		return err;

	if (!(dev->flags & IFF_UP))
		return 0;

	call_netdevice_notifier(nb, NETDEV_UP, dev);
	return 0;
}

static void call_netdevice_unregister_notifiers(struct notifier_block *nb,
						struct net_device *dev)
{
	if (dev->flags & IFF_UP) {
		call_netdevice_notifier(nb, NETDEV_GOING_DOWN,
					dev);
		call_netdevice_notifier(nb, NETDEV_DOWN, dev);
	}
	call_netdevice_notifier(nb, NETDEV_UNREGISTER, dev);
}

static int call_netdevice_register_net_notifiers(struct notifier_block *nb,
						 struct net *net)
{
	struct net_device *dev;
	int err;

	for_each_netdev(net, dev) {
		err = call_netdevice_register_notifiers(nb, dev);
		if (err)
			goto rollback;
	}
	return 0;

rollback:
	for_each_netdev_continue_reverse(net, dev)
		call_netdevice_unregister_notifiers(nb, dev);
	return err;
}

static void call_netdevice_unregister_net_notifiers(struct notifier_block *nb,
						    struct net *net)
{
	struct net_device *dev;

	for_each_netdev(net, dev)
		call_netdevice_unregister_notifiers(nb, dev);
}

static int dev_boot_phase = 1;

/**
 * register_netdevice_notifier - register a network notifier block
 * @nb: notifier
 *
 * Register a notifier to be called when network device events occur.
 * The notifier passed is linked into the kernel structures and must
 * not be reused until it has been unregistered. A negative errno code
 * is returned on a failure.
 *
 * When registered all registration and up events are replayed
 * to the new notifier to allow device to have a race free
 * view of the network device list.
 */
//注册netdev的通知回调
int register_netdevice_notifier(struct notifier_block *nb)
{
	struct net *net;
	int err;

	/* Close race with setup_net() and cleanup_net() */
	down_write(&pernet_ops_rwsem);
	rtnl_lock();
	//完成通知块的添加
	err = raw_notifier_chain_register(&netdev_chain, nb);
	if (err)
		goto unlock;
	if (dev_boot_phase)
		goto unlock;
	//注册通知函数，
	//先针对nb通知所有net下所有dev的，netdev_register事件,如果接口是up,则再通知netdev_up事件
	for_each_net(net) {
		//如果设备处于up状态，则通知netdev_up事件
		err = call_netdevice_register_net_notifiers(nb, net);
		if (err)
			goto rollback;
	}

unlock:
	rtnl_unlock();
	up_write(&pernet_ops_rwsem);
	return err;

rollback:
	//如果之前通知过NETDEV_UP事件，则回退时通知netdev_going_down,
	//netdev_down事件
	//否则仅通知netdev_unregister事件
	for_each_net_continue_reverse(net)
		call_netdevice_unregister_net_notifiers(nb, net);

	//如果发生过通知失败的情况，则此通知链注册失败
	raw_notifier_chain_unregister(&netdev_chain, nb);
	goto unlock;
}
EXPORT_SYMBOL(register_netdevice_notifier);

/**
 * unregister_netdevice_notifier - unregister a network notifier block
 * @nb: notifier
 *
 * Unregister a notifier previously registered by
 * register_netdevice_notifier(). The notifier is unlinked into the
 * kernel structures and may then be reused. A negative errno code
 * is returned on a failure.
 *
 * After unregistering unregister and down device events are synthesized
 * for all devices on the device list to the removed notifier to remove
 * the need for special case cleanup code.
 */

int unregister_netdevice_notifier(struct notifier_block *nb)
{
	struct net *net;
	int err;

	/* Close race with setup_net() and cleanup_net() */
	down_write(&pernet_ops_rwsem);
	rtnl_lock();
	err = raw_notifier_chain_unregister(&netdev_chain, nb);
	if (err)
		goto unlock;

	for_each_net(net)
		call_netdevice_unregister_net_notifiers(nb, net);

unlock:
	rtnl_unlock();
	up_write(&pernet_ops_rwsem);
	return err;
}
EXPORT_SYMBOL(unregister_netdevice_notifier);

static int __register_netdevice_notifier_net(struct net *net,
					     struct notifier_block *nb,
					     bool ignore_call_fail)
{
	int err;

	err = raw_notifier_chain_register(&net->netdev_chain, nb);
	if (err)
		return err;
	if (dev_boot_phase)
		return 0;

	err = call_netdevice_register_net_notifiers(nb, net);
	if (err && !ignore_call_fail)
		goto chain_unregister;

	return 0;

chain_unregister:
	raw_notifier_chain_unregister(&net->netdev_chain, nb);
	return err;
}

static int __unregister_netdevice_notifier_net(struct net *net,
					       struct notifier_block *nb)
{
	int err;

	err = raw_notifier_chain_unregister(&net->netdev_chain, nb);
	if (err)
		return err;

	call_netdevice_unregister_net_notifiers(nb, net);
	return 0;
}

/**
 * register_netdevice_notifier_net - register a per-netns network notifier block
 * @net: network namespace
 * @nb: notifier
 *
 * Register a notifier to be called when network device events occur.
 * The notifier passed is linked into the kernel structures and must
 * not be reused until it has been unregistered. A negative errno code
 * is returned on a failure.
 *
 * When registered all registration and up events are replayed
 * to the new notifier to allow device to have a race free
 * view of the network device list.
 */

int register_netdevice_notifier_net(struct net *net, struct notifier_block *nb)
{
	int err;

	rtnl_lock();
	err = __register_netdevice_notifier_net(net, nb, false);
	rtnl_unlock();
	return err;
}
EXPORT_SYMBOL(register_netdevice_notifier_net);

/**
 * unregister_netdevice_notifier_net - unregister a per-netns
 *                                     network notifier block
 * @net: network namespace
 * @nb: notifier
 *
 * Unregister a notifier previously registered by
 * register_netdevice_notifier(). The notifier is unlinked into the
 * kernel structures and may then be reused. A negative errno code
 * is returned on a failure.
 *
 * After unregistering unregister and down device events are synthesized
 * for all devices on the device list to the removed notifier to remove
 * the need for special case cleanup code.
 */

int unregister_netdevice_notifier_net(struct net *net,
				      struct notifier_block *nb)
{
	int err;

	rtnl_lock();
	err = __unregister_netdevice_notifier_net(net, nb);
	rtnl_unlock();
	return err;
}
EXPORT_SYMBOL(unregister_netdevice_notifier_net);

int register_netdevice_notifier_dev_net(struct net_device *dev,
					struct notifier_block *nb,
					struct netdev_net_notifier *nn)
{
	int err;

	rtnl_lock();
	err = __register_netdevice_notifier_net(dev_net(dev), nb, false);
	if (!err) {
		nn->nb = nb;
		list_add(&nn->list, &dev->net_notifier_list);
	}
	rtnl_unlock();
	return err;
}
EXPORT_SYMBOL(register_netdevice_notifier_dev_net);

int unregister_netdevice_notifier_dev_net(struct net_device *dev,
					  struct notifier_block *nb,
					  struct netdev_net_notifier *nn)
{
	int err;

	rtnl_lock();
	list_del(&nn->list);
	err = __unregister_netdevice_notifier_net(dev_net(dev), nb);
	rtnl_unlock();
	return err;
}
EXPORT_SYMBOL(unregister_netdevice_notifier_dev_net);

static void move_netdevice_notifiers_dev_net(struct net_device *dev,
					     struct net *net)
{
	struct netdev_net_notifier *nn;

	list_for_each_entry(nn, &dev->net_notifier_list, list) {
		__unregister_netdevice_notifier_net(dev_net(dev), nn->nb);
		__register_netdevice_notifier_net(net, nn->nb, true);
	}
}

/**
 *	call_netdevice_notifiers_info - call all network notifier blocks
 *	@val: value passed unmodified to notifier function
 *	@info: notifier information data
 *
 *	Call all network notifier blocks.  Parameters and return value
 *	are as for raw_notifier_call_chain().
 */

static int call_netdevice_notifiers_info(unsigned long val,
					 struct netdev_notifier_info *info)
{
	struct net *net = dev_net(info->dev);
	int ret;

	ASSERT_RTNL();

	/* Run per-netns notifier block chain first, then run the global one.
	 * Hopefully, one day, the global one is going to be removed after
	 * all notifier block registrators get converted to be per-netns.
	 */
	ret = raw_notifier_call_chain(&net->netdev_chain, val, info);
	if (ret & NOTIFY_STOP_MASK)
		return ret;
	return raw_notifier_call_chain(&netdev_chain, val, info);
}

static int call_netdevice_notifiers_extack(unsigned long val,
					   struct net_device *dev,
					   struct netlink_ext_ack *extack)
{
	struct netdev_notifier_info info = {
		.dev = dev,
		.extack = extack,
	};

	return call_netdevice_notifiers_info(val, &info);
}

/**
 *	call_netdevice_notifiers - call all network notifier blocks
 *      @val: value passed unmodified to notifier function
 *      @dev: net_device pointer passed unmodified to notifier function
 *
 *	Call all network notifier blocks.  Parameters and return value
 *	are as for raw_notifier_call_chain().
 */
//通知dev的val事件
int call_netdevice_notifiers(unsigned long val, struct net_device *dev)
{
	return call_netdevice_notifiers_extack(val, dev, NULL);
}
EXPORT_SYMBOL(call_netdevice_notifiers);

/**
 *	call_netdevice_notifiers_mtu - call all network notifier blocks
 *	@val: value passed unmodified to notifier function
 *	@dev: net_device pointer passed unmodified to notifier function
 *	@arg: additional u32 argument passed to the notifier function
 *
 *	Call all network notifier blocks.  Parameters and return value
 *	are as for raw_notifier_call_chain().
 */
static int call_netdevice_notifiers_mtu(unsigned long val,
					struct net_device *dev, u32 arg)
{
	struct netdev_notifier_info_ext info = {
		.info.dev = dev,
		.ext.mtu = arg,
	};

	BUILD_BUG_ON(offsetof(struct netdev_notifier_info_ext, info) != 0);

	return call_netdevice_notifiers_info(val, &info.info);
}

#ifdef CONFIG_NET_INGRESS
static DEFINE_STATIC_KEY_FALSE(ingress_needed_key);

void net_inc_ingress_queue(void)
{
	static_branch_inc(&ingress_needed_key);
}
EXPORT_SYMBOL_GPL(net_inc_ingress_queue);

void net_dec_ingress_queue(void)
{
	static_branch_dec(&ingress_needed_key);
}
EXPORT_SYMBOL_GPL(net_dec_ingress_queue);
#endif

#ifdef CONFIG_NET_EGRESS
static DEFINE_STATIC_KEY_FALSE(egress_needed_key);

void net_inc_egress_queue(void)
{
	static_branch_inc(&egress_needed_key);
}
EXPORT_SYMBOL_GPL(net_inc_egress_queue);

void net_dec_egress_queue(void)
{
	static_branch_dec(&egress_needed_key);
}
EXPORT_SYMBOL_GPL(net_dec_egress_queue);
#endif

static DEFINE_STATIC_KEY_FALSE(netstamp_needed_key);
#ifdef CONFIG_JUMP_LABEL
static atomic_t netstamp_needed_deferred;
static atomic_t netstamp_wanted;
static void netstamp_clear(struct work_struct *work)
{
	int deferred = atomic_xchg(&netstamp_needed_deferred, 0);
	int wanted;

	wanted = atomic_add_return(deferred, &netstamp_wanted);
	if (wanted > 0)
		static_branch_enable(&netstamp_needed_key);
	else
		static_branch_disable(&netstamp_needed_key);
}
static DECLARE_WORK(netstamp_work, netstamp_clear);
#endif

void net_enable_timestamp(void)
{
#ifdef CONFIG_JUMP_LABEL
	int wanted;

	while (1) {
		wanted = atomic_read(&netstamp_wanted);
		if (wanted <= 0)
			break;
		if (atomic_cmpxchg(&netstamp_wanted, wanted, wanted + 1) == wanted)
			return;
	}
	atomic_inc(&netstamp_needed_deferred);
	schedule_work(&netstamp_work);
#else
	static_branch_inc(&netstamp_needed_key);
#endif
}
EXPORT_SYMBOL(net_enable_timestamp);

void net_disable_timestamp(void)
{
#ifdef CONFIG_JUMP_LABEL
	int wanted;

	while (1) {
		wanted = atomic_read(&netstamp_wanted);
		if (wanted <= 1)
			break;
		if (atomic_cmpxchg(&netstamp_wanted, wanted, wanted - 1) == wanted)
			return;
	}
	atomic_dec(&netstamp_needed_deferred);
	schedule_work(&netstamp_work);
#else
	static_branch_dec(&netstamp_needed_key);
#endif
}
EXPORT_SYMBOL(net_disable_timestamp);

static inline void net_timestamp_set(struct sk_buff *skb)
{
	skb->tstamp = 0;
	if (static_branch_unlikely(&netstamp_needed_key))
		__net_timestamp(skb);
}

#define net_timestamp_check(COND, SKB)				\
	if (static_branch_unlikely(&netstamp_needed_key)) {	\
		if ((COND) && !(SKB)->tstamp)			\
			__net_timestamp(SKB);			\
	}							\

bool is_skb_forwardable(const struct net_device *dev, const struct sk_buff *skb)
{
	unsigned int len;

	if (!(dev->flags & IFF_UP))
		return false;

	len = dev->mtu + dev->hard_header_len + VLAN_HLEN;
	if (skb->len <= len)
		return true;

	/* if TSO is enabled, we don't care about the length as the packet
	 * could be forwarded without being segmented before
	 */
	if (skb_is_gso(skb))
		return true;

	return false;
}
EXPORT_SYMBOL_GPL(is_skb_forwardable);

int __dev_forward_skb(struct net_device *dev, struct sk_buff *skb)
{
	int ret = ____dev_forward_skb(dev, skb);

	if (likely(!ret)) {
		//变更skb所属的dev设备
		skb->protocol = eth_type_trans(skb, dev);
		skb_postpull_rcsum(skb, eth_hdr(skb), ETH_HLEN);
	}

	return ret;
}
EXPORT_SYMBOL_GPL(__dev_forward_skb);

/**
 * dev_forward_skb - loopback an skb to another netif
 *
 * @dev: destination network device
 * @skb: buffer to forward
 *
 * return values:
 *	NET_RX_SUCCESS	(no congestion)
 *	NET_RX_DROP     (packet was dropped, but freed)
 *
 * dev_forward_skb can be used for injecting an skb from the
 * start_xmit function of one device into the receive queue
 * of another device.
 *
 * The receiving device may be in another namespace, so
 * we have to clear all information in the skb that could
 * impact namespace isolation.
 */
int dev_forward_skb(struct net_device *dev, struct sk_buff *skb)
{
	//发送给dev，实际上是dev收到报文
	return __dev_forward_skb(dev, skb) ?: netif_rx_internal(skb);
}
EXPORT_SYMBOL_GPL(dev_forward_skb);

//通过Func直接处理skb
static inline int deliver_skb(struct sk_buff *skb,
			      struct packet_type *pt_prev,
			      struct net_device *orig_dev)
{
	if (unlikely(skb_orphan_frags_rx(skb, GFP_ATOMIC)))
		return -ENOMEM;
	//增加引用计数
	refcount_inc(&skb->users);
	//执行回调
	return pt_prev->func(skb, skb->dev, pt_prev, orig_dev);
}

//遍历执行ptype_list,针对每一种ptype，进行报文输送
static inline void deliver_ptype_list_skb(struct sk_buff *skb,
					  struct packet_type **pt,
					  struct net_device *orig_dev,
					  __be16 type,
					  struct list_head *ptype_list)
{
	struct packet_type *ptype, *pt_prev = *pt;

	list_for_each_entry_rcu(ptype, ptype_list, list) {
		if (ptype->type != type)
			continue;
		if (pt_prev)
			deliver_skb(skb, pt_prev, orig_dev);
		pt_prev = ptype;
	}
	*pt = pt_prev;
}

static inline bool skb_loop_sk(struct packet_type *ptype, struct sk_buff *skb)
{
	if (!ptype->af_packet_priv || !skb->sk)
		return false;

	if (ptype->id_match)
		return ptype->id_match(ptype, skb->sk);
	else if ((struct sock *)ptype->af_packet_priv == skb->sk)
		return true;

	return false;
}

/**
 * dev_nit_active - return true if any network interface taps are in use
 *
 * @dev: network device to check for the presence of taps
 */
bool dev_nit_active(struct net_device *dev)
{
	return !list_empty(&ptype_all) || !list_empty(&dev->ptype_all);
}
EXPORT_SYMBOL_GPL(dev_nit_active);

/*
 *	Support routine. Sends outgoing frames to any network
 *	taps currently in use.
 */
//向所有ptype_all发送此报文
void dev_queue_xmit_nit(struct sk_buff *skb, struct net_device *dev)
{
	struct packet_type *ptype;
	struct sk_buff *skb2 = NULL;
	struct packet_type *pt_prev = NULL;
	struct list_head *ptype_list = &ptype_all;

	rcu_read_lock();
again:
    //遍历ptype_list中给出的所有entry
	list_for_each_entry_rcu(ptype, ptype_list, list) {
	    //如果需要忽略tx方向，则忽略此ptype
		if (ptype->ignore_outgoing)
			continue;

		/* Never send packets back to the socket
		 * they originated from - MvS (miquels@drinkel.ow.org)
		 */
		//防止自发自收
		if (skb_loop_sk(ptype, skb))
			continue;

		//调用deliver函数，完成报文送达
		if (pt_prev) {
			deliver_skb(skb2, pt_prev, skb->dev);
			pt_prev = ptype;
			continue;
		}

		/* need to clone skb, done only once */
		//需要向pt_prev投递，先clone报文
		skb2 = skb_clone(skb, GFP_ATOMIC);
		if (!skb2)
			goto out_unlock;

		net_timestamp_set(skb2);

		/* skb->nh should be correctly
		 * set by sender, so that the second statement is
		 * just protection against buggy protocols.
		 */
		skb_reset_mac_header(skb2);

		if (skb_network_header(skb2) < skb2->data ||
		    skb_network_header(skb2) > skb_tail_pointer(skb2)) {
			net_crit_ratelimited("protocol %04x is buggy, dev %s\n",
					     ntohs(skb2->protocol),
					     dev->name);
			skb_reset_network_header(skb2);
		}

		skb2->transport_header = skb2->network_header;
		skb2->pkt_type = PACKET_OUTGOING;
		pt_prev = ptype;
	}

	//上面处理的是ptype_all,现在开始处理dev->ptype_all
	if (ptype_list == &ptype_all) {
		ptype_list = &dev->ptype_all;
		goto again;
	}
out_unlock:
	if (pt_prev) {
		if (!skb_orphan_frags_rx(skb2, GFP_ATOMIC))
			pt_prev->func(skb2, skb->dev, pt_prev, skb->dev);
		else
			kfree_skb(skb2);
	}
	rcu_read_unlock();
}
EXPORT_SYMBOL_GPL(dev_queue_xmit_nit);

/**
 * netif_setup_tc - Handle tc mappings on real_num_tx_queues change
 * @dev: Network device
 * @txq: number of queues available
 *
 * If real_num_tx_queues is changed the tc mappings may no longer be
 * valid. To resolve this verify the tc mapping remains valid and if
 * not NULL the mapping. With no priorities mapping to this
 * offset/count pair it will no longer be used. In the worst case TC0
 * is invalid nothing can be done so disable priority mappings. If is
 * expected that drivers will fix this mapping if they can before
 * calling netif_set_real_num_tx_queues.
 */
static void netif_setup_tc(struct net_device *dev, unsigned int txq)
{
	int i;
	struct netdev_tc_txq *tc = &dev->tc_to_txq[0];

	/* If TC0 is invalidated disable TC mapping */
	if (tc->offset + tc->count > txq) {
		pr_warn("Number of in use tx queues changed invalidating tc mappings. Priority traffic classification disabled!\n");
		dev->num_tc = 0;
		return;
	}

	/* Invalidated prio to tc mappings set to TC0 */
	for (i = 1; i < TC_BITMASK + 1; i++) {
		int q = netdev_get_prio_tc_map(dev, i);

		tc = &dev->tc_to_txq[q];
		if (tc->offset + tc->count > txq) {
			pr_warn("Number of in use tx queues changed. Priority %i to tc mapping %i is no longer valid. Setting map to 0\n",
				i, q);
			netdev_set_prio_tc_map(dev, i, 0);
		}
	}
}

int netdev_txq_to_tc(struct net_device *dev, unsigned int txq)
{
	if (dev->num_tc) {
		struct netdev_tc_txq *tc = &dev->tc_to_txq[0];
		int i;

		/* walk through the TCs and see if it falls into any of them */
		for (i = 0; i < TC_MAX_QUEUE; i++, tc++) {
			if ((txq - tc->offset) < tc->count)
				return i;
		}

		/* didn't find it, just return -1 to indicate no match */
		return -1;
	}

	return 0;
}
EXPORT_SYMBOL(netdev_txq_to_tc);

#ifdef CONFIG_XPS
struct static_key xps_needed __read_mostly;
EXPORT_SYMBOL(xps_needed);
struct static_key xps_rxqs_needed __read_mostly;
EXPORT_SYMBOL(xps_rxqs_needed);
static DEFINE_MUTEX(xps_map_mutex);
#define xmap_dereference(P)		\
	rcu_dereference_protected((P), lockdep_is_held(&xps_map_mutex))

static bool remove_xps_queue(struct xps_dev_maps *dev_maps,
			     int tci, u16 index)
{
	struct xps_map *map = NULL;
	int pos;

	if (dev_maps)
		map = xmap_dereference(dev_maps->attr_map[tci]);
	if (!map)
		return false;

	for (pos = map->len; pos--;) {
		if (map->queues[pos] != index)
			continue;

		if (map->len > 1) {
			map->queues[pos] = map->queues[--map->len];
			break;
		}

		RCU_INIT_POINTER(dev_maps->attr_map[tci], NULL);
		kfree_rcu(map, rcu);
		return false;
	}

	return true;
}

static bool remove_xps_queue_cpu(struct net_device *dev,
				 struct xps_dev_maps *dev_maps,
				 int cpu, u16 offset, u16 count)
{
	int num_tc = dev->num_tc ? : 1;
	bool active = false;
	int tci;

	for (tci = cpu * num_tc; num_tc--; tci++) {
		int i, j;

		for (i = count, j = offset; i--; j++) {
			if (!remove_xps_queue(dev_maps, tci, j))
				break;
		}

		active |= i < 0;
	}

	return active;
}

static void reset_xps_maps(struct net_device *dev,
			   struct xps_dev_maps *dev_maps,
			   bool is_rxqs_map)
{
	if (is_rxqs_map) {
		static_key_slow_dec_cpuslocked(&xps_rxqs_needed);
		RCU_INIT_POINTER(dev->xps_rxqs_map, NULL);
	} else {
		RCU_INIT_POINTER(dev->xps_cpus_map, NULL);
	}
	static_key_slow_dec_cpuslocked(&xps_needed);
	kfree_rcu(dev_maps, rcu);
}

static void clean_xps_maps(struct net_device *dev, const unsigned long *mask,
			   struct xps_dev_maps *dev_maps, unsigned int nr_ids,
			   u16 offset, u16 count, bool is_rxqs_map)
{
	bool active = false;
	int i, j;

	for (j = -1; j = netif_attrmask_next(j, mask, nr_ids),
	     j < nr_ids;)
		active |= remove_xps_queue_cpu(dev, dev_maps, j, offset,
					       count);
	if (!active)
		reset_xps_maps(dev, dev_maps, is_rxqs_map);

	if (!is_rxqs_map) {
		for (i = offset + (count - 1); count--; i--) {
			netdev_queue_numa_node_write(
				netdev_get_tx_queue(dev, i),
				NUMA_NO_NODE);
		}
	}
}

static void netif_reset_xps_queues(struct net_device *dev, u16 offset,
				   u16 count)
{
	const unsigned long *possible_mask = NULL;
	struct xps_dev_maps *dev_maps;
	unsigned int nr_ids;

	if (!static_key_false(&xps_needed))
		return;

	cpus_read_lock();
	mutex_lock(&xps_map_mutex);

	if (static_key_false(&xps_rxqs_needed)) {
		dev_maps = xmap_dereference(dev->xps_rxqs_map);
		if (dev_maps) {
			nr_ids = dev->num_rx_queues;
			clean_xps_maps(dev, possible_mask, dev_maps, nr_ids,
				       offset, count, true);
		}
	}

	dev_maps = xmap_dereference(dev->xps_cpus_map);
	if (!dev_maps)
		goto out_no_maps;

	if (num_possible_cpus() > 1)
		possible_mask = cpumask_bits(cpu_possible_mask);
	nr_ids = nr_cpu_ids;
	clean_xps_maps(dev, possible_mask, dev_maps, nr_ids, offset, count,
		       false);

out_no_maps:
	mutex_unlock(&xps_map_mutex);
	cpus_read_unlock();
}

static void netif_reset_xps_queues_gt(struct net_device *dev, u16 index)
{
	netif_reset_xps_queues(dev, index, dev->num_tx_queues - index);
}

static struct xps_map *expand_xps_map(struct xps_map *map, int attr_index,
				      u16 index, bool is_rxqs_map)
{
	struct xps_map *new_map;
	int alloc_len = XPS_MIN_MAP_ALLOC;
	int i, pos;

	for (pos = 0; map && pos < map->len; pos++) {
		if (map->queues[pos] != index)
			continue;
		return map;
	}

	/* Need to add tx-queue to this CPU's/rx-queue's existing map */
	if (map) {
		if (pos < map->alloc_len)
			return map;

		alloc_len = map->alloc_len * 2;
	}

	/* Need to allocate new map to store tx-queue on this CPU's/rx-queue's
	 *  map
	 */
	if (is_rxqs_map)
		new_map = kzalloc(XPS_MAP_SIZE(alloc_len), GFP_KERNEL);
	else
		new_map = kzalloc_node(XPS_MAP_SIZE(alloc_len), GFP_KERNEL,
				       cpu_to_node(attr_index));
	if (!new_map)
		return NULL;

	for (i = 0; i < pos; i++)
		new_map->queues[i] = map->queues[i];
	new_map->alloc_len = alloc_len;
	new_map->len = pos;

	return new_map;
}

/* Must be called under cpus_read_lock */
int __netif_set_xps_queue(struct net_device *dev, const unsigned long *mask,
			  u16 index, bool is_rxqs_map)
{
	const unsigned long *online_mask = NULL, *possible_mask = NULL;
	struct xps_dev_maps *dev_maps, *new_dev_maps = NULL;
	int i, j, tci, numa_node_id = -2;
	int maps_sz, num_tc = 1, tc = 0;
	struct xps_map *map, *new_map;
	bool active = false;
	unsigned int nr_ids;

	if (dev->num_tc) {
		/* Do not allow XPS on subordinate device directly */
		num_tc = dev->num_tc;
		if (num_tc < 0)
			return -EINVAL;

		/* If queue belongs to subordinate dev use its map */
		dev = netdev_get_tx_queue(dev, index)->sb_dev ? : dev;

		tc = netdev_txq_to_tc(dev, index);
		if (tc < 0)
			return -EINVAL;
	}

	mutex_lock(&xps_map_mutex);
	if (is_rxqs_map) {
		maps_sz = XPS_RXQ_DEV_MAPS_SIZE(num_tc, dev->num_rx_queues);
		dev_maps = xmap_dereference(dev->xps_rxqs_map);
		nr_ids = dev->num_rx_queues;
	} else {
		maps_sz = XPS_CPU_DEV_MAPS_SIZE(num_tc);
		if (num_possible_cpus() > 1) {
			online_mask = cpumask_bits(cpu_online_mask);
			possible_mask = cpumask_bits(cpu_possible_mask);
		}
		dev_maps = xmap_dereference(dev->xps_cpus_map);
		nr_ids = nr_cpu_ids;
	}

	if (maps_sz < L1_CACHE_BYTES)
		maps_sz = L1_CACHE_BYTES;

	/* allocate memory for queue storage */
	for (j = -1; j = netif_attrmask_next_and(j, online_mask, mask, nr_ids),
	     j < nr_ids;) {
		if (!new_dev_maps)
			new_dev_maps = kzalloc(maps_sz, GFP_KERNEL);
		if (!new_dev_maps) {
			mutex_unlock(&xps_map_mutex);
			return -ENOMEM;
		}

		tci = j * num_tc + tc;
		map = dev_maps ? xmap_dereference(dev_maps->attr_map[tci]) :
				 NULL;

		map = expand_xps_map(map, j, index, is_rxqs_map);
		if (!map)
			goto error;

		RCU_INIT_POINTER(new_dev_maps->attr_map[tci], map);
	}

	if (!new_dev_maps)
		goto out_no_new_maps;

	if (!dev_maps) {
		/* Increment static keys at most once per type */
		static_key_slow_inc_cpuslocked(&xps_needed);
		if (is_rxqs_map)
			static_key_slow_inc_cpuslocked(&xps_rxqs_needed);
	}

	for (j = -1; j = netif_attrmask_next(j, possible_mask, nr_ids),
	     j < nr_ids;) {
		/* copy maps belonging to foreign traffic classes */
		for (i = tc, tci = j * num_tc; dev_maps && i--; tci++) {
			/* fill in the new device map from the old device map */
			map = xmap_dereference(dev_maps->attr_map[tci]);
			RCU_INIT_POINTER(new_dev_maps->attr_map[tci], map);
		}

		/* We need to explicitly update tci as prevous loop
		 * could break out early if dev_maps is NULL.
		 */
		tci = j * num_tc + tc;

		if (netif_attr_test_mask(j, mask, nr_ids) &&
		    netif_attr_test_online(j, online_mask, nr_ids)) {
			/* add tx-queue to CPU/rx-queue maps */
			int pos = 0;

			map = xmap_dereference(new_dev_maps->attr_map[tci]);
			while ((pos < map->len) && (map->queues[pos] != index))
				pos++;

			if (pos == map->len)
				map->queues[map->len++] = index;
#ifdef CONFIG_NUMA
			if (!is_rxqs_map) {
				if (numa_node_id == -2)
					numa_node_id = cpu_to_node(j);
				else if (numa_node_id != cpu_to_node(j))
					numa_node_id = -1;
			}
#endif
		} else if (dev_maps) {
			/* fill in the new device map from the old device map */
			map = xmap_dereference(dev_maps->attr_map[tci]);
			RCU_INIT_POINTER(new_dev_maps->attr_map[tci], map);
		}

		/* copy maps belonging to foreign traffic classes */
		for (i = num_tc - tc, tci++; dev_maps && --i; tci++) {
			/* fill in the new device map from the old device map */
			map = xmap_dereference(dev_maps->attr_map[tci]);
			RCU_INIT_POINTER(new_dev_maps->attr_map[tci], map);
		}
	}

	if (is_rxqs_map)
		rcu_assign_pointer(dev->xps_rxqs_map, new_dev_maps);
	else
		rcu_assign_pointer(dev->xps_cpus_map, new_dev_maps);

	/* Cleanup old maps */
	if (!dev_maps)
		goto out_no_old_maps;

	for (j = -1; j = netif_attrmask_next(j, possible_mask, nr_ids),
	     j < nr_ids;) {
		for (i = num_tc, tci = j * num_tc; i--; tci++) {
			new_map = xmap_dereference(new_dev_maps->attr_map[tci]);
			map = xmap_dereference(dev_maps->attr_map[tci]);
			if (map && map != new_map)
				kfree_rcu(map, rcu);
		}
	}

	kfree_rcu(dev_maps, rcu);

out_no_old_maps:
	dev_maps = new_dev_maps;
	active = true;

out_no_new_maps:
	if (!is_rxqs_map) {
		/* update Tx queue numa node */
		netdev_queue_numa_node_write(netdev_get_tx_queue(dev, index),
					     (numa_node_id >= 0) ?
					     numa_node_id : NUMA_NO_NODE);
	}

	if (!dev_maps)
		goto out_no_maps;

	/* removes tx-queue from unused CPUs/rx-queues */
	for (j = -1; j = netif_attrmask_next(j, possible_mask, nr_ids),
	     j < nr_ids;) {
		for (i = tc, tci = j * num_tc; i--; tci++)
			active |= remove_xps_queue(dev_maps, tci, index);
		if (!netif_attr_test_mask(j, mask, nr_ids) ||
		    !netif_attr_test_online(j, online_mask, nr_ids))
			active |= remove_xps_queue(dev_maps, tci, index);
		for (i = num_tc - tc, tci++; --i; tci++)
			active |= remove_xps_queue(dev_maps, tci, index);
	}

	/* free map if not active */
	if (!active)
		reset_xps_maps(dev, dev_maps, is_rxqs_map);

out_no_maps:
	mutex_unlock(&xps_map_mutex);

	return 0;
error:
	/* remove any maps that we added */
	for (j = -1; j = netif_attrmask_next(j, possible_mask, nr_ids),
	     j < nr_ids;) {
		for (i = num_tc, tci = j * num_tc; i--; tci++) {
			new_map = xmap_dereference(new_dev_maps->attr_map[tci]);
			map = dev_maps ?
			      xmap_dereference(dev_maps->attr_map[tci]) :
			      NULL;
			if (new_map && new_map != map)
				kfree(new_map);
		}
	}

	mutex_unlock(&xps_map_mutex);

	kfree(new_dev_maps);
	return -ENOMEM;
}
EXPORT_SYMBOL_GPL(__netif_set_xps_queue);

int netif_set_xps_queue(struct net_device *dev, const struct cpumask *mask,
			u16 index)
{
	int ret;

	cpus_read_lock();
	ret =  __netif_set_xps_queue(dev, cpumask_bits(mask), index, false);
	cpus_read_unlock();

	return ret;
}
EXPORT_SYMBOL(netif_set_xps_queue);

#endif
static void netdev_unbind_all_sb_channels(struct net_device *dev)
{
	struct netdev_queue *txq = &dev->_tx[dev->num_tx_queues];

	/* Unbind any subordinate channels */
	while (txq-- != &dev->_tx[0]) {
		if (txq->sb_dev)
			netdev_unbind_sb_channel(dev, txq->sb_dev);
	}
}

void netdev_reset_tc(struct net_device *dev)
{
#ifdef CONFIG_XPS
	netif_reset_xps_queues_gt(dev, 0);
#endif
	netdev_unbind_all_sb_channels(dev);

	/* Reset TC configuration of device */
	dev->num_tc = 0;
	memset(dev->tc_to_txq, 0, sizeof(dev->tc_to_txq));
	memset(dev->prio_tc_map, 0, sizeof(dev->prio_tc_map));
}
EXPORT_SYMBOL(netdev_reset_tc);

int netdev_set_tc_queue(struct net_device *dev, u8 tc, u16 count, u16 offset)
{
	if (tc >= dev->num_tc)
		return -EINVAL;

#ifdef CONFIG_XPS
	netif_reset_xps_queues(dev, offset, count);
#endif
	dev->tc_to_txq[tc].count = count;
	dev->tc_to_txq[tc].offset = offset;
	return 0;
}
EXPORT_SYMBOL(netdev_set_tc_queue);

int netdev_set_num_tc(struct net_device *dev, u8 num_tc)
{
	if (num_tc > TC_MAX_QUEUE)
		return -EINVAL;

#ifdef CONFIG_XPS
	netif_reset_xps_queues_gt(dev, 0);
#endif
	netdev_unbind_all_sb_channels(dev);

	dev->num_tc = num_tc;
	return 0;
}
EXPORT_SYMBOL(netdev_set_num_tc);

void netdev_unbind_sb_channel(struct net_device *dev,
			      struct net_device *sb_dev)
{
	struct netdev_queue *txq = &dev->_tx[dev->num_tx_queues];

#ifdef CONFIG_XPS
	netif_reset_xps_queues_gt(sb_dev, 0);
#endif
	memset(sb_dev->tc_to_txq, 0, sizeof(sb_dev->tc_to_txq));
	memset(sb_dev->prio_tc_map, 0, sizeof(sb_dev->prio_tc_map));

	while (txq-- != &dev->_tx[0]) {
		if (txq->sb_dev == sb_dev)
			txq->sb_dev = NULL;
	}
}
EXPORT_SYMBOL(netdev_unbind_sb_channel);

int netdev_bind_sb_channel_queue(struct net_device *dev,
				 struct net_device *sb_dev,
				 u8 tc, u16 count, u16 offset)
{
	/* Make certain the sb_dev and dev are already configured */
	if (sb_dev->num_tc >= 0 || tc >= dev->num_tc)
		return -EINVAL;

	/* We cannot hand out queues we don't have */
	if ((offset + count) > dev->real_num_tx_queues)
		return -EINVAL;

	/* Record the mapping */
	sb_dev->tc_to_txq[tc].count = count;
	sb_dev->tc_to_txq[tc].offset = offset;

	/* Provide a way for Tx queue to find the tc_to_txq map or
	 * XPS map for itself.
	 */
	while (count--)
		netdev_get_tx_queue(dev, count + offset)->sb_dev = sb_dev;

	return 0;
}
EXPORT_SYMBOL(netdev_bind_sb_channel_queue);

int netdev_set_sb_channel(struct net_device *dev, u16 channel)
{
	/* Do not use a multiqueue device to represent a subordinate channel */
	if (netif_is_multiqueue(dev))
		return -ENODEV;

	/* We allow channels 1 - 32767 to be used for subordinate channels.
	 * Channel 0 is meant to be "native" mode and used only to represent
	 * the main root device. We allow writing 0 to reset the device back
	 * to normal mode after being used as a subordinate channel.
	 */
	if (channel > S16_MAX)
		return -EINVAL;

	dev->num_tc = -channel;

	return 0;
}
EXPORT_SYMBOL(netdev_set_sb_channel);

/*
 * Routine to help set real_num_tx_queues. To avoid skbs mapped to queues
 * greater than real_num_tx_queues stale skbs on the qdisc must be flushed.
 */
int netif_set_real_num_tx_queues(struct net_device *dev, unsigned int txq)
{
	bool disabling;
	int rc;

	disabling = txq < dev->real_num_tx_queues;

	if (txq < 1 || txq > dev->num_tx_queues)
		return -EINVAL;

	if (dev->reg_state == NETREG_REGISTERED ||
	    dev->reg_state == NETREG_UNREGISTERING) {
		ASSERT_RTNL();

		rc = netdev_queue_update_kobjects(dev, dev->real_num_tx_queues,
						  txq);
		if (rc)
			return rc;

		if (dev->num_tc)
			netif_setup_tc(dev, txq);

		dev->real_num_tx_queues = txq;

		if (disabling) {
			synchronize_net();
			qdisc_reset_all_tx_gt(dev, txq);
#ifdef CONFIG_XPS
			netif_reset_xps_queues_gt(dev, txq);
#endif
		}
	} else {
		dev->real_num_tx_queues = txq;
	}

	return 0;
}
EXPORT_SYMBOL(netif_set_real_num_tx_queues);

#ifdef CONFIG_SYSFS
/**
 *	netif_set_real_num_rx_queues - set actual number of RX queues used
 *	@dev: Network device
 *	@rxq: Actual number of RX queues
 *
 *	This must be called either with the rtnl_lock held or before
 *	registration of the net device.  Returns 0 on success, or a
 *	negative error code.  If called before registration, it always
 *	succeeds.
 */
int netif_set_real_num_rx_queues(struct net_device *dev, unsigned int rxq)
{
	int rc;

	if (rxq < 1 || rxq > dev->num_rx_queues)
		return -EINVAL;

	if (dev->reg_state == NETREG_REGISTERED) {
		ASSERT_RTNL();

		rc = net_rx_queue_update_kobjects(dev, dev->real_num_rx_queues,
						  rxq);
		if (rc)
			return rc;
	}

	dev->real_num_rx_queues = rxq;
	return 0;
}
EXPORT_SYMBOL(netif_set_real_num_rx_queues);
#endif

/**
 * netif_get_num_default_rss_queues - default number of RSS queues
 *
 * This routine should set an upper limit on the number of RSS queues
 * used by default by multiqueue devices.
 */
int netif_get_num_default_rss_queues(void)
{
	return is_kdump_kernel() ?
		1 : min_t(int, DEFAULT_MAX_NUM_RSS_QUEUES, num_online_cpus());
}
EXPORT_SYMBOL(netif_get_num_default_rss_queues);

static void __netif_reschedule(struct Qdisc *q)
{
	struct softnet_data *sd;
	unsigned long flags;

	local_irq_save(flags);
	sd = this_cpu_ptr(&softnet_data);
	q->next_sched = NULL;
	*sd->output_queue_tailp = q;
	sd->output_queue_tailp = &q->next_sched;
	raise_softirq_irqoff(NET_TX_SOFTIRQ);//触发tx软中断
	local_irq_restore(flags);
}

void __netif_schedule(struct Qdisc *q)
{
	if (!test_and_set_bit(__QDISC_STATE_SCHED, &q->state))
		__netif_reschedule(q);
}
EXPORT_SYMBOL(__netif_schedule);

struct dev_kfree_skb_cb {
	enum skb_free_reason reason;
};

static struct dev_kfree_skb_cb *get_kfree_skb_cb(const struct sk_buff *skb)
{
	return (struct dev_kfree_skb_cb *)skb->cb;
}

void netif_schedule_queue(struct netdev_queue *txq)
{
	rcu_read_lock();
	if (!netif_xmit_stopped(txq)) {
		struct Qdisc *q = rcu_dereference(txq->qdisc);

		__netif_schedule(q);
	}
	rcu_read_unlock();
}
EXPORT_SYMBOL(netif_schedule_queue);

void netif_tx_wake_queue(struct netdev_queue *dev_queue)
{
    //清除掉队列上的stop标记，并尝试调度tx软中断
	if (test_and_clear_bit(__QUEUE_STATE_DRV_XOFF, &dev_queue->state)) {
		struct Qdisc *q;

		rcu_read_lock();
		q = rcu_dereference(dev_queue->qdisc);
		__netif_schedule(q);
		rcu_read_unlock();
	}
}
EXPORT_SYMBOL(netif_tx_wake_queue);

void __dev_kfree_skb_irq(struct sk_buff *skb, enum skb_free_reason reason)
{
	unsigned long flags;

	if (unlikely(!skb))
		return;

	if (likely(refcount_read(&skb->users) == 1)) {
		smp_rmb();
		refcount_set(&skb->users, 0);
	} else if (likely(!refcount_dec_and_test(&skb->users))) {
		return;
	}
	get_kfree_skb_cb(skb)->reason = reason;
	local_irq_save(flags);
	skb->next = __this_cpu_read(softnet_data.completion_queue);
	__this_cpu_write(softnet_data.completion_queue, skb);
	raise_softirq_irqoff(NET_TX_SOFTIRQ);
	local_irq_restore(flags);
}
EXPORT_SYMBOL(__dev_kfree_skb_irq);

void __dev_kfree_skb_any(struct sk_buff *skb, enum skb_free_reason reason)
{
	if (in_irq() || irqs_disabled())
		__dev_kfree_skb_irq(skb, reason);
	else
		dev_kfree_skb(skb);
}
EXPORT_SYMBOL(__dev_kfree_skb_any);


/**
 * netif_device_detach - mark device as removed
 * @dev: network device
 *
 * Mark device as removed from system and therefore no longer available.
 */
void netif_device_detach(struct net_device *dev)
{
	if (test_and_clear_bit(__LINK_STATE_PRESENT, &dev->state) &&
	    netif_running(dev)) {
		netif_tx_stop_all_queues(dev);
	}
}
EXPORT_SYMBOL(netif_device_detach);

/**
 * netif_device_attach - mark device as attached
 * @dev: network device
 *
 * Mark device as attached from system and restart if needed.
 */
void netif_device_attach(struct net_device *dev)
{
	if (!test_and_set_bit(__LINK_STATE_PRESENT, &dev->state) &&
	    netif_running(dev)) {
		netif_tx_wake_all_queues(dev);
		__netdev_watchdog_up(dev);
	}
}
EXPORT_SYMBOL(netif_device_attach);

/*
 * Returns a Tx hash based on the given packet descriptor a Tx queues' number
 * to be used as a distribution range.
 */
static u16 skb_tx_hash(const struct net_device *dev,
		       const struct net_device *sb_dev,
		       struct sk_buff *skb)
{
	u32 hash;
	u16 qoffset = 0;
	u16 qcount = dev->real_num_tx_queues;

	if (dev->num_tc) {
		u8 tc = netdev_get_prio_tc_map(dev, skb->priority);

		qoffset = sb_dev->tc_to_txq[tc].offset;
		qcount = sb_dev->tc_to_txq[tc].count;
	}

	if (skb_rx_queue_recorded(skb)) {
		hash = skb_get_rx_queue(skb);
		while (unlikely(hash >= qcount))
			hash -= qcount;
		return hash + qoffset;
	}

	return (u16) reciprocal_scale(skb_get_hash(skb), qcount) + qoffset;
}

static void skb_warn_bad_offload(const struct sk_buff *skb)
{
	static const netdev_features_t null_features;
	struct net_device *dev = skb->dev;
	const char *name = "";

	if (!net_ratelimit())
		return;

	if (dev) {
		if (dev->dev.parent)
			name = dev_driver_string(dev->dev.parent);
		else
			name = netdev_name(dev);
	}
	skb_dump(KERN_WARNING, skb, false);
	WARN(1, "%s: caps=(%pNF, %pNF)\n",
	     name, dev ? &dev->features : &null_features,
	     skb->sk ? &skb->sk->sk_route_caps : &null_features);
}

/*
 * Invalidate hardware checksum when packet is to be mangled, and
 * complete checksum manually on outgoing path.
 */
int skb_checksum_help(struct sk_buff *skb)
{
	__wsum csum;
	int ret = 0, offset;

	if (skb->ip_summed == CHECKSUM_COMPLETE)
		goto out_set_summed;

	if (unlikely(skb_shinfo(skb)->gso_size)) {
		skb_warn_bad_offload(skb);
		return -EINVAL;
	}

	/* Before computing a checksum, we should make sure no frag could
	 * be modified by an external entity : checksum could be wrong.
	 */
	if (skb_has_shared_frag(skb)) {
		ret = __skb_linearize(skb);
		if (ret)
			goto out;
	}

	offset = skb_checksum_start_offset(skb);
	BUG_ON(offset >= skb_headlen(skb));
	csum = skb_checksum(skb, offset, skb->len - offset, 0);

	offset += skb->csum_offset;
	BUG_ON(offset + sizeof(__sum16) > skb_headlen(skb));

	ret = skb_ensure_writable(skb, offset + sizeof(__sum16));
	if (ret)
		goto out;

	*(__sum16 *)(skb->data + offset) = csum_fold(csum) ?: CSUM_MANGLED_0;
out_set_summed:
	skb->ip_summed = CHECKSUM_NONE;
out:
	return ret;
}
EXPORT_SYMBOL(skb_checksum_help);

int skb_crc32c_csum_help(struct sk_buff *skb)
{
	__le32 crc32c_csum;
	int ret = 0, offset, start;

	if (skb->ip_summed != CHECKSUM_PARTIAL)
		goto out;

	if (unlikely(skb_is_gso(skb)))
		goto out;

	/* Before computing a checksum, we should make sure no frag could
	 * be modified by an external entity : checksum could be wrong.
	 */
	if (unlikely(skb_has_shared_frag(skb))) {
		ret = __skb_linearize(skb);
		if (ret)
			goto out;
	}
	start = skb_checksum_start_offset(skb);
	offset = start + offsetof(struct sctphdr, checksum);
	if (WARN_ON_ONCE(offset >= skb_headlen(skb))) {
		ret = -EINVAL;
		goto out;
	}

	ret = skb_ensure_writable(skb, offset + sizeof(__le32));
	if (ret)
		goto out;

	crc32c_csum = cpu_to_le32(~__skb_checksum(skb, start,
						  skb->len - start, ~(__u32)0,
						  crc32c_csum_stub));
	*(__le32 *)(skb->data + offset) = crc32c_csum;
	skb->ip_summed = CHECKSUM_NONE;
	skb->csum_not_inet = 0;
out:
	return ret;
}

__be16 skb_network_protocol(struct sk_buff *skb, int *depth)
{
	__be16 type = skb->protocol;

	/* Tunnel gso handlers can set protocol to ethernet. */
	if (type == htons(ETH_P_TEB)) {
		struct ethhdr *eth;

		if (unlikely(!pskb_may_pull(skb, sizeof(struct ethhdr))))
			return 0;

		eth = (struct ethhdr *)skb->data;
		type = eth->h_proto;
	}

	return __vlan_get_protocol(skb, type, depth);
}

/**
 *	skb_mac_gso_segment - mac layer segmentation handler.
 *	@skb: buffer to segment
 *	@features: features for the output path (see dev->features)
 */
struct sk_buff *skb_mac_gso_segment(struct sk_buff *skb,
				    netdev_features_t features)
{
	struct sk_buff *segs = ERR_PTR(-EPROTONOSUPPORT);
	struct packet_offload *ptype;
	int vlan_depth = skb->mac_len;
	__be16 type = skb_network_protocol(skb, &vlan_depth);

	if (unlikely(!type))
		return ERR_PTR(-EINVAL);

	__skb_pull(skb, vlan_depth);

	rcu_read_lock();
	list_for_each_entry_rcu(ptype, &offload_base, list) {
		if (ptype->type == type && ptype->callbacks.gso_segment) {
			segs = ptype->callbacks.gso_segment(skb, features);
			break;
		}
	}
	rcu_read_unlock();

	__skb_push(skb, skb->data - skb_mac_header(skb));

	return segs;
}
EXPORT_SYMBOL(skb_mac_gso_segment);


/* openvswitch calls this on rx path, so we need a different check.
 */
static inline bool skb_needs_check(struct sk_buff *skb, bool tx_path)
{
	if (tx_path)
		return skb->ip_summed != CHECKSUM_PARTIAL &&
		       skb->ip_summed != CHECKSUM_UNNECESSARY;

	return skb->ip_summed == CHECKSUM_NONE;
}

/**
 *	__skb_gso_segment - Perform segmentation on skb.
 *	@skb: buffer to segment
 *	@features: features for the output path (see dev->features)
 *	@tx_path: whether it is called in TX path
 *
 *	This function segments the given skb and returns a list of segments.
 *
 *	It may return NULL if the skb requires no segmentation.  This is
 *	only possible when GSO is used for verifying header integrity.
 *
 *	Segmentation preserves SKB_SGO_CB_OFFSET bytes of previous skb cb.
 */
struct sk_buff *__skb_gso_segment(struct sk_buff *skb,
				  netdev_features_t features, bool tx_path)
{
	struct sk_buff *segs;

	if (unlikely(skb_needs_check(skb, tx_path))) {
		int err;

		/* We're going to init ->check field in TCP or UDP header */
		err = skb_cow_head(skb, 0);
		if (err < 0)
			return ERR_PTR(err);
	}

	/* Only report GSO partial support if it will enable us to
	 * support segmentation on this frame without needing additional
	 * work.
	 */
	if (features & NETIF_F_GSO_PARTIAL) {
		netdev_features_t partial_features = NETIF_F_GSO_ROBUST;
		struct net_device *dev = skb->dev;

		partial_features |= dev->features & dev->gso_partial_features;
		if (!skb_gso_ok(skb, features | partial_features))
			features &= ~NETIF_F_GSO_PARTIAL;
	}

	BUILD_BUG_ON(SKB_SGO_CB_OFFSET +
		     sizeof(*SKB_GSO_CB(skb)) > sizeof(skb->cb));

	SKB_GSO_CB(skb)->mac_offset = skb_headroom(skb);
	SKB_GSO_CB(skb)->encap_level = 0;

	skb_reset_mac_header(skb);
	skb_reset_mac_len(skb);

	segs = skb_mac_gso_segment(skb, features);

	if (segs != skb && unlikely(skb_needs_check(skb, tx_path) && !IS_ERR(segs)))
		skb_warn_bad_offload(skb);

	return segs;
}
EXPORT_SYMBOL(__skb_gso_segment);

/* Take action when hardware reception checksum errors are detected. */
#ifdef CONFIG_BUG
void netdev_rx_csum_fault(struct net_device *dev, struct sk_buff *skb)
{
	if (net_ratelimit()) {
		pr_err("%s: hw csum failure\n", dev ? dev->name : "<unknown>");
		skb_dump(KERN_ERR, skb, true);
		dump_stack();
	}
}
EXPORT_SYMBOL(netdev_rx_csum_fault);
#endif

/* XXX: check that highmem exists at all on the given machine. */
static int illegal_highdma(struct net_device *dev, struct sk_buff *skb)
{
#ifdef CONFIG_HIGHMEM
	int i;

	if (!(dev->features & NETIF_F_HIGHDMA)) {
		for (i = 0; i < skb_shinfo(skb)->nr_frags; i++) {
			skb_frag_t *frag = &skb_shinfo(skb)->frags[i];

			if (PageHighMem(skb_frag_page(frag)))
				return 1;
		}
	}
#endif
	return 0;
}

/* If MPLS offload request, verify we are testing hardware MPLS features
 * instead of standard features for the netdev.
 */
#if IS_ENABLED(CONFIG_NET_MPLS_GSO)
static netdev_features_t net_mpls_features(struct sk_buff *skb,
					   netdev_features_t features,
					   __be16 type)
{
	if (eth_p_mpls(type))
		features &= skb->dev->mpls_features;

	return features;
}
#else
static netdev_features_t net_mpls_features(struct sk_buff *skb,
					   netdev_features_t features,
					   __be16 type)
{
	return features;
}
#endif

static netdev_features_t harmonize_features(struct sk_buff *skb,
	netdev_features_t features)
{
	int tmp;
	__be16 type;

	type = skb_network_protocol(skb, &tmp);
	features = net_mpls_features(skb, features, type);

	if (skb->ip_summed != CHECKSUM_NONE &&
	    !can_checksum_protocol(features, type)) {
		features &= ~(NETIF_F_CSUM_MASK | NETIF_F_GSO_MASK);
	}
	if (illegal_highdma(skb->dev, skb))
		features &= ~NETIF_F_SG;

	return features;
}

netdev_features_t passthru_features_check(struct sk_buff *skb,
					  struct net_device *dev,
					  netdev_features_t features)
{
	return features;
}
EXPORT_SYMBOL(passthru_features_check);

static netdev_features_t dflt_features_check(struct sk_buff *skb,
					     struct net_device *dev,
					     netdev_features_t features)
{
	return vlan_features_check(skb, features);
}

static netdev_features_t gso_features_check(const struct sk_buff *skb,
					    struct net_device *dev,
					    netdev_features_t features)
{
	u16 gso_segs = skb_shinfo(skb)->gso_segs;

	if (gso_segs > dev->gso_max_segs)
		return features & ~NETIF_F_GSO_MASK;

	/* Support for GSO partial features requires software
	 * intervention before we can actually process the packets
	 * so we need to strip support for any partial features now
	 * and we can pull them back in after we have partially
	 * segmented the frame.
	 */
	if (!(skb_shinfo(skb)->gso_type & SKB_GSO_PARTIAL))
		features &= ~dev->gso_partial_features;

	/* Make sure to clear the IPv4 ID mangling feature if the
	 * IPv4 header has the potential to be fragmented.
	 */
	if (skb_shinfo(skb)->gso_type & SKB_GSO_TCPV4) {
		struct iphdr *iph = skb->encapsulation ?
				    inner_ip_hdr(skb) : ip_hdr(skb);

		if (!(iph->frag_off & htons(IP_DF)))
			features &= ~NETIF_F_TSO_MANGLEID;
	}

	return features;
}

netdev_features_t netif_skb_features(struct sk_buff *skb)
{
	struct net_device *dev = skb->dev;
	netdev_features_t features = dev->features;

	if (skb_is_gso(skb))
		features = gso_features_check(skb, dev, features);

	/* If encapsulation offload request, verify we are testing
	 * hardware encapsulation features instead of standard
	 * features for the netdev
	 */
	if (skb->encapsulation)
		features &= dev->hw_enc_features;

	if (skb_vlan_tagged(skb))
		features = netdev_intersect_features(features,
						     dev->vlan_features |
						     NETIF_F_HW_VLAN_CTAG_TX |
						     NETIF_F_HW_VLAN_STAG_TX);

	if (dev->netdev_ops->ndo_features_check)
		features &= dev->netdev_ops->ndo_features_check(skb, dev,
								features);
	else
		features &= dflt_features_check(skb, dev, features);

	return harmonize_features(skb, features);
}
EXPORT_SYMBOL(netif_skb_features);

//通过dev向外发送一个skb
static int xmit_one(struct sk_buff *skb, struct net_device *dev,
		    struct netdev_queue *txq, bool more)
{
	unsigned int len;
	int rc;

	if (dev_nit_active(dev))
	    //报文将自此处传送给raw socket(tx方向capture报文）
		dev_queue_xmit_nit(skb, dev);

	len = skb->len;
	trace_net_dev_start_xmit(skb, dev);
	rc = netdev_start_xmit(skb, dev, txq, more);
	trace_net_dev_xmit(skb, rc, dev, len/*报文长度*/);

	return rc;
}

//发送一组skb
struct sk_buff *dev_hard_start_xmit(struct sk_buff *first, struct net_device *dev,
				    struct netdev_queue *txq, int *ret)
{
	struct sk_buff *skb = first;
	int rc = NETDEV_TX_OK;

	//循环发送报文（底层调用ndo_start_xmit完成dev设备单个skb的发送）
	while (skb) {
		struct sk_buff *next = skb->next;

		skb_mark_not_on_list(skb);
		rc = xmit_one(skb, dev, txq, next != NULL);
		if (unlikely(!dev_xmit_complete(rc))) {
			skb->next = next;
			goto out;
		}

		skb = next;
		if (netif_tx_queue_stopped(txq) && skb) {
			//tx 队列停止时，skb仍需要发送，则报错
			rc = NETDEV_TX_BUSY;
			break;
		}
	}

out:
	*ret = rc;
	return skb;
}

static struct sk_buff *validate_xmit_vlan(struct sk_buff *skb,
					  netdev_features_t features)
{
	if (skb_vlan_tag_present(skb) &&
	    !vlan_hw_offload_capable(features, skb->vlan_proto))
		skb = __vlan_hwaccel_push_inside(skb);
	return skb;
}

int skb_csum_hwoffload_help(struct sk_buff *skb,
			    const netdev_features_t features)
{
	if (unlikely(skb->csum_not_inet))
		return !!(features & NETIF_F_SCTP_CRC) ? 0 :
			skb_crc32c_csum_help(skb);

	return !!(features & NETIF_F_CSUM_MASK) ? 0 : skb_checksum_help(skb);
}
EXPORT_SYMBOL(skb_csum_hwoffload_help);

static struct sk_buff *validate_xmit_skb(struct sk_buff *skb, struct net_device *dev, bool *again)
{
	netdev_features_t features;

	features = netif_skb_features(skb);
	skb = validate_xmit_vlan(skb, features);
	if (unlikely(!skb))
		goto out_null;

	skb = sk_validate_xmit_skb(skb, dev);
	if (unlikely(!skb))
		goto out_null;

	if (netif_needs_gso(skb, features)) {
		//检查是否需要处理gso
		struct sk_buff *segs;

		//软件处理gso分段
		segs = skb_gso_segment(skb, features);
		if (IS_ERR(segs)) {
			goto out_kfree_skb;
		} else if (segs) {
			consume_skb(skb);
			skb = segs;
		}
	} else {
		if (skb_needs_linearize(skb, features) &&
		    __skb_linearize(skb))
			goto out_kfree_skb;

		/* If packet is not checksummed and device does not
		 * support checksumming for this protocol, complete
		 * checksumming here.
		 */
		if (skb->ip_summed == CHECKSUM_PARTIAL) {
			if (skb->encapsulation)
				skb_set_inner_transport_header(skb,
							       skb_checksum_start_offset(skb));
			else
				skb_set_transport_header(skb,
							 skb_checksum_start_offset(skb));
			if (skb_csum_hwoffload_help(skb, features))
				goto out_kfree_skb;
		}
	}

	skb = validate_xmit_xfrm(skb, features, again);

	return skb;

out_kfree_skb:
	kfree_skb(skb);
out_null:
	atomic_long_inc(&dev->tx_dropped);
	return NULL;
}

struct sk_buff *validate_xmit_skb_list(struct sk_buff *skb, struct net_device *dev, bool *again)
{
	struct sk_buff *next, *head = NULL, *tail;

	for (; skb != NULL; skb = next) {
		next = skb->next;
		skb_mark_not_on_list(skb);

		/* in case skb wont be segmented, point to itself */
		skb->prev = skb;

		skb = validate_xmit_skb(skb, dev, again);
		if (!skb)
			continue;

		if (!head)
			head = skb;
		else
			tail->next = skb;
		/* If skb was segmented, skb->prev points to
		 * the last segment. If not, it still contains skb.
		 */
		tail = skb->prev;
	}
	return head;
}
EXPORT_SYMBOL_GPL(validate_xmit_skb_list);

static void qdisc_pkt_len_init(struct sk_buff *skb)
{
	const struct skb_shared_info *shinfo = skb_shinfo(skb);

	qdisc_skb_cb(skb)->pkt_len = skb->len;

	/* To get more precise estimation of bytes sent on wire,
	 * we add to pkt_len the headers size of all segments
	 */
	if (shinfo->gso_size && skb_transport_header_was_set(skb)) {
		unsigned int hdr_len;
		u16 gso_segs = shinfo->gso_segs;

		/* mac layer + network layer */
		hdr_len = skb_transport_header(skb) - skb_mac_header(skb);

		/* + transport layer */
		if (likely(shinfo->gso_type & (SKB_GSO_TCPV4 | SKB_GSO_TCPV6))) {
			const struct tcphdr *th;
			struct tcphdr _tcphdr;

			th = skb_header_pointer(skb, skb_transport_offset(skb),
						sizeof(_tcphdr), &_tcphdr);
			if (likely(th))
				hdr_len += __tcp_hdrlen(th);
		} else {
			struct udphdr _udphdr;

			if (skb_header_pointer(skb, skb_transport_offset(skb),
					       sizeof(_udphdr), &_udphdr))
				hdr_len += sizeof(struct udphdr);
		}

		if (shinfo->gso_type & SKB_GSO_DODGY)
			gso_segs = DIV_ROUND_UP(skb->len - hdr_len,
						shinfo->gso_size);

		qdisc_skb_cb(skb)->pkt_len += (gso_segs - 1) * hdr_len;
	}
}

static inline int __dev_xmit_skb(struct sk_buff *skb, struct Qdisc *q,
				 struct net_device *dev,
				 struct netdev_queue *txq)
{
	spinlock_t *root_lock = qdisc_lock(q);
	/*记录需要释放的报文*/
	struct sk_buff *to_free = NULL;
	bool contended;
	int rc;

	qdisc_calculate_pkt_len(skb, q);

	if (q->flags & TCQ_F_NOLOCK) {
		if ((q->flags & TCQ_F_CAN_BYPASS) && READ_ONCE(q->empty) &&
		    qdisc_run_begin(q)) {
			if (unlikely(test_bit(__QDISC_STATE_DEACTIVATED,
					      &q->state))) {
				__qdisc_drop(skb, &to_free);
				rc = NET_XMIT_DROP;
				goto end_run;
			}
			qdisc_bstats_cpu_update(q, skb);

			rc = NET_XMIT_SUCCESS;
			if (sch_direct_xmit(skb, q, dev, txq, NULL, true))
				__qdisc_run(q);

end_run:
			qdisc_run_end(q);
		} else {
			//报文入队
			rc = q->enqueue(skb, q, &to_free) & NET_XMIT_MASK;
			qdisc_run(q);
		}

		/*释放掉需要free的报文*/
		if (unlikely(to_free))
			kfree_skb_list(to_free);
		return rc;
	}

	/*
	 * Heuristic to force contended enqueues to serialize on a
	 * separate lock before trying to get qdisc main lock.
	 * This permits qdisc->running owner to get the lock more
	 * often and dequeue packets faster.
	 */
	contended = qdisc_is_running(q);
	if (unlikely(contended))
		spin_lock(&q->busylock);

	spin_lock(root_lock);
	if (unlikely(test_bit(__QDISC_STATE_DEACTIVATED, &q->state))) {
		__qdisc_drop(skb, &to_free);
		rc = NET_XMIT_DROP;
	} else if ((q->flags & TCQ_F_CAN_BYPASS) && !qdisc_qlen(q) &&
		   qdisc_run_begin(q)) {
		/*
		 * This is a work-conserving queue; there are no old skbs
		 * waiting to be sent out; and the qdisc is not running -
		 * xmit the skb directly.
		 */

		qdisc_bstats_update(q, skb);

		if (sch_direct_xmit(skb, q, dev, txq, root_lock, true)) {
			if (unlikely(contended)) {
				spin_unlock(&q->busylock);
				contended = false;
			}
			__qdisc_run(q);
		}

		qdisc_run_end(q);
		rc = NET_XMIT_SUCCESS;
	} else {
		rc = q->enqueue(skb, q, &to_free) & NET_XMIT_MASK;
		if (qdisc_run_begin(q)) {
			if (unlikely(contended)) {
				spin_unlock(&q->busylock);
				contended = false;
			}
			__qdisc_run(q);
			qdisc_run_end(q);
		}
	}
	spin_unlock(root_lock);
	if (unlikely(to_free))
		kfree_skb_list(to_free);
	if (unlikely(contended))
		spin_unlock(&q->busylock);
	return rc;
}

#if IS_ENABLED(CONFIG_CGROUP_NET_PRIO)
static void skb_update_prio(struct sk_buff *skb)
{
	const struct netprio_map *map;
	const struct sock *sk;
	unsigned int prioidx;

	if (skb->priority)
		return;
	map = rcu_dereference_bh(skb->dev->priomap);
	if (!map)
		return;
	sk = skb_to_full_sk(skb);
	if (!sk)
		return;

	prioidx = sock_cgroup_prioidx(&sk->sk_cgrp_data);

	if (prioidx < map->priomap_len)
		skb->priority = map->priomap[prioidx];
}
#else
#define skb_update_prio(skb)
#endif

/**
 *	dev_loopback_xmit - loop back @skb
 *	@net: network namespace this loopback is happening in
 *	@sk:  sk needed to be a netfilter okfn
 *	@skb: buffer to transmit
 */
int dev_loopback_xmit(struct net *net, struct sock *sk, struct sk_buff *skb)
{
	skb_reset_mac_header(skb);
	__skb_pull(skb, skb_network_offset(skb));
	skb->pkt_type = PACKET_LOOPBACK;
	skb->ip_summed = CHECKSUM_UNNECESSARY;
	WARN_ON(!skb_dst(skb));
	skb_dst_force(skb);
	netif_rx_ni(skb);
	return 0;
}
EXPORT_SYMBOL(dev_loopback_xmit);

#ifdef CONFIG_NET_EGRESS
static struct sk_buff *
sch_handle_egress(struct sk_buff *skb, int *ret, struct net_device *dev)
{
	struct mini_Qdisc *miniq = rcu_dereference_bh(dev->miniq_egress);
	struct tcf_result cl_res;

	if (!miniq)
		return skb;

	/* qdisc_skb_cb(skb)->pkt_len was already set by the caller. */
	mini_qdisc_bstats_cpu_update(miniq, skb);

	//对skb执行分类
	switch (tcf_classify(skb, miniq->filter_list, &cl_res, false)) {
	case TC_ACT_OK:
	case TC_ACT_RECLASSIFY:
		skb->tc_index = TC_H_MIN(cl_res.classid);
		break;
	case TC_ACT_SHOT:
		mini_qdisc_qstats_cpu_drop(miniq);
		*ret = NET_XMIT_DROP;
		kfree_skb(skb);
		return NULL;
	case TC_ACT_STOLEN:
	case TC_ACT_QUEUED:
	case TC_ACT_TRAP:
		*ret = NET_XMIT_SUCCESS;
		consume_skb(skb);
		return NULL;
	case TC_ACT_REDIRECT:
		/* No need to push/pop skb's mac_header here on egress! */
		skb_do_redirect(skb);
		*ret = NET_XMIT_SUCCESS;
		return NULL;
	default:
		break;
	}

	return skb;
}
#endif /* CONFIG_NET_EGRESS */

#ifdef CONFIG_XPS
static int __get_xps_queue_idx(struct net_device *dev, struct sk_buff *skb,
			       struct xps_dev_maps *dev_maps, unsigned int tci)
{
	struct xps_map *map;
	int queue_index = -1;

	if (dev->num_tc) {
		tci *= dev->num_tc;
		tci += netdev_get_prio_tc_map(dev, skb->priority);
	}

	map = rcu_dereference(dev_maps->attr_map[tci]);
	if (map) {
		if (map->len == 1)
			queue_index = map->queues[0];
		else
			queue_index = map->queues[reciprocal_scale(
						skb_get_hash(skb), map->len)];
		if (unlikely(queue_index >= dev->real_num_tx_queues))
			queue_index = -1;
	}
	return queue_index;
}
#endif

static int get_xps_queue(struct net_device *dev, struct net_device *sb_dev,
			 struct sk_buff *skb)
{
#ifdef CONFIG_XPS
	struct xps_dev_maps *dev_maps;
	struct sock *sk = skb->sk;
	int queue_index = -1;

	if (!static_key_false(&xps_needed))
		return -1;

	rcu_read_lock();
	if (!static_key_false(&xps_rxqs_needed))
		goto get_cpus_map;

	dev_maps = rcu_dereference(sb_dev->xps_rxqs_map);
	if (dev_maps) {
		int tci = sk_rx_queue_get(sk);

		if (tci >= 0 && tci < dev->num_rx_queues)
			queue_index = __get_xps_queue_idx(dev, skb, dev_maps,
							  tci);
	}

get_cpus_map:
	if (queue_index < 0) {
		dev_maps = rcu_dereference(sb_dev->xps_cpus_map);
		if (dev_maps) {
			unsigned int tci = skb->sender_cpu - 1;

			queue_index = __get_xps_queue_idx(dev, skb, dev_maps,
							  tci);
		}
	}
	rcu_read_unlock();

	return queue_index;
#else
	return -1;
#endif
}

u16 dev_pick_tx_zero(struct net_device *dev, struct sk_buff *skb,
		     struct net_device *sb_dev)
{
	return 0;
}
EXPORT_SYMBOL(dev_pick_tx_zero);

u16 dev_pick_tx_cpu_id(struct net_device *dev, struct sk_buff *skb,
		       struct net_device *sb_dev)
{
	return (u16)raw_smp_processor_id() % dev->real_num_tx_queues;
}
EXPORT_SYMBOL(dev_pick_tx_cpu_id);

u16 netdev_pick_tx(struct net_device *dev, struct sk_buff *skb,
		     struct net_device *sb_dev)
{
	struct sock *sk = skb->sk;
	int queue_index = sk_tx_queue_get(sk);

	sb_dev = sb_dev ? : dev;

	if (queue_index < 0 || skb->ooo_okay ||
	    queue_index >= dev->real_num_tx_queues) {
		int new_index = get_xps_queue(dev, sb_dev, skb);

		if (new_index < 0)
			new_index = skb_tx_hash(dev, sb_dev, skb);

		if (queue_index != new_index && sk &&
		    sk_fullsock(sk) &&
		    rcu_access_pointer(sk->sk_dst_cache))
			sk_tx_queue_set(sk, new_index);

		queue_index = new_index;
	}

	return queue_index;
}
EXPORT_SYMBOL(netdev_pick_tx);

//返回要投递的队列
struct netdev_queue *netdev_core_pick_tx(struct net_device *dev,
					 struct sk_buff *skb,
					 struct net_device *sb_dev)
{
	int queue_index = 0;

#ifdef CONFIG_XPS
	u32 sender_cpu = skb->sender_cpu - 1;

	if (sender_cpu >= (u32)NR_CPUS)
		skb->sender_cpu = raw_smp_processor_id() + 1;
#endif

	if (dev->real_num_tx_queues != 1) {
		//有多个发送队列，取设备驱动操作集
		const struct net_device_ops *ops = dev->netdev_ops;

		//选择采用哪个发送队列
		if (ops->ndo_select_queue)
			//通过驱动操作函数选择
			queue_index = ops->ndo_select_queue(dev, skb, sb_dev);
		else
		    /*驱动未提供queue选择方式*/
			queue_index = netdev_pick_tx(dev, skb, sb_dev);

		queue_index = netdev_cap_txqueue(dev, queue_index);
	}

	//指定映射到哪个tx队列
	skb_set_queue_mapping(skb, queue_index);
	return netdev_get_tx_queue(dev, queue_index);
}

/**
 *	__dev_queue_xmit - transmit a buffer
 *	@skb: buffer to transmit
 *	@sb_dev: suboordinate device used for L2 forwarding offload
 *
 *	Queue a buffer for transmission to a network device. The caller must
 *	have set the device and priority and built the buffer before calling
 *	this function. The function can be called from an interrupt.
 *
 *	A negative errno code is returned on a failure. A success does not
 *	guarantee the frame will be transmitted as it may be dropped due
 *	to congestion or traffic shaping.
 *
 * -----------------------------------------------------------------------------------
 *      I notice this method can also return errors from the queue disciplines,
 *      including NET_XMIT_DROP, which is a positive value.  So, errors can also
 *      be positive.
 *
 *      Regardless of the return value, the skb is consumed, so it is currently
 *      difficult to retry a send to this method.  (You can bump the ref count
 *      before sending to hold a reference for retry if you are careful.)
 *
 *      When calling this method, interrupts MUST be enabled.  This is because
 *      the BH enable code must have IRQs enabled so that it will not deadlock.
 *          --BLG
 */
static int __dev_queue_xmit(struct sk_buff *skb, struct net_device *sb_dev)
{
	struct net_device *dev = skb->dev;
	struct netdev_queue *txq;
	struct Qdisc *q;
	int rc = -ENOMEM;
	bool again = false;

	//设置当前data指针指向的位置为mac_header
	skb_reset_mac_header(skb);

	if (unlikely(skb_shinfo(skb)->tx_flags & SKBTX_SCHED_TSTAMP))
		__skb_tstamp_tx(skb, NULL, skb->sk, SCM_TSTAMP_SCHED);

	/* Disable soft irqs for various locks below. Also
	 * stops preemption for RCU.
	 */
	rcu_read_lock_bh();

	skb_update_prio(skb);

	qdisc_pkt_len_init(skb);
#ifdef CONFIG_NET_CLS_ACT
	//报文正在发送，当前处于tc的egress方向
	skb->tc_at_ingress = 0;
# ifdef CONFIG_NET_EGRESS
	if (static_branch_unlikely(&egress_needed_key)) {
		//tc处理egress方向filter入口
		skb = sch_handle_egress(skb, &rc, dev);
		if (!skb)
			goto out;
	}
# endif
#endif
	/* If device/qdisc don't need skb->dst, release it right now while
	 * its hot in this cpu cache.
	 */
	if (dev->priv_flags & IFF_XMIT_DST_RELEASE)
		skb_dst_drop(skb);
	else
		skb_dst_force(skb);

	//选择投递队列
	txq = netdev_core_pick_tx(dev, skb, sb_dev);
	q = rcu_dereference_bh(txq->qdisc);

	trace_net_dev_queue(skb);
	if (q->enqueue) {
		//如果有入队函数，则调用enqueue并完成发送（qos入口）
		rc = __dev_xmit_skb(skb, q, dev, txq);
		goto out;
	}

	/* The device has no queue. Common case for software devices:
	 * loopback, all the sorts of tunnels...

	 * Really, it is unlikely that netif_tx_lock protection is necessary
	 * here.  (f.e. loopback and IP tunnels are clean ignoring statistics
	 * counters.)
	 * However, it is possible, that they rely on protection
	 * made by us here.

	 * Check this and shot the lock. It is not prone from deadlocks.
	 *Either shot noqueue qdisc, it is even simpler 8)
	 */
	if (dev->flags & IFF_UP) {
		//发送报文时，接口必须为up
		int cpu = smp_processor_id(); /* ok because BHs are off */

		if (txq->xmit_lock_owner != cpu) {
			if (dev_xmit_recursion())
				goto recursion_alert;

			skb = validate_xmit_skb(skb, dev, &again);
			if (!skb)
				goto out;

			HARD_TX_LOCK(dev, txq, cpu);

			//如果txq没有stop,则执行报文发送
			if (!netif_xmit_stopped(txq)) {
				dev_xmit_recursion_inc();
				//调用ndo_start_xmit完成dev设备单个skb的发送
				skb = dev_hard_start_xmit(skb, dev, txq, &rc);
				dev_xmit_recursion_dec();
				if (dev_xmit_complete(rc)) {
					HARD_TX_UNLOCK(dev, txq);
					goto out;
				}
			}
			HARD_TX_UNLOCK(dev, txq);
			net_crit_ratelimited("Virtual device %s asks to queue packet!\n",
					     dev->name);
		} else {
			/* Recursion is detected! It is possible,
			 * unfortunately
			 */
recursion_alert:
			net_crit_ratelimited("Dead loop on virtual device %s, fix it urgently!\n",
					     dev->name);
		}
	}

	//发送失败，报文丢弃
	rc = -ENETDOWN;
	rcu_read_unlock_bh();

	atomic_long_inc(&dev->tx_dropped);
	kfree_skb_list(skb);
	return rc;
out:
	rcu_read_unlock_bh();
	return rc;
}

//报文发送
int dev_queue_xmit(struct sk_buff *skb)
{
	return __dev_queue_xmit(skb, NULL);
}
EXPORT_SYMBOL(dev_queue_xmit);

int dev_queue_xmit_accel(struct sk_buff *skb, struct net_device *sb_dev)
{
	return __dev_queue_xmit(skb, sb_dev);
}
EXPORT_SYMBOL(dev_queue_xmit_accel);

int dev_direct_xmit(struct sk_buff *skb, u16 queue_id)
{
	struct net_device *dev = skb->dev;
	struct sk_buff *orig_skb = skb;
	struct netdev_queue *txq;
	int ret = NETDEV_TX_BUSY;
	bool again = false;

	if (unlikely(!netif_running(dev) ||
		     !netif_carrier_ok(dev)))
		goto drop;

	skb = validate_xmit_skb_list(skb, dev, &again);
	if (skb != orig_skb)
		goto drop;

	skb_set_queue_mapping(skb, queue_id);
	txq = skb_get_tx_queue(dev, skb);

	local_bh_disable();

	HARD_TX_LOCK(dev, txq, smp_processor_id());
	if (!netif_xmit_frozen_or_drv_stopped(txq))
		ret = netdev_start_xmit(skb, dev, txq, false);
	HARD_TX_UNLOCK(dev, txq);

	local_bh_enable();

	if (!dev_xmit_complete(ret))
		kfree_skb(skb);

	return ret;
drop:
	atomic_long_inc(&dev->tx_dropped);
	kfree_skb_list(skb);
	return NET_XMIT_DROP;
}
EXPORT_SYMBOL(dev_direct_xmit);

/*************************************************************************
 *			Receiver routines
 *************************************************************************/

int netdev_max_backlog __read_mostly = 1000;
EXPORT_SYMBOL(netdev_max_backlog);

int netdev_tstamp_prequeue __read_mostly = 1;
int netdev_budget __read_mostly = 300;
unsigned int __read_mostly netdev_budget_usecs = 2000;
int weight_p __read_mostly = 64;           /* old backlog weight */
int dev_weight_rx_bias __read_mostly = 1;  /* bias for backlog weight */
int dev_weight_tx_bias __read_mostly = 1;  /* bias for output_queue quota */
int dev_rx_weight __read_mostly = 64;
int dev_tx_weight __read_mostly = 64;
/* Maximum number of GRO_NORMAL skbs to batch up for list-RX */
int gro_normal_batch __read_mostly = 8;

/* Called with irq disabled */
//将napi加入到sd->poll_list中，并触发网络收包软中断
static inline void ____napi_schedule(struct softnet_data *sd,
				     struct napi_struct *napi)
{
	//将napi加入到sd->poll_list中，以便在软中断处理时进行循环收取
	list_add_tail(&napi->poll_list, &sd->poll_list);
	//触发收包的软中断
	__raise_softirq_irqoff(NET_RX_SOFTIRQ);
}

#ifdef CONFIG_RPS

/* One global table that all flow-based protocols share. */
struct rps_sock_flow_table __rcu *rps_sock_flow_table __read_mostly;
EXPORT_SYMBOL(rps_sock_flow_table);
u32 rps_cpu_mask __read_mostly;
EXPORT_SYMBOL(rps_cpu_mask);

struct static_key_false rps_needed __read_mostly;
EXPORT_SYMBOL(rps_needed);
struct static_key_false rfs_needed __read_mostly;
EXPORT_SYMBOL(rfs_needed);

static struct rps_dev_flow *
set_rps_cpu(struct net_device *dev, struct sk_buff *skb,
	    struct rps_dev_flow *rflow, u16 next_cpu)
{
	if (next_cpu < nr_cpu_ids) {
#ifdef CONFIG_RFS_ACCEL
		struct netdev_rx_queue *rxqueue;
		struct rps_dev_flow_table *flow_table;
		struct rps_dev_flow *old_rflow;
		u32 flow_id;
		u16 rxq_index;
		int rc;

		/* Should we steer this flow to a different hardware queue? */
		if (!skb_rx_queue_recorded(skb) || !dev->rx_cpu_rmap ||
		    !(dev->features & NETIF_F_NTUPLE))
			goto out;
		rxq_index = cpu_rmap_lookup_index(dev->rx_cpu_rmap, next_cpu);
		if (rxq_index == skb_get_rx_queue(skb))
			goto out;

		rxqueue = dev->_rx + rxq_index;
		flow_table = rcu_dereference(rxqueue->rps_flow_table);
		if (!flow_table)
			goto out;
		flow_id = skb_get_hash(skb) & flow_table->mask;
		rc = dev->netdev_ops->ndo_rx_flow_steer(dev, skb,
							rxq_index, flow_id);
		if (rc < 0)
			goto out;
		old_rflow = rflow;
		rflow = &flow_table->flows[flow_id];
		rflow->filter = rc;
		if (old_rflow->filter == rflow->filter)
			old_rflow->filter = RPS_NO_FILTER;
	out:
#endif
		rflow->last_qtail =
			per_cpu(softnet_data, next_cpu).input_queue_head;
	}

	rflow->cpu = next_cpu;
	return rflow;
}

/*
 * get_rps_cpu is called from netif_receive_skb and returns the target
 * CPU from the RPS map of the receiving queue for a given skb.
 * rcu_read_lock must be held on entry.
 */
static int get_rps_cpu(struct net_device *dev, struct sk_buff *skb,
		       struct rps_dev_flow **rflowp)
{
	const struct rps_sock_flow_table *sock_flow_table;
	/*取设备的rx队列*/
	struct netdev_rx_queue *rxqueue = dev->_rx;
	struct rps_dev_flow_table *flow_table;
	struct rps_map *map;
	int cpu = -1;
	u32 tcpu;
	u32 hash;

	if (skb_rx_queue_recorded(skb)) {
		/*skb中记录了rx queue的index,故取对应的rxqueue*/
		u16 index = skb_get_rx_queue(skb);

		if (unlikely(index >= dev->real_num_rx_queues)) {
			WARN_ONCE(dev->real_num_rx_queues > 1,
				  "%s received packet on queue %u, but number "
				  "of RX queues is %u\n",
				  dev->name, index, dev->real_num_rx_queues);
			goto done;
		}
		rxqueue += index;
	}

	/* Avoid computing hash if RFS/RPS is not active for this rxqueue */

	flow_table = rcu_dereference(rxqueue->rps_flow_table);
	/*拿到rxqueuex上的rps map*/
	map = rcu_dereference(rxqueue->rps_map);
	if (!flow_table && !map)
		goto done;

	skb_reset_network_header(skb);
	hash = skb_get_hash(skb);
	if (!hash)
		goto done;

	sock_flow_table = rcu_dereference(rps_sock_flow_table);
	if (flow_table && sock_flow_table) {
		struct rps_dev_flow *rflow;
		u32 next_cpu;
		u32 ident;

		/* First check into global flow table if there is a match */
		ident = sock_flow_table->ents[hash & sock_flow_table->mask];
		if ((ident ^ hash) & ~rps_cpu_mask)
			goto try_rps;

		next_cpu = ident & rps_cpu_mask;

		/* OK, now we know there is a match,
		 * we can look at the local (per receive queue) flow table
		 */
		rflow = &flow_table->flows[hash & flow_table->mask];
		tcpu = rflow->cpu;

		/*
		 * If the desired CPU (where last recvmsg was done) is
		 * different from current CPU (one in the rx-queue flow
		 * table entry), switch if one of the following holds:
		 *   - Current CPU is unset (>= nr_cpu_ids).
		 *   - Current CPU is offline.
		 *   - The current CPU's queue tail has advanced beyond the
		 *     last packet that was enqueued using this table entry.
		 *     This guarantees that all previous packets for the flow
		 *     have been dequeued, thus preserving in order delivery.
		 */
		if (unlikely(tcpu != next_cpu) &&
		    (tcpu >= nr_cpu_ids || !cpu_online(tcpu) ||
		     ((int)(per_cpu(softnet_data, tcpu).input_queue_head -
		      rflow->last_qtail)) >= 0)) {
			tcpu = next_cpu;
			rflow = set_rps_cpu(dev, skb, rflow, next_cpu);
		}

		if (tcpu < nr_cpu_ids && cpu_online(tcpu)) {
			*rflowp = rflow;
			cpu = tcpu;
			goto done;
		}
	}

try_rps:

	if (map) {
		/*有map,通过skb上的hashcode计算采用哪个cpu执行传递*/
		tcpu = map->cpus[reciprocal_scale(hash, map->len)];
		if (cpu_online(tcpu)) {
			cpu = tcpu;
			goto done;
		}
	}

done:
	return cpu;
}

#ifdef CONFIG_RFS_ACCEL

/**
 * rps_may_expire_flow - check whether an RFS hardware filter may be removed
 * @dev: Device on which the filter was set
 * @rxq_index: RX queue index
 * @flow_id: Flow ID passed to ndo_rx_flow_steer()
 * @filter_id: Filter ID returned by ndo_rx_flow_steer()
 *
 * Drivers that implement ndo_rx_flow_steer() should periodically call
 * this function for each installed filter and remove the filters for
 * which it returns %true.
 */
bool rps_may_expire_flow(struct net_device *dev, u16 rxq_index,
			 u32 flow_id, u16 filter_id)
{
	struct netdev_rx_queue *rxqueue = dev->_rx + rxq_index;
	struct rps_dev_flow_table *flow_table;
	struct rps_dev_flow *rflow;
	bool expire = true;
	unsigned int cpu;

	rcu_read_lock();
	flow_table = rcu_dereference(rxqueue->rps_flow_table);
	if (flow_table && flow_id <= flow_table->mask) {
		rflow = &flow_table->flows[flow_id];
		cpu = READ_ONCE(rflow->cpu);
		if (rflow->filter == filter_id && cpu < nr_cpu_ids &&
		    ((int)(per_cpu(softnet_data, cpu).input_queue_head -
			   rflow->last_qtail) <
		     (int)(10 * flow_table->mask)))
			expire = false;
	}
	rcu_read_unlock();
	return expire;
}
EXPORT_SYMBOL(rps_may_expire_flow);

#endif /* CONFIG_RFS_ACCEL */

/* Called from hardirq (IPI) context */
//触发软中断
static void rps_trigger_softirq(void *data)
{
	struct softnet_data *sd = data;

	____napi_schedule(sd, &sd->backlog);
	sd->received_rps++;
}

#endif /* CONFIG_RPS */

/*
 * Check if this softnet_data structure is another cpu one
 * If yes, queue it to our IPI list and return 1
 * If no, return 0
 */
static int rps_ipi_queued(struct softnet_data *sd)
{
#ifdef CONFIG_RPS
	struct softnet_data *mysd = this_cpu_ptr(&softnet_data);

	if (sd != mysd) {
		sd->rps_ipi_next = mysd->rps_ipi_list;
		mysd->rps_ipi_list = sd;

		//触发rx软中断
		__raise_softirq_irqoff(NET_RX_SOFTIRQ);
		return 1;
	}
#endif /* CONFIG_RPS */
	return 0;
}

#ifdef CONFIG_NET_FLOW_LIMIT
int netdev_flow_limit_table_len __read_mostly = (1 << 12);
#endif

static bool skb_flow_limit(struct sk_buff *skb, unsigned int qlen)
{
#ifdef CONFIG_NET_FLOW_LIMIT
	struct sd_flow_limit *fl;
	struct softnet_data *sd;
	unsigned int old_flow, new_flow;

	if (qlen < (netdev_max_backlog >> 1))
		return false;

	sd = this_cpu_ptr(&softnet_data);

	rcu_read_lock();
	fl = rcu_dereference(sd->flow_limit);
	if (fl) {
	    /*确定桶索引*/
		new_flow = skb_get_hash(skb) & (fl->num_buckets - 1);
		old_flow = fl->history[fl->history_head];
		fl->history[fl->history_head] = new_flow;

		fl->history_head++;
		fl->history_head &= FLOW_LIMIT_HISTORY - 1;

		if (likely(fl->buckets[old_flow]))
			fl->buckets[old_flow]--;

		if (++fl->buckets[new_flow] > (FLOW_LIMIT_HISTORY >> 1)) {
			fl->count++;
			rcu_read_unlock();
			return true;
		}
	}
	rcu_read_unlock();
#endif
	return false;
}

/*
 * enqueue_to_backlog is called to queue an skb to a per CPU backlog
 * queue (may be a remote CPU queue).
 */
//将报文入队给指定cpu
//在sangfor做开发时，遇到两个虚拟设备相连的情况，需要实现自a设备发送到b设备，
//通过percore队列完成此功能，kernel也是一样的处理。（由于队列是定长的，故需要
//检查是否可入队成功）
//如果不采用入队方式继续转发，会导致栈长度不可预期。
static int enqueue_to_backlog(struct sk_buff *skb, int cpu,
			      unsigned int *qtail)
{
	struct softnet_data *sd;
	unsigned long flags;
	unsigned int qlen;

	sd = &per_cpu(softnet_data, cpu);

	local_irq_save(flags);

	rps_lock(sd);
	//如果skb->dev未在运行状态，则丢包
	if (!netif_running(skb->dev))
		goto drop;

	//检查是否可入队，如果无法入队，则丢包
	//队列长度未超限，
	qlen = skb_queue_len(&sd->input_pkt_queue);
	if (qlen <= netdev_max_backlog && !skb_flow_limit(skb, qlen)) {
		if (qlen) {
enqueue:
			//报文入队
			__skb_queue_tail(&sd->input_pkt_queue, skb);
			input_queue_tail_incr_save(sd, qtail);
			rps_unlock(sd);
			local_irq_restore(flags);
			return NET_RX_SUCCESS;
		}

		/* Schedule NAPI for backlog device
		 * We can use non atomic operation since we own the queue lock
		 */
		//如有必要，触发软中断收包
		if (!__test_and_set_bit(NAPI_STATE_SCHED, &sd->backlog.state)) {
			if (!rps_ipi_queued(sd))
				____napi_schedule(sd, &sd->backlog);
		}
		goto enqueue;
	}

drop:
	sd->dropped++;
	rps_unlock(sd);

	local_irq_restore(flags);

	atomic_long_inc(&skb->dev->rx_dropped);
	kfree_skb(skb);
	return NET_RX_DROP;
}

static struct netdev_rx_queue *netif_get_rxqueue(struct sk_buff *skb)
{
	struct net_device *dev = skb->dev;
	struct netdev_rx_queue *rxqueue;

	rxqueue = dev->_rx;

	if (skb_rx_queue_recorded(skb)) {
		u16 index = skb_get_rx_queue(skb);

		if (unlikely(index >= dev->real_num_rx_queues)) {
			WARN_ONCE(dev->real_num_rx_queues > 1,
				  "%s received packet on queue %u, but number "
				  "of RX queues is %u\n",
				  dev->name, index, dev->real_num_rx_queues);

			return rxqueue; /* Return first rxqueue */
		}
		rxqueue += index;
	}
	return rxqueue;
}

static u32 netif_receive_generic_xdp(struct sk_buff *skb,
				     struct xdp_buff *xdp,
				     struct bpf_prog *xdp_prog)
{
	struct netdev_rx_queue *rxqueue;
	void *orig_data, *orig_data_end;
	u32 metalen, act = XDP_DROP;
	__be16 orig_eth_type;
	struct ethhdr *eth;
	bool orig_bcast;
	int hlen, off;
	u32 mac_len;

	/* Reinjected packets coming from act_mirred or similar should
	 * not get XDP generic processing.
	 */
	if (skb_cloned(skb) || skb_is_tc_redirected(skb))
		return XDP_PASS;

	/* XDP packets must be linear and must have sufficient headroom
	 * of XDP_PACKET_HEADROOM bytes. This is the guarantee that also
	 * native XDP provides, thus we need to do it here as well.
	 */
	if (skb_is_nonlinear(skb) ||
	    skb_headroom(skb) < XDP_PACKET_HEADROOM) {
		int hroom = XDP_PACKET_HEADROOM - skb_headroom(skb);
		int troom = skb->tail + skb->data_len - skb->end;

		/* In case we have to go down the path and also linearize,
		 * then lets do the pskb_expand_head() work just once here.
		 */
		if (pskb_expand_head(skb,
				     hroom > 0 ? ALIGN(hroom, NET_SKB_PAD) : 0,
				     troom > 0 ? troom + 128 : 0, GFP_ATOMIC))
			goto do_drop;
		if (skb_linearize(skb))
			goto do_drop;
	}

	/* The XDP program wants to see the packet starting at the MAC
	 * header.
	 */
	mac_len = skb->data - skb_mac_header(skb);
	hlen = skb_headlen(skb) + mac_len;
	xdp->data = skb->data - mac_len;
	xdp->data_meta = xdp->data;
	xdp->data_end = xdp->data + hlen;
	xdp->data_hard_start = skb->data - skb_headroom(skb);
	orig_data_end = xdp->data_end;
	orig_data = xdp->data;
	eth = (struct ethhdr *)xdp->data;
	orig_bcast = is_multicast_ether_addr_64bits(eth->h_dest);
	orig_eth_type = eth->h_proto;

	rxqueue = netif_get_rxqueue(skb);
	xdp->rxq = &rxqueue->xdp_rxq;

	//执行xdp program
	act = bpf_prog_run_xdp(xdp_prog, xdp);

	/* check if bpf_xdp_adjust_head was used */
	off = xdp->data - orig_data;
	if (off) {
		if (off > 0)
			__skb_pull(skb, off);
		else if (off < 0)
			__skb_push(skb, -off);

		skb->mac_header += off;
		skb_reset_network_header(skb);
	}

	/* check if bpf_xdp_adjust_tail was used. it can only "shrink"
	 * pckt.
	 */
	off = orig_data_end - xdp->data_end;
	if (off != 0) {
		skb_set_tail_pointer(skb, xdp->data_end - xdp->data);
		skb->len -= off;

	}

	/* check if XDP changed eth hdr such SKB needs update */
	eth = (struct ethhdr *)xdp->data;
	if ((orig_eth_type != eth->h_proto) ||
	    (orig_bcast != is_multicast_ether_addr_64bits(eth->h_dest))) {
		__skb_push(skb, ETH_HLEN);
		skb->protocol = eth_type_trans(skb, skb->dev);
	}

	switch (act) {
	case XDP_REDIRECT:
	case XDP_TX:
		__skb_push(skb, mac_len);
		break;
	case XDP_PASS:
		metalen = xdp->data - xdp->data_meta;
		if (metalen)
			skb_metadata_set(skb, metalen);
		break;
	default:
		bpf_warn_invalid_xdp_action(act);
		/* fall through */
	case XDP_ABORTED:
		trace_xdp_exception(skb->dev, xdp_prog, act);
		/* fall through */
	case XDP_DROP://action为丢包
	do_drop:
		kfree_skb(skb);
		break;
	}

	return act;
}

/* When doing generic XDP we have to bypass the qdisc layer and the
 * network taps in order to match in-driver-XDP behavior.
 */
void generic_xdp_tx(struct sk_buff *skb, struct bpf_prog *xdp_prog)
{
	struct net_device *dev = skb->dev;
	struct netdev_queue *txq;
	bool free_skb = true;
	int cpu, rc;

	txq = netdev_core_pick_tx(dev, skb, NULL);
	cpu = smp_processor_id();
	HARD_TX_LOCK(dev, txq, cpu);
	if (!netif_xmit_stopped(txq)) {
		rc = netdev_start_xmit(skb, dev, txq, 0);
		if (dev_xmit_complete(rc))
			free_skb = false;
	}
	HARD_TX_UNLOCK(dev, txq);
	if (free_skb) {
		trace_xdp_exception(dev, xdp_prog, XDP_TX);
		kfree_skb(skb);
	}
}
EXPORT_SYMBOL_GPL(generic_xdp_tx);

static DEFINE_STATIC_KEY_FALSE(generic_xdp_needed_key);

int do_xdp_generic(struct bpf_prog *xdp_prog, struct sk_buff *skb)
{
	if (xdp_prog) {
		struct xdp_buff xdp;
		u32 act;
		int err;

		act = netif_receive_generic_xdp(skb, &xdp, xdp_prog);
		if (act != XDP_PASS) {
			switch (act) {
			case XDP_REDIRECT:
				err = xdp_do_generic_redirect(skb->dev, skb,
							      &xdp, xdp_prog);
				if (err)
					goto out_redir;
				break;
			case XDP_TX:
				generic_xdp_tx(skb, xdp_prog);
				break;
			}
			return XDP_DROP;
		}
	}
	return XDP_PASS;
out_redir:
	kfree_skb(skb);
	return XDP_DROP;
}
EXPORT_SYMBOL_GPL(do_xdp_generic);

static int netif_rx_internal(struct sk_buff *skb)
{
	int ret;

	net_timestamp_check(netdev_tstamp_prequeue, skb);

	trace_netif_rx(skb);

#ifdef CONFIG_RPS
	//RPS是软件实现的RSS功能
	if (static_branch_unlikely(&rps_needed)) {
		struct rps_dev_flow voidflow, *rflow = &voidflow;
		int cpu;

		preempt_disable();
		rcu_read_lock();

		/*获取skb对应的传输cpu*/
		cpu = get_rps_cpu(skb->dev, skb, &rflow);
		if (cpu < 0)
			cpu = smp_processor_id();

		/*将报文对应的此cpu对应的backlog上*/
		ret = enqueue_to_backlog(skb, cpu, &rflow->last_qtail);

		rcu_read_unlock();
		preempt_enable();
	} else
#endif
	{
		unsigned int qtail;

		//将此skb加入到在当前cpu的backlog
		ret = enqueue_to_backlog(skb, get_cpu(), &qtail);
		put_cpu();
	}
	return ret;
}

/**
 *	netif_rx	-	post buffer to the network code
 *	@skb: buffer to post
 *
 *	This function receives a packet from a device driver and queues it for
 *	the upper (protocol) levels to process.  It always succeeds. The buffer
 *	may be dropped during processing for congestion control or by the
 *	protocol layers.
 *
 *	return values:
 *	NET_RX_SUCCESS	(no congestion)
 *	NET_RX_DROP     (packet was dropped)
 *
 */

int netif_rx(struct sk_buff *skb)
{
	int ret;

	trace_netif_rx_entry(skb);

	ret = netif_rx_internal(skb);
	trace_netif_rx_exit(ret);

	return ret;
}
EXPORT_SYMBOL(netif_rx);

int netif_rx_ni(struct sk_buff *skb)
{
	int err;

	trace_netif_rx_ni_entry(skb);

	preempt_disable();
	err = netif_rx_internal(skb);
	if (local_softirq_pending())
		do_softirq();
	preempt_enable();
	trace_netif_rx_ni_exit(err);

	return err;
}
EXPORT_SYMBOL(netif_rx_ni);

//软件中断，处理报文发送
static __latent_entropy void net_tx_action(struct softirq_action *h)
{
	struct softnet_data *sd = this_cpu_ptr(&softnet_data);

	if (sd->completion_queue) {
		struct sk_buff *clist;

		local_irq_disable();
		clist = sd->completion_queue;
		sd->completion_queue = NULL;
		local_irq_enable();

		while (clist) {
			struct sk_buff *skb = clist;

			clist = clist->next;

			WARN_ON(refcount_read(&skb->users));
			if (likely(get_kfree_skb_cb(skb)->reason == SKB_REASON_CONSUMED))
				trace_consume_skb(skb);
			else
				trace_kfree_skb(skb, net_tx_action);

			if (skb->fclone != SKB_FCLONE_UNAVAILABLE)
				__kfree_skb(skb);
			else
				__kfree_skb_defer(skb);
		}

		__kfree_skb_flush();
	}

	if (sd->output_queue) {
		struct Qdisc *head;

		local_irq_disable();
		head = sd->output_queue;
		sd->output_queue = NULL;
		sd->output_queue_tailp = &sd->output_queue;
		local_irq_enable();

		while (head) {
			struct Qdisc *q = head;
			spinlock_t *root_lock = NULL;

			head = head->next_sched;

			if (!(q->flags & TCQ_F_NOLOCK)) {
				root_lock = qdisc_lock(q);
				spin_lock(root_lock);
			}
			/* We need to make sure head->next_sched is read
			 * before clearing __QDISC_STATE_SCHED
			 */
			smp_mb__before_atomic();
			clear_bit(__QDISC_STATE_SCHED, &q->state);
			qdisc_run(q);
			if (root_lock)
				spin_unlock(root_lock);
		}
	}

	xfrm_dev_backlog(sd);
}

#if IS_ENABLED(CONFIG_BRIDGE) && IS_ENABLED(CONFIG_ATM_LANE)
/* This hook is defined here for ATM LANE */
int (*br_fdb_test_addr_hook)(struct net_device *dev,
			     unsigned char *addr) __read_mostly;
EXPORT_SYMBOL_GPL(br_fdb_test_addr_hook);
#endif

static inline struct sk_buff *
sch_handle_ingress(struct sk_buff *skb, struct packet_type **pt_prev, int *ret,
		   struct net_device *orig_dev)
{
#ifdef CONFIG_NET_CLS_ACT
	//取ingress的miniq(它上面由tp_head_change会调更新了首个tp_head)
	struct mini_Qdisc *miniq = rcu_dereference_bh(skb->dev->miniq_ingress);
	struct tcf_result cl_res;

	/* If there's at least one ingress present somewhere (so
	 * we get here via enabled static key), remaining devices
	 * that are not configured with an ingress qdisc will bail
	 * out here.
	 */
	if (!miniq)
		return skb;

	//处理上一个ptype的回调
	if (*pt_prev) {
		*ret = deliver_skb(skb, *pt_prev, orig_dev);
		*pt_prev = NULL;
	}

	qdisc_skb_cb(skb)->pkt_len = skb->len;
	skb->tc_at_ingress = 1;
	mini_qdisc_bstats_cpu_update(miniq, skb);

	//遍历分类器，对skb进行分类，分类结果存入到cl_res中
	switch (tcf_classify(skb, miniq->filter_list, &cl_res, false)) {
	case TC_ACT_OK:
	case TC_ACT_RECLASSIFY:
		skb->tc_index = TC_H_MIN(cl_res.classid);
		break;
	case TC_ACT_SHOT:
		//报文引用减1
		mini_qdisc_qstats_cpu_drop(miniq);
		kfree_skb(skb);
		return NULL;
	case TC_ACT_STOLEN:
	case TC_ACT_QUEUED:
	case TC_ACT_TRAP:
		consume_skb(skb);
		return NULL;
	case TC_ACT_REDIRECT:
		/* skb_mac_header check was done by cls/act_bpf, so
		 * we can safely push the L2 header back before
		 * redirecting to another netdev
		 */
		__skb_push(skb, skb->mac_len);
		skb_do_redirect(skb);
		return NULL;
	case TC_ACT_CONSUMED:
		return NULL;
	default:
		break;
	}
#endif /* CONFIG_NET_CLS_ACT */
	return skb;
}

/**
 *	netdev_is_rx_handler_busy - check if receive handler is registered
 *	@dev: device to check
 *
 *	Check if a receive handler is already registered for a given device.
 *	Return true if there one.
 *
 *	The caller must hold the rtnl_mutex.
 */
bool netdev_is_rx_handler_busy(struct net_device *dev)
{
	//dev是否已设置了rx_handler
	ASSERT_RTNL();
	return dev && rtnl_dereference(dev->rx_handler);
}
EXPORT_SYMBOL_GPL(netdev_is_rx_handler_busy);

/**
 *	netdev_rx_handler_register - register receive handler
 *	@dev: device to register a handler for
 *	@rx_handler: receive handler to register
 *	@rx_handler_data: data pointer that is used by rx handler
 *
 *	Register a receive handler for a device. This handler will then be
 *	called from __netif_receive_skb. A negative errno code is returned
 *	on a failure.
 *
 *	The caller must hold the rtnl_mutex.
 *
 *	For a general description of rx_handler, see enum rx_handler_result.
 */
//注册设备的rx_handler（解决设备跳过原有协议栈收二层报文的问题）
int netdev_rx_handler_register(struct net_device *dev,
			       rx_handler_func_t *rx_handler,
			       void *rx_handler_data)
{
	if (netdev_is_rx_handler_busy(dev))
		return -EBUSY;

	if (dev->priv_flags & IFF_NO_RX_HANDLER)
		return -EINVAL;

	/* Note: rx_handler_data must be set before rx_handler */
	rcu_assign_pointer(dev->rx_handler_data, rx_handler_data);
	rcu_assign_pointer(dev->rx_handler, rx_handler);

	return 0;
}
EXPORT_SYMBOL_GPL(netdev_rx_handler_register);

/**
 *	netdev_rx_handler_unregister - unregister receive handler
 *	@dev: device to unregister a handler from
 *
 *	Unregister a receive handler from a device.
 *
 *	The caller must hold the rtnl_mutex.
 */
void netdev_rx_handler_unregister(struct net_device *dev)
{

	ASSERT_RTNL();
	RCU_INIT_POINTER(dev->rx_handler, NULL);
	/* a reader seeing a non NULL rx_handler in a rcu_read_lock()
	 * section has a guarantee to see a non NULL rx_handler_data
	 * as well.
	 */
	synchronize_net();
	RCU_INIT_POINTER(dev->rx_handler_data, NULL);
}
EXPORT_SYMBOL_GPL(netdev_rx_handler_unregister);

/*
 * Limit the use of PFMEMALLOC reserves to those protocols that implement
 * the special handling of PFMEMALLOC skbs.
 */
static bool skb_pfmemalloc_protocol(struct sk_buff *skb)
{
	switch (skb->protocol) {
	case htons(ETH_P_ARP):
	case htons(ETH_P_IP):
	case htons(ETH_P_IPV6):
	case htons(ETH_P_8021Q):
	case htons(ETH_P_8021AD):
		return true;
	default:
		return false;
	}
}

static inline int nf_ingress(struct sk_buff *skb, struct packet_type **pt_prev,
			     int *ret, struct net_device *orig_dev)
{
	if (nf_hook_ingress_active(skb)) {
		//如果ingress　hook占被激活，进入
		int ingress_retval;

		if (*pt_prev) {
			//调用pt_prev->func
			*ret = deliver_skb(skb, *pt_prev, orig_dev);
			*pt_prev = NULL;
		}

		rcu_read_lock();
		//调用ingress hook点
		ingress_retval = nf_hook_ingress(skb);
		rcu_read_unlock();
		return ingress_retval;
	}
	return 0;
}

//将报文按上层协议(三层协议）进行处理，送（桥设备）进行处理
static int __netif_receive_skb_core(struct sk_buff *skb, bool pfmemalloc,
				    struct packet_type **ppt_prev)
{
	struct packet_type *ptype, *pt_prev;
	rx_handler_func_t *rx_handler;
	struct net_device *orig_dev;
	bool deliver_exact = false;
	int ret = NET_RX_DROP;
	__be16 type;

	net_timestamp_check(!netdev_tstamp_prequeue, skb);

	trace_netif_receive_skb(skb);

	orig_dev = skb->dev;

	//重置network头部偏移
	skb_reset_network_header(skb);
	if (!skb_transport_header_was_set(skb))
		skb_reset_transport_header(skb);
	skb_reset_mac_len(skb);

	pt_prev = NULL;

another_round:
	//记录接口的ifindex
	skb->skb_iif = skb->dev->ifindex;

	__this_cpu_inc(softnet_data.processed);

	if (static_branch_unlikely(&generic_xdp_needed_key)) {
		int ret2;

		preempt_disable();
		ret2 = do_xdp_generic(rcu_dereference(skb->dev->xdp_prog), skb);
		preempt_enable();

		if (ret2 != XDP_PASS)
			return NET_RX_DROP;
		skb_reset_mac_len(skb);
	}

	if (skb->protocol == cpu_to_be16(ETH_P_8021Q) ||
	    skb->protocol == cpu_to_be16(ETH_P_8021AD)) {
		//vlan在skb上进行设置，包括协议，vlan编号
		skb = skb_vlan_untag(skb);
		if (unlikely(!skb))
			goto out;
	}

	//检查是否需要跳过ingress的tc classify
	if (skb_skip_tc_classify(skb))
		goto skip_classify;

	if (pfmemalloc)
		goto skip_taps;

	//遍历ptype_all链，处理此报文（通过pt_prev延后一个pt来进行处理）
	//当此循环结束时，pt_prev指向的那个ptype的回调还没有指行
	list_for_each_entry_rcu(ptype, &ptype_all, list) {
		if (pt_prev)
			ret = deliver_skb(skb, pt_prev, orig_dev);
		pt_prev = ptype;
	}

	//遍历skb->dev上的ptype_all链，处理此报文（通过pt_prev延后一个pt来进行处理）
	//当此循环结束时，pt_prev指向的那个ptype的回调还没有指行
	list_for_each_entry_rcu(ptype, &skb->dev->ptype_all, list) {
		if (pt_prev)
			ret = deliver_skb(skb, pt_prev, orig_dev);
		pt_prev = ptype;
	}

skip_taps:
#ifdef CONFIG_NET_INGRESS
	//执行报文的ingress处理
	if (static_branch_unlikely(&ingress_needed_key)) {
		skb = sch_handle_ingress(skb, &pt_prev, &ret, orig_dev);
		if (!skb)
			goto out;

		//调用设备的ingress hook点
		if (nf_ingress(skb, &pt_prev, &ret, orig_dev) < 0)
			goto out;
	}
#endif
	skb_reset_tc(skb);
skip_classify:
	if (pfmemalloc && !skb_pfmemalloc_protocol(skb))
		goto drop;

	if (skb_vlan_tag_present(skb)) {
		//先处理前面未执行的packet_type回调
		if (pt_prev) {
			ret = deliver_skb(skb, pt_prev, orig_dev);
			pt_prev = NULL;
		}
		//vlan报文处理,查vlan对应的逻辑设备，更新对应的入接口，并重执行
		if (vlan_do_receive(&skb))
			goto another_round;
		else if (unlikely(!skb))
			goto out;
	}

	//如果报文所属设备有rx_handler,执行rx_handler回调（解决二层设置跳过协议栈收包问题）
	rx_handler = rcu_dereference(skb->dev->rx_handler);
	if (rx_handler) {
		//执行未执行的packet_type处理
		if (pt_prev) {
			ret = deliver_skb(skb, pt_prev, orig_dev);
			pt_prev = NULL;
		}
		//如果虚设备有rx_handle可以处理，则调用rx_handler处理
		//bridge设备就注册有rx_handle,其指向br_handle_frame
		//bond设备就注册有bond_handle_frame
		switch (rx_handler(&skb)) {
		case RX_HANDLER_CONSUMED:
			ret = NET_RX_SUCCESS;//已成功处理，不再向上层传递，处理完成
			goto out;
		case RX_HANDLER_ANOTHER:
			goto another_round;//已更换入口设备，重新执行
		case RX_HANDLER_EXACT:
			deliver_exact = true;
		case RX_HANDLER_PASS:
			break;//继续向下处理（此handle放通了此报文）,例如lldp报文
		default:
			BUG();
		}
	}

	if (unlikely(skb_vlan_tag_present(skb))) {
check_vlan_id:
		if (skb_vlan_tag_get_id(skb)) {
			/* Vlan id is non 0 and vlan_do_receive() above couldn't
			 * find vlan device.
			 */
			skb->pkt_type = PACKET_OTHERHOST;
		} else if (skb->protocol == cpu_to_be16(ETH_P_8021Q) ||
			   skb->protocol == cpu_to_be16(ETH_P_8021AD)) {
			/* Outer header is 802.1P with vlan 0, inner header is
			 * 802.1Q or 802.1AD and vlan_do_receive() above could
			 * not find vlan dev for vlan id 0.
			 */
			__vlan_hwaccel_clear_tag(skb);
			skb = skb_vlan_untag(skb);
			if (unlikely(!skb))
				goto out;
			if (vlan_do_receive(&skb))
				/* After stripping off 802.1P header with vlan 0
				 * vlan dev is found for inner header.
				 */
				goto another_round;
			else if (unlikely(!skb))
				goto out;
			else
				/* We have stripped outer 802.1P vlan 0 header.
				 * But could not find vlan dev.
				 * check again for vlan id to set OTHERHOST.
				 */
				goto check_vlan_id;
		}
		/* Note: we might in the future use prio bits
		 * and set skb->priority like in vlan_do_receive()
		 * For the time being, just ignore Priority Code Point
		 */
		__vlan_hwaccel_clear_tag(skb);
	}

	//按报文的协议（arp,ip,ipv6等来检查上层钩子进行处理，例如ip_rcv)
	type = skb->protocol;

	/* deliver only exact match when indicated */
	if (likely(!deliver_exact)) {
		//通过上层协议查找报文处理者(如0x0800,按ip层处理）
		//注：由于ptype_base[i]是一个链，故需要遍历执行所有回调
		deliver_ptype_list_skb(skb, &pt_prev, orig_dev, type,
				       &ptype_base[ntohs(type) &
						   PTYPE_HASH_MASK]);
	}

	//考虑原始设备的ptype_specific查找报文处理者
	deliver_ptype_list_skb(skb, &pt_prev, orig_dev, type,
			       &orig_dev->ptype_specific);

	//考虑当前设备的ptype_specific查找报文处理者
	if (unlikely(skb->dev != orig_dev)) {
		deliver_ptype_list_skb(skb, &pt_prev, orig_dev, type,
				       &skb->dev->ptype_specific);
	}

	//最后一项handler处理
	if (pt_prev) {
		if (unlikely(skb_orphan_frags_rx(skb, GFP_ATOMIC)))
			goto drop;
		*ppt_prev = pt_prev;
	} else {
		//我们实在找不到此报文的处理者
drop:
		if (!deliver_exact)
			atomic_long_inc(&skb->dev->rx_dropped);
		else
			atomic_long_inc(&skb->dev->rx_nohandler);
		kfree_skb(skb);
		/* Jamal, now you will not able to escape explaining
		 * me how you were going to use this. :-)
		 */
		ret = NET_RX_DROP;
	}

out:
	return ret;
}

static int __netif_receive_skb_one_core(struct sk_buff *skb, bool pfmemalloc)
{
	struct net_device *orig_dev = skb->dev;
	struct packet_type *pt_prev = NULL;
	int ret;

	ret = __netif_receive_skb_core(skb, pfmemalloc, &pt_prev);
	if (pt_prev)
		//处理最后一项的handle
		ret = INDIRECT_CALL_INET(pt_prev->func, ipv6_rcv, ip_rcv, skb,
					 skb->dev, pt_prev, orig_dev);
	return ret;
}

/**
 *	netif_receive_skb_core - special purpose version of netif_receive_skb
 *	@skb: buffer to process
 *
 *	More direct receive version of netif_receive_skb().  It should
 *	only be used by callers that have a need to skip RPS and Generic XDP.
 *	Caller must also take care of handling if (page_is_)pfmemalloc.
 *
 *	This function may only be called from softirq context and interrupts
 *	should be enabled.
 *
 *	Return values (usually ignored):
 *	NET_RX_SUCCESS: no congestion
 *	NET_RX_DROP: packet was dropped
 */
int netif_receive_skb_core(struct sk_buff *skb)
{
	int ret;

	rcu_read_lock();
	ret = __netif_receive_skb_one_core(skb, false);
	rcu_read_unlock();

	return ret;
}
EXPORT_SYMBOL(netif_receive_skb_core);

//将报文交给pt_prev进行处理
static inline void __netif_receive_skb_list_ptype(struct list_head *head,
						  struct packet_type *pt_prev,
						  struct net_device *orig_dev)
{
	struct sk_buff *skb, *next;

	if (!pt_prev)
		return;
	if (list_empty(head))
		return;
	//如果报文支持处理链式处理，则直接传入
	if (pt_prev->list_func != NULL)
		INDIRECT_CALL_INET(pt_prev->list_func, ipv6_list_rcv,
				   ip_list_rcv, head, pt_prev, orig_dev);
	else
		//否则遍历拆解后传入
		list_for_each_entry_safe(skb, next, head, list) {
			skb_list_del_init(skb);
			pt_prev->func(skb, skb->dev, pt_prev, orig_dev);
		}
}

static void __netif_receive_skb_list_core(struct list_head *head, bool pfmemalloc)
{
	/* Fast-path assumptions:
	 * - There is no RX handler.
	 * - Only one packet_type matches.
	 * If either of these fails, we will end up doing some per-packet
	 * processing in-line, then handling the 'last ptype' for the whole
	 * sublist.  This can't cause out-of-order delivery to any single ptype,
	 * because the 'last ptype' must be constant across the sublist, and all
	 * other ptypes are handled per-packet.
	 */
	/* Current (common) ptype of sublist */
	struct packet_type *pt_curr = NULL;
	/* Current (common) orig_dev of sublist */
	struct net_device *od_curr = NULL;
	struct list_head sublist;
	struct sk_buff *skb, *next;

	INIT_LIST_HEAD(&sublist);
	list_for_each_entry_safe(skb, next, head, list) {
		struct net_device *orig_dev = skb->dev;
		struct packet_type *pt_prev = NULL;

		skb_list_del_init(skb);
		__netif_receive_skb_core(skb, pfmemalloc, &pt_prev);
		if (!pt_prev)
			continue;
		if (pt_curr != pt_prev || od_curr != orig_dev) {
			/* dispatch old sublist */
			__netif_receive_skb_list_ptype(&sublist, pt_curr, od_curr);
			/* start new sublist */
			INIT_LIST_HEAD(&sublist);
			pt_curr = pt_prev;
			od_curr = orig_dev;
		}
		list_add_tail(&skb->list, &sublist);
	}

	/* dispatch final sublist */
	__netif_receive_skb_list_ptype(&sublist, pt_curr, od_curr);
}

//协议栈处理收到的报文
static int __netif_receive_skb(struct sk_buff *skb)
{
	int ret;

	if (sk_memalloc_socks() && skb_pfmemalloc(skb)) {
		unsigned int noreclaim_flag;

		/*
		 * PFMEMALLOC skbs are special, they should
		 * - be delivered to SOCK_MEMALLOC sockets only
		 * - stay away from userspace
		 * - have bounded memory usage
		 *
		 * Use PF_MEMALLOC as this saves us from propagating the allocation
		 * context down to all allocation sites.
		 */
		noreclaim_flag = memalloc_noreclaim_save();
		ret = __netif_receive_skb_one_core(skb, true);
		memalloc_noreclaim_restore(noreclaim_flag);
	} else
		ret = __netif_receive_skb_one_core(skb, false);

	return ret;
}

static void __netif_receive_skb_list(struct list_head *head)
{
	unsigned long noreclaim_flag = 0;
	struct sk_buff *skb, *next;
	bool pfmemalloc = false; /* Is current sublist PF_MEMALLOC? */

	list_for_each_entry_safe(skb, next, head, list) {
		if ((sk_memalloc_socks() && skb_pfmemalloc(skb)) != pfmemalloc) {
			struct list_head sublist;

			/* Handle the previous sublist */
			list_cut_before(&sublist, head, &skb->list);
			if (!list_empty(&sublist))
				__netif_receive_skb_list_core(&sublist, pfmemalloc);
			pfmemalloc = !pfmemalloc;
			/* See comments in __netif_receive_skb */
			if (pfmemalloc)
				noreclaim_flag = memalloc_noreclaim_save();
			else
				memalloc_noreclaim_restore(noreclaim_flag);
		}
	}
	/* Handle the remaining sublist */
	if (!list_empty(head))
		__netif_receive_skb_list_core(head, pfmemalloc);
	/* Restore pflags */
	if (pfmemalloc)
		memalloc_noreclaim_restore(noreclaim_flag);
}

static int generic_xdp_install(struct net_device *dev, struct netdev_bpf *xdp)
{
	struct bpf_prog *old = rtnl_dereference(dev->xdp_prog);
	struct bpf_prog *new = xdp->prog;
	int ret = 0;

	switch (xdp->command) {
	case XDP_SETUP_PROG://设置新的xdp programme
		rcu_assign_pointer(dev->xdp_prog, new);
		if (old)
			bpf_prog_put(old);

		if (old && !new) {
			static_branch_dec(&generic_xdp_needed_key);
		} else if (new && !old) {
			static_branch_inc(&generic_xdp_needed_key);
			dev_disable_lro(dev);
			dev_disable_gro_hw(dev);
		}
		break;

	case XDP_QUERY_PROG:
		xdp->prog_id = old ? old->aux->id : 0;
		break;

	default:
		ret = -EINVAL;
		break;
	}

	return ret;
}

//报文开始走协议栈处理
static int netif_receive_skb_internal(struct sk_buff *skb)
{
	int ret;

	net_timestamp_check(netdev_tstamp_prequeue, skb);

	if (skb_defer_rx_timestamp(skb))
		return NET_RX_SUCCESS;

	rcu_read_lock();
#ifdef CONFIG_RPS
	if (static_branch_unlikely(&rps_needed)) {
		struct rps_dev_flow voidflow, *rflow = &voidflow;
		int cpu = get_rps_cpu(skb->dev, skb, &rflow);

		if (cpu >= 0) {
			ret = enqueue_to_backlog(skb, cpu, &rflow->last_qtail);
			rcu_read_unlock();
			return ret;
		}
	}
#endif
	ret = __netif_receive_skb(skb);
	rcu_read_unlock();
	return ret;
}

static void netif_receive_skb_list_internal(struct list_head *head)
{
	struct sk_buff *skb, *next;
	struct list_head sublist;

	INIT_LIST_HEAD(&sublist);
	/*遍历head上的所有skb*/
	list_for_each_entry_safe(skb, next, head, list) {
		net_timestamp_check(netdev_tstamp_prequeue, skb);
		//自head上移除
		skb_list_del_init(skb);
		if (!skb_defer_rx_timestamp(skb))
			list_add_tail(&skb->list, &sublist);
	}
	list_splice_init(&sublist, head);

	rcu_read_lock();
#ifdef CONFIG_RPS
	//通过rps确定报文送那个cpu执行软中断
	if (static_branch_unlikely(&rps_needed)) {
		list_for_each_entry_safe(skb, next, head, list) {
			struct rps_dev_flow voidflow, *rflow = &voidflow;
			/*确定是哪个cpu*/
			int cpu = get_rps_cpu(skb->dev, skb, &rflow);

			if (cpu >= 0) {
				/* Will be handled, remove from list */
				skb_list_del_init(skb);
				/*将skb入队到cpu对应的backlog中*/
				enqueue_to_backlog(skb, cpu, &rflow->last_qtail);
			}
		}
	}
#endif
	__netif_receive_skb_list(head);
	rcu_read_unlock();
}

/**
 *	netif_receive_skb - process receive buffer from network
 *	@skb: buffer to process
 *
 *	netif_receive_skb() is the main receive data processing function.
 *	It always succeeds. The buffer may be dropped during processing
 *	for congestion control or by the protocol layers.
 *
 *	This function may only be called from softirq context and interrupts
 *	should be enabled.
 *
 *	Return values (usually ignored):
 *	NET_RX_SUCCESS: no congestion
 *	NET_RX_DROP: packet was dropped
 */
//处理自网络层收到的报文
int netif_receive_skb(struct sk_buff *skb)
{
	int ret;

	trace_netif_receive_skb_entry(skb);

	ret = netif_receive_skb_internal(skb);
	trace_netif_receive_skb_exit(ret);

	return ret;
}
EXPORT_SYMBOL(netif_receive_skb);

/**
 *	netif_receive_skb_list - process many receive buffers from network
 *	@head: list of skbs to process.
 *
 *	Since return value of netif_receive_skb() is normally ignored, and
 *	wouldn't be meaningful for a list, this function returns void.
 *
 *	This function may only be called from softirq context and interrupts
 *	should be enabled.
 */
void netif_receive_skb_list(struct list_head *head)
{
	struct sk_buff *skb;

	if (list_empty(head))
		return;
	if (trace_netif_receive_skb_list_entry_enabled()) {
		list_for_each_entry(skb, head, list)
			trace_netif_receive_skb_list_entry(skb);
	}
	netif_receive_skb_list_internal(head);
	trace_netif_receive_skb_list_exit(0);
}
EXPORT_SYMBOL(netif_receive_skb_list);

DEFINE_PER_CPU(struct work_struct, flush_works);

/* Network device is going away, flush any packets still pending */
static void flush_backlog(struct work_struct *work)
{
	struct sk_buff *skb, *tmp;
	struct softnet_data *sd;

	local_bh_disable();
	sd = this_cpu_ptr(&softnet_data);

	local_irq_disable();
	rps_lock(sd);
	skb_queue_walk_safe(&sd->input_pkt_queue, skb, tmp) {
		if (skb->dev->reg_state == NETREG_UNREGISTERING) {
			__skb_unlink(skb, &sd->input_pkt_queue);
			kfree_skb(skb);
			input_queue_head_incr(sd);
		}
	}
	rps_unlock(sd);
	local_irq_enable();

	skb_queue_walk_safe(&sd->process_queue, skb, tmp) {
		if (skb->dev->reg_state == NETREG_UNREGISTERING) {
			__skb_unlink(skb, &sd->process_queue);
			kfree_skb(skb);
			input_queue_head_incr(sd);
		}
	}
	local_bh_enable();
}

static void flush_all_backlogs(void)
{
	unsigned int cpu;

	get_online_cpus();

	for_each_online_cpu(cpu)
		queue_work_on(cpu, system_highpri_wq,
			      per_cpu_ptr(&flush_works, cpu));

	for_each_online_cpu(cpu)
		flush_work(per_cpu_ptr(&flush_works, cpu));

	put_online_cpus();
}

/* Pass the currently batched GRO_NORMAL SKBs up to the stack. */
static void gro_normal_list(struct napi_struct *napi)
{
	if (!napi->rx_count)
		return;
	//将rx_list上所有skb清空，上送协议栈
	netif_receive_skb_list_internal(&napi->rx_list);
	INIT_LIST_HEAD(&napi->rx_list);
	napi->rx_count = 0;
}

/* Queue one GRO_NORMAL SKB up for list processing. If batch size exceeded,
 * pass the whole batch up to the stack.
 */
static void gro_normal_one(struct napi_struct *napi, struct sk_buff *skb)
{
	list_add_tail(&skb->list, &napi->rx_list);
	if (++napi->rx_count >= gro_normal_batch)
	    	/*超过gro_normal_batch数量，上送协议栈*/
		gro_normal_list(napi);
}

INDIRECT_CALLABLE_DECLARE(int inet_gro_complete(struct sk_buff *, int));
INDIRECT_CALLABLE_DECLARE(int ipv6_gro_complete(struct sk_buff *, int));
static int napi_gro_complete(struct napi_struct *napi, struct sk_buff *skb)
{
	struct packet_offload *ptype;
	__be16 type = skb->protocol;
	struct list_head *head = &offload_base;
	int err = -ENOENT;

	BUILD_BUG_ON(sizeof(struct napi_gro_cb) > sizeof(skb->cb));

	if (NAPI_GRO_CB(skb)->count == 1) {
		skb_shinfo(skb)->gso_size = 0;
		goto out;
	}

	rcu_read_lock();
	list_for_each_entry_rcu(ptype, head, list) {
		if (ptype->type != type || !ptype->callbacks.gro_complete)
			continue;

		err = INDIRECT_CALL_INET(ptype->callbacks.gro_complete,
					 ipv6_gro_complete, inet_gro_complete,
					 skb, 0);
		break;
	}
	rcu_read_unlock();

	if (err) {
		WARN_ON(&ptype->list == head);
		kfree_skb(skb);
		return NET_RX_SUCCESS;
	}

out:
	gro_normal_one(napi, skb);
	return NET_RX_SUCCESS;
}

static void __napi_gro_flush_chain(struct napi_struct *napi, u32 index,
				   bool flush_old)
{
	struct list_head *head = &napi->gro_hash[index].list;
	struct sk_buff *skb, *p;

	list_for_each_entry_safe_reverse(skb, p, head, list) {
		if (flush_old && NAPI_GRO_CB(skb)->age == jiffies)
			return;
		skb_list_del_init(skb);
		napi_gro_complete(napi, skb);
		napi->gro_hash[index].count--;
	}

	if (!napi->gro_hash[index].count)
		__clear_bit(index, &napi->gro_bitmask);
}

/* napi->gro_hash[].list contains packets ordered by age.
 * youngest packets at the head of it.
 * Complete skbs in reverse order to reduce latencies.
 */
void napi_gro_flush(struct napi_struct *napi, bool flush_old)
{
	unsigned long bitmask = napi->gro_bitmask;
	unsigned int i, base = ~0U;

	while ((i = ffs(bitmask)) != 0) {
		bitmask >>= i;
		base += i;
		__napi_gro_flush_chain(napi, base, flush_old);
	}
}
EXPORT_SYMBOL(napi_gro_flush);

//检查skb与napi中缓存的gro_list中的某一个报文是否为相同流
//这个检查相对比较粗，更精细的检查需要各层的gro分别完成
static struct list_head *gro_list_prepare(struct napi_struct *napi,
					  struct sk_buff *skb)
{
	unsigned int maclen = skb->dev->hard_header_len;
	u32 hash = skb_get_hash_raw(skb);
	struct list_head *head;
	struct sk_buff *p;

	//采用hash映射到head，遍历head上已缓存的所有skb p,如果与当前skb不是同一条流
	//刚将p上的same_flow指为0
	head = &napi->gro_hash[hash & (GRO_HASH_BUCKETS - 1)].list;
	list_for_each_entry(p, head, list) {
		unsigned long diffs;

		NAPI_GRO_CB(p)->flush = 0;

		//采用hash检查当前报文skb与p不是同一条流，则尝试下一个gro报文
		if (hash != skb_get_hash_raw(p)) {
			NAPI_GRO_CB(p)->same_flow = 0;
			continue;
		}

		//比对skb所属接口设备，vlan,？？？，mac层
		diffs = (unsigned long)p->dev ^ (unsigned long)skb->dev;
		diffs |= skb_vlan_tag_present(p) ^ skb_vlan_tag_present(skb);
		if (skb_vlan_tag_present(p))
			diffs |= skb_vlan_tag_get(p) ^ skb_vlan_tag_get(skb);
		diffs |= skb_metadata_dst_cmp(p, skb);
		diffs |= skb_metadata_differs(p, skb);
		if (maclen == ETH_HLEN)
			diffs |= compare_ether_header(skb_mac_header(p),
						      skb_mac_header(skb));
		else if (!diffs)
			diffs = memcmp(skb_mac_header(p),
				       skb_mac_header(skb),
				       maclen);
		//标记是否与skb为相同流
		NAPI_GRO_CB(p)->same_flow = !diffs;
	}

	return head;
}

static void skb_gro_reset_offset(struct sk_buff *skb)
{
	const struct skb_shared_info *pinfo = skb_shinfo(skb);
	//skb中的首片信息
	const skb_frag_t *frag0 = &pinfo->frags[0];

	NAPI_GRO_CB(skb)->data_offset = 0;
	NAPI_GRO_CB(skb)->frag0 = NULL;
	NAPI_GRO_CB(skb)->frag0_len = 0;

	if (!skb_headlen(skb) && pinfo->nr_frags &&
	    !PageHighMem(skb_frag_page(frag0))) {
		/*skb有多片，且以太头后面首片结束，且首片对应的页非高地址*/
		//？？
		NAPI_GRO_CB(skb)->frag0 = skb_frag_address(frag0);
		NAPI_GRO_CB(skb)->frag0_len = min_t(unsigned int,
						    skb_frag_size(frag0),
						    skb->end - skb->tail);
	}
}

static void gro_pull_from_frag0(struct sk_buff *skb, int grow)
{
	struct skb_shared_info *pinfo = skb_shinfo(skb);

	BUG_ON(skb->end - skb->tail < grow);

	memcpy(skb_tail_pointer(skb), NAPI_GRO_CB(skb)->frag0, grow);

	skb->data_len -= grow;
	skb->tail += grow;

	skb_frag_off_add(&pinfo->frags[0], grow);
	skb_frag_size_sub(&pinfo->frags[0], grow);

	if (unlikely(!skb_frag_size(&pinfo->frags[0]))) {
		skb_frag_unref(skb, 0);
		memmove(pinfo->frags, pinfo->frags + 1,
			--pinfo->nr_frags * sizeof(pinfo->frags[0]));
	}
}

static void gro_flush_oldest(struct napi_struct *napi, struct list_head *head)
{
	struct sk_buff *oldest;

	oldest = list_last_entry(head, struct sk_buff, list);

	/* We are called with head length >= MAX_GRO_SKBS, so this is
	 * impossible.
	 */
	if (WARN_ON_ONCE(!oldest))
		return;

	/* Do not adjust napi->gro_hash[].count, caller is adding a new
	 * SKB to the chain.
	 */
	skb_list_del_init(oldest);
	napi_gro_complete(napi, oldest);
}

INDIRECT_CALLABLE_DECLARE(struct sk_buff *inet_gro_receive(struct list_head *,
							   struct sk_buff *));
INDIRECT_CALLABLE_DECLARE(struct sk_buff *ipv6_gro_receive(struct list_head *,
							   struct sk_buff *));

//gro 报文收取，通过返回不同的结果，标明报文在gro如何处理
static enum gro_result dev_gro_receive(struct napi_struct *napi, struct sk_buff *skb)
{
	u32 hash = skb_get_hash_raw(skb) & (GRO_HASH_BUCKETS - 1);
	struct list_head *head = &offload_base;
	struct packet_offload *ptype;
	__be16 type = skb->protocol;
	struct list_head *gro_head;
	struct sk_buff *pp = NULL;
	enum gro_result ret;
	int same_flow;
	int grow;

	//网卡未开启gso功能的，直接走normal
	if (netif_elide_gro(skb->dev))
		goto normal;

	gro_head = gro_list_prepare(napi, skb);

	rcu_read_lock();
	list_for_each_entry_rcu(ptype, head, list) {
		//遍历协议，如果协议相等，且有gro_receive才能处理此报文，否则不处理
		if (ptype->type != type || !ptype->callbacks.gro_receive)
			continue;

		skb_set_network_header(skb, skb_gro_offset(skb));
		skb_reset_mac_len(skb);
		NAPI_GRO_CB(skb)->same_flow = 0;
		NAPI_GRO_CB(skb)->flush = skb_is_gso(skb) || skb_has_frag_list(skb);
		NAPI_GRO_CB(skb)->free = 0;
		NAPI_GRO_CB(skb)->encap_mark = 0;
		NAPI_GRO_CB(skb)->recursion_counter = 0;
		NAPI_GRO_CB(skb)->is_fou = 0;
		NAPI_GRO_CB(skb)->is_atomic = 1;
		NAPI_GRO_CB(skb)->gro_remcsum_start = 0;

		/* Setup for GRO checksum validation */
		switch (skb->ip_summed) {
		case CHECKSUM_COMPLETE:
			//checksum已检查完，使用skb中的checksum
			NAPI_GRO_CB(skb)->csum = skb->csum;
			NAPI_GRO_CB(skb)->csum_valid = 1;
			NAPI_GRO_CB(skb)->csum_cnt = 0;
			break;
		case CHECKSUM_UNNECESSARY:
			//没必要检查checksum
			NAPI_GRO_CB(skb)->csum_cnt = skb->csum_level + 1;
			NAPI_GRO_CB(skb)->csum_valid = 0;
			break;
		default:
			NAPI_GRO_CB(skb)->csum_cnt = 0;
			NAPI_GRO_CB(skb)->csum_valid = 0;
		}

		//调本层的gro_receive函数进行gro处理（例如：看ip_packet_offload结构）
		pp = INDIRECT_CALL_INET(ptype->callbacks.gro_receive,
					ipv6_gro_receive, inet_gro_receive,
					gro_head, skb);
		break;
	}
	rcu_read_unlock();

	//for循环没进去情况，即没有相应的offload，走normal
	if (&ptype->list == head)
		goto normal;

	//报文已被缓存，等待其它报文与组合
	if (IS_ERR(pp) && PTR_ERR(pp) == -EINPROGRESS) {
		ret = GRO_CONSUMED;
		goto ok;
	}

	same_flow = NAPI_GRO_CB(skb)->same_flow;
	ret = NAPI_GRO_CB(skb)->free ? GRO_MERGED_FREE : GRO_MERGED;

	if (pp) {
		skb_list_del_init(pp);
		napi_gro_complete(napi, pp);
		napi->gro_hash[hash].count--;
	}

	if (same_flow)
		goto ok;//可合并，或者可释放

	//需要输出，则走normal
	if (NAPI_GRO_CB(skb)->flush)
		goto normal;

	//缓存的量过多，这里直接调用napi_gro_complete向协议栈上送skb
	if (unlikely(napi->gro_hash[hash].count >= MAX_GRO_SKBS)) {
		gro_flush_oldest(napi, gro_head);
	} else {
		napi->gro_hash[hash].count++;
	}

	NAPI_GRO_CB(skb)->count = 1;
	NAPI_GRO_CB(skb)->age = jiffies;
	NAPI_GRO_CB(skb)->last = skb;/*报文将被hold*/
	skb_shinfo(skb)->gso_size = skb_gro_len(skb);
	//skb->next = napi->gro_list;
	//napi->gro_list = skb;
	//ret = GRO_HELD;
	list_add(&skb->list, gro_head);
	ret = GRO_HELD;//报文将已被hold
pull:
	grow = skb_gro_offset(skb) - skb_headlen(skb);
	if (grow > 0)
		gro_pull_from_frag0(skb, grow);
ok:
	if (napi->gro_hash[hash].count) {
		if (!test_bit(hash, &napi->gro_bitmask))
			__set_bit(hash, &napi->gro_bitmask);
	} else if (test_bit(hash, &napi->gro_bitmask)) {
		__clear_bit(hash, &napi->gro_bitmask);
	}

	return ret;

normal:
	//normal情况下，报文将被直接送向协议栈
	ret = GRO_NORMAL;
	goto pull;
}

//给定协议类型，获得其对应的gro offload回调
struct packet_offload *gro_find_receive_by_type(__be16 type)
{
	struct list_head *offload_head = &offload_base;
	struct packet_offload *ptype;

	list_for_each_entry_rcu(ptype, offload_head, list) {
		if (ptype->type != type || !ptype->callbacks.gro_receive)
			continue;
		return ptype;
	}
	return NULL;
}
EXPORT_SYMBOL(gro_find_receive_by_type);

struct packet_offload *gro_find_complete_by_type(__be16 type)
{
	struct list_head *offload_head = &offload_base;
	struct packet_offload *ptype;

	list_for_each_entry_rcu(ptype, offload_head, list) {
		if (ptype->type != type || !ptype->callbacks.gro_complete)
			continue;
		return ptype;
	}
	return NULL;
}
EXPORT_SYMBOL(gro_find_complete_by_type);

static void napi_skb_free_stolen_head(struct sk_buff *skb)
{
	skb_dst_drop(skb);
	skb_ext_put(skb);
	kmem_cache_free(skbuff_head_cache, skb);
}

//依据gro的结果处理报文（或者缓存等待合并，或者释放，或者上送）
static gro_result_t napi_skb_finish(struct napi_struct *napi,
				    struct sk_buff *skb,
				    gro_result_t ret)
{
	switch (ret) {
	case GRO_NORMAL:
		//报文收取完成，使其走协议栈
		gro_normal_one(napi, skb);
		break;

	case GRO_DROP:
		//丢包
		kfree_skb(skb);
		break;

		//需要释放报文(报文已被merge)
	case GRO_MERGED_FREE:
		if (NAPI_GRO_CB(skb)->free == NAPI_GRO_FREE_STOLEN_HEAD)
			napi_skb_free_stolen_head(skb);
		else
			__kfree_skb(skb);
		break;

	//报文被缓存，不处理
	case GRO_HELD:
	case GRO_MERGED:
	case GRO_CONSUMED:
		break;
	}

	return ret;
}

//软件gro收包处理，处理后交给napi_skb_finish向上传递
gro_result_t napi_gro_receive(struct napi_struct *napi, struct sk_buff *skb)
{
	gro_result_t ret;

	skb_mark_napi_id(skb, napi);
	trace_napi_gro_receive_entry(skb);

	skb_gro_reset_offset(skb);

	ret = napi_skb_finish(napi, skb, dev_gro_receive(napi, skb));
	trace_napi_gro_receive_exit(ret);

	return ret;
}
EXPORT_SYMBOL(napi_gro_receive);

static void napi_reuse_skb(struct napi_struct *napi, struct sk_buff *skb)
{
	if (unlikely(skb->pfmemalloc)) {
		consume_skb(skb);
		return;
	}
	__skb_pull(skb, skb_headlen(skb));
	/* restore the reserve we had after netdev_alloc_skb_ip_align() */
	skb_reserve(skb, NET_SKB_PAD + NET_IP_ALIGN - skb_headroom(skb));
	__vlan_hwaccel_clear_tag(skb);
	skb->dev = napi->dev;
	skb->skb_iif = 0;

	/* eth_type_trans() assumes pkt_type is PACKET_HOST */
	skb->pkt_type = PACKET_HOST;

	skb->encapsulation = 0;
	skb_shinfo(skb)->gso_type = 0;
	skb->truesize = SKB_TRUESIZE(skb_end_offset(skb));
	skb_ext_reset(skb);

	napi->skb = skb;
}

struct sk_buff *napi_get_frags(struct napi_struct *napi)
{
	struct sk_buff *skb = napi->skb;

	if (!skb) {
		skb = napi_alloc_skb(napi, GRO_MAX_HEAD);
		if (skb) {
			napi->skb = skb;
			skb_mark_napi_id(skb, napi);
		}
	}
	return skb;
}
EXPORT_SYMBOL(napi_get_frags);

static gro_result_t napi_frags_finish(struct napi_struct *napi,
				      struct sk_buff *skb,
				      gro_result_t ret)
{
	switch (ret) {
	case GRO_NORMAL:
	case GRO_HELD:
		__skb_push(skb, ETH_HLEN);
		skb->protocol = eth_type_trans(skb, skb->dev);
		if (ret == GRO_NORMAL)
			gro_normal_one(napi, skb);
		break;

	case GRO_DROP:
		napi_reuse_skb(napi, skb);
		break;

	case GRO_MERGED_FREE:
		if (NAPI_GRO_CB(skb)->free == NAPI_GRO_FREE_STOLEN_HEAD)
			napi_skb_free_stolen_head(skb);
		else
			napi_reuse_skb(napi, skb);
		break;

	case GRO_MERGED:
	case GRO_CONSUMED:
		break;
	}

	return ret;
}

/* Upper GRO stack assumes network header starts at gro_offset=0
 * Drivers could call both napi_gro_frags() and napi_gro_receive()
 * We copy ethernet header into skb->data to have a common layout.
 */
static struct sk_buff *napi_frags_skb(struct napi_struct *napi)
{
	struct sk_buff *skb = napi->skb;
	const struct ethhdr *eth;
	unsigned int hlen = sizeof(*eth);

	napi->skb = NULL;

	skb_reset_mac_header(skb);
	skb_gro_reset_offset(skb);

	if (unlikely(skb_gro_header_hard(skb, hlen))) {
		eth = skb_gro_header_slow(skb, hlen, 0);
		if (unlikely(!eth)) {
			net_warn_ratelimited("%s: dropping impossible skb from %s\n",
					     __func__, napi->dev->name);
			napi_reuse_skb(napi, skb);
			return NULL;
		}
	} else {
		eth = (const struct ethhdr *)skb->data;
		gro_pull_from_frag0(skb, hlen);
		NAPI_GRO_CB(skb)->frag0 += hlen;
		NAPI_GRO_CB(skb)->frag0_len -= hlen;
	}
	__skb_pull(skb, hlen);

	/*
	 * This works because the only protocols we care about don't require
	 * special handling.
	 * We'll fix it up properly in napi_frags_finish()
	 */
	skb->protocol = eth->h_proto;

	return skb;
}

gro_result_t napi_gro_frags(struct napi_struct *napi)
{
	gro_result_t ret;
	struct sk_buff *skb = napi_frags_skb(napi);

	if (!skb)
		return GRO_DROP;

	trace_napi_gro_frags_entry(skb);

	ret = napi_frags_finish(napi, skb, dev_gro_receive(napi, skb));
	trace_napi_gro_frags_exit(ret);

	return ret;
}
EXPORT_SYMBOL(napi_gro_frags);

/* Compute the checksum from gro_offset and return the folded value
 * after adding in any pseudo checksum.
 */
__sum16 __skb_gro_checksum_complete(struct sk_buff *skb)
{
	__wsum wsum;
	__sum16 sum;

	wsum = skb_checksum(skb, skb_gro_offset(skb), skb_gro_len(skb), 0);

	/* NAPI_GRO_CB(skb)->csum holds pseudo checksum */
	sum = csum_fold(csum_add(NAPI_GRO_CB(skb)->csum, wsum));
	/* See comments in __skb_checksum_complete(). */
	if (likely(!sum)) {
		if (unlikely(skb->ip_summed == CHECKSUM_COMPLETE) &&
		    !skb->csum_complete_sw)
			netdev_rx_csum_fault(skb->dev, skb);
	}

	NAPI_GRO_CB(skb)->csum = wsum;
	NAPI_GRO_CB(skb)->csum_valid = 1;

	return sum;
}
EXPORT_SYMBOL(__skb_gro_checksum_complete);

static void net_rps_send_ipi(struct softnet_data *remsd)
{
#ifdef CONFIG_RPS
	while (remsd) {
		struct softnet_data *next = remsd->rps_ipi_next;

		if (cpu_online(remsd->cpu))
			smp_call_function_single_async(remsd->cpu, &remsd->csd);
		remsd = next;
	}
#endif
}

/*
 * net_rps_action_and_irq_enable sends any pending IPI's for rps.
 * Note: called with local irq disabled, but exits with local irq enabled.
 */
static void net_rps_action_and_irq_enable(struct softnet_data *sd)
{
#ifdef CONFIG_RPS
	struct softnet_data *remsd = sd->rps_ipi_list;

	if (remsd) {
		sd->rps_ipi_list = NULL;

		local_irq_enable();

		/* Send pending IPI's to kick RPS processing on remote cpus. */
		net_rps_send_ipi(remsd);
	} else
#endif
		local_irq_enable();
}

static bool sd_has_rps_ipi_waiting(struct softnet_data *sd)
{
#ifdef CONFIG_RPS
	return sd->rps_ipi_list != NULL;
#else
	return false;
#endif
}

static int process_backlog(struct napi_struct *napi, int quota)
{
	struct softnet_data *sd = container_of(napi, struct softnet_data, backlog);
	bool again = true;
	int work = 0;

	/* Check if we have pending ipi, its better to send them now,
	 * not waiting net_rx_action() end.
	 */
	if (sd_has_rps_ipi_waiting(sd)) {
		local_irq_disable();
		net_rps_action_and_irq_enable(sd);
	}

	napi->weight = dev_rx_weight;
	while (again) {
		struct sk_buff *skb;

		//自process_queue上逐个提取报文，将收到的报文传给协议栈
		while ((skb = __skb_dequeue(&sd->process_queue))) {
			rcu_read_lock();
			__netif_receive_skb(skb);
			rcu_read_unlock();
			input_queue_head_incr(sd);
			if (++work >= quota)
				return work;

		}

		local_irq_disable();
		rps_lock(sd);
		if (skb_queue_empty(&sd->input_pkt_queue)) {
			/*
			 * Inline a custom version of __napi_complete().
			 * only current cpu owns and manipulates this napi,
			 * and NAPI_STATE_SCHED is the only possible flag set
			 * on backlog.
			 * We can use a plain write instead of clear_bit(),
			 * and we dont need an smp_mb() memory barrier.
			 */
			napi->state = 0;
			again = false;
		} else {
			//input_pkt_queue不为空时，将其更新到process_queue上
			//即backlog报文将被移到process_queue上
			skb_queue_splice_tail_init(&sd->input_pkt_queue,
						   &sd->process_queue);
		}
		rps_unlock(sd);
		local_irq_enable();
	}

	return work;
}

/**
 * __napi_schedule - schedule for receive
 * @n: entry to schedule
 *
 * The entry's receive function will be scheduled to run.
 * Consider using __napi_schedule_irqoff() if hard irqs are masked.
 */
void __napi_schedule(struct napi_struct *n)
{
	unsigned long flags;

	local_irq_save(flags);
	//将napi加入链表，并触发软中断收取报文
	____napi_schedule(this_cpu_ptr(&softnet_data), n);
	local_irq_restore(flags);
}
EXPORT_SYMBOL(__napi_schedule);

/**
 *	napi_schedule_prep - check if napi can be scheduled
 *	@n: napi context
 *
 * Test if NAPI routine is already running, and if not mark
 * it as running.  This is used as a condition variable
 * insure only one NAPI poll instance runs.  We also make
 * sure there is no pending NAPI disable.
 */
bool napi_schedule_prep(struct napi_struct *n)
{
	unsigned long val, new;

	do {
		val = READ_ONCE(n->state);
		//n被禁止调度，返回False
		if (unlikely(val & NAPIF_STATE_DISABLE))
			return false;
		new = val | NAPIF_STATE_SCHED;

		/* Sets STATE_MISSED bit if STATE_SCHED was already set
		 * This was suggested by Alexander Duyck, as compiler
		 * emits better code than :
		 * if (val & NAPIF_STATE_SCHED)
		 *     new |= NAPIF_STATE_MISSED;
		 */
		//产生的效果，如上示，用于将一个if语句转换为一个表达式
		//如果value含有NAPIF_STATE_SCHED标记，则会为new打上missed标记
		new |= (val & NAPIF_STATE_SCHED) / NAPIF_STATE_SCHED *
						   NAPIF_STATE_MISSED;
	} while (cmpxchg(&n->state, val, new) != val);

	return !(val & NAPIF_STATE_SCHED);//如果原val上没有sched，则返回True
}
EXPORT_SYMBOL(napi_schedule_prep);

/**
 * __napi_schedule_irqoff - schedule for receive
 * @n: entry to schedule
 *
 * Variant of __napi_schedule() assuming hard irqs are masked
 */
void __napi_schedule_irqoff(struct napi_struct *n)
{
	____napi_schedule(this_cpu_ptr(&softnet_data), n);
}
EXPORT_SYMBOL(__napi_schedule_irqoff);

bool napi_complete_done(struct napi_struct *n, int work_done)
{
	unsigned long flags, val, new;

	/*
	 * 1) Don't let napi dequeue from the cpu poll list
	 *    just in case its running on a different cpu.
	 * 2) If we are busy polling, do nothing here, we have
	 *    the guarantee we will be called later.
	 */
	if (unlikely(n->state & (NAPIF_STATE_NPSVC |
				 NAPIF_STATE_IN_BUSY_POLL)))
		return false;

	if (n->gro_bitmask) {
		unsigned long timeout = 0;

		if (work_done)
			timeout = n->dev->gro_flush_timeout;

		/* When the NAPI instance uses a timeout and keeps postponing
		 * it, we need to bound somehow the time packets are kept in
		 * the GRO layer
		 */
		napi_gro_flush(n, !!timeout);
		if (timeout)
			hrtimer_start(&n->timer, ns_to_ktime(timeout),
				      HRTIMER_MODE_REL_PINNED);
	}

	gro_normal_list(n);

	if (unlikely(!list_empty(&n->poll_list))) {
		/* If n->poll_list is not empty, we need to mask irqs */
		local_irq_save(flags);
		list_del_init(&n->poll_list);
		local_irq_restore(flags);
	}

	do {
		val = READ_ONCE(n->state);

		WARN_ON_ONCE(!(val & NAPIF_STATE_SCHED));

		new = val & ~(NAPIF_STATE_MISSED | NAPIF_STATE_SCHED);

		/* If STATE_MISSED was set, leave STATE_SCHED set,
		 * because we will call napi->poll() one more time.
		 * This C code was suggested by Alexander Duyck to help gcc.
		 */
		new |= (val & NAPIF_STATE_MISSED) / NAPIF_STATE_MISSED *
						    NAPIF_STATE_SCHED;
	} while (cmpxchg(&n->state, val, new) != val);

	if (unlikely(val & NAPIF_STATE_MISSED)) {
	    /*将n加入到当前cpu的napi list中，并触发rx软中断*/
		__napi_schedule(n);
		return false;
	}

	return true;
}
EXPORT_SYMBOL(napi_complete_done);

/* must be called under rcu_read_lock(), as we dont take a reference */
static struct napi_struct *napi_by_id(unsigned int napi_id)
{
	unsigned int hash = napi_id % HASH_SIZE(napi_hash);
	struct napi_struct *napi;

	hlist_for_each_entry_rcu(napi, &napi_hash[hash], napi_hash_node)
		if (napi->napi_id == napi_id)
			return napi;

	return NULL;
}

#if defined(CONFIG_NET_RX_BUSY_POLL)

#define BUSY_POLL_BUDGET 8

static void busy_poll_stop(struct napi_struct *napi, void *have_poll_lock)
{
	int rc;

	/* Busy polling means there is a high chance device driver hard irq
	 * could not grab NAPI_STATE_SCHED, and that NAPI_STATE_MISSED was
	 * set in napi_schedule_prep().
	 * Since we are about to call napi->poll() once more, we can safely
	 * clear NAPI_STATE_MISSED.
	 *
	 * Note: x86 could use a single "lock and ..." instruction
	 * to perform these two clear_bit()
	 */
	clear_bit(NAPI_STATE_MISSED, &napi->state);
	clear_bit(NAPI_STATE_IN_BUSY_POLL, &napi->state);

	local_bh_disable();

	/* All we really want here is to re-enable device interrupts.
	 * Ideally, a new ndo_busy_poll_stop() could avoid another round.
	 */
	rc = napi->poll(napi, BUSY_POLL_BUDGET);
	/* We can't gro_normal_list() here, because napi->poll() might have
	 * rearmed the napi (napi_complete_done()) in which case it could
	 * already be running on another CPU.
	 */
	trace_napi_poll(napi, rc, BUSY_POLL_BUDGET);
	netpoll_poll_unlock(have_poll_lock);
	if (rc == BUSY_POLL_BUDGET) {
		/* As the whole budget was spent, we still own the napi so can
		 * safely handle the rx_list.
		 */
		gro_normal_list(napi);
		__napi_schedule(napi);
	}
	local_bh_enable();
}

void napi_busy_loop(unsigned int napi_id,
		    bool (*loop_end)(void *, unsigned long),
		    void *loop_end_arg)
{
	unsigned long start_time = loop_end ? busy_loop_current_time() : 0;
	int (*napi_poll)(struct napi_struct *napi, int budget);
	void *have_poll_lock = NULL;
	struct napi_struct *napi;

restart:
	napi_poll = NULL;

	rcu_read_lock();

	napi = napi_by_id(napi_id);
	if (!napi)
		goto out;

	preempt_disable();
	for (;;) {
		int work = 0;

		local_bh_disable();
		if (!napi_poll) {
			unsigned long val = READ_ONCE(napi->state);

			/* If multiple threads are competing for this napi,
			 * we avoid dirtying napi->state as much as we can.
			 */
			if (val & (NAPIF_STATE_DISABLE | NAPIF_STATE_SCHED |
				   NAPIF_STATE_IN_BUSY_POLL))
				goto count;
			if (cmpxchg(&napi->state, val,
				    val | NAPIF_STATE_IN_BUSY_POLL |
					  NAPIF_STATE_SCHED) != val)
				goto count;
			have_poll_lock = netpoll_poll_lock(napi);
			napi_poll = napi->poll;
		}
		work = napi_poll(napi, BUSY_POLL_BUDGET);
		trace_napi_poll(napi, work, BUSY_POLL_BUDGET);
		gro_normal_list(napi);
count:
		if (work > 0)
			__NET_ADD_STATS(dev_net(napi->dev),
					LINUX_MIB_BUSYPOLLRXPACKETS, work);
		local_bh_enable();

		if (!loop_end || loop_end(loop_end_arg, start_time))
			break;

		if (unlikely(need_resched())) {
			if (napi_poll)
				busy_poll_stop(napi, have_poll_lock);
			preempt_enable();
			rcu_read_unlock();
			cond_resched();
			if (loop_end(loop_end_arg, start_time))
				return;
			goto restart;
		}
		cpu_relax();
	}
	if (napi_poll)
		busy_poll_stop(napi, have_poll_lock);
	preempt_enable();
out:
	rcu_read_unlock();
}
EXPORT_SYMBOL(napi_busy_loop);

#endif /* CONFIG_NET_RX_BUSY_POLL */

static void napi_hash_add(struct napi_struct *napi)
{
	if (test_bit(NAPI_STATE_NO_BUSY_POLL, &napi->state) ||
	    test_and_set_bit(NAPI_STATE_HASHED, &napi->state))
		return;

	spin_lock(&napi_hash_lock);

	/* 0..NR_CPUS range is reserved for sender_cpu use */
	do {
		if (unlikely(++napi_gen_id < MIN_NAPI_ID))
			napi_gen_id = MIN_NAPI_ID;
	} while (napi_by_id(napi_gen_id));
	napi->napi_id = napi_gen_id;

	//将此napi加入到napi_hash的表中
	hlist_add_head_rcu(&napi->napi_hash_node,
			   &napi_hash[napi->napi_id % HASH_SIZE(napi_hash)]);

	spin_unlock(&napi_hash_lock);
}

/* Warning : caller is responsible to make sure rcu grace period
 * is respected before freeing memory containing @napi
 */
bool napi_hash_del(struct napi_struct *napi)
{
	bool rcu_sync_needed = false;

	spin_lock(&napi_hash_lock);

	if (test_and_clear_bit(NAPI_STATE_HASHED, &napi->state)) {
		rcu_sync_needed = true;
		hlist_del_rcu(&napi->napi_hash_node);
	}
	spin_unlock(&napi_hash_lock);
	return rcu_sync_needed;
}
EXPORT_SYMBOL_GPL(napi_hash_del);

static enum hrtimer_restart napi_watchdog(struct hrtimer *timer)
{
	struct napi_struct *napi;

	napi = container_of(timer, struct napi_struct, timer);

	/* Note : we use a relaxed variant of napi_schedule_prep() not setting
	 * NAPI_STATE_MISSED, since we do not react to a device IRQ.
	 */
	if (napi->gro_bitmask && !napi_disable_pending(napi) &&
	    !test_and_set_bit(NAPI_STATE_SCHED, &napi->state))
		__napi_schedule_irqoff(napi);

	return HRTIMER_NORESTART;
}

static void init_gro_hash(struct napi_struct *napi)
{
	int i;

	for (i = 0; i < GRO_HASH_BUCKETS; i++) {
		INIT_LIST_HEAD(&napi->gro_hash[i].list);
		napi->gro_hash[i].count = 0;
	}
	napi->gro_bitmask = 0;
}

//为dev设置napi,设置其poll函数及weight
void netif_napi_add(struct net_device *dev, struct napi_struct *napi,
		    int (*poll/*设备收包回调*/)(struct napi_struct *, int), int weight)
{
	INIT_LIST_HEAD(&napi->poll_list);
	hrtimer_init(&napi->timer, CLOCK_MONOTONIC, HRTIMER_MODE_REL_PINNED);
	napi->timer.function = napi_watchdog;
	init_gro_hash(napi);
	napi->skb = NULL;
	INIT_LIST_HEAD(&napi->rx_list);
	napi->rx_count = 0;
    //设置napi的poll
	napi->poll = poll;
	if (weight > NAPI_POLL_WEIGHT)
		netdev_err_once(dev, "%s() called with weight %d\n", __func__,
				weight);
	napi->weight = weight;
	list_add(&napi->dev_list, &dev->napi_list);
	napi->dev = dev;
#ifdef CONFIG_NETPOLL
	napi->poll_owner = -1;
#endif
	//指明采用poll方式
	set_bit(NAPI_STATE_SCHED, &napi->state);
	napi_hash_add(napi);
}
EXPORT_SYMBOL(netif_napi_add);

void napi_disable(struct napi_struct *n)
{
	might_sleep();
	set_bit(NAPI_STATE_DISABLE, &n->state);

	while (test_and_set_bit(NAPI_STATE_SCHED, &n->state))
		msleep(1);
	while (test_and_set_bit(NAPI_STATE_NPSVC, &n->state))
		msleep(1);

	hrtimer_cancel(&n->timer);

	clear_bit(NAPI_STATE_DISABLE, &n->state);
}
EXPORT_SYMBOL(napi_disable);

static void flush_gro_hash(struct napi_struct *napi)
{
	int i;

	for (i = 0; i < GRO_HASH_BUCKETS; i++) {
		struct sk_buff *skb, *n;

		list_for_each_entry_safe(skb, n, &napi->gro_hash[i].list, list)
			kfree_skb(skb);
		napi->gro_hash[i].count = 0;
	}
}

/* Must be called in process context */
void netif_napi_del(struct napi_struct *napi)
{
	might_sleep();
	if (napi_hash_del(napi))
		synchronize_net();
	list_del_init(&napi->dev_list);
	napi_free_frags(napi);

	flush_gro_hash(napi);
	napi->gro_bitmask = 0;
}
EXPORT_SYMBOL(netif_napi_del);

static int napi_poll(struct napi_struct *n, struct list_head *repoll)
{
	void *have;
	int work, weight;

	//将n自链表中摘离
	list_del_init(&n->poll_list);

	have = netpoll_poll_lock(n);

	weight = n->weight;

	/* This NAPI_STATE_SCHED test is for avoiding a race
	 * with netpoll's poll_napi().  Only the entity which
	 * obtains the lock and sees NAPI_STATE_SCHED set will
	 * actually make the ->poll() call.  Therefore we avoid
	 * accidentally calling ->poll() when NAPI is not scheduled.
	 */
	work = 0;
	if (test_bit(NAPI_STATE_SCHED, &n->state)) {
		//调用对应的poll函数（采用n中定义的weight来确定需要收取多少个）
		//例如nfp_net_poll
		work = n->poll(n, weight);
		trace_napi_poll(n, work, weight);
	}

	//收到的报文数一定小于等于weight,否则报错
	WARN_ON_ONCE(work > weight);

	if (likely(work < weight))
		goto out_unlock;//网卡上的报文被我们收完了

	/* Drivers must not modify the NAPI state if they
	 * consume the entire weight.  In such cases this code
	 * still "owns" the NAPI instance and therefore can
	 * move the instance around on the list at-will.
	 */
	if (unlikely(napi_disable_pending(n))) {
		napi_complete(n);
		goto out_unlock;
	}

	if (n->gro_bitmask) {
		/* flush too old packets
		 * If HZ < 1000, flush all packets.
		 */
		napi_gro_flush(n, HZ >= 1000);
	}

	gro_normal_list(n);

	/* Some drivers may have called napi_schedule
	 * prior to exhausting their budget.
	 */
	//如果n->poll_list有值，则报错（说明部分驱动将其加入了）
	if (unlikely(!list_empty(&n->poll_list))) {
		pr_warn_once("%s: Budget exhausted after napi rescheduled\n",
			     n->dev ? n->dev->name : "backlog");
		goto out_unlock;
	}

	//由于在收包时，n返回的包与我们需要包数相等，则说明此n可能还有包需要收取，故将n加入到repoll中
	list_add_tail(&n->poll_list, repoll);

out_unlock:
	netpoll_poll_unlock(have);

	return work;
}

//收到NET_RX_SOFTIRQ软件中断，通过poll尝试收包
static __latent_entropy void net_rx_action(struct softirq_action *h)
{
	struct softnet_data *sd = this_cpu_ptr(&softnet_data);
	unsigned long time_limit = jiffies +
		usecs_to_jiffies(netdev_budget_usecs);
	int budget = netdev_budget;
	LIST_HEAD(list);
	LIST_HEAD(repoll);

	local_irq_disable();
	//采用局部变量list来保存sd->poll_list,减小锁的粒度
	list_splice_init(&sd->poll_list, &list);
	local_irq_enable();

	//在for循环中，我们遍历每一个list成员，如果某个成员没有收满包，则不会再被加
	//入到repoll列表中。
	for (;;) {
		struct napi_struct *n;

		//list为空，将跳出循环
		if (list_empty(&list)) {
			if (!sd_has_rps_ipi_waiting(sd) && list_empty(&repoll))
				goto out;
			break;
		}

		//按顺序遍历poll_list，提取n进行收包
		n = list_first_entry(&list, struct napi_struct, poll_list);
		budget -= napi_poll(n, &repoll);

		/* If softirq window is exhausted then punt.
		 * Allow this to run for 2 jiffies since which will allow
		 * an average latency of 1.5/HZ.
		 */
		if (unlikely(budget <= 0 || //收到足够的包了
			     time_after_eq(jiffies, time_limit))) {
			sd->time_squeeze++;
			break;//或者执行时间过长，跳出
		}
	}

	local_irq_disable();

	//因为我们在收包期间可能有其它过程又存放了新的poll_t在pll_list
	//故按顺序，它们应在list后面（list中包含的是还没有来得及调度的）
	list_splice_tail_init(&sd->poll_list, &list);
	//repoll中包含的是本次收包时，其返回了请求数目个包（所以极有可能其还含有
	//报文需要收取，故将其加入list中（但位于poll_list之后,以便公平调度）
	list_splice_tail(&repoll, &list);
	//将list写回到poll_list中
	list_splice(&list, &sd->poll_list);

	//如果poll_list上仍有节点需要报文收取，则主动触发网络收包软中断
	if (!list_empty(&sd->poll_list))
		__raise_softirq_irqoff(NET_RX_SOFTIRQ);

	net_rps_action_and_irq_enable(sd);
out:
	__kfree_skb_flush();
}

struct netdev_adjacent {
	struct net_device *dev;

	/* upper master flag, there can only be one master device per list */
	bool master;

	/* lookup ignore flag */
	bool ignore;

	/* counter for the number of times this device was added to us */
	u16 ref_nr;

	/* private field for the users */
	void *private;

	struct list_head list;
	struct rcu_head rcu;
};

static struct netdev_adjacent *__netdev_find_adj(struct net_device *adj_dev,
						 struct list_head *adj_list)
{
	struct netdev_adjacent *adj;

	list_for_each_entry(adj, adj_list, list) {
		if (adj->dev == adj_dev)
			return adj;
	}
	return NULL;
}

static int ____netdev_has_upper_dev(struct net_device *upper_dev, void *data)
{
	struct net_device *dev = data;

	return upper_dev == dev;
}

/**
 * netdev_has_upper_dev - Check if device is linked to an upper device
 * @dev: device
 * @upper_dev: upper device to check
 *
 * Find out if a device is linked to specified upper device and return true
 * in case it is. Note that this checks only immediate upper device,
 * not through a complete stack of devices. The caller must hold the RTNL lock.
 */
bool netdev_has_upper_dev(struct net_device *dev,
			  struct net_device *upper_dev)
{
	ASSERT_RTNL();

	return netdev_walk_all_upper_dev_rcu(dev, ____netdev_has_upper_dev,
					     upper_dev);
}
EXPORT_SYMBOL(netdev_has_upper_dev);

/**
 * netdev_has_upper_dev_all - Check if device is linked to an upper device
 * @dev: device
 * @upper_dev: upper device to check
 *
 * Find out if a device is linked to specified upper device and return true
 * in case it is. Note that this checks the entire upper device chain.
 * The caller must hold rcu lock.
 */

bool netdev_has_upper_dev_all_rcu(struct net_device *dev,
				  struct net_device *upper_dev)
{
	return !!netdev_walk_all_upper_dev_rcu(dev, ____netdev_has_upper_dev,
					       upper_dev);
}
EXPORT_SYMBOL(netdev_has_upper_dev_all_rcu);

/**
 * netdev_has_any_upper_dev - Check if device is linked to some device
 * @dev: device
 *
 * Find out if a device is linked to an upper device and return true in case
 * it is. The caller must hold the RTNL lock.
 */
bool netdev_has_any_upper_dev(struct net_device *dev)
{
	ASSERT_RTNL();

	return !list_empty(&dev->adj_list.upper);
}
EXPORT_SYMBOL(netdev_has_any_upper_dev);

/**
 * netdev_master_upper_dev_get - Get master upper device
 * @dev: device
 *
 * Find a master upper device and return pointer to it or NULL in case
 * it's not there. The caller must hold the RTNL lock.
 */
struct net_device *netdev_master_upper_dev_get(struct net_device *dev)
{
	struct netdev_adjacent *upper;

	ASSERT_RTNL();

	if (list_empty(&dev->adj_list.upper))
		return NULL;

	upper = list_first_entry(&dev->adj_list.upper,
				 struct netdev_adjacent, list);
	if (likely(upper->master))
		return upper->dev;
	return NULL;
}
EXPORT_SYMBOL(netdev_master_upper_dev_get);

static struct net_device *__netdev_master_upper_dev_get(struct net_device *dev)
{
	struct netdev_adjacent *upper;

	ASSERT_RTNL();

	if (list_empty(&dev->adj_list.upper))
		return NULL;

	upper = list_first_entry(&dev->adj_list.upper,
				 struct netdev_adjacent, list);
	if (likely(upper->master) && !upper->ignore)
		return upper->dev;
	return NULL;
}

/**
 * netdev_has_any_lower_dev - Check if device is linked to some device
 * @dev: device
 *
 * Find out if a device is linked to a lower device and return true in case
 * it is. The caller must hold the RTNL lock.
 */
static bool netdev_has_any_lower_dev(struct net_device *dev)
{
	ASSERT_RTNL();

	return !list_empty(&dev->adj_list.lower);
}

void *netdev_adjacent_get_private(struct list_head *adj_list)
{
	struct netdev_adjacent *adj;

	adj = list_entry(adj_list, struct netdev_adjacent, list);

	return adj->private;
}
EXPORT_SYMBOL(netdev_adjacent_get_private);

/**
 * netdev_upper_get_next_dev_rcu - Get the next dev from upper list
 * @dev: device
 * @iter: list_head ** of the current position
 *
 * Gets the next device from the dev's upper list, starting from iter
 * position. The caller must hold RCU read lock.
 */
struct net_device *netdev_upper_get_next_dev_rcu(struct net_device *dev,
						 struct list_head **iter)
{
	struct netdev_adjacent *upper;

	WARN_ON_ONCE(!rcu_read_lock_held() && !lockdep_rtnl_is_held());

	upper = list_entry_rcu((*iter)->next, struct netdev_adjacent, list);

	if (&upper->list == &dev->adj_list.upper)
		return NULL;

	*iter = &upper->list;

	return upper->dev;
}
EXPORT_SYMBOL(netdev_upper_get_next_dev_rcu);

static struct net_device *__netdev_next_upper_dev(struct net_device *dev,
						  struct list_head **iter,
						  bool *ignore)
{
	struct netdev_adjacent *upper;

	upper = list_entry((*iter)->next, struct netdev_adjacent, list);

	if (&upper->list == &dev->adj_list.upper)
		return NULL;

	*iter = &upper->list;
	*ignore = upper->ignore;

	return upper->dev;
}

static struct net_device *netdev_next_upper_dev_rcu(struct net_device *dev,
						    struct list_head **iter)
{
	struct netdev_adjacent *upper;

	WARN_ON_ONCE(!rcu_read_lock_held() && !lockdep_rtnl_is_held());

	upper = list_entry_rcu((*iter)->next, struct netdev_adjacent, list);

	if (&upper->list == &dev->adj_list.upper)
		return NULL;

	*iter = &upper->list;

	return upper->dev;
}

static int __netdev_walk_all_upper_dev(struct net_device *dev,
				       int (*fn)(struct net_device *dev,
						 void *data),
				       void *data)
{
	struct net_device *udev, *next, *now, *dev_stack[MAX_NEST_DEV + 1];
	struct list_head *niter, *iter, *iter_stack[MAX_NEST_DEV + 1];
	int ret, cur = 0;
	bool ignore;

	now = dev;
	iter = &dev->adj_list.upper;

	while (1) {
		if (now != dev) {
			ret = fn(now, data);
			if (ret)
				return ret;
		}

		next = NULL;
		while (1) {
			udev = __netdev_next_upper_dev(now, &iter, &ignore);
			if (!udev)
				break;
			if (ignore)
				continue;

			next = udev;
			niter = &udev->adj_list.upper;
			dev_stack[cur] = now;
			iter_stack[cur++] = iter;
			break;
		}

		if (!next) {
			if (!cur)
				return 0;
			next = dev_stack[--cur];
			niter = iter_stack[cur];
		}

		now = next;
		iter = niter;
	}

	return 0;
}

int netdev_walk_all_upper_dev_rcu(struct net_device *dev,
				  int (*fn)(struct net_device *dev,
					    void *data),
				  void *data)
{
	struct net_device *udev, *next, *now, *dev_stack[MAX_NEST_DEV + 1];
	struct list_head *niter, *iter, *iter_stack[MAX_NEST_DEV + 1];
	int ret, cur = 0;

	now = dev;
	iter = &dev->adj_list.upper;

	while (1) {
		if (now != dev) {
			ret = fn(now, data);
			if (ret)
				return ret;
		}

		next = NULL;
		while (1) {
			udev = netdev_next_upper_dev_rcu(now, &iter);
			if (!udev)
				break;

			next = udev;
			niter = &udev->adj_list.upper;
			dev_stack[cur] = now;
			iter_stack[cur++] = iter;
			break;
		}

		if (!next) {
			if (!cur)
				return 0;
			next = dev_stack[--cur];
			niter = iter_stack[cur];
		}

		now = next;
		iter = niter;
	}

	return 0;
}
EXPORT_SYMBOL_GPL(netdev_walk_all_upper_dev_rcu);

static bool __netdev_has_upper_dev(struct net_device *dev,
				   struct net_device *upper_dev)
{
	ASSERT_RTNL();

	return __netdev_walk_all_upper_dev(dev, ____netdev_has_upper_dev,
					   upper_dev);
}

/**
 * netdev_lower_get_next_private - Get the next ->private from the
 *				   lower neighbour list
 * @dev: device
 * @iter: list_head ** of the current position
 *
 * Gets the next netdev_adjacent->private from the dev's lower neighbour
 * list, starting from iter position. The caller must hold either hold the
 * RTNL lock or its own locking that guarantees that the neighbour lower
 * list will remain unchanged.
 */
void *netdev_lower_get_next_private(struct net_device *dev,
				    struct list_head **iter)
{
	struct netdev_adjacent *lower;

	lower = list_entry(*iter, struct netdev_adjacent, list);

	if (&lower->list == &dev->adj_list.lower)
		return NULL;

	*iter = lower->list.next;

	return lower->private;
}
EXPORT_SYMBOL(netdev_lower_get_next_private);

/**
 * netdev_lower_get_next_private_rcu - Get the next ->private from the
 *				       lower neighbour list, RCU
 *				       variant
 * @dev: device
 * @iter: list_head ** of the current position
 *
 * Gets the next netdev_adjacent->private from the dev's lower neighbour
 * list, starting from iter position. The caller must hold RCU read lock.
 */
void *netdev_lower_get_next_private_rcu(struct net_device *dev,
					struct list_head **iter)
{
	struct netdev_adjacent *lower;

	WARN_ON_ONCE(!rcu_read_lock_held());

	lower = list_entry_rcu((*iter)->next, struct netdev_adjacent, list);

	if (&lower->list == &dev->adj_list.lower)
		return NULL;

	*iter = &lower->list;

	return lower->private;
}
EXPORT_SYMBOL(netdev_lower_get_next_private_rcu);

/**
 * netdev_lower_get_next - Get the next device from the lower neighbour
 *                         list
 * @dev: device
 * @iter: list_head ** of the current position
 *
 * Gets the next netdev_adjacent from the dev's lower neighbour
 * list, starting from iter position. The caller must hold RTNL lock or
 * its own locking that guarantees that the neighbour lower
 * list will remain unchanged.
 */
void *netdev_lower_get_next(struct net_device *dev, struct list_head **iter)
{
	struct netdev_adjacent *lower;

	lower = list_entry(*iter, struct netdev_adjacent, list);

	if (&lower->list == &dev->adj_list.lower)
		return NULL;

	*iter = lower->list.next;

	return lower->dev;
}
EXPORT_SYMBOL(netdev_lower_get_next);

static struct net_device *netdev_next_lower_dev(struct net_device *dev,
						struct list_head **iter)
{
	struct netdev_adjacent *lower;

	lower = list_entry((*iter)->next, struct netdev_adjacent, list);

	if (&lower->list == &dev->adj_list.lower)
		return NULL;

	*iter = &lower->list;

	return lower->dev;
}

static struct net_device *__netdev_next_lower_dev(struct net_device *dev,
						  struct list_head **iter,
						  bool *ignore)
{
	struct netdev_adjacent *lower;

	lower = list_entry((*iter)->next, struct netdev_adjacent, list);

	if (&lower->list == &dev->adj_list.lower)
		return NULL;

	*iter = &lower->list;
	*ignore = lower->ignore;

	return lower->dev;
}

int netdev_walk_all_lower_dev(struct net_device *dev,
			      int (*fn)(struct net_device *dev,
					void *data),
			      void *data)
{
	struct net_device *ldev, *next, *now, *dev_stack[MAX_NEST_DEV + 1];
	struct list_head *niter, *iter, *iter_stack[MAX_NEST_DEV + 1];
	int ret, cur = 0;

	now = dev;
	iter = &dev->adj_list.lower;

	while (1) {
		if (now != dev) {
			ret = fn(now, data);
			if (ret)
				return ret;
		}

		next = NULL;
		while (1) {
			ldev = netdev_next_lower_dev(now, &iter);
			if (!ldev)
				break;

			next = ldev;
			niter = &ldev->adj_list.lower;
			dev_stack[cur] = now;
			iter_stack[cur++] = iter;
			break;
		}

		if (!next) {
			if (!cur)
				return 0;
			next = dev_stack[--cur];
			niter = iter_stack[cur];
		}

		now = next;
		iter = niter;
	}

	return 0;
}
EXPORT_SYMBOL_GPL(netdev_walk_all_lower_dev);

static int __netdev_walk_all_lower_dev(struct net_device *dev,
				       int (*fn)(struct net_device *dev,
						 void *data),
				       void *data)
{
	struct net_device *ldev, *next, *now, *dev_stack[MAX_NEST_DEV + 1];
	struct list_head *niter, *iter, *iter_stack[MAX_NEST_DEV + 1];
	int ret, cur = 0;
	bool ignore;

	now = dev;
	iter = &dev->adj_list.lower;

	while (1) {
		if (now != dev) {
			ret = fn(now, data);
			if (ret)
				return ret;
		}

		next = NULL;
		while (1) {
			ldev = __netdev_next_lower_dev(now, &iter, &ignore);
			if (!ldev)
				break;
			if (ignore)
				continue;

			next = ldev;
			niter = &ldev->adj_list.lower;
			dev_stack[cur] = now;
			iter_stack[cur++] = iter;
			break;
		}

		if (!next) {
			if (!cur)
				return 0;
			next = dev_stack[--cur];
			niter = iter_stack[cur];
		}

		now = next;
		iter = niter;
	}

	return 0;
}

static struct net_device *netdev_next_lower_dev_rcu(struct net_device *dev,
						    struct list_head **iter)
{
	struct netdev_adjacent *lower;

	lower = list_entry_rcu((*iter)->next, struct netdev_adjacent, list);
	if (&lower->list == &dev->adj_list.lower)
		return NULL;

	*iter = &lower->list;

	return lower->dev;
}

static u8 __netdev_upper_depth(struct net_device *dev)
{
	struct net_device *udev;
	struct list_head *iter;
	u8 max_depth = 0;
	bool ignore;

	for (iter = &dev->adj_list.upper,
	     udev = __netdev_next_upper_dev(dev, &iter, &ignore);
	     udev;
	     udev = __netdev_next_upper_dev(dev, &iter, &ignore)) {
		if (ignore)
			continue;
		if (max_depth < udev->upper_level)
			max_depth = udev->upper_level;
	}

	return max_depth;
}

static u8 __netdev_lower_depth(struct net_device *dev)
{
	struct net_device *ldev;
	struct list_head *iter;
	u8 max_depth = 0;
	bool ignore;

	for (iter = &dev->adj_list.lower,
	     ldev = __netdev_next_lower_dev(dev, &iter, &ignore);
	     ldev;
	     ldev = __netdev_next_lower_dev(dev, &iter, &ignore)) {
		if (ignore)
			continue;
		if (max_depth < ldev->lower_level)
			max_depth = ldev->lower_level;
	}

	return max_depth;
}

static int __netdev_update_upper_level(struct net_device *dev, void *data)
{
	dev->upper_level = __netdev_upper_depth(dev) + 1;
	return 0;
}

static int __netdev_update_lower_level(struct net_device *dev, void *data)
{
	dev->lower_level = __netdev_lower_depth(dev) + 1;
	return 0;
}

int netdev_walk_all_lower_dev_rcu(struct net_device *dev,
				  int (*fn)(struct net_device *dev,
					    void *data),
				  void *data)
{
	struct net_device *ldev, *next, *now, *dev_stack[MAX_NEST_DEV + 1];
	struct list_head *niter, *iter, *iter_stack[MAX_NEST_DEV + 1];
	int ret, cur = 0;

	now = dev;
	iter = &dev->adj_list.lower;

	while (1) {
		if (now != dev) {
			ret = fn(now, data);
			if (ret)
				return ret;
		}

		next = NULL;
		while (1) {
			ldev = netdev_next_lower_dev_rcu(now, &iter);
			if (!ldev)
				break;

			next = ldev;
			niter = &ldev->adj_list.lower;
			dev_stack[cur] = now;
			iter_stack[cur++] = iter;
			break;
		}

		if (!next) {
			if (!cur)
				return 0;
			next = dev_stack[--cur];
			niter = iter_stack[cur];
		}

		now = next;
		iter = niter;
	}

	return 0;
}
EXPORT_SYMBOL_GPL(netdev_walk_all_lower_dev_rcu);

/**
 * netdev_lower_get_first_private_rcu - Get the first ->private from the
 *				       lower neighbour list, RCU
 *				       variant
 * @dev: device
 *
 * Gets the first netdev_adjacent->private from the dev's lower neighbour
 * list. The caller must hold RCU read lock.
 */
void *netdev_lower_get_first_private_rcu(struct net_device *dev)
{
	struct netdev_adjacent *lower;

	lower = list_first_or_null_rcu(&dev->adj_list.lower,
			struct netdev_adjacent, list);
	if (lower)
		return lower->private;
	return NULL;
}
EXPORT_SYMBOL(netdev_lower_get_first_private_rcu);

/**
 * netdev_master_upper_dev_get_rcu - Get master upper device
 * @dev: device
 *
 * Find a master upper device and return pointer to it or NULL in case
 * it's not there. The caller must hold the RCU read lock.
 */
struct net_device *netdev_master_upper_dev_get_rcu(struct net_device *dev)
{
	struct netdev_adjacent *upper;

	upper = list_first_or_null_rcu(&dev->adj_list.upper,
				       struct netdev_adjacent, list);
	if (upper && likely(upper->master))
		return upper->dev;
	return NULL;
}
EXPORT_SYMBOL(netdev_master_upper_dev_get_rcu);

static int netdev_adjacent_sysfs_add(struct net_device *dev,
			      struct net_device *adj_dev,
			      struct list_head *dev_list)
{
	char linkname[IFNAMSIZ+7];

	sprintf(linkname, dev_list == &dev->adj_list.upper ?
		"upper_%s" : "lower_%s", adj_dev->name);
	return sysfs_create_link(&(dev->dev.kobj), &(adj_dev->dev.kobj),
				 linkname);
}
static void netdev_adjacent_sysfs_del(struct net_device *dev,
			       char *name,
			       struct list_head *dev_list)
{
	char linkname[IFNAMSIZ+7];

	sprintf(linkname, dev_list == &dev->adj_list.upper ?
		"upper_%s" : "lower_%s", name);
	sysfs_remove_link(&(dev->dev.kobj), linkname);
}

static inline bool netdev_adjacent_is_neigh_list(struct net_device *dev,
						 struct net_device *adj_dev,
						 struct list_head *dev_list)
{
	return (dev_list == &dev->adj_list.upper ||
		dev_list == &dev->adj_list.lower) &&
		net_eq(dev_net(dev), dev_net(adj_dev));
}

static int __netdev_adjacent_dev_insert(struct net_device *dev,
					struct net_device *adj_dev,
					struct list_head *dev_list,
					void *private, bool master)
{
	struct netdev_adjacent *adj;
	int ret;

	adj = __netdev_find_adj(adj_dev, dev_list);

	if (adj) {
		adj->ref_nr += 1;
		pr_debug("Insert adjacency: dev %s adj_dev %s adj->ref_nr %d\n",
			 dev->name, adj_dev->name, adj->ref_nr);

		return 0;
	}

	adj = kmalloc(sizeof(*adj), GFP_KERNEL);
	if (!adj)
		return -ENOMEM;

	adj->dev = adj_dev;
	adj->master = master;
	adj->ref_nr = 1;
	adj->private = private;
	adj->ignore = false;
	dev_hold(adj_dev);

	pr_debug("Insert adjacency: dev %s adj_dev %s adj->ref_nr %d; dev_hold on %s\n",
		 dev->name, adj_dev->name, adj->ref_nr, adj_dev->name);

	if (netdev_adjacent_is_neigh_list(dev, adj_dev, dev_list)) {
		ret = netdev_adjacent_sysfs_add(dev, adj_dev, dev_list);
		if (ret)
			goto free_adj;
	}

	/* Ensure that master link is always the first item in list. */
	if (master) {
		ret = sysfs_create_link(&(dev->dev.kobj),
					&(adj_dev->dev.kobj), "master");
		if (ret)
			goto remove_symlinks;

		list_add_rcu(&adj->list, dev_list);
	} else {
		list_add_tail_rcu(&adj->list, dev_list);
	}

	return 0;

remove_symlinks:
	if (netdev_adjacent_is_neigh_list(dev, adj_dev, dev_list))
		netdev_adjacent_sysfs_del(dev, adj_dev->name, dev_list);
free_adj:
	kfree(adj);
	dev_put(adj_dev);

	return ret;
}

static void __netdev_adjacent_dev_remove(struct net_device *dev,
					 struct net_device *adj_dev,
					 u16 ref_nr,
					 struct list_head *dev_list)
{
	struct netdev_adjacent *adj;

	pr_debug("Remove adjacency: dev %s adj_dev %s ref_nr %d\n",
		 dev->name, adj_dev->name, ref_nr);

	adj = __netdev_find_adj(adj_dev, dev_list);

	if (!adj) {
		pr_err("Adjacency does not exist for device %s from %s\n",
		       dev->name, adj_dev->name);
		WARN_ON(1);
		return;
	}

	if (adj->ref_nr > ref_nr) {
		pr_debug("adjacency: %s to %s ref_nr - %d = %d\n",
			 dev->name, adj_dev->name, ref_nr,
			 adj->ref_nr - ref_nr);
		adj->ref_nr -= ref_nr;
		return;
	}

	if (adj->master)
		sysfs_remove_link(&(dev->dev.kobj), "master");

	if (netdev_adjacent_is_neigh_list(dev, adj_dev, dev_list))
		netdev_adjacent_sysfs_del(dev, adj_dev->name, dev_list);

	list_del_rcu(&adj->list);
	pr_debug("adjacency: dev_put for %s, because link removed from %s to %s\n",
		 adj_dev->name, dev->name, adj_dev->name);
	dev_put(adj_dev);
	kfree_rcu(adj, rcu);
}

static int __netdev_adjacent_dev_link_lists(struct net_device *dev,
					    struct net_device *upper_dev,
					    struct list_head *up_list,
					    struct list_head *down_list,
					    void *private, bool master)
{
	int ret;

	ret = __netdev_adjacent_dev_insert(dev, upper_dev, up_list,
					   private, master);
	if (ret)
		return ret;

	ret = __netdev_adjacent_dev_insert(upper_dev, dev, down_list,
					   private, false);
	if (ret) {
		__netdev_adjacent_dev_remove(dev, upper_dev, 1, up_list);
		return ret;
	}

	return 0;
}

static void __netdev_adjacent_dev_unlink_lists(struct net_device *dev,
					       struct net_device *upper_dev,
					       u16 ref_nr,
					       struct list_head *up_list,
					       struct list_head *down_list)
{
	__netdev_adjacent_dev_remove(dev, upper_dev, ref_nr, up_list);
	__netdev_adjacent_dev_remove(upper_dev, dev, ref_nr, down_list);
}

static int __netdev_adjacent_dev_link_neighbour(struct net_device *dev,
						struct net_device *upper_dev,
						void *private, bool master)
{
	return __netdev_adjacent_dev_link_lists(dev, upper_dev,
						&dev->adj_list.upper,
						&upper_dev->adj_list.lower,
						private, master);
}

static void __netdev_adjacent_dev_unlink_neighbour(struct net_device *dev,
						   struct net_device *upper_dev)
{
	__netdev_adjacent_dev_unlink_lists(dev, upper_dev, 1,
					   &dev->adj_list.upper,
					   &upper_dev->adj_list.lower);
}

static int __netdev_upper_dev_link(struct net_device *dev,
				   struct net_device *upper_dev, bool master,
				   void *upper_priv, void *upper_info,
				   struct netlink_ext_ack *extack)
{
	struct netdev_notifier_changeupper_info changeupper_info = {
		.info = {
			.dev = dev,
			.extack = extack,
		},
		.upper_dev = upper_dev,
		.master = master,
		.linking = true,
		.upper_info = upper_info,
	};
	struct net_device *master_dev;
	int ret = 0;

	ASSERT_RTNL();

	//dev与upper_dev属同一个设备
	if (dev == upper_dev)
		return -EBUSY;

	/* To prevent loops, check if dev is not upper device to upper_dev. */
	if (__netdev_has_upper_dev(upper_dev, dev))
		return -EBUSY;

	if ((dev->lower_level + upper_dev->upper_level) > MAX_NEST_DEV)
		return -EMLINK;

	if (!master) {
		if (__netdev_has_upper_dev(dev, upper_dev))
			return -EEXIST;
	} else {
		//取dev对应的master_dev
		master_dev = __netdev_master_upper_dev_get(dev);
		if (master_dev)
			//如果dev对应的master_dev是upper_dev则返回EEXIST，否则BUSY
			return master_dev == upper_dev ? -EEXIST : -EBUSY;
	}

	ret = call_netdevice_notifiers_info(NETDEV_PRECHANGEUPPER,
					    &changeupper_info.info);
	ret = notifier_to_errno(ret);
	if (ret)
		return ret;

	ret = __netdev_adjacent_dev_link_neighbour(dev, upper_dev, upper_priv,
						   master);
	if (ret)
		return ret;

	ret = call_netdevice_notifiers_info(NETDEV_CHANGEUPPER,
					    &changeupper_info.info);
	ret = notifier_to_errno(ret);
	if (ret)
		goto rollback;

	__netdev_update_upper_level(dev, NULL);
	__netdev_walk_all_lower_dev(dev, __netdev_update_upper_level, NULL);

	__netdev_update_lower_level(upper_dev, NULL);
	__netdev_walk_all_upper_dev(upper_dev, __netdev_update_lower_level,
				    NULL);

	return 0;

rollback:
	__netdev_adjacent_dev_unlink_neighbour(dev, upper_dev);

	return ret;
}

/**
 * netdev_upper_dev_link - Add a link to the upper device
 * @dev: device
 * @upper_dev: new upper device
 * @extack: netlink extended ack
 *
 * Adds a link to device which is upper to this one. The caller must hold
 * the RTNL lock. On a failure a negative errno code is returned.
 * On success the reference counts are adjusted and the function
 * returns zero.
 */
int netdev_upper_dev_link(struct net_device *dev,
			  struct net_device *upper_dev,
			  struct netlink_ext_ack *extack)
{
	return __netdev_upper_dev_link(dev, upper_dev, false,
				       NULL, NULL, extack);
}
EXPORT_SYMBOL(netdev_upper_dev_link);

/**
 * netdev_master_upper_dev_link - Add a master link to the upper device
 * @dev: device
 * @upper_dev: new upper device
 * @upper_priv: upper device private
 * @upper_info: upper info to be passed down via notifier
 * @extack: netlink extended ack
 *
 * Adds a link to device which is upper to this one. In this case, only
 * one master upper device can be linked, although other non-master devices
 * might be linked as well. The caller must hold the RTNL lock.
 * On a failure a negative errno code is returned. On success the reference
 * counts are adjusted and the function returns zero.
 */
int netdev_master_upper_dev_link(struct net_device *dev,
				 struct net_device *upper_dev,
				 void *upper_priv, void *upper_info,
				 struct netlink_ext_ack *extack)
{
	return __netdev_upper_dev_link(dev, upper_dev, true,
				       upper_priv, upper_info, extack);
}
EXPORT_SYMBOL(netdev_master_upper_dev_link);

/**
 * netdev_upper_dev_unlink - Removes a link to upper device
 * @dev: device
 * @upper_dev: new upper device
 *
 * Removes a link to device which is upper to this one. The caller must hold
 * the RTNL lock.
 */
void netdev_upper_dev_unlink(struct net_device *dev,
			     struct net_device *upper_dev)
{
	struct netdev_notifier_changeupper_info changeupper_info = {
		.info = {
			.dev = dev,
		},
		.upper_dev = upper_dev,
		.linking = false,
	};

	ASSERT_RTNL();

	changeupper_info.master = netdev_master_upper_dev_get(dev) == upper_dev;

	call_netdevice_notifiers_info(NETDEV_PRECHANGEUPPER,
				      &changeupper_info.info);

	__netdev_adjacent_dev_unlink_neighbour(dev, upper_dev);

	call_netdevice_notifiers_info(NETDEV_CHANGEUPPER,
				      &changeupper_info.info);

	__netdev_update_upper_level(dev, NULL);
	__netdev_walk_all_lower_dev(dev, __netdev_update_upper_level, NULL);

	__netdev_update_lower_level(upper_dev, NULL);
	__netdev_walk_all_upper_dev(upper_dev, __netdev_update_lower_level,
				    NULL);
}
EXPORT_SYMBOL(netdev_upper_dev_unlink);

static void __netdev_adjacent_dev_set(struct net_device *upper_dev,
				      struct net_device *lower_dev,
				      bool val)
{
	struct netdev_adjacent *adj;

	adj = __netdev_find_adj(lower_dev, &upper_dev->adj_list.lower);
	if (adj)
		adj->ignore = val;

	adj = __netdev_find_adj(upper_dev, &lower_dev->adj_list.upper);
	if (adj)
		adj->ignore = val;
}

static void netdev_adjacent_dev_disable(struct net_device *upper_dev,
					struct net_device *lower_dev)
{
	__netdev_adjacent_dev_set(upper_dev, lower_dev, true);
}

static void netdev_adjacent_dev_enable(struct net_device *upper_dev,
				       struct net_device *lower_dev)
{
	__netdev_adjacent_dev_set(upper_dev, lower_dev, false);
}

int netdev_adjacent_change_prepare(struct net_device *old_dev,
				   struct net_device *new_dev,
				   struct net_device *dev,
				   struct netlink_ext_ack *extack)
{
	int err;

	if (!new_dev)
		return 0;

	if (old_dev && new_dev != old_dev)
		netdev_adjacent_dev_disable(dev, old_dev);

	err = netdev_upper_dev_link(new_dev, dev, extack);
	if (err) {
		if (old_dev && new_dev != old_dev)
			netdev_adjacent_dev_enable(dev, old_dev);
		return err;
	}

	return 0;
}
EXPORT_SYMBOL(netdev_adjacent_change_prepare);

void netdev_adjacent_change_commit(struct net_device *old_dev,
				   struct net_device *new_dev,
				   struct net_device *dev)
{
	if (!new_dev || !old_dev)
		return;

	if (new_dev == old_dev)
		return;

	netdev_adjacent_dev_enable(dev, old_dev);
	netdev_upper_dev_unlink(old_dev, dev);
}
EXPORT_SYMBOL(netdev_adjacent_change_commit);

void netdev_adjacent_change_abort(struct net_device *old_dev,
				  struct net_device *new_dev,
				  struct net_device *dev)
{
	if (!new_dev)
		return;

	if (old_dev && new_dev != old_dev)
		netdev_adjacent_dev_enable(dev, old_dev);

	netdev_upper_dev_unlink(new_dev, dev);
}
EXPORT_SYMBOL(netdev_adjacent_change_abort);

/**
 * netdev_bonding_info_change - Dispatch event about slave change
 * @dev: device
 * @bonding_info: info to dispatch
 *
 * Send NETDEV_BONDING_INFO to netdev notifiers with info.
 * The caller must hold the RTNL lock.
 */
void netdev_bonding_info_change(struct net_device *dev,
				struct netdev_bonding_info *bonding_info)
{
	struct netdev_notifier_bonding_info info = {
		.info.dev = dev,
	};

	memcpy(&info.bonding_info, bonding_info,
	       sizeof(struct netdev_bonding_info));
	call_netdevice_notifiers_info(NETDEV_BONDING_INFO,
				      &info.info);
}
EXPORT_SYMBOL(netdev_bonding_info_change);

static void netdev_adjacent_add_links(struct net_device *dev)
{
	struct netdev_adjacent *iter;

	struct net *net = dev_net(dev);

	list_for_each_entry(iter, &dev->adj_list.upper, list) {
		if (!net_eq(net, dev_net(iter->dev)))
			continue;
		netdev_adjacent_sysfs_add(iter->dev, dev,
					  &iter->dev->adj_list.lower);
		netdev_adjacent_sysfs_add(dev, iter->dev,
					  &dev->adj_list.upper);
	}

	list_for_each_entry(iter, &dev->adj_list.lower, list) {
		if (!net_eq(net, dev_net(iter->dev)))
			continue;
		netdev_adjacent_sysfs_add(iter->dev, dev,
					  &iter->dev->adj_list.upper);
		netdev_adjacent_sysfs_add(dev, iter->dev,
					  &dev->adj_list.lower);
	}
}

static void netdev_adjacent_del_links(struct net_device *dev)
{
	struct netdev_adjacent *iter;

	struct net *net = dev_net(dev);

	list_for_each_entry(iter, &dev->adj_list.upper, list) {
		if (!net_eq(net, dev_net(iter->dev)))
			continue;
		netdev_adjacent_sysfs_del(iter->dev, dev->name,
					  &iter->dev->adj_list.lower);
		netdev_adjacent_sysfs_del(dev, iter->dev->name,
					  &dev->adj_list.upper);
	}

	list_for_each_entry(iter, &dev->adj_list.lower, list) {
		if (!net_eq(net, dev_net(iter->dev)))
			continue;
		netdev_adjacent_sysfs_del(iter->dev, dev->name,
					  &iter->dev->adj_list.upper);
		netdev_adjacent_sysfs_del(dev, iter->dev->name,
					  &dev->adj_list.lower);
	}
}

void netdev_adjacent_rename_links(struct net_device *dev, char *oldname)
{
	struct netdev_adjacent *iter;

	struct net *net = dev_net(dev);

	list_for_each_entry(iter, &dev->adj_list.upper, list) {
		if (!net_eq(net, dev_net(iter->dev)))
			continue;
		netdev_adjacent_sysfs_del(iter->dev, oldname,
					  &iter->dev->adj_list.lower);
		netdev_adjacent_sysfs_add(iter->dev, dev,
					  &iter->dev->adj_list.lower);
	}

	list_for_each_entry(iter, &dev->adj_list.lower, list) {
		if (!net_eq(net, dev_net(iter->dev)))
			continue;
		netdev_adjacent_sysfs_del(iter->dev, oldname,
					  &iter->dev->adj_list.upper);
		netdev_adjacent_sysfs_add(iter->dev, dev,
					  &iter->dev->adj_list.upper);
	}
}

void *netdev_lower_dev_get_private(struct net_device *dev,
				   struct net_device *lower_dev)
{
	struct netdev_adjacent *lower;

	if (!lower_dev)
		return NULL;
	lower = __netdev_find_adj(lower_dev, &dev->adj_list.lower);
	if (!lower)
		return NULL;

	return lower->private;
}
EXPORT_SYMBOL(netdev_lower_dev_get_private);


/**
 * netdev_lower_change - Dispatch event about lower device state change
 * @lower_dev: device
 * @lower_state_info: state to dispatch
 *
 * Send NETDEV_CHANGELOWERSTATE to netdev notifiers with info.
 * The caller must hold the RTNL lock.
 */
void netdev_lower_state_changed(struct net_device *lower_dev,
				void *lower_state_info)
{
	struct netdev_notifier_changelowerstate_info changelowerstate_info = {
		.info.dev = lower_dev,
	};

	ASSERT_RTNL();
	changelowerstate_info.lower_state_info = lower_state_info;
	call_netdevice_notifiers_info(NETDEV_CHANGELOWERSTATE,
				      &changelowerstate_info.info);
}
EXPORT_SYMBOL(netdev_lower_state_changed);

static void dev_change_rx_flags(struct net_device *dev, int flags)
{
	const struct net_device_ops *ops = dev->netdev_ops;

	if (ops->ndo_change_rx_flags)
		ops->ndo_change_rx_flags(dev, flags);
}

static int __dev_set_promiscuity(struct net_device *dev, int inc, bool notify)
{
	unsigned int old_flags = dev->flags;
	kuid_t uid;
	kgid_t gid;

	ASSERT_RTNL();

	dev->flags |= IFF_PROMISC;
	dev->promiscuity += inc;
	if (dev->promiscuity == 0) {
		/*
		 * Avoid overflow.
		 * If inc causes overflow, untouch promisc and return error.
		 */
		if (inc < 0)
			dev->flags &= ~IFF_PROMISC;
		else {
			dev->promiscuity -= inc;
			pr_warn("%s: promiscuity touches roof, set promiscuity failed. promiscuity feature of device might be broken.\n",
				dev->name);
			return -EOVERFLOW;
		}
	}
	if (dev->flags != old_flags) {
		pr_info("device %s %s promiscuous mode\n",
			dev->name,
			dev->flags & IFF_PROMISC ? "entered" : "left");
		if (audit_enabled) {
			current_uid_gid(&uid, &gid);
			audit_log(audit_context(), GFP_ATOMIC,
				  AUDIT_ANOM_PROMISCUOUS,
				  "dev=%s prom=%d old_prom=%d auid=%u uid=%u gid=%u ses=%u",
				  dev->name, (dev->flags & IFF_PROMISC),
				  (old_flags & IFF_PROMISC),
				  from_kuid(&init_user_ns, audit_get_loginuid(current)),
				  from_kuid(&init_user_ns, uid),
				  from_kgid(&init_user_ns, gid),
				  audit_get_sessionid(current));
		}

		dev_change_rx_flags(dev, IFF_PROMISC);
	}
	if (notify)
		__dev_notify_flags(dev, old_flags, IFF_PROMISC);
	return 0;
}

/**
 *	dev_set_promiscuity	- update promiscuity count on a device
 *	@dev: device
 *	@inc: modifier
 *
 *	Add or remove promiscuity from a device. While the count in the device
 *	remains above zero the interface remains promiscuous. Once it hits zero
 *	the device reverts back to normal filtering operation. A negative inc
 *	value is used to drop promiscuity on the device.
 *	Return 0 if successful or a negative errno code on error.
 */
int dev_set_promiscuity(struct net_device *dev, int inc)
{
	unsigned int old_flags = dev->flags;
	int err;

	err = __dev_set_promiscuity(dev, inc, true);
	if (err < 0)
		return err;
	if (dev->flags != old_flags)
		dev_set_rx_mode(dev);
	return err;
}
EXPORT_SYMBOL(dev_set_promiscuity);

static int __dev_set_allmulti(struct net_device *dev, int inc, bool notify)
{
	unsigned int old_flags = dev->flags, old_gflags = dev->gflags;

	ASSERT_RTNL();

	dev->flags |= IFF_ALLMULTI;
	dev->allmulti += inc;
	if (dev->allmulti == 0) {
		/*
		 * Avoid overflow.
		 * If inc causes overflow, untouch allmulti and return error.
		 */
		if (inc < 0)
			dev->flags &= ~IFF_ALLMULTI;
		else {
			dev->allmulti -= inc;
			pr_warn("%s: allmulti touches roof, set allmulti failed. allmulti feature of device might be broken.\n",
				dev->name);
			return -EOVERFLOW;
		}
	}
	if (dev->flags ^ old_flags) {
		dev_change_rx_flags(dev, IFF_ALLMULTI);
		dev_set_rx_mode(dev);
		if (notify)
			__dev_notify_flags(dev, old_flags,
					   dev->gflags ^ old_gflags);
	}
	return 0;
}

/**
 *	dev_set_allmulti	- update allmulti count on a device
 *	@dev: device
 *	@inc: modifier
 *
 *	Add or remove reception of all multicast frames to a device. While the
 *	count in the device remains above zero the interface remains listening
 *	to all interfaces. Once it hits zero the device reverts back to normal
 *	filtering operation. A negative @inc value is used to drop the counter
 *	when releasing a resource needing all multicasts.
 *	Return 0 if successful or a negative errno code on error.
 */

int dev_set_allmulti(struct net_device *dev, int inc)
{
	return __dev_set_allmulti(dev, inc, true);
}
EXPORT_SYMBOL(dev_set_allmulti);

/*
 *	Upload unicast and multicast address lists to device and
 *	configure RX filtering. When the device doesn't support unicast
 *	filtering it is put in promiscuous mode while unicast addresses
 *	are present.
 */
void __dev_set_rx_mode(struct net_device *dev)
{
	const struct net_device_ops *ops = dev->netdev_ops;

	/* dev_open will call this function so the list will stay sane. */
	//设备未up,则跳出
	if (!(dev->flags&IFF_UP))
		return;

	//设置被删除，则跳出
	if (!netif_device_present(dev))
		return;

	if (!(dev->priv_flags & IFF_UNICAST_FLT)) {
		/* Unicast addresses changes may only happen under the rtnl,
		 * therefore calling __dev_set_promiscuity here is safe.
		 */
		if (!netdev_uc_empty(dev) && !dev->uc_promisc) {
			__dev_set_promiscuity(dev, 1, false);
			dev->uc_promisc = true;
		} else if (netdev_uc_empty(dev) && dev->uc_promisc) {
			__dev_set_promiscuity(dev, -1, false);
			dev->uc_promisc = false;
		}
	}

	if (ops->ndo_set_rx_mode)
		ops->ndo_set_rx_mode(dev);
}

void dev_set_rx_mode(struct net_device *dev)
{
	netif_addr_lock_bh(dev);
	__dev_set_rx_mode(dev);
	netif_addr_unlock_bh(dev);
}

/**
 *	dev_get_flags - get flags reported to userspace
 *	@dev: device
 *
 *	Get the combination of flag bits exported through APIs to userspace.
 */
unsigned int dev_get_flags(const struct net_device *dev)
{
	unsigned int flags;

	flags = (dev->flags & ~(IFF_PROMISC |
				IFF_ALLMULTI |
				IFF_RUNNING |
				IFF_LOWER_UP |
				IFF_DORMANT)) |
		(dev->gflags & (IFF_PROMISC |
				IFF_ALLMULTI));

	if (netif_running(dev)) {
		if (netif_oper_up(dev))
			flags |= IFF_RUNNING;
		if (netif_carrier_ok(dev))
			flags |= IFF_LOWER_UP;
		if (netif_dormant(dev))
			flags |= IFF_DORMANT;
	}

	return flags;
}
EXPORT_SYMBOL(dev_get_flags);

int __dev_change_flags(struct net_device *dev, unsigned int flags,
		       struct netlink_ext_ack *extack)
{
	//取原dev中存储的flag，认为为旧flag
	unsigned int old_flags = dev->flags;
	int ret;

	ASSERT_RTNL();

	/*
	 *	Set the flags on our device.
	 */

	dev->flags = (flags & (IFF_DEBUG | IFF_NOTRAILERS | IFF_NOARP |
			       IFF_DYNAMIC | IFF_MULTICAST | IFF_PORTSEL |
			       IFF_AUTOMEDIA)) |
		     (dev->flags & (IFF_UP | IFF_VOLATILE | IFF_PROMISC |
				    IFF_ALLMULTI));

	/*
	 *	Load in the correct multicast list now the flags have changed.
	 */

	if ((old_flags ^ flags) & IFF_MULTICAST)
		dev_change_rx_flags(dev, IFF_MULTICAST);

	dev_set_rx_mode(dev);

	/*
	 *	Have we downed the interface. We handle IFF_UP ourselves
	 *	according to user attempts to set it, rather than blindly
	 *	setting it.
	 */

	ret = 0;
	if ((old_flags ^ flags) & IFF_UP) {
		//旧的flgas与新的flags就IFF_UP标记存在不同
		if (old_flags & IFF_UP)
			//由的flags中是UP状态，故新状态变更为down
			__dev_close(dev);
		else
			//旧状态为down,新状态为up,执行为open
			ret = __dev_open(dev, extack);
	}

	if ((flags ^ dev->gflags) & IFF_PROMISC) {
		int inc = (flags & IFF_PROMISC) ? 1 : -1;
		unsigned int old_flags = dev->flags;

		dev->gflags ^= IFF_PROMISC;

		if (__dev_set_promiscuity(dev, inc, false) >= 0)
			if (dev->flags != old_flags)
				dev_set_rx_mode(dev);
	}

	/* NOTE: order of synchronization of IFF_PROMISC and IFF_ALLMULTI
	 * is important. Some (broken) drivers set IFF_PROMISC, when
	 * IFF_ALLMULTI is requested not asking us and not reporting.
	 */
	if ((flags ^ dev->gflags) & IFF_ALLMULTI) {
		int inc = (flags & IFF_ALLMULTI) ? 1 : -1;

		dev->gflags ^= IFF_ALLMULTI;
		__dev_set_allmulti(dev, inc, false);
	}

	return ret;
}

void __dev_notify_flags(struct net_device *dev, unsigned int old_flags,
			unsigned int gchanges)
{
	unsigned int changes = dev->flags ^ old_flags;

	if (gchanges)
		rtmsg_ifinfo(RTM_NEWLINK, dev, gchanges, GFP_ATOMIC);

	//置dev的up/down
	if (changes & IFF_UP) {
		if (dev->flags & IFF_UP)
			call_netdevice_notifiers(NETDEV_UP, dev);
		else
			call_netdevice_notifiers(NETDEV_DOWN, dev);
	}

	if (dev->flags & IFF_UP &&
	    (changes & ~(IFF_UP | IFF_PROMISC | IFF_ALLMULTI | IFF_VOLATILE))) {
		struct netdev_notifier_change_info change_info = {
			.info = {
				.dev = dev,
			},
			.flags_changed = changes,
		};

		call_netdevice_notifiers_info(NETDEV_CHANGE, &change_info.info);
	}
}

/**
 *	dev_change_flags - change device settings
 *	@dev: device
 *	@flags: device state flags
 *	@extack: netlink extended ack
 *
 *	Change settings on device based state flags. The flags are
 *	in the userspace exported format.
 */
int dev_change_flags(struct net_device *dev, unsigned int flags,
		     struct netlink_ext_ack *extack)
{
	int ret;
	unsigned int changes, old_flags = dev->flags, old_gflags = dev->gflags;

	ret = __dev_change_flags(dev, flags, extack);
	if (ret < 0)
		return ret;

	changes = (old_flags ^ dev->flags) | (old_gflags ^ dev->gflags);
	__dev_notify_flags(dev, old_flags, changes);
	return ret;
}
EXPORT_SYMBOL(dev_change_flags);

int __dev_set_mtu(struct net_device *dev, int new_mtu)
{
	const struct net_device_ops *ops = dev->netdev_ops;

	if (ops->ndo_change_mtu)
		return ops->ndo_change_mtu(dev, new_mtu);

	/* Pairs with all the lockless reads of dev->mtu in the stack */
	WRITE_ONCE(dev->mtu, new_mtu);
	return 0;
}
EXPORT_SYMBOL(__dev_set_mtu);

int dev_validate_mtu(struct net_device *dev, int new_mtu,
		     struct netlink_ext_ack *extack)
{
	/* MTU must be positive, and in range */
	if (new_mtu < 0 || new_mtu < dev->min_mtu) {
		NL_SET_ERR_MSG(extack, "mtu less than device minimum");
		return -EINVAL;
	}

	if (dev->max_mtu > 0 && new_mtu > dev->max_mtu) {
		NL_SET_ERR_MSG(extack, "mtu greater than device maximum");
		return -EINVAL;
	}
	return 0;
}

/**
 *	dev_set_mtu_ext - Change maximum transfer unit
 *	@dev: device
 *	@new_mtu: new transfer unit
 *	@extack: netlink extended ack
 *
 *	Change the maximum transfer size of the network device.
 */
int dev_set_mtu_ext(struct net_device *dev, int new_mtu,
		    struct netlink_ext_ack *extack)
{
	int err, orig_mtu;

	if (new_mtu == dev->mtu)
		return 0;

	err = dev_validate_mtu(dev, new_mtu, extack);
	if (err)
		return err;

	if (!netif_device_present(dev))
		return -ENODEV;

	err = call_netdevice_notifiers(NETDEV_PRECHANGEMTU, dev);
	err = notifier_to_errno(err);
	if (err)
		return err;

	orig_mtu = dev->mtu;
	err = __dev_set_mtu(dev, new_mtu);

	if (!err) {
		err = call_netdevice_notifiers_mtu(NETDEV_CHANGEMTU, dev,
						   orig_mtu);
		err = notifier_to_errno(err);
		if (err) {
			/* setting mtu back and notifying everyone again,
			 * so that they have a chance to revert changes.
			 */
			__dev_set_mtu(dev, orig_mtu);
			call_netdevice_notifiers_mtu(NETDEV_CHANGEMTU, dev,
						     new_mtu);
		}
	}
	return err;
}

int dev_set_mtu(struct net_device *dev, int new_mtu)
{
	struct netlink_ext_ack extack;
	int err;

	memset(&extack, 0, sizeof(extack));
	err = dev_set_mtu_ext(dev, new_mtu, &extack);
	if (err && extack._msg)
		net_err_ratelimited("%s: %s\n", dev->name, extack._msg);
	return err;
}
EXPORT_SYMBOL(dev_set_mtu);

/**
 *	dev_change_tx_queue_len - Change TX queue length of a netdevice
 *	@dev: device
 *	@new_len: new tx queue length
 */
int dev_change_tx_queue_len(struct net_device *dev, unsigned long new_len)
{
	unsigned int orig_len = dev->tx_queue_len;
	int res;

	if (new_len != (unsigned int)new_len)
		return -ERANGE;

	if (new_len != orig_len) {
		dev->tx_queue_len = new_len;
		res = call_netdevice_notifiers(NETDEV_CHANGE_TX_QUEUE_LEN, dev);
		res = notifier_to_errno(res);
		if (res)
			goto err_rollback;
		res = dev_qdisc_change_tx_queue_len(dev);
		if (res)
			goto err_rollback;
	}

	return 0;

err_rollback:
	netdev_err(dev, "refused to change device tx_queue_len\n");
	dev->tx_queue_len = orig_len;
	return res;
}

/**
 *	dev_set_group - Change group this device belongs to
 *	@dev: device
 *	@new_group: group this device should belong to
 */
void dev_set_group(struct net_device *dev, int new_group)
{
	dev->group = new_group;
}
EXPORT_SYMBOL(dev_set_group);

/**
 *	dev_pre_changeaddr_notify - Call NETDEV_PRE_CHANGEADDR.
 *	@dev: device
 *	@addr: new address
 *	@extack: netlink extended ack
 */
int dev_pre_changeaddr_notify(struct net_device *dev, const char *addr,
			      struct netlink_ext_ack *extack)
{
	struct netdev_notifier_pre_changeaddr_info info = {
		.info.dev = dev,
		.info.extack = extack,
		.dev_addr = addr,
	};
	int rc;

	rc = call_netdevice_notifiers_info(NETDEV_PRE_CHANGEADDR, &info.info);
	return notifier_to_errno(rc);
}
EXPORT_SYMBOL(dev_pre_changeaddr_notify);

/**
 *	dev_set_mac_address - Change Media Access Control Address
 *	@dev: device
 *	@sa: new address
 *	@extack: netlink extended ack
 *
 *	Change the hardware (MAC) address of the device
 */
int dev_set_mac_address(struct net_device *dev, struct sockaddr *sa,
			struct netlink_ext_ack *extack)
{
	const struct net_device_ops *ops = dev->netdev_ops;
	int err;

	if (!ops->ndo_set_mac_address)
		return -EOPNOTSUPP;
	if (sa->sa_family != dev->type)
		return -EINVAL;
	if (!netif_device_present(dev))
		return -ENODEV;
	err = dev_pre_changeaddr_notify(dev, sa->sa_data, extack);
	if (err)
		return err;
	err = ops->ndo_set_mac_address(dev, sa);
	if (err)
		return err;
	dev->addr_assign_type = NET_ADDR_SET;
	call_netdevice_notifiers(NETDEV_CHANGEADDR, dev);
	add_device_randomness(dev->dev_addr, dev->addr_len);
	return 0;
}
EXPORT_SYMBOL(dev_set_mac_address);

/**
 *	dev_change_carrier - Change device carrier
 *	@dev: device
 *	@new_carrier: new value
 *
 *	Change device carrier
 */
int dev_change_carrier(struct net_device *dev, bool new_carrier)
{
	const struct net_device_ops *ops = dev->netdev_ops;

	if (!ops->ndo_change_carrier)
		return -EOPNOTSUPP;
	if (!netif_device_present(dev))
		return -ENODEV;
	return ops->ndo_change_carrier(dev, new_carrier);
}
EXPORT_SYMBOL(dev_change_carrier);

/**
 *	dev_get_phys_port_id - Get device physical port ID
 *	@dev: device
 *	@ppid: port ID
 *
 *	Get device physical port ID
 */
int dev_get_phys_port_id(struct net_device *dev,
			 struct netdev_phys_item_id *ppid)
{
	const struct net_device_ops *ops = dev->netdev_ops;

	if (!ops->ndo_get_phys_port_id)
		return -EOPNOTSUPP;
	return ops->ndo_get_phys_port_id(dev, ppid);
}
EXPORT_SYMBOL(dev_get_phys_port_id);

/**
 *	dev_get_phys_port_name - Get device physical port name
 *	@dev: device
 *	@name: port name
 *	@len: limit of bytes to copy to name
 *
 *	Get device physical port name
 */
int dev_get_phys_port_name(struct net_device *dev,
			   char *name, size_t len)
{
	const struct net_device_ops *ops = dev->netdev_ops;
	int err;

	if (ops->ndo_get_phys_port_name) {
		err = ops->ndo_get_phys_port_name(dev, name, len);
		if (err != -EOPNOTSUPP)
			return err;
	}
	return devlink_compat_phys_port_name_get(dev, name, len);
}
EXPORT_SYMBOL(dev_get_phys_port_name);

/**
 *	dev_get_port_parent_id - Get the device's port parent identifier
 *	@dev: network device
 *	@ppid: pointer to a storage for the port's parent identifier
 *	@recurse: allow/disallow recursion to lower devices
 *
 *	Get the devices's port parent identifier
 */
int dev_get_port_parent_id(struct net_device *dev,
			   struct netdev_phys_item_id *ppid/*父id号*/,
			   bool recurse)
{
	const struct net_device_ops *ops = dev->netdev_ops;
	struct netdev_phys_item_id first = { };
	struct net_device *lower_dev;
	struct list_head *iter;
	int err;

	//采用cb获取ppid
	if (ops->ndo_get_port_parent_id) {
		err = ops->ndo_get_port_parent_id(dev, ppid);
		if (err != -EOPNOTSUPP)
			return err;
	}

	//通过dev attr查询
	err = devlink_compat_switch_id_get(dev, ppid);
	if (!err || err != -EOPNOTSUPP)
		return err;

	if (!recurse)
		return -EOPNOTSUPP;

	netdev_for_each_lower_dev(dev, lower_dev, iter) {
		err = dev_get_port_parent_id(lower_dev, ppid, recurse);
		if (err)
			break;
		if (!first.id_len)
			first = *ppid;
		else if (memcmp(&first, ppid, sizeof(*ppid)))
			return -ENODATA;
	}

	return err;
}
EXPORT_SYMBOL(dev_get_port_parent_id);

/**
 *	netdev_port_same_parent_id - Indicate if two network devices have
 *	the same port parent identifier
 *	@a: first network device
 *	@b: second network device
 */
bool netdev_port_same_parent_id(struct net_device *a, struct net_device *b)
{
	struct netdev_phys_item_id a_id = { };
	struct netdev_phys_item_id b_id = { };

	if (dev_get_port_parent_id(a, &a_id, true) ||
	    dev_get_port_parent_id(b, &b_id, true))
		return false;

	return netdev_phys_item_id_same(&a_id, &b_id);
}
EXPORT_SYMBOL(netdev_port_same_parent_id);

/**
 *	dev_change_proto_down - update protocol port state information
 *	@dev: device
 *	@proto_down: new value
 *
 *	This info can be used by switch drivers to set the phys state of the
 *	port.
 */
int dev_change_proto_down(struct net_device *dev, bool proto_down)
{
	const struct net_device_ops *ops = dev->netdev_ops;

	if (!ops->ndo_change_proto_down)
		return -EOPNOTSUPP;
	if (!netif_device_present(dev))
		return -ENODEV;
	return ops->ndo_change_proto_down(dev, proto_down);
}
EXPORT_SYMBOL(dev_change_proto_down);

/**
 *	dev_change_proto_down_generic - generic implementation for
 * 	ndo_change_proto_down that sets carrier according to
 * 	proto_down.
 *
 *	@dev: device
 *	@proto_down: new value
 */
int dev_change_proto_down_generic(struct net_device *dev, bool proto_down)
{
	if (proto_down)
		netif_carrier_off(dev);
	else
		netif_carrier_on(dev);
	dev->proto_down = proto_down;
	return 0;
}
EXPORT_SYMBOL(dev_change_proto_down_generic);

u32 __dev_xdp_query(struct net_device *dev, bpf_op_t bpf_op,
		    enum bpf_netdev_command cmd)
{
	struct netdev_bpf xdp;

	if (!bpf_op)
		return 0;

	memset(&xdp, 0, sizeof(xdp));
	xdp.command = cmd;

	/* Query must always succeed. */
	WARN_ON(bpf_op(dev, &xdp) < 0 && cmd == XDP_QUERY_PROG);

	return xdp.prog_id;
}

static int dev_xdp_install(struct net_device *dev, bpf_op_t bpf_op,
			   struct netlink_ext_ack *extack, u32 flags,
			   struct bpf_prog *prog)
{
	bool non_hw = !(flags & XDP_FLAGS_HW_MODE);
	struct bpf_prog *prev_prog = NULL;
	struct netdev_bpf xdp;
	int err;

	if (non_hw) {
		prev_prog = bpf_prog_by_id(__dev_xdp_query(dev, bpf_op,
							   XDP_QUERY_PROG));
		if (IS_ERR(prev_prog))
			prev_prog = NULL;
	}

	memset(&xdp, 0, sizeof(xdp));
	if (flags & XDP_FLAGS_HW_MODE)
		xdp.command = XDP_SETUP_PROG_HW;
	else
		xdp.command = XDP_SETUP_PROG;
	xdp.extack = extack;
	xdp.flags = flags;
	xdp.prog = prog;

<<<<<<< HEAD
	/*通过bpf_op完成bpf操作*/
	return bpf_op(dev, &xdp);
=======
	err = bpf_op(dev, &xdp);
	if (!err && non_hw)
		bpf_prog_change_xdp(prev_prog, prog);

	if (prev_prog)
		bpf_prog_put(prev_prog);

	return err;
>>>>>>> ccaaaf6f
}

static void dev_xdp_uninstall(struct net_device *dev)
{
	struct netdev_bpf xdp;
	bpf_op_t ndo_bpf;

	/* Remove generic XDP */
	WARN_ON(dev_xdp_install(dev, generic_xdp_install, NULL, 0, NULL));

	/* Remove from the driver */
	ndo_bpf = dev->netdev_ops->ndo_bpf;
	if (!ndo_bpf)
		return;

	memset(&xdp, 0, sizeof(xdp));
	xdp.command = XDP_QUERY_PROG;
	WARN_ON(ndo_bpf(dev, &xdp));
	if (xdp.prog_id)
		WARN_ON(dev_xdp_install(dev, ndo_bpf, NULL, xdp.prog_flags,
					NULL));

	/* Remove HW offload */
	memset(&xdp, 0, sizeof(xdp));
	xdp.command = XDP_QUERY_PROG_HW;
	if (!ndo_bpf(dev, &xdp) && xdp.prog_id)
		WARN_ON(dev_xdp_install(dev, ndo_bpf, NULL, xdp.prog_flags,
					NULL));
}

/**
 *	dev_change_xdp_fd - set or clear a bpf program for a device rx path
 *	@dev: device
 *	@extack: netlink extended ack
 *	@fd: new program fd or negative value to clear
 *	@flags: xdp-related flags
 *
 *	Set or clear a bpf program for a device
 */
int dev_change_xdp_fd(struct net_device *dev, struct netlink_ext_ack *extack,
		      int fd, u32 flags)
{
	const struct net_device_ops *ops = dev->netdev_ops;
	enum bpf_netdev_command query;
	struct bpf_prog *prog = NULL;
	bpf_op_t bpf_op, bpf_chk;
	bool offload;
	int err;

	ASSERT_RTNL();

	offload = flags & XDP_FLAGS_HW_MODE;
	query = offload ? XDP_QUERY_PROG_HW : XDP_QUERY_PROG;

	/*取netdev对应的ndo_bpf回调做为bpf操作函数*/
	bpf_op = bpf_chk = ops->ndo_bpf;
	if (!bpf_op && (flags & (XDP_FLAGS_DRV_MODE | XDP_FLAGS_HW_MODE))) {
		NL_SET_ERR_MSG(extack, "underlying driver does not support XDP in native mode");
		return -EOPNOTSUPP;
	}
	if (!bpf_op || (flags & XDP_FLAGS_SKB_MODE))
		bpf_op = generic_xdp_install;
	if (bpf_op == bpf_chk)
		bpf_chk = generic_xdp_install;

	if (fd >= 0) {
		u32 prog_id;

		if (!offload && __dev_xdp_query(dev, bpf_chk, XDP_QUERY_PROG)) {
			NL_SET_ERR_MSG(extack, "native and generic XDP can't be active at the same time");
			return -EEXIST;
		}

		prog_id = __dev_xdp_query(dev, bpf_op, query);
		if ((flags & XDP_FLAGS_UPDATE_IF_NOEXIST) && prog_id) {
			NL_SET_ERR_MSG(extack, "XDP program already attached");
			return -EBUSY;
		}

		prog = bpf_prog_get_type_dev(fd, BPF_PROG_TYPE_XDP,
					     bpf_op == ops->ndo_bpf);
		if (IS_ERR(prog))
			return PTR_ERR(prog);

		if (!offload && bpf_prog_is_dev_bound(prog->aux)) {
			NL_SET_ERR_MSG(extack, "using device-bound program without HW_MODE flag is not supported");
			bpf_prog_put(prog);
			return -EINVAL;
		}

		/* prog->aux->id may be 0 for orphaned device-bound progs */
		if (prog->aux->id && prog->aux->id == prog_id) {
			bpf_prog_put(prog);
			return 0;
		}
	} else {
		if (!__dev_xdp_query(dev, bpf_op, query))
			return 0;
	}

	//为设备安装xdp程序
	err = dev_xdp_install(dev, bpf_op, extack, flags, prog);
	if (err < 0 && prog)
		bpf_prog_put(prog);

	return err;
}

/**
 *	dev_new_index	-	allocate an ifindex
 *	@net: the applicable net namespace
 *
 *	Returns a suitable unique value for a new device interface
 *	number.  The caller must hold the rtnl semaphore or the
 *	dev_base_lock to be sure it remains unique.
 */
//申请一个ifindex
static int dev_new_index(struct net *net)
{
	int ifindex = net->ifindex;

	for (;;) {
		if (++ifindex <= 0)
			ifindex = 1;
		//找一个此namespace中空闲的ifindex
		if (!__dev_get_by_index(net, ifindex))
			return net->ifindex = ifindex;
	}
}

/* Delayed registration/unregisteration */
static LIST_HEAD(net_todo_list);
DECLARE_WAIT_QUEUE_HEAD(netdev_unregistering_wq);

static void net_set_todo(struct net_device *dev)
{
	list_add_tail(&dev->todo_list, &net_todo_list);
	dev_net(dev)->dev_unreg_count++;
}

static void rollback_registered_many(struct list_head *head)
{
	struct net_device *dev, *tmp;
	LIST_HEAD(close_head);

	BUG_ON(dev_boot_phase);
	ASSERT_RTNL();

	list_for_each_entry_safe(dev, tmp, head, unreg_list) {
		/* Some devices call without registering
		 * for initialization unwind. Remove those
		 * devices and proceed with the remaining.
		 */
		if (dev->reg_state == NETREG_UNINITIALIZED) {
			pr_debug("unregister_netdevice: device %s/%p never was registered\n",
				 dev->name, dev);

			WARN_ON(1);
			list_del(&dev->unreg_list);
			continue;
		}
		dev->dismantle = true;
		BUG_ON(dev->reg_state != NETREG_REGISTERED);
	}

	/* If device is running, close it first. */
	list_for_each_entry(dev, head, unreg_list)
		list_add_tail(&dev->close_list, &close_head);
	dev_close_many(&close_head, true);

	list_for_each_entry(dev, head, unreg_list) {
		/* And unlink it from device chain. */
		unlist_netdevice(dev);

		dev->reg_state = NETREG_UNREGISTERING;
	}
	flush_all_backlogs();

	synchronize_net();

	list_for_each_entry(dev, head, unreg_list) {
		struct sk_buff *skb = NULL;

		/* Shutdown queueing discipline. */
		dev_shutdown(dev);

		dev_xdp_uninstall(dev);

		/* Notify protocols, that we are about to destroy
		 * this device. They should clean all the things.
		 */
		call_netdevice_notifiers(NETDEV_UNREGISTER, dev);

		if (!dev->rtnl_link_ops ||
		    dev->rtnl_link_state == RTNL_LINK_INITIALIZED)
			skb = rtmsg_ifinfo_build_skb(RTM_DELLINK, dev, ~0U, 0,
						     GFP_KERNEL, NULL, 0);

		/*
		 *	Flush the unicast and multicast chains
		 */
		dev_uc_flush(dev);
		dev_mc_flush(dev);

		netdev_name_node_alt_flush(dev);
		netdev_name_node_free(dev->name_node);

		if (dev->netdev_ops->ndo_uninit)
			dev->netdev_ops->ndo_uninit(dev);

		if (skb)
			rtmsg_ifinfo_send(skb, dev, GFP_KERNEL);

		/* Notifier chain MUST detach us all upper devices. */
		WARN_ON(netdev_has_any_upper_dev(dev));
		WARN_ON(netdev_has_any_lower_dev(dev));

		/* Remove entries from kobject tree */
		netdev_unregister_kobject(dev);
#ifdef CONFIG_XPS
		/* Remove XPS queueing entries */
		netif_reset_xps_queues_gt(dev, 0);
#endif
	}

	synchronize_net();

	list_for_each_entry(dev, head, unreg_list)
		dev_put(dev);
}

static void rollback_registered(struct net_device *dev)
{
	LIST_HEAD(single);

	list_add(&dev->unreg_list, &single);
	rollback_registered_many(&single);
	list_del(&single);
}

static netdev_features_t netdev_sync_upper_features(struct net_device *lower,
	struct net_device *upper, netdev_features_t features)
{
	netdev_features_t upper_disables = NETIF_F_UPPER_DISABLES;
	netdev_features_t feature;
	int feature_bit;

	for_each_netdev_feature(upper_disables, feature_bit) {
		feature = __NETIF_F_BIT(feature_bit);
		if (!(upper->wanted_features & feature)
		    && (features & feature)) {
			netdev_dbg(lower, "Dropping feature %pNF, upper dev %s has it off.\n",
				   &feature, upper->name);
			features &= ~feature;
		}
	}

	return features;
}

static void netdev_sync_lower_features(struct net_device *upper,
	struct net_device *lower, netdev_features_t features)
{
	netdev_features_t upper_disables = NETIF_F_UPPER_DISABLES;
	netdev_features_t feature;
	int feature_bit;

	for_each_netdev_feature(upper_disables, feature_bit) {
		feature = __NETIF_F_BIT(feature_bit);
		if (!(features & feature) && (lower->features & feature)) {
			netdev_dbg(upper, "Disabling feature %pNF on lower dev %s.\n",
				   &feature, lower->name);
			lower->wanted_features &= ~feature;
			netdev_update_features(lower);

			if (unlikely(lower->features & feature))
				netdev_WARN(upper, "failed to disable %pNF on %s!\n",
					    &feature, lower->name);
		}
	}
}

//去掉冲突的features
static netdev_features_t netdev_fix_features(struct net_device *dev,
	netdev_features_t features)
{
	/* Fix illegal checksum combinations */
	if ((features & NETIF_F_HW_CSUM) &&
	    (features & (NETIF_F_IP_CSUM|NETIF_F_IPV6_CSUM))) {
		netdev_warn(dev, "mixed HW and IP checksum settings.\n");
		features &= ~(NETIF_F_IP_CSUM|NETIF_F_IPV6_CSUM);
	}

	/* TSO requires that SG is present as well. */
	if ((features & NETIF_F_ALL_TSO) && !(features & NETIF_F_SG)) {
		netdev_dbg(dev, "Dropping TSO features since no SG feature.\n");
		features &= ~NETIF_F_ALL_TSO;
	}

	if ((features & NETIF_F_TSO) && !(features & NETIF_F_HW_CSUM) &&
					!(features & NETIF_F_IP_CSUM)) {
		netdev_dbg(dev, "Dropping TSO features since no CSUM feature.\n");
		features &= ~NETIF_F_TSO;
		features &= ~NETIF_F_TSO_ECN;
	}

	if ((features & NETIF_F_TSO6) && !(features & NETIF_F_HW_CSUM) &&
					 !(features & NETIF_F_IPV6_CSUM)) {
		netdev_dbg(dev, "Dropping TSO6 features since no CSUM feature.\n");
		features &= ~NETIF_F_TSO6;
	}

	/* TSO with IPv4 ID mangling requires IPv4 TSO be enabled */
	if ((features & NETIF_F_TSO_MANGLEID) && !(features & NETIF_F_TSO))
		features &= ~NETIF_F_TSO_MANGLEID;

	/* TSO ECN requires that TSO is present as well. */
	if ((features & NETIF_F_ALL_TSO) == NETIF_F_TSO_ECN)
		features &= ~NETIF_F_TSO_ECN;

	/* Software GSO depends on SG. */
	if ((features & NETIF_F_GSO) && !(features & NETIF_F_SG)) {
		netdev_dbg(dev, "Dropping NETIF_F_GSO since no SG feature.\n");
		features &= ~NETIF_F_GSO;
	}

	/* GSO partial features require GSO partial be set */
	if ((features & dev->gso_partial_features) &&
	    !(features & NETIF_F_GSO_PARTIAL)) {
		netdev_dbg(dev,
			   "Dropping partially supported GSO features since no GSO partial.\n");
		features &= ~dev->gso_partial_features;
	}

	if (!(features & NETIF_F_RXCSUM)) {
		/* NETIF_F_GRO_HW implies doing RXCSUM since every packet
		 * successfully merged by hardware must also have the
		 * checksum verified by hardware.  If the user does not
		 * want to enable RXCSUM, logically, we should disable GRO_HW.
		 */
		if (features & NETIF_F_GRO_HW) {
			netdev_dbg(dev, "Dropping NETIF_F_GRO_HW since no RXCSUM feature.\n");
			features &= ~NETIF_F_GRO_HW;
		}
	}

	/* LRO/HW-GRO features cannot be combined with RX-FCS */
	if (features & NETIF_F_RXFCS) {
		if (features & NETIF_F_LRO) {
			netdev_dbg(dev, "Dropping LRO feature since RX-FCS is requested.\n");
			features &= ~NETIF_F_LRO;
		}

		if (features & NETIF_F_GRO_HW) {
			netdev_dbg(dev, "Dropping HW-GRO feature since RX-FCS is requested.\n");
			features &= ~NETIF_F_GRO_HW;
		}
	}

	return features;
}

//网络设备feature列表更新
int __netdev_update_features(struct net_device *dev)
{
	struct net_device *upper, *lower;
	netdev_features_t features;
	struct list_head *iter;
	int err = -1;

	ASSERT_RTNL();

	features = netdev_get_wanted_features(dev);

	//驱动移除掉不支持的feature列表
	if (dev->netdev_ops->ndo_fix_features)
		features = dev->netdev_ops->ndo_fix_features(dev, features);

	/* driver might be less strict about feature dependencies */
	//修复相互依赖的feature
	features = netdev_fix_features(dev, features);

	/* some features can't be enabled if they're off an an upper device */
	//取除掉父设备未开启的功能
	netdev_for_each_upper_dev_rcu(dev, upper, iter)
		features = netdev_sync_upper_features(dev, upper, features);

	if (dev->features == features)
		goto sync_lower;

	//feature集发生变换，执行ndo_set_features回调，设置features
	netdev_dbg(dev, "Features changed: %pNF -> %pNF\n",
		&dev->features, &features);

	if (dev->netdev_ops->ndo_set_features)
		err = dev->netdev_ops->ndo_set_features(dev, features);
	else
		err = 0;

	if (unlikely(err < 0)) {
		netdev_err(dev,
			"set_features() failed (%d); wanted %pNF, left %pNF\n",
			err, &features, &dev->features);
		/* return non-0 since some features might have changed and
		 * it's better to fire a spurious notification than miss it
		 */
		return -1;
	}

sync_lower:
	/* some features must be disabled on lower devices when disabled
	 * on an upper device (think: bonding master or bridge)
	 */
	netdev_for_each_lower_dev(dev, lower, iter)
		netdev_sync_lower_features(dev, lower, features);

	if (!err) {
		netdev_features_t diff = features ^ dev->features;

		if (diff & NETIF_F_RX_UDP_TUNNEL_PORT) {
			/* udp_tunnel_{get,drop}_rx_info both need
			 * NETIF_F_RX_UDP_TUNNEL_PORT enabled on the
			 * device, or they won't do anything.
			 * Thus we need to update dev->features
			 * *before* calling udp_tunnel_get_rx_info,
			 * but *after* calling udp_tunnel_drop_rx_info.
			 */
			if (features & NETIF_F_RX_UDP_TUNNEL_PORT) {
				dev->features = features;
				udp_tunnel_get_rx_info(dev);
			} else {
				udp_tunnel_drop_rx_info(dev);
			}
		}

		if (diff & NETIF_F_HW_VLAN_CTAG_FILTER) {
			if (features & NETIF_F_HW_VLAN_CTAG_FILTER) {
				dev->features = features;
				err |= vlan_get_rx_ctag_filter_info(dev);
			} else {
				vlan_drop_rx_ctag_filter_info(dev);
			}
		}

		if (diff & NETIF_F_HW_VLAN_STAG_FILTER) {
			if (features & NETIF_F_HW_VLAN_STAG_FILTER) {
				dev->features = features;
				err |= vlan_get_rx_stag_filter_info(dev);
			} else {
				vlan_drop_rx_stag_filter_info(dev);
			}
		}

		dev->features = features;
	}

	return err < 0 ? 0 : 1;
}

/**
 *	netdev_update_features - recalculate device features
 *	@dev: the device to check
 *
 *	Recalculate dev->features set and send notifications if it
 *	has changed. Should be called after driver or hardware dependent
 *	conditions might have changed that influence the features.
 */
void netdev_update_features(struct net_device *dev)
{
	if (__netdev_update_features(dev))
		netdev_features_change(dev);
}
EXPORT_SYMBOL(netdev_update_features);

/**
 *	netdev_change_features - recalculate device features
 *	@dev: the device to check
 *
 *	Recalculate dev->features set and send notifications even
 *	if they have not changed. Should be called instead of
 *	netdev_update_features() if also dev->vlan_features might
 *	have changed to allow the changes to be propagated to stacked
 *	VLAN devices.
 */
void netdev_change_features(struct net_device *dev)
{
	__netdev_update_features(dev);
	netdev_features_change(dev);
}
EXPORT_SYMBOL(netdev_change_features);

/**
 *	netif_stacked_transfer_operstate -	transfer operstate
 *	@rootdev: the root or lower level device to transfer state from
 *	@dev: the device to transfer operstate to
 *
 *	Transfer operational state from root to device. This is normally
 *	called when a stacking relationship exists between the root
 *	device and the device(a leaf device).
 */
void netif_stacked_transfer_operstate(const struct net_device *rootdev,
					struct net_device *dev)
{
	if (rootdev->operstate == IF_OPER_DORMANT)
		netif_dormant_on(dev);
	else
		netif_dormant_off(dev);

	if (netif_carrier_ok(rootdev))
		netif_carrier_on(dev);
	else
		netif_carrier_off(dev);
}
EXPORT_SYMBOL(netif_stacked_transfer_operstate);

//申请rx队列所需要的内存
static int netif_alloc_rx_queues(struct net_device *dev)
{
	unsigned int i, count = dev->num_rx_queues;
	struct netdev_rx_queue *rx;
	size_t sz = count * sizeof(*rx);
	int err = 0;

	BUG_ON(count < 1);

	rx = kvzalloc(sz, GFP_KERNEL | __GFP_RETRY_MAYFAIL);
	if (!rx)
		return -ENOMEM;

	dev->_rx = rx;

	for (i = 0; i < count; i++) {
		rx[i].dev = dev;

		/* XDP RX-queue setup */
		err = xdp_rxq_info_reg(&rx[i].xdp_rxq, dev, i);
		if (err < 0)
			goto err_rxq_info;
	}
	return 0;

err_rxq_info:
	/* Rollback successful reg's and free other resources */
	while (i--)
		xdp_rxq_info_unreg(&rx[i].xdp_rxq);
	kvfree(dev->_rx);
	dev->_rx = NULL;
	return err;
}

static void netif_free_rx_queues(struct net_device *dev)
{
	unsigned int i, count = dev->num_rx_queues;

	/* netif_alloc_rx_queues alloc failed, resources have been unreg'ed */
	if (!dev->_rx)
		return;

	for (i = 0; i < count; i++)
		xdp_rxq_info_unreg(&dev->_rx[i].xdp_rxq);

	kvfree(dev->_rx);
}

//初始化单个网络设备队列
static void netdev_init_one_queue(struct net_device *dev,
				  struct netdev_queue *queue, void *_unused)
{
	/* Initialize queue lock */
	spin_lock_init(&queue->_xmit_lock);
	lockdep_set_class(&queue->_xmit_lock, &dev->qdisc_xmit_lock_key);
	queue->xmit_lock_owner = -1;
	//指定queue不从属于任何一个node
	netdev_queue_numa_node_write(queue, NUMA_NO_NODE);
	queue->dev = dev;
#ifdef CONFIG_BQL
	dql_init(&queue->dql, HZ);
#endif
}

static void netif_free_tx_queues(struct net_device *dev)
{
	kvfree(dev->_tx);
}

//申请并初始化tx队列
static int netif_alloc_netdev_queues(struct net_device *dev)
{
	unsigned int count = dev->num_tx_queues;
	struct netdev_queue *tx;
	size_t sz = count * sizeof(*tx);

	if (count < 1 || count > 0xffff)
		return -EINVAL;

	//申请count个netdev_queue做为tx队列
	tx = kvzalloc(sz, GFP_KERNEL | __GFP_RETRY_MAYFAIL);
	if (!tx)
		return -ENOMEM;

	dev->_tx = tx;

	//初始化每个tx队列
	netdev_for_each_tx_queue(dev, netdev_init_one_queue, NULL);
	spin_lock_init(&dev->tx_global_lock);

	return 0;
}

//停止所有队列
void netif_tx_stop_all_queues(struct net_device *dev)
{
	unsigned int i;

	for (i = 0; i < dev->num_tx_queues; i++) {
		struct netdev_queue *txq = netdev_get_tx_queue(dev, i);

		netif_tx_stop_queue(txq);
	}
}
EXPORT_SYMBOL(netif_tx_stop_all_queues);

static void netdev_register_lockdep_key(struct net_device *dev)
{
	lockdep_register_key(&dev->qdisc_tx_busylock_key);
	lockdep_register_key(&dev->qdisc_running_key);
	lockdep_register_key(&dev->qdisc_xmit_lock_key);
	lockdep_register_key(&dev->addr_list_lock_key);
}

static void netdev_unregister_lockdep_key(struct net_device *dev)
{
	lockdep_unregister_key(&dev->qdisc_tx_busylock_key);
	lockdep_unregister_key(&dev->qdisc_running_key);
	lockdep_unregister_key(&dev->qdisc_xmit_lock_key);
	lockdep_unregister_key(&dev->addr_list_lock_key);
}

void netdev_update_lockdep_key(struct net_device *dev)
{
	lockdep_unregister_key(&dev->addr_list_lock_key);
	lockdep_register_key(&dev->addr_list_lock_key);

	lockdep_set_class(&dev->addr_list_lock, &dev->addr_list_lock_key);
}
EXPORT_SYMBOL(netdev_update_lockdep_key);

/**
 *	register_netdevice	- register a network device
 *	@dev: device to register
 *
 *	Take a completed network device structure and add it to the kernel
 *	interfaces. A %NETDEV_REGISTER message is sent to the netdev notifier
 *	chain. 0 is returned on success. A negative errno code is returned
 *	on a failure to set up the device, or if the name is a duplicate.
 *
 *	Callers must hold the rtnl semaphore. You may want
 *	register_netdev() instead of this.
 *
 *	BUGS:
 *	The locking appears insufficient to guarantee two parallel registers
 *	will not get the same name.
 */
//为系统添加网络设备
int register_netdevice(struct net_device *dev)
{
	int ret;
	struct net *net = dev_net(dev);

	BUILD_BUG_ON(sizeof(netdev_features_t) * BITS_PER_BYTE <
		     NETDEV_FEATURE_COUNT);
	BUG_ON(dev_boot_phase);
	ASSERT_RTNL();

	might_sleep();

	/* When net_device's are persistent, this will be fatal. */
	//此时dev一定没有初始化
	BUG_ON(dev->reg_state != NETREG_UNINITIALIZED);
	BUG_ON(!net);

	spin_lock_init(&dev->addr_list_lock);
	lockdep_set_class(&dev->addr_list_lock, &dev->addr_list_lock_key);

	ret = dev_get_valid_name(net, dev, dev->name);
	if (ret < 0)
		goto out;//名称不可用，失败

	ret = -ENOMEM;
	dev->name_node = netdev_name_node_head_alloc(dev);
	if (!dev->name_node)
		goto out;

	/* Init, if this function is available */
	//调用ndo_init初始化设备
	if (dev->netdev_ops->ndo_init) {
		//初始化设备
		ret = dev->netdev_ops->ndo_init(dev);
		if (ret) {
			if (ret > 0)
				ret = -EIO;
			goto err_free_name;
		}
	}

	if (((dev->hw_features | dev->features) &
	     NETIF_F_HW_VLAN_CTAG_FILTER) &&
	    (!dev->netdev_ops->ndo_vlan_rx_add_vid ||
	     !dev->netdev_ops->ndo_vlan_rx_kill_vid)) {
		netdev_WARN(dev, "Buggy VLAN acceleration in driver!\n");
		ret = -EINVAL;
		goto err_uninit;
	}

	ret = -EBUSY;

	//如果未指定ifidex，则为其申请ifindex
	if (!dev->ifindex)
		dev->ifindex = dev_new_index(net);
	else if (__dev_get_by_index(net, dev->ifindex))
		//有ifindex情况下，由于是创建设备，故此ifindex不能被占用
		goto err_uninit;

	/* Transfer changeable features to wanted_features and enable
	 * software offloads (GSO and GRO).
	 */
<<<<<<< HEAD
	//开启gro,gso
	dev->hw_features |= NETIF_F_SOFT_FEATURES;
=======
	dev->hw_features |= (NETIF_F_SOFT_FEATURES | NETIF_F_SOFT_FEATURES_OFF);
>>>>>>> ccaaaf6f
	dev->features |= NETIF_F_SOFT_FEATURES;

	if (dev->netdev_ops->ndo_udp_tunnel_add) {
		dev->features |= NETIF_F_RX_UDP_TUNNEL_PORT;
		dev->hw_features |= NETIF_F_RX_UDP_TUNNEL_PORT;
	}

	dev->wanted_features = dev->features & dev->hw_features;

	if (!(dev->flags & IFF_LOOPBACK))
		dev->hw_features |= NETIF_F_NOCACHE_COPY;

	/* If IPv4 TCP segmentation offload is supported we should also
	 * allow the device to enable segmenting the frame with the option
	 * of ignoring a static IP ID value.  This doesn't enable the
	 * feature itself but allows the user to enable it later.
	 */
	if (dev->hw_features & NETIF_F_TSO)
		dev->hw_features |= NETIF_F_TSO_MANGLEID;
	if (dev->vlan_features & NETIF_F_TSO)
		dev->vlan_features |= NETIF_F_TSO_MANGLEID;
	if (dev->mpls_features & NETIF_F_TSO)
		dev->mpls_features |= NETIF_F_TSO_MANGLEID;
	if (dev->hw_enc_features & NETIF_F_TSO)
		dev->hw_enc_features |= NETIF_F_TSO_MANGLEID;

	/* Make NETIF_F_HIGHDMA inheritable to VLAN devices.
	 */
	dev->vlan_features |= NETIF_F_HIGHDMA;

	/* Make NETIF_F_SG inheritable to tunnel devices.
	 */
	dev->hw_enc_features |= NETIF_F_SG | NETIF_F_GSO_PARTIAL;

	/* Make NETIF_F_SG inheritable to MPLS.
	 */
	dev->mpls_features |= NETIF_F_SG;

	//触发网络设备dev的NETDEV_POST_INIT事件
	ret = call_netdevice_notifiers(NETDEV_POST_INIT, dev);
	ret = notifier_to_errno(ret);
	if (ret)
		goto err_uninit;

	//添加此设备到sysfs
	ret = netdev_register_kobject(dev);
	if (ret) {
		dev->reg_state = NETREG_UNREGISTERED;
		goto err_uninit;
	}
	//设备已注册
	dev->reg_state = NETREG_REGISTERED;

	//设置dev的feature集
	__netdev_update_features(dev);

	/*
	 *	Default initial state at registry is that the
	 *	device is present.
	 */

	set_bit(__LINK_STATE_PRESENT, &dev->state);

	linkwatch_init_dev(dev);

	dev_init_scheduler(dev);
	dev_hold(dev);
	//将设备加入链中
	list_netdevice(dev);
	add_device_randomness(dev->dev_addr, dev->addr_len);

	/* If the device has permanent device address, driver should
	 * set dev_addr and also addr_assign_type should be set to
	 * NET_ADDR_PERM (default value).
	 */
	if (dev->addr_assign_type == NET_ADDR_PERM)
		memcpy(dev->perm_addr, dev->dev_addr, dev->addr_len);

	/* Notify protocols, that a new device appeared. */
	//触发网络注册通知
	ret = call_netdevice_notifiers(NETDEV_REGISTER, dev);
	ret = notifier_to_errno(ret);
	if (ret) {
		rollback_registered(dev);
		rcu_barrier();

		dev->reg_state = NETREG_UNREGISTERED;
	}
	/*
	 *	Prevent userspace races by waiting until the network
	 *	device is fully setup before sending notifications.
	 */
	//触发网络设备创建通知
	if (!dev->rtnl_link_ops ||
	    dev->rtnl_link_state == RTNL_LINK_INITIALIZED)
		rtmsg_ifinfo(RTM_NEWLINK/*触发newlink事件*/, dev, ~0U, GFP_KERNEL);

out:
	return ret;

err_uninit:
	if (dev->netdev_ops->ndo_uninit)
		dev->netdev_ops->ndo_uninit(dev);
	if (dev->priv_destructor)
		dev->priv_destructor(dev);
err_free_name:
	netdev_name_node_free(dev->name_node);
	goto out;
}
EXPORT_SYMBOL(register_netdevice);

/**
 *	init_dummy_netdev	- init a dummy network device for NAPI
 *	@dev: device to init
 *
 *	This takes a network device structure and initialize the minimum
 *	amount of fields so it can be used to schedule NAPI polls without
 *	registering a full blown interface. This is to be used by drivers
 *	that need to tie several hardware interfaces to a single NAPI
 *	poll scheduler due to HW limitations.
 */
int init_dummy_netdev(struct net_device *dev)
{
	/* Clear everything. Note we don't initialize spinlocks
	 * are they aren't supposed to be taken by any of the
	 * NAPI code and this dummy netdev is supposed to be
	 * only ever used for NAPI polls
	 */
	memset(dev, 0, sizeof(struct net_device));

	/* make sure we BUG if trying to hit standard
	 * register/unregister code path
	 */
	dev->reg_state = NETREG_DUMMY;

	/* NAPI wants this */
	INIT_LIST_HEAD(&dev->napi_list);

	/* a dummy interface is started by default */
	set_bit(__LINK_STATE_PRESENT, &dev->state);
	set_bit(__LINK_STATE_START, &dev->state);

	/* napi_busy_loop stats accounting wants this */
	dev_net_set(dev, &init_net);

	/* Note : We dont allocate pcpu_refcnt for dummy devices,
	 * because users of this 'device' dont need to change
	 * its refcount.
	 */

	return 0;
}
EXPORT_SYMBOL_GPL(init_dummy_netdev);


/**
 *	register_netdev	- register a network device
 *	@dev: device to register
 *
 *	Take a completed network device structure and add it to the kernel
 *	interfaces. A %NETDEV_REGISTER message is sent to the netdev notifier
 *	chain. 0 is returned on success. A negative errno code is returned
 *	on a failure to set up the device, or if the name is a duplicate.
 *
 *	This is a wrapper around register_netdevice that takes the rtnl semaphore
 *	and expands the device name if you passed a format string to
 *	alloc_netdev.
 */
int register_netdev(struct net_device *dev)
{
	int err;

	if (rtnl_lock_killable())
		return -EINTR;
	err = register_netdevice(dev);
	rtnl_unlock();
	return err;
}
EXPORT_SYMBOL(register_netdev);

int netdev_refcnt_read(const struct net_device *dev)
{
	int i, refcnt = 0;

	for_each_possible_cpu(i)
		refcnt += *per_cpu_ptr(dev->pcpu_refcnt, i);
	return refcnt;
}
EXPORT_SYMBOL(netdev_refcnt_read);

/**
 * netdev_wait_allrefs - wait until all references are gone.
 * @dev: target net_device
 *
 * This is called when unregistering network devices.
 *
 * Any protocol or device that holds a reference should register
 * for netdevice notification, and cleanup and put back the
 * reference if they receive an UNREGISTER event.
 * We can get stuck here if buggy protocols don't correctly
 * call dev_put.
 */
static void netdev_wait_allrefs(struct net_device *dev)
{
	unsigned long rebroadcast_time, warning_time;
	int refcnt;

	linkwatch_forget_dev(dev);

	rebroadcast_time = warning_time = jiffies;
	refcnt = netdev_refcnt_read(dev);

	while (refcnt != 0) {
		if (time_after(jiffies, rebroadcast_time + 1 * HZ)) {
			rtnl_lock();

			/* Rebroadcast unregister notification */
			call_netdevice_notifiers(NETDEV_UNREGISTER, dev);

			__rtnl_unlock();
			rcu_barrier();
			rtnl_lock();

			if (test_bit(__LINK_STATE_LINKWATCH_PENDING,
				     &dev->state)) {
				/* We must not have linkwatch events
				 * pending on unregister. If this
				 * happens, we simply run the queue
				 * unscheduled, resulting in a noop
				 * for this device.
				 */
				linkwatch_run_queue();
			}

			__rtnl_unlock();

			rebroadcast_time = jiffies;
		}

		msleep(250);

		refcnt = netdev_refcnt_read(dev);

		if (refcnt && time_after(jiffies, warning_time + 10 * HZ)) {
			pr_emerg("unregister_netdevice: waiting for %s to become free. Usage count = %d\n",
				 dev->name, refcnt);
			warning_time = jiffies;
		}
	}
}

/* The sequence is:
 *
 *	rtnl_lock();
 *	...
 *	register_netdevice(x1);
 *	register_netdevice(x2);
 *	...
 *	unregister_netdevice(y1);
 *	unregister_netdevice(y2);
 *      ...
 *	rtnl_unlock();
 *	free_netdev(y1);
 *	free_netdev(y2);
 *
 * We are invoked by rtnl_unlock().
 * This allows us to deal with problems:
 * 1) We can delete sysfs objects which invoke hotplug
 *    without deadlocking with linkwatch via keventd.
 * 2) Since we run with the RTNL semaphore not held, we can sleep
 *    safely in order to wait for the netdev refcnt to drop to zero.
 *
 * We must not return until all unregister events added during
 * the interval the lock was held have been completed.
 */
void netdev_run_todo(void)
{
	struct list_head list;

	/* Snapshot list, allow later requests */
	list_replace_init(&net_todo_list, &list);

	__rtnl_unlock();


	/* Wait for rcu callbacks to finish before next phase */
	if (!list_empty(&list))
		rcu_barrier();

	//遍历dev
	while (!list_empty(&list)) {
		struct net_device *dev
			= list_first_entry(&list, struct net_device, todo_list);
		list_del(&dev->todo_list);

		if (unlikely(dev->reg_state != NETREG_UNREGISTERING)) {
			pr_err("network todo '%s' but state %d\n",
			       dev->name, dev->reg_state);
			dump_stack();
			continue;
		}

		dev->reg_state = NETREG_UNREGISTERED;

		netdev_wait_allrefs(dev);

		/* paranoia */
		BUG_ON(netdev_refcnt_read(dev));
		BUG_ON(!list_empty(&dev->ptype_all));
		BUG_ON(!list_empty(&dev->ptype_specific));
		//此时dev->ip_ptr,dev->ip6_ptr均未给值
		WARN_ON(rcu_access_pointer(dev->ip_ptr));
		WARN_ON(rcu_access_pointer(dev->ip6_ptr));
#if IS_ENABLED(CONFIG_DECNET)
		WARN_ON(dev->dn_ptr);
#endif
		if (dev->priv_destructor)
			dev->priv_destructor(dev);
		if (dev->needs_free_netdev)
			free_netdev(dev);

		/* Report a network device has been unregistered */
		rtnl_lock();
		dev_net(dev)->dev_unreg_count--;
		__rtnl_unlock();
		wake_up(&netdev_unregistering_wq);

		/* Free network device */
		kobject_put(&dev->dev.kobj);
	}
}

/* Convert net_device_stats to rtnl_link_stats64. rtnl_link_stats64 has
 * all the same fields in the same order as net_device_stats, with only
 * the type differing, but rtnl_link_stats64 may have additional fields
 * at the end for newer counters.
 */
void netdev_stats_to_stats64(struct rtnl_link_stats64 *stats64,
			     const struct net_device_stats *netdev_stats)
{
#if BITS_PER_LONG == 64
	BUILD_BUG_ON(sizeof(*stats64) < sizeof(*netdev_stats));
	memcpy(stats64, netdev_stats, sizeof(*netdev_stats));
	/* zero out counters that only exist in rtnl_link_stats64 */
	memset((char *)stats64 + sizeof(*netdev_stats), 0,
	       sizeof(*stats64) - sizeof(*netdev_stats));
#else
	size_t i, n = sizeof(*netdev_stats) / sizeof(unsigned long);
	const unsigned long *src = (const unsigned long *)netdev_stats;
	u64 *dst = (u64 *)stats64;

	BUILD_BUG_ON(n > sizeof(*stats64) / sizeof(u64));
	for (i = 0; i < n; i++)
		dst[i] = src[i];
	/* zero out counters that only exist in rtnl_link_stats64 */
	memset((char *)stats64 + n * sizeof(u64), 0,
	       sizeof(*stats64) - n * sizeof(u64));
#endif
}
EXPORT_SYMBOL(netdev_stats_to_stats64);

/**
 *	dev_get_stats	- get network device statistics
 *	@dev: device to get statistics from
 *	@storage: place to store stats
 *
 *	Get network statistics from device. Return @storage.
 *	The device driver may provide its own method by setting
 *	dev->netdev_ops->get_stats64 or dev->netdev_ops->get_stats;
 *	otherwise the internal statistics structure is used.
 */
//取网络设备统计信息
struct rtnl_link_stats64 *dev_get_stats(struct net_device *dev,
					struct rtnl_link_stats64 *storage/*存储统计结果*/)
{
	const struct net_device_ops *ops = dev->netdev_ops;

	if (ops->ndo_get_stats64) {
		//当统计计数置为０，再获取（新设备均应优先提供ndo_get_stats64函数）
		memset(storage, 0, sizeof(*storage));
		ops->ndo_get_stats64(dev, storage);
	} else if (ops->ndo_get_stats) {
		netdev_stats_to_stats64(storage, ops->ndo_get_stats(dev));
	} else {
		netdev_stats_to_stats64(storage, &dev->stats);
	}
	storage->rx_dropped += (unsigned long)atomic_long_read(&dev->rx_dropped);
	storage->tx_dropped += (unsigned long)atomic_long_read(&dev->tx_dropped);
	storage->rx_nohandler += (unsigned long)atomic_long_read(&dev->rx_nohandler);
	return storage;
}
EXPORT_SYMBOL(dev_get_stats);

//创建ingress队列
struct netdev_queue *dev_ingress_queue_create(struct net_device *dev)
{
	struct netdev_queue *queue = dev_ingress_queue(dev);

#ifdef CONFIG_NET_CLS_ACT
	if (queue)
		//ingress queue已存在，则返回
		return queue;

	//创建queue,并设置dev->ingress_queue
	queue = kzalloc(sizeof(*queue), GFP_KERNEL);
	if (!queue)
		return NULL;

	netdev_init_one_queue(dev, queue, NULL);
	//将排队规则定义为noop_qdisc(默认方式）
	RCU_INIT_POINTER(queue->qdisc, &noop_qdisc);
	queue->qdisc_sleeping = &noop_qdisc;
	//设置dev对应的ingress_queue
	rcu_assign_pointer(dev->ingress_queue, queue);
#endif
	return queue;
}

static const struct ethtool_ops default_ethtool_ops;

void netdev_set_default_ethtool_ops(struct net_device *dev,
				    const struct ethtool_ops *ops)
{
	if (dev->ethtool_ops == &default_ethtool_ops)
		dev->ethtool_ops = ops;
}
EXPORT_SYMBOL_GPL(netdev_set_default_ethtool_ops);

void netdev_freemem(struct net_device *dev)
{
	char *addr = (char *)dev - dev->padded;

	kvfree(addr);
}

/**
 * alloc_netdev_mqs - allocate network device
 * @sizeof_priv: size of private data to allocate space for
 * @name: device name format string
 * @name_assign_type: origin of device name
 * @setup: callback to initialize device
 * @txqs: the number of TX subqueues to allocate
 * @rxqs: the number of RX subqueues to allocate
 *
 * Allocates a struct net_device with private data area for driver use
 * and performs basic initialization.  Also allocates subqueue structs
 * for each queue on the device.
 * 申请网络设备
 */
struct net_device *alloc_netdev_mqs(int sizeof_priv, const char *name/*接口名称*/,
		unsigned char name_assign_type,
		void (*setup)(struct net_device *)/*初始化函数*/,
		unsigned int txqs/*tx队列数目*/, unsigned int rxqs/*rx队列数目*/)
{
	struct net_device *dev;
	unsigned int alloc_size;
	struct net_device *p;

	BUG_ON(strlen(name) >= sizeof(dev->name));

	//tx队列数检查至少必须有一个
	if (txqs < 1) {
		pr_err("alloc_netdev: Unable to allocate device with zero queues\n");
		return NULL;
	}

	//rx队列数必须指少有一个
	if (rxqs < 1) {
		pr_err("alloc_netdev: Unable to allocate device with zero RX queues\n");
		return NULL;
	}

	//算上net_device的私有数据来申请空间（考虑内存对齐问题）
	alloc_size = sizeof(struct net_device);
	if (sizeof_priv) {
		/* ensure 32-byte alignment of private area */
		alloc_size = ALIGN(alloc_size, NETDEV_ALIGN);
		alloc_size += sizeof_priv;
	}
	/* ensure 32-byte alignment of whole construct */
	alloc_size += NETDEV_ALIGN - 1;

	//申请net_device的内存空间
	p = kvzalloc(alloc_size, GFP_KERNEL | __GFP_RETRY_MAYFAIL);
	if (!p)
		//申请失败，报错
		return NULL;

	//保证dev头部对齐
	dev = PTR_ALIGN(p, NETDEV_ALIGN);
	dev->padded = (char *)dev - (char *)p;

	dev->pcpu_refcnt = alloc_percpu(int);
	if (!dev->pcpu_refcnt)
		goto free_dev;

	//初始化设备硬件地址
	if (dev_addr_init(dev))
		goto free_pcpu;

	dev_mc_init(dev);
	dev_uc_init(dev);

	dev_net_set(dev, &init_net);//设置设备所属的namespace

	netdev_register_lockdep_key(dev);

	dev->gso_max_size = GSO_MAX_SIZE;
	dev->gso_max_segs = GSO_MAX_SEGS;
	dev->upper_level = 1;
	dev->lower_level = 1;

	INIT_LIST_HEAD(&dev->napi_list);
	INIT_LIST_HEAD(&dev->unreg_list);
	INIT_LIST_HEAD(&dev->close_list);
	INIT_LIST_HEAD(&dev->link_watch_list);
	INIT_LIST_HEAD(&dev->adj_list.upper);
	INIT_LIST_HEAD(&dev->adj_list.lower);
	INIT_LIST_HEAD(&dev->ptype_all);
	INIT_LIST_HEAD(&dev->ptype_specific);
	INIT_LIST_HEAD(&dev->net_notifier_list);
#ifdef CONFIG_NET_SCHED
	hash_init(dev->qdisc_hash);
#endif
	dev->priv_flags = IFF_XMIT_DST_RELEASE | IFF_XMIT_DST_RELEASE_PERM;
	setup(dev);//调用设备的setup回调

	if (!dev->tx_queue_len) {
		dev->priv_flags |= IFF_NO_QUEUE;
		dev->tx_queue_len = DEFAULT_TX_QUEUE_LEN;
	}

	//tx队列初始化
	dev->num_tx_queues = txqs;
	dev->real_num_tx_queues = txqs;
	if (netif_alloc_netdev_queues(dev))
		goto free_all;

	//rx队列申请（队列未初始化）
	dev->num_rx_queues = rxqs;
	dev->real_num_rx_queues = rxqs;
	if (netif_alloc_rx_queues(dev))
		goto free_all;

	//设置设备名称
	strcpy(dev->name, name);
	dev->name_assign_type = name_assign_type;
	dev->group = INIT_NETDEV_GROUP;
	if (!dev->ethtool_ops)
		//设置默认的ethtool操作集
		dev->ethtool_ops = &default_ethtool_ops;

	//初始化设备的ingress　hook链表
	nf_hook_ingress_init(dev);

	return dev;

free_all:
	free_netdev(dev);
	return NULL;

free_pcpu:
	free_percpu(dev->pcpu_refcnt);
free_dev:
	netdev_freemem(dev);
	return NULL;
}
EXPORT_SYMBOL(alloc_netdev_mqs);

/**
 * free_netdev - free network device
 * @dev: device
 *
 * This function does the last stage of destroying an allocated device
 * interface. The reference to the device object is released. If this
 * is the last reference then it will be freed.Must be called in process
 * context.
 */
void free_netdev(struct net_device *dev)
{
	struct napi_struct *p, *n;

	might_sleep();
	netif_free_tx_queues(dev);
	netif_free_rx_queues(dev);

	kfree(rcu_dereference_protected(dev->ingress_queue, 1));

	/* Flush device addresses */
	dev_addr_flush(dev);

	list_for_each_entry_safe(p, n, &dev->napi_list, dev_list)
		netif_napi_del(p);

	free_percpu(dev->pcpu_refcnt);
	dev->pcpu_refcnt = NULL;
	free_percpu(dev->xdp_bulkq);
	dev->xdp_bulkq = NULL;

	netdev_unregister_lockdep_key(dev);

	/*  Compatibility with error handling in drivers */
	if (dev->reg_state == NETREG_UNINITIALIZED) {
		netdev_freemem(dev);
		return;
	}

	BUG_ON(dev->reg_state != NETREG_UNREGISTERED);
	dev->reg_state = NETREG_RELEASED;

	/* will free via device release */
	put_device(&dev->dev);
}
EXPORT_SYMBOL(free_netdev);

/**
 *	synchronize_net -  Synchronize with packet receive processing
 *
 *	Wait for packets currently being received to be done.
 *	Does not block later packets from starting.
 */
void synchronize_net(void)
{
	might_sleep();
	if (rtnl_is_locked())
		synchronize_rcu_expedited();
	else
		synchronize_rcu();
}
EXPORT_SYMBOL(synchronize_net);

/**
 *	unregister_netdevice_queue - remove device from the kernel
 *	@dev: device
 *	@head: list
 *
 *	This function shuts down a device interface and removes it
 *	from the kernel tables.
 *	If head not NULL, device is queued to be unregistered later.
 *
 *	Callers must hold the rtnl semaphore.  You may want
 *	unregister_netdev() instead of this.
 */

void unregister_netdevice_queue(struct net_device *dev, struct list_head *head)
{
	ASSERT_RTNL();

	if (head) {
		list_move_tail(&dev->unreg_list, head);
	} else {
		rollback_registered(dev);
		/* Finish processing unregister after unlock */
		net_set_todo(dev);
	}
}
EXPORT_SYMBOL(unregister_netdevice_queue);

/**
 *	unregister_netdevice_many - unregister many devices
 *	@head: list of devices
 *
 *  Note: As most callers use a stack allocated list_head,
 *  we force a list_del() to make sure stack wont be corrupted later.
 */
void unregister_netdevice_many(struct list_head *head)
{
	struct net_device *dev;

	if (!list_empty(head)) {
		rollback_registered_many(head);
		list_for_each_entry(dev, head, unreg_list)
			net_set_todo(dev);
		list_del(head);
	}
}
EXPORT_SYMBOL(unregister_netdevice_many);

/**
 *	unregister_netdev - remove device from the kernel
 *	@dev: device
 *
 *	This function shuts down a device interface and removes it
 *	from the kernel tables.
 *
 *	This is just a wrapper for unregister_netdevice that takes
 *	the rtnl semaphore.  In general you want to use this and not
 *	unregister_netdevice.
 */
void unregister_netdev(struct net_device *dev)
{
	rtnl_lock();
	unregister_netdevice(dev);
	rtnl_unlock();
}
EXPORT_SYMBOL(unregister_netdev);

/**
 *	dev_change_net_namespace - move device to different nethost namespace
 *	@dev: device
 *	@net: network namespace
 *	@pat: If not NULL name pattern to try if the current device name
 *	      is already taken in the destination network namespace.
 *
 *	This function shuts down a device interface and moves it
 *	to a new network namespace. On success 0 is returned, on
 *	a failure a netagive errno code is returned.
 *
 *	Callers must hold the rtnl semaphore.
 */

int dev_change_net_namespace(struct net_device *dev, struct net *net, const char *pat)
{
	int err, new_nsid, new_ifindex;

	ASSERT_RTNL();

	/* Don't allow namespace local devices to be moved. */
	err = -EINVAL;
	if (dev->features & NETIF_F_NETNS_LOCAL)
		goto out;

	/* Ensure the device has been registrered */
	if (dev->reg_state != NETREG_REGISTERED)
		goto out;

	/* Get out if there is nothing todo */
	err = 0;
	if (net_eq(dev_net(dev), net))
		goto out;

	/* Pick the destination device name, and ensure
	 * we can use it in the destination network namespace.
	 */
	err = -EEXIST;
	if (__dev_get_by_name(net, dev->name)) {
		/* We get here if we can't use the current device name */
		if (!pat)
			goto out;
		err = dev_get_valid_name(net, dev, pat);
		if (err < 0)
			goto out;
	}

	/*
	 * And now a mini version of register_netdevice unregister_netdevice.
	 */

	/* If device is running close it first. */
	dev_close(dev);

	/* And unlink it from device chain */
	unlist_netdevice(dev);

	synchronize_net();

	/* Shutdown queueing discipline. */
	dev_shutdown(dev);

	/* Notify protocols, that we are about to destroy
	 * this device. They should clean all the things.
	 *
	 * Note that dev->reg_state stays at NETREG_REGISTERED.
	 * This is wanted because this way 8021q and macvlan know
	 * the device is just moving and can keep their slaves up.
	 */
	call_netdevice_notifiers(NETDEV_UNREGISTER, dev);
	rcu_barrier();

	new_nsid = peernet2id_alloc(dev_net(dev), net, GFP_KERNEL);
	/* If there is an ifindex conflict assign a new one */
	if (__dev_get_by_index(net, dev->ifindex))
		new_ifindex = dev_new_index(net);
	else
		new_ifindex = dev->ifindex;

	rtmsg_ifinfo_newnet(RTM_DELLINK, dev, ~0U, GFP_KERNEL, &new_nsid,
			    new_ifindex);

	/*
	 *	Flush the unicast and multicast chains
	 */
	dev_uc_flush(dev);
	dev_mc_flush(dev);

	/* Send a netdev-removed uevent to the old namespace */
	kobject_uevent(&dev->dev.kobj, KOBJ_REMOVE);
	netdev_adjacent_del_links(dev);

	/* Move per-net netdevice notifiers that are following the netdevice */
	move_netdevice_notifiers_dev_net(dev, net);

	/* Actually switch the network namespace */
	dev_net_set(dev, net);
	dev->ifindex = new_ifindex;

	//发送netdev添加消息给用户态
	/* Send a netdev-add uevent to the new namespace */
	kobject_uevent(&dev->dev.kobj, KOBJ_ADD);
	netdev_adjacent_add_links(dev);

	/* Fixup kobjects */
	err = device_rename(&dev->dev, dev->name);
	WARN_ON(err);

	/* Add the device back in the hashes */
	list_netdevice(dev);

	/* Notify protocols, that a new device appeared. */
	call_netdevice_notifiers(NETDEV_REGISTER, dev);

	/*
	 *	Prevent userspace races by waiting until the network
	 *	device is fully setup before sending notifications.
	 */
	rtmsg_ifinfo(RTM_NEWLINK, dev, ~0U, GFP_KERNEL);

	synchronize_net();
	err = 0;
out:
	return err;
}
EXPORT_SYMBOL_GPL(dev_change_net_namespace);

//oldcpu下线后，将oldcpu中相关的数据移挂到当前新cpu上。
static int dev_cpu_dead(unsigned int oldcpu)
{
	struct sk_buff **list_skb;
	struct sk_buff *skb;
	unsigned int cpu;
	struct softnet_data *sd, *oldsd, *remsd = NULL;

	local_irq_disable();
	cpu = smp_processor_id();//当前运行的cpu id
	sd = &per_cpu(softnet_data, cpu);//取此cpu对应的softnet_data
	oldsd = &per_cpu(softnet_data, oldcpu);//取旧cpu对应的softnet_data

	/* Find end of our completion_queue. */
	list_skb = &sd->completion_queue;
	while (*list_skb)
		list_skb = &(*list_skb)->next;
	/* Append completion queue from offline CPU. */
	*list_skb = oldsd->completion_queue;//将下线cpu的oldsd->competion_queue加入到当前cpu上
	oldsd->completion_queue = NULL;//旧cpu的completion_queue置为空

	/* Append output queue from offline CPU. */
	//合并oldsd->output_queue
	if (oldsd->output_queue) {
		*sd->output_queue_tailp = oldsd->output_queue;
		sd->output_queue_tailp = oldsd->output_queue_tailp;
		oldsd->output_queue = NULL;
		oldsd->output_queue_tailp = &oldsd->output_queue;
	}
	/* Append NAPI poll list from offline CPU, with one exception :
	 * process_backlog() must be called by cpu owning percpu backlog.
	 * We properly handle process_queue & input_pkt_queue later.
	 */
	//将oldsd->poll_list中的每一个napi摘除，并将其添加到sd->poll_list上，并触发收包软中断
	while (!list_empty(&oldsd->poll_list)) {
		struct napi_struct *napi = list_first_entry(&oldsd->poll_list,
							    struct napi_struct,
							    poll_list);

		//将这个napi自poll_list中移除掉
		list_del_init(&napi->poll_list);

		//如果poll的方法不是process_backlog，则触发中断方式进行收包
		if (napi->poll == process_backlog)
			napi->state = 0;
		else
			//触发rx软中断
			____napi_schedule(sd, napi);
	}

	raise_softirq_irqoff(NET_TX_SOFTIRQ);
	local_irq_enable();

#ifdef CONFIG_RPS
	remsd = oldsd->rps_ipi_list;
	oldsd->rps_ipi_list = NULL;
#endif
	/* send out pending IPI's on offline CPU */
	net_rps_send_ipi(remsd);

	/* Process offline CPU's input_pkt_queue */
	while ((skb = __skb_dequeue(&oldsd->process_queue))) {
		netif_rx_ni(skb);
		input_queue_head_incr(oldsd);
	}
	while ((skb = skb_dequeue(&oldsd->input_pkt_queue))) {
		netif_rx_ni(skb);
		input_queue_head_incr(oldsd);
	}

	return 0;
}

/**
 *	netdev_increment_features - increment feature set by one
 *	@all: current feature set
 *	@one: new feature set
 *	@mask: mask feature set
 *
 *	Computes a new feature set after adding a device with feature set
 *	@one to the master device with current feature set @all.  Will not
 *	enable anything that is off in @mask. Returns the new feature set.
 */
netdev_features_t netdev_increment_features(netdev_features_t all,
	netdev_features_t one, netdev_features_t mask)
{
	if (mask & NETIF_F_HW_CSUM)
		mask |= NETIF_F_CSUM_MASK;
	mask |= NETIF_F_VLAN_CHALLENGED;

	all |= one & (NETIF_F_ONE_FOR_ALL | NETIF_F_CSUM_MASK) & mask;
	all &= one | ~NETIF_F_ALL_FOR_ALL;

	/* If one device supports hw checksumming, set for all. */
	if (all & NETIF_F_HW_CSUM)
		all &= ~(NETIF_F_CSUM_MASK & ~NETIF_F_HW_CSUM);

	return all;
}
EXPORT_SYMBOL(netdev_increment_features);

static struct hlist_head * __net_init netdev_create_hash(void)
{
	int i;
	struct hlist_head *hash;

	hash = kmalloc_array(NETDEV_HASHENTRIES, sizeof(*hash), GFP_KERNEL);
	if (hash != NULL)
		for (i = 0; i < NETDEV_HASHENTRIES; i++)
			INIT_HLIST_HEAD(&hash[i]);

	return hash;
}

/* Initialize per network namespace state */
static int __net_init netdev_init(struct net *net)
{
	BUILD_BUG_ON(GRO_HASH_BUCKETS >
		     8 * sizeof_field(struct napi_struct, gro_bitmask));

	if (net != &init_net)
		INIT_LIST_HEAD(&net->dev_base_head);

	net->dev_name_head = netdev_create_hash();
	if (net->dev_name_head == NULL)
		goto err_name;

	net->dev_index_head = netdev_create_hash();
	if (net->dev_index_head == NULL)
		goto err_idx;

	RAW_INIT_NOTIFIER_HEAD(&net->netdev_chain);

	return 0;

err_idx:
	kfree(net->dev_name_head);
err_name:
	return -ENOMEM;
}

/**
 *	netdev_drivername - network driver for the device
 *	@dev: network device
 *
 *	Determine network driver for device.
 */
const char *netdev_drivername(const struct net_device *dev)
{
	const struct device_driver *driver;
	const struct device *parent;
	const char *empty = "";

	parent = dev->dev.parent;
	if (!parent)
		return empty;

	driver = parent->driver;
	if (driver && driver->name)
		return driver->name;
	return empty;
}

static void __netdev_printk(const char *level, const struct net_device *dev,
			    struct va_format *vaf)
{
	if (dev && dev->dev.parent) {
		dev_printk_emit(level[1] - '0',
				dev->dev.parent,
				"%s %s %s%s: %pV",
				dev_driver_string(dev->dev.parent),
				dev_name(dev->dev.parent),
				netdev_name(dev), netdev_reg_state(dev),
				vaf);
	} else if (dev) {
		printk("%s%s%s: %pV",
		       level, netdev_name(dev), netdev_reg_state(dev), vaf);
	} else {
		printk("%s(NULL net_device): %pV", level, vaf);
	}
}

void netdev_printk(const char *level, const struct net_device *dev,
		   const char *format, ...)
{
	struct va_format vaf;
	va_list args;

	va_start(args, format);

	vaf.fmt = format;
	vaf.va = &args;

	__netdev_printk(level, dev, &vaf);

	va_end(args);
}
EXPORT_SYMBOL(netdev_printk);

#define define_netdev_printk_level(func, level)			\
void func(const struct net_device *dev, const char *fmt, ...)	\
{								\
	struct va_format vaf;					\
	va_list args;						\
								\
	va_start(args, fmt);					\
								\
	vaf.fmt = fmt;						\
	vaf.va = &args;						\
								\
	__netdev_printk(level, dev, &vaf);			\
								\
	va_end(args);						\
}								\
EXPORT_SYMBOL(func);

define_netdev_printk_level(netdev_emerg, KERN_EMERG);
define_netdev_printk_level(netdev_alert, KERN_ALERT);
define_netdev_printk_level(netdev_crit, KERN_CRIT);
define_netdev_printk_level(netdev_err, KERN_ERR);
define_netdev_printk_level(netdev_warn, KERN_WARNING);
define_netdev_printk_level(netdev_notice, KERN_NOTICE);
define_netdev_printk_level(netdev_info, KERN_INFO);

static void __net_exit netdev_exit(struct net *net)
{
	kfree(net->dev_name_head);
	kfree(net->dev_index_head);
	if (net != &init_net)
		WARN_ON_ONCE(!list_empty(&net->dev_base_head));
}

static struct pernet_operations __net_initdata netdev_net_ops = {
	.init = netdev_init,
	.exit = netdev_exit,
};

static void __net_exit default_device_exit(struct net *net)
{
	struct net_device *dev, *aux;
	/*
	 * Push all migratable network devices back to the
	 * initial network namespace
	 */
	rtnl_lock();
	for_each_netdev_safe(net, dev, aux) {
		int err;
		char fb_name[IFNAMSIZ];

		/* Ignore unmoveable devices (i.e. loopback) */
		if (dev->features & NETIF_F_NETNS_LOCAL)
			continue;

		/* Leave virtual devices for the generic cleanup */
		if (dev->rtnl_link_ops)
			continue;

		/* Push remaining network devices to init_net */
		snprintf(fb_name, IFNAMSIZ, "dev%d", dev->ifindex);
		if (__dev_get_by_name(&init_net, fb_name))
			snprintf(fb_name, IFNAMSIZ, "dev%%d");
		err = dev_change_net_namespace(dev, &init_net, fb_name);
		if (err) {
			pr_emerg("%s: failed to move %s to init_net: %d\n",
				 __func__, dev->name, err);
			BUG();
		}
	}
	rtnl_unlock();
}

static void __net_exit rtnl_lock_unregistering(struct list_head *net_list)
{
	/* Return with the rtnl_lock held when there are no network
	 * devices unregistering in any network namespace in net_list.
	 */
	struct net *net;
	bool unregistering;
	DEFINE_WAIT_FUNC(wait, woken_wake_function);

	add_wait_queue(&netdev_unregistering_wq, &wait);
	for (;;) {
		unregistering = false;
		rtnl_lock();
		/*遍历每个net namespace*/
		list_for_each_entry(net, net_list, exit_list) {
			if (net->dev_unreg_count > 0) {
				unregistering = true;
				break;
			}
		}
		if (!unregistering)
			break;
		__rtnl_unlock();

		wait_woken(&wait, TASK_UNINTERRUPTIBLE, MAX_SCHEDULE_TIMEOUT);
	}
	remove_wait_queue(&netdev_unregistering_wq, &wait);
}

static void __net_exit default_device_exit_batch(struct list_head *net_list)
{
	/* At exit all network devices most be removed from a network
	 * namespace.  Do this in the reverse order of registration.
	 * Do this across as many network namespaces as possible to
	 * improve batching efficiency.
	 */
	struct net_device *dev;
	struct net *net;
	LIST_HEAD(dev_kill_list);

	/* To prevent network device cleanup code from dereferencing
	 * loopback devices or network devices that have been freed
	 * wait here for all pending unregistrations to complete,
	 * before unregistring the loopback device and allowing the
	 * network namespace be freed.
	 *
	 * The netdev todo list containing all network devices
	 * unregistrations that happen in default_device_exit_batch
	 * will run in the rtnl_unlock() at the end of
	 * default_device_exit_batch.
	 */
	rtnl_lock_unregistering(net_list);
	list_for_each_entry(net, net_list, exit_list) {
		for_each_netdev_reverse(net, dev) {
			if (dev->rtnl_link_ops && dev->rtnl_link_ops->dellink)
				dev->rtnl_link_ops->dellink(dev, &dev_kill_list);
			else
				unregister_netdevice_queue(dev, &dev_kill_list);
		}
	}
	unregister_netdevice_many(&dev_kill_list);
	rtnl_unlock();
}

static struct pernet_operations __net_initdata default_device_ops = {
	.exit = default_device_exit,
	.exit_batch = default_device_exit_batch,
};

/*
 *	Initialize the DEV module. At boot time this walks the device list and
 *	unhooks any devices that fail to initialise (normally hardware not
 *	present) and leaves us with a valid list of present and active devices.
 *
 */

/*
 *       This is called single threaded during boot, so no need
 *       to take the rtnl semaphore.
 */
static int __init net_dev_init(void)
{
	int i, rc = -ENOMEM;

	BUG_ON(!dev_boot_phase);

	if (dev_proc_init())
		goto out;

	if (netdev_kobject_init())
		goto out;

	//初始化ptype_all,初始化ptype_base为报文处理加钩子
	INIT_LIST_HEAD(&ptype_all);
	for (i = 0; i < PTYPE_HASH_SIZE; i++)
		INIT_LIST_HEAD(&ptype_base[i]);

	INIT_LIST_HEAD(&offload_base);

	if (register_pernet_subsys(&netdev_net_ops))
		goto out;

	/*
	 *	Initialise the packet receive queues.
	 */

	for_each_possible_cpu(i) {
		struct work_struct *flush = per_cpu_ptr(&flush_works, i);
		struct softnet_data *sd = &per_cpu(softnet_data, i);

		INIT_WORK(flush, flush_backlog);

		skb_queue_head_init(&sd->input_pkt_queue);
		skb_queue_head_init(&sd->process_queue);
#ifdef CONFIG_XFRM_OFFLOAD
		skb_queue_head_init(&sd->xfrm_backlog);
#endif
		INIT_LIST_HEAD(&sd->poll_list);
		sd->output_queue_tailp = &sd->output_queue;
#ifdef CONFIG_RPS
		sd->csd.func = rps_trigger_softirq;
		sd->csd.info = sd;
		sd->cpu = i;
#endif

		init_gro_hash(&sd->backlog);
		sd->backlog.poll = process_backlog;
		sd->backlog.weight = weight_p;
	}

	dev_boot_phase = 0;

	/* The loopback device is special if any other network devices
	 * is present in a network namespace the loopback device must
	 * be present. Since we now dynamically allocate and free the
	 * loopback device ensure this invariant is maintained by
	 * keeping the loopback device as the first device on the
	 * list of network devices.  Ensuring the loopback devices
	 * is the first device that appears and the last network device
	 * that disappears.
	 */
	if (register_pernet_device(&loopback_net_ops))
		goto out;

	if (register_pernet_device(&default_device_ops))
		goto out;

	//定义两个软件中断（1，tx，2.rx)
	open_softirq(NET_TX_SOFTIRQ, net_tx_action);
	open_softirq(NET_RX_SOFTIRQ, net_rx_action);

	rc = cpuhp_setup_state_nocalls(CPUHP_NET_DEV_DEAD, "net/dev:dead",
				       NULL, dev_cpu_dead);
	WARN_ON(rc < 0);
	rc = 0;
out:
	return rc;
}

subsys_initcall(net_dev_init);<|MERGE_RESOLUTION|>--- conflicted
+++ resolved
@@ -8863,10 +8863,7 @@
 	xdp.flags = flags;
 	xdp.prog = prog;
 
-<<<<<<< HEAD
 	/*通过bpf_op完成bpf操作*/
-	return bpf_op(dev, &xdp);
-=======
 	err = bpf_op(dev, &xdp);
 	if (!err && non_hw)
 		bpf_prog_change_xdp(prev_prog, prog);
@@ -8875,7 +8872,6 @@
 		bpf_prog_put(prev_prog);
 
 	return err;
->>>>>>> ccaaaf6f
 }
 
 static void dev_xdp_uninstall(struct net_device *dev)
@@ -9602,12 +9598,8 @@
 	/* Transfer changeable features to wanted_features and enable
 	 * software offloads (GSO and GRO).
 	 */
-<<<<<<< HEAD
 	//开启gro,gso
-	dev->hw_features |= NETIF_F_SOFT_FEATURES;
-=======
 	dev->hw_features |= (NETIF_F_SOFT_FEATURES | NETIF_F_SOFT_FEATURES_OFF);
->>>>>>> ccaaaf6f
 	dev->features |= NETIF_F_SOFT_FEATURES;
 
 	if (dev->netdev_ops->ndo_udp_tunnel_add) {
