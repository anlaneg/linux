/*
 *      NET3    Protocol independent device support routines.
 *
 *		This program is free software; you can redistribute it and/or
 *		modify it under the terms of the GNU General Public License
 *		as published by the Free Software Foundation; either version
 *		2 of the License, or (at your option) any later version.
 *
 *	Derived from the non IP parts of dev.c 1.0.19
 *              Authors:	Ross Biro
 *				Fred N. van Kempen, <waltje@uWalt.NL.Mugnet.ORG>
 *				Mark Evans, <evansmp@uhura.aston.ac.uk>
 *
 *	Additional Authors:
 *		Florian la Roche <rzsfl@rz.uni-sb.de>
 *		Alan Cox <gw4pts@gw4pts.ampr.org>
 *		David Hinds <dahinds@users.sourceforge.net>
 *		Alexey Kuznetsov <kuznet@ms2.inr.ac.ru>
 *		Adam Sulmicki <adam@cfar.umd.edu>
 *              Pekka Riikonen <priikone@poesidon.pspt.fi>
 *
 *	Changes:
 *              D.J. Barrow     :       Fixed bug where dev->refcnt gets set
 *                                      to 2 if register_netdev gets called
 *                                      before net_dev_init & also removed a
 *                                      few lines of code in the process.
 *		Alan Cox	:	device private ioctl copies fields back.
 *		Alan Cox	:	Transmit queue code does relevant
 *					stunts to keep the queue safe.
 *		Alan Cox	:	Fixed double lock.
 *		Alan Cox	:	Fixed promisc NULL pointer trap
 *		????????	:	Support the full private ioctl range
 *		Alan Cox	:	Moved ioctl permission check into
 *					drivers
 *		Tim Kordas	:	SIOCADDMULTI/SIOCDELMULTI
 *		Alan Cox	:	100 backlog just doesn't cut it when
 *					you start doing multicast video 8)
 *		Alan Cox	:	Rewrote net_bh and list manager.
 *              Alan Cox        :       Fix ETH_P_ALL echoback lengths.
 *		Alan Cox	:	Took out transmit every packet pass
 *					Saved a few bytes in the ioctl handler
 *		Alan Cox	:	Network driver sets packet type before
 *					calling netif_rx. Saves a function
 *					call a packet.
 *		Alan Cox	:	Hashed net_bh()
 *		Richard Kooijman:	Timestamp fixes.
 *		Alan Cox	:	Wrong field in SIOCGIFDSTADDR
 *		Alan Cox	:	Device lock protection.
 *              Alan Cox        :       Fixed nasty side effect of device close
 *					changes.
 *		Rudi Cilibrasi	:	Pass the right thing to
 *					set_mac_address()
 *		Dave Miller	:	32bit quantity for the device lock to
 *					make it work out on a Sparc.
 *		Bjorn Ekwall	:	Added KERNELD hack.
 *		Alan Cox	:	Cleaned up the backlog initialise.
 *		Craig Metz	:	SIOCGIFCONF fix if space for under
 *					1 device.
 *	    Thomas Bogendoerfer :	Return ENODEV for dev_open, if there
 *					is no device open function.
 *		Andi Kleen	:	Fix error reporting for SIOCGIFCONF
 *	    Michael Chastain	:	Fix signed/unsigned for SIOCGIFCONF
 *		Cyrus Durgin	:	Cleaned for KMOD
 *		Adam Sulmicki   :	Bug Fix : Network Device Unload
 *					A network device unload needs to purge
 *					the backlog queue.
 *	Paul Rusty Russell	:	SIOCSIFNAME
 *              Pekka Riikonen  :	Netdev boot-time settings code
 *              Andrew Morton   :       Make unregister_netdevice wait
 *                                      indefinitely on dev->refcnt
 *              J Hadi Salim    :       - Backlog queue sampling
 *				        - netif_rx() feedback
 */

#include <linux/uaccess.h>
#include <linux/bitops.h>
#include <linux/capability.h>
#include <linux/cpu.h>
#include <linux/types.h>
#include <linux/kernel.h>
#include <linux/hash.h>
#include <linux/slab.h>
#include <linux/sched.h>
#include <linux/sched/mm.h>
#include <linux/mutex.h>
#include <linux/string.h>
#include <linux/mm.h>
#include <linux/socket.h>
#include <linux/sockios.h>
#include <linux/errno.h>
#include <linux/interrupt.h>
#include <linux/if_ether.h>
#include <linux/netdevice.h>
#include <linux/etherdevice.h>
#include <linux/ethtool.h>
#include <linux/notifier.h>
#include <linux/skbuff.h>
#include <linux/bpf.h>
#include <linux/bpf_trace.h>
#include <net/net_namespace.h>
#include <net/sock.h>
#include <net/busy_poll.h>
#include <linux/rtnetlink.h>
#include <linux/stat.h>
#include <net/dst.h>
#include <net/dst_metadata.h>
#include <net/pkt_sched.h>
#include <net/pkt_cls.h>
#include <net/checksum.h>
#include <net/xfrm.h>
#include <linux/highmem.h>
#include <linux/init.h>
#include <linux/module.h>
#include <linux/netpoll.h>
#include <linux/rcupdate.h>
#include <linux/delay.h>
#include <net/iw_handler.h>
#include <asm/current.h>
#include <linux/audit.h>
#include <linux/dmaengine.h>
#include <linux/err.h>
#include <linux/ctype.h>
#include <linux/if_arp.h>
#include <linux/if_vlan.h>
#include <linux/ip.h>
#include <net/ip.h>
#include <net/mpls.h>
#include <linux/ipv6.h>
#include <linux/in.h>
#include <linux/jhash.h>
#include <linux/random.h>
#include <trace/events/napi.h>
#include <trace/events/net.h>
#include <trace/events/skb.h>
#include <linux/pci.h>
#include <linux/inetdevice.h>
#include <linux/cpu_rmap.h>
#include <linux/static_key.h>
#include <linux/hashtable.h>
#include <linux/vmalloc.h>
#include <linux/if_macvlan.h>
#include <linux/errqueue.h>
#include <linux/hrtimer.h>
#include <linux/netfilter_ingress.h>
#include <linux/crash_dump.h>
#include <linux/sctp.h>
#include <net/udp_tunnel.h>

#include "net-sysfs.h"

/* Instead of increasing this, you should create a hash table. */
#define MAX_GRO_SKBS 8

/* This should be increased if a protocol with a bigger head is added. */
#define GRO_MAX_HEAD (MAX_HEADER + 128)

static DEFINE_SPINLOCK(ptype_lock);
static DEFINE_SPINLOCK(offload_lock);
struct list_head ptype_base[PTYPE_HASH_SIZE] __read_mostly;
struct list_head ptype_all __read_mostly;	/* Taps */
static struct list_head offload_base __read_mostly;

static int netif_rx_internal(struct sk_buff *skb);
static int call_netdevice_notifiers_info(unsigned long val,
					 struct net_device *dev,
					 struct netdev_notifier_info *info);
static struct napi_struct *napi_by_id(unsigned int napi_id);

/*
 * The @dev_base_head list is protected by @dev_base_lock and the rtnl
 * semaphore.
 *
 * Pure readers hold dev_base_lock for reading, or rcu_read_lock()
 *
 * Writers must hold the rtnl semaphore while they loop through the
 * dev_base_head list, and hold dev_base_lock for writing when they do the
 * actual updates.  This allows pure readers to access the list even
 * while a writer is preparing to update it.
 *
 * To put it another way, dev_base_lock is held for writing only to
 * protect against pure readers; the rtnl semaphore provides the
 * protection against other writers.
 *
 * See, for example usages, register_netdevice() and
 * unregister_netdevice(), which must be called with the rtnl
 * semaphore held.
 */
DEFINE_RWLOCK(dev_base_lock);
EXPORT_SYMBOL(dev_base_lock);

/* protects napi_hash addition/deletion and napi_gen_id */
static DEFINE_SPINLOCK(napi_hash_lock);

static unsigned int napi_gen_id = NR_CPUS;
static DEFINE_READ_MOSTLY_HASHTABLE(napi_hash, 8);

static seqcount_t devnet_rename_seq;

static inline void dev_base_seq_inc(struct net *net)
{
	while (++net->dev_base_seq == 0)
		;
}

static inline struct hlist_head *dev_name_hash(struct net *net, const char *name)
{
	unsigned int hash = full_name_hash(net, name, strnlen(name, IFNAMSIZ));

	return &net->dev_name_head[hash_32(hash, NETDEV_HASHBITS)];
}

static inline struct hlist_head *dev_index_hash(struct net *net, int ifindex)
{
	return &net->dev_index_head[ifindex & (NETDEV_HASHENTRIES - 1)];
}

static inline void rps_lock(struct softnet_data *sd)
{
#ifdef CONFIG_RPS
	spin_lock(&sd->input_pkt_queue.lock);
#endif
}

static inline void rps_unlock(struct softnet_data *sd)
{
#ifdef CONFIG_RPS
	spin_unlock(&sd->input_pkt_queue.lock);
#endif
}

/* Device list insertion */
static void list_netdevice(struct net_device *dev)
{
	struct net *net = dev_net(dev);

	ASSERT_RTNL();

	write_lock_bh(&dev_base_lock);
	list_add_tail_rcu(&dev->dev_list, &net->dev_base_head);
	hlist_add_head_rcu(&dev->name_hlist, dev_name_hash(net, dev->name));
	hlist_add_head_rcu(&dev->index_hlist,
			   dev_index_hash(net, dev->ifindex));
	write_unlock_bh(&dev_base_lock);

	dev_base_seq_inc(net);
}

/* Device list removal
 * caller must respect a RCU grace period before freeing/reusing dev
 */
static void unlist_netdevice(struct net_device *dev)
{
	ASSERT_RTNL();

	/* Unlink dev from the device chain */
	write_lock_bh(&dev_base_lock);
	list_del_rcu(&dev->dev_list);
	hlist_del_rcu(&dev->name_hlist);
	hlist_del_rcu(&dev->index_hlist);
	write_unlock_bh(&dev_base_lock);

	dev_base_seq_inc(dev_net(dev));
}

/*
 *	Our notifier list
 */

static RAW_NOTIFIER_HEAD(netdev_chain);

/*
 *	Device drivers call our routines to queue packets here. We empty the
 *	queue in the local softnet handler.
 */

DEFINE_PER_CPU_ALIGNED(struct softnet_data, softnet_data);
EXPORT_PER_CPU_SYMBOL(softnet_data);

#ifdef CONFIG_LOCKDEP
/*
 * register_netdevice() inits txq->_xmit_lock and sets lockdep class
 * according to dev->type
 */
static const unsigned short netdev_lock_type[] = {
	 ARPHRD_NETROM, ARPHRD_ETHER, ARPHRD_EETHER, ARPHRD_AX25,
	 ARPHRD_PRONET, ARPHRD_CHAOS, ARPHRD_IEEE802, ARPHRD_ARCNET,
	 ARPHRD_APPLETLK, ARPHRD_DLCI, ARPHRD_ATM, ARPHRD_METRICOM,
	 ARPHRD_IEEE1394, ARPHRD_EUI64, ARPHRD_INFINIBAND, ARPHRD_SLIP,
	 ARPHRD_CSLIP, ARPHRD_SLIP6, ARPHRD_CSLIP6, ARPHRD_RSRVD,
	 ARPHRD_ADAPT, ARPHRD_ROSE, ARPHRD_X25, ARPHRD_HWX25,
	 ARPHRD_PPP, ARPHRD_CISCO, ARPHRD_LAPB, ARPHRD_DDCMP,
	 ARPHRD_RAWHDLC, ARPHRD_TUNNEL, ARPHRD_TUNNEL6, ARPHRD_FRAD,
	 ARPHRD_SKIP, ARPHRD_LOOPBACK, ARPHRD_LOCALTLK, ARPHRD_FDDI,
	 ARPHRD_BIF, ARPHRD_SIT, ARPHRD_IPDDP, ARPHRD_IPGRE,
	 ARPHRD_PIMREG, ARPHRD_HIPPI, ARPHRD_ASH, ARPHRD_ECONET,
	 ARPHRD_IRDA, ARPHRD_FCPP, ARPHRD_FCAL, ARPHRD_FCPL,
	 ARPHRD_FCFABRIC, ARPHRD_IEEE80211, ARPHRD_IEEE80211_PRISM,
	 ARPHRD_IEEE80211_RADIOTAP, ARPHRD_PHONET, ARPHRD_PHONET_PIPE,
	 ARPHRD_IEEE802154, ARPHRD_VOID, ARPHRD_NONE};

static const char *const netdev_lock_name[] = {
	"_xmit_NETROM", "_xmit_ETHER", "_xmit_EETHER", "_xmit_AX25",
	"_xmit_PRONET", "_xmit_CHAOS", "_xmit_IEEE802", "_xmit_ARCNET",
	"_xmit_APPLETLK", "_xmit_DLCI", "_xmit_ATM", "_xmit_METRICOM",
	"_xmit_IEEE1394", "_xmit_EUI64", "_xmit_INFINIBAND", "_xmit_SLIP",
	"_xmit_CSLIP", "_xmit_SLIP6", "_xmit_CSLIP6", "_xmit_RSRVD",
	"_xmit_ADAPT", "_xmit_ROSE", "_xmit_X25", "_xmit_HWX25",
	"_xmit_PPP", "_xmit_CISCO", "_xmit_LAPB", "_xmit_DDCMP",
	"_xmit_RAWHDLC", "_xmit_TUNNEL", "_xmit_TUNNEL6", "_xmit_FRAD",
	"_xmit_SKIP", "_xmit_LOOPBACK", "_xmit_LOCALTLK", "_xmit_FDDI",
	"_xmit_BIF", "_xmit_SIT", "_xmit_IPDDP", "_xmit_IPGRE",
	"_xmit_PIMREG", "_xmit_HIPPI", "_xmit_ASH", "_xmit_ECONET",
	"_xmit_IRDA", "_xmit_FCPP", "_xmit_FCAL", "_xmit_FCPL",
	"_xmit_FCFABRIC", "_xmit_IEEE80211", "_xmit_IEEE80211_PRISM",
	"_xmit_IEEE80211_RADIOTAP", "_xmit_PHONET", "_xmit_PHONET_PIPE",
	"_xmit_IEEE802154", "_xmit_VOID", "_xmit_NONE"};

static struct lock_class_key netdev_xmit_lock_key[ARRAY_SIZE(netdev_lock_type)];
static struct lock_class_key netdev_addr_lock_key[ARRAY_SIZE(netdev_lock_type)];

static inline unsigned short netdev_lock_pos(unsigned short dev_type)
{
	int i;

	for (i = 0; i < ARRAY_SIZE(netdev_lock_type); i++)
		if (netdev_lock_type[i] == dev_type)
			return i;
	/* the last key is used by default */
	return ARRAY_SIZE(netdev_lock_type) - 1;
}

static inline void netdev_set_xmit_lockdep_class(spinlock_t *lock,
						 unsigned short dev_type)
{
	int i;

	i = netdev_lock_pos(dev_type);
	lockdep_set_class_and_name(lock, &netdev_xmit_lock_key[i],
				   netdev_lock_name[i]);
}

static inline void netdev_set_addr_lockdep_class(struct net_device *dev)
{
	int i;

	i = netdev_lock_pos(dev->type);
	lockdep_set_class_and_name(&dev->addr_list_lock,
				   &netdev_addr_lock_key[i],
				   netdev_lock_name[i]);
}
#else
static inline void netdev_set_xmit_lockdep_class(spinlock_t *lock,
						 unsigned short dev_type)
{
}
static inline void netdev_set_addr_lockdep_class(struct net_device *dev)
{
}
#endif

/*******************************************************************************
 *
 *		Protocol management and registration routines
 *
 *******************************************************************************/


/*
 *	Add a protocol ID to the list. Now that the input handler is
 *	smarter we can dispense with all the messy stuff that used to be
 *	here.
 *
 *	BEWARE!!! Protocol handlers, mangling input packets,
 *	MUST BE last in hash buckets and checking protocol handlers
 *	MUST start from promiscuous ptype_all chain in net_bh.
 *	It is true now, do not change it.
 *	Explanation follows: if protocol handler, mangling packet, will
 *	be the first on list, it is not able to sense, that packet
 *	is cloned and should be copied-on-write, so that it will
 *	change it and subsequent readers will get broken packet.
 *							--ANK (980803)
 */

static inline struct list_head *ptype_head(const struct packet_type *pt)
{
	if (pt->type == htons(ETH_P_ALL))
		return pt->dev ? &pt->dev->ptype_all : &ptype_all;
	else
		return pt->dev ? &pt->dev->ptype_specific :
				 &ptype_base[ntohs(pt->type) & PTYPE_HASH_MASK];
}

/**
 *	dev_add_pack - add packet handler
 *	@pt: packet type declaration
 *
 *	Add a protocol handler to the networking stack. The passed &packet_type
 *	is linked into kernel lists and may not be freed until it has been
 *	removed from the kernel lists.
 *
 *	This call does not sleep therefore it can not
 *	guarantee all CPU's that are in middle of receiving packets
 *	will see the new packet type (until the next received packet).
 */
//添加packet handler（注册2层协议）
void dev_add_pack(struct packet_type *pt)
{
	struct list_head *head = ptype_head(pt);

	spin_lock(&ptype_lock);
	list_add_rcu(&pt->list, head);
	spin_unlock(&ptype_lock);
}
EXPORT_SYMBOL(dev_add_pack);

/**
 *	__dev_remove_pack	 - remove packet handler
 *	@pt: packet type declaration
 *
 *	Remove a protocol handler that was previously added to the kernel
 *	protocol handlers by dev_add_pack(). The passed &packet_type is removed
 *	from the kernel lists and can be freed or reused once this function
 *	returns.
 *
 *      The packet type might still be in use by receivers
 *	and must not be freed until after all the CPU's have gone
 *	through a quiescent state.
 */
//移除packet handler
void __dev_remove_pack(struct packet_type *pt)
{
	struct list_head *head = ptype_head(pt);
	struct packet_type *pt1;

	spin_lock(&ptype_lock);

	list_for_each_entry(pt1, head, list) {
		if (pt == pt1) {
			list_del_rcu(&pt->list);
			goto out;
		}
	}

	pr_warn("dev_remove_pack: %p not found\n", pt);
out:
	spin_unlock(&ptype_lock);
}
EXPORT_SYMBOL(__dev_remove_pack);

/**
 *	dev_remove_pack	 - remove packet handler
 *	@pt: packet type declaration
 *
 *	Remove a protocol handler that was previously added to the kernel
 *	protocol handlers by dev_add_pack(). The passed &packet_type is removed
 *	from the kernel lists and can be freed or reused once this function
 *	returns.
 *
 *	This call sleeps to guarantee that no CPU is looking at the packet
 *	type after return.
 */
void dev_remove_pack(struct packet_type *pt)
{
	__dev_remove_pack(pt);

	synchronize_net();
}
EXPORT_SYMBOL(dev_remove_pack);


/**
 *	dev_add_offload - register offload handlers
 *	@po: protocol offload declaration
 *
 *	Add protocol offload handlers to the networking stack. The passed
 *	&proto_offload is linked into kernel lists and may not be freed until
 *	it has been removed from the kernel lists.
 *
 *	This call does not sleep therefore it can not
 *	guarantee all CPU's that are in middle of receiving packets
 *	will see the new offload handlers (until the next received packet).
 */
void dev_add_offload(struct packet_offload *po)
{
	struct packet_offload *elem;

	spin_lock(&offload_lock);
	list_for_each_entry(elem, &offload_base, list) {
		if (po->priority < elem->priority)
			break;
	}
	list_add_rcu(&po->list, elem->list.prev);
	spin_unlock(&offload_lock);
}
EXPORT_SYMBOL(dev_add_offload);

/**
 *	__dev_remove_offload	 - remove offload handler
 *	@po: packet offload declaration
 *
 *	Remove a protocol offload handler that was previously added to the
 *	kernel offload handlers by dev_add_offload(). The passed &offload_type
 *	is removed from the kernel lists and can be freed or reused once this
 *	function returns.
 *
 *      The packet type might still be in use by receivers
 *	and must not be freed until after all the CPU's have gone
 *	through a quiescent state.
 */
static void __dev_remove_offload(struct packet_offload *po)
{
	struct list_head *head = &offload_base;
	struct packet_offload *po1;

	spin_lock(&offload_lock);

	list_for_each_entry(po1, head, list) {
		if (po == po1) {
			list_del_rcu(&po->list);
			goto out;
		}
	}

	pr_warn("dev_remove_offload: %p not found\n", po);
out:
	spin_unlock(&offload_lock);
}

/**
 *	dev_remove_offload	 - remove packet offload handler
 *	@po: packet offload declaration
 *
 *	Remove a packet offload handler that was previously added to the kernel
 *	offload handlers by dev_add_offload(). The passed &offload_type is
 *	removed from the kernel lists and can be freed or reused once this
 *	function returns.
 *
 *	This call sleeps to guarantee that no CPU is looking at the packet
 *	type after return.
 */
void dev_remove_offload(struct packet_offload *po)
{
	__dev_remove_offload(po);

	synchronize_net();
}
EXPORT_SYMBOL(dev_remove_offload);

/******************************************************************************
 *
 *		      Device Boot-time Settings Routines
 *
 ******************************************************************************/

/* Boot time configuration table */
static struct netdev_boot_setup dev_boot_setup[NETDEV_BOOT_SETUP_MAX];

/**
 *	netdev_boot_setup_add	- add new setup entry
 *	@name: name of the device
 *	@map: configured settings for the device
 *
 *	Adds new setup entry to the dev_boot_setup list.  The function
 *	returns 0 on error and 1 on success.  This is a generic routine to
 *	all netdevices.
 */
static int netdev_boot_setup_add(char *name, struct ifmap *map)
{
	struct netdev_boot_setup *s;
	int i;

	s = dev_boot_setup;
	for (i = 0; i < NETDEV_BOOT_SETUP_MAX; i++) {
		if (s[i].name[0] == '\0' || s[i].name[0] == ' ') {
			memset(s[i].name, 0, sizeof(s[i].name));
			strlcpy(s[i].name, name, IFNAMSIZ);
			memcpy(&s[i].map, map, sizeof(s[i].map));
			break;
		}
	}

	return i >= NETDEV_BOOT_SETUP_MAX ? 0 : 1;
}

/**
 * netdev_boot_setup_check	- check boot time settings
 * @dev: the netdevice
 *
 * Check boot time settings for the device.
 * The found settings are set for the device to be used
 * later in the device probing.
 * Returns 0 if no settings found, 1 if they are.
 */
int netdev_boot_setup_check(struct net_device *dev)
{
	struct netdev_boot_setup *s = dev_boot_setup;
	int i;

	for (i = 0; i < NETDEV_BOOT_SETUP_MAX; i++) {
		if (s[i].name[0] != '\0' && s[i].name[0] != ' ' &&
		    !strcmp(dev->name, s[i].name)) {
			dev->irq = s[i].map.irq;
			dev->base_addr = s[i].map.base_addr;
			dev->mem_start = s[i].map.mem_start;
			dev->mem_end = s[i].map.mem_end;
			return 1;
		}
	}
	return 0;
}
EXPORT_SYMBOL(netdev_boot_setup_check);


/**
 * netdev_boot_base	- get address from boot time settings
 * @prefix: prefix for network device
 * @unit: id for network device
 *
 * Check boot time settings for the base address of device.
 * The found settings are set for the device to be used
 * later in the device probing.
 * Returns 0 if no settings found.
 */
unsigned long netdev_boot_base(const char *prefix, int unit)
{
	const struct netdev_boot_setup *s = dev_boot_setup;
	char name[IFNAMSIZ];
	int i;

	sprintf(name, "%s%d", prefix, unit);

	/*
	 * If device already registered then return base of 1
	 * to indicate not to probe for this interface
	 */
	if (__dev_get_by_name(&init_net, name))
		return 1;

	for (i = 0; i < NETDEV_BOOT_SETUP_MAX; i++)
		if (!strcmp(name, s[i].name))
			return s[i].map.base_addr;
	return 0;
}

/*
 * Saves at boot time configured settings for any netdevice.
 */
int __init netdev_boot_setup(char *str)
{
	int ints[5];
	struct ifmap map;

	str = get_options(str, ARRAY_SIZE(ints), ints);
	if (!str || !*str)
		return 0;

	/* Save settings */
	memset(&map, 0, sizeof(map));
	if (ints[0] > 0)
		map.irq = ints[1];
	if (ints[0] > 1)
		map.base_addr = ints[2];
	if (ints[0] > 2)
		map.mem_start = ints[3];
	if (ints[0] > 3)
		map.mem_end = ints[4];

	/* Add new entry to the list */
	return netdev_boot_setup_add(str, &map);
}

__setup("netdev=", netdev_boot_setup);

/*******************************************************************************
 *
 *			    Device Interface Subroutines
 *
 *******************************************************************************/

/**
 *	dev_get_iflink	- get 'iflink' value of a interface
 *	@dev: targeted interface
 *
 *	Indicates the ifindex the interface is linked to.
 *	Physical interfaces have the same 'ifindex' and 'iflink' values.
 */

int dev_get_iflink(const struct net_device *dev)
{
	if (dev->netdev_ops && dev->netdev_ops->ndo_get_iflink)
		return dev->netdev_ops->ndo_get_iflink(dev);

	return dev->ifindex;
}
EXPORT_SYMBOL(dev_get_iflink);

/**
 *	dev_fill_metadata_dst - Retrieve tunnel egress information.
 *	@dev: targeted interface
 *	@skb: The packet.
 *
 *	For better visibility of tunnel traffic OVS needs to retrieve
 *	egress tunnel information for a packet. Following API allows
 *	user to get this info.
 */
int dev_fill_metadata_dst(struct net_device *dev, struct sk_buff *skb)
{
	struct ip_tunnel_info *info;

	if (!dev->netdev_ops  || !dev->netdev_ops->ndo_fill_metadata_dst)
		return -EINVAL;

	info = skb_tunnel_info_unclone(skb);
	if (!info)
		return -ENOMEM;
	if (unlikely(!(info->mode & IP_TUNNEL_INFO_TX)))
		return -EINVAL;

	return dev->netdev_ops->ndo_fill_metadata_dst(dev, skb);
}
EXPORT_SYMBOL_GPL(dev_fill_metadata_dst);

/**
 *	__dev_get_by_name	- find a device by its name
 *	@net: the applicable net namespace
 *	@name: name to find
 *
 *	Find an interface by name. Must be called under RTNL semaphore
 *	or @dev_base_lock. If the name is found a pointer to the device
 *	is returned. If the name is not found then %NULL is returned. The
 *	reference counters are not incremented so the caller must be
 *	careful with locks.
 */
//通过设备名称查找设备
struct net_device *__dev_get_by_name(struct net *net, const char *name)
{
	struct net_device *dev;
	struct hlist_head *head = dev_name_hash(net, name);

	hlist_for_each_entry(dev, head, name_hlist)
		if (!strncmp(dev->name, name, IFNAMSIZ))
			return dev;

	return NULL;
}
EXPORT_SYMBOL(__dev_get_by_name);

/**
 * dev_get_by_name_rcu	- find a device by its name
 * @net: the applicable net namespace
 * @name: name to find
 *
 * Find an interface by name.
 * If the name is found a pointer to the device is returned.
 * If the name is not found then %NULL is returned.
 * The reference counters are not incremented so the caller must be
 * careful with locks. The caller must hold RCU lock.
 */

struct net_device *dev_get_by_name_rcu(struct net *net, const char *name)
{
	struct net_device *dev;
	struct hlist_head *head = dev_name_hash(net, name);

	hlist_for_each_entry_rcu(dev, head, name_hlist)
		if (!strncmp(dev->name, name, IFNAMSIZ))
			return dev;

	return NULL;
}
EXPORT_SYMBOL(dev_get_by_name_rcu);

/**
 *	dev_get_by_name		- find a device by its name
 *	@net: the applicable net namespace
 *	@name: name to find
 *
 *	Find an interface by name. This can be called from any
 *	context and does its own locking. The returned handle has
 *	the usage count incremented and the caller must use dev_put() to
 *	release it when it is no longer needed. %NULL is returned if no
 *	matching device is found.
 */

struct net_device *dev_get_by_name(struct net *net, const char *name)
{
	struct net_device *dev;

	rcu_read_lock();
	dev = dev_get_by_name_rcu(net, name);
	if (dev)
		dev_hold(dev);
	rcu_read_unlock();
	return dev;
}
EXPORT_SYMBOL(dev_get_by_name);

/**
 *	__dev_get_by_index - find a device by its ifindex
 *	@net: the applicable net namespace
 *	@ifindex: index of device
 *
 *	Search for an interface by index. Returns %NULL if the device
 *	is not found or a pointer to the device. The device has not
 *	had its reference counter increased so the caller must be careful
 *	about locking. The caller must hold either the RTNL semaphore
 *	or @dev_base_lock.
 */

struct net_device *__dev_get_by_index(struct net *net, int ifindex)
{
	struct net_device *dev;
	struct hlist_head *head = dev_index_hash(net, ifindex);

	hlist_for_each_entry(dev, head, index_hlist)
		if (dev->ifindex == ifindex)
			return dev;

	return NULL;
}
EXPORT_SYMBOL(__dev_get_by_index);

/**
 *	dev_get_by_index_rcu - find a device by its ifindex
 *	@net: the applicable net namespace
 *	@ifindex: index of device
 *
 *	Search for an interface by index. Returns %NULL if the device
 *	is not found or a pointer to the device. The device has not
 *	had its reference counter increased so the caller must be careful
 *	about locking. The caller must hold RCU lock.
 */

struct net_device *dev_get_by_index_rcu(struct net *net, int ifindex)
{
	struct net_device *dev;
	struct hlist_head *head = dev_index_hash(net, ifindex);

	hlist_for_each_entry_rcu(dev, head, index_hlist)
		if (dev->ifindex == ifindex)
			return dev;

	return NULL;
}
EXPORT_SYMBOL(dev_get_by_index_rcu);


/**
 *	dev_get_by_index - find a device by its ifindex
 *	@net: the applicable net namespace
 *	@ifindex: index of device
 *
 *	Search for an interface by index. Returns NULL if the device
 *	is not found or a pointer to the device. The device returned has
 *	had a reference added and the pointer is safe until the user calls
 *	dev_put to indicate they have finished with it.
 */

struct net_device *dev_get_by_index(struct net *net, int ifindex)
{
	struct net_device *dev;

	rcu_read_lock();
	dev = dev_get_by_index_rcu(net, ifindex);
	if (dev)
		dev_hold(dev);
	rcu_read_unlock();
	return dev;
}
EXPORT_SYMBOL(dev_get_by_index);

/**
 *	dev_get_by_napi_id - find a device by napi_id
 *	@napi_id: ID of the NAPI struct
 *
 *	Search for an interface by NAPI ID. Returns %NULL if the device
 *	is not found or a pointer to the device. The device has not had
 *	its reference counter increased so the caller must be careful
 *	about locking. The caller must hold RCU lock.
 */

struct net_device *dev_get_by_napi_id(unsigned int napi_id)
{
	struct napi_struct *napi;

	WARN_ON_ONCE(!rcu_read_lock_held());

	if (napi_id < MIN_NAPI_ID)
		return NULL;

	napi = napi_by_id(napi_id);

	return napi ? napi->dev : NULL;
}
EXPORT_SYMBOL(dev_get_by_napi_id);

/**
 *	netdev_get_name - get a netdevice name, knowing its ifindex.
 *	@net: network namespace
 *	@name: a pointer to the buffer where the name will be stored.
 *	@ifindex: the ifindex of the interface to get the name from.
 *
 *	The use of raw_seqcount_begin() and cond_resched() before
 *	retrying is required as we want to give the writers a chance
 *	to complete when CONFIG_PREEMPT is not set.
 */
int netdev_get_name(struct net *net, char *name, int ifindex)
{
	struct net_device *dev;
	unsigned int seq;

retry:
	seq = raw_seqcount_begin(&devnet_rename_seq);
	rcu_read_lock();
	dev = dev_get_by_index_rcu(net, ifindex);
	if (!dev) {
		rcu_read_unlock();
		return -ENODEV;
	}

	strcpy(name, dev->name);
	rcu_read_unlock();
	if (read_seqcount_retry(&devnet_rename_seq, seq)) {
		cond_resched();
		goto retry;
	}

	return 0;
}

/**
 *	dev_getbyhwaddr_rcu - find a device by its hardware address
 *	@net: the applicable net namespace
 *	@type: media type of device
 *	@ha: hardware address
 *
 *	Search for an interface by MAC address. Returns NULL if the device
 *	is not found or a pointer to the device.
 *	The caller must hold RCU or RTNL.
 *	The returned device has not had its ref count increased
 *	and the caller must therefore be careful about locking
 *
 */

struct net_device *dev_getbyhwaddr_rcu(struct net *net, unsigned short type,
				       const char *ha)
{
	struct net_device *dev;

	for_each_netdev_rcu(net, dev)
		if (dev->type == type &&
		    !memcmp(dev->dev_addr, ha, dev->addr_len))
			return dev;

	return NULL;
}
EXPORT_SYMBOL(dev_getbyhwaddr_rcu);

struct net_device *__dev_getfirstbyhwtype(struct net *net, unsigned short type)
{
	struct net_device *dev;

	ASSERT_RTNL();
	for_each_netdev(net, dev)
		if (dev->type == type)
			return dev;

	return NULL;
}
EXPORT_SYMBOL(__dev_getfirstbyhwtype);

struct net_device *dev_getfirstbyhwtype(struct net *net, unsigned short type)
{
	struct net_device *dev, *ret = NULL;

	rcu_read_lock();
	for_each_netdev_rcu(net, dev)
		if (dev->type == type) {
			dev_hold(dev);
			ret = dev;
			break;
		}
	rcu_read_unlock();
	return ret;
}
EXPORT_SYMBOL(dev_getfirstbyhwtype);

/**
 *	__dev_get_by_flags - find any device with given flags
 *	@net: the applicable net namespace
 *	@if_flags: IFF_* values
 *	@mask: bitmask of bits in if_flags to check
 *
 *	Search for any interface with the given flags. Returns NULL if a device
 *	is not found or a pointer to the device. Must be called inside
 *	rtnl_lock(), and result refcount is unchanged.
 */

struct net_device *__dev_get_by_flags(struct net *net, unsigned short if_flags,
				      unsigned short mask)
{
	struct net_device *dev, *ret;

	ASSERT_RTNL();

	ret = NULL;
	for_each_netdev(net, dev) {
		if (((dev->flags ^ if_flags) & mask) == 0) {
			ret = dev;
			break;
		}
	}
	return ret;
}
EXPORT_SYMBOL(__dev_get_by_flags);

/**
 *	dev_valid_name - check if name is okay for network device
 *	@name: name string
 *
 *	Network device names need to be valid file names to
 *	to allow sysfs to work.  We also disallow any kind of
 *	whitespace.
 */
bool dev_valid_name(const char *name)
{
	if (*name == '\0')
		return false;
	if (strlen(name) >= IFNAMSIZ)
		return false;
	if (!strcmp(name, ".") || !strcmp(name, ".."))
		return false;

	while (*name) {
		if (*name == '/' || *name == ':' || isspace(*name))
			return false;
		name++;
	}
	return true;
}
EXPORT_SYMBOL(dev_valid_name);

/**
 *	__dev_alloc_name - allocate a name for a device
 *	@net: network namespace to allocate the device name in
 *	@name: name format string
 *	@buf:  scratch buffer and result name string
 *
 *	Passed a format string - eg "lt%d" it will try and find a suitable
 *	id. It scans list of devices to build up a free map, then chooses
 *	the first empty slot. The caller must hold the dev_base or rtnl lock
 *	while allocating the name and adding the device in order to avoid
 *	duplicates.
 *	Limited to bits_per_byte * page size devices (ie 32K on most platforms).
 *	Returns the number of the unit assigned or a negative errno code.
 */

static int __dev_alloc_name(struct net *net, const char *name, char *buf)
{
	int i = 0;
	const char *p;
	const int max_netdevices = 8*PAGE_SIZE;
	unsigned long *inuse;
	struct net_device *d;

	p = strnchr(name, IFNAMSIZ-1, '%');
	if (p) {
		/*
		 * Verify the string as this thing may have come from
		 * the user.  There must be either one "%d" and no other "%"
		 * characters.
		 */
		if (p[1] != 'd' || strchr(p + 2, '%'))
			return -EINVAL;

		/* Use one page as a bit array of possible slots */
		inuse = (unsigned long *) get_zeroed_page(GFP_ATOMIC);
		if (!inuse)
			return -ENOMEM;

		for_each_netdev(net, d) {
			if (!sscanf(d->name, name, &i))
				continue;
			if (i < 0 || i >= max_netdevices)
				continue;

			/*  avoid cases where sscanf is not exact inverse of printf */
			snprintf(buf, IFNAMSIZ, name, i);
			if (!strncmp(buf, d->name, IFNAMSIZ))
				set_bit(i, inuse);
		}

		i = find_first_zero_bit(inuse, max_netdevices);
		free_page((unsigned long) inuse);
	}

	if (buf != name)
		snprintf(buf, IFNAMSIZ, name, i);
	if (!__dev_get_by_name(net, buf))
		return i;

	/* It is possible to run out of possible slots
	 * when the name is long and there isn't enough space left
	 * for the digits, or if all bits are used.
	 */
	return -ENFILE;
}

/**
 *	dev_alloc_name - allocate a name for a device
 *	@dev: device
 *	@name: name format string
 *
 *	Passed a format string - eg "lt%d" it will try and find a suitable
 *	id. It scans list of devices to build up a free map, then chooses
 *	the first empty slot. The caller must hold the dev_base or rtnl lock
 *	while allocating the name and adding the device in order to avoid
 *	duplicates.
 *	Limited to bits_per_byte * page size devices (ie 32K on most platforms).
 *	Returns the number of the unit assigned or a negative errno code.
 */

int dev_alloc_name(struct net_device *dev, const char *name)
{
	char buf[IFNAMSIZ];
	struct net *net;
	int ret;

	BUG_ON(!dev_net(dev));
	net = dev_net(dev);
	ret = __dev_alloc_name(net, name, buf);
	if (ret >= 0)
		strlcpy(dev->name, buf, IFNAMSIZ);
	return ret;
}
EXPORT_SYMBOL(dev_alloc_name);

static int dev_alloc_name_ns(struct net *net,
			     struct net_device *dev,
			     const char *name)
{
	char buf[IFNAMSIZ];
	int ret;

	ret = __dev_alloc_name(net, name, buf);
	if (ret >= 0)
		strlcpy(dev->name, buf, IFNAMSIZ);
	return ret;
}

int dev_get_valid_name(struct net *net, struct net_device *dev,
		       const char *name)
{
	BUG_ON(!net);

	if (!dev_valid_name(name))
		return -EINVAL;

	if (strchr(name, '%'))
		return dev_alloc_name_ns(net, dev, name);
	else if (__dev_get_by_name(net, name))
		return -EEXIST;
	else if (dev->name != name)
		strlcpy(dev->name, name, IFNAMSIZ);

	return 0;
}
EXPORT_SYMBOL(dev_get_valid_name);

/**
 *	dev_change_name - change name of a device
 *	@dev: device
 *	@newname: name (or format string) must be at least IFNAMSIZ
 *
 *	Change name of a device, can pass format strings "eth%d".
 *	for wildcarding.
 */
int dev_change_name(struct net_device *dev, const char *newname)
{
	unsigned char old_assign_type;
	char oldname[IFNAMSIZ];
	int err = 0;
	int ret;
	struct net *net;

	ASSERT_RTNL();
	BUG_ON(!dev_net(dev));

	net = dev_net(dev);
	if (dev->flags & IFF_UP)
		return -EBUSY;

	write_seqcount_begin(&devnet_rename_seq);

	if (strncmp(newname, dev->name, IFNAMSIZ) == 0) {
		write_seqcount_end(&devnet_rename_seq);
		return 0;
	}

	memcpy(oldname, dev->name, IFNAMSIZ);

	err = dev_get_valid_name(net, dev, newname);
	if (err < 0) {
		write_seqcount_end(&devnet_rename_seq);
		return err;
	}

	if (oldname[0] && !strchr(oldname, '%'))
		netdev_info(dev, "renamed from %s\n", oldname);

	old_assign_type = dev->name_assign_type;
	dev->name_assign_type = NET_NAME_RENAMED;

rollback:
	ret = device_rename(&dev->dev, dev->name);
	if (ret) {
		memcpy(dev->name, oldname, IFNAMSIZ);
		dev->name_assign_type = old_assign_type;
		write_seqcount_end(&devnet_rename_seq);
		return ret;
	}

	write_seqcount_end(&devnet_rename_seq);

	netdev_adjacent_rename_links(dev, oldname);

	write_lock_bh(&dev_base_lock);
	hlist_del_rcu(&dev->name_hlist);
	write_unlock_bh(&dev_base_lock);

	synchronize_rcu();

	write_lock_bh(&dev_base_lock);
	hlist_add_head_rcu(&dev->name_hlist, dev_name_hash(net, dev->name));
	write_unlock_bh(&dev_base_lock);

	ret = call_netdevice_notifiers(NETDEV_CHANGENAME, dev);
	ret = notifier_to_errno(ret);

	if (ret) {
		/* err >= 0 after dev_alloc_name() or stores the first errno */
		if (err >= 0) {
			err = ret;
			write_seqcount_begin(&devnet_rename_seq);
			memcpy(dev->name, oldname, IFNAMSIZ);
			memcpy(oldname, newname, IFNAMSIZ);
			dev->name_assign_type = old_assign_type;
			old_assign_type = NET_NAME_RENAMED;
			goto rollback;
		} else {
			pr_err("%s: name change rollback failed: %d\n",
			       dev->name, ret);
		}
	}

	return err;
}

/**
 *	dev_set_alias - change ifalias of a device
 *	@dev: device
 *	@alias: name up to IFALIASZ
 *	@len: limit of bytes to copy from info
 *
 *	Set ifalias for a device,
 */
int dev_set_alias(struct net_device *dev, const char *alias, size_t len)
{
	char *new_ifalias;

	ASSERT_RTNL();

	if (len >= IFALIASZ)
		return -EINVAL;

	if (!len) {
		kfree(dev->ifalias);
		dev->ifalias = NULL;
		return 0;
	}

	new_ifalias = krealloc(dev->ifalias, len + 1, GFP_KERNEL);
	if (!new_ifalias)
		return -ENOMEM;
	dev->ifalias = new_ifalias;
	memcpy(dev->ifalias, alias, len);
	dev->ifalias[len] = 0;

	return len;
}


/**
 *	netdev_features_change - device changes features
 *	@dev: device to cause notification
 *
 *	Called to indicate a device has changed features.
 */
void netdev_features_change(struct net_device *dev)
{
	call_netdevice_notifiers(NETDEV_FEAT_CHANGE, dev);
}
EXPORT_SYMBOL(netdev_features_change);

/**
 *	netdev_state_change - device changes state
 *	@dev: device to cause notification
 *
 *	Called to indicate a device has changed state. This function calls
 *	the notifier chains for netdev_chain and sends a NEWLINK message
 *	to the routing socket.
 */
void netdev_state_change(struct net_device *dev)
{
	if (dev->flags & IFF_UP) {
		struct netdev_notifier_change_info change_info;

		change_info.flags_changed = 0;
		call_netdevice_notifiers_info(NETDEV_CHANGE, dev,
					      &change_info.info);
		rtmsg_ifinfo(RTM_NEWLINK, dev, 0, GFP_KERNEL);
	}
}
EXPORT_SYMBOL(netdev_state_change);

/**
 * netdev_notify_peers - notify network peers about existence of @dev
 * @dev: network device
 *
 * Generate traffic such that interested network peers are aware of
 * @dev, such as by generating a gratuitous ARP. This may be used when
 * a device wants to inform the rest of the network about some sort of
 * reconfiguration such as a failover event or virtual machine
 * migration.
 */
void netdev_notify_peers(struct net_device *dev)
{
	rtnl_lock();
	call_netdevice_notifiers(NETDEV_NOTIFY_PEERS, dev);
	call_netdevice_notifiers(NETDEV_RESEND_IGMP, dev);
	rtnl_unlock();
}
EXPORT_SYMBOL(netdev_notify_peers);

static int __dev_open(struct net_device *dev)
{
	const struct net_device_ops *ops = dev->netdev_ops;
	int ret;

	ASSERT_RTNL();

	if (!netif_device_present(dev))
		return -ENODEV;

	/* Block netpoll from trying to do any rx path servicing.
	 * If we don't do this there is a chance ndo_poll_controller
	 * or ndo_poll may be running while we open the device
	 */
	netpoll_poll_disable(dev);

	ret = call_netdevice_notifiers(NETDEV_PRE_UP, dev);
	ret = notifier_to_errno(ret);
	if (ret)
		return ret;

	set_bit(__LINK_STATE_START, &dev->state);

	if (ops->ndo_validate_addr)
		ret = ops->ndo_validate_addr(dev);

	if (!ret && ops->ndo_open)
		ret = ops->ndo_open(dev);

	netpoll_poll_enable(dev);

	if (ret)
		clear_bit(__LINK_STATE_START, &dev->state);
	else {
		dev->flags |= IFF_UP;
		dev_set_rx_mode(dev);
		dev_activate(dev);
		add_device_randomness(dev->dev_addr, dev->addr_len);
	}

	return ret;
}

/**
 *	dev_open	- prepare an interface for use.
 *	@dev:	device to open
 *
 *	Takes a device from down to up state. The device's private open
 *	function is invoked and then the multicast lists are loaded. Finally
 *	the device is moved into the up state and a %NETDEV_UP message is
 *	sent to the netdev notifier chain.
 *
 *	Calling this function on an active interface is a nop. On a failure
 *	a negative errno code is returned.
 */
int dev_open(struct net_device *dev)
{
	int ret;

	if (dev->flags & IFF_UP)
		return 0;

	ret = __dev_open(dev);
	if (ret < 0)
		return ret;

	rtmsg_ifinfo(RTM_NEWLINK, dev, IFF_UP|IFF_RUNNING, GFP_KERNEL);
	call_netdevice_notifiers(NETDEV_UP, dev);

	return ret;
}
EXPORT_SYMBOL(dev_open);

static void __dev_close_many(struct list_head *head)
{
	struct net_device *dev;

	ASSERT_RTNL();
	might_sleep();

	list_for_each_entry(dev, head, close_list) {
		/* Temporarily disable netpoll until the interface is down */
		netpoll_poll_disable(dev);

		call_netdevice_notifiers(NETDEV_GOING_DOWN, dev);

		clear_bit(__LINK_STATE_START, &dev->state);

		/* Synchronize to scheduled poll. We cannot touch poll list, it
		 * can be even on different cpu. So just clear netif_running().
		 *
		 * dev->stop() will invoke napi_disable() on all of it's
		 * napi_struct instances on this device.
		 */
		smp_mb__after_atomic(); /* Commit netif_running(). */
	}

	dev_deactivate_many(head);

	list_for_each_entry(dev, head, close_list) {
		const struct net_device_ops *ops = dev->netdev_ops;

		/*
		 *	Call the device specific close. This cannot fail.
		 *	Only if device is UP
		 *
		 *	We allow it to be called even after a DETACH hot-plug
		 *	event.
		 */
		if (ops->ndo_stop)
			ops->ndo_stop(dev);

		dev->flags &= ~IFF_UP;
		netpoll_poll_enable(dev);
	}
}

static void __dev_close(struct net_device *dev)
{
	LIST_HEAD(single);

	list_add(&dev->close_list, &single);
	__dev_close_many(&single);
	list_del(&single);
}

void dev_close_many(struct list_head *head, bool unlink)
{
	struct net_device *dev, *tmp;

	/* Remove the devices that don't need to be closed */
	list_for_each_entry_safe(dev, tmp, head, close_list)
		if (!(dev->flags & IFF_UP))
			list_del_init(&dev->close_list);

	__dev_close_many(head);

	list_for_each_entry_safe(dev, tmp, head, close_list) {
		rtmsg_ifinfo(RTM_NEWLINK, dev, IFF_UP|IFF_RUNNING, GFP_KERNEL);
		call_netdevice_notifiers(NETDEV_DOWN, dev);
		if (unlink)
			list_del_init(&dev->close_list);
	}
}
EXPORT_SYMBOL(dev_close_many);

/**
 *	dev_close - shutdown an interface.
 *	@dev: device to shutdown
 *
 *	This function moves an active device into down state. A
 *	%NETDEV_GOING_DOWN is sent to the netdev notifier chain. The device
 *	is then deactivated and finally a %NETDEV_DOWN is sent to the notifier
 *	chain.
 */
void dev_close(struct net_device *dev)
{
	if (dev->flags & IFF_UP) {
		LIST_HEAD(single);

		list_add(&dev->close_list, &single);
		dev_close_many(&single, true);
		list_del(&single);
	}
}
EXPORT_SYMBOL(dev_close);


/**
 *	dev_disable_lro - disable Large Receive Offload on a device
 *	@dev: device
 *
 *	Disable Large Receive Offload (LRO) on a net device.  Must be
 *	called under RTNL.  This is needed if received packets may be
 *	forwarded to another interface.
 */
void dev_disable_lro(struct net_device *dev)
{
	struct net_device *lower_dev;
	struct list_head *iter;

	dev->wanted_features &= ~NETIF_F_LRO;
	netdev_update_features(dev);

	if (unlikely(dev->features & NETIF_F_LRO))
		netdev_WARN(dev, "failed to disable LRO!\n");

	netdev_for_each_lower_dev(dev, lower_dev, iter)
		dev_disable_lro(lower_dev);
}
EXPORT_SYMBOL(dev_disable_lro);

static int call_netdevice_notifier(struct notifier_block *nb, unsigned long val,
				   struct net_device *dev)
{
	struct netdev_notifier_info info;

	netdev_notifier_info_init(&info, dev);
	return nb->notifier_call(nb, val, &info);
}

static int dev_boot_phase = 1;

/**
 * register_netdevice_notifier - register a network notifier block
 * @nb: notifier
 *
 * Register a notifier to be called when network device events occur.
 * The notifier passed is linked into the kernel structures and must
 * not be reused until it has been unregistered. A negative errno code
 * is returned on a failure.
 *
 * When registered all registration and up events are replayed
 * to the new notifier to allow device to have a race free
 * view of the network device list.
 */

int register_netdevice_notifier(struct notifier_block *nb)
{
	struct net_device *dev;
	struct net_device *last;
	struct net *net;
	int err;

	rtnl_lock();
	err = raw_notifier_chain_register(&netdev_chain, nb);
	if (err)
		goto unlock;
	if (dev_boot_phase)
		goto unlock;
	for_each_net(net) {
		for_each_netdev(net, dev) {
			err = call_netdevice_notifier(nb, NETDEV_REGISTER, dev);
			err = notifier_to_errno(err);
			if (err)
				goto rollback;

			if (!(dev->flags & IFF_UP))
				continue;

			call_netdevice_notifier(nb, NETDEV_UP, dev);
		}
	}

unlock:
	rtnl_unlock();
	return err;

rollback:
	last = dev;
	for_each_net(net) {
		for_each_netdev(net, dev) {
			if (dev == last)
				goto outroll;

			if (dev->flags & IFF_UP) {
				call_netdevice_notifier(nb, NETDEV_GOING_DOWN,
							dev);
				call_netdevice_notifier(nb, NETDEV_DOWN, dev);
			}
			call_netdevice_notifier(nb, NETDEV_UNREGISTER, dev);
		}
	}

outroll:
	raw_notifier_chain_unregister(&netdev_chain, nb);
	goto unlock;
}
EXPORT_SYMBOL(register_netdevice_notifier);

/**
 * unregister_netdevice_notifier - unregister a network notifier block
 * @nb: notifier
 *
 * Unregister a notifier previously registered by
 * register_netdevice_notifier(). The notifier is unlinked into the
 * kernel structures and may then be reused. A negative errno code
 * is returned on a failure.
 *
 * After unregistering unregister and down device events are synthesized
 * for all devices on the device list to the removed notifier to remove
 * the need for special case cleanup code.
 */

int unregister_netdevice_notifier(struct notifier_block *nb)
{
	struct net_device *dev;
	struct net *net;
	int err;

	rtnl_lock();
	err = raw_notifier_chain_unregister(&netdev_chain, nb);
	if (err)
		goto unlock;

	for_each_net(net) {
		for_each_netdev(net, dev) {
			if (dev->flags & IFF_UP) {
				call_netdevice_notifier(nb, NETDEV_GOING_DOWN,
							dev);
				call_netdevice_notifier(nb, NETDEV_DOWN, dev);
			}
			call_netdevice_notifier(nb, NETDEV_UNREGISTER, dev);
		}
	}
unlock:
	rtnl_unlock();
	return err;
}
EXPORT_SYMBOL(unregister_netdevice_notifier);

/**
 *	call_netdevice_notifiers_info - call all network notifier blocks
 *	@val: value passed unmodified to notifier function
 *	@dev: net_device pointer passed unmodified to notifier function
 *	@info: notifier information data
 *
 *	Call all network notifier blocks.  Parameters and return value
 *	are as for raw_notifier_call_chain().
 */

static int call_netdevice_notifiers_info(unsigned long val,
					 struct net_device *dev,
					 struct netdev_notifier_info *info)
{
	ASSERT_RTNL();
	netdev_notifier_info_init(info, dev);
	return raw_notifier_call_chain(&netdev_chain, val, info);
}

/**
 *	call_netdevice_notifiers - call all network notifier blocks
 *      @val: value passed unmodified to notifier function
 *      @dev: net_device pointer passed unmodified to notifier function
 *
 *	Call all network notifier blocks.  Parameters and return value
 *	are as for raw_notifier_call_chain().
 */

int call_netdevice_notifiers(unsigned long val, struct net_device *dev)
{
	struct netdev_notifier_info info;

	return call_netdevice_notifiers_info(val, dev, &info);
}
EXPORT_SYMBOL(call_netdevice_notifiers);

#ifdef CONFIG_NET_INGRESS
static struct static_key ingress_needed __read_mostly;

void net_inc_ingress_queue(void)
{
	static_key_slow_inc(&ingress_needed);
}
EXPORT_SYMBOL_GPL(net_inc_ingress_queue);

void net_dec_ingress_queue(void)
{
	static_key_slow_dec(&ingress_needed);
}
EXPORT_SYMBOL_GPL(net_dec_ingress_queue);
#endif

#ifdef CONFIG_NET_EGRESS
static struct static_key egress_needed __read_mostly;

void net_inc_egress_queue(void)
{
	static_key_slow_inc(&egress_needed);
}
EXPORT_SYMBOL_GPL(net_inc_egress_queue);

void net_dec_egress_queue(void)
{
	static_key_slow_dec(&egress_needed);
}
EXPORT_SYMBOL_GPL(net_dec_egress_queue);
#endif

static struct static_key netstamp_needed __read_mostly;
#ifdef HAVE_JUMP_LABEL
static atomic_t netstamp_needed_deferred;
static atomic_t netstamp_wanted;
static void netstamp_clear(struct work_struct *work)
{
	int deferred = atomic_xchg(&netstamp_needed_deferred, 0);
	int wanted;

	wanted = atomic_add_return(deferred, &netstamp_wanted);
	if (wanted > 0)
		static_key_enable(&netstamp_needed);
	else
		static_key_disable(&netstamp_needed);
}
static DECLARE_WORK(netstamp_work, netstamp_clear);
#endif

void net_enable_timestamp(void)
{
#ifdef HAVE_JUMP_LABEL
	int wanted;

	while (1) {
		wanted = atomic_read(&netstamp_wanted);
		if (wanted <= 0)
			break;
		if (atomic_cmpxchg(&netstamp_wanted, wanted, wanted + 1) == wanted)
			return;
	}
	atomic_inc(&netstamp_needed_deferred);
	schedule_work(&netstamp_work);
#else
	static_key_slow_inc(&netstamp_needed);
#endif
}
EXPORT_SYMBOL(net_enable_timestamp);

void net_disable_timestamp(void)
{
#ifdef HAVE_JUMP_LABEL
	int wanted;

	while (1) {
		wanted = atomic_read(&netstamp_wanted);
		if (wanted <= 1)
			break;
		if (atomic_cmpxchg(&netstamp_wanted, wanted, wanted - 1) == wanted)
			return;
	}
	atomic_dec(&netstamp_needed_deferred);
	schedule_work(&netstamp_work);
#else
	static_key_slow_dec(&netstamp_needed);
#endif
}
EXPORT_SYMBOL(net_disable_timestamp);

static inline void net_timestamp_set(struct sk_buff *skb)
{
	skb->tstamp = 0;
	if (static_key_false(&netstamp_needed))
		__net_timestamp(skb);
}

#define net_timestamp_check(COND, SKB)			\
	if (static_key_false(&netstamp_needed)) {		\
		if ((COND) && !(SKB)->tstamp)	\
			__net_timestamp(SKB);		\
	}						\

bool is_skb_forwardable(const struct net_device *dev, const struct sk_buff *skb)
{
	unsigned int len;

	if (!(dev->flags & IFF_UP))
		return false;

	len = dev->mtu + dev->hard_header_len + VLAN_HLEN;
	if (skb->len <= len)
		return true;

	/* if TSO is enabled, we don't care about the length as the packet
	 * could be forwarded without being segmented before
	 */
	if (skb_is_gso(skb))
		return true;

	return false;
}
EXPORT_SYMBOL_GPL(is_skb_forwardable);

int __dev_forward_skb(struct net_device *dev, struct sk_buff *skb)
{
	int ret = ____dev_forward_skb(dev, skb);

	if (likely(!ret)) {
		skb->protocol = eth_type_trans(skb, dev);
		skb_postpull_rcsum(skb, eth_hdr(skb), ETH_HLEN);
	}

	return ret;
}
EXPORT_SYMBOL_GPL(__dev_forward_skb);

/**
 * dev_forward_skb - loopback an skb to another netif
 *
 * @dev: destination network device
 * @skb: buffer to forward
 *
 * return values:
 *	NET_RX_SUCCESS	(no congestion)
 *	NET_RX_DROP     (packet was dropped, but freed)
 *
 * dev_forward_skb can be used for injecting an skb from the
 * start_xmit function of one device into the receive queue
 * of another device.
 *
 * The receiving device may be in another namespace, so
 * we have to clear all information in the skb that could
 * impact namespace isolation.
 */
int dev_forward_skb(struct net_device *dev, struct sk_buff *skb)
{
	return __dev_forward_skb(dev, skb) ?: netif_rx_internal(skb);
}
EXPORT_SYMBOL_GPL(dev_forward_skb);

static inline int deliver_skb(struct sk_buff *skb,
			      struct packet_type *pt_prev,
			      struct net_device *orig_dev)
{
	if (unlikely(skb_orphan_frags_rx(skb, GFP_ATOMIC)))
		return -ENOMEM;
<<<<<<< HEAD
	//增加引用计数
	atomic_inc(&skb->users);
	//执行回调
=======
	refcount_inc(&skb->users);
>>>>>>> 5cb0512c
	return pt_prev->func(skb, skb->dev, pt_prev, orig_dev);
}

static inline void deliver_ptype_list_skb(struct sk_buff *skb,
					  struct packet_type **pt,
					  struct net_device *orig_dev,
					  __be16 type,
					  struct list_head *ptype_list)
{
	struct packet_type *ptype, *pt_prev = *pt;

	list_for_each_entry_rcu(ptype, ptype_list, list) {
		if (ptype->type != type)
			continue;
		if (pt_prev)
			deliver_skb(skb, pt_prev, orig_dev);
		pt_prev = ptype;
	}
	*pt = pt_prev;
}

static inline bool skb_loop_sk(struct packet_type *ptype, struct sk_buff *skb)
{
	if (!ptype->af_packet_priv || !skb->sk)
		return false;

	if (ptype->id_match)
		return ptype->id_match(ptype, skb->sk);
	else if ((struct sock *)ptype->af_packet_priv == skb->sk)
		return true;

	return false;
}

/*
 *	Support routine. Sends outgoing frames to any network
 *	taps currently in use.
 */

void dev_queue_xmit_nit(struct sk_buff *skb, struct net_device *dev)
{
	struct packet_type *ptype;
	struct sk_buff *skb2 = NULL;
	struct packet_type *pt_prev = NULL;
	struct list_head *ptype_list = &ptype_all;

	rcu_read_lock();
again:
	list_for_each_entry_rcu(ptype, ptype_list, list) {
		/* Never send packets back to the socket
		 * they originated from - MvS (miquels@drinkel.ow.org)
		 */
		if (skb_loop_sk(ptype, skb))
			continue;

		if (pt_prev) {
			deliver_skb(skb2, pt_prev, skb->dev);
			pt_prev = ptype;
			continue;
		}

		/* need to clone skb, done only once */
		skb2 = skb_clone(skb, GFP_ATOMIC);
		if (!skb2)
			goto out_unlock;

		net_timestamp_set(skb2);

		/* skb->nh should be correctly
		 * set by sender, so that the second statement is
		 * just protection against buggy protocols.
		 */
		skb_reset_mac_header(skb2);

		if (skb_network_header(skb2) < skb2->data ||
		    skb_network_header(skb2) > skb_tail_pointer(skb2)) {
			net_crit_ratelimited("protocol %04x is buggy, dev %s\n",
					     ntohs(skb2->protocol),
					     dev->name);
			skb_reset_network_header(skb2);
		}

		skb2->transport_header = skb2->network_header;
		skb2->pkt_type = PACKET_OUTGOING;
		pt_prev = ptype;
	}

	if (ptype_list == &ptype_all) {
		ptype_list = &dev->ptype_all;
		goto again;
	}
out_unlock:
	if (pt_prev) {
		if (!skb_orphan_frags_rx(skb2, GFP_ATOMIC))
			pt_prev->func(skb2, skb->dev, pt_prev, skb->dev);
		else
			kfree_skb(skb2);
	}
	rcu_read_unlock();
}
EXPORT_SYMBOL_GPL(dev_queue_xmit_nit);

/**
 * netif_setup_tc - Handle tc mappings on real_num_tx_queues change
 * @dev: Network device
 * @txq: number of queues available
 *
 * If real_num_tx_queues is changed the tc mappings may no longer be
 * valid. To resolve this verify the tc mapping remains valid and if
 * not NULL the mapping. With no priorities mapping to this
 * offset/count pair it will no longer be used. In the worst case TC0
 * is invalid nothing can be done so disable priority mappings. If is
 * expected that drivers will fix this mapping if they can before
 * calling netif_set_real_num_tx_queues.
 */
static void netif_setup_tc(struct net_device *dev, unsigned int txq)
{
	int i;
	struct netdev_tc_txq *tc = &dev->tc_to_txq[0];

	/* If TC0 is invalidated disable TC mapping */
	if (tc->offset + tc->count > txq) {
		pr_warn("Number of in use tx queues changed invalidating tc mappings. Priority traffic classification disabled!\n");
		dev->num_tc = 0;
		return;
	}

	/* Invalidated prio to tc mappings set to TC0 */
	for (i = 1; i < TC_BITMASK + 1; i++) {
		int q = netdev_get_prio_tc_map(dev, i);

		tc = &dev->tc_to_txq[q];
		if (tc->offset + tc->count > txq) {
			pr_warn("Number of in use tx queues changed. Priority %i to tc mapping %i is no longer valid. Setting map to 0\n",
				i, q);
			netdev_set_prio_tc_map(dev, i, 0);
		}
	}
}

int netdev_txq_to_tc(struct net_device *dev, unsigned int txq)
{
	if (dev->num_tc) {
		struct netdev_tc_txq *tc = &dev->tc_to_txq[0];
		int i;

		for (i = 0; i < TC_MAX_QUEUE; i++, tc++) {
			if ((txq - tc->offset) < tc->count)
				return i;
		}

		return -1;
	}

	return 0;
}

#ifdef CONFIG_XPS
static DEFINE_MUTEX(xps_map_mutex);
#define xmap_dereference(P)		\
	rcu_dereference_protected((P), lockdep_is_held(&xps_map_mutex))

static bool remove_xps_queue(struct xps_dev_maps *dev_maps,
			     int tci, u16 index)
{
	struct xps_map *map = NULL;
	int pos;

	if (dev_maps)
		map = xmap_dereference(dev_maps->cpu_map[tci]);
	if (!map)
		return false;

	for (pos = map->len; pos--;) {
		if (map->queues[pos] != index)
			continue;

		if (map->len > 1) {
			map->queues[pos] = map->queues[--map->len];
			break;
		}

		RCU_INIT_POINTER(dev_maps->cpu_map[tci], NULL);
		kfree_rcu(map, rcu);
		return false;
	}

	return true;
}

static bool remove_xps_queue_cpu(struct net_device *dev,
				 struct xps_dev_maps *dev_maps,
				 int cpu, u16 offset, u16 count)
{
	int num_tc = dev->num_tc ? : 1;
	bool active = false;
	int tci;

	for (tci = cpu * num_tc; num_tc--; tci++) {
		int i, j;

		for (i = count, j = offset; i--; j++) {
			if (!remove_xps_queue(dev_maps, cpu, j))
				break;
		}

		active |= i < 0;
	}

	return active;
}

static void netif_reset_xps_queues(struct net_device *dev, u16 offset,
				   u16 count)
{
	struct xps_dev_maps *dev_maps;
	int cpu, i;
	bool active = false;

	mutex_lock(&xps_map_mutex);
	dev_maps = xmap_dereference(dev->xps_maps);

	if (!dev_maps)
		goto out_no_maps;

	for_each_possible_cpu(cpu)
		active |= remove_xps_queue_cpu(dev, dev_maps, cpu,
					       offset, count);

	if (!active) {
		RCU_INIT_POINTER(dev->xps_maps, NULL);
		kfree_rcu(dev_maps, rcu);
	}

	for (i = offset + (count - 1); count--; i--)
		netdev_queue_numa_node_write(netdev_get_tx_queue(dev, i),
					     NUMA_NO_NODE);

out_no_maps:
	mutex_unlock(&xps_map_mutex);
}

static void netif_reset_xps_queues_gt(struct net_device *dev, u16 index)
{
	netif_reset_xps_queues(dev, index, dev->num_tx_queues - index);
}

static struct xps_map *expand_xps_map(struct xps_map *map,
				      int cpu, u16 index)
{
	struct xps_map *new_map;
	int alloc_len = XPS_MIN_MAP_ALLOC;
	int i, pos;

	for (pos = 0; map && pos < map->len; pos++) {
		if (map->queues[pos] != index)
			continue;
		return map;
	}

	/* Need to add queue to this CPU's existing map */
	if (map) {
		if (pos < map->alloc_len)
			return map;

		alloc_len = map->alloc_len * 2;
	}

	/* Need to allocate new map to store queue on this CPU's map */
	new_map = kzalloc_node(XPS_MAP_SIZE(alloc_len), GFP_KERNEL,
			       cpu_to_node(cpu));
	if (!new_map)
		return NULL;

	for (i = 0; i < pos; i++)
		new_map->queues[i] = map->queues[i];
	new_map->alloc_len = alloc_len;
	new_map->len = pos;

	return new_map;
}

int netif_set_xps_queue(struct net_device *dev, const struct cpumask *mask,
			u16 index)
{
	struct xps_dev_maps *dev_maps, *new_dev_maps = NULL;
	int i, cpu, tci, numa_node_id = -2;
	int maps_sz, num_tc = 1, tc = 0;
	struct xps_map *map, *new_map;
	bool active = false;

	if (dev->num_tc) {
		num_tc = dev->num_tc;
		tc = netdev_txq_to_tc(dev, index);
		if (tc < 0)
			return -EINVAL;
	}

	maps_sz = XPS_DEV_MAPS_SIZE(num_tc);
	if (maps_sz < L1_CACHE_BYTES)
		maps_sz = L1_CACHE_BYTES;

	mutex_lock(&xps_map_mutex);

	dev_maps = xmap_dereference(dev->xps_maps);

	/* allocate memory for queue storage */
	for_each_cpu_and(cpu, cpu_online_mask, mask) {
		if (!new_dev_maps)
			new_dev_maps = kzalloc(maps_sz, GFP_KERNEL);
		if (!new_dev_maps) {
			mutex_unlock(&xps_map_mutex);
			return -ENOMEM;
		}

		tci = cpu * num_tc + tc;
		map = dev_maps ? xmap_dereference(dev_maps->cpu_map[tci]) :
				 NULL;

		map = expand_xps_map(map, cpu, index);
		if (!map)
			goto error;

		RCU_INIT_POINTER(new_dev_maps->cpu_map[tci], map);
	}

	if (!new_dev_maps)
		goto out_no_new_maps;

	for_each_possible_cpu(cpu) {
		/* copy maps belonging to foreign traffic classes */
		for (i = tc, tci = cpu * num_tc; dev_maps && i--; tci++) {
			/* fill in the new device map from the old device map */
			map = xmap_dereference(dev_maps->cpu_map[tci]);
			RCU_INIT_POINTER(new_dev_maps->cpu_map[tci], map);
		}

		/* We need to explicitly update tci as prevous loop
		 * could break out early if dev_maps is NULL.
		 */
		tci = cpu * num_tc + tc;

		if (cpumask_test_cpu(cpu, mask) && cpu_online(cpu)) {
			/* add queue to CPU maps */
			int pos = 0;

			map = xmap_dereference(new_dev_maps->cpu_map[tci]);
			while ((pos < map->len) && (map->queues[pos] != index))
				pos++;

			if (pos == map->len)
				map->queues[map->len++] = index;
#ifdef CONFIG_NUMA
			if (numa_node_id == -2)
				numa_node_id = cpu_to_node(cpu);
			else if (numa_node_id != cpu_to_node(cpu))
				numa_node_id = -1;
#endif
		} else if (dev_maps) {
			/* fill in the new device map from the old device map */
			map = xmap_dereference(dev_maps->cpu_map[tci]);
			RCU_INIT_POINTER(new_dev_maps->cpu_map[tci], map);
		}

		/* copy maps belonging to foreign traffic classes */
		for (i = num_tc - tc, tci++; dev_maps && --i; tci++) {
			/* fill in the new device map from the old device map */
			map = xmap_dereference(dev_maps->cpu_map[tci]);
			RCU_INIT_POINTER(new_dev_maps->cpu_map[tci], map);
		}
	}

	rcu_assign_pointer(dev->xps_maps, new_dev_maps);

	/* Cleanup old maps */
	if (!dev_maps)
		goto out_no_old_maps;

	for_each_possible_cpu(cpu) {
		for (i = num_tc, tci = cpu * num_tc; i--; tci++) {
			new_map = xmap_dereference(new_dev_maps->cpu_map[tci]);
			map = xmap_dereference(dev_maps->cpu_map[tci]);
			if (map && map != new_map)
				kfree_rcu(map, rcu);
		}
	}

	kfree_rcu(dev_maps, rcu);

out_no_old_maps:
	dev_maps = new_dev_maps;
	active = true;

out_no_new_maps:
	/* update Tx queue numa node */
	netdev_queue_numa_node_write(netdev_get_tx_queue(dev, index),
				     (numa_node_id >= 0) ? numa_node_id :
				     NUMA_NO_NODE);

	if (!dev_maps)
		goto out_no_maps;

	/* removes queue from unused CPUs */
	for_each_possible_cpu(cpu) {
		for (i = tc, tci = cpu * num_tc; i--; tci++)
			active |= remove_xps_queue(dev_maps, tci, index);
		if (!cpumask_test_cpu(cpu, mask) || !cpu_online(cpu))
			active |= remove_xps_queue(dev_maps, tci, index);
		for (i = num_tc - tc, tci++; --i; tci++)
			active |= remove_xps_queue(dev_maps, tci, index);
	}

	/* free map if not active */
	if (!active) {
		RCU_INIT_POINTER(dev->xps_maps, NULL);
		kfree_rcu(dev_maps, rcu);
	}

out_no_maps:
	mutex_unlock(&xps_map_mutex);

	return 0;
error:
	/* remove any maps that we added */
	for_each_possible_cpu(cpu) {
		for (i = num_tc, tci = cpu * num_tc; i--; tci++) {
			new_map = xmap_dereference(new_dev_maps->cpu_map[tci]);
			map = dev_maps ?
			      xmap_dereference(dev_maps->cpu_map[tci]) :
			      NULL;
			if (new_map && new_map != map)
				kfree(new_map);
		}
	}

	mutex_unlock(&xps_map_mutex);

	kfree(new_dev_maps);
	return -ENOMEM;
}
EXPORT_SYMBOL(netif_set_xps_queue);

#endif
void netdev_reset_tc(struct net_device *dev)
{
#ifdef CONFIG_XPS
	netif_reset_xps_queues_gt(dev, 0);
#endif
	dev->num_tc = 0;
	memset(dev->tc_to_txq, 0, sizeof(dev->tc_to_txq));
	memset(dev->prio_tc_map, 0, sizeof(dev->prio_tc_map));
}
EXPORT_SYMBOL(netdev_reset_tc);

int netdev_set_tc_queue(struct net_device *dev, u8 tc, u16 count, u16 offset)
{
	if (tc >= dev->num_tc)
		return -EINVAL;

#ifdef CONFIG_XPS
	netif_reset_xps_queues(dev, offset, count);
#endif
	dev->tc_to_txq[tc].count = count;
	dev->tc_to_txq[tc].offset = offset;
	return 0;
}
EXPORT_SYMBOL(netdev_set_tc_queue);

int netdev_set_num_tc(struct net_device *dev, u8 num_tc)
{
	if (num_tc > TC_MAX_QUEUE)
		return -EINVAL;

#ifdef CONFIG_XPS
	netif_reset_xps_queues_gt(dev, 0);
#endif
	dev->num_tc = num_tc;
	return 0;
}
EXPORT_SYMBOL(netdev_set_num_tc);

/*
 * Routine to help set real_num_tx_queues. To avoid skbs mapped to queues
 * greater then real_num_tx_queues stale skbs on the qdisc must be flushed.
 */
int netif_set_real_num_tx_queues(struct net_device *dev, unsigned int txq)
{
	int rc;

	if (txq < 1 || txq > dev->num_tx_queues)
		return -EINVAL;

	if (dev->reg_state == NETREG_REGISTERED ||
	    dev->reg_state == NETREG_UNREGISTERING) {
		ASSERT_RTNL();

		rc = netdev_queue_update_kobjects(dev, dev->real_num_tx_queues,
						  txq);
		if (rc)
			return rc;

		if (dev->num_tc)
			netif_setup_tc(dev, txq);

		if (txq < dev->real_num_tx_queues) {
			qdisc_reset_all_tx_gt(dev, txq);
#ifdef CONFIG_XPS
			netif_reset_xps_queues_gt(dev, txq);
#endif
		}
	}

	dev->real_num_tx_queues = txq;
	return 0;
}
EXPORT_SYMBOL(netif_set_real_num_tx_queues);

#ifdef CONFIG_SYSFS
/**
 *	netif_set_real_num_rx_queues - set actual number of RX queues used
 *	@dev: Network device
 *	@rxq: Actual number of RX queues
 *
 *	This must be called either with the rtnl_lock held or before
 *	registration of the net device.  Returns 0 on success, or a
 *	negative error code.  If called before registration, it always
 *	succeeds.
 */
int netif_set_real_num_rx_queues(struct net_device *dev, unsigned int rxq)
{
	int rc;

	if (rxq < 1 || rxq > dev->num_rx_queues)
		return -EINVAL;

	if (dev->reg_state == NETREG_REGISTERED) {
		ASSERT_RTNL();

		rc = net_rx_queue_update_kobjects(dev, dev->real_num_rx_queues,
						  rxq);
		if (rc)
			return rc;
	}

	dev->real_num_rx_queues = rxq;
	return 0;
}
EXPORT_SYMBOL(netif_set_real_num_rx_queues);
#endif

/**
 * netif_get_num_default_rss_queues - default number of RSS queues
 *
 * This routine should set an upper limit on the number of RSS queues
 * used by default by multiqueue devices.
 */
int netif_get_num_default_rss_queues(void)
{
	return is_kdump_kernel() ?
		1 : min_t(int, DEFAULT_MAX_NUM_RSS_QUEUES, num_online_cpus());
}
EXPORT_SYMBOL(netif_get_num_default_rss_queues);

static void __netif_reschedule(struct Qdisc *q)
{
	struct softnet_data *sd;
	unsigned long flags;

	local_irq_save(flags);
	sd = this_cpu_ptr(&softnet_data);
	q->next_sched = NULL;
	*sd->output_queue_tailp = q;
	sd->output_queue_tailp = &q->next_sched;
	raise_softirq_irqoff(NET_TX_SOFTIRQ);
	local_irq_restore(flags);
}

void __netif_schedule(struct Qdisc *q)
{
	if (!test_and_set_bit(__QDISC_STATE_SCHED, &q->state))
		__netif_reschedule(q);
}
EXPORT_SYMBOL(__netif_schedule);

struct dev_kfree_skb_cb {
	enum skb_free_reason reason;
};

static struct dev_kfree_skb_cb *get_kfree_skb_cb(const struct sk_buff *skb)
{
	return (struct dev_kfree_skb_cb *)skb->cb;
}

void netif_schedule_queue(struct netdev_queue *txq)
{
	rcu_read_lock();
	if (!(txq->state & QUEUE_STATE_ANY_XOFF)) {
		struct Qdisc *q = rcu_dereference(txq->qdisc);

		__netif_schedule(q);
	}
	rcu_read_unlock();
}
EXPORT_SYMBOL(netif_schedule_queue);

void netif_tx_wake_queue(struct netdev_queue *dev_queue)
{
	if (test_and_clear_bit(__QUEUE_STATE_DRV_XOFF, &dev_queue->state)) {
		struct Qdisc *q;

		rcu_read_lock();
		q = rcu_dereference(dev_queue->qdisc);
		__netif_schedule(q);
		rcu_read_unlock();
	}
}
EXPORT_SYMBOL(netif_tx_wake_queue);

void __dev_kfree_skb_irq(struct sk_buff *skb, enum skb_free_reason reason)
{
	unsigned long flags;

	if (unlikely(!skb))
		return;

	if (likely(refcount_read(&skb->users) == 1)) {
		smp_rmb();
		refcount_set(&skb->users, 0);
	} else if (likely(!refcount_dec_and_test(&skb->users))) {
		return;
	}
	get_kfree_skb_cb(skb)->reason = reason;
	local_irq_save(flags);
	skb->next = __this_cpu_read(softnet_data.completion_queue);
	__this_cpu_write(softnet_data.completion_queue, skb);
	raise_softirq_irqoff(NET_TX_SOFTIRQ);
	local_irq_restore(flags);
}
EXPORT_SYMBOL(__dev_kfree_skb_irq);

void __dev_kfree_skb_any(struct sk_buff *skb, enum skb_free_reason reason)
{
	if (in_irq() || irqs_disabled())
		__dev_kfree_skb_irq(skb, reason);
	else
		dev_kfree_skb(skb);
}
EXPORT_SYMBOL(__dev_kfree_skb_any);


/**
 * netif_device_detach - mark device as removed
 * @dev: network device
 *
 * Mark device as removed from system and therefore no longer available.
 */
void netif_device_detach(struct net_device *dev)
{
	if (test_and_clear_bit(__LINK_STATE_PRESENT, &dev->state) &&
	    netif_running(dev)) {
		netif_tx_stop_all_queues(dev);
	}
}
EXPORT_SYMBOL(netif_device_detach);

/**
 * netif_device_attach - mark device as attached
 * @dev: network device
 *
 * Mark device as attached from system and restart if needed.
 */
void netif_device_attach(struct net_device *dev)
{
	if (!test_and_set_bit(__LINK_STATE_PRESENT, &dev->state) &&
	    netif_running(dev)) {
		netif_tx_wake_all_queues(dev);
		__netdev_watchdog_up(dev);
	}
}
EXPORT_SYMBOL(netif_device_attach);

/*
 * Returns a Tx hash based on the given packet descriptor a Tx queues' number
 * to be used as a distribution range.
 */
u16 __skb_tx_hash(const struct net_device *dev, struct sk_buff *skb,
		  unsigned int num_tx_queues)
{
	u32 hash;
	u16 qoffset = 0;
	u16 qcount = num_tx_queues;

	if (skb_rx_queue_recorded(skb)) {
		hash = skb_get_rx_queue(skb);
		while (unlikely(hash >= num_tx_queues))
			hash -= num_tx_queues;
		return hash;
	}

	if (dev->num_tc) {
		u8 tc = netdev_get_prio_tc_map(dev, skb->priority);

		qoffset = dev->tc_to_txq[tc].offset;
		qcount = dev->tc_to_txq[tc].count;
	}

	return (u16) reciprocal_scale(skb_get_hash(skb), qcount) + qoffset;
}
EXPORT_SYMBOL(__skb_tx_hash);

static void skb_warn_bad_offload(const struct sk_buff *skb)
{
	static const netdev_features_t null_features;
	struct net_device *dev = skb->dev;
	const char *name = "";

	if (!net_ratelimit())
		return;

	if (dev) {
		if (dev->dev.parent)
			name = dev_driver_string(dev->dev.parent);
		else
			name = netdev_name(dev);
	}
	WARN(1, "%s: caps=(%pNF, %pNF) len=%d data_len=%d gso_size=%d "
	     "gso_type=%d ip_summed=%d\n",
	     name, dev ? &dev->features : &null_features,
	     skb->sk ? &skb->sk->sk_route_caps : &null_features,
	     skb->len, skb->data_len, skb_shinfo(skb)->gso_size,
	     skb_shinfo(skb)->gso_type, skb->ip_summed);
}

/*
 * Invalidate hardware checksum when packet is to be mangled, and
 * complete checksum manually on outgoing path.
 */
int skb_checksum_help(struct sk_buff *skb)
{
	__wsum csum;
	int ret = 0, offset;

	if (skb->ip_summed == CHECKSUM_COMPLETE)
		goto out_set_summed;

	if (unlikely(skb_shinfo(skb)->gso_size)) {
		skb_warn_bad_offload(skb);
		return -EINVAL;
	}

	/* Before computing a checksum, we should make sure no frag could
	 * be modified by an external entity : checksum could be wrong.
	 */
	if (skb_has_shared_frag(skb)) {
		ret = __skb_linearize(skb);
		if (ret)
			goto out;
	}

	offset = skb_checksum_start_offset(skb);
	BUG_ON(offset >= skb_headlen(skb));
	csum = skb_checksum(skb, offset, skb->len - offset, 0);

	offset += skb->csum_offset;
	BUG_ON(offset + sizeof(__sum16) > skb_headlen(skb));

	if (skb_cloned(skb) &&
	    !skb_clone_writable(skb, offset + sizeof(__sum16))) {
		ret = pskb_expand_head(skb, 0, 0, GFP_ATOMIC);
		if (ret)
			goto out;
	}

	*(__sum16 *)(skb->data + offset) = csum_fold(csum) ?: CSUM_MANGLED_0;
out_set_summed:
	skb->ip_summed = CHECKSUM_NONE;
out:
	return ret;
}
EXPORT_SYMBOL(skb_checksum_help);

int skb_crc32c_csum_help(struct sk_buff *skb)
{
	__le32 crc32c_csum;
	int ret = 0, offset, start;

	if (skb->ip_summed != CHECKSUM_PARTIAL)
		goto out;

	if (unlikely(skb_is_gso(skb)))
		goto out;

	/* Before computing a checksum, we should make sure no frag could
	 * be modified by an external entity : checksum could be wrong.
	 */
	if (unlikely(skb_has_shared_frag(skb))) {
		ret = __skb_linearize(skb);
		if (ret)
			goto out;
	}
	start = skb_checksum_start_offset(skb);
	offset = start + offsetof(struct sctphdr, checksum);
	if (WARN_ON_ONCE(offset >= skb_headlen(skb))) {
		ret = -EINVAL;
		goto out;
	}
	if (skb_cloned(skb) &&
	    !skb_clone_writable(skb, offset + sizeof(__le32))) {
		ret = pskb_expand_head(skb, 0, 0, GFP_ATOMIC);
		if (ret)
			goto out;
	}
	crc32c_csum = cpu_to_le32(~__skb_checksum(skb, start,
						  skb->len - start, ~(__u32)0,
						  crc32c_csum_stub));
	*(__le32 *)(skb->data + offset) = crc32c_csum;
	skb->ip_summed = CHECKSUM_NONE;
	skb->csum_not_inet = 0;
out:
	return ret;
}

__be16 skb_network_protocol(struct sk_buff *skb, int *depth)
{
	__be16 type = skb->protocol;

	/* Tunnel gso handlers can set protocol to ethernet. */
	if (type == htons(ETH_P_TEB)) {
		struct ethhdr *eth;

		if (unlikely(!pskb_may_pull(skb, sizeof(struct ethhdr))))
			return 0;

		eth = (struct ethhdr *)skb_mac_header(skb);
		type = eth->h_proto;
	}

	return __vlan_get_protocol(skb, type, depth);
}

/**
 *	skb_mac_gso_segment - mac layer segmentation handler.
 *	@skb: buffer to segment
 *	@features: features for the output path (see dev->features)
 */
struct sk_buff *skb_mac_gso_segment(struct sk_buff *skb,
				    netdev_features_t features)
{
	struct sk_buff *segs = ERR_PTR(-EPROTONOSUPPORT);
	struct packet_offload *ptype;
	int vlan_depth = skb->mac_len;
	__be16 type = skb_network_protocol(skb, &vlan_depth);

	if (unlikely(!type))
		return ERR_PTR(-EINVAL);

	__skb_pull(skb, vlan_depth);

	rcu_read_lock();
	list_for_each_entry_rcu(ptype, &offload_base, list) {
		if (ptype->type == type && ptype->callbacks.gso_segment) {
			segs = ptype->callbacks.gso_segment(skb, features);
			break;
		}
	}
	rcu_read_unlock();

	__skb_push(skb, skb->data - skb_mac_header(skb));

	return segs;
}
EXPORT_SYMBOL(skb_mac_gso_segment);


/* openvswitch calls this on rx path, so we need a different check.
 */
static inline bool skb_needs_check(struct sk_buff *skb, bool tx_path)
{
	if (tx_path)
		return skb->ip_summed != CHECKSUM_PARTIAL;

	return skb->ip_summed == CHECKSUM_NONE;
}

/**
 *	__skb_gso_segment - Perform segmentation on skb.
 *	@skb: buffer to segment
 *	@features: features for the output path (see dev->features)
 *	@tx_path: whether it is called in TX path
 *
 *	This function segments the given skb and returns a list of segments.
 *
 *	It may return NULL if the skb requires no segmentation.  This is
 *	only possible when GSO is used for verifying header integrity.
 *
 *	Segmentation preserves SKB_SGO_CB_OFFSET bytes of previous skb cb.
 */
struct sk_buff *__skb_gso_segment(struct sk_buff *skb,
				  netdev_features_t features, bool tx_path)
{
	struct sk_buff *segs;

	if (unlikely(skb_needs_check(skb, tx_path))) {
		int err;

		/* We're going to init ->check field in TCP or UDP header */
		err = skb_cow_head(skb, 0);
		if (err < 0)
			return ERR_PTR(err);
	}

	/* Only report GSO partial support if it will enable us to
	 * support segmentation on this frame without needing additional
	 * work.
	 */
	if (features & NETIF_F_GSO_PARTIAL) {
		netdev_features_t partial_features = NETIF_F_GSO_ROBUST;
		struct net_device *dev = skb->dev;

		partial_features |= dev->features & dev->gso_partial_features;
		if (!skb_gso_ok(skb, features | partial_features))
			features &= ~NETIF_F_GSO_PARTIAL;
	}

	BUILD_BUG_ON(SKB_SGO_CB_OFFSET +
		     sizeof(*SKB_GSO_CB(skb)) > sizeof(skb->cb));

	SKB_GSO_CB(skb)->mac_offset = skb_headroom(skb);
	SKB_GSO_CB(skb)->encap_level = 0;

	skb_reset_mac_header(skb);
	skb_reset_mac_len(skb);

	segs = skb_mac_gso_segment(skb, features);

	if (unlikely(skb_needs_check(skb, tx_path)))
		skb_warn_bad_offload(skb);

	return segs;
}
EXPORT_SYMBOL(__skb_gso_segment);

/* Take action when hardware reception checksum errors are detected. */
#ifdef CONFIG_BUG
void netdev_rx_csum_fault(struct net_device *dev)
{
	if (net_ratelimit()) {
		pr_err("%s: hw csum failure\n", dev ? dev->name : "<unknown>");
		dump_stack();
	}
}
EXPORT_SYMBOL(netdev_rx_csum_fault);
#endif

/* Actually, we should eliminate this check as soon as we know, that:
 * 1. IOMMU is present and allows to map all the memory.
 * 2. No high memory really exists on this machine.
 */

static int illegal_highdma(struct net_device *dev, struct sk_buff *skb)
{
#ifdef CONFIG_HIGHMEM
	int i;

	if (!(dev->features & NETIF_F_HIGHDMA)) {
		for (i = 0; i < skb_shinfo(skb)->nr_frags; i++) {
			skb_frag_t *frag = &skb_shinfo(skb)->frags[i];

			if (PageHighMem(skb_frag_page(frag)))
				return 1;
		}
	}

	if (PCI_DMA_BUS_IS_PHYS) {
		struct device *pdev = dev->dev.parent;

		if (!pdev)
			return 0;
		for (i = 0; i < skb_shinfo(skb)->nr_frags; i++) {
			skb_frag_t *frag = &skb_shinfo(skb)->frags[i];
			dma_addr_t addr = page_to_phys(skb_frag_page(frag));

			if (!pdev->dma_mask || addr + PAGE_SIZE - 1 > *pdev->dma_mask)
				return 1;
		}
	}
#endif
	return 0;
}

/* If MPLS offload request, verify we are testing hardware MPLS features
 * instead of standard features for the netdev.
 */
#if IS_ENABLED(CONFIG_NET_MPLS_GSO)
static netdev_features_t net_mpls_features(struct sk_buff *skb,
					   netdev_features_t features,
					   __be16 type)
{
	if (eth_p_mpls(type))
		features &= skb->dev->mpls_features;

	return features;
}
#else
static netdev_features_t net_mpls_features(struct sk_buff *skb,
					   netdev_features_t features,
					   __be16 type)
{
	return features;
}
#endif

static netdev_features_t harmonize_features(struct sk_buff *skb,
	netdev_features_t features)
{
	int tmp;
	__be16 type;

	type = skb_network_protocol(skb, &tmp);
	features = net_mpls_features(skb, features, type);

	if (skb->ip_summed != CHECKSUM_NONE &&
	    !can_checksum_protocol(features, type)) {
		features &= ~(NETIF_F_CSUM_MASK | NETIF_F_GSO_MASK);
	}
	if (illegal_highdma(skb->dev, skb))
		features &= ~NETIF_F_SG;

	return features;
}

netdev_features_t passthru_features_check(struct sk_buff *skb,
					  struct net_device *dev,
					  netdev_features_t features)
{
	return features;
}
EXPORT_SYMBOL(passthru_features_check);

static netdev_features_t dflt_features_check(const struct sk_buff *skb,
					     struct net_device *dev,
					     netdev_features_t features)
{
	return vlan_features_check(skb, features);
}

static netdev_features_t gso_features_check(const struct sk_buff *skb,
					    struct net_device *dev,
					    netdev_features_t features)
{
	u16 gso_segs = skb_shinfo(skb)->gso_segs;

	if (gso_segs > dev->gso_max_segs)
		return features & ~NETIF_F_GSO_MASK;

	/* Support for GSO partial features requires software
	 * intervention before we can actually process the packets
	 * so we need to strip support for any partial features now
	 * and we can pull them back in after we have partially
	 * segmented the frame.
	 */
	if (!(skb_shinfo(skb)->gso_type & SKB_GSO_PARTIAL))
		features &= ~dev->gso_partial_features;

	/* Make sure to clear the IPv4 ID mangling feature if the
	 * IPv4 header has the potential to be fragmented.
	 */
	if (skb_shinfo(skb)->gso_type & SKB_GSO_TCPV4) {
		struct iphdr *iph = skb->encapsulation ?
				    inner_ip_hdr(skb) : ip_hdr(skb);

		if (!(iph->frag_off & htons(IP_DF)))
			features &= ~NETIF_F_TSO_MANGLEID;
	}

	return features;
}

netdev_features_t netif_skb_features(struct sk_buff *skb)
{
	struct net_device *dev = skb->dev;
	netdev_features_t features = dev->features;

	if (skb_is_gso(skb))
		features = gso_features_check(skb, dev, features);

	/* If encapsulation offload request, verify we are testing
	 * hardware encapsulation features instead of standard
	 * features for the netdev
	 */
	if (skb->encapsulation)
		features &= dev->hw_enc_features;

	if (skb_vlan_tagged(skb))
		features = netdev_intersect_features(features,
						     dev->vlan_features |
						     NETIF_F_HW_VLAN_CTAG_TX |
						     NETIF_F_HW_VLAN_STAG_TX);

	if (dev->netdev_ops->ndo_features_check)
		features &= dev->netdev_ops->ndo_features_check(skb, dev,
								features);
	else
		features &= dflt_features_check(skb, dev, features);

	return harmonize_features(skb, features);
}
EXPORT_SYMBOL(netif_skb_features);

static int xmit_one(struct sk_buff *skb, struct net_device *dev,
		    struct netdev_queue *txq, bool more)
{
	unsigned int len;
	int rc;

	if (!list_empty(&ptype_all) || !list_empty(&dev->ptype_all))
		dev_queue_xmit_nit(skb, dev);

	len = skb->len;
	trace_net_dev_start_xmit(skb, dev);
	rc = netdev_start_xmit(skb, dev, txq, more);
	trace_net_dev_xmit(skb, rc, dev, len);

	return rc;
}

struct sk_buff *dev_hard_start_xmit(struct sk_buff *first, struct net_device *dev,
				    struct netdev_queue *txq, int *ret)
{
	struct sk_buff *skb = first;
	int rc = NETDEV_TX_OK;

	while (skb) {
		struct sk_buff *next = skb->next;

		skb->next = NULL;
		rc = xmit_one(skb, dev, txq, next != NULL);
		if (unlikely(!dev_xmit_complete(rc))) {
			skb->next = next;
			goto out;
		}

		skb = next;
		if (netif_xmit_stopped(txq) && skb) {
			rc = NETDEV_TX_BUSY;
			break;
		}
	}

out:
	*ret = rc;
	return skb;
}

static struct sk_buff *validate_xmit_vlan(struct sk_buff *skb,
					  netdev_features_t features)
{
	if (skb_vlan_tag_present(skb) &&
	    !vlan_hw_offload_capable(features, skb->vlan_proto))
		skb = __vlan_hwaccel_push_inside(skb);
	return skb;
}

int skb_csum_hwoffload_help(struct sk_buff *skb,
			    const netdev_features_t features)
{
	if (unlikely(skb->csum_not_inet))
		return !!(features & NETIF_F_SCTP_CRC) ? 0 :
			skb_crc32c_csum_help(skb);

	return !!(features & NETIF_F_CSUM_MASK) ? 0 : skb_checksum_help(skb);
}
EXPORT_SYMBOL(skb_csum_hwoffload_help);

static struct sk_buff *validate_xmit_skb(struct sk_buff *skb, struct net_device *dev)
{
	netdev_features_t features;

	features = netif_skb_features(skb);
	skb = validate_xmit_vlan(skb, features);
	if (unlikely(!skb))
		goto out_null;

	if (netif_needs_gso(skb, features)) {
		struct sk_buff *segs;

		segs = skb_gso_segment(skb, features);
		if (IS_ERR(segs)) {
			goto out_kfree_skb;
		} else if (segs) {
			consume_skb(skb);
			skb = segs;
		}
	} else {
		if (skb_needs_linearize(skb, features) &&
		    __skb_linearize(skb))
			goto out_kfree_skb;

		if (validate_xmit_xfrm(skb, features))
			goto out_kfree_skb;

		/* If packet is not checksummed and device does not
		 * support checksumming for this protocol, complete
		 * checksumming here.
		 */
		if (skb->ip_summed == CHECKSUM_PARTIAL) {
			if (skb->encapsulation)
				skb_set_inner_transport_header(skb,
							       skb_checksum_start_offset(skb));
			else
				skb_set_transport_header(skb,
							 skb_checksum_start_offset(skb));
			if (skb_csum_hwoffload_help(skb, features))
				goto out_kfree_skb;
		}
	}

	return skb;

out_kfree_skb:
	kfree_skb(skb);
out_null:
	atomic_long_inc(&dev->tx_dropped);
	return NULL;
}

struct sk_buff *validate_xmit_skb_list(struct sk_buff *skb, struct net_device *dev)
{
	struct sk_buff *next, *head = NULL, *tail;

	for (; skb != NULL; skb = next) {
		next = skb->next;
		skb->next = NULL;

		/* in case skb wont be segmented, point to itself */
		skb->prev = skb;

		skb = validate_xmit_skb(skb, dev);
		if (!skb)
			continue;

		if (!head)
			head = skb;
		else
			tail->next = skb;
		/* If skb was segmented, skb->prev points to
		 * the last segment. If not, it still contains skb.
		 */
		tail = skb->prev;
	}
	return head;
}
EXPORT_SYMBOL_GPL(validate_xmit_skb_list);

static void qdisc_pkt_len_init(struct sk_buff *skb)
{
	const struct skb_shared_info *shinfo = skb_shinfo(skb);

	qdisc_skb_cb(skb)->pkt_len = skb->len;

	/* To get more precise estimation of bytes sent on wire,
	 * we add to pkt_len the headers size of all segments
	 */
	if (shinfo->gso_size)  {
		unsigned int hdr_len;
		u16 gso_segs = shinfo->gso_segs;

		/* mac layer + network layer */
		hdr_len = skb_transport_header(skb) - skb_mac_header(skb);

		/* + transport layer */
		if (likely(shinfo->gso_type & (SKB_GSO_TCPV4 | SKB_GSO_TCPV6)))
			hdr_len += tcp_hdrlen(skb);
		else
			hdr_len += sizeof(struct udphdr);

		if (shinfo->gso_type & SKB_GSO_DODGY)
			gso_segs = DIV_ROUND_UP(skb->len - hdr_len,
						shinfo->gso_size);

		qdisc_skb_cb(skb)->pkt_len += (gso_segs - 1) * hdr_len;
	}
}

static inline int __dev_xmit_skb(struct sk_buff *skb, struct Qdisc *q,
				 struct net_device *dev,
				 struct netdev_queue *txq)
{
	spinlock_t *root_lock = qdisc_lock(q);
	struct sk_buff *to_free = NULL;
	bool contended;
	int rc;

	qdisc_calculate_pkt_len(skb, q);
	/*
	 * Heuristic to force contended enqueues to serialize on a
	 * separate lock before trying to get qdisc main lock.
	 * This permits qdisc->running owner to get the lock more
	 * often and dequeue packets faster.
	 */
	contended = qdisc_is_running(q);
	if (unlikely(contended))
		spin_lock(&q->busylock);

	spin_lock(root_lock);
	if (unlikely(test_bit(__QDISC_STATE_DEACTIVATED, &q->state))) {
		__qdisc_drop(skb, &to_free);
		rc = NET_XMIT_DROP;
	} else if ((q->flags & TCQ_F_CAN_BYPASS) && !qdisc_qlen(q) &&
		   qdisc_run_begin(q)) {
		/*
		 * This is a work-conserving queue; there are no old skbs
		 * waiting to be sent out; and the qdisc is not running -
		 * xmit the skb directly.
		 */

		qdisc_bstats_update(q, skb);

		if (sch_direct_xmit(skb, q, dev, txq, root_lock, true)) {
			if (unlikely(contended)) {
				spin_unlock(&q->busylock);
				contended = false;
			}
			__qdisc_run(q);
		} else
			qdisc_run_end(q);

		rc = NET_XMIT_SUCCESS;
	} else {
		rc = q->enqueue(skb, q, &to_free) & NET_XMIT_MASK;
		if (qdisc_run_begin(q)) {
			if (unlikely(contended)) {
				spin_unlock(&q->busylock);
				contended = false;
			}
			__qdisc_run(q);
		}
	}
	spin_unlock(root_lock);
	if (unlikely(to_free))
		kfree_skb_list(to_free);
	if (unlikely(contended))
		spin_unlock(&q->busylock);
	return rc;
}

#if IS_ENABLED(CONFIG_CGROUP_NET_PRIO)
static void skb_update_prio(struct sk_buff *skb)
{
	struct netprio_map *map = rcu_dereference_bh(skb->dev->priomap);

	if (!skb->priority && skb->sk && map) {
		unsigned int prioidx =
			sock_cgroup_prioidx(&skb->sk->sk_cgrp_data);

		if (prioidx < map->priomap_len)
			skb->priority = map->priomap[prioidx];
	}
}
#else
#define skb_update_prio(skb)
#endif

DEFINE_PER_CPU(int, xmit_recursion);
EXPORT_SYMBOL(xmit_recursion);

/**
 *	dev_loopback_xmit - loop back @skb
 *	@net: network namespace this loopback is happening in
 *	@sk:  sk needed to be a netfilter okfn
 *	@skb: buffer to transmit
 */
int dev_loopback_xmit(struct net *net, struct sock *sk, struct sk_buff *skb)
{
	skb_reset_mac_header(skb);
	__skb_pull(skb, skb_network_offset(skb));
	skb->pkt_type = PACKET_LOOPBACK;
	skb->ip_summed = CHECKSUM_UNNECESSARY;
	WARN_ON(!skb_dst(skb));
	skb_dst_force(skb);
	netif_rx_ni(skb);
	return 0;
}
EXPORT_SYMBOL(dev_loopback_xmit);

#ifdef CONFIG_NET_EGRESS
static struct sk_buff *
sch_handle_egress(struct sk_buff *skb, int *ret, struct net_device *dev)
{
	struct tcf_proto *cl = rcu_dereference_bh(dev->egress_cl_list);
	struct tcf_result cl_res;

	if (!cl)
		return skb;

	/* qdisc_skb_cb(skb)->pkt_len was already set by the caller. */
	qdisc_bstats_cpu_update(cl->q, skb);

	switch (tcf_classify(skb, cl, &cl_res, false)) {
	case TC_ACT_OK:
	case TC_ACT_RECLASSIFY:
		skb->tc_index = TC_H_MIN(cl_res.classid);
		break;
	case TC_ACT_SHOT:
		qdisc_qstats_cpu_drop(cl->q);
		*ret = NET_XMIT_DROP;
		kfree_skb(skb);
		return NULL;
	case TC_ACT_STOLEN:
	case TC_ACT_QUEUED:
	case TC_ACT_TRAP:
		*ret = NET_XMIT_SUCCESS;
		consume_skb(skb);
		return NULL;
	case TC_ACT_REDIRECT:
		/* No need to push/pop skb's mac_header here on egress! */
		skb_do_redirect(skb);
		*ret = NET_XMIT_SUCCESS;
		return NULL;
	default:
		break;
	}

	return skb;
}
#endif /* CONFIG_NET_EGRESS */

static inline int get_xps_queue(struct net_device *dev, struct sk_buff *skb)
{
#ifdef CONFIG_XPS
	struct xps_dev_maps *dev_maps;
	struct xps_map *map;
	int queue_index = -1;

	rcu_read_lock();
	dev_maps = rcu_dereference(dev->xps_maps);
	if (dev_maps) {
		unsigned int tci = skb->sender_cpu - 1;

		if (dev->num_tc) {
			tci *= dev->num_tc;
			tci += netdev_get_prio_tc_map(dev, skb->priority);
		}

		map = rcu_dereference(dev_maps->cpu_map[tci]);
		if (map) {
			if (map->len == 1)
				queue_index = map->queues[0];
			else
				queue_index = map->queues[reciprocal_scale(skb_get_hash(skb),
									   map->len)];
			if (unlikely(queue_index >= dev->real_num_tx_queues))
				queue_index = -1;
		}
	}
	rcu_read_unlock();

	return queue_index;
#else
	return -1;
#endif
}

static u16 __netdev_pick_tx(struct net_device *dev, struct sk_buff *skb)
{
	struct sock *sk = skb->sk;
	int queue_index = sk_tx_queue_get(sk);

	if (queue_index < 0 || skb->ooo_okay ||
	    queue_index >= dev->real_num_tx_queues) {
		int new_index = get_xps_queue(dev, skb);

		if (new_index < 0)
			new_index = skb_tx_hash(dev, skb);

		if (queue_index != new_index && sk &&
		    sk_fullsock(sk) &&
		    rcu_access_pointer(sk->sk_dst_cache))
			sk_tx_queue_set(sk, new_index);

		queue_index = new_index;
	}

	return queue_index;
}

struct netdev_queue *netdev_pick_tx(struct net_device *dev,
				    struct sk_buff *skb,
				    void *accel_priv)
{
	int queue_index = 0;

#ifdef CONFIG_XPS
	u32 sender_cpu = skb->sender_cpu - 1;

	if (sender_cpu >= (u32)NR_CPUS)
		skb->sender_cpu = raw_smp_processor_id() + 1;
#endif

	if (dev->real_num_tx_queues != 1) {
		const struct net_device_ops *ops = dev->netdev_ops;

		if (ops->ndo_select_queue)
			queue_index = ops->ndo_select_queue(dev, skb, accel_priv,
							    __netdev_pick_tx);
		else
			queue_index = __netdev_pick_tx(dev, skb);

		if (!accel_priv)
			queue_index = netdev_cap_txqueue(dev, queue_index);
	}

	skb_set_queue_mapping(skb, queue_index);
	return netdev_get_tx_queue(dev, queue_index);
}

/**
 *	__dev_queue_xmit - transmit a buffer
 *	@skb: buffer to transmit
 *	@accel_priv: private data used for L2 forwarding offload
 *
 *	Queue a buffer for transmission to a network device. The caller must
 *	have set the device and priority and built the buffer before calling
 *	this function. The function can be called from an interrupt.
 *
 *	A negative errno code is returned on a failure. A success does not
 *	guarantee the frame will be transmitted as it may be dropped due
 *	to congestion or traffic shaping.
 *
 * -----------------------------------------------------------------------------------
 *      I notice this method can also return errors from the queue disciplines,
 *      including NET_XMIT_DROP, which is a positive value.  So, errors can also
 *      be positive.
 *
 *      Regardless of the return value, the skb is consumed, so it is currently
 *      difficult to retry a send to this method.  (You can bump the ref count
 *      before sending to hold a reference for retry if you are careful.)
 *
 *      When calling this method, interrupts MUST be enabled.  This is because
 *      the BH enable code must have IRQs enabled so that it will not deadlock.
 *          --BLG
 */
static int __dev_queue_xmit(struct sk_buff *skb, void *accel_priv)
{
	struct net_device *dev = skb->dev;
	struct netdev_queue *txq;
	struct Qdisc *q;
	int rc = -ENOMEM;

	skb_reset_mac_header(skb);

	if (unlikely(skb_shinfo(skb)->tx_flags & SKBTX_SCHED_TSTAMP))
		__skb_tstamp_tx(skb, NULL, skb->sk, SCM_TSTAMP_SCHED);

	/* Disable soft irqs for various locks below. Also
	 * stops preemption for RCU.
	 */
	rcu_read_lock_bh();

	skb_update_prio(skb);

	qdisc_pkt_len_init(skb);
#ifdef CONFIG_NET_CLS_ACT
	skb->tc_at_ingress = 0;
# ifdef CONFIG_NET_EGRESS
	if (static_key_false(&egress_needed)) {
		skb = sch_handle_egress(skb, &rc, dev);
		if (!skb)
			goto out;
	}
# endif
#endif
	/* If device/qdisc don't need skb->dst, release it right now while
	 * its hot in this cpu cache.
	 */
	if (dev->priv_flags & IFF_XMIT_DST_RELEASE)
		skb_dst_drop(skb);
	else
		skb_dst_force(skb);

	txq = netdev_pick_tx(dev, skb, accel_priv);
	q = rcu_dereference_bh(txq->qdisc);

	trace_net_dev_queue(skb);
	if (q->enqueue) {
		rc = __dev_xmit_skb(skb, q, dev, txq);
		goto out;
	}

	/* The device has no queue. Common case for software devices:
	 * loopback, all the sorts of tunnels...

	 * Really, it is unlikely that netif_tx_lock protection is necessary
	 * here.  (f.e. loopback and IP tunnels are clean ignoring statistics
	 * counters.)
	 * However, it is possible, that they rely on protection
	 * made by us here.

	 * Check this and shot the lock. It is not prone from deadlocks.
	 *Either shot noqueue qdisc, it is even simpler 8)
	 */
	if (dev->flags & IFF_UP) {
		int cpu = smp_processor_id(); /* ok because BHs are off */

		if (txq->xmit_lock_owner != cpu) {
			if (unlikely(__this_cpu_read(xmit_recursion) >
				     XMIT_RECURSION_LIMIT))
				goto recursion_alert;

			skb = validate_xmit_skb(skb, dev);
			if (!skb)
				goto out;

			HARD_TX_LOCK(dev, txq, cpu);

			if (!netif_xmit_stopped(txq)) {
				__this_cpu_inc(xmit_recursion);
				skb = dev_hard_start_xmit(skb, dev, txq, &rc);
				__this_cpu_dec(xmit_recursion);
				if (dev_xmit_complete(rc)) {
					HARD_TX_UNLOCK(dev, txq);
					goto out;
				}
			}
			HARD_TX_UNLOCK(dev, txq);
			net_crit_ratelimited("Virtual device %s asks to queue packet!\n",
					     dev->name);
		} else {
			/* Recursion is detected! It is possible,
			 * unfortunately
			 */
recursion_alert:
			net_crit_ratelimited("Dead loop on virtual device %s, fix it urgently!\n",
					     dev->name);
		}
	}

	rc = -ENETDOWN;
	rcu_read_unlock_bh();

	atomic_long_inc(&dev->tx_dropped);
	kfree_skb_list(skb);
	return rc;
out:
	rcu_read_unlock_bh();
	return rc;
}

int dev_queue_xmit(struct sk_buff *skb)
{
	return __dev_queue_xmit(skb, NULL);
}
EXPORT_SYMBOL(dev_queue_xmit);

int dev_queue_xmit_accel(struct sk_buff *skb, void *accel_priv)
{
	return __dev_queue_xmit(skb, accel_priv);
}
EXPORT_SYMBOL(dev_queue_xmit_accel);


/*************************************************************************
 *			Receiver routines
 *************************************************************************/

int netdev_max_backlog __read_mostly = 1000;
EXPORT_SYMBOL(netdev_max_backlog);

int netdev_tstamp_prequeue __read_mostly = 1;
int netdev_budget __read_mostly = 300;
unsigned int __read_mostly netdev_budget_usecs = 2000;
int weight_p __read_mostly = 64;           /* old backlog weight */
int dev_weight_rx_bias __read_mostly = 1;  /* bias for backlog weight */
int dev_weight_tx_bias __read_mostly = 1;  /* bias for output_queue quota */
int dev_rx_weight __read_mostly = 64;
int dev_tx_weight __read_mostly = 64;

/* Called with irq disabled */
static inline void ____napi_schedule(struct softnet_data *sd,
				     struct napi_struct *napi)
{
	list_add_tail(&napi->poll_list, &sd->poll_list);
	__raise_softirq_irqoff(NET_RX_SOFTIRQ);
}

#ifdef CONFIG_RPS

/* One global table that all flow-based protocols share. */
struct rps_sock_flow_table __rcu *rps_sock_flow_table __read_mostly;
EXPORT_SYMBOL(rps_sock_flow_table);
u32 rps_cpu_mask __read_mostly;
EXPORT_SYMBOL(rps_cpu_mask);

struct static_key rps_needed __read_mostly;
EXPORT_SYMBOL(rps_needed);
struct static_key rfs_needed __read_mostly;
EXPORT_SYMBOL(rfs_needed);

static struct rps_dev_flow *
set_rps_cpu(struct net_device *dev, struct sk_buff *skb,
	    struct rps_dev_flow *rflow, u16 next_cpu)
{
	if (next_cpu < nr_cpu_ids) {
#ifdef CONFIG_RFS_ACCEL
		struct netdev_rx_queue *rxqueue;
		struct rps_dev_flow_table *flow_table;
		struct rps_dev_flow *old_rflow;
		u32 flow_id;
		u16 rxq_index;
		int rc;

		/* Should we steer this flow to a different hardware queue? */
		if (!skb_rx_queue_recorded(skb) || !dev->rx_cpu_rmap ||
		    !(dev->features & NETIF_F_NTUPLE))
			goto out;
		rxq_index = cpu_rmap_lookup_index(dev->rx_cpu_rmap, next_cpu);
		if (rxq_index == skb_get_rx_queue(skb))
			goto out;

		rxqueue = dev->_rx + rxq_index;
		flow_table = rcu_dereference(rxqueue->rps_flow_table);
		if (!flow_table)
			goto out;
		flow_id = skb_get_hash(skb) & flow_table->mask;
		rc = dev->netdev_ops->ndo_rx_flow_steer(dev, skb,
							rxq_index, flow_id);
		if (rc < 0)
			goto out;
		old_rflow = rflow;
		rflow = &flow_table->flows[flow_id];
		rflow->filter = rc;
		if (old_rflow->filter == rflow->filter)
			old_rflow->filter = RPS_NO_FILTER;
	out:
#endif
		rflow->last_qtail =
			per_cpu(softnet_data, next_cpu).input_queue_head;
	}

	rflow->cpu = next_cpu;
	return rflow;
}

/*
 * get_rps_cpu is called from netif_receive_skb and returns the target
 * CPU from the RPS map of the receiving queue for a given skb.
 * rcu_read_lock must be held on entry.
 */
static int get_rps_cpu(struct net_device *dev, struct sk_buff *skb,
		       struct rps_dev_flow **rflowp)
{
	const struct rps_sock_flow_table *sock_flow_table;
	struct netdev_rx_queue *rxqueue = dev->_rx;
	struct rps_dev_flow_table *flow_table;
	struct rps_map *map;
	int cpu = -1;
	u32 tcpu;
	u32 hash;

	if (skb_rx_queue_recorded(skb)) {
		u16 index = skb_get_rx_queue(skb);

		if (unlikely(index >= dev->real_num_rx_queues)) {
			WARN_ONCE(dev->real_num_rx_queues > 1,
				  "%s received packet on queue %u, but number "
				  "of RX queues is %u\n",
				  dev->name, index, dev->real_num_rx_queues);
			goto done;
		}
		rxqueue += index;
	}

	/* Avoid computing hash if RFS/RPS is not active for this rxqueue */

	flow_table = rcu_dereference(rxqueue->rps_flow_table);
	map = rcu_dereference(rxqueue->rps_map);
	if (!flow_table && !map)
		goto done;

	skb_reset_network_header(skb);
	hash = skb_get_hash(skb);
	if (!hash)
		goto done;

	sock_flow_table = rcu_dereference(rps_sock_flow_table);
	if (flow_table && sock_flow_table) {
		struct rps_dev_flow *rflow;
		u32 next_cpu;
		u32 ident;

		/* First check into global flow table if there is a match */
		ident = sock_flow_table->ents[hash & sock_flow_table->mask];
		if ((ident ^ hash) & ~rps_cpu_mask)
			goto try_rps;

		next_cpu = ident & rps_cpu_mask;

		/* OK, now we know there is a match,
		 * we can look at the local (per receive queue) flow table
		 */
		rflow = &flow_table->flows[hash & flow_table->mask];
		tcpu = rflow->cpu;

		/*
		 * If the desired CPU (where last recvmsg was done) is
		 * different from current CPU (one in the rx-queue flow
		 * table entry), switch if one of the following holds:
		 *   - Current CPU is unset (>= nr_cpu_ids).
		 *   - Current CPU is offline.
		 *   - The current CPU's queue tail has advanced beyond the
		 *     last packet that was enqueued using this table entry.
		 *     This guarantees that all previous packets for the flow
		 *     have been dequeued, thus preserving in order delivery.
		 */
		if (unlikely(tcpu != next_cpu) &&
		    (tcpu >= nr_cpu_ids || !cpu_online(tcpu) ||
		     ((int)(per_cpu(softnet_data, tcpu).input_queue_head -
		      rflow->last_qtail)) >= 0)) {
			tcpu = next_cpu;
			rflow = set_rps_cpu(dev, skb, rflow, next_cpu);
		}

		if (tcpu < nr_cpu_ids && cpu_online(tcpu)) {
			*rflowp = rflow;
			cpu = tcpu;
			goto done;
		}
	}

try_rps:

	if (map) {
		tcpu = map->cpus[reciprocal_scale(hash, map->len)];
		if (cpu_online(tcpu)) {
			cpu = tcpu;
			goto done;
		}
	}

done:
	return cpu;
}

#ifdef CONFIG_RFS_ACCEL

/**
 * rps_may_expire_flow - check whether an RFS hardware filter may be removed
 * @dev: Device on which the filter was set
 * @rxq_index: RX queue index
 * @flow_id: Flow ID passed to ndo_rx_flow_steer()
 * @filter_id: Filter ID returned by ndo_rx_flow_steer()
 *
 * Drivers that implement ndo_rx_flow_steer() should periodically call
 * this function for each installed filter and remove the filters for
 * which it returns %true.
 */
bool rps_may_expire_flow(struct net_device *dev, u16 rxq_index,
			 u32 flow_id, u16 filter_id)
{
	struct netdev_rx_queue *rxqueue = dev->_rx + rxq_index;
	struct rps_dev_flow_table *flow_table;
	struct rps_dev_flow *rflow;
	bool expire = true;
	unsigned int cpu;

	rcu_read_lock();
	flow_table = rcu_dereference(rxqueue->rps_flow_table);
	if (flow_table && flow_id <= flow_table->mask) {
		rflow = &flow_table->flows[flow_id];
		cpu = ACCESS_ONCE(rflow->cpu);
		if (rflow->filter == filter_id && cpu < nr_cpu_ids &&
		    ((int)(per_cpu(softnet_data, cpu).input_queue_head -
			   rflow->last_qtail) <
		     (int)(10 * flow_table->mask)))
			expire = false;
	}
	rcu_read_unlock();
	return expire;
}
EXPORT_SYMBOL(rps_may_expire_flow);

#endif /* CONFIG_RFS_ACCEL */

/* Called from hardirq (IPI) context */
static void rps_trigger_softirq(void *data)
{
	struct softnet_data *sd = data;

	____napi_schedule(sd, &sd->backlog);
	sd->received_rps++;
}

#endif /* CONFIG_RPS */

/*
 * Check if this softnet_data structure is another cpu one
 * If yes, queue it to our IPI list and return 1
 * If no, return 0
 */
static int rps_ipi_queued(struct softnet_data *sd)
{
#ifdef CONFIG_RPS
	struct softnet_data *mysd = this_cpu_ptr(&softnet_data);

	if (sd != mysd) {
		sd->rps_ipi_next = mysd->rps_ipi_list;
		mysd->rps_ipi_list = sd;

		__raise_softirq_irqoff(NET_RX_SOFTIRQ);
		return 1;
	}
#endif /* CONFIG_RPS */
	return 0;
}

#ifdef CONFIG_NET_FLOW_LIMIT
int netdev_flow_limit_table_len __read_mostly = (1 << 12);
#endif

static bool skb_flow_limit(struct sk_buff *skb, unsigned int qlen)
{
#ifdef CONFIG_NET_FLOW_LIMIT
	struct sd_flow_limit *fl;
	struct softnet_data *sd;
	unsigned int old_flow, new_flow;

	if (qlen < (netdev_max_backlog >> 1))
		return false;

	sd = this_cpu_ptr(&softnet_data);

	rcu_read_lock();
	fl = rcu_dereference(sd->flow_limit);
	if (fl) {
		new_flow = skb_get_hash(skb) & (fl->num_buckets - 1);
		old_flow = fl->history[fl->history_head];
		fl->history[fl->history_head] = new_flow;

		fl->history_head++;
		fl->history_head &= FLOW_LIMIT_HISTORY - 1;

		if (likely(fl->buckets[old_flow]))
			fl->buckets[old_flow]--;

		if (++fl->buckets[new_flow] > (FLOW_LIMIT_HISTORY >> 1)) {
			fl->count++;
			rcu_read_unlock();
			return true;
		}
	}
	rcu_read_unlock();
#endif
	return false;
}

/*
 * enqueue_to_backlog is called to queue an skb to a per CPU backlog
 * queue (may be a remote CPU queue).
 */
static int enqueue_to_backlog(struct sk_buff *skb, int cpu,
			      unsigned int *qtail)
{
	struct softnet_data *sd;
	unsigned long flags;
	unsigned int qlen;

	sd = &per_cpu(softnet_data, cpu);

	local_irq_save(flags);

	rps_lock(sd);
	if (!netif_running(skb->dev))
		goto drop;
	qlen = skb_queue_len(&sd->input_pkt_queue);
	if (qlen <= netdev_max_backlog && !skb_flow_limit(skb, qlen)) {
		if (qlen) {
enqueue:
			__skb_queue_tail(&sd->input_pkt_queue, skb);
			input_queue_tail_incr_save(sd, qtail);
			rps_unlock(sd);
			local_irq_restore(flags);
			return NET_RX_SUCCESS;
		}

		/* Schedule NAPI for backlog device
		 * We can use non atomic operation since we own the queue lock
		 */
		if (!__test_and_set_bit(NAPI_STATE_SCHED, &sd->backlog.state)) {
			if (!rps_ipi_queued(sd))
				____napi_schedule(sd, &sd->backlog);
		}
		goto enqueue;
	}

drop:
	sd->dropped++;
	rps_unlock(sd);

	local_irq_restore(flags);

	atomic_long_inc(&skb->dev->rx_dropped);
	kfree_skb(skb);
	return NET_RX_DROP;
}

static u32 netif_receive_generic_xdp(struct sk_buff *skb,
				     struct bpf_prog *xdp_prog)
{
	struct xdp_buff xdp;
	u32 act = XDP_DROP;
	void *orig_data;
	int hlen, off;
	u32 mac_len;

	/* Reinjected packets coming from act_mirred or similar should
	 * not get XDP generic processing.
	 */
	if (skb_cloned(skb))
		return XDP_PASS;

	if (skb_linearize(skb))
		goto do_drop;

	/* The XDP program wants to see the packet starting at the MAC
	 * header.
	 */
	mac_len = skb->data - skb_mac_header(skb);
	hlen = skb_headlen(skb) + mac_len;
	xdp.data = skb->data - mac_len;
	xdp.data_end = xdp.data + hlen;
	xdp.data_hard_start = skb->data - skb_headroom(skb);
	orig_data = xdp.data;

	act = bpf_prog_run_xdp(xdp_prog, &xdp);

	off = xdp.data - orig_data;
	if (off > 0)
		__skb_pull(skb, off);
	else if (off < 0)
		__skb_push(skb, -off);
	skb->mac_header += off;

	switch (act) {
	case XDP_REDIRECT:
	case XDP_TX:
		__skb_push(skb, mac_len);
		/* fall through */
	case XDP_PASS:
		break;

	default:
		bpf_warn_invalid_xdp_action(act);
		/* fall through */
	case XDP_ABORTED:
		trace_xdp_exception(skb->dev, xdp_prog, act);
		/* fall through */
	case XDP_DROP:
	do_drop:
		kfree_skb(skb);
		break;
	}

	return act;
}

/* When doing generic XDP we have to bypass the qdisc layer and the
 * network taps in order to match in-driver-XDP behavior.
 */
void generic_xdp_tx(struct sk_buff *skb, struct bpf_prog *xdp_prog)
{
	struct net_device *dev = skb->dev;
	struct netdev_queue *txq;
	bool free_skb = true;
	int cpu, rc;

	txq = netdev_pick_tx(dev, skb, NULL);
	cpu = smp_processor_id();
	HARD_TX_LOCK(dev, txq, cpu);
	if (!netif_xmit_stopped(txq)) {
		rc = netdev_start_xmit(skb, dev, txq, 0);
		if (dev_xmit_complete(rc))
			free_skb = false;
	}
	HARD_TX_UNLOCK(dev, txq);
	if (free_skb) {
		trace_xdp_exception(dev, xdp_prog, XDP_TX);
		kfree_skb(skb);
	}
}
EXPORT_SYMBOL_GPL(generic_xdp_tx);

static struct static_key generic_xdp_needed __read_mostly;

int do_xdp_generic(struct bpf_prog *xdp_prog, struct sk_buff *skb)
{
	if (xdp_prog) {
		u32 act = netif_receive_generic_xdp(skb, xdp_prog);
		int err;

		if (act != XDP_PASS) {
			switch (act) {
			case XDP_REDIRECT:
				err = xdp_do_generic_redirect(skb->dev, skb,
							      xdp_prog);
				if (err)
					goto out_redir;
			/* fallthru to submit skb */
			case XDP_TX:
				generic_xdp_tx(skb, xdp_prog);
				break;
			}
			return XDP_DROP;
		}
	}
	return XDP_PASS;
out_redir:
	kfree_skb(skb);
	return XDP_DROP;
}
EXPORT_SYMBOL_GPL(do_xdp_generic);

static int netif_rx_internal(struct sk_buff *skb)
{
	int ret;

	net_timestamp_check(netdev_tstamp_prequeue, skb);

	trace_netif_rx(skb);

	if (static_key_false(&generic_xdp_needed)) {
		int ret;

		preempt_disable();
		rcu_read_lock();
		ret = do_xdp_generic(rcu_dereference(skb->dev->xdp_prog), skb);
		rcu_read_unlock();
		preempt_enable();

		/* Consider XDP consuming the packet a success from
		 * the netdev point of view we do not want to count
		 * this as an error.
		 */
		if (ret != XDP_PASS)
			return NET_RX_SUCCESS;
	}

#ifdef CONFIG_RPS
	if (static_key_false(&rps_needed)) {
		struct rps_dev_flow voidflow, *rflow = &voidflow;
		int cpu;

		preempt_disable();
		rcu_read_lock();

		cpu = get_rps_cpu(skb->dev, skb, &rflow);
		if (cpu < 0)
			cpu = smp_processor_id();

		ret = enqueue_to_backlog(skb, cpu, &rflow->last_qtail);

		rcu_read_unlock();
		preempt_enable();
	} else
#endif
	{
		unsigned int qtail;

		ret = enqueue_to_backlog(skb, get_cpu(), &qtail);
		put_cpu();
	}
	return ret;
}

/**
 *	netif_rx	-	post buffer to the network code
 *	@skb: buffer to post
 *
 *	This function receives a packet from a device driver and queues it for
 *	the upper (protocol) levels to process.  It always succeeds. The buffer
 *	may be dropped during processing for congestion control or by the
 *	protocol layers.
 *
 *	return values:
 *	NET_RX_SUCCESS	(no congestion)
 *	NET_RX_DROP     (packet was dropped)
 *
 */

int netif_rx(struct sk_buff *skb)
{
	trace_netif_rx_entry(skb);

	return netif_rx_internal(skb);
}
EXPORT_SYMBOL(netif_rx);

int netif_rx_ni(struct sk_buff *skb)
{
	int err;

	trace_netif_rx_ni_entry(skb);

	preempt_disable();
	err = netif_rx_internal(skb);
	if (local_softirq_pending())
		do_softirq();
	preempt_enable();

	return err;
}
EXPORT_SYMBOL(netif_rx_ni);

static __latent_entropy void net_tx_action(struct softirq_action *h)
{
	struct softnet_data *sd = this_cpu_ptr(&softnet_data);

	if (sd->completion_queue) {
		struct sk_buff *clist;

		local_irq_disable();
		clist = sd->completion_queue;
		sd->completion_queue = NULL;
		local_irq_enable();

		while (clist) {
			struct sk_buff *skb = clist;

			clist = clist->next;

			WARN_ON(refcount_read(&skb->users));
			if (likely(get_kfree_skb_cb(skb)->reason == SKB_REASON_CONSUMED))
				trace_consume_skb(skb);
			else
				trace_kfree_skb(skb, net_tx_action);

			if (skb->fclone != SKB_FCLONE_UNAVAILABLE)
				__kfree_skb(skb);
			else
				__kfree_skb_defer(skb);
		}

		__kfree_skb_flush();
	}

	if (sd->output_queue) {
		struct Qdisc *head;

		local_irq_disable();
		head = sd->output_queue;
		sd->output_queue = NULL;
		sd->output_queue_tailp = &sd->output_queue;
		local_irq_enable();

		while (head) {
			struct Qdisc *q = head;
			spinlock_t *root_lock;

			head = head->next_sched;

			root_lock = qdisc_lock(q);
			spin_lock(root_lock);
			/* We need to make sure head->next_sched is read
			 * before clearing __QDISC_STATE_SCHED
			 */
			smp_mb__before_atomic();
			clear_bit(__QDISC_STATE_SCHED, &q->state);
			qdisc_run(q);
			spin_unlock(root_lock);
		}
	}
}

#if IS_ENABLED(CONFIG_BRIDGE) && IS_ENABLED(CONFIG_ATM_LANE)
/* This hook is defined here for ATM LANE */
int (*br_fdb_test_addr_hook)(struct net_device *dev,
			     unsigned char *addr) __read_mostly;
EXPORT_SYMBOL_GPL(br_fdb_test_addr_hook);
#endif

static inline struct sk_buff *
sch_handle_ingress(struct sk_buff *skb, struct packet_type **pt_prev, int *ret,
		   struct net_device *orig_dev)
{
#ifdef CONFIG_NET_CLS_ACT
	struct tcf_proto *cl = rcu_dereference_bh(skb->dev->ingress_cl_list);
	struct tcf_result cl_res;

	/* If there's at least one ingress present somewhere (so
	 * we get here via enabled static key), remaining devices
	 * that are not configured with an ingress qdisc will bail
	 * out here.
	 */
	if (!cl)
		return skb;
	if (*pt_prev) {
		*ret = deliver_skb(skb, *pt_prev, orig_dev);
		*pt_prev = NULL;
	}

	qdisc_skb_cb(skb)->pkt_len = skb->len;
	skb->tc_at_ingress = 1;
	qdisc_bstats_cpu_update(cl->q, skb);

	switch (tcf_classify(skb, cl, &cl_res, false)) {
	case TC_ACT_OK:
	case TC_ACT_RECLASSIFY:
		skb->tc_index = TC_H_MIN(cl_res.classid);
		break;
	case TC_ACT_SHOT:
		qdisc_qstats_cpu_drop(cl->q);
		kfree_skb(skb);
		return NULL;
	case TC_ACT_STOLEN:
	case TC_ACT_QUEUED:
	case TC_ACT_TRAP:
		consume_skb(skb);
		return NULL;
	case TC_ACT_REDIRECT:
		/* skb_mac_header check was done by cls/act_bpf, so
		 * we can safely push the L2 header back before
		 * redirecting to another netdev
		 */
		__skb_push(skb, skb->mac_len);
		skb_do_redirect(skb);
		return NULL;
	default:
		break;
	}
#endif /* CONFIG_NET_CLS_ACT */
	return skb;
}

/**
 *	netdev_is_rx_handler_busy - check if receive handler is registered
 *	@dev: device to check
 *
 *	Check if a receive handler is already registered for a given device.
 *	Return true if there one.
 *
 *	The caller must hold the rtnl_mutex.
 */
bool netdev_is_rx_handler_busy(struct net_device *dev)
{
	ASSERT_RTNL();
	return dev && rtnl_dereference(dev->rx_handler);
}
EXPORT_SYMBOL_GPL(netdev_is_rx_handler_busy);

/**
 *	netdev_rx_handler_register - register receive handler
 *	@dev: device to register a handler for
 *	@rx_handler: receive handler to register
 *	@rx_handler_data: data pointer that is used by rx handler
 *
 *	Register a receive handler for a device. This handler will then be
 *	called from __netif_receive_skb. A negative errno code is returned
 *	on a failure.
 *
 *	The caller must hold the rtnl_mutex.
 *
 *	For a general description of rx_handler, see enum rx_handler_result.
 */
int netdev_rx_handler_register(struct net_device *dev,
			       rx_handler_func_t *rx_handler,
			       void *rx_handler_data)
{
	if (netdev_is_rx_handler_busy(dev))
		return -EBUSY;

	/* Note: rx_handler_data must be set before rx_handler */
	rcu_assign_pointer(dev->rx_handler_data, rx_handler_data);
	rcu_assign_pointer(dev->rx_handler, rx_handler);

	return 0;
}
EXPORT_SYMBOL_GPL(netdev_rx_handler_register);

/**
 *	netdev_rx_handler_unregister - unregister receive handler
 *	@dev: device to unregister a handler from
 *
 *	Unregister a receive handler from a device.
 *
 *	The caller must hold the rtnl_mutex.
 */
void netdev_rx_handler_unregister(struct net_device *dev)
{

	ASSERT_RTNL();
	RCU_INIT_POINTER(dev->rx_handler, NULL);
	/* a reader seeing a non NULL rx_handler in a rcu_read_lock()
	 * section has a guarantee to see a non NULL rx_handler_data
	 * as well.
	 */
	synchronize_net();
	RCU_INIT_POINTER(dev->rx_handler_data, NULL);
}
EXPORT_SYMBOL_GPL(netdev_rx_handler_unregister);

/*
 * Limit the use of PFMEMALLOC reserves to those protocols that implement
 * the special handling of PFMEMALLOC skbs.
 */
static bool skb_pfmemalloc_protocol(struct sk_buff *skb)
{
	switch (skb->protocol) {
	case htons(ETH_P_ARP):
	case htons(ETH_P_IP):
	case htons(ETH_P_IPV6):
	case htons(ETH_P_8021Q):
	case htons(ETH_P_8021AD):
		return true;
	default:
		return false;
	}
}

static inline int nf_ingress(struct sk_buff *skb, struct packet_type **pt_prev,
			     int *ret, struct net_device *orig_dev)
{
#ifdef CONFIG_NETFILTER_INGRESS
	if (nf_hook_ingress_active(skb)) {
		int ingress_retval;

		if (*pt_prev) {
			*ret = deliver_skb(skb, *pt_prev, orig_dev);
			*pt_prev = NULL;
		}

		rcu_read_lock();
		ingress_retval = nf_hook_ingress(skb);
		rcu_read_unlock();
		return ingress_retval;
	}
#endif /* CONFIG_NETFILTER_INGRESS */
	return 0;
}

static int __netif_receive_skb_core(struct sk_buff *skb, bool pfmemalloc)
{
	struct packet_type *ptype, *pt_prev;
	rx_handler_func_t *rx_handler;
	struct net_device *orig_dev;
	bool deliver_exact = false;
	int ret = NET_RX_DROP;
	__be16 type;

	net_timestamp_check(!netdev_tstamp_prequeue, skb);

	trace_netif_receive_skb(skb);

	orig_dev = skb->dev;

	skb_reset_network_header(skb);
	if (!skb_transport_header_was_set(skb))
		skb_reset_transport_header(skb);
	skb_reset_mac_len(skb);

	pt_prev = NULL;

another_round:
	skb->skb_iif = skb->dev->ifindex;

	__this_cpu_inc(softnet_data.processed);

	if (skb->protocol == cpu_to_be16(ETH_P_8021Q) ||
	    skb->protocol == cpu_to_be16(ETH_P_8021AD)) {
		//vlan处理
		skb = skb_vlan_untag(skb);
		if (unlikely(!skb))
			goto out;
	}

	if (skb_skip_tc_classify(skb))
		goto skip_classify;

	if (pfmemalloc)
		goto skip_taps;

	//遍历ptype_all链，处理此报文
	list_for_each_entry_rcu(ptype, &ptype_all, list) {
		if (pt_prev)
			ret = deliver_skb(skb, pt_prev, orig_dev);
		pt_prev = ptype;
	}

	//遍历skb->dev上的ptype_all链，处理此报文
	list_for_each_entry_rcu(ptype, &skb->dev->ptype_all, list) {
		if (pt_prev)
			ret = deliver_skb(skb, pt_prev, orig_dev);
		pt_prev = ptype;
	}

skip_taps:
#ifdef CONFIG_NET_INGRESS
	if (static_key_false(&ingress_needed)) {
		skb = sch_handle_ingress(skb, &pt_prev, &ret, orig_dev);
		if (!skb)
			goto out;

		if (nf_ingress(skb, &pt_prev, &ret, orig_dev) < 0)
			goto out;
	}
#endif
	skb_reset_tc(skb);
skip_classify:
	if (pfmemalloc && !skb_pfmemalloc_protocol(skb))
		goto drop;

	if (skb_vlan_tag_present(skb)) {
		if (pt_prev) {
			ret = deliver_skb(skb, pt_prev, orig_dev);
			pt_prev = NULL;
		}
		//vlan处理
		if (vlan_do_receive(&skb))
			goto another_round;
		else if (unlikely(!skb))
			goto out;
	}

	rx_handler = rcu_dereference(skb->dev->rx_handler);
	if (rx_handler) {
		if (pt_prev) {
			ret = deliver_skb(skb, pt_prev, orig_dev);
			pt_prev = NULL;
		}
		//如果虚设备有rx_handle可以处理，则调用rx_handler处理
		switch (rx_handler(&skb)) {
		case RX_HANDLER_CONSUMED:
			ret = NET_RX_SUCCESS;
			goto out;
		case RX_HANDLER_ANOTHER:
			goto another_round;
		case RX_HANDLER_EXACT:
			deliver_exact = true;
		case RX_HANDLER_PASS:
			break;
		default:
			BUG();
		}
	}

	if (unlikely(skb_vlan_tag_present(skb))) {
		if (skb_vlan_tag_get_id(skb))
			skb->pkt_type = PACKET_OTHERHOST;
		/* Note: we might in the future use prio bits
		 * and set skb->priority like in vlan_do_receive()
		 * For the time being, just ignore Priority Code Point
		 */
		skb->vlan_tci = 0;
	}

	type = skb->protocol;

	/* deliver only exact match when indicated */
	if (likely(!deliver_exact)) {
		//通过上层协议查找报文处理者(如ip层处理）
		deliver_ptype_list_skb(skb, &pt_prev, orig_dev, type,
				       &ptype_base[ntohs(type) &
						   PTYPE_HASH_MASK]);
	}

	//考虑原始设备的ptype_specific查找报文处理者
	deliver_ptype_list_skb(skb, &pt_prev, orig_dev, type,
			       &orig_dev->ptype_specific);

	//考虑当前设备的ptype_specific查找报文处理者
	if (unlikely(skb->dev != orig_dev)) {
		deliver_ptype_list_skb(skb, &pt_prev, orig_dev, type,
				       &skb->dev->ptype_specific);
	}

	//最后一项handler处理
	if (pt_prev) {
		if (unlikely(skb_orphan_frags_rx(skb, GFP_ATOMIC)))
			goto drop;
		else
			ret = pt_prev->func(skb, skb->dev, pt_prev, orig_dev);
	} else {
		//我们实在找不到此报文的处理者
drop:
		if (!deliver_exact)
			atomic_long_inc(&skb->dev->rx_dropped);
		else
			atomic_long_inc(&skb->dev->rx_nohandler);
		kfree_skb(skb);
		/* Jamal, now you will not able to escape explaining
		 * me how you were going to use this. :-)
		 */
		ret = NET_RX_DROP;
	}

out:
	return ret;
}

static int __netif_receive_skb(struct sk_buff *skb)
{
	int ret;

	if (sk_memalloc_socks() && skb_pfmemalloc(skb)) {
		unsigned int noreclaim_flag;

		/*
		 * PFMEMALLOC skbs are special, they should
		 * - be delivered to SOCK_MEMALLOC sockets only
		 * - stay away from userspace
		 * - have bounded memory usage
		 *
		 * Use PF_MEMALLOC as this saves us from propagating the allocation
		 * context down to all allocation sites.
		 */
		noreclaim_flag = memalloc_noreclaim_save();
		ret = __netif_receive_skb_core(skb, true);
		memalloc_noreclaim_restore(noreclaim_flag);
	} else
		ret = __netif_receive_skb_core(skb, false);

	return ret;
}

static int generic_xdp_install(struct net_device *dev, struct netdev_xdp *xdp)
{
	struct bpf_prog *old = rtnl_dereference(dev->xdp_prog);
	struct bpf_prog *new = xdp->prog;
	int ret = 0;

	switch (xdp->command) {
	case XDP_SETUP_PROG:
		rcu_assign_pointer(dev->xdp_prog, new);
		if (old)
			bpf_prog_put(old);

		if (old && !new) {
			static_key_slow_dec(&generic_xdp_needed);
		} else if (new && !old) {
			static_key_slow_inc(&generic_xdp_needed);
			dev_disable_lro(dev);
		}
		break;

	case XDP_QUERY_PROG:
		xdp->prog_attached = !!old;
		xdp->prog_id = old ? old->aux->id : 0;
		break;

	default:
		ret = -EINVAL;
		break;
	}

	return ret;
}

static int netif_receive_skb_internal(struct sk_buff *skb)
{
	int ret;

	net_timestamp_check(netdev_tstamp_prequeue, skb);

	if (skb_defer_rx_timestamp(skb))
		return NET_RX_SUCCESS;

	if (static_key_false(&generic_xdp_needed)) {
		int ret;

		preempt_disable();
		rcu_read_lock();
		ret = do_xdp_generic(rcu_dereference(skb->dev->xdp_prog), skb);
		rcu_read_unlock();
		preempt_enable();

		if (ret != XDP_PASS)
			return NET_RX_DROP;
	}

	rcu_read_lock();
#ifdef CONFIG_RPS
	if (static_key_false(&rps_needed)) {
		struct rps_dev_flow voidflow, *rflow = &voidflow;
		int cpu = get_rps_cpu(skb->dev, skb, &rflow);

		if (cpu >= 0) {
			ret = enqueue_to_backlog(skb, cpu, &rflow->last_qtail);
			rcu_read_unlock();
			return ret;
		}
	}
#endif
	ret = __netif_receive_skb(skb);
	rcu_read_unlock();
	return ret;
}

/**
 *	netif_receive_skb - process receive buffer from network
 *	@skb: buffer to process
 *
 *	netif_receive_skb() is the main receive data processing function.
 *	It always succeeds. The buffer may be dropped during processing
 *	for congestion control or by the protocol layers.
 *
 *	This function may only be called from softirq context and interrupts
 *	should be enabled.
 *
 *	Return values (usually ignored):
 *	NET_RX_SUCCESS: no congestion
 *	NET_RX_DROP: packet was dropped
 */
//处理自网络层收到的报文
int netif_receive_skb(struct sk_buff *skb)
{
	trace_netif_receive_skb_entry(skb);

	return netif_receive_skb_internal(skb);
}
EXPORT_SYMBOL(netif_receive_skb);

DEFINE_PER_CPU(struct work_struct, flush_works);

/* Network device is going away, flush any packets still pending */
static void flush_backlog(struct work_struct *work)
{
	struct sk_buff *skb, *tmp;
	struct softnet_data *sd;

	local_bh_disable();
	sd = this_cpu_ptr(&softnet_data);

	local_irq_disable();
	rps_lock(sd);
	skb_queue_walk_safe(&sd->input_pkt_queue, skb, tmp) {
		if (skb->dev->reg_state == NETREG_UNREGISTERING) {
			__skb_unlink(skb, &sd->input_pkt_queue);
			kfree_skb(skb);
			input_queue_head_incr(sd);
		}
	}
	rps_unlock(sd);
	local_irq_enable();

	skb_queue_walk_safe(&sd->process_queue, skb, tmp) {
		if (skb->dev->reg_state == NETREG_UNREGISTERING) {
			__skb_unlink(skb, &sd->process_queue);
			kfree_skb(skb);
			input_queue_head_incr(sd);
		}
	}
	local_bh_enable();
}

static void flush_all_backlogs(void)
{
	unsigned int cpu;

	get_online_cpus();

	for_each_online_cpu(cpu)
		queue_work_on(cpu, system_highpri_wq,
			      per_cpu_ptr(&flush_works, cpu));

	for_each_online_cpu(cpu)
		flush_work(per_cpu_ptr(&flush_works, cpu));

	put_online_cpus();
}

static int napi_gro_complete(struct sk_buff *skb)
{
	struct packet_offload *ptype;
	__be16 type = skb->protocol;
	struct list_head *head = &offload_base;
	int err = -ENOENT;

	BUILD_BUG_ON(sizeof(struct napi_gro_cb) > sizeof(skb->cb));

	if (NAPI_GRO_CB(skb)->count == 1) {
		skb_shinfo(skb)->gso_size = 0;
		goto out;
	}

	rcu_read_lock();
	list_for_each_entry_rcu(ptype, head, list) {
		if (ptype->type != type || !ptype->callbacks.gro_complete)
			continue;

		err = ptype->callbacks.gro_complete(skb, 0);
		break;
	}
	rcu_read_unlock();

	if (err) {
		WARN_ON(&ptype->list == head);
		kfree_skb(skb);
		return NET_RX_SUCCESS;
	}

out:
	return netif_receive_skb_internal(skb);
}

/* napi->gro_list contains packets ordered by age.
 * youngest packets at the head of it.
 * Complete skbs in reverse order to reduce latencies.
 */
void napi_gro_flush(struct napi_struct *napi, bool flush_old)
{
	struct sk_buff *skb, *prev = NULL;

	/* scan list and build reverse chain */
	for (skb = napi->gro_list; skb != NULL; skb = skb->next) {
		skb->prev = prev;
		prev = skb;
	}

	for (skb = prev; skb; skb = prev) {
		skb->next = NULL;

		if (flush_old && NAPI_GRO_CB(skb)->age == jiffies)
			return;

		prev = skb->prev;
		napi_gro_complete(skb);
		napi->gro_count--;
	}

	napi->gro_list = NULL;
}
EXPORT_SYMBOL(napi_gro_flush);

static void gro_list_prepare(struct napi_struct *napi, struct sk_buff *skb)
{
	struct sk_buff *p;
	unsigned int maclen = skb->dev->hard_header_len;
	u32 hash = skb_get_hash_raw(skb);

	for (p = napi->gro_list; p; p = p->next) {
		unsigned long diffs;

		NAPI_GRO_CB(p)->flush = 0;

		if (hash != skb_get_hash_raw(p)) {
			NAPI_GRO_CB(p)->same_flow = 0;
			continue;
		}

		diffs = (unsigned long)p->dev ^ (unsigned long)skb->dev;
		diffs |= p->vlan_tci ^ skb->vlan_tci;
		diffs |= skb_metadata_dst_cmp(p, skb);
		if (maclen == ETH_HLEN)
			diffs |= compare_ether_header(skb_mac_header(p),
						      skb_mac_header(skb));
		else if (!diffs)
			diffs = memcmp(skb_mac_header(p),
				       skb_mac_header(skb),
				       maclen);
		NAPI_GRO_CB(p)->same_flow = !diffs;
	}
}

static void skb_gro_reset_offset(struct sk_buff *skb)
{
	const struct skb_shared_info *pinfo = skb_shinfo(skb);
	const skb_frag_t *frag0 = &pinfo->frags[0];

	NAPI_GRO_CB(skb)->data_offset = 0;
	NAPI_GRO_CB(skb)->frag0 = NULL;
	NAPI_GRO_CB(skb)->frag0_len = 0;

	if (skb_mac_header(skb) == skb_tail_pointer(skb) &&
	    pinfo->nr_frags &&
	    !PageHighMem(skb_frag_page(frag0))) {
		NAPI_GRO_CB(skb)->frag0 = skb_frag_address(frag0);
		NAPI_GRO_CB(skb)->frag0_len = min_t(unsigned int,
						    skb_frag_size(frag0),
						    skb->end - skb->tail);
	}
}

static void gro_pull_from_frag0(struct sk_buff *skb, int grow)
{
	struct skb_shared_info *pinfo = skb_shinfo(skb);

	BUG_ON(skb->end - skb->tail < grow);

	memcpy(skb_tail_pointer(skb), NAPI_GRO_CB(skb)->frag0, grow);

	skb->data_len -= grow;
	skb->tail += grow;

	pinfo->frags[0].page_offset += grow;
	skb_frag_size_sub(&pinfo->frags[0], grow);

	if (unlikely(!skb_frag_size(&pinfo->frags[0]))) {
		skb_frag_unref(skb, 0);
		memmove(pinfo->frags, pinfo->frags + 1,
			--pinfo->nr_frags * sizeof(pinfo->frags[0]));
	}
}

static enum gro_result dev_gro_receive(struct napi_struct *napi, struct sk_buff *skb)
{
	struct sk_buff **pp = NULL;
	struct packet_offload *ptype;
	__be16 type = skb->protocol;
	struct list_head *head = &offload_base;
	int same_flow;
	enum gro_result ret;
	int grow;

	if (netif_elide_gro(skb->dev))
		goto normal;

	gro_list_prepare(napi, skb);

	rcu_read_lock();
	list_for_each_entry_rcu(ptype, head, list) {
		if (ptype->type != type || !ptype->callbacks.gro_receive)
			continue;

		skb_set_network_header(skb, skb_gro_offset(skb));
		skb_reset_mac_len(skb);
		NAPI_GRO_CB(skb)->same_flow = 0;
		NAPI_GRO_CB(skb)->flush = skb_is_gso(skb) || skb_has_frag_list(skb);
		NAPI_GRO_CB(skb)->free = 0;
		NAPI_GRO_CB(skb)->encap_mark = 0;
		NAPI_GRO_CB(skb)->recursion_counter = 0;
		NAPI_GRO_CB(skb)->is_fou = 0;
		NAPI_GRO_CB(skb)->is_atomic = 1;
		NAPI_GRO_CB(skb)->gro_remcsum_start = 0;

		/* Setup for GRO checksum validation */
		switch (skb->ip_summed) {
		case CHECKSUM_COMPLETE:
			NAPI_GRO_CB(skb)->csum = skb->csum;
			NAPI_GRO_CB(skb)->csum_valid = 1;
			NAPI_GRO_CB(skb)->csum_cnt = 0;
			break;
		case CHECKSUM_UNNECESSARY:
			NAPI_GRO_CB(skb)->csum_cnt = skb->csum_level + 1;
			NAPI_GRO_CB(skb)->csum_valid = 0;
			break;
		default:
			NAPI_GRO_CB(skb)->csum_cnt = 0;
			NAPI_GRO_CB(skb)->csum_valid = 0;
		}

		pp = ptype->callbacks.gro_receive(&napi->gro_list, skb);
		break;
	}
	rcu_read_unlock();

	if (&ptype->list == head)
		goto normal;

	if (IS_ERR(pp) && PTR_ERR(pp) == -EINPROGRESS) {
		ret = GRO_CONSUMED;
		goto ok;
	}

	same_flow = NAPI_GRO_CB(skb)->same_flow;
	ret = NAPI_GRO_CB(skb)->free ? GRO_MERGED_FREE : GRO_MERGED;

	if (pp) {
		struct sk_buff *nskb = *pp;

		*pp = nskb->next;
		nskb->next = NULL;
		napi_gro_complete(nskb);
		napi->gro_count--;
	}

	if (same_flow)
		goto ok;

	if (NAPI_GRO_CB(skb)->flush)
		goto normal;

	if (unlikely(napi->gro_count >= MAX_GRO_SKBS)) {
		struct sk_buff *nskb = napi->gro_list;

		/* locate the end of the list to select the 'oldest' flow */
		while (nskb->next) {
			pp = &nskb->next;
			nskb = *pp;
		}
		*pp = NULL;
		nskb->next = NULL;
		napi_gro_complete(nskb);
	} else {
		napi->gro_count++;
	}
	NAPI_GRO_CB(skb)->count = 1;
	NAPI_GRO_CB(skb)->age = jiffies;
	NAPI_GRO_CB(skb)->last = skb;
	skb_shinfo(skb)->gso_size = skb_gro_len(skb);
	skb->next = napi->gro_list;
	napi->gro_list = skb;
	ret = GRO_HELD;

pull:
	grow = skb_gro_offset(skb) - skb_headlen(skb);
	if (grow > 0)
		gro_pull_from_frag0(skb, grow);
ok:
	return ret;

normal:
	ret = GRO_NORMAL;
	goto pull;
}

struct packet_offload *gro_find_receive_by_type(__be16 type)
{
	struct list_head *offload_head = &offload_base;
	struct packet_offload *ptype;

	list_for_each_entry_rcu(ptype, offload_head, list) {
		if (ptype->type != type || !ptype->callbacks.gro_receive)
			continue;
		return ptype;
	}
	return NULL;
}
EXPORT_SYMBOL(gro_find_receive_by_type);

struct packet_offload *gro_find_complete_by_type(__be16 type)
{
	struct list_head *offload_head = &offload_base;
	struct packet_offload *ptype;

	list_for_each_entry_rcu(ptype, offload_head, list) {
		if (ptype->type != type || !ptype->callbacks.gro_complete)
			continue;
		return ptype;
	}
	return NULL;
}
EXPORT_SYMBOL(gro_find_complete_by_type);

static void napi_skb_free_stolen_head(struct sk_buff *skb)
{
	skb_dst_drop(skb);
	secpath_reset(skb);
	kmem_cache_free(skbuff_head_cache, skb);
}

static gro_result_t napi_skb_finish(gro_result_t ret, struct sk_buff *skb)
{
	switch (ret) {
	case GRO_NORMAL:
		if (netif_receive_skb_internal(skb))
			ret = GRO_DROP;
		break;

	case GRO_DROP:
		kfree_skb(skb);
		break;

	case GRO_MERGED_FREE:
		if (NAPI_GRO_CB(skb)->free == NAPI_GRO_FREE_STOLEN_HEAD)
			napi_skb_free_stolen_head(skb);
		else
			__kfree_skb(skb);
		break;

	case GRO_HELD:
	case GRO_MERGED:
	case GRO_CONSUMED:
		break;
	}

	return ret;
}

gro_result_t napi_gro_receive(struct napi_struct *napi, struct sk_buff *skb)
{
	skb_mark_napi_id(skb, napi);
	trace_napi_gro_receive_entry(skb);

	skb_gro_reset_offset(skb);

	return napi_skb_finish(dev_gro_receive(napi, skb), skb);
}
EXPORT_SYMBOL(napi_gro_receive);

static void napi_reuse_skb(struct napi_struct *napi, struct sk_buff *skb)
{
	if (unlikely(skb->pfmemalloc)) {
		consume_skb(skb);
		return;
	}
	__skb_pull(skb, skb_headlen(skb));
	/* restore the reserve we had after netdev_alloc_skb_ip_align() */
	skb_reserve(skb, NET_SKB_PAD + NET_IP_ALIGN - skb_headroom(skb));
	skb->vlan_tci = 0;
	skb->dev = napi->dev;
	skb->skb_iif = 0;
	skb->encapsulation = 0;
	skb_shinfo(skb)->gso_type = 0;
	skb->truesize = SKB_TRUESIZE(skb_end_offset(skb));
	secpath_reset(skb);

	napi->skb = skb;
}

struct sk_buff *napi_get_frags(struct napi_struct *napi)
{
	struct sk_buff *skb = napi->skb;

	if (!skb) {
		skb = napi_alloc_skb(napi, GRO_MAX_HEAD);
		if (skb) {
			napi->skb = skb;
			skb_mark_napi_id(skb, napi);
		}
	}
	return skb;
}
EXPORT_SYMBOL(napi_get_frags);

static gro_result_t napi_frags_finish(struct napi_struct *napi,
				      struct sk_buff *skb,
				      gro_result_t ret)
{
	switch (ret) {
	case GRO_NORMAL:
	case GRO_HELD:
		__skb_push(skb, ETH_HLEN);
		skb->protocol = eth_type_trans(skb, skb->dev);
		if (ret == GRO_NORMAL && netif_receive_skb_internal(skb))
			ret = GRO_DROP;
		break;

	case GRO_DROP:
		napi_reuse_skb(napi, skb);
		break;

	case GRO_MERGED_FREE:
		if (NAPI_GRO_CB(skb)->free == NAPI_GRO_FREE_STOLEN_HEAD)
			napi_skb_free_stolen_head(skb);
		else
			napi_reuse_skb(napi, skb);
		break;

	case GRO_MERGED:
	case GRO_CONSUMED:
		break;
	}

	return ret;
}

/* Upper GRO stack assumes network header starts at gro_offset=0
 * Drivers could call both napi_gro_frags() and napi_gro_receive()
 * We copy ethernet header into skb->data to have a common layout.
 */
static struct sk_buff *napi_frags_skb(struct napi_struct *napi)
{
	struct sk_buff *skb = napi->skb;
	const struct ethhdr *eth;
	unsigned int hlen = sizeof(*eth);

	napi->skb = NULL;

	skb_reset_mac_header(skb);
	skb_gro_reset_offset(skb);

	eth = skb_gro_header_fast(skb, 0);
	if (unlikely(skb_gro_header_hard(skb, hlen))) {
		eth = skb_gro_header_slow(skb, hlen, 0);
		if (unlikely(!eth)) {
			net_warn_ratelimited("%s: dropping impossible skb from %s\n",
					     __func__, napi->dev->name);
			napi_reuse_skb(napi, skb);
			return NULL;
		}
	} else {
		gro_pull_from_frag0(skb, hlen);
		NAPI_GRO_CB(skb)->frag0 += hlen;
		NAPI_GRO_CB(skb)->frag0_len -= hlen;
	}
	__skb_pull(skb, hlen);

	/*
	 * This works because the only protocols we care about don't require
	 * special handling.
	 * We'll fix it up properly in napi_frags_finish()
	 */
	skb->protocol = eth->h_proto;

	return skb;
}

gro_result_t napi_gro_frags(struct napi_struct *napi)
{
	struct sk_buff *skb = napi_frags_skb(napi);

	if (!skb)
		return GRO_DROP;

	trace_napi_gro_frags_entry(skb);

	return napi_frags_finish(napi, skb, dev_gro_receive(napi, skb));
}
EXPORT_SYMBOL(napi_gro_frags);

/* Compute the checksum from gro_offset and return the folded value
 * after adding in any pseudo checksum.
 */
__sum16 __skb_gro_checksum_complete(struct sk_buff *skb)
{
	__wsum wsum;
	__sum16 sum;

	wsum = skb_checksum(skb, skb_gro_offset(skb), skb_gro_len(skb), 0);

	/* NAPI_GRO_CB(skb)->csum holds pseudo checksum */
	sum = csum_fold(csum_add(NAPI_GRO_CB(skb)->csum, wsum));
	if (likely(!sum)) {
		if (unlikely(skb->ip_summed == CHECKSUM_COMPLETE) &&
		    !skb->csum_complete_sw)
			netdev_rx_csum_fault(skb->dev);
	}

	NAPI_GRO_CB(skb)->csum = wsum;
	NAPI_GRO_CB(skb)->csum_valid = 1;

	return sum;
}
EXPORT_SYMBOL(__skb_gro_checksum_complete);

static void net_rps_send_ipi(struct softnet_data *remsd)
{
#ifdef CONFIG_RPS
	while (remsd) {
		struct softnet_data *next = remsd->rps_ipi_next;

		if (cpu_online(remsd->cpu))
			smp_call_function_single_async(remsd->cpu, &remsd->csd);
		remsd = next;
	}
#endif
}

/*
 * net_rps_action_and_irq_enable sends any pending IPI's for rps.
 * Note: called with local irq disabled, but exits with local irq enabled.
 */
static void net_rps_action_and_irq_enable(struct softnet_data *sd)
{
#ifdef CONFIG_RPS
	struct softnet_data *remsd = sd->rps_ipi_list;

	if (remsd) {
		sd->rps_ipi_list = NULL;

		local_irq_enable();

		/* Send pending IPI's to kick RPS processing on remote cpus. */
		net_rps_send_ipi(remsd);
	} else
#endif
		local_irq_enable();
}

static bool sd_has_rps_ipi_waiting(struct softnet_data *sd)
{
#ifdef CONFIG_RPS
	return sd->rps_ipi_list != NULL;
#else
	return false;
#endif
}

static int process_backlog(struct napi_struct *napi, int quota)
{
	struct softnet_data *sd = container_of(napi, struct softnet_data, backlog);
	bool again = true;
	int work = 0;

	/* Check if we have pending ipi, its better to send them now,
	 * not waiting net_rx_action() end.
	 */
	if (sd_has_rps_ipi_waiting(sd)) {
		local_irq_disable();
		net_rps_action_and_irq_enable(sd);
	}

	napi->weight = dev_rx_weight;
	while (again) {
		struct sk_buff *skb;

		while ((skb = __skb_dequeue(&sd->process_queue))) {
			rcu_read_lock();
			__netif_receive_skb(skb);
			rcu_read_unlock();
			input_queue_head_incr(sd);
			if (++work >= quota)
				return work;

		}

		local_irq_disable();
		rps_lock(sd);
		if (skb_queue_empty(&sd->input_pkt_queue)) {
			/*
			 * Inline a custom version of __napi_complete().
			 * only current cpu owns and manipulates this napi,
			 * and NAPI_STATE_SCHED is the only possible flag set
			 * on backlog.
			 * We can use a plain write instead of clear_bit(),
			 * and we dont need an smp_mb() memory barrier.
			 */
			napi->state = 0;
			again = false;
		} else {
			skb_queue_splice_tail_init(&sd->input_pkt_queue,
						   &sd->process_queue);
		}
		rps_unlock(sd);
		local_irq_enable();
	}

	return work;
}

/**
 * __napi_schedule - schedule for receive
 * @n: entry to schedule
 *
 * The entry's receive function will be scheduled to run.
 * Consider using __napi_schedule_irqoff() if hard irqs are masked.
 */
void __napi_schedule(struct napi_struct *n)
{
	unsigned long flags;

	local_irq_save(flags);
	____napi_schedule(this_cpu_ptr(&softnet_data), n);
	local_irq_restore(flags);
}
EXPORT_SYMBOL(__napi_schedule);

/**
 *	napi_schedule_prep - check if napi can be scheduled
 *	@n: napi context
 *
 * Test if NAPI routine is already running, and if not mark
 * it as running.  This is used as a condition variable
 * insure only one NAPI poll instance runs.  We also make
 * sure there is no pending NAPI disable.
 */
bool napi_schedule_prep(struct napi_struct *n)
{
	unsigned long val, new;

	do {
		val = READ_ONCE(n->state);
		if (unlikely(val & NAPIF_STATE_DISABLE))
			return false;
		new = val | NAPIF_STATE_SCHED;

		/* Sets STATE_MISSED bit if STATE_SCHED was already set
		 * This was suggested by Alexander Duyck, as compiler
		 * emits better code than :
		 * if (val & NAPIF_STATE_SCHED)
		 *     new |= NAPIF_STATE_MISSED;
		 */
		new |= (val & NAPIF_STATE_SCHED) / NAPIF_STATE_SCHED *
						   NAPIF_STATE_MISSED;
	} while (cmpxchg(&n->state, val, new) != val);

	return !(val & NAPIF_STATE_SCHED);
}
EXPORT_SYMBOL(napi_schedule_prep);

/**
 * __napi_schedule_irqoff - schedule for receive
 * @n: entry to schedule
 *
 * Variant of __napi_schedule() assuming hard irqs are masked
 */
void __napi_schedule_irqoff(struct napi_struct *n)
{
	____napi_schedule(this_cpu_ptr(&softnet_data), n);
}
EXPORT_SYMBOL(__napi_schedule_irqoff);

bool napi_complete_done(struct napi_struct *n, int work_done)
{
	unsigned long flags, val, new;

	/*
	 * 1) Don't let napi dequeue from the cpu poll list
	 *    just in case its running on a different cpu.
	 * 2) If we are busy polling, do nothing here, we have
	 *    the guarantee we will be called later.
	 */
	if (unlikely(n->state & (NAPIF_STATE_NPSVC |
				 NAPIF_STATE_IN_BUSY_POLL)))
		return false;

	if (n->gro_list) {
		unsigned long timeout = 0;

		if (work_done)
			timeout = n->dev->gro_flush_timeout;

		if (timeout)
			hrtimer_start(&n->timer, ns_to_ktime(timeout),
				      HRTIMER_MODE_REL_PINNED);
		else
			napi_gro_flush(n, false);
	}
	if (unlikely(!list_empty(&n->poll_list))) {
		/* If n->poll_list is not empty, we need to mask irqs */
		local_irq_save(flags);
		list_del_init(&n->poll_list);
		local_irq_restore(flags);
	}

	do {
		val = READ_ONCE(n->state);

		WARN_ON_ONCE(!(val & NAPIF_STATE_SCHED));

		new = val & ~(NAPIF_STATE_MISSED | NAPIF_STATE_SCHED);

		/* If STATE_MISSED was set, leave STATE_SCHED set,
		 * because we will call napi->poll() one more time.
		 * This C code was suggested by Alexander Duyck to help gcc.
		 */
		new |= (val & NAPIF_STATE_MISSED) / NAPIF_STATE_MISSED *
						    NAPIF_STATE_SCHED;
	} while (cmpxchg(&n->state, val, new) != val);

	if (unlikely(val & NAPIF_STATE_MISSED)) {
		__napi_schedule(n);
		return false;
	}

	return true;
}
EXPORT_SYMBOL(napi_complete_done);

/* must be called under rcu_read_lock(), as we dont take a reference */
static struct napi_struct *napi_by_id(unsigned int napi_id)
{
	unsigned int hash = napi_id % HASH_SIZE(napi_hash);
	struct napi_struct *napi;

	hlist_for_each_entry_rcu(napi, &napi_hash[hash], napi_hash_node)
		if (napi->napi_id == napi_id)
			return napi;

	return NULL;
}

#if defined(CONFIG_NET_RX_BUSY_POLL)

#define BUSY_POLL_BUDGET 8

static void busy_poll_stop(struct napi_struct *napi, void *have_poll_lock)
{
	int rc;

	/* Busy polling means there is a high chance device driver hard irq
	 * could not grab NAPI_STATE_SCHED, and that NAPI_STATE_MISSED was
	 * set in napi_schedule_prep().
	 * Since we are about to call napi->poll() once more, we can safely
	 * clear NAPI_STATE_MISSED.
	 *
	 * Note: x86 could use a single "lock and ..." instruction
	 * to perform these two clear_bit()
	 */
	clear_bit(NAPI_STATE_MISSED, &napi->state);
	clear_bit(NAPI_STATE_IN_BUSY_POLL, &napi->state);

	local_bh_disable();

	/* All we really want here is to re-enable device interrupts.
	 * Ideally, a new ndo_busy_poll_stop() could avoid another round.
	 */
	rc = napi->poll(napi, BUSY_POLL_BUDGET);
	trace_napi_poll(napi, rc, BUSY_POLL_BUDGET);
	netpoll_poll_unlock(have_poll_lock);
	if (rc == BUSY_POLL_BUDGET)
		__napi_schedule(napi);
	local_bh_enable();
}

void napi_busy_loop(unsigned int napi_id,
		    bool (*loop_end)(void *, unsigned long),
		    void *loop_end_arg)
{
	unsigned long start_time = loop_end ? busy_loop_current_time() : 0;
	int (*napi_poll)(struct napi_struct *napi, int budget);
	void *have_poll_lock = NULL;
	struct napi_struct *napi;

restart:
	napi_poll = NULL;

	rcu_read_lock();

	napi = napi_by_id(napi_id);
	if (!napi)
		goto out;

	preempt_disable();
	for (;;) {
		int work = 0;

		local_bh_disable();
		if (!napi_poll) {
			unsigned long val = READ_ONCE(napi->state);

			/* If multiple threads are competing for this napi,
			 * we avoid dirtying napi->state as much as we can.
			 */
			if (val & (NAPIF_STATE_DISABLE | NAPIF_STATE_SCHED |
				   NAPIF_STATE_IN_BUSY_POLL))
				goto count;
			if (cmpxchg(&napi->state, val,
				    val | NAPIF_STATE_IN_BUSY_POLL |
					  NAPIF_STATE_SCHED) != val)
				goto count;
			have_poll_lock = netpoll_poll_lock(napi);
			napi_poll = napi->poll;
		}
		work = napi_poll(napi, BUSY_POLL_BUDGET);
		trace_napi_poll(napi, work, BUSY_POLL_BUDGET);
count:
		if (work > 0)
			__NET_ADD_STATS(dev_net(napi->dev),
					LINUX_MIB_BUSYPOLLRXPACKETS, work);
		local_bh_enable();

		if (!loop_end || loop_end(loop_end_arg, start_time))
			break;

		if (unlikely(need_resched())) {
			if (napi_poll)
				busy_poll_stop(napi, have_poll_lock);
			preempt_enable();
			rcu_read_unlock();
			cond_resched();
			if (loop_end(loop_end_arg, start_time))
				return;
			goto restart;
		}
		cpu_relax();
	}
	if (napi_poll)
		busy_poll_stop(napi, have_poll_lock);
	preempt_enable();
out:
	rcu_read_unlock();
}
EXPORT_SYMBOL(napi_busy_loop);

#endif /* CONFIG_NET_RX_BUSY_POLL */

static void napi_hash_add(struct napi_struct *napi)
{
	if (test_bit(NAPI_STATE_NO_BUSY_POLL, &napi->state) ||
	    test_and_set_bit(NAPI_STATE_HASHED, &napi->state))
		return;

	spin_lock(&napi_hash_lock);

	/* 0..NR_CPUS range is reserved for sender_cpu use */
	do {
		if (unlikely(++napi_gen_id < MIN_NAPI_ID))
			napi_gen_id = MIN_NAPI_ID;
	} while (napi_by_id(napi_gen_id));
	napi->napi_id = napi_gen_id;

	hlist_add_head_rcu(&napi->napi_hash_node,
			   &napi_hash[napi->napi_id % HASH_SIZE(napi_hash)]);

	spin_unlock(&napi_hash_lock);
}

/* Warning : caller is responsible to make sure rcu grace period
 * is respected before freeing memory containing @napi
 */
bool napi_hash_del(struct napi_struct *napi)
{
	bool rcu_sync_needed = false;

	spin_lock(&napi_hash_lock);

	if (test_and_clear_bit(NAPI_STATE_HASHED, &napi->state)) {
		rcu_sync_needed = true;
		hlist_del_rcu(&napi->napi_hash_node);
	}
	spin_unlock(&napi_hash_lock);
	return rcu_sync_needed;
}
EXPORT_SYMBOL_GPL(napi_hash_del);

static enum hrtimer_restart napi_watchdog(struct hrtimer *timer)
{
	struct napi_struct *napi;

	napi = container_of(timer, struct napi_struct, timer);

	/* Note : we use a relaxed variant of napi_schedule_prep() not setting
	 * NAPI_STATE_MISSED, since we do not react to a device IRQ.
	 */
	if (napi->gro_list && !napi_disable_pending(napi) &&
	    !test_and_set_bit(NAPI_STATE_SCHED, &napi->state))
		__napi_schedule_irqoff(napi);

	return HRTIMER_NORESTART;
}

void netif_napi_add(struct net_device *dev, struct napi_struct *napi,
		    int (*poll)(struct napi_struct *, int), int weight)
{
	INIT_LIST_HEAD(&napi->poll_list);
	hrtimer_init(&napi->timer, CLOCK_MONOTONIC, HRTIMER_MODE_REL_PINNED);
	napi->timer.function = napi_watchdog;
	napi->gro_count = 0;
	napi->gro_list = NULL;
	napi->skb = NULL;
	napi->poll = poll;
	if (weight > NAPI_POLL_WEIGHT)
		pr_err_once("netif_napi_add() called with weight %d on device %s\n",
			    weight, dev->name);
	napi->weight = weight;
	list_add(&napi->dev_list, &dev->napi_list);
	napi->dev = dev;
#ifdef CONFIG_NETPOLL
	napi->poll_owner = -1;
#endif
	set_bit(NAPI_STATE_SCHED, &napi->state);
	napi_hash_add(napi);
}
EXPORT_SYMBOL(netif_napi_add);

void napi_disable(struct napi_struct *n)
{
	might_sleep();
	set_bit(NAPI_STATE_DISABLE, &n->state);

	while (test_and_set_bit(NAPI_STATE_SCHED, &n->state))
		msleep(1);
	while (test_and_set_bit(NAPI_STATE_NPSVC, &n->state))
		msleep(1);

	hrtimer_cancel(&n->timer);

	clear_bit(NAPI_STATE_DISABLE, &n->state);
}
EXPORT_SYMBOL(napi_disable);

/* Must be called in process context */
void netif_napi_del(struct napi_struct *napi)
{
	might_sleep();
	if (napi_hash_del(napi))
		synchronize_net();
	list_del_init(&napi->dev_list);
	napi_free_frags(napi);

	kfree_skb_list(napi->gro_list);
	napi->gro_list = NULL;
	napi->gro_count = 0;
}
EXPORT_SYMBOL(netif_napi_del);

static int napi_poll(struct napi_struct *n, struct list_head *repoll)
{
	void *have;
	int work, weight;

	list_del_init(&n->poll_list);

	have = netpoll_poll_lock(n);

	weight = n->weight;

	/* This NAPI_STATE_SCHED test is for avoiding a race
	 * with netpoll's poll_napi().  Only the entity which
	 * obtains the lock and sees NAPI_STATE_SCHED set will
	 * actually make the ->poll() call.  Therefore we avoid
	 * accidentally calling ->poll() when NAPI is not scheduled.
	 */
	work = 0;
	if (test_bit(NAPI_STATE_SCHED, &n->state)) {
		work = n->poll(n, weight);
		trace_napi_poll(n, work, weight);
	}

	WARN_ON_ONCE(work > weight);

	if (likely(work < weight))
		goto out_unlock;

	/* Drivers must not modify the NAPI state if they
	 * consume the entire weight.  In such cases this code
	 * still "owns" the NAPI instance and therefore can
	 * move the instance around on the list at-will.
	 */
	if (unlikely(napi_disable_pending(n))) {
		napi_complete(n);
		goto out_unlock;
	}

	if (n->gro_list) {
		/* flush too old packets
		 * If HZ < 1000, flush all packets.
		 */
		napi_gro_flush(n, HZ >= 1000);
	}

	/* Some drivers may have called napi_schedule
	 * prior to exhausting their budget.
	 */
	if (unlikely(!list_empty(&n->poll_list))) {
		pr_warn_once("%s: Budget exhausted after napi rescheduled\n",
			     n->dev ? n->dev->name : "backlog");
		goto out_unlock;
	}

	list_add_tail(&n->poll_list, repoll);

out_unlock:
	netpoll_poll_unlock(have);

	return work;
}

static __latent_entropy void net_rx_action(struct softirq_action *h)
{
	struct softnet_data *sd = this_cpu_ptr(&softnet_data);
	unsigned long time_limit = jiffies +
		usecs_to_jiffies(netdev_budget_usecs);
	int budget = netdev_budget;
	LIST_HEAD(list);
	LIST_HEAD(repoll);

	local_irq_disable();
	list_splice_init(&sd->poll_list, &list);
	local_irq_enable();

	for (;;) {
		struct napi_struct *n;

		if (list_empty(&list)) {
			if (!sd_has_rps_ipi_waiting(sd) && list_empty(&repoll))
				goto out;
			break;
		}

		n = list_first_entry(&list, struct napi_struct, poll_list);
		budget -= napi_poll(n, &repoll);

		/* If softirq window is exhausted then punt.
		 * Allow this to run for 2 jiffies since which will allow
		 * an average latency of 1.5/HZ.
		 */
		if (unlikely(budget <= 0 ||
			     time_after_eq(jiffies, time_limit))) {
			sd->time_squeeze++;
			break;
		}
	}

	local_irq_disable();

	list_splice_tail_init(&sd->poll_list, &list);
	list_splice_tail(&repoll, &list);
	list_splice(&list, &sd->poll_list);
	if (!list_empty(&sd->poll_list))
		__raise_softirq_irqoff(NET_RX_SOFTIRQ);

	net_rps_action_and_irq_enable(sd);
out:
	__kfree_skb_flush();
}

struct netdev_adjacent {
	struct net_device *dev;

	/* upper master flag, there can only be one master device per list */
	bool master;

	/* counter for the number of times this device was added to us */
	u16 ref_nr;

	/* private field for the users */
	void *private;

	struct list_head list;
	struct rcu_head rcu;
};

static struct netdev_adjacent *__netdev_find_adj(struct net_device *adj_dev,
						 struct list_head *adj_list)
{
	struct netdev_adjacent *adj;

	list_for_each_entry(adj, adj_list, list) {
		if (adj->dev == adj_dev)
			return adj;
	}
	return NULL;
}

static int __netdev_has_upper_dev(struct net_device *upper_dev, void *data)
{
	struct net_device *dev = data;

	return upper_dev == dev;
}

/**
 * netdev_has_upper_dev - Check if device is linked to an upper device
 * @dev: device
 * @upper_dev: upper device to check
 *
 * Find out if a device is linked to specified upper device and return true
 * in case it is. Note that this checks only immediate upper device,
 * not through a complete stack of devices. The caller must hold the RTNL lock.
 */
bool netdev_has_upper_dev(struct net_device *dev,
			  struct net_device *upper_dev)
{
	ASSERT_RTNL();

	return netdev_walk_all_upper_dev_rcu(dev, __netdev_has_upper_dev,
					     upper_dev);
}
EXPORT_SYMBOL(netdev_has_upper_dev);

/**
 * netdev_has_upper_dev_all - Check if device is linked to an upper device
 * @dev: device
 * @upper_dev: upper device to check
 *
 * Find out if a device is linked to specified upper device and return true
 * in case it is. Note that this checks the entire upper device chain.
 * The caller must hold rcu lock.
 */

bool netdev_has_upper_dev_all_rcu(struct net_device *dev,
				  struct net_device *upper_dev)
{
	return !!netdev_walk_all_upper_dev_rcu(dev, __netdev_has_upper_dev,
					       upper_dev);
}
EXPORT_SYMBOL(netdev_has_upper_dev_all_rcu);

/**
 * netdev_has_any_upper_dev - Check if device is linked to some device
 * @dev: device
 *
 * Find out if a device is linked to an upper device and return true in case
 * it is. The caller must hold the RTNL lock.
 */
bool netdev_has_any_upper_dev(struct net_device *dev)
{
	ASSERT_RTNL();

	return !list_empty(&dev->adj_list.upper);
}
EXPORT_SYMBOL(netdev_has_any_upper_dev);

/**
 * netdev_master_upper_dev_get - Get master upper device
 * @dev: device
 *
 * Find a master upper device and return pointer to it or NULL in case
 * it's not there. The caller must hold the RTNL lock.
 */
struct net_device *netdev_master_upper_dev_get(struct net_device *dev)
{
	struct netdev_adjacent *upper;

	ASSERT_RTNL();

	if (list_empty(&dev->adj_list.upper))
		return NULL;

	upper = list_first_entry(&dev->adj_list.upper,
				 struct netdev_adjacent, list);
	if (likely(upper->master))
		return upper->dev;
	return NULL;
}
EXPORT_SYMBOL(netdev_master_upper_dev_get);

/**
 * netdev_has_any_lower_dev - Check if device is linked to some device
 * @dev: device
 *
 * Find out if a device is linked to a lower device and return true in case
 * it is. The caller must hold the RTNL lock.
 */
static bool netdev_has_any_lower_dev(struct net_device *dev)
{
	ASSERT_RTNL();

	return !list_empty(&dev->adj_list.lower);
}

void *netdev_adjacent_get_private(struct list_head *adj_list)
{
	struct netdev_adjacent *adj;

	adj = list_entry(adj_list, struct netdev_adjacent, list);

	return adj->private;
}
EXPORT_SYMBOL(netdev_adjacent_get_private);

/**
 * netdev_upper_get_next_dev_rcu - Get the next dev from upper list
 * @dev: device
 * @iter: list_head ** of the current position
 *
 * Gets the next device from the dev's upper list, starting from iter
 * position. The caller must hold RCU read lock.
 */
struct net_device *netdev_upper_get_next_dev_rcu(struct net_device *dev,
						 struct list_head **iter)
{
	struct netdev_adjacent *upper;

	WARN_ON_ONCE(!rcu_read_lock_held() && !lockdep_rtnl_is_held());

	upper = list_entry_rcu((*iter)->next, struct netdev_adjacent, list);

	if (&upper->list == &dev->adj_list.upper)
		return NULL;

	*iter = &upper->list;

	return upper->dev;
}
EXPORT_SYMBOL(netdev_upper_get_next_dev_rcu);

static struct net_device *netdev_next_upper_dev_rcu(struct net_device *dev,
						    struct list_head **iter)
{
	struct netdev_adjacent *upper;

	WARN_ON_ONCE(!rcu_read_lock_held() && !lockdep_rtnl_is_held());

	upper = list_entry_rcu((*iter)->next, struct netdev_adjacent, list);

	if (&upper->list == &dev->adj_list.upper)
		return NULL;

	*iter = &upper->list;

	return upper->dev;
}

int netdev_walk_all_upper_dev_rcu(struct net_device *dev,
				  int (*fn)(struct net_device *dev,
					    void *data),
				  void *data)
{
	struct net_device *udev;
	struct list_head *iter;
	int ret;

	for (iter = &dev->adj_list.upper,
	     udev = netdev_next_upper_dev_rcu(dev, &iter);
	     udev;
	     udev = netdev_next_upper_dev_rcu(dev, &iter)) {
		/* first is the upper device itself */
		ret = fn(udev, data);
		if (ret)
			return ret;

		/* then look at all of its upper devices */
		ret = netdev_walk_all_upper_dev_rcu(udev, fn, data);
		if (ret)
			return ret;
	}

	return 0;
}
EXPORT_SYMBOL_GPL(netdev_walk_all_upper_dev_rcu);

/**
 * netdev_lower_get_next_private - Get the next ->private from the
 *				   lower neighbour list
 * @dev: device
 * @iter: list_head ** of the current position
 *
 * Gets the next netdev_adjacent->private from the dev's lower neighbour
 * list, starting from iter position. The caller must hold either hold the
 * RTNL lock or its own locking that guarantees that the neighbour lower
 * list will remain unchanged.
 */
void *netdev_lower_get_next_private(struct net_device *dev,
				    struct list_head **iter)
{
	struct netdev_adjacent *lower;

	lower = list_entry(*iter, struct netdev_adjacent, list);

	if (&lower->list == &dev->adj_list.lower)
		return NULL;

	*iter = lower->list.next;

	return lower->private;
}
EXPORT_SYMBOL(netdev_lower_get_next_private);

/**
 * netdev_lower_get_next_private_rcu - Get the next ->private from the
 *				       lower neighbour list, RCU
 *				       variant
 * @dev: device
 * @iter: list_head ** of the current position
 *
 * Gets the next netdev_adjacent->private from the dev's lower neighbour
 * list, starting from iter position. The caller must hold RCU read lock.
 */
void *netdev_lower_get_next_private_rcu(struct net_device *dev,
					struct list_head **iter)
{
	struct netdev_adjacent *lower;

	WARN_ON_ONCE(!rcu_read_lock_held());

	lower = list_entry_rcu((*iter)->next, struct netdev_adjacent, list);

	if (&lower->list == &dev->adj_list.lower)
		return NULL;

	*iter = &lower->list;

	return lower->private;
}
EXPORT_SYMBOL(netdev_lower_get_next_private_rcu);

/**
 * netdev_lower_get_next - Get the next device from the lower neighbour
 *                         list
 * @dev: device
 * @iter: list_head ** of the current position
 *
 * Gets the next netdev_adjacent from the dev's lower neighbour
 * list, starting from iter position. The caller must hold RTNL lock or
 * its own locking that guarantees that the neighbour lower
 * list will remain unchanged.
 */
void *netdev_lower_get_next(struct net_device *dev, struct list_head **iter)
{
	struct netdev_adjacent *lower;

	lower = list_entry(*iter, struct netdev_adjacent, list);

	if (&lower->list == &dev->adj_list.lower)
		return NULL;

	*iter = lower->list.next;

	return lower->dev;
}
EXPORT_SYMBOL(netdev_lower_get_next);

static struct net_device *netdev_next_lower_dev(struct net_device *dev,
						struct list_head **iter)
{
	struct netdev_adjacent *lower;

	lower = list_entry((*iter)->next, struct netdev_adjacent, list);

	if (&lower->list == &dev->adj_list.lower)
		return NULL;

	*iter = &lower->list;

	return lower->dev;
}

int netdev_walk_all_lower_dev(struct net_device *dev,
			      int (*fn)(struct net_device *dev,
					void *data),
			      void *data)
{
	struct net_device *ldev;
	struct list_head *iter;
	int ret;

	for (iter = &dev->adj_list.lower,
	     ldev = netdev_next_lower_dev(dev, &iter);
	     ldev;
	     ldev = netdev_next_lower_dev(dev, &iter)) {
		/* first is the lower device itself */
		ret = fn(ldev, data);
		if (ret)
			return ret;

		/* then look at all of its lower devices */
		ret = netdev_walk_all_lower_dev(ldev, fn, data);
		if (ret)
			return ret;
	}

	return 0;
}
EXPORT_SYMBOL_GPL(netdev_walk_all_lower_dev);

static struct net_device *netdev_next_lower_dev_rcu(struct net_device *dev,
						    struct list_head **iter)
{
	struct netdev_adjacent *lower;

	lower = list_entry_rcu((*iter)->next, struct netdev_adjacent, list);
	if (&lower->list == &dev->adj_list.lower)
		return NULL;

	*iter = &lower->list;

	return lower->dev;
}

int netdev_walk_all_lower_dev_rcu(struct net_device *dev,
				  int (*fn)(struct net_device *dev,
					    void *data),
				  void *data)
{
	struct net_device *ldev;
	struct list_head *iter;
	int ret;

	for (iter = &dev->adj_list.lower,
	     ldev = netdev_next_lower_dev_rcu(dev, &iter);
	     ldev;
	     ldev = netdev_next_lower_dev_rcu(dev, &iter)) {
		/* first is the lower device itself */
		ret = fn(ldev, data);
		if (ret)
			return ret;

		/* then look at all of its lower devices */
		ret = netdev_walk_all_lower_dev_rcu(ldev, fn, data);
		if (ret)
			return ret;
	}

	return 0;
}
EXPORT_SYMBOL_GPL(netdev_walk_all_lower_dev_rcu);

/**
 * netdev_lower_get_first_private_rcu - Get the first ->private from the
 *				       lower neighbour list, RCU
 *				       variant
 * @dev: device
 *
 * Gets the first netdev_adjacent->private from the dev's lower neighbour
 * list. The caller must hold RCU read lock.
 */
void *netdev_lower_get_first_private_rcu(struct net_device *dev)
{
	struct netdev_adjacent *lower;

	lower = list_first_or_null_rcu(&dev->adj_list.lower,
			struct netdev_adjacent, list);
	if (lower)
		return lower->private;
	return NULL;
}
EXPORT_SYMBOL(netdev_lower_get_first_private_rcu);

/**
 * netdev_master_upper_dev_get_rcu - Get master upper device
 * @dev: device
 *
 * Find a master upper device and return pointer to it or NULL in case
 * it's not there. The caller must hold the RCU read lock.
 */
struct net_device *netdev_master_upper_dev_get_rcu(struct net_device *dev)
{
	struct netdev_adjacent *upper;

	upper = list_first_or_null_rcu(&dev->adj_list.upper,
				       struct netdev_adjacent, list);
	if (upper && likely(upper->master))
		return upper->dev;
	return NULL;
}
EXPORT_SYMBOL(netdev_master_upper_dev_get_rcu);

static int netdev_adjacent_sysfs_add(struct net_device *dev,
			      struct net_device *adj_dev,
			      struct list_head *dev_list)
{
	char linkname[IFNAMSIZ+7];

	sprintf(linkname, dev_list == &dev->adj_list.upper ?
		"upper_%s" : "lower_%s", adj_dev->name);
	return sysfs_create_link(&(dev->dev.kobj), &(adj_dev->dev.kobj),
				 linkname);
}
static void netdev_adjacent_sysfs_del(struct net_device *dev,
			       char *name,
			       struct list_head *dev_list)
{
	char linkname[IFNAMSIZ+7];

	sprintf(linkname, dev_list == &dev->adj_list.upper ?
		"upper_%s" : "lower_%s", name);
	sysfs_remove_link(&(dev->dev.kobj), linkname);
}

static inline bool netdev_adjacent_is_neigh_list(struct net_device *dev,
						 struct net_device *adj_dev,
						 struct list_head *dev_list)
{
	return (dev_list == &dev->adj_list.upper ||
		dev_list == &dev->adj_list.lower) &&
		net_eq(dev_net(dev), dev_net(adj_dev));
}

static int __netdev_adjacent_dev_insert(struct net_device *dev,
					struct net_device *adj_dev,
					struct list_head *dev_list,
					void *private, bool master)
{
	struct netdev_adjacent *adj;
	int ret;

	adj = __netdev_find_adj(adj_dev, dev_list);

	if (adj) {
		adj->ref_nr += 1;
		pr_debug("Insert adjacency: dev %s adj_dev %s adj->ref_nr %d\n",
			 dev->name, adj_dev->name, adj->ref_nr);

		return 0;
	}

	adj = kmalloc(sizeof(*adj), GFP_KERNEL);
	if (!adj)
		return -ENOMEM;

	adj->dev = adj_dev;
	adj->master = master;
	adj->ref_nr = 1;
	adj->private = private;
	dev_hold(adj_dev);

	pr_debug("Insert adjacency: dev %s adj_dev %s adj->ref_nr %d; dev_hold on %s\n",
		 dev->name, adj_dev->name, adj->ref_nr, adj_dev->name);

	if (netdev_adjacent_is_neigh_list(dev, adj_dev, dev_list)) {
		ret = netdev_adjacent_sysfs_add(dev, adj_dev, dev_list);
		if (ret)
			goto free_adj;
	}

	/* Ensure that master link is always the first item in list. */
	if (master) {
		ret = sysfs_create_link(&(dev->dev.kobj),
					&(adj_dev->dev.kobj), "master");
		if (ret)
			goto remove_symlinks;

		list_add_rcu(&adj->list, dev_list);
	} else {
		list_add_tail_rcu(&adj->list, dev_list);
	}

	return 0;

remove_symlinks:
	if (netdev_adjacent_is_neigh_list(dev, adj_dev, dev_list))
		netdev_adjacent_sysfs_del(dev, adj_dev->name, dev_list);
free_adj:
	kfree(adj);
	dev_put(adj_dev);

	return ret;
}

static void __netdev_adjacent_dev_remove(struct net_device *dev,
					 struct net_device *adj_dev,
					 u16 ref_nr,
					 struct list_head *dev_list)
{
	struct netdev_adjacent *adj;

	pr_debug("Remove adjacency: dev %s adj_dev %s ref_nr %d\n",
		 dev->name, adj_dev->name, ref_nr);

	adj = __netdev_find_adj(adj_dev, dev_list);

	if (!adj) {
		pr_err("Adjacency does not exist for device %s from %s\n",
		       dev->name, adj_dev->name);
		WARN_ON(1);
		return;
	}

	if (adj->ref_nr > ref_nr) {
		pr_debug("adjacency: %s to %s ref_nr - %d = %d\n",
			 dev->name, adj_dev->name, ref_nr,
			 adj->ref_nr - ref_nr);
		adj->ref_nr -= ref_nr;
		return;
	}

	if (adj->master)
		sysfs_remove_link(&(dev->dev.kobj), "master");

	if (netdev_adjacent_is_neigh_list(dev, adj_dev, dev_list))
		netdev_adjacent_sysfs_del(dev, adj_dev->name, dev_list);

	list_del_rcu(&adj->list);
	pr_debug("adjacency: dev_put for %s, because link removed from %s to %s\n",
		 adj_dev->name, dev->name, adj_dev->name);
	dev_put(adj_dev);
	kfree_rcu(adj, rcu);
}

static int __netdev_adjacent_dev_link_lists(struct net_device *dev,
					    struct net_device *upper_dev,
					    struct list_head *up_list,
					    struct list_head *down_list,
					    void *private, bool master)
{
	int ret;

	ret = __netdev_adjacent_dev_insert(dev, upper_dev, up_list,
					   private, master);
	if (ret)
		return ret;

	ret = __netdev_adjacent_dev_insert(upper_dev, dev, down_list,
					   private, false);
	if (ret) {
		__netdev_adjacent_dev_remove(dev, upper_dev, 1, up_list);
		return ret;
	}

	return 0;
}

static void __netdev_adjacent_dev_unlink_lists(struct net_device *dev,
					       struct net_device *upper_dev,
					       u16 ref_nr,
					       struct list_head *up_list,
					       struct list_head *down_list)
{
	__netdev_adjacent_dev_remove(dev, upper_dev, ref_nr, up_list);
	__netdev_adjacent_dev_remove(upper_dev, dev, ref_nr, down_list);
}

static int __netdev_adjacent_dev_link_neighbour(struct net_device *dev,
						struct net_device *upper_dev,
						void *private, bool master)
{
	return __netdev_adjacent_dev_link_lists(dev, upper_dev,
						&dev->adj_list.upper,
						&upper_dev->adj_list.lower,
						private, master);
}

static void __netdev_adjacent_dev_unlink_neighbour(struct net_device *dev,
						   struct net_device *upper_dev)
{
	__netdev_adjacent_dev_unlink_lists(dev, upper_dev, 1,
					   &dev->adj_list.upper,
					   &upper_dev->adj_list.lower);
}

static int __netdev_upper_dev_link(struct net_device *dev,
				   struct net_device *upper_dev, bool master,
				   void *upper_priv, void *upper_info)
{
	struct netdev_notifier_changeupper_info changeupper_info;
	int ret = 0;

	ASSERT_RTNL();

	if (dev == upper_dev)
		return -EBUSY;

	/* To prevent loops, check if dev is not upper device to upper_dev. */
	if (netdev_has_upper_dev(upper_dev, dev))
		return -EBUSY;

	if (netdev_has_upper_dev(dev, upper_dev))
		return -EEXIST;

	if (master && netdev_master_upper_dev_get(dev))
		return -EBUSY;

	changeupper_info.upper_dev = upper_dev;
	changeupper_info.master = master;
	changeupper_info.linking = true;
	changeupper_info.upper_info = upper_info;

	ret = call_netdevice_notifiers_info(NETDEV_PRECHANGEUPPER, dev,
					    &changeupper_info.info);
	ret = notifier_to_errno(ret);
	if (ret)
		return ret;

	ret = __netdev_adjacent_dev_link_neighbour(dev, upper_dev, upper_priv,
						   master);
	if (ret)
		return ret;

	ret = call_netdevice_notifiers_info(NETDEV_CHANGEUPPER, dev,
					    &changeupper_info.info);
	ret = notifier_to_errno(ret);
	if (ret)
		goto rollback;

	return 0;

rollback:
	__netdev_adjacent_dev_unlink_neighbour(dev, upper_dev);

	return ret;
}

/**
 * netdev_upper_dev_link - Add a link to the upper device
 * @dev: device
 * @upper_dev: new upper device
 *
 * Adds a link to device which is upper to this one. The caller must hold
 * the RTNL lock. On a failure a negative errno code is returned.
 * On success the reference counts are adjusted and the function
 * returns zero.
 */
int netdev_upper_dev_link(struct net_device *dev,
			  struct net_device *upper_dev)
{
	return __netdev_upper_dev_link(dev, upper_dev, false, NULL, NULL);
}
EXPORT_SYMBOL(netdev_upper_dev_link);

/**
 * netdev_master_upper_dev_link - Add a master link to the upper device
 * @dev: device
 * @upper_dev: new upper device
 * @upper_priv: upper device private
 * @upper_info: upper info to be passed down via notifier
 *
 * Adds a link to device which is upper to this one. In this case, only
 * one master upper device can be linked, although other non-master devices
 * might be linked as well. The caller must hold the RTNL lock.
 * On a failure a negative errno code is returned. On success the reference
 * counts are adjusted and the function returns zero.
 */
int netdev_master_upper_dev_link(struct net_device *dev,
				 struct net_device *upper_dev,
				 void *upper_priv, void *upper_info)
{
	return __netdev_upper_dev_link(dev, upper_dev, true,
				       upper_priv, upper_info);
}
EXPORT_SYMBOL(netdev_master_upper_dev_link);

/**
 * netdev_upper_dev_unlink - Removes a link to upper device
 * @dev: device
 * @upper_dev: new upper device
 *
 * Removes a link to device which is upper to this one. The caller must hold
 * the RTNL lock.
 */
void netdev_upper_dev_unlink(struct net_device *dev,
			     struct net_device *upper_dev)
{
	struct netdev_notifier_changeupper_info changeupper_info;

	ASSERT_RTNL();

	changeupper_info.upper_dev = upper_dev;
	changeupper_info.master = netdev_master_upper_dev_get(dev) == upper_dev;
	changeupper_info.linking = false;

	call_netdevice_notifiers_info(NETDEV_PRECHANGEUPPER, dev,
				      &changeupper_info.info);

	__netdev_adjacent_dev_unlink_neighbour(dev, upper_dev);

	call_netdevice_notifiers_info(NETDEV_CHANGEUPPER, dev,
				      &changeupper_info.info);
}
EXPORT_SYMBOL(netdev_upper_dev_unlink);

/**
 * netdev_bonding_info_change - Dispatch event about slave change
 * @dev: device
 * @bonding_info: info to dispatch
 *
 * Send NETDEV_BONDING_INFO to netdev notifiers with info.
 * The caller must hold the RTNL lock.
 */
void netdev_bonding_info_change(struct net_device *dev,
				struct netdev_bonding_info *bonding_info)
{
	struct netdev_notifier_bonding_info	info;

	memcpy(&info.bonding_info, bonding_info,
	       sizeof(struct netdev_bonding_info));
	call_netdevice_notifiers_info(NETDEV_BONDING_INFO, dev,
				      &info.info);
}
EXPORT_SYMBOL(netdev_bonding_info_change);

static void netdev_adjacent_add_links(struct net_device *dev)
{
	struct netdev_adjacent *iter;

	struct net *net = dev_net(dev);

	list_for_each_entry(iter, &dev->adj_list.upper, list) {
		if (!net_eq(net, dev_net(iter->dev)))
			continue;
		netdev_adjacent_sysfs_add(iter->dev, dev,
					  &iter->dev->adj_list.lower);
		netdev_adjacent_sysfs_add(dev, iter->dev,
					  &dev->adj_list.upper);
	}

	list_for_each_entry(iter, &dev->adj_list.lower, list) {
		if (!net_eq(net, dev_net(iter->dev)))
			continue;
		netdev_adjacent_sysfs_add(iter->dev, dev,
					  &iter->dev->adj_list.upper);
		netdev_adjacent_sysfs_add(dev, iter->dev,
					  &dev->adj_list.lower);
	}
}

static void netdev_adjacent_del_links(struct net_device *dev)
{
	struct netdev_adjacent *iter;

	struct net *net = dev_net(dev);

	list_for_each_entry(iter, &dev->adj_list.upper, list) {
		if (!net_eq(net, dev_net(iter->dev)))
			continue;
		netdev_adjacent_sysfs_del(iter->dev, dev->name,
					  &iter->dev->adj_list.lower);
		netdev_adjacent_sysfs_del(dev, iter->dev->name,
					  &dev->adj_list.upper);
	}

	list_for_each_entry(iter, &dev->adj_list.lower, list) {
		if (!net_eq(net, dev_net(iter->dev)))
			continue;
		netdev_adjacent_sysfs_del(iter->dev, dev->name,
					  &iter->dev->adj_list.upper);
		netdev_adjacent_sysfs_del(dev, iter->dev->name,
					  &dev->adj_list.lower);
	}
}

void netdev_adjacent_rename_links(struct net_device *dev, char *oldname)
{
	struct netdev_adjacent *iter;

	struct net *net = dev_net(dev);

	list_for_each_entry(iter, &dev->adj_list.upper, list) {
		if (!net_eq(net, dev_net(iter->dev)))
			continue;
		netdev_adjacent_sysfs_del(iter->dev, oldname,
					  &iter->dev->adj_list.lower);
		netdev_adjacent_sysfs_add(iter->dev, dev,
					  &iter->dev->adj_list.lower);
	}

	list_for_each_entry(iter, &dev->adj_list.lower, list) {
		if (!net_eq(net, dev_net(iter->dev)))
			continue;
		netdev_adjacent_sysfs_del(iter->dev, oldname,
					  &iter->dev->adj_list.upper);
		netdev_adjacent_sysfs_add(iter->dev, dev,
					  &iter->dev->adj_list.upper);
	}
}

void *netdev_lower_dev_get_private(struct net_device *dev,
				   struct net_device *lower_dev)
{
	struct netdev_adjacent *lower;

	if (!lower_dev)
		return NULL;
	lower = __netdev_find_adj(lower_dev, &dev->adj_list.lower);
	if (!lower)
		return NULL;

	return lower->private;
}
EXPORT_SYMBOL(netdev_lower_dev_get_private);


int dev_get_nest_level(struct net_device *dev)
{
	struct net_device *lower = NULL;
	struct list_head *iter;
	int max_nest = -1;
	int nest;

	ASSERT_RTNL();

	netdev_for_each_lower_dev(dev, lower, iter) {
		nest = dev_get_nest_level(lower);
		if (max_nest < nest)
			max_nest = nest;
	}

	return max_nest + 1;
}
EXPORT_SYMBOL(dev_get_nest_level);

/**
 * netdev_lower_change - Dispatch event about lower device state change
 * @lower_dev: device
 * @lower_state_info: state to dispatch
 *
 * Send NETDEV_CHANGELOWERSTATE to netdev notifiers with info.
 * The caller must hold the RTNL lock.
 */
void netdev_lower_state_changed(struct net_device *lower_dev,
				void *lower_state_info)
{
	struct netdev_notifier_changelowerstate_info changelowerstate_info;

	ASSERT_RTNL();
	changelowerstate_info.lower_state_info = lower_state_info;
	call_netdevice_notifiers_info(NETDEV_CHANGELOWERSTATE, lower_dev,
				      &changelowerstate_info.info);
}
EXPORT_SYMBOL(netdev_lower_state_changed);

static void dev_change_rx_flags(struct net_device *dev, int flags)
{
	const struct net_device_ops *ops = dev->netdev_ops;

	if (ops->ndo_change_rx_flags)
		ops->ndo_change_rx_flags(dev, flags);
}

static int __dev_set_promiscuity(struct net_device *dev, int inc, bool notify)
{
	unsigned int old_flags = dev->flags;
	kuid_t uid;
	kgid_t gid;

	ASSERT_RTNL();

	dev->flags |= IFF_PROMISC;
	dev->promiscuity += inc;
	if (dev->promiscuity == 0) {
		/*
		 * Avoid overflow.
		 * If inc causes overflow, untouch promisc and return error.
		 */
		if (inc < 0)
			dev->flags &= ~IFF_PROMISC;
		else {
			dev->promiscuity -= inc;
			pr_warn("%s: promiscuity touches roof, set promiscuity failed. promiscuity feature of device might be broken.\n",
				dev->name);
			return -EOVERFLOW;
		}
	}
	if (dev->flags != old_flags) {
		pr_info("device %s %s promiscuous mode\n",
			dev->name,
			dev->flags & IFF_PROMISC ? "entered" : "left");
		if (audit_enabled) {
			current_uid_gid(&uid, &gid);
			audit_log(current->audit_context, GFP_ATOMIC,
				AUDIT_ANOM_PROMISCUOUS,
				"dev=%s prom=%d old_prom=%d auid=%u uid=%u gid=%u ses=%u",
				dev->name, (dev->flags & IFF_PROMISC),
				(old_flags & IFF_PROMISC),
				from_kuid(&init_user_ns, audit_get_loginuid(current)),
				from_kuid(&init_user_ns, uid),
				from_kgid(&init_user_ns, gid),
				audit_get_sessionid(current));
		}

		dev_change_rx_flags(dev, IFF_PROMISC);
	}
	if (notify)
		__dev_notify_flags(dev, old_flags, IFF_PROMISC);
	return 0;
}

/**
 *	dev_set_promiscuity	- update promiscuity count on a device
 *	@dev: device
 *	@inc: modifier
 *
 *	Add or remove promiscuity from a device. While the count in the device
 *	remains above zero the interface remains promiscuous. Once it hits zero
 *	the device reverts back to normal filtering operation. A negative inc
 *	value is used to drop promiscuity on the device.
 *	Return 0 if successful or a negative errno code on error.
 */
int dev_set_promiscuity(struct net_device *dev, int inc)
{
	unsigned int old_flags = dev->flags;
	int err;

	err = __dev_set_promiscuity(dev, inc, true);
	if (err < 0)
		return err;
	if (dev->flags != old_flags)
		dev_set_rx_mode(dev);
	return err;
}
EXPORT_SYMBOL(dev_set_promiscuity);

static int __dev_set_allmulti(struct net_device *dev, int inc, bool notify)
{
	unsigned int old_flags = dev->flags, old_gflags = dev->gflags;

	ASSERT_RTNL();

	dev->flags |= IFF_ALLMULTI;
	dev->allmulti += inc;
	if (dev->allmulti == 0) {
		/*
		 * Avoid overflow.
		 * If inc causes overflow, untouch allmulti and return error.
		 */
		if (inc < 0)
			dev->flags &= ~IFF_ALLMULTI;
		else {
			dev->allmulti -= inc;
			pr_warn("%s: allmulti touches roof, set allmulti failed. allmulti feature of device might be broken.\n",
				dev->name);
			return -EOVERFLOW;
		}
	}
	if (dev->flags ^ old_flags) {
		dev_change_rx_flags(dev, IFF_ALLMULTI);
		dev_set_rx_mode(dev);
		if (notify)
			__dev_notify_flags(dev, old_flags,
					   dev->gflags ^ old_gflags);
	}
	return 0;
}

/**
 *	dev_set_allmulti	- update allmulti count on a device
 *	@dev: device
 *	@inc: modifier
 *
 *	Add or remove reception of all multicast frames to a device. While the
 *	count in the device remains above zero the interface remains listening
 *	to all interfaces. Once it hits zero the device reverts back to normal
 *	filtering operation. A negative @inc value is used to drop the counter
 *	when releasing a resource needing all multicasts.
 *	Return 0 if successful or a negative errno code on error.
 */

int dev_set_allmulti(struct net_device *dev, int inc)
{
	return __dev_set_allmulti(dev, inc, true);
}
EXPORT_SYMBOL(dev_set_allmulti);

/*
 *	Upload unicast and multicast address lists to device and
 *	configure RX filtering. When the device doesn't support unicast
 *	filtering it is put in promiscuous mode while unicast addresses
 *	are present.
 */
void __dev_set_rx_mode(struct net_device *dev)
{
	const struct net_device_ops *ops = dev->netdev_ops;

	/* dev_open will call this function so the list will stay sane. */
	if (!(dev->flags&IFF_UP))
		return;

	if (!netif_device_present(dev))
		return;

	if (!(dev->priv_flags & IFF_UNICAST_FLT)) {
		/* Unicast addresses changes may only happen under the rtnl,
		 * therefore calling __dev_set_promiscuity here is safe.
		 */
		if (!netdev_uc_empty(dev) && !dev->uc_promisc) {
			__dev_set_promiscuity(dev, 1, false);
			dev->uc_promisc = true;
		} else if (netdev_uc_empty(dev) && dev->uc_promisc) {
			__dev_set_promiscuity(dev, -1, false);
			dev->uc_promisc = false;
		}
	}

	if (ops->ndo_set_rx_mode)
		ops->ndo_set_rx_mode(dev);
}

void dev_set_rx_mode(struct net_device *dev)
{
	netif_addr_lock_bh(dev);
	__dev_set_rx_mode(dev);
	netif_addr_unlock_bh(dev);
}

/**
 *	dev_get_flags - get flags reported to userspace
 *	@dev: device
 *
 *	Get the combination of flag bits exported through APIs to userspace.
 */
unsigned int dev_get_flags(const struct net_device *dev)
{
	unsigned int flags;

	flags = (dev->flags & ~(IFF_PROMISC |
				IFF_ALLMULTI |
				IFF_RUNNING |
				IFF_LOWER_UP |
				IFF_DORMANT)) |
		(dev->gflags & (IFF_PROMISC |
				IFF_ALLMULTI));

	if (netif_running(dev)) {
		if (netif_oper_up(dev))
			flags |= IFF_RUNNING;
		if (netif_carrier_ok(dev))
			flags |= IFF_LOWER_UP;
		if (netif_dormant(dev))
			flags |= IFF_DORMANT;
	}

	return flags;
}
EXPORT_SYMBOL(dev_get_flags);

int __dev_change_flags(struct net_device *dev, unsigned int flags)
{
	unsigned int old_flags = dev->flags;
	int ret;

	ASSERT_RTNL();

	/*
	 *	Set the flags on our device.
	 */

	dev->flags = (flags & (IFF_DEBUG | IFF_NOTRAILERS | IFF_NOARP |
			       IFF_DYNAMIC | IFF_MULTICAST | IFF_PORTSEL |
			       IFF_AUTOMEDIA)) |
		     (dev->flags & (IFF_UP | IFF_VOLATILE | IFF_PROMISC |
				    IFF_ALLMULTI));

	/*
	 *	Load in the correct multicast list now the flags have changed.
	 */

	if ((old_flags ^ flags) & IFF_MULTICAST)
		dev_change_rx_flags(dev, IFF_MULTICAST);

	dev_set_rx_mode(dev);

	/*
	 *	Have we downed the interface. We handle IFF_UP ourselves
	 *	according to user attempts to set it, rather than blindly
	 *	setting it.
	 */

	ret = 0;
	if ((old_flags ^ flags) & IFF_UP) {
		if (old_flags & IFF_UP)
			__dev_close(dev);
		else
			ret = __dev_open(dev);
	}

	if ((flags ^ dev->gflags) & IFF_PROMISC) {
		int inc = (flags & IFF_PROMISC) ? 1 : -1;
		unsigned int old_flags = dev->flags;

		dev->gflags ^= IFF_PROMISC;

		if (__dev_set_promiscuity(dev, inc, false) >= 0)
			if (dev->flags != old_flags)
				dev_set_rx_mode(dev);
	}

	/* NOTE: order of synchronization of IFF_PROMISC and IFF_ALLMULTI
	 * is important. Some (broken) drivers set IFF_PROMISC, when
	 * IFF_ALLMULTI is requested not asking us and not reporting.
	 */
	if ((flags ^ dev->gflags) & IFF_ALLMULTI) {
		int inc = (flags & IFF_ALLMULTI) ? 1 : -1;

		dev->gflags ^= IFF_ALLMULTI;
		__dev_set_allmulti(dev, inc, false);
	}

	return ret;
}

void __dev_notify_flags(struct net_device *dev, unsigned int old_flags,
			unsigned int gchanges)
{
	unsigned int changes = dev->flags ^ old_flags;

	if (gchanges)
		rtmsg_ifinfo(RTM_NEWLINK, dev, gchanges, GFP_ATOMIC);

	if (changes & IFF_UP) {
		if (dev->flags & IFF_UP)
			call_netdevice_notifiers(NETDEV_UP, dev);
		else
			call_netdevice_notifiers(NETDEV_DOWN, dev);
	}

	if (dev->flags & IFF_UP &&
	    (changes & ~(IFF_UP | IFF_PROMISC | IFF_ALLMULTI | IFF_VOLATILE))) {
		struct netdev_notifier_change_info change_info;

		change_info.flags_changed = changes;
		call_netdevice_notifiers_info(NETDEV_CHANGE, dev,
					      &change_info.info);
	}
}

/**
 *	dev_change_flags - change device settings
 *	@dev: device
 *	@flags: device state flags
 *
 *	Change settings on device based state flags. The flags are
 *	in the userspace exported format.
 */
int dev_change_flags(struct net_device *dev, unsigned int flags)
{
	int ret;
	unsigned int changes, old_flags = dev->flags, old_gflags = dev->gflags;

	ret = __dev_change_flags(dev, flags);
	if (ret < 0)
		return ret;

	changes = (old_flags ^ dev->flags) | (old_gflags ^ dev->gflags);
	__dev_notify_flags(dev, old_flags, changes);
	return ret;
}
EXPORT_SYMBOL(dev_change_flags);

int __dev_set_mtu(struct net_device *dev, int new_mtu)
{
	const struct net_device_ops *ops = dev->netdev_ops;

	if (ops->ndo_change_mtu)
		return ops->ndo_change_mtu(dev, new_mtu);

	dev->mtu = new_mtu;
	return 0;
}
EXPORT_SYMBOL(__dev_set_mtu);

/**
 *	dev_set_mtu - Change maximum transfer unit
 *	@dev: device
 *	@new_mtu: new transfer unit
 *
 *	Change the maximum transfer size of the network device.
 */
int dev_set_mtu(struct net_device *dev, int new_mtu)
{
	int err, orig_mtu;

	if (new_mtu == dev->mtu)
		return 0;

	/* MTU must be positive, and in range */
	if (new_mtu < 0 || new_mtu < dev->min_mtu) {
		net_err_ratelimited("%s: Invalid MTU %d requested, hw min %d\n",
				    dev->name, new_mtu, dev->min_mtu);
		return -EINVAL;
	}

	if (dev->max_mtu > 0 && new_mtu > dev->max_mtu) {
		net_err_ratelimited("%s: Invalid MTU %d requested, hw max %d\n",
				    dev->name, new_mtu, dev->max_mtu);
		return -EINVAL;
	}

	if (!netif_device_present(dev))
		return -ENODEV;

	err = call_netdevice_notifiers(NETDEV_PRECHANGEMTU, dev);
	err = notifier_to_errno(err);
	if (err)
		return err;

	orig_mtu = dev->mtu;
	err = __dev_set_mtu(dev, new_mtu);

	if (!err) {
		err = call_netdevice_notifiers(NETDEV_CHANGEMTU, dev);
		err = notifier_to_errno(err);
		if (err) {
			/* setting mtu back and notifying everyone again,
			 * so that they have a chance to revert changes.
			 */
			__dev_set_mtu(dev, orig_mtu);
			call_netdevice_notifiers(NETDEV_CHANGEMTU, dev);
		}
	}
	return err;
}
EXPORT_SYMBOL(dev_set_mtu);

/**
 *	dev_set_group - Change group this device belongs to
 *	@dev: device
 *	@new_group: group this device should belong to
 */
void dev_set_group(struct net_device *dev, int new_group)
{
	dev->group = new_group;
}
EXPORT_SYMBOL(dev_set_group);

/**
 *	dev_set_mac_address - Change Media Access Control Address
 *	@dev: device
 *	@sa: new address
 *
 *	Change the hardware (MAC) address of the device
 */
int dev_set_mac_address(struct net_device *dev, struct sockaddr *sa)
{
	const struct net_device_ops *ops = dev->netdev_ops;
	int err;

	if (!ops->ndo_set_mac_address)
		return -EOPNOTSUPP;
	if (sa->sa_family != dev->type)
		return -EINVAL;
	if (!netif_device_present(dev))
		return -ENODEV;
	err = ops->ndo_set_mac_address(dev, sa);
	if (err)
		return err;
	dev->addr_assign_type = NET_ADDR_SET;
	call_netdevice_notifiers(NETDEV_CHANGEADDR, dev);
	add_device_randomness(dev->dev_addr, dev->addr_len);
	return 0;
}
EXPORT_SYMBOL(dev_set_mac_address);

/**
 *	dev_change_carrier - Change device carrier
 *	@dev: device
 *	@new_carrier: new value
 *
 *	Change device carrier
 */
int dev_change_carrier(struct net_device *dev, bool new_carrier)
{
	const struct net_device_ops *ops = dev->netdev_ops;

	if (!ops->ndo_change_carrier)
		return -EOPNOTSUPP;
	if (!netif_device_present(dev))
		return -ENODEV;
	return ops->ndo_change_carrier(dev, new_carrier);
}
EXPORT_SYMBOL(dev_change_carrier);

/**
 *	dev_get_phys_port_id - Get device physical port ID
 *	@dev: device
 *	@ppid: port ID
 *
 *	Get device physical port ID
 */
int dev_get_phys_port_id(struct net_device *dev,
			 struct netdev_phys_item_id *ppid)
{
	const struct net_device_ops *ops = dev->netdev_ops;

	if (!ops->ndo_get_phys_port_id)
		return -EOPNOTSUPP;
	return ops->ndo_get_phys_port_id(dev, ppid);
}
EXPORT_SYMBOL(dev_get_phys_port_id);

/**
 *	dev_get_phys_port_name - Get device physical port name
 *	@dev: device
 *	@name: port name
 *	@len: limit of bytes to copy to name
 *
 *	Get device physical port name
 */
int dev_get_phys_port_name(struct net_device *dev,
			   char *name, size_t len)
{
	const struct net_device_ops *ops = dev->netdev_ops;

	if (!ops->ndo_get_phys_port_name)
		return -EOPNOTSUPP;
	return ops->ndo_get_phys_port_name(dev, name, len);
}
EXPORT_SYMBOL(dev_get_phys_port_name);

/**
 *	dev_change_proto_down - update protocol port state information
 *	@dev: device
 *	@proto_down: new value
 *
 *	This info can be used by switch drivers to set the phys state of the
 *	port.
 */
int dev_change_proto_down(struct net_device *dev, bool proto_down)
{
	const struct net_device_ops *ops = dev->netdev_ops;

	if (!ops->ndo_change_proto_down)
		return -EOPNOTSUPP;
	if (!netif_device_present(dev))
		return -ENODEV;
	return ops->ndo_change_proto_down(dev, proto_down);
}
EXPORT_SYMBOL(dev_change_proto_down);

u8 __dev_xdp_attached(struct net_device *dev, xdp_op_t xdp_op, u32 *prog_id)
{
	struct netdev_xdp xdp;

	memset(&xdp, 0, sizeof(xdp));
	xdp.command = XDP_QUERY_PROG;

	/* Query must always succeed. */
	WARN_ON(xdp_op(dev, &xdp) < 0);
	if (prog_id)
		*prog_id = xdp.prog_id;

	return xdp.prog_attached;
}

static int dev_xdp_install(struct net_device *dev, xdp_op_t xdp_op,
			   struct netlink_ext_ack *extack, u32 flags,
			   struct bpf_prog *prog)
{
	struct netdev_xdp xdp;

	memset(&xdp, 0, sizeof(xdp));
	if (flags & XDP_FLAGS_HW_MODE)
		xdp.command = XDP_SETUP_PROG_HW;
	else
		xdp.command = XDP_SETUP_PROG;
	xdp.extack = extack;
	xdp.flags = flags;
	xdp.prog = prog;

	return xdp_op(dev, &xdp);
}

/**
 *	dev_change_xdp_fd - set or clear a bpf program for a device rx path
 *	@dev: device
 *	@extack: netlink extended ack
 *	@fd: new program fd or negative value to clear
 *	@flags: xdp-related flags
 *
 *	Set or clear a bpf program for a device
 */
int dev_change_xdp_fd(struct net_device *dev, struct netlink_ext_ack *extack,
		      int fd, u32 flags)
{
	const struct net_device_ops *ops = dev->netdev_ops;
	struct bpf_prog *prog = NULL;
	xdp_op_t xdp_op, xdp_chk;
	int err;

	ASSERT_RTNL();

	xdp_op = xdp_chk = ops->ndo_xdp;
	if (!xdp_op && (flags & (XDP_FLAGS_DRV_MODE | XDP_FLAGS_HW_MODE)))
		return -EOPNOTSUPP;
	if (!xdp_op || (flags & XDP_FLAGS_SKB_MODE))
		xdp_op = generic_xdp_install;
	if (xdp_op == xdp_chk)
		xdp_chk = generic_xdp_install;

	if (fd >= 0) {
		if (xdp_chk && __dev_xdp_attached(dev, xdp_chk, NULL))
			return -EEXIST;
		if ((flags & XDP_FLAGS_UPDATE_IF_NOEXIST) &&
		    __dev_xdp_attached(dev, xdp_op, NULL))
			return -EBUSY;

		prog = bpf_prog_get_type(fd, BPF_PROG_TYPE_XDP);
		if (IS_ERR(prog))
			return PTR_ERR(prog);
	}

	err = dev_xdp_install(dev, xdp_op, extack, flags, prog);
	if (err < 0 && prog)
		bpf_prog_put(prog);

	return err;
}

/**
 *	dev_new_index	-	allocate an ifindex
 *	@net: the applicable net namespace
 *
 *	Returns a suitable unique value for a new device interface
 *	number.  The caller must hold the rtnl semaphore or the
 *	dev_base_lock to be sure it remains unique.
 */
static int dev_new_index(struct net *net)
{
	int ifindex = net->ifindex;

	for (;;) {
		if (++ifindex <= 0)
			ifindex = 1;
		if (!__dev_get_by_index(net, ifindex))
			return net->ifindex = ifindex;
	}
}

/* Delayed registration/unregisteration */
static LIST_HEAD(net_todo_list);
DECLARE_WAIT_QUEUE_HEAD(netdev_unregistering_wq);

static void net_set_todo(struct net_device *dev)
{
	list_add_tail(&dev->todo_list, &net_todo_list);
	dev_net(dev)->dev_unreg_count++;
}

static void rollback_registered_many(struct list_head *head)
{
	struct net_device *dev, *tmp;
	LIST_HEAD(close_head);

	BUG_ON(dev_boot_phase);
	ASSERT_RTNL();

	list_for_each_entry_safe(dev, tmp, head, unreg_list) {
		/* Some devices call without registering
		 * for initialization unwind. Remove those
		 * devices and proceed with the remaining.
		 */
		if (dev->reg_state == NETREG_UNINITIALIZED) {
			pr_debug("unregister_netdevice: device %s/%p never was registered\n",
				 dev->name, dev);

			WARN_ON(1);
			list_del(&dev->unreg_list);
			continue;
		}
		dev->dismantle = true;
		BUG_ON(dev->reg_state != NETREG_REGISTERED);
	}

	/* If device is running, close it first. */
	list_for_each_entry(dev, head, unreg_list)
		list_add_tail(&dev->close_list, &close_head);
	dev_close_many(&close_head, true);

	list_for_each_entry(dev, head, unreg_list) {
		/* And unlink it from device chain. */
		unlist_netdevice(dev);

		dev->reg_state = NETREG_UNREGISTERING;
	}
	flush_all_backlogs();

	synchronize_net();

	list_for_each_entry(dev, head, unreg_list) {
		struct sk_buff *skb = NULL;

		/* Shutdown queueing discipline. */
		dev_shutdown(dev);


		/* Notify protocols, that we are about to destroy
		 * this device. They should clean all the things.
		 */
		call_netdevice_notifiers(NETDEV_UNREGISTER, dev);

		if (!dev->rtnl_link_ops ||
		    dev->rtnl_link_state == RTNL_LINK_INITIALIZED)
			skb = rtmsg_ifinfo_build_skb(RTM_DELLINK, dev, ~0U, 0,
						     GFP_KERNEL);

		/*
		 *	Flush the unicast and multicast chains
		 */
		dev_uc_flush(dev);
		dev_mc_flush(dev);

		if (dev->netdev_ops->ndo_uninit)
			dev->netdev_ops->ndo_uninit(dev);

		if (skb)
			rtmsg_ifinfo_send(skb, dev, GFP_KERNEL);

		/* Notifier chain MUST detach us all upper devices. */
		WARN_ON(netdev_has_any_upper_dev(dev));
		WARN_ON(netdev_has_any_lower_dev(dev));

		/* Remove entries from kobject tree */
		netdev_unregister_kobject(dev);
#ifdef CONFIG_XPS
		/* Remove XPS queueing entries */
		netif_reset_xps_queues_gt(dev, 0);
#endif
	}

	synchronize_net();

	list_for_each_entry(dev, head, unreg_list)
		dev_put(dev);
}

static void rollback_registered(struct net_device *dev)
{
	LIST_HEAD(single);

	list_add(&dev->unreg_list, &single);
	rollback_registered_many(&single);
	list_del(&single);
}

static netdev_features_t netdev_sync_upper_features(struct net_device *lower,
	struct net_device *upper, netdev_features_t features)
{
	netdev_features_t upper_disables = NETIF_F_UPPER_DISABLES;
	netdev_features_t feature;
	int feature_bit;

	for_each_netdev_feature(&upper_disables, feature_bit) {
		feature = __NETIF_F_BIT(feature_bit);
		if (!(upper->wanted_features & feature)
		    && (features & feature)) {
			netdev_dbg(lower, "Dropping feature %pNF, upper dev %s has it off.\n",
				   &feature, upper->name);
			features &= ~feature;
		}
	}

	return features;
}

static void netdev_sync_lower_features(struct net_device *upper,
	struct net_device *lower, netdev_features_t features)
{
	netdev_features_t upper_disables = NETIF_F_UPPER_DISABLES;
	netdev_features_t feature;
	int feature_bit;

	for_each_netdev_feature(&upper_disables, feature_bit) {
		feature = __NETIF_F_BIT(feature_bit);
		if (!(features & feature) && (lower->features & feature)) {
			netdev_dbg(upper, "Disabling feature %pNF on lower dev %s.\n",
				   &feature, lower->name);
			lower->wanted_features &= ~feature;
			netdev_update_features(lower);

			if (unlikely(lower->features & feature))
				netdev_WARN(upper, "failed to disable %pNF on %s!\n",
					    &feature, lower->name);
		}
	}
}

static netdev_features_t netdev_fix_features(struct net_device *dev,
	netdev_features_t features)
{
	/* Fix illegal checksum combinations */
	if ((features & NETIF_F_HW_CSUM) &&
	    (features & (NETIF_F_IP_CSUM|NETIF_F_IPV6_CSUM))) {
		netdev_warn(dev, "mixed HW and IP checksum settings.\n");
		features &= ~(NETIF_F_IP_CSUM|NETIF_F_IPV6_CSUM);
	}

	/* TSO requires that SG is present as well. */
	if ((features & NETIF_F_ALL_TSO) && !(features & NETIF_F_SG)) {
		netdev_dbg(dev, "Dropping TSO features since no SG feature.\n");
		features &= ~NETIF_F_ALL_TSO;
	}

	if ((features & NETIF_F_TSO) && !(features & NETIF_F_HW_CSUM) &&
					!(features & NETIF_F_IP_CSUM)) {
		netdev_dbg(dev, "Dropping TSO features since no CSUM feature.\n");
		features &= ~NETIF_F_TSO;
		features &= ~NETIF_F_TSO_ECN;
	}

	if ((features & NETIF_F_TSO6) && !(features & NETIF_F_HW_CSUM) &&
					 !(features & NETIF_F_IPV6_CSUM)) {
		netdev_dbg(dev, "Dropping TSO6 features since no CSUM feature.\n");
		features &= ~NETIF_F_TSO6;
	}

	/* TSO with IPv4 ID mangling requires IPv4 TSO be enabled */
	if ((features & NETIF_F_TSO_MANGLEID) && !(features & NETIF_F_TSO))
		features &= ~NETIF_F_TSO_MANGLEID;

	/* TSO ECN requires that TSO is present as well. */
	if ((features & NETIF_F_ALL_TSO) == NETIF_F_TSO_ECN)
		features &= ~NETIF_F_TSO_ECN;

	/* Software GSO depends on SG. */
	if ((features & NETIF_F_GSO) && !(features & NETIF_F_SG)) {
		netdev_dbg(dev, "Dropping NETIF_F_GSO since no SG feature.\n");
		features &= ~NETIF_F_GSO;
	}

	/* GSO partial features require GSO partial be set */
	if ((features & dev->gso_partial_features) &&
	    !(features & NETIF_F_GSO_PARTIAL)) {
		netdev_dbg(dev,
			   "Dropping partially supported GSO features since no GSO partial.\n");
		features &= ~dev->gso_partial_features;
	}

	return features;
}

int __netdev_update_features(struct net_device *dev)
{
	struct net_device *upper, *lower;
	netdev_features_t features;
	struct list_head *iter;
	int err = -1;

	ASSERT_RTNL();

	features = netdev_get_wanted_features(dev);

	if (dev->netdev_ops->ndo_fix_features)
		features = dev->netdev_ops->ndo_fix_features(dev, features);

	/* driver might be less strict about feature dependencies */
	features = netdev_fix_features(dev, features);

	/* some features can't be enabled if they're off an an upper device */
	netdev_for_each_upper_dev_rcu(dev, upper, iter)
		features = netdev_sync_upper_features(dev, upper, features);

	if (dev->features == features)
		goto sync_lower;

	netdev_dbg(dev, "Features changed: %pNF -> %pNF\n",
		&dev->features, &features);

	if (dev->netdev_ops->ndo_set_features)
		err = dev->netdev_ops->ndo_set_features(dev, features);
	else
		err = 0;

	if (unlikely(err < 0)) {
		netdev_err(dev,
			"set_features() failed (%d); wanted %pNF, left %pNF\n",
			err, &features, &dev->features);
		/* return non-0 since some features might have changed and
		 * it's better to fire a spurious notification than miss it
		 */
		return -1;
	}

sync_lower:
	/* some features must be disabled on lower devices when disabled
	 * on an upper device (think: bonding master or bridge)
	 */
	netdev_for_each_lower_dev(dev, lower, iter)
		netdev_sync_lower_features(dev, lower, features);

	if (!err) {
		netdev_features_t diff = features ^ dev->features;

		if (diff & NETIF_F_RX_UDP_TUNNEL_PORT) {
			/* udp_tunnel_{get,drop}_rx_info both need
			 * NETIF_F_RX_UDP_TUNNEL_PORT enabled on the
			 * device, or they won't do anything.
			 * Thus we need to update dev->features
			 * *before* calling udp_tunnel_get_rx_info,
			 * but *after* calling udp_tunnel_drop_rx_info.
			 */
			if (features & NETIF_F_RX_UDP_TUNNEL_PORT) {
				dev->features = features;
				udp_tunnel_get_rx_info(dev);
			} else {
				udp_tunnel_drop_rx_info(dev);
			}
		}

		dev->features = features;
	}

	return err < 0 ? 0 : 1;
}

/**
 *	netdev_update_features - recalculate device features
 *	@dev: the device to check
 *
 *	Recalculate dev->features set and send notifications if it
 *	has changed. Should be called after driver or hardware dependent
 *	conditions might have changed that influence the features.
 */
void netdev_update_features(struct net_device *dev)
{
	if (__netdev_update_features(dev))
		netdev_features_change(dev);
}
EXPORT_SYMBOL(netdev_update_features);

/**
 *	netdev_change_features - recalculate device features
 *	@dev: the device to check
 *
 *	Recalculate dev->features set and send notifications even
 *	if they have not changed. Should be called instead of
 *	netdev_update_features() if also dev->vlan_features might
 *	have changed to allow the changes to be propagated to stacked
 *	VLAN devices.
 */
void netdev_change_features(struct net_device *dev)
{
	__netdev_update_features(dev);
	netdev_features_change(dev);
}
EXPORT_SYMBOL(netdev_change_features);

/**
 *	netif_stacked_transfer_operstate -	transfer operstate
 *	@rootdev: the root or lower level device to transfer state from
 *	@dev: the device to transfer operstate to
 *
 *	Transfer operational state from root to device. This is normally
 *	called when a stacking relationship exists between the root
 *	device and the device(a leaf device).
 */
void netif_stacked_transfer_operstate(const struct net_device *rootdev,
					struct net_device *dev)
{
	if (rootdev->operstate == IF_OPER_DORMANT)
		netif_dormant_on(dev);
	else
		netif_dormant_off(dev);

	if (netif_carrier_ok(rootdev))
		netif_carrier_on(dev);
	else
		netif_carrier_off(dev);
}
EXPORT_SYMBOL(netif_stacked_transfer_operstate);

#ifdef CONFIG_SYSFS
static int netif_alloc_rx_queues(struct net_device *dev)
{
	unsigned int i, count = dev->num_rx_queues;
	struct netdev_rx_queue *rx;
	size_t sz = count * sizeof(*rx);

	BUG_ON(count < 1);

	rx = kvzalloc(sz, GFP_KERNEL | __GFP_RETRY_MAYFAIL);
	if (!rx)
		return -ENOMEM;

	dev->_rx = rx;

	for (i = 0; i < count; i++)
		rx[i].dev = dev;
	return 0;
}
#endif

static void netdev_init_one_queue(struct net_device *dev,
				  struct netdev_queue *queue, void *_unused)
{
	/* Initialize queue lock */
	spin_lock_init(&queue->_xmit_lock);
	netdev_set_xmit_lockdep_class(&queue->_xmit_lock, dev->type);
	queue->xmit_lock_owner = -1;
	netdev_queue_numa_node_write(queue, NUMA_NO_NODE);
	queue->dev = dev;
#ifdef CONFIG_BQL
	dql_init(&queue->dql, HZ);
#endif
}

static void netif_free_tx_queues(struct net_device *dev)
{
	kvfree(dev->_tx);
}

static int netif_alloc_netdev_queues(struct net_device *dev)
{
	unsigned int count = dev->num_tx_queues;
	struct netdev_queue *tx;
	size_t sz = count * sizeof(*tx);

	if (count < 1 || count > 0xffff)
		return -EINVAL;

	tx = kvzalloc(sz, GFP_KERNEL | __GFP_RETRY_MAYFAIL);
	if (!tx)
		return -ENOMEM;

	dev->_tx = tx;

	netdev_for_each_tx_queue(dev, netdev_init_one_queue, NULL);
	spin_lock_init(&dev->tx_global_lock);

	return 0;
}

void netif_tx_stop_all_queues(struct net_device *dev)
{
	unsigned int i;

	for (i = 0; i < dev->num_tx_queues; i++) {
		struct netdev_queue *txq = netdev_get_tx_queue(dev, i);

		netif_tx_stop_queue(txq);
	}
}
EXPORT_SYMBOL(netif_tx_stop_all_queues);

/**
 *	register_netdevice	- register a network device
 *	@dev: device to register
 *
 *	Take a completed network device structure and add it to the kernel
 *	interfaces. A %NETDEV_REGISTER message is sent to the netdev notifier
 *	chain. 0 is returned on success. A negative errno code is returned
 *	on a failure to set up the device, or if the name is a duplicate.
 *
 *	Callers must hold the rtnl semaphore. You may want
 *	register_netdev() instead of this.
 *
 *	BUGS:
 *	The locking appears insufficient to guarantee two parallel registers
 *	will not get the same name.
 */

int register_netdevice(struct net_device *dev)
{
	int ret;
	struct net *net = dev_net(dev);

	BUG_ON(dev_boot_phase);
	ASSERT_RTNL();

	might_sleep();

	/* When net_device's are persistent, this will be fatal. */
	BUG_ON(dev->reg_state != NETREG_UNINITIALIZED);
	BUG_ON(!net);

	spin_lock_init(&dev->addr_list_lock);
	netdev_set_addr_lockdep_class(dev);

	ret = dev_get_valid_name(net, dev, dev->name);
	if (ret < 0)
		goto out;

	/* Init, if this function is available */
	if (dev->netdev_ops->ndo_init) {
		ret = dev->netdev_ops->ndo_init(dev);
		if (ret) {
			if (ret > 0)
				ret = -EIO;
			goto out;
		}
	}

	if (((dev->hw_features | dev->features) &
	     NETIF_F_HW_VLAN_CTAG_FILTER) &&
	    (!dev->netdev_ops->ndo_vlan_rx_add_vid ||
	     !dev->netdev_ops->ndo_vlan_rx_kill_vid)) {
		netdev_WARN(dev, "Buggy VLAN acceleration in driver!\n");
		ret = -EINVAL;
		goto err_uninit;
	}

	ret = -EBUSY;
	if (!dev->ifindex)
		dev->ifindex = dev_new_index(net);
	else if (__dev_get_by_index(net, dev->ifindex))
		goto err_uninit;

	/* Transfer changeable features to wanted_features and enable
	 * software offloads (GSO and GRO).
	 */
	dev->hw_features |= NETIF_F_SOFT_FEATURES;
	dev->features |= NETIF_F_SOFT_FEATURES;

	if (dev->netdev_ops->ndo_udp_tunnel_add) {
		dev->features |= NETIF_F_RX_UDP_TUNNEL_PORT;
		dev->hw_features |= NETIF_F_RX_UDP_TUNNEL_PORT;
	}

	dev->wanted_features = dev->features & dev->hw_features;

	if (!(dev->flags & IFF_LOOPBACK))
		dev->hw_features |= NETIF_F_NOCACHE_COPY;

	/* If IPv4 TCP segmentation offload is supported we should also
	 * allow the device to enable segmenting the frame with the option
	 * of ignoring a static IP ID value.  This doesn't enable the
	 * feature itself but allows the user to enable it later.
	 */
	if (dev->hw_features & NETIF_F_TSO)
		dev->hw_features |= NETIF_F_TSO_MANGLEID;
	if (dev->vlan_features & NETIF_F_TSO)
		dev->vlan_features |= NETIF_F_TSO_MANGLEID;
	if (dev->mpls_features & NETIF_F_TSO)
		dev->mpls_features |= NETIF_F_TSO_MANGLEID;
	if (dev->hw_enc_features & NETIF_F_TSO)
		dev->hw_enc_features |= NETIF_F_TSO_MANGLEID;

	/* Make NETIF_F_HIGHDMA inheritable to VLAN devices.
	 */
	dev->vlan_features |= NETIF_F_HIGHDMA;

	/* Make NETIF_F_SG inheritable to tunnel devices.
	 */
	dev->hw_enc_features |= NETIF_F_SG | NETIF_F_GSO_PARTIAL;

	/* Make NETIF_F_SG inheritable to MPLS.
	 */
	dev->mpls_features |= NETIF_F_SG;

	ret = call_netdevice_notifiers(NETDEV_POST_INIT, dev);
	ret = notifier_to_errno(ret);
	if (ret)
		goto err_uninit;

	ret = netdev_register_kobject(dev);
	if (ret)
		goto err_uninit;
	dev->reg_state = NETREG_REGISTERED;

	__netdev_update_features(dev);

	/*
	 *	Default initial state at registry is that the
	 *	device is present.
	 */

	set_bit(__LINK_STATE_PRESENT, &dev->state);

	linkwatch_init_dev(dev);

	dev_init_scheduler(dev);
	dev_hold(dev);
	list_netdevice(dev);
	add_device_randomness(dev->dev_addr, dev->addr_len);

	/* If the device has permanent device address, driver should
	 * set dev_addr and also addr_assign_type should be set to
	 * NET_ADDR_PERM (default value).
	 */
	if (dev->addr_assign_type == NET_ADDR_PERM)
		memcpy(dev->perm_addr, dev->dev_addr, dev->addr_len);

	/* Notify protocols, that a new device appeared. */
	ret = call_netdevice_notifiers(NETDEV_REGISTER, dev);
	ret = notifier_to_errno(ret);
	if (ret) {
		rollback_registered(dev);
		dev->reg_state = NETREG_UNREGISTERED;
	}
	/*
	 *	Prevent userspace races by waiting until the network
	 *	device is fully setup before sending notifications.
	 */
	if (!dev->rtnl_link_ops ||
	    dev->rtnl_link_state == RTNL_LINK_INITIALIZED)
		rtmsg_ifinfo(RTM_NEWLINK, dev, ~0U, GFP_KERNEL);

out:
	return ret;

err_uninit:
	if (dev->netdev_ops->ndo_uninit)
		dev->netdev_ops->ndo_uninit(dev);
	if (dev->priv_destructor)
		dev->priv_destructor(dev);
	goto out;
}
EXPORT_SYMBOL(register_netdevice);

/**
 *	init_dummy_netdev	- init a dummy network device for NAPI
 *	@dev: device to init
 *
 *	This takes a network device structure and initialize the minimum
 *	amount of fields so it can be used to schedule NAPI polls without
 *	registering a full blown interface. This is to be used by drivers
 *	that need to tie several hardware interfaces to a single NAPI
 *	poll scheduler due to HW limitations.
 */
int init_dummy_netdev(struct net_device *dev)
{
	/* Clear everything. Note we don't initialize spinlocks
	 * are they aren't supposed to be taken by any of the
	 * NAPI code and this dummy netdev is supposed to be
	 * only ever used for NAPI polls
	 */
	memset(dev, 0, sizeof(struct net_device));

	/* make sure we BUG if trying to hit standard
	 * register/unregister code path
	 */
	dev->reg_state = NETREG_DUMMY;

	/* NAPI wants this */
	INIT_LIST_HEAD(&dev->napi_list);

	/* a dummy interface is started by default */
	set_bit(__LINK_STATE_PRESENT, &dev->state);
	set_bit(__LINK_STATE_START, &dev->state);

	/* Note : We dont allocate pcpu_refcnt for dummy devices,
	 * because users of this 'device' dont need to change
	 * its refcount.
	 */

	return 0;
}
EXPORT_SYMBOL_GPL(init_dummy_netdev);


/**
 *	register_netdev	- register a network device
 *	@dev: device to register
 *
 *	Take a completed network device structure and add it to the kernel
 *	interfaces. A %NETDEV_REGISTER message is sent to the netdev notifier
 *	chain. 0 is returned on success. A negative errno code is returned
 *	on a failure to set up the device, or if the name is a duplicate.
 *
 *	This is a wrapper around register_netdevice that takes the rtnl semaphore
 *	and expands the device name if you passed a format string to
 *	alloc_netdev.
 */
int register_netdev(struct net_device *dev)
{
	int err;

	rtnl_lock();
	err = register_netdevice(dev);
	rtnl_unlock();
	return err;
}
EXPORT_SYMBOL(register_netdev);

int netdev_refcnt_read(const struct net_device *dev)
{
	int i, refcnt = 0;

	for_each_possible_cpu(i)
		refcnt += *per_cpu_ptr(dev->pcpu_refcnt, i);
	return refcnt;
}
EXPORT_SYMBOL(netdev_refcnt_read);

/**
 * netdev_wait_allrefs - wait until all references are gone.
 * @dev: target net_device
 *
 * This is called when unregistering network devices.
 *
 * Any protocol or device that holds a reference should register
 * for netdevice notification, and cleanup and put back the
 * reference if they receive an UNREGISTER event.
 * We can get stuck here if buggy protocols don't correctly
 * call dev_put.
 */
static void netdev_wait_allrefs(struct net_device *dev)
{
	unsigned long rebroadcast_time, warning_time;
	int refcnt;

	linkwatch_forget_dev(dev);

	rebroadcast_time = warning_time = jiffies;
	refcnt = netdev_refcnt_read(dev);

	while (refcnt != 0) {
		if (time_after(jiffies, rebroadcast_time + 1 * HZ)) {
			rtnl_lock();

			/* Rebroadcast unregister notification */
			call_netdevice_notifiers(NETDEV_UNREGISTER, dev);

			__rtnl_unlock();
			rcu_barrier();
			rtnl_lock();

			call_netdevice_notifiers(NETDEV_UNREGISTER_FINAL, dev);
			if (test_bit(__LINK_STATE_LINKWATCH_PENDING,
				     &dev->state)) {
				/* We must not have linkwatch events
				 * pending on unregister. If this
				 * happens, we simply run the queue
				 * unscheduled, resulting in a noop
				 * for this device.
				 */
				linkwatch_run_queue();
			}

			__rtnl_unlock();

			rebroadcast_time = jiffies;
		}

		msleep(250);

		refcnt = netdev_refcnt_read(dev);

		if (time_after(jiffies, warning_time + 10 * HZ)) {
			pr_emerg("unregister_netdevice: waiting for %s to become free. Usage count = %d\n",
				 dev->name, refcnt);
			warning_time = jiffies;
		}
	}
}

/* The sequence is:
 *
 *	rtnl_lock();
 *	...
 *	register_netdevice(x1);
 *	register_netdevice(x2);
 *	...
 *	unregister_netdevice(y1);
 *	unregister_netdevice(y2);
 *      ...
 *	rtnl_unlock();
 *	free_netdev(y1);
 *	free_netdev(y2);
 *
 * We are invoked by rtnl_unlock().
 * This allows us to deal with problems:
 * 1) We can delete sysfs objects which invoke hotplug
 *    without deadlocking with linkwatch via keventd.
 * 2) Since we run with the RTNL semaphore not held, we can sleep
 *    safely in order to wait for the netdev refcnt to drop to zero.
 *
 * We must not return until all unregister events added during
 * the interval the lock was held have been completed.
 */
void netdev_run_todo(void)
{
	struct list_head list;

	/* Snapshot list, allow later requests */
	list_replace_init(&net_todo_list, &list);

	__rtnl_unlock();


	/* Wait for rcu callbacks to finish before next phase */
	if (!list_empty(&list))
		rcu_barrier();

	while (!list_empty(&list)) {
		struct net_device *dev
			= list_first_entry(&list, struct net_device, todo_list);
		list_del(&dev->todo_list);

		rtnl_lock();
		call_netdevice_notifiers(NETDEV_UNREGISTER_FINAL, dev);
		__rtnl_unlock();

		if (unlikely(dev->reg_state != NETREG_UNREGISTERING)) {
			pr_err("network todo '%s' but state %d\n",
			       dev->name, dev->reg_state);
			dump_stack();
			continue;
		}

		dev->reg_state = NETREG_UNREGISTERED;

		netdev_wait_allrefs(dev);

		/* paranoia */
		BUG_ON(netdev_refcnt_read(dev));
		BUG_ON(!list_empty(&dev->ptype_all));
		BUG_ON(!list_empty(&dev->ptype_specific));
		WARN_ON(rcu_access_pointer(dev->ip_ptr));
		WARN_ON(rcu_access_pointer(dev->ip6_ptr));
		WARN_ON(dev->dn_ptr);

		if (dev->priv_destructor)
			dev->priv_destructor(dev);
		if (dev->needs_free_netdev)
			free_netdev(dev);

		/* Report a network device has been unregistered */
		rtnl_lock();
		dev_net(dev)->dev_unreg_count--;
		__rtnl_unlock();
		wake_up(&netdev_unregistering_wq);

		/* Free network device */
		kobject_put(&dev->dev.kobj);
	}
}

/* Convert net_device_stats to rtnl_link_stats64. rtnl_link_stats64 has
 * all the same fields in the same order as net_device_stats, with only
 * the type differing, but rtnl_link_stats64 may have additional fields
 * at the end for newer counters.
 */
void netdev_stats_to_stats64(struct rtnl_link_stats64 *stats64,
			     const struct net_device_stats *netdev_stats)
{
#if BITS_PER_LONG == 64
	BUILD_BUG_ON(sizeof(*stats64) < sizeof(*netdev_stats));
	memcpy(stats64, netdev_stats, sizeof(*netdev_stats));
	/* zero out counters that only exist in rtnl_link_stats64 */
	memset((char *)stats64 + sizeof(*netdev_stats), 0,
	       sizeof(*stats64) - sizeof(*netdev_stats));
#else
	size_t i, n = sizeof(*netdev_stats) / sizeof(unsigned long);
	const unsigned long *src = (const unsigned long *)netdev_stats;
	u64 *dst = (u64 *)stats64;

	BUILD_BUG_ON(n > sizeof(*stats64) / sizeof(u64));
	for (i = 0; i < n; i++)
		dst[i] = src[i];
	/* zero out counters that only exist in rtnl_link_stats64 */
	memset((char *)stats64 + n * sizeof(u64), 0,
	       sizeof(*stats64) - n * sizeof(u64));
#endif
}
EXPORT_SYMBOL(netdev_stats_to_stats64);

/**
 *	dev_get_stats	- get network device statistics
 *	@dev: device to get statistics from
 *	@storage: place to store stats
 *
 *	Get network statistics from device. Return @storage.
 *	The device driver may provide its own method by setting
 *	dev->netdev_ops->get_stats64 or dev->netdev_ops->get_stats;
 *	otherwise the internal statistics structure is used.
 */
struct rtnl_link_stats64 *dev_get_stats(struct net_device *dev,
					struct rtnl_link_stats64 *storage)
{
	const struct net_device_ops *ops = dev->netdev_ops;

	if (ops->ndo_get_stats64) {
		memset(storage, 0, sizeof(*storage));
		ops->ndo_get_stats64(dev, storage);
	} else if (ops->ndo_get_stats) {
		netdev_stats_to_stats64(storage, ops->ndo_get_stats(dev));
	} else {
		netdev_stats_to_stats64(storage, &dev->stats);
	}
	storage->rx_dropped += (unsigned long)atomic_long_read(&dev->rx_dropped);
	storage->tx_dropped += (unsigned long)atomic_long_read(&dev->tx_dropped);
	storage->rx_nohandler += (unsigned long)atomic_long_read(&dev->rx_nohandler);
	return storage;
}
EXPORT_SYMBOL(dev_get_stats);

struct netdev_queue *dev_ingress_queue_create(struct net_device *dev)
{
	struct netdev_queue *queue = dev_ingress_queue(dev);

#ifdef CONFIG_NET_CLS_ACT
	if (queue)
		return queue;
	queue = kzalloc(sizeof(*queue), GFP_KERNEL);
	if (!queue)
		return NULL;
	netdev_init_one_queue(dev, queue, NULL);
	RCU_INIT_POINTER(queue->qdisc, &noop_qdisc);
	queue->qdisc_sleeping = &noop_qdisc;
	rcu_assign_pointer(dev->ingress_queue, queue);
#endif
	return queue;
}

static const struct ethtool_ops default_ethtool_ops;

void netdev_set_default_ethtool_ops(struct net_device *dev,
				    const struct ethtool_ops *ops)
{
	if (dev->ethtool_ops == &default_ethtool_ops)
		dev->ethtool_ops = ops;
}
EXPORT_SYMBOL_GPL(netdev_set_default_ethtool_ops);

void netdev_freemem(struct net_device *dev)
{
	char *addr = (char *)dev - dev->padded;

	kvfree(addr);
}

/**
 * alloc_netdev_mqs - allocate network device
 * @sizeof_priv: size of private data to allocate space for
 * @name: device name format string
 * @name_assign_type: origin of device name
 * @setup: callback to initialize device
 * @txqs: the number of TX subqueues to allocate
 * @rxqs: the number of RX subqueues to allocate
 *
 * Allocates a struct net_device with private data area for driver use
 * and performs basic initialization.  Also allocates subqueue structs
 * for each queue on the device.
 */
struct net_device *alloc_netdev_mqs(int sizeof_priv, const char *name,
		unsigned char name_assign_type,
		void (*setup)(struct net_device *),
		unsigned int txqs, unsigned int rxqs)
{
	struct net_device *dev;
	size_t alloc_size;
	struct net_device *p;

	BUG_ON(strlen(name) >= sizeof(dev->name));

	if (txqs < 1) {
		pr_err("alloc_netdev: Unable to allocate device with zero queues\n");
		return NULL;
	}

#ifdef CONFIG_SYSFS
	if (rxqs < 1) {
		pr_err("alloc_netdev: Unable to allocate device with zero RX queues\n");
		return NULL;
	}
#endif

	alloc_size = sizeof(struct net_device);
	if (sizeof_priv) {
		/* ensure 32-byte alignment of private area */
		alloc_size = ALIGN(alloc_size, NETDEV_ALIGN);
		alloc_size += sizeof_priv;
	}
	/* ensure 32-byte alignment of whole construct */
	alloc_size += NETDEV_ALIGN - 1;

	p = kvzalloc(alloc_size, GFP_KERNEL | __GFP_RETRY_MAYFAIL);
	if (!p)
		return NULL;

	dev = PTR_ALIGN(p, NETDEV_ALIGN);
	dev->padded = (char *)dev - (char *)p;

	dev->pcpu_refcnt = alloc_percpu(int);
	if (!dev->pcpu_refcnt)
		goto free_dev;

	if (dev_addr_init(dev))
		goto free_pcpu;

	dev_mc_init(dev);
	dev_uc_init(dev);

	dev_net_set(dev, &init_net);

	dev->gso_max_size = GSO_MAX_SIZE;
	dev->gso_max_segs = GSO_MAX_SEGS;

	INIT_LIST_HEAD(&dev->napi_list);
	INIT_LIST_HEAD(&dev->unreg_list);
	INIT_LIST_HEAD(&dev->close_list);
	INIT_LIST_HEAD(&dev->link_watch_list);
	INIT_LIST_HEAD(&dev->adj_list.upper);
	INIT_LIST_HEAD(&dev->adj_list.lower);
	INIT_LIST_HEAD(&dev->ptype_all);
	INIT_LIST_HEAD(&dev->ptype_specific);
#ifdef CONFIG_NET_SCHED
	hash_init(dev->qdisc_hash);
#endif
	dev->priv_flags = IFF_XMIT_DST_RELEASE | IFF_XMIT_DST_RELEASE_PERM;
	setup(dev);

	if (!dev->tx_queue_len) {
		dev->priv_flags |= IFF_NO_QUEUE;
		dev->tx_queue_len = DEFAULT_TX_QUEUE_LEN;
	}

	dev->num_tx_queues = txqs;
	dev->real_num_tx_queues = txqs;
	if (netif_alloc_netdev_queues(dev))
		goto free_all;

#ifdef CONFIG_SYSFS
	dev->num_rx_queues = rxqs;
	dev->real_num_rx_queues = rxqs;
	if (netif_alloc_rx_queues(dev))
		goto free_all;
#endif

	strcpy(dev->name, name);
	dev->name_assign_type = name_assign_type;
	dev->group = INIT_NETDEV_GROUP;
	if (!dev->ethtool_ops)
		dev->ethtool_ops = &default_ethtool_ops;

	nf_hook_ingress_init(dev);

	return dev;

free_all:
	free_netdev(dev);
	return NULL;

free_pcpu:
	free_percpu(dev->pcpu_refcnt);
free_dev:
	netdev_freemem(dev);
	return NULL;
}
EXPORT_SYMBOL(alloc_netdev_mqs);

/**
 * free_netdev - free network device
 * @dev: device
 *
 * This function does the last stage of destroying an allocated device
 * interface. The reference to the device object is released. If this
 * is the last reference then it will be freed.Must be called in process
 * context.
 */
void free_netdev(struct net_device *dev)
{
	struct napi_struct *p, *n;
	struct bpf_prog *prog;

	might_sleep();
	netif_free_tx_queues(dev);
#ifdef CONFIG_SYSFS
	kvfree(dev->_rx);
#endif

	kfree(rcu_dereference_protected(dev->ingress_queue, 1));

	/* Flush device addresses */
	dev_addr_flush(dev);

	list_for_each_entry_safe(p, n, &dev->napi_list, dev_list)
		netif_napi_del(p);

	free_percpu(dev->pcpu_refcnt);
	dev->pcpu_refcnt = NULL;

	prog = rcu_dereference_protected(dev->xdp_prog, 1);
	if (prog) {
		bpf_prog_put(prog);
		static_key_slow_dec(&generic_xdp_needed);
	}

	/*  Compatibility with error handling in drivers */
	if (dev->reg_state == NETREG_UNINITIALIZED) {
		netdev_freemem(dev);
		return;
	}

	BUG_ON(dev->reg_state != NETREG_UNREGISTERED);
	dev->reg_state = NETREG_RELEASED;

	/* will free via device release */
	put_device(&dev->dev);
}
EXPORT_SYMBOL(free_netdev);

/**
 *	synchronize_net -  Synchronize with packet receive processing
 *
 *	Wait for packets currently being received to be done.
 *	Does not block later packets from starting.
 */
void synchronize_net(void)
{
	might_sleep();
	if (rtnl_is_locked())
		synchronize_rcu_expedited();
	else
		synchronize_rcu();
}
EXPORT_SYMBOL(synchronize_net);

/**
 *	unregister_netdevice_queue - remove device from the kernel
 *	@dev: device
 *	@head: list
 *
 *	This function shuts down a device interface and removes it
 *	from the kernel tables.
 *	If head not NULL, device is queued to be unregistered later.
 *
 *	Callers must hold the rtnl semaphore.  You may want
 *	unregister_netdev() instead of this.
 */

void unregister_netdevice_queue(struct net_device *dev, struct list_head *head)
{
	ASSERT_RTNL();

	if (head) {
		list_move_tail(&dev->unreg_list, head);
	} else {
		rollback_registered(dev);
		/* Finish processing unregister after unlock */
		net_set_todo(dev);
	}
}
EXPORT_SYMBOL(unregister_netdevice_queue);

/**
 *	unregister_netdevice_many - unregister many devices
 *	@head: list of devices
 *
 *  Note: As most callers use a stack allocated list_head,
 *  we force a list_del() to make sure stack wont be corrupted later.
 */
void unregister_netdevice_many(struct list_head *head)
{
	struct net_device *dev;

	if (!list_empty(head)) {
		rollback_registered_many(head);
		list_for_each_entry(dev, head, unreg_list)
			net_set_todo(dev);
		list_del(head);
	}
}
EXPORT_SYMBOL(unregister_netdevice_many);

/**
 *	unregister_netdev - remove device from the kernel
 *	@dev: device
 *
 *	This function shuts down a device interface and removes it
 *	from the kernel tables.
 *
 *	This is just a wrapper for unregister_netdevice that takes
 *	the rtnl semaphore.  In general you want to use this and not
 *	unregister_netdevice.
 */
void unregister_netdev(struct net_device *dev)
{
	rtnl_lock();
	unregister_netdevice(dev);
	rtnl_unlock();
}
EXPORT_SYMBOL(unregister_netdev);

/**
 *	dev_change_net_namespace - move device to different nethost namespace
 *	@dev: device
 *	@net: network namespace
 *	@pat: If not NULL name pattern to try if the current device name
 *	      is already taken in the destination network namespace.
 *
 *	This function shuts down a device interface and moves it
 *	to a new network namespace. On success 0 is returned, on
 *	a failure a netagive errno code is returned.
 *
 *	Callers must hold the rtnl semaphore.
 */

int dev_change_net_namespace(struct net_device *dev, struct net *net, const char *pat)
{
	int err;

	ASSERT_RTNL();

	/* Don't allow namespace local devices to be moved. */
	err = -EINVAL;
	if (dev->features & NETIF_F_NETNS_LOCAL)
		goto out;

	/* Ensure the device has been registrered */
	if (dev->reg_state != NETREG_REGISTERED)
		goto out;

	/* Get out if there is nothing todo */
	err = 0;
	if (net_eq(dev_net(dev), net))
		goto out;

	/* Pick the destination device name, and ensure
	 * we can use it in the destination network namespace.
	 */
	err = -EEXIST;
	if (__dev_get_by_name(net, dev->name)) {
		/* We get here if we can't use the current device name */
		if (!pat)
			goto out;
		if (dev_get_valid_name(net, dev, pat) < 0)
			goto out;
	}

	/*
	 * And now a mini version of register_netdevice unregister_netdevice.
	 */

	/* If device is running close it first. */
	dev_close(dev);

	/* And unlink it from device chain */
	err = -ENODEV;
	unlist_netdevice(dev);

	synchronize_net();

	/* Shutdown queueing discipline. */
	dev_shutdown(dev);

	/* Notify protocols, that we are about to destroy
	 * this device. They should clean all the things.
	 *
	 * Note that dev->reg_state stays at NETREG_REGISTERED.
	 * This is wanted because this way 8021q and macvlan know
	 * the device is just moving and can keep their slaves up.
	 */
	call_netdevice_notifiers(NETDEV_UNREGISTER, dev);
	rcu_barrier();
	call_netdevice_notifiers(NETDEV_UNREGISTER_FINAL, dev);
	rtmsg_ifinfo(RTM_DELLINK, dev, ~0U, GFP_KERNEL);

	/*
	 *	Flush the unicast and multicast chains
	 */
	dev_uc_flush(dev);
	dev_mc_flush(dev);

	/* Send a netdev-removed uevent to the old namespace */
	kobject_uevent(&dev->dev.kobj, KOBJ_REMOVE);
	netdev_adjacent_del_links(dev);

	/* Actually switch the network namespace */
	dev_net_set(dev, net);

	/* If there is an ifindex conflict assign a new one */
	if (__dev_get_by_index(net, dev->ifindex))
		dev->ifindex = dev_new_index(net);

	/* Send a netdev-add uevent to the new namespace */
	kobject_uevent(&dev->dev.kobj, KOBJ_ADD);
	netdev_adjacent_add_links(dev);

	/* Fixup kobjects */
	err = device_rename(&dev->dev, dev->name);
	WARN_ON(err);

	/* Add the device back in the hashes */
	list_netdevice(dev);

	/* Notify protocols, that a new device appeared. */
	call_netdevice_notifiers(NETDEV_REGISTER, dev);

	/*
	 *	Prevent userspace races by waiting until the network
	 *	device is fully setup before sending notifications.
	 */
	rtmsg_ifinfo(RTM_NEWLINK, dev, ~0U, GFP_KERNEL);

	synchronize_net();
	err = 0;
out:
	return err;
}
EXPORT_SYMBOL_GPL(dev_change_net_namespace);

static int dev_cpu_dead(unsigned int oldcpu)
{
	struct sk_buff **list_skb;
	struct sk_buff *skb;
	unsigned int cpu;
	struct softnet_data *sd, *oldsd, *remsd = NULL;

	local_irq_disable();
	cpu = smp_processor_id();
	sd = &per_cpu(softnet_data, cpu);
	oldsd = &per_cpu(softnet_data, oldcpu);

	/* Find end of our completion_queue. */
	list_skb = &sd->completion_queue;
	while (*list_skb)
		list_skb = &(*list_skb)->next;
	/* Append completion queue from offline CPU. */
	*list_skb = oldsd->completion_queue;
	oldsd->completion_queue = NULL;

	/* Append output queue from offline CPU. */
	if (oldsd->output_queue) {
		*sd->output_queue_tailp = oldsd->output_queue;
		sd->output_queue_tailp = oldsd->output_queue_tailp;
		oldsd->output_queue = NULL;
		oldsd->output_queue_tailp = &oldsd->output_queue;
	}
	/* Append NAPI poll list from offline CPU, with one exception :
	 * process_backlog() must be called by cpu owning percpu backlog.
	 * We properly handle process_queue & input_pkt_queue later.
	 */
	while (!list_empty(&oldsd->poll_list)) {
		struct napi_struct *napi = list_first_entry(&oldsd->poll_list,
							    struct napi_struct,
							    poll_list);

		list_del_init(&napi->poll_list);
		if (napi->poll == process_backlog)
			napi->state = 0;
		else
			____napi_schedule(sd, napi);
	}

	raise_softirq_irqoff(NET_TX_SOFTIRQ);
	local_irq_enable();

#ifdef CONFIG_RPS
	remsd = oldsd->rps_ipi_list;
	oldsd->rps_ipi_list = NULL;
#endif
	/* send out pending IPI's on offline CPU */
	net_rps_send_ipi(remsd);

	/* Process offline CPU's input_pkt_queue */
	while ((skb = __skb_dequeue(&oldsd->process_queue))) {
		netif_rx_ni(skb);
		input_queue_head_incr(oldsd);
	}
	while ((skb = skb_dequeue(&oldsd->input_pkt_queue))) {
		netif_rx_ni(skb);
		input_queue_head_incr(oldsd);
	}

	return 0;
}

/**
 *	netdev_increment_features - increment feature set by one
 *	@all: current feature set
 *	@one: new feature set
 *	@mask: mask feature set
 *
 *	Computes a new feature set after adding a device with feature set
 *	@one to the master device with current feature set @all.  Will not
 *	enable anything that is off in @mask. Returns the new feature set.
 */
netdev_features_t netdev_increment_features(netdev_features_t all,
	netdev_features_t one, netdev_features_t mask)
{
	if (mask & NETIF_F_HW_CSUM)
		mask |= NETIF_F_CSUM_MASK;
	mask |= NETIF_F_VLAN_CHALLENGED;

	all |= one & (NETIF_F_ONE_FOR_ALL | NETIF_F_CSUM_MASK) & mask;
	all &= one | ~NETIF_F_ALL_FOR_ALL;

	/* If one device supports hw checksumming, set for all. */
	if (all & NETIF_F_HW_CSUM)
		all &= ~(NETIF_F_CSUM_MASK & ~NETIF_F_HW_CSUM);

	return all;
}
EXPORT_SYMBOL(netdev_increment_features);

static struct hlist_head * __net_init netdev_create_hash(void)
{
	int i;
	struct hlist_head *hash;

	hash = kmalloc(sizeof(*hash) * NETDEV_HASHENTRIES, GFP_KERNEL);
	if (hash != NULL)
		for (i = 0; i < NETDEV_HASHENTRIES; i++)
			INIT_HLIST_HEAD(&hash[i]);

	return hash;
}

/* Initialize per network namespace state */
static int __net_init netdev_init(struct net *net)
{
	if (net != &init_net)
		INIT_LIST_HEAD(&net->dev_base_head);

	net->dev_name_head = netdev_create_hash();
	if (net->dev_name_head == NULL)
		goto err_name;

	net->dev_index_head = netdev_create_hash();
	if (net->dev_index_head == NULL)
		goto err_idx;

	return 0;

err_idx:
	kfree(net->dev_name_head);
err_name:
	return -ENOMEM;
}

/**
 *	netdev_drivername - network driver for the device
 *	@dev: network device
 *
 *	Determine network driver for device.
 */
const char *netdev_drivername(const struct net_device *dev)
{
	const struct device_driver *driver;
	const struct device *parent;
	const char *empty = "";

	parent = dev->dev.parent;
	if (!parent)
		return empty;

	driver = parent->driver;
	if (driver && driver->name)
		return driver->name;
	return empty;
}

static void __netdev_printk(const char *level, const struct net_device *dev,
			    struct va_format *vaf)
{
	if (dev && dev->dev.parent) {
		dev_printk_emit(level[1] - '0',
				dev->dev.parent,
				"%s %s %s%s: %pV",
				dev_driver_string(dev->dev.parent),
				dev_name(dev->dev.parent),
				netdev_name(dev), netdev_reg_state(dev),
				vaf);
	} else if (dev) {
		printk("%s%s%s: %pV",
		       level, netdev_name(dev), netdev_reg_state(dev), vaf);
	} else {
		printk("%s(NULL net_device): %pV", level, vaf);
	}
}

void netdev_printk(const char *level, const struct net_device *dev,
		   const char *format, ...)
{
	struct va_format vaf;
	va_list args;

	va_start(args, format);

	vaf.fmt = format;
	vaf.va = &args;

	__netdev_printk(level, dev, &vaf);

	va_end(args);
}
EXPORT_SYMBOL(netdev_printk);

#define define_netdev_printk_level(func, level)			\
void func(const struct net_device *dev, const char *fmt, ...)	\
{								\
	struct va_format vaf;					\
	va_list args;						\
								\
	va_start(args, fmt);					\
								\
	vaf.fmt = fmt;						\
	vaf.va = &args;						\
								\
	__netdev_printk(level, dev, &vaf);			\
								\
	va_end(args);						\
}								\
EXPORT_SYMBOL(func);

define_netdev_printk_level(netdev_emerg, KERN_EMERG);
define_netdev_printk_level(netdev_alert, KERN_ALERT);
define_netdev_printk_level(netdev_crit, KERN_CRIT);
define_netdev_printk_level(netdev_err, KERN_ERR);
define_netdev_printk_level(netdev_warn, KERN_WARNING);
define_netdev_printk_level(netdev_notice, KERN_NOTICE);
define_netdev_printk_level(netdev_info, KERN_INFO);

static void __net_exit netdev_exit(struct net *net)
{
	kfree(net->dev_name_head);
	kfree(net->dev_index_head);
}

static struct pernet_operations __net_initdata netdev_net_ops = {
	.init = netdev_init,
	.exit = netdev_exit,
};

static void __net_exit default_device_exit(struct net *net)
{
	struct net_device *dev, *aux;
	/*
	 * Push all migratable network devices back to the
	 * initial network namespace
	 */
	rtnl_lock();
	for_each_netdev_safe(net, dev, aux) {
		int err;
		char fb_name[IFNAMSIZ];

		/* Ignore unmoveable devices (i.e. loopback) */
		if (dev->features & NETIF_F_NETNS_LOCAL)
			continue;

		/* Leave virtual devices for the generic cleanup */
		if (dev->rtnl_link_ops)
			continue;

		/* Push remaining network devices to init_net */
		snprintf(fb_name, IFNAMSIZ, "dev%d", dev->ifindex);
		err = dev_change_net_namespace(dev, &init_net, fb_name);
		if (err) {
			pr_emerg("%s: failed to move %s to init_net: %d\n",
				 __func__, dev->name, err);
			BUG();
		}
	}
	rtnl_unlock();
}

static void __net_exit rtnl_lock_unregistering(struct list_head *net_list)
{
	/* Return with the rtnl_lock held when there are no network
	 * devices unregistering in any network namespace in net_list.
	 */
	struct net *net;
	bool unregistering;
	DEFINE_WAIT_FUNC(wait, woken_wake_function);

	add_wait_queue(&netdev_unregistering_wq, &wait);
	for (;;) {
		unregistering = false;
		rtnl_lock();
		list_for_each_entry(net, net_list, exit_list) {
			if (net->dev_unreg_count > 0) {
				unregistering = true;
				break;
			}
		}
		if (!unregistering)
			break;
		__rtnl_unlock();

		wait_woken(&wait, TASK_UNINTERRUPTIBLE, MAX_SCHEDULE_TIMEOUT);
	}
	remove_wait_queue(&netdev_unregistering_wq, &wait);
}

static void __net_exit default_device_exit_batch(struct list_head *net_list)
{
	/* At exit all network devices most be removed from a network
	 * namespace.  Do this in the reverse order of registration.
	 * Do this across as many network namespaces as possible to
	 * improve batching efficiency.
	 */
	struct net_device *dev;
	struct net *net;
	LIST_HEAD(dev_kill_list);

	/* To prevent network device cleanup code from dereferencing
	 * loopback devices or network devices that have been freed
	 * wait here for all pending unregistrations to complete,
	 * before unregistring the loopback device and allowing the
	 * network namespace be freed.
	 *
	 * The netdev todo list containing all network devices
	 * unregistrations that happen in default_device_exit_batch
	 * will run in the rtnl_unlock() at the end of
	 * default_device_exit_batch.
	 */
	rtnl_lock_unregistering(net_list);
	list_for_each_entry(net, net_list, exit_list) {
		for_each_netdev_reverse(net, dev) {
			if (dev->rtnl_link_ops && dev->rtnl_link_ops->dellink)
				dev->rtnl_link_ops->dellink(dev, &dev_kill_list);
			else
				unregister_netdevice_queue(dev, &dev_kill_list);
		}
	}
	unregister_netdevice_many(&dev_kill_list);
	rtnl_unlock();
}

static struct pernet_operations __net_initdata default_device_ops = {
	.exit = default_device_exit,
	.exit_batch = default_device_exit_batch,
};

/*
 *	Initialize the DEV module. At boot time this walks the device list and
 *	unhooks any devices that fail to initialise (normally hardware not
 *	present) and leaves us with a valid list of present and active devices.
 *
 */

/*
 *       This is called single threaded during boot, so no need
 *       to take the rtnl semaphore.
 */
static int __init net_dev_init(void)
{
	int i, rc = -ENOMEM;

	BUG_ON(!dev_boot_phase);

	if (dev_proc_init())
		goto out;

	if (netdev_kobject_init())
		goto out;

	INIT_LIST_HEAD(&ptype_all);
	for (i = 0; i < PTYPE_HASH_SIZE; i++)
		INIT_LIST_HEAD(&ptype_base[i]);

	INIT_LIST_HEAD(&offload_base);

	if (register_pernet_subsys(&netdev_net_ops))
		goto out;

	/*
	 *	Initialise the packet receive queues.
	 */

	for_each_possible_cpu(i) {
		struct work_struct *flush = per_cpu_ptr(&flush_works, i);
		struct softnet_data *sd = &per_cpu(softnet_data, i);

		INIT_WORK(flush, flush_backlog);

		skb_queue_head_init(&sd->input_pkt_queue);
		skb_queue_head_init(&sd->process_queue);
		INIT_LIST_HEAD(&sd->poll_list);
		sd->output_queue_tailp = &sd->output_queue;
#ifdef CONFIG_RPS
		sd->csd.func = rps_trigger_softirq;
		sd->csd.info = sd;
		sd->cpu = i;
#endif

		sd->backlog.poll = process_backlog;
		sd->backlog.weight = weight_p;
	}

	dev_boot_phase = 0;

	/* The loopback device is special if any other network devices
	 * is present in a network namespace the loopback device must
	 * be present. Since we now dynamically allocate and free the
	 * loopback device ensure this invariant is maintained by
	 * keeping the loopback device as the first device on the
	 * list of network devices.  Ensuring the loopback devices
	 * is the first device that appears and the last network device
	 * that disappears.
	 */
	if (register_pernet_device(&loopback_net_ops))
		goto out;

	if (register_pernet_device(&default_device_ops))
		goto out;

	open_softirq(NET_TX_SOFTIRQ, net_tx_action);
	open_softirq(NET_RX_SOFTIRQ, net_rx_action);

	rc = cpuhp_setup_state_nocalls(CPUHP_NET_DEV_DEAD, "net/dev:dead",
				       NULL, dev_cpu_dead);
	WARN_ON(rc < 0);
	rc = 0;
out:
	return rc;
}

subsys_initcall(net_dev_init);<|MERGE_RESOLUTION|>--- conflicted
+++ resolved
@@ -1856,13 +1856,9 @@
 {
 	if (unlikely(skb_orphan_frags_rx(skb, GFP_ATOMIC)))
 		return -ENOMEM;
-<<<<<<< HEAD
 	//增加引用计数
-	atomic_inc(&skb->users);
+	refcount_inc(&skb->users);
 	//执行回调
-=======
-	refcount_inc(&skb->users);
->>>>>>> 5cb0512c
 	return pt_prev->func(skb, skb->dev, pt_prev, orig_dev);
 }
 
