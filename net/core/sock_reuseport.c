// SPDX-License-Identifier: GPL-2.0
/*
 * To speed up listener socket lookup, create an array to store all sockets
 * listening on the same port.  This allows a decision to be made after finding
 * the first socket.  An optional BPF program can also be configured for
 * selecting the socket index from the array of available sockets.
 */

#include <net/ip.h>
#include <net/sock_reuseport.h>
#include <linux/bpf.h>
#include <linux/idr.h>
#include <linux/filter.h>
#include <linux/rcupdate.h>

#define INIT_SOCKS 128

DEFINE_SPINLOCK(reuseport_lock);

static DEFINE_IDA(reuseport_ida);
static int reuseport_resurrect(struct sock *sk, struct sock_reuseport *old_reuse,
			       struct sock_reuseport *reuse, bool bind_inany);

static int reuseport_sock_index(struct sock *sk,
				const struct sock_reuseport *reuse,
				bool closed)
{
	int left, right;

	if (!closed) {
		left = 0;
		right = reuse->num_socks;
	} else {
		left = reuse->max_socks - reuse->num_closed_socks;
		right = reuse->max_socks;
	}

	for (; left < right; left++)
		if (reuse->socks[left] == sk)
			return left;
	return -1;
}

static void __reuseport_add_sock(struct sock *sk,
				 struct sock_reuseport *reuse)
{
	reuse->socks[reuse->num_socks] = sk;
	/* paired with smp_rmb() in reuseport_(select|migrate)_sock() */
	smp_wmb();
	reuse->num_socks++;
}

static bool __reuseport_detach_sock(struct sock *sk,
				    struct sock_reuseport *reuse)
{
	int i = reuseport_sock_index(sk, reuse, false);

	if (i == -1)
		return false;

	reuse->socks[i] = reuse->socks[reuse->num_socks - 1];
	reuse->num_socks--;

	return true;
}

static void __reuseport_add_closed_sock(struct sock *sk,
					struct sock_reuseport *reuse)
{
	reuse->socks[reuse->max_socks - reuse->num_closed_socks - 1] = sk;
	/* paired with READ_ONCE() in inet_csk_bind_conflict() */
	WRITE_ONCE(reuse->num_closed_socks, reuse->num_closed_socks + 1);
}

static bool __reuseport_detach_closed_sock(struct sock *sk,
					   struct sock_reuseport *reuse)
{
	int i = reuseport_sock_index(sk, reuse, true);

	if (i == -1)
		return false;

	reuse->socks[i] = reuse->socks[reuse->max_socks - reuse->num_closed_socks];
	/* paired with READ_ONCE() in inet_csk_bind_conflict() */
	WRITE_ONCE(reuse->num_closed_socks, reuse->num_closed_socks - 1);

	return true;
}

static struct sock_reuseport *__reuseport_alloc(unsigned int max_socks)
{
	unsigned int size = sizeof(struct sock_reuseport) +
		      sizeof(struct sock *) * max_socks;
	struct sock_reuseport *reuse = kzalloc(size, GFP_ATOMIC);

	if (!reuse)
		return NULL;

	reuse->max_socks = max_socks;

	RCU_INIT_POINTER(reuse->prog, NULL);
	return reuse;
}

int reuseport_alloc(struct sock *sk, bool bind_inany)
{
	struct sock_reuseport *reuse;
	int id, ret = 0;

	/* bh lock used since this function call may precede hlist lock in
	 * soft irq of receive path or setsockopt from process context
	 */
	spin_lock_bh(&reuseport_lock);

	/* Allocation attempts can occur concurrently via the setsockopt path
	 * and the bind/hash path.  Nothing to do when we lose the race.
	 */
	reuse = rcu_dereference_protected(sk->sk_reuseport_cb,
					  lockdep_is_held(&reuseport_lock));
	if (reuse) {
		if (reuse->num_closed_socks) {
			/* sk was shutdown()ed before */
			ret = reuseport_resurrect(sk, reuse, NULL, bind_inany);
			goto out;
		}

		/* Only set reuse->bind_inany if the bind_inany is true.
		 * Otherwise, it will overwrite the reuse->bind_inany
		 * which was set by the bind/hash path.
		 */
		if (bind_inany)
			reuse->bind_inany = bind_inany;
		goto out;
	}

	reuse = __reuseport_alloc(INIT_SOCKS);
	if (!reuse) {
		ret = -ENOMEM;
		goto out;
	}

	id = ida_alloc(&reuseport_ida, GFP_ATOMIC);
	if (id < 0) {
		kfree(reuse);
		ret = id;
		goto out;
	}

	reuse->reuseport_id = id;
	reuse->bind_inany = bind_inany;
	reuse->socks[0] = sk;
	reuse->num_socks = 1;
	rcu_assign_pointer(sk->sk_reuseport_cb, reuse);

out:
	spin_unlock_bh(&reuseport_lock);

	return ret;
}
EXPORT_SYMBOL(reuseport_alloc);

static struct sock_reuseport *reuseport_grow(struct sock_reuseport *reuse)
{
	struct sock_reuseport *more_reuse;
	u32 more_socks_size, i;

	more_socks_size = reuse->max_socks * 2U;
	if (more_socks_size > U16_MAX) {
		if (reuse->num_closed_socks) {
			/* Make room by removing a closed sk.
			 * The child has already been migrated.
			 * Only reqsk left at this point.
			 */
			struct sock *sk;

			sk = reuse->socks[reuse->max_socks - reuse->num_closed_socks];
			RCU_INIT_POINTER(sk->sk_reuseport_cb, NULL);
			__reuseport_detach_closed_sock(sk, reuse);

			return reuse;
		}

		return NULL;
	}

	more_reuse = __reuseport_alloc(more_socks_size);
	if (!more_reuse)
		return NULL;

	more_reuse->num_socks = reuse->num_socks;
	more_reuse->num_closed_socks = reuse->num_closed_socks;
	more_reuse->prog = reuse->prog;
	more_reuse->reuseport_id = reuse->reuseport_id;
	more_reuse->bind_inany = reuse->bind_inany;
	more_reuse->has_conns = reuse->has_conns;

	memcpy(more_reuse->socks, reuse->socks,
	       reuse->num_socks * sizeof(struct sock *));
	memcpy(more_reuse->socks +
	       (more_reuse->max_socks - more_reuse->num_closed_socks),
	       reuse->socks + (reuse->max_socks - reuse->num_closed_socks),
	       reuse->num_closed_socks * sizeof(struct sock *));
	more_reuse->synq_overflow_ts = READ_ONCE(reuse->synq_overflow_ts);

	for (i = 0; i < reuse->max_socks; ++i)
		rcu_assign_pointer(reuse->socks[i]->sk_reuseport_cb,
				   more_reuse);

	/* Note: we use kfree_rcu here instead of reuseport_free_rcu so
	 * that reuse and more_reuse can temporarily share a reference
	 * to prog.
	 */
	kfree_rcu(reuse, rcu);
	return more_reuse;
}

static void reuseport_free_rcu(struct rcu_head *head)
{
	struct sock_reuseport *reuse;

	reuse = container_of(head, struct sock_reuseport, rcu);
	sk_reuseport_prog_free(rcu_dereference_protected(reuse->prog, 1));
	ida_free(&reuseport_ida, reuse->reuseport_id);
	kfree(reuse);
}

/**
 *  reuseport_add_sock - Add a socket to the reuseport group of another.
 *  @sk:  New socket to add to the group.
 *  @sk2: Socket belonging to the existing reuseport group.
 *  @bind_inany: Whether or not the group is bound to a local INANY address.
 *
 *  May return ENOMEM and not add socket to group under memory pressure.
 */
int reuseport_add_sock(struct sock *sk, struct sock *sk2, bool bind_inany)
{
	struct sock_reuseport *old_reuse, *reuse;

	//如果为首个reuse socket,则申请reuseport_cb
	if (!rcu_access_pointer(sk2->sk_reuseport_cb)) {
		int err = reuseport_alloc(sk2, bind_inany);

		if (err)
			return err;
	}

	spin_lock_bh(&reuseport_lock);
	reuse = rcu_dereference_protected(sk2->sk_reuseport_cb,
					  lockdep_is_held(&reuseport_lock));
	old_reuse = rcu_dereference_protected(sk->sk_reuseport_cb,
					      lockdep_is_held(&reuseport_lock));
	if (old_reuse && old_reuse->num_closed_socks) {
		/* sk was shutdown()ed before */
		int err = reuseport_resurrect(sk, old_reuse, reuse, reuse->bind_inany);

		spin_unlock_bh(&reuseport_lock);
		return err;
	}

	if (old_reuse && old_reuse->num_socks != 1) {
	    /*sk如果也有reuse块，则报错*/
		spin_unlock_bh(&reuseport_lock);
		return -EBUSY;
	}

<<<<<<< HEAD
	//reuse数量达到最大值，扩大resuse->socks数组
	if (reuse->num_socks == reuse->max_socks) {
=======
	if (reuse->num_socks + reuse->num_closed_socks == reuse->max_socks) {
>>>>>>> 40226a3d
		reuse = reuseport_grow(reuse);
		if (!reuse) {
			spin_unlock_bh(&reuseport_lock);
			return -ENOMEM;
		}
	}

<<<<<<< HEAD
	//将此socket加入到reuse表中
	reuse->socks[reuse->num_socks] = sk;
	/* paired with smp_rmb() in reuseport_select_sock() */
	smp_wmb();
	reuse->num_socks++;
=======
	__reuseport_add_sock(sk, reuse);
>>>>>>> 40226a3d
	rcu_assign_pointer(sk->sk_reuseport_cb, reuse);

	spin_unlock_bh(&reuseport_lock);

	if (old_reuse)
		call_rcu(&old_reuse->rcu, reuseport_free_rcu);
	return 0;
}
EXPORT_SYMBOL(reuseport_add_sock);

static int reuseport_resurrect(struct sock *sk, struct sock_reuseport *old_reuse,
			       struct sock_reuseport *reuse, bool bind_inany)
{
	if (old_reuse == reuse) {
		/* If sk was in the same reuseport group, just pop sk out of
		 * the closed section and push sk into the listening section.
		 */
		__reuseport_detach_closed_sock(sk, old_reuse);
		__reuseport_add_sock(sk, old_reuse);
		return 0;
	}

	if (!reuse) {
		/* In bind()/listen() path, we cannot carry over the eBPF prog
		 * for the shutdown()ed socket. In setsockopt() path, we should
		 * not change the eBPF prog of listening sockets by attaching a
		 * prog to the shutdown()ed socket. Thus, we will allocate a new
		 * reuseport group and detach sk from the old group.
		 */
		int id;

		reuse = __reuseport_alloc(INIT_SOCKS);
		if (!reuse)
			return -ENOMEM;

		id = ida_alloc(&reuseport_ida, GFP_ATOMIC);
		if (id < 0) {
			kfree(reuse);
			return id;
		}

		reuse->reuseport_id = id;
		reuse->bind_inany = bind_inany;
	} else {
		/* Move sk from the old group to the new one if
		 * - all the other listeners in the old group were close()d or
		 *   shutdown()ed, and then sk2 has listen()ed on the same port
		 * OR
		 * - sk listen()ed without bind() (or with autobind), was
		 *   shutdown()ed, and then listen()s on another port which
		 *   sk2 listen()s on.
		 */
		if (reuse->num_socks + reuse->num_closed_socks == reuse->max_socks) {
			reuse = reuseport_grow(reuse);
			if (!reuse)
				return -ENOMEM;
		}
	}

	__reuseport_detach_closed_sock(sk, old_reuse);
	__reuseport_add_sock(sk, reuse);
	rcu_assign_pointer(sk->sk_reuseport_cb, reuse);

	if (old_reuse->num_socks + old_reuse->num_closed_socks == 0)
		call_rcu(&old_reuse->rcu, reuseport_free_rcu);

	return 0;
}

void reuseport_detach_sock(struct sock *sk)
{
	struct sock_reuseport *reuse;

	spin_lock_bh(&reuseport_lock);
	reuse = rcu_dereference_protected(sk->sk_reuseport_cb,
					  lockdep_is_held(&reuseport_lock));

	/* reuseport_grow() has detached a closed sk */
	if (!reuse)
		goto out;

	/* Notify the bpf side. The sk may be added to a sockarray
	 * map. If so, sockarray logic will remove it from the map.
	 *
	 * Other bpf map types that work with reuseport, like sockmap,
	 * don't need an explicit callback from here. They override sk
	 * unhash/close ops to remove the sk from the map before we
	 * get to this point.
	 */
	bpf_sk_reuseport_detach(sk);

	rcu_assign_pointer(sk->sk_reuseport_cb, NULL);

	if (!__reuseport_detach_closed_sock(sk, reuse))
		__reuseport_detach_sock(sk, reuse);

	if (reuse->num_socks + reuse->num_closed_socks == 0)
		call_rcu(&reuse->rcu, reuseport_free_rcu);

out:
	spin_unlock_bh(&reuseport_lock);
}
EXPORT_SYMBOL(reuseport_detach_sock);

void reuseport_stop_listen_sock(struct sock *sk)
{
	if (sk->sk_protocol == IPPROTO_TCP) {
		struct sock_reuseport *reuse;
		struct bpf_prog *prog;

		spin_lock_bh(&reuseport_lock);

		reuse = rcu_dereference_protected(sk->sk_reuseport_cb,
						  lockdep_is_held(&reuseport_lock));
		prog = rcu_dereference_protected(reuse->prog,
						 lockdep_is_held(&reuseport_lock));

		if (sock_net(sk)->ipv4.sysctl_tcp_migrate_req ||
		    (prog && prog->expected_attach_type == BPF_SK_REUSEPORT_SELECT_OR_MIGRATE)) {
			/* Migration capable, move sk from the listening section
			 * to the closed section.
			 */
			bpf_sk_reuseport_detach(sk);

			__reuseport_detach_sock(sk, reuse);
			__reuseport_add_closed_sock(sk, reuse);

			spin_unlock_bh(&reuseport_lock);
			return;
		}

		spin_unlock_bh(&reuseport_lock);
	}

	/* Not capable to do migration, detach immediately */
	reuseport_detach_sock(sk);
}
EXPORT_SYMBOL(reuseport_stop_listen_sock);

static struct sock *run_bpf_filter(struct sock_reuseport *reuse, u16 socks,
				   struct bpf_prog *prog, struct sk_buff *skb,
				   int hdr_len)
{
	struct sk_buff *nskb = NULL;
	u32 index;

	if (skb_shared(skb)) {
		nskb = skb_clone(skb, GFP_ATOMIC);
		if (!nskb)
			return NULL;
		skb = nskb;
	}

	/* temporarily advance data past protocol header */
	if (!pskb_pull(skb, hdr_len)) {
		kfree_skb(nskb);
		return NULL;
	}
	index = bpf_prog_run_save_cb(prog, skb);
	__skb_push(skb, hdr_len);

	consume_skb(nskb);

	if (index >= socks)
		return NULL;

	return reuse->socks[index];
}

static struct sock *reuseport_select_sock_by_hash(struct sock_reuseport *reuse,
						  u32 hash, u16 num_socks)
{
	int i, j;

	i = j = reciprocal_scale(hash, num_socks);
	while (reuse->socks[i]->sk_state == TCP_ESTABLISHED) {
		i++;
		if (i >= num_socks)
			i = 0;
		if (i == j)
			return NULL;
	}

	return reuse->socks[i];
}

/**
 *  reuseport_select_sock - Select a socket from an SO_REUSEPORT group.
 *  @sk: First socket in the group.
 *  @hash: When no BPF filter is available, use this hash to select.
 *  @skb: skb to run through BPF filter.
 *  @hdr_len: BPF filter expects skb data pointer at payload data.  If
 *    the skb does not yet point at the payload, this parameter represents
 *    how far the pointer needs to advance to reach the payload.
 *  Returns a socket that should receive the packet (or NULL on error).
 */
struct sock *reuseport_select_sock(struct sock *sk,
				   u32 hash,
				   struct sk_buff *skb,
				   int hdr_len)
{
	struct sock_reuseport *reuse;
	struct bpf_prog *prog;
	struct sock *sk2 = NULL;
	u16 socks;

	rcu_read_lock();
	reuse = rcu_dereference(sk->sk_reuseport_cb);

	/* if memory allocation failed or add call is not yet complete */
	if (!reuse)
		goto out;

	prog = rcu_dereference(reuse->prog);
	socks = READ_ONCE(reuse->num_socks);
	if (likely(socks)) {
		/* paired with smp_wmb() in __reuseport_add_sock() */
		smp_rmb();

		if (!prog || !skb)
			/*没有bpf程序或者skb为空，采用hash进行选择*/
			goto select_by_hash;

		//有bpf程序，采用bpf程序选择一个出来
		if (prog->type == BPF_PROG_TYPE_SK_REUSEPORT)
			sk2 = bpf_run_sk_reuseport(reuse, sk, prog, skb, NULL, hash);
		else
			sk2 = run_bpf_filter(reuse, socks, prog, skb, hdr_len);

select_by_hash:
		/* no bpf or invalid bpf result: fall back to hash usage */
		if (!sk2)
			sk2 = reuseport_select_sock_by_hash(reuse, hash, socks);
	}

out:
	rcu_read_unlock();
	return sk2;
}
EXPORT_SYMBOL(reuseport_select_sock);

/**
 *  reuseport_migrate_sock - Select a socket from an SO_REUSEPORT group.
 *  @sk: close()ed or shutdown()ed socket in the group.
 *  @migrating_sk: ESTABLISHED/SYN_RECV full socket in the accept queue or
 *    NEW_SYN_RECV request socket during 3WHS.
 *  @skb: skb to run through BPF filter.
 *  Returns a socket (with sk_refcnt +1) that should accept the child socket
 *  (or NULL on error).
 */
struct sock *reuseport_migrate_sock(struct sock *sk,
				    struct sock *migrating_sk,
				    struct sk_buff *skb)
{
	struct sock_reuseport *reuse;
	struct sock *nsk = NULL;
	bool allocated = false;
	struct bpf_prog *prog;
	u16 socks;
	u32 hash;

	rcu_read_lock();

	reuse = rcu_dereference(sk->sk_reuseport_cb);
	if (!reuse)
		goto out;

	socks = READ_ONCE(reuse->num_socks);
	if (unlikely(!socks))
		goto failure;

	/* paired with smp_wmb() in __reuseport_add_sock() */
	smp_rmb();

	hash = migrating_sk->sk_hash;
	prog = rcu_dereference(reuse->prog);
	if (!prog || prog->expected_attach_type != BPF_SK_REUSEPORT_SELECT_OR_MIGRATE) {
		if (sock_net(sk)->ipv4.sysctl_tcp_migrate_req)
			goto select_by_hash;
		goto failure;
	}

	if (!skb) {
		skb = alloc_skb(0, GFP_ATOMIC);
		if (!skb)
			goto failure;
		allocated = true;
	}

	nsk = bpf_run_sk_reuseport(reuse, sk, prog, skb, migrating_sk, hash);

	if (allocated)
		kfree_skb(skb);

select_by_hash:
	if (!nsk)
		nsk = reuseport_select_sock_by_hash(reuse, hash, socks);

	if (IS_ERR_OR_NULL(nsk) || unlikely(!refcount_inc_not_zero(&nsk->sk_refcnt))) {
		nsk = NULL;
		goto failure;
	}

out:
	rcu_read_unlock();
	return nsk;

failure:
	__NET_INC_STATS(sock_net(sk), LINUX_MIB_TCPMIGRATEREQFAILURE);
	goto out;
}
EXPORT_SYMBOL(reuseport_migrate_sock);

int reuseport_attach_prog(struct sock *sk, struct bpf_prog *prog)
{
	struct sock_reuseport *reuse;
	struct bpf_prog *old_prog;

	if (sk_unhashed(sk)) {
		int err;

		if (!sk->sk_reuseport)
			return -EINVAL;

		err = reuseport_alloc(sk, false);
		if (err)
			return err;
	} else if (!rcu_access_pointer(sk->sk_reuseport_cb)) {
		/* The socket wasn't bound with SO_REUSEPORT */
		return -EINVAL;
	}

	spin_lock_bh(&reuseport_lock);
	reuse = rcu_dereference_protected(sk->sk_reuseport_cb,
					  lockdep_is_held(&reuseport_lock));
	old_prog = rcu_dereference_protected(reuse->prog,
					     lockdep_is_held(&reuseport_lock));
	rcu_assign_pointer(reuse->prog, prog);
	spin_unlock_bh(&reuseport_lock);

	sk_reuseport_prog_free(old_prog);
	return 0;
}
EXPORT_SYMBOL(reuseport_attach_prog);

int reuseport_detach_prog(struct sock *sk)
{
	struct sock_reuseport *reuse;
	struct bpf_prog *old_prog;

	old_prog = NULL;
	spin_lock_bh(&reuseport_lock);
	reuse = rcu_dereference_protected(sk->sk_reuseport_cb,
					  lockdep_is_held(&reuseport_lock));

	/* reuse must be checked after acquiring the reuseport_lock
	 * because reuseport_grow() can detach a closed sk.
	 */
	if (!reuse) {
		spin_unlock_bh(&reuseport_lock);
		return sk->sk_reuseport ? -ENOENT : -EINVAL;
	}

	if (sk_unhashed(sk) && reuse->num_closed_socks) {
		spin_unlock_bh(&reuseport_lock);
		return -ENOENT;
	}

	old_prog = rcu_replace_pointer(reuse->prog, old_prog,
				       lockdep_is_held(&reuseport_lock));
	spin_unlock_bh(&reuseport_lock);

	if (!old_prog)
		return -ENOENT;

	sk_reuseport_prog_free(old_prog);
	return 0;
}
EXPORT_SYMBOL(reuseport_detach_prog);<|MERGE_RESOLUTION|>--- conflicted
+++ resolved
@@ -263,12 +263,8 @@
 		return -EBUSY;
 	}
 
-<<<<<<< HEAD
 	//reuse数量达到最大值，扩大resuse->socks数组
-	if (reuse->num_socks == reuse->max_socks) {
-=======
 	if (reuse->num_socks + reuse->num_closed_socks == reuse->max_socks) {
->>>>>>> 40226a3d
 		reuse = reuseport_grow(reuse);
 		if (!reuse) {
 			spin_unlock_bh(&reuseport_lock);
@@ -276,15 +272,8 @@
 		}
 	}
 
-<<<<<<< HEAD
 	//将此socket加入到reuse表中
-	reuse->socks[reuse->num_socks] = sk;
-	/* paired with smp_rmb() in reuseport_select_sock() */
-	smp_wmb();
-	reuse->num_socks++;
-=======
 	__reuseport_add_sock(sk, reuse);
->>>>>>> 40226a3d
 	rcu_assign_pointer(sk->sk_reuseport_cb, reuse);
 
 	spin_unlock_bh(&reuseport_lock);
