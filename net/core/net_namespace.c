// SPDX-License-Identifier: GPL-2.0-only
#define pr_fmt(fmt) KBUILD_MODNAME ": " fmt

#include <linux/workqueue.h>
#include <linux/rtnetlink.h>
#include <linux/cache.h>
#include <linux/slab.h>
#include <linux/list.h>
#include <linux/delay.h>
#include <linux/sched.h>
#include <linux/idr.h>
#include <linux/rculist.h>
#include <linux/nsproxy.h>
#include <linux/fs.h>
#include <linux/proc_ns.h>
#include <linux/file.h>
#include <linux/export.h>
#include <linux/user_namespace.h>
#include <linux/net_namespace.h>
#include <linux/sched/task.h>
#include <linux/uidgid.h>
#include <linux/cookie.h>
#include <linux/proc_fs.h>

#include <net/sock.h>
#include <net/netlink.h>
#include <net/net_namespace.h>
#include <net/netns/generic.h>

/*
 *	Our network namespace constructor/destructor lists
 */

static LIST_HEAD(pernet_list);
/*执行pernet*/
static struct list_head *first_device = &pernet_list;

//记录系统中所有的namespace，将其串连在此链上
LIST_HEAD(net_namespace_list);
EXPORT_SYMBOL_GPL(net_namespace_list);

/* Protects net_namespace_list. Nests iside rtnl_lock() */
DECLARE_RWSEM(net_rwsem);
EXPORT_SYMBOL_GPL(net_rwsem);

#ifdef CONFIG_KEYS
static struct key_tag init_net_key_domain = { .usage = REFCOUNT_INIT(1) };
#endif

struct net init_net;
EXPORT_SYMBOL(init_net);

//标记init_net已初始化
static bool init_net_initialized;
/*
 * pernet_ops_rwsem: protects: pernet_list, net_generic_ids,
 * init_net_initialized and first_device pointer.
 * This is internal net namespace object. Please, don't use it
 * outside.
 */
DECLARE_RWSEM(pernet_ops_rwsem);
EXPORT_SYMBOL_GPL(pernet_ops_rwsem);

#define MIN_PERNET_OPS_ID	\
	((sizeof(struct net_generic) + sizeof(void *) - 1) / sizeof(void *))

#define INITIAL_NET_GEN_PTRS	13 /* +1 for len +2 for rcu_head */

//私有数据数目（可被函数register_pernet_operations增大）
static unsigned int max_gen_ptrs = INITIAL_NET_GEN_PTRS;

DEFINE_COOKIE(net_cookie);

static struct net_generic *net_alloc_generic(void)
{
	struct net_generic *ng;
	//要分配的generic大小
	unsigned int generic_size = offsetof(struct net_generic, ptr[max_gen_ptrs]);

	ng = kzalloc(generic_size, GFP_KERNEL);
	if (ng)
		ng->s.len = max_gen_ptrs;

	return ng;
}

static int net_assign_generic(struct net *net, unsigned int id, void *data)
{
	struct net_generic *ng, *old_ng;

	BUG_ON(id < MIN_PERNET_OPS_ID);

	old_ng = rcu_dereference_protected(net->gen,
					   lockdep_is_held(&pernet_ops_rwsem));
	if (old_ng->s.len > id) {
		old_ng->ptr[id] = data;
		return 0;
	}

	ng = net_alloc_generic();
	if (!ng)
		return -ENOMEM;

	/*
	 * Some synchronisation notes:
	 *
	 * The net_generic explores the net->gen array inside rcu
	 * read section. Besides once set the net->gen->ptr[x]
	 * pointer never changes (see rules in netns/generic.h).
	 *
	 * That said, we simply duplicate this array and schedule
	 * the old copy for kfree after a grace period.
	 */

	memcpy(&ng->ptr[MIN_PERNET_OPS_ID], &old_ng->ptr[MIN_PERNET_OPS_ID],
	       (old_ng->s.len - MIN_PERNET_OPS_ID) * sizeof(void *));
	ng->ptr[id] = data;

	rcu_assign_pointer(net->gen, ng);
	kfree_rcu(old_ng, s.rcu);
	return 0;
}

//针对net namespace执行pernet操作的初始化
static int ops_init(const struct pernet_operations *ops, struct net *net)
{
	struct net_generic *ng;
	int err = -ENOMEM;
	void *data = NULL;

	if (ops->id && ops->size) {
	    //如果指明了id且指定私有数据大小，则分配此ops对应的私有数据
		data = kzalloc(ops->size, GFP_KERNEL);
		if (!data)
			goto out;

		err = net_assign_generic(net, *ops->id, data);
		if (err)
			goto cleanup;
	}
	err = 0;
	//采用ops->init初始化指定net namepsace
	if (ops->init)
		err = ops->init(net);
	if (!err)
		return 0;

	if (ops->id && ops->size) {
		ng = rcu_dereference_protected(net->gen,
					       lockdep_is_held(&pernet_ops_rwsem));
		ng->ptr[*ops->id] = NULL;
	}

cleanup:
	kfree(data);

out:
	return err;
}

static void ops_pre_exit_list(const struct pernet_operations *ops,
			      struct list_head *net_exit_list)
{
	struct net *net;

	if (ops->pre_exit) {
		list_for_each_entry(net, net_exit_list, exit_list)
			ops->pre_exit(net);
	}
}

static void ops_exit_list(const struct pernet_operations *ops,
			  struct list_head *net_exit_list)
{
	struct net *net;
	if (ops->exit) {
		list_for_each_entry(net, net_exit_list, exit_list) {
			ops->exit(net);
			cond_resched();
		}
	}
	/*用户如果指定了exit_batch，则执行此回调*/
	if (ops->exit_batch)
		ops->exit_batch(net_exit_list);
}

static void ops_free_list(const struct pernet_operations *ops,
			  struct list_head *net_exit_list)
{
	struct net *net;
	if (ops->size && ops->id) {
		list_for_each_entry(net, net_exit_list, exit_list)
			kfree(net_generic(net, *ops->id));
	}
}

/* should be called with nsid_lock held */
//为net namespace申请(或者设置）其对端peer net namespace对应的nsid
static int alloc_netid(struct net *net, struct net *peer, int reqid)
{
	int min = 0, max = 0;

	if (reqid >= 0) {
		min = reqid;
		max = reqid + 1;
	}

	return idr_alloc(&net->netns_ids, peer, min, max, GFP_ATOMIC);
}

/* This function is used by idr_for_each(). If net is equal to peer, the
 * function returns the id so that idr_for_each() stops. Because we cannot
 * returns the id 0 (idr_for_each() will not stop), we return the magic value
 * NET_ID_ZERO (-1) for it.
 */
#define NET_ID_ZERO -1
static int net_eq_idr(int id, void *net, void *peer)
{
	if (net_eq(net, peer))
		return id ? : NET_ID_ZERO;
	return 0;
}

/* Must be called from RCU-critical section or with nsid_lock held */
static int __peernet2id(const struct net *net, struct net *peer)
{
    //遍历netns_ids,相对net获取peer对应的netns_id
	int id = idr_for_each(&net->netns_ids, net_eq_idr, peer);

	/* Magic value for id 0. */
	if (id == NET_ID_ZERO)
		return 0;
	if (id > 0)
		return id;

	return NETNSA_NSID_NOT_ASSIGNED;
}

static void rtnl_net_notifyid(struct net *net, int cmd, int id, u32 portid,
			      struct nlmsghdr *nlh, gfp_t gfp);
/* This function returns the id of a peer netns. If no id is assigned, one will
 * be allocated and returned.
 */
int peernet2id_alloc(struct net *net, struct net *peer, gfp_t gfp)
{
	int id;

	if (refcount_read(&net->ns.count) == 0)
		return NETNSA_NSID_NOT_ASSIGNED;

	spin_lock_bh(&net->nsid_lock);
	id = __peernet2id(net, peer);
	if (id >= 0) {
		spin_unlock_bh(&net->nsid_lock);
		return id;
	}

	/* When peer is obtained from RCU lists, we may race with
	 * its cleanup. Check whether it's alive, and this guarantees
	 * we never hash a peer back to net->netns_ids, after it has
	 * just been idr_remove()'d from there in cleanup_net().
	 */
	if (!maybe_get_net(peer)) {
		spin_unlock_bh(&net->nsid_lock);
		return NETNSA_NSID_NOT_ASSIGNED;
	}

	id = alloc_netid(net, peer, -1);
	spin_unlock_bh(&net->nsid_lock);

	put_net(peer);
	if (id < 0)
		return NETNSA_NSID_NOT_ASSIGNED;

	rtnl_net_notifyid(net, RTM_NEWNSID, id, 0, NULL, gfp);

	return id;
}
EXPORT_SYMBOL_GPL(peernet2id_alloc);

/* This function returns, if assigned, the id of a peer netns. */
int peernet2id(const struct net *net, struct net *peer)
{
	int id;

	rcu_read_lock();
	id = __peernet2id(net, peer);
	rcu_read_unlock();

	return id;
}
EXPORT_SYMBOL(peernet2id);

/* This function returns true is the peer netns has an id assigned into the
 * current netns.
 */
bool peernet_has_id(const struct net *net, struct net *peer)
{
	return peernet2id(net, peer) >= 0;
}

//通过nsid找此net namespace对端的net namespace
struct net *get_net_ns_by_id(const struct net *net, int id)
{
	struct net *peer;

	if (id < 0)
		return NULL;

	rcu_read_lock();
	//通过nsid找此net namespace对端的net namespace
	peer = idr_find(&net->netns_ids, id);
	if (peer)
		peer = maybe_get_net(peer);
	rcu_read_unlock();

	return peer;
}
EXPORT_SYMBOL_GPL(get_net_ns_by_id);

/* init code that must occur even if setup_net() is not called. */
static __net_init void preinit_net(struct net *net)
{
	ref_tracker_dir_init(&net->notrefcnt_tracker, 128, "net notrefcnt");
}

/*
 * setup_net runs the initializers for the network namespace object.
 */
static __net_init int setup_net(struct net *net, struct user_namespace *user_ns)
{
	/* Must be called with pernet_ops_rwsem held */
	const struct pernet_operations *ops, *saved_ops;
	int error = 0;
	LIST_HEAD(net_exit_list);

	refcount_set(&net->ns.count, 1);
	ref_tracker_dir_init(&net->refcnt_tracker, 128, "net refcnt");

	refcount_set(&net->passive, 1);
	get_random_bytes(&net->hash_mix, sizeof(u32));
	preempt_disable();
	net->net_cookie = gen_cookie_next(&net_cookie);
	preempt_enable();
	net->dev_base_seq = 1;
	net->user_ns = user_ns;
	idr_init(&net->netns_ids);
	spin_lock_init(&net->nsid_lock);
	mutex_init(&net->ipv4.ra_mutex);

	//针对已注册的pernet函数，触发pernet的init调用
	list_for_each_entry(ops, &pernet_list, list) {
		error = ops_init(ops, net);
		if (error < 0)
			goto out_undo;
	}
	down_write(&net_rwsem);

	//将此net namespace加入到链表中
	list_add_tail_rcu(&net->list, &net_namespace_list);
	up_write(&net_rwsem);
out:
	return error;

out_undo:
	/* Walk through the list backwards calling the exit functions
	 * for the pernet modules whose init functions did not fail.
	 */
	list_add(&net->exit_list, &net_exit_list);
	saved_ops = ops;
	list_for_each_entry_continue_reverse(ops, &pernet_list, list)
		ops_pre_exit_list(ops, &net_exit_list);

	synchronize_rcu();

	ops = saved_ops;
	list_for_each_entry_continue_reverse(ops, &pernet_list, list)
		ops_exit_list(ops, &net_exit_list);

	ops = saved_ops;
	list_for_each_entry_continue_reverse(ops, &pernet_list, list)
		ops_free_list(ops, &net_exit_list);

	rcu_barrier();
	goto out;
}

static int __net_init net_defaults_init_net(struct net *net)
{
	net->core.sysctl_somaxconn = SOMAXCONN;
<<<<<<< HEAD
	net->core.sysctl_txrehash = SOCK_TXREHASH_ENABLED;/*默认开启txrehash*/
=======
	/* Limits per socket sk_omem_alloc usage.
	 * TCP zerocopy regular usage needs 128 KB.
	 */
	net->core.sysctl_optmem_max = 128 * 1024;
	net->core.sysctl_txrehash = SOCK_TXREHASH_ENABLED;
>>>>>>> 9d1694dc

	return 0;
}

static struct pernet_operations net_defaults_ops = {
	.init = net_defaults_init_net,
};

static __init int net_defaults_init(void)
{
	if (register_pernet_subsys(&net_defaults_ops))
		panic("Cannot initialize net default settings");

	return 0;
}

core_initcall(net_defaults_init);

#ifdef CONFIG_NET_NS
static struct ucounts *inc_net_namespaces(struct user_namespace *ns)
{
	return inc_ucount(ns, current_euid(), UCOUNT_NET_NAMESPACES);
}

static void dec_net_namespaces(struct ucounts *ucounts)
{
	dec_ucount(ucounts, UCOUNT_NET_NAMESPACES);
}

/*负责分配struct net结构体*/
static struct kmem_cache *net_cachep __ro_after_init;
static struct workqueue_struct *netns_wq;

//申请新的net namespace
static struct net *net_alloc(void)
{
	struct net *net = NULL;
	struct net_generic *ng;

	ng = net_alloc_generic();
	if (!ng)
		goto out;

	net = kmem_cache_zalloc(net_cachep, GFP_KERNEL);
	if (!net)
		goto out_free;

#ifdef CONFIG_KEYS
	net->key_domain = kzalloc(sizeof(struct key_tag), GFP_KERNEL);
	if (!net->key_domain)
		goto out_free_2;
	refcount_set(&net->key_domain->usage, 1);
#endif

	rcu_assign_pointer(net->gen, ng);
out:
	return net;

#ifdef CONFIG_KEYS
out_free_2:
	kmem_cache_free(net_cachep, net);
	net = NULL;
#endif
out_free:
	kfree(ng);
	goto out;
}

static void net_free(struct net *net)
{
	if (refcount_dec_and_test(&net->passive)) {
		kfree(rcu_access_pointer(net->gen));

		/* There should not be any trackers left there. */
		ref_tracker_dir_exit(&net->notrefcnt_tracker);

		kmem_cache_free(net_cachep, net);
	}
}

void net_drop_ns(void *p)
{
	struct net *net = (struct net *)p;

	if (net)
		net_free(net);
}

//由flags决定使用之前的old_net还是创建新的net namespace
struct net *copy_net_ns(unsigned long flags,
			struct user_namespace *user_ns, struct net *old_net)
{
	struct ucounts *ucounts;
	struct net *net;
	int rv;

	//如果flags没有要求newnet,则使用之前旧的old_net
	if (!(flags & CLONE_NEWNET))
		return get_net(old_net);

	/*需要创建新的net namespace*/

	//获得ucounts
	ucounts = inc_net_namespaces(user_ns);
	if (!ucounts)
		return ERR_PTR(-ENOSPC);

	//申请net namespace空间
	net = net_alloc();
	if (!net) {
		rv = -ENOMEM;
		goto dec_ucounts;
	}

	preinit_net(net);
	refcount_set(&net->passive, 1);
	net->ucounts = ucounts;
	get_user_ns(user_ns);

	rv = down_read_killable(&pernet_ops_rwsem);
	if (rv < 0)
		goto put_userns;

	//建立net namespace
	rv = setup_net(net, user_ns);

	up_read(&pernet_ops_rwsem);

	if (rv < 0) {
put_userns:
#ifdef CONFIG_KEYS
		key_remove_domain(net->key_domain);
#endif
		put_user_ns(user_ns);
		net_free(net);
dec_ucounts:
		dec_net_namespaces(ucounts);
		return ERR_PTR(rv);
	}
	return net;
}

/**
 * net_ns_get_ownership - get sysfs ownership data for @net
 * @net: network namespace in question (can be NULL)
 * @uid: kernel user ID for sysfs objects
 * @gid: kernel group ID for sysfs objects
 *
 * Returns the uid/gid pair of root in the user namespace associated with the
 * given network namespace.
 */
void net_ns_get_ownership(const struct net *net, kuid_t *uid, kgid_t *gid)
{
	if (net) {
		kuid_t ns_root_uid = make_kuid(net->user_ns, 0);
		kgid_t ns_root_gid = make_kgid(net->user_ns, 0);

		if (uid_valid(ns_root_uid))
			*uid = ns_root_uid;

		if (gid_valid(ns_root_gid))
			*gid = ns_root_gid;
	} else {
		*uid = GLOBAL_ROOT_UID;
		*gid = GLOBAL_ROOT_GID;
	}
}
EXPORT_SYMBOL_GPL(net_ns_get_ownership);

static void unhash_nsid(struct net *net, struct net *last)
{
	struct net *tmp;
	/* This function is only called from cleanup_net() work,
	 * and this work is the only process, that may delete
	 * a net from net_namespace_list. So, when the below
	 * is executing, the list may only grow. Thus, we do not
	 * use for_each_net_rcu() or net_rwsem.
	 */
	for_each_net(tmp) {
		int id;

		spin_lock_bh(&tmp->nsid_lock);
		id = __peernet2id(tmp, net);
		if (id >= 0)
			idr_remove(&tmp->netns_ids, id);
		spin_unlock_bh(&tmp->nsid_lock);
		if (id >= 0)
			rtnl_net_notifyid(tmp, RTM_DELNSID, id, 0, NULL,
					  GFP_KERNEL);
		if (tmp == last)
			break;
	}
	spin_lock_bh(&net->nsid_lock);
	idr_destroy(&net->netns_ids);
	spin_unlock_bh(&net->nsid_lock);
}

static LLIST_HEAD(cleanup_list);

static void cleanup_net(struct work_struct *work)
{
	const struct pernet_operations *ops;
	struct net *net, *tmp, *last;
	struct llist_node *net_kill_list;
	LIST_HEAD(net_exit_list);

	/* Atomically snapshot the list of namespaces to cleanup */
	net_kill_list = llist_del_all(&cleanup_list);

	down_read(&pernet_ops_rwsem);

	/* Don't let anyone else find us. */
	down_write(&net_rwsem);
	llist_for_each_entry(net, net_kill_list, cleanup_list)
		list_del_rcu(&net->list);
	/* Cache last net. After we unlock rtnl, no one new net
	 * added to net_namespace_list can assign nsid pointer
	 * to a net from net_kill_list (see peernet2id_alloc()).
	 * So, we skip them in unhash_nsid().
	 *
	 * Note, that unhash_nsid() does not delete nsid links
	 * between net_kill_list's nets, as they've already
	 * deleted from net_namespace_list. But, this would be
	 * useless anyway, as netns_ids are destroyed there.
	 */
	last = list_last_entry(&net_namespace_list, struct net, list);
	up_write(&net_rwsem);

	llist_for_each_entry(net, net_kill_list, cleanup_list) {
		unhash_nsid(net, last);
		list_add_tail(&net->exit_list, &net_exit_list);
	}

	/* Run all of the network namespace pre_exit methods */
	list_for_each_entry_reverse(ops, &pernet_list, list)
		ops_pre_exit_list(ops, &net_exit_list);

	/*
	 * Another CPU might be rcu-iterating the list, wait for it.
	 * This needs to be before calling the exit() notifiers, so
	 * the rcu_barrier() below isn't sufficient alone.
	 * Also the pre_exit() and exit() methods need this barrier.
	 */
	synchronize_rcu();

	/* Run all of the network namespace exit methods */
	list_for_each_entry_reverse(ops, &pernet_list, list)
		ops_exit_list(ops, &net_exit_list);

	/* Free the net generic variables */
	list_for_each_entry_reverse(ops, &pernet_list, list)
		ops_free_list(ops, &net_exit_list);

	up_read(&pernet_ops_rwsem);

	/* Ensure there are no outstanding rcu callbacks using this
	 * network namespace.
	 */
	rcu_barrier();

	/* Finally it is safe to free my network namespace structure */
	list_for_each_entry_safe(net, tmp, &net_exit_list, exit_list) {
		list_del_init(&net->exit_list);
		dec_net_namespaces(net->ucounts);
#ifdef CONFIG_KEYS
		key_remove_domain(net->key_domain);
#endif
		put_user_ns(net->user_ns);
		net_free(net);
	}
}

/**
 * net_ns_barrier - wait until concurrent net_cleanup_work is done
 *
 * cleanup_net runs from work queue and will first remove namespaces
 * from the global list, then run net exit functions.
 *
 * Call this in module exit path to make sure that all netns
 * ->exit ops have been invoked before the function is removed.
 */
void net_ns_barrier(void)
{
	down_write(&pernet_ops_rwsem);
	up_write(&pernet_ops_rwsem);
}
EXPORT_SYMBOL(net_ns_barrier);

static DECLARE_WORK(net_cleanup_work, cleanup_net);

void __put_net(struct net *net)
{
	ref_tracker_dir_exit(&net->refcnt_tracker);
	/* Cleanup the network namespace in process context */
	if (llist_add(&net->cleanup_list, &cleanup_list))
		queue_work(netns_wq, &net_cleanup_work);
}
EXPORT_SYMBOL_GPL(__put_net);

/**
 * get_net_ns - increment the refcount of the network namespace
 * @ns: common namespace (net)
 *
 * Returns the net's common namespace.
 */
struct ns_common *get_net_ns(struct ns_common *ns)
{
	return &get_net(container_of(ns, struct net, ns))->ns;
}
EXPORT_SYMBOL_GPL(get_net_ns);

//通过net namespace的fd到的net namespace
struct net *get_net_ns_by_fd(int fd)
{
	struct fd f = fdget(fd);
	struct net *net = ERR_PTR(-EINVAL);

<<<<<<< HEAD
	//通过fd找到net namespace 对应的file
	file = proc_ns_fget(fd);
	if (IS_ERR(file))
		return ERR_CAST(file);

	//由file再找到net namespace
	ns = get_proc_ns(file_inode(file));
	if (ns->ops == &netns_operations)
		net = get_net(container_of(ns, struct net, ns));
	else
		net = ERR_PTR(-EINVAL);
=======
	if (!f.file)
		return ERR_PTR(-EBADF);

	if (proc_ns_file(f.file)) {
		struct ns_common *ns = get_proc_ns(file_inode(f.file));
		if (ns->ops == &netns_operations)
			net = get_net(container_of(ns, struct net, ns));
	}
	fdput(f);
>>>>>>> 9d1694dc

	return net;
}
EXPORT_SYMBOL_GPL(get_net_ns_by_fd);
#endif

//通过进程id找到其对应的net namespace
struct net *get_net_ns_by_pid(pid_t pid)
{
	struct task_struct *tsk;
	struct net *net;

	/* Lookup the network namespace */
	net = ERR_PTR(-ESRCH);
	rcu_read_lock();
	//通过pid找到进程
	tsk = find_task_by_vpid(pid);
	if (tsk) {
		struct nsproxy *nsproxy;
		task_lock(tsk);
		//通过进程找到nsproxy,然后返回此进程对应的net namespace
		nsproxy = tsk->nsproxy;
		if (nsproxy)
			net = get_net(nsproxy->net_ns);
		task_unlock(tsk);
	}
	rcu_read_unlock();
	return net;
}
EXPORT_SYMBOL_GPL(get_net_ns_by_pid);

//为ns_common初始化ops
static __net_init int net_ns_net_init(struct net *net)
{
#ifdef CONFIG_NET_NS
	net->ns.ops = &netns_operations;
#endif
	return ns_alloc_inum(&net->ns);
}

static __net_exit void net_ns_net_exit(struct net *net)
{
	ns_free_inum(&net->ns);
}

static struct pernet_operations __net_initdata net_ns_ops = {
	.init = net_ns_net_init,
	.exit = net_ns_net_exit,
};

static const struct nla_policy rtnl_net_policy[NETNSA_MAX + 1] = {
	[NETNSA_NONE]		= { .type = NLA_UNSPEC },
	[NETNSA_NSID]		= { .type = NLA_S32 },
	[NETNSA_PID]		= { .type = NLA_U32 },
	[NETNSA_FD]		= { .type = NLA_U32 },
	[NETNSA_TARGET_NSID]	= { .type = NLA_S32 },
};

//nsid用于实现当前net ns与另一个peer net ns的关联（通过nsid可以利用当前net ns中找出peer ns)
static int rtnl_net_newid(struct sk_buff *skb, struct nlmsghdr *nlh,
			  struct netlink_ext_ack *extack)
{
    //取当前net namespace
	struct net *net = sock_net(skb->sk);
	struct nlattr *tb[NETNSA_MAX + 1];
	struct nlattr *nla;
	struct net *peer;
	int nsid, err;

	err = nlmsg_parse_deprecated(nlh, sizeof(struct rtgenmsg), tb,
				     NETNSA_MAX, rtnl_net_policy, extack);
	if (err < 0)
		return err;
	if (!tb[NETNSA_NSID]) {
		NL_SET_ERR_MSG(extack, "nsid is missing");
		return -EINVAL;
	}
	//要设置的nsid(>=0时为要求占用的nsid)
	nsid = nla_get_s32(tb[NETNSA_NSID]);

	//通过pid,fd找到peer的net namespace
	if (tb[NETNSA_PID]) {
		peer = get_net_ns_by_pid(nla_get_u32(tb[NETNSA_PID]));
		nla = tb[NETNSA_PID];
	} else if (tb[NETNSA_FD]) {
		peer = get_net_ns_by_fd(nla_get_u32(tb[NETNSA_FD]));
		nla = tb[NETNSA_FD];
	} else {
	    //目前仅支持这两个方式获取
		NL_SET_ERR_MSG(extack, "Peer netns reference is missing");
		return -EINVAL;
	}

	//如果获取不到peer的net namespace，则报错
	if (IS_ERR(peer)) {
		NL_SET_BAD_ATTR(extack, nla);
		NL_SET_ERR_MSG(extack, "Peer netns reference is invalid");
		return PTR_ERR(peer);
	}

	spin_lock_bh(&net->nsid_lock);
	if (__peernet2id(net, peer) >= 0) {
		//peer对应的nsid已存在
		spin_unlock_bh(&net->nsid_lock);
		err = -EEXIST;
		NL_SET_BAD_ATTR(extack, nla);
		NL_SET_ERR_MSG(extack,
			       "Peer netns already has a nsid assigned");
		goto out;
	}

	//为peer申请（或者设置指定的）nsid
	err = alloc_netid(net, peer, nsid);
	spin_unlock_bh(&net->nsid_lock);
	if (err >= 0) {
		rtnl_net_notifyid(net, RTM_NEWNSID, err, NETLINK_CB(skb).portid,
				  nlh, GFP_KERNEL);
		err = 0;
	} else if (err == -ENOSPC && nsid >= 0) {
		err = -EEXIST;
		NL_SET_BAD_ATTR(extack, tb[NETNSA_NSID]);
		NL_SET_ERR_MSG(extack, "The specified nsid is already used");
	}
out:
	put_net(peer);
	return err;
}

static int rtnl_net_get_size(void)
{
	return NLMSG_ALIGN(sizeof(struct rtgenmsg))
	       + nla_total_size(sizeof(s32)) /* NETNSA_NSID */
	       + nla_total_size(sizeof(s32)) /* NETNSA_CURRENT_NSID */
	       ;
}

struct net_fill_args {
	u32 portid;
	u32 seq;
	int flags;
	int cmd;
	int nsid;
	bool add_ref;
	int ref_nsid;
};

static int rtnl_net_fill(struct sk_buff *skb, struct net_fill_args *args)
{
	struct nlmsghdr *nlh;
	struct rtgenmsg *rth;

	nlh = nlmsg_put(skb, args->portid, args->seq, args->cmd, sizeof(*rth),
			args->flags);
	if (!nlh)
		return -EMSGSIZE;

	rth = nlmsg_data(nlh);
	rth->rtgen_family = AF_UNSPEC;

	if (nla_put_s32(skb, NETNSA_NSID, args->nsid))
		goto nla_put_failure;

	if (args->add_ref &&
	    nla_put_s32(skb, NETNSA_CURRENT_NSID, args->ref_nsid))
		goto nla_put_failure;

	nlmsg_end(skb, nlh);
	return 0;

nla_put_failure:
	nlmsg_cancel(skb, nlh);
	return -EMSGSIZE;
}

static int rtnl_net_valid_getid_req(struct sk_buff *skb,
				    const struct nlmsghdr *nlh,
				    struct nlattr **tb,
				    struct netlink_ext_ack *extack)
{
	int i, err;

	if (!netlink_strict_get_check(skb))
		return nlmsg_parse_deprecated(nlh, sizeof(struct rtgenmsg),
					      tb, NETNSA_MAX, rtnl_net_policy,
					      extack);

	err = nlmsg_parse_deprecated_strict(nlh, sizeof(struct rtgenmsg), tb,
					    NETNSA_MAX, rtnl_net_policy,
					    extack);
	if (err)
		return err;

	for (i = 0; i <= NETNSA_MAX; i++) {
		if (!tb[i])
			continue;

		switch (i) {
		case NETNSA_PID:
		case NETNSA_FD:
		case NETNSA_NSID:
		case NETNSA_TARGET_NSID:
			break;
		default:
			NL_SET_ERR_MSG(extack, "Unsupported attribute in peer netns getid request");
			return -EINVAL;
		}
	}

	return 0;
}

static int rtnl_net_getid(struct sk_buff *skb, struct nlmsghdr *nlh,
			  struct netlink_ext_ack *extack)
{
	struct net *net = sock_net(skb->sk);
	struct nlattr *tb[NETNSA_MAX + 1];
	struct net_fill_args fillargs = {
		.portid = NETLINK_CB(skb).portid,
		.seq = nlh->nlmsg_seq,
		.cmd = RTM_NEWNSID,
	};

	/*默认是找出当前net namespace中peer对应的nsid*/
	struct net *peer, *target = net;
	struct nlattr *nla;
	struct sk_buff *msg;
	int err;

	err = rtnl_net_valid_getid_req(skb, nlh, tb, extack);
	if (err < 0)
		return err;

	//找出对端ns
	if (tb[NETNSA_PID]) {
		peer = get_net_ns_by_pid(nla_get_u32(tb[NETNSA_PID]));
		nla = tb[NETNSA_PID];
	} else if (tb[NETNSA_FD]) {
		peer = get_net_ns_by_fd(nla_get_u32(tb[NETNSA_FD]));
		nla = tb[NETNSA_FD];
	} else if (tb[NETNSA_NSID]) {
		peer = get_net_ns_by_id(net, nla_get_s32(tb[NETNSA_NSID]));
		if (!peer)
			peer = ERR_PTR(-ENOENT);
		nla = tb[NETNSA_NSID];
	} else {
		NL_SET_ERR_MSG(extack, "Peer netns reference is missing");
		return -EINVAL;
	}

	if (IS_ERR(peer)) {
		NL_SET_BAD_ATTR(extack, nla);
		NL_SET_ERR_MSG(extack, "Peer netns reference is invalid");
		return PTR_ERR(peer);
	}

	if (tb[NETNSA_TARGET_NSID]) {
		int id = nla_get_s32(tb[NETNSA_TARGET_NSID]);

		target = rtnl_get_net_ns_capable(NETLINK_CB(skb).sk, id);
		if (IS_ERR(target)) {
			NL_SET_BAD_ATTR(extack, tb[NETNSA_TARGET_NSID]);
			NL_SET_ERR_MSG(extack,
				       "Target netns reference is invalid");
			err = PTR_ERR(target);
			goto out;
		}
		fillargs.add_ref = true;
		fillargs.ref_nsid = peernet2id(net, peer);
	}

	msg = nlmsg_new(rtnl_net_get_size(), GFP_KERNEL);
	if (!msg) {
		err = -ENOMEM;
		goto out;
	}

	//相对target ns找出peer对应的nsid
	fillargs.nsid = peernet2id(target, peer);
	err = rtnl_net_fill(msg, &fillargs);
	if (err < 0)
		goto err_out;

	err = rtnl_unicast(msg, net, NETLINK_CB(skb).portid);
	goto out;

err_out:
	nlmsg_free(msg);
out:
	if (fillargs.add_ref)
		put_net(target);
	put_net(peer);
	return err;
}

struct rtnl_net_dump_cb {
	struct net *tgt_net;
	struct net *ref_net;
	struct sk_buff *skb;
	struct net_fill_args fillargs;
	int idx;
	int s_idx;
};

/* Runs in RCU-critical section. */
static int rtnl_net_dumpid_one(int id, void *peer, void *data)
{
	struct rtnl_net_dump_cb *net_cb = (struct rtnl_net_dump_cb *)data;
	int ret;

	if (net_cb->idx < net_cb->s_idx)
		goto cont;

	net_cb->fillargs.nsid = id;
	if (net_cb->fillargs.add_ref)
		net_cb->fillargs.ref_nsid = __peernet2id(net_cb->ref_net, peer);
	ret = rtnl_net_fill(net_cb->skb, &net_cb->fillargs);
	if (ret < 0)
		return ret;

cont:
	net_cb->idx++;
	return 0;
}

static int rtnl_valid_dump_net_req(const struct nlmsghdr *nlh, struct sock *sk,
				   struct rtnl_net_dump_cb *net_cb,
				   struct netlink_callback *cb)
{
	struct netlink_ext_ack *extack = cb->extack;
	struct nlattr *tb[NETNSA_MAX + 1];
	int err, i;

	err = nlmsg_parse_deprecated_strict(nlh, sizeof(struct rtgenmsg), tb,
					    NETNSA_MAX, rtnl_net_policy,
					    extack);
	if (err < 0)
		return err;

	for (i = 0; i <= NETNSA_MAX; i++) {
		if (!tb[i])
			continue;

		if (i == NETNSA_TARGET_NSID) {
			struct net *net;

			net = rtnl_get_net_ns_capable(sk, nla_get_s32(tb[i]));
			if (IS_ERR(net)) {
				NL_SET_BAD_ATTR(extack, tb[i]);
				NL_SET_ERR_MSG(extack,
					       "Invalid target network namespace id");
				return PTR_ERR(net);
			}
			net_cb->fillargs.add_ref = true;
			net_cb->ref_net = net_cb->tgt_net;
			net_cb->tgt_net = net;
		} else {
			NL_SET_BAD_ATTR(extack, tb[i]);
			NL_SET_ERR_MSG(extack,
				       "Unsupported attribute in dump request");
			return -EINVAL;
		}
	}

	return 0;
}

//指出当前net namespace与哪些peer net namespace相关联，这些关联的nsid是什么
static int rtnl_net_dumpid(struct sk_buff *skb, struct netlink_callback *cb)
{
	struct rtnl_net_dump_cb net_cb = {
		.tgt_net = sock_net(skb->sk),
		.skb = skb,
		.fillargs = {
			.portid = NETLINK_CB(cb->skb).portid,
			.seq = cb->nlh->nlmsg_seq,
			.flags = NLM_F_MULTI,
			.cmd = RTM_NEWNSID,
		},
		.idx = 0,
		.s_idx = cb->args[0],
	};
	int err = 0;

	if (cb->strict_check) {
		err = rtnl_valid_dump_net_req(cb->nlh, skb->sk, &net_cb, cb);
		if (err < 0)
			goto end;
	}

	rcu_read_lock();
	idr_for_each(&net_cb.tgt_net->netns_ids, rtnl_net_dumpid_one, &net_cb);
	rcu_read_unlock();

	cb->args[0] = net_cb.idx;
end:
	if (net_cb.fillargs.add_ref)
		put_net(net_cb.tgt_net);
	return err < 0 ? err : skb->len;
}

static void rtnl_net_notifyid(struct net *net, int cmd, int id, u32 portid,
			      struct nlmsghdr *nlh, gfp_t gfp)
{
	struct net_fill_args fillargs = {
		.portid = portid,
		.seq = nlh ? nlh->nlmsg_seq : 0,
		.cmd = cmd,
		.nsid = id,
	};
	struct sk_buff *msg;
	int err = -ENOMEM;

	msg = nlmsg_new(rtnl_net_get_size(), gfp);
	if (!msg)
		goto out;

	err = rtnl_net_fill(msg, &fillargs);
	if (err < 0)
		goto err_out;

	rtnl_notify(msg, net, portid, RTNLGRP_NSID, nlh, gfp);
	return;

err_out:
	nlmsg_free(msg);
out:
	rtnl_set_sk_err(net, RTNLGRP_NSID, err);
}

#ifdef CONFIG_NET_NS
static void __init netns_ipv4_struct_check(void)
{
	/* TX readonly hotpath cache lines */
	CACHELINE_ASSERT_GROUP_MEMBER(struct netns_ipv4, netns_ipv4_read_tx,
				      sysctl_tcp_early_retrans);
	CACHELINE_ASSERT_GROUP_MEMBER(struct netns_ipv4, netns_ipv4_read_tx,
				      sysctl_tcp_tso_win_divisor);
	CACHELINE_ASSERT_GROUP_MEMBER(struct netns_ipv4, netns_ipv4_read_tx,
				      sysctl_tcp_tso_rtt_log);
	CACHELINE_ASSERT_GROUP_MEMBER(struct netns_ipv4, netns_ipv4_read_tx,
				      sysctl_tcp_autocorking);
	CACHELINE_ASSERT_GROUP_MEMBER(struct netns_ipv4, netns_ipv4_read_tx,
				      sysctl_tcp_min_snd_mss);
	CACHELINE_ASSERT_GROUP_MEMBER(struct netns_ipv4, netns_ipv4_read_tx,
				      sysctl_tcp_notsent_lowat);
	CACHELINE_ASSERT_GROUP_MEMBER(struct netns_ipv4, netns_ipv4_read_tx,
				      sysctl_tcp_limit_output_bytes);
	CACHELINE_ASSERT_GROUP_MEMBER(struct netns_ipv4, netns_ipv4_read_tx,
				      sysctl_tcp_min_rtt_wlen);
	CACHELINE_ASSERT_GROUP_MEMBER(struct netns_ipv4, netns_ipv4_read_tx,
				      sysctl_tcp_wmem);
	CACHELINE_ASSERT_GROUP_MEMBER(struct netns_ipv4, netns_ipv4_read_tx,
				      sysctl_ip_fwd_use_pmtu);
	CACHELINE_ASSERT_GROUP_SIZE(struct netns_ipv4, netns_ipv4_read_tx, 33);

	/* TXRX readonly hotpath cache lines */
	CACHELINE_ASSERT_GROUP_MEMBER(struct netns_ipv4, netns_ipv4_read_txrx,
				      sysctl_tcp_moderate_rcvbuf);
	CACHELINE_ASSERT_GROUP_SIZE(struct netns_ipv4, netns_ipv4_read_txrx, 1);

	/* RX readonly hotpath cache line */
	CACHELINE_ASSERT_GROUP_MEMBER(struct netns_ipv4, netns_ipv4_read_rx,
				      sysctl_ip_early_demux);
	CACHELINE_ASSERT_GROUP_MEMBER(struct netns_ipv4, netns_ipv4_read_rx,
				      sysctl_tcp_early_demux);
	CACHELINE_ASSERT_GROUP_MEMBER(struct netns_ipv4, netns_ipv4_read_rx,
				      sysctl_tcp_reordering);
	CACHELINE_ASSERT_GROUP_MEMBER(struct netns_ipv4, netns_ipv4_read_rx,
				      sysctl_tcp_rmem);
	CACHELINE_ASSERT_GROUP_SIZE(struct netns_ipv4, netns_ipv4_read_rx, 18);
}
#endif

void __init net_ns_init(void)
{
	struct net_generic *ng;

#ifdef CONFIG_NET_NS
<<<<<<< HEAD
	//负责分配net namespace结构体
=======
	netns_ipv4_struct_check();
>>>>>>> 9d1694dc
	net_cachep = kmem_cache_create("net_namespace", sizeof(struct net),
					SMP_CACHE_BYTES,
					SLAB_PANIC|SLAB_ACCOUNT, NULL);

	/* Create workqueue for cleanup */
	netns_wq = create_singlethread_workqueue("netns");
	if (!netns_wq)
		panic("Could not create netns workq");
#endif

	//创建init_net对应的私有数据
	ng = net_alloc_generic();
	if (!ng)
		panic("Could not allocate generic netns");

	rcu_assign_pointer(init_net.gen, ng);

#ifdef CONFIG_KEYS
	init_net.key_domain = &init_net_key_domain;
#endif
	down_write(&pernet_ops_rwsem);
	preinit_net(&init_net);
	//针对init_net初始化pernet操作
	if (setup_net(&init_net, &init_user_ns))
		panic("Could not setup the initial network namespace");

	init_net_initialized = true;
	up_write(&pernet_ops_rwsem);

	//注册net namespace的ns_common初始化
	if (register_pernet_subsys(&net_ns_ops))
		panic("Could not register network namespace subsystems");

	rtnl_register(PF_UNSPEC, RTM_NEWNSID, rtnl_net_newid, NULL,
		      RTNL_FLAG_DOIT_UNLOCKED);
	rtnl_register(PF_UNSPEC, RTM_GETNSID, rtnl_net_getid, rtnl_net_dumpid,
		      RTNL_FLAG_DOIT_UNLOCKED);
}

static void free_exit_list(struct pernet_operations *ops, struct list_head *net_exit_list)
{
	ops_pre_exit_list(ops, net_exit_list);
	synchronize_rcu();
	ops_exit_list(ops, net_exit_list);
	ops_free_list(ops, net_exit_list);
}

#ifdef CONFIG_NET_NS
static int __register_pernet_operations(struct list_head *list,
					struct pernet_operations *ops)
{
	struct net *net;
	int error;
	LIST_HEAD(net_exit_list);

	//将ops加入到list中
	list_add_tail(&ops->list, list);
	//如果ops有init回调，则针对现在已存在的net namespace执行初始化
	if (ops->init || (ops->id && ops->size)) {
		/* We held write locked pernet_ops_rwsem, and parallel
		 * setup_net() and cleanup_net() are not possible.
		 */
		for_each_net(net) {
			error = ops_init(ops, net);
			if (error)
				goto out_undo;
			list_add_tail(&net->exit_list, &net_exit_list);
		}
	}
	return 0;

	//如果执行中遇到错误，通过net_exit_list链完成undo处理
out_undo:
	/* If I have an error cleanup all namespaces I initialized */
	list_del(&ops->list);
	free_exit_list(ops, &net_exit_list);
	return error;
}

static void __unregister_pernet_operations(struct pernet_operations *ops)
{
	struct net *net;
	LIST_HEAD(net_exit_list);

	list_del(&ops->list);
	/* See comment in __register_pernet_operations() */
	for_each_net(net)
		list_add_tail(&net->exit_list, &net_exit_list);

	free_exit_list(ops, &net_exit_list);
}

#else

static int __register_pernet_operations(struct list_head *list,
					struct pernet_operations *ops)
{
	if (!init_net_initialized) {
		list_add_tail(&ops->list, list);
		return 0;
	}

	return ops_init(ops, &init_net);
}

static void __unregister_pernet_operations(struct pernet_operations *ops)
{
	if (!init_net_initialized) {
		list_del(&ops->list);
	} else {
		LIST_HEAD(net_exit_list);
		list_add(&init_net.exit_list, &net_exit_list);
		free_exit_list(ops, &net_exit_list);
	}
}

#endif /* CONFIG_NET_NS */

static DEFINE_IDA(net_generic_ids);

//注册pernet的操作
static int register_pernet_operations(struct list_head *list,
				      struct pernet_operations *ops)
{
	int error;

	if (ops->id) {
		//如果给定的id号地址不为0，这种情况下ops需要分配私有数据，为ops分配固定id号
		error = ida_alloc_min(&net_generic_ids, MIN_PERNET_OPS_ID,
				GFP_KERNEL);
		if (error < 0)
		    //分配固定id号失败
			return error;
		/*填充分配的pernet 私有数据编号*/
		*ops->id = error;
		//增加可生成私有数据的大小
		max_gen_ptrs = max(max_gen_ptrs, *ops->id + 1);
	}

	//注册pernet函数
	error = __register_pernet_operations(list, ops);
	if (error) {
		rcu_barrier();
		if (ops->id)
			ida_free(&net_generic_ids, *ops->id);
	}

	return error;
}

static void unregister_pernet_operations(struct pernet_operations *ops)
{
	__unregister_pernet_operations(ops);
	rcu_barrier();
	if (ops->id)
		ida_free(&net_generic_ids, *ops->id);
}

/**
 *      register_pernet_subsys - register a network namespace subsystem
 *	@ops:  pernet operations structure for the subsystem
 *
 *	Register a subsystem which has init and exit functions
 *	that are called when network namespaces are created and
 *	destroyed respectively.
 *
 *	When registered all network namespace init functions are
 *	called for every existing network namespace.  Allowing kernel
 *	modules to have a race free view of the set of network namespaces.
 *
 *	When a new network namespace is created all of the init
 *	methods are called in the order in which they were registered.
 *
 *	When a network namespace is destroyed all of the exit methods
 *	are called in the reverse of the order with which they were
 *	registered.
 */
//注册一个网络namespace子系统，当一个namespace被创建时调用init,销毁时调用exit
int register_pernet_subsys(struct pernet_operations *ops)
{
	int error;
	down_write(&pernet_ops_rwsem);
	error =  register_pernet_operations(first_device, ops);
	up_write(&pernet_ops_rwsem);
	return error;
}
EXPORT_SYMBOL_GPL(register_pernet_subsys);

/**
 *      unregister_pernet_subsys - unregister a network namespace subsystem
 *	@ops: pernet operations structure to manipulate
 *
 *	Remove the pernet operations structure from the list to be
 *	used when network namespaces are created or destroyed.  In
 *	addition run the exit method for all existing network
 *	namespaces.
 */
void unregister_pernet_subsys(struct pernet_operations *ops)
{
	down_write(&pernet_ops_rwsem);
	unregister_pernet_operations(ops);
	up_write(&pernet_ops_rwsem);
}
EXPORT_SYMBOL_GPL(unregister_pernet_subsys);

/**
 *      register_pernet_device - register a network namespace device
 *	@ops:  pernet operations structure for the subsystem
 *
 *	Register a device which has init and exit functions
 *	that are called when network namespaces are created and
 *	destroyed respectively.
 *
 *	When registered all network namespace init functions are
 *	called for every existing network namespace.  Allowing kernel
 *	modules to have a race free view of the set of network namespaces.
 *
 *	When a new network namespace is created all of the init
 *	methods are called in the order in which they were registered.
 *
 *	When a network namespace is destroyed all of the exit methods
 *	are called in the reverse of the order with which they were
 *	registered.
 */
int register_pernet_device(struct pernet_operations *ops)
{
	int error;
	down_write(&pernet_ops_rwsem);
	error = register_pernet_operations(&pernet_list, ops);
	if (!error && (first_device == &pernet_list))
		first_device = &ops->list;
	up_write(&pernet_ops_rwsem);
	return error;
}
EXPORT_SYMBOL_GPL(register_pernet_device);

/**
 *      unregister_pernet_device - unregister a network namespace netdevice
 *	@ops: pernet operations structure to manipulate
 *
 *	Remove the pernet operations structure from the list to be
 *	used when network namespaces are created or destroyed.  In
 *	addition run the exit method for all existing network
 *	namespaces.
 */
void unregister_pernet_device(struct pernet_operations *ops)
{
	down_write(&pernet_ops_rwsem);
	if (&ops->list == first_device)
		first_device = first_device->next;
	unregister_pernet_operations(ops);
	up_write(&pernet_ops_rwsem);
}
EXPORT_SYMBOL_GPL(unregister_pernet_device);

#ifdef CONFIG_NET_NS
//获取net_ns
static struct ns_common *netns_get(struct task_struct *task)
{
	struct net *net = NULL;
	struct nsproxy *nsproxy;

	task_lock(task);
	nsproxy = task->nsproxy;
	if (nsproxy)
		net = get_net(nsproxy->net_ns);
	task_unlock(task);

	return net ? &net->ns : NULL;
}

static inline struct net *to_net_ns(struct ns_common *ns)
{
	return container_of(ns, struct net, ns);
}

//netns引用释放
static void netns_put(struct ns_common *ns)
{
	put_net(to_net_ns(ns));
}

//设置nsproxy的netns
static int netns_install(struct nsset *nsset, struct ns_common *ns)
{
	struct nsproxy *nsproxy = nsset->nsproxy;
	struct net *net = to_net_ns(ns);

	if (!ns_capable(net->user_ns, CAP_SYS_ADMIN) ||
	    !ns_capable(nsset->cred->user_ns, CAP_SYS_ADMIN))
		return -EPERM;

	//释放旧的net_ns
	put_net(nsproxy->net_ns);
	//设置新的net_ns
	nsproxy->net_ns = get_net(net);
	return 0;
}

//取当前ns对应的user_namespace
static struct user_namespace *netns_owner(struct ns_common *ns)
{
	return to_net_ns(ns)->user_ns;
}

//指明clone_newnet类型的nstype文件操作集
const struct proc_ns_operations netns_operations = {
	.name		= "net",
	.type		= CLONE_NEWNET,
	.get		= netns_get,
	.put		= netns_put,
	.install	= netns_install,
	.owner		= netns_owner,
};
#endif<|MERGE_RESOLUTION|>--- conflicted
+++ resolved
@@ -388,15 +388,11 @@
 static int __net_init net_defaults_init_net(struct net *net)
 {
 	net->core.sysctl_somaxconn = SOMAXCONN;
-<<<<<<< HEAD
-	net->core.sysctl_txrehash = SOCK_TXREHASH_ENABLED;/*默认开启txrehash*/
-=======
 	/* Limits per socket sk_omem_alloc usage.
 	 * TCP zerocopy regular usage needs 128 KB.
 	 */
 	net->core.sysctl_optmem_max = 128 * 1024;
-	net->core.sysctl_txrehash = SOCK_TXREHASH_ENABLED;
->>>>>>> 9d1694dc
+	net->core.sysctl_txrehash = SOCK_TXREHASH_ENABLED;/*默认开启txrehash*/
 
 	return 0;
 }
@@ -714,29 +710,17 @@
 	struct fd f = fdget(fd);
 	struct net *net = ERR_PTR(-EINVAL);
 
-<<<<<<< HEAD
 	//通过fd找到net namespace 对应的file
-	file = proc_ns_fget(fd);
-	if (IS_ERR(file))
-		return ERR_CAST(file);
-
-	//由file再找到net namespace
-	ns = get_proc_ns(file_inode(file));
-	if (ns->ops == &netns_operations)
-		net = get_net(container_of(ns, struct net, ns));
-	else
-		net = ERR_PTR(-EINVAL);
-=======
 	if (!f.file)
 		return ERR_PTR(-EBADF);
 
+	//由file再找到net namespace
 	if (proc_ns_file(f.file)) {
 		struct ns_common *ns = get_proc_ns(file_inode(f.file));
 		if (ns->ops == &netns_operations)
 			net = get_net(container_of(ns, struct net, ns));
 	}
 	fdput(f);
->>>>>>> 9d1694dc
 
 	return net;
 }
@@ -1215,11 +1199,8 @@
 	struct net_generic *ng;
 
 #ifdef CONFIG_NET_NS
-<<<<<<< HEAD
+	netns_ipv4_struct_check();
 	//负责分配net namespace结构体
-=======
-	netns_ipv4_struct_check();
->>>>>>> 9d1694dc
 	net_cachep = kmem_cache_create("net_namespace", sizeof(struct net),
 					SMP_CACHE_BYTES,
 					SLAB_PANIC|SLAB_ACCOUNT, NULL);
