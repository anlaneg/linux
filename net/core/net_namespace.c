--- conflicted
+++ resolved
@@ -1173,11 +1173,8 @@
 	init_net.key_domain = &init_net_key_domain;
 #endif
 	down_write(&pernet_ops_rwsem);
-<<<<<<< HEAD
+	preinit_net(&init_net);
 	//针对init_net初始化pernet操作
-=======
-	preinit_net(&init_net);
->>>>>>> fe15c26e
 	if (setup_net(&init_net, &init_user_ns))
 		panic("Could not setup the initial network namespace");
 
