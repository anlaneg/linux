--- conflicted
+++ resolved
@@ -75,13 +75,9 @@
 	unsigned int gen_ptrs = READ_ONCE(max_gen_ptrs);
 	unsigned int generic_size;
 	struct net_generic *ng;
-<<<<<<< HEAD
+
 	//要分配的generic大小
-	unsigned int generic_size = offsetof(struct net_generic, ptr[max_gen_ptrs]);
-=======
-
 	generic_size = offsetof(struct net_generic, ptr[gen_ptrs]);
->>>>>>> 155a3c00
 
 	ng = kzalloc(generic_size, GFP_KERNEL);
 	if (ng)
@@ -134,12 +130,8 @@
 	int err = -ENOMEM;
 	void *data = NULL;
 
-<<<<<<< HEAD
-	if (ops->id && ops->size) {
-	    //如果指明了id且指定私有数据大小，则分配此ops对应的私有数据
-=======
 	if (ops->id) {
->>>>>>> 155a3c00
+		//如果指明了id且指定私有数据大小，则分配此ops对应的私有数据
 		data = kzalloc(ops->size, GFP_KERNEL);
 		if (!data)
 			goto out;
@@ -217,11 +209,8 @@
 			cond_resched();
 		}
 	}
-<<<<<<< HEAD
+
 	/*用户如果指定了exit_batch，则执行此回调*/
-=======
-
->>>>>>> 155a3c00
 	if (ops->exit_batch)
 		ops->exit_batch(net_exit_list);
 }
@@ -486,35 +475,6 @@
 	goto out;
 }
 
-<<<<<<< HEAD
-static int __net_init net_defaults_init_net(struct net *net)
-{
-	net->core.sysctl_somaxconn = SOMAXCONN;
-	/* Limits per socket sk_omem_alloc usage.
-	 * TCP zerocopy regular usage needs 128 KB.
-	 */
-	net->core.sysctl_optmem_max = 128 * 1024;
-	net->core.sysctl_txrehash = SOCK_TXREHASH_ENABLED;/*默认开启txrehash*/
-
-	return 0;
-}
-
-static struct pernet_operations net_defaults_ops = {
-	.init = net_defaults_init_net,
-};
-
-static __init int net_defaults_init(void)
-{
-	if (register_pernet_subsys(&net_defaults_ops))
-		panic("Cannot initialize net default settings");
-
-	return 0;
-}
-
-core_initcall(net_defaults_init);
-
-=======
->>>>>>> 155a3c00
 #ifdef CONFIG_NET_NS
 static struct ucounts *inc_net_namespaces(struct user_namespace *ns)
 {
@@ -635,12 +595,8 @@
 	if (rv < 0)
 		goto put_userns;
 
-<<<<<<< HEAD
 	//建立net namespace
-	rv = setup_net(net, user_ns);
-=======
 	rv = setup_net(net);
->>>>>>> 155a3c00
 
 	up_read(&pernet_ops_rwsem);
 
@@ -825,21 +781,13 @@
 {
 	CLASS(fd, f)(fd);
 
-<<<<<<< HEAD
 	//通过fd找到net namespace 对应的file
-	if (!f.file)
-		return ERR_PTR(-EBADF);
-
-	//由file再找到net namespace
-	if (proc_ns_file(f.file)) {
-		struct ns_common *ns = get_proc_ns(file_inode(f.file));
-=======
 	if (fd_empty(f))
 		return ERR_PTR(-EBADF);
 
+	//由file再找到net namespace
 	if (proc_ns_file(fd_file(f))) {
 		struct ns_common *ns = get_proc_ns(file_inode(fd_file(f)));
->>>>>>> 155a3c00
 		if (ns->ops == &netns_operations)
 			return get_net(container_of(ns, struct net, ns));
 	}
@@ -1356,13 +1304,8 @@
 	preinit_net(&init_net, &init_user_ns);
 
 	down_write(&pernet_ops_rwsem);
-<<<<<<< HEAD
-	preinit_net(&init_net);
 	//针对init_net初始化pernet操作
-	if (setup_net(&init_net, &init_user_ns))
-=======
 	if (setup_net(&init_net))
->>>>>>> 155a3c00
 		panic("Could not setup the initial network namespace");
 
 	init_net_initialized = true;
@@ -1385,12 +1328,8 @@
 
 	//将ops加入到list中
 	list_add_tail(&ops->list, list);
-<<<<<<< HEAD
 	//如果ops有init回调，则针对现在已存在的net namespace执行初始化
-	if (ops->init || (ops->id && ops->size)) {
-=======
 	if (ops->init || ops->id) {
->>>>>>> 155a3c00
 		/* We held write locked pernet_ops_rwsem, and parallel
 		 * setup_net() and cleanup_net() are not possible.
 		 */
@@ -1471,16 +1410,12 @@
 			return error;
 		/*填充分配的pernet 私有数据编号*/
 		*ops->id = error;
-<<<<<<< HEAD
-		//增加可生成私有数据的大小
-		max_gen_ptrs = max(max_gen_ptrs, *ops->id + 1);
-=======
 		/* This does not require READ_ONCE as writers already hold
 		 * pernet_ops_rwsem. But WRITE_ONCE is needed to protect
 		 * net_alloc_generic.
 		 */
+		//增加可生成私有数据的大小
 		WRITE_ONCE(max_gen_ptrs, max(max_gen_ptrs, *ops->id + 1));
->>>>>>> 155a3c00
 	}
 
 	//注册pernet函数
