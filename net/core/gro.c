--- conflicted
+++ resolved
@@ -10,12 +10,8 @@
 #define GRO_MAX_HEAD (MAX_HEADER + 128)
 
 static DEFINE_SPINLOCK(offload_lock);
-<<<<<<< HEAD
 //不同的协议可向此链表注册其相关的gro功能
-static struct list_head offload_base __read_mostly = LIST_HEAD_INIT(offload_base);
-=======
 struct list_head offload_base __read_mostly = LIST_HEAD_INIT(offload_base);
->>>>>>> 9d1694dc
 /* Maximum number of GRO_NORMAL skbs to batch up for list-RX */
 int gro_normal_batch __read_mostly = 8;
 
@@ -98,68 +94,6 @@
 }
 EXPORT_SYMBOL(dev_remove_offload);
 
-<<<<<<< HEAD
-/**
- *	skb_eth_gso_segment - segmentation handler for ethernet protocols.
- *	@skb: buffer to segment
- *	@features: features for the output path (see dev->features)
- *	@type: Ethernet Protocol ID
- */
-struct sk_buff *skb_eth_gso_segment(struct sk_buff *skb,
-				    netdev_features_t features, __be16 type)
-{
-	struct sk_buff *segs = ERR_PTR(-EPROTONOSUPPORT);
-	struct packet_offload *ptype;
-
-	rcu_read_lock();
-	list_for_each_entry_rcu(ptype, &offload_base, list) {
-		if (ptype->type == type && ptype->callbacks.gso_segment) {
-			segs = ptype->callbacks.gso_segment(skb, features);
-			break;
-		}
-	}
-	rcu_read_unlock();
-
-	return segs;
-}
-EXPORT_SYMBOL(skb_eth_gso_segment);
-
-/**
- *	skb_mac_gso_segment - mac layer segmentation handler.
- *	@skb: buffer to segment
- *	@features: features for the output path (see dev->features)
- */
-struct sk_buff *skb_mac_gso_segment(struct sk_buff *skb,
-				    netdev_features_t features)
-{
-	struct sk_buff *segs = ERR_PTR(-EPROTONOSUPPORT);
-	struct packet_offload *ptype;
-	int vlan_depth = skb->mac_len;
-	__be16 type = skb_network_protocol(skb, &vlan_depth);
-
-	if (unlikely(!type))
-		return ERR_PTR(-EINVAL);
-
-	__skb_pull(skb, vlan_depth);
-
-	rcu_read_lock();
-	/*遍历offload_base,针对指定type,调用其对应的gso_segment函数*/
-	list_for_each_entry_rcu(ptype, &offload_base, list) {
-		if (ptype->type == type && ptype->callbacks.gso_segment) {
-			segs = ptype->callbacks.gso_segment(skb, features);
-			break;
-		}
-	}
-	rcu_read_unlock();
-
-	__skb_push(skb, skb->data - skb_mac_header(skb));
-
-	return segs;
-}
-EXPORT_SYMBOL(skb_mac_gso_segment);
-=======
->>>>>>> 9d1694dc
-
 int skb_gro_receive(struct sk_buff *p, struct sk_buff *skb)
 {
 	struct skb_shared_info *pinfo, *skbinfo = skb_shinfo(skb);
@@ -383,10 +317,6 @@
 }
 EXPORT_SYMBOL(napi_gro_flush);
 
-<<<<<<< HEAD
-//检查skb与napi中缓存的gro_list中的某一个报文是否为相同流
-//这个检查相对比较粗，更精细的检查需要各层的gro分别完成
-=======
 static unsigned long gro_list_prepare_tc_ext(const struct sk_buff *skb,
 					     const struct sk_buff *p,
 					     unsigned long diffs)
@@ -405,7 +335,8 @@
 	return diffs;
 }
 
->>>>>>> 9d1694dc
+//检查skb与napi中缓存的gro_list中的某一个报文是否为相同流
+//这个检查相对比较粗，更精细的检查需要各层的gro分别完成
 static void gro_list_prepare(const struct list_head *head,
 			     const struct sk_buff *skb)
 {
@@ -627,16 +558,7 @@
 	if (!skb_is_gso(skb))
 		skb_shinfo(skb)->gso_size = skb_gro_len(skb);
 	list_add(&skb->list, &gro_list->list);
-<<<<<<< HEAD
 	ret = GRO_HELD;//报文将已被hold
-
-pull:
-	grow = skb_gro_offset(skb) - skb_headlen(skb);
-	if (grow > 0)
-		gro_pull_from_frag0(skb, grow);
-=======
-	ret = GRO_HELD;
->>>>>>> 9d1694dc
 ok:
 	if (gro_list->count) {
 		if (!test_bit(bucket, &napi->gro_bitmask))
