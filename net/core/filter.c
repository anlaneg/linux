--- conflicted
+++ resolved
@@ -1668,19 +1668,7 @@
 		bpf_prog_destroy(prog);
 }
 
-<<<<<<< HEAD
-struct bpf_scratchpad {
-	union {
-		__be32 diff[MAX_BPF_STACK / sizeof(__be32)];
-		u8     buff[MAX_BPF_STACK];
-	};
-};
-
-static DEFINE_PER_CPU(struct bpf_scratchpad, bpf_sp);
-
 /*确保skb前write_len字段可写*/
-=======
->>>>>>> 155a3c00
 static inline int __bpf_try_make_writable(struct sk_buff *skb,
 					  unsigned int write_len)
 {
@@ -2021,12 +2009,8 @@
 		if (unlikely(from != 0))
 			return -EINVAL;
 
-<<<<<<< HEAD
 		/*这种是push数据时使用，from必须为0*/
-		inet_proto_csum_replace_by_diff(ptr, skb, to, is_pseudo);
-=======
 		inet_proto_csum_replace_by_diff(ptr, skb, to, is_pseudo, is_ipv6);
->>>>>>> 155a3c00
 		break;
 	case 2:
 	    //2字节替换情况
@@ -2061,14 +2045,7 @@
 BPF_CALL_5(bpf_csum_diff, __be32 *, from, u32, from_size,
 	   __be32 *, to, u32, to_size, __wsum, seed)
 {
-<<<<<<< HEAD
-	struct bpf_scratchpad *sp = this_cpu_ptr(&bpf_sp);
-	u32 diff_size = from_size + to_size;/*总checksum数据长度*/
-	int i, j = 0;
-
 	//只处理三种情况,push数据/pull数据/diff数据
-=======
->>>>>>> 155a3c00
 	/* This is quite flexible, some examples:
 	 *
 	 * from_size == 0, to_size > 0,  seed := csum --> pushing data
@@ -2078,18 +2055,9 @@
 	 * Even for diffing, from_size and to_size don't need to be equal.
 	 */
 
-<<<<<<< HEAD
-	//构造数据checksum数据，减去from,加上to
-	for (i = 0; i < from_size / sizeof(__be32); i++, j++)
-		sp->diff[j] = ~from[i];
-	for (i = 0; i <   to_size / sizeof(__be32); i++, j++)
-		sp->diff[j] = to[i];
+	__wsum ret = seed;
 
 	//计算checksum
-	return csum_partial(sp->diff, diff_size, seed);
-=======
-	__wsum ret = seed;
-
 	if (from_size && to_size)
 		ret = csum_sub(csum_partial(to, to_size, ret),
 			       csum_partial(from, from_size, 0));
@@ -2100,7 +2068,6 @@
 		ret = ~csum_partial(from, from_size, ~ret);
 
 	return csum_from32to16((__force unsigned int)ret);
->>>>>>> 155a3c00
 }
 
 static const struct bpf_func_proto bpf_csum_diff_proto = {
@@ -2498,15 +2465,9 @@
 
 /* Internal, non-exposed redirect flags. */
 enum {
-<<<<<<< HEAD
-	BPF_F_NEIGH	= (1ULL << 1),
-	BPF_F_PEER	= (1ULL << 2),/*通过ndo_peer回调来确定*/
-	BPF_F_NEXTHOP	= (1ULL << 3),
-=======
 	BPF_F_NEIGH	= (1ULL << 16),
-	BPF_F_PEER	= (1ULL << 17),
+	BPF_F_PEER	= (1ULL << 17),/*通过ndo_peer回调来确定*/
 	BPF_F_NEXTHOP	= (1ULL << 18),
->>>>>>> 155a3c00
 #define BPF_F_REDIRECT_INTERNAL	(BPF_F_NEIGH | BPF_F_PEER | BPF_F_NEXTHOP)
 };
 
@@ -2552,13 +2513,6 @@
 	.arg3_type      = ARG_ANYTHING,
 };
 
-<<<<<<< HEAD
-/*每个cpu上一个此变量，用于指明报文执行的redirect信息*/
-DEFINE_PER_CPU(struct bpf_redirect_info, bpf_redirect_info);
-EXPORT_PER_CPU_SYMBOL_GPL(bpf_redirect_info);
-
-=======
->>>>>>> 155a3c00
 static struct net_device *skb_get_peer_dev(struct net_device *dev)
 {
 	const struct net_device_ops *ops = dev->netdev_ops;
@@ -2571,12 +2525,8 @@
 
 int skb_do_redirect(struct sk_buff *skb)
 {
-<<<<<<< HEAD
-    /*取当前cpu上的redirect信息*/
-	struct bpf_redirect_info *ri = this_cpu_ptr(&bpf_redirect_info);
-=======
+	/*取当前cpu上的redirect信息*/
 	struct bpf_redirect_info *ri = bpf_net_ctx_get_ri();
->>>>>>> 155a3c00
 	struct net *net = dev_net(skb->dev);
 	struct net_device *dev;
 	u32 flags = ri->flags;
@@ -8106,42 +8056,7 @@
 
 #endif /* CONFIG_INET */
 
-<<<<<<< HEAD
 //检查所给函数是否会造成报文发生变化
-bool bpf_helper_changes_pkt_data(void *func)
-{
-	if (func == bpf_skb_vlan_push ||
-	    func == bpf_skb_vlan_pop ||
-	    func == bpf_skb_store_bytes ||
-	    func == bpf_skb_change_proto ||
-	    func == bpf_skb_change_head ||
-	    func == sk_skb_change_head ||
-	    func == bpf_skb_change_tail ||
-	    func == sk_skb_change_tail ||
-	    func == bpf_skb_adjust_room ||
-	    func == sk_skb_adjust_room ||
-	    func == bpf_skb_pull_data ||
-	    func == sk_skb_pull_data ||
-	    func == bpf_clone_redirect ||
-	    func == bpf_l3_csum_replace ||
-	    func == bpf_l4_csum_replace ||
-	    func == bpf_xdp_adjust_head ||
-	    func == bpf_xdp_adjust_meta ||
-	    func == bpf_msg_pull_data ||
-	    func == bpf_msg_push_data ||
-	    func == bpf_msg_pop_data ||
-	    func == bpf_xdp_adjust_tail ||
-#if IS_ENABLED(CONFIG_IPV6_SEG6_BPF)
-	    func == bpf_lwt_seg6_store_bytes ||
-	    func == bpf_lwt_seg6_adjust_srh ||
-	    func == bpf_lwt_seg6_action ||
-#endif
-#ifdef CONFIG_INET
-	    func == bpf_sock_ops_store_hdr_opt ||
-#endif
-	    func == bpf_lwt_in_push_encap ||
-	    func == bpf_lwt_xmit_push_encap)
-=======
 bool bpf_helper_changes_pkt_data(enum bpf_func_id func_id)
 {
 	switch (func_id) {
@@ -8169,7 +8084,6 @@
 	case BPF_FUNC_xdp_adjust_tail:
 	/* tail-called program could call any of the above */
 	case BPF_FUNC_tail_call:
->>>>>>> 155a3c00
 		return true;
 	default:
 		return false;
