// SPDX-License-Identifier: GPL-2.0-or-later
/*
 * Linux Socket Filter - Kernel level socket filtering
 *
 * Based on the design of the Berkeley Packet Filter. The new
 * internal format has been designed by PLUMgrid:
 *
 *	Copyright (c) 2011 - 2014 PLUMgrid, http://plumgrid.com
 *
 * Authors:
 *
 *	Jay Schulist <jschlst@samba.org>
 *	Alexei Starovoitov <ast@plumgrid.com>
 *	Daniel Borkmann <dborkman@redhat.com>
 *
 * Andi Kleen - Fix a few bad bugs and races.
 * Kris Katterjohn - Added many additional checks in bpf_check_classic()
 */

#include <linux/module.h>
#include <linux/types.h>
#include <linux/mm.h>
#include <linux/fcntl.h>
#include <linux/socket.h>
#include <linux/sock_diag.h>
#include <linux/in.h>
#include <linux/inet.h>
#include <linux/netdevice.h>
#include <linux/if_packet.h>
#include <linux/if_arp.h>
#include <linux/gfp.h>
#include <net/inet_common.h>
#include <net/ip.h>
#include <net/protocol.h>
#include <net/netlink.h>
#include <linux/skbuff.h>
#include <linux/skmsg.h>
#include <net/sock.h>
#include <net/flow_dissector.h>
#include <linux/errno.h>
#include <linux/timer.h>
#include <linux/uaccess.h>
#include <asm/unaligned.h>
#include <asm/cmpxchg.h>
#include <linux/filter.h>
#include <linux/ratelimit.h>
#include <linux/seccomp.h>
#include <linux/if_vlan.h>
#include <linux/bpf.h>
#include <net/sch_generic.h>
#include <net/cls_cgroup.h>
#include <net/dst_metadata.h>
#include <net/dst.h>
#include <net/sock_reuseport.h>
#include <net/busy_poll.h>
#include <net/tcp.h>
#include <net/xfrm.h>
#include <net/udp.h>
#include <linux/bpf_trace.h>
#include <net/xdp_sock.h>
#include <linux/inetdevice.h>
#include <net/inet_hashtables.h>
#include <net/inet6_hashtables.h>
#include <net/ip_fib.h>
#include <net/nexthop.h>
#include <net/flow.h>
#include <net/arp.h>
#include <net/ipv6.h>
#include <net/net_namespace.h>
#include <linux/seg6_local.h>
#include <net/seg6.h>
#include <net/seg6_local.h>
#include <net/lwtunnel.h>
#include <net/ipv6_stubs.h>
#include <net/bpf_sk_storage.h>

/**
 *	sk_filter_trim_cap - run a packet through a socket filter
 *	@sk: sock associated with &sk_buff
 *	@skb: buffer to filter
 *	@cap: limit on how short the eBPF program may trim the packet
 *
 * Run the eBPF program and then cut skb->data to correct size returned by
 * the program. If pkt_len is 0 we toss packet. If skb->len is smaller
 * than pkt_len we keep whole skb->data. This is the socket level
 * wrapper to BPF_PROG_RUN. It returns 0 if the packet should
 * be accepted or -EPERM if the packet should be tossed.
 *
 */
int sk_filter_trim_cap(struct sock *sk, struct sk_buff *skb, unsigned int cap)
{
	int err;
	struct sk_filter *filter;

	/*
	 * If the skb was allocated from pfmemalloc reserves, only
	 * allow SOCK_MEMALLOC sockets to use it as this socket is
	 * helping free memory
	 */
	if (skb_pfmemalloc(skb) && !sock_flag(sk, SOCK_MEMALLOC)) {
		NET_INC_STATS(sock_net(sk), LINUX_MIB_PFMEMALLOCDROP);
		return -ENOMEM;
	}
	err = BPF_CGROUP_RUN_PROG_INET_INGRESS(sk, skb);
	if (err)
		return err;

	err = security_sock_rcv_skb(sk, skb);
	if (err)
		return err;

	rcu_read_lock();
	filter = rcu_dereference(sk->sk_filter);
	if (filter) {
		struct sock *save_sk = skb->sk;
		unsigned int pkt_len;

		skb->sk = sk;
		pkt_len = bpf_prog_run_save_cb(filter->prog, skb);
		skb->sk = save_sk;
		err = pkt_len ? pskb_trim(skb, max(cap, pkt_len)) : -EPERM;
	}
	rcu_read_unlock();

	return err;
}
EXPORT_SYMBOL(sk_filter_trim_cap);

BPF_CALL_1(bpf_skb_get_pay_offset, struct sk_buff *, skb)
{
	return skb_get_poff(skb);
}

BPF_CALL_3(bpf_skb_get_nlattr, struct sk_buff *, skb, u32, a, u32, x)
{
	struct nlattr *nla;

	if (skb_is_nonlinear(skb))
		return 0;

	if (skb->len < sizeof(struct nlattr))
		return 0;

	if (a > skb->len - sizeof(struct nlattr))
		return 0;

	nla = nla_find((struct nlattr *) &skb->data[a], skb->len - a, x);
	if (nla)
		return (void *) nla - (void *) skb->data;

	return 0;
}

BPF_CALL_3(bpf_skb_get_nlattr_nest, struct sk_buff *, skb, u32, a, u32, x)
{
	struct nlattr *nla;

	if (skb_is_nonlinear(skb))
		return 0;

	if (skb->len < sizeof(struct nlattr))
		return 0;

	if (a > skb->len - sizeof(struct nlattr))
		return 0;

	nla = (struct nlattr *) &skb->data[a];
	if (nla->nla_len > skb->len - a)
		return 0;

	nla = nla_find_nested(nla, x);
	if (nla)
		return (void *) nla - (void *) skb->data;

	return 0;
}

BPF_CALL_4(bpf_skb_load_helper_8, const struct sk_buff *, skb, const void *,
	   data, int, headlen, int, offset)
{
	u8 tmp, *ptr;
	const int len = sizeof(tmp);

	if (offset >= 0) {
		if (headlen - offset >= len)
			return *(u8 *)(data + offset);
		if (!skb_copy_bits(skb, offset, &tmp, sizeof(tmp)))
			return tmp;
	} else {
		ptr = bpf_internal_load_pointer_neg_helper(skb, offset, len);
		if (likely(ptr))
			return *(u8 *)ptr;
	}

	return -EFAULT;
}

BPF_CALL_2(bpf_skb_load_helper_8_no_cache, const struct sk_buff *, skb,
	   int, offset)
{
	return ____bpf_skb_load_helper_8(skb, skb->data, skb->len - skb->data_len,
					 offset);
}

BPF_CALL_4(bpf_skb_load_helper_16, const struct sk_buff *, skb, const void *,
	   data, int, headlen, int, offset)
{
	u16 tmp, *ptr;
	const int len = sizeof(tmp);

	if (offset >= 0) {
		if (headlen - offset >= len)
			return get_unaligned_be16(data + offset);
		if (!skb_copy_bits(skb, offset, &tmp, sizeof(tmp)))
			return be16_to_cpu(tmp);
	} else {
		ptr = bpf_internal_load_pointer_neg_helper(skb, offset, len);
		if (likely(ptr))
			return get_unaligned_be16(ptr);
	}

	return -EFAULT;
}

BPF_CALL_2(bpf_skb_load_helper_16_no_cache, const struct sk_buff *, skb,
	   int, offset)
{
	return ____bpf_skb_load_helper_16(skb, skb->data, skb->len - skb->data_len,
					  offset);
}

BPF_CALL_4(bpf_skb_load_helper_32, const struct sk_buff *, skb, const void *,
	   data, int, headlen, int, offset)
{
	u32 tmp, *ptr;
	const int len = sizeof(tmp);

	if (likely(offset >= 0)) {
		if (headlen - offset >= len)
			return get_unaligned_be32(data + offset);
		if (!skb_copy_bits(skb, offset, &tmp, sizeof(tmp)))
			return be32_to_cpu(tmp);
	} else {
		ptr = bpf_internal_load_pointer_neg_helper(skb, offset, len);
		if (likely(ptr))
			return get_unaligned_be32(ptr);
	}

	return -EFAULT;
}

BPF_CALL_2(bpf_skb_load_helper_32_no_cache, const struct sk_buff *, skb,
	   int, offset)
{
	return ____bpf_skb_load_helper_32(skb, skb->data, skb->len - skb->data_len,
					  offset);
}

static u32 convert_skb_access(int skb_field, int dst_reg, int src_reg,
			      struct bpf_insn *insn_buf)
{
	struct bpf_insn *insn = insn_buf;

	switch (skb_field) {
	case SKF_AD_MARK:
		BUILD_BUG_ON(sizeof_field(struct sk_buff, mark) != 4);

		*insn++ = BPF_LDX_MEM(BPF_W, dst_reg, src_reg,
				      offsetof(struct sk_buff, mark));
		break;

	case SKF_AD_PKTTYPE:
		*insn++ = BPF_LDX_MEM(BPF_B, dst_reg, src_reg, PKT_TYPE_OFFSET());
		*insn++ = BPF_ALU32_IMM(BPF_AND, dst_reg, PKT_TYPE_MAX);
#ifdef __BIG_ENDIAN_BITFIELD
		*insn++ = BPF_ALU32_IMM(BPF_RSH, dst_reg, 5);
#endif
		break;

	case SKF_AD_QUEUE:
		BUILD_BUG_ON(sizeof_field(struct sk_buff, queue_mapping) != 2);

		*insn++ = BPF_LDX_MEM(BPF_H, dst_reg, src_reg,
				      offsetof(struct sk_buff, queue_mapping));
		break;

	case SKF_AD_VLAN_TAG:
		BUILD_BUG_ON(sizeof_field(struct sk_buff, vlan_tci) != 2);

		/* dst_reg = *(u16 *) (src_reg + offsetof(vlan_tci)) */
		*insn++ = BPF_LDX_MEM(BPF_H, dst_reg, src_reg,
				      offsetof(struct sk_buff, vlan_tci));
		break;
	case SKF_AD_VLAN_TAG_PRESENT:
		*insn++ = BPF_LDX_MEM(BPF_B, dst_reg, src_reg, PKT_VLAN_PRESENT_OFFSET());
		if (PKT_VLAN_PRESENT_BIT)
			*insn++ = BPF_ALU32_IMM(BPF_RSH, dst_reg, PKT_VLAN_PRESENT_BIT);
		if (PKT_VLAN_PRESENT_BIT < 7)
			*insn++ = BPF_ALU32_IMM(BPF_AND, dst_reg, 1);
		break;
	}

	return insn - insn_buf;
}

static bool convert_bpf_extensions(struct sock_filter *fp,
				   struct bpf_insn **insnp)
{
	struct bpf_insn *insn = *insnp;
	u32 cnt;

	switch (fp->k) {
	case SKF_AD_OFF + SKF_AD_PROTOCOL:
		BUILD_BUG_ON(sizeof_field(struct sk_buff, protocol) != 2);

		/* A = *(u16 *) (CTX + offsetof(protocol)) */
		*insn++ = BPF_LDX_MEM(BPF_H, BPF_REG_A, BPF_REG_CTX,
				      offsetof(struct sk_buff, protocol));
		/* A = ntohs(A) [emitting a nop or swap16] */
		*insn = BPF_ENDIAN(BPF_FROM_BE, BPF_REG_A, 16);
		break;

	case SKF_AD_OFF + SKF_AD_PKTTYPE:
		cnt = convert_skb_access(SKF_AD_PKTTYPE, BPF_REG_A, BPF_REG_CTX, insn);
		insn += cnt - 1;
		break;

	case SKF_AD_OFF + SKF_AD_IFINDEX:
	case SKF_AD_OFF + SKF_AD_HATYPE:
		BUILD_BUG_ON(sizeof_field(struct net_device, ifindex) != 4);
		BUILD_BUG_ON(sizeof_field(struct net_device, type) != 2);

		*insn++ = BPF_LDX_MEM(BPF_FIELD_SIZEOF(struct sk_buff, dev),
				      BPF_REG_TMP, BPF_REG_CTX,
				      offsetof(struct sk_buff, dev));
		/* if (tmp != 0) goto pc + 1 */
		*insn++ = BPF_JMP_IMM(BPF_JNE, BPF_REG_TMP, 0, 1);
		*insn++ = BPF_EXIT_INSN();
		if (fp->k == SKF_AD_OFF + SKF_AD_IFINDEX)
			*insn = BPF_LDX_MEM(BPF_W, BPF_REG_A, BPF_REG_TMP,
					    offsetof(struct net_device, ifindex));
		else
			*insn = BPF_LDX_MEM(BPF_H, BPF_REG_A, BPF_REG_TMP,
					    offsetof(struct net_device, type));
		break;

	case SKF_AD_OFF + SKF_AD_MARK:
		cnt = convert_skb_access(SKF_AD_MARK, BPF_REG_A, BPF_REG_CTX, insn);
		insn += cnt - 1;
		break;

	case SKF_AD_OFF + SKF_AD_RXHASH:
		BUILD_BUG_ON(sizeof_field(struct sk_buff, hash) != 4);

		*insn = BPF_LDX_MEM(BPF_W, BPF_REG_A, BPF_REG_CTX,
				    offsetof(struct sk_buff, hash));
		break;

	case SKF_AD_OFF + SKF_AD_QUEUE:
		cnt = convert_skb_access(SKF_AD_QUEUE, BPF_REG_A, BPF_REG_CTX, insn);
		insn += cnt - 1;
		break;

	case SKF_AD_OFF + SKF_AD_VLAN_TAG:
		cnt = convert_skb_access(SKF_AD_VLAN_TAG,
					 BPF_REG_A, BPF_REG_CTX, insn);
		insn += cnt - 1;
		break;

	case SKF_AD_OFF + SKF_AD_VLAN_TAG_PRESENT:
		cnt = convert_skb_access(SKF_AD_VLAN_TAG_PRESENT,
					 BPF_REG_A, BPF_REG_CTX, insn);
		insn += cnt - 1;
		break;

	case SKF_AD_OFF + SKF_AD_VLAN_TPID:
		BUILD_BUG_ON(sizeof_field(struct sk_buff, vlan_proto) != 2);

		/* A = *(u16 *) (CTX + offsetof(vlan_proto)) */
		*insn++ = BPF_LDX_MEM(BPF_H, BPF_REG_A, BPF_REG_CTX,
				      offsetof(struct sk_buff, vlan_proto));
		/* A = ntohs(A) [emitting a nop or swap16] */
		*insn = BPF_ENDIAN(BPF_FROM_BE, BPF_REG_A, 16);
		break;

	case SKF_AD_OFF + SKF_AD_PAY_OFFSET:
	case SKF_AD_OFF + SKF_AD_NLATTR:
	case SKF_AD_OFF + SKF_AD_NLATTR_NEST:
	case SKF_AD_OFF + SKF_AD_CPU:
	case SKF_AD_OFF + SKF_AD_RANDOM:
		/* arg1 = CTX */
		*insn++ = BPF_MOV64_REG(BPF_REG_ARG1, BPF_REG_CTX);
		/* arg2 = A */
		*insn++ = BPF_MOV64_REG(BPF_REG_ARG2, BPF_REG_A);
		/* arg3 = X */
		*insn++ = BPF_MOV64_REG(BPF_REG_ARG3, BPF_REG_X);
		/* Emit call(arg1=CTX, arg2=A, arg3=X) */
		switch (fp->k) {
		case SKF_AD_OFF + SKF_AD_PAY_OFFSET:
			*insn = BPF_EMIT_CALL(bpf_skb_get_pay_offset);
			break;
		case SKF_AD_OFF + SKF_AD_NLATTR:
			*insn = BPF_EMIT_CALL(bpf_skb_get_nlattr);
			break;
		case SKF_AD_OFF + SKF_AD_NLATTR_NEST:
			*insn = BPF_EMIT_CALL(bpf_skb_get_nlattr_nest);
			break;
		case SKF_AD_OFF + SKF_AD_CPU:
			*insn = BPF_EMIT_CALL(bpf_get_raw_cpu_id);
			break;
		case SKF_AD_OFF + SKF_AD_RANDOM:
			*insn = BPF_EMIT_CALL(bpf_user_rnd_u32);
			bpf_user_rnd_init_once();
			break;
		}
		break;

	case SKF_AD_OFF + SKF_AD_ALU_XOR_X:
		/* A ^= X */
		*insn = BPF_ALU32_REG(BPF_XOR, BPF_REG_A, BPF_REG_X);
		break;

	default:
		/* This is just a dummy call to avoid letting the compiler
		 * evict __bpf_call_base() as an optimization. Placed here
		 * where no-one bothers.
		 */
		BUG_ON(__bpf_call_base(0, 0, 0, 0, 0) != 0);
		return false;
	}

	*insnp = insn;
	return true;
}

static bool convert_bpf_ld_abs(struct sock_filter *fp, struct bpf_insn **insnp)
{
	const bool unaligned_ok = IS_BUILTIN(CONFIG_HAVE_EFFICIENT_UNALIGNED_ACCESS);
	int size = bpf_size_to_bytes(BPF_SIZE(fp->code));
	bool endian = BPF_SIZE(fp->code) == BPF_H ||
		      BPF_SIZE(fp->code) == BPF_W;
	bool indirect = BPF_MODE(fp->code) == BPF_IND;
	const int ip_align = NET_IP_ALIGN;
	struct bpf_insn *insn = *insnp;
	int offset = fp->k;

	if (!indirect &&
	    ((unaligned_ok && offset >= 0) ||
	     (!unaligned_ok && offset >= 0 &&
	      offset + ip_align >= 0 &&
	      offset + ip_align % size == 0))) {
		bool ldx_off_ok = offset <= S16_MAX;

		*insn++ = BPF_MOV64_REG(BPF_REG_TMP, BPF_REG_H);
		if (offset)
			*insn++ = BPF_ALU64_IMM(BPF_SUB, BPF_REG_TMP, offset);
		*insn++ = BPF_JMP_IMM(BPF_JSLT, BPF_REG_TMP,
				      size, 2 + endian + (!ldx_off_ok * 2));
		if (ldx_off_ok) {
			*insn++ = BPF_LDX_MEM(BPF_SIZE(fp->code), BPF_REG_A,
					      BPF_REG_D, offset);
		} else {
			*insn++ = BPF_MOV64_REG(BPF_REG_TMP, BPF_REG_D);
			*insn++ = BPF_ALU64_IMM(BPF_ADD, BPF_REG_TMP, offset);
			*insn++ = BPF_LDX_MEM(BPF_SIZE(fp->code), BPF_REG_A,
					      BPF_REG_TMP, 0);
		}
		if (endian)
			*insn++ = BPF_ENDIAN(BPF_FROM_BE, BPF_REG_A, size * 8);
		*insn++ = BPF_JMP_A(8);
	}

	*insn++ = BPF_MOV64_REG(BPF_REG_ARG1, BPF_REG_CTX);
	*insn++ = BPF_MOV64_REG(BPF_REG_ARG2, BPF_REG_D);
	*insn++ = BPF_MOV64_REG(BPF_REG_ARG3, BPF_REG_H);
	if (!indirect) {
		*insn++ = BPF_MOV64_IMM(BPF_REG_ARG4, offset);
	} else {
		*insn++ = BPF_MOV64_REG(BPF_REG_ARG4, BPF_REG_X);
		if (fp->k)
			*insn++ = BPF_ALU64_IMM(BPF_ADD, BPF_REG_ARG4, offset);
	}

	switch (BPF_SIZE(fp->code)) {
	case BPF_B:
		*insn++ = BPF_EMIT_CALL(bpf_skb_load_helper_8);
		break;
	case BPF_H:
		*insn++ = BPF_EMIT_CALL(bpf_skb_load_helper_16);
		break;
	case BPF_W:
		*insn++ = BPF_EMIT_CALL(bpf_skb_load_helper_32);
		break;
	default:
		return false;
	}

	*insn++ = BPF_JMP_IMM(BPF_JSGE, BPF_REG_A, 0, 2);
	*insn++ = BPF_ALU32_REG(BPF_XOR, BPF_REG_A, BPF_REG_A);
	*insn   = BPF_EXIT_INSN();

	*insnp = insn;
	return true;
}

/**
 *	bpf_convert_filter - convert filter program
 *	@prog: the user passed filter program
 *	@len: the length of the user passed filter program
 *	@new_prog: allocated 'struct bpf_prog' or NULL
 *	@new_len: pointer to store length of converted program
 *	@seen_ld_abs: bool whether we've seen ld_abs/ind
 *
 * Remap 'sock_filter' style classic BPF (cBPF) instruction set to 'bpf_insn'
 * style extended BPF (eBPF).
 * Conversion workflow:
 *
 * 1) First pass for calculating the new program length:
 *   bpf_convert_filter(old_prog, old_len, NULL, &new_len, &seen_ld_abs)
 *
 * 2) 2nd pass to remap in two passes: 1st pass finds new
 *    jump offsets, 2nd pass remapping:
 *   bpf_convert_filter(old_prog, old_len, new_prog, &new_len, &seen_ld_abs)
 */
static int bpf_convert_filter(struct sock_filter *prog, int len,
			      struct bpf_prog *new_prog, int *new_len,
			      bool *seen_ld_abs)
{
	int new_flen = 0, pass = 0, target, i, stack_off;
	struct bpf_insn *new_insn, *first_insn = NULL;
	struct sock_filter *fp;
	int *addrs = NULL;
	u8 bpf_src;

	BUILD_BUG_ON(BPF_MEMWORDS * sizeof(u32) > MAX_BPF_STACK);
	BUILD_BUG_ON(BPF_REG_FP + 1 != MAX_BPF_REG);

	if (len <= 0 || len > BPF_MAXINSNS)
		return -EINVAL;

	if (new_prog) {
		first_insn = new_prog->insnsi;
		addrs = kcalloc(len, sizeof(*addrs),
				GFP_KERNEL | __GFP_NOWARN);
		if (!addrs)
			return -ENOMEM;
	}

do_pass:
	new_insn = first_insn;
	fp = prog;

	/* Classic BPF related prologue emission. */
	if (new_prog) {
		/* Classic BPF expects A and X to be reset first. These need
		 * to be guaranteed to be the first two instructions.
		 */
		*new_insn++ = BPF_ALU32_REG(BPF_XOR, BPF_REG_A, BPF_REG_A);
		*new_insn++ = BPF_ALU32_REG(BPF_XOR, BPF_REG_X, BPF_REG_X);

		/* All programs must keep CTX in callee saved BPF_REG_CTX.
		 * In eBPF case it's done by the compiler, here we need to
		 * do this ourself. Initial CTX is present in BPF_REG_ARG1.
		 */
		*new_insn++ = BPF_MOV64_REG(BPF_REG_CTX, BPF_REG_ARG1);
		if (*seen_ld_abs) {
			/* For packet access in classic BPF, cache skb->data
			 * in callee-saved BPF R8 and skb->len - skb->data_len
			 * (headlen) in BPF R9. Since classic BPF is read-only
			 * on CTX, we only need to cache it once.
			 */
			*new_insn++ = BPF_LDX_MEM(BPF_FIELD_SIZEOF(struct sk_buff, data),
						  BPF_REG_D, BPF_REG_CTX,
						  offsetof(struct sk_buff, data));
			*new_insn++ = BPF_LDX_MEM(BPF_W, BPF_REG_H, BPF_REG_CTX,
						  offsetof(struct sk_buff, len));
			*new_insn++ = BPF_LDX_MEM(BPF_W, BPF_REG_TMP, BPF_REG_CTX,
						  offsetof(struct sk_buff, data_len));
			*new_insn++ = BPF_ALU32_REG(BPF_SUB, BPF_REG_H, BPF_REG_TMP);
		}
	} else {
		new_insn += 3;
	}

	for (i = 0; i < len; fp++, i++) {
		struct bpf_insn tmp_insns[32] = { };
		struct bpf_insn *insn = tmp_insns;

		if (addrs)
			addrs[i] = new_insn - first_insn;

		switch (fp->code) {
		/* All arithmetic insns and skb loads map as-is. */
		case BPF_ALU | BPF_ADD | BPF_X:
		case BPF_ALU | BPF_ADD | BPF_K:
		case BPF_ALU | BPF_SUB | BPF_X:
		case BPF_ALU | BPF_SUB | BPF_K:
		case BPF_ALU | BPF_AND | BPF_X:
		case BPF_ALU | BPF_AND | BPF_K:
		case BPF_ALU | BPF_OR | BPF_X:
		case BPF_ALU | BPF_OR | BPF_K:
		case BPF_ALU | BPF_LSH | BPF_X:
		case BPF_ALU | BPF_LSH | BPF_K:
		case BPF_ALU | BPF_RSH | BPF_X:
		case BPF_ALU | BPF_RSH | BPF_K:
		case BPF_ALU | BPF_XOR | BPF_X:
		case BPF_ALU | BPF_XOR | BPF_K:
		case BPF_ALU | BPF_MUL | BPF_X:
		case BPF_ALU | BPF_MUL | BPF_K:
		case BPF_ALU | BPF_DIV | BPF_X:
		case BPF_ALU | BPF_DIV | BPF_K:
		case BPF_ALU | BPF_MOD | BPF_X:
		case BPF_ALU | BPF_MOD | BPF_K:
		case BPF_ALU | BPF_NEG:
		case BPF_LD | BPF_ABS | BPF_W:
		case BPF_LD | BPF_ABS | BPF_H:
		case BPF_LD | BPF_ABS | BPF_B:
		case BPF_LD | BPF_IND | BPF_W:
		case BPF_LD | BPF_IND | BPF_H:
		case BPF_LD | BPF_IND | BPF_B:
			/* Check for overloaded BPF extension and
			 * directly convert it if found, otherwise
			 * just move on with mapping.
			 */
			if (BPF_CLASS(fp->code) == BPF_LD &&
			    BPF_MODE(fp->code) == BPF_ABS &&
			    convert_bpf_extensions(fp, &insn))
				break;
			if (BPF_CLASS(fp->code) == BPF_LD &&
			    convert_bpf_ld_abs(fp, &insn)) {
				*seen_ld_abs = true;
				break;
			}

			if (fp->code == (BPF_ALU | BPF_DIV | BPF_X) ||
			    fp->code == (BPF_ALU | BPF_MOD | BPF_X)) {
				*insn++ = BPF_MOV32_REG(BPF_REG_X, BPF_REG_X);
				/* Error with exception code on div/mod by 0.
				 * For cBPF programs, this was always return 0.
				 */
				*insn++ = BPF_JMP_IMM(BPF_JNE, BPF_REG_X, 0, 2);
				*insn++ = BPF_ALU32_REG(BPF_XOR, BPF_REG_A, BPF_REG_A);
				*insn++ = BPF_EXIT_INSN();
			}

			*insn = BPF_RAW_INSN(fp->code, BPF_REG_A, BPF_REG_X, 0, fp->k);
			break;

		/* Jump transformation cannot use BPF block macros
		 * everywhere as offset calculation and target updates
		 * require a bit more work than the rest, i.e. jump
		 * opcodes map as-is, but offsets need adjustment.
		 */

#define BPF_EMIT_JMP							\
	do {								\
		const s32 off_min = S16_MIN, off_max = S16_MAX;		\
		s32 off;						\
									\
		if (target >= len || target < 0)			\
			goto err;					\
		off = addrs ? addrs[target] - addrs[i] - 1 : 0;		\
		/* Adjust pc relative offset for 2nd or 3rd insn. */	\
		off -= insn - tmp_insns;				\
		/* Reject anything not fitting into insn->off. */	\
		if (off < off_min || off > off_max)			\
			goto err;					\
		insn->off = off;					\
	} while (0)

		case BPF_JMP | BPF_JA:
			target = i + fp->k + 1;
			insn->code = fp->code;
			BPF_EMIT_JMP;
			break;

		case BPF_JMP | BPF_JEQ | BPF_K:
		case BPF_JMP | BPF_JEQ | BPF_X:
		case BPF_JMP | BPF_JSET | BPF_K:
		case BPF_JMP | BPF_JSET | BPF_X:
		case BPF_JMP | BPF_JGT | BPF_K:
		case BPF_JMP | BPF_JGT | BPF_X:
		case BPF_JMP | BPF_JGE | BPF_K:
		case BPF_JMP | BPF_JGE | BPF_X:
			if (BPF_SRC(fp->code) == BPF_K && (int) fp->k < 0) {
				/* BPF immediates are signed, zero extend
				 * immediate into tmp register and use it
				 * in compare insn.
				 */
				*insn++ = BPF_MOV32_IMM(BPF_REG_TMP, fp->k);

				insn->dst_reg = BPF_REG_A;
				insn->src_reg = BPF_REG_TMP;
				bpf_src = BPF_X;
			} else {
				insn->dst_reg = BPF_REG_A;
				insn->imm = fp->k;
				bpf_src = BPF_SRC(fp->code);
				insn->src_reg = bpf_src == BPF_X ? BPF_REG_X : 0;
			}

			/* Common case where 'jump_false' is next insn. */
			if (fp->jf == 0) {
				insn->code = BPF_JMP | BPF_OP(fp->code) | bpf_src;
				target = i + fp->jt + 1;
				BPF_EMIT_JMP;
				break;
			}

			/* Convert some jumps when 'jump_true' is next insn. */
			if (fp->jt == 0) {
				switch (BPF_OP(fp->code)) {
				case BPF_JEQ:
					insn->code = BPF_JMP | BPF_JNE | bpf_src;
					break;
				case BPF_JGT:
					insn->code = BPF_JMP | BPF_JLE | bpf_src;
					break;
				case BPF_JGE:
					insn->code = BPF_JMP | BPF_JLT | bpf_src;
					break;
				default:
					goto jmp_rest;
				}

				target = i + fp->jf + 1;
				BPF_EMIT_JMP;
				break;
			}
jmp_rest:
			/* Other jumps are mapped into two insns: Jxx and JA. */
			target = i + fp->jt + 1;
			insn->code = BPF_JMP | BPF_OP(fp->code) | bpf_src;
			BPF_EMIT_JMP;
			insn++;

			insn->code = BPF_JMP | BPF_JA;
			target = i + fp->jf + 1;
			BPF_EMIT_JMP;
			break;

		/* ldxb 4 * ([14] & 0xf) is remaped into 6 insns. */
		case BPF_LDX | BPF_MSH | BPF_B: {
			struct sock_filter tmp = {
				.code	= BPF_LD | BPF_ABS | BPF_B,
				.k	= fp->k,
			};

			*seen_ld_abs = true;

			/* X = A */
			*insn++ = BPF_MOV64_REG(BPF_REG_X, BPF_REG_A);
			/* A = BPF_R0 = *(u8 *) (skb->data + K) */
			convert_bpf_ld_abs(&tmp, &insn);
			insn++;
			/* A &= 0xf */
			*insn++ = BPF_ALU32_IMM(BPF_AND, BPF_REG_A, 0xf);
			/* A <<= 2 */
			*insn++ = BPF_ALU32_IMM(BPF_LSH, BPF_REG_A, 2);
			/* tmp = X */
			*insn++ = BPF_MOV64_REG(BPF_REG_TMP, BPF_REG_X);
			/* X = A */
			*insn++ = BPF_MOV64_REG(BPF_REG_X, BPF_REG_A);
			/* A = tmp */
			*insn = BPF_MOV64_REG(BPF_REG_A, BPF_REG_TMP);
			break;
		}
		/* RET_K is remaped into 2 insns. RET_A case doesn't need an
		 * extra mov as BPF_REG_0 is already mapped into BPF_REG_A.
		 */
		case BPF_RET | BPF_A:
		case BPF_RET | BPF_K:
			if (BPF_RVAL(fp->code) == BPF_K)
				*insn++ = BPF_MOV32_RAW(BPF_K, BPF_REG_0,
							0, fp->k);
			*insn = BPF_EXIT_INSN();
			break;

		/* Store to stack. */
		case BPF_ST:
		case BPF_STX:
			stack_off = fp->k * 4  + 4;
			*insn = BPF_STX_MEM(BPF_W, BPF_REG_FP, BPF_CLASS(fp->code) ==
					    BPF_ST ? BPF_REG_A : BPF_REG_X,
					    -stack_off);
			/* check_load_and_stores() verifies that classic BPF can
			 * load from stack only after write, so tracking
			 * stack_depth for ST|STX insns is enough
			 */
			if (new_prog && new_prog->aux->stack_depth < stack_off)
				new_prog->aux->stack_depth = stack_off;
			break;

		/* Load from stack. */
		case BPF_LD | BPF_MEM:
		case BPF_LDX | BPF_MEM:
			stack_off = fp->k * 4  + 4;
			*insn = BPF_LDX_MEM(BPF_W, BPF_CLASS(fp->code) == BPF_LD  ?
					    BPF_REG_A : BPF_REG_X, BPF_REG_FP,
					    -stack_off);
			break;

		/* A = K or X = K */
		case BPF_LD | BPF_IMM:
		case BPF_LDX | BPF_IMM:
			*insn = BPF_MOV32_IMM(BPF_CLASS(fp->code) == BPF_LD ?
					      BPF_REG_A : BPF_REG_X, fp->k);
			break;

		/* X = A */
		case BPF_MISC | BPF_TAX:
			*insn = BPF_MOV64_REG(BPF_REG_X, BPF_REG_A);
			break;

		/* A = X */
		case BPF_MISC | BPF_TXA:
			*insn = BPF_MOV64_REG(BPF_REG_A, BPF_REG_X);
			break;

		/* A = skb->len or X = skb->len */
		case BPF_LD | BPF_W | BPF_LEN:
		case BPF_LDX | BPF_W | BPF_LEN:
			*insn = BPF_LDX_MEM(BPF_W, BPF_CLASS(fp->code) == BPF_LD ?
					    BPF_REG_A : BPF_REG_X, BPF_REG_CTX,
					    offsetof(struct sk_buff, len));
			break;

		/* Access seccomp_data fields. */
		case BPF_LDX | BPF_ABS | BPF_W:
			/* A = *(u32 *) (ctx + K) */
			*insn = BPF_LDX_MEM(BPF_W, BPF_REG_A, BPF_REG_CTX, fp->k);
			break;

		/* Unknown instruction. */
		default:
			goto err;
		}

		insn++;
		if (new_prog)
			memcpy(new_insn, tmp_insns,
			       sizeof(*insn) * (insn - tmp_insns));
		new_insn += insn - tmp_insns;
	}

	if (!new_prog) {
		/* Only calculating new length. */
		*new_len = new_insn - first_insn;
		if (*seen_ld_abs)
			*new_len += 4; /* Prologue bits. */
		return 0;
	}

	pass++;
	if (new_flen != new_insn - first_insn) {
		new_flen = new_insn - first_insn;
		if (pass > 2)
			goto err;
		goto do_pass;
	}

	kfree(addrs);
	BUG_ON(*new_len != new_flen);
	return 0;
err:
	kfree(addrs);
	return -EINVAL;
}

/* Security:
 *
 * As we dont want to clear mem[] array for each packet going through
 * __bpf_prog_run(), we check that filter loaded by user never try to read
 * a cell if not previously written, and we check all branches to be sure
 * a malicious user doesn't try to abuse us.
 */
static int check_load_and_stores(const struct sock_filter *filter, int flen)
{
	u16 *masks, memvalid = 0; /* One bit per cell, 16 cells */
	int pc, ret = 0;

	BUILD_BUG_ON(BPF_MEMWORDS > 16);

	masks = kmalloc_array(flen, sizeof(*masks), GFP_KERNEL);
	if (!masks)
		return -ENOMEM;

	memset(masks, 0xff, flen * sizeof(*masks));

	for (pc = 0; pc < flen; pc++) {
		memvalid &= masks[pc];

		switch (filter[pc].code) {
		case BPF_ST:
		case BPF_STX:
			memvalid |= (1 << filter[pc].k);
			break;
		case BPF_LD | BPF_MEM:
		case BPF_LDX | BPF_MEM:
			if (!(memvalid & (1 << filter[pc].k))) {
				ret = -EINVAL;
				goto error;
			}
			break;
		case BPF_JMP | BPF_JA:
			/* A jump must set masks on target */
			masks[pc + 1 + filter[pc].k] &= memvalid;
			memvalid = ~0;
			break;
		case BPF_JMP | BPF_JEQ | BPF_K:
		case BPF_JMP | BPF_JEQ | BPF_X:
		case BPF_JMP | BPF_JGE | BPF_K:
		case BPF_JMP | BPF_JGE | BPF_X:
		case BPF_JMP | BPF_JGT | BPF_K:
		case BPF_JMP | BPF_JGT | BPF_X:
		case BPF_JMP | BPF_JSET | BPF_K:
		case BPF_JMP | BPF_JSET | BPF_X:
			/* A jump must set masks on targets */
			masks[pc + 1 + filter[pc].jt] &= memvalid;
			masks[pc + 1 + filter[pc].jf] &= memvalid;
			memvalid = ~0;
			break;
		}
	}
error:
	kfree(masks);
	return ret;
}

static bool chk_code_allowed(u16 code_to_probe)
{
	static const bool codes[] = {
		/* 32 bit ALU operations */
		[BPF_ALU | BPF_ADD | BPF_K] = true,
		[BPF_ALU | BPF_ADD | BPF_X] = true,
		[BPF_ALU | BPF_SUB | BPF_K] = true,
		[BPF_ALU | BPF_SUB | BPF_X] = true,
		[BPF_ALU | BPF_MUL | BPF_K] = true,
		[BPF_ALU | BPF_MUL | BPF_X] = true,
		[BPF_ALU | BPF_DIV | BPF_K] = true,
		[BPF_ALU | BPF_DIV | BPF_X] = true,
		[BPF_ALU | BPF_MOD | BPF_K] = true,
		[BPF_ALU | BPF_MOD | BPF_X] = true,
		[BPF_ALU | BPF_AND | BPF_K] = true,
		[BPF_ALU | BPF_AND | BPF_X] = true,
		[BPF_ALU | BPF_OR | BPF_K] = true,
		[BPF_ALU | BPF_OR | BPF_X] = true,
		[BPF_ALU | BPF_XOR | BPF_K] = true,
		[BPF_ALU | BPF_XOR | BPF_X] = true,
		[BPF_ALU | BPF_LSH | BPF_K] = true,
		[BPF_ALU | BPF_LSH | BPF_X] = true,
		[BPF_ALU | BPF_RSH | BPF_K] = true,
		[BPF_ALU | BPF_RSH | BPF_X] = true,
		[BPF_ALU | BPF_NEG] = true,
		/* Load instructions */
		[BPF_LD | BPF_W | BPF_ABS] = true,
		[BPF_LD | BPF_H | BPF_ABS] = true,
		[BPF_LD | BPF_B | BPF_ABS] = true,
		[BPF_LD | BPF_W | BPF_LEN] = true,
		[BPF_LD | BPF_W | BPF_IND] = true,
		[BPF_LD | BPF_H | BPF_IND] = true,
		[BPF_LD | BPF_B | BPF_IND] = true,
		[BPF_LD | BPF_IMM] = true,
		[BPF_LD | BPF_MEM] = true,
		[BPF_LDX | BPF_W | BPF_LEN] = true,
		[BPF_LDX | BPF_B | BPF_MSH] = true,
		[BPF_LDX | BPF_IMM] = true,
		[BPF_LDX | BPF_MEM] = true,
		/* Store instructions */
		[BPF_ST] = true,
		[BPF_STX] = true,
		/* Misc instructions */
		[BPF_MISC | BPF_TAX] = true,
		[BPF_MISC | BPF_TXA] = true,
		/* Return instructions */
		[BPF_RET | BPF_K] = true,
		[BPF_RET | BPF_A] = true,
		/* Jump instructions */
		[BPF_JMP | BPF_JA] = true,
		[BPF_JMP | BPF_JEQ | BPF_K] = true,
		[BPF_JMP | BPF_JEQ | BPF_X] = true,
		[BPF_JMP | BPF_JGE | BPF_K] = true,
		[BPF_JMP | BPF_JGE | BPF_X] = true,
		[BPF_JMP | BPF_JGT | BPF_K] = true,
		[BPF_JMP | BPF_JGT | BPF_X] = true,
		[BPF_JMP | BPF_JSET | BPF_K] = true,
		[BPF_JMP | BPF_JSET | BPF_X] = true,
	};

	if (code_to_probe >= ARRAY_SIZE(codes))
		return false;

	return codes[code_to_probe];
}

static bool bpf_check_basics_ok(const struct sock_filter *filter,
				unsigned int flen)
{
	if (filter == NULL)
		return false;
	if (flen == 0 || flen > BPF_MAXINSNS)
		return false;

	return true;
}

/**
 *	bpf_check_classic - verify socket filter code
 *	@filter: filter to verify
 *	@flen: length of filter
 *
 * Check the user's filter code. If we let some ugly
 * filter code slip through kaboom! The filter must contain
 * no references or jumps that are out of range, no illegal
 * instructions, and must end with a RET instruction.
 *
 * All jumps are forward as they are not signed.
 *
 * Returns 0 if the rule set is legal or -EINVAL if not.
 */
static int bpf_check_classic(const struct sock_filter *filter,
			     unsigned int flen)
{
	bool anc_found;
	int pc;

	/* Check the filter code now */
	for (pc = 0; pc < flen; pc++) {
		const struct sock_filter *ftest = &filter[pc];

		/* May we actually operate on this code? */
		if (!chk_code_allowed(ftest->code))
			return -EINVAL;

		/* Some instructions need special checks */
		switch (ftest->code) {
		case BPF_ALU | BPF_DIV | BPF_K:
		case BPF_ALU | BPF_MOD | BPF_K:
			/* Check for division by zero */
			if (ftest->k == 0)
				return -EINVAL;
			break;
		case BPF_ALU | BPF_LSH | BPF_K:
		case BPF_ALU | BPF_RSH | BPF_K:
			if (ftest->k >= 32)
				return -EINVAL;
			break;
		case BPF_LD | BPF_MEM:
		case BPF_LDX | BPF_MEM:
		case BPF_ST:
		case BPF_STX:
			/* Check for invalid memory addresses */
			if (ftest->k >= BPF_MEMWORDS)
				return -EINVAL;
			break;
		case BPF_JMP | BPF_JA:
			/* Note, the large ftest->k might cause loops.
			 * Compare this with conditional jumps below,
			 * where offsets are limited. --ANK (981016)
			 */
			if (ftest->k >= (unsigned int)(flen - pc - 1))
				return -EINVAL;
			break;
		case BPF_JMP | BPF_JEQ | BPF_K:
		case BPF_JMP | BPF_JEQ | BPF_X:
		case BPF_JMP | BPF_JGE | BPF_K:
		case BPF_JMP | BPF_JGE | BPF_X:
		case BPF_JMP | BPF_JGT | BPF_K:
		case BPF_JMP | BPF_JGT | BPF_X:
		case BPF_JMP | BPF_JSET | BPF_K:
		case BPF_JMP | BPF_JSET | BPF_X:
			/* Both conditionals must be safe */
			if (pc + ftest->jt + 1 >= flen ||
			    pc + ftest->jf + 1 >= flen)
				return -EINVAL;
			break;
		case BPF_LD | BPF_W | BPF_ABS:
		case BPF_LD | BPF_H | BPF_ABS:
		case BPF_LD | BPF_B | BPF_ABS:
			anc_found = false;
			if (bpf_anc_helper(ftest) & BPF_ANC)
				anc_found = true;
			/* Ancillary operation unknown or unsupported */
			if (anc_found == false && ftest->k >= SKF_AD_OFF)
				return -EINVAL;
		}
	}

	/* Last instruction must be a RET code */
	switch (filter[flen - 1].code) {
	case BPF_RET | BPF_K:
	case BPF_RET | BPF_A:
		return check_load_and_stores(filter, flen);
	}

	return -EINVAL;
}

static int bpf_prog_store_orig_filter(struct bpf_prog *fp,
				      const struct sock_fprog *fprog)
{
	unsigned int fsize = bpf_classic_proglen(fprog);
	struct sock_fprog_kern *fkprog;

	//构造fprog的副本，存放在orig_prog中
	fp->orig_prog = kmalloc(sizeof(*fkprog), GFP_KERNEL);
	if (!fp->orig_prog)
		return -ENOMEM;

	fkprog = fp->orig_prog;
	fkprog->len = fprog->len;

	fkprog->filter = kmemdup(fp->insns, fsize,
				 GFP_KERNEL | __GFP_NOWARN);
	if (!fkprog->filter) {
		kfree(fp->orig_prog);
		return -ENOMEM;
	}

	return 0;
}

static void bpf_release_orig_filter(struct bpf_prog *fp)
{
	struct sock_fprog_kern *fprog = fp->orig_prog;

	if (fprog) {
		kfree(fprog->filter);
		kfree(fprog);
	}
}

static void __bpf_prog_release(struct bpf_prog *prog)
{
	if (prog->type == BPF_PROG_TYPE_SOCKET_FILTER) {
		bpf_prog_put(prog);
	} else {
		bpf_release_orig_filter(prog);
		bpf_prog_free(prog);
	}
}

static void __sk_filter_release(struct sk_filter *fp)
{
	__bpf_prog_release(fp->prog);
	kfree(fp);
}

/**
 * 	sk_filter_release_rcu - Release a socket filter by rcu_head
 *	@rcu: rcu_head that contains the sk_filter to free
 */
static void sk_filter_release_rcu(struct rcu_head *rcu)
{
	struct sk_filter *fp = container_of(rcu, struct sk_filter, rcu);

	__sk_filter_release(fp);
}

/**
 *	sk_filter_release - release a socket filter
 *	@fp: filter to remove
 *
 *	Remove a filter from a socket and release its resources.
 */
static void sk_filter_release(struct sk_filter *fp)
{
	if (refcount_dec_and_test(&fp->refcnt))
		call_rcu(&fp->rcu, sk_filter_release_rcu);
}

void sk_filter_uncharge(struct sock *sk, struct sk_filter *fp)
{
	u32 filter_size = bpf_prog_size(fp->prog->len);

	atomic_sub(filter_size, &sk->sk_omem_alloc);
	sk_filter_release(fp);
}

/* try to charge the socket memory if there is space available
 * return true on success
 */
static bool __sk_filter_charge(struct sock *sk, struct sk_filter *fp)
{
	u32 filter_size = bpf_prog_size(fp->prog->len);

	/* same check as in sock_kmalloc() */
	if (filter_size <= sysctl_optmem_max &&
	    atomic_read(&sk->sk_omem_alloc) + filter_size < sysctl_optmem_max) {
		atomic_add(filter_size, &sk->sk_omem_alloc);
		return true;
	}
	return false;
}

bool sk_filter_charge(struct sock *sk, struct sk_filter *fp)
{
	if (!refcount_inc_not_zero(&fp->refcnt))
		return false;

	if (!__sk_filter_charge(sk, fp)) {
		sk_filter_release(fp);
		return false;
	}
	return true;
}

static struct bpf_prog *bpf_migrate_filter(struct bpf_prog *fp)
{
	struct sock_filter *old_prog;
	struct bpf_prog *old_fp;
	int err, new_len, old_len = fp->len;
	bool seen_ld_abs = false;

	/* We are free to overwrite insns et al right here as it
	 * won't be used at this point in time anymore internally
	 * after the migration to the internal BPF instruction
	 * representation.
	 */
	BUILD_BUG_ON(sizeof(struct sock_filter) !=
		     sizeof(struct bpf_insn));

	/* Conversion cannot happen on overlapping memory areas,
	 * so we need to keep the user BPF around until the 2nd
	 * pass. At this time, the user BPF is stored in fp->insns.
	 */
	old_prog = kmemdup(fp->insns, old_len * sizeof(struct sock_filter),
			   GFP_KERNEL | __GFP_NOWARN);
	if (!old_prog) {
		err = -ENOMEM;
		goto out_err;
	}

	/* 1st pass: calculate the new program length. */
	err = bpf_convert_filter(old_prog, old_len, NULL, &new_len,
				 &seen_ld_abs);
	if (err)
		goto out_err_free;

	/* Expand fp for appending the new filter representation. */
	old_fp = fp;
	fp = bpf_prog_realloc(old_fp, bpf_prog_size(new_len), 0);
	if (!fp) {
		/* The old_fp is still around in case we couldn't
		 * allocate new memory, so uncharge on that one.
		 */
		fp = old_fp;
		err = -ENOMEM;
		goto out_err_free;
	}

	fp->len = new_len;

	/* 2nd pass: remap sock_filter insns into bpf_insn insns. */
	err = bpf_convert_filter(old_prog, old_len, fp, &new_len,
				 &seen_ld_abs);
	if (err)
		/* 2nd bpf_convert_filter() can fail only if it fails
		 * to allocate memory, remapping must succeed. Note,
		 * that at this time old_fp has already been released
		 * by krealloc().
		 */
		goto out_err_free;

	fp = bpf_prog_select_runtime(fp, &err);
	if (err)
		goto out_err_free;

	kfree(old_prog);
	return fp;

out_err_free:
	kfree(old_prog);
out_err:
	__bpf_prog_release(fp);
	return ERR_PTR(err);
}

static struct bpf_prog *bpf_prepare_filter(struct bpf_prog *fp,
					   bpf_aux_classic_check_t trans)
{
	int err;

	fp->bpf_func = NULL;
	fp->jited = 0;

	err = bpf_check_classic(fp->insns, fp->len);
	if (err) {
		__bpf_prog_release(fp);
		return ERR_PTR(err);
	}

	/* There might be additional checks and transformations
	 * needed on classic filters, f.e. in case of seccomp.
	 */
	if (trans) {
		//如果有转换函数，则进行转换
		err = trans(fp->insns, fp->len);
		if (err) {
			__bpf_prog_release(fp);
			return ERR_PTR(err);
		}
	}

	/* Probe if we can JIT compile the filter and if so, do
	 * the compilation of the filter.
	 */
	bpf_jit_compile(fp);

	/* JIT compiler couldn't process this filter, so do the
	 * internal BPF translation for the optimized interpreter.
	 */
	if (!fp->jited)
		fp = bpf_migrate_filter(fp);

	return fp;
}

/**
 *	bpf_prog_create - create an unattached filter
 *	@pfp: the unattached filter that is created
 *	@fprog: the filter program
 *
 * Create a filter independent of any socket. We first run some
 * sanity checks on it to make sure it does not explode on us later.
 * If an error occurs or there is insufficient memory for the filter
 * a negative errno code is returned. On success the return is zero.
 */
int bpf_prog_create(struct bpf_prog **pfp, struct sock_fprog_kern *fprog)
{
	unsigned int fsize = bpf_classic_proglen(fprog);
	struct bpf_prog *fp;

	/* Make sure new filter is there and in the right amounts. */
	if (!bpf_check_basics_ok(fprog->filter, fprog->len))
		return -EINVAL;

	fp = bpf_prog_alloc(bpf_prog_size(fprog->len), 0);
	if (!fp)
		return -ENOMEM;

	memcpy(fp->insns, fprog->filter, fsize);

	fp->len = fprog->len;
	/* Since unattached filters are not copied back to user
	 * space through sk_get_filter(), we do not need to hold
	 * a copy here, and can spare us the work.
	 */
	fp->orig_prog = NULL;

	/* bpf_prepare_filter() already takes care of freeing
	 * memory in case something goes wrong.
	 */
	fp = bpf_prepare_filter(fp, NULL);
	if (IS_ERR(fp))
		return PTR_ERR(fp);

	*pfp = fp;
	return 0;
}
EXPORT_SYMBOL_GPL(bpf_prog_create);

/**
 *	bpf_prog_create_from_user - create an unattached filter from user buffer
 *	@pfp: the unattached filter that is created
 *	@fprog: the filter program
 *	@trans: post-classic verifier transformation handler
 *	@save_orig: save classic BPF program
 *
 * This function effectively does the same as bpf_prog_create(), only
 * that it builds up its insns buffer from user space provided buffer.
 * It also allows for passing a bpf_aux_classic_check_t handler.
 */
int bpf_prog_create_from_user(struct bpf_prog **pfp, struct sock_fprog *fprog,
			      bpf_aux_classic_check_t trans, bool save_orig)
{
	unsigned int fsize = bpf_classic_proglen(fprog);
	struct bpf_prog *fp;
	int err;

	/* Make sure new filter is there and in the right amounts. */
	if (!bpf_check_basics_ok(fprog->filter, fprog->len))
		return -EINVAL;

	fp = bpf_prog_alloc(bpf_prog_size(fprog->len), 0);
	if (!fp)
		return -ENOMEM;

	if (copy_from_user(fp->insns, fprog->filter, fsize)) {
		__bpf_prog_free(fp);
		return -EFAULT;
	}

	fp->len = fprog->len;
	fp->orig_prog = NULL;

	if (save_orig) {
		err = bpf_prog_store_orig_filter(fp, fprog);
		if (err) {
			__bpf_prog_free(fp);
			return -ENOMEM;
		}
	}

	/* bpf_prepare_filter() already takes care of freeing
	 * memory in case something goes wrong.
	 */
	fp = bpf_prepare_filter(fp, trans);
	if (IS_ERR(fp))
		return PTR_ERR(fp);

	*pfp = fp;
	return 0;
}
EXPORT_SYMBOL_GPL(bpf_prog_create_from_user);

void bpf_prog_destroy(struct bpf_prog *fp)
{
	__bpf_prog_release(fp);
}
EXPORT_SYMBOL_GPL(bpf_prog_destroy);

static int __sk_attach_prog(struct bpf_prog *prog, struct sock *sk)
{
	struct sk_filter *fp, *old_fp;

	fp = kmalloc(sizeof(*fp), GFP_KERNEL);
	if (!fp)
		return -ENOMEM;

	fp->prog = prog;

	if (!__sk_filter_charge(sk, fp)) {
		kfree(fp);
		return -ENOMEM;
	}
	refcount_set(&fp->refcnt, 1);

	old_fp = rcu_dereference_protected(sk->sk_filter,
					   lockdep_sock_is_held(sk));
	rcu_assign_pointer(sk->sk_filter, fp);

	if (old_fp)
		sk_filter_uncharge(sk, old_fp);

	return 0;
}

static
struct bpf_prog *__get_filter(struct sock_fprog *fprog, struct sock *sk)
{
	unsigned int fsize = bpf_classic_proglen(fprog);
	struct bpf_prog *prog;
	int err;

	//必须要有sock_filter_locked标记
	if (sock_flag(sk, SOCK_FILTER_LOCKED))
		return ERR_PTR(-EPERM);

	/* Make sure new filter is there and in the right amounts. */
	//数据有效性检查
	if (!bpf_check_basics_ok(fprog->filter, fprog->len))
		return ERR_PTR(-EINVAL);

	prog = bpf_prog_alloc(bpf_prog_size(fprog->len), 0);
	if (!prog)
		return ERR_PTR(-ENOMEM);

	//将filter数组中的内容填充到prog->insns中
	if (copy_from_user(prog->insns, fprog->filter, fsize)) {
		__bpf_prog_free(prog);
		return ERR_PTR(-EFAULT);
	}

	prog->len = fprog->len;

	err = bpf_prog_store_orig_filter(prog, fprog);
	if (err) {
		__bpf_prog_free(prog);
		return ERR_PTR(-ENOMEM);
	}

	/* bpf_prepare_filter() already takes care of freeing
	 * memory in case something goes wrong.
	 */
	return bpf_prepare_filter(prog, NULL);
}

/**
 *	sk_attach_filter - attach a socket filter
 *	@fprog: the filter program
 *	@sk: the socket to use
 *
 * Attach the user's filter code. We first run some sanity checks on
 * it to make sure it does not explode on us later. If an error
 * occurs or there is insufficient memory for the filter a negative
 * errno code is returned. On success the return is zero.
 */
int sk_attach_filter(struct sock_fprog *fprog, struct sock *sk)
{
	//依据filter,编译成jit,即programe
	struct bpf_prog *prog = __get_filter(fprog, sk);
	int err;

	if (IS_ERR(prog))
		return PTR_ERR(prog);

	err = __sk_attach_prog(prog, sk);
	if (err < 0) {
		__bpf_prog_release(prog);
		return err;
	}

	return 0;
}
EXPORT_SYMBOL_GPL(sk_attach_filter);

int sk_reuseport_attach_filter(struct sock_fprog *fprog, struct sock *sk)
{
	struct bpf_prog *prog = __get_filter(fprog, sk);
	int err;

	if (IS_ERR(prog))
		return PTR_ERR(prog);

	if (bpf_prog_size(prog->len) > sysctl_optmem_max)
		err = -ENOMEM;
	else
		err = reuseport_attach_prog(sk, prog);

	if (err)
		__bpf_prog_release(prog);

	return err;
}

static struct bpf_prog *__get_bpf(u32 ufd, struct sock *sk)
{
	if (sock_flag(sk, SOCK_FILTER_LOCKED))
		return ERR_PTR(-EPERM);

	return bpf_prog_get_type(ufd, BPF_PROG_TYPE_SOCKET_FILTER);
}

int sk_attach_bpf(u32 ufd, struct sock *sk)
{
	struct bpf_prog *prog = __get_bpf(ufd, sk);
	int err;

	if (IS_ERR(prog))
		return PTR_ERR(prog);

	err = __sk_attach_prog(prog, sk);
	if (err < 0) {
		bpf_prog_put(prog);
		return err;
	}

	return 0;
}

int sk_reuseport_attach_bpf(u32 ufd, struct sock *sk)
{
	struct bpf_prog *prog;
	int err;

	if (sock_flag(sk, SOCK_FILTER_LOCKED))
		return -EPERM;

	prog = bpf_prog_get_type(ufd, BPF_PROG_TYPE_SOCKET_FILTER);
	if (PTR_ERR(prog) == -EINVAL)
		prog = bpf_prog_get_type(ufd, BPF_PROG_TYPE_SK_REUSEPORT);
	if (IS_ERR(prog))
		return PTR_ERR(prog);

	if (prog->type == BPF_PROG_TYPE_SK_REUSEPORT) {
		/* Like other non BPF_PROG_TYPE_SOCKET_FILTER
		 * bpf prog (e.g. sockmap).  It depends on the
		 * limitation imposed by bpf_prog_load().
		 * Hence, sysctl_optmem_max is not checked.
		 */
		if ((sk->sk_type != SOCK_STREAM &&
		     sk->sk_type != SOCK_DGRAM) ||
		    (sk->sk_protocol != IPPROTO_UDP &&
		     sk->sk_protocol != IPPROTO_TCP) ||
		    (sk->sk_family != AF_INET &&
		     sk->sk_family != AF_INET6)) {
			err = -ENOTSUPP;
			goto err_prog_put;
		}
	} else {
		/* BPF_PROG_TYPE_SOCKET_FILTER */
		if (bpf_prog_size(prog->len) > sysctl_optmem_max) {
			err = -ENOMEM;
			goto err_prog_put;
		}
	}

	err = reuseport_attach_prog(sk, prog);
err_prog_put:
	if (err)
		bpf_prog_put(prog);

	return err;
}

void sk_reuseport_prog_free(struct bpf_prog *prog)
{
	if (!prog)
		return;

	if (prog->type == BPF_PROG_TYPE_SK_REUSEPORT)
		bpf_prog_put(prog);
	else
		bpf_prog_destroy(prog);
}

struct bpf_scratchpad {
	union {
		__be32 diff[MAX_BPF_STACK / sizeof(__be32)];
		u8     buff[MAX_BPF_STACK];
	};
};

static DEFINE_PER_CPU(struct bpf_scratchpad, bpf_sp);

/*确保skb前write_len字段可写*/
static inline int __bpf_try_make_writable(struct sk_buff *skb,
					  unsigned int write_len)
{
	return skb_ensure_writable(skb, write_len);
}

static inline int bpf_try_make_writable(struct sk_buff *skb,
					unsigned int write_len)
{
    /*确保skb前write_len字段可写*/
	int err = __bpf_try_make_writable(skb, write_len);

	//防止copy,更新bpf元数据信息
	bpf_compute_data_pointers(skb);
	return err;
}

static int bpf_try_make_head_writable(struct sk_buff *skb)
{
	return bpf_try_make_writable(skb, skb_headlen(skb));
}

static inline void bpf_push_mac_rcsum(struct sk_buff *skb)
{
	if (skb_at_tc_ingress(skb))
		skb_postpush_rcsum(skb, skb_mac_header(skb), skb->mac_len);
}

static inline void bpf_pull_mac_rcsum(struct sk_buff *skb)
{
	if (skb_at_tc_ingress(skb))
		skb_postpull_rcsum(skb, skb_mac_header(skb), skb->mac_len);
}

//bpf辅助函数，用于提供skb内容修改，offset指出要修改的位置，from指出要改成什么样的值
//len指出改的长度，flags指出hash,checksum的控制信息
BPF_CALL_5(bpf_skb_store_bytes, struct sk_buff *, skb, u32, offset,
	   const void *, from, u32, len, u64, flags)
{
	void *ptr;

	if (unlikely(flags & ~(BPF_F_RECOMPUTE_CSUM | BPF_F_INVALIDATE_HASH)))
		return -EINVAL;
	if (unlikely(offset > 0xffff))
		return -EFAULT;
	//使offset,offset+len区间可写
	if (unlikely(bpf_try_make_writable(skb, offset + len)))
		return -EFAULT;

	ptr = skb->data + offset;
	if (flags & BPF_F_RECOMPUTE_CSUM)
		__skb_postpull_rcsum(skb, ptr, len, offset);

	//写入修改的值
	memcpy(ptr, from, len);

	//checksum重新计算，清除skb的相关hash
	if (flags & BPF_F_RECOMPUTE_CSUM)
		__skb_postpush_rcsum(skb, ptr, len, offset);
	if (flags & BPF_F_INVALIDATE_HASH)
		skb_clear_hash(skb);

	return 0;
}

//报文内容修改的辅助函数
static const struct bpf_func_proto bpf_skb_store_bytes_proto = {
	.func		= bpf_skb_store_bytes,
	.gpl_only	= false,
	.ret_type	= RET_INTEGER,
	.arg1_type	= ARG_PTR_TO_CTX,
	.arg2_type	= ARG_ANYTHING,
	.arg3_type	= ARG_PTR_TO_MEM,
	.arg4_type	= ARG_CONST_SIZE,
	.arg5_type	= ARG_ANYTHING,
};

//将针对skb自offset位置开始长度为len的内容加载进to中
BPF_CALL_4(bpf_skb_load_bytes, const struct sk_buff *, skb, u32, offset,
	   void *, to, u32, len)
{
	void *ptr;

	if (unlikely(offset > 0xffff))
		goto err_clear;

	//取offset，len长度内容存入到to中
	ptr = skb_header_pointer(skb, offset, len, to);
	if (unlikely(!ptr))
		goto err_clear;
	if (ptr != to)
		memcpy(to, ptr, len);

	return 0;
err_clear:
	memset(to, 0, len);
	return -EFAULT;
}

//提供skb内容的加载
static const struct bpf_func_proto bpf_skb_load_bytes_proto = {
	.func		= bpf_skb_load_bytes,
	.gpl_only	= false,
	.ret_type	= RET_INTEGER,
	.arg1_type	= ARG_PTR_TO_CTX,
	.arg2_type	= ARG_ANYTHING,
	.arg3_type	= ARG_PTR_TO_UNINIT_MEM,
	.arg4_type	= ARG_CONST_SIZE,
};

BPF_CALL_4(bpf_flow_dissector_load_bytes,
	   const struct bpf_flow_dissector *, ctx, u32, offset,
	   void *, to, u32, len)
{
	void *ptr;

	if (unlikely(offset > 0xffff))
		goto err_clear;

	if (unlikely(!ctx->skb))
		goto err_clear;

	ptr = skb_header_pointer(ctx->skb, offset, len, to);
	if (unlikely(!ptr))
		goto err_clear;
	if (ptr != to)
		memcpy(to, ptr, len);

	return 0;
err_clear:
	memset(to, 0, len);
	return -EFAULT;
}

static const struct bpf_func_proto bpf_flow_dissector_load_bytes_proto = {
	.func		= bpf_flow_dissector_load_bytes,
	.gpl_only	= false,
	.ret_type	= RET_INTEGER,
	.arg1_type	= ARG_PTR_TO_CTX,
	.arg2_type	= ARG_ANYTHING,
	.arg3_type	= ARG_PTR_TO_UNINIT_MEM,
	.arg4_type	= ARG_CONST_SIZE,
};

BPF_CALL_5(bpf_skb_load_bytes_relative, const struct sk_buff *, skb,
	   u32, offset, void *, to, u32, len, u32, start_header)
{
	u8 *end = skb_tail_pointer(skb);
	u8 *start, *ptr;

	if (unlikely(offset > 0xffff))
		goto err_clear;

	switch (start_header) {
	case BPF_HDR_START_MAC:
		if (unlikely(!skb_mac_header_was_set(skb)))
			goto err_clear;
		start = skb_mac_header(skb);
		break;
	case BPF_HDR_START_NET:
		start = skb_network_header(skb);
		break;
	default:
		goto err_clear;
	}

	ptr = start + offset;

	if (likely(ptr + len <= end)) {
		memcpy(to, ptr, len);
		return 0;
	}

err_clear:
	memset(to, 0, len);
	return -EFAULT;
}

static const struct bpf_func_proto bpf_skb_load_bytes_relative_proto = {
	.func		= bpf_skb_load_bytes_relative,
	.gpl_only	= false,
	.ret_type	= RET_INTEGER,
	.arg1_type	= ARG_PTR_TO_CTX,
	.arg2_type	= ARG_ANYTHING,
	.arg3_type	= ARG_PTR_TO_UNINIT_MEM,
	.arg4_type	= ARG_CONST_SIZE,
	.arg5_type	= ARG_ANYTHING,
};

BPF_CALL_2(bpf_skb_pull_data, struct sk_buff *, skb, u32, len)
{
	/* Idea is the following: should the needed direct read/write
	 * test fail during runtime, we can pull in more data and redo
	 * again, since implicitly, we invalidate previous checks here.
	 *
	 * Or, since we know how much we need to make read/writeable,
	 * this can be done once at the program beginning for direct
	 * access case. By this we overcome limitations of only current
	 * headroom being accessible.
	 */
	return bpf_try_make_writable(skb, len ? : skb_headlen(skb));
}

static const struct bpf_func_proto bpf_skb_pull_data_proto = {
	.func		= bpf_skb_pull_data,
	.gpl_only	= false,
	.ret_type	= RET_INTEGER,
	.arg1_type	= ARG_PTR_TO_CTX,
	.arg2_type	= ARG_ANYTHING,
};

BPF_CALL_1(bpf_sk_fullsock, struct sock *, sk)
{
	return sk_fullsock(sk) ? (unsigned long)sk : (unsigned long)NULL;
}

static const struct bpf_func_proto bpf_sk_fullsock_proto = {
	.func		= bpf_sk_fullsock,
	.gpl_only	= false,
	.ret_type	= RET_PTR_TO_SOCKET_OR_NULL,
	.arg1_type	= ARG_PTR_TO_SOCK_COMMON,
};

static inline int sk_skb_try_make_writable(struct sk_buff *skb,
					   unsigned int write_len)
{
	int err = __bpf_try_make_writable(skb, write_len);

	bpf_compute_data_end_sk_skb(skb);
	return err;
}

BPF_CALL_2(sk_skb_pull_data, struct sk_buff *, skb, u32, len)
{
	/* Idea is the following: should the needed direct read/write
	 * test fail during runtime, we can pull in more data and redo
	 * again, since implicitly, we invalidate previous checks here.
	 *
	 * Or, since we know how much we need to make read/writeable,
	 * this can be done once at the program beginning for direct
	 * access case. By this we overcome limitations of only current
	 * headroom being accessible.
	 */
	return sk_skb_try_make_writable(skb, len ? : skb_headlen(skb));
}

static const struct bpf_func_proto sk_skb_pull_data_proto = {
	.func		= sk_skb_pull_data,
	.gpl_only	= false,
	.ret_type	= RET_INTEGER,
	.arg1_type	= ARG_PTR_TO_CTX,
	.arg2_type	= ARG_ANYTHING,
};

BPF_CALL_5(bpf_l3_csum_replace, struct sk_buff *, skb, u32, offset,
	   u64, from, u64, to, u64, flags)
{
	__sum16 *ptr;

	if (unlikely(flags & ~(BPF_F_HDR_FIELD_MASK)))
		return -EINVAL;
	if (unlikely(offset > 0xffff || offset & 1))
		return -EFAULT;
	if (unlikely(bpf_try_make_writable(skb, offset + sizeof(*ptr))))
		return -EFAULT;

	ptr = (__sum16 *)(skb->data + offset);
	switch (flags & BPF_F_HDR_FIELD_MASK) {
	case 0:
		if (unlikely(from != 0))
			return -EINVAL;

		csum_replace_by_diff(ptr, to);
		break;
	case 2:
		csum_replace2(ptr, from, to);
		break;
	case 4:
		csum_replace4(ptr, from, to);
		break;
	default:
		return -EINVAL;
	}

	return 0;
}

static const struct bpf_func_proto bpf_l3_csum_replace_proto = {
	.func		= bpf_l3_csum_replace,
	.gpl_only	= false,
	.ret_type	= RET_INTEGER,
	.arg1_type	= ARG_PTR_TO_CTX,
	.arg2_type	= ARG_ANYTHING,
	.arg3_type	= ARG_ANYTHING,
	.arg4_type	= ARG_ANYTHING,
	.arg5_type	= ARG_ANYTHING,
};

BPF_CALL_5(bpf_l4_csum_replace, struct sk_buff *, skb, u32, offset/*到报文l4层checksum字段的offset*/,
	   u64, from, u64, to, u64, flags)
{
	bool is_pseudo = flags & BPF_F_PSEUDO_HDR;
	bool is_mmzero = flags & BPF_F_MARK_MANGLED_0;
	bool do_mforce = flags & BPF_F_MARK_ENFORCE;
	__sum16 *ptr;

	//只支持以下flags及field设置
	if (unlikely(flags & ~(BPF_F_MARK_MANGLED_0 | BPF_F_MARK_ENFORCE |
			       BPF_F_PSEUDO_HDR | BPF_F_HDR_FIELD_MASK)))
		return -EINVAL;
	if (unlikely(offset > 0xffff || offset & 1))
		return -EFAULT;
	/*确保checksum字段可写*/
	if (unlikely(bpf_try_make_writable(skb, offset + sizeof(*ptr))))
		return -EFAULT;

	/*取l4层的checksum字段位置*/
	ptr = (__sum16 *)(skb->data + offset);
	if (is_mmzero && !do_mforce && !*ptr)
		return 0;

	switch (flags & BPF_F_HDR_FIELD_MASK) {
	case 0:
		if (unlikely(from != 0))
			return -EINVAL;

		/*这种是push数据时使用，from必须为0*/
		inet_proto_csum_replace_by_diff(ptr, skb, to, is_pseudo);
		break;
	case 2:
	    //2字节替换情况
		inet_proto_csum_replace2(ptr, skb, from, to, is_pseudo);
		break;
	case 4:
	    //4字节替换情况
		inet_proto_csum_replace4(ptr, skb, from, to, is_pseudo);
		break;
	default:
		return -EINVAL;
	}

	/*更新checksum为0xffff*/
	if (is_mmzero && !*ptr)
		*ptr = CSUM_MANGLED_0;
	return 0;
}

static const struct bpf_func_proto bpf_l4_csum_replace_proto = {
	.func		= bpf_l4_csum_replace,
	.gpl_only	= false,
	.ret_type	= RET_INTEGER,
	.arg1_type	= ARG_PTR_TO_CTX,
	.arg2_type	= ARG_ANYTHING,
	.arg3_type	= ARG_ANYTHING,
	.arg4_type	= ARG_ANYTHING,
	.arg5_type	= ARG_ANYTHING,
};

//从from 转换为to ，计算对应的cheksum (seed为原有的checksum)
BPF_CALL_5(bpf_csum_diff, __be32 *, from, u32, from_size,
	   __be32 *, to, u32, to_size, __wsum, seed)
{
	struct bpf_scratchpad *sp = this_cpu_ptr(&bpf_sp);
	u32 diff_size = from_size + to_size;/*总checksum数据长度*/
	int i, j = 0;

	//只处理三种情况,push数据/pull数据/diff数据
	/* This is quite flexible, some examples:
	 *
	 * from_size == 0, to_size > 0,  seed := csum --> pushing data
	 * from_size > 0,  to_size == 0, seed := csum --> pulling data
	 * from_size > 0,  to_size > 0,  seed := 0    --> diffing data
	 *
	 * Even for diffing, from_size and to_size don't need to be equal.
	 */
	if (unlikely(((from_size | to_size) & (sizeof(__be32) - 1)) ||
		     diff_size > sizeof(sp->diff)))
		return -EINVAL;

	//构造数据checksum数据，减去from,加上to
	for (i = 0; i < from_size / sizeof(__be32); i++, j++)
		sp->diff[j] = ~from[i];
	for (i = 0; i <   to_size / sizeof(__be32); i++, j++)
		sp->diff[j] = to[i];

	//计算checksum
	return csum_partial(sp->diff, diff_size, seed);
}

static const struct bpf_func_proto bpf_csum_diff_proto = {
	.func		= bpf_csum_diff,
	.gpl_only	= false,
	.pkt_access	= true,
	.ret_type	= RET_INTEGER,
	.arg1_type	= ARG_PTR_TO_MEM_OR_NULL,
	.arg2_type	= ARG_CONST_SIZE_OR_ZERO,
	.arg3_type	= ARG_PTR_TO_MEM_OR_NULL,
	.arg4_type	= ARG_CONST_SIZE_OR_ZERO,
	.arg5_type	= ARG_ANYTHING,
};

BPF_CALL_2(bpf_csum_update, struct sk_buff *, skb, __wsum, csum)
{
	/* The interface is to be used in combination with bpf_csum_diff()
	 * for direct packet writes. csum rotation for alignment as well
	 * as emulating csum_sub() can be done from the eBPF program.
	 */
	if (skb->ip_summed == CHECKSUM_COMPLETE)
		return (skb->csum = csum_add(skb->csum, csum));

	return -ENOTSUPP;
}

static const struct bpf_func_proto bpf_csum_update_proto = {
	.func		= bpf_csum_update,
	.gpl_only	= false,
	.ret_type	= RET_INTEGER,
	.arg1_type	= ARG_PTR_TO_CTX,
	.arg2_type	= ARG_ANYTHING,
};

BPF_CALL_2(bpf_csum_level, struct sk_buff *, skb, u64, level)
{
	/* The interface is to be used in combination with bpf_skb_adjust_room()
	 * for encap/decap of packet headers when BPF_F_ADJ_ROOM_NO_CSUM_RESET
	 * is passed as flags, for example.
	 */
	switch (level) {
	case BPF_CSUM_LEVEL_INC:
		__skb_incr_checksum_unnecessary(skb);
		break;
	case BPF_CSUM_LEVEL_DEC:
		__skb_decr_checksum_unnecessary(skb);
		break;
	case BPF_CSUM_LEVEL_RESET:
		__skb_reset_checksum_unnecessary(skb);
		break;
	case BPF_CSUM_LEVEL_QUERY:
		return skb->ip_summed == CHECKSUM_UNNECESSARY ?
		       skb->csum_level : -EACCES;
	default:
		return -EINVAL;
	}

	return 0;
}

static const struct bpf_func_proto bpf_csum_level_proto = {
	.func		= bpf_csum_level,
	.gpl_only	= false,
	.ret_type	= RET_INTEGER,
	.arg1_type	= ARG_PTR_TO_CTX,
	.arg2_type	= ARG_ANYTHING,
};

static inline int __bpf_rx_skb(struct net_device *dev, struct sk_buff *skb)
{
	return dev_forward_skb(dev, skb);
}

static inline int __bpf_rx_skb_no_mac(struct net_device *dev,
				      struct sk_buff *skb)
{
	int ret = ____dev_forward_skb(dev, skb);

	if (likely(!ret)) {
		skb->dev = dev;
		ret = netif_rx(skb);
	}

	return ret;
}

static inline int __bpf_tx_skb(struct net_device *dev, struct sk_buff *skb)
{
	int ret;

	if (dev_xmit_recursion()) {
		net_crit_ratelimited("bpf: recursion limit reached on datapath, buggy bpf program?\n");
		kfree_skb(skb);
		return -ENETDOWN;
	}

	skb->dev = dev;
	skb->tstamp = 0;

	dev_xmit_recursion_inc();
	ret = dev_queue_xmit(skb);
	dev_xmit_recursion_dec();

	return ret;
}

static int __bpf_redirect_no_mac(struct sk_buff *skb, struct net_device *dev,
				 u32 flags)
{
	unsigned int mlen = skb_network_offset(skb);

	if (mlen) {
		__skb_pull(skb, mlen);

		/* At ingress, the mac header has already been pulled once.
		 * At egress, skb_pospull_rcsum has to be done in case that
		 * the skb is originated from ingress (i.e. a forwarded skb)
		 * to ensure that rcsum starts at net header.
		 */
		if (!skb_at_tc_ingress(skb))
			skb_postpull_rcsum(skb, skb_mac_header(skb), mlen);
	}
	skb_pop_mac_header(skb);
	skb_reset_mac_len(skb);
	return flags & BPF_F_INGRESS ?
	       __bpf_rx_skb_no_mac(dev, skb) : __bpf_tx_skb(dev, skb);
}

static int __bpf_redirect_common(struct sk_buff *skb, struct net_device *dev,
				 u32 flags)
{
	/* Verify that a link layer header is carried */
	if (unlikely(skb->mac_header >= skb->network_header)) {
		kfree_skb(skb);
		return -ERANGE;
	}

	bpf_push_mac_rcsum(skb);
	return flags & BPF_F_INGRESS ?
	       __bpf_rx_skb(dev, skb) : __bpf_tx_skb(dev, skb);
}

static int __bpf_redirect(struct sk_buff *skb, struct net_device *dev,
			  u32 flags)
{
	if (dev_is_mac_header_xmit(dev))
		return __bpf_redirect_common(skb, dev, flags);
	else
		return __bpf_redirect_no_mac(skb, dev, flags);
}

BPF_CALL_3(bpf_clone_redirect, struct sk_buff *, skb, u32, ifindex, u64, flags)
{
	struct net_device *dev;
	struct sk_buff *clone;
	int ret;

	if (unlikely(flags & ~(BPF_F_INGRESS)))
		return -EINVAL;

	dev = dev_get_by_index_rcu(dev_net(skb->dev), ifindex);
	if (unlikely(!dev))
		return -EINVAL;

	clone = skb_clone(skb, GFP_ATOMIC);
	if (unlikely(!clone))
		return -ENOMEM;

	/* For direct write, we need to keep the invariant that the skbs
	 * we're dealing with need to be uncloned. Should uncloning fail
	 * here, we need to free the just generated clone to unclone once
	 * again.
	 */
	ret = bpf_try_make_head_writable(skb);
	if (unlikely(ret)) {
		kfree_skb(clone);
		return -ENOMEM;
	}

	return __bpf_redirect(clone, dev, flags);
}

static const struct bpf_func_proto bpf_clone_redirect_proto = {
	.func           = bpf_clone_redirect,
	.gpl_only       = false,
	.ret_type       = RET_INTEGER,
	.arg1_type      = ARG_PTR_TO_CTX,
	.arg2_type      = ARG_ANYTHING,
	.arg3_type      = ARG_ANYTHING,
};

DEFINE_PER_CPU(struct bpf_redirect_info, bpf_redirect_info);
EXPORT_PER_CPU_SYMBOL_GPL(bpf_redirect_info);

BPF_CALL_2(bpf_redirect, u32, ifindex, u64, flags)
{
	struct bpf_redirect_info *ri = this_cpu_ptr(&bpf_redirect_info);

	if (unlikely(flags & ~(BPF_F_INGRESS)))
		return TC_ACT_SHOT;

	ri->flags = flags;
	ri->tgt_index = ifindex;

	return TC_ACT_REDIRECT;
}

int skb_do_redirect(struct sk_buff *skb)
{
	struct bpf_redirect_info *ri = this_cpu_ptr(&bpf_redirect_info);
	struct net_device *dev;

	dev = dev_get_by_index_rcu(dev_net(skb->dev), ri->tgt_index);
	ri->tgt_index = 0;
	if (unlikely(!dev)) {
		kfree_skb(skb);
		return -EINVAL;
	}

	return __bpf_redirect(skb, dev, ri->flags);
}

static const struct bpf_func_proto bpf_redirect_proto = {
	.func           = bpf_redirect,
	.gpl_only       = false,
	.ret_type       = RET_INTEGER,
	.arg1_type      = ARG_ANYTHING,
	.arg2_type      = ARG_ANYTHING,
};

BPF_CALL_2(bpf_msg_apply_bytes, struct sk_msg *, msg, u32, bytes)
{
	msg->apply_bytes = bytes;
	return 0;
}

static const struct bpf_func_proto bpf_msg_apply_bytes_proto = {
	.func           = bpf_msg_apply_bytes,
	.gpl_only       = false,
	.ret_type       = RET_INTEGER,
	.arg1_type	= ARG_PTR_TO_CTX,
	.arg2_type      = ARG_ANYTHING,
};

BPF_CALL_2(bpf_msg_cork_bytes, struct sk_msg *, msg, u32, bytes)
{
	msg->cork_bytes = bytes;
	return 0;
}

static const struct bpf_func_proto bpf_msg_cork_bytes_proto = {
	.func           = bpf_msg_cork_bytes,
	.gpl_only       = false,
	.ret_type       = RET_INTEGER,
	.arg1_type	= ARG_PTR_TO_CTX,
	.arg2_type      = ARG_ANYTHING,
};

BPF_CALL_4(bpf_msg_pull_data, struct sk_msg *, msg, u32, start,
	   u32, end, u64, flags)
{
	u32 len = 0, offset = 0, copy = 0, poffset = 0, bytes = end - start;
	u32 first_sge, last_sge, i, shift, bytes_sg_total;
	struct scatterlist *sge;
	u8 *raw, *to, *from;
	struct page *page;

	if (unlikely(flags || end <= start))
		return -EINVAL;

	/* First find the starting scatterlist element */
	i = msg->sg.start;
	do {
		offset += len;
		len = sk_msg_elem(msg, i)->length;
		if (start < offset + len)
			break;
		sk_msg_iter_var_next(i);
	} while (i != msg->sg.end);

	if (unlikely(start >= offset + len))
		return -EINVAL;

	first_sge = i;
	/* The start may point into the sg element so we need to also
	 * account for the headroom.
	 */
	bytes_sg_total = start - offset + bytes;
	if (!test_bit(i, &msg->sg.copy) && bytes_sg_total <= len)
		goto out;

	/* At this point we need to linearize multiple scatterlist
	 * elements or a single shared page. Either way we need to
	 * copy into a linear buffer exclusively owned by BPF. Then
	 * place the buffer in the scatterlist and fixup the original
	 * entries by removing the entries now in the linear buffer
	 * and shifting the remaining entries. For now we do not try
	 * to copy partial entries to avoid complexity of running out
	 * of sg_entry slots. The downside is reading a single byte
	 * will copy the entire sg entry.
	 */
	do {
		copy += sk_msg_elem(msg, i)->length;
		sk_msg_iter_var_next(i);
		if (bytes_sg_total <= copy)
			break;
	} while (i != msg->sg.end);
	last_sge = i;

	if (unlikely(bytes_sg_total > copy))
		return -EINVAL;

	page = alloc_pages(__GFP_NOWARN | GFP_ATOMIC | __GFP_COMP,
			   get_order(copy));
	if (unlikely(!page))
		return -ENOMEM;

	raw = page_address(page);
	i = first_sge;
	do {
		sge = sk_msg_elem(msg, i);
		from = sg_virt(sge);
		len = sge->length;
		to = raw + poffset;

		memcpy(to, from, len);
		poffset += len;
		sge->length = 0;
		put_page(sg_page(sge));

		sk_msg_iter_var_next(i);
	} while (i != last_sge);

	sg_set_page(&msg->sg.data[first_sge], page, copy, 0);

	/* To repair sg ring we need to shift entries. If we only
	 * had a single entry though we can just replace it and
	 * be done. Otherwise walk the ring and shift the entries.
	 */
	WARN_ON_ONCE(last_sge == first_sge);
	shift = last_sge > first_sge ?
		last_sge - first_sge - 1 :
		NR_MSG_FRAG_IDS - first_sge + last_sge - 1;
	if (!shift)
		goto out;

	i = first_sge;
	sk_msg_iter_var_next(i);
	do {
		u32 move_from;

		if (i + shift >= NR_MSG_FRAG_IDS)
			move_from = i + shift - NR_MSG_FRAG_IDS;
		else
			move_from = i + shift;
		if (move_from == msg->sg.end)
			break;

		msg->sg.data[i] = msg->sg.data[move_from];
		msg->sg.data[move_from].length = 0;
		msg->sg.data[move_from].page_link = 0;
		msg->sg.data[move_from].offset = 0;
		sk_msg_iter_var_next(i);
	} while (1);

	msg->sg.end = msg->sg.end - shift > msg->sg.end ?
		      msg->sg.end - shift + NR_MSG_FRAG_IDS :
		      msg->sg.end - shift;
out:
	msg->data = sg_virt(&msg->sg.data[first_sge]) + start - offset;
	msg->data_end = msg->data + bytes;
	return 0;
}

static const struct bpf_func_proto bpf_msg_pull_data_proto = {
	.func		= bpf_msg_pull_data,
	.gpl_only	= false,
	.ret_type	= RET_INTEGER,
	.arg1_type	= ARG_PTR_TO_CTX,
	.arg2_type	= ARG_ANYTHING,
	.arg3_type	= ARG_ANYTHING,
	.arg4_type	= ARG_ANYTHING,
};

BPF_CALL_4(bpf_msg_push_data, struct sk_msg *, msg, u32, start,
	   u32, len, u64, flags)
{
	struct scatterlist sge, nsge, nnsge, rsge = {0}, *psge;
	u32 new, i = 0, l = 0, space, copy = 0, offset = 0;
	u8 *raw, *to, *from;
	struct page *page;

	if (unlikely(flags))
		return -EINVAL;

	/* First find the starting scatterlist element */
	i = msg->sg.start;
	do {
		offset += l;
		l = sk_msg_elem(msg, i)->length;

		if (start < offset + l)
			break;
		sk_msg_iter_var_next(i);
	} while (i != msg->sg.end);

	if (start >= offset + l)
		return -EINVAL;

	space = MAX_MSG_FRAGS - sk_msg_elem_used(msg);

	/* If no space available will fallback to copy, we need at
	 * least one scatterlist elem available to push data into
	 * when start aligns to the beginning of an element or two
	 * when it falls inside an element. We handle the start equals
	 * offset case because its the common case for inserting a
	 * header.
	 */
	if (!space || (space == 1 && start != offset))
		copy = msg->sg.data[i].length;

	page = alloc_pages(__GFP_NOWARN | GFP_ATOMIC | __GFP_COMP,
			   get_order(copy + len));
	if (unlikely(!page))
		return -ENOMEM;

	if (copy) {
		int front, back;

		raw = page_address(page);

		psge = sk_msg_elem(msg, i);
		front = start - offset;
		back = psge->length - front;
		from = sg_virt(psge);

		if (front)
			memcpy(raw, from, front);

		if (back) {
			from += front;
			to = raw + front + len;

			memcpy(to, from, back);
		}

		put_page(sg_page(psge));
	} else if (start - offset) {
		psge = sk_msg_elem(msg, i);
		rsge = sk_msg_elem_cpy(msg, i);

		psge->length = start - offset;
		rsge.length -= psge->length;
		rsge.offset += start;

		sk_msg_iter_var_next(i);
		sg_unmark_end(psge);
		sg_unmark_end(&rsge);
		sk_msg_iter_next(msg, end);
	}

	/* Slot(s) to place newly allocated data */
	new = i;

	/* Shift one or two slots as needed */
	if (!copy) {
		sge = sk_msg_elem_cpy(msg, i);

		sk_msg_iter_var_next(i);
		sg_unmark_end(&sge);
		sk_msg_iter_next(msg, end);

		nsge = sk_msg_elem_cpy(msg, i);
		if (rsge.length) {
			sk_msg_iter_var_next(i);
			nnsge = sk_msg_elem_cpy(msg, i);
		}

		while (i != msg->sg.end) {
			msg->sg.data[i] = sge;
			sge = nsge;
			sk_msg_iter_var_next(i);
			if (rsge.length) {
				nsge = nnsge;
				nnsge = sk_msg_elem_cpy(msg, i);
			} else {
				nsge = sk_msg_elem_cpy(msg, i);
			}
		}
	}

	/* Place newly allocated data buffer */
	sk_mem_charge(msg->sk, len);
	msg->sg.size += len;
	__clear_bit(new, &msg->sg.copy);
	sg_set_page(&msg->sg.data[new], page, len + copy, 0);
	if (rsge.length) {
		get_page(sg_page(&rsge));
		sk_msg_iter_var_next(new);
		msg->sg.data[new] = rsge;
	}

	sk_msg_compute_data_pointers(msg);
	return 0;
}

static const struct bpf_func_proto bpf_msg_push_data_proto = {
	.func		= bpf_msg_push_data,
	.gpl_only	= false,
	.ret_type	= RET_INTEGER,
	.arg1_type	= ARG_PTR_TO_CTX,
	.arg2_type	= ARG_ANYTHING,
	.arg3_type	= ARG_ANYTHING,
	.arg4_type	= ARG_ANYTHING,
};

static void sk_msg_shift_left(struct sk_msg *msg, int i)
{
	int prev;

	do {
		prev = i;
		sk_msg_iter_var_next(i);
		msg->sg.data[prev] = msg->sg.data[i];
	} while (i != msg->sg.end);

	sk_msg_iter_prev(msg, end);
}

static void sk_msg_shift_right(struct sk_msg *msg, int i)
{
	struct scatterlist tmp, sge;

	sk_msg_iter_next(msg, end);
	sge = sk_msg_elem_cpy(msg, i);
	sk_msg_iter_var_next(i);
	tmp = sk_msg_elem_cpy(msg, i);

	while (i != msg->sg.end) {
		msg->sg.data[i] = sge;
		sk_msg_iter_var_next(i);
		sge = tmp;
		tmp = sk_msg_elem_cpy(msg, i);
	}
}

BPF_CALL_4(bpf_msg_pop_data, struct sk_msg *, msg, u32, start,
	   u32, len, u64, flags)
{
	u32 i = 0, l = 0, space, offset = 0;
	u64 last = start + len;
	int pop;

	if (unlikely(flags))
		return -EINVAL;

	/* First find the starting scatterlist element */
	i = msg->sg.start;
	do {
		offset += l;
		l = sk_msg_elem(msg, i)->length;

		if (start < offset + l)
			break;
		sk_msg_iter_var_next(i);
	} while (i != msg->sg.end);

	/* Bounds checks: start and pop must be inside message */
	if (start >= offset + l || last >= msg->sg.size)
		return -EINVAL;

	space = MAX_MSG_FRAGS - sk_msg_elem_used(msg);

	pop = len;
	/* --------------| offset
	 * -| start      |-------- len -------|
	 *
	 *  |----- a ----|-------- pop -------|----- b ----|
	 *  |______________________________________________| length
	 *
	 *
	 * a:   region at front of scatter element to save
	 * b:   region at back of scatter element to save when length > A + pop
	 * pop: region to pop from element, same as input 'pop' here will be
	 *      decremented below per iteration.
	 *
	 * Two top-level cases to handle when start != offset, first B is non
	 * zero and second B is zero corresponding to when a pop includes more
	 * than one element.
	 *
	 * Then if B is non-zero AND there is no space allocate space and
	 * compact A, B regions into page. If there is space shift ring to
	 * the rigth free'ing the next element in ring to place B, leaving
	 * A untouched except to reduce length.
	 */
	if (start != offset) {
		struct scatterlist *nsge, *sge = sk_msg_elem(msg, i);
		int a = start;
		int b = sge->length - pop - a;

		sk_msg_iter_var_next(i);

		if (pop < sge->length - a) {
			if (space) {
				sge->length = a;
				sk_msg_shift_right(msg, i);
				nsge = sk_msg_elem(msg, i);
				get_page(sg_page(sge));
				sg_set_page(nsge,
					    sg_page(sge),
					    b, sge->offset + pop + a);
			} else {
				struct page *page, *orig;
				u8 *to, *from;

				page = alloc_pages(__GFP_NOWARN |
						   __GFP_COMP   | GFP_ATOMIC,
						   get_order(a + b));
				if (unlikely(!page))
					return -ENOMEM;

				sge->length = a;
				orig = sg_page(sge);
				from = sg_virt(sge);
				to = page_address(page);
				memcpy(to, from, a);
				memcpy(to + a, from + a + pop, b);
				sg_set_page(sge, page, a + b, 0);
				put_page(orig);
			}
			pop = 0;
		} else if (pop >= sge->length - a) {
			pop -= (sge->length - a);
			sge->length = a;
		}
	}

	/* From above the current layout _must_ be as follows,
	 *
	 * -| offset
	 * -| start
	 *
	 *  |---- pop ---|---------------- b ------------|
	 *  |____________________________________________| length
	 *
	 * Offset and start of the current msg elem are equal because in the
	 * previous case we handled offset != start and either consumed the
	 * entire element and advanced to the next element OR pop == 0.
	 *
	 * Two cases to handle here are first pop is less than the length
	 * leaving some remainder b above. Simply adjust the element's layout
	 * in this case. Or pop >= length of the element so that b = 0. In this
	 * case advance to next element decrementing pop.
	 */
	while (pop) {
		struct scatterlist *sge = sk_msg_elem(msg, i);

		if (pop < sge->length) {
			sge->length -= pop;
			sge->offset += pop;
			pop = 0;
		} else {
			pop -= sge->length;
			sk_msg_shift_left(msg, i);
		}
		sk_msg_iter_var_next(i);
	}

	sk_mem_uncharge(msg->sk, len - pop);
	msg->sg.size -= (len - pop);
	sk_msg_compute_data_pointers(msg);
	return 0;
}

static const struct bpf_func_proto bpf_msg_pop_data_proto = {
	.func		= bpf_msg_pop_data,
	.gpl_only	= false,
	.ret_type	= RET_INTEGER,
	.arg1_type	= ARG_PTR_TO_CTX,
	.arg2_type	= ARG_ANYTHING,
	.arg3_type	= ARG_ANYTHING,
	.arg4_type	= ARG_ANYTHING,
};

#ifdef CONFIG_CGROUP_NET_CLASSID
BPF_CALL_0(bpf_get_cgroup_classid_curr)
{
	return __task_get_classid(current);
}

static const struct bpf_func_proto bpf_get_cgroup_classid_curr_proto = {
	.func		= bpf_get_cgroup_classid_curr,
	.gpl_only	= false,
	.ret_type	= RET_INTEGER,
};
#endif

BPF_CALL_1(bpf_get_cgroup_classid, const struct sk_buff *, skb)
{
	return task_get_classid(skb);
}

static const struct bpf_func_proto bpf_get_cgroup_classid_proto = {
	.func           = bpf_get_cgroup_classid,
	.gpl_only       = false,
	.ret_type       = RET_INTEGER,
	.arg1_type      = ARG_PTR_TO_CTX,
};

BPF_CALL_1(bpf_get_route_realm, const struct sk_buff *, skb)
{
	return dst_tclassid(skb);
}

static const struct bpf_func_proto bpf_get_route_realm_proto = {
	.func           = bpf_get_route_realm,
	.gpl_only       = false,
	.ret_type       = RET_INTEGER,
	.arg1_type      = ARG_PTR_TO_CTX,
};

BPF_CALL_1(bpf_get_hash_recalc, struct sk_buff *, skb)
{
	/* If skb_clear_hash() was called due to mangling, we can
	 * trigger SW recalculation here. Later access to hash
	 * can then use the inline skb->hash via context directly
	 * instead of calling this helper again.
	 */
	return skb_get_hash(skb);
}

static const struct bpf_func_proto bpf_get_hash_recalc_proto = {
	.func		= bpf_get_hash_recalc,
	.gpl_only	= false,
	.ret_type	= RET_INTEGER,
	.arg1_type	= ARG_PTR_TO_CTX,
};

BPF_CALL_1(bpf_set_hash_invalid, struct sk_buff *, skb)
{
	/* After all direct packet write, this can be used once for
	 * triggering a lazy recalc on next skb_get_hash() invocation.
	 */
	skb_clear_hash(skb);
	return 0;
}

static const struct bpf_func_proto bpf_set_hash_invalid_proto = {
	.func		= bpf_set_hash_invalid,
	.gpl_only	= false,
	.ret_type	= RET_INTEGER,
	.arg1_type	= ARG_PTR_TO_CTX,
};

BPF_CALL_2(bpf_set_hash, struct sk_buff *, skb, u32, hash)
{
	/* Set user specified hash as L4(+), so that it gets returned
	 * on skb_get_hash() call unless BPF prog later on triggers a
	 * skb_clear_hash().
	 */
	__skb_set_sw_hash(skb, hash, true);
	return 0;
}

static const struct bpf_func_proto bpf_set_hash_proto = {
	.func		= bpf_set_hash,
	.gpl_only	= false,
	.ret_type	= RET_INTEGER,
	.arg1_type	= ARG_PTR_TO_CTX,
	.arg2_type	= ARG_ANYTHING,
};

BPF_CALL_3(bpf_skb_vlan_push, struct sk_buff *, skb, __be16, vlan_proto,
	   u16, vlan_tci)
{
	int ret;

	if (unlikely(vlan_proto != htons(ETH_P_8021Q) &&
		     vlan_proto != htons(ETH_P_8021AD)))
		vlan_proto = htons(ETH_P_8021Q);

	bpf_push_mac_rcsum(skb);
	ret = skb_vlan_push(skb, vlan_proto, vlan_tci);
	bpf_pull_mac_rcsum(skb);

	bpf_compute_data_pointers(skb);
	return ret;
}

static const struct bpf_func_proto bpf_skb_vlan_push_proto = {
	.func           = bpf_skb_vlan_push,
	.gpl_only       = false,
	.ret_type       = RET_INTEGER,
	.arg1_type      = ARG_PTR_TO_CTX,
	.arg2_type      = ARG_ANYTHING,
	.arg3_type      = ARG_ANYTHING,
};

BPF_CALL_1(bpf_skb_vlan_pop, struct sk_buff *, skb)
{
	int ret;

	bpf_push_mac_rcsum(skb);
	ret = skb_vlan_pop(skb);
	bpf_pull_mac_rcsum(skb);

	bpf_compute_data_pointers(skb);
	return ret;
}

static const struct bpf_func_proto bpf_skb_vlan_pop_proto = {
	.func           = bpf_skb_vlan_pop,
	.gpl_only       = false,
	.ret_type       = RET_INTEGER,
	.arg1_type      = ARG_PTR_TO_CTX,
};

static int bpf_skb_generic_push(struct sk_buff *skb, u32 off, u32 len)
{
	/* Caller already did skb_cow() with len as headroom,
	 * so no need to do it here.
	 */
	skb_push(skb, len);
	memmove(skb->data, skb->data + len, off);
	memset(skb->data + off, 0, len);

	/* No skb_postpush_rcsum(skb, skb->data + off, len)
	 * needed here as it does not change the skb->csum
	 * result for checksum complete when summing over
	 * zeroed blocks.
	 */
	return 0;
}

static int bpf_skb_generic_pop(struct sk_buff *skb, u32 off, u32 len)
{
	/* skb_ensure_writable() is not needed here, as we're
	 * already working on an uncloned skb.
	 */
	if (unlikely(!pskb_may_pull(skb, off + len)))
		return -ENOMEM;

	skb_postpull_rcsum(skb, skb->data + off, len);
	memmove(skb->data + len, skb->data, off);
	__skb_pull(skb, len);

	return 0;
}

static int bpf_skb_net_hdr_push(struct sk_buff *skb, u32 off, u32 len)
{
	bool trans_same = skb->transport_header == skb->network_header;
	int ret;

	/* There's no need for __skb_push()/__skb_pull() pair to
	 * get to the start of the mac header as we're guaranteed
	 * to always start from here under eBPF.
	 */
	ret = bpf_skb_generic_push(skb, off, len);
	if (likely(!ret)) {
		skb->mac_header -= len;
		skb->network_header -= len;
		if (trans_same)
			skb->transport_header = skb->network_header;
	}

	return ret;
}

static int bpf_skb_net_hdr_pop(struct sk_buff *skb, u32 off, u32 len)
{
	bool trans_same = skb->transport_header == skb->network_header;
	int ret;

	/* Same here, __skb_push()/__skb_pull() pair not needed. */
	ret = bpf_skb_generic_pop(skb, off, len);
	if (likely(!ret)) {
		skb->mac_header += len;
		skb->network_header += len;
		if (trans_same)
			skb->transport_header = skb->network_header;
	}

	return ret;
}

static int bpf_skb_proto_4_to_6(struct sk_buff *skb)
{
	const u32 len_diff = sizeof(struct ipv6hdr) - sizeof(struct iphdr);
	u32 off = skb_mac_header_len(skb);
	int ret;

	if (skb_is_gso(skb) && !skb_is_gso_tcp(skb))
		return -ENOTSUPP;

	ret = skb_cow(skb, len_diff);
	if (unlikely(ret < 0))
		return ret;

	ret = bpf_skb_net_hdr_push(skb, off, len_diff);
	if (unlikely(ret < 0))
		return ret;

	if (skb_is_gso(skb)) {
		struct skb_shared_info *shinfo = skb_shinfo(skb);

		/* SKB_GSO_TCPV4 needs to be changed into
		 * SKB_GSO_TCPV6.
		 */
		if (shinfo->gso_type & SKB_GSO_TCPV4) {
			shinfo->gso_type &= ~SKB_GSO_TCPV4;
			shinfo->gso_type |=  SKB_GSO_TCPV6;
		}

		/* Due to IPv6 header, MSS needs to be downgraded. */
		skb_decrease_gso_size(shinfo, len_diff);
		/* Header must be checked, and gso_segs recomputed. */
		shinfo->gso_type |= SKB_GSO_DODGY;
		shinfo->gso_segs = 0;
	}

	skb->protocol = htons(ETH_P_IPV6);
	skb_clear_hash(skb);

	return 0;
}

static int bpf_skb_proto_6_to_4(struct sk_buff *skb)
{
	const u32 len_diff = sizeof(struct ipv6hdr) - sizeof(struct iphdr);
	u32 off = skb_mac_header_len(skb);
	int ret;

	if (skb_is_gso(skb) && !skb_is_gso_tcp(skb))
		return -ENOTSUPP;

	ret = skb_unclone(skb, GFP_ATOMIC);
	if (unlikely(ret < 0))
		return ret;

	ret = bpf_skb_net_hdr_pop(skb, off, len_diff);
	if (unlikely(ret < 0))
		return ret;

	if (skb_is_gso(skb)) {
		struct skb_shared_info *shinfo = skb_shinfo(skb);

		/* SKB_GSO_TCPV6 needs to be changed into
		 * SKB_GSO_TCPV4.
		 */
		if (shinfo->gso_type & SKB_GSO_TCPV6) {
			shinfo->gso_type &= ~SKB_GSO_TCPV6;
			shinfo->gso_type |=  SKB_GSO_TCPV4;
		}

		/* Due to IPv4 header, MSS can be upgraded. */
		skb_increase_gso_size(shinfo, len_diff);
		/* Header must be checked, and gso_segs recomputed. */
		shinfo->gso_type |= SKB_GSO_DODGY;
		shinfo->gso_segs = 0;
	}

	skb->protocol = htons(ETH_P_IP);
	skb_clear_hash(skb);

	return 0;
}

static int bpf_skb_proto_xlat(struct sk_buff *skb, __be16 to_proto)
{
	__be16 from_proto = skb->protocol;

	if (from_proto == htons(ETH_P_IP) &&
	      to_proto == htons(ETH_P_IPV6))
		return bpf_skb_proto_4_to_6(skb);

	if (from_proto == htons(ETH_P_IPV6) &&
	      to_proto == htons(ETH_P_IP))
		return bpf_skb_proto_6_to_4(skb);

	return -ENOTSUPP;
}

BPF_CALL_3(bpf_skb_change_proto, struct sk_buff *, skb, __be16, proto,
	   u64, flags)
{
	int ret;

	if (unlikely(flags))
		return -EINVAL;

	/* General idea is that this helper does the basic groundwork
	 * needed for changing the protocol, and eBPF program fills the
	 * rest through bpf_skb_store_bytes(), bpf_lX_csum_replace()
	 * and other helpers, rather than passing a raw buffer here.
	 *
	 * The rationale is to keep this minimal and without a need to
	 * deal with raw packet data. F.e. even if we would pass buffers
	 * here, the program still needs to call the bpf_lX_csum_replace()
	 * helpers anyway. Plus, this way we keep also separation of
	 * concerns, since f.e. bpf_skb_store_bytes() should only take
	 * care of stores.
	 *
	 * Currently, additional options and extension header space are
	 * not supported, but flags register is reserved so we can adapt
	 * that. For offloads, we mark packet as dodgy, so that headers
	 * need to be verified first.
	 */
	ret = bpf_skb_proto_xlat(skb, proto);
	bpf_compute_data_pointers(skb);
	return ret;
}

static const struct bpf_func_proto bpf_skb_change_proto_proto = {
	.func		= bpf_skb_change_proto,
	.gpl_only	= false,
	.ret_type	= RET_INTEGER,
	.arg1_type	= ARG_PTR_TO_CTX,
	.arg2_type	= ARG_ANYTHING,
	.arg3_type	= ARG_ANYTHING,
};

BPF_CALL_2(bpf_skb_change_type, struct sk_buff *, skb, u32, pkt_type)
{
	/* We only allow a restricted subset to be changed for now. */
	if (unlikely(!skb_pkt_type_ok(skb->pkt_type) ||
		     !skb_pkt_type_ok(pkt_type)))
		return -EINVAL;

	skb->pkt_type = pkt_type;
	return 0;
}

static const struct bpf_func_proto bpf_skb_change_type_proto = {
	.func		= bpf_skb_change_type,
	.gpl_only	= false,
	.ret_type	= RET_INTEGER,
	.arg1_type	= ARG_PTR_TO_CTX,
	.arg2_type	= ARG_ANYTHING,
};

static u32 bpf_skb_net_base_len(const struct sk_buff *skb)
{
	switch (skb->protocol) {
	case htons(ETH_P_IP):
		return sizeof(struct iphdr);
	case htons(ETH_P_IPV6):
		return sizeof(struct ipv6hdr);
	default:
		return ~0U;
	}
}

#define BPF_F_ADJ_ROOM_ENCAP_L3_MASK	(BPF_F_ADJ_ROOM_ENCAP_L3_IPV4 | \
					 BPF_F_ADJ_ROOM_ENCAP_L3_IPV6)

#define BPF_F_ADJ_ROOM_MASK		(BPF_F_ADJ_ROOM_FIXED_GSO | \
					 BPF_F_ADJ_ROOM_ENCAP_L3_MASK | \
					 BPF_F_ADJ_ROOM_ENCAP_L4_GRE | \
					 BPF_F_ADJ_ROOM_ENCAP_L4_UDP | \
					 BPF_F_ADJ_ROOM_ENCAP_L2( \
					  BPF_ADJ_ROOM_ENCAP_L2_MASK))

static int bpf_skb_net_grow(struct sk_buff *skb, u32 off, u32 len_diff,
			    u64 flags)
{
	u8 inner_mac_len = flags >> BPF_ADJ_ROOM_ENCAP_L2_SHIFT;
	bool encap = flags & BPF_F_ADJ_ROOM_ENCAP_L3_MASK;
	u16 mac_len = 0, inner_net = 0, inner_trans = 0;
	unsigned int gso_type = SKB_GSO_DODGY;
	int ret;

	if (skb_is_gso(skb) && !skb_is_gso_tcp(skb)) {
		/* udp gso_size delineates datagrams, only allow if fixed */
		if (!(skb_shinfo(skb)->gso_type & SKB_GSO_UDP_L4) ||
		    !(flags & BPF_F_ADJ_ROOM_FIXED_GSO))
			return -ENOTSUPP;
	}

	ret = skb_cow_head(skb, len_diff);
	if (unlikely(ret < 0))
		return ret;

	if (encap) {
		if (skb->protocol != htons(ETH_P_IP) &&
		    skb->protocol != htons(ETH_P_IPV6))
			return -ENOTSUPP;

		if (flags & BPF_F_ADJ_ROOM_ENCAP_L3_IPV4 &&
		    flags & BPF_F_ADJ_ROOM_ENCAP_L3_IPV6)
			return -EINVAL;

		if (flags & BPF_F_ADJ_ROOM_ENCAP_L4_GRE &&
		    flags & BPF_F_ADJ_ROOM_ENCAP_L4_UDP)
			return -EINVAL;

		if (skb->encapsulation)
			return -EALREADY;

		mac_len = skb->network_header - skb->mac_header;
		inner_net = skb->network_header;
		if (inner_mac_len > len_diff)
			return -EINVAL;
		inner_trans = skb->transport_header;
	}

	ret = bpf_skb_net_hdr_push(skb, off, len_diff);
	if (unlikely(ret < 0))
		return ret;

	if (encap) {
		skb->inner_mac_header = inner_net - inner_mac_len;
		skb->inner_network_header = inner_net;
		skb->inner_transport_header = inner_trans;
		skb_set_inner_protocol(skb, skb->protocol);

		skb->encapsulation = 1;
		skb_set_network_header(skb, mac_len);

		if (flags & BPF_F_ADJ_ROOM_ENCAP_L4_UDP)
			gso_type |= SKB_GSO_UDP_TUNNEL;
		else if (flags & BPF_F_ADJ_ROOM_ENCAP_L4_GRE)
			gso_type |= SKB_GSO_GRE;
		else if (flags & BPF_F_ADJ_ROOM_ENCAP_L3_IPV6)
			gso_type |= SKB_GSO_IPXIP6;
		else if (flags & BPF_F_ADJ_ROOM_ENCAP_L3_IPV4)
			gso_type |= SKB_GSO_IPXIP4;

		if (flags & BPF_F_ADJ_ROOM_ENCAP_L4_GRE ||
		    flags & BPF_F_ADJ_ROOM_ENCAP_L4_UDP) {
			int nh_len = flags & BPF_F_ADJ_ROOM_ENCAP_L3_IPV6 ?
					sizeof(struct ipv6hdr) :
					sizeof(struct iphdr);

			skb_set_transport_header(skb, mac_len + nh_len);
		}

		/* Match skb->protocol to new outer l3 protocol */
		if (skb->protocol == htons(ETH_P_IP) &&
		    flags & BPF_F_ADJ_ROOM_ENCAP_L3_IPV6)
			skb->protocol = htons(ETH_P_IPV6);
		else if (skb->protocol == htons(ETH_P_IPV6) &&
			 flags & BPF_F_ADJ_ROOM_ENCAP_L3_IPV4)
			skb->protocol = htons(ETH_P_IP);
	}

	if (skb_is_gso(skb)) {
		struct skb_shared_info *shinfo = skb_shinfo(skb);

		/* Due to header grow, MSS needs to be downgraded. */
		if (!(flags & BPF_F_ADJ_ROOM_FIXED_GSO))
			skb_decrease_gso_size(shinfo, len_diff);

		/* Header must be checked, and gso_segs recomputed. */
		shinfo->gso_type |= gso_type;
		shinfo->gso_segs = 0;
	}

	return 0;
}

static int bpf_skb_net_shrink(struct sk_buff *skb, u32 off, u32 len_diff,
			      u64 flags)
{
	int ret;

	if (unlikely(flags & ~(BPF_F_ADJ_ROOM_FIXED_GSO |
			       BPF_F_ADJ_ROOM_NO_CSUM_RESET)))
		return -EINVAL;

	if (skb_is_gso(skb) && !skb_is_gso_tcp(skb)) {
		/* udp gso_size delineates datagrams, only allow if fixed */
		if (!(skb_shinfo(skb)->gso_type & SKB_GSO_UDP_L4) ||
		    !(flags & BPF_F_ADJ_ROOM_FIXED_GSO))
			return -ENOTSUPP;
	}

	ret = skb_unclone(skb, GFP_ATOMIC);
	if (unlikely(ret < 0))
		return ret;

	ret = bpf_skb_net_hdr_pop(skb, off, len_diff);
	if (unlikely(ret < 0))
		return ret;

	if (skb_is_gso(skb)) {
		struct skb_shared_info *shinfo = skb_shinfo(skb);

		/* Due to header shrink, MSS can be upgraded. */
		if (!(flags & BPF_F_ADJ_ROOM_FIXED_GSO))
			skb_increase_gso_size(shinfo, len_diff);

		/* Header must be checked, and gso_segs recomputed. */
		shinfo->gso_type |= SKB_GSO_DODGY;
		shinfo->gso_segs = 0;
	}

	return 0;
}

static u32 __bpf_skb_max_len(const struct sk_buff *skb)
{
	return skb->dev ? skb->dev->mtu + skb->dev->hard_header_len :
			  SKB_MAX_ALLOC;
}

BPF_CALL_4(bpf_skb_adjust_room, struct sk_buff *, skb, s32, len_diff,
	   u32, mode, u64, flags)
{
	u32 len_cur, len_diff_abs = abs(len_diff);
	u32 len_min = bpf_skb_net_base_len(skb);
	u32 len_max = __bpf_skb_max_len(skb);
	__be16 proto = skb->protocol;
	bool shrink = len_diff < 0;
	u32 off;
	int ret;

	if (unlikely(flags & ~(BPF_F_ADJ_ROOM_MASK |
			       BPF_F_ADJ_ROOM_NO_CSUM_RESET)))
		return -EINVAL;
	if (unlikely(len_diff_abs > 0xfffU))
		return -EFAULT;
	if (unlikely(proto != htons(ETH_P_IP) &&
		     proto != htons(ETH_P_IPV6)))
		return -ENOTSUPP;

	off = skb_mac_header_len(skb);
	switch (mode) {
	case BPF_ADJ_ROOM_NET:
		off += bpf_skb_net_base_len(skb);
		break;
	case BPF_ADJ_ROOM_MAC:
		break;
	default:
		return -ENOTSUPP;
	}

	len_cur = skb->len - skb_network_offset(skb);
	if ((shrink && (len_diff_abs >= len_cur ||
			len_cur - len_diff_abs < len_min)) ||
	    (!shrink && (skb->len + len_diff_abs > len_max &&
			 !skb_is_gso(skb))))
		return -ENOTSUPP;

	ret = shrink ? bpf_skb_net_shrink(skb, off, len_diff_abs, flags) :
		       bpf_skb_net_grow(skb, off, len_diff_abs, flags);
	if (!ret && !(flags & BPF_F_ADJ_ROOM_NO_CSUM_RESET))
		__skb_reset_checksum_unnecessary(skb);

	bpf_compute_data_pointers(skb);
	return ret;
}

static const struct bpf_func_proto bpf_skb_adjust_room_proto = {
	.func		= bpf_skb_adjust_room,
	.gpl_only	= false,
	.ret_type	= RET_INTEGER,
	.arg1_type	= ARG_PTR_TO_CTX,
	.arg2_type	= ARG_ANYTHING,
	.arg3_type	= ARG_ANYTHING,
	.arg4_type	= ARG_ANYTHING,
};

static u32 __bpf_skb_min_len(const struct sk_buff *skb)
{
	u32 min_len = skb_network_offset(skb);

	if (skb_transport_header_was_set(skb))
		min_len = skb_transport_offset(skb);
	if (skb->ip_summed == CHECKSUM_PARTIAL)
		min_len = skb_checksum_start_offset(skb) +
			  skb->csum_offset + sizeof(__sum16);
	return min_len;
}

static int bpf_skb_grow_rcsum(struct sk_buff *skb, unsigned int new_len)
{
	unsigned int old_len = skb->len;
	int ret;

	ret = __skb_grow_rcsum(skb, new_len);
	if (!ret)
		memset(skb->data + old_len, 0, new_len - old_len);
	return ret;
}

static int bpf_skb_trim_rcsum(struct sk_buff *skb, unsigned int new_len)
{
	return __skb_trim_rcsum(skb, new_len);
}

static inline int __bpf_skb_change_tail(struct sk_buff *skb, u32 new_len,
					u64 flags)
{
	u32 max_len = __bpf_skb_max_len(skb);
	u32 min_len = __bpf_skb_min_len(skb);
	int ret;

	if (unlikely(flags || new_len > max_len || new_len < min_len))
		return -EINVAL;
	if (skb->encapsulation)
		return -ENOTSUPP;

	/* The basic idea of this helper is that it's performing the
	 * needed work to either grow or trim an skb, and eBPF program
	 * rewrites the rest via helpers like bpf_skb_store_bytes(),
	 * bpf_lX_csum_replace() and others rather than passing a raw
	 * buffer here. This one is a slow path helper and intended
	 * for replies with control messages.
	 *
	 * Like in bpf_skb_change_proto(), we want to keep this rather
	 * minimal and without protocol specifics so that we are able
	 * to separate concerns as in bpf_skb_store_bytes() should only
	 * be the one responsible for writing buffers.
	 *
	 * It's really expected to be a slow path operation here for
	 * control message replies, so we're implicitly linearizing,
	 * uncloning and drop offloads from the skb by this.
	 */
	ret = __bpf_try_make_writable(skb, skb->len);
	if (!ret) {
		if (new_len > skb->len)
			ret = bpf_skb_grow_rcsum(skb, new_len);
		else if (new_len < skb->len)
			ret = bpf_skb_trim_rcsum(skb, new_len);
		if (!ret && skb_is_gso(skb))
			skb_gso_reset(skb);
	}
	return ret;
}

BPF_CALL_3(bpf_skb_change_tail, struct sk_buff *, skb, u32, new_len,
	   u64, flags)
{
	int ret = __bpf_skb_change_tail(skb, new_len, flags);

	bpf_compute_data_pointers(skb);
	return ret;
}

static const struct bpf_func_proto bpf_skb_change_tail_proto = {
	.func		= bpf_skb_change_tail,
	.gpl_only	= false,
	.ret_type	= RET_INTEGER,
	.arg1_type	= ARG_PTR_TO_CTX,
	.arg2_type	= ARG_ANYTHING,
	.arg3_type	= ARG_ANYTHING,
};

BPF_CALL_3(sk_skb_change_tail, struct sk_buff *, skb, u32, new_len,
	   u64, flags)
{
	int ret = __bpf_skb_change_tail(skb, new_len, flags);

	bpf_compute_data_end_sk_skb(skb);
	return ret;
}

static const struct bpf_func_proto sk_skb_change_tail_proto = {
	.func		= sk_skb_change_tail,
	.gpl_only	= false,
	.ret_type	= RET_INTEGER,
	.arg1_type	= ARG_PTR_TO_CTX,
	.arg2_type	= ARG_ANYTHING,
	.arg3_type	= ARG_ANYTHING,
};

static inline int __bpf_skb_change_head(struct sk_buff *skb, u32 head_room,
					u64 flags)
{
	u32 max_len = __bpf_skb_max_len(skb);
	u32 new_len = skb->len + head_room;
	int ret;

	if (unlikely(flags || (!skb_is_gso(skb) && new_len > max_len) ||
		     new_len < skb->len))
		return -EINVAL;

	ret = skb_cow(skb, head_room);
	if (likely(!ret)) {
		/* Idea for this helper is that we currently only
		 * allow to expand on mac header. This means that
		 * skb->protocol network header, etc, stay as is.
		 * Compared to bpf_skb_change_tail(), we're more
		 * flexible due to not needing to linearize or
		 * reset GSO. Intention for this helper is to be
		 * used by an L3 skb that needs to push mac header
		 * for redirection into L2 device.
		 */
		__skb_push(skb, head_room);
		memset(skb->data, 0, head_room);
		skb_reset_mac_header(skb);
	}

	return ret;
}

BPF_CALL_3(bpf_skb_change_head, struct sk_buff *, skb, u32, head_room,
	   u64, flags)
{
	int ret = __bpf_skb_change_head(skb, head_room, flags);

	bpf_compute_data_pointers(skb);
	return ret;
}

static const struct bpf_func_proto bpf_skb_change_head_proto = {
	.func		= bpf_skb_change_head,
	.gpl_only	= false,
	.ret_type	= RET_INTEGER,
	.arg1_type	= ARG_PTR_TO_CTX,
	.arg2_type	= ARG_ANYTHING,
	.arg3_type	= ARG_ANYTHING,
};

BPF_CALL_3(sk_skb_change_head, struct sk_buff *, skb, u32, head_room,
	   u64, flags)
{
	int ret = __bpf_skb_change_head(skb, head_room, flags);

	bpf_compute_data_end_sk_skb(skb);
	return ret;
}

static const struct bpf_func_proto sk_skb_change_head_proto = {
	.func		= sk_skb_change_head,
	.gpl_only	= false,
	.ret_type	= RET_INTEGER,
	.arg1_type	= ARG_PTR_TO_CTX,
	.arg2_type	= ARG_ANYTHING,
	.arg3_type	= ARG_ANYTHING,
};
static unsigned long xdp_get_metalen(const struct xdp_buff *xdp)
{
	return xdp_data_meta_unsupported(xdp) ? 0 :
	       xdp->data - xdp->data_meta;
}

BPF_CALL_2(bpf_xdp_adjust_head, struct xdp_buff *, xdp, int, offset)
{
	void *xdp_frame_end = xdp->data_hard_start + sizeof(struct xdp_frame);
	unsigned long metalen = xdp_get_metalen(xdp);
	void *data_start = xdp_frame_end + metalen;
	void *data = xdp->data + offset;

	if (unlikely(data < data_start ||
		     data > xdp->data_end - ETH_HLEN))
		return -EINVAL;

	if (metalen)
		memmove(xdp->data_meta + offset,
			xdp->data_meta, metalen);
	xdp->data_meta += offset;
	xdp->data = data;

	return 0;
}

static const struct bpf_func_proto bpf_xdp_adjust_head_proto = {
	.func		= bpf_xdp_adjust_head,
	.gpl_only	= false,
	.ret_type	= RET_INTEGER,
	.arg1_type	= ARG_PTR_TO_CTX,
	.arg2_type	= ARG_ANYTHING,
};

BPF_CALL_2(bpf_xdp_adjust_tail, struct xdp_buff *, xdp, int, offset)
{
	void *data_hard_end = xdp_data_hard_end(xdp); /* use xdp->frame_sz */
	void *data_end = xdp->data_end + offset;

	/* Notice that xdp_data_hard_end have reserved some tailroom */
	if (unlikely(data_end > data_hard_end))
		return -EINVAL;

	/* ALL drivers MUST init xdp->frame_sz, chicken check below */
	if (unlikely(xdp->frame_sz > PAGE_SIZE)) {
		WARN_ONCE(1, "Too BIG xdp->frame_sz = %d\n", xdp->frame_sz);
		return -EINVAL;
	}

	if (unlikely(data_end < xdp->data + ETH_HLEN))
		return -EINVAL;

	/* Clear memory area on grow, can contain uninit kernel memory */
	if (offset > 0)
		memset(xdp->data_end, 0, offset);

	xdp->data_end = data_end;

	return 0;
}

static const struct bpf_func_proto bpf_xdp_adjust_tail_proto = {
	.func		= bpf_xdp_adjust_tail,
	.gpl_only	= false,
	.ret_type	= RET_INTEGER,
	.arg1_type	= ARG_PTR_TO_CTX,
	.arg2_type	= ARG_ANYTHING,
};

BPF_CALL_2(bpf_xdp_adjust_meta, struct xdp_buff *, xdp, int, offset)
{
	void *xdp_frame_end = xdp->data_hard_start + sizeof(struct xdp_frame);
	void *meta = xdp->data_meta + offset;
	unsigned long metalen = xdp->data - meta;

	if (xdp_data_meta_unsupported(xdp))
		return -ENOTSUPP;
	if (unlikely(meta < xdp_frame_end ||
		     meta > xdp->data))
		return -EINVAL;
	if (unlikely((metalen & (sizeof(__u32) - 1)) ||
		     (metalen > 32)))
		return -EACCES;

	xdp->data_meta = meta;

	return 0;
}

static const struct bpf_func_proto bpf_xdp_adjust_meta_proto = {
	.func		= bpf_xdp_adjust_meta,
	.gpl_only	= false,
	.ret_type	= RET_INTEGER,
	.arg1_type	= ARG_PTR_TO_CTX,
	.arg2_type	= ARG_ANYTHING,
};

static int __bpf_tx_xdp_map(struct net_device *dev_rx, void *fwd,
			    struct bpf_map *map, struct xdp_buff *xdp)
{
	switch (map->map_type) {
	case BPF_MAP_TYPE_DEVMAP:
	case BPF_MAP_TYPE_DEVMAP_HASH:
		return dev_map_enqueue(fwd, xdp, dev_rx);
	case BPF_MAP_TYPE_CPUMAP:
		return cpu_map_enqueue(fwd, xdp, dev_rx);
	case BPF_MAP_TYPE_XSKMAP:
	    	/*map为XSKMAP情况下fwd为xdp_socket*/
		/*将文送给指定的xdp_socket*/
		return __xsk_map_redirect(fwd, xdp);
	default:
		return -EBADRQC;
	}
	return 0;
}

void xdp_do_flush(void)
{
	__dev_flush();
	__cpu_map_flush();
	__xsk_map_flush();
}
EXPORT_SYMBOL_GPL(xdp_do_flush);

static inline void *__xdp_map_lookup_elem(struct bpf_map *map, u32 index)
{
	switch (map->map_type) {
	case BPF_MAP_TYPE_DEVMAP:
		return __dev_map_lookup_elem(map, index);
	case BPF_MAP_TYPE_DEVMAP_HASH:
		return __dev_map_hash_lookup_elem(map, index);
	case BPF_MAP_TYPE_CPUMAP:
		return __cpu_map_lookup_elem(map, index);
	case BPF_MAP_TYPE_XSKMAP:
	    //通过index查找到对应的xdp_socket
		return __xsk_map_lookup_elem(map, index);
	default:
		return NULL;
	}
}

void bpf_clear_redirect_map(struct bpf_map *map)
{
	struct bpf_redirect_info *ri;
	int cpu;

	for_each_possible_cpu(cpu) {
		ri = per_cpu_ptr(&bpf_redirect_info, cpu);
		/* Avoid polluting remote cacheline due to writes if
		 * not needed. Once we pass this test, we need the
		 * cmpxchg() to make sure it hasn't been changed in
		 * the meantime by remote CPU.
		 */
		if (unlikely(READ_ONCE(ri->map) == map))
			cmpxchg(&ri->map, map, NULL);
	}
}

int xdp_do_redirect(struct net_device *dev, struct xdp_buff *xdp,
		    struct bpf_prog *xdp_prog)
{
    	//通过函数bpf_xdp_redirect_map，已经设置了bpf_redirect_info
	struct bpf_redirect_info *ri = this_cpu_ptr(&bpf_redirect_info);
	struct bpf_map *map = READ_ONCE(ri->map);
	u32 index = ri->tgt_index;
	void *fwd = ri->tgt_value;
	int err;

	//将变量取值还原（每cpu一个此变量）
	ri->tgt_index = 0;
	ri->tgt_value = NULL;
	WRITE_ONCE(ri->map, NULL);

	if (unlikely(!map)) {
		fwd = dev_get_by_index_rcu(dev_net(dev), index);
		if (unlikely(!fwd)) {
			err = -EINVAL;
			goto err;
		}

		err = dev_xdp_enqueue(fwd, xdp, dev);
	} else {
		err = __bpf_tx_xdp_map(dev, fwd, map, xdp);
	}

	if (unlikely(err))
		goto err;

	_trace_xdp_redirect_map(dev, xdp_prog, fwd, map, index);
	return 0;
err:
	_trace_xdp_redirect_map_err(dev, xdp_prog, fwd, map, index, err);
	return err;
}
EXPORT_SYMBOL_GPL(xdp_do_redirect);

static int xdp_do_generic_redirect_map(struct net_device *dev,
				       struct sk_buff *skb,
				       struct xdp_buff *xdp,
				       struct bpf_prog *xdp_prog,
				       struct bpf_map *map)
{
	struct bpf_redirect_info *ri = this_cpu_ptr(&bpf_redirect_info);
	u32 index = ri->tgt_index;
	void *fwd = ri->tgt_value;
	int err = 0;

	ri->tgt_index = 0;
	ri->tgt_value = NULL;
	WRITE_ONCE(ri->map, NULL);

	if (map->map_type == BPF_MAP_TYPE_DEVMAP ||
	    map->map_type == BPF_MAP_TYPE_DEVMAP_HASH) {
		struct bpf_dtab_netdev *dst = fwd;

		err = dev_map_generic_redirect(dst, skb, xdp_prog);
		if (unlikely(err))
			goto err;
	} else if (map->map_type == BPF_MAP_TYPE_XSKMAP) {
		struct xdp_sock *xs = fwd;

		err = xsk_generic_rcv(xs, xdp);
		if (err)
			goto err;
		consume_skb(skb);
	} else {
		/* TODO: Handle BPF_MAP_TYPE_CPUMAP */
		err = -EBADRQC;
		goto err;
	}

	_trace_xdp_redirect_map(dev, xdp_prog, fwd, map, index);
	return 0;
err:
	_trace_xdp_redirect_map_err(dev, xdp_prog, fwd, map, index, err);
	return err;
}

int xdp_do_generic_redirect(struct net_device *dev, struct sk_buff *skb,
			    struct xdp_buff *xdp, struct bpf_prog *xdp_prog)
{
	struct bpf_redirect_info *ri = this_cpu_ptr(&bpf_redirect_info);
	struct bpf_map *map = READ_ONCE(ri->map);
	u32 index = ri->tgt_index;/*目标ifindex*/
	struct net_device *fwd;
	int err = 0;

	if (map)
	    /*有map表，按map表执行fwd*/
		return xdp_do_generic_redirect_map(dev, skb, xdp, xdp_prog,
						   map);
	ri->tgt_index = 0;
	//确定要发送到的设备
	fwd = dev_get_by_index_rcu(dev_net(dev), index);
	if (unlikely(!fwd)) {
		err = -EINVAL;
		goto err;
	}

	//检查报文是否可转发
	err = xdp_ok_fwd_dev(fwd, skb->len);
	if (unlikely(err))
		goto err;

	//将报文从属关系变更为fwd设备
	skb->dev = fwd;
	_trace_xdp_redirect(dev, xdp_prog, index);
	//自skb->dev设备将报文送出
	generic_xdp_tx(skb, xdp_prog);
	return 0;
err:
	_trace_xdp_redirect_err(dev, xdp_prog, index, err);
	return err;
}

BPF_CALL_2(bpf_xdp_redirect, u32, ifindex, u64, flags)
{
	struct bpf_redirect_info *ri = this_cpu_ptr(&bpf_redirect_info);

	if (unlikely(flags))
		return XDP_ABORTED;

	ri->flags = flags;
	ri->tgt_index = ifindex;
	ri->tgt_value = NULL;
	WRITE_ONCE(ri->map, NULL);

	return XDP_REDIRECT;
}

static const struct bpf_func_proto bpf_xdp_redirect_proto = {
	.func           = bpf_xdp_redirect,
	.gpl_only       = false,
	.ret_type       = RET_INTEGER,
	.arg1_type      = ARG_ANYTHING,
	.arg2_type      = ARG_ANYTHING,
};

BPF_CALL_3(bpf_xdp_redirect_map, struct bpf_map *, map, u32, ifindex,
	   u64, flags)
{
    //取当前cpu对应的bpf_redirect_info变量
	struct bpf_redirect_info *ri = this_cpu_ptr(&bpf_redirect_info);

	/* Lower bits of the flags are used as return code on lookup failure */
	if (unlikely(flags > XDP_TX))
		return XDP_ABORTED;

	ri->tgt_value = __xdp_map_lookup_elem(map, ifindex);
	if (unlikely(!ri->tgt_value)) {
	    //查询失败，则直接返回flags
		/* If the lookup fails we want to clear out the state in the
		 * redirect_info struct completely, so that if an eBPF program
		 * performs multiple lookups, the last one always takes
		 * precedence.
		 */
		WRITE_ONCE(ri->map, NULL);
		return flags;
	}

	ri->flags = flags;
	ri->tgt_index = ifindex;
	WRITE_ONCE(ri->map, map);

	return XDP_REDIRECT;
}

//xdp情况下redirect_map调用
static const struct bpf_func_proto bpf_xdp_redirect_map_proto = {
	.func           = bpf_xdp_redirect_map,
	.gpl_only       = false,
	.ret_type       = RET_INTEGER,
	.arg1_type      = ARG_CONST_MAP_PTR,
	.arg2_type      = ARG_ANYTHING,
	.arg3_type      = ARG_ANYTHING,
};

static unsigned long bpf_skb_copy(void *dst_buff, const void *skb,
				  unsigned long off, unsigned long len)
{
	void *ptr = skb_header_pointer(skb, off, len, dst_buff);

	if (unlikely(!ptr))
		return len;
	if (ptr != dst_buff)
		memcpy(dst_buff, ptr, len);

	return 0;
}

BPF_CALL_5(bpf_skb_event_output, struct sk_buff *, skb, struct bpf_map *, map,
	   u64, flags, void *, meta, u64, meta_size)
{
	u64 skb_size = (flags & BPF_F_CTXLEN_MASK) >> 32;

	if (unlikely(flags & ~(BPF_F_CTXLEN_MASK | BPF_F_INDEX_MASK)))
		return -EINVAL;
	if (unlikely(!skb || skb_size > skb->len))
		return -EFAULT;

	return bpf_event_output(map, flags, meta, meta_size, skb, skb_size,
				bpf_skb_copy);
}

static const struct bpf_func_proto bpf_skb_event_output_proto = {
	.func		= bpf_skb_event_output,
	.gpl_only	= true,
	.ret_type	= RET_INTEGER,
	.arg1_type	= ARG_PTR_TO_CTX,
	.arg2_type	= ARG_CONST_MAP_PTR,
	.arg3_type	= ARG_ANYTHING,
	.arg4_type	= ARG_PTR_TO_MEM,
	.arg5_type	= ARG_CONST_SIZE_OR_ZERO,
};

static int bpf_skb_output_btf_ids[5];
const struct bpf_func_proto bpf_skb_output_proto = {
	.func		= bpf_skb_event_output,
	.gpl_only	= true,
	.ret_type	= RET_INTEGER,
	.arg1_type	= ARG_PTR_TO_BTF_ID,
	.arg2_type	= ARG_CONST_MAP_PTR,
	.arg3_type	= ARG_ANYTHING,
	.arg4_type	= ARG_PTR_TO_MEM,
	.arg5_type	= ARG_CONST_SIZE_OR_ZERO,
	.btf_id		= bpf_skb_output_btf_ids,
};

static unsigned short bpf_tunnel_key_af(u64 flags)
{
	return flags & BPF_F_TUNINFO_IPV6 ? AF_INET6 : AF_INET;
}

BPF_CALL_4(bpf_skb_get_tunnel_key, struct sk_buff *, skb, struct bpf_tunnel_key *, to,
	   u32, size, u64, flags)
{
	const struct ip_tunnel_info *info = skb_tunnel_info(skb);
	u8 compat[sizeof(struct bpf_tunnel_key)];
	void *to_orig = to;
	int err;

	if (unlikely(!info || (flags & ~(BPF_F_TUNINFO_IPV6)))) {
		err = -EINVAL;
		goto err_clear;
	}
	if (ip_tunnel_info_af(info) != bpf_tunnel_key_af(flags)) {
		err = -EPROTO;
		goto err_clear;
	}
	if (unlikely(size != sizeof(struct bpf_tunnel_key))) {
		err = -EINVAL;
		switch (size) {
		case offsetof(struct bpf_tunnel_key, tunnel_label):
		case offsetof(struct bpf_tunnel_key, tunnel_ext):
			goto set_compat;
		case offsetof(struct bpf_tunnel_key, remote_ipv6[1]):
			/* Fixup deprecated structure layouts here, so we have
			 * a common path later on.
			 */
			if (ip_tunnel_info_af(info) != AF_INET)
				goto err_clear;
set_compat:
			to = (struct bpf_tunnel_key *)compat;
			break;
		default:
			goto err_clear;
		}
	}

	to->tunnel_id = be64_to_cpu(info->key.tun_id);
	to->tunnel_tos = info->key.tos;
	to->tunnel_ttl = info->key.ttl;
	to->tunnel_ext = 0;

	if (flags & BPF_F_TUNINFO_IPV6) {
		memcpy(to->remote_ipv6, &info->key.u.ipv6.src,
		       sizeof(to->remote_ipv6));
		to->tunnel_label = be32_to_cpu(info->key.label);
	} else {
		to->remote_ipv4 = be32_to_cpu(info->key.u.ipv4.src);
		memset(&to->remote_ipv6[1], 0, sizeof(__u32) * 3);
		to->tunnel_label = 0;
	}

	if (unlikely(size != sizeof(struct bpf_tunnel_key)))
		memcpy(to_orig, to, size);

	return 0;
err_clear:
	memset(to_orig, 0, size);
	return err;
}

static const struct bpf_func_proto bpf_skb_get_tunnel_key_proto = {
	.func		= bpf_skb_get_tunnel_key,
	.gpl_only	= false,
	.ret_type	= RET_INTEGER,
	.arg1_type	= ARG_PTR_TO_CTX,
	.arg2_type	= ARG_PTR_TO_UNINIT_MEM,
	.arg3_type	= ARG_CONST_SIZE,
	.arg4_type	= ARG_ANYTHING,
};

BPF_CALL_3(bpf_skb_get_tunnel_opt, struct sk_buff *, skb, u8 *, to, u32, size)
{
	const struct ip_tunnel_info *info = skb_tunnel_info(skb);
	int err;

	if (unlikely(!info ||
		     !(info->key.tun_flags & TUNNEL_OPTIONS_PRESENT))) {
		err = -ENOENT;
		goto err_clear;
	}
	if (unlikely(size < info->options_len)) {
		err = -ENOMEM;
		goto err_clear;
	}

	ip_tunnel_info_opts_get(to, info);
	if (size > info->options_len)
		memset(to + info->options_len, 0, size - info->options_len);

	return info->options_len;
err_clear:
	memset(to, 0, size);
	return err;
}

static const struct bpf_func_proto bpf_skb_get_tunnel_opt_proto = {
	.func		= bpf_skb_get_tunnel_opt,
	.gpl_only	= false,
	.ret_type	= RET_INTEGER,
	.arg1_type	= ARG_PTR_TO_CTX,
	.arg2_type	= ARG_PTR_TO_UNINIT_MEM,
	.arg3_type	= ARG_CONST_SIZE,
};

static struct metadata_dst __percpu *md_dst;

BPF_CALL_4(bpf_skb_set_tunnel_key, struct sk_buff *, skb,
	   const struct bpf_tunnel_key *, from, u32, size, u64, flags)
{
	struct metadata_dst *md = this_cpu_ptr(md_dst);
	u8 compat[sizeof(struct bpf_tunnel_key)];
	struct ip_tunnel_info *info;

	if (unlikely(flags & ~(BPF_F_TUNINFO_IPV6 | BPF_F_ZERO_CSUM_TX |
			       BPF_F_DONT_FRAGMENT | BPF_F_SEQ_NUMBER)))
		return -EINVAL;
	if (unlikely(size != sizeof(struct bpf_tunnel_key))) {
		switch (size) {
		case offsetof(struct bpf_tunnel_key, tunnel_label):
		case offsetof(struct bpf_tunnel_key, tunnel_ext):
		case offsetof(struct bpf_tunnel_key, remote_ipv6[1]):
			/* Fixup deprecated structure layouts here, so we have
			 * a common path later on.
			 */
			memcpy(compat, from, size);
			memset(compat + size, 0, sizeof(compat) - size);
			from = (const struct bpf_tunnel_key *) compat;
			break;
		default:
			return -EINVAL;
		}
	}
	if (unlikely((!(flags & BPF_F_TUNINFO_IPV6) && from->tunnel_label) ||
		     from->tunnel_ext))
		return -EINVAL;

	skb_dst_drop(skb);
	dst_hold((struct dst_entry *) md);
	skb_dst_set(skb, (struct dst_entry *) md);

	info = &md->u.tun_info;
	memset(info, 0, sizeof(*info));
	info->mode = IP_TUNNEL_INFO_TX;

	info->key.tun_flags = TUNNEL_KEY | TUNNEL_CSUM | TUNNEL_NOCACHE;
	if (flags & BPF_F_DONT_FRAGMENT)
		info->key.tun_flags |= TUNNEL_DONT_FRAGMENT;
	if (flags & BPF_F_ZERO_CSUM_TX)
		info->key.tun_flags &= ~TUNNEL_CSUM;
	if (flags & BPF_F_SEQ_NUMBER)
		info->key.tun_flags |= TUNNEL_SEQ;

	info->key.tun_id = cpu_to_be64(from->tunnel_id);
	info->key.tos = from->tunnel_tos;
	info->key.ttl = from->tunnel_ttl;

	if (flags & BPF_F_TUNINFO_IPV6) {
		info->mode |= IP_TUNNEL_INFO_IPV6;
		memcpy(&info->key.u.ipv6.dst, from->remote_ipv6,
		       sizeof(from->remote_ipv6));
		info->key.label = cpu_to_be32(from->tunnel_label) &
				  IPV6_FLOWLABEL_MASK;
	} else {
		info->key.u.ipv4.dst = cpu_to_be32(from->remote_ipv4);
	}

	return 0;
}

static const struct bpf_func_proto bpf_skb_set_tunnel_key_proto = {
	.func		= bpf_skb_set_tunnel_key,
	.gpl_only	= false,
	.ret_type	= RET_INTEGER,
	.arg1_type	= ARG_PTR_TO_CTX,
	.arg2_type	= ARG_PTR_TO_MEM,
	.arg3_type	= ARG_CONST_SIZE,
	.arg4_type	= ARG_ANYTHING,
};

BPF_CALL_3(bpf_skb_set_tunnel_opt, struct sk_buff *, skb,
	   const u8 *, from, u32, size)
{
	struct ip_tunnel_info *info = skb_tunnel_info(skb);
	const struct metadata_dst *md = this_cpu_ptr(md_dst);

	if (unlikely(info != &md->u.tun_info || (size & (sizeof(u32) - 1))))
		return -EINVAL;
	if (unlikely(size > IP_TUNNEL_OPTS_MAX))
		return -ENOMEM;

	ip_tunnel_info_opts_set(info, from, size, TUNNEL_OPTIONS_PRESENT);

	return 0;
}

static const struct bpf_func_proto bpf_skb_set_tunnel_opt_proto = {
	.func		= bpf_skb_set_tunnel_opt,
	.gpl_only	= false,
	.ret_type	= RET_INTEGER,
	.arg1_type	= ARG_PTR_TO_CTX,
	.arg2_type	= ARG_PTR_TO_MEM,
	.arg3_type	= ARG_CONST_SIZE,
};

static const struct bpf_func_proto *
bpf_get_skb_set_tunnel_proto(enum bpf_func_id which)
{
	if (!md_dst) {
		struct metadata_dst __percpu *tmp;

		tmp = metadata_dst_alloc_percpu(IP_TUNNEL_OPTS_MAX,
						METADATA_IP_TUNNEL,
						GFP_KERNEL);
		if (!tmp)
			return NULL;
		if (cmpxchg(&md_dst, NULL, tmp))
			metadata_dst_free_percpu(tmp);
	}

	switch (which) {
	case BPF_FUNC_skb_set_tunnel_key:
		return &bpf_skb_set_tunnel_key_proto;
	case BPF_FUNC_skb_set_tunnel_opt:
		return &bpf_skb_set_tunnel_opt_proto;
	default:
		return NULL;
	}
}

BPF_CALL_3(bpf_skb_under_cgroup, struct sk_buff *, skb, struct bpf_map *, map,
	   u32, idx)
{
	struct bpf_array *array = container_of(map, struct bpf_array, map);
	struct cgroup *cgrp;
	struct sock *sk;

	sk = skb_to_full_sk(skb);
	if (!sk || !sk_fullsock(sk))
		return -ENOENT;
	if (unlikely(idx >= array->map.max_entries))
		return -E2BIG;

	cgrp = READ_ONCE(array->ptrs[idx]);
	if (unlikely(!cgrp))
		return -EAGAIN;

	return sk_under_cgroup_hierarchy(sk, cgrp);
}

static const struct bpf_func_proto bpf_skb_under_cgroup_proto = {
	.func		= bpf_skb_under_cgroup,
	.gpl_only	= false,
	.ret_type	= RET_INTEGER,
	.arg1_type	= ARG_PTR_TO_CTX,
	.arg2_type	= ARG_CONST_MAP_PTR,
	.arg3_type	= ARG_ANYTHING,
};

#ifdef CONFIG_SOCK_CGROUP_DATA
static inline u64 __bpf_sk_cgroup_id(struct sock *sk)
{
	struct cgroup *cgrp;

	cgrp = sock_cgroup_ptr(&sk->sk_cgrp_data);
	return cgroup_id(cgrp);
}

BPF_CALL_1(bpf_skb_cgroup_id, const struct sk_buff *, skb)
{
	struct sock *sk = skb_to_full_sk(skb);

	if (!sk || !sk_fullsock(sk))
		return 0;

	return __bpf_sk_cgroup_id(sk);
}

static const struct bpf_func_proto bpf_skb_cgroup_id_proto = {
	.func           = bpf_skb_cgroup_id,
	.gpl_only       = false,
	.ret_type       = RET_INTEGER,
	.arg1_type      = ARG_PTR_TO_CTX,
};

static inline u64 __bpf_sk_ancestor_cgroup_id(struct sock *sk,
					      int ancestor_level)
{
	struct cgroup *ancestor;
	struct cgroup *cgrp;

	cgrp = sock_cgroup_ptr(&sk->sk_cgrp_data);
	ancestor = cgroup_ancestor(cgrp, ancestor_level);
	if (!ancestor)
		return 0;

	return cgroup_id(ancestor);
}

BPF_CALL_2(bpf_skb_ancestor_cgroup_id, const struct sk_buff *, skb, int,
	   ancestor_level)
{
	struct sock *sk = skb_to_full_sk(skb);

	if (!sk || !sk_fullsock(sk))
		return 0;

	return __bpf_sk_ancestor_cgroup_id(sk, ancestor_level);
}

static const struct bpf_func_proto bpf_skb_ancestor_cgroup_id_proto = {
	.func           = bpf_skb_ancestor_cgroup_id,
	.gpl_only       = false,
	.ret_type       = RET_INTEGER,
	.arg1_type      = ARG_PTR_TO_CTX,
	.arg2_type      = ARG_ANYTHING,
};

BPF_CALL_1(bpf_sk_cgroup_id, struct sock *, sk)
{
	return __bpf_sk_cgroup_id(sk);
}

static const struct bpf_func_proto bpf_sk_cgroup_id_proto = {
	.func           = bpf_sk_cgroup_id,
	.gpl_only       = false,
	.ret_type       = RET_INTEGER,
	.arg1_type      = ARG_PTR_TO_SOCKET,
};

BPF_CALL_2(bpf_sk_ancestor_cgroup_id, struct sock *, sk, int, ancestor_level)
{
	return __bpf_sk_ancestor_cgroup_id(sk, ancestor_level);
}

static const struct bpf_func_proto bpf_sk_ancestor_cgroup_id_proto = {
	.func           = bpf_sk_ancestor_cgroup_id,
	.gpl_only       = false,
	.ret_type       = RET_INTEGER,
	.arg1_type      = ARG_PTR_TO_SOCKET,
	.arg2_type      = ARG_ANYTHING,
};
#endif

static unsigned long bpf_xdp_copy(void *dst_buff, const void *src_buff,
				  unsigned long off, unsigned long len)
{
	memcpy(dst_buff, src_buff + off, len);
	return 0;
}

BPF_CALL_5(bpf_xdp_event_output, struct xdp_buff *, xdp, struct bpf_map *, map,
	   u64, flags, void *, meta, u64, meta_size)
{
	u64 xdp_size = (flags & BPF_F_CTXLEN_MASK) >> 32;

	if (unlikely(flags & ~(BPF_F_CTXLEN_MASK | BPF_F_INDEX_MASK)))
		return -EINVAL;
	if (unlikely(!xdp ||
		     xdp_size > (unsigned long)(xdp->data_end - xdp->data)))
		return -EFAULT;

	return bpf_event_output(map, flags, meta, meta_size, xdp->data,
				xdp_size, bpf_xdp_copy);
}

static const struct bpf_func_proto bpf_xdp_event_output_proto = {
	.func		= bpf_xdp_event_output,
	.gpl_only	= true,
	.ret_type	= RET_INTEGER,
	.arg1_type	= ARG_PTR_TO_CTX,
	.arg2_type	= ARG_CONST_MAP_PTR,
	.arg3_type	= ARG_ANYTHING,
	.arg4_type	= ARG_PTR_TO_MEM,
	.arg5_type	= ARG_CONST_SIZE_OR_ZERO,
};

static int bpf_xdp_output_btf_ids[5];
const struct bpf_func_proto bpf_xdp_output_proto = {
	.func		= bpf_xdp_event_output,
	.gpl_only	= true,
	.ret_type	= RET_INTEGER,
	.arg1_type	= ARG_PTR_TO_BTF_ID,
	.arg2_type	= ARG_CONST_MAP_PTR,
	.arg3_type	= ARG_ANYTHING,
	.arg4_type	= ARG_PTR_TO_MEM,
	.arg5_type	= ARG_CONST_SIZE_OR_ZERO,
	.btf_id		= bpf_xdp_output_btf_ids,
};

BPF_CALL_1(bpf_get_socket_cookie, struct sk_buff *, skb)
{
	return skb->sk ? sock_gen_cookie(skb->sk) : 0;
}

static const struct bpf_func_proto bpf_get_socket_cookie_proto = {
	.func           = bpf_get_socket_cookie,
	.gpl_only       = false,
	.ret_type       = RET_INTEGER,
	.arg1_type      = ARG_PTR_TO_CTX,
};

BPF_CALL_1(bpf_get_socket_cookie_sock_addr, struct bpf_sock_addr_kern *, ctx)
{
	return sock_gen_cookie(ctx->sk);
}

static const struct bpf_func_proto bpf_get_socket_cookie_sock_addr_proto = {
	.func		= bpf_get_socket_cookie_sock_addr,
	.gpl_only	= false,
	.ret_type	= RET_INTEGER,
	.arg1_type	= ARG_PTR_TO_CTX,
};

BPF_CALL_1(bpf_get_socket_cookie_sock, struct sock *, ctx)
{
	return sock_gen_cookie(ctx);
}

static const struct bpf_func_proto bpf_get_socket_cookie_sock_proto = {
	.func		= bpf_get_socket_cookie_sock,
	.gpl_only	= false,
	.ret_type	= RET_INTEGER,
	.arg1_type	= ARG_PTR_TO_CTX,
};

BPF_CALL_1(bpf_get_socket_cookie_sock_ops, struct bpf_sock_ops_kern *, ctx)
{
	return sock_gen_cookie(ctx->sk);
}

static const struct bpf_func_proto bpf_get_socket_cookie_sock_ops_proto = {
	.func		= bpf_get_socket_cookie_sock_ops,
	.gpl_only	= false,
	.ret_type	= RET_INTEGER,
	.arg1_type	= ARG_PTR_TO_CTX,
};

static u64 __bpf_get_netns_cookie(struct sock *sk)
{
#ifdef CONFIG_NET_NS
	return net_gen_cookie(sk ? sk->sk_net.net : &init_net);
#else
	return 0;
#endif
}

BPF_CALL_1(bpf_get_netns_cookie_sock, struct sock *, ctx)
{
	return __bpf_get_netns_cookie(ctx);
}

static const struct bpf_func_proto bpf_get_netns_cookie_sock_proto = {
	.func		= bpf_get_netns_cookie_sock,
	.gpl_only	= false,
	.ret_type	= RET_INTEGER,
	.arg1_type	= ARG_PTR_TO_CTX_OR_NULL,
};

BPF_CALL_1(bpf_get_netns_cookie_sock_addr, struct bpf_sock_addr_kern *, ctx)
{
	return __bpf_get_netns_cookie(ctx ? ctx->sk : NULL);
}

static const struct bpf_func_proto bpf_get_netns_cookie_sock_addr_proto = {
	.func		= bpf_get_netns_cookie_sock_addr,
	.gpl_only	= false,
	.ret_type	= RET_INTEGER,
	.arg1_type	= ARG_PTR_TO_CTX_OR_NULL,
};

BPF_CALL_1(bpf_get_socket_uid, struct sk_buff *, skb)
{
	struct sock *sk = sk_to_full_sk(skb->sk);
	kuid_t kuid;

	if (!sk || !sk_fullsock(sk))
		return overflowuid;
	kuid = sock_net_uid(sock_net(sk), sk);
	return from_kuid_munged(sock_net(sk)->user_ns, kuid);
}

static const struct bpf_func_proto bpf_get_socket_uid_proto = {
	.func           = bpf_get_socket_uid,
	.gpl_only       = false,
	.ret_type       = RET_INTEGER,
	.arg1_type      = ARG_PTR_TO_CTX,
};

#define SOCKOPT_CC_REINIT (1 << 0)

static int _bpf_setsockopt(struct sock *sk, int level, int optname,
			   char *optval, int optlen, u32 flags)
{
	char devname[IFNAMSIZ];
	struct net *net;
	int ifindex;
	int ret = 0;
	int val;

	if (!sk_fullsock(sk))
		return -EINVAL;

	sock_owned_by_me(sk);

	if (level == SOL_SOCKET) {
		if (optlen != sizeof(int) && optname != SO_BINDTODEVICE)
			return -EINVAL;
		val = *((int *)optval);

		/* Only some socketops are supported */
		switch (optname) {
		case SO_RCVBUF:
			val = min_t(u32, val, sysctl_rmem_max);
			sk->sk_userlocks |= SOCK_RCVBUF_LOCK;
			WRITE_ONCE(sk->sk_rcvbuf,
				   max_t(int, val * 2, SOCK_MIN_RCVBUF));
			break;
		case SO_SNDBUF:
			val = min_t(u32, val, sysctl_wmem_max);
			sk->sk_userlocks |= SOCK_SNDBUF_LOCK;
			WRITE_ONCE(sk->sk_sndbuf,
				   max_t(int, val * 2, SOCK_MIN_SNDBUF));
			break;
		case SO_MAX_PACING_RATE: /* 32bit version */
			if (val != ~0U)
				cmpxchg(&sk->sk_pacing_status,
					SK_PACING_NONE,
					SK_PACING_NEEDED);
			sk->sk_max_pacing_rate = (val == ~0U) ? ~0UL : val;
			sk->sk_pacing_rate = min(sk->sk_pacing_rate,
						 sk->sk_max_pacing_rate);
			break;
		case SO_PRIORITY:
			sk->sk_priority = val;
			break;
		case SO_RCVLOWAT:
			if (val < 0)
				val = INT_MAX;
			WRITE_ONCE(sk->sk_rcvlowat, val ? : 1);
			break;
		case SO_MARK:
			if (sk->sk_mark != val) {
				sk->sk_mark = val;
				sk_dst_reset(sk);
			}
			break;
		case SO_BINDTODEVICE:
			optlen = min_t(long, optlen, IFNAMSIZ - 1);
			strncpy(devname, optval, optlen);
			devname[optlen] = 0;

			ifindex = 0;
			if (devname[0] != '\0') {
				struct net_device *dev;

				ret = -ENODEV;

				net = sock_net(sk);
				dev = dev_get_by_name(net, devname);
				if (!dev)
					break;
				ifindex = dev->ifindex;
				dev_put(dev);
			}
			ret = sock_bindtoindex(sk, ifindex, false);
			break;
		default:
			ret = -EINVAL;
		}
#ifdef CONFIG_INET
	} else if (level == SOL_IP) {
		if (optlen != sizeof(int) || sk->sk_family != AF_INET)
			return -EINVAL;

		val = *((int *)optval);
		/* Only some options are supported */
		switch (optname) {
		case IP_TOS:
			if (val < -1 || val > 0xff) {
				ret = -EINVAL;
			} else {
				struct inet_sock *inet = inet_sk(sk);

				if (val == -1)
					val = 0;
				inet->tos = val;
			}
			break;
		default:
			ret = -EINVAL;
		}
#if IS_ENABLED(CONFIG_IPV6)
	} else if (level == SOL_IPV6) {
		if (optlen != sizeof(int) || sk->sk_family != AF_INET6)
			return -EINVAL;

		val = *((int *)optval);
		/* Only some options are supported */
		switch (optname) {
		case IPV6_TCLASS:
			if (val < -1 || val > 0xff) {
				ret = -EINVAL;
			} else {
				struct ipv6_pinfo *np = inet6_sk(sk);

				if (val == -1)
					val = 0;
				np->tclass = val;
			}
			break;
		default:
			ret = -EINVAL;
		}
#endif
	} else if (level == SOL_TCP &&
		   sk->sk_prot->setsockopt == tcp_setsockopt) {
		if (optname == TCP_CONGESTION) {
			char name[TCP_CA_NAME_MAX];
			bool reinit = flags & SOCKOPT_CC_REINIT;

			strncpy(name, optval, min_t(long, optlen,
						    TCP_CA_NAME_MAX-1));
			name[TCP_CA_NAME_MAX-1] = 0;
			ret = tcp_set_congestion_control(sk, name, false,
							 reinit, true);
		} else {
			struct tcp_sock *tp = tcp_sk(sk);

			if (optlen != sizeof(int))
				return -EINVAL;

			val = *((int *)optval);
			/* Only some options are supported */
			switch (optname) {
			case TCP_BPF_IW:
				if (val <= 0 || tp->data_segs_out > tp->syn_data)
					ret = -EINVAL;
				else
					tp->snd_cwnd = val;
				break;
			case TCP_BPF_SNDCWND_CLAMP:
				if (val <= 0) {
					ret = -EINVAL;
				} else {
					tp->snd_cwnd_clamp = val;
					tp->snd_ssthresh = val;
				}
				break;
			case TCP_SAVE_SYN:
				if (val < 0 || val > 1)
					ret = -EINVAL;
				else
					tp->save_syn = val;
				break;
			default:
				ret = -EINVAL;
			}
		}
#endif
	} else {
		ret = -EINVAL;
	}
	return ret;
}

static int _bpf_getsockopt(struct sock *sk, int level, int optname,
			   char *optval, int optlen)
{
	if (!sk_fullsock(sk))
		goto err_clear;

	sock_owned_by_me(sk);

#ifdef CONFIG_INET
	if (level == SOL_TCP && sk->sk_prot->getsockopt == tcp_getsockopt) {
		struct inet_connection_sock *icsk;
		struct tcp_sock *tp;

		switch (optname) {
		case TCP_CONGESTION:
			icsk = inet_csk(sk);

			if (!icsk->icsk_ca_ops || optlen <= 1)
				goto err_clear;
			strncpy(optval, icsk->icsk_ca_ops->name, optlen);
			optval[optlen - 1] = 0;
			break;
		case TCP_SAVED_SYN:
			tp = tcp_sk(sk);

			if (optlen <= 0 || !tp->saved_syn ||
			    optlen > tp->saved_syn[0])
				goto err_clear;
			memcpy(optval, tp->saved_syn + 1, optlen);
			break;
		default:
			goto err_clear;
		}
	} else if (level == SOL_IP) {
		struct inet_sock *inet = inet_sk(sk);

		if (optlen != sizeof(int) || sk->sk_family != AF_INET)
			goto err_clear;

		/* Only some options are supported */
		switch (optname) {
		case IP_TOS:
			*((int *)optval) = (int)inet->tos;
			break;
		default:
			goto err_clear;
		}
#if IS_ENABLED(CONFIG_IPV6)
	} else if (level == SOL_IPV6) {
		struct ipv6_pinfo *np = inet6_sk(sk);

		if (optlen != sizeof(int) || sk->sk_family != AF_INET6)
			goto err_clear;

		/* Only some options are supported */
		switch (optname) {
		case IPV6_TCLASS:
			*((int *)optval) = (int)np->tclass;
			break;
		default:
			goto err_clear;
		}
#endif
	} else {
		goto err_clear;
	}
	return 0;
#endif
err_clear:
	memset(optval, 0, optlen);
	return -EINVAL;
}

BPF_CALL_5(bpf_sock_addr_setsockopt, struct bpf_sock_addr_kern *, ctx,
	   int, level, int, optname, char *, optval, int, optlen)
{
	u32 flags = 0;
	return _bpf_setsockopt(ctx->sk, level, optname, optval, optlen,
			       flags);
}

static const struct bpf_func_proto bpf_sock_addr_setsockopt_proto = {
	.func		= bpf_sock_addr_setsockopt,
	.gpl_only	= false,
	.ret_type	= RET_INTEGER,
	.arg1_type	= ARG_PTR_TO_CTX,
	.arg2_type	= ARG_ANYTHING,
	.arg3_type	= ARG_ANYTHING,
	.arg4_type	= ARG_PTR_TO_MEM,
	.arg5_type	= ARG_CONST_SIZE,
};

BPF_CALL_5(bpf_sock_addr_getsockopt, struct bpf_sock_addr_kern *, ctx,
	   int, level, int, optname, char *, optval, int, optlen)
{
	return _bpf_getsockopt(ctx->sk, level, optname, optval, optlen);
}

static const struct bpf_func_proto bpf_sock_addr_getsockopt_proto = {
	.func		= bpf_sock_addr_getsockopt,
	.gpl_only	= false,
	.ret_type	= RET_INTEGER,
	.arg1_type	= ARG_PTR_TO_CTX,
	.arg2_type	= ARG_ANYTHING,
	.arg3_type	= ARG_ANYTHING,
	.arg4_type	= ARG_PTR_TO_UNINIT_MEM,
	.arg5_type	= ARG_CONST_SIZE,
};

BPF_CALL_5(bpf_sock_ops_setsockopt, struct bpf_sock_ops_kern *, bpf_sock,
	   int, level, int, optname, char *, optval, int, optlen)
{
	u32 flags = 0;
	if (bpf_sock->op > BPF_SOCK_OPS_NEEDS_ECN)
		flags |= SOCKOPT_CC_REINIT;
	return _bpf_setsockopt(bpf_sock->sk, level, optname, optval, optlen,
			       flags);
}

static const struct bpf_func_proto bpf_sock_ops_setsockopt_proto = {
	.func		= bpf_sock_ops_setsockopt,
	.gpl_only	= false,
	.ret_type	= RET_INTEGER,
	.arg1_type	= ARG_PTR_TO_CTX,
	.arg2_type	= ARG_ANYTHING,
	.arg3_type	= ARG_ANYTHING,
	.arg4_type	= ARG_PTR_TO_MEM,
	.arg5_type	= ARG_CONST_SIZE,
};

BPF_CALL_5(bpf_sock_ops_getsockopt, struct bpf_sock_ops_kern *, bpf_sock,
	   int, level, int, optname, char *, optval, int, optlen)
{
	return _bpf_getsockopt(bpf_sock->sk, level, optname, optval, optlen);
}

static const struct bpf_func_proto bpf_sock_ops_getsockopt_proto = {
	.func		= bpf_sock_ops_getsockopt,
	.gpl_only	= false,
	.ret_type	= RET_INTEGER,
	.arg1_type	= ARG_PTR_TO_CTX,
	.arg2_type	= ARG_ANYTHING,
	.arg3_type	= ARG_ANYTHING,
	.arg4_type	= ARG_PTR_TO_UNINIT_MEM,
	.arg5_type	= ARG_CONST_SIZE,
};

BPF_CALL_2(bpf_sock_ops_cb_flags_set, struct bpf_sock_ops_kern *, bpf_sock,
	   int, argval)
{
	struct sock *sk = bpf_sock->sk;
	int val = argval & BPF_SOCK_OPS_ALL_CB_FLAGS;

	if (!IS_ENABLED(CONFIG_INET) || !sk_fullsock(sk))
		return -EINVAL;

	tcp_sk(sk)->bpf_sock_ops_cb_flags = val;

	return argval & (~BPF_SOCK_OPS_ALL_CB_FLAGS);
}

static const struct bpf_func_proto bpf_sock_ops_cb_flags_set_proto = {
	.func		= bpf_sock_ops_cb_flags_set,
	.gpl_only	= false,
	.ret_type	= RET_INTEGER,
	.arg1_type	= ARG_PTR_TO_CTX,
	.arg2_type	= ARG_ANYTHING,
};

const struct ipv6_bpf_stub *ipv6_bpf_stub __read_mostly;
EXPORT_SYMBOL_GPL(ipv6_bpf_stub);

BPF_CALL_3(bpf_bind, struct bpf_sock_addr_kern *, ctx, struct sockaddr *, addr,
	   int, addr_len)
{
#ifdef CONFIG_INET
	struct sock *sk = ctx->sk;
	u32 flags = BIND_FROM_BPF;
	int err;

	err = -EINVAL;
	if (addr_len < offsetofend(struct sockaddr, sa_family))
		return err;
	if (addr->sa_family == AF_INET) {
		if (addr_len < sizeof(struct sockaddr_in))
			return err;
		if (((struct sockaddr_in *)addr)->sin_port == htons(0))
			flags |= BIND_FORCE_ADDRESS_NO_PORT;
		return __inet_bind(sk, addr, addr_len, flags);
#if IS_ENABLED(CONFIG_IPV6)
	} else if (addr->sa_family == AF_INET6) {
		if (addr_len < SIN6_LEN_RFC2133)
			return err;
		if (((struct sockaddr_in6 *)addr)->sin6_port == htons(0))
			flags |= BIND_FORCE_ADDRESS_NO_PORT;
		/* ipv6_bpf_stub cannot be NULL, since it's called from
		 * bpf_cgroup_inet6_connect hook and ipv6 is already loaded
		 */
		return ipv6_bpf_stub->inet6_bind(sk, addr, addr_len, flags);
#endif /* CONFIG_IPV6 */
	}
#endif /* CONFIG_INET */

	return -EAFNOSUPPORT;
}

static const struct bpf_func_proto bpf_bind_proto = {
	.func		= bpf_bind,
	.gpl_only	= false,
	.ret_type	= RET_INTEGER,
	.arg1_type	= ARG_PTR_TO_CTX,
	.arg2_type	= ARG_PTR_TO_MEM,
	.arg3_type	= ARG_CONST_SIZE,
};

#ifdef CONFIG_XFRM
BPF_CALL_5(bpf_skb_get_xfrm_state, struct sk_buff *, skb, u32, index,
	   struct bpf_xfrm_state *, to, u32, size, u64, flags)
{
	const struct sec_path *sp = skb_sec_path(skb);
	const struct xfrm_state *x;

	if (!sp || unlikely(index >= sp->len || flags))
		goto err_clear;

	x = sp->xvec[index];

	if (unlikely(size != sizeof(struct bpf_xfrm_state)))
		goto err_clear;

	to->reqid = x->props.reqid;
	to->spi = x->id.spi;
	to->family = x->props.family;
	to->ext = 0;

	if (to->family == AF_INET6) {
		memcpy(to->remote_ipv6, x->props.saddr.a6,
		       sizeof(to->remote_ipv6));
	} else {
		to->remote_ipv4 = x->props.saddr.a4;
		memset(&to->remote_ipv6[1], 0, sizeof(__u32) * 3);
	}

	return 0;
err_clear:
	memset(to, 0, size);
	return -EINVAL;
}

static const struct bpf_func_proto bpf_skb_get_xfrm_state_proto = {
	.func		= bpf_skb_get_xfrm_state,
	.gpl_only	= false,
	.ret_type	= RET_INTEGER,
	.arg1_type	= ARG_PTR_TO_CTX,
	.arg2_type	= ARG_ANYTHING,
	.arg3_type	= ARG_PTR_TO_UNINIT_MEM,
	.arg4_type	= ARG_CONST_SIZE,
	.arg5_type	= ARG_ANYTHING,
};
#endif

#if IS_ENABLED(CONFIG_INET) || IS_ENABLED(CONFIG_IPV6)
static int bpf_fib_set_fwd_params(struct bpf_fib_lookup *params,
				  const struct neighbour *neigh,
				  const struct net_device *dev)
{
	memcpy(params->dmac, neigh->ha, ETH_ALEN);
	memcpy(params->smac, dev->dev_addr, ETH_ALEN);
	params->h_vlan_TCI = 0;
	params->h_vlan_proto = 0;
	params->ifindex = dev->ifindex;

	return 0;
}
#endif

#if IS_ENABLED(CONFIG_INET)
static int bpf_ipv4_fib_lookup(struct net *net, struct bpf_fib_lookup *params,
			       u32 flags, bool check_mtu)
{
	struct fib_nh_common *nhc;
	struct in_device *in_dev;
	struct neighbour *neigh;
	struct net_device *dev;
	struct fib_result res;
	struct flowi4 fl4;
	int err;
	u32 mtu;

	dev = dev_get_by_index_rcu(net, params->ifindex);
	if (unlikely(!dev))
		return -ENODEV;

	/* verify forwarding is enabled on this interface */
	in_dev = __in_dev_get_rcu(dev);
	if (unlikely(!in_dev || !IN_DEV_FORWARD(in_dev)))
		return BPF_FIB_LKUP_RET_FWD_DISABLED;

	if (flags & BPF_FIB_LOOKUP_OUTPUT) {
		fl4.flowi4_iif = 1;
		fl4.flowi4_oif = params->ifindex;
	} else {
		fl4.flowi4_iif = params->ifindex;
		fl4.flowi4_oif = 0;
	}
	fl4.flowi4_tos = params->tos & IPTOS_RT_MASK;
	fl4.flowi4_scope = RT_SCOPE_UNIVERSE;
	fl4.flowi4_flags = 0;

	fl4.flowi4_proto = params->l4_protocol;
	fl4.daddr = params->ipv4_dst;
	fl4.saddr = params->ipv4_src;
	fl4.fl4_sport = params->sport;
	fl4.fl4_dport = params->dport;

	if (flags & BPF_FIB_LOOKUP_DIRECT) {
		u32 tbid = l3mdev_fib_table_rcu(dev) ? : RT_TABLE_MAIN;
		struct fib_table *tb;

		tb = fib_get_table(net, tbid);
		if (unlikely(!tb))
			return BPF_FIB_LKUP_RET_NOT_FWDED;

		err = fib_table_lookup(tb, &fl4, &res, FIB_LOOKUP_NOREF);
	} else {
		fl4.flowi4_mark = 0;
		fl4.flowi4_secid = 0;
		fl4.flowi4_tun_key.tun_id = 0;
		fl4.flowi4_uid = sock_net_uid(net, NULL);

		err = fib_lookup(net, &fl4, &res, FIB_LOOKUP_NOREF);
	}

	if (err) {
		/* map fib lookup errors to RTN_ type */
		if (err == -EINVAL)
			return BPF_FIB_LKUP_RET_BLACKHOLE;
		if (err == -EHOSTUNREACH)
			return BPF_FIB_LKUP_RET_UNREACHABLE;
		if (err == -EACCES)
			return BPF_FIB_LKUP_RET_PROHIBIT;

		return BPF_FIB_LKUP_RET_NOT_FWDED;
	}

	if (res.type != RTN_UNICAST)
		return BPF_FIB_LKUP_RET_NOT_FWDED;

	if (fib_info_num_path(res.fi) > 1)
		fib_select_path(net, &res, &fl4, NULL);

	if (check_mtu) {
		mtu = ip_mtu_from_fib_result(&res, params->ipv4_dst);
		if (params->tot_len > mtu)
			return BPF_FIB_LKUP_RET_FRAG_NEEDED;
	}

	nhc = res.nhc;

	/* do not handle lwt encaps right now */
	if (nhc->nhc_lwtstate)
		return BPF_FIB_LKUP_RET_UNSUPP_LWT;

	dev = nhc->nhc_dev;

	params->rt_metric = res.fi->fib_priority;

	/* xdp and cls_bpf programs are run in RCU-bh so
	 * rcu_read_lock_bh is not needed here
	 */
	if (likely(nhc->nhc_gw_family != AF_INET6)) {
		if (nhc->nhc_gw_family)
			params->ipv4_dst = nhc->nhc_gw.ipv4;

		neigh = __ipv4_neigh_lookup_noref(dev,
						 (__force u32)params->ipv4_dst);
	} else {
		struct in6_addr *dst = (struct in6_addr *)params->ipv6_dst;

		params->family = AF_INET6;
		*dst = nhc->nhc_gw.ipv6;
		neigh = __ipv6_neigh_lookup_noref_stub(dev, dst);
	}

	if (!neigh)
		return BPF_FIB_LKUP_RET_NO_NEIGH;

	return bpf_fib_set_fwd_params(params, neigh, dev);
}
#endif

#if IS_ENABLED(CONFIG_IPV6)
static int bpf_ipv6_fib_lookup(struct net *net, struct bpf_fib_lookup *params,
			       u32 flags, bool check_mtu)
{
	struct in6_addr *src = (struct in6_addr *) params->ipv6_src;
	struct in6_addr *dst = (struct in6_addr *) params->ipv6_dst;
	struct fib6_result res = {};
	struct neighbour *neigh;
	struct net_device *dev;
	struct inet6_dev *idev;
	struct flowi6 fl6;
	int strict = 0;
	int oif, err;
	u32 mtu;

	/* link local addresses are never forwarded */
	if (rt6_need_strict(dst) || rt6_need_strict(src))
		return BPF_FIB_LKUP_RET_NOT_FWDED;

	dev = dev_get_by_index_rcu(net, params->ifindex);
	if (unlikely(!dev))
		return -ENODEV;

	idev = __in6_dev_get_safely(dev);
	if (unlikely(!idev || !idev->cnf.forwarding))
		return BPF_FIB_LKUP_RET_FWD_DISABLED;

	if (flags & BPF_FIB_LOOKUP_OUTPUT) {
		fl6.flowi6_iif = 1;
		oif = fl6.flowi6_oif = params->ifindex;
	} else {
		oif = fl6.flowi6_iif = params->ifindex;
		fl6.flowi6_oif = 0;
		strict = RT6_LOOKUP_F_HAS_SADDR;
	}
	fl6.flowlabel = params->flowinfo;
	fl6.flowi6_scope = 0;
	fl6.flowi6_flags = 0;
	fl6.mp_hash = 0;

	fl6.flowi6_proto = params->l4_protocol;
	fl6.daddr = *dst;
	fl6.saddr = *src;
	fl6.fl6_sport = params->sport;
	fl6.fl6_dport = params->dport;

	if (flags & BPF_FIB_LOOKUP_DIRECT) {
		u32 tbid = l3mdev_fib_table_rcu(dev) ? : RT_TABLE_MAIN;
		struct fib6_table *tb;

		tb = ipv6_stub->fib6_get_table(net, tbid);
		if (unlikely(!tb))
			return BPF_FIB_LKUP_RET_NOT_FWDED;

		err = ipv6_stub->fib6_table_lookup(net, tb, oif, &fl6, &res,
						   strict);
	} else {
		fl6.flowi6_mark = 0;
		fl6.flowi6_secid = 0;
		fl6.flowi6_tun_key.tun_id = 0;
		fl6.flowi6_uid = sock_net_uid(net, NULL);

		err = ipv6_stub->fib6_lookup(net, oif, &fl6, &res, strict);
	}

	if (unlikely(err || IS_ERR_OR_NULL(res.f6i) ||
		     res.f6i == net->ipv6.fib6_null_entry))
		return BPF_FIB_LKUP_RET_NOT_FWDED;

	switch (res.fib6_type) {
	/* only unicast is forwarded */
	case RTN_UNICAST:
		break;
	case RTN_BLACKHOLE:
		return BPF_FIB_LKUP_RET_BLACKHOLE;
	case RTN_UNREACHABLE:
		return BPF_FIB_LKUP_RET_UNREACHABLE;
	case RTN_PROHIBIT:
		return BPF_FIB_LKUP_RET_PROHIBIT;
	default:
		return BPF_FIB_LKUP_RET_NOT_FWDED;
	}

	ipv6_stub->fib6_select_path(net, &res, &fl6, fl6.flowi6_oif,
				    fl6.flowi6_oif != 0, NULL, strict);

	if (check_mtu) {
		mtu = ipv6_stub->ip6_mtu_from_fib6(&res, dst, src);
		if (params->tot_len > mtu)
			return BPF_FIB_LKUP_RET_FRAG_NEEDED;
	}

	if (res.nh->fib_nh_lws)
		return BPF_FIB_LKUP_RET_UNSUPP_LWT;

	if (res.nh->fib_nh_gw_family)
		*dst = res.nh->fib_nh_gw6;

	dev = res.nh->fib_nh_dev;
	params->rt_metric = res.f6i->fib6_metric;

	/* xdp and cls_bpf programs are run in RCU-bh so rcu_read_lock_bh is
	 * not needed here.
	 */
	neigh = __ipv6_neigh_lookup_noref_stub(dev, dst);
	if (!neigh)
		return BPF_FIB_LKUP_RET_NO_NEIGH;

	return bpf_fib_set_fwd_params(params, neigh, dev);
}
#endif

BPF_CALL_4(bpf_xdp_fib_lookup, struct xdp_buff *, ctx,
	   struct bpf_fib_lookup *, params, int, plen, u32, flags)
{
	if (plen < sizeof(*params))
		return -EINVAL;

	if (flags & ~(BPF_FIB_LOOKUP_DIRECT | BPF_FIB_LOOKUP_OUTPUT))
		return -EINVAL;

	switch (params->family) {
#if IS_ENABLED(CONFIG_INET)
	case AF_INET:
		return bpf_ipv4_fib_lookup(dev_net(ctx->rxq->dev), params,
					   flags, true);
#endif
#if IS_ENABLED(CONFIG_IPV6)
	case AF_INET6:
		return bpf_ipv6_fib_lookup(dev_net(ctx->rxq->dev), params,
					   flags, true);
#endif
	}
	return -EAFNOSUPPORT;
}

static const struct bpf_func_proto bpf_xdp_fib_lookup_proto = {
	.func		= bpf_xdp_fib_lookup,
	.gpl_only	= true,
	.ret_type	= RET_INTEGER,
	.arg1_type      = ARG_PTR_TO_CTX,
	.arg2_type      = ARG_PTR_TO_MEM,
	.arg3_type      = ARG_CONST_SIZE,
	.arg4_type	= ARG_ANYTHING,
};

BPF_CALL_4(bpf_skb_fib_lookup, struct sk_buff *, skb,
	   struct bpf_fib_lookup *, params, int, plen, u32, flags)
{
	struct net *net = dev_net(skb->dev);
	int rc = -EAFNOSUPPORT;

	if (plen < sizeof(*params))
		return -EINVAL;

	if (flags & ~(BPF_FIB_LOOKUP_DIRECT | BPF_FIB_LOOKUP_OUTPUT))
		return -EINVAL;

	switch (params->family) {
#if IS_ENABLED(CONFIG_INET)
	case AF_INET:
		rc = bpf_ipv4_fib_lookup(net, params, flags, false);
		break;
#endif
#if IS_ENABLED(CONFIG_IPV6)
	case AF_INET6:
		rc = bpf_ipv6_fib_lookup(net, params, flags, false);
		break;
#endif
	}

	if (!rc) {
		struct net_device *dev;

		dev = dev_get_by_index_rcu(net, params->ifindex);
		if (!is_skb_forwardable(dev, skb))
			rc = BPF_FIB_LKUP_RET_FRAG_NEEDED;
	}

	return rc;
}

static const struct bpf_func_proto bpf_skb_fib_lookup_proto = {
	.func		= bpf_skb_fib_lookup,
	.gpl_only	= true,
	.ret_type	= RET_INTEGER,
	.arg1_type      = ARG_PTR_TO_CTX,
	.arg2_type      = ARG_PTR_TO_MEM,
	.arg3_type      = ARG_CONST_SIZE,
	.arg4_type	= ARG_ANYTHING,
};

#if IS_ENABLED(CONFIG_IPV6_SEG6_BPF)
static int bpf_push_seg6_encap(struct sk_buff *skb, u32 type, void *hdr, u32 len)
{
	int err;
	struct ipv6_sr_hdr *srh = (struct ipv6_sr_hdr *)hdr;

	if (!seg6_validate_srh(srh, len, false))
		return -EINVAL;

	switch (type) {
	case BPF_LWT_ENCAP_SEG6_INLINE:
		if (skb->protocol != htons(ETH_P_IPV6))
			return -EBADMSG;

		err = seg6_do_srh_inline(skb, srh);
		break;
	case BPF_LWT_ENCAP_SEG6:
		skb_reset_inner_headers(skb);
		skb->encapsulation = 1;
		err = seg6_do_srh_encap(skb, srh, IPPROTO_IPV6);
		break;
	default:
		return -EINVAL;
	}

	bpf_compute_data_pointers(skb);
	if (err)
		return err;

	ipv6_hdr(skb)->payload_len = htons(skb->len - sizeof(struct ipv6hdr));
	skb_set_transport_header(skb, sizeof(struct ipv6hdr));

	return seg6_lookup_nexthop(skb, NULL, 0);
}
#endif /* CONFIG_IPV6_SEG6_BPF */

#if IS_ENABLED(CONFIG_LWTUNNEL_BPF)
static int bpf_push_ip_encap(struct sk_buff *skb, void *hdr, u32 len,
			     bool ingress)
{
	return bpf_lwt_push_ip_encap(skb, hdr, len, ingress);
}
#endif

BPF_CALL_4(bpf_lwt_in_push_encap, struct sk_buff *, skb, u32, type, void *, hdr,
	   u32, len)
{
	switch (type) {
#if IS_ENABLED(CONFIG_IPV6_SEG6_BPF)
	case BPF_LWT_ENCAP_SEG6:
	case BPF_LWT_ENCAP_SEG6_INLINE:
		return bpf_push_seg6_encap(skb, type, hdr, len);
#endif
#if IS_ENABLED(CONFIG_LWTUNNEL_BPF)
	case BPF_LWT_ENCAP_IP:
		return bpf_push_ip_encap(skb, hdr, len, true /* ingress */);
#endif
	default:
		return -EINVAL;
	}
}

BPF_CALL_4(bpf_lwt_xmit_push_encap, struct sk_buff *, skb, u32, type,
	   void *, hdr, u32, len)
{
	switch (type) {
#if IS_ENABLED(CONFIG_LWTUNNEL_BPF)
	case BPF_LWT_ENCAP_IP:
		return bpf_push_ip_encap(skb, hdr, len, false /* egress */);
#endif
	default:
		return -EINVAL;
	}
}

static const struct bpf_func_proto bpf_lwt_in_push_encap_proto = {
	.func		= bpf_lwt_in_push_encap,
	.gpl_only	= false,
	.ret_type	= RET_INTEGER,
	.arg1_type	= ARG_PTR_TO_CTX,
	.arg2_type	= ARG_ANYTHING,
	.arg3_type	= ARG_PTR_TO_MEM,
	.arg4_type	= ARG_CONST_SIZE
};

static const struct bpf_func_proto bpf_lwt_xmit_push_encap_proto = {
	.func		= bpf_lwt_xmit_push_encap,
	.gpl_only	= false,
	.ret_type	= RET_INTEGER,
	.arg1_type	= ARG_PTR_TO_CTX,
	.arg2_type	= ARG_ANYTHING,
	.arg3_type	= ARG_PTR_TO_MEM,
	.arg4_type	= ARG_CONST_SIZE
};

#if IS_ENABLED(CONFIG_IPV6_SEG6_BPF)
BPF_CALL_4(bpf_lwt_seg6_store_bytes, struct sk_buff *, skb, u32, offset,
	   const void *, from, u32, len)
{
	struct seg6_bpf_srh_state *srh_state =
		this_cpu_ptr(&seg6_bpf_srh_states);
	struct ipv6_sr_hdr *srh = srh_state->srh;
	void *srh_tlvs, *srh_end, *ptr;
	int srhoff = 0;

	if (srh == NULL)
		return -EINVAL;

	srh_tlvs = (void *)((char *)srh + ((srh->first_segment + 1) << 4));
	srh_end = (void *)((char *)srh + sizeof(*srh) + srh_state->hdrlen);

	ptr = skb->data + offset;
	if (ptr >= srh_tlvs && ptr + len <= srh_end)
		srh_state->valid = false;
	else if (ptr < (void *)&srh->flags ||
		 ptr + len > (void *)&srh->segments)
		return -EFAULT;

	if (unlikely(bpf_try_make_writable(skb, offset + len)))
		return -EFAULT;
	if (ipv6_find_hdr(skb, &srhoff, IPPROTO_ROUTING, NULL, NULL) < 0)
		return -EINVAL;
	srh_state->srh = (struct ipv6_sr_hdr *)(skb->data + srhoff);

	memcpy(skb->data + offset, from, len);
	return 0;
}

static const struct bpf_func_proto bpf_lwt_seg6_store_bytes_proto = {
	.func		= bpf_lwt_seg6_store_bytes,
	.gpl_only	= false,
	.ret_type	= RET_INTEGER,
	.arg1_type	= ARG_PTR_TO_CTX,
	.arg2_type	= ARG_ANYTHING,
	.arg3_type	= ARG_PTR_TO_MEM,
	.arg4_type	= ARG_CONST_SIZE
};

static void bpf_update_srh_state(struct sk_buff *skb)
{
	struct seg6_bpf_srh_state *srh_state =
		this_cpu_ptr(&seg6_bpf_srh_states);
	int srhoff = 0;

	if (ipv6_find_hdr(skb, &srhoff, IPPROTO_ROUTING, NULL, NULL) < 0) {
		srh_state->srh = NULL;
	} else {
		srh_state->srh = (struct ipv6_sr_hdr *)(skb->data + srhoff);
		srh_state->hdrlen = srh_state->srh->hdrlen << 3;
		srh_state->valid = true;
	}
}

BPF_CALL_4(bpf_lwt_seg6_action, struct sk_buff *, skb,
	   u32, action, void *, param, u32, param_len)
{
	struct seg6_bpf_srh_state *srh_state =
		this_cpu_ptr(&seg6_bpf_srh_states);
	int hdroff = 0;
	int err;

	switch (action) {
	case SEG6_LOCAL_ACTION_END_X:
		if (!seg6_bpf_has_valid_srh(skb))
			return -EBADMSG;
		if (param_len != sizeof(struct in6_addr))
			return -EINVAL;
		return seg6_lookup_nexthop(skb, (struct in6_addr *)param, 0);
	case SEG6_LOCAL_ACTION_END_T:
		if (!seg6_bpf_has_valid_srh(skb))
			return -EBADMSG;
		if (param_len != sizeof(int))
			return -EINVAL;
		return seg6_lookup_nexthop(skb, NULL, *(int *)param);
	case SEG6_LOCAL_ACTION_END_DT6:
		if (!seg6_bpf_has_valid_srh(skb))
			return -EBADMSG;
		if (param_len != sizeof(int))
			return -EINVAL;

		if (ipv6_find_hdr(skb, &hdroff, IPPROTO_IPV6, NULL, NULL) < 0)
			return -EBADMSG;
		if (!pskb_pull(skb, hdroff))
			return -EBADMSG;

		skb_postpull_rcsum(skb, skb_network_header(skb), hdroff);
		skb_reset_network_header(skb);
		skb_reset_transport_header(skb);
		skb->encapsulation = 0;

		bpf_compute_data_pointers(skb);
		bpf_update_srh_state(skb);
		return seg6_lookup_nexthop(skb, NULL, *(int *)param);
	case SEG6_LOCAL_ACTION_END_B6:
		if (srh_state->srh && !seg6_bpf_has_valid_srh(skb))
			return -EBADMSG;
		err = bpf_push_seg6_encap(skb, BPF_LWT_ENCAP_SEG6_INLINE,
					  param, param_len);
		if (!err)
			bpf_update_srh_state(skb);

		return err;
	case SEG6_LOCAL_ACTION_END_B6_ENCAP:
		if (srh_state->srh && !seg6_bpf_has_valid_srh(skb))
			return -EBADMSG;
		err = bpf_push_seg6_encap(skb, BPF_LWT_ENCAP_SEG6,
					  param, param_len);
		if (!err)
			bpf_update_srh_state(skb);

		return err;
	default:
		return -EINVAL;
	}
}

static const struct bpf_func_proto bpf_lwt_seg6_action_proto = {
	.func		= bpf_lwt_seg6_action,
	.gpl_only	= false,
	.ret_type	= RET_INTEGER,
	.arg1_type	= ARG_PTR_TO_CTX,
	.arg2_type	= ARG_ANYTHING,
	.arg3_type	= ARG_PTR_TO_MEM,
	.arg4_type	= ARG_CONST_SIZE
};

BPF_CALL_3(bpf_lwt_seg6_adjust_srh, struct sk_buff *, skb, u32, offset,
	   s32, len)
{
	struct seg6_bpf_srh_state *srh_state =
		this_cpu_ptr(&seg6_bpf_srh_states);
	struct ipv6_sr_hdr *srh = srh_state->srh;
	void *srh_end, *srh_tlvs, *ptr;
	struct ipv6hdr *hdr;
	int srhoff = 0;
	int ret;

	if (unlikely(srh == NULL))
		return -EINVAL;

	srh_tlvs = (void *)((unsigned char *)srh + sizeof(*srh) +
			((srh->first_segment + 1) << 4));
	srh_end = (void *)((unsigned char *)srh + sizeof(*srh) +
			srh_state->hdrlen);
	ptr = skb->data + offset;

	if (unlikely(ptr < srh_tlvs || ptr > srh_end))
		return -EFAULT;
	if (unlikely(len < 0 && (void *)((char *)ptr - len) > srh_end))
		return -EFAULT;

	if (len > 0) {
		ret = skb_cow_head(skb, len);
		if (unlikely(ret < 0))
			return ret;

		ret = bpf_skb_net_hdr_push(skb, offset, len);
	} else {
		ret = bpf_skb_net_hdr_pop(skb, offset, -1 * len);
	}

	bpf_compute_data_pointers(skb);
	if (unlikely(ret < 0))
		return ret;

	hdr = (struct ipv6hdr *)skb->data;
	hdr->payload_len = htons(skb->len - sizeof(struct ipv6hdr));

	if (ipv6_find_hdr(skb, &srhoff, IPPROTO_ROUTING, NULL, NULL) < 0)
		return -EINVAL;
	srh_state->srh = (struct ipv6_sr_hdr *)(skb->data + srhoff);
	srh_state->hdrlen += len;
	srh_state->valid = false;
	return 0;
}

static const struct bpf_func_proto bpf_lwt_seg6_adjust_srh_proto = {
	.func		= bpf_lwt_seg6_adjust_srh,
	.gpl_only	= false,
	.ret_type	= RET_INTEGER,
	.arg1_type	= ARG_PTR_TO_CTX,
	.arg2_type	= ARG_ANYTHING,
	.arg3_type	= ARG_ANYTHING,
};
#endif /* CONFIG_IPV6_SEG6_BPF */

#ifdef CONFIG_INET
static struct sock *sk_lookup(struct net *net, struct bpf_sock_tuple *tuple,
			      int dif, int sdif, u8 family, u8 proto)
{
	bool refcounted = false;
	struct sock *sk = NULL;

	if (family == AF_INET) {
		__be32 src4 = tuple->ipv4.saddr;
		__be32 dst4 = tuple->ipv4.daddr;

		if (proto == IPPROTO_TCP)
			sk = __inet_lookup(net, &tcp_hashinfo, NULL, 0,
					   src4, tuple->ipv4.sport,
					   dst4, tuple->ipv4.dport,
					   dif, sdif, &refcounted);
		else
			sk = __udp4_lib_lookup(net, src4, tuple->ipv4.sport,
					       dst4, tuple->ipv4.dport,
					       dif, sdif, &udp_table, NULL);
#if IS_ENABLED(CONFIG_IPV6)
	} else {
		struct in6_addr *src6 = (struct in6_addr *)&tuple->ipv6.saddr;
		struct in6_addr *dst6 = (struct in6_addr *)&tuple->ipv6.daddr;

		if (proto == IPPROTO_TCP)
			sk = __inet6_lookup(net, &tcp_hashinfo, NULL, 0,
					    src6, tuple->ipv6.sport,
					    dst6, ntohs(tuple->ipv6.dport),
					    dif, sdif, &refcounted);
		else if (likely(ipv6_bpf_stub))
			sk = ipv6_bpf_stub->udp6_lib_lookup(net,
							    src6, tuple->ipv6.sport,
							    dst6, tuple->ipv6.dport,
							    dif, sdif,
							    &udp_table, NULL);
#endif
	}

	if (unlikely(sk && !refcounted && !sock_flag(sk, SOCK_RCU_FREE))) {
		WARN_ONCE(1, "Found non-RCU, unreferenced socket!");
		sk = NULL;
	}
	return sk;
}

/* bpf_skc_lookup performs the core lookup for different types of sockets,
 * taking a reference on the socket if it doesn't have the flag SOCK_RCU_FREE.
 * Returns the socket as an 'unsigned long' to simplify the casting in the
 * callers to satisfy BPF_CALL declarations.
 */
static struct sock *
__bpf_skc_lookup(struct sk_buff *skb, struct bpf_sock_tuple *tuple, u32 len,
		 struct net *caller_net, u32 ifindex, u8 proto, u64 netns_id,
		 u64 flags)
{
	struct sock *sk = NULL;
	u8 family = AF_UNSPEC;
	struct net *net;
	int sdif;

	if (len == sizeof(tuple->ipv4))
		family = AF_INET;
	else if (len == sizeof(tuple->ipv6))
		family = AF_INET6;
	else
		return NULL;

	if (unlikely(family == AF_UNSPEC || flags ||
		     !((s32)netns_id < 0 || netns_id <= S32_MAX)))
		goto out;

	if (family == AF_INET)
		sdif = inet_sdif(skb);
	else
		sdif = inet6_sdif(skb);

	if ((s32)netns_id < 0) {
		net = caller_net;
		sk = sk_lookup(net, tuple, ifindex, sdif, family, proto);
	} else {
		net = get_net_ns_by_id(caller_net, netns_id);
		if (unlikely(!net))
			goto out;
		sk = sk_lookup(net, tuple, ifindex, sdif, family, proto);
		put_net(net);
	}

out:
	return sk;
}

static struct sock *
__bpf_sk_lookup(struct sk_buff *skb, struct bpf_sock_tuple *tuple, u32 len,
		struct net *caller_net, u32 ifindex, u8 proto, u64 netns_id,
		u64 flags)
{
	struct sock *sk = __bpf_skc_lookup(skb, tuple, len, caller_net,
					   ifindex, proto, netns_id, flags);

	if (sk) {
		sk = sk_to_full_sk(sk);
		if (!sk_fullsock(sk)) {
			sock_gen_put(sk);
			return NULL;
		}
	}

	return sk;
}

static struct sock *
bpf_skc_lookup(struct sk_buff *skb, struct bpf_sock_tuple *tuple, u32 len,
	       u8 proto, u64 netns_id, u64 flags)
{
	struct net *caller_net;
	int ifindex;

	if (skb->dev) {
		caller_net = dev_net(skb->dev);
		ifindex = skb->dev->ifindex;
	} else {
		caller_net = sock_net(skb->sk);
		ifindex = 0;
	}

	return __bpf_skc_lookup(skb, tuple, len, caller_net, ifindex, proto,
				netns_id, flags);
}

static struct sock *
bpf_sk_lookup(struct sk_buff *skb, struct bpf_sock_tuple *tuple, u32 len,
	      u8 proto, u64 netns_id, u64 flags)
{
	struct sock *sk = bpf_skc_lookup(skb, tuple, len, proto, netns_id,
					 flags);

	if (sk) {
		sk = sk_to_full_sk(sk);
		if (!sk_fullsock(sk)) {
			sock_gen_put(sk);
			return NULL;
		}
	}

	return sk;
}

BPF_CALL_5(bpf_skc_lookup_tcp, struct sk_buff *, skb,
	   struct bpf_sock_tuple *, tuple, u32, len, u64, netns_id, u64, flags)
{
	return (unsigned long)bpf_skc_lookup(skb, tuple, len, IPPROTO_TCP,
					     netns_id, flags);
}

static const struct bpf_func_proto bpf_skc_lookup_tcp_proto = {
	.func		= bpf_skc_lookup_tcp,
	.gpl_only	= false,
	.pkt_access	= true,
	.ret_type	= RET_PTR_TO_SOCK_COMMON_OR_NULL,
	.arg1_type	= ARG_PTR_TO_CTX,
	.arg2_type	= ARG_PTR_TO_MEM,
	.arg3_type	= ARG_CONST_SIZE,
	.arg4_type	= ARG_ANYTHING,
	.arg5_type	= ARG_ANYTHING,
};

BPF_CALL_5(bpf_sk_lookup_tcp, struct sk_buff *, skb,
	   struct bpf_sock_tuple *, tuple, u32, len, u64, netns_id, u64, flags)
{
	return (unsigned long)bpf_sk_lookup(skb, tuple, len, IPPROTO_TCP,
					    netns_id, flags);
}

static const struct bpf_func_proto bpf_sk_lookup_tcp_proto = {
	.func		= bpf_sk_lookup_tcp,
	.gpl_only	= false,
	.pkt_access	= true,
	.ret_type	= RET_PTR_TO_SOCKET_OR_NULL,
	.arg1_type	= ARG_PTR_TO_CTX,
	.arg2_type	= ARG_PTR_TO_MEM,
	.arg3_type	= ARG_CONST_SIZE,
	.arg4_type	= ARG_ANYTHING,
	.arg5_type	= ARG_ANYTHING,
};

BPF_CALL_5(bpf_sk_lookup_udp, struct sk_buff *, skb,
	   struct bpf_sock_tuple *, tuple, u32, len, u64, netns_id, u64, flags)
{
	return (unsigned long)bpf_sk_lookup(skb, tuple, len, IPPROTO_UDP,
					    netns_id, flags);
}

static const struct bpf_func_proto bpf_sk_lookup_udp_proto = {
	.func		= bpf_sk_lookup_udp,
	.gpl_only	= false,
	.pkt_access	= true,
	.ret_type	= RET_PTR_TO_SOCKET_OR_NULL,
	.arg1_type	= ARG_PTR_TO_CTX,
	.arg2_type	= ARG_PTR_TO_MEM,
	.arg3_type	= ARG_CONST_SIZE,
	.arg4_type	= ARG_ANYTHING,
	.arg5_type	= ARG_ANYTHING,
};

BPF_CALL_1(bpf_sk_release, struct sock *, sk)
{
	if (sk_is_refcounted(sk))
		sock_gen_put(sk);
	return 0;
}

static const struct bpf_func_proto bpf_sk_release_proto = {
	.func		= bpf_sk_release,
	.gpl_only	= false,
	.ret_type	= RET_INTEGER,
	.arg1_type	= ARG_PTR_TO_SOCK_COMMON,
};

BPF_CALL_5(bpf_xdp_sk_lookup_udp, struct xdp_buff *, ctx,
	   struct bpf_sock_tuple *, tuple, u32, len, u32, netns_id, u64, flags)
{
	struct net *caller_net = dev_net(ctx->rxq->dev);
	int ifindex = ctx->rxq->dev->ifindex;

	return (unsigned long)__bpf_sk_lookup(NULL, tuple, len, caller_net,
					      ifindex, IPPROTO_UDP, netns_id,
					      flags);
}

static const struct bpf_func_proto bpf_xdp_sk_lookup_udp_proto = {
	.func           = bpf_xdp_sk_lookup_udp,
	.gpl_only       = false,
	.pkt_access     = true,
	.ret_type       = RET_PTR_TO_SOCKET_OR_NULL,
	.arg1_type      = ARG_PTR_TO_CTX,
	.arg2_type      = ARG_PTR_TO_MEM,
	.arg3_type      = ARG_CONST_SIZE,
	.arg4_type      = ARG_ANYTHING,
	.arg5_type      = ARG_ANYTHING,
};

BPF_CALL_5(bpf_xdp_skc_lookup_tcp, struct xdp_buff *, ctx,
	   struct bpf_sock_tuple *, tuple, u32, len, u32, netns_id, u64, flags)
{
	struct net *caller_net = dev_net(ctx->rxq->dev);
	int ifindex = ctx->rxq->dev->ifindex;

	return (unsigned long)__bpf_skc_lookup(NULL, tuple, len, caller_net,
					       ifindex, IPPROTO_TCP, netns_id,
					       flags);
}

static const struct bpf_func_proto bpf_xdp_skc_lookup_tcp_proto = {
	.func           = bpf_xdp_skc_lookup_tcp,
	.gpl_only       = false,
	.pkt_access     = true,
	.ret_type       = RET_PTR_TO_SOCK_COMMON_OR_NULL,
	.arg1_type      = ARG_PTR_TO_CTX,
	.arg2_type      = ARG_PTR_TO_MEM,
	.arg3_type      = ARG_CONST_SIZE,
	.arg4_type      = ARG_ANYTHING,
	.arg5_type      = ARG_ANYTHING,
};

BPF_CALL_5(bpf_xdp_sk_lookup_tcp, struct xdp_buff *, ctx,
	   struct bpf_sock_tuple *, tuple, u32, len, u32, netns_id, u64, flags)
{
	struct net *caller_net = dev_net(ctx->rxq->dev);
	int ifindex = ctx->rxq->dev->ifindex;

	return (unsigned long)__bpf_sk_lookup(NULL, tuple, len, caller_net,
					      ifindex, IPPROTO_TCP, netns_id,
					      flags);
}

static const struct bpf_func_proto bpf_xdp_sk_lookup_tcp_proto = {
	.func           = bpf_xdp_sk_lookup_tcp,
	.gpl_only       = false,
	.pkt_access     = true,
	.ret_type       = RET_PTR_TO_SOCKET_OR_NULL,
	.arg1_type      = ARG_PTR_TO_CTX,
	.arg2_type      = ARG_PTR_TO_MEM,
	.arg3_type      = ARG_CONST_SIZE,
	.arg4_type      = ARG_ANYTHING,
	.arg5_type      = ARG_ANYTHING,
};

BPF_CALL_5(bpf_sock_addr_skc_lookup_tcp, struct bpf_sock_addr_kern *, ctx,
	   struct bpf_sock_tuple *, tuple, u32, len, u64, netns_id, u64, flags)
{
	return (unsigned long)__bpf_skc_lookup(NULL, tuple, len,
					       sock_net(ctx->sk), 0,
					       IPPROTO_TCP, netns_id, flags);
}

static const struct bpf_func_proto bpf_sock_addr_skc_lookup_tcp_proto = {
	.func		= bpf_sock_addr_skc_lookup_tcp,
	.gpl_only	= false,
	.ret_type	= RET_PTR_TO_SOCK_COMMON_OR_NULL,
	.arg1_type	= ARG_PTR_TO_CTX,
	.arg2_type	= ARG_PTR_TO_MEM,
	.arg3_type	= ARG_CONST_SIZE,
	.arg4_type	= ARG_ANYTHING,
	.arg5_type	= ARG_ANYTHING,
};

BPF_CALL_5(bpf_sock_addr_sk_lookup_tcp, struct bpf_sock_addr_kern *, ctx,
	   struct bpf_sock_tuple *, tuple, u32, len, u64, netns_id, u64, flags)
{
	return (unsigned long)__bpf_sk_lookup(NULL, tuple, len,
					      sock_net(ctx->sk), 0, IPPROTO_TCP,
					      netns_id, flags);
}

static const struct bpf_func_proto bpf_sock_addr_sk_lookup_tcp_proto = {
	.func		= bpf_sock_addr_sk_lookup_tcp,
	.gpl_only	= false,
	.ret_type	= RET_PTR_TO_SOCKET_OR_NULL,
	.arg1_type	= ARG_PTR_TO_CTX,
	.arg2_type	= ARG_PTR_TO_MEM,
	.arg3_type	= ARG_CONST_SIZE,
	.arg4_type	= ARG_ANYTHING,
	.arg5_type	= ARG_ANYTHING,
};

BPF_CALL_5(bpf_sock_addr_sk_lookup_udp, struct bpf_sock_addr_kern *, ctx,
	   struct bpf_sock_tuple *, tuple, u32, len, u64, netns_id, u64, flags)
{
	return (unsigned long)__bpf_sk_lookup(NULL, tuple, len,
					      sock_net(ctx->sk), 0, IPPROTO_UDP,
					      netns_id, flags);
}

static const struct bpf_func_proto bpf_sock_addr_sk_lookup_udp_proto = {
	.func		= bpf_sock_addr_sk_lookup_udp,
	.gpl_only	= false,
	.ret_type	= RET_PTR_TO_SOCKET_OR_NULL,
	.arg1_type	= ARG_PTR_TO_CTX,
	.arg2_type	= ARG_PTR_TO_MEM,
	.arg3_type	= ARG_CONST_SIZE,
	.arg4_type	= ARG_ANYTHING,
	.arg5_type	= ARG_ANYTHING,
};

bool bpf_tcp_sock_is_valid_access(int off, int size, enum bpf_access_type type,
				  struct bpf_insn_access_aux *info)
{
	if (off < 0 || off >= offsetofend(struct bpf_tcp_sock,
					  icsk_retransmits))
		return false;

	if (off % size != 0)
		return false;

	switch (off) {
	case offsetof(struct bpf_tcp_sock, bytes_received):
	case offsetof(struct bpf_tcp_sock, bytes_acked):
		return size == sizeof(__u64);
	default:
		return size == sizeof(__u32);
	}
}

u32 bpf_tcp_sock_convert_ctx_access(enum bpf_access_type type,
				    const struct bpf_insn *si,
				    struct bpf_insn *insn_buf,
				    struct bpf_prog *prog, u32 *target_size)
{
	struct bpf_insn *insn = insn_buf;

#define BPF_TCP_SOCK_GET_COMMON(FIELD)					\
	do {								\
		BUILD_BUG_ON(sizeof_field(struct tcp_sock, FIELD) >	\
			     sizeof_field(struct bpf_tcp_sock, FIELD));	\
		*insn++ = BPF_LDX_MEM(BPF_FIELD_SIZEOF(struct tcp_sock, FIELD),\
				      si->dst_reg, si->src_reg,		\
				      offsetof(struct tcp_sock, FIELD)); \
	} while (0)

#define BPF_INET_SOCK_GET_COMMON(FIELD)					\
	do {								\
		BUILD_BUG_ON(sizeof_field(struct inet_connection_sock,	\
					  FIELD) >			\
			     sizeof_field(struct bpf_tcp_sock, FIELD));	\
		*insn++ = BPF_LDX_MEM(BPF_FIELD_SIZEOF(			\
					struct inet_connection_sock,	\
					FIELD),				\
				      si->dst_reg, si->src_reg,		\
				      offsetof(				\
					struct inet_connection_sock,	\
					FIELD));			\
	} while (0)

	if (insn > insn_buf)
		return insn - insn_buf;

	switch (si->off) {
	case offsetof(struct bpf_tcp_sock, rtt_min):
		BUILD_BUG_ON(sizeof_field(struct tcp_sock, rtt_min) !=
			     sizeof(struct minmax));
		BUILD_BUG_ON(sizeof(struct minmax) <
			     sizeof(struct minmax_sample));

		*insn++ = BPF_LDX_MEM(BPF_W, si->dst_reg, si->src_reg,
				      offsetof(struct tcp_sock, rtt_min) +
				      offsetof(struct minmax_sample, v));
		break;
	case offsetof(struct bpf_tcp_sock, snd_cwnd):
		BPF_TCP_SOCK_GET_COMMON(snd_cwnd);
		break;
	case offsetof(struct bpf_tcp_sock, srtt_us):
		BPF_TCP_SOCK_GET_COMMON(srtt_us);
		break;
	case offsetof(struct bpf_tcp_sock, snd_ssthresh):
		BPF_TCP_SOCK_GET_COMMON(snd_ssthresh);
		break;
	case offsetof(struct bpf_tcp_sock, rcv_nxt):
		BPF_TCP_SOCK_GET_COMMON(rcv_nxt);
		break;
	case offsetof(struct bpf_tcp_sock, snd_nxt):
		BPF_TCP_SOCK_GET_COMMON(snd_nxt);
		break;
	case offsetof(struct bpf_tcp_sock, snd_una):
		BPF_TCP_SOCK_GET_COMMON(snd_una);
		break;
	case offsetof(struct bpf_tcp_sock, mss_cache):
		BPF_TCP_SOCK_GET_COMMON(mss_cache);
		break;
	case offsetof(struct bpf_tcp_sock, ecn_flags):
		BPF_TCP_SOCK_GET_COMMON(ecn_flags);
		break;
	case offsetof(struct bpf_tcp_sock, rate_delivered):
		BPF_TCP_SOCK_GET_COMMON(rate_delivered);
		break;
	case offsetof(struct bpf_tcp_sock, rate_interval_us):
		BPF_TCP_SOCK_GET_COMMON(rate_interval_us);
		break;
	case offsetof(struct bpf_tcp_sock, packets_out):
		BPF_TCP_SOCK_GET_COMMON(packets_out);
		break;
	case offsetof(struct bpf_tcp_sock, retrans_out):
		BPF_TCP_SOCK_GET_COMMON(retrans_out);
		break;
	case offsetof(struct bpf_tcp_sock, total_retrans):
		BPF_TCP_SOCK_GET_COMMON(total_retrans);
		break;
	case offsetof(struct bpf_tcp_sock, segs_in):
		BPF_TCP_SOCK_GET_COMMON(segs_in);
		break;
	case offsetof(struct bpf_tcp_sock, data_segs_in):
		BPF_TCP_SOCK_GET_COMMON(data_segs_in);
		break;
	case offsetof(struct bpf_tcp_sock, segs_out):
		BPF_TCP_SOCK_GET_COMMON(segs_out);
		break;
	case offsetof(struct bpf_tcp_sock, data_segs_out):
		BPF_TCP_SOCK_GET_COMMON(data_segs_out);
		break;
	case offsetof(struct bpf_tcp_sock, lost_out):
		BPF_TCP_SOCK_GET_COMMON(lost_out);
		break;
	case offsetof(struct bpf_tcp_sock, sacked_out):
		BPF_TCP_SOCK_GET_COMMON(sacked_out);
		break;
	case offsetof(struct bpf_tcp_sock, bytes_received):
		BPF_TCP_SOCK_GET_COMMON(bytes_received);
		break;
	case offsetof(struct bpf_tcp_sock, bytes_acked):
		BPF_TCP_SOCK_GET_COMMON(bytes_acked);
		break;
	case offsetof(struct bpf_tcp_sock, dsack_dups):
		BPF_TCP_SOCK_GET_COMMON(dsack_dups);
		break;
	case offsetof(struct bpf_tcp_sock, delivered):
		BPF_TCP_SOCK_GET_COMMON(delivered);
		break;
	case offsetof(struct bpf_tcp_sock, delivered_ce):
		BPF_TCP_SOCK_GET_COMMON(delivered_ce);
		break;
	case offsetof(struct bpf_tcp_sock, icsk_retransmits):
		BPF_INET_SOCK_GET_COMMON(icsk_retransmits);
		break;
	}

	return insn - insn_buf;
}

BPF_CALL_1(bpf_tcp_sock, struct sock *, sk)
{
	if (sk_fullsock(sk) && sk->sk_protocol == IPPROTO_TCP)
		return (unsigned long)sk;

	return (unsigned long)NULL;
}

const struct bpf_func_proto bpf_tcp_sock_proto = {
	.func		= bpf_tcp_sock,
	.gpl_only	= false,
	.ret_type	= RET_PTR_TO_TCP_SOCK_OR_NULL,
	.arg1_type	= ARG_PTR_TO_SOCK_COMMON,
};

BPF_CALL_1(bpf_get_listener_sock, struct sock *, sk)
{
	sk = sk_to_full_sk(sk);

	if (sk->sk_state == TCP_LISTEN && sock_flag(sk, SOCK_RCU_FREE))
		return (unsigned long)sk;

	return (unsigned long)NULL;
}

static const struct bpf_func_proto bpf_get_listener_sock_proto = {
	.func		= bpf_get_listener_sock,
	.gpl_only	= false,
	.ret_type	= RET_PTR_TO_SOCKET_OR_NULL,
	.arg1_type	= ARG_PTR_TO_SOCK_COMMON,
};

BPF_CALL_1(bpf_skb_ecn_set_ce, struct sk_buff *, skb)
{
	unsigned int iphdr_len;

	if (skb->protocol == cpu_to_be16(ETH_P_IP))
		iphdr_len = sizeof(struct iphdr);
	else if (skb->protocol == cpu_to_be16(ETH_P_IPV6))
		iphdr_len = sizeof(struct ipv6hdr);
	else
		return 0;

	if (skb_headlen(skb) < iphdr_len)
		return 0;

	if (skb_cloned(skb) && !skb_clone_writable(skb, iphdr_len))
		return 0;

	return INET_ECN_set_ce(skb);
}

bool bpf_xdp_sock_is_valid_access(int off, int size, enum bpf_access_type type,
				  struct bpf_insn_access_aux *info)
{
	if (off < 0 || off >= offsetofend(struct bpf_xdp_sock, queue_id))
		return false;

	if (off % size != 0)
		return false;

	switch (off) {
	default:
		return size == sizeof(__u32);
	}
}

u32 bpf_xdp_sock_convert_ctx_access(enum bpf_access_type type,
				    const struct bpf_insn *si,
				    struct bpf_insn *insn_buf,
				    struct bpf_prog *prog, u32 *target_size)
{
	struct bpf_insn *insn = insn_buf;

#define BPF_XDP_SOCK_GET(FIELD)						\
	do {								\
		BUILD_BUG_ON(sizeof_field(struct xdp_sock, FIELD) >	\
			     sizeof_field(struct bpf_xdp_sock, FIELD));	\
		*insn++ = BPF_LDX_MEM(BPF_FIELD_SIZEOF(struct xdp_sock, FIELD),\
				      si->dst_reg, si->src_reg,		\
				      offsetof(struct xdp_sock, FIELD)); \
	} while (0)

	switch (si->off) {
	case offsetof(struct bpf_xdp_sock, queue_id):
		BPF_XDP_SOCK_GET(queue_id);
		break;
	}

	return insn - insn_buf;
}

static const struct bpf_func_proto bpf_skb_ecn_set_ce_proto = {
	.func           = bpf_skb_ecn_set_ce,
	.gpl_only       = false,
	.ret_type       = RET_INTEGER,
	.arg1_type      = ARG_PTR_TO_CTX,
};

BPF_CALL_5(bpf_tcp_check_syncookie, struct sock *, sk, void *, iph, u32, iph_len,
	   struct tcphdr *, th, u32, th_len)
{
#ifdef CONFIG_SYN_COOKIES
	u32 cookie;
	int ret;

	if (unlikely(th_len < sizeof(*th)))
		return -EINVAL;

	/* sk_listener() allows TCP_NEW_SYN_RECV, which makes no sense here. */
	if (sk->sk_protocol != IPPROTO_TCP || sk->sk_state != TCP_LISTEN)
		return -EINVAL;

	if (!sock_net(sk)->ipv4.sysctl_tcp_syncookies)
		return -EINVAL;

	if (!th->ack || th->rst || th->syn)
		return -ENOENT;

	if (tcp_synq_no_recent_overflow(sk))
		return -ENOENT;

	cookie = ntohl(th->ack_seq) - 1;

	switch (sk->sk_family) {
	case AF_INET:
		if (unlikely(iph_len < sizeof(struct iphdr)))
			return -EINVAL;

		ret = __cookie_v4_check((struct iphdr *)iph, th, cookie);
		break;

#if IS_BUILTIN(CONFIG_IPV6)
	case AF_INET6:
		if (unlikely(iph_len < sizeof(struct ipv6hdr)))
			return -EINVAL;

		ret = __cookie_v6_check((struct ipv6hdr *)iph, th, cookie);
		break;
#endif /* CONFIG_IPV6 */

	default:
		return -EPROTONOSUPPORT;
	}

	if (ret > 0)
		return 0;

	return -ENOENT;
#else
	return -ENOTSUPP;
#endif
}

static const struct bpf_func_proto bpf_tcp_check_syncookie_proto = {
	.func		= bpf_tcp_check_syncookie,
	.gpl_only	= true,
	.pkt_access	= true,
	.ret_type	= RET_INTEGER,
	.arg1_type	= ARG_PTR_TO_SOCK_COMMON,
	.arg2_type	= ARG_PTR_TO_MEM,
	.arg3_type	= ARG_CONST_SIZE,
	.arg4_type	= ARG_PTR_TO_MEM,
	.arg5_type	= ARG_CONST_SIZE,
};

BPF_CALL_5(bpf_tcp_gen_syncookie, struct sock *, sk, void *, iph, u32, iph_len,
	   struct tcphdr *, th, u32, th_len)
{
#ifdef CONFIG_SYN_COOKIES
	u32 cookie;
	u16 mss;

	if (unlikely(th_len < sizeof(*th) || th_len != th->doff * 4))
		return -EINVAL;

	if (sk->sk_protocol != IPPROTO_TCP || sk->sk_state != TCP_LISTEN)
		return -EINVAL;

	if (!sock_net(sk)->ipv4.sysctl_tcp_syncookies)
		return -ENOENT;

	if (!th->syn || th->ack || th->fin || th->rst)
		return -EINVAL;

	if (unlikely(iph_len < sizeof(struct iphdr)))
		return -EINVAL;

	/* Both struct iphdr and struct ipv6hdr have the version field at the
	 * same offset so we can cast to the shorter header (struct iphdr).
	 */
	switch (((struct iphdr *)iph)->version) {
	case 4:
		if (sk->sk_family == AF_INET6 && sk->sk_ipv6only)
			return -EINVAL;

		mss = tcp_v4_get_syncookie(sk, iph, th, &cookie);
		break;

#if IS_BUILTIN(CONFIG_IPV6)
	case 6:
		if (unlikely(iph_len < sizeof(struct ipv6hdr)))
			return -EINVAL;

		if (sk->sk_family != AF_INET6)
			return -EINVAL;

		mss = tcp_v6_get_syncookie(sk, iph, th, &cookie);
		break;
#endif /* CONFIG_IPV6 */

	default:
		return -EPROTONOSUPPORT;
	}
	if (mss == 0)
		return -ENOENT;

	return cookie | ((u64)mss << 32);
#else
	return -EOPNOTSUPP;
#endif /* CONFIG_SYN_COOKIES */
}

static const struct bpf_func_proto bpf_tcp_gen_syncookie_proto = {
	.func		= bpf_tcp_gen_syncookie,
	.gpl_only	= true, /* __cookie_v*_init_sequence() is GPL */
	.pkt_access	= true,
	.ret_type	= RET_INTEGER,
	.arg1_type	= ARG_PTR_TO_SOCK_COMMON,
	.arg2_type	= ARG_PTR_TO_MEM,
	.arg3_type	= ARG_CONST_SIZE,
	.arg4_type	= ARG_PTR_TO_MEM,
	.arg5_type	= ARG_CONST_SIZE,
};

BPF_CALL_3(bpf_sk_assign, struct sk_buff *, skb, struct sock *, sk, u64, flags)
{
	if (flags != 0)
		return -EINVAL;
	if (!skb_at_tc_ingress(skb))
		return -EOPNOTSUPP;
	if (unlikely(dev_net(skb->dev) != sock_net(sk)))
		return -ENETUNREACH;
	if (unlikely(sk_fullsock(sk) && sk->sk_reuseport))
		return -ESOCKTNOSUPPORT;
	if (sk_is_refcounted(sk) &&
	    unlikely(!refcount_inc_not_zero(&sk->sk_refcnt)))
		return -ENOENT;

	skb_orphan(skb);
	skb->sk = sk;
	skb->destructor = sock_pfree;

	return 0;
}

static const struct bpf_func_proto bpf_sk_assign_proto = {
	.func		= bpf_sk_assign,
	.gpl_only	= false,
	.ret_type	= RET_INTEGER,
	.arg1_type      = ARG_PTR_TO_CTX,
	.arg2_type      = ARG_PTR_TO_SOCK_COMMON,
	.arg3_type	= ARG_ANYTHING,
};

#endif /* CONFIG_INET */

//检查所给函数是否会造成报文发生变化
bool bpf_helper_changes_pkt_data(void *func)
{
	if (func == bpf_skb_vlan_push ||
	    func == bpf_skb_vlan_pop ||
	    func == bpf_skb_store_bytes ||
	    func == bpf_skb_change_proto ||
	    func == bpf_skb_change_head ||
	    func == sk_skb_change_head ||
	    func == bpf_skb_change_tail ||
	    func == sk_skb_change_tail ||
	    func == bpf_skb_adjust_room ||
	    func == bpf_skb_pull_data ||
	    func == sk_skb_pull_data ||
	    func == bpf_clone_redirect ||
	    func == bpf_l3_csum_replace ||
	    func == bpf_l4_csum_replace ||
	    func == bpf_xdp_adjust_head ||
	    func == bpf_xdp_adjust_meta ||
	    func == bpf_msg_pull_data ||
	    func == bpf_msg_push_data ||
	    func == bpf_msg_pop_data ||
	    func == bpf_xdp_adjust_tail ||
#if IS_ENABLED(CONFIG_IPV6_SEG6_BPF)
	    func == bpf_lwt_seg6_store_bytes ||
	    func == bpf_lwt_seg6_adjust_srh ||
	    func == bpf_lwt_seg6_action ||
#endif
	    func == bpf_lwt_in_push_encap ||
	    func == bpf_lwt_xmit_push_encap)
		return true;

	return false;
}

<<<<<<< HEAD
//bpf程序基本helper函数
const struct bpf_func_proto *
bpf_base_func_proto(enum bpf_func_id func_id)
{
	switch (func_id) {
	case BPF_FUNC_map_lookup_elem:
		return &bpf_map_lookup_elem_proto;
	case BPF_FUNC_map_update_elem:
		return &bpf_map_update_elem_proto;
	case BPF_FUNC_map_delete_elem:
		return &bpf_map_delete_elem_proto;
	case BPF_FUNC_map_push_elem:
		return &bpf_map_push_elem_proto;
	case BPF_FUNC_map_pop_elem:
		return &bpf_map_pop_elem_proto;
	case BPF_FUNC_map_peek_elem:
		return &bpf_map_peek_elem_proto;
	case BPF_FUNC_get_prandom_u32:
		return &bpf_get_prandom_u32_proto;
	case BPF_FUNC_get_smp_processor_id:
		return &bpf_get_raw_smp_processor_id_proto;
	case BPF_FUNC_get_numa_node_id:
		return &bpf_get_numa_node_id_proto;
	case BPF_FUNC_tail_call:
		return &bpf_tail_call_proto;
	case BPF_FUNC_ktime_get_ns:
		return &bpf_ktime_get_ns_proto;
	default:
		break;
	}

	if (!capable(CAP_SYS_ADMIN))
		return NULL;

	switch (func_id) {
	case BPF_FUNC_spin_lock:
		return &bpf_spin_lock_proto;
	case BPF_FUNC_spin_unlock:
		return &bpf_spin_unlock_proto;
	case BPF_FUNC_trace_printk:
		return bpf_get_trace_printk_proto();
	case BPF_FUNC_jiffies64:
		return &bpf_jiffies64_proto;
	default:
		return NULL;
	}
}
=======
const struct bpf_func_proto bpf_event_output_data_proto __weak;
>>>>>>> 64677779

static const struct bpf_func_proto *
sock_filter_func_proto(enum bpf_func_id func_id, const struct bpf_prog *prog)
{
	switch (func_id) {
	/* inet and inet6 sockets are created in a process
	 * context so there is always a valid uid/gid
	 */
	case BPF_FUNC_get_current_uid_gid:
		return &bpf_get_current_uid_gid_proto;
	case BPF_FUNC_get_local_storage:
		return &bpf_get_local_storage_proto;
	case BPF_FUNC_get_socket_cookie:
		return &bpf_get_socket_cookie_sock_proto;
	case BPF_FUNC_get_netns_cookie:
		return &bpf_get_netns_cookie_sock_proto;
	case BPF_FUNC_perf_event_output:
		return &bpf_event_output_data_proto;
	case BPF_FUNC_get_current_pid_tgid:
		return &bpf_get_current_pid_tgid_proto;
	case BPF_FUNC_get_current_comm:
		return &bpf_get_current_comm_proto;
#ifdef CONFIG_CGROUPS
	case BPF_FUNC_get_current_cgroup_id:
		return &bpf_get_current_cgroup_id_proto;
	case BPF_FUNC_get_current_ancestor_cgroup_id:
		return &bpf_get_current_ancestor_cgroup_id_proto;
#endif
#ifdef CONFIG_CGROUP_NET_CLASSID
	case BPF_FUNC_get_cgroup_classid:
		return &bpf_get_cgroup_classid_curr_proto;
#endif
	default:
		return bpf_base_func_proto(func_id);
	}
}

static const struct bpf_func_proto *
sock_addr_func_proto(enum bpf_func_id func_id, const struct bpf_prog *prog)
{
	switch (func_id) {
	/* inet and inet6 sockets are created in a process
	 * context so there is always a valid uid/gid
	 */
	case BPF_FUNC_get_current_uid_gid:
		return &bpf_get_current_uid_gid_proto;
	case BPF_FUNC_bind:
		switch (prog->expected_attach_type) {
		case BPF_CGROUP_INET4_CONNECT:
		case BPF_CGROUP_INET6_CONNECT:
			return &bpf_bind_proto;
		default:
			return NULL;
		}
	case BPF_FUNC_get_socket_cookie:
		return &bpf_get_socket_cookie_sock_addr_proto;
	case BPF_FUNC_get_netns_cookie:
		return &bpf_get_netns_cookie_sock_addr_proto;
	case BPF_FUNC_get_local_storage:
		return &bpf_get_local_storage_proto;
	case BPF_FUNC_perf_event_output:
		return &bpf_event_output_data_proto;
	case BPF_FUNC_get_current_pid_tgid:
		return &bpf_get_current_pid_tgid_proto;
	case BPF_FUNC_get_current_comm:
		return &bpf_get_current_comm_proto;
#ifdef CONFIG_CGROUPS
	case BPF_FUNC_get_current_cgroup_id:
		return &bpf_get_current_cgroup_id_proto;
	case BPF_FUNC_get_current_ancestor_cgroup_id:
		return &bpf_get_current_ancestor_cgroup_id_proto;
#endif
#ifdef CONFIG_CGROUP_NET_CLASSID
	case BPF_FUNC_get_cgroup_classid:
		return &bpf_get_cgroup_classid_curr_proto;
#endif
#ifdef CONFIG_INET
	case BPF_FUNC_sk_lookup_tcp:
		return &bpf_sock_addr_sk_lookup_tcp_proto;
	case BPF_FUNC_sk_lookup_udp:
		return &bpf_sock_addr_sk_lookup_udp_proto;
	case BPF_FUNC_sk_release:
		return &bpf_sk_release_proto;
	case BPF_FUNC_skc_lookup_tcp:
		return &bpf_sock_addr_skc_lookup_tcp_proto;
#endif /* CONFIG_INET */
	case BPF_FUNC_sk_storage_get:
		return &bpf_sk_storage_get_proto;
	case BPF_FUNC_sk_storage_delete:
		return &bpf_sk_storage_delete_proto;
	case BPF_FUNC_setsockopt:
		switch (prog->expected_attach_type) {
		case BPF_CGROUP_INET4_CONNECT:
		case BPF_CGROUP_INET6_CONNECT:
			return &bpf_sock_addr_setsockopt_proto;
		default:
			return NULL;
		}
	case BPF_FUNC_getsockopt:
		switch (prog->expected_attach_type) {
		case BPF_CGROUP_INET4_CONNECT:
		case BPF_CGROUP_INET6_CONNECT:
			return &bpf_sock_addr_getsockopt_proto;
		default:
			return NULL;
		}
	default:
		return bpf_base_func_proto(func_id);
	}
}

static const struct bpf_func_proto *
sk_filter_func_proto(enum bpf_func_id func_id, const struct bpf_prog *prog)
{
	switch (func_id) {
	case BPF_FUNC_skb_load_bytes:
		return &bpf_skb_load_bytes_proto;
	case BPF_FUNC_skb_load_bytes_relative:
		return &bpf_skb_load_bytes_relative_proto;
	case BPF_FUNC_get_socket_cookie:
		return &bpf_get_socket_cookie_proto;
	case BPF_FUNC_get_socket_uid:
		return &bpf_get_socket_uid_proto;
	case BPF_FUNC_perf_event_output:
		return &bpf_skb_event_output_proto;
	default:
		return bpf_base_func_proto(func_id);
	}
}

const struct bpf_func_proto bpf_sk_storage_get_proto __weak;
const struct bpf_func_proto bpf_sk_storage_delete_proto __weak;

static const struct bpf_func_proto *
cg_skb_func_proto(enum bpf_func_id func_id, const struct bpf_prog *prog)
{
	switch (func_id) {
	case BPF_FUNC_get_local_storage:
		return &bpf_get_local_storage_proto;
	case BPF_FUNC_sk_fullsock:
		return &bpf_sk_fullsock_proto;
	case BPF_FUNC_sk_storage_get:
		return &bpf_sk_storage_get_proto;
	case BPF_FUNC_sk_storage_delete:
		return &bpf_sk_storage_delete_proto;
	case BPF_FUNC_perf_event_output:
		return &bpf_skb_event_output_proto;
#ifdef CONFIG_SOCK_CGROUP_DATA
	case BPF_FUNC_skb_cgroup_id:
		return &bpf_skb_cgroup_id_proto;
	case BPF_FUNC_skb_ancestor_cgroup_id:
		return &bpf_skb_ancestor_cgroup_id_proto;
	case BPF_FUNC_sk_cgroup_id:
		return &bpf_sk_cgroup_id_proto;
	case BPF_FUNC_sk_ancestor_cgroup_id:
		return &bpf_sk_ancestor_cgroup_id_proto;
#endif
#ifdef CONFIG_INET
	case BPF_FUNC_sk_lookup_tcp:
		return &bpf_sk_lookup_tcp_proto;
	case BPF_FUNC_sk_lookup_udp:
		return &bpf_sk_lookup_udp_proto;
	case BPF_FUNC_sk_release:
		return &bpf_sk_release_proto;
	case BPF_FUNC_skc_lookup_tcp:
		return &bpf_skc_lookup_tcp_proto;
	case BPF_FUNC_tcp_sock:
		return &bpf_tcp_sock_proto;
	case BPF_FUNC_get_listener_sock:
		return &bpf_get_listener_sock_proto;
	case BPF_FUNC_skb_ecn_set_ce:
		return &bpf_skb_ecn_set_ce_proto;
#endif
	default:
		return sk_filter_func_proto(func_id, prog);
	}
}

/*tc_cls_act helper函数查询，给出function id号，返回其对应的function*/
static const struct bpf_func_proto *
tc_cls_act_func_proto(enum bpf_func_id func_id, const struct bpf_prog *prog)
{
	switch (func_id) {
	case BPF_FUNC_skb_store_bytes:
		return &bpf_skb_store_bytes_proto;
	case BPF_FUNC_skb_load_bytes:
		return &bpf_skb_load_bytes_proto;
	case BPF_FUNC_skb_load_bytes_relative:
		return &bpf_skb_load_bytes_relative_proto;
	case BPF_FUNC_skb_pull_data:
		return &bpf_skb_pull_data_proto;
	case BPF_FUNC_csum_diff:
		return &bpf_csum_diff_proto;
	case BPF_FUNC_csum_update:
		return &bpf_csum_update_proto;
	case BPF_FUNC_csum_level:
		return &bpf_csum_level_proto;
	case BPF_FUNC_l3_csum_replace:
		return &bpf_l3_csum_replace_proto;
	case BPF_FUNC_l4_csum_replace:
		return &bpf_l4_csum_replace_proto;
	case BPF_FUNC_clone_redirect:
		return &bpf_clone_redirect_proto;
	case BPF_FUNC_get_cgroup_classid:
		return &bpf_get_cgroup_classid_proto;
	case BPF_FUNC_skb_vlan_push:
		return &bpf_skb_vlan_push_proto;
	case BPF_FUNC_skb_vlan_pop:
		return &bpf_skb_vlan_pop_proto;
	case BPF_FUNC_skb_change_proto:
		return &bpf_skb_change_proto_proto;
	case BPF_FUNC_skb_change_type:
		return &bpf_skb_change_type_proto;
	case BPF_FUNC_skb_adjust_room:
		return &bpf_skb_adjust_room_proto;
	case BPF_FUNC_skb_change_tail:
		return &bpf_skb_change_tail_proto;
	case BPF_FUNC_skb_change_head:
		return &bpf_skb_change_head_proto;
	case BPF_FUNC_skb_get_tunnel_key:
		return &bpf_skb_get_tunnel_key_proto;
	case BPF_FUNC_skb_set_tunnel_key:
		return bpf_get_skb_set_tunnel_proto(func_id);
	case BPF_FUNC_skb_get_tunnel_opt:
		return &bpf_skb_get_tunnel_opt_proto;
	case BPF_FUNC_skb_set_tunnel_opt:
		return bpf_get_skb_set_tunnel_proto(func_id);
	case BPF_FUNC_redirect:
		return &bpf_redirect_proto;
	case BPF_FUNC_get_route_realm:
		return &bpf_get_route_realm_proto;
	case BPF_FUNC_get_hash_recalc:
		return &bpf_get_hash_recalc_proto;
	case BPF_FUNC_set_hash_invalid:
		return &bpf_set_hash_invalid_proto;
	case BPF_FUNC_set_hash:
		return &bpf_set_hash_proto;
	case BPF_FUNC_perf_event_output:
		return &bpf_skb_event_output_proto;
	case BPF_FUNC_get_smp_processor_id:
		return &bpf_get_smp_processor_id_proto;
	case BPF_FUNC_skb_under_cgroup:
		return &bpf_skb_under_cgroup_proto;
	case BPF_FUNC_get_socket_cookie:
		return &bpf_get_socket_cookie_proto;
	case BPF_FUNC_get_socket_uid:
		return &bpf_get_socket_uid_proto;
	case BPF_FUNC_fib_lookup:
		return &bpf_skb_fib_lookup_proto;
	case BPF_FUNC_sk_fullsock:
		return &bpf_sk_fullsock_proto;
	case BPF_FUNC_sk_storage_get:
		return &bpf_sk_storage_get_proto;
	case BPF_FUNC_sk_storage_delete:
		return &bpf_sk_storage_delete_proto;
#ifdef CONFIG_XFRM
	case BPF_FUNC_skb_get_xfrm_state:
		return &bpf_skb_get_xfrm_state_proto;
#endif
#ifdef CONFIG_SOCK_CGROUP_DATA
	case BPF_FUNC_skb_cgroup_id:
		return &bpf_skb_cgroup_id_proto;
	case BPF_FUNC_skb_ancestor_cgroup_id:
		return &bpf_skb_ancestor_cgroup_id_proto;
#endif
#ifdef CONFIG_INET
	case BPF_FUNC_sk_lookup_tcp:
		return &bpf_sk_lookup_tcp_proto;
	case BPF_FUNC_sk_lookup_udp:
		return &bpf_sk_lookup_udp_proto;
	case BPF_FUNC_sk_release:
		return &bpf_sk_release_proto;
	case BPF_FUNC_tcp_sock:
		return &bpf_tcp_sock_proto;
	case BPF_FUNC_get_listener_sock:
		return &bpf_get_listener_sock_proto;
	case BPF_FUNC_skc_lookup_tcp:
		return &bpf_skc_lookup_tcp_proto;
	case BPF_FUNC_tcp_check_syncookie:
		return &bpf_tcp_check_syncookie_proto;
	case BPF_FUNC_skb_ecn_set_ce:
		return &bpf_skb_ecn_set_ce_proto;
	case BPF_FUNC_tcp_gen_syncookie:
		return &bpf_tcp_gen_syncookie_proto;
	case BPF_FUNC_sk_assign:
		return &bpf_sk_assign_proto;
#endif
	default:
		return bpf_base_func_proto(func_id);
	}
}

static const struct bpf_func_proto *
xdp_func_proto(enum bpf_func_id func_id, const struct bpf_prog *prog)
{
	switch (func_id) {
	case BPF_FUNC_perf_event_output:
		return &bpf_xdp_event_output_proto;
	case BPF_FUNC_get_smp_processor_id:
		return &bpf_get_smp_processor_id_proto;
	case BPF_FUNC_csum_diff:
		return &bpf_csum_diff_proto;
	case BPF_FUNC_xdp_adjust_head:
		return &bpf_xdp_adjust_head_proto;
	case BPF_FUNC_xdp_adjust_meta:
		return &bpf_xdp_adjust_meta_proto;
	case BPF_FUNC_redirect:
		return &bpf_xdp_redirect_proto;
	case BPF_FUNC_redirect_map:
	    //bpf_redirect_map调用
		return &bpf_xdp_redirect_map_proto;
	case BPF_FUNC_xdp_adjust_tail:
		return &bpf_xdp_adjust_tail_proto;
	case BPF_FUNC_fib_lookup:
		return &bpf_xdp_fib_lookup_proto;
#ifdef CONFIG_INET
	case BPF_FUNC_sk_lookup_udp:
		return &bpf_xdp_sk_lookup_udp_proto;
	case BPF_FUNC_sk_lookup_tcp:
		return &bpf_xdp_sk_lookup_tcp_proto;
	case BPF_FUNC_sk_release:
		return &bpf_sk_release_proto;
	case BPF_FUNC_skc_lookup_tcp:
		return &bpf_xdp_skc_lookup_tcp_proto;
	case BPF_FUNC_tcp_check_syncookie:
		return &bpf_tcp_check_syncookie_proto;
	case BPF_FUNC_tcp_gen_syncookie:
		return &bpf_tcp_gen_syncookie_proto;
#endif
	default:
		return bpf_base_func_proto(func_id);
	}
}

const struct bpf_func_proto bpf_sock_map_update_proto __weak;
const struct bpf_func_proto bpf_sock_hash_update_proto __weak;

static const struct bpf_func_proto *
sock_ops_func_proto(enum bpf_func_id func_id, const struct bpf_prog *prog)
{
	switch (func_id) {
	case BPF_FUNC_setsockopt:
		return &bpf_sock_ops_setsockopt_proto;
	case BPF_FUNC_getsockopt:
		return &bpf_sock_ops_getsockopt_proto;
	case BPF_FUNC_sock_ops_cb_flags_set:
		return &bpf_sock_ops_cb_flags_set_proto;
	case BPF_FUNC_sock_map_update:
		return &bpf_sock_map_update_proto;
	case BPF_FUNC_sock_hash_update:
		return &bpf_sock_hash_update_proto;
	case BPF_FUNC_get_socket_cookie:
		return &bpf_get_socket_cookie_sock_ops_proto;
	case BPF_FUNC_get_local_storage:
		return &bpf_get_local_storage_proto;
	case BPF_FUNC_perf_event_output:
		return &bpf_event_output_data_proto;
	case BPF_FUNC_sk_storage_get:
		return &bpf_sk_storage_get_proto;
	case BPF_FUNC_sk_storage_delete:
		return &bpf_sk_storage_delete_proto;
#ifdef CONFIG_INET
	case BPF_FUNC_tcp_sock:
		return &bpf_tcp_sock_proto;
#endif /* CONFIG_INET */
	default:
		return bpf_base_func_proto(func_id);
	}
}

const struct bpf_func_proto bpf_msg_redirect_map_proto __weak;
const struct bpf_func_proto bpf_msg_redirect_hash_proto __weak;

static const struct bpf_func_proto *
sk_msg_func_proto(enum bpf_func_id func_id, const struct bpf_prog *prog)
{
	switch (func_id) {
	case BPF_FUNC_msg_redirect_map:
		return &bpf_msg_redirect_map_proto;
	case BPF_FUNC_msg_redirect_hash:
		return &bpf_msg_redirect_hash_proto;
	case BPF_FUNC_msg_apply_bytes:
		return &bpf_msg_apply_bytes_proto;
	case BPF_FUNC_msg_cork_bytes:
		return &bpf_msg_cork_bytes_proto;
	case BPF_FUNC_msg_pull_data:
		return &bpf_msg_pull_data_proto;
	case BPF_FUNC_msg_push_data:
		return &bpf_msg_push_data_proto;
	case BPF_FUNC_msg_pop_data:
		return &bpf_msg_pop_data_proto;
	case BPF_FUNC_perf_event_output:
		return &bpf_event_output_data_proto;
	case BPF_FUNC_get_current_uid_gid:
		return &bpf_get_current_uid_gid_proto;
	case BPF_FUNC_get_current_pid_tgid:
		return &bpf_get_current_pid_tgid_proto;
	case BPF_FUNC_sk_storage_get:
		return &bpf_sk_storage_get_proto;
	case BPF_FUNC_sk_storage_delete:
		return &bpf_sk_storage_delete_proto;
#ifdef CONFIG_CGROUPS
	case BPF_FUNC_get_current_cgroup_id:
		return &bpf_get_current_cgroup_id_proto;
	case BPF_FUNC_get_current_ancestor_cgroup_id:
		return &bpf_get_current_ancestor_cgroup_id_proto;
#endif
#ifdef CONFIG_CGROUP_NET_CLASSID
	case BPF_FUNC_get_cgroup_classid:
		return &bpf_get_cgroup_classid_curr_proto;
#endif
	default:
		return bpf_base_func_proto(func_id);
	}
}

const struct bpf_func_proto bpf_sk_redirect_map_proto __weak;
const struct bpf_func_proto bpf_sk_redirect_hash_proto __weak;

static const struct bpf_func_proto *
sk_skb_func_proto(enum bpf_func_id func_id, const struct bpf_prog *prog)
{
	switch (func_id) {
	case BPF_FUNC_skb_store_bytes:
		return &bpf_skb_store_bytes_proto;
	case BPF_FUNC_skb_load_bytes:
		return &bpf_skb_load_bytes_proto;
	case BPF_FUNC_skb_pull_data:
		return &sk_skb_pull_data_proto;
	case BPF_FUNC_skb_change_tail:
		return &sk_skb_change_tail_proto;
	case BPF_FUNC_skb_change_head:
		return &sk_skb_change_head_proto;
	case BPF_FUNC_get_socket_cookie:
		return &bpf_get_socket_cookie_proto;
	case BPF_FUNC_get_socket_uid:
		return &bpf_get_socket_uid_proto;
	case BPF_FUNC_sk_redirect_map:
		return &bpf_sk_redirect_map_proto;
	case BPF_FUNC_sk_redirect_hash:
		return &bpf_sk_redirect_hash_proto;
	case BPF_FUNC_perf_event_output:
		return &bpf_skb_event_output_proto;
#ifdef CONFIG_INET
	case BPF_FUNC_sk_lookup_tcp:
		return &bpf_sk_lookup_tcp_proto;
	case BPF_FUNC_sk_lookup_udp:
		return &bpf_sk_lookup_udp_proto;
	case BPF_FUNC_sk_release:
		return &bpf_sk_release_proto;
	case BPF_FUNC_skc_lookup_tcp:
		return &bpf_skc_lookup_tcp_proto;
#endif
	default:
		return bpf_base_func_proto(func_id);
	}
}

static const struct bpf_func_proto *
flow_dissector_func_proto(enum bpf_func_id func_id, const struct bpf_prog *prog)
{
	switch (func_id) {
	case BPF_FUNC_skb_load_bytes:
		return &bpf_flow_dissector_load_bytes_proto;
	default:
		return bpf_base_func_proto(func_id);
	}
}

static const struct bpf_func_proto *
lwt_out_func_proto(enum bpf_func_id func_id, const struct bpf_prog *prog)
{
	switch (func_id) {
	case BPF_FUNC_skb_load_bytes:
		return &bpf_skb_load_bytes_proto;
	case BPF_FUNC_skb_pull_data:
		return &bpf_skb_pull_data_proto;
	case BPF_FUNC_csum_diff:
		return &bpf_csum_diff_proto;
	case BPF_FUNC_get_cgroup_classid:
		return &bpf_get_cgroup_classid_proto;
	case BPF_FUNC_get_route_realm:
		return &bpf_get_route_realm_proto;
	case BPF_FUNC_get_hash_recalc:
		return &bpf_get_hash_recalc_proto;
	case BPF_FUNC_perf_event_output:
		return &bpf_skb_event_output_proto;
	case BPF_FUNC_get_smp_processor_id:
		return &bpf_get_smp_processor_id_proto;
	case BPF_FUNC_skb_under_cgroup:
		return &bpf_skb_under_cgroup_proto;
	default:
		return bpf_base_func_proto(func_id);
	}
}

static const struct bpf_func_proto *
lwt_in_func_proto(enum bpf_func_id func_id, const struct bpf_prog *prog)
{
	switch (func_id) {
	case BPF_FUNC_lwt_push_encap:
		return &bpf_lwt_in_push_encap_proto;
	default:
		return lwt_out_func_proto(func_id, prog);
	}
}

static const struct bpf_func_proto *
lwt_xmit_func_proto(enum bpf_func_id func_id, const struct bpf_prog *prog)
{
	switch (func_id) {
	case BPF_FUNC_skb_get_tunnel_key:
		return &bpf_skb_get_tunnel_key_proto;
	case BPF_FUNC_skb_set_tunnel_key:
		return bpf_get_skb_set_tunnel_proto(func_id);
	case BPF_FUNC_skb_get_tunnel_opt:
		return &bpf_skb_get_tunnel_opt_proto;
	case BPF_FUNC_skb_set_tunnel_opt:
		return bpf_get_skb_set_tunnel_proto(func_id);
	case BPF_FUNC_redirect:
		return &bpf_redirect_proto;
	case BPF_FUNC_clone_redirect:
		return &bpf_clone_redirect_proto;
	case BPF_FUNC_skb_change_tail:
		return &bpf_skb_change_tail_proto;
	case BPF_FUNC_skb_change_head:
		return &bpf_skb_change_head_proto;
	case BPF_FUNC_skb_store_bytes:
		return &bpf_skb_store_bytes_proto;
	case BPF_FUNC_csum_update:
		return &bpf_csum_update_proto;
	case BPF_FUNC_csum_level:
		return &bpf_csum_level_proto;
	case BPF_FUNC_l3_csum_replace:
		return &bpf_l3_csum_replace_proto;
	case BPF_FUNC_l4_csum_replace:
		return &bpf_l4_csum_replace_proto;
	case BPF_FUNC_set_hash_invalid:
		return &bpf_set_hash_invalid_proto;
	case BPF_FUNC_lwt_push_encap:
		return &bpf_lwt_xmit_push_encap_proto;
	default:
		return lwt_out_func_proto(func_id, prog);
	}
}

static const struct bpf_func_proto *
lwt_seg6local_func_proto(enum bpf_func_id func_id, const struct bpf_prog *prog)
{
	switch (func_id) {
#if IS_ENABLED(CONFIG_IPV6_SEG6_BPF)
	case BPF_FUNC_lwt_seg6_store_bytes:
		return &bpf_lwt_seg6_store_bytes_proto;
	case BPF_FUNC_lwt_seg6_action:
		return &bpf_lwt_seg6_action_proto;
	case BPF_FUNC_lwt_seg6_adjust_srh:
		return &bpf_lwt_seg6_adjust_srh_proto;
#endif
	default:
		return lwt_out_func_proto(func_id, prog);
	}
}

static bool bpf_skb_is_valid_access(int off, int size, enum bpf_access_type type,
				    const struct bpf_prog *prog,
				    struct bpf_insn_access_aux *info)
{
	const int size_default = sizeof(__u32);

	if (off < 0 || off >= sizeof(struct __sk_buff))
		return false;

	/* The verifier guarantees that size > 0. */
	if (off % size != 0)
		return false;

	switch (off) {
	case bpf_ctx_range_till(struct __sk_buff, cb[0], cb[4]):
		if (off + size > offsetofend(struct __sk_buff, cb[4]))
			return false;
		break;
	case bpf_ctx_range_till(struct __sk_buff, remote_ip6[0], remote_ip6[3]):
	case bpf_ctx_range_till(struct __sk_buff, local_ip6[0], local_ip6[3]):
	case bpf_ctx_range_till(struct __sk_buff, remote_ip4, remote_ip4):
	case bpf_ctx_range_till(struct __sk_buff, local_ip4, local_ip4):
	case bpf_ctx_range(struct __sk_buff, data):
	case bpf_ctx_range(struct __sk_buff, data_meta):
	case bpf_ctx_range(struct __sk_buff, data_end):
		if (size != size_default)
			return false;
		break;
	case bpf_ctx_range_ptr(struct __sk_buff, flow_keys):
		return false;
	case bpf_ctx_range(struct __sk_buff, tstamp):
		if (size != sizeof(__u64))
			return false;
		break;
	case offsetof(struct __sk_buff, sk):
		if (type == BPF_WRITE || size != sizeof(__u64))
			return false;
		info->reg_type = PTR_TO_SOCK_COMMON_OR_NULL;
		break;
	default:
		/* Only narrow read access allowed for now. */
		if (type == BPF_WRITE) {
			if (size != size_default)
				return false;
		} else {
			bpf_ctx_record_field_size(info, size_default);
			if (!bpf_ctx_narrow_access_ok(off, size, size_default))
				return false;
		}
	}

	return true;
}

static bool sk_filter_is_valid_access(int off, int size,
				      enum bpf_access_type type,
				      const struct bpf_prog *prog,
				      struct bpf_insn_access_aux *info)
{
	switch (off) {
	case bpf_ctx_range(struct __sk_buff, tc_classid):
	case bpf_ctx_range(struct __sk_buff, data):
	case bpf_ctx_range(struct __sk_buff, data_meta):
	case bpf_ctx_range(struct __sk_buff, data_end):
	case bpf_ctx_range_till(struct __sk_buff, family, local_port):
	case bpf_ctx_range(struct __sk_buff, tstamp):
	case bpf_ctx_range(struct __sk_buff, wire_len):
		return false;
	}

	if (type == BPF_WRITE) {
		switch (off) {
		case bpf_ctx_range_till(struct __sk_buff, cb[0], cb[4]):
			break;
		default:
			return false;
		}
	}

	return bpf_skb_is_valid_access(off, size, type, prog, info);
}

static bool cg_skb_is_valid_access(int off, int size,
				   enum bpf_access_type type,
				   const struct bpf_prog *prog,
				   struct bpf_insn_access_aux *info)
{
	switch (off) {
	case bpf_ctx_range(struct __sk_buff, tc_classid):
	case bpf_ctx_range(struct __sk_buff, data_meta):
	case bpf_ctx_range(struct __sk_buff, wire_len):
		return false;
	case bpf_ctx_range(struct __sk_buff, data):
	case bpf_ctx_range(struct __sk_buff, data_end):
		if (!bpf_capable())
			return false;
		break;
	}

	if (type == BPF_WRITE) {
		switch (off) {
		case bpf_ctx_range(struct __sk_buff, mark):
		case bpf_ctx_range(struct __sk_buff, priority):
		case bpf_ctx_range_till(struct __sk_buff, cb[0], cb[4]):
			break;
		case bpf_ctx_range(struct __sk_buff, tstamp):
			if (!bpf_capable())
				return false;
			break;
		default:
			return false;
		}
	}

	switch (off) {
	case bpf_ctx_range(struct __sk_buff, data):
		info->reg_type = PTR_TO_PACKET;
		break;
	case bpf_ctx_range(struct __sk_buff, data_end):
		info->reg_type = PTR_TO_PACKET_END;
		break;
	}

	return bpf_skb_is_valid_access(off, size, type, prog, info);
}

static bool lwt_is_valid_access(int off, int size,
				enum bpf_access_type type,
				const struct bpf_prog *prog,
				struct bpf_insn_access_aux *info)
{
	switch (off) {
	case bpf_ctx_range(struct __sk_buff, tc_classid):
	case bpf_ctx_range_till(struct __sk_buff, family, local_port):
	case bpf_ctx_range(struct __sk_buff, data_meta):
	case bpf_ctx_range(struct __sk_buff, tstamp):
	case bpf_ctx_range(struct __sk_buff, wire_len):
		return false;
	}

	if (type == BPF_WRITE) {
		switch (off) {
		case bpf_ctx_range(struct __sk_buff, mark):
		case bpf_ctx_range(struct __sk_buff, priority):
		case bpf_ctx_range_till(struct __sk_buff, cb[0], cb[4]):
			break;
		default:
			return false;
		}
	}

	switch (off) {
	case bpf_ctx_range(struct __sk_buff, data):
		info->reg_type = PTR_TO_PACKET;
		break;
	case bpf_ctx_range(struct __sk_buff, data_end):
		info->reg_type = PTR_TO_PACKET_END;
		break;
	}

	return bpf_skb_is_valid_access(off, size, type, prog, info);
}

/* Attach type specific accesses */
static bool __sock_filter_check_attach_type(int off,
					    enum bpf_access_type access_type,
					    enum bpf_attach_type attach_type)
{
	switch (off) {
	case offsetof(struct bpf_sock, bound_dev_if):
	case offsetof(struct bpf_sock, mark):
	case offsetof(struct bpf_sock, priority):
		switch (attach_type) {
		case BPF_CGROUP_INET_SOCK_CREATE:
			goto full_access;
		default:
			return false;
		}
	case bpf_ctx_range(struct bpf_sock, src_ip4):
		switch (attach_type) {
		case BPF_CGROUP_INET4_POST_BIND:
			goto read_only;
		default:
			return false;
		}
	case bpf_ctx_range_till(struct bpf_sock, src_ip6[0], src_ip6[3]):
		switch (attach_type) {
		case BPF_CGROUP_INET6_POST_BIND:
			goto read_only;
		default:
			return false;
		}
	case bpf_ctx_range(struct bpf_sock, src_port):
		switch (attach_type) {
		case BPF_CGROUP_INET4_POST_BIND:
		case BPF_CGROUP_INET6_POST_BIND:
			goto read_only;
		default:
			return false;
		}
	}
read_only:
	return access_type == BPF_READ;
full_access:
	return true;
}

bool bpf_sock_common_is_valid_access(int off, int size,
				     enum bpf_access_type type,
				     struct bpf_insn_access_aux *info)
{
	switch (off) {
	case bpf_ctx_range_till(struct bpf_sock, type, priority):
		return false;
	default:
		return bpf_sock_is_valid_access(off, size, type, info);
	}
}

bool bpf_sock_is_valid_access(int off, int size, enum bpf_access_type type,
			      struct bpf_insn_access_aux *info)
{
	const int size_default = sizeof(__u32);

	if (off < 0 || off >= sizeof(struct bpf_sock))
		return false;
	if (off % size != 0)
		return false;

	switch (off) {
	case offsetof(struct bpf_sock, state):
	case offsetof(struct bpf_sock, family):
	case offsetof(struct bpf_sock, type):
	case offsetof(struct bpf_sock, protocol):
	case offsetof(struct bpf_sock, dst_port):
	case offsetof(struct bpf_sock, src_port):
	case offsetof(struct bpf_sock, rx_queue_mapping):
	case bpf_ctx_range(struct bpf_sock, src_ip4):
	case bpf_ctx_range_till(struct bpf_sock, src_ip6[0], src_ip6[3]):
	case bpf_ctx_range(struct bpf_sock, dst_ip4):
	case bpf_ctx_range_till(struct bpf_sock, dst_ip6[0], dst_ip6[3]):
		bpf_ctx_record_field_size(info, size_default);
		return bpf_ctx_narrow_access_ok(off, size, size_default);
	}

	return size == size_default;
}

static bool sock_filter_is_valid_access(int off, int size,
					enum bpf_access_type type,
					const struct bpf_prog *prog,
					struct bpf_insn_access_aux *info)
{
	if (!bpf_sock_is_valid_access(off, size, type, info))
		return false;
	return __sock_filter_check_attach_type(off, type,
					       prog->expected_attach_type);
}

static int bpf_noop_prologue(struct bpf_insn *insn_buf, bool direct_write,
			     const struct bpf_prog *prog)
{
	/* Neither direct read nor direct write requires any preliminary
	 * action.
	 */
	return 0;
}

static int bpf_unclone_prologue(struct bpf_insn *insn_buf, bool direct_write,
				const struct bpf_prog *prog, int drop_verdict)
{
	struct bpf_insn *insn = insn_buf;

	if (!direct_write)
		return 0;

	/* if (!skb->cloned)
	 *       goto start;
	 *
	 * (Fast-path, otherwise approximation that we might be
	 *  a clone, do the rest in helper.)
	 */
	*insn++ = BPF_LDX_MEM(BPF_B, BPF_REG_6, BPF_REG_1, CLONED_OFFSET());
	*insn++ = BPF_ALU32_IMM(BPF_AND, BPF_REG_6, CLONED_MASK);
	*insn++ = BPF_JMP_IMM(BPF_JEQ, BPF_REG_6, 0, 7);

	/* ret = bpf_skb_pull_data(skb, 0); */
	*insn++ = BPF_MOV64_REG(BPF_REG_6, BPF_REG_1);
	*insn++ = BPF_ALU64_REG(BPF_XOR, BPF_REG_2, BPF_REG_2);
	*insn++ = BPF_RAW_INSN(BPF_JMP | BPF_CALL, 0, 0, 0,
			       BPF_FUNC_skb_pull_data);
	/* if (!ret)
	 *      goto restore;
	 * return TC_ACT_SHOT;
	 */
	*insn++ = BPF_JMP_IMM(BPF_JEQ, BPF_REG_0, 0, 2);
	*insn++ = BPF_ALU32_IMM(BPF_MOV, BPF_REG_0, drop_verdict);
	*insn++ = BPF_EXIT_INSN();

	/* restore: */
	*insn++ = BPF_MOV64_REG(BPF_REG_1, BPF_REG_6);
	/* start: */
	*insn++ = prog->insnsi[0];

	return insn - insn_buf;
}

static int bpf_gen_ld_abs(const struct bpf_insn *orig,
			  struct bpf_insn *insn_buf)
{
	bool indirect = BPF_MODE(orig->code) == BPF_IND;
	struct bpf_insn *insn = insn_buf;

	/* We're guaranteed here that CTX is in R6. */
	*insn++ = BPF_MOV64_REG(BPF_REG_1, BPF_REG_CTX);
	if (!indirect) {
		*insn++ = BPF_MOV64_IMM(BPF_REG_2, orig->imm);
	} else {
		*insn++ = BPF_MOV64_REG(BPF_REG_2, orig->src_reg);
		if (orig->imm)
			*insn++ = BPF_ALU64_IMM(BPF_ADD, BPF_REG_2, orig->imm);
	}

	switch (BPF_SIZE(orig->code)) {
	case BPF_B:
		*insn++ = BPF_EMIT_CALL(bpf_skb_load_helper_8_no_cache);
		break;
	case BPF_H:
		*insn++ = BPF_EMIT_CALL(bpf_skb_load_helper_16_no_cache);
		break;
	case BPF_W:
		*insn++ = BPF_EMIT_CALL(bpf_skb_load_helper_32_no_cache);
		break;
	}

	*insn++ = BPF_JMP_IMM(BPF_JSGE, BPF_REG_0, 0, 2);
	*insn++ = BPF_ALU32_REG(BPF_XOR, BPF_REG_0, BPF_REG_0);
	*insn++ = BPF_EXIT_INSN();

	return insn - insn_buf;
}

static int tc_cls_act_prologue(struct bpf_insn *insn_buf, bool direct_write,
			       const struct bpf_prog *prog)
{
	return bpf_unclone_prologue(insn_buf, direct_write, prog, TC_ACT_SHOT);
}

static bool tc_cls_act_is_valid_access(int off, int size,
				       enum bpf_access_type type,
				       const struct bpf_prog *prog,
				       struct bpf_insn_access_aux *info)
{
	if (type == BPF_WRITE) {
		switch (off) {
		case bpf_ctx_range(struct __sk_buff, mark):
		case bpf_ctx_range(struct __sk_buff, tc_index):
		case bpf_ctx_range(struct __sk_buff, priority):
		case bpf_ctx_range(struct __sk_buff, tc_classid):
		case bpf_ctx_range_till(struct __sk_buff, cb[0], cb[4]):
		case bpf_ctx_range(struct __sk_buff, tstamp):
		case bpf_ctx_range(struct __sk_buff, queue_mapping):
			break;
		default:
			return false;
		}
	}

	switch (off) {
	case bpf_ctx_range(struct __sk_buff, data):
		info->reg_type = PTR_TO_PACKET;
		break;
	case bpf_ctx_range(struct __sk_buff, data_meta):
		info->reg_type = PTR_TO_PACKET_META;
		break;
	case bpf_ctx_range(struct __sk_buff, data_end):
		info->reg_type = PTR_TO_PACKET_END;
		break;
	case bpf_ctx_range_till(struct __sk_buff, family, local_port):
		return false;
	}

	return bpf_skb_is_valid_access(off, size, type, prog, info);
}

static bool __is_valid_xdp_access(int off, int size)
{
	if (off < 0 || off >= sizeof(struct xdp_md))
		return false;
	if (off % size != 0)
		return false;
	if (size != sizeof(__u32))
		return false;

	return true;
}

static bool xdp_is_valid_access(int off, int size,
				enum bpf_access_type type,
				const struct bpf_prog *prog,
				struct bpf_insn_access_aux *info)
{
	if (prog->expected_attach_type != BPF_XDP_DEVMAP) {
		switch (off) {
		case offsetof(struct xdp_md, egress_ifindex):
			return false;
		}
	}

	if (type == BPF_WRITE) {
		if (bpf_prog_is_dev_bound(prog->aux)) {
			switch (off) {
			case offsetof(struct xdp_md, rx_queue_index):
				return __is_valid_xdp_access(off, size);
			}
		}
		return false;
	}

	switch (off) {
	case offsetof(struct xdp_md, data):
		info->reg_type = PTR_TO_PACKET;
		break;
	case offsetof(struct xdp_md, data_meta):
		info->reg_type = PTR_TO_PACKET_META;
		break;
	case offsetof(struct xdp_md, data_end):
		info->reg_type = PTR_TO_PACKET_END;
		break;
	}

	return __is_valid_xdp_access(off, size);
}

void bpf_warn_invalid_xdp_action(u32 act)
{
	const u32 act_max = XDP_REDIRECT;

	WARN_ONCE(1, "%s XDP return value %u, expect packet loss!\n",
		  act > act_max ? "Illegal" : "Driver unsupported",
		  act);
}
EXPORT_SYMBOL_GPL(bpf_warn_invalid_xdp_action);

static bool sock_addr_is_valid_access(int off, int size,
				      enum bpf_access_type type,
				      const struct bpf_prog *prog,
				      struct bpf_insn_access_aux *info)
{
	const int size_default = sizeof(__u32);

	if (off < 0 || off >= sizeof(struct bpf_sock_addr))
		return false;
	if (off % size != 0)
		return false;

	/* Disallow access to IPv6 fields from IPv4 contex and vise
	 * versa.
	 */
	switch (off) {
	case bpf_ctx_range(struct bpf_sock_addr, user_ip4):
		switch (prog->expected_attach_type) {
		case BPF_CGROUP_INET4_BIND:
		case BPF_CGROUP_INET4_CONNECT:
		case BPF_CGROUP_INET4_GETPEERNAME:
		case BPF_CGROUP_INET4_GETSOCKNAME:
		case BPF_CGROUP_UDP4_SENDMSG:
		case BPF_CGROUP_UDP4_RECVMSG:
			break;
		default:
			return false;
		}
		break;
	case bpf_ctx_range_till(struct bpf_sock_addr, user_ip6[0], user_ip6[3]):
		switch (prog->expected_attach_type) {
		case BPF_CGROUP_INET6_BIND:
		case BPF_CGROUP_INET6_CONNECT:
		case BPF_CGROUP_INET6_GETPEERNAME:
		case BPF_CGROUP_INET6_GETSOCKNAME:
		case BPF_CGROUP_UDP6_SENDMSG:
		case BPF_CGROUP_UDP6_RECVMSG:
			break;
		default:
			return false;
		}
		break;
	case bpf_ctx_range(struct bpf_sock_addr, msg_src_ip4):
		switch (prog->expected_attach_type) {
		case BPF_CGROUP_UDP4_SENDMSG:
			break;
		default:
			return false;
		}
		break;
	case bpf_ctx_range_till(struct bpf_sock_addr, msg_src_ip6[0],
				msg_src_ip6[3]):
		switch (prog->expected_attach_type) {
		case BPF_CGROUP_UDP6_SENDMSG:
			break;
		default:
			return false;
		}
		break;
	}

	switch (off) {
	case bpf_ctx_range(struct bpf_sock_addr, user_ip4):
	case bpf_ctx_range_till(struct bpf_sock_addr, user_ip6[0], user_ip6[3]):
	case bpf_ctx_range(struct bpf_sock_addr, msg_src_ip4):
	case bpf_ctx_range_till(struct bpf_sock_addr, msg_src_ip6[0],
				msg_src_ip6[3]):
	case bpf_ctx_range(struct bpf_sock_addr, user_port):
		if (type == BPF_READ) {
			bpf_ctx_record_field_size(info, size_default);

			if (bpf_ctx_wide_access_ok(off, size,
						   struct bpf_sock_addr,
						   user_ip6))
				return true;

			if (bpf_ctx_wide_access_ok(off, size,
						   struct bpf_sock_addr,
						   msg_src_ip6))
				return true;

			if (!bpf_ctx_narrow_access_ok(off, size, size_default))
				return false;
		} else {
			if (bpf_ctx_wide_access_ok(off, size,
						   struct bpf_sock_addr,
						   user_ip6))
				return true;

			if (bpf_ctx_wide_access_ok(off, size,
						   struct bpf_sock_addr,
						   msg_src_ip6))
				return true;

			if (size != size_default)
				return false;
		}
		break;
	case offsetof(struct bpf_sock_addr, sk):
		if (type != BPF_READ)
			return false;
		if (size != sizeof(__u64))
			return false;
		info->reg_type = PTR_TO_SOCKET;
		break;
	default:
		if (type == BPF_READ) {
			if (size != size_default)
				return false;
		} else {
			return false;
		}
	}

	return true;
}

static bool sock_ops_is_valid_access(int off, int size,
				     enum bpf_access_type type,
				     const struct bpf_prog *prog,
				     struct bpf_insn_access_aux *info)
{
	const int size_default = sizeof(__u32);

	if (off < 0 || off >= sizeof(struct bpf_sock_ops))
		return false;

	/* The verifier guarantees that size > 0. */
	if (off % size != 0)
		return false;

	if (type == BPF_WRITE) {
		switch (off) {
		case offsetof(struct bpf_sock_ops, reply):
		case offsetof(struct bpf_sock_ops, sk_txhash):
			if (size != size_default)
				return false;
			break;
		default:
			return false;
		}
	} else {
		switch (off) {
		case bpf_ctx_range_till(struct bpf_sock_ops, bytes_received,
					bytes_acked):
			if (size != sizeof(__u64))
				return false;
			break;
		case offsetof(struct bpf_sock_ops, sk):
			if (size != sizeof(__u64))
				return false;
			info->reg_type = PTR_TO_SOCKET_OR_NULL;
			break;
		default:
			if (size != size_default)
				return false;
			break;
		}
	}

	return true;
}

static int sk_skb_prologue(struct bpf_insn *insn_buf, bool direct_write,
			   const struct bpf_prog *prog)
{
	return bpf_unclone_prologue(insn_buf, direct_write, prog, SK_DROP);
}

static bool sk_skb_is_valid_access(int off, int size,
				   enum bpf_access_type type,
				   const struct bpf_prog *prog,
				   struct bpf_insn_access_aux *info)
{
	switch (off) {
	case bpf_ctx_range(struct __sk_buff, tc_classid):
	case bpf_ctx_range(struct __sk_buff, data_meta):
	case bpf_ctx_range(struct __sk_buff, tstamp):
	case bpf_ctx_range(struct __sk_buff, wire_len):
		return false;
	}

	if (type == BPF_WRITE) {
		switch (off) {
		case bpf_ctx_range(struct __sk_buff, tc_index):
		case bpf_ctx_range(struct __sk_buff, priority):
			break;
		default:
			return false;
		}
	}

	switch (off) {
	case bpf_ctx_range(struct __sk_buff, mark):
		return false;
	case bpf_ctx_range(struct __sk_buff, data):
		info->reg_type = PTR_TO_PACKET;
		break;
	case bpf_ctx_range(struct __sk_buff, data_end):
		info->reg_type = PTR_TO_PACKET_END;
		break;
	}

	return bpf_skb_is_valid_access(off, size, type, prog, info);
}

static bool sk_msg_is_valid_access(int off, int size,
				   enum bpf_access_type type,
				   const struct bpf_prog *prog,
				   struct bpf_insn_access_aux *info)
{
	if (type == BPF_WRITE)
		return false;

	if (off % size != 0)
		return false;

	switch (off) {
	case offsetof(struct sk_msg_md, data):
		info->reg_type = PTR_TO_PACKET;
		if (size != sizeof(__u64))
			return false;
		break;
	case offsetof(struct sk_msg_md, data_end):
		info->reg_type = PTR_TO_PACKET_END;
		if (size != sizeof(__u64))
			return false;
		break;
	case offsetof(struct sk_msg_md, sk):
		if (size != sizeof(__u64))
			return false;
		info->reg_type = PTR_TO_SOCKET;
		break;
	case bpf_ctx_range(struct sk_msg_md, family):
	case bpf_ctx_range(struct sk_msg_md, remote_ip4):
	case bpf_ctx_range(struct sk_msg_md, local_ip4):
	case bpf_ctx_range_till(struct sk_msg_md, remote_ip6[0], remote_ip6[3]):
	case bpf_ctx_range_till(struct sk_msg_md, local_ip6[0], local_ip6[3]):
	case bpf_ctx_range(struct sk_msg_md, remote_port):
	case bpf_ctx_range(struct sk_msg_md, local_port):
	case bpf_ctx_range(struct sk_msg_md, size):
		if (size != sizeof(__u32))
			return false;
		break;
	default:
		return false;
	}
	return true;
}

static bool flow_dissector_is_valid_access(int off, int size,
					   enum bpf_access_type type,
					   const struct bpf_prog *prog,
					   struct bpf_insn_access_aux *info)
{
	const int size_default = sizeof(__u32);

	if (off < 0 || off >= sizeof(struct __sk_buff))
		return false;

	if (type == BPF_WRITE)
		return false;

	switch (off) {
	case bpf_ctx_range(struct __sk_buff, data):
		if (size != size_default)
			return false;
		info->reg_type = PTR_TO_PACKET;
		return true;
	case bpf_ctx_range(struct __sk_buff, data_end):
		if (size != size_default)
			return false;
		info->reg_type = PTR_TO_PACKET_END;
		return true;
	case bpf_ctx_range_ptr(struct __sk_buff, flow_keys):
		if (size != sizeof(__u64))
			return false;
		info->reg_type = PTR_TO_FLOW_KEYS;
		return true;
	default:
		return false;
	}
}

static u32 flow_dissector_convert_ctx_access(enum bpf_access_type type,
					     const struct bpf_insn *si,
					     struct bpf_insn *insn_buf,
					     struct bpf_prog *prog,
					     u32 *target_size)

{
	struct bpf_insn *insn = insn_buf;

	switch (si->off) {
	case offsetof(struct __sk_buff, data):
		*insn++ = BPF_LDX_MEM(BPF_FIELD_SIZEOF(struct bpf_flow_dissector, data),
				      si->dst_reg, si->src_reg,
				      offsetof(struct bpf_flow_dissector, data));
		break;

	case offsetof(struct __sk_buff, data_end):
		*insn++ = BPF_LDX_MEM(BPF_FIELD_SIZEOF(struct bpf_flow_dissector, data_end),
				      si->dst_reg, si->src_reg,
				      offsetof(struct bpf_flow_dissector, data_end));
		break;

	case offsetof(struct __sk_buff, flow_keys):
		*insn++ = BPF_LDX_MEM(BPF_FIELD_SIZEOF(struct bpf_flow_dissector, flow_keys),
				      si->dst_reg, si->src_reg,
				      offsetof(struct bpf_flow_dissector, flow_keys));
		break;
	}

	return insn - insn_buf;
}

static struct bpf_insn *bpf_convert_shinfo_access(const struct bpf_insn *si,
						  struct bpf_insn *insn)
{
	/* si->dst_reg = skb_shinfo(SKB); */
#ifdef NET_SKBUFF_DATA_USES_OFFSET
	*insn++ = BPF_LDX_MEM(BPF_FIELD_SIZEOF(struct sk_buff, end),
			      BPF_REG_AX, si->src_reg,
			      offsetof(struct sk_buff, end));
	*insn++ = BPF_LDX_MEM(BPF_FIELD_SIZEOF(struct sk_buff, head),
			      si->dst_reg, si->src_reg,
			      offsetof(struct sk_buff, head));
	*insn++ = BPF_ALU64_REG(BPF_ADD, si->dst_reg, BPF_REG_AX);
#else
	*insn++ = BPF_LDX_MEM(BPF_FIELD_SIZEOF(struct sk_buff, end),
			      si->dst_reg, si->src_reg,
			      offsetof(struct sk_buff, end));
#endif

	return insn;
}

static u32 bpf_convert_ctx_access(enum bpf_access_type type,
				  const struct bpf_insn *si,
				  struct bpf_insn *insn_buf,
				  struct bpf_prog *prog, u32 *target_size)
{
	struct bpf_insn *insn = insn_buf;
	int off;

	switch (si->off) {
	case offsetof(struct __sk_buff, len):
		*insn++ = BPF_LDX_MEM(BPF_W, si->dst_reg, si->src_reg,
				      bpf_target_off(struct sk_buff, len, 4,
						     target_size));
		break;

	case offsetof(struct __sk_buff, protocol):
		*insn++ = BPF_LDX_MEM(BPF_H, si->dst_reg, si->src_reg,
				      bpf_target_off(struct sk_buff, protocol, 2,
						     target_size));
		break;

	case offsetof(struct __sk_buff, vlan_proto):
		*insn++ = BPF_LDX_MEM(BPF_H, si->dst_reg, si->src_reg,
				      bpf_target_off(struct sk_buff, vlan_proto, 2,
						     target_size));
		break;

	case offsetof(struct __sk_buff, priority):
		if (type == BPF_WRITE)
			*insn++ = BPF_STX_MEM(BPF_W, si->dst_reg, si->src_reg,
					      bpf_target_off(struct sk_buff, priority, 4,
							     target_size));
		else
			*insn++ = BPF_LDX_MEM(BPF_W, si->dst_reg, si->src_reg,
					      bpf_target_off(struct sk_buff, priority, 4,
							     target_size));
		break;

	case offsetof(struct __sk_buff, ingress_ifindex):
		*insn++ = BPF_LDX_MEM(BPF_W, si->dst_reg, si->src_reg,
				      bpf_target_off(struct sk_buff, skb_iif, 4,
						     target_size));
		break;

	case offsetof(struct __sk_buff, ifindex):
		*insn++ = BPF_LDX_MEM(BPF_FIELD_SIZEOF(struct sk_buff, dev),
				      si->dst_reg, si->src_reg,
				      offsetof(struct sk_buff, dev));
		*insn++ = BPF_JMP_IMM(BPF_JEQ, si->dst_reg, 0, 1);
		*insn++ = BPF_LDX_MEM(BPF_W, si->dst_reg, si->dst_reg,
				      bpf_target_off(struct net_device, ifindex, 4,
						     target_size));
		break;

	case offsetof(struct __sk_buff, hash):
		*insn++ = BPF_LDX_MEM(BPF_W, si->dst_reg, si->src_reg,
				      bpf_target_off(struct sk_buff, hash, 4,
						     target_size));
		break;

	case offsetof(struct __sk_buff, mark):
		if (type == BPF_WRITE)
			*insn++ = BPF_STX_MEM(BPF_W, si->dst_reg, si->src_reg,
					      bpf_target_off(struct sk_buff, mark, 4,
							     target_size));
		else
			*insn++ = BPF_LDX_MEM(BPF_W, si->dst_reg, si->src_reg,
					      bpf_target_off(struct sk_buff, mark, 4,
							     target_size));
		break;

	case offsetof(struct __sk_buff, pkt_type):
		*target_size = 1;
		*insn++ = BPF_LDX_MEM(BPF_B, si->dst_reg, si->src_reg,
				      PKT_TYPE_OFFSET());
		*insn++ = BPF_ALU32_IMM(BPF_AND, si->dst_reg, PKT_TYPE_MAX);
#ifdef __BIG_ENDIAN_BITFIELD
		*insn++ = BPF_ALU32_IMM(BPF_RSH, si->dst_reg, 5);
#endif
		break;

	case offsetof(struct __sk_buff, queue_mapping):
		if (type == BPF_WRITE) {
			*insn++ = BPF_JMP_IMM(BPF_JGE, si->src_reg, NO_QUEUE_MAPPING, 1);
			*insn++ = BPF_STX_MEM(BPF_H, si->dst_reg, si->src_reg,
					      bpf_target_off(struct sk_buff,
							     queue_mapping,
							     2, target_size));
		} else {
			*insn++ = BPF_LDX_MEM(BPF_H, si->dst_reg, si->src_reg,
					      bpf_target_off(struct sk_buff,
							     queue_mapping,
							     2, target_size));
		}
		break;

	case offsetof(struct __sk_buff, vlan_present):
		*target_size = 1;
		*insn++ = BPF_LDX_MEM(BPF_B, si->dst_reg, si->src_reg,
				      PKT_VLAN_PRESENT_OFFSET());
		if (PKT_VLAN_PRESENT_BIT)
			*insn++ = BPF_ALU32_IMM(BPF_RSH, si->dst_reg, PKT_VLAN_PRESENT_BIT);
		if (PKT_VLAN_PRESENT_BIT < 7)
			*insn++ = BPF_ALU32_IMM(BPF_AND, si->dst_reg, 1);
		break;

	case offsetof(struct __sk_buff, vlan_tci):
		*insn++ = BPF_LDX_MEM(BPF_H, si->dst_reg, si->src_reg,
				      bpf_target_off(struct sk_buff, vlan_tci, 2,
						     target_size));
		break;

	case offsetof(struct __sk_buff, cb[0]) ...
	     offsetofend(struct __sk_buff, cb[4]) - 1:
		BUILD_BUG_ON(sizeof_field(struct qdisc_skb_cb, data) < 20);
		BUILD_BUG_ON((offsetof(struct sk_buff, cb) +
			      offsetof(struct qdisc_skb_cb, data)) %
			     sizeof(__u64));

		prog->cb_access = 1;
		off  = si->off;
		off -= offsetof(struct __sk_buff, cb[0]);
		off += offsetof(struct sk_buff, cb);
		off += offsetof(struct qdisc_skb_cb, data);
		if (type == BPF_WRITE)
			*insn++ = BPF_STX_MEM(BPF_SIZE(si->code), si->dst_reg,
					      si->src_reg, off);
		else
			*insn++ = BPF_LDX_MEM(BPF_SIZE(si->code), si->dst_reg,
					      si->src_reg, off);
		break;

	case offsetof(struct __sk_buff, tc_classid):
		BUILD_BUG_ON(sizeof_field(struct qdisc_skb_cb, tc_classid) != 2);

		off  = si->off;
		off -= offsetof(struct __sk_buff, tc_classid);
		off += offsetof(struct sk_buff, cb);
		off += offsetof(struct qdisc_skb_cb, tc_classid);
		*target_size = 2;
		if (type == BPF_WRITE)
			*insn++ = BPF_STX_MEM(BPF_H, si->dst_reg,
					      si->src_reg, off);
		else
			*insn++ = BPF_LDX_MEM(BPF_H, si->dst_reg,
					      si->src_reg, off);
		break;

	case offsetof(struct __sk_buff, data):
		*insn++ = BPF_LDX_MEM(BPF_FIELD_SIZEOF(struct sk_buff, data),
				      si->dst_reg, si->src_reg,
				      offsetof(struct sk_buff, data));
		break;

	case offsetof(struct __sk_buff, data_meta):
		off  = si->off;
		off -= offsetof(struct __sk_buff, data_meta);
		off += offsetof(struct sk_buff, cb);
		off += offsetof(struct bpf_skb_data_end, data_meta);
		*insn++ = BPF_LDX_MEM(BPF_SIZEOF(void *), si->dst_reg,
				      si->src_reg, off);
		break;

	case offsetof(struct __sk_buff, data_end):
		off  = si->off;
		off -= offsetof(struct __sk_buff, data_end);
		off += offsetof(struct sk_buff, cb);
		off += offsetof(struct bpf_skb_data_end, data_end);
		*insn++ = BPF_LDX_MEM(BPF_SIZEOF(void *), si->dst_reg,
				      si->src_reg, off);
		break;

	case offsetof(struct __sk_buff, tc_index):
#ifdef CONFIG_NET_SCHED
		if (type == BPF_WRITE)
			*insn++ = BPF_STX_MEM(BPF_H, si->dst_reg, si->src_reg,
					      bpf_target_off(struct sk_buff, tc_index, 2,
							     target_size));
		else
			*insn++ = BPF_LDX_MEM(BPF_H, si->dst_reg, si->src_reg,
					      bpf_target_off(struct sk_buff, tc_index, 2,
							     target_size));
#else
		*target_size = 2;
		if (type == BPF_WRITE)
			*insn++ = BPF_MOV64_REG(si->dst_reg, si->dst_reg);
		else
			*insn++ = BPF_MOV64_IMM(si->dst_reg, 0);
#endif
		break;

	case offsetof(struct __sk_buff, napi_id):
#if defined(CONFIG_NET_RX_BUSY_POLL)
		*insn++ = BPF_LDX_MEM(BPF_W, si->dst_reg, si->src_reg,
				      bpf_target_off(struct sk_buff, napi_id, 4,
						     target_size));
		*insn++ = BPF_JMP_IMM(BPF_JGE, si->dst_reg, MIN_NAPI_ID, 1);
		*insn++ = BPF_MOV64_IMM(si->dst_reg, 0);
#else
		*target_size = 4;
		*insn++ = BPF_MOV64_IMM(si->dst_reg, 0);
#endif
		break;
	case offsetof(struct __sk_buff, family):
		BUILD_BUG_ON(sizeof_field(struct sock_common, skc_family) != 2);

		*insn++ = BPF_LDX_MEM(BPF_FIELD_SIZEOF(struct sk_buff, sk),
				      si->dst_reg, si->src_reg,
				      offsetof(struct sk_buff, sk));
		*insn++ = BPF_LDX_MEM(BPF_H, si->dst_reg, si->dst_reg,
				      bpf_target_off(struct sock_common,
						     skc_family,
						     2, target_size));
		break;
	case offsetof(struct __sk_buff, remote_ip4):
		BUILD_BUG_ON(sizeof_field(struct sock_common, skc_daddr) != 4);

		*insn++ = BPF_LDX_MEM(BPF_FIELD_SIZEOF(struct sk_buff, sk),
				      si->dst_reg, si->src_reg,
				      offsetof(struct sk_buff, sk));
		*insn++ = BPF_LDX_MEM(BPF_W, si->dst_reg, si->dst_reg,
				      bpf_target_off(struct sock_common,
						     skc_daddr,
						     4, target_size));
		break;
	case offsetof(struct __sk_buff, local_ip4):
		BUILD_BUG_ON(sizeof_field(struct sock_common,
					  skc_rcv_saddr) != 4);

		*insn++ = BPF_LDX_MEM(BPF_FIELD_SIZEOF(struct sk_buff, sk),
				      si->dst_reg, si->src_reg,
				      offsetof(struct sk_buff, sk));
		*insn++ = BPF_LDX_MEM(BPF_W, si->dst_reg, si->dst_reg,
				      bpf_target_off(struct sock_common,
						     skc_rcv_saddr,
						     4, target_size));
		break;
	case offsetof(struct __sk_buff, remote_ip6[0]) ...
	     offsetof(struct __sk_buff, remote_ip6[3]):
#if IS_ENABLED(CONFIG_IPV6)
		BUILD_BUG_ON(sizeof_field(struct sock_common,
					  skc_v6_daddr.s6_addr32[0]) != 4);

		off = si->off;
		off -= offsetof(struct __sk_buff, remote_ip6[0]);

		*insn++ = BPF_LDX_MEM(BPF_FIELD_SIZEOF(struct sk_buff, sk),
				      si->dst_reg, si->src_reg,
				      offsetof(struct sk_buff, sk));
		*insn++ = BPF_LDX_MEM(BPF_W, si->dst_reg, si->dst_reg,
				      offsetof(struct sock_common,
					       skc_v6_daddr.s6_addr32[0]) +
				      off);
#else
		*insn++ = BPF_MOV32_IMM(si->dst_reg, 0);
#endif
		break;
	case offsetof(struct __sk_buff, local_ip6[0]) ...
	     offsetof(struct __sk_buff, local_ip6[3]):
#if IS_ENABLED(CONFIG_IPV6)
		BUILD_BUG_ON(sizeof_field(struct sock_common,
					  skc_v6_rcv_saddr.s6_addr32[0]) != 4);

		off = si->off;
		off -= offsetof(struct __sk_buff, local_ip6[0]);

		*insn++ = BPF_LDX_MEM(BPF_FIELD_SIZEOF(struct sk_buff, sk),
				      si->dst_reg, si->src_reg,
				      offsetof(struct sk_buff, sk));
		*insn++ = BPF_LDX_MEM(BPF_W, si->dst_reg, si->dst_reg,
				      offsetof(struct sock_common,
					       skc_v6_rcv_saddr.s6_addr32[0]) +
				      off);
#else
		*insn++ = BPF_MOV32_IMM(si->dst_reg, 0);
#endif
		break;

	case offsetof(struct __sk_buff, remote_port):
		BUILD_BUG_ON(sizeof_field(struct sock_common, skc_dport) != 2);

		*insn++ = BPF_LDX_MEM(BPF_FIELD_SIZEOF(struct sk_buff, sk),
				      si->dst_reg, si->src_reg,
				      offsetof(struct sk_buff, sk));
		*insn++ = BPF_LDX_MEM(BPF_H, si->dst_reg, si->dst_reg,
				      bpf_target_off(struct sock_common,
						     skc_dport,
						     2, target_size));
#ifndef __BIG_ENDIAN_BITFIELD
		*insn++ = BPF_ALU32_IMM(BPF_LSH, si->dst_reg, 16);
#endif
		break;

	case offsetof(struct __sk_buff, local_port):
		BUILD_BUG_ON(sizeof_field(struct sock_common, skc_num) != 2);

		*insn++ = BPF_LDX_MEM(BPF_FIELD_SIZEOF(struct sk_buff, sk),
				      si->dst_reg, si->src_reg,
				      offsetof(struct sk_buff, sk));
		*insn++ = BPF_LDX_MEM(BPF_H, si->dst_reg, si->dst_reg,
				      bpf_target_off(struct sock_common,
						     skc_num, 2, target_size));
		break;

	case offsetof(struct __sk_buff, tstamp):
		BUILD_BUG_ON(sizeof_field(struct sk_buff, tstamp) != 8);

		if (type == BPF_WRITE)
			*insn++ = BPF_STX_MEM(BPF_DW,
					      si->dst_reg, si->src_reg,
					      bpf_target_off(struct sk_buff,
							     tstamp, 8,
							     target_size));
		else
			*insn++ = BPF_LDX_MEM(BPF_DW,
					      si->dst_reg, si->src_reg,
					      bpf_target_off(struct sk_buff,
							     tstamp, 8,
							     target_size));
		break;

	case offsetof(struct __sk_buff, gso_segs):
		insn = bpf_convert_shinfo_access(si, insn);
		*insn++ = BPF_LDX_MEM(BPF_FIELD_SIZEOF(struct skb_shared_info, gso_segs),
				      si->dst_reg, si->dst_reg,
				      bpf_target_off(struct skb_shared_info,
						     gso_segs, 2,
						     target_size));
		break;
	case offsetof(struct __sk_buff, gso_size):
		insn = bpf_convert_shinfo_access(si, insn);
		*insn++ = BPF_LDX_MEM(BPF_FIELD_SIZEOF(struct skb_shared_info, gso_size),
				      si->dst_reg, si->dst_reg,
				      bpf_target_off(struct skb_shared_info,
						     gso_size, 2,
						     target_size));
		break;
	case offsetof(struct __sk_buff, wire_len):
		BUILD_BUG_ON(sizeof_field(struct qdisc_skb_cb, pkt_len) != 4);

		off = si->off;
		off -= offsetof(struct __sk_buff, wire_len);
		off += offsetof(struct sk_buff, cb);
		off += offsetof(struct qdisc_skb_cb, pkt_len);
		*target_size = 4;
		*insn++ = BPF_LDX_MEM(BPF_W, si->dst_reg, si->src_reg, off);
		break;

	case offsetof(struct __sk_buff, sk):
		*insn++ = BPF_LDX_MEM(BPF_FIELD_SIZEOF(struct sk_buff, sk),
				      si->dst_reg, si->src_reg,
				      offsetof(struct sk_buff, sk));
		break;
	}

	return insn - insn_buf;
}

u32 bpf_sock_convert_ctx_access(enum bpf_access_type type,
				const struct bpf_insn *si,
				struct bpf_insn *insn_buf,
				struct bpf_prog *prog, u32 *target_size)
{
	struct bpf_insn *insn = insn_buf;
	int off;

	switch (si->off) {
	case offsetof(struct bpf_sock, bound_dev_if):
		BUILD_BUG_ON(sizeof_field(struct sock, sk_bound_dev_if) != 4);

		if (type == BPF_WRITE)
			*insn++ = BPF_STX_MEM(BPF_W, si->dst_reg, si->src_reg,
					offsetof(struct sock, sk_bound_dev_if));
		else
			*insn++ = BPF_LDX_MEM(BPF_W, si->dst_reg, si->src_reg,
				      offsetof(struct sock, sk_bound_dev_if));
		break;

	case offsetof(struct bpf_sock, mark):
		BUILD_BUG_ON(sizeof_field(struct sock, sk_mark) != 4);

		if (type == BPF_WRITE)
			*insn++ = BPF_STX_MEM(BPF_W, si->dst_reg, si->src_reg,
					offsetof(struct sock, sk_mark));
		else
			*insn++ = BPF_LDX_MEM(BPF_W, si->dst_reg, si->src_reg,
				      offsetof(struct sock, sk_mark));
		break;

	case offsetof(struct bpf_sock, priority):
		BUILD_BUG_ON(sizeof_field(struct sock, sk_priority) != 4);

		if (type == BPF_WRITE)
			*insn++ = BPF_STX_MEM(BPF_W, si->dst_reg, si->src_reg,
					offsetof(struct sock, sk_priority));
		else
			*insn++ = BPF_LDX_MEM(BPF_W, si->dst_reg, si->src_reg,
				      offsetof(struct sock, sk_priority));
		break;

	case offsetof(struct bpf_sock, family):
		*insn++ = BPF_LDX_MEM(
			BPF_FIELD_SIZEOF(struct sock_common, skc_family),
			si->dst_reg, si->src_reg,
			bpf_target_off(struct sock_common,
				       skc_family,
				       sizeof_field(struct sock_common,
						    skc_family),
				       target_size));
		break;

	case offsetof(struct bpf_sock, type):
		*insn++ = BPF_LDX_MEM(
			BPF_FIELD_SIZEOF(struct sock, sk_type),
			si->dst_reg, si->src_reg,
			bpf_target_off(struct sock, sk_type,
				       sizeof_field(struct sock, sk_type),
				       target_size));
		break;

	case offsetof(struct bpf_sock, protocol):
		*insn++ = BPF_LDX_MEM(
			BPF_FIELD_SIZEOF(struct sock, sk_protocol),
			si->dst_reg, si->src_reg,
			bpf_target_off(struct sock, sk_protocol,
				       sizeof_field(struct sock, sk_protocol),
				       target_size));
		break;

	case offsetof(struct bpf_sock, src_ip4):
		*insn++ = BPF_LDX_MEM(
			BPF_SIZE(si->code), si->dst_reg, si->src_reg,
			bpf_target_off(struct sock_common, skc_rcv_saddr,
				       sizeof_field(struct sock_common,
						    skc_rcv_saddr),
				       target_size));
		break;

	case offsetof(struct bpf_sock, dst_ip4):
		*insn++ = BPF_LDX_MEM(
			BPF_SIZE(si->code), si->dst_reg, si->src_reg,
			bpf_target_off(struct sock_common, skc_daddr,
				       sizeof_field(struct sock_common,
						    skc_daddr),
				       target_size));
		break;

	case bpf_ctx_range_till(struct bpf_sock, src_ip6[0], src_ip6[3]):
#if IS_ENABLED(CONFIG_IPV6)
		off = si->off;
		off -= offsetof(struct bpf_sock, src_ip6[0]);
		*insn++ = BPF_LDX_MEM(
			BPF_SIZE(si->code), si->dst_reg, si->src_reg,
			bpf_target_off(
				struct sock_common,
				skc_v6_rcv_saddr.s6_addr32[0],
				sizeof_field(struct sock_common,
					     skc_v6_rcv_saddr.s6_addr32[0]),
				target_size) + off);
#else
		(void)off;
		*insn++ = BPF_MOV32_IMM(si->dst_reg, 0);
#endif
		break;

	case bpf_ctx_range_till(struct bpf_sock, dst_ip6[0], dst_ip6[3]):
#if IS_ENABLED(CONFIG_IPV6)
		off = si->off;
		off -= offsetof(struct bpf_sock, dst_ip6[0]);
		*insn++ = BPF_LDX_MEM(
			BPF_SIZE(si->code), si->dst_reg, si->src_reg,
			bpf_target_off(struct sock_common,
				       skc_v6_daddr.s6_addr32[0],
				       sizeof_field(struct sock_common,
						    skc_v6_daddr.s6_addr32[0]),
				       target_size) + off);
#else
		*insn++ = BPF_MOV32_IMM(si->dst_reg, 0);
		*target_size = 4;
#endif
		break;

	case offsetof(struct bpf_sock, src_port):
		*insn++ = BPF_LDX_MEM(
			BPF_FIELD_SIZEOF(struct sock_common, skc_num),
			si->dst_reg, si->src_reg,
			bpf_target_off(struct sock_common, skc_num,
				       sizeof_field(struct sock_common,
						    skc_num),
				       target_size));
		break;

	case offsetof(struct bpf_sock, dst_port):
		*insn++ = BPF_LDX_MEM(
			BPF_FIELD_SIZEOF(struct sock_common, skc_dport),
			si->dst_reg, si->src_reg,
			bpf_target_off(struct sock_common, skc_dport,
				       sizeof_field(struct sock_common,
						    skc_dport),
				       target_size));
		break;

	case offsetof(struct bpf_sock, state):
		*insn++ = BPF_LDX_MEM(
			BPF_FIELD_SIZEOF(struct sock_common, skc_state),
			si->dst_reg, si->src_reg,
			bpf_target_off(struct sock_common, skc_state,
				       sizeof_field(struct sock_common,
						    skc_state),
				       target_size));
		break;
	case offsetof(struct bpf_sock, rx_queue_mapping):
#ifdef CONFIG_XPS
		*insn++ = BPF_LDX_MEM(
			BPF_FIELD_SIZEOF(struct sock, sk_rx_queue_mapping),
			si->dst_reg, si->src_reg,
			bpf_target_off(struct sock, sk_rx_queue_mapping,
				       sizeof_field(struct sock,
						    sk_rx_queue_mapping),
				       target_size));
		*insn++ = BPF_JMP_IMM(BPF_JNE, si->dst_reg, NO_QUEUE_MAPPING,
				      1);
		*insn++ = BPF_MOV64_IMM(si->dst_reg, -1);
#else
		*insn++ = BPF_MOV64_IMM(si->dst_reg, -1);
		*target_size = 2;
#endif
		break;
	}

	return insn - insn_buf;
}

static u32 tc_cls_act_convert_ctx_access(enum bpf_access_type type,
					 const struct bpf_insn *si,
					 struct bpf_insn *insn_buf,
					 struct bpf_prog *prog, u32 *target_size)
{
	struct bpf_insn *insn = insn_buf;

	switch (si->off) {
	case offsetof(struct __sk_buff, ifindex):
		*insn++ = BPF_LDX_MEM(BPF_FIELD_SIZEOF(struct sk_buff, dev),
				      si->dst_reg, si->src_reg,
				      offsetof(struct sk_buff, dev));
		*insn++ = BPF_LDX_MEM(BPF_W, si->dst_reg, si->dst_reg,
				      bpf_target_off(struct net_device, ifindex, 4,
						     target_size));
		break;
	default:
		return bpf_convert_ctx_access(type, si, insn_buf, prog,
					      target_size);
	}

	return insn - insn_buf;
}

static u32 xdp_convert_ctx_access(enum bpf_access_type type,
				  const struct bpf_insn *si,
				  struct bpf_insn *insn_buf,
				  struct bpf_prog *prog, u32 *target_size)
{
	struct bpf_insn *insn = insn_buf;

	switch (si->off) {
	case offsetof(struct xdp_md, data):
		*insn++ = BPF_LDX_MEM(BPF_FIELD_SIZEOF(struct xdp_buff, data),
				      si->dst_reg, si->src_reg,
				      offsetof(struct xdp_buff, data));
		break;
	case offsetof(struct xdp_md, data_meta):
		*insn++ = BPF_LDX_MEM(BPF_FIELD_SIZEOF(struct xdp_buff, data_meta),
				      si->dst_reg, si->src_reg,
				      offsetof(struct xdp_buff, data_meta));
		break;
	case offsetof(struct xdp_md, data_end):
		*insn++ = BPF_LDX_MEM(BPF_FIELD_SIZEOF(struct xdp_buff, data_end),
				      si->dst_reg, si->src_reg,
				      offsetof(struct xdp_buff, data_end));
		break;
	case offsetof(struct xdp_md, ingress_ifindex):
		*insn++ = BPF_LDX_MEM(BPF_FIELD_SIZEOF(struct xdp_buff, rxq),
				      si->dst_reg, si->src_reg,
				      offsetof(struct xdp_buff, rxq));
		*insn++ = BPF_LDX_MEM(BPF_FIELD_SIZEOF(struct xdp_rxq_info, dev),
				      si->dst_reg, si->dst_reg,
				      offsetof(struct xdp_rxq_info, dev));
		*insn++ = BPF_LDX_MEM(BPF_W, si->dst_reg, si->dst_reg,
				      offsetof(struct net_device, ifindex));
		break;
	case offsetof(struct xdp_md, rx_queue_index):
		*insn++ = BPF_LDX_MEM(BPF_FIELD_SIZEOF(struct xdp_buff, rxq),
				      si->dst_reg, si->src_reg,
				      offsetof(struct xdp_buff, rxq));
		*insn++ = BPF_LDX_MEM(BPF_W, si->dst_reg, si->dst_reg,
				      offsetof(struct xdp_rxq_info,
					       queue_index));
		break;
	case offsetof(struct xdp_md, egress_ifindex):
		*insn++ = BPF_LDX_MEM(BPF_FIELD_SIZEOF(struct xdp_buff, txq),
				      si->dst_reg, si->src_reg,
				      offsetof(struct xdp_buff, txq));
		*insn++ = BPF_LDX_MEM(BPF_FIELD_SIZEOF(struct xdp_txq_info, dev),
				      si->dst_reg, si->dst_reg,
				      offsetof(struct xdp_txq_info, dev));
		*insn++ = BPF_LDX_MEM(BPF_W, si->dst_reg, si->dst_reg,
				      offsetof(struct net_device, ifindex));
		break;
	}

	return insn - insn_buf;
}

/* SOCK_ADDR_LOAD_NESTED_FIELD() loads Nested Field S.F.NF where S is type of
 * context Structure, F is Field in context structure that contains a pointer
 * to Nested Structure of type NS that has the field NF.
 *
 * SIZE encodes the load size (BPF_B, BPF_H, etc). It's up to caller to make
 * sure that SIZE is not greater than actual size of S.F.NF.
 *
 * If offset OFF is provided, the load happens from that offset relative to
 * offset of NF.
 */
#define SOCK_ADDR_LOAD_NESTED_FIELD_SIZE_OFF(S, NS, F, NF, SIZE, OFF)	       \
	do {								       \
		*insn++ = BPF_LDX_MEM(BPF_FIELD_SIZEOF(S, F), si->dst_reg,     \
				      si->src_reg, offsetof(S, F));	       \
		*insn++ = BPF_LDX_MEM(					       \
			SIZE, si->dst_reg, si->dst_reg,			       \
			bpf_target_off(NS, NF, sizeof_field(NS, NF),	       \
				       target_size)			       \
				+ OFF);					       \
	} while (0)

#define SOCK_ADDR_LOAD_NESTED_FIELD(S, NS, F, NF)			       \
	SOCK_ADDR_LOAD_NESTED_FIELD_SIZE_OFF(S, NS, F, NF,		       \
					     BPF_FIELD_SIZEOF(NS, NF), 0)

/* SOCK_ADDR_STORE_NESTED_FIELD_OFF() has semantic similar to
 * SOCK_ADDR_LOAD_NESTED_FIELD_SIZE_OFF() but for store operation.
 *
 * In addition it uses Temporary Field TF (member of struct S) as the 3rd
 * "register" since two registers available in convert_ctx_access are not
 * enough: we can't override neither SRC, since it contains value to store, nor
 * DST since it contains pointer to context that may be used by later
 * instructions. But we need a temporary place to save pointer to nested
 * structure whose field we want to store to.
 */
#define SOCK_ADDR_STORE_NESTED_FIELD_OFF(S, NS, F, NF, SIZE, OFF, TF)	       \
	do {								       \
		int tmp_reg = BPF_REG_9;				       \
		if (si->src_reg == tmp_reg || si->dst_reg == tmp_reg)	       \
			--tmp_reg;					       \
		if (si->src_reg == tmp_reg || si->dst_reg == tmp_reg)	       \
			--tmp_reg;					       \
		*insn++ = BPF_STX_MEM(BPF_DW, si->dst_reg, tmp_reg,	       \
				      offsetof(S, TF));			       \
		*insn++ = BPF_LDX_MEM(BPF_FIELD_SIZEOF(S, F), tmp_reg,	       \
				      si->dst_reg, offsetof(S, F));	       \
		*insn++ = BPF_STX_MEM(SIZE, tmp_reg, si->src_reg,	       \
			bpf_target_off(NS, NF, sizeof_field(NS, NF),	       \
				       target_size)			       \
				+ OFF);					       \
		*insn++ = BPF_LDX_MEM(BPF_DW, tmp_reg, si->dst_reg,	       \
				      offsetof(S, TF));			       \
	} while (0)

#define SOCK_ADDR_LOAD_OR_STORE_NESTED_FIELD_SIZE_OFF(S, NS, F, NF, SIZE, OFF, \
						      TF)		       \
	do {								       \
		if (type == BPF_WRITE) {				       \
			SOCK_ADDR_STORE_NESTED_FIELD_OFF(S, NS, F, NF, SIZE,   \
							 OFF, TF);	       \
		} else {						       \
			SOCK_ADDR_LOAD_NESTED_FIELD_SIZE_OFF(		       \
				S, NS, F, NF, SIZE, OFF);  \
		}							       \
	} while (0)

#define SOCK_ADDR_LOAD_OR_STORE_NESTED_FIELD(S, NS, F, NF, TF)		       \
	SOCK_ADDR_LOAD_OR_STORE_NESTED_FIELD_SIZE_OFF(			       \
		S, NS, F, NF, BPF_FIELD_SIZEOF(NS, NF), 0, TF)

static u32 sock_addr_convert_ctx_access(enum bpf_access_type type,
					const struct bpf_insn *si,
					struct bpf_insn *insn_buf,
					struct bpf_prog *prog, u32 *target_size)
{
	int off, port_size = sizeof_field(struct sockaddr_in6, sin6_port);
	struct bpf_insn *insn = insn_buf;

	switch (si->off) {
	case offsetof(struct bpf_sock_addr, user_family):
		SOCK_ADDR_LOAD_NESTED_FIELD(struct bpf_sock_addr_kern,
					    struct sockaddr, uaddr, sa_family);
		break;

	case offsetof(struct bpf_sock_addr, user_ip4):
		SOCK_ADDR_LOAD_OR_STORE_NESTED_FIELD_SIZE_OFF(
			struct bpf_sock_addr_kern, struct sockaddr_in, uaddr,
			sin_addr, BPF_SIZE(si->code), 0, tmp_reg);
		break;

	case bpf_ctx_range_till(struct bpf_sock_addr, user_ip6[0], user_ip6[3]):
		off = si->off;
		off -= offsetof(struct bpf_sock_addr, user_ip6[0]);
		SOCK_ADDR_LOAD_OR_STORE_NESTED_FIELD_SIZE_OFF(
			struct bpf_sock_addr_kern, struct sockaddr_in6, uaddr,
			sin6_addr.s6_addr32[0], BPF_SIZE(si->code), off,
			tmp_reg);
		break;

	case offsetof(struct bpf_sock_addr, user_port):
		/* To get port we need to know sa_family first and then treat
		 * sockaddr as either sockaddr_in or sockaddr_in6.
		 * Though we can simplify since port field has same offset and
		 * size in both structures.
		 * Here we check this invariant and use just one of the
		 * structures if it's true.
		 */
		BUILD_BUG_ON(offsetof(struct sockaddr_in, sin_port) !=
			     offsetof(struct sockaddr_in6, sin6_port));
		BUILD_BUG_ON(sizeof_field(struct sockaddr_in, sin_port) !=
			     sizeof_field(struct sockaddr_in6, sin6_port));
		/* Account for sin6_port being smaller than user_port. */
		port_size = min(port_size, BPF_LDST_BYTES(si));
		SOCK_ADDR_LOAD_OR_STORE_NESTED_FIELD_SIZE_OFF(
			struct bpf_sock_addr_kern, struct sockaddr_in6, uaddr,
			sin6_port, bytes_to_bpf_size(port_size), 0, tmp_reg);
		break;

	case offsetof(struct bpf_sock_addr, family):
		SOCK_ADDR_LOAD_NESTED_FIELD(struct bpf_sock_addr_kern,
					    struct sock, sk, sk_family);
		break;

	case offsetof(struct bpf_sock_addr, type):
		SOCK_ADDR_LOAD_NESTED_FIELD(struct bpf_sock_addr_kern,
					    struct sock, sk, sk_type);
		break;

	case offsetof(struct bpf_sock_addr, protocol):
		SOCK_ADDR_LOAD_NESTED_FIELD(struct bpf_sock_addr_kern,
					    struct sock, sk, sk_protocol);
		break;

	case offsetof(struct bpf_sock_addr, msg_src_ip4):
		/* Treat t_ctx as struct in_addr for msg_src_ip4. */
		SOCK_ADDR_LOAD_OR_STORE_NESTED_FIELD_SIZE_OFF(
			struct bpf_sock_addr_kern, struct in_addr, t_ctx,
			s_addr, BPF_SIZE(si->code), 0, tmp_reg);
		break;

	case bpf_ctx_range_till(struct bpf_sock_addr, msg_src_ip6[0],
				msg_src_ip6[3]):
		off = si->off;
		off -= offsetof(struct bpf_sock_addr, msg_src_ip6[0]);
		/* Treat t_ctx as struct in6_addr for msg_src_ip6. */
		SOCK_ADDR_LOAD_OR_STORE_NESTED_FIELD_SIZE_OFF(
			struct bpf_sock_addr_kern, struct in6_addr, t_ctx,
			s6_addr32[0], BPF_SIZE(si->code), off, tmp_reg);
		break;
	case offsetof(struct bpf_sock_addr, sk):
		*insn++ = BPF_LDX_MEM(BPF_FIELD_SIZEOF(struct bpf_sock_addr_kern, sk),
				      si->dst_reg, si->src_reg,
				      offsetof(struct bpf_sock_addr_kern, sk));
		break;
	}

	return insn - insn_buf;
}

static u32 sock_ops_convert_ctx_access(enum bpf_access_type type,
				       const struct bpf_insn *si,
				       struct bpf_insn *insn_buf,
				       struct bpf_prog *prog,
				       u32 *target_size)
{
	struct bpf_insn *insn = insn_buf;
	int off;

/* Helper macro for adding read access to tcp_sock or sock fields. */
#define SOCK_OPS_GET_FIELD(BPF_FIELD, OBJ_FIELD, OBJ)			      \
	do {								      \
		BUILD_BUG_ON(sizeof_field(OBJ, OBJ_FIELD) >		      \
			     sizeof_field(struct bpf_sock_ops, BPF_FIELD));   \
		*insn++ = BPF_LDX_MEM(BPF_FIELD_SIZEOF(			      \
						struct bpf_sock_ops_kern,     \
						is_fullsock),		      \
				      si->dst_reg, si->src_reg,		      \
				      offsetof(struct bpf_sock_ops_kern,      \
					       is_fullsock));		      \
		*insn++ = BPF_JMP_IMM(BPF_JEQ, si->dst_reg, 0, 2);	      \
		*insn++ = BPF_LDX_MEM(BPF_FIELD_SIZEOF(			      \
						struct bpf_sock_ops_kern, sk),\
				      si->dst_reg, si->src_reg,		      \
				      offsetof(struct bpf_sock_ops_kern, sk));\
		*insn++ = BPF_LDX_MEM(BPF_FIELD_SIZEOF(OBJ,		      \
						       OBJ_FIELD),	      \
				      si->dst_reg, si->dst_reg,		      \
				      offsetof(OBJ, OBJ_FIELD));	      \
	} while (0)

#define SOCK_OPS_GET_TCP_SOCK_FIELD(FIELD) \
		SOCK_OPS_GET_FIELD(FIELD, FIELD, struct tcp_sock)

/* Helper macro for adding write access to tcp_sock or sock fields.
 * The macro is called with two registers, dst_reg which contains a pointer
 * to ctx (context) and src_reg which contains the value that should be
 * stored. However, we need an additional register since we cannot overwrite
 * dst_reg because it may be used later in the program.
 * Instead we "borrow" one of the other register. We first save its value
 * into a new (temp) field in bpf_sock_ops_kern, use it, and then restore
 * it at the end of the macro.
 */
#define SOCK_OPS_SET_FIELD(BPF_FIELD, OBJ_FIELD, OBJ)			      \
	do {								      \
		int reg = BPF_REG_9;					      \
		BUILD_BUG_ON(sizeof_field(OBJ, OBJ_FIELD) >		      \
			     sizeof_field(struct bpf_sock_ops, BPF_FIELD));   \
		if (si->dst_reg == reg || si->src_reg == reg)		      \
			reg--;						      \
		if (si->dst_reg == reg || si->src_reg == reg)		      \
			reg--;						      \
		*insn++ = BPF_STX_MEM(BPF_DW, si->dst_reg, reg,		      \
				      offsetof(struct bpf_sock_ops_kern,      \
					       temp));			      \
		*insn++ = BPF_LDX_MEM(BPF_FIELD_SIZEOF(			      \
						struct bpf_sock_ops_kern,     \
						is_fullsock),		      \
				      reg, si->dst_reg,			      \
				      offsetof(struct bpf_sock_ops_kern,      \
					       is_fullsock));		      \
		*insn++ = BPF_JMP_IMM(BPF_JEQ, reg, 0, 2);		      \
		*insn++ = BPF_LDX_MEM(BPF_FIELD_SIZEOF(			      \
						struct bpf_sock_ops_kern, sk),\
				      reg, si->dst_reg,			      \
				      offsetof(struct bpf_sock_ops_kern, sk));\
		*insn++ = BPF_STX_MEM(BPF_FIELD_SIZEOF(OBJ, OBJ_FIELD),	      \
				      reg, si->src_reg,			      \
				      offsetof(OBJ, OBJ_FIELD));	      \
		*insn++ = BPF_LDX_MEM(BPF_DW, reg, si->dst_reg,		      \
				      offsetof(struct bpf_sock_ops_kern,      \
					       temp));			      \
	} while (0)

#define SOCK_OPS_GET_OR_SET_FIELD(BPF_FIELD, OBJ_FIELD, OBJ, TYPE)	      \
	do {								      \
		if (TYPE == BPF_WRITE)					      \
			SOCK_OPS_SET_FIELD(BPF_FIELD, OBJ_FIELD, OBJ);	      \
		else							      \
			SOCK_OPS_GET_FIELD(BPF_FIELD, OBJ_FIELD, OBJ);	      \
	} while (0)

	if (insn > insn_buf)
		return insn - insn_buf;

	switch (si->off) {
	case offsetof(struct bpf_sock_ops, op) ...
	     offsetof(struct bpf_sock_ops, replylong[3]):
		BUILD_BUG_ON(sizeof_field(struct bpf_sock_ops, op) !=
			     sizeof_field(struct bpf_sock_ops_kern, op));
		BUILD_BUG_ON(sizeof_field(struct bpf_sock_ops, reply) !=
			     sizeof_field(struct bpf_sock_ops_kern, reply));
		BUILD_BUG_ON(sizeof_field(struct bpf_sock_ops, replylong) !=
			     sizeof_field(struct bpf_sock_ops_kern, replylong));
		off = si->off;
		off -= offsetof(struct bpf_sock_ops, op);
		off += offsetof(struct bpf_sock_ops_kern, op);
		if (type == BPF_WRITE)
			*insn++ = BPF_STX_MEM(BPF_W, si->dst_reg, si->src_reg,
					      off);
		else
			*insn++ = BPF_LDX_MEM(BPF_W, si->dst_reg, si->src_reg,
					      off);
		break;

	case offsetof(struct bpf_sock_ops, family):
		BUILD_BUG_ON(sizeof_field(struct sock_common, skc_family) != 2);

		*insn++ = BPF_LDX_MEM(BPF_FIELD_SIZEOF(
					      struct bpf_sock_ops_kern, sk),
				      si->dst_reg, si->src_reg,
				      offsetof(struct bpf_sock_ops_kern, sk));
		*insn++ = BPF_LDX_MEM(BPF_H, si->dst_reg, si->dst_reg,
				      offsetof(struct sock_common, skc_family));
		break;

	case offsetof(struct bpf_sock_ops, remote_ip4):
		BUILD_BUG_ON(sizeof_field(struct sock_common, skc_daddr) != 4);

		*insn++ = BPF_LDX_MEM(BPF_FIELD_SIZEOF(
						struct bpf_sock_ops_kern, sk),
				      si->dst_reg, si->src_reg,
				      offsetof(struct bpf_sock_ops_kern, sk));
		*insn++ = BPF_LDX_MEM(BPF_W, si->dst_reg, si->dst_reg,
				      offsetof(struct sock_common, skc_daddr));
		break;

	case offsetof(struct bpf_sock_ops, local_ip4):
		BUILD_BUG_ON(sizeof_field(struct sock_common,
					  skc_rcv_saddr) != 4);

		*insn++ = BPF_LDX_MEM(BPF_FIELD_SIZEOF(
					      struct bpf_sock_ops_kern, sk),
				      si->dst_reg, si->src_reg,
				      offsetof(struct bpf_sock_ops_kern, sk));
		*insn++ = BPF_LDX_MEM(BPF_W, si->dst_reg, si->dst_reg,
				      offsetof(struct sock_common,
					       skc_rcv_saddr));
		break;

	case offsetof(struct bpf_sock_ops, remote_ip6[0]) ...
	     offsetof(struct bpf_sock_ops, remote_ip6[3]):
#if IS_ENABLED(CONFIG_IPV6)
		BUILD_BUG_ON(sizeof_field(struct sock_common,
					  skc_v6_daddr.s6_addr32[0]) != 4);

		off = si->off;
		off -= offsetof(struct bpf_sock_ops, remote_ip6[0]);
		*insn++ = BPF_LDX_MEM(BPF_FIELD_SIZEOF(
						struct bpf_sock_ops_kern, sk),
				      si->dst_reg, si->src_reg,
				      offsetof(struct bpf_sock_ops_kern, sk));
		*insn++ = BPF_LDX_MEM(BPF_W, si->dst_reg, si->dst_reg,
				      offsetof(struct sock_common,
					       skc_v6_daddr.s6_addr32[0]) +
				      off);
#else
		*insn++ = BPF_MOV32_IMM(si->dst_reg, 0);
#endif
		break;

	case offsetof(struct bpf_sock_ops, local_ip6[0]) ...
	     offsetof(struct bpf_sock_ops, local_ip6[3]):
#if IS_ENABLED(CONFIG_IPV6)
		BUILD_BUG_ON(sizeof_field(struct sock_common,
					  skc_v6_rcv_saddr.s6_addr32[0]) != 4);

		off = si->off;
		off -= offsetof(struct bpf_sock_ops, local_ip6[0]);
		*insn++ = BPF_LDX_MEM(BPF_FIELD_SIZEOF(
						struct bpf_sock_ops_kern, sk),
				      si->dst_reg, si->src_reg,
				      offsetof(struct bpf_sock_ops_kern, sk));
		*insn++ = BPF_LDX_MEM(BPF_W, si->dst_reg, si->dst_reg,
				      offsetof(struct sock_common,
					       skc_v6_rcv_saddr.s6_addr32[0]) +
				      off);
#else
		*insn++ = BPF_MOV32_IMM(si->dst_reg, 0);
#endif
		break;

	case offsetof(struct bpf_sock_ops, remote_port):
		BUILD_BUG_ON(sizeof_field(struct sock_common, skc_dport) != 2);

		*insn++ = BPF_LDX_MEM(BPF_FIELD_SIZEOF(
						struct bpf_sock_ops_kern, sk),
				      si->dst_reg, si->src_reg,
				      offsetof(struct bpf_sock_ops_kern, sk));
		*insn++ = BPF_LDX_MEM(BPF_H, si->dst_reg, si->dst_reg,
				      offsetof(struct sock_common, skc_dport));
#ifndef __BIG_ENDIAN_BITFIELD
		*insn++ = BPF_ALU32_IMM(BPF_LSH, si->dst_reg, 16);
#endif
		break;

	case offsetof(struct bpf_sock_ops, local_port):
		BUILD_BUG_ON(sizeof_field(struct sock_common, skc_num) != 2);

		*insn++ = BPF_LDX_MEM(BPF_FIELD_SIZEOF(
						struct bpf_sock_ops_kern, sk),
				      si->dst_reg, si->src_reg,
				      offsetof(struct bpf_sock_ops_kern, sk));
		*insn++ = BPF_LDX_MEM(BPF_H, si->dst_reg, si->dst_reg,
				      offsetof(struct sock_common, skc_num));
		break;

	case offsetof(struct bpf_sock_ops, is_fullsock):
		*insn++ = BPF_LDX_MEM(BPF_FIELD_SIZEOF(
						struct bpf_sock_ops_kern,
						is_fullsock),
				      si->dst_reg, si->src_reg,
				      offsetof(struct bpf_sock_ops_kern,
					       is_fullsock));
		break;

	case offsetof(struct bpf_sock_ops, state):
		BUILD_BUG_ON(sizeof_field(struct sock_common, skc_state) != 1);

		*insn++ = BPF_LDX_MEM(BPF_FIELD_SIZEOF(
						struct bpf_sock_ops_kern, sk),
				      si->dst_reg, si->src_reg,
				      offsetof(struct bpf_sock_ops_kern, sk));
		*insn++ = BPF_LDX_MEM(BPF_B, si->dst_reg, si->dst_reg,
				      offsetof(struct sock_common, skc_state));
		break;

	case offsetof(struct bpf_sock_ops, rtt_min):
		BUILD_BUG_ON(sizeof_field(struct tcp_sock, rtt_min) !=
			     sizeof(struct minmax));
		BUILD_BUG_ON(sizeof(struct minmax) <
			     sizeof(struct minmax_sample));

		*insn++ = BPF_LDX_MEM(BPF_FIELD_SIZEOF(
						struct bpf_sock_ops_kern, sk),
				      si->dst_reg, si->src_reg,
				      offsetof(struct bpf_sock_ops_kern, sk));
		*insn++ = BPF_LDX_MEM(BPF_W, si->dst_reg, si->dst_reg,
				      offsetof(struct tcp_sock, rtt_min) +
				      sizeof_field(struct minmax_sample, t));
		break;

	case offsetof(struct bpf_sock_ops, bpf_sock_ops_cb_flags):
		SOCK_OPS_GET_FIELD(bpf_sock_ops_cb_flags, bpf_sock_ops_cb_flags,
				   struct tcp_sock);
		break;

	case offsetof(struct bpf_sock_ops, sk_txhash):
		SOCK_OPS_GET_OR_SET_FIELD(sk_txhash, sk_txhash,
					  struct sock, type);
		break;
	case offsetof(struct bpf_sock_ops, snd_cwnd):
		SOCK_OPS_GET_TCP_SOCK_FIELD(snd_cwnd);
		break;
	case offsetof(struct bpf_sock_ops, srtt_us):
		SOCK_OPS_GET_TCP_SOCK_FIELD(srtt_us);
		break;
	case offsetof(struct bpf_sock_ops, snd_ssthresh):
		SOCK_OPS_GET_TCP_SOCK_FIELD(snd_ssthresh);
		break;
	case offsetof(struct bpf_sock_ops, rcv_nxt):
		SOCK_OPS_GET_TCP_SOCK_FIELD(rcv_nxt);
		break;
	case offsetof(struct bpf_sock_ops, snd_nxt):
		SOCK_OPS_GET_TCP_SOCK_FIELD(snd_nxt);
		break;
	case offsetof(struct bpf_sock_ops, snd_una):
		SOCK_OPS_GET_TCP_SOCK_FIELD(snd_una);
		break;
	case offsetof(struct bpf_sock_ops, mss_cache):
		SOCK_OPS_GET_TCP_SOCK_FIELD(mss_cache);
		break;
	case offsetof(struct bpf_sock_ops, ecn_flags):
		SOCK_OPS_GET_TCP_SOCK_FIELD(ecn_flags);
		break;
	case offsetof(struct bpf_sock_ops, rate_delivered):
		SOCK_OPS_GET_TCP_SOCK_FIELD(rate_delivered);
		break;
	case offsetof(struct bpf_sock_ops, rate_interval_us):
		SOCK_OPS_GET_TCP_SOCK_FIELD(rate_interval_us);
		break;
	case offsetof(struct bpf_sock_ops, packets_out):
		SOCK_OPS_GET_TCP_SOCK_FIELD(packets_out);
		break;
	case offsetof(struct bpf_sock_ops, retrans_out):
		SOCK_OPS_GET_TCP_SOCK_FIELD(retrans_out);
		break;
	case offsetof(struct bpf_sock_ops, total_retrans):
		SOCK_OPS_GET_TCP_SOCK_FIELD(total_retrans);
		break;
	case offsetof(struct bpf_sock_ops, segs_in):
		SOCK_OPS_GET_TCP_SOCK_FIELD(segs_in);
		break;
	case offsetof(struct bpf_sock_ops, data_segs_in):
		SOCK_OPS_GET_TCP_SOCK_FIELD(data_segs_in);
		break;
	case offsetof(struct bpf_sock_ops, segs_out):
		SOCK_OPS_GET_TCP_SOCK_FIELD(segs_out);
		break;
	case offsetof(struct bpf_sock_ops, data_segs_out):
		SOCK_OPS_GET_TCP_SOCK_FIELD(data_segs_out);
		break;
	case offsetof(struct bpf_sock_ops, lost_out):
		SOCK_OPS_GET_TCP_SOCK_FIELD(lost_out);
		break;
	case offsetof(struct bpf_sock_ops, sacked_out):
		SOCK_OPS_GET_TCP_SOCK_FIELD(sacked_out);
		break;
	case offsetof(struct bpf_sock_ops, bytes_received):
		SOCK_OPS_GET_TCP_SOCK_FIELD(bytes_received);
		break;
	case offsetof(struct bpf_sock_ops, bytes_acked):
		SOCK_OPS_GET_TCP_SOCK_FIELD(bytes_acked);
		break;
	case offsetof(struct bpf_sock_ops, sk):
		*insn++ = BPF_LDX_MEM(BPF_FIELD_SIZEOF(
						struct bpf_sock_ops_kern,
						is_fullsock),
				      si->dst_reg, si->src_reg,
				      offsetof(struct bpf_sock_ops_kern,
					       is_fullsock));
		*insn++ = BPF_JMP_IMM(BPF_JEQ, si->dst_reg, 0, 1);
		*insn++ = BPF_LDX_MEM(BPF_FIELD_SIZEOF(
						struct bpf_sock_ops_kern, sk),
				      si->dst_reg, si->src_reg,
				      offsetof(struct bpf_sock_ops_kern, sk));
		break;
	}
	return insn - insn_buf;
}

static u32 sk_skb_convert_ctx_access(enum bpf_access_type type,
				     const struct bpf_insn *si,
				     struct bpf_insn *insn_buf,
				     struct bpf_prog *prog, u32 *target_size)
{
	struct bpf_insn *insn = insn_buf;
	int off;

	switch (si->off) {
	case offsetof(struct __sk_buff, data_end):
		off  = si->off;
		off -= offsetof(struct __sk_buff, data_end);
		off += offsetof(struct sk_buff, cb);
		off += offsetof(struct tcp_skb_cb, bpf.data_end);
		*insn++ = BPF_LDX_MEM(BPF_SIZEOF(void *), si->dst_reg,
				      si->src_reg, off);
		break;
	default:
		return bpf_convert_ctx_access(type, si, insn_buf, prog,
					      target_size);
	}

	return insn - insn_buf;
}

static u32 sk_msg_convert_ctx_access(enum bpf_access_type type,
				     const struct bpf_insn *si,
				     struct bpf_insn *insn_buf,
				     struct bpf_prog *prog, u32 *target_size)
{
	struct bpf_insn *insn = insn_buf;
#if IS_ENABLED(CONFIG_IPV6)
	int off;
#endif

	/* convert ctx uses the fact sg element is first in struct */
	BUILD_BUG_ON(offsetof(struct sk_msg, sg) != 0);

	switch (si->off) {
	case offsetof(struct sk_msg_md, data):
		*insn++ = BPF_LDX_MEM(BPF_FIELD_SIZEOF(struct sk_msg, data),
				      si->dst_reg, si->src_reg,
				      offsetof(struct sk_msg, data));
		break;
	case offsetof(struct sk_msg_md, data_end):
		*insn++ = BPF_LDX_MEM(BPF_FIELD_SIZEOF(struct sk_msg, data_end),
				      si->dst_reg, si->src_reg,
				      offsetof(struct sk_msg, data_end));
		break;
	case offsetof(struct sk_msg_md, family):
		BUILD_BUG_ON(sizeof_field(struct sock_common, skc_family) != 2);

		*insn++ = BPF_LDX_MEM(BPF_FIELD_SIZEOF(
					      struct sk_msg, sk),
				      si->dst_reg, si->src_reg,
				      offsetof(struct sk_msg, sk));
		*insn++ = BPF_LDX_MEM(BPF_H, si->dst_reg, si->dst_reg,
				      offsetof(struct sock_common, skc_family));
		break;

	case offsetof(struct sk_msg_md, remote_ip4):
		BUILD_BUG_ON(sizeof_field(struct sock_common, skc_daddr) != 4);

		*insn++ = BPF_LDX_MEM(BPF_FIELD_SIZEOF(
						struct sk_msg, sk),
				      si->dst_reg, si->src_reg,
				      offsetof(struct sk_msg, sk));
		*insn++ = BPF_LDX_MEM(BPF_W, si->dst_reg, si->dst_reg,
				      offsetof(struct sock_common, skc_daddr));
		break;

	case offsetof(struct sk_msg_md, local_ip4):
		BUILD_BUG_ON(sizeof_field(struct sock_common,
					  skc_rcv_saddr) != 4);

		*insn++ = BPF_LDX_MEM(BPF_FIELD_SIZEOF(
					      struct sk_msg, sk),
				      si->dst_reg, si->src_reg,
				      offsetof(struct sk_msg, sk));
		*insn++ = BPF_LDX_MEM(BPF_W, si->dst_reg, si->dst_reg,
				      offsetof(struct sock_common,
					       skc_rcv_saddr));
		break;

	case offsetof(struct sk_msg_md, remote_ip6[0]) ...
	     offsetof(struct sk_msg_md, remote_ip6[3]):
#if IS_ENABLED(CONFIG_IPV6)
		BUILD_BUG_ON(sizeof_field(struct sock_common,
					  skc_v6_daddr.s6_addr32[0]) != 4);

		off = si->off;
		off -= offsetof(struct sk_msg_md, remote_ip6[0]);
		*insn++ = BPF_LDX_MEM(BPF_FIELD_SIZEOF(
						struct sk_msg, sk),
				      si->dst_reg, si->src_reg,
				      offsetof(struct sk_msg, sk));
		*insn++ = BPF_LDX_MEM(BPF_W, si->dst_reg, si->dst_reg,
				      offsetof(struct sock_common,
					       skc_v6_daddr.s6_addr32[0]) +
				      off);
#else
		*insn++ = BPF_MOV32_IMM(si->dst_reg, 0);
#endif
		break;

	case offsetof(struct sk_msg_md, local_ip6[0]) ...
	     offsetof(struct sk_msg_md, local_ip6[3]):
#if IS_ENABLED(CONFIG_IPV6)
		BUILD_BUG_ON(sizeof_field(struct sock_common,
					  skc_v6_rcv_saddr.s6_addr32[0]) != 4);

		off = si->off;
		off -= offsetof(struct sk_msg_md, local_ip6[0]);
		*insn++ = BPF_LDX_MEM(BPF_FIELD_SIZEOF(
						struct sk_msg, sk),
				      si->dst_reg, si->src_reg,
				      offsetof(struct sk_msg, sk));
		*insn++ = BPF_LDX_MEM(BPF_W, si->dst_reg, si->dst_reg,
				      offsetof(struct sock_common,
					       skc_v6_rcv_saddr.s6_addr32[0]) +
				      off);
#else
		*insn++ = BPF_MOV32_IMM(si->dst_reg, 0);
#endif
		break;

	case offsetof(struct sk_msg_md, remote_port):
		BUILD_BUG_ON(sizeof_field(struct sock_common, skc_dport) != 2);

		*insn++ = BPF_LDX_MEM(BPF_FIELD_SIZEOF(
						struct sk_msg, sk),
				      si->dst_reg, si->src_reg,
				      offsetof(struct sk_msg, sk));
		*insn++ = BPF_LDX_MEM(BPF_H, si->dst_reg, si->dst_reg,
				      offsetof(struct sock_common, skc_dport));
#ifndef __BIG_ENDIAN_BITFIELD
		*insn++ = BPF_ALU32_IMM(BPF_LSH, si->dst_reg, 16);
#endif
		break;

	case offsetof(struct sk_msg_md, local_port):
		BUILD_BUG_ON(sizeof_field(struct sock_common, skc_num) != 2);

		*insn++ = BPF_LDX_MEM(BPF_FIELD_SIZEOF(
						struct sk_msg, sk),
				      si->dst_reg, si->src_reg,
				      offsetof(struct sk_msg, sk));
		*insn++ = BPF_LDX_MEM(BPF_H, si->dst_reg, si->dst_reg,
				      offsetof(struct sock_common, skc_num));
		break;

	case offsetof(struct sk_msg_md, size):
		*insn++ = BPF_LDX_MEM(BPF_FIELD_SIZEOF(struct sk_msg_sg, size),
				      si->dst_reg, si->src_reg,
				      offsetof(struct sk_msg_sg, size));
		break;

	case offsetof(struct sk_msg_md, sk):
		*insn++ = BPF_LDX_MEM(BPF_FIELD_SIZEOF(struct sk_msg, sk),
				      si->dst_reg, si->src_reg,
				      offsetof(struct sk_msg, sk));
		break;
	}

	return insn - insn_buf;
}

const struct bpf_verifier_ops sk_filter_verifier_ops = {
	.get_func_proto		= sk_filter_func_proto,
	.is_valid_access	= sk_filter_is_valid_access,
	.convert_ctx_access	= bpf_convert_ctx_access,
	.gen_ld_abs		= bpf_gen_ld_abs,
};

const struct bpf_prog_ops sk_filter_prog_ops = {
	.test_run		= bpf_prog_test_run_skb,
};

//tc_cls_act类型程序提供的校验操作集
const struct bpf_verifier_ops tc_cls_act_verifier_ops = {
	.get_func_proto		= tc_cls_act_func_proto,
	.is_valid_access	= tc_cls_act_is_valid_access,
	.convert_ctx_access	= tc_cls_act_convert_ctx_access,
	.gen_prologue		= tc_cls_act_prologue,
	.gen_ld_abs		= bpf_gen_ld_abs,
};

const struct bpf_prog_ops tc_cls_act_prog_ops = {
	.test_run		= bpf_prog_test_run_skb,
};

//xdp类型bpf程序提供的校验操作集
const struct bpf_verifier_ops xdp_verifier_ops = {
	.get_func_proto		= xdp_func_proto,
	.is_valid_access	= xdp_is_valid_access,
	.convert_ctx_access	= xdp_convert_ctx_access,
	.gen_prologue		= bpf_noop_prologue,
};

const struct bpf_prog_ops xdp_prog_ops = {
	.test_run		= bpf_prog_test_run_xdp,
};

const struct bpf_verifier_ops cg_skb_verifier_ops = {
	.get_func_proto		= cg_skb_func_proto,
	.is_valid_access	= cg_skb_is_valid_access,
	.convert_ctx_access	= bpf_convert_ctx_access,
};

const struct bpf_prog_ops cg_skb_prog_ops = {
	.test_run		= bpf_prog_test_run_skb,
};

const struct bpf_verifier_ops lwt_in_verifier_ops = {
	.get_func_proto		= lwt_in_func_proto,
	.is_valid_access	= lwt_is_valid_access,
	.convert_ctx_access	= bpf_convert_ctx_access,
};

const struct bpf_prog_ops lwt_in_prog_ops = {
	.test_run		= bpf_prog_test_run_skb,
};

const struct bpf_verifier_ops lwt_out_verifier_ops = {
	.get_func_proto		= lwt_out_func_proto,
	.is_valid_access	= lwt_is_valid_access,
	.convert_ctx_access	= bpf_convert_ctx_access,
};

const struct bpf_prog_ops lwt_out_prog_ops = {
	.test_run		= bpf_prog_test_run_skb,
};

const struct bpf_verifier_ops lwt_xmit_verifier_ops = {
	.get_func_proto		= lwt_xmit_func_proto,
	.is_valid_access	= lwt_is_valid_access,
	.convert_ctx_access	= bpf_convert_ctx_access,
	.gen_prologue		= tc_cls_act_prologue,
};

const struct bpf_prog_ops lwt_xmit_prog_ops = {
	.test_run		= bpf_prog_test_run_skb,
};

const struct bpf_verifier_ops lwt_seg6local_verifier_ops = {
	.get_func_proto		= lwt_seg6local_func_proto,
	.is_valid_access	= lwt_is_valid_access,
	.convert_ctx_access	= bpf_convert_ctx_access,
};

const struct bpf_prog_ops lwt_seg6local_prog_ops = {
	.test_run		= bpf_prog_test_run_skb,
};

const struct bpf_verifier_ops cg_sock_verifier_ops = {
	.get_func_proto		= sock_filter_func_proto,
	.is_valid_access	= sock_filter_is_valid_access,
	.convert_ctx_access	= bpf_sock_convert_ctx_access,
};

const struct bpf_prog_ops cg_sock_prog_ops = {
};

const struct bpf_verifier_ops cg_sock_addr_verifier_ops = {
	.get_func_proto		= sock_addr_func_proto,
	.is_valid_access	= sock_addr_is_valid_access,
	.convert_ctx_access	= sock_addr_convert_ctx_access,
};

const struct bpf_prog_ops cg_sock_addr_prog_ops = {
};

const struct bpf_verifier_ops sock_ops_verifier_ops = {
	.get_func_proto		= sock_ops_func_proto,
	.is_valid_access	= sock_ops_is_valid_access,
	.convert_ctx_access	= sock_ops_convert_ctx_access,
};

const struct bpf_prog_ops sock_ops_prog_ops = {
};

const struct bpf_verifier_ops sk_skb_verifier_ops = {
	.get_func_proto		= sk_skb_func_proto,
	.is_valid_access	= sk_skb_is_valid_access,
	.convert_ctx_access	= sk_skb_convert_ctx_access,
	.gen_prologue		= sk_skb_prologue,
};

const struct bpf_prog_ops sk_skb_prog_ops = {
};

const struct bpf_verifier_ops sk_msg_verifier_ops = {
	.get_func_proto		= sk_msg_func_proto,
	.is_valid_access	= sk_msg_is_valid_access,
	.convert_ctx_access	= sk_msg_convert_ctx_access,
	.gen_prologue		= bpf_noop_prologue,
};

const struct bpf_prog_ops sk_msg_prog_ops = {
};

const struct bpf_verifier_ops flow_dissector_verifier_ops = {
	.get_func_proto		= flow_dissector_func_proto,
	.is_valid_access	= flow_dissector_is_valid_access,
	.convert_ctx_access	= flow_dissector_convert_ctx_access,
};

const struct bpf_prog_ops flow_dissector_prog_ops = {
	.test_run		= bpf_prog_test_run_flow_dissector,
};

int sk_detach_filter(struct sock *sk)
{
	int ret = -ENOENT;
	struct sk_filter *filter;

	if (sock_flag(sk, SOCK_FILTER_LOCKED))
		return -EPERM;

	filter = rcu_dereference_protected(sk->sk_filter,
					   lockdep_sock_is_held(sk));
	if (filter) {
		RCU_INIT_POINTER(sk->sk_filter, NULL);
		sk_filter_uncharge(sk, filter);
		ret = 0;
	}

	return ret;
}
EXPORT_SYMBOL_GPL(sk_detach_filter);

int sk_get_filter(struct sock *sk, struct sock_filter __user *ubuf,
		  unsigned int len)
{
	struct sock_fprog_kern *fprog;
	struct sk_filter *filter;
	int ret = 0;

	lock_sock(sk);
	filter = rcu_dereference_protected(sk->sk_filter,
					   lockdep_sock_is_held(sk));
	if (!filter)
		goto out;

	/* We're copying the filter that has been originally attached,
	 * so no conversion/decode needed anymore. eBPF programs that
	 * have no original program cannot be dumped through this.
	 */
	ret = -EACCES;
	fprog = filter->prog->orig_prog;
	if (!fprog)
		goto out;

	ret = fprog->len;
	if (!len)
		/* User space only enquires number of filter blocks. */
		goto out;

	ret = -EINVAL;
	if (len < fprog->len)
		goto out;

	ret = -EFAULT;
	if (copy_to_user(ubuf, fprog->filter, bpf_classic_proglen(fprog)))
		goto out;

	/* Instead of bytes, the API requests to return the number
	 * of filter blocks.
	 */
	ret = fprog->len;
out:
	release_sock(sk);
	return ret;
}

#ifdef CONFIG_INET
static void bpf_init_reuseport_kern(struct sk_reuseport_kern *reuse_kern,
				    struct sock_reuseport *reuse,
				    struct sock *sk, struct sk_buff *skb,
				    u32 hash)
{
	reuse_kern->skb = skb;
	reuse_kern->sk = sk;
	reuse_kern->selected_sk = NULL;
	reuse_kern->data_end = skb->data + skb_headlen(skb);
	reuse_kern->hash = hash;
	reuse_kern->reuseport_id = reuse->reuseport_id;
	reuse_kern->bind_inany = reuse->bind_inany;
}

struct sock *bpf_run_sk_reuseport(struct sock_reuseport *reuse, struct sock *sk,
				  struct bpf_prog *prog, struct sk_buff *skb,
				  u32 hash)
{
	struct sk_reuseport_kern reuse_kern;
	enum sk_action action;

	bpf_init_reuseport_kern(&reuse_kern, reuse, sk, skb, hash);
	action = BPF_PROG_RUN(prog, &reuse_kern);

	if (action == SK_PASS)
		return reuse_kern.selected_sk;
	else
		return ERR_PTR(-ECONNREFUSED);
}

BPF_CALL_4(sk_select_reuseport, struct sk_reuseport_kern *, reuse_kern,
	   struct bpf_map *, map, void *, key, u32, flags)
{
	bool is_sockarray = map->map_type == BPF_MAP_TYPE_REUSEPORT_SOCKARRAY;
	struct sock_reuseport *reuse;
	struct sock *selected_sk;

	selected_sk = map->ops->map_lookup_elem(map, key);
	if (!selected_sk)
		return -ENOENT;

	reuse = rcu_dereference(selected_sk->sk_reuseport_cb);
	if (!reuse) {
		/* Lookup in sock_map can return TCP ESTABLISHED sockets. */
		if (sk_is_refcounted(selected_sk))
			sock_put(selected_sk);

		/* reuseport_array has only sk with non NULL sk_reuseport_cb.
		 * The only (!reuse) case here is - the sk has already been
		 * unhashed (e.g. by close()), so treat it as -ENOENT.
		 *
		 * Other maps (e.g. sock_map) do not provide this guarantee and
		 * the sk may never be in the reuseport group to begin with.
		 */
		return is_sockarray ? -ENOENT : -EINVAL;
	}

	if (unlikely(reuse->reuseport_id != reuse_kern->reuseport_id)) {
		struct sock *sk = reuse_kern->sk;

		if (sk->sk_protocol != selected_sk->sk_protocol)
			return -EPROTOTYPE;
		else if (sk->sk_family != selected_sk->sk_family)
			return -EAFNOSUPPORT;

		/* Catch all. Likely bound to a different sockaddr. */
		return -EBADFD;
	}

	reuse_kern->selected_sk = selected_sk;

	return 0;
}

static const struct bpf_func_proto sk_select_reuseport_proto = {
	.func           = sk_select_reuseport,
	.gpl_only       = false,
	.ret_type       = RET_INTEGER,
	.arg1_type	= ARG_PTR_TO_CTX,
	.arg2_type      = ARG_CONST_MAP_PTR,
	.arg3_type      = ARG_PTR_TO_MAP_KEY,
	.arg4_type	= ARG_ANYTHING,
};

BPF_CALL_4(sk_reuseport_load_bytes,
	   const struct sk_reuseport_kern *, reuse_kern, u32, offset,
	   void *, to, u32, len)
{
	return ____bpf_skb_load_bytes(reuse_kern->skb, offset, to, len);
}

static const struct bpf_func_proto sk_reuseport_load_bytes_proto = {
	.func		= sk_reuseport_load_bytes,
	.gpl_only	= false,
	.ret_type	= RET_INTEGER,
	.arg1_type	= ARG_PTR_TO_CTX,
	.arg2_type	= ARG_ANYTHING,
	.arg3_type	= ARG_PTR_TO_UNINIT_MEM,
	.arg4_type	= ARG_CONST_SIZE,
};

BPF_CALL_5(sk_reuseport_load_bytes_relative,
	   const struct sk_reuseport_kern *, reuse_kern, u32, offset,
	   void *, to, u32, len, u32, start_header)
{
	return ____bpf_skb_load_bytes_relative(reuse_kern->skb, offset, to,
					       len, start_header);
}

static const struct bpf_func_proto sk_reuseport_load_bytes_relative_proto = {
	.func		= sk_reuseport_load_bytes_relative,
	.gpl_only	= false,
	.ret_type	= RET_INTEGER,
	.arg1_type	= ARG_PTR_TO_CTX,
	.arg2_type	= ARG_ANYTHING,
	.arg3_type	= ARG_PTR_TO_UNINIT_MEM,
	.arg4_type	= ARG_CONST_SIZE,
	.arg5_type	= ARG_ANYTHING,
};

static const struct bpf_func_proto *
sk_reuseport_func_proto(enum bpf_func_id func_id,
			const struct bpf_prog *prog)
{
	switch (func_id) {
	case BPF_FUNC_sk_select_reuseport:
		return &sk_select_reuseport_proto;
	case BPF_FUNC_skb_load_bytes:
		return &sk_reuseport_load_bytes_proto;
	case BPF_FUNC_skb_load_bytes_relative:
		return &sk_reuseport_load_bytes_relative_proto;
	default:
		return bpf_base_func_proto(func_id);
	}
}

static bool
sk_reuseport_is_valid_access(int off, int size,
			     enum bpf_access_type type,
			     const struct bpf_prog *prog,
			     struct bpf_insn_access_aux *info)
{
	const u32 size_default = sizeof(__u32);

	if (off < 0 || off >= sizeof(struct sk_reuseport_md) ||
	    off % size || type != BPF_READ)
		return false;

	switch (off) {
	case offsetof(struct sk_reuseport_md, data):
		info->reg_type = PTR_TO_PACKET;
		return size == sizeof(__u64);

	case offsetof(struct sk_reuseport_md, data_end):
		info->reg_type = PTR_TO_PACKET_END;
		return size == sizeof(__u64);

	case offsetof(struct sk_reuseport_md, hash):
		return size == size_default;

	/* Fields that allow narrowing */
	case bpf_ctx_range(struct sk_reuseport_md, eth_protocol):
		if (size < sizeof_field(struct sk_buff, protocol))
			return false;
		/* fall through */
	case bpf_ctx_range(struct sk_reuseport_md, ip_protocol):
	case bpf_ctx_range(struct sk_reuseport_md, bind_inany):
	case bpf_ctx_range(struct sk_reuseport_md, len):
		bpf_ctx_record_field_size(info, size_default);
		return bpf_ctx_narrow_access_ok(off, size, size_default);

	default:
		return false;
	}
}

#define SK_REUSEPORT_LOAD_FIELD(F) ({					\
	*insn++ = BPF_LDX_MEM(BPF_FIELD_SIZEOF(struct sk_reuseport_kern, F), \
			      si->dst_reg, si->src_reg,			\
			      bpf_target_off(struct sk_reuseport_kern, F, \
					     sizeof_field(struct sk_reuseport_kern, F), \
					     target_size));		\
	})

#define SK_REUSEPORT_LOAD_SKB_FIELD(SKB_FIELD)				\
	SOCK_ADDR_LOAD_NESTED_FIELD(struct sk_reuseport_kern,		\
				    struct sk_buff,			\
				    skb,				\
				    SKB_FIELD)

#define SK_REUSEPORT_LOAD_SK_FIELD(SK_FIELD)				\
	SOCK_ADDR_LOAD_NESTED_FIELD(struct sk_reuseport_kern,		\
				    struct sock,			\
				    sk,					\
				    SK_FIELD)

static u32 sk_reuseport_convert_ctx_access(enum bpf_access_type type,
					   const struct bpf_insn *si,
					   struct bpf_insn *insn_buf,
					   struct bpf_prog *prog,
					   u32 *target_size)
{
	struct bpf_insn *insn = insn_buf;

	switch (si->off) {
	case offsetof(struct sk_reuseport_md, data):
		SK_REUSEPORT_LOAD_SKB_FIELD(data);
		break;

	case offsetof(struct sk_reuseport_md, len):
		SK_REUSEPORT_LOAD_SKB_FIELD(len);
		break;

	case offsetof(struct sk_reuseport_md, eth_protocol):
		SK_REUSEPORT_LOAD_SKB_FIELD(protocol);
		break;

	case offsetof(struct sk_reuseport_md, ip_protocol):
		SK_REUSEPORT_LOAD_SK_FIELD(sk_protocol);
		break;

	case offsetof(struct sk_reuseport_md, data_end):
		SK_REUSEPORT_LOAD_FIELD(data_end);
		break;

	case offsetof(struct sk_reuseport_md, hash):
		SK_REUSEPORT_LOAD_FIELD(hash);
		break;

	case offsetof(struct sk_reuseport_md, bind_inany):
		SK_REUSEPORT_LOAD_FIELD(bind_inany);
		break;
	}

	return insn - insn_buf;
}

const struct bpf_verifier_ops sk_reuseport_verifier_ops = {
	.get_func_proto		= sk_reuseport_func_proto,
	.is_valid_access	= sk_reuseport_is_valid_access,
	.convert_ctx_access	= sk_reuseport_convert_ctx_access,
};

const struct bpf_prog_ops sk_reuseport_prog_ops = {
};
#endif /* CONFIG_INET */

DEFINE_BPF_DISPATCHER(xdp)

void bpf_prog_change_xdp(struct bpf_prog *prev_prog, struct bpf_prog *prog)
{
	bpf_dispatcher_change_prog(BPF_DISPATCHER_PTR(xdp), prev_prog, prog);
}<|MERGE_RESOLUTION|>--- conflicted
+++ resolved
@@ -6161,57 +6161,7 @@
 	return false;
 }
 
-<<<<<<< HEAD
-//bpf程序基本helper函数
-const struct bpf_func_proto *
-bpf_base_func_proto(enum bpf_func_id func_id)
-{
-	switch (func_id) {
-	case BPF_FUNC_map_lookup_elem:
-		return &bpf_map_lookup_elem_proto;
-	case BPF_FUNC_map_update_elem:
-		return &bpf_map_update_elem_proto;
-	case BPF_FUNC_map_delete_elem:
-		return &bpf_map_delete_elem_proto;
-	case BPF_FUNC_map_push_elem:
-		return &bpf_map_push_elem_proto;
-	case BPF_FUNC_map_pop_elem:
-		return &bpf_map_pop_elem_proto;
-	case BPF_FUNC_map_peek_elem:
-		return &bpf_map_peek_elem_proto;
-	case BPF_FUNC_get_prandom_u32:
-		return &bpf_get_prandom_u32_proto;
-	case BPF_FUNC_get_smp_processor_id:
-		return &bpf_get_raw_smp_processor_id_proto;
-	case BPF_FUNC_get_numa_node_id:
-		return &bpf_get_numa_node_id_proto;
-	case BPF_FUNC_tail_call:
-		return &bpf_tail_call_proto;
-	case BPF_FUNC_ktime_get_ns:
-		return &bpf_ktime_get_ns_proto;
-	default:
-		break;
-	}
-
-	if (!capable(CAP_SYS_ADMIN))
-		return NULL;
-
-	switch (func_id) {
-	case BPF_FUNC_spin_lock:
-		return &bpf_spin_lock_proto;
-	case BPF_FUNC_spin_unlock:
-		return &bpf_spin_unlock_proto;
-	case BPF_FUNC_trace_printk:
-		return bpf_get_trace_printk_proto();
-	case BPF_FUNC_jiffies64:
-		return &bpf_jiffies64_proto;
-	default:
-		return NULL;
-	}
-}
-=======
 const struct bpf_func_proto bpf_event_output_data_proto __weak;
->>>>>>> 64677779
 
 static const struct bpf_func_proto *
 sock_filter_func_proto(enum bpf_func_id func_id, const struct bpf_prog *prog)
