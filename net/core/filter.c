// SPDX-License-Identifier: GPL-2.0-or-later
/*
 * Linux Socket Filter - Kernel level socket filtering
 *
 * Based on the design of the Berkeley Packet Filter. The new
 * internal format has been designed by PLUMgrid:
 *
 *	Copyright (c) 2011 - 2014 PLUMgrid, http://plumgrid.com
 *
 * Authors:
 *
 *	Jay Schulist <jschlst@samba.org>
 *	Alexei Starovoitov <ast@plumgrid.com>
 *	Daniel Borkmann <dborkman@redhat.com>
 *
 * Andi Kleen - Fix a few bad bugs and races.
 * Kris Katterjohn - Added many additional checks in bpf_check_classic()
 */

#include <linux/atomic.h>
#include <linux/module.h>
#include <linux/types.h>
#include <linux/mm.h>
#include <linux/fcntl.h>
#include <linux/socket.h>
#include <linux/sock_diag.h>
#include <linux/in.h>
#include <linux/inet.h>
#include <linux/netdevice.h>
#include <linux/if_packet.h>
#include <linux/if_arp.h>
#include <linux/gfp.h>
#include <net/inet_common.h>
#include <net/ip.h>
#include <net/protocol.h>
#include <net/netlink.h>
#include <linux/skbuff.h>
#include <linux/skmsg.h>
#include <net/sock.h>
#include <net/flow_dissector.h>
#include <linux/errno.h>
#include <linux/timer.h>
#include <linux/uaccess.h>
#include <asm/unaligned.h>
#include <linux/filter.h>
#include <linux/ratelimit.h>
#include <linux/seccomp.h>
#include <linux/if_vlan.h>
#include <linux/bpf.h>
#include <linux/btf.h>
#include <net/sch_generic.h>
#include <net/cls_cgroup.h>
#include <net/dst_metadata.h>
#include <net/dst.h>
#include <net/sock_reuseport.h>
#include <net/busy_poll.h>
#include <net/tcp.h>
#include <net/xfrm.h>
#include <net/udp.h>
#include <linux/bpf_trace.h>
#include <net/xdp_sock.h>
#include <linux/inetdevice.h>
#include <net/inet_hashtables.h>
#include <net/inet6_hashtables.h>
#include <net/ip_fib.h>
#include <net/nexthop.h>
#include <net/flow.h>
#include <net/arp.h>
#include <net/ipv6.h>
#include <net/net_namespace.h>
#include <linux/seg6_local.h>
#include <net/seg6.h>
#include <net/seg6_local.h>
#include <net/lwtunnel.h>
#include <net/ipv6_stubs.h>
#include <net/bpf_sk_storage.h>
#include <net/transp_v6.h>
#include <linux/btf_ids.h>
#include <net/tls.h>

static const struct bpf_func_proto *
bpf_sk_base_func_proto(enum bpf_func_id func_id);

int copy_bpf_fprog_from_user(struct sock_fprog *dst, sockptr_t src, int len)
{
	if (in_compat_syscall()) {
		struct compat_sock_fprog f32;

		if (len != sizeof(f32))
			return -EINVAL;
		if (copy_from_sockptr(&f32, src, sizeof(f32)))
			return -EFAULT;
		memset(dst, 0, sizeof(*dst));
		dst->len = f32.len;
		dst->filter = compat_ptr(f32.filter);
	} else {
		if (len != sizeof(*dst))
			return -EINVAL;
		if (copy_from_sockptr(dst, src, sizeof(*dst)))
			return -EFAULT;
	}

	return 0;
}
EXPORT_SYMBOL_GPL(copy_bpf_fprog_from_user);

/**
 *	sk_filter_trim_cap - run a packet through a socket filter
 *	@sk: sock associated with &sk_buff
 *	@skb: buffer to filter
 *	@cap: limit on how short the eBPF program may trim the packet
 *
 * Run the eBPF program and then cut skb->data to correct size returned by
 * the program. If pkt_len is 0 we toss packet. If skb->len is smaller
 * than pkt_len we keep whole skb->data. This is the socket level
 * wrapper to BPF_PROG_RUN. It returns 0 if the packet should
 * be accepted or -EPERM if the packet should be tossed.
 *
 */
int sk_filter_trim_cap(struct sock *sk, struct sk_buff *skb, unsigned int cap)
{
	int err;
	struct sk_filter *filter;

	/*
	 * If the skb was allocated from pfmemalloc reserves, only
	 * allow SOCK_MEMALLOC sockets to use it as this socket is
	 * helping free memory
	 */
	if (skb_pfmemalloc(skb) && !sock_flag(sk, SOCK_MEMALLOC)) {
		NET_INC_STATS(sock_net(sk), LINUX_MIB_PFMEMALLOCDROP);
		return -ENOMEM;
	}
	err = BPF_CGROUP_RUN_PROG_INET_INGRESS(sk, skb);
	if (err)
		return err;

	err = security_sock_rcv_skb(sk, skb);
	if (err)
		return err;

	rcu_read_lock();
	filter = rcu_dereference(sk->sk_filter);
	if (filter) {
		struct sock *save_sk = skb->sk;
		unsigned int pkt_len;

		skb->sk = sk;
		pkt_len = bpf_prog_run_save_cb(filter->prog, skb);
		skb->sk = save_sk;
		err = pkt_len ? pskb_trim(skb, max(cap, pkt_len)) : -EPERM;
	}
	rcu_read_unlock();

	return err;
}
EXPORT_SYMBOL(sk_filter_trim_cap);

BPF_CALL_1(bpf_skb_get_pay_offset, struct sk_buff *, skb)
{
	return skb_get_poff(skb);
}

BPF_CALL_3(bpf_skb_get_nlattr, struct sk_buff *, skb, u32, a, u32, x)
{
	struct nlattr *nla;

	if (skb_is_nonlinear(skb))
		return 0;

	if (skb->len < sizeof(struct nlattr))
		return 0;

	if (a > skb->len - sizeof(struct nlattr))
		return 0;

	nla = nla_find((struct nlattr *) &skb->data[a], skb->len - a, x);
	if (nla)
		return (void *) nla - (void *) skb->data;

	return 0;
}

BPF_CALL_3(bpf_skb_get_nlattr_nest, struct sk_buff *, skb, u32, a, u32, x)
{
	struct nlattr *nla;

	if (skb_is_nonlinear(skb))
		return 0;

	if (skb->len < sizeof(struct nlattr))
		return 0;

	if (a > skb->len - sizeof(struct nlattr))
		return 0;

	nla = (struct nlattr *) &skb->data[a];
	if (nla->nla_len > skb->len - a)
		return 0;

	nla = nla_find_nested(nla, x);
	if (nla)
		return (void *) nla - (void *) skb->data;

	return 0;
}

BPF_CALL_4(bpf_skb_load_helper_8, const struct sk_buff *, skb, const void *,
	   data, int, headlen, int, offset)
{
	u8 tmp, *ptr;
	const int len = sizeof(tmp);

	if (offset >= 0) {
		if (headlen - offset >= len)
			return *(u8 *)(data + offset);
		if (!skb_copy_bits(skb, offset, &tmp, sizeof(tmp)))
			return tmp;
	} else {
		ptr = bpf_internal_load_pointer_neg_helper(skb, offset, len);
		if (likely(ptr))
			return *(u8 *)ptr;
	}

	return -EFAULT;
}

BPF_CALL_2(bpf_skb_load_helper_8_no_cache, const struct sk_buff *, skb,
	   int, offset)
{
	return ____bpf_skb_load_helper_8(skb, skb->data, skb->len - skb->data_len,
					 offset);
}

BPF_CALL_4(bpf_skb_load_helper_16, const struct sk_buff *, skb, const void *,
	   data, int, headlen, int, offset)
{
	u16 tmp, *ptr;
	const int len = sizeof(tmp);

	if (offset >= 0) {
		if (headlen - offset >= len)
			return get_unaligned_be16(data + offset);
		if (!skb_copy_bits(skb, offset, &tmp, sizeof(tmp)))
			return be16_to_cpu(tmp);
	} else {
		ptr = bpf_internal_load_pointer_neg_helper(skb, offset, len);
		if (likely(ptr))
			return get_unaligned_be16(ptr);
	}

	return -EFAULT;
}

BPF_CALL_2(bpf_skb_load_helper_16_no_cache, const struct sk_buff *, skb,
	   int, offset)
{
	return ____bpf_skb_load_helper_16(skb, skb->data, skb->len - skb->data_len,
					  offset);
}

BPF_CALL_4(bpf_skb_load_helper_32, const struct sk_buff *, skb, const void *,
	   data, int, headlen, int, offset)
{
	u32 tmp, *ptr;
	const int len = sizeof(tmp);

	if (likely(offset >= 0)) {
		if (headlen - offset >= len)
			return get_unaligned_be32(data + offset);
		if (!skb_copy_bits(skb, offset, &tmp, sizeof(tmp)))
			return be32_to_cpu(tmp);
	} else {
		ptr = bpf_internal_load_pointer_neg_helper(skb, offset, len);
		if (likely(ptr))
			return get_unaligned_be32(ptr);
	}

	return -EFAULT;
}

BPF_CALL_2(bpf_skb_load_helper_32_no_cache, const struct sk_buff *, skb,
	   int, offset)
{
	return ____bpf_skb_load_helper_32(skb, skb->data, skb->len - skb->data_len,
					  offset);
}

static u32 convert_skb_access(int skb_field, int dst_reg, int src_reg,
			      struct bpf_insn *insn_buf)
{
	struct bpf_insn *insn = insn_buf;

	switch (skb_field) {
	case SKF_AD_MARK:
		BUILD_BUG_ON(sizeof_field(struct sk_buff, mark) != 4);

		*insn++ = BPF_LDX_MEM(BPF_W, dst_reg, src_reg,
				      offsetof(struct sk_buff, mark));
		break;

	case SKF_AD_PKTTYPE:
		*insn++ = BPF_LDX_MEM(BPF_B, dst_reg, src_reg, PKT_TYPE_OFFSET());
		*insn++ = BPF_ALU32_IMM(BPF_AND, dst_reg, PKT_TYPE_MAX);
#ifdef __BIG_ENDIAN_BITFIELD
		*insn++ = BPF_ALU32_IMM(BPF_RSH, dst_reg, 5);
#endif
		break;

	case SKF_AD_QUEUE:
		BUILD_BUG_ON(sizeof_field(struct sk_buff, queue_mapping) != 2);

		*insn++ = BPF_LDX_MEM(BPF_H, dst_reg, src_reg,
				      offsetof(struct sk_buff, queue_mapping));
		break;

	case SKF_AD_VLAN_TAG:
		BUILD_BUG_ON(sizeof_field(struct sk_buff, vlan_tci) != 2);

		/* dst_reg = *(u16 *) (src_reg + offsetof(vlan_tci)) */
		*insn++ = BPF_LDX_MEM(BPF_H, dst_reg, src_reg,
				      offsetof(struct sk_buff, vlan_tci));
		break;
	case SKF_AD_VLAN_TAG_PRESENT:
		*insn++ = BPF_LDX_MEM(BPF_B, dst_reg, src_reg, PKT_VLAN_PRESENT_OFFSET());
		if (PKT_VLAN_PRESENT_BIT)
			*insn++ = BPF_ALU32_IMM(BPF_RSH, dst_reg, PKT_VLAN_PRESENT_BIT);
		if (PKT_VLAN_PRESENT_BIT < 7)
			*insn++ = BPF_ALU32_IMM(BPF_AND, dst_reg, 1);
		break;
	}

	return insn - insn_buf;
}

static bool convert_bpf_extensions(struct sock_filter *fp,
				   struct bpf_insn **insnp)
{
	struct bpf_insn *insn = *insnp;
	u32 cnt;

	switch (fp->k) {
	case SKF_AD_OFF + SKF_AD_PROTOCOL:
		BUILD_BUG_ON(sizeof_field(struct sk_buff, protocol) != 2);

		/* A = *(u16 *) (CTX + offsetof(protocol)) */
		*insn++ = BPF_LDX_MEM(BPF_H, BPF_REG_A, BPF_REG_CTX,
				      offsetof(struct sk_buff, protocol));
		/* A = ntohs(A) [emitting a nop or swap16] */
		*insn = BPF_ENDIAN(BPF_FROM_BE, BPF_REG_A, 16);
		break;

	case SKF_AD_OFF + SKF_AD_PKTTYPE:
		cnt = convert_skb_access(SKF_AD_PKTTYPE, BPF_REG_A, BPF_REG_CTX, insn);
		insn += cnt - 1;
		break;

	case SKF_AD_OFF + SKF_AD_IFINDEX:
	case SKF_AD_OFF + SKF_AD_HATYPE:
		BUILD_BUG_ON(sizeof_field(struct net_device, ifindex) != 4);
		BUILD_BUG_ON(sizeof_field(struct net_device, type) != 2);

		*insn++ = BPF_LDX_MEM(BPF_FIELD_SIZEOF(struct sk_buff, dev),
				      BPF_REG_TMP, BPF_REG_CTX,
				      offsetof(struct sk_buff, dev));
		/* if (tmp != 0) goto pc + 1 */
		*insn++ = BPF_JMP_IMM(BPF_JNE, BPF_REG_TMP, 0, 1);
		*insn++ = BPF_EXIT_INSN();
		if (fp->k == SKF_AD_OFF + SKF_AD_IFINDEX)
			*insn = BPF_LDX_MEM(BPF_W, BPF_REG_A, BPF_REG_TMP,
					    offsetof(struct net_device, ifindex));
		else
			*insn = BPF_LDX_MEM(BPF_H, BPF_REG_A, BPF_REG_TMP,
					    offsetof(struct net_device, type));
		break;

	case SKF_AD_OFF + SKF_AD_MARK:
		cnt = convert_skb_access(SKF_AD_MARK, BPF_REG_A, BPF_REG_CTX, insn);
		insn += cnt - 1;
		break;

	case SKF_AD_OFF + SKF_AD_RXHASH:
		BUILD_BUG_ON(sizeof_field(struct sk_buff, hash) != 4);

		*insn = BPF_LDX_MEM(BPF_W, BPF_REG_A, BPF_REG_CTX,
				    offsetof(struct sk_buff, hash));
		break;

	case SKF_AD_OFF + SKF_AD_QUEUE:
		cnt = convert_skb_access(SKF_AD_QUEUE, BPF_REG_A, BPF_REG_CTX, insn);
		insn += cnt - 1;
		break;

	case SKF_AD_OFF + SKF_AD_VLAN_TAG:
		cnt = convert_skb_access(SKF_AD_VLAN_TAG,
					 BPF_REG_A, BPF_REG_CTX, insn);
		insn += cnt - 1;
		break;

	case SKF_AD_OFF + SKF_AD_VLAN_TAG_PRESENT:
		cnt = convert_skb_access(SKF_AD_VLAN_TAG_PRESENT,
					 BPF_REG_A, BPF_REG_CTX, insn);
		insn += cnt - 1;
		break;

	case SKF_AD_OFF + SKF_AD_VLAN_TPID:
		BUILD_BUG_ON(sizeof_field(struct sk_buff, vlan_proto) != 2);

		/* A = *(u16 *) (CTX + offsetof(vlan_proto)) */
		*insn++ = BPF_LDX_MEM(BPF_H, BPF_REG_A, BPF_REG_CTX,
				      offsetof(struct sk_buff, vlan_proto));
		/* A = ntohs(A) [emitting a nop or swap16] */
		*insn = BPF_ENDIAN(BPF_FROM_BE, BPF_REG_A, 16);
		break;

	case SKF_AD_OFF + SKF_AD_PAY_OFFSET:
	case SKF_AD_OFF + SKF_AD_NLATTR:
	case SKF_AD_OFF + SKF_AD_NLATTR_NEST:
	case SKF_AD_OFF + SKF_AD_CPU:
	case SKF_AD_OFF + SKF_AD_RANDOM:
		/* arg1 = CTX */
		*insn++ = BPF_MOV64_REG(BPF_REG_ARG1, BPF_REG_CTX);
		/* arg2 = A */
		*insn++ = BPF_MOV64_REG(BPF_REG_ARG2, BPF_REG_A);
		/* arg3 = X */
		*insn++ = BPF_MOV64_REG(BPF_REG_ARG3, BPF_REG_X);
		/* Emit call(arg1=CTX, arg2=A, arg3=X) */
		switch (fp->k) {
		case SKF_AD_OFF + SKF_AD_PAY_OFFSET:
			*insn = BPF_EMIT_CALL(bpf_skb_get_pay_offset);
			break;
		case SKF_AD_OFF + SKF_AD_NLATTR:
			*insn = BPF_EMIT_CALL(bpf_skb_get_nlattr);
			break;
		case SKF_AD_OFF + SKF_AD_NLATTR_NEST:
			*insn = BPF_EMIT_CALL(bpf_skb_get_nlattr_nest);
			break;
		case SKF_AD_OFF + SKF_AD_CPU:
			*insn = BPF_EMIT_CALL(bpf_get_raw_cpu_id);
			break;
		case SKF_AD_OFF + SKF_AD_RANDOM:
			*insn = BPF_EMIT_CALL(bpf_user_rnd_u32);
			bpf_user_rnd_init_once();
			break;
		}
		break;

	case SKF_AD_OFF + SKF_AD_ALU_XOR_X:
		/* A ^= X */
		*insn = BPF_ALU32_REG(BPF_XOR, BPF_REG_A, BPF_REG_X);
		break;

	default:
		/* This is just a dummy call to avoid letting the compiler
		 * evict __bpf_call_base() as an optimization. Placed here
		 * where no-one bothers.
		 */
		BUG_ON(__bpf_call_base(0, 0, 0, 0, 0) != 0);
		return false;
	}

	*insnp = insn;
	return true;
}

static bool convert_bpf_ld_abs(struct sock_filter *fp, struct bpf_insn **insnp)
{
	const bool unaligned_ok = IS_BUILTIN(CONFIG_HAVE_EFFICIENT_UNALIGNED_ACCESS);
	int size = bpf_size_to_bytes(BPF_SIZE(fp->code));
	bool endian = BPF_SIZE(fp->code) == BPF_H ||
		      BPF_SIZE(fp->code) == BPF_W;
	bool indirect = BPF_MODE(fp->code) == BPF_IND;
	const int ip_align = NET_IP_ALIGN;
	struct bpf_insn *insn = *insnp;
	int offset = fp->k;

	if (!indirect &&
	    ((unaligned_ok && offset >= 0) ||
	     (!unaligned_ok && offset >= 0 &&
	      offset + ip_align >= 0 &&
	      offset + ip_align % size == 0))) {
		bool ldx_off_ok = offset <= S16_MAX;

		*insn++ = BPF_MOV64_REG(BPF_REG_TMP, BPF_REG_H);
		if (offset)
			*insn++ = BPF_ALU64_IMM(BPF_SUB, BPF_REG_TMP, offset);
		*insn++ = BPF_JMP_IMM(BPF_JSLT, BPF_REG_TMP,
				      size, 2 + endian + (!ldx_off_ok * 2));
		if (ldx_off_ok) {
			*insn++ = BPF_LDX_MEM(BPF_SIZE(fp->code), BPF_REG_A,
					      BPF_REG_D, offset);
		} else {
			*insn++ = BPF_MOV64_REG(BPF_REG_TMP, BPF_REG_D);
			*insn++ = BPF_ALU64_IMM(BPF_ADD, BPF_REG_TMP, offset);
			*insn++ = BPF_LDX_MEM(BPF_SIZE(fp->code), BPF_REG_A,
					      BPF_REG_TMP, 0);
		}
		if (endian)
			*insn++ = BPF_ENDIAN(BPF_FROM_BE, BPF_REG_A, size * 8);
		*insn++ = BPF_JMP_A(8);
	}

	*insn++ = BPF_MOV64_REG(BPF_REG_ARG1, BPF_REG_CTX);
	*insn++ = BPF_MOV64_REG(BPF_REG_ARG2, BPF_REG_D);
	*insn++ = BPF_MOV64_REG(BPF_REG_ARG3, BPF_REG_H);
	if (!indirect) {
		*insn++ = BPF_MOV64_IMM(BPF_REG_ARG4, offset);
	} else {
		*insn++ = BPF_MOV64_REG(BPF_REG_ARG4, BPF_REG_X);
		if (fp->k)
			*insn++ = BPF_ALU64_IMM(BPF_ADD, BPF_REG_ARG4, offset);
	}

	switch (BPF_SIZE(fp->code)) {
	case BPF_B:
		*insn++ = BPF_EMIT_CALL(bpf_skb_load_helper_8);
		break;
	case BPF_H:
		*insn++ = BPF_EMIT_CALL(bpf_skb_load_helper_16);
		break;
	case BPF_W:
		*insn++ = BPF_EMIT_CALL(bpf_skb_load_helper_32);
		break;
	default:
		return false;
	}

	*insn++ = BPF_JMP_IMM(BPF_JSGE, BPF_REG_A, 0, 2);
	*insn++ = BPF_ALU32_REG(BPF_XOR, BPF_REG_A, BPF_REG_A);
	*insn   = BPF_EXIT_INSN();

	*insnp = insn;
	return true;
}

/**
 *	bpf_convert_filter - convert filter program
 *	@prog: the user passed filter program
 *	@len: the length of the user passed filter program
 *	@new_prog: allocated 'struct bpf_prog' or NULL
 *	@new_len: pointer to store length of converted program
 *	@seen_ld_abs: bool whether we've seen ld_abs/ind
 *
 * Remap 'sock_filter' style classic BPF (cBPF) instruction set to 'bpf_insn'
 * style extended BPF (eBPF).
 * Conversion workflow:
 *
 * 1) First pass for calculating the new program length:
 *   bpf_convert_filter(old_prog, old_len, NULL, &new_len, &seen_ld_abs)
 *
 * 2) 2nd pass to remap in two passes: 1st pass finds new
 *    jump offsets, 2nd pass remapping:
 *   bpf_convert_filter(old_prog, old_len, new_prog, &new_len, &seen_ld_abs)
 */
static int bpf_convert_filter(struct sock_filter *prog, int len,
			      struct bpf_prog *new_prog, int *new_len,
			      bool *seen_ld_abs)
{
	int new_flen = 0, pass = 0, target, i, stack_off;
	struct bpf_insn *new_insn, *first_insn = NULL;
	struct sock_filter *fp;
	int *addrs = NULL;
	u8 bpf_src;

	BUILD_BUG_ON(BPF_MEMWORDS * sizeof(u32) > MAX_BPF_STACK);
	BUILD_BUG_ON(BPF_REG_FP + 1 != MAX_BPF_REG);

	if (len <= 0 || len > BPF_MAXINSNS)
		return -EINVAL;

	if (new_prog) {
		first_insn = new_prog->insnsi;
		addrs = kcalloc(len, sizeof(*addrs),
				GFP_KERNEL | __GFP_NOWARN);
		if (!addrs)
			return -ENOMEM;
	}

do_pass:
	new_insn = first_insn;
	fp = prog;

	/* Classic BPF related prologue emission. */
	if (new_prog) {
		/* Classic BPF expects A and X to be reset first. These need
		 * to be guaranteed to be the first two instructions.
		 */
		*new_insn++ = BPF_ALU32_REG(BPF_XOR, BPF_REG_A, BPF_REG_A);
		*new_insn++ = BPF_ALU32_REG(BPF_XOR, BPF_REG_X, BPF_REG_X);

		/* All programs must keep CTX in callee saved BPF_REG_CTX.
		 * In eBPF case it's done by the compiler, here we need to
		 * do this ourself. Initial CTX is present in BPF_REG_ARG1.
		 */
		*new_insn++ = BPF_MOV64_REG(BPF_REG_CTX, BPF_REG_ARG1);
		if (*seen_ld_abs) {
			/* For packet access in classic BPF, cache skb->data
			 * in callee-saved BPF R8 and skb->len - skb->data_len
			 * (headlen) in BPF R9. Since classic BPF is read-only
			 * on CTX, we only need to cache it once.
			 */
			*new_insn++ = BPF_LDX_MEM(BPF_FIELD_SIZEOF(struct sk_buff, data),
						  BPF_REG_D, BPF_REG_CTX,
						  offsetof(struct sk_buff, data));
			*new_insn++ = BPF_LDX_MEM(BPF_W, BPF_REG_H, BPF_REG_CTX,
						  offsetof(struct sk_buff, len));
			*new_insn++ = BPF_LDX_MEM(BPF_W, BPF_REG_TMP, BPF_REG_CTX,
						  offsetof(struct sk_buff, data_len));
			*new_insn++ = BPF_ALU32_REG(BPF_SUB, BPF_REG_H, BPF_REG_TMP);
		}
	} else {
		new_insn += 3;
	}

	for (i = 0; i < len; fp++, i++) {
		struct bpf_insn tmp_insns[32] = { };
		struct bpf_insn *insn = tmp_insns;

		if (addrs)
			addrs[i] = new_insn - first_insn;

		switch (fp->code) {
		/* All arithmetic insns and skb loads map as-is. */
		case BPF_ALU | BPF_ADD | BPF_X:
		case BPF_ALU | BPF_ADD | BPF_K:
		case BPF_ALU | BPF_SUB | BPF_X:
		case BPF_ALU | BPF_SUB | BPF_K:
		case BPF_ALU | BPF_AND | BPF_X:
		case BPF_ALU | BPF_AND | BPF_K:
		case BPF_ALU | BPF_OR | BPF_X:
		case BPF_ALU | BPF_OR | BPF_K:
		case BPF_ALU | BPF_LSH | BPF_X:
		case BPF_ALU | BPF_LSH | BPF_K:
		case BPF_ALU | BPF_RSH | BPF_X:
		case BPF_ALU | BPF_RSH | BPF_K:
		case BPF_ALU | BPF_XOR | BPF_X:
		case BPF_ALU | BPF_XOR | BPF_K:
		case BPF_ALU | BPF_MUL | BPF_X:
		case BPF_ALU | BPF_MUL | BPF_K:
		case BPF_ALU | BPF_DIV | BPF_X:
		case BPF_ALU | BPF_DIV | BPF_K:
		case BPF_ALU | BPF_MOD | BPF_X:
		case BPF_ALU | BPF_MOD | BPF_K:
		case BPF_ALU | BPF_NEG:
		case BPF_LD | BPF_ABS | BPF_W:
		case BPF_LD | BPF_ABS | BPF_H:
		case BPF_LD | BPF_ABS | BPF_B:
		case BPF_LD | BPF_IND | BPF_W:
		case BPF_LD | BPF_IND | BPF_H:
		case BPF_LD | BPF_IND | BPF_B:
			/* Check for overloaded BPF extension and
			 * directly convert it if found, otherwise
			 * just move on with mapping.
			 */
			if (BPF_CLASS(fp->code) == BPF_LD &&
			    BPF_MODE(fp->code) == BPF_ABS &&
			    convert_bpf_extensions(fp, &insn))
				break;
			if (BPF_CLASS(fp->code) == BPF_LD &&
			    convert_bpf_ld_abs(fp, &insn)) {
				*seen_ld_abs = true;
				break;
			}

			if (fp->code == (BPF_ALU | BPF_DIV | BPF_X) ||
			    fp->code == (BPF_ALU | BPF_MOD | BPF_X)) {
				*insn++ = BPF_MOV32_REG(BPF_REG_X, BPF_REG_X);
				/* Error with exception code on div/mod by 0.
				 * For cBPF programs, this was always return 0.
				 */
				*insn++ = BPF_JMP_IMM(BPF_JNE, BPF_REG_X, 0, 2);
				*insn++ = BPF_ALU32_REG(BPF_XOR, BPF_REG_A, BPF_REG_A);
				*insn++ = BPF_EXIT_INSN();
			}

			*insn = BPF_RAW_INSN(fp->code, BPF_REG_A, BPF_REG_X, 0, fp->k);
			break;

		/* Jump transformation cannot use BPF block macros
		 * everywhere as offset calculation and target updates
		 * require a bit more work than the rest, i.e. jump
		 * opcodes map as-is, but offsets need adjustment.
		 */

#define BPF_EMIT_JMP							\
	do {								\
		const s32 off_min = S16_MIN, off_max = S16_MAX;		\
		s32 off;						\
									\
		if (target >= len || target < 0)			\
			goto err;					\
		off = addrs ? addrs[target] - addrs[i] - 1 : 0;		\
		/* Adjust pc relative offset for 2nd or 3rd insn. */	\
		off -= insn - tmp_insns;				\
		/* Reject anything not fitting into insn->off. */	\
		if (off < off_min || off > off_max)			\
			goto err;					\
		insn->off = off;					\
	} while (0)

		case BPF_JMP | BPF_JA:
			target = i + fp->k + 1;
			insn->code = fp->code;
			BPF_EMIT_JMP;
			break;

		case BPF_JMP | BPF_JEQ | BPF_K:
		case BPF_JMP | BPF_JEQ | BPF_X:
		case BPF_JMP | BPF_JSET | BPF_K:
		case BPF_JMP | BPF_JSET | BPF_X:
		case BPF_JMP | BPF_JGT | BPF_K:
		case BPF_JMP | BPF_JGT | BPF_X:
		case BPF_JMP | BPF_JGE | BPF_K:
		case BPF_JMP | BPF_JGE | BPF_X:
			if (BPF_SRC(fp->code) == BPF_K && (int) fp->k < 0) {
				/* BPF immediates are signed, zero extend
				 * immediate into tmp register and use it
				 * in compare insn.
				 */
				*insn++ = BPF_MOV32_IMM(BPF_REG_TMP, fp->k);

				insn->dst_reg = BPF_REG_A;
				insn->src_reg = BPF_REG_TMP;
				bpf_src = BPF_X;
			} else {
				insn->dst_reg = BPF_REG_A;
				insn->imm = fp->k;
				bpf_src = BPF_SRC(fp->code);
				insn->src_reg = bpf_src == BPF_X ? BPF_REG_X : 0;
			}

			/* Common case where 'jump_false' is next insn. */
			if (fp->jf == 0) {
				insn->code = BPF_JMP | BPF_OP(fp->code) | bpf_src;
				target = i + fp->jt + 1;
				BPF_EMIT_JMP;
				break;
			}

			/* Convert some jumps when 'jump_true' is next insn. */
			if (fp->jt == 0) {
				switch (BPF_OP(fp->code)) {
				case BPF_JEQ:
					insn->code = BPF_JMP | BPF_JNE | bpf_src;
					break;
				case BPF_JGT:
					insn->code = BPF_JMP | BPF_JLE | bpf_src;
					break;
				case BPF_JGE:
					insn->code = BPF_JMP | BPF_JLT | bpf_src;
					break;
				default:
					goto jmp_rest;
				}

				target = i + fp->jf + 1;
				BPF_EMIT_JMP;
				break;
			}
jmp_rest:
			/* Other jumps are mapped into two insns: Jxx and JA. */
			target = i + fp->jt + 1;
			insn->code = BPF_JMP | BPF_OP(fp->code) | bpf_src;
			BPF_EMIT_JMP;
			insn++;

			insn->code = BPF_JMP | BPF_JA;
			target = i + fp->jf + 1;
			BPF_EMIT_JMP;
			break;

		/* ldxb 4 * ([14] & 0xf) is remaped into 6 insns. */
		case BPF_LDX | BPF_MSH | BPF_B: {
			struct sock_filter tmp = {
				.code	= BPF_LD | BPF_ABS | BPF_B,
				.k	= fp->k,
			};

			*seen_ld_abs = true;

			/* X = A */
			*insn++ = BPF_MOV64_REG(BPF_REG_X, BPF_REG_A);
			/* A = BPF_R0 = *(u8 *) (skb->data + K) */
			convert_bpf_ld_abs(&tmp, &insn);
			insn++;
			/* A &= 0xf */
			*insn++ = BPF_ALU32_IMM(BPF_AND, BPF_REG_A, 0xf);
			/* A <<= 2 */
			*insn++ = BPF_ALU32_IMM(BPF_LSH, BPF_REG_A, 2);
			/* tmp = X */
			*insn++ = BPF_MOV64_REG(BPF_REG_TMP, BPF_REG_X);
			/* X = A */
			*insn++ = BPF_MOV64_REG(BPF_REG_X, BPF_REG_A);
			/* A = tmp */
			*insn = BPF_MOV64_REG(BPF_REG_A, BPF_REG_TMP);
			break;
		}
		/* RET_K is remaped into 2 insns. RET_A case doesn't need an
		 * extra mov as BPF_REG_0 is already mapped into BPF_REG_A.
		 */
		case BPF_RET | BPF_A:
		case BPF_RET | BPF_K:
			if (BPF_RVAL(fp->code) == BPF_K)
				*insn++ = BPF_MOV32_RAW(BPF_K, BPF_REG_0,
							0, fp->k);
			*insn = BPF_EXIT_INSN();
			break;

		/* Store to stack. */
		case BPF_ST:
		case BPF_STX:
			stack_off = fp->k * 4  + 4;
			*insn = BPF_STX_MEM(BPF_W, BPF_REG_FP, BPF_CLASS(fp->code) ==
					    BPF_ST ? BPF_REG_A : BPF_REG_X,
					    -stack_off);
			/* check_load_and_stores() verifies that classic BPF can
			 * load from stack only after write, so tracking
			 * stack_depth for ST|STX insns is enough
			 */
			if (new_prog && new_prog->aux->stack_depth < stack_off)
				new_prog->aux->stack_depth = stack_off;
			break;

		/* Load from stack. */
		case BPF_LD | BPF_MEM:
		case BPF_LDX | BPF_MEM:
			stack_off = fp->k * 4  + 4;
			*insn = BPF_LDX_MEM(BPF_W, BPF_CLASS(fp->code) == BPF_LD  ?
					    BPF_REG_A : BPF_REG_X, BPF_REG_FP,
					    -stack_off);
			break;

		/* A = K or X = K */
		case BPF_LD | BPF_IMM:
		case BPF_LDX | BPF_IMM:
			*insn = BPF_MOV32_IMM(BPF_CLASS(fp->code) == BPF_LD ?
					      BPF_REG_A : BPF_REG_X, fp->k);
			break;

		/* X = A */
		case BPF_MISC | BPF_TAX:
			*insn = BPF_MOV64_REG(BPF_REG_X, BPF_REG_A);
			break;

		/* A = X */
		case BPF_MISC | BPF_TXA:
			*insn = BPF_MOV64_REG(BPF_REG_A, BPF_REG_X);
			break;

		/* A = skb->len or X = skb->len */
		case BPF_LD | BPF_W | BPF_LEN:
		case BPF_LDX | BPF_W | BPF_LEN:
			*insn = BPF_LDX_MEM(BPF_W, BPF_CLASS(fp->code) == BPF_LD ?
					    BPF_REG_A : BPF_REG_X, BPF_REG_CTX,
					    offsetof(struct sk_buff, len));
			break;

		/* Access seccomp_data fields. */
		case BPF_LDX | BPF_ABS | BPF_W:
			/* A = *(u32 *) (ctx + K) */
			*insn = BPF_LDX_MEM(BPF_W, BPF_REG_A, BPF_REG_CTX, fp->k);
			break;

		/* Unknown instruction. */
		default:
			goto err;
		}

		insn++;
		if (new_prog)
			memcpy(new_insn, tmp_insns,
			       sizeof(*insn) * (insn - tmp_insns));
		new_insn += insn - tmp_insns;
	}

	if (!new_prog) {
		/* Only calculating new length. */
		*new_len = new_insn - first_insn;
		if (*seen_ld_abs)
			*new_len += 4; /* Prologue bits. */
		return 0;
	}

	pass++;
	if (new_flen != new_insn - first_insn) {
		new_flen = new_insn - first_insn;
		if (pass > 2)
			goto err;
		goto do_pass;
	}

	kfree(addrs);
	BUG_ON(*new_len != new_flen);
	return 0;
err:
	kfree(addrs);
	return -EINVAL;
}

/* Security:
 *
 * As we dont want to clear mem[] array for each packet going through
 * __bpf_prog_run(), we check that filter loaded by user never try to read
 * a cell if not previously written, and we check all branches to be sure
 * a malicious user doesn't try to abuse us.
 */
static int check_load_and_stores(const struct sock_filter *filter, int flen)
{
	u16 *masks, memvalid = 0; /* One bit per cell, 16 cells */
	int pc, ret = 0;

	BUILD_BUG_ON(BPF_MEMWORDS > 16);

	masks = kmalloc_array(flen, sizeof(*masks), GFP_KERNEL);
	if (!masks)
		return -ENOMEM;

	memset(masks, 0xff, flen * sizeof(*masks));

	for (pc = 0; pc < flen; pc++) {
		memvalid &= masks[pc];

		switch (filter[pc].code) {
		case BPF_ST:
		case BPF_STX:
			memvalid |= (1 << filter[pc].k);
			break;
		case BPF_LD | BPF_MEM:
		case BPF_LDX | BPF_MEM:
			if (!(memvalid & (1 << filter[pc].k))) {
				ret = -EINVAL;
				goto error;
			}
			break;
		case BPF_JMP | BPF_JA:
			/* A jump must set masks on target */
			masks[pc + 1 + filter[pc].k] &= memvalid;
			memvalid = ~0;
			break;
		case BPF_JMP | BPF_JEQ | BPF_K:
		case BPF_JMP | BPF_JEQ | BPF_X:
		case BPF_JMP | BPF_JGE | BPF_K:
		case BPF_JMP | BPF_JGE | BPF_X:
		case BPF_JMP | BPF_JGT | BPF_K:
		case BPF_JMP | BPF_JGT | BPF_X:
		case BPF_JMP | BPF_JSET | BPF_K:
		case BPF_JMP | BPF_JSET | BPF_X:
			/* A jump must set masks on targets */
			masks[pc + 1 + filter[pc].jt] &= memvalid;
			masks[pc + 1 + filter[pc].jf] &= memvalid;
			memvalid = ~0;
			break;
		}
	}
error:
	kfree(masks);
	return ret;
}

static bool chk_code_allowed(u16 code_to_probe)
{
	static const bool codes[] = {
		/* 32 bit ALU operations */
		[BPF_ALU | BPF_ADD | BPF_K] = true,
		[BPF_ALU | BPF_ADD | BPF_X] = true,
		[BPF_ALU | BPF_SUB | BPF_K] = true,
		[BPF_ALU | BPF_SUB | BPF_X] = true,
		[BPF_ALU | BPF_MUL | BPF_K] = true,
		[BPF_ALU | BPF_MUL | BPF_X] = true,
		[BPF_ALU | BPF_DIV | BPF_K] = true,
		[BPF_ALU | BPF_DIV | BPF_X] = true,
		[BPF_ALU | BPF_MOD | BPF_K] = true,
		[BPF_ALU | BPF_MOD | BPF_X] = true,
		[BPF_ALU | BPF_AND | BPF_K] = true,
		[BPF_ALU | BPF_AND | BPF_X] = true,
		[BPF_ALU | BPF_OR | BPF_K] = true,
		[BPF_ALU | BPF_OR | BPF_X] = true,
		[BPF_ALU | BPF_XOR | BPF_K] = true,
		[BPF_ALU | BPF_XOR | BPF_X] = true,
		[BPF_ALU | BPF_LSH | BPF_K] = true,
		[BPF_ALU | BPF_LSH | BPF_X] = true,
		[BPF_ALU | BPF_RSH | BPF_K] = true,
		[BPF_ALU | BPF_RSH | BPF_X] = true,
		[BPF_ALU | BPF_NEG] = true,
		/* Load instructions */
		[BPF_LD | BPF_W | BPF_ABS] = true,
		[BPF_LD | BPF_H | BPF_ABS] = true,
		[BPF_LD | BPF_B | BPF_ABS] = true,
		[BPF_LD | BPF_W | BPF_LEN] = true,
		[BPF_LD | BPF_W | BPF_IND] = true,
		[BPF_LD | BPF_H | BPF_IND] = true,
		[BPF_LD | BPF_B | BPF_IND] = true,
		[BPF_LD | BPF_IMM] = true,
		[BPF_LD | BPF_MEM] = true,
		[BPF_LDX | BPF_W | BPF_LEN] = true,
		[BPF_LDX | BPF_B | BPF_MSH] = true,
		[BPF_LDX | BPF_IMM] = true,
		[BPF_LDX | BPF_MEM] = true,
		/* Store instructions */
		[BPF_ST] = true,
		[BPF_STX] = true,
		/* Misc instructions */
		[BPF_MISC | BPF_TAX] = true,
		[BPF_MISC | BPF_TXA] = true,
		/* Return instructions */
		[BPF_RET | BPF_K] = true,
		[BPF_RET | BPF_A] = true,
		/* Jump instructions */
		[BPF_JMP | BPF_JA] = true,
		[BPF_JMP | BPF_JEQ | BPF_K] = true,
		[BPF_JMP | BPF_JEQ | BPF_X] = true,
		[BPF_JMP | BPF_JGE | BPF_K] = true,
		[BPF_JMP | BPF_JGE | BPF_X] = true,
		[BPF_JMP | BPF_JGT | BPF_K] = true,
		[BPF_JMP | BPF_JGT | BPF_X] = true,
		[BPF_JMP | BPF_JSET | BPF_K] = true,
		[BPF_JMP | BPF_JSET | BPF_X] = true,
	};

	if (code_to_probe >= ARRAY_SIZE(codes))
		return false;

	return codes[code_to_probe];
}

static bool bpf_check_basics_ok(const struct sock_filter *filter,
				unsigned int flen)
{
	if (filter == NULL)
		return false;
	if (flen == 0 || flen > BPF_MAXINSNS)
		return false;

	return true;
}

/**
 *	bpf_check_classic - verify socket filter code
 *	@filter: filter to verify
 *	@flen: length of filter
 *
 * Check the user's filter code. If we let some ugly
 * filter code slip through kaboom! The filter must contain
 * no references or jumps that are out of range, no illegal
 * instructions, and must end with a RET instruction.
 *
 * All jumps are forward as they are not signed.
 *
 * Returns 0 if the rule set is legal or -EINVAL if not.
 */
static int bpf_check_classic(const struct sock_filter *filter,
			     unsigned int flen)
{
	bool anc_found;
	int pc;

	/* Check the filter code now */
	for (pc = 0; pc < flen; pc++) {
		const struct sock_filter *ftest = &filter[pc];

		/* May we actually operate on this code? */
		if (!chk_code_allowed(ftest->code))
			return -EINVAL;

		/* Some instructions need special checks */
		switch (ftest->code) {
		case BPF_ALU | BPF_DIV | BPF_K:
		case BPF_ALU | BPF_MOD | BPF_K:
			/* Check for division by zero */
			if (ftest->k == 0)
				return -EINVAL;
			break;
		case BPF_ALU | BPF_LSH | BPF_K:
		case BPF_ALU | BPF_RSH | BPF_K:
			if (ftest->k >= 32)
				return -EINVAL;
			break;
		case BPF_LD | BPF_MEM:
		case BPF_LDX | BPF_MEM:
		case BPF_ST:
		case BPF_STX:
			/* Check for invalid memory addresses */
			if (ftest->k >= BPF_MEMWORDS)
				return -EINVAL;
			break;
		case BPF_JMP | BPF_JA:
			/* Note, the large ftest->k might cause loops.
			 * Compare this with conditional jumps below,
			 * where offsets are limited. --ANK (981016)
			 */
			if (ftest->k >= (unsigned int)(flen - pc - 1))
				return -EINVAL;
			break;
		case BPF_JMP | BPF_JEQ | BPF_K:
		case BPF_JMP | BPF_JEQ | BPF_X:
		case BPF_JMP | BPF_JGE | BPF_K:
		case BPF_JMP | BPF_JGE | BPF_X:
		case BPF_JMP | BPF_JGT | BPF_K:
		case BPF_JMP | BPF_JGT | BPF_X:
		case BPF_JMP | BPF_JSET | BPF_K:
		case BPF_JMP | BPF_JSET | BPF_X:
			/* Both conditionals must be safe */
			if (pc + ftest->jt + 1 >= flen ||
			    pc + ftest->jf + 1 >= flen)
				return -EINVAL;
			break;
		case BPF_LD | BPF_W | BPF_ABS:
		case BPF_LD | BPF_H | BPF_ABS:
		case BPF_LD | BPF_B | BPF_ABS:
			anc_found = false;
			if (bpf_anc_helper(ftest) & BPF_ANC)
				anc_found = true;
			/* Ancillary operation unknown or unsupported */
			if (anc_found == false && ftest->k >= SKF_AD_OFF)
				return -EINVAL;
		}
	}

	/* Last instruction must be a RET code */
	switch (filter[flen - 1].code) {
	case BPF_RET | BPF_K:
	case BPF_RET | BPF_A:
		return check_load_and_stores(filter, flen);
	}

	return -EINVAL;
}

static int bpf_prog_store_orig_filter(struct bpf_prog *fp,
				      const struct sock_fprog *fprog)
{
	unsigned int fsize = bpf_classic_proglen(fprog);
	struct sock_fprog_kern *fkprog;

	//构造fprog的副本，存放在orig_prog中
	fp->orig_prog = kmalloc(sizeof(*fkprog), GFP_KERNEL);
	if (!fp->orig_prog)
		return -ENOMEM;

	fkprog = fp->orig_prog;
	fkprog->len = fprog->len;

	fkprog->filter = kmemdup(fp->insns, fsize,
				 GFP_KERNEL | __GFP_NOWARN);
	if (!fkprog->filter) {
		kfree(fp->orig_prog);
		return -ENOMEM;
	}

	return 0;
}

static void bpf_release_orig_filter(struct bpf_prog *fp)
{
	struct sock_fprog_kern *fprog = fp->orig_prog;

	if (fprog) {
		kfree(fprog->filter);
		kfree(fprog);
	}
}

static void __bpf_prog_release(struct bpf_prog *prog)
{
	if (prog->type == BPF_PROG_TYPE_SOCKET_FILTER) {
		bpf_prog_put(prog);
	} else {
		bpf_release_orig_filter(prog);
		bpf_prog_free(prog);
	}
}

static void __sk_filter_release(struct sk_filter *fp)
{
	__bpf_prog_release(fp->prog);
	kfree(fp);
}

/**
 * 	sk_filter_release_rcu - Release a socket filter by rcu_head
 *	@rcu: rcu_head that contains the sk_filter to free
 */
static void sk_filter_release_rcu(struct rcu_head *rcu)
{
	struct sk_filter *fp = container_of(rcu, struct sk_filter, rcu);

	__sk_filter_release(fp);
}

/**
 *	sk_filter_release - release a socket filter
 *	@fp: filter to remove
 *
 *	Remove a filter from a socket and release its resources.
 */
static void sk_filter_release(struct sk_filter *fp)
{
	if (refcount_dec_and_test(&fp->refcnt))
		call_rcu(&fp->rcu, sk_filter_release_rcu);
}

void sk_filter_uncharge(struct sock *sk, struct sk_filter *fp)
{
	u32 filter_size = bpf_prog_size(fp->prog->len);

	atomic_sub(filter_size, &sk->sk_omem_alloc);
	sk_filter_release(fp);
}

/* try to charge the socket memory if there is space available
 * return true on success
 */
static bool __sk_filter_charge(struct sock *sk, struct sk_filter *fp)
{
	u32 filter_size = bpf_prog_size(fp->prog->len);

	/* same check as in sock_kmalloc() */
	if (filter_size <= sysctl_optmem_max &&
	    atomic_read(&sk->sk_omem_alloc) + filter_size < sysctl_optmem_max) {
		atomic_add(filter_size, &sk->sk_omem_alloc);
		return true;
	}
	return false;
}

bool sk_filter_charge(struct sock *sk, struct sk_filter *fp)
{
	if (!refcount_inc_not_zero(&fp->refcnt))
		return false;

	if (!__sk_filter_charge(sk, fp)) {
		sk_filter_release(fp);
		return false;
	}
	return true;
}

static struct bpf_prog *bpf_migrate_filter(struct bpf_prog *fp)
{
	struct sock_filter *old_prog;
	struct bpf_prog *old_fp;
	int err, new_len, old_len = fp->len;
	bool seen_ld_abs = false;

	/* We are free to overwrite insns et al right here as it
	 * won't be used at this point in time anymore internally
	 * after the migration to the internal BPF instruction
	 * representation.
	 */
	BUILD_BUG_ON(sizeof(struct sock_filter) !=
		     sizeof(struct bpf_insn));

	/* Conversion cannot happen on overlapping memory areas,
	 * so we need to keep the user BPF around until the 2nd
	 * pass. At this time, the user BPF is stored in fp->insns.
	 */
	old_prog = kmemdup(fp->insns, old_len * sizeof(struct sock_filter),
			   GFP_KERNEL | __GFP_NOWARN);
	if (!old_prog) {
		err = -ENOMEM;
		goto out_err;
	}

	/* 1st pass: calculate the new program length. */
	err = bpf_convert_filter(old_prog, old_len, NULL, &new_len,
				 &seen_ld_abs);
	if (err)
		goto out_err_free;

	/* Expand fp for appending the new filter representation. */
	old_fp = fp;
	fp = bpf_prog_realloc(old_fp, bpf_prog_size(new_len), 0);
	if (!fp) {
		/* The old_fp is still around in case we couldn't
		 * allocate new memory, so uncharge on that one.
		 */
		fp = old_fp;
		err = -ENOMEM;
		goto out_err_free;
	}

	fp->len = new_len;

	/* 2nd pass: remap sock_filter insns into bpf_insn insns. */
	err = bpf_convert_filter(old_prog, old_len, fp, &new_len,
				 &seen_ld_abs);
	if (err)
		/* 2nd bpf_convert_filter() can fail only if it fails
		 * to allocate memory, remapping must succeed. Note,
		 * that at this time old_fp has already been released
		 * by krealloc().
		 */
		goto out_err_free;

	fp = bpf_prog_select_runtime(fp, &err);
	if (err)
		goto out_err_free;

	kfree(old_prog);
	return fp;

out_err_free:
	kfree(old_prog);
out_err:
	__bpf_prog_release(fp);
	return ERR_PTR(err);
}

static struct bpf_prog *bpf_prepare_filter(struct bpf_prog *fp,
					   bpf_aux_classic_check_t trans)
{
	int err;

	fp->bpf_func = NULL;
	fp->jited = 0;

	err = bpf_check_classic(fp->insns, fp->len);
	if (err) {
		__bpf_prog_release(fp);
		return ERR_PTR(err);
	}

	/* There might be additional checks and transformations
	 * needed on classic filters, f.e. in case of seccomp.
	 */
	if (trans) {
		//如果有转换函数，则进行转换
		err = trans(fp->insns, fp->len);
		if (err) {
			__bpf_prog_release(fp);
			return ERR_PTR(err);
		}
	}

	/* Probe if we can JIT compile the filter and if so, do
	 * the compilation of the filter.
	 */
	bpf_jit_compile(fp);

	/* JIT compiler couldn't process this filter, so do the
	 * internal BPF translation for the optimized interpreter.
	 */
	if (!fp->jited)
		fp = bpf_migrate_filter(fp);

	return fp;
}

/**
 *	bpf_prog_create - create an unattached filter
 *	@pfp: the unattached filter that is created
 *	@fprog: the filter program
 *
 * Create a filter independent of any socket. We first run some
 * sanity checks on it to make sure it does not explode on us later.
 * If an error occurs or there is insufficient memory for the filter
 * a negative errno code is returned. On success the return is zero.
 */
int bpf_prog_create(struct bpf_prog **pfp, struct sock_fprog_kern *fprog)
{
	unsigned int fsize = bpf_classic_proglen(fprog);
	struct bpf_prog *fp;

	/* Make sure new filter is there and in the right amounts. */
	if (!bpf_check_basics_ok(fprog->filter, fprog->len))
		return -EINVAL;

	fp = bpf_prog_alloc(bpf_prog_size(fprog->len), 0);
	if (!fp)
		return -ENOMEM;

	memcpy(fp->insns, fprog->filter, fsize);

	fp->len = fprog->len;
	/* Since unattached filters are not copied back to user
	 * space through sk_get_filter(), we do not need to hold
	 * a copy here, and can spare us the work.
	 */
	fp->orig_prog = NULL;

	/* bpf_prepare_filter() already takes care of freeing
	 * memory in case something goes wrong.
	 */
	fp = bpf_prepare_filter(fp, NULL);
	if (IS_ERR(fp))
		return PTR_ERR(fp);

	*pfp = fp;
	return 0;
}
EXPORT_SYMBOL_GPL(bpf_prog_create);

/**
 *	bpf_prog_create_from_user - create an unattached filter from user buffer
 *	@pfp: the unattached filter that is created
 *	@fprog: the filter program
 *	@trans: post-classic verifier transformation handler
 *	@save_orig: save classic BPF program
 *
 * This function effectively does the same as bpf_prog_create(), only
 * that it builds up its insns buffer from user space provided buffer.
 * It also allows for passing a bpf_aux_classic_check_t handler.
 */
int bpf_prog_create_from_user(struct bpf_prog **pfp, struct sock_fprog *fprog,
			      bpf_aux_classic_check_t trans, bool save_orig)
{
	unsigned int fsize = bpf_classic_proglen(fprog);
	struct bpf_prog *fp;
	int err;

	/* Make sure new filter is there and in the right amounts. */
	if (!bpf_check_basics_ok(fprog->filter, fprog->len))
		return -EINVAL;

	fp = bpf_prog_alloc(bpf_prog_size(fprog->len), 0);
	if (!fp)
		return -ENOMEM;

	if (copy_from_user(fp->insns, fprog->filter, fsize)) {
		__bpf_prog_free(fp);
		return -EFAULT;
	}

	fp->len = fprog->len;
	fp->orig_prog = NULL;

	if (save_orig) {
		err = bpf_prog_store_orig_filter(fp, fprog);
		if (err) {
			__bpf_prog_free(fp);
			return -ENOMEM;
		}
	}

	/* bpf_prepare_filter() already takes care of freeing
	 * memory in case something goes wrong.
	 */
	fp = bpf_prepare_filter(fp, trans);
	if (IS_ERR(fp))
		return PTR_ERR(fp);

	*pfp = fp;
	return 0;
}
EXPORT_SYMBOL_GPL(bpf_prog_create_from_user);

void bpf_prog_destroy(struct bpf_prog *fp)
{
	__bpf_prog_release(fp);
}
EXPORT_SYMBOL_GPL(bpf_prog_destroy);

static int __sk_attach_prog(struct bpf_prog *prog, struct sock *sk)
{
	struct sk_filter *fp, *old_fp;

	fp = kmalloc(sizeof(*fp), GFP_KERNEL);
	if (!fp)
		return -ENOMEM;

	fp->prog = prog;

	if (!__sk_filter_charge(sk, fp)) {
		kfree(fp);
		return -ENOMEM;
	}
	refcount_set(&fp->refcnt, 1);

	old_fp = rcu_dereference_protected(sk->sk_filter,
					   lockdep_sock_is_held(sk));
	rcu_assign_pointer(sk->sk_filter, fp);

	if (old_fp)
		sk_filter_uncharge(sk, old_fp);

	return 0;
}

static
struct bpf_prog *__get_filter(struct sock_fprog *fprog, struct sock *sk)
{
	unsigned int fsize = bpf_classic_proglen(fprog);
	struct bpf_prog *prog;
	int err;

	//必须要有sock_filter_locked标记
	if (sock_flag(sk, SOCK_FILTER_LOCKED))
		return ERR_PTR(-EPERM);

	/* Make sure new filter is there and in the right amounts. */
	//数据有效性检查
	if (!bpf_check_basics_ok(fprog->filter, fprog->len))
		return ERR_PTR(-EINVAL);

	prog = bpf_prog_alloc(bpf_prog_size(fprog->len), 0);
	if (!prog)
		return ERR_PTR(-ENOMEM);

	//将filter数组中的内容填充到prog->insns中
	if (copy_from_user(prog->insns, fprog->filter, fsize)) {
		__bpf_prog_free(prog);
		return ERR_PTR(-EFAULT);
	}

	prog->len = fprog->len;

	err = bpf_prog_store_orig_filter(prog, fprog);
	if (err) {
		__bpf_prog_free(prog);
		return ERR_PTR(-ENOMEM);
	}

	/* bpf_prepare_filter() already takes care of freeing
	 * memory in case something goes wrong.
	 */
	return bpf_prepare_filter(prog, NULL);
}

/**
 *	sk_attach_filter - attach a socket filter
 *	@fprog: the filter program
 *	@sk: the socket to use
 *
 * Attach the user's filter code. We first run some sanity checks on
 * it to make sure it does not explode on us later. If an error
 * occurs or there is insufficient memory for the filter a negative
 * errno code is returned. On success the return is zero.
 */
int sk_attach_filter(struct sock_fprog *fprog, struct sock *sk)
{
	//依据filter,编译成jit,即programe
	struct bpf_prog *prog = __get_filter(fprog, sk);
	int err;

	if (IS_ERR(prog))
		return PTR_ERR(prog);

	err = __sk_attach_prog(prog, sk);
	if (err < 0) {
		__bpf_prog_release(prog);
		return err;
	}

	return 0;
}
EXPORT_SYMBOL_GPL(sk_attach_filter);

int sk_reuseport_attach_filter(struct sock_fprog *fprog, struct sock *sk)
{
	struct bpf_prog *prog = __get_filter(fprog, sk);
	int err;

	if (IS_ERR(prog))
		return PTR_ERR(prog);

	if (bpf_prog_size(prog->len) > sysctl_optmem_max)
		err = -ENOMEM;
	else
		err = reuseport_attach_prog(sk, prog);

	if (err)
		__bpf_prog_release(prog);

	return err;
}

static struct bpf_prog *__get_bpf(u32 ufd, struct sock *sk)
{
	if (sock_flag(sk, SOCK_FILTER_LOCKED))
		return ERR_PTR(-EPERM);

	return bpf_prog_get_type(ufd, BPF_PROG_TYPE_SOCKET_FILTER);
}

int sk_attach_bpf(u32 ufd, struct sock *sk)
{
	struct bpf_prog *prog = __get_bpf(ufd, sk);
	int err;

	if (IS_ERR(prog))
		return PTR_ERR(prog);

	err = __sk_attach_prog(prog, sk);
	if (err < 0) {
		bpf_prog_put(prog);
		return err;
	}

	return 0;
}

int sk_reuseport_attach_bpf(u32 ufd, struct sock *sk)
{
	struct bpf_prog *prog;
	int err;

	if (sock_flag(sk, SOCK_FILTER_LOCKED))
		return -EPERM;

	prog = bpf_prog_get_type(ufd, BPF_PROG_TYPE_SOCKET_FILTER);
	if (PTR_ERR(prog) == -EINVAL)
		prog = bpf_prog_get_type(ufd, BPF_PROG_TYPE_SK_REUSEPORT);
	if (IS_ERR(prog))
		return PTR_ERR(prog);

	if (prog->type == BPF_PROG_TYPE_SK_REUSEPORT) {
		/* Like other non BPF_PROG_TYPE_SOCKET_FILTER
		 * bpf prog (e.g. sockmap).  It depends on the
		 * limitation imposed by bpf_prog_load().
		 * Hence, sysctl_optmem_max is not checked.
		 */
		if ((sk->sk_type != SOCK_STREAM &&
		     sk->sk_type != SOCK_DGRAM) ||
		    (sk->sk_protocol != IPPROTO_UDP &&
		     sk->sk_protocol != IPPROTO_TCP) ||
		    (sk->sk_family != AF_INET &&
		     sk->sk_family != AF_INET6)) {
			err = -ENOTSUPP;
			goto err_prog_put;
		}
	} else {
		/* BPF_PROG_TYPE_SOCKET_FILTER */
		if (bpf_prog_size(prog->len) > sysctl_optmem_max) {
			err = -ENOMEM;
			goto err_prog_put;
		}
	}

	err = reuseport_attach_prog(sk, prog);
err_prog_put:
	if (err)
		bpf_prog_put(prog);

	return err;
}

void sk_reuseport_prog_free(struct bpf_prog *prog)
{
	if (!prog)
		return;

	if (prog->type == BPF_PROG_TYPE_SK_REUSEPORT)
		bpf_prog_put(prog);
	else
		bpf_prog_destroy(prog);
}

struct bpf_scratchpad {
	union {
		__be32 diff[MAX_BPF_STACK / sizeof(__be32)];
		u8     buff[MAX_BPF_STACK];
	};
};

static DEFINE_PER_CPU(struct bpf_scratchpad, bpf_sp);

/*确保skb前write_len字段可写*/
static inline int __bpf_try_make_writable(struct sk_buff *skb,
					  unsigned int write_len)
{
	return skb_ensure_writable(skb, write_len);
}

static inline int bpf_try_make_writable(struct sk_buff *skb,
					unsigned int write_len)
{
    /*确保skb前write_len字段可写*/
	int err = __bpf_try_make_writable(skb, write_len);

	//防止copy,更新bpf元数据信息
	bpf_compute_data_pointers(skb);
	return err;
}

static int bpf_try_make_head_writable(struct sk_buff *skb)
{
	return bpf_try_make_writable(skb, skb_headlen(skb));
}

static inline void bpf_push_mac_rcsum(struct sk_buff *skb)
{
	if (skb_at_tc_ingress(skb))
		skb_postpush_rcsum(skb, skb_mac_header(skb), skb->mac_len);
}

static inline void bpf_pull_mac_rcsum(struct sk_buff *skb)
{
	if (skb_at_tc_ingress(skb))
		skb_postpull_rcsum(skb, skb_mac_header(skb), skb->mac_len);
}

//bpf辅助函数，用于提供skb内容修改，offset指出要修改的位置，from指出要改成什么样的值
//len指出改的长度，flags指出hash,checksum的控制信息
BPF_CALL_5(bpf_skb_store_bytes, struct sk_buff *, skb, u32, offset,
	   const void *, from, u32, len, u64, flags)
{
	void *ptr;

	if (unlikely(flags & ~(BPF_F_RECOMPUTE_CSUM | BPF_F_INVALIDATE_HASH)))
		return -EINVAL;
	if (unlikely(offset > 0xffff))
		return -EFAULT;
	//使offset,offset+len区间可写
	if (unlikely(bpf_try_make_writable(skb, offset + len)))
		return -EFAULT;

	ptr = skb->data + offset;
	if (flags & BPF_F_RECOMPUTE_CSUM)
		__skb_postpull_rcsum(skb, ptr, len, offset);

	//写入修改的值
	memcpy(ptr, from, len);

	//checksum重新计算，清除skb的相关hash
	if (flags & BPF_F_RECOMPUTE_CSUM)
		__skb_postpush_rcsum(skb, ptr, len, offset);
	if (flags & BPF_F_INVALIDATE_HASH)
		skb_clear_hash(skb);

	return 0;
}

//报文内容修改的辅助函数
static const struct bpf_func_proto bpf_skb_store_bytes_proto = {
	.func		= bpf_skb_store_bytes,
	.gpl_only	= false,
	.ret_type	= RET_INTEGER,
	.arg1_type	= ARG_PTR_TO_CTX,
	.arg2_type	= ARG_ANYTHING,
	.arg3_type	= ARG_PTR_TO_MEM,
	.arg4_type	= ARG_CONST_SIZE,
	.arg5_type	= ARG_ANYTHING,
};

//将针对skb自offset位置开始长度为len的内容加载进to中
BPF_CALL_4(bpf_skb_load_bytes, const struct sk_buff *, skb, u32, offset,
	   void *, to, u32, len)
{
	void *ptr;

	if (unlikely(offset > 0xffff))
		goto err_clear;

	//取offset，len长度内容存入到to中
	ptr = skb_header_pointer(skb, offset, len, to);
	if (unlikely(!ptr))
		goto err_clear;
	if (ptr != to)
		memcpy(to, ptr, len);

	return 0;
err_clear:
	memset(to, 0, len);
	return -EFAULT;
}

//提供skb内容的加载
static const struct bpf_func_proto bpf_skb_load_bytes_proto = {
	.func		= bpf_skb_load_bytes,
	.gpl_only	= false,
	.ret_type	= RET_INTEGER,
	.arg1_type	= ARG_PTR_TO_CTX,
	.arg2_type	= ARG_ANYTHING,
	.arg3_type	= ARG_PTR_TO_UNINIT_MEM,
	.arg4_type	= ARG_CONST_SIZE,
};

BPF_CALL_4(bpf_flow_dissector_load_bytes,
	   const struct bpf_flow_dissector *, ctx, u32, offset,
	   void *, to, u32, len)
{
	void *ptr;

	if (unlikely(offset > 0xffff))
		goto err_clear;

	if (unlikely(!ctx->skb))
		goto err_clear;

	ptr = skb_header_pointer(ctx->skb, offset, len, to);
	if (unlikely(!ptr))
		goto err_clear;
	if (ptr != to)
		memcpy(to, ptr, len);

	return 0;
err_clear:
	memset(to, 0, len);
	return -EFAULT;
}

static const struct bpf_func_proto bpf_flow_dissector_load_bytes_proto = {
	.func		= bpf_flow_dissector_load_bytes,
	.gpl_only	= false,
	.ret_type	= RET_INTEGER,
	.arg1_type	= ARG_PTR_TO_CTX,
	.arg2_type	= ARG_ANYTHING,
	.arg3_type	= ARG_PTR_TO_UNINIT_MEM,
	.arg4_type	= ARG_CONST_SIZE,
};

BPF_CALL_5(bpf_skb_load_bytes_relative, const struct sk_buff *, skb,
	   u32, offset, void *, to, u32, len, u32, start_header)
{
	u8 *end = skb_tail_pointer(skb);
	u8 *start, *ptr;

	if (unlikely(offset > 0xffff))
		goto err_clear;

	switch (start_header) {
	case BPF_HDR_START_MAC:
		if (unlikely(!skb_mac_header_was_set(skb)))
			goto err_clear;
		start = skb_mac_header(skb);
		break;
	case BPF_HDR_START_NET:
		start = skb_network_header(skb);
		break;
	default:
		goto err_clear;
	}

	ptr = start + offset;

	if (likely(ptr + len <= end)) {
		memcpy(to, ptr, len);
		return 0;
	}

err_clear:
	memset(to, 0, len);
	return -EFAULT;
}

static const struct bpf_func_proto bpf_skb_load_bytes_relative_proto = {
	.func		= bpf_skb_load_bytes_relative,
	.gpl_only	= false,
	.ret_type	= RET_INTEGER,
	.arg1_type	= ARG_PTR_TO_CTX,
	.arg2_type	= ARG_ANYTHING,
	.arg3_type	= ARG_PTR_TO_UNINIT_MEM,
	.arg4_type	= ARG_CONST_SIZE,
	.arg5_type	= ARG_ANYTHING,
};

BPF_CALL_2(bpf_skb_pull_data, struct sk_buff *, skb, u32, len)
{
	/* Idea is the following: should the needed direct read/write
	 * test fail during runtime, we can pull in more data and redo
	 * again, since implicitly, we invalidate previous checks here.
	 *
	 * Or, since we know how much we need to make read/writeable,
	 * this can be done once at the program beginning for direct
	 * access case. By this we overcome limitations of only current
	 * headroom being accessible.
	 */
	return bpf_try_make_writable(skb, len ? : skb_headlen(skb));
}

static const struct bpf_func_proto bpf_skb_pull_data_proto = {
	.func		= bpf_skb_pull_data,
	.gpl_only	= false,
	.ret_type	= RET_INTEGER,
	.arg1_type	= ARG_PTR_TO_CTX,
	.arg2_type	= ARG_ANYTHING,
};

BPF_CALL_1(bpf_sk_fullsock, struct sock *, sk)
{
	return sk_fullsock(sk) ? (unsigned long)sk : (unsigned long)NULL;
}

static const struct bpf_func_proto bpf_sk_fullsock_proto = {
	.func		= bpf_sk_fullsock,
	.gpl_only	= false,
	.ret_type	= RET_PTR_TO_SOCKET_OR_NULL,
	.arg1_type	= ARG_PTR_TO_SOCK_COMMON,
};

static inline int sk_skb_try_make_writable(struct sk_buff *skb,
					   unsigned int write_len)
{
	return __bpf_try_make_writable(skb, write_len);
}

BPF_CALL_2(sk_skb_pull_data, struct sk_buff *, skb, u32, len)
{
	/* Idea is the following: should the needed direct read/write
	 * test fail during runtime, we can pull in more data and redo
	 * again, since implicitly, we invalidate previous checks here.
	 *
	 * Or, since we know how much we need to make read/writeable,
	 * this can be done once at the program beginning for direct
	 * access case. By this we overcome limitations of only current
	 * headroom being accessible.
	 */
	return sk_skb_try_make_writable(skb, len ? : skb_headlen(skb));
}

static const struct bpf_func_proto sk_skb_pull_data_proto = {
	.func		= sk_skb_pull_data,
	.gpl_only	= false,
	.ret_type	= RET_INTEGER,
	.arg1_type	= ARG_PTR_TO_CTX,
	.arg2_type	= ARG_ANYTHING,
};

BPF_CALL_5(bpf_l3_csum_replace, struct sk_buff *, skb, u32, offset,
	   u64, from, u64, to, u64, flags)
{
	__sum16 *ptr;

	if (unlikely(flags & ~(BPF_F_HDR_FIELD_MASK)))
		return -EINVAL;
	if (unlikely(offset > 0xffff || offset & 1))
		return -EFAULT;
	if (unlikely(bpf_try_make_writable(skb, offset + sizeof(*ptr))))
		return -EFAULT;

	ptr = (__sum16 *)(skb->data + offset);
	switch (flags & BPF_F_HDR_FIELD_MASK) {
	case 0:
		if (unlikely(from != 0))
			return -EINVAL;

		csum_replace_by_diff(ptr, to);
		break;
	case 2:
		csum_replace2(ptr, from, to);
		break;
	case 4:
		csum_replace4(ptr, from, to);
		break;
	default:
		return -EINVAL;
	}

	return 0;
}

static const struct bpf_func_proto bpf_l3_csum_replace_proto = {
	.func		= bpf_l3_csum_replace,
	.gpl_only	= false,
	.ret_type	= RET_INTEGER,
	.arg1_type	= ARG_PTR_TO_CTX,
	.arg2_type	= ARG_ANYTHING,
	.arg3_type	= ARG_ANYTHING,
	.arg4_type	= ARG_ANYTHING,
	.arg5_type	= ARG_ANYTHING,
};

BPF_CALL_5(bpf_l4_csum_replace, struct sk_buff *, skb, u32, offset/*到报文l4层checksum字段的offset*/,
	   u64, from, u64, to, u64, flags)
{
	bool is_pseudo = flags & BPF_F_PSEUDO_HDR;
	bool is_mmzero = flags & BPF_F_MARK_MANGLED_0;
	bool do_mforce = flags & BPF_F_MARK_ENFORCE;
	__sum16 *ptr;

	//只支持以下flags及field设置
	if (unlikely(flags & ~(BPF_F_MARK_MANGLED_0 | BPF_F_MARK_ENFORCE |
			       BPF_F_PSEUDO_HDR | BPF_F_HDR_FIELD_MASK)))
		return -EINVAL;
	if (unlikely(offset > 0xffff || offset & 1))
		return -EFAULT;
	/*确保checksum字段可写*/
	if (unlikely(bpf_try_make_writable(skb, offset + sizeof(*ptr))))
		return -EFAULT;

	/*取l4层的checksum字段位置*/
	ptr = (__sum16 *)(skb->data + offset);
	if (is_mmzero && !do_mforce && !*ptr)
		return 0;

	switch (flags & BPF_F_HDR_FIELD_MASK) {
	case 0:
		if (unlikely(from != 0))
			return -EINVAL;

		/*这种是push数据时使用，from必须为0*/
		inet_proto_csum_replace_by_diff(ptr, skb, to, is_pseudo);
		break;
	case 2:
	    //2字节替换情况
		inet_proto_csum_replace2(ptr, skb, from, to, is_pseudo);
		break;
	case 4:
	    //4字节替换情况
		inet_proto_csum_replace4(ptr, skb, from, to, is_pseudo);
		break;
	default:
		return -EINVAL;
	}

	/*更新checksum为0xffff*/
	if (is_mmzero && !*ptr)
		*ptr = CSUM_MANGLED_0;
	return 0;
}

static const struct bpf_func_proto bpf_l4_csum_replace_proto = {
	.func		= bpf_l4_csum_replace,
	.gpl_only	= false,
	.ret_type	= RET_INTEGER,
	.arg1_type	= ARG_PTR_TO_CTX,
	.arg2_type	= ARG_ANYTHING,
	.arg3_type	= ARG_ANYTHING,
	.arg4_type	= ARG_ANYTHING,
	.arg5_type	= ARG_ANYTHING,
};

//从from 转换为to ，计算对应的cheksum (seed为原有的checksum)
BPF_CALL_5(bpf_csum_diff, __be32 *, from, u32, from_size,
	   __be32 *, to, u32, to_size, __wsum, seed)
{
	struct bpf_scratchpad *sp = this_cpu_ptr(&bpf_sp);
	u32 diff_size = from_size + to_size;/*总checksum数据长度*/
	int i, j = 0;

	//只处理三种情况,push数据/pull数据/diff数据
	/* This is quite flexible, some examples:
	 *
	 * from_size == 0, to_size > 0,  seed := csum --> pushing data
	 * from_size > 0,  to_size == 0, seed := csum --> pulling data
	 * from_size > 0,  to_size > 0,  seed := 0    --> diffing data
	 *
	 * Even for diffing, from_size and to_size don't need to be equal.
	 */
	if (unlikely(((from_size | to_size) & (sizeof(__be32) - 1)) ||
		     diff_size > sizeof(sp->diff)))
		return -EINVAL;

	//构造数据checksum数据，减去from,加上to
	for (i = 0; i < from_size / sizeof(__be32); i++, j++)
		sp->diff[j] = ~from[i];
	for (i = 0; i <   to_size / sizeof(__be32); i++, j++)
		sp->diff[j] = to[i];

	//计算checksum
	return csum_partial(sp->diff, diff_size, seed);
}

static const struct bpf_func_proto bpf_csum_diff_proto = {
	.func		= bpf_csum_diff,
	.gpl_only	= false,
	.pkt_access	= true,
	.ret_type	= RET_INTEGER,
	.arg1_type	= ARG_PTR_TO_MEM_OR_NULL,
	.arg2_type	= ARG_CONST_SIZE_OR_ZERO,
	.arg3_type	= ARG_PTR_TO_MEM_OR_NULL,
	.arg4_type	= ARG_CONST_SIZE_OR_ZERO,
	.arg5_type	= ARG_ANYTHING,
};

BPF_CALL_2(bpf_csum_update, struct sk_buff *, skb, __wsum, csum)
{
	/* The interface is to be used in combination with bpf_csum_diff()
	 * for direct packet writes. csum rotation for alignment as well
	 * as emulating csum_sub() can be done from the eBPF program.
	 */
	if (skb->ip_summed == CHECKSUM_COMPLETE)
		return (skb->csum = csum_add(skb->csum, csum));

	return -ENOTSUPP;
}

static const struct bpf_func_proto bpf_csum_update_proto = {
	.func		= bpf_csum_update,
	.gpl_only	= false,
	.ret_type	= RET_INTEGER,
	.arg1_type	= ARG_PTR_TO_CTX,
	.arg2_type	= ARG_ANYTHING,
};

BPF_CALL_2(bpf_csum_level, struct sk_buff *, skb, u64, level)
{
	/* The interface is to be used in combination with bpf_skb_adjust_room()
	 * for encap/decap of packet headers when BPF_F_ADJ_ROOM_NO_CSUM_RESET
	 * is passed as flags, for example.
	 */
	switch (level) {
	case BPF_CSUM_LEVEL_INC:
		__skb_incr_checksum_unnecessary(skb);
		break;
	case BPF_CSUM_LEVEL_DEC:
		__skb_decr_checksum_unnecessary(skb);
		break;
	case BPF_CSUM_LEVEL_RESET:
		__skb_reset_checksum_unnecessary(skb);
		break;
	case BPF_CSUM_LEVEL_QUERY:
		return skb->ip_summed == CHECKSUM_UNNECESSARY ?
		       skb->csum_level : -EACCES;
	default:
		return -EINVAL;
	}

	return 0;
}

static const struct bpf_func_proto bpf_csum_level_proto = {
	.func		= bpf_csum_level,
	.gpl_only	= false,
	.ret_type	= RET_INTEGER,
	.arg1_type	= ARG_PTR_TO_CTX,
	.arg2_type	= ARG_ANYTHING,
};

static inline int __bpf_rx_skb(struct net_device *dev, struct sk_buff *skb)
{
	return dev_forward_skb_nomtu(dev, skb);
}

static inline int __bpf_rx_skb_no_mac(struct net_device *dev,
				      struct sk_buff *skb)
{
	int ret = ____dev_forward_skb(dev, skb, false);

	if (likely(!ret)) {
		skb->dev = dev;
		ret = netif_rx(skb);
	}

	return ret;
}

static inline int __bpf_tx_skb(struct net_device *dev, struct sk_buff *skb)
{
	int ret;

	if (dev_xmit_recursion()) {
		net_crit_ratelimited("bpf: recursion limit reached on datapath, buggy bpf program?\n");
		kfree_skb(skb);
		return -ENETDOWN;
	}

	skb->dev = dev;
	skb->tstamp = 0;

	dev_xmit_recursion_inc();
	ret = dev_queue_xmit(skb);
	dev_xmit_recursion_dec();

	return ret;
}

static int __bpf_redirect_no_mac(struct sk_buff *skb, struct net_device *dev,
				 u32 flags)
{
	unsigned int mlen = skb_network_offset(skb);

	if (mlen) {
		__skb_pull(skb, mlen);

		/* At ingress, the mac header has already been pulled once.
		 * At egress, skb_pospull_rcsum has to be done in case that
		 * the skb is originated from ingress (i.e. a forwarded skb)
		 * to ensure that rcsum starts at net header.
		 */
		if (!skb_at_tc_ingress(skb))
			skb_postpull_rcsum(skb, skb_mac_header(skb), mlen);
	}
	skb_pop_mac_header(skb);
	skb_reset_mac_len(skb);
	return flags & BPF_F_INGRESS ?
	       __bpf_rx_skb_no_mac(dev, skb) : __bpf_tx_skb(dev, skb);
}

static int __bpf_redirect_common(struct sk_buff *skb, struct net_device *dev,
				 u32 flags)
{
	/* Verify that a link layer header is carried */
	if (unlikely(skb->mac_header >= skb->network_header)) {
		kfree_skb(skb);
		return -ERANGE;
	}

	bpf_push_mac_rcsum(skb);
	return flags & BPF_F_INGRESS ?
	       __bpf_rx_skb(dev, skb) : __bpf_tx_skb(dev, skb);
}

static int __bpf_redirect(struct sk_buff *skb, struct net_device *dev,
			  u32 flags)
{
	if (dev_is_mac_header_xmit(dev))
		return __bpf_redirect_common(skb, dev, flags);
	else
		return __bpf_redirect_no_mac(skb, dev, flags);
}

#if IS_ENABLED(CONFIG_IPV6)
static int bpf_out_neigh_v6(struct net *net, struct sk_buff *skb,
			    struct net_device *dev, struct bpf_nh_params *nh)
{
	u32 hh_len = LL_RESERVED_SPACE(dev);
	const struct in6_addr *nexthop;
	struct dst_entry *dst = NULL;
	struct neighbour *neigh;

	if (dev_xmit_recursion()) {
		net_crit_ratelimited("bpf: recursion limit reached on datapath, buggy bpf program?\n");
		goto out_drop;
	}

	skb->dev = dev;
	skb->tstamp = 0;

	if (unlikely(skb_headroom(skb) < hh_len && dev->header_ops)) {
		struct sk_buff *skb2;

		skb2 = skb_realloc_headroom(skb, hh_len);
		if (unlikely(!skb2)) {
			kfree_skb(skb);
			return -ENOMEM;
		}
		if (skb->sk)
			skb_set_owner_w(skb2, skb->sk);
		consume_skb(skb);
		skb = skb2;
	}

	rcu_read_lock_bh();
	if (!nh) {
		dst = skb_dst(skb);
		nexthop = rt6_nexthop(container_of(dst, struct rt6_info, dst),
				      &ipv6_hdr(skb)->daddr);
	} else {
		nexthop = &nh->ipv6_nh;
	}
	neigh = ip_neigh_gw6(dev, nexthop);
	if (likely(!IS_ERR(neigh))) {
		int ret;

		sock_confirm_neigh(skb, neigh);
		dev_xmit_recursion_inc();
		ret = neigh_output(neigh, skb, false);
		dev_xmit_recursion_dec();
		rcu_read_unlock_bh();
		return ret;
	}
	rcu_read_unlock_bh();
	if (dst)
		IP6_INC_STATS(dev_net(dst->dev),
			      ip6_dst_idev(dst), IPSTATS_MIB_OUTNOROUTES);
out_drop:
	kfree_skb(skb);
	return -ENETDOWN;
}

static int __bpf_redirect_neigh_v6(struct sk_buff *skb, struct net_device *dev,
				   struct bpf_nh_params *nh)
{
	const struct ipv6hdr *ip6h = ipv6_hdr(skb);
	struct net *net = dev_net(dev);
	int err, ret = NET_XMIT_DROP;

	if (!nh) {
		struct dst_entry *dst;
		struct flowi6 fl6 = {
			.flowi6_flags = FLOWI_FLAG_ANYSRC,
			.flowi6_mark  = skb->mark,
			.flowlabel    = ip6_flowinfo(ip6h),
			.flowi6_oif   = dev->ifindex,
			.flowi6_proto = ip6h->nexthdr,
			.daddr	      = ip6h->daddr,
			.saddr	      = ip6h->saddr,
		};

		dst = ipv6_stub->ipv6_dst_lookup_flow(net, NULL, &fl6, NULL);
		if (IS_ERR(dst))
			goto out_drop;

		skb_dst_set(skb, dst);
	} else if (nh->nh_family != AF_INET6) {
		goto out_drop;
	}

	err = bpf_out_neigh_v6(net, skb, dev, nh);
	if (unlikely(net_xmit_eval(err)))
		dev->stats.tx_errors++;
	else
		ret = NET_XMIT_SUCCESS;
	goto out_xmit;
out_drop:
	dev->stats.tx_errors++;
	kfree_skb(skb);
out_xmit:
	return ret;
}
#else
static int __bpf_redirect_neigh_v6(struct sk_buff *skb, struct net_device *dev,
				   struct bpf_nh_params *nh)
{
	kfree_skb(skb);
	return NET_XMIT_DROP;
}
#endif /* CONFIG_IPV6 */

#if IS_ENABLED(CONFIG_INET)
static int bpf_out_neigh_v4(struct net *net, struct sk_buff *skb,
			    struct net_device *dev, struct bpf_nh_params *nh)
{
	u32 hh_len = LL_RESERVED_SPACE(dev);
	struct neighbour *neigh;
	bool is_v6gw = false;

	if (dev_xmit_recursion()) {
		net_crit_ratelimited("bpf: recursion limit reached on datapath, buggy bpf program?\n");
		goto out_drop;
	}

	skb->dev = dev;
	skb->tstamp = 0;

	if (unlikely(skb_headroom(skb) < hh_len && dev->header_ops)) {
		struct sk_buff *skb2;

		skb2 = skb_realloc_headroom(skb, hh_len);
		if (unlikely(!skb2)) {
			kfree_skb(skb);
			return -ENOMEM;
		}
		if (skb->sk)
			skb_set_owner_w(skb2, skb->sk);
		consume_skb(skb);
		skb = skb2;
	}

	rcu_read_lock_bh();
	if (!nh) {
		struct dst_entry *dst = skb_dst(skb);
		struct rtable *rt = container_of(dst, struct rtable, dst);

		neigh = ip_neigh_for_gw(rt, skb, &is_v6gw);
	} else if (nh->nh_family == AF_INET6) {
		neigh = ip_neigh_gw6(dev, &nh->ipv6_nh);
		is_v6gw = true;
	} else if (nh->nh_family == AF_INET) {
		neigh = ip_neigh_gw4(dev, nh->ipv4_nh);
	} else {
		rcu_read_unlock_bh();
		goto out_drop;
	}

	if (likely(!IS_ERR(neigh))) {
		int ret;

		sock_confirm_neigh(skb, neigh);
		dev_xmit_recursion_inc();
		ret = neigh_output(neigh, skb, is_v6gw);
		dev_xmit_recursion_dec();
		rcu_read_unlock_bh();
		return ret;
	}
	rcu_read_unlock_bh();
out_drop:
	kfree_skb(skb);
	return -ENETDOWN;
}

static int __bpf_redirect_neigh_v4(struct sk_buff *skb, struct net_device *dev,
				   struct bpf_nh_params *nh)
{
	const struct iphdr *ip4h = ip_hdr(skb);
	struct net *net = dev_net(dev);
	int err, ret = NET_XMIT_DROP;

	if (!nh) {
		struct flowi4 fl4 = {
			.flowi4_flags = FLOWI_FLAG_ANYSRC,
			.flowi4_mark  = skb->mark,
			.flowi4_tos   = RT_TOS(ip4h->tos),
			.flowi4_oif   = dev->ifindex,
			.flowi4_proto = ip4h->protocol,
			.daddr	      = ip4h->daddr,
			.saddr	      = ip4h->saddr,
		};
		struct rtable *rt;

		rt = ip_route_output_flow(net, &fl4, NULL);
		if (IS_ERR(rt))
			goto out_drop;
		if (rt->rt_type != RTN_UNICAST && rt->rt_type != RTN_LOCAL) {
			ip_rt_put(rt);
			goto out_drop;
		}

		skb_dst_set(skb, &rt->dst);
	}

	err = bpf_out_neigh_v4(net, skb, dev, nh);
	if (unlikely(net_xmit_eval(err)))
		dev->stats.tx_errors++;
	else
		ret = NET_XMIT_SUCCESS;
	goto out_xmit;
out_drop:
	dev->stats.tx_errors++;
	kfree_skb(skb);
out_xmit:
	return ret;
}
#else
static int __bpf_redirect_neigh_v4(struct sk_buff *skb, struct net_device *dev,
				   struct bpf_nh_params *nh)
{
	kfree_skb(skb);
	return NET_XMIT_DROP;
}
#endif /* CONFIG_INET */

static int __bpf_redirect_neigh(struct sk_buff *skb, struct net_device *dev,
				struct bpf_nh_params *nh)
{
	struct ethhdr *ethh = eth_hdr(skb);

	if (unlikely(skb->mac_header >= skb->network_header))
		goto out;
	bpf_push_mac_rcsum(skb);
	/*如果报文为广播，则跳过*/
	if (is_multicast_ether_addr(ethh->h_dest))
		goto out;

	skb_pull(skb, sizeof(*ethh));
	skb_unset_mac_header(skb);
	skb_reset_network_header(skb);

	if (skb->protocol == htons(ETH_P_IP))
		return __bpf_redirect_neigh_v4(skb, dev, nh);
	else if (skb->protocol == htons(ETH_P_IPV6))
		return __bpf_redirect_neigh_v6(skb, dev, nh);
out:
	kfree_skb(skb);
	return -ENOTSUPP;
}

/* Internal, non-exposed redirect flags. */
enum {
	BPF_F_NEIGH	= (1ULL << 1),
	BPF_F_PEER	= (1ULL << 2),/*通过ndo_peer回调来确定*/
	BPF_F_NEXTHOP	= (1ULL << 3),
#define BPF_F_REDIRECT_INTERNAL	(BPF_F_NEIGH | BPF_F_PEER | BPF_F_NEXTHOP)
};

BPF_CALL_3(bpf_clone_redirect, struct sk_buff *, skb, u32, ifindex, u64, flags)
{
	struct net_device *dev;
	struct sk_buff *clone;
	int ret;

	if (unlikely(flags & (~(BPF_F_INGRESS) | BPF_F_REDIRECT_INTERNAL)))
		return -EINVAL;

	dev = dev_get_by_index_rcu(dev_net(skb->dev), ifindex);
	if (unlikely(!dev))
		return -EINVAL;

	clone = skb_clone(skb, GFP_ATOMIC);
	if (unlikely(!clone))
		return -ENOMEM;

	/* For direct write, we need to keep the invariant that the skbs
	 * we're dealing with need to be uncloned. Should uncloning fail
	 * here, we need to free the just generated clone to unclone once
	 * again.
	 */
	ret = bpf_try_make_head_writable(skb);
	if (unlikely(ret)) {
		kfree_skb(clone);
		return -ENOMEM;
	}

	return __bpf_redirect(clone, dev, flags);
}

static const struct bpf_func_proto bpf_clone_redirect_proto = {
	.func           = bpf_clone_redirect,
	.gpl_only       = false,
	.ret_type       = RET_INTEGER,
	.arg1_type      = ARG_PTR_TO_CTX,
	.arg2_type      = ARG_ANYTHING,
	.arg3_type      = ARG_ANYTHING,
};

DEFINE_PER_CPU(struct bpf_redirect_info, bpf_redirect_info);
EXPORT_PER_CPU_SYMBOL_GPL(bpf_redirect_info);

int skb_do_redirect(struct sk_buff *skb)
{
    /*取当前cpu上的redirect信息*/
	struct bpf_redirect_info *ri = this_cpu_ptr(&bpf_redirect_info);
	struct net *net = dev_net(skb->dev);
	struct net_device *dev;
	u32 flags = ri->flags;

	dev = dev_get_by_index_rcu(net, ri->tgt_index);
	ri->tgt_index = 0;
	ri->flags = 0;
	if (unlikely(!dev))
		goto out_drop;
	if (flags & BPF_F_PEER) {
	    /*通过dev->netdev_ops获取对端设备，并变更skb->dev*/
		const struct net_device_ops *ops = dev->netdev_ops;

		if (unlikely(!ops->ndo_get_peer_dev ||
			     !skb_at_tc_ingress(skb)))
			goto out_drop;
		dev = ops->ndo_get_peer_dev(dev);
		if (unlikely(!dev ||
			     !(dev->flags & IFF_UP) ||
			     net_eq(net, dev_net(dev))))
			goto out_drop;
		/*变更报文到对端设备*/
		skb->dev = dev;
		return -EAGAIN;
	}

	return flags & BPF_F_NEIGH ?
	       __bpf_redirect_neigh(skb, dev, flags & BPF_F_NEXTHOP ?
				    &ri->nh : NULL) :
	       __bpf_redirect(skb, dev, flags);
out_drop:
	kfree_skb(skb);
	return -EINVAL;
}

BPF_CALL_2(bpf_redirect, u32, ifindex, u64, flags)
{
	struct bpf_redirect_info *ri = this_cpu_ptr(&bpf_redirect_info);

	if (unlikely(flags & (~(BPF_F_INGRESS) | BPF_F_REDIRECT_INTERNAL)))
		return TC_ACT_SHOT;

	ri->flags = flags;
	ri->tgt_index = ifindex;

	return TC_ACT_REDIRECT;
}

static const struct bpf_func_proto bpf_redirect_proto = {
	.func           = bpf_redirect,
	.gpl_only       = false,
	.ret_type       = RET_INTEGER,
	.arg1_type      = ARG_ANYTHING,
	.arg2_type      = ARG_ANYTHING,
};

BPF_CALL_2(bpf_redirect_peer, u32, ifindex, u64, flags)
{
	struct bpf_redirect_info *ri = this_cpu_ptr(&bpf_redirect_info);

	if (unlikely(flags))
		return TC_ACT_SHOT;

	ri->flags = BPF_F_PEER;
	ri->tgt_index = ifindex;

	return TC_ACT_REDIRECT;
}

static const struct bpf_func_proto bpf_redirect_peer_proto = {
	.func           = bpf_redirect_peer,
	.gpl_only       = false,
	.ret_type       = RET_INTEGER,
	.arg1_type      = ARG_ANYTHING,
	.arg2_type      = ARG_ANYTHING,
};

BPF_CALL_4(bpf_redirect_neigh, u32, ifindex, struct bpf_redir_neigh *, params,
	   int, plen, u64, flags)
{
	struct bpf_redirect_info *ri = this_cpu_ptr(&bpf_redirect_info);

	if (unlikely((plen && plen < sizeof(*params)) || flags))
		return TC_ACT_SHOT;

	ri->flags = BPF_F_NEIGH | (plen ? BPF_F_NEXTHOP : 0);
	ri->tgt_index = ifindex;

	BUILD_BUG_ON(sizeof(struct bpf_redir_neigh) != sizeof(struct bpf_nh_params));
	if (plen)
		memcpy(&ri->nh, params, sizeof(ri->nh));

	return TC_ACT_REDIRECT;
}

static const struct bpf_func_proto bpf_redirect_neigh_proto = {
	.func		= bpf_redirect_neigh,
	.gpl_only	= false,
	.ret_type	= RET_INTEGER,
	.arg1_type	= ARG_ANYTHING,
	.arg2_type      = ARG_PTR_TO_MEM_OR_NULL,
	.arg3_type      = ARG_CONST_SIZE_OR_ZERO,
	.arg4_type	= ARG_ANYTHING,
};

BPF_CALL_2(bpf_msg_apply_bytes, struct sk_msg *, msg, u32, bytes)
{
	msg->apply_bytes = bytes;
	return 0;
}

static const struct bpf_func_proto bpf_msg_apply_bytes_proto = {
	.func           = bpf_msg_apply_bytes,
	.gpl_only       = false,
	.ret_type       = RET_INTEGER,
	.arg1_type	= ARG_PTR_TO_CTX,
	.arg2_type      = ARG_ANYTHING,
};

BPF_CALL_2(bpf_msg_cork_bytes, struct sk_msg *, msg, u32, bytes)
{
	msg->cork_bytes = bytes;
	return 0;
}

static const struct bpf_func_proto bpf_msg_cork_bytes_proto = {
	.func           = bpf_msg_cork_bytes,
	.gpl_only       = false,
	.ret_type       = RET_INTEGER,
	.arg1_type	= ARG_PTR_TO_CTX,
	.arg2_type      = ARG_ANYTHING,
};

BPF_CALL_4(bpf_msg_pull_data, struct sk_msg *, msg, u32, start,
	   u32, end, u64, flags)
{
	u32 len = 0, offset = 0, copy = 0, poffset = 0, bytes = end - start;
	u32 first_sge, last_sge, i, shift, bytes_sg_total;
	struct scatterlist *sge;
	u8 *raw, *to, *from;
	struct page *page;

	if (unlikely(flags || end <= start))
		return -EINVAL;

	/* First find the starting scatterlist element */
	i = msg->sg.start;
	do {
		offset += len;
		len = sk_msg_elem(msg, i)->length;
		if (start < offset + len)
			break;
		sk_msg_iter_var_next(i);
	} while (i != msg->sg.end);

	if (unlikely(start >= offset + len))
		return -EINVAL;

	first_sge = i;
	/* The start may point into the sg element so we need to also
	 * account for the headroom.
	 */
	bytes_sg_total = start - offset + bytes;
	if (!test_bit(i, &msg->sg.copy) && bytes_sg_total <= len)
		goto out;

	/* At this point we need to linearize multiple scatterlist
	 * elements or a single shared page. Either way we need to
	 * copy into a linear buffer exclusively owned by BPF. Then
	 * place the buffer in the scatterlist and fixup the original
	 * entries by removing the entries now in the linear buffer
	 * and shifting the remaining entries. For now we do not try
	 * to copy partial entries to avoid complexity of running out
	 * of sg_entry slots. The downside is reading a single byte
	 * will copy the entire sg entry.
	 */
	do {
		copy += sk_msg_elem(msg, i)->length;
		sk_msg_iter_var_next(i);
		if (bytes_sg_total <= copy)
			break;
	} while (i != msg->sg.end);
	last_sge = i;

	if (unlikely(bytes_sg_total > copy))
		return -EINVAL;

	page = alloc_pages(__GFP_NOWARN | GFP_ATOMIC | __GFP_COMP,
			   get_order(copy));
	if (unlikely(!page))
		return -ENOMEM;

	raw = page_address(page);
	i = first_sge;
	do {
		sge = sk_msg_elem(msg, i);
		from = sg_virt(sge);
		len = sge->length;
		to = raw + poffset;

		memcpy(to, from, len);
		poffset += len;
		sge->length = 0;
		put_page(sg_page(sge));

		sk_msg_iter_var_next(i);
	} while (i != last_sge);

	sg_set_page(&msg->sg.data[first_sge], page, copy, 0);

	/* To repair sg ring we need to shift entries. If we only
	 * had a single entry though we can just replace it and
	 * be done. Otherwise walk the ring and shift the entries.
	 */
	WARN_ON_ONCE(last_sge == first_sge);
	shift = last_sge > first_sge ?
		last_sge - first_sge - 1 :
		NR_MSG_FRAG_IDS - first_sge + last_sge - 1;
	if (!shift)
		goto out;

	i = first_sge;
	sk_msg_iter_var_next(i);
	do {
		u32 move_from;

		if (i + shift >= NR_MSG_FRAG_IDS)
			move_from = i + shift - NR_MSG_FRAG_IDS;
		else
			move_from = i + shift;
		if (move_from == msg->sg.end)
			break;

		msg->sg.data[i] = msg->sg.data[move_from];
		msg->sg.data[move_from].length = 0;
		msg->sg.data[move_from].page_link = 0;
		msg->sg.data[move_from].offset = 0;
		sk_msg_iter_var_next(i);
	} while (1);

	msg->sg.end = msg->sg.end - shift > msg->sg.end ?
		      msg->sg.end - shift + NR_MSG_FRAG_IDS :
		      msg->sg.end - shift;
out:
	msg->data = sg_virt(&msg->sg.data[first_sge]) + start - offset;
	msg->data_end = msg->data + bytes;
	return 0;
}

static const struct bpf_func_proto bpf_msg_pull_data_proto = {
	.func		= bpf_msg_pull_data,
	.gpl_only	= false,
	.ret_type	= RET_INTEGER,
	.arg1_type	= ARG_PTR_TO_CTX,
	.arg2_type	= ARG_ANYTHING,
	.arg3_type	= ARG_ANYTHING,
	.arg4_type	= ARG_ANYTHING,
};

BPF_CALL_4(bpf_msg_push_data, struct sk_msg *, msg, u32, start,
	   u32, len, u64, flags)
{
	struct scatterlist sge, nsge, nnsge, rsge = {0}, *psge;
	u32 new, i = 0, l = 0, space, copy = 0, offset = 0;
	u8 *raw, *to, *from;
	struct page *page;

	if (unlikely(flags))
		return -EINVAL;

	/* First find the starting scatterlist element */
	i = msg->sg.start;
	do {
		offset += l;
		l = sk_msg_elem(msg, i)->length;

		if (start < offset + l)
			break;
		sk_msg_iter_var_next(i);
	} while (i != msg->sg.end);

	if (start >= offset + l)
		return -EINVAL;

	space = MAX_MSG_FRAGS - sk_msg_elem_used(msg);

	/* If no space available will fallback to copy, we need at
	 * least one scatterlist elem available to push data into
	 * when start aligns to the beginning of an element or two
	 * when it falls inside an element. We handle the start equals
	 * offset case because its the common case for inserting a
	 * header.
	 */
	if (!space || (space == 1 && start != offset))
		copy = msg->sg.data[i].length;

	page = alloc_pages(__GFP_NOWARN | GFP_ATOMIC | __GFP_COMP,
			   get_order(copy + len));
	if (unlikely(!page))
		return -ENOMEM;

	if (copy) {
		int front, back;

		raw = page_address(page);

		psge = sk_msg_elem(msg, i);
		front = start - offset;
		back = psge->length - front;
		from = sg_virt(psge);

		if (front)
			memcpy(raw, from, front);

		if (back) {
			from += front;
			to = raw + front + len;

			memcpy(to, from, back);
		}

		put_page(sg_page(psge));
	} else if (start - offset) {
		psge = sk_msg_elem(msg, i);
		rsge = sk_msg_elem_cpy(msg, i);

		psge->length = start - offset;
		rsge.length -= psge->length;
		rsge.offset += start;

		sk_msg_iter_var_next(i);
		sg_unmark_end(psge);
		sg_unmark_end(&rsge);
		sk_msg_iter_next(msg, end);
	}

	/* Slot(s) to place newly allocated data */
	new = i;

	/* Shift one or two slots as needed */
	if (!copy) {
		sge = sk_msg_elem_cpy(msg, i);

		sk_msg_iter_var_next(i);
		sg_unmark_end(&sge);
		sk_msg_iter_next(msg, end);

		nsge = sk_msg_elem_cpy(msg, i);
		if (rsge.length) {
			sk_msg_iter_var_next(i);
			nnsge = sk_msg_elem_cpy(msg, i);
		}

		while (i != msg->sg.end) {
			msg->sg.data[i] = sge;
			sge = nsge;
			sk_msg_iter_var_next(i);
			if (rsge.length) {
				nsge = nnsge;
				nnsge = sk_msg_elem_cpy(msg, i);
			} else {
				nsge = sk_msg_elem_cpy(msg, i);
			}
		}
	}

	/* Place newly allocated data buffer */
	sk_mem_charge(msg->sk, len);
	msg->sg.size += len;
	__clear_bit(new, &msg->sg.copy);
	sg_set_page(&msg->sg.data[new], page, len + copy, 0);
	if (rsge.length) {
		get_page(sg_page(&rsge));
		sk_msg_iter_var_next(new);
		msg->sg.data[new] = rsge;
	}

	sk_msg_compute_data_pointers(msg);
	return 0;
}

static const struct bpf_func_proto bpf_msg_push_data_proto = {
	.func		= bpf_msg_push_data,
	.gpl_only	= false,
	.ret_type	= RET_INTEGER,
	.arg1_type	= ARG_PTR_TO_CTX,
	.arg2_type	= ARG_ANYTHING,
	.arg3_type	= ARG_ANYTHING,
	.arg4_type	= ARG_ANYTHING,
};

static void sk_msg_shift_left(struct sk_msg *msg, int i)
{
	int prev;

	do {
		prev = i;
		sk_msg_iter_var_next(i);
		msg->sg.data[prev] = msg->sg.data[i];
	} while (i != msg->sg.end);

	sk_msg_iter_prev(msg, end);
}

static void sk_msg_shift_right(struct sk_msg *msg, int i)
{
	struct scatterlist tmp, sge;

	sk_msg_iter_next(msg, end);
	sge = sk_msg_elem_cpy(msg, i);
	sk_msg_iter_var_next(i);
	tmp = sk_msg_elem_cpy(msg, i);

	while (i != msg->sg.end) {
		msg->sg.data[i] = sge;
		sk_msg_iter_var_next(i);
		sge = tmp;
		tmp = sk_msg_elem_cpy(msg, i);
	}
}

BPF_CALL_4(bpf_msg_pop_data, struct sk_msg *, msg, u32, start,
	   u32, len, u64, flags)
{
	u32 i = 0, l = 0, space, offset = 0;
	u64 last = start + len;
	int pop;

	if (unlikely(flags))
		return -EINVAL;

	/* First find the starting scatterlist element */
	i = msg->sg.start;
	do {
		offset += l;
		l = sk_msg_elem(msg, i)->length;

		if (start < offset + l)
			break;
		sk_msg_iter_var_next(i);
	} while (i != msg->sg.end);

	/* Bounds checks: start and pop must be inside message */
	if (start >= offset + l || last >= msg->sg.size)
		return -EINVAL;

	space = MAX_MSG_FRAGS - sk_msg_elem_used(msg);

	pop = len;
	/* --------------| offset
	 * -| start      |-------- len -------|
	 *
	 *  |----- a ----|-------- pop -------|----- b ----|
	 *  |______________________________________________| length
	 *
	 *
	 * a:   region at front of scatter element to save
	 * b:   region at back of scatter element to save when length > A + pop
	 * pop: region to pop from element, same as input 'pop' here will be
	 *      decremented below per iteration.
	 *
	 * Two top-level cases to handle when start != offset, first B is non
	 * zero and second B is zero corresponding to when a pop includes more
	 * than one element.
	 *
	 * Then if B is non-zero AND there is no space allocate space and
	 * compact A, B regions into page. If there is space shift ring to
	 * the rigth free'ing the next element in ring to place B, leaving
	 * A untouched except to reduce length.
	 */
	if (start != offset) {
		struct scatterlist *nsge, *sge = sk_msg_elem(msg, i);
		int a = start;
		int b = sge->length - pop - a;

		sk_msg_iter_var_next(i);

		if (pop < sge->length - a) {
			if (space) {
				sge->length = a;
				sk_msg_shift_right(msg, i);
				nsge = sk_msg_elem(msg, i);
				get_page(sg_page(sge));
				sg_set_page(nsge,
					    sg_page(sge),
					    b, sge->offset + pop + a);
			} else {
				struct page *page, *orig;
				u8 *to, *from;

				page = alloc_pages(__GFP_NOWARN |
						   __GFP_COMP   | GFP_ATOMIC,
						   get_order(a + b));
				if (unlikely(!page))
					return -ENOMEM;

				sge->length = a;
				orig = sg_page(sge);
				from = sg_virt(sge);
				to = page_address(page);
				memcpy(to, from, a);
				memcpy(to + a, from + a + pop, b);
				sg_set_page(sge, page, a + b, 0);
				put_page(orig);
			}
			pop = 0;
		} else if (pop >= sge->length - a) {
			pop -= (sge->length - a);
			sge->length = a;
		}
	}

	/* From above the current layout _must_ be as follows,
	 *
	 * -| offset
	 * -| start
	 *
	 *  |---- pop ---|---------------- b ------------|
	 *  |____________________________________________| length
	 *
	 * Offset and start of the current msg elem are equal because in the
	 * previous case we handled offset != start and either consumed the
	 * entire element and advanced to the next element OR pop == 0.
	 *
	 * Two cases to handle here are first pop is less than the length
	 * leaving some remainder b above. Simply adjust the element's layout
	 * in this case. Or pop >= length of the element so that b = 0. In this
	 * case advance to next element decrementing pop.
	 */
	while (pop) {
		struct scatterlist *sge = sk_msg_elem(msg, i);

		if (pop < sge->length) {
			sge->length -= pop;
			sge->offset += pop;
			pop = 0;
		} else {
			pop -= sge->length;
			sk_msg_shift_left(msg, i);
		}
		sk_msg_iter_var_next(i);
	}

	sk_mem_uncharge(msg->sk, len - pop);
	msg->sg.size -= (len - pop);
	sk_msg_compute_data_pointers(msg);
	return 0;
}

static const struct bpf_func_proto bpf_msg_pop_data_proto = {
	.func		= bpf_msg_pop_data,
	.gpl_only	= false,
	.ret_type	= RET_INTEGER,
	.arg1_type	= ARG_PTR_TO_CTX,
	.arg2_type	= ARG_ANYTHING,
	.arg3_type	= ARG_ANYTHING,
	.arg4_type	= ARG_ANYTHING,
};

#ifdef CONFIG_CGROUP_NET_CLASSID
BPF_CALL_0(bpf_get_cgroup_classid_curr)
{
	return __task_get_classid(current);
}

static const struct bpf_func_proto bpf_get_cgroup_classid_curr_proto = {
	.func		= bpf_get_cgroup_classid_curr,
	.gpl_only	= false,
	.ret_type	= RET_INTEGER,
};

BPF_CALL_1(bpf_skb_cgroup_classid, const struct sk_buff *, skb)
{
	struct sock *sk = skb_to_full_sk(skb);

	if (!sk || !sk_fullsock(sk))
		return 0;

	return sock_cgroup_classid(&sk->sk_cgrp_data);
}

static const struct bpf_func_proto bpf_skb_cgroup_classid_proto = {
	.func		= bpf_skb_cgroup_classid,
	.gpl_only	= false,
	.ret_type	= RET_INTEGER,
	.arg1_type	= ARG_PTR_TO_CTX,
};
#endif

BPF_CALL_1(bpf_get_cgroup_classid, const struct sk_buff *, skb)
{
	return task_get_classid(skb);
}

static const struct bpf_func_proto bpf_get_cgroup_classid_proto = {
	.func           = bpf_get_cgroup_classid,
	.gpl_only       = false,
	.ret_type       = RET_INTEGER,
	.arg1_type      = ARG_PTR_TO_CTX,
};

BPF_CALL_1(bpf_get_route_realm, const struct sk_buff *, skb)
{
	return dst_tclassid(skb);
}

static const struct bpf_func_proto bpf_get_route_realm_proto = {
	.func           = bpf_get_route_realm,
	.gpl_only       = false,
	.ret_type       = RET_INTEGER,
	.arg1_type      = ARG_PTR_TO_CTX,
};

BPF_CALL_1(bpf_get_hash_recalc, struct sk_buff *, skb)
{
	/* If skb_clear_hash() was called due to mangling, we can
	 * trigger SW recalculation here. Later access to hash
	 * can then use the inline skb->hash via context directly
	 * instead of calling this helper again.
	 */
	return skb_get_hash(skb);
}

static const struct bpf_func_proto bpf_get_hash_recalc_proto = {
	.func		= bpf_get_hash_recalc,
	.gpl_only	= false,
	.ret_type	= RET_INTEGER,
	.arg1_type	= ARG_PTR_TO_CTX,
};

BPF_CALL_1(bpf_set_hash_invalid, struct sk_buff *, skb)
{
	/* After all direct packet write, this can be used once for
	 * triggering a lazy recalc on next skb_get_hash() invocation.
	 */
	skb_clear_hash(skb);
	return 0;
}

static const struct bpf_func_proto bpf_set_hash_invalid_proto = {
	.func		= bpf_set_hash_invalid,
	.gpl_only	= false,
	.ret_type	= RET_INTEGER,
	.arg1_type	= ARG_PTR_TO_CTX,
};

BPF_CALL_2(bpf_set_hash, struct sk_buff *, skb, u32, hash)
{
	/* Set user specified hash as L4(+), so that it gets returned
	 * on skb_get_hash() call unless BPF prog later on triggers a
	 * skb_clear_hash().
	 */
	__skb_set_sw_hash(skb, hash, true);
	return 0;
}

static const struct bpf_func_proto bpf_set_hash_proto = {
	.func		= bpf_set_hash,
	.gpl_only	= false,
	.ret_type	= RET_INTEGER,
	.arg1_type	= ARG_PTR_TO_CTX,
	.arg2_type	= ARG_ANYTHING,
};

BPF_CALL_3(bpf_skb_vlan_push, struct sk_buff *, skb, __be16, vlan_proto,
	   u16, vlan_tci)
{
	int ret;

	if (unlikely(vlan_proto != htons(ETH_P_8021Q) &&
		     vlan_proto != htons(ETH_P_8021AD)))
		vlan_proto = htons(ETH_P_8021Q);

	bpf_push_mac_rcsum(skb);
	ret = skb_vlan_push(skb, vlan_proto, vlan_tci);
	bpf_pull_mac_rcsum(skb);

	bpf_compute_data_pointers(skb);
	return ret;
}

static const struct bpf_func_proto bpf_skb_vlan_push_proto = {
	.func           = bpf_skb_vlan_push,
	.gpl_only       = false,
	.ret_type       = RET_INTEGER,
	.arg1_type      = ARG_PTR_TO_CTX,
	.arg2_type      = ARG_ANYTHING,
	.arg3_type      = ARG_ANYTHING,
};

BPF_CALL_1(bpf_skb_vlan_pop, struct sk_buff *, skb)
{
	int ret;

	bpf_push_mac_rcsum(skb);
	ret = skb_vlan_pop(skb);
	bpf_pull_mac_rcsum(skb);

	bpf_compute_data_pointers(skb);
	return ret;
}

static const struct bpf_func_proto bpf_skb_vlan_pop_proto = {
	.func           = bpf_skb_vlan_pop,
	.gpl_only       = false,
	.ret_type       = RET_INTEGER,
	.arg1_type      = ARG_PTR_TO_CTX,
};

static int bpf_skb_generic_push(struct sk_buff *skb, u32 off, u32 len)
{
	/* Caller already did skb_cow() with len as headroom,
	 * so no need to do it here.
	 */
	skb_push(skb, len);
	memmove(skb->data, skb->data + len, off);
	memset(skb->data + off, 0, len);

	/* No skb_postpush_rcsum(skb, skb->data + off, len)
	 * needed here as it does not change the skb->csum
	 * result for checksum complete when summing over
	 * zeroed blocks.
	 */
	return 0;
}

static int bpf_skb_generic_pop(struct sk_buff *skb, u32 off, u32 len)
{
	/* skb_ensure_writable() is not needed here, as we're
	 * already working on an uncloned skb.
	 */
	if (unlikely(!pskb_may_pull(skb, off + len)))
		return -ENOMEM;

	skb_postpull_rcsum(skb, skb->data + off, len);
	memmove(skb->data + len, skb->data, off);
	__skb_pull(skb, len);

	return 0;
}

static int bpf_skb_net_hdr_push(struct sk_buff *skb, u32 off, u32 len)
{
	bool trans_same = skb->transport_header == skb->network_header;
	int ret;

	/* There's no need for __skb_push()/__skb_pull() pair to
	 * get to the start of the mac header as we're guaranteed
	 * to always start from here under eBPF.
	 */
	ret = bpf_skb_generic_push(skb, off, len);
	if (likely(!ret)) {
		skb->mac_header -= len;
		skb->network_header -= len;
		if (trans_same)
			skb->transport_header = skb->network_header;
	}

	return ret;
}

static int bpf_skb_net_hdr_pop(struct sk_buff *skb, u32 off, u32 len)
{
	bool trans_same = skb->transport_header == skb->network_header;
	int ret;

	/* Same here, __skb_push()/__skb_pull() pair not needed. */
	ret = bpf_skb_generic_pop(skb, off, len);
	if (likely(!ret)) {
		skb->mac_header += len;
		skb->network_header += len;
		if (trans_same)
			skb->transport_header = skb->network_header;
	}

	return ret;
}

static int bpf_skb_proto_4_to_6(struct sk_buff *skb)
{
	const u32 len_diff = sizeof(struct ipv6hdr) - sizeof(struct iphdr);
	u32 off = skb_mac_header_len(skb);
	int ret;

	ret = skb_cow(skb, len_diff);
	if (unlikely(ret < 0))
		return ret;

	ret = bpf_skb_net_hdr_push(skb, off, len_diff);
	if (unlikely(ret < 0))
		return ret;

	if (skb_is_gso(skb)) {
		struct skb_shared_info *shinfo = skb_shinfo(skb);

		/* SKB_GSO_TCPV4 needs to be changed into SKB_GSO_TCPV6. */
		if (shinfo->gso_type & SKB_GSO_TCPV4) {
			shinfo->gso_type &= ~SKB_GSO_TCPV4;
			shinfo->gso_type |=  SKB_GSO_TCPV6;
		}
	}

	skb->protocol = htons(ETH_P_IPV6);
	skb_clear_hash(skb);

	return 0;
}

static int bpf_skb_proto_6_to_4(struct sk_buff *skb)
{
	const u32 len_diff = sizeof(struct ipv6hdr) - sizeof(struct iphdr);
	u32 off = skb_mac_header_len(skb);
	int ret;

	ret = skb_unclone(skb, GFP_ATOMIC);
	if (unlikely(ret < 0))
		return ret;

	ret = bpf_skb_net_hdr_pop(skb, off, len_diff);
	if (unlikely(ret < 0))
		return ret;

	if (skb_is_gso(skb)) {
		struct skb_shared_info *shinfo = skb_shinfo(skb);

		/* SKB_GSO_TCPV6 needs to be changed into SKB_GSO_TCPV4. */
		if (shinfo->gso_type & SKB_GSO_TCPV6) {
			shinfo->gso_type &= ~SKB_GSO_TCPV6;
			shinfo->gso_type |=  SKB_GSO_TCPV4;
		}
	}

	skb->protocol = htons(ETH_P_IP);
	skb_clear_hash(skb);

	return 0;
}

static int bpf_skb_proto_xlat(struct sk_buff *skb, __be16 to_proto)
{
	__be16 from_proto = skb->protocol;

	if (from_proto == htons(ETH_P_IP) &&
	      to_proto == htons(ETH_P_IPV6))
		return bpf_skb_proto_4_to_6(skb);

	if (from_proto == htons(ETH_P_IPV6) &&
	      to_proto == htons(ETH_P_IP))
		return bpf_skb_proto_6_to_4(skb);

	return -ENOTSUPP;
}

BPF_CALL_3(bpf_skb_change_proto, struct sk_buff *, skb, __be16, proto,
	   u64, flags)
{
	int ret;

	if (unlikely(flags))
		return -EINVAL;

	/* General idea is that this helper does the basic groundwork
	 * needed for changing the protocol, and eBPF program fills the
	 * rest through bpf_skb_store_bytes(), bpf_lX_csum_replace()
	 * and other helpers, rather than passing a raw buffer here.
	 *
	 * The rationale is to keep this minimal and without a need to
	 * deal with raw packet data. F.e. even if we would pass buffers
	 * here, the program still needs to call the bpf_lX_csum_replace()
	 * helpers anyway. Plus, this way we keep also separation of
	 * concerns, since f.e. bpf_skb_store_bytes() should only take
	 * care of stores.
	 *
	 * Currently, additional options and extension header space are
	 * not supported, but flags register is reserved so we can adapt
	 * that. For offloads, we mark packet as dodgy, so that headers
	 * need to be verified first.
	 */
	ret = bpf_skb_proto_xlat(skb, proto);
	bpf_compute_data_pointers(skb);
	return ret;
}

static const struct bpf_func_proto bpf_skb_change_proto_proto = {
	.func		= bpf_skb_change_proto,
	.gpl_only	= false,
	.ret_type	= RET_INTEGER,
	.arg1_type	= ARG_PTR_TO_CTX,
	.arg2_type	= ARG_ANYTHING,
	.arg3_type	= ARG_ANYTHING,
};

BPF_CALL_2(bpf_skb_change_type, struct sk_buff *, skb, u32, pkt_type)
{
	/* We only allow a restricted subset to be changed for now. */
	if (unlikely(!skb_pkt_type_ok(skb->pkt_type) ||
		     !skb_pkt_type_ok(pkt_type)))
		return -EINVAL;

	skb->pkt_type = pkt_type;
	return 0;
}

static const struct bpf_func_proto bpf_skb_change_type_proto = {
	.func		= bpf_skb_change_type,
	.gpl_only	= false,
	.ret_type	= RET_INTEGER,
	.arg1_type	= ARG_PTR_TO_CTX,
	.arg2_type	= ARG_ANYTHING,
};

static u32 bpf_skb_net_base_len(const struct sk_buff *skb)
{
	switch (skb->protocol) {
	case htons(ETH_P_IP):
		return sizeof(struct iphdr);
	case htons(ETH_P_IPV6):
		return sizeof(struct ipv6hdr);
	default:
		return ~0U;
	}
}

#define BPF_F_ADJ_ROOM_ENCAP_L3_MASK	(BPF_F_ADJ_ROOM_ENCAP_L3_IPV4 | \
					 BPF_F_ADJ_ROOM_ENCAP_L3_IPV6)

#define BPF_F_ADJ_ROOM_MASK		(BPF_F_ADJ_ROOM_FIXED_GSO | \
					 BPF_F_ADJ_ROOM_ENCAP_L3_MASK | \
					 BPF_F_ADJ_ROOM_ENCAP_L4_GRE | \
					 BPF_F_ADJ_ROOM_ENCAP_L4_UDP | \
					 BPF_F_ADJ_ROOM_ENCAP_L2_ETH | \
					 BPF_F_ADJ_ROOM_ENCAP_L2( \
					  BPF_ADJ_ROOM_ENCAP_L2_MASK))

static int bpf_skb_net_grow(struct sk_buff *skb, u32 off, u32 len_diff,
			    u64 flags)
{
	u8 inner_mac_len = flags >> BPF_ADJ_ROOM_ENCAP_L2_SHIFT;
	bool encap = flags & BPF_F_ADJ_ROOM_ENCAP_L3_MASK;
	u16 mac_len = 0, inner_net = 0, inner_trans = 0;
	unsigned int gso_type = SKB_GSO_DODGY;
	int ret;

	if (skb_is_gso(skb) && !skb_is_gso_tcp(skb)) {
		/* udp gso_size delineates datagrams, only allow if fixed */
		if (!(skb_shinfo(skb)->gso_type & SKB_GSO_UDP_L4) ||
		    !(flags & BPF_F_ADJ_ROOM_FIXED_GSO))
			return -ENOTSUPP;
	}

	ret = skb_cow_head(skb, len_diff);
	if (unlikely(ret < 0))
		return ret;

	if (encap) {
		if (skb->protocol != htons(ETH_P_IP) &&
		    skb->protocol != htons(ETH_P_IPV6))
			return -ENOTSUPP;

		if (flags & BPF_F_ADJ_ROOM_ENCAP_L3_IPV4 &&
		    flags & BPF_F_ADJ_ROOM_ENCAP_L3_IPV6)
			return -EINVAL;

		if (flags & BPF_F_ADJ_ROOM_ENCAP_L4_GRE &&
		    flags & BPF_F_ADJ_ROOM_ENCAP_L4_UDP)
			return -EINVAL;

		if (flags & BPF_F_ADJ_ROOM_ENCAP_L2_ETH &&
		    inner_mac_len < ETH_HLEN)
			return -EINVAL;

		if (skb->encapsulation)
			return -EALREADY;

		mac_len = skb->network_header - skb->mac_header;
		inner_net = skb->network_header;
		if (inner_mac_len > len_diff)
			return -EINVAL;
		inner_trans = skb->transport_header;
	}

	ret = bpf_skb_net_hdr_push(skb, off, len_diff);
	if (unlikely(ret < 0))
		return ret;

	if (encap) {
		skb->inner_mac_header = inner_net - inner_mac_len;
		skb->inner_network_header = inner_net;
		skb->inner_transport_header = inner_trans;

		if (flags & BPF_F_ADJ_ROOM_ENCAP_L2_ETH)
			skb_set_inner_protocol(skb, htons(ETH_P_TEB));
		else
			skb_set_inner_protocol(skb, skb->protocol);

		skb->encapsulation = 1;
		skb_set_network_header(skb, mac_len);

		if (flags & BPF_F_ADJ_ROOM_ENCAP_L4_UDP)
			gso_type |= SKB_GSO_UDP_TUNNEL;
		else if (flags & BPF_F_ADJ_ROOM_ENCAP_L4_GRE)
			gso_type |= SKB_GSO_GRE;
		else if (flags & BPF_F_ADJ_ROOM_ENCAP_L3_IPV6)
			gso_type |= SKB_GSO_IPXIP6;
		else if (flags & BPF_F_ADJ_ROOM_ENCAP_L3_IPV4)
			gso_type |= SKB_GSO_IPXIP4;

		if (flags & BPF_F_ADJ_ROOM_ENCAP_L4_GRE ||
		    flags & BPF_F_ADJ_ROOM_ENCAP_L4_UDP) {
			int nh_len = flags & BPF_F_ADJ_ROOM_ENCAP_L3_IPV6 ?
					sizeof(struct ipv6hdr) :
					sizeof(struct iphdr);

			skb_set_transport_header(skb, mac_len + nh_len);
		}

		/* Match skb->protocol to new outer l3 protocol */
		if (skb->protocol == htons(ETH_P_IP) &&
		    flags & BPF_F_ADJ_ROOM_ENCAP_L3_IPV6)
			skb->protocol = htons(ETH_P_IPV6);
		else if (skb->protocol == htons(ETH_P_IPV6) &&
			 flags & BPF_F_ADJ_ROOM_ENCAP_L3_IPV4)
			skb->protocol = htons(ETH_P_IP);
	}

	if (skb_is_gso(skb)) {
		struct skb_shared_info *shinfo = skb_shinfo(skb);

		/* Due to header grow, MSS needs to be downgraded. */
		if (!(flags & BPF_F_ADJ_ROOM_FIXED_GSO))
			skb_decrease_gso_size(shinfo, len_diff);

		/* Header must be checked, and gso_segs recomputed. */
		shinfo->gso_type |= gso_type;
		shinfo->gso_segs = 0;
	}

	return 0;
}

static int bpf_skb_net_shrink(struct sk_buff *skb, u32 off, u32 len_diff,
			      u64 flags)
{
	int ret;

	if (unlikely(flags & ~(BPF_F_ADJ_ROOM_FIXED_GSO |
			       BPF_F_ADJ_ROOM_NO_CSUM_RESET)))
		return -EINVAL;

	if (skb_is_gso(skb) && !skb_is_gso_tcp(skb)) {
		/* udp gso_size delineates datagrams, only allow if fixed */
		if (!(skb_shinfo(skb)->gso_type & SKB_GSO_UDP_L4) ||
		    !(flags & BPF_F_ADJ_ROOM_FIXED_GSO))
			return -ENOTSUPP;
	}

	ret = skb_unclone(skb, GFP_ATOMIC);
	if (unlikely(ret < 0))
		return ret;

	ret = bpf_skb_net_hdr_pop(skb, off, len_diff);
	if (unlikely(ret < 0))
		return ret;

	if (skb_is_gso(skb)) {
		struct skb_shared_info *shinfo = skb_shinfo(skb);

		/* Due to header shrink, MSS can be upgraded. */
		if (!(flags & BPF_F_ADJ_ROOM_FIXED_GSO))
			skb_increase_gso_size(shinfo, len_diff);

		/* Header must be checked, and gso_segs recomputed. */
		shinfo->gso_type |= SKB_GSO_DODGY;
		shinfo->gso_segs = 0;
	}

	return 0;
}

#define BPF_SKB_MAX_LEN SKB_MAX_ALLOC

BPF_CALL_4(sk_skb_adjust_room, struct sk_buff *, skb, s32, len_diff,
	   u32, mode, u64, flags)
{
	u32 len_diff_abs = abs(len_diff);
	bool shrink = len_diff < 0;
	int ret = 0;

	if (unlikely(flags || mode))
		return -EINVAL;
	if (unlikely(len_diff_abs > 0xfffU))
		return -EFAULT;

	if (!shrink) {
		ret = skb_cow(skb, len_diff);
		if (unlikely(ret < 0))
			return ret;
		__skb_push(skb, len_diff_abs);
		memset(skb->data, 0, len_diff_abs);
	} else {
		if (unlikely(!pskb_may_pull(skb, len_diff_abs)))
			return -ENOMEM;
		__skb_pull(skb, len_diff_abs);
	}
	if (tls_sw_has_ctx_rx(skb->sk)) {
		struct strp_msg *rxm = strp_msg(skb);

		rxm->full_len += len_diff;
	}
	return ret;
}

static const struct bpf_func_proto sk_skb_adjust_room_proto = {
	.func		= sk_skb_adjust_room,
	.gpl_only	= false,
	.ret_type	= RET_INTEGER,
	.arg1_type	= ARG_PTR_TO_CTX,
	.arg2_type	= ARG_ANYTHING,
	.arg3_type	= ARG_ANYTHING,
	.arg4_type	= ARG_ANYTHING,
};

BPF_CALL_4(bpf_skb_adjust_room, struct sk_buff *, skb, s32, len_diff,
	   u32, mode, u64, flags)
{
	u32 len_cur, len_diff_abs = abs(len_diff);
	u32 len_min = bpf_skb_net_base_len(skb);
	u32 len_max = BPF_SKB_MAX_LEN;
	__be16 proto = skb->protocol;
	bool shrink = len_diff < 0;
	u32 off;
	int ret;

	if (unlikely(flags & ~(BPF_F_ADJ_ROOM_MASK |
			       BPF_F_ADJ_ROOM_NO_CSUM_RESET)))
		return -EINVAL;
	if (unlikely(len_diff_abs > 0xfffU))
		return -EFAULT;
	if (unlikely(proto != htons(ETH_P_IP) &&
		     proto != htons(ETH_P_IPV6)))
		return -ENOTSUPP;

	off = skb_mac_header_len(skb);
	switch (mode) {
	case BPF_ADJ_ROOM_NET:
		off += bpf_skb_net_base_len(skb);
		break;
	case BPF_ADJ_ROOM_MAC:
		break;
	default:
		return -ENOTSUPP;
	}

	len_cur = skb->len - skb_network_offset(skb);
	if ((shrink && (len_diff_abs >= len_cur ||
			len_cur - len_diff_abs < len_min)) ||
	    (!shrink && (skb->len + len_diff_abs > len_max &&
			 !skb_is_gso(skb))))
		return -ENOTSUPP;

	ret = shrink ? bpf_skb_net_shrink(skb, off, len_diff_abs, flags) :
		       bpf_skb_net_grow(skb, off, len_diff_abs, flags);
	if (!ret && !(flags & BPF_F_ADJ_ROOM_NO_CSUM_RESET))
		__skb_reset_checksum_unnecessary(skb);

	bpf_compute_data_pointers(skb);
	return ret;
}

static const struct bpf_func_proto bpf_skb_adjust_room_proto = {
	.func		= bpf_skb_adjust_room,
	.gpl_only	= false,
	.ret_type	= RET_INTEGER,
	.arg1_type	= ARG_PTR_TO_CTX,
	.arg2_type	= ARG_ANYTHING,
	.arg3_type	= ARG_ANYTHING,
	.arg4_type	= ARG_ANYTHING,
};

static u32 __bpf_skb_min_len(const struct sk_buff *skb)
{
	u32 min_len = skb_network_offset(skb);

	if (skb_transport_header_was_set(skb))
		min_len = skb_transport_offset(skb);
	if (skb->ip_summed == CHECKSUM_PARTIAL)
		min_len = skb_checksum_start_offset(skb) +
			  skb->csum_offset + sizeof(__sum16);
	return min_len;
}

static int bpf_skb_grow_rcsum(struct sk_buff *skb, unsigned int new_len)
{
	unsigned int old_len = skb->len;
	int ret;

	ret = __skb_grow_rcsum(skb, new_len);
	if (!ret)
		memset(skb->data + old_len, 0, new_len - old_len);
	return ret;
}

static int bpf_skb_trim_rcsum(struct sk_buff *skb, unsigned int new_len)
{
	return __skb_trim_rcsum(skb, new_len);
}

static inline int __bpf_skb_change_tail(struct sk_buff *skb, u32 new_len,
					u64 flags)
{
	u32 max_len = BPF_SKB_MAX_LEN;
	u32 min_len = __bpf_skb_min_len(skb);
	int ret;

	if (unlikely(flags || new_len > max_len || new_len < min_len))
		return -EINVAL;
	if (skb->encapsulation)
		return -ENOTSUPP;

	/* The basic idea of this helper is that it's performing the
	 * needed work to either grow or trim an skb, and eBPF program
	 * rewrites the rest via helpers like bpf_skb_store_bytes(),
	 * bpf_lX_csum_replace() and others rather than passing a raw
	 * buffer here. This one is a slow path helper and intended
	 * for replies with control messages.
	 *
	 * Like in bpf_skb_change_proto(), we want to keep this rather
	 * minimal and without protocol specifics so that we are able
	 * to separate concerns as in bpf_skb_store_bytes() should only
	 * be the one responsible for writing buffers.
	 *
	 * It's really expected to be a slow path operation here for
	 * control message replies, so we're implicitly linearizing,
	 * uncloning and drop offloads from the skb by this.
	 */
	ret = __bpf_try_make_writable(skb, skb->len);
	if (!ret) {
		if (new_len > skb->len)
			ret = bpf_skb_grow_rcsum(skb, new_len);
		else if (new_len < skb->len)
			ret = bpf_skb_trim_rcsum(skb, new_len);
		if (!ret && skb_is_gso(skb))
			skb_gso_reset(skb);
	}
	return ret;
}

BPF_CALL_3(bpf_skb_change_tail, struct sk_buff *, skb, u32, new_len,
	   u64, flags)
{
	int ret = __bpf_skb_change_tail(skb, new_len, flags);

	bpf_compute_data_pointers(skb);
	return ret;
}

static const struct bpf_func_proto bpf_skb_change_tail_proto = {
	.func		= bpf_skb_change_tail,
	.gpl_only	= false,
	.ret_type	= RET_INTEGER,
	.arg1_type	= ARG_PTR_TO_CTX,
	.arg2_type	= ARG_ANYTHING,
	.arg3_type	= ARG_ANYTHING,
};

BPF_CALL_3(sk_skb_change_tail, struct sk_buff *, skb, u32, new_len,
	   u64, flags)
{
	return __bpf_skb_change_tail(skb, new_len, flags);
}

static const struct bpf_func_proto sk_skb_change_tail_proto = {
	.func		= sk_skb_change_tail,
	.gpl_only	= false,
	.ret_type	= RET_INTEGER,
	.arg1_type	= ARG_PTR_TO_CTX,
	.arg2_type	= ARG_ANYTHING,
	.arg3_type	= ARG_ANYTHING,
};

static inline int __bpf_skb_change_head(struct sk_buff *skb, u32 head_room,
					u64 flags)
{
	u32 max_len = BPF_SKB_MAX_LEN;
	u32 new_len = skb->len + head_room;
	int ret;

	if (unlikely(flags || (!skb_is_gso(skb) && new_len > max_len) ||
		     new_len < skb->len))
		return -EINVAL;

	ret = skb_cow(skb, head_room);
	if (likely(!ret)) {
		/* Idea for this helper is that we currently only
		 * allow to expand on mac header. This means that
		 * skb->protocol network header, etc, stay as is.
		 * Compared to bpf_skb_change_tail(), we're more
		 * flexible due to not needing to linearize or
		 * reset GSO. Intention for this helper is to be
		 * used by an L3 skb that needs to push mac header
		 * for redirection into L2 device.
		 */
		__skb_push(skb, head_room);
		memset(skb->data, 0, head_room);
		skb_reset_mac_header(skb);
		skb_reset_mac_len(skb);
	}

	return ret;
}

BPF_CALL_3(bpf_skb_change_head, struct sk_buff *, skb, u32, head_room,
	   u64, flags)
{
	int ret = __bpf_skb_change_head(skb, head_room, flags);

	bpf_compute_data_pointers(skb);
	return ret;
}

static const struct bpf_func_proto bpf_skb_change_head_proto = {
	.func		= bpf_skb_change_head,
	.gpl_only	= false,
	.ret_type	= RET_INTEGER,
	.arg1_type	= ARG_PTR_TO_CTX,
	.arg2_type	= ARG_ANYTHING,
	.arg3_type	= ARG_ANYTHING,
};

BPF_CALL_3(sk_skb_change_head, struct sk_buff *, skb, u32, head_room,
	   u64, flags)
{
	return __bpf_skb_change_head(skb, head_room, flags);
}

static const struct bpf_func_proto sk_skb_change_head_proto = {
	.func		= sk_skb_change_head,
	.gpl_only	= false,
	.ret_type	= RET_INTEGER,
	.arg1_type	= ARG_PTR_TO_CTX,
	.arg2_type	= ARG_ANYTHING,
	.arg3_type	= ARG_ANYTHING,
};
static unsigned long xdp_get_metalen(const struct xdp_buff *xdp)
{
	return xdp_data_meta_unsupported(xdp) ? 0 :
	       xdp->data - xdp->data_meta;
}

BPF_CALL_2(bpf_xdp_adjust_head, struct xdp_buff *, xdp, int, offset)
{
	void *xdp_frame_end = xdp->data_hard_start + sizeof(struct xdp_frame);
	unsigned long metalen = xdp_get_metalen(xdp);
	void *data_start = xdp_frame_end + metalen;
	void *data = xdp->data + offset;

	if (unlikely(data < data_start ||
		     data > xdp->data_end - ETH_HLEN))
		return -EINVAL;

	if (metalen)
		memmove(xdp->data_meta + offset,
			xdp->data_meta, metalen);
	xdp->data_meta += offset;
	xdp->data = data;

	return 0;
}

static const struct bpf_func_proto bpf_xdp_adjust_head_proto = {
	.func		= bpf_xdp_adjust_head,
	.gpl_only	= false,
	.ret_type	= RET_INTEGER,
	.arg1_type	= ARG_PTR_TO_CTX,
	.arg2_type	= ARG_ANYTHING,
};

BPF_CALL_2(bpf_xdp_adjust_tail, struct xdp_buff *, xdp, int, offset)
{
	void *data_hard_end = xdp_data_hard_end(xdp); /* use xdp->frame_sz */
	void *data_end = xdp->data_end + offset;

	/* Notice that xdp_data_hard_end have reserved some tailroom */
	if (unlikely(data_end > data_hard_end))
		return -EINVAL;

	/* ALL drivers MUST init xdp->frame_sz, chicken check below */
	if (unlikely(xdp->frame_sz > PAGE_SIZE)) {
		WARN_ONCE(1, "Too BIG xdp->frame_sz = %d\n", xdp->frame_sz);
		return -EINVAL;
	}

	if (unlikely(data_end < xdp->data + ETH_HLEN))
		return -EINVAL;

	/* Clear memory area on grow, can contain uninit kernel memory */
	if (offset > 0)
		memset(xdp->data_end, 0, offset);

	xdp->data_end = data_end;

	return 0;
}

static const struct bpf_func_proto bpf_xdp_adjust_tail_proto = {
	.func		= bpf_xdp_adjust_tail,
	.gpl_only	= false,
	.ret_type	= RET_INTEGER,
	.arg1_type	= ARG_PTR_TO_CTX,
	.arg2_type	= ARG_ANYTHING,
};

BPF_CALL_2(bpf_xdp_adjust_meta, struct xdp_buff *, xdp, int, offset)
{
	void *xdp_frame_end = xdp->data_hard_start + sizeof(struct xdp_frame);
	void *meta = xdp->data_meta + offset;
	unsigned long metalen = xdp->data - meta;

	if (xdp_data_meta_unsupported(xdp))
		return -ENOTSUPP;
	if (unlikely(meta < xdp_frame_end ||
		     meta > xdp->data))
		return -EINVAL;
	if (unlikely((metalen & (sizeof(__u32) - 1)) ||
		     (metalen > 32)))
		return -EACCES;

	xdp->data_meta = meta;

	return 0;
}

static const struct bpf_func_proto bpf_xdp_adjust_meta_proto = {
	.func		= bpf_xdp_adjust_meta,
	.gpl_only	= false,
	.ret_type	= RET_INTEGER,
	.arg1_type	= ARG_PTR_TO_CTX,
	.arg2_type	= ARG_ANYTHING,
};

<<<<<<< HEAD
static int __bpf_tx_xdp_map(struct net_device *dev_rx, void *fwd,
			    struct bpf_map *map, struct xdp_buff *xdp)
{
	switch (map->map_type) {
	case BPF_MAP_TYPE_DEVMAP:
	case BPF_MAP_TYPE_DEVMAP_HASH:
	    //报文重定向到fwd,如有必要运行相应xdp->xdp_prog
		return dev_map_enqueue(fwd, xdp, dev_rx);
	case BPF_MAP_TYPE_CPUMAP:
		return cpu_map_enqueue(fwd, xdp, dev_rx);
	case BPF_MAP_TYPE_XSKMAP:
	    /*map为XSKMAP情况下fwd为xdp_socket,将文将送给指定的xdp_socket*/
		return __xsk_map_redirect(fwd, xdp);
	default:
		return -EBADRQC;
	}
	return 0;
}

=======
/* XDP_REDIRECT works by a three-step process, implemented in the functions
 * below:
 *
 * 1. The bpf_redirect() and bpf_redirect_map() helpers will lookup the target
 *    of the redirect and store it (along with some other metadata) in a per-CPU
 *    struct bpf_redirect_info.
 *
 * 2. When the program returns the XDP_REDIRECT return code, the driver will
 *    call xdp_do_redirect() which will use the information in struct
 *    bpf_redirect_info to actually enqueue the frame into a map type-specific
 *    bulk queue structure.
 *
 * 3. Before exiting its NAPI poll loop, the driver will call xdp_do_flush(),
 *    which will flush all the different bulk queues, thus completing the
 *    redirect.
 *
 * Pointers to the map entries will be kept around for this whole sequence of
 * steps, protected by RCU. However, there is no top-level rcu_read_lock() in
 * the core code; instead, the RCU protection relies on everything happening
 * inside a single NAPI poll sequence, which means it's between a pair of calls
 * to local_bh_disable()/local_bh_enable().
 *
 * The map entries are marked as __rcu and the map code makes sure to
 * dereference those pointers with rcu_dereference_check() in a way that works
 * for both sections that to hold an rcu_read_lock() and sections that are
 * called from NAPI without a separate rcu_read_lock(). The code below does not
 * use RCU annotations, but relies on those in the map code.
 */
>>>>>>> 40226a3d
void xdp_do_flush(void)
{
	__dev_flush();
	__cpu_map_flush();
	__xsk_map_flush();
}
EXPORT_SYMBOL_GPL(xdp_do_flush);

<<<<<<< HEAD
static inline void *__xdp_map_lookup_elem(struct bpf_map *map, u32 index)
{
	switch (map->map_type) {
	case BPF_MAP_TYPE_DEVMAP:
		return __dev_map_lookup_elem(map, index);
	case BPF_MAP_TYPE_DEVMAP_HASH:
		return __dev_map_hash_lookup_elem(map, index);
	case BPF_MAP_TYPE_CPUMAP:
		return __cpu_map_lookup_elem(map, index);
	case BPF_MAP_TYPE_XSKMAP:
	    //通过index查找到对应的xdp_socket
		return __xsk_map_lookup_elem(map, index);
	default:
		return NULL;
	}
}

=======
>>>>>>> 40226a3d
void bpf_clear_redirect_map(struct bpf_map *map)
{
	struct bpf_redirect_info *ri;
	int cpu;

	for_each_possible_cpu(cpu) {
		ri = per_cpu_ptr(&bpf_redirect_info, cpu);
		/* Avoid polluting remote cacheline due to writes if
		 * not needed. Once we pass this test, we need the
		 * cmpxchg() to make sure it hasn't been changed in
		 * the meantime by remote CPU.
		 */
		if (unlikely(READ_ONCE(ri->map) == map))
			cmpxchg(&ri->map, map, NULL);
	}
}

//按bpf程序运行结果bpf_redirect_info将报文自指定设备发出
int xdp_do_redirect(struct net_device *dev, struct xdp_buff *xdp,
		    struct bpf_prog *xdp_prog)
{
    //通过函数bpf_xdp_redirect_map，已经设置了bpf_redirect_info
	struct bpf_redirect_info *ri = this_cpu_ptr(&bpf_redirect_info);
	enum bpf_map_type map_type = ri->map_type;
	void *fwd = ri->tgt_value;
	u32 map_id = ri->map_id;
	struct bpf_map *map;
	int err;

<<<<<<< HEAD
	//将变量取值还原（每cpu一个此变量）
	ri->tgt_index = 0;
	ri->tgt_value = NULL;
	WRITE_ONCE(ri->map, NULL);

	if (unlikely(!map)) {
	    /*无map情况下，通过ifindex找到目标设备*/
		fwd = dev_get_by_index_rcu(dev_net(dev), index);
		if (unlikely(!fwd)) {
			err = -EINVAL;
			goto err;
		}

		//将报文自目标设备发出
		err = dev_xdp_enqueue(fwd, xdp, dev);
	} else {
	    /*有map,按fwd映射报文目的地*/
		err = __bpf_tx_xdp_map(dev, fwd, map, xdp);
=======
	ri->map_id = 0; /* Valid map id idr range: [1,INT_MAX[ */
	ri->map_type = BPF_MAP_TYPE_UNSPEC;

	switch (map_type) {
	case BPF_MAP_TYPE_DEVMAP:
		fallthrough;
	case BPF_MAP_TYPE_DEVMAP_HASH:
		map = READ_ONCE(ri->map);
		if (unlikely(map)) {
			WRITE_ONCE(ri->map, NULL);
			err = dev_map_enqueue_multi(xdp, dev, map,
						    ri->flags & BPF_F_EXCLUDE_INGRESS);
		} else {
			err = dev_map_enqueue(fwd, xdp, dev);
		}
		break;
	case BPF_MAP_TYPE_CPUMAP:
		err = cpu_map_enqueue(fwd, xdp, dev);
		break;
	case BPF_MAP_TYPE_XSKMAP:
		err = __xsk_map_redirect(fwd, xdp);
		break;
	case BPF_MAP_TYPE_UNSPEC:
		if (map_id == INT_MAX) {
			fwd = dev_get_by_index_rcu(dev_net(dev), ri->tgt_index);
			if (unlikely(!fwd)) {
				err = -EINVAL;
				break;
			}
			err = dev_xdp_enqueue(fwd, xdp, dev);
			break;
		}
		fallthrough;
	default:
		err = -EBADRQC;
>>>>>>> 40226a3d
	}

	if (unlikely(err))
		goto err;

	_trace_xdp_redirect_map(dev, xdp_prog, fwd, map_type, map_id, ri->tgt_index);
	return 0;
err:
	_trace_xdp_redirect_map_err(dev, xdp_prog, fwd, map_type, map_id, ri->tgt_index, err);
	return err;
}
EXPORT_SYMBOL_GPL(xdp_do_redirect);

static int xdp_do_generic_redirect_map(struct net_device *dev,
				       struct sk_buff *skb,
				       struct xdp_buff *xdp,
				       struct bpf_prog *xdp_prog,
				       void *fwd,
				       enum bpf_map_type map_type, u32 map_id)
{
	struct bpf_redirect_info *ri = this_cpu_ptr(&bpf_redirect_info);
	struct bpf_map *map;
	int err;

	switch (map_type) {
	case BPF_MAP_TYPE_DEVMAP:
		fallthrough;
	case BPF_MAP_TYPE_DEVMAP_HASH:
		map = READ_ONCE(ri->map);
		if (unlikely(map)) {
			WRITE_ONCE(ri->map, NULL);
			err = dev_map_redirect_multi(dev, skb, xdp_prog, map,
						     ri->flags & BPF_F_EXCLUDE_INGRESS);
		} else {
			err = dev_map_generic_redirect(fwd, skb, xdp_prog);
		}
		if (unlikely(err))
			goto err;
		break;
	case BPF_MAP_TYPE_XSKMAP:
		err = xsk_generic_rcv(fwd, xdp);
		if (err)
			goto err;
		consume_skb(skb);
		break;
	default:
		/* TODO: Handle BPF_MAP_TYPE_CPUMAP */
		err = -EBADRQC;
		goto err;
	}

	_trace_xdp_redirect_map(dev, xdp_prog, fwd, map_type, map_id, ri->tgt_index);
	return 0;
err:
	_trace_xdp_redirect_map_err(dev, xdp_prog, fwd, map_type, map_id, ri->tgt_index, err);
	return err;
}

int xdp_do_generic_redirect(struct net_device *dev, struct sk_buff *skb,
			    struct xdp_buff *xdp, struct bpf_prog *xdp_prog)
{
	struct bpf_redirect_info *ri = this_cpu_ptr(&bpf_redirect_info);
<<<<<<< HEAD
	struct bpf_map *map = READ_ONCE(ri->map);
	u32 index = ri->tgt_index;/*目标ifindex*/
	struct net_device *fwd;
	int err = 0;

	if (map)
	    /*有map表，按map表执行fwd*/
		return xdp_do_generic_redirect_map(dev, skb, xdp, xdp_prog,
						   map);
	ri->tgt_index = 0;
	//确定要发送到的设备
	fwd = dev_get_by_index_rcu(dev_net(dev), index);
	if (unlikely(!fwd)) {
		err = -EINVAL;
		goto err;
	}

	//检查报文是否可转发
	err = xdp_ok_fwd_dev(fwd, skb->len);
	if (unlikely(err))
		goto err;

	//将报文从属关系变更为fwd设备
	skb->dev = fwd;
	_trace_xdp_redirect(dev, xdp_prog, index);
	//自skb->dev设备将报文送出
	generic_xdp_tx(skb, xdp_prog);
	return 0;
=======
	enum bpf_map_type map_type = ri->map_type;
	void *fwd = ri->tgt_value;
	u32 map_id = ri->map_id;
	int err;

	ri->map_id = 0; /* Valid map id idr range: [1,INT_MAX[ */
	ri->map_type = BPF_MAP_TYPE_UNSPEC;

	if (map_type == BPF_MAP_TYPE_UNSPEC && map_id == INT_MAX) {
		fwd = dev_get_by_index_rcu(dev_net(dev), ri->tgt_index);
		if (unlikely(!fwd)) {
			err = -EINVAL;
			goto err;
		}

		err = xdp_ok_fwd_dev(fwd, skb->len);
		if (unlikely(err))
			goto err;

		skb->dev = fwd;
		_trace_xdp_redirect(dev, xdp_prog, ri->tgt_index);
		generic_xdp_tx(skb, xdp_prog);
		return 0;
	}

	return xdp_do_generic_redirect_map(dev, skb, xdp, xdp_prog, fwd, map_type, map_id);
>>>>>>> 40226a3d
err:
	_trace_xdp_redirect_err(dev, xdp_prog, ri->tgt_index, err);
	return err;
}

BPF_CALL_2(bpf_xdp_redirect, u32, ifindex, u64, flags)
{
	struct bpf_redirect_info *ri = this_cpu_ptr(&bpf_redirect_info);

	if (unlikely(flags))
		return XDP_ABORTED;

	/* NB! Map type UNSPEC and map_id == INT_MAX (never generated
	 * by map_idr) is used for ifindex based XDP redirect.
	 */
	ri->tgt_index = ifindex;
	ri->map_id = INT_MAX;
	ri->map_type = BPF_MAP_TYPE_UNSPEC;

	return XDP_REDIRECT;
}

static const struct bpf_func_proto bpf_xdp_redirect_proto = {
	.func           = bpf_xdp_redirect,
	.gpl_only       = false,
	.ret_type       = RET_INTEGER,
	.arg1_type      = ARG_ANYTHING,
	.arg2_type      = ARG_ANYTHING,
};

BPF_CALL_3(bpf_xdp_redirect_map, struct bpf_map *, map, u32, ifindex,
	   u64, flags)
{
<<<<<<< HEAD
    //取当前cpu对应的bpf_redirect_info变量
	struct bpf_redirect_info *ri = this_cpu_ptr(&bpf_redirect_info);

	/* Lower bits of the flags are used as return code on lookup failure */
	if (unlikely(flags > XDP_TX))
		return XDP_ABORTED;

	ri->tgt_value = __xdp_map_lookup_elem(map, ifindex);
	if (unlikely(!ri->tgt_value)) {
	    //查询失败，则直接返回flags
		/* If the lookup fails we want to clear out the state in the
		 * redirect_info struct completely, so that if an eBPF program
		 * performs multiple lookups, the last one always takes
		 * precedence.
		 */
		WRITE_ONCE(ri->map, NULL);
		return flags;
	}

	ri->flags = flags;
	ri->tgt_index = ifindex;
	WRITE_ONCE(ri->map, map);

	return XDP_REDIRECT;
=======
	return map->ops->map_redirect(map, ifindex, flags);
>>>>>>> 40226a3d
}

//xdp情况下redirect_map调用
static const struct bpf_func_proto bpf_xdp_redirect_map_proto = {
	.func           = bpf_xdp_redirect_map,
	.gpl_only       = false,
	.ret_type       = RET_INTEGER,
	.arg1_type      = ARG_CONST_MAP_PTR,
	.arg2_type      = ARG_ANYTHING,
	.arg3_type      = ARG_ANYTHING,
};

static unsigned long bpf_skb_copy(void *dst_buff, const void *skb,
				  unsigned long off, unsigned long len)
{
	void *ptr = skb_header_pointer(skb, off, len, dst_buff);

	if (unlikely(!ptr))
		return len;
	if (ptr != dst_buff)
		memcpy(dst_buff, ptr, len);

	return 0;
}

BPF_CALL_5(bpf_skb_event_output, struct sk_buff *, skb, struct bpf_map *, map,
	   u64, flags, void *, meta, u64, meta_size)
{
	u64 skb_size = (flags & BPF_F_CTXLEN_MASK) >> 32;

	if (unlikely(flags & ~(BPF_F_CTXLEN_MASK | BPF_F_INDEX_MASK)))
		return -EINVAL;
	if (unlikely(!skb || skb_size > skb->len))
		return -EFAULT;

	return bpf_event_output(map, flags, meta, meta_size, skb, skb_size,
				bpf_skb_copy);
}

static const struct bpf_func_proto bpf_skb_event_output_proto = {
	.func		= bpf_skb_event_output,
	.gpl_only	= true,
	.ret_type	= RET_INTEGER,
	.arg1_type	= ARG_PTR_TO_CTX,
	.arg2_type	= ARG_CONST_MAP_PTR,
	.arg3_type	= ARG_ANYTHING,
	.arg4_type	= ARG_PTR_TO_MEM,
	.arg5_type	= ARG_CONST_SIZE_OR_ZERO,
};

BTF_ID_LIST_SINGLE(bpf_skb_output_btf_ids, struct, sk_buff)

const struct bpf_func_proto bpf_skb_output_proto = {
	.func		= bpf_skb_event_output,
	.gpl_only	= true,
	.ret_type	= RET_INTEGER,
	.arg1_type	= ARG_PTR_TO_BTF_ID,
	.arg1_btf_id	= &bpf_skb_output_btf_ids[0],
	.arg2_type	= ARG_CONST_MAP_PTR,
	.arg3_type	= ARG_ANYTHING,
	.arg4_type	= ARG_PTR_TO_MEM,
	.arg5_type	= ARG_CONST_SIZE_OR_ZERO,
};

static unsigned short bpf_tunnel_key_af(u64 flags)
{
	return flags & BPF_F_TUNINFO_IPV6 ? AF_INET6 : AF_INET;
}

/*获取skb上的tunnel_key*/
BPF_CALL_4(bpf_skb_get_tunnel_key, struct sk_buff *, skb, struct bpf_tunnel_key *, to,
	   u32, size, u64, flags)
{
    //取skb中包含的tunnel信息（这个信息在解封装及封装时会写入）
	const struct ip_tunnel_info *info = skb_tunnel_info(skb);
	u8 compat[sizeof(struct bpf_tunnel_key)];
	void *to_orig = to;
	int err;

	if (unlikely(!info || (flags & ~(BPF_F_TUNINFO_IPV6)))) {
		err = -EINVAL;
		goto err_clear;
	}
	if (ip_tunnel_info_af(info) != bpf_tunnel_key_af(flags)) {
		err = -EPROTO;
		goto err_clear;
	}
	if (unlikely(size != sizeof(struct bpf_tunnel_key))) {
		err = -EINVAL;
		switch (size) {
		case offsetof(struct bpf_tunnel_key, tunnel_label):
		case offsetof(struct bpf_tunnel_key, tunnel_ext):
			goto set_compat;
		case offsetof(struct bpf_tunnel_key, remote_ipv6[1]):
			/* Fixup deprecated structure layouts here, so we have
			 * a common path later on.
			 */
			if (ip_tunnel_info_af(info) != AF_INET)
				goto err_clear;
set_compat:
			to = (struct bpf_tunnel_key *)compat;
			break;
		default:
			goto err_clear;
		}
	}

	//tunnel id,tos,ttl
	to->tunnel_id = be64_to_cpu(info->key.tun_id);
	to->tunnel_tos = info->key.tos;
	to->tunnel_ttl = info->key.ttl;
	to->tunnel_ext = 0;

	if (flags & BPF_F_TUNINFO_IPV6) {
	    //ipv6情况下填充tunnel label及remote ip
		memcpy(to->remote_ipv6, &info->key.u.ipv6.src,
		       sizeof(to->remote_ipv6));
		to->tunnel_label = be32_to_cpu(info->key.label);
	} else {
		to->remote_ipv4 = be32_to_cpu(info->key.u.ipv4.src);
		memset(&to->remote_ipv6[1], 0, sizeof(__u32) * 3);
		to->tunnel_label = 0;
	}

	if (unlikely(size != sizeof(struct bpf_tunnel_key)))
		memcpy(to_orig, to, size);

	return 0;
err_clear:
	memset(to_orig, 0, size);
	return err;
}

static const struct bpf_func_proto bpf_skb_get_tunnel_key_proto = {
	.func		= bpf_skb_get_tunnel_key,
	.gpl_only	= false,
	.ret_type	= RET_INTEGER,
	.arg1_type	= ARG_PTR_TO_CTX,
	.arg2_type	= ARG_PTR_TO_UNINIT_MEM,
	.arg3_type	= ARG_CONST_SIZE,
	.arg4_type	= ARG_ANYTHING,
};

BPF_CALL_3(bpf_skb_get_tunnel_opt, struct sk_buff *, skb, u8 *, to, u32, size)
{
	const struct ip_tunnel_info *info = skb_tunnel_info(skb);
	int err;

	if (unlikely(!info ||
		     !(info->key.tun_flags & TUNNEL_OPTIONS_PRESENT))) {
		err = -ENOENT;
		goto err_clear;
	}
	if (unlikely(size < info->options_len)) {
		err = -ENOMEM;
		goto err_clear;
	}

	ip_tunnel_info_opts_get(to, info);
	if (size > info->options_len)
		memset(to + info->options_len, 0, size - info->options_len);

	return info->options_len;
err_clear:
	memset(to, 0, size);
	return err;
}

static const struct bpf_func_proto bpf_skb_get_tunnel_opt_proto = {
	.func		= bpf_skb_get_tunnel_opt,
	.gpl_only	= false,
	.ret_type	= RET_INTEGER,
	.arg1_type	= ARG_PTR_TO_CTX,
	.arg2_type	= ARG_PTR_TO_UNINIT_MEM,
	.arg3_type	= ARG_CONST_SIZE,
};

static struct metadata_dst __percpu *md_dst;

BPF_CALL_4(bpf_skb_set_tunnel_key, struct sk_buff *, skb,
	   const struct bpf_tunnel_key *, from, u32, size, u64, flags)
{
	struct metadata_dst *md = this_cpu_ptr(md_dst);
	u8 compat[sizeof(struct bpf_tunnel_key)];
	struct ip_tunnel_info *info;

	if (unlikely(flags & ~(BPF_F_TUNINFO_IPV6 | BPF_F_ZERO_CSUM_TX |
			       BPF_F_DONT_FRAGMENT | BPF_F_SEQ_NUMBER)))
		return -EINVAL;
	if (unlikely(size != sizeof(struct bpf_tunnel_key))) {
		switch (size) {
		case offsetof(struct bpf_tunnel_key, tunnel_label):
		case offsetof(struct bpf_tunnel_key, tunnel_ext):
		case offsetof(struct bpf_tunnel_key, remote_ipv6[1]):
			/* Fixup deprecated structure layouts here, so we have
			 * a common path later on.
			 */
			memcpy(compat, from, size);
			memset(compat + size, 0, sizeof(compat) - size);
			from = (const struct bpf_tunnel_key *) compat;
			break;
		default:
			return -EINVAL;
		}
	}
	if (unlikely((!(flags & BPF_F_TUNINFO_IPV6) && from->tunnel_label) ||
		     from->tunnel_ext))
		return -EINVAL;

	skb_dst_drop(skb);
	dst_hold((struct dst_entry *) md);
	skb_dst_set(skb, (struct dst_entry *) md);

	info = &md->u.tun_info;
	memset(info, 0, sizeof(*info));
	info->mode = IP_TUNNEL_INFO_TX;

	info->key.tun_flags = TUNNEL_KEY | TUNNEL_CSUM | TUNNEL_NOCACHE;
	if (flags & BPF_F_DONT_FRAGMENT)
		info->key.tun_flags |= TUNNEL_DONT_FRAGMENT;
	if (flags & BPF_F_ZERO_CSUM_TX)
		info->key.tun_flags &= ~TUNNEL_CSUM;
	if (flags & BPF_F_SEQ_NUMBER)
		info->key.tun_flags |= TUNNEL_SEQ;

	info->key.tun_id = cpu_to_be64(from->tunnel_id);
	info->key.tos = from->tunnel_tos;
	info->key.ttl = from->tunnel_ttl;

	if (flags & BPF_F_TUNINFO_IPV6) {
		info->mode |= IP_TUNNEL_INFO_IPV6;
		memcpy(&info->key.u.ipv6.dst, from->remote_ipv6,
		       sizeof(from->remote_ipv6));
		info->key.label = cpu_to_be32(from->tunnel_label) &
				  IPV6_FLOWLABEL_MASK;
	} else {
		info->key.u.ipv4.dst = cpu_to_be32(from->remote_ipv4);
	}

	return 0;
}

static const struct bpf_func_proto bpf_skb_set_tunnel_key_proto = {
	.func		= bpf_skb_set_tunnel_key,
	.gpl_only	= false,
	.ret_type	= RET_INTEGER,
	.arg1_type	= ARG_PTR_TO_CTX,
	.arg2_type	= ARG_PTR_TO_MEM,
	.arg3_type	= ARG_CONST_SIZE,
	.arg4_type	= ARG_ANYTHING,
};

BPF_CALL_3(bpf_skb_set_tunnel_opt, struct sk_buff *, skb,
	   const u8 *, from, u32, size)
{
	struct ip_tunnel_info *info = skb_tunnel_info(skb);
	const struct metadata_dst *md = this_cpu_ptr(md_dst);

	if (unlikely(info != &md->u.tun_info || (size & (sizeof(u32) - 1))))
		return -EINVAL;
	if (unlikely(size > IP_TUNNEL_OPTS_MAX))
		return -ENOMEM;

	ip_tunnel_info_opts_set(info, from, size, TUNNEL_OPTIONS_PRESENT);

	return 0;
}

static const struct bpf_func_proto bpf_skb_set_tunnel_opt_proto = {
	.func		= bpf_skb_set_tunnel_opt,
	.gpl_only	= false,
	.ret_type	= RET_INTEGER,
	.arg1_type	= ARG_PTR_TO_CTX,
	.arg2_type	= ARG_PTR_TO_MEM,
	.arg3_type	= ARG_CONST_SIZE,
};

static const struct bpf_func_proto *
bpf_get_skb_set_tunnel_proto(enum bpf_func_id which)
{
	if (!md_dst) {
		struct metadata_dst __percpu *tmp;

		tmp = metadata_dst_alloc_percpu(IP_TUNNEL_OPTS_MAX,
						METADATA_IP_TUNNEL,
						GFP_KERNEL);
		if (!tmp)
			return NULL;
		if (cmpxchg(&md_dst, NULL, tmp))
			metadata_dst_free_percpu(tmp);
	}

	switch (which) {
	case BPF_FUNC_skb_set_tunnel_key:
		return &bpf_skb_set_tunnel_key_proto;
	case BPF_FUNC_skb_set_tunnel_opt:
		return &bpf_skb_set_tunnel_opt_proto;
	default:
		return NULL;
	}
}

BPF_CALL_3(bpf_skb_under_cgroup, struct sk_buff *, skb, struct bpf_map *, map,
	   u32, idx)
{
	struct bpf_array *array = container_of(map, struct bpf_array, map);
	struct cgroup *cgrp;
	struct sock *sk;

	sk = skb_to_full_sk(skb);
	if (!sk || !sk_fullsock(sk))
		return -ENOENT;
	if (unlikely(idx >= array->map.max_entries))
		return -E2BIG;

	cgrp = READ_ONCE(array->ptrs[idx]);
	if (unlikely(!cgrp))
		return -EAGAIN;

	return sk_under_cgroup_hierarchy(sk, cgrp);
}

static const struct bpf_func_proto bpf_skb_under_cgroup_proto = {
	.func		= bpf_skb_under_cgroup,
	.gpl_only	= false,
	.ret_type	= RET_INTEGER,
	.arg1_type	= ARG_PTR_TO_CTX,
	.arg2_type	= ARG_CONST_MAP_PTR,
	.arg3_type	= ARG_ANYTHING,
};

#ifdef CONFIG_SOCK_CGROUP_DATA
static inline u64 __bpf_sk_cgroup_id(struct sock *sk)
{
	struct cgroup *cgrp;

	sk = sk_to_full_sk(sk);
	if (!sk || !sk_fullsock(sk))
		return 0;

	cgrp = sock_cgroup_ptr(&sk->sk_cgrp_data);
	return cgroup_id(cgrp);
}

BPF_CALL_1(bpf_skb_cgroup_id, const struct sk_buff *, skb)
{
	return __bpf_sk_cgroup_id(skb->sk);
}

static const struct bpf_func_proto bpf_skb_cgroup_id_proto = {
	.func           = bpf_skb_cgroup_id,
	.gpl_only       = false,
	.ret_type       = RET_INTEGER,
	.arg1_type      = ARG_PTR_TO_CTX,
};

static inline u64 __bpf_sk_ancestor_cgroup_id(struct sock *sk,
					      int ancestor_level)
{
	struct cgroup *ancestor;
	struct cgroup *cgrp;

	sk = sk_to_full_sk(sk);
	if (!sk || !sk_fullsock(sk))
		return 0;

	cgrp = sock_cgroup_ptr(&sk->sk_cgrp_data);
	ancestor = cgroup_ancestor(cgrp, ancestor_level);
	if (!ancestor)
		return 0;

	return cgroup_id(ancestor);
}

BPF_CALL_2(bpf_skb_ancestor_cgroup_id, const struct sk_buff *, skb, int,
	   ancestor_level)
{
	return __bpf_sk_ancestor_cgroup_id(skb->sk, ancestor_level);
}

static const struct bpf_func_proto bpf_skb_ancestor_cgroup_id_proto = {
	.func           = bpf_skb_ancestor_cgroup_id,
	.gpl_only       = false,
	.ret_type       = RET_INTEGER,
	.arg1_type      = ARG_PTR_TO_CTX,
	.arg2_type      = ARG_ANYTHING,
};

BPF_CALL_1(bpf_sk_cgroup_id, struct sock *, sk)
{
	return __bpf_sk_cgroup_id(sk);
}

static const struct bpf_func_proto bpf_sk_cgroup_id_proto = {
	.func           = bpf_sk_cgroup_id,
	.gpl_only       = false,
	.ret_type       = RET_INTEGER,
	.arg1_type      = ARG_PTR_TO_BTF_ID_SOCK_COMMON,
};

BPF_CALL_2(bpf_sk_ancestor_cgroup_id, struct sock *, sk, int, ancestor_level)
{
	return __bpf_sk_ancestor_cgroup_id(sk, ancestor_level);
}

static const struct bpf_func_proto bpf_sk_ancestor_cgroup_id_proto = {
	.func           = bpf_sk_ancestor_cgroup_id,
	.gpl_only       = false,
	.ret_type       = RET_INTEGER,
	.arg1_type      = ARG_PTR_TO_BTF_ID_SOCK_COMMON,
	.arg2_type      = ARG_ANYTHING,
};
#endif

static unsigned long bpf_xdp_copy(void *dst_buff, const void *src_buff,
				  unsigned long off, unsigned long len)
{
	memcpy(dst_buff, src_buff + off, len);
	return 0;
}

BPF_CALL_5(bpf_xdp_event_output, struct xdp_buff *, xdp, struct bpf_map *, map,
	   u64, flags, void *, meta, u64, meta_size)
{
	u64 xdp_size = (flags & BPF_F_CTXLEN_MASK) >> 32;

	if (unlikely(flags & ~(BPF_F_CTXLEN_MASK | BPF_F_INDEX_MASK)))
		return -EINVAL;
	if (unlikely(!xdp ||
		     xdp_size > (unsigned long)(xdp->data_end - xdp->data)))
		return -EFAULT;

	return bpf_event_output(map, flags, meta, meta_size, xdp->data,
				xdp_size, bpf_xdp_copy);
}

static const struct bpf_func_proto bpf_xdp_event_output_proto = {
	.func		= bpf_xdp_event_output,
	.gpl_only	= true,
	.ret_type	= RET_INTEGER,
	.arg1_type	= ARG_PTR_TO_CTX,
	.arg2_type	= ARG_CONST_MAP_PTR,
	.arg3_type	= ARG_ANYTHING,
	.arg4_type	= ARG_PTR_TO_MEM,
	.arg5_type	= ARG_CONST_SIZE_OR_ZERO,
};

BTF_ID_LIST_SINGLE(bpf_xdp_output_btf_ids, struct, xdp_buff)

const struct bpf_func_proto bpf_xdp_output_proto = {
	.func		= bpf_xdp_event_output,
	.gpl_only	= true,
	.ret_type	= RET_INTEGER,
	.arg1_type	= ARG_PTR_TO_BTF_ID,
	.arg1_btf_id	= &bpf_xdp_output_btf_ids[0],
	.arg2_type	= ARG_CONST_MAP_PTR,
	.arg3_type	= ARG_ANYTHING,
	.arg4_type	= ARG_PTR_TO_MEM,
	.arg5_type	= ARG_CONST_SIZE_OR_ZERO,
};

BPF_CALL_1(bpf_get_socket_cookie, struct sk_buff *, skb)
{
	return skb->sk ? __sock_gen_cookie(skb->sk) : 0;
}

static const struct bpf_func_proto bpf_get_socket_cookie_proto = {
	.func           = bpf_get_socket_cookie,
	.gpl_only       = false,
	.ret_type       = RET_INTEGER,
	.arg1_type      = ARG_PTR_TO_CTX,
};

BPF_CALL_1(bpf_get_socket_cookie_sock_addr, struct bpf_sock_addr_kern *, ctx)
{
	return __sock_gen_cookie(ctx->sk);
}

static const struct bpf_func_proto bpf_get_socket_cookie_sock_addr_proto = {
	.func		= bpf_get_socket_cookie_sock_addr,
	.gpl_only	= false,
	.ret_type	= RET_INTEGER,
	.arg1_type	= ARG_PTR_TO_CTX,
};

BPF_CALL_1(bpf_get_socket_cookie_sock, struct sock *, ctx)
{
	return __sock_gen_cookie(ctx);
}

static const struct bpf_func_proto bpf_get_socket_cookie_sock_proto = {
	.func		= bpf_get_socket_cookie_sock,
	.gpl_only	= false,
	.ret_type	= RET_INTEGER,
	.arg1_type	= ARG_PTR_TO_CTX,
};

BPF_CALL_1(bpf_get_socket_ptr_cookie, struct sock *, sk)
{
	return sk ? sock_gen_cookie(sk) : 0;
}

const struct bpf_func_proto bpf_get_socket_ptr_cookie_proto = {
	.func		= bpf_get_socket_ptr_cookie,
	.gpl_only	= false,
	.ret_type	= RET_INTEGER,
	.arg1_type	= ARG_PTR_TO_BTF_ID_SOCK_COMMON,
};

BPF_CALL_1(bpf_get_socket_cookie_sock_ops, struct bpf_sock_ops_kern *, ctx)
{
	return __sock_gen_cookie(ctx->sk);
}

static const struct bpf_func_proto bpf_get_socket_cookie_sock_ops_proto = {
	.func		= bpf_get_socket_cookie_sock_ops,
	.gpl_only	= false,
	.ret_type	= RET_INTEGER,
	.arg1_type	= ARG_PTR_TO_CTX,
};

static u64 __bpf_get_netns_cookie(struct sock *sk)
{
	const struct net *net = sk ? sock_net(sk) : &init_net;

	return net->net_cookie;
}

BPF_CALL_1(bpf_get_netns_cookie_sock, struct sock *, ctx)
{
	return __bpf_get_netns_cookie(ctx);
}

static const struct bpf_func_proto bpf_get_netns_cookie_sock_proto = {
	.func		= bpf_get_netns_cookie_sock,
	.gpl_only	= false,
	.ret_type	= RET_INTEGER,
	.arg1_type	= ARG_PTR_TO_CTX_OR_NULL,
};

BPF_CALL_1(bpf_get_netns_cookie_sock_addr, struct bpf_sock_addr_kern *, ctx)
{
	return __bpf_get_netns_cookie(ctx ? ctx->sk : NULL);
}

static const struct bpf_func_proto bpf_get_netns_cookie_sock_addr_proto = {
	.func		= bpf_get_netns_cookie_sock_addr,
	.gpl_only	= false,
	.ret_type	= RET_INTEGER,
	.arg1_type	= ARG_PTR_TO_CTX_OR_NULL,
};

BPF_CALL_1(bpf_get_socket_uid, struct sk_buff *, skb)
{
	struct sock *sk = sk_to_full_sk(skb->sk);
	kuid_t kuid;

	if (!sk || !sk_fullsock(sk))
		return overflowuid;
	kuid = sock_net_uid(sock_net(sk), sk);
	return from_kuid_munged(sock_net(sk)->user_ns, kuid);
}

static const struct bpf_func_proto bpf_get_socket_uid_proto = {
	.func           = bpf_get_socket_uid,
	.gpl_only       = false,
	.ret_type       = RET_INTEGER,
	.arg1_type      = ARG_PTR_TO_CTX,
};

static int _bpf_setsockopt(struct sock *sk, int level, int optname,
			   char *optval, int optlen)
{
	char devname[IFNAMSIZ];
	int val, valbool;
	struct net *net;
	int ifindex;
	int ret = 0;

	if (!sk_fullsock(sk))
		return -EINVAL;

	sock_owned_by_me(sk);

	if (level == SOL_SOCKET) {
		if (optlen != sizeof(int) && optname != SO_BINDTODEVICE)
			return -EINVAL;
		val = *((int *)optval);
		valbool = val ? 1 : 0;

		/* Only some socketops are supported */
		switch (optname) {
		case SO_RCVBUF:
			val = min_t(u32, val, sysctl_rmem_max);
			sk->sk_userlocks |= SOCK_RCVBUF_LOCK;
			WRITE_ONCE(sk->sk_rcvbuf,
				   max_t(int, val * 2, SOCK_MIN_RCVBUF));
			break;
		case SO_SNDBUF:
			val = min_t(u32, val, sysctl_wmem_max);
			sk->sk_userlocks |= SOCK_SNDBUF_LOCK;
			WRITE_ONCE(sk->sk_sndbuf,
				   max_t(int, val * 2, SOCK_MIN_SNDBUF));
			break;
		case SO_MAX_PACING_RATE: /* 32bit version */
			if (val != ~0U)
				cmpxchg(&sk->sk_pacing_status,
					SK_PACING_NONE,
					SK_PACING_NEEDED);
			sk->sk_max_pacing_rate = (val == ~0U) ?
						 ~0UL : (unsigned int)val;
			sk->sk_pacing_rate = min(sk->sk_pacing_rate,
						 sk->sk_max_pacing_rate);
			break;
		case SO_PRIORITY:
			sk->sk_priority = val;
			break;
		case SO_RCVLOWAT:
			if (val < 0)
				val = INT_MAX;
			WRITE_ONCE(sk->sk_rcvlowat, val ? : 1);
			break;
		case SO_MARK:
			if (sk->sk_mark != val) {
				sk->sk_mark = val;
				sk_dst_reset(sk);
			}
			break;
		case SO_BINDTODEVICE:
			optlen = min_t(long, optlen, IFNAMSIZ - 1);
			strncpy(devname, optval, optlen);
			devname[optlen] = 0;

			ifindex = 0;
			if (devname[0] != '\0') {
				struct net_device *dev;

				ret = -ENODEV;

				net = sock_net(sk);
				dev = dev_get_by_name(net, devname);
				if (!dev)
					break;
				ifindex = dev->ifindex;
				dev_put(dev);
			}
			fallthrough;
		case SO_BINDTOIFINDEX:
			if (optname == SO_BINDTOIFINDEX)
				ifindex = val;
			ret = sock_bindtoindex(sk, ifindex, false);
			break;
		case SO_KEEPALIVE:
			if (sk->sk_prot->keepalive)
				sk->sk_prot->keepalive(sk, valbool);
			sock_valbool_flag(sk, SOCK_KEEPOPEN, valbool);
			break;
		case SO_REUSEPORT:
			sk->sk_reuseport = valbool;
			break;
		default:
			ret = -EINVAL;
		}
#ifdef CONFIG_INET
	} else if (level == SOL_IP) {
		if (optlen != sizeof(int) || sk->sk_family != AF_INET)
			return -EINVAL;

		val = *((int *)optval);
		/* Only some options are supported */
		switch (optname) {
		case IP_TOS:
			if (val < -1 || val > 0xff) {
				ret = -EINVAL;
			} else {
				struct inet_sock *inet = inet_sk(sk);

				if (val == -1)
					val = 0;
				inet->tos = val;
			}
			break;
		default:
			ret = -EINVAL;
		}
#if IS_ENABLED(CONFIG_IPV6)
	} else if (level == SOL_IPV6) {
		if (optlen != sizeof(int) || sk->sk_family != AF_INET6)
			return -EINVAL;

		val = *((int *)optval);
		/* Only some options are supported */
		switch (optname) {
		case IPV6_TCLASS:
			if (val < -1 || val > 0xff) {
				ret = -EINVAL;
			} else {
				struct ipv6_pinfo *np = inet6_sk(sk);

				if (val == -1)
					val = 0;
				np->tclass = val;
			}
			break;
		default:
			ret = -EINVAL;
		}
#endif
	} else if (level == SOL_TCP &&
		   sk->sk_prot->setsockopt == tcp_setsockopt) {
		if (optname == TCP_CONGESTION) {
			char name[TCP_CA_NAME_MAX];

			strncpy(name, optval, min_t(long, optlen,
						    TCP_CA_NAME_MAX-1));
			name[TCP_CA_NAME_MAX-1] = 0;
			ret = tcp_set_congestion_control(sk, name, false, true);
		} else {
			struct inet_connection_sock *icsk = inet_csk(sk);
			struct tcp_sock *tp = tcp_sk(sk);
			unsigned long timeout;

			if (optlen != sizeof(int))
				return -EINVAL;

			val = *((int *)optval);
			/* Only some options are supported */
			switch (optname) {
			case TCP_BPF_IW:
				if (val <= 0 || tp->data_segs_out > tp->syn_data)
					ret = -EINVAL;
				else
					tp->snd_cwnd = val;
				break;
			case TCP_BPF_SNDCWND_CLAMP:
				if (val <= 0) {
					ret = -EINVAL;
				} else {
					tp->snd_cwnd_clamp = val;
					tp->snd_ssthresh = val;
				}
				break;
			case TCP_BPF_DELACK_MAX:
				timeout = usecs_to_jiffies(val);
				if (timeout > TCP_DELACK_MAX ||
				    timeout < TCP_TIMEOUT_MIN)
					return -EINVAL;
				inet_csk(sk)->icsk_delack_max = timeout;
				break;
			case TCP_BPF_RTO_MIN:
				timeout = usecs_to_jiffies(val);
				if (timeout > TCP_RTO_MIN ||
				    timeout < TCP_TIMEOUT_MIN)
					return -EINVAL;
				inet_csk(sk)->icsk_rto_min = timeout;
				break;
			case TCP_SAVE_SYN:
				if (val < 0 || val > 1)
					ret = -EINVAL;
				else
					tp->save_syn = val;
				break;
			case TCP_KEEPIDLE:
				ret = tcp_sock_set_keepidle_locked(sk, val);
				break;
			case TCP_KEEPINTVL:
				if (val < 1 || val > MAX_TCP_KEEPINTVL)
					ret = -EINVAL;
				else
					tp->keepalive_intvl = val * HZ;
				break;
			case TCP_KEEPCNT:
				if (val < 1 || val > MAX_TCP_KEEPCNT)
					ret = -EINVAL;
				else
					tp->keepalive_probes = val;
				break;
			case TCP_SYNCNT:
				if (val < 1 || val > MAX_TCP_SYNCNT)
					ret = -EINVAL;
				else
					icsk->icsk_syn_retries = val;
				break;
			case TCP_USER_TIMEOUT:
				if (val < 0)
					ret = -EINVAL;
				else
					icsk->icsk_user_timeout = val;
				break;
			case TCP_NOTSENT_LOWAT:
				tp->notsent_lowat = val;
				sk->sk_write_space(sk);
				break;
			case TCP_WINDOW_CLAMP:
				ret = tcp_set_window_clamp(sk, val);
				break;
			default:
				ret = -EINVAL;
			}
		}
#endif
	} else {
		ret = -EINVAL;
	}
	return ret;
}

static int _bpf_getsockopt(struct sock *sk, int level, int optname,
			   char *optval, int optlen)
{
	if (!sk_fullsock(sk))
		goto err_clear;

	sock_owned_by_me(sk);

	if (level == SOL_SOCKET) {
		if (optlen != sizeof(int))
			goto err_clear;

		switch (optname) {
		case SO_MARK:
			*((int *)optval) = sk->sk_mark;
			break;
		case SO_PRIORITY:
			*((int *)optval) = sk->sk_priority;
			break;
		case SO_BINDTOIFINDEX:
			*((int *)optval) = sk->sk_bound_dev_if;
			break;
		case SO_REUSEPORT:
			*((int *)optval) = sk->sk_reuseport;
			break;
		default:
			goto err_clear;
		}
#ifdef CONFIG_INET
	} else if (level == SOL_TCP && sk->sk_prot->getsockopt == tcp_getsockopt) {
		struct inet_connection_sock *icsk;
		struct tcp_sock *tp;

		switch (optname) {
		case TCP_CONGESTION:
			icsk = inet_csk(sk);

			if (!icsk->icsk_ca_ops || optlen <= 1)
				goto err_clear;
			strncpy(optval, icsk->icsk_ca_ops->name, optlen);
			optval[optlen - 1] = 0;
			break;
		case TCP_SAVED_SYN:
			tp = tcp_sk(sk);

			if (optlen <= 0 || !tp->saved_syn ||
			    optlen > tcp_saved_syn_len(tp->saved_syn))
				goto err_clear;
			memcpy(optval, tp->saved_syn->data, optlen);
			break;
		default:
			goto err_clear;
		}
	} else if (level == SOL_IP) {
		struct inet_sock *inet = inet_sk(sk);

		if (optlen != sizeof(int) || sk->sk_family != AF_INET)
			goto err_clear;

		/* Only some options are supported */
		switch (optname) {
		case IP_TOS:
			*((int *)optval) = (int)inet->tos;
			break;
		default:
			goto err_clear;
		}
#if IS_ENABLED(CONFIG_IPV6)
	} else if (level == SOL_IPV6) {
		struct ipv6_pinfo *np = inet6_sk(sk);

		if (optlen != sizeof(int) || sk->sk_family != AF_INET6)
			goto err_clear;

		/* Only some options are supported */
		switch (optname) {
		case IPV6_TCLASS:
			*((int *)optval) = (int)np->tclass;
			break;
		default:
			goto err_clear;
		}
#endif
#endif
	} else {
		goto err_clear;
	}
	return 0;
err_clear:
	memset(optval, 0, optlen);
	return -EINVAL;
}

BPF_CALL_5(bpf_sock_addr_setsockopt, struct bpf_sock_addr_kern *, ctx,
	   int, level, int, optname, char *, optval, int, optlen)
{
	return _bpf_setsockopt(ctx->sk, level, optname, optval, optlen);
}

static const struct bpf_func_proto bpf_sock_addr_setsockopt_proto = {
	.func		= bpf_sock_addr_setsockopt,
	.gpl_only	= false,
	.ret_type	= RET_INTEGER,
	.arg1_type	= ARG_PTR_TO_CTX,
	.arg2_type	= ARG_ANYTHING,
	.arg3_type	= ARG_ANYTHING,
	.arg4_type	= ARG_PTR_TO_MEM,
	.arg5_type	= ARG_CONST_SIZE,
};

BPF_CALL_5(bpf_sock_addr_getsockopt, struct bpf_sock_addr_kern *, ctx,
	   int, level, int, optname, char *, optval, int, optlen)
{
	return _bpf_getsockopt(ctx->sk, level, optname, optval, optlen);
}

static const struct bpf_func_proto bpf_sock_addr_getsockopt_proto = {
	.func		= bpf_sock_addr_getsockopt,
	.gpl_only	= false,
	.ret_type	= RET_INTEGER,
	.arg1_type	= ARG_PTR_TO_CTX,
	.arg2_type	= ARG_ANYTHING,
	.arg3_type	= ARG_ANYTHING,
	.arg4_type	= ARG_PTR_TO_UNINIT_MEM,
	.arg5_type	= ARG_CONST_SIZE,
};

BPF_CALL_5(bpf_sock_ops_setsockopt, struct bpf_sock_ops_kern *, bpf_sock,
	   int, level, int, optname, char *, optval, int, optlen)
{
	return _bpf_setsockopt(bpf_sock->sk, level, optname, optval, optlen);
}

static const struct bpf_func_proto bpf_sock_ops_setsockopt_proto = {
	.func		= bpf_sock_ops_setsockopt,
	.gpl_only	= false,
	.ret_type	= RET_INTEGER,
	.arg1_type	= ARG_PTR_TO_CTX,
	.arg2_type	= ARG_ANYTHING,
	.arg3_type	= ARG_ANYTHING,
	.arg4_type	= ARG_PTR_TO_MEM,
	.arg5_type	= ARG_CONST_SIZE,
};

static int bpf_sock_ops_get_syn(struct bpf_sock_ops_kern *bpf_sock,
				int optname, const u8 **start)
{
	struct sk_buff *syn_skb = bpf_sock->syn_skb;
	const u8 *hdr_start;
	int ret;

	if (syn_skb) {
		/* sk is a request_sock here */

		if (optname == TCP_BPF_SYN) {
			hdr_start = syn_skb->data;
			ret = tcp_hdrlen(syn_skb);
		} else if (optname == TCP_BPF_SYN_IP) {
			hdr_start = skb_network_header(syn_skb);
			ret = skb_network_header_len(syn_skb) +
				tcp_hdrlen(syn_skb);
		} else {
			/* optname == TCP_BPF_SYN_MAC */
			hdr_start = skb_mac_header(syn_skb);
			ret = skb_mac_header_len(syn_skb) +
				skb_network_header_len(syn_skb) +
				tcp_hdrlen(syn_skb);
		}
	} else {
		struct sock *sk = bpf_sock->sk;
		struct saved_syn *saved_syn;

		if (sk->sk_state == TCP_NEW_SYN_RECV)
			/* synack retransmit. bpf_sock->syn_skb will
			 * not be available.  It has to resort to
			 * saved_syn (if it is saved).
			 */
			saved_syn = inet_reqsk(sk)->saved_syn;
		else
			saved_syn = tcp_sk(sk)->saved_syn;

		if (!saved_syn)
			return -ENOENT;

		if (optname == TCP_BPF_SYN) {
			hdr_start = saved_syn->data +
				saved_syn->mac_hdrlen +
				saved_syn->network_hdrlen;
			ret = saved_syn->tcp_hdrlen;
		} else if (optname == TCP_BPF_SYN_IP) {
			hdr_start = saved_syn->data +
				saved_syn->mac_hdrlen;
			ret = saved_syn->network_hdrlen +
				saved_syn->tcp_hdrlen;
		} else {
			/* optname == TCP_BPF_SYN_MAC */

			/* TCP_SAVE_SYN may not have saved the mac hdr */
			if (!saved_syn->mac_hdrlen)
				return -ENOENT;

			hdr_start = saved_syn->data;
			ret = saved_syn->mac_hdrlen +
				saved_syn->network_hdrlen +
				saved_syn->tcp_hdrlen;
		}
	}

	*start = hdr_start;
	return ret;
}

BPF_CALL_5(bpf_sock_ops_getsockopt, struct bpf_sock_ops_kern *, bpf_sock,
	   int, level, int, optname, char *, optval, int, optlen)
{
	if (IS_ENABLED(CONFIG_INET) && level == SOL_TCP &&
	    optname >= TCP_BPF_SYN && optname <= TCP_BPF_SYN_MAC) {
		int ret, copy_len = 0;
		const u8 *start;

		ret = bpf_sock_ops_get_syn(bpf_sock, optname, &start);
		if (ret > 0) {
			copy_len = ret;
			if (optlen < copy_len) {
				copy_len = optlen;
				ret = -ENOSPC;
			}

			memcpy(optval, start, copy_len);
		}

		/* Zero out unused buffer at the end */
		memset(optval + copy_len, 0, optlen - copy_len);

		return ret;
	}

	return _bpf_getsockopt(bpf_sock->sk, level, optname, optval, optlen);
}

static const struct bpf_func_proto bpf_sock_ops_getsockopt_proto = {
	.func		= bpf_sock_ops_getsockopt,
	.gpl_only	= false,
	.ret_type	= RET_INTEGER,
	.arg1_type	= ARG_PTR_TO_CTX,
	.arg2_type	= ARG_ANYTHING,
	.arg3_type	= ARG_ANYTHING,
	.arg4_type	= ARG_PTR_TO_UNINIT_MEM,
	.arg5_type	= ARG_CONST_SIZE,
};

BPF_CALL_2(bpf_sock_ops_cb_flags_set, struct bpf_sock_ops_kern *, bpf_sock,
	   int, argval)
{
	struct sock *sk = bpf_sock->sk;
	int val = argval & BPF_SOCK_OPS_ALL_CB_FLAGS;

	if (!IS_ENABLED(CONFIG_INET) || !sk_fullsock(sk))
		return -EINVAL;

	tcp_sk(sk)->bpf_sock_ops_cb_flags = val;

	return argval & (~BPF_SOCK_OPS_ALL_CB_FLAGS);
}

static const struct bpf_func_proto bpf_sock_ops_cb_flags_set_proto = {
	.func		= bpf_sock_ops_cb_flags_set,
	.gpl_only	= false,
	.ret_type	= RET_INTEGER,
	.arg1_type	= ARG_PTR_TO_CTX,
	.arg2_type	= ARG_ANYTHING,
};

const struct ipv6_bpf_stub *ipv6_bpf_stub __read_mostly;
EXPORT_SYMBOL_GPL(ipv6_bpf_stub);

BPF_CALL_3(bpf_bind, struct bpf_sock_addr_kern *, ctx, struct sockaddr *, addr,
	   int, addr_len)
{
#ifdef CONFIG_INET
	struct sock *sk = ctx->sk;
	u32 flags = BIND_FROM_BPF;
	int err;

	err = -EINVAL;
	if (addr_len < offsetofend(struct sockaddr, sa_family))
		return err;
	if (addr->sa_family == AF_INET) {
		if (addr_len < sizeof(struct sockaddr_in))
			return err;
		if (((struct sockaddr_in *)addr)->sin_port == htons(0))
			flags |= BIND_FORCE_ADDRESS_NO_PORT;
		return __inet_bind(sk, addr, addr_len, flags);
#if IS_ENABLED(CONFIG_IPV6)
	} else if (addr->sa_family == AF_INET6) {
		if (addr_len < SIN6_LEN_RFC2133)
			return err;
		if (((struct sockaddr_in6 *)addr)->sin6_port == htons(0))
			flags |= BIND_FORCE_ADDRESS_NO_PORT;
		/* ipv6_bpf_stub cannot be NULL, since it's called from
		 * bpf_cgroup_inet6_connect hook and ipv6 is already loaded
		 */
		return ipv6_bpf_stub->inet6_bind(sk, addr, addr_len, flags);
#endif /* CONFIG_IPV6 */
	}
#endif /* CONFIG_INET */

	return -EAFNOSUPPORT;
}

static const struct bpf_func_proto bpf_bind_proto = {
	.func		= bpf_bind,
	.gpl_only	= false,
	.ret_type	= RET_INTEGER,
	.arg1_type	= ARG_PTR_TO_CTX,
	.arg2_type	= ARG_PTR_TO_MEM,
	.arg3_type	= ARG_CONST_SIZE,
};

#ifdef CONFIG_XFRM
BPF_CALL_5(bpf_skb_get_xfrm_state, struct sk_buff *, skb, u32, index,
	   struct bpf_xfrm_state *, to, u32, size, u64, flags)
{
	const struct sec_path *sp = skb_sec_path(skb);
	const struct xfrm_state *x;

	if (!sp || unlikely(index >= sp->len || flags))
		goto err_clear;

	x = sp->xvec[index];

	if (unlikely(size != sizeof(struct bpf_xfrm_state)))
		goto err_clear;

	to->reqid = x->props.reqid;
	to->spi = x->id.spi;
	to->family = x->props.family;
	to->ext = 0;

	if (to->family == AF_INET6) {
		memcpy(to->remote_ipv6, x->props.saddr.a6,
		       sizeof(to->remote_ipv6));
	} else {
		to->remote_ipv4 = x->props.saddr.a4;
		memset(&to->remote_ipv6[1], 0, sizeof(__u32) * 3);
	}

	return 0;
err_clear:
	memset(to, 0, size);
	return -EINVAL;
}

static const struct bpf_func_proto bpf_skb_get_xfrm_state_proto = {
	.func		= bpf_skb_get_xfrm_state,
	.gpl_only	= false,
	.ret_type	= RET_INTEGER,
	.arg1_type	= ARG_PTR_TO_CTX,
	.arg2_type	= ARG_ANYTHING,
	.arg3_type	= ARG_PTR_TO_UNINIT_MEM,
	.arg4_type	= ARG_CONST_SIZE,
	.arg5_type	= ARG_ANYTHING,
};
#endif

#if IS_ENABLED(CONFIG_INET) || IS_ENABLED(CONFIG_IPV6)
static int bpf_fib_set_fwd_params(struct bpf_fib_lookup *params,
				  const struct neighbour *neigh,
				  const struct net_device *dev, u32 mtu)
{
	memcpy(params->dmac, neigh->ha, ETH_ALEN);
	memcpy(params->smac, dev->dev_addr, ETH_ALEN);
	params->h_vlan_TCI = 0;
	params->h_vlan_proto = 0;
	if (mtu)
		params->mtu_result = mtu; /* union with tot_len */

	return 0;
}
#endif

#if IS_ENABLED(CONFIG_INET)
static int bpf_ipv4_fib_lookup(struct net *net, struct bpf_fib_lookup *params,
			       u32 flags, bool check_mtu)
{
	struct fib_nh_common *nhc;
	struct in_device *in_dev;
	struct neighbour *neigh;
	struct net_device *dev;
	struct fib_result res;
	struct flowi4 fl4;
	u32 mtu = 0;
	int err;

	dev = dev_get_by_index_rcu(net, params->ifindex);
	if (unlikely(!dev))
		return -ENODEV;

	/* verify forwarding is enabled on this interface */
	in_dev = __in_dev_get_rcu(dev);
	if (unlikely(!in_dev || !IN_DEV_FORWARD(in_dev)))
		return BPF_FIB_LKUP_RET_FWD_DISABLED;

	if (flags & BPF_FIB_LOOKUP_OUTPUT) {
		fl4.flowi4_iif = 1;
		fl4.flowi4_oif = params->ifindex;
	} else {
		fl4.flowi4_iif = params->ifindex;
		fl4.flowi4_oif = 0;
	}
	fl4.flowi4_tos = params->tos & IPTOS_RT_MASK;
	fl4.flowi4_scope = RT_SCOPE_UNIVERSE;
	fl4.flowi4_flags = 0;

	fl4.flowi4_proto = params->l4_protocol;
	fl4.daddr = params->ipv4_dst;
	fl4.saddr = params->ipv4_src;
	fl4.fl4_sport = params->sport;
	fl4.fl4_dport = params->dport;
	fl4.flowi4_multipath_hash = 0;

	if (flags & BPF_FIB_LOOKUP_DIRECT) {
		u32 tbid = l3mdev_fib_table_rcu(dev) ? : RT_TABLE_MAIN;
		struct fib_table *tb;

		tb = fib_get_table(net, tbid);
		if (unlikely(!tb))
			return BPF_FIB_LKUP_RET_NOT_FWDED;

		err = fib_table_lookup(tb, &fl4, &res, FIB_LOOKUP_NOREF);
	} else {
		fl4.flowi4_mark = 0;
		fl4.flowi4_secid = 0;
		fl4.flowi4_tun_key.tun_id = 0;
		fl4.flowi4_uid = sock_net_uid(net, NULL);

		err = fib_lookup(net, &fl4, &res, FIB_LOOKUP_NOREF);
	}

	if (err) {
		/* map fib lookup errors to RTN_ type */
		if (err == -EINVAL)
			return BPF_FIB_LKUP_RET_BLACKHOLE;
		if (err == -EHOSTUNREACH)
			return BPF_FIB_LKUP_RET_UNREACHABLE;
		if (err == -EACCES)
			return BPF_FIB_LKUP_RET_PROHIBIT;

		return BPF_FIB_LKUP_RET_NOT_FWDED;
	}

	if (res.type != RTN_UNICAST)
		return BPF_FIB_LKUP_RET_NOT_FWDED;

	if (fib_info_num_path(res.fi) > 1)
		fib_select_path(net, &res, &fl4, NULL);

	if (check_mtu) {
		mtu = ip_mtu_from_fib_result(&res, params->ipv4_dst);
		if (params->tot_len > mtu) {
			params->mtu_result = mtu; /* union with tot_len */
			return BPF_FIB_LKUP_RET_FRAG_NEEDED;
		}
	}

	nhc = res.nhc;

	/* do not handle lwt encaps right now */
	if (nhc->nhc_lwtstate)
		return BPF_FIB_LKUP_RET_UNSUPP_LWT;

	dev = nhc->nhc_dev;

	params->rt_metric = res.fi->fib_priority;
	params->ifindex = dev->ifindex;

	/* xdp and cls_bpf programs are run in RCU-bh so
	 * rcu_read_lock_bh is not needed here
	 */
	if (likely(nhc->nhc_gw_family != AF_INET6)) {
		if (nhc->nhc_gw_family)
			params->ipv4_dst = nhc->nhc_gw.ipv4;

		neigh = __ipv4_neigh_lookup_noref(dev,
						 (__force u32)params->ipv4_dst);
	} else {
		struct in6_addr *dst = (struct in6_addr *)params->ipv6_dst;

		params->family = AF_INET6;
		*dst = nhc->nhc_gw.ipv6;
		neigh = __ipv6_neigh_lookup_noref_stub(dev, dst);
	}

	if (!neigh)
		return BPF_FIB_LKUP_RET_NO_NEIGH;

	return bpf_fib_set_fwd_params(params, neigh, dev, mtu);
}
#endif

#if IS_ENABLED(CONFIG_IPV6)
static int bpf_ipv6_fib_lookup(struct net *net, struct bpf_fib_lookup *params,
			       u32 flags, bool check_mtu)
{
	struct in6_addr *src = (struct in6_addr *) params->ipv6_src;
	struct in6_addr *dst = (struct in6_addr *) params->ipv6_dst;
	struct fib6_result res = {};
	struct neighbour *neigh;
	struct net_device *dev;
	struct inet6_dev *idev;
	struct flowi6 fl6;
	int strict = 0;
	int oif, err;
	u32 mtu = 0;

	/* link local addresses are never forwarded */
	if (rt6_need_strict(dst) || rt6_need_strict(src))
		return BPF_FIB_LKUP_RET_NOT_FWDED;

	dev = dev_get_by_index_rcu(net, params->ifindex);
	if (unlikely(!dev))
		return -ENODEV;

	idev = __in6_dev_get_safely(dev);
	if (unlikely(!idev || !idev->cnf.forwarding))
		return BPF_FIB_LKUP_RET_FWD_DISABLED;

	if (flags & BPF_FIB_LOOKUP_OUTPUT) {
		fl6.flowi6_iif = 1;
		oif = fl6.flowi6_oif = params->ifindex;
	} else {
		oif = fl6.flowi6_iif = params->ifindex;
		fl6.flowi6_oif = 0;
		strict = RT6_LOOKUP_F_HAS_SADDR;
	}
	fl6.flowlabel = params->flowinfo;
	fl6.flowi6_scope = 0;
	fl6.flowi6_flags = 0;
	fl6.mp_hash = 0;

	fl6.flowi6_proto = params->l4_protocol;
	fl6.daddr = *dst;
	fl6.saddr = *src;
	fl6.fl6_sport = params->sport;
	fl6.fl6_dport = params->dport;

	if (flags & BPF_FIB_LOOKUP_DIRECT) {
		u32 tbid = l3mdev_fib_table_rcu(dev) ? : RT_TABLE_MAIN;
		struct fib6_table *tb;

		tb = ipv6_stub->fib6_get_table(net, tbid);
		if (unlikely(!tb))
			return BPF_FIB_LKUP_RET_NOT_FWDED;

		err = ipv6_stub->fib6_table_lookup(net, tb, oif, &fl6, &res,
						   strict);
	} else {
		fl6.flowi6_mark = 0;
		fl6.flowi6_secid = 0;
		fl6.flowi6_tun_key.tun_id = 0;
		fl6.flowi6_uid = sock_net_uid(net, NULL);

		err = ipv6_stub->fib6_lookup(net, oif, &fl6, &res, strict);
	}

	if (unlikely(err || IS_ERR_OR_NULL(res.f6i) ||
		     res.f6i == net->ipv6.fib6_null_entry))
		return BPF_FIB_LKUP_RET_NOT_FWDED;

	switch (res.fib6_type) {
	/* only unicast is forwarded */
	case RTN_UNICAST:
		break;
	case RTN_BLACKHOLE:
		return BPF_FIB_LKUP_RET_BLACKHOLE;
	case RTN_UNREACHABLE:
		return BPF_FIB_LKUP_RET_UNREACHABLE;
	case RTN_PROHIBIT:
		return BPF_FIB_LKUP_RET_PROHIBIT;
	default:
		return BPF_FIB_LKUP_RET_NOT_FWDED;
	}

	ipv6_stub->fib6_select_path(net, &res, &fl6, fl6.flowi6_oif,
				    fl6.flowi6_oif != 0, NULL, strict);

	if (check_mtu) {
		mtu = ipv6_stub->ip6_mtu_from_fib6(&res, dst, src);
		if (params->tot_len > mtu) {
			params->mtu_result = mtu; /* union with tot_len */
			return BPF_FIB_LKUP_RET_FRAG_NEEDED;
		}
	}

	if (res.nh->fib_nh_lws)
		return BPF_FIB_LKUP_RET_UNSUPP_LWT;

	if (res.nh->fib_nh_gw_family)
		*dst = res.nh->fib_nh_gw6;

	dev = res.nh->fib_nh_dev;
	params->rt_metric = res.f6i->fib6_metric;
	params->ifindex = dev->ifindex;

	/* xdp and cls_bpf programs are run in RCU-bh so rcu_read_lock_bh is
	 * not needed here.
	 */
	neigh = __ipv6_neigh_lookup_noref_stub(dev, dst);
	if (!neigh)
		return BPF_FIB_LKUP_RET_NO_NEIGH;

	return bpf_fib_set_fwd_params(params, neigh, dev, mtu);
}
#endif

BPF_CALL_4(bpf_xdp_fib_lookup, struct xdp_buff *, ctx,
	   struct bpf_fib_lookup *, params, int, plen, u32, flags)
{
	if (plen < sizeof(*params))
		return -EINVAL;

	if (flags & ~(BPF_FIB_LOOKUP_DIRECT | BPF_FIB_LOOKUP_OUTPUT))
		return -EINVAL;

	switch (params->family) {
#if IS_ENABLED(CONFIG_INET)
	case AF_INET:
		return bpf_ipv4_fib_lookup(dev_net(ctx->rxq->dev), params,
					   flags, true);
#endif
#if IS_ENABLED(CONFIG_IPV6)
	case AF_INET6:
		return bpf_ipv6_fib_lookup(dev_net(ctx->rxq->dev), params,
					   flags, true);
#endif
	}
	return -EAFNOSUPPORT;
}

static const struct bpf_func_proto bpf_xdp_fib_lookup_proto = {
	.func		= bpf_xdp_fib_lookup,
	.gpl_only	= true,
	.ret_type	= RET_INTEGER,
	.arg1_type      = ARG_PTR_TO_CTX,
	.arg2_type      = ARG_PTR_TO_MEM,
	.arg3_type      = ARG_CONST_SIZE,
	.arg4_type	= ARG_ANYTHING,
};

BPF_CALL_4(bpf_skb_fib_lookup, struct sk_buff *, skb,
	   struct bpf_fib_lookup *, params, int, plen, u32, flags)
{
	struct net *net = dev_net(skb->dev);
	int rc = -EAFNOSUPPORT;
	bool check_mtu = false;

	if (plen < sizeof(*params))
		return -EINVAL;

	if (flags & ~(BPF_FIB_LOOKUP_DIRECT | BPF_FIB_LOOKUP_OUTPUT))
		return -EINVAL;

	if (params->tot_len)
		check_mtu = true;

	switch (params->family) {
#if IS_ENABLED(CONFIG_INET)
	case AF_INET:
		rc = bpf_ipv4_fib_lookup(net, params, flags, check_mtu);
		break;
#endif
#if IS_ENABLED(CONFIG_IPV6)
	case AF_INET6:
		rc = bpf_ipv6_fib_lookup(net, params, flags, check_mtu);
		break;
#endif
	}

	if (rc == BPF_FIB_LKUP_RET_SUCCESS && !check_mtu) {
		struct net_device *dev;

		/* When tot_len isn't provided by user, check skb
		 * against MTU of FIB lookup resulting net_device
		 */
		dev = dev_get_by_index_rcu(net, params->ifindex);
		if (!is_skb_forwardable(dev, skb))
			rc = BPF_FIB_LKUP_RET_FRAG_NEEDED;

		params->mtu_result = dev->mtu; /* union with tot_len */
	}

	return rc;
}

static const struct bpf_func_proto bpf_skb_fib_lookup_proto = {
	.func		= bpf_skb_fib_lookup,
	.gpl_only	= true,
	.ret_type	= RET_INTEGER,
	.arg1_type      = ARG_PTR_TO_CTX,
	.arg2_type      = ARG_PTR_TO_MEM,
	.arg3_type      = ARG_CONST_SIZE,
	.arg4_type	= ARG_ANYTHING,
};

static struct net_device *__dev_via_ifindex(struct net_device *dev_curr,
					    u32 ifindex)
{
	struct net *netns = dev_net(dev_curr);

	/* Non-redirect use-cases can use ifindex=0 and save ifindex lookup */
	if (ifindex == 0)
		return dev_curr;

	return dev_get_by_index_rcu(netns, ifindex);
}

BPF_CALL_5(bpf_skb_check_mtu, struct sk_buff *, skb,
	   u32, ifindex, u32 *, mtu_len, s32, len_diff, u64, flags)
{
	int ret = BPF_MTU_CHK_RET_FRAG_NEEDED;
	struct net_device *dev = skb->dev;
	int skb_len, dev_len;
	int mtu;

	if (unlikely(flags & ~(BPF_MTU_CHK_SEGS)))
		return -EINVAL;

	if (unlikely(flags & BPF_MTU_CHK_SEGS && (len_diff || *mtu_len)))
		return -EINVAL;

	dev = __dev_via_ifindex(dev, ifindex);
	if (unlikely(!dev))
		return -ENODEV;

	mtu = READ_ONCE(dev->mtu);

	dev_len = mtu + dev->hard_header_len;

	/* If set use *mtu_len as input, L3 as iph->tot_len (like fib_lookup) */
	skb_len = *mtu_len ? *mtu_len + dev->hard_header_len : skb->len;

	skb_len += len_diff; /* minus result pass check */
	if (skb_len <= dev_len) {
		ret = BPF_MTU_CHK_RET_SUCCESS;
		goto out;
	}
	/* At this point, skb->len exceed MTU, but as it include length of all
	 * segments, it can still be below MTU.  The SKB can possibly get
	 * re-segmented in transmit path (see validate_xmit_skb).  Thus, user
	 * must choose if segs are to be MTU checked.
	 */
	if (skb_is_gso(skb)) {
		ret = BPF_MTU_CHK_RET_SUCCESS;

		if (flags & BPF_MTU_CHK_SEGS &&
		    !skb_gso_validate_network_len(skb, mtu))
			ret = BPF_MTU_CHK_RET_SEGS_TOOBIG;
	}
out:
	/* BPF verifier guarantees valid pointer */
	*mtu_len = mtu;

	return ret;
}

BPF_CALL_5(bpf_xdp_check_mtu, struct xdp_buff *, xdp,
	   u32, ifindex, u32 *, mtu_len, s32, len_diff, u64, flags)
{
	struct net_device *dev = xdp->rxq->dev;
	int xdp_len = xdp->data_end - xdp->data;
	int ret = BPF_MTU_CHK_RET_SUCCESS;
	int mtu, dev_len;

	/* XDP variant doesn't support multi-buffer segment check (yet) */
	if (unlikely(flags))
		return -EINVAL;

	dev = __dev_via_ifindex(dev, ifindex);
	if (unlikely(!dev))
		return -ENODEV;

	mtu = READ_ONCE(dev->mtu);

	/* Add L2-header as dev MTU is L3 size */
	dev_len = mtu + dev->hard_header_len;

	/* Use *mtu_len as input, L3 as iph->tot_len (like fib_lookup) */
	if (*mtu_len)
		xdp_len = *mtu_len + dev->hard_header_len;

	xdp_len += len_diff; /* minus result pass check */
	if (xdp_len > dev_len)
		ret = BPF_MTU_CHK_RET_FRAG_NEEDED;

	/* BPF verifier guarantees valid pointer */
	*mtu_len = mtu;

	return ret;
}

static const struct bpf_func_proto bpf_skb_check_mtu_proto = {
	.func		= bpf_skb_check_mtu,
	.gpl_only	= true,
	.ret_type	= RET_INTEGER,
	.arg1_type      = ARG_PTR_TO_CTX,
	.arg2_type      = ARG_ANYTHING,
	.arg3_type      = ARG_PTR_TO_INT,
	.arg4_type      = ARG_ANYTHING,
	.arg5_type      = ARG_ANYTHING,
};

static const struct bpf_func_proto bpf_xdp_check_mtu_proto = {
	.func		= bpf_xdp_check_mtu,
	.gpl_only	= true,
	.ret_type	= RET_INTEGER,
	.arg1_type      = ARG_PTR_TO_CTX,
	.arg2_type      = ARG_ANYTHING,
	.arg3_type      = ARG_PTR_TO_INT,
	.arg4_type      = ARG_ANYTHING,
	.arg5_type      = ARG_ANYTHING,
};

#if IS_ENABLED(CONFIG_IPV6_SEG6_BPF)
static int bpf_push_seg6_encap(struct sk_buff *skb, u32 type, void *hdr, u32 len)
{
	int err;
	struct ipv6_sr_hdr *srh = (struct ipv6_sr_hdr *)hdr;

	if (!seg6_validate_srh(srh, len, false))
		return -EINVAL;

	switch (type) {
	case BPF_LWT_ENCAP_SEG6_INLINE:
		if (skb->protocol != htons(ETH_P_IPV6))
			return -EBADMSG;

		err = seg6_do_srh_inline(skb, srh);
		break;
	case BPF_LWT_ENCAP_SEG6:
		skb_reset_inner_headers(skb);
		skb->encapsulation = 1;
		err = seg6_do_srh_encap(skb, srh, IPPROTO_IPV6);
		break;
	default:
		return -EINVAL;
	}

	bpf_compute_data_pointers(skb);
	if (err)
		return err;

	ipv6_hdr(skb)->payload_len = htons(skb->len - sizeof(struct ipv6hdr));
	skb_set_transport_header(skb, sizeof(struct ipv6hdr));

	return seg6_lookup_nexthop(skb, NULL, 0);
}
#endif /* CONFIG_IPV6_SEG6_BPF */

#if IS_ENABLED(CONFIG_LWTUNNEL_BPF)
static int bpf_push_ip_encap(struct sk_buff *skb, void *hdr, u32 len,
			     bool ingress)
{
	return bpf_lwt_push_ip_encap(skb, hdr, len, ingress);
}
#endif

BPF_CALL_4(bpf_lwt_in_push_encap, struct sk_buff *, skb, u32, type, void *, hdr,
	   u32, len)
{
	switch (type) {
#if IS_ENABLED(CONFIG_IPV6_SEG6_BPF)
	case BPF_LWT_ENCAP_SEG6:
	case BPF_LWT_ENCAP_SEG6_INLINE:
		return bpf_push_seg6_encap(skb, type, hdr, len);
#endif
#if IS_ENABLED(CONFIG_LWTUNNEL_BPF)
	case BPF_LWT_ENCAP_IP:
		return bpf_push_ip_encap(skb, hdr, len, true /* ingress */);
#endif
	default:
		return -EINVAL;
	}
}

BPF_CALL_4(bpf_lwt_xmit_push_encap, struct sk_buff *, skb, u32, type,
	   void *, hdr, u32, len)
{
	switch (type) {
#if IS_ENABLED(CONFIG_LWTUNNEL_BPF)
	case BPF_LWT_ENCAP_IP:
		return bpf_push_ip_encap(skb, hdr, len, false /* egress */);
#endif
	default:
		return -EINVAL;
	}
}

static const struct bpf_func_proto bpf_lwt_in_push_encap_proto = {
	.func		= bpf_lwt_in_push_encap,
	.gpl_only	= false,
	.ret_type	= RET_INTEGER,
	.arg1_type	= ARG_PTR_TO_CTX,
	.arg2_type	= ARG_ANYTHING,
	.arg3_type	= ARG_PTR_TO_MEM,
	.arg4_type	= ARG_CONST_SIZE
};

static const struct bpf_func_proto bpf_lwt_xmit_push_encap_proto = {
	.func		= bpf_lwt_xmit_push_encap,
	.gpl_only	= false,
	.ret_type	= RET_INTEGER,
	.arg1_type	= ARG_PTR_TO_CTX,
	.arg2_type	= ARG_ANYTHING,
	.arg3_type	= ARG_PTR_TO_MEM,
	.arg4_type	= ARG_CONST_SIZE
};

#if IS_ENABLED(CONFIG_IPV6_SEG6_BPF)
BPF_CALL_4(bpf_lwt_seg6_store_bytes, struct sk_buff *, skb, u32, offset,
	   const void *, from, u32, len)
{
	struct seg6_bpf_srh_state *srh_state =
		this_cpu_ptr(&seg6_bpf_srh_states);
	struct ipv6_sr_hdr *srh = srh_state->srh;
	void *srh_tlvs, *srh_end, *ptr;
	int srhoff = 0;

	if (srh == NULL)
		return -EINVAL;

	srh_tlvs = (void *)((char *)srh + ((srh->first_segment + 1) << 4));
	srh_end = (void *)((char *)srh + sizeof(*srh) + srh_state->hdrlen);

	ptr = skb->data + offset;
	if (ptr >= srh_tlvs && ptr + len <= srh_end)
		srh_state->valid = false;
	else if (ptr < (void *)&srh->flags ||
		 ptr + len > (void *)&srh->segments)
		return -EFAULT;

	if (unlikely(bpf_try_make_writable(skb, offset + len)))
		return -EFAULT;
	if (ipv6_find_hdr(skb, &srhoff, IPPROTO_ROUTING, NULL, NULL) < 0)
		return -EINVAL;
	srh_state->srh = (struct ipv6_sr_hdr *)(skb->data + srhoff);

	memcpy(skb->data + offset, from, len);
	return 0;
}

static const struct bpf_func_proto bpf_lwt_seg6_store_bytes_proto = {
	.func		= bpf_lwt_seg6_store_bytes,
	.gpl_only	= false,
	.ret_type	= RET_INTEGER,
	.arg1_type	= ARG_PTR_TO_CTX,
	.arg2_type	= ARG_ANYTHING,
	.arg3_type	= ARG_PTR_TO_MEM,
	.arg4_type	= ARG_CONST_SIZE
};

static void bpf_update_srh_state(struct sk_buff *skb)
{
	struct seg6_bpf_srh_state *srh_state =
		this_cpu_ptr(&seg6_bpf_srh_states);
	int srhoff = 0;

	if (ipv6_find_hdr(skb, &srhoff, IPPROTO_ROUTING, NULL, NULL) < 0) {
		srh_state->srh = NULL;
	} else {
		srh_state->srh = (struct ipv6_sr_hdr *)(skb->data + srhoff);
		srh_state->hdrlen = srh_state->srh->hdrlen << 3;
		srh_state->valid = true;
	}
}

BPF_CALL_4(bpf_lwt_seg6_action, struct sk_buff *, skb,
	   u32, action, void *, param, u32, param_len)
{
	struct seg6_bpf_srh_state *srh_state =
		this_cpu_ptr(&seg6_bpf_srh_states);
	int hdroff = 0;
	int err;

	switch (action) {
	case SEG6_LOCAL_ACTION_END_X:
		if (!seg6_bpf_has_valid_srh(skb))
			return -EBADMSG;
		if (param_len != sizeof(struct in6_addr))
			return -EINVAL;
		return seg6_lookup_nexthop(skb, (struct in6_addr *)param, 0);
	case SEG6_LOCAL_ACTION_END_T:
		if (!seg6_bpf_has_valid_srh(skb))
			return -EBADMSG;
		if (param_len != sizeof(int))
			return -EINVAL;
		return seg6_lookup_nexthop(skb, NULL, *(int *)param);
	case SEG6_LOCAL_ACTION_END_DT6:
		if (!seg6_bpf_has_valid_srh(skb))
			return -EBADMSG;
		if (param_len != sizeof(int))
			return -EINVAL;

		if (ipv6_find_hdr(skb, &hdroff, IPPROTO_IPV6, NULL, NULL) < 0)
			return -EBADMSG;
		if (!pskb_pull(skb, hdroff))
			return -EBADMSG;

		skb_postpull_rcsum(skb, skb_network_header(skb), hdroff);
		skb_reset_network_header(skb);
		skb_reset_transport_header(skb);
		skb->encapsulation = 0;

		bpf_compute_data_pointers(skb);
		bpf_update_srh_state(skb);
		return seg6_lookup_nexthop(skb, NULL, *(int *)param);
	case SEG6_LOCAL_ACTION_END_B6:
		if (srh_state->srh && !seg6_bpf_has_valid_srh(skb))
			return -EBADMSG;
		err = bpf_push_seg6_encap(skb, BPF_LWT_ENCAP_SEG6_INLINE,
					  param, param_len);
		if (!err)
			bpf_update_srh_state(skb);

		return err;
	case SEG6_LOCAL_ACTION_END_B6_ENCAP:
		if (srh_state->srh && !seg6_bpf_has_valid_srh(skb))
			return -EBADMSG;
		err = bpf_push_seg6_encap(skb, BPF_LWT_ENCAP_SEG6,
					  param, param_len);
		if (!err)
			bpf_update_srh_state(skb);

		return err;
	default:
		return -EINVAL;
	}
}

static const struct bpf_func_proto bpf_lwt_seg6_action_proto = {
	.func		= bpf_lwt_seg6_action,
	.gpl_only	= false,
	.ret_type	= RET_INTEGER,
	.arg1_type	= ARG_PTR_TO_CTX,
	.arg2_type	= ARG_ANYTHING,
	.arg3_type	= ARG_PTR_TO_MEM,
	.arg4_type	= ARG_CONST_SIZE
};

BPF_CALL_3(bpf_lwt_seg6_adjust_srh, struct sk_buff *, skb, u32, offset,
	   s32, len)
{
	struct seg6_bpf_srh_state *srh_state =
		this_cpu_ptr(&seg6_bpf_srh_states);
	struct ipv6_sr_hdr *srh = srh_state->srh;
	void *srh_end, *srh_tlvs, *ptr;
	struct ipv6hdr *hdr;
	int srhoff = 0;
	int ret;

	if (unlikely(srh == NULL))
		return -EINVAL;

	srh_tlvs = (void *)((unsigned char *)srh + sizeof(*srh) +
			((srh->first_segment + 1) << 4));
	srh_end = (void *)((unsigned char *)srh + sizeof(*srh) +
			srh_state->hdrlen);
	ptr = skb->data + offset;

	if (unlikely(ptr < srh_tlvs || ptr > srh_end))
		return -EFAULT;
	if (unlikely(len < 0 && (void *)((char *)ptr - len) > srh_end))
		return -EFAULT;

	if (len > 0) {
		ret = skb_cow_head(skb, len);
		if (unlikely(ret < 0))
			return ret;

		ret = bpf_skb_net_hdr_push(skb, offset, len);
	} else {
		ret = bpf_skb_net_hdr_pop(skb, offset, -1 * len);
	}

	bpf_compute_data_pointers(skb);
	if (unlikely(ret < 0))
		return ret;

	hdr = (struct ipv6hdr *)skb->data;
	hdr->payload_len = htons(skb->len - sizeof(struct ipv6hdr));

	if (ipv6_find_hdr(skb, &srhoff, IPPROTO_ROUTING, NULL, NULL) < 0)
		return -EINVAL;
	srh_state->srh = (struct ipv6_sr_hdr *)(skb->data + srhoff);
	srh_state->hdrlen += len;
	srh_state->valid = false;
	return 0;
}

static const struct bpf_func_proto bpf_lwt_seg6_adjust_srh_proto = {
	.func		= bpf_lwt_seg6_adjust_srh,
	.gpl_only	= false,
	.ret_type	= RET_INTEGER,
	.arg1_type	= ARG_PTR_TO_CTX,
	.arg2_type	= ARG_ANYTHING,
	.arg3_type	= ARG_ANYTHING,
};
#endif /* CONFIG_IPV6_SEG6_BPF */

#ifdef CONFIG_INET
static struct sock *sk_lookup(struct net *net, struct bpf_sock_tuple *tuple,
			      int dif, int sdif, u8 family, u8 proto)
{
	bool refcounted = false;
	struct sock *sk = NULL;

	if (family == AF_INET) {
		__be32 src4 = tuple->ipv4.saddr;
		__be32 dst4 = tuple->ipv4.daddr;

		if (proto == IPPROTO_TCP)
			sk = __inet_lookup(net, &tcp_hashinfo, NULL, 0,
					   src4, tuple->ipv4.sport,
					   dst4, tuple->ipv4.dport,
					   dif, sdif, &refcounted);
		else
			sk = __udp4_lib_lookup(net, src4, tuple->ipv4.sport,
					       dst4, tuple->ipv4.dport,
					       dif, sdif, &udp_table, NULL);
#if IS_ENABLED(CONFIG_IPV6)
	} else {
		struct in6_addr *src6 = (struct in6_addr *)&tuple->ipv6.saddr;
		struct in6_addr *dst6 = (struct in6_addr *)&tuple->ipv6.daddr;

		if (proto == IPPROTO_TCP)
			sk = __inet6_lookup(net, &tcp_hashinfo, NULL, 0,
					    src6, tuple->ipv6.sport,
					    dst6, ntohs(tuple->ipv6.dport),
					    dif, sdif, &refcounted);
		else if (likely(ipv6_bpf_stub))
			sk = ipv6_bpf_stub->udp6_lib_lookup(net,
							    src6, tuple->ipv6.sport,
							    dst6, tuple->ipv6.dport,
							    dif, sdif,
							    &udp_table, NULL);
#endif
	}

	if (unlikely(sk && !refcounted && !sock_flag(sk, SOCK_RCU_FREE))) {
		WARN_ONCE(1, "Found non-RCU, unreferenced socket!");
		sk = NULL;
	}
	return sk;
}

/* bpf_skc_lookup performs the core lookup for different types of sockets,
 * taking a reference on the socket if it doesn't have the flag SOCK_RCU_FREE.
 * Returns the socket as an 'unsigned long' to simplify the casting in the
 * callers to satisfy BPF_CALL declarations.
 */
static struct sock *
__bpf_skc_lookup(struct sk_buff *skb, struct bpf_sock_tuple *tuple, u32 len,
		 struct net *caller_net, u32 ifindex, u8 proto, u64 netns_id,
		 u64 flags)
{
	struct sock *sk = NULL;
	u8 family = AF_UNSPEC;
	struct net *net;
	int sdif;

	if (len == sizeof(tuple->ipv4))
		family = AF_INET;
	else if (len == sizeof(tuple->ipv6))
		family = AF_INET6;
	else
		return NULL;

	if (unlikely(family == AF_UNSPEC || flags ||
		     !((s32)netns_id < 0 || netns_id <= S32_MAX)))
		goto out;

	if (family == AF_INET)
		sdif = inet_sdif(skb);
	else
		sdif = inet6_sdif(skb);

	if ((s32)netns_id < 0) {
		net = caller_net;
		sk = sk_lookup(net, tuple, ifindex, sdif, family, proto);
	} else {
		net = get_net_ns_by_id(caller_net, netns_id);
		if (unlikely(!net))
			goto out;
		sk = sk_lookup(net, tuple, ifindex, sdif, family, proto);
		put_net(net);
	}

out:
	return sk;
}

static struct sock *
__bpf_sk_lookup(struct sk_buff *skb, struct bpf_sock_tuple *tuple, u32 len,
		struct net *caller_net, u32 ifindex, u8 proto, u64 netns_id,
		u64 flags)
{
	struct sock *sk = __bpf_skc_lookup(skb, tuple, len, caller_net,
					   ifindex, proto, netns_id, flags);

	if (sk) {
		sk = sk_to_full_sk(sk);
		if (!sk_fullsock(sk)) {
			sock_gen_put(sk);
			return NULL;
		}
	}

	return sk;
}

static struct sock *
bpf_skc_lookup(struct sk_buff *skb, struct bpf_sock_tuple *tuple, u32 len,
	       u8 proto, u64 netns_id, u64 flags)
{
	struct net *caller_net;
	int ifindex;

	if (skb->dev) {
		caller_net = dev_net(skb->dev);
		ifindex = skb->dev->ifindex;
	} else {
		caller_net = sock_net(skb->sk);
		ifindex = 0;
	}

	return __bpf_skc_lookup(skb, tuple, len, caller_net, ifindex, proto,
				netns_id, flags);
}

static struct sock *
bpf_sk_lookup(struct sk_buff *skb, struct bpf_sock_tuple *tuple, u32 len,
	      u8 proto, u64 netns_id, u64 flags)
{
	struct sock *sk = bpf_skc_lookup(skb, tuple, len, proto, netns_id,
					 flags);

	if (sk) {
		sk = sk_to_full_sk(sk);
		if (!sk_fullsock(sk)) {
			sock_gen_put(sk);
			return NULL;
		}
	}

	return sk;
}

BPF_CALL_5(bpf_skc_lookup_tcp, struct sk_buff *, skb,
	   struct bpf_sock_tuple *, tuple, u32, len, u64, netns_id, u64, flags)
{
	return (unsigned long)bpf_skc_lookup(skb, tuple, len, IPPROTO_TCP,
					     netns_id, flags);
}

static const struct bpf_func_proto bpf_skc_lookup_tcp_proto = {
	.func		= bpf_skc_lookup_tcp,
	.gpl_only	= false,
	.pkt_access	= true,
	.ret_type	= RET_PTR_TO_SOCK_COMMON_OR_NULL,
	.arg1_type	= ARG_PTR_TO_CTX,
	.arg2_type	= ARG_PTR_TO_MEM,
	.arg3_type	= ARG_CONST_SIZE,
	.arg4_type	= ARG_ANYTHING,
	.arg5_type	= ARG_ANYTHING,
};

BPF_CALL_5(bpf_sk_lookup_tcp, struct sk_buff *, skb,
	   struct bpf_sock_tuple *, tuple, u32, len, u64, netns_id, u64, flags)
{
	return (unsigned long)bpf_sk_lookup(skb, tuple, len, IPPROTO_TCP,
					    netns_id, flags);
}

static const struct bpf_func_proto bpf_sk_lookup_tcp_proto = {
	.func		= bpf_sk_lookup_tcp,
	.gpl_only	= false,
	.pkt_access	= true,
	.ret_type	= RET_PTR_TO_SOCKET_OR_NULL,
	.arg1_type	= ARG_PTR_TO_CTX,
	.arg2_type	= ARG_PTR_TO_MEM,
	.arg3_type	= ARG_CONST_SIZE,
	.arg4_type	= ARG_ANYTHING,
	.arg5_type	= ARG_ANYTHING,
};

BPF_CALL_5(bpf_sk_lookup_udp, struct sk_buff *, skb,
	   struct bpf_sock_tuple *, tuple, u32, len, u64, netns_id, u64, flags)
{
	return (unsigned long)bpf_sk_lookup(skb, tuple, len, IPPROTO_UDP,
					    netns_id, flags);
}

static const struct bpf_func_proto bpf_sk_lookup_udp_proto = {
	.func		= bpf_sk_lookup_udp,
	.gpl_only	= false,
	.pkt_access	= true,
	.ret_type	= RET_PTR_TO_SOCKET_OR_NULL,
	.arg1_type	= ARG_PTR_TO_CTX,
	.arg2_type	= ARG_PTR_TO_MEM,
	.arg3_type	= ARG_CONST_SIZE,
	.arg4_type	= ARG_ANYTHING,
	.arg5_type	= ARG_ANYTHING,
};

BPF_CALL_1(bpf_sk_release, struct sock *, sk)
{
	if (sk && sk_is_refcounted(sk))
		sock_gen_put(sk);
	return 0;
}

static const struct bpf_func_proto bpf_sk_release_proto = {
	.func		= bpf_sk_release,
	.gpl_only	= false,
	.ret_type	= RET_INTEGER,
	.arg1_type	= ARG_PTR_TO_BTF_ID_SOCK_COMMON,
};

BPF_CALL_5(bpf_xdp_sk_lookup_udp, struct xdp_buff *, ctx,
	   struct bpf_sock_tuple *, tuple, u32, len, u32, netns_id, u64, flags)
{
	struct net *caller_net = dev_net(ctx->rxq->dev);
	int ifindex = ctx->rxq->dev->ifindex;

	return (unsigned long)__bpf_sk_lookup(NULL, tuple, len, caller_net,
					      ifindex, IPPROTO_UDP, netns_id,
					      flags);
}

static const struct bpf_func_proto bpf_xdp_sk_lookup_udp_proto = {
	.func           = bpf_xdp_sk_lookup_udp,
	.gpl_only       = false,
	.pkt_access     = true,
	.ret_type       = RET_PTR_TO_SOCKET_OR_NULL,
	.arg1_type      = ARG_PTR_TO_CTX,
	.arg2_type      = ARG_PTR_TO_MEM,
	.arg3_type      = ARG_CONST_SIZE,
	.arg4_type      = ARG_ANYTHING,
	.arg5_type      = ARG_ANYTHING,
};

BPF_CALL_5(bpf_xdp_skc_lookup_tcp, struct xdp_buff *, ctx,
	   struct bpf_sock_tuple *, tuple, u32, len, u32, netns_id, u64, flags)
{
	struct net *caller_net = dev_net(ctx->rxq->dev);
	int ifindex = ctx->rxq->dev->ifindex;

	return (unsigned long)__bpf_skc_lookup(NULL, tuple, len, caller_net,
					       ifindex, IPPROTO_TCP, netns_id,
					       flags);
}

static const struct bpf_func_proto bpf_xdp_skc_lookup_tcp_proto = {
	.func           = bpf_xdp_skc_lookup_tcp,
	.gpl_only       = false,
	.pkt_access     = true,
	.ret_type       = RET_PTR_TO_SOCK_COMMON_OR_NULL,
	.arg1_type      = ARG_PTR_TO_CTX,
	.arg2_type      = ARG_PTR_TO_MEM,
	.arg3_type      = ARG_CONST_SIZE,
	.arg4_type      = ARG_ANYTHING,
	.arg5_type      = ARG_ANYTHING,
};

BPF_CALL_5(bpf_xdp_sk_lookup_tcp, struct xdp_buff *, ctx,
	   struct bpf_sock_tuple *, tuple, u32, len, u32, netns_id, u64, flags)
{
	struct net *caller_net = dev_net(ctx->rxq->dev);
	int ifindex = ctx->rxq->dev->ifindex;

	return (unsigned long)__bpf_sk_lookup(NULL, tuple, len, caller_net,
					      ifindex, IPPROTO_TCP, netns_id,
					      flags);
}

static const struct bpf_func_proto bpf_xdp_sk_lookup_tcp_proto = {
	.func           = bpf_xdp_sk_lookup_tcp,
	.gpl_only       = false,
	.pkt_access     = true,
	.ret_type       = RET_PTR_TO_SOCKET_OR_NULL,
	.arg1_type      = ARG_PTR_TO_CTX,
	.arg2_type      = ARG_PTR_TO_MEM,
	.arg3_type      = ARG_CONST_SIZE,
	.arg4_type      = ARG_ANYTHING,
	.arg5_type      = ARG_ANYTHING,
};

BPF_CALL_5(bpf_sock_addr_skc_lookup_tcp, struct bpf_sock_addr_kern *, ctx,
	   struct bpf_sock_tuple *, tuple, u32, len, u64, netns_id, u64, flags)
{
	return (unsigned long)__bpf_skc_lookup(NULL, tuple, len,
					       sock_net(ctx->sk), 0,
					       IPPROTO_TCP, netns_id, flags);
}

static const struct bpf_func_proto bpf_sock_addr_skc_lookup_tcp_proto = {
	.func		= bpf_sock_addr_skc_lookup_tcp,
	.gpl_only	= false,
	.ret_type	= RET_PTR_TO_SOCK_COMMON_OR_NULL,
	.arg1_type	= ARG_PTR_TO_CTX,
	.arg2_type	= ARG_PTR_TO_MEM,
	.arg3_type	= ARG_CONST_SIZE,
	.arg4_type	= ARG_ANYTHING,
	.arg5_type	= ARG_ANYTHING,
};

BPF_CALL_5(bpf_sock_addr_sk_lookup_tcp, struct bpf_sock_addr_kern *, ctx,
	   struct bpf_sock_tuple *, tuple, u32, len, u64, netns_id, u64, flags)
{
	return (unsigned long)__bpf_sk_lookup(NULL, tuple, len,
					      sock_net(ctx->sk), 0, IPPROTO_TCP,
					      netns_id, flags);
}

static const struct bpf_func_proto bpf_sock_addr_sk_lookup_tcp_proto = {
	.func		= bpf_sock_addr_sk_lookup_tcp,
	.gpl_only	= false,
	.ret_type	= RET_PTR_TO_SOCKET_OR_NULL,
	.arg1_type	= ARG_PTR_TO_CTX,
	.arg2_type	= ARG_PTR_TO_MEM,
	.arg3_type	= ARG_CONST_SIZE,
	.arg4_type	= ARG_ANYTHING,
	.arg5_type	= ARG_ANYTHING,
};

BPF_CALL_5(bpf_sock_addr_sk_lookup_udp, struct bpf_sock_addr_kern *, ctx,
	   struct bpf_sock_tuple *, tuple, u32, len, u64, netns_id, u64, flags)
{
	return (unsigned long)__bpf_sk_lookup(NULL, tuple, len,
					      sock_net(ctx->sk), 0, IPPROTO_UDP,
					      netns_id, flags);
}

static const struct bpf_func_proto bpf_sock_addr_sk_lookup_udp_proto = {
	.func		= bpf_sock_addr_sk_lookup_udp,
	.gpl_only	= false,
	.ret_type	= RET_PTR_TO_SOCKET_OR_NULL,
	.arg1_type	= ARG_PTR_TO_CTX,
	.arg2_type	= ARG_PTR_TO_MEM,
	.arg3_type	= ARG_CONST_SIZE,
	.arg4_type	= ARG_ANYTHING,
	.arg5_type	= ARG_ANYTHING,
};

bool bpf_tcp_sock_is_valid_access(int off, int size, enum bpf_access_type type,
				  struct bpf_insn_access_aux *info)
{
	if (off < 0 || off >= offsetofend(struct bpf_tcp_sock,
					  icsk_retransmits))
		return false;

	if (off % size != 0)
		return false;

	switch (off) {
	case offsetof(struct bpf_tcp_sock, bytes_received):
	case offsetof(struct bpf_tcp_sock, bytes_acked):
		return size == sizeof(__u64);
	default:
		return size == sizeof(__u32);
	}
}

u32 bpf_tcp_sock_convert_ctx_access(enum bpf_access_type type,
				    const struct bpf_insn *si,
				    struct bpf_insn *insn_buf,
				    struct bpf_prog *prog, u32 *target_size)
{
	struct bpf_insn *insn = insn_buf;

#define BPF_TCP_SOCK_GET_COMMON(FIELD)					\
	do {								\
		BUILD_BUG_ON(sizeof_field(struct tcp_sock, FIELD) >	\
			     sizeof_field(struct bpf_tcp_sock, FIELD));	\
		*insn++ = BPF_LDX_MEM(BPF_FIELD_SIZEOF(struct tcp_sock, FIELD),\
				      si->dst_reg, si->src_reg,		\
				      offsetof(struct tcp_sock, FIELD)); \
	} while (0)

#define BPF_INET_SOCK_GET_COMMON(FIELD)					\
	do {								\
		BUILD_BUG_ON(sizeof_field(struct inet_connection_sock,	\
					  FIELD) >			\
			     sizeof_field(struct bpf_tcp_sock, FIELD));	\
		*insn++ = BPF_LDX_MEM(BPF_FIELD_SIZEOF(			\
					struct inet_connection_sock,	\
					FIELD),				\
				      si->dst_reg, si->src_reg,		\
				      offsetof(				\
					struct inet_connection_sock,	\
					FIELD));			\
	} while (0)

	if (insn > insn_buf)
		return insn - insn_buf;

	switch (si->off) {
	case offsetof(struct bpf_tcp_sock, rtt_min):
		BUILD_BUG_ON(sizeof_field(struct tcp_sock, rtt_min) !=
			     sizeof(struct minmax));
		BUILD_BUG_ON(sizeof(struct minmax) <
			     sizeof(struct minmax_sample));

		*insn++ = BPF_LDX_MEM(BPF_W, si->dst_reg, si->src_reg,
				      offsetof(struct tcp_sock, rtt_min) +
				      offsetof(struct minmax_sample, v));
		break;
	case offsetof(struct bpf_tcp_sock, snd_cwnd):
		BPF_TCP_SOCK_GET_COMMON(snd_cwnd);
		break;
	case offsetof(struct bpf_tcp_sock, srtt_us):
		BPF_TCP_SOCK_GET_COMMON(srtt_us);
		break;
	case offsetof(struct bpf_tcp_sock, snd_ssthresh):
		BPF_TCP_SOCK_GET_COMMON(snd_ssthresh);
		break;
	case offsetof(struct bpf_tcp_sock, rcv_nxt):
		BPF_TCP_SOCK_GET_COMMON(rcv_nxt);
		break;
	case offsetof(struct bpf_tcp_sock, snd_nxt):
		BPF_TCP_SOCK_GET_COMMON(snd_nxt);
		break;
	case offsetof(struct bpf_tcp_sock, snd_una):
		BPF_TCP_SOCK_GET_COMMON(snd_una);
		break;
	case offsetof(struct bpf_tcp_sock, mss_cache):
		BPF_TCP_SOCK_GET_COMMON(mss_cache);
		break;
	case offsetof(struct bpf_tcp_sock, ecn_flags):
		BPF_TCP_SOCK_GET_COMMON(ecn_flags);
		break;
	case offsetof(struct bpf_tcp_sock, rate_delivered):
		BPF_TCP_SOCK_GET_COMMON(rate_delivered);
		break;
	case offsetof(struct bpf_tcp_sock, rate_interval_us):
		BPF_TCP_SOCK_GET_COMMON(rate_interval_us);
		break;
	case offsetof(struct bpf_tcp_sock, packets_out):
		BPF_TCP_SOCK_GET_COMMON(packets_out);
		break;
	case offsetof(struct bpf_tcp_sock, retrans_out):
		BPF_TCP_SOCK_GET_COMMON(retrans_out);
		break;
	case offsetof(struct bpf_tcp_sock, total_retrans):
		BPF_TCP_SOCK_GET_COMMON(total_retrans);
		break;
	case offsetof(struct bpf_tcp_sock, segs_in):
		BPF_TCP_SOCK_GET_COMMON(segs_in);
		break;
	case offsetof(struct bpf_tcp_sock, data_segs_in):
		BPF_TCP_SOCK_GET_COMMON(data_segs_in);
		break;
	case offsetof(struct bpf_tcp_sock, segs_out):
		BPF_TCP_SOCK_GET_COMMON(segs_out);
		break;
	case offsetof(struct bpf_tcp_sock, data_segs_out):
		BPF_TCP_SOCK_GET_COMMON(data_segs_out);
		break;
	case offsetof(struct bpf_tcp_sock, lost_out):
		BPF_TCP_SOCK_GET_COMMON(lost_out);
		break;
	case offsetof(struct bpf_tcp_sock, sacked_out):
		BPF_TCP_SOCK_GET_COMMON(sacked_out);
		break;
	case offsetof(struct bpf_tcp_sock, bytes_received):
		BPF_TCP_SOCK_GET_COMMON(bytes_received);
		break;
	case offsetof(struct bpf_tcp_sock, bytes_acked):
		BPF_TCP_SOCK_GET_COMMON(bytes_acked);
		break;
	case offsetof(struct bpf_tcp_sock, dsack_dups):
		BPF_TCP_SOCK_GET_COMMON(dsack_dups);
		break;
	case offsetof(struct bpf_tcp_sock, delivered):
		BPF_TCP_SOCK_GET_COMMON(delivered);
		break;
	case offsetof(struct bpf_tcp_sock, delivered_ce):
		BPF_TCP_SOCK_GET_COMMON(delivered_ce);
		break;
	case offsetof(struct bpf_tcp_sock, icsk_retransmits):
		BPF_INET_SOCK_GET_COMMON(icsk_retransmits);
		break;
	}

	return insn - insn_buf;
}

BPF_CALL_1(bpf_tcp_sock, struct sock *, sk)
{
	if (sk_fullsock(sk) && sk->sk_protocol == IPPROTO_TCP)
		return (unsigned long)sk;

	return (unsigned long)NULL;
}

const struct bpf_func_proto bpf_tcp_sock_proto = {
	.func		= bpf_tcp_sock,
	.gpl_only	= false,
	.ret_type	= RET_PTR_TO_TCP_SOCK_OR_NULL,
	.arg1_type	= ARG_PTR_TO_SOCK_COMMON,
};

BPF_CALL_1(bpf_get_listener_sock, struct sock *, sk)
{
	sk = sk_to_full_sk(sk);

	if (sk->sk_state == TCP_LISTEN && sock_flag(sk, SOCK_RCU_FREE))
		return (unsigned long)sk;

	return (unsigned long)NULL;
}

static const struct bpf_func_proto bpf_get_listener_sock_proto = {
	.func		= bpf_get_listener_sock,
	.gpl_only	= false,
	.ret_type	= RET_PTR_TO_SOCKET_OR_NULL,
	.arg1_type	= ARG_PTR_TO_SOCK_COMMON,
};

BPF_CALL_1(bpf_skb_ecn_set_ce, struct sk_buff *, skb)
{
	unsigned int iphdr_len;

	switch (skb_protocol(skb, true)) {
	case cpu_to_be16(ETH_P_IP):
		iphdr_len = sizeof(struct iphdr);
		break;
	case cpu_to_be16(ETH_P_IPV6):
		iphdr_len = sizeof(struct ipv6hdr);
		break;
	default:
		return 0;
	}

	if (skb_headlen(skb) < iphdr_len)
		return 0;

	if (skb_cloned(skb) && !skb_clone_writable(skb, iphdr_len))
		return 0;

	return INET_ECN_set_ce(skb);
}

bool bpf_xdp_sock_is_valid_access(int off, int size, enum bpf_access_type type,
				  struct bpf_insn_access_aux *info)
{
	if (off < 0 || off >= offsetofend(struct bpf_xdp_sock, queue_id))
		return false;

	if (off % size != 0)
		return false;

	switch (off) {
	default:
		return size == sizeof(__u32);
	}
}

u32 bpf_xdp_sock_convert_ctx_access(enum bpf_access_type type,
				    const struct bpf_insn *si,
				    struct bpf_insn *insn_buf,
				    struct bpf_prog *prog, u32 *target_size)
{
	struct bpf_insn *insn = insn_buf;

#define BPF_XDP_SOCK_GET(FIELD)						\
	do {								\
		BUILD_BUG_ON(sizeof_field(struct xdp_sock, FIELD) >	\
			     sizeof_field(struct bpf_xdp_sock, FIELD));	\
		*insn++ = BPF_LDX_MEM(BPF_FIELD_SIZEOF(struct xdp_sock, FIELD),\
				      si->dst_reg, si->src_reg,		\
				      offsetof(struct xdp_sock, FIELD)); \
	} while (0)

	switch (si->off) {
	case offsetof(struct bpf_xdp_sock, queue_id):
		BPF_XDP_SOCK_GET(queue_id);
		break;
	}

	return insn - insn_buf;
}

static const struct bpf_func_proto bpf_skb_ecn_set_ce_proto = {
	.func           = bpf_skb_ecn_set_ce,
	.gpl_only       = false,
	.ret_type       = RET_INTEGER,
	.arg1_type      = ARG_PTR_TO_CTX,
};

BPF_CALL_5(bpf_tcp_check_syncookie, struct sock *, sk, void *, iph, u32, iph_len,
	   struct tcphdr *, th, u32, th_len)
{
#ifdef CONFIG_SYN_COOKIES
	u32 cookie;
	int ret;

	if (unlikely(!sk || th_len < sizeof(*th)))
		return -EINVAL;

	/* sk_listener() allows TCP_NEW_SYN_RECV, which makes no sense here. */
	if (sk->sk_protocol != IPPROTO_TCP || sk->sk_state != TCP_LISTEN)
		return -EINVAL;

	if (!sock_net(sk)->ipv4.sysctl_tcp_syncookies)
		return -EINVAL;

	if (!th->ack || th->rst || th->syn)
		return -ENOENT;

	if (tcp_synq_no_recent_overflow(sk))
		return -ENOENT;

	cookie = ntohl(th->ack_seq) - 1;

	switch (sk->sk_family) {
	case AF_INET:
		if (unlikely(iph_len < sizeof(struct iphdr)))
			return -EINVAL;

		ret = __cookie_v4_check((struct iphdr *)iph, th, cookie);
		break;

#if IS_BUILTIN(CONFIG_IPV6)
	case AF_INET6:
		if (unlikely(iph_len < sizeof(struct ipv6hdr)))
			return -EINVAL;

		ret = __cookie_v6_check((struct ipv6hdr *)iph, th, cookie);
		break;
#endif /* CONFIG_IPV6 */

	default:
		return -EPROTONOSUPPORT;
	}

	if (ret > 0)
		return 0;

	return -ENOENT;
#else
	return -ENOTSUPP;
#endif
}

static const struct bpf_func_proto bpf_tcp_check_syncookie_proto = {
	.func		= bpf_tcp_check_syncookie,
	.gpl_only	= true,
	.pkt_access	= true,
	.ret_type	= RET_INTEGER,
	.arg1_type	= ARG_PTR_TO_BTF_ID_SOCK_COMMON,
	.arg2_type	= ARG_PTR_TO_MEM,
	.arg3_type	= ARG_CONST_SIZE,
	.arg4_type	= ARG_PTR_TO_MEM,
	.arg5_type	= ARG_CONST_SIZE,
};

BPF_CALL_5(bpf_tcp_gen_syncookie, struct sock *, sk, void *, iph, u32, iph_len,
	   struct tcphdr *, th, u32, th_len)
{
#ifdef CONFIG_SYN_COOKIES
	u32 cookie;
	u16 mss;

	if (unlikely(!sk || th_len < sizeof(*th) || th_len != th->doff * 4))
		return -EINVAL;

	if (sk->sk_protocol != IPPROTO_TCP || sk->sk_state != TCP_LISTEN)
		return -EINVAL;

	if (!sock_net(sk)->ipv4.sysctl_tcp_syncookies)
		return -ENOENT;

	if (!th->syn || th->ack || th->fin || th->rst)
		return -EINVAL;

	if (unlikely(iph_len < sizeof(struct iphdr)))
		return -EINVAL;

	/* Both struct iphdr and struct ipv6hdr have the version field at the
	 * same offset so we can cast to the shorter header (struct iphdr).
	 */
	switch (((struct iphdr *)iph)->version) {
	case 4:
		if (sk->sk_family == AF_INET6 && sk->sk_ipv6only)
			return -EINVAL;

		mss = tcp_v4_get_syncookie(sk, iph, th, &cookie);
		break;

#if IS_BUILTIN(CONFIG_IPV6)
	case 6:
		if (unlikely(iph_len < sizeof(struct ipv6hdr)))
			return -EINVAL;

		if (sk->sk_family != AF_INET6)
			return -EINVAL;

		mss = tcp_v6_get_syncookie(sk, iph, th, &cookie);
		break;
#endif /* CONFIG_IPV6 */

	default:
		return -EPROTONOSUPPORT;
	}
	if (mss == 0)
		return -ENOENT;

	return cookie | ((u64)mss << 32);
#else
	return -EOPNOTSUPP;
#endif /* CONFIG_SYN_COOKIES */
}

static const struct bpf_func_proto bpf_tcp_gen_syncookie_proto = {
	.func		= bpf_tcp_gen_syncookie,
	.gpl_only	= true, /* __cookie_v*_init_sequence() is GPL */
	.pkt_access	= true,
	.ret_type	= RET_INTEGER,
	.arg1_type	= ARG_PTR_TO_BTF_ID_SOCK_COMMON,
	.arg2_type	= ARG_PTR_TO_MEM,
	.arg3_type	= ARG_CONST_SIZE,
	.arg4_type	= ARG_PTR_TO_MEM,
	.arg5_type	= ARG_CONST_SIZE,
};

BPF_CALL_3(bpf_sk_assign, struct sk_buff *, skb, struct sock *, sk, u64, flags)
{
	if (!sk || flags != 0)
		return -EINVAL;
	if (!skb_at_tc_ingress(skb))
		return -EOPNOTSUPP;
	if (unlikely(dev_net(skb->dev) != sock_net(sk)))
		return -ENETUNREACH;
	if (unlikely(sk_fullsock(sk) && sk->sk_reuseport))
		return -ESOCKTNOSUPPORT;
	if (sk_is_refcounted(sk) &&
	    unlikely(!refcount_inc_not_zero(&sk->sk_refcnt)))
		return -ENOENT;

	skb_orphan(skb);
	skb->sk = sk;
	skb->destructor = sock_pfree;

	return 0;
}

static const struct bpf_func_proto bpf_sk_assign_proto = {
	.func		= bpf_sk_assign,
	.gpl_only	= false,
	.ret_type	= RET_INTEGER,
	.arg1_type      = ARG_PTR_TO_CTX,
	.arg2_type      = ARG_PTR_TO_BTF_ID_SOCK_COMMON,
	.arg3_type	= ARG_ANYTHING,
};

static const u8 *bpf_search_tcp_opt(const u8 *op, const u8 *opend,
				    u8 search_kind, const u8 *magic,
				    u8 magic_len, bool *eol)
{
	u8 kind, kind_len;

	*eol = false;

	while (op < opend) {
		kind = op[0];

		if (kind == TCPOPT_EOL) {
			*eol = true;
			return ERR_PTR(-ENOMSG);
		} else if (kind == TCPOPT_NOP) {
			op++;
			continue;
		}

		if (opend - op < 2 || opend - op < op[1] || op[1] < 2)
			/* Something is wrong in the received header.
			 * Follow the TCP stack's tcp_parse_options()
			 * and just bail here.
			 */
			return ERR_PTR(-EFAULT);

		kind_len = op[1];
		if (search_kind == kind) {
			if (!magic_len)
				return op;

			if (magic_len > kind_len - 2)
				return ERR_PTR(-ENOMSG);

			if (!memcmp(&op[2], magic, magic_len))
				return op;
		}

		op += kind_len;
	}

	return ERR_PTR(-ENOMSG);
}

BPF_CALL_4(bpf_sock_ops_load_hdr_opt, struct bpf_sock_ops_kern *, bpf_sock,
	   void *, search_res, u32, len, u64, flags)
{
	bool eol, load_syn = flags & BPF_LOAD_HDR_OPT_TCP_SYN;
	const u8 *op, *opend, *magic, *search = search_res;
	u8 search_kind, search_len, copy_len, magic_len;
	int ret;

	/* 2 byte is the minimal option len except TCPOPT_NOP and
	 * TCPOPT_EOL which are useless for the bpf prog to learn
	 * and this helper disallow loading them also.
	 */
	if (len < 2 || flags & ~BPF_LOAD_HDR_OPT_TCP_SYN)
		return -EINVAL;

	search_kind = search[0];
	search_len = search[1];

	if (search_len > len || search_kind == TCPOPT_NOP ||
	    search_kind == TCPOPT_EOL)
		return -EINVAL;

	if (search_kind == TCPOPT_EXP || search_kind == 253) {
		/* 16 or 32 bit magic.  +2 for kind and kind length */
		if (search_len != 4 && search_len != 6)
			return -EINVAL;
		magic = &search[2];
		magic_len = search_len - 2;
	} else {
		if (search_len)
			return -EINVAL;
		magic = NULL;
		magic_len = 0;
	}

	if (load_syn) {
		ret = bpf_sock_ops_get_syn(bpf_sock, TCP_BPF_SYN, &op);
		if (ret < 0)
			return ret;

		opend = op + ret;
		op += sizeof(struct tcphdr);
	} else {
		if (!bpf_sock->skb ||
		    bpf_sock->op == BPF_SOCK_OPS_HDR_OPT_LEN_CB)
			/* This bpf_sock->op cannot call this helper */
			return -EPERM;

		opend = bpf_sock->skb_data_end;
		op = bpf_sock->skb->data + sizeof(struct tcphdr);
	}

	op = bpf_search_tcp_opt(op, opend, search_kind, magic, magic_len,
				&eol);
	if (IS_ERR(op))
		return PTR_ERR(op);

	copy_len = op[1];
	ret = copy_len;
	if (copy_len > len) {
		ret = -ENOSPC;
		copy_len = len;
	}

	memcpy(search_res, op, copy_len);
	return ret;
}

static const struct bpf_func_proto bpf_sock_ops_load_hdr_opt_proto = {
	.func		= bpf_sock_ops_load_hdr_opt,
	.gpl_only	= false,
	.ret_type	= RET_INTEGER,
	.arg1_type	= ARG_PTR_TO_CTX,
	.arg2_type	= ARG_PTR_TO_MEM,
	.arg3_type	= ARG_CONST_SIZE,
	.arg4_type	= ARG_ANYTHING,
};

BPF_CALL_4(bpf_sock_ops_store_hdr_opt, struct bpf_sock_ops_kern *, bpf_sock,
	   const void *, from, u32, len, u64, flags)
{
	u8 new_kind, new_kind_len, magic_len = 0, *opend;
	const u8 *op, *new_op, *magic = NULL;
	struct sk_buff *skb;
	bool eol;

	if (bpf_sock->op != BPF_SOCK_OPS_WRITE_HDR_OPT_CB)
		return -EPERM;

	if (len < 2 || flags)
		return -EINVAL;

	new_op = from;
	new_kind = new_op[0];
	new_kind_len = new_op[1];

	if (new_kind_len > len || new_kind == TCPOPT_NOP ||
	    new_kind == TCPOPT_EOL)
		return -EINVAL;

	if (new_kind_len > bpf_sock->remaining_opt_len)
		return -ENOSPC;

	/* 253 is another experimental kind */
	if (new_kind == TCPOPT_EXP || new_kind == 253)  {
		if (new_kind_len < 4)
			return -EINVAL;
		/* Match for the 2 byte magic also.
		 * RFC 6994: the magic could be 2 or 4 bytes.
		 * Hence, matching by 2 byte only is on the
		 * conservative side but it is the right
		 * thing to do for the 'search-for-duplication'
		 * purpose.
		 */
		magic = &new_op[2];
		magic_len = 2;
	}

	/* Check for duplication */
	skb = bpf_sock->skb;
	op = skb->data + sizeof(struct tcphdr);
	opend = bpf_sock->skb_data_end;

	op = bpf_search_tcp_opt(op, opend, new_kind, magic, magic_len,
				&eol);
	if (!IS_ERR(op))
		return -EEXIST;

	if (PTR_ERR(op) != -ENOMSG)
		return PTR_ERR(op);

	if (eol)
		/* The option has been ended.  Treat it as no more
		 * header option can be written.
		 */
		return -ENOSPC;

	/* No duplication found.  Store the header option. */
	memcpy(opend, from, new_kind_len);

	bpf_sock->remaining_opt_len -= new_kind_len;
	bpf_sock->skb_data_end += new_kind_len;

	return 0;
}

static const struct bpf_func_proto bpf_sock_ops_store_hdr_opt_proto = {
	.func		= bpf_sock_ops_store_hdr_opt,
	.gpl_only	= false,
	.ret_type	= RET_INTEGER,
	.arg1_type	= ARG_PTR_TO_CTX,
	.arg2_type	= ARG_PTR_TO_MEM,
	.arg3_type	= ARG_CONST_SIZE,
	.arg4_type	= ARG_ANYTHING,
};

BPF_CALL_3(bpf_sock_ops_reserve_hdr_opt, struct bpf_sock_ops_kern *, bpf_sock,
	   u32, len, u64, flags)
{
	if (bpf_sock->op != BPF_SOCK_OPS_HDR_OPT_LEN_CB)
		return -EPERM;

	if (flags || len < 2)
		return -EINVAL;

	if (len > bpf_sock->remaining_opt_len)
		return -ENOSPC;

	bpf_sock->remaining_opt_len -= len;

	return 0;
}

static const struct bpf_func_proto bpf_sock_ops_reserve_hdr_opt_proto = {
	.func		= bpf_sock_ops_reserve_hdr_opt,
	.gpl_only	= false,
	.ret_type	= RET_INTEGER,
	.arg1_type	= ARG_PTR_TO_CTX,
	.arg2_type	= ARG_ANYTHING,
	.arg3_type	= ARG_ANYTHING,
};

#endif /* CONFIG_INET */

//检查所给函数是否会造成报文发生变化
bool bpf_helper_changes_pkt_data(void *func)
{
	if (func == bpf_skb_vlan_push ||
	    func == bpf_skb_vlan_pop ||
	    func == bpf_skb_store_bytes ||
	    func == bpf_skb_change_proto ||
	    func == bpf_skb_change_head ||
	    func == sk_skb_change_head ||
	    func == bpf_skb_change_tail ||
	    func == sk_skb_change_tail ||
	    func == bpf_skb_adjust_room ||
	    func == sk_skb_adjust_room ||
	    func == bpf_skb_pull_data ||
	    func == sk_skb_pull_data ||
	    func == bpf_clone_redirect ||
	    func == bpf_l3_csum_replace ||
	    func == bpf_l4_csum_replace ||
	    func == bpf_xdp_adjust_head ||
	    func == bpf_xdp_adjust_meta ||
	    func == bpf_msg_pull_data ||
	    func == bpf_msg_push_data ||
	    func == bpf_msg_pop_data ||
	    func == bpf_xdp_adjust_tail ||
#if IS_ENABLED(CONFIG_IPV6_SEG6_BPF)
	    func == bpf_lwt_seg6_store_bytes ||
	    func == bpf_lwt_seg6_adjust_srh ||
	    func == bpf_lwt_seg6_action ||
#endif
#ifdef CONFIG_INET
	    func == bpf_sock_ops_store_hdr_opt ||
#endif
	    func == bpf_lwt_in_push_encap ||
	    func == bpf_lwt_xmit_push_encap)
		return true;

	return false;
}

const struct bpf_func_proto bpf_event_output_data_proto __weak;
const struct bpf_func_proto bpf_sk_storage_get_cg_sock_proto __weak;

static const struct bpf_func_proto *
sock_filter_func_proto(enum bpf_func_id func_id, const struct bpf_prog *prog)
{
	switch (func_id) {
	/* inet and inet6 sockets are created in a process
	 * context so there is always a valid uid/gid
	 */
	case BPF_FUNC_get_current_uid_gid:
		return &bpf_get_current_uid_gid_proto;
	case BPF_FUNC_get_local_storage:
		return &bpf_get_local_storage_proto;
	case BPF_FUNC_get_socket_cookie:
		return &bpf_get_socket_cookie_sock_proto;
	case BPF_FUNC_get_netns_cookie:
		return &bpf_get_netns_cookie_sock_proto;
	case BPF_FUNC_perf_event_output:
		return &bpf_event_output_data_proto;
	case BPF_FUNC_get_current_pid_tgid:
		return &bpf_get_current_pid_tgid_proto;
	case BPF_FUNC_get_current_comm:
		return &bpf_get_current_comm_proto;
#ifdef CONFIG_CGROUPS
	case BPF_FUNC_get_current_cgroup_id:
		return &bpf_get_current_cgroup_id_proto;
	case BPF_FUNC_get_current_ancestor_cgroup_id:
		return &bpf_get_current_ancestor_cgroup_id_proto;
#endif
#ifdef CONFIG_CGROUP_NET_CLASSID
	case BPF_FUNC_get_cgroup_classid:
		return &bpf_get_cgroup_classid_curr_proto;
#endif
	case BPF_FUNC_sk_storage_get:
		return &bpf_sk_storage_get_cg_sock_proto;
	default:
		return bpf_base_func_proto(func_id);
	}
}

static const struct bpf_func_proto *
sock_addr_func_proto(enum bpf_func_id func_id, const struct bpf_prog *prog)
{
	switch (func_id) {
	/* inet and inet6 sockets are created in a process
	 * context so there is always a valid uid/gid
	 */
	case BPF_FUNC_get_current_uid_gid:
		return &bpf_get_current_uid_gid_proto;
	case BPF_FUNC_bind:
		switch (prog->expected_attach_type) {
		case BPF_CGROUP_INET4_CONNECT:
		case BPF_CGROUP_INET6_CONNECT:
			return &bpf_bind_proto;
		default:
			return NULL;
		}
	case BPF_FUNC_get_socket_cookie:
		return &bpf_get_socket_cookie_sock_addr_proto;
	case BPF_FUNC_get_netns_cookie:
		return &bpf_get_netns_cookie_sock_addr_proto;
	case BPF_FUNC_get_local_storage:
		return &bpf_get_local_storage_proto;
	case BPF_FUNC_perf_event_output:
		return &bpf_event_output_data_proto;
	case BPF_FUNC_get_current_pid_tgid:
		return &bpf_get_current_pid_tgid_proto;
	case BPF_FUNC_get_current_comm:
		return &bpf_get_current_comm_proto;
#ifdef CONFIG_CGROUPS
	case BPF_FUNC_get_current_cgroup_id:
		return &bpf_get_current_cgroup_id_proto;
	case BPF_FUNC_get_current_ancestor_cgroup_id:
		return &bpf_get_current_ancestor_cgroup_id_proto;
#endif
#ifdef CONFIG_CGROUP_NET_CLASSID
	case BPF_FUNC_get_cgroup_classid:
		return &bpf_get_cgroup_classid_curr_proto;
#endif
#ifdef CONFIG_INET
	case BPF_FUNC_sk_lookup_tcp:
		return &bpf_sock_addr_sk_lookup_tcp_proto;
	case BPF_FUNC_sk_lookup_udp:
		return &bpf_sock_addr_sk_lookup_udp_proto;
	case BPF_FUNC_sk_release:
		return &bpf_sk_release_proto;
	case BPF_FUNC_skc_lookup_tcp:
		return &bpf_sock_addr_skc_lookup_tcp_proto;
#endif /* CONFIG_INET */
	case BPF_FUNC_sk_storage_get:
		return &bpf_sk_storage_get_proto;
	case BPF_FUNC_sk_storage_delete:
		return &bpf_sk_storage_delete_proto;
	case BPF_FUNC_setsockopt:
		switch (prog->expected_attach_type) {
		case BPF_CGROUP_INET4_BIND:
		case BPF_CGROUP_INET6_BIND:
		case BPF_CGROUP_INET4_CONNECT:
		case BPF_CGROUP_INET6_CONNECT:
		case BPF_CGROUP_UDP4_RECVMSG:
		case BPF_CGROUP_UDP6_RECVMSG:
		case BPF_CGROUP_UDP4_SENDMSG:
		case BPF_CGROUP_UDP6_SENDMSG:
		case BPF_CGROUP_INET4_GETPEERNAME:
		case BPF_CGROUP_INET6_GETPEERNAME:
		case BPF_CGROUP_INET4_GETSOCKNAME:
		case BPF_CGROUP_INET6_GETSOCKNAME:
			return &bpf_sock_addr_setsockopt_proto;
		default:
			return NULL;
		}
	case BPF_FUNC_getsockopt:
		switch (prog->expected_attach_type) {
		case BPF_CGROUP_INET4_BIND:
		case BPF_CGROUP_INET6_BIND:
		case BPF_CGROUP_INET4_CONNECT:
		case BPF_CGROUP_INET6_CONNECT:
		case BPF_CGROUP_UDP4_RECVMSG:
		case BPF_CGROUP_UDP6_RECVMSG:
		case BPF_CGROUP_UDP4_SENDMSG:
		case BPF_CGROUP_UDP6_SENDMSG:
		case BPF_CGROUP_INET4_GETPEERNAME:
		case BPF_CGROUP_INET6_GETPEERNAME:
		case BPF_CGROUP_INET4_GETSOCKNAME:
		case BPF_CGROUP_INET6_GETSOCKNAME:
			return &bpf_sock_addr_getsockopt_proto;
		default:
			return NULL;
		}
	default:
		return bpf_sk_base_func_proto(func_id);
	}
}

static const struct bpf_func_proto *
sk_filter_func_proto(enum bpf_func_id func_id, const struct bpf_prog *prog)
{
	switch (func_id) {
	case BPF_FUNC_skb_load_bytes:
		return &bpf_skb_load_bytes_proto;
	case BPF_FUNC_skb_load_bytes_relative:
		return &bpf_skb_load_bytes_relative_proto;
	case BPF_FUNC_get_socket_cookie:
		return &bpf_get_socket_cookie_proto;
	case BPF_FUNC_get_socket_uid:
		return &bpf_get_socket_uid_proto;
	case BPF_FUNC_perf_event_output:
		return &bpf_skb_event_output_proto;
	default:
		return bpf_sk_base_func_proto(func_id);
	}
}

const struct bpf_func_proto bpf_sk_storage_get_proto __weak;
const struct bpf_func_proto bpf_sk_storage_delete_proto __weak;

static const struct bpf_func_proto *
cg_skb_func_proto(enum bpf_func_id func_id, const struct bpf_prog *prog)
{
	switch (func_id) {
	case BPF_FUNC_get_local_storage:
		return &bpf_get_local_storage_proto;
	case BPF_FUNC_sk_fullsock:
		return &bpf_sk_fullsock_proto;
	case BPF_FUNC_sk_storage_get:
		return &bpf_sk_storage_get_proto;
	case BPF_FUNC_sk_storage_delete:
		return &bpf_sk_storage_delete_proto;
	case BPF_FUNC_perf_event_output:
		return &bpf_skb_event_output_proto;
#ifdef CONFIG_SOCK_CGROUP_DATA
	case BPF_FUNC_skb_cgroup_id:
		return &bpf_skb_cgroup_id_proto;
	case BPF_FUNC_skb_ancestor_cgroup_id:
		return &bpf_skb_ancestor_cgroup_id_proto;
	case BPF_FUNC_sk_cgroup_id:
		return &bpf_sk_cgroup_id_proto;
	case BPF_FUNC_sk_ancestor_cgroup_id:
		return &bpf_sk_ancestor_cgroup_id_proto;
#endif
#ifdef CONFIG_INET
	case BPF_FUNC_sk_lookup_tcp:
		return &bpf_sk_lookup_tcp_proto;
	case BPF_FUNC_sk_lookup_udp:
		return &bpf_sk_lookup_udp_proto;
	case BPF_FUNC_sk_release:
		return &bpf_sk_release_proto;
	case BPF_FUNC_skc_lookup_tcp:
		return &bpf_skc_lookup_tcp_proto;
	case BPF_FUNC_tcp_sock:
		return &bpf_tcp_sock_proto;
	case BPF_FUNC_get_listener_sock:
		return &bpf_get_listener_sock_proto;
	case BPF_FUNC_skb_ecn_set_ce:
		return &bpf_skb_ecn_set_ce_proto;
#endif
	default:
		return sk_filter_func_proto(func_id, prog);
	}
}

/*tc_cls_act helper函数查询，给出function id号，返回其对应的function*/
static const struct bpf_func_proto *
tc_cls_act_func_proto(enum bpf_func_id func_id, const struct bpf_prog *prog)
{
	switch (func_id) {
	case BPF_FUNC_skb_store_bytes:
		return &bpf_skb_store_bytes_proto;
	case BPF_FUNC_skb_load_bytes:
		return &bpf_skb_load_bytes_proto;
	case BPF_FUNC_skb_load_bytes_relative:
		return &bpf_skb_load_bytes_relative_proto;
	case BPF_FUNC_skb_pull_data:
		return &bpf_skb_pull_data_proto;
	case BPF_FUNC_csum_diff:
		return &bpf_csum_diff_proto;
	case BPF_FUNC_csum_update:
		return &bpf_csum_update_proto;
	case BPF_FUNC_csum_level:
		return &bpf_csum_level_proto;
	case BPF_FUNC_l3_csum_replace:
		return &bpf_l3_csum_replace_proto;
	case BPF_FUNC_l4_csum_replace:
		return &bpf_l4_csum_replace_proto;
	case BPF_FUNC_clone_redirect:
		return &bpf_clone_redirect_proto;
	case BPF_FUNC_get_cgroup_classid:
		return &bpf_get_cgroup_classid_proto;
	case BPF_FUNC_skb_vlan_push:
		return &bpf_skb_vlan_push_proto;
	case BPF_FUNC_skb_vlan_pop:
		return &bpf_skb_vlan_pop_proto;
	case BPF_FUNC_skb_change_proto:
		return &bpf_skb_change_proto_proto;
	case BPF_FUNC_skb_change_type:
		return &bpf_skb_change_type_proto;
	case BPF_FUNC_skb_adjust_room:
		return &bpf_skb_adjust_room_proto;
	case BPF_FUNC_skb_change_tail:
		return &bpf_skb_change_tail_proto;
	case BPF_FUNC_skb_change_head:
		return &bpf_skb_change_head_proto;
	case BPF_FUNC_skb_get_tunnel_key:
		return &bpf_skb_get_tunnel_key_proto;
	case BPF_FUNC_skb_set_tunnel_key:
		return bpf_get_skb_set_tunnel_proto(func_id);
	case BPF_FUNC_skb_get_tunnel_opt:
		return &bpf_skb_get_tunnel_opt_proto;
	case BPF_FUNC_skb_set_tunnel_opt:
		return bpf_get_skb_set_tunnel_proto(func_id);
	case BPF_FUNC_redirect:
		return &bpf_redirect_proto;
	case BPF_FUNC_redirect_neigh:
		return &bpf_redirect_neigh_proto;
	case BPF_FUNC_redirect_peer:
		return &bpf_redirect_peer_proto;
	case BPF_FUNC_get_route_realm:
		return &bpf_get_route_realm_proto;
	case BPF_FUNC_get_hash_recalc:
		return &bpf_get_hash_recalc_proto;
	case BPF_FUNC_set_hash_invalid:
		return &bpf_set_hash_invalid_proto;
	case BPF_FUNC_set_hash:
		return &bpf_set_hash_proto;
	case BPF_FUNC_perf_event_output:
		return &bpf_skb_event_output_proto;
	case BPF_FUNC_get_smp_processor_id:
		return &bpf_get_smp_processor_id_proto;
	case BPF_FUNC_skb_under_cgroup:
		return &bpf_skb_under_cgroup_proto;
	case BPF_FUNC_get_socket_cookie:
		return &bpf_get_socket_cookie_proto;
	case BPF_FUNC_get_socket_uid:
		return &bpf_get_socket_uid_proto;
	case BPF_FUNC_fib_lookup:
		return &bpf_skb_fib_lookup_proto;
	case BPF_FUNC_check_mtu:
		return &bpf_skb_check_mtu_proto;
	case BPF_FUNC_sk_fullsock:
		return &bpf_sk_fullsock_proto;
	case BPF_FUNC_sk_storage_get:
		return &bpf_sk_storage_get_proto;
	case BPF_FUNC_sk_storage_delete:
		return &bpf_sk_storage_delete_proto;
#ifdef CONFIG_XFRM
	case BPF_FUNC_skb_get_xfrm_state:
		return &bpf_skb_get_xfrm_state_proto;
#endif
#ifdef CONFIG_CGROUP_NET_CLASSID
	case BPF_FUNC_skb_cgroup_classid:
		return &bpf_skb_cgroup_classid_proto;
#endif
#ifdef CONFIG_SOCK_CGROUP_DATA
	case BPF_FUNC_skb_cgroup_id:
		return &bpf_skb_cgroup_id_proto;
	case BPF_FUNC_skb_ancestor_cgroup_id:
		return &bpf_skb_ancestor_cgroup_id_proto;
#endif
#ifdef CONFIG_INET
	case BPF_FUNC_sk_lookup_tcp:
		return &bpf_sk_lookup_tcp_proto;
	case BPF_FUNC_sk_lookup_udp:
		return &bpf_sk_lookup_udp_proto;
	case BPF_FUNC_sk_release:
		return &bpf_sk_release_proto;
	case BPF_FUNC_tcp_sock:
		return &bpf_tcp_sock_proto;
	case BPF_FUNC_get_listener_sock:
		return &bpf_get_listener_sock_proto;
	case BPF_FUNC_skc_lookup_tcp:
		return &bpf_skc_lookup_tcp_proto;
	case BPF_FUNC_tcp_check_syncookie:
		return &bpf_tcp_check_syncookie_proto;
	case BPF_FUNC_skb_ecn_set_ce:
		return &bpf_skb_ecn_set_ce_proto;
	case BPF_FUNC_tcp_gen_syncookie:
		return &bpf_tcp_gen_syncookie_proto;
	case BPF_FUNC_sk_assign:
		return &bpf_sk_assign_proto;
#endif
	default:
		return bpf_sk_base_func_proto(func_id);
	}
}

static const struct bpf_func_proto *
xdp_func_proto(enum bpf_func_id func_id, const struct bpf_prog *prog)
{
	switch (func_id) {
	case BPF_FUNC_perf_event_output:
		return &bpf_xdp_event_output_proto;
	case BPF_FUNC_get_smp_processor_id:
		return &bpf_get_smp_processor_id_proto;
	case BPF_FUNC_csum_diff:
		return &bpf_csum_diff_proto;
	case BPF_FUNC_xdp_adjust_head:
		return &bpf_xdp_adjust_head_proto;
	case BPF_FUNC_xdp_adjust_meta:
		return &bpf_xdp_adjust_meta_proto;
	case BPF_FUNC_redirect:
		return &bpf_xdp_redirect_proto;
	case BPF_FUNC_redirect_map:
	    //bpf_redirect_map调用
		return &bpf_xdp_redirect_map_proto;
	case BPF_FUNC_xdp_adjust_tail:
		return &bpf_xdp_adjust_tail_proto;
	case BPF_FUNC_fib_lookup:
		return &bpf_xdp_fib_lookup_proto;
	case BPF_FUNC_check_mtu:
		return &bpf_xdp_check_mtu_proto;
#ifdef CONFIG_INET
	case BPF_FUNC_sk_lookup_udp:
		return &bpf_xdp_sk_lookup_udp_proto;
	case BPF_FUNC_sk_lookup_tcp:
		return &bpf_xdp_sk_lookup_tcp_proto;
	case BPF_FUNC_sk_release:
		return &bpf_sk_release_proto;
	case BPF_FUNC_skc_lookup_tcp:
		return &bpf_xdp_skc_lookup_tcp_proto;
	case BPF_FUNC_tcp_check_syncookie:
		return &bpf_tcp_check_syncookie_proto;
	case BPF_FUNC_tcp_gen_syncookie:
		return &bpf_tcp_gen_syncookie_proto;
#endif
	default:
		return bpf_sk_base_func_proto(func_id);
	}
}

const struct bpf_func_proto bpf_sock_map_update_proto __weak;
const struct bpf_func_proto bpf_sock_hash_update_proto __weak;

static const struct bpf_func_proto *
sock_ops_func_proto(enum bpf_func_id func_id, const struct bpf_prog *prog)
{
	switch (func_id) {
	case BPF_FUNC_setsockopt:
		return &bpf_sock_ops_setsockopt_proto;
	case BPF_FUNC_getsockopt:
		return &bpf_sock_ops_getsockopt_proto;
	case BPF_FUNC_sock_ops_cb_flags_set:
		return &bpf_sock_ops_cb_flags_set_proto;
	case BPF_FUNC_sock_map_update:
		return &bpf_sock_map_update_proto;
	case BPF_FUNC_sock_hash_update:
		return &bpf_sock_hash_update_proto;
	case BPF_FUNC_get_socket_cookie:
		return &bpf_get_socket_cookie_sock_ops_proto;
	case BPF_FUNC_get_local_storage:
		return &bpf_get_local_storage_proto;
	case BPF_FUNC_perf_event_output:
		return &bpf_event_output_data_proto;
	case BPF_FUNC_sk_storage_get:
		return &bpf_sk_storage_get_proto;
	case BPF_FUNC_sk_storage_delete:
		return &bpf_sk_storage_delete_proto;
#ifdef CONFIG_INET
	case BPF_FUNC_load_hdr_opt:
		return &bpf_sock_ops_load_hdr_opt_proto;
	case BPF_FUNC_store_hdr_opt:
		return &bpf_sock_ops_store_hdr_opt_proto;
	case BPF_FUNC_reserve_hdr_opt:
		return &bpf_sock_ops_reserve_hdr_opt_proto;
	case BPF_FUNC_tcp_sock:
		return &bpf_tcp_sock_proto;
#endif /* CONFIG_INET */
	default:
		return bpf_sk_base_func_proto(func_id);
	}
}

const struct bpf_func_proto bpf_msg_redirect_map_proto __weak;
const struct bpf_func_proto bpf_msg_redirect_hash_proto __weak;

static const struct bpf_func_proto *
sk_msg_func_proto(enum bpf_func_id func_id, const struct bpf_prog *prog)
{
	switch (func_id) {
	case BPF_FUNC_msg_redirect_map:
		return &bpf_msg_redirect_map_proto;
	case BPF_FUNC_msg_redirect_hash:
		return &bpf_msg_redirect_hash_proto;
	case BPF_FUNC_msg_apply_bytes:
		return &bpf_msg_apply_bytes_proto;
	case BPF_FUNC_msg_cork_bytes:
		return &bpf_msg_cork_bytes_proto;
	case BPF_FUNC_msg_pull_data:
		return &bpf_msg_pull_data_proto;
	case BPF_FUNC_msg_push_data:
		return &bpf_msg_push_data_proto;
	case BPF_FUNC_msg_pop_data:
		return &bpf_msg_pop_data_proto;
	case BPF_FUNC_perf_event_output:
		return &bpf_event_output_data_proto;
	case BPF_FUNC_get_current_uid_gid:
		return &bpf_get_current_uid_gid_proto;
	case BPF_FUNC_get_current_pid_tgid:
		return &bpf_get_current_pid_tgid_proto;
	case BPF_FUNC_sk_storage_get:
		return &bpf_sk_storage_get_proto;
	case BPF_FUNC_sk_storage_delete:
		return &bpf_sk_storage_delete_proto;
#ifdef CONFIG_CGROUPS
	case BPF_FUNC_get_current_cgroup_id:
		return &bpf_get_current_cgroup_id_proto;
	case BPF_FUNC_get_current_ancestor_cgroup_id:
		return &bpf_get_current_ancestor_cgroup_id_proto;
#endif
#ifdef CONFIG_CGROUP_NET_CLASSID
	case BPF_FUNC_get_cgroup_classid:
		return &bpf_get_cgroup_classid_curr_proto;
#endif
	default:
		return bpf_sk_base_func_proto(func_id);
	}
}

const struct bpf_func_proto bpf_sk_redirect_map_proto __weak;
const struct bpf_func_proto bpf_sk_redirect_hash_proto __weak;

static const struct bpf_func_proto *
sk_skb_func_proto(enum bpf_func_id func_id, const struct bpf_prog *prog)
{
	switch (func_id) {
	case BPF_FUNC_skb_store_bytes:
		return &bpf_skb_store_bytes_proto;
	case BPF_FUNC_skb_load_bytes:
		return &bpf_skb_load_bytes_proto;
	case BPF_FUNC_skb_pull_data:
		return &sk_skb_pull_data_proto;
	case BPF_FUNC_skb_change_tail:
		return &sk_skb_change_tail_proto;
	case BPF_FUNC_skb_change_head:
		return &sk_skb_change_head_proto;
	case BPF_FUNC_skb_adjust_room:
		return &sk_skb_adjust_room_proto;
	case BPF_FUNC_get_socket_cookie:
		return &bpf_get_socket_cookie_proto;
	case BPF_FUNC_get_socket_uid:
		return &bpf_get_socket_uid_proto;
	case BPF_FUNC_sk_redirect_map:
		return &bpf_sk_redirect_map_proto;
	case BPF_FUNC_sk_redirect_hash:
		return &bpf_sk_redirect_hash_proto;
	case BPF_FUNC_perf_event_output:
		return &bpf_skb_event_output_proto;
#ifdef CONFIG_INET
	case BPF_FUNC_sk_lookup_tcp:
		return &bpf_sk_lookup_tcp_proto;
	case BPF_FUNC_sk_lookup_udp:
		return &bpf_sk_lookup_udp_proto;
	case BPF_FUNC_sk_release:
		return &bpf_sk_release_proto;
	case BPF_FUNC_skc_lookup_tcp:
		return &bpf_skc_lookup_tcp_proto;
#endif
	default:
		return bpf_sk_base_func_proto(func_id);
	}
}

static const struct bpf_func_proto *
flow_dissector_func_proto(enum bpf_func_id func_id, const struct bpf_prog *prog)
{
	switch (func_id) {
	case BPF_FUNC_skb_load_bytes:
		return &bpf_flow_dissector_load_bytes_proto;
	default:
		return bpf_sk_base_func_proto(func_id);
	}
}

static const struct bpf_func_proto *
lwt_out_func_proto(enum bpf_func_id func_id, const struct bpf_prog *prog)
{
	switch (func_id) {
	case BPF_FUNC_skb_load_bytes:
		return &bpf_skb_load_bytes_proto;
	case BPF_FUNC_skb_pull_data:
		return &bpf_skb_pull_data_proto;
	case BPF_FUNC_csum_diff:
		return &bpf_csum_diff_proto;
	case BPF_FUNC_get_cgroup_classid:
		return &bpf_get_cgroup_classid_proto;
	case BPF_FUNC_get_route_realm:
		return &bpf_get_route_realm_proto;
	case BPF_FUNC_get_hash_recalc:
		return &bpf_get_hash_recalc_proto;
	case BPF_FUNC_perf_event_output:
		return &bpf_skb_event_output_proto;
	case BPF_FUNC_get_smp_processor_id:
		return &bpf_get_smp_processor_id_proto;
	case BPF_FUNC_skb_under_cgroup:
		return &bpf_skb_under_cgroup_proto;
	default:
		return bpf_sk_base_func_proto(func_id);
	}
}

static const struct bpf_func_proto *
lwt_in_func_proto(enum bpf_func_id func_id, const struct bpf_prog *prog)
{
	switch (func_id) {
	case BPF_FUNC_lwt_push_encap:
		return &bpf_lwt_in_push_encap_proto;
	default:
		return lwt_out_func_proto(func_id, prog);
	}
}

static const struct bpf_func_proto *
lwt_xmit_func_proto(enum bpf_func_id func_id, const struct bpf_prog *prog)
{
	switch (func_id) {
	case BPF_FUNC_skb_get_tunnel_key:
		return &bpf_skb_get_tunnel_key_proto;
	case BPF_FUNC_skb_set_tunnel_key:
		return bpf_get_skb_set_tunnel_proto(func_id);
	case BPF_FUNC_skb_get_tunnel_opt:
		return &bpf_skb_get_tunnel_opt_proto;
	case BPF_FUNC_skb_set_tunnel_opt:
		return bpf_get_skb_set_tunnel_proto(func_id);
	case BPF_FUNC_redirect:
		return &bpf_redirect_proto;
	case BPF_FUNC_clone_redirect:
		return &bpf_clone_redirect_proto;
	case BPF_FUNC_skb_change_tail:
		return &bpf_skb_change_tail_proto;
	case BPF_FUNC_skb_change_head:
		return &bpf_skb_change_head_proto;
	case BPF_FUNC_skb_store_bytes:
		return &bpf_skb_store_bytes_proto;
	case BPF_FUNC_csum_update:
		return &bpf_csum_update_proto;
	case BPF_FUNC_csum_level:
		return &bpf_csum_level_proto;
	case BPF_FUNC_l3_csum_replace:
		return &bpf_l3_csum_replace_proto;
	case BPF_FUNC_l4_csum_replace:
		return &bpf_l4_csum_replace_proto;
	case BPF_FUNC_set_hash_invalid:
		return &bpf_set_hash_invalid_proto;
	case BPF_FUNC_lwt_push_encap:
		return &bpf_lwt_xmit_push_encap_proto;
	default:
		return lwt_out_func_proto(func_id, prog);
	}
}

static const struct bpf_func_proto *
lwt_seg6local_func_proto(enum bpf_func_id func_id, const struct bpf_prog *prog)
{
	switch (func_id) {
#if IS_ENABLED(CONFIG_IPV6_SEG6_BPF)
	case BPF_FUNC_lwt_seg6_store_bytes:
		return &bpf_lwt_seg6_store_bytes_proto;
	case BPF_FUNC_lwt_seg6_action:
		return &bpf_lwt_seg6_action_proto;
	case BPF_FUNC_lwt_seg6_adjust_srh:
		return &bpf_lwt_seg6_adjust_srh_proto;
#endif
	default:
		return lwt_out_func_proto(func_id, prog);
	}
}

static bool bpf_skb_is_valid_access(int off, int size, enum bpf_access_type type,
				    const struct bpf_prog *prog,
				    struct bpf_insn_access_aux *info)
{
	const int size_default = sizeof(__u32);

	if (off < 0 || off >= sizeof(struct __sk_buff))
		return false;

	/* The verifier guarantees that size > 0. */
	if (off % size != 0)
		return false;

	switch (off) {
	case bpf_ctx_range_till(struct __sk_buff, cb[0], cb[4]):
		if (off + size > offsetofend(struct __sk_buff, cb[4]))
			return false;
		break;
	case bpf_ctx_range_till(struct __sk_buff, remote_ip6[0], remote_ip6[3]):
	case bpf_ctx_range_till(struct __sk_buff, local_ip6[0], local_ip6[3]):
	case bpf_ctx_range_till(struct __sk_buff, remote_ip4, remote_ip4):
	case bpf_ctx_range_till(struct __sk_buff, local_ip4, local_ip4):
	case bpf_ctx_range(struct __sk_buff, data):
	case bpf_ctx_range(struct __sk_buff, data_meta):
	case bpf_ctx_range(struct __sk_buff, data_end):
		if (size != size_default)
			return false;
		break;
	case bpf_ctx_range_ptr(struct __sk_buff, flow_keys):
		return false;
	case bpf_ctx_range(struct __sk_buff, tstamp):
		if (size != sizeof(__u64))
			return false;
		break;
	case offsetof(struct __sk_buff, sk):
		if (type == BPF_WRITE || size != sizeof(__u64))
			return false;
		info->reg_type = PTR_TO_SOCK_COMMON_OR_NULL;
		break;
	default:
		/* Only narrow read access allowed for now. */
		if (type == BPF_WRITE) {
			if (size != size_default)
				return false;
		} else {
			bpf_ctx_record_field_size(info, size_default);
			if (!bpf_ctx_narrow_access_ok(off, size, size_default))
				return false;
		}
	}

	return true;
}

static bool sk_filter_is_valid_access(int off, int size,
				      enum bpf_access_type type,
				      const struct bpf_prog *prog,
				      struct bpf_insn_access_aux *info)
{
	switch (off) {
	case bpf_ctx_range(struct __sk_buff, tc_classid):
	case bpf_ctx_range(struct __sk_buff, data):
	case bpf_ctx_range(struct __sk_buff, data_meta):
	case bpf_ctx_range(struct __sk_buff, data_end):
	case bpf_ctx_range_till(struct __sk_buff, family, local_port):
	case bpf_ctx_range(struct __sk_buff, tstamp):
	case bpf_ctx_range(struct __sk_buff, wire_len):
		return false;
	}

	if (type == BPF_WRITE) {
		switch (off) {
		case bpf_ctx_range_till(struct __sk_buff, cb[0], cb[4]):
			break;
		default:
			return false;
		}
	}

	return bpf_skb_is_valid_access(off, size, type, prog, info);
}

static bool cg_skb_is_valid_access(int off, int size,
				   enum bpf_access_type type,
				   const struct bpf_prog *prog,
				   struct bpf_insn_access_aux *info)
{
	switch (off) {
	case bpf_ctx_range(struct __sk_buff, tc_classid):
	case bpf_ctx_range(struct __sk_buff, data_meta):
	case bpf_ctx_range(struct __sk_buff, wire_len):
		return false;
	case bpf_ctx_range(struct __sk_buff, data):
	case bpf_ctx_range(struct __sk_buff, data_end):
		if (!bpf_capable())
			return false;
		break;
	}

	if (type == BPF_WRITE) {
		switch (off) {
		case bpf_ctx_range(struct __sk_buff, mark):
		case bpf_ctx_range(struct __sk_buff, priority):
		case bpf_ctx_range_till(struct __sk_buff, cb[0], cb[4]):
			break;
		case bpf_ctx_range(struct __sk_buff, tstamp):
			if (!bpf_capable())
				return false;
			break;
		default:
			return false;
		}
	}

	switch (off) {
	case bpf_ctx_range(struct __sk_buff, data):
		info->reg_type = PTR_TO_PACKET;
		break;
	case bpf_ctx_range(struct __sk_buff, data_end):
		info->reg_type = PTR_TO_PACKET_END;
		break;
	}

	return bpf_skb_is_valid_access(off, size, type, prog, info);
}

static bool lwt_is_valid_access(int off, int size,
				enum bpf_access_type type,
				const struct bpf_prog *prog,
				struct bpf_insn_access_aux *info)
{
	switch (off) {
	case bpf_ctx_range(struct __sk_buff, tc_classid):
	case bpf_ctx_range_till(struct __sk_buff, family, local_port):
	case bpf_ctx_range(struct __sk_buff, data_meta):
	case bpf_ctx_range(struct __sk_buff, tstamp):
	case bpf_ctx_range(struct __sk_buff, wire_len):
		return false;
	}

	if (type == BPF_WRITE) {
		switch (off) {
		case bpf_ctx_range(struct __sk_buff, mark):
		case bpf_ctx_range(struct __sk_buff, priority):
		case bpf_ctx_range_till(struct __sk_buff, cb[0], cb[4]):
			break;
		default:
			return false;
		}
	}

	switch (off) {
	case bpf_ctx_range(struct __sk_buff, data):
		info->reg_type = PTR_TO_PACKET;
		break;
	case bpf_ctx_range(struct __sk_buff, data_end):
		info->reg_type = PTR_TO_PACKET_END;
		break;
	}

	return bpf_skb_is_valid_access(off, size, type, prog, info);
}

/* Attach type specific accesses */
static bool __sock_filter_check_attach_type(int off,
					    enum bpf_access_type access_type,
					    enum bpf_attach_type attach_type)
{
	switch (off) {
	case offsetof(struct bpf_sock, bound_dev_if):
	case offsetof(struct bpf_sock, mark):
	case offsetof(struct bpf_sock, priority):
		switch (attach_type) {
		case BPF_CGROUP_INET_SOCK_CREATE:
		case BPF_CGROUP_INET_SOCK_RELEASE:
			goto full_access;
		default:
			return false;
		}
	case bpf_ctx_range(struct bpf_sock, src_ip4):
		switch (attach_type) {
		case BPF_CGROUP_INET4_POST_BIND:
			goto read_only;
		default:
			return false;
		}
	case bpf_ctx_range_till(struct bpf_sock, src_ip6[0], src_ip6[3]):
		switch (attach_type) {
		case BPF_CGROUP_INET6_POST_BIND:
			goto read_only;
		default:
			return false;
		}
	case bpf_ctx_range(struct bpf_sock, src_port):
		switch (attach_type) {
		case BPF_CGROUP_INET4_POST_BIND:
		case BPF_CGROUP_INET6_POST_BIND:
			goto read_only;
		default:
			return false;
		}
	}
read_only:
	return access_type == BPF_READ;
full_access:
	return true;
}

bool bpf_sock_common_is_valid_access(int off, int size,
				     enum bpf_access_type type,
				     struct bpf_insn_access_aux *info)
{
	switch (off) {
	case bpf_ctx_range_till(struct bpf_sock, type, priority):
		return false;
	default:
		return bpf_sock_is_valid_access(off, size, type, info);
	}
}

bool bpf_sock_is_valid_access(int off, int size, enum bpf_access_type type,
			      struct bpf_insn_access_aux *info)
{
	const int size_default = sizeof(__u32);

	if (off < 0 || off >= sizeof(struct bpf_sock))
		return false;
	if (off % size != 0)
		return false;

	switch (off) {
	case offsetof(struct bpf_sock, state):
	case offsetof(struct bpf_sock, family):
	case offsetof(struct bpf_sock, type):
	case offsetof(struct bpf_sock, protocol):
	case offsetof(struct bpf_sock, dst_port):
	case offsetof(struct bpf_sock, src_port):
	case offsetof(struct bpf_sock, rx_queue_mapping):
	case bpf_ctx_range(struct bpf_sock, src_ip4):
	case bpf_ctx_range_till(struct bpf_sock, src_ip6[0], src_ip6[3]):
	case bpf_ctx_range(struct bpf_sock, dst_ip4):
	case bpf_ctx_range_till(struct bpf_sock, dst_ip6[0], dst_ip6[3]):
		bpf_ctx_record_field_size(info, size_default);
		return bpf_ctx_narrow_access_ok(off, size, size_default);
	}

	return size == size_default;
}

static bool sock_filter_is_valid_access(int off, int size,
					enum bpf_access_type type,
					const struct bpf_prog *prog,
					struct bpf_insn_access_aux *info)
{
	if (!bpf_sock_is_valid_access(off, size, type, info))
		return false;
	return __sock_filter_check_attach_type(off, type,
					       prog->expected_attach_type);
}

static int bpf_noop_prologue(struct bpf_insn *insn_buf, bool direct_write,
			     const struct bpf_prog *prog)
{
	/* Neither direct read nor direct write requires any preliminary
	 * action.
	 */
	return 0;
}

static int bpf_unclone_prologue(struct bpf_insn *insn_buf, bool direct_write,
				const struct bpf_prog *prog, int drop_verdict)
{
	struct bpf_insn *insn = insn_buf;

	if (!direct_write)
		return 0;

	/* if (!skb->cloned)
	 *       goto start;
	 *
	 * (Fast-path, otherwise approximation that we might be
	 *  a clone, do the rest in helper.)
	 */
	*insn++ = BPF_LDX_MEM(BPF_B, BPF_REG_6, BPF_REG_1, CLONED_OFFSET());
	*insn++ = BPF_ALU32_IMM(BPF_AND, BPF_REG_6, CLONED_MASK);
	*insn++ = BPF_JMP_IMM(BPF_JEQ, BPF_REG_6, 0, 7);

	/* ret = bpf_skb_pull_data(skb, 0); */
	*insn++ = BPF_MOV64_REG(BPF_REG_6, BPF_REG_1);
	*insn++ = BPF_ALU64_REG(BPF_XOR, BPF_REG_2, BPF_REG_2);
	*insn++ = BPF_RAW_INSN(BPF_JMP | BPF_CALL, 0, 0, 0,
			       BPF_FUNC_skb_pull_data);
	/* if (!ret)
	 *      goto restore;
	 * return TC_ACT_SHOT;
	 */
	*insn++ = BPF_JMP_IMM(BPF_JEQ, BPF_REG_0, 0, 2);
	*insn++ = BPF_ALU32_IMM(BPF_MOV, BPF_REG_0, drop_verdict);
	*insn++ = BPF_EXIT_INSN();

	/* restore: */
	*insn++ = BPF_MOV64_REG(BPF_REG_1, BPF_REG_6);
	/* start: */
	*insn++ = prog->insnsi[0];

	return insn - insn_buf;
}

static int bpf_gen_ld_abs(const struct bpf_insn *orig,
			  struct bpf_insn *insn_buf)
{
	bool indirect = BPF_MODE(orig->code) == BPF_IND;
	struct bpf_insn *insn = insn_buf;

	if (!indirect) {
		*insn++ = BPF_MOV64_IMM(BPF_REG_2, orig->imm);
	} else {
		*insn++ = BPF_MOV64_REG(BPF_REG_2, orig->src_reg);
		if (orig->imm)
			*insn++ = BPF_ALU64_IMM(BPF_ADD, BPF_REG_2, orig->imm);
	}
	/* We're guaranteed here that CTX is in R6. */
	*insn++ = BPF_MOV64_REG(BPF_REG_1, BPF_REG_CTX);

	switch (BPF_SIZE(orig->code)) {
	case BPF_B:
		*insn++ = BPF_EMIT_CALL(bpf_skb_load_helper_8_no_cache);
		break;
	case BPF_H:
		*insn++ = BPF_EMIT_CALL(bpf_skb_load_helper_16_no_cache);
		break;
	case BPF_W:
		*insn++ = BPF_EMIT_CALL(bpf_skb_load_helper_32_no_cache);
		break;
	}

	*insn++ = BPF_JMP_IMM(BPF_JSGE, BPF_REG_0, 0, 2);
	*insn++ = BPF_ALU32_REG(BPF_XOR, BPF_REG_0, BPF_REG_0);
	*insn++ = BPF_EXIT_INSN();

	return insn - insn_buf;
}

static int tc_cls_act_prologue(struct bpf_insn *insn_buf, bool direct_write,
			       const struct bpf_prog *prog)
{
	return bpf_unclone_prologue(insn_buf, direct_write, prog, TC_ACT_SHOT);
}

static bool tc_cls_act_is_valid_access(int off, int size,
				       enum bpf_access_type type,
				       const struct bpf_prog *prog,
				       struct bpf_insn_access_aux *info)
{
	if (type == BPF_WRITE) {
		switch (off) {
		case bpf_ctx_range(struct __sk_buff, mark):
		case bpf_ctx_range(struct __sk_buff, tc_index):
		case bpf_ctx_range(struct __sk_buff, priority):
		case bpf_ctx_range(struct __sk_buff, tc_classid):
		case bpf_ctx_range_till(struct __sk_buff, cb[0], cb[4]):
		case bpf_ctx_range(struct __sk_buff, tstamp):
		case bpf_ctx_range(struct __sk_buff, queue_mapping):
			break;
		default:
			return false;
		}
	}

	switch (off) {
	case bpf_ctx_range(struct __sk_buff, data):
		info->reg_type = PTR_TO_PACKET;
		break;
	case bpf_ctx_range(struct __sk_buff, data_meta):
		info->reg_type = PTR_TO_PACKET_META;
		break;
	case bpf_ctx_range(struct __sk_buff, data_end):
		info->reg_type = PTR_TO_PACKET_END;
		break;
	case bpf_ctx_range_till(struct __sk_buff, family, local_port):
		return false;
	}

	return bpf_skb_is_valid_access(off, size, type, prog, info);
}

static bool __is_valid_xdp_access(int off, int size)
{
	if (off < 0 || off >= sizeof(struct xdp_md))
		return false;
	if (off % size != 0)
		return false;
	if (size != sizeof(__u32))
		return false;

	return true;
}

static bool xdp_is_valid_access(int off, int size,
				enum bpf_access_type type,
				const struct bpf_prog *prog,
				struct bpf_insn_access_aux *info)
{
	if (prog->expected_attach_type != BPF_XDP_DEVMAP) {
		switch (off) {
		case offsetof(struct xdp_md, egress_ifindex):
			return false;
		}
	}

	if (type == BPF_WRITE) {
		if (bpf_prog_is_dev_bound(prog->aux)) {
			switch (off) {
			case offsetof(struct xdp_md, rx_queue_index):
				return __is_valid_xdp_access(off, size);
			}
		}
		return false;
	}

	switch (off) {
	case offsetof(struct xdp_md, data):
		info->reg_type = PTR_TO_PACKET;
		break;
	case offsetof(struct xdp_md, data_meta):
		info->reg_type = PTR_TO_PACKET_META;
		break;
	case offsetof(struct xdp_md, data_end):
		info->reg_type = PTR_TO_PACKET_END;
		break;
	}

	return __is_valid_xdp_access(off, size);
}

void bpf_warn_invalid_xdp_action(u32 act)
{
	const u32 act_max = XDP_REDIRECT;

	WARN_ONCE(1, "%s XDP return value %u, expect packet loss!\n",
		  act > act_max ? "Illegal" : "Driver unsupported",
		  act);
}
EXPORT_SYMBOL_GPL(bpf_warn_invalid_xdp_action);

static bool sock_addr_is_valid_access(int off, int size,
				      enum bpf_access_type type,
				      const struct bpf_prog *prog,
				      struct bpf_insn_access_aux *info)
{
	const int size_default = sizeof(__u32);

	if (off < 0 || off >= sizeof(struct bpf_sock_addr))
		return false;
	if (off % size != 0)
		return false;

	/* Disallow access to IPv6 fields from IPv4 contex and vise
	 * versa.
	 */
	switch (off) {
	case bpf_ctx_range(struct bpf_sock_addr, user_ip4):
		switch (prog->expected_attach_type) {
		case BPF_CGROUP_INET4_BIND:
		case BPF_CGROUP_INET4_CONNECT:
		case BPF_CGROUP_INET4_GETPEERNAME:
		case BPF_CGROUP_INET4_GETSOCKNAME:
		case BPF_CGROUP_UDP4_SENDMSG:
		case BPF_CGROUP_UDP4_RECVMSG:
			break;
		default:
			return false;
		}
		break;
	case bpf_ctx_range_till(struct bpf_sock_addr, user_ip6[0], user_ip6[3]):
		switch (prog->expected_attach_type) {
		case BPF_CGROUP_INET6_BIND:
		case BPF_CGROUP_INET6_CONNECT:
		case BPF_CGROUP_INET6_GETPEERNAME:
		case BPF_CGROUP_INET6_GETSOCKNAME:
		case BPF_CGROUP_UDP6_SENDMSG:
		case BPF_CGROUP_UDP6_RECVMSG:
			break;
		default:
			return false;
		}
		break;
	case bpf_ctx_range(struct bpf_sock_addr, msg_src_ip4):
		switch (prog->expected_attach_type) {
		case BPF_CGROUP_UDP4_SENDMSG:
			break;
		default:
			return false;
		}
		break;
	case bpf_ctx_range_till(struct bpf_sock_addr, msg_src_ip6[0],
				msg_src_ip6[3]):
		switch (prog->expected_attach_type) {
		case BPF_CGROUP_UDP6_SENDMSG:
			break;
		default:
			return false;
		}
		break;
	}

	switch (off) {
	case bpf_ctx_range(struct bpf_sock_addr, user_ip4):
	case bpf_ctx_range_till(struct bpf_sock_addr, user_ip6[0], user_ip6[3]):
	case bpf_ctx_range(struct bpf_sock_addr, msg_src_ip4):
	case bpf_ctx_range_till(struct bpf_sock_addr, msg_src_ip6[0],
				msg_src_ip6[3]):
	case bpf_ctx_range(struct bpf_sock_addr, user_port):
		if (type == BPF_READ) {
			bpf_ctx_record_field_size(info, size_default);

			if (bpf_ctx_wide_access_ok(off, size,
						   struct bpf_sock_addr,
						   user_ip6))
				return true;

			if (bpf_ctx_wide_access_ok(off, size,
						   struct bpf_sock_addr,
						   msg_src_ip6))
				return true;

			if (!bpf_ctx_narrow_access_ok(off, size, size_default))
				return false;
		} else {
			if (bpf_ctx_wide_access_ok(off, size,
						   struct bpf_sock_addr,
						   user_ip6))
				return true;

			if (bpf_ctx_wide_access_ok(off, size,
						   struct bpf_sock_addr,
						   msg_src_ip6))
				return true;

			if (size != size_default)
				return false;
		}
		break;
	case offsetof(struct bpf_sock_addr, sk):
		if (type != BPF_READ)
			return false;
		if (size != sizeof(__u64))
			return false;
		info->reg_type = PTR_TO_SOCKET;
		break;
	default:
		if (type == BPF_READ) {
			if (size != size_default)
				return false;
		} else {
			return false;
		}
	}

	return true;
}

static bool sock_ops_is_valid_access(int off, int size,
				     enum bpf_access_type type,
				     const struct bpf_prog *prog,
				     struct bpf_insn_access_aux *info)
{
	const int size_default = sizeof(__u32);

	if (off < 0 || off >= sizeof(struct bpf_sock_ops))
		return false;

	/* The verifier guarantees that size > 0. */
	if (off % size != 0)
		return false;

	if (type == BPF_WRITE) {
		switch (off) {
		case offsetof(struct bpf_sock_ops, reply):
		case offsetof(struct bpf_sock_ops, sk_txhash):
			if (size != size_default)
				return false;
			break;
		default:
			return false;
		}
	} else {
		switch (off) {
		case bpf_ctx_range_till(struct bpf_sock_ops, bytes_received,
					bytes_acked):
			if (size != sizeof(__u64))
				return false;
			break;
		case offsetof(struct bpf_sock_ops, sk):
			if (size != sizeof(__u64))
				return false;
			info->reg_type = PTR_TO_SOCKET_OR_NULL;
			break;
		case offsetof(struct bpf_sock_ops, skb_data):
			if (size != sizeof(__u64))
				return false;
			info->reg_type = PTR_TO_PACKET;
			break;
		case offsetof(struct bpf_sock_ops, skb_data_end):
			if (size != sizeof(__u64))
				return false;
			info->reg_type = PTR_TO_PACKET_END;
			break;
		case offsetof(struct bpf_sock_ops, skb_tcp_flags):
			bpf_ctx_record_field_size(info, size_default);
			return bpf_ctx_narrow_access_ok(off, size,
							size_default);
		default:
			if (size != size_default)
				return false;
			break;
		}
	}

	return true;
}

static int sk_skb_prologue(struct bpf_insn *insn_buf, bool direct_write,
			   const struct bpf_prog *prog)
{
	return bpf_unclone_prologue(insn_buf, direct_write, prog, SK_DROP);
}

static bool sk_skb_is_valid_access(int off, int size,
				   enum bpf_access_type type,
				   const struct bpf_prog *prog,
				   struct bpf_insn_access_aux *info)
{
	switch (off) {
	case bpf_ctx_range(struct __sk_buff, tc_classid):
	case bpf_ctx_range(struct __sk_buff, data_meta):
	case bpf_ctx_range(struct __sk_buff, tstamp):
	case bpf_ctx_range(struct __sk_buff, wire_len):
		return false;
	}

	if (type == BPF_WRITE) {
		switch (off) {
		case bpf_ctx_range(struct __sk_buff, tc_index):
		case bpf_ctx_range(struct __sk_buff, priority):
			break;
		default:
			return false;
		}
	}

	switch (off) {
	case bpf_ctx_range(struct __sk_buff, mark):
		return false;
	case bpf_ctx_range(struct __sk_buff, data):
		info->reg_type = PTR_TO_PACKET;
		break;
	case bpf_ctx_range(struct __sk_buff, data_end):
		info->reg_type = PTR_TO_PACKET_END;
		break;
	}

	return bpf_skb_is_valid_access(off, size, type, prog, info);
}

static bool sk_msg_is_valid_access(int off, int size,
				   enum bpf_access_type type,
				   const struct bpf_prog *prog,
				   struct bpf_insn_access_aux *info)
{
	if (type == BPF_WRITE)
		return false;

	if (off % size != 0)
		return false;

	switch (off) {
	case offsetof(struct sk_msg_md, data):
		info->reg_type = PTR_TO_PACKET;
		if (size != sizeof(__u64))
			return false;
		break;
	case offsetof(struct sk_msg_md, data_end):
		info->reg_type = PTR_TO_PACKET_END;
		if (size != sizeof(__u64))
			return false;
		break;
	case offsetof(struct sk_msg_md, sk):
		if (size != sizeof(__u64))
			return false;
		info->reg_type = PTR_TO_SOCKET;
		break;
	case bpf_ctx_range(struct sk_msg_md, family):
	case bpf_ctx_range(struct sk_msg_md, remote_ip4):
	case bpf_ctx_range(struct sk_msg_md, local_ip4):
	case bpf_ctx_range_till(struct sk_msg_md, remote_ip6[0], remote_ip6[3]):
	case bpf_ctx_range_till(struct sk_msg_md, local_ip6[0], local_ip6[3]):
	case bpf_ctx_range(struct sk_msg_md, remote_port):
	case bpf_ctx_range(struct sk_msg_md, local_port):
	case bpf_ctx_range(struct sk_msg_md, size):
		if (size != sizeof(__u32))
			return false;
		break;
	default:
		return false;
	}
	return true;
}

static bool flow_dissector_is_valid_access(int off, int size,
					   enum bpf_access_type type,
					   const struct bpf_prog *prog,
					   struct bpf_insn_access_aux *info)
{
	const int size_default = sizeof(__u32);

	if (off < 0 || off >= sizeof(struct __sk_buff))
		return false;

	if (type == BPF_WRITE)
		return false;

	switch (off) {
	case bpf_ctx_range(struct __sk_buff, data):
		if (size != size_default)
			return false;
		info->reg_type = PTR_TO_PACKET;
		return true;
	case bpf_ctx_range(struct __sk_buff, data_end):
		if (size != size_default)
			return false;
		info->reg_type = PTR_TO_PACKET_END;
		return true;
	case bpf_ctx_range_ptr(struct __sk_buff, flow_keys):
		if (size != sizeof(__u64))
			return false;
		info->reg_type = PTR_TO_FLOW_KEYS;
		return true;
	default:
		return false;
	}
}

static u32 flow_dissector_convert_ctx_access(enum bpf_access_type type,
					     const struct bpf_insn *si,
					     struct bpf_insn *insn_buf,
					     struct bpf_prog *prog,
					     u32 *target_size)

{
	struct bpf_insn *insn = insn_buf;

	switch (si->off) {
	case offsetof(struct __sk_buff, data):
		*insn++ = BPF_LDX_MEM(BPF_FIELD_SIZEOF(struct bpf_flow_dissector, data),
				      si->dst_reg, si->src_reg,
				      offsetof(struct bpf_flow_dissector, data));
		break;

	case offsetof(struct __sk_buff, data_end):
		*insn++ = BPF_LDX_MEM(BPF_FIELD_SIZEOF(struct bpf_flow_dissector, data_end),
				      si->dst_reg, si->src_reg,
				      offsetof(struct bpf_flow_dissector, data_end));
		break;

	case offsetof(struct __sk_buff, flow_keys):
		*insn++ = BPF_LDX_MEM(BPF_FIELD_SIZEOF(struct bpf_flow_dissector, flow_keys),
				      si->dst_reg, si->src_reg,
				      offsetof(struct bpf_flow_dissector, flow_keys));
		break;
	}

	return insn - insn_buf;
}

static struct bpf_insn *bpf_convert_shinfo_access(const struct bpf_insn *si,
						  struct bpf_insn *insn)
{
	/* si->dst_reg = skb_shinfo(SKB); */
#ifdef NET_SKBUFF_DATA_USES_OFFSET
	*insn++ = BPF_LDX_MEM(BPF_FIELD_SIZEOF(struct sk_buff, end),
			      BPF_REG_AX, si->src_reg,
			      offsetof(struct sk_buff, end));
	*insn++ = BPF_LDX_MEM(BPF_FIELD_SIZEOF(struct sk_buff, head),
			      si->dst_reg, si->src_reg,
			      offsetof(struct sk_buff, head));
	*insn++ = BPF_ALU64_REG(BPF_ADD, si->dst_reg, BPF_REG_AX);
#else
	*insn++ = BPF_LDX_MEM(BPF_FIELD_SIZEOF(struct sk_buff, end),
			      si->dst_reg, si->src_reg,
			      offsetof(struct sk_buff, end));
#endif

	return insn;
}

static u32 bpf_convert_ctx_access(enum bpf_access_type type,
				  const struct bpf_insn *si,
				  struct bpf_insn *insn_buf,
				  struct bpf_prog *prog, u32 *target_size)
{
	struct bpf_insn *insn = insn_buf;
	int off;

	switch (si->off) {
	case offsetof(struct __sk_buff, len):
		*insn++ = BPF_LDX_MEM(BPF_W, si->dst_reg, si->src_reg,
				      bpf_target_off(struct sk_buff, len, 4,
						     target_size));
		break;

	case offsetof(struct __sk_buff, protocol):
		*insn++ = BPF_LDX_MEM(BPF_H, si->dst_reg, si->src_reg,
				      bpf_target_off(struct sk_buff, protocol, 2,
						     target_size));
		break;

	case offsetof(struct __sk_buff, vlan_proto):
		*insn++ = BPF_LDX_MEM(BPF_H, si->dst_reg, si->src_reg,
				      bpf_target_off(struct sk_buff, vlan_proto, 2,
						     target_size));
		break;

	case offsetof(struct __sk_buff, priority):
		if (type == BPF_WRITE)
			*insn++ = BPF_STX_MEM(BPF_W, si->dst_reg, si->src_reg,
					      bpf_target_off(struct sk_buff, priority, 4,
							     target_size));
		else
			*insn++ = BPF_LDX_MEM(BPF_W, si->dst_reg, si->src_reg,
					      bpf_target_off(struct sk_buff, priority, 4,
							     target_size));
		break;

	case offsetof(struct __sk_buff, ingress_ifindex):
		*insn++ = BPF_LDX_MEM(BPF_W, si->dst_reg, si->src_reg,
				      bpf_target_off(struct sk_buff, skb_iif, 4,
						     target_size));
		break;

	case offsetof(struct __sk_buff, ifindex):
		*insn++ = BPF_LDX_MEM(BPF_FIELD_SIZEOF(struct sk_buff, dev),
				      si->dst_reg, si->src_reg,
				      offsetof(struct sk_buff, dev));
		*insn++ = BPF_JMP_IMM(BPF_JEQ, si->dst_reg, 0, 1);
		*insn++ = BPF_LDX_MEM(BPF_W, si->dst_reg, si->dst_reg,
				      bpf_target_off(struct net_device, ifindex, 4,
						     target_size));
		break;

	case offsetof(struct __sk_buff, hash):
		*insn++ = BPF_LDX_MEM(BPF_W, si->dst_reg, si->src_reg,
				      bpf_target_off(struct sk_buff, hash, 4,
						     target_size));
		break;

	case offsetof(struct __sk_buff, mark):
		if (type == BPF_WRITE)
			*insn++ = BPF_STX_MEM(BPF_W, si->dst_reg, si->src_reg,
					      bpf_target_off(struct sk_buff, mark, 4,
							     target_size));
		else
			*insn++ = BPF_LDX_MEM(BPF_W, si->dst_reg, si->src_reg,
					      bpf_target_off(struct sk_buff, mark, 4,
							     target_size));
		break;

	case offsetof(struct __sk_buff, pkt_type):
		*target_size = 1;
		*insn++ = BPF_LDX_MEM(BPF_B, si->dst_reg, si->src_reg,
				      PKT_TYPE_OFFSET());
		*insn++ = BPF_ALU32_IMM(BPF_AND, si->dst_reg, PKT_TYPE_MAX);
#ifdef __BIG_ENDIAN_BITFIELD
		*insn++ = BPF_ALU32_IMM(BPF_RSH, si->dst_reg, 5);
#endif
		break;

	case offsetof(struct __sk_buff, queue_mapping):
		if (type == BPF_WRITE) {
			*insn++ = BPF_JMP_IMM(BPF_JGE, si->src_reg, NO_QUEUE_MAPPING, 1);
			*insn++ = BPF_STX_MEM(BPF_H, si->dst_reg, si->src_reg,
					      bpf_target_off(struct sk_buff,
							     queue_mapping,
							     2, target_size));
		} else {
			*insn++ = BPF_LDX_MEM(BPF_H, si->dst_reg, si->src_reg,
					      bpf_target_off(struct sk_buff,
							     queue_mapping,
							     2, target_size));
		}
		break;

	case offsetof(struct __sk_buff, vlan_present):
		*target_size = 1;
		*insn++ = BPF_LDX_MEM(BPF_B, si->dst_reg, si->src_reg,
				      PKT_VLAN_PRESENT_OFFSET());
		if (PKT_VLAN_PRESENT_BIT)
			*insn++ = BPF_ALU32_IMM(BPF_RSH, si->dst_reg, PKT_VLAN_PRESENT_BIT);
		if (PKT_VLAN_PRESENT_BIT < 7)
			*insn++ = BPF_ALU32_IMM(BPF_AND, si->dst_reg, 1);
		break;

	case offsetof(struct __sk_buff, vlan_tci):
		*insn++ = BPF_LDX_MEM(BPF_H, si->dst_reg, si->src_reg,
				      bpf_target_off(struct sk_buff, vlan_tci, 2,
						     target_size));
		break;

	case offsetof(struct __sk_buff, cb[0]) ...
	     offsetofend(struct __sk_buff, cb[4]) - 1:
		BUILD_BUG_ON(sizeof_field(struct qdisc_skb_cb, data) < 20);
		BUILD_BUG_ON((offsetof(struct sk_buff, cb) +
			      offsetof(struct qdisc_skb_cb, data)) %
			     sizeof(__u64));

		prog->cb_access = 1;
		off  = si->off;
		off -= offsetof(struct __sk_buff, cb[0]);
		off += offsetof(struct sk_buff, cb);
		off += offsetof(struct qdisc_skb_cb, data);
		if (type == BPF_WRITE)
			*insn++ = BPF_STX_MEM(BPF_SIZE(si->code), si->dst_reg,
					      si->src_reg, off);
		else
			*insn++ = BPF_LDX_MEM(BPF_SIZE(si->code), si->dst_reg,
					      si->src_reg, off);
		break;

	case offsetof(struct __sk_buff, tc_classid):
		BUILD_BUG_ON(sizeof_field(struct qdisc_skb_cb, tc_classid) != 2);

		off  = si->off;
		off -= offsetof(struct __sk_buff, tc_classid);
		off += offsetof(struct sk_buff, cb);
		off += offsetof(struct qdisc_skb_cb, tc_classid);
		*target_size = 2;
		if (type == BPF_WRITE)
			*insn++ = BPF_STX_MEM(BPF_H, si->dst_reg,
					      si->src_reg, off);
		else
			*insn++ = BPF_LDX_MEM(BPF_H, si->dst_reg,
					      si->src_reg, off);
		break;

	case offsetof(struct __sk_buff, data):
		*insn++ = BPF_LDX_MEM(BPF_FIELD_SIZEOF(struct sk_buff, data),
				      si->dst_reg, si->src_reg,
				      offsetof(struct sk_buff, data));
		break;

	case offsetof(struct __sk_buff, data_meta):
		off  = si->off;
		off -= offsetof(struct __sk_buff, data_meta);
		off += offsetof(struct sk_buff, cb);
		off += offsetof(struct bpf_skb_data_end, data_meta);
		*insn++ = BPF_LDX_MEM(BPF_SIZEOF(void *), si->dst_reg,
				      si->src_reg, off);
		break;

	case offsetof(struct __sk_buff, data_end):
		off  = si->off;
		off -= offsetof(struct __sk_buff, data_end);
		off += offsetof(struct sk_buff, cb);
		off += offsetof(struct bpf_skb_data_end, data_end);
		*insn++ = BPF_LDX_MEM(BPF_SIZEOF(void *), si->dst_reg,
				      si->src_reg, off);
		break;

	case offsetof(struct __sk_buff, tc_index):
#ifdef CONFIG_NET_SCHED
		if (type == BPF_WRITE)
			*insn++ = BPF_STX_MEM(BPF_H, si->dst_reg, si->src_reg,
					      bpf_target_off(struct sk_buff, tc_index, 2,
							     target_size));
		else
			*insn++ = BPF_LDX_MEM(BPF_H, si->dst_reg, si->src_reg,
					      bpf_target_off(struct sk_buff, tc_index, 2,
							     target_size));
#else
		*target_size = 2;
		if (type == BPF_WRITE)
			*insn++ = BPF_MOV64_REG(si->dst_reg, si->dst_reg);
		else
			*insn++ = BPF_MOV64_IMM(si->dst_reg, 0);
#endif
		break;

	case offsetof(struct __sk_buff, napi_id):
#if defined(CONFIG_NET_RX_BUSY_POLL)
		*insn++ = BPF_LDX_MEM(BPF_W, si->dst_reg, si->src_reg,
				      bpf_target_off(struct sk_buff, napi_id, 4,
						     target_size));
		*insn++ = BPF_JMP_IMM(BPF_JGE, si->dst_reg, MIN_NAPI_ID, 1);
		*insn++ = BPF_MOV64_IMM(si->dst_reg, 0);
#else
		*target_size = 4;
		*insn++ = BPF_MOV64_IMM(si->dst_reg, 0);
#endif
		break;
	case offsetof(struct __sk_buff, family):
		BUILD_BUG_ON(sizeof_field(struct sock_common, skc_family) != 2);

		*insn++ = BPF_LDX_MEM(BPF_FIELD_SIZEOF(struct sk_buff, sk),
				      si->dst_reg, si->src_reg,
				      offsetof(struct sk_buff, sk));
		*insn++ = BPF_LDX_MEM(BPF_H, si->dst_reg, si->dst_reg,
				      bpf_target_off(struct sock_common,
						     skc_family,
						     2, target_size));
		break;
	case offsetof(struct __sk_buff, remote_ip4):
		BUILD_BUG_ON(sizeof_field(struct sock_common, skc_daddr) != 4);

		*insn++ = BPF_LDX_MEM(BPF_FIELD_SIZEOF(struct sk_buff, sk),
				      si->dst_reg, si->src_reg,
				      offsetof(struct sk_buff, sk));
		*insn++ = BPF_LDX_MEM(BPF_W, si->dst_reg, si->dst_reg,
				      bpf_target_off(struct sock_common,
						     skc_daddr,
						     4, target_size));
		break;
	case offsetof(struct __sk_buff, local_ip4):
		BUILD_BUG_ON(sizeof_field(struct sock_common,
					  skc_rcv_saddr) != 4);

		*insn++ = BPF_LDX_MEM(BPF_FIELD_SIZEOF(struct sk_buff, sk),
				      si->dst_reg, si->src_reg,
				      offsetof(struct sk_buff, sk));
		*insn++ = BPF_LDX_MEM(BPF_W, si->dst_reg, si->dst_reg,
				      bpf_target_off(struct sock_common,
						     skc_rcv_saddr,
						     4, target_size));
		break;
	case offsetof(struct __sk_buff, remote_ip6[0]) ...
	     offsetof(struct __sk_buff, remote_ip6[3]):
#if IS_ENABLED(CONFIG_IPV6)
		BUILD_BUG_ON(sizeof_field(struct sock_common,
					  skc_v6_daddr.s6_addr32[0]) != 4);

		off = si->off;
		off -= offsetof(struct __sk_buff, remote_ip6[0]);

		*insn++ = BPF_LDX_MEM(BPF_FIELD_SIZEOF(struct sk_buff, sk),
				      si->dst_reg, si->src_reg,
				      offsetof(struct sk_buff, sk));
		*insn++ = BPF_LDX_MEM(BPF_W, si->dst_reg, si->dst_reg,
				      offsetof(struct sock_common,
					       skc_v6_daddr.s6_addr32[0]) +
				      off);
#else
		*insn++ = BPF_MOV32_IMM(si->dst_reg, 0);
#endif
		break;
	case offsetof(struct __sk_buff, local_ip6[0]) ...
	     offsetof(struct __sk_buff, local_ip6[3]):
#if IS_ENABLED(CONFIG_IPV6)
		BUILD_BUG_ON(sizeof_field(struct sock_common,
					  skc_v6_rcv_saddr.s6_addr32[0]) != 4);

		off = si->off;
		off -= offsetof(struct __sk_buff, local_ip6[0]);

		*insn++ = BPF_LDX_MEM(BPF_FIELD_SIZEOF(struct sk_buff, sk),
				      si->dst_reg, si->src_reg,
				      offsetof(struct sk_buff, sk));
		*insn++ = BPF_LDX_MEM(BPF_W, si->dst_reg, si->dst_reg,
				      offsetof(struct sock_common,
					       skc_v6_rcv_saddr.s6_addr32[0]) +
				      off);
#else
		*insn++ = BPF_MOV32_IMM(si->dst_reg, 0);
#endif
		break;

	case offsetof(struct __sk_buff, remote_port):
		BUILD_BUG_ON(sizeof_field(struct sock_common, skc_dport) != 2);

		*insn++ = BPF_LDX_MEM(BPF_FIELD_SIZEOF(struct sk_buff, sk),
				      si->dst_reg, si->src_reg,
				      offsetof(struct sk_buff, sk));
		*insn++ = BPF_LDX_MEM(BPF_H, si->dst_reg, si->dst_reg,
				      bpf_target_off(struct sock_common,
						     skc_dport,
						     2, target_size));
#ifndef __BIG_ENDIAN_BITFIELD
		*insn++ = BPF_ALU32_IMM(BPF_LSH, si->dst_reg, 16);
#endif
		break;

	case offsetof(struct __sk_buff, local_port):
		BUILD_BUG_ON(sizeof_field(struct sock_common, skc_num) != 2);

		*insn++ = BPF_LDX_MEM(BPF_FIELD_SIZEOF(struct sk_buff, sk),
				      si->dst_reg, si->src_reg,
				      offsetof(struct sk_buff, sk));
		*insn++ = BPF_LDX_MEM(BPF_H, si->dst_reg, si->dst_reg,
				      bpf_target_off(struct sock_common,
						     skc_num, 2, target_size));
		break;

	case offsetof(struct __sk_buff, tstamp):
		BUILD_BUG_ON(sizeof_field(struct sk_buff, tstamp) != 8);

		if (type == BPF_WRITE)
			*insn++ = BPF_STX_MEM(BPF_DW,
					      si->dst_reg, si->src_reg,
					      bpf_target_off(struct sk_buff,
							     tstamp, 8,
							     target_size));
		else
			*insn++ = BPF_LDX_MEM(BPF_DW,
					      si->dst_reg, si->src_reg,
					      bpf_target_off(struct sk_buff,
							     tstamp, 8,
							     target_size));
		break;

	case offsetof(struct __sk_buff, gso_segs):
		insn = bpf_convert_shinfo_access(si, insn);
		*insn++ = BPF_LDX_MEM(BPF_FIELD_SIZEOF(struct skb_shared_info, gso_segs),
				      si->dst_reg, si->dst_reg,
				      bpf_target_off(struct skb_shared_info,
						     gso_segs, 2,
						     target_size));
		break;
	case offsetof(struct __sk_buff, gso_size):
		insn = bpf_convert_shinfo_access(si, insn);
		*insn++ = BPF_LDX_MEM(BPF_FIELD_SIZEOF(struct skb_shared_info, gso_size),
				      si->dst_reg, si->dst_reg,
				      bpf_target_off(struct skb_shared_info,
						     gso_size, 2,
						     target_size));
		break;
	case offsetof(struct __sk_buff, wire_len):
		BUILD_BUG_ON(sizeof_field(struct qdisc_skb_cb, pkt_len) != 4);

		off = si->off;
		off -= offsetof(struct __sk_buff, wire_len);
		off += offsetof(struct sk_buff, cb);
		off += offsetof(struct qdisc_skb_cb, pkt_len);
		*target_size = 4;
		*insn++ = BPF_LDX_MEM(BPF_W, si->dst_reg, si->src_reg, off);
		break;

	case offsetof(struct __sk_buff, sk):
		*insn++ = BPF_LDX_MEM(BPF_FIELD_SIZEOF(struct sk_buff, sk),
				      si->dst_reg, si->src_reg,
				      offsetof(struct sk_buff, sk));
		break;
	}

	return insn - insn_buf;
}

u32 bpf_sock_convert_ctx_access(enum bpf_access_type type,
				const struct bpf_insn *si,
				struct bpf_insn *insn_buf,
				struct bpf_prog *prog, u32 *target_size)
{
	struct bpf_insn *insn = insn_buf;
	int off;

	switch (si->off) {
	case offsetof(struct bpf_sock, bound_dev_if):
		BUILD_BUG_ON(sizeof_field(struct sock, sk_bound_dev_if) != 4);

		if (type == BPF_WRITE)
			*insn++ = BPF_STX_MEM(BPF_W, si->dst_reg, si->src_reg,
					offsetof(struct sock, sk_bound_dev_if));
		else
			*insn++ = BPF_LDX_MEM(BPF_W, si->dst_reg, si->src_reg,
				      offsetof(struct sock, sk_bound_dev_if));
		break;

	case offsetof(struct bpf_sock, mark):
		BUILD_BUG_ON(sizeof_field(struct sock, sk_mark) != 4);

		if (type == BPF_WRITE)
			*insn++ = BPF_STX_MEM(BPF_W, si->dst_reg, si->src_reg,
					offsetof(struct sock, sk_mark));
		else
			*insn++ = BPF_LDX_MEM(BPF_W, si->dst_reg, si->src_reg,
				      offsetof(struct sock, sk_mark));
		break;

	case offsetof(struct bpf_sock, priority):
		BUILD_BUG_ON(sizeof_field(struct sock, sk_priority) != 4);

		if (type == BPF_WRITE)
			*insn++ = BPF_STX_MEM(BPF_W, si->dst_reg, si->src_reg,
					offsetof(struct sock, sk_priority));
		else
			*insn++ = BPF_LDX_MEM(BPF_W, si->dst_reg, si->src_reg,
				      offsetof(struct sock, sk_priority));
		break;

	case offsetof(struct bpf_sock, family):
		*insn++ = BPF_LDX_MEM(
			BPF_FIELD_SIZEOF(struct sock_common, skc_family),
			si->dst_reg, si->src_reg,
			bpf_target_off(struct sock_common,
				       skc_family,
				       sizeof_field(struct sock_common,
						    skc_family),
				       target_size));
		break;

	case offsetof(struct bpf_sock, type):
		*insn++ = BPF_LDX_MEM(
			BPF_FIELD_SIZEOF(struct sock, sk_type),
			si->dst_reg, si->src_reg,
			bpf_target_off(struct sock, sk_type,
				       sizeof_field(struct sock, sk_type),
				       target_size));
		break;

	case offsetof(struct bpf_sock, protocol):
		*insn++ = BPF_LDX_MEM(
			BPF_FIELD_SIZEOF(struct sock, sk_protocol),
			si->dst_reg, si->src_reg,
			bpf_target_off(struct sock, sk_protocol,
				       sizeof_field(struct sock, sk_protocol),
				       target_size));
		break;

	case offsetof(struct bpf_sock, src_ip4):
		*insn++ = BPF_LDX_MEM(
			BPF_SIZE(si->code), si->dst_reg, si->src_reg,
			bpf_target_off(struct sock_common, skc_rcv_saddr,
				       sizeof_field(struct sock_common,
						    skc_rcv_saddr),
				       target_size));
		break;

	case offsetof(struct bpf_sock, dst_ip4):
		*insn++ = BPF_LDX_MEM(
			BPF_SIZE(si->code), si->dst_reg, si->src_reg,
			bpf_target_off(struct sock_common, skc_daddr,
				       sizeof_field(struct sock_common,
						    skc_daddr),
				       target_size));
		break;

	case bpf_ctx_range_till(struct bpf_sock, src_ip6[0], src_ip6[3]):
#if IS_ENABLED(CONFIG_IPV6)
		off = si->off;
		off -= offsetof(struct bpf_sock, src_ip6[0]);
		*insn++ = BPF_LDX_MEM(
			BPF_SIZE(si->code), si->dst_reg, si->src_reg,
			bpf_target_off(
				struct sock_common,
				skc_v6_rcv_saddr.s6_addr32[0],
				sizeof_field(struct sock_common,
					     skc_v6_rcv_saddr.s6_addr32[0]),
				target_size) + off);
#else
		(void)off;
		*insn++ = BPF_MOV32_IMM(si->dst_reg, 0);
#endif
		break;

	case bpf_ctx_range_till(struct bpf_sock, dst_ip6[0], dst_ip6[3]):
#if IS_ENABLED(CONFIG_IPV6)
		off = si->off;
		off -= offsetof(struct bpf_sock, dst_ip6[0]);
		*insn++ = BPF_LDX_MEM(
			BPF_SIZE(si->code), si->dst_reg, si->src_reg,
			bpf_target_off(struct sock_common,
				       skc_v6_daddr.s6_addr32[0],
				       sizeof_field(struct sock_common,
						    skc_v6_daddr.s6_addr32[0]),
				       target_size) + off);
#else
		*insn++ = BPF_MOV32_IMM(si->dst_reg, 0);
		*target_size = 4;
#endif
		break;

	case offsetof(struct bpf_sock, src_port):
		*insn++ = BPF_LDX_MEM(
			BPF_FIELD_SIZEOF(struct sock_common, skc_num),
			si->dst_reg, si->src_reg,
			bpf_target_off(struct sock_common, skc_num,
				       sizeof_field(struct sock_common,
						    skc_num),
				       target_size));
		break;

	case offsetof(struct bpf_sock, dst_port):
		*insn++ = BPF_LDX_MEM(
			BPF_FIELD_SIZEOF(struct sock_common, skc_dport),
			si->dst_reg, si->src_reg,
			bpf_target_off(struct sock_common, skc_dport,
				       sizeof_field(struct sock_common,
						    skc_dport),
				       target_size));
		break;

	case offsetof(struct bpf_sock, state):
		*insn++ = BPF_LDX_MEM(
			BPF_FIELD_SIZEOF(struct sock_common, skc_state),
			si->dst_reg, si->src_reg,
			bpf_target_off(struct sock_common, skc_state,
				       sizeof_field(struct sock_common,
						    skc_state),
				       target_size));
		break;
	case offsetof(struct bpf_sock, rx_queue_mapping):
#ifdef CONFIG_SOCK_RX_QUEUE_MAPPING
		*insn++ = BPF_LDX_MEM(
			BPF_FIELD_SIZEOF(struct sock, sk_rx_queue_mapping),
			si->dst_reg, si->src_reg,
			bpf_target_off(struct sock, sk_rx_queue_mapping,
				       sizeof_field(struct sock,
						    sk_rx_queue_mapping),
				       target_size));
		*insn++ = BPF_JMP_IMM(BPF_JNE, si->dst_reg, NO_QUEUE_MAPPING,
				      1);
		*insn++ = BPF_MOV64_IMM(si->dst_reg, -1);
#else
		*insn++ = BPF_MOV64_IMM(si->dst_reg, -1);
		*target_size = 2;
#endif
		break;
	}

	return insn - insn_buf;
}

static u32 tc_cls_act_convert_ctx_access(enum bpf_access_type type,
					 const struct bpf_insn *si,
					 struct bpf_insn *insn_buf,
					 struct bpf_prog *prog, u32 *target_size)
{
	struct bpf_insn *insn = insn_buf;

	switch (si->off) {
	case offsetof(struct __sk_buff, ifindex):
		*insn++ = BPF_LDX_MEM(BPF_FIELD_SIZEOF(struct sk_buff, dev),
				      si->dst_reg, si->src_reg,
				      offsetof(struct sk_buff, dev));
		*insn++ = BPF_LDX_MEM(BPF_W, si->dst_reg, si->dst_reg,
				      bpf_target_off(struct net_device, ifindex, 4,
						     target_size));
		break;
	default:
		return bpf_convert_ctx_access(type, si, insn_buf, prog,
					      target_size);
	}

	return insn - insn_buf;
}

static u32 xdp_convert_ctx_access(enum bpf_access_type type,
				  const struct bpf_insn *si,
				  struct bpf_insn *insn_buf,
				  struct bpf_prog *prog, u32 *target_size)
{
	struct bpf_insn *insn = insn_buf;

	switch (si->off) {
	case offsetof(struct xdp_md, data):
		*insn++ = BPF_LDX_MEM(BPF_FIELD_SIZEOF(struct xdp_buff, data),
				      si->dst_reg, si->src_reg,
				      offsetof(struct xdp_buff, data));
		break;
	case offsetof(struct xdp_md, data_meta):
		*insn++ = BPF_LDX_MEM(BPF_FIELD_SIZEOF(struct xdp_buff, data_meta),
				      si->dst_reg, si->src_reg,
				      offsetof(struct xdp_buff, data_meta));
		break;
	case offsetof(struct xdp_md, data_end):
		*insn++ = BPF_LDX_MEM(BPF_FIELD_SIZEOF(struct xdp_buff, data_end),
				      si->dst_reg, si->src_reg,
				      offsetof(struct xdp_buff, data_end));
		break;
	case offsetof(struct xdp_md, ingress_ifindex):
		*insn++ = BPF_LDX_MEM(BPF_FIELD_SIZEOF(struct xdp_buff, rxq),
				      si->dst_reg, si->src_reg,
				      offsetof(struct xdp_buff, rxq));
		*insn++ = BPF_LDX_MEM(BPF_FIELD_SIZEOF(struct xdp_rxq_info, dev),
				      si->dst_reg, si->dst_reg,
				      offsetof(struct xdp_rxq_info, dev));
		*insn++ = BPF_LDX_MEM(BPF_W, si->dst_reg, si->dst_reg,
				      offsetof(struct net_device, ifindex));
		break;
	case offsetof(struct xdp_md, rx_queue_index):
		*insn++ = BPF_LDX_MEM(BPF_FIELD_SIZEOF(struct xdp_buff, rxq),
				      si->dst_reg, si->src_reg,
				      offsetof(struct xdp_buff, rxq));
		*insn++ = BPF_LDX_MEM(BPF_W, si->dst_reg, si->dst_reg,
				      offsetof(struct xdp_rxq_info,
					       queue_index));
		break;
	case offsetof(struct xdp_md, egress_ifindex):
		*insn++ = BPF_LDX_MEM(BPF_FIELD_SIZEOF(struct xdp_buff, txq),
				      si->dst_reg, si->src_reg,
				      offsetof(struct xdp_buff, txq));
		*insn++ = BPF_LDX_MEM(BPF_FIELD_SIZEOF(struct xdp_txq_info, dev),
				      si->dst_reg, si->dst_reg,
				      offsetof(struct xdp_txq_info, dev));
		*insn++ = BPF_LDX_MEM(BPF_W, si->dst_reg, si->dst_reg,
				      offsetof(struct net_device, ifindex));
		break;
	}

	return insn - insn_buf;
}

/* SOCK_ADDR_LOAD_NESTED_FIELD() loads Nested Field S.F.NF where S is type of
 * context Structure, F is Field in context structure that contains a pointer
 * to Nested Structure of type NS that has the field NF.
 *
 * SIZE encodes the load size (BPF_B, BPF_H, etc). It's up to caller to make
 * sure that SIZE is not greater than actual size of S.F.NF.
 *
 * If offset OFF is provided, the load happens from that offset relative to
 * offset of NF.
 */
#define SOCK_ADDR_LOAD_NESTED_FIELD_SIZE_OFF(S, NS, F, NF, SIZE, OFF)	       \
	do {								       \
		*insn++ = BPF_LDX_MEM(BPF_FIELD_SIZEOF(S, F), si->dst_reg,     \
				      si->src_reg, offsetof(S, F));	       \
		*insn++ = BPF_LDX_MEM(					       \
			SIZE, si->dst_reg, si->dst_reg,			       \
			bpf_target_off(NS, NF, sizeof_field(NS, NF),	       \
				       target_size)			       \
				+ OFF);					       \
	} while (0)

#define SOCK_ADDR_LOAD_NESTED_FIELD(S, NS, F, NF)			       \
	SOCK_ADDR_LOAD_NESTED_FIELD_SIZE_OFF(S, NS, F, NF,		       \
					     BPF_FIELD_SIZEOF(NS, NF), 0)

/* SOCK_ADDR_STORE_NESTED_FIELD_OFF() has semantic similar to
 * SOCK_ADDR_LOAD_NESTED_FIELD_SIZE_OFF() but for store operation.
 *
 * In addition it uses Temporary Field TF (member of struct S) as the 3rd
 * "register" since two registers available in convert_ctx_access are not
 * enough: we can't override neither SRC, since it contains value to store, nor
 * DST since it contains pointer to context that may be used by later
 * instructions. But we need a temporary place to save pointer to nested
 * structure whose field we want to store to.
 */
#define SOCK_ADDR_STORE_NESTED_FIELD_OFF(S, NS, F, NF, SIZE, OFF, TF)	       \
	do {								       \
		int tmp_reg = BPF_REG_9;				       \
		if (si->src_reg == tmp_reg || si->dst_reg == tmp_reg)	       \
			--tmp_reg;					       \
		if (si->src_reg == tmp_reg || si->dst_reg == tmp_reg)	       \
			--tmp_reg;					       \
		*insn++ = BPF_STX_MEM(BPF_DW, si->dst_reg, tmp_reg,	       \
				      offsetof(S, TF));			       \
		*insn++ = BPF_LDX_MEM(BPF_FIELD_SIZEOF(S, F), tmp_reg,	       \
				      si->dst_reg, offsetof(S, F));	       \
		*insn++ = BPF_STX_MEM(SIZE, tmp_reg, si->src_reg,	       \
			bpf_target_off(NS, NF, sizeof_field(NS, NF),	       \
				       target_size)			       \
				+ OFF);					       \
		*insn++ = BPF_LDX_MEM(BPF_DW, tmp_reg, si->dst_reg,	       \
				      offsetof(S, TF));			       \
	} while (0)

#define SOCK_ADDR_LOAD_OR_STORE_NESTED_FIELD_SIZE_OFF(S, NS, F, NF, SIZE, OFF, \
						      TF)		       \
	do {								       \
		if (type == BPF_WRITE) {				       \
			SOCK_ADDR_STORE_NESTED_FIELD_OFF(S, NS, F, NF, SIZE,   \
							 OFF, TF);	       \
		} else {						       \
			SOCK_ADDR_LOAD_NESTED_FIELD_SIZE_OFF(		       \
				S, NS, F, NF, SIZE, OFF);  \
		}							       \
	} while (0)

#define SOCK_ADDR_LOAD_OR_STORE_NESTED_FIELD(S, NS, F, NF, TF)		       \
	SOCK_ADDR_LOAD_OR_STORE_NESTED_FIELD_SIZE_OFF(			       \
		S, NS, F, NF, BPF_FIELD_SIZEOF(NS, NF), 0, TF)

static u32 sock_addr_convert_ctx_access(enum bpf_access_type type,
					const struct bpf_insn *si,
					struct bpf_insn *insn_buf,
					struct bpf_prog *prog, u32 *target_size)
{
	int off, port_size = sizeof_field(struct sockaddr_in6, sin6_port);
	struct bpf_insn *insn = insn_buf;

	switch (si->off) {
	case offsetof(struct bpf_sock_addr, user_family):
		SOCK_ADDR_LOAD_NESTED_FIELD(struct bpf_sock_addr_kern,
					    struct sockaddr, uaddr, sa_family);
		break;

	case offsetof(struct bpf_sock_addr, user_ip4):
		SOCK_ADDR_LOAD_OR_STORE_NESTED_FIELD_SIZE_OFF(
			struct bpf_sock_addr_kern, struct sockaddr_in, uaddr,
			sin_addr, BPF_SIZE(si->code), 0, tmp_reg);
		break;

	case bpf_ctx_range_till(struct bpf_sock_addr, user_ip6[0], user_ip6[3]):
		off = si->off;
		off -= offsetof(struct bpf_sock_addr, user_ip6[0]);
		SOCK_ADDR_LOAD_OR_STORE_NESTED_FIELD_SIZE_OFF(
			struct bpf_sock_addr_kern, struct sockaddr_in6, uaddr,
			sin6_addr.s6_addr32[0], BPF_SIZE(si->code), off,
			tmp_reg);
		break;

	case offsetof(struct bpf_sock_addr, user_port):
		/* To get port we need to know sa_family first and then treat
		 * sockaddr as either sockaddr_in or sockaddr_in6.
		 * Though we can simplify since port field has same offset and
		 * size in both structures.
		 * Here we check this invariant and use just one of the
		 * structures if it's true.
		 */
		BUILD_BUG_ON(offsetof(struct sockaddr_in, sin_port) !=
			     offsetof(struct sockaddr_in6, sin6_port));
		BUILD_BUG_ON(sizeof_field(struct sockaddr_in, sin_port) !=
			     sizeof_field(struct sockaddr_in6, sin6_port));
		/* Account for sin6_port being smaller than user_port. */
		port_size = min(port_size, BPF_LDST_BYTES(si));
		SOCK_ADDR_LOAD_OR_STORE_NESTED_FIELD_SIZE_OFF(
			struct bpf_sock_addr_kern, struct sockaddr_in6, uaddr,
			sin6_port, bytes_to_bpf_size(port_size), 0, tmp_reg);
		break;

	case offsetof(struct bpf_sock_addr, family):
		SOCK_ADDR_LOAD_NESTED_FIELD(struct bpf_sock_addr_kern,
					    struct sock, sk, sk_family);
		break;

	case offsetof(struct bpf_sock_addr, type):
		SOCK_ADDR_LOAD_NESTED_FIELD(struct bpf_sock_addr_kern,
					    struct sock, sk, sk_type);
		break;

	case offsetof(struct bpf_sock_addr, protocol):
		SOCK_ADDR_LOAD_NESTED_FIELD(struct bpf_sock_addr_kern,
					    struct sock, sk, sk_protocol);
		break;

	case offsetof(struct bpf_sock_addr, msg_src_ip4):
		/* Treat t_ctx as struct in_addr for msg_src_ip4. */
		SOCK_ADDR_LOAD_OR_STORE_NESTED_FIELD_SIZE_OFF(
			struct bpf_sock_addr_kern, struct in_addr, t_ctx,
			s_addr, BPF_SIZE(si->code), 0, tmp_reg);
		break;

	case bpf_ctx_range_till(struct bpf_sock_addr, msg_src_ip6[0],
				msg_src_ip6[3]):
		off = si->off;
		off -= offsetof(struct bpf_sock_addr, msg_src_ip6[0]);
		/* Treat t_ctx as struct in6_addr for msg_src_ip6. */
		SOCK_ADDR_LOAD_OR_STORE_NESTED_FIELD_SIZE_OFF(
			struct bpf_sock_addr_kern, struct in6_addr, t_ctx,
			s6_addr32[0], BPF_SIZE(si->code), off, tmp_reg);
		break;
	case offsetof(struct bpf_sock_addr, sk):
		*insn++ = BPF_LDX_MEM(BPF_FIELD_SIZEOF(struct bpf_sock_addr_kern, sk),
				      si->dst_reg, si->src_reg,
				      offsetof(struct bpf_sock_addr_kern, sk));
		break;
	}

	return insn - insn_buf;
}

static u32 sock_ops_convert_ctx_access(enum bpf_access_type type,
				       const struct bpf_insn *si,
				       struct bpf_insn *insn_buf,
				       struct bpf_prog *prog,
				       u32 *target_size)
{
	struct bpf_insn *insn = insn_buf;
	int off;

/* Helper macro for adding read access to tcp_sock or sock fields. */
#define SOCK_OPS_GET_FIELD(BPF_FIELD, OBJ_FIELD, OBJ)			      \
	do {								      \
		int fullsock_reg = si->dst_reg, reg = BPF_REG_9, jmp = 2;     \
		BUILD_BUG_ON(sizeof_field(OBJ, OBJ_FIELD) >		      \
			     sizeof_field(struct bpf_sock_ops, BPF_FIELD));   \
		if (si->dst_reg == reg || si->src_reg == reg)		      \
			reg--;						      \
		if (si->dst_reg == reg || si->src_reg == reg)		      \
			reg--;						      \
		if (si->dst_reg == si->src_reg) {			      \
			*insn++ = BPF_STX_MEM(BPF_DW, si->src_reg, reg,	      \
					  offsetof(struct bpf_sock_ops_kern,  \
					  temp));			      \
			fullsock_reg = reg;				      \
			jmp += 2;					      \
		}							      \
		*insn++ = BPF_LDX_MEM(BPF_FIELD_SIZEOF(			      \
						struct bpf_sock_ops_kern,     \
						is_fullsock),		      \
				      fullsock_reg, si->src_reg,	      \
				      offsetof(struct bpf_sock_ops_kern,      \
					       is_fullsock));		      \
		*insn++ = BPF_JMP_IMM(BPF_JEQ, fullsock_reg, 0, jmp);	      \
		if (si->dst_reg == si->src_reg)				      \
			*insn++ = BPF_LDX_MEM(BPF_DW, reg, si->src_reg,	      \
				      offsetof(struct bpf_sock_ops_kern,      \
				      temp));				      \
		*insn++ = BPF_LDX_MEM(BPF_FIELD_SIZEOF(			      \
						struct bpf_sock_ops_kern, sk),\
				      si->dst_reg, si->src_reg,		      \
				      offsetof(struct bpf_sock_ops_kern, sk));\
		*insn++ = BPF_LDX_MEM(BPF_FIELD_SIZEOF(OBJ,		      \
						       OBJ_FIELD),	      \
				      si->dst_reg, si->dst_reg,		      \
				      offsetof(OBJ, OBJ_FIELD));	      \
		if (si->dst_reg == si->src_reg)	{			      \
			*insn++ = BPF_JMP_A(1);				      \
			*insn++ = BPF_LDX_MEM(BPF_DW, reg, si->src_reg,	      \
				      offsetof(struct bpf_sock_ops_kern,      \
				      temp));				      \
		}							      \
	} while (0)

#define SOCK_OPS_GET_SK()							      \
	do {								      \
		int fullsock_reg = si->dst_reg, reg = BPF_REG_9, jmp = 1;     \
		if (si->dst_reg == reg || si->src_reg == reg)		      \
			reg--;						      \
		if (si->dst_reg == reg || si->src_reg == reg)		      \
			reg--;						      \
		if (si->dst_reg == si->src_reg) {			      \
			*insn++ = BPF_STX_MEM(BPF_DW, si->src_reg, reg,	      \
					  offsetof(struct bpf_sock_ops_kern,  \
					  temp));			      \
			fullsock_reg = reg;				      \
			jmp += 2;					      \
		}							      \
		*insn++ = BPF_LDX_MEM(BPF_FIELD_SIZEOF(			      \
						struct bpf_sock_ops_kern,     \
						is_fullsock),		      \
				      fullsock_reg, si->src_reg,	      \
				      offsetof(struct bpf_sock_ops_kern,      \
					       is_fullsock));		      \
		*insn++ = BPF_JMP_IMM(BPF_JEQ, fullsock_reg, 0, jmp);	      \
		if (si->dst_reg == si->src_reg)				      \
			*insn++ = BPF_LDX_MEM(BPF_DW, reg, si->src_reg,	      \
				      offsetof(struct bpf_sock_ops_kern,      \
				      temp));				      \
		*insn++ = BPF_LDX_MEM(BPF_FIELD_SIZEOF(			      \
						struct bpf_sock_ops_kern, sk),\
				      si->dst_reg, si->src_reg,		      \
				      offsetof(struct bpf_sock_ops_kern, sk));\
		if (si->dst_reg == si->src_reg)	{			      \
			*insn++ = BPF_JMP_A(1);				      \
			*insn++ = BPF_LDX_MEM(BPF_DW, reg, si->src_reg,	      \
				      offsetof(struct bpf_sock_ops_kern,      \
				      temp));				      \
		}							      \
	} while (0)

#define SOCK_OPS_GET_TCP_SOCK_FIELD(FIELD) \
		SOCK_OPS_GET_FIELD(FIELD, FIELD, struct tcp_sock)

/* Helper macro for adding write access to tcp_sock or sock fields.
 * The macro is called with two registers, dst_reg which contains a pointer
 * to ctx (context) and src_reg which contains the value that should be
 * stored. However, we need an additional register since we cannot overwrite
 * dst_reg because it may be used later in the program.
 * Instead we "borrow" one of the other register. We first save its value
 * into a new (temp) field in bpf_sock_ops_kern, use it, and then restore
 * it at the end of the macro.
 */
#define SOCK_OPS_SET_FIELD(BPF_FIELD, OBJ_FIELD, OBJ)			      \
	do {								      \
		int reg = BPF_REG_9;					      \
		BUILD_BUG_ON(sizeof_field(OBJ, OBJ_FIELD) >		      \
			     sizeof_field(struct bpf_sock_ops, BPF_FIELD));   \
		if (si->dst_reg == reg || si->src_reg == reg)		      \
			reg--;						      \
		if (si->dst_reg == reg || si->src_reg == reg)		      \
			reg--;						      \
		*insn++ = BPF_STX_MEM(BPF_DW, si->dst_reg, reg,		      \
				      offsetof(struct bpf_sock_ops_kern,      \
					       temp));			      \
		*insn++ = BPF_LDX_MEM(BPF_FIELD_SIZEOF(			      \
						struct bpf_sock_ops_kern,     \
						is_fullsock),		      \
				      reg, si->dst_reg,			      \
				      offsetof(struct bpf_sock_ops_kern,      \
					       is_fullsock));		      \
		*insn++ = BPF_JMP_IMM(BPF_JEQ, reg, 0, 2);		      \
		*insn++ = BPF_LDX_MEM(BPF_FIELD_SIZEOF(			      \
						struct bpf_sock_ops_kern, sk),\
				      reg, si->dst_reg,			      \
				      offsetof(struct bpf_sock_ops_kern, sk));\
		*insn++ = BPF_STX_MEM(BPF_FIELD_SIZEOF(OBJ, OBJ_FIELD),	      \
				      reg, si->src_reg,			      \
				      offsetof(OBJ, OBJ_FIELD));	      \
		*insn++ = BPF_LDX_MEM(BPF_DW, reg, si->dst_reg,		      \
				      offsetof(struct bpf_sock_ops_kern,      \
					       temp));			      \
	} while (0)

#define SOCK_OPS_GET_OR_SET_FIELD(BPF_FIELD, OBJ_FIELD, OBJ, TYPE)	      \
	do {								      \
		if (TYPE == BPF_WRITE)					      \
			SOCK_OPS_SET_FIELD(BPF_FIELD, OBJ_FIELD, OBJ);	      \
		else							      \
			SOCK_OPS_GET_FIELD(BPF_FIELD, OBJ_FIELD, OBJ);	      \
	} while (0)

	if (insn > insn_buf)
		return insn - insn_buf;

	switch (si->off) {
	case offsetof(struct bpf_sock_ops, op):
		*insn++ = BPF_LDX_MEM(BPF_FIELD_SIZEOF(struct bpf_sock_ops_kern,
						       op),
				      si->dst_reg, si->src_reg,
				      offsetof(struct bpf_sock_ops_kern, op));
		break;

	case offsetof(struct bpf_sock_ops, replylong[0]) ...
	     offsetof(struct bpf_sock_ops, replylong[3]):
		BUILD_BUG_ON(sizeof_field(struct bpf_sock_ops, reply) !=
			     sizeof_field(struct bpf_sock_ops_kern, reply));
		BUILD_BUG_ON(sizeof_field(struct bpf_sock_ops, replylong) !=
			     sizeof_field(struct bpf_sock_ops_kern, replylong));
		off = si->off;
		off -= offsetof(struct bpf_sock_ops, replylong[0]);
		off += offsetof(struct bpf_sock_ops_kern, replylong[0]);
		if (type == BPF_WRITE)
			*insn++ = BPF_STX_MEM(BPF_W, si->dst_reg, si->src_reg,
					      off);
		else
			*insn++ = BPF_LDX_MEM(BPF_W, si->dst_reg, si->src_reg,
					      off);
		break;

	case offsetof(struct bpf_sock_ops, family):
		BUILD_BUG_ON(sizeof_field(struct sock_common, skc_family) != 2);

		*insn++ = BPF_LDX_MEM(BPF_FIELD_SIZEOF(
					      struct bpf_sock_ops_kern, sk),
				      si->dst_reg, si->src_reg,
				      offsetof(struct bpf_sock_ops_kern, sk));
		*insn++ = BPF_LDX_MEM(BPF_H, si->dst_reg, si->dst_reg,
				      offsetof(struct sock_common, skc_family));
		break;

	case offsetof(struct bpf_sock_ops, remote_ip4):
		BUILD_BUG_ON(sizeof_field(struct sock_common, skc_daddr) != 4);

		*insn++ = BPF_LDX_MEM(BPF_FIELD_SIZEOF(
						struct bpf_sock_ops_kern, sk),
				      si->dst_reg, si->src_reg,
				      offsetof(struct bpf_sock_ops_kern, sk));
		*insn++ = BPF_LDX_MEM(BPF_W, si->dst_reg, si->dst_reg,
				      offsetof(struct sock_common, skc_daddr));
		break;

	case offsetof(struct bpf_sock_ops, local_ip4):
		BUILD_BUG_ON(sizeof_field(struct sock_common,
					  skc_rcv_saddr) != 4);

		*insn++ = BPF_LDX_MEM(BPF_FIELD_SIZEOF(
					      struct bpf_sock_ops_kern, sk),
				      si->dst_reg, si->src_reg,
				      offsetof(struct bpf_sock_ops_kern, sk));
		*insn++ = BPF_LDX_MEM(BPF_W, si->dst_reg, si->dst_reg,
				      offsetof(struct sock_common,
					       skc_rcv_saddr));
		break;

	case offsetof(struct bpf_sock_ops, remote_ip6[0]) ...
	     offsetof(struct bpf_sock_ops, remote_ip6[3]):
#if IS_ENABLED(CONFIG_IPV6)
		BUILD_BUG_ON(sizeof_field(struct sock_common,
					  skc_v6_daddr.s6_addr32[0]) != 4);

		off = si->off;
		off -= offsetof(struct bpf_sock_ops, remote_ip6[0]);
		*insn++ = BPF_LDX_MEM(BPF_FIELD_SIZEOF(
						struct bpf_sock_ops_kern, sk),
				      si->dst_reg, si->src_reg,
				      offsetof(struct bpf_sock_ops_kern, sk));
		*insn++ = BPF_LDX_MEM(BPF_W, si->dst_reg, si->dst_reg,
				      offsetof(struct sock_common,
					       skc_v6_daddr.s6_addr32[0]) +
				      off);
#else
		*insn++ = BPF_MOV32_IMM(si->dst_reg, 0);
#endif
		break;

	case offsetof(struct bpf_sock_ops, local_ip6[0]) ...
	     offsetof(struct bpf_sock_ops, local_ip6[3]):
#if IS_ENABLED(CONFIG_IPV6)
		BUILD_BUG_ON(sizeof_field(struct sock_common,
					  skc_v6_rcv_saddr.s6_addr32[0]) != 4);

		off = si->off;
		off -= offsetof(struct bpf_sock_ops, local_ip6[0]);
		*insn++ = BPF_LDX_MEM(BPF_FIELD_SIZEOF(
						struct bpf_sock_ops_kern, sk),
				      si->dst_reg, si->src_reg,
				      offsetof(struct bpf_sock_ops_kern, sk));
		*insn++ = BPF_LDX_MEM(BPF_W, si->dst_reg, si->dst_reg,
				      offsetof(struct sock_common,
					       skc_v6_rcv_saddr.s6_addr32[0]) +
				      off);
#else
		*insn++ = BPF_MOV32_IMM(si->dst_reg, 0);
#endif
		break;

	case offsetof(struct bpf_sock_ops, remote_port):
		BUILD_BUG_ON(sizeof_field(struct sock_common, skc_dport) != 2);

		*insn++ = BPF_LDX_MEM(BPF_FIELD_SIZEOF(
						struct bpf_sock_ops_kern, sk),
				      si->dst_reg, si->src_reg,
				      offsetof(struct bpf_sock_ops_kern, sk));
		*insn++ = BPF_LDX_MEM(BPF_H, si->dst_reg, si->dst_reg,
				      offsetof(struct sock_common, skc_dport));
#ifndef __BIG_ENDIAN_BITFIELD
		*insn++ = BPF_ALU32_IMM(BPF_LSH, si->dst_reg, 16);
#endif
		break;

	case offsetof(struct bpf_sock_ops, local_port):
		BUILD_BUG_ON(sizeof_field(struct sock_common, skc_num) != 2);

		*insn++ = BPF_LDX_MEM(BPF_FIELD_SIZEOF(
						struct bpf_sock_ops_kern, sk),
				      si->dst_reg, si->src_reg,
				      offsetof(struct bpf_sock_ops_kern, sk));
		*insn++ = BPF_LDX_MEM(BPF_H, si->dst_reg, si->dst_reg,
				      offsetof(struct sock_common, skc_num));
		break;

	case offsetof(struct bpf_sock_ops, is_fullsock):
		*insn++ = BPF_LDX_MEM(BPF_FIELD_SIZEOF(
						struct bpf_sock_ops_kern,
						is_fullsock),
				      si->dst_reg, si->src_reg,
				      offsetof(struct bpf_sock_ops_kern,
					       is_fullsock));
		break;

	case offsetof(struct bpf_sock_ops, state):
		BUILD_BUG_ON(sizeof_field(struct sock_common, skc_state) != 1);

		*insn++ = BPF_LDX_MEM(BPF_FIELD_SIZEOF(
						struct bpf_sock_ops_kern, sk),
				      si->dst_reg, si->src_reg,
				      offsetof(struct bpf_sock_ops_kern, sk));
		*insn++ = BPF_LDX_MEM(BPF_B, si->dst_reg, si->dst_reg,
				      offsetof(struct sock_common, skc_state));
		break;

	case offsetof(struct bpf_sock_ops, rtt_min):
		BUILD_BUG_ON(sizeof_field(struct tcp_sock, rtt_min) !=
			     sizeof(struct minmax));
		BUILD_BUG_ON(sizeof(struct minmax) <
			     sizeof(struct minmax_sample));

		*insn++ = BPF_LDX_MEM(BPF_FIELD_SIZEOF(
						struct bpf_sock_ops_kern, sk),
				      si->dst_reg, si->src_reg,
				      offsetof(struct bpf_sock_ops_kern, sk));
		*insn++ = BPF_LDX_MEM(BPF_W, si->dst_reg, si->dst_reg,
				      offsetof(struct tcp_sock, rtt_min) +
				      sizeof_field(struct minmax_sample, t));
		break;

	case offsetof(struct bpf_sock_ops, bpf_sock_ops_cb_flags):
		SOCK_OPS_GET_FIELD(bpf_sock_ops_cb_flags, bpf_sock_ops_cb_flags,
				   struct tcp_sock);
		break;

	case offsetof(struct bpf_sock_ops, sk_txhash):
		SOCK_OPS_GET_OR_SET_FIELD(sk_txhash, sk_txhash,
					  struct sock, type);
		break;
	case offsetof(struct bpf_sock_ops, snd_cwnd):
		SOCK_OPS_GET_TCP_SOCK_FIELD(snd_cwnd);
		break;
	case offsetof(struct bpf_sock_ops, srtt_us):
		SOCK_OPS_GET_TCP_SOCK_FIELD(srtt_us);
		break;
	case offsetof(struct bpf_sock_ops, snd_ssthresh):
		SOCK_OPS_GET_TCP_SOCK_FIELD(snd_ssthresh);
		break;
	case offsetof(struct bpf_sock_ops, rcv_nxt):
		SOCK_OPS_GET_TCP_SOCK_FIELD(rcv_nxt);
		break;
	case offsetof(struct bpf_sock_ops, snd_nxt):
		SOCK_OPS_GET_TCP_SOCK_FIELD(snd_nxt);
		break;
	case offsetof(struct bpf_sock_ops, snd_una):
		SOCK_OPS_GET_TCP_SOCK_FIELD(snd_una);
		break;
	case offsetof(struct bpf_sock_ops, mss_cache):
		SOCK_OPS_GET_TCP_SOCK_FIELD(mss_cache);
		break;
	case offsetof(struct bpf_sock_ops, ecn_flags):
		SOCK_OPS_GET_TCP_SOCK_FIELD(ecn_flags);
		break;
	case offsetof(struct bpf_sock_ops, rate_delivered):
		SOCK_OPS_GET_TCP_SOCK_FIELD(rate_delivered);
		break;
	case offsetof(struct bpf_sock_ops, rate_interval_us):
		SOCK_OPS_GET_TCP_SOCK_FIELD(rate_interval_us);
		break;
	case offsetof(struct bpf_sock_ops, packets_out):
		SOCK_OPS_GET_TCP_SOCK_FIELD(packets_out);
		break;
	case offsetof(struct bpf_sock_ops, retrans_out):
		SOCK_OPS_GET_TCP_SOCK_FIELD(retrans_out);
		break;
	case offsetof(struct bpf_sock_ops, total_retrans):
		SOCK_OPS_GET_TCP_SOCK_FIELD(total_retrans);
		break;
	case offsetof(struct bpf_sock_ops, segs_in):
		SOCK_OPS_GET_TCP_SOCK_FIELD(segs_in);
		break;
	case offsetof(struct bpf_sock_ops, data_segs_in):
		SOCK_OPS_GET_TCP_SOCK_FIELD(data_segs_in);
		break;
	case offsetof(struct bpf_sock_ops, segs_out):
		SOCK_OPS_GET_TCP_SOCK_FIELD(segs_out);
		break;
	case offsetof(struct bpf_sock_ops, data_segs_out):
		SOCK_OPS_GET_TCP_SOCK_FIELD(data_segs_out);
		break;
	case offsetof(struct bpf_sock_ops, lost_out):
		SOCK_OPS_GET_TCP_SOCK_FIELD(lost_out);
		break;
	case offsetof(struct bpf_sock_ops, sacked_out):
		SOCK_OPS_GET_TCP_SOCK_FIELD(sacked_out);
		break;
	case offsetof(struct bpf_sock_ops, bytes_received):
		SOCK_OPS_GET_TCP_SOCK_FIELD(bytes_received);
		break;
	case offsetof(struct bpf_sock_ops, bytes_acked):
		SOCK_OPS_GET_TCP_SOCK_FIELD(bytes_acked);
		break;
	case offsetof(struct bpf_sock_ops, sk):
		SOCK_OPS_GET_SK();
		break;
	case offsetof(struct bpf_sock_ops, skb_data_end):
		*insn++ = BPF_LDX_MEM(BPF_FIELD_SIZEOF(struct bpf_sock_ops_kern,
						       skb_data_end),
				      si->dst_reg, si->src_reg,
				      offsetof(struct bpf_sock_ops_kern,
					       skb_data_end));
		break;
	case offsetof(struct bpf_sock_ops, skb_data):
		*insn++ = BPF_LDX_MEM(BPF_FIELD_SIZEOF(struct bpf_sock_ops_kern,
						       skb),
				      si->dst_reg, si->src_reg,
				      offsetof(struct bpf_sock_ops_kern,
					       skb));
		*insn++ = BPF_JMP_IMM(BPF_JEQ, si->dst_reg, 0, 1);
		*insn++ = BPF_LDX_MEM(BPF_FIELD_SIZEOF(struct sk_buff, data),
				      si->dst_reg, si->dst_reg,
				      offsetof(struct sk_buff, data));
		break;
	case offsetof(struct bpf_sock_ops, skb_len):
		*insn++ = BPF_LDX_MEM(BPF_FIELD_SIZEOF(struct bpf_sock_ops_kern,
						       skb),
				      si->dst_reg, si->src_reg,
				      offsetof(struct bpf_sock_ops_kern,
					       skb));
		*insn++ = BPF_JMP_IMM(BPF_JEQ, si->dst_reg, 0, 1);
		*insn++ = BPF_LDX_MEM(BPF_FIELD_SIZEOF(struct sk_buff, len),
				      si->dst_reg, si->dst_reg,
				      offsetof(struct sk_buff, len));
		break;
	case offsetof(struct bpf_sock_ops, skb_tcp_flags):
		off = offsetof(struct sk_buff, cb);
		off += offsetof(struct tcp_skb_cb, tcp_flags);
		*target_size = sizeof_field(struct tcp_skb_cb, tcp_flags);
		*insn++ = BPF_LDX_MEM(BPF_FIELD_SIZEOF(struct bpf_sock_ops_kern,
						       skb),
				      si->dst_reg, si->src_reg,
				      offsetof(struct bpf_sock_ops_kern,
					       skb));
		*insn++ = BPF_JMP_IMM(BPF_JEQ, si->dst_reg, 0, 1);
		*insn++ = BPF_LDX_MEM(BPF_FIELD_SIZEOF(struct tcp_skb_cb,
						       tcp_flags),
				      si->dst_reg, si->dst_reg, off);
		break;
	}
	return insn - insn_buf;
}

/* data_end = skb->data + skb_headlen() */
static struct bpf_insn *bpf_convert_data_end_access(const struct bpf_insn *si,
						    struct bpf_insn *insn)
{
	/* si->dst_reg = skb->data */
	*insn++ = BPF_LDX_MEM(BPF_FIELD_SIZEOF(struct sk_buff, data),
			      si->dst_reg, si->src_reg,
			      offsetof(struct sk_buff, data));
	/* AX = skb->len */
	*insn++ = BPF_LDX_MEM(BPF_FIELD_SIZEOF(struct sk_buff, len),
			      BPF_REG_AX, si->src_reg,
			      offsetof(struct sk_buff, len));
	/* si->dst_reg = skb->data + skb->len */
	*insn++ = BPF_ALU64_REG(BPF_ADD, si->dst_reg, BPF_REG_AX);
	/* AX = skb->data_len */
	*insn++ = BPF_LDX_MEM(BPF_FIELD_SIZEOF(struct sk_buff, data_len),
			      BPF_REG_AX, si->src_reg,
			      offsetof(struct sk_buff, data_len));
	/* si->dst_reg = skb->data + skb->len - skb->data_len */
	*insn++ = BPF_ALU64_REG(BPF_SUB, si->dst_reg, BPF_REG_AX);

	return insn;
}

static u32 sk_skb_convert_ctx_access(enum bpf_access_type type,
				     const struct bpf_insn *si,
				     struct bpf_insn *insn_buf,
				     struct bpf_prog *prog, u32 *target_size)
{
	struct bpf_insn *insn = insn_buf;

	switch (si->off) {
	case offsetof(struct __sk_buff, data_end):
		insn = bpf_convert_data_end_access(si, insn);
		break;
	default:
		return bpf_convert_ctx_access(type, si, insn_buf, prog,
					      target_size);
	}

	return insn - insn_buf;
}

static u32 sk_msg_convert_ctx_access(enum bpf_access_type type,
				     const struct bpf_insn *si,
				     struct bpf_insn *insn_buf,
				     struct bpf_prog *prog, u32 *target_size)
{
	struct bpf_insn *insn = insn_buf;
#if IS_ENABLED(CONFIG_IPV6)
	int off;
#endif

	/* convert ctx uses the fact sg element is first in struct */
	BUILD_BUG_ON(offsetof(struct sk_msg, sg) != 0);

	switch (si->off) {
	case offsetof(struct sk_msg_md, data):
		*insn++ = BPF_LDX_MEM(BPF_FIELD_SIZEOF(struct sk_msg, data),
				      si->dst_reg, si->src_reg,
				      offsetof(struct sk_msg, data));
		break;
	case offsetof(struct sk_msg_md, data_end):
		*insn++ = BPF_LDX_MEM(BPF_FIELD_SIZEOF(struct sk_msg, data_end),
				      si->dst_reg, si->src_reg,
				      offsetof(struct sk_msg, data_end));
		break;
	case offsetof(struct sk_msg_md, family):
		BUILD_BUG_ON(sizeof_field(struct sock_common, skc_family) != 2);

		*insn++ = BPF_LDX_MEM(BPF_FIELD_SIZEOF(
					      struct sk_msg, sk),
				      si->dst_reg, si->src_reg,
				      offsetof(struct sk_msg, sk));
		*insn++ = BPF_LDX_MEM(BPF_H, si->dst_reg, si->dst_reg,
				      offsetof(struct sock_common, skc_family));
		break;

	case offsetof(struct sk_msg_md, remote_ip4):
		BUILD_BUG_ON(sizeof_field(struct sock_common, skc_daddr) != 4);

		*insn++ = BPF_LDX_MEM(BPF_FIELD_SIZEOF(
						struct sk_msg, sk),
				      si->dst_reg, si->src_reg,
				      offsetof(struct sk_msg, sk));
		*insn++ = BPF_LDX_MEM(BPF_W, si->dst_reg, si->dst_reg,
				      offsetof(struct sock_common, skc_daddr));
		break;

	case offsetof(struct sk_msg_md, local_ip4):
		BUILD_BUG_ON(sizeof_field(struct sock_common,
					  skc_rcv_saddr) != 4);

		*insn++ = BPF_LDX_MEM(BPF_FIELD_SIZEOF(
					      struct sk_msg, sk),
				      si->dst_reg, si->src_reg,
				      offsetof(struct sk_msg, sk));
		*insn++ = BPF_LDX_MEM(BPF_W, si->dst_reg, si->dst_reg,
				      offsetof(struct sock_common,
					       skc_rcv_saddr));
		break;

	case offsetof(struct sk_msg_md, remote_ip6[0]) ...
	     offsetof(struct sk_msg_md, remote_ip6[3]):
#if IS_ENABLED(CONFIG_IPV6)
		BUILD_BUG_ON(sizeof_field(struct sock_common,
					  skc_v6_daddr.s6_addr32[0]) != 4);

		off = si->off;
		off -= offsetof(struct sk_msg_md, remote_ip6[0]);
		*insn++ = BPF_LDX_MEM(BPF_FIELD_SIZEOF(
						struct sk_msg, sk),
				      si->dst_reg, si->src_reg,
				      offsetof(struct sk_msg, sk));
		*insn++ = BPF_LDX_MEM(BPF_W, si->dst_reg, si->dst_reg,
				      offsetof(struct sock_common,
					       skc_v6_daddr.s6_addr32[0]) +
				      off);
#else
		*insn++ = BPF_MOV32_IMM(si->dst_reg, 0);
#endif
		break;

	case offsetof(struct sk_msg_md, local_ip6[0]) ...
	     offsetof(struct sk_msg_md, local_ip6[3]):
#if IS_ENABLED(CONFIG_IPV6)
		BUILD_BUG_ON(sizeof_field(struct sock_common,
					  skc_v6_rcv_saddr.s6_addr32[0]) != 4);

		off = si->off;
		off -= offsetof(struct sk_msg_md, local_ip6[0]);
		*insn++ = BPF_LDX_MEM(BPF_FIELD_SIZEOF(
						struct sk_msg, sk),
				      si->dst_reg, si->src_reg,
				      offsetof(struct sk_msg, sk));
		*insn++ = BPF_LDX_MEM(BPF_W, si->dst_reg, si->dst_reg,
				      offsetof(struct sock_common,
					       skc_v6_rcv_saddr.s6_addr32[0]) +
				      off);
#else
		*insn++ = BPF_MOV32_IMM(si->dst_reg, 0);
#endif
		break;

	case offsetof(struct sk_msg_md, remote_port):
		BUILD_BUG_ON(sizeof_field(struct sock_common, skc_dport) != 2);

		*insn++ = BPF_LDX_MEM(BPF_FIELD_SIZEOF(
						struct sk_msg, sk),
				      si->dst_reg, si->src_reg,
				      offsetof(struct sk_msg, sk));
		*insn++ = BPF_LDX_MEM(BPF_H, si->dst_reg, si->dst_reg,
				      offsetof(struct sock_common, skc_dport));
#ifndef __BIG_ENDIAN_BITFIELD
		*insn++ = BPF_ALU32_IMM(BPF_LSH, si->dst_reg, 16);
#endif
		break;

	case offsetof(struct sk_msg_md, local_port):
		BUILD_BUG_ON(sizeof_field(struct sock_common, skc_num) != 2);

		*insn++ = BPF_LDX_MEM(BPF_FIELD_SIZEOF(
						struct sk_msg, sk),
				      si->dst_reg, si->src_reg,
				      offsetof(struct sk_msg, sk));
		*insn++ = BPF_LDX_MEM(BPF_H, si->dst_reg, si->dst_reg,
				      offsetof(struct sock_common, skc_num));
		break;

	case offsetof(struct sk_msg_md, size):
		*insn++ = BPF_LDX_MEM(BPF_FIELD_SIZEOF(struct sk_msg_sg, size),
				      si->dst_reg, si->src_reg,
				      offsetof(struct sk_msg_sg, size));
		break;

	case offsetof(struct sk_msg_md, sk):
		*insn++ = BPF_LDX_MEM(BPF_FIELD_SIZEOF(struct sk_msg, sk),
				      si->dst_reg, si->src_reg,
				      offsetof(struct sk_msg, sk));
		break;
	}

	return insn - insn_buf;
}

const struct bpf_verifier_ops sk_filter_verifier_ops = {
	.get_func_proto		= sk_filter_func_proto,
	.is_valid_access	= sk_filter_is_valid_access,
	.convert_ctx_access	= bpf_convert_ctx_access,
	.gen_ld_abs		= bpf_gen_ld_abs,
};

const struct bpf_prog_ops sk_filter_prog_ops = {
	.test_run		= bpf_prog_test_run_skb,
};

//tc_cls_act类型程序提供的校验操作集
const struct bpf_verifier_ops tc_cls_act_verifier_ops = {
	.get_func_proto		= tc_cls_act_func_proto,
	.is_valid_access	= tc_cls_act_is_valid_access,
	.convert_ctx_access	= tc_cls_act_convert_ctx_access,
	.gen_prologue		= tc_cls_act_prologue,
	.gen_ld_abs		= bpf_gen_ld_abs,
	.check_kfunc_call	= bpf_prog_test_check_kfunc_call,
};

const struct bpf_prog_ops tc_cls_act_prog_ops = {
	.test_run		= bpf_prog_test_run_skb,
};

//xdp类型bpf程序提供的校验操作集
const struct bpf_verifier_ops xdp_verifier_ops = {
	.get_func_proto		= xdp_func_proto,
	.is_valid_access	= xdp_is_valid_access,
	.convert_ctx_access	= xdp_convert_ctx_access,
	.gen_prologue		= bpf_noop_prologue,
};

const struct bpf_prog_ops xdp_prog_ops = {
	.test_run		= bpf_prog_test_run_xdp,
};

const struct bpf_verifier_ops cg_skb_verifier_ops = {
	.get_func_proto		= cg_skb_func_proto,
	.is_valid_access	= cg_skb_is_valid_access,
	.convert_ctx_access	= bpf_convert_ctx_access,
};

const struct bpf_prog_ops cg_skb_prog_ops = {
	.test_run		= bpf_prog_test_run_skb,
};

const struct bpf_verifier_ops lwt_in_verifier_ops = {
	.get_func_proto		= lwt_in_func_proto,
	.is_valid_access	= lwt_is_valid_access,
	.convert_ctx_access	= bpf_convert_ctx_access,
};

const struct bpf_prog_ops lwt_in_prog_ops = {
	.test_run		= bpf_prog_test_run_skb,
};

const struct bpf_verifier_ops lwt_out_verifier_ops = {
	.get_func_proto		= lwt_out_func_proto,
	.is_valid_access	= lwt_is_valid_access,
	.convert_ctx_access	= bpf_convert_ctx_access,
};

const struct bpf_prog_ops lwt_out_prog_ops = {
	.test_run		= bpf_prog_test_run_skb,
};

const struct bpf_verifier_ops lwt_xmit_verifier_ops = {
	.get_func_proto		= lwt_xmit_func_proto,
	.is_valid_access	= lwt_is_valid_access,
	.convert_ctx_access	= bpf_convert_ctx_access,
	.gen_prologue		= tc_cls_act_prologue,
};

const struct bpf_prog_ops lwt_xmit_prog_ops = {
	.test_run		= bpf_prog_test_run_skb,
};

const struct bpf_verifier_ops lwt_seg6local_verifier_ops = {
	.get_func_proto		= lwt_seg6local_func_proto,
	.is_valid_access	= lwt_is_valid_access,
	.convert_ctx_access	= bpf_convert_ctx_access,
};

const struct bpf_prog_ops lwt_seg6local_prog_ops = {
	.test_run		= bpf_prog_test_run_skb,
};

const struct bpf_verifier_ops cg_sock_verifier_ops = {
	.get_func_proto		= sock_filter_func_proto,
	.is_valid_access	= sock_filter_is_valid_access,
	.convert_ctx_access	= bpf_sock_convert_ctx_access,
};

const struct bpf_prog_ops cg_sock_prog_ops = {
};

const struct bpf_verifier_ops cg_sock_addr_verifier_ops = {
	.get_func_proto		= sock_addr_func_proto,
	.is_valid_access	= sock_addr_is_valid_access,
	.convert_ctx_access	= sock_addr_convert_ctx_access,
};

const struct bpf_prog_ops cg_sock_addr_prog_ops = {
};

const struct bpf_verifier_ops sock_ops_verifier_ops = {
	.get_func_proto		= sock_ops_func_proto,
	.is_valid_access	= sock_ops_is_valid_access,
	.convert_ctx_access	= sock_ops_convert_ctx_access,
};

const struct bpf_prog_ops sock_ops_prog_ops = {
};

const struct bpf_verifier_ops sk_skb_verifier_ops = {
	.get_func_proto		= sk_skb_func_proto,
	.is_valid_access	= sk_skb_is_valid_access,
	.convert_ctx_access	= sk_skb_convert_ctx_access,
	.gen_prologue		= sk_skb_prologue,
};

const struct bpf_prog_ops sk_skb_prog_ops = {
};

const struct bpf_verifier_ops sk_msg_verifier_ops = {
	.get_func_proto		= sk_msg_func_proto,
	.is_valid_access	= sk_msg_is_valid_access,
	.convert_ctx_access	= sk_msg_convert_ctx_access,
	.gen_prologue		= bpf_noop_prologue,
};

const struct bpf_prog_ops sk_msg_prog_ops = {
};

const struct bpf_verifier_ops flow_dissector_verifier_ops = {
	.get_func_proto		= flow_dissector_func_proto,
	.is_valid_access	= flow_dissector_is_valid_access,
	.convert_ctx_access	= flow_dissector_convert_ctx_access,
};

const struct bpf_prog_ops flow_dissector_prog_ops = {
	.test_run		= bpf_prog_test_run_flow_dissector,
};

int sk_detach_filter(struct sock *sk)
{
	int ret = -ENOENT;
	struct sk_filter *filter;

	if (sock_flag(sk, SOCK_FILTER_LOCKED))
		return -EPERM;

	filter = rcu_dereference_protected(sk->sk_filter,
					   lockdep_sock_is_held(sk));
	if (filter) {
		RCU_INIT_POINTER(sk->sk_filter, NULL);
		sk_filter_uncharge(sk, filter);
		ret = 0;
	}

	return ret;
}
EXPORT_SYMBOL_GPL(sk_detach_filter);

int sk_get_filter(struct sock *sk, struct sock_filter __user *ubuf,
		  unsigned int len)
{
	struct sock_fprog_kern *fprog;
	struct sk_filter *filter;
	int ret = 0;

	lock_sock(sk);
	filter = rcu_dereference_protected(sk->sk_filter,
					   lockdep_sock_is_held(sk));
	if (!filter)
		goto out;

	/* We're copying the filter that has been originally attached,
	 * so no conversion/decode needed anymore. eBPF programs that
	 * have no original program cannot be dumped through this.
	 */
	ret = -EACCES;
	fprog = filter->prog->orig_prog;
	if (!fprog)
		goto out;

	ret = fprog->len;
	if (!len)
		/* User space only enquires number of filter blocks. */
		goto out;

	ret = -EINVAL;
	if (len < fprog->len)
		goto out;

	ret = -EFAULT;
	if (copy_to_user(ubuf, fprog->filter, bpf_classic_proglen(fprog)))
		goto out;

	/* Instead of bytes, the API requests to return the number
	 * of filter blocks.
	 */
	ret = fprog->len;
out:
	release_sock(sk);
	return ret;
}

#ifdef CONFIG_INET
static void bpf_init_reuseport_kern(struct sk_reuseport_kern *reuse_kern,
				    struct sock_reuseport *reuse,
				    struct sock *sk, struct sk_buff *skb,
				    struct sock *migrating_sk,
				    u32 hash)
{
	reuse_kern->skb = skb;
	reuse_kern->sk = sk;
	reuse_kern->selected_sk = NULL;
	reuse_kern->migrating_sk = migrating_sk;
	reuse_kern->data_end = skb->data + skb_headlen(skb);
	reuse_kern->hash = hash;
	reuse_kern->reuseport_id = reuse->reuseport_id;
	reuse_kern->bind_inany = reuse->bind_inany;
}

struct sock *bpf_run_sk_reuseport(struct sock_reuseport *reuse, struct sock *sk,
				  struct bpf_prog *prog, struct sk_buff *skb,
				  struct sock *migrating_sk,
				  u32 hash)
{
	struct sk_reuseport_kern reuse_kern;
	enum sk_action action;

	bpf_init_reuseport_kern(&reuse_kern, reuse, sk, skb, migrating_sk, hash);
	action = BPF_PROG_RUN(prog, &reuse_kern);

	if (action == SK_PASS)
		return reuse_kern.selected_sk;
	else
		return ERR_PTR(-ECONNREFUSED);
}

BPF_CALL_4(sk_select_reuseport, struct sk_reuseport_kern *, reuse_kern,
	   struct bpf_map *, map, void *, key, u32, flags)
{
	bool is_sockarray = map->map_type == BPF_MAP_TYPE_REUSEPORT_SOCKARRAY;
	struct sock_reuseport *reuse;
	struct sock *selected_sk;

	selected_sk = map->ops->map_lookup_elem(map, key);
	if (!selected_sk)
		return -ENOENT;

	reuse = rcu_dereference(selected_sk->sk_reuseport_cb);
	if (!reuse) {
		/* Lookup in sock_map can return TCP ESTABLISHED sockets. */
		if (sk_is_refcounted(selected_sk))
			sock_put(selected_sk);

		/* reuseport_array has only sk with non NULL sk_reuseport_cb.
		 * The only (!reuse) case here is - the sk has already been
		 * unhashed (e.g. by close()), so treat it as -ENOENT.
		 *
		 * Other maps (e.g. sock_map) do not provide this guarantee and
		 * the sk may never be in the reuseport group to begin with.
		 */
		return is_sockarray ? -ENOENT : -EINVAL;
	}

	if (unlikely(reuse->reuseport_id != reuse_kern->reuseport_id)) {
		struct sock *sk = reuse_kern->sk;

		if (sk->sk_protocol != selected_sk->sk_protocol)
			return -EPROTOTYPE;
		else if (sk->sk_family != selected_sk->sk_family)
			return -EAFNOSUPPORT;

		/* Catch all. Likely bound to a different sockaddr. */
		return -EBADFD;
	}

	reuse_kern->selected_sk = selected_sk;

	return 0;
}

static const struct bpf_func_proto sk_select_reuseport_proto = {
	.func           = sk_select_reuseport,
	.gpl_only       = false,
	.ret_type       = RET_INTEGER,
	.arg1_type	= ARG_PTR_TO_CTX,
	.arg2_type      = ARG_CONST_MAP_PTR,
	.arg3_type      = ARG_PTR_TO_MAP_KEY,
	.arg4_type	= ARG_ANYTHING,
};

BPF_CALL_4(sk_reuseport_load_bytes,
	   const struct sk_reuseport_kern *, reuse_kern, u32, offset,
	   void *, to, u32, len)
{
	return ____bpf_skb_load_bytes(reuse_kern->skb, offset, to, len);
}

static const struct bpf_func_proto sk_reuseport_load_bytes_proto = {
	.func		= sk_reuseport_load_bytes,
	.gpl_only	= false,
	.ret_type	= RET_INTEGER,
	.arg1_type	= ARG_PTR_TO_CTX,
	.arg2_type	= ARG_ANYTHING,
	.arg3_type	= ARG_PTR_TO_UNINIT_MEM,
	.arg4_type	= ARG_CONST_SIZE,
};

BPF_CALL_5(sk_reuseport_load_bytes_relative,
	   const struct sk_reuseport_kern *, reuse_kern, u32, offset,
	   void *, to, u32, len, u32, start_header)
{
	return ____bpf_skb_load_bytes_relative(reuse_kern->skb, offset, to,
					       len, start_header);
}

static const struct bpf_func_proto sk_reuseport_load_bytes_relative_proto = {
	.func		= sk_reuseport_load_bytes_relative,
	.gpl_only	= false,
	.ret_type	= RET_INTEGER,
	.arg1_type	= ARG_PTR_TO_CTX,
	.arg2_type	= ARG_ANYTHING,
	.arg3_type	= ARG_PTR_TO_UNINIT_MEM,
	.arg4_type	= ARG_CONST_SIZE,
	.arg5_type	= ARG_ANYTHING,
};

static const struct bpf_func_proto *
sk_reuseport_func_proto(enum bpf_func_id func_id,
			const struct bpf_prog *prog)
{
	switch (func_id) {
	case BPF_FUNC_sk_select_reuseport:
		return &sk_select_reuseport_proto;
	case BPF_FUNC_skb_load_bytes:
		return &sk_reuseport_load_bytes_proto;
	case BPF_FUNC_skb_load_bytes_relative:
		return &sk_reuseport_load_bytes_relative_proto;
	case BPF_FUNC_get_socket_cookie:
		return &bpf_get_socket_ptr_cookie_proto;
	default:
		return bpf_base_func_proto(func_id);
	}
}

static bool
sk_reuseport_is_valid_access(int off, int size,
			     enum bpf_access_type type,
			     const struct bpf_prog *prog,
			     struct bpf_insn_access_aux *info)
{
	const u32 size_default = sizeof(__u32);

	if (off < 0 || off >= sizeof(struct sk_reuseport_md) ||
	    off % size || type != BPF_READ)
		return false;

	switch (off) {
	case offsetof(struct sk_reuseport_md, data):
		info->reg_type = PTR_TO_PACKET;
		return size == sizeof(__u64);

	case offsetof(struct sk_reuseport_md, data_end):
		info->reg_type = PTR_TO_PACKET_END;
		return size == sizeof(__u64);

	case offsetof(struct sk_reuseport_md, hash):
		return size == size_default;

	case offsetof(struct sk_reuseport_md, sk):
		info->reg_type = PTR_TO_SOCKET;
		return size == sizeof(__u64);

	case offsetof(struct sk_reuseport_md, migrating_sk):
		info->reg_type = PTR_TO_SOCK_COMMON_OR_NULL;
		return size == sizeof(__u64);

	/* Fields that allow narrowing */
	case bpf_ctx_range(struct sk_reuseport_md, eth_protocol):
		if (size < sizeof_field(struct sk_buff, protocol))
			return false;
		fallthrough;
	case bpf_ctx_range(struct sk_reuseport_md, ip_protocol):
	case bpf_ctx_range(struct sk_reuseport_md, bind_inany):
	case bpf_ctx_range(struct sk_reuseport_md, len):
		bpf_ctx_record_field_size(info, size_default);
		return bpf_ctx_narrow_access_ok(off, size, size_default);

	default:
		return false;
	}
}

#define SK_REUSEPORT_LOAD_FIELD(F) ({					\
	*insn++ = BPF_LDX_MEM(BPF_FIELD_SIZEOF(struct sk_reuseport_kern, F), \
			      si->dst_reg, si->src_reg,			\
			      bpf_target_off(struct sk_reuseport_kern, F, \
					     sizeof_field(struct sk_reuseport_kern, F), \
					     target_size));		\
	})

#define SK_REUSEPORT_LOAD_SKB_FIELD(SKB_FIELD)				\
	SOCK_ADDR_LOAD_NESTED_FIELD(struct sk_reuseport_kern,		\
				    struct sk_buff,			\
				    skb,				\
				    SKB_FIELD)

#define SK_REUSEPORT_LOAD_SK_FIELD(SK_FIELD)				\
	SOCK_ADDR_LOAD_NESTED_FIELD(struct sk_reuseport_kern,		\
				    struct sock,			\
				    sk,					\
				    SK_FIELD)

static u32 sk_reuseport_convert_ctx_access(enum bpf_access_type type,
					   const struct bpf_insn *si,
					   struct bpf_insn *insn_buf,
					   struct bpf_prog *prog,
					   u32 *target_size)
{
	struct bpf_insn *insn = insn_buf;

	switch (si->off) {
	case offsetof(struct sk_reuseport_md, data):
		SK_REUSEPORT_LOAD_SKB_FIELD(data);
		break;

	case offsetof(struct sk_reuseport_md, len):
		SK_REUSEPORT_LOAD_SKB_FIELD(len);
		break;

	case offsetof(struct sk_reuseport_md, eth_protocol):
		SK_REUSEPORT_LOAD_SKB_FIELD(protocol);
		break;

	case offsetof(struct sk_reuseport_md, ip_protocol):
		SK_REUSEPORT_LOAD_SK_FIELD(sk_protocol);
		break;

	case offsetof(struct sk_reuseport_md, data_end):
		SK_REUSEPORT_LOAD_FIELD(data_end);
		break;

	case offsetof(struct sk_reuseport_md, hash):
		SK_REUSEPORT_LOAD_FIELD(hash);
		break;

	case offsetof(struct sk_reuseport_md, bind_inany):
		SK_REUSEPORT_LOAD_FIELD(bind_inany);
		break;

	case offsetof(struct sk_reuseport_md, sk):
		SK_REUSEPORT_LOAD_FIELD(sk);
		break;

	case offsetof(struct sk_reuseport_md, migrating_sk):
		SK_REUSEPORT_LOAD_FIELD(migrating_sk);
		break;
	}

	return insn - insn_buf;
}

const struct bpf_verifier_ops sk_reuseport_verifier_ops = {
	.get_func_proto		= sk_reuseport_func_proto,
	.is_valid_access	= sk_reuseport_is_valid_access,
	.convert_ctx_access	= sk_reuseport_convert_ctx_access,
};

const struct bpf_prog_ops sk_reuseport_prog_ops = {
};

DEFINE_STATIC_KEY_FALSE(bpf_sk_lookup_enabled);
EXPORT_SYMBOL(bpf_sk_lookup_enabled);

BPF_CALL_3(bpf_sk_lookup_assign, struct bpf_sk_lookup_kern *, ctx,
	   struct sock *, sk, u64, flags)
{
	if (unlikely(flags & ~(BPF_SK_LOOKUP_F_REPLACE |
			       BPF_SK_LOOKUP_F_NO_REUSEPORT)))
		return -EINVAL;
	if (unlikely(sk && sk_is_refcounted(sk)))
		return -ESOCKTNOSUPPORT; /* reject non-RCU freed sockets */
	if (unlikely(sk && sk->sk_state == TCP_ESTABLISHED))
		return -ESOCKTNOSUPPORT; /* reject connected sockets */

	/* Check if socket is suitable for packet L3/L4 protocol */
	if (sk && sk->sk_protocol != ctx->protocol)
		return -EPROTOTYPE;
	if (sk && sk->sk_family != ctx->family &&
	    (sk->sk_family == AF_INET || ipv6_only_sock(sk)))
		return -EAFNOSUPPORT;

	if (ctx->selected_sk && !(flags & BPF_SK_LOOKUP_F_REPLACE))
		return -EEXIST;

	/* Select socket as lookup result */
	ctx->selected_sk = sk;
	ctx->no_reuseport = flags & BPF_SK_LOOKUP_F_NO_REUSEPORT;
	return 0;
}

static const struct bpf_func_proto bpf_sk_lookup_assign_proto = {
	.func		= bpf_sk_lookup_assign,
	.gpl_only	= false,
	.ret_type	= RET_INTEGER,
	.arg1_type	= ARG_PTR_TO_CTX,
	.arg2_type	= ARG_PTR_TO_SOCKET_OR_NULL,
	.arg3_type	= ARG_ANYTHING,
};

static const struct bpf_func_proto *
sk_lookup_func_proto(enum bpf_func_id func_id, const struct bpf_prog *prog)
{
	switch (func_id) {
	case BPF_FUNC_perf_event_output:
		return &bpf_event_output_data_proto;
	case BPF_FUNC_sk_assign:
		return &bpf_sk_lookup_assign_proto;
	case BPF_FUNC_sk_release:
		return &bpf_sk_release_proto;
	default:
		return bpf_sk_base_func_proto(func_id);
	}
}

static bool sk_lookup_is_valid_access(int off, int size,
				      enum bpf_access_type type,
				      const struct bpf_prog *prog,
				      struct bpf_insn_access_aux *info)
{
	if (off < 0 || off >= sizeof(struct bpf_sk_lookup))
		return false;
	if (off % size != 0)
		return false;
	if (type != BPF_READ)
		return false;

	switch (off) {
	case offsetof(struct bpf_sk_lookup, sk):
		info->reg_type = PTR_TO_SOCKET_OR_NULL;
		return size == sizeof(__u64);

	case bpf_ctx_range(struct bpf_sk_lookup, family):
	case bpf_ctx_range(struct bpf_sk_lookup, protocol):
	case bpf_ctx_range(struct bpf_sk_lookup, remote_ip4):
	case bpf_ctx_range(struct bpf_sk_lookup, local_ip4):
	case bpf_ctx_range_till(struct bpf_sk_lookup, remote_ip6[0], remote_ip6[3]):
	case bpf_ctx_range_till(struct bpf_sk_lookup, local_ip6[0], local_ip6[3]):
	case bpf_ctx_range(struct bpf_sk_lookup, remote_port):
	case bpf_ctx_range(struct bpf_sk_lookup, local_port):
		bpf_ctx_record_field_size(info, sizeof(__u32));
		return bpf_ctx_narrow_access_ok(off, size, sizeof(__u32));

	default:
		return false;
	}
}

static u32 sk_lookup_convert_ctx_access(enum bpf_access_type type,
					const struct bpf_insn *si,
					struct bpf_insn *insn_buf,
					struct bpf_prog *prog,
					u32 *target_size)
{
	struct bpf_insn *insn = insn_buf;

	switch (si->off) {
	case offsetof(struct bpf_sk_lookup, sk):
		*insn++ = BPF_LDX_MEM(BPF_SIZEOF(void *), si->dst_reg, si->src_reg,
				      offsetof(struct bpf_sk_lookup_kern, selected_sk));
		break;

	case offsetof(struct bpf_sk_lookup, family):
		*insn++ = BPF_LDX_MEM(BPF_H, si->dst_reg, si->src_reg,
				      bpf_target_off(struct bpf_sk_lookup_kern,
						     family, 2, target_size));
		break;

	case offsetof(struct bpf_sk_lookup, protocol):
		*insn++ = BPF_LDX_MEM(BPF_H, si->dst_reg, si->src_reg,
				      bpf_target_off(struct bpf_sk_lookup_kern,
						     protocol, 2, target_size));
		break;

	case offsetof(struct bpf_sk_lookup, remote_ip4):
		*insn++ = BPF_LDX_MEM(BPF_W, si->dst_reg, si->src_reg,
				      bpf_target_off(struct bpf_sk_lookup_kern,
						     v4.saddr, 4, target_size));
		break;

	case offsetof(struct bpf_sk_lookup, local_ip4):
		*insn++ = BPF_LDX_MEM(BPF_W, si->dst_reg, si->src_reg,
				      bpf_target_off(struct bpf_sk_lookup_kern,
						     v4.daddr, 4, target_size));
		break;

	case bpf_ctx_range_till(struct bpf_sk_lookup,
				remote_ip6[0], remote_ip6[3]): {
#if IS_ENABLED(CONFIG_IPV6)
		int off = si->off;

		off -= offsetof(struct bpf_sk_lookup, remote_ip6[0]);
		off += bpf_target_off(struct in6_addr, s6_addr32[0], 4, target_size);
		*insn++ = BPF_LDX_MEM(BPF_SIZEOF(void *), si->dst_reg, si->src_reg,
				      offsetof(struct bpf_sk_lookup_kern, v6.saddr));
		*insn++ = BPF_JMP_IMM(BPF_JEQ, si->dst_reg, 0, 1);
		*insn++ = BPF_LDX_MEM(BPF_W, si->dst_reg, si->dst_reg, off);
#else
		*insn++ = BPF_MOV32_IMM(si->dst_reg, 0);
#endif
		break;
	}
	case bpf_ctx_range_till(struct bpf_sk_lookup,
				local_ip6[0], local_ip6[3]): {
#if IS_ENABLED(CONFIG_IPV6)
		int off = si->off;

		off -= offsetof(struct bpf_sk_lookup, local_ip6[0]);
		off += bpf_target_off(struct in6_addr, s6_addr32[0], 4, target_size);
		*insn++ = BPF_LDX_MEM(BPF_SIZEOF(void *), si->dst_reg, si->src_reg,
				      offsetof(struct bpf_sk_lookup_kern, v6.daddr));
		*insn++ = BPF_JMP_IMM(BPF_JEQ, si->dst_reg, 0, 1);
		*insn++ = BPF_LDX_MEM(BPF_W, si->dst_reg, si->dst_reg, off);
#else
		*insn++ = BPF_MOV32_IMM(si->dst_reg, 0);
#endif
		break;
	}
	case offsetof(struct bpf_sk_lookup, remote_port):
		*insn++ = BPF_LDX_MEM(BPF_H, si->dst_reg, si->src_reg,
				      bpf_target_off(struct bpf_sk_lookup_kern,
						     sport, 2, target_size));
		break;

	case offsetof(struct bpf_sk_lookup, local_port):
		*insn++ = BPF_LDX_MEM(BPF_H, si->dst_reg, si->src_reg,
				      bpf_target_off(struct bpf_sk_lookup_kern,
						     dport, 2, target_size));
		break;
	}

	return insn - insn_buf;
}

const struct bpf_prog_ops sk_lookup_prog_ops = {
	.test_run = bpf_prog_test_run_sk_lookup,
};

const struct bpf_verifier_ops sk_lookup_verifier_ops = {
	.get_func_proto		= sk_lookup_func_proto,
	.is_valid_access	= sk_lookup_is_valid_access,
	.convert_ctx_access	= sk_lookup_convert_ctx_access,
};

#endif /* CONFIG_INET */

DEFINE_BPF_DISPATCHER(xdp)

/*xdp程序变更处理*/
void bpf_prog_change_xdp(struct bpf_prog *prev_prog, struct bpf_prog *prog)
{
	bpf_dispatcher_change_prog(BPF_DISPATCHER_PTR(xdp), prev_prog, prog);
}

#ifdef CONFIG_DEBUG_INFO_BTF
BTF_ID_LIST_GLOBAL(btf_sock_ids)
#define BTF_SOCK_TYPE(name, type) BTF_ID(struct, type)
BTF_SOCK_TYPE_xxx
#undef BTF_SOCK_TYPE
#else
u32 btf_sock_ids[MAX_BTF_SOCK_TYPE];
#endif

BPF_CALL_1(bpf_skc_to_tcp6_sock, struct sock *, sk)
{
	/* tcp6_sock type is not generated in dwarf and hence btf,
	 * trigger an explicit type generation here.
	 */
	BTF_TYPE_EMIT(struct tcp6_sock);
	if (sk && sk_fullsock(sk) && sk->sk_protocol == IPPROTO_TCP &&
	    sk->sk_family == AF_INET6)
		return (unsigned long)sk;

	return (unsigned long)NULL;
}

const struct bpf_func_proto bpf_skc_to_tcp6_sock_proto = {
	.func			= bpf_skc_to_tcp6_sock,
	.gpl_only		= false,
	.ret_type		= RET_PTR_TO_BTF_ID_OR_NULL,
	.arg1_type		= ARG_PTR_TO_BTF_ID_SOCK_COMMON,
	.ret_btf_id		= &btf_sock_ids[BTF_SOCK_TYPE_TCP6],
};

BPF_CALL_1(bpf_skc_to_tcp_sock, struct sock *, sk)
{
	if (sk && sk_fullsock(sk) && sk->sk_protocol == IPPROTO_TCP)
		return (unsigned long)sk;

	return (unsigned long)NULL;
}

const struct bpf_func_proto bpf_skc_to_tcp_sock_proto = {
	.func			= bpf_skc_to_tcp_sock,
	.gpl_only		= false,
	.ret_type		= RET_PTR_TO_BTF_ID_OR_NULL,
	.arg1_type		= ARG_PTR_TO_BTF_ID_SOCK_COMMON,
	.ret_btf_id		= &btf_sock_ids[BTF_SOCK_TYPE_TCP],
};

BPF_CALL_1(bpf_skc_to_tcp_timewait_sock, struct sock *, sk)
{
	/* BTF types for tcp_timewait_sock and inet_timewait_sock are not
	 * generated if CONFIG_INET=n. Trigger an explicit generation here.
	 */
	BTF_TYPE_EMIT(struct inet_timewait_sock);
	BTF_TYPE_EMIT(struct tcp_timewait_sock);

#ifdef CONFIG_INET
	if (sk && sk->sk_prot == &tcp_prot && sk->sk_state == TCP_TIME_WAIT)
		return (unsigned long)sk;
#endif

#if IS_BUILTIN(CONFIG_IPV6)
	if (sk && sk->sk_prot == &tcpv6_prot && sk->sk_state == TCP_TIME_WAIT)
		return (unsigned long)sk;
#endif

	return (unsigned long)NULL;
}

const struct bpf_func_proto bpf_skc_to_tcp_timewait_sock_proto = {
	.func			= bpf_skc_to_tcp_timewait_sock,
	.gpl_only		= false,
	.ret_type		= RET_PTR_TO_BTF_ID_OR_NULL,
	.arg1_type		= ARG_PTR_TO_BTF_ID_SOCK_COMMON,
	.ret_btf_id		= &btf_sock_ids[BTF_SOCK_TYPE_TCP_TW],
};

BPF_CALL_1(bpf_skc_to_tcp_request_sock, struct sock *, sk)
{
#ifdef CONFIG_INET
	if (sk && sk->sk_prot == &tcp_prot && sk->sk_state == TCP_NEW_SYN_RECV)
		return (unsigned long)sk;
#endif

#if IS_BUILTIN(CONFIG_IPV6)
	if (sk && sk->sk_prot == &tcpv6_prot && sk->sk_state == TCP_NEW_SYN_RECV)
		return (unsigned long)sk;
#endif

	return (unsigned long)NULL;
}

const struct bpf_func_proto bpf_skc_to_tcp_request_sock_proto = {
	.func			= bpf_skc_to_tcp_request_sock,
	.gpl_only		= false,
	.ret_type		= RET_PTR_TO_BTF_ID_OR_NULL,
	.arg1_type		= ARG_PTR_TO_BTF_ID_SOCK_COMMON,
	.ret_btf_id		= &btf_sock_ids[BTF_SOCK_TYPE_TCP_REQ],
};

BPF_CALL_1(bpf_skc_to_udp6_sock, struct sock *, sk)
{
	/* udp6_sock type is not generated in dwarf and hence btf,
	 * trigger an explicit type generation here.
	 */
	BTF_TYPE_EMIT(struct udp6_sock);
	if (sk && sk_fullsock(sk) && sk->sk_protocol == IPPROTO_UDP &&
	    sk->sk_type == SOCK_DGRAM && sk->sk_family == AF_INET6)
		return (unsigned long)sk;

	return (unsigned long)NULL;
}

const struct bpf_func_proto bpf_skc_to_udp6_sock_proto = {
	.func			= bpf_skc_to_udp6_sock,
	.gpl_only		= false,
	.ret_type		= RET_PTR_TO_BTF_ID_OR_NULL,
	.arg1_type		= ARG_PTR_TO_BTF_ID_SOCK_COMMON,
	.ret_btf_id		= &btf_sock_ids[BTF_SOCK_TYPE_UDP6],
};

BPF_CALL_1(bpf_sock_from_file, struct file *, file)
{
	return (unsigned long)sock_from_file(file);
}

BTF_ID_LIST(bpf_sock_from_file_btf_ids)
BTF_ID(struct, socket)
BTF_ID(struct, file)

const struct bpf_func_proto bpf_sock_from_file_proto = {
	.func		= bpf_sock_from_file,
	.gpl_only	= false,
	.ret_type	= RET_PTR_TO_BTF_ID_OR_NULL,
	.ret_btf_id	= &bpf_sock_from_file_btf_ids[0],
	.arg1_type	= ARG_PTR_TO_BTF_ID,
	.arg1_btf_id	= &bpf_sock_from_file_btf_ids[1],
};

static const struct bpf_func_proto *
bpf_sk_base_func_proto(enum bpf_func_id func_id)
{
	const struct bpf_func_proto *func;

	switch (func_id) {
	case BPF_FUNC_skc_to_tcp6_sock:
		func = &bpf_skc_to_tcp6_sock_proto;
		break;
	case BPF_FUNC_skc_to_tcp_sock:
		func = &bpf_skc_to_tcp_sock_proto;
		break;
	case BPF_FUNC_skc_to_tcp_timewait_sock:
		func = &bpf_skc_to_tcp_timewait_sock_proto;
		break;
	case BPF_FUNC_skc_to_tcp_request_sock:
		func = &bpf_skc_to_tcp_request_sock_proto;
		break;
	case BPF_FUNC_skc_to_udp6_sock:
		func = &bpf_skc_to_udp6_sock_proto;
		break;
	default:
		return bpf_base_func_proto(func_id);
	}

	if (!perfmon_capable())
		return NULL;

	return func;
}<|MERGE_RESOLUTION|>--- conflicted
+++ resolved
@@ -3931,27 +3931,6 @@
 	.arg2_type	= ARG_ANYTHING,
 };
 
-<<<<<<< HEAD
-static int __bpf_tx_xdp_map(struct net_device *dev_rx, void *fwd,
-			    struct bpf_map *map, struct xdp_buff *xdp)
-{
-	switch (map->map_type) {
-	case BPF_MAP_TYPE_DEVMAP:
-	case BPF_MAP_TYPE_DEVMAP_HASH:
-	    //报文重定向到fwd,如有必要运行相应xdp->xdp_prog
-		return dev_map_enqueue(fwd, xdp, dev_rx);
-	case BPF_MAP_TYPE_CPUMAP:
-		return cpu_map_enqueue(fwd, xdp, dev_rx);
-	case BPF_MAP_TYPE_XSKMAP:
-	    /*map为XSKMAP情况下fwd为xdp_socket,将文将送给指定的xdp_socket*/
-		return __xsk_map_redirect(fwd, xdp);
-	default:
-		return -EBADRQC;
-	}
-	return 0;
-}
-
-=======
 /* XDP_REDIRECT works by a three-step process, implemented in the functions
  * below:
  *
@@ -3980,7 +3959,6 @@
  * called from NAPI without a separate rcu_read_lock(). The code below does not
  * use RCU annotations, but relies on those in the map code.
  */
->>>>>>> 40226a3d
 void xdp_do_flush(void)
 {
 	__dev_flush();
@@ -3989,26 +3967,6 @@
 }
 EXPORT_SYMBOL_GPL(xdp_do_flush);
 
-<<<<<<< HEAD
-static inline void *__xdp_map_lookup_elem(struct bpf_map *map, u32 index)
-{
-	switch (map->map_type) {
-	case BPF_MAP_TYPE_DEVMAP:
-		return __dev_map_lookup_elem(map, index);
-	case BPF_MAP_TYPE_DEVMAP_HASH:
-		return __dev_map_hash_lookup_elem(map, index);
-	case BPF_MAP_TYPE_CPUMAP:
-		return __cpu_map_lookup_elem(map, index);
-	case BPF_MAP_TYPE_XSKMAP:
-	    //通过index查找到对应的xdp_socket
-		return __xsk_map_lookup_elem(map, index);
-	default:
-		return NULL;
-	}
-}
-
-=======
->>>>>>> 40226a3d
 void bpf_clear_redirect_map(struct bpf_map *map)
 {
 	struct bpf_redirect_info *ri;
@@ -4038,26 +3996,6 @@
 	struct bpf_map *map;
 	int err;
 
-<<<<<<< HEAD
-	//将变量取值还原（每cpu一个此变量）
-	ri->tgt_index = 0;
-	ri->tgt_value = NULL;
-	WRITE_ONCE(ri->map, NULL);
-
-	if (unlikely(!map)) {
-	    /*无map情况下，通过ifindex找到目标设备*/
-		fwd = dev_get_by_index_rcu(dev_net(dev), index);
-		if (unlikely(!fwd)) {
-			err = -EINVAL;
-			goto err;
-		}
-
-		//将报文自目标设备发出
-		err = dev_xdp_enqueue(fwd, xdp, dev);
-	} else {
-	    /*有map,按fwd映射报文目的地*/
-		err = __bpf_tx_xdp_map(dev, fwd, map, xdp);
-=======
 	ri->map_id = 0; /* Valid map id idr range: [1,INT_MAX[ */
 	ri->map_type = BPF_MAP_TYPE_UNSPEC;
 
@@ -4093,7 +4031,6 @@
 		fallthrough;
 	default:
 		err = -EBADRQC;
->>>>>>> 40226a3d
 	}
 
 	if (unlikely(err))
@@ -4156,36 +4093,6 @@
 			    struct xdp_buff *xdp, struct bpf_prog *xdp_prog)
 {
 	struct bpf_redirect_info *ri = this_cpu_ptr(&bpf_redirect_info);
-<<<<<<< HEAD
-	struct bpf_map *map = READ_ONCE(ri->map);
-	u32 index = ri->tgt_index;/*目标ifindex*/
-	struct net_device *fwd;
-	int err = 0;
-
-	if (map)
-	    /*有map表，按map表执行fwd*/
-		return xdp_do_generic_redirect_map(dev, skb, xdp, xdp_prog,
-						   map);
-	ri->tgt_index = 0;
-	//确定要发送到的设备
-	fwd = dev_get_by_index_rcu(dev_net(dev), index);
-	if (unlikely(!fwd)) {
-		err = -EINVAL;
-		goto err;
-	}
-
-	//检查报文是否可转发
-	err = xdp_ok_fwd_dev(fwd, skb->len);
-	if (unlikely(err))
-		goto err;
-
-	//将报文从属关系变更为fwd设备
-	skb->dev = fwd;
-	_trace_xdp_redirect(dev, xdp_prog, index);
-	//自skb->dev设备将报文送出
-	generic_xdp_tx(skb, xdp_prog);
-	return 0;
-=======
 	enum bpf_map_type map_type = ri->map_type;
 	void *fwd = ri->tgt_value;
 	u32 map_id = ri->map_id;
@@ -4212,7 +4119,6 @@
 	}
 
 	return xdp_do_generic_redirect_map(dev, skb, xdp, xdp_prog, fwd, map_type, map_id);
->>>>>>> 40226a3d
 err:
 	_trace_xdp_redirect_err(dev, xdp_prog, ri->tgt_index, err);
 	return err;
@@ -4246,34 +4152,7 @@
 BPF_CALL_3(bpf_xdp_redirect_map, struct bpf_map *, map, u32, ifindex,
 	   u64, flags)
 {
-<<<<<<< HEAD
-    //取当前cpu对应的bpf_redirect_info变量
-	struct bpf_redirect_info *ri = this_cpu_ptr(&bpf_redirect_info);
-
-	/* Lower bits of the flags are used as return code on lookup failure */
-	if (unlikely(flags > XDP_TX))
-		return XDP_ABORTED;
-
-	ri->tgt_value = __xdp_map_lookup_elem(map, ifindex);
-	if (unlikely(!ri->tgt_value)) {
-	    //查询失败，则直接返回flags
-		/* If the lookup fails we want to clear out the state in the
-		 * redirect_info struct completely, so that if an eBPF program
-		 * performs multiple lookups, the last one always takes
-		 * precedence.
-		 */
-		WRITE_ONCE(ri->map, NULL);
-		return flags;
-	}
-
-	ri->flags = flags;
-	ri->tgt_index = ifindex;
-	WRITE_ONCE(ri->map, map);
-
-	return XDP_REDIRECT;
-=======
 	return map->ops->map_redirect(map, ifindex, flags);
->>>>>>> 40226a3d
 }
 
 //xdp情况下redirect_map调用
