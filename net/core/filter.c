// SPDX-License-Identifier: GPL-2.0-or-later
/*
 * Linux Socket Filter - Kernel level socket filtering
 *
 * Based on the design of the Berkeley Packet Filter. The new
 * internal format has been designed by PLUMgrid:
 *
 *	Copyright (c) 2011 - 2014 PLUMgrid, http://plumgrid.com
 *
 * Authors:
 *
 *	Jay Schulist <jschlst@samba.org>
 *	Alexei Starovoitov <ast@plumgrid.com>
 *	Daniel Borkmann <dborkman@redhat.com>
 *
 * Andi Kleen - Fix a few bad bugs and races.
 * Kris Katterjohn - Added many additional checks in bpf_check_classic()
 */

#include <linux/atomic.h>
#include <linux/bpf_verifier.h>
#include <linux/module.h>
#include <linux/types.h>
#include <linux/mm.h>
#include <linux/fcntl.h>
#include <linux/socket.h>
#include <linux/sock_diag.h>
#include <linux/in.h>
#include <linux/inet.h>
#include <linux/netdevice.h>
#include <linux/if_packet.h>
#include <linux/if_arp.h>
#include <linux/gfp.h>
#include <net/inet_common.h>
#include <net/ip.h>
#include <net/protocol.h>
#include <net/netlink.h>
#include <linux/skbuff.h>
#include <linux/skmsg.h>
#include <net/sock.h>
#include <net/flow_dissector.h>
#include <linux/errno.h>
#include <linux/timer.h>
#include <linux/uaccess.h>
#include <asm/unaligned.h>
#include <linux/filter.h>
#include <linux/ratelimit.h>
#include <linux/seccomp.h>
#include <linux/if_vlan.h>
#include <linux/bpf.h>
#include <linux/btf.h>
#include <net/sch_generic.h>
#include <net/cls_cgroup.h>
#include <net/dst_metadata.h>
#include <net/dst.h>
#include <net/sock_reuseport.h>
#include <net/busy_poll.h>
#include <net/tcp.h>
#include <net/xfrm.h>
#include <net/udp.h>
#include <linux/bpf_trace.h>
#include <net/xdp_sock.h>
#include <linux/inetdevice.h>
#include <net/inet_hashtables.h>
#include <net/inet6_hashtables.h>
#include <net/ip_fib.h>
#include <net/nexthop.h>
#include <net/flow.h>
#include <net/arp.h>
#include <net/ipv6.h>
#include <net/net_namespace.h>
#include <linux/seg6_local.h>
#include <net/seg6.h>
#include <net/seg6_local.h>
#include <net/lwtunnel.h>
#include <net/ipv6_stubs.h>
#include <net/bpf_sk_storage.h>
#include <net/transp_v6.h>
#include <linux/btf_ids.h>
#include <net/tls.h>
#include <net/xdp.h>
#include <net/mptcp.h>
#include <net/netfilter/nf_conntrack_bpf.h>
#include <net/netkit.h>
#include <linux/un.h>

#include "dev.h"

static const struct bpf_func_proto *
bpf_sk_base_func_proto(enum bpf_func_id func_id);

int copy_bpf_fprog_from_user(struct sock_fprog *dst, sockptr_t src, int len)
{
	if (in_compat_syscall()) {
		struct compat_sock_fprog f32;

		if (len != sizeof(f32))
			return -EINVAL;
		if (copy_from_sockptr(&f32, src, sizeof(f32)))
			return -EFAULT;
		memset(dst, 0, sizeof(*dst));
		dst->len = f32.len;
		dst->filter = compat_ptr(f32.filter);
	} else {
		if (len != sizeof(*dst))
			return -EINVAL;
		if (copy_from_sockptr(dst, src, sizeof(*dst)))
			return -EFAULT;
	}

	return 0;
}
EXPORT_SYMBOL_GPL(copy_bpf_fprog_from_user);

/**
 *	sk_filter_trim_cap - run a packet through a socket filter
 *	@sk: sock associated with &sk_buff
 *	@skb: buffer to filter
 *	@cap: limit on how short the eBPF program may trim the packet
 *
 * Run the eBPF program and then cut skb->data to correct size returned by
 * the program. If pkt_len is 0 we toss packet. If skb->len is smaller
 * than pkt_len we keep whole skb->data. This is the socket level
 * wrapper to bpf_prog_run. It returns 0 if the packet should
 * be accepted or -EPERM if the packet should be tossed.
 *
 */
int sk_filter_trim_cap(struct sock *sk, struct sk_buff *skb, unsigned int cap)
{
	int err;
	struct sk_filter *filter;

	/*
	 * If the skb was allocated from pfmemalloc reserves, only
	 * allow SOCK_MEMALLOC sockets to use it as this socket is
	 * helping free memory
	 */
	if (skb_pfmemalloc(skb) && !sock_flag(sk, SOCK_MEMALLOC)) {
		NET_INC_STATS(sock_net(sk), LINUX_MIB_PFMEMALLOCDROP);
		return -ENOMEM;
	}
	err = BPF_CGROUP_RUN_PROG_INET_INGRESS(sk, skb);
	if (err)
		return err;

	err = security_sock_rcv_skb(sk, skb);
	if (err)
		return err;

	rcu_read_lock();
	filter = rcu_dereference(sk->sk_filter);
	if (filter) {
		struct sock *save_sk = skb->sk;
		unsigned int pkt_len;

		skb->sk = sk;
		pkt_len = bpf_prog_run_save_cb(filter->prog, skb);
		skb->sk = save_sk;
		err = pkt_len ? pskb_trim(skb, max(cap, pkt_len)) : -EPERM;
	}
	rcu_read_unlock();

	return err;
}
EXPORT_SYMBOL(sk_filter_trim_cap);

BPF_CALL_1(bpf_skb_get_pay_offset, struct sk_buff *, skb)
{
	return skb_get_poff(skb);
}

BPF_CALL_3(bpf_skb_get_nlattr, struct sk_buff *, skb, u32, a, u32, x)
{
	struct nlattr *nla;

	if (skb_is_nonlinear(skb))
		return 0;

	if (skb->len < sizeof(struct nlattr))
		return 0;

	if (a > skb->len - sizeof(struct nlattr))
		return 0;

	nla = nla_find((struct nlattr *) &skb->data[a], skb->len - a, x);
	if (nla)
		return (void *) nla - (void *) skb->data;

	return 0;
}

BPF_CALL_3(bpf_skb_get_nlattr_nest, struct sk_buff *, skb, u32, a, u32, x)
{
	struct nlattr *nla;

	if (skb_is_nonlinear(skb))
		return 0;

	if (skb->len < sizeof(struct nlattr))
		return 0;

	if (a > skb->len - sizeof(struct nlattr))
		return 0;

	nla = (struct nlattr *) &skb->data[a];
	if (!nla_ok(nla, skb->len - a))
		return 0;

	nla = nla_find_nested(nla, x);
	if (nla)
		return (void *) nla - (void *) skb->data;

	return 0;
}

BPF_CALL_4(bpf_skb_load_helper_8, const struct sk_buff *, skb, const void *,
	   data, int, headlen, int, offset)
{
	u8 tmp, *ptr;
	const int len = sizeof(tmp);

	if (offset >= 0) {
		if (headlen - offset >= len)
			return *(u8 *)(data + offset);
		if (!skb_copy_bits(skb, offset, &tmp, sizeof(tmp)))
			return tmp;
	} else {
		ptr = bpf_internal_load_pointer_neg_helper(skb, offset, len);
		if (likely(ptr))
			return *(u8 *)ptr;
	}

	return -EFAULT;
}

BPF_CALL_2(bpf_skb_load_helper_8_no_cache, const struct sk_buff *, skb,
	   int, offset)
{
	return ____bpf_skb_load_helper_8(skb, skb->data, skb->len - skb->data_len,
					 offset);
}

BPF_CALL_4(bpf_skb_load_helper_16, const struct sk_buff *, skb, const void *,
	   data, int, headlen, int, offset)
{
	__be16 tmp, *ptr;
	const int len = sizeof(tmp);

	if (offset >= 0) {
		if (headlen - offset >= len)
			return get_unaligned_be16(data + offset);
		if (!skb_copy_bits(skb, offset, &tmp, sizeof(tmp)))
			return be16_to_cpu(tmp);
	} else {
		ptr = bpf_internal_load_pointer_neg_helper(skb, offset, len);
		if (likely(ptr))
			return get_unaligned_be16(ptr);
	}

	return -EFAULT;
}

BPF_CALL_2(bpf_skb_load_helper_16_no_cache, const struct sk_buff *, skb,
	   int, offset)
{
	return ____bpf_skb_load_helper_16(skb, skb->data, skb->len - skb->data_len,
					  offset);
}

BPF_CALL_4(bpf_skb_load_helper_32, const struct sk_buff *, skb, const void *,
	   data, int, headlen, int, offset)
{
	__be32 tmp, *ptr;
	const int len = sizeof(tmp);

	if (likely(offset >= 0)) {
		if (headlen - offset >= len)
			return get_unaligned_be32(data + offset);
		if (!skb_copy_bits(skb, offset, &tmp, sizeof(tmp)))
			return be32_to_cpu(tmp);
	} else {
		ptr = bpf_internal_load_pointer_neg_helper(skb, offset, len);
		if (likely(ptr))
			return get_unaligned_be32(ptr);
	}

	return -EFAULT;
}

BPF_CALL_2(bpf_skb_load_helper_32_no_cache, const struct sk_buff *, skb,
	   int, offset)
{
	return ____bpf_skb_load_helper_32(skb, skb->data, skb->len - skb->data_len,
					  offset);
}

static u32 convert_skb_access(int skb_field, int dst_reg, int src_reg,
			      struct bpf_insn *insn_buf)
{
	struct bpf_insn *insn = insn_buf;

	switch (skb_field) {
	case SKF_AD_MARK:
		BUILD_BUG_ON(sizeof_field(struct sk_buff, mark) != 4);

		*insn++ = BPF_LDX_MEM(BPF_W, dst_reg, src_reg,
				      offsetof(struct sk_buff, mark));
		break;

	case SKF_AD_PKTTYPE:
		*insn++ = BPF_LDX_MEM(BPF_B, dst_reg, src_reg, PKT_TYPE_OFFSET);
		*insn++ = BPF_ALU32_IMM(BPF_AND, dst_reg, PKT_TYPE_MAX);
#ifdef __BIG_ENDIAN_BITFIELD
		*insn++ = BPF_ALU32_IMM(BPF_RSH, dst_reg, 5);
#endif
		break;

	case SKF_AD_QUEUE:
		BUILD_BUG_ON(sizeof_field(struct sk_buff, queue_mapping) != 2);

		*insn++ = BPF_LDX_MEM(BPF_H, dst_reg, src_reg,
				      offsetof(struct sk_buff, queue_mapping));
		break;

	case SKF_AD_VLAN_TAG:
		BUILD_BUG_ON(sizeof_field(struct sk_buff, vlan_tci) != 2);

		/* dst_reg = *(u16 *) (src_reg + offsetof(vlan_tci)) */
		*insn++ = BPF_LDX_MEM(BPF_H, dst_reg, src_reg,
				      offsetof(struct sk_buff, vlan_tci));
		break;
	case SKF_AD_VLAN_TAG_PRESENT:
		BUILD_BUG_ON(sizeof_field(struct sk_buff, vlan_all) != 4);
		*insn++ = BPF_LDX_MEM(BPF_W, dst_reg, src_reg,
				      offsetof(struct sk_buff, vlan_all));
		*insn++ = BPF_JMP_IMM(BPF_JEQ, dst_reg, 0, 1);
		*insn++ = BPF_ALU32_IMM(BPF_MOV, dst_reg, 1);
		break;
	}

	return insn - insn_buf;
}

static bool convert_bpf_extensions(struct sock_filter *fp,
				   struct bpf_insn **insnp)
{
	struct bpf_insn *insn = *insnp;
	u32 cnt;

	switch (fp->k) {
	case SKF_AD_OFF + SKF_AD_PROTOCOL:
		BUILD_BUG_ON(sizeof_field(struct sk_buff, protocol) != 2);

		/* A = *(u16 *) (CTX + offsetof(protocol)) */
		*insn++ = BPF_LDX_MEM(BPF_H, BPF_REG_A, BPF_REG_CTX,
				      offsetof(struct sk_buff, protocol));
		/* A = ntohs(A) [emitting a nop or swap16] */
		*insn = BPF_ENDIAN(BPF_FROM_BE, BPF_REG_A, 16);
		break;

	case SKF_AD_OFF + SKF_AD_PKTTYPE:
		cnt = convert_skb_access(SKF_AD_PKTTYPE, BPF_REG_A, BPF_REG_CTX, insn);
		insn += cnt - 1;
		break;

	case SKF_AD_OFF + SKF_AD_IFINDEX:
	case SKF_AD_OFF + SKF_AD_HATYPE:
		BUILD_BUG_ON(sizeof_field(struct net_device, ifindex) != 4);
		BUILD_BUG_ON(sizeof_field(struct net_device, type) != 2);

		*insn++ = BPF_LDX_MEM(BPF_FIELD_SIZEOF(struct sk_buff, dev),
				      BPF_REG_TMP, BPF_REG_CTX,
				      offsetof(struct sk_buff, dev));
		/* if (tmp != 0) goto pc + 1 */
		*insn++ = BPF_JMP_IMM(BPF_JNE, BPF_REG_TMP, 0, 1);
		*insn++ = BPF_EXIT_INSN();
		if (fp->k == SKF_AD_OFF + SKF_AD_IFINDEX)
			*insn = BPF_LDX_MEM(BPF_W, BPF_REG_A, BPF_REG_TMP,
					    offsetof(struct net_device, ifindex));
		else
			*insn = BPF_LDX_MEM(BPF_H, BPF_REG_A, BPF_REG_TMP,
					    offsetof(struct net_device, type));
		break;

	case SKF_AD_OFF + SKF_AD_MARK:
		cnt = convert_skb_access(SKF_AD_MARK, BPF_REG_A, BPF_REG_CTX, insn);
		insn += cnt - 1;
		break;

	case SKF_AD_OFF + SKF_AD_RXHASH:
		BUILD_BUG_ON(sizeof_field(struct sk_buff, hash) != 4);

		*insn = BPF_LDX_MEM(BPF_W, BPF_REG_A, BPF_REG_CTX,
				    offsetof(struct sk_buff, hash));
		break;

	case SKF_AD_OFF + SKF_AD_QUEUE:
		cnt = convert_skb_access(SKF_AD_QUEUE, BPF_REG_A, BPF_REG_CTX, insn);
		insn += cnt - 1;
		break;

	case SKF_AD_OFF + SKF_AD_VLAN_TAG:
		cnt = convert_skb_access(SKF_AD_VLAN_TAG,
					 BPF_REG_A, BPF_REG_CTX, insn);
		insn += cnt - 1;
		break;

	case SKF_AD_OFF + SKF_AD_VLAN_TAG_PRESENT:
		cnt = convert_skb_access(SKF_AD_VLAN_TAG_PRESENT,
					 BPF_REG_A, BPF_REG_CTX, insn);
		insn += cnt - 1;
		break;

	case SKF_AD_OFF + SKF_AD_VLAN_TPID:
		BUILD_BUG_ON(sizeof_field(struct sk_buff, vlan_proto) != 2);

		/* A = *(u16 *) (CTX + offsetof(vlan_proto)) */
		*insn++ = BPF_LDX_MEM(BPF_H, BPF_REG_A, BPF_REG_CTX,
				      offsetof(struct sk_buff, vlan_proto));
		/* A = ntohs(A) [emitting a nop or swap16] */
		*insn = BPF_ENDIAN(BPF_FROM_BE, BPF_REG_A, 16);
		break;

	case SKF_AD_OFF + SKF_AD_PAY_OFFSET:
	case SKF_AD_OFF + SKF_AD_NLATTR:
	case SKF_AD_OFF + SKF_AD_NLATTR_NEST:
	case SKF_AD_OFF + SKF_AD_CPU:
	case SKF_AD_OFF + SKF_AD_RANDOM:
		/* arg1 = CTX */
		*insn++ = BPF_MOV64_REG(BPF_REG_ARG1, BPF_REG_CTX);
		/* arg2 = A */
		*insn++ = BPF_MOV64_REG(BPF_REG_ARG2, BPF_REG_A);
		/* arg3 = X */
		*insn++ = BPF_MOV64_REG(BPF_REG_ARG3, BPF_REG_X);
		/* Emit call(arg1=CTX, arg2=A, arg3=X) */
		switch (fp->k) {
		case SKF_AD_OFF + SKF_AD_PAY_OFFSET:
			*insn = BPF_EMIT_CALL(bpf_skb_get_pay_offset);
			break;
		case SKF_AD_OFF + SKF_AD_NLATTR:
			*insn = BPF_EMIT_CALL(bpf_skb_get_nlattr);
			break;
		case SKF_AD_OFF + SKF_AD_NLATTR_NEST:
			*insn = BPF_EMIT_CALL(bpf_skb_get_nlattr_nest);
			break;
		case SKF_AD_OFF + SKF_AD_CPU:
			*insn = BPF_EMIT_CALL(bpf_get_raw_cpu_id);
			break;
		case SKF_AD_OFF + SKF_AD_RANDOM:
			*insn = BPF_EMIT_CALL(bpf_user_rnd_u32);
			bpf_user_rnd_init_once();
			break;
		}
		break;

	case SKF_AD_OFF + SKF_AD_ALU_XOR_X:
		/* A ^= X */
		*insn = BPF_ALU32_REG(BPF_XOR, BPF_REG_A, BPF_REG_X);
		break;

	default:
		/* This is just a dummy call to avoid letting the compiler
		 * evict __bpf_call_base() as an optimization. Placed here
		 * where no-one bothers.
		 */
		BUG_ON(__bpf_call_base(0, 0, 0, 0, 0) != 0);
		return false;
	}

	*insnp = insn;
	return true;
}

static bool convert_bpf_ld_abs(struct sock_filter *fp, struct bpf_insn **insnp)
{
	const bool unaligned_ok = IS_BUILTIN(CONFIG_HAVE_EFFICIENT_UNALIGNED_ACCESS);
	int size = bpf_size_to_bytes(BPF_SIZE(fp->code));
	bool endian = BPF_SIZE(fp->code) == BPF_H ||
		      BPF_SIZE(fp->code) == BPF_W;
	bool indirect = BPF_MODE(fp->code) == BPF_IND;
	const int ip_align = NET_IP_ALIGN;
	struct bpf_insn *insn = *insnp;
	int offset = fp->k;

	if (!indirect &&
	    ((unaligned_ok && offset >= 0) ||
	     (!unaligned_ok && offset >= 0 &&
	      offset + ip_align >= 0 &&
	      offset + ip_align % size == 0))) {
		bool ldx_off_ok = offset <= S16_MAX;

		*insn++ = BPF_MOV64_REG(BPF_REG_TMP, BPF_REG_H);
		if (offset)
			*insn++ = BPF_ALU64_IMM(BPF_SUB, BPF_REG_TMP, offset);
		*insn++ = BPF_JMP_IMM(BPF_JSLT, BPF_REG_TMP,
				      size, 2 + endian + (!ldx_off_ok * 2));
		if (ldx_off_ok) {
			*insn++ = BPF_LDX_MEM(BPF_SIZE(fp->code), BPF_REG_A,
					      BPF_REG_D, offset);
		} else {
			*insn++ = BPF_MOV64_REG(BPF_REG_TMP, BPF_REG_D);
			*insn++ = BPF_ALU64_IMM(BPF_ADD, BPF_REG_TMP, offset);
			*insn++ = BPF_LDX_MEM(BPF_SIZE(fp->code), BPF_REG_A,
					      BPF_REG_TMP, 0);
		}
		if (endian)
			*insn++ = BPF_ENDIAN(BPF_FROM_BE, BPF_REG_A, size * 8);
		*insn++ = BPF_JMP_A(8);
	}

	*insn++ = BPF_MOV64_REG(BPF_REG_ARG1, BPF_REG_CTX);
	*insn++ = BPF_MOV64_REG(BPF_REG_ARG2, BPF_REG_D);
	*insn++ = BPF_MOV64_REG(BPF_REG_ARG3, BPF_REG_H);
	if (!indirect) {
		*insn++ = BPF_MOV64_IMM(BPF_REG_ARG4, offset);
	} else {
		*insn++ = BPF_MOV64_REG(BPF_REG_ARG4, BPF_REG_X);
		if (fp->k)
			*insn++ = BPF_ALU64_IMM(BPF_ADD, BPF_REG_ARG4, offset);
	}

	switch (BPF_SIZE(fp->code)) {
	case BPF_B:
		*insn++ = BPF_EMIT_CALL(bpf_skb_load_helper_8);
		break;
	case BPF_H:
		*insn++ = BPF_EMIT_CALL(bpf_skb_load_helper_16);
		break;
	case BPF_W:
		*insn++ = BPF_EMIT_CALL(bpf_skb_load_helper_32);
		break;
	default:
		return false;
	}

	*insn++ = BPF_JMP_IMM(BPF_JSGE, BPF_REG_A, 0, 2);
	*insn++ = BPF_ALU32_REG(BPF_XOR, BPF_REG_A, BPF_REG_A);
	*insn   = BPF_EXIT_INSN();

	*insnp = insn;
	return true;
}

/**
 *	bpf_convert_filter - convert filter program
 *	@prog: the user passed filter program
 *	@len: the length of the user passed filter program
 *	@new_prog: allocated 'struct bpf_prog' or NULL
 *	@new_len: pointer to store length of converted program
 *	@seen_ld_abs: bool whether we've seen ld_abs/ind
 *
 * Remap 'sock_filter' style classic BPF (cBPF) instruction set to 'bpf_insn'
 * style extended BPF (eBPF).
 * Conversion workflow:
 *
 * 1) First pass for calculating the new program length:
 *   bpf_convert_filter(old_prog, old_len, NULL, &new_len, &seen_ld_abs)
 *
 * 2) 2nd pass to remap in two passes: 1st pass finds new
 *    jump offsets, 2nd pass remapping:
 *   bpf_convert_filter(old_prog, old_len, new_prog, &new_len, &seen_ld_abs)
 */
static int bpf_convert_filter(struct sock_filter *prog, int len,
			      struct bpf_prog *new_prog, int *new_len,
			      bool *seen_ld_abs)
{
	int new_flen = 0, pass = 0, target, i, stack_off;
	struct bpf_insn *new_insn, *first_insn = NULL;
	struct sock_filter *fp;
	int *addrs = NULL;
	u8 bpf_src;

	BUILD_BUG_ON(BPF_MEMWORDS * sizeof(u32) > MAX_BPF_STACK);
	BUILD_BUG_ON(BPF_REG_FP + 1 != MAX_BPF_REG);

	if (len <= 0 || len > BPF_MAXINSNS)
		return -EINVAL;

	if (new_prog) {
		first_insn = new_prog->insnsi;
		addrs = kcalloc(len, sizeof(*addrs),
				GFP_KERNEL | __GFP_NOWARN);
		if (!addrs)
			return -ENOMEM;
	}

do_pass:
	new_insn = first_insn;
	fp = prog;

	/* Classic BPF related prologue emission. */
	if (new_prog) {
		/* Classic BPF expects A and X to be reset first. These need
		 * to be guaranteed to be the first two instructions.
		 */
		*new_insn++ = BPF_ALU32_REG(BPF_XOR, BPF_REG_A, BPF_REG_A);
		*new_insn++ = BPF_ALU32_REG(BPF_XOR, BPF_REG_X, BPF_REG_X);

		/* All programs must keep CTX in callee saved BPF_REG_CTX.
		 * In eBPF case it's done by the compiler, here we need to
		 * do this ourself. Initial CTX is present in BPF_REG_ARG1.
		 */
		*new_insn++ = BPF_MOV64_REG(BPF_REG_CTX, BPF_REG_ARG1);
		if (*seen_ld_abs) {
			/* For packet access in classic BPF, cache skb->data
			 * in callee-saved BPF R8 and skb->len - skb->data_len
			 * (headlen) in BPF R9. Since classic BPF is read-only
			 * on CTX, we only need to cache it once.
			 */
			*new_insn++ = BPF_LDX_MEM(BPF_FIELD_SIZEOF(struct sk_buff, data),
						  BPF_REG_D, BPF_REG_CTX,
						  offsetof(struct sk_buff, data));
			*new_insn++ = BPF_LDX_MEM(BPF_W, BPF_REG_H, BPF_REG_CTX,
						  offsetof(struct sk_buff, len));
			*new_insn++ = BPF_LDX_MEM(BPF_W, BPF_REG_TMP, BPF_REG_CTX,
						  offsetof(struct sk_buff, data_len));
			*new_insn++ = BPF_ALU32_REG(BPF_SUB, BPF_REG_H, BPF_REG_TMP);
		}
	} else {
		new_insn += 3;
	}

	for (i = 0; i < len; fp++, i++) {
		struct bpf_insn tmp_insns[32] = { };
		struct bpf_insn *insn = tmp_insns;

		if (addrs)
			addrs[i] = new_insn - first_insn;

		switch (fp->code) {
		/* All arithmetic insns and skb loads map as-is. */
		case BPF_ALU | BPF_ADD | BPF_X:
		case BPF_ALU | BPF_ADD | BPF_K:
		case BPF_ALU | BPF_SUB | BPF_X:
		case BPF_ALU | BPF_SUB | BPF_K:
		case BPF_ALU | BPF_AND | BPF_X:
		case BPF_ALU | BPF_AND | BPF_K:
		case BPF_ALU | BPF_OR | BPF_X:
		case BPF_ALU | BPF_OR | BPF_K:
		case BPF_ALU | BPF_LSH | BPF_X:
		case BPF_ALU | BPF_LSH | BPF_K:
		case BPF_ALU | BPF_RSH | BPF_X:
		case BPF_ALU | BPF_RSH | BPF_K:
		case BPF_ALU | BPF_XOR | BPF_X:
		case BPF_ALU | BPF_XOR | BPF_K:
		case BPF_ALU | BPF_MUL | BPF_X:
		case BPF_ALU | BPF_MUL | BPF_K:
		case BPF_ALU | BPF_DIV | BPF_X:
		case BPF_ALU | BPF_DIV | BPF_K:
		case BPF_ALU | BPF_MOD | BPF_X:
		case BPF_ALU | BPF_MOD | BPF_K:
		case BPF_ALU | BPF_NEG:
		case BPF_LD | BPF_ABS | BPF_W:
		case BPF_LD | BPF_ABS | BPF_H:
		case BPF_LD | BPF_ABS | BPF_B:
		case BPF_LD | BPF_IND | BPF_W:
		case BPF_LD | BPF_IND | BPF_H:
		case BPF_LD | BPF_IND | BPF_B:
			/* Check for overloaded BPF extension and
			 * directly convert it if found, otherwise
			 * just move on with mapping.
			 */
			if (BPF_CLASS(fp->code) == BPF_LD &&
			    BPF_MODE(fp->code) == BPF_ABS &&
			    convert_bpf_extensions(fp, &insn))
				break;
			if (BPF_CLASS(fp->code) == BPF_LD &&
			    convert_bpf_ld_abs(fp, &insn)) {
				*seen_ld_abs = true;
				break;
			}

			if (fp->code == (BPF_ALU | BPF_DIV | BPF_X) ||
			    fp->code == (BPF_ALU | BPF_MOD | BPF_X)) {
				*insn++ = BPF_MOV32_REG(BPF_REG_X, BPF_REG_X);
				/* Error with exception code on div/mod by 0.
				 * For cBPF programs, this was always return 0.
				 */
				*insn++ = BPF_JMP_IMM(BPF_JNE, BPF_REG_X, 0, 2);
				*insn++ = BPF_ALU32_REG(BPF_XOR, BPF_REG_A, BPF_REG_A);
				*insn++ = BPF_EXIT_INSN();
			}

			*insn = BPF_RAW_INSN(fp->code, BPF_REG_A, BPF_REG_X, 0, fp->k);
			break;

		/* Jump transformation cannot use BPF block macros
		 * everywhere as offset calculation and target updates
		 * require a bit more work than the rest, i.e. jump
		 * opcodes map as-is, but offsets need adjustment.
		 */

#define BPF_EMIT_JMP							\
	do {								\
		const s32 off_min = S16_MIN, off_max = S16_MAX;		\
		s32 off;						\
									\
		if (target >= len || target < 0)			\
			goto err;					\
		off = addrs ? addrs[target] - addrs[i] - 1 : 0;		\
		/* Adjust pc relative offset for 2nd or 3rd insn. */	\
		off -= insn - tmp_insns;				\
		/* Reject anything not fitting into insn->off. */	\
		if (off < off_min || off > off_max)			\
			goto err;					\
		insn->off = off;					\
	} while (0)

		case BPF_JMP | BPF_JA:
			target = i + fp->k + 1;
			insn->code = fp->code;
			BPF_EMIT_JMP;
			break;

		case BPF_JMP | BPF_JEQ | BPF_K:
		case BPF_JMP | BPF_JEQ | BPF_X:
		case BPF_JMP | BPF_JSET | BPF_K:
		case BPF_JMP | BPF_JSET | BPF_X:
		case BPF_JMP | BPF_JGT | BPF_K:
		case BPF_JMP | BPF_JGT | BPF_X:
		case BPF_JMP | BPF_JGE | BPF_K:
		case BPF_JMP | BPF_JGE | BPF_X:
			if (BPF_SRC(fp->code) == BPF_K && (int) fp->k < 0) {
				/* BPF immediates are signed, zero extend
				 * immediate into tmp register and use it
				 * in compare insn.
				 */
				*insn++ = BPF_MOV32_IMM(BPF_REG_TMP, fp->k);

				insn->dst_reg = BPF_REG_A;
				insn->src_reg = BPF_REG_TMP;
				bpf_src = BPF_X;
			} else {
				insn->dst_reg = BPF_REG_A;
				insn->imm = fp->k;
				bpf_src = BPF_SRC(fp->code);
				insn->src_reg = bpf_src == BPF_X ? BPF_REG_X : 0;
			}

			/* Common case where 'jump_false' is next insn. */
			if (fp->jf == 0) {
				insn->code = BPF_JMP | BPF_OP(fp->code) | bpf_src;
				target = i + fp->jt + 1;
				BPF_EMIT_JMP;
				break;
			}

			/* Convert some jumps when 'jump_true' is next insn. */
			if (fp->jt == 0) {
				switch (BPF_OP(fp->code)) {
				case BPF_JEQ:
					insn->code = BPF_JMP | BPF_JNE | bpf_src;
					break;
				case BPF_JGT:
					insn->code = BPF_JMP | BPF_JLE | bpf_src;
					break;
				case BPF_JGE:
					insn->code = BPF_JMP | BPF_JLT | bpf_src;
					break;
				default:
					goto jmp_rest;
				}

				target = i + fp->jf + 1;
				BPF_EMIT_JMP;
				break;
			}
jmp_rest:
			/* Other jumps are mapped into two insns: Jxx and JA. */
			target = i + fp->jt + 1;
			insn->code = BPF_JMP | BPF_OP(fp->code) | bpf_src;
			BPF_EMIT_JMP;
			insn++;

			insn->code = BPF_JMP | BPF_JA;
			target = i + fp->jf + 1;
			BPF_EMIT_JMP;
			break;

		/* ldxb 4 * ([14] & 0xf) is remaped into 6 insns. */
		case BPF_LDX | BPF_MSH | BPF_B: {
			struct sock_filter tmp = {
				.code	= BPF_LD | BPF_ABS | BPF_B,
				.k	= fp->k,
			};

			*seen_ld_abs = true;

			/* X = A */
			*insn++ = BPF_MOV64_REG(BPF_REG_X, BPF_REG_A);
			/* A = BPF_R0 = *(u8 *) (skb->data + K) */
			convert_bpf_ld_abs(&tmp, &insn);
			insn++;
			/* A &= 0xf */
			*insn++ = BPF_ALU32_IMM(BPF_AND, BPF_REG_A, 0xf);
			/* A <<= 2 */
			*insn++ = BPF_ALU32_IMM(BPF_LSH, BPF_REG_A, 2);
			/* tmp = X */
			*insn++ = BPF_MOV64_REG(BPF_REG_TMP, BPF_REG_X);
			/* X = A */
			*insn++ = BPF_MOV64_REG(BPF_REG_X, BPF_REG_A);
			/* A = tmp */
			*insn = BPF_MOV64_REG(BPF_REG_A, BPF_REG_TMP);
			break;
		}
		/* RET_K is remaped into 2 insns. RET_A case doesn't need an
		 * extra mov as BPF_REG_0 is already mapped into BPF_REG_A.
		 */
		case BPF_RET | BPF_A:
		case BPF_RET | BPF_K:
			if (BPF_RVAL(fp->code) == BPF_K)
				*insn++ = BPF_MOV32_RAW(BPF_K, BPF_REG_0,
							0, fp->k);
			*insn = BPF_EXIT_INSN();
			break;

		/* Store to stack. */
		case BPF_ST:
		case BPF_STX:
			stack_off = fp->k * 4  + 4;
			*insn = BPF_STX_MEM(BPF_W, BPF_REG_FP, BPF_CLASS(fp->code) ==
					    BPF_ST ? BPF_REG_A : BPF_REG_X,
					    -stack_off);
			/* check_load_and_stores() verifies that classic BPF can
			 * load from stack only after write, so tracking
			 * stack_depth for ST|STX insns is enough
			 */
			if (new_prog && new_prog->aux->stack_depth < stack_off)
				new_prog->aux->stack_depth = stack_off;
			break;

		/* Load from stack. */
		case BPF_LD | BPF_MEM:
		case BPF_LDX | BPF_MEM:
			stack_off = fp->k * 4  + 4;
			*insn = BPF_LDX_MEM(BPF_W, BPF_CLASS(fp->code) == BPF_LD  ?
					    BPF_REG_A : BPF_REG_X, BPF_REG_FP,
					    -stack_off);
			break;

		/* A = K or X = K */
		case BPF_LD | BPF_IMM:
		case BPF_LDX | BPF_IMM:
			*insn = BPF_MOV32_IMM(BPF_CLASS(fp->code) == BPF_LD ?
					      BPF_REG_A : BPF_REG_X, fp->k);
			break;

		/* X = A */
		case BPF_MISC | BPF_TAX:
			*insn = BPF_MOV64_REG(BPF_REG_X, BPF_REG_A);
			break;

		/* A = X */
		case BPF_MISC | BPF_TXA:
			*insn = BPF_MOV64_REG(BPF_REG_A, BPF_REG_X);
			break;

		/* A = skb->len or X = skb->len */
		case BPF_LD | BPF_W | BPF_LEN:
		case BPF_LDX | BPF_W | BPF_LEN:
			*insn = BPF_LDX_MEM(BPF_W, BPF_CLASS(fp->code) == BPF_LD ?
					    BPF_REG_A : BPF_REG_X, BPF_REG_CTX,
					    offsetof(struct sk_buff, len));
			break;

		/* Access seccomp_data fields. */
		case BPF_LDX | BPF_ABS | BPF_W:
			/* A = *(u32 *) (ctx + K) */
			*insn = BPF_LDX_MEM(BPF_W, BPF_REG_A, BPF_REG_CTX, fp->k);
			break;

		/* Unknown instruction. */
		default:
			goto err;
		}

		insn++;
		if (new_prog)
			memcpy(new_insn, tmp_insns,
			       sizeof(*insn) * (insn - tmp_insns));
		new_insn += insn - tmp_insns;
	}

	if (!new_prog) {
		/* Only calculating new length. */
		*new_len = new_insn - first_insn;
		if (*seen_ld_abs)
			*new_len += 4; /* Prologue bits. */
		return 0;
	}

	pass++;
	if (new_flen != new_insn - first_insn) {
		new_flen = new_insn - first_insn;
		if (pass > 2)
			goto err;
		goto do_pass;
	}

	kfree(addrs);
	BUG_ON(*new_len != new_flen);
	return 0;
err:
	kfree(addrs);
	return -EINVAL;
}

/* Security:
 *
 * As we dont want to clear mem[] array for each packet going through
 * __bpf_prog_run(), we check that filter loaded by user never try to read
 * a cell if not previously written, and we check all branches to be sure
 * a malicious user doesn't try to abuse us.
 */
static int check_load_and_stores(const struct sock_filter *filter, int flen)
{
	u16 *masks, memvalid = 0; /* One bit per cell, 16 cells */
	int pc, ret = 0;

	BUILD_BUG_ON(BPF_MEMWORDS > 16);

	masks = kmalloc_array(flen, sizeof(*masks), GFP_KERNEL);
	if (!masks)
		return -ENOMEM;

	memset(masks, 0xff, flen * sizeof(*masks));

	for (pc = 0; pc < flen; pc++) {
		memvalid &= masks[pc];

		switch (filter[pc].code) {
		case BPF_ST:
		case BPF_STX:
			memvalid |= (1 << filter[pc].k);
			break;
		case BPF_LD | BPF_MEM:
		case BPF_LDX | BPF_MEM:
			if (!(memvalid & (1 << filter[pc].k))) {
				ret = -EINVAL;
				goto error;
			}
			break;
		case BPF_JMP | BPF_JA:
			/* A jump must set masks on target */
			masks[pc + 1 + filter[pc].k] &= memvalid;
			memvalid = ~0;
			break;
		case BPF_JMP | BPF_JEQ | BPF_K:
		case BPF_JMP | BPF_JEQ | BPF_X:
		case BPF_JMP | BPF_JGE | BPF_K:
		case BPF_JMP | BPF_JGE | BPF_X:
		case BPF_JMP | BPF_JGT | BPF_K:
		case BPF_JMP | BPF_JGT | BPF_X:
		case BPF_JMP | BPF_JSET | BPF_K:
		case BPF_JMP | BPF_JSET | BPF_X:
			/* A jump must set masks on targets */
			masks[pc + 1 + filter[pc].jt] &= memvalid;
			masks[pc + 1 + filter[pc].jf] &= memvalid;
			memvalid = ~0;
			break;
		}
	}
error:
	kfree(masks);
	return ret;
}

static bool chk_code_allowed(u16 code_to_probe)
{
	static const bool codes[] = {
		/* 32 bit ALU operations */
		[BPF_ALU | BPF_ADD | BPF_K] = true,
		[BPF_ALU | BPF_ADD | BPF_X] = true,
		[BPF_ALU | BPF_SUB | BPF_K] = true,
		[BPF_ALU | BPF_SUB | BPF_X] = true,
		[BPF_ALU | BPF_MUL | BPF_K] = true,
		[BPF_ALU | BPF_MUL | BPF_X] = true,
		[BPF_ALU | BPF_DIV | BPF_K] = true,
		[BPF_ALU | BPF_DIV | BPF_X] = true,
		[BPF_ALU | BPF_MOD | BPF_K] = true,
		[BPF_ALU | BPF_MOD | BPF_X] = true,
		[BPF_ALU | BPF_AND | BPF_K] = true,
		[BPF_ALU | BPF_AND | BPF_X] = true,
		[BPF_ALU | BPF_OR | BPF_K] = true,
		[BPF_ALU | BPF_OR | BPF_X] = true,
		[BPF_ALU | BPF_XOR | BPF_K] = true,
		[BPF_ALU | BPF_XOR | BPF_X] = true,
		[BPF_ALU | BPF_LSH | BPF_K] = true,
		[BPF_ALU | BPF_LSH | BPF_X] = true,
		[BPF_ALU | BPF_RSH | BPF_K] = true,
		[BPF_ALU | BPF_RSH | BPF_X] = true,
		[BPF_ALU | BPF_NEG] = true,
		/* Load instructions */
		[BPF_LD | BPF_W | BPF_ABS] = true,
		[BPF_LD | BPF_H | BPF_ABS] = true,
		[BPF_LD | BPF_B | BPF_ABS] = true,
		[BPF_LD | BPF_W | BPF_LEN] = true,
		[BPF_LD | BPF_W | BPF_IND] = true,
		[BPF_LD | BPF_H | BPF_IND] = true,
		[BPF_LD | BPF_B | BPF_IND] = true,
		[BPF_LD | BPF_IMM] = true,
		[BPF_LD | BPF_MEM] = true,
		[BPF_LDX | BPF_W | BPF_LEN] = true,
		[BPF_LDX | BPF_B | BPF_MSH] = true,
		[BPF_LDX | BPF_IMM] = true,
		[BPF_LDX | BPF_MEM] = true,
		/* Store instructions */
		[BPF_ST] = true,
		[BPF_STX] = true,
		/* Misc instructions */
		[BPF_MISC | BPF_TAX] = true,
		[BPF_MISC | BPF_TXA] = true,
		/* Return instructions */
		[BPF_RET | BPF_K] = true,
		[BPF_RET | BPF_A] = true,
		/* Jump instructions */
		[BPF_JMP | BPF_JA] = true,
		[BPF_JMP | BPF_JEQ | BPF_K] = true,
		[BPF_JMP | BPF_JEQ | BPF_X] = true,
		[BPF_JMP | BPF_JGE | BPF_K] = true,
		[BPF_JMP | BPF_JGE | BPF_X] = true,
		[BPF_JMP | BPF_JGT | BPF_K] = true,
		[BPF_JMP | BPF_JGT | BPF_X] = true,
		[BPF_JMP | BPF_JSET | BPF_K] = true,
		[BPF_JMP | BPF_JSET | BPF_X] = true,
	};

	if (code_to_probe >= ARRAY_SIZE(codes))
		return false;

	return codes[code_to_probe];
}

static bool bpf_check_basics_ok(const struct sock_filter *filter,
				unsigned int flen)
{
	if (filter == NULL)
		return false;
	if (flen == 0 || flen > BPF_MAXINSNS)
		return false;

	return true;
}

/**
 *	bpf_check_classic - verify socket filter code
 *	@filter: filter to verify
 *	@flen: length of filter
 *
 * Check the user's filter code. If we let some ugly
 * filter code slip through kaboom! The filter must contain
 * no references or jumps that are out of range, no illegal
 * instructions, and must end with a RET instruction.
 *
 * All jumps are forward as they are not signed.
 *
 * Returns 0 if the rule set is legal or -EINVAL if not.
 */
static int bpf_check_classic(const struct sock_filter *filter,
			     unsigned int flen)
{
	bool anc_found;
	int pc;

	/* Check the filter code now */
	for (pc = 0; pc < flen; pc++) {
		const struct sock_filter *ftest = &filter[pc];

		/* May we actually operate on this code? */
		if (!chk_code_allowed(ftest->code))
			return -EINVAL;

		/* Some instructions need special checks */
		switch (ftest->code) {
		case BPF_ALU | BPF_DIV | BPF_K:
		case BPF_ALU | BPF_MOD | BPF_K:
			/* Check for division by zero */
			if (ftest->k == 0)
				return -EINVAL;
			break;
		case BPF_ALU | BPF_LSH | BPF_K:
		case BPF_ALU | BPF_RSH | BPF_K:
			if (ftest->k >= 32)
				return -EINVAL;
			break;
		case BPF_LD | BPF_MEM:
		case BPF_LDX | BPF_MEM:
		case BPF_ST:
		case BPF_STX:
			/* Check for invalid memory addresses */
			if (ftest->k >= BPF_MEMWORDS)
				return -EINVAL;
			break;
		case BPF_JMP | BPF_JA:
			/* Note, the large ftest->k might cause loops.
			 * Compare this with conditional jumps below,
			 * where offsets are limited. --ANK (981016)
			 */
			if (ftest->k >= (unsigned int)(flen - pc - 1))
				return -EINVAL;
			break;
		case BPF_JMP | BPF_JEQ | BPF_K:
		case BPF_JMP | BPF_JEQ | BPF_X:
		case BPF_JMP | BPF_JGE | BPF_K:
		case BPF_JMP | BPF_JGE | BPF_X:
		case BPF_JMP | BPF_JGT | BPF_K:
		case BPF_JMP | BPF_JGT | BPF_X:
		case BPF_JMP | BPF_JSET | BPF_K:
		case BPF_JMP | BPF_JSET | BPF_X:
			/* Both conditionals must be safe */
			if (pc + ftest->jt + 1 >= flen ||
			    pc + ftest->jf + 1 >= flen)
				return -EINVAL;
			break;
		case BPF_LD | BPF_W | BPF_ABS:
		case BPF_LD | BPF_H | BPF_ABS:
		case BPF_LD | BPF_B | BPF_ABS:
			anc_found = false;
			if (bpf_anc_helper(ftest) & BPF_ANC)
				anc_found = true;
			/* Ancillary operation unknown or unsupported */
			if (anc_found == false && ftest->k >= SKF_AD_OFF)
				return -EINVAL;
		}
	}

	/* Last instruction must be a RET code */
	switch (filter[flen - 1].code) {
	case BPF_RET | BPF_K:
	case BPF_RET | BPF_A:
		return check_load_and_stores(filter, flen);
	}

	return -EINVAL;
}

static int bpf_prog_store_orig_filter(struct bpf_prog *fp,
				      const struct sock_fprog *fprog)
{
	unsigned int fsize = bpf_classic_proglen(fprog);
	struct sock_fprog_kern *fkprog;

	//构造fprog的副本，存放在orig_prog中
	fp->orig_prog = kmalloc(sizeof(*fkprog), GFP_KERNEL);
	if (!fp->orig_prog)
		return -ENOMEM;

	fkprog = fp->orig_prog;
	fkprog->len = fprog->len;

	fkprog->filter = kmemdup(fp->insns, fsize,
				 GFP_KERNEL | __GFP_NOWARN);
	if (!fkprog->filter) {
		kfree(fp->orig_prog);
		return -ENOMEM;
	}

	return 0;
}

static void bpf_release_orig_filter(struct bpf_prog *fp)
{
	struct sock_fprog_kern *fprog = fp->orig_prog;

	if (fprog) {
		kfree(fprog->filter);
		kfree(fprog);
	}
}

static void __bpf_prog_release(struct bpf_prog *prog)
{
	if (prog->type == BPF_PROG_TYPE_SOCKET_FILTER) {
		bpf_prog_put(prog);
	} else {
		bpf_release_orig_filter(prog);
		bpf_prog_free(prog);
	}
}

static void __sk_filter_release(struct sk_filter *fp)
{
	__bpf_prog_release(fp->prog);
	kfree(fp);
}

/**
 * 	sk_filter_release_rcu - Release a socket filter by rcu_head
 *	@rcu: rcu_head that contains the sk_filter to free
 */
static void sk_filter_release_rcu(struct rcu_head *rcu)
{
	struct sk_filter *fp = container_of(rcu, struct sk_filter, rcu);

	__sk_filter_release(fp);
}

/**
 *	sk_filter_release - release a socket filter
 *	@fp: filter to remove
 *
 *	Remove a filter from a socket and release its resources.
 */
static void sk_filter_release(struct sk_filter *fp)
{
	if (refcount_dec_and_test(&fp->refcnt))
		call_rcu(&fp->rcu, sk_filter_release_rcu);
}

void sk_filter_uncharge(struct sock *sk, struct sk_filter *fp)
{
	u32 filter_size = bpf_prog_size(fp->prog->len);

	atomic_sub(filter_size, &sk->sk_omem_alloc);
	sk_filter_release(fp);
}

/* try to charge the socket memory if there is space available
 * return true on success
 */
static bool __sk_filter_charge(struct sock *sk, struct sk_filter *fp)
{
	int optmem_max = READ_ONCE(sock_net(sk)->core.sysctl_optmem_max);
	u32 filter_size = bpf_prog_size(fp->prog->len);

	/* same check as in sock_kmalloc() */
	if (filter_size <= optmem_max &&
	    atomic_read(&sk->sk_omem_alloc) + filter_size < optmem_max) {
		atomic_add(filter_size, &sk->sk_omem_alloc);
		return true;
	}
	return false;
}

bool sk_filter_charge(struct sock *sk, struct sk_filter *fp)
{
	if (!refcount_inc_not_zero(&fp->refcnt))
		return false;

	if (!__sk_filter_charge(sk, fp)) {
		sk_filter_release(fp);
		return false;
	}
	return true;
}

static struct bpf_prog *bpf_migrate_filter(struct bpf_prog *fp)
{
	struct sock_filter *old_prog;
	struct bpf_prog *old_fp;
	int err, new_len, old_len = fp->len;
	bool seen_ld_abs = false;

	/* We are free to overwrite insns et al right here as it won't be used at
	 * this point in time anymore internally after the migration to the eBPF
	 * instruction representation.
	 */
	BUILD_BUG_ON(sizeof(struct sock_filter) !=
		     sizeof(struct bpf_insn));

	/* Conversion cannot happen on overlapping memory areas,
	 * so we need to keep the user BPF around until the 2nd
	 * pass. At this time, the user BPF is stored in fp->insns.
	 */
	old_prog = kmemdup(fp->insns, old_len * sizeof(struct sock_filter),
			   GFP_KERNEL | __GFP_NOWARN);
	if (!old_prog) {
		err = -ENOMEM;
		goto out_err;
	}

	/* 1st pass: calculate the new program length. */
	err = bpf_convert_filter(old_prog, old_len, NULL, &new_len,
				 &seen_ld_abs);
	if (err)
		goto out_err_free;

	/* Expand fp for appending the new filter representation. */
	old_fp = fp;
	fp = bpf_prog_realloc(old_fp, bpf_prog_size(new_len), 0);
	if (!fp) {
		/* The old_fp is still around in case we couldn't
		 * allocate new memory, so uncharge on that one.
		 */
		fp = old_fp;
		err = -ENOMEM;
		goto out_err_free;
	}

	fp->len = new_len;

	/* 2nd pass: remap sock_filter insns into bpf_insn insns. */
	err = bpf_convert_filter(old_prog, old_len, fp, &new_len,
				 &seen_ld_abs);
	if (err)
		/* 2nd bpf_convert_filter() can fail only if it fails
		 * to allocate memory, remapping must succeed. Note,
		 * that at this time old_fp has already been released
		 * by krealloc().
		 */
		goto out_err_free;

	fp = bpf_prog_select_runtime(fp, &err);
	if (err)
		goto out_err_free;

	kfree(old_prog);
	return fp;

out_err_free:
	kfree(old_prog);
out_err:
	__bpf_prog_release(fp);
	return ERR_PTR(err);
}

static struct bpf_prog *bpf_prepare_filter(struct bpf_prog *fp,
					   bpf_aux_classic_check_t trans)
{
	int err;

	fp->bpf_func = NULL;
	fp->jited = 0;

	err = bpf_check_classic(fp->insns, fp->len);
	if (err) {
		__bpf_prog_release(fp);
		return ERR_PTR(err);
	}

	/* There might be additional checks and transformations
	 * needed on classic filters, f.e. in case of seccomp.
	 */
	if (trans) {
		//如果有转换函数，则进行转换
		err = trans(fp->insns, fp->len);
		if (err) {
			__bpf_prog_release(fp);
			return ERR_PTR(err);
		}
	}

	/* Probe if we can JIT compile the filter and if so, do
	 * the compilation of the filter.
	 */
	bpf_jit_compile(fp);

	/* JIT compiler couldn't process this filter, so do the eBPF translation
	 * for the optimized interpreter.
	 */
	if (!fp->jited)
		fp = bpf_migrate_filter(fp);

	return fp;
}

/**
 *	bpf_prog_create - create an unattached filter
 *	@pfp: the unattached filter that is created
 *	@fprog: the filter program
 *
 * Create a filter independent of any socket. We first run some
 * sanity checks on it to make sure it does not explode on us later.
 * If an error occurs or there is insufficient memory for the filter
 * a negative errno code is returned. On success the return is zero.
 */
int bpf_prog_create(struct bpf_prog **pfp, struct sock_fprog_kern *fprog)
{
	unsigned int fsize = bpf_classic_proglen(fprog);
	struct bpf_prog *fp;

	/* Make sure new filter is there and in the right amounts. */
	if (!bpf_check_basics_ok(fprog->filter, fprog->len))
		return -EINVAL;

	fp = bpf_prog_alloc(bpf_prog_size(fprog->len), 0);
	if (!fp)
		return -ENOMEM;

	memcpy(fp->insns, fprog->filter, fsize);

	fp->len = fprog->len;
	/* Since unattached filters are not copied back to user
	 * space through sk_get_filter(), we do not need to hold
	 * a copy here, and can spare us the work.
	 */
	fp->orig_prog = NULL;

	/* bpf_prepare_filter() already takes care of freeing
	 * memory in case something goes wrong.
	 */
	fp = bpf_prepare_filter(fp, NULL);
	if (IS_ERR(fp))
		return PTR_ERR(fp);

	*pfp = fp;
	return 0;
}
EXPORT_SYMBOL_GPL(bpf_prog_create);

/**
 *	bpf_prog_create_from_user - create an unattached filter from user buffer
 *	@pfp: the unattached filter that is created
 *	@fprog: the filter program
 *	@trans: post-classic verifier transformation handler
 *	@save_orig: save classic BPF program
 *
 * This function effectively does the same as bpf_prog_create(), only
 * that it builds up its insns buffer from user space provided buffer.
 * It also allows for passing a bpf_aux_classic_check_t handler.
 */
int bpf_prog_create_from_user(struct bpf_prog **pfp, struct sock_fprog *fprog,
			      bpf_aux_classic_check_t trans, bool save_orig)
{
	unsigned int fsize = bpf_classic_proglen(fprog);
	struct bpf_prog *fp;
	int err;

	/* Make sure new filter is there and in the right amounts. */
	if (!bpf_check_basics_ok(fprog->filter, fprog->len))
		return -EINVAL;

	fp = bpf_prog_alloc(bpf_prog_size(fprog->len), 0);
	if (!fp)
		return -ENOMEM;

	if (copy_from_user(fp->insns, fprog->filter, fsize)) {
		__bpf_prog_free(fp);
		return -EFAULT;
	}

	fp->len = fprog->len;
	fp->orig_prog = NULL;

	if (save_orig) {
		err = bpf_prog_store_orig_filter(fp, fprog);
		if (err) {
			__bpf_prog_free(fp);
			return -ENOMEM;
		}
	}

	/* bpf_prepare_filter() already takes care of freeing
	 * memory in case something goes wrong.
	 */
	fp = bpf_prepare_filter(fp, trans);
	if (IS_ERR(fp))
		return PTR_ERR(fp);

	*pfp = fp;
	return 0;
}
EXPORT_SYMBOL_GPL(bpf_prog_create_from_user);

void bpf_prog_destroy(struct bpf_prog *fp)
{
	__bpf_prog_release(fp);
}
EXPORT_SYMBOL_GPL(bpf_prog_destroy);

static int __sk_attach_prog(struct bpf_prog *prog, struct sock *sk)
{
	struct sk_filter *fp, *old_fp;

	fp = kmalloc(sizeof(*fp), GFP_KERNEL);
	if (!fp)
		return -ENOMEM;

	fp->prog = prog;

	if (!__sk_filter_charge(sk, fp)) {
		kfree(fp);
		return -ENOMEM;
	}
	refcount_set(&fp->refcnt, 1);

	old_fp = rcu_dereference_protected(sk->sk_filter,
					   lockdep_sock_is_held(sk));
	rcu_assign_pointer(sk->sk_filter, fp);

	if (old_fp)
		sk_filter_uncharge(sk, old_fp);

	return 0;
}

static
struct bpf_prog *__get_filter(struct sock_fprog *fprog, struct sock *sk)
{
	unsigned int fsize = bpf_classic_proglen(fprog);
	struct bpf_prog *prog;
	int err;

	//必须要有sock_filter_locked标记
	if (sock_flag(sk, SOCK_FILTER_LOCKED))
		return ERR_PTR(-EPERM);

	/* Make sure new filter is there and in the right amounts. */
	//数据有效性检查
	if (!bpf_check_basics_ok(fprog->filter, fprog->len))
		return ERR_PTR(-EINVAL);

	prog = bpf_prog_alloc(bpf_prog_size(fprog->len), 0);
	if (!prog)
		return ERR_PTR(-ENOMEM);

	//将filter数组中的内容填充到prog->insns中
	if (copy_from_user(prog->insns, fprog->filter, fsize)) {
		__bpf_prog_free(prog);
		return ERR_PTR(-EFAULT);
	}

	prog->len = fprog->len;

	err = bpf_prog_store_orig_filter(prog, fprog);
	if (err) {
		__bpf_prog_free(prog);
		return ERR_PTR(-ENOMEM);
	}

	/* bpf_prepare_filter() already takes care of freeing
	 * memory in case something goes wrong.
	 */
	return bpf_prepare_filter(prog, NULL);
}

/**
 *	sk_attach_filter - attach a socket filter
 *	@fprog: the filter program
 *	@sk: the socket to use
 *
 * Attach the user's filter code. We first run some sanity checks on
 * it to make sure it does not explode on us later. If an error
 * occurs or there is insufficient memory for the filter a negative
 * errno code is returned. On success the return is zero.
 */
int sk_attach_filter(struct sock_fprog *fprog, struct sock *sk)
{
	//依据filter,编译成jit,即programe
	struct bpf_prog *prog = __get_filter(fprog, sk);
	int err;

	if (IS_ERR(prog))
		return PTR_ERR(prog);

	err = __sk_attach_prog(prog, sk);
	if (err < 0) {
		__bpf_prog_release(prog);
		return err;
	}

	return 0;
}
EXPORT_SYMBOL_GPL(sk_attach_filter);

int sk_reuseport_attach_filter(struct sock_fprog *fprog, struct sock *sk)
{
	struct bpf_prog *prog = __get_filter(fprog, sk);
	int err, optmem_max;

	if (IS_ERR(prog))
		return PTR_ERR(prog);

	optmem_max = READ_ONCE(sock_net(sk)->core.sysctl_optmem_max);
	if (bpf_prog_size(prog->len) > optmem_max)
		err = -ENOMEM;
	else
		err = reuseport_attach_prog(sk, prog);

	if (err)
		__bpf_prog_release(prog);

	return err;
}

static struct bpf_prog *__get_bpf(u32 ufd, struct sock *sk)
{
	if (sock_flag(sk, SOCK_FILTER_LOCKED))
		return ERR_PTR(-EPERM);

	return bpf_prog_get_type(ufd, BPF_PROG_TYPE_SOCKET_FILTER);
}

int sk_attach_bpf(u32 ufd, struct sock *sk)
{
	struct bpf_prog *prog = __get_bpf(ufd, sk);
	int err;

	if (IS_ERR(prog))
		return PTR_ERR(prog);

	err = __sk_attach_prog(prog, sk);
	if (err < 0) {
		bpf_prog_put(prog);
		return err;
	}

	return 0;
}

int sk_reuseport_attach_bpf(u32 ufd, struct sock *sk)
{
	struct bpf_prog *prog;
	int err, optmem_max;

	if (sock_flag(sk, SOCK_FILTER_LOCKED))
		return -EPERM;

	prog = bpf_prog_get_type(ufd, BPF_PROG_TYPE_SOCKET_FILTER);
	if (PTR_ERR(prog) == -EINVAL)
		prog = bpf_prog_get_type(ufd, BPF_PROG_TYPE_SK_REUSEPORT);
	if (IS_ERR(prog))
		return PTR_ERR(prog);

	if (prog->type == BPF_PROG_TYPE_SK_REUSEPORT) {
		/* Like other non BPF_PROG_TYPE_SOCKET_FILTER
		 * bpf prog (e.g. sockmap).  It depends on the
		 * limitation imposed by bpf_prog_load().
		 * Hence, sysctl_optmem_max is not checked.
		 */
		if ((sk->sk_type != SOCK_STREAM &&
		     sk->sk_type != SOCK_DGRAM) ||
		    (sk->sk_protocol != IPPROTO_UDP &&
		     sk->sk_protocol != IPPROTO_TCP) ||
		    (sk->sk_family != AF_INET &&
		     sk->sk_family != AF_INET6)) {
			err = -ENOTSUPP;
			goto err_prog_put;
		}
	} else {
		/* BPF_PROG_TYPE_SOCKET_FILTER */
		optmem_max = READ_ONCE(sock_net(sk)->core.sysctl_optmem_max);
		if (bpf_prog_size(prog->len) > optmem_max) {
			err = -ENOMEM;
			goto err_prog_put;
		}
	}

	err = reuseport_attach_prog(sk, prog);
err_prog_put:
	if (err)
		bpf_prog_put(prog);

	return err;
}

void sk_reuseport_prog_free(struct bpf_prog *prog)
{
	if (!prog)
		return;

	if (prog->type == BPF_PROG_TYPE_SK_REUSEPORT)
		bpf_prog_put(prog);
	else
		bpf_prog_destroy(prog);
}

struct bpf_scratchpad {
	union {
		__be32 diff[MAX_BPF_STACK / sizeof(__be32)];
		u8     buff[MAX_BPF_STACK];
	};
};

static DEFINE_PER_CPU(struct bpf_scratchpad, bpf_sp);

/*确保skb前write_len字段可写*/
static inline int __bpf_try_make_writable(struct sk_buff *skb,
					  unsigned int write_len)
{
	return skb_ensure_writable(skb, write_len);
}

static inline int bpf_try_make_writable(struct sk_buff *skb,
					unsigned int write_len)
{
    /*确保skb前write_len字段可写*/
	int err = __bpf_try_make_writable(skb, write_len);

	//防止copy,更新bpf元数据信息
	bpf_compute_data_pointers(skb);
	return err;
}

static int bpf_try_make_head_writable(struct sk_buff *skb)
{
	return bpf_try_make_writable(skb, skb_headlen(skb));
}

static inline void bpf_push_mac_rcsum(struct sk_buff *skb)
{
	if (skb_at_tc_ingress(skb))
		skb_postpush_rcsum(skb, skb_mac_header(skb), skb->mac_len);
}

static inline void bpf_pull_mac_rcsum(struct sk_buff *skb)
{
	if (skb_at_tc_ingress(skb))
		skb_postpull_rcsum(skb, skb_mac_header(skb), skb->mac_len);
}

//bpf辅助函数，用于提供skb内容修改，offset指出要修改的位置，from指出要改成什么样的值
//len指出改的长度，flags指出hash,checksum的控制信息
BPF_CALL_5(bpf_skb_store_bytes, struct sk_buff *, skb, u32, offset,
	   const void *, from, u32, len, u64, flags)
{
	void *ptr;

	if (unlikely(flags & ~(BPF_F_RECOMPUTE_CSUM | BPF_F_INVALIDATE_HASH)))
		return -EINVAL;
	if (unlikely(offset > INT_MAX))
		return -EFAULT;
	//使offset,offset+len区间可写
	if (unlikely(bpf_try_make_writable(skb, offset + len)))
		return -EFAULT;

	ptr = skb->data + offset;
	if (flags & BPF_F_RECOMPUTE_CSUM)
		__skb_postpull_rcsum(skb, ptr, len, offset);

	//写入修改的值
	memcpy(ptr, from, len);

	//checksum重新计算，清除skb的相关hash
	if (flags & BPF_F_RECOMPUTE_CSUM)
		__skb_postpush_rcsum(skb, ptr, len, offset);
	if (flags & BPF_F_INVALIDATE_HASH)
		skb_clear_hash(skb);

	return 0;
}

//报文内容修改的辅助函数
static const struct bpf_func_proto bpf_skb_store_bytes_proto = {
	.func		= bpf_skb_store_bytes,
	.gpl_only	= false,
	.ret_type	= RET_INTEGER,
	.arg1_type	= ARG_PTR_TO_CTX,
	.arg2_type	= ARG_ANYTHING,
	.arg3_type	= ARG_PTR_TO_MEM | MEM_RDONLY,
	.arg4_type	= ARG_CONST_SIZE,
	.arg5_type	= ARG_ANYTHING,
};

<<<<<<< HEAD
//将针对skb自offset位置开始长度为len的内容加载进to中
=======
int __bpf_skb_store_bytes(struct sk_buff *skb, u32 offset, const void *from,
			  u32 len, u64 flags)
{
	return ____bpf_skb_store_bytes(skb, offset, from, len, flags);
}

>>>>>>> 9d1694dc
BPF_CALL_4(bpf_skb_load_bytes, const struct sk_buff *, skb, u32, offset,
	   void *, to, u32, len)
{
	void *ptr;

	if (unlikely(offset > INT_MAX))
		goto err_clear;

	//取offset，len长度内容存入到to中
	ptr = skb_header_pointer(skb, offset, len, to);
	if (unlikely(!ptr))
		goto err_clear;
	if (ptr != to)
		memcpy(to, ptr, len);

	return 0;
err_clear:
	memset(to, 0, len);
	return -EFAULT;
}

//提供skb内容的加载
static const struct bpf_func_proto bpf_skb_load_bytes_proto = {
	.func		= bpf_skb_load_bytes,
	.gpl_only	= false,
	.ret_type	= RET_INTEGER,
	.arg1_type	= ARG_PTR_TO_CTX,
	.arg2_type	= ARG_ANYTHING,
	.arg3_type	= ARG_PTR_TO_UNINIT_MEM,
	.arg4_type	= ARG_CONST_SIZE,
};

int __bpf_skb_load_bytes(const struct sk_buff *skb, u32 offset, void *to, u32 len)
{
	return ____bpf_skb_load_bytes(skb, offset, to, len);
}

BPF_CALL_4(bpf_flow_dissector_load_bytes,
	   const struct bpf_flow_dissector *, ctx, u32, offset,
	   void *, to, u32, len)
{
	void *ptr;

	if (unlikely(offset > 0xffff))
		goto err_clear;

	if (unlikely(!ctx->skb))
		goto err_clear;

	ptr = skb_header_pointer(ctx->skb, offset, len, to);
	if (unlikely(!ptr))
		goto err_clear;
	if (ptr != to)
		memcpy(to, ptr, len);

	return 0;
err_clear:
	memset(to, 0, len);
	return -EFAULT;
}

static const struct bpf_func_proto bpf_flow_dissector_load_bytes_proto = {
	.func		= bpf_flow_dissector_load_bytes,
	.gpl_only	= false,
	.ret_type	= RET_INTEGER,
	.arg1_type	= ARG_PTR_TO_CTX,
	.arg2_type	= ARG_ANYTHING,
	.arg3_type	= ARG_PTR_TO_UNINIT_MEM,
	.arg4_type	= ARG_CONST_SIZE,
};

BPF_CALL_5(bpf_skb_load_bytes_relative, const struct sk_buff *, skb,
	   u32, offset, void *, to, u32, len, u32, start_header)
{
	u8 *end = skb_tail_pointer(skb);
	u8 *start, *ptr;

	if (unlikely(offset > 0xffff))
		goto err_clear;

	switch (start_header) {
	case BPF_HDR_START_MAC:
		if (unlikely(!skb_mac_header_was_set(skb)))
			goto err_clear;
		start = skb_mac_header(skb);
		break;
	case BPF_HDR_START_NET:
		start = skb_network_header(skb);
		break;
	default:
		goto err_clear;
	}

	ptr = start + offset;

	if (likely(ptr + len <= end)) {
		memcpy(to, ptr, len);
		return 0;
	}

err_clear:
	memset(to, 0, len);
	return -EFAULT;
}

static const struct bpf_func_proto bpf_skb_load_bytes_relative_proto = {
	.func		= bpf_skb_load_bytes_relative,
	.gpl_only	= false,
	.ret_type	= RET_INTEGER,
	.arg1_type	= ARG_PTR_TO_CTX,
	.arg2_type	= ARG_ANYTHING,
	.arg3_type	= ARG_PTR_TO_UNINIT_MEM,
	.arg4_type	= ARG_CONST_SIZE,
	.arg5_type	= ARG_ANYTHING,
};

BPF_CALL_2(bpf_skb_pull_data, struct sk_buff *, skb, u32, len)
{
	/* Idea is the following: should the needed direct read/write
	 * test fail during runtime, we can pull in more data and redo
	 * again, since implicitly, we invalidate previous checks here.
	 *
	 * Or, since we know how much we need to make read/writeable,
	 * this can be done once at the program beginning for direct
	 * access case. By this we overcome limitations of only current
	 * headroom being accessible.
	 */
	return bpf_try_make_writable(skb, len ? : skb_headlen(skb));
}

static const struct bpf_func_proto bpf_skb_pull_data_proto = {
	.func		= bpf_skb_pull_data,
	.gpl_only	= false,
	.ret_type	= RET_INTEGER,
	.arg1_type	= ARG_PTR_TO_CTX,
	.arg2_type	= ARG_ANYTHING,
};

BPF_CALL_1(bpf_sk_fullsock, struct sock *, sk)
{
	return sk_fullsock(sk) ? (unsigned long)sk : (unsigned long)NULL;
}

static const struct bpf_func_proto bpf_sk_fullsock_proto = {
	.func		= bpf_sk_fullsock,
	.gpl_only	= false,
	.ret_type	= RET_PTR_TO_SOCKET_OR_NULL,
	.arg1_type	= ARG_PTR_TO_SOCK_COMMON,
};

static inline int sk_skb_try_make_writable(struct sk_buff *skb,
					   unsigned int write_len)
{
	return __bpf_try_make_writable(skb, write_len);
}

BPF_CALL_2(sk_skb_pull_data, struct sk_buff *, skb, u32, len)
{
	/* Idea is the following: should the needed direct read/write
	 * test fail during runtime, we can pull in more data and redo
	 * again, since implicitly, we invalidate previous checks here.
	 *
	 * Or, since we know how much we need to make read/writeable,
	 * this can be done once at the program beginning for direct
	 * access case. By this we overcome limitations of only current
	 * headroom being accessible.
	 */
	return sk_skb_try_make_writable(skb, len ? : skb_headlen(skb));
}

static const struct bpf_func_proto sk_skb_pull_data_proto = {
	.func		= sk_skb_pull_data,
	.gpl_only	= false,
	.ret_type	= RET_INTEGER,
	.arg1_type	= ARG_PTR_TO_CTX,
	.arg2_type	= ARG_ANYTHING,
};

BPF_CALL_5(bpf_l3_csum_replace, struct sk_buff *, skb, u32, offset,
	   u64, from, u64, to, u64, flags)
{
	__sum16 *ptr;

	if (unlikely(flags & ~(BPF_F_HDR_FIELD_MASK)))
		return -EINVAL;
	if (unlikely(offset > 0xffff || offset & 1))
		return -EFAULT;
	if (unlikely(bpf_try_make_writable(skb, offset + sizeof(*ptr))))
		return -EFAULT;

	ptr = (__sum16 *)(skb->data + offset);
	switch (flags & BPF_F_HDR_FIELD_MASK) {
	case 0:
		if (unlikely(from != 0))
			return -EINVAL;

		csum_replace_by_diff(ptr, to);
		break;
	case 2:
		csum_replace2(ptr, from, to);
		break;
	case 4:
		csum_replace4(ptr, from, to);
		break;
	default:
		return -EINVAL;
	}

	return 0;
}

static const struct bpf_func_proto bpf_l3_csum_replace_proto = {
	.func		= bpf_l3_csum_replace,
	.gpl_only	= false,
	.ret_type	= RET_INTEGER,
	.arg1_type	= ARG_PTR_TO_CTX,
	.arg2_type	= ARG_ANYTHING,
	.arg3_type	= ARG_ANYTHING,
	.arg4_type	= ARG_ANYTHING,
	.arg5_type	= ARG_ANYTHING,
};

BPF_CALL_5(bpf_l4_csum_replace, struct sk_buff *, skb, u32, offset/*到报文l4层checksum字段的offset*/,
	   u64, from, u64, to, u64, flags)
{
	bool is_pseudo = flags & BPF_F_PSEUDO_HDR;
	bool is_mmzero = flags & BPF_F_MARK_MANGLED_0;
	bool do_mforce = flags & BPF_F_MARK_ENFORCE;
	__sum16 *ptr;

	//只支持以下flags及field设置
	if (unlikely(flags & ~(BPF_F_MARK_MANGLED_0 | BPF_F_MARK_ENFORCE |
			       BPF_F_PSEUDO_HDR | BPF_F_HDR_FIELD_MASK)))
		return -EINVAL;
	if (unlikely(offset > 0xffff || offset & 1))
		return -EFAULT;
	/*确保checksum字段可写*/
	if (unlikely(bpf_try_make_writable(skb, offset + sizeof(*ptr))))
		return -EFAULT;

	/*取l4层的checksum字段位置*/
	ptr = (__sum16 *)(skb->data + offset);
	if (is_mmzero && !do_mforce && !*ptr)
		return 0;

	switch (flags & BPF_F_HDR_FIELD_MASK) {
	case 0:
		if (unlikely(from != 0))
			return -EINVAL;

		/*这种是push数据时使用，from必须为0*/
		inet_proto_csum_replace_by_diff(ptr, skb, to, is_pseudo);
		break;
	case 2:
	    //2字节替换情况
		inet_proto_csum_replace2(ptr, skb, from, to, is_pseudo);
		break;
	case 4:
	    //4字节替换情况
		inet_proto_csum_replace4(ptr, skb, from, to, is_pseudo);
		break;
	default:
		return -EINVAL;
	}

	/*更新checksum为0xffff*/
	if (is_mmzero && !*ptr)
		*ptr = CSUM_MANGLED_0;
	return 0;
}

static const struct bpf_func_proto bpf_l4_csum_replace_proto = {
	.func		= bpf_l4_csum_replace,
	.gpl_only	= false,
	.ret_type	= RET_INTEGER,
	.arg1_type	= ARG_PTR_TO_CTX,
	.arg2_type	= ARG_ANYTHING,
	.arg3_type	= ARG_ANYTHING,
	.arg4_type	= ARG_ANYTHING,
	.arg5_type	= ARG_ANYTHING,
};

//从from 转换为to ，计算对应的cheksum (seed为原有的checksum)
BPF_CALL_5(bpf_csum_diff, __be32 *, from, u32, from_size,
	   __be32 *, to, u32, to_size, __wsum, seed)
{
	struct bpf_scratchpad *sp = this_cpu_ptr(&bpf_sp);
	u32 diff_size = from_size + to_size;/*总checksum数据长度*/
	int i, j = 0;

	//只处理三种情况,push数据/pull数据/diff数据
	/* This is quite flexible, some examples:
	 *
	 * from_size == 0, to_size > 0,  seed := csum --> pushing data
	 * from_size > 0,  to_size == 0, seed := csum --> pulling data
	 * from_size > 0,  to_size > 0,  seed := 0    --> diffing data
	 *
	 * Even for diffing, from_size and to_size don't need to be equal.
	 */
	if (unlikely(((from_size | to_size) & (sizeof(__be32) - 1)) ||
		     diff_size > sizeof(sp->diff)))
		return -EINVAL;

	//构造数据checksum数据，减去from,加上to
	for (i = 0; i < from_size / sizeof(__be32); i++, j++)
		sp->diff[j] = ~from[i];
	for (i = 0; i <   to_size / sizeof(__be32); i++, j++)
		sp->diff[j] = to[i];

	//计算checksum
	return csum_partial(sp->diff, diff_size, seed);
}

static const struct bpf_func_proto bpf_csum_diff_proto = {
	.func		= bpf_csum_diff,
	.gpl_only	= false,
	.pkt_access	= true,
	.ret_type	= RET_INTEGER,
	.arg1_type	= ARG_PTR_TO_MEM | PTR_MAYBE_NULL | MEM_RDONLY,
	.arg2_type	= ARG_CONST_SIZE_OR_ZERO,
	.arg3_type	= ARG_PTR_TO_MEM | PTR_MAYBE_NULL | MEM_RDONLY,
	.arg4_type	= ARG_CONST_SIZE_OR_ZERO,
	.arg5_type	= ARG_ANYTHING,
};

BPF_CALL_2(bpf_csum_update, struct sk_buff *, skb, __wsum, csum)
{
	/* The interface is to be used in combination with bpf_csum_diff()
	 * for direct packet writes. csum rotation for alignment as well
	 * as emulating csum_sub() can be done from the eBPF program.
	 */
	if (skb->ip_summed == CHECKSUM_COMPLETE)
		return (skb->csum = csum_add(skb->csum, csum));

	return -ENOTSUPP;
}

static const struct bpf_func_proto bpf_csum_update_proto = {
	.func		= bpf_csum_update,
	.gpl_only	= false,
	.ret_type	= RET_INTEGER,
	.arg1_type	= ARG_PTR_TO_CTX,
	.arg2_type	= ARG_ANYTHING,
};

BPF_CALL_2(bpf_csum_level, struct sk_buff *, skb, u64, level)
{
	/* The interface is to be used in combination with bpf_skb_adjust_room()
	 * for encap/decap of packet headers when BPF_F_ADJ_ROOM_NO_CSUM_RESET
	 * is passed as flags, for example.
	 */
	switch (level) {
	case BPF_CSUM_LEVEL_INC:
		__skb_incr_checksum_unnecessary(skb);
		break;
	case BPF_CSUM_LEVEL_DEC:
		__skb_decr_checksum_unnecessary(skb);
		break;
	case BPF_CSUM_LEVEL_RESET:
		__skb_reset_checksum_unnecessary(skb);
		break;
	case BPF_CSUM_LEVEL_QUERY:
		return skb->ip_summed == CHECKSUM_UNNECESSARY ?
		       skb->csum_level : -EACCES;
	default:
		return -EINVAL;
	}

	return 0;
}

static const struct bpf_func_proto bpf_csum_level_proto = {
	.func		= bpf_csum_level,
	.gpl_only	= false,
	.ret_type	= RET_INTEGER,
	.arg1_type	= ARG_PTR_TO_CTX,
	.arg2_type	= ARG_ANYTHING,
};

static inline int __bpf_rx_skb(struct net_device *dev, struct sk_buff *skb)
{
	return dev_forward_skb_nomtu(dev, skb);
}

static inline int __bpf_rx_skb_no_mac(struct net_device *dev,
				      struct sk_buff *skb)
{
	int ret = ____dev_forward_skb(dev, skb, false);

	if (likely(!ret)) {
		skb->dev = dev;
		ret = netif_rx(skb);
	}

	return ret;
}

static inline int __bpf_tx_skb(struct net_device *dev, struct sk_buff *skb)
{
	int ret;

	if (dev_xmit_recursion()) {
		net_crit_ratelimited("bpf: recursion limit reached on datapath, buggy bpf program?\n");
		kfree_skb(skb);
		return -ENETDOWN;
	}

<<<<<<< HEAD
	skb->dev = dev;/*变更设备*/
=======
	skb->dev = dev;
	skb_set_redirected_noclear(skb, skb_at_tc_ingress(skb));
>>>>>>> 9d1694dc
	skb_clear_tstamp(skb);

	dev_xmit_recursion_inc();
	ret = dev_queue_xmit(skb);/*将报文自此设备送出*/
	dev_xmit_recursion_dec();

	return ret;
}

static int __bpf_redirect_no_mac(struct sk_buff *skb, struct net_device *dev,
				 u32 flags)
{
	unsigned int mlen = skb_network_offset(skb);

	if (unlikely(skb->len <= mlen)) {
		kfree_skb(skb);
		return -ERANGE;
	}

	if (mlen) {
		__skb_pull(skb, mlen);

		/* At ingress, the mac header has already been pulled once.
		 * At egress, skb_pospull_rcsum has to be done in case that
		 * the skb is originated from ingress (i.e. a forwarded skb)
		 * to ensure that rcsum starts at net header.
		 */
		if (!skb_at_tc_ingress(skb))
			skb_postpull_rcsum(skb, skb_mac_header(skb), mlen);
	}
	skb_pop_mac_header(skb);
	skb_reset_mac_len(skb);
	return flags & BPF_F_INGRESS ?
	       __bpf_rx_skb_no_mac(dev, skb) : __bpf_tx_skb(dev, skb);
}

static int __bpf_redirect_common(struct sk_buff *skb, struct net_device *dev,
				 u32 flags)
{
	/* Verify that a link layer header is carried */
	if (unlikely(skb->mac_header >= skb->network_header || skb->len == 0)) {
		kfree_skb(skb);
		return -ERANGE;
	}

	bpf_push_mac_rcsum(skb);
	return flags & BPF_F_INGRESS ?
	        /*重定向到rx方向，变更设备后走协议栈*/
	       __bpf_rx_skb(dev, skb) : __bpf_tx_skb(dev, skb)/*重定向到tx方向*/;
}

static int __bpf_redirect(struct sk_buff *skb, struct net_device *dev,
			  u32 flags)
{
	if (dev_is_mac_header_xmit(dev))
	    /*mac header的设备redirect*/
		return __bpf_redirect_common(skb, dev, flags);
	else
		return __bpf_redirect_no_mac(skb, dev, flags);
}

#if IS_ENABLED(CONFIG_IPV6)
static int bpf_out_neigh_v6(struct net *net, struct sk_buff *skb,
			    struct net_device *dev, struct bpf_nh_params *nh)
{
	u32 hh_len = LL_RESERVED_SPACE(dev);
	const struct in6_addr *nexthop;
	struct dst_entry *dst = NULL;
	struct neighbour *neigh;

	if (dev_xmit_recursion()) {
		net_crit_ratelimited("bpf: recursion limit reached on datapath, buggy bpf program?\n");
		goto out_drop;
	}

	skb->dev = dev;
	skb_clear_tstamp(skb);

	if (unlikely(skb_headroom(skb) < hh_len && dev->header_ops)) {
		skb = skb_expand_head(skb, hh_len);
		if (!skb)
			return -ENOMEM;
	}

	rcu_read_lock();
	if (!nh) {
		dst = skb_dst(skb);
		nexthop = rt6_nexthop(container_of(dst, struct rt6_info, dst),
				      &ipv6_hdr(skb)->daddr);
	} else {
		nexthop = &nh->ipv6_nh;
	}
	neigh = ip_neigh_gw6(dev, nexthop);
	if (likely(!IS_ERR(neigh))) {
		int ret;

		sock_confirm_neigh(skb, neigh);
		local_bh_disable();
		dev_xmit_recursion_inc();
		ret = neigh_output(neigh, skb, false);
		dev_xmit_recursion_dec();
		local_bh_enable();
		rcu_read_unlock();
		return ret;
	}
	rcu_read_unlock_bh();
	if (dst)
		IP6_INC_STATS(net, ip6_dst_idev(dst), IPSTATS_MIB_OUTNOROUTES);
out_drop:
	kfree_skb(skb);
	return -ENETDOWN;
}

static int __bpf_redirect_neigh_v6(struct sk_buff *skb, struct net_device *dev,
				   struct bpf_nh_params *nh)
{
	const struct ipv6hdr *ip6h = ipv6_hdr(skb);
	struct net *net = dev_net(dev);
	int err, ret = NET_XMIT_DROP;

	if (!nh) {
		struct dst_entry *dst;
		struct flowi6 fl6 = {
			.flowi6_flags = FLOWI_FLAG_ANYSRC,
			.flowi6_mark  = skb->mark,
			.flowlabel    = ip6_flowinfo(ip6h),
			.flowi6_oif   = dev->ifindex,
			.flowi6_proto = ip6h->nexthdr,
			.daddr	      = ip6h->daddr,
			.saddr	      = ip6h->saddr,
		};

		dst = ipv6_stub->ipv6_dst_lookup_flow(net, NULL, &fl6, NULL);
		if (IS_ERR(dst))
			goto out_drop;

		skb_dst_set(skb, dst);
	} else if (nh->nh_family != AF_INET6) {
		goto out_drop;
	}

	err = bpf_out_neigh_v6(net, skb, dev, nh);
	if (unlikely(net_xmit_eval(err)))
		dev->stats.tx_errors++;
	else
		ret = NET_XMIT_SUCCESS;
	goto out_xmit;
out_drop:
	dev->stats.tx_errors++;
	kfree_skb(skb);
out_xmit:
	return ret;
}
#else
static int __bpf_redirect_neigh_v6(struct sk_buff *skb, struct net_device *dev,
				   struct bpf_nh_params *nh)
{
	kfree_skb(skb);
	return NET_XMIT_DROP;
}
#endif /* CONFIG_IPV6 */

#if IS_ENABLED(CONFIG_INET)
static int bpf_out_neigh_v4(struct net *net, struct sk_buff *skb,
			    struct net_device *dev, struct bpf_nh_params *nh)
{
	u32 hh_len = LL_RESERVED_SPACE(dev);
	struct neighbour *neigh;
	bool is_v6gw = false;

	if (dev_xmit_recursion()) {
		net_crit_ratelimited("bpf: recursion limit reached on datapath, buggy bpf program?\n");
		goto out_drop;
	}

	skb->dev = dev;
	skb_clear_tstamp(skb);

	if (unlikely(skb_headroom(skb) < hh_len && dev->header_ops)) {
		skb = skb_expand_head(skb, hh_len);
		if (!skb)
			return -ENOMEM;
	}

	rcu_read_lock();
	if (!nh) {
		struct dst_entry *dst = skb_dst(skb);
		struct rtable *rt = container_of(dst, struct rtable, dst);

		neigh = ip_neigh_for_gw(rt, skb, &is_v6gw);
	} else if (nh->nh_family == AF_INET6) {
		neigh = ip_neigh_gw6(dev, &nh->ipv6_nh);
		is_v6gw = true;
	} else if (nh->nh_family == AF_INET) {
		neigh = ip_neigh_gw4(dev, nh->ipv4_nh);
	} else {
		rcu_read_unlock();
		goto out_drop;
	}

	if (likely(!IS_ERR(neigh))) {
		int ret;

		sock_confirm_neigh(skb, neigh);
		local_bh_disable();
		dev_xmit_recursion_inc();
		ret = neigh_output(neigh, skb, is_v6gw);
		dev_xmit_recursion_dec();
		local_bh_enable();
		rcu_read_unlock();
		return ret;
	}
	rcu_read_unlock();
out_drop:
	kfree_skb(skb);
	return -ENETDOWN;
}

static int __bpf_redirect_neigh_v4(struct sk_buff *skb, struct net_device *dev,
				   struct bpf_nh_params *nh)
{
	const struct iphdr *ip4h = ip_hdr(skb);
	struct net *net = dev_net(dev);
	int err, ret = NET_XMIT_DROP;

	if (!nh) {
		struct flowi4 fl4 = {
			.flowi4_flags = FLOWI_FLAG_ANYSRC,
			.flowi4_mark  = skb->mark,
			.flowi4_tos   = RT_TOS(ip4h->tos),
			.flowi4_oif   = dev->ifindex,
			.flowi4_proto = ip4h->protocol,
			.daddr	      = ip4h->daddr,
			.saddr	      = ip4h->saddr,
		};
		struct rtable *rt;

		/*查询路由表*/
		rt = ip_route_output_flow(net, &fl4, NULL);
		if (IS_ERR(rt))
			goto out_drop;
		if (rt->rt_type != RTN_UNICAST && rt->rt_type != RTN_LOCAL) {
		    /*非单播且非local，则丢掉*/
			ip_rt_put(rt);
			goto out_drop;
		}

		skb_dst_set(skb, &rt->dst);
	}

	/*查询neigh,确认目的mac,并发出*/
	err = bpf_out_neigh_v4(net, skb, dev, nh);
	if (unlikely(net_xmit_eval(err)))
		dev->stats.tx_errors++;
	else
		ret = NET_XMIT_SUCCESS;
	goto out_xmit;
out_drop:
	dev->stats.tx_errors++;
	kfree_skb(skb);
out_xmit:
	return ret;
}
#else
static int __bpf_redirect_neigh_v4(struct sk_buff *skb, struct net_device *dev,
				   struct bpf_nh_params *nh)
{
	kfree_skb(skb);
	return NET_XMIT_DROP;
}
#endif /* CONFIG_INET */

static int __bpf_redirect_neigh(struct sk_buff *skb, struct net_device *dev,
				struct bpf_nh_params *nh)
{
	struct ethhdr *ethh = eth_hdr(skb);

	if (unlikely(skb->mac_header >= skb->network_header))
		goto out;
	bpf_push_mac_rcsum(skb);
	/*如果报文为广播，则跳过*/
	if (is_multicast_ether_addr(ethh->h_dest))
		goto out;

	skb_pull(skb, sizeof(*ethh));
	skb_unset_mac_header(skb);
	skb_reset_network_header(skb);

	/*按协议进行路由，并查询neigh后进行redirect*/
	if (skb->protocol == htons(ETH_P_IP))
		return __bpf_redirect_neigh_v4(skb, dev, nh);
	else if (skb->protocol == htons(ETH_P_IPV6))
		return __bpf_redirect_neigh_v6(skb, dev, nh);
out:
	kfree_skb(skb);
	return -ENOTSUPP;
}

/* Internal, non-exposed redirect flags. */
enum {
	BPF_F_NEIGH	= (1ULL << 1),
	BPF_F_PEER	= (1ULL << 2),/*通过ndo_peer回调来确定*/
	BPF_F_NEXTHOP	= (1ULL << 3),
#define BPF_F_REDIRECT_INTERNAL	(BPF_F_NEIGH | BPF_F_PEER | BPF_F_NEXTHOP)
};

BPF_CALL_3(bpf_clone_redirect, struct sk_buff *, skb, u32, ifindex, u64, flags)
{
	struct net_device *dev;
	struct sk_buff *clone;
	int ret;

	if (unlikely(flags & (~(BPF_F_INGRESS) | BPF_F_REDIRECT_INTERNAL)))
		return -EINVAL;

	dev = dev_get_by_index_rcu(dev_net(skb->dev), ifindex);
	if (unlikely(!dev))
		return -EINVAL;

	clone = skb_clone(skb, GFP_ATOMIC);
	if (unlikely(!clone))
		return -ENOMEM;

	/* For direct write, we need to keep the invariant that the skbs
	 * we're dealing with need to be uncloned. Should uncloning fail
	 * here, we need to free the just generated clone to unclone once
	 * again.
	 */
	ret = bpf_try_make_head_writable(skb);
	if (unlikely(ret)) {
		kfree_skb(clone);
		return -ENOMEM;
	}

	return __bpf_redirect(clone, dev, flags);
}

static const struct bpf_func_proto bpf_clone_redirect_proto = {
	.func           = bpf_clone_redirect,
	.gpl_only       = false,
	.ret_type       = RET_INTEGER,
	.arg1_type      = ARG_PTR_TO_CTX,
	.arg2_type      = ARG_ANYTHING,
	.arg3_type      = ARG_ANYTHING,
};

/*每个cpu上一个此变量，用于指明报文执行的redirect信息*/
DEFINE_PER_CPU(struct bpf_redirect_info, bpf_redirect_info);
EXPORT_PER_CPU_SYMBOL_GPL(bpf_redirect_info);

static struct net_device *skb_get_peer_dev(struct net_device *dev)
{
	const struct net_device_ops *ops = dev->netdev_ops;

	if (likely(ops->ndo_get_peer_dev))
		return INDIRECT_CALL_1(ops->ndo_get_peer_dev,
				       netkit_peer_dev, dev);
	return NULL;
}

int skb_do_redirect(struct sk_buff *skb)
{
    /*取当前cpu上的redirect信息*/
	struct bpf_redirect_info *ri = this_cpu_ptr(&bpf_redirect_info);
	struct net *net = dev_net(skb->dev);
	struct net_device *dev;
	u32 flags = ri->flags;

	dev = dev_get_by_index_rcu(net, ri->tgt_index);
	ri->tgt_index = 0;
	ri->flags = 0;
	if (unlikely(!dev))
	    /*要求redirect的设备不存在，丢包*/
		goto out_drop;

	if (flags & BPF_F_PEER) {
<<<<<<< HEAD
	    /*有peer标记，通过dev->netdev_ops获取对端设备，并变更skb->dev*/
		const struct net_device_ops *ops = dev->netdev_ops;

		if (unlikely(!ops->ndo_get_peer_dev ||
			     !skb_at_tc_ingress(skb)))
		    /*设备没有实现此函数或skb不在ingress方向，则丢包*/
=======
		if (unlikely(!skb_at_tc_ingress(skb)))
>>>>>>> 9d1694dc
			goto out_drop;
		dev = skb_get_peer_dev(dev);
		if (unlikely(!dev ||
			     !(dev->flags & IFF_UP) ||
			     net_eq(net, dev_net(dev))))
		    /*对端设备不存在/没有up/不属于当前net namespace，则丢包*/
			goto out_drop;

		/*变更报文到对端设备*/
		skb->dev = dev;
		dev_sw_netstats_rx_add(dev, skb->len);
		return -EAGAIN;
	}

	return flags & BPF_F_NEIGH ?
	        /*有neigh标记，*/
	       __bpf_redirect_neigh(skb, dev, flags & BPF_F_NEXTHOP ?
				    &ri->nh : NULL) :
				    /*无neigh标记时的redirect*/
	       __bpf_redirect(skb, dev, flags);
out_drop:
	kfree_skb(skb);
	return -EINVAL;
}

/*设置bpf redirect信息*/
BPF_CALL_2(bpf_redirect, u32, ifindex, u64, flags)
{
	struct bpf_redirect_info *ri = this_cpu_ptr(&bpf_redirect_info);

	if (unlikely(flags & (~(BPF_F_INGRESS) | BPF_F_REDIRECT_INTERNAL)))
		return TC_ACT_SHOT;

	ri->flags = flags;
	ri->tgt_index = ifindex;

	return TC_ACT_REDIRECT;
}

static const struct bpf_func_proto bpf_redirect_proto = {
	.func           = bpf_redirect,
	.gpl_only       = false,
	.ret_type       = RET_INTEGER,
	.arg1_type      = ARG_ANYTHING,
	.arg2_type      = ARG_ANYTHING,
};

/*bpf设置重定向到对端*/
BPF_CALL_2(bpf_redirect_peer, u32, ifindex, u64, flags)
{
	struct bpf_redirect_info *ri = this_cpu_ptr(&bpf_redirect_info);

	if (unlikely(flags))
		return TC_ACT_SHOT;

	ri->flags = BPF_F_PEER;
	ri->tgt_index = ifindex;

	return TC_ACT_REDIRECT;
}

static const struct bpf_func_proto bpf_redirect_peer_proto = {
	.func           = bpf_redirect_peer,
	.gpl_only       = false,
	.ret_type       = RET_INTEGER,
	.arg1_type      = ARG_ANYTHING,
	.arg2_type      = ARG_ANYTHING,
};

BPF_CALL_4(bpf_redirect_neigh, u32, ifindex, struct bpf_redir_neigh *, params,
	   int, plen, u64, flags)
{
	struct bpf_redirect_info *ri = this_cpu_ptr(&bpf_redirect_info);

	if (unlikely((plen && plen < sizeof(*params)) || flags))
		return TC_ACT_SHOT;

	ri->flags = BPF_F_NEIGH | (plen ? BPF_F_NEXTHOP : 0);
	ri->tgt_index = ifindex;

	BUILD_BUG_ON(sizeof(struct bpf_redir_neigh) != sizeof(struct bpf_nh_params));
	if (plen)
		memcpy(&ri->nh, params, sizeof(ri->nh));

	return TC_ACT_REDIRECT;
}

static const struct bpf_func_proto bpf_redirect_neigh_proto = {
	.func		= bpf_redirect_neigh,
	.gpl_only	= false,
	.ret_type	= RET_INTEGER,
	.arg1_type	= ARG_ANYTHING,
	.arg2_type      = ARG_PTR_TO_MEM | PTR_MAYBE_NULL | MEM_RDONLY,
	.arg3_type      = ARG_CONST_SIZE_OR_ZERO,
	.arg4_type	= ARG_ANYTHING,
};

BPF_CALL_2(bpf_msg_apply_bytes, struct sk_msg *, msg, u32, bytes)
{
	msg->apply_bytes = bytes;
	return 0;
}

static const struct bpf_func_proto bpf_msg_apply_bytes_proto = {
	.func           = bpf_msg_apply_bytes,
	.gpl_only       = false,
	.ret_type       = RET_INTEGER,
	.arg1_type	= ARG_PTR_TO_CTX,
	.arg2_type      = ARG_ANYTHING,
};

BPF_CALL_2(bpf_msg_cork_bytes, struct sk_msg *, msg, u32, bytes)
{
	msg->cork_bytes = bytes;
	return 0;
}

static void sk_msg_reset_curr(struct sk_msg *msg)
{
	u32 i = msg->sg.start;
	u32 len = 0;

	do {
		len += sk_msg_elem(msg, i)->length;
		sk_msg_iter_var_next(i);
		if (len >= msg->sg.size)
			break;
	} while (i != msg->sg.end);

	msg->sg.curr = i;
	msg->sg.copybreak = 0;
}

static const struct bpf_func_proto bpf_msg_cork_bytes_proto = {
	.func           = bpf_msg_cork_bytes,
	.gpl_only       = false,
	.ret_type       = RET_INTEGER,
	.arg1_type	= ARG_PTR_TO_CTX,
	.arg2_type      = ARG_ANYTHING,
};

BPF_CALL_4(bpf_msg_pull_data, struct sk_msg *, msg, u32, start,
	   u32, end, u64, flags)
{
	u32 len = 0, offset = 0, copy = 0, poffset = 0, bytes = end - start;
	u32 first_sge, last_sge, i, shift, bytes_sg_total;
	struct scatterlist *sge;
	u8 *raw, *to, *from;
	struct page *page;

	if (unlikely(flags || end <= start))
		return -EINVAL;

	/* First find the starting scatterlist element */
	i = msg->sg.start;
	do {
		offset += len;
		len = sk_msg_elem(msg, i)->length;
		if (start < offset + len)
			break;
		sk_msg_iter_var_next(i);
	} while (i != msg->sg.end);

	if (unlikely(start >= offset + len))
		return -EINVAL;

	first_sge = i;
	/* The start may point into the sg element so we need to also
	 * account for the headroom.
	 */
	bytes_sg_total = start - offset + bytes;
	if (!test_bit(i, msg->sg.copy) && bytes_sg_total <= len)
		goto out;

	/* At this point we need to linearize multiple scatterlist
	 * elements or a single shared page. Either way we need to
	 * copy into a linear buffer exclusively owned by BPF. Then
	 * place the buffer in the scatterlist and fixup the original
	 * entries by removing the entries now in the linear buffer
	 * and shifting the remaining entries. For now we do not try
	 * to copy partial entries to avoid complexity of running out
	 * of sg_entry slots. The downside is reading a single byte
	 * will copy the entire sg entry.
	 */
	do {
		copy += sk_msg_elem(msg, i)->length;
		sk_msg_iter_var_next(i);
		if (bytes_sg_total <= copy)
			break;
	} while (i != msg->sg.end);
	last_sge = i;

	if (unlikely(bytes_sg_total > copy))
		return -EINVAL;

	page = alloc_pages(__GFP_NOWARN | GFP_ATOMIC | __GFP_COMP,
			   get_order(copy));
	if (unlikely(!page))
		return -ENOMEM;

	raw = page_address(page);
	i = first_sge;
	do {
		sge = sk_msg_elem(msg, i);
		from = sg_virt(sge);
		len = sge->length;
		to = raw + poffset;

		memcpy(to, from, len);
		poffset += len;
		sge->length = 0;
		put_page(sg_page(sge));

		sk_msg_iter_var_next(i);
	} while (i != last_sge);

	sg_set_page(&msg->sg.data[first_sge], page, copy, 0);

	/* To repair sg ring we need to shift entries. If we only
	 * had a single entry though we can just replace it and
	 * be done. Otherwise walk the ring and shift the entries.
	 */
	WARN_ON_ONCE(last_sge == first_sge);
	shift = last_sge > first_sge ?
		last_sge - first_sge - 1 :
		NR_MSG_FRAG_IDS - first_sge + last_sge - 1;
	if (!shift)
		goto out;

	i = first_sge;
	sk_msg_iter_var_next(i);
	do {
		u32 move_from;

		if (i + shift >= NR_MSG_FRAG_IDS)
			move_from = i + shift - NR_MSG_FRAG_IDS;
		else
			move_from = i + shift;
		if (move_from == msg->sg.end)
			break;

		msg->sg.data[i] = msg->sg.data[move_from];
		msg->sg.data[move_from].length = 0;
		msg->sg.data[move_from].page_link = 0;
		msg->sg.data[move_from].offset = 0;
		sk_msg_iter_var_next(i);
	} while (1);

	msg->sg.end = msg->sg.end - shift > msg->sg.end ?
		      msg->sg.end - shift + NR_MSG_FRAG_IDS :
		      msg->sg.end - shift;
out:
	sk_msg_reset_curr(msg);
	msg->data = sg_virt(&msg->sg.data[first_sge]) + start - offset;
	msg->data_end = msg->data + bytes;
	return 0;
}

static const struct bpf_func_proto bpf_msg_pull_data_proto = {
	.func		= bpf_msg_pull_data,
	.gpl_only	= false,
	.ret_type	= RET_INTEGER,
	.arg1_type	= ARG_PTR_TO_CTX,
	.arg2_type	= ARG_ANYTHING,
	.arg3_type	= ARG_ANYTHING,
	.arg4_type	= ARG_ANYTHING,
};

BPF_CALL_4(bpf_msg_push_data, struct sk_msg *, msg, u32, start,
	   u32, len, u64, flags)
{
	struct scatterlist sge, nsge, nnsge, rsge = {0}, *psge;
	u32 new, i = 0, l = 0, space, copy = 0, offset = 0;
	u8 *raw, *to, *from;
	struct page *page;

	if (unlikely(flags))
		return -EINVAL;

	if (unlikely(len == 0))
		return 0;

	/* First find the starting scatterlist element */
	i = msg->sg.start;
	do {
		offset += l;
		l = sk_msg_elem(msg, i)->length;

		if (start < offset + l)
			break;
		sk_msg_iter_var_next(i);
	} while (i != msg->sg.end);

	if (start >= offset + l)
		return -EINVAL;

	space = MAX_MSG_FRAGS - sk_msg_elem_used(msg);

	/* If no space available will fallback to copy, we need at
	 * least one scatterlist elem available to push data into
	 * when start aligns to the beginning of an element or two
	 * when it falls inside an element. We handle the start equals
	 * offset case because its the common case for inserting a
	 * header.
	 */
	if (!space || (space == 1 && start != offset))
		copy = msg->sg.data[i].length;

	page = alloc_pages(__GFP_NOWARN | GFP_ATOMIC | __GFP_COMP,
			   get_order(copy + len));
	if (unlikely(!page))
		return -ENOMEM;

	if (copy) {
		int front, back;

		raw = page_address(page);

		psge = sk_msg_elem(msg, i);
		front = start - offset;
		back = psge->length - front;
		from = sg_virt(psge);

		if (front)
			memcpy(raw, from, front);

		if (back) {
			from += front;
			to = raw + front + len;

			memcpy(to, from, back);
		}

		put_page(sg_page(psge));
	} else if (start - offset) {
		psge = sk_msg_elem(msg, i);
		rsge = sk_msg_elem_cpy(msg, i);

		psge->length = start - offset;
		rsge.length -= psge->length;
		rsge.offset += start;

		sk_msg_iter_var_next(i);
		sg_unmark_end(psge);
		sg_unmark_end(&rsge);
		sk_msg_iter_next(msg, end);
	}

	/* Slot(s) to place newly allocated data */
	new = i;

	/* Shift one or two slots as needed */
	if (!copy) {
		sge = sk_msg_elem_cpy(msg, i);

		sk_msg_iter_var_next(i);
		sg_unmark_end(&sge);
		sk_msg_iter_next(msg, end);

		nsge = sk_msg_elem_cpy(msg, i);
		if (rsge.length) {
			sk_msg_iter_var_next(i);
			nnsge = sk_msg_elem_cpy(msg, i);
		}

		while (i != msg->sg.end) {
			msg->sg.data[i] = sge;
			sge = nsge;
			sk_msg_iter_var_next(i);
			if (rsge.length) {
				nsge = nnsge;
				nnsge = sk_msg_elem_cpy(msg, i);
			} else {
				nsge = sk_msg_elem_cpy(msg, i);
			}
		}
	}

	/* Place newly allocated data buffer */
	sk_mem_charge(msg->sk, len);
	msg->sg.size += len;
	__clear_bit(new, msg->sg.copy);
	sg_set_page(&msg->sg.data[new], page, len + copy, 0);
	if (rsge.length) {
		get_page(sg_page(&rsge));
		sk_msg_iter_var_next(new);
		msg->sg.data[new] = rsge;
	}

	sk_msg_reset_curr(msg);
	sk_msg_compute_data_pointers(msg);
	return 0;
}

static const struct bpf_func_proto bpf_msg_push_data_proto = {
	.func		= bpf_msg_push_data,
	.gpl_only	= false,
	.ret_type	= RET_INTEGER,
	.arg1_type	= ARG_PTR_TO_CTX,
	.arg2_type	= ARG_ANYTHING,
	.arg3_type	= ARG_ANYTHING,
	.arg4_type	= ARG_ANYTHING,
};

static void sk_msg_shift_left(struct sk_msg *msg, int i)
{
	int prev;

	do {
		prev = i;
		sk_msg_iter_var_next(i);
		msg->sg.data[prev] = msg->sg.data[i];
	} while (i != msg->sg.end);

	sk_msg_iter_prev(msg, end);
}

static void sk_msg_shift_right(struct sk_msg *msg, int i)
{
	struct scatterlist tmp, sge;

	sk_msg_iter_next(msg, end);
	sge = sk_msg_elem_cpy(msg, i);
	sk_msg_iter_var_next(i);
	tmp = sk_msg_elem_cpy(msg, i);

	while (i != msg->sg.end) {
		msg->sg.data[i] = sge;
		sk_msg_iter_var_next(i);
		sge = tmp;
		tmp = sk_msg_elem_cpy(msg, i);
	}
}

BPF_CALL_4(bpf_msg_pop_data, struct sk_msg *, msg, u32, start,
	   u32, len, u64, flags)
{
	u32 i = 0, l = 0, space, offset = 0;
	u64 last = start + len;
	int pop;

	if (unlikely(flags))
		return -EINVAL;

	/* First find the starting scatterlist element */
	i = msg->sg.start;
	do {
		offset += l;
		l = sk_msg_elem(msg, i)->length;

		if (start < offset + l)
			break;
		sk_msg_iter_var_next(i);
	} while (i != msg->sg.end);

	/* Bounds checks: start and pop must be inside message */
	if (start >= offset + l || last >= msg->sg.size)
		return -EINVAL;

	space = MAX_MSG_FRAGS - sk_msg_elem_used(msg);

	pop = len;
	/* --------------| offset
	 * -| start      |-------- len -------|
	 *
	 *  |----- a ----|-------- pop -------|----- b ----|
	 *  |______________________________________________| length
	 *
	 *
	 * a:   region at front of scatter element to save
	 * b:   region at back of scatter element to save when length > A + pop
	 * pop: region to pop from element, same as input 'pop' here will be
	 *      decremented below per iteration.
	 *
	 * Two top-level cases to handle when start != offset, first B is non
	 * zero and second B is zero corresponding to when a pop includes more
	 * than one element.
	 *
	 * Then if B is non-zero AND there is no space allocate space and
	 * compact A, B regions into page. If there is space shift ring to
	 * the rigth free'ing the next element in ring to place B, leaving
	 * A untouched except to reduce length.
	 */
	if (start != offset) {
		struct scatterlist *nsge, *sge = sk_msg_elem(msg, i);
		int a = start;
		int b = sge->length - pop - a;

		sk_msg_iter_var_next(i);

		if (pop < sge->length - a) {
			if (space) {
				sge->length = a;
				sk_msg_shift_right(msg, i);
				nsge = sk_msg_elem(msg, i);
				get_page(sg_page(sge));
				sg_set_page(nsge,
					    sg_page(sge),
					    b, sge->offset + pop + a);
			} else {
				struct page *page, *orig;
				u8 *to, *from;

				page = alloc_pages(__GFP_NOWARN |
						   __GFP_COMP   | GFP_ATOMIC,
						   get_order(a + b));
				if (unlikely(!page))
					return -ENOMEM;

				sge->length = a;
				orig = sg_page(sge);
				from = sg_virt(sge);
				to = page_address(page);
				memcpy(to, from, a);
				memcpy(to + a, from + a + pop, b);
				sg_set_page(sge, page, a + b, 0);
				put_page(orig);
			}
			pop = 0;
		} else if (pop >= sge->length - a) {
			pop -= (sge->length - a);
			sge->length = a;
		}
	}

	/* From above the current layout _must_ be as follows,
	 *
	 * -| offset
	 * -| start
	 *
	 *  |---- pop ---|---------------- b ------------|
	 *  |____________________________________________| length
	 *
	 * Offset and start of the current msg elem are equal because in the
	 * previous case we handled offset != start and either consumed the
	 * entire element and advanced to the next element OR pop == 0.
	 *
	 * Two cases to handle here are first pop is less than the length
	 * leaving some remainder b above. Simply adjust the element's layout
	 * in this case. Or pop >= length of the element so that b = 0. In this
	 * case advance to next element decrementing pop.
	 */
	while (pop) {
		struct scatterlist *sge = sk_msg_elem(msg, i);

		if (pop < sge->length) {
			sge->length -= pop;
			sge->offset += pop;
			pop = 0;
		} else {
			pop -= sge->length;
			sk_msg_shift_left(msg, i);
		}
		sk_msg_iter_var_next(i);
	}

	sk_mem_uncharge(msg->sk, len - pop);
	msg->sg.size -= (len - pop);
	sk_msg_reset_curr(msg);
	sk_msg_compute_data_pointers(msg);
	return 0;
}

static const struct bpf_func_proto bpf_msg_pop_data_proto = {
	.func		= bpf_msg_pop_data,
	.gpl_only	= false,
	.ret_type	= RET_INTEGER,
	.arg1_type	= ARG_PTR_TO_CTX,
	.arg2_type	= ARG_ANYTHING,
	.arg3_type	= ARG_ANYTHING,
	.arg4_type	= ARG_ANYTHING,
};

#ifdef CONFIG_CGROUP_NET_CLASSID
BPF_CALL_0(bpf_get_cgroup_classid_curr)
{
	return __task_get_classid(current);
}

const struct bpf_func_proto bpf_get_cgroup_classid_curr_proto = {
	.func		= bpf_get_cgroup_classid_curr,
	.gpl_only	= false,
	.ret_type	= RET_INTEGER,
};

BPF_CALL_1(bpf_skb_cgroup_classid, const struct sk_buff *, skb)
{
	struct sock *sk = skb_to_full_sk(skb);

	if (!sk || !sk_fullsock(sk))
		return 0;

	return sock_cgroup_classid(&sk->sk_cgrp_data);
}

static const struct bpf_func_proto bpf_skb_cgroup_classid_proto = {
	.func		= bpf_skb_cgroup_classid,
	.gpl_only	= false,
	.ret_type	= RET_INTEGER,
	.arg1_type	= ARG_PTR_TO_CTX,
};
#endif

BPF_CALL_1(bpf_get_cgroup_classid, const struct sk_buff *, skb)
{
	return task_get_classid(skb);
}

static const struct bpf_func_proto bpf_get_cgroup_classid_proto = {
	.func           = bpf_get_cgroup_classid,
	.gpl_only       = false,
	.ret_type       = RET_INTEGER,
	.arg1_type      = ARG_PTR_TO_CTX,
};

BPF_CALL_1(bpf_get_route_realm, const struct sk_buff *, skb)
{
	return dst_tclassid(skb);
}

static const struct bpf_func_proto bpf_get_route_realm_proto = {
	.func           = bpf_get_route_realm,
	.gpl_only       = false,
	.ret_type       = RET_INTEGER,
	.arg1_type      = ARG_PTR_TO_CTX,
};

BPF_CALL_1(bpf_get_hash_recalc, struct sk_buff *, skb)
{
	/* If skb_clear_hash() was called due to mangling, we can
	 * trigger SW recalculation here. Later access to hash
	 * can then use the inline skb->hash via context directly
	 * instead of calling this helper again.
	 */
	return skb_get_hash(skb);
}

static const struct bpf_func_proto bpf_get_hash_recalc_proto = {
	.func		= bpf_get_hash_recalc,
	.gpl_only	= false,
	.ret_type	= RET_INTEGER,
	.arg1_type	= ARG_PTR_TO_CTX,
};

BPF_CALL_1(bpf_set_hash_invalid, struct sk_buff *, skb)
{
	/* After all direct packet write, this can be used once for
	 * triggering a lazy recalc on next skb_get_hash() invocation.
	 */
	skb_clear_hash(skb);
	return 0;
}

static const struct bpf_func_proto bpf_set_hash_invalid_proto = {
	.func		= bpf_set_hash_invalid,
	.gpl_only	= false,
	.ret_type	= RET_INTEGER,
	.arg1_type	= ARG_PTR_TO_CTX,
};

BPF_CALL_2(bpf_set_hash, struct sk_buff *, skb, u32, hash)
{
	/* Set user specified hash as L4(+), so that it gets returned
	 * on skb_get_hash() call unless BPF prog later on triggers a
	 * skb_clear_hash().
	 */
	__skb_set_sw_hash(skb, hash, true);
	return 0;
}

static const struct bpf_func_proto bpf_set_hash_proto = {
	.func		= bpf_set_hash,
	.gpl_only	= false,
	.ret_type	= RET_INTEGER,
	.arg1_type	= ARG_PTR_TO_CTX,
	.arg2_type	= ARG_ANYTHING,
};

BPF_CALL_3(bpf_skb_vlan_push, struct sk_buff *, skb, __be16, vlan_proto,
	   u16, vlan_tci)
{
	int ret;

	if (unlikely(vlan_proto != htons(ETH_P_8021Q) &&
		     vlan_proto != htons(ETH_P_8021AD)))
		vlan_proto = htons(ETH_P_8021Q);

	bpf_push_mac_rcsum(skb);
	ret = skb_vlan_push(skb, vlan_proto, vlan_tci);
	bpf_pull_mac_rcsum(skb);

	bpf_compute_data_pointers(skb);
	return ret;
}

static const struct bpf_func_proto bpf_skb_vlan_push_proto = {
	.func           = bpf_skb_vlan_push,
	.gpl_only       = false,
	.ret_type       = RET_INTEGER,
	.arg1_type      = ARG_PTR_TO_CTX,
	.arg2_type      = ARG_ANYTHING,
	.arg3_type      = ARG_ANYTHING,
};

BPF_CALL_1(bpf_skb_vlan_pop, struct sk_buff *, skb)
{
	int ret;

	bpf_push_mac_rcsum(skb);
	ret = skb_vlan_pop(skb);
	bpf_pull_mac_rcsum(skb);

	bpf_compute_data_pointers(skb);
	return ret;
}

static const struct bpf_func_proto bpf_skb_vlan_pop_proto = {
	.func           = bpf_skb_vlan_pop,
	.gpl_only       = false,
	.ret_type       = RET_INTEGER,
	.arg1_type      = ARG_PTR_TO_CTX,
};

static int bpf_skb_generic_push(struct sk_buff *skb, u32 off, u32 len)
{
	/* Caller already did skb_cow() with len as headroom,
	 * so no need to do it here.
	 */
	skb_push(skb, len);
	memmove(skb->data, skb->data + len, off);
	memset(skb->data + off, 0, len);

	/* No skb_postpush_rcsum(skb, skb->data + off, len)
	 * needed here as it does not change the skb->csum
	 * result for checksum complete when summing over
	 * zeroed blocks.
	 */
	return 0;
}

static int bpf_skb_generic_pop(struct sk_buff *skb, u32 off, u32 len)
{
	void *old_data;

	/* skb_ensure_writable() is not needed here, as we're
	 * already working on an uncloned skb.
	 */
	if (unlikely(!pskb_may_pull(skb, off + len)))
		return -ENOMEM;

	old_data = skb->data;
	__skb_pull(skb, len);
	skb_postpull_rcsum(skb, old_data + off, len);
	memmove(skb->data, old_data, off);

	return 0;
}

static int bpf_skb_net_hdr_push(struct sk_buff *skb, u32 off, u32 len)
{
	bool trans_same = skb->transport_header == skb->network_header;
	int ret;

	/* There's no need for __skb_push()/__skb_pull() pair to
	 * get to the start of the mac header as we're guaranteed
	 * to always start from here under eBPF.
	 */
	ret = bpf_skb_generic_push(skb, off, len);
	if (likely(!ret)) {
		skb->mac_header -= len;
		skb->network_header -= len;
		if (trans_same)
			skb->transport_header = skb->network_header;
	}

	return ret;
}

static int bpf_skb_net_hdr_pop(struct sk_buff *skb, u32 off, u32 len)
{
	bool trans_same = skb->transport_header == skb->network_header;
	int ret;

	/* Same here, __skb_push()/__skb_pull() pair not needed. */
	ret = bpf_skb_generic_pop(skb, off, len);
	if (likely(!ret)) {
		skb->mac_header += len;
		skb->network_header += len;
		if (trans_same)
			skb->transport_header = skb->network_header;
	}

	return ret;
}

static int bpf_skb_proto_4_to_6(struct sk_buff *skb)
{
	const u32 len_diff = sizeof(struct ipv6hdr) - sizeof(struct iphdr);
	u32 off = skb_mac_header_len(skb);
	int ret;

	ret = skb_cow(skb, len_diff);
	if (unlikely(ret < 0))
		return ret;

	ret = bpf_skb_net_hdr_push(skb, off, len_diff);
	if (unlikely(ret < 0))
		return ret;

	if (skb_is_gso(skb)) {
		struct skb_shared_info *shinfo = skb_shinfo(skb);

		/* SKB_GSO_TCPV4 needs to be changed into SKB_GSO_TCPV6. */
		if (shinfo->gso_type & SKB_GSO_TCPV4) {
			shinfo->gso_type &= ~SKB_GSO_TCPV4;
			shinfo->gso_type |=  SKB_GSO_TCPV6;
		}
	}

	skb->protocol = htons(ETH_P_IPV6);
	skb_clear_hash(skb);

	return 0;
}

static int bpf_skb_proto_6_to_4(struct sk_buff *skb)
{
	const u32 len_diff = sizeof(struct ipv6hdr) - sizeof(struct iphdr);
	u32 off = skb_mac_header_len(skb);
	int ret;

	ret = skb_unclone(skb, GFP_ATOMIC);
	if (unlikely(ret < 0))
		return ret;

	ret = bpf_skb_net_hdr_pop(skb, off, len_diff);
	if (unlikely(ret < 0))
		return ret;

	if (skb_is_gso(skb)) {
		struct skb_shared_info *shinfo = skb_shinfo(skb);

		/* SKB_GSO_TCPV6 needs to be changed into SKB_GSO_TCPV4. */
		if (shinfo->gso_type & SKB_GSO_TCPV6) {
			shinfo->gso_type &= ~SKB_GSO_TCPV6;
			shinfo->gso_type |=  SKB_GSO_TCPV4;
		}
	}

	skb->protocol = htons(ETH_P_IP);
	skb_clear_hash(skb);

	return 0;
}

static int bpf_skb_proto_xlat(struct sk_buff *skb, __be16 to_proto)
{
	__be16 from_proto = skb->protocol;

	if (from_proto == htons(ETH_P_IP) &&
	      to_proto == htons(ETH_P_IPV6))
		return bpf_skb_proto_4_to_6(skb);

	if (from_proto == htons(ETH_P_IPV6) &&
	      to_proto == htons(ETH_P_IP))
		return bpf_skb_proto_6_to_4(skb);

	return -ENOTSUPP;
}

BPF_CALL_3(bpf_skb_change_proto, struct sk_buff *, skb, __be16, proto,
	   u64, flags)
{
	int ret;

	if (unlikely(flags))
		return -EINVAL;

	/* General idea is that this helper does the basic groundwork
	 * needed for changing the protocol, and eBPF program fills the
	 * rest through bpf_skb_store_bytes(), bpf_lX_csum_replace()
	 * and other helpers, rather than passing a raw buffer here.
	 *
	 * The rationale is to keep this minimal and without a need to
	 * deal with raw packet data. F.e. even if we would pass buffers
	 * here, the program still needs to call the bpf_lX_csum_replace()
	 * helpers anyway. Plus, this way we keep also separation of
	 * concerns, since f.e. bpf_skb_store_bytes() should only take
	 * care of stores.
	 *
	 * Currently, additional options and extension header space are
	 * not supported, but flags register is reserved so we can adapt
	 * that. For offloads, we mark packet as dodgy, so that headers
	 * need to be verified first.
	 */
	ret = bpf_skb_proto_xlat(skb, proto);
	bpf_compute_data_pointers(skb);
	return ret;
}

static const struct bpf_func_proto bpf_skb_change_proto_proto = {
	.func		= bpf_skb_change_proto,
	.gpl_only	= false,
	.ret_type	= RET_INTEGER,
	.arg1_type	= ARG_PTR_TO_CTX,
	.arg2_type	= ARG_ANYTHING,
	.arg3_type	= ARG_ANYTHING,
};

BPF_CALL_2(bpf_skb_change_type, struct sk_buff *, skb, u32, pkt_type)
{
	/* We only allow a restricted subset to be changed for now. */
	if (unlikely(!skb_pkt_type_ok(skb->pkt_type) ||
		     !skb_pkt_type_ok(pkt_type)))
		return -EINVAL;

	skb->pkt_type = pkt_type;
	return 0;
}

static const struct bpf_func_proto bpf_skb_change_type_proto = {
	.func		= bpf_skb_change_type,
	.gpl_only	= false,
	.ret_type	= RET_INTEGER,
	.arg1_type	= ARG_PTR_TO_CTX,
	.arg2_type	= ARG_ANYTHING,
};

static u32 bpf_skb_net_base_len(const struct sk_buff *skb)
{
	switch (skb->protocol) {
	case htons(ETH_P_IP):
		return sizeof(struct iphdr);
	case htons(ETH_P_IPV6):
		return sizeof(struct ipv6hdr);
	default:
		return ~0U;
	}
}

#define BPF_F_ADJ_ROOM_ENCAP_L3_MASK	(BPF_F_ADJ_ROOM_ENCAP_L3_IPV4 | \
					 BPF_F_ADJ_ROOM_ENCAP_L3_IPV6)

#define BPF_F_ADJ_ROOM_DECAP_L3_MASK	(BPF_F_ADJ_ROOM_DECAP_L3_IPV4 | \
					 BPF_F_ADJ_ROOM_DECAP_L3_IPV6)

#define BPF_F_ADJ_ROOM_MASK		(BPF_F_ADJ_ROOM_FIXED_GSO | \
					 BPF_F_ADJ_ROOM_ENCAP_L3_MASK | \
					 BPF_F_ADJ_ROOM_ENCAP_L4_GRE | \
					 BPF_F_ADJ_ROOM_ENCAP_L4_UDP | \
					 BPF_F_ADJ_ROOM_ENCAP_L2_ETH | \
					 BPF_F_ADJ_ROOM_ENCAP_L2( \
					  BPF_ADJ_ROOM_ENCAP_L2_MASK) | \
					 BPF_F_ADJ_ROOM_DECAP_L3_MASK)

/*内容扩充情况*/
static int bpf_skb_net_grow(struct sk_buff *skb, u32 off, u32 len_diff,
			    u64 flags)
{
	u8 inner_mac_len = flags >> BPF_ADJ_ROOM_ENCAP_L2_SHIFT;
	/*指明了encap情况*/
	bool encap = flags & BPF_F_ADJ_ROOM_ENCAP_L3_MASK;
	u16 mac_len = 0, inner_net = 0, inner_trans = 0;
	unsigned int gso_type = SKB_GSO_DODGY;
	int ret;

	if (skb_is_gso(skb) && !skb_is_gso_tcp(skb)) {
		/* udp gso_size delineates datagrams, only allow if fixed */
		if (!(skb_shinfo(skb)->gso_type & SKB_GSO_UDP_L4) ||
		    !(flags & BPF_F_ADJ_ROOM_FIXED_GSO))
			return -ENOTSUPP;
	}

	ret = skb_cow_head(skb, len_diff);
	if (unlikely(ret < 0))
		return ret;

	if (encap) {
		if (skb->protocol != htons(ETH_P_IP) &&
		    skb->protocol != htons(ETH_P_IPV6))
		    /*encap模式只支持ipv4与ipv6*/
			return -ENOTSUPP;

		if (flags & BPF_F_ADJ_ROOM_ENCAP_L3_IPV4 &&
		    flags & BPF_F_ADJ_ROOM_ENCAP_L3_IPV6)
		    /*flags不能同时使能两种encap*/
			return -EINVAL;

		if (flags & BPF_F_ADJ_ROOM_ENCAP_L4_GRE &&
		    flags & BPF_F_ADJ_ROOM_ENCAP_L4_UDP)
		    /*互斥的flags*/
			return -EINVAL;

		if (flags & BPF_F_ADJ_ROOM_ENCAP_L2_ETH &&
		    inner_mac_len < ETH_HLEN)
			return -EINVAL;

		if (skb->encapsulation)
			return -EALREADY;

		mac_len = skb->network_header - skb->mac_header;
		inner_net = skb->network_header;
		if (inner_mac_len > len_diff)
			return -EINVAL;
		inner_trans = skb->transport_header;
	}

	ret = bpf_skb_net_hdr_push(skb, off, len_diff);
	if (unlikely(ret < 0))
		return ret;

	if (encap) {
		skb->inner_mac_header = inner_net - inner_mac_len;
		skb->inner_network_header = inner_net;
		skb->inner_transport_header = inner_trans;

		if (flags & BPF_F_ADJ_ROOM_ENCAP_L2_ETH)
			skb_set_inner_protocol(skb, htons(ETH_P_TEB));
		else
			skb_set_inner_protocol(skb, skb->protocol);

		skb->encapsulation = 1;
		skb_set_network_header(skb, mac_len);

		if (flags & BPF_F_ADJ_ROOM_ENCAP_L4_UDP)
			gso_type |= SKB_GSO_UDP_TUNNEL;
		else if (flags & BPF_F_ADJ_ROOM_ENCAP_L4_GRE)
			gso_type |= SKB_GSO_GRE;
		else if (flags & BPF_F_ADJ_ROOM_ENCAP_L3_IPV6)
			gso_type |= SKB_GSO_IPXIP6;
		else if (flags & BPF_F_ADJ_ROOM_ENCAP_L3_IPV4)
			gso_type |= SKB_GSO_IPXIP4;

		if (flags & BPF_F_ADJ_ROOM_ENCAP_L4_GRE ||
		    flags & BPF_F_ADJ_ROOM_ENCAP_L4_UDP) {
			int nh_len = flags & BPF_F_ADJ_ROOM_ENCAP_L3_IPV6 ?
					sizeof(struct ipv6hdr) :
					sizeof(struct iphdr);

			skb_set_transport_header(skb, mac_len + nh_len);
		}

		/* Match skb->protocol to new outer l3 protocol */
		if (skb->protocol == htons(ETH_P_IP) &&
		    flags & BPF_F_ADJ_ROOM_ENCAP_L3_IPV6)
			skb->protocol = htons(ETH_P_IPV6);
		else if (skb->protocol == htons(ETH_P_IPV6) &&
			 flags & BPF_F_ADJ_ROOM_ENCAP_L3_IPV4)
			skb->protocol = htons(ETH_P_IP);
	}

	if (skb_is_gso(skb)) {
	    /*gso报文处理*/
		struct skb_shared_info *shinfo = skb_shinfo(skb);

		/* Due to header grow, MSS needs to be downgraded. */
		if (!(flags & BPF_F_ADJ_ROOM_FIXED_GSO))
			skb_decrease_gso_size(shinfo, len_diff);

		/* Header must be checked, and gso_segs recomputed. */
		shinfo->gso_type |= gso_type;
		shinfo->gso_segs = 0;
	}

	return 0;
}

static int bpf_skb_net_shrink(struct sk_buff *skb, u32 off, u32 len_diff,
			      u64 flags)
{
	int ret;

	if (unlikely(flags & ~(BPF_F_ADJ_ROOM_FIXED_GSO |
			       BPF_F_ADJ_ROOM_DECAP_L3_MASK |
			       BPF_F_ADJ_ROOM_NO_CSUM_RESET)))
		return -EINVAL;

	if (skb_is_gso(skb) && !skb_is_gso_tcp(skb)) {
		/* udp gso_size delineates datagrams, only allow if fixed */
		if (!(skb_shinfo(skb)->gso_type & SKB_GSO_UDP_L4) ||
		    !(flags & BPF_F_ADJ_ROOM_FIXED_GSO))
			return -ENOTSUPP;
	}

	ret = skb_unclone(skb, GFP_ATOMIC);
	if (unlikely(ret < 0))
		return ret;

	ret = bpf_skb_net_hdr_pop(skb, off, len_diff);
	if (unlikely(ret < 0))
		return ret;

	/* Match skb->protocol to new outer l3 protocol */
	if (skb->protocol == htons(ETH_P_IP) &&
	    flags & BPF_F_ADJ_ROOM_DECAP_L3_IPV6)
		skb->protocol = htons(ETH_P_IPV6);
	else if (skb->protocol == htons(ETH_P_IPV6) &&
		 flags & BPF_F_ADJ_ROOM_DECAP_L3_IPV4)
		skb->protocol = htons(ETH_P_IP);

	if (skb_is_gso(skb)) {
		struct skb_shared_info *shinfo = skb_shinfo(skb);

		/* Due to header shrink, MSS can be upgraded. */
		if (!(flags & BPF_F_ADJ_ROOM_FIXED_GSO))
			skb_increase_gso_size(shinfo, len_diff);

		/* Header must be checked, and gso_segs recomputed. */
		shinfo->gso_type |= SKB_GSO_DODGY;
		shinfo->gso_segs = 0;
	}

	return 0;
}

#define BPF_SKB_MAX_LEN SKB_MAX_ALLOC

BPF_CALL_4(sk_skb_adjust_room, struct sk_buff *, skb, s32, len_diff,
	   u32, mode, u64, flags)
{
	u32 len_diff_abs = abs(len_diff);
	bool shrink = len_diff < 0;
	int ret = 0;

	if (unlikely(flags || mode))
		return -EINVAL;
	if (unlikely(len_diff_abs > 0xfffU))
		return -EFAULT;

	if (!shrink) {
		ret = skb_cow(skb, len_diff);
		if (unlikely(ret < 0))
			return ret;
		__skb_push(skb, len_diff_abs);
		memset(skb->data, 0, len_diff_abs);
	} else {
		if (unlikely(!pskb_may_pull(skb, len_diff_abs)))
			return -ENOMEM;
		__skb_pull(skb, len_diff_abs);
	}
	if (tls_sw_has_ctx_rx(skb->sk)) {
		struct strp_msg *rxm = strp_msg(skb);

		rxm->full_len += len_diff;
	}
	return ret;
}

static const struct bpf_func_proto sk_skb_adjust_room_proto = {
	.func		= sk_skb_adjust_room,
	.gpl_only	= false,
	.ret_type	= RET_INTEGER,
	.arg1_type	= ARG_PTR_TO_CTX,
	.arg2_type	= ARG_ANYTHING,
	.arg3_type	= ARG_ANYTHING,
	.arg4_type	= ARG_ANYTHING,
};

BPF_CALL_4(bpf_skb_adjust_room, struct sk_buff *, skb, s32, len_diff,
	   u32, mode, u64, flags)
{
	u32 len_cur, len_diff_abs = abs(len_diff);
	u32 len_min = bpf_skb_net_base_len(skb);
	u32 len_max = BPF_SKB_MAX_LEN;
	__be16 proto = skb->protocol;
	bool shrink = len_diff < 0;
	u32 off;
	int ret;

	if (unlikely(flags & ~(BPF_F_ADJ_ROOM_MASK |
			       BPF_F_ADJ_ROOM_NO_CSUM_RESET)))
	    /*遇到当前不认识的flags,报错*/
		return -EINVAL;
	if (unlikely(len_diff_abs > 0xfffU))
	    /*diff长度超限*/
		return -EFAULT;
	if (unlikely(proto != htons(ETH_P_IP) &&
		     proto != htons(ETH_P_IPV6)))
	    /*当前只能处理ipv4/ipv6报文*/
		return -ENOTSUPP;

	off = skb_mac_header_len(skb);
	switch (mode) {
	case BPF_ADJ_ROOM_NET:
		off += bpf_skb_net_base_len(skb);
		break;
	case BPF_ADJ_ROOM_MAC:
		break;
	default:
	    /*mode不支持，只支持以上情况*/
		return -ENOTSUPP;
	}

	if (flags & BPF_F_ADJ_ROOM_DECAP_L3_MASK) {
		if (!shrink)
			return -EINVAL;

		switch (flags & BPF_F_ADJ_ROOM_DECAP_L3_MASK) {
		case BPF_F_ADJ_ROOM_DECAP_L3_IPV4:
			len_min = sizeof(struct iphdr);
			break;
		case BPF_F_ADJ_ROOM_DECAP_L3_IPV6:
			len_min = sizeof(struct ipv6hdr);
			break;
		default:
			return -EINVAL;
		}
	}

	len_cur = skb->len - skb_network_offset(skb);
	if ((shrink && (len_diff_abs >= len_cur ||
			len_cur - len_diff_abs < len_min)) ||
	    (!shrink && (skb->len + len_diff_abs > len_max &&
			 !skb_is_gso(skb))))
		return -ENOTSUPP;

	ret = shrink ? bpf_skb_net_shrink(skb, off, len_diff_abs, flags)/*收缩情况*/ :
		       bpf_skb_net_grow(skb, off, len_diff_abs, flags)/*扩大情况*/;
	if (!ret && !(flags & BPF_F_ADJ_ROOM_NO_CSUM_RESET))
		__skb_reset_checksum_unnecessary(skb);

	bpf_compute_data_pointers(skb);
	return ret;
}

static const struct bpf_func_proto bpf_skb_adjust_room_proto = {
	.func		= bpf_skb_adjust_room,
	.gpl_only	= false,
	.ret_type	= RET_INTEGER,
	.arg1_type	= ARG_PTR_TO_CTX,
	.arg2_type	= ARG_ANYTHING,
	.arg3_type	= ARG_ANYTHING,
	.arg4_type	= ARG_ANYTHING,
};

static u32 __bpf_skb_min_len(const struct sk_buff *skb)
{
	u32 min_len = skb_network_offset(skb);

	if (skb_transport_header_was_set(skb))
		min_len = skb_transport_offset(skb);
	if (skb->ip_summed == CHECKSUM_PARTIAL)
		min_len = skb_checksum_start_offset(skb) +
			  skb->csum_offset + sizeof(__sum16);
	return min_len;
}

static int bpf_skb_grow_rcsum(struct sk_buff *skb, unsigned int new_len)
{
	unsigned int old_len = skb->len;
	int ret;

	ret = __skb_grow_rcsum(skb, new_len);
	if (!ret)
		memset(skb->data + old_len, 0, new_len - old_len);
	return ret;
}

static int bpf_skb_trim_rcsum(struct sk_buff *skb, unsigned int new_len)
{
	return __skb_trim_rcsum(skb, new_len);
}

static inline int __bpf_skb_change_tail(struct sk_buff *skb, u32 new_len,
					u64 flags)
{
	u32 max_len = BPF_SKB_MAX_LEN;
	u32 min_len = __bpf_skb_min_len(skb);
	int ret;

	if (unlikely(flags || new_len > max_len || new_len < min_len))
		return -EINVAL;
	if (skb->encapsulation)
		return -ENOTSUPP;

	/* The basic idea of this helper is that it's performing the
	 * needed work to either grow or trim an skb, and eBPF program
	 * rewrites the rest via helpers like bpf_skb_store_bytes(),
	 * bpf_lX_csum_replace() and others rather than passing a raw
	 * buffer here. This one is a slow path helper and intended
	 * for replies with control messages.
	 *
	 * Like in bpf_skb_change_proto(), we want to keep this rather
	 * minimal and without protocol specifics so that we are able
	 * to separate concerns as in bpf_skb_store_bytes() should only
	 * be the one responsible for writing buffers.
	 *
	 * It's really expected to be a slow path operation here for
	 * control message replies, so we're implicitly linearizing,
	 * uncloning and drop offloads from the skb by this.
	 */
	ret = __bpf_try_make_writable(skb, skb->len);
	if (!ret) {
		if (new_len > skb->len)
			ret = bpf_skb_grow_rcsum(skb, new_len);
		else if (new_len < skb->len)
			ret = bpf_skb_trim_rcsum(skb, new_len);
		if (!ret && skb_is_gso(skb))
			skb_gso_reset(skb);
	}
	return ret;
}

BPF_CALL_3(bpf_skb_change_tail, struct sk_buff *, skb, u32, new_len,
	   u64, flags)
{
	int ret = __bpf_skb_change_tail(skb, new_len, flags);

	bpf_compute_data_pointers(skb);
	return ret;
}

static const struct bpf_func_proto bpf_skb_change_tail_proto = {
	.func		= bpf_skb_change_tail,
	.gpl_only	= false,
	.ret_type	= RET_INTEGER,
	.arg1_type	= ARG_PTR_TO_CTX,
	.arg2_type	= ARG_ANYTHING,
	.arg3_type	= ARG_ANYTHING,
};

BPF_CALL_3(sk_skb_change_tail, struct sk_buff *, skb, u32, new_len,
	   u64, flags)
{
	return __bpf_skb_change_tail(skb, new_len, flags);
}

static const struct bpf_func_proto sk_skb_change_tail_proto = {
	.func		= sk_skb_change_tail,
	.gpl_only	= false,
	.ret_type	= RET_INTEGER,
	.arg1_type	= ARG_PTR_TO_CTX,
	.arg2_type	= ARG_ANYTHING,
	.arg3_type	= ARG_ANYTHING,
};

static inline int __bpf_skb_change_head(struct sk_buff *skb, u32 head_room,
					u64 flags)
{
	u32 max_len = BPF_SKB_MAX_LEN;
	u32 new_len = skb->len + head_room;
	int ret;

	if (unlikely(flags || (!skb_is_gso(skb) && new_len > max_len) ||
		     new_len < skb->len))
		return -EINVAL;

	ret = skb_cow(skb, head_room);
	if (likely(!ret)) {
		/* Idea for this helper is that we currently only
		 * allow to expand on mac header. This means that
		 * skb->protocol network header, etc, stay as is.
		 * Compared to bpf_skb_change_tail(), we're more
		 * flexible due to not needing to linearize or
		 * reset GSO. Intention for this helper is to be
		 * used by an L3 skb that needs to push mac header
		 * for redirection into L2 device.
		 */
		__skb_push(skb, head_room);
		memset(skb->data, 0, head_room);
		skb_reset_mac_header(skb);
		skb_reset_mac_len(skb);
	}

	return ret;
}

BPF_CALL_3(bpf_skb_change_head, struct sk_buff *, skb, u32, head_room,
	   u64, flags)
{
	int ret = __bpf_skb_change_head(skb, head_room, flags);

	bpf_compute_data_pointers(skb);
	return ret;
}

static const struct bpf_func_proto bpf_skb_change_head_proto = {
	.func		= bpf_skb_change_head,
	.gpl_only	= false,
	.ret_type	= RET_INTEGER,
	.arg1_type	= ARG_PTR_TO_CTX,
	.arg2_type	= ARG_ANYTHING,
	.arg3_type	= ARG_ANYTHING,
};

BPF_CALL_3(sk_skb_change_head, struct sk_buff *, skb, u32, head_room,
	   u64, flags)
{
	return __bpf_skb_change_head(skb, head_room, flags);
}

static const struct bpf_func_proto sk_skb_change_head_proto = {
	.func		= sk_skb_change_head,
	.gpl_only	= false,
	.ret_type	= RET_INTEGER,
	.arg1_type	= ARG_PTR_TO_CTX,
	.arg2_type	= ARG_ANYTHING,
	.arg3_type	= ARG_ANYTHING,
};

BPF_CALL_1(bpf_xdp_get_buff_len, struct xdp_buff*, xdp)
{
	return xdp_get_buff_len(xdp);
}

static const struct bpf_func_proto bpf_xdp_get_buff_len_proto = {
	.func		= bpf_xdp_get_buff_len,
	.gpl_only	= false,
	.ret_type	= RET_INTEGER,
	.arg1_type	= ARG_PTR_TO_CTX,
};

BTF_ID_LIST_SINGLE(bpf_xdp_get_buff_len_bpf_ids, struct, xdp_buff)

const struct bpf_func_proto bpf_xdp_get_buff_len_trace_proto = {
	.func		= bpf_xdp_get_buff_len,
	.gpl_only	= false,
	.arg1_type	= ARG_PTR_TO_BTF_ID,
	.arg1_btf_id	= &bpf_xdp_get_buff_len_bpf_ids[0],
};

static unsigned long xdp_get_metalen(const struct xdp_buff *xdp)
{
	return xdp_data_meta_unsupported(xdp) ? 0 :
	       xdp->data - xdp->data_meta;
}

BPF_CALL_2(bpf_xdp_adjust_head, struct xdp_buff *, xdp, int, offset)
{
	void *xdp_frame_end = xdp->data_hard_start + sizeof(struct xdp_frame);
	unsigned long metalen = xdp_get_metalen(xdp);
	void *data_start = xdp_frame_end + metalen;
	void *data = xdp->data + offset;

	if (unlikely(data < data_start ||
		     data > xdp->data_end - ETH_HLEN))
		return -EINVAL;

	if (metalen)
		memmove(xdp->data_meta + offset,
			xdp->data_meta, metalen);
	xdp->data_meta += offset;
	xdp->data = data;

	return 0;
}

static const struct bpf_func_proto bpf_xdp_adjust_head_proto = {
	.func		= bpf_xdp_adjust_head,
	.gpl_only	= false,
	.ret_type	= RET_INTEGER,
	.arg1_type	= ARG_PTR_TO_CTX,
	.arg2_type	= ARG_ANYTHING,
};

void bpf_xdp_copy_buf(struct xdp_buff *xdp, unsigned long off,
		      void *buf, unsigned long len, bool flush)
{
	unsigned long ptr_len, ptr_off = 0;
	skb_frag_t *next_frag, *end_frag;
	struct skb_shared_info *sinfo;
	void *src, *dst;
	u8 *ptr_buf;

	if (likely(xdp->data_end - xdp->data >= off + len)) {
		src = flush ? buf : xdp->data + off;
		dst = flush ? xdp->data + off : buf;
		memcpy(dst, src, len);
		return;
	}

	sinfo = xdp_get_shared_info_from_buff(xdp);
	end_frag = &sinfo->frags[sinfo->nr_frags];
	next_frag = &sinfo->frags[0];

	ptr_len = xdp->data_end - xdp->data;
	ptr_buf = xdp->data;

	while (true) {
		if (off < ptr_off + ptr_len) {
			unsigned long copy_off = off - ptr_off;
			unsigned long copy_len = min(len, ptr_len - copy_off);

			src = flush ? buf : ptr_buf + copy_off;
			dst = flush ? ptr_buf + copy_off : buf;
			memcpy(dst, src, copy_len);

			off += copy_len;
			len -= copy_len;
			buf += copy_len;
		}

		if (!len || next_frag == end_frag)
			break;

		ptr_off += ptr_len;
		ptr_buf = skb_frag_address(next_frag);
		ptr_len = skb_frag_size(next_frag);
		next_frag++;
	}
}

void *bpf_xdp_pointer(struct xdp_buff *xdp, u32 offset, u32 len)
{
	u32 size = xdp->data_end - xdp->data;
	struct skb_shared_info *sinfo;
	void *addr = xdp->data;
	int i;

	if (unlikely(offset > 0xffff || len > 0xffff))
		return ERR_PTR(-EFAULT);

	if (unlikely(offset + len > xdp_get_buff_len(xdp)))
		return ERR_PTR(-EINVAL);

	if (likely(offset < size)) /* linear area */
		goto out;

	sinfo = xdp_get_shared_info_from_buff(xdp);
	offset -= size;
	for (i = 0; i < sinfo->nr_frags; i++) { /* paged area */
		u32 frag_size = skb_frag_size(&sinfo->frags[i]);

		if  (offset < frag_size) {
			addr = skb_frag_address(&sinfo->frags[i]);
			size = frag_size;
			break;
		}
		offset -= frag_size;
	}
out:
	return offset + len <= size ? addr + offset : NULL;
}

BPF_CALL_4(bpf_xdp_load_bytes, struct xdp_buff *, xdp, u32, offset,
	   void *, buf, u32, len)
{
	void *ptr;

	ptr = bpf_xdp_pointer(xdp, offset, len);
	if (IS_ERR(ptr))
		return PTR_ERR(ptr);

	if (!ptr)
		bpf_xdp_copy_buf(xdp, offset, buf, len, false);
	else
		memcpy(buf, ptr, len);

	return 0;
}

static const struct bpf_func_proto bpf_xdp_load_bytes_proto = {
	.func		= bpf_xdp_load_bytes,
	.gpl_only	= false,
	.ret_type	= RET_INTEGER,
	.arg1_type	= ARG_PTR_TO_CTX,
	.arg2_type	= ARG_ANYTHING,
	.arg3_type	= ARG_PTR_TO_UNINIT_MEM,
	.arg4_type	= ARG_CONST_SIZE,
};

int __bpf_xdp_load_bytes(struct xdp_buff *xdp, u32 offset, void *buf, u32 len)
{
	return ____bpf_xdp_load_bytes(xdp, offset, buf, len);
}

BPF_CALL_4(bpf_xdp_store_bytes, struct xdp_buff *, xdp, u32, offset,
	   void *, buf, u32, len)
{
	void *ptr;

	ptr = bpf_xdp_pointer(xdp, offset, len);
	if (IS_ERR(ptr))
		return PTR_ERR(ptr);

	if (!ptr)
		bpf_xdp_copy_buf(xdp, offset, buf, len, true);
	else
		memcpy(ptr, buf, len);

	return 0;
}

static const struct bpf_func_proto bpf_xdp_store_bytes_proto = {
	.func		= bpf_xdp_store_bytes,
	.gpl_only	= false,
	.ret_type	= RET_INTEGER,
	.arg1_type	= ARG_PTR_TO_CTX,
	.arg2_type	= ARG_ANYTHING,
	.arg3_type	= ARG_PTR_TO_UNINIT_MEM,
	.arg4_type	= ARG_CONST_SIZE,
};

int __bpf_xdp_store_bytes(struct xdp_buff *xdp, u32 offset, void *buf, u32 len)
{
	return ____bpf_xdp_store_bytes(xdp, offset, buf, len);
}

static int bpf_xdp_frags_increase_tail(struct xdp_buff *xdp, int offset)
{
	struct skb_shared_info *sinfo = xdp_get_shared_info_from_buff(xdp);
	skb_frag_t *frag = &sinfo->frags[sinfo->nr_frags - 1];
	struct xdp_rxq_info *rxq = xdp->rxq;
	unsigned int tailroom;

	if (!rxq->frag_size || rxq->frag_size > xdp->frame_sz)
		return -EOPNOTSUPP;

	tailroom = rxq->frag_size - skb_frag_size(frag) - skb_frag_off(frag);
	if (unlikely(offset > tailroom))
		return -EINVAL;

	memset(skb_frag_address(frag) + skb_frag_size(frag), 0, offset);
	skb_frag_size_add(frag, offset);
	sinfo->xdp_frags_size += offset;

	return 0;
}

static int bpf_xdp_frags_shrink_tail(struct xdp_buff *xdp, int offset)
{
	struct skb_shared_info *sinfo = xdp_get_shared_info_from_buff(xdp);
	int i, n_frags_free = 0, len_free = 0;

	if (unlikely(offset > (int)xdp_get_buff_len(xdp) - ETH_HLEN))
		return -EINVAL;

	for (i = sinfo->nr_frags - 1; i >= 0 && offset > 0; i--) {
		skb_frag_t *frag = &sinfo->frags[i];
		int shrink = min_t(int, offset, skb_frag_size(frag));

		len_free += shrink;
		offset -= shrink;

		if (skb_frag_size(frag) == shrink) {
			struct page *page = skb_frag_page(frag);

			__xdp_return(page_address(page), &xdp->rxq->mem,
				     false, NULL);
			n_frags_free++;
		} else {
			skb_frag_size_sub(frag, shrink);
			break;
		}
	}
	sinfo->nr_frags -= n_frags_free;
	sinfo->xdp_frags_size -= len_free;

	if (unlikely(!sinfo->nr_frags)) {
		xdp_buff_clear_frags_flag(xdp);
		xdp->data_end -= offset;
	}

	return 0;
}

BPF_CALL_2(bpf_xdp_adjust_tail, struct xdp_buff *, xdp, int, offset)
{
	void *data_hard_end = xdp_data_hard_end(xdp); /* use xdp->frame_sz */
	void *data_end = xdp->data_end + offset;

	if (unlikely(xdp_buff_has_frags(xdp))) { /* non-linear xdp buff */
		if (offset < 0)
			return bpf_xdp_frags_shrink_tail(xdp, -offset);

		return bpf_xdp_frags_increase_tail(xdp, offset);
	}

	/* Notice that xdp_data_hard_end have reserved some tailroom */
	if (unlikely(data_end > data_hard_end))
		return -EINVAL;

	if (unlikely(data_end < xdp->data + ETH_HLEN))
		return -EINVAL;

	/* Clear memory area on grow, can contain uninit kernel memory */
	if (offset > 0)
		memset(xdp->data_end, 0, offset);

	xdp->data_end = data_end;

	return 0;
}

static const struct bpf_func_proto bpf_xdp_adjust_tail_proto = {
	.func		= bpf_xdp_adjust_tail,
	.gpl_only	= false,
	.ret_type	= RET_INTEGER,
	.arg1_type	= ARG_PTR_TO_CTX,
	.arg2_type	= ARG_ANYTHING,
};

BPF_CALL_2(bpf_xdp_adjust_meta, struct xdp_buff *, xdp, int, offset)
{
	void *xdp_frame_end = xdp->data_hard_start + sizeof(struct xdp_frame);
	void *meta = xdp->data_meta + offset;
	unsigned long metalen = xdp->data - meta;

	if (xdp_data_meta_unsupported(xdp))
		return -ENOTSUPP;
	if (unlikely(meta < xdp_frame_end ||
		     meta > xdp->data))
		return -EINVAL;
	if (unlikely(xdp_metalen_invalid(metalen)))
		return -EACCES;

	xdp->data_meta = meta;

	return 0;
}

static const struct bpf_func_proto bpf_xdp_adjust_meta_proto = {
	.func		= bpf_xdp_adjust_meta,
	.gpl_only	= false,
	.ret_type	= RET_INTEGER,
	.arg1_type	= ARG_PTR_TO_CTX,
	.arg2_type	= ARG_ANYTHING,
};

/**
 * DOC: xdp redirect
 *
 * XDP_REDIRECT works by a three-step process, implemented in the functions
 * below:
 *
 * 1. The bpf_redirect() and bpf_redirect_map() helpers will lookup the target
 *    of the redirect and store it (along with some other metadata) in a per-CPU
 *    struct bpf_redirect_info.
 *
 * 2. When the program returns the XDP_REDIRECT return code, the driver will
 *    call xdp_do_redirect() which will use the information in struct
 *    bpf_redirect_info to actually enqueue the frame into a map type-specific
 *    bulk queue structure.
 *
 * 3. Before exiting its NAPI poll loop, the driver will call
 *    xdp_do_flush(), which will flush all the different bulk queues,
 *    thus completing the redirect. Note that xdp_do_flush() must be
 *    called before napi_complete_done() in the driver, as the
 *    XDP_REDIRECT logic relies on being inside a single NAPI instance
 *    through to the xdp_do_flush() call for RCU protection of all
 *    in-kernel data structures.
 */
/*
 * Pointers to the map entries will be kept around for this whole sequence of
 * steps, protected by RCU. However, there is no top-level rcu_read_lock() in
 * the core code; instead, the RCU protection relies on everything happening
 * inside a single NAPI poll sequence, which means it's between a pair of calls
 * to local_bh_disable()/local_bh_enable().
 *
 * The map entries are marked as __rcu and the map code makes sure to
 * dereference those pointers with rcu_dereference_check() in a way that works
 * for both sections that to hold an rcu_read_lock() and sections that are
 * called from NAPI without a separate rcu_read_lock(). The code below does not
 * use RCU annotations, but relies on those in the map code.
 */
void xdp_do_flush(void)
{
	__dev_flush();
	__cpu_map_flush();
	__xsk_map_flush();
}
EXPORT_SYMBOL_GPL(xdp_do_flush);

#if defined(CONFIG_DEBUG_NET) && defined(CONFIG_BPF_SYSCALL)
void xdp_do_check_flushed(struct napi_struct *napi)
{
	bool ret;

	ret = dev_check_flush();
	ret |= cpu_map_check_flush();
	ret |= xsk_map_check_flush();

	WARN_ONCE(ret, "Missing xdp_do_flush() invocation after NAPI by %ps\n",
		  napi->poll);
}
#endif

void bpf_clear_redirect_map(struct bpf_map *map)
{
	struct bpf_redirect_info *ri;
	int cpu;

	for_each_possible_cpu(cpu) {
		ri = per_cpu_ptr(&bpf_redirect_info, cpu);
		/* Avoid polluting remote cacheline due to writes if
		 * not needed. Once we pass this test, we need the
		 * cmpxchg() to make sure it hasn't been changed in
		 * the meantime by remote CPU.
		 */
		if (unlikely(READ_ONCE(ri->map) == map))
			cmpxchg(&ri->map, map, NULL);
	}
}

DEFINE_STATIC_KEY_FALSE(bpf_master_redirect_enabled_key);
EXPORT_SYMBOL_GPL(bpf_master_redirect_enabled_key);

u32 xdp_master_redirect(struct xdp_buff *xdp)
{
	struct net_device *master, *slave;
	struct bpf_redirect_info *ri = this_cpu_ptr(&bpf_redirect_info);

	master = netdev_master_upper_dev_get_rcu(xdp->rxq->dev);
	slave = master->netdev_ops->ndo_xdp_get_xmit_slave(master, xdp);
	if (slave && slave != xdp->rxq->dev) {
		/* The target device is different from the receiving device, so
		 * redirect it to the new device.
		 * Using XDP_REDIRECT gets the correct behaviour from XDP enabled
		 * drivers to unmap the packet from their rx ring.
		 */
		ri->tgt_index = slave->ifindex;
		ri->map_id = INT_MAX;
		ri->map_type = BPF_MAP_TYPE_UNSPEC;
		return XDP_REDIRECT;
	}
	return XDP_TX;
}
EXPORT_SYMBOL_GPL(xdp_master_redirect);

//按bpf程序运行结果bpf_redirect_info将报文自指定设备发出
static inline int __xdp_do_redirect_xsk(struct bpf_redirect_info *ri,
					struct net_device *dev,
					struct xdp_buff *xdp,
					struct bpf_prog *xdp_prog)
{
	enum bpf_map_type map_type = ri->map_type;
	void *fwd = ri->tgt_value;
	u32 map_id = ri->map_id;
	int err;

	ri->map_id = 0; /* Valid map id idr range: [1,INT_MAX[ */
	ri->map_type = BPF_MAP_TYPE_UNSPEC;

	err = __xsk_map_redirect(fwd, xdp);
	if (unlikely(err))
		goto err;

	_trace_xdp_redirect_map(dev, xdp_prog, fwd, map_type, map_id, ri->tgt_index);
	return 0;
err:
	_trace_xdp_redirect_map_err(dev, xdp_prog, fwd, map_type, map_id, ri->tgt_index, err);
	return err;
}

static __always_inline int __xdp_do_redirect_frame(struct bpf_redirect_info *ri,
						   struct net_device *dev,
						   struct xdp_frame *xdpf,
						   struct bpf_prog *xdp_prog)
{
	enum bpf_map_type map_type = ri->map_type;
	void *fwd = ri->tgt_value;
	u32 map_id = ri->map_id;
	struct bpf_map *map;
	int err;

	ri->map_id = 0; /* Valid map id idr range: [1,INT_MAX[ */
	ri->map_type = BPF_MAP_TYPE_UNSPEC;

	if (unlikely(!xdpf)) {
		err = -EOVERFLOW;
		goto err;
	}

	switch (map_type) {
	case BPF_MAP_TYPE_DEVMAP:
		fallthrough;
	case BPF_MAP_TYPE_DEVMAP_HASH:
		map = READ_ONCE(ri->map);
		if (unlikely(map)) {
			WRITE_ONCE(ri->map, NULL);
			err = dev_map_enqueue_multi(xdpf, dev, map,
						    ri->flags & BPF_F_EXCLUDE_INGRESS);
		} else {
			err = dev_map_enqueue(fwd, xdpf, dev);
		}
		break;
	case BPF_MAP_TYPE_CPUMAP:
		err = cpu_map_enqueue(fwd, xdpf, dev);
		break;
	case BPF_MAP_TYPE_UNSPEC:
		if (map_id == INT_MAX) {
			fwd = dev_get_by_index_rcu(dev_net(dev), ri->tgt_index);
			if (unlikely(!fwd)) {
				err = -EINVAL;
				break;
			}
			err = dev_xdp_enqueue(fwd, xdpf, dev);
			break;
		}
		fallthrough;
	default:
		err = -EBADRQC;
	}

	if (unlikely(err))
		goto err;

	_trace_xdp_redirect_map(dev, xdp_prog, fwd, map_type, map_id, ri->tgt_index);
	return 0;
err:
	_trace_xdp_redirect_map_err(dev, xdp_prog, fwd, map_type, map_id, ri->tgt_index, err);
	return err;
}

int xdp_do_redirect(struct net_device *dev, struct xdp_buff *xdp,
		    struct bpf_prog *xdp_prog)
{
	struct bpf_redirect_info *ri = this_cpu_ptr(&bpf_redirect_info);
	enum bpf_map_type map_type = ri->map_type;

	if (map_type == BPF_MAP_TYPE_XSKMAP)
		return __xdp_do_redirect_xsk(ri, dev, xdp, xdp_prog);

	return __xdp_do_redirect_frame(ri, dev, xdp_convert_buff_to_frame(xdp),
				       xdp_prog);
}
EXPORT_SYMBOL_GPL(xdp_do_redirect);

int xdp_do_redirect_frame(struct net_device *dev, struct xdp_buff *xdp,
			  struct xdp_frame *xdpf, struct bpf_prog *xdp_prog)
{
	struct bpf_redirect_info *ri = this_cpu_ptr(&bpf_redirect_info);
	enum bpf_map_type map_type = ri->map_type;

	if (map_type == BPF_MAP_TYPE_XSKMAP)
		return __xdp_do_redirect_xsk(ri, dev, xdp, xdp_prog);

	return __xdp_do_redirect_frame(ri, dev, xdpf, xdp_prog);
}
EXPORT_SYMBOL_GPL(xdp_do_redirect_frame);

static int xdp_do_generic_redirect_map(struct net_device *dev,
				       struct sk_buff *skb,
				       struct xdp_buff *xdp,
				       struct bpf_prog *xdp_prog,
				       void *fwd,
				       enum bpf_map_type map_type, u32 map_id)
{
	struct bpf_redirect_info *ri = this_cpu_ptr(&bpf_redirect_info);
	struct bpf_map *map;
	int err;

	switch (map_type) {
	case BPF_MAP_TYPE_DEVMAP:
		fallthrough;
	case BPF_MAP_TYPE_DEVMAP_HASH:
		map = READ_ONCE(ri->map);
		if (unlikely(map)) {
			WRITE_ONCE(ri->map, NULL);
			err = dev_map_redirect_multi(dev, skb, xdp_prog, map,
						     ri->flags & BPF_F_EXCLUDE_INGRESS);
		} else {
			err = dev_map_generic_redirect(fwd, skb, xdp_prog);
		}
		if (unlikely(err))
			goto err;
		break;
	case BPF_MAP_TYPE_XSKMAP:
		err = xsk_generic_rcv(fwd, xdp);
		if (err)
			goto err;
		consume_skb(skb);
		break;
	case BPF_MAP_TYPE_CPUMAP:
		err = cpu_map_generic_redirect(fwd, skb);
		if (unlikely(err))
			goto err;
		break;
	default:
		err = -EBADRQC;
		goto err;
	}

	_trace_xdp_redirect_map(dev, xdp_prog, fwd, map_type, map_id, ri->tgt_index);
	return 0;
err:
	_trace_xdp_redirect_map_err(dev, xdp_prog, fwd, map_type, map_id, ri->tgt_index, err);
	return err;
}

int xdp_do_generic_redirect(struct net_device *dev, struct sk_buff *skb,
			    struct xdp_buff *xdp, struct bpf_prog *xdp_prog)
{
	struct bpf_redirect_info *ri = this_cpu_ptr(&bpf_redirect_info);
	enum bpf_map_type map_type = ri->map_type;
	void *fwd = ri->tgt_value;
	u32 map_id = ri->map_id;
	int err;

	ri->map_id = 0; /* Valid map id idr range: [1,INT_MAX[ */
	ri->map_type = BPF_MAP_TYPE_UNSPEC;

	if (map_type == BPF_MAP_TYPE_UNSPEC && map_id == INT_MAX) {
		fwd = dev_get_by_index_rcu(dev_net(dev), ri->tgt_index);
		if (unlikely(!fwd)) {
			err = -EINVAL;
			goto err;
		}

		err = xdp_ok_fwd_dev(fwd, skb->len);
		if (unlikely(err))
			goto err;

		skb->dev = fwd;
		_trace_xdp_redirect(dev, xdp_prog, ri->tgt_index);
		generic_xdp_tx(skb, xdp_prog);
		return 0;
	}

	return xdp_do_generic_redirect_map(dev, skb, xdp, xdp_prog, fwd, map_type, map_id);
err:
	_trace_xdp_redirect_err(dev, xdp_prog, ri->tgt_index, err);
	return err;
}

BPF_CALL_2(bpf_xdp_redirect, u32, ifindex, u64, flags)
{
	struct bpf_redirect_info *ri = this_cpu_ptr(&bpf_redirect_info);

	if (unlikely(flags))
		return XDP_ABORTED;

	/* NB! Map type UNSPEC and map_id == INT_MAX (never generated
	 * by map_idr) is used for ifindex based XDP redirect.
	 */
	ri->tgt_index = ifindex;
	ri->map_id = INT_MAX;
	ri->map_type = BPF_MAP_TYPE_UNSPEC;

	return XDP_REDIRECT;
}

static const struct bpf_func_proto bpf_xdp_redirect_proto = {
	.func           = bpf_xdp_redirect,
	.gpl_only       = false,
	.ret_type       = RET_INTEGER,
	.arg1_type      = ARG_ANYTHING,
	.arg2_type      = ARG_ANYTHING,
};

BPF_CALL_3(bpf_xdp_redirect_map, struct bpf_map *, map, u64, key,
	   u64, flags)
{
	return map->ops->map_redirect(map, key, flags);
}

//xdp情况下redirect_map调用
static const struct bpf_func_proto bpf_xdp_redirect_map_proto = {
	.func           = bpf_xdp_redirect_map,
	.gpl_only       = false,
	.ret_type       = RET_INTEGER,
	.arg1_type      = ARG_CONST_MAP_PTR,
	.arg2_type      = ARG_ANYTHING,
	.arg3_type      = ARG_ANYTHING,
};

static unsigned long bpf_skb_copy(void *dst_buff, const void *skb,
				  unsigned long off, unsigned long len)
{
	void *ptr = skb_header_pointer(skb, off, len, dst_buff);

	if (unlikely(!ptr))
		return len;
	if (ptr != dst_buff)
		memcpy(dst_buff, ptr, len);

	return 0;
}

BPF_CALL_5(bpf_skb_event_output, struct sk_buff *, skb, struct bpf_map *, map,
	   u64, flags, void *, meta, u64, meta_size)
{
	u64 skb_size = (flags & BPF_F_CTXLEN_MASK) >> 32;

	if (unlikely(flags & ~(BPF_F_CTXLEN_MASK | BPF_F_INDEX_MASK)))
		return -EINVAL;
	if (unlikely(!skb || skb_size > skb->len))
		return -EFAULT;

	return bpf_event_output(map, flags, meta, meta_size, skb, skb_size,
				bpf_skb_copy);
}

static const struct bpf_func_proto bpf_skb_event_output_proto = {
	.func		= bpf_skb_event_output,
	.gpl_only	= true,
	.ret_type	= RET_INTEGER,
	.arg1_type	= ARG_PTR_TO_CTX,
	.arg2_type	= ARG_CONST_MAP_PTR,
	.arg3_type	= ARG_ANYTHING,
	.arg4_type	= ARG_PTR_TO_MEM | MEM_RDONLY,
	.arg5_type	= ARG_CONST_SIZE_OR_ZERO,
};

BTF_ID_LIST_SINGLE(bpf_skb_output_btf_ids, struct, sk_buff)

const struct bpf_func_proto bpf_skb_output_proto = {
	.func		= bpf_skb_event_output,
	.gpl_only	= true,
	.ret_type	= RET_INTEGER,
	.arg1_type	= ARG_PTR_TO_BTF_ID,
	.arg1_btf_id	= &bpf_skb_output_btf_ids[0],
	.arg2_type	= ARG_CONST_MAP_PTR,
	.arg3_type	= ARG_ANYTHING,
	.arg4_type	= ARG_PTR_TO_MEM | MEM_RDONLY,
	.arg5_type	= ARG_CONST_SIZE_OR_ZERO,
};

static unsigned short bpf_tunnel_key_af(u64 flags)
{
	return flags & BPF_F_TUNINFO_IPV6 ? AF_INET6 : AF_INET;
}

/*获取skb上的tunnel_key*/
BPF_CALL_4(bpf_skb_get_tunnel_key, struct sk_buff *, skb, struct bpf_tunnel_key *, to,
	   u32, size, u64, flags)
{
    //取skb中包含的tunnel信息（这个信息在解封装及封装时会写入）
	const struct ip_tunnel_info *info = skb_tunnel_info(skb);
	u8 compat[sizeof(struct bpf_tunnel_key)];
	void *to_orig = to;
	int err;

	if (unlikely(!info || (flags & ~(BPF_F_TUNINFO_IPV6 |
					 BPF_F_TUNINFO_FLAGS)))) {
		err = -EINVAL;
		goto err_clear;
	}
	if (ip_tunnel_info_af(info) != bpf_tunnel_key_af(flags)) {
		err = -EPROTO;
		goto err_clear;
	}
	if (unlikely(size != sizeof(struct bpf_tunnel_key))) {
		err = -EINVAL;
		switch (size) {
		case offsetof(struct bpf_tunnel_key, local_ipv6[0]):
		case offsetof(struct bpf_tunnel_key, tunnel_label):
		case offsetof(struct bpf_tunnel_key, tunnel_ext):
			goto set_compat;
		case offsetof(struct bpf_tunnel_key, remote_ipv6[1]):
			/* Fixup deprecated structure layouts here, so we have
			 * a common path later on.
			 */
			if (ip_tunnel_info_af(info) != AF_INET)
				goto err_clear;
set_compat:
			to = (struct bpf_tunnel_key *)compat;
			break;
		default:
			goto err_clear;
		}
	}

	//tunnel id,tos,ttl
	to->tunnel_id = be64_to_cpu(info->key.tun_id);
	to->tunnel_tos = info->key.tos;
	to->tunnel_ttl = info->key.ttl;
	if (flags & BPF_F_TUNINFO_FLAGS)
		to->tunnel_flags = info->key.tun_flags;
	else
		to->tunnel_ext = 0;

	if (flags & BPF_F_TUNINFO_IPV6) {
	    //ipv6情况下填充tunnel label及remote ip
		memcpy(to->remote_ipv6, &info->key.u.ipv6.src,
		       sizeof(to->remote_ipv6));
		memcpy(to->local_ipv6, &info->key.u.ipv6.dst,
		       sizeof(to->local_ipv6));
		to->tunnel_label = be32_to_cpu(info->key.label);
	} else {
		to->remote_ipv4 = be32_to_cpu(info->key.u.ipv4.src);
		memset(&to->remote_ipv6[1], 0, sizeof(__u32) * 3);
		to->local_ipv4 = be32_to_cpu(info->key.u.ipv4.dst);
		memset(&to->local_ipv6[1], 0, sizeof(__u32) * 3);
		to->tunnel_label = 0;
	}

	if (unlikely(size != sizeof(struct bpf_tunnel_key)))
		memcpy(to_orig, to, size);

	return 0;
err_clear:
	memset(to_orig, 0, size);
	return err;
}

static const struct bpf_func_proto bpf_skb_get_tunnel_key_proto = {
	.func		= bpf_skb_get_tunnel_key,
	.gpl_only	= false,
	.ret_type	= RET_INTEGER,
	.arg1_type	= ARG_PTR_TO_CTX,
	.arg2_type	= ARG_PTR_TO_UNINIT_MEM,
	.arg3_type	= ARG_CONST_SIZE,
	.arg4_type	= ARG_ANYTHING,
};

BPF_CALL_3(bpf_skb_get_tunnel_opt, struct sk_buff *, skb, u8 *, to, u32, size)
{
	const struct ip_tunnel_info *info = skb_tunnel_info(skb);
	int err;

	if (unlikely(!info ||
		     !(info->key.tun_flags & TUNNEL_OPTIONS_PRESENT))) {
		err = -ENOENT;
		goto err_clear;
	}
	if (unlikely(size < info->options_len)) {
		err = -ENOMEM;
		goto err_clear;
	}

	ip_tunnel_info_opts_get(to, info);
	if (size > info->options_len)
		memset(to + info->options_len, 0, size - info->options_len);

	return info->options_len;
err_clear:
	memset(to, 0, size);
	return err;
}

static const struct bpf_func_proto bpf_skb_get_tunnel_opt_proto = {
	.func		= bpf_skb_get_tunnel_opt,
	.gpl_only	= false,
	.ret_type	= RET_INTEGER,
	.arg1_type	= ARG_PTR_TO_CTX,
	.arg2_type	= ARG_PTR_TO_UNINIT_MEM,
	.arg3_type	= ARG_CONST_SIZE,
};

static struct metadata_dst __percpu *md_dst;

BPF_CALL_4(bpf_skb_set_tunnel_key, struct sk_buff *, skb,
	   const struct bpf_tunnel_key *, from, u32, size, u64, flags)
{
	struct metadata_dst *md = this_cpu_ptr(md_dst);
	u8 compat[sizeof(struct bpf_tunnel_key)];
	struct ip_tunnel_info *info;

	if (unlikely(flags & ~(BPF_F_TUNINFO_IPV6 | BPF_F_ZERO_CSUM_TX |
			       BPF_F_DONT_FRAGMENT | BPF_F_SEQ_NUMBER |
			       BPF_F_NO_TUNNEL_KEY)))
		return -EINVAL;
	if (unlikely(size != sizeof(struct bpf_tunnel_key))) {
		switch (size) {
		case offsetof(struct bpf_tunnel_key, local_ipv6[0]):
		case offsetof(struct bpf_tunnel_key, tunnel_label):
		case offsetof(struct bpf_tunnel_key, tunnel_ext):
		case offsetof(struct bpf_tunnel_key, remote_ipv6[1]):
			/* Fixup deprecated structure layouts here, so we have
			 * a common path later on.
			 */
			memcpy(compat, from, size);
			memset(compat + size, 0, sizeof(compat) - size);
			from = (const struct bpf_tunnel_key *) compat;
			break;
		default:
			return -EINVAL;
		}
	}
	if (unlikely((!(flags & BPF_F_TUNINFO_IPV6) && from->tunnel_label) ||
		     from->tunnel_ext))
		return -EINVAL;

	skb_dst_drop(skb);
	dst_hold((struct dst_entry *) md);
	skb_dst_set(skb, (struct dst_entry *) md);

	info = &md->u.tun_info;
	memset(info, 0, sizeof(*info));
	info->mode = IP_TUNNEL_INFO_TX;

	info->key.tun_flags = TUNNEL_KEY | TUNNEL_CSUM | TUNNEL_NOCACHE;
	if (flags & BPF_F_DONT_FRAGMENT)
		info->key.tun_flags |= TUNNEL_DONT_FRAGMENT;
	if (flags & BPF_F_ZERO_CSUM_TX)
		info->key.tun_flags &= ~TUNNEL_CSUM;
	if (flags & BPF_F_SEQ_NUMBER)
		info->key.tun_flags |= TUNNEL_SEQ;
	if (flags & BPF_F_NO_TUNNEL_KEY)
		info->key.tun_flags &= ~TUNNEL_KEY;

	info->key.tun_id = cpu_to_be64(from->tunnel_id);
	info->key.tos = from->tunnel_tos;
	info->key.ttl = from->tunnel_ttl;

	if (flags & BPF_F_TUNINFO_IPV6) {
		info->mode |= IP_TUNNEL_INFO_IPV6;
		memcpy(&info->key.u.ipv6.dst, from->remote_ipv6,
		       sizeof(from->remote_ipv6));
		memcpy(&info->key.u.ipv6.src, from->local_ipv6,
		       sizeof(from->local_ipv6));
		info->key.label = cpu_to_be32(from->tunnel_label) &
				  IPV6_FLOWLABEL_MASK;
	} else {
		info->key.u.ipv4.dst = cpu_to_be32(from->remote_ipv4);
		info->key.u.ipv4.src = cpu_to_be32(from->local_ipv4);
		info->key.flow_flags = FLOWI_FLAG_ANYSRC;
	}

	return 0;
}

static const struct bpf_func_proto bpf_skb_set_tunnel_key_proto = {
	.func		= bpf_skb_set_tunnel_key,
	.gpl_only	= false,
	.ret_type	= RET_INTEGER,
	.arg1_type	= ARG_PTR_TO_CTX,
	.arg2_type	= ARG_PTR_TO_MEM | MEM_RDONLY,
	.arg3_type	= ARG_CONST_SIZE,
	.arg4_type	= ARG_ANYTHING,
};

BPF_CALL_3(bpf_skb_set_tunnel_opt, struct sk_buff *, skb,
	   const u8 *, from, u32, size)
{
	struct ip_tunnel_info *info = skb_tunnel_info(skb);
	const struct metadata_dst *md = this_cpu_ptr(md_dst);

	if (unlikely(info != &md->u.tun_info || (size & (sizeof(u32) - 1))))
		return -EINVAL;
	if (unlikely(size > IP_TUNNEL_OPTS_MAX))
		return -ENOMEM;

	ip_tunnel_info_opts_set(info, from, size, TUNNEL_OPTIONS_PRESENT);

	return 0;
}

static const struct bpf_func_proto bpf_skb_set_tunnel_opt_proto = {
	.func		= bpf_skb_set_tunnel_opt,
	.gpl_only	= false,
	.ret_type	= RET_INTEGER,
	.arg1_type	= ARG_PTR_TO_CTX,
	.arg2_type	= ARG_PTR_TO_MEM | MEM_RDONLY,
	.arg3_type	= ARG_CONST_SIZE,
};

static const struct bpf_func_proto *
bpf_get_skb_set_tunnel_proto(enum bpf_func_id which)
{
	if (!md_dst) {
		struct metadata_dst __percpu *tmp;

		tmp = metadata_dst_alloc_percpu(IP_TUNNEL_OPTS_MAX,
						METADATA_IP_TUNNEL,
						GFP_KERNEL);
		if (!tmp)
			return NULL;
		if (cmpxchg(&md_dst, NULL, tmp))
			metadata_dst_free_percpu(tmp);
	}

	switch (which) {
	case BPF_FUNC_skb_set_tunnel_key:
		return &bpf_skb_set_tunnel_key_proto;
	case BPF_FUNC_skb_set_tunnel_opt:
		return &bpf_skb_set_tunnel_opt_proto;
	default:
		return NULL;
	}
}

BPF_CALL_3(bpf_skb_under_cgroup, struct sk_buff *, skb, struct bpf_map *, map,
	   u32, idx)
{
	struct bpf_array *array = container_of(map, struct bpf_array, map);
	struct cgroup *cgrp;
	struct sock *sk;

	sk = skb_to_full_sk(skb);
	if (!sk || !sk_fullsock(sk))
		return -ENOENT;
	if (unlikely(idx >= array->map.max_entries))
		return -E2BIG;

	cgrp = READ_ONCE(array->ptrs[idx]);
	if (unlikely(!cgrp))
		return -EAGAIN;

	return sk_under_cgroup_hierarchy(sk, cgrp);
}

static const struct bpf_func_proto bpf_skb_under_cgroup_proto = {
	.func		= bpf_skb_under_cgroup,
	.gpl_only	= false,
	.ret_type	= RET_INTEGER,
	.arg1_type	= ARG_PTR_TO_CTX,
	.arg2_type	= ARG_CONST_MAP_PTR,
	.arg3_type	= ARG_ANYTHING,
};

#ifdef CONFIG_SOCK_CGROUP_DATA
static inline u64 __bpf_sk_cgroup_id(struct sock *sk)
{
	struct cgroup *cgrp;

	sk = sk_to_full_sk(sk);
	if (!sk || !sk_fullsock(sk))
		return 0;

	cgrp = sock_cgroup_ptr(&sk->sk_cgrp_data);
	return cgroup_id(cgrp);
}

BPF_CALL_1(bpf_skb_cgroup_id, const struct sk_buff *, skb)
{
	return __bpf_sk_cgroup_id(skb->sk);
}

static const struct bpf_func_proto bpf_skb_cgroup_id_proto = {
	.func           = bpf_skb_cgroup_id,
	.gpl_only       = false,
	.ret_type       = RET_INTEGER,
	.arg1_type      = ARG_PTR_TO_CTX,
};

static inline u64 __bpf_sk_ancestor_cgroup_id(struct sock *sk,
					      int ancestor_level)
{
	struct cgroup *ancestor;
	struct cgroup *cgrp;

	sk = sk_to_full_sk(sk);
	if (!sk || !sk_fullsock(sk))
		return 0;

	cgrp = sock_cgroup_ptr(&sk->sk_cgrp_data);
	ancestor = cgroup_ancestor(cgrp, ancestor_level);
	if (!ancestor)
		return 0;

	return cgroup_id(ancestor);
}

BPF_CALL_2(bpf_skb_ancestor_cgroup_id, const struct sk_buff *, skb, int,
	   ancestor_level)
{
	return __bpf_sk_ancestor_cgroup_id(skb->sk, ancestor_level);
}

static const struct bpf_func_proto bpf_skb_ancestor_cgroup_id_proto = {
	.func           = bpf_skb_ancestor_cgroup_id,
	.gpl_only       = false,
	.ret_type       = RET_INTEGER,
	.arg1_type      = ARG_PTR_TO_CTX,
	.arg2_type      = ARG_ANYTHING,
};

BPF_CALL_1(bpf_sk_cgroup_id, struct sock *, sk)
{
	return __bpf_sk_cgroup_id(sk);
}

static const struct bpf_func_proto bpf_sk_cgroup_id_proto = {
	.func           = bpf_sk_cgroup_id,
	.gpl_only       = false,
	.ret_type       = RET_INTEGER,
	.arg1_type      = ARG_PTR_TO_BTF_ID_SOCK_COMMON,
};

BPF_CALL_2(bpf_sk_ancestor_cgroup_id, struct sock *, sk, int, ancestor_level)
{
	return __bpf_sk_ancestor_cgroup_id(sk, ancestor_level);
}

static const struct bpf_func_proto bpf_sk_ancestor_cgroup_id_proto = {
	.func           = bpf_sk_ancestor_cgroup_id,
	.gpl_only       = false,
	.ret_type       = RET_INTEGER,
	.arg1_type      = ARG_PTR_TO_BTF_ID_SOCK_COMMON,
	.arg2_type      = ARG_ANYTHING,
};
#endif

static unsigned long bpf_xdp_copy(void *dst, const void *ctx,
				  unsigned long off, unsigned long len)
{
	struct xdp_buff *xdp = (struct xdp_buff *)ctx;

	bpf_xdp_copy_buf(xdp, off, dst, len, false);
	return 0;
}

BPF_CALL_5(bpf_xdp_event_output, struct xdp_buff *, xdp, struct bpf_map *, map,
	   u64, flags, void *, meta, u64, meta_size)
{
	u64 xdp_size = (flags & BPF_F_CTXLEN_MASK) >> 32;

	if (unlikely(flags & ~(BPF_F_CTXLEN_MASK | BPF_F_INDEX_MASK)))
		return -EINVAL;

	if (unlikely(!xdp || xdp_size > xdp_get_buff_len(xdp)))
		return -EFAULT;

	return bpf_event_output(map, flags, meta, meta_size, xdp,
				xdp_size, bpf_xdp_copy);
}

static const struct bpf_func_proto bpf_xdp_event_output_proto = {
	.func		= bpf_xdp_event_output,
	.gpl_only	= true,
	.ret_type	= RET_INTEGER,
	.arg1_type	= ARG_PTR_TO_CTX,
	.arg2_type	= ARG_CONST_MAP_PTR,
	.arg3_type	= ARG_ANYTHING,
	.arg4_type	= ARG_PTR_TO_MEM | MEM_RDONLY,
	.arg5_type	= ARG_CONST_SIZE_OR_ZERO,
};

BTF_ID_LIST_SINGLE(bpf_xdp_output_btf_ids, struct, xdp_buff)

const struct bpf_func_proto bpf_xdp_output_proto = {
	.func		= bpf_xdp_event_output,
	.gpl_only	= true,
	.ret_type	= RET_INTEGER,
	.arg1_type	= ARG_PTR_TO_BTF_ID,
	.arg1_btf_id	= &bpf_xdp_output_btf_ids[0],
	.arg2_type	= ARG_CONST_MAP_PTR,
	.arg3_type	= ARG_ANYTHING,
	.arg4_type	= ARG_PTR_TO_MEM | MEM_RDONLY,
	.arg5_type	= ARG_CONST_SIZE_OR_ZERO,
};

BPF_CALL_1(bpf_get_socket_cookie, struct sk_buff *, skb)
{
	return skb->sk ? __sock_gen_cookie(skb->sk) : 0;
}

static const struct bpf_func_proto bpf_get_socket_cookie_proto = {
	.func           = bpf_get_socket_cookie,
	.gpl_only       = false,
	.ret_type       = RET_INTEGER,
	.arg1_type      = ARG_PTR_TO_CTX,
};

BPF_CALL_1(bpf_get_socket_cookie_sock_addr, struct bpf_sock_addr_kern *, ctx)
{
	return __sock_gen_cookie(ctx->sk);
}

static const struct bpf_func_proto bpf_get_socket_cookie_sock_addr_proto = {
	.func		= bpf_get_socket_cookie_sock_addr,
	.gpl_only	= false,
	.ret_type	= RET_INTEGER,
	.arg1_type	= ARG_PTR_TO_CTX,
};

BPF_CALL_1(bpf_get_socket_cookie_sock, struct sock *, ctx)
{
	return __sock_gen_cookie(ctx);
}

static const struct bpf_func_proto bpf_get_socket_cookie_sock_proto = {
	.func		= bpf_get_socket_cookie_sock,
	.gpl_only	= false,
	.ret_type	= RET_INTEGER,
	.arg1_type	= ARG_PTR_TO_CTX,
};

BPF_CALL_1(bpf_get_socket_ptr_cookie, struct sock *, sk)
{
	return sk ? sock_gen_cookie(sk) : 0;
}

const struct bpf_func_proto bpf_get_socket_ptr_cookie_proto = {
	.func		= bpf_get_socket_ptr_cookie,
	.gpl_only	= false,
	.ret_type	= RET_INTEGER,
	.arg1_type	= ARG_PTR_TO_BTF_ID_SOCK_COMMON | PTR_MAYBE_NULL,
};

BPF_CALL_1(bpf_get_socket_cookie_sock_ops, struct bpf_sock_ops_kern *, ctx)
{
	return __sock_gen_cookie(ctx->sk);
}

static const struct bpf_func_proto bpf_get_socket_cookie_sock_ops_proto = {
	.func		= bpf_get_socket_cookie_sock_ops,
	.gpl_only	= false,
	.ret_type	= RET_INTEGER,
	.arg1_type	= ARG_PTR_TO_CTX,
};

static u64 __bpf_get_netns_cookie(struct sock *sk)
{
	const struct net *net = sk ? sock_net(sk) : &init_net;

	return net->net_cookie;
}

BPF_CALL_1(bpf_get_netns_cookie_sock, struct sock *, ctx)
{
	return __bpf_get_netns_cookie(ctx);
}

static const struct bpf_func_proto bpf_get_netns_cookie_sock_proto = {
	.func		= bpf_get_netns_cookie_sock,
	.gpl_only	= false,
	.ret_type	= RET_INTEGER,
	.arg1_type	= ARG_PTR_TO_CTX_OR_NULL,
};

BPF_CALL_1(bpf_get_netns_cookie_sock_addr, struct bpf_sock_addr_kern *, ctx)
{
	return __bpf_get_netns_cookie(ctx ? ctx->sk : NULL);
}

static const struct bpf_func_proto bpf_get_netns_cookie_sock_addr_proto = {
	.func		= bpf_get_netns_cookie_sock_addr,
	.gpl_only	= false,
	.ret_type	= RET_INTEGER,
	.arg1_type	= ARG_PTR_TO_CTX_OR_NULL,
};

BPF_CALL_1(bpf_get_netns_cookie_sock_ops, struct bpf_sock_ops_kern *, ctx)
{
	return __bpf_get_netns_cookie(ctx ? ctx->sk : NULL);
}

static const struct bpf_func_proto bpf_get_netns_cookie_sock_ops_proto = {
	.func		= bpf_get_netns_cookie_sock_ops,
	.gpl_only	= false,
	.ret_type	= RET_INTEGER,
	.arg1_type	= ARG_PTR_TO_CTX_OR_NULL,
};

BPF_CALL_1(bpf_get_netns_cookie_sk_msg, struct sk_msg *, ctx)
{
	return __bpf_get_netns_cookie(ctx ? ctx->sk : NULL);
}

static const struct bpf_func_proto bpf_get_netns_cookie_sk_msg_proto = {
	.func		= bpf_get_netns_cookie_sk_msg,
	.gpl_only	= false,
	.ret_type	= RET_INTEGER,
	.arg1_type	= ARG_PTR_TO_CTX_OR_NULL,
};

BPF_CALL_1(bpf_get_socket_uid, struct sk_buff *, skb)
{
	struct sock *sk = sk_to_full_sk(skb->sk);
	kuid_t kuid;

	if (!sk || !sk_fullsock(sk))
		return overflowuid;
	kuid = sock_net_uid(sock_net(sk), sk);
	return from_kuid_munged(sock_net(sk)->user_ns, kuid);
}

static const struct bpf_func_proto bpf_get_socket_uid_proto = {
	.func           = bpf_get_socket_uid,
	.gpl_only       = false,
	.ret_type       = RET_INTEGER,
	.arg1_type      = ARG_PTR_TO_CTX,
};

static int sol_socket_sockopt(struct sock *sk, int optname,
			      char *optval, int *optlen,
			      bool getopt)
{
	switch (optname) {
	case SO_REUSEADDR:
	case SO_SNDBUF:
	case SO_RCVBUF:
	case SO_KEEPALIVE:
	case SO_PRIORITY:
	case SO_REUSEPORT:
	case SO_RCVLOWAT:
	case SO_MARK:
	case SO_MAX_PACING_RATE:
	case SO_BINDTOIFINDEX:
	case SO_TXREHASH:
		if (*optlen != sizeof(int))
			return -EINVAL;
		break;
	case SO_BINDTODEVICE:
		break;
	default:
		return -EINVAL;
	}

	if (getopt) {
		if (optname == SO_BINDTODEVICE)
			return -EINVAL;
		return sk_getsockopt(sk, SOL_SOCKET, optname,
				     KERNEL_SOCKPTR(optval),
				     KERNEL_SOCKPTR(optlen));
	}

	return sk_setsockopt(sk, SOL_SOCKET, optname,
			     KERNEL_SOCKPTR(optval), *optlen);
}

static int bpf_sol_tcp_setsockopt(struct sock *sk, int optname,
				  char *optval, int optlen)
{
	struct tcp_sock *tp = tcp_sk(sk);
	unsigned long timeout;
	int val;

	if (optlen != sizeof(int))
		return -EINVAL;

	val = *(int *)optval;

	/* Only some options are supported */
	switch (optname) {
	case TCP_BPF_IW:
		if (val <= 0 || tp->data_segs_out > tp->syn_data)
			return -EINVAL;
		tcp_snd_cwnd_set(tp, val);
		break;
	case TCP_BPF_SNDCWND_CLAMP:
		if (val <= 0)
			return -EINVAL;
		tp->snd_cwnd_clamp = val;
		tp->snd_ssthresh = val;
		break;
	case TCP_BPF_DELACK_MAX:
		timeout = usecs_to_jiffies(val);
		if (timeout > TCP_DELACK_MAX ||
		    timeout < TCP_TIMEOUT_MIN)
			return -EINVAL;
		inet_csk(sk)->icsk_delack_max = timeout;
		break;
	case TCP_BPF_RTO_MIN:
		timeout = usecs_to_jiffies(val);
		if (timeout > TCP_RTO_MIN ||
		    timeout < TCP_TIMEOUT_MIN)
			return -EINVAL;
		inet_csk(sk)->icsk_rto_min = timeout;
		break;
	default:
		return -EINVAL;
	}

	return 0;
}

static int sol_tcp_sockopt_congestion(struct sock *sk, char *optval,
				      int *optlen, bool getopt)
{
	struct tcp_sock *tp;
	int ret;

	if (*optlen < 2)
		return -EINVAL;

	if (getopt) {
		if (!inet_csk(sk)->icsk_ca_ops)
			return -EINVAL;
		/* BPF expects NULL-terminated tcp-cc string */
		optval[--(*optlen)] = '\0';
		return do_tcp_getsockopt(sk, SOL_TCP, TCP_CONGESTION,
					 KERNEL_SOCKPTR(optval),
					 KERNEL_SOCKPTR(optlen));
	}

	/* "cdg" is the only cc that alloc a ptr
	 * in inet_csk_ca area.  The bpf-tcp-cc may
	 * overwrite this ptr after switching to cdg.
	 */
	if (*optlen >= sizeof("cdg") - 1 && !strncmp("cdg", optval, *optlen))
		return -ENOTSUPP;

	/* It stops this looping
	 *
	 * .init => bpf_setsockopt(tcp_cc) => .init =>
	 * bpf_setsockopt(tcp_cc)" => .init => ....
	 *
	 * The second bpf_setsockopt(tcp_cc) is not allowed
	 * in order to break the loop when both .init
	 * are the same bpf prog.
	 *
	 * This applies even the second bpf_setsockopt(tcp_cc)
	 * does not cause a loop.  This limits only the first
	 * '.init' can call bpf_setsockopt(TCP_CONGESTION) to
	 * pick a fallback cc (eg. peer does not support ECN)
	 * and the second '.init' cannot fallback to
	 * another.
	 */
	tp = tcp_sk(sk);
	if (tp->bpf_chg_cc_inprogress)
		return -EBUSY;

	tp->bpf_chg_cc_inprogress = 1;
	ret = do_tcp_setsockopt(sk, SOL_TCP, TCP_CONGESTION,
				KERNEL_SOCKPTR(optval), *optlen);
	tp->bpf_chg_cc_inprogress = 0;
	return ret;
}

static int sol_tcp_sockopt(struct sock *sk, int optname,
			   char *optval, int *optlen,
			   bool getopt)
{
	if (sk->sk_protocol != IPPROTO_TCP)
		return -EINVAL;

	switch (optname) {
	case TCP_NODELAY:
	case TCP_MAXSEG:
	case TCP_KEEPIDLE:
	case TCP_KEEPINTVL:
	case TCP_KEEPCNT:
	case TCP_SYNCNT:
	case TCP_WINDOW_CLAMP:
	case TCP_THIN_LINEAR_TIMEOUTS:
	case TCP_USER_TIMEOUT:
	case TCP_NOTSENT_LOWAT:
	case TCP_SAVE_SYN:
		if (*optlen != sizeof(int))
			return -EINVAL;
		break;
	case TCP_CONGESTION:
		return sol_tcp_sockopt_congestion(sk, optval, optlen, getopt);
	case TCP_SAVED_SYN:
		if (*optlen < 1)
			return -EINVAL;
		break;
	default:
		if (getopt)
			return -EINVAL;
		return bpf_sol_tcp_setsockopt(sk, optname, optval, *optlen);
	}

	if (getopt) {
		if (optname == TCP_SAVED_SYN) {
			struct tcp_sock *tp = tcp_sk(sk);

			if (!tp->saved_syn ||
			    *optlen > tcp_saved_syn_len(tp->saved_syn))
				return -EINVAL;
			memcpy(optval, tp->saved_syn->data, *optlen);
			/* It cannot free tp->saved_syn here because it
			 * does not know if the user space still needs it.
			 */
			return 0;
		}

		return do_tcp_getsockopt(sk, SOL_TCP, optname,
					 KERNEL_SOCKPTR(optval),
					 KERNEL_SOCKPTR(optlen));
	}

	return do_tcp_setsockopt(sk, SOL_TCP, optname,
				 KERNEL_SOCKPTR(optval), *optlen);
}

static int sol_ip_sockopt(struct sock *sk, int optname,
			  char *optval, int *optlen,
			  bool getopt)
{
	if (sk->sk_family != AF_INET)
		return -EINVAL;

	switch (optname) {
	case IP_TOS:
		if (*optlen != sizeof(int))
			return -EINVAL;
		break;
	default:
		return -EINVAL;
	}

	if (getopt)
		return do_ip_getsockopt(sk, SOL_IP, optname,
					KERNEL_SOCKPTR(optval),
					KERNEL_SOCKPTR(optlen));

	return do_ip_setsockopt(sk, SOL_IP, optname,
				KERNEL_SOCKPTR(optval), *optlen);
}

static int sol_ipv6_sockopt(struct sock *sk, int optname,
			    char *optval, int *optlen,
			    bool getopt)
{
	if (sk->sk_family != AF_INET6)
		return -EINVAL;

	switch (optname) {
	case IPV6_TCLASS:
	case IPV6_AUTOFLOWLABEL:
		if (*optlen != sizeof(int))
			return -EINVAL;
		break;
	default:
		return -EINVAL;
	}

	if (getopt)
		return ipv6_bpf_stub->ipv6_getsockopt(sk, SOL_IPV6, optname,
						      KERNEL_SOCKPTR(optval),
						      KERNEL_SOCKPTR(optlen));

	return ipv6_bpf_stub->ipv6_setsockopt(sk, SOL_IPV6, optname,
					      KERNEL_SOCKPTR(optval), *optlen);
}

static int __bpf_setsockopt(struct sock *sk, int level, int optname,
			    char *optval, int optlen)
{
	if (!sk_fullsock(sk))
		return -EINVAL;

	if (level == SOL_SOCKET)
		return sol_socket_sockopt(sk, optname, optval, &optlen, false);
	else if (IS_ENABLED(CONFIG_INET) && level == SOL_IP)
		return sol_ip_sockopt(sk, optname, optval, &optlen, false);
	else if (IS_ENABLED(CONFIG_IPV6) && level == SOL_IPV6)
		return sol_ipv6_sockopt(sk, optname, optval, &optlen, false);
	else if (IS_ENABLED(CONFIG_INET) && level == SOL_TCP)
		return sol_tcp_sockopt(sk, optname, optval, &optlen, false);

	return -EINVAL;
}

static int _bpf_setsockopt(struct sock *sk, int level, int optname,
			   char *optval, int optlen)
{
	if (sk_fullsock(sk))
		sock_owned_by_me(sk);
	return __bpf_setsockopt(sk, level, optname, optval, optlen);
}

static int __bpf_getsockopt(struct sock *sk, int level, int optname,
			    char *optval, int optlen)
{
	int err, saved_optlen = optlen;

	if (!sk_fullsock(sk)) {
		err = -EINVAL;
		goto done;
	}

	if (level == SOL_SOCKET)
		err = sol_socket_sockopt(sk, optname, optval, &optlen, true);
	else if (IS_ENABLED(CONFIG_INET) && level == SOL_TCP)
		err = sol_tcp_sockopt(sk, optname, optval, &optlen, true);
	else if (IS_ENABLED(CONFIG_INET) && level == SOL_IP)
		err = sol_ip_sockopt(sk, optname, optval, &optlen, true);
	else if (IS_ENABLED(CONFIG_IPV6) && level == SOL_IPV6)
		err = sol_ipv6_sockopt(sk, optname, optval, &optlen, true);
	else
		err = -EINVAL;

done:
	if (err)
		optlen = 0;
	if (optlen < saved_optlen)
		memset(optval + optlen, 0, saved_optlen - optlen);
	return err;
}

static int _bpf_getsockopt(struct sock *sk, int level, int optname,
			   char *optval, int optlen)
{
	if (sk_fullsock(sk))
		sock_owned_by_me(sk);
	return __bpf_getsockopt(sk, level, optname, optval, optlen);
}

BPF_CALL_5(bpf_sk_setsockopt, struct sock *, sk, int, level,
	   int, optname, char *, optval, int, optlen)
{
	return _bpf_setsockopt(sk, level, optname, optval, optlen);
}

const struct bpf_func_proto bpf_sk_setsockopt_proto = {
	.func		= bpf_sk_setsockopt,
	.gpl_only	= false,
	.ret_type	= RET_INTEGER,
	.arg1_type	= ARG_PTR_TO_BTF_ID_SOCK_COMMON,
	.arg2_type	= ARG_ANYTHING,
	.arg3_type	= ARG_ANYTHING,
	.arg4_type	= ARG_PTR_TO_MEM | MEM_RDONLY,
	.arg5_type	= ARG_CONST_SIZE,
};

BPF_CALL_5(bpf_sk_getsockopt, struct sock *, sk, int, level,
	   int, optname, char *, optval, int, optlen)
{
	return _bpf_getsockopt(sk, level, optname, optval, optlen);
}

const struct bpf_func_proto bpf_sk_getsockopt_proto = {
	.func		= bpf_sk_getsockopt,
	.gpl_only	= false,
	.ret_type	= RET_INTEGER,
	.arg1_type	= ARG_PTR_TO_BTF_ID_SOCK_COMMON,
	.arg2_type	= ARG_ANYTHING,
	.arg3_type	= ARG_ANYTHING,
	.arg4_type	= ARG_PTR_TO_UNINIT_MEM,
	.arg5_type	= ARG_CONST_SIZE,
};

BPF_CALL_5(bpf_unlocked_sk_setsockopt, struct sock *, sk, int, level,
	   int, optname, char *, optval, int, optlen)
{
	return __bpf_setsockopt(sk, level, optname, optval, optlen);
}

const struct bpf_func_proto bpf_unlocked_sk_setsockopt_proto = {
	.func		= bpf_unlocked_sk_setsockopt,
	.gpl_only	= false,
	.ret_type	= RET_INTEGER,
	.arg1_type	= ARG_PTR_TO_BTF_ID_SOCK_COMMON,
	.arg2_type	= ARG_ANYTHING,
	.arg3_type	= ARG_ANYTHING,
	.arg4_type	= ARG_PTR_TO_MEM | MEM_RDONLY,
	.arg5_type	= ARG_CONST_SIZE,
};

BPF_CALL_5(bpf_unlocked_sk_getsockopt, struct sock *, sk, int, level,
	   int, optname, char *, optval, int, optlen)
{
	return __bpf_getsockopt(sk, level, optname, optval, optlen);
}

const struct bpf_func_proto bpf_unlocked_sk_getsockopt_proto = {
	.func		= bpf_unlocked_sk_getsockopt,
	.gpl_only	= false,
	.ret_type	= RET_INTEGER,
	.arg1_type	= ARG_PTR_TO_BTF_ID_SOCK_COMMON,
	.arg2_type	= ARG_ANYTHING,
	.arg3_type	= ARG_ANYTHING,
	.arg4_type	= ARG_PTR_TO_UNINIT_MEM,
	.arg5_type	= ARG_CONST_SIZE,
};

BPF_CALL_5(bpf_sock_addr_setsockopt, struct bpf_sock_addr_kern *, ctx,
	   int, level, int, optname, char *, optval, int, optlen)
{
	return _bpf_setsockopt(ctx->sk, level, optname, optval, optlen);
}

static const struct bpf_func_proto bpf_sock_addr_setsockopt_proto = {
	.func		= bpf_sock_addr_setsockopt,
	.gpl_only	= false,
	.ret_type	= RET_INTEGER,
	.arg1_type	= ARG_PTR_TO_CTX,
	.arg2_type	= ARG_ANYTHING,
	.arg3_type	= ARG_ANYTHING,
	.arg4_type	= ARG_PTR_TO_MEM | MEM_RDONLY,
	.arg5_type	= ARG_CONST_SIZE,
};

BPF_CALL_5(bpf_sock_addr_getsockopt, struct bpf_sock_addr_kern *, ctx,
	   int, level, int, optname, char *, optval, int, optlen)
{
	return _bpf_getsockopt(ctx->sk, level, optname, optval, optlen);
}

static const struct bpf_func_proto bpf_sock_addr_getsockopt_proto = {
	.func		= bpf_sock_addr_getsockopt,
	.gpl_only	= false,
	.ret_type	= RET_INTEGER,
	.arg1_type	= ARG_PTR_TO_CTX,
	.arg2_type	= ARG_ANYTHING,
	.arg3_type	= ARG_ANYTHING,
	.arg4_type	= ARG_PTR_TO_UNINIT_MEM,
	.arg5_type	= ARG_CONST_SIZE,
};

BPF_CALL_5(bpf_sock_ops_setsockopt, struct bpf_sock_ops_kern *, bpf_sock,
	   int, level, int, optname, char *, optval, int, optlen)
{
	return _bpf_setsockopt(bpf_sock->sk, level, optname, optval, optlen);
}

static const struct bpf_func_proto bpf_sock_ops_setsockopt_proto = {
	.func		= bpf_sock_ops_setsockopt,
	.gpl_only	= false,
	.ret_type	= RET_INTEGER,
	.arg1_type	= ARG_PTR_TO_CTX,
	.arg2_type	= ARG_ANYTHING,
	.arg3_type	= ARG_ANYTHING,
	.arg4_type	= ARG_PTR_TO_MEM | MEM_RDONLY,
	.arg5_type	= ARG_CONST_SIZE,
};

static int bpf_sock_ops_get_syn(struct bpf_sock_ops_kern *bpf_sock,
				int optname, const u8 **start)
{
	struct sk_buff *syn_skb = bpf_sock->syn_skb;
	const u8 *hdr_start;
	int ret;

	if (syn_skb) {
		/* sk is a request_sock here */

		if (optname == TCP_BPF_SYN) {
			hdr_start = syn_skb->data;
			ret = tcp_hdrlen(syn_skb);
		} else if (optname == TCP_BPF_SYN_IP) {
			hdr_start = skb_network_header(syn_skb);
			ret = skb_network_header_len(syn_skb) +
				tcp_hdrlen(syn_skb);
		} else {
			/* optname == TCP_BPF_SYN_MAC */
			hdr_start = skb_mac_header(syn_skb);
			ret = skb_mac_header_len(syn_skb) +
				skb_network_header_len(syn_skb) +
				tcp_hdrlen(syn_skb);
		}
	} else {
		struct sock *sk = bpf_sock->sk;
		struct saved_syn *saved_syn;

		if (sk->sk_state == TCP_NEW_SYN_RECV)
			/* synack retransmit. bpf_sock->syn_skb will
			 * not be available.  It has to resort to
			 * saved_syn (if it is saved).
			 */
			saved_syn = inet_reqsk(sk)->saved_syn;
		else
			saved_syn = tcp_sk(sk)->saved_syn;

		if (!saved_syn)
			return -ENOENT;

		if (optname == TCP_BPF_SYN) {
			hdr_start = saved_syn->data +
				saved_syn->mac_hdrlen +
				saved_syn->network_hdrlen;
			ret = saved_syn->tcp_hdrlen;
		} else if (optname == TCP_BPF_SYN_IP) {
			hdr_start = saved_syn->data +
				saved_syn->mac_hdrlen;
			ret = saved_syn->network_hdrlen +
				saved_syn->tcp_hdrlen;
		} else {
			/* optname == TCP_BPF_SYN_MAC */

			/* TCP_SAVE_SYN may not have saved the mac hdr */
			if (!saved_syn->mac_hdrlen)
				return -ENOENT;

			hdr_start = saved_syn->data;
			ret = saved_syn->mac_hdrlen +
				saved_syn->network_hdrlen +
				saved_syn->tcp_hdrlen;
		}
	}

	*start = hdr_start;
	return ret;
}

BPF_CALL_5(bpf_sock_ops_getsockopt, struct bpf_sock_ops_kern *, bpf_sock,
	   int, level, int, optname, char *, optval, int, optlen)
{
	if (IS_ENABLED(CONFIG_INET) && level == SOL_TCP &&
	    optname >= TCP_BPF_SYN && optname <= TCP_BPF_SYN_MAC) {
		int ret, copy_len = 0;
		const u8 *start;

		ret = bpf_sock_ops_get_syn(bpf_sock, optname, &start);
		if (ret > 0) {
			copy_len = ret;
			if (optlen < copy_len) {
				copy_len = optlen;
				ret = -ENOSPC;
			}

			memcpy(optval, start, copy_len);
		}

		/* Zero out unused buffer at the end */
		memset(optval + copy_len, 0, optlen - copy_len);

		return ret;
	}

	return _bpf_getsockopt(bpf_sock->sk, level, optname, optval, optlen);
}

static const struct bpf_func_proto bpf_sock_ops_getsockopt_proto = {
	.func		= bpf_sock_ops_getsockopt,
	.gpl_only	= false,
	.ret_type	= RET_INTEGER,
	.arg1_type	= ARG_PTR_TO_CTX,
	.arg2_type	= ARG_ANYTHING,
	.arg3_type	= ARG_ANYTHING,
	.arg4_type	= ARG_PTR_TO_UNINIT_MEM,
	.arg5_type	= ARG_CONST_SIZE,
};

BPF_CALL_2(bpf_sock_ops_cb_flags_set, struct bpf_sock_ops_kern *, bpf_sock,
	   int, argval)
{
	struct sock *sk = bpf_sock->sk;
	int val = argval & BPF_SOCK_OPS_ALL_CB_FLAGS;

	if (!IS_ENABLED(CONFIG_INET) || !sk_fullsock(sk))
		return -EINVAL;

	tcp_sk(sk)->bpf_sock_ops_cb_flags = val;

	return argval & (~BPF_SOCK_OPS_ALL_CB_FLAGS);
}

static const struct bpf_func_proto bpf_sock_ops_cb_flags_set_proto = {
	.func		= bpf_sock_ops_cb_flags_set,
	.gpl_only	= false,
	.ret_type	= RET_INTEGER,
	.arg1_type	= ARG_PTR_TO_CTX,
	.arg2_type	= ARG_ANYTHING,
};

const struct ipv6_bpf_stub *ipv6_bpf_stub __read_mostly;
EXPORT_SYMBOL_GPL(ipv6_bpf_stub);

BPF_CALL_3(bpf_bind, struct bpf_sock_addr_kern *, ctx, struct sockaddr *, addr,
	   int, addr_len)
{
#ifdef CONFIG_INET
	struct sock *sk = ctx->sk;
	u32 flags = BIND_FROM_BPF;
	int err;

	err = -EINVAL;
	if (addr_len < offsetofend(struct sockaddr, sa_family))
		return err;
	if (addr->sa_family == AF_INET) {
		if (addr_len < sizeof(struct sockaddr_in))
			return err;
		if (((struct sockaddr_in *)addr)->sin_port == htons(0))
			flags |= BIND_FORCE_ADDRESS_NO_PORT;
		return __inet_bind(sk, addr, addr_len, flags);
#if IS_ENABLED(CONFIG_IPV6)
	} else if (addr->sa_family == AF_INET6) {
		if (addr_len < SIN6_LEN_RFC2133)
			return err;
		if (((struct sockaddr_in6 *)addr)->sin6_port == htons(0))
			flags |= BIND_FORCE_ADDRESS_NO_PORT;
		/* ipv6_bpf_stub cannot be NULL, since it's called from
		 * bpf_cgroup_inet6_connect hook and ipv6 is already loaded
		 */
		return ipv6_bpf_stub->inet6_bind(sk, addr, addr_len, flags);
#endif /* CONFIG_IPV6 */
	}
#endif /* CONFIG_INET */

	return -EAFNOSUPPORT;
}

static const struct bpf_func_proto bpf_bind_proto = {
	.func		= bpf_bind,
	.gpl_only	= false,
	.ret_type	= RET_INTEGER,
	.arg1_type	= ARG_PTR_TO_CTX,
	.arg2_type	= ARG_PTR_TO_MEM | MEM_RDONLY,
	.arg3_type	= ARG_CONST_SIZE,
};

#ifdef CONFIG_XFRM

#if (IS_BUILTIN(CONFIG_XFRM_INTERFACE) && IS_ENABLED(CONFIG_DEBUG_INFO_BTF)) || \
    (IS_MODULE(CONFIG_XFRM_INTERFACE) && IS_ENABLED(CONFIG_DEBUG_INFO_BTF_MODULES))

struct metadata_dst __percpu *xfrm_bpf_md_dst;
EXPORT_SYMBOL_GPL(xfrm_bpf_md_dst);

#endif

BPF_CALL_5(bpf_skb_get_xfrm_state, struct sk_buff *, skb, u32, index,
	   struct bpf_xfrm_state *, to, u32, size, u64, flags)
{
	const struct sec_path *sp = skb_sec_path(skb);
	const struct xfrm_state *x;

	if (!sp || unlikely(index >= sp->len || flags))
		goto err_clear;

	x = sp->xvec[index];

	if (unlikely(size != sizeof(struct bpf_xfrm_state)))
		goto err_clear;

	to->reqid = x->props.reqid;
	to->spi = x->id.spi;
	to->family = x->props.family;
	to->ext = 0;

	if (to->family == AF_INET6) {
		memcpy(to->remote_ipv6, x->props.saddr.a6,
		       sizeof(to->remote_ipv6));
	} else {
		to->remote_ipv4 = x->props.saddr.a4;
		memset(&to->remote_ipv6[1], 0, sizeof(__u32) * 3);
	}

	return 0;
err_clear:
	memset(to, 0, size);
	return -EINVAL;
}

static const struct bpf_func_proto bpf_skb_get_xfrm_state_proto = {
	.func		= bpf_skb_get_xfrm_state,
	.gpl_only	= false,
	.ret_type	= RET_INTEGER,
	.arg1_type	= ARG_PTR_TO_CTX,
	.arg2_type	= ARG_ANYTHING,
	.arg3_type	= ARG_PTR_TO_UNINIT_MEM,
	.arg4_type	= ARG_CONST_SIZE,
	.arg5_type	= ARG_ANYTHING,
};
#endif

#if IS_ENABLED(CONFIG_INET) || IS_ENABLED(CONFIG_IPV6)
static int bpf_fib_set_fwd_params(struct bpf_fib_lookup *params, u32 mtu)
{
	params->h_vlan_TCI = 0;
	params->h_vlan_proto = 0;
	if (mtu)
		params->mtu_result = mtu; /* union with tot_len */

	return 0;
}
#endif

#if IS_ENABLED(CONFIG_INET)
static int bpf_ipv4_fib_lookup(struct net *net, struct bpf_fib_lookup *params,
			       u32 flags, bool check_mtu)
{
	struct fib_nh_common *nhc;
	struct in_device *in_dev;
	struct neighbour *neigh;
	struct net_device *dev;
	struct fib_result res;
	struct flowi4 fl4;
	u32 mtu = 0;
	int err;

	dev = dev_get_by_index_rcu(net, params->ifindex);
	if (unlikely(!dev))
		return -ENODEV;

	/* verify forwarding is enabled on this interface */
	in_dev = __in_dev_get_rcu(dev);
	if (unlikely(!in_dev || !IN_DEV_FORWARD(in_dev)))
		return BPF_FIB_LKUP_RET_FWD_DISABLED;

	if (flags & BPF_FIB_LOOKUP_OUTPUT) {
		fl4.flowi4_iif = 1;
		fl4.flowi4_oif = params->ifindex;
	} else {
		fl4.flowi4_iif = params->ifindex;
		fl4.flowi4_oif = 0;
	}
	fl4.flowi4_tos = params->tos & IPTOS_RT_MASK;
	fl4.flowi4_scope = RT_SCOPE_UNIVERSE;
	fl4.flowi4_flags = 0;

	fl4.flowi4_proto = params->l4_protocol;
	fl4.daddr = params->ipv4_dst;
	fl4.saddr = params->ipv4_src;
	fl4.fl4_sport = params->sport;
	fl4.fl4_dport = params->dport;
	fl4.flowi4_multipath_hash = 0;

	if (flags & BPF_FIB_LOOKUP_DIRECT) {
		u32 tbid = l3mdev_fib_table_rcu(dev) ? : RT_TABLE_MAIN;
		struct fib_table *tb;

		if (flags & BPF_FIB_LOOKUP_TBID) {
			tbid = params->tbid;
			/* zero out for vlan output */
			params->tbid = 0;
		}

		tb = fib_get_table(net, tbid);
		if (unlikely(!tb))
			return BPF_FIB_LKUP_RET_NOT_FWDED;

		err = fib_table_lookup(tb, &fl4, &res, FIB_LOOKUP_NOREF);
	} else {
		fl4.flowi4_mark = 0;
		fl4.flowi4_secid = 0;
		fl4.flowi4_tun_key.tun_id = 0;
		fl4.flowi4_uid = sock_net_uid(net, NULL);

		/*????这样查路由的目的是啥，2021-12-26没时间看，略*/
		err = fib_lookup(net, &fl4, &res, FIB_LOOKUP_NOREF);
	}

	if (err) {
		/* map fib lookup errors to RTN_ type */
		if (err == -EINVAL)
			return BPF_FIB_LKUP_RET_BLACKHOLE;
		if (err == -EHOSTUNREACH)
			return BPF_FIB_LKUP_RET_UNREACHABLE;
		if (err == -EACCES)
			return BPF_FIB_LKUP_RET_PROHIBIT;

		return BPF_FIB_LKUP_RET_NOT_FWDED;
	}

	if (res.type != RTN_UNICAST)
		return BPF_FIB_LKUP_RET_NOT_FWDED;

	/*多路径情况，进行多路径选择*/
	if (fib_info_num_path(res.fi) > 1)
		fib_select_path(net, &res, &fl4, NULL);

	if (check_mtu) {
		mtu = ip_mtu_from_fib_result(&res, params->ipv4_dst);
		if (params->tot_len > mtu) {
		    /*mtu比totoal len小，需要分片*/
			params->mtu_result = mtu; /* union with tot_len */
			return BPF_FIB_LKUP_RET_FRAG_NEEDED;
		}
	}

	nhc = res.nhc;

	/* do not handle lwt encaps right now */
	if (nhc->nhc_lwtstate)
		return BPF_FIB_LKUP_RET_UNSUPP_LWT;

	dev = nhc->nhc_dev;

	params->rt_metric = res.fi->fib_priority;
	params->ifindex = dev->ifindex;

	if (flags & BPF_FIB_LOOKUP_SRC)
		params->ipv4_src = fib_result_prefsrc(net, &res);

	/* xdp and cls_bpf programs are run in RCU-bh so
	 * rcu_read_lock_bh is not needed here
	 */
	if (likely(nhc->nhc_gw_family != AF_INET6)) {
		if (nhc->nhc_gw_family)
			params->ipv4_dst = nhc->nhc_gw.ipv4;
	} else {
		struct in6_addr *dst = (struct in6_addr *)params->ipv6_dst;

		params->family = AF_INET6;
		*dst = nhc->nhc_gw.ipv6;
	}

	if (flags & BPF_FIB_LOOKUP_SKIP_NEIGH)
		goto set_fwd_params;

	if (likely(nhc->nhc_gw_family != AF_INET6))
		neigh = __ipv4_neigh_lookup_noref(dev,
						  (__force u32)params->ipv4_dst);
	else
		neigh = __ipv6_neigh_lookup_noref_stub(dev, params->ipv6_dst);

	if (!neigh || !(READ_ONCE(neigh->nud_state) & NUD_VALID))
		return BPF_FIB_LKUP_RET_NO_NEIGH;
	memcpy(params->dmac, neigh->ha, ETH_ALEN);
	memcpy(params->smac, dev->dev_addr, ETH_ALEN);

set_fwd_params:
	return bpf_fib_set_fwd_params(params, mtu);
}
#endif

#if IS_ENABLED(CONFIG_IPV6)
static int bpf_ipv6_fib_lookup(struct net *net, struct bpf_fib_lookup *params,
			       u32 flags, bool check_mtu)
{
	struct in6_addr *src = (struct in6_addr *) params->ipv6_src;
	struct in6_addr *dst = (struct in6_addr *) params->ipv6_dst;
	struct fib6_result res = {};
	struct neighbour *neigh;
	struct net_device *dev;
	struct inet6_dev *idev;
	struct flowi6 fl6;
	int strict = 0;
	int oif, err;
	u32 mtu = 0;

	/* link local addresses are never forwarded */
	if (rt6_need_strict(dst) || rt6_need_strict(src))
		return BPF_FIB_LKUP_RET_NOT_FWDED;

	dev = dev_get_by_index_rcu(net, params->ifindex);
	if (unlikely(!dev))
		return -ENODEV;

	idev = __in6_dev_get_safely(dev);
	if (unlikely(!idev || !idev->cnf.forwarding))
		return BPF_FIB_LKUP_RET_FWD_DISABLED;

	if (flags & BPF_FIB_LOOKUP_OUTPUT) {
		fl6.flowi6_iif = 1;
		oif = fl6.flowi6_oif = params->ifindex;
	} else {
		oif = fl6.flowi6_iif = params->ifindex;
		fl6.flowi6_oif = 0;
		strict = RT6_LOOKUP_F_HAS_SADDR;
	}
	fl6.flowlabel = params->flowinfo;
	fl6.flowi6_scope = 0;
	fl6.flowi6_flags = 0;
	fl6.mp_hash = 0;

	fl6.flowi6_proto = params->l4_protocol;
	fl6.daddr = *dst;
	fl6.saddr = *src;
	fl6.fl6_sport = params->sport;
	fl6.fl6_dport = params->dport;

	if (flags & BPF_FIB_LOOKUP_DIRECT) {
		u32 tbid = l3mdev_fib_table_rcu(dev) ? : RT_TABLE_MAIN;
		struct fib6_table *tb;

		if (flags & BPF_FIB_LOOKUP_TBID) {
			tbid = params->tbid;
			/* zero out for vlan output */
			params->tbid = 0;
		}

		tb = ipv6_stub->fib6_get_table(net, tbid);
		if (unlikely(!tb))
			return BPF_FIB_LKUP_RET_NOT_FWDED;

		err = ipv6_stub->fib6_table_lookup(net, tb, oif, &fl6, &res,
						   strict);
	} else {
		fl6.flowi6_mark = 0;
		fl6.flowi6_secid = 0;
		fl6.flowi6_tun_key.tun_id = 0;
		fl6.flowi6_uid = sock_net_uid(net, NULL);

		err = ipv6_stub->fib6_lookup(net, oif, &fl6, &res, strict);
	}

	if (unlikely(err || IS_ERR_OR_NULL(res.f6i) ||
		     res.f6i == net->ipv6.fib6_null_entry))
		return BPF_FIB_LKUP_RET_NOT_FWDED;

	switch (res.fib6_type) {
	/* only unicast is forwarded */
	case RTN_UNICAST:
		break;
	case RTN_BLACKHOLE:
		return BPF_FIB_LKUP_RET_BLACKHOLE;
	case RTN_UNREACHABLE:
		return BPF_FIB_LKUP_RET_UNREACHABLE;
	case RTN_PROHIBIT:
		return BPF_FIB_LKUP_RET_PROHIBIT;
	default:
		return BPF_FIB_LKUP_RET_NOT_FWDED;
	}

	ipv6_stub->fib6_select_path(net, &res, &fl6, fl6.flowi6_oif,
				    fl6.flowi6_oif != 0, NULL, strict);

	if (check_mtu) {
		mtu = ipv6_stub->ip6_mtu_from_fib6(&res, dst, src);
		if (params->tot_len > mtu) {
			params->mtu_result = mtu; /* union with tot_len */
			return BPF_FIB_LKUP_RET_FRAG_NEEDED;
		}
	}

	if (res.nh->fib_nh_lws)
		return BPF_FIB_LKUP_RET_UNSUPP_LWT;

	if (res.nh->fib_nh_gw_family)
		*dst = res.nh->fib_nh_gw6;

	dev = res.nh->fib_nh_dev;
	params->rt_metric = res.f6i->fib6_metric;
	params->ifindex = dev->ifindex;

	if (flags & BPF_FIB_LOOKUP_SRC) {
		if (res.f6i->fib6_prefsrc.plen) {
			*src = res.f6i->fib6_prefsrc.addr;
		} else {
			err = ipv6_bpf_stub->ipv6_dev_get_saddr(net, dev,
								&fl6.daddr, 0,
								src);
			if (err)
				return BPF_FIB_LKUP_RET_NO_SRC_ADDR;
		}
	}

	if (flags & BPF_FIB_LOOKUP_SKIP_NEIGH)
		goto set_fwd_params;

	/* xdp and cls_bpf programs are run in RCU-bh so rcu_read_lock_bh is
	 * not needed here.
	 */
	neigh = __ipv6_neigh_lookup_noref_stub(dev, dst);
	if (!neigh || !(READ_ONCE(neigh->nud_state) & NUD_VALID))
		return BPF_FIB_LKUP_RET_NO_NEIGH;
	memcpy(params->dmac, neigh->ha, ETH_ALEN);
	memcpy(params->smac, dev->dev_addr, ETH_ALEN);

set_fwd_params:
	return bpf_fib_set_fwd_params(params, mtu);
}
#endif

#define BPF_FIB_LOOKUP_MASK (BPF_FIB_LOOKUP_DIRECT | BPF_FIB_LOOKUP_OUTPUT | \
			     BPF_FIB_LOOKUP_SKIP_NEIGH | BPF_FIB_LOOKUP_TBID | \
			     BPF_FIB_LOOKUP_SRC)

BPF_CALL_4(bpf_xdp_fib_lookup, struct xdp_buff *, ctx,
	   struct bpf_fib_lookup *, params, int, plen, u32, flags)
{
	if (plen < sizeof(*params))
		return -EINVAL;

	if (flags & ~BPF_FIB_LOOKUP_MASK)
		return -EINVAL;

	switch (params->family) {
#if IS_ENABLED(CONFIG_INET)
	case AF_INET:
		return bpf_ipv4_fib_lookup(dev_net(ctx->rxq->dev), params,
					   flags, true);
#endif
#if IS_ENABLED(CONFIG_IPV6)
	case AF_INET6:
		return bpf_ipv6_fib_lookup(dev_net(ctx->rxq->dev), params,
					   flags, true);
#endif
	}
	return -EAFNOSUPPORT;
}

static const struct bpf_func_proto bpf_xdp_fib_lookup_proto = {
	.func		= bpf_xdp_fib_lookup,
	.gpl_only	= true,
	.ret_type	= RET_INTEGER,
	.arg1_type      = ARG_PTR_TO_CTX,
	.arg2_type      = ARG_PTR_TO_MEM,
	.arg3_type      = ARG_CONST_SIZE,
	.arg4_type	= ARG_ANYTHING,
};

BPF_CALL_4(bpf_skb_fib_lookup, struct sk_buff *, skb,
	   struct bpf_fib_lookup *, params, int, plen, u32, flags)
{
	struct net *net = dev_net(skb->dev);
	int rc = -EAFNOSUPPORT;
	bool check_mtu = false;

	if (plen < sizeof(*params))
		return -EINVAL;

	if (flags & ~BPF_FIB_LOOKUP_MASK)
		return -EINVAL;

	if (params->tot_len)
		check_mtu = true;

	switch (params->family) {
#if IS_ENABLED(CONFIG_INET)
	case AF_INET:
		rc = bpf_ipv4_fib_lookup(net, params, flags, check_mtu);
		break;
#endif
#if IS_ENABLED(CONFIG_IPV6)
	case AF_INET6:
		rc = bpf_ipv6_fib_lookup(net, params, flags, check_mtu);
		break;
#endif
	}

	if (rc == BPF_FIB_LKUP_RET_SUCCESS && !check_mtu) {
		struct net_device *dev;

		/* When tot_len isn't provided by user, check skb
		 * against MTU of FIB lookup resulting net_device
		 */
		dev = dev_get_by_index_rcu(net, params->ifindex);
		if (!is_skb_forwardable(dev, skb))
			rc = BPF_FIB_LKUP_RET_FRAG_NEEDED;

		params->mtu_result = dev->mtu; /* union with tot_len */
	}

	return rc;
}

static const struct bpf_func_proto bpf_skb_fib_lookup_proto = {
	.func		= bpf_skb_fib_lookup,
	.gpl_only	= true,
	.ret_type	= RET_INTEGER,
	.arg1_type      = ARG_PTR_TO_CTX,
	.arg2_type      = ARG_PTR_TO_MEM,
	.arg3_type      = ARG_CONST_SIZE,
	.arg4_type	= ARG_ANYTHING,
};

static struct net_device *__dev_via_ifindex(struct net_device *dev_curr,
					    u32 ifindex)
{
	struct net *netns = dev_net(dev_curr);

	/* Non-redirect use-cases can use ifindex=0 and save ifindex lookup */
	if (ifindex == 0)
		return dev_curr;

	return dev_get_by_index_rcu(netns, ifindex);
}

BPF_CALL_5(bpf_skb_check_mtu, struct sk_buff *, skb,
	   u32, ifindex, u32 *, mtu_len, s32, len_diff, u64, flags)
{
	int ret = BPF_MTU_CHK_RET_FRAG_NEEDED;
	struct net_device *dev = skb->dev;
	int skb_len, dev_len;
	int mtu;

	if (unlikely(flags & ~(BPF_MTU_CHK_SEGS)))
		return -EINVAL;

	if (unlikely(flags & BPF_MTU_CHK_SEGS && (len_diff || *mtu_len)))
		return -EINVAL;

	dev = __dev_via_ifindex(dev, ifindex);
	if (unlikely(!dev))
		return -ENODEV;

	mtu = READ_ONCE(dev->mtu);

	dev_len = mtu + dev->hard_header_len;

	/* If set use *mtu_len as input, L3 as iph->tot_len (like fib_lookup) */
	skb_len = *mtu_len ? *mtu_len + dev->hard_header_len : skb->len;

	skb_len += len_diff; /* minus result pass check */
	if (skb_len <= dev_len) {
		ret = BPF_MTU_CHK_RET_SUCCESS;
		goto out;
	}
	/* At this point, skb->len exceed MTU, but as it include length of all
	 * segments, it can still be below MTU.  The SKB can possibly get
	 * re-segmented in transmit path (see validate_xmit_skb).  Thus, user
	 * must choose if segs are to be MTU checked.
	 */
	if (skb_is_gso(skb)) {
		ret = BPF_MTU_CHK_RET_SUCCESS;

		if (flags & BPF_MTU_CHK_SEGS &&
		    !skb_gso_validate_network_len(skb, mtu))
			ret = BPF_MTU_CHK_RET_SEGS_TOOBIG;
	}
out:
	/* BPF verifier guarantees valid pointer */
	*mtu_len = mtu;

	return ret;
}

BPF_CALL_5(bpf_xdp_check_mtu, struct xdp_buff *, xdp,
	   u32, ifindex, u32 *, mtu_len, s32, len_diff, u64, flags)
{
	struct net_device *dev = xdp->rxq->dev;
	int xdp_len = xdp->data_end - xdp->data;
	int ret = BPF_MTU_CHK_RET_SUCCESS;
	int mtu, dev_len;

	/* XDP variant doesn't support multi-buffer segment check (yet) */
	if (unlikely(flags))
		return -EINVAL;

	dev = __dev_via_ifindex(dev, ifindex);
	if (unlikely(!dev))
		return -ENODEV;

	mtu = READ_ONCE(dev->mtu);

	/* Add L2-header as dev MTU is L3 size */
	dev_len = mtu + dev->hard_header_len;

	/* Use *mtu_len as input, L3 as iph->tot_len (like fib_lookup) */
	if (*mtu_len)
		xdp_len = *mtu_len + dev->hard_header_len;

	xdp_len += len_diff; /* minus result pass check */
	if (xdp_len > dev_len)
		ret = BPF_MTU_CHK_RET_FRAG_NEEDED;

	/* BPF verifier guarantees valid pointer */
	*mtu_len = mtu;

	return ret;
}

static const struct bpf_func_proto bpf_skb_check_mtu_proto = {
	.func		= bpf_skb_check_mtu,
	.gpl_only	= true,
	.ret_type	= RET_INTEGER,
	.arg1_type      = ARG_PTR_TO_CTX,
	.arg2_type      = ARG_ANYTHING,
	.arg3_type      = ARG_PTR_TO_INT,
	.arg4_type      = ARG_ANYTHING,
	.arg5_type      = ARG_ANYTHING,
};

static const struct bpf_func_proto bpf_xdp_check_mtu_proto = {
	.func		= bpf_xdp_check_mtu,
	.gpl_only	= true,
	.ret_type	= RET_INTEGER,
	.arg1_type      = ARG_PTR_TO_CTX,
	.arg2_type      = ARG_ANYTHING,
	.arg3_type      = ARG_PTR_TO_INT,
	.arg4_type      = ARG_ANYTHING,
	.arg5_type      = ARG_ANYTHING,
};

#if IS_ENABLED(CONFIG_IPV6_SEG6_BPF)
static int bpf_push_seg6_encap(struct sk_buff *skb, u32 type, void *hdr, u32 len)
{
	int err;
	struct ipv6_sr_hdr *srh = (struct ipv6_sr_hdr *)hdr;

	if (!seg6_validate_srh(srh, len, false))
		return -EINVAL;

	switch (type) {
	case BPF_LWT_ENCAP_SEG6_INLINE:
		if (skb->protocol != htons(ETH_P_IPV6))
			return -EBADMSG;

		err = seg6_do_srh_inline(skb, srh);
		break;
	case BPF_LWT_ENCAP_SEG6:
		skb_reset_inner_headers(skb);
		skb->encapsulation = 1;
		err = seg6_do_srh_encap(skb, srh, IPPROTO_IPV6);
		break;
	default:
		return -EINVAL;
	}

	bpf_compute_data_pointers(skb);
	if (err)
		return err;

	skb_set_transport_header(skb, sizeof(struct ipv6hdr));

	return seg6_lookup_nexthop(skb, NULL, 0);
}
#endif /* CONFIG_IPV6_SEG6_BPF */

#if IS_ENABLED(CONFIG_LWTUNNEL_BPF)
static int bpf_push_ip_encap(struct sk_buff *skb, void *hdr, u32 len,
			     bool ingress)
{
	return bpf_lwt_push_ip_encap(skb, hdr, len, ingress);
}
#endif

BPF_CALL_4(bpf_lwt_in_push_encap, struct sk_buff *, skb, u32, type, void *, hdr,
	   u32, len)
{
	switch (type) {
#if IS_ENABLED(CONFIG_IPV6_SEG6_BPF)
	case BPF_LWT_ENCAP_SEG6:
	case BPF_LWT_ENCAP_SEG6_INLINE:
		return bpf_push_seg6_encap(skb, type, hdr, len);
#endif
#if IS_ENABLED(CONFIG_LWTUNNEL_BPF)
	case BPF_LWT_ENCAP_IP:
		return bpf_push_ip_encap(skb, hdr, len, true /* ingress */);
#endif
	default:
		return -EINVAL;
	}
}

BPF_CALL_4(bpf_lwt_xmit_push_encap, struct sk_buff *, skb, u32, type,
	   void *, hdr, u32, len)
{
	switch (type) {
#if IS_ENABLED(CONFIG_LWTUNNEL_BPF)
	case BPF_LWT_ENCAP_IP:
		return bpf_push_ip_encap(skb, hdr, len, false /* egress */);
#endif
	default:
		return -EINVAL;
	}
}

static const struct bpf_func_proto bpf_lwt_in_push_encap_proto = {
	.func		= bpf_lwt_in_push_encap,
	.gpl_only	= false,
	.ret_type	= RET_INTEGER,
	.arg1_type	= ARG_PTR_TO_CTX,
	.arg2_type	= ARG_ANYTHING,
	.arg3_type	= ARG_PTR_TO_MEM | MEM_RDONLY,
	.arg4_type	= ARG_CONST_SIZE
};

static const struct bpf_func_proto bpf_lwt_xmit_push_encap_proto = {
	.func		= bpf_lwt_xmit_push_encap,
	.gpl_only	= false,
	.ret_type	= RET_INTEGER,
	.arg1_type	= ARG_PTR_TO_CTX,
	.arg2_type	= ARG_ANYTHING,
	.arg3_type	= ARG_PTR_TO_MEM | MEM_RDONLY,
	.arg4_type	= ARG_CONST_SIZE
};

#if IS_ENABLED(CONFIG_IPV6_SEG6_BPF)
BPF_CALL_4(bpf_lwt_seg6_store_bytes, struct sk_buff *, skb, u32, offset,
	   const void *, from, u32, len)
{
	struct seg6_bpf_srh_state *srh_state =
		this_cpu_ptr(&seg6_bpf_srh_states);
	struct ipv6_sr_hdr *srh = srh_state->srh;
	void *srh_tlvs, *srh_end, *ptr;
	int srhoff = 0;

	if (srh == NULL)
		return -EINVAL;

	srh_tlvs = (void *)((char *)srh + ((srh->first_segment + 1) << 4));
	srh_end = (void *)((char *)srh + sizeof(*srh) + srh_state->hdrlen);

	ptr = skb->data + offset;
	if (ptr >= srh_tlvs && ptr + len <= srh_end)
		srh_state->valid = false;
	else if (ptr < (void *)&srh->flags ||
		 ptr + len > (void *)&srh->segments)
		return -EFAULT;

	if (unlikely(bpf_try_make_writable(skb, offset + len)))
		return -EFAULT;
	if (ipv6_find_hdr(skb, &srhoff, IPPROTO_ROUTING, NULL, NULL) < 0)
		return -EINVAL;
	srh_state->srh = (struct ipv6_sr_hdr *)(skb->data + srhoff);

	memcpy(skb->data + offset, from, len);
	return 0;
}

static const struct bpf_func_proto bpf_lwt_seg6_store_bytes_proto = {
	.func		= bpf_lwt_seg6_store_bytes,
	.gpl_only	= false,
	.ret_type	= RET_INTEGER,
	.arg1_type	= ARG_PTR_TO_CTX,
	.arg2_type	= ARG_ANYTHING,
	.arg3_type	= ARG_PTR_TO_MEM | MEM_RDONLY,
	.arg4_type	= ARG_CONST_SIZE
};

static void bpf_update_srh_state(struct sk_buff *skb)
{
	struct seg6_bpf_srh_state *srh_state =
		this_cpu_ptr(&seg6_bpf_srh_states);
	int srhoff = 0;

	if (ipv6_find_hdr(skb, &srhoff, IPPROTO_ROUTING, NULL, NULL) < 0) {
		srh_state->srh = NULL;
	} else {
		srh_state->srh = (struct ipv6_sr_hdr *)(skb->data + srhoff);
		srh_state->hdrlen = srh_state->srh->hdrlen << 3;
		srh_state->valid = true;
	}
}

BPF_CALL_4(bpf_lwt_seg6_action, struct sk_buff *, skb,
	   u32, action, void *, param, u32, param_len)
{
	struct seg6_bpf_srh_state *srh_state =
		this_cpu_ptr(&seg6_bpf_srh_states);
	int hdroff = 0;
	int err;

	switch (action) {
	case SEG6_LOCAL_ACTION_END_X:
		if (!seg6_bpf_has_valid_srh(skb))
			return -EBADMSG;
		if (param_len != sizeof(struct in6_addr))
			return -EINVAL;
		return seg6_lookup_nexthop(skb, (struct in6_addr *)param, 0);
	case SEG6_LOCAL_ACTION_END_T:
		if (!seg6_bpf_has_valid_srh(skb))
			return -EBADMSG;
		if (param_len != sizeof(int))
			return -EINVAL;
		return seg6_lookup_nexthop(skb, NULL, *(int *)param);
	case SEG6_LOCAL_ACTION_END_DT6:
		if (!seg6_bpf_has_valid_srh(skb))
			return -EBADMSG;
		if (param_len != sizeof(int))
			return -EINVAL;

		if (ipv6_find_hdr(skb, &hdroff, IPPROTO_IPV6, NULL, NULL) < 0)
			return -EBADMSG;
		if (!pskb_pull(skb, hdroff))
			return -EBADMSG;

		skb_postpull_rcsum(skb, skb_network_header(skb), hdroff);
		skb_reset_network_header(skb);
		skb_reset_transport_header(skb);
		skb->encapsulation = 0;

		bpf_compute_data_pointers(skb);
		bpf_update_srh_state(skb);
		return seg6_lookup_nexthop(skb, NULL, *(int *)param);
	case SEG6_LOCAL_ACTION_END_B6:
		if (srh_state->srh && !seg6_bpf_has_valid_srh(skb))
			return -EBADMSG;
		err = bpf_push_seg6_encap(skb, BPF_LWT_ENCAP_SEG6_INLINE,
					  param, param_len);
		if (!err)
			bpf_update_srh_state(skb);

		return err;
	case SEG6_LOCAL_ACTION_END_B6_ENCAP:
		if (srh_state->srh && !seg6_bpf_has_valid_srh(skb))
			return -EBADMSG;
		err = bpf_push_seg6_encap(skb, BPF_LWT_ENCAP_SEG6,
					  param, param_len);
		if (!err)
			bpf_update_srh_state(skb);

		return err;
	default:
		return -EINVAL;
	}
}

static const struct bpf_func_proto bpf_lwt_seg6_action_proto = {
	.func		= bpf_lwt_seg6_action,
	.gpl_only	= false,
	.ret_type	= RET_INTEGER,
	.arg1_type	= ARG_PTR_TO_CTX,
	.arg2_type	= ARG_ANYTHING,
	.arg3_type	= ARG_PTR_TO_MEM | MEM_RDONLY,
	.arg4_type	= ARG_CONST_SIZE
};

BPF_CALL_3(bpf_lwt_seg6_adjust_srh, struct sk_buff *, skb, u32, offset,
	   s32, len)
{
	struct seg6_bpf_srh_state *srh_state =
		this_cpu_ptr(&seg6_bpf_srh_states);
	struct ipv6_sr_hdr *srh = srh_state->srh;
	void *srh_end, *srh_tlvs, *ptr;
	struct ipv6hdr *hdr;
	int srhoff = 0;
	int ret;

	if (unlikely(srh == NULL))
		return -EINVAL;

	srh_tlvs = (void *)((unsigned char *)srh + sizeof(*srh) +
			((srh->first_segment + 1) << 4));
	srh_end = (void *)((unsigned char *)srh + sizeof(*srh) +
			srh_state->hdrlen);
	ptr = skb->data + offset;

	if (unlikely(ptr < srh_tlvs || ptr > srh_end))
		return -EFAULT;
	if (unlikely(len < 0 && (void *)((char *)ptr - len) > srh_end))
		return -EFAULT;

	if (len > 0) {
		ret = skb_cow_head(skb, len);
		if (unlikely(ret < 0))
			return ret;

		ret = bpf_skb_net_hdr_push(skb, offset, len);
	} else {
		ret = bpf_skb_net_hdr_pop(skb, offset, -1 * len);
	}

	bpf_compute_data_pointers(skb);
	if (unlikely(ret < 0))
		return ret;

	hdr = (struct ipv6hdr *)skb->data;
	hdr->payload_len = htons(skb->len - sizeof(struct ipv6hdr));

	if (ipv6_find_hdr(skb, &srhoff, IPPROTO_ROUTING, NULL, NULL) < 0)
		return -EINVAL;
	srh_state->srh = (struct ipv6_sr_hdr *)(skb->data + srhoff);
	srh_state->hdrlen += len;
	srh_state->valid = false;
	return 0;
}

static const struct bpf_func_proto bpf_lwt_seg6_adjust_srh_proto = {
	.func		= bpf_lwt_seg6_adjust_srh,
	.gpl_only	= false,
	.ret_type	= RET_INTEGER,
	.arg1_type	= ARG_PTR_TO_CTX,
	.arg2_type	= ARG_ANYTHING,
	.arg3_type	= ARG_ANYTHING,
};
#endif /* CONFIG_IPV6_SEG6_BPF */

#ifdef CONFIG_INET
static struct sock *sk_lookup(struct net *net, struct bpf_sock_tuple *tuple/*4元组*/,
			      int dif, int sdif, u8 family, u8 proto)
{
	struct inet_hashinfo *hinfo = net->ipv4.tcp_death_row.hashinfo;
	bool refcounted = false;
	struct sock *sk = NULL;

	if (family == AF_INET) {
		/*ipv4 socket查询*/
		__be32 src4 = tuple->ipv4.saddr;
		__be32 dst4 = tuple->ipv4.daddr;

		if (proto == IPPROTO_TCP)
			sk = __inet_lookup(net, hinfo, NULL, 0,
					   src4, tuple->ipv4.sport,
					   dst4, tuple->ipv4.dport,
					   dif, sdif, &refcounted);
		else
			sk = __udp4_lib_lookup(net, src4, tuple->ipv4.sport,
					       dst4, tuple->ipv4.dport,
					       dif, sdif, net->ipv4.udp_table, NULL);
#if IS_ENABLED(CONFIG_IPV6)
	} else {
		/*ipv6 socket查询*/
		struct in6_addr *src6 = (struct in6_addr *)&tuple->ipv6.saddr;
		struct in6_addr *dst6 = (struct in6_addr *)&tuple->ipv6.daddr;

		if (proto == IPPROTO_TCP)
			sk = __inet6_lookup(net, hinfo, NULL, 0,
					    src6, tuple->ipv6.sport,
					    dst6, ntohs(tuple->ipv6.dport),
					    dif, sdif, &refcounted);
		else if (likely(ipv6_bpf_stub))
			sk = ipv6_bpf_stub->udp6_lib_lookup(net,
							    src6, tuple->ipv6.sport,
							    dst6, tuple->ipv6.dport,
							    dif, sdif,
							    net->ipv4.udp_table, NULL);
#endif
	}

	if (unlikely(sk && !refcounted && !sock_flag(sk, SOCK_RCU_FREE))) {
		WARN_ONCE(1, "Found non-RCU, unreferenced socket!");
		sk = NULL;
	}
	return sk;
}

/* bpf_skc_lookup performs the core lookup for different types of sockets,
 * taking a reference on the socket if it doesn't have the flag SOCK_RCU_FREE.
 */
static struct sock *
__bpf_skc_lookup(struct sk_buff *skb, struct bpf_sock_tuple *tuple, u32 len,
		 struct net *caller_net, u32 ifindex, u8 proto, u64 netns_id,
		 u64 flags, int sdif)
{
	struct sock *sk = NULL;
	struct net *net;
	u8 family;

	if (len == sizeof(tuple->ipv4))
		family = AF_INET;
	else if (len == sizeof(tuple->ipv6))
		family = AF_INET6;
	else
		return NULL;

	if (unlikely(flags || !((s32)netns_id < 0 || netns_id <= S32_MAX)))
		goto out;

	if (sdif < 0) {
		if (family == AF_INET)
			sdif = inet_sdif(skb);
		else
			sdif = inet6_sdif(skb);
	}

	if ((s32)netns_id < 0) {
		net = caller_net;
		sk = sk_lookup(net, tuple, ifindex, sdif, family, proto);
	} else {
		net = get_net_ns_by_id(caller_net, netns_id);
		if (unlikely(!net))
			goto out;
		sk = sk_lookup(net, tuple, ifindex, sdif, family, proto);
		put_net(net);
	}

out:
	return sk;
}

static struct sock *
__bpf_sk_lookup(struct sk_buff *skb, struct bpf_sock_tuple *tuple, u32 len,
		struct net *caller_net, u32 ifindex, u8 proto, u64 netns_id,
		u64 flags, int sdif)
{
	struct sock *sk = __bpf_skc_lookup(skb, tuple, len, caller_net,
					   ifindex, proto, netns_id, flags,
					   sdif);

	if (sk) {
		struct sock *sk2 = sk_to_full_sk(sk);

		/* sk_to_full_sk() may return (sk)->rsk_listener, so make sure the original sk
		 * sock refcnt is decremented to prevent a request_sock leak.
		 */
		if (!sk_fullsock(sk2))
			sk2 = NULL;
		if (sk2 != sk) {
			sock_gen_put(sk);
			/* Ensure there is no need to bump sk2 refcnt */
			if (unlikely(sk2 && !sock_flag(sk2, SOCK_RCU_FREE))) {
				WARN_ONCE(1, "Found non-RCU, unreferenced socket!");
				return NULL;
			}
			sk = sk2;
		}
	}

	return sk;
}

static struct sock *
bpf_skc_lookup(struct sk_buff *skb, struct bpf_sock_tuple *tuple, u32 len,
	       u8 proto, u64 netns_id, u64 flags)
{
	struct net *caller_net;
	int ifindex;

	if (skb->dev) {
		caller_net = dev_net(skb->dev);
		ifindex = skb->dev->ifindex;
	} else {
		caller_net = sock_net(skb->sk);
		ifindex = 0;
	}

	return __bpf_skc_lookup(skb, tuple, len, caller_net, ifindex, proto,
				netns_id, flags, -1);
}

static struct sock *
bpf_sk_lookup(struct sk_buff *skb, struct bpf_sock_tuple *tuple, u32 len,
	      u8 proto, u64 netns_id, u64 flags)
{
	struct sock *sk = bpf_skc_lookup(skb, tuple, len, proto, netns_id,
					 flags);

	if (sk) {
		struct sock *sk2 = sk_to_full_sk(sk);

		/* sk_to_full_sk() may return (sk)->rsk_listener, so make sure the original sk
		 * sock refcnt is decremented to prevent a request_sock leak.
		 */
		if (!sk_fullsock(sk2))
			sk2 = NULL;
		if (sk2 != sk) {
			sock_gen_put(sk);
			/* Ensure there is no need to bump sk2 refcnt */
			if (unlikely(sk2 && !sock_flag(sk2, SOCK_RCU_FREE))) {
				WARN_ONCE(1, "Found non-RCU, unreferenced socket!");
				return NULL;
			}
			sk = sk2;
		}
	}

	return sk;
}

BPF_CALL_5(bpf_skc_lookup_tcp, struct sk_buff *, skb,
	   struct bpf_sock_tuple *, tuple, u32, len, u64, netns_id, u64, flags)
{
	return (unsigned long)bpf_skc_lookup(skb, tuple, len, IPPROTO_TCP,
					     netns_id, flags);
}

static const struct bpf_func_proto bpf_skc_lookup_tcp_proto = {
	.func		= bpf_skc_lookup_tcp,
	.gpl_only	= false,
	.pkt_access	= true,
	.ret_type	= RET_PTR_TO_SOCK_COMMON_OR_NULL,
	.arg1_type	= ARG_PTR_TO_CTX,
	.arg2_type	= ARG_PTR_TO_MEM | MEM_RDONLY,
	.arg3_type	= ARG_CONST_SIZE,
	.arg4_type	= ARG_ANYTHING,
	.arg5_type	= ARG_ANYTHING,
};

BPF_CALL_5(bpf_sk_lookup_tcp, struct sk_buff *, skb,
	   struct bpf_sock_tuple *, tuple, u32, len, u64, netns_id, u64, flags)
{
	return (unsigned long)bpf_sk_lookup(skb, tuple, len, IPPROTO_TCP,
					    netns_id, flags);
}

static const struct bpf_func_proto bpf_sk_lookup_tcp_proto = {
	.func		= bpf_sk_lookup_tcp,
	.gpl_only	= false,
	.pkt_access	= true,
	.ret_type	= RET_PTR_TO_SOCKET_OR_NULL,
	.arg1_type	= ARG_PTR_TO_CTX,
	.arg2_type	= ARG_PTR_TO_MEM | MEM_RDONLY,
	.arg3_type	= ARG_CONST_SIZE,
	.arg4_type	= ARG_ANYTHING,
	.arg5_type	= ARG_ANYTHING,
};

BPF_CALL_5(bpf_sk_lookup_udp, struct sk_buff *, skb,
	   struct bpf_sock_tuple *, tuple, u32, len, u64, netns_id, u64, flags)
{
	return (unsigned long)bpf_sk_lookup(skb, tuple, len, IPPROTO_UDP,
					    netns_id, flags);
}

static const struct bpf_func_proto bpf_sk_lookup_udp_proto = {
	.func		= bpf_sk_lookup_udp,
	.gpl_only	= false,
	.pkt_access	= true,
	.ret_type	= RET_PTR_TO_SOCKET_OR_NULL,
	.arg1_type	= ARG_PTR_TO_CTX,
	.arg2_type	= ARG_PTR_TO_MEM | MEM_RDONLY,
	.arg3_type	= ARG_CONST_SIZE,
	.arg4_type	= ARG_ANYTHING,
	.arg5_type	= ARG_ANYTHING,
};

BPF_CALL_5(bpf_tc_skc_lookup_tcp, struct sk_buff *, skb,
	   struct bpf_sock_tuple *, tuple, u32, len, u64, netns_id, u64, flags)
{
	struct net_device *dev = skb->dev;
	int ifindex = dev->ifindex, sdif = dev_sdif(dev);
	struct net *caller_net = dev_net(dev);

	return (unsigned long)__bpf_skc_lookup(skb, tuple, len, caller_net,
					       ifindex, IPPROTO_TCP, netns_id,
					       flags, sdif);
}

static const struct bpf_func_proto bpf_tc_skc_lookup_tcp_proto = {
	.func		= bpf_tc_skc_lookup_tcp,
	.gpl_only	= false,
	.pkt_access	= true,
	.ret_type	= RET_PTR_TO_SOCK_COMMON_OR_NULL,
	.arg1_type	= ARG_PTR_TO_CTX,
	.arg2_type	= ARG_PTR_TO_MEM | MEM_RDONLY,
	.arg3_type	= ARG_CONST_SIZE,
	.arg4_type	= ARG_ANYTHING,
	.arg5_type	= ARG_ANYTHING,
};

BPF_CALL_5(bpf_tc_sk_lookup_tcp, struct sk_buff *, skb,
	   struct bpf_sock_tuple *, tuple, u32, len, u64, netns_id, u64, flags)
{
	struct net_device *dev = skb->dev;
	int ifindex = dev->ifindex, sdif = dev_sdif(dev);
	struct net *caller_net = dev_net(dev);

	return (unsigned long)__bpf_sk_lookup(skb, tuple, len, caller_net,
					      ifindex, IPPROTO_TCP, netns_id,
					      flags, sdif);
}

static const struct bpf_func_proto bpf_tc_sk_lookup_tcp_proto = {
	.func		= bpf_tc_sk_lookup_tcp,
	.gpl_only	= false,
	.pkt_access	= true,
	.ret_type	= RET_PTR_TO_SOCKET_OR_NULL,
	.arg1_type	= ARG_PTR_TO_CTX,
	.arg2_type	= ARG_PTR_TO_MEM | MEM_RDONLY,
	.arg3_type	= ARG_CONST_SIZE,
	.arg4_type	= ARG_ANYTHING,
	.arg5_type	= ARG_ANYTHING,
};

BPF_CALL_5(bpf_tc_sk_lookup_udp, struct sk_buff *, skb,
	   struct bpf_sock_tuple *, tuple, u32, len, u64, netns_id, u64, flags)
{
	struct net_device *dev = skb->dev;
	int ifindex = dev->ifindex, sdif = dev_sdif(dev);
	struct net *caller_net = dev_net(dev);

	return (unsigned long)__bpf_sk_lookup(skb, tuple, len, caller_net,
					      ifindex, IPPROTO_UDP, netns_id,
					      flags, sdif);
}

static const struct bpf_func_proto bpf_tc_sk_lookup_udp_proto = {
	.func		= bpf_tc_sk_lookup_udp,
	.gpl_only	= false,
	.pkt_access	= true,
	.ret_type	= RET_PTR_TO_SOCKET_OR_NULL,
	.arg1_type	= ARG_PTR_TO_CTX,
	.arg2_type	= ARG_PTR_TO_MEM | MEM_RDONLY,
	.arg3_type	= ARG_CONST_SIZE,
	.arg4_type	= ARG_ANYTHING,
	.arg5_type	= ARG_ANYTHING,
};

BPF_CALL_1(bpf_sk_release, struct sock *, sk)
{
	if (sk && sk_is_refcounted(sk))
		sock_gen_put(sk);
	return 0;
}

static const struct bpf_func_proto bpf_sk_release_proto = {
	.func		= bpf_sk_release,
	.gpl_only	= false,
	.ret_type	= RET_INTEGER,
	.arg1_type	= ARG_PTR_TO_BTF_ID_SOCK_COMMON | OBJ_RELEASE,
};

BPF_CALL_5(bpf_xdp_sk_lookup_udp, struct xdp_buff *, ctx,
	   struct bpf_sock_tuple *, tuple, u32, len, u32, netns_id, u64, flags)
{
	struct net_device *dev = ctx->rxq->dev;
	int ifindex = dev->ifindex, sdif = dev_sdif(dev);
	struct net *caller_net = dev_net(dev);

	return (unsigned long)__bpf_sk_lookup(NULL, tuple, len, caller_net,
					      ifindex, IPPROTO_UDP, netns_id,
					      flags, sdif);
}

static const struct bpf_func_proto bpf_xdp_sk_lookup_udp_proto = {
	.func           = bpf_xdp_sk_lookup_udp,
	.gpl_only       = false,
	.pkt_access     = true,
	.ret_type       = RET_PTR_TO_SOCKET_OR_NULL,
	.arg1_type      = ARG_PTR_TO_CTX,
	.arg2_type      = ARG_PTR_TO_MEM | MEM_RDONLY,
	.arg3_type      = ARG_CONST_SIZE,
	.arg4_type      = ARG_ANYTHING,
	.arg5_type      = ARG_ANYTHING,
};

BPF_CALL_5(bpf_xdp_skc_lookup_tcp, struct xdp_buff *, ctx,
	   struct bpf_sock_tuple *, tuple, u32, len, u32, netns_id, u64, flags)
{
	struct net_device *dev = ctx->rxq->dev;
	int ifindex = dev->ifindex, sdif = dev_sdif(dev);
	struct net *caller_net = dev_net(dev);

	return (unsigned long)__bpf_skc_lookup(NULL, tuple, len, caller_net,
					       ifindex, IPPROTO_TCP, netns_id,
					       flags, sdif);
}

static const struct bpf_func_proto bpf_xdp_skc_lookup_tcp_proto = {
	.func           = bpf_xdp_skc_lookup_tcp,
	.gpl_only       = false,
	.pkt_access     = true,
	.ret_type       = RET_PTR_TO_SOCK_COMMON_OR_NULL,
	.arg1_type      = ARG_PTR_TO_CTX,
	.arg2_type      = ARG_PTR_TO_MEM | MEM_RDONLY,
	.arg3_type      = ARG_CONST_SIZE,
	.arg4_type      = ARG_ANYTHING,
	.arg5_type      = ARG_ANYTHING,
};

BPF_CALL_5(bpf_xdp_sk_lookup_tcp, struct xdp_buff *, ctx,
	   struct bpf_sock_tuple *, tuple, u32, len, u32, netns_id, u64, flags)
{
	struct net_device *dev = ctx->rxq->dev;
	int ifindex = dev->ifindex, sdif = dev_sdif(dev);
	struct net *caller_net = dev_net(dev);

	return (unsigned long)__bpf_sk_lookup(NULL, tuple, len, caller_net,
					      ifindex, IPPROTO_TCP, netns_id,
					      flags, sdif);
}

static const struct bpf_func_proto bpf_xdp_sk_lookup_tcp_proto = {
	.func           = bpf_xdp_sk_lookup_tcp,
	.gpl_only       = false,
	.pkt_access     = true,
	.ret_type       = RET_PTR_TO_SOCKET_OR_NULL,
	.arg1_type      = ARG_PTR_TO_CTX,
	.arg2_type      = ARG_PTR_TO_MEM | MEM_RDONLY,
	.arg3_type      = ARG_CONST_SIZE,
	.arg4_type      = ARG_ANYTHING,
	.arg5_type      = ARG_ANYTHING,
};

BPF_CALL_5(bpf_sock_addr_skc_lookup_tcp, struct bpf_sock_addr_kern *, ctx,
	   struct bpf_sock_tuple *, tuple, u32, len, u64, netns_id, u64, flags)
{
	return (unsigned long)__bpf_skc_lookup(NULL, tuple, len,
					       sock_net(ctx->sk), 0,
					       IPPROTO_TCP, netns_id, flags,
					       -1);
}

static const struct bpf_func_proto bpf_sock_addr_skc_lookup_tcp_proto = {
	.func		= bpf_sock_addr_skc_lookup_tcp,
	.gpl_only	= false,
	.ret_type	= RET_PTR_TO_SOCK_COMMON_OR_NULL,
	.arg1_type	= ARG_PTR_TO_CTX,
	.arg2_type	= ARG_PTR_TO_MEM | MEM_RDONLY,
	.arg3_type	= ARG_CONST_SIZE,
	.arg4_type	= ARG_ANYTHING,
	.arg5_type	= ARG_ANYTHING,
};

BPF_CALL_5(bpf_sock_addr_sk_lookup_tcp, struct bpf_sock_addr_kern *, ctx,
	   struct bpf_sock_tuple *, tuple, u32, len, u64, netns_id, u64, flags)
{
	return (unsigned long)__bpf_sk_lookup(NULL, tuple, len,
					      sock_net(ctx->sk), 0, IPPROTO_TCP,
					      netns_id, flags, -1);
}

static const struct bpf_func_proto bpf_sock_addr_sk_lookup_tcp_proto = {
	.func		= bpf_sock_addr_sk_lookup_tcp,
	.gpl_only	= false,
	.ret_type	= RET_PTR_TO_SOCKET_OR_NULL,
	.arg1_type	= ARG_PTR_TO_CTX,
	.arg2_type	= ARG_PTR_TO_MEM | MEM_RDONLY,
	.arg3_type	= ARG_CONST_SIZE,
	.arg4_type	= ARG_ANYTHING,
	.arg5_type	= ARG_ANYTHING,
};

BPF_CALL_5(bpf_sock_addr_sk_lookup_udp, struct bpf_sock_addr_kern *, ctx,
	   struct bpf_sock_tuple *, tuple, u32, len, u64, netns_id, u64, flags)
{
	return (unsigned long)__bpf_sk_lookup(NULL, tuple, len,
					      sock_net(ctx->sk), 0, IPPROTO_UDP,
					      netns_id, flags, -1);
}

static const struct bpf_func_proto bpf_sock_addr_sk_lookup_udp_proto = {
	.func		= bpf_sock_addr_sk_lookup_udp,
	.gpl_only	= false,
	.ret_type	= RET_PTR_TO_SOCKET_OR_NULL,
	.arg1_type	= ARG_PTR_TO_CTX,
	.arg2_type	= ARG_PTR_TO_MEM | MEM_RDONLY,
	.arg3_type	= ARG_CONST_SIZE,
	.arg4_type	= ARG_ANYTHING,
	.arg5_type	= ARG_ANYTHING,
};

bool bpf_tcp_sock_is_valid_access(int off, int size, enum bpf_access_type type,
				  struct bpf_insn_access_aux *info)
{
	if (off < 0 || off >= offsetofend(struct bpf_tcp_sock,
					  icsk_retransmits))
		return false;

	if (off % size != 0)
		return false;

	switch (off) {
	case offsetof(struct bpf_tcp_sock, bytes_received):
	case offsetof(struct bpf_tcp_sock, bytes_acked):
		return size == sizeof(__u64);
	default:
		return size == sizeof(__u32);
	}
}

u32 bpf_tcp_sock_convert_ctx_access(enum bpf_access_type type,
				    const struct bpf_insn *si,
				    struct bpf_insn *insn_buf,
				    struct bpf_prog *prog, u32 *target_size)
{
	struct bpf_insn *insn = insn_buf;

#define BPF_TCP_SOCK_GET_COMMON(FIELD)					\
	do {								\
		BUILD_BUG_ON(sizeof_field(struct tcp_sock, FIELD) >	\
			     sizeof_field(struct bpf_tcp_sock, FIELD));	\
		*insn++ = BPF_LDX_MEM(BPF_FIELD_SIZEOF(struct tcp_sock, FIELD),\
				      si->dst_reg, si->src_reg,		\
				      offsetof(struct tcp_sock, FIELD)); \
	} while (0)

#define BPF_INET_SOCK_GET_COMMON(FIELD)					\
	do {								\
		BUILD_BUG_ON(sizeof_field(struct inet_connection_sock,	\
					  FIELD) >			\
			     sizeof_field(struct bpf_tcp_sock, FIELD));	\
		*insn++ = BPF_LDX_MEM(BPF_FIELD_SIZEOF(			\
					struct inet_connection_sock,	\
					FIELD),				\
				      si->dst_reg, si->src_reg,		\
				      offsetof(				\
					struct inet_connection_sock,	\
					FIELD));			\
	} while (0)

	BTF_TYPE_EMIT(struct bpf_tcp_sock);

	switch (si->off) {
	case offsetof(struct bpf_tcp_sock, rtt_min):
		BUILD_BUG_ON(sizeof_field(struct tcp_sock, rtt_min) !=
			     sizeof(struct minmax));
		BUILD_BUG_ON(sizeof(struct minmax) <
			     sizeof(struct minmax_sample));

		*insn++ = BPF_LDX_MEM(BPF_W, si->dst_reg, si->src_reg,
				      offsetof(struct tcp_sock, rtt_min) +
				      offsetof(struct minmax_sample, v));
		break;
	case offsetof(struct bpf_tcp_sock, snd_cwnd):
		BPF_TCP_SOCK_GET_COMMON(snd_cwnd);
		break;
	case offsetof(struct bpf_tcp_sock, srtt_us):
		BPF_TCP_SOCK_GET_COMMON(srtt_us);
		break;
	case offsetof(struct bpf_tcp_sock, snd_ssthresh):
		BPF_TCP_SOCK_GET_COMMON(snd_ssthresh);
		break;
	case offsetof(struct bpf_tcp_sock, rcv_nxt):
		BPF_TCP_SOCK_GET_COMMON(rcv_nxt);
		break;
	case offsetof(struct bpf_tcp_sock, snd_nxt):
		BPF_TCP_SOCK_GET_COMMON(snd_nxt);
		break;
	case offsetof(struct bpf_tcp_sock, snd_una):
		BPF_TCP_SOCK_GET_COMMON(snd_una);
		break;
	case offsetof(struct bpf_tcp_sock, mss_cache):
		BPF_TCP_SOCK_GET_COMMON(mss_cache);
		break;
	case offsetof(struct bpf_tcp_sock, ecn_flags):
		BPF_TCP_SOCK_GET_COMMON(ecn_flags);
		break;
	case offsetof(struct bpf_tcp_sock, rate_delivered):
		BPF_TCP_SOCK_GET_COMMON(rate_delivered);
		break;
	case offsetof(struct bpf_tcp_sock, rate_interval_us):
		BPF_TCP_SOCK_GET_COMMON(rate_interval_us);
		break;
	case offsetof(struct bpf_tcp_sock, packets_out):
		BPF_TCP_SOCK_GET_COMMON(packets_out);
		break;
	case offsetof(struct bpf_tcp_sock, retrans_out):
		BPF_TCP_SOCK_GET_COMMON(retrans_out);
		break;
	case offsetof(struct bpf_tcp_sock, total_retrans):
		BPF_TCP_SOCK_GET_COMMON(total_retrans);
		break;
	case offsetof(struct bpf_tcp_sock, segs_in):
		BPF_TCP_SOCK_GET_COMMON(segs_in);
		break;
	case offsetof(struct bpf_tcp_sock, data_segs_in):
		BPF_TCP_SOCK_GET_COMMON(data_segs_in);
		break;
	case offsetof(struct bpf_tcp_sock, segs_out):
		BPF_TCP_SOCK_GET_COMMON(segs_out);
		break;
	case offsetof(struct bpf_tcp_sock, data_segs_out):
		BPF_TCP_SOCK_GET_COMMON(data_segs_out);
		break;
	case offsetof(struct bpf_tcp_sock, lost_out):
		BPF_TCP_SOCK_GET_COMMON(lost_out);
		break;
	case offsetof(struct bpf_tcp_sock, sacked_out):
		BPF_TCP_SOCK_GET_COMMON(sacked_out);
		break;
	case offsetof(struct bpf_tcp_sock, bytes_received):
		BPF_TCP_SOCK_GET_COMMON(bytes_received);
		break;
	case offsetof(struct bpf_tcp_sock, bytes_acked):
		BPF_TCP_SOCK_GET_COMMON(bytes_acked);
		break;
	case offsetof(struct bpf_tcp_sock, dsack_dups):
		BPF_TCP_SOCK_GET_COMMON(dsack_dups);
		break;
	case offsetof(struct bpf_tcp_sock, delivered):
		BPF_TCP_SOCK_GET_COMMON(delivered);
		break;
	case offsetof(struct bpf_tcp_sock, delivered_ce):
		BPF_TCP_SOCK_GET_COMMON(delivered_ce);
		break;
	case offsetof(struct bpf_tcp_sock, icsk_retransmits):
		BPF_INET_SOCK_GET_COMMON(icsk_retransmits);
		break;
	}

	return insn - insn_buf;
}

BPF_CALL_1(bpf_tcp_sock, struct sock *, sk)
{
	if (sk_fullsock(sk) && sk->sk_protocol == IPPROTO_TCP)
		return (unsigned long)sk;

	return (unsigned long)NULL;
}

const struct bpf_func_proto bpf_tcp_sock_proto = {
	.func		= bpf_tcp_sock,
	.gpl_only	= false,
	.ret_type	= RET_PTR_TO_TCP_SOCK_OR_NULL,
	.arg1_type	= ARG_PTR_TO_SOCK_COMMON,
};

BPF_CALL_1(bpf_get_listener_sock, struct sock *, sk)
{
	sk = sk_to_full_sk(sk);

	if (sk->sk_state == TCP_LISTEN && sock_flag(sk, SOCK_RCU_FREE))
		return (unsigned long)sk;

	return (unsigned long)NULL;
}

static const struct bpf_func_proto bpf_get_listener_sock_proto = {
	.func		= bpf_get_listener_sock,
	.gpl_only	= false,
	.ret_type	= RET_PTR_TO_SOCKET_OR_NULL,
	.arg1_type	= ARG_PTR_TO_SOCK_COMMON,
};

BPF_CALL_1(bpf_skb_ecn_set_ce, struct sk_buff *, skb)
{
	unsigned int iphdr_len;

	switch (skb_protocol(skb, true)) {
	case cpu_to_be16(ETH_P_IP):
		iphdr_len = sizeof(struct iphdr);
		break;
	case cpu_to_be16(ETH_P_IPV6):
		iphdr_len = sizeof(struct ipv6hdr);
		break;
	default:
		return 0;
	}

	if (skb_headlen(skb) < iphdr_len)
		return 0;

	if (skb_cloned(skb) && !skb_clone_writable(skb, iphdr_len))
		return 0;

	return INET_ECN_set_ce(skb);
}

bool bpf_xdp_sock_is_valid_access(int off, int size, enum bpf_access_type type,
				  struct bpf_insn_access_aux *info)
{
	if (off < 0 || off >= offsetofend(struct bpf_xdp_sock, queue_id))
		return false;

	if (off % size != 0)
		return false;

	switch (off) {
	default:
		return size == sizeof(__u32);
	}
}

u32 bpf_xdp_sock_convert_ctx_access(enum bpf_access_type type,
				    const struct bpf_insn *si,
				    struct bpf_insn *insn_buf,
				    struct bpf_prog *prog, u32 *target_size)
{
	struct bpf_insn *insn = insn_buf;

#define BPF_XDP_SOCK_GET(FIELD)						\
	do {								\
		BUILD_BUG_ON(sizeof_field(struct xdp_sock, FIELD) >	\
			     sizeof_field(struct bpf_xdp_sock, FIELD));	\
		*insn++ = BPF_LDX_MEM(BPF_FIELD_SIZEOF(struct xdp_sock, FIELD),\
				      si->dst_reg, si->src_reg,		\
				      offsetof(struct xdp_sock, FIELD)); \
	} while (0)

	switch (si->off) {
	case offsetof(struct bpf_xdp_sock, queue_id):
		BPF_XDP_SOCK_GET(queue_id);
		break;
	}

	return insn - insn_buf;
}

static const struct bpf_func_proto bpf_skb_ecn_set_ce_proto = {
	.func           = bpf_skb_ecn_set_ce,
	.gpl_only       = false,
	.ret_type       = RET_INTEGER,
	.arg1_type      = ARG_PTR_TO_CTX,
};

BPF_CALL_5(bpf_tcp_check_syncookie, struct sock *, sk, void *, iph, u32, iph_len,
	   struct tcphdr *, th, u32, th_len)
{
#ifdef CONFIG_SYN_COOKIES
	int ret;

	if (unlikely(!sk || th_len < sizeof(*th)))
		return -EINVAL;

	/* sk_listener() allows TCP_NEW_SYN_RECV, which makes no sense here. */
	if (sk->sk_protocol != IPPROTO_TCP || sk->sk_state != TCP_LISTEN)
		return -EINVAL;

	if (!READ_ONCE(sock_net(sk)->ipv4.sysctl_tcp_syncookies))
		return -EINVAL;

	if (!th->ack || th->rst || th->syn)
		return -ENOENT;

	if (unlikely(iph_len < sizeof(struct iphdr)))
		return -EINVAL;

	if (tcp_synq_no_recent_overflow(sk))
		return -ENOENT;

	/* Both struct iphdr and struct ipv6hdr have the version field at the
	 * same offset so we can cast to the shorter header (struct iphdr).
	 */
	switch (((struct iphdr *)iph)->version) {
	case 4:
		if (sk->sk_family == AF_INET6 && ipv6_only_sock(sk))
			return -EINVAL;

		ret = __cookie_v4_check((struct iphdr *)iph, th);
		break;

#if IS_BUILTIN(CONFIG_IPV6)
	case 6:
		if (unlikely(iph_len < sizeof(struct ipv6hdr)))
			return -EINVAL;

		if (sk->sk_family != AF_INET6)
			return -EINVAL;

		ret = __cookie_v6_check((struct ipv6hdr *)iph, th);
		break;
#endif /* CONFIG_IPV6 */

	default:
		return -EPROTONOSUPPORT;
	}

	if (ret > 0)
		return 0;

	return -ENOENT;
#else
	return -ENOTSUPP;
#endif
}

static const struct bpf_func_proto bpf_tcp_check_syncookie_proto = {
	.func		= bpf_tcp_check_syncookie,
	.gpl_only	= true,
	.pkt_access	= true,
	.ret_type	= RET_INTEGER,
	.arg1_type	= ARG_PTR_TO_BTF_ID_SOCK_COMMON,
	.arg2_type	= ARG_PTR_TO_MEM | MEM_RDONLY,
	.arg3_type	= ARG_CONST_SIZE,
	.arg4_type	= ARG_PTR_TO_MEM | MEM_RDONLY,
	.arg5_type	= ARG_CONST_SIZE,
};

BPF_CALL_5(bpf_tcp_gen_syncookie, struct sock *, sk, void *, iph, u32, iph_len,
	   struct tcphdr *, th, u32, th_len)
{
#ifdef CONFIG_SYN_COOKIES
	u32 cookie;
	u16 mss;

	if (unlikely(!sk || th_len < sizeof(*th) || th_len != th->doff * 4))
		return -EINVAL;

	if (sk->sk_protocol != IPPROTO_TCP || sk->sk_state != TCP_LISTEN)
		return -EINVAL;

	if (!READ_ONCE(sock_net(sk)->ipv4.sysctl_tcp_syncookies))
		return -ENOENT;

	if (!th->syn || th->ack || th->fin || th->rst)
		return -EINVAL;

	if (unlikely(iph_len < sizeof(struct iphdr)))
		return -EINVAL;

	/* Both struct iphdr and struct ipv6hdr have the version field at the
	 * same offset so we can cast to the shorter header (struct iphdr).
	 */
	switch (((struct iphdr *)iph)->version) {
	case 4:
		if (sk->sk_family == AF_INET6 && ipv6_only_sock(sk))
			return -EINVAL;

		mss = tcp_v4_get_syncookie(sk, iph, th, &cookie);
		break;

#if IS_BUILTIN(CONFIG_IPV6)
	case 6:
		if (unlikely(iph_len < sizeof(struct ipv6hdr)))
			return -EINVAL;

		if (sk->sk_family != AF_INET6)
			return -EINVAL;

		mss = tcp_v6_get_syncookie(sk, iph, th, &cookie);
		break;
#endif /* CONFIG_IPV6 */

	default:
		return -EPROTONOSUPPORT;
	}
	if (mss == 0)
		return -ENOENT;

	return cookie | ((u64)mss << 32);
#else
	return -EOPNOTSUPP;
#endif /* CONFIG_SYN_COOKIES */
}

static const struct bpf_func_proto bpf_tcp_gen_syncookie_proto = {
	.func		= bpf_tcp_gen_syncookie,
	.gpl_only	= true, /* __cookie_v*_init_sequence() is GPL */
	.pkt_access	= true,
	.ret_type	= RET_INTEGER,
	.arg1_type	= ARG_PTR_TO_BTF_ID_SOCK_COMMON,
	.arg2_type	= ARG_PTR_TO_MEM | MEM_RDONLY,
	.arg3_type	= ARG_CONST_SIZE,
	.arg4_type	= ARG_PTR_TO_MEM | MEM_RDONLY,
	.arg5_type	= ARG_CONST_SIZE,
};

BPF_CALL_3(bpf_sk_assign, struct sk_buff *, skb, struct sock *, sk, u64, flags)
{
	if (!sk || flags != 0)
		return -EINVAL;
	if (!skb_at_tc_ingress(skb))
		return -EOPNOTSUPP;
	if (unlikely(dev_net(skb->dev) != sock_net(sk)))
		return -ENETUNREACH;
	if (sk_unhashed(sk))
		return -EOPNOTSUPP;
	if (sk_is_refcounted(sk) &&
	    unlikely(!refcount_inc_not_zero(&sk->sk_refcnt)))
		return -ENOENT;

	skb_orphan(skb);
	skb->sk = sk;
	skb->destructor = sock_pfree;

	return 0;
}

static const struct bpf_func_proto bpf_sk_assign_proto = {
	.func		= bpf_sk_assign,
	.gpl_only	= false,
	.ret_type	= RET_INTEGER,
	.arg1_type      = ARG_PTR_TO_CTX,
	.arg2_type      = ARG_PTR_TO_BTF_ID_SOCK_COMMON,
	.arg3_type	= ARG_ANYTHING,
};

static const u8 *bpf_search_tcp_opt(const u8 *op, const u8 *opend,
				    u8 search_kind, const u8 *magic,
				    u8 magic_len, bool *eol)
{
	u8 kind, kind_len;

	*eol = false;

	while (op < opend) {
		kind = op[0];

		if (kind == TCPOPT_EOL) {
			*eol = true;
			return ERR_PTR(-ENOMSG);
		} else if (kind == TCPOPT_NOP) {
			op++;
			continue;
		}

		if (opend - op < 2 || opend - op < op[1] || op[1] < 2)
			/* Something is wrong in the received header.
			 * Follow the TCP stack's tcp_parse_options()
			 * and just bail here.
			 */
			return ERR_PTR(-EFAULT);

		kind_len = op[1];
		if (search_kind == kind) {
			if (!magic_len)
				return op;

			if (magic_len > kind_len - 2)
				return ERR_PTR(-ENOMSG);

			if (!memcmp(&op[2], magic, magic_len))
				return op;
		}

		op += kind_len;
	}

	return ERR_PTR(-ENOMSG);
}

BPF_CALL_4(bpf_sock_ops_load_hdr_opt, struct bpf_sock_ops_kern *, bpf_sock,
	   void *, search_res, u32, len, u64, flags)
{
	bool eol, load_syn = flags & BPF_LOAD_HDR_OPT_TCP_SYN;
	const u8 *op, *opend, *magic, *search = search_res;
	u8 search_kind, search_len, copy_len, magic_len;
	int ret;

	/* 2 byte is the minimal option len except TCPOPT_NOP and
	 * TCPOPT_EOL which are useless for the bpf prog to learn
	 * and this helper disallow loading them also.
	 */
	if (len < 2 || flags & ~BPF_LOAD_HDR_OPT_TCP_SYN)
		return -EINVAL;

	search_kind = search[0];
	search_len = search[1];

	if (search_len > len || search_kind == TCPOPT_NOP ||
	    search_kind == TCPOPT_EOL)
		return -EINVAL;

	if (search_kind == TCPOPT_EXP || search_kind == 253) {
		/* 16 or 32 bit magic.  +2 for kind and kind length */
		if (search_len != 4 && search_len != 6)
			return -EINVAL;
		magic = &search[2];
		magic_len = search_len - 2;
	} else {
		if (search_len)
			return -EINVAL;
		magic = NULL;
		magic_len = 0;
	}

	if (load_syn) {
		ret = bpf_sock_ops_get_syn(bpf_sock, TCP_BPF_SYN, &op);
		if (ret < 0)
			return ret;

		opend = op + ret;
		op += sizeof(struct tcphdr);
	} else {
		if (!bpf_sock->skb ||
		    bpf_sock->op == BPF_SOCK_OPS_HDR_OPT_LEN_CB)
			/* This bpf_sock->op cannot call this helper */
			return -EPERM;

		opend = bpf_sock->skb_data_end;
		op = bpf_sock->skb->data + sizeof(struct tcphdr);
	}

	op = bpf_search_tcp_opt(op, opend, search_kind, magic, magic_len,
				&eol);
	if (IS_ERR(op))
		return PTR_ERR(op);

	copy_len = op[1];
	ret = copy_len;
	if (copy_len > len) {
		ret = -ENOSPC;
		copy_len = len;
	}

	memcpy(search_res, op, copy_len);
	return ret;
}

static const struct bpf_func_proto bpf_sock_ops_load_hdr_opt_proto = {
	.func		= bpf_sock_ops_load_hdr_opt,
	.gpl_only	= false,
	.ret_type	= RET_INTEGER,
	.arg1_type	= ARG_PTR_TO_CTX,
	.arg2_type	= ARG_PTR_TO_MEM,
	.arg3_type	= ARG_CONST_SIZE,
	.arg4_type	= ARG_ANYTHING,
};

BPF_CALL_4(bpf_sock_ops_store_hdr_opt, struct bpf_sock_ops_kern *, bpf_sock,
	   const void *, from, u32, len, u64, flags)
{
	u8 new_kind, new_kind_len, magic_len = 0, *opend;
	const u8 *op, *new_op, *magic = NULL;
	struct sk_buff *skb;
	bool eol;

	if (bpf_sock->op != BPF_SOCK_OPS_WRITE_HDR_OPT_CB)
		return -EPERM;

	if (len < 2 || flags)
		return -EINVAL;

	new_op = from;
	new_kind = new_op[0];
	new_kind_len = new_op[1];

	if (new_kind_len > len || new_kind == TCPOPT_NOP ||
	    new_kind == TCPOPT_EOL)
		return -EINVAL;

	if (new_kind_len > bpf_sock->remaining_opt_len)
		return -ENOSPC;

	/* 253 is another experimental kind */
	if (new_kind == TCPOPT_EXP || new_kind == 253)  {
		if (new_kind_len < 4)
			return -EINVAL;
		/* Match for the 2 byte magic also.
		 * RFC 6994: the magic could be 2 or 4 bytes.
		 * Hence, matching by 2 byte only is on the
		 * conservative side but it is the right
		 * thing to do for the 'search-for-duplication'
		 * purpose.
		 */
		magic = &new_op[2];
		magic_len = 2;
	}

	/* Check for duplication */
	skb = bpf_sock->skb;
	op = skb->data + sizeof(struct tcphdr);
	opend = bpf_sock->skb_data_end;

	op = bpf_search_tcp_opt(op, opend, new_kind, magic, magic_len,
				&eol);
	if (!IS_ERR(op))
		return -EEXIST;

	if (PTR_ERR(op) != -ENOMSG)
		return PTR_ERR(op);

	if (eol)
		/* The option has been ended.  Treat it as no more
		 * header option can be written.
		 */
		return -ENOSPC;

	/* No duplication found.  Store the header option. */
	memcpy(opend, from, new_kind_len);

	bpf_sock->remaining_opt_len -= new_kind_len;
	bpf_sock->skb_data_end += new_kind_len;

	return 0;
}

static const struct bpf_func_proto bpf_sock_ops_store_hdr_opt_proto = {
	.func		= bpf_sock_ops_store_hdr_opt,
	.gpl_only	= false,
	.ret_type	= RET_INTEGER,
	.arg1_type	= ARG_PTR_TO_CTX,
	.arg2_type	= ARG_PTR_TO_MEM | MEM_RDONLY,
	.arg3_type	= ARG_CONST_SIZE,
	.arg4_type	= ARG_ANYTHING,
};

BPF_CALL_3(bpf_sock_ops_reserve_hdr_opt, struct bpf_sock_ops_kern *, bpf_sock,
	   u32, len, u64, flags)
{
	if (bpf_sock->op != BPF_SOCK_OPS_HDR_OPT_LEN_CB)
		return -EPERM;

	if (flags || len < 2)
		return -EINVAL;

	if (len > bpf_sock->remaining_opt_len)
		return -ENOSPC;

	bpf_sock->remaining_opt_len -= len;

	return 0;
}

static const struct bpf_func_proto bpf_sock_ops_reserve_hdr_opt_proto = {
	.func		= bpf_sock_ops_reserve_hdr_opt,
	.gpl_only	= false,
	.ret_type	= RET_INTEGER,
	.arg1_type	= ARG_PTR_TO_CTX,
	.arg2_type	= ARG_ANYTHING,
	.arg3_type	= ARG_ANYTHING,
};

BPF_CALL_3(bpf_skb_set_tstamp, struct sk_buff *, skb,
	   u64, tstamp, u32, tstamp_type)
{
	/* skb_clear_delivery_time() is done for inet protocol */
	if (skb->protocol != htons(ETH_P_IP) &&
	    skb->protocol != htons(ETH_P_IPV6))
		return -EOPNOTSUPP;

	switch (tstamp_type) {
	case BPF_SKB_TSTAMP_DELIVERY_MONO:
		if (!tstamp)
			return -EINVAL;
		skb->tstamp = tstamp;
		skb->mono_delivery_time = 1;
		break;
	case BPF_SKB_TSTAMP_UNSPEC:
		if (tstamp)
			return -EINVAL;
		skb->tstamp = 0;
		skb->mono_delivery_time = 0;
		break;
	default:
		return -EINVAL;
	}

	return 0;
}

static const struct bpf_func_proto bpf_skb_set_tstamp_proto = {
	.func           = bpf_skb_set_tstamp,
	.gpl_only       = false,
	.ret_type       = RET_INTEGER,
	.arg1_type      = ARG_PTR_TO_CTX,
	.arg2_type      = ARG_ANYTHING,
	.arg3_type      = ARG_ANYTHING,
};

#ifdef CONFIG_SYN_COOKIES
BPF_CALL_3(bpf_tcp_raw_gen_syncookie_ipv4, struct iphdr *, iph,
	   struct tcphdr *, th, u32, th_len)
{
	u32 cookie;
	u16 mss;

	if (unlikely(th_len < sizeof(*th) || th_len != th->doff * 4))
		return -EINVAL;

	mss = tcp_parse_mss_option(th, 0) ?: TCP_MSS_DEFAULT;
	cookie = __cookie_v4_init_sequence(iph, th, &mss);

	return cookie | ((u64)mss << 32);
}

static const struct bpf_func_proto bpf_tcp_raw_gen_syncookie_ipv4_proto = {
	.func		= bpf_tcp_raw_gen_syncookie_ipv4,
	.gpl_only	= true, /* __cookie_v4_init_sequence() is GPL */
	.pkt_access	= true,
	.ret_type	= RET_INTEGER,
	.arg1_type	= ARG_PTR_TO_FIXED_SIZE_MEM,
	.arg1_size	= sizeof(struct iphdr),
	.arg2_type	= ARG_PTR_TO_MEM,
	.arg3_type	= ARG_CONST_SIZE_OR_ZERO,
};

BPF_CALL_3(bpf_tcp_raw_gen_syncookie_ipv6, struct ipv6hdr *, iph,
	   struct tcphdr *, th, u32, th_len)
{
#if IS_BUILTIN(CONFIG_IPV6)
	const u16 mss_clamp = IPV6_MIN_MTU - sizeof(struct tcphdr) -
		sizeof(struct ipv6hdr);
	u32 cookie;
	u16 mss;

	if (unlikely(th_len < sizeof(*th) || th_len != th->doff * 4))
		return -EINVAL;

	mss = tcp_parse_mss_option(th, 0) ?: mss_clamp;
	cookie = __cookie_v6_init_sequence(iph, th, &mss);

	return cookie | ((u64)mss << 32);
#else
	return -EPROTONOSUPPORT;
#endif
}

static const struct bpf_func_proto bpf_tcp_raw_gen_syncookie_ipv6_proto = {
	.func		= bpf_tcp_raw_gen_syncookie_ipv6,
	.gpl_only	= true, /* __cookie_v6_init_sequence() is GPL */
	.pkt_access	= true,
	.ret_type	= RET_INTEGER,
	.arg1_type	= ARG_PTR_TO_FIXED_SIZE_MEM,
	.arg1_size	= sizeof(struct ipv6hdr),
	.arg2_type	= ARG_PTR_TO_MEM,
	.arg3_type	= ARG_CONST_SIZE_OR_ZERO,
};

BPF_CALL_2(bpf_tcp_raw_check_syncookie_ipv4, struct iphdr *, iph,
	   struct tcphdr *, th)
{
	if (__cookie_v4_check(iph, th) > 0)
		return 0;

	return -EACCES;
}

static const struct bpf_func_proto bpf_tcp_raw_check_syncookie_ipv4_proto = {
	.func		= bpf_tcp_raw_check_syncookie_ipv4,
	.gpl_only	= true, /* __cookie_v4_check is GPL */
	.pkt_access	= true,
	.ret_type	= RET_INTEGER,
	.arg1_type	= ARG_PTR_TO_FIXED_SIZE_MEM,
	.arg1_size	= sizeof(struct iphdr),
	.arg2_type	= ARG_PTR_TO_FIXED_SIZE_MEM,
	.arg2_size	= sizeof(struct tcphdr),
};

BPF_CALL_2(bpf_tcp_raw_check_syncookie_ipv6, struct ipv6hdr *, iph,
	   struct tcphdr *, th)
{
#if IS_BUILTIN(CONFIG_IPV6)
	if (__cookie_v6_check(iph, th) > 0)
		return 0;

	return -EACCES;
#else
	return -EPROTONOSUPPORT;
#endif
}

static const struct bpf_func_proto bpf_tcp_raw_check_syncookie_ipv6_proto = {
	.func		= bpf_tcp_raw_check_syncookie_ipv6,
	.gpl_only	= true, /* __cookie_v6_check is GPL */
	.pkt_access	= true,
	.ret_type	= RET_INTEGER,
	.arg1_type	= ARG_PTR_TO_FIXED_SIZE_MEM,
	.arg1_size	= sizeof(struct ipv6hdr),
	.arg2_type	= ARG_PTR_TO_FIXED_SIZE_MEM,
	.arg2_size	= sizeof(struct tcphdr),
};
#endif /* CONFIG_SYN_COOKIES */

#endif /* CONFIG_INET */

//检查所给函数是否会造成报文发生变化
bool bpf_helper_changes_pkt_data(void *func)
{
	if (func == bpf_skb_vlan_push ||
	    func == bpf_skb_vlan_pop ||
	    func == bpf_skb_store_bytes ||
	    func == bpf_skb_change_proto ||
	    func == bpf_skb_change_head ||
	    func == sk_skb_change_head ||
	    func == bpf_skb_change_tail ||
	    func == sk_skb_change_tail ||
	    func == bpf_skb_adjust_room ||
	    func == sk_skb_adjust_room ||
	    func == bpf_skb_pull_data ||
	    func == sk_skb_pull_data ||
	    func == bpf_clone_redirect ||
	    func == bpf_l3_csum_replace ||
	    func == bpf_l4_csum_replace ||
	    func == bpf_xdp_adjust_head ||
	    func == bpf_xdp_adjust_meta ||
	    func == bpf_msg_pull_data ||
	    func == bpf_msg_push_data ||
	    func == bpf_msg_pop_data ||
	    func == bpf_xdp_adjust_tail ||
#if IS_ENABLED(CONFIG_IPV6_SEG6_BPF)
	    func == bpf_lwt_seg6_store_bytes ||
	    func == bpf_lwt_seg6_adjust_srh ||
	    func == bpf_lwt_seg6_action ||
#endif
#ifdef CONFIG_INET
	    func == bpf_sock_ops_store_hdr_opt ||
#endif
	    func == bpf_lwt_in_push_encap ||
	    func == bpf_lwt_xmit_push_encap)
		return true;

	return false;
}

const struct bpf_func_proto bpf_event_output_data_proto __weak;
const struct bpf_func_proto bpf_sk_storage_get_cg_sock_proto __weak;

static const struct bpf_func_proto *
sock_filter_func_proto(enum bpf_func_id func_id, const struct bpf_prog *prog)
{
	const struct bpf_func_proto *func_proto;

	func_proto = cgroup_common_func_proto(func_id, prog);
	if (func_proto)
		return func_proto;

	func_proto = cgroup_current_func_proto(func_id, prog);
	if (func_proto)
		return func_proto;

	switch (func_id) {
	case BPF_FUNC_get_socket_cookie:
		return &bpf_get_socket_cookie_sock_proto;
	case BPF_FUNC_get_netns_cookie:
		return &bpf_get_netns_cookie_sock_proto;
	case BPF_FUNC_perf_event_output:
		return &bpf_event_output_data_proto;
	case BPF_FUNC_sk_storage_get:
		return &bpf_sk_storage_get_cg_sock_proto;
	case BPF_FUNC_ktime_get_coarse_ns:
		return &bpf_ktime_get_coarse_ns_proto;
	default:
		return bpf_base_func_proto(func_id);
	}
}

static const struct bpf_func_proto *
sock_addr_func_proto(enum bpf_func_id func_id, const struct bpf_prog *prog)
{
	const struct bpf_func_proto *func_proto;

	func_proto = cgroup_common_func_proto(func_id, prog);
	if (func_proto)
		return func_proto;

	func_proto = cgroup_current_func_proto(func_id, prog);
	if (func_proto)
		return func_proto;

	switch (func_id) {
	case BPF_FUNC_bind:
		switch (prog->expected_attach_type) {
		case BPF_CGROUP_INET4_CONNECT:
		case BPF_CGROUP_INET6_CONNECT:
			return &bpf_bind_proto;
		default:
			return NULL;
		}
	case BPF_FUNC_get_socket_cookie:
		return &bpf_get_socket_cookie_sock_addr_proto;
	case BPF_FUNC_get_netns_cookie:
		return &bpf_get_netns_cookie_sock_addr_proto;
	case BPF_FUNC_perf_event_output:
		return &bpf_event_output_data_proto;
#ifdef CONFIG_INET
	case BPF_FUNC_sk_lookup_tcp:
		return &bpf_sock_addr_sk_lookup_tcp_proto;
	case BPF_FUNC_sk_lookup_udp:
		return &bpf_sock_addr_sk_lookup_udp_proto;
	case BPF_FUNC_sk_release:
		return &bpf_sk_release_proto;
	case BPF_FUNC_skc_lookup_tcp:
		return &bpf_sock_addr_skc_lookup_tcp_proto;
#endif /* CONFIG_INET */
	case BPF_FUNC_sk_storage_get:
		return &bpf_sk_storage_get_proto;
	case BPF_FUNC_sk_storage_delete:
		return &bpf_sk_storage_delete_proto;
	case BPF_FUNC_setsockopt:
		switch (prog->expected_attach_type) {
		case BPF_CGROUP_INET4_BIND:
		case BPF_CGROUP_INET6_BIND:
		case BPF_CGROUP_INET4_CONNECT:
		case BPF_CGROUP_INET6_CONNECT:
		case BPF_CGROUP_UNIX_CONNECT:
		case BPF_CGROUP_UDP4_RECVMSG:
		case BPF_CGROUP_UDP6_RECVMSG:
		case BPF_CGROUP_UNIX_RECVMSG:
		case BPF_CGROUP_UDP4_SENDMSG:
		case BPF_CGROUP_UDP6_SENDMSG:
		case BPF_CGROUP_UNIX_SENDMSG:
		case BPF_CGROUP_INET4_GETPEERNAME:
		case BPF_CGROUP_INET6_GETPEERNAME:
		case BPF_CGROUP_UNIX_GETPEERNAME:
		case BPF_CGROUP_INET4_GETSOCKNAME:
		case BPF_CGROUP_INET6_GETSOCKNAME:
		case BPF_CGROUP_UNIX_GETSOCKNAME:
			return &bpf_sock_addr_setsockopt_proto;
		default:
			return NULL;
		}
	case BPF_FUNC_getsockopt:
		switch (prog->expected_attach_type) {
		case BPF_CGROUP_INET4_BIND:
		case BPF_CGROUP_INET6_BIND:
		case BPF_CGROUP_INET4_CONNECT:
		case BPF_CGROUP_INET6_CONNECT:
		case BPF_CGROUP_UNIX_CONNECT:
		case BPF_CGROUP_UDP4_RECVMSG:
		case BPF_CGROUP_UDP6_RECVMSG:
		case BPF_CGROUP_UNIX_RECVMSG:
		case BPF_CGROUP_UDP4_SENDMSG:
		case BPF_CGROUP_UDP6_SENDMSG:
		case BPF_CGROUP_UNIX_SENDMSG:
		case BPF_CGROUP_INET4_GETPEERNAME:
		case BPF_CGROUP_INET6_GETPEERNAME:
		case BPF_CGROUP_UNIX_GETPEERNAME:
		case BPF_CGROUP_INET4_GETSOCKNAME:
		case BPF_CGROUP_INET6_GETSOCKNAME:
		case BPF_CGROUP_UNIX_GETSOCKNAME:
			return &bpf_sock_addr_getsockopt_proto;
		default:
			return NULL;
		}
	default:
		return bpf_sk_base_func_proto(func_id);
	}
}

static const struct bpf_func_proto *
sk_filter_func_proto(enum bpf_func_id func_id, const struct bpf_prog *prog)
{
	switch (func_id) {
	case BPF_FUNC_skb_load_bytes:
		return &bpf_skb_load_bytes_proto;
	case BPF_FUNC_skb_load_bytes_relative:
		return &bpf_skb_load_bytes_relative_proto;
	case BPF_FUNC_get_socket_cookie:
		return &bpf_get_socket_cookie_proto;
	case BPF_FUNC_get_socket_uid:
		return &bpf_get_socket_uid_proto;
	case BPF_FUNC_perf_event_output:
		return &bpf_skb_event_output_proto;
	default:
		return bpf_sk_base_func_proto(func_id);
	}
}

const struct bpf_func_proto bpf_sk_storage_get_proto __weak;
const struct bpf_func_proto bpf_sk_storage_delete_proto __weak;

static const struct bpf_func_proto *
cg_skb_func_proto(enum bpf_func_id func_id, const struct bpf_prog *prog)
{
	const struct bpf_func_proto *func_proto;

	func_proto = cgroup_common_func_proto(func_id, prog);
	if (func_proto)
		return func_proto;

	switch (func_id) {
	case BPF_FUNC_sk_fullsock:
		return &bpf_sk_fullsock_proto;
	case BPF_FUNC_sk_storage_get:
		return &bpf_sk_storage_get_proto;
	case BPF_FUNC_sk_storage_delete:
		return &bpf_sk_storage_delete_proto;
	case BPF_FUNC_perf_event_output:
		return &bpf_skb_event_output_proto;
#ifdef CONFIG_SOCK_CGROUP_DATA
	case BPF_FUNC_skb_cgroup_id:
		return &bpf_skb_cgroup_id_proto;
	case BPF_FUNC_skb_ancestor_cgroup_id:
		return &bpf_skb_ancestor_cgroup_id_proto;
	case BPF_FUNC_sk_cgroup_id:
		return &bpf_sk_cgroup_id_proto;
	case BPF_FUNC_sk_ancestor_cgroup_id:
		return &bpf_sk_ancestor_cgroup_id_proto;
#endif
#ifdef CONFIG_INET
	case BPF_FUNC_sk_lookup_tcp:
		return &bpf_sk_lookup_tcp_proto;
	case BPF_FUNC_sk_lookup_udp:
		return &bpf_sk_lookup_udp_proto;
	case BPF_FUNC_sk_release:
		return &bpf_sk_release_proto;
	case BPF_FUNC_skc_lookup_tcp:
		return &bpf_skc_lookup_tcp_proto;
	case BPF_FUNC_tcp_sock:
		return &bpf_tcp_sock_proto;
	case BPF_FUNC_get_listener_sock:
		return &bpf_get_listener_sock_proto;
	case BPF_FUNC_skb_ecn_set_ce:
		return &bpf_skb_ecn_set_ce_proto;
#endif
	default:
		return sk_filter_func_proto(func_id, prog);
	}
}

/*tc_cls_act helper函数查询，给出function id号，返回其对应的function*/
static const struct bpf_func_proto *
tc_cls_act_func_proto(enum bpf_func_id func_id, const struct bpf_prog *prog)
{
	switch (func_id) {
	case BPF_FUNC_skb_store_bytes:
		return &bpf_skb_store_bytes_proto;
	case BPF_FUNC_skb_load_bytes:
		return &bpf_skb_load_bytes_proto;
	case BPF_FUNC_skb_load_bytes_relative:
		return &bpf_skb_load_bytes_relative_proto;
	case BPF_FUNC_skb_pull_data:
		return &bpf_skb_pull_data_proto;
	case BPF_FUNC_csum_diff:
		return &bpf_csum_diff_proto;
	case BPF_FUNC_csum_update:
		return &bpf_csum_update_proto;
	case BPF_FUNC_csum_level:
		return &bpf_csum_level_proto;
	case BPF_FUNC_l3_csum_replace:
		return &bpf_l3_csum_replace_proto;
	case BPF_FUNC_l4_csum_replace:
		return &bpf_l4_csum_replace_proto;
	case BPF_FUNC_clone_redirect:
		return &bpf_clone_redirect_proto;
	case BPF_FUNC_get_cgroup_classid:
		return &bpf_get_cgroup_classid_proto;
	case BPF_FUNC_skb_vlan_push:
		return &bpf_skb_vlan_push_proto;
	case BPF_FUNC_skb_vlan_pop:
		return &bpf_skb_vlan_pop_proto;
	case BPF_FUNC_skb_change_proto:
		return &bpf_skb_change_proto_proto;
	case BPF_FUNC_skb_change_type:
		return &bpf_skb_change_type_proto;
	case BPF_FUNC_skb_adjust_room:
		return &bpf_skb_adjust_room_proto;
	case BPF_FUNC_skb_change_tail:
		return &bpf_skb_change_tail_proto;
	case BPF_FUNC_skb_change_head:
		return &bpf_skb_change_head_proto;
	case BPF_FUNC_skb_get_tunnel_key:
		return &bpf_skb_get_tunnel_key_proto;
	case BPF_FUNC_skb_set_tunnel_key:
		return bpf_get_skb_set_tunnel_proto(func_id);
	case BPF_FUNC_skb_get_tunnel_opt:
		return &bpf_skb_get_tunnel_opt_proto;
	case BPF_FUNC_skb_set_tunnel_opt:
		return bpf_get_skb_set_tunnel_proto(func_id);
	case BPF_FUNC_redirect:
		return &bpf_redirect_proto;
	case BPF_FUNC_redirect_neigh:
		return &bpf_redirect_neigh_proto;
	case BPF_FUNC_redirect_peer:
		return &bpf_redirect_peer_proto;
	case BPF_FUNC_get_route_realm:
		return &bpf_get_route_realm_proto;
	case BPF_FUNC_get_hash_recalc:
		return &bpf_get_hash_recalc_proto;
	case BPF_FUNC_set_hash_invalid:
		return &bpf_set_hash_invalid_proto;
	case BPF_FUNC_set_hash:
		return &bpf_set_hash_proto;
	case BPF_FUNC_perf_event_output:
		return &bpf_skb_event_output_proto;
	case BPF_FUNC_get_smp_processor_id:
		return &bpf_get_smp_processor_id_proto;
	case BPF_FUNC_skb_under_cgroup:
		return &bpf_skb_under_cgroup_proto;
	case BPF_FUNC_get_socket_cookie:
		return &bpf_get_socket_cookie_proto;
	case BPF_FUNC_get_socket_uid:
		return &bpf_get_socket_uid_proto;
	case BPF_FUNC_fib_lookup:
		return &bpf_skb_fib_lookup_proto;
	case BPF_FUNC_check_mtu:
		return &bpf_skb_check_mtu_proto;
	case BPF_FUNC_sk_fullsock:
		return &bpf_sk_fullsock_proto;
	case BPF_FUNC_sk_storage_get:
		return &bpf_sk_storage_get_proto;
	case BPF_FUNC_sk_storage_delete:
		return &bpf_sk_storage_delete_proto;
#ifdef CONFIG_XFRM
	case BPF_FUNC_skb_get_xfrm_state:
		return &bpf_skb_get_xfrm_state_proto;
#endif
#ifdef CONFIG_CGROUP_NET_CLASSID
	case BPF_FUNC_skb_cgroup_classid:
		return &bpf_skb_cgroup_classid_proto;
#endif
#ifdef CONFIG_SOCK_CGROUP_DATA
	case BPF_FUNC_skb_cgroup_id:
		return &bpf_skb_cgroup_id_proto;
	case BPF_FUNC_skb_ancestor_cgroup_id:
		return &bpf_skb_ancestor_cgroup_id_proto;
#endif
#ifdef CONFIG_INET
	case BPF_FUNC_sk_lookup_tcp:
		return &bpf_tc_sk_lookup_tcp_proto;
	case BPF_FUNC_sk_lookup_udp:
		return &bpf_tc_sk_lookup_udp_proto;
	case BPF_FUNC_sk_release:
		return &bpf_sk_release_proto;
	case BPF_FUNC_tcp_sock:
		return &bpf_tcp_sock_proto;
	case BPF_FUNC_get_listener_sock:
		return &bpf_get_listener_sock_proto;
	case BPF_FUNC_skc_lookup_tcp:
		return &bpf_tc_skc_lookup_tcp_proto;
	case BPF_FUNC_tcp_check_syncookie:
		return &bpf_tcp_check_syncookie_proto;
	case BPF_FUNC_skb_ecn_set_ce:
		return &bpf_skb_ecn_set_ce_proto;
	case BPF_FUNC_tcp_gen_syncookie:
		return &bpf_tcp_gen_syncookie_proto;
	case BPF_FUNC_sk_assign:
		return &bpf_sk_assign_proto;
	case BPF_FUNC_skb_set_tstamp:
		return &bpf_skb_set_tstamp_proto;
#ifdef CONFIG_SYN_COOKIES
	case BPF_FUNC_tcp_raw_gen_syncookie_ipv4:
		return &bpf_tcp_raw_gen_syncookie_ipv4_proto;
	case BPF_FUNC_tcp_raw_gen_syncookie_ipv6:
		return &bpf_tcp_raw_gen_syncookie_ipv6_proto;
	case BPF_FUNC_tcp_raw_check_syncookie_ipv4:
		return &bpf_tcp_raw_check_syncookie_ipv4_proto;
	case BPF_FUNC_tcp_raw_check_syncookie_ipv6:
		return &bpf_tcp_raw_check_syncookie_ipv6_proto;
#endif
#endif
	default:
		return bpf_sk_base_func_proto(func_id);
	}
}

static const struct bpf_func_proto *
xdp_func_proto(enum bpf_func_id func_id, const struct bpf_prog *prog)
{
	switch (func_id) {
	case BPF_FUNC_perf_event_output:
		return &bpf_xdp_event_output_proto;
	case BPF_FUNC_get_smp_processor_id:
		return &bpf_get_smp_processor_id_proto;
	case BPF_FUNC_csum_diff:
		return &bpf_csum_diff_proto;
	case BPF_FUNC_xdp_adjust_head:
		return &bpf_xdp_adjust_head_proto;
	case BPF_FUNC_xdp_adjust_meta:
		return &bpf_xdp_adjust_meta_proto;
	case BPF_FUNC_redirect:
		return &bpf_xdp_redirect_proto;
	case BPF_FUNC_redirect_map:
	    //bpf_redirect_map调用
		return &bpf_xdp_redirect_map_proto;
	case BPF_FUNC_xdp_adjust_tail:
		return &bpf_xdp_adjust_tail_proto;
	case BPF_FUNC_xdp_get_buff_len:
		return &bpf_xdp_get_buff_len_proto;
	case BPF_FUNC_xdp_load_bytes:
		return &bpf_xdp_load_bytes_proto;
	case BPF_FUNC_xdp_store_bytes:
		return &bpf_xdp_store_bytes_proto;
	case BPF_FUNC_fib_lookup:
		return &bpf_xdp_fib_lookup_proto;
	case BPF_FUNC_check_mtu:
		return &bpf_xdp_check_mtu_proto;
#ifdef CONFIG_INET
	case BPF_FUNC_sk_lookup_udp:
		return &bpf_xdp_sk_lookup_udp_proto;
	case BPF_FUNC_sk_lookup_tcp:
		return &bpf_xdp_sk_lookup_tcp_proto;
	case BPF_FUNC_sk_release:
		return &bpf_sk_release_proto;
	case BPF_FUNC_skc_lookup_tcp:
		return &bpf_xdp_skc_lookup_tcp_proto;
	case BPF_FUNC_tcp_check_syncookie:
		return &bpf_tcp_check_syncookie_proto;
	case BPF_FUNC_tcp_gen_syncookie:
		return &bpf_tcp_gen_syncookie_proto;
#ifdef CONFIG_SYN_COOKIES
	case BPF_FUNC_tcp_raw_gen_syncookie_ipv4:
		return &bpf_tcp_raw_gen_syncookie_ipv4_proto;
	case BPF_FUNC_tcp_raw_gen_syncookie_ipv6:
		return &bpf_tcp_raw_gen_syncookie_ipv6_proto;
	case BPF_FUNC_tcp_raw_check_syncookie_ipv4:
		return &bpf_tcp_raw_check_syncookie_ipv4_proto;
	case BPF_FUNC_tcp_raw_check_syncookie_ipv6:
		return &bpf_tcp_raw_check_syncookie_ipv6_proto;
#endif
#endif
	default:
		return bpf_sk_base_func_proto(func_id);
	}

#if IS_MODULE(CONFIG_NF_CONNTRACK) && IS_ENABLED(CONFIG_DEBUG_INFO_BTF_MODULES)
	/* The nf_conn___init type is used in the NF_CONNTRACK kfuncs. The
	 * kfuncs are defined in two different modules, and we want to be able
	 * to use them interchangably with the same BTF type ID. Because modules
	 * can't de-duplicate BTF IDs between each other, we need the type to be
	 * referenced in the vmlinux BTF or the verifier will get confused about
	 * the different types. So we add this dummy type reference which will
	 * be included in vmlinux BTF, allowing both modules to refer to the
	 * same type ID.
	 */
	BTF_TYPE_EMIT(struct nf_conn___init);
#endif
}

const struct bpf_func_proto bpf_sock_map_update_proto __weak;
const struct bpf_func_proto bpf_sock_hash_update_proto __weak;

static const struct bpf_func_proto *
sock_ops_func_proto(enum bpf_func_id func_id, const struct bpf_prog *prog)
{
	const struct bpf_func_proto *func_proto;

	func_proto = cgroup_common_func_proto(func_id, prog);
	if (func_proto)
		return func_proto;

	switch (func_id) {
	case BPF_FUNC_setsockopt:
		return &bpf_sock_ops_setsockopt_proto;
	case BPF_FUNC_getsockopt:
		return &bpf_sock_ops_getsockopt_proto;
	case BPF_FUNC_sock_ops_cb_flags_set:
		return &bpf_sock_ops_cb_flags_set_proto;
	case BPF_FUNC_sock_map_update:
		return &bpf_sock_map_update_proto;
	case BPF_FUNC_sock_hash_update:
		return &bpf_sock_hash_update_proto;
	case BPF_FUNC_get_socket_cookie:
		return &bpf_get_socket_cookie_sock_ops_proto;
	case BPF_FUNC_perf_event_output:
		return &bpf_event_output_data_proto;
	case BPF_FUNC_sk_storage_get:
		return &bpf_sk_storage_get_proto;
	case BPF_FUNC_sk_storage_delete:
		return &bpf_sk_storage_delete_proto;
	case BPF_FUNC_get_netns_cookie:
		return &bpf_get_netns_cookie_sock_ops_proto;
#ifdef CONFIG_INET
	case BPF_FUNC_load_hdr_opt:
		return &bpf_sock_ops_load_hdr_opt_proto;
	case BPF_FUNC_store_hdr_opt:
		return &bpf_sock_ops_store_hdr_opt_proto;
	case BPF_FUNC_reserve_hdr_opt:
		return &bpf_sock_ops_reserve_hdr_opt_proto;
	case BPF_FUNC_tcp_sock:
		return &bpf_tcp_sock_proto;
#endif /* CONFIG_INET */
	default:
		return bpf_sk_base_func_proto(func_id);
	}
}

const struct bpf_func_proto bpf_msg_redirect_map_proto __weak;
const struct bpf_func_proto bpf_msg_redirect_hash_proto __weak;

static const struct bpf_func_proto *
sk_msg_func_proto(enum bpf_func_id func_id, const struct bpf_prog *prog)
{
	switch (func_id) {
	case BPF_FUNC_msg_redirect_map:
		return &bpf_msg_redirect_map_proto;
	case BPF_FUNC_msg_redirect_hash:
		return &bpf_msg_redirect_hash_proto;
	case BPF_FUNC_msg_apply_bytes:
		return &bpf_msg_apply_bytes_proto;
	case BPF_FUNC_msg_cork_bytes:
		return &bpf_msg_cork_bytes_proto;
	case BPF_FUNC_msg_pull_data:
		return &bpf_msg_pull_data_proto;
	case BPF_FUNC_msg_push_data:
		return &bpf_msg_push_data_proto;
	case BPF_FUNC_msg_pop_data:
		return &bpf_msg_pop_data_proto;
	case BPF_FUNC_perf_event_output:
		return &bpf_event_output_data_proto;
	case BPF_FUNC_get_current_uid_gid:
		return &bpf_get_current_uid_gid_proto;
	case BPF_FUNC_get_current_pid_tgid:
		return &bpf_get_current_pid_tgid_proto;
	case BPF_FUNC_sk_storage_get:
		return &bpf_sk_storage_get_proto;
	case BPF_FUNC_sk_storage_delete:
		return &bpf_sk_storage_delete_proto;
	case BPF_FUNC_get_netns_cookie:
		return &bpf_get_netns_cookie_sk_msg_proto;
#ifdef CONFIG_CGROUP_NET_CLASSID
	case BPF_FUNC_get_cgroup_classid:
		return &bpf_get_cgroup_classid_curr_proto;
#endif
	default:
		return bpf_sk_base_func_proto(func_id);
	}
}

const struct bpf_func_proto bpf_sk_redirect_map_proto __weak;
const struct bpf_func_proto bpf_sk_redirect_hash_proto __weak;

static const struct bpf_func_proto *
sk_skb_func_proto(enum bpf_func_id func_id, const struct bpf_prog *prog)
{
	switch (func_id) {
	case BPF_FUNC_skb_store_bytes:
		return &bpf_skb_store_bytes_proto;
	case BPF_FUNC_skb_load_bytes:
		return &bpf_skb_load_bytes_proto;
	case BPF_FUNC_skb_pull_data:
		return &sk_skb_pull_data_proto;
	case BPF_FUNC_skb_change_tail:
		return &sk_skb_change_tail_proto;
	case BPF_FUNC_skb_change_head:
		return &sk_skb_change_head_proto;
	case BPF_FUNC_skb_adjust_room:
		return &sk_skb_adjust_room_proto;
	case BPF_FUNC_get_socket_cookie:
		return &bpf_get_socket_cookie_proto;
	case BPF_FUNC_get_socket_uid:
		return &bpf_get_socket_uid_proto;
	case BPF_FUNC_sk_redirect_map:
		return &bpf_sk_redirect_map_proto;
	case BPF_FUNC_sk_redirect_hash:
		return &bpf_sk_redirect_hash_proto;
	case BPF_FUNC_perf_event_output:
		return &bpf_skb_event_output_proto;
#ifdef CONFIG_INET
	case BPF_FUNC_sk_lookup_tcp:
		return &bpf_sk_lookup_tcp_proto;
	case BPF_FUNC_sk_lookup_udp:
		return &bpf_sk_lookup_udp_proto;
	case BPF_FUNC_sk_release:
		return &bpf_sk_release_proto;
	case BPF_FUNC_skc_lookup_tcp:
		return &bpf_skc_lookup_tcp_proto;
#endif
	default:
		return bpf_sk_base_func_proto(func_id);
	}
}

static const struct bpf_func_proto *
flow_dissector_func_proto(enum bpf_func_id func_id, const struct bpf_prog *prog)
{
	switch (func_id) {
	case BPF_FUNC_skb_load_bytes:
		return &bpf_flow_dissector_load_bytes_proto;
	default:
		return bpf_sk_base_func_proto(func_id);
	}
}

static const struct bpf_func_proto *
lwt_out_func_proto(enum bpf_func_id func_id, const struct bpf_prog *prog)
{
	switch (func_id) {
	case BPF_FUNC_skb_load_bytes:
		return &bpf_skb_load_bytes_proto;
	case BPF_FUNC_skb_pull_data:
		return &bpf_skb_pull_data_proto;
	case BPF_FUNC_csum_diff:
		return &bpf_csum_diff_proto;
	case BPF_FUNC_get_cgroup_classid:
		return &bpf_get_cgroup_classid_proto;
	case BPF_FUNC_get_route_realm:
		return &bpf_get_route_realm_proto;
	case BPF_FUNC_get_hash_recalc:
		return &bpf_get_hash_recalc_proto;
	case BPF_FUNC_perf_event_output:
		return &bpf_skb_event_output_proto;
	case BPF_FUNC_get_smp_processor_id:
		return &bpf_get_smp_processor_id_proto;
	case BPF_FUNC_skb_under_cgroup:
		return &bpf_skb_under_cgroup_proto;
	default:
		return bpf_sk_base_func_proto(func_id);
	}
}

static const struct bpf_func_proto *
lwt_in_func_proto(enum bpf_func_id func_id, const struct bpf_prog *prog)
{
	switch (func_id) {
	case BPF_FUNC_lwt_push_encap:
		return &bpf_lwt_in_push_encap_proto;
	default:
		return lwt_out_func_proto(func_id, prog);
	}
}

static const struct bpf_func_proto *
lwt_xmit_func_proto(enum bpf_func_id func_id, const struct bpf_prog *prog)
{
	switch (func_id) {
	case BPF_FUNC_skb_get_tunnel_key:
		return &bpf_skb_get_tunnel_key_proto;
	case BPF_FUNC_skb_set_tunnel_key:
		return bpf_get_skb_set_tunnel_proto(func_id);
	case BPF_FUNC_skb_get_tunnel_opt:
		return &bpf_skb_get_tunnel_opt_proto;
	case BPF_FUNC_skb_set_tunnel_opt:
		return bpf_get_skb_set_tunnel_proto(func_id);
	case BPF_FUNC_redirect:
		return &bpf_redirect_proto;
	case BPF_FUNC_clone_redirect:
		return &bpf_clone_redirect_proto;
	case BPF_FUNC_skb_change_tail:
		return &bpf_skb_change_tail_proto;
	case BPF_FUNC_skb_change_head:
		return &bpf_skb_change_head_proto;
	case BPF_FUNC_skb_store_bytes:
		return &bpf_skb_store_bytes_proto;
	case BPF_FUNC_csum_update:
		return &bpf_csum_update_proto;
	case BPF_FUNC_csum_level:
		return &bpf_csum_level_proto;
	case BPF_FUNC_l3_csum_replace:
		return &bpf_l3_csum_replace_proto;
	case BPF_FUNC_l4_csum_replace:
		return &bpf_l4_csum_replace_proto;
	case BPF_FUNC_set_hash_invalid:
		return &bpf_set_hash_invalid_proto;
	case BPF_FUNC_lwt_push_encap:
		return &bpf_lwt_xmit_push_encap_proto;
	default:
		return lwt_out_func_proto(func_id, prog);
	}
}

static const struct bpf_func_proto *
lwt_seg6local_func_proto(enum bpf_func_id func_id, const struct bpf_prog *prog)
{
	switch (func_id) {
#if IS_ENABLED(CONFIG_IPV6_SEG6_BPF)
	case BPF_FUNC_lwt_seg6_store_bytes:
		return &bpf_lwt_seg6_store_bytes_proto;
	case BPF_FUNC_lwt_seg6_action:
		return &bpf_lwt_seg6_action_proto;
	case BPF_FUNC_lwt_seg6_adjust_srh:
		return &bpf_lwt_seg6_adjust_srh_proto;
#endif
	default:
		return lwt_out_func_proto(func_id, prog);
	}
}

static bool bpf_skb_is_valid_access(int off, int size, enum bpf_access_type type,
				    const struct bpf_prog *prog,
				    struct bpf_insn_access_aux *info)
{
	const int size_default = sizeof(__u32);

	if (off < 0 || off >= sizeof(struct __sk_buff))
		return false;

	/* The verifier guarantees that size > 0. */
	if (off % size != 0)
		return false;

	switch (off) {
	case bpf_ctx_range_till(struct __sk_buff, cb[0], cb[4]):
		if (off + size > offsetofend(struct __sk_buff, cb[4]))
			return false;
		break;
	case bpf_ctx_range_till(struct __sk_buff, remote_ip6[0], remote_ip6[3]):
	case bpf_ctx_range_till(struct __sk_buff, local_ip6[0], local_ip6[3]):
	case bpf_ctx_range_till(struct __sk_buff, remote_ip4, remote_ip4):
	case bpf_ctx_range_till(struct __sk_buff, local_ip4, local_ip4):
	case bpf_ctx_range(struct __sk_buff, data):
	case bpf_ctx_range(struct __sk_buff, data_meta):
	case bpf_ctx_range(struct __sk_buff, data_end):
		if (size != size_default)
			return false;
		break;
	case bpf_ctx_range_ptr(struct __sk_buff, flow_keys):
		return false;
	case bpf_ctx_range(struct __sk_buff, hwtstamp):
		if (type == BPF_WRITE || size != sizeof(__u64))
			return false;
		break;
	case bpf_ctx_range(struct __sk_buff, tstamp):
		if (size != sizeof(__u64))
			return false;
		break;
	case offsetof(struct __sk_buff, sk):
		if (type == BPF_WRITE || size != sizeof(__u64))
			return false;
		info->reg_type = PTR_TO_SOCK_COMMON_OR_NULL;
		break;
	case offsetof(struct __sk_buff, tstamp_type):
		return false;
	case offsetofend(struct __sk_buff, tstamp_type) ... offsetof(struct __sk_buff, hwtstamp) - 1:
		/* Explicitly prohibit access to padding in __sk_buff. */
		return false;
	default:
		/* Only narrow read access allowed for now. */
		if (type == BPF_WRITE) {
			if (size != size_default)
				return false;
		} else {
			bpf_ctx_record_field_size(info, size_default);
			if (!bpf_ctx_narrow_access_ok(off, size, size_default))
				return false;
		}
	}

	return true;
}

static bool sk_filter_is_valid_access(int off, int size,
				      enum bpf_access_type type,
				      const struct bpf_prog *prog,
				      struct bpf_insn_access_aux *info)
{
	switch (off) {
	case bpf_ctx_range(struct __sk_buff, tc_classid):
	case bpf_ctx_range(struct __sk_buff, data):
	case bpf_ctx_range(struct __sk_buff, data_meta):
	case bpf_ctx_range(struct __sk_buff, data_end):
	case bpf_ctx_range_till(struct __sk_buff, family, local_port):
	case bpf_ctx_range(struct __sk_buff, tstamp):
	case bpf_ctx_range(struct __sk_buff, wire_len):
	case bpf_ctx_range(struct __sk_buff, hwtstamp):
		return false;
	}

	if (type == BPF_WRITE) {
		switch (off) {
		case bpf_ctx_range_till(struct __sk_buff, cb[0], cb[4]):
			break;
		default:
			return false;
		}
	}

	return bpf_skb_is_valid_access(off, size, type, prog, info);
}

static bool cg_skb_is_valid_access(int off, int size,
				   enum bpf_access_type type,
				   const struct bpf_prog *prog,
				   struct bpf_insn_access_aux *info)
{
	switch (off) {
	case bpf_ctx_range(struct __sk_buff, tc_classid):
	case bpf_ctx_range(struct __sk_buff, data_meta):
	case bpf_ctx_range(struct __sk_buff, wire_len):
		return false;
	case bpf_ctx_range(struct __sk_buff, data):
	case bpf_ctx_range(struct __sk_buff, data_end):
		if (!bpf_capable())
			return false;
		break;
	}

	if (type == BPF_WRITE) {
		switch (off) {
		case bpf_ctx_range(struct __sk_buff, mark):
		case bpf_ctx_range(struct __sk_buff, priority):
		case bpf_ctx_range_till(struct __sk_buff, cb[0], cb[4]):
			break;
		case bpf_ctx_range(struct __sk_buff, tstamp):
			if (!bpf_capable())
				return false;
			break;
		default:
			return false;
		}
	}

	switch (off) {
	case bpf_ctx_range(struct __sk_buff, data):
		info->reg_type = PTR_TO_PACKET;
		break;
	case bpf_ctx_range(struct __sk_buff, data_end):
		info->reg_type = PTR_TO_PACKET_END;
		break;
	}

	return bpf_skb_is_valid_access(off, size, type, prog, info);
}

static bool lwt_is_valid_access(int off, int size,
				enum bpf_access_type type,
				const struct bpf_prog *prog,
				struct bpf_insn_access_aux *info)
{
	switch (off) {
	case bpf_ctx_range(struct __sk_buff, tc_classid):
	case bpf_ctx_range_till(struct __sk_buff, family, local_port):
	case bpf_ctx_range(struct __sk_buff, data_meta):
	case bpf_ctx_range(struct __sk_buff, tstamp):
	case bpf_ctx_range(struct __sk_buff, wire_len):
	case bpf_ctx_range(struct __sk_buff, hwtstamp):
		return false;
	}

	if (type == BPF_WRITE) {
		switch (off) {
		case bpf_ctx_range(struct __sk_buff, mark):
		case bpf_ctx_range(struct __sk_buff, priority):
		case bpf_ctx_range_till(struct __sk_buff, cb[0], cb[4]):
			break;
		default:
			return false;
		}
	}

	switch (off) {
	case bpf_ctx_range(struct __sk_buff, data):
		info->reg_type = PTR_TO_PACKET;
		break;
	case bpf_ctx_range(struct __sk_buff, data_end):
		info->reg_type = PTR_TO_PACKET_END;
		break;
	}

	return bpf_skb_is_valid_access(off, size, type, prog, info);
}

/* Attach type specific accesses */
static bool __sock_filter_check_attach_type(int off,
					    enum bpf_access_type access_type,
					    enum bpf_attach_type attach_type)
{
	switch (off) {
	case offsetof(struct bpf_sock, bound_dev_if):
	case offsetof(struct bpf_sock, mark):
	case offsetof(struct bpf_sock, priority):
		switch (attach_type) {
		case BPF_CGROUP_INET_SOCK_CREATE:
		case BPF_CGROUP_INET_SOCK_RELEASE:
			goto full_access;
		default:
			return false;
		}
	case bpf_ctx_range(struct bpf_sock, src_ip4):
		switch (attach_type) {
		case BPF_CGROUP_INET4_POST_BIND:
			goto read_only;
		default:
			return false;
		}
	case bpf_ctx_range_till(struct bpf_sock, src_ip6[0], src_ip6[3]):
		switch (attach_type) {
		case BPF_CGROUP_INET6_POST_BIND:
			goto read_only;
		default:
			return false;
		}
	case bpf_ctx_range(struct bpf_sock, src_port):
		switch (attach_type) {
		case BPF_CGROUP_INET4_POST_BIND:
		case BPF_CGROUP_INET6_POST_BIND:
			goto read_only;
		default:
			return false;
		}
	}
read_only:
	return access_type == BPF_READ;
full_access:
	return true;
}

bool bpf_sock_common_is_valid_access(int off, int size,
				     enum bpf_access_type type,
				     struct bpf_insn_access_aux *info)
{
	switch (off) {
	case bpf_ctx_range_till(struct bpf_sock, type, priority):
		return false;
	default:
		return bpf_sock_is_valid_access(off, size, type, info);
	}
}

bool bpf_sock_is_valid_access(int off, int size, enum bpf_access_type type,
			      struct bpf_insn_access_aux *info)
{
	const int size_default = sizeof(__u32);
	int field_size;

	if (off < 0 || off >= sizeof(struct bpf_sock))
		return false;
	if (off % size != 0)
		return false;

	switch (off) {
	case offsetof(struct bpf_sock, state):
	case offsetof(struct bpf_sock, family):
	case offsetof(struct bpf_sock, type):
	case offsetof(struct bpf_sock, protocol):
	case offsetof(struct bpf_sock, src_port):
	case offsetof(struct bpf_sock, rx_queue_mapping):
	case bpf_ctx_range(struct bpf_sock, src_ip4):
	case bpf_ctx_range_till(struct bpf_sock, src_ip6[0], src_ip6[3]):
	case bpf_ctx_range(struct bpf_sock, dst_ip4):
	case bpf_ctx_range_till(struct bpf_sock, dst_ip6[0], dst_ip6[3]):
		bpf_ctx_record_field_size(info, size_default);
		return bpf_ctx_narrow_access_ok(off, size, size_default);
	case bpf_ctx_range(struct bpf_sock, dst_port):
		field_size = size == size_default ?
			size_default : sizeof_field(struct bpf_sock, dst_port);
		bpf_ctx_record_field_size(info, field_size);
		return bpf_ctx_narrow_access_ok(off, size, field_size);
	case offsetofend(struct bpf_sock, dst_port) ...
	     offsetof(struct bpf_sock, dst_ip4) - 1:
		return false;
	}

	return size == size_default;
}

static bool sock_filter_is_valid_access(int off, int size,
					enum bpf_access_type type,
					const struct bpf_prog *prog,
					struct bpf_insn_access_aux *info)
{
	if (!bpf_sock_is_valid_access(off, size, type, info))
		return false;
	return __sock_filter_check_attach_type(off, type,
					       prog->expected_attach_type);
}

static int bpf_noop_prologue(struct bpf_insn *insn_buf, bool direct_write,
			     const struct bpf_prog *prog)
{
	/* Neither direct read nor direct write requires any preliminary
	 * action.
	 */
	return 0;
}

static int bpf_unclone_prologue(struct bpf_insn *insn_buf, bool direct_write,
				const struct bpf_prog *prog, int drop_verdict)
{
	struct bpf_insn *insn = insn_buf;

	if (!direct_write)
		return 0;

	/* if (!skb->cloned)
	 *       goto start;
	 *
	 * (Fast-path, otherwise approximation that we might be
	 *  a clone, do the rest in helper.)
	 */
	*insn++ = BPF_LDX_MEM(BPF_B, BPF_REG_6, BPF_REG_1, CLONED_OFFSET);
	*insn++ = BPF_ALU32_IMM(BPF_AND, BPF_REG_6, CLONED_MASK);
	*insn++ = BPF_JMP_IMM(BPF_JEQ, BPF_REG_6, 0, 7);

	/* ret = bpf_skb_pull_data(skb, 0); */
	*insn++ = BPF_MOV64_REG(BPF_REG_6, BPF_REG_1);
	*insn++ = BPF_ALU64_REG(BPF_XOR, BPF_REG_2, BPF_REG_2);
	*insn++ = BPF_RAW_INSN(BPF_JMP | BPF_CALL, 0, 0, 0,
			       BPF_FUNC_skb_pull_data);
	/* if (!ret)
	 *      goto restore;
	 * return TC_ACT_SHOT;
	 */
	*insn++ = BPF_JMP_IMM(BPF_JEQ, BPF_REG_0, 0, 2);
	*insn++ = BPF_ALU32_IMM(BPF_MOV, BPF_REG_0, drop_verdict);
	*insn++ = BPF_EXIT_INSN();

	/* restore: */
	*insn++ = BPF_MOV64_REG(BPF_REG_1, BPF_REG_6);
	/* start: */
	*insn++ = prog->insnsi[0];

	return insn - insn_buf;
}

static int bpf_gen_ld_abs(const struct bpf_insn *orig,
			  struct bpf_insn *insn_buf)
{
	bool indirect = BPF_MODE(orig->code) == BPF_IND;
	struct bpf_insn *insn = insn_buf;

	if (!indirect) {
		*insn++ = BPF_MOV64_IMM(BPF_REG_2, orig->imm);
	} else {
		*insn++ = BPF_MOV64_REG(BPF_REG_2, orig->src_reg);
		if (orig->imm)
			*insn++ = BPF_ALU64_IMM(BPF_ADD, BPF_REG_2, orig->imm);
	}
	/* We're guaranteed here that CTX is in R6. */
	*insn++ = BPF_MOV64_REG(BPF_REG_1, BPF_REG_CTX);

	switch (BPF_SIZE(orig->code)) {
	case BPF_B:
		*insn++ = BPF_EMIT_CALL(bpf_skb_load_helper_8_no_cache);
		break;
	case BPF_H:
		*insn++ = BPF_EMIT_CALL(bpf_skb_load_helper_16_no_cache);
		break;
	case BPF_W:
		*insn++ = BPF_EMIT_CALL(bpf_skb_load_helper_32_no_cache);
		break;
	}

	*insn++ = BPF_JMP_IMM(BPF_JSGE, BPF_REG_0, 0, 2);
	*insn++ = BPF_ALU32_REG(BPF_XOR, BPF_REG_0, BPF_REG_0);
	*insn++ = BPF_EXIT_INSN();

	return insn - insn_buf;
}

static int tc_cls_act_prologue(struct bpf_insn *insn_buf, bool direct_write,
			       const struct bpf_prog *prog)
{
	return bpf_unclone_prologue(insn_buf, direct_write, prog, TC_ACT_SHOT);
}

static bool tc_cls_act_is_valid_access(int off, int size,
				       enum bpf_access_type type,
				       const struct bpf_prog *prog,
				       struct bpf_insn_access_aux *info)
{
	if (type == BPF_WRITE) {
		switch (off) {
		case bpf_ctx_range(struct __sk_buff, mark):
		case bpf_ctx_range(struct __sk_buff, tc_index):
		case bpf_ctx_range(struct __sk_buff, priority):
		case bpf_ctx_range(struct __sk_buff, tc_classid):
		case bpf_ctx_range_till(struct __sk_buff, cb[0], cb[4]):
		case bpf_ctx_range(struct __sk_buff, tstamp):
		case bpf_ctx_range(struct __sk_buff, queue_mapping):
			break;
		default:
			return false;
		}
	}

	switch (off) {
	case bpf_ctx_range(struct __sk_buff, data):
		info->reg_type = PTR_TO_PACKET;
		break;
	case bpf_ctx_range(struct __sk_buff, data_meta):
		info->reg_type = PTR_TO_PACKET_META;
		break;
	case bpf_ctx_range(struct __sk_buff, data_end):
		info->reg_type = PTR_TO_PACKET_END;
		break;
	case bpf_ctx_range_till(struct __sk_buff, family, local_port):
		return false;
	case offsetof(struct __sk_buff, tstamp_type):
		/* The convert_ctx_access() on reading and writing
		 * __sk_buff->tstamp depends on whether the bpf prog
		 * has used __sk_buff->tstamp_type or not.
		 * Thus, we need to set prog->tstamp_type_access
		 * earlier during is_valid_access() here.
		 */
		((struct bpf_prog *)prog)->tstamp_type_access = 1;
		return size == sizeof(__u8);
	}

	return bpf_skb_is_valid_access(off, size, type, prog, info);
}

DEFINE_MUTEX(nf_conn_btf_access_lock);
EXPORT_SYMBOL_GPL(nf_conn_btf_access_lock);

int (*nfct_btf_struct_access)(struct bpf_verifier_log *log,
			      const struct bpf_reg_state *reg,
			      int off, int size);
EXPORT_SYMBOL_GPL(nfct_btf_struct_access);

static int tc_cls_act_btf_struct_access(struct bpf_verifier_log *log,
					const struct bpf_reg_state *reg,
					int off, int size)
{
	int ret = -EACCES;

	mutex_lock(&nf_conn_btf_access_lock);
	if (nfct_btf_struct_access)
		ret = nfct_btf_struct_access(log, reg, off, size);
	mutex_unlock(&nf_conn_btf_access_lock);

	return ret;
}

static bool __is_valid_xdp_access(int off, int size)
{
	if (off < 0 || off >= sizeof(struct xdp_md))
		return false;
	if (off % size != 0)
		return false;
	if (size != sizeof(__u32))
		return false;

	return true;
}

static bool xdp_is_valid_access(int off, int size,
				enum bpf_access_type type,
				const struct bpf_prog *prog,
				struct bpf_insn_access_aux *info)
{
	if (prog->expected_attach_type != BPF_XDP_DEVMAP) {
		switch (off) {
		case offsetof(struct xdp_md, egress_ifindex):
			return false;
		}
	}

	if (type == BPF_WRITE) {
		if (bpf_prog_is_offloaded(prog->aux)) {
			switch (off) {
			case offsetof(struct xdp_md, rx_queue_index):
				return __is_valid_xdp_access(off, size);
			}
		}
		return false;
	}

	switch (off) {
	case offsetof(struct xdp_md, data):
		info->reg_type = PTR_TO_PACKET;
		break;
	case offsetof(struct xdp_md, data_meta):
		info->reg_type = PTR_TO_PACKET_META;
		break;
	case offsetof(struct xdp_md, data_end):
		info->reg_type = PTR_TO_PACKET_END;
		break;
	}

	return __is_valid_xdp_access(off, size);
}

void bpf_warn_invalid_xdp_action(struct net_device *dev, struct bpf_prog *prog, u32 act)
{
	const u32 act_max = XDP_REDIRECT;

	pr_warn_once("%s XDP return value %u on prog %s (id %d) dev %s, expect packet loss!\n",
		     act > act_max ? "Illegal" : "Driver unsupported",
		     act, prog->aux->name, prog->aux->id, dev ? dev->name : "N/A");
}
EXPORT_SYMBOL_GPL(bpf_warn_invalid_xdp_action);

static int xdp_btf_struct_access(struct bpf_verifier_log *log,
				 const struct bpf_reg_state *reg,
				 int off, int size)
{
	int ret = -EACCES;

	mutex_lock(&nf_conn_btf_access_lock);
	if (nfct_btf_struct_access)
		ret = nfct_btf_struct_access(log, reg, off, size);
	mutex_unlock(&nf_conn_btf_access_lock);

	return ret;
}

static bool sock_addr_is_valid_access(int off, int size,
				      enum bpf_access_type type,
				      const struct bpf_prog *prog,
				      struct bpf_insn_access_aux *info)
{
	const int size_default = sizeof(__u32);

	if (off < 0 || off >= sizeof(struct bpf_sock_addr))
		return false;
	if (off % size != 0)
		return false;

	/* Disallow access to fields not belonging to the attach type's address
	 * family.
	 */
	switch (off) {
	case bpf_ctx_range(struct bpf_sock_addr, user_ip4):
		switch (prog->expected_attach_type) {
		case BPF_CGROUP_INET4_BIND:
		case BPF_CGROUP_INET4_CONNECT:
		case BPF_CGROUP_INET4_GETPEERNAME:
		case BPF_CGROUP_INET4_GETSOCKNAME:
		case BPF_CGROUP_UDP4_SENDMSG:
		case BPF_CGROUP_UDP4_RECVMSG:
			break;
		default:
			return false;
		}
		break;
	case bpf_ctx_range_till(struct bpf_sock_addr, user_ip6[0], user_ip6[3]):
		switch (prog->expected_attach_type) {
		case BPF_CGROUP_INET6_BIND:
		case BPF_CGROUP_INET6_CONNECT:
		case BPF_CGROUP_INET6_GETPEERNAME:
		case BPF_CGROUP_INET6_GETSOCKNAME:
		case BPF_CGROUP_UDP6_SENDMSG:
		case BPF_CGROUP_UDP6_RECVMSG:
			break;
		default:
			return false;
		}
		break;
	case bpf_ctx_range(struct bpf_sock_addr, msg_src_ip4):
		switch (prog->expected_attach_type) {
		case BPF_CGROUP_UDP4_SENDMSG:
			break;
		default:
			return false;
		}
		break;
	case bpf_ctx_range_till(struct bpf_sock_addr, msg_src_ip6[0],
				msg_src_ip6[3]):
		switch (prog->expected_attach_type) {
		case BPF_CGROUP_UDP6_SENDMSG:
			break;
		default:
			return false;
		}
		break;
	}

	switch (off) {
	case bpf_ctx_range(struct bpf_sock_addr, user_ip4):
	case bpf_ctx_range_till(struct bpf_sock_addr, user_ip6[0], user_ip6[3]):
	case bpf_ctx_range(struct bpf_sock_addr, msg_src_ip4):
	case bpf_ctx_range_till(struct bpf_sock_addr, msg_src_ip6[0],
				msg_src_ip6[3]):
	case bpf_ctx_range(struct bpf_sock_addr, user_port):
		if (type == BPF_READ) {
			bpf_ctx_record_field_size(info, size_default);

			if (bpf_ctx_wide_access_ok(off, size,
						   struct bpf_sock_addr,
						   user_ip6))
				return true;

			if (bpf_ctx_wide_access_ok(off, size,
						   struct bpf_sock_addr,
						   msg_src_ip6))
				return true;

			if (!bpf_ctx_narrow_access_ok(off, size, size_default))
				return false;
		} else {
			if (bpf_ctx_wide_access_ok(off, size,
						   struct bpf_sock_addr,
						   user_ip6))
				return true;

			if (bpf_ctx_wide_access_ok(off, size,
						   struct bpf_sock_addr,
						   msg_src_ip6))
				return true;

			if (size != size_default)
				return false;
		}
		break;
	case offsetof(struct bpf_sock_addr, sk):
		if (type != BPF_READ)
			return false;
		if (size != sizeof(__u64))
			return false;
		info->reg_type = PTR_TO_SOCKET;
		break;
	default:
		if (type == BPF_READ) {
			if (size != size_default)
				return false;
		} else {
			return false;
		}
	}

	return true;
}

static bool sock_ops_is_valid_access(int off, int size,
				     enum bpf_access_type type,
				     const struct bpf_prog *prog,
				     struct bpf_insn_access_aux *info)
{
	const int size_default = sizeof(__u32);

	if (off < 0 || off >= sizeof(struct bpf_sock_ops))
		return false;

	/* The verifier guarantees that size > 0. */
	if (off % size != 0)
		return false;

	if (type == BPF_WRITE) {
		switch (off) {
		case offsetof(struct bpf_sock_ops, reply):
		case offsetof(struct bpf_sock_ops, sk_txhash):
			if (size != size_default)
				return false;
			break;
		default:
			return false;
		}
	} else {
		switch (off) {
		case bpf_ctx_range_till(struct bpf_sock_ops, bytes_received,
					bytes_acked):
			if (size != sizeof(__u64))
				return false;
			break;
		case offsetof(struct bpf_sock_ops, sk):
			if (size != sizeof(__u64))
				return false;
			info->reg_type = PTR_TO_SOCKET_OR_NULL;
			break;
		case offsetof(struct bpf_sock_ops, skb_data):
			if (size != sizeof(__u64))
				return false;
			info->reg_type = PTR_TO_PACKET;
			break;
		case offsetof(struct bpf_sock_ops, skb_data_end):
			if (size != sizeof(__u64))
				return false;
			info->reg_type = PTR_TO_PACKET_END;
			break;
		case offsetof(struct bpf_sock_ops, skb_tcp_flags):
			bpf_ctx_record_field_size(info, size_default);
			return bpf_ctx_narrow_access_ok(off, size,
							size_default);
		case offsetof(struct bpf_sock_ops, skb_hwtstamp):
			if (size != sizeof(__u64))
				return false;
			break;
		default:
			if (size != size_default)
				return false;
			break;
		}
	}

	return true;
}

static int sk_skb_prologue(struct bpf_insn *insn_buf, bool direct_write,
			   const struct bpf_prog *prog)
{
	return bpf_unclone_prologue(insn_buf, direct_write, prog, SK_DROP);
}

static bool sk_skb_is_valid_access(int off, int size,
				   enum bpf_access_type type,
				   const struct bpf_prog *prog,
				   struct bpf_insn_access_aux *info)
{
	switch (off) {
	case bpf_ctx_range(struct __sk_buff, tc_classid):
	case bpf_ctx_range(struct __sk_buff, data_meta):
	case bpf_ctx_range(struct __sk_buff, tstamp):
	case bpf_ctx_range(struct __sk_buff, wire_len):
	case bpf_ctx_range(struct __sk_buff, hwtstamp):
		return false;
	}

	if (type == BPF_WRITE) {
		switch (off) {
		case bpf_ctx_range(struct __sk_buff, tc_index):
		case bpf_ctx_range(struct __sk_buff, priority):
			break;
		default:
			return false;
		}
	}

	switch (off) {
	case bpf_ctx_range(struct __sk_buff, mark):
		return false;
	case bpf_ctx_range(struct __sk_buff, data):
		info->reg_type = PTR_TO_PACKET;
		break;
	case bpf_ctx_range(struct __sk_buff, data_end):
		info->reg_type = PTR_TO_PACKET_END;
		break;
	}

	return bpf_skb_is_valid_access(off, size, type, prog, info);
}

static bool sk_msg_is_valid_access(int off, int size,
				   enum bpf_access_type type,
				   const struct bpf_prog *prog,
				   struct bpf_insn_access_aux *info)
{
	if (type == BPF_WRITE)
		return false;

	if (off % size != 0)
		return false;

	switch (off) {
	case offsetof(struct sk_msg_md, data):
		info->reg_type = PTR_TO_PACKET;
		if (size != sizeof(__u64))
			return false;
		break;
	case offsetof(struct sk_msg_md, data_end):
		info->reg_type = PTR_TO_PACKET_END;
		if (size != sizeof(__u64))
			return false;
		break;
	case offsetof(struct sk_msg_md, sk):
		if (size != sizeof(__u64))
			return false;
		info->reg_type = PTR_TO_SOCKET;
		break;
	case bpf_ctx_range(struct sk_msg_md, family):
	case bpf_ctx_range(struct sk_msg_md, remote_ip4):
	case bpf_ctx_range(struct sk_msg_md, local_ip4):
	case bpf_ctx_range_till(struct sk_msg_md, remote_ip6[0], remote_ip6[3]):
	case bpf_ctx_range_till(struct sk_msg_md, local_ip6[0], local_ip6[3]):
	case bpf_ctx_range(struct sk_msg_md, remote_port):
	case bpf_ctx_range(struct sk_msg_md, local_port):
	case bpf_ctx_range(struct sk_msg_md, size):
		if (size != sizeof(__u32))
			return false;
		break;
	default:
		return false;
	}
	return true;
}

static bool flow_dissector_is_valid_access(int off, int size,
					   enum bpf_access_type type,
					   const struct bpf_prog *prog,
					   struct bpf_insn_access_aux *info)
{
	const int size_default = sizeof(__u32);

	if (off < 0 || off >= sizeof(struct __sk_buff))
		return false;

	if (type == BPF_WRITE)
		return false;

	switch (off) {
	case bpf_ctx_range(struct __sk_buff, data):
		if (size != size_default)
			return false;
		info->reg_type = PTR_TO_PACKET;
		return true;
	case bpf_ctx_range(struct __sk_buff, data_end):
		if (size != size_default)
			return false;
		info->reg_type = PTR_TO_PACKET_END;
		return true;
	case bpf_ctx_range_ptr(struct __sk_buff, flow_keys):
		if (size != sizeof(__u64))
			return false;
		info->reg_type = PTR_TO_FLOW_KEYS;
		return true;
	default:
		return false;
	}
}

static u32 flow_dissector_convert_ctx_access(enum bpf_access_type type,
					     const struct bpf_insn *si,
					     struct bpf_insn *insn_buf,
					     struct bpf_prog *prog,
					     u32 *target_size)

{
	struct bpf_insn *insn = insn_buf;

	switch (si->off) {
	case offsetof(struct __sk_buff, data):
		*insn++ = BPF_LDX_MEM(BPF_FIELD_SIZEOF(struct bpf_flow_dissector, data),
				      si->dst_reg, si->src_reg,
				      offsetof(struct bpf_flow_dissector, data));
		break;

	case offsetof(struct __sk_buff, data_end):
		*insn++ = BPF_LDX_MEM(BPF_FIELD_SIZEOF(struct bpf_flow_dissector, data_end),
				      si->dst_reg, si->src_reg,
				      offsetof(struct bpf_flow_dissector, data_end));
		break;

	case offsetof(struct __sk_buff, flow_keys):
		*insn++ = BPF_LDX_MEM(BPF_FIELD_SIZEOF(struct bpf_flow_dissector, flow_keys),
				      si->dst_reg, si->src_reg,
				      offsetof(struct bpf_flow_dissector, flow_keys));
		break;
	}

	return insn - insn_buf;
}

static struct bpf_insn *bpf_convert_tstamp_type_read(const struct bpf_insn *si,
						     struct bpf_insn *insn)
{
	__u8 value_reg = si->dst_reg;
	__u8 skb_reg = si->src_reg;
	/* AX is needed because src_reg and dst_reg could be the same */
	__u8 tmp_reg = BPF_REG_AX;

	*insn++ = BPF_LDX_MEM(BPF_B, tmp_reg, skb_reg,
			      SKB_BF_MONO_TC_OFFSET);
	*insn++ = BPF_JMP32_IMM(BPF_JSET, tmp_reg,
				SKB_MONO_DELIVERY_TIME_MASK, 2);
	*insn++ = BPF_MOV32_IMM(value_reg, BPF_SKB_TSTAMP_UNSPEC);
	*insn++ = BPF_JMP_A(1);
	*insn++ = BPF_MOV32_IMM(value_reg, BPF_SKB_TSTAMP_DELIVERY_MONO);

	return insn;
}

static struct bpf_insn *bpf_convert_shinfo_access(__u8 dst_reg, __u8 skb_reg,
						  struct bpf_insn *insn)
{
	/* si->dst_reg = skb_shinfo(SKB); */
#ifdef NET_SKBUFF_DATA_USES_OFFSET
	*insn++ = BPF_LDX_MEM(BPF_FIELD_SIZEOF(struct sk_buff, end),
			      BPF_REG_AX, skb_reg,
			      offsetof(struct sk_buff, end));
	*insn++ = BPF_LDX_MEM(BPF_FIELD_SIZEOF(struct sk_buff, head),
			      dst_reg, skb_reg,
			      offsetof(struct sk_buff, head));
	*insn++ = BPF_ALU64_REG(BPF_ADD, dst_reg, BPF_REG_AX);
#else
	*insn++ = BPF_LDX_MEM(BPF_FIELD_SIZEOF(struct sk_buff, end),
			      dst_reg, skb_reg,
			      offsetof(struct sk_buff, end));
#endif

	return insn;
}

static struct bpf_insn *bpf_convert_tstamp_read(const struct bpf_prog *prog,
						const struct bpf_insn *si,
						struct bpf_insn *insn)
{
	__u8 value_reg = si->dst_reg;
	__u8 skb_reg = si->src_reg;

#ifdef CONFIG_NET_XGRESS
	/* If the tstamp_type is read,
	 * the bpf prog is aware the tstamp could have delivery time.
	 * Thus, read skb->tstamp as is if tstamp_type_access is true.
	 */
	if (!prog->tstamp_type_access) {
		/* AX is needed because src_reg and dst_reg could be the same */
		__u8 tmp_reg = BPF_REG_AX;

		*insn++ = BPF_LDX_MEM(BPF_B, tmp_reg, skb_reg, SKB_BF_MONO_TC_OFFSET);
		*insn++ = BPF_ALU32_IMM(BPF_AND, tmp_reg,
					TC_AT_INGRESS_MASK | SKB_MONO_DELIVERY_TIME_MASK);
		*insn++ = BPF_JMP32_IMM(BPF_JNE, tmp_reg,
					TC_AT_INGRESS_MASK | SKB_MONO_DELIVERY_TIME_MASK, 2);
		/* skb->tc_at_ingress && skb->mono_delivery_time,
		 * read 0 as the (rcv) timestamp.
		 */
		*insn++ = BPF_MOV64_IMM(value_reg, 0);
		*insn++ = BPF_JMP_A(1);
	}
#endif

	*insn++ = BPF_LDX_MEM(BPF_DW, value_reg, skb_reg,
			      offsetof(struct sk_buff, tstamp));
	return insn;
}

static struct bpf_insn *bpf_convert_tstamp_write(const struct bpf_prog *prog,
						 const struct bpf_insn *si,
						 struct bpf_insn *insn)
{
	__u8 value_reg = si->src_reg;
	__u8 skb_reg = si->dst_reg;

#ifdef CONFIG_NET_XGRESS
	/* If the tstamp_type is read,
	 * the bpf prog is aware the tstamp could have delivery time.
	 * Thus, write skb->tstamp as is if tstamp_type_access is true.
	 * Otherwise, writing at ingress will have to clear the
	 * mono_delivery_time bit also.
	 */
	if (!prog->tstamp_type_access) {
		__u8 tmp_reg = BPF_REG_AX;

		*insn++ = BPF_LDX_MEM(BPF_B, tmp_reg, skb_reg, SKB_BF_MONO_TC_OFFSET);
		/* Writing __sk_buff->tstamp as ingress, goto <clear> */
		*insn++ = BPF_JMP32_IMM(BPF_JSET, tmp_reg, TC_AT_INGRESS_MASK, 1);
		/* goto <store> */
		*insn++ = BPF_JMP_A(2);
		/* <clear>: mono_delivery_time */
		*insn++ = BPF_ALU32_IMM(BPF_AND, tmp_reg, ~SKB_MONO_DELIVERY_TIME_MASK);
		*insn++ = BPF_STX_MEM(BPF_B, skb_reg, tmp_reg, SKB_BF_MONO_TC_OFFSET);
	}
#endif

	/* <store>: skb->tstamp = tstamp */
	*insn++ = BPF_RAW_INSN(BPF_CLASS(si->code) | BPF_DW | BPF_MEM,
			       skb_reg, value_reg, offsetof(struct sk_buff, tstamp), si->imm);
	return insn;
}

#define BPF_EMIT_STORE(size, si, off)					\
	BPF_RAW_INSN(BPF_CLASS((si)->code) | (size) | BPF_MEM,		\
		     (si)->dst_reg, (si)->src_reg, (off), (si)->imm)

static u32 bpf_convert_ctx_access(enum bpf_access_type type,
				  const struct bpf_insn *si,
				  struct bpf_insn *insn_buf,
				  struct bpf_prog *prog, u32 *target_size)
{
	struct bpf_insn *insn = insn_buf;
	int off;

	switch (si->off) {
	case offsetof(struct __sk_buff, len):
		*insn++ = BPF_LDX_MEM(BPF_W, si->dst_reg, si->src_reg,
				      bpf_target_off(struct sk_buff, len, 4,
						     target_size));
		break;

	case offsetof(struct __sk_buff, protocol):
		*insn++ = BPF_LDX_MEM(BPF_H, si->dst_reg, si->src_reg,
				      bpf_target_off(struct sk_buff, protocol, 2,
						     target_size));
		break;

	case offsetof(struct __sk_buff, vlan_proto):
		*insn++ = BPF_LDX_MEM(BPF_H, si->dst_reg, si->src_reg,
				      bpf_target_off(struct sk_buff, vlan_proto, 2,
						     target_size));
		break;

	case offsetof(struct __sk_buff, priority):
		if (type == BPF_WRITE)
			*insn++ = BPF_EMIT_STORE(BPF_W, si,
						 bpf_target_off(struct sk_buff, priority, 4,
								target_size));
		else
			*insn++ = BPF_LDX_MEM(BPF_W, si->dst_reg, si->src_reg,
					      bpf_target_off(struct sk_buff, priority, 4,
							     target_size));
		break;

	case offsetof(struct __sk_buff, ingress_ifindex):
		*insn++ = BPF_LDX_MEM(BPF_W, si->dst_reg, si->src_reg,
				      bpf_target_off(struct sk_buff, skb_iif, 4,
						     target_size));
		break;

	case offsetof(struct __sk_buff, ifindex):
		*insn++ = BPF_LDX_MEM(BPF_FIELD_SIZEOF(struct sk_buff, dev),
				      si->dst_reg, si->src_reg,
				      offsetof(struct sk_buff, dev));
		*insn++ = BPF_JMP_IMM(BPF_JEQ, si->dst_reg, 0, 1);
		*insn++ = BPF_LDX_MEM(BPF_W, si->dst_reg, si->dst_reg,
				      bpf_target_off(struct net_device, ifindex, 4,
						     target_size));
		break;

	case offsetof(struct __sk_buff, hash):
		*insn++ = BPF_LDX_MEM(BPF_W, si->dst_reg, si->src_reg,
				      bpf_target_off(struct sk_buff, hash, 4,
						     target_size));
		break;

	case offsetof(struct __sk_buff, mark):
		if (type == BPF_WRITE)
			*insn++ = BPF_EMIT_STORE(BPF_W, si,
						 bpf_target_off(struct sk_buff, mark, 4,
								target_size));
		else
			*insn++ = BPF_LDX_MEM(BPF_W, si->dst_reg, si->src_reg,
					      bpf_target_off(struct sk_buff, mark, 4,
							     target_size));
		break;

	case offsetof(struct __sk_buff, pkt_type):
		*target_size = 1;
		*insn++ = BPF_LDX_MEM(BPF_B, si->dst_reg, si->src_reg,
				      PKT_TYPE_OFFSET);
		*insn++ = BPF_ALU32_IMM(BPF_AND, si->dst_reg, PKT_TYPE_MAX);
#ifdef __BIG_ENDIAN_BITFIELD
		*insn++ = BPF_ALU32_IMM(BPF_RSH, si->dst_reg, 5);
#endif
		break;

	case offsetof(struct __sk_buff, queue_mapping):
		if (type == BPF_WRITE) {
			u32 off = bpf_target_off(struct sk_buff, queue_mapping, 2, target_size);

			if (BPF_CLASS(si->code) == BPF_ST && si->imm >= NO_QUEUE_MAPPING) {
				*insn++ = BPF_JMP_A(0); /* noop */
				break;
			}

			if (BPF_CLASS(si->code) == BPF_STX)
				*insn++ = BPF_JMP_IMM(BPF_JGE, si->src_reg, NO_QUEUE_MAPPING, 1);
			*insn++ = BPF_EMIT_STORE(BPF_H, si, off);
		} else {
			*insn++ = BPF_LDX_MEM(BPF_H, si->dst_reg, si->src_reg,
					      bpf_target_off(struct sk_buff,
							     queue_mapping,
							     2, target_size));
		}
		break;

	case offsetof(struct __sk_buff, vlan_present):
		*insn++ = BPF_LDX_MEM(BPF_W, si->dst_reg, si->src_reg,
				      bpf_target_off(struct sk_buff,
						     vlan_all, 4, target_size));
		*insn++ = BPF_JMP_IMM(BPF_JEQ, si->dst_reg, 0, 1);
		*insn++ = BPF_ALU32_IMM(BPF_MOV, si->dst_reg, 1);
		break;

	case offsetof(struct __sk_buff, vlan_tci):
		*insn++ = BPF_LDX_MEM(BPF_H, si->dst_reg, si->src_reg,
				      bpf_target_off(struct sk_buff, vlan_tci, 2,
						     target_size));
		break;

	case offsetof(struct __sk_buff, cb[0]) ...
	     offsetofend(struct __sk_buff, cb[4]) - 1:
		BUILD_BUG_ON(sizeof_field(struct qdisc_skb_cb, data) < 20);
		BUILD_BUG_ON((offsetof(struct sk_buff, cb) +
			      offsetof(struct qdisc_skb_cb, data)) %
			     sizeof(__u64));

		prog->cb_access = 1;
		off  = si->off;
		off -= offsetof(struct __sk_buff, cb[0]);
		off += offsetof(struct sk_buff, cb);
		off += offsetof(struct qdisc_skb_cb, data);
		if (type == BPF_WRITE)
			*insn++ = BPF_EMIT_STORE(BPF_SIZE(si->code), si, off);
		else
			*insn++ = BPF_LDX_MEM(BPF_SIZE(si->code), si->dst_reg,
					      si->src_reg, off);
		break;

	case offsetof(struct __sk_buff, tc_classid):
		BUILD_BUG_ON(sizeof_field(struct qdisc_skb_cb, tc_classid) != 2);

		off  = si->off;
		off -= offsetof(struct __sk_buff, tc_classid);
		off += offsetof(struct sk_buff, cb);
		off += offsetof(struct qdisc_skb_cb, tc_classid);
		*target_size = 2;
		if (type == BPF_WRITE)
			*insn++ = BPF_EMIT_STORE(BPF_H, si, off);
		else
			*insn++ = BPF_LDX_MEM(BPF_H, si->dst_reg,
					      si->src_reg, off);
		break;

	case offsetof(struct __sk_buff, data):
		*insn++ = BPF_LDX_MEM(BPF_FIELD_SIZEOF(struct sk_buff, data),
				      si->dst_reg, si->src_reg,
				      offsetof(struct sk_buff, data));
		break;

	case offsetof(struct __sk_buff, data_meta):
		off  = si->off;
		off -= offsetof(struct __sk_buff, data_meta);
		off += offsetof(struct sk_buff, cb);
		off += offsetof(struct bpf_skb_data_end, data_meta);
		*insn++ = BPF_LDX_MEM(BPF_SIZEOF(void *), si->dst_reg,
				      si->src_reg, off);
		break;

	case offsetof(struct __sk_buff, data_end):
		off  = si->off;
		off -= offsetof(struct __sk_buff, data_end);
		off += offsetof(struct sk_buff, cb);
		off += offsetof(struct bpf_skb_data_end, data_end);
		*insn++ = BPF_LDX_MEM(BPF_SIZEOF(void *), si->dst_reg,
				      si->src_reg, off);
		break;

	case offsetof(struct __sk_buff, tc_index):
#ifdef CONFIG_NET_SCHED
		if (type == BPF_WRITE)
			*insn++ = BPF_EMIT_STORE(BPF_H, si,
						 bpf_target_off(struct sk_buff, tc_index, 2,
								target_size));
		else
			*insn++ = BPF_LDX_MEM(BPF_H, si->dst_reg, si->src_reg,
					      bpf_target_off(struct sk_buff, tc_index, 2,
							     target_size));
#else
		*target_size = 2;
		if (type == BPF_WRITE)
			*insn++ = BPF_MOV64_REG(si->dst_reg, si->dst_reg);
		else
			*insn++ = BPF_MOV64_IMM(si->dst_reg, 0);
#endif
		break;

	case offsetof(struct __sk_buff, napi_id):
#if defined(CONFIG_NET_RX_BUSY_POLL)
		*insn++ = BPF_LDX_MEM(BPF_W, si->dst_reg, si->src_reg,
				      bpf_target_off(struct sk_buff, napi_id, 4,
						     target_size));
		*insn++ = BPF_JMP_IMM(BPF_JGE, si->dst_reg, MIN_NAPI_ID, 1);
		*insn++ = BPF_MOV64_IMM(si->dst_reg, 0);
#else
		*target_size = 4;
		*insn++ = BPF_MOV64_IMM(si->dst_reg, 0);
#endif
		break;
	case offsetof(struct __sk_buff, family):
		BUILD_BUG_ON(sizeof_field(struct sock_common, skc_family) != 2);

		*insn++ = BPF_LDX_MEM(BPF_FIELD_SIZEOF(struct sk_buff, sk),
				      si->dst_reg, si->src_reg,
				      offsetof(struct sk_buff, sk));
		*insn++ = BPF_LDX_MEM(BPF_H, si->dst_reg, si->dst_reg,
				      bpf_target_off(struct sock_common,
						     skc_family,
						     2, target_size));
		break;
	case offsetof(struct __sk_buff, remote_ip4):
		BUILD_BUG_ON(sizeof_field(struct sock_common, skc_daddr) != 4);

		*insn++ = BPF_LDX_MEM(BPF_FIELD_SIZEOF(struct sk_buff, sk),
				      si->dst_reg, si->src_reg,
				      offsetof(struct sk_buff, sk));
		*insn++ = BPF_LDX_MEM(BPF_W, si->dst_reg, si->dst_reg,
				      bpf_target_off(struct sock_common,
						     skc_daddr,
						     4, target_size));
		break;
	case offsetof(struct __sk_buff, local_ip4):
		BUILD_BUG_ON(sizeof_field(struct sock_common,
					  skc_rcv_saddr) != 4);

		*insn++ = BPF_LDX_MEM(BPF_FIELD_SIZEOF(struct sk_buff, sk),
				      si->dst_reg, si->src_reg,
				      offsetof(struct sk_buff, sk));
		*insn++ = BPF_LDX_MEM(BPF_W, si->dst_reg, si->dst_reg,
				      bpf_target_off(struct sock_common,
						     skc_rcv_saddr,
						     4, target_size));
		break;
	case offsetof(struct __sk_buff, remote_ip6[0]) ...
	     offsetof(struct __sk_buff, remote_ip6[3]):
#if IS_ENABLED(CONFIG_IPV6)
		BUILD_BUG_ON(sizeof_field(struct sock_common,
					  skc_v6_daddr.s6_addr32[0]) != 4);

		off = si->off;
		off -= offsetof(struct __sk_buff, remote_ip6[0]);

		*insn++ = BPF_LDX_MEM(BPF_FIELD_SIZEOF(struct sk_buff, sk),
				      si->dst_reg, si->src_reg,
				      offsetof(struct sk_buff, sk));
		*insn++ = BPF_LDX_MEM(BPF_W, si->dst_reg, si->dst_reg,
				      offsetof(struct sock_common,
					       skc_v6_daddr.s6_addr32[0]) +
				      off);
#else
		*insn++ = BPF_MOV32_IMM(si->dst_reg, 0);
#endif
		break;
	case offsetof(struct __sk_buff, local_ip6[0]) ...
	     offsetof(struct __sk_buff, local_ip6[3]):
#if IS_ENABLED(CONFIG_IPV6)
		BUILD_BUG_ON(sizeof_field(struct sock_common,
					  skc_v6_rcv_saddr.s6_addr32[0]) != 4);

		off = si->off;
		off -= offsetof(struct __sk_buff, local_ip6[0]);

		*insn++ = BPF_LDX_MEM(BPF_FIELD_SIZEOF(struct sk_buff, sk),
				      si->dst_reg, si->src_reg,
				      offsetof(struct sk_buff, sk));
		*insn++ = BPF_LDX_MEM(BPF_W, si->dst_reg, si->dst_reg,
				      offsetof(struct sock_common,
					       skc_v6_rcv_saddr.s6_addr32[0]) +
				      off);
#else
		*insn++ = BPF_MOV32_IMM(si->dst_reg, 0);
#endif
		break;

	case offsetof(struct __sk_buff, remote_port):
		BUILD_BUG_ON(sizeof_field(struct sock_common, skc_dport) != 2);

		*insn++ = BPF_LDX_MEM(BPF_FIELD_SIZEOF(struct sk_buff, sk),
				      si->dst_reg, si->src_reg,
				      offsetof(struct sk_buff, sk));
		*insn++ = BPF_LDX_MEM(BPF_H, si->dst_reg, si->dst_reg,
				      bpf_target_off(struct sock_common,
						     skc_dport,
						     2, target_size));
#ifndef __BIG_ENDIAN_BITFIELD
		*insn++ = BPF_ALU32_IMM(BPF_LSH, si->dst_reg, 16);
#endif
		break;

	case offsetof(struct __sk_buff, local_port):
		BUILD_BUG_ON(sizeof_field(struct sock_common, skc_num) != 2);

		*insn++ = BPF_LDX_MEM(BPF_FIELD_SIZEOF(struct sk_buff, sk),
				      si->dst_reg, si->src_reg,
				      offsetof(struct sk_buff, sk));
		*insn++ = BPF_LDX_MEM(BPF_H, si->dst_reg, si->dst_reg,
				      bpf_target_off(struct sock_common,
						     skc_num, 2, target_size));
		break;

	case offsetof(struct __sk_buff, tstamp):
		BUILD_BUG_ON(sizeof_field(struct sk_buff, tstamp) != 8);

		if (type == BPF_WRITE)
			insn = bpf_convert_tstamp_write(prog, si, insn);
		else
			insn = bpf_convert_tstamp_read(prog, si, insn);
		break;

	case offsetof(struct __sk_buff, tstamp_type):
		insn = bpf_convert_tstamp_type_read(si, insn);
		break;

	case offsetof(struct __sk_buff, gso_segs):
		insn = bpf_convert_shinfo_access(si->dst_reg, si->src_reg, insn);
		*insn++ = BPF_LDX_MEM(BPF_FIELD_SIZEOF(struct skb_shared_info, gso_segs),
				      si->dst_reg, si->dst_reg,
				      bpf_target_off(struct skb_shared_info,
						     gso_segs, 2,
						     target_size));
		break;
	case offsetof(struct __sk_buff, gso_size):
		insn = bpf_convert_shinfo_access(si->dst_reg, si->src_reg, insn);
		*insn++ = BPF_LDX_MEM(BPF_FIELD_SIZEOF(struct skb_shared_info, gso_size),
				      si->dst_reg, si->dst_reg,
				      bpf_target_off(struct skb_shared_info,
						     gso_size, 2,
						     target_size));
		break;
	case offsetof(struct __sk_buff, wire_len):
		BUILD_BUG_ON(sizeof_field(struct qdisc_skb_cb, pkt_len) != 4);

		off = si->off;
		off -= offsetof(struct __sk_buff, wire_len);
		off += offsetof(struct sk_buff, cb);
		off += offsetof(struct qdisc_skb_cb, pkt_len);
		*target_size = 4;
		*insn++ = BPF_LDX_MEM(BPF_W, si->dst_reg, si->src_reg, off);
		break;

	case offsetof(struct __sk_buff, sk):
		*insn++ = BPF_LDX_MEM(BPF_FIELD_SIZEOF(struct sk_buff, sk),
				      si->dst_reg, si->src_reg,
				      offsetof(struct sk_buff, sk));
		break;
	case offsetof(struct __sk_buff, hwtstamp):
		BUILD_BUG_ON(sizeof_field(struct skb_shared_hwtstamps, hwtstamp) != 8);
		BUILD_BUG_ON(offsetof(struct skb_shared_hwtstamps, hwtstamp) != 0);

		insn = bpf_convert_shinfo_access(si->dst_reg, si->src_reg, insn);
		*insn++ = BPF_LDX_MEM(BPF_DW,
				      si->dst_reg, si->dst_reg,
				      bpf_target_off(struct skb_shared_info,
						     hwtstamps, 8,
						     target_size));
		break;
	}

	return insn - insn_buf;
}

u32 bpf_sock_convert_ctx_access(enum bpf_access_type type,
				const struct bpf_insn *si,
				struct bpf_insn *insn_buf,
				struct bpf_prog *prog, u32 *target_size)
{
	struct bpf_insn *insn = insn_buf;
	int off;

	switch (si->off) {
	case offsetof(struct bpf_sock, bound_dev_if):
		BUILD_BUG_ON(sizeof_field(struct sock, sk_bound_dev_if) != 4);

		if (type == BPF_WRITE)
			*insn++ = BPF_EMIT_STORE(BPF_W, si,
						 offsetof(struct sock, sk_bound_dev_if));
		else
			*insn++ = BPF_LDX_MEM(BPF_W, si->dst_reg, si->src_reg,
				      offsetof(struct sock, sk_bound_dev_if));
		break;

	case offsetof(struct bpf_sock, mark):
		BUILD_BUG_ON(sizeof_field(struct sock, sk_mark) != 4);

		if (type == BPF_WRITE)
			*insn++ = BPF_EMIT_STORE(BPF_W, si,
						 offsetof(struct sock, sk_mark));
		else
			*insn++ = BPF_LDX_MEM(BPF_W, si->dst_reg, si->src_reg,
				      offsetof(struct sock, sk_mark));
		break;

	case offsetof(struct bpf_sock, priority):
		BUILD_BUG_ON(sizeof_field(struct sock, sk_priority) != 4);

		if (type == BPF_WRITE)
			*insn++ = BPF_EMIT_STORE(BPF_W, si,
						 offsetof(struct sock, sk_priority));
		else
			*insn++ = BPF_LDX_MEM(BPF_W, si->dst_reg, si->src_reg,
				      offsetof(struct sock, sk_priority));
		break;

	case offsetof(struct bpf_sock, family):
		*insn++ = BPF_LDX_MEM(
			BPF_FIELD_SIZEOF(struct sock_common, skc_family),
			si->dst_reg, si->src_reg,
			bpf_target_off(struct sock_common,
				       skc_family,
				       sizeof_field(struct sock_common,
						    skc_family),
				       target_size));
		break;

	case offsetof(struct bpf_sock, type):
		*insn++ = BPF_LDX_MEM(
			BPF_FIELD_SIZEOF(struct sock, sk_type),
			si->dst_reg, si->src_reg,
			bpf_target_off(struct sock, sk_type,
				       sizeof_field(struct sock, sk_type),
				       target_size));
		break;

	case offsetof(struct bpf_sock, protocol):
		*insn++ = BPF_LDX_MEM(
			BPF_FIELD_SIZEOF(struct sock, sk_protocol),
			si->dst_reg, si->src_reg,
			bpf_target_off(struct sock, sk_protocol,
				       sizeof_field(struct sock, sk_protocol),
				       target_size));
		break;

	case offsetof(struct bpf_sock, src_ip4):
		*insn++ = BPF_LDX_MEM(
			BPF_SIZE(si->code), si->dst_reg, si->src_reg,
			bpf_target_off(struct sock_common, skc_rcv_saddr,
				       sizeof_field(struct sock_common,
						    skc_rcv_saddr),
				       target_size));
		break;

	case offsetof(struct bpf_sock, dst_ip4):
		*insn++ = BPF_LDX_MEM(
			BPF_SIZE(si->code), si->dst_reg, si->src_reg,
			bpf_target_off(struct sock_common, skc_daddr,
				       sizeof_field(struct sock_common,
						    skc_daddr),
				       target_size));
		break;

	case bpf_ctx_range_till(struct bpf_sock, src_ip6[0], src_ip6[3]):
#if IS_ENABLED(CONFIG_IPV6)
		off = si->off;
		off -= offsetof(struct bpf_sock, src_ip6[0]);
		*insn++ = BPF_LDX_MEM(
			BPF_SIZE(si->code), si->dst_reg, si->src_reg,
			bpf_target_off(
				struct sock_common,
				skc_v6_rcv_saddr.s6_addr32[0],
				sizeof_field(struct sock_common,
					     skc_v6_rcv_saddr.s6_addr32[0]),
				target_size) + off);
#else
		(void)off;
		*insn++ = BPF_MOV32_IMM(si->dst_reg, 0);
#endif
		break;

	case bpf_ctx_range_till(struct bpf_sock, dst_ip6[0], dst_ip6[3]):
#if IS_ENABLED(CONFIG_IPV6)
		off = si->off;
		off -= offsetof(struct bpf_sock, dst_ip6[0]);
		*insn++ = BPF_LDX_MEM(
			BPF_SIZE(si->code), si->dst_reg, si->src_reg,
			bpf_target_off(struct sock_common,
				       skc_v6_daddr.s6_addr32[0],
				       sizeof_field(struct sock_common,
						    skc_v6_daddr.s6_addr32[0]),
				       target_size) + off);
#else
		*insn++ = BPF_MOV32_IMM(si->dst_reg, 0);
		*target_size = 4;
#endif
		break;

	case offsetof(struct bpf_sock, src_port):
		*insn++ = BPF_LDX_MEM(
			BPF_FIELD_SIZEOF(struct sock_common, skc_num),
			si->dst_reg, si->src_reg,
			bpf_target_off(struct sock_common, skc_num,
				       sizeof_field(struct sock_common,
						    skc_num),
				       target_size));
		break;

	case offsetof(struct bpf_sock, dst_port):
		*insn++ = BPF_LDX_MEM(
			BPF_FIELD_SIZEOF(struct sock_common, skc_dport),
			si->dst_reg, si->src_reg,
			bpf_target_off(struct sock_common, skc_dport,
				       sizeof_field(struct sock_common,
						    skc_dport),
				       target_size));
		break;

	case offsetof(struct bpf_sock, state):
		*insn++ = BPF_LDX_MEM(
			BPF_FIELD_SIZEOF(struct sock_common, skc_state),
			si->dst_reg, si->src_reg,
			bpf_target_off(struct sock_common, skc_state,
				       sizeof_field(struct sock_common,
						    skc_state),
				       target_size));
		break;
	case offsetof(struct bpf_sock, rx_queue_mapping):
#ifdef CONFIG_SOCK_RX_QUEUE_MAPPING
		*insn++ = BPF_LDX_MEM(
			BPF_FIELD_SIZEOF(struct sock, sk_rx_queue_mapping),
			si->dst_reg, si->src_reg,
			bpf_target_off(struct sock, sk_rx_queue_mapping,
				       sizeof_field(struct sock,
						    sk_rx_queue_mapping),
				       target_size));
		*insn++ = BPF_JMP_IMM(BPF_JNE, si->dst_reg, NO_QUEUE_MAPPING,
				      1);
		*insn++ = BPF_MOV64_IMM(si->dst_reg, -1);
#else
		*insn++ = BPF_MOV64_IMM(si->dst_reg, -1);
		*target_size = 2;
#endif
		break;
	}

	return insn - insn_buf;
}

static u32 tc_cls_act_convert_ctx_access(enum bpf_access_type type,
					 const struct bpf_insn *si,
					 struct bpf_insn *insn_buf,
					 struct bpf_prog *prog, u32 *target_size)
{
	struct bpf_insn *insn = insn_buf;

	switch (si->off) {
	case offsetof(struct __sk_buff, ifindex):
		*insn++ = BPF_LDX_MEM(BPF_FIELD_SIZEOF(struct sk_buff, dev),
				      si->dst_reg, si->src_reg,
				      offsetof(struct sk_buff, dev));
		*insn++ = BPF_LDX_MEM(BPF_W, si->dst_reg, si->dst_reg,
				      bpf_target_off(struct net_device, ifindex, 4,
						     target_size));
		break;
	default:
		return bpf_convert_ctx_access(type, si, insn_buf, prog,
					      target_size);
	}

	return insn - insn_buf;
}

static u32 xdp_convert_ctx_access(enum bpf_access_type type,
				  const struct bpf_insn *si,
				  struct bpf_insn *insn_buf,
				  struct bpf_prog *prog, u32 *target_size)
{
	struct bpf_insn *insn = insn_buf;

	switch (si->off) {
	case offsetof(struct xdp_md, data):
		*insn++ = BPF_LDX_MEM(BPF_FIELD_SIZEOF(struct xdp_buff, data),
				      si->dst_reg, si->src_reg,
				      offsetof(struct xdp_buff, data));
		break;
	case offsetof(struct xdp_md, data_meta):
		*insn++ = BPF_LDX_MEM(BPF_FIELD_SIZEOF(struct xdp_buff, data_meta),
				      si->dst_reg, si->src_reg,
				      offsetof(struct xdp_buff, data_meta));
		break;
	case offsetof(struct xdp_md, data_end):
		*insn++ = BPF_LDX_MEM(BPF_FIELD_SIZEOF(struct xdp_buff, data_end),
				      si->dst_reg, si->src_reg,
				      offsetof(struct xdp_buff, data_end));
		break;
	case offsetof(struct xdp_md, ingress_ifindex):
		*insn++ = BPF_LDX_MEM(BPF_FIELD_SIZEOF(struct xdp_buff, rxq),
				      si->dst_reg, si->src_reg,
				      offsetof(struct xdp_buff, rxq));
		*insn++ = BPF_LDX_MEM(BPF_FIELD_SIZEOF(struct xdp_rxq_info, dev),
				      si->dst_reg, si->dst_reg,
				      offsetof(struct xdp_rxq_info, dev));
		*insn++ = BPF_LDX_MEM(BPF_W, si->dst_reg, si->dst_reg,
				      offsetof(struct net_device, ifindex));
		break;
	case offsetof(struct xdp_md, rx_queue_index):
		*insn++ = BPF_LDX_MEM(BPF_FIELD_SIZEOF(struct xdp_buff, rxq),
				      si->dst_reg, si->src_reg,
				      offsetof(struct xdp_buff, rxq));
		*insn++ = BPF_LDX_MEM(BPF_W, si->dst_reg, si->dst_reg,
				      offsetof(struct xdp_rxq_info,
					       queue_index));
		break;
	case offsetof(struct xdp_md, egress_ifindex):
		*insn++ = BPF_LDX_MEM(BPF_FIELD_SIZEOF(struct xdp_buff, txq),
				      si->dst_reg, si->src_reg,
				      offsetof(struct xdp_buff, txq));
		*insn++ = BPF_LDX_MEM(BPF_FIELD_SIZEOF(struct xdp_txq_info, dev),
				      si->dst_reg, si->dst_reg,
				      offsetof(struct xdp_txq_info, dev));
		*insn++ = BPF_LDX_MEM(BPF_W, si->dst_reg, si->dst_reg,
				      offsetof(struct net_device, ifindex));
		break;
	}

	return insn - insn_buf;
}

/* SOCK_ADDR_LOAD_NESTED_FIELD() loads Nested Field S.F.NF where S is type of
 * context Structure, F is Field in context structure that contains a pointer
 * to Nested Structure of type NS that has the field NF.
 *
 * SIZE encodes the load size (BPF_B, BPF_H, etc). It's up to caller to make
 * sure that SIZE is not greater than actual size of S.F.NF.
 *
 * If offset OFF is provided, the load happens from that offset relative to
 * offset of NF.
 */
#define SOCK_ADDR_LOAD_NESTED_FIELD_SIZE_OFF(S, NS, F, NF, SIZE, OFF)	       \
	do {								       \
		*insn++ = BPF_LDX_MEM(BPF_FIELD_SIZEOF(S, F), si->dst_reg,     \
				      si->src_reg, offsetof(S, F));	       \
		*insn++ = BPF_LDX_MEM(					       \
			SIZE, si->dst_reg, si->dst_reg,			       \
			bpf_target_off(NS, NF, sizeof_field(NS, NF),	       \
				       target_size)			       \
				+ OFF);					       \
	} while (0)

#define SOCK_ADDR_LOAD_NESTED_FIELD(S, NS, F, NF)			       \
	SOCK_ADDR_LOAD_NESTED_FIELD_SIZE_OFF(S, NS, F, NF,		       \
					     BPF_FIELD_SIZEOF(NS, NF), 0)

/* SOCK_ADDR_STORE_NESTED_FIELD_OFF() has semantic similar to
 * SOCK_ADDR_LOAD_NESTED_FIELD_SIZE_OFF() but for store operation.
 *
 * In addition it uses Temporary Field TF (member of struct S) as the 3rd
 * "register" since two registers available in convert_ctx_access are not
 * enough: we can't override neither SRC, since it contains value to store, nor
 * DST since it contains pointer to context that may be used by later
 * instructions. But we need a temporary place to save pointer to nested
 * structure whose field we want to store to.
 */
#define SOCK_ADDR_STORE_NESTED_FIELD_OFF(S, NS, F, NF, SIZE, OFF, TF)	       \
	do {								       \
		int tmp_reg = BPF_REG_9;				       \
		if (si->src_reg == tmp_reg || si->dst_reg == tmp_reg)	       \
			--tmp_reg;					       \
		if (si->src_reg == tmp_reg || si->dst_reg == tmp_reg)	       \
			--tmp_reg;					       \
		*insn++ = BPF_STX_MEM(BPF_DW, si->dst_reg, tmp_reg,	       \
				      offsetof(S, TF));			       \
		*insn++ = BPF_LDX_MEM(BPF_FIELD_SIZEOF(S, F), tmp_reg,	       \
				      si->dst_reg, offsetof(S, F));	       \
		*insn++ = BPF_RAW_INSN(SIZE | BPF_MEM | BPF_CLASS(si->code),   \
				       tmp_reg, si->src_reg,		       \
			bpf_target_off(NS, NF, sizeof_field(NS, NF),	       \
				       target_size)			       \
				       + OFF,				       \
				       si->imm);			       \
		*insn++ = BPF_LDX_MEM(BPF_DW, tmp_reg, si->dst_reg,	       \
				      offsetof(S, TF));			       \
	} while (0)

#define SOCK_ADDR_LOAD_OR_STORE_NESTED_FIELD_SIZE_OFF(S, NS, F, NF, SIZE, OFF, \
						      TF)		       \
	do {								       \
		if (type == BPF_WRITE) {				       \
			SOCK_ADDR_STORE_NESTED_FIELD_OFF(S, NS, F, NF, SIZE,   \
							 OFF, TF);	       \
		} else {						       \
			SOCK_ADDR_LOAD_NESTED_FIELD_SIZE_OFF(		       \
				S, NS, F, NF, SIZE, OFF);  \
		}							       \
	} while (0)

#define SOCK_ADDR_LOAD_OR_STORE_NESTED_FIELD(S, NS, F, NF, TF)		       \
	SOCK_ADDR_LOAD_OR_STORE_NESTED_FIELD_SIZE_OFF(			       \
		S, NS, F, NF, BPF_FIELD_SIZEOF(NS, NF), 0, TF)

static u32 sock_addr_convert_ctx_access(enum bpf_access_type type,
					const struct bpf_insn *si,
					struct bpf_insn *insn_buf,
					struct bpf_prog *prog, u32 *target_size)
{
	int off, port_size = sizeof_field(struct sockaddr_in6, sin6_port);
	struct bpf_insn *insn = insn_buf;

	switch (si->off) {
	case offsetof(struct bpf_sock_addr, user_family):
		SOCK_ADDR_LOAD_NESTED_FIELD(struct bpf_sock_addr_kern,
					    struct sockaddr, uaddr, sa_family);
		break;

	case offsetof(struct bpf_sock_addr, user_ip4):
		SOCK_ADDR_LOAD_OR_STORE_NESTED_FIELD_SIZE_OFF(
			struct bpf_sock_addr_kern, struct sockaddr_in, uaddr,
			sin_addr, BPF_SIZE(si->code), 0, tmp_reg);
		break;

	case bpf_ctx_range_till(struct bpf_sock_addr, user_ip6[0], user_ip6[3]):
		off = si->off;
		off -= offsetof(struct bpf_sock_addr, user_ip6[0]);
		SOCK_ADDR_LOAD_OR_STORE_NESTED_FIELD_SIZE_OFF(
			struct bpf_sock_addr_kern, struct sockaddr_in6, uaddr,
			sin6_addr.s6_addr32[0], BPF_SIZE(si->code), off,
			tmp_reg);
		break;

	case offsetof(struct bpf_sock_addr, user_port):
		/* To get port we need to know sa_family first and then treat
		 * sockaddr as either sockaddr_in or sockaddr_in6.
		 * Though we can simplify since port field has same offset and
		 * size in both structures.
		 * Here we check this invariant and use just one of the
		 * structures if it's true.
		 */
		BUILD_BUG_ON(offsetof(struct sockaddr_in, sin_port) !=
			     offsetof(struct sockaddr_in6, sin6_port));
		BUILD_BUG_ON(sizeof_field(struct sockaddr_in, sin_port) !=
			     sizeof_field(struct sockaddr_in6, sin6_port));
		/* Account for sin6_port being smaller than user_port. */
		port_size = min(port_size, BPF_LDST_BYTES(si));
		SOCK_ADDR_LOAD_OR_STORE_NESTED_FIELD_SIZE_OFF(
			struct bpf_sock_addr_kern, struct sockaddr_in6, uaddr,
			sin6_port, bytes_to_bpf_size(port_size), 0, tmp_reg);
		break;

	case offsetof(struct bpf_sock_addr, family):
		SOCK_ADDR_LOAD_NESTED_FIELD(struct bpf_sock_addr_kern,
					    struct sock, sk, sk_family);
		break;

	case offsetof(struct bpf_sock_addr, type):
		SOCK_ADDR_LOAD_NESTED_FIELD(struct bpf_sock_addr_kern,
					    struct sock, sk, sk_type);
		break;

	case offsetof(struct bpf_sock_addr, protocol):
		SOCK_ADDR_LOAD_NESTED_FIELD(struct bpf_sock_addr_kern,
					    struct sock, sk, sk_protocol);
		break;

	case offsetof(struct bpf_sock_addr, msg_src_ip4):
		/* Treat t_ctx as struct in_addr for msg_src_ip4. */
		SOCK_ADDR_LOAD_OR_STORE_NESTED_FIELD_SIZE_OFF(
			struct bpf_sock_addr_kern, struct in_addr, t_ctx,
			s_addr, BPF_SIZE(si->code), 0, tmp_reg);
		break;

	case bpf_ctx_range_till(struct bpf_sock_addr, msg_src_ip6[0],
				msg_src_ip6[3]):
		off = si->off;
		off -= offsetof(struct bpf_sock_addr, msg_src_ip6[0]);
		/* Treat t_ctx as struct in6_addr for msg_src_ip6. */
		SOCK_ADDR_LOAD_OR_STORE_NESTED_FIELD_SIZE_OFF(
			struct bpf_sock_addr_kern, struct in6_addr, t_ctx,
			s6_addr32[0], BPF_SIZE(si->code), off, tmp_reg);
		break;
	case offsetof(struct bpf_sock_addr, sk):
		*insn++ = BPF_LDX_MEM(BPF_FIELD_SIZEOF(struct bpf_sock_addr_kern, sk),
				      si->dst_reg, si->src_reg,
				      offsetof(struct bpf_sock_addr_kern, sk));
		break;
	}

	return insn - insn_buf;
}

static u32 sock_ops_convert_ctx_access(enum bpf_access_type type,
				       const struct bpf_insn *si,
				       struct bpf_insn *insn_buf,
				       struct bpf_prog *prog,
				       u32 *target_size)
{
	struct bpf_insn *insn = insn_buf;
	int off;

/* Helper macro for adding read access to tcp_sock or sock fields. */
#define SOCK_OPS_GET_FIELD(BPF_FIELD, OBJ_FIELD, OBJ)			      \
	do {								      \
		int fullsock_reg = si->dst_reg, reg = BPF_REG_9, jmp = 2;     \
		BUILD_BUG_ON(sizeof_field(OBJ, OBJ_FIELD) >		      \
			     sizeof_field(struct bpf_sock_ops, BPF_FIELD));   \
		if (si->dst_reg == reg || si->src_reg == reg)		      \
			reg--;						      \
		if (si->dst_reg == reg || si->src_reg == reg)		      \
			reg--;						      \
		if (si->dst_reg == si->src_reg) {			      \
			*insn++ = BPF_STX_MEM(BPF_DW, si->src_reg, reg,	      \
					  offsetof(struct bpf_sock_ops_kern,  \
					  temp));			      \
			fullsock_reg = reg;				      \
			jmp += 2;					      \
		}							      \
		*insn++ = BPF_LDX_MEM(BPF_FIELD_SIZEOF(			      \
						struct bpf_sock_ops_kern,     \
						is_fullsock),		      \
				      fullsock_reg, si->src_reg,	      \
				      offsetof(struct bpf_sock_ops_kern,      \
					       is_fullsock));		      \
		*insn++ = BPF_JMP_IMM(BPF_JEQ, fullsock_reg, 0, jmp);	      \
		if (si->dst_reg == si->src_reg)				      \
			*insn++ = BPF_LDX_MEM(BPF_DW, reg, si->src_reg,	      \
				      offsetof(struct bpf_sock_ops_kern,      \
				      temp));				      \
		*insn++ = BPF_LDX_MEM(BPF_FIELD_SIZEOF(			      \
						struct bpf_sock_ops_kern, sk),\
				      si->dst_reg, si->src_reg,		      \
				      offsetof(struct bpf_sock_ops_kern, sk));\
		*insn++ = BPF_LDX_MEM(BPF_FIELD_SIZEOF(OBJ,		      \
						       OBJ_FIELD),	      \
				      si->dst_reg, si->dst_reg,		      \
				      offsetof(OBJ, OBJ_FIELD));	      \
		if (si->dst_reg == si->src_reg)	{			      \
			*insn++ = BPF_JMP_A(1);				      \
			*insn++ = BPF_LDX_MEM(BPF_DW, reg, si->src_reg,	      \
				      offsetof(struct bpf_sock_ops_kern,      \
				      temp));				      \
		}							      \
	} while (0)

#define SOCK_OPS_GET_SK()							      \
	do {								      \
		int fullsock_reg = si->dst_reg, reg = BPF_REG_9, jmp = 1;     \
		if (si->dst_reg == reg || si->src_reg == reg)		      \
			reg--;						      \
		if (si->dst_reg == reg || si->src_reg == reg)		      \
			reg--;						      \
		if (si->dst_reg == si->src_reg) {			      \
			*insn++ = BPF_STX_MEM(BPF_DW, si->src_reg, reg,	      \
					  offsetof(struct bpf_sock_ops_kern,  \
					  temp));			      \
			fullsock_reg = reg;				      \
			jmp += 2;					      \
		}							      \
		*insn++ = BPF_LDX_MEM(BPF_FIELD_SIZEOF(			      \
						struct bpf_sock_ops_kern,     \
						is_fullsock),		      \
				      fullsock_reg, si->src_reg,	      \
				      offsetof(struct bpf_sock_ops_kern,      \
					       is_fullsock));		      \
		*insn++ = BPF_JMP_IMM(BPF_JEQ, fullsock_reg, 0, jmp);	      \
		if (si->dst_reg == si->src_reg)				      \
			*insn++ = BPF_LDX_MEM(BPF_DW, reg, si->src_reg,	      \
				      offsetof(struct bpf_sock_ops_kern,      \
				      temp));				      \
		*insn++ = BPF_LDX_MEM(BPF_FIELD_SIZEOF(			      \
						struct bpf_sock_ops_kern, sk),\
				      si->dst_reg, si->src_reg,		      \
				      offsetof(struct bpf_sock_ops_kern, sk));\
		if (si->dst_reg == si->src_reg)	{			      \
			*insn++ = BPF_JMP_A(1);				      \
			*insn++ = BPF_LDX_MEM(BPF_DW, reg, si->src_reg,	      \
				      offsetof(struct bpf_sock_ops_kern,      \
				      temp));				      \
		}							      \
	} while (0)

#define SOCK_OPS_GET_TCP_SOCK_FIELD(FIELD) \
		SOCK_OPS_GET_FIELD(FIELD, FIELD, struct tcp_sock)

/* Helper macro for adding write access to tcp_sock or sock fields.
 * The macro is called with two registers, dst_reg which contains a pointer
 * to ctx (context) and src_reg which contains the value that should be
 * stored. However, we need an additional register since we cannot overwrite
 * dst_reg because it may be used later in the program.
 * Instead we "borrow" one of the other register. We first save its value
 * into a new (temp) field in bpf_sock_ops_kern, use it, and then restore
 * it at the end of the macro.
 */
#define SOCK_OPS_SET_FIELD(BPF_FIELD, OBJ_FIELD, OBJ)			      \
	do {								      \
		int reg = BPF_REG_9;					      \
		BUILD_BUG_ON(sizeof_field(OBJ, OBJ_FIELD) >		      \
			     sizeof_field(struct bpf_sock_ops, BPF_FIELD));   \
		if (si->dst_reg == reg || si->src_reg == reg)		      \
			reg--;						      \
		if (si->dst_reg == reg || si->src_reg == reg)		      \
			reg--;						      \
		*insn++ = BPF_STX_MEM(BPF_DW, si->dst_reg, reg,		      \
				      offsetof(struct bpf_sock_ops_kern,      \
					       temp));			      \
		*insn++ = BPF_LDX_MEM(BPF_FIELD_SIZEOF(			      \
						struct bpf_sock_ops_kern,     \
						is_fullsock),		      \
				      reg, si->dst_reg,			      \
				      offsetof(struct bpf_sock_ops_kern,      \
					       is_fullsock));		      \
		*insn++ = BPF_JMP_IMM(BPF_JEQ, reg, 0, 2);		      \
		*insn++ = BPF_LDX_MEM(BPF_FIELD_SIZEOF(			      \
						struct bpf_sock_ops_kern, sk),\
				      reg, si->dst_reg,			      \
				      offsetof(struct bpf_sock_ops_kern, sk));\
		*insn++ = BPF_RAW_INSN(BPF_FIELD_SIZEOF(OBJ, OBJ_FIELD) |     \
				       BPF_MEM | BPF_CLASS(si->code),	      \
				       reg, si->src_reg,		      \
				       offsetof(OBJ, OBJ_FIELD),	      \
				       si->imm);			      \
		*insn++ = BPF_LDX_MEM(BPF_DW, reg, si->dst_reg,		      \
				      offsetof(struct bpf_sock_ops_kern,      \
					       temp));			      \
	} while (0)

#define SOCK_OPS_GET_OR_SET_FIELD(BPF_FIELD, OBJ_FIELD, OBJ, TYPE)	      \
	do {								      \
		if (TYPE == BPF_WRITE)					      \
			SOCK_OPS_SET_FIELD(BPF_FIELD, OBJ_FIELD, OBJ);	      \
		else							      \
			SOCK_OPS_GET_FIELD(BPF_FIELD, OBJ_FIELD, OBJ);	      \
	} while (0)

	switch (si->off) {
	case offsetof(struct bpf_sock_ops, op):
		*insn++ = BPF_LDX_MEM(BPF_FIELD_SIZEOF(struct bpf_sock_ops_kern,
						       op),
				      si->dst_reg, si->src_reg,
				      offsetof(struct bpf_sock_ops_kern, op));
		break;

	case offsetof(struct bpf_sock_ops, replylong[0]) ...
	     offsetof(struct bpf_sock_ops, replylong[3]):
		BUILD_BUG_ON(sizeof_field(struct bpf_sock_ops, reply) !=
			     sizeof_field(struct bpf_sock_ops_kern, reply));
		BUILD_BUG_ON(sizeof_field(struct bpf_sock_ops, replylong) !=
			     sizeof_field(struct bpf_sock_ops_kern, replylong));
		off = si->off;
		off -= offsetof(struct bpf_sock_ops, replylong[0]);
		off += offsetof(struct bpf_sock_ops_kern, replylong[0]);
		if (type == BPF_WRITE)
			*insn++ = BPF_EMIT_STORE(BPF_W, si, off);
		else
			*insn++ = BPF_LDX_MEM(BPF_W, si->dst_reg, si->src_reg,
					      off);
		break;

	case offsetof(struct bpf_sock_ops, family):
		BUILD_BUG_ON(sizeof_field(struct sock_common, skc_family) != 2);

		*insn++ = BPF_LDX_MEM(BPF_FIELD_SIZEOF(
					      struct bpf_sock_ops_kern, sk),
				      si->dst_reg, si->src_reg,
				      offsetof(struct bpf_sock_ops_kern, sk));
		*insn++ = BPF_LDX_MEM(BPF_H, si->dst_reg, si->dst_reg,
				      offsetof(struct sock_common, skc_family));
		break;

	case offsetof(struct bpf_sock_ops, remote_ip4):
		BUILD_BUG_ON(sizeof_field(struct sock_common, skc_daddr) != 4);

		*insn++ = BPF_LDX_MEM(BPF_FIELD_SIZEOF(
						struct bpf_sock_ops_kern, sk),
				      si->dst_reg, si->src_reg,
				      offsetof(struct bpf_sock_ops_kern, sk));
		*insn++ = BPF_LDX_MEM(BPF_W, si->dst_reg, si->dst_reg,
				      offsetof(struct sock_common, skc_daddr));
		break;

	case offsetof(struct bpf_sock_ops, local_ip4):
		BUILD_BUG_ON(sizeof_field(struct sock_common,
					  skc_rcv_saddr) != 4);

		*insn++ = BPF_LDX_MEM(BPF_FIELD_SIZEOF(
					      struct bpf_sock_ops_kern, sk),
				      si->dst_reg, si->src_reg,
				      offsetof(struct bpf_sock_ops_kern, sk));
		*insn++ = BPF_LDX_MEM(BPF_W, si->dst_reg, si->dst_reg,
				      offsetof(struct sock_common,
					       skc_rcv_saddr));
		break;

	case offsetof(struct bpf_sock_ops, remote_ip6[0]) ...
	     offsetof(struct bpf_sock_ops, remote_ip6[3]):
#if IS_ENABLED(CONFIG_IPV6)
		BUILD_BUG_ON(sizeof_field(struct sock_common,
					  skc_v6_daddr.s6_addr32[0]) != 4);

		off = si->off;
		off -= offsetof(struct bpf_sock_ops, remote_ip6[0]);
		*insn++ = BPF_LDX_MEM(BPF_FIELD_SIZEOF(
						struct bpf_sock_ops_kern, sk),
				      si->dst_reg, si->src_reg,
				      offsetof(struct bpf_sock_ops_kern, sk));
		*insn++ = BPF_LDX_MEM(BPF_W, si->dst_reg, si->dst_reg,
				      offsetof(struct sock_common,
					       skc_v6_daddr.s6_addr32[0]) +
				      off);
#else
		*insn++ = BPF_MOV32_IMM(si->dst_reg, 0);
#endif
		break;

	case offsetof(struct bpf_sock_ops, local_ip6[0]) ...
	     offsetof(struct bpf_sock_ops, local_ip6[3]):
#if IS_ENABLED(CONFIG_IPV6)
		BUILD_BUG_ON(sizeof_field(struct sock_common,
					  skc_v6_rcv_saddr.s6_addr32[0]) != 4);

		off = si->off;
		off -= offsetof(struct bpf_sock_ops, local_ip6[0]);
		*insn++ = BPF_LDX_MEM(BPF_FIELD_SIZEOF(
						struct bpf_sock_ops_kern, sk),
				      si->dst_reg, si->src_reg,
				      offsetof(struct bpf_sock_ops_kern, sk));
		*insn++ = BPF_LDX_MEM(BPF_W, si->dst_reg, si->dst_reg,
				      offsetof(struct sock_common,
					       skc_v6_rcv_saddr.s6_addr32[0]) +
				      off);
#else
		*insn++ = BPF_MOV32_IMM(si->dst_reg, 0);
#endif
		break;

	case offsetof(struct bpf_sock_ops, remote_port):
		BUILD_BUG_ON(sizeof_field(struct sock_common, skc_dport) != 2);

		*insn++ = BPF_LDX_MEM(BPF_FIELD_SIZEOF(
						struct bpf_sock_ops_kern, sk),
				      si->dst_reg, si->src_reg,
				      offsetof(struct bpf_sock_ops_kern, sk));
		*insn++ = BPF_LDX_MEM(BPF_H, si->dst_reg, si->dst_reg,
				      offsetof(struct sock_common, skc_dport));
#ifndef __BIG_ENDIAN_BITFIELD
		*insn++ = BPF_ALU32_IMM(BPF_LSH, si->dst_reg, 16);
#endif
		break;

	case offsetof(struct bpf_sock_ops, local_port):
		BUILD_BUG_ON(sizeof_field(struct sock_common, skc_num) != 2);

		*insn++ = BPF_LDX_MEM(BPF_FIELD_SIZEOF(
						struct bpf_sock_ops_kern, sk),
				      si->dst_reg, si->src_reg,
				      offsetof(struct bpf_sock_ops_kern, sk));
		*insn++ = BPF_LDX_MEM(BPF_H, si->dst_reg, si->dst_reg,
				      offsetof(struct sock_common, skc_num));
		break;

	case offsetof(struct bpf_sock_ops, is_fullsock):
		*insn++ = BPF_LDX_MEM(BPF_FIELD_SIZEOF(
						struct bpf_sock_ops_kern,
						is_fullsock),
				      si->dst_reg, si->src_reg,
				      offsetof(struct bpf_sock_ops_kern,
					       is_fullsock));
		break;

	case offsetof(struct bpf_sock_ops, state):
		BUILD_BUG_ON(sizeof_field(struct sock_common, skc_state) != 1);

		*insn++ = BPF_LDX_MEM(BPF_FIELD_SIZEOF(
						struct bpf_sock_ops_kern, sk),
				      si->dst_reg, si->src_reg,
				      offsetof(struct bpf_sock_ops_kern, sk));
		*insn++ = BPF_LDX_MEM(BPF_B, si->dst_reg, si->dst_reg,
				      offsetof(struct sock_common, skc_state));
		break;

	case offsetof(struct bpf_sock_ops, rtt_min):
		BUILD_BUG_ON(sizeof_field(struct tcp_sock, rtt_min) !=
			     sizeof(struct minmax));
		BUILD_BUG_ON(sizeof(struct minmax) <
			     sizeof(struct minmax_sample));

		*insn++ = BPF_LDX_MEM(BPF_FIELD_SIZEOF(
						struct bpf_sock_ops_kern, sk),
				      si->dst_reg, si->src_reg,
				      offsetof(struct bpf_sock_ops_kern, sk));
		*insn++ = BPF_LDX_MEM(BPF_W, si->dst_reg, si->dst_reg,
				      offsetof(struct tcp_sock, rtt_min) +
				      sizeof_field(struct minmax_sample, t));
		break;

	case offsetof(struct bpf_sock_ops, bpf_sock_ops_cb_flags):
		SOCK_OPS_GET_FIELD(bpf_sock_ops_cb_flags, bpf_sock_ops_cb_flags,
				   struct tcp_sock);
		break;

	case offsetof(struct bpf_sock_ops, sk_txhash):
		SOCK_OPS_GET_OR_SET_FIELD(sk_txhash, sk_txhash,
					  struct sock, type);
		break;
	case offsetof(struct bpf_sock_ops, snd_cwnd):
		SOCK_OPS_GET_TCP_SOCK_FIELD(snd_cwnd);
		break;
	case offsetof(struct bpf_sock_ops, srtt_us):
		SOCK_OPS_GET_TCP_SOCK_FIELD(srtt_us);
		break;
	case offsetof(struct bpf_sock_ops, snd_ssthresh):
		SOCK_OPS_GET_TCP_SOCK_FIELD(snd_ssthresh);
		break;
	case offsetof(struct bpf_sock_ops, rcv_nxt):
		SOCK_OPS_GET_TCP_SOCK_FIELD(rcv_nxt);
		break;
	case offsetof(struct bpf_sock_ops, snd_nxt):
		SOCK_OPS_GET_TCP_SOCK_FIELD(snd_nxt);
		break;
	case offsetof(struct bpf_sock_ops, snd_una):
		SOCK_OPS_GET_TCP_SOCK_FIELD(snd_una);
		break;
	case offsetof(struct bpf_sock_ops, mss_cache):
		SOCK_OPS_GET_TCP_SOCK_FIELD(mss_cache);
		break;
	case offsetof(struct bpf_sock_ops, ecn_flags):
		SOCK_OPS_GET_TCP_SOCK_FIELD(ecn_flags);
		break;
	case offsetof(struct bpf_sock_ops, rate_delivered):
		SOCK_OPS_GET_TCP_SOCK_FIELD(rate_delivered);
		break;
	case offsetof(struct bpf_sock_ops, rate_interval_us):
		SOCK_OPS_GET_TCP_SOCK_FIELD(rate_interval_us);
		break;
	case offsetof(struct bpf_sock_ops, packets_out):
		SOCK_OPS_GET_TCP_SOCK_FIELD(packets_out);
		break;
	case offsetof(struct bpf_sock_ops, retrans_out):
		SOCK_OPS_GET_TCP_SOCK_FIELD(retrans_out);
		break;
	case offsetof(struct bpf_sock_ops, total_retrans):
		SOCK_OPS_GET_TCP_SOCK_FIELD(total_retrans);
		break;
	case offsetof(struct bpf_sock_ops, segs_in):
		SOCK_OPS_GET_TCP_SOCK_FIELD(segs_in);
		break;
	case offsetof(struct bpf_sock_ops, data_segs_in):
		SOCK_OPS_GET_TCP_SOCK_FIELD(data_segs_in);
		break;
	case offsetof(struct bpf_sock_ops, segs_out):
		SOCK_OPS_GET_TCP_SOCK_FIELD(segs_out);
		break;
	case offsetof(struct bpf_sock_ops, data_segs_out):
		SOCK_OPS_GET_TCP_SOCK_FIELD(data_segs_out);
		break;
	case offsetof(struct bpf_sock_ops, lost_out):
		SOCK_OPS_GET_TCP_SOCK_FIELD(lost_out);
		break;
	case offsetof(struct bpf_sock_ops, sacked_out):
		SOCK_OPS_GET_TCP_SOCK_FIELD(sacked_out);
		break;
	case offsetof(struct bpf_sock_ops, bytes_received):
		SOCK_OPS_GET_TCP_SOCK_FIELD(bytes_received);
		break;
	case offsetof(struct bpf_sock_ops, bytes_acked):
		SOCK_OPS_GET_TCP_SOCK_FIELD(bytes_acked);
		break;
	case offsetof(struct bpf_sock_ops, sk):
		SOCK_OPS_GET_SK();
		break;
	case offsetof(struct bpf_sock_ops, skb_data_end):
		*insn++ = BPF_LDX_MEM(BPF_FIELD_SIZEOF(struct bpf_sock_ops_kern,
						       skb_data_end),
				      si->dst_reg, si->src_reg,
				      offsetof(struct bpf_sock_ops_kern,
					       skb_data_end));
		break;
	case offsetof(struct bpf_sock_ops, skb_data):
		*insn++ = BPF_LDX_MEM(BPF_FIELD_SIZEOF(struct bpf_sock_ops_kern,
						       skb),
				      si->dst_reg, si->src_reg,
				      offsetof(struct bpf_sock_ops_kern,
					       skb));
		*insn++ = BPF_JMP_IMM(BPF_JEQ, si->dst_reg, 0, 1);
		*insn++ = BPF_LDX_MEM(BPF_FIELD_SIZEOF(struct sk_buff, data),
				      si->dst_reg, si->dst_reg,
				      offsetof(struct sk_buff, data));
		break;
	case offsetof(struct bpf_sock_ops, skb_len):
		*insn++ = BPF_LDX_MEM(BPF_FIELD_SIZEOF(struct bpf_sock_ops_kern,
						       skb),
				      si->dst_reg, si->src_reg,
				      offsetof(struct bpf_sock_ops_kern,
					       skb));
		*insn++ = BPF_JMP_IMM(BPF_JEQ, si->dst_reg, 0, 1);
		*insn++ = BPF_LDX_MEM(BPF_FIELD_SIZEOF(struct sk_buff, len),
				      si->dst_reg, si->dst_reg,
				      offsetof(struct sk_buff, len));
		break;
	case offsetof(struct bpf_sock_ops, skb_tcp_flags):
		off = offsetof(struct sk_buff, cb);
		off += offsetof(struct tcp_skb_cb, tcp_flags);
		*target_size = sizeof_field(struct tcp_skb_cb, tcp_flags);
		*insn++ = BPF_LDX_MEM(BPF_FIELD_SIZEOF(struct bpf_sock_ops_kern,
						       skb),
				      si->dst_reg, si->src_reg,
				      offsetof(struct bpf_sock_ops_kern,
					       skb));
		*insn++ = BPF_JMP_IMM(BPF_JEQ, si->dst_reg, 0, 1);
		*insn++ = BPF_LDX_MEM(BPF_FIELD_SIZEOF(struct tcp_skb_cb,
						       tcp_flags),
				      si->dst_reg, si->dst_reg, off);
		break;
	case offsetof(struct bpf_sock_ops, skb_hwtstamp): {
		struct bpf_insn *jmp_on_null_skb;

		*insn++ = BPF_LDX_MEM(BPF_FIELD_SIZEOF(struct bpf_sock_ops_kern,
						       skb),
				      si->dst_reg, si->src_reg,
				      offsetof(struct bpf_sock_ops_kern,
					       skb));
		/* Reserve one insn to test skb == NULL */
		jmp_on_null_skb = insn++;
		insn = bpf_convert_shinfo_access(si->dst_reg, si->dst_reg, insn);
		*insn++ = BPF_LDX_MEM(BPF_DW, si->dst_reg, si->dst_reg,
				      bpf_target_off(struct skb_shared_info,
						     hwtstamps, 8,
						     target_size));
		*jmp_on_null_skb = BPF_JMP_IMM(BPF_JEQ, si->dst_reg, 0,
					       insn - jmp_on_null_skb - 1);
		break;
	}
	}
	return insn - insn_buf;
}

/* data_end = skb->data + skb_headlen() */
static struct bpf_insn *bpf_convert_data_end_access(const struct bpf_insn *si,
						    struct bpf_insn *insn)
{
	int reg;
	int temp_reg_off = offsetof(struct sk_buff, cb) +
			   offsetof(struct sk_skb_cb, temp_reg);

	if (si->src_reg == si->dst_reg) {
		/* We need an extra register, choose and save a register. */
		reg = BPF_REG_9;
		if (si->src_reg == reg || si->dst_reg == reg)
			reg--;
		if (si->src_reg == reg || si->dst_reg == reg)
			reg--;
		*insn++ = BPF_STX_MEM(BPF_DW, si->src_reg, reg, temp_reg_off);
	} else {
		reg = si->dst_reg;
	}

	/* reg = skb->data */
	*insn++ = BPF_LDX_MEM(BPF_FIELD_SIZEOF(struct sk_buff, data),
			      reg, si->src_reg,
			      offsetof(struct sk_buff, data));
	/* AX = skb->len */
	*insn++ = BPF_LDX_MEM(BPF_FIELD_SIZEOF(struct sk_buff, len),
			      BPF_REG_AX, si->src_reg,
			      offsetof(struct sk_buff, len));
	/* reg = skb->data + skb->len */
	*insn++ = BPF_ALU64_REG(BPF_ADD, reg, BPF_REG_AX);
	/* AX = skb->data_len */
	*insn++ = BPF_LDX_MEM(BPF_FIELD_SIZEOF(struct sk_buff, data_len),
			      BPF_REG_AX, si->src_reg,
			      offsetof(struct sk_buff, data_len));

	/* reg = skb->data + skb->len - skb->data_len */
	*insn++ = BPF_ALU64_REG(BPF_SUB, reg, BPF_REG_AX);

	if (si->src_reg == si->dst_reg) {
		/* Restore the saved register */
		*insn++ = BPF_MOV64_REG(BPF_REG_AX, si->src_reg);
		*insn++ = BPF_MOV64_REG(si->dst_reg, reg);
		*insn++ = BPF_LDX_MEM(BPF_DW, reg, BPF_REG_AX, temp_reg_off);
	}

	return insn;
}

static u32 sk_skb_convert_ctx_access(enum bpf_access_type type,
				     const struct bpf_insn *si,
				     struct bpf_insn *insn_buf,
				     struct bpf_prog *prog, u32 *target_size)
{
	struct bpf_insn *insn = insn_buf;
	int off;

	switch (si->off) {
	case offsetof(struct __sk_buff, data_end):
		insn = bpf_convert_data_end_access(si, insn);
		break;
	case offsetof(struct __sk_buff, cb[0]) ...
	     offsetofend(struct __sk_buff, cb[4]) - 1:
		BUILD_BUG_ON(sizeof_field(struct sk_skb_cb, data) < 20);
		BUILD_BUG_ON((offsetof(struct sk_buff, cb) +
			      offsetof(struct sk_skb_cb, data)) %
			     sizeof(__u64));

		prog->cb_access = 1;
		off  = si->off;
		off -= offsetof(struct __sk_buff, cb[0]);
		off += offsetof(struct sk_buff, cb);
		off += offsetof(struct sk_skb_cb, data);
		if (type == BPF_WRITE)
			*insn++ = BPF_EMIT_STORE(BPF_SIZE(si->code), si, off);
		else
			*insn++ = BPF_LDX_MEM(BPF_SIZE(si->code), si->dst_reg,
					      si->src_reg, off);
		break;


	default:
		return bpf_convert_ctx_access(type, si, insn_buf, prog,
					      target_size);
	}

	return insn - insn_buf;
}

static u32 sk_msg_convert_ctx_access(enum bpf_access_type type,
				     const struct bpf_insn *si,
				     struct bpf_insn *insn_buf,
				     struct bpf_prog *prog, u32 *target_size)
{
	struct bpf_insn *insn = insn_buf;
#if IS_ENABLED(CONFIG_IPV6)
	int off;
#endif

	/* convert ctx uses the fact sg element is first in struct */
	BUILD_BUG_ON(offsetof(struct sk_msg, sg) != 0);

	switch (si->off) {
	case offsetof(struct sk_msg_md, data):
		*insn++ = BPF_LDX_MEM(BPF_FIELD_SIZEOF(struct sk_msg, data),
				      si->dst_reg, si->src_reg,
				      offsetof(struct sk_msg, data));
		break;
	case offsetof(struct sk_msg_md, data_end):
		*insn++ = BPF_LDX_MEM(BPF_FIELD_SIZEOF(struct sk_msg, data_end),
				      si->dst_reg, si->src_reg,
				      offsetof(struct sk_msg, data_end));
		break;
	case offsetof(struct sk_msg_md, family):
		BUILD_BUG_ON(sizeof_field(struct sock_common, skc_family) != 2);

		*insn++ = BPF_LDX_MEM(BPF_FIELD_SIZEOF(
					      struct sk_msg, sk),
				      si->dst_reg, si->src_reg,
				      offsetof(struct sk_msg, sk));
		*insn++ = BPF_LDX_MEM(BPF_H, si->dst_reg, si->dst_reg,
				      offsetof(struct sock_common, skc_family));
		break;

	case offsetof(struct sk_msg_md, remote_ip4):
		BUILD_BUG_ON(sizeof_field(struct sock_common, skc_daddr) != 4);

		*insn++ = BPF_LDX_MEM(BPF_FIELD_SIZEOF(
						struct sk_msg, sk),
				      si->dst_reg, si->src_reg,
				      offsetof(struct sk_msg, sk));
		*insn++ = BPF_LDX_MEM(BPF_W, si->dst_reg, si->dst_reg,
				      offsetof(struct sock_common, skc_daddr));
		break;

	case offsetof(struct sk_msg_md, local_ip4):
		BUILD_BUG_ON(sizeof_field(struct sock_common,
					  skc_rcv_saddr) != 4);

		*insn++ = BPF_LDX_MEM(BPF_FIELD_SIZEOF(
					      struct sk_msg, sk),
				      si->dst_reg, si->src_reg,
				      offsetof(struct sk_msg, sk));
		*insn++ = BPF_LDX_MEM(BPF_W, si->dst_reg, si->dst_reg,
				      offsetof(struct sock_common,
					       skc_rcv_saddr));
		break;

	case offsetof(struct sk_msg_md, remote_ip6[0]) ...
	     offsetof(struct sk_msg_md, remote_ip6[3]):
#if IS_ENABLED(CONFIG_IPV6)
		BUILD_BUG_ON(sizeof_field(struct sock_common,
					  skc_v6_daddr.s6_addr32[0]) != 4);

		off = si->off;
		off -= offsetof(struct sk_msg_md, remote_ip6[0]);
		*insn++ = BPF_LDX_MEM(BPF_FIELD_SIZEOF(
						struct sk_msg, sk),
				      si->dst_reg, si->src_reg,
				      offsetof(struct sk_msg, sk));
		*insn++ = BPF_LDX_MEM(BPF_W, si->dst_reg, si->dst_reg,
				      offsetof(struct sock_common,
					       skc_v6_daddr.s6_addr32[0]) +
				      off);
#else
		*insn++ = BPF_MOV32_IMM(si->dst_reg, 0);
#endif
		break;

	case offsetof(struct sk_msg_md, local_ip6[0]) ...
	     offsetof(struct sk_msg_md, local_ip6[3]):
#if IS_ENABLED(CONFIG_IPV6)
		BUILD_BUG_ON(sizeof_field(struct sock_common,
					  skc_v6_rcv_saddr.s6_addr32[0]) != 4);

		off = si->off;
		off -= offsetof(struct sk_msg_md, local_ip6[0]);
		*insn++ = BPF_LDX_MEM(BPF_FIELD_SIZEOF(
						struct sk_msg, sk),
				      si->dst_reg, si->src_reg,
				      offsetof(struct sk_msg, sk));
		*insn++ = BPF_LDX_MEM(BPF_W, si->dst_reg, si->dst_reg,
				      offsetof(struct sock_common,
					       skc_v6_rcv_saddr.s6_addr32[0]) +
				      off);
#else
		*insn++ = BPF_MOV32_IMM(si->dst_reg, 0);
#endif
		break;

	case offsetof(struct sk_msg_md, remote_port):
		BUILD_BUG_ON(sizeof_field(struct sock_common, skc_dport) != 2);

		*insn++ = BPF_LDX_MEM(BPF_FIELD_SIZEOF(
						struct sk_msg, sk),
				      si->dst_reg, si->src_reg,
				      offsetof(struct sk_msg, sk));
		*insn++ = BPF_LDX_MEM(BPF_H, si->dst_reg, si->dst_reg,
				      offsetof(struct sock_common, skc_dport));
#ifndef __BIG_ENDIAN_BITFIELD
		*insn++ = BPF_ALU32_IMM(BPF_LSH, si->dst_reg, 16);
#endif
		break;

	case offsetof(struct sk_msg_md, local_port):
		BUILD_BUG_ON(sizeof_field(struct sock_common, skc_num) != 2);

		*insn++ = BPF_LDX_MEM(BPF_FIELD_SIZEOF(
						struct sk_msg, sk),
				      si->dst_reg, si->src_reg,
				      offsetof(struct sk_msg, sk));
		*insn++ = BPF_LDX_MEM(BPF_H, si->dst_reg, si->dst_reg,
				      offsetof(struct sock_common, skc_num));
		break;

	case offsetof(struct sk_msg_md, size):
		*insn++ = BPF_LDX_MEM(BPF_FIELD_SIZEOF(struct sk_msg_sg, size),
				      si->dst_reg, si->src_reg,
				      offsetof(struct sk_msg_sg, size));
		break;

	case offsetof(struct sk_msg_md, sk):
		*insn++ = BPF_LDX_MEM(BPF_FIELD_SIZEOF(struct sk_msg, sk),
				      si->dst_reg, si->src_reg,
				      offsetof(struct sk_msg, sk));
		break;
	}

	return insn - insn_buf;
}

const struct bpf_verifier_ops sk_filter_verifier_ops = {
	.get_func_proto		= sk_filter_func_proto,
	.is_valid_access	= sk_filter_is_valid_access,
	.convert_ctx_access	= bpf_convert_ctx_access,
	.gen_ld_abs		= bpf_gen_ld_abs,
};

const struct bpf_prog_ops sk_filter_prog_ops = {
	.test_run		= bpf_prog_test_run_skb,
};

//tc_cls_act类型程序提供的校验操作集
const struct bpf_verifier_ops tc_cls_act_verifier_ops = {
	.get_func_proto		= tc_cls_act_func_proto,
	.is_valid_access	= tc_cls_act_is_valid_access,
	.convert_ctx_access	= tc_cls_act_convert_ctx_access,
	.gen_prologue		= tc_cls_act_prologue,
	.gen_ld_abs		= bpf_gen_ld_abs,
	.btf_struct_access	= tc_cls_act_btf_struct_access,
};

const struct bpf_prog_ops tc_cls_act_prog_ops = {
	.test_run		= bpf_prog_test_run_skb,
};

//xdp类型bpf程序提供的校验操作集
const struct bpf_verifier_ops xdp_verifier_ops = {
	.get_func_proto		= xdp_func_proto,
	.is_valid_access	= xdp_is_valid_access,
	.convert_ctx_access	= xdp_convert_ctx_access,
	.gen_prologue		= bpf_noop_prologue,
	.btf_struct_access	= xdp_btf_struct_access,
};

const struct bpf_prog_ops xdp_prog_ops = {
	.test_run		= bpf_prog_test_run_xdp,
};

const struct bpf_verifier_ops cg_skb_verifier_ops = {
	.get_func_proto		= cg_skb_func_proto,
	.is_valid_access	= cg_skb_is_valid_access,
	.convert_ctx_access	= bpf_convert_ctx_access,
};

const struct bpf_prog_ops cg_skb_prog_ops = {
	.test_run		= bpf_prog_test_run_skb,
};

const struct bpf_verifier_ops lwt_in_verifier_ops = {
	.get_func_proto		= lwt_in_func_proto,
	.is_valid_access	= lwt_is_valid_access,
	.convert_ctx_access	= bpf_convert_ctx_access,
};

const struct bpf_prog_ops lwt_in_prog_ops = {
	.test_run		= bpf_prog_test_run_skb,
};

const struct bpf_verifier_ops lwt_out_verifier_ops = {
	.get_func_proto		= lwt_out_func_proto,
	.is_valid_access	= lwt_is_valid_access,
	.convert_ctx_access	= bpf_convert_ctx_access,
};

const struct bpf_prog_ops lwt_out_prog_ops = {
	.test_run		= bpf_prog_test_run_skb,
};

const struct bpf_verifier_ops lwt_xmit_verifier_ops = {
	.get_func_proto		= lwt_xmit_func_proto,
	.is_valid_access	= lwt_is_valid_access,
	.convert_ctx_access	= bpf_convert_ctx_access,
	.gen_prologue		= tc_cls_act_prologue,
};

const struct bpf_prog_ops lwt_xmit_prog_ops = {
	.test_run		= bpf_prog_test_run_skb,
};

const struct bpf_verifier_ops lwt_seg6local_verifier_ops = {
	.get_func_proto		= lwt_seg6local_func_proto,
	.is_valid_access	= lwt_is_valid_access,
	.convert_ctx_access	= bpf_convert_ctx_access,
};

const struct bpf_prog_ops lwt_seg6local_prog_ops = {
	.test_run		= bpf_prog_test_run_skb,
};

const struct bpf_verifier_ops cg_sock_verifier_ops = {
	.get_func_proto		= sock_filter_func_proto,
	.is_valid_access	= sock_filter_is_valid_access,
	.convert_ctx_access	= bpf_sock_convert_ctx_access,
};

const struct bpf_prog_ops cg_sock_prog_ops = {
};

const struct bpf_verifier_ops cg_sock_addr_verifier_ops = {
	.get_func_proto		= sock_addr_func_proto,
	.is_valid_access	= sock_addr_is_valid_access,
	.convert_ctx_access	= sock_addr_convert_ctx_access,
};

const struct bpf_prog_ops cg_sock_addr_prog_ops = {
};

const struct bpf_verifier_ops sock_ops_verifier_ops = {
	.get_func_proto		= sock_ops_func_proto,
	.is_valid_access	= sock_ops_is_valid_access,
	.convert_ctx_access	= sock_ops_convert_ctx_access,
};

const struct bpf_prog_ops sock_ops_prog_ops = {
};

const struct bpf_verifier_ops sk_skb_verifier_ops = {
	.get_func_proto		= sk_skb_func_proto,
	.is_valid_access	= sk_skb_is_valid_access,
	.convert_ctx_access	= sk_skb_convert_ctx_access,
	.gen_prologue		= sk_skb_prologue,
};

const struct bpf_prog_ops sk_skb_prog_ops = {
};

const struct bpf_verifier_ops sk_msg_verifier_ops = {
	.get_func_proto		= sk_msg_func_proto,
	.is_valid_access	= sk_msg_is_valid_access,
	.convert_ctx_access	= sk_msg_convert_ctx_access,
	.gen_prologue		= bpf_noop_prologue,
};

const struct bpf_prog_ops sk_msg_prog_ops = {
};

const struct bpf_verifier_ops flow_dissector_verifier_ops = {
	.get_func_proto		= flow_dissector_func_proto,
	.is_valid_access	= flow_dissector_is_valid_access,
	.convert_ctx_access	= flow_dissector_convert_ctx_access,
};

const struct bpf_prog_ops flow_dissector_prog_ops = {
	.test_run		= bpf_prog_test_run_flow_dissector,
};

int sk_detach_filter(struct sock *sk)
{
	int ret = -ENOENT;
	struct sk_filter *filter;

	if (sock_flag(sk, SOCK_FILTER_LOCKED))
		return -EPERM;

	filter = rcu_dereference_protected(sk->sk_filter,
					   lockdep_sock_is_held(sk));
	if (filter) {
		RCU_INIT_POINTER(sk->sk_filter, NULL);
		sk_filter_uncharge(sk, filter);
		ret = 0;
	}

	return ret;
}
EXPORT_SYMBOL_GPL(sk_detach_filter);

int sk_get_filter(struct sock *sk, sockptr_t optval, unsigned int len)
{
	struct sock_fprog_kern *fprog;
	struct sk_filter *filter;
	int ret = 0;

	sockopt_lock_sock(sk);
	filter = rcu_dereference_protected(sk->sk_filter,
					   lockdep_sock_is_held(sk));
	if (!filter)
		goto out;

	/* We're copying the filter that has been originally attached,
	 * so no conversion/decode needed anymore. eBPF programs that
	 * have no original program cannot be dumped through this.
	 */
	ret = -EACCES;
	fprog = filter->prog->orig_prog;
	if (!fprog)
		goto out;

	ret = fprog->len;
	if (!len)
		/* User space only enquires number of filter blocks. */
		goto out;

	ret = -EINVAL;
	if (len < fprog->len)
		goto out;

	ret = -EFAULT;
	if (copy_to_sockptr(optval, fprog->filter, bpf_classic_proglen(fprog)))
		goto out;

	/* Instead of bytes, the API requests to return the number
	 * of filter blocks.
	 */
	ret = fprog->len;
out:
	sockopt_release_sock(sk);
	return ret;
}

#ifdef CONFIG_INET
static void bpf_init_reuseport_kern(struct sk_reuseport_kern *reuse_kern,
				    struct sock_reuseport *reuse,
				    struct sock *sk, struct sk_buff *skb,
				    struct sock *migrating_sk,
				    u32 hash)
{
	reuse_kern->skb = skb;
	reuse_kern->sk = sk;
	reuse_kern->selected_sk = NULL;
	reuse_kern->migrating_sk = migrating_sk;
	reuse_kern->data_end = skb->data + skb_headlen(skb);
	reuse_kern->hash = hash;
	reuse_kern->reuseport_id = reuse->reuseport_id;
	reuse_kern->bind_inany = reuse->bind_inany;
}

struct sock *bpf_run_sk_reuseport(struct sock_reuseport *reuse, struct sock *sk,
				  struct bpf_prog *prog, struct sk_buff *skb,
				  struct sock *migrating_sk,
				  u32 hash)
{
	struct sk_reuseport_kern reuse_kern;
	enum sk_action action;

	bpf_init_reuseport_kern(&reuse_kern, reuse, sk, skb, migrating_sk, hash);
	action = bpf_prog_run(prog, &reuse_kern);

	if (action == SK_PASS)
		return reuse_kern.selected_sk;
	else
		return ERR_PTR(-ECONNREFUSED);
}

BPF_CALL_4(sk_select_reuseport, struct sk_reuseport_kern *, reuse_kern,
	   struct bpf_map *, map, void *, key, u32, flags)
{
	bool is_sockarray = map->map_type == BPF_MAP_TYPE_REUSEPORT_SOCKARRAY;
	struct sock_reuseport *reuse;
	struct sock *selected_sk;

	selected_sk = map->ops->map_lookup_elem(map, key);
	if (!selected_sk)
		return -ENOENT;

	reuse = rcu_dereference(selected_sk->sk_reuseport_cb);
	if (!reuse) {
		/* Lookup in sock_map can return TCP ESTABLISHED sockets. */
		if (sk_is_refcounted(selected_sk))
			sock_put(selected_sk);

		/* reuseport_array has only sk with non NULL sk_reuseport_cb.
		 * The only (!reuse) case here is - the sk has already been
		 * unhashed (e.g. by close()), so treat it as -ENOENT.
		 *
		 * Other maps (e.g. sock_map) do not provide this guarantee and
		 * the sk may never be in the reuseport group to begin with.
		 */
		return is_sockarray ? -ENOENT : -EINVAL;
	}

	if (unlikely(reuse->reuseport_id != reuse_kern->reuseport_id)) {
		struct sock *sk = reuse_kern->sk;

		if (sk->sk_protocol != selected_sk->sk_protocol)
			return -EPROTOTYPE;
		else if (sk->sk_family != selected_sk->sk_family)
			return -EAFNOSUPPORT;

		/* Catch all. Likely bound to a different sockaddr. */
		return -EBADFD;
	}

	reuse_kern->selected_sk = selected_sk;

	return 0;
}

static const struct bpf_func_proto sk_select_reuseport_proto = {
	.func           = sk_select_reuseport,
	.gpl_only       = false,
	.ret_type       = RET_INTEGER,
	.arg1_type	= ARG_PTR_TO_CTX,
	.arg2_type      = ARG_CONST_MAP_PTR,
	.arg3_type      = ARG_PTR_TO_MAP_KEY,
	.arg4_type	= ARG_ANYTHING,
};

BPF_CALL_4(sk_reuseport_load_bytes,
	   const struct sk_reuseport_kern *, reuse_kern, u32, offset,
	   void *, to, u32, len)
{
	return ____bpf_skb_load_bytes(reuse_kern->skb, offset, to, len);
}

static const struct bpf_func_proto sk_reuseport_load_bytes_proto = {
	.func		= sk_reuseport_load_bytes,
	.gpl_only	= false,
	.ret_type	= RET_INTEGER,
	.arg1_type	= ARG_PTR_TO_CTX,
	.arg2_type	= ARG_ANYTHING,
	.arg3_type	= ARG_PTR_TO_UNINIT_MEM,
	.arg4_type	= ARG_CONST_SIZE,
};

BPF_CALL_5(sk_reuseport_load_bytes_relative,
	   const struct sk_reuseport_kern *, reuse_kern, u32, offset,
	   void *, to, u32, len, u32, start_header)
{
	return ____bpf_skb_load_bytes_relative(reuse_kern->skb, offset, to,
					       len, start_header);
}

static const struct bpf_func_proto sk_reuseport_load_bytes_relative_proto = {
	.func		= sk_reuseport_load_bytes_relative,
	.gpl_only	= false,
	.ret_type	= RET_INTEGER,
	.arg1_type	= ARG_PTR_TO_CTX,
	.arg2_type	= ARG_ANYTHING,
	.arg3_type	= ARG_PTR_TO_UNINIT_MEM,
	.arg4_type	= ARG_CONST_SIZE,
	.arg5_type	= ARG_ANYTHING,
};

static const struct bpf_func_proto *
sk_reuseport_func_proto(enum bpf_func_id func_id,
			const struct bpf_prog *prog)
{
	switch (func_id) {
	case BPF_FUNC_sk_select_reuseport:
		return &sk_select_reuseport_proto;
	case BPF_FUNC_skb_load_bytes:
		return &sk_reuseport_load_bytes_proto;
	case BPF_FUNC_skb_load_bytes_relative:
		return &sk_reuseport_load_bytes_relative_proto;
	case BPF_FUNC_get_socket_cookie:
		return &bpf_get_socket_ptr_cookie_proto;
	case BPF_FUNC_ktime_get_coarse_ns:
		return &bpf_ktime_get_coarse_ns_proto;
	default:
		return bpf_base_func_proto(func_id);
	}
}

static bool
sk_reuseport_is_valid_access(int off, int size,
			     enum bpf_access_type type,
			     const struct bpf_prog *prog,
			     struct bpf_insn_access_aux *info)
{
	const u32 size_default = sizeof(__u32);

	if (off < 0 || off >= sizeof(struct sk_reuseport_md) ||
	    off % size || type != BPF_READ)
		return false;

	switch (off) {
	case offsetof(struct sk_reuseport_md, data):
		info->reg_type = PTR_TO_PACKET;
		return size == sizeof(__u64);

	case offsetof(struct sk_reuseport_md, data_end):
		info->reg_type = PTR_TO_PACKET_END;
		return size == sizeof(__u64);

	case offsetof(struct sk_reuseport_md, hash):
		return size == size_default;

	case offsetof(struct sk_reuseport_md, sk):
		info->reg_type = PTR_TO_SOCKET;
		return size == sizeof(__u64);

	case offsetof(struct sk_reuseport_md, migrating_sk):
		info->reg_type = PTR_TO_SOCK_COMMON_OR_NULL;
		return size == sizeof(__u64);

	/* Fields that allow narrowing */
	case bpf_ctx_range(struct sk_reuseport_md, eth_protocol):
		if (size < sizeof_field(struct sk_buff, protocol))
			return false;
		fallthrough;
	case bpf_ctx_range(struct sk_reuseport_md, ip_protocol):
	case bpf_ctx_range(struct sk_reuseport_md, bind_inany):
	case bpf_ctx_range(struct sk_reuseport_md, len):
		bpf_ctx_record_field_size(info, size_default);
		return bpf_ctx_narrow_access_ok(off, size, size_default);

	default:
		return false;
	}
}

#define SK_REUSEPORT_LOAD_FIELD(F) ({					\
	*insn++ = BPF_LDX_MEM(BPF_FIELD_SIZEOF(struct sk_reuseport_kern, F), \
			      si->dst_reg, si->src_reg,			\
			      bpf_target_off(struct sk_reuseport_kern, F, \
					     sizeof_field(struct sk_reuseport_kern, F), \
					     target_size));		\
	})

#define SK_REUSEPORT_LOAD_SKB_FIELD(SKB_FIELD)				\
	SOCK_ADDR_LOAD_NESTED_FIELD(struct sk_reuseport_kern,		\
				    struct sk_buff,			\
				    skb,				\
				    SKB_FIELD)

#define SK_REUSEPORT_LOAD_SK_FIELD(SK_FIELD)				\
	SOCK_ADDR_LOAD_NESTED_FIELD(struct sk_reuseport_kern,		\
				    struct sock,			\
				    sk,					\
				    SK_FIELD)

static u32 sk_reuseport_convert_ctx_access(enum bpf_access_type type,
					   const struct bpf_insn *si,
					   struct bpf_insn *insn_buf,
					   struct bpf_prog *prog,
					   u32 *target_size)
{
	struct bpf_insn *insn = insn_buf;

	switch (si->off) {
	case offsetof(struct sk_reuseport_md, data):
		SK_REUSEPORT_LOAD_SKB_FIELD(data);
		break;

	case offsetof(struct sk_reuseport_md, len):
		SK_REUSEPORT_LOAD_SKB_FIELD(len);
		break;

	case offsetof(struct sk_reuseport_md, eth_protocol):
		SK_REUSEPORT_LOAD_SKB_FIELD(protocol);
		break;

	case offsetof(struct sk_reuseport_md, ip_protocol):
		SK_REUSEPORT_LOAD_SK_FIELD(sk_protocol);
		break;

	case offsetof(struct sk_reuseport_md, data_end):
		SK_REUSEPORT_LOAD_FIELD(data_end);
		break;

	case offsetof(struct sk_reuseport_md, hash):
		SK_REUSEPORT_LOAD_FIELD(hash);
		break;

	case offsetof(struct sk_reuseport_md, bind_inany):
		SK_REUSEPORT_LOAD_FIELD(bind_inany);
		break;

	case offsetof(struct sk_reuseport_md, sk):
		SK_REUSEPORT_LOAD_FIELD(sk);
		break;

	case offsetof(struct sk_reuseport_md, migrating_sk):
		SK_REUSEPORT_LOAD_FIELD(migrating_sk);
		break;
	}

	return insn - insn_buf;
}

const struct bpf_verifier_ops sk_reuseport_verifier_ops = {
	.get_func_proto		= sk_reuseport_func_proto,
	.is_valid_access	= sk_reuseport_is_valid_access,
	.convert_ctx_access	= sk_reuseport_convert_ctx_access,
};

const struct bpf_prog_ops sk_reuseport_prog_ops = {
};

DEFINE_STATIC_KEY_FALSE(bpf_sk_lookup_enabled);
EXPORT_SYMBOL(bpf_sk_lookup_enabled);

BPF_CALL_3(bpf_sk_lookup_assign, struct bpf_sk_lookup_kern *, ctx,
	   struct sock *, sk, u64, flags)
{
	if (unlikely(flags & ~(BPF_SK_LOOKUP_F_REPLACE |
			       BPF_SK_LOOKUP_F_NO_REUSEPORT)))
		return -EINVAL;
	if (unlikely(sk && sk_is_refcounted(sk)))
		return -ESOCKTNOSUPPORT; /* reject non-RCU freed sockets */
	if (unlikely(sk && sk_is_tcp(sk) && sk->sk_state != TCP_LISTEN))
		return -ESOCKTNOSUPPORT; /* only accept TCP socket in LISTEN */
	if (unlikely(sk && sk_is_udp(sk) && sk->sk_state != TCP_CLOSE))
		return -ESOCKTNOSUPPORT; /* only accept UDP socket in CLOSE */

	/* Check if socket is suitable for packet L3/L4 protocol */
	if (sk && sk->sk_protocol != ctx->protocol)
		return -EPROTOTYPE;
	if (sk && sk->sk_family != ctx->family &&
	    (sk->sk_family == AF_INET || ipv6_only_sock(sk)))
		return -EAFNOSUPPORT;

	if (ctx->selected_sk && !(flags & BPF_SK_LOOKUP_F_REPLACE))
		return -EEXIST;

	/* Select socket as lookup result */
	ctx->selected_sk = sk;
	ctx->no_reuseport = flags & BPF_SK_LOOKUP_F_NO_REUSEPORT;
	return 0;
}

static const struct bpf_func_proto bpf_sk_lookup_assign_proto = {
	.func		= bpf_sk_lookup_assign,
	.gpl_only	= false,
	.ret_type	= RET_INTEGER,
	.arg1_type	= ARG_PTR_TO_CTX,
	.arg2_type	= ARG_PTR_TO_SOCKET_OR_NULL,
	.arg3_type	= ARG_ANYTHING,
};

static const struct bpf_func_proto *
sk_lookup_func_proto(enum bpf_func_id func_id, const struct bpf_prog *prog)
{
	switch (func_id) {
	case BPF_FUNC_perf_event_output:
		return &bpf_event_output_data_proto;
	case BPF_FUNC_sk_assign:
		return &bpf_sk_lookup_assign_proto;
	case BPF_FUNC_sk_release:
		return &bpf_sk_release_proto;
	default:
		return bpf_sk_base_func_proto(func_id);
	}
}

static bool sk_lookup_is_valid_access(int off, int size,
				      enum bpf_access_type type,
				      const struct bpf_prog *prog,
				      struct bpf_insn_access_aux *info)
{
	if (off < 0 || off >= sizeof(struct bpf_sk_lookup))
		return false;
	if (off % size != 0)
		return false;
	if (type != BPF_READ)
		return false;

	switch (off) {
	case offsetof(struct bpf_sk_lookup, sk):
		info->reg_type = PTR_TO_SOCKET_OR_NULL;
		return size == sizeof(__u64);

	case bpf_ctx_range(struct bpf_sk_lookup, family):
	case bpf_ctx_range(struct bpf_sk_lookup, protocol):
	case bpf_ctx_range(struct bpf_sk_lookup, remote_ip4):
	case bpf_ctx_range(struct bpf_sk_lookup, local_ip4):
	case bpf_ctx_range_till(struct bpf_sk_lookup, remote_ip6[0], remote_ip6[3]):
	case bpf_ctx_range_till(struct bpf_sk_lookup, local_ip6[0], local_ip6[3]):
	case bpf_ctx_range(struct bpf_sk_lookup, local_port):
	case bpf_ctx_range(struct bpf_sk_lookup, ingress_ifindex):
		bpf_ctx_record_field_size(info, sizeof(__u32));
		return bpf_ctx_narrow_access_ok(off, size, sizeof(__u32));

	case bpf_ctx_range(struct bpf_sk_lookup, remote_port):
		/* Allow 4-byte access to 2-byte field for backward compatibility */
		if (size == sizeof(__u32))
			return true;
		bpf_ctx_record_field_size(info, sizeof(__be16));
		return bpf_ctx_narrow_access_ok(off, size, sizeof(__be16));

	case offsetofend(struct bpf_sk_lookup, remote_port) ...
	     offsetof(struct bpf_sk_lookup, local_ip4) - 1:
		/* Allow access to zero padding for backward compatibility */
		bpf_ctx_record_field_size(info, sizeof(__u16));
		return bpf_ctx_narrow_access_ok(off, size, sizeof(__u16));

	default:
		return false;
	}
}

static u32 sk_lookup_convert_ctx_access(enum bpf_access_type type,
					const struct bpf_insn *si,
					struct bpf_insn *insn_buf,
					struct bpf_prog *prog,
					u32 *target_size)
{
	struct bpf_insn *insn = insn_buf;

	switch (si->off) {
	case offsetof(struct bpf_sk_lookup, sk):
		*insn++ = BPF_LDX_MEM(BPF_SIZEOF(void *), si->dst_reg, si->src_reg,
				      offsetof(struct bpf_sk_lookup_kern, selected_sk));
		break;

	case offsetof(struct bpf_sk_lookup, family):
		*insn++ = BPF_LDX_MEM(BPF_H, si->dst_reg, si->src_reg,
				      bpf_target_off(struct bpf_sk_lookup_kern,
						     family, 2, target_size));
		break;

	case offsetof(struct bpf_sk_lookup, protocol):
		*insn++ = BPF_LDX_MEM(BPF_H, si->dst_reg, si->src_reg,
				      bpf_target_off(struct bpf_sk_lookup_kern,
						     protocol, 2, target_size));
		break;

	case offsetof(struct bpf_sk_lookup, remote_ip4):
		*insn++ = BPF_LDX_MEM(BPF_W, si->dst_reg, si->src_reg,
				      bpf_target_off(struct bpf_sk_lookup_kern,
						     v4.saddr, 4, target_size));
		break;

	case offsetof(struct bpf_sk_lookup, local_ip4):
		*insn++ = BPF_LDX_MEM(BPF_W, si->dst_reg, si->src_reg,
				      bpf_target_off(struct bpf_sk_lookup_kern,
						     v4.daddr, 4, target_size));
		break;

	case bpf_ctx_range_till(struct bpf_sk_lookup,
				remote_ip6[0], remote_ip6[3]): {
#if IS_ENABLED(CONFIG_IPV6)
		int off = si->off;

		off -= offsetof(struct bpf_sk_lookup, remote_ip6[0]);
		off += bpf_target_off(struct in6_addr, s6_addr32[0], 4, target_size);
		*insn++ = BPF_LDX_MEM(BPF_SIZEOF(void *), si->dst_reg, si->src_reg,
				      offsetof(struct bpf_sk_lookup_kern, v6.saddr));
		*insn++ = BPF_JMP_IMM(BPF_JEQ, si->dst_reg, 0, 1);
		*insn++ = BPF_LDX_MEM(BPF_W, si->dst_reg, si->dst_reg, off);
#else
		*insn++ = BPF_MOV32_IMM(si->dst_reg, 0);
#endif
		break;
	}
	case bpf_ctx_range_till(struct bpf_sk_lookup,
				local_ip6[0], local_ip6[3]): {
#if IS_ENABLED(CONFIG_IPV6)
		int off = si->off;

		off -= offsetof(struct bpf_sk_lookup, local_ip6[0]);
		off += bpf_target_off(struct in6_addr, s6_addr32[0], 4, target_size);
		*insn++ = BPF_LDX_MEM(BPF_SIZEOF(void *), si->dst_reg, si->src_reg,
				      offsetof(struct bpf_sk_lookup_kern, v6.daddr));
		*insn++ = BPF_JMP_IMM(BPF_JEQ, si->dst_reg, 0, 1);
		*insn++ = BPF_LDX_MEM(BPF_W, si->dst_reg, si->dst_reg, off);
#else
		*insn++ = BPF_MOV32_IMM(si->dst_reg, 0);
#endif
		break;
	}
	case offsetof(struct bpf_sk_lookup, remote_port):
		*insn++ = BPF_LDX_MEM(BPF_H, si->dst_reg, si->src_reg,
				      bpf_target_off(struct bpf_sk_lookup_kern,
						     sport, 2, target_size));
		break;

	case offsetofend(struct bpf_sk_lookup, remote_port):
		*target_size = 2;
		*insn++ = BPF_MOV32_IMM(si->dst_reg, 0);
		break;

	case offsetof(struct bpf_sk_lookup, local_port):
		*insn++ = BPF_LDX_MEM(BPF_H, si->dst_reg, si->src_reg,
				      bpf_target_off(struct bpf_sk_lookup_kern,
						     dport, 2, target_size));
		break;

	case offsetof(struct bpf_sk_lookup, ingress_ifindex):
		*insn++ = BPF_LDX_MEM(BPF_W, si->dst_reg, si->src_reg,
				      bpf_target_off(struct bpf_sk_lookup_kern,
						     ingress_ifindex, 4, target_size));
		break;
	}

	return insn - insn_buf;
}

const struct bpf_prog_ops sk_lookup_prog_ops = {
	.test_run = bpf_prog_test_run_sk_lookup,
};

const struct bpf_verifier_ops sk_lookup_verifier_ops = {
	.get_func_proto		= sk_lookup_func_proto,
	.is_valid_access	= sk_lookup_is_valid_access,
	.convert_ctx_access	= sk_lookup_convert_ctx_access,
};

#endif /* CONFIG_INET */

DEFINE_BPF_DISPATCHER(xdp)

/*xdp程序变更处理*/
void bpf_prog_change_xdp(struct bpf_prog *prev_prog, struct bpf_prog *prog)
{
	bpf_dispatcher_change_prog(BPF_DISPATCHER_PTR(xdp), prev_prog, prog);
}

BTF_ID_LIST_GLOBAL(btf_sock_ids, MAX_BTF_SOCK_TYPE)
#define BTF_SOCK_TYPE(name, type) BTF_ID(struct, type)
BTF_SOCK_TYPE_xxx
#undef BTF_SOCK_TYPE

BPF_CALL_1(bpf_skc_to_tcp6_sock, struct sock *, sk)
{
	/* tcp6_sock type is not generated in dwarf and hence btf,
	 * trigger an explicit type generation here.
	 */
	BTF_TYPE_EMIT(struct tcp6_sock);
	if (sk && sk_fullsock(sk) && sk->sk_protocol == IPPROTO_TCP &&
	    sk->sk_family == AF_INET6)
		return (unsigned long)sk;

	return (unsigned long)NULL;
}

const struct bpf_func_proto bpf_skc_to_tcp6_sock_proto = {
	.func			= bpf_skc_to_tcp6_sock,
	.gpl_only		= false,
	.ret_type		= RET_PTR_TO_BTF_ID_OR_NULL,
	.arg1_type		= ARG_PTR_TO_BTF_ID_SOCK_COMMON,
	.ret_btf_id		= &btf_sock_ids[BTF_SOCK_TYPE_TCP6],
};

BPF_CALL_1(bpf_skc_to_tcp_sock, struct sock *, sk)
{
	if (sk && sk_fullsock(sk) && sk->sk_protocol == IPPROTO_TCP)
		return (unsigned long)sk;

	return (unsigned long)NULL;
}

const struct bpf_func_proto bpf_skc_to_tcp_sock_proto = {
	.func			= bpf_skc_to_tcp_sock,
	.gpl_only		= false,
	.ret_type		= RET_PTR_TO_BTF_ID_OR_NULL,
	.arg1_type		= ARG_PTR_TO_BTF_ID_SOCK_COMMON,
	.ret_btf_id		= &btf_sock_ids[BTF_SOCK_TYPE_TCP],
};

BPF_CALL_1(bpf_skc_to_tcp_timewait_sock, struct sock *, sk)
{
	/* BTF types for tcp_timewait_sock and inet_timewait_sock are not
	 * generated if CONFIG_INET=n. Trigger an explicit generation here.
	 */
	BTF_TYPE_EMIT(struct inet_timewait_sock);
	BTF_TYPE_EMIT(struct tcp_timewait_sock);

#ifdef CONFIG_INET
	if (sk && sk->sk_prot == &tcp_prot && sk->sk_state == TCP_TIME_WAIT)
		return (unsigned long)sk;
#endif

#if IS_BUILTIN(CONFIG_IPV6)
	if (sk && sk->sk_prot == &tcpv6_prot && sk->sk_state == TCP_TIME_WAIT)
		return (unsigned long)sk;
#endif

	return (unsigned long)NULL;
}

const struct bpf_func_proto bpf_skc_to_tcp_timewait_sock_proto = {
	.func			= bpf_skc_to_tcp_timewait_sock,
	.gpl_only		= false,
	.ret_type		= RET_PTR_TO_BTF_ID_OR_NULL,
	.arg1_type		= ARG_PTR_TO_BTF_ID_SOCK_COMMON,
	.ret_btf_id		= &btf_sock_ids[BTF_SOCK_TYPE_TCP_TW],
};

BPF_CALL_1(bpf_skc_to_tcp_request_sock, struct sock *, sk)
{
#ifdef CONFIG_INET
	if (sk && sk->sk_prot == &tcp_prot && sk->sk_state == TCP_NEW_SYN_RECV)
		return (unsigned long)sk;
#endif

#if IS_BUILTIN(CONFIG_IPV6)
	if (sk && sk->sk_prot == &tcpv6_prot && sk->sk_state == TCP_NEW_SYN_RECV)
		return (unsigned long)sk;
#endif

	return (unsigned long)NULL;
}

const struct bpf_func_proto bpf_skc_to_tcp_request_sock_proto = {
	.func			= bpf_skc_to_tcp_request_sock,
	.gpl_only		= false,
	.ret_type		= RET_PTR_TO_BTF_ID_OR_NULL,
	.arg1_type		= ARG_PTR_TO_BTF_ID_SOCK_COMMON,
	.ret_btf_id		= &btf_sock_ids[BTF_SOCK_TYPE_TCP_REQ],
};

BPF_CALL_1(bpf_skc_to_udp6_sock, struct sock *, sk)
{
	/* udp6_sock type is not generated in dwarf and hence btf,
	 * trigger an explicit type generation here.
	 */
	BTF_TYPE_EMIT(struct udp6_sock);
	if (sk && sk_fullsock(sk) && sk->sk_protocol == IPPROTO_UDP &&
	    sk->sk_type == SOCK_DGRAM && sk->sk_family == AF_INET6)
		return (unsigned long)sk;

	return (unsigned long)NULL;
}

const struct bpf_func_proto bpf_skc_to_udp6_sock_proto = {
	.func			= bpf_skc_to_udp6_sock,
	.gpl_only		= false,
	.ret_type		= RET_PTR_TO_BTF_ID_OR_NULL,
	.arg1_type		= ARG_PTR_TO_BTF_ID_SOCK_COMMON,
	.ret_btf_id		= &btf_sock_ids[BTF_SOCK_TYPE_UDP6],
};

BPF_CALL_1(bpf_skc_to_unix_sock, struct sock *, sk)
{
	/* unix_sock type is not generated in dwarf and hence btf,
	 * trigger an explicit type generation here.
	 */
	BTF_TYPE_EMIT(struct unix_sock);
	if (sk && sk_fullsock(sk) && sk->sk_family == AF_UNIX)
		return (unsigned long)sk;

	return (unsigned long)NULL;
}

const struct bpf_func_proto bpf_skc_to_unix_sock_proto = {
	.func			= bpf_skc_to_unix_sock,
	.gpl_only		= false,
	.ret_type		= RET_PTR_TO_BTF_ID_OR_NULL,
	.arg1_type		= ARG_PTR_TO_BTF_ID_SOCK_COMMON,
	.ret_btf_id		= &btf_sock_ids[BTF_SOCK_TYPE_UNIX],
};

BPF_CALL_1(bpf_skc_to_mptcp_sock, struct sock *, sk)
{
	BTF_TYPE_EMIT(struct mptcp_sock);
	return (unsigned long)bpf_mptcp_sock_from_subflow(sk);
}

const struct bpf_func_proto bpf_skc_to_mptcp_sock_proto = {
	.func		= bpf_skc_to_mptcp_sock,
	.gpl_only	= false,
	.ret_type	= RET_PTR_TO_BTF_ID_OR_NULL,
	.arg1_type	= ARG_PTR_TO_SOCK_COMMON,
	.ret_btf_id	= &btf_sock_ids[BTF_SOCK_TYPE_MPTCP],
};

BPF_CALL_1(bpf_sock_from_file, struct file *, file)
{
	return (unsigned long)sock_from_file(file);
}

BTF_ID_LIST(bpf_sock_from_file_btf_ids)
BTF_ID(struct, socket)
BTF_ID(struct, file)

const struct bpf_func_proto bpf_sock_from_file_proto = {
	.func		= bpf_sock_from_file,
	.gpl_only	= false,
	.ret_type	= RET_PTR_TO_BTF_ID_OR_NULL,
	.ret_btf_id	= &bpf_sock_from_file_btf_ids[0],
	.arg1_type	= ARG_PTR_TO_BTF_ID,
	.arg1_btf_id	= &bpf_sock_from_file_btf_ids[1],
};

static const struct bpf_func_proto *
bpf_sk_base_func_proto(enum bpf_func_id func_id)
{
	const struct bpf_func_proto *func;

	switch (func_id) {
	case BPF_FUNC_skc_to_tcp6_sock:
		func = &bpf_skc_to_tcp6_sock_proto;
		break;
	case BPF_FUNC_skc_to_tcp_sock:
		func = &bpf_skc_to_tcp_sock_proto;
		break;
	case BPF_FUNC_skc_to_tcp_timewait_sock:
		func = &bpf_skc_to_tcp_timewait_sock_proto;
		break;
	case BPF_FUNC_skc_to_tcp_request_sock:
		func = &bpf_skc_to_tcp_request_sock_proto;
		break;
	case BPF_FUNC_skc_to_udp6_sock:
		func = &bpf_skc_to_udp6_sock_proto;
		break;
	case BPF_FUNC_skc_to_unix_sock:
		func = &bpf_skc_to_unix_sock_proto;
		break;
	case BPF_FUNC_skc_to_mptcp_sock:
		func = &bpf_skc_to_mptcp_sock_proto;
		break;
	case BPF_FUNC_ktime_get_coarse_ns:
		return &bpf_ktime_get_coarse_ns_proto;
	default:
		return bpf_base_func_proto(func_id);
	}

	if (!perfmon_capable())
		return NULL;

	return func;
}

__bpf_kfunc_start_defs();
__bpf_kfunc int bpf_dynptr_from_skb(struct sk_buff *skb, u64 flags,
				    struct bpf_dynptr_kern *ptr__uninit)
{
	if (flags) {
		bpf_dynptr_set_null(ptr__uninit);
		return -EINVAL;
	}

	bpf_dynptr_init(ptr__uninit, skb, BPF_DYNPTR_TYPE_SKB, 0, skb->len);

	return 0;
}

__bpf_kfunc int bpf_dynptr_from_xdp(struct xdp_buff *xdp, u64 flags,
				    struct bpf_dynptr_kern *ptr__uninit)
{
	if (flags) {
		bpf_dynptr_set_null(ptr__uninit);
		return -EINVAL;
	}

	bpf_dynptr_init(ptr__uninit, xdp, BPF_DYNPTR_TYPE_XDP, 0, xdp_get_buff_len(xdp));

	return 0;
}

__bpf_kfunc int bpf_sock_addr_set_sun_path(struct bpf_sock_addr_kern *sa_kern,
					   const u8 *sun_path, u32 sun_path__sz)
{
	struct sockaddr_un *un;

	if (sa_kern->sk->sk_family != AF_UNIX)
		return -EINVAL;

	/* We do not allow changing the address to unnamed or larger than the
	 * maximum allowed address size for a unix sockaddr.
	 */
	if (sun_path__sz == 0 || sun_path__sz > UNIX_PATH_MAX)
		return -EINVAL;

	un = (struct sockaddr_un *)sa_kern->uaddr;
	memcpy(un->sun_path, sun_path, sun_path__sz);
	sa_kern->uaddrlen = offsetof(struct sockaddr_un, sun_path) + sun_path__sz;

	return 0;
}
__bpf_kfunc_end_defs();

int bpf_dynptr_from_skb_rdonly(struct sk_buff *skb, u64 flags,
			       struct bpf_dynptr_kern *ptr__uninit)
{
	int err;

	err = bpf_dynptr_from_skb(skb, flags, ptr__uninit);
	if (err)
		return err;

	bpf_dynptr_set_rdonly(ptr__uninit);

	return 0;
}

BTF_SET8_START(bpf_kfunc_check_set_skb)
BTF_ID_FLAGS(func, bpf_dynptr_from_skb)
BTF_SET8_END(bpf_kfunc_check_set_skb)

BTF_SET8_START(bpf_kfunc_check_set_xdp)
BTF_ID_FLAGS(func, bpf_dynptr_from_xdp)
BTF_SET8_END(bpf_kfunc_check_set_xdp)

BTF_SET8_START(bpf_kfunc_check_set_sock_addr)
BTF_ID_FLAGS(func, bpf_sock_addr_set_sun_path)
BTF_SET8_END(bpf_kfunc_check_set_sock_addr)

static const struct btf_kfunc_id_set bpf_kfunc_set_skb = {
	.owner = THIS_MODULE,
	.set = &bpf_kfunc_check_set_skb,
};

static const struct btf_kfunc_id_set bpf_kfunc_set_xdp = {
	.owner = THIS_MODULE,
	.set = &bpf_kfunc_check_set_xdp,
};

static const struct btf_kfunc_id_set bpf_kfunc_set_sock_addr = {
	.owner = THIS_MODULE,
	.set = &bpf_kfunc_check_set_sock_addr,
};

static int __init bpf_kfunc_init(void)
{
	int ret;

	ret = register_btf_kfunc_id_set(BPF_PROG_TYPE_SCHED_CLS, &bpf_kfunc_set_skb);
	ret = ret ?: register_btf_kfunc_id_set(BPF_PROG_TYPE_SCHED_ACT, &bpf_kfunc_set_skb);
	ret = ret ?: register_btf_kfunc_id_set(BPF_PROG_TYPE_SK_SKB, &bpf_kfunc_set_skb);
	ret = ret ?: register_btf_kfunc_id_set(BPF_PROG_TYPE_SOCKET_FILTER, &bpf_kfunc_set_skb);
	ret = ret ?: register_btf_kfunc_id_set(BPF_PROG_TYPE_CGROUP_SKB, &bpf_kfunc_set_skb);
	ret = ret ?: register_btf_kfunc_id_set(BPF_PROG_TYPE_LWT_OUT, &bpf_kfunc_set_skb);
	ret = ret ?: register_btf_kfunc_id_set(BPF_PROG_TYPE_LWT_IN, &bpf_kfunc_set_skb);
	ret = ret ?: register_btf_kfunc_id_set(BPF_PROG_TYPE_LWT_XMIT, &bpf_kfunc_set_skb);
	ret = ret ?: register_btf_kfunc_id_set(BPF_PROG_TYPE_LWT_SEG6LOCAL, &bpf_kfunc_set_skb);
	ret = ret ?: register_btf_kfunc_id_set(BPF_PROG_TYPE_NETFILTER, &bpf_kfunc_set_skb);
	ret = ret ?: register_btf_kfunc_id_set(BPF_PROG_TYPE_XDP, &bpf_kfunc_set_xdp);
	return ret ?: register_btf_kfunc_id_set(BPF_PROG_TYPE_CGROUP_SOCK_ADDR,
						&bpf_kfunc_set_sock_addr);
}
late_initcall(bpf_kfunc_init);

__bpf_kfunc_start_defs();

/* bpf_sock_destroy: Destroy the given socket with ECONNABORTED error code.
 *
 * The function expects a non-NULL pointer to a socket, and invokes the
 * protocol specific socket destroy handlers.
 *
 * The helper can only be called from BPF contexts that have acquired the socket
 * locks.
 *
 * Parameters:
 * @sock: Pointer to socket to be destroyed
 *
 * Return:
 * On error, may return EPROTONOSUPPORT, EINVAL.
 * EPROTONOSUPPORT if protocol specific destroy handler is not supported.
 * 0 otherwise
 */
__bpf_kfunc int bpf_sock_destroy(struct sock_common *sock)
{
	struct sock *sk = (struct sock *)sock;

	/* The locking semantics that allow for synchronous execution of the
	 * destroy handlers are only supported for TCP and UDP.
	 * Supporting protocols will need to acquire sock lock in the BPF context
	 * prior to invoking this kfunc.
	 */
	if (!sk->sk_prot->diag_destroy || (sk->sk_protocol != IPPROTO_TCP &&
					   sk->sk_protocol != IPPROTO_UDP))
		return -EOPNOTSUPP;

	return sk->sk_prot->diag_destroy(sk, ECONNABORTED);
}

__bpf_kfunc_end_defs();

BTF_SET8_START(bpf_sk_iter_kfunc_ids)
BTF_ID_FLAGS(func, bpf_sock_destroy, KF_TRUSTED_ARGS)
BTF_SET8_END(bpf_sk_iter_kfunc_ids)

static int tracing_iter_filter(const struct bpf_prog *prog, u32 kfunc_id)
{
	if (btf_id_set8_contains(&bpf_sk_iter_kfunc_ids, kfunc_id) &&
	    prog->expected_attach_type != BPF_TRACE_ITER)
		return -EACCES;
	return 0;
}

static const struct btf_kfunc_id_set bpf_sk_iter_kfunc_set = {
	.owner = THIS_MODULE,
	.set   = &bpf_sk_iter_kfunc_ids,
	.filter = tracing_iter_filter,
};

static int init_subsystem(void)
{
	return register_btf_kfunc_id_set(BPF_PROG_TYPE_TRACING, &bpf_sk_iter_kfunc_set);
}
late_initcall(init_subsystem);<|MERGE_RESOLUTION|>--- conflicted
+++ resolved
@@ -1742,16 +1742,13 @@
 	.arg5_type	= ARG_ANYTHING,
 };
 
-<<<<<<< HEAD
-//将针对skb自offset位置开始长度为len的内容加载进to中
-=======
 int __bpf_skb_store_bytes(struct sk_buff *skb, u32 offset, const void *from,
 			  u32 len, u64 flags)
 {
 	return ____bpf_skb_store_bytes(skb, offset, from, len, flags);
 }
 
->>>>>>> 9d1694dc
+//将针对skb自offset位置开始长度为len的内容加载进to中
 BPF_CALL_4(bpf_skb_load_bytes, const struct sk_buff *, skb, u32, offset,
 	   void *, to, u32, len)
 {
@@ -2159,12 +2156,8 @@
 		return -ENETDOWN;
 	}
 
-<<<<<<< HEAD
 	skb->dev = dev;/*变更设备*/
-=======
-	skb->dev = dev;
 	skb_set_redirected_noclear(skb, skb_at_tc_ingress(skb));
->>>>>>> 9d1694dc
 	skb_clear_tstamp(skb);
 
 	dev_xmit_recursion_inc();
@@ -2541,22 +2534,15 @@
 		goto out_drop;
 
 	if (flags & BPF_F_PEER) {
-<<<<<<< HEAD
-	    /*有peer标记，通过dev->netdev_ops获取对端设备，并变更skb->dev*/
-		const struct net_device_ops *ops = dev->netdev_ops;
-
-		if (unlikely(!ops->ndo_get_peer_dev ||
-			     !skb_at_tc_ingress(skb)))
-		    /*设备没有实现此函数或skb不在ingress方向，则丢包*/
-=======
+		/*有peer标记，通过dev->netdev_ops获取对端设备，并变更skb->dev*/
 		if (unlikely(!skb_at_tc_ingress(skb)))
->>>>>>> 9d1694dc
+			/*设备没有实现此函数或skb不在ingress方向，则丢包*/
 			goto out_drop;
 		dev = skb_get_peer_dev(dev);
 		if (unlikely(!dev ||
 			     !(dev->flags & IFF_UP) ||
 			     net_eq(net, dev_net(dev))))
-		    /*对端设备不存在/没有up/不属于当前net namespace，则丢包*/
+			/*对端设备不存在/没有up/不属于当前net namespace，则丢包*/
 			goto out_drop;
 
 		/*变更报文到对端设备*/
