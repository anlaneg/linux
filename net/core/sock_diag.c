--- conflicted
+++ resolved
@@ -207,21 +207,9 @@
 	if (family >= AF_MAX)
 		return -EINVAL;
 
-<<<<<<< HEAD
-	mutex_lock(&sock_diag_table_mutex);
-	if (sock_diag_handlers[hndl->family])
-		/*此family已注册*/
-		err = -EBUSY;
-	else
-		sock_diag_handlers[hndl->family] = hndl;
-	mutex_unlock(&sock_diag_table_mutex);
-
-	return err;
-=======
 	return !cmpxchg((const struct sock_diag_handler **)
 				&sock_diag_handlers[family],
 			NULL, hndl) ? 0 : -EBUSY;
->>>>>>> 155a3c00
 }
 EXPORT_SYMBOL_GPL(sock_diag_register);
 
@@ -250,29 +238,18 @@
 		return -EINVAL;
 	req->sdiag_family = array_index_nospec(req->sdiag_family, AF_MAX);
 
-<<<<<<< HEAD
 	/*如果此handler还未设置，则尝试加载module*/
-	if (sock_diag_handlers[req->sdiag_family] == NULL)
+	if (!rcu_access_pointer(sock_diag_handlers[req->sdiag_family]))
 		sock_load_diag_module(req->sdiag_family, 0);
 
-	mutex_lock(&sock_diag_table_mutex);
 	/*加锁后，再查询一遍handler*/
-	hndl = sock_diag_handlers[req->sdiag_family];
+	hndl = sock_diag_lock_handler(req->sdiag_family);
 	if (hndl == NULL)
 		/*未找到，返回no entry*/
-		err = -ENOENT;
-	else if (nlh->nlmsg_type == SOCK_DIAG_BY_FAMILY)
+		return -ENOENT;
+
+	if (nlh->nlmsg_type == SOCK_DIAG_BY_FAMILY)
 		/*msg_type为按family处理，调dump回调*/
-=======
-	if (!rcu_access_pointer(sock_diag_handlers[req->sdiag_family]))
-		sock_load_diag_module(req->sdiag_family, 0);
-
-	hndl = sock_diag_lock_handler(req->sdiag_family);
-	if (hndl == NULL)
-		return -ENOENT;
-
-	if (nlh->nlmsg_type == SOCK_DIAG_BY_FAMILY)
->>>>>>> 155a3c00
 		err = hndl->dump(skb, nlh);
 	else if (nlh->nlmsg_type == SOCK_DESTROY && hndl->destroy)
 		/*调destroy回调*/
@@ -316,12 +293,7 @@
 	}
 }
 
-<<<<<<< HEAD
-static DEFINE_MUTEX(sock_diag_mutex);
-
 /*接收*/
-=======
->>>>>>> 155a3c00
 static void sock_diag_rcv(struct sk_buff *skb)
 {
 	netlink_rcv_skb(skb, &sock_diag_rcv_msg);
