/*
 * Common framework for low-level network console, dump, and debugger code
 *
 * Sep 8 2003  Matt Mackall <mpm@selenic.com>
 *
 * based on the netconsole code from:
 *
 * Copyright (C) 2001  Ingo Molnar <mingo@redhat.com>
 * Copyright (C) 2002  Red Hat, Inc.
 */

#define pr_fmt(fmt) KBUILD_MODNAME ": " fmt

#include <linux/moduleparam.h>
#include <linux/kernel.h>
#include <linux/netdevice.h>
#include <linux/etherdevice.h>
#include <linux/string.h>
#include <linux/if_arp.h>
#include <linux/inetdevice.h>
#include <linux/inet.h>
#include <linux/interrupt.h>
#include <linux/netpoll.h>
#include <linux/sched.h>
#include <linux/delay.h>
#include <linux/rcupdate.h>
#include <linux/workqueue.h>
#include <linux/slab.h>
#include <linux/export.h>
#include <linux/if_vlan.h>
#include <net/tcp.h>
#include <net/udp.h>
#include <net/addrconf.h>
#include <net/ndisc.h>
#include <net/ip6_checksum.h>
#include <asm/unaligned.h>
#include <trace/events/napi.h>

/*
 * We maintain a small pool of fully-sized skbs, to make sure the
 * message gets out even in extreme OOM situations.
 */

#define MAX_UDP_CHUNK 1460
#define MAX_SKBS 32

static struct sk_buff_head skb_pool;

DEFINE_STATIC_SRCU(netpoll_srcu);

#define USEC_PER_POLL	50

#define MAX_SKB_SIZE							\
	(sizeof(struct ethhdr) +					\
	 sizeof(struct iphdr) +						\
	 sizeof(struct udphdr) +					\
	 MAX_UDP_CHUNK)

static void zap_completion_queue(void);
static void netpoll_async_cleanup(struct work_struct *work);

static unsigned int carrier_timeout = 4;
module_param(carrier_timeout, uint, 0644);

#define np_info(np, fmt, ...)				\
	pr_info("%s: " fmt, np->name, ##__VA_ARGS__)
#define np_err(np, fmt, ...)				\
	pr_err("%s: " fmt, np->name, ##__VA_ARGS__)
#define np_notice(np, fmt, ...)				\
	pr_notice("%s: " fmt, np->name, ##__VA_ARGS__)

static int netpoll_start_xmit(struct sk_buff *skb, struct net_device *dev,
			      struct netdev_queue *txq)
{
	int status = NETDEV_TX_OK;
	netdev_features_t features;

	features = netif_skb_features(skb);

	if (skb_vlan_tag_present(skb) &&
	    !vlan_hw_offload_capable(features, skb->vlan_proto)) {
		skb = __vlan_hwaccel_push_inside(skb);
		if (unlikely(!skb)) {
			/* This is actually a packet drop, but we
			 * don't want the code that calls this
			 * function to try and operate on a NULL skb.
			 */
			goto out;
		}
	}

	status = netdev_start_xmit(skb, dev, txq, false);

out:
	return status;
}

static void queue_process(struct work_struct *work)
{
	struct netpoll_info *npinfo =
		container_of(work, struct netpoll_info, tx_work.work);
	struct sk_buff *skb;
	unsigned long flags;

	while ((skb = skb_dequeue(&npinfo->txq))) {
		struct net_device *dev = skb->dev;
		struct netdev_queue *txq;
		unsigned int q_index;

		if (!netif_device_present(dev) || !netif_running(dev)) {
			kfree_skb(skb);
			continue;
		}

		local_irq_save(flags);
		/* check if skb->queue_mapping is still valid */
		q_index = skb_get_queue_mapping(skb);
		if (unlikely(q_index >= dev->real_num_tx_queues)) {
			q_index = q_index % dev->real_num_tx_queues;
			skb_set_queue_mapping(skb, q_index);
		}
		txq = netdev_get_tx_queue(dev, q_index);
		HARD_TX_LOCK(dev, txq, smp_processor_id());
		if (netif_xmit_frozen_or_stopped(txq) ||
		    netpoll_start_xmit(skb, dev, txq) != NETDEV_TX_OK) {
			skb_queue_head(&npinfo->txq, skb);
			HARD_TX_UNLOCK(dev, txq);
			local_irq_restore(flags);

			schedule_delayed_work(&npinfo->tx_work, HZ/10);
			return;
		}
		HARD_TX_UNLOCK(dev, txq);
		local_irq_restore(flags);
	}
}

static void poll_one_napi(struct napi_struct *napi)
{
	int work;

	/* If we set this bit but see that it has already been set,
	 * that indicates that napi has been disabled and we need
	 * to abort this operation
	 */
	if (test_and_set_bit(NAPI_STATE_NPSVC, &napi->state))
		return;

	/* We explicilty pass the polling call a budget of 0 to
	 * indicate that we are clearing the Tx path only.
	 */
	work = napi->poll(napi, 0);
	WARN_ONCE(work, "%pF exceeded budget in poll\n", napi->poll);
	trace_napi_poll(napi, work, 0);

	clear_bit(NAPI_STATE_NPSVC, &napi->state);
}

static void poll_napi(struct net_device *dev)
{
	struct napi_struct *napi;
	//取当前cpu
	int cpu = smp_processor_id();

	list_for_each_entry(napi, &dev->napi_list, dev_list) {
		//原子设备当前此dev的poll owner为当前cpu,如果已有其它cpu设置，则跳出
		if (cmpxchg(&napi->poll_owner, -1, cpu) == -1) {
			//设置成功，执行poll
			poll_one_napi(napi);
			//置owner为-1，释放对此设备的poll
			smp_store_release(&napi->poll_owner, -1);
		}
	}
}

void netpoll_poll_dev(struct net_device *dev)
{
	struct netpoll_info *ni = rcu_dereference_bh(dev->npinfo);
	const struct net_device_ops *ops;

	/* Don't do any rx activity if the dev_lock mutex is held
	 * the dev_open/close paths use this to block netpoll activity
	 * while changing device state
	 */
<<<<<<< HEAD
	//准备poll此设备，先尝试down dev_lock,如果无法完成，则跳出
	//通过对dev_lock执行down,可禁止此函数对设备进行收包处理（see
	//netpoll_poll_disable 函数）
	if (down_trylock(&ni->dev_lock))
=======
	if (!ni || down_trylock(&ni->dev_lock))
>>>>>>> 64c5e530
		return;

	if (!netif_running(dev)) {
		up(&ni->dev_lock);
		return;
	}

	ops = dev->netdev_ops;
	if (ops->ndo_poll_controller)
		ops->ndo_poll_controller(dev);

	poll_napi(dev);

	up(&ni->dev_lock);

	zap_completion_queue();
}
EXPORT_SYMBOL(netpoll_poll_dev);

void netpoll_poll_disable(struct net_device *dev)
{
	struct netpoll_info *ni;
	int idx;
	might_sleep();
	idx = srcu_read_lock(&netpoll_srcu);
	ni = srcu_dereference(dev->npinfo, &netpoll_srcu);
	if (ni)
		down(&ni->dev_lock);
	srcu_read_unlock(&netpoll_srcu, idx);
}
EXPORT_SYMBOL(netpoll_poll_disable);

void netpoll_poll_enable(struct net_device *dev)
{
	struct netpoll_info *ni;
	rcu_read_lock();
	ni = rcu_dereference(dev->npinfo);
	if (ni)
		up(&ni->dev_lock);
	rcu_read_unlock();
}
EXPORT_SYMBOL(netpoll_poll_enable);

static void refill_skbs(void)
{
	struct sk_buff *skb;
	unsigned long flags;

	spin_lock_irqsave(&skb_pool.lock, flags);
	while (skb_pool.qlen < MAX_SKBS) {
		skb = alloc_skb(MAX_SKB_SIZE, GFP_ATOMIC);
		if (!skb)
			break;

		__skb_queue_tail(&skb_pool, skb);
	}
	spin_unlock_irqrestore(&skb_pool.lock, flags);
}

static void zap_completion_queue(void)
{
	unsigned long flags;
	struct softnet_data *sd = &get_cpu_var(softnet_data);

	if (sd->completion_queue) {
		struct sk_buff *clist;

		local_irq_save(flags);
		clist = sd->completion_queue;
		sd->completion_queue = NULL;
		local_irq_restore(flags);

		while (clist != NULL) {
			struct sk_buff *skb = clist;
			clist = clist->next;
			if (!skb_irq_freeable(skb)) {
				refcount_set(&skb->users, 1);
				dev_kfree_skb_any(skb); /* put this one back */
			} else {
				__kfree_skb(skb);
			}
		}
	}

	put_cpu_var(softnet_data);
}

static struct sk_buff *find_skb(struct netpoll *np, int len, int reserve)
{
	int count = 0;
	struct sk_buff *skb;

	zap_completion_queue();
	refill_skbs();
repeat:

	skb = alloc_skb(len, GFP_ATOMIC);
	if (!skb)
		skb = skb_dequeue(&skb_pool);

	if (!skb) {
		if (++count < 10) {
			netpoll_poll_dev(np->dev);
			goto repeat;
		}
		return NULL;
	}

	refcount_set(&skb->users, 1);
	skb_reserve(skb, reserve);
	return skb;
}

static int netpoll_owner_active(struct net_device *dev)
{
	struct napi_struct *napi;

	list_for_each_entry(napi, &dev->napi_list, dev_list) {
		if (napi->poll_owner == smp_processor_id())
			return 1;
	}
	return 0;
}

/* call with IRQ disabled */
void netpoll_send_skb_on_dev(struct netpoll *np, struct sk_buff *skb,
			     struct net_device *dev)
{
	int status = NETDEV_TX_BUSY;
	unsigned long tries;
	/* It is up to the caller to keep npinfo alive. */
	struct netpoll_info *npinfo;

	rcu_read_lock_bh();
	lockdep_assert_irqs_disabled();

	npinfo = rcu_dereference_bh(np->dev->npinfo);
	if (!npinfo || !netif_running(dev) || !netif_device_present(dev)) {
		dev_kfree_skb_irq(skb);
		return;
	}

	/* don't get messages out of order, and no recursion */
	if (skb_queue_len(&npinfo->txq) == 0 && !netpoll_owner_active(dev)) {
		struct netdev_queue *txq;

		txq = netdev_pick_tx(dev, skb, NULL);

		/* try until next clock tick */
		for (tries = jiffies_to_usecs(1)/USEC_PER_POLL;
		     tries > 0; --tries) {
			if (HARD_TX_TRYLOCK(dev, txq)) {
				if (!netif_xmit_stopped(txq))
					status = netpoll_start_xmit(skb, dev, txq);

				HARD_TX_UNLOCK(dev, txq);

				if (status == NETDEV_TX_OK)
					break;

			}

			/* tickle device maybe there is some cleanup */
			netpoll_poll_dev(np->dev);

			udelay(USEC_PER_POLL);
		}

		WARN_ONCE(!irqs_disabled(),
			"netpoll_send_skb_on_dev(): %s enabled interrupts in poll (%pF)\n",
			dev->name, dev->netdev_ops->ndo_start_xmit);

	}

	if (status != NETDEV_TX_OK) {
		skb_queue_tail(&npinfo->txq, skb);
		schedule_delayed_work(&npinfo->tx_work,0);
	}
	rcu_read_unlock_bh();
}
EXPORT_SYMBOL(netpoll_send_skb_on_dev);

void netpoll_send_udp(struct netpoll *np, const char *msg, int len)
{
	int total_len, ip_len, udp_len;
	struct sk_buff *skb;
	struct udphdr *udph;
	struct iphdr *iph;
	struct ethhdr *eth;
	static atomic_t ip_ident;
	struct ipv6hdr *ip6h;

	WARN_ON_ONCE(!irqs_disabled());

	udp_len = len + sizeof(*udph);
	if (np->ipv6)
		ip_len = udp_len + sizeof(*ip6h);
	else
		ip_len = udp_len + sizeof(*iph);

	total_len = ip_len + LL_RESERVED_SPACE(np->dev);

	skb = find_skb(np, total_len + np->dev->needed_tailroom,
		       total_len - len);
	if (!skb)
		return;

	skb_copy_to_linear_data(skb, msg, len);
	skb_put(skb, len);

	skb_push(skb, sizeof(*udph));
	skb_reset_transport_header(skb);
	udph = udp_hdr(skb);
	udph->source = htons(np->local_port);
	udph->dest = htons(np->remote_port);
	udph->len = htons(udp_len);

	if (np->ipv6) {
		udph->check = 0;
		udph->check = csum_ipv6_magic(&np->local_ip.in6,
					      &np->remote_ip.in6,
					      udp_len, IPPROTO_UDP,
					      csum_partial(udph, udp_len, 0));
		if (udph->check == 0)
			udph->check = CSUM_MANGLED_0;

		skb_push(skb, sizeof(*ip6h));
		skb_reset_network_header(skb);
		ip6h = ipv6_hdr(skb);

		/* ip6h->version = 6; ip6h->priority = 0; */
		put_unaligned(0x60, (unsigned char *)ip6h);
		ip6h->flow_lbl[0] = 0;
		ip6h->flow_lbl[1] = 0;
		ip6h->flow_lbl[2] = 0;

		ip6h->payload_len = htons(sizeof(struct udphdr) + len);
		ip6h->nexthdr = IPPROTO_UDP;
		ip6h->hop_limit = 32;
		ip6h->saddr = np->local_ip.in6;
		ip6h->daddr = np->remote_ip.in6;

		eth = skb_push(skb, ETH_HLEN);
		skb_reset_mac_header(skb);
		skb->protocol = eth->h_proto = htons(ETH_P_IPV6);
	} else {
		udph->check = 0;
		udph->check = csum_tcpudp_magic(np->local_ip.ip,
						np->remote_ip.ip,
						udp_len, IPPROTO_UDP,
						csum_partial(udph, udp_len, 0));
		if (udph->check == 0)
			udph->check = CSUM_MANGLED_0;

		skb_push(skb, sizeof(*iph));
		skb_reset_network_header(skb);
		iph = ip_hdr(skb);

		/* iph->version = 4; iph->ihl = 5; */
		put_unaligned(0x45, (unsigned char *)iph);
		iph->tos      = 0;
		put_unaligned(htons(ip_len), &(iph->tot_len));
		iph->id       = htons(atomic_inc_return(&ip_ident));
		iph->frag_off = 0;
		iph->ttl      = 64;
		iph->protocol = IPPROTO_UDP;
		iph->check    = 0;
		put_unaligned(np->local_ip.ip, &(iph->saddr));
		put_unaligned(np->remote_ip.ip, &(iph->daddr));
		iph->check    = ip_fast_csum((unsigned char *)iph, iph->ihl);

		eth = skb_push(skb, ETH_HLEN);
		skb_reset_mac_header(skb);
		skb->protocol = eth->h_proto = htons(ETH_P_IP);
	}

	ether_addr_copy(eth->h_source, np->dev->dev_addr);
	ether_addr_copy(eth->h_dest, np->remote_mac);

	skb->dev = np->dev;

	netpoll_send_skb(np, skb);
}
EXPORT_SYMBOL(netpoll_send_udp);

void netpoll_print_options(struct netpoll *np)
{
	np_info(np, "local port %d\n", np->local_port);
	if (np->ipv6)
		np_info(np, "local IPv6 address %pI6c\n", &np->local_ip.in6);
	else
		np_info(np, "local IPv4 address %pI4\n", &np->local_ip.ip);
	np_info(np, "interface '%s'\n", np->dev_name);
	np_info(np, "remote port %d\n", np->remote_port);
	if (np->ipv6)
		np_info(np, "remote IPv6 address %pI6c\n", &np->remote_ip.in6);
	else
		np_info(np, "remote IPv4 address %pI4\n", &np->remote_ip.ip);
	np_info(np, "remote ethernet address %pM\n", np->remote_mac);
}
EXPORT_SYMBOL(netpoll_print_options);

static int netpoll_parse_ip_addr(const char *str, union inet_addr *addr)
{
	const char *end;

	if (!strchr(str, ':') &&
	    in4_pton(str, -1, (void *)addr, -1, &end) > 0) {
		if (!*end)
			return 0;
	}
	if (in6_pton(str, -1, addr->in6.s6_addr, -1, &end) > 0) {
#if IS_ENABLED(CONFIG_IPV6)
		if (!*end)
			return 1;
#else
		return -1;
#endif
	}
	return -1;
}

int netpoll_parse_options(struct netpoll *np, char *opt)
{
	char *cur=opt, *delim;
	int ipv6;
	bool ipversion_set = false;

	if (*cur != '@') {
		if ((delim = strchr(cur, '@')) == NULL)
			goto parse_failed;
		*delim = 0;
		if (kstrtou16(cur, 10, &np->local_port))
			goto parse_failed;
		cur = delim;
	}
	cur++;

	if (*cur != '/') {
		ipversion_set = true;
		if ((delim = strchr(cur, '/')) == NULL)
			goto parse_failed;
		*delim = 0;
		ipv6 = netpoll_parse_ip_addr(cur, &np->local_ip);
		if (ipv6 < 0)
			goto parse_failed;
		else
			np->ipv6 = (bool)ipv6;
		cur = delim;
	}
	cur++;

	if (*cur != ',') {
		/* parse out dev name */
		if ((delim = strchr(cur, ',')) == NULL)
			goto parse_failed;
		*delim = 0;
		strlcpy(np->dev_name, cur, sizeof(np->dev_name));
		cur = delim;
	}
	cur++;

	if (*cur != '@') {
		/* dst port */
		if ((delim = strchr(cur, '@')) == NULL)
			goto parse_failed;
		*delim = 0;
		if (*cur == ' ' || *cur == '\t')
			np_info(np, "warning: whitespace is not allowed\n");
		if (kstrtou16(cur, 10, &np->remote_port))
			goto parse_failed;
		cur = delim;
	}
	cur++;

	/* dst ip */
	if ((delim = strchr(cur, '/')) == NULL)
		goto parse_failed;
	*delim = 0;
	ipv6 = netpoll_parse_ip_addr(cur, &np->remote_ip);
	if (ipv6 < 0)
		goto parse_failed;
	else if (ipversion_set && np->ipv6 != (bool)ipv6)
		goto parse_failed;
	else
		np->ipv6 = (bool)ipv6;
	cur = delim + 1;

	if (*cur != 0) {
		/* MAC address */
		if (!mac_pton(cur, np->remote_mac))
			goto parse_failed;
	}

	netpoll_print_options(np);

	return 0;

 parse_failed:
	np_info(np, "couldn't parse config at '%s'!\n", cur);
	return -1;
}
EXPORT_SYMBOL(netpoll_parse_options);

int __netpoll_setup(struct netpoll *np, struct net_device *ndev)
{
	struct netpoll_info *npinfo;
	const struct net_device_ops *ops;
	int err;

	np->dev = ndev;
	strlcpy(np->dev_name, ndev->name, IFNAMSIZ);
	INIT_WORK(&np->cleanup_work, netpoll_async_cleanup);

	if (ndev->priv_flags & IFF_DISABLE_NETPOLL) {
		np_err(np, "%s doesn't support polling, aborting\n",
		       np->dev_name);
		err = -ENOTSUPP;
		goto out;
	}

	if (!ndev->npinfo) {
		npinfo = kmalloc(sizeof(*npinfo), GFP_KERNEL);
		if (!npinfo) {
			err = -ENOMEM;
			goto out;
		}

		sema_init(&npinfo->dev_lock, 1);
		skb_queue_head_init(&npinfo->txq);
		INIT_DELAYED_WORK(&npinfo->tx_work, queue_process);

		refcount_set(&npinfo->refcnt, 1);

		ops = np->dev->netdev_ops;
		if (ops->ndo_netpoll_setup) {
			err = ops->ndo_netpoll_setup(ndev, npinfo);
			if (err)
				goto free_npinfo;
		}
	} else {
		npinfo = rtnl_dereference(ndev->npinfo);
		refcount_inc(&npinfo->refcnt);
	}

	npinfo->netpoll = np;

	/* last thing to do is link it to the net device structure */
	rcu_assign_pointer(ndev->npinfo, npinfo);

	return 0;

free_npinfo:
	kfree(npinfo);
out:
	return err;
}
EXPORT_SYMBOL_GPL(__netpoll_setup);

int netpoll_setup(struct netpoll *np)
{
	struct net_device *ndev = NULL;
	struct in_device *in_dev;
	int err;

	rtnl_lock();
	if (np->dev_name[0]) {
		struct net *net = current->nsproxy->net_ns;
		ndev = __dev_get_by_name(net, np->dev_name);
	}
	if (!ndev) {
		np_err(np, "%s doesn't exist, aborting\n", np->dev_name);
		err = -ENODEV;
		goto unlock;
	}
	dev_hold(ndev);

	if (netdev_master_upper_dev_get(ndev)) {
		np_err(np, "%s is a slave device, aborting\n", np->dev_name);
		err = -EBUSY;
		goto put;
	}

	if (!netif_running(ndev)) {
		unsigned long atmost, atleast;

		np_info(np, "device %s not up yet, forcing it\n", np->dev_name);

		err = dev_open(ndev);

		if (err) {
			np_err(np, "failed to open %s\n", ndev->name);
			goto put;
		}

		rtnl_unlock();
		atleast = jiffies + HZ/10;
		atmost = jiffies + carrier_timeout * HZ;
		while (!netif_carrier_ok(ndev)) {
			if (time_after(jiffies, atmost)) {
				np_notice(np, "timeout waiting for carrier\n");
				break;
			}
			msleep(1);
		}

		/* If carrier appears to come up instantly, we don't
		 * trust it and pause so that we don't pump all our
		 * queued console messages into the bitbucket.
		 */

		if (time_before(jiffies, atleast)) {
			np_notice(np, "carrier detect appears untrustworthy, waiting 4 seconds\n");
			msleep(4000);
		}
		rtnl_lock();
	}

	if (!np->local_ip.ip) {
		if (!np->ipv6) {
			in_dev = __in_dev_get_rtnl(ndev);

			if (!in_dev || !in_dev->ifa_list) {
				np_err(np, "no IP address for %s, aborting\n",
				       np->dev_name);
				err = -EDESTADDRREQ;
				goto put;
			}

			np->local_ip.ip = in_dev->ifa_list->ifa_local;
			np_info(np, "local IP %pI4\n", &np->local_ip.ip);
		} else {
#if IS_ENABLED(CONFIG_IPV6)
			struct inet6_dev *idev;

			err = -EDESTADDRREQ;
			idev = __in6_dev_get(ndev);
			if (idev) {
				struct inet6_ifaddr *ifp;

				read_lock_bh(&idev->lock);
				list_for_each_entry(ifp, &idev->addr_list, if_list) {
					if (ipv6_addr_type(&ifp->addr) & IPV6_ADDR_LINKLOCAL)
						continue;
					np->local_ip.in6 = ifp->addr;
					err = 0;
					break;
				}
				read_unlock_bh(&idev->lock);
			}
			if (err) {
				np_err(np, "no IPv6 address for %s, aborting\n",
				       np->dev_name);
				goto put;
			} else
				np_info(np, "local IPv6 %pI6c\n", &np->local_ip.in6);
#else
			np_err(np, "IPv6 is not supported %s, aborting\n",
			       np->dev_name);
			err = -EINVAL;
			goto put;
#endif
		}
	}

	/* fill up the skb queue */
	refill_skbs();

	err = __netpoll_setup(np, ndev);
	if (err)
		goto put;

	rtnl_unlock();
	return 0;

put:
	dev_put(ndev);
unlock:
	rtnl_unlock();
	return err;
}
EXPORT_SYMBOL(netpoll_setup);

static int __init netpoll_init(void)
{
	skb_queue_head_init(&skb_pool);
	return 0;
}
core_initcall(netpoll_init);

static void rcu_cleanup_netpoll_info(struct rcu_head *rcu_head)
{
	struct netpoll_info *npinfo =
			container_of(rcu_head, struct netpoll_info, rcu);

	skb_queue_purge(&npinfo->txq);

	/* we can't call cancel_delayed_work_sync here, as we are in softirq */
	cancel_delayed_work(&npinfo->tx_work);

	/* clean after last, unfinished work */
	__skb_queue_purge(&npinfo->txq);
	/* now cancel it again */
	cancel_delayed_work(&npinfo->tx_work);
	kfree(npinfo);
}

void __netpoll_cleanup(struct netpoll *np)
{
	struct netpoll_info *npinfo;

	/* rtnl_dereference would be preferable here but
	 * rcu_cleanup_netpoll path can put us in here safely without
	 * holding the rtnl, so plain rcu_dereference it is
	 */
	npinfo = rtnl_dereference(np->dev->npinfo);
	if (!npinfo)
		return;

	synchronize_srcu(&netpoll_srcu);

	if (refcount_dec_and_test(&npinfo->refcnt)) {
		const struct net_device_ops *ops;

		ops = np->dev->netdev_ops;
		if (ops->ndo_netpoll_cleanup)
			ops->ndo_netpoll_cleanup(np->dev);

		RCU_INIT_POINTER(np->dev->npinfo, NULL);
		call_rcu_bh(&npinfo->rcu, rcu_cleanup_netpoll_info);
	} else
		RCU_INIT_POINTER(np->dev->npinfo, NULL);
}
EXPORT_SYMBOL_GPL(__netpoll_cleanup);

static void netpoll_async_cleanup(struct work_struct *work)
{
	struct netpoll *np = container_of(work, struct netpoll, cleanup_work);

	rtnl_lock();
	__netpoll_cleanup(np);
	rtnl_unlock();
	kfree(np);
}

void __netpoll_free_async(struct netpoll *np)
{
	schedule_work(&np->cleanup_work);
}
EXPORT_SYMBOL_GPL(__netpoll_free_async);

void netpoll_cleanup(struct netpoll *np)
{
	rtnl_lock();
	if (!np->dev)
		goto out;
	__netpoll_cleanup(np);
	dev_put(np->dev);
	np->dev = NULL;
out:
	rtnl_unlock();
}
EXPORT_SYMBOL(netpoll_cleanup);<|MERGE_RESOLUTION|>--- conflicted
+++ resolved
@@ -182,14 +182,10 @@
 	 * the dev_open/close paths use this to block netpoll activity
 	 * while changing device state
 	 */
-<<<<<<< HEAD
 	//准备poll此设备，先尝试down dev_lock,如果无法完成，则跳出
 	//通过对dev_lock执行down,可禁止此函数对设备进行收包处理（see
 	//netpoll_poll_disable 函数）
-	if (down_trylock(&ni->dev_lock))
-=======
 	if (!ni || down_trylock(&ni->dev_lock))
->>>>>>> 64c5e530
 		return;
 
 	if (!netif_running(dev)) {
