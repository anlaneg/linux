--- conflicted
+++ resolved
@@ -163,12 +163,8 @@
 	//取当前cpu
 	int cpu = smp_processor_id();
 
-<<<<<<< HEAD
-	list_for_each_entry(napi, &dev->napi_list, dev_list) {
+	list_for_each_entry_rcu(napi, &dev->napi_list, dev_list) {
 		//原子设备当前此dev的poll owner为当前cpu,如果已有其它cpu设置，则跳出
-=======
-	list_for_each_entry_rcu(napi, &dev->napi_list, dev_list) {
->>>>>>> fb0155a0
 		if (cmpxchg(&napi->poll_owner, -1, cpu) == -1) {
 			//设置成功，执行poll
 			poll_one_napi(napi);
