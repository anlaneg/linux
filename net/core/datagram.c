--- conflicted
+++ resolved
@@ -319,21 +319,12 @@
 EXPORT_SYMBOL(__skb_recv_datagram);
 
 struct sk_buff *skb_recv_datagram(struct sock *sk, unsigned int flags,
-<<<<<<< HEAD
-				  int noblock, int *err/*收取失败，错误编号*/)
+				  int *err/*收取失败，错误编号*/)
 {
 	int off = 0;
 
 	//自socket的sk_receive_queue上收取报文(可阻塞）
-	return __skb_recv_datagram(sk, &sk->sk_receive_queue,
-				   flags | (noblock ? MSG_DONTWAIT : 0),
-=======
-				  int *err)
-{
-	int off = 0;
-
 	return __skb_recv_datagram(sk, &sk->sk_receive_queue, flags,
->>>>>>> 97ee9d1c
 				   &off, err);
 }
 EXPORT_SYMBOL(skb_recv_datagram);
