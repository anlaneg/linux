--- conflicted
+++ resolved
@@ -2847,16 +2847,13 @@
 	else if (ops->get_num_rx_queues)
 		num_rx_queues = ops->get_num_rx_queues();
 
-<<<<<<< HEAD
-	//创建名称为ifname的设备（ops->setup将被调用）
-=======
 	if (num_tx_queues < 1 || num_tx_queues > 4096)
 		return ERR_PTR(-EINVAL);
 
 	if (num_rx_queues < 1 || num_rx_queues > 4096)
 		return ERR_PTR(-EINVAL);
 
->>>>>>> 64c5e530
+	//创建名称为ifname的设备（ops->setup将被调用）
 	dev = alloc_netdev_mqs(ops->priv_size, ifname, name_assign_type,
 			       ops->setup, num_tx_queues, num_rx_queues);
 	if (!dev)
