// SPDX-License-Identifier: GPL-2.0-or-later
/*
 * INET		An implementation of the TCP/IP protocol suite for the LINUX
 *		operating system.  INET is implemented using the  BSD Socket
 *		interface as the means of communication with the user level.
 *
 *		Routing netlink socket interface: protocol independent part.
 *
 * Authors:	Alexey Kuznetsov, <kuznet@ms2.inr.ac.ru>
 *
 *	Fixes:
 *	Vitaly E. Lavrov		RTA_OK arithmetic was wrong.
 */

#include <linux/bitops.h>
#include <linux/errno.h>
#include <linux/module.h>
#include <linux/types.h>
#include <linux/socket.h>
#include <linux/kernel.h>
#include <linux/timer.h>
#include <linux/string.h>
#include <linux/sockios.h>
#include <linux/net.h>
#include <linux/fcntl.h>
#include <linux/mm.h>
#include <linux/slab.h>
#include <linux/interrupt.h>
#include <linux/capability.h>
#include <linux/skbuff.h>
#include <linux/init.h>
#include <linux/security.h>
#include <linux/mutex.h>
#include <linux/if_addr.h>
#include <linux/if_bridge.h>
#include <linux/if_vlan.h>
#include <linux/pci.h>
#include <linux/etherdevice.h>
#include <linux/bpf.h>

#include <linux/uaccess.h>

#include <linux/inet.h>
#include <linux/netdevice.h>
#include <net/ip.h>
#include <net/protocol.h>
#include <net/arp.h>
#include <net/route.h>
#include <net/udp.h>
#include <net/tcp.h>
#include <net/sock.h>
#include <net/pkt_sched.h>
#include <net/fib_rules.h>
#include <net/rtnetlink.h>
#include <net/net_namespace.h>

#define RTNL_MAX_TYPE		50
#define RTNL_SLAVE_MAX_TYPE	40

struct rtnl_link {
	rtnl_doit_func		doit;/*消息处理回调*/
	rtnl_dumpit_func	dumpit;/*dump消息回调处理*/
	struct module		*owner;/*消息处理对应的module*/
	unsigned int		flags;/*注册时传入的flag*/
	struct rcu_head		rcu;
};

static DEFINE_MUTEX(rtnl_mutex);

void rtnl_lock(void)
{
	mutex_lock(&rtnl_mutex);
}
EXPORT_SYMBOL(rtnl_lock);

int rtnl_lock_killable(void)
{
	return mutex_lock_killable(&rtnl_mutex);
}
EXPORT_SYMBOL(rtnl_lock_killable);

static struct sk_buff *defer_kfree_skb_list;
void rtnl_kfree_skbs(struct sk_buff *head, struct sk_buff *tail)
{
	if (head && tail) {
		tail->next = defer_kfree_skb_list;
		defer_kfree_skb_list = head;
	}
}
EXPORT_SYMBOL(rtnl_kfree_skbs);

void __rtnl_unlock(void)
{
	struct sk_buff *head = defer_kfree_skb_list;

	defer_kfree_skb_list = NULL;

	mutex_unlock(&rtnl_mutex);

	while (head) {
		struct sk_buff *next = head->next;

		kfree_skb(head);
		cond_resched();
		head = next;
	}
}

/*在执行rtnl_unlock时完成todo list上设备移除*/
void rtnl_unlock(void)
{
	/* This fellow will unlock it for us. */
	netdev_run_todo();
}
EXPORT_SYMBOL(rtnl_unlock);

int rtnl_trylock(void)
{
	return mutex_trylock(&rtnl_mutex);
}
EXPORT_SYMBOL(rtnl_trylock);

//检查rtnl_mutex是否被持有
int rtnl_is_locked(void)
{
	return mutex_is_locked(&rtnl_mutex);
}
EXPORT_SYMBOL(rtnl_is_locked);

bool refcount_dec_and_rtnl_lock(refcount_t *r)
{
	return refcount_dec_and_mutex_lock(r, &rtnl_mutex);
}
EXPORT_SYMBOL(refcount_dec_and_rtnl_lock);

#ifdef CONFIG_PROVE_LOCKING
bool lockdep_rtnl_is_held(void)
{
	return lockdep_is_held(&rtnl_mutex);
}
EXPORT_SYMBOL(lockdep_rtnl_is_held);
#endif /* #ifdef CONFIG_PROVE_LOCKING */

//各protocol family对应的消息入口
//rtnl_msg_handlers[protocol]为一个rtnl_link的数组指针，其大小由RTM_NR_MSGTYPES定义
//对当需要处理某type的消息时，先由protocol获得相应的rtnl_link table,然后再由type映射到
//对应的rtnl_link指针上，调用其对应的doit回调
static struct rtnl_link __rcu *__rcu *rtnl_msg_handlers[RTNL_FAMILY_MAX + 1];

//msgtype需要此函数映射，成为rtnl_link table的下标
static inline int rtm_msgindex(int msgtype)
{
	int msgindex = msgtype - RTM_BASE;

	/*
	 * msgindex < 0 implies someone tried to register a netlink
	 * control code. msgindex >= RTM_NR_MSGTYPES may indicate that
	 * the message type has not been added to linux/rtnetlink.h
	 */
	BUG_ON(msgindex < 0 || msgindex >= RTM_NR_MSGTYPES);

	return msgindex;
}

//通过协议，消息类型获得对应的rtnl_link，看rtnl_msg_handlers说明
static struct rtnl_link *rtnl_get_link(int protocol, int msgtype)
{
	struct rtnl_link __rcu **tab;

	if (protocol >= ARRAY_SIZE(rtnl_msg_handlers))
		protocol = PF_UNSPEC;

	tab = rcu_dereference_rtnl(rtnl_msg_handlers[protocol]);
	if (!tab)
		//如果protocol无对应的table,则使用protocol=PF_UNSPEC对应的tab
		tab = rcu_dereference_rtnl(rtnl_msg_handlers[PF_UNSPEC]);

	return rcu_dereference_rtnl(tab[msgtype]);
}

//消息回调注册(doit 请求处理回调，dumpit 消息dump回调）
static int rtnl_register_internal(struct module *owner,
				  int protocol/*地址族 af*/, int msgtype/*消息类型*/,
				  rtnl_doit_func doit/*消息处理函数*/, rtnl_dumpit_func dumpit/*dump类消息处理*/,
				  unsigned int flags)
{
	struct rtnl_link *link, *old;
	struct rtnl_link __rcu **tab;
	int msgindex;
	int ret = -ENOBUFS;

	BUG_ON(protocol < 0 || protocol > RTNL_FAMILY_MAX);
	//从消息类型映射为index准备注册消息回调
	msgindex = rtm_msgindex(msgtype);

	rtnl_lock();
	//取各协议对应的tab
	tab = rtnl_dereference(rtnl_msg_handlers[protocol]);
	if (tab == NULL) {
		//此protocol对应的tab为空时，初始化它
		tab = kcalloc(RTM_NR_MSGTYPES, sizeof(void *), GFP_KERNEL);
		if (!tab)
			goto unlock;

		/* ensures we see the 0 stores */
		rcu_assign_pointer(rtnl_msg_handlers[protocol], tab);
	}

	//构造link并填充到tab的相应索引下（msgindex)
	old = rtnl_dereference(tab[msgindex]);
	if (old) {
		//之前已有，需要更新，故先生成一个副本，再通过rcu使其生效
		link = kmemdup(old, sizeof(*old), GFP_KERNEL);
		if (!link)
			goto unlock;
	} else {
		//之前没有，申请obj,通过rcu设置
		link = kzalloc(sizeof(*link), GFP_KERNEL);
		if (!link)
			goto unlock;
	}

	WARN_ON(link->owner && link->owner != owner);
	link->owner = owner;

	WARN_ON(doit && link->doit && link->doit != doit);
	if (doit)
		link->doit = doit;

	//如果dumpit存在，则设置
	WARN_ON(dumpit && link->dumpit && link->dumpit != dumpit);
	if (dumpit)
		link->dumpit = dumpit;

	link->flags |= flags;

	/* publish protocol:msgtype */
	//设置
	rcu_assign_pointer(tab[msgindex], link);
	ret = 0;
	if (old)
		kfree_rcu(old, rcu);
unlock:
	rtnl_unlock();
	return ret;
}

/**
 * rtnl_register_module - Register a rtnetlink message type
 *
 * @owner: module registering the hook (THIS_MODULE)
 * @protocol: Protocol family or PF_UNSPEC
 * @msgtype: rtnetlink message type
 * @doit: Function pointer called for each request message
 * @dumpit: Function pointer called for each dump request (NLM_F_DUMP) message
 * @flags: rtnl_link_flags to modify behaviour of doit/dumpit functions
 *
 * Like rtnl_register, but for use by removable modules.
 */
int rtnl_register_module(struct module *owner,
			 int protocol, int msgtype,
			 rtnl_doit_func doit, rtnl_dumpit_func dumpit,
			 unsigned int flags)
{
	return rtnl_register_internal(owner, protocol, msgtype,
				      doit, dumpit, flags);
}
EXPORT_SYMBOL_GPL(rtnl_register_module);

/**
 * rtnl_register - Register a rtnetlink message type
 * @protocol: Protocol family or PF_UNSPEC
 * @msgtype: rtnetlink message type
 * @doit: Function pointer called for each request message
 * @dumpit: Function pointer called for each dump request (NLM_F_DUMP) message
 * @flags: rtnl_link_flags to modify behaviour of doit/dumpit functions
 *
 * Registers the specified function pointers (at least one of them has
 * to be non-NULL) to be called whenever a request message for the
 * specified protocol family and message type is received.
 *
 * The special protocol family PF_UNSPEC may be used to define fallback
 * function pointers for the case when no entry for the specific protocol
 * family exists.
 */
//注册netlink消息处理函数
void rtnl_register(int protocol, int msgtype,
		   rtnl_doit_func doit, rtnl_dumpit_func dumpit,
		   unsigned int flags)
{
	int err;

	err = rtnl_register_internal(NULL/*无对应的module*/, protocol, msgtype, doit, dumpit,
				     flags);
	if (err)
		pr_err("Unable to register rtnetlink message handler, "
		       "protocol = %d, message type = %d\n", protocol, msgtype);
}

/**
 * rtnl_unregister - Unregister a rtnetlink message type
 * @protocol: Protocol family or PF_UNSPEC
 * @msgtype: rtnetlink message type
 *
 * Returns 0 on success or a negative error code.
 */
//解除对protocol,msgtype对应消息处理的注册
int rtnl_unregister(int protocol, int msgtype)
{
	struct rtnl_link __rcu **tab;
	struct rtnl_link *link;
	int msgindex;

	BUG_ON(protocol < 0 || protocol > RTNL_FAMILY_MAX);
	msgindex = rtm_msgindex(msgtype);

	rtnl_lock();
	tab = rtnl_dereference(rtnl_msg_handlers[protocol]);
	if (!tab) {
		rtnl_unlock();
		return -ENOENT;
	}

	link = rtnl_dereference(tab[msgindex]);
	RCU_INIT_POINTER(tab[msgindex], NULL);
	rtnl_unlock();

	kfree_rcu(link, rcu);

	return 0;
}
EXPORT_SYMBOL_GPL(rtnl_unregister);

/**
 * rtnl_unregister_all - Unregister all rtnetlink message type of a protocol
 * @protocol : Protocol family or PF_UNSPEC
 *
 * Identical to calling rtnl_unregster() for all registered message types
 * of a certain protocol family.
 */
//取消protocol所有类型消息的注册
void rtnl_unregister_all(int protocol)
{
	struct rtnl_link __rcu **tab;
	struct rtnl_link *link;
	int msgindex;

	BUG_ON(protocol < 0 || protocol > RTNL_FAMILY_MAX);

	rtnl_lock();
	tab = rtnl_dereference(rtnl_msg_handlers[protocol]);
	if (!tab) {
		rtnl_unlock();
		return;
	}
	RCU_INIT_POINTER(rtnl_msg_handlers[protocol], NULL);
	for (msgindex = 0; msgindex < RTM_NR_MSGTYPES; msgindex++) {
		link = rtnl_dereference(tab[msgindex]);
		if (!link)
			continue;

		RCU_INIT_POINTER(tab[msgindex], NULL);
		kfree_rcu(link, rcu);
	}
	rtnl_unlock();

	synchronize_net();

	kfree(tab);
}
EXPORT_SYMBOL_GPL(rtnl_unregister_all);

//用于串接系统注册的rtnl_link_ops
static LIST_HEAD(link_ops);

//给定kind名称获取rtnl_link_ops
static const struct rtnl_link_ops *rtnl_link_ops_get(const char *kind)
{
	const struct rtnl_link_ops *ops;

	list_for_each_entry(ops, &link_ops, list) {
		if (!strcmp(ops->kind, kind))
			return ops;
	}
	return NULL;
}

/**
 * __rtnl_link_register - Register rtnl_link_ops with rtnetlink.
 * @ops: struct rtnl_link_ops * to register
 *
 * The caller must hold the rtnl_mutex. This function should be used
 * by drivers that create devices during module initialization. It
 * must be called before registering the devices.
 *
 * Returns 0 on success or a negative error code.
 */
//注册（无锁）
int __rtnl_link_register(struct rtnl_link_ops *ops)
{
	//已存在检测
	if (rtnl_link_ops_get(ops->kind))
		return -EEXIST;

	/* The check for alloc/setup is here because if ops
	 * does not have that filled up, it is not possible
	 * to use the ops for creating device. So do not
	 * fill up dellink as well. That disables rtnl_dellink.
	 */
	if ((ops->alloc || ops->setup) && !ops->dellink)
		ops->dellink = unregister_netdevice_queue;

	//将ops加入到link_ops链表
	list_add_tail(&ops->list, &link_ops);
	return 0;
}
EXPORT_SYMBOL_GPL(__rtnl_link_register);

/**
 * rtnl_link_register - Register rtnl_link_ops with rtnetlink.
 * @ops: struct rtnl_link_ops * to register
 *
 * Returns 0 on success or a negative error code.
 */
//注册link类型的操作函数（含锁）
int rtnl_link_register(struct rtnl_link_ops *ops)
{
	int err;

	/* Sanity-check max sizes to avoid stack buffer overflow. */
	if (WARN_ON(ops->maxtype > RTNL_MAX_TYPE ||
		    ops->slave_maxtype > RTNL_SLAVE_MAX_TYPE))
		return -EINVAL;

	rtnl_lock();
	err = __rtnl_link_register(ops);
	rtnl_unlock();
	return err;
}
EXPORT_SYMBOL_GPL(rtnl_link_register);

static void __rtnl_kill_links(struct net *net, struct rtnl_link_ops *ops)
{
	struct net_device *dev;
	LIST_HEAD(list_kill);

	for_each_netdev(net, dev) {
		if (dev->rtnl_link_ops == ops)
			ops->dellink(dev, &list_kill);
	}
	unregister_netdevice_many(&list_kill);
}

/**
 * __rtnl_link_unregister - Unregister rtnl_link_ops from rtnetlink.
 * @ops: struct rtnl_link_ops * to unregister
 *
 * The caller must hold the rtnl_mutex and guarantee net_namespace_list
 * integrity (hold pernet_ops_rwsem for writing to close the race
 * with setup_net() and cleanup_net()).
 */
void __rtnl_link_unregister(struct rtnl_link_ops *ops)
{
	struct net *net;

	for_each_net(net) {
		__rtnl_kill_links(net, ops);
	}
	list_del(&ops->list);
}
EXPORT_SYMBOL_GPL(__rtnl_link_unregister);

/* Return with the rtnl_lock held when there are no network
 * devices unregistering in any network namespace.
 */
static void rtnl_lock_unregistering_all(void)
{
	struct net *net;
	bool unregistering;
	DEFINE_WAIT_FUNC(wait, woken_wake_function);

	add_wait_queue(&netdev_unregistering_wq, &wait);
	for (;;) {
		unregistering = false;
		rtnl_lock();
		/* We held write locked pernet_ops_rwsem, and parallel
		 * setup_net() and cleanup_net() are not possible.
		 */
		for_each_net(net) {
			if (net->dev_unreg_count > 0) {
				unregistering = true;
				break;
			}
		}
		if (!unregistering)
			break;
		__rtnl_unlock();

		wait_woken(&wait, TASK_UNINTERRUPTIBLE, MAX_SCHEDULE_TIMEOUT);
	}
	remove_wait_queue(&netdev_unregistering_wq, &wait);
}

/**
 * rtnl_link_unregister - Unregister rtnl_link_ops from rtnetlink.
 * @ops: struct rtnl_link_ops * to unregister
 */
//解注册（含锁）
void rtnl_link_unregister(struct rtnl_link_ops *ops)
{
	/* Close the race with setup_net() and cleanup_net() */
	down_write(&pernet_ops_rwsem);
	rtnl_lock_unregistering_all();
	__rtnl_link_unregister(ops);
	rtnl_unlock();
	up_write(&pernet_ops_rwsem);
}
EXPORT_SYMBOL_GPL(rtnl_link_unregister);

static size_t rtnl_link_get_slave_info_data_size(const struct net_device *dev)
{
	struct net_device *master_dev;
	const struct rtnl_link_ops *ops;
	size_t size = 0;

	rcu_read_lock();

	master_dev = netdev_master_upper_dev_get_rcu((struct net_device *)dev);
	if (!master_dev)
		goto out;

	ops = master_dev->rtnl_link_ops;
	if (!ops || !ops->get_slave_size)
		goto out;
	/* IFLA_INFO_SLAVE_DATA + nested data */
	size = nla_total_size(sizeof(struct nlattr)) +
	       ops->get_slave_size(master_dev, dev);

out:
	rcu_read_unlock();
	return size;
}

static size_t rtnl_link_get_size(const struct net_device *dev)
{
	const struct rtnl_link_ops *ops = dev->rtnl_link_ops;
	size_t size;

	if (!ops)
		return 0;

	size = nla_total_size(sizeof(struct nlattr)) + /* IFLA_LINKINFO */
	       nla_total_size(strlen(ops->kind) + 1);  /* IFLA_INFO_KIND */

	if (ops->get_size)
		/* IFLA_INFO_DATA + nested data */
		size += nla_total_size(sizeof(struct nlattr)) +
			ops->get_size(dev);

	if (ops->get_xstats_size)
		/* IFLA_INFO_XSTATS */
		size += nla_total_size(ops->get_xstats_size(dev));

	size += rtnl_link_get_slave_info_data_size(dev);

	return size;
}

static LIST_HEAD(rtnl_af_ops);

/*查询指定family对应的rtnl_af_ops*/
static const struct rtnl_af_ops *rtnl_af_lookup(const int family)
{
	const struct rtnl_af_ops *ops;

	ASSERT_RTNL();

	list_for_each_entry(ops, &rtnl_af_ops, list) {
		if (ops->family == family)
			return ops;
	}

	return NULL;
}

/**
 * rtnl_af_register - Register rtnl_af_ops with rtnetlink.
 * @ops: struct rtnl_af_ops * to register
 *
 * Returns 0 on success or a negative error code.
 */
void rtnl_af_register(struct rtnl_af_ops *ops)
{
	rtnl_lock();
	/*新增一种af_ops*/
	list_add_tail_rcu(&ops->list, &rtnl_af_ops);
	rtnl_unlock();
}
EXPORT_SYMBOL_GPL(rtnl_af_register);

/**
 * rtnl_af_unregister - Unregister rtnl_af_ops from rtnetlink.
 * @ops: struct rtnl_af_ops * to unregister
 */
void rtnl_af_unregister(struct rtnl_af_ops *ops)
{
	rtnl_lock();
	list_del_rcu(&ops->list);
	rtnl_unlock();

	synchronize_rcu();
}
EXPORT_SYMBOL_GPL(rtnl_af_unregister);

static size_t rtnl_link_get_af_size(const struct net_device *dev,
				    u32 ext_filter_mask)
{
	struct rtnl_af_ops *af_ops;
	size_t size;

	/* IFLA_AF_SPEC */
	size = nla_total_size(sizeof(struct nlattr));

	rcu_read_lock();
	list_for_each_entry_rcu(af_ops, &rtnl_af_ops, list) {
		if (af_ops->get_link_af_size) {
			/* AF_* + nested data */
			size += nla_total_size(sizeof(struct nlattr)) +
				af_ops->get_link_af_size(dev, ext_filter_mask);
		}
	}
	rcu_read_unlock();

	return size;
}

static bool rtnl_have_link_slave_info(const struct net_device *dev)
{
	struct net_device *master_dev;
	bool ret = false;

	rcu_read_lock();

	master_dev = netdev_master_upper_dev_get_rcu((struct net_device *)dev);
	if (master_dev && master_dev->rtnl_link_ops)
		ret = true;
	rcu_read_unlock();
	return ret;
}

static int rtnl_link_slave_info_fill(struct sk_buff *skb,
				     const struct net_device *dev)
{
	struct net_device *master_dev;
	const struct rtnl_link_ops *ops;
	struct nlattr *slave_data;
	int err;

	master_dev = netdev_master_upper_dev_get((struct net_device *) dev);
	if (!master_dev)
		return 0;
	ops = master_dev->rtnl_link_ops;
	if (!ops)
		return 0;
	if (nla_put_string(skb, IFLA_INFO_SLAVE_KIND, ops->kind) < 0)
		return -EMSGSIZE;
	if (ops->fill_slave_info) {
		slave_data = nla_nest_start_noflag(skb, IFLA_INFO_SLAVE_DATA);
		if (!slave_data)
			return -EMSGSIZE;
		err = ops->fill_slave_info(skb, master_dev, dev);
		if (err < 0)
			goto err_cancel_slave_data;
		nla_nest_end(skb, slave_data);
	}
	return 0;

err_cancel_slave_data:
	nla_nest_cancel(skb, slave_data);
	return err;
}

static int rtnl_link_info_fill(struct sk_buff *skb,
			       const struct net_device *dev)
{
	const struct rtnl_link_ops *ops = dev->rtnl_link_ops;
	struct nlattr *data;
	int err;

	if (!ops)
		return 0;
	if (nla_put_string(skb, IFLA_INFO_KIND, ops->kind) < 0)
		return -EMSGSIZE;
	if (ops->fill_xstats) {
		err = ops->fill_xstats(skb, dev);
		if (err < 0)
			return err;
	}
	if (ops->fill_info) {
		data = nla_nest_start_noflag(skb, IFLA_INFO_DATA);
		if (data == NULL)
			return -EMSGSIZE;
		err = ops->fill_info(skb, dev);
		if (err < 0)
			goto err_cancel_data;
		nla_nest_end(skb, data);
	}
	return 0;

err_cancel_data:
	nla_nest_cancel(skb, data);
	return err;
}

static int rtnl_link_fill(struct sk_buff *skb, const struct net_device *dev)
{
	struct nlattr *linkinfo;
	int err = -EMSGSIZE;

	linkinfo = nla_nest_start_noflag(skb, IFLA_LINKINFO);
	if (linkinfo == NULL)
		goto out;

	err = rtnl_link_info_fill(skb, dev);
	if (err < 0)
		goto err_cancel_link;

	err = rtnl_link_slave_info_fill(skb, dev);
	if (err < 0)
		goto err_cancel_link;

	nla_nest_end(skb, linkinfo);
	return 0;

err_cancel_link:
	nla_nest_cancel(skb, linkinfo);
out:
	return err;
}

int rtnetlink_send(struct sk_buff *skb, struct net *net, u32 pid, unsigned int group, int echo)
{
	struct sock *rtnl = net->rtnl;

<<<<<<< HEAD
	NETLINK_CB(skb).dst_group = group;
	if (echo)
		refcount_inc(&skb->users);
	netlink_broadcast(rtnl, skb, pid, group, GFP_KERNEL);
	if (echo)
	    /*回复单播报文给相应pid*/
		err = netlink_unicast(rtnl, skb, pid, MSG_DONTWAIT);
	return err;
=======
	return nlmsg_notify(rtnl, skb, pid, group, echo, GFP_KERNEL);
>>>>>>> ce840177
}

int rtnl_unicast(struct sk_buff *skb, struct net *net, u32 pid)
{
	struct sock *rtnl = net->rtnl;

	return nlmsg_unicast(rtnl, skb, pid);
}
EXPORT_SYMBOL(rtnl_unicast);

void rtnl_notify(struct sk_buff *skb, struct net *net, u32 pid, u32 group,
		 struct nlmsghdr *nlh, gfp_t flags)
{
	struct sock *rtnl = net->rtnl;

	nlmsg_notify(rtnl, skb, pid, group, nlmsg_report(nlh), flags);
}
EXPORT_SYMBOL(rtnl_notify);

void rtnl_set_sk_err(struct net *net, u32 group, int error)
{
	struct sock *rtnl = net->rtnl;

	netlink_set_err(rtnl, 0, group, error);
}
EXPORT_SYMBOL(rtnl_set_sk_err);

int rtnetlink_put_metrics(struct sk_buff *skb, u32 *metrics)
{
	struct nlattr *mx;
	int i, valid = 0;

	/* nothing is dumped for dst_default_metrics, so just skip the loop */
	if (metrics == dst_default_metrics.metrics)
		return 0;

	mx = nla_nest_start_noflag(skb, RTA_METRICS);
	if (mx == NULL)
		return -ENOBUFS;

	for (i = 0; i < RTAX_MAX; i++) {
		if (metrics[i]) {
			if (i == RTAX_CC_ALGO - 1) {
				char tmp[TCP_CA_NAME_MAX], *name;

				name = tcp_ca_get_name_by_key(metrics[i], tmp);
				if (!name)
					continue;
				if (nla_put_string(skb, i + 1, name))
					goto nla_put_failure;
			} else if (i == RTAX_FEATURES - 1) {
				u32 user_features = metrics[i] & RTAX_FEATURE_MASK;

				if (!user_features)
					continue;
				BUILD_BUG_ON(RTAX_FEATURE_MASK & DST_FEATURE_MASK);
				if (nla_put_u32(skb, i + 1, user_features))
					goto nla_put_failure;
			} else {
				if (nla_put_u32(skb, i + 1, metrics[i]))
					goto nla_put_failure;
			}
			valid++;
		}
	}

	if (!valid) {
		nla_nest_cancel(skb, mx);
		return 0;
	}

	return nla_nest_end(skb, mx);

nla_put_failure:
	nla_nest_cancel(skb, mx);
	return -EMSGSIZE;
}
EXPORT_SYMBOL(rtnetlink_put_metrics);

int rtnl_put_cacheinfo(struct sk_buff *skb, struct dst_entry *dst, u32 id,
		       long expires, u32 error)
{
	struct rta_cacheinfo ci = {
		.rta_error = error,
		.rta_id =  id,
	};

	if (dst) {
		ci.rta_lastuse = jiffies_delta_to_clock_t(jiffies - dst->lastuse);
		ci.rta_used = dst->__use;
		ci.rta_clntref = atomic_read(&dst->__refcnt);
	}
	if (expires) {
		unsigned long clock;

		clock = jiffies_to_clock_t(abs(expires));
		clock = min_t(unsigned long, clock, INT_MAX);
		ci.rta_expires = (expires > 0) ? clock : -clock;
	}
	return nla_put(skb, RTA_CACHEINFO, sizeof(ci), &ci);
}
EXPORT_SYMBOL_GPL(rtnl_put_cacheinfo);

static void set_operstate(struct net_device *dev, unsigned char transition)
{
	unsigned char operstate = dev->operstate;

	switch (transition) {
	case IF_OPER_UP:
		if ((operstate == IF_OPER_DORMANT ||
		     operstate == IF_OPER_TESTING ||
		     operstate == IF_OPER_UNKNOWN) &&
		    !netif_dormant(dev) && !netif_testing(dev))
			operstate = IF_OPER_UP;
		break;

	case IF_OPER_TESTING:
		if (operstate == IF_OPER_UP ||
		    operstate == IF_OPER_UNKNOWN)
			operstate = IF_OPER_TESTING;
		break;

	case IF_OPER_DORMANT:
		if (operstate == IF_OPER_UP ||
		    operstate == IF_OPER_UNKNOWN)
			operstate = IF_OPER_DORMANT;
		break;
	}

	if (dev->operstate != operstate) {
		write_lock_bh(&dev_base_lock);
		dev->operstate = operstate;
		write_unlock_bh(&dev_base_lock);
		netdev_state_change(dev);
	}
}

static unsigned int rtnl_dev_get_flags(const struct net_device *dev)
{
	return (dev->flags & ~(IFF_PROMISC | IFF_ALLMULTI)) |
	       (dev->gflags & (IFF_PROMISC | IFF_ALLMULTI));
}

static unsigned int rtnl_dev_combine_flags(const struct net_device *dev,
					   const struct ifinfomsg *ifm)
{
	unsigned int flags = ifm->ifi_flags;

	/* bugwards compatibility: ifi_change == 0 is treated as ~0 */
	if (ifm->ifi_change)
		flags = (flags & ifm->ifi_change) |
			(rtnl_dev_get_flags(dev) & ~ifm->ifi_change);

	return flags;
}

static void copy_rtnl_link_stats(struct rtnl_link_stats *a,
				 const struct rtnl_link_stats64 *b)
{
	a->rx_packets = b->rx_packets;
	a->tx_packets = b->tx_packets;
	a->rx_bytes = b->rx_bytes;
	a->tx_bytes = b->tx_bytes;
	a->rx_errors = b->rx_errors;
	a->tx_errors = b->tx_errors;
	a->rx_dropped = b->rx_dropped;
	a->tx_dropped = b->tx_dropped;

	a->multicast = b->multicast;
	a->collisions = b->collisions;

	a->rx_length_errors = b->rx_length_errors;
	a->rx_over_errors = b->rx_over_errors;
	a->rx_crc_errors = b->rx_crc_errors;
	a->rx_frame_errors = b->rx_frame_errors;
	a->rx_fifo_errors = b->rx_fifo_errors;
	a->rx_missed_errors = b->rx_missed_errors;

	a->tx_aborted_errors = b->tx_aborted_errors;
	a->tx_carrier_errors = b->tx_carrier_errors;
	a->tx_fifo_errors = b->tx_fifo_errors;
	a->tx_heartbeat_errors = b->tx_heartbeat_errors;
	a->tx_window_errors = b->tx_window_errors;

	a->rx_compressed = b->rx_compressed;
	a->tx_compressed = b->tx_compressed;

	a->rx_nohandler = b->rx_nohandler;
}

/* All VF info */
static inline int rtnl_vfinfo_size(const struct net_device *dev,
				   u32 ext_filter_mask)
{
	if (dev->dev.parent && (ext_filter_mask & RTEXT_FILTER_VF)) {
		int num_vfs = dev_num_vf(dev->dev.parent);
		size_t size = nla_total_size(0);
		size += num_vfs *
			(nla_total_size(0) +
			 nla_total_size(sizeof(struct ifla_vf_mac)) +
			 nla_total_size(sizeof(struct ifla_vf_broadcast)) +
			 nla_total_size(sizeof(struct ifla_vf_vlan)) +
			 nla_total_size(0) + /* nest IFLA_VF_VLAN_LIST */
			 nla_total_size(MAX_VLAN_LIST_LEN *
					sizeof(struct ifla_vf_vlan_info)) +
			 nla_total_size(sizeof(struct ifla_vf_spoofchk)) +
			 nla_total_size(sizeof(struct ifla_vf_tx_rate)) +
			 nla_total_size(sizeof(struct ifla_vf_rate)) +
			 nla_total_size(sizeof(struct ifla_vf_link_state)) +
			 nla_total_size(sizeof(struct ifla_vf_rss_query_en)) +
			 nla_total_size(0) + /* nest IFLA_VF_STATS */
			 /* IFLA_VF_STATS_RX_PACKETS */
			 nla_total_size_64bit(sizeof(__u64)) +
			 /* IFLA_VF_STATS_TX_PACKETS */
			 nla_total_size_64bit(sizeof(__u64)) +
			 /* IFLA_VF_STATS_RX_BYTES */
			 nla_total_size_64bit(sizeof(__u64)) +
			 /* IFLA_VF_STATS_TX_BYTES */
			 nla_total_size_64bit(sizeof(__u64)) +
			 /* IFLA_VF_STATS_BROADCAST */
			 nla_total_size_64bit(sizeof(__u64)) +
			 /* IFLA_VF_STATS_MULTICAST */
			 nla_total_size_64bit(sizeof(__u64)) +
			 /* IFLA_VF_STATS_RX_DROPPED */
			 nla_total_size_64bit(sizeof(__u64)) +
			 /* IFLA_VF_STATS_TX_DROPPED */
			 nla_total_size_64bit(sizeof(__u64)) +
			 nla_total_size(sizeof(struct ifla_vf_trust)));
		return size;
	} else
		return 0;
}

static size_t rtnl_port_size(const struct net_device *dev,
			     u32 ext_filter_mask)
{
	size_t port_size = nla_total_size(4)		/* PORT_VF */
		+ nla_total_size(PORT_PROFILE_MAX)	/* PORT_PROFILE */
		+ nla_total_size(PORT_UUID_MAX)		/* PORT_INSTANCE_UUID */
		+ nla_total_size(PORT_UUID_MAX)		/* PORT_HOST_UUID */
		+ nla_total_size(1)			/* PROT_VDP_REQUEST */
		+ nla_total_size(2);			/* PORT_VDP_RESPONSE */
	size_t vf_ports_size = nla_total_size(sizeof(struct nlattr));
	size_t vf_port_size = nla_total_size(sizeof(struct nlattr))
		+ port_size;
	size_t port_self_size = nla_total_size(sizeof(struct nlattr))
		+ port_size;

	if (!dev->netdev_ops->ndo_get_vf_port || !dev->dev.parent ||
	    !(ext_filter_mask & RTEXT_FILTER_VF))
		return 0;
	if (dev_num_vf(dev->dev.parent))
		return port_self_size + vf_ports_size +
			vf_port_size * dev_num_vf(dev->dev.parent);
	else
		return port_self_size;
}

static size_t rtnl_xdp_size(void)
{
	size_t xdp_size = nla_total_size(0) +	/* nest IFLA_XDP */
			  nla_total_size(1) +	/* XDP_ATTACHED */
			  nla_total_size(4) +	/* XDP_PROG_ID (or 1st mode) */
			  nla_total_size(4);	/* XDP_<mode>_PROG_ID */

	return xdp_size;
}

static size_t rtnl_prop_list_size(const struct net_device *dev)
{
	struct netdev_name_node *name_node;
	size_t size;

	if (list_empty(&dev->name_node->list))
		return 0;
	size = nla_total_size(0);
	list_for_each_entry(name_node, &dev->name_node->list, list)
		size += nla_total_size(ALTIFNAMSIZ);
	return size;
}

static size_t rtnl_proto_down_size(const struct net_device *dev)
{
	size_t size = nla_total_size(1);

	if (dev->proto_down_reason)
		size += nla_total_size(0) + nla_total_size(4);

	return size;
}

static noinline size_t if_nlmsg_size(const struct net_device *dev,
				     u32 ext_filter_mask)
{
	return NLMSG_ALIGN(sizeof(struct ifinfomsg))
	       + nla_total_size(IFNAMSIZ) /* IFLA_IFNAME */
	       + nla_total_size(IFALIASZ) /* IFLA_IFALIAS */
	       + nla_total_size(IFNAMSIZ) /* IFLA_QDISC */
	       + nla_total_size_64bit(sizeof(struct rtnl_link_ifmap))
	       + nla_total_size(sizeof(struct rtnl_link_stats))
	       + nla_total_size_64bit(sizeof(struct rtnl_link_stats64))
	       + nla_total_size(MAX_ADDR_LEN) /* IFLA_ADDRESS */
	       + nla_total_size(MAX_ADDR_LEN) /* IFLA_BROADCAST */
	       + nla_total_size(4) /* IFLA_TXQLEN */
	       + nla_total_size(4) /* IFLA_WEIGHT */
	       + nla_total_size(4) /* IFLA_MTU */
	       + nla_total_size(4) /* IFLA_LINK */
	       + nla_total_size(4) /* IFLA_MASTER */
	       + nla_total_size(1) /* IFLA_CARRIER */
	       + nla_total_size(4) /* IFLA_PROMISCUITY */
	       + nla_total_size(4) /* IFLA_NUM_TX_QUEUES */
	       + nla_total_size(4) /* IFLA_NUM_RX_QUEUES */
	       + nla_total_size(4) /* IFLA_GSO_MAX_SEGS */
	       + nla_total_size(4) /* IFLA_GSO_MAX_SIZE */
	       + nla_total_size(1) /* IFLA_OPERSTATE */
	       + nla_total_size(1) /* IFLA_LINKMODE */
	       + nla_total_size(4) /* IFLA_CARRIER_CHANGES */
	       + nla_total_size(4) /* IFLA_LINK_NETNSID */
	       + nla_total_size(4) /* IFLA_GROUP */
	       + nla_total_size(ext_filter_mask
			        & RTEXT_FILTER_VF ? 4 : 0) /* IFLA_NUM_VF */
	       + rtnl_vfinfo_size(dev, ext_filter_mask) /* IFLA_VFINFO_LIST */
	       + rtnl_port_size(dev, ext_filter_mask) /* IFLA_VF_PORTS + IFLA_PORT_SELF */
	       + rtnl_link_get_size(dev) /* IFLA_LINKINFO */
	       + rtnl_link_get_af_size(dev, ext_filter_mask) /* IFLA_AF_SPEC */
	       + nla_total_size(MAX_PHYS_ITEM_ID_LEN) /* IFLA_PHYS_PORT_ID */
	       + nla_total_size(MAX_PHYS_ITEM_ID_LEN) /* IFLA_PHYS_SWITCH_ID */
	       + nla_total_size(IFNAMSIZ) /* IFLA_PHYS_PORT_NAME */
	       + rtnl_xdp_size() /* IFLA_XDP */
	       + nla_total_size(4)  /* IFLA_EVENT */
	       + nla_total_size(4)  /* IFLA_NEW_NETNSID */
	       + nla_total_size(4)  /* IFLA_NEW_IFINDEX */
	       + rtnl_proto_down_size(dev)  /* proto down */
	       + nla_total_size(4)  /* IFLA_TARGET_NETNSID */
	       + nla_total_size(4)  /* IFLA_CARRIER_UP_COUNT */
	       + nla_total_size(4)  /* IFLA_CARRIER_DOWN_COUNT */
	       + nla_total_size(4)  /* IFLA_MIN_MTU */
	       + nla_total_size(4)  /* IFLA_MAX_MTU */
	       + rtnl_prop_list_size(dev)
	       + nla_total_size(MAX_ADDR_LEN) /* IFLA_PERM_ADDRESS */
	       + 0;
}

static int rtnl_vf_ports_fill(struct sk_buff *skb, struct net_device *dev)
{
	struct nlattr *vf_ports;
	struct nlattr *vf_port;
	int vf;
	int err;

	vf_ports = nla_nest_start_noflag(skb, IFLA_VF_PORTS);
	if (!vf_ports)
		return -EMSGSIZE;

	for (vf = 0; vf < dev_num_vf(dev->dev.parent); vf++) {
		vf_port = nla_nest_start_noflag(skb, IFLA_VF_PORT);
		if (!vf_port)
			goto nla_put_failure;
		if (nla_put_u32(skb, IFLA_PORT_VF, vf))
			goto nla_put_failure;
		err = dev->netdev_ops->ndo_get_vf_port(dev, vf, skb);
		if (err == -EMSGSIZE)
			goto nla_put_failure;
		if (err) {
			nla_nest_cancel(skb, vf_port);
			continue;
		}
		nla_nest_end(skb, vf_port);
	}

	nla_nest_end(skb, vf_ports);

	return 0;

nla_put_failure:
	nla_nest_cancel(skb, vf_ports);
	return -EMSGSIZE;
}

static int rtnl_port_self_fill(struct sk_buff *skb, struct net_device *dev)
{
	struct nlattr *port_self;
	int err;

	port_self = nla_nest_start_noflag(skb, IFLA_PORT_SELF);
	if (!port_self)
		return -EMSGSIZE;

	err = dev->netdev_ops->ndo_get_vf_port(dev, PORT_SELF_VF, skb);
	if (err) {
		nla_nest_cancel(skb, port_self);
		return (err == -EMSGSIZE) ? err : 0;
	}

	nla_nest_end(skb, port_self);

	return 0;
}

static int rtnl_port_fill(struct sk_buff *skb, struct net_device *dev,
			  u32 ext_filter_mask)
{
	int err;

	if (!dev->netdev_ops->ndo_get_vf_port || !dev->dev.parent ||
	    !(ext_filter_mask & RTEXT_FILTER_VF))
		return 0;

	err = rtnl_port_self_fill(skb, dev);
	if (err)
		return err;

	if (dev_num_vf(dev->dev.parent)) {
		err = rtnl_vf_ports_fill(skb, dev);
		if (err)
			return err;
	}

	return 0;
}

static int rtnl_phys_port_id_fill(struct sk_buff *skb, struct net_device *dev)
{
	int err;
	struct netdev_phys_item_id ppid;

	err = dev_get_phys_port_id(dev, &ppid);
	if (err) {
		if (err == -EOPNOTSUPP)
			return 0;
		return err;
	}

	if (nla_put(skb, IFLA_PHYS_PORT_ID, ppid.id_len, ppid.id))
		return -EMSGSIZE;

	return 0;
}

static int rtnl_phys_port_name_fill(struct sk_buff *skb, struct net_device *dev)
{
	char name[IFNAMSIZ];
	int err;

	err = dev_get_phys_port_name(dev, name, sizeof(name));
	if (err) {
		if (err == -EOPNOTSUPP)
			return 0;
		return err;
	}

	if (nla_put_string(skb, IFLA_PHYS_PORT_NAME, name))
		return -EMSGSIZE;

	return 0;
}

static int rtnl_phys_switch_id_fill(struct sk_buff *skb, struct net_device *dev)
{
	struct netdev_phys_item_id ppid = { };
	int err;

	err = dev_get_port_parent_id(dev, &ppid, false);
	if (err) {
		if (err == -EOPNOTSUPP)
			return 0;
		return err;
	}

	if (nla_put(skb, IFLA_PHYS_SWITCH_ID, ppid.id_len, ppid.id))
		return -EMSGSIZE;

	return 0;
}

static noinline_for_stack int rtnl_fill_stats(struct sk_buff *skb,
					      struct net_device *dev)
{
	struct rtnl_link_stats64 *sp;
	struct nlattr *attr;

	attr = nla_reserve_64bit(skb, IFLA_STATS64,
				 sizeof(struct rtnl_link_stats64), IFLA_PAD);
	if (!attr)
		return -EMSGSIZE;

	sp = nla_data(attr);
	dev_get_stats(dev, sp);

	attr = nla_reserve(skb, IFLA_STATS,
			   sizeof(struct rtnl_link_stats));
	if (!attr)
		return -EMSGSIZE;

	copy_rtnl_link_stats(nla_data(attr), sp);

	return 0;
}

static noinline_for_stack int rtnl_fill_vfinfo(struct sk_buff *skb,
					       struct net_device *dev,
					       int vfs_num,
					       struct nlattr *vfinfo)
{
	struct ifla_vf_rss_query_en vf_rss_query_en;
	struct nlattr *vf, *vfstats, *vfvlanlist;
	struct ifla_vf_link_state vf_linkstate;
	struct ifla_vf_vlan_info vf_vlan_info;
	struct ifla_vf_spoofchk vf_spoofchk;
	struct ifla_vf_tx_rate vf_tx_rate;
	struct ifla_vf_stats vf_stats;
	struct ifla_vf_trust vf_trust;
	struct ifla_vf_vlan vf_vlan;
	struct ifla_vf_rate vf_rate;
	struct ifla_vf_mac vf_mac;
	struct ifla_vf_broadcast vf_broadcast;
	struct ifla_vf_info ivi;
	struct ifla_vf_guid node_guid;
	struct ifla_vf_guid port_guid;

	memset(&ivi, 0, sizeof(ivi));

	/* Not all SR-IOV capable drivers support the
	 * spoofcheck and "RSS query enable" query.  Preset to
	 * -1 so the user space tool can detect that the driver
	 * didn't report anything.
	 */
	ivi.spoofchk = -1;
	ivi.rss_query_en = -1;
	ivi.trusted = -1;
	/* The default value for VF link state is "auto"
	 * IFLA_VF_LINK_STATE_AUTO which equals zero
	 */
	ivi.linkstate = 0;
	/* VLAN Protocol by default is 802.1Q */
	ivi.vlan_proto = htons(ETH_P_8021Q);
	if (dev->netdev_ops->ndo_get_vf_config(dev, vfs_num, &ivi))
		return 0;

	memset(&vf_vlan_info, 0, sizeof(vf_vlan_info));
	memset(&node_guid, 0, sizeof(node_guid));
	memset(&port_guid, 0, sizeof(port_guid));

	vf_mac.vf =
		vf_vlan.vf =
		vf_vlan_info.vf =
		vf_rate.vf =
		vf_tx_rate.vf =
		vf_spoofchk.vf =
		vf_linkstate.vf =
		vf_rss_query_en.vf =
		vf_trust.vf =
		node_guid.vf =
		port_guid.vf = ivi.vf;

	memcpy(vf_mac.mac, ivi.mac, sizeof(ivi.mac));
	memcpy(vf_broadcast.broadcast, dev->broadcast, dev->addr_len);
	vf_vlan.vlan = ivi.vlan;
	vf_vlan.qos = ivi.qos;
	vf_vlan_info.vlan = ivi.vlan;
	vf_vlan_info.qos = ivi.qos;
	vf_vlan_info.vlan_proto = ivi.vlan_proto;
	vf_tx_rate.rate = ivi.max_tx_rate;
	vf_rate.min_tx_rate = ivi.min_tx_rate;
	vf_rate.max_tx_rate = ivi.max_tx_rate;
	vf_spoofchk.setting = ivi.spoofchk;
	vf_linkstate.link_state = ivi.linkstate;
	vf_rss_query_en.setting = ivi.rss_query_en;
	vf_trust.setting = ivi.trusted;
	vf = nla_nest_start_noflag(skb, IFLA_VF_INFO);
	if (!vf)
		goto nla_put_vfinfo_failure;
	if (nla_put(skb, IFLA_VF_MAC, sizeof(vf_mac), &vf_mac) ||
	    nla_put(skb, IFLA_VF_BROADCAST, sizeof(vf_broadcast), &vf_broadcast) ||
	    nla_put(skb, IFLA_VF_VLAN, sizeof(vf_vlan), &vf_vlan) ||
	    nla_put(skb, IFLA_VF_RATE, sizeof(vf_rate),
		    &vf_rate) ||
	    nla_put(skb, IFLA_VF_TX_RATE, sizeof(vf_tx_rate),
		    &vf_tx_rate) ||
	    nla_put(skb, IFLA_VF_SPOOFCHK, sizeof(vf_spoofchk),
		    &vf_spoofchk) ||
	    nla_put(skb, IFLA_VF_LINK_STATE, sizeof(vf_linkstate),
		    &vf_linkstate) ||
	    nla_put(skb, IFLA_VF_RSS_QUERY_EN,
		    sizeof(vf_rss_query_en),
		    &vf_rss_query_en) ||
	    nla_put(skb, IFLA_VF_TRUST,
		    sizeof(vf_trust), &vf_trust))
		goto nla_put_vf_failure;

	if (dev->netdev_ops->ndo_get_vf_guid &&
	    !dev->netdev_ops->ndo_get_vf_guid(dev, vfs_num, &node_guid,
					      &port_guid)) {
		if (nla_put(skb, IFLA_VF_IB_NODE_GUID, sizeof(node_guid),
			    &node_guid) ||
		    nla_put(skb, IFLA_VF_IB_PORT_GUID, sizeof(port_guid),
			    &port_guid))
			goto nla_put_vf_failure;
	}
	vfvlanlist = nla_nest_start_noflag(skb, IFLA_VF_VLAN_LIST);
	if (!vfvlanlist)
		goto nla_put_vf_failure;
	if (nla_put(skb, IFLA_VF_VLAN_INFO, sizeof(vf_vlan_info),
		    &vf_vlan_info)) {
		nla_nest_cancel(skb, vfvlanlist);
		goto nla_put_vf_failure;
	}
	nla_nest_end(skb, vfvlanlist);
	memset(&vf_stats, 0, sizeof(vf_stats));
	if (dev->netdev_ops->ndo_get_vf_stats)
		dev->netdev_ops->ndo_get_vf_stats(dev, vfs_num,
						&vf_stats);
	vfstats = nla_nest_start_noflag(skb, IFLA_VF_STATS);
	if (!vfstats)
		goto nla_put_vf_failure;
	if (nla_put_u64_64bit(skb, IFLA_VF_STATS_RX_PACKETS,
			      vf_stats.rx_packets, IFLA_VF_STATS_PAD) ||
	    nla_put_u64_64bit(skb, IFLA_VF_STATS_TX_PACKETS,
			      vf_stats.tx_packets, IFLA_VF_STATS_PAD) ||
	    nla_put_u64_64bit(skb, IFLA_VF_STATS_RX_BYTES,
			      vf_stats.rx_bytes, IFLA_VF_STATS_PAD) ||
	    nla_put_u64_64bit(skb, IFLA_VF_STATS_TX_BYTES,
			      vf_stats.tx_bytes, IFLA_VF_STATS_PAD) ||
	    nla_put_u64_64bit(skb, IFLA_VF_STATS_BROADCAST,
			      vf_stats.broadcast, IFLA_VF_STATS_PAD) ||
	    nla_put_u64_64bit(skb, IFLA_VF_STATS_MULTICAST,
			      vf_stats.multicast, IFLA_VF_STATS_PAD) ||
	    nla_put_u64_64bit(skb, IFLA_VF_STATS_RX_DROPPED,
			      vf_stats.rx_dropped, IFLA_VF_STATS_PAD) ||
	    nla_put_u64_64bit(skb, IFLA_VF_STATS_TX_DROPPED,
			      vf_stats.tx_dropped, IFLA_VF_STATS_PAD)) {
		nla_nest_cancel(skb, vfstats);
		goto nla_put_vf_failure;
	}
	nla_nest_end(skb, vfstats);
	nla_nest_end(skb, vf);
	return 0;

nla_put_vf_failure:
	nla_nest_cancel(skb, vf);
nla_put_vfinfo_failure:
	nla_nest_cancel(skb, vfinfo);
	return -EMSGSIZE;
}

static noinline_for_stack int rtnl_fill_vf(struct sk_buff *skb,
					   struct net_device *dev,
					   u32 ext_filter_mask)
{
	struct nlattr *vfinfo;
	int i, num_vfs;

	if (!dev->dev.parent || ((ext_filter_mask & RTEXT_FILTER_VF) == 0))
		return 0;

	/*取有多少个vf*/
	num_vfs = dev_num_vf(dev->dev.parent);
	if (nla_put_u32(skb, IFLA_NUM_VF, num_vfs))
		return -EMSGSIZE;

	if (!dev->netdev_ops->ndo_get_vf_config)
		return 0;

	vfinfo = nla_nest_start_noflag(skb, IFLA_VFINFO_LIST);
	if (!vfinfo)
		return -EMSGSIZE;

	for (i = 0; i < num_vfs; i++) {
		if (rtnl_fill_vfinfo(skb, dev, i, vfinfo))
			return -EMSGSIZE;
	}

	nla_nest_end(skb, vfinfo);
	return 0;
}

static int rtnl_fill_link_ifmap(struct sk_buff *skb, struct net_device *dev)
{
	struct rtnl_link_ifmap map;

	memset(&map, 0, sizeof(map));
	map.mem_start   = dev->mem_start;
	map.mem_end     = dev->mem_end;
	map.base_addr   = dev->base_addr;
	map.irq         = dev->irq;
	map.dma         = dev->dma;
	map.port        = dev->if_port;

	if (nla_put_64bit(skb, IFLA_MAP, sizeof(map), &map, IFLA_PAD))
		return -EMSGSIZE;

	return 0;
}

static u32 rtnl_xdp_prog_skb(struct net_device *dev)
{
	const struct bpf_prog *generic_xdp_prog;

	ASSERT_RTNL();

	generic_xdp_prog = rtnl_dereference(dev->xdp_prog);
	if (!generic_xdp_prog)
		return 0;
	return generic_xdp_prog->aux->id;
}

static u32 rtnl_xdp_prog_drv(struct net_device *dev)
{
	return dev_xdp_prog_id(dev, XDP_MODE_DRV);
}

static u32 rtnl_xdp_prog_hw(struct net_device *dev)
{
	return dev_xdp_prog_id(dev, XDP_MODE_HW);
}

static int rtnl_xdp_report_one(struct sk_buff *skb, struct net_device *dev,
			       u32 *prog_id, u8 *mode, u8 tgt_mode, u32 attr,
			       u32 (*get_prog_id)(struct net_device *dev))
{
	u32 curr_id;
	int err;

	curr_id = get_prog_id(dev);
	if (!curr_id)
		return 0;

	*prog_id = curr_id;
	err = nla_put_u32(skb, attr, curr_id);
	if (err)
		return err;

	if (*mode != XDP_ATTACHED_NONE)
		*mode = XDP_ATTACHED_MULTI;
	else
		*mode = tgt_mode;

	return 0;
}

static int rtnl_xdp_fill(struct sk_buff *skb, struct net_device *dev)
{
	struct nlattr *xdp;
	u32 prog_id;
	int err;
	u8 mode;

	xdp = nla_nest_start_noflag(skb, IFLA_XDP);
	if (!xdp)
		return -EMSGSIZE;

	prog_id = 0;
	mode = XDP_ATTACHED_NONE;
	err = rtnl_xdp_report_one(skb, dev, &prog_id, &mode, XDP_ATTACHED_SKB,
				  IFLA_XDP_SKB_PROG_ID, rtnl_xdp_prog_skb);
	if (err)
		goto err_cancel;
	err = rtnl_xdp_report_one(skb, dev, &prog_id, &mode, XDP_ATTACHED_DRV,
				  IFLA_XDP_DRV_PROG_ID, rtnl_xdp_prog_drv);
	if (err)
		goto err_cancel;
	err = rtnl_xdp_report_one(skb, dev, &prog_id, &mode, XDP_ATTACHED_HW,
				  IFLA_XDP_HW_PROG_ID, rtnl_xdp_prog_hw);
	if (err)
		goto err_cancel;

	err = nla_put_u8(skb, IFLA_XDP_ATTACHED, mode);
	if (err)
		goto err_cancel;

	if (prog_id && mode != XDP_ATTACHED_MULTI) {
		err = nla_put_u32(skb, IFLA_XDP_PROG_ID, prog_id);
		if (err)
			goto err_cancel;
	}

	nla_nest_end(skb, xdp);
	return 0;

err_cancel:
	nla_nest_cancel(skb, xdp);
	return err;
}

static u32 rtnl_get_event(unsigned long event)
{
	u32 rtnl_event_type = IFLA_EVENT_NONE;

	switch (event) {
	case NETDEV_REBOOT:
		rtnl_event_type = IFLA_EVENT_REBOOT;
		break;
	case NETDEV_FEAT_CHANGE:
		rtnl_event_type = IFLA_EVENT_FEATURES;
		break;
	case NETDEV_BONDING_FAILOVER:
		rtnl_event_type = IFLA_EVENT_BONDING_FAILOVER;
		break;
	case NETDEV_NOTIFY_PEERS:
		rtnl_event_type = IFLA_EVENT_NOTIFY_PEERS;
		break;
	case NETDEV_RESEND_IGMP:
		rtnl_event_type = IFLA_EVENT_IGMP_RESEND;
		break;
	case NETDEV_CHANGEINFODATA:
		rtnl_event_type = IFLA_EVENT_BONDING_OPTIONS;
		break;
	default:
		break;
	}

	return rtnl_event_type;
}

static int put_master_ifindex(struct sk_buff *skb, struct net_device *dev)
{
	const struct net_device *upper_dev;
	int ret = 0;

	rcu_read_lock();

	upper_dev = netdev_master_upper_dev_get_rcu(dev);
	if (upper_dev)
		ret = nla_put_u32(skb, IFLA_MASTER, upper_dev->ifindex);

	rcu_read_unlock();
	return ret;
}

static int nla_put_iflink(struct sk_buff *skb, const struct net_device *dev,
			  bool force)
{
	int ifindex = dev_get_iflink(dev);

	if (force || dev->ifindex != ifindex)
		return nla_put_u32(skb, IFLA_LINK, ifindex);

	return 0;
}

static noinline_for_stack int nla_put_ifalias(struct sk_buff *skb,
					      struct net_device *dev)
{
	char buf[IFALIASZ];
	int ret;

	ret = dev_get_alias(dev, buf, sizeof(buf));
	return ret > 0 ? nla_put_string(skb, IFLA_IFALIAS, buf) : 0;
}

static int rtnl_fill_link_netnsid(struct sk_buff *skb,
				  const struct net_device *dev,
				  struct net *src_net, gfp_t gfp)
{
	bool put_iflink = false;

	if (dev->rtnl_link_ops && dev->rtnl_link_ops->get_link_net) {
		struct net *link_net = dev->rtnl_link_ops->get_link_net(dev);

		if (!net_eq(dev_net(dev), link_net)) {
			int id = peernet2id_alloc(src_net, link_net, gfp);

			if (nla_put_s32(skb, IFLA_LINK_NETNSID, id))
				return -EMSGSIZE;

			put_iflink = true;
		}
	}

	return nla_put_iflink(skb, dev, put_iflink);
}

static int rtnl_fill_link_af(struct sk_buff *skb,
			     const struct net_device *dev,
			     u32 ext_filter_mask)
{
	const struct rtnl_af_ops *af_ops;
	struct nlattr *af_spec;

	af_spec = nla_nest_start_noflag(skb, IFLA_AF_SPEC);
	if (!af_spec)
		return -EMSGSIZE;

	list_for_each_entry_rcu(af_ops, &rtnl_af_ops, list) {
		struct nlattr *af;
		int err;

		if (!af_ops->fill_link_af)
			continue;

		af = nla_nest_start_noflag(skb, af_ops->family);
		if (!af)
			return -EMSGSIZE;

		err = af_ops->fill_link_af(skb, dev, ext_filter_mask);
		/*
		 * Caller may return ENODATA to indicate that there
		 * was no data to be dumped. This is not an error, it
		 * means we should trim the attribute header and
		 * continue.
		 */
		if (err == -ENODATA)
			nla_nest_cancel(skb, af);
		else if (err < 0)
			return -EMSGSIZE;

		nla_nest_end(skb, af);
	}

	nla_nest_end(skb, af_spec);
	return 0;
}

static int rtnl_fill_alt_ifnames(struct sk_buff *skb,
				 const struct net_device *dev)
{
	struct netdev_name_node *name_node;
	int count = 0;

	list_for_each_entry(name_node, &dev->name_node->list, list) {
		if (nla_put_string(skb, IFLA_ALT_IFNAME, name_node->name))
			return -EMSGSIZE;
		count++;
	}
	return count;
}

static int rtnl_fill_prop_list(struct sk_buff *skb,
			       const struct net_device *dev)
{
	struct nlattr *prop_list;
	int ret;

	prop_list = nla_nest_start(skb, IFLA_PROP_LIST);
	if (!prop_list)
		return -EMSGSIZE;

	ret = rtnl_fill_alt_ifnames(skb, dev);
	if (ret <= 0)
		goto nest_cancel;

	nla_nest_end(skb, prop_list);
	return 0;

nest_cancel:
	nla_nest_cancel(skb, prop_list);
	return ret;
}

static int rtnl_fill_proto_down(struct sk_buff *skb,
				const struct net_device *dev)
{
	struct nlattr *pr;
	u32 preason;

	if (nla_put_u8(skb, IFLA_PROTO_DOWN, dev->proto_down))
		goto nla_put_failure;

	preason = dev->proto_down_reason;
	if (!preason)
		return 0;

	pr = nla_nest_start(skb, IFLA_PROTO_DOWN_REASON);
	if (!pr)
		return -EMSGSIZE;

	if (nla_put_u32(skb, IFLA_PROTO_DOWN_REASON_VALUE, preason)) {
		nla_nest_cancel(skb, pr);
		goto nla_put_failure;
	}

	nla_nest_end(skb, pr);
	return 0;

nla_put_failure:
	return -EMSGSIZE;
}

static int rtnl_fill_ifinfo(struct sk_buff *skb,
			    struct net_device *dev, struct net *src_net,
			    int type, u32 pid, u32 seq, u32 change,
			    unsigned int flags, u32 ext_filter_mask,
			    u32 event, int *new_nsid, int new_ifindex,
			    int tgt_netnsid, gfp_t gfp)
{
	struct ifinfomsg *ifm;
	struct nlmsghdr *nlh;

	ASSERT_RTNL();
	nlh = nlmsg_put(skb, pid, seq, type, sizeof(*ifm), flags);
	if (nlh == NULL)
		return -EMSGSIZE;

	ifm = nlmsg_data(nlh);
	ifm->ifi_family = AF_UNSPEC;
	ifm->__ifi_pad = 0;
	ifm->ifi_type = dev->type;
	ifm->ifi_index = dev->ifindex;
	ifm->ifi_flags = dev_get_flags(dev);
	ifm->ifi_change = change;

	if (tgt_netnsid >= 0 && nla_put_s32(skb, IFLA_TARGET_NETNSID, tgt_netnsid))
		goto nla_put_failure;

	if (nla_put_string(skb, IFLA_IFNAME, dev->name) ||
	    nla_put_u32(skb, IFLA_TXQLEN, dev->tx_queue_len) ||
	    nla_put_u8(skb, IFLA_OPERSTATE,
		       netif_running(dev) ? dev->operstate : IF_OPER_DOWN) ||
	    nla_put_u8(skb, IFLA_LINKMODE, dev->link_mode) ||
	    nla_put_u32(skb, IFLA_MTU, dev->mtu) ||
	    nla_put_u32(skb, IFLA_MIN_MTU, dev->min_mtu) ||
	    nla_put_u32(skb, IFLA_MAX_MTU, dev->max_mtu) ||
	    nla_put_u32(skb, IFLA_GROUP, dev->group) ||
	    nla_put_u32(skb, IFLA_PROMISCUITY, dev->promiscuity) ||
	    nla_put_u32(skb, IFLA_NUM_TX_QUEUES, dev->num_tx_queues) ||
	    nla_put_u32(skb, IFLA_GSO_MAX_SEGS, dev->gso_max_segs) ||
	    nla_put_u32(skb, IFLA_GSO_MAX_SIZE, dev->gso_max_size) ||
#ifdef CONFIG_RPS
	    nla_put_u32(skb, IFLA_NUM_RX_QUEUES, dev->num_rx_queues) ||
#endif
	    put_master_ifindex(skb, dev) ||
	    nla_put_u8(skb, IFLA_CARRIER, netif_carrier_ok(dev)) ||
	    (dev->qdisc &&
	     nla_put_string(skb, IFLA_QDISC, dev->qdisc->ops->id)) ||
	    nla_put_ifalias(skb, dev) ||
	    nla_put_u32(skb, IFLA_CARRIER_CHANGES,
			atomic_read(&dev->carrier_up_count) +
			atomic_read(&dev->carrier_down_count)) ||
	    nla_put_u32(skb, IFLA_CARRIER_UP_COUNT,
			atomic_read(&dev->carrier_up_count)) ||
	    nla_put_u32(skb, IFLA_CARRIER_DOWN_COUNT,
			atomic_read(&dev->carrier_down_count)))
		goto nla_put_failure;

	if (rtnl_fill_proto_down(skb, dev))
		goto nla_put_failure;

	if (event != IFLA_EVENT_NONE) {
		if (nla_put_u32(skb, IFLA_EVENT, event))
			goto nla_put_failure;
	}

	if (rtnl_fill_link_ifmap(skb, dev))
		goto nla_put_failure;

	if (dev->addr_len) {
		if (nla_put(skb, IFLA_ADDRESS, dev->addr_len, dev->dev_addr) ||
		    nla_put(skb, IFLA_BROADCAST, dev->addr_len, dev->broadcast))
			goto nla_put_failure;
	}

	if (rtnl_phys_port_id_fill(skb, dev))
		goto nla_put_failure;

	if (rtnl_phys_port_name_fill(skb, dev))
		goto nla_put_failure;

	if (rtnl_phys_switch_id_fill(skb, dev))
		goto nla_put_failure;

	if (rtnl_fill_stats(skb, dev))
		goto nla_put_failure;

	if (rtnl_fill_vf(skb, dev, ext_filter_mask))
		goto nla_put_failure;

	if (rtnl_port_fill(skb, dev, ext_filter_mask))
		goto nla_put_failure;

	if (rtnl_xdp_fill(skb, dev))
		goto nla_put_failure;

	if (dev->rtnl_link_ops || rtnl_have_link_slave_info(dev)) {
		if (rtnl_link_fill(skb, dev) < 0)
			goto nla_put_failure;
	}

	if (rtnl_fill_link_netnsid(skb, dev, src_net, gfp))
		goto nla_put_failure;

	if (new_nsid &&
	    nla_put_s32(skb, IFLA_NEW_NETNSID, *new_nsid) < 0)
		goto nla_put_failure;
	if (new_ifindex &&
	    nla_put_s32(skb, IFLA_NEW_IFINDEX, new_ifindex) < 0)
		goto nla_put_failure;

	if (memchr_inv(dev->perm_addr, '\0', dev->addr_len) &&
	    nla_put(skb, IFLA_PERM_ADDRESS, dev->addr_len, dev->perm_addr))
		goto nla_put_failure;

	rcu_read_lock();
	if (rtnl_fill_link_af(skb, dev, ext_filter_mask))
		goto nla_put_failure_rcu;
	rcu_read_unlock();

	if (rtnl_fill_prop_list(skb, dev))
		goto nla_put_failure;

	if (dev->dev.parent &&
	    nla_put_string(skb, IFLA_PARENT_DEV_NAME,
			   dev_name(dev->dev.parent)))
		goto nla_put_failure;

	if (dev->dev.parent && dev->dev.parent->bus &&
	    nla_put_string(skb, IFLA_PARENT_DEV_BUS_NAME,
			   dev->dev.parent->bus->name))
		goto nla_put_failure;

	nlmsg_end(skb, nlh);
	return 0;

nla_put_failure_rcu:
	rcu_read_unlock();
nla_put_failure:
	nlmsg_cancel(skb, nlh);
	return -EMSGSIZE;
}

static const struct nla_policy ifla_policy[IFLA_MAX+1] = {
	[IFLA_IFNAME]		= { .type = NLA_STRING, .len = IFNAMSIZ-1 },
	[IFLA_ADDRESS]		= { .type = NLA_BINARY, .len = MAX_ADDR_LEN },
	[IFLA_BROADCAST]	= { .type = NLA_BINARY, .len = MAX_ADDR_LEN },
	[IFLA_MAP]		= { .len = sizeof(struct rtnl_link_ifmap) },
	[IFLA_MTU]		= { .type = NLA_U32 },
	[IFLA_LINK]		= { .type = NLA_U32 },
	[IFLA_MASTER]		= { .type = NLA_U32 },
	[IFLA_CARRIER]		= { .type = NLA_U8 },
	[IFLA_TXQLEN]		= { .type = NLA_U32 },
	[IFLA_WEIGHT]		= { .type = NLA_U32 },
	[IFLA_OPERSTATE]	= { .type = NLA_U8 },
	[IFLA_LINKMODE]		= { .type = NLA_U8 },
	[IFLA_LINKINFO]		= { .type = NLA_NESTED },
	[IFLA_NET_NS_PID]	= { .type = NLA_U32 },
	[IFLA_NET_NS_FD]	= { .type = NLA_U32 },
	/* IFLA_IFALIAS is a string, but policy is set to NLA_BINARY to
	 * allow 0-length string (needed to remove an alias).
	 */
	[IFLA_IFALIAS]	        = { .type = NLA_BINARY, .len = IFALIASZ - 1 },
	[IFLA_VFINFO_LIST]	= {. type = NLA_NESTED },
	[IFLA_VF_PORTS]		= { .type = NLA_NESTED },
	[IFLA_PORT_SELF]	= { .type = NLA_NESTED },
	[IFLA_AF_SPEC]		= { .type = NLA_NESTED },
	[IFLA_EXT_MASK]		= { .type = NLA_U32 },
	[IFLA_PROMISCUITY]	= { .type = NLA_U32 },
	[IFLA_NUM_TX_QUEUES]	= { .type = NLA_U32 },
	[IFLA_NUM_RX_QUEUES]	= { .type = NLA_U32 },
	[IFLA_GSO_MAX_SEGS]	= { .type = NLA_U32 },
	[IFLA_GSO_MAX_SIZE]	= { .type = NLA_U32 },
	[IFLA_PHYS_PORT_ID]	= { .type = NLA_BINARY, .len = MAX_PHYS_ITEM_ID_LEN },
	[IFLA_CARRIER_CHANGES]	= { .type = NLA_U32 },  /* ignored */
	[IFLA_PHYS_SWITCH_ID]	= { .type = NLA_BINARY, .len = MAX_PHYS_ITEM_ID_LEN },
	[IFLA_LINK_NETNSID]	= { .type = NLA_S32 },
	[IFLA_PROTO_DOWN]	= { .type = NLA_U8 },
	[IFLA_XDP]		= { .type = NLA_NESTED },
	[IFLA_EVENT]		= { .type = NLA_U32 },
	[IFLA_GROUP]		= { .type = NLA_U32 },
	[IFLA_TARGET_NETNSID]	= { .type = NLA_S32 },
	[IFLA_CARRIER_UP_COUNT]	= { .type = NLA_U32 },
	[IFLA_CARRIER_DOWN_COUNT] = { .type = NLA_U32 },
	[IFLA_MIN_MTU]		= { .type = NLA_U32 },
	[IFLA_MAX_MTU]		= { .type = NLA_U32 },
	[IFLA_PROP_LIST]	= { .type = NLA_NESTED },
	[IFLA_ALT_IFNAME]	= { .type = NLA_STRING,
				    .len = ALTIFNAMSIZ - 1 },
	[IFLA_PERM_ADDRESS]	= { .type = NLA_REJECT },
	[IFLA_PROTO_DOWN_REASON] = { .type = NLA_NESTED },
	[IFLA_NEW_IFINDEX]	= NLA_POLICY_MIN(NLA_S32, 1),
	[IFLA_PARENT_DEV_NAME]	= { .type = NLA_NUL_STRING },
};

static const struct nla_policy ifla_info_policy[IFLA_INFO_MAX+1] = {
	[IFLA_INFO_KIND]	= { .type = NLA_STRING },
	[IFLA_INFO_DATA]	= { .type = NLA_NESTED },
	[IFLA_INFO_SLAVE_KIND]	= { .type = NLA_STRING },
	[IFLA_INFO_SLAVE_DATA]	= { .type = NLA_NESTED },
};

static const struct nla_policy ifla_vf_policy[IFLA_VF_MAX+1] = {
	[IFLA_VF_MAC]		= { .len = sizeof(struct ifla_vf_mac) },
	[IFLA_VF_BROADCAST]	= { .type = NLA_REJECT },
	[IFLA_VF_VLAN]		= { .len = sizeof(struct ifla_vf_vlan) },
	[IFLA_VF_VLAN_LIST]     = { .type = NLA_NESTED },
	[IFLA_VF_TX_RATE]	= { .len = sizeof(struct ifla_vf_tx_rate) },
	[IFLA_VF_SPOOFCHK]	= { .len = sizeof(struct ifla_vf_spoofchk) },
	[IFLA_VF_RATE]		= { .len = sizeof(struct ifla_vf_rate) },
	[IFLA_VF_LINK_STATE]	= { .len = sizeof(struct ifla_vf_link_state) },
	[IFLA_VF_RSS_QUERY_EN]	= { .len = sizeof(struct ifla_vf_rss_query_en) },
	[IFLA_VF_STATS]		= { .type = NLA_NESTED },
	[IFLA_VF_TRUST]		= { .len = sizeof(struct ifla_vf_trust) },
	[IFLA_VF_IB_NODE_GUID]	= { .len = sizeof(struct ifla_vf_guid) },
	[IFLA_VF_IB_PORT_GUID]	= { .len = sizeof(struct ifla_vf_guid) },
};

static const struct nla_policy ifla_port_policy[IFLA_PORT_MAX+1] = {
	[IFLA_PORT_VF]		= { .type = NLA_U32 },
	[IFLA_PORT_PROFILE]	= { .type = NLA_STRING,
				    .len = PORT_PROFILE_MAX },
	[IFLA_PORT_INSTANCE_UUID] = { .type = NLA_BINARY,
				      .len = PORT_UUID_MAX },
	[IFLA_PORT_HOST_UUID]	= { .type = NLA_STRING,
				    .len = PORT_UUID_MAX },
	[IFLA_PORT_REQUEST]	= { .type = NLA_U8, },
	[IFLA_PORT_RESPONSE]	= { .type = NLA_U16, },

	/* Unused, but we need to keep it here since user space could
	 * fill it. It's also broken with regard to NLA_BINARY use in
	 * combination with structs.
	 */
	[IFLA_PORT_VSI_TYPE]	= { .type = NLA_BINARY,
				    .len = sizeof(struct ifla_port_vsi) },
};

static const struct nla_policy ifla_xdp_policy[IFLA_XDP_MAX + 1] = {
	[IFLA_XDP_UNSPEC]	= { .strict_start_type = IFLA_XDP_EXPECTED_FD },
	[IFLA_XDP_FD]		= { .type = NLA_S32 },
	[IFLA_XDP_EXPECTED_FD]	= { .type = NLA_S32 },
	[IFLA_XDP_ATTACHED]	= { .type = NLA_U8 },
	[IFLA_XDP_FLAGS]	= { .type = NLA_U32 },
	[IFLA_XDP_PROG_ID]	= { .type = NLA_U32 },
};

static const struct rtnl_link_ops *linkinfo_to_kind_ops(const struct nlattr *nla)
{
	const struct rtnl_link_ops *ops = NULL;
	struct nlattr *linfo[IFLA_INFO_MAX + 1];

	if (nla_parse_nested_deprecated(linfo, IFLA_INFO_MAX, nla, ifla_info_policy, NULL) < 0)
		return NULL;

	/*通过kind字符串获取rtnl_link_ops*/
	if (linfo[IFLA_INFO_KIND]) {
		char kind[MODULE_NAME_LEN];

		nla_strscpy(kind, linfo[IFLA_INFO_KIND], sizeof(kind));
		ops = rtnl_link_ops_get(kind);
	}

	return ops;
}

static bool link_master_filtered(struct net_device *dev, int master_idx)
{
	struct net_device *master;

	if (!master_idx)
		return false;

	master = netdev_master_upper_dev_get(dev);

	/* 0 is already used to denote IFLA_MASTER wasn't passed, therefore need
	 * another invalid value for ifindex to denote "no master".
	 */
	if (master_idx == -1)
		return !!master;

	if (!master || master->ifindex != master_idx)
		return true;

	return false;
}

static bool link_kind_filtered(const struct net_device *dev,
			       const struct rtnl_link_ops *kind_ops)
{
	if (kind_ops && dev->rtnl_link_ops != kind_ops)
		return true;

	return false;
}

static bool link_dump_filtered(struct net_device *dev,
			       int master_idx,
			       const struct rtnl_link_ops *kind_ops)
{
	if (link_master_filtered(dev, master_idx) ||
	    link_kind_filtered(dev, kind_ops))
		return true;

	return false;
}

/**
 * rtnl_get_net_ns_capable - Get netns if sufficiently privileged.
 * @sk: netlink socket
 * @netnsid: network namespace identifier
 *
 * Returns the network namespace identified by netnsid on success or an error
 * pointer on failure.
 */
struct net *rtnl_get_net_ns_capable(struct sock *sk, int netnsid)
{
	struct net *net;

	net = get_net_ns_by_id(sock_net(sk), netnsid);
	if (!net)
		return ERR_PTR(-EINVAL);

	/* For now, the caller is required to have CAP_NET_ADMIN in
	 * the user namespace owning the target net ns.
	 */
	if (!sk_ns_capable(sk, net->user_ns, CAP_NET_ADMIN)) {
		put_net(net);
		return ERR_PTR(-EACCES);
	}
	return net;
}
EXPORT_SYMBOL_GPL(rtnl_get_net_ns_capable);

static int rtnl_valid_dump_ifinfo_req(const struct nlmsghdr *nlh,
				      bool strict_check, struct nlattr **tb,
				      struct netlink_ext_ack *extack)
{
	int hdrlen;

	if (strict_check) {
		struct ifinfomsg *ifm;

		if (nlh->nlmsg_len < nlmsg_msg_size(sizeof(*ifm))) {
			NL_SET_ERR_MSG(extack, "Invalid header for link dump");
			return -EINVAL;
		}

		ifm = nlmsg_data(nlh);
		if (ifm->__ifi_pad || ifm->ifi_type || ifm->ifi_flags ||
		    ifm->ifi_change) {
			NL_SET_ERR_MSG(extack, "Invalid values in header for link dump request");
			return -EINVAL;
		}
		if (ifm->ifi_index) {
			NL_SET_ERR_MSG(extack, "Filter by device index not supported for link dumps");
			return -EINVAL;
		}

		return nlmsg_parse_deprecated_strict(nlh, sizeof(*ifm), tb,
						     IFLA_MAX, ifla_policy,
						     extack);
	}

	/* A hack to preserve kernel<->userspace interface.
	 * The correct header is ifinfomsg. It is consistent with rtnl_getlink.
	 * However, before Linux v3.9 the code here assumed rtgenmsg and that's
	 * what iproute2 < v3.9.0 used.
	 * We can detect the old iproute2. Even including the IFLA_EXT_MASK
	 * attribute, its netlink message is shorter than struct ifinfomsg.
	 */
	hdrlen = nlmsg_len(nlh) < sizeof(struct ifinfomsg) ?
		 sizeof(struct rtgenmsg) : sizeof(struct ifinfomsg);

	return nlmsg_parse_deprecated(nlh, hdrlen, tb, IFLA_MAX, ifla_policy,
				      extack);
}

static int rtnl_dump_ifinfo(struct sk_buff *skb, struct netlink_callback *cb)
{
	struct netlink_ext_ack *extack = cb->extack;
	const struct nlmsghdr *nlh = cb->nlh;
	struct net *net = sock_net(skb->sk);
	struct net *tgt_net = net;
	int h, s_h;
	int idx = 0, s_idx;
	struct net_device *dev;
	struct hlist_head *head;
	struct nlattr *tb[IFLA_MAX+1];
	u32 ext_filter_mask = 0;
	const struct rtnl_link_ops *kind_ops = NULL;
	unsigned int flags = NLM_F_MULTI;
	int master_idx = 0;
	int netnsid = -1;
	int err, i;

	s_h = cb->args[0];
	s_idx = cb->args[1];

	err = rtnl_valid_dump_ifinfo_req(nlh, cb->strict_check, tb, extack);
	if (err < 0) {
		if (cb->strict_check)
			return err;

		goto walk_entries;
	}

	for (i = 0; i <= IFLA_MAX; ++i) {
		if (!tb[i])
			continue;

		/* new attributes should only be added with strict checking */
		switch (i) {
		case IFLA_TARGET_NETNSID:
			netnsid = nla_get_s32(tb[i]);
			tgt_net = rtnl_get_net_ns_capable(skb->sk, netnsid);
			if (IS_ERR(tgt_net)) {
				NL_SET_ERR_MSG(extack, "Invalid target network namespace id");
				return PTR_ERR(tgt_net);
			}
			break;
		case IFLA_EXT_MASK:
			ext_filter_mask = nla_get_u32(tb[i]);
			break;
		case IFLA_MASTER:
			master_idx = nla_get_u32(tb[i]);
			break;
		case IFLA_LINKINFO:
			kind_ops = linkinfo_to_kind_ops(tb[i]);
			break;
		default:
			if (cb->strict_check) {
				NL_SET_ERR_MSG(extack, "Unsupported attribute in link dump request");
				return -EINVAL;
			}
		}
	}

	if (master_idx || kind_ops)
		flags |= NLM_F_DUMP_FILTERED;

walk_entries:
	for (h = s_h; h < NETDEV_HASHENTRIES; h++, s_idx = 0) {
		idx = 0;
		head = &tgt_net->dev_index_head[h];
		hlist_for_each_entry(dev, head, index_hlist) {
			if (link_dump_filtered(dev, master_idx, kind_ops))
				goto cont;
			if (idx < s_idx)
				goto cont;
			err = rtnl_fill_ifinfo(skb, dev, net,
					       RTM_NEWLINK,
					       NETLINK_CB(cb->skb).portid,
					       nlh->nlmsg_seq, 0, flags,
					       ext_filter_mask, 0, NULL, 0,
					       netnsid, GFP_KERNEL);

			if (err < 0) {
				if (likely(skb->len))
					goto out;

				goto out_err;
			}
cont:
			idx++;
		}
	}
out:
	err = skb->len;
out_err:
	cb->args[1] = idx;
	cb->args[0] = h;
	cb->seq = tgt_net->dev_base_seq;
	nl_dump_check_consistent(cb, nlmsg_hdr(skb));
	if (netnsid >= 0)
		put_net(tgt_net);

	return err;
}

int rtnl_nla_parse_ifla(struct nlattr **tb, const struct nlattr *head, int len,
			struct netlink_ext_ack *exterr)
{
	return nla_parse_deprecated(tb, IFLA_MAX, head, len, ifla_policy,
				    exterr);
}
EXPORT_SYMBOL(rtnl_nla_parse_ifla);

//通过pid,ns_fd获取对应的net namespace
struct net *rtnl_link_get_net(struct net *src_net, struct nlattr *tb[])
{
	struct net *net;
	/* Examine the link attributes and figure out which
	 * network namespace we are talking about.
	 */
	if (tb[IFLA_NET_NS_PID])
		net = get_net_ns_by_pid(nla_get_u32(tb[IFLA_NET_NS_PID]));
	else if (tb[IFLA_NET_NS_FD])
		net = get_net_ns_by_fd(nla_get_u32(tb[IFLA_NET_NS_FD]));
	else
	    /*如无配置，则返回源net namespace*/
		net = get_net(src_net);
	return net;
}
EXPORT_SYMBOL(rtnl_link_get_net);

/* Figure out which network namespace we are talking about by
 * examining the link attributes in the following order:
 *
 * 1. IFLA_NET_NS_PID
 * 2. IFLA_NET_NS_FD
 * 3. IFLA_TARGET_NETNSID
 */
static struct net *rtnl_link_get_net_by_nlattr(struct net *src_net,
					       struct nlattr *tb[])
{
	struct net *net;

	if (tb[IFLA_NET_NS_PID] || tb[IFLA_NET_NS_FD])
		return rtnl_link_get_net(src_net, tb);

	//如未配置target_netnsid,则返回源
	if (!tb[IFLA_TARGET_NETNSID])
		return get_net(src_net);

	//通过target_netnsid找对端netns
	net = get_net_ns_by_id(src_net, nla_get_u32(tb[IFLA_TARGET_NETNSID]));
	if (!net)
		return ERR_PTR(-EINVAL);

	return net;
}

static struct net *rtnl_link_get_net_capable(const struct sk_buff *skb,
					     struct net *src_net/*dev当前所处的net namespace*/,
					     struct nlattr *tb[], int cap)
{
	struct net *net;

	net = rtnl_link_get_net_by_nlattr(src_net, tb);
	if (IS_ERR(net))
		return net;

	if (!netlink_ns_capable(skb, net->user_ns, cap)) {
		put_net(net);
		return ERR_PTR(-EPERM);
	}

	return net;
}

/* Verify that rtnetlink requests do not pass additional properties
 * potentially referring to different network namespaces.
 */
static int rtnl_ensure_unique_netns(struct nlattr *tb[],
				    struct netlink_ext_ack *extack,
				    bool netns_id_only)
{

	if (netns_id_only) {
		if (!tb[IFLA_NET_NS_PID] && !tb[IFLA_NET_NS_FD])
			return 0;

		NL_SET_ERR_MSG(extack, "specified netns attribute not supported");
		return -EOPNOTSUPP;
	}

	if (tb[IFLA_TARGET_NETNSID] && (tb[IFLA_NET_NS_PID] || tb[IFLA_NET_NS_FD]))
		goto invalid_attr;

	if (tb[IFLA_NET_NS_PID] && (tb[IFLA_TARGET_NETNSID] || tb[IFLA_NET_NS_FD]))
		goto invalid_attr;

	if (tb[IFLA_NET_NS_FD] && (tb[IFLA_TARGET_NETNSID] || tb[IFLA_NET_NS_PID]))
		goto invalid_attr;

	return 0;

invalid_attr:
	NL_SET_ERR_MSG(extack, "multiple netns identifying attributes specified");
	return -EINVAL;
}

<<<<<<< HEAD
/*针对dev校验设备配置*/
static int validate_linkmsg(struct net_device *dev, struct nlattr *tb[])
=======
static int validate_linkmsg(struct net_device *dev, struct nlattr *tb[],
			    struct netlink_ext_ack *extack)
>>>>>>> ce840177
{
	if (dev) {
		//设备地址不得小于dev->addr_len
		if (tb[IFLA_ADDRESS] &&
		    nla_len(tb[IFLA_ADDRESS]) < dev->addr_len)
			return -EINVAL;

		//广播hw地址
		if (tb[IFLA_BROADCAST] &&
		    nla_len(tb[IFLA_BROADCAST]) < dev->addr_len)
			return -EINVAL;
	}

	if (tb[IFLA_AF_SPEC]) {
	    /*处理af独有的属性*/
		struct nlattr *af;
		int rem, err;

		nla_for_each_nested(af, tb[IFLA_AF_SPEC], rem) {
			const struct rtnl_af_ops *af_ops;

			af_ops = rtnl_af_lookup(nla_type(af));
			if (!af_ops)
			    	/*遇到不支持的af*/
				return -EAFNOSUPPORT;

			if (!af_ops->set_link_af)
			    	/*此af必须实现了set_link回调*/
				return -EOPNOTSUPP;

			if (af_ops->validate_link_af) {
<<<<<<< HEAD
			    /*校验af独有的配置*/
				err = af_ops->validate_link_af(dev, af);
=======
				err = af_ops->validate_link_af(dev, af, extack);
>>>>>>> ce840177
				if (err < 0)
					return err;
			}
		}
	}

	return 0;
}

static int handle_infiniband_guid(struct net_device *dev, struct ifla_vf_guid *ivt,
				  int guid_type)
{
	const struct net_device_ops *ops = dev->netdev_ops;

	return ops->ndo_set_vf_guid(dev, ivt->vf, ivt->guid, guid_type);
}

static int handle_vf_guid(struct net_device *dev, struct ifla_vf_guid *ivt, int guid_type)
{
	if (dev->type != ARPHRD_INFINIBAND)
		return -EOPNOTSUPP;

	return handle_infiniband_guid(dev, ivt, guid_type);
}

/*设置vf的配置信息*/
static int do_setvfinfo(struct net_device *dev, struct nlattr **tb)
{
	const struct net_device_ops *ops = dev->netdev_ops;
	int err = -EINVAL;

	/*配置vf mac地址*/
	if (tb[IFLA_VF_MAC]) {
		struct ifla_vf_mac *ivm = nla_data(tb[IFLA_VF_MAC]);

		if (ivm->vf >= INT_MAX)
			return -EINVAL;
		err = -EOPNOTSUPP;
		if (ops->ndo_set_vf_mac)
			err = ops->ndo_set_vf_mac(dev, ivm->vf,
						  ivm->mac);
		if (err < 0)
			return err;
	}

	if (tb[IFLA_VF_VLAN]) {
		struct ifla_vf_vlan *ivv = nla_data(tb[IFLA_VF_VLAN]);

		if (ivv->vf >= INT_MAX)
			return -EINVAL;
		err = -EOPNOTSUPP;
		if (ops->ndo_set_vf_vlan)
			err = ops->ndo_set_vf_vlan(dev, ivv->vf, ivv->vlan,
						   ivv->qos,
						   htons(ETH_P_8021Q));
		if (err < 0)
			return err;
	}

	if (tb[IFLA_VF_VLAN_LIST]) {
		struct ifla_vf_vlan_info *ivvl[MAX_VLAN_LIST_LEN];
		struct nlattr *attr;
		int rem, len = 0;

		err = -EOPNOTSUPP;
		if (!ops->ndo_set_vf_vlan)
			return err;

		nla_for_each_nested(attr, tb[IFLA_VF_VLAN_LIST], rem) {
			if (nla_type(attr) != IFLA_VF_VLAN_INFO ||
			    nla_len(attr) < NLA_HDRLEN) {
				return -EINVAL;
			}
			if (len >= MAX_VLAN_LIST_LEN)
				return -EOPNOTSUPP;
			ivvl[len] = nla_data(attr);

			len++;
		}
		if (len == 0)
			return -EINVAL;

		if (ivvl[0]->vf >= INT_MAX)
			return -EINVAL;
		err = ops->ndo_set_vf_vlan(dev, ivvl[0]->vf, ivvl[0]->vlan,
					   ivvl[0]->qos, ivvl[0]->vlan_proto);
		if (err < 0)
			return err;
	}

	if (tb[IFLA_VF_TX_RATE]) {
		struct ifla_vf_tx_rate *ivt = nla_data(tb[IFLA_VF_TX_RATE]);
		struct ifla_vf_info ivf;

		if (ivt->vf >= INT_MAX)
			return -EINVAL;
		err = -EOPNOTSUPP;
		if (ops->ndo_get_vf_config)
			err = ops->ndo_get_vf_config(dev, ivt->vf, &ivf);
		if (err < 0)
			return err;

		err = -EOPNOTSUPP;
		if (ops->ndo_set_vf_rate)
			err = ops->ndo_set_vf_rate(dev, ivt->vf,
						   ivf.min_tx_rate,
						   ivt->rate);
		if (err < 0)
			return err;
	}

	if (tb[IFLA_VF_RATE]) {
		struct ifla_vf_rate *ivt = nla_data(tb[IFLA_VF_RATE]);

		if (ivt->vf >= INT_MAX)
			return -EINVAL;
		err = -EOPNOTSUPP;
		if (ops->ndo_set_vf_rate)
			err = ops->ndo_set_vf_rate(dev, ivt->vf,
						   ivt->min_tx_rate,
						   ivt->max_tx_rate);
		if (err < 0)
			return err;
	}

	if (tb[IFLA_VF_SPOOFCHK]) {
		struct ifla_vf_spoofchk *ivs = nla_data(tb[IFLA_VF_SPOOFCHK]);

		if (ivs->vf >= INT_MAX)
			return -EINVAL;
		err = -EOPNOTSUPP;
		if (ops->ndo_set_vf_spoofchk)
			err = ops->ndo_set_vf_spoofchk(dev, ivs->vf,
						       ivs->setting);
		if (err < 0)
			return err;
	}

	//设置link状态
	if (tb[IFLA_VF_LINK_STATE]) {
		struct ifla_vf_link_state *ivl = nla_data(tb[IFLA_VF_LINK_STATE]);

		if (ivl->vf >= INT_MAX)
			return -EINVAL;
		err = -EOPNOTSUPP;
		//通过ops的回调完成enable设置
		if (ops->ndo_set_vf_link_state)
			err = ops->ndo_set_vf_link_state(dev, ivl->vf,
							 ivl->link_state);
		if (err < 0)
			return err;
	}

	if (tb[IFLA_VF_RSS_QUERY_EN]) {
		struct ifla_vf_rss_query_en *ivrssq_en;

		err = -EOPNOTSUPP;
		ivrssq_en = nla_data(tb[IFLA_VF_RSS_QUERY_EN]);
		if (ivrssq_en->vf >= INT_MAX)
			return -EINVAL;
		if (ops->ndo_set_vf_rss_query_en)
			err = ops->ndo_set_vf_rss_query_en(dev, ivrssq_en->vf,
							   ivrssq_en->setting);
		if (err < 0)
			return err;
	}

	if (tb[IFLA_VF_TRUST]) {
		struct ifla_vf_trust *ivt = nla_data(tb[IFLA_VF_TRUST]);

		if (ivt->vf >= INT_MAX)
			return -EINVAL;
		err = -EOPNOTSUPP;
		if (ops->ndo_set_vf_trust)
			err = ops->ndo_set_vf_trust(dev, ivt->vf, ivt->setting);
		if (err < 0)
			return err;
	}

	if (tb[IFLA_VF_IB_NODE_GUID]) {
		struct ifla_vf_guid *ivt = nla_data(tb[IFLA_VF_IB_NODE_GUID]);

		if (ivt->vf >= INT_MAX)
			return -EINVAL;
		if (!ops->ndo_set_vf_guid)
			return -EOPNOTSUPP;
		return handle_vf_guid(dev, ivt, IFLA_VF_IB_NODE_GUID);
	}

	if (tb[IFLA_VF_IB_PORT_GUID]) {
		struct ifla_vf_guid *ivt = nla_data(tb[IFLA_VF_IB_PORT_GUID]);

		if (ivt->vf >= INT_MAX)
			return -EINVAL;
		if (!ops->ndo_set_vf_guid)
			return -EOPNOTSUPP;

		return handle_vf_guid(dev, ivt, IFLA_VF_IB_PORT_GUID);
	}

	return err;
}

/*将dev添加到ifindex接口*/
static int do_set_master(struct net_device *dev/*成员口*/, int ifindex/*master接口*/,
			 struct netlink_ext_ack *extack)
{
	struct net_device *upper_dev = netdev_master_upper_dev_get(dev);
	const struct net_device_ops *ops;
	int err;

	if (upper_dev) {
	    /*dev的master设备为upper_dev,如果其ifindex与要设置的相同则直接返回*/
		if (upper_dev->ifindex == ifindex)
			return 0;
		/*否则将dev自upper_dev中移除掉，后面再添加*/
		ops = upper_dev->netdev_ops;
		if (ops->ndo_del_slave) {
			err = ops->ndo_del_slave(upper_dev, dev);
			if (err)
				return err;
		} else {
			return -EOPNOTSUPP;
		}
	}

	if (ifindex) {
	    /*通过ifindex获取master设备*/
		upper_dev = __dev_get_by_index(dev_net(dev), ifindex);
		if (!upper_dev)
			return -EINVAL;
		ops = upper_dev->netdev_ops;
		if (ops->ndo_add_slave) {
			err = ops->ndo_add_slave(upper_dev, dev, extack);
			if (err)
				return err;
		} else {
			return -EOPNOTSUPP;
		}
	}
	return 0;
}

static const struct nla_policy ifla_proto_down_reason_policy[IFLA_PROTO_DOWN_REASON_VALUE + 1] = {
	[IFLA_PROTO_DOWN_REASON_MASK]	= { .type = NLA_U32 },
	[IFLA_PROTO_DOWN_REASON_VALUE]	= { .type = NLA_U32 },
};

static int do_set_proto_down(struct net_device *dev,
			     struct nlattr *nl_proto_down,
			     struct nlattr *nl_proto_down_reason,
			     struct netlink_ext_ack *extack)
{
	struct nlattr *pdreason[IFLA_PROTO_DOWN_REASON_MAX + 1];
	const struct net_device_ops *ops = dev->netdev_ops;
	unsigned long mask = 0;
	u32 value;
	bool proto_down;
	int err;

	if (!ops->ndo_change_proto_down) {
		NL_SET_ERR_MSG(extack,  "Protodown not supported by device");
		return -EOPNOTSUPP;
	}

	if (nl_proto_down_reason) {
		err = nla_parse_nested_deprecated(pdreason,
						  IFLA_PROTO_DOWN_REASON_MAX,
						  nl_proto_down_reason,
						  ifla_proto_down_reason_policy,
						  NULL);
		if (err < 0)
			return err;

		if (!pdreason[IFLA_PROTO_DOWN_REASON_VALUE]) {
			NL_SET_ERR_MSG(extack, "Invalid protodown reason value");
			return -EINVAL;
		}

		value = nla_get_u32(pdreason[IFLA_PROTO_DOWN_REASON_VALUE]);

		if (pdreason[IFLA_PROTO_DOWN_REASON_MASK])
			mask = nla_get_u32(pdreason[IFLA_PROTO_DOWN_REASON_MASK]);

		dev_change_proto_down_reason(dev, mask, value);
	}

	if (nl_proto_down) {
		proto_down = nla_get_u8(nl_proto_down);

		/* Don't turn off protodown if there are active reasons */
		if (!proto_down && dev->proto_down_reason) {
			NL_SET_ERR_MSG(extack, "Cannot clear protodown, active reasons");
			return -EBUSY;
		}
		err = dev_change_proto_down(dev,
					    proto_down);
		if (err)
			return err;
	}

	return 0;
}

#define DO_SETLINK_MODIFIED	0x01
/* notify flag means notify + modified. */
#define DO_SETLINK_NOTIFY	0x03
/*设置link配置*/
static int do_setlink(const struct sk_buff *skb,
		      struct net_device *dev/*要设置的dev*/, struct ifinfomsg *ifm,
		      struct netlink_ext_ack *extack,
		      struct nlattr **tb, char *ifname/*设备对应的名称*/, int status)
{
	const struct net_device_ops *ops = dev->netdev_ops;
	int err;

<<<<<<< HEAD
	//配置校验
	err = validate_linkmsg(dev, tb);
=======
	err = validate_linkmsg(dev, tb, extack);
>>>>>>> ce840177
	if (err < 0)
		return err;

	if (tb[IFLA_NET_NS_PID] || tb[IFLA_NET_NS_FD] || tb[IFLA_TARGET_NETNSID]) {
<<<<<<< HEAD
	    	//确定net namespace
=======
		const char *pat = ifname && ifname[0] ? ifname : NULL;
>>>>>>> ce840177
		struct net *net;
		int new_ifindex;

		net = rtnl_link_get_net_capable(skb, dev_net(dev),
						tb, CAP_NET_ADMIN);
		if (IS_ERR(net)) {
			err = PTR_ERR(net);
			goto errout;
		}

		if (tb[IFLA_NEW_IFINDEX])
			new_ifindex = nla_get_s32(tb[IFLA_NEW_IFINDEX]);
		else
			new_ifindex = 0;

<<<<<<< HEAD
		//将dev切换到新的net namespace
		err = __dev_change_net_namespace(dev, net, ifname, new_ifindex);
=======
		err = __dev_change_net_namespace(dev, net, pat, new_ifindex);
>>>>>>> ce840177
		put_net(net);
		if (err)
			goto errout;
		status |= DO_SETLINK_MODIFIED;
	}

	if (tb[IFLA_MAP]) {
		struct rtnl_link_ifmap *u_map;
		struct ifmap k_map;

		/*必须支持ndo_set_config回调来处理、*/
		if (!ops->ndo_set_config) {
			err = -EOPNOTSUPP;
			goto errout;
		}

		if (!netif_device_present(dev)) {
			err = -ENODEV;
			goto errout;
		}

		/*自配置中取参数并调用ndo_set_config进行处理*/
		u_map = nla_data(tb[IFLA_MAP]);
		k_map.mem_start = (unsigned long) u_map->mem_start;
		k_map.mem_end = (unsigned long) u_map->mem_end;
		k_map.base_addr = (unsigned short) u_map->base_addr;
		k_map.irq = (unsigned char) u_map->irq;
		k_map.dma = (unsigned char) u_map->dma;
		k_map.port = (unsigned char) u_map->port;

		err = ops->ndo_set_config(dev, &k_map);
		if (err < 0)
			goto errout;

		status |= DO_SETLINK_NOTIFY;
	}

	if (tb[IFLA_ADDRESS]) {
		struct sockaddr *sa;
		int len;

		len = sizeof(sa_family_t) + max_t(size_t, dev->addr_len,
						  sizeof(*sa));
		sa = kmalloc(len, GFP_KERNEL);
		if (!sa) {
			err = -ENOMEM;
			goto errout;
		}
		sa->sa_family = dev->type;
		memcpy(sa->sa_data, nla_data(tb[IFLA_ADDRESS]),
		       dev->addr_len);
		//设置设备mac地址
		err = dev_set_mac_address_user(dev, sa, extack);
		kfree(sa);
		if (err)
			goto errout;
		status |= DO_SETLINK_MODIFIED;
	}

	if (tb[IFLA_MTU]) {
	    /*变更设备mtu*/
		err = dev_set_mtu_ext(dev, nla_get_u32(tb[IFLA_MTU]), extack);
		if (err < 0)
			goto errout;
		status |= DO_SETLINK_MODIFIED;
	}

	if (tb[IFLA_GROUP]) {
		dev_set_group(dev, nla_get_u32(tb[IFLA_GROUP]));
		status |= DO_SETLINK_NOTIFY;
	}

	/*
	 * Interface selected by interface index but interface
	 * name provided implies that a name change has been
	 * requested.
	 */
	if (ifm->ifi_index > 0 && ifname[0]) {
	    /*变更接口名称*/
		err = dev_change_name(dev, ifname);
		if (err < 0)
			goto errout;
		status |= DO_SETLINK_MODIFIED;
	}

	if (tb[IFLA_IFALIAS]) {
	    /*设置接口别名*/
		err = dev_set_alias(dev, nla_data(tb[IFLA_IFALIAS]),
				    nla_len(tb[IFLA_IFALIAS]));
		if (err < 0)
			goto errout;
		status |= DO_SETLINK_NOTIFY;
	}

	if (tb[IFLA_BROADCAST]) {
	    /*更新设备广播地址*/
		nla_memcpy(dev->broadcast, tb[IFLA_BROADCAST], dev->addr_len);
		call_netdevice_notifiers(NETDEV_CHANGEADDR, dev);
	}

	if (ifm->ifi_flags || ifm->ifi_change) {
		err = dev_change_flags(dev, rtnl_dev_combine_flags(dev, ifm),
				       extack);
		if (err < 0)
			goto errout;
	}

	if (tb[IFLA_MASTER]) {
	    /*设置dev的master接口*/
		err = do_set_master(dev, nla_get_u32(tb[IFLA_MASTER]), extack);
		if (err)
			goto errout;
		status |= DO_SETLINK_MODIFIED;
	}

	if (tb[IFLA_CARRIER]) {
		err = dev_change_carrier(dev, nla_get_u8(tb[IFLA_CARRIER]));
		if (err)
			goto errout;
		status |= DO_SETLINK_MODIFIED;
	}

	if (tb[IFLA_TXQLEN]) {
		unsigned int value = nla_get_u32(tb[IFLA_TXQLEN]);

		err = dev_change_tx_queue_len(dev, value);
		if (err)
			goto errout;
		status |= DO_SETLINK_MODIFIED;
	}

	if (tb[IFLA_GSO_MAX_SIZE]) {
		u32 max_size = nla_get_u32(tb[IFLA_GSO_MAX_SIZE]);

		if (max_size > GSO_MAX_SIZE) {
			err = -EINVAL;
			goto errout;
		}

		if (dev->gso_max_size ^ max_size) {
			netif_set_gso_max_size(dev, max_size);
			status |= DO_SETLINK_MODIFIED;
		}
	}

	if (tb[IFLA_GSO_MAX_SEGS]) {
		u32 max_segs = nla_get_u32(tb[IFLA_GSO_MAX_SEGS]);

		if (max_segs > GSO_MAX_SEGS) {
			err = -EINVAL;
			goto errout;
		}

		if (dev->gso_max_segs ^ max_segs) {
			dev->gso_max_segs = max_segs;
			status |= DO_SETLINK_MODIFIED;
		}
	}

	if (tb[IFLA_OPERSTATE])
		set_operstate(dev, nla_get_u8(tb[IFLA_OPERSTATE]));

	if (tb[IFLA_LINKMODE]) {
		unsigned char value = nla_get_u8(tb[IFLA_LINKMODE]);

		write_lock_bh(&dev_base_lock);
		if (dev->link_mode ^ value)
			status |= DO_SETLINK_NOTIFY;
		dev->link_mode = value;
		write_unlock_bh(&dev_base_lock);
	}

	if (tb[IFLA_VFINFO_LIST]) {
		struct nlattr *vfinfo[IFLA_VF_MAX + 1];
		struct nlattr *attr;
		int rem;

		nla_for_each_nested(attr, tb[IFLA_VFINFO_LIST], rem) {
			if (nla_type(attr) != IFLA_VF_INFO ||
			    nla_len(attr) < NLA_HDRLEN) {
				err = -EINVAL;
				goto errout;
			}
			err = nla_parse_nested_deprecated(vfinfo, IFLA_VF_MAX,
							  attr,
							  ifla_vf_policy,
							  NULL);
			if (err < 0)
				goto errout;
			err = do_setvfinfo(dev, vfinfo);
			if (err < 0)
				goto errout;
			status |= DO_SETLINK_NOTIFY;
		}
	}
	err = 0;

	if (tb[IFLA_VF_PORTS]) {
		struct nlattr *port[IFLA_PORT_MAX+1];
		struct nlattr *attr;
		int vf;
		int rem;

		err = -EOPNOTSUPP;
		if (!ops->ndo_set_vf_port)
			goto errout;

		nla_for_each_nested(attr, tb[IFLA_VF_PORTS], rem) {
			if (nla_type(attr) != IFLA_VF_PORT ||
			    nla_len(attr) < NLA_HDRLEN) {
				err = -EINVAL;
				goto errout;
			}
			err = nla_parse_nested_deprecated(port, IFLA_PORT_MAX,
							  attr,
							  ifla_port_policy,
							  NULL);
			if (err < 0)
				goto errout;
			if (!port[IFLA_PORT_VF]) {
				err = -EOPNOTSUPP;
				goto errout;
			}
			vf = nla_get_u32(port[IFLA_PORT_VF]);
			err = ops->ndo_set_vf_port(dev, vf, port);
			if (err < 0)
				goto errout;
			status |= DO_SETLINK_NOTIFY;
		}
	}
	err = 0;

	if (tb[IFLA_PORT_SELF]) {
		struct nlattr *port[IFLA_PORT_MAX+1];

		err = nla_parse_nested_deprecated(port, IFLA_PORT_MAX,
						  tb[IFLA_PORT_SELF],
						  ifla_port_policy, NULL);
		if (err < 0)
			goto errout;

		err = -EOPNOTSUPP;
		if (ops->ndo_set_vf_port)
			err = ops->ndo_set_vf_port(dev, PORT_SELF_VF, port);
		if (err < 0)
			goto errout;
		status |= DO_SETLINK_NOTIFY;
	}

	if (tb[IFLA_AF_SPEC]) {
	    /*设置af相关的配置*/
		struct nlattr *af;
		int rem;

		nla_for_each_nested(af, tb[IFLA_AF_SPEC], rem) {
			const struct rtnl_af_ops *af_ops;

			BUG_ON(!(af_ops = rtnl_af_lookup(nla_type(af))));

			//执行af对应的配置设置
			err = af_ops->set_link_af(dev, af, extack);
			if (err < 0)
				goto errout;

			status |= DO_SETLINK_NOTIFY;
		}
	}
	err = 0;

	if (tb[IFLA_PROTO_DOWN] || tb[IFLA_PROTO_DOWN_REASON]) {
		err = do_set_proto_down(dev, tb[IFLA_PROTO_DOWN],
					tb[IFLA_PROTO_DOWN_REASON], extack);
		if (err)
			goto errout;
		status |= DO_SETLINK_NOTIFY;
	}

	if (tb[IFLA_XDP]) {
	    /*更新挂接在网络设备上的xdp程序*/
		struct nlattr *xdp[IFLA_XDP_MAX + 1];
		u32 xdp_flags = 0;

		err = nla_parse_nested_deprecated(xdp, IFLA_XDP_MAX,
						  tb[IFLA_XDP],
						  ifla_xdp_policy, NULL);
		if (err < 0)
			goto errout;

		/*不容许以上两种id被设置*/
		if (xdp[IFLA_XDP_ATTACHED] || xdp[IFLA_XDP_PROG_ID]) {
			err = -EINVAL;
			goto errout;
		}

		if (xdp[IFLA_XDP_FLAGS]) {
			xdp_flags = nla_get_u32(xdp[IFLA_XDP_FLAGS]);
			if (xdp_flags & ~XDP_FLAGS_MASK) {
			    /*遇到当前不支持的flags,报错*/
				err = -EINVAL;
				goto errout;
			}
			if (hweight32(xdp_flags & XDP_FLAGS_MODES) > 1) {
				err = -EINVAL;
				goto errout;
			}
		}

		/*用户为link指定的XDP bpf程序对应的fd*/
		if (xdp[IFLA_XDP_FD]) {
			int expected_fd = -1;

			if (xdp_flags & XDP_FLAGS_REPLACE) {
				if (!xdp[IFLA_XDP_EXPECTED_FD]) {
					err = -EINVAL;
					goto errout;
				}
				expected_fd =
					nla_get_s32(xdp[IFLA_XDP_EXPECTED_FD]);
			}

			err = dev_change_xdp_fd(dev, extack,
						nla_get_s32(xdp[IFLA_XDP_FD]),
						expected_fd,
						xdp_flags);
			if (err)
				goto errout;
			status |= DO_SETLINK_NOTIFY;
		}
	}

errout:
	if (status & DO_SETLINK_MODIFIED) {
		if ((status & DO_SETLINK_NOTIFY) == DO_SETLINK_NOTIFY)
			netdev_state_change(dev);

		if (err < 0)
			net_warn_ratelimited("A link change request failed with some changes committed already. Interface %s may have been left with an inconsistent configuration, please check.\n",
					     dev->name);
	}

	return err;
}

static struct net_device *rtnl_dev_get(struct net *net,
				       struct nlattr *ifname_attr,
				       struct nlattr *altifname_attr/*支持更大的ifname长度*/,
				       char *ifname)
{
	char buffer[ALTIFNAMSIZ];

	if (!ifname) {
		ifname = buffer;
		if (ifname_attr)
		    	/*自ifname_attr中取ifname*/
			nla_strscpy(ifname, ifname_attr, IFNAMSIZ);
		else if (altifname_attr)
		    	/*自altifname_attr中提取ifname*/
			nla_strscpy(ifname, altifname_attr, ALTIFNAMSIZ);
		else
			return NULL;
	}

	return __dev_get_by_name(net, ifname);
}

//处理link配置的netlink消息处理
static int rtnl_setlink(struct sk_buff *skb, struct nlmsghdr *nlh,
			struct netlink_ext_ack *extack)
{
	struct net *net = sock_net(skb->sk);
	struct ifinfomsg *ifm;
	struct net_device *dev;
	int err;
	struct nlattr *tb[IFLA_MAX+1];
	char ifname[IFNAMSIZ];

	err = nlmsg_parse_deprecated(nlh, sizeof(*ifm), tb, IFLA_MAX,
				     ifla_policy, extack);
	if (err < 0)
		goto errout;

	err = rtnl_ensure_unique_netns(tb, extack, false);
	if (err < 0)
		goto errout;

	//如果指定ifname，则填充；否则置为空串
	if (tb[IFLA_IFNAME])
		nla_strscpy(ifname, tb[IFLA_IFNAME], IFNAMSIZ);
	else
		ifname[0] = '\0';

	err = -EINVAL;
	ifm = nlmsg_data(nlh);
	/*如果指定ifindex，则通过ifindex查找dev;否则用名称确定dev*/
	if (ifm->ifi_index > 0)
		dev = __dev_get_by_index(net, ifm->ifi_index);
	else if (tb[IFLA_IFNAME] || tb[IFLA_ALT_IFNAME])
		dev = rtnl_dev_get(net, NULL, tb[IFLA_ALT_IFNAME], ifname);
	else
		goto errout;

	if (dev == NULL) {
		err = -ENODEV;
		goto errout;
	}

	/*实现link配置*/
	err = do_setlink(skb, dev, ifm, extack, tb, ifname, 0);
errout:
	return err;
}

static int rtnl_group_dellink(const struct net *net, int group)
{
	struct net_device *dev, *aux;
	LIST_HEAD(list_kill);
	bool found = false;

	if (!group)
		return -EPERM;

	for_each_netdev(net, dev) {
		if (dev->group == group) {
			const struct rtnl_link_ops *ops;

			found = true;
			ops = dev->rtnl_link_ops;
			if (!ops || !ops->dellink)
				return -EOPNOTSUPP;
		}
	}

	if (!found)
		return -ENODEV;

	for_each_netdev_safe(net, dev, aux) {
		if (dev->group == group) {
			const struct rtnl_link_ops *ops;

			ops = dev->rtnl_link_ops;
			ops->dellink(dev, &list_kill);
		}
	}
	unregister_netdevice_many(&list_kill);

	return 0;
}

int rtnl_delete_link(struct net_device *dev)
{
	const struct rtnl_link_ops *ops;
	LIST_HEAD(list_kill);

	ops = dev->rtnl_link_ops;
	if (!ops || !ops->dellink)
		return -EOPNOTSUPP;

	ops->dellink(dev, &list_kill);
	unregister_netdevice_many(&list_kill);

	return 0;
}
EXPORT_SYMBOL_GPL(rtnl_delete_link);

static int rtnl_dellink(struct sk_buff *skb, struct nlmsghdr *nlh,
			struct netlink_ext_ack *extack)
{
	struct net *net = sock_net(skb->sk);
	struct net *tgt_net = net;
	struct net_device *dev = NULL;
	struct ifinfomsg *ifm;
	struct nlattr *tb[IFLA_MAX+1];
	int err;
	int netnsid = -1;

	err = nlmsg_parse_deprecated(nlh, sizeof(*ifm), tb, IFLA_MAX,
				     ifla_policy, extack);
	if (err < 0)
		return err;

	err = rtnl_ensure_unique_netns(tb, extack, true);
	if (err < 0)
		return err;

	if (tb[IFLA_TARGET_NETNSID]) {
		netnsid = nla_get_s32(tb[IFLA_TARGET_NETNSID]);
		tgt_net = rtnl_get_net_ns_capable(NETLINK_CB(skb).sk, netnsid);
		if (IS_ERR(tgt_net))
			return PTR_ERR(tgt_net);
	}

	err = -EINVAL;
	ifm = nlmsg_data(nlh);
	if (ifm->ifi_index > 0)
		dev = __dev_get_by_index(tgt_net, ifm->ifi_index);
	else if (tb[IFLA_IFNAME] || tb[IFLA_ALT_IFNAME])
		dev = rtnl_dev_get(net, tb[IFLA_IFNAME],
				   tb[IFLA_ALT_IFNAME], NULL);
	else if (tb[IFLA_GROUP])
		err = rtnl_group_dellink(tgt_net, nla_get_u32(tb[IFLA_GROUP]));
	else
		goto out;

	if (!dev) {
		if (tb[IFLA_IFNAME] || ifm->ifi_index > 0)
			err = -ENODEV;

		goto out;
	}

	err = rtnl_delete_link(dev);

out:
	if (netnsid >= 0)
		put_net(tgt_net);

	return err;
}

int rtnl_configure_link(struct net_device *dev, const struct ifinfomsg *ifm)
{
	unsigned int old_flags;
	int err;

	old_flags = dev->flags;
	if (ifm && (ifm->ifi_flags || ifm->ifi_change)) {
		err = __dev_change_flags(dev, rtnl_dev_combine_flags(dev, ifm),
					 NULL);
		if (err < 0)
			return err;
	}

	if (dev->rtnl_link_state == RTNL_LINK_INITIALIZED) {
		__dev_notify_flags(dev, old_flags, (old_flags ^ dev->flags));
	} else {
		dev->rtnl_link_state = RTNL_LINK_INITIALIZED;
		__dev_notify_flags(dev, old_flags, ~0U);
	}
	return 0;
}
EXPORT_SYMBOL(rtnl_configure_link);

//link创建
struct net_device *rtnl_create_link(struct net *net, const char *ifname/*接口名称*/,
				    unsigned char name_assign_type,
				    const struct rtnl_link_ops *ops,
				    struct nlattr *tb[],
				    struct netlink_ext_ack *extack)
{
	struct net_device *dev;

	//tx,rx队列默认数目
	unsigned int num_tx_queues = 1;
	unsigned int num_rx_queues = 1;

	//设置tx队列数目（其来自配置或通过函数获取）
	if (tb[IFLA_NUM_TX_QUEUES])
		num_tx_queues = nla_get_u32(tb[IFLA_NUM_TX_QUEUES]);
	else if (ops->get_num_tx_queues)
		num_tx_queues = ops->get_num_tx_queues();

	//设置rx队列数目
	if (tb[IFLA_NUM_RX_QUEUES])
		num_rx_queues = nla_get_u32(tb[IFLA_NUM_RX_QUEUES]);
	else if (ops->get_num_rx_queues)
		num_rx_queues = ops->get_num_rx_queues();

	//rx,tx队列数目校验
	if (num_tx_queues < 1 || num_tx_queues > 4096) {
		NL_SET_ERR_MSG(extack, "Invalid number of transmit queues");
		return ERR_PTR(-EINVAL);
	}

	if (num_rx_queues < 1 || num_rx_queues > 4096) {
		NL_SET_ERR_MSG(extack, "Invalid number of receive queues");
		return ERR_PTR(-EINVAL);
	}

	//创建名称为ifname的设备（ops->setup将被调用）
	if (ops->alloc) {
		dev = ops->alloc(tb, ifname, name_assign_type,
				 num_tx_queues, num_rx_queues);
		if (IS_ERR(dev))
			return dev;
	} else {
		dev = alloc_netdev_mqs(ops->priv_size, ifname,
				       name_assign_type, ops->setup,
				       num_tx_queues, num_rx_queues);
	}

	if (!dev)
		return ERR_PTR(-ENOMEM);

	//设置设备所属的namespace
	dev_net_set(dev, net);
	dev->rtnl_link_ops = ops;
	dev->rtnl_link_state = RTNL_LINK_INITIALIZING;

	//mtu
	if (tb[IFLA_MTU]) {
		u32 mtu = nla_get_u32(tb[IFLA_MTU]);
		int err;

		err = dev_validate_mtu(dev, mtu, extack);
		if (err) {
			free_netdev(dev);
			return ERR_PTR(err);
		}
		dev->mtu = mtu;
	}
	//设备mac地址
	if (tb[IFLA_ADDRESS]) {
		__dev_addr_set(dev, nla_data(tb[IFLA_ADDRESS]),
			       nla_len(tb[IFLA_ADDRESS]));
		dev->addr_assign_type = NET_ADDR_SET;
	}

	//设备广播地址
	if (tb[IFLA_BROADCAST])
		memcpy(dev->broadcast, nla_data(tb[IFLA_BROADCAST]),
				nla_len(tb[IFLA_BROADCAST]));

	//tx队列长度
	if (tb[IFLA_TXQLEN])
		dev->tx_queue_len = nla_get_u32(tb[IFLA_TXQLEN]);
	if (tb[IFLA_OPERSTATE])
		set_operstate(dev, nla_get_u8(tb[IFLA_OPERSTATE]));

	//linkmode
	if (tb[IFLA_LINKMODE])
		dev->link_mode = nla_get_u8(tb[IFLA_LINKMODE]);
	if (tb[IFLA_GROUP])
		dev_set_group(dev, nla_get_u32(tb[IFLA_GROUP]));

	//gso最大size
	if (tb[IFLA_GSO_MAX_SIZE])
		netif_set_gso_max_size(dev, nla_get_u32(tb[IFLA_GSO_MAX_SIZE]));

	//gso最大分段数
	if (tb[IFLA_GSO_MAX_SEGS])
		dev->gso_max_segs = nla_get_u32(tb[IFLA_GSO_MAX_SEGS]);

	return dev;
}
EXPORT_SYMBOL(rtnl_create_link);

static int rtnl_group_changelink(const struct sk_buff *skb,
		struct net *net, int group,
		struct ifinfomsg *ifm,
		struct netlink_ext_ack *extack,
		struct nlattr **tb)
{
	struct net_device *dev, *aux;
	int err;

	for_each_netdev_safe(net, dev, aux) {
		if (dev->group == group) {
			err = do_setlink(skb, dev, ifm, extack, tb, NULL, 0);
			if (err < 0)
				return err;
		}
	}

	return 0;
}

//link新建
static int __rtnl_newlink(struct sk_buff *skb, struct nlmsghdr *nlh,
			  struct nlattr **attr/*待填充的属性*/, struct netlink_ext_ack *extack)
{
	struct nlattr *slave_attr[RTNL_SLAVE_MAX_TYPE + 1];
	unsigned char name_assign_type = NET_NAME_USER;
	struct nlattr *linkinfo[IFLA_INFO_MAX + 1];
	/*master设备操作集*/
	const struct rtnl_link_ops *m_ops = NULL;
	struct net_device *master_dev = NULL;
	struct net *net = sock_net(skb->sk);
	const struct rtnl_link_ops *ops;
	struct nlattr *tb[IFLA_MAX + 1];
	struct net *dest_net, *link_net;
	/*记录slave data*/
	struct nlattr **slave_data;
	char kind[MODULE_NAME_LEN];
	struct net_device *dev;
	struct ifinfomsg *ifm;
	char ifname[IFNAMSIZ];
	struct nlattr **data;
	int err;

#ifdef CONFIG_MODULES
replay:
#endif
	err = nlmsg_parse_deprecated(nlh, sizeof(*ifm), tb, IFLA_MAX,
				     ifla_policy, extack);
	if (err < 0)
		return err;

	err = rtnl_ensure_unique_netns(tb, extack, false);
	if (err < 0)
		return err;

	/*接口名称*/
	if (tb[IFLA_IFNAME])
		nla_strscpy(ifname, tb[IFLA_IFNAME], IFNAMSIZ);
	else
		ifname[0] = '\0';

	ifm = nlmsg_data(nlh);
	if (ifm->ifi_index > 0)
		//如果指定了ifidx,则通过ifidx查找对应的dev
		dev = __dev_get_by_index(net, ifm->ifi_index);
	else if (tb[IFLA_IFNAME] || tb[IFLA_ALT_IFNAME])
		//如果指出了接口名称，则提取接口名称
		dev = rtnl_dev_get(net, NULL, tb[IFLA_ALT_IFNAME], ifname);
	else
		dev = NULL;

	if (dev) {
		master_dev = netdev_master_upper_dev_get(dev);
		if (master_dev)
			m_ops = master_dev->rtnl_link_ops;
	}

<<<<<<< HEAD
	/*消息校验*/
	err = validate_linkmsg(dev, tb);
=======
	err = validate_linkmsg(dev, tb, extack);
>>>>>>> ce840177
	if (err < 0)
		return err;

	if (tb[IFLA_LINKINFO]) {
		err = nla_parse_nested_deprecated(linkinfo, IFLA_INFO_MAX,
						  tb[IFLA_LINKINFO],
						  ifla_info_policy, NULL);
		if (err < 0)
			return err;
	} else
		memset(linkinfo, 0, sizeof(linkinfo));

	if (linkinfo[IFLA_INFO_KIND]) {
		//自linkinfo[IFLA_INFO_KIND]中提取字符串值，并进行link_ops查询
		//查找kind对应的ops,即不同link-type对应的ops
		nla_strscpy(kind, linkinfo[IFLA_INFO_KIND], sizeof(kind));
		ops = rtnl_link_ops_get(kind);
	} else {
		kind[0] = '\0';
		ops = NULL;
	}

	data = NULL;
	if (ops) {
		//解析link独有的info_data
		if (ops->maxtype > RTNL_MAX_TYPE)
			return -EINVAL;

		if (ops->maxtype && linkinfo[IFLA_INFO_DATA]) {
			err = nla_parse_nested_deprecated(attr, ops->maxtype,
							  linkinfo[IFLA_INFO_DATA],
							  ops->policy, extack);
			if (err < 0)
				return err;
			data = attr;
		}
		//如果有校验回调，则校验有信息
		if (ops->validate) {
			err = ops->validate(tb, data, extack);
			if (err < 0)
				return err;
		}
	}

	slave_data = NULL;
	if (m_ops) {
	    /*有master设备情况下处理slave_data*/
		if (m_ops->slave_maxtype > RTNL_SLAVE_MAX_TYPE)
			return -EINVAL;

		if (m_ops->slave_maxtype &&
		    linkinfo[IFLA_INFO_SLAVE_DATA]) {
			err = nla_parse_nested_deprecated(slave_attr,
							  m_ops->slave_maxtype,
							  linkinfo[IFLA_INFO_SLAVE_DATA],
							  m_ops->slave_policy,
							  extack);
			if (err < 0)
				return err;
			slave_data = slave_attr;
		}
	}

	if (dev) {
		int status = 0;

		//dev已存在
		if (nlh->nlmsg_flags & NLM_F_EXCL)
			return -EEXIST;

		//不支持对dev执行替换
		if (nlh->nlmsg_flags & NLM_F_REPLACE)
			return -EOPNOTSUPP;

		if (linkinfo[IFLA_INFO_DATA]) {
			//如包含IFLA_INFO_DATA,则执行link change
			if (!ops || ops != dev->rtnl_link_ops ||
			    !ops->changelink)
				return -EOPNOTSUPP;

			err = ops->changelink(dev, tb, data, extack);
			if (err < 0)
				return err;
			status |= DO_SETLINK_NOTIFY;
		}

		/*有slave相关的配置，执行slave change*/
		if (linkinfo[IFLA_INFO_SLAVE_DATA]) {
			if (!m_ops || !m_ops->slave_changelink)
				return -EOPNOTSUPP;

			err = m_ops->slave_changelink(master_dev, dev, tb,
						      slave_data, extack);
			if (err < 0)
				return err;
			status |= DO_SETLINK_NOTIFY;
		}

		//接口存在，做link的配置
		return do_setlink(skb, dev, ifm, extack, tb, ifname, status);
	}

	//此情况下dev不存在，需要新建link

	//如果不需要create，则报错
	if (!(nlh->nlmsg_flags & NLM_F_CREATE)) {
		if (ifm->ifi_index == 0 && tb[IFLA_GROUP])
			return rtnl_group_changelink(skb, net,
						nla_get_u32(tb[IFLA_GROUP]),
						ifm, extack, tb);
		return -ENODEV;
	}

	if (tb[IFLA_MAP] || tb[IFLA_PROTINFO])
		return -EOPNOTSUPP;

	if (!ops) {
		//无ops，尝试加载此kind类型的module，再查询
#ifdef CONFIG_MODULES
		if (kind[0]) {
			__rtnl_unlock();
			request_module("rtnl-link-%s", kind);
			rtnl_lock();
			ops = rtnl_link_ops_get(kind);
			if (ops)
				goto replay;
		}
#endif
		NL_SET_ERR_MSG(extack, "Unknown device type");
		return -EOPNOTSUPP;
	}

	//link创建，必须要有setup回调
	if (!ops->alloc && !ops->setup)
		return -EOPNOTSUPP;

	if (!ifname[0]) {
		//如果未给出接口名，则构造接口名称
		snprintf(ifname, IFNAMSIZ, "%s%%d", ops->kind);
		name_assign_type = NET_NAME_ENUM;
	}

	dest_net = rtnl_link_get_net_capable(skb, net, tb, CAP_NET_ADMIN);
	if (IS_ERR(dest_net))
		return PTR_ERR(dest_net);

	/*修改设备对应的netns*/
	if (tb[IFLA_LINK_NETNSID]) {
		int id = nla_get_s32(tb[IFLA_LINK_NETNSID]);

		link_net = get_net_ns_by_id(dest_net, id);
		if (!link_net) {
			NL_SET_ERR_MSG(extack, "Unknown network namespace id");
			err =  -EINVAL;
			goto out;
		}
		err = -EPERM;
		if (!netlink_ns_capable(skb, link_net->user_ns, CAP_NET_ADMIN))
			goto out;
	} else {
		link_net = NULL;
	}

	//创建相应dev
	dev = rtnl_create_link(link_net ? : dest_net, ifname,
			       name_assign_type, ops, tb, extack);
	if (IS_ERR(dev)) {
		err = PTR_ERR(dev);
		goto out;
	}

	dev->ifindex = ifm->ifi_index;

	//如果ops中有newlink,则创建dev后调用newlink
	if (ops->newlink)
		err = ops->newlink(link_net ? : net, dev, tb, data, extack);
	else
		//没有newlink回调，直接在系统中注册此dev
		err = register_netdevice(dev);
	if (err < 0) {
		free_netdev(dev);
		goto out;
	}

	err = rtnl_configure_link(dev, ifm);
	if (err < 0)
		goto out_unregister;
	if (link_net) {
		//变更设备的net namespace
		err = dev_change_net_namespace(dev, dest_net, ifname);
		if (err < 0)
			goto out_unregister;
	}

	/*设置dev设备的master接口为tb[ifla_master]*/
	if (tb[IFLA_MASTER]) {
		err = do_set_master(dev, nla_get_u32(tb[IFLA_MASTER]), extack);
		if (err)
			goto out_unregister;
	}
out:
	if (link_net)
		put_net(link_net);
	put_net(dest_net);
	return err;
out_unregister:
	if (ops->newlink) {
		LIST_HEAD(list_kill);

		ops->dellink(dev, &list_kill);
		unregister_netdevice_many(&list_kill);
	} else {
		unregister_netdevice(dev);
	}
	goto out;
}

static int rtnl_newlink(struct sk_buff *skb, struct nlmsghdr *nlh,
			struct netlink_ext_ack *extack)
{
	struct nlattr **attr;
	int ret;

	//申请attr数组（最多支持RTNL_MAX_TYPE个attr type)
	attr = kmalloc_array(RTNL_MAX_TYPE + 1, sizeof(*attr), GFP_KERNEL);
	if (!attr)
		return -ENOMEM;

	ret = __rtnl_newlink(skb, nlh/*对应的netlink消息*/, attr/*待解析的属性数组*/, extack);
	kfree(attr);
	return ret;
}

static int rtnl_valid_getlink_req(struct sk_buff *skb,
				  const struct nlmsghdr *nlh,
				  struct nlattr **tb,
				  struct netlink_ext_ack *extack)
{
	struct ifinfomsg *ifm;
	int i, err;

	if (nlh->nlmsg_len < nlmsg_msg_size(sizeof(*ifm))) {
		NL_SET_ERR_MSG(extack, "Invalid header for get link");
		return -EINVAL;
	}

	if (!netlink_strict_get_check(skb))
		return nlmsg_parse_deprecated(nlh, sizeof(*ifm), tb, IFLA_MAX,
					      ifla_policy, extack);

	ifm = nlmsg_data(nlh);
	if (ifm->__ifi_pad || ifm->ifi_type || ifm->ifi_flags ||
	    ifm->ifi_change) {
		NL_SET_ERR_MSG(extack, "Invalid values in header for get link request");
		return -EINVAL;
	}

	err = nlmsg_parse_deprecated_strict(nlh, sizeof(*ifm), tb, IFLA_MAX,
					    ifla_policy, extack);
	if (err)
		return err;

	for (i = 0; i <= IFLA_MAX; i++) {
		if (!tb[i])
			continue;

		switch (i) {
		case IFLA_IFNAME:
		case IFLA_ALT_IFNAME:
		case IFLA_EXT_MASK:
		case IFLA_TARGET_NETNSID:
			break;
		default:
			NL_SET_ERR_MSG(extack, "Unsupported attribute in get link request");
			return -EINVAL;
		}
	}

	return 0;
}

static int rtnl_getlink(struct sk_buff *skb, struct nlmsghdr *nlh,
			struct netlink_ext_ack *extack)
{
	struct net *net = sock_net(skb->sk);
	struct net *tgt_net = net;
	struct ifinfomsg *ifm;
	struct nlattr *tb[IFLA_MAX+1];
	struct net_device *dev = NULL;
	struct sk_buff *nskb;
	int netnsid = -1;
	int err;
	u32 ext_filter_mask = 0;

	err = rtnl_valid_getlink_req(skb, nlh, tb, extack);
	if (err < 0)
		return err;

	err = rtnl_ensure_unique_netns(tb, extack, true);
	if (err < 0)
		return err;

	if (tb[IFLA_TARGET_NETNSID]) {
		netnsid = nla_get_s32(tb[IFLA_TARGET_NETNSID]);
		tgt_net = rtnl_get_net_ns_capable(NETLINK_CB(skb).sk, netnsid);
		if (IS_ERR(tgt_net))
			return PTR_ERR(tgt_net);
	}

	if (tb[IFLA_EXT_MASK])
		ext_filter_mask = nla_get_u32(tb[IFLA_EXT_MASK]);

	err = -EINVAL;
	ifm = nlmsg_data(nlh);
	if (ifm->ifi_index > 0)
		dev = __dev_get_by_index(tgt_net, ifm->ifi_index);
	else if (tb[IFLA_IFNAME] || tb[IFLA_ALT_IFNAME])
		dev = rtnl_dev_get(tgt_net, tb[IFLA_IFNAME],
				   tb[IFLA_ALT_IFNAME], NULL);
	else
		goto out;

	err = -ENODEV;
	if (dev == NULL)
		goto out;

	err = -ENOBUFS;
	nskb = nlmsg_new(if_nlmsg_size(dev, ext_filter_mask), GFP_KERNEL);
	if (nskb == NULL)
		goto out;

	err = rtnl_fill_ifinfo(nskb, dev, net,
			       RTM_NEWLINK, NETLINK_CB(skb).portid,
			       nlh->nlmsg_seq, 0, 0, ext_filter_mask,
			       0, NULL, 0, netnsid, GFP_KERNEL);
	if (err < 0) {
		/* -EMSGSIZE implies BUG in if_nlmsg_size */
		WARN_ON(err == -EMSGSIZE);
		kfree_skb(nskb);
	} else
		err = rtnl_unicast(nskb, net, NETLINK_CB(skb).portid);
out:
	if (netnsid >= 0)
		put_net(tgt_net);

	return err;
}

static int rtnl_alt_ifname(int cmd, struct net_device *dev, struct nlattr *attr,
			   bool *changed, struct netlink_ext_ack *extack)
{
	char *alt_ifname;
	int err;

	err = nla_validate(attr, attr->nla_len, IFLA_MAX, ifla_policy, extack);
	if (err)
		return err;

	alt_ifname = nla_strdup(attr, GFP_KERNEL);
	if (!alt_ifname)
		return -ENOMEM;

	if (cmd == RTM_NEWLINKPROP) {
		err = netdev_name_node_alt_create(dev, alt_ifname);
		if (!err)
			alt_ifname = NULL;
	} else if (cmd == RTM_DELLINKPROP) {
		err = netdev_name_node_alt_destroy(dev, alt_ifname);
	} else {
		WARN_ON_ONCE(1);
		err = -EINVAL;
	}

	kfree(alt_ifname);
	if (!err)
		*changed = true;
	return err;
}

static int rtnl_linkprop(int cmd, struct sk_buff *skb, struct nlmsghdr *nlh,
			 struct netlink_ext_ack *extack)
{
	struct net *net = sock_net(skb->sk);
	struct nlattr *tb[IFLA_MAX + 1];
	struct net_device *dev;
	struct ifinfomsg *ifm;
	bool changed = false;
	struct nlattr *attr;
	int err, rem;

	err = nlmsg_parse(nlh, sizeof(*ifm), tb, IFLA_MAX, ifla_policy, extack);
	if (err)
		return err;

	err = rtnl_ensure_unique_netns(tb, extack, true);
	if (err)
		return err;

	ifm = nlmsg_data(nlh);
	if (ifm->ifi_index > 0)
		dev = __dev_get_by_index(net, ifm->ifi_index);
	else if (tb[IFLA_IFNAME] || tb[IFLA_ALT_IFNAME])
		dev = rtnl_dev_get(net, tb[IFLA_IFNAME],
				   tb[IFLA_ALT_IFNAME], NULL);
	else
		return -EINVAL;

	if (!dev)
		return -ENODEV;

	if (!tb[IFLA_PROP_LIST])
		return 0;

	nla_for_each_nested(attr, tb[IFLA_PROP_LIST], rem) {
		switch (nla_type(attr)) {
		case IFLA_ALT_IFNAME:
			err = rtnl_alt_ifname(cmd, dev, attr, &changed, extack);
			if (err)
				return err;
			break;
		}
	}

	if (changed)
		netdev_state_change(dev);
	return 0;
}

static int rtnl_newlinkprop(struct sk_buff *skb, struct nlmsghdr *nlh,
			    struct netlink_ext_ack *extack)
{
	return rtnl_linkprop(RTM_NEWLINKPROP, skb, nlh, extack);
}

static int rtnl_dellinkprop(struct sk_buff *skb, struct nlmsghdr *nlh,
			    struct netlink_ext_ack *extack)
{
	return rtnl_linkprop(RTM_DELLINKPROP, skb, nlh, extack);
}

static u32 rtnl_calcit(struct sk_buff *skb, struct nlmsghdr *nlh)
{
	struct net *net = sock_net(skb->sk);
	size_t min_ifinfo_dump_size = 0;
	struct nlattr *tb[IFLA_MAX+1];
	u32 ext_filter_mask = 0;
	struct net_device *dev;
	int hdrlen;

	/* Same kernel<->userspace interface hack as in rtnl_dump_ifinfo. */
	hdrlen = nlmsg_len(nlh) < sizeof(struct ifinfomsg) ?
		 sizeof(struct rtgenmsg) : sizeof(struct ifinfomsg);

	if (nlmsg_parse_deprecated(nlh, hdrlen, tb, IFLA_MAX, ifla_policy, NULL) >= 0) {
		if (tb[IFLA_EXT_MASK])
			ext_filter_mask = nla_get_u32(tb[IFLA_EXT_MASK]);
	}

	if (!ext_filter_mask)
		return NLMSG_GOODSIZE;
	/*
	 * traverse the list of net devices and compute the minimum
	 * buffer size based upon the filter mask.
	 */
	rcu_read_lock();
	for_each_netdev_rcu(net, dev) {
		min_ifinfo_dump_size = max(min_ifinfo_dump_size,
					   if_nlmsg_size(dev, ext_filter_mask));
	}
	rcu_read_unlock();

	return nlmsg_total_size(min_ifinfo_dump_size);
}

static int rtnl_dump_all(struct sk_buff *skb, struct netlink_callback *cb)
{
	int idx;
	int s_idx = cb->family;
	int type = cb->nlh->nlmsg_type - RTM_BASE;
	int ret = 0;

	if (s_idx == 0)
		s_idx = 1;

	for (idx = 1; idx <= RTNL_FAMILY_MAX; idx++) {
		struct rtnl_link __rcu **tab;
		struct rtnl_link *link;
		rtnl_dumpit_func dumpit;

		if (idx < s_idx || idx == PF_PACKET)
			continue;

		if (type < 0 || type >= RTM_NR_MSGTYPES)
			continue;

		tab = rcu_dereference_rtnl(rtnl_msg_handlers[idx]);
		if (!tab)
			continue;

		link = rcu_dereference_rtnl(tab[type]);
		if (!link)
			continue;

		dumpit = link->dumpit;
		if (!dumpit)
			continue;

		if (idx > s_idx) {
			memset(&cb->args[0], 0, sizeof(cb->args));
			cb->prev_seq = 0;
			cb->seq = 0;
		}
		ret = dumpit(skb, cb);
		if (ret)
			break;
	}
	cb->family = idx;

	return skb->len ? : ret;
}

struct sk_buff *rtmsg_ifinfo_build_skb(int type, struct net_device *dev,
				       unsigned int change,
				       u32 event, gfp_t flags, int *new_nsid,
				       int new_ifindex)
{
	struct net *net = dev_net(dev);
	struct sk_buff *skb;
	int err = -ENOBUFS;

	skb = nlmsg_new(if_nlmsg_size(dev, 0), flags);
	if (skb == NULL)
		goto errout;

	err = rtnl_fill_ifinfo(skb, dev, dev_net(dev),
			       type, 0, 0, change, 0, 0, event,
			       new_nsid, new_ifindex, -1, flags);
	if (err < 0) {
		/* -EMSGSIZE implies BUG in if_nlmsg_size() */
		WARN_ON(err == -EMSGSIZE);
		kfree_skb(skb);
		goto errout;
	}
	return skb;
errout:
	if (err < 0)
		rtnl_set_sk_err(net, RTNLGRP_LINK, err);
	return NULL;
}

void rtmsg_ifinfo_send(struct sk_buff *skb, struct net_device *dev, gfp_t flags)
{
	struct net *net = dev_net(dev);

	rtnl_notify(skb, net, 0, RTNLGRP_LINK, NULL, flags);
}

static void rtmsg_ifinfo_event(int type, struct net_device *dev,
			       unsigned int change, u32 event,
			       gfp_t flags, int *new_nsid, int new_ifindex)
{
	struct sk_buff *skb;

	if (dev->reg_state != NETREG_REGISTERED)
		return;

	skb = rtmsg_ifinfo_build_skb(type, dev, change, event, flags, new_nsid,
				     new_ifindex);
	if (skb)
		rtmsg_ifinfo_send(skb, dev, flags);
}

void rtmsg_ifinfo(int type, struct net_device *dev, unsigned int change,
		  gfp_t flags)
{
	rtmsg_ifinfo_event(type, dev, change, rtnl_get_event(0), flags,
			   NULL, 0);
}

void rtmsg_ifinfo_newnet(int type, struct net_device *dev, unsigned int change,
			 gfp_t flags, int *new_nsid, int new_ifindex)
{
	rtmsg_ifinfo_event(type, dev, change, rtnl_get_event(0), flags,
			   new_nsid, new_ifindex);
}

static int nlmsg_populate_fdb_fill(struct sk_buff *skb,
				   struct net_device *dev,
				   u8 *addr, u16 vid, u32 pid, u32 seq,
				   int type, unsigned int flags,
				   int nlflags, u16 ndm_state)
{
	struct nlmsghdr *nlh;
	struct ndmsg *ndm;

	nlh = nlmsg_put(skb, pid, seq, type, sizeof(*ndm), nlflags);
	if (!nlh)
		return -EMSGSIZE;

	ndm = nlmsg_data(nlh);
	ndm->ndm_family  = AF_BRIDGE;
	ndm->ndm_pad1	 = 0;
	ndm->ndm_pad2    = 0;
	ndm->ndm_flags	 = flags;
	ndm->ndm_type	 = 0;
	ndm->ndm_ifindex = dev->ifindex;
	ndm->ndm_state   = ndm_state;

	if (nla_put(skb, NDA_LLADDR, ETH_ALEN, addr))
		goto nla_put_failure;
	if (vid)
		if (nla_put(skb, NDA_VLAN, sizeof(u16), &vid))
			goto nla_put_failure;

	nlmsg_end(skb, nlh);
	return 0;

nla_put_failure:
	nlmsg_cancel(skb, nlh);
	return -EMSGSIZE;
}

static inline size_t rtnl_fdb_nlmsg_size(void)
{
	return NLMSG_ALIGN(sizeof(struct ndmsg)) +
	       nla_total_size(ETH_ALEN) +	/* NDA_LLADDR */
	       nla_total_size(sizeof(u16)) +	/* NDA_VLAN */
	       0;
}

static void rtnl_fdb_notify(struct net_device *dev, u8 *addr, u16 vid, int type,
			    u16 ndm_state)
{
	struct net *net = dev_net(dev);
	struct sk_buff *skb;
	int err = -ENOBUFS;

	skb = nlmsg_new(rtnl_fdb_nlmsg_size(), GFP_ATOMIC);
	if (!skb)
		goto errout;

	err = nlmsg_populate_fdb_fill(skb, dev, addr, vid,
				      0, 0, type, NTF_SELF, 0, ndm_state);
	if (err < 0) {
		kfree_skb(skb);
		goto errout;
	}

	rtnl_notify(skb, net, 0, RTNLGRP_NEIGH, NULL, GFP_ATOMIC);
	return;
errout:
	rtnl_set_sk_err(net, RTNLGRP_NEIGH, err);
}

/*
 * ndo_dflt_fdb_add - default netdevice operation to add an FDB entry
 */
int ndo_dflt_fdb_add(struct ndmsg *ndm,
		     struct nlattr *tb[],
		     struct net_device *dev,
		     const unsigned char *addr, u16 vid,
		     u16 flags)
{
	int err = -EINVAL;

	/* If aging addresses are supported device will need to
	 * implement its own handler for this.
	 */
	if (ndm->ndm_state && !(ndm->ndm_state & NUD_PERMANENT)) {
		netdev_info(dev, "default FDB implementation only supports local addresses\n");
		return err;
	}

	if (vid) {
		netdev_info(dev, "vlans aren't supported yet for dev_uc|mc_add()\n");
		return err;
	}

	if (is_unicast_ether_addr(addr) || is_link_local_ether_addr(addr))
		err = dev_uc_add_excl(dev, addr);
	else if (is_multicast_ether_addr(addr))
		err = dev_mc_add_excl(dev, addr);

	/* Only return duplicate errors if NLM_F_EXCL is set */
	if (err == -EEXIST && !(flags & NLM_F_EXCL))
		err = 0;

	return err;
}
EXPORT_SYMBOL(ndo_dflt_fdb_add);

static int fdb_vid_parse(struct nlattr *vlan_attr, u16 *p_vid,
			 struct netlink_ext_ack *extack)
{
	u16 vid = 0;

	if (vlan_attr) {
		if (nla_len(vlan_attr) != sizeof(u16)) {
			NL_SET_ERR_MSG(extack, "invalid vlan attribute size");
			return -EINVAL;
		}

		vid = nla_get_u16(vlan_attr);

		if (!vid || vid >= VLAN_VID_MASK) {
			NL_SET_ERR_MSG(extack, "invalid vlan id");
			return -EINVAL;
		}
	}
	*p_vid = vid;
	return 0;
}

static int rtnl_fdb_add(struct sk_buff *skb, struct nlmsghdr *nlh,
			struct netlink_ext_ack *extack)
{
	struct net *net = sock_net(skb->sk);
	struct ndmsg *ndm;
	struct nlattr *tb[NDA_MAX+1];
	struct net_device *dev;
	u8 *addr;
	u16 vid;
	int err;

	err = nlmsg_parse_deprecated(nlh, sizeof(*ndm), tb, NDA_MAX, NULL,
				     extack);
	if (err < 0)
		return err;

	ndm = nlmsg_data(nlh);
	if (ndm->ndm_ifindex == 0) {
		NL_SET_ERR_MSG(extack, "invalid ifindex");
		return -EINVAL;
	}

	dev = __dev_get_by_index(net, ndm->ndm_ifindex);
	if (dev == NULL) {
		NL_SET_ERR_MSG(extack, "unknown ifindex");
		return -ENODEV;
	}

	if (!tb[NDA_LLADDR] || nla_len(tb[NDA_LLADDR]) != ETH_ALEN) {
		NL_SET_ERR_MSG(extack, "invalid address");
		return -EINVAL;
	}

	if (dev->type != ARPHRD_ETHER) {
		NL_SET_ERR_MSG(extack, "FDB add only supported for Ethernet devices");
		return -EINVAL;
	}

	addr = nla_data(tb[NDA_LLADDR]);

	err = fdb_vid_parse(tb[NDA_VLAN], &vid, extack);
	if (err)
		return err;

	err = -EOPNOTSUPP;

	/* Support fdb on master device the net/bridge default case */
	if ((!ndm->ndm_flags || ndm->ndm_flags & NTF_MASTER) &&
	    netif_is_bridge_port(dev)) {
		struct net_device *br_dev = netdev_master_upper_dev_get(dev);
		const struct net_device_ops *ops = br_dev->netdev_ops;

		err = ops->ndo_fdb_add(ndm, tb, dev, addr, vid,
				       nlh->nlmsg_flags, extack);
		if (err)
			goto out;
		else
			ndm->ndm_flags &= ~NTF_MASTER;
	}

	/* Embedded bridge, macvlan, and any other device support */
	if ((ndm->ndm_flags & NTF_SELF)) {
		if (dev->netdev_ops->ndo_fdb_add)
			err = dev->netdev_ops->ndo_fdb_add(ndm, tb, dev, addr,
							   vid,
							   nlh->nlmsg_flags,
							   extack);
		else
			err = ndo_dflt_fdb_add(ndm, tb, dev, addr, vid,
					       nlh->nlmsg_flags);

		if (!err) {
			rtnl_fdb_notify(dev, addr, vid, RTM_NEWNEIGH,
					ndm->ndm_state);
			ndm->ndm_flags &= ~NTF_SELF;
		}
	}
out:
	return err;
}

/*
 * ndo_dflt_fdb_del - default netdevice operation to delete an FDB entry
 */
int ndo_dflt_fdb_del(struct ndmsg *ndm,
		     struct nlattr *tb[],
		     struct net_device *dev,
		     const unsigned char *addr, u16 vid)
{
	int err = -EINVAL;

	/* If aging addresses are supported device will need to
	 * implement its own handler for this.
	 */
	if (!(ndm->ndm_state & NUD_PERMANENT)) {
		netdev_info(dev, "default FDB implementation only supports local addresses\n");
		return err;
	}

	if (is_unicast_ether_addr(addr) || is_link_local_ether_addr(addr))
		err = dev_uc_del(dev, addr);
	else if (is_multicast_ether_addr(addr))
		err = dev_mc_del(dev, addr);

	return err;
}
EXPORT_SYMBOL(ndo_dflt_fdb_del);

static int rtnl_fdb_del(struct sk_buff *skb, struct nlmsghdr *nlh,
			struct netlink_ext_ack *extack)
{
	struct net *net = sock_net(skb->sk);
	struct ndmsg *ndm;
	struct nlattr *tb[NDA_MAX+1];
	struct net_device *dev;
	__u8 *addr;
	int err;
	u16 vid;

	if (!netlink_capable(skb, CAP_NET_ADMIN))
		return -EPERM;

	err = nlmsg_parse_deprecated(nlh, sizeof(*ndm), tb, NDA_MAX, NULL,
				     extack);
	if (err < 0)
		return err;

	ndm = nlmsg_data(nlh);
	if (ndm->ndm_ifindex == 0) {
		NL_SET_ERR_MSG(extack, "invalid ifindex");
		return -EINVAL;
	}

	dev = __dev_get_by_index(net, ndm->ndm_ifindex);
	if (dev == NULL) {
		NL_SET_ERR_MSG(extack, "unknown ifindex");
		return -ENODEV;
	}

	if (!tb[NDA_LLADDR] || nla_len(tb[NDA_LLADDR]) != ETH_ALEN) {
		NL_SET_ERR_MSG(extack, "invalid address");
		return -EINVAL;
	}

	if (dev->type != ARPHRD_ETHER) {
		NL_SET_ERR_MSG(extack, "FDB delete only supported for Ethernet devices");
		return -EINVAL;
	}

	addr = nla_data(tb[NDA_LLADDR]);

	err = fdb_vid_parse(tb[NDA_VLAN], &vid, extack);
	if (err)
		return err;

	err = -EOPNOTSUPP;

	/* Support fdb on master device the net/bridge default case */
	if ((!ndm->ndm_flags || ndm->ndm_flags & NTF_MASTER) &&
	    netif_is_bridge_port(dev)) {
		struct net_device *br_dev = netdev_master_upper_dev_get(dev);
		const struct net_device_ops *ops = br_dev->netdev_ops;

		if (ops->ndo_fdb_del)
			err = ops->ndo_fdb_del(ndm, tb, dev, addr, vid);

		if (err)
			goto out;
		else
			ndm->ndm_flags &= ~NTF_MASTER;
	}

	/* Embedded bridge, macvlan, and any other device support */
	if (ndm->ndm_flags & NTF_SELF) {
		if (dev->netdev_ops->ndo_fdb_del)
			err = dev->netdev_ops->ndo_fdb_del(ndm, tb, dev, addr,
							   vid);
		else
			err = ndo_dflt_fdb_del(ndm, tb, dev, addr, vid);

		if (!err) {
			rtnl_fdb_notify(dev, addr, vid, RTM_DELNEIGH,
					ndm->ndm_state);
			ndm->ndm_flags &= ~NTF_SELF;
		}
	}
out:
	return err;
}

static int nlmsg_populate_fdb(struct sk_buff *skb,
			      struct netlink_callback *cb,
			      struct net_device *dev,
			      int *idx,
			      struct netdev_hw_addr_list *list)
{
	struct netdev_hw_addr *ha;
	int err;
	u32 portid, seq;

	portid = NETLINK_CB(cb->skb).portid;
	seq = cb->nlh->nlmsg_seq;

	list_for_each_entry(ha, &list->list, list) {
		if (*idx < cb->args[2])
			goto skip;

		err = nlmsg_populate_fdb_fill(skb, dev, ha->addr, 0,
					      portid, seq,
					      RTM_NEWNEIGH, NTF_SELF,
					      NLM_F_MULTI, NUD_PERMANENT);
		if (err < 0)
			return err;
skip:
		*idx += 1;
	}
	return 0;
}

/**
 * ndo_dflt_fdb_dump - default netdevice operation to dump an FDB table.
 * @skb: socket buffer to store message in
 * @cb: netlink callback
 * @dev: netdevice
 * @filter_dev: ignored
 * @idx: the number of FDB table entries dumped is added to *@idx
 *
 * Default netdevice operation to dump the existing unicast address list.
 * Returns number of addresses from list put in skb.
 */
int ndo_dflt_fdb_dump(struct sk_buff *skb,
		      struct netlink_callback *cb,
		      struct net_device *dev,
		      struct net_device *filter_dev,
		      int *idx)
{
	int err;

	if (dev->type != ARPHRD_ETHER)
		return -EINVAL;

	netif_addr_lock_bh(dev);
	err = nlmsg_populate_fdb(skb, cb, dev, idx, &dev->uc);
	if (err)
		goto out;
	err = nlmsg_populate_fdb(skb, cb, dev, idx, &dev->mc);
out:
	netif_addr_unlock_bh(dev);
	return err;
}
EXPORT_SYMBOL(ndo_dflt_fdb_dump);

static int valid_fdb_dump_strict(const struct nlmsghdr *nlh,
				 int *br_idx, int *brport_idx,
				 struct netlink_ext_ack *extack)
{
	struct nlattr *tb[NDA_MAX + 1];
	struct ndmsg *ndm;
	int err, i;

	if (nlh->nlmsg_len < nlmsg_msg_size(sizeof(*ndm))) {
		NL_SET_ERR_MSG(extack, "Invalid header for fdb dump request");
		return -EINVAL;
	}

	ndm = nlmsg_data(nlh);
	if (ndm->ndm_pad1  || ndm->ndm_pad2  || ndm->ndm_state ||
	    ndm->ndm_flags || ndm->ndm_type) {
		NL_SET_ERR_MSG(extack, "Invalid values in header for fdb dump request");
		return -EINVAL;
	}

	err = nlmsg_parse_deprecated_strict(nlh, sizeof(struct ndmsg), tb,
					    NDA_MAX, NULL, extack);
	if (err < 0)
		return err;

	*brport_idx = ndm->ndm_ifindex;
	for (i = 0; i <= NDA_MAX; ++i) {
		if (!tb[i])
			continue;

		switch (i) {
		case NDA_IFINDEX:
			if (nla_len(tb[i]) != sizeof(u32)) {
				NL_SET_ERR_MSG(extack, "Invalid IFINDEX attribute in fdb dump request");
				return -EINVAL;
			}
			*brport_idx = nla_get_u32(tb[NDA_IFINDEX]);
			break;
		case NDA_MASTER:
			if (nla_len(tb[i]) != sizeof(u32)) {
				NL_SET_ERR_MSG(extack, "Invalid MASTER attribute in fdb dump request");
				return -EINVAL;
			}
			*br_idx = nla_get_u32(tb[NDA_MASTER]);
			break;
		default:
			NL_SET_ERR_MSG(extack, "Unsupported attribute in fdb dump request");
			return -EINVAL;
		}
	}

	return 0;
}

static int valid_fdb_dump_legacy(const struct nlmsghdr *nlh,
				 int *br_idx, int *brport_idx,
				 struct netlink_ext_ack *extack)
{
	struct nlattr *tb[IFLA_MAX+1];
	int err;

	/* A hack to preserve kernel<->userspace interface.
	 * Before Linux v4.12 this code accepted ndmsg since iproute2 v3.3.0.
	 * However, ndmsg is shorter than ifinfomsg thus nlmsg_parse() bails.
	 * So, check for ndmsg with an optional u32 attribute (not used here).
	 * Fortunately these sizes don't conflict with the size of ifinfomsg
	 * with an optional attribute.
	 */
	if (nlmsg_len(nlh) != sizeof(struct ndmsg) &&
	    (nlmsg_len(nlh) != sizeof(struct ndmsg) +
	     nla_attr_size(sizeof(u32)))) {
		struct ifinfomsg *ifm;

		err = nlmsg_parse_deprecated(nlh, sizeof(struct ifinfomsg),
					     tb, IFLA_MAX, ifla_policy,
					     extack);
		if (err < 0) {
			return -EINVAL;
		} else if (err == 0) {
			if (tb[IFLA_MASTER])
				*br_idx = nla_get_u32(tb[IFLA_MASTER]);
		}

		ifm = nlmsg_data(nlh);
		*brport_idx = ifm->ifi_index;
	}
	return 0;
}

static int rtnl_fdb_dump(struct sk_buff *skb, struct netlink_callback *cb)
{
	struct net_device *dev;
	struct net_device *br_dev = NULL;
	const struct net_device_ops *ops = NULL;
	const struct net_device_ops *cops = NULL;
	struct net *net = sock_net(skb->sk);
	struct hlist_head *head;
	int brport_idx = 0;
	int br_idx = 0;
	int h, s_h;
	int idx = 0, s_idx;
	int err = 0;
	int fidx = 0;

	if (cb->strict_check)
		err = valid_fdb_dump_strict(cb->nlh, &br_idx, &brport_idx,
					    cb->extack);
	else
		err = valid_fdb_dump_legacy(cb->nlh, &br_idx, &brport_idx,
					    cb->extack);
	if (err < 0)
		return err;

	if (br_idx) {
		br_dev = __dev_get_by_index(net, br_idx);
		if (!br_dev)
			return -ENODEV;

		ops = br_dev->netdev_ops;
	}

	s_h = cb->args[0];
	s_idx = cb->args[1];

	for (h = s_h; h < NETDEV_HASHENTRIES; h++, s_idx = 0) {
		idx = 0;
		head = &net->dev_index_head[h];
		hlist_for_each_entry(dev, head, index_hlist) {

			if (brport_idx && (dev->ifindex != brport_idx))
				continue;

			if (!br_idx) { /* user did not specify a specific bridge */
				if (netif_is_bridge_port(dev)) {
					br_dev = netdev_master_upper_dev_get(dev);
					cops = br_dev->netdev_ops;
				}
			} else {
				if (dev != br_dev &&
				    !netif_is_bridge_port(dev))
					continue;

				if (br_dev != netdev_master_upper_dev_get(dev) &&
				    !netif_is_bridge_master(dev))
					continue;
				cops = ops;
			}

			if (idx < s_idx)
				goto cont;

			if (netif_is_bridge_port(dev)) {
				if (cops && cops->ndo_fdb_dump) {
					err = cops->ndo_fdb_dump(skb, cb,
								br_dev, dev,
								&fidx);
					if (err == -EMSGSIZE)
						goto out;
				}
			}

			if (dev->netdev_ops->ndo_fdb_dump)
				err = dev->netdev_ops->ndo_fdb_dump(skb, cb,
								    dev, NULL,
								    &fidx);
			else
				err = ndo_dflt_fdb_dump(skb, cb, dev, NULL,
							&fidx);
			if (err == -EMSGSIZE)
				goto out;

			cops = NULL;

			/* reset fdb offset to 0 for rest of the interfaces */
			cb->args[2] = 0;
			fidx = 0;
cont:
			idx++;
		}
	}

out:
	cb->args[0] = h;
	cb->args[1] = idx;
	cb->args[2] = fidx;

	return skb->len;
}

static int valid_fdb_get_strict(const struct nlmsghdr *nlh,
				struct nlattr **tb, u8 *ndm_flags,
				int *br_idx, int *brport_idx, u8 **addr,
				u16 *vid, struct netlink_ext_ack *extack)
{
	struct ndmsg *ndm;
	int err, i;

	if (nlh->nlmsg_len < nlmsg_msg_size(sizeof(*ndm))) {
		NL_SET_ERR_MSG(extack, "Invalid header for fdb get request");
		return -EINVAL;
	}

	ndm = nlmsg_data(nlh);
	if (ndm->ndm_pad1  || ndm->ndm_pad2  || ndm->ndm_state ||
	    ndm->ndm_type) {
		NL_SET_ERR_MSG(extack, "Invalid values in header for fdb get request");
		return -EINVAL;
	}

	if (ndm->ndm_flags & ~(NTF_MASTER | NTF_SELF)) {
		NL_SET_ERR_MSG(extack, "Invalid flags in header for fdb get request");
		return -EINVAL;
	}

	err = nlmsg_parse_deprecated_strict(nlh, sizeof(struct ndmsg), tb,
					    NDA_MAX, nda_policy, extack);
	if (err < 0)
		return err;

	*ndm_flags = ndm->ndm_flags;
	*brport_idx = ndm->ndm_ifindex;
	for (i = 0; i <= NDA_MAX; ++i) {
		if (!tb[i])
			continue;

		switch (i) {
		case NDA_MASTER:
			*br_idx = nla_get_u32(tb[i]);
			break;
		case NDA_LLADDR:
			if (nla_len(tb[i]) != ETH_ALEN) {
				NL_SET_ERR_MSG(extack, "Invalid address in fdb get request");
				return -EINVAL;
			}
			*addr = nla_data(tb[i]);
			break;
		case NDA_VLAN:
			err = fdb_vid_parse(tb[i], vid, extack);
			if (err)
				return err;
			break;
		case NDA_VNI:
			break;
		default:
			NL_SET_ERR_MSG(extack, "Unsupported attribute in fdb get request");
			return -EINVAL;
		}
	}

	return 0;
}

static int rtnl_fdb_get(struct sk_buff *in_skb, struct nlmsghdr *nlh,
			struct netlink_ext_ack *extack)
{
	struct net_device *dev = NULL, *br_dev = NULL;
	const struct net_device_ops *ops = NULL;
	struct net *net = sock_net(in_skb->sk);
	struct nlattr *tb[NDA_MAX + 1];
	struct sk_buff *skb;
	int brport_idx = 0;
	u8 ndm_flags = 0;
	int br_idx = 0;
	u8 *addr = NULL;
	u16 vid = 0;
	int err;

	err = valid_fdb_get_strict(nlh, tb, &ndm_flags, &br_idx,
				   &brport_idx, &addr, &vid, extack);
	if (err < 0)
		return err;

	if (!addr) {
		NL_SET_ERR_MSG(extack, "Missing lookup address for fdb get request");
		return -EINVAL;
	}

	if (brport_idx) {
		dev = __dev_get_by_index(net, brport_idx);
		if (!dev) {
			NL_SET_ERR_MSG(extack, "Unknown device ifindex");
			return -ENODEV;
		}
	}

	if (br_idx) {
		if (dev) {
			NL_SET_ERR_MSG(extack, "Master and device are mutually exclusive");
			return -EINVAL;
		}

		br_dev = __dev_get_by_index(net, br_idx);
		if (!br_dev) {
			NL_SET_ERR_MSG(extack, "Invalid master ifindex");
			return -EINVAL;
		}
		ops = br_dev->netdev_ops;
	}

	if (dev) {
		if (!ndm_flags || (ndm_flags & NTF_MASTER)) {
			if (!netif_is_bridge_port(dev)) {
				NL_SET_ERR_MSG(extack, "Device is not a bridge port");
				return -EINVAL;
			}
			br_dev = netdev_master_upper_dev_get(dev);
			if (!br_dev) {
				NL_SET_ERR_MSG(extack, "Master of device not found");
				return -EINVAL;
			}
			ops = br_dev->netdev_ops;
		} else {
			if (!(ndm_flags & NTF_SELF)) {
				NL_SET_ERR_MSG(extack, "Missing NTF_SELF");
				return -EINVAL;
			}
			ops = dev->netdev_ops;
		}
	}

	if (!br_dev && !dev) {
		NL_SET_ERR_MSG(extack, "No device specified");
		return -ENODEV;
	}

	if (!ops || !ops->ndo_fdb_get) {
		NL_SET_ERR_MSG(extack, "Fdb get operation not supported by device");
		return -EOPNOTSUPP;
	}

	skb = nlmsg_new(NLMSG_GOODSIZE, GFP_KERNEL);
	if (!skb)
		return -ENOBUFS;

	if (br_dev)
		dev = br_dev;
	err = ops->ndo_fdb_get(skb, tb, dev, addr, vid,
			       NETLINK_CB(in_skb).portid,
			       nlh->nlmsg_seq, extack);
	if (err)
		goto out;

	return rtnl_unicast(skb, net, NETLINK_CB(in_skb).portid);
out:
	kfree_skb(skb);
	return err;
}

static int brport_nla_put_flag(struct sk_buff *skb, u32 flags, u32 mask,
			       unsigned int attrnum, unsigned int flag)
{
	if (mask & flag)
		return nla_put_u8(skb, attrnum, !!(flags & flag));
	return 0;
}

int ndo_dflt_bridge_getlink(struct sk_buff *skb, u32 pid, u32 seq,
			    struct net_device *dev, u16 mode,
			    u32 flags, u32 mask, int nlflags,
			    u32 filter_mask,
			    int (*vlan_fill)(struct sk_buff *skb,
					     struct net_device *dev,
					     u32 filter_mask))
{
	struct nlmsghdr *nlh;
	struct ifinfomsg *ifm;
	struct nlattr *br_afspec;
	struct nlattr *protinfo;
	u8 operstate = netif_running(dev) ? dev->operstate : IF_OPER_DOWN;
	struct net_device *br_dev = netdev_master_upper_dev_get(dev);
	int err = 0;

	nlh = nlmsg_put(skb, pid, seq, RTM_NEWLINK, sizeof(*ifm), nlflags);
	if (nlh == NULL)
		return -EMSGSIZE;

	ifm = nlmsg_data(nlh);
	ifm->ifi_family = AF_BRIDGE;
	ifm->__ifi_pad = 0;
	ifm->ifi_type = dev->type;
	ifm->ifi_index = dev->ifindex;
	ifm->ifi_flags = dev_get_flags(dev);
	ifm->ifi_change = 0;


	if (nla_put_string(skb, IFLA_IFNAME, dev->name) ||
	    nla_put_u32(skb, IFLA_MTU, dev->mtu) ||
	    nla_put_u8(skb, IFLA_OPERSTATE, operstate) ||
	    (br_dev &&
	     nla_put_u32(skb, IFLA_MASTER, br_dev->ifindex)) ||
	    (dev->addr_len &&
	     nla_put(skb, IFLA_ADDRESS, dev->addr_len, dev->dev_addr)) ||
	    (dev->ifindex != dev_get_iflink(dev) &&
	     nla_put_u32(skb, IFLA_LINK, dev_get_iflink(dev))))
		goto nla_put_failure;

	br_afspec = nla_nest_start_noflag(skb, IFLA_AF_SPEC);
	if (!br_afspec)
		goto nla_put_failure;

	if (nla_put_u16(skb, IFLA_BRIDGE_FLAGS, BRIDGE_FLAGS_SELF)) {
		nla_nest_cancel(skb, br_afspec);
		goto nla_put_failure;
	}

	if (mode != BRIDGE_MODE_UNDEF) {
		if (nla_put_u16(skb, IFLA_BRIDGE_MODE, mode)) {
			nla_nest_cancel(skb, br_afspec);
			goto nla_put_failure;
		}
	}
	if (vlan_fill) {
		err = vlan_fill(skb, dev, filter_mask);
		if (err) {
			nla_nest_cancel(skb, br_afspec);
			goto nla_put_failure;
		}
	}
	nla_nest_end(skb, br_afspec);

	protinfo = nla_nest_start(skb, IFLA_PROTINFO);
	if (!protinfo)
		goto nla_put_failure;

	if (brport_nla_put_flag(skb, flags, mask,
				IFLA_BRPORT_MODE, BR_HAIRPIN_MODE) ||
	    brport_nla_put_flag(skb, flags, mask,
				IFLA_BRPORT_GUARD, BR_BPDU_GUARD) ||
	    brport_nla_put_flag(skb, flags, mask,
				IFLA_BRPORT_FAST_LEAVE,
				BR_MULTICAST_FAST_LEAVE) ||
	    brport_nla_put_flag(skb, flags, mask,
				IFLA_BRPORT_PROTECT, BR_ROOT_BLOCK) ||
	    brport_nla_put_flag(skb, flags, mask,
				IFLA_BRPORT_LEARNING, BR_LEARNING) ||
	    brport_nla_put_flag(skb, flags, mask,
				IFLA_BRPORT_LEARNING_SYNC, BR_LEARNING_SYNC) ||
	    brport_nla_put_flag(skb, flags, mask,
				IFLA_BRPORT_UNICAST_FLOOD, BR_FLOOD) ||
	    brport_nla_put_flag(skb, flags, mask,
				IFLA_BRPORT_PROXYARP, BR_PROXYARP) ||
	    brport_nla_put_flag(skb, flags, mask,
				IFLA_BRPORT_MCAST_FLOOD, BR_MCAST_FLOOD) ||
	    brport_nla_put_flag(skb, flags, mask,
				IFLA_BRPORT_BCAST_FLOOD, BR_BCAST_FLOOD)) {
		nla_nest_cancel(skb, protinfo);
		goto nla_put_failure;
	}

	nla_nest_end(skb, protinfo);

	nlmsg_end(skb, nlh);
	return 0;
nla_put_failure:
	nlmsg_cancel(skb, nlh);
	return err ? err : -EMSGSIZE;
}
EXPORT_SYMBOL_GPL(ndo_dflt_bridge_getlink);

static int valid_bridge_getlink_req(const struct nlmsghdr *nlh,
				    bool strict_check, u32 *filter_mask,
				    struct netlink_ext_ack *extack)
{
	struct nlattr *tb[IFLA_MAX+1];
	int err, i;

	if (strict_check) {
		struct ifinfomsg *ifm;

		if (nlh->nlmsg_len < nlmsg_msg_size(sizeof(*ifm))) {
			NL_SET_ERR_MSG(extack, "Invalid header for bridge link dump");
			return -EINVAL;
		}

		ifm = nlmsg_data(nlh);
		if (ifm->__ifi_pad || ifm->ifi_type || ifm->ifi_flags ||
		    ifm->ifi_change || ifm->ifi_index) {
			NL_SET_ERR_MSG(extack, "Invalid values in header for bridge link dump request");
			return -EINVAL;
		}

		err = nlmsg_parse_deprecated_strict(nlh,
						    sizeof(struct ifinfomsg),
						    tb, IFLA_MAX, ifla_policy,
						    extack);
	} else {
		err = nlmsg_parse_deprecated(nlh, sizeof(struct ifinfomsg),
					     tb, IFLA_MAX, ifla_policy,
					     extack);
	}
	if (err < 0)
		return err;

	/* new attributes should only be added with strict checking */
	for (i = 0; i <= IFLA_MAX; ++i) {
		if (!tb[i])
			continue;

		switch (i) {
		case IFLA_EXT_MASK:
			*filter_mask = nla_get_u32(tb[i]);
			break;
		default:
			if (strict_check) {
				NL_SET_ERR_MSG(extack, "Unsupported attribute in bridge link dump request");
				return -EINVAL;
			}
		}
	}

	return 0;
}

static int rtnl_bridge_getlink(struct sk_buff *skb, struct netlink_callback *cb)
{
	const struct nlmsghdr *nlh = cb->nlh;
	struct net *net = sock_net(skb->sk);
	struct net_device *dev;
	int idx = 0;
	u32 portid = NETLINK_CB(cb->skb).portid;
	u32 seq = nlh->nlmsg_seq;
	u32 filter_mask = 0;
	int err;

	err = valid_bridge_getlink_req(nlh, cb->strict_check, &filter_mask,
				       cb->extack);
	if (err < 0 && cb->strict_check)
		return err;

	rcu_read_lock();
	for_each_netdev_rcu(net, dev) {
		const struct net_device_ops *ops = dev->netdev_ops;
		struct net_device *br_dev = netdev_master_upper_dev_get(dev);

		if (br_dev && br_dev->netdev_ops->ndo_bridge_getlink) {
			if (idx >= cb->args[0]) {
				err = br_dev->netdev_ops->ndo_bridge_getlink(
						skb, portid, seq, dev,
						filter_mask, NLM_F_MULTI);
				if (err < 0 && err != -EOPNOTSUPP) {
					if (likely(skb->len))
						break;

					goto out_err;
				}
			}
			idx++;
		}

		if (ops->ndo_bridge_getlink) {
			if (idx >= cb->args[0]) {
				err = ops->ndo_bridge_getlink(skb, portid,
							      seq, dev,
							      filter_mask,
							      NLM_F_MULTI);
				if (err < 0 && err != -EOPNOTSUPP) {
					if (likely(skb->len))
						break;

					goto out_err;
				}
			}
			idx++;
		}
	}
	err = skb->len;
out_err:
	rcu_read_unlock();
	cb->args[0] = idx;

	return err;
}

static inline size_t bridge_nlmsg_size(void)
{
	return NLMSG_ALIGN(sizeof(struct ifinfomsg))
		+ nla_total_size(IFNAMSIZ)	/* IFLA_IFNAME */
		+ nla_total_size(MAX_ADDR_LEN)	/* IFLA_ADDRESS */
		+ nla_total_size(sizeof(u32))	/* IFLA_MASTER */
		+ nla_total_size(sizeof(u32))	/* IFLA_MTU */
		+ nla_total_size(sizeof(u32))	/* IFLA_LINK */
		+ nla_total_size(sizeof(u32))	/* IFLA_OPERSTATE */
		+ nla_total_size(sizeof(u8))	/* IFLA_PROTINFO */
		+ nla_total_size(sizeof(struct nlattr))	/* IFLA_AF_SPEC */
		+ nla_total_size(sizeof(u16))	/* IFLA_BRIDGE_FLAGS */
		+ nla_total_size(sizeof(u16));	/* IFLA_BRIDGE_MODE */
}

static int rtnl_bridge_notify(struct net_device *dev)
{
	struct net *net = dev_net(dev);
	struct sk_buff *skb;
	int err = -EOPNOTSUPP;

	if (!dev->netdev_ops->ndo_bridge_getlink)
		return 0;

	skb = nlmsg_new(bridge_nlmsg_size(), GFP_ATOMIC);
	if (!skb) {
		err = -ENOMEM;
		goto errout;
	}

	err = dev->netdev_ops->ndo_bridge_getlink(skb, 0, 0, dev, 0, 0);
	if (err < 0)
		goto errout;

	/* Notification info is only filled for bridge ports, not the bridge
	 * device itself. Therefore, a zero notification length is valid and
	 * should not result in an error.
	 */
	if (!skb->len)
		goto errout;

	rtnl_notify(skb, net, 0, RTNLGRP_LINK, NULL, GFP_ATOMIC);
	return 0;
errout:
	WARN_ON(err == -EMSGSIZE);
	kfree_skb(skb);
	if (err)
		rtnl_set_sk_err(net, RTNLGRP_LINK, err);
	return err;
}

static int rtnl_bridge_setlink(struct sk_buff *skb, struct nlmsghdr *nlh,
			       struct netlink_ext_ack *extack)
{
	struct net *net = sock_net(skb->sk);
	struct ifinfomsg *ifm;
	struct net_device *dev;
	struct nlattr *br_spec, *attr = NULL;
	int rem, err = -EOPNOTSUPP;
	u16 flags = 0;
	bool have_flags = false;

	if (nlmsg_len(nlh) < sizeof(*ifm))
		return -EINVAL;

	ifm = nlmsg_data(nlh);
	if (ifm->ifi_family != AF_BRIDGE)
		return -EPFNOSUPPORT;

	dev = __dev_get_by_index(net, ifm->ifi_index);
	if (!dev) {
		NL_SET_ERR_MSG(extack, "unknown ifindex");
		return -ENODEV;
	}

	br_spec = nlmsg_find_attr(nlh, sizeof(struct ifinfomsg), IFLA_AF_SPEC);
	if (br_spec) {
		nla_for_each_nested(attr, br_spec, rem) {
			if (nla_type(attr) == IFLA_BRIDGE_FLAGS) {
				if (nla_len(attr) < sizeof(flags))
					return -EINVAL;

				have_flags = true;
				flags = nla_get_u16(attr);
				break;
			}
		}
	}

	if (!flags || (flags & BRIDGE_FLAGS_MASTER)) {
		struct net_device *br_dev = netdev_master_upper_dev_get(dev);

		if (!br_dev || !br_dev->netdev_ops->ndo_bridge_setlink) {
			err = -EOPNOTSUPP;
			goto out;
		}

		err = br_dev->netdev_ops->ndo_bridge_setlink(dev, nlh, flags,
							     extack);
		if (err)
			goto out;

		flags &= ~BRIDGE_FLAGS_MASTER;
	}

	if ((flags & BRIDGE_FLAGS_SELF)) {
		if (!dev->netdev_ops->ndo_bridge_setlink)
			err = -EOPNOTSUPP;
		else
			err = dev->netdev_ops->ndo_bridge_setlink(dev, nlh,
								  flags,
								  extack);
		if (!err) {
			flags &= ~BRIDGE_FLAGS_SELF;

			/* Generate event to notify upper layer of bridge
			 * change
			 */
			err = rtnl_bridge_notify(dev);
		}
	}

	if (have_flags)
		memcpy(nla_data(attr), &flags, sizeof(flags));
out:
	return err;
}

static int rtnl_bridge_dellink(struct sk_buff *skb, struct nlmsghdr *nlh,
			       struct netlink_ext_ack *extack)
{
	struct net *net = sock_net(skb->sk);
	struct ifinfomsg *ifm;
	struct net_device *dev;
	struct nlattr *br_spec, *attr = NULL;
	int rem, err = -EOPNOTSUPP;
	u16 flags = 0;
	bool have_flags = false;

	if (nlmsg_len(nlh) < sizeof(*ifm))
		return -EINVAL;

	ifm = nlmsg_data(nlh);
	if (ifm->ifi_family != AF_BRIDGE)
		return -EPFNOSUPPORT;

	dev = __dev_get_by_index(net, ifm->ifi_index);
	if (!dev) {
		NL_SET_ERR_MSG(extack, "unknown ifindex");
		return -ENODEV;
	}

	br_spec = nlmsg_find_attr(nlh, sizeof(struct ifinfomsg), IFLA_AF_SPEC);
	if (br_spec) {
		nla_for_each_nested(attr, br_spec, rem) {
			if (nla_type(attr) == IFLA_BRIDGE_FLAGS) {
				if (nla_len(attr) < sizeof(flags))
					return -EINVAL;

				have_flags = true;
				flags = nla_get_u16(attr);
				break;
			}
		}
	}

	if (!flags || (flags & BRIDGE_FLAGS_MASTER)) {
		struct net_device *br_dev = netdev_master_upper_dev_get(dev);

		if (!br_dev || !br_dev->netdev_ops->ndo_bridge_dellink) {
			err = -EOPNOTSUPP;
			goto out;
		}

		err = br_dev->netdev_ops->ndo_bridge_dellink(dev, nlh, flags);
		if (err)
			goto out;

		flags &= ~BRIDGE_FLAGS_MASTER;
	}

	if ((flags & BRIDGE_FLAGS_SELF)) {
		if (!dev->netdev_ops->ndo_bridge_dellink)
			err = -EOPNOTSUPP;
		else
			err = dev->netdev_ops->ndo_bridge_dellink(dev, nlh,
								  flags);

		if (!err) {
			flags &= ~BRIDGE_FLAGS_SELF;

			/* Generate event to notify upper layer of bridge
			 * change
			 */
			err = rtnl_bridge_notify(dev);
		}
	}

	if (have_flags)
		memcpy(nla_data(attr), &flags, sizeof(flags));
out:
	return err;
}

static bool stats_attr_valid(unsigned int mask, int attrid, int idxattr)
{
	return (mask & IFLA_STATS_FILTER_BIT(attrid)) &&
	       (!idxattr || idxattr == attrid);
}

#define IFLA_OFFLOAD_XSTATS_FIRST (IFLA_OFFLOAD_XSTATS_UNSPEC + 1)
static int rtnl_get_offload_stats_attr_size(int attr_id)
{
	switch (attr_id) {
	case IFLA_OFFLOAD_XSTATS_CPU_HIT:
		return sizeof(struct rtnl_link_stats64);
	}

	return 0;
}

static int rtnl_get_offload_stats(struct sk_buff *skb, struct net_device *dev,
				  int *prividx)
{
	struct nlattr *attr = NULL;
	int attr_id, size;
	void *attr_data;
	int err;

	if (!(dev->netdev_ops && dev->netdev_ops->ndo_has_offload_stats &&
	      dev->netdev_ops->ndo_get_offload_stats))
		return -ENODATA;

	for (attr_id = IFLA_OFFLOAD_XSTATS_FIRST;
	     attr_id <= IFLA_OFFLOAD_XSTATS_MAX; attr_id++) {
		if (attr_id < *prividx)
			continue;

		size = rtnl_get_offload_stats_attr_size(attr_id);
		if (!size)
			continue;

		if (!dev->netdev_ops->ndo_has_offload_stats(dev, attr_id))
			continue;

		attr = nla_reserve_64bit(skb, attr_id, size,
					 IFLA_OFFLOAD_XSTATS_UNSPEC);
		if (!attr)
			goto nla_put_failure;

		attr_data = nla_data(attr);
		memset(attr_data, 0, size);
		err = dev->netdev_ops->ndo_get_offload_stats(attr_id, dev,
							     attr_data);
		if (err)
			goto get_offload_stats_failure;
	}

	if (!attr)
		return -ENODATA;

	*prividx = 0;
	return 0;

nla_put_failure:
	err = -EMSGSIZE;
get_offload_stats_failure:
	*prividx = attr_id;
	return err;
}

static int rtnl_get_offload_stats_size(const struct net_device *dev)
{
	int nla_size = 0;
	int attr_id;
	int size;

	if (!(dev->netdev_ops && dev->netdev_ops->ndo_has_offload_stats &&
	      dev->netdev_ops->ndo_get_offload_stats))
		return 0;

	for (attr_id = IFLA_OFFLOAD_XSTATS_FIRST;
	     attr_id <= IFLA_OFFLOAD_XSTATS_MAX; attr_id++) {
		if (!dev->netdev_ops->ndo_has_offload_stats(dev, attr_id))
			continue;
		size = rtnl_get_offload_stats_attr_size(attr_id);
		nla_size += nla_total_size_64bit(size);
	}

	if (nla_size != 0)
		nla_size += nla_total_size(0);

	return nla_size;
}

static int rtnl_fill_statsinfo(struct sk_buff *skb, struct net_device *dev,
			       int type, u32 pid, u32 seq, u32 change,
			       unsigned int flags, unsigned int filter_mask,
			       int *idxattr, int *prividx)
{
	struct if_stats_msg *ifsm;
	struct nlmsghdr *nlh;
	struct nlattr *attr;
	int s_prividx = *prividx;
	int err;

	ASSERT_RTNL();

	nlh = nlmsg_put(skb, pid, seq, type, sizeof(*ifsm), flags);
	if (!nlh)
		return -EMSGSIZE;

	ifsm = nlmsg_data(nlh);
	ifsm->family = PF_UNSPEC;
	ifsm->pad1 = 0;
	ifsm->pad2 = 0;
	ifsm->ifindex = dev->ifindex;
	ifsm->filter_mask = filter_mask;

	if (stats_attr_valid(filter_mask, IFLA_STATS_LINK_64, *idxattr)) {
		struct rtnl_link_stats64 *sp;

		attr = nla_reserve_64bit(skb, IFLA_STATS_LINK_64,
					 sizeof(struct rtnl_link_stats64),
					 IFLA_STATS_UNSPEC);
		if (!attr)
			goto nla_put_failure;

		sp = nla_data(attr);
		dev_get_stats(dev, sp);
	}

	if (stats_attr_valid(filter_mask, IFLA_STATS_LINK_XSTATS, *idxattr)) {
		const struct rtnl_link_ops *ops = dev->rtnl_link_ops;

		if (ops && ops->fill_linkxstats) {
			*idxattr = IFLA_STATS_LINK_XSTATS;
			attr = nla_nest_start_noflag(skb,
						     IFLA_STATS_LINK_XSTATS);
			if (!attr)
				goto nla_put_failure;

			err = ops->fill_linkxstats(skb, dev, prividx, *idxattr);
			nla_nest_end(skb, attr);
			if (err)
				goto nla_put_failure;
			*idxattr = 0;
		}
	}

	if (stats_attr_valid(filter_mask, IFLA_STATS_LINK_XSTATS_SLAVE,
			     *idxattr)) {
		const struct rtnl_link_ops *ops = NULL;
		const struct net_device *master;

		master = netdev_master_upper_dev_get(dev);
		if (master)
			ops = master->rtnl_link_ops;
		if (ops && ops->fill_linkxstats) {
			*idxattr = IFLA_STATS_LINK_XSTATS_SLAVE;
			attr = nla_nest_start_noflag(skb,
						     IFLA_STATS_LINK_XSTATS_SLAVE);
			if (!attr)
				goto nla_put_failure;

			err = ops->fill_linkxstats(skb, dev, prividx, *idxattr);
			nla_nest_end(skb, attr);
			if (err)
				goto nla_put_failure;
			*idxattr = 0;
		}
	}

	if (stats_attr_valid(filter_mask, IFLA_STATS_LINK_OFFLOAD_XSTATS,
			     *idxattr)) {
		*idxattr = IFLA_STATS_LINK_OFFLOAD_XSTATS;
		attr = nla_nest_start_noflag(skb,
					     IFLA_STATS_LINK_OFFLOAD_XSTATS);
		if (!attr)
			goto nla_put_failure;

		err = rtnl_get_offload_stats(skb, dev, prividx);
		if (err == -ENODATA)
			nla_nest_cancel(skb, attr);
		else
			nla_nest_end(skb, attr);

		if (err && err != -ENODATA)
			goto nla_put_failure;
		*idxattr = 0;
	}

	if (stats_attr_valid(filter_mask, IFLA_STATS_AF_SPEC, *idxattr)) {
		struct rtnl_af_ops *af_ops;

		*idxattr = IFLA_STATS_AF_SPEC;
		attr = nla_nest_start_noflag(skb, IFLA_STATS_AF_SPEC);
		if (!attr)
			goto nla_put_failure;

		rcu_read_lock();
		list_for_each_entry_rcu(af_ops, &rtnl_af_ops, list) {
			if (af_ops->fill_stats_af) {
				struct nlattr *af;
				int err;

				af = nla_nest_start_noflag(skb,
							   af_ops->family);
				if (!af) {
					rcu_read_unlock();
					goto nla_put_failure;
				}
				err = af_ops->fill_stats_af(skb, dev);

				if (err == -ENODATA) {
					nla_nest_cancel(skb, af);
				} else if (err < 0) {
					rcu_read_unlock();
					goto nla_put_failure;
				}

				nla_nest_end(skb, af);
			}
		}
		rcu_read_unlock();

		nla_nest_end(skb, attr);

		*idxattr = 0;
	}

	nlmsg_end(skb, nlh);

	return 0;

nla_put_failure:
	/* not a multi message or no progress mean a real error */
	if (!(flags & NLM_F_MULTI) || s_prividx == *prividx)
		nlmsg_cancel(skb, nlh);
	else
		nlmsg_end(skb, nlh);

	return -EMSGSIZE;
}

static size_t if_nlmsg_stats_size(const struct net_device *dev,
				  u32 filter_mask)
{
	size_t size = NLMSG_ALIGN(sizeof(struct if_stats_msg));

	if (stats_attr_valid(filter_mask, IFLA_STATS_LINK_64, 0))
		size += nla_total_size_64bit(sizeof(struct rtnl_link_stats64));

	if (stats_attr_valid(filter_mask, IFLA_STATS_LINK_XSTATS, 0)) {
		const struct rtnl_link_ops *ops = dev->rtnl_link_ops;
		int attr = IFLA_STATS_LINK_XSTATS;

		if (ops && ops->get_linkxstats_size) {
			size += nla_total_size(ops->get_linkxstats_size(dev,
									attr));
			/* for IFLA_STATS_LINK_XSTATS */
			size += nla_total_size(0);
		}
	}

	if (stats_attr_valid(filter_mask, IFLA_STATS_LINK_XSTATS_SLAVE, 0)) {
		struct net_device *_dev = (struct net_device *)dev;
		const struct rtnl_link_ops *ops = NULL;
		const struct net_device *master;

		/* netdev_master_upper_dev_get can't take const */
		master = netdev_master_upper_dev_get(_dev);
		if (master)
			ops = master->rtnl_link_ops;
		if (ops && ops->get_linkxstats_size) {
			int attr = IFLA_STATS_LINK_XSTATS_SLAVE;

			size += nla_total_size(ops->get_linkxstats_size(dev,
									attr));
			/* for IFLA_STATS_LINK_XSTATS_SLAVE */
			size += nla_total_size(0);
		}
	}

	if (stats_attr_valid(filter_mask, IFLA_STATS_LINK_OFFLOAD_XSTATS, 0))
		size += rtnl_get_offload_stats_size(dev);

	if (stats_attr_valid(filter_mask, IFLA_STATS_AF_SPEC, 0)) {
		struct rtnl_af_ops *af_ops;

		/* for IFLA_STATS_AF_SPEC */
		size += nla_total_size(0);

		rcu_read_lock();
		list_for_each_entry_rcu(af_ops, &rtnl_af_ops, list) {
			if (af_ops->get_stats_af_size) {
				size += nla_total_size(
					af_ops->get_stats_af_size(dev));

				/* for AF_* */
				size += nla_total_size(0);
			}
		}
		rcu_read_unlock();
	}

	return size;
}

static int rtnl_valid_stats_req(const struct nlmsghdr *nlh, bool strict_check,
				bool is_dump, struct netlink_ext_ack *extack)
{
	struct if_stats_msg *ifsm;

	if (nlh->nlmsg_len < nlmsg_msg_size(sizeof(*ifsm))) {
		NL_SET_ERR_MSG(extack, "Invalid header for stats dump");
		return -EINVAL;
	}

	if (!strict_check)
		return 0;

	ifsm = nlmsg_data(nlh);

	/* only requests using strict checks can pass data to influence
	 * the dump. The legacy exception is filter_mask.
	 */
	if (ifsm->pad1 || ifsm->pad2 || (is_dump && ifsm->ifindex)) {
		NL_SET_ERR_MSG(extack, "Invalid values in header for stats dump request");
		return -EINVAL;
	}
	if (nlmsg_attrlen(nlh, sizeof(*ifsm))) {
		NL_SET_ERR_MSG(extack, "Invalid attributes after stats header");
		return -EINVAL;
	}
	if (ifsm->filter_mask >= IFLA_STATS_FILTER_BIT(IFLA_STATS_MAX + 1)) {
		NL_SET_ERR_MSG(extack, "Invalid stats requested through filter mask");
		return -EINVAL;
	}

	return 0;
}

static int rtnl_stats_get(struct sk_buff *skb, struct nlmsghdr *nlh,
			  struct netlink_ext_ack *extack)
{
	struct net *net = sock_net(skb->sk);
	struct net_device *dev = NULL;
	int idxattr = 0, prividx = 0;
	struct if_stats_msg *ifsm;
	struct sk_buff *nskb;
	u32 filter_mask;
	int err;

	err = rtnl_valid_stats_req(nlh, netlink_strict_get_check(skb),
				   false, extack);
	if (err)
		return err;

	ifsm = nlmsg_data(nlh);
	if (ifsm->ifindex > 0)
		dev = __dev_get_by_index(net, ifsm->ifindex);
	else
		return -EINVAL;

	if (!dev)
		return -ENODEV;

	filter_mask = ifsm->filter_mask;
	if (!filter_mask)
		return -EINVAL;

	nskb = nlmsg_new(if_nlmsg_stats_size(dev, filter_mask), GFP_KERNEL);
	if (!nskb)
		return -ENOBUFS;

	err = rtnl_fill_statsinfo(nskb, dev, RTM_NEWSTATS,
				  NETLINK_CB(skb).portid, nlh->nlmsg_seq, 0,
				  0, filter_mask, &idxattr, &prividx);
	if (err < 0) {
		/* -EMSGSIZE implies BUG in if_nlmsg_stats_size */
		WARN_ON(err == -EMSGSIZE);
		kfree_skb(nskb);
	} else {
		err = rtnl_unicast(nskb, net, NETLINK_CB(skb).portid);
	}

	return err;
}

static int rtnl_stats_dump(struct sk_buff *skb, struct netlink_callback *cb)
{
	struct netlink_ext_ack *extack = cb->extack;
	int h, s_h, err, s_idx, s_idxattr, s_prividx;
	struct net *net = sock_net(skb->sk);
	unsigned int flags = NLM_F_MULTI;
	struct if_stats_msg *ifsm;
	struct hlist_head *head;
	struct net_device *dev;
	u32 filter_mask = 0;
	int idx = 0;

	s_h = cb->args[0];
	s_idx = cb->args[1];
	s_idxattr = cb->args[2];
	s_prividx = cb->args[3];

	cb->seq = net->dev_base_seq;

	err = rtnl_valid_stats_req(cb->nlh, cb->strict_check, true, extack);
	if (err)
		return err;

	ifsm = nlmsg_data(cb->nlh);
	filter_mask = ifsm->filter_mask;
	if (!filter_mask) {
		NL_SET_ERR_MSG(extack, "Filter mask must be set for stats dump");
		return -EINVAL;
	}

	for (h = s_h; h < NETDEV_HASHENTRIES; h++, s_idx = 0) {
		idx = 0;
		head = &net->dev_index_head[h];
		hlist_for_each_entry(dev, head, index_hlist) {
			if (idx < s_idx)
				goto cont;
			err = rtnl_fill_statsinfo(skb, dev, RTM_NEWSTATS,
						  NETLINK_CB(cb->skb).portid,
						  cb->nlh->nlmsg_seq, 0,
						  flags, filter_mask,
						  &s_idxattr, &s_prividx);
			/* If we ran out of room on the first message,
			 * we're in trouble
			 */
			WARN_ON((err == -EMSGSIZE) && (skb->len == 0));

			if (err < 0)
				goto out;
			s_prividx = 0;
			s_idxattr = 0;
			nl_dump_check_consistent(cb, nlmsg_hdr(skb));
cont:
			idx++;
		}
	}
out:
	cb->args[3] = s_prividx;
	cb->args[2] = s_idxattr;
	cb->args[1] = idx;
	cb->args[0] = h;

	return skb->len;
}

/* Process one rtnetlink message. */
//处理rtnetlink类请求消息
static int rtnetlink_rcv_msg(struct sk_buff *skb, struct nlmsghdr *nlh/*消息头部*/,
			     struct netlink_ext_ack *extack/*出参，出错时辅助信息*/)
{
	struct net *net = sock_net(skb->sk);
	struct rtnl_link *link;
	struct module *owner;
	int err = -EOPNOTSUPP;
	rtnl_doit_func doit;
	unsigned int flags;
	int kind;
	int family;
	int type;

	//消息类型校验
	type = nlh->nlmsg_type;
	if (type > RTM_MAX)
		return -EOPNOTSUPP;

	type -= RTM_BASE;

	/* All the messages must have at least 1 byte length */
	//当前处理消息的要求负载为rtgenmsg类型，如果长度不足，则忽略
	if (nlmsg_len(nlh) < sizeof(struct rtgenmsg))
		return 0;

	family = ((struct rtgenmsg *)nlmsg_data(nlh))->rtgen_family;
	/*rtnetlink的type在设置时，一般有四类操作，new为0，delete为1，get为2,set为3，故共点用两个bits
	 * 所以这里直接采用mask=3
	 */
	kind = type&3;

	if (kind != 2 && !netlink_net_capable(skb, CAP_NET_ADMIN))
		return -EPERM;

	rcu_read_lock();

	/*针对kind=2即get类消息，且为dump方式，做特殊处理*/
	if (kind == 2 && nlh->nlmsg_flags&NLM_F_DUMP) {
		struct sock *rtnl;
		rtnl_dumpit_func dumpit;
		u32 min_dump_alloc = 0;

		link = rtnl_get_link(family, type);
		if (!link || !link->dumpit) {
			//如果通过family没有找到，则置为unspec来查找
			family = PF_UNSPEC;
			link = rtnl_get_link(family, type);
			if (!link || !link->dumpit)
				//仍没有找到，报错
				goto err_unlock;
		}
		owner = link->owner;
		dumpit = link->dumpit;

		/*针对link dump消息时，更新min_dump_alloc*/
		if (type == RTM_GETLINK - RTM_BASE)
			min_dump_alloc = rtnl_calcit(skb, nlh);

		err = 0;
		/* need to do this before rcu_read_unlock() */
		if (!try_module_get(owner))
			err = -EPROTONOSUPPORT;

		rcu_read_unlock();

		/*处理rtnetlink的dump功能*/
		rtnl = net->rtnl;
		if (err == 0) {
			struct netlink_dump_control c = {
				.dump		= dumpit,
				.min_dump_alloc	= min_dump_alloc,
				.module		= owner,
			};
			/*触发dump开始*/
			err = netlink_dump_start(rtnl, skb, nlh, &c);
			/* netlink_dump_start() will keep a reference on
			 * module if dump is still in progress.
			 */
			module_put(owner);
		}
		return err;
	}

	//通过family,type查找相应的结构体，调用doit完成消息处理
	link = rtnl_get_link(family, type);
	if (!link || !link->doit) {
	    /*没找到，采用PF_UNSPEC再查*/
		family = PF_UNSPEC;
		link = rtnl_get_link(PF_UNSPEC, type);
		if (!link || !link->doit)
			goto out_unlock;
	}

	owner = link->owner;
	if (!try_module_get(owner)) {
		//引用module失败
		err = -EPROTONOSUPPORT;
		goto out_unlock;
	}

	/*如果link上包含无锁标记，则在调用doit时不添加rtnl_lock*/
	flags = link->flags;
	if (flags & RTNL_FLAG_DOIT_UNLOCKED) {
		doit = link->doit;
		rcu_read_unlock();
		if (doit)
			//解锁后，调用doit处理此消息
			err = doit(skb, nlh, extack/*出参，出错时辅助信息*/);
		module_put(owner);
		return err;
	}
	rcu_read_unlock();

	//加rt锁的情况下执行回调调用
	rtnl_lock();
	link = rtnl_get_link(family, type);
	if (link && link->doit)
		err = link->doit(skb, nlh, extack/*出参，出错时辅助信息*/);
	rtnl_unlock();

	module_put(owner);

	return err;

out_unlock:
	rcu_read_unlock();
	return err;

err_unlock:
	rcu_read_unlock();
	return -EOPNOTSUPP;
}

static void rtnetlink_rcv(struct sk_buff *skb)
{
	//rt netlink消息接收处理
	netlink_rcv_skb(skb, &rtnetlink_rcv_msg);
}

static int rtnetlink_bind(struct net *net, int group)
{
	switch (group) {
	case RTNLGRP_IPV4_MROUTE_R:
	case RTNLGRP_IPV6_MROUTE_R:
		if (!ns_capable(net->user_ns, CAP_NET_ADMIN))
			return -EPERM;
		break;
	}
	return 0;
}

static int rtnetlink_event(struct notifier_block *this, unsigned long event, void *ptr)
{
	struct net_device *dev = netdev_notifier_info_to_dev(ptr);

	switch (event) {
	case NETDEV_REBOOT:
	case NETDEV_CHANGEMTU:
	case NETDEV_CHANGEADDR:
	case NETDEV_CHANGENAME:
	case NETDEV_FEAT_CHANGE:
	case NETDEV_BONDING_FAILOVER:
	case NETDEV_POST_TYPE_CHANGE:
	case NETDEV_NOTIFY_PEERS:
	case NETDEV_CHANGEUPPER:
	case NETDEV_RESEND_IGMP:
	case NETDEV_CHANGEINFODATA:
	case NETDEV_CHANGELOWERSTATE:
	case NETDEV_CHANGE_TX_QUEUE_LEN:
		rtmsg_ifinfo_event(RTM_NEWLINK, dev, 0, rtnl_get_event(event),
				   GFP_KERNEL, NULL, 0);
		break;
	default:
		break;
	}
	return NOTIFY_DONE;
}

static struct notifier_block rtnetlink_dev_notifier = {
	.notifier_call	= rtnetlink_event,
};

//rtnetlink类消息使用NETLINK_ROUTE
static int __net_init rtnetlink_net_init(struct net *net)
{
	struct sock *sk;
	//定义rt netlink kernel socket配置
	struct netlink_kernel_cfg cfg = {
		.groups		= RTNLGRP_MAX,
		//rt netlink类消息接收处理
		.input		= rtnetlink_rcv,
		.cb_mutex	= &rtnl_mutex,
		.flags		= NL_CFG_F_NONROOT_RECV,
		.bind		= rtnetlink_bind,
	};

	//创建NETLINK_ROUTE netlink socket并进行消息处理
	sk = netlink_kernel_create(net, NETLINK_ROUTE, &cfg);
	if (!sk)
		return -ENOMEM;
	//设置rt netlink socket
	net->rtnl = sk;
	return 0;
}

static void __net_exit rtnetlink_net_exit(struct net *net)
{
	netlink_kernel_release(net->rtnl);
	net->rtnl = NULL;
}

static struct pernet_operations rtnetlink_net_ops = {
	.init = rtnetlink_net_init,
	.exit = rtnetlink_net_exit,
};

void __init rtnetlink_init(void)
{
	if (register_pernet_subsys(&rtnetlink_net_ops))
		panic("rtnetlink_init: cannot initialize rtnetlink\n");

	register_netdevice_notifier(&rtnetlink_dev_notifier);

	//link显示
	rtnl_register(PF_UNSPEC, RTM_GETLINK, rtnl_getlink,
		      rtnl_dump_ifinfo, 0);
	//link设置
	rtnl_register(PF_UNSPEC, RTM_SETLINK, rtnl_setlink, NULL, 0);
	//创建net link
	rtnl_register(PF_UNSPEC, RTM_NEWLINK, rtnl_newlink, NULL/*不支持dump*/, 0);
	//删除net link
	rtnl_register(PF_UNSPEC, RTM_DELLINK, rtnl_dellink, NULL, 0);

	rtnl_register(PF_UNSPEC, RTM_GETADDR, NULL, rtnl_dump_all, 0);
	rtnl_register(PF_UNSPEC, RTM_GETROUTE, NULL, rtnl_dump_all, 0);
	rtnl_register(PF_UNSPEC, RTM_GETNETCONF, NULL, rtnl_dump_all, 0);

	rtnl_register(PF_UNSPEC, RTM_NEWLINKPROP, rtnl_newlinkprop, NULL, 0);
	rtnl_register(PF_UNSPEC, RTM_DELLINKPROP, rtnl_dellinkprop, NULL, 0);

	//linux bridge neigh的添加，删除，显示
	rtnl_register(PF_BRIDGE, RTM_NEWNEIGH, rtnl_fdb_add, NULL, 0);
	rtnl_register(PF_BRIDGE, RTM_DELNEIGH, rtnl_fdb_del, NULL, 0);
	rtnl_register(PF_BRIDGE, RTM_GETNEIGH, rtnl_fdb_get, rtnl_fdb_dump, 0);

	rtnl_register(PF_BRIDGE, RTM_GETLINK, NULL, rtnl_bridge_getlink, 0);
	rtnl_register(PF_BRIDGE, RTM_DELLINK, rtnl_bridge_dellink, NULL, 0);
	rtnl_register(PF_BRIDGE, RTM_SETLINK, rtnl_bridge_setlink, NULL, 0);

	rtnl_register(PF_UNSPEC, RTM_GETSTATS, rtnl_stats_get, rtnl_stats_dump,
		      0);
}<|MERGE_RESOLUTION|>--- conflicted
+++ resolved
@@ -742,18 +742,7 @@
 {
 	struct sock *rtnl = net->rtnl;
 
-<<<<<<< HEAD
-	NETLINK_CB(skb).dst_group = group;
-	if (echo)
-		refcount_inc(&skb->users);
-	netlink_broadcast(rtnl, skb, pid, group, GFP_KERNEL);
-	if (echo)
-	    /*回复单播报文给相应pid*/
-		err = netlink_unicast(rtnl, skb, pid, MSG_DONTWAIT);
-	return err;
-=======
 	return nlmsg_notify(rtnl, skb, pid, group, echo, GFP_KERNEL);
->>>>>>> ce840177
 }
 
 int rtnl_unicast(struct sk_buff *skb, struct net *net, u32 pid)
@@ -2312,13 +2301,9 @@
 	return -EINVAL;
 }
 
-<<<<<<< HEAD
 /*针对dev校验设备配置*/
-static int validate_linkmsg(struct net_device *dev, struct nlattr *tb[])
-=======
 static int validate_linkmsg(struct net_device *dev, struct nlattr *tb[],
 			    struct netlink_ext_ack *extack)
->>>>>>> ce840177
 {
 	if (dev) {
 		//设备地址不得小于dev->addr_len
@@ -2350,12 +2335,8 @@
 				return -EOPNOTSUPP;
 
 			if (af_ops->validate_link_af) {
-<<<<<<< HEAD
-			    /*校验af独有的配置*/
-				err = af_ops->validate_link_af(dev, af);
-=======
+			    	/*校验af独有的配置*/
 				err = af_ops->validate_link_af(dev, af, extack);
->>>>>>> ce840177
 				if (err < 0)
 					return err;
 			}
@@ -2672,21 +2653,14 @@
 	const struct net_device_ops *ops = dev->netdev_ops;
 	int err;
 
-<<<<<<< HEAD
 	//配置校验
-	err = validate_linkmsg(dev, tb);
-=======
 	err = validate_linkmsg(dev, tb, extack);
->>>>>>> ce840177
 	if (err < 0)
 		return err;
 
 	if (tb[IFLA_NET_NS_PID] || tb[IFLA_NET_NS_FD] || tb[IFLA_TARGET_NETNSID]) {
-<<<<<<< HEAD
+		const char *pat = ifname && ifname[0] ? ifname : NULL;
 	    	//确定net namespace
-=======
-		const char *pat = ifname && ifname[0] ? ifname : NULL;
->>>>>>> ce840177
 		struct net *net;
 		int new_ifindex;
 
@@ -2702,12 +2676,8 @@
 		else
 			new_ifindex = 0;
 
-<<<<<<< HEAD
 		//将dev切换到新的net namespace
-		err = __dev_change_net_namespace(dev, net, ifname, new_ifindex);
-=======
 		err = __dev_change_net_namespace(dev, net, pat, new_ifindex);
->>>>>>> ce840177
 		put_net(net);
 		if (err)
 			goto errout;
@@ -3431,12 +3401,8 @@
 			m_ops = master_dev->rtnl_link_ops;
 	}
 
-<<<<<<< HEAD
 	/*消息校验*/
-	err = validate_linkmsg(dev, tb);
-=======
 	err = validate_linkmsg(dev, tb, extack);
->>>>>>> ce840177
 	if (err < 0)
 		return err;
 
