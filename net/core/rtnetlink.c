--- conflicted
+++ resolved
@@ -2714,12 +2714,8 @@
 		sa->sa_family = dev->type;
 		memcpy(sa->sa_data, nla_data(tb[IFLA_ADDRESS]),
 		       dev->addr_len);
-<<<<<<< HEAD
 		//设置设备mac地址
-		err = dev_set_mac_address(dev, sa, extack);
-=======
 		err = dev_set_mac_address_user(dev, sa, extack);
->>>>>>> 52e44129
 		kfree(sa);
 		if (err)
 			goto errout;
@@ -2928,12 +2924,8 @@
 
 			BUG_ON(!(af_ops = rtnl_af_lookup(nla_type(af))));
 
-<<<<<<< HEAD
 			//执行af对应的配置设置
-			err = af_ops->set_link_af(dev, af);
-=======
 			err = af_ops->set_link_af(dev, af, extack);
->>>>>>> 52e44129
 			if (err < 0) {
 				rcu_read_unlock();
 				goto errout;
@@ -3558,28 +3550,11 @@
 
 	dev->ifindex = ifm->ifi_index;
 
-<<<<<<< HEAD
 	//如果ops中有newlink,则创建dev后调用newlink
-	if (ops->newlink) {
-		err = ops->newlink(link_net ? : net, dev, tb, data, extack);
-		/* Drivers should call free_netdev() in ->destructor
-		 * and unregister it on failure after registration
-		 * so that device could be finally freed in rtnl_unlock.
-		 */
-		if (err < 0) {
-			/* If device is not registered at all, free it now */
-			if (dev->reg_state == NETREG_UNINITIALIZED ||
-			    dev->reg_state == NETREG_UNREGISTERED)
-				free_netdev(dev);
-			goto out;
-		}
-	} else {
-		//没有newlink回调，直接在系统中注册此dev
-=======
 	if (ops->newlink)
 		err = ops->newlink(link_net ? : net, dev, tb, data, extack);
 	else
->>>>>>> 52e44129
+		//没有newlink回调，直接在系统中注册此dev
 		err = register_netdevice(dev);
 	if (err < 0) {
 		free_netdev(dev);
