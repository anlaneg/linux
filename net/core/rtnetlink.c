// SPDX-License-Identifier: GPL-2.0-or-later
/*
 * INET		An implementation of the TCP/IP protocol suite for the LINUX
 *		operating system.  INET is implemented using the  BSD Socket
 *		interface as the means of communication with the user level.
 *
 *		Routing netlink socket interface: protocol independent part.
 *
 * Authors:	Alexey Kuznetsov, <kuznet@ms2.inr.ac.ru>
 *
 *	Fixes:
 *	Vitaly E. Lavrov		RTA_OK arithmetic was wrong.
 */

#include <linux/bitops.h>
#include <linux/errno.h>
#include <linux/module.h>
#include <linux/types.h>
#include <linux/socket.h>
#include <linux/kernel.h>
#include <linux/timer.h>
#include <linux/string.h>
#include <linux/sockios.h>
#include <linux/net.h>
#include <linux/fcntl.h>
#include <linux/mm.h>
#include <linux/slab.h>
#include <linux/interrupt.h>
#include <linux/capability.h>
#include <linux/skbuff.h>
#include <linux/init.h>
#include <linux/security.h>
#include <linux/mutex.h>
#include <linux/if_addr.h>
#include <linux/if_bridge.h>
#include <linux/if_vlan.h>
#include <linux/pci.h>
#include <linux/etherdevice.h>
#include <linux/bpf.h>

#include <linux/uaccess.h>

#include <linux/inet.h>
#include <linux/netdevice.h>
#include <net/ip.h>
#include <net/protocol.h>
#include <net/arp.h>
#include <net/route.h>
#include <net/udp.h>
#include <net/tcp.h>
#include <net/sock.h>
#include <net/pkt_sched.h>
#include <net/fib_rules.h>
#include <net/rtnetlink.h>
#include <net/net_namespace.h>
#include <net/netdev_lock.h>
#include <net/devlink.h>
#if IS_ENABLED(CONFIG_IPV6)
#include <net/addrconf.h>
#endif
#include <linux/dpll.h>

#include "dev.h"

#define RTNL_MAX_TYPE		50
#define RTNL_SLAVE_MAX_TYPE	44

struct rtnl_link {
	rtnl_doit_func		doit;/*消息处理回调*/
	rtnl_dumpit_func	dumpit;/*dump消息回调处理*/
	struct module		*owner;/*消息处理对应的module*/
	unsigned int		flags;/*注册时传入的flag*/
	struct rcu_head		rcu;
};

static DEFINE_MUTEX(rtnl_mutex);

void rtnl_lock(void)
{
	mutex_lock(&rtnl_mutex);
}
EXPORT_SYMBOL(rtnl_lock);

int rtnl_lock_interruptible(void)
{
	return mutex_lock_interruptible(&rtnl_mutex);
}

int rtnl_lock_killable(void)
{
	return mutex_lock_killable(&rtnl_mutex);
}

static struct sk_buff *defer_kfree_skb_list;
void rtnl_kfree_skbs(struct sk_buff *head, struct sk_buff *tail)
{
	if (head && tail) {
		tail->next = defer_kfree_skb_list;
		defer_kfree_skb_list = head;
	}
}
EXPORT_SYMBOL(rtnl_kfree_skbs);

void __rtnl_unlock(void)
{
	struct sk_buff *head = defer_kfree_skb_list;

	defer_kfree_skb_list = NULL;

	/* Ensure that we didn't actually add any TODO item when __rtnl_unlock()
	 * is used. In some places, e.g. in cfg80211, we have code that will do
	 * something like
	 *   rtnl_lock()
	 *   wiphy_lock()
	 *   ...
	 *   rtnl_unlock()
	 *
	 * and because netdev_run_todo() acquires the RTNL for items on the list
	 * we could cause a situation such as this:
	 * Thread 1			Thread 2
	 *				  rtnl_lock()
	 *				  unregister_netdevice()
	 *				  __rtnl_unlock()
	 * rtnl_lock()
	 * wiphy_lock()
	 * rtnl_unlock()
	 *   netdev_run_todo()
	 *     __rtnl_unlock()
	 *
	 *     // list not empty now
	 *     // because of thread 2
	 *				  rtnl_lock()
	 *     while (!list_empty(...))
	 *       rtnl_lock()
	 *				  wiphy_lock()
	 * **** DEADLOCK ****
	 *
	 * However, usage of __rtnl_unlock() is rare, and so we can ensure that
	 * it's not used in cases where something is added to do the list.
	 */
	WARN_ON(!list_empty(&net_todo_list));

	mutex_unlock(&rtnl_mutex);

	while (head) {
		struct sk_buff *next = head->next;

		kfree_skb(head);
		cond_resched();
		head = next;
	}
}

/*在执行rtnl_unlock时完成todo list上设备移除*/
void rtnl_unlock(void)
{
	/* This fellow will unlock it for us. */
	netdev_run_todo();
}
EXPORT_SYMBOL(rtnl_unlock);

int rtnl_trylock(void)
{
	return mutex_trylock(&rtnl_mutex);
}
EXPORT_SYMBOL(rtnl_trylock);

//检查rtnl_mutex是否被持有
int rtnl_is_locked(void)
{
	return mutex_is_locked(&rtnl_mutex);
}
EXPORT_SYMBOL(rtnl_is_locked);

bool refcount_dec_and_rtnl_lock(refcount_t *r)
{
	return refcount_dec_and_mutex_lock(r, &rtnl_mutex);
}
EXPORT_SYMBOL(refcount_dec_and_rtnl_lock);

#ifdef CONFIG_PROVE_LOCKING
bool lockdep_rtnl_is_held(void)
{
	return lockdep_is_held(&rtnl_mutex);
}
EXPORT_SYMBOL(lockdep_rtnl_is_held);
#endif /* #ifdef CONFIG_PROVE_LOCKING */

<<<<<<< HEAD
//各protocol family对应的消息入口
//rtnl_msg_handlers[protocol]为一个rtnl_link的数组指针，其大小由RTM_NR_MSGTYPES定义
//对当需要处理某type的消息时，先由protocol获得相应的rtnl_link table,然后再由type映射到
//对应的rtnl_link指针上，调用其对应的doit回调
=======
#ifdef CONFIG_DEBUG_NET_SMALL_RTNL
void __rtnl_net_lock(struct net *net)
{
	ASSERT_RTNL();

	mutex_lock(&net->rtnl_mutex);
}
EXPORT_SYMBOL(__rtnl_net_lock);

void __rtnl_net_unlock(struct net *net)
{
	ASSERT_RTNL();

	mutex_unlock(&net->rtnl_mutex);
}
EXPORT_SYMBOL(__rtnl_net_unlock);

void rtnl_net_lock(struct net *net)
{
	rtnl_lock();
	__rtnl_net_lock(net);
}
EXPORT_SYMBOL(rtnl_net_lock);

void rtnl_net_unlock(struct net *net)
{
	__rtnl_net_unlock(net);
	rtnl_unlock();
}
EXPORT_SYMBOL(rtnl_net_unlock);

int rtnl_net_trylock(struct net *net)
{
	int ret = rtnl_trylock();

	if (ret)
		__rtnl_net_lock(net);

	return ret;
}
EXPORT_SYMBOL(rtnl_net_trylock);

int rtnl_net_lock_killable(struct net *net)
{
	int ret = rtnl_lock_killable();

	if (!ret)
		__rtnl_net_lock(net);

	return ret;
}

static int rtnl_net_cmp_locks(const struct net *net_a, const struct net *net_b)
{
	if (net_eq(net_a, net_b))
		return 0;

	/* always init_net first */
	if (net_eq(net_a, &init_net))
		return -1;

	if (net_eq(net_b, &init_net))
		return 1;

	/* otherwise lock in ascending order */
	return net_a < net_b ? -1 : 1;
}

int rtnl_net_lock_cmp_fn(const struct lockdep_map *a, const struct lockdep_map *b)
{
	const struct net *net_a, *net_b;

	net_a = container_of(a, struct net, rtnl_mutex.dep_map);
	net_b = container_of(b, struct net, rtnl_mutex.dep_map);

	return rtnl_net_cmp_locks(net_a, net_b);
}

bool rtnl_net_is_locked(struct net *net)
{
	return rtnl_is_locked() && mutex_is_locked(&net->rtnl_mutex);
}
EXPORT_SYMBOL(rtnl_net_is_locked);

bool lockdep_rtnl_net_is_held(struct net *net)
{
	return lockdep_rtnl_is_held() && lockdep_is_held(&net->rtnl_mutex);
}
EXPORT_SYMBOL(lockdep_rtnl_net_is_held);
#else
static int rtnl_net_cmp_locks(const struct net *net_a, const struct net *net_b)
{
	/* No need to swap */
	return -1;
}
#endif

struct rtnl_nets {
	/* ->newlink() needs to freeze 3 netns at most;
	 * 2 for the new device, 1 for its peer.
	 */
	struct net *net[3];
	unsigned char len;
};

static void rtnl_nets_init(struct rtnl_nets *rtnl_nets)
{
	memset(rtnl_nets, 0, sizeof(*rtnl_nets));
}

static void rtnl_nets_destroy(struct rtnl_nets *rtnl_nets)
{
	int i;

	for (i = 0; i < rtnl_nets->len; i++) {
		put_net(rtnl_nets->net[i]);
		rtnl_nets->net[i] = NULL;
	}

	rtnl_nets->len = 0;
}

/**
 * rtnl_nets_add - Add netns to be locked before ->newlink().
 *
 * @rtnl_nets: rtnl_nets pointer passed to ->get_peer_net().
 * @net: netns pointer with an extra refcnt held.
 *
 * The extra refcnt is released in rtnl_nets_destroy().
 */
static void rtnl_nets_add(struct rtnl_nets *rtnl_nets, struct net *net)
{
	int i;

	DEBUG_NET_WARN_ON_ONCE(rtnl_nets->len == ARRAY_SIZE(rtnl_nets->net));

	for (i = 0; i < rtnl_nets->len; i++) {
		switch (rtnl_net_cmp_locks(rtnl_nets->net[i], net)) {
		case 0:
			put_net(net);
			return;
		case 1:
			swap(rtnl_nets->net[i], net);
		}
	}

	rtnl_nets->net[i] = net;
	rtnl_nets->len++;
}

static void rtnl_nets_lock(struct rtnl_nets *rtnl_nets)
{
	int i;

	rtnl_lock();

	for (i = 0; i < rtnl_nets->len; i++)
		__rtnl_net_lock(rtnl_nets->net[i]);
}

static void rtnl_nets_unlock(struct rtnl_nets *rtnl_nets)
{
	int i;

	for (i = 0; i < rtnl_nets->len; i++)
		__rtnl_net_unlock(rtnl_nets->net[i]);

	rtnl_unlock();
}

>>>>>>> 155a3c00
static struct rtnl_link __rcu *__rcu *rtnl_msg_handlers[RTNL_FAMILY_MAX + 1];

//msgtype需要此函数映射，成为rtnl_link table的下标
static inline int rtm_msgindex(int msgtype)
{
	int msgindex = msgtype - RTM_BASE;

	/*
	 * msgindex < 0 implies someone tried to register a netlink
	 * control code. msgindex >= RTM_NR_MSGTYPES may indicate that
	 * the message type has not been added to linux/rtnetlink.h
	 */
	BUG_ON(msgindex < 0 || msgindex >= RTM_NR_MSGTYPES);

	return msgindex;
}

//通过协议，消息类型获得对应的rtnl_link，看rtnl_msg_handlers说明
static struct rtnl_link *rtnl_get_link(int protocol, int msgtype)
{
	struct rtnl_link __rcu **tab;

	if (protocol >= ARRAY_SIZE(rtnl_msg_handlers))
		protocol = PF_UNSPEC;

	tab = rcu_dereference_rtnl(rtnl_msg_handlers[protocol]);
	if (!tab)
		//如果protocol无对应的table,则使用protocol=PF_UNSPEC对应的tab
		tab = rcu_dereference_rtnl(rtnl_msg_handlers[PF_UNSPEC]);

	return rcu_dereference_rtnl(tab[msgtype]);
}

//消息回调注册(doit 请求处理回调，dumpit 消息dump回调）
static int rtnl_register_internal(struct module *owner,
				  int protocol/*地址族 af*/, int msgtype/*消息类型*/,
				  rtnl_doit_func doit/*消息处理函数*/, rtnl_dumpit_func dumpit/*dump类消息处理*/,
				  unsigned int flags)
{
	struct rtnl_link *link, *old;
	struct rtnl_link __rcu **tab;
	int msgindex;
	int ret = -ENOBUFS;

	BUG_ON(protocol < 0 || protocol > RTNL_FAMILY_MAX);
	//从消息类型映射为index准备注册消息回调
	msgindex = rtm_msgindex(msgtype);

	rtnl_lock();
	//取各协议对应的tab
	tab = rtnl_dereference(rtnl_msg_handlers[protocol]);
	if (tab == NULL) {
		//此protocol对应的tab为空时，初始化它
		tab = kcalloc(RTM_NR_MSGTYPES, sizeof(void *), GFP_KERNEL);
		if (!tab)
			goto unlock;

		/* ensures we see the 0 stores */
		rcu_assign_pointer(rtnl_msg_handlers[protocol], tab);
	}

	//构造link并填充到tab的相应索引下（msgindex)
	old = rtnl_dereference(tab[msgindex]);
	if (old) {
		//之前已有，需要更新，故先生成一个副本，再通过rcu使其生效
		link = kmemdup(old, sizeof(*old), GFP_KERNEL);
		if (!link)
			goto unlock;
	} else {
		//之前没有，申请obj,通过rcu设置
		link = kzalloc(sizeof(*link), GFP_KERNEL);
		if (!link)
			goto unlock;
	}

	WARN_ON(link->owner && link->owner != owner);
	link->owner = owner;

	WARN_ON(doit && link->doit && link->doit != doit);
	if (doit)
		link->doit = doit;

	//如果dumpit存在，则设置
	WARN_ON(dumpit && link->dumpit && link->dumpit != dumpit);
	if (dumpit)
		link->dumpit = dumpit;

	WARN_ON(rtnl_msgtype_kind(msgtype) != RTNL_KIND_DEL &&
		(flags & RTNL_FLAG_BULK_DEL_SUPPORTED));
	link->flags |= flags;

	/* publish protocol:msgtype */
	//设置
	rcu_assign_pointer(tab[msgindex], link);
	ret = 0;
	if (old)
		kfree_rcu(old, rcu);
unlock:
	rtnl_unlock();
	return ret;
}

/**
<<<<<<< HEAD
 * rtnl_register_module - Register a rtnetlink message type
 *
 * @owner: module registering the hook (THIS_MODULE)
 * @protocol: Protocol family or PF_UNSPEC
 * @msgtype: rtnetlink message type
 * @doit: Function pointer called for each request message
 * @dumpit: Function pointer called for each dump request (NLM_F_DUMP) message
 * @flags: rtnl_link_flags to modify behaviour of doit/dumpit functions
 *
 * Like rtnl_register, but for use by removable modules.
 */
int rtnl_register_module(struct module *owner,
			 int protocol, int msgtype,
			 rtnl_doit_func doit/*执行函数*/, rtnl_dumpit_func dumpit/*dump函数*/,
			 unsigned int flags)
{
	return rtnl_register_internal(owner, protocol, msgtype,
				      doit, dumpit, flags);
}
EXPORT_SYMBOL_GPL(rtnl_register_module);

/**
 * rtnl_register - Register a rtnetlink message type
 * @protocol: Protocol family or PF_UNSPEC
 * @msgtype: rtnetlink message type
 * @doit: Function pointer called for each request message
 * @dumpit: Function pointer called for each dump request (NLM_F_DUMP) message
 * @flags: rtnl_link_flags to modify behaviour of doit/dumpit functions
 *
 * Registers the specified function pointers (at least one of them has
 * to be non-NULL) to be called whenever a request message for the
 * specified protocol family and message type is received.
 *
 * The special protocol family PF_UNSPEC may be used to define fallback
 * function pointers for the case when no entry for the specific protocol
 * family exists.
 */
//注册netlink消息处理函数
void rtnl_register(int protocol, int msgtype,
		   rtnl_doit_func doit, rtnl_dumpit_func dumpit,
		   unsigned int flags)
{
	int err;

	err = rtnl_register_internal(NULL/*无对应的module*/, protocol, msgtype, doit, dumpit,
				     flags);
	if (err)
		pr_err("Unable to register rtnetlink message handler, "
		       "protocol = %d, message type = %d\n", protocol, msgtype);
}

/**
=======
>>>>>>> 155a3c00
 * rtnl_unregister - Unregister a rtnetlink message type
 * @protocol: Protocol family or PF_UNSPEC
 * @msgtype: rtnetlink message type
 *
 * Returns 0 on success or a negative error code.
 */
<<<<<<< HEAD
//解除对protocol,msgtype对应消息处理的注册
int rtnl_unregister(int protocol, int msgtype)
=======
static int rtnl_unregister(int protocol, int msgtype)
>>>>>>> 155a3c00
{
	struct rtnl_link __rcu **tab;
	struct rtnl_link *link;
	int msgindex;

	BUG_ON(protocol < 0 || protocol > RTNL_FAMILY_MAX);
	msgindex = rtm_msgindex(msgtype);

	rtnl_lock();
	tab = rtnl_dereference(rtnl_msg_handlers[protocol]);
	if (!tab) {
		rtnl_unlock();
		return -ENOENT;
	}

	link = rcu_replace_pointer_rtnl(tab[msgindex], NULL);
	rtnl_unlock();

	kfree_rcu(link, rcu);

	return 0;
}

/**
 * rtnl_unregister_all - Unregister all rtnetlink message type of a protocol
 * @protocol : Protocol family or PF_UNSPEC
 *
 * Identical to calling rtnl_unregster() for all registered message types
 * of a certain protocol family.
 */
//取消protocol所有类型消息的注册
void rtnl_unregister_all(int protocol)
{
	struct rtnl_link __rcu **tab;
	struct rtnl_link *link;
	int msgindex;

	BUG_ON(protocol < 0 || protocol > RTNL_FAMILY_MAX);

	rtnl_lock();
	tab = rcu_replace_pointer_rtnl(rtnl_msg_handlers[protocol], NULL);
	if (!tab) {
		rtnl_unlock();
		return;
	}
	for (msgindex = 0; msgindex < RTM_NR_MSGTYPES; msgindex++) {
		link = rcu_replace_pointer_rtnl(tab[msgindex], NULL);
		kfree_rcu(link, rcu);
	}
	rtnl_unlock();

	synchronize_net();

	kfree(tab);
}
EXPORT_SYMBOL_GPL(rtnl_unregister_all);

<<<<<<< HEAD
//用于串接系统注册的rtnl_link_ops
static LIST_HEAD(link_ops);

//给定kind名称获取rtnl_link_ops
static const struct rtnl_link_ops *rtnl_link_ops_get(const char *kind)
=======
/**
 * __rtnl_register_many - Register rtnetlink message types
 * @handlers: Array of struct rtnl_msg_handlers
 * @n: The length of @handlers
 *
 * Registers the specified function pointers (at least one of them has
 * to be non-NULL) to be called whenever a request message for the
 * specified protocol family and message type is received.
 *
 * The special protocol family PF_UNSPEC may be used to define fallback
 * function pointers for the case when no entry for the specific protocol
 * family exists.
 *
 * When one element of @handlers fails to register,
 * 1) built-in: panics.
 * 2) modules : the previous successful registrations are unwinded
 *              and an error is returned.
 *
 * Use rtnl_register_many().
 */
int __rtnl_register_many(const struct rtnl_msg_handler *handlers, int n)
>>>>>>> 155a3c00
{
	const struct rtnl_msg_handler *handler;
	int i, err;

	for (i = 0, handler = handlers; i < n; i++, handler++) {
		err = rtnl_register_internal(handler->owner, handler->protocol,
					     handler->msgtype, handler->doit,
					     handler->dumpit, handler->flags);
		if (err) {
			if (!handler->owner)
				panic("Unable to register rtnetlink message "
				      "handlers, %pS\n", handlers);

			__rtnl_unregister_many(handlers, i);
			break;
		}
	}

	return err;
}
EXPORT_SYMBOL_GPL(__rtnl_register_many);

<<<<<<< HEAD
/**
 * __rtnl_link_register - Register rtnl_link_ops with rtnetlink.
 * @ops: struct rtnl_link_ops * to register
 *
 * The caller must hold the rtnl_mutex. This function should be used
 * by drivers that create devices during module initialization. It
 * must be called before registering the devices.
 *
 * Returns 0 on success or a negative error code.
 */
//注册（无锁）
int __rtnl_link_register(struct rtnl_link_ops *ops)
{
	//已存在检测
	if (rtnl_link_ops_get(ops->kind))
		return -EEXIST;

	/* The check for alloc/setup is here because if ops
	 * does not have that filled up, it is not possible
	 * to use the ops for creating device. So do not
	 * fill up dellink as well. That disables rtnl_dellink.
	 */
	if ((ops->alloc || ops->setup) && !ops->dellink)
		/*提供默认的dellink*/
		ops->dellink = unregister_netdevice_queue;

	//将ops加入到link_ops链表
	list_add_tail(&ops->list, &link_ops);
	return 0;
=======
void __rtnl_unregister_many(const struct rtnl_msg_handler *handlers, int n)
{
	const struct rtnl_msg_handler *handler;
	int i;

	for (i = n - 1, handler = handlers + n - 1; i >= 0; i--, handler--)
		rtnl_unregister(handler->protocol, handler->msgtype);
}
EXPORT_SYMBOL_GPL(__rtnl_unregister_many);

static DEFINE_MUTEX(link_ops_mutex);
static LIST_HEAD(link_ops);

static struct rtnl_link_ops *rtnl_link_ops_get(const char *kind, int *srcu_index)
{
	struct rtnl_link_ops *ops;

	rcu_read_lock();

	list_for_each_entry_rcu(ops, &link_ops, list) {
		if (!strcmp(ops->kind, kind)) {
			*srcu_index = srcu_read_lock(&ops->srcu);
			goto unlock;
		}
	}

	ops = NULL;
unlock:
	rcu_read_unlock();

	return ops;
}

static void rtnl_link_ops_put(struct rtnl_link_ops *ops, int srcu_index)
{
	srcu_read_unlock(&ops->srcu, srcu_index);
>>>>>>> 155a3c00
}

/**
 * rtnl_link_register - Register rtnl_link_ops with rtnetlink.
 * @ops: struct rtnl_link_ops * to register
 *
 * Returns 0 on success or a negative error code.
 */
//注册link类型的操作函数（含锁）
int rtnl_link_register(struct rtnl_link_ops *ops)
{
	struct rtnl_link_ops *tmp;
	int err;

	/* Sanity-check max sizes to avoid stack buffer overflow. */
	if (WARN_ON(ops->maxtype > RTNL_MAX_TYPE ||
		    ops->slave_maxtype > RTNL_SLAVE_MAX_TYPE))
		return -EINVAL;

	/* The check for alloc/setup is here because if ops
	 * does not have that filled up, it is not possible
	 * to use the ops for creating device. So do not
	 * fill up dellink as well. That disables rtnl_dellink.
	 */
	if ((ops->alloc || ops->setup) && !ops->dellink)
		ops->dellink = unregister_netdevice_queue;

	err = init_srcu_struct(&ops->srcu);
	if (err)
		return err;

	mutex_lock(&link_ops_mutex);

	list_for_each_entry(tmp, &link_ops, list) {
		if (!strcmp(ops->kind, tmp->kind)) {
			err = -EEXIST;
			goto unlock;
		}
	}

	list_add_tail_rcu(&ops->list, &link_ops);
unlock:
	mutex_unlock(&link_ops_mutex);

	return err;
}
EXPORT_SYMBOL_GPL(rtnl_link_register);

static void __rtnl_kill_links(struct net *net, struct rtnl_link_ops *ops)
{
	struct net_device *dev;
	LIST_HEAD(list_kill);

	for_each_netdev(net, dev) {
		if (dev->rtnl_link_ops == ops)
			ops->dellink(dev, &list_kill);
	}
	unregister_netdevice_many(&list_kill);
}

/* Return with the rtnl_lock held when there are no network
 * devices unregistering in any network namespace.
 */
static void rtnl_lock_unregistering_all(void)
{
	DEFINE_WAIT_FUNC(wait, woken_wake_function);

	add_wait_queue(&netdev_unregistering_wq, &wait);
	for (;;) {
		rtnl_lock();
		/* We held write locked pernet_ops_rwsem, and parallel
		 * setup_net() and cleanup_net() are not possible.
		 */
		if (!atomic_read(&dev_unreg_count))
			break;
		__rtnl_unlock();

		wait_woken(&wait, TASK_UNINTERRUPTIBLE, MAX_SCHEDULE_TIMEOUT);
	}
	remove_wait_queue(&netdev_unregistering_wq, &wait);
}

/**
 * rtnl_link_unregister - Unregister rtnl_link_ops from rtnetlink.
 * @ops: struct rtnl_link_ops * to unregister
 */
//解注册（含锁）
void rtnl_link_unregister(struct rtnl_link_ops *ops)
{
	struct net *net;

	mutex_lock(&link_ops_mutex);
	list_del_rcu(&ops->list);
	mutex_unlock(&link_ops_mutex);

	synchronize_srcu(&ops->srcu);
	cleanup_srcu_struct(&ops->srcu);

	/* Close the race with setup_net() and cleanup_net() */
	down_write(&pernet_ops_rwsem);
	rtnl_lock_unregistering_all();

	for_each_net(net)
		__rtnl_kill_links(net, ops);

	rtnl_unlock();
	up_write(&pernet_ops_rwsem);
}
EXPORT_SYMBOL_GPL(rtnl_link_unregister);

static size_t rtnl_link_get_slave_info_data_size(const struct net_device *dev)
{
	struct net_device *master_dev;
	const struct rtnl_link_ops *ops;
	size_t size = 0;

	rcu_read_lock();

	master_dev = netdev_master_upper_dev_get_rcu((struct net_device *)dev);
	if (!master_dev)
		goto out;

	ops = master_dev->rtnl_link_ops;
	if (!ops || !ops->get_slave_size)
		goto out;
	/* IFLA_INFO_SLAVE_DATA + nested data */
	size = nla_total_size(sizeof(struct nlattr)) +
	       ops->get_slave_size(master_dev, dev);

out:
	rcu_read_unlock();
	return size;
}

static size_t rtnl_link_get_size(const struct net_device *dev)
{
	const struct rtnl_link_ops *ops = dev->rtnl_link_ops;
	size_t size;

	if (!ops)
		return 0;

	size = nla_total_size(sizeof(struct nlattr)) + /* IFLA_LINKINFO */
	       nla_total_size(strlen(ops->kind) + 1);  /* IFLA_INFO_KIND */

	if (ops->get_size)
		/* IFLA_INFO_DATA + nested data */
		size += nla_total_size(sizeof(struct nlattr)) +
			ops->get_size(dev);

	if (ops->get_xstats_size)
		/* IFLA_INFO_XSTATS */
		size += nla_total_size(ops->get_xstats_size(dev));

	size += rtnl_link_get_slave_info_data_size(dev);

	return size;
}

static LIST_HEAD(rtnl_af_ops);

<<<<<<< HEAD
/*查询指定family对应的rtnl_af_ops*/
static const struct rtnl_af_ops *rtnl_af_lookup(const int family)
=======
static struct rtnl_af_ops *rtnl_af_lookup(const int family, int *srcu_index)
>>>>>>> 155a3c00
{
	struct rtnl_af_ops *ops;

	ASSERT_RTNL();

	rcu_read_lock();

	list_for_each_entry_rcu(ops, &rtnl_af_ops, list) {
		if (ops->family == family) {
			*srcu_index = srcu_read_lock(&ops->srcu);
			goto unlock;
		}
	}

	ops = NULL;
unlock:
	rcu_read_unlock();

	return ops;
}

static void rtnl_af_put(struct rtnl_af_ops *ops, int srcu_index)
{
	srcu_read_unlock(&ops->srcu, srcu_index);
}

/**
 * rtnl_af_register - Register rtnl_af_ops with rtnetlink.
 * @ops: struct rtnl_af_ops * to register
 *
 * Return: 0 on success or a negative error code.
 */
int rtnl_af_register(struct rtnl_af_ops *ops)
{
	int err = init_srcu_struct(&ops->srcu);

	if (err)
		return err;

	rtnl_lock();
	/*新增一种af_ops*/
	list_add_tail_rcu(&ops->list, &rtnl_af_ops);
	rtnl_unlock();

	return 0;
}
EXPORT_SYMBOL_GPL(rtnl_af_register);

/**
 * rtnl_af_unregister - Unregister rtnl_af_ops from rtnetlink.
 * @ops: struct rtnl_af_ops * to unregister
 */
void rtnl_af_unregister(struct rtnl_af_ops *ops)
{
	rtnl_lock();
	list_del_rcu(&ops->list);
	rtnl_unlock();

	synchronize_rcu();
	synchronize_srcu(&ops->srcu);
	cleanup_srcu_struct(&ops->srcu);
}
EXPORT_SYMBOL_GPL(rtnl_af_unregister);

static size_t rtnl_link_get_af_size(const struct net_device *dev,
				    u32 ext_filter_mask)
{
	struct rtnl_af_ops *af_ops;
	size_t size;

	/* IFLA_AF_SPEC */
	size = nla_total_size(sizeof(struct nlattr));

	rcu_read_lock();
	list_for_each_entry_rcu(af_ops, &rtnl_af_ops, list) {
		if (af_ops->get_link_af_size) {
			/* AF_* + nested data */
			size += nla_total_size(sizeof(struct nlattr)) +
				af_ops->get_link_af_size(dev, ext_filter_mask);
		}
	}
	rcu_read_unlock();

	return size;
}

static bool rtnl_have_link_slave_info(const struct net_device *dev)
{
	struct net_device *master_dev;
	bool ret = false;

	rcu_read_lock();

	master_dev = netdev_master_upper_dev_get_rcu((struct net_device *)dev);
	if (master_dev && master_dev->rtnl_link_ops)
		ret = true;
	rcu_read_unlock();
	return ret;
}

static int rtnl_link_slave_info_fill(struct sk_buff *skb,
				     const struct net_device *dev)
{
	struct net_device *master_dev;
	const struct rtnl_link_ops *ops;
	struct nlattr *slave_data;
	int err;

	master_dev = netdev_master_upper_dev_get((struct net_device *) dev);
	if (!master_dev)
		return 0;
	ops = master_dev->rtnl_link_ops;
	if (!ops)
		return 0;
	if (nla_put_string(skb, IFLA_INFO_SLAVE_KIND, ops->kind) < 0)
		return -EMSGSIZE;
	if (ops->fill_slave_info) {
		slave_data = nla_nest_start_noflag(skb, IFLA_INFO_SLAVE_DATA);
		if (!slave_data)
			return -EMSGSIZE;
		err = ops->fill_slave_info(skb, master_dev, dev);
		if (err < 0)
			goto err_cancel_slave_data;
		nla_nest_end(skb, slave_data);
	}
	return 0;

err_cancel_slave_data:
	nla_nest_cancel(skb, slave_data);
	return err;
}

static int rtnl_link_info_fill(struct sk_buff *skb,
			       const struct net_device *dev)
{
	const struct rtnl_link_ops *ops = dev->rtnl_link_ops;
	struct nlattr *data;
	int err;

	if (!ops)
		return 0;
	if (nla_put_string(skb, IFLA_INFO_KIND, ops->kind) < 0)
		return -EMSGSIZE;
	if (ops->fill_xstats) {
		err = ops->fill_xstats(skb, dev);
		if (err < 0)
			return err;
	}
	if (ops->fill_info) {
		data = nla_nest_start_noflag(skb, IFLA_INFO_DATA);
		if (data == NULL)
			return -EMSGSIZE;
		err = ops->fill_info(skb, dev);
		if (err < 0)
			goto err_cancel_data;
		nla_nest_end(skb, data);
	}
	return 0;

err_cancel_data:
	nla_nest_cancel(skb, data);
	return err;
}

static int rtnl_link_fill(struct sk_buff *skb, const struct net_device *dev)
{
	struct nlattr *linkinfo;
	int err = -EMSGSIZE;

	linkinfo = nla_nest_start_noflag(skb, IFLA_LINKINFO);
	if (linkinfo == NULL)
		goto out;

	err = rtnl_link_info_fill(skb, dev);
	if (err < 0)
		goto err_cancel_link;

	err = rtnl_link_slave_info_fill(skb, dev);
	if (err < 0)
		goto err_cancel_link;

	nla_nest_end(skb, linkinfo);
	return 0;

err_cancel_link:
	nla_nest_cancel(skb, linkinfo);
out:
	return err;
}

int rtnetlink_send(struct sk_buff *skb, struct net *net, u32 pid, unsigned int group, int echo)
{
	struct sock *rtnl = net->rtnl;

	return nlmsg_notify(rtnl, skb, pid, group, echo, GFP_KERNEL);
}

int rtnl_unicast(struct sk_buff *skb, struct net *net, u32 pid)
{
	struct sock *rtnl = net->rtnl;

	return nlmsg_unicast(rtnl, skb, pid);
}
EXPORT_SYMBOL(rtnl_unicast);

void rtnl_notify(struct sk_buff *skb, struct net *net, u32 pid, u32 group,
		 const struct nlmsghdr *nlh, gfp_t flags)
{
	struct sock *rtnl = net->rtnl;

	nlmsg_notify(rtnl, skb, pid, group, nlmsg_report(nlh), flags);
}
EXPORT_SYMBOL(rtnl_notify);

void rtnl_set_sk_err(struct net *net, u32 group, int error)
{
	struct sock *rtnl = net->rtnl;

	netlink_set_err(rtnl, 0, group, error);
}
EXPORT_SYMBOL(rtnl_set_sk_err);

int rtnetlink_put_metrics(struct sk_buff *skb, u32 *metrics)
{
	struct nlattr *mx;
	int i, valid = 0;

	/* nothing is dumped for dst_default_metrics, so just skip the loop */
	if (metrics == dst_default_metrics.metrics)
		return 0;

	mx = nla_nest_start_noflag(skb, RTA_METRICS);
	if (mx == NULL)
		return -ENOBUFS;

	for (i = 0; i < RTAX_MAX; i++) {
		if (metrics[i]) {
			if (i == RTAX_CC_ALGO - 1) {
				char tmp[TCP_CA_NAME_MAX], *name;

				name = tcp_ca_get_name_by_key(metrics[i], tmp);
				if (!name)
					continue;
				if (nla_put_string(skb, i + 1, name))
					goto nla_put_failure;
			} else if (i == RTAX_FEATURES - 1) {
				u32 user_features = metrics[i] & RTAX_FEATURE_MASK;

				if (!user_features)
					continue;
				BUILD_BUG_ON(RTAX_FEATURE_MASK & DST_FEATURE_MASK);
				if (nla_put_u32(skb, i + 1, user_features))
					goto nla_put_failure;
			} else {
				if (nla_put_u32(skb, i + 1, metrics[i]))
					goto nla_put_failure;
			}
			valid++;
		}
	}

	if (!valid) {
		nla_nest_cancel(skb, mx);
		return 0;
	}

	return nla_nest_end(skb, mx);

nla_put_failure:
	nla_nest_cancel(skb, mx);
	return -EMSGSIZE;
}
EXPORT_SYMBOL(rtnetlink_put_metrics);

int rtnl_put_cacheinfo(struct sk_buff *skb, struct dst_entry *dst, u32 id,
		       long expires, u32 error)
{
	struct rta_cacheinfo ci = {
		.rta_error = error,
		.rta_id =  id,
	};

	if (dst) {
		ci.rta_lastuse = jiffies_delta_to_clock_t(jiffies - dst->lastuse);
		ci.rta_used = dst->__use;
		ci.rta_clntref = rcuref_read(&dst->__rcuref);
	}
	if (expires) {
		unsigned long clock;

		clock = jiffies_to_clock_t(abs(expires));
		clock = min_t(unsigned long, clock, INT_MAX);
		ci.rta_expires = (expires > 0) ? clock : -clock;
	}
	return nla_put(skb, RTA_CACHEINFO, sizeof(ci), &ci);
}
EXPORT_SYMBOL_GPL(rtnl_put_cacheinfo);

void netif_set_operstate(struct net_device *dev, int newstate)
{
	unsigned int old = READ_ONCE(dev->operstate);

	do {
		if (old == newstate)
			return;
	} while (!try_cmpxchg(&dev->operstate, &old, newstate));

	netif_state_change(dev);
}
EXPORT_SYMBOL(netif_set_operstate);

static void set_operstate(struct net_device *dev, unsigned char transition)
{
	unsigned char operstate = READ_ONCE(dev->operstate);

	switch (transition) {
	case IF_OPER_UP:
		if ((operstate == IF_OPER_DORMANT ||
		     operstate == IF_OPER_TESTING ||
		     operstate == IF_OPER_UNKNOWN) &&
		    !netif_dormant(dev) && !netif_testing(dev))
			operstate = IF_OPER_UP;
		break;

	case IF_OPER_TESTING:
		if (netif_oper_up(dev))
			operstate = IF_OPER_TESTING;
		break;

	case IF_OPER_DORMANT:
		if (netif_oper_up(dev))
			operstate = IF_OPER_DORMANT;
		break;
	}

	netif_set_operstate(dev, operstate);
}

static unsigned int rtnl_dev_get_flags(const struct net_device *dev)
{
	return (dev->flags & ~(IFF_PROMISC | IFF_ALLMULTI)) |
	       (dev->gflags & (IFF_PROMISC | IFF_ALLMULTI));
}

static unsigned int rtnl_dev_combine_flags(const struct net_device *dev,
					   const struct ifinfomsg *ifm)
{
	unsigned int flags = ifm->ifi_flags;

	/* bugwards compatibility: ifi_change == 0 is treated as ~0 */
	if (ifm->ifi_change)
		flags = (flags & ifm->ifi_change) |
			(rtnl_dev_get_flags(dev) & ~ifm->ifi_change);

	return flags;
}

static void copy_rtnl_link_stats(struct rtnl_link_stats *a,
				 const struct rtnl_link_stats64 *b)
{
	a->rx_packets = b->rx_packets;
	a->tx_packets = b->tx_packets;
	a->rx_bytes = b->rx_bytes;
	a->tx_bytes = b->tx_bytes;
	a->rx_errors = b->rx_errors;
	a->tx_errors = b->tx_errors;
	a->rx_dropped = b->rx_dropped;
	a->tx_dropped = b->tx_dropped;

	a->multicast = b->multicast;
	a->collisions = b->collisions;

	a->rx_length_errors = b->rx_length_errors;
	a->rx_over_errors = b->rx_over_errors;
	a->rx_crc_errors = b->rx_crc_errors;
	a->rx_frame_errors = b->rx_frame_errors;
	a->rx_fifo_errors = b->rx_fifo_errors;
	a->rx_missed_errors = b->rx_missed_errors;

	a->tx_aborted_errors = b->tx_aborted_errors;
	a->tx_carrier_errors = b->tx_carrier_errors;
	a->tx_fifo_errors = b->tx_fifo_errors;
	a->tx_heartbeat_errors = b->tx_heartbeat_errors;
	a->tx_window_errors = b->tx_window_errors;

	a->rx_compressed = b->rx_compressed;
	a->tx_compressed = b->tx_compressed;

	a->rx_nohandler = b->rx_nohandler;
}

/* All VF info */
static inline int rtnl_vfinfo_size(const struct net_device *dev,
				   u32 ext_filter_mask)
{
	if (dev->dev.parent && (ext_filter_mask & RTEXT_FILTER_VF)) {
		int num_vfs = dev_num_vf(dev->dev.parent);
		size_t size = nla_total_size(0);
		size += num_vfs *
			(nla_total_size(0) +
			 nla_total_size(sizeof(struct ifla_vf_mac)) +
			 nla_total_size(sizeof(struct ifla_vf_broadcast)) +
			 nla_total_size(sizeof(struct ifla_vf_vlan)) +
			 nla_total_size(0) + /* nest IFLA_VF_VLAN_LIST */
			 nla_total_size(MAX_VLAN_LIST_LEN *
					sizeof(struct ifla_vf_vlan_info)) +
			 nla_total_size(sizeof(struct ifla_vf_spoofchk)) +
			 nla_total_size(sizeof(struct ifla_vf_tx_rate)) +
			 nla_total_size(sizeof(struct ifla_vf_rate)) +
			 nla_total_size(sizeof(struct ifla_vf_link_state)) +
			 nla_total_size(sizeof(struct ifla_vf_rss_query_en)) +
			 nla_total_size(sizeof(struct ifla_vf_trust)));
		if (~ext_filter_mask & RTEXT_FILTER_SKIP_STATS) {
			size += num_vfs *
				(nla_total_size(0) + /* nest IFLA_VF_STATS */
				 /* IFLA_VF_STATS_RX_PACKETS */
				 nla_total_size_64bit(sizeof(__u64)) +
				 /* IFLA_VF_STATS_TX_PACKETS */
				 nla_total_size_64bit(sizeof(__u64)) +
				 /* IFLA_VF_STATS_RX_BYTES */
				 nla_total_size_64bit(sizeof(__u64)) +
				 /* IFLA_VF_STATS_TX_BYTES */
				 nla_total_size_64bit(sizeof(__u64)) +
				 /* IFLA_VF_STATS_BROADCAST */
				 nla_total_size_64bit(sizeof(__u64)) +
				 /* IFLA_VF_STATS_MULTICAST */
				 nla_total_size_64bit(sizeof(__u64)) +
				 /* IFLA_VF_STATS_RX_DROPPED */
				 nla_total_size_64bit(sizeof(__u64)) +
				 /* IFLA_VF_STATS_TX_DROPPED */
				 nla_total_size_64bit(sizeof(__u64)));
		}
		if (dev->netdev_ops->ndo_get_vf_guid)
			size += num_vfs * 2 *
				nla_total_size(sizeof(struct ifla_vf_guid));
		return size;
	} else
		return 0;
}

static size_t rtnl_port_size(const struct net_device *dev,
			     u32 ext_filter_mask)
{
	size_t port_size = nla_total_size(4)		/* PORT_VF */
		+ nla_total_size(PORT_PROFILE_MAX)	/* PORT_PROFILE */
		+ nla_total_size(PORT_UUID_MAX)		/* PORT_INSTANCE_UUID */
		+ nla_total_size(PORT_UUID_MAX)		/* PORT_HOST_UUID */
		+ nla_total_size(1)			/* PROT_VDP_REQUEST */
		+ nla_total_size(2);			/* PORT_VDP_RESPONSE */
	size_t vf_ports_size = nla_total_size(sizeof(struct nlattr));
	size_t vf_port_size = nla_total_size(sizeof(struct nlattr))
		+ port_size;
	size_t port_self_size = nla_total_size(sizeof(struct nlattr))
		+ port_size;

	if (!dev->netdev_ops->ndo_get_vf_port || !dev->dev.parent ||
	    !(ext_filter_mask & RTEXT_FILTER_VF))
		return 0;
	if (dev_num_vf(dev->dev.parent))
		return port_self_size + vf_ports_size +
			vf_port_size * dev_num_vf(dev->dev.parent);
	else
		return port_self_size;
}

static size_t rtnl_xdp_size(void)
{
	size_t xdp_size = nla_total_size(0) +	/* nest IFLA_XDP */
			  nla_total_size(1) +	/* XDP_ATTACHED */
			  nla_total_size(4) +	/* XDP_PROG_ID (or 1st mode) */
			  nla_total_size(4);	/* XDP_<mode>_PROG_ID */

	return xdp_size;
}

static size_t rtnl_prop_list_size(const struct net_device *dev)
{
	struct netdev_name_node *name_node;
	unsigned int cnt = 0;

	rcu_read_lock();
	list_for_each_entry_rcu(name_node, &dev->name_node->list, list)
		cnt++;
	rcu_read_unlock();

	if (!cnt)
		return 0;

	return nla_total_size(0) + cnt * nla_total_size(ALTIFNAMSIZ);
}

static size_t rtnl_proto_down_size(const struct net_device *dev)
{
	size_t size = nla_total_size(1);

	/* Assume dev->proto_down_reason is not zero. */
	size += nla_total_size(0) + nla_total_size(4);

	return size;
}

static size_t rtnl_devlink_port_size(const struct net_device *dev)
{
	size_t size = nla_total_size(0); /* nest IFLA_DEVLINK_PORT */

	if (dev->devlink_port)
		size += devlink_nl_port_handle_size(dev->devlink_port);

	return size;
}

static size_t rtnl_dpll_pin_size(const struct net_device *dev)
{
	size_t size = nla_total_size(0); /* nest IFLA_DPLL_PIN */

	size += dpll_netdev_pin_handle_size(dev);

	return size;
}

static noinline size_t if_nlmsg_size(const struct net_device *dev,
				     u32 ext_filter_mask)
{
	return NLMSG_ALIGN(sizeof(struct ifinfomsg))
	       + nla_total_size(IFNAMSIZ) /* IFLA_IFNAME */
	       + nla_total_size(IFALIASZ) /* IFLA_IFALIAS */
	       + nla_total_size(IFNAMSIZ) /* IFLA_QDISC */
	       + nla_total_size_64bit(sizeof(struct rtnl_link_ifmap))
	       + nla_total_size(sizeof(struct rtnl_link_stats))
	       + nla_total_size_64bit(sizeof(struct rtnl_link_stats64))
	       + nla_total_size(MAX_ADDR_LEN) /* IFLA_ADDRESS */
	       + nla_total_size(MAX_ADDR_LEN) /* IFLA_BROADCAST */
	       + nla_total_size(4) /* IFLA_TXQLEN */
	       + nla_total_size(4) /* IFLA_WEIGHT */
	       + nla_total_size(4) /* IFLA_MTU */
	       + nla_total_size(4) /* IFLA_LINK */
	       + nla_total_size(4) /* IFLA_MASTER */
	       + nla_total_size(1) /* IFLA_CARRIER */
	       + nla_total_size(4) /* IFLA_PROMISCUITY */
	       + nla_total_size(4) /* IFLA_ALLMULTI */
	       + nla_total_size(4) /* IFLA_NUM_TX_QUEUES */
	       + nla_total_size(4) /* IFLA_NUM_RX_QUEUES */
	       + nla_total_size(4) /* IFLA_GSO_MAX_SEGS */
	       + nla_total_size(4) /* IFLA_GSO_MAX_SIZE */
	       + nla_total_size(4) /* IFLA_GRO_MAX_SIZE */
	       + nla_total_size(4) /* IFLA_GSO_IPV4_MAX_SIZE */
	       + nla_total_size(4) /* IFLA_GRO_IPV4_MAX_SIZE */
	       + nla_total_size(4) /* IFLA_TSO_MAX_SIZE */
	       + nla_total_size(4) /* IFLA_TSO_MAX_SEGS */
	       + nla_total_size(1) /* IFLA_OPERSTATE */
	       + nla_total_size(1) /* IFLA_LINKMODE */
	       + nla_total_size(1) /* IFLA_NETNS_IMMUTABLE */
	       + nla_total_size(4) /* IFLA_CARRIER_CHANGES */
	       + nla_total_size(4) /* IFLA_LINK_NETNSID */
	       + nla_total_size(4) /* IFLA_GROUP */
	       + nla_total_size(ext_filter_mask
			        & RTEXT_FILTER_VF ? 4 : 0) /* IFLA_NUM_VF */
	       + rtnl_vfinfo_size(dev, ext_filter_mask) /* IFLA_VFINFO_LIST */
	       + rtnl_port_size(dev, ext_filter_mask) /* IFLA_VF_PORTS + IFLA_PORT_SELF */
	       + rtnl_link_get_size(dev) /* IFLA_LINKINFO */
	       + rtnl_link_get_af_size(dev, ext_filter_mask) /* IFLA_AF_SPEC */
	       + nla_total_size(MAX_PHYS_ITEM_ID_LEN) /* IFLA_PHYS_PORT_ID */
	       + nla_total_size(MAX_PHYS_ITEM_ID_LEN) /* IFLA_PHYS_SWITCH_ID */
	       + nla_total_size(IFNAMSIZ) /* IFLA_PHYS_PORT_NAME */
	       + rtnl_xdp_size() /* IFLA_XDP */
	       + nla_total_size(4)  /* IFLA_EVENT */
	       + nla_total_size(4)  /* IFLA_NEW_NETNSID */
	       + nla_total_size(4)  /* IFLA_NEW_IFINDEX */
	       + rtnl_proto_down_size(dev)  /* proto down */
	       + nla_total_size(4)  /* IFLA_TARGET_NETNSID */
	       + nla_total_size(4)  /* IFLA_CARRIER_UP_COUNT */
	       + nla_total_size(4)  /* IFLA_CARRIER_DOWN_COUNT */
	       + nla_total_size(4)  /* IFLA_MIN_MTU */
	       + nla_total_size(4)  /* IFLA_MAX_MTU */
	       + rtnl_prop_list_size(dev)
	       + nla_total_size(MAX_ADDR_LEN) /* IFLA_PERM_ADDRESS */
	       + rtnl_devlink_port_size(dev)
	       + rtnl_dpll_pin_size(dev)
	       + nla_total_size(8)  /* IFLA_MAX_PACING_OFFLOAD_HORIZON */
	       + 0;
}

static int rtnl_vf_ports_fill(struct sk_buff *skb, struct net_device *dev)
{
	struct nlattr *vf_ports;
	struct nlattr *vf_port;
	int vf;
	int err;

	vf_ports = nla_nest_start_noflag(skb, IFLA_VF_PORTS);
	if (!vf_ports)
		return -EMSGSIZE;

	for (vf = 0; vf < dev_num_vf(dev->dev.parent); vf++) {
		vf_port = nla_nest_start_noflag(skb, IFLA_VF_PORT);
		if (!vf_port)
			goto nla_put_failure;
		if (nla_put_u32(skb, IFLA_PORT_VF, vf))
			goto nla_put_failure;
		err = dev->netdev_ops->ndo_get_vf_port(dev, vf, skb);
		if (err == -EMSGSIZE)
			goto nla_put_failure;
		if (err) {
			nla_nest_cancel(skb, vf_port);
			continue;
		}
		nla_nest_end(skb, vf_port);
	}

	nla_nest_end(skb, vf_ports);

	return 0;

nla_put_failure:
	nla_nest_cancel(skb, vf_ports);
	return -EMSGSIZE;
}

static int rtnl_port_self_fill(struct sk_buff *skb, struct net_device *dev)
{
	struct nlattr *port_self;
	int err;

	port_self = nla_nest_start_noflag(skb, IFLA_PORT_SELF);
	if (!port_self)
		return -EMSGSIZE;

	err = dev->netdev_ops->ndo_get_vf_port(dev, PORT_SELF_VF, skb);
	if (err) {
		nla_nest_cancel(skb, port_self);
		return (err == -EMSGSIZE) ? err : 0;
	}

	nla_nest_end(skb, port_self);

	return 0;
}

static int rtnl_port_fill(struct sk_buff *skb, struct net_device *dev,
			  u32 ext_filter_mask)
{
	int err;

	if (!dev->netdev_ops->ndo_get_vf_port || !dev->dev.parent ||
	    !(ext_filter_mask & RTEXT_FILTER_VF))
		return 0;

	err = rtnl_port_self_fill(skb, dev);
	if (err)
		return err;

	if (dev_num_vf(dev->dev.parent)) {
		err = rtnl_vf_ports_fill(skb, dev);
		if (err)
			return err;
	}

	return 0;
}

static int rtnl_phys_port_id_fill(struct sk_buff *skb, struct net_device *dev)
{
	int err;
	struct netdev_phys_item_id ppid;

	err = dev_get_phys_port_id(dev, &ppid);
	if (err) {
		if (err == -EOPNOTSUPP)
			return 0;
		return err;
	}

	if (nla_put(skb, IFLA_PHYS_PORT_ID, ppid.id_len, ppid.id))
		return -EMSGSIZE;

	return 0;
}

static int rtnl_phys_port_name_fill(struct sk_buff *skb, struct net_device *dev)
{
	char name[IFNAMSIZ];
	int err;

	err = dev_get_phys_port_name(dev, name, sizeof(name));
	if (err) {
		if (err == -EOPNOTSUPP)
			return 0;
		return err;
	}

	if (nla_put_string(skb, IFLA_PHYS_PORT_NAME, name))
		return -EMSGSIZE;

	return 0;
}

static int rtnl_phys_switch_id_fill(struct sk_buff *skb, struct net_device *dev)
{
	struct netdev_phys_item_id ppid = { };
	int err;

	err = dev_get_port_parent_id(dev, &ppid, false);
	if (err) {
		if (err == -EOPNOTSUPP)
			return 0;
		return err;
	}

	if (nla_put(skb, IFLA_PHYS_SWITCH_ID, ppid.id_len, ppid.id))
		return -EMSGSIZE;

	return 0;
}

static noinline_for_stack int rtnl_fill_stats(struct sk_buff *skb,
					      struct net_device *dev)
{
	struct rtnl_link_stats64 *sp;
	struct nlattr *attr;

	attr = nla_reserve_64bit(skb, IFLA_STATS64,
				 sizeof(struct rtnl_link_stats64), IFLA_PAD);
	if (!attr)
		return -EMSGSIZE;

	sp = nla_data(attr);
	dev_get_stats(dev, sp);

	attr = nla_reserve(skb, IFLA_STATS,
			   sizeof(struct rtnl_link_stats));
	if (!attr)
		return -EMSGSIZE;

	copy_rtnl_link_stats(nla_data(attr), sp);

	return 0;
}

static noinline_for_stack int rtnl_fill_vfinfo(struct sk_buff *skb,
					       struct net_device *dev,
					       int vfs_num,
					       u32 ext_filter_mask)
{
	struct ifla_vf_rss_query_en vf_rss_query_en;
	struct nlattr *vf, *vfstats, *vfvlanlist;
	struct ifla_vf_link_state vf_linkstate;
	struct ifla_vf_vlan_info vf_vlan_info;
	struct ifla_vf_spoofchk vf_spoofchk;
	struct ifla_vf_tx_rate vf_tx_rate;
	struct ifla_vf_stats vf_stats;
	struct ifla_vf_trust vf_trust;
	struct ifla_vf_vlan vf_vlan;
	struct ifla_vf_rate vf_rate;
	struct ifla_vf_mac vf_mac;
	struct ifla_vf_broadcast vf_broadcast;
	struct ifla_vf_info ivi;
	struct ifla_vf_guid node_guid;
	struct ifla_vf_guid port_guid;

	memset(&ivi, 0, sizeof(ivi));

	/* Not all SR-IOV capable drivers support the
	 * spoofcheck and "RSS query enable" query.  Preset to
	 * -1 so the user space tool can detect that the driver
	 * didn't report anything.
	 */
	ivi.spoofchk = -1;
	ivi.rss_query_en = -1;
	ivi.trusted = -1;
	/* The default value for VF link state is "auto"
	 * IFLA_VF_LINK_STATE_AUTO which equals zero
	 */
	ivi.linkstate = 0;
	/* VLAN Protocol by default is 802.1Q */
	ivi.vlan_proto = htons(ETH_P_8021Q);
	if (dev->netdev_ops->ndo_get_vf_config(dev, vfs_num, &ivi))
		return 0;

	memset(&vf_vlan_info, 0, sizeof(vf_vlan_info));
	memset(&node_guid, 0, sizeof(node_guid));
	memset(&port_guid, 0, sizeof(port_guid));

	vf_mac.vf =
		vf_vlan.vf =
		vf_vlan_info.vf =
		vf_rate.vf =
		vf_tx_rate.vf =
		vf_spoofchk.vf =
		vf_linkstate.vf =
		vf_rss_query_en.vf =
		vf_trust.vf =
		node_guid.vf =
		port_guid.vf = ivi.vf;

	memcpy(vf_mac.mac, ivi.mac, sizeof(ivi.mac));
	memcpy(vf_broadcast.broadcast, dev->broadcast, dev->addr_len);
	vf_vlan.vlan = ivi.vlan;
	vf_vlan.qos = ivi.qos;
	vf_vlan_info.vlan = ivi.vlan;
	vf_vlan_info.qos = ivi.qos;
	vf_vlan_info.vlan_proto = ivi.vlan_proto;
	vf_tx_rate.rate = ivi.max_tx_rate;
	vf_rate.min_tx_rate = ivi.min_tx_rate;
	vf_rate.max_tx_rate = ivi.max_tx_rate;
	vf_spoofchk.setting = ivi.spoofchk;
	vf_linkstate.link_state = ivi.linkstate;
	vf_rss_query_en.setting = ivi.rss_query_en;
	vf_trust.setting = ivi.trusted;
	vf = nla_nest_start_noflag(skb, IFLA_VF_INFO);
	if (!vf)
		return -EMSGSIZE;
	if (nla_put(skb, IFLA_VF_MAC, sizeof(vf_mac), &vf_mac) ||
	    nla_put(skb, IFLA_VF_BROADCAST, sizeof(vf_broadcast), &vf_broadcast) ||
	    nla_put(skb, IFLA_VF_VLAN, sizeof(vf_vlan), &vf_vlan) ||
	    nla_put(skb, IFLA_VF_RATE, sizeof(vf_rate),
		    &vf_rate) ||
	    nla_put(skb, IFLA_VF_TX_RATE, sizeof(vf_tx_rate),
		    &vf_tx_rate) ||
	    nla_put(skb, IFLA_VF_SPOOFCHK, sizeof(vf_spoofchk),
		    &vf_spoofchk) ||
	    nla_put(skb, IFLA_VF_LINK_STATE, sizeof(vf_linkstate),
		    &vf_linkstate) ||
	    nla_put(skb, IFLA_VF_RSS_QUERY_EN,
		    sizeof(vf_rss_query_en),
		    &vf_rss_query_en) ||
	    nla_put(skb, IFLA_VF_TRUST,
		    sizeof(vf_trust), &vf_trust))
		goto nla_put_vf_failure;

	if (dev->netdev_ops->ndo_get_vf_guid &&
	    !dev->netdev_ops->ndo_get_vf_guid(dev, vfs_num, &node_guid,
					      &port_guid)) {
		if (nla_put(skb, IFLA_VF_IB_NODE_GUID, sizeof(node_guid),
			    &node_guid) ||
		    nla_put(skb, IFLA_VF_IB_PORT_GUID, sizeof(port_guid),
			    &port_guid))
			goto nla_put_vf_failure;
	}
	vfvlanlist = nla_nest_start_noflag(skb, IFLA_VF_VLAN_LIST);
	if (!vfvlanlist)
		goto nla_put_vf_failure;
	if (nla_put(skb, IFLA_VF_VLAN_INFO, sizeof(vf_vlan_info),
		    &vf_vlan_info)) {
		nla_nest_cancel(skb, vfvlanlist);
		goto nla_put_vf_failure;
	}
	nla_nest_end(skb, vfvlanlist);
	if (~ext_filter_mask & RTEXT_FILTER_SKIP_STATS) {
		memset(&vf_stats, 0, sizeof(vf_stats));
		if (dev->netdev_ops->ndo_get_vf_stats)
			dev->netdev_ops->ndo_get_vf_stats(dev, vfs_num,
							  &vf_stats);
		vfstats = nla_nest_start_noflag(skb, IFLA_VF_STATS);
		if (!vfstats)
			goto nla_put_vf_failure;
		if (nla_put_u64_64bit(skb, IFLA_VF_STATS_RX_PACKETS,
				      vf_stats.rx_packets, IFLA_VF_STATS_PAD) ||
		    nla_put_u64_64bit(skb, IFLA_VF_STATS_TX_PACKETS,
				      vf_stats.tx_packets, IFLA_VF_STATS_PAD) ||
		    nla_put_u64_64bit(skb, IFLA_VF_STATS_RX_BYTES,
				      vf_stats.rx_bytes, IFLA_VF_STATS_PAD) ||
		    nla_put_u64_64bit(skb, IFLA_VF_STATS_TX_BYTES,
				      vf_stats.tx_bytes, IFLA_VF_STATS_PAD) ||
		    nla_put_u64_64bit(skb, IFLA_VF_STATS_BROADCAST,
				      vf_stats.broadcast, IFLA_VF_STATS_PAD) ||
		    nla_put_u64_64bit(skb, IFLA_VF_STATS_MULTICAST,
				      vf_stats.multicast, IFLA_VF_STATS_PAD) ||
		    nla_put_u64_64bit(skb, IFLA_VF_STATS_RX_DROPPED,
				      vf_stats.rx_dropped, IFLA_VF_STATS_PAD) ||
		    nla_put_u64_64bit(skb, IFLA_VF_STATS_TX_DROPPED,
				      vf_stats.tx_dropped, IFLA_VF_STATS_PAD)) {
			nla_nest_cancel(skb, vfstats);
			goto nla_put_vf_failure;
		}
		nla_nest_end(skb, vfstats);
	}
	nla_nest_end(skb, vf);
	return 0;

nla_put_vf_failure:
	nla_nest_cancel(skb, vf);
	return -EMSGSIZE;
}

static noinline_for_stack int rtnl_fill_vf(struct sk_buff *skb,
					   struct net_device *dev,
					   u32 ext_filter_mask)
{
	struct nlattr *vfinfo;
	int i, num_vfs;

	if (!dev->dev.parent || ((ext_filter_mask & RTEXT_FILTER_VF) == 0))
		return 0;

	/*取有多少个vf*/
	num_vfs = dev_num_vf(dev->dev.parent);
	if (nla_put_u32(skb, IFLA_NUM_VF, num_vfs))
		return -EMSGSIZE;

	if (!dev->netdev_ops->ndo_get_vf_config)
		return 0;

	/*添加IFLA_VFINFO_LIST标记，记录vf情况*/
	vfinfo = nla_nest_start_noflag(skb, IFLA_VFINFO_LIST);
	if (!vfinfo)
		return -EMSGSIZE;

	for (i = 0; i < num_vfs; i++) {
		if (rtnl_fill_vfinfo(skb, dev, i, ext_filter_mask)) {
			nla_nest_cancel(skb, vfinfo);
			return -EMSGSIZE;
		}
	}

	nla_nest_end(skb, vfinfo);
	return 0;
}

static int rtnl_fill_link_ifmap(struct sk_buff *skb,
				const struct net_device *dev)
{
	struct rtnl_link_ifmap map;

	memset(&map, 0, sizeof(map));
	map.mem_start = READ_ONCE(dev->mem_start);
	map.mem_end   = READ_ONCE(dev->mem_end);
	map.base_addr = READ_ONCE(dev->base_addr);
	map.irq       = READ_ONCE(dev->irq);
	map.dma       = READ_ONCE(dev->dma);
	map.port      = READ_ONCE(dev->if_port);

	if (nla_put_64bit(skb, IFLA_MAP, sizeof(map), &map, IFLA_PAD))
		return -EMSGSIZE;

	return 0;
}

/*skb类xdp程序id获取*/
static u32 rtnl_xdp_prog_skb(struct net_device *dev)
{
	const struct bpf_prog *generic_xdp_prog;
	u32 res = 0;

	rcu_read_lock();
	generic_xdp_prog = rcu_dereference(dev->xdp_prog);
	if (generic_xdp_prog)
		res = generic_xdp_prog->aux->id;
	rcu_read_unlock();

	return res;
}

/*driver形式xdp程序id获取*/
static u32 rtnl_xdp_prog_drv(struct net_device *dev)
{
	return dev_xdp_prog_id(dev, XDP_MODE_DRV);
}

/*hw形式xdp程序id获取*/
static u32 rtnl_xdp_prog_hw(struct net_device *dev)
{
	return dev_xdp_prog_id(dev, XDP_MODE_HW);
}

static int rtnl_xdp_report_one(struct sk_buff *skb, struct net_device *dev,
			       u32 *prog_id/*出参，xdp程序id*/, u8 *mode, u8 tgt_mode, u32 attr/*要填充的消息type*/,
			       u32 (*get_prog_id)(struct net_device *dev))
{
	u32 curr_id;
	int err;

	/*通过回调，获取程序id*/
	curr_id = get_prog_id(dev);
	if (!curr_id)
		return 0;

	*prog_id = curr_id;
	/*填充xdp程序属性及其id*/
	err = nla_put_u32(skb, attr, curr_id);
	if (err)
		return err;

	/*返回taget模式*/
	if (*mode != XDP_ATTACHED_NONE)
		*mode = XDP_ATTACHED_MULTI;
	else
		*mode = tgt_mode;

	return 0;
}

static int rtnl_xdp_fill(struct sk_buff *skb, struct net_device *dev)
{
	struct nlattr *xdp;
	u32 prog_id;
	int err;
	u8 mode;

	/*xdp信息起始标记*/
	xdp = nla_nest_start_noflag(skb, IFLA_XDP);
	if (!xdp)
		return -EMSGSIZE;

	/*尝试各种xdp程序类型，检查此dev具体是哪一种，填充消息body*/
	prog_id = 0;
	mode = XDP_ATTACHED_NONE;
	err = rtnl_xdp_report_one(skb, dev, &prog_id, &mode, XDP_ATTACHED_SKB,
				  IFLA_XDP_SKB_PROG_ID, rtnl_xdp_prog_skb);
	if (err)
		goto err_cancel;
	err = rtnl_xdp_report_one(skb, dev, &prog_id, &mode, XDP_ATTACHED_DRV,
				  IFLA_XDP_DRV_PROG_ID, rtnl_xdp_prog_drv);
	if (err)
		goto err_cancel;
	err = rtnl_xdp_report_one(skb, dev, &prog_id, &mode, XDP_ATTACHED_HW,
				  IFLA_XDP_HW_PROG_ID, rtnl_xdp_prog_hw);
	if (err)
		goto err_cancel;

	err = nla_put_u8(skb, IFLA_XDP_ATTACHED, mode);
	if (err)
		goto err_cancel;

	if (prog_id && mode != XDP_ATTACHED_MULTI) {
		err = nla_put_u32(skb, IFLA_XDP_PROG_ID, prog_id);
		if (err)
			goto err_cancel;
	}

	nla_nest_end(skb, xdp);
	return 0;

err_cancel:
	nla_nest_cancel(skb, xdp);
	return err;
}

static u32 rtnl_get_event(unsigned long event)
{
	u32 rtnl_event_type = IFLA_EVENT_NONE;

	switch (event) {
	case NETDEV_REBOOT:
		rtnl_event_type = IFLA_EVENT_REBOOT;
		break;
	case NETDEV_FEAT_CHANGE:
		rtnl_event_type = IFLA_EVENT_FEATURES;
		break;
	case NETDEV_BONDING_FAILOVER:
		rtnl_event_type = IFLA_EVENT_BONDING_FAILOVER;
		break;
	case NETDEV_NOTIFY_PEERS:
		rtnl_event_type = IFLA_EVENT_NOTIFY_PEERS;
		break;
	case NETDEV_RESEND_IGMP:
		rtnl_event_type = IFLA_EVENT_IGMP_RESEND;
		break;
	case NETDEV_CHANGEINFODATA:
		rtnl_event_type = IFLA_EVENT_BONDING_OPTIONS;
		break;
	default:
		break;
	}

	return rtnl_event_type;
}

static int put_master_ifindex(struct sk_buff *skb, struct net_device *dev)
{
	const struct net_device *upper_dev;
	int ret = 0;

	rcu_read_lock();

	upper_dev = netdev_master_upper_dev_get_rcu(dev);
	if (upper_dev)
		ret = nla_put_u32(skb, IFLA_MASTER,
				  READ_ONCE(upper_dev->ifindex));

	rcu_read_unlock();
	return ret;
}

static int nla_put_iflink(struct sk_buff *skb, const struct net_device *dev,
			  bool force)
{
	int iflink = dev_get_iflink(dev);

	if (force || READ_ONCE(dev->ifindex) != iflink)
		return nla_put_u32(skb, IFLA_LINK, iflink);

	return 0;
}

static noinline_for_stack int nla_put_ifalias(struct sk_buff *skb,
					      struct net_device *dev)
{
	char buf[IFALIASZ];
	int ret;

	ret = dev_get_alias(dev, buf, sizeof(buf));
	return ret > 0 ? nla_put_string(skb, IFLA_IFALIAS, buf) : 0;
}

static int rtnl_fill_link_netnsid(struct sk_buff *skb,
				  const struct net_device *dev,
				  struct net *src_net, gfp_t gfp)
{
	bool put_iflink = false;

	if (dev->rtnl_link_ops && dev->rtnl_link_ops->get_link_net) {
		struct net *link_net = dev->rtnl_link_ops->get_link_net(dev);

		/*dev的netns与link netns不相同时，申请并填充netns id*/
		if (!net_eq(dev_net(dev), link_net)) {
			int id = peernet2id_alloc(src_net, link_net, gfp);

			if (nla_put_s32(skb, IFLA_LINK_NETNSID, id))
				return -EMSGSIZE;

			put_iflink = true;
		}
	}

	return nla_put_iflink(skb, dev, put_iflink);
}

static int rtnl_fill_link_af(struct sk_buff *skb,
			     const struct net_device *dev,
			     u32 ext_filter_mask)
{
	const struct rtnl_af_ops *af_ops;
	struct nlattr *af_spec;

	af_spec = nla_nest_start_noflag(skb, IFLA_AF_SPEC);
	if (!af_spec)
		return -EMSGSIZE;

	list_for_each_entry_rcu(af_ops, &rtnl_af_ops, list) {
		struct nlattr *af;
		int err;

		if (!af_ops->fill_link_af)
			continue;

		af = nla_nest_start_noflag(skb, af_ops->family);
		if (!af)
			return -EMSGSIZE;

		err = af_ops->fill_link_af(skb, dev, ext_filter_mask);
		/*
		 * Caller may return ENODATA to indicate that there
		 * was no data to be dumped. This is not an error, it
		 * means we should trim the attribute header and
		 * continue.
		 */
		if (err == -ENODATA)
			nla_nest_cancel(skb, af);
		else if (err < 0)
			return -EMSGSIZE;

		nla_nest_end(skb, af);
	}

	nla_nest_end(skb, af_spec);
	return 0;
}

static int rtnl_fill_alt_ifnames(struct sk_buff *skb,
				 const struct net_device *dev)
{
	struct netdev_name_node *name_node;
	int count = 0;

	list_for_each_entry_rcu(name_node, &dev->name_node->list, list) {
		if (nla_put_string(skb, IFLA_ALT_IFNAME, name_node->name))
			return -EMSGSIZE;
		count++;
	}
	return count;
}

/* RCU protected. */
static int rtnl_fill_prop_list(struct sk_buff *skb,
			       const struct net_device *dev)
{
	struct nlattr *prop_list;
	int ret;

	prop_list = nla_nest_start(skb, IFLA_PROP_LIST);
	if (!prop_list)
		return -EMSGSIZE;

	ret = rtnl_fill_alt_ifnames(skb, dev);
	if (ret <= 0)
		goto nest_cancel;

	nla_nest_end(skb, prop_list);
	return 0;

nest_cancel:
	nla_nest_cancel(skb, prop_list);
	return ret;
}

static int rtnl_fill_proto_down(struct sk_buff *skb,
				const struct net_device *dev)
{
	struct nlattr *pr;
	u32 preason;

	if (nla_put_u8(skb, IFLA_PROTO_DOWN, READ_ONCE(dev->proto_down)))
		goto nla_put_failure;

	preason = READ_ONCE(dev->proto_down_reason);
	if (!preason)
		return 0;

	pr = nla_nest_start(skb, IFLA_PROTO_DOWN_REASON);
	if (!pr)
		return -EMSGSIZE;

	if (nla_put_u32(skb, IFLA_PROTO_DOWN_REASON_VALUE, preason)) {
		nla_nest_cancel(skb, pr);
		goto nla_put_failure;
	}

	nla_nest_end(skb, pr);
	return 0;

nla_put_failure:
	return -EMSGSIZE;
}

static int rtnl_fill_devlink_port(struct sk_buff *skb,
				  const struct net_device *dev)
{
	struct nlattr *devlink_port_nest;
	int ret;

	devlink_port_nest = nla_nest_start(skb, IFLA_DEVLINK_PORT);
	if (!devlink_port_nest)
		return -EMSGSIZE;

	if (dev->devlink_port) {
		ret = devlink_nl_port_handle_fill(skb, dev->devlink_port);
		if (ret < 0)
			goto nest_cancel;
	}

	nla_nest_end(skb, devlink_port_nest);
	return 0;

nest_cancel:
	nla_nest_cancel(skb, devlink_port_nest);
	return ret;
}

static int rtnl_fill_dpll_pin(struct sk_buff *skb,
			      const struct net_device *dev)
{
	struct nlattr *dpll_pin_nest;
	int ret;

	dpll_pin_nest = nla_nest_start(skb, IFLA_DPLL_PIN);
	if (!dpll_pin_nest)
		return -EMSGSIZE;

	ret = dpll_netdev_add_pin_handle(skb, dev);
	if (ret < 0)
		goto nest_cancel;

	nla_nest_end(skb, dpll_pin_nest);
	return 0;

nest_cancel:
	nla_nest_cancel(skb, dpll_pin_nest);
	return ret;
}

static int rtnl_fill_ifinfo(struct sk_buff *skb,
			    struct net_device *dev, struct net *src_net,
			    int type, u32 pid, u32 seq, u32 change,
			    unsigned int flags, u32 ext_filter_mask,
			    u32 event, int *new_nsid, int new_ifindex,
			    int tgt_netnsid, gfp_t gfp)
{
	char devname[IFNAMSIZ];
	struct ifinfomsg *ifm;
	struct nlmsghdr *nlh;
	struct Qdisc *qdisc;

	ASSERT_RTNL();
	nlh = nlmsg_put(skb, pid, seq, type, sizeof(*ifm), flags);
	if (nlh == NULL)
		return -EMSGSIZE;

	ifm = nlmsg_data(nlh);
	ifm->ifi_family = AF_UNSPEC;
	ifm->__ifi_pad = 0;
	ifm->ifi_type = READ_ONCE(dev->type);
	ifm->ifi_index = READ_ONCE(dev->ifindex);
	ifm->ifi_flags = dev_get_flags(dev);
	ifm->ifi_change = change;

	if (tgt_netnsid >= 0 && nla_put_s32(skb, IFLA_TARGET_NETNSID, tgt_netnsid))
		goto nla_put_failure;

	netdev_copy_name(dev, devname);
	if (nla_put_string(skb, IFLA_IFNAME, devname))
		goto nla_put_failure;

	if (nla_put_u32(skb, IFLA_TXQLEN, READ_ONCE(dev->tx_queue_len)) ||
	    nla_put_u8(skb, IFLA_OPERSTATE,
		       netif_running(dev) ? READ_ONCE(dev->operstate) :
					    IF_OPER_DOWN) ||
	    nla_put_u8(skb, IFLA_LINKMODE, READ_ONCE(dev->link_mode)) ||
	    nla_put_u8(skb, IFLA_NETNS_IMMUTABLE, dev->netns_immutable) ||
	    nla_put_u32(skb, IFLA_MTU, READ_ONCE(dev->mtu)) ||
	    nla_put_u32(skb, IFLA_MIN_MTU, READ_ONCE(dev->min_mtu)) ||
	    nla_put_u32(skb, IFLA_MAX_MTU, READ_ONCE(dev->max_mtu)) ||
	    nla_put_u32(skb, IFLA_GROUP, READ_ONCE(dev->group)) ||
	    nla_put_u32(skb, IFLA_PROMISCUITY, READ_ONCE(dev->promiscuity)) ||
	    nla_put_u32(skb, IFLA_ALLMULTI, READ_ONCE(dev->allmulti)) ||
	    nla_put_u32(skb, IFLA_NUM_TX_QUEUES,
			READ_ONCE(dev->num_tx_queues)) ||
	    nla_put_u32(skb, IFLA_GSO_MAX_SEGS,
			READ_ONCE(dev->gso_max_segs)) ||
	    nla_put_u32(skb, IFLA_GSO_MAX_SIZE,
			READ_ONCE(dev->gso_max_size)) ||
	    nla_put_u32(skb, IFLA_GRO_MAX_SIZE,
			READ_ONCE(dev->gro_max_size)) ||
	    nla_put_u32(skb, IFLA_GSO_IPV4_MAX_SIZE,
			READ_ONCE(dev->gso_ipv4_max_size)) ||
	    nla_put_u32(skb, IFLA_GRO_IPV4_MAX_SIZE,
			READ_ONCE(dev->gro_ipv4_max_size)) ||
	    nla_put_u32(skb, IFLA_TSO_MAX_SIZE,
			READ_ONCE(dev->tso_max_size)) ||
	    nla_put_u32(skb, IFLA_TSO_MAX_SEGS,
			READ_ONCE(dev->tso_max_segs)) ||
	    nla_put_uint(skb, IFLA_MAX_PACING_OFFLOAD_HORIZON,
			 READ_ONCE(dev->max_pacing_offload_horizon)) ||
#ifdef CONFIG_RPS
	    nla_put_u32(skb, IFLA_NUM_RX_QUEUES,
			READ_ONCE(dev->num_rx_queues)) ||
#endif
	    put_master_ifindex(skb, dev) ||
	    nla_put_u8(skb, IFLA_CARRIER, netif_carrier_ok(dev)) ||
	    nla_put_ifalias(skb, dev) ||
	    nla_put_u32(skb, IFLA_CARRIER_CHANGES,
			atomic_read(&dev->carrier_up_count) +
			atomic_read(&dev->carrier_down_count)) ||
	    nla_put_u32(skb, IFLA_CARRIER_UP_COUNT,
			atomic_read(&dev->carrier_up_count)) ||
	    nla_put_u32(skb, IFLA_CARRIER_DOWN_COUNT,
			atomic_read(&dev->carrier_down_count)))
		goto nla_put_failure;

	if (rtnl_fill_proto_down(skb, dev))
		goto nla_put_failure;

	if (event != IFLA_EVENT_NONE) {
		if (nla_put_u32(skb, IFLA_EVENT, event))
			goto nla_put_failure;
	}

	if (dev->addr_len) {
		if (nla_put(skb, IFLA_ADDRESS, dev->addr_len, dev->dev_addr) ||
		    nla_put(skb, IFLA_BROADCAST, dev->addr_len, dev->broadcast))
			goto nla_put_failure;
	}

	if (rtnl_phys_port_id_fill(skb, dev))
		goto nla_put_failure;

	if (rtnl_phys_port_name_fill(skb, dev))
		goto nla_put_failure;

	if (rtnl_phys_switch_id_fill(skb, dev))
		goto nla_put_failure;

	if (rtnl_fill_stats(skb, dev))
		goto nla_put_failure;

	if (rtnl_fill_vf(skb, dev, ext_filter_mask))
		goto nla_put_failure;

	if (rtnl_port_fill(skb, dev, ext_filter_mask))
		goto nla_put_failure;

	if (rtnl_xdp_fill(skb, dev))
		goto nla_put_failure;

	if (dev->rtnl_link_ops || rtnl_have_link_slave_info(dev)) {
		if (rtnl_link_fill(skb, dev) < 0)
			goto nla_put_failure;
	}

	if (new_nsid &&
	    nla_put_s32(skb, IFLA_NEW_NETNSID, *new_nsid) < 0)
		goto nla_put_failure;
	if (new_ifindex &&
	    nla_put_s32(skb, IFLA_NEW_IFINDEX, new_ifindex) < 0)
		goto nla_put_failure;

	if (memchr_inv(dev->perm_addr, '\0', dev->addr_len) &&
	    nla_put(skb, IFLA_PERM_ADDRESS, dev->addr_len, dev->perm_addr))
		goto nla_put_failure;

	rcu_read_lock();
	if (rtnl_fill_link_netnsid(skb, dev, src_net, GFP_ATOMIC))
		goto nla_put_failure_rcu;
	qdisc = rcu_dereference(dev->qdisc);
	if (qdisc && nla_put_string(skb, IFLA_QDISC, qdisc->ops->id))
		goto nla_put_failure_rcu;
	if (rtnl_fill_link_af(skb, dev, ext_filter_mask))
		goto nla_put_failure_rcu;
	if (rtnl_fill_link_ifmap(skb, dev))
		goto nla_put_failure_rcu;
	if (rtnl_fill_prop_list(skb, dev))
		goto nla_put_failure_rcu;
	rcu_read_unlock();

	if (dev->dev.parent &&
	    nla_put_string(skb, IFLA_PARENT_DEV_NAME,
			   dev_name(dev->dev.parent)))
		goto nla_put_failure;

	if (dev->dev.parent && dev->dev.parent->bus &&
	    nla_put_string(skb, IFLA_PARENT_DEV_BUS_NAME,
			   dev->dev.parent->bus->name))
		goto nla_put_failure;

	if (rtnl_fill_devlink_port(skb, dev))
		goto nla_put_failure;

	if (rtnl_fill_dpll_pin(skb, dev))
		goto nla_put_failure;

	nlmsg_end(skb, nlh);
	return 0;

nla_put_failure_rcu:
	rcu_read_unlock();
nla_put_failure:
	nlmsg_cancel(skb, nlh);
	return -EMSGSIZE;
}

static const struct nla_policy ifla_policy[IFLA_MAX+1] = {
	[IFLA_UNSPEC]		= { .strict_start_type = IFLA_DPLL_PIN },
	[IFLA_IFNAME]		= { .type = NLA_STRING, .len = IFNAMSIZ-1 },
	[IFLA_ADDRESS]		= { .type = NLA_BINARY, .len = MAX_ADDR_LEN },
	[IFLA_BROADCAST]	= { .type = NLA_BINARY, .len = MAX_ADDR_LEN },
	[IFLA_MAP]		= { .len = sizeof(struct rtnl_link_ifmap) },
	[IFLA_MTU]		= { .type = NLA_U32 },
	[IFLA_LINK]		= { .type = NLA_U32 },
	[IFLA_MASTER]		= { .type = NLA_U32 },
	[IFLA_CARRIER]		= { .type = NLA_U8 },
	[IFLA_TXQLEN]		= { .type = NLA_U32 },
	[IFLA_WEIGHT]		= { .type = NLA_U32 },
	[IFLA_OPERSTATE]	= { .type = NLA_U8 },
	[IFLA_LINKMODE]		= { .type = NLA_U8 },
	[IFLA_LINKINFO]		= { .type = NLA_NESTED },
	[IFLA_NET_NS_PID]	= { .type = NLA_U32 },
	[IFLA_NET_NS_FD]	= { .type = NLA_U32 },
	/* IFLA_IFALIAS is a string, but policy is set to NLA_BINARY to
	 * allow 0-length string (needed to remove an alias).
	 */
	[IFLA_IFALIAS]	        = { .type = NLA_BINARY, .len = IFALIASZ - 1 },
	[IFLA_VFINFO_LIST]	= {. type = NLA_NESTED },
	[IFLA_VF_PORTS]		= { .type = NLA_NESTED },
	[IFLA_PORT_SELF]	= { .type = NLA_NESTED },
	[IFLA_AF_SPEC]		= { .type = NLA_NESTED },
	[IFLA_EXT_MASK]		= { .type = NLA_U32 },
	[IFLA_PROMISCUITY]	= { .type = NLA_U32 },
	[IFLA_NUM_TX_QUEUES]	= { .type = NLA_U32 },
	[IFLA_NUM_RX_QUEUES]	= { .type = NLA_U32 },
	[IFLA_GSO_MAX_SEGS]	= { .type = NLA_U32 },
	[IFLA_GSO_MAX_SIZE]	= NLA_POLICY_MIN(NLA_U32, MAX_TCP_HEADER + 1),
	[IFLA_PHYS_PORT_ID]	= { .type = NLA_BINARY, .len = MAX_PHYS_ITEM_ID_LEN },
	[IFLA_CARRIER_CHANGES]	= { .type = NLA_U32 },  /* ignored */
	[IFLA_PHYS_SWITCH_ID]	= { .type = NLA_BINARY, .len = MAX_PHYS_ITEM_ID_LEN },
	[IFLA_LINK_NETNSID]	= { .type = NLA_S32 },
	[IFLA_PROTO_DOWN]	= { .type = NLA_U8 },
	[IFLA_XDP]		= { .type = NLA_NESTED },
	[IFLA_EVENT]		= { .type = NLA_U32 },
	[IFLA_GROUP]		= { .type = NLA_U32 },
	[IFLA_TARGET_NETNSID]	= { .type = NLA_S32 },
	[IFLA_CARRIER_UP_COUNT]	= { .type = NLA_U32 },
	[IFLA_CARRIER_DOWN_COUNT] = { .type = NLA_U32 },
	[IFLA_MIN_MTU]		= { .type = NLA_U32 },
	[IFLA_MAX_MTU]		= { .type = NLA_U32 },
	[IFLA_PROP_LIST]	= { .type = NLA_NESTED },
	[IFLA_ALT_IFNAME]	= { .type = NLA_STRING,
				    .len = ALTIFNAMSIZ - 1 },
	[IFLA_PERM_ADDRESS]	= { .type = NLA_REJECT },
	[IFLA_PROTO_DOWN_REASON] = { .type = NLA_NESTED },
	[IFLA_NEW_IFINDEX]	= NLA_POLICY_MIN(NLA_S32, 1),
	[IFLA_PARENT_DEV_NAME]	= { .type = NLA_NUL_STRING },
	[IFLA_GRO_MAX_SIZE]	= { .type = NLA_U32 },
	[IFLA_TSO_MAX_SIZE]	= { .type = NLA_REJECT },
	[IFLA_TSO_MAX_SEGS]	= { .type = NLA_REJECT },
	[IFLA_ALLMULTI]		= { .type = NLA_REJECT },
	[IFLA_GSO_IPV4_MAX_SIZE]	= NLA_POLICY_MIN(NLA_U32, MAX_TCP_HEADER + 1),
	[IFLA_GRO_IPV4_MAX_SIZE]	= { .type = NLA_U32 },
	[IFLA_NETNS_IMMUTABLE]	= { .type = NLA_REJECT },
};

static const struct nla_policy ifla_info_policy[IFLA_INFO_MAX+1] = {
	[IFLA_INFO_KIND]	= { .type = NLA_STRING },
	[IFLA_INFO_DATA]	= { .type = NLA_NESTED },
	[IFLA_INFO_SLAVE_KIND]	= { .type = NLA_STRING },
	[IFLA_INFO_SLAVE_DATA]	= { .type = NLA_NESTED },
};

static const struct nla_policy ifla_vf_policy[IFLA_VF_MAX+1] = {
	[IFLA_VF_MAC]		= { .len = sizeof(struct ifla_vf_mac) },
	[IFLA_VF_BROADCAST]	= { .type = NLA_REJECT },
	[IFLA_VF_VLAN]		= { .len = sizeof(struct ifla_vf_vlan) },
	[IFLA_VF_VLAN_LIST]     = { .type = NLA_NESTED },
	[IFLA_VF_TX_RATE]	= { .len = sizeof(struct ifla_vf_tx_rate) },
	[IFLA_VF_SPOOFCHK]	= { .len = sizeof(struct ifla_vf_spoofchk) },
	[IFLA_VF_RATE]		= { .len = sizeof(struct ifla_vf_rate) },
	[IFLA_VF_LINK_STATE]	= { .len = sizeof(struct ifla_vf_link_state) },
	[IFLA_VF_RSS_QUERY_EN]	= { .len = sizeof(struct ifla_vf_rss_query_en) },
	[IFLA_VF_STATS]		= { .type = NLA_NESTED },
	[IFLA_VF_TRUST]		= { .len = sizeof(struct ifla_vf_trust) },
	[IFLA_VF_IB_NODE_GUID]	= { .len = sizeof(struct ifla_vf_guid) },
	[IFLA_VF_IB_PORT_GUID]	= { .len = sizeof(struct ifla_vf_guid) },
};

static const struct nla_policy ifla_port_policy[IFLA_PORT_MAX+1] = {
	[IFLA_PORT_VF]		= { .type = NLA_U32 },
	[IFLA_PORT_PROFILE]	= { .type = NLA_STRING,
				    .len = PORT_PROFILE_MAX },
	[IFLA_PORT_INSTANCE_UUID] = { .type = NLA_BINARY,
				      .len = PORT_UUID_MAX },
	[IFLA_PORT_HOST_UUID]	= { .type = NLA_STRING,
				    .len = PORT_UUID_MAX },
	[IFLA_PORT_REQUEST]	= { .type = NLA_U8, },
	[IFLA_PORT_RESPONSE]	= { .type = NLA_U16, },

	/* Unused, but we need to keep it here since user space could
	 * fill it. It's also broken with regard to NLA_BINARY use in
	 * combination with structs.
	 */
	[IFLA_PORT_VSI_TYPE]	= { .type = NLA_BINARY,
				    .len = sizeof(struct ifla_port_vsi) },
};

static const struct nla_policy ifla_xdp_policy[IFLA_XDP_MAX + 1] = {
	[IFLA_XDP_UNSPEC]	= { .strict_start_type = IFLA_XDP_EXPECTED_FD },
	[IFLA_XDP_FD]		= { .type = NLA_S32 },
	[IFLA_XDP_EXPECTED_FD]	= { .type = NLA_S32 },
	[IFLA_XDP_ATTACHED]	= { .type = NLA_U8 },
	[IFLA_XDP_FLAGS]	= { .type = NLA_U32 },
	[IFLA_XDP_PROG_ID]	= { .type = NLA_U32 },
};

static struct rtnl_link_ops *linkinfo_to_kind_ops(const struct nlattr *nla,
						  int *ops_srcu_index)
{
	struct nlattr *linfo[IFLA_INFO_MAX + 1];
	struct rtnl_link_ops *ops = NULL;

	if (nla_parse_nested_deprecated(linfo, IFLA_INFO_MAX, nla, ifla_info_policy, NULL) < 0)
		return NULL;

	/*通过kind字符串获取rtnl_link_ops*/
	if (linfo[IFLA_INFO_KIND]) {
		char kind[MODULE_NAME_LEN];

		nla_strscpy(kind, linfo[IFLA_INFO_KIND], sizeof(kind));
		ops = rtnl_link_ops_get(kind, ops_srcu_index);
	}

	return ops;
}

static bool link_master_filtered(struct net_device *dev, int master_idx)
{
	struct net_device *master;

	if (!master_idx)
		return false;

	master = netdev_master_upper_dev_get(dev);/*取此设备对应的master*/

	/* 0 is already used to denote IFLA_MASTER wasn't passed, therefore need
	 * another invalid value for ifindex to denote "no master".
	 */
	if (master_idx == -1)
		return !!master;

	/*没有master,或者master的ifindex与指定的不匹配，返回true*/
	if (!master || master->ifindex != master_idx)
		return true;

	return false;
}

static bool link_kind_filtered(const struct net_device *dev,
			       const struct rtnl_link_ops *kind_ops)
{
	if (kind_ops && dev->rtnl_link_ops != kind_ops)
		return true;

	return false;
}

static bool link_dump_filtered(struct net_device *dev,
			       int master_idx,
			       const struct rtnl_link_ops *kind_ops)
{
	if (link_master_filtered(dev, master_idx) ||
	    link_kind_filtered(dev, kind_ops))
		return true;

	return false;
}

/**
 * rtnl_get_net_ns_capable - Get netns if sufficiently privileged.
 * @sk: netlink socket
 * @netnsid: network namespace identifier
 *
 * Returns the network namespace identified by netnsid on success or an error
 * pointer on failure.
 */
struct net *rtnl_get_net_ns_capable(struct sock *sk, int netnsid)
{
	struct net *net;

	net = get_net_ns_by_id(sock_net(sk), netnsid);
	if (!net)
		return ERR_PTR(-EINVAL);

	/* For now, the caller is required to have CAP_NET_ADMIN in
	 * the user namespace owning the target net ns.
	 */
	if (!sk_ns_capable(sk, net->user_ns, CAP_NET_ADMIN)) {
		put_net(net);
		return ERR_PTR(-EACCES);
	}
	return net;
}
EXPORT_SYMBOL_GPL(rtnl_get_net_ns_capable);

static int rtnl_valid_dump_ifinfo_req(const struct nlmsghdr *nlh,
				      bool strict_check, struct nlattr **tb,
				      struct netlink_ext_ack *extack)
{
	int hdrlen;

	if (strict_check) {
		struct ifinfomsg *ifm;

		ifm = nlmsg_payload(nlh, sizeof(*ifm));
		if (!ifm) {
			NL_SET_ERR_MSG(extack, "Invalid header for link dump");
			return -EINVAL;
		}

		if (ifm->__ifi_pad || ifm->ifi_type || ifm->ifi_flags ||
		    ifm->ifi_change) {
			NL_SET_ERR_MSG(extack, "Invalid values in header for link dump request");
			return -EINVAL;
		}
		if (ifm->ifi_index) {
			NL_SET_ERR_MSG(extack, "Filter by device index not supported for link dumps");
			return -EINVAL;
		}

		return nlmsg_parse_deprecated_strict(nlh, sizeof(*ifm), tb,
						     IFLA_MAX, ifla_policy,
						     extack);
	}

	/* A hack to preserve kernel<->userspace interface.
	 * The correct header is ifinfomsg. It is consistent with rtnl_getlink.
	 * However, before Linux v3.9 the code here assumed rtgenmsg and that's
	 * what iproute2 < v3.9.0 used.
	 * We can detect the old iproute2. Even including the IFLA_EXT_MASK
	 * attribute, its netlink message is shorter than struct ifinfomsg.
	 */
	hdrlen = nlmsg_len(nlh) < sizeof(struct ifinfomsg) ?
		 sizeof(struct rtgenmsg) : sizeof(struct ifinfomsg);

	return nlmsg_parse_deprecated(nlh, hdrlen, tb, IFLA_MAX, ifla_policy,
				      extack);
}

static int rtnl_dump_ifinfo(struct sk_buff *skb, struct netlink_callback *cb)
{
	struct netlink_ext_ack *extack = cb->extack;
	struct rtnl_link_ops *kind_ops = NULL;
	const struct nlmsghdr *nlh = cb->nlh;
	struct net *net = sock_net(skb->sk);
<<<<<<< HEAD
	struct net *tgt_net = net;/*默认取当前socket对应的net ns*/
	int h, s_h;
	int idx = 0, s_idx;
	struct net_device *dev;
	struct hlist_head *head;
=======
	unsigned int flags = NLM_F_MULTI;
>>>>>>> 155a3c00
	struct nlattr *tb[IFLA_MAX+1];
	struct {
		unsigned long ifindex;
	} *ctx = (void *)cb->ctx;
	struct net *tgt_net = net;
	u32 ext_filter_mask = 0;
	struct net_device *dev;
	int ops_srcu_index;
	int master_idx = 0;
	int netnsid = -1;
	int err, i;

	err = rtnl_valid_dump_ifinfo_req(nlh, cb->strict_check, tb, extack);
	if (err < 0) {
		if (cb->strict_check)
			return err;

		goto walk_entries;
	}

	for (i = 0; i <= IFLA_MAX; ++i) {
		if (!tb[i])
			continue;

		/* new attributes should only be added with strict checking */
		switch (i) {
		case IFLA_TARGET_NETNSID:
			netnsid = nla_get_s32(tb[i]);
			tgt_net = rtnl_get_net_ns_capable(skb->sk, netnsid);
			if (IS_ERR(tgt_net)) {
				NL_SET_ERR_MSG(extack, "Invalid target network namespace id");
				err = PTR_ERR(tgt_net);
				netnsid = -1;
				goto out;
			}
			break;
		case IFLA_EXT_MASK:
			ext_filter_mask = nla_get_u32(tb[i]);
			break;
		case IFLA_MASTER:
			/*指出master ifindex*/
			master_idx = nla_get_u32(tb[i]);
			break;
		case IFLA_LINKINFO:
			kind_ops = linkinfo_to_kind_ops(tb[i], &ops_srcu_index);
			break;
		default:
			if (cb->strict_check) {
				NL_SET_ERR_MSG(extack, "Unsupported attribute in link dump request");
				err = -EINVAL;
				goto out;
			}
		}
	}

	if (master_idx || kind_ops)
		flags |= NLM_F_DUMP_FILTERED;

walk_entries:
<<<<<<< HEAD
	for (h = s_h; h < NETDEV_HASHENTRIES; h++, s_idx = 0) {
		idx = 0;
		/*遍历目标netns下的所有netdev*/
		head = &tgt_net->dev_index_head[h];
		hlist_for_each_entry(dev, head, index_hlist) {
			if (link_dump_filtered(dev, master_idx, kind_ops))
				goto cont;
			if (idx < s_idx)
				goto cont;
			err = rtnl_fill_ifinfo(skb, dev, net,
					       RTM_NEWLINK,
					       NETLINK_CB(cb->skb).portid,
					       nlh->nlmsg_seq, 0, flags,
					       ext_filter_mask, 0, NULL, 0,
					       netnsid, GFP_KERNEL);

			if (err < 0) {
				if (likely(skb->len))
					goto out;

				goto out_err;
			}
cont:
			idx++;
		}
=======
	err = 0;
	for_each_netdev_dump(tgt_net, dev, ctx->ifindex) {
		if (link_dump_filtered(dev, master_idx, kind_ops))
			continue;
		err = rtnl_fill_ifinfo(skb, dev, net, RTM_NEWLINK,
				       NETLINK_CB(cb->skb).portid,
				       nlh->nlmsg_seq, 0, flags,
				       ext_filter_mask, 0, NULL, 0,
				       netnsid, GFP_KERNEL);
		if (err < 0)
			break;
>>>>>>> 155a3c00
	}


	cb->seq = tgt_net->dev_base_seq;
	nl_dump_check_consistent(cb, nlmsg_hdr(skb));

out:

	if (kind_ops)
		rtnl_link_ops_put(kind_ops, ops_srcu_index);
	if (netnsid >= 0)
		put_net(tgt_net);

	return err;
}

int rtnl_nla_parse_ifinfomsg(struct nlattr **tb, const struct nlattr *nla_peer,
			     struct netlink_ext_ack *exterr)
{
	const struct ifinfomsg *ifmp;
	const struct nlattr *attrs;
	size_t len;

	ifmp = nla_data(nla_peer);
	attrs = nla_data(nla_peer) + sizeof(struct ifinfomsg);
	len = nla_len(nla_peer) - sizeof(struct ifinfomsg);

	if (ifmp->ifi_index < 0) {
		NL_SET_ERR_MSG_ATTR(exterr, nla_peer,
				    "ifindex can't be negative");
		return -EINVAL;
	}

	return nla_parse_deprecated(tb, IFLA_MAX, attrs, len, ifla_policy,
				    exterr);
}
EXPORT_SYMBOL(rtnl_nla_parse_ifinfomsg);

<<<<<<< HEAD
//通过pid,ns_fd获取对应的net namespace
struct net *rtnl_link_get_net(struct net *src_net, struct nlattr *tb[])
=======
static struct net *rtnl_link_get_net_ifla(struct nlattr *tb[])
>>>>>>> 155a3c00
{
	struct net *net = NULL;

	/* Examine the link attributes and figure out which
	 * network namespace we are talking about.
	 */
	if (tb[IFLA_NET_NS_PID])
		net = get_net_ns_by_pid(nla_get_u32(tb[IFLA_NET_NS_PID]));
	else if (tb[IFLA_NET_NS_FD])
		net = get_net_ns_by_fd(nla_get_u32(tb[IFLA_NET_NS_FD]));
<<<<<<< HEAD
	else
	    /*如无配置，则返回源net namespace*/
=======

	return net;
}

struct net *rtnl_link_get_net(struct net *src_net, struct nlattr *tb[])
{
	struct net *net = rtnl_link_get_net_ifla(tb);

	if (!net)
>>>>>>> 155a3c00
		net = get_net(src_net);

	return net;
}
EXPORT_SYMBOL(rtnl_link_get_net);

/* Figure out which network namespace we are talking about by
 * examining the link attributes in the following order:
 *
 * 1. IFLA_NET_NS_PID
 * 2. IFLA_NET_NS_FD
 * 3. IFLA_TARGET_NETNSID
 */
static struct net *rtnl_link_get_net_by_nlattr(struct net *src_net,
					       struct nlattr *tb[])
{
	struct net *net;

	if (tb[IFLA_NET_NS_PID] || tb[IFLA_NET_NS_FD])
		return rtnl_link_get_net(src_net, tb);

	//如未配置target_netnsid,则返回源
	if (!tb[IFLA_TARGET_NETNSID])
		return get_net(src_net);

	//通过target_netnsid找对端netns
	net = get_net_ns_by_id(src_net, nla_get_u32(tb[IFLA_TARGET_NETNSID]));
	if (!net)
		return ERR_PTR(-EINVAL);

	return net;
}

static struct net *rtnl_link_get_net_capable(const struct sk_buff *skb,
					     struct net *src_net/*dev当前所处的net namespace*/,
					     struct nlattr *tb[], int cap)
{
	struct net *net;

	net = rtnl_link_get_net_by_nlattr(src_net, tb);
	if (IS_ERR(net))
		return net;

	if (!netlink_ns_capable(skb, net->user_ns, cap)) {
		put_net(net);
		return ERR_PTR(-EPERM);
	}

	return net;
}

/* Verify that rtnetlink requests do not pass additional properties
 * potentially referring to different network namespaces.
 */
static int rtnl_ensure_unique_netns(struct nlattr *tb[],
				    struct netlink_ext_ack *extack,
				    bool netns_id_only)
{

	if (netns_id_only) {
		if (!tb[IFLA_NET_NS_PID] && !tb[IFLA_NET_NS_FD])
			return 0;

		NL_SET_ERR_MSG(extack, "specified netns attribute not supported");
		return -EOPNOTSUPP;
	}

	if (tb[IFLA_TARGET_NETNSID] && (tb[IFLA_NET_NS_PID] || tb[IFLA_NET_NS_FD]))
		goto invalid_attr;

	if (tb[IFLA_NET_NS_PID] && (tb[IFLA_TARGET_NETNSID] || tb[IFLA_NET_NS_FD]))
		goto invalid_attr;

	if (tb[IFLA_NET_NS_FD] && (tb[IFLA_TARGET_NETNSID] || tb[IFLA_NET_NS_PID]))
		goto invalid_attr;

	return 0;

invalid_attr:
	NL_SET_ERR_MSG(extack, "multiple netns identifying attributes specified");
	return -EINVAL;
}

static	int rtnl_set_vf_rate(struct net_device *dev, int vf, int min_tx_rate,
			     int max_tx_rate)
{
	const struct net_device_ops *ops = dev->netdev_ops;

	if (!ops->ndo_set_vf_rate)
		return -EOPNOTSUPP;
	if (max_tx_rate && max_tx_rate < min_tx_rate)
		return -EINVAL;

	return ops->ndo_set_vf_rate(dev, vf, min_tx_rate, max_tx_rate);
}

/*针对dev校验设备配置*/
static int validate_linkmsg(struct net_device *dev, struct nlattr *tb[],
			    struct netlink_ext_ack *extack)
{
	//设备地址不得小于dev->addr_len
	if (tb[IFLA_ADDRESS] &&
	    nla_len(tb[IFLA_ADDRESS]) < dev->addr_len)
		return -EINVAL;

	//广播hw地址
	if (tb[IFLA_BROADCAST] &&
	    nla_len(tb[IFLA_BROADCAST]) < dev->addr_len)
		return -EINVAL;

	if (tb[IFLA_GSO_MAX_SIZE] &&
	    nla_get_u32(tb[IFLA_GSO_MAX_SIZE]) > dev->tso_max_size) {
		NL_SET_ERR_MSG(extack, "too big gso_max_size");
		return -EINVAL;
	}

	if (tb[IFLA_GSO_MAX_SEGS] &&
	    (nla_get_u32(tb[IFLA_GSO_MAX_SEGS]) > GSO_MAX_SEGS ||
	     nla_get_u32(tb[IFLA_GSO_MAX_SEGS]) > dev->tso_max_segs)) {
		NL_SET_ERR_MSG(extack, "too big gso_max_segs");
		return -EINVAL;
	}

	if (tb[IFLA_GRO_MAX_SIZE] &&
	    nla_get_u32(tb[IFLA_GRO_MAX_SIZE]) > GRO_MAX_SIZE) {
		NL_SET_ERR_MSG(extack, "too big gro_max_size");
		return -EINVAL;
	}

	if (tb[IFLA_GSO_IPV4_MAX_SIZE] &&
	    nla_get_u32(tb[IFLA_GSO_IPV4_MAX_SIZE]) > dev->tso_max_size) {
		NL_SET_ERR_MSG(extack, "too big gso_ipv4_max_size");
		return -EINVAL;
	}

	if (tb[IFLA_GRO_IPV4_MAX_SIZE] &&
	    nla_get_u32(tb[IFLA_GRO_IPV4_MAX_SIZE]) > GRO_MAX_SIZE) {
		NL_SET_ERR_MSG(extack, "too big gro_ipv4_max_size");
		return -EINVAL;
	}

	if (tb[IFLA_AF_SPEC]) {
	    /*处理af独有的属性*/
		struct nlattr *af;
		int rem, err;

		nla_for_each_nested(af, tb[IFLA_AF_SPEC], rem) {
			struct rtnl_af_ops *af_ops;
			int af_ops_srcu_index;

			af_ops = rtnl_af_lookup(nla_type(af), &af_ops_srcu_index);
			if (!af_ops)
			    	/*遇到不支持的af*/
				return -EAFNOSUPPORT;

			if (!af_ops->set_link_af)
<<<<<<< HEAD
			    	/*此af必须实现了set_link回调*/
				return -EOPNOTSUPP;

			if (af_ops->validate_link_af) {
			    	/*校验af独有的配置*/
=======
				err = -EOPNOTSUPP;
			else if (af_ops->validate_link_af)
>>>>>>> 155a3c00
				err = af_ops->validate_link_af(dev, af, extack);
			else
				err = 0;

			rtnl_af_put(af_ops, af_ops_srcu_index);

			if (err < 0)
				return err;
		}
	}

	return 0;
}

static int handle_infiniband_guid(struct net_device *dev, struct ifla_vf_guid *ivt,
				  int guid_type)
{
	const struct net_device_ops *ops = dev->netdev_ops;

	return ops->ndo_set_vf_guid(dev, ivt->vf, ivt->guid, guid_type);
}

static int handle_vf_guid(struct net_device *dev, struct ifla_vf_guid *ivt, int guid_type)
{
	if (dev->type != ARPHRD_INFINIBAND)
		return -EOPNOTSUPP;

	return handle_infiniband_guid(dev, ivt, guid_type);
}

/*设置vf的配置信息*/
static int do_setvfinfo(struct net_device *dev, struct nlattr **tb)
{
	const struct net_device_ops *ops = dev->netdev_ops;
	int err = -EINVAL;

	/*配置vf mac地址*/
	if (tb[IFLA_VF_MAC]) {
		struct ifla_vf_mac *ivm = nla_data(tb[IFLA_VF_MAC]);

		if (ivm->vf >= INT_MAX)
			return -EINVAL;
		err = -EOPNOTSUPP;
		if (ops->ndo_set_vf_mac)
			err = ops->ndo_set_vf_mac(dev, ivm->vf,
						  ivm->mac);
		if (err < 0)
			return err;
	}

	if (tb[IFLA_VF_VLAN]) {
		struct ifla_vf_vlan *ivv = nla_data(tb[IFLA_VF_VLAN]);

		if (ivv->vf >= INT_MAX)
			return -EINVAL;
		err = -EOPNOTSUPP;
		if (ops->ndo_set_vf_vlan)
			err = ops->ndo_set_vf_vlan(dev, ivv->vf, ivv->vlan,
						   ivv->qos,
						   htons(ETH_P_8021Q));
		if (err < 0)
			return err;
	}

	if (tb[IFLA_VF_VLAN_LIST]) {
		struct ifla_vf_vlan_info *ivvl[MAX_VLAN_LIST_LEN];
		struct nlattr *attr;
		int rem, len = 0;

		err = -EOPNOTSUPP;
		if (!ops->ndo_set_vf_vlan)
			return err;

		nla_for_each_nested(attr, tb[IFLA_VF_VLAN_LIST], rem) {
			if (nla_type(attr) != IFLA_VF_VLAN_INFO ||
			    nla_len(attr) < sizeof(struct ifla_vf_vlan_info)) {
				return -EINVAL;
			}
			if (len >= MAX_VLAN_LIST_LEN)
				return -EOPNOTSUPP;
			ivvl[len] = nla_data(attr);

			len++;
		}
		if (len == 0)
			return -EINVAL;

		if (ivvl[0]->vf >= INT_MAX)
			return -EINVAL;
		err = ops->ndo_set_vf_vlan(dev, ivvl[0]->vf, ivvl[0]->vlan,
					   ivvl[0]->qos, ivvl[0]->vlan_proto);
		if (err < 0)
			return err;
	}

	if (tb[IFLA_VF_TX_RATE]) {
		struct ifla_vf_tx_rate *ivt = nla_data(tb[IFLA_VF_TX_RATE]);
		struct ifla_vf_info ivf;

		if (ivt->vf >= INT_MAX)
			return -EINVAL;
		err = -EOPNOTSUPP;
		if (ops->ndo_get_vf_config)
			err = ops->ndo_get_vf_config(dev, ivt->vf, &ivf);
		if (err < 0)
			return err;

		err = rtnl_set_vf_rate(dev, ivt->vf,
				       ivf.min_tx_rate, ivt->rate);
		if (err < 0)
			return err;
	}

	/*vf速率配置*/
	if (tb[IFLA_VF_RATE]) {
		struct ifla_vf_rate *ivt = nla_data(tb[IFLA_VF_RATE]);

		if (ivt->vf >= INT_MAX)
			return -EINVAL;

		err = rtnl_set_vf_rate(dev, ivt->vf,
				       ivt->min_tx_rate, ivt->max_tx_rate);
		if (err < 0)
			return err;
	}

	if (tb[IFLA_VF_SPOOFCHK]) {
		struct ifla_vf_spoofchk *ivs = nla_data(tb[IFLA_VF_SPOOFCHK]);

		if (ivs->vf >= INT_MAX)
			return -EINVAL;
		err = -EOPNOTSUPP;
		if (ops->ndo_set_vf_spoofchk)
			err = ops->ndo_set_vf_spoofchk(dev, ivs->vf,
						       ivs->setting);
		if (err < 0)
			return err;
	}

	//设置link状态
	if (tb[IFLA_VF_LINK_STATE]) {
		struct ifla_vf_link_state *ivl = nla_data(tb[IFLA_VF_LINK_STATE]);

		if (ivl->vf >= INT_MAX)
			return -EINVAL;
		err = -EOPNOTSUPP;
		//通过ops的回调完成enable设置
		if (ops->ndo_set_vf_link_state)
			err = ops->ndo_set_vf_link_state(dev, ivl->vf,
							 ivl->link_state);
		if (err < 0)
			return err;
	}

	if (tb[IFLA_VF_RSS_QUERY_EN]) {
		struct ifla_vf_rss_query_en *ivrssq_en;

		err = -EOPNOTSUPP;
		ivrssq_en = nla_data(tb[IFLA_VF_RSS_QUERY_EN]);
		if (ivrssq_en->vf >= INT_MAX)
			return -EINVAL;
		if (ops->ndo_set_vf_rss_query_en)
			err = ops->ndo_set_vf_rss_query_en(dev, ivrssq_en->vf,
							   ivrssq_en->setting);
		if (err < 0)
			return err;
	}

	/*vf trust配置*/
	if (tb[IFLA_VF_TRUST]) {
		struct ifla_vf_trust *ivt = nla_data(tb[IFLA_VF_TRUST]);

		if (ivt->vf >= INT_MAX)
			return -EINVAL;
		err = -EOPNOTSUPP;
		if (ops->ndo_set_vf_trust)
			err = ops->ndo_set_vf_trust(dev, ivt->vf, ivt->setting);
		if (err < 0)
			return err;
	}

	if (tb[IFLA_VF_IB_NODE_GUID]) {
		struct ifla_vf_guid *ivt = nla_data(tb[IFLA_VF_IB_NODE_GUID]);

		if (ivt->vf >= INT_MAX)
			return -EINVAL;
		if (!ops->ndo_set_vf_guid)
			return -EOPNOTSUPP;
		return handle_vf_guid(dev, ivt, IFLA_VF_IB_NODE_GUID);
	}

	if (tb[IFLA_VF_IB_PORT_GUID]) {
		struct ifla_vf_guid *ivt = nla_data(tb[IFLA_VF_IB_PORT_GUID]);

		if (ivt->vf >= INT_MAX)
			return -EINVAL;
		if (!ops->ndo_set_vf_guid)
			return -EOPNOTSUPP;

		return handle_vf_guid(dev, ivt, IFLA_VF_IB_PORT_GUID);
	}

	return err;
}

/*如果dev有upper_dev,则将dev自upper_dev中移除，否则将dev添加进ifdex指明的master中，做为slave接口*/
static int do_set_master(struct net_device *dev/*成员口*/, int ifindex/*master接口*/,
			 struct netlink_ext_ack *extack)
{
	struct net_device *upper_dev = netdev_master_upper_dev_get(dev);
	const struct net_device_ops *ops;
	int err;

	/* Release the lower lock, the upper is responsible for locking
	 * the lower if needed. None of the existing upper devices
	 * use netdev instance lock, so don't grab it.
	 */

	if (upper_dev) {
	    /*dev的master设备为upper_dev,如果其ifindex与要设置的相同则直接返回*/
		if (upper_dev->ifindex == ifindex)
			return 0;
		/*否则将dev自upper_dev中移除掉，后面再添加*/
		ops = upper_dev->netdev_ops;
		if (ops->ndo_del_slave) {
			netdev_unlock_ops(dev);
			err = ops->ndo_del_slave(upper_dev, dev);
			netdev_lock_ops(dev);
			if (err)
				return err;
		} else {
			return -EOPNOTSUPP;
		}
	}

	if (ifindex) {
	    /*指明了ifindex,通过ifindex获取master设备,并增加dev为slave接口*/
		upper_dev = __dev_get_by_index(dev_net(dev), ifindex);
		if (!upper_dev)
			return -EINVAL;
		ops = upper_dev->netdev_ops;/*取master的ops*/
		if (ops->ndo_add_slave) {
<<<<<<< HEAD
		    /*有add_slave回调，则触发此回调，完成slave添加*/
=======
			netdev_unlock_ops(dev);
>>>>>>> 155a3c00
			err = ops->ndo_add_slave(upper_dev, dev, extack);
			netdev_lock_ops(dev);
			if (err)
				return err;
		} else {
		    /*无add_slave回调，报错*/
			return -EOPNOTSUPP;
		}
	}
	return 0;
}

static const struct nla_policy ifla_proto_down_reason_policy[IFLA_PROTO_DOWN_REASON_VALUE + 1] = {
	[IFLA_PROTO_DOWN_REASON_MASK]	= { .type = NLA_U32 },
	[IFLA_PROTO_DOWN_REASON_VALUE]	= { .type = NLA_U32 },
};

static int do_set_proto_down(struct net_device *dev,
			     struct nlattr *nl_proto_down,
			     struct nlattr *nl_proto_down_reason,
			     struct netlink_ext_ack *extack)
{
	struct nlattr *pdreason[IFLA_PROTO_DOWN_REASON_MAX + 1];
	unsigned long mask = 0;
	u32 value;
	bool proto_down;
	int err;

	if (!dev->change_proto_down) {
		NL_SET_ERR_MSG(extack,  "Protodown not supported by device");
		return -EOPNOTSUPP;
	}

	if (nl_proto_down_reason) {
		err = nla_parse_nested_deprecated(pdreason,
						  IFLA_PROTO_DOWN_REASON_MAX,
						  nl_proto_down_reason,
						  ifla_proto_down_reason_policy,
						  NULL);
		if (err < 0)
			return err;

		if (!pdreason[IFLA_PROTO_DOWN_REASON_VALUE]) {
			NL_SET_ERR_MSG(extack, "Invalid protodown reason value");
			return -EINVAL;
		}

		value = nla_get_u32(pdreason[IFLA_PROTO_DOWN_REASON_VALUE]);

		if (pdreason[IFLA_PROTO_DOWN_REASON_MASK])
			mask = nla_get_u32(pdreason[IFLA_PROTO_DOWN_REASON_MASK]);

		netdev_change_proto_down_reason_locked(dev, mask, value);
	}

	if (nl_proto_down) {
		proto_down = nla_get_u8(nl_proto_down);

		/* Don't turn off protodown if there are active reasons */
		if (!proto_down && dev->proto_down_reason) {
			NL_SET_ERR_MSG(extack, "Cannot clear protodown, active reasons");
			return -EBUSY;
		}
		err = netif_change_proto_down(dev, proto_down);
		if (err)
			return err;
	}

	return 0;
}

#define DO_SETLINK_MODIFIED	0x01
/* notify flag means notify + modified. */
#define DO_SETLINK_NOTIFY	0x03
<<<<<<< HEAD
/*设置link配置*/
static int do_setlink(const struct sk_buff *skb,
		      struct net_device *dev/*要设置的dev*/, struct ifinfomsg *ifm,
=======
static int do_setlink(const struct sk_buff *skb, struct net_device *dev,
		      struct net *tgt_net, struct ifinfomsg *ifm,
>>>>>>> 155a3c00
		      struct netlink_ext_ack *extack,
		      struct nlattr **tb, int status)
{
	const struct net_device_ops *ops = dev->netdev_ops;
	char ifname[IFNAMSIZ];
	int err;

	err = validate_linkmsg(dev, tb, extack);
	if (err < 0)
		return err;

	if (tb[IFLA_IFNAME])
		nla_strscpy(ifname, tb[IFLA_IFNAME], IFNAMSIZ);
	else
		ifname[0] = '\0';

	if (!net_eq(tgt_net, dev_net(dev))) {
		const char *pat = ifname[0] ? ifname : NULL;
<<<<<<< HEAD
		//确定net namespace
		struct net *net;
=======
>>>>>>> 155a3c00
		int new_ifindex;

		new_ifindex = nla_get_s32_default(tb[IFLA_NEW_IFINDEX], 0);

<<<<<<< HEAD
		if (tb[IFLA_NEW_IFINDEX])
			new_ifindex = nla_get_s32(tb[IFLA_NEW_IFINDEX]);
		else
			new_ifindex = 0;

		//将dev切换到新的net namespace
		err = __dev_change_net_namespace(dev, net, pat, new_ifindex);
		put_net(net);
=======
		err = __dev_change_net_namespace(dev, tgt_net, pat,
						 new_ifindex, extack);
>>>>>>> 155a3c00
		if (err)
			return err;

		status |= DO_SETLINK_MODIFIED;
	}

	netdev_lock_ops(dev);

	if (tb[IFLA_MAP]) {
		struct rtnl_link_ifmap *u_map;
		struct ifmap k_map;

		/*必须支持ndo_set_config回调来处理、*/
		if (!ops->ndo_set_config) {
			err = -EOPNOTSUPP;
			goto errout;
		}

		if (!netif_device_present(dev)) {
			err = -ENODEV;
			goto errout;
		}

		/*自配置中取参数并调用ndo_set_config进行处理*/
		u_map = nla_data(tb[IFLA_MAP]);
		k_map.mem_start = (unsigned long) u_map->mem_start;
		k_map.mem_end = (unsigned long) u_map->mem_end;
		k_map.base_addr = (unsigned short) u_map->base_addr;
		k_map.irq = (unsigned char) u_map->irq;
		k_map.dma = (unsigned char) u_map->dma;
		k_map.port = (unsigned char) u_map->port;

		err = ops->ndo_set_config(dev, &k_map);
		if (err < 0)
			goto errout;

		status |= DO_SETLINK_NOTIFY;
	}

	if (tb[IFLA_ADDRESS]) {
		struct sockaddr_storage ss = { };

		netdev_unlock_ops(dev);

		/* dev_addr_sem is an outer lock, enforce proper ordering */
		down_write(&dev_addr_sem);
		netdev_lock_ops(dev);

		ss.ss_family = dev->type;
		memcpy(ss.__data, nla_data(tb[IFLA_ADDRESS]), dev->addr_len);
		err = netif_set_mac_address(dev, &ss, extack);
		if (err) {
			up_write(&dev_addr_sem);
			goto errout;
		}
<<<<<<< HEAD
		sa->sa_family = dev->type;
		memcpy(sa->sa_data, nla_data(tb[IFLA_ADDRESS]),
		       dev->addr_len);
		//设置设备mac地址
		err = dev_set_mac_address_user(dev, sa, extack);
		kfree(sa);
		if (err)
			goto errout;
=======
>>>>>>> 155a3c00
		status |= DO_SETLINK_MODIFIED;

		up_write(&dev_addr_sem);
	}

	if (tb[IFLA_MTU]) {
<<<<<<< HEAD
	    /*变更设备mtu*/
		err = dev_set_mtu_ext(dev, nla_get_u32(tb[IFLA_MTU]), extack);
=======
		err = netif_set_mtu_ext(dev, nla_get_u32(tb[IFLA_MTU]), extack);
>>>>>>> 155a3c00
		if (err < 0)
			goto errout;
		status |= DO_SETLINK_MODIFIED;
	}

	if (tb[IFLA_GROUP]) {
		netif_set_group(dev, nla_get_u32(tb[IFLA_GROUP]));
		status |= DO_SETLINK_NOTIFY;
	}

	/*
	 * Interface selected by interface index but interface
	 * name provided implies that a name change has been
	 * requested.
	 */
	if (ifm->ifi_index > 0 && ifname[0]) {
<<<<<<< HEAD
	    /*变更接口名称*/
		err = dev_change_name(dev, ifname);
=======
		err = netif_change_name(dev, ifname);
>>>>>>> 155a3c00
		if (err < 0)
			goto errout;
		status |= DO_SETLINK_MODIFIED;
	}

	if (tb[IFLA_IFALIAS]) {
<<<<<<< HEAD
	    /*设置接口别名*/
		err = dev_set_alias(dev, nla_data(tb[IFLA_IFALIAS]),
				    nla_len(tb[IFLA_IFALIAS]));
=======
		err = netif_set_alias(dev, nla_data(tb[IFLA_IFALIAS]),
				      nla_len(tb[IFLA_IFALIAS]));
>>>>>>> 155a3c00
		if (err < 0)
			goto errout;
		status |= DO_SETLINK_NOTIFY;
	}

	if (tb[IFLA_BROADCAST]) {
	    /*更新设备广播地址*/
		nla_memcpy(dev->broadcast, tb[IFLA_BROADCAST], dev->addr_len);
		call_netdevice_notifiers(NETDEV_CHANGEADDR, dev);
	}

	if (ifm->ifi_flags || ifm->ifi_change) {
		err = netif_change_flags(dev, rtnl_dev_combine_flags(dev, ifm),
					 extack);
		if (err < 0)
			goto errout;
	}

	if (tb[IFLA_MASTER]) {
	    	/*设置dev的master接口*/
		err = do_set_master(dev, nla_get_u32(tb[IFLA_MASTER]), extack);
		if (err)
			goto errout;
		status |= DO_SETLINK_MODIFIED;
	}

	if (tb[IFLA_CARRIER]) {
		err = netif_change_carrier(dev, nla_get_u8(tb[IFLA_CARRIER]));
		if (err)
			goto errout;
		status |= DO_SETLINK_MODIFIED;
	}

	if (tb[IFLA_TXQLEN]) {
		/*设置设备的txq长度*/
		unsigned int value = nla_get_u32(tb[IFLA_TXQLEN]);

		err = netif_change_tx_queue_len(dev, value);
		if (err)
			goto errout;
		status |= DO_SETLINK_MODIFIED;
	}

	if (tb[IFLA_GSO_MAX_SIZE]) {
		u32 max_size = nla_get_u32(tb[IFLA_GSO_MAX_SIZE]);

		if (dev->gso_max_size ^ max_size) {
			netif_set_gso_max_size(dev, max_size);
			status |= DO_SETLINK_MODIFIED;
		}
	}

	if (tb[IFLA_GSO_MAX_SEGS]) {
		u32 max_segs = nla_get_u32(tb[IFLA_GSO_MAX_SEGS]);

		if (dev->gso_max_segs ^ max_segs) {
			netif_set_gso_max_segs(dev, max_segs);
			status |= DO_SETLINK_MODIFIED;
		}
	}

	if (tb[IFLA_GRO_MAX_SIZE]) {
		u32 gro_max_size = nla_get_u32(tb[IFLA_GRO_MAX_SIZE]);

		if (dev->gro_max_size ^ gro_max_size) {
			netif_set_gro_max_size(dev, gro_max_size);
			status |= DO_SETLINK_MODIFIED;
		}
	}

	if (tb[IFLA_GSO_IPV4_MAX_SIZE]) {
		u32 max_size = nla_get_u32(tb[IFLA_GSO_IPV4_MAX_SIZE]);

		if (dev->gso_ipv4_max_size ^ max_size) {
			netif_set_gso_ipv4_max_size(dev, max_size);
			status |= DO_SETLINK_MODIFIED;
		}
	}

	if (tb[IFLA_GRO_IPV4_MAX_SIZE]) {
		u32 gro_max_size = nla_get_u32(tb[IFLA_GRO_IPV4_MAX_SIZE]);

		if (dev->gro_ipv4_max_size ^ gro_max_size) {
			netif_set_gro_ipv4_max_size(dev, gro_max_size);
			status |= DO_SETLINK_MODIFIED;
		}
	}

	if (tb[IFLA_OPERSTATE])
		set_operstate(dev, nla_get_u8(tb[IFLA_OPERSTATE]));

	if (tb[IFLA_LINKMODE]) {
		unsigned char value = nla_get_u8(tb[IFLA_LINKMODE]);

		if (dev->link_mode ^ value)
			status |= DO_SETLINK_NOTIFY;
		WRITE_ONCE(dev->link_mode, value);
	}

	if (tb[IFLA_VFINFO_LIST]) {
		struct nlattr *vfinfo[IFLA_VF_MAX + 1];
		struct nlattr *attr;
		int rem;

		nla_for_each_nested(attr, tb[IFLA_VFINFO_LIST], rem) {
			if (nla_type(attr) != IFLA_VF_INFO ||
			    nla_len(attr) < NLA_HDRLEN) {
				err = -EINVAL;
				goto errout;
			}
			err = nla_parse_nested_deprecated(vfinfo, IFLA_VF_MAX,
							  attr,
							  ifla_vf_policy,
							  NULL);
			if (err < 0)
				goto errout;
			err = do_setvfinfo(dev, vfinfo);
			if (err < 0)
				goto errout;
			status |= DO_SETLINK_NOTIFY;
		}
	}
	err = 0;

	if (tb[IFLA_VF_PORTS]) {
		struct nlattr *port[IFLA_PORT_MAX+1];
		struct nlattr *attr;
		int vf;
		int rem;

		err = -EOPNOTSUPP;
		if (!ops->ndo_set_vf_port)
			goto errout;

		nla_for_each_nested(attr, tb[IFLA_VF_PORTS], rem) {
			if (nla_type(attr) != IFLA_VF_PORT ||
			    nla_len(attr) < NLA_HDRLEN) {
				err = -EINVAL;
				goto errout;
			}
			err = nla_parse_nested_deprecated(port, IFLA_PORT_MAX,
							  attr,
							  ifla_port_policy,
							  NULL);
			if (err < 0)
				goto errout;
			if (!port[IFLA_PORT_VF]) {
				err = -EOPNOTSUPP;
				goto errout;
			}
			vf = nla_get_u32(port[IFLA_PORT_VF]);
			err = ops->ndo_set_vf_port(dev, vf, port);
			if (err < 0)
				goto errout;
			status |= DO_SETLINK_NOTIFY;
		}
	}
	err = 0;

	if (tb[IFLA_PORT_SELF]) {
		struct nlattr *port[IFLA_PORT_MAX+1];

		err = nla_parse_nested_deprecated(port, IFLA_PORT_MAX,
						  tb[IFLA_PORT_SELF],
						  ifla_port_policy, NULL);
		if (err < 0)
			goto errout;

		err = -EOPNOTSUPP;
		if (ops->ndo_set_vf_port)
			err = ops->ndo_set_vf_port(dev, PORT_SELF_VF, port);
		if (err < 0)
			goto errout;
		status |= DO_SETLINK_NOTIFY;
	}

	if (tb[IFLA_AF_SPEC]) {
	    /*设置af相关的配置*/
		struct nlattr *af;
		int rem;

		nla_for_each_nested(af, tb[IFLA_AF_SPEC], rem) {
			struct rtnl_af_ops *af_ops;
			int af_ops_srcu_index;

			af_ops = rtnl_af_lookup(nla_type(af), &af_ops_srcu_index);
			if (!af_ops) {
				err = -EAFNOSUPPORT;
				goto errout;
			}

			//执行af对应的配置设置
			err = af_ops->set_link_af(dev, af, extack);
			rtnl_af_put(af_ops, af_ops_srcu_index);

			if (err < 0)
				goto errout;

			status |= DO_SETLINK_NOTIFY;
		}
	}
	err = 0;

	if (tb[IFLA_PROTO_DOWN] || tb[IFLA_PROTO_DOWN_REASON]) {
		err = do_set_proto_down(dev, tb[IFLA_PROTO_DOWN],
					tb[IFLA_PROTO_DOWN_REASON], extack);
		if (err)
			goto errout;
		status |= DO_SETLINK_NOTIFY;
	}

	if (tb[IFLA_XDP]) {
	    /*更新挂接在网络设备上的xdp程序*/
		struct nlattr *xdp[IFLA_XDP_MAX + 1];
		u32 xdp_flags = 0;

		err = nla_parse_nested_deprecated(xdp, IFLA_XDP_MAX,
						  tb[IFLA_XDP],
						  ifla_xdp_policy, NULL);
		if (err < 0)
			goto errout;

		/*不容许以上两种id被设置*/
		if (xdp[IFLA_XDP_ATTACHED] || xdp[IFLA_XDP_PROG_ID]) {
			err = -EINVAL;
			goto errout;
		}

		if (xdp[IFLA_XDP_FLAGS]) {
			xdp_flags = nla_get_u32(xdp[IFLA_XDP_FLAGS]);
			if (xdp_flags & ~XDP_FLAGS_MASK) {
			    /*遇到当前不支持的flags,报错*/
				err = -EINVAL;
				goto errout;
			}
			if (hweight32(xdp_flags & XDP_FLAGS_MODES) > 1) {
				err = -EINVAL;
				goto errout;
			}
		}

		/*用户为link指定的XDP bpf程序对应的fd*/
		if (xdp[IFLA_XDP_FD]) {
			int expected_fd = -1;

			if (xdp_flags & XDP_FLAGS_REPLACE) {
				if (!xdp[IFLA_XDP_EXPECTED_FD]) {
					err = -EINVAL;
					goto errout;
				}
				expected_fd =
					nla_get_s32(xdp[IFLA_XDP_EXPECTED_FD]);
			}

			err = dev_change_xdp_fd(dev, extack,
						nla_get_s32(xdp[IFLA_XDP_FD]),
						expected_fd,
						xdp_flags);
			if (err)
				goto errout;
			status |= DO_SETLINK_NOTIFY;
		}
	}

errout:
	if (status & DO_SETLINK_MODIFIED) {
		if ((status & DO_SETLINK_NOTIFY) == DO_SETLINK_NOTIFY)
			netif_state_change(dev);

		if (err < 0)
			net_warn_ratelimited("A link change request failed with some changes committed already. Interface %s may have been left with an inconsistent configuration, please check.\n",
					     dev->name);
	}

	netdev_unlock_ops(dev);

	return err;
}

static struct net_device *rtnl_dev_get(struct net *net,
		                       struct nlattr *tb[])
{
	char ifname[ALTIFNAMSIZ];

	if (tb[IFLA_IFNAME])
		/*自ifname_attr中取ifname*/
		nla_strscpy(ifname, tb[IFLA_IFNAME], IFNAMSIZ);
	else if (tb[IFLA_ALT_IFNAME])
		/*自altifname_attr中提取ifname*/
		nla_strscpy(ifname, tb[IFLA_ALT_IFNAME], ALTIFNAMSIZ);
	else
		return NULL;

	return __dev_get_by_name(net, ifname);
}

//处理link配置的netlink消息处理
static int rtnl_setlink(struct sk_buff *skb, struct nlmsghdr *nlh,
			struct netlink_ext_ack *extack)
{
	struct ifinfomsg *ifm = nlmsg_data(nlh);
	struct net *net = sock_net(skb->sk);
	struct nlattr *tb[IFLA_MAX+1];
	struct net_device *dev = NULL;
	struct rtnl_nets rtnl_nets;
	struct net *tgt_net;
	int err;

	err = nlmsg_parse_deprecated(nlh, sizeof(*ifm), tb, IFLA_MAX,
				     ifla_policy, extack);
	if (err < 0)
		goto errout;

	err = rtnl_ensure_unique_netns(tb, extack, false);
	if (err < 0)
		goto errout;

<<<<<<< HEAD
	err = -EINVAL;
	ifm = nlmsg_data(nlh);
	/*如果指定ifindex，则通过ifindex查找dev;否则用名称确定dev*/
=======
	tgt_net = rtnl_link_get_net_capable(skb, net, tb, CAP_NET_ADMIN);
	if (IS_ERR(tgt_net)) {
		err = PTR_ERR(tgt_net);
		goto errout;
	}

	rtnl_nets_init(&rtnl_nets);
	rtnl_nets_add(&rtnl_nets, get_net(net));
	rtnl_nets_add(&rtnl_nets, tgt_net);

	rtnl_nets_lock(&rtnl_nets);

>>>>>>> 155a3c00
	if (ifm->ifi_index > 0)
		dev = __dev_get_by_index(net, ifm->ifi_index);
	else if (tb[IFLA_IFNAME] || tb[IFLA_ALT_IFNAME])
		dev = rtnl_dev_get(net, tb);
	else
		err = -EINVAL;

	if (dev)
		err = do_setlink(skb, dev, tgt_net, ifm, extack, tb, 0);
	else if (!err)
		err = -ENODEV;

<<<<<<< HEAD
	/*实现link配置*/
	err = do_setlink(skb, dev, ifm, extack, tb, 0);
=======
	rtnl_nets_unlock(&rtnl_nets);
	rtnl_nets_destroy(&rtnl_nets);
>>>>>>> 155a3c00
errout:
	return err;
}

static int rtnl_group_dellink(const struct net *net, int group)
{
	struct net_device *dev, *aux;
	LIST_HEAD(list_kill);
	bool found = false;

	if (!group)
		return -EPERM;

	for_each_netdev(net, dev) {
		if (dev->group == group) {
			const struct rtnl_link_ops *ops;

			found = true;
			ops = dev->rtnl_link_ops;
			if (!ops || !ops->dellink)
				return -EOPNOTSUPP;
		}
	}

	if (!found)
		return -ENODEV;

	for_each_netdev_safe(net, dev, aux) {
		if (dev->group == group) {
			const struct rtnl_link_ops *ops;

			ops = dev->rtnl_link_ops;
			ops->dellink(dev, &list_kill);
		}
	}
	unregister_netdevice_many(&list_kill);

	return 0;
}

int rtnl_delete_link(struct net_device *dev, u32 portid, const struct nlmsghdr *nlh)
{
	const struct rtnl_link_ops *ops;
	LIST_HEAD(list_kill);

	ops = dev->rtnl_link_ops;
	if (!ops || !ops->dellink)
		return -EOPNOTSUPP;

	ops->dellink(dev, &list_kill);
	unregister_netdevice_many_notify(&list_kill, portid, nlh);

	return 0;
}
EXPORT_SYMBOL_GPL(rtnl_delete_link);

static int rtnl_dellink(struct sk_buff *skb, struct nlmsghdr *nlh,
			struct netlink_ext_ack *extack)
{
	struct ifinfomsg *ifm = nlmsg_data(nlh);
	struct net *net = sock_net(skb->sk);
	u32 portid = NETLINK_CB(skb).portid;
	struct nlattr *tb[IFLA_MAX+1];
	struct net_device *dev = NULL;
	struct net *tgt_net = net;
	int netnsid = -1;
	int err;

	err = nlmsg_parse_deprecated(nlh, sizeof(*ifm), tb, IFLA_MAX,
				     ifla_policy, extack);
	if (err < 0)
		return err;

	err = rtnl_ensure_unique_netns(tb, extack, true);
	if (err < 0)
		return err;

	if (tb[IFLA_TARGET_NETNSID]) {
		netnsid = nla_get_s32(tb[IFLA_TARGET_NETNSID]);
		tgt_net = rtnl_get_net_ns_capable(NETLINK_CB(skb).sk, netnsid);
		if (IS_ERR(tgt_net))
			return PTR_ERR(tgt_net);
	}

	rtnl_net_lock(tgt_net);

	if (ifm->ifi_index > 0)
		dev = __dev_get_by_index(tgt_net, ifm->ifi_index);
	else if (tb[IFLA_IFNAME] || tb[IFLA_ALT_IFNAME])
		dev = rtnl_dev_get(tgt_net, tb);

	if (dev)
		err = rtnl_delete_link(dev, portid, nlh);
	else if (ifm->ifi_index > 0 || tb[IFLA_IFNAME] || tb[IFLA_ALT_IFNAME])
		err = -ENODEV;
	else if (tb[IFLA_GROUP])
		err = rtnl_group_dellink(tgt_net, nla_get_u32(tb[IFLA_GROUP]));
	else
		err = -EINVAL;

	rtnl_net_unlock(tgt_net);

	if (netnsid >= 0)
		put_net(tgt_net);

	return err;
}

int rtnl_configure_link(struct net_device *dev, const struct ifinfomsg *ifm,
			u32 portid, const struct nlmsghdr *nlh)
{
	unsigned int old_flags, changed;
	int err;

	old_flags = dev->flags;
	if (ifm && (ifm->ifi_flags || ifm->ifi_change)) {
		err = __dev_change_flags(dev, rtnl_dev_combine_flags(dev, ifm),
					 NULL);
		if (err < 0)
			return err;
	}

	changed = old_flags ^ dev->flags;
	if (dev->rtnl_link_initializing) {
		dev->rtnl_link_initializing = false;
		changed = ~0U;
	}

	__dev_notify_flags(dev, old_flags, changed, portid, nlh);
	return 0;
}
EXPORT_SYMBOL(rtnl_configure_link);

//link创建
struct net_device *rtnl_create_link(struct net *net, const char *ifname/*接口名称*/,
				    unsigned char name_assign_type,
				    const struct rtnl_link_ops *ops,
				    struct nlattr *tb[],
				    struct netlink_ext_ack *extack)
{
	struct net_device *dev;

	//tx,rx队列默认数目
	unsigned int num_tx_queues = 1;
	unsigned int num_rx_queues = 1;
	int err;

	//设置tx队列数目（其来自配置或通过函数获取）
	if (tb[IFLA_NUM_TX_QUEUES])
		num_tx_queues = nla_get_u32(tb[IFLA_NUM_TX_QUEUES]);
	else if (ops->get_num_tx_queues)
		/*有回调，通过回调取tx队列数*/
		num_tx_queues = ops->get_num_tx_queues();

	//设置rx队列数目
	if (tb[IFLA_NUM_RX_QUEUES])
		num_rx_queues = nla_get_u32(tb[IFLA_NUM_RX_QUEUES]);
	else if (ops->get_num_rx_queues)
		/*有回调，通过回调取rx队列数*/
		num_rx_queues = ops->get_num_rx_queues();

	//rx,tx队列数目校验
	if (num_tx_queues < 1 || num_tx_queues > 4096) {
		NL_SET_ERR_MSG(extack, "Invalid number of transmit queues");
		return ERR_PTR(-EINVAL);
	}

	if (num_rx_queues < 1 || num_rx_queues > 4096) {
		NL_SET_ERR_MSG(extack, "Invalid number of receive queues");
		return ERR_PTR(-EINVAL);
	}

	//创建名称为ifname的设备
	if (ops->alloc) {
		dev = ops->alloc(tb, ifname, name_assign_type,
				 num_tx_queues, num_rx_queues);
		if (IS_ERR(dev))
			return dev;
	} else {
		/*例如veth,bond没有提供alloc回调，则走此流程（ops->setup将被调用）*/
		dev = alloc_netdev_mqs(ops->priv_size, ifname,
				       name_assign_type, ops->setup,
				       num_tx_queues, num_rx_queues);
	}

	if (!dev)
		return ERR_PTR(-ENOMEM);

	err = validate_linkmsg(dev, tb, extack);
	if (err < 0) {
		free_netdev(dev);
		return ERR_PTR(err);
	}

	//设置设备所属的namespace
	dev_net_set(dev, net);
	dev->rtnl_link_ops = ops;
	dev->rtnl_link_initializing = true;

	//mtu
	if (tb[IFLA_MTU]) {
		u32 mtu = nla_get_u32(tb[IFLA_MTU]);

		err = dev_validate_mtu(dev, mtu, extack);
		if (err) {
			free_netdev(dev);
			return ERR_PTR(err);
		}
		dev->mtu = mtu;
	}
	//设备mac地址
	if (tb[IFLA_ADDRESS]) {
		__dev_addr_set(dev, nla_data(tb[IFLA_ADDRESS]),
			       nla_len(tb[IFLA_ADDRESS]));
		dev->addr_assign_type = NET_ADDR_SET;
	}

	//设备广播地址
	if (tb[IFLA_BROADCAST])
		memcpy(dev->broadcast, nla_data(tb[IFLA_BROADCAST]),
				nla_len(tb[IFLA_BROADCAST]));

	//tx队列长度
	if (tb[IFLA_TXQLEN])
		dev->tx_queue_len = nla_get_u32(tb[IFLA_TXQLEN]);
	if (tb[IFLA_OPERSTATE])
		set_operstate(dev, nla_get_u8(tb[IFLA_OPERSTATE]));

	//linkmode
	if (tb[IFLA_LINKMODE])
		dev->link_mode = nla_get_u8(tb[IFLA_LINKMODE]);
	if (tb[IFLA_GROUP])
<<<<<<< HEAD
		dev_set_group(dev, nla_get_u32(tb[IFLA_GROUP]));

	//gso最大size
=======
		netif_set_group(dev, nla_get_u32(tb[IFLA_GROUP]));
>>>>>>> 155a3c00
	if (tb[IFLA_GSO_MAX_SIZE])
		netif_set_gso_max_size(dev, nla_get_u32(tb[IFLA_GSO_MAX_SIZE]));

	//gso最大分段数
	if (tb[IFLA_GSO_MAX_SEGS])
		netif_set_gso_max_segs(dev, nla_get_u32(tb[IFLA_GSO_MAX_SEGS]));
	if (tb[IFLA_GRO_MAX_SIZE])
		netif_set_gro_max_size(dev, nla_get_u32(tb[IFLA_GRO_MAX_SIZE]));
	if (tb[IFLA_GSO_IPV4_MAX_SIZE])
		netif_set_gso_ipv4_max_size(dev, nla_get_u32(tb[IFLA_GSO_IPV4_MAX_SIZE]));
	if (tb[IFLA_GRO_IPV4_MAX_SIZE])
		netif_set_gro_ipv4_max_size(dev, nla_get_u32(tb[IFLA_GRO_IPV4_MAX_SIZE]));

	return dev;
}
EXPORT_SYMBOL(rtnl_create_link);

struct rtnl_newlink_tbs {
	struct nlattr *tb[IFLA_MAX + 1];
	struct nlattr *linkinfo[IFLA_INFO_MAX + 1];
	struct nlattr *attr[RTNL_MAX_TYPE + 1];
	struct nlattr *slave_attr[RTNL_SLAVE_MAX_TYPE + 1];
};

static int rtnl_changelink(const struct sk_buff *skb, struct nlmsghdr *nlh,
			   const struct rtnl_link_ops *ops,
			   struct net_device *dev, struct net *tgt_net,
			   struct rtnl_newlink_tbs *tbs,
			   struct nlattr **data,
			   struct netlink_ext_ack *extack)
{
	struct nlattr ** const linkinfo = tbs->linkinfo;
	struct nlattr ** const tb = tbs->tb;
	int status = 0;
	int err;

	if (nlh->nlmsg_flags & NLM_F_EXCL)
		return -EEXIST;

	if (nlh->nlmsg_flags & NLM_F_REPLACE)
		return -EOPNOTSUPP;

	if (linkinfo[IFLA_INFO_DATA]) {
		if (!ops || ops != dev->rtnl_link_ops || !ops->changelink)
			return -EOPNOTSUPP;

		err = ops->changelink(dev, tb, data, extack);
		if (err < 0)
			return err;

		status |= DO_SETLINK_NOTIFY;
	}

	if (linkinfo[IFLA_INFO_SLAVE_DATA]) {
		const struct rtnl_link_ops *m_ops = NULL;
		struct nlattr **slave_data = NULL;
		struct net_device *master_dev;

		master_dev = netdev_master_upper_dev_get(dev);
		if (master_dev)
			m_ops = master_dev->rtnl_link_ops;

		if (!m_ops || !m_ops->slave_changelink)
			return -EOPNOTSUPP;

		if (m_ops->slave_maxtype > RTNL_SLAVE_MAX_TYPE)
			return -EINVAL;

		if (m_ops->slave_maxtype) {
			err = nla_parse_nested_deprecated(tbs->slave_attr,
							  m_ops->slave_maxtype,
							  linkinfo[IFLA_INFO_SLAVE_DATA],
							  m_ops->slave_policy, extack);
			if (err < 0)
				return err;

			slave_data = tbs->slave_attr;
		}

		err = m_ops->slave_changelink(master_dev, dev, tb, slave_data, extack);
		if (err < 0)
			return err;

		status |= DO_SETLINK_NOTIFY;
	}

	return do_setlink(skb, dev, tgt_net, nlmsg_data(nlh), extack, tb, status);
}

static int rtnl_group_changelink(const struct sk_buff *skb,
				 struct net *net, struct net *tgt_net,
				 int group, struct ifinfomsg *ifm,
				 struct netlink_ext_ack *extack,
				 struct nlattr **tb)
{
	struct net_device *dev, *aux;
	int err;

	for_each_netdev_safe(net, dev, aux) {
		if (dev->group == group) {
			err = do_setlink(skb, dev, tgt_net, ifm, extack, tb, 0);
			if (err < 0)
				return err;
		}
	}

	return 0;
}

//link新建
static int rtnl_newlink_create(struct sk_buff *skb, struct ifinfomsg *ifm,
			       const struct rtnl_link_ops *ops,
			       struct net *tgt_net, struct net *link_net,
			       struct net *peer_net,
			       const struct nlmsghdr *nlh,
			       struct nlattr **tb/*待填充的属性*/, struct nlattr **data,
			       struct netlink_ext_ack *extack)
{
	unsigned char name_assign_type = NET_NAME_USER;
	struct rtnl_newlink_params params = {
		.src_net = sock_net(skb->sk),
		.link_net = link_net,
		.peer_net = peer_net,
		.tb = tb,
		.data = data,
	};
	u32 portid = NETLINK_CB(skb).portid;
	struct net_device *dev;
	char ifname[IFNAMSIZ];
	int err;

	//link创建，必须要有setup回调
	if (!ops->alloc && !ops->setup)
		return -EOPNOTSUPP;

	if (tb[IFLA_IFNAME]) {
		nla_strscpy(ifname, tb[IFLA_IFNAME], IFNAMSIZ);
	} else {
		//如果未给出接口名，则构造接口名称
		snprintf(ifname, IFNAMSIZ, "%s%%d", ops->kind);
		name_assign_type = NET_NAME_ENUM;
	}

<<<<<<< HEAD
	dest_net = rtnl_link_get_net_capable(skb, net, tb, CAP_NET_ADMIN);
	if (IS_ERR(dest_net))
		return PTR_ERR(dest_net);

	/*修改设备对应的netns*/
	if (tb[IFLA_LINK_NETNSID]) {
		int id = nla_get_s32(tb[IFLA_LINK_NETNSID]);

		link_net = get_net_ns_by_id(dest_net, id);
		if (!link_net) {
			NL_SET_ERR_MSG(extack, "Unknown network namespace id");
			err =  -EINVAL;
			goto out;
		}
		err = -EPERM;
		if (!netlink_ns_capable(skb, link_net->user_ns, CAP_NET_ADMIN))
			goto out;
	} else {
		link_net = NULL;
	}

	//创建此类型的netdev
	dev = rtnl_create_link(link_net ? : dest_net, ifname/*要创建的接口名称*/,
			       name_assign_type, ops, tb, extack);
=======
	dev = rtnl_create_link(tgt_net, ifname, name_assign_type, ops, tb,
			       extack);
>>>>>>> 155a3c00
	if (IS_ERR(dev)) {
		err = PTR_ERR(dev);
		goto out;
	}

	dev->ifindex = ifm->ifi_index;

	//如果ops中有newlink,则创建dev后调用newlink
	if (ops->newlink)
		err = ops->newlink(dev, &params, extack);
	else
		//没有newlink回调，直接在系统中注册此dev
		err = register_netdevice(dev);
	if (err < 0) {
		free_netdev(dev);
		goto out;
	}

	netdev_lock_ops(dev);

	err = rtnl_configure_link(dev, ifm, portid, nlh);
	if (err < 0)
		goto out_unregister;
<<<<<<< HEAD
	if (link_net) {
		//变更设备的net namespace
		err = dev_change_net_namespace(dev, dest_net, ifname);
		if (err < 0)
			goto out_unregister;
	}

	/*设置dev设备的master接口为tb[ifla_master]*/
=======
>>>>>>> 155a3c00
	if (tb[IFLA_MASTER]) {
		err = do_set_master(dev, nla_get_u32(tb[IFLA_MASTER]), extack);
		if (err)
			goto out_unregister;
	}

	netdev_unlock_ops(dev);
out:
	return err;
out_unregister:
	netdev_unlock_ops(dev);
	if (ops->newlink) {
		LIST_HEAD(list_kill);

		ops->dellink(dev, &list_kill);
		unregister_netdevice_many(&list_kill);
	} else {
		unregister_netdevice(dev);
	}
	goto out;
}

static struct net *rtnl_get_peer_net(const struct rtnl_link_ops *ops,
				     struct nlattr *tbp[],
				     struct nlattr *data[],
				     struct netlink_ext_ack *extack)
{
	struct nlattr *tb[IFLA_MAX + 1];
	int err;

	if (!data || !data[ops->peer_type])
		return rtnl_link_get_net_ifla(tbp);

	err = rtnl_nla_parse_ifinfomsg(tb, data[ops->peer_type], extack);
	if (err < 0)
		return ERR_PTR(err);

	if (ops->validate) {
		err = ops->validate(tb, NULL, extack);
		if (err < 0)
			return ERR_PTR(err);
	}

	return rtnl_link_get_net_ifla(tb);
}

static int __rtnl_newlink(struct sk_buff *skb, struct nlmsghdr *nlh,
			  const struct rtnl_link_ops *ops,
			  struct net *tgt_net, struct net *link_net,
			  struct net *peer_net,
			  struct rtnl_newlink_tbs *tbs,
			  struct nlattr **data,
			  struct netlink_ext_ack *extack)
{
	struct nlattr ** const tb = tbs->tb;
<<<<<<< HEAD
	/*master设备操作集*/
	const struct rtnl_link_ops *m_ops;
	struct net_device *master_dev;
	struct net *net = sock_net(skb->sk);
	const struct rtnl_link_ops *ops;
	/*记录slave data*/
	struct nlattr **slave_data;
	char kind[MODULE_NAME_LEN];
=======
	struct net *net = sock_net(skb->sk);
	struct net *device_net;
>>>>>>> 155a3c00
	struct net_device *dev;
	struct ifinfomsg *ifm;
	bool link_specified;

	/* When creating, lookup for existing device in target net namespace */
	device_net = (nlh->nlmsg_flags & NLM_F_CREATE) &&
		     (nlh->nlmsg_flags & NLM_F_EXCL) ?
		     tgt_net : net;

	/*接口名称*/
	ifm = nlmsg_data(nlh);
	if (ifm->ifi_index > 0) {
		link_specified = true;
<<<<<<< HEAD
		//如果指定了ifidx,则通过ifidx查找对应的dev
		dev = __dev_get_by_index(net, ifm->ifi_index);
=======
		dev = __dev_get_by_index(device_net, ifm->ifi_index);
>>>>>>> 155a3c00
	} else if (ifm->ifi_index < 0) {
		NL_SET_ERR_MSG(extack, "ifindex can't be negative");
		return -EINVAL;
	} else if (tb[IFLA_IFNAME] || tb[IFLA_ALT_IFNAME]) {
		//如果指出了接口名称，则提取接口名称
		link_specified = true;
		dev = rtnl_dev_get(device_net, tb);
	} else {
		link_specified = false;
		dev = NULL;
	}

	if (dev)
		return rtnl_changelink(skb, nlh, ops, dev, tgt_net, tbs, data, extack);

	if (!(nlh->nlmsg_flags & NLM_F_CREATE)) {
		/* No dev found and NLM_F_CREATE not set. Requested dev does not exist,
		 * or it's for a group
		*/
		if (link_specified || !tb[IFLA_GROUP])
			return -ENODEV;

		return rtnl_group_changelink(skb, net, tgt_net,
					     nla_get_u32(tb[IFLA_GROUP]),
					     ifm, extack, tb);
	}

	if (tb[IFLA_MAP] || tb[IFLA_PROTINFO])
		return -EOPNOTSUPP;

	if (!ops) {
		NL_SET_ERR_MSG(extack, "Unknown device type");
		return -EOPNOTSUPP;
	}

	return rtnl_newlink_create(skb, ifm, ops, tgt_net, link_net, peer_net, nlh,
				   tb, data, extack);
}

static int rtnl_newlink(struct sk_buff *skb, struct nlmsghdr *nlh,
			struct netlink_ext_ack *extack)
{
	struct net *tgt_net, *link_net = NULL, *peer_net = NULL;
	struct nlattr **tb, **linkinfo, **data = NULL;
	struct rtnl_link_ops *ops = NULL;
	struct rtnl_newlink_tbs *tbs;
	struct rtnl_nets rtnl_nets;
	int ops_srcu_index;
	int ret;

	tbs = kmalloc(sizeof(*tbs), GFP_KERNEL);
	if (!tbs)
		return -ENOMEM;

	tb = tbs->tb;
	ret = nlmsg_parse_deprecated(nlh, sizeof(struct ifinfomsg), tb,
				     IFLA_MAX, ifla_policy, extack);
	if (ret < 0)
		goto free;

	ret = rtnl_ensure_unique_netns(tb, extack, false);
	if (ret < 0)
		goto free;

	linkinfo = tbs->linkinfo;
	if (tb[IFLA_LINKINFO]) {
		ret = nla_parse_nested_deprecated(linkinfo, IFLA_INFO_MAX,
						  tb[IFLA_LINKINFO],
						  ifla_info_policy, NULL);
		if (ret < 0)
			goto free;
	} else {
		memset(linkinfo, 0, sizeof(tbs->linkinfo));
	}

	if (linkinfo[IFLA_INFO_KIND]) {
<<<<<<< HEAD
		//自linkinfo[IFLA_INFO_KIND]中提取字符串值，并进行link_ops查询
		//查找kind对应的ops,即不同link-type对应的ops
=======
		char kind[MODULE_NAME_LEN];

>>>>>>> 155a3c00
		nla_strscpy(kind, linkinfo[IFLA_INFO_KIND], sizeof(kind));
		ops = rtnl_link_ops_get(kind, &ops_srcu_index);
#ifdef CONFIG_MODULES
		if (!ops) {
			request_module("rtnl-link-%s", kind);
			ops = rtnl_link_ops_get(kind, &ops_srcu_index);
		}
#endif
	}

	rtnl_nets_init(&rtnl_nets);

	if (ops) {
<<<<<<< HEAD
		//解析link独有的info_data
		if (ops->maxtype > RTNL_MAX_TYPE)
			return -EINVAL;
=======
		if (ops->maxtype > RTNL_MAX_TYPE) {
			ret = -EINVAL;
			goto put_ops;
		}
>>>>>>> 155a3c00

		if (ops->maxtype && linkinfo[IFLA_INFO_DATA]) {
			ret = nla_parse_nested_deprecated(tbs->attr, ops->maxtype,
							  linkinfo[IFLA_INFO_DATA],
							  ops->policy, extack);
			if (ret < 0)
				goto put_ops;

			data = tbs->attr;
		}
<<<<<<< HEAD
		//如果有校验回调，则校验有信息
=======

>>>>>>> 155a3c00
		if (ops->validate) {
			ret = ops->validate(tb, data, extack);
			if (ret < 0)
				goto put_ops;
		}
<<<<<<< HEAD
	}

	slave_data = NULL;
	if (m_ops) {
	    /*有master设备情况下处理slave_data*/
		if (m_ops->slave_maxtype > RTNL_SLAVE_MAX_TYPE)
			return -EINVAL;
=======
>>>>>>> 155a3c00

		if (ops->peer_type) {
			peer_net = rtnl_get_peer_net(ops, tb, data, extack);
			if (IS_ERR(peer_net)) {
				ret = PTR_ERR(peer_net);
				goto put_ops;
			}
			if (peer_net)
				rtnl_nets_add(&rtnl_nets, peer_net);
		}
	}

<<<<<<< HEAD
	if (dev) {
		int status = 0;

		//dev已存在
		if (nlh->nlmsg_flags & NLM_F_EXCL)
			return -EEXIST;

		//不支持对dev执行替换
		if (nlh->nlmsg_flags & NLM_F_REPLACE)
			return -EOPNOTSUPP;

		err = validate_linkmsg(dev, tb, extack);
		if (err < 0)
			return err;

		if (linkinfo[IFLA_INFO_DATA]) {
			//如包含IFLA_INFO_DATA,则执行link change
			if (!ops || ops != dev->rtnl_link_ops ||
			    !ops->changelink)
				return -EOPNOTSUPP;
=======
	tgt_net = rtnl_link_get_net_capable(skb, sock_net(skb->sk), tb, CAP_NET_ADMIN);
	if (IS_ERR(tgt_net)) {
		ret = PTR_ERR(tgt_net);
		goto put_net;
	}
>>>>>>> 155a3c00

	rtnl_nets_add(&rtnl_nets, tgt_net);

<<<<<<< HEAD
		/*有slave相关的配置，执行slave change*/
		if (linkinfo[IFLA_INFO_SLAVE_DATA]) {
			if (!m_ops || !m_ops->slave_changelink)
				return -EOPNOTSUPP;
=======
	if (tb[IFLA_LINK_NETNSID]) {
		int id = nla_get_s32(tb[IFLA_LINK_NETNSID]);
>>>>>>> 155a3c00

		link_net = get_net_ns_by_id(tgt_net, id);
		if (!link_net) {
			NL_SET_ERR_MSG(extack, "Unknown network namespace id");
			ret =  -EINVAL;
			goto put_net;
		}

<<<<<<< HEAD
		//接口存在，做link的配置
		return do_setlink(skb, dev, ifm, extack, tb, status);
	}

	//此情况下dev不存在，需要新建link

	//如果不需要create，则报错
	if (!(nlh->nlmsg_flags & NLM_F_CREATE)) {
		/* No dev found and NLM_F_CREATE not set. Requested dev does not exist,
		 * or it's for a group
		*/
		if (link_specified)
			return -ENODEV;
		if (tb[IFLA_GROUP])
			return rtnl_group_changelink(skb, net,
						nla_get_u32(tb[IFLA_GROUP]),
						ifm, extack, tb);
		return -ENODEV;
	}

	if (tb[IFLA_MAP] || tb[IFLA_PROTINFO])
		return -EOPNOTSUPP;

	if (!ops) {
		//无ops，尝试加载此kind类型的module，再查询
#ifdef CONFIG_MODULES
		if (kind[0]) {
			__rtnl_unlock();
			request_module("rtnl-link-%s", kind);
			rtnl_lock();
			ops = rtnl_link_ops_get(kind);
			if (ops)
				goto replay;
=======
		rtnl_nets_add(&rtnl_nets, link_net);

		if (!netlink_ns_capable(skb, link_net->user_ns, CAP_NET_ADMIN)) {
			ret = -EPERM;
			goto put_net;
>>>>>>> 155a3c00
		}
	}

<<<<<<< HEAD
	return rtnl_newlink_create(skb, ifm, ops, nlh, tb, data, extack);
}

static int rtnl_newlink(struct sk_buff *skb, struct nlmsghdr *nlh,
			struct netlink_ext_ack *extack)
{
	struct rtnl_newlink_tbs *tbs;
	int ret;

	//申请attr数组（最多支持RTNL_MAX_TYPE个attr type)
	tbs = kmalloc(sizeof(*tbs), GFP_KERNEL);
	if (!tbs)
		return -ENOMEM;

	ret = __rtnl_newlink(skb, nlh/*对应的netlink消息*/, tbs, extack);
=======
	rtnl_nets_lock(&rtnl_nets);
	ret = __rtnl_newlink(skb, nlh, ops, tgt_net, link_net, peer_net, tbs, data, extack);
	rtnl_nets_unlock(&rtnl_nets);

put_net:
	rtnl_nets_destroy(&rtnl_nets);
put_ops:
	if (ops)
		rtnl_link_ops_put(ops, ops_srcu_index);
free:
>>>>>>> 155a3c00
	kfree(tbs);
	return ret;
}

static int rtnl_valid_getlink_req(struct sk_buff *skb,
				  const struct nlmsghdr *nlh,
				  struct nlattr **tb,
				  struct netlink_ext_ack *extack)
{
	struct ifinfomsg *ifm;
	int i, err;

	ifm = nlmsg_payload(nlh, sizeof(*ifm));
	if (!ifm) {
		NL_SET_ERR_MSG(extack, "Invalid header for get link");
		return -EINVAL;
	}

	if (!netlink_strict_get_check(skb))
		return nlmsg_parse_deprecated(nlh, sizeof(*ifm), tb, IFLA_MAX,
					      ifla_policy, extack);

	if (ifm->__ifi_pad || ifm->ifi_type || ifm->ifi_flags ||
	    ifm->ifi_change) {
		NL_SET_ERR_MSG(extack, "Invalid values in header for get link request");
		return -EINVAL;
	}

	err = nlmsg_parse_deprecated_strict(nlh, sizeof(*ifm), tb, IFLA_MAX,
					    ifla_policy, extack);
	if (err)
		return err;

	for (i = 0; i <= IFLA_MAX; i++) {
		if (!tb[i])
			continue;

		switch (i) {
		case IFLA_IFNAME:
		case IFLA_ALT_IFNAME:
		case IFLA_EXT_MASK:
		case IFLA_TARGET_NETNSID:
			break;
		default:
			NL_SET_ERR_MSG(extack, "Unsupported attribute in get link request");
			return -EINVAL;
		}
	}

	return 0;
}

static int rtnl_getlink(struct sk_buff *skb, struct nlmsghdr *nlh,
			struct netlink_ext_ack *extack)
{
	struct net *net = sock_net(skb->sk);
	struct net *tgt_net = net;
	struct ifinfomsg *ifm;
	struct nlattr *tb[IFLA_MAX+1];
	struct net_device *dev = NULL;
	struct sk_buff *nskb;
	int netnsid = -1;
	int err;
	u32 ext_filter_mask = 0;

	err = rtnl_valid_getlink_req(skb, nlh, tb, extack);
	if (err < 0)
		return err;

	err = rtnl_ensure_unique_netns(tb, extack, true);
	if (err < 0)
		return err;

	if (tb[IFLA_TARGET_NETNSID]) {
		netnsid = nla_get_s32(tb[IFLA_TARGET_NETNSID]);
		tgt_net = rtnl_get_net_ns_capable(NETLINK_CB(skb).sk, netnsid);
		if (IS_ERR(tgt_net))
			return PTR_ERR(tgt_net);
	}

	if (tb[IFLA_EXT_MASK])
		ext_filter_mask = nla_get_u32(tb[IFLA_EXT_MASK]);

	err = -EINVAL;
	ifm = nlmsg_data(nlh);
	if (ifm->ifi_index > 0)
		dev = __dev_get_by_index(tgt_net, ifm->ifi_index);
	else if (tb[IFLA_IFNAME] || tb[IFLA_ALT_IFNAME])
		dev = rtnl_dev_get(tgt_net, tb);
	else
		goto out;

	err = -ENODEV;
	if (dev == NULL)
		goto out;

	err = -ENOBUFS;
	nskb = nlmsg_new_large(if_nlmsg_size(dev, ext_filter_mask));
	if (nskb == NULL)
		goto out;

	/* Synchronize the carrier state so we don't report a state
	 * that we're not actually going to honour immediately; if
	 * the driver just did a carrier off->on transition, we can
	 * only TX if link watch work has run, but without this we'd
	 * already report carrier on, even if it doesn't work yet.
	 */
	linkwatch_sync_dev(dev);

	err = rtnl_fill_ifinfo(nskb, dev, net,
			       RTM_NEWLINK, NETLINK_CB(skb).portid,
			       nlh->nlmsg_seq, 0, 0, ext_filter_mask,
			       0, NULL, 0, netnsid, GFP_KERNEL);
	if (err < 0) {
		/* -EMSGSIZE implies BUG in if_nlmsg_size */
		WARN_ON(err == -EMSGSIZE);
		kfree_skb(nskb);
	} else
		err = rtnl_unicast(nskb, net, NETLINK_CB(skb).portid);
out:
	if (netnsid >= 0)
		put_net(tgt_net);

	return err;
}

static int rtnl_alt_ifname(int cmd, struct net_device *dev, struct nlattr *attr,
			   bool *changed, struct netlink_ext_ack *extack)
{
	char *alt_ifname;
	size_t size;
	int err;

	err = nla_validate(attr, attr->nla_len, IFLA_MAX, ifla_policy, extack);
	if (err)
		return err;

	if (cmd == RTM_NEWLINKPROP) {
		size = rtnl_prop_list_size(dev);
		size += nla_total_size(ALTIFNAMSIZ);
		if (size >= U16_MAX) {
			NL_SET_ERR_MSG(extack,
				       "effective property list too long");
			return -EINVAL;
		}
	}

	alt_ifname = nla_strdup(attr, GFP_KERNEL_ACCOUNT);
	if (!alt_ifname)
		return -ENOMEM;

	if (cmd == RTM_NEWLINKPROP) {
		err = netdev_name_node_alt_create(dev, alt_ifname);
		if (!err)
			alt_ifname = NULL;
	} else if (cmd == RTM_DELLINKPROP) {
		err = netdev_name_node_alt_destroy(dev, alt_ifname);
	} else {
		WARN_ON_ONCE(1);
		err = -EINVAL;
	}

	kfree(alt_ifname);
	if (!err)
		*changed = true;
	return err;
}

static int rtnl_linkprop(int cmd, struct sk_buff *skb, struct nlmsghdr *nlh,
			 struct netlink_ext_ack *extack)
{
	struct net *net = sock_net(skb->sk);
	struct nlattr *tb[IFLA_MAX + 1];
	struct net_device *dev;
	struct ifinfomsg *ifm;
	bool changed = false;
	struct nlattr *attr;
	int err, rem;

	err = nlmsg_parse(nlh, sizeof(*ifm), tb, IFLA_MAX, ifla_policy, extack);
	if (err)
		return err;

	err = rtnl_ensure_unique_netns(tb, extack, true);
	if (err)
		return err;

	ifm = nlmsg_data(nlh);
	if (ifm->ifi_index > 0)
		dev = __dev_get_by_index(net, ifm->ifi_index);
	else if (tb[IFLA_IFNAME] || tb[IFLA_ALT_IFNAME])
		dev = rtnl_dev_get(net, tb);
	else
		return -EINVAL;

	if (!dev)
		return -ENODEV;

	if (!tb[IFLA_PROP_LIST])
		return 0;

	nla_for_each_nested(attr, tb[IFLA_PROP_LIST], rem) {
		switch (nla_type(attr)) {
		case IFLA_ALT_IFNAME:
			err = rtnl_alt_ifname(cmd, dev, attr, &changed, extack);
			if (err)
				return err;
			break;
		}
	}

	if (changed)
		netdev_state_change(dev);
	return 0;
}

static int rtnl_newlinkprop(struct sk_buff *skb, struct nlmsghdr *nlh,
			    struct netlink_ext_ack *extack)
{
	return rtnl_linkprop(RTM_NEWLINKPROP, skb, nlh, extack);
}

static int rtnl_dellinkprop(struct sk_buff *skb, struct nlmsghdr *nlh,
			    struct netlink_ext_ack *extack)
{
	return rtnl_linkprop(RTM_DELLINKPROP, skb, nlh, extack);
}

static noinline_for_stack u32 rtnl_calcit(struct sk_buff *skb,
					  struct nlmsghdr *nlh)
{
	struct net *net = sock_net(skb->sk);
	size_t min_ifinfo_dump_size = 0;
	u32 ext_filter_mask = 0;
	struct net_device *dev;
	struct nlattr *nla;
	int hdrlen, rem;

	/* Same kernel<->userspace interface hack as in rtnl_dump_ifinfo. */
	hdrlen = nlmsg_len(nlh) < sizeof(struct ifinfomsg) ?
		 sizeof(struct rtgenmsg) : sizeof(struct ifinfomsg);

	if (nlh->nlmsg_len < nlmsg_msg_size(hdrlen))
		return NLMSG_GOODSIZE;

	nla_for_each_attr_type(nla, IFLA_EXT_MASK,
			       nlmsg_attrdata(nlh, hdrlen),
			       nlmsg_attrlen(nlh, hdrlen), rem) {
		if (nla_len(nla) == sizeof(u32))
			ext_filter_mask = nla_get_u32(nla);
	}

	if (!ext_filter_mask)
		return NLMSG_GOODSIZE;
	/*
	 * traverse the list of net devices and compute the minimum
	 * buffer size based upon the filter mask.
	 */
	rcu_read_lock();
	for_each_netdev_rcu(net, dev) {
		min_ifinfo_dump_size = max(min_ifinfo_dump_size,
					   if_nlmsg_size(dev, ext_filter_mask));
	}
	rcu_read_unlock();

	return nlmsg_total_size(min_ifinfo_dump_size);
}

static int rtnl_dump_all(struct sk_buff *skb, struct netlink_callback *cb)
{
	int idx;
	int s_idx = cb->family;
	int type = cb->nlh->nlmsg_type - RTM_BASE;
	int ret = 0;

	if (s_idx == 0)
		s_idx = 1;

	for (idx = 1; idx <= RTNL_FAMILY_MAX; idx++) {
		struct rtnl_link __rcu **tab;
		struct rtnl_link *link;
		rtnl_dumpit_func dumpit;

		if (idx < s_idx || idx == PF_PACKET)
			continue;

		if (type < 0 || type >= RTM_NR_MSGTYPES)
			continue;

		tab = rcu_dereference_rtnl(rtnl_msg_handlers[idx]);
		if (!tab)
			continue;

		link = rcu_dereference_rtnl(tab[type]);
		if (!link)
			continue;

		dumpit = link->dumpit;
		if (!dumpit)
			continue;

		if (idx > s_idx) {
			memset(&cb->args[0], 0, sizeof(cb->args));
			cb->prev_seq = 0;
			cb->seq = 0;
		}
		ret = dumpit(skb, cb);
		if (ret)
			break;
	}
	cb->family = idx;

	return skb->len ? : ret;
}

struct sk_buff *rtmsg_ifinfo_build_skb(int type, struct net_device *dev,
				       unsigned int change,
				       u32 event, gfp_t flags, int *new_nsid,
				       int new_ifindex, u32 portid,
				       const struct nlmsghdr *nlh)
{
	struct net *net = dev_net(dev);
	struct sk_buff *skb;
	int err = -ENOBUFS;
	u32 seq = 0;

	skb = nlmsg_new(if_nlmsg_size(dev, 0), flags);
	if (skb == NULL)
		goto errout;

	if (nlmsg_report(nlh))
		seq = nlmsg_seq(nlh);
	else
		portid = 0;

	err = rtnl_fill_ifinfo(skb, dev, dev_net(dev),
			       type, portid, seq, change, 0, 0, event,
			       new_nsid, new_ifindex, -1, flags);
	if (err < 0) {
		/* -EMSGSIZE implies BUG in if_nlmsg_size() */
		WARN_ON(err == -EMSGSIZE);
		kfree_skb(skb);
		goto errout;
	}
	return skb;
errout:
	rtnl_set_sk_err(net, RTNLGRP_LINK, err);
	return NULL;
}

void rtmsg_ifinfo_send(struct sk_buff *skb, struct net_device *dev, gfp_t flags,
		       u32 portid, const struct nlmsghdr *nlh)
{
	struct net *net = dev_net(dev);

	rtnl_notify(skb, net, portid, RTNLGRP_LINK, nlh, flags);
}

static void rtmsg_ifinfo_event(int type, struct net_device *dev,
			       unsigned int change, u32 event,
			       gfp_t flags, int *new_nsid, int new_ifindex,
			       u32 portid, const struct nlmsghdr *nlh)
{
	struct sk_buff *skb;

	if (dev->reg_state != NETREG_REGISTERED)
		return;

	skb = rtmsg_ifinfo_build_skb(type, dev, change, event, flags, new_nsid,
				     new_ifindex, portid, nlh);
	if (skb)
		rtmsg_ifinfo_send(skb, dev, flags, portid, nlh);
}

void rtmsg_ifinfo(int type, struct net_device *dev, unsigned int change,
		  gfp_t flags, u32 portid, const struct nlmsghdr *nlh)
{
	rtmsg_ifinfo_event(type, dev, change, rtnl_get_event(0), flags,
			   NULL, 0, portid, nlh);
}

void rtmsg_ifinfo_newnet(int type, struct net_device *dev, unsigned int change,
			 gfp_t flags, int *new_nsid, int new_ifindex)
{
	rtmsg_ifinfo_event(type, dev, change, rtnl_get_event(0), flags,
			   new_nsid, new_ifindex, 0, NULL);
}

static int nlmsg_populate_fdb_fill(struct sk_buff *skb,
				   struct net_device *dev,
				   u8 *addr, u16 vid, u32 pid, u32 seq,
				   int type, unsigned int flags,
				   int nlflags, u16 ndm_state)
{
	struct nlmsghdr *nlh;
	struct ndmsg *ndm;

	nlh = nlmsg_put(skb, pid, seq, type, sizeof(*ndm), nlflags);
	if (!nlh)
		return -EMSGSIZE;

	ndm = nlmsg_data(nlh);
	ndm->ndm_family  = AF_BRIDGE;
	ndm->ndm_pad1	 = 0;
	ndm->ndm_pad2    = 0;
	ndm->ndm_flags	 = flags;
	ndm->ndm_type	 = 0;
	ndm->ndm_ifindex = dev->ifindex;
	ndm->ndm_state   = ndm_state;

	if (nla_put(skb, NDA_LLADDR, dev->addr_len, addr))
		goto nla_put_failure;
	if (vid)
		if (nla_put(skb, NDA_VLAN, sizeof(u16), &vid))
			goto nla_put_failure;

	nlmsg_end(skb, nlh);
	return 0;

nla_put_failure:
	nlmsg_cancel(skb, nlh);
	return -EMSGSIZE;
}

static inline size_t rtnl_fdb_nlmsg_size(const struct net_device *dev)
{
	return NLMSG_ALIGN(sizeof(struct ndmsg)) +
	       nla_total_size(dev->addr_len) +	/* NDA_LLADDR */
	       nla_total_size(sizeof(u16)) +	/* NDA_VLAN */
	       0;
}

static void rtnl_fdb_notify(struct net_device *dev, u8 *addr, u16 vid, int type,
			    u16 ndm_state)
{
	struct net *net = dev_net(dev);
	struct sk_buff *skb;
	int err = -ENOBUFS;

	skb = nlmsg_new(rtnl_fdb_nlmsg_size(dev), GFP_ATOMIC);
	if (!skb)
		goto errout;

	err = nlmsg_populate_fdb_fill(skb, dev, addr, vid,
				      0, 0, type, NTF_SELF, 0, ndm_state);
	if (err < 0) {
		kfree_skb(skb);
		goto errout;
	}

	rtnl_notify(skb, net, 0, RTNLGRP_NEIGH, NULL, GFP_ATOMIC);
	return;
errout:
	rtnl_set_sk_err(net, RTNLGRP_NEIGH, err);
}

/*
 * ndo_dflt_fdb_add - default netdevice operation to add an FDB entry
 */
int ndo_dflt_fdb_add(struct ndmsg *ndm,
		     struct nlattr *tb[],
		     struct net_device *dev,
		     const unsigned char *addr, u16 vid,
		     u16 flags)
{
	int err = -EINVAL;

	/* If aging addresses are supported device will need to
	 * implement its own handler for this.
	 */
	if (ndm->ndm_state && !(ndm->ndm_state & NUD_PERMANENT)) {
		netdev_info(dev, "default FDB implementation only supports local addresses\n");
		return err;
	}

	if (tb[NDA_FLAGS_EXT]) {
		netdev_info(dev, "invalid flags given to default FDB implementation\n");
		return err;
	}

	if (vid) {
		netdev_info(dev, "vlans aren't supported yet for dev_uc|mc_add()\n");
		return err;
	}

	if (is_unicast_ether_addr(addr) || is_link_local_ether_addr(addr))
		err = dev_uc_add_excl(dev, addr);
	else if (is_multicast_ether_addr(addr))
		err = dev_mc_add_excl(dev, addr);

	/* Only return duplicate errors if NLM_F_EXCL is set */
	if (err == -EEXIST && !(flags & NLM_F_EXCL))
		err = 0;

	return err;
}
EXPORT_SYMBOL(ndo_dflt_fdb_add);

/*解析vlan属性*/
static int fdb_vid_parse(struct nlattr *vlan_attr, u16 *p_vid,
			 struct netlink_ext_ack *extack)
{
	u16 vid = 0;

	if (vlan_attr) {
		if (nla_len(vlan_attr) != sizeof(u16)) {
			NL_SET_ERR_MSG(extack, "invalid vlan attribute size");
			return -EINVAL;
		}

		vid = nla_get_u16(vlan_attr);

		if (!vid || vid >= VLAN_VID_MASK) {
			NL_SET_ERR_MSG(extack, "invalid vlan id");
			return -EINVAL;
		}
	}
	*p_vid = vid;
	return 0;
}

/*实现fdb表项添加(当前linux bridge fdb,vxlan fdb均走此接口）*/
static int rtnl_fdb_add(struct sk_buff *skb, struct nlmsghdr *nlh,
			struct netlink_ext_ack *extack)
{
	struct net *net = sock_net(skb->sk);
	struct ndmsg *ndm;
	struct nlattr *tb[NDA_MAX+1];
	struct net_device *dev;
	u8 *addr;
	u16 vid;
	int err;

	err = nlmsg_parse_deprecated(nlh, sizeof(*ndm), tb, NDA_MAX, NULL,
				     extack);
	if (err < 0)
		return err;

	ndm = nlmsg_data(nlh);
	if (ndm->ndm_ifindex == 0) {
		NL_SET_ERR_MSG(extack, "invalid ifindex");
		return -EINVAL;
	}

	/*查找表项对应的netdev*/
	dev = __dev_get_by_index(net, ndm->ndm_ifindex);
	if (dev == NULL) {
		NL_SET_ERR_MSG(extack, "unknown ifindex");
		return -ENODEV;
	}

	/*链路地址校验*/
	if (!tb[NDA_LLADDR] || nla_len(tb[NDA_LLADDR]) != ETH_ALEN) {
		NL_SET_ERR_MSG(extack, "invalid address");
		return -EINVAL;
	}

	if (dev->type != ARPHRD_ETHER) {
		NL_SET_ERR_MSG(extack, "FDB add only supported for Ethernet devices");
		return -EINVAL;
	}

	/*取链路地址*/
	addr = nla_data(tb[NDA_LLADDR]);

	/*取vlan id*/
	err = fdb_vid_parse(tb[NDA_VLAN], &vid, extack);
	if (err)
		return err;

	err = -EOPNOTSUPP;

	/* Support fdb on master device the net/bridge default case */
	if ((!ndm->ndm_flags || ndm->ndm_flags & NTF_MASTER) &&
	    netif_is_bridge_port(dev)) {
		/*dev是master情况*/
		struct net_device *br_dev = netdev_master_upper_dev_get(dev);
		const struct net_device_ops *ops = br_dev->netdev_ops;
		bool notified = false;

<<<<<<< HEAD
		/*添加fdb*/
		err = ops->ndo_fdb_add(ndm/*消息头*/, tb/*其它配置*/, dev/*表项关联的设备*/, addr/*mac地址*/, vid/*vlan信息*/,
				       nlh->nlmsg_flags, extack);
=======
		err = ops->ndo_fdb_add(ndm, tb, dev, addr, vid,
				       nlh->nlmsg_flags, &notified, extack);
>>>>>>> 155a3c00
		if (err)
			/*配置出错*/
			goto out;
		else
			ndm->ndm_flags &= ~NTF_MASTER;
	}

	/* Embedded bridge, macvlan, and any other device support */
	if ((ndm->ndm_flags & NTF_SELF)) {
<<<<<<< HEAD
		/*dev是其它设备*/
=======
		bool notified = false;

>>>>>>> 155a3c00
		if (dev->netdev_ops->ndo_fdb_add)
			/*通过回调触发*/
			err = dev->netdev_ops->ndo_fdb_add(ndm, tb, dev, addr,
							   vid,
							   nlh->nlmsg_flags,
							   &notified, extack);
		else
			err = ndo_dflt_fdb_add(ndm, tb, dev, addr, vid,
					       nlh->nlmsg_flags);

		if (!err && !notified) {
			rtnl_fdb_notify(dev, addr, vid, RTM_NEWNEIGH,
					ndm->ndm_state);
			ndm->ndm_flags &= ~NTF_SELF;
		}
	}
out:
	return err;
}

/*
 * ndo_dflt_fdb_del - default netdevice operation to delete an FDB entry
 */
int ndo_dflt_fdb_del(struct ndmsg *ndm,
		     struct nlattr *tb[],
		     struct net_device *dev,
		     const unsigned char *addr, u16 vid)
{
	int err = -EINVAL;

	/* If aging addresses are supported device will need to
	 * implement its own handler for this.
	 */
	if (!(ndm->ndm_state & NUD_PERMANENT)) {
		netdev_info(dev, "default FDB implementation only supports local addresses\n");
		return err;
	}

	if (is_unicast_ether_addr(addr) || is_link_local_ether_addr(addr))
		err = dev_uc_del(dev, addr);
	else if (is_multicast_ether_addr(addr))
		err = dev_mc_del(dev, addr);

	return err;
}
EXPORT_SYMBOL(ndo_dflt_fdb_del);

static int rtnl_fdb_del(struct sk_buff *skb, struct nlmsghdr *nlh,
			struct netlink_ext_ack *extack)
{
	bool del_bulk = !!(nlh->nlmsg_flags & NLM_F_BULK);
	struct net *net = sock_net(skb->sk);
	const struct net_device_ops *ops;
	struct ndmsg *ndm;
	struct nlattr *tb[NDA_MAX+1];
	struct net_device *dev;
	__u8 *addr = NULL;
	int err;
	u16 vid;

	if (!netlink_capable(skb, CAP_NET_ADMIN))
		return -EPERM;

	if (!del_bulk) {
		err = nlmsg_parse_deprecated(nlh, sizeof(*ndm), tb, NDA_MAX,
					     NULL, extack);
	} else {
		/* For bulk delete, the drivers will parse the message with
		 * policy.
		 */
		err = nlmsg_parse(nlh, sizeof(*ndm), tb, NDA_MAX, NULL, extack);
	}
	if (err < 0)
		return err;

	ndm = nlmsg_data(nlh);
	if (ndm->ndm_ifindex == 0) {
		NL_SET_ERR_MSG(extack, "invalid ifindex");
		return -EINVAL;
	}

	dev = __dev_get_by_index(net, ndm->ndm_ifindex);
	if (dev == NULL) {
		NL_SET_ERR_MSG(extack, "unknown ifindex");
		return -ENODEV;
	}

	if (!del_bulk) {
		if (!tb[NDA_LLADDR] || nla_len(tb[NDA_LLADDR]) != ETH_ALEN) {
			NL_SET_ERR_MSG(extack, "invalid address");
			return -EINVAL;
		}
		addr = nla_data(tb[NDA_LLADDR]);

		err = fdb_vid_parse(tb[NDA_VLAN], &vid, extack);
		if (err)
			return err;
	}

	if (dev->type != ARPHRD_ETHER) {
		NL_SET_ERR_MSG(extack, "FDB delete only supported for Ethernet devices");
		return -EINVAL;
	}

	err = -EOPNOTSUPP;

	/* Support fdb on master device the net/bridge default case */
	if ((!ndm->ndm_flags || ndm->ndm_flags & NTF_MASTER) &&
	    netif_is_bridge_port(dev)) {
		struct net_device *br_dev = netdev_master_upper_dev_get(dev);
		bool notified = false;

		ops = br_dev->netdev_ops;
		if (!del_bulk) {
			if (ops->ndo_fdb_del)
				err = ops->ndo_fdb_del(ndm, tb, dev, addr, vid,
						       &notified, extack);
		} else {
			if (ops->ndo_fdb_del_bulk)
				err = ops->ndo_fdb_del_bulk(nlh, dev, extack);
		}

		if (err)
			goto out;
		else
			ndm->ndm_flags &= ~NTF_MASTER;
	}

	/* Embedded bridge, macvlan, and any other device support */
	if (ndm->ndm_flags & NTF_SELF) {
		bool notified = false;

		ops = dev->netdev_ops;
		if (!del_bulk) {
			if (ops->ndo_fdb_del)
				err = ops->ndo_fdb_del(ndm, tb, dev, addr, vid,
						       &notified, extack);
			else
				err = ndo_dflt_fdb_del(ndm, tb, dev, addr, vid);
		} else {
			/* in case err was cleared by NTF_MASTER call */
			err = -EOPNOTSUPP;
			if (ops->ndo_fdb_del_bulk)
				err = ops->ndo_fdb_del_bulk(nlh, dev, extack);
		}

		if (!err) {
			if (!del_bulk && !notified)
				rtnl_fdb_notify(dev, addr, vid, RTM_DELNEIGH,
						ndm->ndm_state);
			ndm->ndm_flags &= ~NTF_SELF;
		}
	}
out:
	return err;
}

static int nlmsg_populate_fdb(struct sk_buff *skb,
			      struct netlink_callback *cb,
			      struct net_device *dev,
			      int *idx,
			      struct netdev_hw_addr_list *list)
{
	struct ndo_fdb_dump_context *ctx = (void *)cb->ctx;
	struct netdev_hw_addr *ha;
	u32 portid, seq;
	int err;

	portid = NETLINK_CB(cb->skb).portid;
	seq = cb->nlh->nlmsg_seq;

	list_for_each_entry(ha, &list->list, list) {
		if (*idx < ctx->fdb_idx)
			goto skip;

		err = nlmsg_populate_fdb_fill(skb, dev, ha->addr, 0,
					      portid, seq,
					      RTM_NEWNEIGH, NTF_SELF,
					      NLM_F_MULTI, NUD_PERMANENT);
		if (err < 0)
			return err;
skip:
		*idx += 1;
	}
	return 0;
}

/**
 * ndo_dflt_fdb_dump - default netdevice operation to dump an FDB table.
 * @skb: socket buffer to store message in
 * @cb: netlink callback
 * @dev: netdevice
 * @filter_dev: ignored
 * @idx: the number of FDB table entries dumped is added to *@idx
 *
 * Default netdevice operation to dump the existing unicast address list.
 * Returns number of addresses from list put in skb.
 */
int ndo_dflt_fdb_dump(struct sk_buff *skb,
		      struct netlink_callback *cb,
		      struct net_device *dev,
		      struct net_device *filter_dev,
		      int *idx)
{
	int err;

	if (dev->type != ARPHRD_ETHER)
		return -EINVAL;

	netif_addr_lock_bh(dev);
	err = nlmsg_populate_fdb(skb, cb, dev, idx, &dev->uc);
	if (err)
		goto out;
	err = nlmsg_populate_fdb(skb, cb, dev, idx, &dev->mc);
out:
	netif_addr_unlock_bh(dev);
	return err;
}
EXPORT_SYMBOL(ndo_dflt_fdb_dump);

static int valid_fdb_dump_strict(const struct nlmsghdr *nlh,
				 int *br_idx, int *brport_idx,
				 struct netlink_ext_ack *extack)
{
	struct nlattr *tb[NDA_MAX + 1];
	struct ndmsg *ndm;
	int err, i;

	ndm = nlmsg_payload(nlh, sizeof(*ndm));
	if (!ndm) {
		NL_SET_ERR_MSG(extack, "Invalid header for fdb dump request");
		return -EINVAL;
	}

	if (ndm->ndm_pad1  || ndm->ndm_pad2  || ndm->ndm_state ||
	    ndm->ndm_flags || ndm->ndm_type) {
		NL_SET_ERR_MSG(extack, "Invalid values in header for fdb dump request");
		return -EINVAL;
	}

	err = nlmsg_parse_deprecated_strict(nlh, sizeof(struct ndmsg), tb,
					    NDA_MAX, NULL, extack);
	if (err < 0)
		return err;

	*brport_idx = ndm->ndm_ifindex;
	for (i = 0; i <= NDA_MAX; ++i) {
		if (!tb[i])
			continue;

		switch (i) {
		case NDA_IFINDEX:
			if (nla_len(tb[i]) != sizeof(u32)) {
				NL_SET_ERR_MSG(extack, "Invalid IFINDEX attribute in fdb dump request");
				return -EINVAL;
			}
			*brport_idx = nla_get_u32(tb[NDA_IFINDEX]);
			break;
		case NDA_MASTER:
			if (nla_len(tb[i]) != sizeof(u32)) {
				NL_SET_ERR_MSG(extack, "Invalid MASTER attribute in fdb dump request");
				return -EINVAL;
			}
			*br_idx = nla_get_u32(tb[NDA_MASTER]);
			break;
		default:
			NL_SET_ERR_MSG(extack, "Unsupported attribute in fdb dump request");
			return -EINVAL;
		}
	}

	return 0;
}

static int valid_fdb_dump_legacy(const struct nlmsghdr *nlh,
				 int *br_idx, int *brport_idx,
				 struct netlink_ext_ack *extack)
{
	struct nlattr *tb[IFLA_MAX+1];
	int err;

	/* A hack to preserve kernel<->userspace interface.
	 * Before Linux v4.12 this code accepted ndmsg since iproute2 v3.3.0.
	 * However, ndmsg is shorter than ifinfomsg thus nlmsg_parse() bails.
	 * So, check for ndmsg with an optional u32 attribute (not used here).
	 * Fortunately these sizes don't conflict with the size of ifinfomsg
	 * with an optional attribute.
	 */
	if (nlmsg_len(nlh) != sizeof(struct ndmsg) &&
	    (nlmsg_len(nlh) != sizeof(struct ndmsg) +
	     nla_attr_size(sizeof(u32)))) {
		struct ifinfomsg *ifm;

		err = nlmsg_parse_deprecated(nlh, sizeof(struct ifinfomsg),
					     tb, IFLA_MAX, ifla_policy,
					     extack);
		if (err < 0) {
			return -EINVAL;
		} else if (err == 0) {
			if (tb[IFLA_MASTER])
				*br_idx = nla_get_u32(tb[IFLA_MASTER]);
		}

		ifm = nlmsg_data(nlh);
		*brport_idx = ifm->ifi_index;
	}
	return 0;
}

static int rtnl_fdb_dump(struct sk_buff *skb, struct netlink_callback *cb)
{
	const struct net_device_ops *ops = NULL, *cops = NULL;
	struct ndo_fdb_dump_context *ctx = (void *)cb->ctx;
	struct net_device *dev, *br_dev = NULL;
	struct net *net = sock_net(skb->sk);
	int brport_idx = 0;
	int br_idx = 0;
	int fidx = 0;
	int err;

	NL_ASSERT_CTX_FITS(struct ndo_fdb_dump_context);

	if (cb->strict_check)
		err = valid_fdb_dump_strict(cb->nlh, &br_idx, &brport_idx,
					    cb->extack);
	else
		err = valid_fdb_dump_legacy(cb->nlh, &br_idx, &brport_idx,
					    cb->extack);
	if (err < 0)
		return err;

	if (br_idx) {
		br_dev = __dev_get_by_index(net, br_idx);
		if (!br_dev)
			return -ENODEV;

		ops = br_dev->netdev_ops;
	}

	for_each_netdev_dump(net, dev, ctx->ifindex) {
		if (brport_idx && (dev->ifindex != brport_idx))
			continue;

		if (!br_idx) { /* user did not specify a specific bridge */
			if (netif_is_bridge_port(dev)) {
				br_dev = netdev_master_upper_dev_get(dev);
				cops = br_dev->netdev_ops;
			}
		} else {
			if (dev != br_dev &&
			    !netif_is_bridge_port(dev))
				continue;

			if (br_dev != netdev_master_upper_dev_get(dev) &&
			    !netif_is_bridge_master(dev))
				continue;
			cops = ops;
		}

		if (netif_is_bridge_port(dev)) {
			if (cops && cops->ndo_fdb_dump) {
				err = cops->ndo_fdb_dump(skb, cb, br_dev, dev,
							&fidx);
				if (err == -EMSGSIZE)
					break;
			}
		}

		if (dev->netdev_ops->ndo_fdb_dump)
			err = dev->netdev_ops->ndo_fdb_dump(skb, cb, dev, NULL,
							    &fidx);
		else
			err = ndo_dflt_fdb_dump(skb, cb, dev, NULL, &fidx);
		if (err == -EMSGSIZE)
			break;

		cops = NULL;

		/* reset fdb offset to 0 for rest of the interfaces */
		ctx->fdb_idx = 0;
		fidx = 0;
	}

	ctx->fdb_idx = fidx;

	return skb->len;
}

static int valid_fdb_get_strict(const struct nlmsghdr *nlh,
				struct nlattr **tb, u8 *ndm_flags,
				int *br_idx, int *brport_idx, u8 **addr,
				u16 *vid, struct netlink_ext_ack *extack)
{
	struct ndmsg *ndm;
	int err, i;

	ndm = nlmsg_payload(nlh, sizeof(*ndm));
	if (!ndm) {
		NL_SET_ERR_MSG(extack, "Invalid header for fdb get request");
		return -EINVAL;
	}

	if (ndm->ndm_pad1  || ndm->ndm_pad2  || ndm->ndm_state ||
	    ndm->ndm_type) {
		NL_SET_ERR_MSG(extack, "Invalid values in header for fdb get request");
		return -EINVAL;
	}

	if (ndm->ndm_flags & ~(NTF_MASTER | NTF_SELF)) {
		NL_SET_ERR_MSG(extack, "Invalid flags in header for fdb get request");
		return -EINVAL;
	}

	err = nlmsg_parse_deprecated_strict(nlh, sizeof(struct ndmsg), tb,
					    NDA_MAX, nda_policy, extack);
	if (err < 0)
		return err;

	*ndm_flags = ndm->ndm_flags;
	*brport_idx = ndm->ndm_ifindex;
	for (i = 0; i <= NDA_MAX; ++i) {
		if (!tb[i])
			continue;

		switch (i) {
		case NDA_MASTER:
			*br_idx = nla_get_u32(tb[i]);
			break;
		case NDA_LLADDR:
			if (nla_len(tb[i]) != ETH_ALEN) {
				NL_SET_ERR_MSG(extack, "Invalid address in fdb get request");
				return -EINVAL;
			}
			*addr = nla_data(tb[i]);
			break;
		case NDA_VLAN:
			err = fdb_vid_parse(tb[i], vid, extack);
			if (err)
				return err;
			break;
		case NDA_VNI:
			break;
		default:
			NL_SET_ERR_MSG(extack, "Unsupported attribute in fdb get request");
			return -EINVAL;
		}
	}

	return 0;
}

static int rtnl_fdb_get(struct sk_buff *in_skb, struct nlmsghdr *nlh,
			struct netlink_ext_ack *extack)
{
	struct net_device *dev = NULL, *br_dev = NULL;
	const struct net_device_ops *ops = NULL;
	struct net *net = sock_net(in_skb->sk);
	struct nlattr *tb[NDA_MAX + 1];
	struct sk_buff *skb;
	int brport_idx = 0;
	u8 ndm_flags = 0;
	int br_idx = 0;
	u8 *addr = NULL;
	u16 vid = 0;
	int err;

	err = valid_fdb_get_strict(nlh, tb, &ndm_flags, &br_idx,
				   &brport_idx, &addr, &vid, extack);
	if (err < 0)
		return err;

	if (!addr) {
		NL_SET_ERR_MSG(extack, "Missing lookup address for fdb get request");
		return -EINVAL;
	}

	if (brport_idx) {
		dev = __dev_get_by_index(net, brport_idx);
		if (!dev) {
			NL_SET_ERR_MSG(extack, "Unknown device ifindex");
			return -ENODEV;
		}
	}

	if (br_idx) {
		if (dev) {
			NL_SET_ERR_MSG(extack, "Master and device are mutually exclusive");
			return -EINVAL;
		}

		br_dev = __dev_get_by_index(net, br_idx);
		if (!br_dev) {
			NL_SET_ERR_MSG(extack, "Invalid master ifindex");
			return -EINVAL;
		}
		ops = br_dev->netdev_ops;
	}

	if (dev) {
		if (!ndm_flags || (ndm_flags & NTF_MASTER)) {
			if (!netif_is_bridge_port(dev)) {
				NL_SET_ERR_MSG(extack, "Device is not a bridge port");
				return -EINVAL;
			}
			br_dev = netdev_master_upper_dev_get(dev);
			if (!br_dev) {
				NL_SET_ERR_MSG(extack, "Master of device not found");
				return -EINVAL;
			}
			ops = br_dev->netdev_ops;
		} else {
			if (!(ndm_flags & NTF_SELF)) {
				NL_SET_ERR_MSG(extack, "Missing NTF_SELF");
				return -EINVAL;
			}
			ops = dev->netdev_ops;
		}
	}

	if (!br_dev && !dev) {
		NL_SET_ERR_MSG(extack, "No device specified");
		return -ENODEV;
	}

	if (!ops || !ops->ndo_fdb_get) {
		NL_SET_ERR_MSG(extack, "Fdb get operation not supported by device");
		return -EOPNOTSUPP;
	}

	skb = nlmsg_new(NLMSG_GOODSIZE, GFP_KERNEL);
	if (!skb)
		return -ENOBUFS;

	if (br_dev)
		dev = br_dev;
	err = ops->ndo_fdb_get(skb, tb, dev, addr, vid,
			       NETLINK_CB(in_skb).portid,
			       nlh->nlmsg_seq, extack);
	if (err)
		goto out;

	return rtnl_unicast(skb, net, NETLINK_CB(in_skb).portid);
out:
	kfree_skb(skb);
	return err;
}

static int brport_nla_put_flag(struct sk_buff *skb, u32 flags, u32 mask,
			       unsigned int attrnum, unsigned int flag)
{
	if (mask & flag)
		return nla_put_u8(skb, attrnum, !!(flags & flag));
	return 0;
}

int ndo_dflt_bridge_getlink(struct sk_buff *skb, u32 pid, u32 seq,
			    struct net_device *dev, u16 mode,
			    u32 flags, u32 mask, int nlflags,
			    u32 filter_mask,
			    int (*vlan_fill)(struct sk_buff *skb,
					     struct net_device *dev,
					     u32 filter_mask))
{
	struct nlmsghdr *nlh;
	struct ifinfomsg *ifm;
	struct nlattr *br_afspec;
	struct nlattr *protinfo;
	u8 operstate = netif_running(dev) ? dev->operstate : IF_OPER_DOWN;
	struct net_device *br_dev = netdev_master_upper_dev_get(dev);
	int err = 0;

	nlh = nlmsg_put(skb, pid, seq, RTM_NEWLINK, sizeof(*ifm), nlflags);
	if (nlh == NULL)
		return -EMSGSIZE;

	ifm = nlmsg_data(nlh);
	ifm->ifi_family = AF_BRIDGE;
	ifm->__ifi_pad = 0;
	ifm->ifi_type = dev->type;
	ifm->ifi_index = dev->ifindex;
	ifm->ifi_flags = dev_get_flags(dev);
	ifm->ifi_change = 0;


	if (nla_put_string(skb, IFLA_IFNAME, dev->name) ||
	    nla_put_u32(skb, IFLA_MTU, dev->mtu) ||
	    nla_put_u8(skb, IFLA_OPERSTATE, operstate) ||
	    (br_dev &&
	     nla_put_u32(skb, IFLA_MASTER, br_dev->ifindex)) ||
	    (dev->addr_len &&
	     nla_put(skb, IFLA_ADDRESS, dev->addr_len, dev->dev_addr)) ||
	    (dev->ifindex != dev_get_iflink(dev) &&
	     nla_put_u32(skb, IFLA_LINK, dev_get_iflink(dev))))
		goto nla_put_failure;

	br_afspec = nla_nest_start_noflag(skb, IFLA_AF_SPEC);
	if (!br_afspec)
		goto nla_put_failure;

	if (nla_put_u16(skb, IFLA_BRIDGE_FLAGS, BRIDGE_FLAGS_SELF)) {
		nla_nest_cancel(skb, br_afspec);
		goto nla_put_failure;
	}

	if (mode != BRIDGE_MODE_UNDEF) {
		if (nla_put_u16(skb, IFLA_BRIDGE_MODE, mode)) {
			nla_nest_cancel(skb, br_afspec);
			goto nla_put_failure;
		}
	}
	if (vlan_fill) {
		err = vlan_fill(skb, dev, filter_mask);
		if (err) {
			nla_nest_cancel(skb, br_afspec);
			goto nla_put_failure;
		}
	}
	nla_nest_end(skb, br_afspec);

	protinfo = nla_nest_start(skb, IFLA_PROTINFO);
	if (!protinfo)
		goto nla_put_failure;

	if (brport_nla_put_flag(skb, flags, mask,
				IFLA_BRPORT_MODE, BR_HAIRPIN_MODE) ||
	    brport_nla_put_flag(skb, flags, mask,
				IFLA_BRPORT_GUARD, BR_BPDU_GUARD) ||
	    brport_nla_put_flag(skb, flags, mask,
				IFLA_BRPORT_FAST_LEAVE,
				BR_MULTICAST_FAST_LEAVE) ||
	    brport_nla_put_flag(skb, flags, mask,
				IFLA_BRPORT_PROTECT, BR_ROOT_BLOCK) ||
	    brport_nla_put_flag(skb, flags, mask,
				IFLA_BRPORT_LEARNING, BR_LEARNING) ||
	    brport_nla_put_flag(skb, flags, mask,
				IFLA_BRPORT_LEARNING_SYNC, BR_LEARNING_SYNC) ||
	    brport_nla_put_flag(skb, flags, mask,
				IFLA_BRPORT_UNICAST_FLOOD, BR_FLOOD) ||
	    brport_nla_put_flag(skb, flags, mask,
				IFLA_BRPORT_PROXYARP, BR_PROXYARP) ||
	    brport_nla_put_flag(skb, flags, mask,
				IFLA_BRPORT_MCAST_FLOOD, BR_MCAST_FLOOD) ||
	    brport_nla_put_flag(skb, flags, mask,
				IFLA_BRPORT_BCAST_FLOOD, BR_BCAST_FLOOD)) {
		nla_nest_cancel(skb, protinfo);
		goto nla_put_failure;
	}

	nla_nest_end(skb, protinfo);

	nlmsg_end(skb, nlh);
	return 0;
nla_put_failure:
	nlmsg_cancel(skb, nlh);
	return err ? err : -EMSGSIZE;
}
EXPORT_SYMBOL_GPL(ndo_dflt_bridge_getlink);

static int valid_bridge_getlink_req(const struct nlmsghdr *nlh,
				    bool strict_check, u32 *filter_mask,
				    struct netlink_ext_ack *extack)
{
	struct nlattr *tb[IFLA_MAX+1];
	int err, i;

	if (strict_check) {
		struct ifinfomsg *ifm;

		ifm = nlmsg_payload(nlh, sizeof(*ifm));
		if (!ifm) {
			NL_SET_ERR_MSG(extack, "Invalid header for bridge link dump");
			return -EINVAL;
		}

		if (ifm->__ifi_pad || ifm->ifi_type || ifm->ifi_flags ||
		    ifm->ifi_change || ifm->ifi_index) {
			NL_SET_ERR_MSG(extack, "Invalid values in header for bridge link dump request");
			return -EINVAL;
		}

		err = nlmsg_parse_deprecated_strict(nlh,
						    sizeof(struct ifinfomsg),
						    tb, IFLA_MAX, ifla_policy,
						    extack);
	} else {
		err = nlmsg_parse_deprecated(nlh, sizeof(struct ifinfomsg),
					     tb, IFLA_MAX, ifla_policy,
					     extack);
	}
	if (err < 0)
		return err;

	/* new attributes should only be added with strict checking */
	for (i = 0; i <= IFLA_MAX; ++i) {
		if (!tb[i])
			continue;

		switch (i) {
		case IFLA_EXT_MASK:
			*filter_mask = nla_get_u32(tb[i]);
			break;
		default:
			if (strict_check) {
				NL_SET_ERR_MSG(extack, "Unsupported attribute in bridge link dump request");
				return -EINVAL;
			}
		}
	}

	return 0;
}

/*显示af_bridge的link*/
static int rtnl_bridge_getlink(struct sk_buff *skb, struct netlink_callback *cb)
{
	const struct nlmsghdr *nlh = cb->nlh;
	struct net *net = sock_net(skb->sk);
	struct net_device *dev;
	int idx = 0;
	u32 portid = NETLINK_CB(cb->skb).portid;
	u32 seq = nlh->nlmsg_seq;
	u32 filter_mask = 0;
	int err;

	err = valid_bridge_getlink_req(nlh, cb->strict_check, &filter_mask,
				       cb->extack);
	if (err < 0 && cb->strict_check)
		return err;

	rcu_read_lock();
	/*遍历此netns下所有netdev*/
	for_each_netdev_rcu(net, dev) {
		const struct net_device_ops *ops = dev->netdev_ops;
		struct net_device *br_dev = netdev_master_upper_dev_get(dev);

		if (br_dev && br_dev->netdev_ops->ndo_bridge_getlink) {
			if (idx >= cb->args[0]) {
				err = br_dev->netdev_ops->ndo_bridge_getlink(
						skb, portid, seq, dev,
						filter_mask, NLM_F_MULTI);
				if (err < 0 && err != -EOPNOTSUPP) {
					if (likely(skb->len))
						break;

					goto out_err;
				}
			}
			idx++;
		}

		/*此设备有ndo_bridge_getlink回调，则执行此回调进行填充*/
		if (ops->ndo_bridge_getlink) {
			if (idx >= cb->args[0]) {
				err = ops->ndo_bridge_getlink(skb, portid,
							      seq, dev,
							      filter_mask,
							      NLM_F_MULTI);
				if (err < 0 && err != -EOPNOTSUPP) {
					if (likely(skb->len))
						break;

					goto out_err;
				}
			}
			idx++;
		}
	}
	err = skb->len;
out_err:
	rcu_read_unlock();
	cb->args[0] = idx;

	return err;
}

static inline size_t bridge_nlmsg_size(void)
{
	return NLMSG_ALIGN(sizeof(struct ifinfomsg))
		+ nla_total_size(IFNAMSIZ)	/* IFLA_IFNAME */
		+ nla_total_size(MAX_ADDR_LEN)	/* IFLA_ADDRESS */
		+ nla_total_size(sizeof(u32))	/* IFLA_MASTER */
		+ nla_total_size(sizeof(u32))	/* IFLA_MTU */
		+ nla_total_size(sizeof(u32))	/* IFLA_LINK */
		+ nla_total_size(sizeof(u32))	/* IFLA_OPERSTATE */
		+ nla_total_size(sizeof(u8))	/* IFLA_PROTINFO */
		+ nla_total_size(sizeof(struct nlattr))	/* IFLA_AF_SPEC */
		+ nla_total_size(sizeof(u16))	/* IFLA_BRIDGE_FLAGS */
		+ nla_total_size(sizeof(u16));	/* IFLA_BRIDGE_MODE */
}

static int rtnl_bridge_notify(struct net_device *dev)
{
	struct net *net = dev_net(dev);
	struct sk_buff *skb;
	int err = -EOPNOTSUPP;

	if (!dev->netdev_ops->ndo_bridge_getlink)
		return 0;

	skb = nlmsg_new(bridge_nlmsg_size(), GFP_ATOMIC);
	if (!skb) {
		err = -ENOMEM;
		goto errout;
	}

	err = dev->netdev_ops->ndo_bridge_getlink(skb, 0, 0, dev, 0, 0);
	if (err < 0)
		goto errout;

	/* Notification info is only filled for bridge ports, not the bridge
	 * device itself. Therefore, a zero notification length is valid and
	 * should not result in an error.
	 */
	if (!skb->len)
		goto errout;

	rtnl_notify(skb, net, 0, RTNLGRP_LINK, NULL, GFP_ATOMIC);
	return 0;
errout:
	WARN_ON(err == -EMSGSIZE);
	kfree_skb(skb);
	if (err)
		rtnl_set_sk_err(net, RTNLGRP_LINK, err);
	return err;
}

/*实现bridge link设置（针对flags来调用master或self的ndo_bridge_setlink回调完成具体工作）*/
static int rtnl_bridge_setlink(struct sk_buff *skb, struct nlmsghdr *nlh,
			       struct netlink_ext_ack *extack)
{
	struct net *net = sock_net(skb->sk);
	struct ifinfomsg *ifm;
	struct net_device *dev;
	struct nlattr *br_spec, *attr, *br_flags_attr = NULL;
	int rem, err = -EOPNOTSUPP;
	u16 flags = 0;

	if (nlmsg_len(nlh) < sizeof(*ifm))
		return -EINVAL;

	ifm = nlmsg_data(nlh);
	/*family必须填pf_bridge*/
	if (ifm->ifi_family != AF_BRIDGE)
		return -EPFNOSUPPORT;

	/*确定操作的设备*/
	dev = __dev_get_by_index(net, ifm->ifi_index);
	if (!dev) {
		NL_SET_ERR_MSG(extack, "unknown ifindex");
		return -ENODEV;
	}

	br_spec = nlmsg_find_attr(nlh, sizeof(struct ifinfomsg), IFLA_AF_SPEC);
	if (br_spec) {
		nla_for_each_nested(attr, br_spec, rem) {
			if (nla_type(attr) == IFLA_BRIDGE_FLAGS && !br_flags_attr) {
				if (nla_len(attr) < sizeof(flags))
					return -EINVAL;

<<<<<<< HEAD
				have_flags = true;
				flags = nla_get_u16(attr);/*取flags*/
=======
				br_flags_attr = attr;
				flags = nla_get_u16(attr);
>>>>>>> 155a3c00
			}

			if (nla_type(attr) == IFLA_BRIDGE_MODE) {
				if (nla_len(attr) < sizeof(u16))
					return -EINVAL;
			}
		}
	}

	if (!flags || (flags & BRIDGE_FLAGS_MASTER)) {
		/*未设置flags,则默认处理成为配置master情况，即bridge dev*/

		/*取此dev对应的桥设备*/
		struct net_device *br_dev = netdev_master_upper_dev_get(dev);

		if (!br_dev || !br_dev->netdev_ops->ndo_bridge_setlink) {
			/*桥设备无对应回调*/
			err = -EOPNOTSUPP;
			goto out;
		}

		/*针对桥设备触发回调进行设置*/
		err = br_dev->netdev_ops->ndo_bridge_setlink(dev, nlh, flags,
							     extack);
		if (err)
			goto out;

		/*master处理完成，清除标记*/
		flags &= ~BRIDGE_FLAGS_MASTER;
	}

	if ((flags & BRIDGE_FLAGS_SELF)) {
		if (!dev->netdev_ops->ndo_bridge_setlink)
			/*设备必须有ndo_bridge_setlink回调*/
			err = -EOPNOTSUPP;
		else
			/*触发回调，对自身进行设置*/
			err = dev->netdev_ops->ndo_bridge_setlink(dev, nlh,
								  flags,
								  extack);
		if (!err) {
			flags &= ~BRIDGE_FLAGS_SELF;

			/* Generate event to notify upper layer of bridge
			 * change
			 */
			err = rtnl_bridge_notify(dev);
		}
	}

	if (br_flags_attr)
		memcpy(nla_data(br_flags_attr), &flags, sizeof(flags));
out:
	return err;
}

static int rtnl_bridge_dellink(struct sk_buff *skb, struct nlmsghdr *nlh,
			       struct netlink_ext_ack *extack)
{
	struct net *net = sock_net(skb->sk);
	struct ifinfomsg *ifm;
	struct net_device *dev;
	struct nlattr *br_spec, *attr = NULL;
	int rem, err = -EOPNOTSUPP;
	u16 flags = 0;
	bool have_flags = false;

	if (nlmsg_len(nlh) < sizeof(*ifm))
		return -EINVAL;

	ifm = nlmsg_data(nlh);
	if (ifm->ifi_family != AF_BRIDGE)
		return -EPFNOSUPPORT;

	dev = __dev_get_by_index(net, ifm->ifi_index);
	if (!dev) {
		NL_SET_ERR_MSG(extack, "unknown ifindex");
		return -ENODEV;
	}

	br_spec = nlmsg_find_attr(nlh, sizeof(struct ifinfomsg), IFLA_AF_SPEC);
	if (br_spec) {
		nla_for_each_nested_type(attr, IFLA_BRIDGE_FLAGS, br_spec,
					 rem) {
			if (nla_len(attr) < sizeof(flags))
				return -EINVAL;

			have_flags = true;
			flags = nla_get_u16(attr);
			break;
		}
	}

	if (!flags || (flags & BRIDGE_FLAGS_MASTER)) {
		struct net_device *br_dev = netdev_master_upper_dev_get(dev);

		if (!br_dev || !br_dev->netdev_ops->ndo_bridge_dellink) {
			err = -EOPNOTSUPP;
			goto out;
		}

		err = br_dev->netdev_ops->ndo_bridge_dellink(dev, nlh, flags);
		if (err)
			goto out;

		flags &= ~BRIDGE_FLAGS_MASTER;
	}

	if ((flags & BRIDGE_FLAGS_SELF)) {
		if (!dev->netdev_ops->ndo_bridge_dellink)
			err = -EOPNOTSUPP;
		else
			err = dev->netdev_ops->ndo_bridge_dellink(dev, nlh,
								  flags);

		if (!err) {
			flags &= ~BRIDGE_FLAGS_SELF;

			/* Generate event to notify upper layer of bridge
			 * change
			 */
			err = rtnl_bridge_notify(dev);
		}
	}

	if (have_flags)
		memcpy(nla_data(attr), &flags, sizeof(flags));
out:
	return err;
}

static bool stats_attr_valid(unsigned int mask, int attrid, int idxattr)
{
	return (mask & IFLA_STATS_FILTER_BIT(attrid)) &&
	       (!idxattr || idxattr == attrid);
}

static bool
rtnl_offload_xstats_have_ndo(const struct net_device *dev, int attr_id)
{
	return dev->netdev_ops &&
	       dev->netdev_ops->ndo_has_offload_stats &&
	       dev->netdev_ops->ndo_get_offload_stats &&
	       dev->netdev_ops->ndo_has_offload_stats(dev, attr_id);
}

static unsigned int
rtnl_offload_xstats_get_size_ndo(const struct net_device *dev, int attr_id)
{
	return rtnl_offload_xstats_have_ndo(dev, attr_id) ?
	       sizeof(struct rtnl_link_stats64) : 0;
}

static int
rtnl_offload_xstats_fill_ndo(struct net_device *dev, int attr_id,
			     struct sk_buff *skb)
{
	unsigned int size = rtnl_offload_xstats_get_size_ndo(dev, attr_id);
	struct nlattr *attr = NULL;
	void *attr_data;
	int err;

	if (!size)
		return -ENODATA;

	attr = nla_reserve_64bit(skb, attr_id, size,
				 IFLA_OFFLOAD_XSTATS_UNSPEC);
	if (!attr)
		return -EMSGSIZE;

	attr_data = nla_data(attr);
	memset(attr_data, 0, size);

	err = dev->netdev_ops->ndo_get_offload_stats(attr_id, dev, attr_data);
	if (err)
		return err;

	return 0;
}

static unsigned int
rtnl_offload_xstats_get_size_stats(const struct net_device *dev,
				   enum netdev_offload_xstats_type type)
{
	bool enabled = netdev_offload_xstats_enabled(dev, type);

	return enabled ? sizeof(struct rtnl_hw_stats64) : 0;
}

struct rtnl_offload_xstats_request_used {
	bool request;
	bool used;
};

static int
rtnl_offload_xstats_get_stats(struct net_device *dev,
			      enum netdev_offload_xstats_type type,
			      struct rtnl_offload_xstats_request_used *ru,
			      struct rtnl_hw_stats64 *stats,
			      struct netlink_ext_ack *extack)
{
	bool request;
	bool used;
	int err;

	request = netdev_offload_xstats_enabled(dev, type);
	if (!request) {
		used = false;
		goto out;
	}

	err = netdev_offload_xstats_get(dev, type, stats, &used, extack);
	if (err)
		return err;

out:
	if (ru) {
		ru->request = request;
		ru->used = used;
	}
	return 0;
}

static int
rtnl_offload_xstats_fill_hw_s_info_one(struct sk_buff *skb, int attr_id,
				       struct rtnl_offload_xstats_request_used *ru)
{
	struct nlattr *nest;

	nest = nla_nest_start(skb, attr_id);
	if (!nest)
		return -EMSGSIZE;

	if (nla_put_u8(skb, IFLA_OFFLOAD_XSTATS_HW_S_INFO_REQUEST, ru->request))
		goto nla_put_failure;

	if (nla_put_u8(skb, IFLA_OFFLOAD_XSTATS_HW_S_INFO_USED, ru->used))
		goto nla_put_failure;

	nla_nest_end(skb, nest);
	return 0;

nla_put_failure:
	nla_nest_cancel(skb, nest);
	return -EMSGSIZE;
}

static int
rtnl_offload_xstats_fill_hw_s_info(struct sk_buff *skb, struct net_device *dev,
				   struct netlink_ext_ack *extack)
{
	enum netdev_offload_xstats_type t_l3 = NETDEV_OFFLOAD_XSTATS_TYPE_L3;
	struct rtnl_offload_xstats_request_used ru_l3;
	struct nlattr *nest;
	int err;

	err = rtnl_offload_xstats_get_stats(dev, t_l3, &ru_l3, NULL, extack);
	if (err)
		return err;

	nest = nla_nest_start(skb, IFLA_OFFLOAD_XSTATS_HW_S_INFO);
	if (!nest)
		return -EMSGSIZE;

	if (rtnl_offload_xstats_fill_hw_s_info_one(skb,
						   IFLA_OFFLOAD_XSTATS_L3_STATS,
						   &ru_l3))
		goto nla_put_failure;

	nla_nest_end(skb, nest);
	return 0;

nla_put_failure:
	nla_nest_cancel(skb, nest);
	return -EMSGSIZE;
}

static int rtnl_offload_xstats_fill(struct sk_buff *skb, struct net_device *dev,
				    int *prividx, u32 off_filter_mask,
				    struct netlink_ext_ack *extack)
{
	enum netdev_offload_xstats_type t_l3 = NETDEV_OFFLOAD_XSTATS_TYPE_L3;
	int attr_id_hw_s_info = IFLA_OFFLOAD_XSTATS_HW_S_INFO;
	int attr_id_l3_stats = IFLA_OFFLOAD_XSTATS_L3_STATS;
	int attr_id_cpu_hit = IFLA_OFFLOAD_XSTATS_CPU_HIT;
	bool have_data = false;
	int err;

	if (*prividx <= attr_id_cpu_hit &&
	    (off_filter_mask &
	     IFLA_STATS_FILTER_BIT(attr_id_cpu_hit))) {
		err = rtnl_offload_xstats_fill_ndo(dev, attr_id_cpu_hit, skb);
		if (!err) {
			have_data = true;
		} else if (err != -ENODATA) {
			*prividx = attr_id_cpu_hit;
			return err;
		}
	}

	if (*prividx <= attr_id_hw_s_info &&
	    (off_filter_mask & IFLA_STATS_FILTER_BIT(attr_id_hw_s_info))) {
		*prividx = attr_id_hw_s_info;

		err = rtnl_offload_xstats_fill_hw_s_info(skb, dev, extack);
		if (err)
			return err;

		have_data = true;
		*prividx = 0;
	}

	if (*prividx <= attr_id_l3_stats &&
	    (off_filter_mask & IFLA_STATS_FILTER_BIT(attr_id_l3_stats))) {
		unsigned int size_l3;
		struct nlattr *attr;

		*prividx = attr_id_l3_stats;

		size_l3 = rtnl_offload_xstats_get_size_stats(dev, t_l3);
		if (!size_l3)
			goto skip_l3_stats;
		attr = nla_reserve_64bit(skb, attr_id_l3_stats, size_l3,
					 IFLA_OFFLOAD_XSTATS_UNSPEC);
		if (!attr)
			return -EMSGSIZE;

		err = rtnl_offload_xstats_get_stats(dev, t_l3, NULL,
						    nla_data(attr), extack);
		if (err)
			return err;

		have_data = true;
skip_l3_stats:
		*prividx = 0;
	}

	if (!have_data)
		return -ENODATA;

	*prividx = 0;
	return 0;
}

static unsigned int
rtnl_offload_xstats_get_size_hw_s_info_one(const struct net_device *dev,
					   enum netdev_offload_xstats_type type)
{
	return nla_total_size(0) +
		/* IFLA_OFFLOAD_XSTATS_HW_S_INFO_REQUEST */
		nla_total_size(sizeof(u8)) +
		/* IFLA_OFFLOAD_XSTATS_HW_S_INFO_USED */
		nla_total_size(sizeof(u8)) +
		0;
}

static unsigned int
rtnl_offload_xstats_get_size_hw_s_info(const struct net_device *dev)
{
	enum netdev_offload_xstats_type t_l3 = NETDEV_OFFLOAD_XSTATS_TYPE_L3;

	return nla_total_size(0) +
		/* IFLA_OFFLOAD_XSTATS_L3_STATS */
		rtnl_offload_xstats_get_size_hw_s_info_one(dev, t_l3) +
		0;
}

static int rtnl_offload_xstats_get_size(const struct net_device *dev,
					u32 off_filter_mask)
{
	enum netdev_offload_xstats_type t_l3 = NETDEV_OFFLOAD_XSTATS_TYPE_L3;
	int attr_id_cpu_hit = IFLA_OFFLOAD_XSTATS_CPU_HIT;
	int nla_size = 0;
	int size;

	if (off_filter_mask &
	    IFLA_STATS_FILTER_BIT(attr_id_cpu_hit)) {
		size = rtnl_offload_xstats_get_size_ndo(dev, attr_id_cpu_hit);
		nla_size += nla_total_size_64bit(size);
	}

	if (off_filter_mask &
	    IFLA_STATS_FILTER_BIT(IFLA_OFFLOAD_XSTATS_HW_S_INFO))
		nla_size += rtnl_offload_xstats_get_size_hw_s_info(dev);

	if (off_filter_mask &
	    IFLA_STATS_FILTER_BIT(IFLA_OFFLOAD_XSTATS_L3_STATS)) {
		size = rtnl_offload_xstats_get_size_stats(dev, t_l3);
		nla_size += nla_total_size_64bit(size);
	}

	if (nla_size != 0)
		nla_size += nla_total_size(0);

	return nla_size;
}

struct rtnl_stats_dump_filters {
	/* mask[0] filters outer attributes. Then individual nests have their
	 * filtering mask at the index of the nested attribute.
	 */
	u32 mask[IFLA_STATS_MAX + 1];
};

static int rtnl_fill_statsinfo(struct sk_buff *skb, struct net_device *dev,
			       int type, u32 pid, u32 seq, u32 change,
			       unsigned int flags,
			       const struct rtnl_stats_dump_filters *filters,
			       int *idxattr, int *prividx,
			       struct netlink_ext_ack *extack)
{
	unsigned int filter_mask = filters->mask[0];
	struct if_stats_msg *ifsm;
	struct nlmsghdr *nlh;
	struct nlattr *attr;
	int s_prividx = *prividx;
	int err;

	ASSERT_RTNL();

	nlh = nlmsg_put(skb, pid, seq, type, sizeof(*ifsm), flags);
	if (!nlh)
		return -EMSGSIZE;

	ifsm = nlmsg_data(nlh);
	ifsm->family = PF_UNSPEC;
	ifsm->pad1 = 0;
	ifsm->pad2 = 0;
	ifsm->ifindex = dev->ifindex;
	ifsm->filter_mask = filter_mask;

	if (stats_attr_valid(filter_mask, IFLA_STATS_LINK_64, *idxattr)) {
		struct rtnl_link_stats64 *sp;

		attr = nla_reserve_64bit(skb, IFLA_STATS_LINK_64,
					 sizeof(struct rtnl_link_stats64),
					 IFLA_STATS_UNSPEC);
		if (!attr) {
			err = -EMSGSIZE;
			goto nla_put_failure;
		}

		sp = nla_data(attr);
		dev_get_stats(dev, sp);
	}

	if (stats_attr_valid(filter_mask, IFLA_STATS_LINK_XSTATS, *idxattr)) {
		const struct rtnl_link_ops *ops = dev->rtnl_link_ops;

		if (ops && ops->fill_linkxstats) {
			*idxattr = IFLA_STATS_LINK_XSTATS;
			attr = nla_nest_start_noflag(skb,
						     IFLA_STATS_LINK_XSTATS);
			if (!attr) {
				err = -EMSGSIZE;
				goto nla_put_failure;
			}

			err = ops->fill_linkxstats(skb, dev, prividx, *idxattr);
			nla_nest_end(skb, attr);
			if (err)
				goto nla_put_failure;
			*idxattr = 0;
		}
	}

	if (stats_attr_valid(filter_mask, IFLA_STATS_LINK_XSTATS_SLAVE,
			     *idxattr)) {
		const struct rtnl_link_ops *ops = NULL;
		const struct net_device *master;

		master = netdev_master_upper_dev_get(dev);
		if (master)
			ops = master->rtnl_link_ops;
		if (ops && ops->fill_linkxstats) {
			*idxattr = IFLA_STATS_LINK_XSTATS_SLAVE;
			attr = nla_nest_start_noflag(skb,
						     IFLA_STATS_LINK_XSTATS_SLAVE);
			if (!attr) {
				err = -EMSGSIZE;
				goto nla_put_failure;
			}

			err = ops->fill_linkxstats(skb, dev, prividx, *idxattr);
			nla_nest_end(skb, attr);
			if (err)
				goto nla_put_failure;
			*idxattr = 0;
		}
	}

	if (stats_attr_valid(filter_mask, IFLA_STATS_LINK_OFFLOAD_XSTATS,
			     *idxattr)) {
		u32 off_filter_mask;

		off_filter_mask = filters->mask[IFLA_STATS_LINK_OFFLOAD_XSTATS];
		*idxattr = IFLA_STATS_LINK_OFFLOAD_XSTATS;
		attr = nla_nest_start_noflag(skb,
					     IFLA_STATS_LINK_OFFLOAD_XSTATS);
		if (!attr) {
			err = -EMSGSIZE;
			goto nla_put_failure;
		}

		err = rtnl_offload_xstats_fill(skb, dev, prividx,
					       off_filter_mask, extack);
		if (err == -ENODATA)
			nla_nest_cancel(skb, attr);
		else
			nla_nest_end(skb, attr);

		if (err && err != -ENODATA)
			goto nla_put_failure;
		*idxattr = 0;
	}

	if (stats_attr_valid(filter_mask, IFLA_STATS_AF_SPEC, *idxattr)) {
		struct rtnl_af_ops *af_ops;

		*idxattr = IFLA_STATS_AF_SPEC;
		attr = nla_nest_start_noflag(skb, IFLA_STATS_AF_SPEC);
		if (!attr) {
			err = -EMSGSIZE;
			goto nla_put_failure;
		}

		rcu_read_lock();
		list_for_each_entry_rcu(af_ops, &rtnl_af_ops, list) {
			if (af_ops->fill_stats_af) {
				struct nlattr *af;

				af = nla_nest_start_noflag(skb,
							   af_ops->family);
				if (!af) {
					rcu_read_unlock();
					err = -EMSGSIZE;
					goto nla_put_failure;
				}
				err = af_ops->fill_stats_af(skb, dev);

				if (err == -ENODATA) {
					nla_nest_cancel(skb, af);
				} else if (err < 0) {
					rcu_read_unlock();
					goto nla_put_failure;
				}

				nla_nest_end(skb, af);
			}
		}
		rcu_read_unlock();

		nla_nest_end(skb, attr);

		*idxattr = 0;
	}

	nlmsg_end(skb, nlh);

	return 0;

nla_put_failure:
	/* not a multi message or no progress mean a real error */
	if (!(flags & NLM_F_MULTI) || s_prividx == *prividx)
		nlmsg_cancel(skb, nlh);
	else
		nlmsg_end(skb, nlh);

	return err;
}

static size_t if_nlmsg_stats_size(const struct net_device *dev,
				  const struct rtnl_stats_dump_filters *filters)
{
	size_t size = NLMSG_ALIGN(sizeof(struct if_stats_msg));
	unsigned int filter_mask = filters->mask[0];

	if (stats_attr_valid(filter_mask, IFLA_STATS_LINK_64, 0))
		size += nla_total_size_64bit(sizeof(struct rtnl_link_stats64));

	if (stats_attr_valid(filter_mask, IFLA_STATS_LINK_XSTATS, 0)) {
		const struct rtnl_link_ops *ops = dev->rtnl_link_ops;
		int attr = IFLA_STATS_LINK_XSTATS;

		if (ops && ops->get_linkxstats_size) {
			size += nla_total_size(ops->get_linkxstats_size(dev,
									attr));
			/* for IFLA_STATS_LINK_XSTATS */
			size += nla_total_size(0);
		}
	}

	if (stats_attr_valid(filter_mask, IFLA_STATS_LINK_XSTATS_SLAVE, 0)) {
		struct net_device *_dev = (struct net_device *)dev;
		const struct rtnl_link_ops *ops = NULL;
		const struct net_device *master;

		/* netdev_master_upper_dev_get can't take const */
		master = netdev_master_upper_dev_get(_dev);
		if (master)
			ops = master->rtnl_link_ops;
		if (ops && ops->get_linkxstats_size) {
			int attr = IFLA_STATS_LINK_XSTATS_SLAVE;

			size += nla_total_size(ops->get_linkxstats_size(dev,
									attr));
			/* for IFLA_STATS_LINK_XSTATS_SLAVE */
			size += nla_total_size(0);
		}
	}

	if (stats_attr_valid(filter_mask, IFLA_STATS_LINK_OFFLOAD_XSTATS, 0)) {
		u32 off_filter_mask;

		off_filter_mask = filters->mask[IFLA_STATS_LINK_OFFLOAD_XSTATS];
		size += rtnl_offload_xstats_get_size(dev, off_filter_mask);
	}

	if (stats_attr_valid(filter_mask, IFLA_STATS_AF_SPEC, 0)) {
		struct rtnl_af_ops *af_ops;

		/* for IFLA_STATS_AF_SPEC */
		size += nla_total_size(0);

		rcu_read_lock();
		list_for_each_entry_rcu(af_ops, &rtnl_af_ops, list) {
			if (af_ops->get_stats_af_size) {
				size += nla_total_size(
					af_ops->get_stats_af_size(dev));

				/* for AF_* */
				size += nla_total_size(0);
			}
		}
		rcu_read_unlock();
	}

	return size;
}

#define RTNL_STATS_OFFLOAD_XSTATS_VALID ((1 << __IFLA_OFFLOAD_XSTATS_MAX) - 1)

static const struct nla_policy
rtnl_stats_get_policy_filters[IFLA_STATS_MAX + 1] = {
	[IFLA_STATS_LINK_OFFLOAD_XSTATS] =
		    NLA_POLICY_MASK(NLA_U32, RTNL_STATS_OFFLOAD_XSTATS_VALID),
};

static const struct nla_policy
rtnl_stats_get_policy[IFLA_STATS_GETSET_MAX + 1] = {
	[IFLA_STATS_GET_FILTERS] =
		    NLA_POLICY_NESTED(rtnl_stats_get_policy_filters),
};

static const struct nla_policy
ifla_stats_set_policy[IFLA_STATS_GETSET_MAX + 1] = {
	[IFLA_STATS_SET_OFFLOAD_XSTATS_L3_STATS] = NLA_POLICY_MAX(NLA_U8, 1),
};

static int rtnl_stats_get_parse_filters(struct nlattr *ifla_filters,
					struct rtnl_stats_dump_filters *filters,
					struct netlink_ext_ack *extack)
{
	struct nlattr *tb[IFLA_STATS_MAX + 1];
	int err;
	int at;

	err = nla_parse_nested(tb, IFLA_STATS_MAX, ifla_filters,
			       rtnl_stats_get_policy_filters, extack);
	if (err < 0)
		return err;

	for (at = 1; at <= IFLA_STATS_MAX; at++) {
		if (tb[at]) {
			if (!(filters->mask[0] & IFLA_STATS_FILTER_BIT(at))) {
				NL_SET_ERR_MSG(extack, "Filtered attribute not enabled in filter_mask");
				return -EINVAL;
			}
			filters->mask[at] = nla_get_u32(tb[at]);
		}
	}

	return 0;
}

static int rtnl_stats_get_parse(const struct nlmsghdr *nlh,
				u32 filter_mask,
				struct rtnl_stats_dump_filters *filters,
				struct netlink_ext_ack *extack)
{
	struct nlattr *tb[IFLA_STATS_GETSET_MAX + 1];
	int err;
	int i;

	filters->mask[0] = filter_mask;
	for (i = 1; i < ARRAY_SIZE(filters->mask); i++)
		filters->mask[i] = -1U;

	err = nlmsg_parse(nlh, sizeof(struct if_stats_msg), tb,
			  IFLA_STATS_GETSET_MAX, rtnl_stats_get_policy, extack);
	if (err < 0)
		return err;

	if (tb[IFLA_STATS_GET_FILTERS]) {
		err = rtnl_stats_get_parse_filters(tb[IFLA_STATS_GET_FILTERS],
						   filters, extack);
		if (err)
			return err;
	}

	return 0;
}

static int rtnl_valid_stats_req(const struct nlmsghdr *nlh, bool strict_check,
				bool is_dump, struct netlink_ext_ack *extack)
{
	struct if_stats_msg *ifsm;

	ifsm = nlmsg_payload(nlh, sizeof(*ifsm));
	if (!ifsm) {
		NL_SET_ERR_MSG(extack, "Invalid header for stats dump");
		return -EINVAL;
	}

	if (!strict_check)
		return 0;

	/* only requests using strict checks can pass data to influence
	 * the dump. The legacy exception is filter_mask.
	 */
	if (ifsm->pad1 || ifsm->pad2 || (is_dump && ifsm->ifindex)) {
		NL_SET_ERR_MSG(extack, "Invalid values in header for stats dump request");
		return -EINVAL;
	}
	if (ifsm->filter_mask >= IFLA_STATS_FILTER_BIT(IFLA_STATS_MAX + 1)) {
		NL_SET_ERR_MSG(extack, "Invalid stats requested through filter mask");
		return -EINVAL;
	}

	return 0;
}

static int rtnl_stats_get(struct sk_buff *skb, struct nlmsghdr *nlh,
			  struct netlink_ext_ack *extack)
{
	struct rtnl_stats_dump_filters filters;
	struct net *net = sock_net(skb->sk);
	struct net_device *dev = NULL;
	int idxattr = 0, prividx = 0;
	struct if_stats_msg *ifsm;
	struct sk_buff *nskb;
	int err;

	err = rtnl_valid_stats_req(nlh, netlink_strict_get_check(skb),
				   false, extack);
	if (err)
		return err;

	ifsm = nlmsg_data(nlh);
	if (ifsm->ifindex > 0)
		dev = __dev_get_by_index(net, ifsm->ifindex);
	else
		return -EINVAL;

	if (!dev)
		return -ENODEV;

	if (!ifsm->filter_mask) {
		NL_SET_ERR_MSG(extack, "Filter mask must be set for stats get");
		return -EINVAL;
	}

	err = rtnl_stats_get_parse(nlh, ifsm->filter_mask, &filters, extack);
	if (err)
		return err;

	nskb = nlmsg_new(if_nlmsg_stats_size(dev, &filters), GFP_KERNEL);
	if (!nskb)
		return -ENOBUFS;

	err = rtnl_fill_statsinfo(nskb, dev, RTM_NEWSTATS,
				  NETLINK_CB(skb).portid, nlh->nlmsg_seq, 0,
				  0, &filters, &idxattr, &prividx, extack);
	if (err < 0) {
		/* -EMSGSIZE implies BUG in if_nlmsg_stats_size */
		WARN_ON(err == -EMSGSIZE);
		kfree_skb(nskb);
	} else {
		err = rtnl_unicast(nskb, net, NETLINK_CB(skb).portid);
	}

	return err;
}

static int rtnl_stats_dump(struct sk_buff *skb, struct netlink_callback *cb)
{
	struct netlink_ext_ack *extack = cb->extack;
	struct rtnl_stats_dump_filters filters;
	struct net *net = sock_net(skb->sk);
	unsigned int flags = NLM_F_MULTI;
	struct if_stats_msg *ifsm;
	struct {
		unsigned long ifindex;
		int idxattr;
		int prividx;
	} *ctx = (void *)cb->ctx;
	struct net_device *dev;
	int err;

	cb->seq = net->dev_base_seq;

	err = rtnl_valid_stats_req(cb->nlh, cb->strict_check, true, extack);
	if (err)
		return err;

	ifsm = nlmsg_data(cb->nlh);
	if (!ifsm->filter_mask) {
		NL_SET_ERR_MSG(extack, "Filter mask must be set for stats dump");
		return -EINVAL;
	}

	err = rtnl_stats_get_parse(cb->nlh, ifsm->filter_mask, &filters,
				   extack);
	if (err)
		return err;

	for_each_netdev_dump(net, dev, ctx->ifindex) {
		err = rtnl_fill_statsinfo(skb, dev, RTM_NEWSTATS,
					  NETLINK_CB(cb->skb).portid,
					  cb->nlh->nlmsg_seq, 0,
					  flags, &filters,
					  &ctx->idxattr, &ctx->prividx,
					  extack);
		/* If we ran out of room on the first message,
		 * we're in trouble.
		 */
		WARN_ON((err == -EMSGSIZE) && (skb->len == 0));

		if (err < 0)
			break;
		ctx->prividx = 0;
		ctx->idxattr = 0;
		nl_dump_check_consistent(cb, nlmsg_hdr(skb));
	}

	return err;
}

void rtnl_offload_xstats_notify(struct net_device *dev)
{
	struct rtnl_stats_dump_filters response_filters = {};
	struct net *net = dev_net(dev);
	int idxattr = 0, prividx = 0;
	struct sk_buff *skb;
	int err = -ENOBUFS;

	ASSERT_RTNL();

	response_filters.mask[0] |=
		IFLA_STATS_FILTER_BIT(IFLA_STATS_LINK_OFFLOAD_XSTATS);
	response_filters.mask[IFLA_STATS_LINK_OFFLOAD_XSTATS] |=
		IFLA_STATS_FILTER_BIT(IFLA_OFFLOAD_XSTATS_HW_S_INFO);

	skb = nlmsg_new(if_nlmsg_stats_size(dev, &response_filters),
			GFP_KERNEL);
	if (!skb)
		goto errout;

	err = rtnl_fill_statsinfo(skb, dev, RTM_NEWSTATS, 0, 0, 0, 0,
				  &response_filters, &idxattr, &prividx, NULL);
	if (err < 0) {
		kfree_skb(skb);
		goto errout;
	}

	rtnl_notify(skb, net, 0, RTNLGRP_STATS, NULL, GFP_KERNEL);
	return;

errout:
	rtnl_set_sk_err(net, RTNLGRP_STATS, err);
}
EXPORT_SYMBOL(rtnl_offload_xstats_notify);

static int rtnl_stats_set(struct sk_buff *skb, struct nlmsghdr *nlh,
			  struct netlink_ext_ack *extack)
{
	enum netdev_offload_xstats_type t_l3 = NETDEV_OFFLOAD_XSTATS_TYPE_L3;
	struct rtnl_stats_dump_filters response_filters = {};
	struct nlattr *tb[IFLA_STATS_GETSET_MAX + 1];
	struct net *net = sock_net(skb->sk);
	struct net_device *dev = NULL;
	struct if_stats_msg *ifsm;
	bool notify = false;
	int err;

	err = rtnl_valid_stats_req(nlh, netlink_strict_get_check(skb),
				   false, extack);
	if (err)
		return err;

	ifsm = nlmsg_data(nlh);
	if (ifsm->family != AF_UNSPEC) {
		NL_SET_ERR_MSG(extack, "Address family should be AF_UNSPEC");
		return -EINVAL;
	}

	if (ifsm->ifindex > 0)
		dev = __dev_get_by_index(net, ifsm->ifindex);
	else
		return -EINVAL;

	if (!dev)
		return -ENODEV;

	if (ifsm->filter_mask) {
		NL_SET_ERR_MSG(extack, "Filter mask must be 0 for stats set");
		return -EINVAL;
	}

	err = nlmsg_parse(nlh, sizeof(*ifsm), tb, IFLA_STATS_GETSET_MAX,
			  ifla_stats_set_policy, extack);
	if (err < 0)
		return err;

	if (tb[IFLA_STATS_SET_OFFLOAD_XSTATS_L3_STATS]) {
		u8 req = nla_get_u8(tb[IFLA_STATS_SET_OFFLOAD_XSTATS_L3_STATS]);

		if (req)
			err = netdev_offload_xstats_enable(dev, t_l3, extack);
		else
			err = netdev_offload_xstats_disable(dev, t_l3);

		if (!err)
			notify = true;
		else if (err != -EALREADY)
			return err;

		response_filters.mask[0] |=
			IFLA_STATS_FILTER_BIT(IFLA_STATS_LINK_OFFLOAD_XSTATS);
		response_filters.mask[IFLA_STATS_LINK_OFFLOAD_XSTATS] |=
			IFLA_STATS_FILTER_BIT(IFLA_OFFLOAD_XSTATS_HW_S_INFO);
	}

	if (notify)
		rtnl_offload_xstats_notify(dev);

	return 0;
}

static int rtnl_mdb_valid_dump_req(const struct nlmsghdr *nlh,
				   struct netlink_ext_ack *extack)
{
	struct br_port_msg *bpm;

	bpm = nlmsg_payload(nlh, sizeof(*bpm));
	if (!bpm) {
		NL_SET_ERR_MSG(extack, "Invalid header for mdb dump request");
		return -EINVAL;
	}

	if (bpm->ifindex) {
		NL_SET_ERR_MSG(extack, "Filtering by device index is not supported for mdb dump request");
		return -EINVAL;
	}
	if (nlmsg_attrlen(nlh, sizeof(*bpm))) {
		NL_SET_ERR_MSG(extack, "Invalid data after header in mdb dump request");
		return -EINVAL;
	}

	return 0;
}

struct rtnl_mdb_dump_ctx {
	long idx;
};

static int rtnl_mdb_dump(struct sk_buff *skb, struct netlink_callback *cb)
{
	struct rtnl_mdb_dump_ctx *ctx = (void *)cb->ctx;
	struct net *net = sock_net(skb->sk);
	struct net_device *dev;
	int idx, s_idx;
	int err;

	NL_ASSERT_CTX_FITS(struct rtnl_mdb_dump_ctx);

	if (cb->strict_check) {
		err = rtnl_mdb_valid_dump_req(cb->nlh, cb->extack);
		if (err)
			return err;
	}

	s_idx = ctx->idx;
	idx = 0;

	for_each_netdev(net, dev) {
		if (idx < s_idx)
			goto skip;
		if (!dev->netdev_ops->ndo_mdb_dump)
			goto skip;

		err = dev->netdev_ops->ndo_mdb_dump(dev, skb, cb);
		if (err == -EMSGSIZE)
			goto out;
		/* Moving on to next device, reset markers and sequence
		 * counters since they are all maintained per-device.
		 */
		memset(cb->ctx, 0, sizeof(cb->ctx));
		cb->prev_seq = 0;
		cb->seq = 0;
skip:
		idx++;
	}

out:
	ctx->idx = idx;
	return skb->len;
}

static int rtnl_validate_mdb_entry_get(const struct nlattr *attr,
				       struct netlink_ext_ack *extack)
{
	struct br_mdb_entry *entry = nla_data(attr);

	if (nla_len(attr) != sizeof(struct br_mdb_entry)) {
		NL_SET_ERR_MSG_ATTR(extack, attr, "Invalid attribute length");
		return -EINVAL;
	}

	if (entry->ifindex) {
		NL_SET_ERR_MSG(extack, "Entry ifindex cannot be specified");
		return -EINVAL;
	}

	if (entry->state) {
		NL_SET_ERR_MSG(extack, "Entry state cannot be specified");
		return -EINVAL;
	}

	if (entry->flags) {
		NL_SET_ERR_MSG(extack, "Entry flags cannot be specified");
		return -EINVAL;
	}

	if (entry->vid >= VLAN_VID_MASK) {
		NL_SET_ERR_MSG(extack, "Invalid entry VLAN id");
		return -EINVAL;
	}

	if (entry->addr.proto != htons(ETH_P_IP) &&
	    entry->addr.proto != htons(ETH_P_IPV6) &&
	    entry->addr.proto != 0) {
		NL_SET_ERR_MSG(extack, "Unknown entry protocol");
		return -EINVAL;
	}

	return 0;
}

static const struct nla_policy mdba_get_policy[MDBA_GET_ENTRY_MAX + 1] = {
	[MDBA_GET_ENTRY] = NLA_POLICY_VALIDATE_FN(NLA_BINARY,
						  rtnl_validate_mdb_entry_get,
						  sizeof(struct br_mdb_entry)),
	[MDBA_GET_ENTRY_ATTRS] = { .type = NLA_NESTED },
};

static int rtnl_mdb_get(struct sk_buff *in_skb, struct nlmsghdr *nlh,
			struct netlink_ext_ack *extack)
{
	struct nlattr *tb[MDBA_GET_ENTRY_MAX + 1];
	struct net *net = sock_net(in_skb->sk);
	struct br_port_msg *bpm;
	struct net_device *dev;
	int err;

	err = nlmsg_parse(nlh, sizeof(struct br_port_msg), tb,
			  MDBA_GET_ENTRY_MAX, mdba_get_policy, extack);
	if (err)
		return err;

	bpm = nlmsg_data(nlh);
	if (!bpm->ifindex) {
		NL_SET_ERR_MSG(extack, "Invalid ifindex");
		return -EINVAL;
	}

	dev = __dev_get_by_index(net, bpm->ifindex);
	if (!dev) {
		NL_SET_ERR_MSG(extack, "Device doesn't exist");
		return -ENODEV;
	}

	if (NL_REQ_ATTR_CHECK(extack, NULL, tb, MDBA_GET_ENTRY)) {
		NL_SET_ERR_MSG(extack, "Missing MDBA_GET_ENTRY attribute");
		return -EINVAL;
	}

	if (!dev->netdev_ops->ndo_mdb_get) {
		NL_SET_ERR_MSG(extack, "Device does not support MDB operations");
		return -EOPNOTSUPP;
	}

	return dev->netdev_ops->ndo_mdb_get(dev, tb, NETLINK_CB(in_skb).portid,
					    nlh->nlmsg_seq, extack);
}

static int rtnl_validate_mdb_entry(const struct nlattr *attr,
				   struct netlink_ext_ack *extack)
{
	struct br_mdb_entry *entry = nla_data(attr);

	if (nla_len(attr) != sizeof(struct br_mdb_entry)) {
		NL_SET_ERR_MSG_ATTR(extack, attr, "Invalid attribute length");
		return -EINVAL;
	}

	if (entry->ifindex == 0) {
		NL_SET_ERR_MSG(extack, "Zero entry ifindex is not allowed");
		return -EINVAL;
	}

	if (entry->addr.proto == htons(ETH_P_IP)) {
		if (!ipv4_is_multicast(entry->addr.u.ip4) &&
		    !ipv4_is_zeronet(entry->addr.u.ip4)) {
			NL_SET_ERR_MSG(extack, "IPv4 entry group address is not multicast or 0.0.0.0");
			return -EINVAL;
		}
		if (ipv4_is_local_multicast(entry->addr.u.ip4)) {
			NL_SET_ERR_MSG(extack, "IPv4 entry group address is local multicast");
			return -EINVAL;
		}
#if IS_ENABLED(CONFIG_IPV6)
	} else if (entry->addr.proto == htons(ETH_P_IPV6)) {
		if (ipv6_addr_is_ll_all_nodes(&entry->addr.u.ip6)) {
			NL_SET_ERR_MSG(extack, "IPv6 entry group address is link-local all nodes");
			return -EINVAL;
		}
#endif
	} else if (entry->addr.proto == 0) {
		/* L2 mdb */
		if (!is_multicast_ether_addr(entry->addr.u.mac_addr)) {
			NL_SET_ERR_MSG(extack, "L2 entry group is not multicast");
			return -EINVAL;
		}
	} else {
		NL_SET_ERR_MSG(extack, "Unknown entry protocol");
		return -EINVAL;
	}

	if (entry->state != MDB_PERMANENT && entry->state != MDB_TEMPORARY) {
		NL_SET_ERR_MSG(extack, "Unknown entry state");
		return -EINVAL;
	}
	if (entry->vid >= VLAN_VID_MASK) {
		NL_SET_ERR_MSG(extack, "Invalid entry VLAN id");
		return -EINVAL;
	}

	return 0;
}

static const struct nla_policy mdba_policy[MDBA_SET_ENTRY_MAX + 1] = {
	[MDBA_SET_ENTRY_UNSPEC] = { .strict_start_type = MDBA_SET_ENTRY_ATTRS + 1 },
	[MDBA_SET_ENTRY] = NLA_POLICY_VALIDATE_FN(NLA_BINARY,
						  rtnl_validate_mdb_entry,
						  sizeof(struct br_mdb_entry)),
	[MDBA_SET_ENTRY_ATTRS] = { .type = NLA_NESTED },
};

static int rtnl_mdb_add(struct sk_buff *skb, struct nlmsghdr *nlh,
			struct netlink_ext_ack *extack)
{
	struct nlattr *tb[MDBA_SET_ENTRY_MAX + 1];
	struct net *net = sock_net(skb->sk);
	struct br_port_msg *bpm;
	struct net_device *dev;
	int err;

	err = nlmsg_parse_deprecated(nlh, sizeof(*bpm), tb,
				     MDBA_SET_ENTRY_MAX, mdba_policy, extack);
	if (err)
		return err;

	bpm = nlmsg_data(nlh);
	if (!bpm->ifindex) {
		NL_SET_ERR_MSG(extack, "Invalid ifindex");
		return -EINVAL;
	}

	dev = __dev_get_by_index(net, bpm->ifindex);
	if (!dev) {
		NL_SET_ERR_MSG(extack, "Device doesn't exist");
		return -ENODEV;
	}

	if (NL_REQ_ATTR_CHECK(extack, NULL, tb, MDBA_SET_ENTRY)) {
		NL_SET_ERR_MSG(extack, "Missing MDBA_SET_ENTRY attribute");
		return -EINVAL;
	}

	if (!dev->netdev_ops->ndo_mdb_add) {
		NL_SET_ERR_MSG(extack, "Device does not support MDB operations");
		return -EOPNOTSUPP;
	}

	return dev->netdev_ops->ndo_mdb_add(dev, tb, nlh->nlmsg_flags, extack);
}

static int rtnl_validate_mdb_entry_del_bulk(const struct nlattr *attr,
					    struct netlink_ext_ack *extack)
{
	struct br_mdb_entry *entry = nla_data(attr);
	struct br_mdb_entry zero_entry = {};

	if (nla_len(attr) != sizeof(struct br_mdb_entry)) {
		NL_SET_ERR_MSG_ATTR(extack, attr, "Invalid attribute length");
		return -EINVAL;
	}

	if (entry->state != MDB_PERMANENT && entry->state != MDB_TEMPORARY) {
		NL_SET_ERR_MSG(extack, "Unknown entry state");
		return -EINVAL;
	}

	if (entry->flags) {
		NL_SET_ERR_MSG(extack, "Entry flags cannot be set");
		return -EINVAL;
	}

	if (entry->vid >= VLAN_N_VID - 1) {
		NL_SET_ERR_MSG(extack, "Invalid entry VLAN id");
		return -EINVAL;
	}

	if (memcmp(&entry->addr, &zero_entry.addr, sizeof(entry->addr))) {
		NL_SET_ERR_MSG(extack, "Entry address cannot be set");
		return -EINVAL;
	}

	return 0;
}

static const struct nla_policy mdba_del_bulk_policy[MDBA_SET_ENTRY_MAX + 1] = {
	[MDBA_SET_ENTRY] = NLA_POLICY_VALIDATE_FN(NLA_BINARY,
						  rtnl_validate_mdb_entry_del_bulk,
						  sizeof(struct br_mdb_entry)),
	[MDBA_SET_ENTRY_ATTRS] = { .type = NLA_NESTED },
};

static int rtnl_mdb_del(struct sk_buff *skb, struct nlmsghdr *nlh,
			struct netlink_ext_ack *extack)
{
	bool del_bulk = !!(nlh->nlmsg_flags & NLM_F_BULK);
	struct nlattr *tb[MDBA_SET_ENTRY_MAX + 1];
	struct net *net = sock_net(skb->sk);
	struct br_port_msg *bpm;
	struct net_device *dev;
	int err;

	if (!del_bulk)
		err = nlmsg_parse_deprecated(nlh, sizeof(*bpm), tb,
					     MDBA_SET_ENTRY_MAX, mdba_policy,
					     extack);
	else
		err = nlmsg_parse(nlh, sizeof(*bpm), tb, MDBA_SET_ENTRY_MAX,
				  mdba_del_bulk_policy, extack);
	if (err)
		return err;

	bpm = nlmsg_data(nlh);
	if (!bpm->ifindex) {
		NL_SET_ERR_MSG(extack, "Invalid ifindex");
		return -EINVAL;
	}

	dev = __dev_get_by_index(net, bpm->ifindex);
	if (!dev) {
		NL_SET_ERR_MSG(extack, "Device doesn't exist");
		return -ENODEV;
	}

	if (NL_REQ_ATTR_CHECK(extack, NULL, tb, MDBA_SET_ENTRY)) {
		NL_SET_ERR_MSG(extack, "Missing MDBA_SET_ENTRY attribute");
		return -EINVAL;
	}

	if (del_bulk) {
		if (!dev->netdev_ops->ndo_mdb_del_bulk) {
			NL_SET_ERR_MSG(extack, "Device does not support MDB bulk deletion");
			return -EOPNOTSUPP;
		}
		return dev->netdev_ops->ndo_mdb_del_bulk(dev, tb, extack);
	}

	if (!dev->netdev_ops->ndo_mdb_del) {
		NL_SET_ERR_MSG(extack, "Device does not support MDB operations");
		return -EOPNOTSUPP;
	}

	return dev->netdev_ops->ndo_mdb_del(dev, tb, extack);
}

/* Process one rtnetlink message. */
<<<<<<< HEAD
//处理rtnetlink类请求消息
static int rtnetlink_rcv_msg(struct sk_buff *skb, struct nlmsghdr *nlh/*消息头部*/,
			     struct netlink_ext_ack *extack/*出参，出错时辅助信息*/)
=======

static int rtnl_dumpit(struct sk_buff *skb, struct netlink_callback *cb)
{
	const bool needs_lock = !(cb->flags & RTNL_FLAG_DUMP_UNLOCKED);
	rtnl_dumpit_func dumpit = cb->data;
	int err;

	/* Previous iteration have already finished, avoid calling->dumpit()
	 * again, it may not expect to be called after it reached the end.
	 */
	if (!dumpit)
		return 0;

	if (needs_lock)
		rtnl_lock();
	err = dumpit(skb, cb);
	if (needs_lock)
		rtnl_unlock();

	/* Old dump handlers used to send NLM_DONE as in a separate recvmsg().
	 * Some applications which parse netlink manually depend on this.
	 */
	if (cb->flags & RTNL_FLAG_DUMP_SPLIT_NLM_DONE) {
		if (err < 0 && err != -EMSGSIZE)
			return err;
		if (!err)
			cb->data = NULL;

		return skb->len;
	}
	return err;
}

static int rtnetlink_dump_start(struct sock *ssk, struct sk_buff *skb,
				const struct nlmsghdr *nlh,
				struct netlink_dump_control *control)
{
	if (control->flags & RTNL_FLAG_DUMP_SPLIT_NLM_DONE ||
	    !(control->flags & RTNL_FLAG_DUMP_UNLOCKED)) {
		WARN_ON(control->data);
		control->data = control->dump;
		control->dump = rtnl_dumpit;
	}

	return netlink_dump_start(ssk, skb, nlh, control);
}

static int rtnetlink_rcv_msg(struct sk_buff *skb, struct nlmsghdr *nlh,
			     struct netlink_ext_ack *extack)
>>>>>>> 155a3c00
{
	struct net *net = sock_net(skb->sk);
	struct rtnl_link *link;
	enum rtnl_kinds kind;
	struct module *owner;
	int err = -EOPNOTSUPP;
	rtnl_doit_func doit;
	unsigned int flags;
	int family;
	int type;

	//消息类型校验
	type = nlh->nlmsg_type;
	if (type > RTM_MAX)
		return -EOPNOTSUPP;

	type -= RTM_BASE;

	/* All the messages must have at least 1 byte length */
	//当前处理消息的要求负载为rtgenmsg类型，如果长度不足，则忽略
	if (nlmsg_len(nlh) < sizeof(struct rtgenmsg))
		return 0;

	family = ((struct rtgenmsg *)nlmsg_data(nlh))->rtgen_family;
	/*rtnetlink的type在设置时，一般有四类操作，new为0，delete为1，get为2,set为3，故共点用两个bits
	 * 所以这里直接采用mask=3
	 */
	kind = rtnl_msgtype_kind(type);

	if (kind != RTNL_KIND_GET && !netlink_net_capable(skb, CAP_NET_ADMIN))
		return -EPERM;

	rcu_read_lock();
	/*针对kind=2即get类消息，且为dump方式，做特殊处理*/
	if (kind == RTNL_KIND_GET && (nlh->nlmsg_flags & NLM_F_DUMP)) {
		struct sock *rtnl;
		rtnl_dumpit_func dumpit;
		u32 min_dump_alloc = 0;

		link = rtnl_get_link(family, type);
		if (!link || !link->dumpit) {
			//如果通过family没有找到，则置为unspec来查找
			family = PF_UNSPEC;
			link = rtnl_get_link(family, type);
			if (!link || !link->dumpit)
				//仍没有找到，报错
				goto err_unlock;
		}
		owner = link->owner;
		dumpit = link->dumpit;
		flags = link->flags;

		/*针对link dump消息时，更新min_dump_alloc*/
		if (type == RTM_GETLINK - RTM_BASE)
			min_dump_alloc = rtnl_calcit(skb, nlh);

		err = 0;
		/* need to do this before rcu_read_unlock() */
		if (!try_module_get(owner))
			err = -EPROTONOSUPPORT;

		rcu_read_unlock();

		/*处理rtnetlink的dump功能*/
		rtnl = net->rtnl;
		if (err == 0) {
			struct netlink_dump_control c = {
				.dump		= dumpit,
				.min_dump_alloc	= min_dump_alloc,
				.module		= owner,
				.flags		= flags,
			};
<<<<<<< HEAD
			/*触发dump开始*/
			err = netlink_dump_start(rtnl, skb, nlh, &c);
=======
			err = rtnetlink_dump_start(rtnl, skb, nlh, &c);
>>>>>>> 155a3c00
			/* netlink_dump_start() will keep a reference on
			 * module if dump is still in progress.
			 */
			module_put(owner);
		}
		return err;
	}

	//通过family,type查找相应的结构体，调用doit完成消息处理
	link = rtnl_get_link(family, type);
	if (!link || !link->doit) {
	    /*没找到，采用PF_UNSPEC再查*/
		family = PF_UNSPEC;
		link = rtnl_get_link(PF_UNSPEC, type);
		if (!link || !link->doit)
			goto out_unlock;
	}

	owner = link->owner;
	if (!try_module_get(owner)) {
		//引用module失败
		err = -EPROTONOSUPPORT;
		goto out_unlock;
	}

	/*如果link上包含无锁标记，则在调用doit时不添加rtnl_lock*/
	flags = link->flags;
	if (kind == RTNL_KIND_DEL && (nlh->nlmsg_flags & NLM_F_BULK) &&
	    !(flags & RTNL_FLAG_BULK_DEL_SUPPORTED)) {
		NL_SET_ERR_MSG(extack, "Bulk delete is not supported");
		module_put(owner);
		goto err_unlock;
	}

	if (flags & RTNL_FLAG_DOIT_UNLOCKED) {
		doit = link->doit;
		rcu_read_unlock();
		if (doit)
			//解锁后，调用doit处理此消息
			err = doit(skb, nlh, extack/*出参，出错时辅助信息*/);
		module_put(owner);
		return err;
	}
	rcu_read_unlock();

	//加rt锁的情况下执行回调调用
	rtnl_lock();
	link = rtnl_get_link(family, type);
	if (link && link->doit)
		err = link->doit(skb, nlh, extack/*出参，出错时辅助信息*/);
	rtnl_unlock();

	module_put(owner);

	return err;

out_unlock:
	rcu_read_unlock();
	return err;

err_unlock:
	rcu_read_unlock();
	return -EOPNOTSUPP;
}

static void rtnetlink_rcv(struct sk_buff *skb)
{
	//rt netlink消息接收处理
	netlink_rcv_skb(skb, &rtnetlink_rcv_msg);
}

static int rtnetlink_bind(struct net *net, int group)
{
	switch (group) {
	case RTNLGRP_IPV4_MROUTE_R:
	case RTNLGRP_IPV6_MROUTE_R:
		if (!ns_capable(net->user_ns, CAP_NET_ADMIN))
			return -EPERM;
		break;
	}
	return 0;
}

static int rtnetlink_event(struct notifier_block *this, unsigned long event, void *ptr)
{
	struct net_device *dev = netdev_notifier_info_to_dev(ptr);

	switch (event) {
	case NETDEV_REBOOT:
	case NETDEV_CHANGEMTU:
	case NETDEV_CHANGEADDR:
	case NETDEV_CHANGENAME:
	case NETDEV_FEAT_CHANGE:
	case NETDEV_BONDING_FAILOVER:
	case NETDEV_POST_TYPE_CHANGE:
	case NETDEV_NOTIFY_PEERS:
	case NETDEV_CHANGEUPPER:
	case NETDEV_RESEND_IGMP:
	case NETDEV_CHANGEINFODATA:
	case NETDEV_CHANGELOWERSTATE:
	case NETDEV_CHANGE_TX_QUEUE_LEN:
		rtmsg_ifinfo_event(RTM_NEWLINK, dev, 0, rtnl_get_event(event),
				   GFP_KERNEL, NULL, 0, 0, NULL);
		break;
	default:
		break;
	}
	return NOTIFY_DONE;
}

static struct notifier_block rtnetlink_dev_notifier = {
	.notifier_call	= rtnetlink_event,
};

//rtnetlink类消息使用NETLINK_ROUTE
static int __net_init rtnetlink_net_init(struct net *net)
{
	struct sock *sk;
	//定义rt netlink kernel socket配置
	struct netlink_kernel_cfg cfg = {
		.groups		= RTNLGRP_MAX,
		//rt netlink类消息接收处理
		.input		= rtnetlink_rcv,
		.flags		= NL_CFG_F_NONROOT_RECV,
		.bind		= rtnetlink_bind,
	};

	//创建NETLINK_ROUTE netlink socket并进行消息处理
	sk = netlink_kernel_create(net, NETLINK_ROUTE, &cfg);
	if (!sk)
		return -ENOMEM;
	//设置rt netlink socket
	net->rtnl = sk;
	return 0;
}

static void __net_exit rtnetlink_net_exit(struct net *net)
{
	netlink_kernel_release(net->rtnl);
	net->rtnl = NULL;
}

static struct pernet_operations rtnetlink_net_ops = {
	.init = rtnetlink_net_init,
	.exit = rtnetlink_net_exit,
};

static const struct rtnl_msg_handler rtnetlink_rtnl_msg_handlers[] __initconst = {
	{.msgtype = RTM_NEWLINK, .doit = rtnl_newlink,
	 .flags = RTNL_FLAG_DOIT_PERNET},
	{.msgtype = RTM_DELLINK, .doit = rtnl_dellink,
	 .flags = RTNL_FLAG_DOIT_PERNET_WIP},
	{.msgtype = RTM_GETLINK, .doit = rtnl_getlink,
	 .dumpit = rtnl_dump_ifinfo, .flags = RTNL_FLAG_DUMP_SPLIT_NLM_DONE},
	{.msgtype = RTM_SETLINK, .doit = rtnl_setlink,
	 .flags = RTNL_FLAG_DOIT_PERNET_WIP},
	{.msgtype = RTM_GETADDR, .dumpit = rtnl_dump_all},
	{.msgtype = RTM_GETROUTE, .dumpit = rtnl_dump_all},
	{.msgtype = RTM_GETNETCONF, .dumpit = rtnl_dump_all},
	{.msgtype = RTM_GETSTATS, .doit = rtnl_stats_get,
	 .dumpit = rtnl_stats_dump},
	{.msgtype = RTM_SETSTATS, .doit = rtnl_stats_set},
	{.msgtype = RTM_NEWLINKPROP, .doit = rtnl_newlinkprop},
	{.msgtype = RTM_DELLINKPROP, .doit = rtnl_dellinkprop},
	{.protocol = PF_BRIDGE, .msgtype = RTM_GETLINK,
	 .dumpit = rtnl_bridge_getlink},
	{.protocol = PF_BRIDGE, .msgtype = RTM_DELLINK,
	 .doit = rtnl_bridge_dellink},
	{.protocol = PF_BRIDGE, .msgtype = RTM_SETLINK,
	 .doit = rtnl_bridge_setlink},
	{.protocol = PF_BRIDGE, .msgtype = RTM_NEWNEIGH, .doit = rtnl_fdb_add},
	{.protocol = PF_BRIDGE, .msgtype = RTM_DELNEIGH, .doit = rtnl_fdb_del,
	 .flags = RTNL_FLAG_BULK_DEL_SUPPORTED},
	{.protocol = PF_BRIDGE, .msgtype = RTM_GETNEIGH, .doit = rtnl_fdb_get,
	 .dumpit = rtnl_fdb_dump},
	{.protocol = PF_BRIDGE, .msgtype = RTM_NEWMDB, .doit = rtnl_mdb_add},
	{.protocol = PF_BRIDGE, .msgtype = RTM_DELMDB, .doit = rtnl_mdb_del,
	 .flags = RTNL_FLAG_BULK_DEL_SUPPORTED},
	{.protocol = PF_BRIDGE, .msgtype = RTM_GETMDB, .doit = rtnl_mdb_get,
	 .dumpit = rtnl_mdb_dump},
};

void __init rtnetlink_init(void)
{
	if (register_pernet_subsys(&rtnetlink_net_ops))
		panic("rtnetlink_init: cannot initialize rtnetlink\n");

	register_netdevice_notifier(&rtnetlink_dev_notifier);

<<<<<<< HEAD
	//link显示
	rtnl_register(PF_UNSPEC, RTM_GETLINK, rtnl_getlink,
		      rtnl_dump_ifinfo, 0);
	//link设置
	rtnl_register(PF_UNSPEC, RTM_SETLINK, rtnl_setlink, NULL, 0);
	//创建net link
	rtnl_register(PF_UNSPEC, RTM_NEWLINK, rtnl_newlink, NULL/*不支持dump*/, 0);
	//删除net link
	rtnl_register(PF_UNSPEC, RTM_DELLINK, rtnl_dellink, NULL, 0);

	rtnl_register(PF_UNSPEC, RTM_GETADDR, NULL, rtnl_dump_all, 0);
	rtnl_register(PF_UNSPEC, RTM_GETROUTE, NULL, rtnl_dump_all, 0);
	rtnl_register(PF_UNSPEC, RTM_GETNETCONF, NULL, rtnl_dump_all, 0);

	rtnl_register(PF_UNSPEC, RTM_NEWLINKPROP, rtnl_newlinkprop, NULL, 0);
	rtnl_register(PF_UNSPEC, RTM_DELLINKPROP, rtnl_dellinkprop, NULL, 0);

	//linux bridge neigh的添加，删除，显示
	rtnl_register(PF_BRIDGE, RTM_NEWNEIGH, rtnl_fdb_add, NULL, 0);
	rtnl_register(PF_BRIDGE, RTM_DELNEIGH, rtnl_fdb_del, NULL,
		      RTNL_FLAG_BULK_DEL_SUPPORTED);
	rtnl_register(PF_BRIDGE, RTM_GETNEIGH, rtnl_fdb_get, rtnl_fdb_dump, 0);

	/*linux bridge link 显示，删除，设置*/
	rtnl_register(PF_BRIDGE, RTM_GETLINK, NULL, rtnl_bridge_getlink, 0);
	rtnl_register(PF_BRIDGE, RTM_DELLINK, rtnl_bridge_dellink, NULL, 0);
	rtnl_register(PF_BRIDGE, RTM_SETLINK, rtnl_bridge_setlink, NULL, 0);

	rtnl_register(PF_UNSPEC, RTM_GETSTATS, rtnl_stats_get, rtnl_stats_dump,
		      0);
	rtnl_register(PF_UNSPEC, RTM_SETSTATS, rtnl_stats_set, NULL, 0);

	/*dump mdb*/
	rtnl_register(PF_BRIDGE, RTM_GETMDB, rtnl_mdb_get, rtnl_mdb_dump, 0);
	/*添加新的mdb*/
	rtnl_register(PF_BRIDGE, RTM_NEWMDB, rtnl_mdb_add, NULL, 0);
	/*删除mdb*/
	rtnl_register(PF_BRIDGE, RTM_DELMDB, rtnl_mdb_del, NULL,
		      RTNL_FLAG_BULK_DEL_SUPPORTED);
=======
	rtnl_register_many(rtnetlink_rtnl_msg_handlers);
>>>>>>> 155a3c00
}<|MERGE_RESOLUTION|>--- conflicted
+++ resolved
@@ -186,12 +186,6 @@
 EXPORT_SYMBOL(lockdep_rtnl_is_held);
 #endif /* #ifdef CONFIG_PROVE_LOCKING */
 
-<<<<<<< HEAD
-//各protocol family对应的消息入口
-//rtnl_msg_handlers[protocol]为一个rtnl_link的数组指针，其大小由RTM_NR_MSGTYPES定义
-//对当需要处理某type的消息时，先由protocol获得相应的rtnl_link table,然后再由type映射到
-//对应的rtnl_link指针上，调用其对应的doit回调
-=======
 #ifdef CONFIG_DEBUG_NET_SMALL_RTNL
 void __rtnl_net_lock(struct net *net)
 {
@@ -362,7 +356,10 @@
 	rtnl_unlock();
 }
 
->>>>>>> 155a3c00
+//各protocol family对应的消息入口
+//rtnl_msg_handlers[protocol]为一个rtnl_link的数组指针，其大小由RTM_NR_MSGTYPES定义
+//对当需要处理某type的消息时，先由protocol获得相应的rtnl_link table,然后再由type映射到
+//对应的rtnl_link指针上，调用其对应的doit回调
 static struct rtnl_link __rcu *__rcu *rtnl_msg_handlers[RTNL_FAMILY_MAX + 1];
 
 //msgtype需要此函数映射，成为rtnl_link table的下标
@@ -466,73 +463,14 @@
 }
 
 /**
-<<<<<<< HEAD
- * rtnl_register_module - Register a rtnetlink message type
- *
- * @owner: module registering the hook (THIS_MODULE)
- * @protocol: Protocol family or PF_UNSPEC
- * @msgtype: rtnetlink message type
- * @doit: Function pointer called for each request message
- * @dumpit: Function pointer called for each dump request (NLM_F_DUMP) message
- * @flags: rtnl_link_flags to modify behaviour of doit/dumpit functions
- *
- * Like rtnl_register, but for use by removable modules.
- */
-int rtnl_register_module(struct module *owner,
-			 int protocol, int msgtype,
-			 rtnl_doit_func doit/*执行函数*/, rtnl_dumpit_func dumpit/*dump函数*/,
-			 unsigned int flags)
-{
-	return rtnl_register_internal(owner, protocol, msgtype,
-				      doit, dumpit, flags);
-}
-EXPORT_SYMBOL_GPL(rtnl_register_module);
-
-/**
- * rtnl_register - Register a rtnetlink message type
- * @protocol: Protocol family or PF_UNSPEC
- * @msgtype: rtnetlink message type
- * @doit: Function pointer called for each request message
- * @dumpit: Function pointer called for each dump request (NLM_F_DUMP) message
- * @flags: rtnl_link_flags to modify behaviour of doit/dumpit functions
- *
- * Registers the specified function pointers (at least one of them has
- * to be non-NULL) to be called whenever a request message for the
- * specified protocol family and message type is received.
- *
- * The special protocol family PF_UNSPEC may be used to define fallback
- * function pointers for the case when no entry for the specific protocol
- * family exists.
- */
-//注册netlink消息处理函数
-void rtnl_register(int protocol, int msgtype,
-		   rtnl_doit_func doit, rtnl_dumpit_func dumpit,
-		   unsigned int flags)
-{
-	int err;
-
-	err = rtnl_register_internal(NULL/*无对应的module*/, protocol, msgtype, doit, dumpit,
-				     flags);
-	if (err)
-		pr_err("Unable to register rtnetlink message handler, "
-		       "protocol = %d, message type = %d\n", protocol, msgtype);
-}
-
-/**
-=======
->>>>>>> 155a3c00
  * rtnl_unregister - Unregister a rtnetlink message type
  * @protocol: Protocol family or PF_UNSPEC
  * @msgtype: rtnetlink message type
  *
  * Returns 0 on success or a negative error code.
  */
-<<<<<<< HEAD
 //解除对protocol,msgtype对应消息处理的注册
-int rtnl_unregister(int protocol, int msgtype)
-=======
 static int rtnl_unregister(int protocol, int msgtype)
->>>>>>> 155a3c00
 {
 	struct rtnl_link __rcu **tab;
 	struct rtnl_link *link;
@@ -590,13 +528,6 @@
 }
 EXPORT_SYMBOL_GPL(rtnl_unregister_all);
 
-<<<<<<< HEAD
-//用于串接系统注册的rtnl_link_ops
-static LIST_HEAD(link_ops);
-
-//给定kind名称获取rtnl_link_ops
-static const struct rtnl_link_ops *rtnl_link_ops_get(const char *kind)
-=======
 /**
  * __rtnl_register_many - Register rtnetlink message types
  * @handlers: Array of struct rtnl_msg_handlers
@@ -618,7 +549,6 @@
  * Use rtnl_register_many().
  */
 int __rtnl_register_many(const struct rtnl_msg_handler *handlers, int n)
->>>>>>> 155a3c00
 {
 	const struct rtnl_msg_handler *handler;
 	int i, err;
@@ -641,37 +571,6 @@
 }
 EXPORT_SYMBOL_GPL(__rtnl_register_many);
 
-<<<<<<< HEAD
-/**
- * __rtnl_link_register - Register rtnl_link_ops with rtnetlink.
- * @ops: struct rtnl_link_ops * to register
- *
- * The caller must hold the rtnl_mutex. This function should be used
- * by drivers that create devices during module initialization. It
- * must be called before registering the devices.
- *
- * Returns 0 on success or a negative error code.
- */
-//注册（无锁）
-int __rtnl_link_register(struct rtnl_link_ops *ops)
-{
-	//已存在检测
-	if (rtnl_link_ops_get(ops->kind))
-		return -EEXIST;
-
-	/* The check for alloc/setup is here because if ops
-	 * does not have that filled up, it is not possible
-	 * to use the ops for creating device. So do not
-	 * fill up dellink as well. That disables rtnl_dellink.
-	 */
-	if ((ops->alloc || ops->setup) && !ops->dellink)
-		/*提供默认的dellink*/
-		ops->dellink = unregister_netdevice_queue;
-
-	//将ops加入到link_ops链表
-	list_add_tail(&ops->list, &link_ops);
-	return 0;
-=======
 void __rtnl_unregister_many(const struct rtnl_msg_handler *handlers, int n)
 {
 	const struct rtnl_msg_handler *handler;
@@ -708,7 +607,6 @@
 static void rtnl_link_ops_put(struct rtnl_link_ops *ops, int srcu_index)
 {
 	srcu_read_unlock(&ops->srcu, srcu_index);
->>>>>>> 155a3c00
 }
 
 /**
@@ -870,12 +768,8 @@
 
 static LIST_HEAD(rtnl_af_ops);
 
-<<<<<<< HEAD
 /*查询指定family对应的rtnl_af_ops*/
-static const struct rtnl_af_ops *rtnl_af_lookup(const int family)
-=======
 static struct rtnl_af_ops *rtnl_af_lookup(const int family, int *srcu_index)
->>>>>>> 155a3c00
 {
 	struct rtnl_af_ops *ops;
 
@@ -2575,15 +2469,7 @@
 	struct rtnl_link_ops *kind_ops = NULL;
 	const struct nlmsghdr *nlh = cb->nlh;
 	struct net *net = sock_net(skb->sk);
-<<<<<<< HEAD
-	struct net *tgt_net = net;/*默认取当前socket对应的net ns*/
-	int h, s_h;
-	int idx = 0, s_idx;
-	struct net_device *dev;
-	struct hlist_head *head;
-=======
 	unsigned int flags = NLM_F_MULTI;
->>>>>>> 155a3c00
 	struct nlattr *tb[IFLA_MAX+1];
 	struct {
 		unsigned long ifindex;
@@ -2643,33 +2529,6 @@
 		flags |= NLM_F_DUMP_FILTERED;
 
 walk_entries:
-<<<<<<< HEAD
-	for (h = s_h; h < NETDEV_HASHENTRIES; h++, s_idx = 0) {
-		idx = 0;
-		/*遍历目标netns下的所有netdev*/
-		head = &tgt_net->dev_index_head[h];
-		hlist_for_each_entry(dev, head, index_hlist) {
-			if (link_dump_filtered(dev, master_idx, kind_ops))
-				goto cont;
-			if (idx < s_idx)
-				goto cont;
-			err = rtnl_fill_ifinfo(skb, dev, net,
-					       RTM_NEWLINK,
-					       NETLINK_CB(cb->skb).portid,
-					       nlh->nlmsg_seq, 0, flags,
-					       ext_filter_mask, 0, NULL, 0,
-					       netnsid, GFP_KERNEL);
-
-			if (err < 0) {
-				if (likely(skb->len))
-					goto out;
-
-				goto out_err;
-			}
-cont:
-			idx++;
-		}
-=======
 	err = 0;
 	for_each_netdev_dump(tgt_net, dev, ctx->ifindex) {
 		if (link_dump_filtered(dev, master_idx, kind_ops))
@@ -2681,7 +2540,6 @@
 				       netnsid, GFP_KERNEL);
 		if (err < 0)
 			break;
->>>>>>> 155a3c00
 	}
 
 
@@ -2720,12 +2578,8 @@
 }
 EXPORT_SYMBOL(rtnl_nla_parse_ifinfomsg);
 
-<<<<<<< HEAD
 //通过pid,ns_fd获取对应的net namespace
-struct net *rtnl_link_get_net(struct net *src_net, struct nlattr *tb[])
-=======
 static struct net *rtnl_link_get_net_ifla(struct nlattr *tb[])
->>>>>>> 155a3c00
 {
 	struct net *net = NULL;
 
@@ -2736,20 +2590,16 @@
 		net = get_net_ns_by_pid(nla_get_u32(tb[IFLA_NET_NS_PID]));
 	else if (tb[IFLA_NET_NS_FD])
 		net = get_net_ns_by_fd(nla_get_u32(tb[IFLA_NET_NS_FD]));
-<<<<<<< HEAD
-	else
+
+	return net;
+}
+
+struct net *rtnl_link_get_net(struct net *src_net, struct nlattr *tb[])
+{
+	struct net *net = rtnl_link_get_net_ifla(tb);
+
+	if (!net)
 	    /*如无配置，则返回源net namespace*/
-=======
-
-	return net;
-}
-
-struct net *rtnl_link_get_net(struct net *src_net, struct nlattr *tb[])
-{
-	struct net *net = rtnl_link_get_net_ifla(tb);
-
-	if (!net)
->>>>>>> 155a3c00
 		net = get_net(src_net);
 
 	return net;
@@ -2906,16 +2756,10 @@
 				return -EAFNOSUPPORT;
 
 			if (!af_ops->set_link_af)
-<<<<<<< HEAD
 			    	/*此af必须实现了set_link回调*/
-				return -EOPNOTSUPP;
-
-			if (af_ops->validate_link_af) {
-			    	/*校验af独有的配置*/
-=======
 				err = -EOPNOTSUPP;
 			else if (af_ops->validate_link_af)
->>>>>>> 155a3c00
+			    	/*校验af独有的配置*/
 				err = af_ops->validate_link_af(dev, af, extack);
 			else
 				err = 0;
@@ -3158,11 +3002,8 @@
 			return -EINVAL;
 		ops = upper_dev->netdev_ops;/*取master的ops*/
 		if (ops->ndo_add_slave) {
-<<<<<<< HEAD
-		    /*有add_slave回调，则触发此回调，完成slave添加*/
-=======
 			netdev_unlock_ops(dev);
->>>>>>> 155a3c00
+			/*有add_slave回调，则触发此回调，完成slave添加*/
 			err = ops->ndo_add_slave(upper_dev, dev, extack);
 			netdev_lock_ops(dev);
 			if (err)
@@ -3237,14 +3078,9 @@
 #define DO_SETLINK_MODIFIED	0x01
 /* notify flag means notify + modified. */
 #define DO_SETLINK_NOTIFY	0x03
-<<<<<<< HEAD
 /*设置link配置*/
-static int do_setlink(const struct sk_buff *skb,
-		      struct net_device *dev/*要设置的dev*/, struct ifinfomsg *ifm,
-=======
-static int do_setlink(const struct sk_buff *skb, struct net_device *dev,
+static int do_setlink(const struct sk_buff *skb, struct net_device *dev/*要设置的dev*/,
 		      struct net *tgt_net, struct ifinfomsg *ifm,
->>>>>>> 155a3c00
 		      struct netlink_ext_ack *extack,
 		      struct nlattr **tb, int status)
 {
@@ -3263,28 +3099,13 @@
 
 	if (!net_eq(tgt_net, dev_net(dev))) {
 		const char *pat = ifname[0] ? ifname : NULL;
-<<<<<<< HEAD
-		//确定net namespace
-		struct net *net;
-=======
->>>>>>> 155a3c00
 		int new_ifindex;
 
 		new_ifindex = nla_get_s32_default(tb[IFLA_NEW_IFINDEX], 0);
 
-<<<<<<< HEAD
-		if (tb[IFLA_NEW_IFINDEX])
-			new_ifindex = nla_get_s32(tb[IFLA_NEW_IFINDEX]);
-		else
-			new_ifindex = 0;
-
 		//将dev切换到新的net namespace
-		err = __dev_change_net_namespace(dev, net, pat, new_ifindex);
-		put_net(net);
-=======
 		err = __dev_change_net_namespace(dev, tgt_net, pat,
 						 new_ifindex, extack);
->>>>>>> 155a3c00
 		if (err)
 			return err;
 
@@ -3340,29 +3161,14 @@
 			up_write(&dev_addr_sem);
 			goto errout;
 		}
-<<<<<<< HEAD
-		sa->sa_family = dev->type;
-		memcpy(sa->sa_data, nla_data(tb[IFLA_ADDRESS]),
-		       dev->addr_len);
-		//设置设备mac地址
-		err = dev_set_mac_address_user(dev, sa, extack);
-		kfree(sa);
-		if (err)
-			goto errout;
-=======
->>>>>>> 155a3c00
 		status |= DO_SETLINK_MODIFIED;
 
 		up_write(&dev_addr_sem);
 	}
 
 	if (tb[IFLA_MTU]) {
-<<<<<<< HEAD
-	    /*变更设备mtu*/
-		err = dev_set_mtu_ext(dev, nla_get_u32(tb[IFLA_MTU]), extack);
-=======
+		/*变更设备mtu*/
 		err = netif_set_mtu_ext(dev, nla_get_u32(tb[IFLA_MTU]), extack);
->>>>>>> 155a3c00
 		if (err < 0)
 			goto errout;
 		status |= DO_SETLINK_MODIFIED;
@@ -3379,26 +3185,17 @@
 	 * requested.
 	 */
 	if (ifm->ifi_index > 0 && ifname[0]) {
-<<<<<<< HEAD
-	    /*变更接口名称*/
-		err = dev_change_name(dev, ifname);
-=======
+		/*变更接口名称*/
 		err = netif_change_name(dev, ifname);
->>>>>>> 155a3c00
 		if (err < 0)
 			goto errout;
 		status |= DO_SETLINK_MODIFIED;
 	}
 
 	if (tb[IFLA_IFALIAS]) {
-<<<<<<< HEAD
-	    /*设置接口别名*/
-		err = dev_set_alias(dev, nla_data(tb[IFLA_IFALIAS]),
-				    nla_len(tb[IFLA_IFALIAS]));
-=======
+		/*设置接口别名*/
 		err = netif_set_alias(dev, nla_data(tb[IFLA_IFALIAS]),
 				      nla_len(tb[IFLA_IFALIAS]));
->>>>>>> 155a3c00
 		if (err < 0)
 			goto errout;
 		status |= DO_SETLINK_NOTIFY;
@@ -3716,11 +3513,6 @@
 	if (err < 0)
 		goto errout;
 
-<<<<<<< HEAD
-	err = -EINVAL;
-	ifm = nlmsg_data(nlh);
-	/*如果指定ifindex，则通过ifindex查找dev;否则用名称确定dev*/
-=======
 	tgt_net = rtnl_link_get_net_capable(skb, net, tb, CAP_NET_ADMIN);
 	if (IS_ERR(tgt_net)) {
 		err = PTR_ERR(tgt_net);
@@ -3733,7 +3525,7 @@
 
 	rtnl_nets_lock(&rtnl_nets);
 
->>>>>>> 155a3c00
+	/*如果指定ifindex，则通过ifindex查找dev;否则用名称确定dev*/
 	if (ifm->ifi_index > 0)
 		dev = __dev_get_by_index(net, ifm->ifi_index);
 	else if (tb[IFLA_IFNAME] || tb[IFLA_ALT_IFNAME])
@@ -3741,18 +3533,14 @@
 	else
 		err = -EINVAL;
 
+	/*实现link配置*/
 	if (dev)
 		err = do_setlink(skb, dev, tgt_net, ifm, extack, tb, 0);
 	else if (!err)
 		err = -ENODEV;
 
-<<<<<<< HEAD
-	/*实现link配置*/
-	err = do_setlink(skb, dev, ifm, extack, tb, 0);
-=======
 	rtnl_nets_unlock(&rtnl_nets);
 	rtnl_nets_destroy(&rtnl_nets);
->>>>>>> 155a3c00
 errout:
 	return err;
 }
@@ -3985,13 +3773,8 @@
 	if (tb[IFLA_LINKMODE])
 		dev->link_mode = nla_get_u8(tb[IFLA_LINKMODE]);
 	if (tb[IFLA_GROUP])
-<<<<<<< HEAD
-		dev_set_group(dev, nla_get_u32(tb[IFLA_GROUP]));
-
+		netif_set_group(dev, nla_get_u32(tb[IFLA_GROUP]));
 	//gso最大size
-=======
-		netif_set_group(dev, nla_get_u32(tb[IFLA_GROUP]));
->>>>>>> 155a3c00
 	if (tb[IFLA_GSO_MAX_SIZE])
 		netif_set_gso_max_size(dev, nla_get_u32(tb[IFLA_GSO_MAX_SIZE]));
 
@@ -4135,35 +3918,9 @@
 		name_assign_type = NET_NAME_ENUM;
 	}
 
-<<<<<<< HEAD
-	dest_net = rtnl_link_get_net_capable(skb, net, tb, CAP_NET_ADMIN);
-	if (IS_ERR(dest_net))
-		return PTR_ERR(dest_net);
-
-	/*修改设备对应的netns*/
-	if (tb[IFLA_LINK_NETNSID]) {
-		int id = nla_get_s32(tb[IFLA_LINK_NETNSID]);
-
-		link_net = get_net_ns_by_id(dest_net, id);
-		if (!link_net) {
-			NL_SET_ERR_MSG(extack, "Unknown network namespace id");
-			err =  -EINVAL;
-			goto out;
-		}
-		err = -EPERM;
-		if (!netlink_ns_capable(skb, link_net->user_ns, CAP_NET_ADMIN))
-			goto out;
-	} else {
-		link_net = NULL;
-	}
-
 	//创建此类型的netdev
-	dev = rtnl_create_link(link_net ? : dest_net, ifname/*要创建的接口名称*/,
-			       name_assign_type, ops, tb, extack);
-=======
-	dev = rtnl_create_link(tgt_net, ifname, name_assign_type, ops, tb,
+	dev = rtnl_create_link(tgt_net, ifname/*要创建的接口名称*/, name_assign_type, ops, tb,
 			       extack);
->>>>>>> 155a3c00
 	if (IS_ERR(dev)) {
 		err = PTR_ERR(dev);
 		goto out;
@@ -4187,17 +3944,7 @@
 	err = rtnl_configure_link(dev, ifm, portid, nlh);
 	if (err < 0)
 		goto out_unregister;
-<<<<<<< HEAD
-	if (link_net) {
-		//变更设备的net namespace
-		err = dev_change_net_namespace(dev, dest_net, ifname);
-		if (err < 0)
-			goto out_unregister;
-	}
-
 	/*设置dev设备的master接口为tb[ifla_master]*/
-=======
->>>>>>> 155a3c00
 	if (tb[IFLA_MASTER]) {
 		err = do_set_master(dev, nla_get_u32(tb[IFLA_MASTER]), extack);
 		if (err)
@@ -4253,19 +4000,8 @@
 			  struct netlink_ext_ack *extack)
 {
 	struct nlattr ** const tb = tbs->tb;
-<<<<<<< HEAD
-	/*master设备操作集*/
-	const struct rtnl_link_ops *m_ops;
-	struct net_device *master_dev;
-	struct net *net = sock_net(skb->sk);
-	const struct rtnl_link_ops *ops;
-	/*记录slave data*/
-	struct nlattr **slave_data;
-	char kind[MODULE_NAME_LEN];
-=======
 	struct net *net = sock_net(skb->sk);
 	struct net *device_net;
->>>>>>> 155a3c00
 	struct net_device *dev;
 	struct ifinfomsg *ifm;
 	bool link_specified;
@@ -4279,12 +4015,8 @@
 	ifm = nlmsg_data(nlh);
 	if (ifm->ifi_index > 0) {
 		link_specified = true;
-<<<<<<< HEAD
 		//如果指定了ifidx,则通过ifidx查找对应的dev
-		dev = __dev_get_by_index(net, ifm->ifi_index);
-=======
 		dev = __dev_get_by_index(device_net, ifm->ifi_index);
->>>>>>> 155a3c00
 	} else if (ifm->ifi_index < 0) {
 		NL_SET_ERR_MSG(extack, "ifindex can't be negative");
 		return -EINVAL;
@@ -4300,6 +4032,9 @@
 	if (dev)
 		return rtnl_changelink(skb, nlh, ops, dev, tgt_net, tbs, data, extack);
 
+	//此情况下dev不存在，需要新建link
+
+	//如果不需要create，则报错
 	if (!(nlh->nlmsg_flags & NLM_F_CREATE)) {
 		/* No dev found and NLM_F_CREATE not set. Requested dev does not exist,
 		 * or it's for a group
@@ -4335,6 +4070,7 @@
 	int ops_srcu_index;
 	int ret;
 
+	//申请attr数组（最多支持RTNL_MAX_TYPE个attr type)
 	tbs = kmalloc(sizeof(*tbs), GFP_KERNEL);
 	if (!tbs)
 		return -ENOMEM;
@@ -4361,13 +4097,8 @@
 	}
 
 	if (linkinfo[IFLA_INFO_KIND]) {
-<<<<<<< HEAD
-		//自linkinfo[IFLA_INFO_KIND]中提取字符串值，并进行link_ops查询
-		//查找kind对应的ops,即不同link-type对应的ops
-=======
 		char kind[MODULE_NAME_LEN];
 
->>>>>>> 155a3c00
 		nla_strscpy(kind, linkinfo[IFLA_INFO_KIND], sizeof(kind));
 		ops = rtnl_link_ops_get(kind, &ops_srcu_index);
 #ifdef CONFIG_MODULES
@@ -4381,16 +4112,10 @@
 	rtnl_nets_init(&rtnl_nets);
 
 	if (ops) {
-<<<<<<< HEAD
-		//解析link独有的info_data
-		if (ops->maxtype > RTNL_MAX_TYPE)
-			return -EINVAL;
-=======
 		if (ops->maxtype > RTNL_MAX_TYPE) {
 			ret = -EINVAL;
 			goto put_ops;
 		}
->>>>>>> 155a3c00
 
 		if (ops->maxtype && linkinfo[IFLA_INFO_DATA]) {
 			ret = nla_parse_nested_deprecated(tbs->attr, ops->maxtype,
@@ -4401,26 +4126,12 @@
 
 			data = tbs->attr;
 		}
-<<<<<<< HEAD
-		//如果有校验回调，则校验有信息
-=======
-
->>>>>>> 155a3c00
+
 		if (ops->validate) {
 			ret = ops->validate(tb, data, extack);
 			if (ret < 0)
 				goto put_ops;
 		}
-<<<<<<< HEAD
-	}
-
-	slave_data = NULL;
-	if (m_ops) {
-	    /*有master设备情况下处理slave_data*/
-		if (m_ops->slave_maxtype > RTNL_SLAVE_MAX_TYPE)
-			return -EINVAL;
-=======
->>>>>>> 155a3c00
 
 		if (ops->peer_type) {
 			peer_net = rtnl_get_peer_net(ops, tb, data, extack);
@@ -4433,46 +4144,16 @@
 		}
 	}
 
-<<<<<<< HEAD
-	if (dev) {
-		int status = 0;
-
-		//dev已存在
-		if (nlh->nlmsg_flags & NLM_F_EXCL)
-			return -EEXIST;
-
-		//不支持对dev执行替换
-		if (nlh->nlmsg_flags & NLM_F_REPLACE)
-			return -EOPNOTSUPP;
-
-		err = validate_linkmsg(dev, tb, extack);
-		if (err < 0)
-			return err;
-
-		if (linkinfo[IFLA_INFO_DATA]) {
-			//如包含IFLA_INFO_DATA,则执行link change
-			if (!ops || ops != dev->rtnl_link_ops ||
-			    !ops->changelink)
-				return -EOPNOTSUPP;
-=======
 	tgt_net = rtnl_link_get_net_capable(skb, sock_net(skb->sk), tb, CAP_NET_ADMIN);
 	if (IS_ERR(tgt_net)) {
 		ret = PTR_ERR(tgt_net);
 		goto put_net;
 	}
->>>>>>> 155a3c00
 
 	rtnl_nets_add(&rtnl_nets, tgt_net);
 
-<<<<<<< HEAD
-		/*有slave相关的配置，执行slave change*/
-		if (linkinfo[IFLA_INFO_SLAVE_DATA]) {
-			if (!m_ops || !m_ops->slave_changelink)
-				return -EOPNOTSUPP;
-=======
 	if (tb[IFLA_LINK_NETNSID]) {
 		int id = nla_get_s32(tb[IFLA_LINK_NETNSID]);
->>>>>>> 155a3c00
 
 		link_net = get_net_ns_by_id(tgt_net, id);
 		if (!link_net) {
@@ -4481,67 +4162,14 @@
 			goto put_net;
 		}
 
-<<<<<<< HEAD
-		//接口存在，做link的配置
-		return do_setlink(skb, dev, ifm, extack, tb, status);
-	}
-
-	//此情况下dev不存在，需要新建link
-
-	//如果不需要create，则报错
-	if (!(nlh->nlmsg_flags & NLM_F_CREATE)) {
-		/* No dev found and NLM_F_CREATE not set. Requested dev does not exist,
-		 * or it's for a group
-		*/
-		if (link_specified)
-			return -ENODEV;
-		if (tb[IFLA_GROUP])
-			return rtnl_group_changelink(skb, net,
-						nla_get_u32(tb[IFLA_GROUP]),
-						ifm, extack, tb);
-		return -ENODEV;
-	}
-
-	if (tb[IFLA_MAP] || tb[IFLA_PROTINFO])
-		return -EOPNOTSUPP;
-
-	if (!ops) {
-		//无ops，尝试加载此kind类型的module，再查询
-#ifdef CONFIG_MODULES
-		if (kind[0]) {
-			__rtnl_unlock();
-			request_module("rtnl-link-%s", kind);
-			rtnl_lock();
-			ops = rtnl_link_ops_get(kind);
-			if (ops)
-				goto replay;
-=======
 		rtnl_nets_add(&rtnl_nets, link_net);
 
 		if (!netlink_ns_capable(skb, link_net->user_ns, CAP_NET_ADMIN)) {
 			ret = -EPERM;
 			goto put_net;
->>>>>>> 155a3c00
-		}
-	}
-
-<<<<<<< HEAD
-	return rtnl_newlink_create(skb, ifm, ops, nlh, tb, data, extack);
-}
-
-static int rtnl_newlink(struct sk_buff *skb, struct nlmsghdr *nlh,
-			struct netlink_ext_ack *extack)
-{
-	struct rtnl_newlink_tbs *tbs;
-	int ret;
-
-	//申请attr数组（最多支持RTNL_MAX_TYPE个attr type)
-	tbs = kmalloc(sizeof(*tbs), GFP_KERNEL);
-	if (!tbs)
-		return -ENOMEM;
-
-	ret = __rtnl_newlink(skb, nlh/*对应的netlink消息*/, tbs, extack);
-=======
+		}
+	}
+
 	rtnl_nets_lock(&rtnl_nets);
 	ret = __rtnl_newlink(skb, nlh, ops, tgt_net, link_net, peer_net, tbs, data, extack);
 	rtnl_nets_unlock(&rtnl_nets);
@@ -4552,7 +4180,6 @@
 	if (ops)
 		rtnl_link_ops_put(ops, ops_srcu_index);
 free:
->>>>>>> 155a3c00
 	kfree(tbs);
 	return ret;
 }
@@ -5133,14 +4760,9 @@
 		const struct net_device_ops *ops = br_dev->netdev_ops;
 		bool notified = false;
 
-<<<<<<< HEAD
 		/*添加fdb*/
 		err = ops->ndo_fdb_add(ndm/*消息头*/, tb/*其它配置*/, dev/*表项关联的设备*/, addr/*mac地址*/, vid/*vlan信息*/,
-				       nlh->nlmsg_flags, extack);
-=======
-		err = ops->ndo_fdb_add(ndm, tb, dev, addr, vid,
 				       nlh->nlmsg_flags, &notified, extack);
->>>>>>> 155a3c00
 		if (err)
 			/*配置出错*/
 			goto out;
@@ -5150,12 +4772,9 @@
 
 	/* Embedded bridge, macvlan, and any other device support */
 	if ((ndm->ndm_flags & NTF_SELF)) {
-<<<<<<< HEAD
+		bool notified = false;
+
 		/*dev是其它设备*/
-=======
-		bool notified = false;
-
->>>>>>> 155a3c00
 		if (dev->netdev_ops->ndo_fdb_add)
 			/*通过回调触发*/
 			err = dev->netdev_ops->ndo_fdb_add(ndm, tb, dev, addr,
@@ -6015,13 +5634,8 @@
 				if (nla_len(attr) < sizeof(flags))
 					return -EINVAL;
 
-<<<<<<< HEAD
-				have_flags = true;
+				br_flags_attr = attr;
 				flags = nla_get_u16(attr);/*取flags*/
-=======
-				br_flags_attr = attr;
-				flags = nla_get_u16(attr);
->>>>>>> 155a3c00
 			}
 
 			if (nla_type(attr) == IFLA_BRIDGE_MODE) {
@@ -7325,11 +6939,6 @@
 }
 
 /* Process one rtnetlink message. */
-<<<<<<< HEAD
-//处理rtnetlink类请求消息
-static int rtnetlink_rcv_msg(struct sk_buff *skb, struct nlmsghdr *nlh/*消息头部*/,
-			     struct netlink_ext_ack *extack/*出参，出错时辅助信息*/)
-=======
 
 static int rtnl_dumpit(struct sk_buff *skb, struct netlink_callback *cb)
 {
@@ -7377,9 +6986,9 @@
 	return netlink_dump_start(ssk, skb, nlh, control);
 }
 
-static int rtnetlink_rcv_msg(struct sk_buff *skb, struct nlmsghdr *nlh,
-			     struct netlink_ext_ack *extack)
->>>>>>> 155a3c00
+//处理rtnetlink类请求消息
+static int rtnetlink_rcv_msg(struct sk_buff *skb, struct nlmsghdr *nlh/*消息头部*/,
+			     struct netlink_ext_ack *extack/*出参，出错时辅助信息*/)
 {
 	struct net *net = sock_net(skb->sk);
 	struct rtnl_link *link;
@@ -7452,12 +7061,8 @@
 				.module		= owner,
 				.flags		= flags,
 			};
-<<<<<<< HEAD
 			/*触发dump开始*/
-			err = netlink_dump_start(rtnl, skb, nlh, &c);
-=======
 			err = rtnetlink_dump_start(rtnl, skb, nlh, &c);
->>>>>>> 155a3c00
 			/* netlink_dump_start() will keep a reference on
 			 * module if dump is still in progress.
 			 */
@@ -7606,10 +7211,13 @@
 };
 
 static const struct rtnl_msg_handler rtnetlink_rtnl_msg_handlers[] __initconst = {
+	//创建net link
 	{.msgtype = RTM_NEWLINK, .doit = rtnl_newlink,
 	 .flags = RTNL_FLAG_DOIT_PERNET},
+	//删除net link
 	{.msgtype = RTM_DELLINK, .doit = rtnl_dellink,
 	 .flags = RTNL_FLAG_DOIT_PERNET_WIP},
+	/*linux bridge link 显示，删除，设置*/
 	{.msgtype = RTM_GETLINK, .doit = rtnl_getlink,
 	 .dumpit = rtnl_dump_ifinfo, .flags = RTNL_FLAG_DUMP_SPLIT_NLM_DONE},
 	{.msgtype = RTM_SETLINK, .doit = rtnl_setlink,
@@ -7622,18 +7230,23 @@
 	{.msgtype = RTM_SETSTATS, .doit = rtnl_stats_set},
 	{.msgtype = RTM_NEWLINKPROP, .doit = rtnl_newlinkprop},
 	{.msgtype = RTM_DELLINKPROP, .doit = rtnl_dellinkprop},
+	//link显示
 	{.protocol = PF_BRIDGE, .msgtype = RTM_GETLINK,
 	 .dumpit = rtnl_bridge_getlink},
 	{.protocol = PF_BRIDGE, .msgtype = RTM_DELLINK,
 	 .doit = rtnl_bridge_dellink},
+	//link设置
 	{.protocol = PF_BRIDGE, .msgtype = RTM_SETLINK,
 	 .doit = rtnl_bridge_setlink},
+	//linux bridge neigh的添加，删除，显示
 	{.protocol = PF_BRIDGE, .msgtype = RTM_NEWNEIGH, .doit = rtnl_fdb_add},
 	{.protocol = PF_BRIDGE, .msgtype = RTM_DELNEIGH, .doit = rtnl_fdb_del,
 	 .flags = RTNL_FLAG_BULK_DEL_SUPPORTED},
 	{.protocol = PF_BRIDGE, .msgtype = RTM_GETNEIGH, .doit = rtnl_fdb_get,
 	 .dumpit = rtnl_fdb_dump},
+	/*添加新的mdb*/
 	{.protocol = PF_BRIDGE, .msgtype = RTM_NEWMDB, .doit = rtnl_mdb_add},
+	/*删除mdb*/
 	{.protocol = PF_BRIDGE, .msgtype = RTM_DELMDB, .doit = rtnl_mdb_del,
 	 .flags = RTNL_FLAG_BULK_DEL_SUPPORTED},
 	{.protocol = PF_BRIDGE, .msgtype = RTM_GETMDB, .doit = rtnl_mdb_get,
@@ -7647,47 +7260,5 @@
 
 	register_netdevice_notifier(&rtnetlink_dev_notifier);
 
-<<<<<<< HEAD
-	//link显示
-	rtnl_register(PF_UNSPEC, RTM_GETLINK, rtnl_getlink,
-		      rtnl_dump_ifinfo, 0);
-	//link设置
-	rtnl_register(PF_UNSPEC, RTM_SETLINK, rtnl_setlink, NULL, 0);
-	//创建net link
-	rtnl_register(PF_UNSPEC, RTM_NEWLINK, rtnl_newlink, NULL/*不支持dump*/, 0);
-	//删除net link
-	rtnl_register(PF_UNSPEC, RTM_DELLINK, rtnl_dellink, NULL, 0);
-
-	rtnl_register(PF_UNSPEC, RTM_GETADDR, NULL, rtnl_dump_all, 0);
-	rtnl_register(PF_UNSPEC, RTM_GETROUTE, NULL, rtnl_dump_all, 0);
-	rtnl_register(PF_UNSPEC, RTM_GETNETCONF, NULL, rtnl_dump_all, 0);
-
-	rtnl_register(PF_UNSPEC, RTM_NEWLINKPROP, rtnl_newlinkprop, NULL, 0);
-	rtnl_register(PF_UNSPEC, RTM_DELLINKPROP, rtnl_dellinkprop, NULL, 0);
-
-	//linux bridge neigh的添加，删除，显示
-	rtnl_register(PF_BRIDGE, RTM_NEWNEIGH, rtnl_fdb_add, NULL, 0);
-	rtnl_register(PF_BRIDGE, RTM_DELNEIGH, rtnl_fdb_del, NULL,
-		      RTNL_FLAG_BULK_DEL_SUPPORTED);
-	rtnl_register(PF_BRIDGE, RTM_GETNEIGH, rtnl_fdb_get, rtnl_fdb_dump, 0);
-
-	/*linux bridge link 显示，删除，设置*/
-	rtnl_register(PF_BRIDGE, RTM_GETLINK, NULL, rtnl_bridge_getlink, 0);
-	rtnl_register(PF_BRIDGE, RTM_DELLINK, rtnl_bridge_dellink, NULL, 0);
-	rtnl_register(PF_BRIDGE, RTM_SETLINK, rtnl_bridge_setlink, NULL, 0);
-
-	rtnl_register(PF_UNSPEC, RTM_GETSTATS, rtnl_stats_get, rtnl_stats_dump,
-		      0);
-	rtnl_register(PF_UNSPEC, RTM_SETSTATS, rtnl_stats_set, NULL, 0);
-
-	/*dump mdb*/
-	rtnl_register(PF_BRIDGE, RTM_GETMDB, rtnl_mdb_get, rtnl_mdb_dump, 0);
-	/*添加新的mdb*/
-	rtnl_register(PF_BRIDGE, RTM_NEWMDB, rtnl_mdb_add, NULL, 0);
-	/*删除mdb*/
-	rtnl_register(PF_BRIDGE, RTM_DELMDB, rtnl_mdb_del, NULL,
-		      RTNL_FLAG_BULK_DEL_SUPPORTED);
-=======
 	rtnl_register_many(rtnetlink_rtnl_msg_handlers);
->>>>>>> 155a3c00
 }