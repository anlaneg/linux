// SPDX-License-Identifier: GPL-2.0-or-later
/*
 * INET		An implementation of the TCP/IP protocol suite for the LINUX
 *		operating system.  INET is implemented using the  BSD Socket
 *		interface as the means of communication with the user level.
 *
 *		Routing netlink socket interface: protocol independent part.
 *
 * Authors:	Alexey Kuznetsov, <kuznet@ms2.inr.ac.ru>
 *
 *	Fixes:
 *	Vitaly E. Lavrov		RTA_OK arithmetics was wrong.
 */

#include <linux/bitops.h>
#include <linux/errno.h>
#include <linux/module.h>
#include <linux/types.h>
#include <linux/socket.h>
#include <linux/kernel.h>
#include <linux/timer.h>
#include <linux/string.h>
#include <linux/sockios.h>
#include <linux/net.h>
#include <linux/fcntl.h>
#include <linux/mm.h>
#include <linux/slab.h>
#include <linux/interrupt.h>
#include <linux/capability.h>
#include <linux/skbuff.h>
#include <linux/init.h>
#include <linux/security.h>
#include <linux/mutex.h>
#include <linux/if_addr.h>
#include <linux/if_bridge.h>
#include <linux/if_vlan.h>
#include <linux/pci.h>
#include <linux/etherdevice.h>
#include <linux/bpf.h>

#include <linux/uaccess.h>

#include <linux/inet.h>
#include <linux/netdevice.h>
#include <net/ip.h>
#include <net/protocol.h>
#include <net/arp.h>
#include <net/route.h>
#include <net/udp.h>
#include <net/tcp.h>
#include <net/sock.h>
#include <net/pkt_sched.h>
#include <net/fib_rules.h>
#include <net/rtnetlink.h>
#include <net/net_namespace.h>

#define RTNL_MAX_TYPE		50
#define RTNL_SLAVE_MAX_TYPE	36

struct rtnl_link {
	rtnl_doit_func		doit;/*消息处理回调*/
	rtnl_dumpit_func	dumpit;
	struct module		*owner;/*消息处理对应的module*/
	unsigned int		flags;/*注册时传入的flag*/
	struct rcu_head		rcu;
};

static DEFINE_MUTEX(rtnl_mutex);

void rtnl_lock(void)
{
	mutex_lock(&rtnl_mutex);
}
EXPORT_SYMBOL(rtnl_lock);

int rtnl_lock_killable(void)
{
	return mutex_lock_killable(&rtnl_mutex);
}
EXPORT_SYMBOL(rtnl_lock_killable);

static struct sk_buff *defer_kfree_skb_list;
void rtnl_kfree_skbs(struct sk_buff *head, struct sk_buff *tail)
{
	if (head && tail) {
		tail->next = defer_kfree_skb_list;
		defer_kfree_skb_list = head;
	}
}
EXPORT_SYMBOL(rtnl_kfree_skbs);

void __rtnl_unlock(void)
{
	struct sk_buff *head = defer_kfree_skb_list;

	defer_kfree_skb_list = NULL;

	mutex_unlock(&rtnl_mutex);

	while (head) {
		struct sk_buff *next = head->next;

		kfree_skb(head);
		cond_resched();
		head = next;
	}
}

void rtnl_unlock(void)
{
	/* This fellow will unlock it for us. */
	netdev_run_todo();
}
EXPORT_SYMBOL(rtnl_unlock);

int rtnl_trylock(void)
{
	return mutex_trylock(&rtnl_mutex);
}
EXPORT_SYMBOL(rtnl_trylock);

int rtnl_is_locked(void)
{
	return mutex_is_locked(&rtnl_mutex);
}
EXPORT_SYMBOL(rtnl_is_locked);

bool refcount_dec_and_rtnl_lock(refcount_t *r)
{
	return refcount_dec_and_mutex_lock(r, &rtnl_mutex);
}
EXPORT_SYMBOL(refcount_dec_and_rtnl_lock);

#ifdef CONFIG_PROVE_LOCKING
bool lockdep_rtnl_is_held(void)
{
	return lockdep_is_held(&rtnl_mutex);
}
EXPORT_SYMBOL(lockdep_rtnl_is_held);
#endif /* #ifdef CONFIG_PROVE_LOCKING */

//各protocol family对应的消息入口
//rtnl_msg_handlers[protocol]为一个rtnl_link的数组指针，其大小由RTM_NR_MSGTYPES定义
//对当需要处理某type的消息时，先由protocol获得相应的rtnl_link table,然后再由type映射到
//对应的rtnl_link指针上，调用其对应的doit回调
static struct rtnl_link *__rcu *rtnl_msg_handlers[RTNL_FAMILY_MAX + 1];

//msgtype需要此函数映射，成为rtnl_link table的下标
static inline int rtm_msgindex(int msgtype)
{
	int msgindex = msgtype - RTM_BASE;

	/*
	 * msgindex < 0 implies someone tried to register a netlink
	 * control code. msgindex >= RTM_NR_MSGTYPES may indicate that
	 * the message type has not been added to linux/rtnetlink.h
	 */
	BUG_ON(msgindex < 0 || msgindex >= RTM_NR_MSGTYPES);

	return msgindex;
}

//通过协议，消息类型获得对应的rtnl_link，看rtnl_msg_handlers说明
static struct rtnl_link *rtnl_get_link(int protocol, int msgtype)
{
	struct rtnl_link **tab;

	if (protocol >= ARRAY_SIZE(rtnl_msg_handlers))
		protocol = PF_UNSPEC;

	tab = rcu_dereference_rtnl(rtnl_msg_handlers[protocol]);
	if (!tab)
		//如果protocol无对应的table,则使用protocol=PF_UNSPEC对应的tab
		tab = rcu_dereference_rtnl(rtnl_msg_handlers[PF_UNSPEC]);

	return tab[msgtype];
}

//消息回调注册(doit 请求处理回调，dumpit 消息dump回调）
static int rtnl_register_internal(struct module *owner,
				  int protocol/*地址族 af*/, int msgtype/*消息类型*/,
				  rtnl_doit_func doit/*消息处理函数*/, rtnl_dumpit_func dumpit,
				  unsigned int flags)
{
	struct rtnl_link *link, *old;
	struct rtnl_link __rcu **tab;
	int msgindex;
	int ret = -ENOBUFS;

	BUG_ON(protocol < 0 || protocol > RTNL_FAMILY_MAX);
	//从消息类型映射为index准备注册消息回调
	msgindex = rtm_msgindex(msgtype);

	rtnl_lock();

	//取各协议对应的tab
	tab = rtnl_msg_handlers[protocol];
	if (tab == NULL) {
		//此protocol对应的tab为空时，初始化它
		tab = kcalloc(RTM_NR_MSGTYPES, sizeof(void *), GFP_KERNEL);
		if (!tab)
			goto unlock;

		/* ensures we see the 0 stores */
		rcu_assign_pointer(rtnl_msg_handlers[protocol], tab);
	}

	//构造link并填充到tab的相应索引下（msgindex)
	old = rtnl_dereference(tab[msgindex]);
	if (old) {
		//之前已有，需要更新，故先生成一个副本，再通过rcu使其生效
		link = kmemdup(old, sizeof(*old), GFP_KERNEL);
		if (!link)
			goto unlock;
	} else {
		//之前没有，申请obj,通过rcu设置
		link = kzalloc(sizeof(*link), GFP_KERNEL);
		if (!link)
			goto unlock;
	}

	WARN_ON(link->owner && link->owner != owner);
	link->owner = owner;

	WARN_ON(doit && link->doit && link->doit != doit);
	if (doit)
		link->doit = doit;
	WARN_ON(dumpit && link->dumpit && link->dumpit != dumpit);
	if (dumpit)
		link->dumpit = dumpit;

	link->flags |= flags;

	/* publish protocol:msgtype */
	rcu_assign_pointer(tab[msgindex], link);//设置
	ret = 0;
	if (old)
		kfree_rcu(old, rcu);
unlock:
	rtnl_unlock();
	return ret;
}

/**
 * rtnl_register_module - Register a rtnetlink message type
 *
 * @owner: module registering the hook (THIS_MODULE)
 * @protocol: Protocol family or PF_UNSPEC
 * @msgtype: rtnetlink message type
 * @doit: Function pointer called for each request message
 * @dumpit: Function pointer called for each dump request (NLM_F_DUMP) message
 * @flags: rtnl_link_flags to modifiy behaviour of doit/dumpit functions
 *
 * Like rtnl_register, but for use by removable modules.
 */
int rtnl_register_module(struct module *owner,
			 int protocol, int msgtype,
			 rtnl_doit_func doit, rtnl_dumpit_func dumpit,
			 unsigned int flags)
{
	return rtnl_register_internal(owner, protocol, msgtype,
				      doit, dumpit, flags);
}
EXPORT_SYMBOL_GPL(rtnl_register_module);

/**
 * rtnl_register - Register a rtnetlink message type
 * @protocol: Protocol family or PF_UNSPEC
 * @msgtype: rtnetlink message type
 * @doit: Function pointer called for each request message
 * @dumpit: Function pointer called for each dump request (NLM_F_DUMP) message
 * @flags: rtnl_link_flags to modifiy behaviour of doit/dumpit functions
 *
 * Registers the specified function pointers (at least one of them has
 * to be non-NULL) to be called whenever a request message for the
 * specified protocol family and message type is received.
 *
 * The special protocol family PF_UNSPEC may be used to define fallback
 * function pointers for the case when no entry for the specific protocol
 * family exists.
 */
//注册netlink消息处理函数
void rtnl_register(int protocol, int msgtype,
		   rtnl_doit_func doit, rtnl_dumpit_func dumpit,
		   unsigned int flags)
{
	int err;

	err = rtnl_register_internal(NULL/*无对应的module*/, protocol, msgtype, doit, dumpit,
				     flags);
	if (err)
		pr_err("Unable to register rtnetlink message handler, "
		       "protocol = %d, message type = %d\n", protocol, msgtype);
}

/**
 * rtnl_unregister - Unregister a rtnetlink message type
 * @protocol: Protocol family or PF_UNSPEC
 * @msgtype: rtnetlink message type
 *
 * Returns 0 on success or a negative error code.
 */
//解除对protocol,msgtype对应消息处理的注册
int rtnl_unregister(int protocol, int msgtype)
{
	struct rtnl_link **tab, *link;
	int msgindex;

	BUG_ON(protocol < 0 || protocol > RTNL_FAMILY_MAX);
	msgindex = rtm_msgindex(msgtype);

	rtnl_lock();
	tab = rtnl_dereference(rtnl_msg_handlers[protocol]);
	if (!tab) {
		rtnl_unlock();
		return -ENOENT;
	}

	link = tab[msgindex];
	rcu_assign_pointer(tab[msgindex], NULL);
	rtnl_unlock();

	kfree_rcu(link, rcu);

	return 0;
}
EXPORT_SYMBOL_GPL(rtnl_unregister);

/**
 * rtnl_unregister_all - Unregister all rtnetlink message type of a protocol
 * @protocol : Protocol family or PF_UNSPEC
 *
 * Identical to calling rtnl_unregster() for all registered message types
 * of a certain protocol family.
 */
//取消protocol所有类型消息的注册
void rtnl_unregister_all(int protocol)
{
	struct rtnl_link **tab, *link;
	int msgindex;

	BUG_ON(protocol < 0 || protocol > RTNL_FAMILY_MAX);

	rtnl_lock();
	tab = rtnl_msg_handlers[protocol];
	if (!tab) {
		rtnl_unlock();
		return;
	}
	RCU_INIT_POINTER(rtnl_msg_handlers[protocol], NULL);
	for (msgindex = 0; msgindex < RTM_NR_MSGTYPES; msgindex++) {
		link = tab[msgindex];
		if (!link)
			continue;

		rcu_assign_pointer(tab[msgindex], NULL);
		kfree_rcu(link, rcu);
	}
	rtnl_unlock();

	synchronize_net();

	kfree(tab);
}
EXPORT_SYMBOL_GPL(rtnl_unregister_all);

//用于串接注册的rtnl_link_ops
static LIST_HEAD(link_ops);

//给定kind获取rtnl_link_ops
static const struct rtnl_link_ops *rtnl_link_ops_get(const char *kind)
{
	const struct rtnl_link_ops *ops;

	list_for_each_entry(ops, &link_ops, list) {
		if (!strcmp(ops->kind, kind))
			return ops;
	}
	return NULL;
}

/**
 * __rtnl_link_register - Register rtnl_link_ops with rtnetlink.
 * @ops: struct rtnl_link_ops * to register
 *
 * The caller must hold the rtnl_mutex. This function should be used
 * by drivers that create devices during module initialization. It
 * must be called before registering the devices.
 *
 * Returns 0 on success or a negative error code.
 */
//注册（无锁）
int __rtnl_link_register(struct rtnl_link_ops *ops)
{
	//已存在检测
	if (rtnl_link_ops_get(ops->kind))
		return -EEXIST;

	/* The check for setup is here because if ops
	 * does not have that filled up, it is not possible
	 * to use the ops for creating device. So do not
	 * fill up dellink as well. That disables rtnl_dellink.
	 */
	if (ops->setup && !ops->dellink)
		ops->dellink = unregister_netdevice_queue;

	//将ops加入到link_ops链表
	list_add_tail(&ops->list, &link_ops);
	return 0;
}
EXPORT_SYMBOL_GPL(__rtnl_link_register);

/**
 * rtnl_link_register - Register rtnl_link_ops with rtnetlink.
 * @ops: struct rtnl_link_ops * to register
 *
 * Returns 0 on success or a negative error code.
 */
//注册link类型的操作函数（含锁）
int rtnl_link_register(struct rtnl_link_ops *ops)
{
	int err;

	/* Sanity-check max sizes to avoid stack buffer overflow. */
	if (WARN_ON(ops->maxtype > RTNL_MAX_TYPE ||
		    ops->slave_maxtype > RTNL_SLAVE_MAX_TYPE))
		return -EINVAL;

	rtnl_lock();
	err = __rtnl_link_register(ops);
	rtnl_unlock();
	return err;
}
EXPORT_SYMBOL_GPL(rtnl_link_register);

static void __rtnl_kill_links(struct net *net, struct rtnl_link_ops *ops)
{
	struct net_device *dev;
	LIST_HEAD(list_kill);

	for_each_netdev(net, dev) {
		if (dev->rtnl_link_ops == ops)
			ops->dellink(dev, &list_kill);
	}
	unregister_netdevice_many(&list_kill);
}

/**
 * __rtnl_link_unregister - Unregister rtnl_link_ops from rtnetlink.
 * @ops: struct rtnl_link_ops * to unregister
 *
 * The caller must hold the rtnl_mutex and guarantee net_namespace_list
 * integrity (hold pernet_ops_rwsem for writing to close the race
 * with setup_net() and cleanup_net()).
 */
void __rtnl_link_unregister(struct rtnl_link_ops *ops)
{
	struct net *net;

	for_each_net(net) {
		__rtnl_kill_links(net, ops);
	}
	list_del(&ops->list);
}
EXPORT_SYMBOL_GPL(__rtnl_link_unregister);

/* Return with the rtnl_lock held when there are no network
 * devices unregistering in any network namespace.
 */
static void rtnl_lock_unregistering_all(void)
{
	struct net *net;
	bool unregistering;
	DEFINE_WAIT_FUNC(wait, woken_wake_function);

	add_wait_queue(&netdev_unregistering_wq, &wait);
	for (;;) {
		unregistering = false;
		rtnl_lock();
		/* We held write locked pernet_ops_rwsem, and parallel
		 * setup_net() and cleanup_net() are not possible.
		 */
		for_each_net(net) {
			if (net->dev_unreg_count > 0) {
				unregistering = true;
				break;
			}
		}
		if (!unregistering)
			break;
		__rtnl_unlock();

		wait_woken(&wait, TASK_UNINTERRUPTIBLE, MAX_SCHEDULE_TIMEOUT);
	}
	remove_wait_queue(&netdev_unregistering_wq, &wait);
}

/**
 * rtnl_link_unregister - Unregister rtnl_link_ops from rtnetlink.
 * @ops: struct rtnl_link_ops * to unregister
 */
//解注册（含锁）
void rtnl_link_unregister(struct rtnl_link_ops *ops)
{
	/* Close the race with setup_net() and cleanup_net() */
	down_write(&pernet_ops_rwsem);
	rtnl_lock_unregistering_all();
	__rtnl_link_unregister(ops);
	rtnl_unlock();
	up_write(&pernet_ops_rwsem);
}
EXPORT_SYMBOL_GPL(rtnl_link_unregister);

static size_t rtnl_link_get_slave_info_data_size(const struct net_device *dev)
{
	struct net_device *master_dev;
	const struct rtnl_link_ops *ops;
	size_t size = 0;

	rcu_read_lock();

	master_dev = netdev_master_upper_dev_get_rcu((struct net_device *)dev);
	if (!master_dev)
		goto out;

	ops = master_dev->rtnl_link_ops;
	if (!ops || !ops->get_slave_size)
		goto out;
	/* IFLA_INFO_SLAVE_DATA + nested data */
	size = nla_total_size(sizeof(struct nlattr)) +
	       ops->get_slave_size(master_dev, dev);

out:
	rcu_read_unlock();
	return size;
}

static size_t rtnl_link_get_size(const struct net_device *dev)
{
	const struct rtnl_link_ops *ops = dev->rtnl_link_ops;
	size_t size;

	if (!ops)
		return 0;

	size = nla_total_size(sizeof(struct nlattr)) + /* IFLA_LINKINFO */
	       nla_total_size(strlen(ops->kind) + 1);  /* IFLA_INFO_KIND */

	if (ops->get_size)
		/* IFLA_INFO_DATA + nested data */
		size += nla_total_size(sizeof(struct nlattr)) +
			ops->get_size(dev);

	if (ops->get_xstats_size)
		/* IFLA_INFO_XSTATS */
		size += nla_total_size(ops->get_xstats_size(dev));

	size += rtnl_link_get_slave_info_data_size(dev);

	return size;
}

static LIST_HEAD(rtnl_af_ops);

static const struct rtnl_af_ops *rtnl_af_lookup(const int family)
{
	const struct rtnl_af_ops *ops;

	list_for_each_entry_rcu(ops, &rtnl_af_ops, list) {
		if (ops->family == family)
			return ops;
	}

	return NULL;
}

/**
 * rtnl_af_register - Register rtnl_af_ops with rtnetlink.
 * @ops: struct rtnl_af_ops * to register
 *
 * Returns 0 on success or a negative error code.
 */
void rtnl_af_register(struct rtnl_af_ops *ops)
{
	rtnl_lock();
	list_add_tail_rcu(&ops->list, &rtnl_af_ops);
	rtnl_unlock();
}
EXPORT_SYMBOL_GPL(rtnl_af_register);

/**
 * rtnl_af_unregister - Unregister rtnl_af_ops from rtnetlink.
 * @ops: struct rtnl_af_ops * to unregister
 */
void rtnl_af_unregister(struct rtnl_af_ops *ops)
{
	rtnl_lock();
	list_del_rcu(&ops->list);
	rtnl_unlock();

	synchronize_rcu();
}
EXPORT_SYMBOL_GPL(rtnl_af_unregister);

static size_t rtnl_link_get_af_size(const struct net_device *dev,
				    u32 ext_filter_mask)
{
	struct rtnl_af_ops *af_ops;
	size_t size;

	/* IFLA_AF_SPEC */
	size = nla_total_size(sizeof(struct nlattr));

	rcu_read_lock();
	list_for_each_entry_rcu(af_ops, &rtnl_af_ops, list) {
		if (af_ops->get_link_af_size) {
			/* AF_* + nested data */
			size += nla_total_size(sizeof(struct nlattr)) +
				af_ops->get_link_af_size(dev, ext_filter_mask);
		}
	}
	rcu_read_unlock();

	return size;
}

static bool rtnl_have_link_slave_info(const struct net_device *dev)
{
	struct net_device *master_dev;
	bool ret = false;

	rcu_read_lock();

	master_dev = netdev_master_upper_dev_get_rcu((struct net_device *)dev);
	if (master_dev && master_dev->rtnl_link_ops)
		ret = true;
	rcu_read_unlock();
	return ret;
}

static int rtnl_link_slave_info_fill(struct sk_buff *skb,
				     const struct net_device *dev)
{
	struct net_device *master_dev;
	const struct rtnl_link_ops *ops;
	struct nlattr *slave_data;
	int err;

	master_dev = netdev_master_upper_dev_get((struct net_device *) dev);
	if (!master_dev)
		return 0;
	ops = master_dev->rtnl_link_ops;
	if (!ops)
		return 0;
	if (nla_put_string(skb, IFLA_INFO_SLAVE_KIND, ops->kind) < 0)
		return -EMSGSIZE;
	if (ops->fill_slave_info) {
		slave_data = nla_nest_start_noflag(skb, IFLA_INFO_SLAVE_DATA);
		if (!slave_data)
			return -EMSGSIZE;
		err = ops->fill_slave_info(skb, master_dev, dev);
		if (err < 0)
			goto err_cancel_slave_data;
		nla_nest_end(skb, slave_data);
	}
	return 0;

err_cancel_slave_data:
	nla_nest_cancel(skb, slave_data);
	return err;
}

static int rtnl_link_info_fill(struct sk_buff *skb,
			       const struct net_device *dev)
{
	const struct rtnl_link_ops *ops = dev->rtnl_link_ops;
	struct nlattr *data;
	int err;

	if (!ops)
		return 0;
	if (nla_put_string(skb, IFLA_INFO_KIND, ops->kind) < 0)
		return -EMSGSIZE;
	if (ops->fill_xstats) {
		err = ops->fill_xstats(skb, dev);
		if (err < 0)
			return err;
	}
	if (ops->fill_info) {
		data = nla_nest_start_noflag(skb, IFLA_INFO_DATA);
		if (data == NULL)
			return -EMSGSIZE;
		err = ops->fill_info(skb, dev);
		if (err < 0)
			goto err_cancel_data;
		nla_nest_end(skb, data);
	}
	return 0;

err_cancel_data:
	nla_nest_cancel(skb, data);
	return err;
}

static int rtnl_link_fill(struct sk_buff *skb, const struct net_device *dev)
{
	struct nlattr *linkinfo;
	int err = -EMSGSIZE;

	linkinfo = nla_nest_start_noflag(skb, IFLA_LINKINFO);
	if (linkinfo == NULL)
		goto out;

	err = rtnl_link_info_fill(skb, dev);
	if (err < 0)
		goto err_cancel_link;

	err = rtnl_link_slave_info_fill(skb, dev);
	if (err < 0)
		goto err_cancel_link;

	nla_nest_end(skb, linkinfo);
	return 0;

err_cancel_link:
	nla_nest_cancel(skb, linkinfo);
out:
	return err;
}

int rtnetlink_send(struct sk_buff *skb, struct net *net, u32 pid, unsigned int group, int echo)
{
	struct sock *rtnl = net->rtnl;
	int err = 0;

	NETLINK_CB(skb).dst_group = group;
	if (echo)
		refcount_inc(&skb->users);
	netlink_broadcast(rtnl, skb, pid, group, GFP_KERNEL);
	if (echo)
		err = netlink_unicast(rtnl, skb, pid, MSG_DONTWAIT);
	return err;
}

int rtnl_unicast(struct sk_buff *skb, struct net *net, u32 pid)
{
	struct sock *rtnl = net->rtnl;

	return nlmsg_unicast(rtnl, skb, pid);
}
EXPORT_SYMBOL(rtnl_unicast);

void rtnl_notify(struct sk_buff *skb, struct net *net, u32 pid, u32 group,
		 struct nlmsghdr *nlh, gfp_t flags)
{
	struct sock *rtnl = net->rtnl;
	int report = 0;

	if (nlh)
		report = nlmsg_report(nlh);

	nlmsg_notify(rtnl, skb, pid, group, report, flags);
}
EXPORT_SYMBOL(rtnl_notify);

void rtnl_set_sk_err(struct net *net, u32 group, int error)
{
	struct sock *rtnl = net->rtnl;

	netlink_set_err(rtnl, 0, group, error);
}
EXPORT_SYMBOL(rtnl_set_sk_err);

int rtnetlink_put_metrics(struct sk_buff *skb, u32 *metrics)
{
	struct nlattr *mx;
	int i, valid = 0;

	/* nothing is dumped for dst_default_metrics, so just skip the loop */
	if (metrics == dst_default_metrics.metrics)
		return 0;

	mx = nla_nest_start_noflag(skb, RTA_METRICS);
	if (mx == NULL)
		return -ENOBUFS;

	for (i = 0; i < RTAX_MAX; i++) {
		if (metrics[i]) {
			if (i == RTAX_CC_ALGO - 1) {
				char tmp[TCP_CA_NAME_MAX], *name;

				name = tcp_ca_get_name_by_key(metrics[i], tmp);
				if (!name)
					continue;
				if (nla_put_string(skb, i + 1, name))
					goto nla_put_failure;
			} else if (i == RTAX_FEATURES - 1) {
				u32 user_features = metrics[i] & RTAX_FEATURE_MASK;

				if (!user_features)
					continue;
				BUILD_BUG_ON(RTAX_FEATURE_MASK & DST_FEATURE_MASK);
				if (nla_put_u32(skb, i + 1, user_features))
					goto nla_put_failure;
			} else {
				if (nla_put_u32(skb, i + 1, metrics[i]))
					goto nla_put_failure;
			}
			valid++;
		}
	}

	if (!valid) {
		nla_nest_cancel(skb, mx);
		return 0;
	}

	return nla_nest_end(skb, mx);

nla_put_failure:
	nla_nest_cancel(skb, mx);
	return -EMSGSIZE;
}
EXPORT_SYMBOL(rtnetlink_put_metrics);

int rtnl_put_cacheinfo(struct sk_buff *skb, struct dst_entry *dst, u32 id,
		       long expires, u32 error)
{
	struct rta_cacheinfo ci = {
		.rta_error = error,
		.rta_id =  id,
	};

	if (dst) {
		ci.rta_lastuse = jiffies_delta_to_clock_t(jiffies - dst->lastuse);
		ci.rta_used = dst->__use;
		ci.rta_clntref = atomic_read(&dst->__refcnt);
	}
	if (expires) {
		unsigned long clock;

		clock = jiffies_to_clock_t(abs(expires));
		clock = min_t(unsigned long, clock, INT_MAX);
		ci.rta_expires = (expires > 0) ? clock : -clock;
	}
	return nla_put(skb, RTA_CACHEINFO, sizeof(ci), &ci);
}
EXPORT_SYMBOL_GPL(rtnl_put_cacheinfo);

static void set_operstate(struct net_device *dev, unsigned char transition)
{
	unsigned char operstate = dev->operstate;

	switch (transition) {
	case IF_OPER_UP:
		if ((operstate == IF_OPER_DORMANT ||
		     operstate == IF_OPER_UNKNOWN) &&
		    !netif_dormant(dev))
			operstate = IF_OPER_UP;
		break;

	case IF_OPER_DORMANT:
		if (operstate == IF_OPER_UP ||
		    operstate == IF_OPER_UNKNOWN)
			operstate = IF_OPER_DORMANT;
		break;
	}

	if (dev->operstate != operstate) {
		write_lock_bh(&dev_base_lock);
		dev->operstate = operstate;
		write_unlock_bh(&dev_base_lock);
		netdev_state_change(dev);
	}
}

static unsigned int rtnl_dev_get_flags(const struct net_device *dev)
{
	return (dev->flags & ~(IFF_PROMISC | IFF_ALLMULTI)) |
	       (dev->gflags & (IFF_PROMISC | IFF_ALLMULTI));
}

static unsigned int rtnl_dev_combine_flags(const struct net_device *dev,
					   const struct ifinfomsg *ifm)
{
	unsigned int flags = ifm->ifi_flags;

	/* bugwards compatibility: ifi_change == 0 is treated as ~0 */
	if (ifm->ifi_change)
		flags = (flags & ifm->ifi_change) |
			(rtnl_dev_get_flags(dev) & ~ifm->ifi_change);

	return flags;
}

static void copy_rtnl_link_stats(struct rtnl_link_stats *a,
				 const struct rtnl_link_stats64 *b)
{
	a->rx_packets = b->rx_packets;
	a->tx_packets = b->tx_packets;
	a->rx_bytes = b->rx_bytes;
	a->tx_bytes = b->tx_bytes;
	a->rx_errors = b->rx_errors;
	a->tx_errors = b->tx_errors;
	a->rx_dropped = b->rx_dropped;
	a->tx_dropped = b->tx_dropped;

	a->multicast = b->multicast;
	a->collisions = b->collisions;

	a->rx_length_errors = b->rx_length_errors;
	a->rx_over_errors = b->rx_over_errors;
	a->rx_crc_errors = b->rx_crc_errors;
	a->rx_frame_errors = b->rx_frame_errors;
	a->rx_fifo_errors = b->rx_fifo_errors;
	a->rx_missed_errors = b->rx_missed_errors;

	a->tx_aborted_errors = b->tx_aborted_errors;
	a->tx_carrier_errors = b->tx_carrier_errors;
	a->tx_fifo_errors = b->tx_fifo_errors;
	a->tx_heartbeat_errors = b->tx_heartbeat_errors;
	a->tx_window_errors = b->tx_window_errors;

	a->rx_compressed = b->rx_compressed;
	a->tx_compressed = b->tx_compressed;

	a->rx_nohandler = b->rx_nohandler;
}

/* All VF info */
static inline int rtnl_vfinfo_size(const struct net_device *dev,
				   u32 ext_filter_mask)
{
	if (dev->dev.parent && (ext_filter_mask & RTEXT_FILTER_VF)) {
		int num_vfs = dev_num_vf(dev->dev.parent);
		size_t size = nla_total_size(0);
		size += num_vfs *
			(nla_total_size(0) +
			 nla_total_size(sizeof(struct ifla_vf_mac)) +
			 nla_total_size(sizeof(struct ifla_vf_broadcast)) +
			 nla_total_size(sizeof(struct ifla_vf_vlan)) +
			 nla_total_size(0) + /* nest IFLA_VF_VLAN_LIST */
			 nla_total_size(MAX_VLAN_LIST_LEN *
					sizeof(struct ifla_vf_vlan_info)) +
			 nla_total_size(sizeof(struct ifla_vf_spoofchk)) +
			 nla_total_size(sizeof(struct ifla_vf_tx_rate)) +
			 nla_total_size(sizeof(struct ifla_vf_rate)) +
			 nla_total_size(sizeof(struct ifla_vf_link_state)) +
			 nla_total_size(sizeof(struct ifla_vf_rss_query_en)) +
			 nla_total_size(0) + /* nest IFLA_VF_STATS */
			 /* IFLA_VF_STATS_RX_PACKETS */
			 nla_total_size_64bit(sizeof(__u64)) +
			 /* IFLA_VF_STATS_TX_PACKETS */
			 nla_total_size_64bit(sizeof(__u64)) +
			 /* IFLA_VF_STATS_RX_BYTES */
			 nla_total_size_64bit(sizeof(__u64)) +
			 /* IFLA_VF_STATS_TX_BYTES */
			 nla_total_size_64bit(sizeof(__u64)) +
			 /* IFLA_VF_STATS_BROADCAST */
			 nla_total_size_64bit(sizeof(__u64)) +
			 /* IFLA_VF_STATS_MULTICAST */
			 nla_total_size_64bit(sizeof(__u64)) +
			 /* IFLA_VF_STATS_RX_DROPPED */
			 nla_total_size_64bit(sizeof(__u64)) +
			 /* IFLA_VF_STATS_TX_DROPPED */
			 nla_total_size_64bit(sizeof(__u64)) +
			 nla_total_size(sizeof(struct ifla_vf_trust)));
		return size;
	} else
		return 0;
}

static size_t rtnl_port_size(const struct net_device *dev,
			     u32 ext_filter_mask)
{
	size_t port_size = nla_total_size(4)		/* PORT_VF */
		+ nla_total_size(PORT_PROFILE_MAX)	/* PORT_PROFILE */
		+ nla_total_size(PORT_UUID_MAX)		/* PORT_INSTANCE_UUID */
		+ nla_total_size(PORT_UUID_MAX)		/* PORT_HOST_UUID */
		+ nla_total_size(1)			/* PROT_VDP_REQUEST */
		+ nla_total_size(2);			/* PORT_VDP_RESPONSE */
	size_t vf_ports_size = nla_total_size(sizeof(struct nlattr));
	size_t vf_port_size = nla_total_size(sizeof(struct nlattr))
		+ port_size;
	size_t port_self_size = nla_total_size(sizeof(struct nlattr))
		+ port_size;

	if (!dev->netdev_ops->ndo_get_vf_port || !dev->dev.parent ||
	    !(ext_filter_mask & RTEXT_FILTER_VF))
		return 0;
	if (dev_num_vf(dev->dev.parent))
		return port_self_size + vf_ports_size +
			vf_port_size * dev_num_vf(dev->dev.parent);
	else
		return port_self_size;
}

static size_t rtnl_xdp_size(void)
{
	size_t xdp_size = nla_total_size(0) +	/* nest IFLA_XDP */
			  nla_total_size(1) +	/* XDP_ATTACHED */
			  nla_total_size(4) +	/* XDP_PROG_ID (or 1st mode) */
			  nla_total_size(4);	/* XDP_<mode>_PROG_ID */

	return xdp_size;
}

static size_t rtnl_prop_list_size(const struct net_device *dev)
{
	struct netdev_name_node *name_node;
	size_t size;

	if (list_empty(&dev->name_node->list))
		return 0;
	size = nla_total_size(0);
	list_for_each_entry(name_node, &dev->name_node->list, list)
		size += nla_total_size(ALTIFNAMSIZ);
	return size;
}

static noinline size_t if_nlmsg_size(const struct net_device *dev,
				     u32 ext_filter_mask)
{
	return NLMSG_ALIGN(sizeof(struct ifinfomsg))
	       + nla_total_size(IFNAMSIZ) /* IFLA_IFNAME */
	       + nla_total_size(IFALIASZ) /* IFLA_IFALIAS */
	       + nla_total_size(IFNAMSIZ) /* IFLA_QDISC */
	       + nla_total_size_64bit(sizeof(struct rtnl_link_ifmap))
	       + nla_total_size(sizeof(struct rtnl_link_stats))
	       + nla_total_size_64bit(sizeof(struct rtnl_link_stats64))
	       + nla_total_size(MAX_ADDR_LEN) /* IFLA_ADDRESS */
	       + nla_total_size(MAX_ADDR_LEN) /* IFLA_BROADCAST */
	       + nla_total_size(4) /* IFLA_TXQLEN */
	       + nla_total_size(4) /* IFLA_WEIGHT */
	       + nla_total_size(4) /* IFLA_MTU */
	       + nla_total_size(4) /* IFLA_LINK */
	       + nla_total_size(4) /* IFLA_MASTER */
	       + nla_total_size(1) /* IFLA_CARRIER */
	       + nla_total_size(4) /* IFLA_PROMISCUITY */
	       + nla_total_size(4) /* IFLA_NUM_TX_QUEUES */
	       + nla_total_size(4) /* IFLA_NUM_RX_QUEUES */
	       + nla_total_size(4) /* IFLA_GSO_MAX_SEGS */
	       + nla_total_size(4) /* IFLA_GSO_MAX_SIZE */
	       + nla_total_size(1) /* IFLA_OPERSTATE */
	       + nla_total_size(1) /* IFLA_LINKMODE */
	       + nla_total_size(4) /* IFLA_CARRIER_CHANGES */
	       + nla_total_size(4) /* IFLA_LINK_NETNSID */
	       + nla_total_size(4) /* IFLA_GROUP */
	       + nla_total_size(ext_filter_mask
			        & RTEXT_FILTER_VF ? 4 : 0) /* IFLA_NUM_VF */
	       + rtnl_vfinfo_size(dev, ext_filter_mask) /* IFLA_VFINFO_LIST */
	       + rtnl_port_size(dev, ext_filter_mask) /* IFLA_VF_PORTS + IFLA_PORT_SELF */
	       + rtnl_link_get_size(dev) /* IFLA_LINKINFO */
	       + rtnl_link_get_af_size(dev, ext_filter_mask) /* IFLA_AF_SPEC */
	       + nla_total_size(MAX_PHYS_ITEM_ID_LEN) /* IFLA_PHYS_PORT_ID */
	       + nla_total_size(MAX_PHYS_ITEM_ID_LEN) /* IFLA_PHYS_SWITCH_ID */
	       + nla_total_size(IFNAMSIZ) /* IFLA_PHYS_PORT_NAME */
	       + rtnl_xdp_size() /* IFLA_XDP */
	       + nla_total_size(4)  /* IFLA_EVENT */
	       + nla_total_size(4)  /* IFLA_NEW_NETNSID */
	       + nla_total_size(4)  /* IFLA_NEW_IFINDEX */
	       + nla_total_size(1)  /* IFLA_PROTO_DOWN */
	       + nla_total_size(4)  /* IFLA_TARGET_NETNSID */
	       + nla_total_size(4)  /* IFLA_CARRIER_UP_COUNT */
	       + nla_total_size(4)  /* IFLA_CARRIER_DOWN_COUNT */
	       + nla_total_size(4)  /* IFLA_MIN_MTU */
	       + nla_total_size(4)  /* IFLA_MAX_MTU */
	       + rtnl_prop_list_size(dev)
	       + 0;
}

static int rtnl_vf_ports_fill(struct sk_buff *skb, struct net_device *dev)
{
	struct nlattr *vf_ports;
	struct nlattr *vf_port;
	int vf;
	int err;

	vf_ports = nla_nest_start_noflag(skb, IFLA_VF_PORTS);
	if (!vf_ports)
		return -EMSGSIZE;

	for (vf = 0; vf < dev_num_vf(dev->dev.parent); vf++) {
		vf_port = nla_nest_start_noflag(skb, IFLA_VF_PORT);
		if (!vf_port)
			goto nla_put_failure;
		if (nla_put_u32(skb, IFLA_PORT_VF, vf))
			goto nla_put_failure;
		err = dev->netdev_ops->ndo_get_vf_port(dev, vf, skb);
		if (err == -EMSGSIZE)
			goto nla_put_failure;
		if (err) {
			nla_nest_cancel(skb, vf_port);
			continue;
		}
		nla_nest_end(skb, vf_port);
	}

	nla_nest_end(skb, vf_ports);

	return 0;

nla_put_failure:
	nla_nest_cancel(skb, vf_ports);
	return -EMSGSIZE;
}

static int rtnl_port_self_fill(struct sk_buff *skb, struct net_device *dev)
{
	struct nlattr *port_self;
	int err;

	port_self = nla_nest_start_noflag(skb, IFLA_PORT_SELF);
	if (!port_self)
		return -EMSGSIZE;

	err = dev->netdev_ops->ndo_get_vf_port(dev, PORT_SELF_VF, skb);
	if (err) {
		nla_nest_cancel(skb, port_self);
		return (err == -EMSGSIZE) ? err : 0;
	}

	nla_nest_end(skb, port_self);

	return 0;
}

static int rtnl_port_fill(struct sk_buff *skb, struct net_device *dev,
			  u32 ext_filter_mask)
{
	int err;

	if (!dev->netdev_ops->ndo_get_vf_port || !dev->dev.parent ||
	    !(ext_filter_mask & RTEXT_FILTER_VF))
		return 0;

	err = rtnl_port_self_fill(skb, dev);
	if (err)
		return err;

	if (dev_num_vf(dev->dev.parent)) {
		err = rtnl_vf_ports_fill(skb, dev);
		if (err)
			return err;
	}

	return 0;
}

static int rtnl_phys_port_id_fill(struct sk_buff *skb, struct net_device *dev)
{
	int err;
	struct netdev_phys_item_id ppid;

	err = dev_get_phys_port_id(dev, &ppid);
	if (err) {
		if (err == -EOPNOTSUPP)
			return 0;
		return err;
	}

	if (nla_put(skb, IFLA_PHYS_PORT_ID, ppid.id_len, ppid.id))
		return -EMSGSIZE;

	return 0;
}

static int rtnl_phys_port_name_fill(struct sk_buff *skb, struct net_device *dev)
{
	char name[IFNAMSIZ];
	int err;

	err = dev_get_phys_port_name(dev, name, sizeof(name));
	if (err) {
		if (err == -EOPNOTSUPP)
			return 0;
		return err;
	}

	if (nla_put_string(skb, IFLA_PHYS_PORT_NAME, name))
		return -EMSGSIZE;

	return 0;
}

static int rtnl_phys_switch_id_fill(struct sk_buff *skb, struct net_device *dev)
{
	struct netdev_phys_item_id ppid = { };
	int err;

	err = dev_get_port_parent_id(dev, &ppid, false);
	if (err) {
		if (err == -EOPNOTSUPP)
			return 0;
		return err;
	}

	if (nla_put(skb, IFLA_PHYS_SWITCH_ID, ppid.id_len, ppid.id))
		return -EMSGSIZE;

	return 0;
}

static noinline_for_stack int rtnl_fill_stats(struct sk_buff *skb,
					      struct net_device *dev)
{
	struct rtnl_link_stats64 *sp;
	struct nlattr *attr;

	attr = nla_reserve_64bit(skb, IFLA_STATS64,
				 sizeof(struct rtnl_link_stats64), IFLA_PAD);
	if (!attr)
		return -EMSGSIZE;

	sp = nla_data(attr);
	dev_get_stats(dev, sp);

	attr = nla_reserve(skb, IFLA_STATS,
			   sizeof(struct rtnl_link_stats));
	if (!attr)
		return -EMSGSIZE;

	copy_rtnl_link_stats(nla_data(attr), sp);

	return 0;
}

static noinline_for_stack int rtnl_fill_vfinfo(struct sk_buff *skb,
					       struct net_device *dev,
					       int vfs_num,
					       struct nlattr *vfinfo)
{
	struct ifla_vf_rss_query_en vf_rss_query_en;
	struct nlattr *vf, *vfstats, *vfvlanlist;
	struct ifla_vf_link_state vf_linkstate;
	struct ifla_vf_vlan_info vf_vlan_info;
	struct ifla_vf_spoofchk vf_spoofchk;
	struct ifla_vf_tx_rate vf_tx_rate;
	struct ifla_vf_stats vf_stats;
	struct ifla_vf_trust vf_trust;
	struct ifla_vf_vlan vf_vlan;
	struct ifla_vf_rate vf_rate;
	struct ifla_vf_mac vf_mac;
	struct ifla_vf_broadcast vf_broadcast;
	struct ifla_vf_info ivi;
	struct ifla_vf_guid node_guid;
	struct ifla_vf_guid port_guid;

	memset(&ivi, 0, sizeof(ivi));

	/* Not all SR-IOV capable drivers support the
	 * spoofcheck and "RSS query enable" query.  Preset to
	 * -1 so the user space tool can detect that the driver
	 * didn't report anything.
	 */
	ivi.spoofchk = -1;
	ivi.rss_query_en = -1;
	ivi.trusted = -1;
	/* The default value for VF link state is "auto"
	 * IFLA_VF_LINK_STATE_AUTO which equals zero
	 */
	ivi.linkstate = 0;
	/* VLAN Protocol by default is 802.1Q */
	ivi.vlan_proto = htons(ETH_P_8021Q);
	if (dev->netdev_ops->ndo_get_vf_config(dev, vfs_num, &ivi))
		return 0;

	memset(&vf_vlan_info, 0, sizeof(vf_vlan_info));

	vf_mac.vf =
		vf_vlan.vf =
		vf_vlan_info.vf =
		vf_rate.vf =
		vf_tx_rate.vf =
		vf_spoofchk.vf =
		vf_linkstate.vf =
		vf_rss_query_en.vf =
		vf_trust.vf =
		node_guid.vf =
		port_guid.vf = ivi.vf;

	memcpy(vf_mac.mac, ivi.mac, sizeof(ivi.mac));
	memcpy(vf_broadcast.broadcast, dev->broadcast, dev->addr_len);
	vf_vlan.vlan = ivi.vlan;
	vf_vlan.qos = ivi.qos;
	vf_vlan_info.vlan = ivi.vlan;
	vf_vlan_info.qos = ivi.qos;
	vf_vlan_info.vlan_proto = ivi.vlan_proto;
	vf_tx_rate.rate = ivi.max_tx_rate;
	vf_rate.min_tx_rate = ivi.min_tx_rate;
	vf_rate.max_tx_rate = ivi.max_tx_rate;
	vf_spoofchk.setting = ivi.spoofchk;
	vf_linkstate.link_state = ivi.linkstate;
	vf_rss_query_en.setting = ivi.rss_query_en;
	vf_trust.setting = ivi.trusted;
	vf = nla_nest_start_noflag(skb, IFLA_VF_INFO);
	if (!vf)
		goto nla_put_vfinfo_failure;
	if (nla_put(skb, IFLA_VF_MAC, sizeof(vf_mac), &vf_mac) ||
	    nla_put(skb, IFLA_VF_BROADCAST, sizeof(vf_broadcast), &vf_broadcast) ||
	    nla_put(skb, IFLA_VF_VLAN, sizeof(vf_vlan), &vf_vlan) ||
	    nla_put(skb, IFLA_VF_RATE, sizeof(vf_rate),
		    &vf_rate) ||
	    nla_put(skb, IFLA_VF_TX_RATE, sizeof(vf_tx_rate),
		    &vf_tx_rate) ||
	    nla_put(skb, IFLA_VF_SPOOFCHK, sizeof(vf_spoofchk),
		    &vf_spoofchk) ||
	    nla_put(skb, IFLA_VF_LINK_STATE, sizeof(vf_linkstate),
		    &vf_linkstate) ||
	    nla_put(skb, IFLA_VF_RSS_QUERY_EN,
		    sizeof(vf_rss_query_en),
		    &vf_rss_query_en) ||
	    nla_put(skb, IFLA_VF_TRUST,
		    sizeof(vf_trust), &vf_trust))
		goto nla_put_vf_failure;

	memset(&node_guid, 0, sizeof(node_guid));
	memset(&port_guid, 0, sizeof(port_guid));
	if (dev->netdev_ops->ndo_get_vf_guid &&
	    !dev->netdev_ops->ndo_get_vf_guid(dev, vfs_num, &node_guid,
					      &port_guid)) {
		if (nla_put(skb, IFLA_VF_IB_NODE_GUID, sizeof(node_guid),
			    &node_guid) ||
		    nla_put(skb, IFLA_VF_IB_PORT_GUID, sizeof(port_guid),
			    &port_guid))
			goto nla_put_vf_failure;
	}
	vfvlanlist = nla_nest_start_noflag(skb, IFLA_VF_VLAN_LIST);
	if (!vfvlanlist)
		goto nla_put_vf_failure;
	if (nla_put(skb, IFLA_VF_VLAN_INFO, sizeof(vf_vlan_info),
		    &vf_vlan_info)) {
		nla_nest_cancel(skb, vfvlanlist);
		goto nla_put_vf_failure;
	}
	nla_nest_end(skb, vfvlanlist);
	memset(&vf_stats, 0, sizeof(vf_stats));
	if (dev->netdev_ops->ndo_get_vf_stats)
		dev->netdev_ops->ndo_get_vf_stats(dev, vfs_num,
						&vf_stats);
	vfstats = nla_nest_start_noflag(skb, IFLA_VF_STATS);
	if (!vfstats)
		goto nla_put_vf_failure;
	if (nla_put_u64_64bit(skb, IFLA_VF_STATS_RX_PACKETS,
			      vf_stats.rx_packets, IFLA_VF_STATS_PAD) ||
	    nla_put_u64_64bit(skb, IFLA_VF_STATS_TX_PACKETS,
			      vf_stats.tx_packets, IFLA_VF_STATS_PAD) ||
	    nla_put_u64_64bit(skb, IFLA_VF_STATS_RX_BYTES,
			      vf_stats.rx_bytes, IFLA_VF_STATS_PAD) ||
	    nla_put_u64_64bit(skb, IFLA_VF_STATS_TX_BYTES,
			      vf_stats.tx_bytes, IFLA_VF_STATS_PAD) ||
	    nla_put_u64_64bit(skb, IFLA_VF_STATS_BROADCAST,
			      vf_stats.broadcast, IFLA_VF_STATS_PAD) ||
	    nla_put_u64_64bit(skb, IFLA_VF_STATS_MULTICAST,
			      vf_stats.multicast, IFLA_VF_STATS_PAD) ||
	    nla_put_u64_64bit(skb, IFLA_VF_STATS_RX_DROPPED,
			      vf_stats.rx_dropped, IFLA_VF_STATS_PAD) ||
	    nla_put_u64_64bit(skb, IFLA_VF_STATS_TX_DROPPED,
			      vf_stats.tx_dropped, IFLA_VF_STATS_PAD)) {
		nla_nest_cancel(skb, vfstats);
		goto nla_put_vf_failure;
	}
	nla_nest_end(skb, vfstats);
	nla_nest_end(skb, vf);
	return 0;

nla_put_vf_failure:
	nla_nest_cancel(skb, vf);
nla_put_vfinfo_failure:
	nla_nest_cancel(skb, vfinfo);
	return -EMSGSIZE;
}

static noinline_for_stack int rtnl_fill_vf(struct sk_buff *skb,
					   struct net_device *dev,
					   u32 ext_filter_mask)
{
	struct nlattr *vfinfo;
	int i, num_vfs;

	if (!dev->dev.parent || ((ext_filter_mask & RTEXT_FILTER_VF) == 0))
		return 0;

	num_vfs = dev_num_vf(dev->dev.parent);
	if (nla_put_u32(skb, IFLA_NUM_VF, num_vfs))
		return -EMSGSIZE;

	if (!dev->netdev_ops->ndo_get_vf_config)
		return 0;

	vfinfo = nla_nest_start_noflag(skb, IFLA_VFINFO_LIST);
	if (!vfinfo)
		return -EMSGSIZE;

	for (i = 0; i < num_vfs; i++) {
		if (rtnl_fill_vfinfo(skb, dev, i, vfinfo))
			return -EMSGSIZE;
	}

	nla_nest_end(skb, vfinfo);
	return 0;
}

static int rtnl_fill_link_ifmap(struct sk_buff *skb, struct net_device *dev)
{
	struct rtnl_link_ifmap map;

	memset(&map, 0, sizeof(map));
	map.mem_start   = dev->mem_start;
	map.mem_end     = dev->mem_end;
	map.base_addr   = dev->base_addr;
	map.irq         = dev->irq;
	map.dma         = dev->dma;
	map.port        = dev->if_port;

	if (nla_put_64bit(skb, IFLA_MAP, sizeof(map), &map, IFLA_PAD))
		return -EMSGSIZE;

	return 0;
}

static u32 rtnl_xdp_prog_skb(struct net_device *dev)
{
	const struct bpf_prog *generic_xdp_prog;

	ASSERT_RTNL();

	generic_xdp_prog = rtnl_dereference(dev->xdp_prog);
	if (!generic_xdp_prog)
		return 0;
	return generic_xdp_prog->aux->id;
}

static u32 rtnl_xdp_prog_drv(struct net_device *dev)
{
	return __dev_xdp_query(dev, dev->netdev_ops->ndo_bpf, XDP_QUERY_PROG);
}

static u32 rtnl_xdp_prog_hw(struct net_device *dev)
{
	return __dev_xdp_query(dev, dev->netdev_ops->ndo_bpf,
			       XDP_QUERY_PROG_HW);
}

static int rtnl_xdp_report_one(struct sk_buff *skb, struct net_device *dev,
			       u32 *prog_id, u8 *mode, u8 tgt_mode, u32 attr,
			       u32 (*get_prog_id)(struct net_device *dev))
{
	u32 curr_id;
	int err;

	curr_id = get_prog_id(dev);
	if (!curr_id)
		return 0;

	*prog_id = curr_id;
	err = nla_put_u32(skb, attr, curr_id);
	if (err)
		return err;

	if (*mode != XDP_ATTACHED_NONE)
		*mode = XDP_ATTACHED_MULTI;
	else
		*mode = tgt_mode;

	return 0;
}

static int rtnl_xdp_fill(struct sk_buff *skb, struct net_device *dev)
{
	struct nlattr *xdp;
	u32 prog_id;
	int err;
	u8 mode;

	xdp = nla_nest_start_noflag(skb, IFLA_XDP);
	if (!xdp)
		return -EMSGSIZE;

	prog_id = 0;
	mode = XDP_ATTACHED_NONE;
	err = rtnl_xdp_report_one(skb, dev, &prog_id, &mode, XDP_ATTACHED_SKB,
				  IFLA_XDP_SKB_PROG_ID, rtnl_xdp_prog_skb);
	if (err)
		goto err_cancel;
	err = rtnl_xdp_report_one(skb, dev, &prog_id, &mode, XDP_ATTACHED_DRV,
				  IFLA_XDP_DRV_PROG_ID, rtnl_xdp_prog_drv);
	if (err)
		goto err_cancel;
	err = rtnl_xdp_report_one(skb, dev, &prog_id, &mode, XDP_ATTACHED_HW,
				  IFLA_XDP_HW_PROG_ID, rtnl_xdp_prog_hw);
	if (err)
		goto err_cancel;

	err = nla_put_u8(skb, IFLA_XDP_ATTACHED, mode);
	if (err)
		goto err_cancel;

	if (prog_id && mode != XDP_ATTACHED_MULTI) {
		err = nla_put_u32(skb, IFLA_XDP_PROG_ID, prog_id);
		if (err)
			goto err_cancel;
	}

	nla_nest_end(skb, xdp);
	return 0;

err_cancel:
	nla_nest_cancel(skb, xdp);
	return err;
}

static u32 rtnl_get_event(unsigned long event)
{
	u32 rtnl_event_type = IFLA_EVENT_NONE;

	switch (event) {
	case NETDEV_REBOOT:
		rtnl_event_type = IFLA_EVENT_REBOOT;
		break;
	case NETDEV_FEAT_CHANGE:
		rtnl_event_type = IFLA_EVENT_FEATURES;
		break;
	case NETDEV_BONDING_FAILOVER:
		rtnl_event_type = IFLA_EVENT_BONDING_FAILOVER;
		break;
	case NETDEV_NOTIFY_PEERS:
		rtnl_event_type = IFLA_EVENT_NOTIFY_PEERS;
		break;
	case NETDEV_RESEND_IGMP:
		rtnl_event_type = IFLA_EVENT_IGMP_RESEND;
		break;
	case NETDEV_CHANGEINFODATA:
		rtnl_event_type = IFLA_EVENT_BONDING_OPTIONS;
		break;
	default:
		break;
	}

	return rtnl_event_type;
}

static int put_master_ifindex(struct sk_buff *skb, struct net_device *dev)
{
	const struct net_device *upper_dev;
	int ret = 0;

	rcu_read_lock();

	upper_dev = netdev_master_upper_dev_get_rcu(dev);
	if (upper_dev)
		ret = nla_put_u32(skb, IFLA_MASTER, upper_dev->ifindex);

	rcu_read_unlock();
	return ret;
}

static int nla_put_iflink(struct sk_buff *skb, const struct net_device *dev,
			  bool force)
{
	int ifindex = dev_get_iflink(dev);

	if (force || dev->ifindex != ifindex)
		return nla_put_u32(skb, IFLA_LINK, ifindex);

	return 0;
}

static noinline_for_stack int nla_put_ifalias(struct sk_buff *skb,
					      struct net_device *dev)
{
	char buf[IFALIASZ];
	int ret;

	ret = dev_get_alias(dev, buf, sizeof(buf));
	return ret > 0 ? nla_put_string(skb, IFLA_IFALIAS, buf) : 0;
}

static int rtnl_fill_link_netnsid(struct sk_buff *skb,
				  const struct net_device *dev,
				  struct net *src_net, gfp_t gfp)
{
	bool put_iflink = false;

	if (dev->rtnl_link_ops && dev->rtnl_link_ops->get_link_net) {
		struct net *link_net = dev->rtnl_link_ops->get_link_net(dev);

		if (!net_eq(dev_net(dev), link_net)) {
			int id = peernet2id_alloc(src_net, link_net, gfp);

			if (nla_put_s32(skb, IFLA_LINK_NETNSID, id))
				return -EMSGSIZE;

			put_iflink = true;
		}
	}

	return nla_put_iflink(skb, dev, put_iflink);
}

static int rtnl_fill_link_af(struct sk_buff *skb,
			     const struct net_device *dev,
			     u32 ext_filter_mask)
{
	const struct rtnl_af_ops *af_ops;
	struct nlattr *af_spec;

	af_spec = nla_nest_start_noflag(skb, IFLA_AF_SPEC);
	if (!af_spec)
		return -EMSGSIZE;

	list_for_each_entry_rcu(af_ops, &rtnl_af_ops, list) {
		struct nlattr *af;
		int err;

		if (!af_ops->fill_link_af)
			continue;

		af = nla_nest_start_noflag(skb, af_ops->family);
		if (!af)
			return -EMSGSIZE;

		err = af_ops->fill_link_af(skb, dev, ext_filter_mask);
		/*
		 * Caller may return ENODATA to indicate that there
		 * was no data to be dumped. This is not an error, it
		 * means we should trim the attribute header and
		 * continue.
		 */
		if (err == -ENODATA)
			nla_nest_cancel(skb, af);
		else if (err < 0)
			return -EMSGSIZE;

		nla_nest_end(skb, af);
	}

	nla_nest_end(skb, af_spec);
	return 0;
}

static int rtnl_fill_alt_ifnames(struct sk_buff *skb,
				 const struct net_device *dev)
{
	struct netdev_name_node *name_node;
	int count = 0;

	list_for_each_entry(name_node, &dev->name_node->list, list) {
		if (nla_put_string(skb, IFLA_ALT_IFNAME, name_node->name))
			return -EMSGSIZE;
		count++;
	}
	return count;
}

static int rtnl_fill_prop_list(struct sk_buff *skb,
			       const struct net_device *dev)
{
	struct nlattr *prop_list;
	int ret;

	prop_list = nla_nest_start(skb, IFLA_PROP_LIST);
	if (!prop_list)
		return -EMSGSIZE;

	ret = rtnl_fill_alt_ifnames(skb, dev);
	if (ret <= 0)
		goto nest_cancel;

	nla_nest_end(skb, prop_list);
	return 0;

nest_cancel:
	nla_nest_cancel(skb, prop_list);
	return ret;
}

static int rtnl_fill_ifinfo(struct sk_buff *skb,
			    struct net_device *dev, struct net *src_net,
			    int type, u32 pid, u32 seq, u32 change,
			    unsigned int flags, u32 ext_filter_mask,
			    u32 event, int *new_nsid, int new_ifindex,
			    int tgt_netnsid, gfp_t gfp)
{
	struct ifinfomsg *ifm;
	struct nlmsghdr *nlh;

	ASSERT_RTNL();
	nlh = nlmsg_put(skb, pid, seq, type, sizeof(*ifm), flags);
	if (nlh == NULL)
		return -EMSGSIZE;

	ifm = nlmsg_data(nlh);
	ifm->ifi_family = AF_UNSPEC;
	ifm->__ifi_pad = 0;
	ifm->ifi_type = dev->type;
	ifm->ifi_index = dev->ifindex;
	ifm->ifi_flags = dev_get_flags(dev);
	ifm->ifi_change = change;

	if (tgt_netnsid >= 0 && nla_put_s32(skb, IFLA_TARGET_NETNSID, tgt_netnsid))
		goto nla_put_failure;

	if (nla_put_string(skb, IFLA_IFNAME, dev->name) ||
	    nla_put_u32(skb, IFLA_TXQLEN, dev->tx_queue_len) ||
	    nla_put_u8(skb, IFLA_OPERSTATE,
		       netif_running(dev) ? dev->operstate : IF_OPER_DOWN) ||
	    nla_put_u8(skb, IFLA_LINKMODE, dev->link_mode) ||
	    nla_put_u32(skb, IFLA_MTU, dev->mtu) ||
	    nla_put_u32(skb, IFLA_MIN_MTU, dev->min_mtu) ||
	    nla_put_u32(skb, IFLA_MAX_MTU, dev->max_mtu) ||
	    nla_put_u32(skb, IFLA_GROUP, dev->group) ||
	    nla_put_u32(skb, IFLA_PROMISCUITY, dev->promiscuity) ||
	    nla_put_u32(skb, IFLA_NUM_TX_QUEUES, dev->num_tx_queues) ||
	    nla_put_u32(skb, IFLA_GSO_MAX_SEGS, dev->gso_max_segs) ||
	    nla_put_u32(skb, IFLA_GSO_MAX_SIZE, dev->gso_max_size) ||
#ifdef CONFIG_RPS
	    nla_put_u32(skb, IFLA_NUM_RX_QUEUES, dev->num_rx_queues) ||
#endif
	    put_master_ifindex(skb, dev) ||
	    nla_put_u8(skb, IFLA_CARRIER, netif_carrier_ok(dev)) ||
	    (dev->qdisc &&
	     nla_put_string(skb, IFLA_QDISC, dev->qdisc->ops->id)) ||
	    nla_put_ifalias(skb, dev) ||
	    nla_put_u32(skb, IFLA_CARRIER_CHANGES,
			atomic_read(&dev->carrier_up_count) +
			atomic_read(&dev->carrier_down_count)) ||
	    nla_put_u8(skb, IFLA_PROTO_DOWN, dev->proto_down) ||
	    nla_put_u32(skb, IFLA_CARRIER_UP_COUNT,
			atomic_read(&dev->carrier_up_count)) ||
	    nla_put_u32(skb, IFLA_CARRIER_DOWN_COUNT,
			atomic_read(&dev->carrier_down_count)))
		goto nla_put_failure;

	if (event != IFLA_EVENT_NONE) {
		if (nla_put_u32(skb, IFLA_EVENT, event))
			goto nla_put_failure;
	}

	if (rtnl_fill_link_ifmap(skb, dev))
		goto nla_put_failure;

	if (dev->addr_len) {
		if (nla_put(skb, IFLA_ADDRESS, dev->addr_len, dev->dev_addr) ||
		    nla_put(skb, IFLA_BROADCAST, dev->addr_len, dev->broadcast))
			goto nla_put_failure;
	}

	if (rtnl_phys_port_id_fill(skb, dev))
		goto nla_put_failure;

	if (rtnl_phys_port_name_fill(skb, dev))
		goto nla_put_failure;

	if (rtnl_phys_switch_id_fill(skb, dev))
		goto nla_put_failure;

	if (rtnl_fill_stats(skb, dev))
		goto nla_put_failure;

	if (rtnl_fill_vf(skb, dev, ext_filter_mask))
		goto nla_put_failure;

	if (rtnl_port_fill(skb, dev, ext_filter_mask))
		goto nla_put_failure;

	if (rtnl_xdp_fill(skb, dev))
		goto nla_put_failure;

	if (dev->rtnl_link_ops || rtnl_have_link_slave_info(dev)) {
		if (rtnl_link_fill(skb, dev) < 0)
			goto nla_put_failure;
	}

	if (rtnl_fill_link_netnsid(skb, dev, src_net, gfp))
		goto nla_put_failure;

	if (new_nsid &&
	    nla_put_s32(skb, IFLA_NEW_NETNSID, *new_nsid) < 0)
		goto nla_put_failure;
	if (new_ifindex &&
	    nla_put_s32(skb, IFLA_NEW_IFINDEX, new_ifindex) < 0)
		goto nla_put_failure;


	rcu_read_lock();
	if (rtnl_fill_link_af(skb, dev, ext_filter_mask))
		goto nla_put_failure_rcu;
	rcu_read_unlock();

	if (rtnl_fill_prop_list(skb, dev))
		goto nla_put_failure;

	nlmsg_end(skb, nlh);
	return 0;

nla_put_failure_rcu:
	rcu_read_unlock();
nla_put_failure:
	nlmsg_cancel(skb, nlh);
	return -EMSGSIZE;
}

static const struct nla_policy ifla_policy[IFLA_MAX+1] = {
	[IFLA_IFNAME]		= { .type = NLA_STRING, .len = IFNAMSIZ-1 },
	[IFLA_ADDRESS]		= { .type = NLA_BINARY, .len = MAX_ADDR_LEN },
	[IFLA_BROADCAST]	= { .type = NLA_BINARY, .len = MAX_ADDR_LEN },
	[IFLA_MAP]		= { .len = sizeof(struct rtnl_link_ifmap) },
	[IFLA_MTU]		= { .type = NLA_U32 },
	[IFLA_LINK]		= { .type = NLA_U32 },
	[IFLA_MASTER]		= { .type = NLA_U32 },
	[IFLA_CARRIER]		= { .type = NLA_U8 },
	[IFLA_TXQLEN]		= { .type = NLA_U32 },
	[IFLA_WEIGHT]		= { .type = NLA_U32 },
	[IFLA_OPERSTATE]	= { .type = NLA_U8 },
	[IFLA_LINKMODE]		= { .type = NLA_U8 },
	[IFLA_LINKINFO]		= { .type = NLA_NESTED },
	[IFLA_NET_NS_PID]	= { .type = NLA_U32 },
	[IFLA_NET_NS_FD]	= { .type = NLA_U32 },
	/* IFLA_IFALIAS is a string, but policy is set to NLA_BINARY to
	 * allow 0-length string (needed to remove an alias).
	 */
	[IFLA_IFALIAS]	        = { .type = NLA_BINARY, .len = IFALIASZ - 1 },
	[IFLA_VFINFO_LIST]	= {. type = NLA_NESTED },
	[IFLA_VF_PORTS]		= { .type = NLA_NESTED },
	[IFLA_PORT_SELF]	= { .type = NLA_NESTED },
	[IFLA_AF_SPEC]		= { .type = NLA_NESTED },
	[IFLA_EXT_MASK]		= { .type = NLA_U32 },
	[IFLA_PROMISCUITY]	= { .type = NLA_U32 },
	[IFLA_NUM_TX_QUEUES]	= { .type = NLA_U32 },
	[IFLA_NUM_RX_QUEUES]	= { .type = NLA_U32 },
	[IFLA_GSO_MAX_SEGS]	= { .type = NLA_U32 },
	[IFLA_GSO_MAX_SIZE]	= { .type = NLA_U32 },
	[IFLA_PHYS_PORT_ID]	= { .type = NLA_BINARY, .len = MAX_PHYS_ITEM_ID_LEN },
	[IFLA_CARRIER_CHANGES]	= { .type = NLA_U32 },  /* ignored */
	[IFLA_PHYS_SWITCH_ID]	= { .type = NLA_BINARY, .len = MAX_PHYS_ITEM_ID_LEN },
	[IFLA_LINK_NETNSID]	= { .type = NLA_S32 },
	[IFLA_PROTO_DOWN]	= { .type = NLA_U8 },
	[IFLA_XDP]		= { .type = NLA_NESTED },
	[IFLA_EVENT]		= { .type = NLA_U32 },
	[IFLA_GROUP]		= { .type = NLA_U32 },
	[IFLA_TARGET_NETNSID]	= { .type = NLA_S32 },
	[IFLA_CARRIER_UP_COUNT]	= { .type = NLA_U32 },
	[IFLA_CARRIER_DOWN_COUNT] = { .type = NLA_U32 },
	[IFLA_MIN_MTU]		= { .type = NLA_U32 },
	[IFLA_MAX_MTU]		= { .type = NLA_U32 },
	[IFLA_PROP_LIST]	= { .type = NLA_NESTED },
	[IFLA_ALT_IFNAME]	= { .type = NLA_STRING,
				    .len = ALTIFNAMSIZ - 1 },
};

static const struct nla_policy ifla_info_policy[IFLA_INFO_MAX+1] = {
	[IFLA_INFO_KIND]	= { .type = NLA_STRING },
	[IFLA_INFO_DATA]	= { .type = NLA_NESTED },
	[IFLA_INFO_SLAVE_KIND]	= { .type = NLA_STRING },
	[IFLA_INFO_SLAVE_DATA]	= { .type = NLA_NESTED },
};

static const struct nla_policy ifla_vf_policy[IFLA_VF_MAX+1] = {
	[IFLA_VF_MAC]		= { .len = sizeof(struct ifla_vf_mac) },
	[IFLA_VF_BROADCAST]	= { .type = NLA_REJECT },
	[IFLA_VF_VLAN]		= { .len = sizeof(struct ifla_vf_vlan) },
	[IFLA_VF_VLAN_LIST]     = { .type = NLA_NESTED },
	[IFLA_VF_TX_RATE]	= { .len = sizeof(struct ifla_vf_tx_rate) },
	[IFLA_VF_SPOOFCHK]	= { .len = sizeof(struct ifla_vf_spoofchk) },
	[IFLA_VF_RATE]		= { .len = sizeof(struct ifla_vf_rate) },
	[IFLA_VF_LINK_STATE]	= { .len = sizeof(struct ifla_vf_link_state) },
	[IFLA_VF_RSS_QUERY_EN]	= { .len = sizeof(struct ifla_vf_rss_query_en) },
	[IFLA_VF_STATS]		= { .type = NLA_NESTED },
	[IFLA_VF_TRUST]		= { .len = sizeof(struct ifla_vf_trust) },
	[IFLA_VF_IB_NODE_GUID]	= { .len = sizeof(struct ifla_vf_guid) },
	[IFLA_VF_IB_PORT_GUID]	= { .len = sizeof(struct ifla_vf_guid) },
};

static const struct nla_policy ifla_port_policy[IFLA_PORT_MAX+1] = {
	[IFLA_PORT_VF]		= { .type = NLA_U32 },
	[IFLA_PORT_PROFILE]	= { .type = NLA_STRING,
				    .len = PORT_PROFILE_MAX },
	[IFLA_PORT_INSTANCE_UUID] = { .type = NLA_BINARY,
				      .len = PORT_UUID_MAX },
	[IFLA_PORT_HOST_UUID]	= { .type = NLA_STRING,
				    .len = PORT_UUID_MAX },
	[IFLA_PORT_REQUEST]	= { .type = NLA_U8, },
	[IFLA_PORT_RESPONSE]	= { .type = NLA_U16, },

	/* Unused, but we need to keep it here since user space could
	 * fill it. It's also broken with regard to NLA_BINARY use in
	 * combination with structs.
	 */
	[IFLA_PORT_VSI_TYPE]	= { .type = NLA_BINARY,
				    .len = sizeof(struct ifla_port_vsi) },
};

static const struct nla_policy ifla_xdp_policy[IFLA_XDP_MAX + 1] = {
	[IFLA_XDP_FD]		= { .type = NLA_S32 },
	[IFLA_XDP_ATTACHED]	= { .type = NLA_U8 },
	[IFLA_XDP_FLAGS]	= { .type = NLA_U32 },
	[IFLA_XDP_PROG_ID]	= { .type = NLA_U32 },
};

static const struct rtnl_link_ops *linkinfo_to_kind_ops(const struct nlattr *nla)
{
	const struct rtnl_link_ops *ops = NULL;
	struct nlattr *linfo[IFLA_INFO_MAX + 1];

	if (nla_parse_nested_deprecated(linfo, IFLA_INFO_MAX, nla, ifla_info_policy, NULL) < 0)
		return NULL;

	if (linfo[IFLA_INFO_KIND]) {
		char kind[MODULE_NAME_LEN];

		nla_strlcpy(kind, linfo[IFLA_INFO_KIND], sizeof(kind));
		ops = rtnl_link_ops_get(kind);
	}

	return ops;
}

static bool link_master_filtered(struct net_device *dev, int master_idx)
{
	struct net_device *master;

	if (!master_idx)
		return false;

	master = netdev_master_upper_dev_get(dev);
	if (!master || master->ifindex != master_idx)
		return true;

	return false;
}

static bool link_kind_filtered(const struct net_device *dev,
			       const struct rtnl_link_ops *kind_ops)
{
	if (kind_ops && dev->rtnl_link_ops != kind_ops)
		return true;

	return false;
}

static bool link_dump_filtered(struct net_device *dev,
			       int master_idx,
			       const struct rtnl_link_ops *kind_ops)
{
	if (link_master_filtered(dev, master_idx) ||
	    link_kind_filtered(dev, kind_ops))
		return true;

	return false;
}

/**
 * rtnl_get_net_ns_capable - Get netns if sufficiently privileged.
 * @sk: netlink socket
 * @netnsid: network namespace identifier
 *
 * Returns the network namespace identified by netnsid on success or an error
 * pointer on failure.
 */
struct net *rtnl_get_net_ns_capable(struct sock *sk, int netnsid)
{
	struct net *net;

	net = get_net_ns_by_id(sock_net(sk), netnsid);
	if (!net)
		return ERR_PTR(-EINVAL);

	/* For now, the caller is required to have CAP_NET_ADMIN in
	 * the user namespace owning the target net ns.
	 */
	if (!sk_ns_capable(sk, net->user_ns, CAP_NET_ADMIN)) {
		put_net(net);
		return ERR_PTR(-EACCES);
	}
	return net;
}
EXPORT_SYMBOL_GPL(rtnl_get_net_ns_capable);

static int rtnl_valid_dump_ifinfo_req(const struct nlmsghdr *nlh,
				      bool strict_check, struct nlattr **tb,
				      struct netlink_ext_ack *extack)
{
	int hdrlen;

	if (strict_check) {
		struct ifinfomsg *ifm;

		if (nlh->nlmsg_len < nlmsg_msg_size(sizeof(*ifm))) {
			NL_SET_ERR_MSG(extack, "Invalid header for link dump");
			return -EINVAL;
		}

		ifm = nlmsg_data(nlh);
		if (ifm->__ifi_pad || ifm->ifi_type || ifm->ifi_flags ||
		    ifm->ifi_change) {
			NL_SET_ERR_MSG(extack, "Invalid values in header for link dump request");
			return -EINVAL;
		}
		if (ifm->ifi_index) {
			NL_SET_ERR_MSG(extack, "Filter by device index not supported for link dumps");
			return -EINVAL;
		}

		return nlmsg_parse_deprecated_strict(nlh, sizeof(*ifm), tb,
						     IFLA_MAX, ifla_policy,
						     extack);
	}

	/* A hack to preserve kernel<->userspace interface.
	 * The correct header is ifinfomsg. It is consistent with rtnl_getlink.
	 * However, before Linux v3.9 the code here assumed rtgenmsg and that's
	 * what iproute2 < v3.9.0 used.
	 * We can detect the old iproute2. Even including the IFLA_EXT_MASK
	 * attribute, its netlink message is shorter than struct ifinfomsg.
	 */
	hdrlen = nlmsg_len(nlh) < sizeof(struct ifinfomsg) ?
		 sizeof(struct rtgenmsg) : sizeof(struct ifinfomsg);

	return nlmsg_parse_deprecated(nlh, hdrlen, tb, IFLA_MAX, ifla_policy,
				      extack);
}

static int rtnl_dump_ifinfo(struct sk_buff *skb, struct netlink_callback *cb)
{
	struct netlink_ext_ack *extack = cb->extack;
	const struct nlmsghdr *nlh = cb->nlh;
	struct net *net = sock_net(skb->sk);
	struct net *tgt_net = net;
	int h, s_h;
	int idx = 0, s_idx;
	struct net_device *dev;
	struct hlist_head *head;
	struct nlattr *tb[IFLA_MAX+1];
	u32 ext_filter_mask = 0;
	const struct rtnl_link_ops *kind_ops = NULL;
	unsigned int flags = NLM_F_MULTI;
	int master_idx = 0;
	int netnsid = -1;
	int err, i;

	s_h = cb->args[0];
	s_idx = cb->args[1];

	err = rtnl_valid_dump_ifinfo_req(nlh, cb->strict_check, tb, extack);
	if (err < 0) {
		if (cb->strict_check)
			return err;

		goto walk_entries;
	}

	for (i = 0; i <= IFLA_MAX; ++i) {
		if (!tb[i])
			continue;

		/* new attributes should only be added with strict checking */
		switch (i) {
		case IFLA_TARGET_NETNSID:
			netnsid = nla_get_s32(tb[i]);
			tgt_net = rtnl_get_net_ns_capable(skb->sk, netnsid);
			if (IS_ERR(tgt_net)) {
				NL_SET_ERR_MSG(extack, "Invalid target network namespace id");
				return PTR_ERR(tgt_net);
			}
			break;
		case IFLA_EXT_MASK:
			ext_filter_mask = nla_get_u32(tb[i]);
			break;
		case IFLA_MASTER:
			master_idx = nla_get_u32(tb[i]);
			break;
		case IFLA_LINKINFO:
			kind_ops = linkinfo_to_kind_ops(tb[i]);
			break;
		default:
			if (cb->strict_check) {
				NL_SET_ERR_MSG(extack, "Unsupported attribute in link dump request");
				return -EINVAL;
			}
		}
	}

	if (master_idx || kind_ops)
		flags |= NLM_F_DUMP_FILTERED;

walk_entries:
	for (h = s_h; h < NETDEV_HASHENTRIES; h++, s_idx = 0) {
		idx = 0;
		head = &tgt_net->dev_index_head[h];
		hlist_for_each_entry(dev, head, index_hlist) {
			if (link_dump_filtered(dev, master_idx, kind_ops))
				goto cont;
			if (idx < s_idx)
				goto cont;
			err = rtnl_fill_ifinfo(skb, dev, net,
					       RTM_NEWLINK,
					       NETLINK_CB(cb->skb).portid,
					       nlh->nlmsg_seq, 0, flags,
					       ext_filter_mask, 0, NULL, 0,
					       netnsid, GFP_KERNEL);

			if (err < 0) {
				if (likely(skb->len))
					goto out;

				goto out_err;
			}
cont:
			idx++;
		}
	}
out:
	err = skb->len;
out_err:
	cb->args[1] = idx;
	cb->args[0] = h;
	cb->seq = net->dev_base_seq;
	nl_dump_check_consistent(cb, nlmsg_hdr(skb));
	if (netnsid >= 0)
		put_net(tgt_net);

	return err;
}

int rtnl_nla_parse_ifla(struct nlattr **tb, const struct nlattr *head, int len,
			struct netlink_ext_ack *exterr)
{
	return nla_parse_deprecated(tb, IFLA_MAX, head, len, ifla_policy,
				    exterr);
}
EXPORT_SYMBOL(rtnl_nla_parse_ifla);

struct net *rtnl_link_get_net(struct net *src_net, struct nlattr *tb[])
{
	struct net *net;
	/* Examine the link attributes and figure out which
	 * network namespace we are talking about.
	 */
	if (tb[IFLA_NET_NS_PID])
		net = get_net_ns_by_pid(nla_get_u32(tb[IFLA_NET_NS_PID]));
	else if (tb[IFLA_NET_NS_FD])
		net = get_net_ns_by_fd(nla_get_u32(tb[IFLA_NET_NS_FD]));
	else
		net = get_net(src_net);
	return net;
}
EXPORT_SYMBOL(rtnl_link_get_net);

/* Figure out which network namespace we are talking about by
 * examining the link attributes in the following order:
 *
 * 1. IFLA_NET_NS_PID
 * 2. IFLA_NET_NS_FD
 * 3. IFLA_TARGET_NETNSID
 */
static struct net *rtnl_link_get_net_by_nlattr(struct net *src_net,
					       struct nlattr *tb[])
{
	struct net *net;

	if (tb[IFLA_NET_NS_PID] || tb[IFLA_NET_NS_FD])
		return rtnl_link_get_net(src_net, tb);

	if (!tb[IFLA_TARGET_NETNSID])
		return get_net(src_net);

	net = get_net_ns_by_id(src_net, nla_get_u32(tb[IFLA_TARGET_NETNSID]));
	if (!net)
		return ERR_PTR(-EINVAL);

	return net;
}

static struct net *rtnl_link_get_net_capable(const struct sk_buff *skb,
					     struct net *src_net,
					     struct nlattr *tb[], int cap)
{
	struct net *net;

	net = rtnl_link_get_net_by_nlattr(src_net, tb);
	if (IS_ERR(net))
		return net;

	if (!netlink_ns_capable(skb, net->user_ns, cap)) {
		put_net(net);
		return ERR_PTR(-EPERM);
	}

	return net;
}

/* Verify that rtnetlink requests do not pass additional properties
 * potentially referring to different network namespaces.
 */
static int rtnl_ensure_unique_netns(struct nlattr *tb[],
				    struct netlink_ext_ack *extack,
				    bool netns_id_only)
{

	if (netns_id_only) {
		if (!tb[IFLA_NET_NS_PID] && !tb[IFLA_NET_NS_FD])
			return 0;

		NL_SET_ERR_MSG(extack, "specified netns attribute not supported");
		return -EOPNOTSUPP;
	}

	if (tb[IFLA_TARGET_NETNSID] && (tb[IFLA_NET_NS_PID] || tb[IFLA_NET_NS_FD]))
		goto invalid_attr;

	if (tb[IFLA_NET_NS_PID] && (tb[IFLA_TARGET_NETNSID] || tb[IFLA_NET_NS_FD]))
		goto invalid_attr;

	if (tb[IFLA_NET_NS_FD] && (tb[IFLA_TARGET_NETNSID] || tb[IFLA_NET_NS_PID]))
		goto invalid_attr;

	return 0;

invalid_attr:
	NL_SET_ERR_MSG(extack, "multiple netns identifying attributes specified");
	return -EINVAL;
}

static int validate_linkmsg(struct net_device *dev, struct nlattr *tb[])
{
	if (dev) {
		//设备地址
		if (tb[IFLA_ADDRESS] &&
		    nla_len(tb[IFLA_ADDRESS]) < dev->addr_len)
			return -EINVAL;

		//广播hw地址
		if (tb[IFLA_BROADCAST] &&
		    nla_len(tb[IFLA_BROADCAST]) < dev->addr_len)
			return -EINVAL;
	}

	if (tb[IFLA_AF_SPEC]) {
		struct nlattr *af;
		int rem, err;

		nla_for_each_nested(af, tb[IFLA_AF_SPEC], rem) {
			const struct rtnl_af_ops *af_ops;

			rcu_read_lock();
			af_ops = rtnl_af_lookup(nla_type(af));
			if (!af_ops) {
				rcu_read_unlock();
				return -EAFNOSUPPORT;
			}

			if (!af_ops->set_link_af) {
				rcu_read_unlock();
				return -EOPNOTSUPP;
			}

			if (af_ops->validate_link_af) {
				err = af_ops->validate_link_af(dev, af);
				if (err < 0) {
					rcu_read_unlock();
					return err;
				}
			}

			rcu_read_unlock();
		}
	}

	return 0;
}

static int handle_infiniband_guid(struct net_device *dev, struct ifla_vf_guid *ivt,
				  int guid_type)
{
	const struct net_device_ops *ops = dev->netdev_ops;

	return ops->ndo_set_vf_guid(dev, ivt->vf, ivt->guid, guid_type);
}

static int handle_vf_guid(struct net_device *dev, struct ifla_vf_guid *ivt, int guid_type)
{
	if (dev->type != ARPHRD_INFINIBAND)
		return -EOPNOTSUPP;

	return handle_infiniband_guid(dev, ivt, guid_type);
}

static int do_setvfinfo(struct net_device *dev, struct nlattr **tb)
{
	const struct net_device_ops *ops = dev->netdev_ops;
	int err = -EINVAL;

	if (tb[IFLA_VF_MAC]) {
		struct ifla_vf_mac *ivm = nla_data(tb[IFLA_VF_MAC]);

		if (ivm->vf >= INT_MAX)
			return -EINVAL;
		err = -EOPNOTSUPP;
		if (ops->ndo_set_vf_mac)
			err = ops->ndo_set_vf_mac(dev, ivm->vf,
						  ivm->mac);
		if (err < 0)
			return err;
	}

	if (tb[IFLA_VF_VLAN]) {
		struct ifla_vf_vlan *ivv = nla_data(tb[IFLA_VF_VLAN]);

		if (ivv->vf >= INT_MAX)
			return -EINVAL;
		err = -EOPNOTSUPP;
		if (ops->ndo_set_vf_vlan)
			err = ops->ndo_set_vf_vlan(dev, ivv->vf, ivv->vlan,
						   ivv->qos,
						   htons(ETH_P_8021Q));
		if (err < 0)
			return err;
	}

	if (tb[IFLA_VF_VLAN_LIST]) {
		struct ifla_vf_vlan_info *ivvl[MAX_VLAN_LIST_LEN];
		struct nlattr *attr;
		int rem, len = 0;

		err = -EOPNOTSUPP;
		if (!ops->ndo_set_vf_vlan)
			return err;

		nla_for_each_nested(attr, tb[IFLA_VF_VLAN_LIST], rem) {
			if (nla_type(attr) != IFLA_VF_VLAN_INFO ||
			    nla_len(attr) < NLA_HDRLEN) {
				return -EINVAL;
			}
			if (len >= MAX_VLAN_LIST_LEN)
				return -EOPNOTSUPP;
			ivvl[len] = nla_data(attr);

			len++;
		}
		if (len == 0)
			return -EINVAL;

		if (ivvl[0]->vf >= INT_MAX)
			return -EINVAL;
		err = ops->ndo_set_vf_vlan(dev, ivvl[0]->vf, ivvl[0]->vlan,
					   ivvl[0]->qos, ivvl[0]->vlan_proto);
		if (err < 0)
			return err;
	}

	if (tb[IFLA_VF_TX_RATE]) {
		struct ifla_vf_tx_rate *ivt = nla_data(tb[IFLA_VF_TX_RATE]);
		struct ifla_vf_info ivf;

		if (ivt->vf >= INT_MAX)
			return -EINVAL;
		err = -EOPNOTSUPP;
		if (ops->ndo_get_vf_config)
			err = ops->ndo_get_vf_config(dev, ivt->vf, &ivf);
		if (err < 0)
			return err;

		err = -EOPNOTSUPP;
		if (ops->ndo_set_vf_rate)
			err = ops->ndo_set_vf_rate(dev, ivt->vf,
						   ivf.min_tx_rate,
						   ivt->rate);
		if (err < 0)
			return err;
	}

	if (tb[IFLA_VF_RATE]) {
		struct ifla_vf_rate *ivt = nla_data(tb[IFLA_VF_RATE]);

		if (ivt->vf >= INT_MAX)
			return -EINVAL;
		err = -EOPNOTSUPP;
		if (ops->ndo_set_vf_rate)
			err = ops->ndo_set_vf_rate(dev, ivt->vf,
						   ivt->min_tx_rate,
						   ivt->max_tx_rate);
		if (err < 0)
			return err;
	}

	if (tb[IFLA_VF_SPOOFCHK]) {
		struct ifla_vf_spoofchk *ivs = nla_data(tb[IFLA_VF_SPOOFCHK]);

		if (ivs->vf >= INT_MAX)
			return -EINVAL;
		err = -EOPNOTSUPP;
		if (ops->ndo_set_vf_spoofchk)
			err = ops->ndo_set_vf_spoofchk(dev, ivs->vf,
						       ivs->setting);
		if (err < 0)
			return err;
	}

	if (tb[IFLA_VF_LINK_STATE]) {
		struct ifla_vf_link_state *ivl = nla_data(tb[IFLA_VF_LINK_STATE]);

		if (ivl->vf >= INT_MAX)
			return -EINVAL;
		err = -EOPNOTSUPP;
		if (ops->ndo_set_vf_link_state)
			err = ops->ndo_set_vf_link_state(dev, ivl->vf,
							 ivl->link_state);
		if (err < 0)
			return err;
	}

	if (tb[IFLA_VF_RSS_QUERY_EN]) {
		struct ifla_vf_rss_query_en *ivrssq_en;

		err = -EOPNOTSUPP;
		ivrssq_en = nla_data(tb[IFLA_VF_RSS_QUERY_EN]);
		if (ivrssq_en->vf >= INT_MAX)
			return -EINVAL;
		if (ops->ndo_set_vf_rss_query_en)
			err = ops->ndo_set_vf_rss_query_en(dev, ivrssq_en->vf,
							   ivrssq_en->setting);
		if (err < 0)
			return err;
	}

	if (tb[IFLA_VF_TRUST]) {
		struct ifla_vf_trust *ivt = nla_data(tb[IFLA_VF_TRUST]);

		if (ivt->vf >= INT_MAX)
			return -EINVAL;
		err = -EOPNOTSUPP;
		if (ops->ndo_set_vf_trust)
			err = ops->ndo_set_vf_trust(dev, ivt->vf, ivt->setting);
		if (err < 0)
			return err;
	}

	if (tb[IFLA_VF_IB_NODE_GUID]) {
		struct ifla_vf_guid *ivt = nla_data(tb[IFLA_VF_IB_NODE_GUID]);

		if (ivt->vf >= INT_MAX)
			return -EINVAL;
		if (!ops->ndo_set_vf_guid)
			return -EOPNOTSUPP;
		return handle_vf_guid(dev, ivt, IFLA_VF_IB_NODE_GUID);
	}

	if (tb[IFLA_VF_IB_PORT_GUID]) {
		struct ifla_vf_guid *ivt = nla_data(tb[IFLA_VF_IB_PORT_GUID]);

		if (ivt->vf >= INT_MAX)
			return -EINVAL;
		if (!ops->ndo_set_vf_guid)
			return -EOPNOTSUPP;

		return handle_vf_guid(dev, ivt, IFLA_VF_IB_PORT_GUID);
	}

	return err;
}

static int do_set_master(struct net_device *dev, int ifindex,
			 struct netlink_ext_ack *extack)
{
	struct net_device *upper_dev = netdev_master_upper_dev_get(dev);
	const struct net_device_ops *ops;
	int err;

	if (upper_dev) {
		if (upper_dev->ifindex == ifindex)
			return 0;
		ops = upper_dev->netdev_ops;
		if (ops->ndo_del_slave) {
			err = ops->ndo_del_slave(upper_dev, dev);
			if (err)
				return err;
			netdev_update_lockdep_key(dev);
		} else {
			return -EOPNOTSUPP;
		}
	}

	if (ifindex) {
		upper_dev = __dev_get_by_index(dev_net(dev), ifindex);
		if (!upper_dev)
			return -EINVAL;
		ops = upper_dev->netdev_ops;
		if (ops->ndo_add_slave) {
			err = ops->ndo_add_slave(upper_dev, dev, extack);
			if (err)
				return err;
		} else {
			return -EOPNOTSUPP;
		}
	}
	return 0;
}

#define DO_SETLINK_MODIFIED	0x01
/* notify flag means notify + modified. */
#define DO_SETLINK_NOTIFY	0x03
static int do_setlink(const struct sk_buff *skb,
		      struct net_device *dev, struct ifinfomsg *ifm,
		      struct netlink_ext_ack *extack,
		      struct nlattr **tb, char *ifname, int status)
{
	const struct net_device_ops *ops = dev->netdev_ops;
	int err;

	err = validate_linkmsg(dev, tb);
	if (err < 0)
		return err;

	if (tb[IFLA_NET_NS_PID] || tb[IFLA_NET_NS_FD] || tb[IFLA_TARGET_NETNSID]) {
		struct net *net = rtnl_link_get_net_capable(skb, dev_net(dev),
							    tb, CAP_NET_ADMIN);
		if (IS_ERR(net)) {
			err = PTR_ERR(net);
			goto errout;
		}

		err = dev_change_net_namespace(dev, net, ifname);
		put_net(net);
		if (err)
			goto errout;
		status |= DO_SETLINK_MODIFIED;
	}

	if (tb[IFLA_MAP]) {
		struct rtnl_link_ifmap *u_map;
		struct ifmap k_map;

		if (!ops->ndo_set_config) {
			err = -EOPNOTSUPP;
			goto errout;
		}

		if (!netif_device_present(dev)) {
			err = -ENODEV;
			goto errout;
		}

		u_map = nla_data(tb[IFLA_MAP]);
		k_map.mem_start = (unsigned long) u_map->mem_start;
		k_map.mem_end = (unsigned long) u_map->mem_end;
		k_map.base_addr = (unsigned short) u_map->base_addr;
		k_map.irq = (unsigned char) u_map->irq;
		k_map.dma = (unsigned char) u_map->dma;
		k_map.port = (unsigned char) u_map->port;

		err = ops->ndo_set_config(dev, &k_map);
		if (err < 0)
			goto errout;

		status |= DO_SETLINK_NOTIFY;
	}

	if (tb[IFLA_ADDRESS]) {
		struct sockaddr *sa;
		int len;

		len = sizeof(sa_family_t) + max_t(size_t, dev->addr_len,
						  sizeof(*sa));
		sa = kmalloc(len, GFP_KERNEL);
		if (!sa) {
			err = -ENOMEM;
			goto errout;
		}
		sa->sa_family = dev->type;
		memcpy(sa->sa_data, nla_data(tb[IFLA_ADDRESS]),
		       dev->addr_len);
		err = dev_set_mac_address(dev, sa, extack);
		kfree(sa);
		if (err)
			goto errout;
		status |= DO_SETLINK_MODIFIED;
	}

	if (tb[IFLA_MTU]) {
		err = dev_set_mtu_ext(dev, nla_get_u32(tb[IFLA_MTU]), extack);
		if (err < 0)
			goto errout;
		status |= DO_SETLINK_MODIFIED;
	}

	if (tb[IFLA_GROUP]) {
		dev_set_group(dev, nla_get_u32(tb[IFLA_GROUP]));
		status |= DO_SETLINK_NOTIFY;
	}

	/*
	 * Interface selected by interface index but interface
	 * name provided implies that a name change has been
	 * requested.
	 */
	if (ifm->ifi_index > 0 && ifname[0]) {
		err = dev_change_name(dev, ifname);
		if (err < 0)
			goto errout;
		status |= DO_SETLINK_MODIFIED;
	}

	if (tb[IFLA_IFALIAS]) {
		err = dev_set_alias(dev, nla_data(tb[IFLA_IFALIAS]),
				    nla_len(tb[IFLA_IFALIAS]));
		if (err < 0)
			goto errout;
		status |= DO_SETLINK_NOTIFY;
	}

	if (tb[IFLA_BROADCAST]) {
		nla_memcpy(dev->broadcast, tb[IFLA_BROADCAST], dev->addr_len);
		call_netdevice_notifiers(NETDEV_CHANGEADDR, dev);
	}

	if (ifm->ifi_flags || ifm->ifi_change) {
		err = dev_change_flags(dev, rtnl_dev_combine_flags(dev, ifm),
				       extack);
		if (err < 0)
			goto errout;
	}

	if (tb[IFLA_MASTER]) {
		err = do_set_master(dev, nla_get_u32(tb[IFLA_MASTER]), extack);
		if (err)
			goto errout;
		status |= DO_SETLINK_MODIFIED;
	}

	if (tb[IFLA_CARRIER]) {
		err = dev_change_carrier(dev, nla_get_u8(tb[IFLA_CARRIER]));
		if (err)
			goto errout;
		status |= DO_SETLINK_MODIFIED;
	}

	if (tb[IFLA_TXQLEN]) {
		unsigned int value = nla_get_u32(tb[IFLA_TXQLEN]);

		err = dev_change_tx_queue_len(dev, value);
		if (err)
			goto errout;
		status |= DO_SETLINK_MODIFIED;
	}

	if (tb[IFLA_GSO_MAX_SIZE]) {
		u32 max_size = nla_get_u32(tb[IFLA_GSO_MAX_SIZE]);

		if (max_size > GSO_MAX_SIZE) {
			err = -EINVAL;
			goto errout;
		}

		if (dev->gso_max_size ^ max_size) {
			netif_set_gso_max_size(dev, max_size);
			status |= DO_SETLINK_MODIFIED;
		}
	}

	if (tb[IFLA_GSO_MAX_SEGS]) {
		u32 max_segs = nla_get_u32(tb[IFLA_GSO_MAX_SEGS]);

		if (max_segs > GSO_MAX_SEGS) {
			err = -EINVAL;
			goto errout;
		}

		if (dev->gso_max_segs ^ max_segs) {
			dev->gso_max_segs = max_segs;
			status |= DO_SETLINK_MODIFIED;
		}
	}

	if (tb[IFLA_OPERSTATE])
		set_operstate(dev, nla_get_u8(tb[IFLA_OPERSTATE]));

	if (tb[IFLA_LINKMODE]) {
		unsigned char value = nla_get_u8(tb[IFLA_LINKMODE]);

		write_lock_bh(&dev_base_lock);
		if (dev->link_mode ^ value)
			status |= DO_SETLINK_NOTIFY;
		dev->link_mode = value;
		write_unlock_bh(&dev_base_lock);
	}

	if (tb[IFLA_VFINFO_LIST]) {
		struct nlattr *vfinfo[IFLA_VF_MAX + 1];
		struct nlattr *attr;
		int rem;

		nla_for_each_nested(attr, tb[IFLA_VFINFO_LIST], rem) {
			if (nla_type(attr) != IFLA_VF_INFO ||
			    nla_len(attr) < NLA_HDRLEN) {
				err = -EINVAL;
				goto errout;
			}
			err = nla_parse_nested_deprecated(vfinfo, IFLA_VF_MAX,
							  attr,
							  ifla_vf_policy,
							  NULL);
			if (err < 0)
				goto errout;
			err = do_setvfinfo(dev, vfinfo);
			if (err < 0)
				goto errout;
			status |= DO_SETLINK_NOTIFY;
		}
	}
	err = 0;

	if (tb[IFLA_VF_PORTS]) {
		struct nlattr *port[IFLA_PORT_MAX+1];
		struct nlattr *attr;
		int vf;
		int rem;

		err = -EOPNOTSUPP;
		if (!ops->ndo_set_vf_port)
			goto errout;

		nla_for_each_nested(attr, tb[IFLA_VF_PORTS], rem) {
			if (nla_type(attr) != IFLA_VF_PORT ||
			    nla_len(attr) < NLA_HDRLEN) {
				err = -EINVAL;
				goto errout;
			}
			err = nla_parse_nested_deprecated(port, IFLA_PORT_MAX,
							  attr,
							  ifla_port_policy,
							  NULL);
			if (err < 0)
				goto errout;
			if (!port[IFLA_PORT_VF]) {
				err = -EOPNOTSUPP;
				goto errout;
			}
			vf = nla_get_u32(port[IFLA_PORT_VF]);
			err = ops->ndo_set_vf_port(dev, vf, port);
			if (err < 0)
				goto errout;
			status |= DO_SETLINK_NOTIFY;
		}
	}
	err = 0;

	if (tb[IFLA_PORT_SELF]) {
		struct nlattr *port[IFLA_PORT_MAX+1];

		err = nla_parse_nested_deprecated(port, IFLA_PORT_MAX,
						  tb[IFLA_PORT_SELF],
						  ifla_port_policy, NULL);
		if (err < 0)
			goto errout;

		err = -EOPNOTSUPP;
		if (ops->ndo_set_vf_port)
			err = ops->ndo_set_vf_port(dev, PORT_SELF_VF, port);
		if (err < 0)
			goto errout;
		status |= DO_SETLINK_NOTIFY;
	}

	if (tb[IFLA_AF_SPEC]) {
		struct nlattr *af;
		int rem;

		nla_for_each_nested(af, tb[IFLA_AF_SPEC], rem) {
			const struct rtnl_af_ops *af_ops;

			rcu_read_lock();

			BUG_ON(!(af_ops = rtnl_af_lookup(nla_type(af))));

			err = af_ops->set_link_af(dev, af);
			if (err < 0) {
				rcu_read_unlock();
				goto errout;
			}

			rcu_read_unlock();
			status |= DO_SETLINK_NOTIFY;
		}
	}
	err = 0;

	if (tb[IFLA_PROTO_DOWN]) {
		err = dev_change_proto_down(dev,
					    nla_get_u8(tb[IFLA_PROTO_DOWN]));
		if (err)
			goto errout;
		status |= DO_SETLINK_NOTIFY;
	}

	if (tb[IFLA_XDP]) {
		struct nlattr *xdp[IFLA_XDP_MAX + 1];
		u32 xdp_flags = 0;

		err = nla_parse_nested_deprecated(xdp, IFLA_XDP_MAX,
						  tb[IFLA_XDP],
						  ifla_xdp_policy, NULL);
		if (err < 0)
			goto errout;

		if (xdp[IFLA_XDP_ATTACHED] || xdp[IFLA_XDP_PROG_ID]) {
			err = -EINVAL;
			goto errout;
		}

		if (xdp[IFLA_XDP_FLAGS]) {
			xdp_flags = nla_get_u32(xdp[IFLA_XDP_FLAGS]);
			if (xdp_flags & ~XDP_FLAGS_MASK) {
				err = -EINVAL;
				goto errout;
			}
			if (hweight32(xdp_flags & XDP_FLAGS_MODES) > 1) {
				err = -EINVAL;
				goto errout;
			}
		}

		if (xdp[IFLA_XDP_FD]) {
			err = dev_change_xdp_fd(dev, extack,
						nla_get_s32(xdp[IFLA_XDP_FD]),
						xdp_flags);
			if (err)
				goto errout;
			status |= DO_SETLINK_NOTIFY;
		}
	}

errout:
	if (status & DO_SETLINK_MODIFIED) {
		if ((status & DO_SETLINK_NOTIFY) == DO_SETLINK_NOTIFY)
			netdev_state_change(dev);

		if (err < 0)
			net_warn_ratelimited("A link change request failed with some changes committed already. Interface %s may have been left with an inconsistent configuration, please check.\n",
					     dev->name);
	}

	return err;
}

static struct net_device *rtnl_dev_get(struct net *net,
				       struct nlattr *ifname_attr,
				       struct nlattr *altifname_attr,
				       char *ifname)
{
	char buffer[ALTIFNAMSIZ];

	if (!ifname) {
		ifname = buffer;
		if (ifname_attr)
			nla_strlcpy(ifname, ifname_attr, IFNAMSIZ);
		else if (altifname_attr)
			nla_strlcpy(ifname, altifname_attr, ALTIFNAMSIZ);
		else
			return NULL;
	}

	return __dev_get_by_name(net, ifname);
}

static int rtnl_setlink(struct sk_buff *skb, struct nlmsghdr *nlh,
			struct netlink_ext_ack *extack)
{
	struct net *net = sock_net(skb->sk);
	struct ifinfomsg *ifm;
	struct net_device *dev;
	int err;
	struct nlattr *tb[IFLA_MAX+1];
	char ifname[IFNAMSIZ];

	err = nlmsg_parse_deprecated(nlh, sizeof(*ifm), tb, IFLA_MAX,
				     ifla_policy, extack);
	if (err < 0)
		goto errout;

	err = rtnl_ensure_unique_netns(tb, extack, false);
	if (err < 0)
		goto errout;

	if (tb[IFLA_IFNAME])
		nla_strlcpy(ifname, tb[IFLA_IFNAME], IFNAMSIZ);
	else
		ifname[0] = '\0';

	err = -EINVAL;
	ifm = nlmsg_data(nlh);
	if (ifm->ifi_index > 0)
		dev = __dev_get_by_index(net, ifm->ifi_index);
	else if (tb[IFLA_IFNAME] || tb[IFLA_ALT_IFNAME])
		dev = rtnl_dev_get(net, NULL, tb[IFLA_ALT_IFNAME], ifname);
	else
		goto errout;

	if (dev == NULL) {
		err = -ENODEV;
		goto errout;
	}

	err = do_setlink(skb, dev, ifm, extack, tb, ifname, 0);
errout:
	return err;
}

static int rtnl_group_dellink(const struct net *net, int group)
{
	struct net_device *dev, *aux;
	LIST_HEAD(list_kill);
	bool found = false;

	if (!group)
		return -EPERM;

	for_each_netdev(net, dev) {
		if (dev->group == group) {
			const struct rtnl_link_ops *ops;

			found = true;
			ops = dev->rtnl_link_ops;
			if (!ops || !ops->dellink)
				return -EOPNOTSUPP;
		}
	}

	if (!found)
		return -ENODEV;

	for_each_netdev_safe(net, dev, aux) {
		if (dev->group == group) {
			const struct rtnl_link_ops *ops;

			ops = dev->rtnl_link_ops;
			ops->dellink(dev, &list_kill);
		}
	}
	unregister_netdevice_many(&list_kill);

	return 0;
}

int rtnl_delete_link(struct net_device *dev)
{
	const struct rtnl_link_ops *ops;
	LIST_HEAD(list_kill);

	ops = dev->rtnl_link_ops;
	if (!ops || !ops->dellink)
		return -EOPNOTSUPP;

	ops->dellink(dev, &list_kill);
	unregister_netdevice_many(&list_kill);

	return 0;
}
EXPORT_SYMBOL_GPL(rtnl_delete_link);

static int rtnl_dellink(struct sk_buff *skb, struct nlmsghdr *nlh,
			struct netlink_ext_ack *extack)
{
	struct net *net = sock_net(skb->sk);
	struct net *tgt_net = net;
	struct net_device *dev = NULL;
	struct ifinfomsg *ifm;
	struct nlattr *tb[IFLA_MAX+1];
	int err;
	int netnsid = -1;

	err = nlmsg_parse_deprecated(nlh, sizeof(*ifm), tb, IFLA_MAX,
				     ifla_policy, extack);
	if (err < 0)
		return err;

	err = rtnl_ensure_unique_netns(tb, extack, true);
	if (err < 0)
		return err;

	if (tb[IFLA_TARGET_NETNSID]) {
		netnsid = nla_get_s32(tb[IFLA_TARGET_NETNSID]);
		tgt_net = rtnl_get_net_ns_capable(NETLINK_CB(skb).sk, netnsid);
		if (IS_ERR(tgt_net))
			return PTR_ERR(tgt_net);
	}

	err = -EINVAL;
	ifm = nlmsg_data(nlh);
	if (ifm->ifi_index > 0)
		dev = __dev_get_by_index(tgt_net, ifm->ifi_index);
	else if (tb[IFLA_IFNAME] || tb[IFLA_ALT_IFNAME])
		dev = rtnl_dev_get(net, tb[IFLA_IFNAME],
				   tb[IFLA_ALT_IFNAME], NULL);
	else if (tb[IFLA_GROUP])
		err = rtnl_group_dellink(tgt_net, nla_get_u32(tb[IFLA_GROUP]));
	else
		goto out;

	if (!dev) {
		if (tb[IFLA_IFNAME] || ifm->ifi_index > 0)
			err = -ENODEV;

		goto out;
	}

	err = rtnl_delete_link(dev);

out:
	if (netnsid >= 0)
		put_net(tgt_net);

	return err;
}

int rtnl_configure_link(struct net_device *dev, const struct ifinfomsg *ifm)
{
	unsigned int old_flags;
	int err;

	old_flags = dev->flags;
	if (ifm && (ifm->ifi_flags || ifm->ifi_change)) {
		err = __dev_change_flags(dev, rtnl_dev_combine_flags(dev, ifm),
					 NULL);
		if (err < 0)
			return err;
	}

	if (dev->rtnl_link_state == RTNL_LINK_INITIALIZED) {
		__dev_notify_flags(dev, old_flags, (old_flags ^ dev->flags));
	} else {
		dev->rtnl_link_state = RTNL_LINK_INITIALIZED;
		__dev_notify_flags(dev, old_flags, ~0U);
	}
	return 0;
}
EXPORT_SYMBOL(rtnl_configure_link);

//link创建
struct net_device *rtnl_create_link(struct net *net, const char *ifname/*接口名称*/,
				    unsigned char name_assign_type,
				    const struct rtnl_link_ops *ops,
				    struct nlattr *tb[],
				    struct netlink_ext_ack *extack)
{
	struct net_device *dev;

	//tx,rx队列默认数目
	unsigned int num_tx_queues = 1;
	unsigned int num_rx_queues = 1;

	//tx队列数目来自配置或通过函数获取
	if (tb[IFLA_NUM_TX_QUEUES])
		num_tx_queues = nla_get_u32(tb[IFLA_NUM_TX_QUEUES]);
	else if (ops->get_num_tx_queues)
		num_tx_queues = ops->get_num_tx_queues();

	//rx队列数目
	if (tb[IFLA_NUM_RX_QUEUES])
		num_rx_queues = nla_get_u32(tb[IFLA_NUM_RX_QUEUES]);
	else if (ops->get_num_rx_queues)
		num_rx_queues = ops->get_num_rx_queues();

	//队列数目校验
	if (num_tx_queues < 1 || num_tx_queues > 4096) {
		NL_SET_ERR_MSG(extack, "Invalid number of transmit queues");
		return ERR_PTR(-EINVAL);
	}

	if (num_rx_queues < 1 || num_rx_queues > 4096) {
		NL_SET_ERR_MSG(extack, "Invalid number of receive queues");
		return ERR_PTR(-EINVAL);
	}

	//创建名称为ifname的设备（ops->setup将被调用）
	dev = alloc_netdev_mqs(ops->priv_size, ifname, name_assign_type,
			       ops->setup, num_tx_queues, num_rx_queues);
	if (!dev)
		return ERR_PTR(-ENOMEM);

	//设置设备所属的namespace
	dev_net_set(dev, net);
	dev->rtnl_link_ops = ops;
	dev->rtnl_link_state = RTNL_LINK_INITIALIZING;

	//mtu
	if (tb[IFLA_MTU])
		dev->mtu = nla_get_u32(tb[IFLA_MTU]);

	//设备mac地址
	if (tb[IFLA_ADDRESS]) {
		memcpy(dev->dev_addr, nla_data(tb[IFLA_ADDRESS]),
				nla_len(tb[IFLA_ADDRESS]));
		dev->addr_assign_type = NET_ADDR_SET;
	}

	//设备广播地址
	if (tb[IFLA_BROADCAST])
		memcpy(dev->broadcast, nla_data(tb[IFLA_BROADCAST]),
				nla_len(tb[IFLA_BROADCAST]));

	//tx队列长度
	if (tb[IFLA_TXQLEN])
		dev->tx_queue_len = nla_get_u32(tb[IFLA_TXQLEN]);
	if (tb[IFLA_OPERSTATE])
		set_operstate(dev, nla_get_u8(tb[IFLA_OPERSTATE]));

	//linkmode
	if (tb[IFLA_LINKMODE])
		dev->link_mode = nla_get_u8(tb[IFLA_LINKMODE]);
	if (tb[IFLA_GROUP])
		dev_set_group(dev, nla_get_u32(tb[IFLA_GROUP]));

	//gso最大size
	if (tb[IFLA_GSO_MAX_SIZE])
		netif_set_gso_max_size(dev, nla_get_u32(tb[IFLA_GSO_MAX_SIZE]));

	//gso最大分段数
	if (tb[IFLA_GSO_MAX_SEGS])
		dev->gso_max_segs = nla_get_u32(tb[IFLA_GSO_MAX_SEGS]);

	return dev;
}
EXPORT_SYMBOL(rtnl_create_link);

static int rtnl_group_changelink(const struct sk_buff *skb,
		struct net *net, int group,
		struct ifinfomsg *ifm,
		struct netlink_ext_ack *extack,
		struct nlattr **tb)
{
	struct net_device *dev, *aux;
	int err;

	for_each_netdev_safe(net, dev, aux) {
		if (dev->group == group) {
			err = do_setlink(skb, dev, ifm, extack, tb, NULL, 0);
			if (err < 0)
				return err;
		}
	}

	return 0;
}

//link新建
static int __rtnl_newlink(struct sk_buff *skb, struct nlmsghdr *nlh,
			  struct nlattr **attr/*待填充的属性*/, struct netlink_ext_ack *extack)
{
	struct nlattr *slave_attr[RTNL_SLAVE_MAX_TYPE + 1];
	unsigned char name_assign_type = NET_NAME_USER;
	struct nlattr *linkinfo[IFLA_INFO_MAX + 1];
	const struct rtnl_link_ops *m_ops = NULL;
	struct net_device *master_dev = NULL;
	struct net *net = sock_net(skb->sk);
	const struct rtnl_link_ops *ops;
	struct nlattr *tb[IFLA_MAX + 1];
	struct net *dest_net, *link_net;
	struct nlattr **slave_data;
	char kind[MODULE_NAME_LEN];
	struct net_device *dev;
	struct ifinfomsg *ifm;
	char ifname[IFNAMSIZ];
	struct nlattr **data;
	int err;

#ifdef CONFIG_MODULES
replay:
#endif
	err = nlmsg_parse_deprecated(nlh, sizeof(*ifm), tb, IFLA_MAX,
				     ifla_policy, extack);
	if (err < 0)
		return err;

	err = rtnl_ensure_unique_netns(tb, extack, false);
	if (err < 0)
		return err;

	if (tb[IFLA_IFNAME])
		nla_strlcpy(ifname, tb[IFLA_IFNAME], IFNAMSIZ);
	else
		ifname[0] = '\0';

	ifm = nlmsg_data(nlh);
	if (ifm->ifi_index > 0)
		//如果指定了ifidx,则通过ifidx查找对应的dev
		dev = __dev_get_by_index(net, ifm->ifi_index);
<<<<<<< HEAD
	else {
		if (ifname[0])
			//如果指出了接口名称，则提取接口名称
			dev = __dev_get_by_name(net, ifname);
		else
			dev = NULL;
	}
=======
	else if (tb[IFLA_IFNAME] || tb[IFLA_ALT_IFNAME])
		dev = rtnl_dev_get(net, NULL, tb[IFLA_ALT_IFNAME], ifname);
	else
		dev = NULL;
>>>>>>> e42617b8

	if (dev) {
		master_dev = netdev_master_upper_dev_get(dev);
		if (master_dev)
			m_ops = master_dev->rtnl_link_ops;
	}

	err = validate_linkmsg(dev, tb);
	if (err < 0)
		return err;

	if (tb[IFLA_LINKINFO]) {
		err = nla_parse_nested_deprecated(linkinfo, IFLA_INFO_MAX,
						  tb[IFLA_LINKINFO],
						  ifla_info_policy, NULL);
		if (err < 0)
			return err;
	} else
		memset(linkinfo, 0, sizeof(linkinfo));

	if (linkinfo[IFLA_INFO_KIND]) {
		//自linkinfo[IFLA_INFO_KIND]中提取字符串值，并进行link_ops查询
		//查找kind对应的ops,即不同link-type对应的ops
		nla_strlcpy(kind, linkinfo[IFLA_INFO_KIND], sizeof(kind));
		ops = rtnl_link_ops_get(kind);
	} else {
		kind[0] = '\0';
		ops = NULL;
	}

	data = NULL;
	if (ops) {
		//解析link独有的data
		if (ops->maxtype > RTNL_MAX_TYPE)
			return -EINVAL;

		if (ops->maxtype && linkinfo[IFLA_INFO_DATA]) {
			err = nla_parse_nested_deprecated(attr, ops->maxtype,
							  linkinfo[IFLA_INFO_DATA],
							  ops->policy, extack);
			if (err < 0)
				return err;
			data = attr;
		}
		//如果有校验回调，则校验有信息
		if (ops->validate) {
			err = ops->validate(tb, data, extack);
			if (err < 0)
				return err;
		}
	}

	slave_data = NULL;
	if (m_ops) {
		if (m_ops->slave_maxtype > RTNL_SLAVE_MAX_TYPE)
			return -EINVAL;

		if (m_ops->slave_maxtype &&
		    linkinfo[IFLA_INFO_SLAVE_DATA]) {
			err = nla_parse_nested_deprecated(slave_attr,
							  m_ops->slave_maxtype,
							  linkinfo[IFLA_INFO_SLAVE_DATA],
							  m_ops->slave_policy,
							  extack);
			if (err < 0)
				return err;
			slave_data = slave_attr;
		}
	}

	if (dev) {
		int status = 0;

		//dev已存在
		if (nlh->nlmsg_flags & NLM_F_EXCL)
			return -EEXIST;

		//不支持对dev执行替换
		if (nlh->nlmsg_flags & NLM_F_REPLACE)
			return -EOPNOTSUPP;

		if (linkinfo[IFLA_INFO_DATA]) {
			//如包含IFLA_INFO_DATA,则执行link change
			if (!ops || ops != dev->rtnl_link_ops ||
			    !ops->changelink)
				return -EOPNOTSUPP;

			err = ops->changelink(dev, tb, data, extack);
			if (err < 0)
				return err;
			status |= DO_SETLINK_NOTIFY;
		}

		if (linkinfo[IFLA_INFO_SLAVE_DATA]) {
			if (!m_ops || !m_ops->slave_changelink)
				return -EOPNOTSUPP;

			err = m_ops->slave_changelink(master_dev, dev, tb,
						      slave_data, extack);
			if (err < 0)
				return err;
			status |= DO_SETLINK_NOTIFY;
		}

		//做link的配置
		return do_setlink(skb, dev, ifm, extack, tb, ifname, status);
	}

	//此情况下dev不存在

	//如果不需要create，则报错
	if (!(nlh->nlmsg_flags & NLM_F_CREATE)) {
		if (ifm->ifi_index == 0 && tb[IFLA_GROUP])
			return rtnl_group_changelink(skb, net,
						nla_get_u32(tb[IFLA_GROUP]),
						ifm, extack, tb);
		return -ENODEV;
	}

	if (tb[IFLA_MAP] || tb[IFLA_PROTINFO])
		return -EOPNOTSUPP;

	if (!ops) {
		//无ops，尝试加载module再查询
#ifdef CONFIG_MODULES
		if (kind[0]) {
			__rtnl_unlock();
			request_module("rtnl-link-%s", kind);
			rtnl_lock();
			ops = rtnl_link_ops_get(kind);
			if (ops)
				goto replay;
		}
#endif
		NL_SET_ERR_MSG(extack, "Unknown device type");
		return -EOPNOTSUPP;
	}

	//link创建，必须要有setup回调
	if (!ops->setup)
		return -EOPNOTSUPP;

	if (!ifname[0]) {
		//如果未给出接口名，则构造接口名称
		snprintf(ifname, IFNAMSIZ, "%s%%d", ops->kind);
		name_assign_type = NET_NAME_ENUM;
	}

	dest_net = rtnl_link_get_net_capable(skb, net, tb, CAP_NET_ADMIN);
	if (IS_ERR(dest_net))
		return PTR_ERR(dest_net);

	if (tb[IFLA_LINK_NETNSID]) {
		int id = nla_get_s32(tb[IFLA_LINK_NETNSID]);

		link_net = get_net_ns_by_id(dest_net, id);
		if (!link_net) {
			NL_SET_ERR_MSG(extack, "Unknown network namespace id");
			err =  -EINVAL;
			goto out;
		}
		err = -EPERM;
		if (!netlink_ns_capable(skb, link_net->user_ns, CAP_NET_ADMIN))
			goto out;
	} else {
		link_net = NULL;
	}

	//创建相应dev
	dev = rtnl_create_link(link_net ? : dest_net, ifname,
			       name_assign_type, ops, tb, extack);
	if (IS_ERR(dev)) {
		err = PTR_ERR(dev);
		goto out;
	}

	dev->ifindex = ifm->ifi_index;

	//如果ops中有newlink,则创建dev后调用newlink
	if (ops->newlink) {
		err = ops->newlink(link_net ? : net, dev, tb, data, extack);
		/* Drivers should call free_netdev() in ->destructor
		 * and unregister it on failure after registration
		 * so that device could be finally freed in rtnl_unlock.
		 */
		if (err < 0) {
			/* If device is not registered at all, free it now */
			if (dev->reg_state == NETREG_UNINITIALIZED)
				free_netdev(dev);
			goto out;
		}
	} else {
		//没有newlink回调，直接在系统中注册此dev
		err = register_netdevice(dev);
		if (err < 0) {
			free_netdev(dev);
			goto out;
		}
	}
	err = rtnl_configure_link(dev, ifm);
	if (err < 0)
		goto out_unregister;
	if (link_net) {
		//
		err = dev_change_net_namespace(dev, dest_net, ifname);
		if (err < 0)
			goto out_unregister;
	}
	if (tb[IFLA_MASTER]) {
		err = do_set_master(dev, nla_get_u32(tb[IFLA_MASTER]), extack);
		if (err)
			goto out_unregister;
	}
out:
	if (link_net)
		put_net(link_net);
	put_net(dest_net);
	return err;
out_unregister:
	if (ops->newlink) {
		LIST_HEAD(list_kill);

		ops->dellink(dev, &list_kill);
		unregister_netdevice_many(&list_kill);
	} else {
		unregister_netdevice(dev);
	}
	goto out;
}

static int rtnl_newlink(struct sk_buff *skb, struct nlmsghdr *nlh,
			struct netlink_ext_ack *extack)
{
	struct nlattr **attr;
	int ret;

	//申请attr数组（最多支持RTNL_MAX_TYPE个attr type)
	attr = kmalloc_array(RTNL_MAX_TYPE + 1, sizeof(*attr), GFP_KERNEL);
	if (!attr)
		return -ENOMEM;

	ret = __rtnl_newlink(skb, nlh/*对应的netlink消息*/, attr/*待解析的属性数组*/, extack);
	kfree(attr);
	return ret;
}

static int rtnl_valid_getlink_req(struct sk_buff *skb,
				  const struct nlmsghdr *nlh,
				  struct nlattr **tb,
				  struct netlink_ext_ack *extack)
{
	struct ifinfomsg *ifm;
	int i, err;

	if (nlh->nlmsg_len < nlmsg_msg_size(sizeof(*ifm))) {
		NL_SET_ERR_MSG(extack, "Invalid header for get link");
		return -EINVAL;
	}

	if (!netlink_strict_get_check(skb))
		return nlmsg_parse_deprecated(nlh, sizeof(*ifm), tb, IFLA_MAX,
					      ifla_policy, extack);

	ifm = nlmsg_data(nlh);
	if (ifm->__ifi_pad || ifm->ifi_type || ifm->ifi_flags ||
	    ifm->ifi_change) {
		NL_SET_ERR_MSG(extack, "Invalid values in header for get link request");
		return -EINVAL;
	}

	err = nlmsg_parse_deprecated_strict(nlh, sizeof(*ifm), tb, IFLA_MAX,
					    ifla_policy, extack);
	if (err)
		return err;

	for (i = 0; i <= IFLA_MAX; i++) {
		if (!tb[i])
			continue;

		switch (i) {
		case IFLA_IFNAME:
		case IFLA_ALT_IFNAME:
		case IFLA_EXT_MASK:
		case IFLA_TARGET_NETNSID:
			break;
		default:
			NL_SET_ERR_MSG(extack, "Unsupported attribute in get link request");
			return -EINVAL;
		}
	}

	return 0;
}

static int rtnl_getlink(struct sk_buff *skb, struct nlmsghdr *nlh,
			struct netlink_ext_ack *extack)
{
	struct net *net = sock_net(skb->sk);
	struct net *tgt_net = net;
	struct ifinfomsg *ifm;
	struct nlattr *tb[IFLA_MAX+1];
	struct net_device *dev = NULL;
	struct sk_buff *nskb;
	int netnsid = -1;
	int err;
	u32 ext_filter_mask = 0;

	err = rtnl_valid_getlink_req(skb, nlh, tb, extack);
	if (err < 0)
		return err;

	err = rtnl_ensure_unique_netns(tb, extack, true);
	if (err < 0)
		return err;

	if (tb[IFLA_TARGET_NETNSID]) {
		netnsid = nla_get_s32(tb[IFLA_TARGET_NETNSID]);
		tgt_net = rtnl_get_net_ns_capable(NETLINK_CB(skb).sk, netnsid);
		if (IS_ERR(tgt_net))
			return PTR_ERR(tgt_net);
	}

	if (tb[IFLA_EXT_MASK])
		ext_filter_mask = nla_get_u32(tb[IFLA_EXT_MASK]);

	err = -EINVAL;
	ifm = nlmsg_data(nlh);
	if (ifm->ifi_index > 0)
		dev = __dev_get_by_index(tgt_net, ifm->ifi_index);
	else if (tb[IFLA_IFNAME] || tb[IFLA_ALT_IFNAME])
		dev = rtnl_dev_get(tgt_net, tb[IFLA_IFNAME],
				   tb[IFLA_ALT_IFNAME], NULL);
	else
		goto out;

	err = -ENODEV;
	if (dev == NULL)
		goto out;

	err = -ENOBUFS;
	nskb = nlmsg_new(if_nlmsg_size(dev, ext_filter_mask), GFP_KERNEL);
	if (nskb == NULL)
		goto out;

	err = rtnl_fill_ifinfo(nskb, dev, net,
			       RTM_NEWLINK, NETLINK_CB(skb).portid,
			       nlh->nlmsg_seq, 0, 0, ext_filter_mask,
			       0, NULL, 0, netnsid, GFP_KERNEL);
	if (err < 0) {
		/* -EMSGSIZE implies BUG in if_nlmsg_size */
		WARN_ON(err == -EMSGSIZE);
		kfree_skb(nskb);
	} else
		err = rtnl_unicast(nskb, net, NETLINK_CB(skb).portid);
out:
	if (netnsid >= 0)
		put_net(tgt_net);

	return err;
}

static int rtnl_alt_ifname(int cmd, struct net_device *dev, struct nlattr *attr,
			   bool *changed, struct netlink_ext_ack *extack)
{
	char *alt_ifname;
	int err;

	err = nla_validate(attr, attr->nla_len, IFLA_MAX, ifla_policy, extack);
	if (err)
		return err;

	alt_ifname = nla_data(attr);
	if (cmd == RTM_NEWLINKPROP) {
		alt_ifname = kstrdup(alt_ifname, GFP_KERNEL);
		if (!alt_ifname)
			return -ENOMEM;
		err = netdev_name_node_alt_create(dev, alt_ifname);
		if (err) {
			kfree(alt_ifname);
			return err;
		}
	} else if (cmd == RTM_DELLINKPROP) {
		err = netdev_name_node_alt_destroy(dev, alt_ifname);
		if (err)
			return err;
	} else {
		WARN_ON(1);
		return 0;
	}

	*changed = true;
	return 0;
}

static int rtnl_linkprop(int cmd, struct sk_buff *skb, struct nlmsghdr *nlh,
			 struct netlink_ext_ack *extack)
{
	struct net *net = sock_net(skb->sk);
	struct nlattr *tb[IFLA_MAX + 1];
	struct net_device *dev;
	struct ifinfomsg *ifm;
	bool changed = false;
	struct nlattr *attr;
	int err, rem;

	err = nlmsg_parse(nlh, sizeof(*ifm), tb, IFLA_MAX, ifla_policy, extack);
	if (err)
		return err;

	err = rtnl_ensure_unique_netns(tb, extack, true);
	if (err)
		return err;

	ifm = nlmsg_data(nlh);
	if (ifm->ifi_index > 0)
		dev = __dev_get_by_index(net, ifm->ifi_index);
	else if (tb[IFLA_IFNAME] || tb[IFLA_ALT_IFNAME])
		dev = rtnl_dev_get(net, tb[IFLA_IFNAME],
				   tb[IFLA_ALT_IFNAME], NULL);
	else
		return -EINVAL;

	if (!dev)
		return -ENODEV;

	if (!tb[IFLA_PROP_LIST])
		return 0;

	nla_for_each_nested(attr, tb[IFLA_PROP_LIST], rem) {
		switch (nla_type(attr)) {
		case IFLA_ALT_IFNAME:
			err = rtnl_alt_ifname(cmd, dev, attr, &changed, extack);
			if (err)
				return err;
			break;
		}
	}

	if (changed)
		netdev_state_change(dev);
	return 0;
}

static int rtnl_newlinkprop(struct sk_buff *skb, struct nlmsghdr *nlh,
			    struct netlink_ext_ack *extack)
{
	return rtnl_linkprop(RTM_NEWLINKPROP, skb, nlh, extack);
}

static int rtnl_dellinkprop(struct sk_buff *skb, struct nlmsghdr *nlh,
			    struct netlink_ext_ack *extack)
{
	return rtnl_linkprop(RTM_DELLINKPROP, skb, nlh, extack);
}

static u16 rtnl_calcit(struct sk_buff *skb, struct nlmsghdr *nlh)
{
	struct net *net = sock_net(skb->sk);
	struct net_device *dev;
	struct nlattr *tb[IFLA_MAX+1];
	u32 ext_filter_mask = 0;
	u16 min_ifinfo_dump_size = 0;
	int hdrlen;

	/* Same kernel<->userspace interface hack as in rtnl_dump_ifinfo. */
	hdrlen = nlmsg_len(nlh) < sizeof(struct ifinfomsg) ?
		 sizeof(struct rtgenmsg) : sizeof(struct ifinfomsg);

	if (nlmsg_parse_deprecated(nlh, hdrlen, tb, IFLA_MAX, ifla_policy, NULL) >= 0) {
		if (tb[IFLA_EXT_MASK])
			ext_filter_mask = nla_get_u32(tb[IFLA_EXT_MASK]);
	}

	if (!ext_filter_mask)
		return NLMSG_GOODSIZE;
	/*
	 * traverse the list of net devices and compute the minimum
	 * buffer size based upon the filter mask.
	 */
	rcu_read_lock();
	for_each_netdev_rcu(net, dev) {
		min_ifinfo_dump_size = max_t(u16, min_ifinfo_dump_size,
					     if_nlmsg_size(dev,
						           ext_filter_mask));
	}
	rcu_read_unlock();

	return nlmsg_total_size(min_ifinfo_dump_size);
}

static int rtnl_dump_all(struct sk_buff *skb, struct netlink_callback *cb)
{
	int idx;
	int s_idx = cb->family;
	int type = cb->nlh->nlmsg_type - RTM_BASE;
	int ret = 0;

	if (s_idx == 0)
		s_idx = 1;

	for (idx = 1; idx <= RTNL_FAMILY_MAX; idx++) {
		struct rtnl_link **tab;
		struct rtnl_link *link;
		rtnl_dumpit_func dumpit;

		if (idx < s_idx || idx == PF_PACKET)
			continue;

		if (type < 0 || type >= RTM_NR_MSGTYPES)
			continue;

		tab = rcu_dereference_rtnl(rtnl_msg_handlers[idx]);
		if (!tab)
			continue;

		link = tab[type];
		if (!link)
			continue;

		dumpit = link->dumpit;
		if (!dumpit)
			continue;

		if (idx > s_idx) {
			memset(&cb->args[0], 0, sizeof(cb->args));
			cb->prev_seq = 0;
			cb->seq = 0;
		}
		ret = dumpit(skb, cb);
		if (ret)
			break;
	}
	cb->family = idx;

	return skb->len ? : ret;
}

struct sk_buff *rtmsg_ifinfo_build_skb(int type, struct net_device *dev,
				       unsigned int change,
				       u32 event, gfp_t flags, int *new_nsid,
				       int new_ifindex)
{
	struct net *net = dev_net(dev);
	struct sk_buff *skb;
	int err = -ENOBUFS;
	size_t if_info_size;

	skb = nlmsg_new((if_info_size = if_nlmsg_size(dev, 0)), flags);
	if (skb == NULL)
		goto errout;

	err = rtnl_fill_ifinfo(skb, dev, dev_net(dev),
			       type, 0, 0, change, 0, 0, event,
			       new_nsid, new_ifindex, -1, flags);
	if (err < 0) {
		/* -EMSGSIZE implies BUG in if_nlmsg_size() */
		WARN_ON(err == -EMSGSIZE);
		kfree_skb(skb);
		goto errout;
	}
	return skb;
errout:
	if (err < 0)
		rtnl_set_sk_err(net, RTNLGRP_LINK, err);
	return NULL;
}

void rtmsg_ifinfo_send(struct sk_buff *skb, struct net_device *dev, gfp_t flags)
{
	struct net *net = dev_net(dev);

	rtnl_notify(skb, net, 0, RTNLGRP_LINK, NULL, flags);
}

static void rtmsg_ifinfo_event(int type, struct net_device *dev,
			       unsigned int change, u32 event,
			       gfp_t flags, int *new_nsid, int new_ifindex)
{
	struct sk_buff *skb;

	if (dev->reg_state != NETREG_REGISTERED)
		return;

	skb = rtmsg_ifinfo_build_skb(type, dev, change, event, flags, new_nsid,
				     new_ifindex);
	if (skb)
		rtmsg_ifinfo_send(skb, dev, flags);
}

void rtmsg_ifinfo(int type, struct net_device *dev, unsigned int change,
		  gfp_t flags)
{
	rtmsg_ifinfo_event(type, dev, change, rtnl_get_event(0), flags,
			   NULL, 0);
}

void rtmsg_ifinfo_newnet(int type, struct net_device *dev, unsigned int change,
			 gfp_t flags, int *new_nsid, int new_ifindex)
{
	rtmsg_ifinfo_event(type, dev, change, rtnl_get_event(0), flags,
			   new_nsid, new_ifindex);
}

static int nlmsg_populate_fdb_fill(struct sk_buff *skb,
				   struct net_device *dev,
				   u8 *addr, u16 vid, u32 pid, u32 seq,
				   int type, unsigned int flags,
				   int nlflags, u16 ndm_state)
{
	struct nlmsghdr *nlh;
	struct ndmsg *ndm;

	nlh = nlmsg_put(skb, pid, seq, type, sizeof(*ndm), nlflags);
	if (!nlh)
		return -EMSGSIZE;

	ndm = nlmsg_data(nlh);
	ndm->ndm_family  = AF_BRIDGE;
	ndm->ndm_pad1	 = 0;
	ndm->ndm_pad2    = 0;
	ndm->ndm_flags	 = flags;
	ndm->ndm_type	 = 0;
	ndm->ndm_ifindex = dev->ifindex;
	ndm->ndm_state   = ndm_state;

	if (nla_put(skb, NDA_LLADDR, ETH_ALEN, addr))
		goto nla_put_failure;
	if (vid)
		if (nla_put(skb, NDA_VLAN, sizeof(u16), &vid))
			goto nla_put_failure;

	nlmsg_end(skb, nlh);
	return 0;

nla_put_failure:
	nlmsg_cancel(skb, nlh);
	return -EMSGSIZE;
}

static inline size_t rtnl_fdb_nlmsg_size(void)
{
	return NLMSG_ALIGN(sizeof(struct ndmsg)) +
	       nla_total_size(ETH_ALEN) +	/* NDA_LLADDR */
	       nla_total_size(sizeof(u16)) +	/* NDA_VLAN */
	       0;
}

static void rtnl_fdb_notify(struct net_device *dev, u8 *addr, u16 vid, int type,
			    u16 ndm_state)
{
	struct net *net = dev_net(dev);
	struct sk_buff *skb;
	int err = -ENOBUFS;

	skb = nlmsg_new(rtnl_fdb_nlmsg_size(), GFP_ATOMIC);
	if (!skb)
		goto errout;

	err = nlmsg_populate_fdb_fill(skb, dev, addr, vid,
				      0, 0, type, NTF_SELF, 0, ndm_state);
	if (err < 0) {
		kfree_skb(skb);
		goto errout;
	}

	rtnl_notify(skb, net, 0, RTNLGRP_NEIGH, NULL, GFP_ATOMIC);
	return;
errout:
	rtnl_set_sk_err(net, RTNLGRP_NEIGH, err);
}

/*
 * ndo_dflt_fdb_add - default netdevice operation to add an FDB entry
 */
int ndo_dflt_fdb_add(struct ndmsg *ndm,
		     struct nlattr *tb[],
		     struct net_device *dev,
		     const unsigned char *addr, u16 vid,
		     u16 flags)
{
	int err = -EINVAL;

	/* If aging addresses are supported device will need to
	 * implement its own handler for this.
	 */
	if (ndm->ndm_state && !(ndm->ndm_state & NUD_PERMANENT)) {
		pr_info("%s: FDB only supports static addresses\n", dev->name);
		return err;
	}

	if (vid) {
		pr_info("%s: vlans aren't supported yet for dev_uc|mc_add()\n", dev->name);
		return err;
	}

	if (is_unicast_ether_addr(addr) || is_link_local_ether_addr(addr))
		err = dev_uc_add_excl(dev, addr);
	else if (is_multicast_ether_addr(addr))
		err = dev_mc_add_excl(dev, addr);

	/* Only return duplicate errors if NLM_F_EXCL is set */
	if (err == -EEXIST && !(flags & NLM_F_EXCL))
		err = 0;

	return err;
}
EXPORT_SYMBOL(ndo_dflt_fdb_add);

static int fdb_vid_parse(struct nlattr *vlan_attr, u16 *p_vid,
			 struct netlink_ext_ack *extack)
{
	u16 vid = 0;

	if (vlan_attr) {
		if (nla_len(vlan_attr) != sizeof(u16)) {
			NL_SET_ERR_MSG(extack, "invalid vlan attribute size");
			return -EINVAL;
		}

		vid = nla_get_u16(vlan_attr);

		if (!vid || vid >= VLAN_VID_MASK) {
			NL_SET_ERR_MSG(extack, "invalid vlan id");
			return -EINVAL;
		}
	}
	*p_vid = vid;
	return 0;
}

static int rtnl_fdb_add(struct sk_buff *skb, struct nlmsghdr *nlh,
			struct netlink_ext_ack *extack)
{
	struct net *net = sock_net(skb->sk);
	struct ndmsg *ndm;
	struct nlattr *tb[NDA_MAX+1];
	struct net_device *dev;
	u8 *addr;
	u16 vid;
	int err;

	err = nlmsg_parse_deprecated(nlh, sizeof(*ndm), tb, NDA_MAX, NULL,
				     extack);
	if (err < 0)
		return err;

	ndm = nlmsg_data(nlh);
	if (ndm->ndm_ifindex == 0) {
		NL_SET_ERR_MSG(extack, "invalid ifindex");
		return -EINVAL;
	}

	dev = __dev_get_by_index(net, ndm->ndm_ifindex);
	if (dev == NULL) {
		NL_SET_ERR_MSG(extack, "unknown ifindex");
		return -ENODEV;
	}

	if (!tb[NDA_LLADDR] || nla_len(tb[NDA_LLADDR]) != ETH_ALEN) {
		NL_SET_ERR_MSG(extack, "invalid address");
		return -EINVAL;
	}

	if (dev->type != ARPHRD_ETHER) {
		NL_SET_ERR_MSG(extack, "FDB add only supported for Ethernet devices");
		return -EINVAL;
	}

	addr = nla_data(tb[NDA_LLADDR]);

	err = fdb_vid_parse(tb[NDA_VLAN], &vid, extack);
	if (err)
		return err;

	err = -EOPNOTSUPP;

	/* Support fdb on master device the net/bridge default case */
	if ((!ndm->ndm_flags || ndm->ndm_flags & NTF_MASTER) &&
	    (dev->priv_flags & IFF_BRIDGE_PORT)) {
		struct net_device *br_dev = netdev_master_upper_dev_get(dev);
		const struct net_device_ops *ops = br_dev->netdev_ops;

		err = ops->ndo_fdb_add(ndm, tb, dev, addr, vid,
				       nlh->nlmsg_flags, extack);
		if (err)
			goto out;
		else
			ndm->ndm_flags &= ~NTF_MASTER;
	}

	/* Embedded bridge, macvlan, and any other device support */
	if ((ndm->ndm_flags & NTF_SELF)) {
		if (dev->netdev_ops->ndo_fdb_add)
			err = dev->netdev_ops->ndo_fdb_add(ndm, tb, dev, addr,
							   vid,
							   nlh->nlmsg_flags,
							   extack);
		else
			err = ndo_dflt_fdb_add(ndm, tb, dev, addr, vid,
					       nlh->nlmsg_flags);

		if (!err) {
			rtnl_fdb_notify(dev, addr, vid, RTM_NEWNEIGH,
					ndm->ndm_state);
			ndm->ndm_flags &= ~NTF_SELF;
		}
	}
out:
	return err;
}

/*
 * ndo_dflt_fdb_del - default netdevice operation to delete an FDB entry
 */
int ndo_dflt_fdb_del(struct ndmsg *ndm,
		     struct nlattr *tb[],
		     struct net_device *dev,
		     const unsigned char *addr, u16 vid)
{
	int err = -EINVAL;

	/* If aging addresses are supported device will need to
	 * implement its own handler for this.
	 */
	if (!(ndm->ndm_state & NUD_PERMANENT)) {
		pr_info("%s: FDB only supports static addresses\n", dev->name);
		return err;
	}

	if (is_unicast_ether_addr(addr) || is_link_local_ether_addr(addr))
		err = dev_uc_del(dev, addr);
	else if (is_multicast_ether_addr(addr))
		err = dev_mc_del(dev, addr);

	return err;
}
EXPORT_SYMBOL(ndo_dflt_fdb_del);

static int rtnl_fdb_del(struct sk_buff *skb, struct nlmsghdr *nlh,
			struct netlink_ext_ack *extack)
{
	struct net *net = sock_net(skb->sk);
	struct ndmsg *ndm;
	struct nlattr *tb[NDA_MAX+1];
	struct net_device *dev;
	int err = -EINVAL;
	__u8 *addr;
	u16 vid;

	if (!netlink_capable(skb, CAP_NET_ADMIN))
		return -EPERM;

	err = nlmsg_parse_deprecated(nlh, sizeof(*ndm), tb, NDA_MAX, NULL,
				     extack);
	if (err < 0)
		return err;

	ndm = nlmsg_data(nlh);
	if (ndm->ndm_ifindex == 0) {
		NL_SET_ERR_MSG(extack, "invalid ifindex");
		return -EINVAL;
	}

	dev = __dev_get_by_index(net, ndm->ndm_ifindex);
	if (dev == NULL) {
		NL_SET_ERR_MSG(extack, "unknown ifindex");
		return -ENODEV;
	}

	if (!tb[NDA_LLADDR] || nla_len(tb[NDA_LLADDR]) != ETH_ALEN) {
		NL_SET_ERR_MSG(extack, "invalid address");
		return -EINVAL;
	}

	if (dev->type != ARPHRD_ETHER) {
		NL_SET_ERR_MSG(extack, "FDB delete only supported for Ethernet devices");
		return -EINVAL;
	}

	addr = nla_data(tb[NDA_LLADDR]);

	err = fdb_vid_parse(tb[NDA_VLAN], &vid, extack);
	if (err)
		return err;

	err = -EOPNOTSUPP;

	/* Support fdb on master device the net/bridge default case */
	if ((!ndm->ndm_flags || ndm->ndm_flags & NTF_MASTER) &&
	    (dev->priv_flags & IFF_BRIDGE_PORT)) {
		struct net_device *br_dev = netdev_master_upper_dev_get(dev);
		const struct net_device_ops *ops = br_dev->netdev_ops;

		if (ops->ndo_fdb_del)
			err = ops->ndo_fdb_del(ndm, tb, dev, addr, vid);

		if (err)
			goto out;
		else
			ndm->ndm_flags &= ~NTF_MASTER;
	}

	/* Embedded bridge, macvlan, and any other device support */
	if (ndm->ndm_flags & NTF_SELF) {
		if (dev->netdev_ops->ndo_fdb_del)
			err = dev->netdev_ops->ndo_fdb_del(ndm, tb, dev, addr,
							   vid);
		else
			err = ndo_dflt_fdb_del(ndm, tb, dev, addr, vid);

		if (!err) {
			rtnl_fdb_notify(dev, addr, vid, RTM_DELNEIGH,
					ndm->ndm_state);
			ndm->ndm_flags &= ~NTF_SELF;
		}
	}
out:
	return err;
}

static int nlmsg_populate_fdb(struct sk_buff *skb,
			      struct netlink_callback *cb,
			      struct net_device *dev,
			      int *idx,
			      struct netdev_hw_addr_list *list)
{
	struct netdev_hw_addr *ha;
	int err;
	u32 portid, seq;

	portid = NETLINK_CB(cb->skb).portid;
	seq = cb->nlh->nlmsg_seq;

	list_for_each_entry(ha, &list->list, list) {
		if (*idx < cb->args[2])
			goto skip;

		err = nlmsg_populate_fdb_fill(skb, dev, ha->addr, 0,
					      portid, seq,
					      RTM_NEWNEIGH, NTF_SELF,
					      NLM_F_MULTI, NUD_PERMANENT);
		if (err < 0)
			return err;
skip:
		*idx += 1;
	}
	return 0;
}

/**
 * ndo_dflt_fdb_dump - default netdevice operation to dump an FDB table.
 * @skb: socket buffer to store message in
 * @cb: netlink callback
 * @dev: netdevice
 * @filter_dev: ignored
 * @idx: the number of FDB table entries dumped is added to *@idx
 *
 * Default netdevice operation to dump the existing unicast address list.
 * Returns number of addresses from list put in skb.
 */
int ndo_dflt_fdb_dump(struct sk_buff *skb,
		      struct netlink_callback *cb,
		      struct net_device *dev,
		      struct net_device *filter_dev,
		      int *idx)
{
	int err;

	if (dev->type != ARPHRD_ETHER)
		return -EINVAL;

	netif_addr_lock_bh(dev);
	err = nlmsg_populate_fdb(skb, cb, dev, idx, &dev->uc);
	if (err)
		goto out;
	err = nlmsg_populate_fdb(skb, cb, dev, idx, &dev->mc);
out:
	netif_addr_unlock_bh(dev);
	return err;
}
EXPORT_SYMBOL(ndo_dflt_fdb_dump);

static int valid_fdb_dump_strict(const struct nlmsghdr *nlh,
				 int *br_idx, int *brport_idx,
				 struct netlink_ext_ack *extack)
{
	struct nlattr *tb[NDA_MAX + 1];
	struct ndmsg *ndm;
	int err, i;

	if (nlh->nlmsg_len < nlmsg_msg_size(sizeof(*ndm))) {
		NL_SET_ERR_MSG(extack, "Invalid header for fdb dump request");
		return -EINVAL;
	}

	ndm = nlmsg_data(nlh);
	if (ndm->ndm_pad1  || ndm->ndm_pad2  || ndm->ndm_state ||
	    ndm->ndm_flags || ndm->ndm_type) {
		NL_SET_ERR_MSG(extack, "Invalid values in header for fdb dump request");
		return -EINVAL;
	}

	err = nlmsg_parse_deprecated_strict(nlh, sizeof(struct ndmsg), tb,
					    NDA_MAX, NULL, extack);
	if (err < 0)
		return err;

	*brport_idx = ndm->ndm_ifindex;
	for (i = 0; i <= NDA_MAX; ++i) {
		if (!tb[i])
			continue;

		switch (i) {
		case NDA_IFINDEX:
			if (nla_len(tb[i]) != sizeof(u32)) {
				NL_SET_ERR_MSG(extack, "Invalid IFINDEX attribute in fdb dump request");
				return -EINVAL;
			}
			*brport_idx = nla_get_u32(tb[NDA_IFINDEX]);
			break;
		case NDA_MASTER:
			if (nla_len(tb[i]) != sizeof(u32)) {
				NL_SET_ERR_MSG(extack, "Invalid MASTER attribute in fdb dump request");
				return -EINVAL;
			}
			*br_idx = nla_get_u32(tb[NDA_MASTER]);
			break;
		default:
			NL_SET_ERR_MSG(extack, "Unsupported attribute in fdb dump request");
			return -EINVAL;
		}
	}

	return 0;
}

static int valid_fdb_dump_legacy(const struct nlmsghdr *nlh,
				 int *br_idx, int *brport_idx,
				 struct netlink_ext_ack *extack)
{
	struct nlattr *tb[IFLA_MAX+1];
	int err;

	/* A hack to preserve kernel<->userspace interface.
	 * Before Linux v4.12 this code accepted ndmsg since iproute2 v3.3.0.
	 * However, ndmsg is shorter than ifinfomsg thus nlmsg_parse() bails.
	 * So, check for ndmsg with an optional u32 attribute (not used here).
	 * Fortunately these sizes don't conflict with the size of ifinfomsg
	 * with an optional attribute.
	 */
	if (nlmsg_len(nlh) != sizeof(struct ndmsg) &&
	    (nlmsg_len(nlh) != sizeof(struct ndmsg) +
	     nla_attr_size(sizeof(u32)))) {
		struct ifinfomsg *ifm;

		err = nlmsg_parse_deprecated(nlh, sizeof(struct ifinfomsg),
					     tb, IFLA_MAX, ifla_policy,
					     extack);
		if (err < 0) {
			return -EINVAL;
		} else if (err == 0) {
			if (tb[IFLA_MASTER])
				*br_idx = nla_get_u32(tb[IFLA_MASTER]);
		}

		ifm = nlmsg_data(nlh);
		*brport_idx = ifm->ifi_index;
	}
	return 0;
}

static int rtnl_fdb_dump(struct sk_buff *skb, struct netlink_callback *cb)
{
	struct net_device *dev;
	struct net_device *br_dev = NULL;
	const struct net_device_ops *ops = NULL;
	const struct net_device_ops *cops = NULL;
	struct net *net = sock_net(skb->sk);
	struct hlist_head *head;
	int brport_idx = 0;
	int br_idx = 0;
	int h, s_h;
	int idx = 0, s_idx;
	int err = 0;
	int fidx = 0;

	if (cb->strict_check)
		err = valid_fdb_dump_strict(cb->nlh, &br_idx, &brport_idx,
					    cb->extack);
	else
		err = valid_fdb_dump_legacy(cb->nlh, &br_idx, &brport_idx,
					    cb->extack);
	if (err < 0)
		return err;

	if (br_idx) {
		br_dev = __dev_get_by_index(net, br_idx);
		if (!br_dev)
			return -ENODEV;

		ops = br_dev->netdev_ops;
	}

	s_h = cb->args[0];
	s_idx = cb->args[1];

	for (h = s_h; h < NETDEV_HASHENTRIES; h++, s_idx = 0) {
		idx = 0;
		head = &net->dev_index_head[h];
		hlist_for_each_entry(dev, head, index_hlist) {

			if (brport_idx && (dev->ifindex != brport_idx))
				continue;

			if (!br_idx) { /* user did not specify a specific bridge */
				if (dev->priv_flags & IFF_BRIDGE_PORT) {
					br_dev = netdev_master_upper_dev_get(dev);
					cops = br_dev->netdev_ops;
				}
			} else {
				if (dev != br_dev &&
				    !(dev->priv_flags & IFF_BRIDGE_PORT))
					continue;

				if (br_dev != netdev_master_upper_dev_get(dev) &&
				    !(dev->priv_flags & IFF_EBRIDGE))
					continue;
				cops = ops;
			}

			if (idx < s_idx)
				goto cont;

			if (dev->priv_flags & IFF_BRIDGE_PORT) {
				if (cops && cops->ndo_fdb_dump) {
					err = cops->ndo_fdb_dump(skb, cb,
								br_dev, dev,
								&fidx);
					if (err == -EMSGSIZE)
						goto out;
				}
			}

			if (dev->netdev_ops->ndo_fdb_dump)
				err = dev->netdev_ops->ndo_fdb_dump(skb, cb,
								    dev, NULL,
								    &fidx);
			else
				err = ndo_dflt_fdb_dump(skb, cb, dev, NULL,
							&fidx);
			if (err == -EMSGSIZE)
				goto out;

			cops = NULL;

			/* reset fdb offset to 0 for rest of the interfaces */
			cb->args[2] = 0;
			fidx = 0;
cont:
			idx++;
		}
	}

out:
	cb->args[0] = h;
	cb->args[1] = idx;
	cb->args[2] = fidx;

	return skb->len;
}

static int valid_fdb_get_strict(const struct nlmsghdr *nlh,
				struct nlattr **tb, u8 *ndm_flags,
				int *br_idx, int *brport_idx, u8 **addr,
				u16 *vid, struct netlink_ext_ack *extack)
{
	struct ndmsg *ndm;
	int err, i;

	if (nlh->nlmsg_len < nlmsg_msg_size(sizeof(*ndm))) {
		NL_SET_ERR_MSG(extack, "Invalid header for fdb get request");
		return -EINVAL;
	}

	ndm = nlmsg_data(nlh);
	if (ndm->ndm_pad1  || ndm->ndm_pad2  || ndm->ndm_state ||
	    ndm->ndm_type) {
		NL_SET_ERR_MSG(extack, "Invalid values in header for fdb get request");
		return -EINVAL;
	}

	if (ndm->ndm_flags & ~(NTF_MASTER | NTF_SELF)) {
		NL_SET_ERR_MSG(extack, "Invalid flags in header for fdb get request");
		return -EINVAL;
	}

	err = nlmsg_parse_deprecated_strict(nlh, sizeof(struct ndmsg), tb,
					    NDA_MAX, nda_policy, extack);
	if (err < 0)
		return err;

	*ndm_flags = ndm->ndm_flags;
	*brport_idx = ndm->ndm_ifindex;
	for (i = 0; i <= NDA_MAX; ++i) {
		if (!tb[i])
			continue;

		switch (i) {
		case NDA_MASTER:
			*br_idx = nla_get_u32(tb[i]);
			break;
		case NDA_LLADDR:
			if (nla_len(tb[i]) != ETH_ALEN) {
				NL_SET_ERR_MSG(extack, "Invalid address in fdb get request");
				return -EINVAL;
			}
			*addr = nla_data(tb[i]);
			break;
		case NDA_VLAN:
			err = fdb_vid_parse(tb[i], vid, extack);
			if (err)
				return err;
			break;
		case NDA_VNI:
			break;
		default:
			NL_SET_ERR_MSG(extack, "Unsupported attribute in fdb get request");
			return -EINVAL;
		}
	}

	return 0;
}

static int rtnl_fdb_get(struct sk_buff *in_skb, struct nlmsghdr *nlh,
			struct netlink_ext_ack *extack)
{
	struct net_device *dev = NULL, *br_dev = NULL;
	const struct net_device_ops *ops = NULL;
	struct net *net = sock_net(in_skb->sk);
	struct nlattr *tb[NDA_MAX + 1];
	struct sk_buff *skb;
	int brport_idx = 0;
	u8 ndm_flags = 0;
	int br_idx = 0;
	u8 *addr = NULL;
	u16 vid = 0;
	int err;

	err = valid_fdb_get_strict(nlh, tb, &ndm_flags, &br_idx,
				   &brport_idx, &addr, &vid, extack);
	if (err < 0)
		return err;

	if (!addr) {
		NL_SET_ERR_MSG(extack, "Missing lookup address for fdb get request");
		return -EINVAL;
	}

	if (brport_idx) {
		dev = __dev_get_by_index(net, brport_idx);
		if (!dev) {
			NL_SET_ERR_MSG(extack, "Unknown device ifindex");
			return -ENODEV;
		}
	}

	if (br_idx) {
		if (dev) {
			NL_SET_ERR_MSG(extack, "Master and device are mutually exclusive");
			return -EINVAL;
		}

		br_dev = __dev_get_by_index(net, br_idx);
		if (!br_dev) {
			NL_SET_ERR_MSG(extack, "Invalid master ifindex");
			return -EINVAL;
		}
		ops = br_dev->netdev_ops;
	}

	if (dev) {
		if (!ndm_flags || (ndm_flags & NTF_MASTER)) {
			if (!(dev->priv_flags & IFF_BRIDGE_PORT)) {
				NL_SET_ERR_MSG(extack, "Device is not a bridge port");
				return -EINVAL;
			}
			br_dev = netdev_master_upper_dev_get(dev);
			if (!br_dev) {
				NL_SET_ERR_MSG(extack, "Master of device not found");
				return -EINVAL;
			}
			ops = br_dev->netdev_ops;
		} else {
			if (!(ndm_flags & NTF_SELF)) {
				NL_SET_ERR_MSG(extack, "Missing NTF_SELF");
				return -EINVAL;
			}
			ops = dev->netdev_ops;
		}
	}

	if (!br_dev && !dev) {
		NL_SET_ERR_MSG(extack, "No device specified");
		return -ENODEV;
	}

	if (!ops || !ops->ndo_fdb_get) {
		NL_SET_ERR_MSG(extack, "Fdb get operation not supported by device");
		return -EOPNOTSUPP;
	}

	skb = nlmsg_new(NLMSG_GOODSIZE, GFP_KERNEL);
	if (!skb)
		return -ENOBUFS;

	if (br_dev)
		dev = br_dev;
	err = ops->ndo_fdb_get(skb, tb, dev, addr, vid,
			       NETLINK_CB(in_skb).portid,
			       nlh->nlmsg_seq, extack);
	if (err)
		goto out;

	return rtnl_unicast(skb, net, NETLINK_CB(in_skb).portid);
out:
	kfree_skb(skb);
	return err;
}

static int brport_nla_put_flag(struct sk_buff *skb, u32 flags, u32 mask,
			       unsigned int attrnum, unsigned int flag)
{
	if (mask & flag)
		return nla_put_u8(skb, attrnum, !!(flags & flag));
	return 0;
}

int ndo_dflt_bridge_getlink(struct sk_buff *skb, u32 pid, u32 seq,
			    struct net_device *dev, u16 mode,
			    u32 flags, u32 mask, int nlflags,
			    u32 filter_mask,
			    int (*vlan_fill)(struct sk_buff *skb,
					     struct net_device *dev,
					     u32 filter_mask))
{
	struct nlmsghdr *nlh;
	struct ifinfomsg *ifm;
	struct nlattr *br_afspec;
	struct nlattr *protinfo;
	u8 operstate = netif_running(dev) ? dev->operstate : IF_OPER_DOWN;
	struct net_device *br_dev = netdev_master_upper_dev_get(dev);
	int err = 0;

	nlh = nlmsg_put(skb, pid, seq, RTM_NEWLINK, sizeof(*ifm), nlflags);
	if (nlh == NULL)
		return -EMSGSIZE;

	ifm = nlmsg_data(nlh);
	ifm->ifi_family = AF_BRIDGE;
	ifm->__ifi_pad = 0;
	ifm->ifi_type = dev->type;
	ifm->ifi_index = dev->ifindex;
	ifm->ifi_flags = dev_get_flags(dev);
	ifm->ifi_change = 0;


	if (nla_put_string(skb, IFLA_IFNAME, dev->name) ||
	    nla_put_u32(skb, IFLA_MTU, dev->mtu) ||
	    nla_put_u8(skb, IFLA_OPERSTATE, operstate) ||
	    (br_dev &&
	     nla_put_u32(skb, IFLA_MASTER, br_dev->ifindex)) ||
	    (dev->addr_len &&
	     nla_put(skb, IFLA_ADDRESS, dev->addr_len, dev->dev_addr)) ||
	    (dev->ifindex != dev_get_iflink(dev) &&
	     nla_put_u32(skb, IFLA_LINK, dev_get_iflink(dev))))
		goto nla_put_failure;

	br_afspec = nla_nest_start_noflag(skb, IFLA_AF_SPEC);
	if (!br_afspec)
		goto nla_put_failure;

	if (nla_put_u16(skb, IFLA_BRIDGE_FLAGS, BRIDGE_FLAGS_SELF)) {
		nla_nest_cancel(skb, br_afspec);
		goto nla_put_failure;
	}

	if (mode != BRIDGE_MODE_UNDEF) {
		if (nla_put_u16(skb, IFLA_BRIDGE_MODE, mode)) {
			nla_nest_cancel(skb, br_afspec);
			goto nla_put_failure;
		}
	}
	if (vlan_fill) {
		err = vlan_fill(skb, dev, filter_mask);
		if (err) {
			nla_nest_cancel(skb, br_afspec);
			goto nla_put_failure;
		}
	}
	nla_nest_end(skb, br_afspec);

	protinfo = nla_nest_start(skb, IFLA_PROTINFO);
	if (!protinfo)
		goto nla_put_failure;

	if (brport_nla_put_flag(skb, flags, mask,
				IFLA_BRPORT_MODE, BR_HAIRPIN_MODE) ||
	    brport_nla_put_flag(skb, flags, mask,
				IFLA_BRPORT_GUARD, BR_BPDU_GUARD) ||
	    brport_nla_put_flag(skb, flags, mask,
				IFLA_BRPORT_FAST_LEAVE,
				BR_MULTICAST_FAST_LEAVE) ||
	    brport_nla_put_flag(skb, flags, mask,
				IFLA_BRPORT_PROTECT, BR_ROOT_BLOCK) ||
	    brport_nla_put_flag(skb, flags, mask,
				IFLA_BRPORT_LEARNING, BR_LEARNING) ||
	    brport_nla_put_flag(skb, flags, mask,
				IFLA_BRPORT_LEARNING_SYNC, BR_LEARNING_SYNC) ||
	    brport_nla_put_flag(skb, flags, mask,
				IFLA_BRPORT_UNICAST_FLOOD, BR_FLOOD) ||
	    brport_nla_put_flag(skb, flags, mask,
				IFLA_BRPORT_PROXYARP, BR_PROXYARP)) {
		nla_nest_cancel(skb, protinfo);
		goto nla_put_failure;
	}

	nla_nest_end(skb, protinfo);

	nlmsg_end(skb, nlh);
	return 0;
nla_put_failure:
	nlmsg_cancel(skb, nlh);
	return err ? err : -EMSGSIZE;
}
EXPORT_SYMBOL_GPL(ndo_dflt_bridge_getlink);

static int valid_bridge_getlink_req(const struct nlmsghdr *nlh,
				    bool strict_check, u32 *filter_mask,
				    struct netlink_ext_ack *extack)
{
	struct nlattr *tb[IFLA_MAX+1];
	int err, i;

	if (strict_check) {
		struct ifinfomsg *ifm;

		if (nlh->nlmsg_len < nlmsg_msg_size(sizeof(*ifm))) {
			NL_SET_ERR_MSG(extack, "Invalid header for bridge link dump");
			return -EINVAL;
		}

		ifm = nlmsg_data(nlh);
		if (ifm->__ifi_pad || ifm->ifi_type || ifm->ifi_flags ||
		    ifm->ifi_change || ifm->ifi_index) {
			NL_SET_ERR_MSG(extack, "Invalid values in header for bridge link dump request");
			return -EINVAL;
		}

		err = nlmsg_parse_deprecated_strict(nlh,
						    sizeof(struct ifinfomsg),
						    tb, IFLA_MAX, ifla_policy,
						    extack);
	} else {
		err = nlmsg_parse_deprecated(nlh, sizeof(struct ifinfomsg),
					     tb, IFLA_MAX, ifla_policy,
					     extack);
	}
	if (err < 0)
		return err;

	/* new attributes should only be added with strict checking */
	for (i = 0; i <= IFLA_MAX; ++i) {
		if (!tb[i])
			continue;

		switch (i) {
		case IFLA_EXT_MASK:
			*filter_mask = nla_get_u32(tb[i]);
			break;
		default:
			if (strict_check) {
				NL_SET_ERR_MSG(extack, "Unsupported attribute in bridge link dump request");
				return -EINVAL;
			}
		}
	}

	return 0;
}

static int rtnl_bridge_getlink(struct sk_buff *skb, struct netlink_callback *cb)
{
	const struct nlmsghdr *nlh = cb->nlh;
	struct net *net = sock_net(skb->sk);
	struct net_device *dev;
	int idx = 0;
	u32 portid = NETLINK_CB(cb->skb).portid;
	u32 seq = nlh->nlmsg_seq;
	u32 filter_mask = 0;
	int err;

	err = valid_bridge_getlink_req(nlh, cb->strict_check, &filter_mask,
				       cb->extack);
	if (err < 0 && cb->strict_check)
		return err;

	rcu_read_lock();
	for_each_netdev_rcu(net, dev) {
		const struct net_device_ops *ops = dev->netdev_ops;
		struct net_device *br_dev = netdev_master_upper_dev_get(dev);

		if (br_dev && br_dev->netdev_ops->ndo_bridge_getlink) {
			if (idx >= cb->args[0]) {
				err = br_dev->netdev_ops->ndo_bridge_getlink(
						skb, portid, seq, dev,
						filter_mask, NLM_F_MULTI);
				if (err < 0 && err != -EOPNOTSUPP) {
					if (likely(skb->len))
						break;

					goto out_err;
				}
			}
			idx++;
		}

		if (ops->ndo_bridge_getlink) {
			if (idx >= cb->args[0]) {
				err = ops->ndo_bridge_getlink(skb, portid,
							      seq, dev,
							      filter_mask,
							      NLM_F_MULTI);
				if (err < 0 && err != -EOPNOTSUPP) {
					if (likely(skb->len))
						break;

					goto out_err;
				}
			}
			idx++;
		}
	}
	err = skb->len;
out_err:
	rcu_read_unlock();
	cb->args[0] = idx;

	return err;
}

static inline size_t bridge_nlmsg_size(void)
{
	return NLMSG_ALIGN(sizeof(struct ifinfomsg))
		+ nla_total_size(IFNAMSIZ)	/* IFLA_IFNAME */
		+ nla_total_size(MAX_ADDR_LEN)	/* IFLA_ADDRESS */
		+ nla_total_size(sizeof(u32))	/* IFLA_MASTER */
		+ nla_total_size(sizeof(u32))	/* IFLA_MTU */
		+ nla_total_size(sizeof(u32))	/* IFLA_LINK */
		+ nla_total_size(sizeof(u32))	/* IFLA_OPERSTATE */
		+ nla_total_size(sizeof(u8))	/* IFLA_PROTINFO */
		+ nla_total_size(sizeof(struct nlattr))	/* IFLA_AF_SPEC */
		+ nla_total_size(sizeof(u16))	/* IFLA_BRIDGE_FLAGS */
		+ nla_total_size(sizeof(u16));	/* IFLA_BRIDGE_MODE */
}

static int rtnl_bridge_notify(struct net_device *dev)
{
	struct net *net = dev_net(dev);
	struct sk_buff *skb;
	int err = -EOPNOTSUPP;

	if (!dev->netdev_ops->ndo_bridge_getlink)
		return 0;

	skb = nlmsg_new(bridge_nlmsg_size(), GFP_ATOMIC);
	if (!skb) {
		err = -ENOMEM;
		goto errout;
	}

	err = dev->netdev_ops->ndo_bridge_getlink(skb, 0, 0, dev, 0, 0);
	if (err < 0)
		goto errout;

	if (!skb->len)
		goto errout;

	rtnl_notify(skb, net, 0, RTNLGRP_LINK, NULL, GFP_ATOMIC);
	return 0;
errout:
	WARN_ON(err == -EMSGSIZE);
	kfree_skb(skb);
	if (err)
		rtnl_set_sk_err(net, RTNLGRP_LINK, err);
	return err;
}

static int rtnl_bridge_setlink(struct sk_buff *skb, struct nlmsghdr *nlh,
			       struct netlink_ext_ack *extack)
{
	struct net *net = sock_net(skb->sk);
	struct ifinfomsg *ifm;
	struct net_device *dev;
	struct nlattr *br_spec, *attr = NULL;
	int rem, err = -EOPNOTSUPP;
	u16 flags = 0;
	bool have_flags = false;

	if (nlmsg_len(nlh) < sizeof(*ifm))
		return -EINVAL;

	ifm = nlmsg_data(nlh);
	if (ifm->ifi_family != AF_BRIDGE)
		return -EPFNOSUPPORT;

	dev = __dev_get_by_index(net, ifm->ifi_index);
	if (!dev) {
		NL_SET_ERR_MSG(extack, "unknown ifindex");
		return -ENODEV;
	}

	br_spec = nlmsg_find_attr(nlh, sizeof(struct ifinfomsg), IFLA_AF_SPEC);
	if (br_spec) {
		nla_for_each_nested(attr, br_spec, rem) {
			if (nla_type(attr) == IFLA_BRIDGE_FLAGS) {
				if (nla_len(attr) < sizeof(flags))
					return -EINVAL;

				have_flags = true;
				flags = nla_get_u16(attr);
				break;
			}
		}
	}

	if (!flags || (flags & BRIDGE_FLAGS_MASTER)) {
		struct net_device *br_dev = netdev_master_upper_dev_get(dev);

		if (!br_dev || !br_dev->netdev_ops->ndo_bridge_setlink) {
			err = -EOPNOTSUPP;
			goto out;
		}

		err = br_dev->netdev_ops->ndo_bridge_setlink(dev, nlh, flags,
							     extack);
		if (err)
			goto out;

		flags &= ~BRIDGE_FLAGS_MASTER;
	}

	if ((flags & BRIDGE_FLAGS_SELF)) {
		if (!dev->netdev_ops->ndo_bridge_setlink)
			err = -EOPNOTSUPP;
		else
			err = dev->netdev_ops->ndo_bridge_setlink(dev, nlh,
								  flags,
								  extack);
		if (!err) {
			flags &= ~BRIDGE_FLAGS_SELF;

			/* Generate event to notify upper layer of bridge
			 * change
			 */
			err = rtnl_bridge_notify(dev);
		}
	}

	if (have_flags)
		memcpy(nla_data(attr), &flags, sizeof(flags));
out:
	return err;
}

static int rtnl_bridge_dellink(struct sk_buff *skb, struct nlmsghdr *nlh,
			       struct netlink_ext_ack *extack)
{
	struct net *net = sock_net(skb->sk);
	struct ifinfomsg *ifm;
	struct net_device *dev;
	struct nlattr *br_spec, *attr = NULL;
	int rem, err = -EOPNOTSUPP;
	u16 flags = 0;
	bool have_flags = false;

	if (nlmsg_len(nlh) < sizeof(*ifm))
		return -EINVAL;

	ifm = nlmsg_data(nlh);
	if (ifm->ifi_family != AF_BRIDGE)
		return -EPFNOSUPPORT;

	dev = __dev_get_by_index(net, ifm->ifi_index);
	if (!dev) {
		NL_SET_ERR_MSG(extack, "unknown ifindex");
		return -ENODEV;
	}

	br_spec = nlmsg_find_attr(nlh, sizeof(struct ifinfomsg), IFLA_AF_SPEC);
	if (br_spec) {
		nla_for_each_nested(attr, br_spec, rem) {
			if (nla_type(attr) == IFLA_BRIDGE_FLAGS) {
				if (nla_len(attr) < sizeof(flags))
					return -EINVAL;

				have_flags = true;
				flags = nla_get_u16(attr);
				break;
			}
		}
	}

	if (!flags || (flags & BRIDGE_FLAGS_MASTER)) {
		struct net_device *br_dev = netdev_master_upper_dev_get(dev);

		if (!br_dev || !br_dev->netdev_ops->ndo_bridge_dellink) {
			err = -EOPNOTSUPP;
			goto out;
		}

		err = br_dev->netdev_ops->ndo_bridge_dellink(dev, nlh, flags);
		if (err)
			goto out;

		flags &= ~BRIDGE_FLAGS_MASTER;
	}

	if ((flags & BRIDGE_FLAGS_SELF)) {
		if (!dev->netdev_ops->ndo_bridge_dellink)
			err = -EOPNOTSUPP;
		else
			err = dev->netdev_ops->ndo_bridge_dellink(dev, nlh,
								  flags);

		if (!err) {
			flags &= ~BRIDGE_FLAGS_SELF;

			/* Generate event to notify upper layer of bridge
			 * change
			 */
			err = rtnl_bridge_notify(dev);
		}
	}

	if (have_flags)
		memcpy(nla_data(attr), &flags, sizeof(flags));
out:
	return err;
}

static bool stats_attr_valid(unsigned int mask, int attrid, int idxattr)
{
	return (mask & IFLA_STATS_FILTER_BIT(attrid)) &&
	       (!idxattr || idxattr == attrid);
}

#define IFLA_OFFLOAD_XSTATS_FIRST (IFLA_OFFLOAD_XSTATS_UNSPEC + 1)
static int rtnl_get_offload_stats_attr_size(int attr_id)
{
	switch (attr_id) {
	case IFLA_OFFLOAD_XSTATS_CPU_HIT:
		return sizeof(struct rtnl_link_stats64);
	}

	return 0;
}

static int rtnl_get_offload_stats(struct sk_buff *skb, struct net_device *dev,
				  int *prividx)
{
	struct nlattr *attr = NULL;
	int attr_id, size;
	void *attr_data;
	int err;

	if (!(dev->netdev_ops && dev->netdev_ops->ndo_has_offload_stats &&
	      dev->netdev_ops->ndo_get_offload_stats))
		return -ENODATA;

	for (attr_id = IFLA_OFFLOAD_XSTATS_FIRST;
	     attr_id <= IFLA_OFFLOAD_XSTATS_MAX; attr_id++) {
		if (attr_id < *prividx)
			continue;

		size = rtnl_get_offload_stats_attr_size(attr_id);
		if (!size)
			continue;

		if (!dev->netdev_ops->ndo_has_offload_stats(dev, attr_id))
			continue;

		attr = nla_reserve_64bit(skb, attr_id, size,
					 IFLA_OFFLOAD_XSTATS_UNSPEC);
		if (!attr)
			goto nla_put_failure;

		attr_data = nla_data(attr);
		memset(attr_data, 0, size);
		err = dev->netdev_ops->ndo_get_offload_stats(attr_id, dev,
							     attr_data);
		if (err)
			goto get_offload_stats_failure;
	}

	if (!attr)
		return -ENODATA;

	*prividx = 0;
	return 0;

nla_put_failure:
	err = -EMSGSIZE;
get_offload_stats_failure:
	*prividx = attr_id;
	return err;
}

static int rtnl_get_offload_stats_size(const struct net_device *dev)
{
	int nla_size = 0;
	int attr_id;
	int size;

	if (!(dev->netdev_ops && dev->netdev_ops->ndo_has_offload_stats &&
	      dev->netdev_ops->ndo_get_offload_stats))
		return 0;

	for (attr_id = IFLA_OFFLOAD_XSTATS_FIRST;
	     attr_id <= IFLA_OFFLOAD_XSTATS_MAX; attr_id++) {
		if (!dev->netdev_ops->ndo_has_offload_stats(dev, attr_id))
			continue;
		size = rtnl_get_offload_stats_attr_size(attr_id);
		nla_size += nla_total_size_64bit(size);
	}

	if (nla_size != 0)
		nla_size += nla_total_size(0);

	return nla_size;
}

static int rtnl_fill_statsinfo(struct sk_buff *skb, struct net_device *dev,
			       int type, u32 pid, u32 seq, u32 change,
			       unsigned int flags, unsigned int filter_mask,
			       int *idxattr, int *prividx)
{
	struct if_stats_msg *ifsm;
	struct nlmsghdr *nlh;
	struct nlattr *attr;
	int s_prividx = *prividx;
	int err;

	ASSERT_RTNL();

	nlh = nlmsg_put(skb, pid, seq, type, sizeof(*ifsm), flags);
	if (!nlh)
		return -EMSGSIZE;

	ifsm = nlmsg_data(nlh);
	ifsm->family = PF_UNSPEC;
	ifsm->pad1 = 0;
	ifsm->pad2 = 0;
	ifsm->ifindex = dev->ifindex;
	ifsm->filter_mask = filter_mask;

	if (stats_attr_valid(filter_mask, IFLA_STATS_LINK_64, *idxattr)) {
		struct rtnl_link_stats64 *sp;

		attr = nla_reserve_64bit(skb, IFLA_STATS_LINK_64,
					 sizeof(struct rtnl_link_stats64),
					 IFLA_STATS_UNSPEC);
		if (!attr)
			goto nla_put_failure;

		sp = nla_data(attr);
		dev_get_stats(dev, sp);
	}

	if (stats_attr_valid(filter_mask, IFLA_STATS_LINK_XSTATS, *idxattr)) {
		const struct rtnl_link_ops *ops = dev->rtnl_link_ops;

		if (ops && ops->fill_linkxstats) {
			*idxattr = IFLA_STATS_LINK_XSTATS;
			attr = nla_nest_start_noflag(skb,
						     IFLA_STATS_LINK_XSTATS);
			if (!attr)
				goto nla_put_failure;

			err = ops->fill_linkxstats(skb, dev, prividx, *idxattr);
			nla_nest_end(skb, attr);
			if (err)
				goto nla_put_failure;
			*idxattr = 0;
		}
	}

	if (stats_attr_valid(filter_mask, IFLA_STATS_LINK_XSTATS_SLAVE,
			     *idxattr)) {
		const struct rtnl_link_ops *ops = NULL;
		const struct net_device *master;

		master = netdev_master_upper_dev_get(dev);
		if (master)
			ops = master->rtnl_link_ops;
		if (ops && ops->fill_linkxstats) {
			*idxattr = IFLA_STATS_LINK_XSTATS_SLAVE;
			attr = nla_nest_start_noflag(skb,
						     IFLA_STATS_LINK_XSTATS_SLAVE);
			if (!attr)
				goto nla_put_failure;

			err = ops->fill_linkxstats(skb, dev, prividx, *idxattr);
			nla_nest_end(skb, attr);
			if (err)
				goto nla_put_failure;
			*idxattr = 0;
		}
	}

	if (stats_attr_valid(filter_mask, IFLA_STATS_LINK_OFFLOAD_XSTATS,
			     *idxattr)) {
		*idxattr = IFLA_STATS_LINK_OFFLOAD_XSTATS;
		attr = nla_nest_start_noflag(skb,
					     IFLA_STATS_LINK_OFFLOAD_XSTATS);
		if (!attr)
			goto nla_put_failure;

		err = rtnl_get_offload_stats(skb, dev, prividx);
		if (err == -ENODATA)
			nla_nest_cancel(skb, attr);
		else
			nla_nest_end(skb, attr);

		if (err && err != -ENODATA)
			goto nla_put_failure;
		*idxattr = 0;
	}

	if (stats_attr_valid(filter_mask, IFLA_STATS_AF_SPEC, *idxattr)) {
		struct rtnl_af_ops *af_ops;

		*idxattr = IFLA_STATS_AF_SPEC;
		attr = nla_nest_start_noflag(skb, IFLA_STATS_AF_SPEC);
		if (!attr)
			goto nla_put_failure;

		rcu_read_lock();
		list_for_each_entry_rcu(af_ops, &rtnl_af_ops, list) {
			if (af_ops->fill_stats_af) {
				struct nlattr *af;
				int err;

				af = nla_nest_start_noflag(skb,
							   af_ops->family);
				if (!af) {
					rcu_read_unlock();
					goto nla_put_failure;
				}
				err = af_ops->fill_stats_af(skb, dev);

				if (err == -ENODATA) {
					nla_nest_cancel(skb, af);
				} else if (err < 0) {
					rcu_read_unlock();
					goto nla_put_failure;
				}

				nla_nest_end(skb, af);
			}
		}
		rcu_read_unlock();

		nla_nest_end(skb, attr);

		*idxattr = 0;
	}

	nlmsg_end(skb, nlh);

	return 0;

nla_put_failure:
	/* not a multi message or no progress mean a real error */
	if (!(flags & NLM_F_MULTI) || s_prividx == *prividx)
		nlmsg_cancel(skb, nlh);
	else
		nlmsg_end(skb, nlh);

	return -EMSGSIZE;
}

static size_t if_nlmsg_stats_size(const struct net_device *dev,
				  u32 filter_mask)
{
	size_t size = 0;

	if (stats_attr_valid(filter_mask, IFLA_STATS_LINK_64, 0))
		size += nla_total_size_64bit(sizeof(struct rtnl_link_stats64));

	if (stats_attr_valid(filter_mask, IFLA_STATS_LINK_XSTATS, 0)) {
		const struct rtnl_link_ops *ops = dev->rtnl_link_ops;
		int attr = IFLA_STATS_LINK_XSTATS;

		if (ops && ops->get_linkxstats_size) {
			size += nla_total_size(ops->get_linkxstats_size(dev,
									attr));
			/* for IFLA_STATS_LINK_XSTATS */
			size += nla_total_size(0);
		}
	}

	if (stats_attr_valid(filter_mask, IFLA_STATS_LINK_XSTATS_SLAVE, 0)) {
		struct net_device *_dev = (struct net_device *)dev;
		const struct rtnl_link_ops *ops = NULL;
		const struct net_device *master;

		/* netdev_master_upper_dev_get can't take const */
		master = netdev_master_upper_dev_get(_dev);
		if (master)
			ops = master->rtnl_link_ops;
		if (ops && ops->get_linkxstats_size) {
			int attr = IFLA_STATS_LINK_XSTATS_SLAVE;

			size += nla_total_size(ops->get_linkxstats_size(dev,
									attr));
			/* for IFLA_STATS_LINK_XSTATS_SLAVE */
			size += nla_total_size(0);
		}
	}

	if (stats_attr_valid(filter_mask, IFLA_STATS_LINK_OFFLOAD_XSTATS, 0))
		size += rtnl_get_offload_stats_size(dev);

	if (stats_attr_valid(filter_mask, IFLA_STATS_AF_SPEC, 0)) {
		struct rtnl_af_ops *af_ops;

		/* for IFLA_STATS_AF_SPEC */
		size += nla_total_size(0);

		rcu_read_lock();
		list_for_each_entry_rcu(af_ops, &rtnl_af_ops, list) {
			if (af_ops->get_stats_af_size) {
				size += nla_total_size(
					af_ops->get_stats_af_size(dev));

				/* for AF_* */
				size += nla_total_size(0);
			}
		}
		rcu_read_unlock();
	}

	return size;
}

static int rtnl_valid_stats_req(const struct nlmsghdr *nlh, bool strict_check,
				bool is_dump, struct netlink_ext_ack *extack)
{
	struct if_stats_msg *ifsm;

	if (nlh->nlmsg_len < nlmsg_msg_size(sizeof(*ifsm))) {
		NL_SET_ERR_MSG(extack, "Invalid header for stats dump");
		return -EINVAL;
	}

	if (!strict_check)
		return 0;

	ifsm = nlmsg_data(nlh);

	/* only requests using strict checks can pass data to influence
	 * the dump. The legacy exception is filter_mask.
	 */
	if (ifsm->pad1 || ifsm->pad2 || (is_dump && ifsm->ifindex)) {
		NL_SET_ERR_MSG(extack, "Invalid values in header for stats dump request");
		return -EINVAL;
	}
	if (nlmsg_attrlen(nlh, sizeof(*ifsm))) {
		NL_SET_ERR_MSG(extack, "Invalid attributes after stats header");
		return -EINVAL;
	}
	if (ifsm->filter_mask >= IFLA_STATS_FILTER_BIT(IFLA_STATS_MAX + 1)) {
		NL_SET_ERR_MSG(extack, "Invalid stats requested through filter mask");
		return -EINVAL;
	}

	return 0;
}

static int rtnl_stats_get(struct sk_buff *skb, struct nlmsghdr *nlh,
			  struct netlink_ext_ack *extack)
{
	struct net *net = sock_net(skb->sk);
	struct net_device *dev = NULL;
	int idxattr = 0, prividx = 0;
	struct if_stats_msg *ifsm;
	struct sk_buff *nskb;
	u32 filter_mask;
	int err;

	err = rtnl_valid_stats_req(nlh, netlink_strict_get_check(skb),
				   false, extack);
	if (err)
		return err;

	ifsm = nlmsg_data(nlh);
	if (ifsm->ifindex > 0)
		dev = __dev_get_by_index(net, ifsm->ifindex);
	else
		return -EINVAL;

	if (!dev)
		return -ENODEV;

	filter_mask = ifsm->filter_mask;
	if (!filter_mask)
		return -EINVAL;

	nskb = nlmsg_new(if_nlmsg_stats_size(dev, filter_mask), GFP_KERNEL);
	if (!nskb)
		return -ENOBUFS;

	err = rtnl_fill_statsinfo(nskb, dev, RTM_NEWSTATS,
				  NETLINK_CB(skb).portid, nlh->nlmsg_seq, 0,
				  0, filter_mask, &idxattr, &prividx);
	if (err < 0) {
		/* -EMSGSIZE implies BUG in if_nlmsg_stats_size */
		WARN_ON(err == -EMSGSIZE);
		kfree_skb(nskb);
	} else {
		err = rtnl_unicast(nskb, net, NETLINK_CB(skb).portid);
	}

	return err;
}

static int rtnl_stats_dump(struct sk_buff *skb, struct netlink_callback *cb)
{
	struct netlink_ext_ack *extack = cb->extack;
	int h, s_h, err, s_idx, s_idxattr, s_prividx;
	struct net *net = sock_net(skb->sk);
	unsigned int flags = NLM_F_MULTI;
	struct if_stats_msg *ifsm;
	struct hlist_head *head;
	struct net_device *dev;
	u32 filter_mask = 0;
	int idx = 0;

	s_h = cb->args[0];
	s_idx = cb->args[1];
	s_idxattr = cb->args[2];
	s_prividx = cb->args[3];

	cb->seq = net->dev_base_seq;

	err = rtnl_valid_stats_req(cb->nlh, cb->strict_check, true, extack);
	if (err)
		return err;

	ifsm = nlmsg_data(cb->nlh);
	filter_mask = ifsm->filter_mask;
	if (!filter_mask) {
		NL_SET_ERR_MSG(extack, "Filter mask must be set for stats dump");
		return -EINVAL;
	}

	for (h = s_h; h < NETDEV_HASHENTRIES; h++, s_idx = 0) {
		idx = 0;
		head = &net->dev_index_head[h];
		hlist_for_each_entry(dev, head, index_hlist) {
			if (idx < s_idx)
				goto cont;
			err = rtnl_fill_statsinfo(skb, dev, RTM_NEWSTATS,
						  NETLINK_CB(cb->skb).portid,
						  cb->nlh->nlmsg_seq, 0,
						  flags, filter_mask,
						  &s_idxattr, &s_prividx);
			/* If we ran out of room on the first message,
			 * we're in trouble
			 */
			WARN_ON((err == -EMSGSIZE) && (skb->len == 0));

			if (err < 0)
				goto out;
			s_prividx = 0;
			s_idxattr = 0;
			nl_dump_check_consistent(cb, nlmsg_hdr(skb));
cont:
			idx++;
		}
	}
out:
	cb->args[3] = s_prividx;
	cb->args[2] = s_idxattr;
	cb->args[1] = idx;
	cb->args[0] = h;

	return skb->len;
}

/* Process one rtnetlink message. */
//处理rtnetlink类消息
static int rtnetlink_rcv_msg(struct sk_buff *skb, struct nlmsghdr *nlh/*消息头部*/,
			     struct netlink_ext_ack *extack)
{
	struct net *net = sock_net(skb->sk);
	struct rtnl_link *link;
	struct module *owner;
	int err = -EOPNOTSUPP;
	rtnl_doit_func doit;
	unsigned int flags;
	int kind;
	int family;
	int type;

	type = nlh->nlmsg_type;
	if (type > RTM_MAX)
		return -EOPNOTSUPP;

	type -= RTM_BASE;

	/* All the messages must have at least 1 byte length */
	//当前处理消息的要求负载为rtgenmsg类型，如果长度不足，则忽略
	if (nlmsg_len(nlh) < sizeof(struct rtgenmsg))
		return 0;

	family = ((struct rtgenmsg *)nlmsg_data(nlh))->rtgen_family;
	kind = type&3;

	if (kind != 2 && !netlink_net_capable(skb, CAP_NET_ADMIN))
		return -EPERM;

	rcu_read_lock();

	//kind为2的需要特殊对待
	if (kind == 2 && nlh->nlmsg_flags&NLM_F_DUMP) {
		struct sock *rtnl;
		rtnl_dumpit_func dumpit;
		u16 min_dump_alloc = 0;

		link = rtnl_get_link(family, type);
		if (!link || !link->dumpit) {
			//如果通过family没有找到，则置为unspec来查找
			family = PF_UNSPEC;
			link = rtnl_get_link(family, type);
			if (!link || !link->dumpit)
				//仍没有找到，报错
				goto err_unlock;
		}
		owner = link->owner;
		dumpit = link->dumpit;

		if (type == RTM_GETLINK - RTM_BASE)
			min_dump_alloc = rtnl_calcit(skb, nlh);

		err = 0;
		/* need to do this before rcu_read_unlock() */
		if (!try_module_get(owner))
			err = -EPROTONOSUPPORT;

		rcu_read_unlock();

		rtnl = net->rtnl;
		if (err == 0) {
			struct netlink_dump_control c = {
				.dump		= dumpit,
				.min_dump_alloc	= min_dump_alloc,
				.module		= owner,
			};
			err = netlink_dump_start(rtnl, skb, nlh, &c);
			/* netlink_dump_start() will keep a reference on
			 * module if dump is still in progress.
			 */
			module_put(owner);
		}
		return err;
	}

	//通过family,type查找相应的结构体，调用doit完成消息处理
	link = rtnl_get_link(family, type);
	if (!link || !link->doit) {
		family = PF_UNSPEC;
		link = rtnl_get_link(PF_UNSPEC, type);
		if (!link || !link->doit)
			goto out_unlock;
	}

	owner = link->owner;
	if (!try_module_get(owner)) {
		//引用module失败
		err = -EPROTONOSUPPORT;
		goto out_unlock;
	}

	flags = link->flags;
	if (flags & RTNL_FLAG_DOIT_UNLOCKED) {
		doit = link->doit;
		rcu_read_unlock();
		if (doit)
			//解锁后，调用doit处理此消息
			err = doit(skb, nlh, extack);
		module_put(owner);
		return err;
	}
	rcu_read_unlock();

	//加rt锁的情况下执行回调调用
	rtnl_lock();
	link = rtnl_get_link(family, type);
	if (link && link->doit)
		err = link->doit(skb, nlh, extack);
	rtnl_unlock();

	module_put(owner);

	return err;

out_unlock:
	rcu_read_unlock();
	return err;

err_unlock:
	rcu_read_unlock();
	return -EOPNOTSUPP;
}

static void rtnetlink_rcv(struct sk_buff *skb)
{
	//rt netlink消息接收处理
	netlink_rcv_skb(skb, &rtnetlink_rcv_msg);
}

static int rtnetlink_bind(struct net *net, int group)
{
	switch (group) {
	case RTNLGRP_IPV4_MROUTE_R:
	case RTNLGRP_IPV6_MROUTE_R:
		if (!ns_capable(net->user_ns, CAP_NET_ADMIN))
			return -EPERM;
		break;
	}
	return 0;
}

static int rtnetlink_event(struct notifier_block *this, unsigned long event, void *ptr)
{
	struct net_device *dev = netdev_notifier_info_to_dev(ptr);

	switch (event) {
	case NETDEV_REBOOT:
	case NETDEV_CHANGEMTU:
	case NETDEV_CHANGEADDR:
	case NETDEV_CHANGENAME:
	case NETDEV_FEAT_CHANGE:
	case NETDEV_BONDING_FAILOVER:
	case NETDEV_POST_TYPE_CHANGE:
	case NETDEV_NOTIFY_PEERS:
	case NETDEV_CHANGEUPPER:
	case NETDEV_RESEND_IGMP:
	case NETDEV_CHANGEINFODATA:
	case NETDEV_CHANGELOWERSTATE:
	case NETDEV_CHANGE_TX_QUEUE_LEN:
		rtmsg_ifinfo_event(RTM_NEWLINK, dev, 0, rtnl_get_event(event),
				   GFP_KERNEL, NULL, 0);
		break;
	default:
		break;
	}
	return NOTIFY_DONE;
}

static struct notifier_block rtnetlink_dev_notifier = {
	.notifier_call	= rtnetlink_event,
};

//rtnetlink类消息使用NETLINK_ROUTE
static int __net_init rtnetlink_net_init(struct net *net)
{
	struct sock *sk;
	struct netlink_kernel_cfg cfg = {
		.groups		= RTNLGRP_MAX,
		//rt netlink类消息接收处理
		.input		= rtnetlink_rcv,
		.cb_mutex	= &rtnl_mutex,
		.flags		= NL_CFG_F_NONROOT_RECV,
		.bind		= rtnetlink_bind,
	};

	//注册NETLINK_ROUTE消息处理
	sk = netlink_kernel_create(net, NETLINK_ROUTE, &cfg);
	if (!sk)
		return -ENOMEM;
	net->rtnl = sk;
	return 0;
}

static void __net_exit rtnetlink_net_exit(struct net *net)
{
	netlink_kernel_release(net->rtnl);
	net->rtnl = NULL;
}

static struct pernet_operations rtnetlink_net_ops = {
	.init = rtnetlink_net_init,
	.exit = rtnetlink_net_exit,
};

void __init rtnetlink_init(void)
{
	if (register_pernet_subsys(&rtnetlink_net_ops))
		panic("rtnetlink_init: cannot initialize rtnetlink\n");

	register_netdevice_notifier(&rtnetlink_dev_notifier);

	rtnl_register(PF_UNSPEC, RTM_GETLINK, rtnl_getlink,
		      rtnl_dump_ifinfo, 0);
	rtnl_register(PF_UNSPEC, RTM_SETLINK, rtnl_setlink, NULL, 0);
	//创建net link
	rtnl_register(PF_UNSPEC, RTM_NEWLINK, rtnl_newlink, NULL/*不支持dump*/, 0);
	//删除net link
	rtnl_register(PF_UNSPEC, RTM_DELLINK, rtnl_dellink, NULL, 0);

	rtnl_register(PF_UNSPEC, RTM_GETADDR, NULL, rtnl_dump_all, 0);
	rtnl_register(PF_UNSPEC, RTM_GETROUTE, NULL, rtnl_dump_all, 0);
	rtnl_register(PF_UNSPEC, RTM_GETNETCONF, NULL, rtnl_dump_all, 0);

	rtnl_register(PF_UNSPEC, RTM_NEWLINKPROP, rtnl_newlinkprop, NULL, 0);
	rtnl_register(PF_UNSPEC, RTM_DELLINKPROP, rtnl_dellinkprop, NULL, 0);

	rtnl_register(PF_BRIDGE, RTM_NEWNEIGH, rtnl_fdb_add, NULL, 0);
	rtnl_register(PF_BRIDGE, RTM_DELNEIGH, rtnl_fdb_del, NULL, 0);
	rtnl_register(PF_BRIDGE, RTM_GETNEIGH, rtnl_fdb_get, rtnl_fdb_dump, 0);

	rtnl_register(PF_BRIDGE, RTM_GETLINK, NULL, rtnl_bridge_getlink, 0);
	rtnl_register(PF_BRIDGE, RTM_DELLINK, rtnl_bridge_dellink, NULL, 0);
	rtnl_register(PF_BRIDGE, RTM_SETLINK, rtnl_bridge_setlink, NULL, 0);

	rtnl_register(PF_UNSPEC, RTM_GETSTATS, rtnl_stats_get, rtnl_stats_dump,
		      0);
}<|MERGE_RESOLUTION|>--- conflicted
+++ resolved
@@ -3185,20 +3185,11 @@
 	if (ifm->ifi_index > 0)
 		//如果指定了ifidx,则通过ifidx查找对应的dev
 		dev = __dev_get_by_index(net, ifm->ifi_index);
-<<<<<<< HEAD
-	else {
-		if (ifname[0])
-			//如果指出了接口名称，则提取接口名称
-			dev = __dev_get_by_name(net, ifname);
-		else
-			dev = NULL;
-	}
-=======
 	else if (tb[IFLA_IFNAME] || tb[IFLA_ALT_IFNAME])
+		//如果指出了接口名称，则提取接口名称
 		dev = rtnl_dev_get(net, NULL, tb[IFLA_ALT_IFNAME], ifname);
 	else
 		dev = NULL;
->>>>>>> e42617b8
 
 	if (dev) {
 		master_dev = netdev_master_upper_dev_get(dev);
