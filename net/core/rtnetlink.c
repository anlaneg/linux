--- conflicted
+++ resolved
@@ -2477,22 +2477,12 @@
 static int validate_linkmsg(struct net_device *dev, struct nlattr *tb[],
 			    struct netlink_ext_ack *extack)
 {
-<<<<<<< HEAD
-	if (dev) {
-		//设备地址不得小于dev->addr_len
-		if (tb[IFLA_ADDRESS] &&
-		    nla_len(tb[IFLA_ADDRESS]) < dev->addr_len)
-			return -EINVAL;
-
-		//广播hw地址
-		if (tb[IFLA_BROADCAST] &&
-		    nla_len(tb[IFLA_BROADCAST]) < dev->addr_len)
-			return -EINVAL;
-=======
+	//设备地址不得小于dev->addr_len
 	if (tb[IFLA_ADDRESS] &&
 	    nla_len(tb[IFLA_ADDRESS]) < dev->addr_len)
 		return -EINVAL;
 
+	//广播hw地址
 	if (tb[IFLA_BROADCAST] &&
 	    nla_len(tb[IFLA_BROADCAST]) < dev->addr_len)
 		return -EINVAL;
@@ -2526,7 +2516,6 @@
 	    nla_get_u32(tb[IFLA_GRO_IPV4_MAX_SIZE]) > GRO_MAX_SIZE) {
 		NL_SET_ERR_MSG(extack, "too big gro_ipv4_max_size");
 		return -EINVAL;
->>>>>>> 9d1694dc
 	}
 
 	if (tb[IFLA_AF_SPEC]) {
@@ -2864,14 +2853,6 @@
 	char ifname[IFNAMSIZ];
 	int err;
 
-<<<<<<< HEAD
-	//配置校验
-	err = validate_linkmsg(dev, tb, extack);
-	if (err < 0)
-		return err;
-
-=======
->>>>>>> 9d1694dc
 	if (tb[IFLA_IFNAME])
 		nla_strscpy(ifname, tb[IFLA_IFNAME], IFNAMSIZ);
 	else
@@ -2997,17 +2978,6 @@
 		call_netdevice_notifiers(NETDEV_CHANGEADDR, dev);
 	}
 
-<<<<<<< HEAD
-	if (tb[IFLA_MASTER]) {
-	    /*设置dev的master接口*/
-		err = do_set_master(dev, nla_get_u32(tb[IFLA_MASTER]), extack);
-		if (err)
-			goto errout;
-		status |= DO_SETLINK_MODIFIED;
-	}
-
-=======
->>>>>>> 9d1694dc
 	if (ifm->ifi_flags || ifm->ifi_change) {
 		err = dev_change_flags(dev, rtnl_dev_combine_flags(dev, ifm),
 				       extack);
@@ -3016,6 +2986,7 @@
 	}
 
 	if (tb[IFLA_MASTER]) {
+	    	/*设置dev的master接口*/
 		err = do_set_master(dev, nla_get_u32(tb[IFLA_MASTER]), extack);
 		if (err)
 			goto errout;
@@ -3318,14 +3289,11 @@
 		goto errout;
 	}
 
-<<<<<<< HEAD
-	/*实现link配置*/
-=======
 	err = validate_linkmsg(dev, tb, extack);
 	if (err < 0)
 		goto errout;
 
->>>>>>> 9d1694dc
+	/*实现link配置*/
 	err = do_setlink(skb, dev, ifm, extack, tb, 0);
 errout:
 	return err;
@@ -3514,16 +3482,13 @@
 	if (!dev)
 		return ERR_PTR(-ENOMEM);
 
-<<<<<<< HEAD
-	//设置设备所属的namespace
-=======
 	err = validate_linkmsg(dev, tb, extack);
 	if (err < 0) {
 		free_netdev(dev);
 		return ERR_PTR(err);
 	}
 
->>>>>>> 9d1694dc
+	//设置设备所属的namespace
 	dev_net_set(dev, net);
 	dev->rtnl_link_ops = ops;
 	dev->rtnl_link_state = RTNL_LINK_INITIALIZING;
@@ -3770,14 +3735,6 @@
 			m_ops = master_dev->rtnl_link_ops;
 	}
 
-<<<<<<< HEAD
-	/*消息校验*/
-	err = validate_linkmsg(dev, tb, extack);
-	if (err < 0)
-		return err;
-
-=======
->>>>>>> 9d1694dc
 	if (tb[IFLA_LINKINFO]) {
 		err = nla_parse_nested_deprecated(linkinfo, IFLA_INFO_MAX,
 						  tb[IFLA_LINKINFO],
@@ -5394,17 +5351,12 @@
 					return -EINVAL;
 
 				have_flags = true;
-<<<<<<< HEAD
 				flags = nla_get_u16(attr);/*取flags*/
-				break;
-=======
-				flags = nla_get_u16(attr);
 			}
 
 			if (nla_type(attr) == IFLA_BRIDGE_MODE) {
 				if (nla_len(attr) < sizeof(u16))
 					return -EINVAL;
->>>>>>> 9d1694dc
 			}
 		}
 	}
@@ -6982,8 +6934,11 @@
 		      0);
 	rtnl_register(PF_UNSPEC, RTM_SETSTATS, rtnl_stats_set, NULL, 0);
 
+	/*dump mdb*/
 	rtnl_register(PF_BRIDGE, RTM_GETMDB, rtnl_mdb_get, rtnl_mdb_dump, 0);
+	/*添加新的mdb*/
 	rtnl_register(PF_BRIDGE, RTM_NEWMDB, rtnl_mdb_add, NULL, 0);
+	/*删除mdb*/
 	rtnl_register(PF_BRIDGE, RTM_DELMDB, rtnl_mdb_del, NULL,
 		      RTNL_FLAG_BULK_DEL_SUPPORTED);
 }