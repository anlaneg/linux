--- conflicted
+++ resolved
@@ -2328,22 +2328,12 @@
 			const struct rtnl_af_ops *af_ops;
 
 			af_ops = rtnl_af_lookup(nla_type(af));
-<<<<<<< HEAD
-			if (!af_ops) {
-			    /*遇到不支持的af*/
-				rcu_read_unlock();
-=======
 			if (!af_ops)
->>>>>>> 40226a3d
+			    	/*遇到不支持的af*/
 				return -EAFNOSUPPORT;
 
-<<<<<<< HEAD
-			if (!af_ops->set_link_af) {
-			    /*此af必须实现了set_link回调*/
-				rcu_read_unlock();
-=======
 			if (!af_ops->set_link_af)
->>>>>>> 40226a3d
+			    	/*此af必须实现了set_link回调*/
 				return -EOPNOTSUPP;
 
 			if (af_ops->validate_link_af) {
@@ -2669,33 +2659,24 @@
 		return err;
 
 	if (tb[IFLA_NET_NS_PID] || tb[IFLA_NET_NS_FD] || tb[IFLA_TARGET_NETNSID]) {
-<<<<<<< HEAD
-	    //确定net namespace
-		struct net *net = rtnl_link_get_net_capable(skb, dev_net(dev),
-							    tb, CAP_NET_ADMIN);
-=======
+	    	//确定net namespace
 		struct net *net;
 		int new_ifindex;
 
 		net = rtnl_link_get_net_capable(skb, dev_net(dev),
 						tb, CAP_NET_ADMIN);
->>>>>>> 40226a3d
 		if (IS_ERR(net)) {
 			err = PTR_ERR(net);
 			goto errout;
 		}
 
-<<<<<<< HEAD
-		//将dev切换到新的net namespace
-		err = dev_change_net_namespace(dev, net, ifname);
-=======
 		if (tb[IFLA_NEW_IFINDEX])
 			new_ifindex = nla_get_s32(tb[IFLA_NEW_IFINDEX]);
 		else
 			new_ifindex = 0;
 
+		//将dev切换到新的net namespace
 		err = __dev_change_net_namespace(dev, net, ifname, new_ifindex);
->>>>>>> 40226a3d
 		put_net(net);
 		if (err)
 			goto errout;
@@ -3274,11 +3255,7 @@
 		return ERR_PTR(-EINVAL);
 	}
 
-<<<<<<< HEAD
 	//创建名称为ifname的设备（ops->setup将被调用）
-	dev = alloc_netdev_mqs(ops->priv_size, ifname, name_assign_type,
-			       ops->setup, num_tx_queues, num_rx_queues);
-=======
 	if (ops->alloc) {
 		dev = ops->alloc(tb, ifname, name_assign_type,
 				 num_tx_queues, num_rx_queues);
@@ -3290,7 +3267,6 @@
 				       num_tx_queues, num_rx_queues);
 	}
 
->>>>>>> 40226a3d
 	if (!dev)
 		return ERR_PTR(-ENOMEM);
 
@@ -3558,12 +3534,8 @@
 		return -EOPNOTSUPP;
 	}
 
-<<<<<<< HEAD
 	//link创建，必须要有setup回调
-	if (!ops->setup)
-=======
 	if (!ops->alloc && !ops->setup)
->>>>>>> 40226a3d
 		return -EOPNOTSUPP;
 
 	if (!ifname[0]) {
