// SPDX-License-Identifier: GPL-2.0-or-later
/*
 * INET		An implementation of the TCP/IP protocol suite for the LINUX
 *		operating system.  INET is implemented using the  BSD Socket
 *		interface as the means of communication with the user level.
 *
 *		Routing netlink socket interface: protocol independent part.
 *
 * Authors:	Alexey Kuznetsov, <kuznet@ms2.inr.ac.ru>
 *
 *	Fixes:
 *	Vitaly E. Lavrov		RTA_OK arithmetic was wrong.
 */

#include <linux/bitops.h>
#include <linux/errno.h>
#include <linux/module.h>
#include <linux/types.h>
#include <linux/socket.h>
#include <linux/kernel.h>
#include <linux/timer.h>
#include <linux/string.h>
#include <linux/sockios.h>
#include <linux/net.h>
#include <linux/fcntl.h>
#include <linux/mm.h>
#include <linux/slab.h>
#include <linux/interrupt.h>
#include <linux/capability.h>
#include <linux/skbuff.h>
#include <linux/init.h>
#include <linux/security.h>
#include <linux/mutex.h>
#include <linux/if_addr.h>
#include <linux/if_bridge.h>
#include <linux/if_vlan.h>
#include <linux/pci.h>
#include <linux/etherdevice.h>
#include <linux/bpf.h>

#include <linux/uaccess.h>

#include <linux/inet.h>
#include <linux/netdevice.h>
#include <net/ip.h>
#include <net/protocol.h>
#include <net/arp.h>
#include <net/route.h>
#include <net/udp.h>
#include <net/tcp.h>
#include <net/sock.h>
#include <net/pkt_sched.h>
#include <net/fib_rules.h>
#include <net/rtnetlink.h>
#include <net/net_namespace.h>
#include <net/devlink.h>

#include "dev.h"

#define RTNL_MAX_TYPE		50
#define RTNL_SLAVE_MAX_TYPE	42

struct rtnl_link {
	rtnl_doit_func		doit;/*消息处理回调*/
	rtnl_dumpit_func	dumpit;/*dump消息回调处理*/
	struct module		*owner;/*消息处理对应的module*/
	unsigned int		flags;/*注册时传入的flag*/
	struct rcu_head		rcu;
};

static DEFINE_MUTEX(rtnl_mutex);

void rtnl_lock(void)
{
	mutex_lock(&rtnl_mutex);
}
EXPORT_SYMBOL(rtnl_lock);

int rtnl_lock_killable(void)
{
	return mutex_lock_killable(&rtnl_mutex);
}
EXPORT_SYMBOL(rtnl_lock_killable);

static struct sk_buff *defer_kfree_skb_list;
void rtnl_kfree_skbs(struct sk_buff *head, struct sk_buff *tail)
{
	if (head && tail) {
		tail->next = defer_kfree_skb_list;
		defer_kfree_skb_list = head;
	}
}
EXPORT_SYMBOL(rtnl_kfree_skbs);

void __rtnl_unlock(void)
{
	struct sk_buff *head = defer_kfree_skb_list;

	defer_kfree_skb_list = NULL;

	/* Ensure that we didn't actually add any TODO item when __rtnl_unlock()
	 * is used. In some places, e.g. in cfg80211, we have code that will do
	 * something like
	 *   rtnl_lock()
	 *   wiphy_lock()
	 *   ...
	 *   rtnl_unlock()
	 *
	 * and because netdev_run_todo() acquires the RTNL for items on the list
	 * we could cause a situation such as this:
	 * Thread 1			Thread 2
	 *				  rtnl_lock()
	 *				  unregister_netdevice()
	 *				  __rtnl_unlock()
	 * rtnl_lock()
	 * wiphy_lock()
	 * rtnl_unlock()
	 *   netdev_run_todo()
	 *     __rtnl_unlock()
	 *
	 *     // list not empty now
	 *     // because of thread 2
	 *				  rtnl_lock()
	 *     while (!list_empty(...))
	 *       rtnl_lock()
	 *				  wiphy_lock()
	 * **** DEADLOCK ****
	 *
	 * However, usage of __rtnl_unlock() is rare, and so we can ensure that
	 * it's not used in cases where something is added to do the list.
	 */
	WARN_ON(!list_empty(&net_todo_list));

	mutex_unlock(&rtnl_mutex);

	while (head) {
		struct sk_buff *next = head->next;

		kfree_skb(head);
		cond_resched();
		head = next;
	}
}

/*在执行rtnl_unlock时完成todo list上设备移除*/
void rtnl_unlock(void)
{
	/* This fellow will unlock it for us. */
	netdev_run_todo();
}
EXPORT_SYMBOL(rtnl_unlock);

int rtnl_trylock(void)
{
	return mutex_trylock(&rtnl_mutex);
}
EXPORT_SYMBOL(rtnl_trylock);

//检查rtnl_mutex是否被持有
int rtnl_is_locked(void)
{
	return mutex_is_locked(&rtnl_mutex);
}
EXPORT_SYMBOL(rtnl_is_locked);

bool refcount_dec_and_rtnl_lock(refcount_t *r)
{
	return refcount_dec_and_mutex_lock(r, &rtnl_mutex);
}
EXPORT_SYMBOL(refcount_dec_and_rtnl_lock);

#ifdef CONFIG_PROVE_LOCKING
bool lockdep_rtnl_is_held(void)
{
	return lockdep_is_held(&rtnl_mutex);
}
EXPORT_SYMBOL(lockdep_rtnl_is_held);
#endif /* #ifdef CONFIG_PROVE_LOCKING */

//各protocol family对应的消息入口
//rtnl_msg_handlers[protocol]为一个rtnl_link的数组指针，其大小由RTM_NR_MSGTYPES定义
//对当需要处理某type的消息时，先由protocol获得相应的rtnl_link table,然后再由type映射到
//对应的rtnl_link指针上，调用其对应的doit回调
static struct rtnl_link __rcu *__rcu *rtnl_msg_handlers[RTNL_FAMILY_MAX + 1];

//msgtype需要此函数映射，成为rtnl_link table的下标
static inline int rtm_msgindex(int msgtype)
{
	int msgindex = msgtype - RTM_BASE;

	/*
	 * msgindex < 0 implies someone tried to register a netlink
	 * control code. msgindex >= RTM_NR_MSGTYPES may indicate that
	 * the message type has not been added to linux/rtnetlink.h
	 */
	BUG_ON(msgindex < 0 || msgindex >= RTM_NR_MSGTYPES);

	return msgindex;
}

//通过协议，消息类型获得对应的rtnl_link，看rtnl_msg_handlers说明
static struct rtnl_link *rtnl_get_link(int protocol, int msgtype)
{
	struct rtnl_link __rcu **tab;

	if (protocol >= ARRAY_SIZE(rtnl_msg_handlers))
		protocol = PF_UNSPEC;

	tab = rcu_dereference_rtnl(rtnl_msg_handlers[protocol]);
	if (!tab)
		//如果protocol无对应的table,则使用protocol=PF_UNSPEC对应的tab
		tab = rcu_dereference_rtnl(rtnl_msg_handlers[PF_UNSPEC]);

	return rcu_dereference_rtnl(tab[msgtype]);
}

//消息回调注册(doit 请求处理回调，dumpit 消息dump回调）
static int rtnl_register_internal(struct module *owner,
				  int protocol/*地址族 af*/, int msgtype/*消息类型*/,
				  rtnl_doit_func doit/*消息处理函数*/, rtnl_dumpit_func dumpit/*dump类消息处理*/,
				  unsigned int flags)
{
	struct rtnl_link *link, *old;
	struct rtnl_link __rcu **tab;
	int msgindex;
	int ret = -ENOBUFS;

	BUG_ON(protocol < 0 || protocol > RTNL_FAMILY_MAX);
	//从消息类型映射为index准备注册消息回调
	msgindex = rtm_msgindex(msgtype);

	rtnl_lock();
	//取各协议对应的tab
	tab = rtnl_dereference(rtnl_msg_handlers[protocol]);
	if (tab == NULL) {
		//此protocol对应的tab为空时，初始化它
		tab = kcalloc(RTM_NR_MSGTYPES, sizeof(void *), GFP_KERNEL);
		if (!tab)
			goto unlock;

		/* ensures we see the 0 stores */
		rcu_assign_pointer(rtnl_msg_handlers[protocol], tab);
	}

	//构造link并填充到tab的相应索引下（msgindex)
	old = rtnl_dereference(tab[msgindex]);
	if (old) {
		//之前已有，需要更新，故先生成一个副本，再通过rcu使其生效
		link = kmemdup(old, sizeof(*old), GFP_KERNEL);
		if (!link)
			goto unlock;
	} else {
		//之前没有，申请obj,通过rcu设置
		link = kzalloc(sizeof(*link), GFP_KERNEL);
		if (!link)
			goto unlock;
	}

	WARN_ON(link->owner && link->owner != owner);
	link->owner = owner;

	WARN_ON(doit && link->doit && link->doit != doit);
	if (doit)
		link->doit = doit;

	//如果dumpit存在，则设置
	WARN_ON(dumpit && link->dumpit && link->dumpit != dumpit);
	if (dumpit)
		link->dumpit = dumpit;

	WARN_ON(rtnl_msgtype_kind(msgtype) != RTNL_KIND_DEL &&
		(flags & RTNL_FLAG_BULK_DEL_SUPPORTED));
	link->flags |= flags;

	/* publish protocol:msgtype */
	//设置
	rcu_assign_pointer(tab[msgindex], link);
	ret = 0;
	if (old)
		kfree_rcu(old, rcu);
unlock:
	rtnl_unlock();
	return ret;
}

/**
 * rtnl_register_module - Register a rtnetlink message type
 *
 * @owner: module registering the hook (THIS_MODULE)
 * @protocol: Protocol family or PF_UNSPEC
 * @msgtype: rtnetlink message type
 * @doit: Function pointer called for each request message
 * @dumpit: Function pointer called for each dump request (NLM_F_DUMP) message
 * @flags: rtnl_link_flags to modify behaviour of doit/dumpit functions
 *
 * Like rtnl_register, but for use by removable modules.
 */
int rtnl_register_module(struct module *owner,
			 int protocol, int msgtype,
			 rtnl_doit_func doit/*执行函数*/, rtnl_dumpit_func dumpit/*dump函数*/,
			 unsigned int flags)
{
	return rtnl_register_internal(owner, protocol, msgtype,
				      doit, dumpit, flags);
}
EXPORT_SYMBOL_GPL(rtnl_register_module);

/**
 * rtnl_register - Register a rtnetlink message type
 * @protocol: Protocol family or PF_UNSPEC
 * @msgtype: rtnetlink message type
 * @doit: Function pointer called for each request message
 * @dumpit: Function pointer called for each dump request (NLM_F_DUMP) message
 * @flags: rtnl_link_flags to modify behaviour of doit/dumpit functions
 *
 * Registers the specified function pointers (at least one of them has
 * to be non-NULL) to be called whenever a request message for the
 * specified protocol family and message type is received.
 *
 * The special protocol family PF_UNSPEC may be used to define fallback
 * function pointers for the case when no entry for the specific protocol
 * family exists.
 */
//注册netlink消息处理函数
void rtnl_register(int protocol, int msgtype,
		   rtnl_doit_func doit, rtnl_dumpit_func dumpit,
		   unsigned int flags)
{
	int err;

	err = rtnl_register_internal(NULL/*无对应的module*/, protocol, msgtype, doit, dumpit,
				     flags);
	if (err)
		pr_err("Unable to register rtnetlink message handler, "
		       "protocol = %d, message type = %d\n", protocol, msgtype);
}

/**
 * rtnl_unregister - Unregister a rtnetlink message type
 * @protocol: Protocol family or PF_UNSPEC
 * @msgtype: rtnetlink message type
 *
 * Returns 0 on success or a negative error code.
 */
//解除对protocol,msgtype对应消息处理的注册
int rtnl_unregister(int protocol, int msgtype)
{
	struct rtnl_link __rcu **tab;
	struct rtnl_link *link;
	int msgindex;

	BUG_ON(protocol < 0 || protocol > RTNL_FAMILY_MAX);
	msgindex = rtm_msgindex(msgtype);

	rtnl_lock();
	tab = rtnl_dereference(rtnl_msg_handlers[protocol]);
	if (!tab) {
		rtnl_unlock();
		return -ENOENT;
	}

	link = rtnl_dereference(tab[msgindex]);
	RCU_INIT_POINTER(tab[msgindex], NULL);
	rtnl_unlock();

	kfree_rcu(link, rcu);

	return 0;
}
EXPORT_SYMBOL_GPL(rtnl_unregister);

/**
 * rtnl_unregister_all - Unregister all rtnetlink message type of a protocol
 * @protocol : Protocol family or PF_UNSPEC
 *
 * Identical to calling rtnl_unregster() for all registered message types
 * of a certain protocol family.
 */
//取消protocol所有类型消息的注册
void rtnl_unregister_all(int protocol)
{
	struct rtnl_link __rcu **tab;
	struct rtnl_link *link;
	int msgindex;

	BUG_ON(protocol < 0 || protocol > RTNL_FAMILY_MAX);

	rtnl_lock();
	tab = rtnl_dereference(rtnl_msg_handlers[protocol]);
	if (!tab) {
		rtnl_unlock();
		return;
	}
	RCU_INIT_POINTER(rtnl_msg_handlers[protocol], NULL);
	for (msgindex = 0; msgindex < RTM_NR_MSGTYPES; msgindex++) {
		link = rtnl_dereference(tab[msgindex]);
		if (!link)
			continue;

		RCU_INIT_POINTER(tab[msgindex], NULL);
		kfree_rcu(link, rcu);
	}
	rtnl_unlock();

	synchronize_net();

	kfree(tab);
}
EXPORT_SYMBOL_GPL(rtnl_unregister_all);

//用于串接系统注册的rtnl_link_ops
static LIST_HEAD(link_ops);

//给定kind名称获取rtnl_link_ops
static const struct rtnl_link_ops *rtnl_link_ops_get(const char *kind)
{
	const struct rtnl_link_ops *ops;

	list_for_each_entry(ops, &link_ops, list) {
		if (!strcmp(ops->kind, kind))
			return ops;
	}
	return NULL;
}

/**
 * __rtnl_link_register - Register rtnl_link_ops with rtnetlink.
 * @ops: struct rtnl_link_ops * to register
 *
 * The caller must hold the rtnl_mutex. This function should be used
 * by drivers that create devices during module initialization. It
 * must be called before registering the devices.
 *
 * Returns 0 on success or a negative error code.
 */
//注册（无锁）
int __rtnl_link_register(struct rtnl_link_ops *ops)
{
	//已存在检测
	if (rtnl_link_ops_get(ops->kind))
		return -EEXIST;

	/* The check for alloc/setup is here because if ops
	 * does not have that filled up, it is not possible
	 * to use the ops for creating device. So do not
	 * fill up dellink as well. That disables rtnl_dellink.
	 */
	if ((ops->alloc || ops->setup) && !ops->dellink)
		ops->dellink = unregister_netdevice_queue;

	//将ops加入到link_ops链表
	list_add_tail(&ops->list, &link_ops);
	return 0;
}
EXPORT_SYMBOL_GPL(__rtnl_link_register);

/**
 * rtnl_link_register - Register rtnl_link_ops with rtnetlink.
 * @ops: struct rtnl_link_ops * to register
 *
 * Returns 0 on success or a negative error code.
 */
//注册link类型的操作函数（含锁）
int rtnl_link_register(struct rtnl_link_ops *ops)
{
	int err;

	/* Sanity-check max sizes to avoid stack buffer overflow. */
	if (WARN_ON(ops->maxtype > RTNL_MAX_TYPE ||
		    ops->slave_maxtype > RTNL_SLAVE_MAX_TYPE))
		return -EINVAL;

	rtnl_lock();
	err = __rtnl_link_register(ops);
	rtnl_unlock();
	return err;
}
EXPORT_SYMBOL_GPL(rtnl_link_register);

static void __rtnl_kill_links(struct net *net, struct rtnl_link_ops *ops)
{
	struct net_device *dev;
	LIST_HEAD(list_kill);

	for_each_netdev(net, dev) {
		if (dev->rtnl_link_ops == ops)
			ops->dellink(dev, &list_kill);
	}
	unregister_netdevice_many(&list_kill);
}

/**
 * __rtnl_link_unregister - Unregister rtnl_link_ops from rtnetlink.
 * @ops: struct rtnl_link_ops * to unregister
 *
 * The caller must hold the rtnl_mutex and guarantee net_namespace_list
 * integrity (hold pernet_ops_rwsem for writing to close the race
 * with setup_net() and cleanup_net()).
 */
void __rtnl_link_unregister(struct rtnl_link_ops *ops)
{
	struct net *net;

	for_each_net(net) {
		__rtnl_kill_links(net, ops);
	}
	list_del(&ops->list);
}
EXPORT_SYMBOL_GPL(__rtnl_link_unregister);

/* Return with the rtnl_lock held when there are no network
 * devices unregistering in any network namespace.
 */
static void rtnl_lock_unregistering_all(void)
{
	struct net *net;
	bool unregistering;
	DEFINE_WAIT_FUNC(wait, woken_wake_function);

	add_wait_queue(&netdev_unregistering_wq, &wait);
	for (;;) {
		unregistering = false;
		rtnl_lock();
		/* We held write locked pernet_ops_rwsem, and parallel
		 * setup_net() and cleanup_net() are not possible.
		 */
		for_each_net(net) {
			if (atomic_read(&net->dev_unreg_count) > 0) {
				unregistering = true;
				break;
			}
		}
		if (!unregistering)
			break;
		__rtnl_unlock();

		wait_woken(&wait, TASK_UNINTERRUPTIBLE, MAX_SCHEDULE_TIMEOUT);
	}
	remove_wait_queue(&netdev_unregistering_wq, &wait);
}

/**
 * rtnl_link_unregister - Unregister rtnl_link_ops from rtnetlink.
 * @ops: struct rtnl_link_ops * to unregister
 */
//解注册（含锁）
void rtnl_link_unregister(struct rtnl_link_ops *ops)
{
	/* Close the race with setup_net() and cleanup_net() */
	down_write(&pernet_ops_rwsem);
	rtnl_lock_unregistering_all();
	__rtnl_link_unregister(ops);
	rtnl_unlock();
	up_write(&pernet_ops_rwsem);
}
EXPORT_SYMBOL_GPL(rtnl_link_unregister);

static size_t rtnl_link_get_slave_info_data_size(const struct net_device *dev)
{
	struct net_device *master_dev;
	const struct rtnl_link_ops *ops;
	size_t size = 0;

	rcu_read_lock();

	master_dev = netdev_master_upper_dev_get_rcu((struct net_device *)dev);
	if (!master_dev)
		goto out;

	ops = master_dev->rtnl_link_ops;
	if (!ops || !ops->get_slave_size)
		goto out;
	/* IFLA_INFO_SLAVE_DATA + nested data */
	size = nla_total_size(sizeof(struct nlattr)) +
	       ops->get_slave_size(master_dev, dev);

out:
	rcu_read_unlock();
	return size;
}

static size_t rtnl_link_get_size(const struct net_device *dev)
{
	const struct rtnl_link_ops *ops = dev->rtnl_link_ops;
	size_t size;

	if (!ops)
		return 0;

	size = nla_total_size(sizeof(struct nlattr)) + /* IFLA_LINKINFO */
	       nla_total_size(strlen(ops->kind) + 1);  /* IFLA_INFO_KIND */

	if (ops->get_size)
		/* IFLA_INFO_DATA + nested data */
		size += nla_total_size(sizeof(struct nlattr)) +
			ops->get_size(dev);

	if (ops->get_xstats_size)
		/* IFLA_INFO_XSTATS */
		size += nla_total_size(ops->get_xstats_size(dev));

	size += rtnl_link_get_slave_info_data_size(dev);

	return size;
}

static LIST_HEAD(rtnl_af_ops);

/*查询指定family对应的rtnl_af_ops*/
static const struct rtnl_af_ops *rtnl_af_lookup(const int family)
{
	const struct rtnl_af_ops *ops;

	ASSERT_RTNL();

	list_for_each_entry(ops, &rtnl_af_ops, list) {
		if (ops->family == family)
			return ops;
	}

	return NULL;
}

/**
 * rtnl_af_register - Register rtnl_af_ops with rtnetlink.
 * @ops: struct rtnl_af_ops * to register
 *
 * Returns 0 on success or a negative error code.
 */
void rtnl_af_register(struct rtnl_af_ops *ops)
{
	rtnl_lock();
	/*新增一种af_ops*/
	list_add_tail_rcu(&ops->list, &rtnl_af_ops);
	rtnl_unlock();
}
EXPORT_SYMBOL_GPL(rtnl_af_register);

/**
 * rtnl_af_unregister - Unregister rtnl_af_ops from rtnetlink.
 * @ops: struct rtnl_af_ops * to unregister
 */
void rtnl_af_unregister(struct rtnl_af_ops *ops)
{
	rtnl_lock();
	list_del_rcu(&ops->list);
	rtnl_unlock();

	synchronize_rcu();
}
EXPORT_SYMBOL_GPL(rtnl_af_unregister);

static size_t rtnl_link_get_af_size(const struct net_device *dev,
				    u32 ext_filter_mask)
{
	struct rtnl_af_ops *af_ops;
	size_t size;

	/* IFLA_AF_SPEC */
	size = nla_total_size(sizeof(struct nlattr));

	rcu_read_lock();
	list_for_each_entry_rcu(af_ops, &rtnl_af_ops, list) {
		if (af_ops->get_link_af_size) {
			/* AF_* + nested data */
			size += nla_total_size(sizeof(struct nlattr)) +
				af_ops->get_link_af_size(dev, ext_filter_mask);
		}
	}
	rcu_read_unlock();

	return size;
}

static bool rtnl_have_link_slave_info(const struct net_device *dev)
{
	struct net_device *master_dev;
	bool ret = false;

	rcu_read_lock();

	master_dev = netdev_master_upper_dev_get_rcu((struct net_device *)dev);
	if (master_dev && master_dev->rtnl_link_ops)
		ret = true;
	rcu_read_unlock();
	return ret;
}

static int rtnl_link_slave_info_fill(struct sk_buff *skb,
				     const struct net_device *dev)
{
	struct net_device *master_dev;
	const struct rtnl_link_ops *ops;
	struct nlattr *slave_data;
	int err;

	master_dev = netdev_master_upper_dev_get((struct net_device *) dev);
	if (!master_dev)
		return 0;
	ops = master_dev->rtnl_link_ops;
	if (!ops)
		return 0;
	if (nla_put_string(skb, IFLA_INFO_SLAVE_KIND, ops->kind) < 0)
		return -EMSGSIZE;
	if (ops->fill_slave_info) {
		slave_data = nla_nest_start_noflag(skb, IFLA_INFO_SLAVE_DATA);
		if (!slave_data)
			return -EMSGSIZE;
		err = ops->fill_slave_info(skb, master_dev, dev);
		if (err < 0)
			goto err_cancel_slave_data;
		nla_nest_end(skb, slave_data);
	}
	return 0;

err_cancel_slave_data:
	nla_nest_cancel(skb, slave_data);
	return err;
}

static int rtnl_link_info_fill(struct sk_buff *skb,
			       const struct net_device *dev)
{
	const struct rtnl_link_ops *ops = dev->rtnl_link_ops;
	struct nlattr *data;
	int err;

	if (!ops)
		return 0;
	if (nla_put_string(skb, IFLA_INFO_KIND, ops->kind) < 0)
		return -EMSGSIZE;
	if (ops->fill_xstats) {
		err = ops->fill_xstats(skb, dev);
		if (err < 0)
			return err;
	}
	if (ops->fill_info) {
		data = nla_nest_start_noflag(skb, IFLA_INFO_DATA);
		if (data == NULL)
			return -EMSGSIZE;
		err = ops->fill_info(skb, dev);
		if (err < 0)
			goto err_cancel_data;
		nla_nest_end(skb, data);
	}
	return 0;

err_cancel_data:
	nla_nest_cancel(skb, data);
	return err;
}

static int rtnl_link_fill(struct sk_buff *skb, const struct net_device *dev)
{
	struct nlattr *linkinfo;
	int err = -EMSGSIZE;

	linkinfo = nla_nest_start_noflag(skb, IFLA_LINKINFO);
	if (linkinfo == NULL)
		goto out;

	err = rtnl_link_info_fill(skb, dev);
	if (err < 0)
		goto err_cancel_link;

	err = rtnl_link_slave_info_fill(skb, dev);
	if (err < 0)
		goto err_cancel_link;

	nla_nest_end(skb, linkinfo);
	return 0;

err_cancel_link:
	nla_nest_cancel(skb, linkinfo);
out:
	return err;
}

int rtnetlink_send(struct sk_buff *skb, struct net *net, u32 pid, unsigned int group, int echo)
{
	struct sock *rtnl = net->rtnl;

	return nlmsg_notify(rtnl, skb, pid, group, echo, GFP_KERNEL);
}

int rtnl_unicast(struct sk_buff *skb, struct net *net, u32 pid)
{
	struct sock *rtnl = net->rtnl;

	return nlmsg_unicast(rtnl, skb, pid);
}
EXPORT_SYMBOL(rtnl_unicast);

void rtnl_notify(struct sk_buff *skb, struct net *net, u32 pid, u32 group,
		 const struct nlmsghdr *nlh, gfp_t flags)
{
	struct sock *rtnl = net->rtnl;

	nlmsg_notify(rtnl, skb, pid, group, nlmsg_report(nlh), flags);
}
EXPORT_SYMBOL(rtnl_notify);

void rtnl_set_sk_err(struct net *net, u32 group, int error)
{
	struct sock *rtnl = net->rtnl;

	netlink_set_err(rtnl, 0, group, error);
}
EXPORT_SYMBOL(rtnl_set_sk_err);

int rtnetlink_put_metrics(struct sk_buff *skb, u32 *metrics)
{
	struct nlattr *mx;
	int i, valid = 0;

	/* nothing is dumped for dst_default_metrics, so just skip the loop */
	if (metrics == dst_default_metrics.metrics)
		return 0;

	mx = nla_nest_start_noflag(skb, RTA_METRICS);
	if (mx == NULL)
		return -ENOBUFS;

	for (i = 0; i < RTAX_MAX; i++) {
		if (metrics[i]) {
			if (i == RTAX_CC_ALGO - 1) {
				char tmp[TCP_CA_NAME_MAX], *name;

				name = tcp_ca_get_name_by_key(metrics[i], tmp);
				if (!name)
					continue;
				if (nla_put_string(skb, i + 1, name))
					goto nla_put_failure;
			} else if (i == RTAX_FEATURES - 1) {
				u32 user_features = metrics[i] & RTAX_FEATURE_MASK;

				if (!user_features)
					continue;
				BUILD_BUG_ON(RTAX_FEATURE_MASK & DST_FEATURE_MASK);
				if (nla_put_u32(skb, i + 1, user_features))
					goto nla_put_failure;
			} else {
				if (nla_put_u32(skb, i + 1, metrics[i]))
					goto nla_put_failure;
			}
			valid++;
		}
	}

	if (!valid) {
		nla_nest_cancel(skb, mx);
		return 0;
	}

	return nla_nest_end(skb, mx);

nla_put_failure:
	nla_nest_cancel(skb, mx);
	return -EMSGSIZE;
}
EXPORT_SYMBOL(rtnetlink_put_metrics);

int rtnl_put_cacheinfo(struct sk_buff *skb, struct dst_entry *dst, u32 id,
		       long expires, u32 error)
{
	struct rta_cacheinfo ci = {
		.rta_error = error,
		.rta_id =  id,
	};

	if (dst) {
		ci.rta_lastuse = jiffies_delta_to_clock_t(jiffies - dst->lastuse);
		ci.rta_used = dst->__use;
		ci.rta_clntref = atomic_read(&dst->__refcnt);
	}
	if (expires) {
		unsigned long clock;

		clock = jiffies_to_clock_t(abs(expires));
		clock = min_t(unsigned long, clock, INT_MAX);
		ci.rta_expires = (expires > 0) ? clock : -clock;
	}
	return nla_put(skb, RTA_CACHEINFO, sizeof(ci), &ci);
}
EXPORT_SYMBOL_GPL(rtnl_put_cacheinfo);

static void set_operstate(struct net_device *dev, unsigned char transition)
{
	unsigned char operstate = dev->operstate;

	switch (transition) {
	case IF_OPER_UP:
		if ((operstate == IF_OPER_DORMANT ||
		     operstate == IF_OPER_TESTING ||
		     operstate == IF_OPER_UNKNOWN) &&
		    !netif_dormant(dev) && !netif_testing(dev))
			operstate = IF_OPER_UP;
		break;

	case IF_OPER_TESTING:
		if (netif_oper_up(dev))
			operstate = IF_OPER_TESTING;
		break;

	case IF_OPER_DORMANT:
		if (netif_oper_up(dev))
			operstate = IF_OPER_DORMANT;
		break;
	}

	if (dev->operstate != operstate) {
		write_lock(&dev_base_lock);
		dev->operstate = operstate;
		write_unlock(&dev_base_lock);
		netdev_state_change(dev);
	}
}

static unsigned int rtnl_dev_get_flags(const struct net_device *dev)
{
	return (dev->flags & ~(IFF_PROMISC | IFF_ALLMULTI)) |
	       (dev->gflags & (IFF_PROMISC | IFF_ALLMULTI));
}

static unsigned int rtnl_dev_combine_flags(const struct net_device *dev,
					   const struct ifinfomsg *ifm)
{
	unsigned int flags = ifm->ifi_flags;

	/* bugwards compatibility: ifi_change == 0 is treated as ~0 */
	if (ifm->ifi_change)
		flags = (flags & ifm->ifi_change) |
			(rtnl_dev_get_flags(dev) & ~ifm->ifi_change);

	return flags;
}

static void copy_rtnl_link_stats(struct rtnl_link_stats *a,
				 const struct rtnl_link_stats64 *b)
{
	a->rx_packets = b->rx_packets;
	a->tx_packets = b->tx_packets;
	a->rx_bytes = b->rx_bytes;
	a->tx_bytes = b->tx_bytes;
	a->rx_errors = b->rx_errors;
	a->tx_errors = b->tx_errors;
	a->rx_dropped = b->rx_dropped;
	a->tx_dropped = b->tx_dropped;

	a->multicast = b->multicast;
	a->collisions = b->collisions;

	a->rx_length_errors = b->rx_length_errors;
	a->rx_over_errors = b->rx_over_errors;
	a->rx_crc_errors = b->rx_crc_errors;
	a->rx_frame_errors = b->rx_frame_errors;
	a->rx_fifo_errors = b->rx_fifo_errors;
	a->rx_missed_errors = b->rx_missed_errors;

	a->tx_aborted_errors = b->tx_aborted_errors;
	a->tx_carrier_errors = b->tx_carrier_errors;
	a->tx_fifo_errors = b->tx_fifo_errors;
	a->tx_heartbeat_errors = b->tx_heartbeat_errors;
	a->tx_window_errors = b->tx_window_errors;

	a->rx_compressed = b->rx_compressed;
	a->tx_compressed = b->tx_compressed;

	a->rx_nohandler = b->rx_nohandler;
}

/* All VF info */
static inline int rtnl_vfinfo_size(const struct net_device *dev,
				   u32 ext_filter_mask)
{
	if (dev->dev.parent && (ext_filter_mask & RTEXT_FILTER_VF)) {
		int num_vfs = dev_num_vf(dev->dev.parent);
		size_t size = nla_total_size(0);
		size += num_vfs *
			(nla_total_size(0) +
			 nla_total_size(sizeof(struct ifla_vf_mac)) +
			 nla_total_size(sizeof(struct ifla_vf_broadcast)) +
			 nla_total_size(sizeof(struct ifla_vf_vlan)) +
			 nla_total_size(0) + /* nest IFLA_VF_VLAN_LIST */
			 nla_total_size(MAX_VLAN_LIST_LEN *
					sizeof(struct ifla_vf_vlan_info)) +
			 nla_total_size(sizeof(struct ifla_vf_spoofchk)) +
			 nla_total_size(sizeof(struct ifla_vf_tx_rate)) +
			 nla_total_size(sizeof(struct ifla_vf_rate)) +
			 nla_total_size(sizeof(struct ifla_vf_link_state)) +
			 nla_total_size(sizeof(struct ifla_vf_rss_query_en)) +
			 nla_total_size(0) + /* nest IFLA_VF_STATS */
			 /* IFLA_VF_STATS_RX_PACKETS */
			 nla_total_size_64bit(sizeof(__u64)) +
			 /* IFLA_VF_STATS_TX_PACKETS */
			 nla_total_size_64bit(sizeof(__u64)) +
			 /* IFLA_VF_STATS_RX_BYTES */
			 nla_total_size_64bit(sizeof(__u64)) +
			 /* IFLA_VF_STATS_TX_BYTES */
			 nla_total_size_64bit(sizeof(__u64)) +
			 /* IFLA_VF_STATS_BROADCAST */
			 nla_total_size_64bit(sizeof(__u64)) +
			 /* IFLA_VF_STATS_MULTICAST */
			 nla_total_size_64bit(sizeof(__u64)) +
			 /* IFLA_VF_STATS_RX_DROPPED */
			 nla_total_size_64bit(sizeof(__u64)) +
			 /* IFLA_VF_STATS_TX_DROPPED */
			 nla_total_size_64bit(sizeof(__u64)) +
			 nla_total_size(sizeof(struct ifla_vf_trust)));
		return size;
	} else
		return 0;
}

static size_t rtnl_port_size(const struct net_device *dev,
			     u32 ext_filter_mask)
{
	size_t port_size = nla_total_size(4)		/* PORT_VF */
		+ nla_total_size(PORT_PROFILE_MAX)	/* PORT_PROFILE */
		+ nla_total_size(PORT_UUID_MAX)		/* PORT_INSTANCE_UUID */
		+ nla_total_size(PORT_UUID_MAX)		/* PORT_HOST_UUID */
		+ nla_total_size(1)			/* PROT_VDP_REQUEST */
		+ nla_total_size(2);			/* PORT_VDP_RESPONSE */
	size_t vf_ports_size = nla_total_size(sizeof(struct nlattr));
	size_t vf_port_size = nla_total_size(sizeof(struct nlattr))
		+ port_size;
	size_t port_self_size = nla_total_size(sizeof(struct nlattr))
		+ port_size;

	if (!dev->netdev_ops->ndo_get_vf_port || !dev->dev.parent ||
	    !(ext_filter_mask & RTEXT_FILTER_VF))
		return 0;
	if (dev_num_vf(dev->dev.parent))
		return port_self_size + vf_ports_size +
			vf_port_size * dev_num_vf(dev->dev.parent);
	else
		return port_self_size;
}

static size_t rtnl_xdp_size(void)
{
	size_t xdp_size = nla_total_size(0) +	/* nest IFLA_XDP */
			  nla_total_size(1) +	/* XDP_ATTACHED */
			  nla_total_size(4) +	/* XDP_PROG_ID (or 1st mode) */
			  nla_total_size(4);	/* XDP_<mode>_PROG_ID */

	return xdp_size;
}

static size_t rtnl_prop_list_size(const struct net_device *dev)
{
	struct netdev_name_node *name_node;
	size_t size;

	if (list_empty(&dev->name_node->list))
		return 0;
	size = nla_total_size(0);
	list_for_each_entry(name_node, &dev->name_node->list, list)
		size += nla_total_size(ALTIFNAMSIZ);
	return size;
}

static size_t rtnl_proto_down_size(const struct net_device *dev)
{
	size_t size = nla_total_size(1);

	if (dev->proto_down_reason)
		size += nla_total_size(0) + nla_total_size(4);

	return size;
}

static size_t rtnl_devlink_port_size(const struct net_device *dev)
{
	size_t size = nla_total_size(0); /* nest IFLA_DEVLINK_PORT */

	if (dev->devlink_port)
		size += devlink_nl_port_handle_size(dev->devlink_port);

	return size;
}

static noinline size_t if_nlmsg_size(const struct net_device *dev,
				     u32 ext_filter_mask)
{
	return NLMSG_ALIGN(sizeof(struct ifinfomsg))
	       + nla_total_size(IFNAMSIZ) /* IFLA_IFNAME */
	       + nla_total_size(IFALIASZ) /* IFLA_IFALIAS */
	       + nla_total_size(IFNAMSIZ) /* IFLA_QDISC */
	       + nla_total_size_64bit(sizeof(struct rtnl_link_ifmap))
	       + nla_total_size(sizeof(struct rtnl_link_stats))
	       + nla_total_size_64bit(sizeof(struct rtnl_link_stats64))
	       + nla_total_size(MAX_ADDR_LEN) /* IFLA_ADDRESS */
	       + nla_total_size(MAX_ADDR_LEN) /* IFLA_BROADCAST */
	       + nla_total_size(4) /* IFLA_TXQLEN */
	       + nla_total_size(4) /* IFLA_WEIGHT */
	       + nla_total_size(4) /* IFLA_MTU */
	       + nla_total_size(4) /* IFLA_LINK */
	       + nla_total_size(4) /* IFLA_MASTER */
	       + nla_total_size(1) /* IFLA_CARRIER */
	       + nla_total_size(4) /* IFLA_PROMISCUITY */
	       + nla_total_size(4) /* IFLA_ALLMULTI */
	       + nla_total_size(4) /* IFLA_NUM_TX_QUEUES */
	       + nla_total_size(4) /* IFLA_NUM_RX_QUEUES */
	       + nla_total_size(4) /* IFLA_GSO_MAX_SEGS */
	       + nla_total_size(4) /* IFLA_GSO_MAX_SIZE */
	       + nla_total_size(4) /* IFLA_GRO_MAX_SIZE */
	       + nla_total_size(4) /* IFLA_GSO_IPV4_MAX_SIZE */
	       + nla_total_size(4) /* IFLA_GRO_IPV4_MAX_SIZE */
	       + nla_total_size(4) /* IFLA_TSO_MAX_SIZE */
	       + nla_total_size(4) /* IFLA_TSO_MAX_SEGS */
	       + nla_total_size(1) /* IFLA_OPERSTATE */
	       + nla_total_size(1) /* IFLA_LINKMODE */
	       + nla_total_size(4) /* IFLA_CARRIER_CHANGES */
	       + nla_total_size(4) /* IFLA_LINK_NETNSID */
	       + nla_total_size(4) /* IFLA_GROUP */
	       + nla_total_size(ext_filter_mask
			        & RTEXT_FILTER_VF ? 4 : 0) /* IFLA_NUM_VF */
	       + rtnl_vfinfo_size(dev, ext_filter_mask) /* IFLA_VFINFO_LIST */
	       + rtnl_port_size(dev, ext_filter_mask) /* IFLA_VF_PORTS + IFLA_PORT_SELF */
	       + rtnl_link_get_size(dev) /* IFLA_LINKINFO */
	       + rtnl_link_get_af_size(dev, ext_filter_mask) /* IFLA_AF_SPEC */
	       + nla_total_size(MAX_PHYS_ITEM_ID_LEN) /* IFLA_PHYS_PORT_ID */
	       + nla_total_size(MAX_PHYS_ITEM_ID_LEN) /* IFLA_PHYS_SWITCH_ID */
	       + nla_total_size(IFNAMSIZ) /* IFLA_PHYS_PORT_NAME */
	       + rtnl_xdp_size() /* IFLA_XDP */
	       + nla_total_size(4)  /* IFLA_EVENT */
	       + nla_total_size(4)  /* IFLA_NEW_NETNSID */
	       + nla_total_size(4)  /* IFLA_NEW_IFINDEX */
	       + rtnl_proto_down_size(dev)  /* proto down */
	       + nla_total_size(4)  /* IFLA_TARGET_NETNSID */
	       + nla_total_size(4)  /* IFLA_CARRIER_UP_COUNT */
	       + nla_total_size(4)  /* IFLA_CARRIER_DOWN_COUNT */
	       + nla_total_size(4)  /* IFLA_MIN_MTU */
	       + nla_total_size(4)  /* IFLA_MAX_MTU */
	       + rtnl_prop_list_size(dev)
	       + nla_total_size(MAX_ADDR_LEN) /* IFLA_PERM_ADDRESS */
	       + rtnl_devlink_port_size(dev)
	       + 0;
}

static int rtnl_vf_ports_fill(struct sk_buff *skb, struct net_device *dev)
{
	struct nlattr *vf_ports;
	struct nlattr *vf_port;
	int vf;
	int err;

	vf_ports = nla_nest_start_noflag(skb, IFLA_VF_PORTS);
	if (!vf_ports)
		return -EMSGSIZE;

	for (vf = 0; vf < dev_num_vf(dev->dev.parent); vf++) {
		vf_port = nla_nest_start_noflag(skb, IFLA_VF_PORT);
		if (!vf_port)
			goto nla_put_failure;
		if (nla_put_u32(skb, IFLA_PORT_VF, vf))
			goto nla_put_failure;
		err = dev->netdev_ops->ndo_get_vf_port(dev, vf, skb);
		if (err == -EMSGSIZE)
			goto nla_put_failure;
		if (err) {
			nla_nest_cancel(skb, vf_port);
			continue;
		}
		nla_nest_end(skb, vf_port);
	}

	nla_nest_end(skb, vf_ports);

	return 0;

nla_put_failure:
	nla_nest_cancel(skb, vf_ports);
	return -EMSGSIZE;
}

static int rtnl_port_self_fill(struct sk_buff *skb, struct net_device *dev)
{
	struct nlattr *port_self;
	int err;

	port_self = nla_nest_start_noflag(skb, IFLA_PORT_SELF);
	if (!port_self)
		return -EMSGSIZE;

	err = dev->netdev_ops->ndo_get_vf_port(dev, PORT_SELF_VF, skb);
	if (err) {
		nla_nest_cancel(skb, port_self);
		return (err == -EMSGSIZE) ? err : 0;
	}

	nla_nest_end(skb, port_self);

	return 0;
}

static int rtnl_port_fill(struct sk_buff *skb, struct net_device *dev,
			  u32 ext_filter_mask)
{
	int err;

	if (!dev->netdev_ops->ndo_get_vf_port || !dev->dev.parent ||
	    !(ext_filter_mask & RTEXT_FILTER_VF))
		return 0;

	err = rtnl_port_self_fill(skb, dev);
	if (err)
		return err;

	if (dev_num_vf(dev->dev.parent)) {
		err = rtnl_vf_ports_fill(skb, dev);
		if (err)
			return err;
	}

	return 0;
}

static int rtnl_phys_port_id_fill(struct sk_buff *skb, struct net_device *dev)
{
	int err;
	struct netdev_phys_item_id ppid;

	err = dev_get_phys_port_id(dev, &ppid);
	if (err) {
		if (err == -EOPNOTSUPP)
			return 0;
		return err;
	}

	if (nla_put(skb, IFLA_PHYS_PORT_ID, ppid.id_len, ppid.id))
		return -EMSGSIZE;

	return 0;
}

static int rtnl_phys_port_name_fill(struct sk_buff *skb, struct net_device *dev)
{
	char name[IFNAMSIZ];
	int err;

	err = dev_get_phys_port_name(dev, name, sizeof(name));
	if (err) {
		if (err == -EOPNOTSUPP)
			return 0;
		return err;
	}

	if (nla_put_string(skb, IFLA_PHYS_PORT_NAME, name))
		return -EMSGSIZE;

	return 0;
}

static int rtnl_phys_switch_id_fill(struct sk_buff *skb, struct net_device *dev)
{
	struct netdev_phys_item_id ppid = { };
	int err;

	err = dev_get_port_parent_id(dev, &ppid, false);
	if (err) {
		if (err == -EOPNOTSUPP)
			return 0;
		return err;
	}

	if (nla_put(skb, IFLA_PHYS_SWITCH_ID, ppid.id_len, ppid.id))
		return -EMSGSIZE;

	return 0;
}

static noinline_for_stack int rtnl_fill_stats(struct sk_buff *skb,
					      struct net_device *dev)
{
	struct rtnl_link_stats64 *sp;
	struct nlattr *attr;

	attr = nla_reserve_64bit(skb, IFLA_STATS64,
				 sizeof(struct rtnl_link_stats64), IFLA_PAD);
	if (!attr)
		return -EMSGSIZE;

	sp = nla_data(attr);
	dev_get_stats(dev, sp);

	attr = nla_reserve(skb, IFLA_STATS,
			   sizeof(struct rtnl_link_stats));
	if (!attr)
		return -EMSGSIZE;

	copy_rtnl_link_stats(nla_data(attr), sp);

	return 0;
}

static noinline_for_stack int rtnl_fill_vfinfo(struct sk_buff *skb,
					       struct net_device *dev,
					       int vfs_num,
					       struct nlattr *vfinfo)
{
	struct ifla_vf_rss_query_en vf_rss_query_en;
	struct nlattr *vf, *vfstats, *vfvlanlist;
	struct ifla_vf_link_state vf_linkstate;
	struct ifla_vf_vlan_info vf_vlan_info;
	struct ifla_vf_spoofchk vf_spoofchk;
	struct ifla_vf_tx_rate vf_tx_rate;
	struct ifla_vf_stats vf_stats;
	struct ifla_vf_trust vf_trust;
	struct ifla_vf_vlan vf_vlan;
	struct ifla_vf_rate vf_rate;
	struct ifla_vf_mac vf_mac;
	struct ifla_vf_broadcast vf_broadcast;
	struct ifla_vf_info ivi;
	struct ifla_vf_guid node_guid;
	struct ifla_vf_guid port_guid;

	memset(&ivi, 0, sizeof(ivi));

	/* Not all SR-IOV capable drivers support the
	 * spoofcheck and "RSS query enable" query.  Preset to
	 * -1 so the user space tool can detect that the driver
	 * didn't report anything.
	 */
	ivi.spoofchk = -1;
	ivi.rss_query_en = -1;
	ivi.trusted = -1;
	/* The default value for VF link state is "auto"
	 * IFLA_VF_LINK_STATE_AUTO which equals zero
	 */
	ivi.linkstate = 0;
	/* VLAN Protocol by default is 802.1Q */
	ivi.vlan_proto = htons(ETH_P_8021Q);
	if (dev->netdev_ops->ndo_get_vf_config(dev, vfs_num, &ivi))
		return 0;

	memset(&vf_vlan_info, 0, sizeof(vf_vlan_info));
	memset(&node_guid, 0, sizeof(node_guid));
	memset(&port_guid, 0, sizeof(port_guid));

	vf_mac.vf =
		vf_vlan.vf =
		vf_vlan_info.vf =
		vf_rate.vf =
		vf_tx_rate.vf =
		vf_spoofchk.vf =
		vf_linkstate.vf =
		vf_rss_query_en.vf =
		vf_trust.vf =
		node_guid.vf =
		port_guid.vf = ivi.vf;

	memcpy(vf_mac.mac, ivi.mac, sizeof(ivi.mac));
	memcpy(vf_broadcast.broadcast, dev->broadcast, dev->addr_len);
	vf_vlan.vlan = ivi.vlan;
	vf_vlan.qos = ivi.qos;
	vf_vlan_info.vlan = ivi.vlan;
	vf_vlan_info.qos = ivi.qos;
	vf_vlan_info.vlan_proto = ivi.vlan_proto;
	vf_tx_rate.rate = ivi.max_tx_rate;
	vf_rate.min_tx_rate = ivi.min_tx_rate;
	vf_rate.max_tx_rate = ivi.max_tx_rate;
	vf_spoofchk.setting = ivi.spoofchk;
	vf_linkstate.link_state = ivi.linkstate;
	vf_rss_query_en.setting = ivi.rss_query_en;
	vf_trust.setting = ivi.trusted;
	vf = nla_nest_start_noflag(skb, IFLA_VF_INFO);
	if (!vf)
		goto nla_put_vfinfo_failure;
	if (nla_put(skb, IFLA_VF_MAC, sizeof(vf_mac), &vf_mac) ||
	    nla_put(skb, IFLA_VF_BROADCAST, sizeof(vf_broadcast), &vf_broadcast) ||
	    nla_put(skb, IFLA_VF_VLAN, sizeof(vf_vlan), &vf_vlan) ||
	    nla_put(skb, IFLA_VF_RATE, sizeof(vf_rate),
		    &vf_rate) ||
	    nla_put(skb, IFLA_VF_TX_RATE, sizeof(vf_tx_rate),
		    &vf_tx_rate) ||
	    nla_put(skb, IFLA_VF_SPOOFCHK, sizeof(vf_spoofchk),
		    &vf_spoofchk) ||
	    nla_put(skb, IFLA_VF_LINK_STATE, sizeof(vf_linkstate),
		    &vf_linkstate) ||
	    nla_put(skb, IFLA_VF_RSS_QUERY_EN,
		    sizeof(vf_rss_query_en),
		    &vf_rss_query_en) ||
	    nla_put(skb, IFLA_VF_TRUST,
		    sizeof(vf_trust), &vf_trust))
		goto nla_put_vf_failure;

	if (dev->netdev_ops->ndo_get_vf_guid &&
	    !dev->netdev_ops->ndo_get_vf_guid(dev, vfs_num, &node_guid,
					      &port_guid)) {
		if (nla_put(skb, IFLA_VF_IB_NODE_GUID, sizeof(node_guid),
			    &node_guid) ||
		    nla_put(skb, IFLA_VF_IB_PORT_GUID, sizeof(port_guid),
			    &port_guid))
			goto nla_put_vf_failure;
	}
	vfvlanlist = nla_nest_start_noflag(skb, IFLA_VF_VLAN_LIST);
	if (!vfvlanlist)
		goto nla_put_vf_failure;
	if (nla_put(skb, IFLA_VF_VLAN_INFO, sizeof(vf_vlan_info),
		    &vf_vlan_info)) {
		nla_nest_cancel(skb, vfvlanlist);
		goto nla_put_vf_failure;
	}
	nla_nest_end(skb, vfvlanlist);
	memset(&vf_stats, 0, sizeof(vf_stats));
	if (dev->netdev_ops->ndo_get_vf_stats)
		dev->netdev_ops->ndo_get_vf_stats(dev, vfs_num,
						&vf_stats);
	vfstats = nla_nest_start_noflag(skb, IFLA_VF_STATS);
	if (!vfstats)
		goto nla_put_vf_failure;
	if (nla_put_u64_64bit(skb, IFLA_VF_STATS_RX_PACKETS,
			      vf_stats.rx_packets, IFLA_VF_STATS_PAD) ||
	    nla_put_u64_64bit(skb, IFLA_VF_STATS_TX_PACKETS,
			      vf_stats.tx_packets, IFLA_VF_STATS_PAD) ||
	    nla_put_u64_64bit(skb, IFLA_VF_STATS_RX_BYTES,
			      vf_stats.rx_bytes, IFLA_VF_STATS_PAD) ||
	    nla_put_u64_64bit(skb, IFLA_VF_STATS_TX_BYTES,
			      vf_stats.tx_bytes, IFLA_VF_STATS_PAD) ||
	    nla_put_u64_64bit(skb, IFLA_VF_STATS_BROADCAST,
			      vf_stats.broadcast, IFLA_VF_STATS_PAD) ||
	    nla_put_u64_64bit(skb, IFLA_VF_STATS_MULTICAST,
			      vf_stats.multicast, IFLA_VF_STATS_PAD) ||
	    nla_put_u64_64bit(skb, IFLA_VF_STATS_RX_DROPPED,
			      vf_stats.rx_dropped, IFLA_VF_STATS_PAD) ||
	    nla_put_u64_64bit(skb, IFLA_VF_STATS_TX_DROPPED,
			      vf_stats.tx_dropped, IFLA_VF_STATS_PAD)) {
		nla_nest_cancel(skb, vfstats);
		goto nla_put_vf_failure;
	}
	nla_nest_end(skb, vfstats);
	nla_nest_end(skb, vf);
	return 0;

nla_put_vf_failure:
	nla_nest_cancel(skb, vf);
nla_put_vfinfo_failure:
	nla_nest_cancel(skb, vfinfo);
	return -EMSGSIZE;
}

static noinline_for_stack int rtnl_fill_vf(struct sk_buff *skb,
					   struct net_device *dev,
					   u32 ext_filter_mask)
{
	struct nlattr *vfinfo;
	int i, num_vfs;

	if (!dev->dev.parent || ((ext_filter_mask & RTEXT_FILTER_VF) == 0))
		return 0;

	/*取有多少个vf*/
	num_vfs = dev_num_vf(dev->dev.parent);
	if (nla_put_u32(skb, IFLA_NUM_VF, num_vfs))
		return -EMSGSIZE;

	if (!dev->netdev_ops->ndo_get_vf_config)
		return 0;

	vfinfo = nla_nest_start_noflag(skb, IFLA_VFINFO_LIST);
	if (!vfinfo)
		return -EMSGSIZE;

	for (i = 0; i < num_vfs; i++) {
		if (rtnl_fill_vfinfo(skb, dev, i, vfinfo))
			return -EMSGSIZE;
	}

	nla_nest_end(skb, vfinfo);
	return 0;
}

static int rtnl_fill_link_ifmap(struct sk_buff *skb, struct net_device *dev)
{
	struct rtnl_link_ifmap map;

	memset(&map, 0, sizeof(map));
	map.mem_start   = dev->mem_start;
	map.mem_end     = dev->mem_end;
	map.base_addr   = dev->base_addr;
	map.irq         = dev->irq;
	map.dma         = dev->dma;
	map.port        = dev->if_port;

	if (nla_put_64bit(skb, IFLA_MAP, sizeof(map), &map, IFLA_PAD))
		return -EMSGSIZE;

	return 0;
}

static u32 rtnl_xdp_prog_skb(struct net_device *dev)
{
	const struct bpf_prog *generic_xdp_prog;

	ASSERT_RTNL();

	generic_xdp_prog = rtnl_dereference(dev->xdp_prog);
	if (!generic_xdp_prog)
		return 0;
	return generic_xdp_prog->aux->id;
}

static u32 rtnl_xdp_prog_drv(struct net_device *dev)
{
	return dev_xdp_prog_id(dev, XDP_MODE_DRV);
}

static u32 rtnl_xdp_prog_hw(struct net_device *dev)
{
	return dev_xdp_prog_id(dev, XDP_MODE_HW);
}

static int rtnl_xdp_report_one(struct sk_buff *skb, struct net_device *dev,
			       u32 *prog_id, u8 *mode, u8 tgt_mode, u32 attr,
			       u32 (*get_prog_id)(struct net_device *dev))
{
	u32 curr_id;
	int err;

	curr_id = get_prog_id(dev);
	if (!curr_id)
		return 0;

	*prog_id = curr_id;
	err = nla_put_u32(skb, attr, curr_id);
	if (err)
		return err;

	if (*mode != XDP_ATTACHED_NONE)
		*mode = XDP_ATTACHED_MULTI;
	else
		*mode = tgt_mode;

	return 0;
}

static int rtnl_xdp_fill(struct sk_buff *skb, struct net_device *dev)
{
	struct nlattr *xdp;
	u32 prog_id;
	int err;
	u8 mode;

	xdp = nla_nest_start_noflag(skb, IFLA_XDP);
	if (!xdp)
		return -EMSGSIZE;

	prog_id = 0;
	mode = XDP_ATTACHED_NONE;
	err = rtnl_xdp_report_one(skb, dev, &prog_id, &mode, XDP_ATTACHED_SKB,
				  IFLA_XDP_SKB_PROG_ID, rtnl_xdp_prog_skb);
	if (err)
		goto err_cancel;
	err = rtnl_xdp_report_one(skb, dev, &prog_id, &mode, XDP_ATTACHED_DRV,
				  IFLA_XDP_DRV_PROG_ID, rtnl_xdp_prog_drv);
	if (err)
		goto err_cancel;
	err = rtnl_xdp_report_one(skb, dev, &prog_id, &mode, XDP_ATTACHED_HW,
				  IFLA_XDP_HW_PROG_ID, rtnl_xdp_prog_hw);
	if (err)
		goto err_cancel;

	err = nla_put_u8(skb, IFLA_XDP_ATTACHED, mode);
	if (err)
		goto err_cancel;

	if (prog_id && mode != XDP_ATTACHED_MULTI) {
		err = nla_put_u32(skb, IFLA_XDP_PROG_ID, prog_id);
		if (err)
			goto err_cancel;
	}

	nla_nest_end(skb, xdp);
	return 0;

err_cancel:
	nla_nest_cancel(skb, xdp);
	return err;
}

static u32 rtnl_get_event(unsigned long event)
{
	u32 rtnl_event_type = IFLA_EVENT_NONE;

	switch (event) {
	case NETDEV_REBOOT:
		rtnl_event_type = IFLA_EVENT_REBOOT;
		break;
	case NETDEV_FEAT_CHANGE:
		rtnl_event_type = IFLA_EVENT_FEATURES;
		break;
	case NETDEV_BONDING_FAILOVER:
		rtnl_event_type = IFLA_EVENT_BONDING_FAILOVER;
		break;
	case NETDEV_NOTIFY_PEERS:
		rtnl_event_type = IFLA_EVENT_NOTIFY_PEERS;
		break;
	case NETDEV_RESEND_IGMP:
		rtnl_event_type = IFLA_EVENT_IGMP_RESEND;
		break;
	case NETDEV_CHANGEINFODATA:
		rtnl_event_type = IFLA_EVENT_BONDING_OPTIONS;
		break;
	default:
		break;
	}

	return rtnl_event_type;
}

static int put_master_ifindex(struct sk_buff *skb, struct net_device *dev)
{
	const struct net_device *upper_dev;
	int ret = 0;

	rcu_read_lock();

	upper_dev = netdev_master_upper_dev_get_rcu(dev);
	if (upper_dev)
		ret = nla_put_u32(skb, IFLA_MASTER, upper_dev->ifindex);

	rcu_read_unlock();
	return ret;
}

static int nla_put_iflink(struct sk_buff *skb, const struct net_device *dev,
			  bool force)
{
	int ifindex = dev_get_iflink(dev);

	if (force || dev->ifindex != ifindex)
		return nla_put_u32(skb, IFLA_LINK, ifindex);

	return 0;
}

static noinline_for_stack int nla_put_ifalias(struct sk_buff *skb,
					      struct net_device *dev)
{
	char buf[IFALIASZ];
	int ret;

	ret = dev_get_alias(dev, buf, sizeof(buf));
	return ret > 0 ? nla_put_string(skb, IFLA_IFALIAS, buf) : 0;
}

static int rtnl_fill_link_netnsid(struct sk_buff *skb,
				  const struct net_device *dev,
				  struct net *src_net, gfp_t gfp)
{
	bool put_iflink = false;

	if (dev->rtnl_link_ops && dev->rtnl_link_ops->get_link_net) {
		struct net *link_net = dev->rtnl_link_ops->get_link_net(dev);

		if (!net_eq(dev_net(dev), link_net)) {
			int id = peernet2id_alloc(src_net, link_net, gfp);

			if (nla_put_s32(skb, IFLA_LINK_NETNSID, id))
				return -EMSGSIZE;

			put_iflink = true;
		}
	}

	return nla_put_iflink(skb, dev, put_iflink);
}

static int rtnl_fill_link_af(struct sk_buff *skb,
			     const struct net_device *dev,
			     u32 ext_filter_mask)
{
	const struct rtnl_af_ops *af_ops;
	struct nlattr *af_spec;

	af_spec = nla_nest_start_noflag(skb, IFLA_AF_SPEC);
	if (!af_spec)
		return -EMSGSIZE;

	list_for_each_entry_rcu(af_ops, &rtnl_af_ops, list) {
		struct nlattr *af;
		int err;

		if (!af_ops->fill_link_af)
			continue;

		af = nla_nest_start_noflag(skb, af_ops->family);
		if (!af)
			return -EMSGSIZE;

		err = af_ops->fill_link_af(skb, dev, ext_filter_mask);
		/*
		 * Caller may return ENODATA to indicate that there
		 * was no data to be dumped. This is not an error, it
		 * means we should trim the attribute header and
		 * continue.
		 */
		if (err == -ENODATA)
			nla_nest_cancel(skb, af);
		else if (err < 0)
			return -EMSGSIZE;

		nla_nest_end(skb, af);
	}

	nla_nest_end(skb, af_spec);
	return 0;
}

static int rtnl_fill_alt_ifnames(struct sk_buff *skb,
				 const struct net_device *dev)
{
	struct netdev_name_node *name_node;
	int count = 0;

	list_for_each_entry(name_node, &dev->name_node->list, list) {
		if (nla_put_string(skb, IFLA_ALT_IFNAME, name_node->name))
			return -EMSGSIZE;
		count++;
	}
	return count;
}

static int rtnl_fill_prop_list(struct sk_buff *skb,
			       const struct net_device *dev)
{
	struct nlattr *prop_list;
	int ret;

	prop_list = nla_nest_start(skb, IFLA_PROP_LIST);
	if (!prop_list)
		return -EMSGSIZE;

	ret = rtnl_fill_alt_ifnames(skb, dev);
	if (ret <= 0)
		goto nest_cancel;

	nla_nest_end(skb, prop_list);
	return 0;

nest_cancel:
	nla_nest_cancel(skb, prop_list);
	return ret;
}

static int rtnl_fill_proto_down(struct sk_buff *skb,
				const struct net_device *dev)
{
	struct nlattr *pr;
	u32 preason;

	if (nla_put_u8(skb, IFLA_PROTO_DOWN, dev->proto_down))
		goto nla_put_failure;

	preason = dev->proto_down_reason;
	if (!preason)
		return 0;

	pr = nla_nest_start(skb, IFLA_PROTO_DOWN_REASON);
	if (!pr)
		return -EMSGSIZE;

	if (nla_put_u32(skb, IFLA_PROTO_DOWN_REASON_VALUE, preason)) {
		nla_nest_cancel(skb, pr);
		goto nla_put_failure;
	}

	nla_nest_end(skb, pr);
	return 0;

nla_put_failure:
	return -EMSGSIZE;
}

static int rtnl_fill_devlink_port(struct sk_buff *skb,
				  const struct net_device *dev)
{
	struct nlattr *devlink_port_nest;
	int ret;

	devlink_port_nest = nla_nest_start(skb, IFLA_DEVLINK_PORT);
	if (!devlink_port_nest)
		return -EMSGSIZE;

	if (dev->devlink_port) {
		ret = devlink_nl_port_handle_fill(skb, dev->devlink_port);
		if (ret < 0)
			goto nest_cancel;
	}

	nla_nest_end(skb, devlink_port_nest);
	return 0;

nest_cancel:
	nla_nest_cancel(skb, devlink_port_nest);
	return ret;
}

static int rtnl_fill_ifinfo(struct sk_buff *skb,
			    struct net_device *dev, struct net *src_net,
			    int type, u32 pid, u32 seq, u32 change,
			    unsigned int flags, u32 ext_filter_mask,
			    u32 event, int *new_nsid, int new_ifindex,
			    int tgt_netnsid, gfp_t gfp)
{
	struct ifinfomsg *ifm;
	struct nlmsghdr *nlh;
	struct Qdisc *qdisc;

	ASSERT_RTNL();
	nlh = nlmsg_put(skb, pid, seq, type, sizeof(*ifm), flags);
	if (nlh == NULL)
		return -EMSGSIZE;

	ifm = nlmsg_data(nlh);
	ifm->ifi_family = AF_UNSPEC;
	ifm->__ifi_pad = 0;
	ifm->ifi_type = dev->type;
	ifm->ifi_index = dev->ifindex;
	ifm->ifi_flags = dev_get_flags(dev);
	ifm->ifi_change = change;

	if (tgt_netnsid >= 0 && nla_put_s32(skb, IFLA_TARGET_NETNSID, tgt_netnsid))
		goto nla_put_failure;

	qdisc = rtnl_dereference(dev->qdisc);
	if (nla_put_string(skb, IFLA_IFNAME, dev->name) ||
	    nla_put_u32(skb, IFLA_TXQLEN, dev->tx_queue_len) ||
	    nla_put_u8(skb, IFLA_OPERSTATE,
		       netif_running(dev) ? dev->operstate : IF_OPER_DOWN) ||
	    nla_put_u8(skb, IFLA_LINKMODE, dev->link_mode) ||
	    nla_put_u32(skb, IFLA_MTU, dev->mtu) ||
	    nla_put_u32(skb, IFLA_MIN_MTU, dev->min_mtu) ||
	    nla_put_u32(skb, IFLA_MAX_MTU, dev->max_mtu) ||
	    nla_put_u32(skb, IFLA_GROUP, dev->group) ||
	    nla_put_u32(skb, IFLA_PROMISCUITY, dev->promiscuity) ||
	    nla_put_u32(skb, IFLA_ALLMULTI, dev->allmulti) ||
	    nla_put_u32(skb, IFLA_NUM_TX_QUEUES, dev->num_tx_queues) ||
	    nla_put_u32(skb, IFLA_GSO_MAX_SEGS, dev->gso_max_segs) ||
	    nla_put_u32(skb, IFLA_GSO_MAX_SIZE, dev->gso_max_size) ||
	    nla_put_u32(skb, IFLA_GRO_MAX_SIZE, dev->gro_max_size) ||
	    nla_put_u32(skb, IFLA_GSO_IPV4_MAX_SIZE, dev->gso_ipv4_max_size) ||
	    nla_put_u32(skb, IFLA_GRO_IPV4_MAX_SIZE, dev->gro_ipv4_max_size) ||
	    nla_put_u32(skb, IFLA_TSO_MAX_SIZE, dev->tso_max_size) ||
	    nla_put_u32(skb, IFLA_TSO_MAX_SEGS, dev->tso_max_segs) ||
#ifdef CONFIG_RPS
	    nla_put_u32(skb, IFLA_NUM_RX_QUEUES, dev->num_rx_queues) ||
#endif
	    put_master_ifindex(skb, dev) ||
	    nla_put_u8(skb, IFLA_CARRIER, netif_carrier_ok(dev)) ||
	    (qdisc &&
	     nla_put_string(skb, IFLA_QDISC, qdisc->ops->id)) ||
	    nla_put_ifalias(skb, dev) ||
	    nla_put_u32(skb, IFLA_CARRIER_CHANGES,
			atomic_read(&dev->carrier_up_count) +
			atomic_read(&dev->carrier_down_count)) ||
	    nla_put_u32(skb, IFLA_CARRIER_UP_COUNT,
			atomic_read(&dev->carrier_up_count)) ||
	    nla_put_u32(skb, IFLA_CARRIER_DOWN_COUNT,
			atomic_read(&dev->carrier_down_count)))
		goto nla_put_failure;

	if (rtnl_fill_proto_down(skb, dev))
		goto nla_put_failure;

	if (event != IFLA_EVENT_NONE) {
		if (nla_put_u32(skb, IFLA_EVENT, event))
			goto nla_put_failure;
	}

	if (rtnl_fill_link_ifmap(skb, dev))
		goto nla_put_failure;

	if (dev->addr_len) {
		if (nla_put(skb, IFLA_ADDRESS, dev->addr_len, dev->dev_addr) ||
		    nla_put(skb, IFLA_BROADCAST, dev->addr_len, dev->broadcast))
			goto nla_put_failure;
	}

	if (rtnl_phys_port_id_fill(skb, dev))
		goto nla_put_failure;

	if (rtnl_phys_port_name_fill(skb, dev))
		goto nla_put_failure;

	if (rtnl_phys_switch_id_fill(skb, dev))
		goto nla_put_failure;

	if (rtnl_fill_stats(skb, dev))
		goto nla_put_failure;

	if (rtnl_fill_vf(skb, dev, ext_filter_mask))
		goto nla_put_failure;

	if (rtnl_port_fill(skb, dev, ext_filter_mask))
		goto nla_put_failure;

	if (rtnl_xdp_fill(skb, dev))
		goto nla_put_failure;

	if (dev->rtnl_link_ops || rtnl_have_link_slave_info(dev)) {
		if (rtnl_link_fill(skb, dev) < 0)
			goto nla_put_failure;
	}

	if (rtnl_fill_link_netnsid(skb, dev, src_net, gfp))
		goto nla_put_failure;

	if (new_nsid &&
	    nla_put_s32(skb, IFLA_NEW_NETNSID, *new_nsid) < 0)
		goto nla_put_failure;
	if (new_ifindex &&
	    nla_put_s32(skb, IFLA_NEW_IFINDEX, new_ifindex) < 0)
		goto nla_put_failure;

	if (memchr_inv(dev->perm_addr, '\0', dev->addr_len) &&
	    nla_put(skb, IFLA_PERM_ADDRESS, dev->addr_len, dev->perm_addr))
		goto nla_put_failure;

	rcu_read_lock();
	if (rtnl_fill_link_af(skb, dev, ext_filter_mask))
		goto nla_put_failure_rcu;
	rcu_read_unlock();

	if (rtnl_fill_prop_list(skb, dev))
		goto nla_put_failure;

	if (dev->dev.parent &&
	    nla_put_string(skb, IFLA_PARENT_DEV_NAME,
			   dev_name(dev->dev.parent)))
		goto nla_put_failure;

	if (dev->dev.parent && dev->dev.parent->bus &&
	    nla_put_string(skb, IFLA_PARENT_DEV_BUS_NAME,
			   dev->dev.parent->bus->name))
		goto nla_put_failure;

	if (rtnl_fill_devlink_port(skb, dev))
		goto nla_put_failure;

	nlmsg_end(skb, nlh);
	return 0;

nla_put_failure_rcu:
	rcu_read_unlock();
nla_put_failure:
	nlmsg_cancel(skb, nlh);
	return -EMSGSIZE;
}

static const struct nla_policy ifla_policy[IFLA_MAX+1] = {
	[IFLA_IFNAME]		= { .type = NLA_STRING, .len = IFNAMSIZ-1 },
	[IFLA_ADDRESS]		= { .type = NLA_BINARY, .len = MAX_ADDR_LEN },
	[IFLA_BROADCAST]	= { .type = NLA_BINARY, .len = MAX_ADDR_LEN },
	[IFLA_MAP]		= { .len = sizeof(struct rtnl_link_ifmap) },
	[IFLA_MTU]		= { .type = NLA_U32 },
	[IFLA_LINK]		= { .type = NLA_U32 },
	[IFLA_MASTER]		= { .type = NLA_U32 },
	[IFLA_CARRIER]		= { .type = NLA_U8 },
	[IFLA_TXQLEN]		= { .type = NLA_U32 },
	[IFLA_WEIGHT]		= { .type = NLA_U32 },
	[IFLA_OPERSTATE]	= { .type = NLA_U8 },
	[IFLA_LINKMODE]		= { .type = NLA_U8 },
	[IFLA_LINKINFO]		= { .type = NLA_NESTED },
	[IFLA_NET_NS_PID]	= { .type = NLA_U32 },
	[IFLA_NET_NS_FD]	= { .type = NLA_U32 },
	/* IFLA_IFALIAS is a string, but policy is set to NLA_BINARY to
	 * allow 0-length string (needed to remove an alias).
	 */
	[IFLA_IFALIAS]	        = { .type = NLA_BINARY, .len = IFALIASZ - 1 },
	[IFLA_VFINFO_LIST]	= {. type = NLA_NESTED },
	[IFLA_VF_PORTS]		= { .type = NLA_NESTED },
	[IFLA_PORT_SELF]	= { .type = NLA_NESTED },
	[IFLA_AF_SPEC]		= { .type = NLA_NESTED },
	[IFLA_EXT_MASK]		= { .type = NLA_U32 },
	[IFLA_PROMISCUITY]	= { .type = NLA_U32 },
	[IFLA_NUM_TX_QUEUES]	= { .type = NLA_U32 },
	[IFLA_NUM_RX_QUEUES]	= { .type = NLA_U32 },
	[IFLA_GSO_MAX_SEGS]	= { .type = NLA_U32 },
	[IFLA_GSO_MAX_SIZE]	= { .type = NLA_U32 },
	[IFLA_PHYS_PORT_ID]	= { .type = NLA_BINARY, .len = MAX_PHYS_ITEM_ID_LEN },
	[IFLA_CARRIER_CHANGES]	= { .type = NLA_U32 },  /* ignored */
	[IFLA_PHYS_SWITCH_ID]	= { .type = NLA_BINARY, .len = MAX_PHYS_ITEM_ID_LEN },
	[IFLA_LINK_NETNSID]	= { .type = NLA_S32 },
	[IFLA_PROTO_DOWN]	= { .type = NLA_U8 },
	[IFLA_XDP]		= { .type = NLA_NESTED },
	[IFLA_EVENT]		= { .type = NLA_U32 },
	[IFLA_GROUP]		= { .type = NLA_U32 },
	[IFLA_TARGET_NETNSID]	= { .type = NLA_S32 },
	[IFLA_CARRIER_UP_COUNT]	= { .type = NLA_U32 },
	[IFLA_CARRIER_DOWN_COUNT] = { .type = NLA_U32 },
	[IFLA_MIN_MTU]		= { .type = NLA_U32 },
	[IFLA_MAX_MTU]		= { .type = NLA_U32 },
	[IFLA_PROP_LIST]	= { .type = NLA_NESTED },
	[IFLA_ALT_IFNAME]	= { .type = NLA_STRING,
				    .len = ALTIFNAMSIZ - 1 },
	[IFLA_PERM_ADDRESS]	= { .type = NLA_REJECT },
	[IFLA_PROTO_DOWN_REASON] = { .type = NLA_NESTED },
	[IFLA_NEW_IFINDEX]	= NLA_POLICY_MIN(NLA_S32, 1),
	[IFLA_PARENT_DEV_NAME]	= { .type = NLA_NUL_STRING },
	[IFLA_GRO_MAX_SIZE]	= { .type = NLA_U32 },
	[IFLA_TSO_MAX_SIZE]	= { .type = NLA_REJECT },
	[IFLA_TSO_MAX_SEGS]	= { .type = NLA_REJECT },
	[IFLA_ALLMULTI]		= { .type = NLA_REJECT },
	[IFLA_GSO_IPV4_MAX_SIZE]	= { .type = NLA_U32 },
	[IFLA_GRO_IPV4_MAX_SIZE]	= { .type = NLA_U32 },
};

static const struct nla_policy ifla_info_policy[IFLA_INFO_MAX+1] = {
	[IFLA_INFO_KIND]	= { .type = NLA_STRING },
	[IFLA_INFO_DATA]	= { .type = NLA_NESTED },
	[IFLA_INFO_SLAVE_KIND]	= { .type = NLA_STRING },
	[IFLA_INFO_SLAVE_DATA]	= { .type = NLA_NESTED },
};

static const struct nla_policy ifla_vf_policy[IFLA_VF_MAX+1] = {
	[IFLA_VF_MAC]		= { .len = sizeof(struct ifla_vf_mac) },
	[IFLA_VF_BROADCAST]	= { .type = NLA_REJECT },
	[IFLA_VF_VLAN]		= { .len = sizeof(struct ifla_vf_vlan) },
	[IFLA_VF_VLAN_LIST]     = { .type = NLA_NESTED },
	[IFLA_VF_TX_RATE]	= { .len = sizeof(struct ifla_vf_tx_rate) },
	[IFLA_VF_SPOOFCHK]	= { .len = sizeof(struct ifla_vf_spoofchk) },
	[IFLA_VF_RATE]		= { .len = sizeof(struct ifla_vf_rate) },
	[IFLA_VF_LINK_STATE]	= { .len = sizeof(struct ifla_vf_link_state) },
	[IFLA_VF_RSS_QUERY_EN]	= { .len = sizeof(struct ifla_vf_rss_query_en) },
	[IFLA_VF_STATS]		= { .type = NLA_NESTED },
	[IFLA_VF_TRUST]		= { .len = sizeof(struct ifla_vf_trust) },
	[IFLA_VF_IB_NODE_GUID]	= { .len = sizeof(struct ifla_vf_guid) },
	[IFLA_VF_IB_PORT_GUID]	= { .len = sizeof(struct ifla_vf_guid) },
};

static const struct nla_policy ifla_port_policy[IFLA_PORT_MAX+1] = {
	[IFLA_PORT_VF]		= { .type = NLA_U32 },
	[IFLA_PORT_PROFILE]	= { .type = NLA_STRING,
				    .len = PORT_PROFILE_MAX },
	[IFLA_PORT_INSTANCE_UUID] = { .type = NLA_BINARY,
				      .len = PORT_UUID_MAX },
	[IFLA_PORT_HOST_UUID]	= { .type = NLA_STRING,
				    .len = PORT_UUID_MAX },
	[IFLA_PORT_REQUEST]	= { .type = NLA_U8, },
	[IFLA_PORT_RESPONSE]	= { .type = NLA_U16, },

	/* Unused, but we need to keep it here since user space could
	 * fill it. It's also broken with regard to NLA_BINARY use in
	 * combination with structs.
	 */
	[IFLA_PORT_VSI_TYPE]	= { .type = NLA_BINARY,
				    .len = sizeof(struct ifla_port_vsi) },
};

static const struct nla_policy ifla_xdp_policy[IFLA_XDP_MAX + 1] = {
	[IFLA_XDP_UNSPEC]	= { .strict_start_type = IFLA_XDP_EXPECTED_FD },
	[IFLA_XDP_FD]		= { .type = NLA_S32 },
	[IFLA_XDP_EXPECTED_FD]	= { .type = NLA_S32 },
	[IFLA_XDP_ATTACHED]	= { .type = NLA_U8 },
	[IFLA_XDP_FLAGS]	= { .type = NLA_U32 },
	[IFLA_XDP_PROG_ID]	= { .type = NLA_U32 },
};

static const struct rtnl_link_ops *linkinfo_to_kind_ops(const struct nlattr *nla)
{
	const struct rtnl_link_ops *ops = NULL;
	struct nlattr *linfo[IFLA_INFO_MAX + 1];

	if (nla_parse_nested_deprecated(linfo, IFLA_INFO_MAX, nla, ifla_info_policy, NULL) < 0)
		return NULL;

	/*通过kind字符串获取rtnl_link_ops*/
	if (linfo[IFLA_INFO_KIND]) {
		char kind[MODULE_NAME_LEN];

		nla_strscpy(kind, linfo[IFLA_INFO_KIND], sizeof(kind));
		ops = rtnl_link_ops_get(kind);
	}

	return ops;
}

static bool link_master_filtered(struct net_device *dev, int master_idx)
{
	struct net_device *master;

	if (!master_idx)
		return false;

	master = netdev_master_upper_dev_get(dev);

	/* 0 is already used to denote IFLA_MASTER wasn't passed, therefore need
	 * another invalid value for ifindex to denote "no master".
	 */
	if (master_idx == -1)
		return !!master;

	if (!master || master->ifindex != master_idx)
		return true;

	return false;
}

static bool link_kind_filtered(const struct net_device *dev,
			       const struct rtnl_link_ops *kind_ops)
{
	if (kind_ops && dev->rtnl_link_ops != kind_ops)
		return true;

	return false;
}

static bool link_dump_filtered(struct net_device *dev,
			       int master_idx,
			       const struct rtnl_link_ops *kind_ops)
{
	if (link_master_filtered(dev, master_idx) ||
	    link_kind_filtered(dev, kind_ops))
		return true;

	return false;
}

/**
 * rtnl_get_net_ns_capable - Get netns if sufficiently privileged.
 * @sk: netlink socket
 * @netnsid: network namespace identifier
 *
 * Returns the network namespace identified by netnsid on success or an error
 * pointer on failure.
 */
struct net *rtnl_get_net_ns_capable(struct sock *sk, int netnsid)
{
	struct net *net;

	net = get_net_ns_by_id(sock_net(sk), netnsid);
	if (!net)
		return ERR_PTR(-EINVAL);

	/* For now, the caller is required to have CAP_NET_ADMIN in
	 * the user namespace owning the target net ns.
	 */
	if (!sk_ns_capable(sk, net->user_ns, CAP_NET_ADMIN)) {
		put_net(net);
		return ERR_PTR(-EACCES);
	}
	return net;
}
EXPORT_SYMBOL_GPL(rtnl_get_net_ns_capable);

static int rtnl_valid_dump_ifinfo_req(const struct nlmsghdr *nlh,
				      bool strict_check, struct nlattr **tb,
				      struct netlink_ext_ack *extack)
{
	int hdrlen;

	if (strict_check) {
		struct ifinfomsg *ifm;

		if (nlh->nlmsg_len < nlmsg_msg_size(sizeof(*ifm))) {
			NL_SET_ERR_MSG(extack, "Invalid header for link dump");
			return -EINVAL;
		}

		ifm = nlmsg_data(nlh);
		if (ifm->__ifi_pad || ifm->ifi_type || ifm->ifi_flags ||
		    ifm->ifi_change) {
			NL_SET_ERR_MSG(extack, "Invalid values in header for link dump request");
			return -EINVAL;
		}
		if (ifm->ifi_index) {
			NL_SET_ERR_MSG(extack, "Filter by device index not supported for link dumps");
			return -EINVAL;
		}

		return nlmsg_parse_deprecated_strict(nlh, sizeof(*ifm), tb,
						     IFLA_MAX, ifla_policy,
						     extack);
	}

	/* A hack to preserve kernel<->userspace interface.
	 * The correct header is ifinfomsg. It is consistent with rtnl_getlink.
	 * However, before Linux v3.9 the code here assumed rtgenmsg and that's
	 * what iproute2 < v3.9.0 used.
	 * We can detect the old iproute2. Even including the IFLA_EXT_MASK
	 * attribute, its netlink message is shorter than struct ifinfomsg.
	 */
	hdrlen = nlmsg_len(nlh) < sizeof(struct ifinfomsg) ?
		 sizeof(struct rtgenmsg) : sizeof(struct ifinfomsg);

	return nlmsg_parse_deprecated(nlh, hdrlen, tb, IFLA_MAX, ifla_policy,
				      extack);
}

static int rtnl_dump_ifinfo(struct sk_buff *skb, struct netlink_callback *cb)
{
	struct netlink_ext_ack *extack = cb->extack;
	const struct nlmsghdr *nlh = cb->nlh;
	struct net *net = sock_net(skb->sk);
	struct net *tgt_net = net;
	int h, s_h;
	int idx = 0, s_idx;
	struct net_device *dev;
	struct hlist_head *head;
	struct nlattr *tb[IFLA_MAX+1];
	u32 ext_filter_mask = 0;
	const struct rtnl_link_ops *kind_ops = NULL;
	unsigned int flags = NLM_F_MULTI;
	int master_idx = 0;
	int netnsid = -1;
	int err, i;

	s_h = cb->args[0];
	s_idx = cb->args[1];

	err = rtnl_valid_dump_ifinfo_req(nlh, cb->strict_check, tb, extack);
	if (err < 0) {
		if (cb->strict_check)
			return err;

		goto walk_entries;
	}

	for (i = 0; i <= IFLA_MAX; ++i) {
		if (!tb[i])
			continue;

		/* new attributes should only be added with strict checking */
		switch (i) {
		case IFLA_TARGET_NETNSID:
			netnsid = nla_get_s32(tb[i]);
			tgt_net = rtnl_get_net_ns_capable(skb->sk, netnsid);
			if (IS_ERR(tgt_net)) {
				NL_SET_ERR_MSG(extack, "Invalid target network namespace id");
				return PTR_ERR(tgt_net);
			}
			break;
		case IFLA_EXT_MASK:
			ext_filter_mask = nla_get_u32(tb[i]);
			break;
		case IFLA_MASTER:
			master_idx = nla_get_u32(tb[i]);
			break;
		case IFLA_LINKINFO:
			kind_ops = linkinfo_to_kind_ops(tb[i]);
			break;
		default:
			if (cb->strict_check) {
				NL_SET_ERR_MSG(extack, "Unsupported attribute in link dump request");
				return -EINVAL;
			}
		}
	}

	if (master_idx || kind_ops)
		flags |= NLM_F_DUMP_FILTERED;

walk_entries:
	for (h = s_h; h < NETDEV_HASHENTRIES; h++, s_idx = 0) {
		idx = 0;
		head = &tgt_net->dev_index_head[h];
		hlist_for_each_entry(dev, head, index_hlist) {
			if (link_dump_filtered(dev, master_idx, kind_ops))
				goto cont;
			if (idx < s_idx)
				goto cont;
			err = rtnl_fill_ifinfo(skb, dev, net,
					       RTM_NEWLINK,
					       NETLINK_CB(cb->skb).portid,
					       nlh->nlmsg_seq, 0, flags,
					       ext_filter_mask, 0, NULL, 0,
					       netnsid, GFP_KERNEL);

			if (err < 0) {
				if (likely(skb->len))
					goto out;

				goto out_err;
			}
cont:
			idx++;
		}
	}
out:
	err = skb->len;
out_err:
	cb->args[1] = idx;
	cb->args[0] = h;
	cb->seq = tgt_net->dev_base_seq;
	nl_dump_check_consistent(cb, nlmsg_hdr(skb));
	if (netnsid >= 0)
		put_net(tgt_net);

	return err;
}

int rtnl_nla_parse_ifla(struct nlattr **tb, const struct nlattr *head, int len,
			struct netlink_ext_ack *exterr)
{
	return nla_parse_deprecated(tb, IFLA_MAX, head, len, ifla_policy,
				    exterr);
}
EXPORT_SYMBOL(rtnl_nla_parse_ifla);

//通过pid,ns_fd获取对应的net namespace
struct net *rtnl_link_get_net(struct net *src_net, struct nlattr *tb[])
{
	struct net *net;
	/* Examine the link attributes and figure out which
	 * network namespace we are talking about.
	 */
	if (tb[IFLA_NET_NS_PID])
		net = get_net_ns_by_pid(nla_get_u32(tb[IFLA_NET_NS_PID]));
	else if (tb[IFLA_NET_NS_FD])
		net = get_net_ns_by_fd(nla_get_u32(tb[IFLA_NET_NS_FD]));
	else
	    /*如无配置，则返回源net namespace*/
		net = get_net(src_net);
	return net;
}
EXPORT_SYMBOL(rtnl_link_get_net);

/* Figure out which network namespace we are talking about by
 * examining the link attributes in the following order:
 *
 * 1. IFLA_NET_NS_PID
 * 2. IFLA_NET_NS_FD
 * 3. IFLA_TARGET_NETNSID
 */
static struct net *rtnl_link_get_net_by_nlattr(struct net *src_net,
					       struct nlattr *tb[])
{
	struct net *net;

	if (tb[IFLA_NET_NS_PID] || tb[IFLA_NET_NS_FD])
		return rtnl_link_get_net(src_net, tb);

	//如未配置target_netnsid,则返回源
	if (!tb[IFLA_TARGET_NETNSID])
		return get_net(src_net);

	//通过target_netnsid找对端netns
	net = get_net_ns_by_id(src_net, nla_get_u32(tb[IFLA_TARGET_NETNSID]));
	if (!net)
		return ERR_PTR(-EINVAL);

	return net;
}

static struct net *rtnl_link_get_net_capable(const struct sk_buff *skb,
					     struct net *src_net/*dev当前所处的net namespace*/,
					     struct nlattr *tb[], int cap)
{
	struct net *net;

	net = rtnl_link_get_net_by_nlattr(src_net, tb);
	if (IS_ERR(net))
		return net;

	if (!netlink_ns_capable(skb, net->user_ns, cap)) {
		put_net(net);
		return ERR_PTR(-EPERM);
	}

	return net;
}

/* Verify that rtnetlink requests do not pass additional properties
 * potentially referring to different network namespaces.
 */
static int rtnl_ensure_unique_netns(struct nlattr *tb[],
				    struct netlink_ext_ack *extack,
				    bool netns_id_only)
{

	if (netns_id_only) {
		if (!tb[IFLA_NET_NS_PID] && !tb[IFLA_NET_NS_FD])
			return 0;

		NL_SET_ERR_MSG(extack, "specified netns attribute not supported");
		return -EOPNOTSUPP;
	}

	if (tb[IFLA_TARGET_NETNSID] && (tb[IFLA_NET_NS_PID] || tb[IFLA_NET_NS_FD]))
		goto invalid_attr;

	if (tb[IFLA_NET_NS_PID] && (tb[IFLA_TARGET_NETNSID] || tb[IFLA_NET_NS_FD]))
		goto invalid_attr;

	if (tb[IFLA_NET_NS_FD] && (tb[IFLA_TARGET_NETNSID] || tb[IFLA_NET_NS_PID]))
		goto invalid_attr;

	return 0;

invalid_attr:
	NL_SET_ERR_MSG(extack, "multiple netns identifying attributes specified");
	return -EINVAL;
}

static	int rtnl_set_vf_rate(struct net_device *dev, int vf, int min_tx_rate,
			     int max_tx_rate)
{
	const struct net_device_ops *ops = dev->netdev_ops;

	if (!ops->ndo_set_vf_rate)
		return -EOPNOTSUPP;
	if (max_tx_rate && max_tx_rate < min_tx_rate)
		return -EINVAL;

	return ops->ndo_set_vf_rate(dev, vf, min_tx_rate, max_tx_rate);
}

/*针对dev校验设备配置*/
static int validate_linkmsg(struct net_device *dev, struct nlattr *tb[],
			    struct netlink_ext_ack *extack)
{
	if (dev) {
		//设备地址不得小于dev->addr_len
		if (tb[IFLA_ADDRESS] &&
		    nla_len(tb[IFLA_ADDRESS]) < dev->addr_len)
			return -EINVAL;

		//广播hw地址
		if (tb[IFLA_BROADCAST] &&
		    nla_len(tb[IFLA_BROADCAST]) < dev->addr_len)
			return -EINVAL;
	}

	if (tb[IFLA_AF_SPEC]) {
	    /*处理af独有的属性*/
		struct nlattr *af;
		int rem, err;

		nla_for_each_nested(af, tb[IFLA_AF_SPEC], rem) {
			const struct rtnl_af_ops *af_ops;

			af_ops = rtnl_af_lookup(nla_type(af));
			if (!af_ops)
			    	/*遇到不支持的af*/
				return -EAFNOSUPPORT;

			if (!af_ops->set_link_af)
			    	/*此af必须实现了set_link回调*/
				return -EOPNOTSUPP;

			if (af_ops->validate_link_af) {
			    	/*校验af独有的配置*/
				err = af_ops->validate_link_af(dev, af, extack);
				if (err < 0)
					return err;
			}
		}
	}

	return 0;
}

static int handle_infiniband_guid(struct net_device *dev, struct ifla_vf_guid *ivt,
				  int guid_type)
{
	const struct net_device_ops *ops = dev->netdev_ops;

	return ops->ndo_set_vf_guid(dev, ivt->vf, ivt->guid, guid_type);
}

static int handle_vf_guid(struct net_device *dev, struct ifla_vf_guid *ivt, int guid_type)
{
	if (dev->type != ARPHRD_INFINIBAND)
		return -EOPNOTSUPP;

	return handle_infiniband_guid(dev, ivt, guid_type);
}

/*设置vf的配置信息*/
static int do_setvfinfo(struct net_device *dev, struct nlattr **tb)
{
	const struct net_device_ops *ops = dev->netdev_ops;
	int err = -EINVAL;

	/*配置vf mac地址*/
	if (tb[IFLA_VF_MAC]) {
		struct ifla_vf_mac *ivm = nla_data(tb[IFLA_VF_MAC]);

		if (ivm->vf >= INT_MAX)
			return -EINVAL;
		err = -EOPNOTSUPP;
		if (ops->ndo_set_vf_mac)
			err = ops->ndo_set_vf_mac(dev, ivm->vf,
						  ivm->mac);
		if (err < 0)
			return err;
	}

	if (tb[IFLA_VF_VLAN]) {
		struct ifla_vf_vlan *ivv = nla_data(tb[IFLA_VF_VLAN]);

		if (ivv->vf >= INT_MAX)
			return -EINVAL;
		err = -EOPNOTSUPP;
		if (ops->ndo_set_vf_vlan)
			err = ops->ndo_set_vf_vlan(dev, ivv->vf, ivv->vlan,
						   ivv->qos,
						   htons(ETH_P_8021Q));
		if (err < 0)
			return err;
	}

	if (tb[IFLA_VF_VLAN_LIST]) {
		struct ifla_vf_vlan_info *ivvl[MAX_VLAN_LIST_LEN];
		struct nlattr *attr;
		int rem, len = 0;

		err = -EOPNOTSUPP;
		if (!ops->ndo_set_vf_vlan)
			return err;

		nla_for_each_nested(attr, tb[IFLA_VF_VLAN_LIST], rem) {
			if (nla_type(attr) != IFLA_VF_VLAN_INFO ||
			    nla_len(attr) < NLA_HDRLEN) {
				return -EINVAL;
			}
			if (len >= MAX_VLAN_LIST_LEN)
				return -EOPNOTSUPP;
			ivvl[len] = nla_data(attr);

			len++;
		}
		if (len == 0)
			return -EINVAL;

		if (ivvl[0]->vf >= INT_MAX)
			return -EINVAL;
		err = ops->ndo_set_vf_vlan(dev, ivvl[0]->vf, ivvl[0]->vlan,
					   ivvl[0]->qos, ivvl[0]->vlan_proto);
		if (err < 0)
			return err;
	}

	if (tb[IFLA_VF_TX_RATE]) {
		struct ifla_vf_tx_rate *ivt = nla_data(tb[IFLA_VF_TX_RATE]);
		struct ifla_vf_info ivf;

		if (ivt->vf >= INT_MAX)
			return -EINVAL;
		err = -EOPNOTSUPP;
		if (ops->ndo_get_vf_config)
			err = ops->ndo_get_vf_config(dev, ivt->vf, &ivf);
		if (err < 0)
			return err;

		err = rtnl_set_vf_rate(dev, ivt->vf,
				       ivf.min_tx_rate, ivt->rate);
		if (err < 0)
			return err;
	}

	if (tb[IFLA_VF_RATE]) {
		struct ifla_vf_rate *ivt = nla_data(tb[IFLA_VF_RATE]);

		if (ivt->vf >= INT_MAX)
			return -EINVAL;

		err = rtnl_set_vf_rate(dev, ivt->vf,
				       ivt->min_tx_rate, ivt->max_tx_rate);
		if (err < 0)
			return err;
	}

	if (tb[IFLA_VF_SPOOFCHK]) {
		struct ifla_vf_spoofchk *ivs = nla_data(tb[IFLA_VF_SPOOFCHK]);

		if (ivs->vf >= INT_MAX)
			return -EINVAL;
		err = -EOPNOTSUPP;
		if (ops->ndo_set_vf_spoofchk)
			err = ops->ndo_set_vf_spoofchk(dev, ivs->vf,
						       ivs->setting);
		if (err < 0)
			return err;
	}

	//设置link状态
	if (tb[IFLA_VF_LINK_STATE]) {
		struct ifla_vf_link_state *ivl = nla_data(tb[IFLA_VF_LINK_STATE]);

		if (ivl->vf >= INT_MAX)
			return -EINVAL;
		err = -EOPNOTSUPP;
		//通过ops的回调完成enable设置
		if (ops->ndo_set_vf_link_state)
			err = ops->ndo_set_vf_link_state(dev, ivl->vf,
							 ivl->link_state);
		if (err < 0)
			return err;
	}

	if (tb[IFLA_VF_RSS_QUERY_EN]) {
		struct ifla_vf_rss_query_en *ivrssq_en;

		err = -EOPNOTSUPP;
		ivrssq_en = nla_data(tb[IFLA_VF_RSS_QUERY_EN]);
		if (ivrssq_en->vf >= INT_MAX)
			return -EINVAL;
		if (ops->ndo_set_vf_rss_query_en)
			err = ops->ndo_set_vf_rss_query_en(dev, ivrssq_en->vf,
							   ivrssq_en->setting);
		if (err < 0)
			return err;
	}

	if (tb[IFLA_VF_TRUST]) {
		struct ifla_vf_trust *ivt = nla_data(tb[IFLA_VF_TRUST]);

		if (ivt->vf >= INT_MAX)
			return -EINVAL;
		err = -EOPNOTSUPP;
		if (ops->ndo_set_vf_trust)
			err = ops->ndo_set_vf_trust(dev, ivt->vf, ivt->setting);
		if (err < 0)
			return err;
	}

	if (tb[IFLA_VF_IB_NODE_GUID]) {
		struct ifla_vf_guid *ivt = nla_data(tb[IFLA_VF_IB_NODE_GUID]);

		if (ivt->vf >= INT_MAX)
			return -EINVAL;
		if (!ops->ndo_set_vf_guid)
			return -EOPNOTSUPP;
		return handle_vf_guid(dev, ivt, IFLA_VF_IB_NODE_GUID);
	}

	if (tb[IFLA_VF_IB_PORT_GUID]) {
		struct ifla_vf_guid *ivt = nla_data(tb[IFLA_VF_IB_PORT_GUID]);

		if (ivt->vf >= INT_MAX)
			return -EINVAL;
		if (!ops->ndo_set_vf_guid)
			return -EOPNOTSUPP;

		return handle_vf_guid(dev, ivt, IFLA_VF_IB_PORT_GUID);
	}

	return err;
}

/*如果dev有upper_dev,则将dev自upper_dev中移除，否则将dev添加进ifdex指明的master中，做为slave接口*/
static int do_set_master(struct net_device *dev/*成员口*/, int ifindex/*master接口*/,
			 struct netlink_ext_ack *extack)
{
	struct net_device *upper_dev = netdev_master_upper_dev_get(dev);
	const struct net_device_ops *ops;
	int err;

	if (upper_dev) {
	    /*dev的master设备为upper_dev,如果其ifindex与要设置的相同则直接返回*/
		if (upper_dev->ifindex == ifindex)
			return 0;
		/*否则将dev自upper_dev中移除掉，后面再添加*/
		ops = upper_dev->netdev_ops;
		if (ops->ndo_del_slave) {
			err = ops->ndo_del_slave(upper_dev, dev);
			if (err)
				return err;
		} else {
			return -EOPNOTSUPP;
		}
	}

	if (ifindex) {
	    /*指明了ifindex,通过ifindex获取master设备,并增加dev为slave接口*/
		upper_dev = __dev_get_by_index(dev_net(dev), ifindex);
		if (!upper_dev)
			return -EINVAL;
		ops = upper_dev->netdev_ops;/*取master的ops*/
		if (ops->ndo_add_slave) {
		    /*有add_slave回调，则触发此回调，完成slave添加*/
			err = ops->ndo_add_slave(upper_dev, dev, extack);
			if (err)
				return err;
		} else {
		    /*无add_slave回调，报错*/
			return -EOPNOTSUPP;
		}
	}
	return 0;
}

static const struct nla_policy ifla_proto_down_reason_policy[IFLA_PROTO_DOWN_REASON_VALUE + 1] = {
	[IFLA_PROTO_DOWN_REASON_MASK]	= { .type = NLA_U32 },
	[IFLA_PROTO_DOWN_REASON_VALUE]	= { .type = NLA_U32 },
};

static int do_set_proto_down(struct net_device *dev,
			     struct nlattr *nl_proto_down,
			     struct nlattr *nl_proto_down_reason,
			     struct netlink_ext_ack *extack)
{
	struct nlattr *pdreason[IFLA_PROTO_DOWN_REASON_MAX + 1];
	unsigned long mask = 0;
	u32 value;
	bool proto_down;
	int err;

	if (!(dev->priv_flags & IFF_CHANGE_PROTO_DOWN)) {
		NL_SET_ERR_MSG(extack,  "Protodown not supported by device");
		return -EOPNOTSUPP;
	}

	if (nl_proto_down_reason) {
		err = nla_parse_nested_deprecated(pdreason,
						  IFLA_PROTO_DOWN_REASON_MAX,
						  nl_proto_down_reason,
						  ifla_proto_down_reason_policy,
						  NULL);
		if (err < 0)
			return err;

		if (!pdreason[IFLA_PROTO_DOWN_REASON_VALUE]) {
			NL_SET_ERR_MSG(extack, "Invalid protodown reason value");
			return -EINVAL;
		}

		value = nla_get_u32(pdreason[IFLA_PROTO_DOWN_REASON_VALUE]);

		if (pdreason[IFLA_PROTO_DOWN_REASON_MASK])
			mask = nla_get_u32(pdreason[IFLA_PROTO_DOWN_REASON_MASK]);

		dev_change_proto_down_reason(dev, mask, value);
	}

	if (nl_proto_down) {
		proto_down = nla_get_u8(nl_proto_down);

		/* Don't turn off protodown if there are active reasons */
		if (!proto_down && dev->proto_down_reason) {
			NL_SET_ERR_MSG(extack, "Cannot clear protodown, active reasons");
			return -EBUSY;
		}
		err = dev_change_proto_down(dev,
					    proto_down);
		if (err)
			return err;
	}

	return 0;
}

#define DO_SETLINK_MODIFIED	0x01
/* notify flag means notify + modified. */
#define DO_SETLINK_NOTIFY	0x03
/*设置link配置*/
static int do_setlink(const struct sk_buff *skb,
		      struct net_device *dev/*要设置的dev*/, struct ifinfomsg *ifm,
		      struct netlink_ext_ack *extack,
		      struct nlattr **tb, int status)
{
	const struct net_device_ops *ops = dev->netdev_ops;
	char ifname[IFNAMSIZ];
	int err;

	//配置校验
	err = validate_linkmsg(dev, tb, extack);
	if (err < 0)
		return err;

	if (tb[IFLA_IFNAME])
		nla_strscpy(ifname, tb[IFLA_IFNAME], IFNAMSIZ);
	else
		ifname[0] = '\0';

	if (tb[IFLA_NET_NS_PID] || tb[IFLA_NET_NS_FD] || tb[IFLA_TARGET_NETNSID]) {
		const char *pat = ifname[0] ? ifname : NULL;
		//确定net namespace
		struct net *net;
		int new_ifindex;

		net = rtnl_link_get_net_capable(skb, dev_net(dev),
						tb, CAP_NET_ADMIN);
		if (IS_ERR(net)) {
			err = PTR_ERR(net);
			goto errout;
		}

		if (tb[IFLA_NEW_IFINDEX])
			new_ifindex = nla_get_s32(tb[IFLA_NEW_IFINDEX]);
		else
			new_ifindex = 0;

		//将dev切换到新的net namespace
		err = __dev_change_net_namespace(dev, net, pat, new_ifindex);
		put_net(net);
		if (err)
			goto errout;
		status |= DO_SETLINK_MODIFIED;
	}

	if (tb[IFLA_MAP]) {
		struct rtnl_link_ifmap *u_map;
		struct ifmap k_map;

		/*必须支持ndo_set_config回调来处理、*/
		if (!ops->ndo_set_config) {
			err = -EOPNOTSUPP;
			goto errout;
		}

		if (!netif_device_present(dev)) {
			err = -ENODEV;
			goto errout;
		}

		/*自配置中取参数并调用ndo_set_config进行处理*/
		u_map = nla_data(tb[IFLA_MAP]);
		k_map.mem_start = (unsigned long) u_map->mem_start;
		k_map.mem_end = (unsigned long) u_map->mem_end;
		k_map.base_addr = (unsigned short) u_map->base_addr;
		k_map.irq = (unsigned char) u_map->irq;
		k_map.dma = (unsigned char) u_map->dma;
		k_map.port = (unsigned char) u_map->port;

		err = ops->ndo_set_config(dev, &k_map);
		if (err < 0)
			goto errout;

		status |= DO_SETLINK_NOTIFY;
	}

	if (tb[IFLA_ADDRESS]) {
		struct sockaddr *sa;
		int len;

		len = sizeof(sa_family_t) + max_t(size_t, dev->addr_len,
						  sizeof(*sa));
		sa = kmalloc(len, GFP_KERNEL);
		if (!sa) {
			err = -ENOMEM;
			goto errout;
		}
		sa->sa_family = dev->type;
		memcpy(sa->sa_data, nla_data(tb[IFLA_ADDRESS]),
		       dev->addr_len);
		//设置设备mac地址
		err = dev_set_mac_address_user(dev, sa, extack);
		kfree(sa);
		if (err)
			goto errout;
		status |= DO_SETLINK_MODIFIED;
	}

	if (tb[IFLA_MTU]) {
	    /*变更设备mtu*/
		err = dev_set_mtu_ext(dev, nla_get_u32(tb[IFLA_MTU]), extack);
		if (err < 0)
			goto errout;
		status |= DO_SETLINK_MODIFIED;
	}

	if (tb[IFLA_GROUP]) {
		dev_set_group(dev, nla_get_u32(tb[IFLA_GROUP]));
		status |= DO_SETLINK_NOTIFY;
	}

	/*
	 * Interface selected by interface index but interface
	 * name provided implies that a name change has been
	 * requested.
	 */
	if (ifm->ifi_index > 0 && ifname[0]) {
	    /*变更接口名称*/
		err = dev_change_name(dev, ifname);
		if (err < 0)
			goto errout;
		status |= DO_SETLINK_MODIFIED;
	}

	if (tb[IFLA_IFALIAS]) {
	    /*设置接口别名*/
		err = dev_set_alias(dev, nla_data(tb[IFLA_IFALIAS]),
				    nla_len(tb[IFLA_IFALIAS]));
		if (err < 0)
			goto errout;
		status |= DO_SETLINK_NOTIFY;
	}

	if (tb[IFLA_BROADCAST]) {
	    /*更新设备广播地址*/
		nla_memcpy(dev->broadcast, tb[IFLA_BROADCAST], dev->addr_len);
		call_netdevice_notifiers(NETDEV_CHANGEADDR, dev);
	}

	if (tb[IFLA_MASTER]) {
	    /*设置dev的master接口*/
		err = do_set_master(dev, nla_get_u32(tb[IFLA_MASTER]), extack);
		if (err)
			goto errout;
		status |= DO_SETLINK_MODIFIED;
	}

	if (ifm->ifi_flags || ifm->ifi_change) {
		err = dev_change_flags(dev, rtnl_dev_combine_flags(dev, ifm),
				       extack);
		if (err < 0)
			goto errout;
	}

	if (tb[IFLA_CARRIER]) {
		err = dev_change_carrier(dev, nla_get_u8(tb[IFLA_CARRIER]));
		if (err)
			goto errout;
		status |= DO_SETLINK_MODIFIED;
	}

	if (tb[IFLA_TXQLEN]) {
		unsigned int value = nla_get_u32(tb[IFLA_TXQLEN]);

		err = dev_change_tx_queue_len(dev, value);
		if (err)
			goto errout;
		status |= DO_SETLINK_MODIFIED;
	}

	if (tb[IFLA_GSO_MAX_SIZE]) {
		u32 max_size = nla_get_u32(tb[IFLA_GSO_MAX_SIZE]);

		if (max_size > dev->tso_max_size) {
			err = -EINVAL;
			goto errout;
		}

		if (dev->gso_max_size ^ max_size) {
			netif_set_gso_max_size(dev, max_size);
			status |= DO_SETLINK_MODIFIED;
		}
	}

	if (tb[IFLA_GSO_MAX_SEGS]) {
		u32 max_segs = nla_get_u32(tb[IFLA_GSO_MAX_SEGS]);

		if (max_segs > GSO_MAX_SEGS || max_segs > dev->tso_max_segs) {
			err = -EINVAL;
			goto errout;
		}

		if (dev->gso_max_segs ^ max_segs) {
			netif_set_gso_max_segs(dev, max_segs);
			status |= DO_SETLINK_MODIFIED;
		}
	}

	if (tb[IFLA_GRO_MAX_SIZE]) {
		u32 gro_max_size = nla_get_u32(tb[IFLA_GRO_MAX_SIZE]);

		if (dev->gro_max_size ^ gro_max_size) {
			netif_set_gro_max_size(dev, gro_max_size);
			status |= DO_SETLINK_MODIFIED;
		}
	}

	if (tb[IFLA_GSO_IPV4_MAX_SIZE]) {
		u32 max_size = nla_get_u32(tb[IFLA_GSO_IPV4_MAX_SIZE]);

		if (max_size > dev->tso_max_size) {
			err = -EINVAL;
			goto errout;
		}

		if (dev->gso_ipv4_max_size ^ max_size) {
			netif_set_gso_ipv4_max_size(dev, max_size);
			status |= DO_SETLINK_MODIFIED;
		}
	}

	if (tb[IFLA_GRO_IPV4_MAX_SIZE]) {
		u32 gro_max_size = nla_get_u32(tb[IFLA_GRO_IPV4_MAX_SIZE]);

		if (dev->gro_ipv4_max_size ^ gro_max_size) {
			netif_set_gro_ipv4_max_size(dev, gro_max_size);
			status |= DO_SETLINK_MODIFIED;
		}
	}

	if (tb[IFLA_OPERSTATE])
		set_operstate(dev, nla_get_u8(tb[IFLA_OPERSTATE]));

	if (tb[IFLA_LINKMODE]) {
		unsigned char value = nla_get_u8(tb[IFLA_LINKMODE]);

		write_lock(&dev_base_lock);
		if (dev->link_mode ^ value)
			status |= DO_SETLINK_NOTIFY;
		dev->link_mode = value;
		write_unlock(&dev_base_lock);
	}

	if (tb[IFLA_VFINFO_LIST]) {
		struct nlattr *vfinfo[IFLA_VF_MAX + 1];
		struct nlattr *attr;
		int rem;

		nla_for_each_nested(attr, tb[IFLA_VFINFO_LIST], rem) {
			if (nla_type(attr) != IFLA_VF_INFO ||
			    nla_len(attr) < NLA_HDRLEN) {
				err = -EINVAL;
				goto errout;
			}
			err = nla_parse_nested_deprecated(vfinfo, IFLA_VF_MAX,
							  attr,
							  ifla_vf_policy,
							  NULL);
			if (err < 0)
				goto errout;
			err = do_setvfinfo(dev, vfinfo);
			if (err < 0)
				goto errout;
			status |= DO_SETLINK_NOTIFY;
		}
	}
	err = 0;

	if (tb[IFLA_VF_PORTS]) {
		struct nlattr *port[IFLA_PORT_MAX+1];
		struct nlattr *attr;
		int vf;
		int rem;

		err = -EOPNOTSUPP;
		if (!ops->ndo_set_vf_port)
			goto errout;

		nla_for_each_nested(attr, tb[IFLA_VF_PORTS], rem) {
			if (nla_type(attr) != IFLA_VF_PORT ||
			    nla_len(attr) < NLA_HDRLEN) {
				err = -EINVAL;
				goto errout;
			}
			err = nla_parse_nested_deprecated(port, IFLA_PORT_MAX,
							  attr,
							  ifla_port_policy,
							  NULL);
			if (err < 0)
				goto errout;
			if (!port[IFLA_PORT_VF]) {
				err = -EOPNOTSUPP;
				goto errout;
			}
			vf = nla_get_u32(port[IFLA_PORT_VF]);
			err = ops->ndo_set_vf_port(dev, vf, port);
			if (err < 0)
				goto errout;
			status |= DO_SETLINK_NOTIFY;
		}
	}
	err = 0;

	if (tb[IFLA_PORT_SELF]) {
		struct nlattr *port[IFLA_PORT_MAX+1];

		err = nla_parse_nested_deprecated(port, IFLA_PORT_MAX,
						  tb[IFLA_PORT_SELF],
						  ifla_port_policy, NULL);
		if (err < 0)
			goto errout;

		err = -EOPNOTSUPP;
		if (ops->ndo_set_vf_port)
			err = ops->ndo_set_vf_port(dev, PORT_SELF_VF, port);
		if (err < 0)
			goto errout;
		status |= DO_SETLINK_NOTIFY;
	}

	if (tb[IFLA_AF_SPEC]) {
	    /*设置af相关的配置*/
		struct nlattr *af;
		int rem;

		nla_for_each_nested(af, tb[IFLA_AF_SPEC], rem) {
			const struct rtnl_af_ops *af_ops;

			BUG_ON(!(af_ops = rtnl_af_lookup(nla_type(af))));

			//执行af对应的配置设置
			err = af_ops->set_link_af(dev, af, extack);
			if (err < 0)
				goto errout;

			status |= DO_SETLINK_NOTIFY;
		}
	}
	err = 0;

	if (tb[IFLA_PROTO_DOWN] || tb[IFLA_PROTO_DOWN_REASON]) {
		err = do_set_proto_down(dev, tb[IFLA_PROTO_DOWN],
					tb[IFLA_PROTO_DOWN_REASON], extack);
		if (err)
			goto errout;
		status |= DO_SETLINK_NOTIFY;
	}

	if (tb[IFLA_XDP]) {
	    /*更新挂接在网络设备上的xdp程序*/
		struct nlattr *xdp[IFLA_XDP_MAX + 1];
		u32 xdp_flags = 0;

		err = nla_parse_nested_deprecated(xdp, IFLA_XDP_MAX,
						  tb[IFLA_XDP],
						  ifla_xdp_policy, NULL);
		if (err < 0)
			goto errout;

		/*不容许以上两种id被设置*/
		if (xdp[IFLA_XDP_ATTACHED] || xdp[IFLA_XDP_PROG_ID]) {
			err = -EINVAL;
			goto errout;
		}

		if (xdp[IFLA_XDP_FLAGS]) {
			xdp_flags = nla_get_u32(xdp[IFLA_XDP_FLAGS]);
			if (xdp_flags & ~XDP_FLAGS_MASK) {
			    /*遇到当前不支持的flags,报错*/
				err = -EINVAL;
				goto errout;
			}
			if (hweight32(xdp_flags & XDP_FLAGS_MODES) > 1) {
				err = -EINVAL;
				goto errout;
			}
		}

		/*用户为link指定的XDP bpf程序对应的fd*/
		if (xdp[IFLA_XDP_FD]) {
			int expected_fd = -1;

			if (xdp_flags & XDP_FLAGS_REPLACE) {
				if (!xdp[IFLA_XDP_EXPECTED_FD]) {
					err = -EINVAL;
					goto errout;
				}
				expected_fd =
					nla_get_s32(xdp[IFLA_XDP_EXPECTED_FD]);
			}

			err = dev_change_xdp_fd(dev, extack,
						nla_get_s32(xdp[IFLA_XDP_FD]),
						expected_fd,
						xdp_flags);
			if (err)
				goto errout;
			status |= DO_SETLINK_NOTIFY;
		}
	}

errout:
	if (status & DO_SETLINK_MODIFIED) {
		if ((status & DO_SETLINK_NOTIFY) == DO_SETLINK_NOTIFY)
			netdev_state_change(dev);

		if (err < 0)
			net_warn_ratelimited("A link change request failed with some changes committed already. Interface %s may have been left with an inconsistent configuration, please check.\n",
					     dev->name);
	}

	return err;
}

static struct net_device *rtnl_dev_get(struct net *net,
{
	char ifname[ALTIFNAMSIZ];

	if (tb[IFLA_IFNAME])
		/*自ifname_attr中取ifname*/
		nla_strscpy(ifname, tb[IFLA_IFNAME], IFNAMSIZ);
	else if (tb[IFLA_ALT_IFNAME])
		/*自altifname_attr中提取ifname*/
		nla_strscpy(ifname, tb[IFLA_ALT_IFNAME], ALTIFNAMSIZ);
	else
		return NULL;

	return __dev_get_by_name(net, ifname);
}

//处理link配置的netlink消息处理
static int rtnl_setlink(struct sk_buff *skb, struct nlmsghdr *nlh,
			struct netlink_ext_ack *extack)
{
	struct net *net = sock_net(skb->sk);
	struct ifinfomsg *ifm;
	struct net_device *dev;
	int err;
	struct nlattr *tb[IFLA_MAX+1];

	err = nlmsg_parse_deprecated(nlh, sizeof(*ifm), tb, IFLA_MAX,
				     ifla_policy, extack);
	if (err < 0)
		goto errout;

	err = rtnl_ensure_unique_netns(tb, extack, false);
	if (err < 0)
		goto errout;

	err = -EINVAL;
	ifm = nlmsg_data(nlh);
	/*如果指定ifindex，则通过ifindex查找dev;否则用名称确定dev*/
	if (ifm->ifi_index > 0)
		dev = __dev_get_by_index(net, ifm->ifi_index);
	else if (tb[IFLA_IFNAME] || tb[IFLA_ALT_IFNAME])
		dev = rtnl_dev_get(net, tb);
	else
		goto errout;

	if (dev == NULL) {
		err = -ENODEV;
		goto errout;
	}

	/*实现link配置*/
	err = do_setlink(skb, dev, ifm, extack, tb, 0);
errout:
	return err;
}

static int rtnl_group_dellink(const struct net *net, int group)
{
	struct net_device *dev, *aux;
	LIST_HEAD(list_kill);
	bool found = false;

	if (!group)
		return -EPERM;

	for_each_netdev(net, dev) {
		if (dev->group == group) {
			const struct rtnl_link_ops *ops;

			found = true;
			ops = dev->rtnl_link_ops;
			if (!ops || !ops->dellink)
				return -EOPNOTSUPP;
		}
	}

	if (!found)
		return -ENODEV;

	for_each_netdev_safe(net, dev, aux) {
		if (dev->group == group) {
			const struct rtnl_link_ops *ops;

			ops = dev->rtnl_link_ops;
			ops->dellink(dev, &list_kill);
		}
	}
	unregister_netdevice_many(&list_kill);

	return 0;
}

int rtnl_delete_link(struct net_device *dev, u32 portid, const struct nlmsghdr *nlh)
{
	const struct rtnl_link_ops *ops;
	LIST_HEAD(list_kill);

	ops = dev->rtnl_link_ops;
	if (!ops || !ops->dellink)
		return -EOPNOTSUPP;

	ops->dellink(dev, &list_kill);
	unregister_netdevice_many_notify(&list_kill, portid, nlh);

	return 0;
}
EXPORT_SYMBOL_GPL(rtnl_delete_link);

static int rtnl_dellink(struct sk_buff *skb, struct nlmsghdr *nlh,
			struct netlink_ext_ack *extack)
{
	struct net *net = sock_net(skb->sk);
	u32 portid = NETLINK_CB(skb).portid;
	struct net *tgt_net = net;
	struct net_device *dev = NULL;
	struct ifinfomsg *ifm;
	struct nlattr *tb[IFLA_MAX+1];
	int err;
	int netnsid = -1;

	err = nlmsg_parse_deprecated(nlh, sizeof(*ifm), tb, IFLA_MAX,
				     ifla_policy, extack);
	if (err < 0)
		return err;

	err = rtnl_ensure_unique_netns(tb, extack, true);
	if (err < 0)
		return err;

	if (tb[IFLA_TARGET_NETNSID]) {
		netnsid = nla_get_s32(tb[IFLA_TARGET_NETNSID]);
		tgt_net = rtnl_get_net_ns_capable(NETLINK_CB(skb).sk, netnsid);
		if (IS_ERR(tgt_net))
			return PTR_ERR(tgt_net);
	}

	err = -EINVAL;
	ifm = nlmsg_data(nlh);
	if (ifm->ifi_index > 0)
		dev = __dev_get_by_index(tgt_net, ifm->ifi_index);
	else if (tb[IFLA_IFNAME] || tb[IFLA_ALT_IFNAME])
		dev = rtnl_dev_get(net, tb);
	else if (tb[IFLA_GROUP])
		err = rtnl_group_dellink(tgt_net, nla_get_u32(tb[IFLA_GROUP]));
	else
		goto out;

	if (!dev) {
		if (tb[IFLA_IFNAME] || tb[IFLA_ALT_IFNAME] || ifm->ifi_index > 0)
			err = -ENODEV;

		goto out;
	}

	err = rtnl_delete_link(dev, portid, nlh);

out:
	if (netnsid >= 0)
		put_net(tgt_net);

	return err;
}

int rtnl_configure_link(struct net_device *dev, const struct ifinfomsg *ifm,
			u32 portid, const struct nlmsghdr *nlh)
{
	unsigned int old_flags;
	int err;

	old_flags = dev->flags;
	if (ifm && (ifm->ifi_flags || ifm->ifi_change)) {
		err = __dev_change_flags(dev, rtnl_dev_combine_flags(dev, ifm),
					 NULL);
		if (err < 0)
			return err;
	}

	if (dev->rtnl_link_state == RTNL_LINK_INITIALIZED) {
		__dev_notify_flags(dev, old_flags, (old_flags ^ dev->flags), portid, nlh);
	} else {
		dev->rtnl_link_state = RTNL_LINK_INITIALIZED;
		__dev_notify_flags(dev, old_flags, ~0U, portid, nlh);
	}
	return 0;
}
EXPORT_SYMBOL(rtnl_configure_link);

//link创建
struct net_device *rtnl_create_link(struct net *net, const char *ifname/*接口名称*/,
				    unsigned char name_assign_type,
				    const struct rtnl_link_ops *ops,
				    struct nlattr *tb[],
				    struct netlink_ext_ack *extack)
{
	struct net_device *dev;

	//tx,rx队列默认数目
	unsigned int num_tx_queues = 1;
	unsigned int num_rx_queues = 1;

	//设置tx队列数目（其来自配置或通过函数获取）
	if (tb[IFLA_NUM_TX_QUEUES])
		num_tx_queues = nla_get_u32(tb[IFLA_NUM_TX_QUEUES]);
	else if (ops->get_num_tx_queues)
		num_tx_queues = ops->get_num_tx_queues();

	//设置rx队列数目
	if (tb[IFLA_NUM_RX_QUEUES])
		num_rx_queues = nla_get_u32(tb[IFLA_NUM_RX_QUEUES]);
	else if (ops->get_num_rx_queues)
		num_rx_queues = ops->get_num_rx_queues();

	//rx,tx队列数目校验
	if (num_tx_queues < 1 || num_tx_queues > 4096) {
		NL_SET_ERR_MSG(extack, "Invalid number of transmit queues");
		return ERR_PTR(-EINVAL);
	}

	if (num_rx_queues < 1 || num_rx_queues > 4096) {
		NL_SET_ERR_MSG(extack, "Invalid number of receive queues");
		return ERR_PTR(-EINVAL);
	}

	//创建名称为ifname的设备（ops->setup将被调用）
	if (ops->alloc) {
		dev = ops->alloc(tb, ifname, name_assign_type,
				 num_tx_queues, num_rx_queues);
		if (IS_ERR(dev))
			return dev;
	} else {
		dev = alloc_netdev_mqs(ops->priv_size, ifname,
				       name_assign_type, ops->setup,
				       num_tx_queues, num_rx_queues);
	}

	if (!dev)
		return ERR_PTR(-ENOMEM);

	//设置设备所属的namespace
	dev_net_set(dev, net);
	dev->rtnl_link_ops = ops;
	dev->rtnl_link_state = RTNL_LINK_INITIALIZING;

	//mtu
	if (tb[IFLA_MTU]) {
		u32 mtu = nla_get_u32(tb[IFLA_MTU]);
		int err;

		err = dev_validate_mtu(dev, mtu, extack);
		if (err) {
			free_netdev(dev);
			return ERR_PTR(err);
		}
		dev->mtu = mtu;
	}
	//设备mac地址
	if (tb[IFLA_ADDRESS]) {
		__dev_addr_set(dev, nla_data(tb[IFLA_ADDRESS]),
			       nla_len(tb[IFLA_ADDRESS]));
		dev->addr_assign_type = NET_ADDR_SET;
	}

	//设备广播地址
	if (tb[IFLA_BROADCAST])
		memcpy(dev->broadcast, nla_data(tb[IFLA_BROADCAST]),
				nla_len(tb[IFLA_BROADCAST]));

	//tx队列长度
	if (tb[IFLA_TXQLEN])
		dev->tx_queue_len = nla_get_u32(tb[IFLA_TXQLEN]);
	if (tb[IFLA_OPERSTATE])
		set_operstate(dev, nla_get_u8(tb[IFLA_OPERSTATE]));

	//linkmode
	if (tb[IFLA_LINKMODE])
		dev->link_mode = nla_get_u8(tb[IFLA_LINKMODE]);
	if (tb[IFLA_GROUP])
		dev_set_group(dev, nla_get_u32(tb[IFLA_GROUP]));

	//gso最大size
	if (tb[IFLA_GSO_MAX_SIZE])
		netif_set_gso_max_size(dev, nla_get_u32(tb[IFLA_GSO_MAX_SIZE]));

	//gso最大分段数
	if (tb[IFLA_GSO_MAX_SEGS])
		netif_set_gso_max_segs(dev, nla_get_u32(tb[IFLA_GSO_MAX_SEGS]));
	if (tb[IFLA_GRO_MAX_SIZE])
		netif_set_gro_max_size(dev, nla_get_u32(tb[IFLA_GRO_MAX_SIZE]));
	if (tb[IFLA_GSO_IPV4_MAX_SIZE])
		netif_set_gso_ipv4_max_size(dev, nla_get_u32(tb[IFLA_GSO_IPV4_MAX_SIZE]));
	if (tb[IFLA_GRO_IPV4_MAX_SIZE])
		netif_set_gro_ipv4_max_size(dev, nla_get_u32(tb[IFLA_GRO_IPV4_MAX_SIZE]));

	return dev;
}
EXPORT_SYMBOL(rtnl_create_link);

static int rtnl_group_changelink(const struct sk_buff *skb,
		struct net *net, int group,
		struct ifinfomsg *ifm,
		struct netlink_ext_ack *extack,
		struct nlattr **tb)
{
	struct net_device *dev, *aux;
	int err;

	for_each_netdev_safe(net, dev, aux) {
		if (dev->group == group) {
			err = do_setlink(skb, dev, ifm, extack, tb, 0);
			if (err < 0)
				return err;
		}
	}

	return 0;
}

//link新建
static int rtnl_newlink_create(struct sk_buff *skb, struct ifinfomsg *ifm,
			       const struct rtnl_link_ops *ops,
<<<<<<< HEAD
			       struct nlattr **tb/*待填充的属性*/, struct nlattr **data,
=======
			       const struct nlmsghdr *nlh,
			       struct nlattr **tb, struct nlattr **data,
>>>>>>> fe15c26e
			       struct netlink_ext_ack *extack)
{
	unsigned char name_assign_type = NET_NAME_USER;
	struct net *net = sock_net(skb->sk);
	u32 portid = NETLINK_CB(skb).portid;
	struct net *dest_net, *link_net;
	struct net_device *dev;
	char ifname[IFNAMSIZ];
	int err;

	//link创建，必须要有setup回调
	if (!ops->alloc && !ops->setup)
		return -EOPNOTSUPP;

	if (tb[IFLA_IFNAME]) {
		nla_strscpy(ifname, tb[IFLA_IFNAME], IFNAMSIZ);
	} else {
		//如果未给出接口名，则构造接口名称
		snprintf(ifname, IFNAMSIZ, "%s%%d", ops->kind);
		name_assign_type = NET_NAME_ENUM;
	}

	dest_net = rtnl_link_get_net_capable(skb, net, tb, CAP_NET_ADMIN);
	if (IS_ERR(dest_net))
		return PTR_ERR(dest_net);

	/*修改设备对应的netns*/
	if (tb[IFLA_LINK_NETNSID]) {
		int id = nla_get_s32(tb[IFLA_LINK_NETNSID]);

		link_net = get_net_ns_by_id(dest_net, id);
		if (!link_net) {
			NL_SET_ERR_MSG(extack, "Unknown network namespace id");
			err =  -EINVAL;
			goto out;
		}
		err = -EPERM;
		if (!netlink_ns_capable(skb, link_net->user_ns, CAP_NET_ADMIN))
			goto out;
	} else {
		link_net = NULL;
	}

	//创建相应dev
	dev = rtnl_create_link(link_net ? : dest_net, ifname,
			       name_assign_type, ops, tb, extack);
	if (IS_ERR(dev)) {
		err = PTR_ERR(dev);
		goto out;
	}

	dev->ifindex = ifm->ifi_index;

	//如果ops中有newlink,则创建dev后调用newlink
	if (ops->newlink)
		err = ops->newlink(link_net ? : net, dev, tb, data, extack);
	else
		//没有newlink回调，直接在系统中注册此dev
		err = register_netdevice(dev);
	if (err < 0) {
		free_netdev(dev);
		goto out;
	}

	err = rtnl_configure_link(dev, ifm, portid, nlh);
	if (err < 0)
		goto out_unregister;
	if (link_net) {
		//变更设备的net namespace
		err = dev_change_net_namespace(dev, dest_net, ifname);
		if (err < 0)
			goto out_unregister;
	}

	/*设置dev设备的master接口为tb[ifla_master]*/
	if (tb[IFLA_MASTER]) {
		err = do_set_master(dev, nla_get_u32(tb[IFLA_MASTER]), extack);
		if (err)
			goto out_unregister;
	}
out:
	if (link_net)
		put_net(link_net);
	put_net(dest_net);
	return err;
out_unregister:
	if (ops->newlink) {
		LIST_HEAD(list_kill);

		ops->dellink(dev, &list_kill);
		unregister_netdevice_many(&list_kill);
	} else {
		unregister_netdevice(dev);
	}
	goto out;
}

struct rtnl_newlink_tbs {
	struct nlattr *tb[IFLA_MAX + 1];
	struct nlattr *attr[RTNL_MAX_TYPE + 1];
	struct nlattr *slave_attr[RTNL_SLAVE_MAX_TYPE + 1];
};

static int __rtnl_newlink(struct sk_buff *skb, struct nlmsghdr *nlh,
			  struct rtnl_newlink_tbs *tbs,
			  struct netlink_ext_ack *extack)
{
	struct nlattr *linkinfo[IFLA_INFO_MAX + 1];
	struct nlattr ** const tb = tbs->tb;
	/*master设备操作集*/
	const struct rtnl_link_ops *m_ops;
	struct net_device *master_dev;
	struct net *net = sock_net(skb->sk);
	const struct rtnl_link_ops *ops;
	/*记录slave data*/
	struct nlattr **slave_data;
	char kind[MODULE_NAME_LEN];
	struct net_device *dev;
	struct ifinfomsg *ifm;
	struct nlattr **data;
	bool link_specified;
	int err;

#ifdef CONFIG_MODULES
replay:
#endif
	err = nlmsg_parse_deprecated(nlh, sizeof(*ifm), tb, IFLA_MAX,
				     ifla_policy, extack);
	if (err < 0)
		return err;

	err = rtnl_ensure_unique_netns(tb, extack, false);
	if (err < 0)
		return err;

	/*接口名称*/
	ifm = nlmsg_data(nlh);
	if (ifm->ifi_index > 0) {
		link_specified = true;
		//如果指定了ifidx,则通过ifidx查找对应的dev
		dev = __dev_get_by_index(net, ifm->ifi_index);
	} else if (tb[IFLA_IFNAME] || tb[IFLA_ALT_IFNAME]) {
		//如果指出了接口名称，则提取接口名称
		link_specified = true;
		dev = rtnl_dev_get(net, tb);
	} else {
		link_specified = false;
		dev = NULL;
	}

	master_dev = NULL;
	m_ops = NULL;
	if (dev) {
		master_dev = netdev_master_upper_dev_get(dev);
		if (master_dev)
			m_ops = master_dev->rtnl_link_ops;
	}

	/*消息校验*/
	err = validate_linkmsg(dev, tb, extack);
	if (err < 0)
		return err;

	if (tb[IFLA_LINKINFO]) {
		err = nla_parse_nested_deprecated(linkinfo, IFLA_INFO_MAX,
						  tb[IFLA_LINKINFO],
						  ifla_info_policy, NULL);
		if (err < 0)
			return err;
	} else
		memset(linkinfo, 0, sizeof(linkinfo));

	if (linkinfo[IFLA_INFO_KIND]) {
		//自linkinfo[IFLA_INFO_KIND]中提取字符串值，并进行link_ops查询
		//查找kind对应的ops,即不同link-type对应的ops
		nla_strscpy(kind, linkinfo[IFLA_INFO_KIND], sizeof(kind));
		ops = rtnl_link_ops_get(kind);
	} else {
		kind[0] = '\0';
		ops = NULL;
	}

	data = NULL;
	if (ops) {
		//解析link独有的info_data
		if (ops->maxtype > RTNL_MAX_TYPE)
			return -EINVAL;

		if (ops->maxtype && linkinfo[IFLA_INFO_DATA]) {
			err = nla_parse_nested_deprecated(tbs->attr, ops->maxtype,
							  linkinfo[IFLA_INFO_DATA],
							  ops->policy, extack);
			if (err < 0)
				return err;
			data = tbs->attr;
		}
		//如果有校验回调，则校验有信息
		if (ops->validate) {
			err = ops->validate(tb, data, extack);
			if (err < 0)
				return err;
		}
	}

	slave_data = NULL;
	if (m_ops) {
	    /*有master设备情况下处理slave_data*/
		if (m_ops->slave_maxtype > RTNL_SLAVE_MAX_TYPE)
			return -EINVAL;

		if (m_ops->slave_maxtype &&
		    linkinfo[IFLA_INFO_SLAVE_DATA]) {
			err = nla_parse_nested_deprecated(tbs->slave_attr,
							  m_ops->slave_maxtype,
							  linkinfo[IFLA_INFO_SLAVE_DATA],
							  m_ops->slave_policy,
							  extack);
			if (err < 0)
				return err;
			slave_data = tbs->slave_attr;
		}
	}

	if (dev) {
		int status = 0;

		//dev已存在
		if (nlh->nlmsg_flags & NLM_F_EXCL)
			return -EEXIST;

		//不支持对dev执行替换
		if (nlh->nlmsg_flags & NLM_F_REPLACE)
			return -EOPNOTSUPP;

		if (linkinfo[IFLA_INFO_DATA]) {
			//如包含IFLA_INFO_DATA,则执行link change
			if (!ops || ops != dev->rtnl_link_ops ||
			    !ops->changelink)
				return -EOPNOTSUPP;

			err = ops->changelink(dev, tb, data, extack);
			if (err < 0)
				return err;
			status |= DO_SETLINK_NOTIFY;
		}

		/*有slave相关的配置，执行slave change*/
		if (linkinfo[IFLA_INFO_SLAVE_DATA]) {
			if (!m_ops || !m_ops->slave_changelink)
				return -EOPNOTSUPP;

			err = m_ops->slave_changelink(master_dev, dev, tb,
						      slave_data, extack);
			if (err < 0)
				return err;
			status |= DO_SETLINK_NOTIFY;
		}

		//接口存在，做link的配置
		return do_setlink(skb, dev, ifm, extack, tb, status);
	}

	//此情况下dev不存在，需要新建link

	//如果不需要create，则报错
	if (!(nlh->nlmsg_flags & NLM_F_CREATE)) {
		/* No dev found and NLM_F_CREATE not set. Requested dev does not exist,
		 * or it's for a group
		*/
		if (link_specified)
			return -ENODEV;
		if (tb[IFLA_GROUP])
			return rtnl_group_changelink(skb, net,
						nla_get_u32(tb[IFLA_GROUP]),
						ifm, extack, tb);
		return -ENODEV;
	}

	if (tb[IFLA_MAP] || tb[IFLA_PROTINFO])
		return -EOPNOTSUPP;

	if (!ops) {
		//无ops，尝试加载此kind类型的module，再查询
#ifdef CONFIG_MODULES
		if (kind[0]) {
			__rtnl_unlock();
			request_module("rtnl-link-%s", kind);
			rtnl_lock();
			ops = rtnl_link_ops_get(kind);
			if (ops)
				goto replay;
		}
#endif
		NL_SET_ERR_MSG(extack, "Unknown device type");
		return -EOPNOTSUPP;
	}

	return rtnl_newlink_create(skb, ifm, ops, nlh, tb, data, extack);
}

static int rtnl_newlink(struct sk_buff *skb, struct nlmsghdr *nlh,
			struct netlink_ext_ack *extack)
{
	struct rtnl_newlink_tbs *tbs;
	int ret;

	//申请attr数组（最多支持RTNL_MAX_TYPE个attr type)
	tbs = kmalloc(sizeof(*tbs), GFP_KERNEL);
	if (!tbs)
		return -ENOMEM;

	ret = __rtnl_newlink(skb, nlh/*对应的netlink消息*/, tbs, extack);
	kfree(tbs);
	return ret;
}

static int rtnl_valid_getlink_req(struct sk_buff *skb,
				  const struct nlmsghdr *nlh,
				  struct nlattr **tb,
				  struct netlink_ext_ack *extack)
{
	struct ifinfomsg *ifm;
	int i, err;

	if (nlh->nlmsg_len < nlmsg_msg_size(sizeof(*ifm))) {
		NL_SET_ERR_MSG(extack, "Invalid header for get link");
		return -EINVAL;
	}

	if (!netlink_strict_get_check(skb))
		return nlmsg_parse_deprecated(nlh, sizeof(*ifm), tb, IFLA_MAX,
					      ifla_policy, extack);

	ifm = nlmsg_data(nlh);
	if (ifm->__ifi_pad || ifm->ifi_type || ifm->ifi_flags ||
	    ifm->ifi_change) {
		NL_SET_ERR_MSG(extack, "Invalid values in header for get link request");
		return -EINVAL;
	}

	err = nlmsg_parse_deprecated_strict(nlh, sizeof(*ifm), tb, IFLA_MAX,
					    ifla_policy, extack);
	if (err)
		return err;

	for (i = 0; i <= IFLA_MAX; i++) {
		if (!tb[i])
			continue;

		switch (i) {
		case IFLA_IFNAME:
		case IFLA_ALT_IFNAME:
		case IFLA_EXT_MASK:
		case IFLA_TARGET_NETNSID:
			break;
		default:
			NL_SET_ERR_MSG(extack, "Unsupported attribute in get link request");
			return -EINVAL;
		}
	}

	return 0;
}

static int rtnl_getlink(struct sk_buff *skb, struct nlmsghdr *nlh,
			struct netlink_ext_ack *extack)
{
	struct net *net = sock_net(skb->sk);
	struct net *tgt_net = net;
	struct ifinfomsg *ifm;
	struct nlattr *tb[IFLA_MAX+1];
	struct net_device *dev = NULL;
	struct sk_buff *nskb;
	int netnsid = -1;
	int err;
	u32 ext_filter_mask = 0;

	err = rtnl_valid_getlink_req(skb, nlh, tb, extack);
	if (err < 0)
		return err;

	err = rtnl_ensure_unique_netns(tb, extack, true);
	if (err < 0)
		return err;

	if (tb[IFLA_TARGET_NETNSID]) {
		netnsid = nla_get_s32(tb[IFLA_TARGET_NETNSID]);
		tgt_net = rtnl_get_net_ns_capable(NETLINK_CB(skb).sk, netnsid);
		if (IS_ERR(tgt_net))
			return PTR_ERR(tgt_net);
	}

	if (tb[IFLA_EXT_MASK])
		ext_filter_mask = nla_get_u32(tb[IFLA_EXT_MASK]);

	err = -EINVAL;
	ifm = nlmsg_data(nlh);
	if (ifm->ifi_index > 0)
		dev = __dev_get_by_index(tgt_net, ifm->ifi_index);
	else if (tb[IFLA_IFNAME] || tb[IFLA_ALT_IFNAME])
		dev = rtnl_dev_get(tgt_net, tb);
	else
		goto out;

	err = -ENODEV;
	if (dev == NULL)
		goto out;

	err = -ENOBUFS;
	nskb = nlmsg_new(if_nlmsg_size(dev, ext_filter_mask), GFP_KERNEL);
	if (nskb == NULL)
		goto out;

	err = rtnl_fill_ifinfo(nskb, dev, net,
			       RTM_NEWLINK, NETLINK_CB(skb).portid,
			       nlh->nlmsg_seq, 0, 0, ext_filter_mask,
			       0, NULL, 0, netnsid, GFP_KERNEL);
	if (err < 0) {
		/* -EMSGSIZE implies BUG in if_nlmsg_size */
		WARN_ON(err == -EMSGSIZE);
		kfree_skb(nskb);
	} else
		err = rtnl_unicast(nskb, net, NETLINK_CB(skb).portid);
out:
	if (netnsid >= 0)
		put_net(tgt_net);

	return err;
}

static int rtnl_alt_ifname(int cmd, struct net_device *dev, struct nlattr *attr,
			   bool *changed, struct netlink_ext_ack *extack)
{
	char *alt_ifname;
	size_t size;
	int err;

	err = nla_validate(attr, attr->nla_len, IFLA_MAX, ifla_policy, extack);
	if (err)
		return err;

	if (cmd == RTM_NEWLINKPROP) {
		size = rtnl_prop_list_size(dev);
		size += nla_total_size(ALTIFNAMSIZ);
		if (size >= U16_MAX) {
			NL_SET_ERR_MSG(extack,
				       "effective property list too long");
			return -EINVAL;
		}
	}

	alt_ifname = nla_strdup(attr, GFP_KERNEL_ACCOUNT);
	if (!alt_ifname)
		return -ENOMEM;

	if (cmd == RTM_NEWLINKPROP) {
		err = netdev_name_node_alt_create(dev, alt_ifname);
		if (!err)
			alt_ifname = NULL;
	} else if (cmd == RTM_DELLINKPROP) {
		err = netdev_name_node_alt_destroy(dev, alt_ifname);
	} else {
		WARN_ON_ONCE(1);
		err = -EINVAL;
	}

	kfree(alt_ifname);
	if (!err)
		*changed = true;
	return err;
}

static int rtnl_linkprop(int cmd, struct sk_buff *skb, struct nlmsghdr *nlh,
			 struct netlink_ext_ack *extack)
{
	struct net *net = sock_net(skb->sk);
	struct nlattr *tb[IFLA_MAX + 1];
	struct net_device *dev;
	struct ifinfomsg *ifm;
	bool changed = false;
	struct nlattr *attr;
	int err, rem;

	err = nlmsg_parse(nlh, sizeof(*ifm), tb, IFLA_MAX, ifla_policy, extack);
	if (err)
		return err;

	err = rtnl_ensure_unique_netns(tb, extack, true);
	if (err)
		return err;

	ifm = nlmsg_data(nlh);
	if (ifm->ifi_index > 0)
		dev = __dev_get_by_index(net, ifm->ifi_index);
	else if (tb[IFLA_IFNAME] || tb[IFLA_ALT_IFNAME])
		dev = rtnl_dev_get(net, tb);
	else
		return -EINVAL;

	if (!dev)
		return -ENODEV;

	if (!tb[IFLA_PROP_LIST])
		return 0;

	nla_for_each_nested(attr, tb[IFLA_PROP_LIST], rem) {
		switch (nla_type(attr)) {
		case IFLA_ALT_IFNAME:
			err = rtnl_alt_ifname(cmd, dev, attr, &changed, extack);
			if (err)
				return err;
			break;
		}
	}

	if (changed)
		netdev_state_change(dev);
	return 0;
}

static int rtnl_newlinkprop(struct sk_buff *skb, struct nlmsghdr *nlh,
			    struct netlink_ext_ack *extack)
{
	return rtnl_linkprop(RTM_NEWLINKPROP, skb, nlh, extack);
}

static int rtnl_dellinkprop(struct sk_buff *skb, struct nlmsghdr *nlh,
			    struct netlink_ext_ack *extack)
{
	return rtnl_linkprop(RTM_DELLINKPROP, skb, nlh, extack);
}

static u32 rtnl_calcit(struct sk_buff *skb, struct nlmsghdr *nlh)
{
	struct net *net = sock_net(skb->sk);
	size_t min_ifinfo_dump_size = 0;
	struct nlattr *tb[IFLA_MAX+1];
	u32 ext_filter_mask = 0;
	struct net_device *dev;
	int hdrlen;

	/* Same kernel<->userspace interface hack as in rtnl_dump_ifinfo. */
	hdrlen = nlmsg_len(nlh) < sizeof(struct ifinfomsg) ?
		 sizeof(struct rtgenmsg) : sizeof(struct ifinfomsg);

	if (nlmsg_parse_deprecated(nlh, hdrlen, tb, IFLA_MAX, ifla_policy, NULL) >= 0) {
		if (tb[IFLA_EXT_MASK])
			ext_filter_mask = nla_get_u32(tb[IFLA_EXT_MASK]);
	}

	if (!ext_filter_mask)
		return NLMSG_GOODSIZE;
	/*
	 * traverse the list of net devices and compute the minimum
	 * buffer size based upon the filter mask.
	 */
	rcu_read_lock();
	for_each_netdev_rcu(net, dev) {
		min_ifinfo_dump_size = max(min_ifinfo_dump_size,
					   if_nlmsg_size(dev, ext_filter_mask));
	}
	rcu_read_unlock();

	return nlmsg_total_size(min_ifinfo_dump_size);
}

static int rtnl_dump_all(struct sk_buff *skb, struct netlink_callback *cb)
{
	int idx;
	int s_idx = cb->family;
	int type = cb->nlh->nlmsg_type - RTM_BASE;
	int ret = 0;

	if (s_idx == 0)
		s_idx = 1;

	for (idx = 1; idx <= RTNL_FAMILY_MAX; idx++) {
		struct rtnl_link __rcu **tab;
		struct rtnl_link *link;
		rtnl_dumpit_func dumpit;

		if (idx < s_idx || idx == PF_PACKET)
			continue;

		if (type < 0 || type >= RTM_NR_MSGTYPES)
			continue;

		tab = rcu_dereference_rtnl(rtnl_msg_handlers[idx]);
		if (!tab)
			continue;

		link = rcu_dereference_rtnl(tab[type]);
		if (!link)
			continue;

		dumpit = link->dumpit;
		if (!dumpit)
			continue;

		if (idx > s_idx) {
			memset(&cb->args[0], 0, sizeof(cb->args));
			cb->prev_seq = 0;
			cb->seq = 0;
		}
		ret = dumpit(skb, cb);
		if (ret)
			break;
	}
	cb->family = idx;

	return skb->len ? : ret;
}

struct sk_buff *rtmsg_ifinfo_build_skb(int type, struct net_device *dev,
				       unsigned int change,
				       u32 event, gfp_t flags, int *new_nsid,
				       int new_ifindex, u32 portid, u32 seq)
{
	struct net *net = dev_net(dev);
	struct sk_buff *skb;
	int err = -ENOBUFS;

	skb = nlmsg_new(if_nlmsg_size(dev, 0), flags);
	if (skb == NULL)
		goto errout;

	err = rtnl_fill_ifinfo(skb, dev, dev_net(dev),
			       type, portid, seq, change, 0, 0, event,
			       new_nsid, new_ifindex, -1, flags);
	if (err < 0) {
		/* -EMSGSIZE implies BUG in if_nlmsg_size() */
		WARN_ON(err == -EMSGSIZE);
		kfree_skb(skb);
		goto errout;
	}
	return skb;
errout:
	if (err < 0)
		rtnl_set_sk_err(net, RTNLGRP_LINK, err);
	return NULL;
}

void rtmsg_ifinfo_send(struct sk_buff *skb, struct net_device *dev, gfp_t flags,
		       u32 portid, const struct nlmsghdr *nlh)
{
	struct net *net = dev_net(dev);

	rtnl_notify(skb, net, portid, RTNLGRP_LINK, nlh, flags);
}

static void rtmsg_ifinfo_event(int type, struct net_device *dev,
			       unsigned int change, u32 event,
			       gfp_t flags, int *new_nsid, int new_ifindex,
			       u32 portid, const struct nlmsghdr *nlh)
{
	struct sk_buff *skb;

	if (dev->reg_state != NETREG_REGISTERED)
		return;

	skb = rtmsg_ifinfo_build_skb(type, dev, change, event, flags, new_nsid,
				     new_ifindex, portid, nlmsg_seq(nlh));
	if (skb)
		rtmsg_ifinfo_send(skb, dev, flags, portid, nlh);
}

void rtmsg_ifinfo(int type, struct net_device *dev, unsigned int change,
		  gfp_t flags, u32 portid, const struct nlmsghdr *nlh)
{
	rtmsg_ifinfo_event(type, dev, change, rtnl_get_event(0), flags,
			   NULL, 0, portid, nlh);
}

void rtmsg_ifinfo_newnet(int type, struct net_device *dev, unsigned int change,
			 gfp_t flags, int *new_nsid, int new_ifindex)
{
	rtmsg_ifinfo_event(type, dev, change, rtnl_get_event(0), flags,
			   new_nsid, new_ifindex, 0, NULL);
}

static int nlmsg_populate_fdb_fill(struct sk_buff *skb,
				   struct net_device *dev,
				   u8 *addr, u16 vid, u32 pid, u32 seq,
				   int type, unsigned int flags,
				   int nlflags, u16 ndm_state)
{
	struct nlmsghdr *nlh;
	struct ndmsg *ndm;

	nlh = nlmsg_put(skb, pid, seq, type, sizeof(*ndm), nlflags);
	if (!nlh)
		return -EMSGSIZE;

	ndm = nlmsg_data(nlh);
	ndm->ndm_family  = AF_BRIDGE;
	ndm->ndm_pad1	 = 0;
	ndm->ndm_pad2    = 0;
	ndm->ndm_flags	 = flags;
	ndm->ndm_type	 = 0;
	ndm->ndm_ifindex = dev->ifindex;
	ndm->ndm_state   = ndm_state;

	if (nla_put(skb, NDA_LLADDR, ETH_ALEN, addr))
		goto nla_put_failure;
	if (vid)
		if (nla_put(skb, NDA_VLAN, sizeof(u16), &vid))
			goto nla_put_failure;

	nlmsg_end(skb, nlh);
	return 0;

nla_put_failure:
	nlmsg_cancel(skb, nlh);
	return -EMSGSIZE;
}

static inline size_t rtnl_fdb_nlmsg_size(void)
{
	return NLMSG_ALIGN(sizeof(struct ndmsg)) +
	       nla_total_size(ETH_ALEN) +	/* NDA_LLADDR */
	       nla_total_size(sizeof(u16)) +	/* NDA_VLAN */
	       0;
}

static void rtnl_fdb_notify(struct net_device *dev, u8 *addr, u16 vid, int type,
			    u16 ndm_state)
{
	struct net *net = dev_net(dev);
	struct sk_buff *skb;
	int err = -ENOBUFS;

	skb = nlmsg_new(rtnl_fdb_nlmsg_size(), GFP_ATOMIC);
	if (!skb)
		goto errout;

	err = nlmsg_populate_fdb_fill(skb, dev, addr, vid,
				      0, 0, type, NTF_SELF, 0, ndm_state);
	if (err < 0) {
		kfree_skb(skb);
		goto errout;
	}

	rtnl_notify(skb, net, 0, RTNLGRP_NEIGH, NULL, GFP_ATOMIC);
	return;
errout:
	rtnl_set_sk_err(net, RTNLGRP_NEIGH, err);
}

/*
 * ndo_dflt_fdb_add - default netdevice operation to add an FDB entry
 */
int ndo_dflt_fdb_add(struct ndmsg *ndm,
		     struct nlattr *tb[],
		     struct net_device *dev,
		     const unsigned char *addr, u16 vid,
		     u16 flags)
{
	int err = -EINVAL;

	/* If aging addresses are supported device will need to
	 * implement its own handler for this.
	 */
	if (ndm->ndm_state && !(ndm->ndm_state & NUD_PERMANENT)) {
		netdev_info(dev, "default FDB implementation only supports local addresses\n");
		return err;
	}

	if (tb[NDA_FLAGS_EXT]) {
		netdev_info(dev, "invalid flags given to default FDB implementation\n");
		return err;
	}

	if (vid) {
		netdev_info(dev, "vlans aren't supported yet for dev_uc|mc_add()\n");
		return err;
	}

	if (is_unicast_ether_addr(addr) || is_link_local_ether_addr(addr))
		err = dev_uc_add_excl(dev, addr);
	else if (is_multicast_ether_addr(addr))
		err = dev_mc_add_excl(dev, addr);

	/* Only return duplicate errors if NLM_F_EXCL is set */
	if (err == -EEXIST && !(flags & NLM_F_EXCL))
		err = 0;

	return err;
}
EXPORT_SYMBOL(ndo_dflt_fdb_add);

static int fdb_vid_parse(struct nlattr *vlan_attr, u16 *p_vid,
			 struct netlink_ext_ack *extack)
{
	u16 vid = 0;

	if (vlan_attr) {
		if (nla_len(vlan_attr) != sizeof(u16)) {
			NL_SET_ERR_MSG(extack, "invalid vlan attribute size");
			return -EINVAL;
		}

		vid = nla_get_u16(vlan_attr);

		if (!vid || vid >= VLAN_VID_MASK) {
			NL_SET_ERR_MSG(extack, "invalid vlan id");
			return -EINVAL;
		}
	}
	*p_vid = vid;
	return 0;
}

static int rtnl_fdb_add(struct sk_buff *skb, struct nlmsghdr *nlh,
			struct netlink_ext_ack *extack)
{
	struct net *net = sock_net(skb->sk);
	struct ndmsg *ndm;
	struct nlattr *tb[NDA_MAX+1];
	struct net_device *dev;
	u8 *addr;
	u16 vid;
	int err;

	err = nlmsg_parse_deprecated(nlh, sizeof(*ndm), tb, NDA_MAX, NULL,
				     extack);
	if (err < 0)
		return err;

	ndm = nlmsg_data(nlh);
	if (ndm->ndm_ifindex == 0) {
		NL_SET_ERR_MSG(extack, "invalid ifindex");
		return -EINVAL;
	}

	dev = __dev_get_by_index(net, ndm->ndm_ifindex);
	if (dev == NULL) {
		NL_SET_ERR_MSG(extack, "unknown ifindex");
		return -ENODEV;
	}

	if (!tb[NDA_LLADDR] || nla_len(tb[NDA_LLADDR]) != ETH_ALEN) {
		NL_SET_ERR_MSG(extack, "invalid address");
		return -EINVAL;
	}

	if (dev->type != ARPHRD_ETHER) {
		NL_SET_ERR_MSG(extack, "FDB add only supported for Ethernet devices");
		return -EINVAL;
	}

	addr = nla_data(tb[NDA_LLADDR]);

	err = fdb_vid_parse(tb[NDA_VLAN], &vid, extack);
	if (err)
		return err;

	err = -EOPNOTSUPP;

	/* Support fdb on master device the net/bridge default case */
	if ((!ndm->ndm_flags || ndm->ndm_flags & NTF_MASTER) &&
	    netif_is_bridge_port(dev)) {
		struct net_device *br_dev = netdev_master_upper_dev_get(dev);
		const struct net_device_ops *ops = br_dev->netdev_ops;

		err = ops->ndo_fdb_add(ndm, tb, dev, addr, vid,
				       nlh->nlmsg_flags, extack);
		if (err)
			goto out;
		else
			ndm->ndm_flags &= ~NTF_MASTER;
	}

	/* Embedded bridge, macvlan, and any other device support */
	if ((ndm->ndm_flags & NTF_SELF)) {
		if (dev->netdev_ops->ndo_fdb_add)
			err = dev->netdev_ops->ndo_fdb_add(ndm, tb, dev, addr,
							   vid,
							   nlh->nlmsg_flags,
							   extack);
		else
			err = ndo_dflt_fdb_add(ndm, tb, dev, addr, vid,
					       nlh->nlmsg_flags);

		if (!err) {
			rtnl_fdb_notify(dev, addr, vid, RTM_NEWNEIGH,
					ndm->ndm_state);
			ndm->ndm_flags &= ~NTF_SELF;
		}
	}
out:
	return err;
}

/*
 * ndo_dflt_fdb_del - default netdevice operation to delete an FDB entry
 */
int ndo_dflt_fdb_del(struct ndmsg *ndm,
		     struct nlattr *tb[],
		     struct net_device *dev,
		     const unsigned char *addr, u16 vid)
{
	int err = -EINVAL;

	/* If aging addresses are supported device will need to
	 * implement its own handler for this.
	 */
	if (!(ndm->ndm_state & NUD_PERMANENT)) {
		netdev_info(dev, "default FDB implementation only supports local addresses\n");
		return err;
	}

	if (is_unicast_ether_addr(addr) || is_link_local_ether_addr(addr))
		err = dev_uc_del(dev, addr);
	else if (is_multicast_ether_addr(addr))
		err = dev_mc_del(dev, addr);

	return err;
}
EXPORT_SYMBOL(ndo_dflt_fdb_del);

static const struct nla_policy fdb_del_bulk_policy[NDA_MAX + 1] = {
	[NDA_VLAN]	= { .type = NLA_U16 },
	[NDA_IFINDEX]	= NLA_POLICY_MIN(NLA_S32, 1),
	[NDA_NDM_STATE_MASK]	= { .type = NLA_U16  },
	[NDA_NDM_FLAGS_MASK]	= { .type = NLA_U8 },
};

static int rtnl_fdb_del(struct sk_buff *skb, struct nlmsghdr *nlh,
			struct netlink_ext_ack *extack)
{
	bool del_bulk = !!(nlh->nlmsg_flags & NLM_F_BULK);
	struct net *net = sock_net(skb->sk);
	const struct net_device_ops *ops;
	struct ndmsg *ndm;
	struct nlattr *tb[NDA_MAX+1];
	struct net_device *dev;
	__u8 *addr = NULL;
	int err;
	u16 vid;

	if (!netlink_capable(skb, CAP_NET_ADMIN))
		return -EPERM;

	if (!del_bulk) {
		err = nlmsg_parse_deprecated(nlh, sizeof(*ndm), tb, NDA_MAX,
					     NULL, extack);
	} else {
		err = nlmsg_parse(nlh, sizeof(*ndm), tb, NDA_MAX,
				  fdb_del_bulk_policy, extack);
	}
	if (err < 0)
		return err;

	ndm = nlmsg_data(nlh);
	if (ndm->ndm_ifindex == 0) {
		NL_SET_ERR_MSG(extack, "invalid ifindex");
		return -EINVAL;
	}

	dev = __dev_get_by_index(net, ndm->ndm_ifindex);
	if (dev == NULL) {
		NL_SET_ERR_MSG(extack, "unknown ifindex");
		return -ENODEV;
	}

	if (!del_bulk) {
		if (!tb[NDA_LLADDR] || nla_len(tb[NDA_LLADDR]) != ETH_ALEN) {
			NL_SET_ERR_MSG(extack, "invalid address");
			return -EINVAL;
		}
		addr = nla_data(tb[NDA_LLADDR]);
	}

	if (dev->type != ARPHRD_ETHER) {
		NL_SET_ERR_MSG(extack, "FDB delete only supported for Ethernet devices");
		return -EINVAL;
	}

	err = fdb_vid_parse(tb[NDA_VLAN], &vid, extack);
	if (err)
		return err;

	err = -EOPNOTSUPP;

	/* Support fdb on master device the net/bridge default case */
	if ((!ndm->ndm_flags || ndm->ndm_flags & NTF_MASTER) &&
	    netif_is_bridge_port(dev)) {
		struct net_device *br_dev = netdev_master_upper_dev_get(dev);

		ops = br_dev->netdev_ops;
		if (!del_bulk) {
			if (ops->ndo_fdb_del)
				err = ops->ndo_fdb_del(ndm, tb, dev, addr, vid, extack);
		} else {
			if (ops->ndo_fdb_del_bulk)
				err = ops->ndo_fdb_del_bulk(ndm, tb, dev, vid,
							    extack);
		}

		if (err)
			goto out;
		else
			ndm->ndm_flags &= ~NTF_MASTER;
	}

	/* Embedded bridge, macvlan, and any other device support */
	if (ndm->ndm_flags & NTF_SELF) {
		ops = dev->netdev_ops;
		if (!del_bulk) {
			if (ops->ndo_fdb_del)
				err = ops->ndo_fdb_del(ndm, tb, dev, addr, vid, extack);
			else
				err = ndo_dflt_fdb_del(ndm, tb, dev, addr, vid);
		} else {
			/* in case err was cleared by NTF_MASTER call */
			err = -EOPNOTSUPP;
			if (ops->ndo_fdb_del_bulk)
				err = ops->ndo_fdb_del_bulk(ndm, tb, dev, vid,
							    extack);
		}

		if (!err) {
			if (!del_bulk)
				rtnl_fdb_notify(dev, addr, vid, RTM_DELNEIGH,
						ndm->ndm_state);
			ndm->ndm_flags &= ~NTF_SELF;
		}
	}
out:
	return err;
}

static int nlmsg_populate_fdb(struct sk_buff *skb,
			      struct netlink_callback *cb,
			      struct net_device *dev,
			      int *idx,
			      struct netdev_hw_addr_list *list)
{
	struct netdev_hw_addr *ha;
	int err;
	u32 portid, seq;

	portid = NETLINK_CB(cb->skb).portid;
	seq = cb->nlh->nlmsg_seq;

	list_for_each_entry(ha, &list->list, list) {
		if (*idx < cb->args[2])
			goto skip;

		err = nlmsg_populate_fdb_fill(skb, dev, ha->addr, 0,
					      portid, seq,
					      RTM_NEWNEIGH, NTF_SELF,
					      NLM_F_MULTI, NUD_PERMANENT);
		if (err < 0)
			return err;
skip:
		*idx += 1;
	}
	return 0;
}

/**
 * ndo_dflt_fdb_dump - default netdevice operation to dump an FDB table.
 * @skb: socket buffer to store message in
 * @cb: netlink callback
 * @dev: netdevice
 * @filter_dev: ignored
 * @idx: the number of FDB table entries dumped is added to *@idx
 *
 * Default netdevice operation to dump the existing unicast address list.
 * Returns number of addresses from list put in skb.
 */
int ndo_dflt_fdb_dump(struct sk_buff *skb,
		      struct netlink_callback *cb,
		      struct net_device *dev,
		      struct net_device *filter_dev,
		      int *idx)
{
	int err;

	if (dev->type != ARPHRD_ETHER)
		return -EINVAL;

	netif_addr_lock_bh(dev);
	err = nlmsg_populate_fdb(skb, cb, dev, idx, &dev->uc);
	if (err)
		goto out;
	err = nlmsg_populate_fdb(skb, cb, dev, idx, &dev->mc);
out:
	netif_addr_unlock_bh(dev);
	return err;
}
EXPORT_SYMBOL(ndo_dflt_fdb_dump);

static int valid_fdb_dump_strict(const struct nlmsghdr *nlh,
				 int *br_idx, int *brport_idx,
				 struct netlink_ext_ack *extack)
{
	struct nlattr *tb[NDA_MAX + 1];
	struct ndmsg *ndm;
	int err, i;

	if (nlh->nlmsg_len < nlmsg_msg_size(sizeof(*ndm))) {
		NL_SET_ERR_MSG(extack, "Invalid header for fdb dump request");
		return -EINVAL;
	}

	ndm = nlmsg_data(nlh);
	if (ndm->ndm_pad1  || ndm->ndm_pad2  || ndm->ndm_state ||
	    ndm->ndm_flags || ndm->ndm_type) {
		NL_SET_ERR_MSG(extack, "Invalid values in header for fdb dump request");
		return -EINVAL;
	}

	err = nlmsg_parse_deprecated_strict(nlh, sizeof(struct ndmsg), tb,
					    NDA_MAX, NULL, extack);
	if (err < 0)
		return err;

	*brport_idx = ndm->ndm_ifindex;
	for (i = 0; i <= NDA_MAX; ++i) {
		if (!tb[i])
			continue;

		switch (i) {
		case NDA_IFINDEX:
			if (nla_len(tb[i]) != sizeof(u32)) {
				NL_SET_ERR_MSG(extack, "Invalid IFINDEX attribute in fdb dump request");
				return -EINVAL;
			}
			*brport_idx = nla_get_u32(tb[NDA_IFINDEX]);
			break;
		case NDA_MASTER:
			if (nla_len(tb[i]) != sizeof(u32)) {
				NL_SET_ERR_MSG(extack, "Invalid MASTER attribute in fdb dump request");
				return -EINVAL;
			}
			*br_idx = nla_get_u32(tb[NDA_MASTER]);
			break;
		default:
			NL_SET_ERR_MSG(extack, "Unsupported attribute in fdb dump request");
			return -EINVAL;
		}
	}

	return 0;
}

static int valid_fdb_dump_legacy(const struct nlmsghdr *nlh,
				 int *br_idx, int *brport_idx,
				 struct netlink_ext_ack *extack)
{
	struct nlattr *tb[IFLA_MAX+1];
	int err;

	/* A hack to preserve kernel<->userspace interface.
	 * Before Linux v4.12 this code accepted ndmsg since iproute2 v3.3.0.
	 * However, ndmsg is shorter than ifinfomsg thus nlmsg_parse() bails.
	 * So, check for ndmsg with an optional u32 attribute (not used here).
	 * Fortunately these sizes don't conflict with the size of ifinfomsg
	 * with an optional attribute.
	 */
	if (nlmsg_len(nlh) != sizeof(struct ndmsg) &&
	    (nlmsg_len(nlh) != sizeof(struct ndmsg) +
	     nla_attr_size(sizeof(u32)))) {
		struct ifinfomsg *ifm;

		err = nlmsg_parse_deprecated(nlh, sizeof(struct ifinfomsg),
					     tb, IFLA_MAX, ifla_policy,
					     extack);
		if (err < 0) {
			return -EINVAL;
		} else if (err == 0) {
			if (tb[IFLA_MASTER])
				*br_idx = nla_get_u32(tb[IFLA_MASTER]);
		}

		ifm = nlmsg_data(nlh);
		*brport_idx = ifm->ifi_index;
	}
	return 0;
}

static int rtnl_fdb_dump(struct sk_buff *skb, struct netlink_callback *cb)
{
	struct net_device *dev;
	struct net_device *br_dev = NULL;
	const struct net_device_ops *ops = NULL;
	const struct net_device_ops *cops = NULL;
	struct net *net = sock_net(skb->sk);
	struct hlist_head *head;
	int brport_idx = 0;
	int br_idx = 0;
	int h, s_h;
	int idx = 0, s_idx;
	int err = 0;
	int fidx = 0;

	if (cb->strict_check)
		err = valid_fdb_dump_strict(cb->nlh, &br_idx, &brport_idx,
					    cb->extack);
	else
		err = valid_fdb_dump_legacy(cb->nlh, &br_idx, &brport_idx,
					    cb->extack);
	if (err < 0)
		return err;

	if (br_idx) {
		br_dev = __dev_get_by_index(net, br_idx);
		if (!br_dev)
			return -ENODEV;

		ops = br_dev->netdev_ops;
	}

	s_h = cb->args[0];
	s_idx = cb->args[1];

	for (h = s_h; h < NETDEV_HASHENTRIES; h++, s_idx = 0) {
		idx = 0;
		head = &net->dev_index_head[h];
		hlist_for_each_entry(dev, head, index_hlist) {

			if (brport_idx && (dev->ifindex != brport_idx))
				continue;

			if (!br_idx) { /* user did not specify a specific bridge */
				if (netif_is_bridge_port(dev)) {
					br_dev = netdev_master_upper_dev_get(dev);
					cops = br_dev->netdev_ops;
				}
			} else {
				if (dev != br_dev &&
				    !netif_is_bridge_port(dev))
					continue;

				if (br_dev != netdev_master_upper_dev_get(dev) &&
				    !netif_is_bridge_master(dev))
					continue;
				cops = ops;
			}

			if (idx < s_idx)
				goto cont;

			if (netif_is_bridge_port(dev)) {
				if (cops && cops->ndo_fdb_dump) {
					err = cops->ndo_fdb_dump(skb, cb,
								br_dev, dev,
								&fidx);
					if (err == -EMSGSIZE)
						goto out;
				}
			}

			if (dev->netdev_ops->ndo_fdb_dump)
				err = dev->netdev_ops->ndo_fdb_dump(skb, cb,
								    dev, NULL,
								    &fidx);
			else
				err = ndo_dflt_fdb_dump(skb, cb, dev, NULL,
							&fidx);
			if (err == -EMSGSIZE)
				goto out;

			cops = NULL;

			/* reset fdb offset to 0 for rest of the interfaces */
			cb->args[2] = 0;
			fidx = 0;
cont:
			idx++;
		}
	}

out:
	cb->args[0] = h;
	cb->args[1] = idx;
	cb->args[2] = fidx;

	return skb->len;
}

static int valid_fdb_get_strict(const struct nlmsghdr *nlh,
				struct nlattr **tb, u8 *ndm_flags,
				int *br_idx, int *brport_idx, u8 **addr,
				u16 *vid, struct netlink_ext_ack *extack)
{
	struct ndmsg *ndm;
	int err, i;

	if (nlh->nlmsg_len < nlmsg_msg_size(sizeof(*ndm))) {
		NL_SET_ERR_MSG(extack, "Invalid header for fdb get request");
		return -EINVAL;
	}

	ndm = nlmsg_data(nlh);
	if (ndm->ndm_pad1  || ndm->ndm_pad2  || ndm->ndm_state ||
	    ndm->ndm_type) {
		NL_SET_ERR_MSG(extack, "Invalid values in header for fdb get request");
		return -EINVAL;
	}

	if (ndm->ndm_flags & ~(NTF_MASTER | NTF_SELF)) {
		NL_SET_ERR_MSG(extack, "Invalid flags in header for fdb get request");
		return -EINVAL;
	}

	err = nlmsg_parse_deprecated_strict(nlh, sizeof(struct ndmsg), tb,
					    NDA_MAX, nda_policy, extack);
	if (err < 0)
		return err;

	*ndm_flags = ndm->ndm_flags;
	*brport_idx = ndm->ndm_ifindex;
	for (i = 0; i <= NDA_MAX; ++i) {
		if (!tb[i])
			continue;

		switch (i) {
		case NDA_MASTER:
			*br_idx = nla_get_u32(tb[i]);
			break;
		case NDA_LLADDR:
			if (nla_len(tb[i]) != ETH_ALEN) {
				NL_SET_ERR_MSG(extack, "Invalid address in fdb get request");
				return -EINVAL;
			}
			*addr = nla_data(tb[i]);
			break;
		case NDA_VLAN:
			err = fdb_vid_parse(tb[i], vid, extack);
			if (err)
				return err;
			break;
		case NDA_VNI:
			break;
		default:
			NL_SET_ERR_MSG(extack, "Unsupported attribute in fdb get request");
			return -EINVAL;
		}
	}

	return 0;
}

static int rtnl_fdb_get(struct sk_buff *in_skb, struct nlmsghdr *nlh,
			struct netlink_ext_ack *extack)
{
	struct net_device *dev = NULL, *br_dev = NULL;
	const struct net_device_ops *ops = NULL;
	struct net *net = sock_net(in_skb->sk);
	struct nlattr *tb[NDA_MAX + 1];
	struct sk_buff *skb;
	int brport_idx = 0;
	u8 ndm_flags = 0;
	int br_idx = 0;
	u8 *addr = NULL;
	u16 vid = 0;
	int err;

	err = valid_fdb_get_strict(nlh, tb, &ndm_flags, &br_idx,
				   &brport_idx, &addr, &vid, extack);
	if (err < 0)
		return err;

	if (!addr) {
		NL_SET_ERR_MSG(extack, "Missing lookup address for fdb get request");
		return -EINVAL;
	}

	if (brport_idx) {
		dev = __dev_get_by_index(net, brport_idx);
		if (!dev) {
			NL_SET_ERR_MSG(extack, "Unknown device ifindex");
			return -ENODEV;
		}
	}

	if (br_idx) {
		if (dev) {
			NL_SET_ERR_MSG(extack, "Master and device are mutually exclusive");
			return -EINVAL;
		}

		br_dev = __dev_get_by_index(net, br_idx);
		if (!br_dev) {
			NL_SET_ERR_MSG(extack, "Invalid master ifindex");
			return -EINVAL;
		}
		ops = br_dev->netdev_ops;
	}

	if (dev) {
		if (!ndm_flags || (ndm_flags & NTF_MASTER)) {
			if (!netif_is_bridge_port(dev)) {
				NL_SET_ERR_MSG(extack, "Device is not a bridge port");
				return -EINVAL;
			}
			br_dev = netdev_master_upper_dev_get(dev);
			if (!br_dev) {
				NL_SET_ERR_MSG(extack, "Master of device not found");
				return -EINVAL;
			}
			ops = br_dev->netdev_ops;
		} else {
			if (!(ndm_flags & NTF_SELF)) {
				NL_SET_ERR_MSG(extack, "Missing NTF_SELF");
				return -EINVAL;
			}
			ops = dev->netdev_ops;
		}
	}

	if (!br_dev && !dev) {
		NL_SET_ERR_MSG(extack, "No device specified");
		return -ENODEV;
	}

	if (!ops || !ops->ndo_fdb_get) {
		NL_SET_ERR_MSG(extack, "Fdb get operation not supported by device");
		return -EOPNOTSUPP;
	}

	skb = nlmsg_new(NLMSG_GOODSIZE, GFP_KERNEL);
	if (!skb)
		return -ENOBUFS;

	if (br_dev)
		dev = br_dev;
	err = ops->ndo_fdb_get(skb, tb, dev, addr, vid,
			       NETLINK_CB(in_skb).portid,
			       nlh->nlmsg_seq, extack);
	if (err)
		goto out;

	return rtnl_unicast(skb, net, NETLINK_CB(in_skb).portid);
out:
	kfree_skb(skb);
	return err;
}

static int brport_nla_put_flag(struct sk_buff *skb, u32 flags, u32 mask,
			       unsigned int attrnum, unsigned int flag)
{
	if (mask & flag)
		return nla_put_u8(skb, attrnum, !!(flags & flag));
	return 0;
}

int ndo_dflt_bridge_getlink(struct sk_buff *skb, u32 pid, u32 seq,
			    struct net_device *dev, u16 mode,
			    u32 flags, u32 mask, int nlflags,
			    u32 filter_mask,
			    int (*vlan_fill)(struct sk_buff *skb,
					     struct net_device *dev,
					     u32 filter_mask))
{
	struct nlmsghdr *nlh;
	struct ifinfomsg *ifm;
	struct nlattr *br_afspec;
	struct nlattr *protinfo;
	u8 operstate = netif_running(dev) ? dev->operstate : IF_OPER_DOWN;
	struct net_device *br_dev = netdev_master_upper_dev_get(dev);
	int err = 0;

	nlh = nlmsg_put(skb, pid, seq, RTM_NEWLINK, sizeof(*ifm), nlflags);
	if (nlh == NULL)
		return -EMSGSIZE;

	ifm = nlmsg_data(nlh);
	ifm->ifi_family = AF_BRIDGE;
	ifm->__ifi_pad = 0;
	ifm->ifi_type = dev->type;
	ifm->ifi_index = dev->ifindex;
	ifm->ifi_flags = dev_get_flags(dev);
	ifm->ifi_change = 0;


	if (nla_put_string(skb, IFLA_IFNAME, dev->name) ||
	    nla_put_u32(skb, IFLA_MTU, dev->mtu) ||
	    nla_put_u8(skb, IFLA_OPERSTATE, operstate) ||
	    (br_dev &&
	     nla_put_u32(skb, IFLA_MASTER, br_dev->ifindex)) ||
	    (dev->addr_len &&
	     nla_put(skb, IFLA_ADDRESS, dev->addr_len, dev->dev_addr)) ||
	    (dev->ifindex != dev_get_iflink(dev) &&
	     nla_put_u32(skb, IFLA_LINK, dev_get_iflink(dev))))
		goto nla_put_failure;

	br_afspec = nla_nest_start_noflag(skb, IFLA_AF_SPEC);
	if (!br_afspec)
		goto nla_put_failure;

	if (nla_put_u16(skb, IFLA_BRIDGE_FLAGS, BRIDGE_FLAGS_SELF)) {
		nla_nest_cancel(skb, br_afspec);
		goto nla_put_failure;
	}

	if (mode != BRIDGE_MODE_UNDEF) {
		if (nla_put_u16(skb, IFLA_BRIDGE_MODE, mode)) {
			nla_nest_cancel(skb, br_afspec);
			goto nla_put_failure;
		}
	}
	if (vlan_fill) {
		err = vlan_fill(skb, dev, filter_mask);
		if (err) {
			nla_nest_cancel(skb, br_afspec);
			goto nla_put_failure;
		}
	}
	nla_nest_end(skb, br_afspec);

	protinfo = nla_nest_start(skb, IFLA_PROTINFO);
	if (!protinfo)
		goto nla_put_failure;

	if (brport_nla_put_flag(skb, flags, mask,
				IFLA_BRPORT_MODE, BR_HAIRPIN_MODE) ||
	    brport_nla_put_flag(skb, flags, mask,
				IFLA_BRPORT_GUARD, BR_BPDU_GUARD) ||
	    brport_nla_put_flag(skb, flags, mask,
				IFLA_BRPORT_FAST_LEAVE,
				BR_MULTICAST_FAST_LEAVE) ||
	    brport_nla_put_flag(skb, flags, mask,
				IFLA_BRPORT_PROTECT, BR_ROOT_BLOCK) ||
	    brport_nla_put_flag(skb, flags, mask,
				IFLA_BRPORT_LEARNING, BR_LEARNING) ||
	    brport_nla_put_flag(skb, flags, mask,
				IFLA_BRPORT_LEARNING_SYNC, BR_LEARNING_SYNC) ||
	    brport_nla_put_flag(skb, flags, mask,
				IFLA_BRPORT_UNICAST_FLOOD, BR_FLOOD) ||
	    brport_nla_put_flag(skb, flags, mask,
				IFLA_BRPORT_PROXYARP, BR_PROXYARP) ||
	    brport_nla_put_flag(skb, flags, mask,
				IFLA_BRPORT_MCAST_FLOOD, BR_MCAST_FLOOD) ||
	    brport_nla_put_flag(skb, flags, mask,
				IFLA_BRPORT_BCAST_FLOOD, BR_BCAST_FLOOD)) {
		nla_nest_cancel(skb, protinfo);
		goto nla_put_failure;
	}

	nla_nest_end(skb, protinfo);

	nlmsg_end(skb, nlh);
	return 0;
nla_put_failure:
	nlmsg_cancel(skb, nlh);
	return err ? err : -EMSGSIZE;
}
EXPORT_SYMBOL_GPL(ndo_dflt_bridge_getlink);

static int valid_bridge_getlink_req(const struct nlmsghdr *nlh,
				    bool strict_check, u32 *filter_mask,
				    struct netlink_ext_ack *extack)
{
	struct nlattr *tb[IFLA_MAX+1];
	int err, i;

	if (strict_check) {
		struct ifinfomsg *ifm;

		if (nlh->nlmsg_len < nlmsg_msg_size(sizeof(*ifm))) {
			NL_SET_ERR_MSG(extack, "Invalid header for bridge link dump");
			return -EINVAL;
		}

		ifm = nlmsg_data(nlh);
		if (ifm->__ifi_pad || ifm->ifi_type || ifm->ifi_flags ||
		    ifm->ifi_change || ifm->ifi_index) {
			NL_SET_ERR_MSG(extack, "Invalid values in header for bridge link dump request");
			return -EINVAL;
		}

		err = nlmsg_parse_deprecated_strict(nlh,
						    sizeof(struct ifinfomsg),
						    tb, IFLA_MAX, ifla_policy,
						    extack);
	} else {
		err = nlmsg_parse_deprecated(nlh, sizeof(struct ifinfomsg),
					     tb, IFLA_MAX, ifla_policy,
					     extack);
	}
	if (err < 0)
		return err;

	/* new attributes should only be added with strict checking */
	for (i = 0; i <= IFLA_MAX; ++i) {
		if (!tb[i])
			continue;

		switch (i) {
		case IFLA_EXT_MASK:
			*filter_mask = nla_get_u32(tb[i]);
			break;
		default:
			if (strict_check) {
				NL_SET_ERR_MSG(extack, "Unsupported attribute in bridge link dump request");
				return -EINVAL;
			}
		}
	}

	return 0;
}

static int rtnl_bridge_getlink(struct sk_buff *skb, struct netlink_callback *cb)
{
	const struct nlmsghdr *nlh = cb->nlh;
	struct net *net = sock_net(skb->sk);
	struct net_device *dev;
	int idx = 0;
	u32 portid = NETLINK_CB(cb->skb).portid;
	u32 seq = nlh->nlmsg_seq;
	u32 filter_mask = 0;
	int err;

	err = valid_bridge_getlink_req(nlh, cb->strict_check, &filter_mask,
				       cb->extack);
	if (err < 0 && cb->strict_check)
		return err;

	rcu_read_lock();
	for_each_netdev_rcu(net, dev) {
		const struct net_device_ops *ops = dev->netdev_ops;
		struct net_device *br_dev = netdev_master_upper_dev_get(dev);

		if (br_dev && br_dev->netdev_ops->ndo_bridge_getlink) {
			if (idx >= cb->args[0]) {
				err = br_dev->netdev_ops->ndo_bridge_getlink(
						skb, portid, seq, dev,
						filter_mask, NLM_F_MULTI);
				if (err < 0 && err != -EOPNOTSUPP) {
					if (likely(skb->len))
						break;

					goto out_err;
				}
			}
			idx++;
		}

		if (ops->ndo_bridge_getlink) {
			if (idx >= cb->args[0]) {
				err = ops->ndo_bridge_getlink(skb, portid,
							      seq, dev,
							      filter_mask,
							      NLM_F_MULTI);
				if (err < 0 && err != -EOPNOTSUPP) {
					if (likely(skb->len))
						break;

					goto out_err;
				}
			}
			idx++;
		}
	}
	err = skb->len;
out_err:
	rcu_read_unlock();
	cb->args[0] = idx;

	return err;
}

static inline size_t bridge_nlmsg_size(void)
{
	return NLMSG_ALIGN(sizeof(struct ifinfomsg))
		+ nla_total_size(IFNAMSIZ)	/* IFLA_IFNAME */
		+ nla_total_size(MAX_ADDR_LEN)	/* IFLA_ADDRESS */
		+ nla_total_size(sizeof(u32))	/* IFLA_MASTER */
		+ nla_total_size(sizeof(u32))	/* IFLA_MTU */
		+ nla_total_size(sizeof(u32))	/* IFLA_LINK */
		+ nla_total_size(sizeof(u32))	/* IFLA_OPERSTATE */
		+ nla_total_size(sizeof(u8))	/* IFLA_PROTINFO */
		+ nla_total_size(sizeof(struct nlattr))	/* IFLA_AF_SPEC */
		+ nla_total_size(sizeof(u16))	/* IFLA_BRIDGE_FLAGS */
		+ nla_total_size(sizeof(u16));	/* IFLA_BRIDGE_MODE */
}

static int rtnl_bridge_notify(struct net_device *dev)
{
	struct net *net = dev_net(dev);
	struct sk_buff *skb;
	int err = -EOPNOTSUPP;

	if (!dev->netdev_ops->ndo_bridge_getlink)
		return 0;

	skb = nlmsg_new(bridge_nlmsg_size(), GFP_ATOMIC);
	if (!skb) {
		err = -ENOMEM;
		goto errout;
	}

	err = dev->netdev_ops->ndo_bridge_getlink(skb, 0, 0, dev, 0, 0);
	if (err < 0)
		goto errout;

	/* Notification info is only filled for bridge ports, not the bridge
	 * device itself. Therefore, a zero notification length is valid and
	 * should not result in an error.
	 */
	if (!skb->len)
		goto errout;

	rtnl_notify(skb, net, 0, RTNLGRP_LINK, NULL, GFP_ATOMIC);
	return 0;
errout:
	WARN_ON(err == -EMSGSIZE);
	kfree_skb(skb);
	if (err)
		rtnl_set_sk_err(net, RTNLGRP_LINK, err);
	return err;
}

static int rtnl_bridge_setlink(struct sk_buff *skb, struct nlmsghdr *nlh,
			       struct netlink_ext_ack *extack)
{
	struct net *net = sock_net(skb->sk);
	struct ifinfomsg *ifm;
	struct net_device *dev;
	struct nlattr *br_spec, *attr = NULL;
	int rem, err = -EOPNOTSUPP;
	u16 flags = 0;
	bool have_flags = false;

	if (nlmsg_len(nlh) < sizeof(*ifm))
		return -EINVAL;

	ifm = nlmsg_data(nlh);
	if (ifm->ifi_family != AF_BRIDGE)
		return -EPFNOSUPPORT;

	dev = __dev_get_by_index(net, ifm->ifi_index);
	if (!dev) {
		NL_SET_ERR_MSG(extack, "unknown ifindex");
		return -ENODEV;
	}

	br_spec = nlmsg_find_attr(nlh, sizeof(struct ifinfomsg), IFLA_AF_SPEC);
	if (br_spec) {
		nla_for_each_nested(attr, br_spec, rem) {
			if (nla_type(attr) == IFLA_BRIDGE_FLAGS) {
				if (nla_len(attr) < sizeof(flags))
					return -EINVAL;

				have_flags = true;
				flags = nla_get_u16(attr);
				break;
			}
		}
	}

	if (!flags || (flags & BRIDGE_FLAGS_MASTER)) {
		struct net_device *br_dev = netdev_master_upper_dev_get(dev);

		if (!br_dev || !br_dev->netdev_ops->ndo_bridge_setlink) {
			err = -EOPNOTSUPP;
			goto out;
		}

		err = br_dev->netdev_ops->ndo_bridge_setlink(dev, nlh, flags,
							     extack);
		if (err)
			goto out;

		flags &= ~BRIDGE_FLAGS_MASTER;
	}

	if ((flags & BRIDGE_FLAGS_SELF)) {
		if (!dev->netdev_ops->ndo_bridge_setlink)
			err = -EOPNOTSUPP;
		else
			err = dev->netdev_ops->ndo_bridge_setlink(dev, nlh,
								  flags,
								  extack);
		if (!err) {
			flags &= ~BRIDGE_FLAGS_SELF;

			/* Generate event to notify upper layer of bridge
			 * change
			 */
			err = rtnl_bridge_notify(dev);
		}
	}

	if (have_flags)
		memcpy(nla_data(attr), &flags, sizeof(flags));
out:
	return err;
}

static int rtnl_bridge_dellink(struct sk_buff *skb, struct nlmsghdr *nlh,
			       struct netlink_ext_ack *extack)
{
	struct net *net = sock_net(skb->sk);
	struct ifinfomsg *ifm;
	struct net_device *dev;
	struct nlattr *br_spec, *attr = NULL;
	int rem, err = -EOPNOTSUPP;
	u16 flags = 0;
	bool have_flags = false;

	if (nlmsg_len(nlh) < sizeof(*ifm))
		return -EINVAL;

	ifm = nlmsg_data(nlh);
	if (ifm->ifi_family != AF_BRIDGE)
		return -EPFNOSUPPORT;

	dev = __dev_get_by_index(net, ifm->ifi_index);
	if (!dev) {
		NL_SET_ERR_MSG(extack, "unknown ifindex");
		return -ENODEV;
	}

	br_spec = nlmsg_find_attr(nlh, sizeof(struct ifinfomsg), IFLA_AF_SPEC);
	if (br_spec) {
		nla_for_each_nested(attr, br_spec, rem) {
			if (nla_type(attr) == IFLA_BRIDGE_FLAGS) {
				if (nla_len(attr) < sizeof(flags))
					return -EINVAL;

				have_flags = true;
				flags = nla_get_u16(attr);
				break;
			}
		}
	}

	if (!flags || (flags & BRIDGE_FLAGS_MASTER)) {
		struct net_device *br_dev = netdev_master_upper_dev_get(dev);

		if (!br_dev || !br_dev->netdev_ops->ndo_bridge_dellink) {
			err = -EOPNOTSUPP;
			goto out;
		}

		err = br_dev->netdev_ops->ndo_bridge_dellink(dev, nlh, flags);
		if (err)
			goto out;

		flags &= ~BRIDGE_FLAGS_MASTER;
	}

	if ((flags & BRIDGE_FLAGS_SELF)) {
		if (!dev->netdev_ops->ndo_bridge_dellink)
			err = -EOPNOTSUPP;
		else
			err = dev->netdev_ops->ndo_bridge_dellink(dev, nlh,
								  flags);

		if (!err) {
			flags &= ~BRIDGE_FLAGS_SELF;

			/* Generate event to notify upper layer of bridge
			 * change
			 */
			err = rtnl_bridge_notify(dev);
		}
	}

	if (have_flags)
		memcpy(nla_data(attr), &flags, sizeof(flags));
out:
	return err;
}

static bool stats_attr_valid(unsigned int mask, int attrid, int idxattr)
{
	return (mask & IFLA_STATS_FILTER_BIT(attrid)) &&
	       (!idxattr || idxattr == attrid);
}

static bool
rtnl_offload_xstats_have_ndo(const struct net_device *dev, int attr_id)
{
	return dev->netdev_ops &&
	       dev->netdev_ops->ndo_has_offload_stats &&
	       dev->netdev_ops->ndo_get_offload_stats &&
	       dev->netdev_ops->ndo_has_offload_stats(dev, attr_id);
}

static unsigned int
rtnl_offload_xstats_get_size_ndo(const struct net_device *dev, int attr_id)
{
	return rtnl_offload_xstats_have_ndo(dev, attr_id) ?
	       sizeof(struct rtnl_link_stats64) : 0;
}

static int
rtnl_offload_xstats_fill_ndo(struct net_device *dev, int attr_id,
			     struct sk_buff *skb)
{
	unsigned int size = rtnl_offload_xstats_get_size_ndo(dev, attr_id);
	struct nlattr *attr = NULL;
	void *attr_data;
	int err;

	if (!size)
		return -ENODATA;

	attr = nla_reserve_64bit(skb, attr_id, size,
				 IFLA_OFFLOAD_XSTATS_UNSPEC);
	if (!attr)
		return -EMSGSIZE;

	attr_data = nla_data(attr);
	memset(attr_data, 0, size);

	err = dev->netdev_ops->ndo_get_offload_stats(attr_id, dev, attr_data);
	if (err)
		return err;

	return 0;
}

static unsigned int
rtnl_offload_xstats_get_size_stats(const struct net_device *dev,
				   enum netdev_offload_xstats_type type)
{
	bool enabled = netdev_offload_xstats_enabled(dev, type);

	return enabled ? sizeof(struct rtnl_hw_stats64) : 0;
}

struct rtnl_offload_xstats_request_used {
	bool request;
	bool used;
};

static int
rtnl_offload_xstats_get_stats(struct net_device *dev,
			      enum netdev_offload_xstats_type type,
			      struct rtnl_offload_xstats_request_used *ru,
			      struct rtnl_hw_stats64 *stats,
			      struct netlink_ext_ack *extack)
{
	bool request;
	bool used;
	int err;

	request = netdev_offload_xstats_enabled(dev, type);
	if (!request) {
		used = false;
		goto out;
	}

	err = netdev_offload_xstats_get(dev, type, stats, &used, extack);
	if (err)
		return err;

out:
	if (ru) {
		ru->request = request;
		ru->used = used;
	}
	return 0;
}

static int
rtnl_offload_xstats_fill_hw_s_info_one(struct sk_buff *skb, int attr_id,
				       struct rtnl_offload_xstats_request_used *ru)
{
	struct nlattr *nest;

	nest = nla_nest_start(skb, attr_id);
	if (!nest)
		return -EMSGSIZE;

	if (nla_put_u8(skb, IFLA_OFFLOAD_XSTATS_HW_S_INFO_REQUEST, ru->request))
		goto nla_put_failure;

	if (nla_put_u8(skb, IFLA_OFFLOAD_XSTATS_HW_S_INFO_USED, ru->used))
		goto nla_put_failure;

	nla_nest_end(skb, nest);
	return 0;

nla_put_failure:
	nla_nest_cancel(skb, nest);
	return -EMSGSIZE;
}

static int
rtnl_offload_xstats_fill_hw_s_info(struct sk_buff *skb, struct net_device *dev,
				   struct netlink_ext_ack *extack)
{
	enum netdev_offload_xstats_type t_l3 = NETDEV_OFFLOAD_XSTATS_TYPE_L3;
	struct rtnl_offload_xstats_request_used ru_l3;
	struct nlattr *nest;
	int err;

	err = rtnl_offload_xstats_get_stats(dev, t_l3, &ru_l3, NULL, extack);
	if (err)
		return err;

	nest = nla_nest_start(skb, IFLA_OFFLOAD_XSTATS_HW_S_INFO);
	if (!nest)
		return -EMSGSIZE;

	if (rtnl_offload_xstats_fill_hw_s_info_one(skb,
						   IFLA_OFFLOAD_XSTATS_L3_STATS,
						   &ru_l3))
		goto nla_put_failure;

	nla_nest_end(skb, nest);
	return 0;

nla_put_failure:
	nla_nest_cancel(skb, nest);
	return -EMSGSIZE;
}

static int rtnl_offload_xstats_fill(struct sk_buff *skb, struct net_device *dev,
				    int *prividx, u32 off_filter_mask,
				    struct netlink_ext_ack *extack)
{
	enum netdev_offload_xstats_type t_l3 = NETDEV_OFFLOAD_XSTATS_TYPE_L3;
	int attr_id_hw_s_info = IFLA_OFFLOAD_XSTATS_HW_S_INFO;
	int attr_id_l3_stats = IFLA_OFFLOAD_XSTATS_L3_STATS;
	int attr_id_cpu_hit = IFLA_OFFLOAD_XSTATS_CPU_HIT;
	bool have_data = false;
	int err;

	if (*prividx <= attr_id_cpu_hit &&
	    (off_filter_mask &
	     IFLA_STATS_FILTER_BIT(attr_id_cpu_hit))) {
		err = rtnl_offload_xstats_fill_ndo(dev, attr_id_cpu_hit, skb);
		if (!err) {
			have_data = true;
		} else if (err != -ENODATA) {
			*prividx = attr_id_cpu_hit;
			return err;
		}
	}

	if (*prividx <= attr_id_hw_s_info &&
	    (off_filter_mask & IFLA_STATS_FILTER_BIT(attr_id_hw_s_info))) {
		*prividx = attr_id_hw_s_info;

		err = rtnl_offload_xstats_fill_hw_s_info(skb, dev, extack);
		if (err)
			return err;

		have_data = true;
		*prividx = 0;
	}

	if (*prividx <= attr_id_l3_stats &&
	    (off_filter_mask & IFLA_STATS_FILTER_BIT(attr_id_l3_stats))) {
		unsigned int size_l3;
		struct nlattr *attr;

		*prividx = attr_id_l3_stats;

		size_l3 = rtnl_offload_xstats_get_size_stats(dev, t_l3);
		if (!size_l3)
			goto skip_l3_stats;
		attr = nla_reserve_64bit(skb, attr_id_l3_stats, size_l3,
					 IFLA_OFFLOAD_XSTATS_UNSPEC);
		if (!attr)
			return -EMSGSIZE;

		err = rtnl_offload_xstats_get_stats(dev, t_l3, NULL,
						    nla_data(attr), extack);
		if (err)
			return err;

		have_data = true;
skip_l3_stats:
		*prividx = 0;
	}

	if (!have_data)
		return -ENODATA;

	*prividx = 0;
	return 0;
}

static unsigned int
rtnl_offload_xstats_get_size_hw_s_info_one(const struct net_device *dev,
					   enum netdev_offload_xstats_type type)
{
	bool enabled = netdev_offload_xstats_enabled(dev, type);

	return nla_total_size(0) +
		/* IFLA_OFFLOAD_XSTATS_HW_S_INFO_REQUEST */
		nla_total_size(sizeof(u8)) +
		/* IFLA_OFFLOAD_XSTATS_HW_S_INFO_USED */
		(enabled ? nla_total_size(sizeof(u8)) : 0) +
		0;
}

static unsigned int
rtnl_offload_xstats_get_size_hw_s_info(const struct net_device *dev)
{
	enum netdev_offload_xstats_type t_l3 = NETDEV_OFFLOAD_XSTATS_TYPE_L3;

	return nla_total_size(0) +
		/* IFLA_OFFLOAD_XSTATS_L3_STATS */
		rtnl_offload_xstats_get_size_hw_s_info_one(dev, t_l3) +
		0;
}

static int rtnl_offload_xstats_get_size(const struct net_device *dev,
					u32 off_filter_mask)
{
	enum netdev_offload_xstats_type t_l3 = NETDEV_OFFLOAD_XSTATS_TYPE_L3;
	int attr_id_cpu_hit = IFLA_OFFLOAD_XSTATS_CPU_HIT;
	int nla_size = 0;
	int size;

	if (off_filter_mask &
	    IFLA_STATS_FILTER_BIT(attr_id_cpu_hit)) {
		size = rtnl_offload_xstats_get_size_ndo(dev, attr_id_cpu_hit);
		nla_size += nla_total_size_64bit(size);
	}

	if (off_filter_mask &
	    IFLA_STATS_FILTER_BIT(IFLA_OFFLOAD_XSTATS_HW_S_INFO))
		nla_size += rtnl_offload_xstats_get_size_hw_s_info(dev);

	if (off_filter_mask &
	    IFLA_STATS_FILTER_BIT(IFLA_OFFLOAD_XSTATS_L3_STATS)) {
		size = rtnl_offload_xstats_get_size_stats(dev, t_l3);
		nla_size += nla_total_size_64bit(size);
	}

	if (nla_size != 0)
		nla_size += nla_total_size(0);

	return nla_size;
}

struct rtnl_stats_dump_filters {
	/* mask[0] filters outer attributes. Then individual nests have their
	 * filtering mask at the index of the nested attribute.
	 */
	u32 mask[IFLA_STATS_MAX + 1];
};

static int rtnl_fill_statsinfo(struct sk_buff *skb, struct net_device *dev,
			       int type, u32 pid, u32 seq, u32 change,
			       unsigned int flags,
			       const struct rtnl_stats_dump_filters *filters,
			       int *idxattr, int *prividx,
			       struct netlink_ext_ack *extack)
{
	unsigned int filter_mask = filters->mask[0];
	struct if_stats_msg *ifsm;
	struct nlmsghdr *nlh;
	struct nlattr *attr;
	int s_prividx = *prividx;
	int err;

	ASSERT_RTNL();

	nlh = nlmsg_put(skb, pid, seq, type, sizeof(*ifsm), flags);
	if (!nlh)
		return -EMSGSIZE;

	ifsm = nlmsg_data(nlh);
	ifsm->family = PF_UNSPEC;
	ifsm->pad1 = 0;
	ifsm->pad2 = 0;
	ifsm->ifindex = dev->ifindex;
	ifsm->filter_mask = filter_mask;

	if (stats_attr_valid(filter_mask, IFLA_STATS_LINK_64, *idxattr)) {
		struct rtnl_link_stats64 *sp;

		attr = nla_reserve_64bit(skb, IFLA_STATS_LINK_64,
					 sizeof(struct rtnl_link_stats64),
					 IFLA_STATS_UNSPEC);
		if (!attr) {
			err = -EMSGSIZE;
			goto nla_put_failure;
		}

		sp = nla_data(attr);
		dev_get_stats(dev, sp);
	}

	if (stats_attr_valid(filter_mask, IFLA_STATS_LINK_XSTATS, *idxattr)) {
		const struct rtnl_link_ops *ops = dev->rtnl_link_ops;

		if (ops && ops->fill_linkxstats) {
			*idxattr = IFLA_STATS_LINK_XSTATS;
			attr = nla_nest_start_noflag(skb,
						     IFLA_STATS_LINK_XSTATS);
			if (!attr) {
				err = -EMSGSIZE;
				goto nla_put_failure;
			}

			err = ops->fill_linkxstats(skb, dev, prividx, *idxattr);
			nla_nest_end(skb, attr);
			if (err)
				goto nla_put_failure;
			*idxattr = 0;
		}
	}

	if (stats_attr_valid(filter_mask, IFLA_STATS_LINK_XSTATS_SLAVE,
			     *idxattr)) {
		const struct rtnl_link_ops *ops = NULL;
		const struct net_device *master;

		master = netdev_master_upper_dev_get(dev);
		if (master)
			ops = master->rtnl_link_ops;
		if (ops && ops->fill_linkxstats) {
			*idxattr = IFLA_STATS_LINK_XSTATS_SLAVE;
			attr = nla_nest_start_noflag(skb,
						     IFLA_STATS_LINK_XSTATS_SLAVE);
			if (!attr) {
				err = -EMSGSIZE;
				goto nla_put_failure;
			}

			err = ops->fill_linkxstats(skb, dev, prividx, *idxattr);
			nla_nest_end(skb, attr);
			if (err)
				goto nla_put_failure;
			*idxattr = 0;
		}
	}

	if (stats_attr_valid(filter_mask, IFLA_STATS_LINK_OFFLOAD_XSTATS,
			     *idxattr)) {
		u32 off_filter_mask;

		off_filter_mask = filters->mask[IFLA_STATS_LINK_OFFLOAD_XSTATS];
		*idxattr = IFLA_STATS_LINK_OFFLOAD_XSTATS;
		attr = nla_nest_start_noflag(skb,
					     IFLA_STATS_LINK_OFFLOAD_XSTATS);
		if (!attr) {
			err = -EMSGSIZE;
			goto nla_put_failure;
		}

		err = rtnl_offload_xstats_fill(skb, dev, prividx,
					       off_filter_mask, extack);
		if (err == -ENODATA)
			nla_nest_cancel(skb, attr);
		else
			nla_nest_end(skb, attr);

		if (err && err != -ENODATA)
			goto nla_put_failure;
		*idxattr = 0;
	}

	if (stats_attr_valid(filter_mask, IFLA_STATS_AF_SPEC, *idxattr)) {
		struct rtnl_af_ops *af_ops;

		*idxattr = IFLA_STATS_AF_SPEC;
		attr = nla_nest_start_noflag(skb, IFLA_STATS_AF_SPEC);
		if (!attr) {
			err = -EMSGSIZE;
			goto nla_put_failure;
		}

		rcu_read_lock();
		list_for_each_entry_rcu(af_ops, &rtnl_af_ops, list) {
			if (af_ops->fill_stats_af) {
				struct nlattr *af;

				af = nla_nest_start_noflag(skb,
							   af_ops->family);
				if (!af) {
					rcu_read_unlock();
					err = -EMSGSIZE;
					goto nla_put_failure;
				}
				err = af_ops->fill_stats_af(skb, dev);

				if (err == -ENODATA) {
					nla_nest_cancel(skb, af);
				} else if (err < 0) {
					rcu_read_unlock();
					goto nla_put_failure;
				}

				nla_nest_end(skb, af);
			}
		}
		rcu_read_unlock();

		nla_nest_end(skb, attr);

		*idxattr = 0;
	}

	nlmsg_end(skb, nlh);

	return 0;

nla_put_failure:
	/* not a multi message or no progress mean a real error */
	if (!(flags & NLM_F_MULTI) || s_prividx == *prividx)
		nlmsg_cancel(skb, nlh);
	else
		nlmsg_end(skb, nlh);

	return err;
}

static size_t if_nlmsg_stats_size(const struct net_device *dev,
				  const struct rtnl_stats_dump_filters *filters)
{
	size_t size = NLMSG_ALIGN(sizeof(struct if_stats_msg));
	unsigned int filter_mask = filters->mask[0];

	if (stats_attr_valid(filter_mask, IFLA_STATS_LINK_64, 0))
		size += nla_total_size_64bit(sizeof(struct rtnl_link_stats64));

	if (stats_attr_valid(filter_mask, IFLA_STATS_LINK_XSTATS, 0)) {
		const struct rtnl_link_ops *ops = dev->rtnl_link_ops;
		int attr = IFLA_STATS_LINK_XSTATS;

		if (ops && ops->get_linkxstats_size) {
			size += nla_total_size(ops->get_linkxstats_size(dev,
									attr));
			/* for IFLA_STATS_LINK_XSTATS */
			size += nla_total_size(0);
		}
	}

	if (stats_attr_valid(filter_mask, IFLA_STATS_LINK_XSTATS_SLAVE, 0)) {
		struct net_device *_dev = (struct net_device *)dev;
		const struct rtnl_link_ops *ops = NULL;
		const struct net_device *master;

		/* netdev_master_upper_dev_get can't take const */
		master = netdev_master_upper_dev_get(_dev);
		if (master)
			ops = master->rtnl_link_ops;
		if (ops && ops->get_linkxstats_size) {
			int attr = IFLA_STATS_LINK_XSTATS_SLAVE;

			size += nla_total_size(ops->get_linkxstats_size(dev,
									attr));
			/* for IFLA_STATS_LINK_XSTATS_SLAVE */
			size += nla_total_size(0);
		}
	}

	if (stats_attr_valid(filter_mask, IFLA_STATS_LINK_OFFLOAD_XSTATS, 0)) {
		u32 off_filter_mask;

		off_filter_mask = filters->mask[IFLA_STATS_LINK_OFFLOAD_XSTATS];
		size += rtnl_offload_xstats_get_size(dev, off_filter_mask);
	}

	if (stats_attr_valid(filter_mask, IFLA_STATS_AF_SPEC, 0)) {
		struct rtnl_af_ops *af_ops;

		/* for IFLA_STATS_AF_SPEC */
		size += nla_total_size(0);

		rcu_read_lock();
		list_for_each_entry_rcu(af_ops, &rtnl_af_ops, list) {
			if (af_ops->get_stats_af_size) {
				size += nla_total_size(
					af_ops->get_stats_af_size(dev));

				/* for AF_* */
				size += nla_total_size(0);
			}
		}
		rcu_read_unlock();
	}

	return size;
}

#define RTNL_STATS_OFFLOAD_XSTATS_VALID ((1 << __IFLA_OFFLOAD_XSTATS_MAX) - 1)

static const struct nla_policy
rtnl_stats_get_policy_filters[IFLA_STATS_MAX + 1] = {
	[IFLA_STATS_LINK_OFFLOAD_XSTATS] =
		    NLA_POLICY_MASK(NLA_U32, RTNL_STATS_OFFLOAD_XSTATS_VALID),
};

static const struct nla_policy
rtnl_stats_get_policy[IFLA_STATS_GETSET_MAX + 1] = {
	[IFLA_STATS_GET_FILTERS] =
		    NLA_POLICY_NESTED(rtnl_stats_get_policy_filters),
};

static const struct nla_policy
ifla_stats_set_policy[IFLA_STATS_GETSET_MAX + 1] = {
	[IFLA_STATS_SET_OFFLOAD_XSTATS_L3_STATS] = NLA_POLICY_MAX(NLA_U8, 1),
};

static int rtnl_stats_get_parse_filters(struct nlattr *ifla_filters,
					struct rtnl_stats_dump_filters *filters,
					struct netlink_ext_ack *extack)
{
	struct nlattr *tb[IFLA_STATS_MAX + 1];
	int err;
	int at;

	err = nla_parse_nested(tb, IFLA_STATS_MAX, ifla_filters,
			       rtnl_stats_get_policy_filters, extack);
	if (err < 0)
		return err;

	for (at = 1; at <= IFLA_STATS_MAX; at++) {
		if (tb[at]) {
			if (!(filters->mask[0] & IFLA_STATS_FILTER_BIT(at))) {
				NL_SET_ERR_MSG(extack, "Filtered attribute not enabled in filter_mask");
				return -EINVAL;
			}
			filters->mask[at] = nla_get_u32(tb[at]);
		}
	}

	return 0;
}

static int rtnl_stats_get_parse(const struct nlmsghdr *nlh,
				u32 filter_mask,
				struct rtnl_stats_dump_filters *filters,
				struct netlink_ext_ack *extack)
{
	struct nlattr *tb[IFLA_STATS_GETSET_MAX + 1];
	int err;
	int i;

	filters->mask[0] = filter_mask;
	for (i = 1; i < ARRAY_SIZE(filters->mask); i++)
		filters->mask[i] = -1U;

	err = nlmsg_parse(nlh, sizeof(struct if_stats_msg), tb,
			  IFLA_STATS_GETSET_MAX, rtnl_stats_get_policy, extack);
	if (err < 0)
		return err;

	if (tb[IFLA_STATS_GET_FILTERS]) {
		err = rtnl_stats_get_parse_filters(tb[IFLA_STATS_GET_FILTERS],
						   filters, extack);
		if (err)
			return err;
	}

	return 0;
}

static int rtnl_valid_stats_req(const struct nlmsghdr *nlh, bool strict_check,
				bool is_dump, struct netlink_ext_ack *extack)
{
	struct if_stats_msg *ifsm;

	if (nlh->nlmsg_len < nlmsg_msg_size(sizeof(*ifsm))) {
		NL_SET_ERR_MSG(extack, "Invalid header for stats dump");
		return -EINVAL;
	}

	if (!strict_check)
		return 0;

	ifsm = nlmsg_data(nlh);

	/* only requests using strict checks can pass data to influence
	 * the dump. The legacy exception is filter_mask.
	 */
	if (ifsm->pad1 || ifsm->pad2 || (is_dump && ifsm->ifindex)) {
		NL_SET_ERR_MSG(extack, "Invalid values in header for stats dump request");
		return -EINVAL;
	}
	if (ifsm->filter_mask >= IFLA_STATS_FILTER_BIT(IFLA_STATS_MAX + 1)) {
		NL_SET_ERR_MSG(extack, "Invalid stats requested through filter mask");
		return -EINVAL;
	}

	return 0;
}

static int rtnl_stats_get(struct sk_buff *skb, struct nlmsghdr *nlh,
			  struct netlink_ext_ack *extack)
{
	struct rtnl_stats_dump_filters filters;
	struct net *net = sock_net(skb->sk);
	struct net_device *dev = NULL;
	int idxattr = 0, prividx = 0;
	struct if_stats_msg *ifsm;
	struct sk_buff *nskb;
	int err;

	err = rtnl_valid_stats_req(nlh, netlink_strict_get_check(skb),
				   false, extack);
	if (err)
		return err;

	ifsm = nlmsg_data(nlh);
	if (ifsm->ifindex > 0)
		dev = __dev_get_by_index(net, ifsm->ifindex);
	else
		return -EINVAL;

	if (!dev)
		return -ENODEV;

	if (!ifsm->filter_mask) {
		NL_SET_ERR_MSG(extack, "Filter mask must be set for stats get");
		return -EINVAL;
	}

	err = rtnl_stats_get_parse(nlh, ifsm->filter_mask, &filters, extack);
	if (err)
		return err;

	nskb = nlmsg_new(if_nlmsg_stats_size(dev, &filters), GFP_KERNEL);
	if (!nskb)
		return -ENOBUFS;

	err = rtnl_fill_statsinfo(nskb, dev, RTM_NEWSTATS,
				  NETLINK_CB(skb).portid, nlh->nlmsg_seq, 0,
				  0, &filters, &idxattr, &prividx, extack);
	if (err < 0) {
		/* -EMSGSIZE implies BUG in if_nlmsg_stats_size */
		WARN_ON(err == -EMSGSIZE);
		kfree_skb(nskb);
	} else {
		err = rtnl_unicast(nskb, net, NETLINK_CB(skb).portid);
	}

	return err;
}

static int rtnl_stats_dump(struct sk_buff *skb, struct netlink_callback *cb)
{
	struct netlink_ext_ack *extack = cb->extack;
	int h, s_h, err, s_idx, s_idxattr, s_prividx;
	struct rtnl_stats_dump_filters filters;
	struct net *net = sock_net(skb->sk);
	unsigned int flags = NLM_F_MULTI;
	struct if_stats_msg *ifsm;
	struct hlist_head *head;
	struct net_device *dev;
	int idx = 0;

	s_h = cb->args[0];
	s_idx = cb->args[1];
	s_idxattr = cb->args[2];
	s_prividx = cb->args[3];

	cb->seq = net->dev_base_seq;

	err = rtnl_valid_stats_req(cb->nlh, cb->strict_check, true, extack);
	if (err)
		return err;

	ifsm = nlmsg_data(cb->nlh);
	if (!ifsm->filter_mask) {
		NL_SET_ERR_MSG(extack, "Filter mask must be set for stats dump");
		return -EINVAL;
	}

	err = rtnl_stats_get_parse(cb->nlh, ifsm->filter_mask, &filters,
				   extack);
	if (err)
		return err;

	for (h = s_h; h < NETDEV_HASHENTRIES; h++, s_idx = 0) {
		idx = 0;
		head = &net->dev_index_head[h];
		hlist_for_each_entry(dev, head, index_hlist) {
			if (idx < s_idx)
				goto cont;
			err = rtnl_fill_statsinfo(skb, dev, RTM_NEWSTATS,
						  NETLINK_CB(cb->skb).portid,
						  cb->nlh->nlmsg_seq, 0,
						  flags, &filters,
						  &s_idxattr, &s_prividx,
						  extack);
			/* If we ran out of room on the first message,
			 * we're in trouble
			 */
			WARN_ON((err == -EMSGSIZE) && (skb->len == 0));

			if (err < 0)
				goto out;
			s_prividx = 0;
			s_idxattr = 0;
			nl_dump_check_consistent(cb, nlmsg_hdr(skb));
cont:
			idx++;
		}
	}
out:
	cb->args[3] = s_prividx;
	cb->args[2] = s_idxattr;
	cb->args[1] = idx;
	cb->args[0] = h;

	return skb->len;
}

void rtnl_offload_xstats_notify(struct net_device *dev)
{
	struct rtnl_stats_dump_filters response_filters = {};
	struct net *net = dev_net(dev);
	int idxattr = 0, prividx = 0;
	struct sk_buff *skb;
	int err = -ENOBUFS;

	ASSERT_RTNL();

	response_filters.mask[0] |=
		IFLA_STATS_FILTER_BIT(IFLA_STATS_LINK_OFFLOAD_XSTATS);
	response_filters.mask[IFLA_STATS_LINK_OFFLOAD_XSTATS] |=
		IFLA_STATS_FILTER_BIT(IFLA_OFFLOAD_XSTATS_HW_S_INFO);

	skb = nlmsg_new(if_nlmsg_stats_size(dev, &response_filters),
			GFP_KERNEL);
	if (!skb)
		goto errout;

	err = rtnl_fill_statsinfo(skb, dev, RTM_NEWSTATS, 0, 0, 0, 0,
				  &response_filters, &idxattr, &prividx, NULL);
	if (err < 0) {
		kfree_skb(skb);
		goto errout;
	}

	rtnl_notify(skb, net, 0, RTNLGRP_STATS, NULL, GFP_KERNEL);
	return;

errout:
	rtnl_set_sk_err(net, RTNLGRP_STATS, err);
}
EXPORT_SYMBOL(rtnl_offload_xstats_notify);

static int rtnl_stats_set(struct sk_buff *skb, struct nlmsghdr *nlh,
			  struct netlink_ext_ack *extack)
{
	enum netdev_offload_xstats_type t_l3 = NETDEV_OFFLOAD_XSTATS_TYPE_L3;
	struct rtnl_stats_dump_filters response_filters = {};
	struct nlattr *tb[IFLA_STATS_GETSET_MAX + 1];
	struct net *net = sock_net(skb->sk);
	struct net_device *dev = NULL;
	struct if_stats_msg *ifsm;
	bool notify = false;
	int err;

	err = rtnl_valid_stats_req(nlh, netlink_strict_get_check(skb),
				   false, extack);
	if (err)
		return err;

	ifsm = nlmsg_data(nlh);
	if (ifsm->family != AF_UNSPEC) {
		NL_SET_ERR_MSG(extack, "Address family should be AF_UNSPEC");
		return -EINVAL;
	}

	if (ifsm->ifindex > 0)
		dev = __dev_get_by_index(net, ifsm->ifindex);
	else
		return -EINVAL;

	if (!dev)
		return -ENODEV;

	if (ifsm->filter_mask) {
		NL_SET_ERR_MSG(extack, "Filter mask must be 0 for stats set");
		return -EINVAL;
	}

	err = nlmsg_parse(nlh, sizeof(*ifsm), tb, IFLA_STATS_GETSET_MAX,
			  ifla_stats_set_policy, extack);
	if (err < 0)
		return err;

	if (tb[IFLA_STATS_SET_OFFLOAD_XSTATS_L3_STATS]) {
		u8 req = nla_get_u8(tb[IFLA_STATS_SET_OFFLOAD_XSTATS_L3_STATS]);

		if (req)
			err = netdev_offload_xstats_enable(dev, t_l3, extack);
		else
			err = netdev_offload_xstats_disable(dev, t_l3);

		if (!err)
			notify = true;
		else if (err != -EALREADY)
			return err;

		response_filters.mask[0] |=
			IFLA_STATS_FILTER_BIT(IFLA_STATS_LINK_OFFLOAD_XSTATS);
		response_filters.mask[IFLA_STATS_LINK_OFFLOAD_XSTATS] |=
			IFLA_STATS_FILTER_BIT(IFLA_OFFLOAD_XSTATS_HW_S_INFO);
	}

	if (notify)
		rtnl_offload_xstats_notify(dev);

	return 0;
}

/* Process one rtnetlink message. */
//处理rtnetlink类请求消息
static int rtnetlink_rcv_msg(struct sk_buff *skb, struct nlmsghdr *nlh/*消息头部*/,
			     struct netlink_ext_ack *extack/*出参，出错时辅助信息*/)
{
	struct net *net = sock_net(skb->sk);
	struct rtnl_link *link;
	enum rtnl_kinds kind;
	struct module *owner;
	int err = -EOPNOTSUPP;
	rtnl_doit_func doit;
	unsigned int flags;
	int family;
	int type;

	//消息类型校验
	type = nlh->nlmsg_type;
	if (type > RTM_MAX)
		return -EOPNOTSUPP;

	type -= RTM_BASE;

	/* All the messages must have at least 1 byte length */
	//当前处理消息的要求负载为rtgenmsg类型，如果长度不足，则忽略
	if (nlmsg_len(nlh) < sizeof(struct rtgenmsg))
		return 0;

	family = ((struct rtgenmsg *)nlmsg_data(nlh))->rtgen_family;
	/*rtnetlink的type在设置时，一般有四类操作，new为0，delete为1，get为2,set为3，故共点用两个bits
	 * 所以这里直接采用mask=3
	 */
	kind = rtnl_msgtype_kind(type);

	if (kind != RTNL_KIND_GET && !netlink_net_capable(skb, CAP_NET_ADMIN))
		return -EPERM;

	rcu_read_lock();
	/*针对kind=2即get类消息，且为dump方式，做特殊处理*/
	if (kind == RTNL_KIND_GET && (nlh->nlmsg_flags & NLM_F_DUMP)) {
		struct sock *rtnl;
		rtnl_dumpit_func dumpit;
		u32 min_dump_alloc = 0;

		link = rtnl_get_link(family, type);
		if (!link || !link->dumpit) {
			//如果通过family没有找到，则置为unspec来查找
			family = PF_UNSPEC;
			link = rtnl_get_link(family, type);
			if (!link || !link->dumpit)
				//仍没有找到，报错
				goto err_unlock;
		}
		owner = link->owner;
		dumpit = link->dumpit;

		/*针对link dump消息时，更新min_dump_alloc*/
		if (type == RTM_GETLINK - RTM_BASE)
			min_dump_alloc = rtnl_calcit(skb, nlh);

		err = 0;
		/* need to do this before rcu_read_unlock() */
		if (!try_module_get(owner))
			err = -EPROTONOSUPPORT;

		rcu_read_unlock();

		/*处理rtnetlink的dump功能*/
		rtnl = net->rtnl;
		if (err == 0) {
			struct netlink_dump_control c = {
				.dump		= dumpit,
				.min_dump_alloc	= min_dump_alloc,
				.module		= owner,
			};
			/*触发dump开始*/
			err = netlink_dump_start(rtnl, skb, nlh, &c);
			/* netlink_dump_start() will keep a reference on
			 * module if dump is still in progress.
			 */
			module_put(owner);
		}
		return err;
	}

	//通过family,type查找相应的结构体，调用doit完成消息处理
	link = rtnl_get_link(family, type);
	if (!link || !link->doit) {
	    /*没找到，采用PF_UNSPEC再查*/
		family = PF_UNSPEC;
		link = rtnl_get_link(PF_UNSPEC, type);
		if (!link || !link->doit)
			goto out_unlock;
	}

	owner = link->owner;
	if (!try_module_get(owner)) {
		//引用module失败
		err = -EPROTONOSUPPORT;
		goto out_unlock;
	}

	/*如果link上包含无锁标记，则在调用doit时不添加rtnl_lock*/
	flags = link->flags;
	if (kind == RTNL_KIND_DEL && (nlh->nlmsg_flags & NLM_F_BULK) &&
	    !(flags & RTNL_FLAG_BULK_DEL_SUPPORTED)) {
		NL_SET_ERR_MSG(extack, "Bulk delete is not supported");
		module_put(owner);
		goto err_unlock;
	}

	if (flags & RTNL_FLAG_DOIT_UNLOCKED) {
		doit = link->doit;
		rcu_read_unlock();
		if (doit)
			//解锁后，调用doit处理此消息
			err = doit(skb, nlh, extack/*出参，出错时辅助信息*/);
		module_put(owner);
		return err;
	}
	rcu_read_unlock();

	//加rt锁的情况下执行回调调用
	rtnl_lock();
	link = rtnl_get_link(family, type);
	if (link && link->doit)
		err = link->doit(skb, nlh, extack/*出参，出错时辅助信息*/);
	rtnl_unlock();

	module_put(owner);

	return err;

out_unlock:
	rcu_read_unlock();
	return err;

err_unlock:
	rcu_read_unlock();
	return -EOPNOTSUPP;
}

static void rtnetlink_rcv(struct sk_buff *skb)
{
	//rt netlink消息接收处理
	netlink_rcv_skb(skb, &rtnetlink_rcv_msg);
}

static int rtnetlink_bind(struct net *net, int group)
{
	switch (group) {
	case RTNLGRP_IPV4_MROUTE_R:
	case RTNLGRP_IPV6_MROUTE_R:
		if (!ns_capable(net->user_ns, CAP_NET_ADMIN))
			return -EPERM;
		break;
	}
	return 0;
}

static int rtnetlink_event(struct notifier_block *this, unsigned long event, void *ptr)
{
	struct net_device *dev = netdev_notifier_info_to_dev(ptr);

	switch (event) {
	case NETDEV_REBOOT:
	case NETDEV_CHANGEMTU:
	case NETDEV_CHANGEADDR:
	case NETDEV_CHANGENAME:
	case NETDEV_FEAT_CHANGE:
	case NETDEV_BONDING_FAILOVER:
	case NETDEV_POST_TYPE_CHANGE:
	case NETDEV_NOTIFY_PEERS:
	case NETDEV_CHANGEUPPER:
	case NETDEV_RESEND_IGMP:
	case NETDEV_CHANGEINFODATA:
	case NETDEV_CHANGELOWERSTATE:
	case NETDEV_CHANGE_TX_QUEUE_LEN:
		rtmsg_ifinfo_event(RTM_NEWLINK, dev, 0, rtnl_get_event(event),
				   GFP_KERNEL, NULL, 0, 0, NULL);
		break;
	default:
		break;
	}
	return NOTIFY_DONE;
}

static struct notifier_block rtnetlink_dev_notifier = {
	.notifier_call	= rtnetlink_event,
};

//rtnetlink类消息使用NETLINK_ROUTE
static int __net_init rtnetlink_net_init(struct net *net)
{
	struct sock *sk;
	//定义rt netlink kernel socket配置
	struct netlink_kernel_cfg cfg = {
		.groups		= RTNLGRP_MAX,
		//rt netlink类消息接收处理
		.input		= rtnetlink_rcv,
		.cb_mutex	= &rtnl_mutex,
		.flags		= NL_CFG_F_NONROOT_RECV,
		.bind		= rtnetlink_bind,
	};

	//创建NETLINK_ROUTE netlink socket并进行消息处理
	sk = netlink_kernel_create(net, NETLINK_ROUTE, &cfg);
	if (!sk)
		return -ENOMEM;
	//设置rt netlink socket
	net->rtnl = sk;
	return 0;
}

static void __net_exit rtnetlink_net_exit(struct net *net)
{
	netlink_kernel_release(net->rtnl);
	net->rtnl = NULL;
}

static struct pernet_operations rtnetlink_net_ops = {
	.init = rtnetlink_net_init,
	.exit = rtnetlink_net_exit,
};

void __init rtnetlink_init(void)
{
	if (register_pernet_subsys(&rtnetlink_net_ops))
		panic("rtnetlink_init: cannot initialize rtnetlink\n");

	register_netdevice_notifier(&rtnetlink_dev_notifier);

	//link显示
	rtnl_register(PF_UNSPEC, RTM_GETLINK, rtnl_getlink,
		      rtnl_dump_ifinfo, 0);
	//link设置
	rtnl_register(PF_UNSPEC, RTM_SETLINK, rtnl_setlink, NULL, 0);
	//创建net link
	rtnl_register(PF_UNSPEC, RTM_NEWLINK, rtnl_newlink, NULL/*不支持dump*/, 0);
	//删除net link
	rtnl_register(PF_UNSPEC, RTM_DELLINK, rtnl_dellink, NULL, 0);

	rtnl_register(PF_UNSPEC, RTM_GETADDR, NULL, rtnl_dump_all, 0);
	rtnl_register(PF_UNSPEC, RTM_GETROUTE, NULL, rtnl_dump_all, 0);
	rtnl_register(PF_UNSPEC, RTM_GETNETCONF, NULL, rtnl_dump_all, 0);

	rtnl_register(PF_UNSPEC, RTM_NEWLINKPROP, rtnl_newlinkprop, NULL, 0);
	rtnl_register(PF_UNSPEC, RTM_DELLINKPROP, rtnl_dellinkprop, NULL, 0);

	//linux bridge neigh的添加，删除，显示
	rtnl_register(PF_BRIDGE, RTM_NEWNEIGH, rtnl_fdb_add, NULL, 0);
	rtnl_register(PF_BRIDGE, RTM_DELNEIGH, rtnl_fdb_del, NULL,
		      RTNL_FLAG_BULK_DEL_SUPPORTED);
	rtnl_register(PF_BRIDGE, RTM_GETNEIGH, rtnl_fdb_get, rtnl_fdb_dump, 0);

	rtnl_register(PF_BRIDGE, RTM_GETLINK, NULL, rtnl_bridge_getlink, 0);
	rtnl_register(PF_BRIDGE, RTM_DELLINK, rtnl_bridge_dellink, NULL, 0);
	rtnl_register(PF_BRIDGE, RTM_SETLINK, rtnl_bridge_setlink, NULL, 0);

	rtnl_register(PF_UNSPEC, RTM_GETSTATS, rtnl_stats_get, rtnl_stats_dump,
		      0);
	rtnl_register(PF_UNSPEC, RTM_SETSTATS, rtnl_stats_set, NULL, 0);
}<|MERGE_RESOLUTION|>--- conflicted
+++ resolved
@@ -3482,12 +3482,8 @@
 //link新建
 static int rtnl_newlink_create(struct sk_buff *skb, struct ifinfomsg *ifm,
 			       const struct rtnl_link_ops *ops,
-<<<<<<< HEAD
+			       const struct nlmsghdr *nlh,
 			       struct nlattr **tb/*待填充的属性*/, struct nlattr **data,
-=======
-			       const struct nlmsghdr *nlh,
-			       struct nlattr **tb, struct nlattr **data,
->>>>>>> fe15c26e
 			       struct netlink_ext_ack *extack)
 {
 	unsigned char name_assign_type = NET_NAME_USER;
