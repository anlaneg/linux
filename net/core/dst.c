--- conflicted
+++ resolved
@@ -275,11 +275,7 @@
 	struct dst_entry *dst;
 
 	dst = &md_dst->dst;
-<<<<<<< HEAD
-	dst_init(dst, &dst_blackhole_ops, NULL/*目标设备暂未知*/, 1, DST_OBSOLETE_NONE,
-=======
-	dst_init(dst, &dst_blackhole_ops, NULL, DST_OBSOLETE_NONE,
->>>>>>> 9d1694dc
+	dst_init(dst, &dst_blackhole_ops, NULL/*目标设备暂未知*/, DST_OBSOLETE_NONE,
 		 DST_METADATA | DST_NOCOUNT);
 	//初始化metadata除dst以外区域
 	memset(dst + 1, 0, sizeof(*md_dst) + optslen - sizeof(*dst));
