// SPDX-License-Identifier: GPL-2.0-only
/*
 * net/core/dst.c	Protocol independent destination cache.
 *
 * Authors:		Alexey Kuznetsov, <kuznet@ms2.inr.ac.ru>
 *
 */

#include <linux/bitops.h>
#include <linux/errno.h>
#include <linux/init.h>
#include <linux/kernel.h>
#include <linux/workqueue.h>
#include <linux/mm.h>
#include <linux/module.h>
#include <linux/slab.h>
#include <linux/netdevice.h>
#include <linux/skbuff.h>
#include <linux/string.h>
#include <linux/types.h>
#include <net/net_namespace.h>
#include <linux/sched.h>
#include <linux/prefetch.h>
#include <net/lwtunnel.h>
#include <net/xfrm.h>

#include <net/dst.h>
#include <net/dst_metadata.h>

//丢包
int dst_discard_out(struct net *net, struct sock *sk, struct sk_buff *skb)
{
	kfree_skb(skb);
	return 0;
}
EXPORT_SYMBOL(dst_discard_out);

const struct dst_metrics dst_default_metrics = {
	/* This initializer is needed to force linker to place this variable
	 * into const section. Otherwise it might end into bss section.
	 * We really want to avoid false sharing on this variable, and catch
	 * any writes on it.
	 */
	.refcnt = REFCOUNT_INIT(1),
};
EXPORT_SYMBOL(dst_default_metrics);

/*初始化设置dst*/
void dst_init(struct dst_entry *dst, struct dst_ops *ops,
	      struct net_device *dev, int initial_ref, int initial_obsolete,
	      unsigned short flags)
{
	dst->dev = dev;
	if (dev)
		dev_hold(dev);
	dst->ops = ops;
	dst_init_metrics(dst, dst_default_metrics.metrics, true);
	dst->expires = 0UL;
#ifdef CONFIG_XFRM
	dst->xfrm = NULL;
#endif
	dst->input = dst_discard;//默认初始化为丢包
	dst->output = dst_discard_out;
	dst->error = 0;
	dst->obsolete = initial_obsolete;
	dst->header_len = 0;
	dst->trailer_len = 0;
#ifdef CONFIG_IP_ROUTE_CLASSID
	dst->tclassid = 0;
#endif
	dst->lwtstate = NULL;
	atomic_set(&dst->__refcnt, initial_ref);
	dst->__use = 0;
	dst->lastuse = jiffies;
	dst->flags = flags;
	if (!(flags & DST_NOCOUNT))
		dst_entries_add(ops, 1);
}
EXPORT_SYMBOL(dst_init);

void *dst_alloc(struct dst_ops *ops, struct net_device *dev,
		int initial_ref, int initial_obsolete, unsigned short flags)
{
	struct dst_entry *dst;

	if (ops->gc &&
	    !(flags & DST_NOCOUNT) &&
	    dst_entries_get_fast(ops) > ops->gc_thresh) {
		if (ops->gc(ops)) {
			pr_notice_ratelimited("Route cache is full: consider increasing sysctl net.ipv6.route.max_size.\n");
			return NULL;
		}
	}

	dst = kmem_cache_alloc(ops->kmem_cachep, GFP_ATOMIC);
	if (!dst)
		return NULL;

	dst_init(dst, ops, dev, initial_ref, initial_obsolete, flags);

	return dst;
}
EXPORT_SYMBOL(dst_alloc);

struct dst_entry *dst_destroy(struct dst_entry * dst)
{
	struct dst_entry *child = NULL;

	smp_rmb();

#ifdef CONFIG_XFRM
	if (dst->xfrm) {
		struct xfrm_dst *xdst = (struct xfrm_dst *) dst;

		child = xdst->child;
	}
#endif
	if (!(dst->flags & DST_NOCOUNT))
		dst_entries_add(dst->ops, -1);

	if (dst->ops->destroy)
		dst->ops->destroy(dst);
	if (dst->dev)
		dev_put(dst->dev);

	lwtstate_put(dst->lwtstate);

	if (dst->flags & DST_METADATA)
		metadata_dst_free((struct metadata_dst *)dst);
	else
		kmem_cache_free(dst->ops->kmem_cachep, dst);

	dst = child;
	if (dst)
		dst_release_immediate(dst);
	return NULL;
}
EXPORT_SYMBOL(dst_destroy);

static void dst_destroy_rcu(struct rcu_head *head)
{
	struct dst_entry *dst = container_of(head, struct dst_entry, rcu_head);

	dst = dst_destroy(dst);
}

/* Operations to mark dst as DEAD and clean up the net device referenced
 * by dst:
 * 1. put the dst under blackhole interface and discard all tx/rx packets
 *    on this route.
 * 2. release the net_device
 * This function should be called when removing routes from the fib tree
 * in preparation for a NETDEV_DOWN/NETDEV_UNREGISTER event and also to
 * make the next dst_ops->check() fail.
 */
void dst_dev_put(struct dst_entry *dst)
{
	struct net_device *dev = dst->dev;

	dst->obsolete = DST_OBSOLETE_DEAD;
	if (dst->ops->ifdown)
		dst->ops->ifdown(dst, dev, true);
	dst->input = dst_discard;
	dst->output = dst_discard_out;
	dst->dev = blackhole_netdev;
	dev_hold(dst->dev);
	dev_put(dev);
}
EXPORT_SYMBOL(dst_dev_put);

void dst_release(struct dst_entry *dst)
{
	if (dst) {
		int newrefcnt;

		newrefcnt = atomic_dec_return(&dst->__refcnt);
		if (WARN_ONCE(newrefcnt < 0, "dst_release underflow"))
			net_warn_ratelimited("%s: dst:%p refcnt:%d\n",
					     __func__, dst, newrefcnt);
		if (!newrefcnt)
			call_rcu(&dst->rcu_head, dst_destroy_rcu);
	}
}
EXPORT_SYMBOL(dst_release);

void dst_release_immediate(struct dst_entry *dst)
{
	if (dst) {
		int newrefcnt;

		newrefcnt = atomic_dec_return(&dst->__refcnt);
		if (WARN_ONCE(newrefcnt < 0, "dst_release_immediate underflow"))
			net_warn_ratelimited("%s: dst:%p refcnt:%d\n",
					     __func__, dst, newrefcnt);
		if (!newrefcnt)
			dst_destroy(dst);
	}
}
EXPORT_SYMBOL(dst_release_immediate);

u32 *dst_cow_metrics_generic(struct dst_entry *dst, unsigned long old)
{
	struct dst_metrics *p = kmalloc(sizeof(*p), GFP_ATOMIC);

	if (p) {
		struct dst_metrics *old_p = (struct dst_metrics *)__DST_METRICS_PTR(old);
		unsigned long prev, new;

		refcount_set(&p->refcnt, 1);
		memcpy(p->metrics, old_p->metrics, sizeof(p->metrics));

		new = (unsigned long) p;
		prev = cmpxchg(&dst->_metrics, old, new);

		if (prev != old) {
			kfree(p);
			p = (struct dst_metrics *)__DST_METRICS_PTR(prev);
			if (prev & DST_METRICS_READ_ONLY)
				p = NULL;
		} else if (prev & DST_METRICS_REFCOUNTED) {
			if (refcount_dec_and_test(&old_p->refcnt))
				kfree(old_p);
		}
	}
	BUILD_BUG_ON(offsetof(struct dst_metrics, metrics) != 0);
	return (u32 *)p;
}
EXPORT_SYMBOL(dst_cow_metrics_generic);

/* Caller asserts that dst_metrics_read_only(dst) is false.  */
void __dst_destroy_metrics_generic(struct dst_entry *dst, unsigned long old)
{
	unsigned long prev, new;

	new = ((unsigned long) &dst_default_metrics) | DST_METRICS_READ_ONLY;
	prev = cmpxchg(&dst->_metrics, old, new);
	if (prev == old)
		kfree(__DST_METRICS_PTR(old));
}
EXPORT_SYMBOL(__dst_destroy_metrics_generic);

<<<<<<< HEAD
/*metadata dst操作集*/
static struct dst_ops md_dst_ops = {
	.family =		AF_UNSPEC,
};

/*metadata dst out 丢包*/
static int dst_md_discard_out(struct net *net, struct sock *sk, struct sk_buff *skb)
=======
struct dst_entry *dst_blackhole_check(struct dst_entry *dst, u32 cookie)
{
	return NULL;
}

u32 *dst_blackhole_cow_metrics(struct dst_entry *dst, unsigned long old)
>>>>>>> 52e44129
{
	return NULL;
}

<<<<<<< HEAD
/*metadata dst in丢包*/
static int dst_md_discard(struct sk_buff *skb)
=======
struct neighbour *dst_blackhole_neigh_lookup(const struct dst_entry *dst,
					     struct sk_buff *skb,
					     const void *daddr)
>>>>>>> 52e44129
{
	return NULL;
}

void dst_blackhole_update_pmtu(struct dst_entry *dst, struct sock *sk,
			       struct sk_buff *skb, u32 mtu,
			       bool confirm_neigh)
{
}
EXPORT_SYMBOL_GPL(dst_blackhole_update_pmtu);

void dst_blackhole_redirect(struct dst_entry *dst, struct sock *sk,
			    struct sk_buff *skb)
{
}
EXPORT_SYMBOL_GPL(dst_blackhole_redirect);

unsigned int dst_blackhole_mtu(const struct dst_entry *dst)
{
	unsigned int mtu = dst_metric_raw(dst, RTAX_MTU);

	return mtu ? : dst->dev->mtu;
}
EXPORT_SYMBOL_GPL(dst_blackhole_mtu);

static struct dst_ops dst_blackhole_ops = {
	.family		= AF_UNSPEC,
	.neigh_lookup	= dst_blackhole_neigh_lookup,
	.check		= dst_blackhole_check,
	.cow_metrics	= dst_blackhole_cow_metrics,
	.update_pmtu	= dst_blackhole_update_pmtu,
	.redirect	= dst_blackhole_redirect,
	.mtu		= dst_blackhole_mtu,
};

//初始化metadata dst
static void __metadata_dst_init(struct metadata_dst *md_dst,
				enum metadata_type type, u8 optslen)
{
	struct dst_entry *dst;

	dst = &md_dst->dst;
<<<<<<< HEAD
	dst_init(dst, &md_dst_ops, NULL/*目标设备暂未知*/, 1, DST_OBSOLETE_NONE,
		 DST_METADATA | DST_NOCOUNT);

	//暂定为丢包输出
	dst->input = dst_md_discard;
	dst->output = dst_md_discard_out;

	//初始化metadata除dst以外区域
=======
	dst_init(dst, &dst_blackhole_ops, NULL, 1, DST_OBSOLETE_NONE,
		 DST_METADATA | DST_NOCOUNT);
>>>>>>> 52e44129
	memset(dst + 1, 0, sizeof(*md_dst) + optslen - sizeof(*dst));
	md_dst->type = type;
}

/*申请并初始化metadata_dst*/
struct metadata_dst *metadata_dst_alloc(u8 optslen/*选项长度*/, enum metadata_type type,
					gfp_t flags)
{
	struct metadata_dst *md_dst;

	//申请含opt长度的metadata_dst
	md_dst = kmalloc(sizeof(*md_dst) + optslen, flags);
	if (!md_dst)
		return NULL;

	__metadata_dst_init(md_dst, type, optslen);

	return md_dst;
}
EXPORT_SYMBOL_GPL(metadata_dst_alloc);

void metadata_dst_free(struct metadata_dst *md_dst)
{
#ifdef CONFIG_DST_CACHE
	if (md_dst->type == METADATA_IP_TUNNEL)
		dst_cache_destroy(&md_dst->u.tun_info.dst_cache);
#endif
	kfree(md_dst);
}
EXPORT_SYMBOL_GPL(metadata_dst_free);

struct metadata_dst __percpu *
metadata_dst_alloc_percpu(u8 optslen, enum metadata_type type, gfp_t flags)
{
	int cpu;
	struct metadata_dst __percpu *md_dst;

	md_dst = __alloc_percpu_gfp(sizeof(struct metadata_dst) + optslen,
				    __alignof__(struct metadata_dst), flags);
	if (!md_dst)
		return NULL;

	for_each_possible_cpu(cpu)
		__metadata_dst_init(per_cpu_ptr(md_dst, cpu), type, optslen);

	return md_dst;
}
EXPORT_SYMBOL_GPL(metadata_dst_alloc_percpu);

void metadata_dst_free_percpu(struct metadata_dst __percpu *md_dst)
{
#ifdef CONFIG_DST_CACHE
	int cpu;

	for_each_possible_cpu(cpu) {
		struct metadata_dst *one_md_dst = per_cpu_ptr(md_dst, cpu);

		if (one_md_dst->type == METADATA_IP_TUNNEL)
			dst_cache_destroy(&one_md_dst->u.tun_info.dst_cache);
	}
#endif
	free_percpu(md_dst);
}
EXPORT_SYMBOL_GPL(metadata_dst_free_percpu);<|MERGE_RESOLUTION|>--- conflicted
+++ resolved
@@ -239,34 +239,19 @@
 }
 EXPORT_SYMBOL(__dst_destroy_metrics_generic);
 
-<<<<<<< HEAD
-/*metadata dst操作集*/
-static struct dst_ops md_dst_ops = {
-	.family =		AF_UNSPEC,
-};
-
-/*metadata dst out 丢包*/
-static int dst_md_discard_out(struct net *net, struct sock *sk, struct sk_buff *skb)
-=======
 struct dst_entry *dst_blackhole_check(struct dst_entry *dst, u32 cookie)
 {
 	return NULL;
 }
 
 u32 *dst_blackhole_cow_metrics(struct dst_entry *dst, unsigned long old)
->>>>>>> 52e44129
 {
 	return NULL;
 }
 
-<<<<<<< HEAD
-/*metadata dst in丢包*/
-static int dst_md_discard(struct sk_buff *skb)
-=======
 struct neighbour *dst_blackhole_neigh_lookup(const struct dst_entry *dst,
 					     struct sk_buff *skb,
 					     const void *daddr)
->>>>>>> 52e44129
 {
 	return NULL;
 }
@@ -309,19 +294,9 @@
 	struct dst_entry *dst;
 
 	dst = &md_dst->dst;
-<<<<<<< HEAD
-	dst_init(dst, &md_dst_ops, NULL/*目标设备暂未知*/, 1, DST_OBSOLETE_NONE,
+	dst_init(dst, &dst_blackhole_ops, NULL/*目标设备暂未知*/, 1, DST_OBSOLETE_NONE,
 		 DST_METADATA | DST_NOCOUNT);
-
-	//暂定为丢包输出
-	dst->input = dst_md_discard;
-	dst->output = dst_md_discard_out;
-
 	//初始化metadata除dst以外区域
-=======
-	dst_init(dst, &dst_blackhole_ops, NULL, 1, DST_OBSOLETE_NONE,
-		 DST_METADATA | DST_NOCOUNT);
->>>>>>> 52e44129
 	memset(dst + 1, 0, sizeof(*md_dst) + optslen - sizeof(*dst));
 	md_dst->type = type;
 }
