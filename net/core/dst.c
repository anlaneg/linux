--- conflicted
+++ resolved
@@ -112,13 +112,7 @@
 		child = xdst->child;
 	}
 #endif
-<<<<<<< HEAD
-	if (!(dst->flags & DST_NOCOUNT))
-		dst_entries_add(dst->ops, -1);
-
 	/*解发dst->ops的销毁回调*/
-=======
->>>>>>> 155a3c00
 	if (dst->ops->destroy)
 		dst->ops->destroy(dst);
 	netdev_put(dst->dev, &dst->dev_tracker);
@@ -308,13 +302,9 @@
 {
 	struct metadata_dst *md_dst;
 
-<<<<<<< HEAD
 	//申请含opt长度的metadata_dst
-	md_dst = kmalloc(sizeof(*md_dst) + optslen, flags);
-=======
 	md_dst = kmalloc(struct_size(md_dst, u.tun_info.options, optslen),
 			 flags);
->>>>>>> 155a3c00
 	if (!md_dst)
 		return NULL;
 
