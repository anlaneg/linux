// SPDX-License-Identifier: GPL-2.0-only
/*
 * net/core/dst.c	Protocol independent destination cache.
 *
 * Authors:		Alexey Kuznetsov, <kuznet@ms2.inr.ac.ru>
 *
 */

#include <linux/bitops.h>
#include <linux/errno.h>
#include <linux/init.h>
#include <linux/kernel.h>
#include <linux/workqueue.h>
#include <linux/mm.h>
#include <linux/module.h>
#include <linux/slab.h>
#include <linux/netdevice.h>
#include <linux/skbuff.h>
#include <linux/string.h>
#include <linux/types.h>
#include <net/net_namespace.h>
#include <linux/sched.h>
#include <linux/prefetch.h>
#include <net/lwtunnel.h>
#include <net/xfrm.h>

#include <net/dst.h>
#include <net/dst_metadata.h>

//丢包
int dst_discard_out(struct net *net, struct sock *sk, struct sk_buff *skb)
{
	kfree_skb(skb);
	return 0;
}
EXPORT_SYMBOL(dst_discard_out);

/*默认metrics取值*/
const struct dst_metrics dst_default_metrics = {
	/* This initializer is needed to force linker to place this variable
	 * into const section. Otherwise it might end into bss section.
	 * We really want to avoid false sharing on this variable, and catch
	 * any writes on it.
	 */
	.refcnt = REFCOUNT_INIT(1),
};
EXPORT_SYMBOL(dst_default_metrics);

/*初始化设置dst*/
void dst_init(struct dst_entry *dst, struct dst_ops *ops,
	      struct net_device *dev, int initial_obsolete,
	      unsigned short flags)
{
	dst->dev = dev;
	netdev_hold(dev, &dst->dev_tracker, GFP_ATOMIC);
	dst->ops = ops;
	dst_init_metrics(dst, dst_default_metrics.metrics, true);
	dst->expires = 0UL;
#ifdef CONFIG_XFRM
	dst->xfrm = NULL;
#endif
	dst->input = dst_discard;//默认初始化为丢包
	dst->output = dst_discard_out;
	dst->error = 0;
	dst->obsolete = initial_obsolete;
	dst->header_len = 0;
	dst->trailer_len = 0;
#ifdef CONFIG_IP_ROUTE_CLASSID
	dst->tclassid = 0;
#endif
	dst->lwtstate = NULL;
	rcuref_init(&dst->__rcuref, 1);
	INIT_LIST_HEAD(&dst->rt_uncached);
	dst->__use = 0;
	dst->lastuse = jiffies;
	dst->flags = flags;
	if (!(flags & DST_NOCOUNT))
		dst_entries_add(ops, 1);
}
EXPORT_SYMBOL(dst_init);

void *dst_alloc(struct dst_ops *ops, struct net_device *dev,
		int initial_obsolete, unsigned short flags)
{
	struct dst_entry *dst;

	if (ops->gc &&
	    !(flags & DST_NOCOUNT) &&
	    dst_entries_get_fast(ops) > ops->gc_thresh)
		ops->gc(ops);

	dst = kmem_cache_alloc(ops->kmem_cachep, GFP_ATOMIC);
	if (!dst)
		return NULL;

	dst_init(dst, ops, dev, initial_obsolete, flags);

	return dst;
}
EXPORT_SYMBOL(dst_alloc);

static void dst_destroy(struct dst_entry *dst)
{
	struct dst_entry *child = NULL;

	smp_rmb();

#ifdef CONFIG_XFRM
	if (dst->xfrm) {
		struct xfrm_dst *xdst = (struct xfrm_dst *) dst;

		child = xdst->child;
	}
#endif
	/*解发dst->ops的销毁回调*/
	if (dst->ops->destroy)
		dst->ops->destroy(dst);
	netdev_put(dst->dev, &dst->dev_tracker);

	lwtstate_put(dst->lwtstate);

	if (dst->flags & DST_METADATA)
		metadata_dst_free((struct metadata_dst *)dst);
	else
		kmem_cache_free(dst->ops->kmem_cachep, dst);

	dst = child;
	if (dst)
		dst_release_immediate(dst);
}

static void dst_destroy_rcu(struct rcu_head *head)
{
	struct dst_entry *dst = container_of(head, struct dst_entry, rcu_head);

	dst_destroy(dst);
}

/* Operations to mark dst as DEAD and clean up the net device referenced
 * by dst:
 * 1. put the dst under blackhole interface and discard all tx/rx packets
 *    on this route.
 * 2. release the net_device
 * This function should be called when removing routes from the fib tree
 * in preparation for a NETDEV_DOWN/NETDEV_UNREGISTER event and also to
 * make the next dst_ops->check() fail.
 */
void dst_dev_put(struct dst_entry *dst)
{
	struct net_device *dev = dst->dev;

	WRITE_ONCE(dst->obsolete, DST_OBSOLETE_DEAD);
	if (dst->ops->ifdown)
		dst->ops->ifdown(dst, dev);
<<<<<<< HEAD
	dst->input = dst_discard;
	dst->output = dst_discard_out;
	/*指定报文对应的设备为blackhole，所有发向此设备的报文将被丢弃*/
	dst->dev = blackhole_netdev;
=======
	WRITE_ONCE(dst->input, dst_discard);
	WRITE_ONCE(dst->output, dst_discard_out);
	WRITE_ONCE(dst->dev, blackhole_netdev);
>>>>>>> f2d282e1
	netdev_ref_replace(dev, blackhole_netdev, &dst->dev_tracker,
			   GFP_ATOMIC);
}
EXPORT_SYMBOL(dst_dev_put);

static void dst_count_dec(struct dst_entry *dst)
{
	if (!(dst->flags & DST_NOCOUNT))
		dst_entries_add(dst->ops, -1);
}

void dst_release(struct dst_entry *dst)
{
	if (dst && rcuref_put(&dst->__rcuref)) {
#ifdef CONFIG_DST_CACHE
		if (dst->flags & DST_METADATA) {
			struct metadata_dst *md_dst = (struct metadata_dst *)dst;

			if (md_dst->type == METADATA_IP_TUNNEL)
				dst_cache_reset_now(&md_dst->u.tun_info.dst_cache);
		}
#endif
		dst_count_dec(dst);
		call_rcu_hurry(&dst->rcu_head, dst_destroy_rcu);
	}
}
EXPORT_SYMBOL(dst_release);

void dst_release_immediate(struct dst_entry *dst)
{
	if (dst && rcuref_put(&dst->__rcuref)) {
		dst_count_dec(dst);
		dst_destroy(dst);
	}
}
EXPORT_SYMBOL(dst_release_immediate);

u32 *dst_cow_metrics_generic(struct dst_entry *dst, unsigned long old)
{
	struct dst_metrics *p = kmalloc(sizeof(*p), GFP_ATOMIC);

	if (p) {
		struct dst_metrics *old_p = (struct dst_metrics *)__DST_METRICS_PTR(old);
		unsigned long prev, new;

		refcount_set(&p->refcnt, 1);
		memcpy(p->metrics, old_p->metrics, sizeof(p->metrics));

		new = (unsigned long) p;
		prev = cmpxchg(&dst->_metrics, old, new);

		if (prev != old) {
			kfree(p);
			p = (struct dst_metrics *)__DST_METRICS_PTR(prev);
			if (prev & DST_METRICS_READ_ONLY)
				p = NULL;
		} else if (prev & DST_METRICS_REFCOUNTED) {
			if (refcount_dec_and_test(&old_p->refcnt))
				kfree(old_p);
		}
	}
	BUILD_BUG_ON(offsetof(struct dst_metrics, metrics) != 0);
	return (u32 *)p;
}
EXPORT_SYMBOL(dst_cow_metrics_generic);

/* Caller asserts that dst_metrics_read_only(dst) is false.  */
void __dst_destroy_metrics_generic(struct dst_entry *dst, unsigned long old)
{
	unsigned long prev, new;

	new = ((unsigned long) &dst_default_metrics) | DST_METRICS_READ_ONLY;
	prev = cmpxchg(&dst->_metrics, old, new);
	if (prev == old)
		kfree(__DST_METRICS_PTR(old));
}
EXPORT_SYMBOL(__dst_destroy_metrics_generic);

struct dst_entry *dst_blackhole_check(struct dst_entry *dst, u32 cookie)
{
	return NULL;
}

u32 *dst_blackhole_cow_metrics(struct dst_entry *dst, unsigned long old)
{
	return NULL;
}

struct neighbour *dst_blackhole_neigh_lookup(const struct dst_entry *dst,
					     struct sk_buff *skb,
					     const void *daddr)
{
	return NULL;
}

void dst_blackhole_update_pmtu(struct dst_entry *dst, struct sock *sk,
			       struct sk_buff *skb, u32 mtu,
			       bool confirm_neigh)
{
}
EXPORT_SYMBOL_GPL(dst_blackhole_update_pmtu);

void dst_blackhole_redirect(struct dst_entry *dst, struct sock *sk,
			    struct sk_buff *skb)
{
}
EXPORT_SYMBOL_GPL(dst_blackhole_redirect);

unsigned int dst_blackhole_mtu(const struct dst_entry *dst)
{
	unsigned int mtu = dst_metric_raw(dst, RTAX_MTU);

	return mtu ? : dst_dev(dst)->mtu;
}
EXPORT_SYMBOL_GPL(dst_blackhole_mtu);

static struct dst_ops dst_blackhole_ops = {
	.family		= AF_UNSPEC,
	.neigh_lookup	= dst_blackhole_neigh_lookup,
	.check		= dst_blackhole_check,
	.cow_metrics	= dst_blackhole_cow_metrics,
	.update_pmtu	= dst_blackhole_update_pmtu,
	.redirect	= dst_blackhole_redirect,
	.mtu		= dst_blackhole_mtu,
};

//初始化metadata dst
static void __metadata_dst_init(struct metadata_dst *md_dst,
				enum metadata_type type, u8 optslen)
{
	struct dst_entry *dst;

	dst = &md_dst->dst;
	dst_init(dst, &dst_blackhole_ops, NULL/*目标设备暂未知*/, DST_OBSOLETE_NONE,
		 DST_METADATA | DST_NOCOUNT);
	//初始化metadata除dst以外区域
	memset(dst + 1, 0, sizeof(*md_dst) + optslen - sizeof(*dst));
	md_dst->type = type;
}

/*申请并初始化metadata_dst*/
struct metadata_dst *metadata_dst_alloc(u8 optslen/*选项长度*/, enum metadata_type type,
					gfp_t flags)
{
	struct metadata_dst *md_dst;

	//申请含opt长度的metadata_dst
	md_dst = kmalloc(struct_size(md_dst, u.tun_info.options, optslen),
			 flags);
	if (!md_dst)
		return NULL;

	__metadata_dst_init(md_dst, type, optslen);

	return md_dst;
}
EXPORT_SYMBOL_GPL(metadata_dst_alloc);

void metadata_dst_free(struct metadata_dst *md_dst)
{
#ifdef CONFIG_DST_CACHE
	if (md_dst->type == METADATA_IP_TUNNEL)
		dst_cache_destroy(&md_dst->u.tun_info.dst_cache);
#endif
	if (md_dst->type == METADATA_XFRM)
		dst_release(md_dst->u.xfrm_info.dst_orig);
	kfree(md_dst);
}
EXPORT_SYMBOL_GPL(metadata_dst_free);

struct metadata_dst __percpu *
metadata_dst_alloc_percpu(u8 optslen, enum metadata_type type, gfp_t flags)
{
	int cpu;
	struct metadata_dst __percpu *md_dst;

	md_dst = __alloc_percpu_gfp(struct_size(md_dst, u.tun_info.options,
						optslen),
				    __alignof__(struct metadata_dst), flags);
	if (!md_dst)
		return NULL;

	for_each_possible_cpu(cpu)
		__metadata_dst_init(per_cpu_ptr(md_dst, cpu), type, optslen);

	return md_dst;
}
EXPORT_SYMBOL_GPL(metadata_dst_alloc_percpu);

void metadata_dst_free_percpu(struct metadata_dst __percpu *md_dst)
{
	int cpu;

	for_each_possible_cpu(cpu) {
		struct metadata_dst *one_md_dst = per_cpu_ptr(md_dst, cpu);

#ifdef CONFIG_DST_CACHE
		if (one_md_dst->type == METADATA_IP_TUNNEL)
			dst_cache_destroy(&one_md_dst->u.tun_info.dst_cache);
#endif
		if (one_md_dst->type == METADATA_XFRM)
			dst_release(one_md_dst->u.xfrm_info.dst_orig);
	}
	free_percpu(md_dst);
}
EXPORT_SYMBOL_GPL(metadata_dst_free_percpu);<|MERGE_RESOLUTION|>--- conflicted
+++ resolved
@@ -152,16 +152,10 @@
 	WRITE_ONCE(dst->obsolete, DST_OBSOLETE_DEAD);
 	if (dst->ops->ifdown)
 		dst->ops->ifdown(dst, dev);
-<<<<<<< HEAD
-	dst->input = dst_discard;
-	dst->output = dst_discard_out;
+	WRITE_ONCE(dst->input, dst_discard);
 	/*指定报文对应的设备为blackhole，所有发向此设备的报文将被丢弃*/
-	dst->dev = blackhole_netdev;
-=======
-	WRITE_ONCE(dst->input, dst_discard);
 	WRITE_ONCE(dst->output, dst_discard_out);
 	WRITE_ONCE(dst->dev, blackhole_netdev);
->>>>>>> f2d282e1
 	netdev_ref_replace(dev, blackhole_netdev, &dst->dev_tracker,
 			   GFP_ATOMIC);
 }
