--- conflicted
+++ resolved
@@ -1727,23 +1727,14 @@
 	return single_open(file, pktgen_if_show, PDE_DATA(inode));
 }
 
-<<<<<<< HEAD
 //pktgen接口对应的配置文件
-static const struct file_operations pktgen_if_fops = {
-	.open    = pktgen_if_open,
-	.read    = seq_read,
-	.llseek  = seq_lseek,
-	//完成接口配置
-	.write   = pktgen_if_write,
-	.release = single_release,
-=======
 static const struct proc_ops pktgen_if_proc_ops = {
 	.proc_open	= pktgen_if_open,
 	.proc_read	= seq_read,
 	.proc_lseek	= seq_lseek,
+	//完成接口配置
 	.proc_write	= pktgen_if_write,
 	.proc_release	= single_release,
->>>>>>> 0a679e13
 };
 
 static int pktgen_thread_show(struct seq_file *seq, void *v)
@@ -3878,13 +3869,8 @@
 		pr_warn("cannot create /proc/net/%s\n", PG_PROC_DIR);
 		return -ENODEV;
 	}
-<<<<<<< HEAD
-
 	//创建控制发包的proc文件
-	pe = proc_create(PGCTRL, 0600, pn->proc_dir, &pktgen_fops);
-=======
 	pe = proc_create(PGCTRL, 0600, pn->proc_dir, &pktgen_proc_ops);
->>>>>>> 0a679e13
 	if (pe == NULL) {
 		pr_err("cannot create %s procfs entry\n", PGCTRL);
 		ret = -EINVAL;
