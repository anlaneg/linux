--- conflicted
+++ resolved
@@ -3082,12 +3082,8 @@
 		t->control &= ~(T_STOP);
 }
 
-<<<<<<< HEAD
 //通知停止所有发包线程
-static void pktgen_stop_all_threads_ifs(struct pktgen_net *pn)
-=======
 static void pktgen_handle_all_threads(struct pktgen_net *pn, u32 flags)
->>>>>>> 40226a3d
 {
 	struct pktgen_thread *t;
 
