--- conflicted
+++ resolved
@@ -2042,14 +2042,9 @@
 		return -ENODEV;
 	}
 
-<<<<<<< HEAD
 	//指定的netdev必须为ether设备
-	if (odev->type != ARPHRD_ETHER) {
-		pr_err("not an ethernet device: \"%s\"\n", ifname);
-=======
 	if (odev->type != ARPHRD_ETHER && odev->type != ARPHRD_LOOPBACK) {
 		pr_err("not an ethernet or loopback device: \"%s\"\n", ifname);
->>>>>>> b032227c
 		err = -EINVAL;
 	} else if (!netif_running(odev)) {
 		//指定的netdev必须是up的
