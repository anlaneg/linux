--- conflicted
+++ resolved
@@ -415,12 +415,8 @@
 				  * device name (not when the inject is
 				  * started as it used to do.)
 				  */
-<<<<<<< HEAD
+	netdevice_tracker dev_tracker;
 	char odevname[32];//出接口设备名称
-=======
-	netdevice_tracker dev_tracker;
-	char odevname[32];
->>>>>>> 028192fe
 	struct flow_state *flows;
 	unsigned int cflows;	/* Concurrent flows (config) */
 	unsigned int lflow;		/* Flow length  (config) */
