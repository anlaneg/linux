--- conflicted
+++ resolved
@@ -260,9 +260,6 @@
 }
 EXPORT_SYMBOL(flow_rule_match_ct);
 
-<<<<<<< HEAD
-/*构造流的block回调*/
-=======
 void flow_rule_match_pppoe(const struct flow_rule *rule,
 			   struct flow_match_pppoe *out)
 {
@@ -277,7 +274,7 @@
 }
 EXPORT_SYMBOL(flow_rule_match_l2tpv3);
 
->>>>>>> 97ee9d1c
+/*构造流的block回调*/
 struct flow_block_cb *flow_block_cb_alloc(flow_setup_cb_t *cb,
 					  void *cb_ident, void *cb_priv,
 					  void (*release)(void *cb_priv))
