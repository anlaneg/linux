--- conflicted
+++ resolved
@@ -371,16 +371,9 @@
 
 struct flow_indr_dev {
 	struct list_head		list;
-<<<<<<< HEAD
 	flow_indr_block_bind_cb_t	*cb;/*block bind回调*/
 	void				*cb_priv;/*回调参数*/
 	refcount_t			refcnt;/*引用计数*/
-	struct rcu_head			rcu;
-=======
-	flow_indr_block_bind_cb_t	*cb;
-	void				*cb_priv;
-	refcount_t			refcnt;
->>>>>>> ce840177
 };
 
 /*构造flow indrect device*/
@@ -400,9 +393,6 @@
 	return indr_dev;
 }
 
-<<<<<<< HEAD
-/*注册间接设备的block bind回调，例如vxlan设备需要据此完成offload*/
-=======
 struct flow_indir_dev_info {
 	void *data;
 	struct net_device *dev;
@@ -430,7 +420,7 @@
 	}
 }
 
->>>>>>> ce840177
+/*注册间接设备的block bind回调，例如vxlan设备需要据此完成offload*/
 int flow_indr_dev_register(flow_indr_block_bind_cb_t *cb, void *cb_priv)
 {
 	struct flow_indr_dev *indr_dev;
@@ -565,10 +555,6 @@
 }
 EXPORT_SYMBOL(flow_indr_block_cb_alloc);
 
-<<<<<<< HEAD
-//dev未提供ndo_setup_tc回调，通过此函数间接触发block bind回调，例如触发vxlan设备的offload
-int flow_indr_dev_setup_offload(struct net_device *dev/*offload关联的设备，例如vxlan_sys_4789*/, struct Qdisc *sch,
-=======
 static struct flow_indir_dev_info *find_indir_dev(void *data)
 {
 	struct flow_indir_dev_info *cur;
@@ -622,7 +608,6 @@
 }
 
 int flow_indr_dev_setup_offload(struct net_device *dev,	struct Qdisc *sch,
->>>>>>> ce840177
 				enum tc_setup_type type, void *data,
 				struct flow_block_offload *bo,
 				void (*cleanup)(struct flow_block_cb *block_cb))
@@ -630,16 +615,13 @@
 	struct flow_indr_dev *this;
 
 	mutex_lock(&flow_indr_block_lock);
-<<<<<<< HEAD
-	/*触发系统所有间接设备block bind回调，不关心返回值,由各回调自行检查处理*/
-=======
 
 	if (bo->command == FLOW_BLOCK_BIND)
 		indir_dev_add(data, dev, sch, type, cleanup, bo);
 	else if (bo->command == FLOW_BLOCK_UNBIND)
 		indir_dev_remove(data);
 
->>>>>>> ce840177
+	/*触发系统所有间接设备block bind回调，不关心返回值,由各回调自行检查处理*/
 	list_for_each_entry(this, &flow_block_indr_dev_list, list)
 		this->cb(dev, sch, this->cb_priv, type, bo, data, cleanup);
 
