// SPDX-License-Identifier: GPL-2.0-or-later
/*
 *	Generic address resolution entity
 *
 *	Authors:
 *	Pedro Roque		<roque@di.fc.ul.pt>
 *	Alexey Kuznetsov	<kuznet@ms2.inr.ac.ru>
 *
 *	Fixes:
 *	Vitaly E. Lavrov	releasing NULL neighbor in neigh_add.
 *	Harald Welte		Add neighbour cache statistics like rtstat
 */

#define pr_fmt(fmt) KBUILD_MODNAME ": " fmt

#include <linux/slab.h>
#include <linux/kmemleak.h>
#include <linux/types.h>
#include <linux/kernel.h>
#include <linux/module.h>
#include <linux/socket.h>
#include <linux/netdevice.h>
#include <linux/proc_fs.h>
#ifdef CONFIG_SYSCTL
#include <linux/sysctl.h>
#endif
#include <linux/times.h>
#include <net/net_namespace.h>
#include <net/neighbour.h>
#include <net/arp.h>
#include <net/dst.h>
#include <net/sock.h>
#include <net/netevent.h>
#include <net/netlink.h>
#include <linux/rtnetlink.h>
#include <linux/random.h>
#include <linux/string.h>
#include <linux/log2.h>
#include <linux/inetdevice.h>
#include <net/addrconf.h>

#include <trace/events/neigh.h>

#define NEIGH_DEBUG 1
#define neigh_dbg(level, fmt, ...)		\
do {						\
	if (level <= NEIGH_DEBUG)		\
		pr_debug(fmt, ##__VA_ARGS__);	\
} while (0)

#define PNEIGH_HASHMASK		0xF

static void neigh_timer_handler(struct timer_list *t);
static void __neigh_notify(struct neighbour *n, int type, int flags,
			   u32 pid);
static void neigh_update_notify(struct neighbour *neigh, u32 nlmsg_pid);
static int pneigh_ifdown_and_unlock(struct neigh_table *tbl,
				    struct net_device *dev);

#ifdef CONFIG_PROC_FS
static const struct seq_operations neigh_stat_seq_ops;
#endif

/*
   Neighbour hash table buckets are protected with rwlock tbl->lock.

   - All the scans/updates to hash buckets MUST be made under this lock.
   - NOTHING clever should be made under this lock: no callbacks
     to protocol backends, no attempts to send something to network.
     It will result in deadlocks, if backend/driver wants to use neighbour
     cache.
   - If the entry requires some non-trivial actions, increase
     its reference count and release table lock.

   Neighbour entries are protected:
   - with reference count.
   - with rwlock neigh->lock

   Reference count prevents destruction.

   neigh->lock mainly serializes ll address data and its validity state.
   However, the same lock is used to protect another entry fields:
    - timer
    - resolution queue

   Again, nothing clever shall be made under neigh->lock,
   the most complicated procedure, which we allow is dev->hard_header.
   It is supposed, that dev->hard_header is simplistic and does
   not make callbacks to neighbour tables.
 */
//邻居表项的blackhole输出（用于邻居表项不可用时）
static int neigh_blackhole(struct neighbour *neigh, struct sk_buff *skb)
{
	kfree_skb(skb);
	return -ENETDOWN;
}

static void neigh_cleanup_and_release(struct neighbour *neigh)
{
	trace_neigh_cleanup_and_release(neigh, 0);
	/*对外通知neigh移除*/
	__neigh_notify(neigh, RTM_DELNEIGH, 0, 0);
	/*触发neigh状态更新通知链*/
	call_netevent_notifiers(NETEVENT_NEIGH_UPDATE, neigh);
	/*移除neigh*/
	neigh_release(neigh);
}

/*
 * It is random distribution in the interval (1/2)*base...(3/2)*base.
 * It corresponds to default IPv6 settings and is not overridable,
 * because it is really reasonable choice.
 */

unsigned long neigh_rand_reach_time(unsigned long base)
{
	return base ? (prandom_u32() % base) + (base >> 1) : 0;
}
EXPORT_SYMBOL(neigh_rand_reach_time);

static void neigh_mark_dead(struct neighbour *n)
{
	n->dead = 1;
	if (!list_empty(&n->gc_list)) {
		list_del_init(&n->gc_list);
		atomic_dec(&n->tbl->gc_entries);
	}
	if (!list_empty(&n->managed_list))
		list_del_init(&n->managed_list);
}

static void neigh_update_gc_list(struct neighbour *n)
{
	bool on_gc_list, exempt_from_gc;

	write_lock_bh(&n->tbl->lock);
	write_lock(&n->lock);
	if (n->dead)
		goto out;

	/* remove from the gc list if new state is permanent or if neighbor
	 * is externally learned; otherwise entry should be on the gc list
	 */
	exempt_from_gc = n->nud_state & NUD_PERMANENT ||
			 n->flags & NTF_EXT_LEARNED;
	on_gc_list = !list_empty(&n->gc_list);

	if (exempt_from_gc && on_gc_list) {
		list_del_init(&n->gc_list);
		atomic_dec(&n->tbl->gc_entries);
	} else if (!exempt_from_gc && !on_gc_list) {
		/* add entries to the tail; cleaning removes from the front */
		list_add_tail(&n->gc_list, &n->tbl->gc_list);
		atomic_inc(&n->tbl->gc_entries);
	}
out:
	write_unlock(&n->lock);
	write_unlock_bh(&n->tbl->lock);
}

static void neigh_update_managed_list(struct neighbour *n)
{
	bool on_managed_list, add_to_managed;

	write_lock_bh(&n->tbl->lock);
	write_lock(&n->lock);
	if (n->dead)
		goto out;

	add_to_managed = n->flags & NTF_MANAGED;
	on_managed_list = !list_empty(&n->managed_list);

	if (!add_to_managed && on_managed_list)
		list_del_init(&n->managed_list);
	else if (add_to_managed && !on_managed_list)
		list_add_tail(&n->managed_list, &n->tbl->managed_list);
out:
	write_unlock(&n->lock);
	write_unlock_bh(&n->tbl->lock);
}

static void neigh_update_flags(struct neighbour *neigh, u32 flags, int *notify,
			       bool *gc_update, bool *managed_update)
{
	u32 ndm_flags, old_flags = neigh->flags;

	if (!(flags & NEIGH_UPDATE_F_ADMIN))
		return;

	ndm_flags  = (flags & NEIGH_UPDATE_F_EXT_LEARNED) ? NTF_EXT_LEARNED : 0;
	ndm_flags |= (flags & NEIGH_UPDATE_F_MANAGED) ? NTF_MANAGED : 0;

	if ((old_flags ^ ndm_flags) & NTF_EXT_LEARNED) {
		if (ndm_flags & NTF_EXT_LEARNED)
			neigh->flags |= NTF_EXT_LEARNED;
		else
			neigh->flags &= ~NTF_EXT_LEARNED;
		*notify = 1;
		*gc_update = true;
	}
	if ((old_flags ^ ndm_flags) & NTF_MANAGED) {
		if (ndm_flags & NTF_MANAGED)
			neigh->flags |= NTF_MANAGED;
		else
			neigh->flags &= ~NTF_MANAGED;
		*notify = 1;
		*managed_update = true;
	}
}

static bool neigh_del(struct neighbour *n, struct neighbour __rcu **np,
		      struct neigh_table *tbl)
{
	bool retval = false;

	write_lock(&n->lock);
	if (refcount_read(&n->refcnt) == 1) {
		struct neighbour *neigh;

		neigh = rcu_dereference_protected(n->next,
						  lockdep_is_held(&tbl->lock));
		rcu_assign_pointer(*np, neigh);
		neigh_mark_dead(n);
		retval = true;
	}
	write_unlock(&n->lock);
	if (retval)
		neigh_cleanup_and_release(n);
	return retval;
}

bool neigh_remove_one(struct neighbour *ndel, struct neigh_table *tbl)
{
	struct neigh_hash_table *nht;
	void *pkey = ndel->primary_key;
	u32 hash_val;
	struct neighbour *n;
	struct neighbour __rcu **np;

	nht = rcu_dereference_protected(tbl->nht,
					lockdep_is_held(&tbl->lock));
	hash_val = tbl->hash(pkey, ndel->dev, nht->hash_rnd);
	hash_val = hash_val >> (32 - nht->hash_shift);

	np = &nht->hash_buckets[hash_val];
	while ((n = rcu_dereference_protected(*np,
					      lockdep_is_held(&tbl->lock)))) {
		if (n == ndel)
		    /*在桶上找到，移除它*/
			return neigh_del(n, np, tbl);
		np = &n->next;
	}
	return false;
}

//强制执行邻居表项回收
static int neigh_forced_gc(struct neigh_table *tbl)
{
    /*最大强制执行回收的数目*/
	int max_clean = atomic_read(&tbl->gc_entries) - tbl->gc_thresh2;
	unsigned long tref = jiffies - 5 * HZ;
	struct neighbour *n, *tmp;
	int shrunk = 0;

	NEIGH_CACHE_STAT_INC(tbl, forced_gc_runs);

	write_lock_bh(&tbl->lock);

	/*遍历gc链上的neighbour,如果状态为NUD_FAILED,则移除*/
	list_for_each_entry_safe(n, tmp, &tbl->gc_list, gc_list) {
		if (refcount_read(&n->refcnt) == 1) {
			bool remove = false;

			write_lock(&n->lock);
			if ((n->nud_state == NUD_FAILED) ||
			    (n->nud_state == NUD_NOARP) ||
			    (tbl->is_multicast &&
			     tbl->is_multicast(n->primary_key)) ||
			    time_after(tref, n->updated))
				remove = true;
			write_unlock(&n->lock);

			if (remove && neigh_remove_one(n, tbl))
				shrunk++;
			if (shrunk >= max_clean)
				break;
		}
	}

	tbl->last_flush = jiffies;

	write_unlock_bh(&tbl->lock);

	return shrunk;
}

static void neigh_add_timer(struct neighbour *n, unsigned long when)
{
	neigh_hold(n);
	if (unlikely(mod_timer(&n->timer, when))) {
		printk("NEIGH: BUG, double timer add, state is %x\n",
		       n->nud_state);
		dump_stack();
	}
}

//停止neighbour的定时器
static int neigh_del_timer(struct neighbour *n)
{
	if ((n->nud_state & NUD_IN_TIMER) &&
	    del_timer(&n->timer)) {
		neigh_release(n);
		return 1;
	}
	return 0;
}

static void pneigh_queue_purge(struct sk_buff_head *list)
{
	struct sk_buff *skb;

	while ((skb = skb_dequeue(list)) != NULL) {
		dev_put(skb->dev);
		kfree_skb(skb);
	}
}

static void neigh_flush_dev(struct neigh_table *tbl, struct net_device *dev,
			    bool skip_perm)
{
	int i;
	struct neigh_hash_table *nht;

	nht = rcu_dereference_protected(tbl->nht,
					lockdep_is_held(&tbl->lock));

	for (i = 0; i < (1 << nht->hash_shift); i++) {
		struct neighbour *n;
		struct neighbour __rcu **np = &nht->hash_buckets[i];

		while ((n = rcu_dereference_protected(*np,
					lockdep_is_held(&tbl->lock))) != NULL) {
			if (dev && n->dev != dev) {
				np = &n->next;
				continue;
			}
			if (skip_perm && n->nud_state & NUD_PERMANENT) {
				np = &n->next;
				continue;
			}
			rcu_assign_pointer(*np,
				   rcu_dereference_protected(n->next,
						lockdep_is_held(&tbl->lock)));
			write_lock(&n->lock);
			neigh_del_timer(n);
			neigh_mark_dead(n);
			if (refcount_read(&n->refcnt) != 1) {
				/* The most unpleasant situation.
				   We must destroy neighbour entry,
				   but someone still uses it.

				   The destroy will be delayed until
				   the last user releases us, but
				   we must kill timers etc. and move
				   it to safe state.
				 */
				__skb_queue_purge(&n->arp_queue);
				n->arp_queue_len_bytes = 0;
				n->output = neigh_blackhole;
				if (n->nud_state & NUD_VALID)
					n->nud_state = NUD_NOARP;
				else
					n->nud_state = NUD_NONE;
				neigh_dbg(2, "neigh %p is stray\n", n);
			}
			write_unlock(&n->lock);
			neigh_cleanup_and_release(n);
		}
	}
}

void neigh_changeaddr(struct neigh_table *tbl, struct net_device *dev)
{
	write_lock_bh(&tbl->lock);
	neigh_flush_dev(tbl, dev, false);
	write_unlock_bh(&tbl->lock);
}
EXPORT_SYMBOL(neigh_changeaddr);

static int __neigh_ifdown(struct neigh_table *tbl, struct net_device *dev,
			  bool skip_perm)
{
	write_lock_bh(&tbl->lock);
	neigh_flush_dev(tbl, dev, skip_perm);
	pneigh_ifdown_and_unlock(tbl, dev);

	del_timer_sync(&tbl->proxy_timer);
	pneigh_queue_purge(&tbl->proxy_queue);
	return 0;
}

int neigh_carrier_down(struct neigh_table *tbl, struct net_device *dev)
{
	__neigh_ifdown(tbl, dev, true);
	return 0;
}
EXPORT_SYMBOL(neigh_carrier_down);

int neigh_ifdown(struct neigh_table *tbl, struct net_device *dev)
{
	__neigh_ifdown(tbl, dev, false);
	return 0;
}
EXPORT_SYMBOL(neigh_ifdown);

//申请一个空的邻居表项
static struct neighbour *neigh_alloc(struct neigh_table *tbl,
				     struct net_device *dev,
				     u32 flags, bool exempt_from_gc)
{
	struct neighbour *n = NULL;
	unsigned long now = jiffies;
	int entries;

	//是否跳过gc步骤
	if (exempt_from_gc)
		goto do_alloc;

	entries = atomic_inc_return(&tbl->gc_entries) - 1;
	if (entries >= tbl->gc_thresh3 ||
	    (entries >= tbl->gc_thresh2 &&
	     time_after(now, tbl->last_flush + 5 * HZ))) {
		if (!neigh_forced_gc(tbl) &&
		    entries >= tbl->gc_thresh3) {
			net_info_ratelimited("%s: neighbor table overflow!\n",
					     tbl->id);
			NEIGH_CACHE_STAT_INC(tbl, table_fulls);
			goto out_entries;
		}
	}

do_alloc:
	//申请并填充新的邻居表项
	n = kzalloc(tbl->entry_size + dev->neigh_priv_len, GFP_ATOMIC);
	if (!n)
		goto out_entries;

	__skb_queue_head_init(&n->arp_queue);
	rwlock_init(&n->lock);
	seqlock_init(&n->ha_lock);
	n->updated	  = n->used = now;
	n->nud_state	  = NUD_NONE;
	//此表项的默认输出方式是丢包
	n->output	  = neigh_blackhole;
	n->flags	  = flags;
	seqlock_init(&n->hh.hh_lock);
	n->parms	  = neigh_parms_clone(&tbl->parms);
	//初始化邻居表项的timer
	timer_setup(&n->timer, neigh_timer_handler, 0);

	NEIGH_CACHE_STAT_INC(tbl, allocs);
	n->tbl		  = tbl;
	refcount_set(&n->refcnt, 1);
	n->dead		  = 1;
	INIT_LIST_HEAD(&n->gc_list);
	INIT_LIST_HEAD(&n->managed_list);

	atomic_inc(&tbl->entries);
out:
	return n;

out_entries:
	if (!exempt_from_gc)
		atomic_dec(&tbl->gc_entries);
	goto out;
}

static void neigh_get_hash_rnd(u32 *x)
{
	*x = get_random_u32() | 1;
}

static struct neigh_hash_table *neigh_hash_alloc(unsigned int shift)
{
	//取neighbour表的桶大小
	size_t size = (1 << shift) * sizeof(struct neighbour *);
	struct neigh_hash_table *ret;
	struct neighbour __rcu **buckets;
	int i;

	ret = kmalloc(sizeof(*ret), GFP_ATOMIC);
	if (!ret)
		return NULL;

	//为hash桶申请空间
	if (size <= PAGE_SIZE) {
		buckets = kzalloc(size, GFP_ATOMIC);
	} else {
		buckets = (struct neighbour __rcu **)
			  __get_free_pages(GFP_ATOMIC | __GFP_ZERO,
					   get_order(size));
		kmemleak_alloc(buckets, size, 1, GFP_ATOMIC);
	}
	if (!buckets) {
		kfree(ret);
		return NULL;
	}

	ret->hash_buckets = buckets;
	ret->hash_shift = shift;

	//用随机数填充hash_rnd
	for (i = 0; i < NEIGH_NUM_HASH_RND; i++)
		neigh_get_hash_rnd(&ret->hash_rnd[i]);
	return ret;
}

static void neigh_hash_free_rcu(struct rcu_head *head)
{
	struct neigh_hash_table *nht = container_of(head,
						    struct neigh_hash_table,
						    rcu);
	size_t size = (1 << nht->hash_shift) * sizeof(struct neighbour *);
	struct neighbour __rcu **buckets = nht->hash_buckets;

	if (size <= PAGE_SIZE) {
		kfree(buckets);
	} else {
		kmemleak_free(buckets);
		free_pages((unsigned long)buckets, get_order(size));
	}
	kfree(nht);
}

static struct neigh_hash_table *neigh_hash_grow(struct neigh_table *tbl,
						unsigned long new_shift)
{
	unsigned int i, hash;
	struct neigh_hash_table *new_nht, *old_nht;

	NEIGH_CACHE_STAT_INC(tbl, hash_grows);

	old_nht = rcu_dereference_protected(tbl->nht,
					    lockdep_is_held(&tbl->lock));
	new_nht = neigh_hash_alloc(new_shift);
	if (!new_nht)
		return old_nht;

	for (i = 0; i < (1 << old_nht->hash_shift); i++) {
		struct neighbour *n, *next;

		for (n = rcu_dereference_protected(old_nht->hash_buckets[i],
						   lockdep_is_held(&tbl->lock));
		     n != NULL;
		     n = next) {
			hash = tbl->hash(n->primary_key, n->dev,
					 new_nht->hash_rnd);

			hash >>= (32 - new_nht->hash_shift);
			next = rcu_dereference_protected(n->next,
						lockdep_is_held(&tbl->lock));

			rcu_assign_pointer(n->next,
					   rcu_dereference_protected(
						new_nht->hash_buckets[hash],
						lockdep_is_held(&tbl->lock)));
			rcu_assign_pointer(new_nht->hash_buckets[hash], n);
		}
	}

	rcu_assign_pointer(tbl->nht, new_nht);
	call_rcu(&old_nht->rcu, neigh_hash_free_rcu);
	return new_nht;
}

//查询邻居表项
struct neighbour *neigh_lookup(struct neigh_table *tbl, const void *pkey,
			       struct net_device *dev)
{
	struct neighbour *n;

	NEIGH_CACHE_STAT_INC(tbl, lookups);

	rcu_read_lock_bh();
	n = __neigh_lookup_noref(tbl, pkey, dev);
	if (n) {
		//增加此邻居表项的引用计数
		if (!refcount_inc_not_zero(&n->refcnt))
			n = NULL;
		//增加查询的命中次数
		NEIGH_CACHE_STAT_INC(tbl, hits);
	}

	rcu_read_unlock_bh();
	return n;
}
EXPORT_SYMBOL(neigh_lookup);

struct neighbour *neigh_lookup_nodev(struct neigh_table *tbl, struct net *net,
				     const void *pkey)
{
	struct neighbour *n;
	unsigned int key_len = tbl->key_len;
	u32 hash_val;
	struct neigh_hash_table *nht;

	NEIGH_CACHE_STAT_INC(tbl, lookups);

	rcu_read_lock_bh();
	nht = rcu_dereference_bh(tbl->nht);
	hash_val = tbl->hash(pkey, NULL, nht->hash_rnd) >> (32 - nht->hash_shift);

	for (n = rcu_dereference_bh(nht->hash_buckets[hash_val]);
	     n != NULL;
	     n = rcu_dereference_bh(n->next)) {
		if (!memcmp(n->primary_key, pkey, key_len) &&
		    net_eq(dev_net(n->dev), net)) {
			if (!refcount_inc_not_zero(&n->refcnt))
				n = NULL;
			NEIGH_CACHE_STAT_INC(tbl, hits);
			break;
		}
	}

	rcu_read_unlock_bh();
	return n;
}
EXPORT_SYMBOL(neigh_lookup_nodev);

<<<<<<< HEAD
//创建邻居表项(本函数最重要的是调用几个相关的setup回调,完成neighbour初始化）
static struct neighbour *___neigh_create(struct neigh_table *tbl,
					 const void *pkey,
					 struct net_device *dev,
					 bool exempt_from_gc, bool want_ref)
=======
static struct neighbour *
___neigh_create(struct neigh_table *tbl, const void *pkey,
		struct net_device *dev, u32 flags,
		bool exempt_from_gc, bool want_ref)
>>>>>>> ce840177
{
	u32 hash_val, key_len = tbl->key_len;
	struct neighbour *n1, *rc, *n;
	struct neigh_hash_table *nht;
	int error;

	n = neigh_alloc(tbl, dev, flags, exempt_from_gc);
	trace_neigh_create(tbl, dev, pkey, n, exempt_from_gc);
	if (!n) {
		//申请并初始化邻居表项失败
		rc = ERR_PTR(-ENOBUFS);
		goto out;
	}

	memcpy(n->primary_key, pkey, key_len);
	n->dev = dev;//neighbour关联的设备
	dev_hold(dev);

	/* Protocol specific setup. */
	//依据不同的邻居表，初始化邻居表项（例如arp,igmpv6协议进行构造）
	if (tbl->constructor &&	(error = tbl->constructor(n)) < 0) {
		rc = ERR_PTR(error);
		goto out_neigh_release;
	}

	//完成此邻居表项设备相关的私有初始化
	if (dev->netdev_ops->ndo_neigh_construct) {
		error = dev->netdev_ops->ndo_neigh_construct(dev, n);
		if (error < 0) {
			rc = ERR_PTR(error);
			goto out_neigh_release;
		}
	}

	/* Device specific setup. */
	if (n->parms->neigh_setup &&
	    (error = n->parms->neigh_setup(n)) < 0) {
		rc = ERR_PTR(error);
		goto out_neigh_release;
	}

	n->confirmed = jiffies - (NEIGH_VAR(n->parms, BASE_REACHABLE_TIME) << 1);

	write_lock_bh(&tbl->lock);
	nht = rcu_dereference_protected(tbl->nht,
					lockdep_is_held(&tbl->lock));

	//如果表项数据过大，则执行hash表增长
	if (atomic_read(&tbl->entries) > (1 << nht->hash_shift))
		nht = neigh_hash_grow(tbl, nht->hash_shift + 1);

	hash_val = tbl->hash(n->primary_key, dev, nht->hash_rnd) >> (32 - nht->hash_shift);

	//如果dead非0，则insert终止
	if (n->parms->dead) {
		rc = ERR_PTR(-EINVAL);
		goto out_tbl_unlock;
	}

	for (n1 = rcu_dereference_protected(nht->hash_buckets[hash_val],
					    lockdep_is_held(&tbl->lock));
	     n1 != NULL;
	     n1 = rcu_dereference_protected(n1->next,
			lockdep_is_held(&tbl->lock))) {
		if (dev == n1->dev && !memcmp(n1->primary_key, n->primary_key, key_len)) {
			//在表项中找到与自已相同的项，释放本次计划insert的neighbour
			if (want_ref)
				neigh_hold(n1);
			rc = n1;
			goto out_tbl_unlock;
		}
	}

	n->dead = 0;
	if (!exempt_from_gc)
		list_add_tail(&n->gc_list, &n->tbl->gc_list);
	if (n->flags & NTF_MANAGED)
		list_add_tail(&n->managed_list, &n->tbl->managed_list);
	if (want_ref)
		neigh_hold(n);

	//将n置于hash表的链头部，完成插入
	rcu_assign_pointer(n->next,
			   rcu_dereference_protected(nht->hash_buckets[hash_val],
						     lockdep_is_held(&tbl->lock)));
	rcu_assign_pointer(nht->hash_buckets[hash_val], n);
	write_unlock_bh(&tbl->lock);
	neigh_dbg(2, "neigh %p is created\n", n);
	rc = n;
out:
	return rc;
out_tbl_unlock:
	write_unlock_bh(&tbl->lock);
out_neigh_release:
	if (!exempt_from_gc)
		atomic_dec(&tbl->gc_entries);
	neigh_release(n);
	goto out;
}

//创建针对pkey的邻居表项，且邻居表项从属于dev设备
struct neighbour *__neigh_create(struct neigh_table *tbl, const void *pkey,
				 struct net_device *dev, bool want_ref)
{
	return ___neigh_create(tbl, pkey, dev, 0, false, want_ref);
}
EXPORT_SYMBOL(__neigh_create);

static u32 pneigh_hash(const void *pkey, unsigned int key_len)
{
	u32 hash_val = *(u32 *)(pkey + key_len - 4);
	hash_val ^= (hash_val >> 16);
	hash_val ^= hash_val >> 8;
	hash_val ^= hash_val >> 4;
	hash_val &= PNEIGH_HASHMASK;
	return hash_val;
}

//在neighbour链上查询代理neigh
static struct pneigh_entry *__pneigh_lookup_1(struct pneigh_entry *n,
					      struct net *net,
					      const void *pkey,
					      unsigned int key_len,
					      struct net_device *dev)
{
	while (n) {
		if (!memcmp(n->key, pkey, key_len) &&/*地址相同*/
		    net_eq(pneigh_net(n), net) &&/*net namespace相同*/
		    (n->dev == dev || !n->dev))/*设备完全相同或者代理neighbour未指定dev*/
			return n;
		n = n->next;
	}
	return NULL;
}

struct pneigh_entry *__pneigh_lookup(struct neigh_table *tbl,
		struct net *net, const void *pkey, struct net_device *dev)
{
	unsigned int key_len = tbl->key_len;
	u32 hash_val = pneigh_hash(pkey, key_len);

	return __pneigh_lookup_1(tbl->phash_buckets[hash_val],
				 net, pkey, key_len, dev);
}
EXPORT_SYMBOL_GPL(__pneigh_lookup);

//查询代理邻居表项
struct pneigh_entry * pneigh_lookup(struct neigh_table *tbl,
				    struct net *net, const void *pkey,
				    struct net_device *dev/*代理设备*/, int creat/*失配后，是否创建*/)
{
	struct pneigh_entry *n;
	unsigned int key_len = tbl->key_len;
	u32 hash_val = pneigh_hash(pkey, key_len);

	read_lock_bh(&tbl->lock);
	n = __pneigh_lookup_1(tbl->phash_buckets[hash_val],
			      net, pkey, key_len, dev);
	read_unlock_bh(&tbl->lock);

	/*已找到或者不创建，则直接返回*/
	if (n || !creat)
		goto out;

	ASSERT_RTNL();

	//未查询到，且要求create,执行代理领居表项创建
	n = kmalloc(sizeof(*n) + key_len, GFP_KERNEL);
	if (!n)
		goto out;

	n->protocol = 0;
	write_pnet(&n->net, net);
	memcpy(n->key, pkey, key_len);
	n->dev = dev;
	dev_hold(dev);

	//初始化
	if (tbl->pconstructor && tbl->pconstructor(n)) {
		dev_put(dev);
		kfree(n);
		n = NULL;
		goto out;
	}

	//加入此代理表项
	write_lock_bh(&tbl->lock);
	n->next = tbl->phash_buckets[hash_val];
	tbl->phash_buckets[hash_val] = n;
	write_unlock_bh(&tbl->lock);
out:
	return n;
}
EXPORT_SYMBOL(pneigh_lookup);


int pneigh_delete(struct neigh_table *tbl, struct net *net, const void *pkey,
		  struct net_device *dev)
{
	struct pneigh_entry *n, **np;
	unsigned int key_len = tbl->key_len;
	u32 hash_val = pneigh_hash(pkey, key_len);

	write_lock_bh(&tbl->lock);
	for (np = &tbl->phash_buckets[hash_val]; (n = *np) != NULL;
	     np = &n->next) {
		if (!memcmp(n->key, pkey, key_len) && n->dev == dev &&
		    net_eq(pneigh_net(n), net)) {
			*np = n->next;
			write_unlock_bh(&tbl->lock);
			if (tbl->pdestructor)
				tbl->pdestructor(n);
			dev_put(n->dev);
			kfree(n);
			return 0;
		}
	}
	write_unlock_bh(&tbl->lock);
	return -ENOENT;
}

static int pneigh_ifdown_and_unlock(struct neigh_table *tbl,
				    struct net_device *dev)
{
	struct pneigh_entry *n, **np, *freelist = NULL;
	u32 h;

	for (h = 0; h <= PNEIGH_HASHMASK; h++) {
		np = &tbl->phash_buckets[h];
		while ((n = *np) != NULL) {
			if (!dev || n->dev == dev) {
				*np = n->next;
				n->next = freelist;
				freelist = n;
				continue;
			}
			np = &n->next;
		}
	}
	write_unlock_bh(&tbl->lock);
	while ((n = freelist)) {
		freelist = n->next;
		n->next = NULL;
		if (tbl->pdestructor)
			tbl->pdestructor(n);
		dev_put(n->dev);
		kfree(n);
	}
	return -ENOENT;
}

static void neigh_parms_destroy(struct neigh_parms *parms);

static inline void neigh_parms_put(struct neigh_parms *parms)
{
	if (refcount_dec_and_test(&parms->refcnt))
		neigh_parms_destroy(parms);
}

/*
 *	neighbour must already be out of the table;
 *
 */
void neigh_destroy(struct neighbour *neigh)
{
	struct net_device *dev = neigh->dev;

	NEIGH_CACHE_STAT_INC(neigh->tbl, destroys);

	if (!neigh->dead) {
	    /*neigh移除时，必须指明为dead，显示堆栈*/
		pr_warn("Destroying alive neighbour %p\n", neigh);
		dump_stack();
		return;
	}

	if (neigh_del_timer(neigh))
		pr_warn("Impossible event\n");

	write_lock_bh(&neigh->lock);
	__skb_queue_purge(&neigh->arp_queue);
	write_unlock_bh(&neigh->lock);
	neigh->arp_queue_len_bytes = 0;

	/*如有必要，移除neigh时调用netdev回调*/
	if (dev->netdev_ops->ndo_neigh_destroy)
		dev->netdev_ops->ndo_neigh_destroy(dev, neigh);

	dev_put(dev);
	neigh_parms_put(neigh->parms);

	neigh_dbg(2, "neigh %p is destroyed\n", neigh);

	/*neigh元素数减一*/
	atomic_dec(&neigh->tbl->entries);
	kfree_rcu(neigh, rcu);
}
EXPORT_SYMBOL(neigh_destroy);

/* Neighbour state is suspicious;
   disable fast path.

   Called with write_locked neigh.
 */
static void neigh_suspect(struct neighbour *neigh)
{
	neigh_dbg(2, "neigh %p is suspected\n", neigh);

	neigh->output = neigh->ops->output;
}

/* Neighbour state is OK;
   enable fast path.

   Called with write_locked neigh.
 */
static void neigh_connect(struct neighbour *neigh)
{
	neigh_dbg(2, "neigh %p is connected\n", neigh);

	neigh->output = neigh->ops->connected_output;
}

static void neigh_periodic_work(struct work_struct *work)
{
	struct neigh_table *tbl = container_of(work, struct neigh_table, gc_work.work);
	struct neighbour *n;
	struct neighbour __rcu **np;
	unsigned int i;
	struct neigh_hash_table *nht;

	NEIGH_CACHE_STAT_INC(tbl, periodic_gc_runs);

	write_lock_bh(&tbl->lock);
	nht = rcu_dereference_protected(tbl->nht,
					lockdep_is_held(&tbl->lock));

	/*
	 *	periodically recompute ReachableTime from random function
	 */

	if (time_after(jiffies, tbl->last_rand + 300 * HZ)) {
		struct neigh_parms *p;
		tbl->last_rand = jiffies;
		list_for_each_entry(p, &tbl->parms_list, list)
			p->reachable_time =
				neigh_rand_reach_time(NEIGH_VAR(p, BASE_REACHABLE_TIME));
	}

	/*表中数量小于gc_thresh1时不进行work处理*/
	if (atomic_read(&tbl->entries) < tbl->gc_thresh1)
		goto out;

	/*此时需要执行gc work,遍历每个arp桶*/
	for (i = 0 ; i < (1 << nht->hash_shift); i++) {
		np = &nht->hash_buckets[i];

		while ((n = rcu_dereference_protected(*np,
				lockdep_is_held(&tbl->lock))) != NULL) {
			unsigned int state;

			write_lock(&n->lock);

			state = n->nud_state;
			if ((state & (NUD_PERMANENT | NUD_IN_TIMER)) ||
			    (n->flags & NTF_EXT_LEARNED)) {
			    /*静态neighbour,timer生效期状态，？？不处理*/
				write_unlock(&n->lock);
				goto next_elt;
			}

			//使n->used >= n->confirmed
			if (time_before(n->used, n->confirmed))
				n->used = n->confirmed;

			if (refcount_read(&n->refcnt) == 1 &&
			    (state == NUD_FAILED ||
			     time_after(jiffies, n->used + NEIGH_VAR(n->parms, GC_STALETIME)))) {
			    /*n只有一个引用计数，且state为failed或者长期没有使用超时，则回收*/
				*np = n->next;
				neigh_mark_dead(n);
				write_unlock(&n->lock);
				neigh_cleanup_and_release(n);
				continue;
			}
			write_unlock(&n->lock);

next_elt:
            /*切到下一个elem*/
			np = &n->next;
		}
		/*
		 * It's fine to release lock here, even if hash table
		 * grows while we are preempted.
		 */
		write_unlock_bh(&tbl->lock);
		cond_resched();
		write_lock_bh(&tbl->lock);
		nht = rcu_dereference_protected(tbl->nht,
						lockdep_is_held(&tbl->lock));
	}
out:
	/* Cycle through all hash buckets every BASE_REACHABLE_TIME/2 ticks.
	 * ARP entry timeouts range from 1/2 BASE_REACHABLE_TIME to 3/2
	 * BASE_REACHABLE_TIME.
	 */
	queue_delayed_work(system_power_efficient_wq, &tbl->gc_work,
			      NEIGH_VAR(&tbl->parms, BASE_REACHABLE_TIME) >> 1);
	write_unlock_bh(&tbl->lock);
}

static __inline__ int neigh_max_probes(struct neighbour *n)
{
	struct neigh_parms *p = n->parms;
	return NEIGH_VAR(p, UCAST_PROBES) + NEIGH_VAR(p, APP_PROBES) +
	       (n->nud_state & NUD_PROBE ? NEIGH_VAR(p, MCAST_REPROBES) :
	        NEIGH_VAR(p, MCAST_PROBES));
}

static void neigh_invalidate(struct neighbour *neigh)
	__releases(neigh->lock)
	__acquires(neigh->lock)
{
	struct sk_buff *skb;

	NEIGH_CACHE_STAT_INC(neigh->tbl, res_failed);
	neigh_dbg(2, "neigh %p is failed\n", neigh);
	neigh->updated = jiffies;

	/* It is very thin place. report_unreachable is very complicated
	   routine. Particularly, it can hit the same neighbour entry!

	   So that, we try to be accurate and avoid dead loop. --ANK
	 */
	//neigh上挂载的这些报文因为arp无法解析成功，通知处理，例如响应目的不可达
	while (neigh->nud_state == NUD_FAILED &&
	       (skb = __skb_dequeue(&neigh->arp_queue)) != NULL) {
		write_unlock(&neigh->lock);
		neigh->ops->error_report(neigh, skb);
		write_lock(&neigh->lock);
	}
	__skb_queue_purge(&neigh->arp_queue);
	neigh->arp_queue_len_bytes = 0;
}

//对外发送针对neigh的探测（通过solicit完成请求）
static void neigh_probe(struct neighbour *neigh)
	__releases(neigh->lock)
{
	struct sk_buff *skb = skb_peek_tail(&neigh->arp_queue);
	/* keep skb alive even if arp_queue overflows */
	if (skb)
		skb = skb_clone(skb, GFP_ATOMIC);
	write_unlock(&neigh->lock);
	if (neigh->ops->solicit)
		neigh->ops->solicit(neigh, skb);
	atomic_inc(&neigh->probes);
	consume_skb(skb);
}

/* Called when a timer expires for a neighbour entry. */
//邻居表项定时器超时时将被调用
static void neigh_timer_handler(struct timer_list *t)
{
	unsigned long now, next;
	struct neighbour *neigh = from_timer(neigh, t, timer);
	unsigned int state;
	int notify = 0;

	write_lock(&neigh->lock);

	state = neigh->nud_state;
	now = jiffies;
	/*默认下次触发时间为1S后*/
	next = now + HZ;

	//neighbour状态已达到非定时器控制状态，退出
	if (!(state & NUD_IN_TIMER))
		goto out;

	if (state & NUD_REACHABLE) {
		//当前处于reachable状态
		if (time_before_eq(now,
				   neigh->confirmed + neigh->parms->reachable_time)) {
		    /*confirmed的时间距离现在还不到reachable_time,更新下次检查时间*/
			neigh_dbg(2, "neigh %p is still alive\n", neigh);
			next = neigh->confirmed + neigh->parms->reachable_time;
		} else if (time_before_eq(now,
					  neigh->used +
					  NEIGH_VAR(neigh->parms, DELAY_PROBE_TIME))) {
		    /*当前时间大于conirmed +reachable_time,但小于used+probe_time,转DELAY状态*/
			neigh_dbg(2, "neigh %p is delayed\n", neigh);
			neigh->nud_state = NUD_DELAY;
			neigh->updated = jiffies;
			neigh_suspect(neigh);
			next = now + NEIGH_VAR(neigh->parms, DELAY_PROBE_TIME);
		} else {
		    /*当前时间大于used+probe_time,转STALE状态*/
			neigh_dbg(2, "neigh %p is suspected\n", neigh);
			neigh->nud_state = NUD_STALE;
			neigh->updated = jiffies;
			neigh_suspect(neigh);
			notify = 1;
		}
	} else if (state & NUD_DELAY) {
		if (time_before_eq(now,
				   neigh->confirmed +
				   NEIGH_VAR(neigh->parms, DELAY_PROBE_TIME))) {
			neigh_dbg(2, "neigh %p is now reachable\n", neigh);
			neigh->nud_state = NUD_REACHABLE;
			neigh->updated = jiffies;
			neigh_connect(neigh);
			notify = 1;
			next = neigh->confirmed + neigh->parms->reachable_time;
		} else {
			neigh_dbg(2, "neigh %p is probed\n", neigh);
			neigh->nud_state = NUD_PROBE;
			neigh->updated = jiffies;
			atomic_set(&neigh->probes, 0);
			notify = 1;
			next = now + max(NEIGH_VAR(neigh->parms, RETRANS_TIME),
					 HZ/100);
		}
	} else {
		/* NUD_PROBE|NUD_INCOMPLETE */
		next = now + max(NEIGH_VAR(neigh->parms, RETRANS_TIME), HZ/100);
	}

	if ((neigh->nud_state & (NUD_INCOMPLETE | NUD_PROBE)) &&
	    atomic_read(&neigh->probes) >= neigh_max_probes(neigh)) {
		//当前处于incomplete或者probe状态，且探测次数超阀值，置failed状态
		neigh->nud_state = NUD_FAILED;
		notify = 1;
		neigh_invalidate(neigh);
		goto out;
	}

	if (neigh->nud_state & NUD_IN_TIMER) {
		//此neigh仍在timer的控制下，设置下次触发时间
		if (time_before(next, jiffies + HZ/100))
			next = jiffies + HZ/100;
		if (!mod_timer(&neigh->timer, next))
			neigh_hold(neigh);
	}

	if (neigh->nud_state & (NUD_INCOMPLETE | NUD_PROBE)) {
		//当前处于incomplete或者probe状态，执行arp探测
		neigh_probe(neigh);
	} else {
out:
		write_unlock(&neigh->lock);
	}

	if (notify)
		neigh_update_notify(neigh, 0);

	trace_neigh_timer_handler(neigh, 0);

	neigh_release(neigh);
}

int __neigh_event_send(struct neighbour *neigh, struct sk_buff *skb)
{
	int rc;
	bool immediate_probe = false;

	write_lock_bh(&neigh->lock);

	rc = 0;
	if (neigh->nud_state & (NUD_CONNECTED | NUD_DELAY | NUD_PROBE))
		goto out_unlock_bh;
	if (neigh->dead)
		goto out_dead;

	if (!(neigh->nud_state & (NUD_STALE | NUD_INCOMPLETE))) {
		if (NEIGH_VAR(neigh->parms, MCAST_PROBES) +
		    NEIGH_VAR(neigh->parms, APP_PROBES)) {
			unsigned long next, now = jiffies;

			atomic_set(&neigh->probes,
				   NEIGH_VAR(neigh->parms, UCAST_PROBES));
			neigh_del_timer(neigh);
			neigh->nud_state     = NUD_INCOMPLETE;
			neigh->updated = now;
			next = now + max(NEIGH_VAR(neigh->parms, RETRANS_TIME),
					 HZ/100);
			neigh_add_timer(neigh, next);
			immediate_probe = true;
		} else {
			neigh->nud_state = NUD_FAILED;
			neigh->updated = jiffies;
			write_unlock_bh(&neigh->lock);

			kfree_skb(skb);
			return 1;
		}
	} else if (neigh->nud_state & NUD_STALE) {
		neigh_dbg(2, "neigh %p is delayed\n", neigh);
		neigh_del_timer(neigh);
		neigh->nud_state = NUD_DELAY;
		neigh->updated = jiffies;
		neigh_add_timer(neigh, jiffies +
				NEIGH_VAR(neigh->parms, DELAY_PROBE_TIME));
	}

	if (neigh->nud_state == NUD_INCOMPLETE) {
		if (skb) {
			while (neigh->arp_queue_len_bytes + skb->truesize >
			       NEIGH_VAR(neigh->parms, QUEUE_LEN_BYTES)) {
				struct sk_buff *buff;

				buff = __skb_dequeue(&neigh->arp_queue);
				if (!buff)
					break;
				neigh->arp_queue_len_bytes -= buff->truesize;
				kfree_skb(buff);
				NEIGH_CACHE_STAT_INC(neigh->tbl, unres_discards);
			}
			skb_dst_force(skb);
			__skb_queue_tail(&neigh->arp_queue, skb);
			neigh->arp_queue_len_bytes += skb->truesize;
		}
		rc = 1;
	}
out_unlock_bh:
	if (immediate_probe)
		neigh_probe(neigh);
	else
		write_unlock(&neigh->lock);
	local_bh_enable();
	trace_neigh_event_send_done(neigh, rc);
	return rc;

out_dead:
	if (neigh->nud_state & NUD_STALE)
		goto out_unlock_bh;
	write_unlock_bh(&neigh->lock);
	kfree_skb(skb);
	trace_neigh_event_send_dead(neigh, 1);
	return 1;
}
EXPORT_SYMBOL(__neigh_event_send);

/*将neigh->ha更新到neigh->h中*/
static void neigh_update_hhs(struct neighbour *neigh)
{
	struct hh_cache *hh;
	void (*update)(struct hh_cache*, const struct net_device*, const unsigned char *)
		= NULL;

	if (neigh->dev->header_ops)
		update = neigh->dev->header_ops->cache_update;

	//更新hh中的缓存的hw address
	if (update) {
		hh = &neigh->hh;
		if (READ_ONCE(hh->hh_len)) {
			write_seqlock_bh(&hh->hh_lock);
			update(hh, neigh->dev, neigh->ha);
			write_sequnlock_bh(&hh->hh_lock);
		}
	}
}

/* Generic update routine.
   -- lladdr is new lladdr or NULL, if it is not supplied.
   -- new    is new state.
   -- flags
	NEIGH_UPDATE_F_OVERRIDE allows to override existing lladdr,
				if it is different.
	NEIGH_UPDATE_F_WEAK_OVERRIDE will suspect existing "connected"
				lladdr instead of overriding it
				if it is different.
	NEIGH_UPDATE_F_ADMIN	means that the change is administrative.
	NEIGH_UPDATE_F_USE	means that the entry is user triggered.
	NEIGH_UPDATE_F_MANAGED	means that the entry will be auto-refreshed.
	NEIGH_UPDATE_F_OVERRIDE_ISROUTER allows to override existing
				NTF_ROUTER flag.
	NEIGH_UPDATE_F_ISROUTER	indicates if the neighbour is known as
				a router.

   Caller MUST hold reference count on the entry.
 */
<<<<<<< HEAD

static int __neigh_update(struct neighbour *neigh, const u8 *lladdr/*链路地址*/,
			  u8 new/*neighbour状态*/, u32 flags, u32 nlmsg_pid,
			  struct netlink_ext_ack *extack)
{
	bool ext_learn_change = false;
	u8 old;/*neighbour原状态*/
	int err;
	int notify = 0;
	struct net_device *dev;
=======
static int __neigh_update(struct neighbour *neigh, const u8 *lladdr,
			  u8 new, u32 flags, u32 nlmsg_pid,
			  struct netlink_ext_ack *extack)
{
	bool gc_update = false, managed_update = false;
>>>>>>> ce840177
	int update_isrouter = 0;
	struct net_device *dev;
	int err, notify = 0;
	u8 old;

	trace_neigh_update(neigh, lladdr, new, flags, nlmsg_pid);

	write_lock_bh(&neigh->lock);

	dev    = neigh->dev;
	old    = neigh->nud_state;
	err    = -EPERM;

	if (neigh->dead) {
		NL_SET_ERR_MSG(extack, "Neighbor entry is now dead");
		new = old;
		goto out;
	}
	if (!(flags & NEIGH_UPDATE_F_ADMIN) &&
	    (old & (NUD_NOARP | NUD_PERMANENT)))
		goto out;

	neigh_update_flags(neigh, flags, &notify, &gc_update, &managed_update);
	if (flags & (NEIGH_UPDATE_F_USE | NEIGH_UPDATE_F_MANAGED)) {
		new = old & ~NUD_PERMANENT;
		neigh->nud_state = new;
		err = 0;
		goto out;
	}

	if (!(new & NUD_VALID)) {
		neigh_del_timer(neigh);
		if (old & NUD_CONNECTED)
			neigh_suspect(neigh);
		neigh->nud_state = new;
		err = 0;
		notify = old & NUD_VALID;
		if ((old & (NUD_INCOMPLETE | NUD_PROBE)) &&
		    (new & NUD_FAILED)) {
			//旧状态为incomplete,新状态为failed,将neighbour置为无效
			neigh_invalidate(neigh);
			notify = 1;
		}
		goto out;
	}

	/* Compare new lladdr with cached one */
	if (!dev->addr_len) {
		/* First case: device needs no address. */
		lladdr = neigh->ha;
	} else if (lladdr) {
		/* The second case: if something is already cached
		   and a new address is proposed:
		   - compare new & old
		   - if they are different, check override flag
		 */
		if ((old & NUD_VALID) &&
		    !memcmp(lladdr, neigh->ha, dev->addr_len))
			lladdr = neigh->ha;
	} else {
		/* No address is supplied; if we know something,
		   use it, otherwise discard the request.
		 */
		err = -EINVAL;
		if (!(old & NUD_VALID)) {
			NL_SET_ERR_MSG(extack, "No link layer address given");
			goto out;
		}
		lladdr = neigh->ha;
	}

	/* Update confirmed timestamp for neighbour entry after we
	 * received ARP packet even if it doesn't change IP to MAC binding.
	 */
	if (new & NUD_CONNECTED)
		neigh->confirmed = jiffies;

	/* If entry was valid and address is not changed,
	   do not change entry state, if new one is STALE.
	 */
	err = 0;
	update_isrouter = flags & NEIGH_UPDATE_F_OVERRIDE_ISROUTER;
	if (old & NUD_VALID) {
		if (lladdr != neigh->ha && !(flags & NEIGH_UPDATE_F_OVERRIDE)) {
			update_isrouter = 0;
			if ((flags & NEIGH_UPDATE_F_WEAK_OVERRIDE) &&
			    (old & NUD_CONNECTED)) {
				lladdr = neigh->ha;
				new = NUD_STALE;
			} else
				goto out;
		} else {
			if (lladdr == neigh->ha && new == NUD_STALE &&
			    !(flags & NEIGH_UPDATE_F_ADMIN))
				new = old;
		}
	}

	/* Update timestamp only once we know we will make a change to the
	 * neighbour entry. Otherwise we risk to move the locktime window with
	 * noop updates and ignore relevant ARP updates.
	 */
	if (new != old || lladdr != neigh->ha)
		neigh->updated = jiffies;

	if (new != old) {
		neigh_del_timer(neigh);
		if (new & NUD_PROBE)
			atomic_set(&neigh->probes, 0);
		if (new & NUD_IN_TIMER)
			neigh_add_timer(neigh, (jiffies +
						((new & NUD_REACHABLE) ?
						 neigh->parms->reachable_time :
						 0)));
		neigh->nud_state = new;
		notify = 1;
	}

	if (lladdr != neigh->ha) {
		write_seqlock(&neigh->ha_lock);
		//设置新的链路层地址（例如mac地址）
		memcpy(&neigh->ha, lladdr, dev->addr_len);
		write_sequnlock(&neigh->ha_lock);
		neigh_update_hhs(neigh);
		if (!(new & NUD_CONNECTED))
			neigh->confirmed = jiffies -
				      (NEIGH_VAR(neigh->parms, BASE_REACHABLE_TIME) << 1);
		notify = 1;
	}
	if (new == old)
		goto out;
	if (new & NUD_CONNECTED)
		neigh_connect(neigh);
	else
		neigh_suspect(neigh);
	if (!(old & NUD_VALID)) {
		struct sk_buff *skb;

		/* Again: avoid dead loop if something went wrong */

		while (neigh->nud_state & NUD_VALID &&
		       (skb = __skb_dequeue(&neigh->arp_queue)) != NULL) {
			struct dst_entry *dst = skb_dst(skb);
			struct neighbour *n2, *n1 = neigh;
			write_unlock_bh(&neigh->lock);

			rcu_read_lock();

			/* Why not just use 'neigh' as-is?  The problem is that
			 * things such as shaper, eql, and sch_teql can end up
			 * using alternative, different, neigh objects to output
			 * the packet in the output path.  So what we need to do
			 * here is re-lookup the top-level neigh in the path so
			 * we can reinject the packet there.
			 */
			n2 = NULL;
			if (dst && dst->obsolete != DST_OBSOLETE_DEAD) {
				n2 = dst_neigh_lookup_skb(dst, skb);
				if (n2)
					n1 = n2;
			}
			n1->output(n1, skb);
			if (n2)
				neigh_release(n2);
			rcu_read_unlock();

			write_lock_bh(&neigh->lock);
		}
		__skb_queue_purge(&neigh->arp_queue);
		neigh->arp_queue_len_bytes = 0;
	}
out:
	if (update_isrouter)
		neigh_update_is_router(neigh, flags, &notify);
	write_unlock_bh(&neigh->lock);
	if (((new ^ old) & NUD_PERMANENT) || gc_update)
		neigh_update_gc_list(neigh);
	if (managed_update)
		neigh_update_managed_list(neigh);
	if (notify)
		neigh_update_notify(neigh, nlmsg_pid);
	trace_neigh_update_done(neigh, err);
	return err;
}

//neighbour更新
int neigh_update(struct neighbour *neigh, const u8 *lladdr, u8 new,
		 u32 flags, u32 nlmsg_pid)
{
	return __neigh_update(neigh, lladdr, new, flags, nlmsg_pid, NULL);
}
EXPORT_SYMBOL(neigh_update);

/* Update the neigh to listen temporarily for probe responses, even if it is
 * in a NUD_FAILED state. The caller has to hold neigh->lock for writing.
 */
void __neigh_set_probe_once(struct neighbour *neigh)
{
	if (neigh->dead)
		return;
	neigh->updated = jiffies;
	if (!(neigh->nud_state & NUD_FAILED))
		return;
	neigh->nud_state = NUD_INCOMPLETE;
	atomic_set(&neigh->probes, neigh_max_probes(neigh));
	neigh_add_timer(neigh,
			jiffies + max(NEIGH_VAR(neigh->parms, RETRANS_TIME),
				      HZ/100));
}
EXPORT_SYMBOL(__neigh_set_probe_once);

struct neighbour *neigh_event_ns(struct neigh_table *tbl,
				 u8 *lladdr, void *saddr,
				 struct net_device *dev)
{
	//查询邻居表项（最后一个参数用于确定是否在未查询到neighbour时创建）
	struct neighbour *neigh = __neigh_lookup(tbl, saddr, dev,
						 lladdr || !dev->addr_len);
	if (neigh)
		neigh_update(neigh, lladdr, NUD_STALE,
			     NEIGH_UPDATE_F_OVERRIDE, 0);
	return neigh;
}
EXPORT_SYMBOL(neigh_event_ns);

/* called with read_lock_bh(&n->lock); */
static void neigh_hh_init(struct neighbour *n)
{
	struct net_device *dev = n->dev;
	__be16 prot = n->tbl->protocol;
	struct hh_cache	*hh = &n->hh;

	write_lock_bh(&n->lock);

	/* Only one thread can come in here and initialize the
	 * hh_cache entry.
	 */
	//将n中的hw保存在hh中
	if (!hh->hh_len)
		dev->header_ops->cache(n, hh, prot);

	write_unlock_bh(&n->lock);
}

/* Slow and careful. */

int neigh_resolve_output(struct neighbour *neigh, struct sk_buff *skb)
{
	int rc = 0;

	if (!neigh_event_send(neigh, skb)) {
		int err;
		struct net_device *dev = neigh->dev;
		unsigned int seq;

		//有cache回调，但neighbour还未缓存，则缓存它
		if (dev->header_ops->cache && !READ_ONCE(neigh->hh.hh_len))
			neigh_hh_init(neigh);

		do {
			__skb_pull(skb, skb_network_offset(skb));
			seq = read_seqbegin(&neigh->ha_lock);
			//为skb构造并生成以太头，目的使用neigh->ha,源mac未给出，使用dev的源mac
			err = dev_hard_header(skb, dev, ntohs(skb->protocol),
					      neigh->ha, NULL, skb->len);
		} while (read_seqretry(&neigh->ha_lock, seq));

		if (err >= 0)
			//发送报文
			rc = dev_queue_xmit(skb);
		else
			goto out_kfree_skb;
	}
out:
	return rc;
out_kfree_skb:
	rc = -EINVAL;
	kfree_skb(skb);
	goto out;
}
EXPORT_SYMBOL(neigh_resolve_output);

/* As fast as possible without hh cache */

int neigh_connected_output(struct neighbour *neigh, struct sk_buff *skb)
{
	struct net_device *dev = neigh->dev;
	unsigned int seq;
	int err;

	do {
		__skb_pull(skb, skb_network_offset(skb));
		seq = read_seqbegin(&neigh->ha_lock);
		err = dev_hard_header(skb, dev, ntohs(skb->protocol),
				      neigh->ha, NULL, skb->len);
	} while (read_seqretry(&neigh->ha_lock, seq));

	if (err >= 0)
		err = dev_queue_xmit(skb);
	else {
		err = -EINVAL;
		kfree_skb(skb);
	}
	return err;
}
EXPORT_SYMBOL(neigh_connected_output);

//适用于NUD_NOARP的邻居表项，直接输出
int neigh_direct_output(struct neighbour *neigh, struct sk_buff *skb)
{
	return dev_queue_xmit(skb);
}
EXPORT_SYMBOL(neigh_direct_output);

static void neigh_managed_work(struct work_struct *work)
{
	struct neigh_table *tbl = container_of(work, struct neigh_table,
					       managed_work.work);
	struct neighbour *neigh;

	write_lock_bh(&tbl->lock);
	list_for_each_entry(neigh, &tbl->managed_list, managed_list)
		neigh_event_send(neigh, NULL);
	queue_delayed_work(system_power_efficient_wq, &tbl->managed_work,
			   NEIGH_VAR(&tbl->parms, DELAY_PROBE_TIME));
	write_unlock_bh(&tbl->lock);
}

static void neigh_proxy_process(struct timer_list *t)
{
	struct neigh_table *tbl = from_timer(tbl, t, proxy_timer);
	long sched_next = 0;
	unsigned long now = jiffies;
	struct sk_buff *skb, *n;

	spin_lock(&tbl->proxy_queue.lock);

	skb_queue_walk_safe(&tbl->proxy_queue, skb, n) {
		long tdif = NEIGH_CB(skb)->sched_next - now;

		if (tdif <= 0) {
			struct net_device *dev = skb->dev;

			__skb_unlink(skb, &tbl->proxy_queue);
			if (tbl->proxy_redo && netif_running(dev)) {
				rcu_read_lock();
				tbl->proxy_redo(skb);
				rcu_read_unlock();
			} else {
				kfree_skb(skb);
			}

			dev_put(dev);
		} else if (!sched_next || tdif < sched_next)
			sched_next = tdif;
	}
	del_timer(&tbl->proxy_timer);
	if (sched_next)
		mod_timer(&tbl->proxy_timer, jiffies + sched_next);
	spin_unlock(&tbl->proxy_queue.lock);
}

void pneigh_enqueue(struct neigh_table *tbl, struct neigh_parms *p,
		    struct sk_buff *skb)
{
	unsigned long sched_next = jiffies +
			prandom_u32_max(NEIGH_VAR(p, PROXY_DELAY));

	if (tbl->proxy_queue.qlen > NEIGH_VAR(p, PROXY_QLEN)) {
		kfree_skb(skb);
		return;
	}

	NEIGH_CB(skb)->sched_next = sched_next;
	NEIGH_CB(skb)->flags |= LOCALLY_ENQUEUED;

	spin_lock(&tbl->proxy_queue.lock);
	if (del_timer(&tbl->proxy_timer)) {
		if (time_before(tbl->proxy_timer.expires, sched_next))
			sched_next = tbl->proxy_timer.expires;
	}
	skb_dst_drop(skb);
	dev_hold(skb->dev);
	__skb_queue_tail(&tbl->proxy_queue, skb);
	mod_timer(&tbl->proxy_timer, sched_next);
	spin_unlock(&tbl->proxy_queue.lock);
}
EXPORT_SYMBOL(pneigh_enqueue);

static inline struct neigh_parms *lookup_neigh_parms(struct neigh_table *tbl,
						      struct net *net, int ifindex)
{
	struct neigh_parms *p;

	list_for_each_entry(p, &tbl->parms_list, list) {
		if ((p->dev && p->dev->ifindex == ifindex && net_eq(neigh_parms_net(p), net)) ||
		    (!p->dev && !ifindex && net_eq(net, &init_net)))
			return p;
	}

	return NULL;
}

struct neigh_parms *neigh_parms_alloc(struct net_device *dev,
				      struct neigh_table *tbl)
{
	struct neigh_parms *p;
	struct net *net = dev_net(dev);
	const struct net_device_ops *ops = dev->netdev_ops;

	p = kmemdup(&tbl->parms, sizeof(*p), GFP_KERNEL);
	if (p) {
		p->tbl		  = tbl;
		refcount_set(&p->refcnt, 1);
		p->reachable_time =
				neigh_rand_reach_time(NEIGH_VAR(p, BASE_REACHABLE_TIME));
		dev_hold(dev);
		p->dev = dev;
		write_pnet(&p->net, net);
		p->sysctl_table = NULL;

		if (ops->ndo_neigh_setup && ops->ndo_neigh_setup(dev, p)) {
			dev_put(dev);
			kfree(p);
			return NULL;
		}

		write_lock_bh(&tbl->lock);
		list_add(&p->list, &tbl->parms.list);
		write_unlock_bh(&tbl->lock);

		neigh_parms_data_state_cleanall(p);
	}
	return p;
}
EXPORT_SYMBOL(neigh_parms_alloc);

static void neigh_rcu_free_parms(struct rcu_head *head)
{
	struct neigh_parms *parms =
		container_of(head, struct neigh_parms, rcu_head);

	neigh_parms_put(parms);
}

void neigh_parms_release(struct neigh_table *tbl, struct neigh_parms *parms)
{
	if (!parms || parms == &tbl->parms)
		return;
	write_lock_bh(&tbl->lock);
	list_del(&parms->list);
	parms->dead = 1;
	write_unlock_bh(&tbl->lock);
	dev_put(parms->dev);
	call_rcu(&parms->rcu_head, neigh_rcu_free_parms);
}
EXPORT_SYMBOL(neigh_parms_release);

static void neigh_parms_destroy(struct neigh_parms *parms)
{
	kfree(parms);
}

static struct lock_class_key neigh_table_proxy_queue_class;

static struct neigh_table *neigh_tables[NEIGH_NR_TABLES] __read_mostly;

void neigh_table_init(int index, struct neigh_table *tbl)
{
	unsigned long now = jiffies;
	unsigned long phsize;

	INIT_LIST_HEAD(&tbl->parms_list);
	INIT_LIST_HEAD(&tbl->gc_list);
	INIT_LIST_HEAD(&tbl->managed_list);

	list_add(&tbl->parms.list, &tbl->parms_list);
	write_pnet(&tbl->parms.net, &init_net);
	refcount_set(&tbl->parms.refcnt, 1);
	tbl->parms.reachable_time =
			  neigh_rand_reach_time(NEIGH_VAR(&tbl->parms, BASE_REACHABLE_TIME));

	/*percpu统计信息*/
	tbl->stats = alloc_percpu(struct neigh_statistics);
	if (!tbl->stats)
		panic("cannot create neighbour cache statistics");

#ifdef CONFIG_PROC_FS
	if (!proc_create_seq_data(tbl->id, 0, init_net.proc_net_stat,
			      &neigh_stat_seq_ops, tbl))
		panic("cannot create neighbour proc dir entry");
#endif

	RCU_INIT_POINTER(tbl->nht, neigh_hash_alloc(3));

	phsize = (PNEIGH_HASHMASK + 1) * sizeof(struct pneigh_entry *);
	tbl->phash_buckets = kzalloc(phsize, GFP_KERNEL);

	if (!tbl->nht || !tbl->phash_buckets)
		panic("cannot allocate neighbour cache hashes");

	if (!tbl->entry_size)
		tbl->entry_size = ALIGN(offsetof(struct neighbour, primary_key) +
					tbl->key_len, NEIGH_PRIV_ALIGN);
	else
		WARN_ON(tbl->entry_size % NEIGH_PRIV_ALIGN);

	rwlock_init(&tbl->lock);
<<<<<<< HEAD
	/*gc work初始化并入队*/
=======

>>>>>>> ce840177
	INIT_DEFERRABLE_WORK(&tbl->gc_work, neigh_periodic_work);
	queue_delayed_work(system_power_efficient_wq, &tbl->gc_work,
			tbl->parms.reachable_time);
	INIT_DEFERRABLE_WORK(&tbl->managed_work, neigh_managed_work);
	queue_delayed_work(system_power_efficient_wq, &tbl->managed_work, 0);

	timer_setup(&tbl->proxy_timer, neigh_proxy_process, 0);
	skb_queue_head_init_class(&tbl->proxy_queue,
			&neigh_table_proxy_queue_class);

	tbl->last_flush = now;
	tbl->last_rand	= now + tbl->parms.reachable_time * 20;

	neigh_tables[index] = tbl;
}
EXPORT_SYMBOL(neigh_table_init);

int neigh_table_clear(int index, struct neigh_table *tbl)
{
	neigh_tables[index] = NULL;
	/* It is not clean... Fix it to unload IPv6 module safely */
	cancel_delayed_work_sync(&tbl->gc_work);
	del_timer_sync(&tbl->proxy_timer);
	pneigh_queue_purge(&tbl->proxy_queue);
	neigh_ifdown(tbl, NULL);
	if (atomic_read(&tbl->entries))
		pr_crit("neighbour leakage\n");

	call_rcu(&rcu_dereference_protected(tbl->nht, 1)->rcu,
		 neigh_hash_free_rcu);
	tbl->nht = NULL;

	kfree(tbl->phash_buckets);
	tbl->phash_buckets = NULL;

	remove_proc_entry(tbl->id, init_net.proc_net_stat);

	free_percpu(tbl->stats);
	tbl->stats = NULL;

	return 0;
}
EXPORT_SYMBOL(neigh_table_clear);

//取各family对应的neighbour表
static struct neigh_table *neigh_find_table(int family)
{
	struct neigh_table *tbl = NULL;

	switch (family) {
	case AF_INET:
		tbl = neigh_tables[NEIGH_ARP_TABLE];
		break;
	case AF_INET6:
		tbl = neigh_tables[NEIGH_ND_TABLE];
		break;
	case AF_DECnet:
		tbl = neigh_tables[NEIGH_DN_TABLE];
		break;
	}

	return tbl;
}

const struct nla_policy nda_policy[NDA_MAX+1] = {
	[NDA_UNSPEC]		= { .strict_start_type = NDA_NH_ID },
	[NDA_DST]		= { .type = NLA_BINARY, .len = MAX_ADDR_LEN },
	[NDA_LLADDR]		= { .type = NLA_BINARY, .len = MAX_ADDR_LEN },
	[NDA_CACHEINFO]		= { .len = sizeof(struct nda_cacheinfo) },
	[NDA_PROBES]		= { .type = NLA_U32 },
	[NDA_VLAN]		= { .type = NLA_U16 },
	[NDA_PORT]		= { .type = NLA_U16 },
	[NDA_VNI]		= { .type = NLA_U32 },
	[NDA_IFINDEX]		= { .type = NLA_U32 },
	[NDA_MASTER]		= { .type = NLA_U32 },
	[NDA_PROTOCOL]		= { .type = NLA_U8 },
	[NDA_NH_ID]		= { .type = NLA_U32 },
	[NDA_FLAGS_EXT]		= NLA_POLICY_MASK(NLA_U32, NTF_EXT_MASK),
	[NDA_FDB_EXT_ATTRS]	= { .type = NLA_NESTED },
};

static int neigh_delete(struct sk_buff *skb, struct nlmsghdr *nlh,
			struct netlink_ext_ack *extack)
{
	struct net *net = sock_net(skb->sk);
	struct ndmsg *ndm;
	struct nlattr *dst_attr;
	struct neigh_table *tbl;
	struct neighbour *neigh;
	struct net_device *dev = NULL;
	int err = -EINVAL;

	ASSERT_RTNL();
	if (nlmsg_len(nlh) < sizeof(*ndm))
		goto out;

	dst_attr = nlmsg_find_attr(nlh, sizeof(*ndm), NDA_DST);
	if (!dst_attr) {
		NL_SET_ERR_MSG(extack, "Network address not specified");
		goto out;
	}

	ndm = nlmsg_data(nlh);
	if (ndm->ndm_ifindex) {
		dev = __dev_get_by_index(net, ndm->ndm_ifindex);
		if (dev == NULL) {
			err = -ENODEV;
			goto out;
		}
	}

	tbl = neigh_find_table(ndm->ndm_family);
	if (tbl == NULL)
		return -EAFNOSUPPORT;

	if (nla_len(dst_attr) < (int)tbl->key_len) {
		NL_SET_ERR_MSG(extack, "Invalid network address");
		goto out;
	}

	if (ndm->ndm_flags & NTF_PROXY) {
		err = pneigh_delete(tbl, net, nla_data(dst_attr), dev);
		goto out;
	}

	if (dev == NULL)
		goto out;

	neigh = neigh_lookup(tbl, nla_data(dst_attr), dev);
	if (neigh == NULL) {
		err = -ENOENT;
		goto out;
	}

	/*将neighbour置为FAILED状态*/
	err = __neigh_update(neigh, NULL, NUD_FAILED,
			     NEIGH_UPDATE_F_OVERRIDE | NEIGH_UPDATE_F_ADMIN,
			     NETLINK_CB(skb).portid, extack);
	write_lock_bh(&tbl->lock);
	neigh_release(neigh);
	neigh_remove_one(neigh, tbl);
	write_unlock_bh(&tbl->lock);

out:
	return err;
}

//处理neighbour添加消息
static int neigh_add(struct sk_buff *skb, struct nlmsghdr *nlh,
		     struct netlink_ext_ack *extack)
{
	int flags = NEIGH_UPDATE_F_ADMIN | NEIGH_UPDATE_F_OVERRIDE |
		    NEIGH_UPDATE_F_OVERRIDE_ISROUTER;
	struct net *net = sock_net(skb->sk);
	struct ndmsg *ndm;
	struct nlattr *tb[NDA_MAX+1];
	struct neigh_table *tbl;
	struct net_device *dev = NULL;
	struct neighbour *neigh;
	void *dst, *lladdr;
	u8 protocol = 0;
	u32 ndm_flags;
	int err;

	ASSERT_RTNL();
	err = nlmsg_parse_deprecated(nlh, sizeof(*ndm), tb, NDA_MAX,
				     nda_policy, extack);
	if (err < 0)
		goto out;

	err = -EINVAL;
	if (!tb[NDA_DST]) {
		NL_SET_ERR_MSG(extack, "Network address not specified");
		goto out;
	}

	ndm = nlmsg_data(nlh);
	ndm_flags = ndm->ndm_flags;
	if (tb[NDA_FLAGS_EXT]) {
		u32 ext = nla_get_u32(tb[NDA_FLAGS_EXT]);

		BUILD_BUG_ON(sizeof(neigh->flags) * BITS_PER_BYTE <
			     (sizeof(ndm->ndm_flags) * BITS_PER_BYTE +
			      hweight32(NTF_EXT_MASK)));
		ndm_flags |= (ext << NTF_EXT_SHIFT);
	}
	if (ndm->ndm_ifindex) {
		dev = __dev_get_by_index(net, ndm->ndm_ifindex);
		if (dev == NULL) {
			err = -ENODEV;
			goto out;
		}

		//链路地址长度有误
		if (tb[NDA_LLADDR] && nla_len(tb[NDA_LLADDR]) < dev->addr_len) {
			NL_SET_ERR_MSG(extack, "Invalid link address");
			goto out;
		}
	}

	//取指定family的邻居表
	tbl = neigh_find_table(ndm->ndm_family);
	if (tbl == NULL)
		return -EAFNOSUPPORT;

	//key地址长度校验
	if (nla_len(tb[NDA_DST]) < (int)tbl->key_len) {
		NL_SET_ERR_MSG(extack, "Invalid network address");
		goto out;
	}

	dst = nla_data(tb[NDA_DST]);
	lladdr/*链路地址*/ = tb[NDA_LLADDR] ? nla_data(tb[NDA_LLADDR]) : NULL;

	if (tb[NDA_PROTOCOL])
		protocol = nla_get_u8(tb[NDA_PROTOCOL]);
<<<<<<< HEAD

	//查询并创建代理表
	if (ndm->ndm_flags & NTF_PROXY) {
=======
	if (ndm_flags & NTF_PROXY) {
>>>>>>> ce840177
		struct pneigh_entry *pn;

		if (ndm_flags & NTF_MANAGED) {
			NL_SET_ERR_MSG(extack, "Invalid NTF_* flag combination");
			goto out;
		}

		err = -ENOBUFS;
		pn = pneigh_lookup(tbl, net, dst, dev, 1/*如失配，则创建*/);
		if (pn) {
			pn->flags = ndm_flags;
			if (protocol)
				pn->protocol = protocol;
			err = 0;
		}
		goto out;
	}

	if (!dev) {
		NL_SET_ERR_MSG(extack, "Device not specified");
		goto out;
	}

	if (tbl->allow_add && !tbl->allow_add(dev, extack)) {
		err = -EINVAL;
		goto out;
	}

	//查询邻居表项
	neigh = neigh_lookup(tbl, dst, dev);
	if (neigh == NULL) {
		bool ndm_permanent  = ndm->ndm_state & NUD_PERMANENT;
		bool exempt_from_gc = ndm_permanent ||
				      ndm_flags & NTF_EXT_LEARNED;

		if (!(nlh->nlmsg_flags & NLM_F_CREATE)) {
			//无此表项，无create标记，返回
			err = -ENOENT;
			goto out;
		}
		if (ndm_permanent && (ndm_flags & NTF_MANAGED)) {
			NL_SET_ERR_MSG(extack, "Invalid NTF_* flag for permanent entry");
			err = -EINVAL;
			goto out;
		}

<<<<<<< HEAD
		//有create标记，创建此表项
		exempt_from_gc = ndm->ndm_state & NUD_PERMANENT ||
				 ndm->ndm_flags & NTF_EXT_LEARNED;
		neigh = ___neigh_create(tbl, dst, dev, exempt_from_gc, true);
=======
		neigh = ___neigh_create(tbl, dst, dev,
					ndm_flags &
					(NTF_EXT_LEARNED | NTF_MANAGED),
					exempt_from_gc, true);
>>>>>>> ce840177
		if (IS_ERR(neigh)) {
			err = PTR_ERR(neigh);
			goto out;
		}
	} else {
		//表项已存在，有execl标记，报exist,并返回
		if (nlh->nlmsg_flags & NLM_F_EXCL) {
			err = -EEXIST;
			neigh_release(neigh);
			goto out;
		}

		if (!(nlh->nlmsg_flags & NLM_F_REPLACE))
			flags &= ~(NEIGH_UPDATE_F_OVERRIDE |
				   NEIGH_UPDATE_F_OVERRIDE_ISROUTER);
	}

	if (protocol)
		neigh->protocol = protocol;
	if (ndm_flags & NTF_EXT_LEARNED)
		flags |= NEIGH_UPDATE_F_EXT_LEARNED;
	if (ndm_flags & NTF_ROUTER)
		flags |= NEIGH_UPDATE_F_ISROUTER;
	if (ndm_flags & NTF_MANAGED)
		flags |= NEIGH_UPDATE_F_MANAGED;
	if (ndm_flags & NTF_USE)
		flags |= NEIGH_UPDATE_F_USE;

	err = __neigh_update(neigh, lladdr, ndm->ndm_state, flags,
			     NETLINK_CB(skb).portid, extack);
	if (!err && ndm_flags & (NTF_USE | NTF_MANAGED)) {
		neigh_event_send(neigh, NULL);
		err = 0;
<<<<<<< HEAD
	} else
		//更新
		err = __neigh_update(neigh, lladdr, ndm->ndm_state, flags,
				     NETLINK_CB(skb).portid, extack);

=======
	}
>>>>>>> ce840177
	neigh_release(neigh);
out:
	return err;
}

static int neightbl_fill_parms(struct sk_buff *skb, struct neigh_parms *parms)
{
	struct nlattr *nest;

	nest = nla_nest_start_noflag(skb, NDTA_PARMS);
	if (nest == NULL)
		return -ENOBUFS;

	if ((parms->dev &&
	     nla_put_u32(skb, NDTPA_IFINDEX, parms->dev->ifindex)) ||
	    nla_put_u32(skb, NDTPA_REFCNT, refcount_read(&parms->refcnt)) ||
	    nla_put_u32(skb, NDTPA_QUEUE_LENBYTES,
			NEIGH_VAR(parms, QUEUE_LEN_BYTES)) ||
	    /* approximative value for deprecated QUEUE_LEN (in packets) */
	    nla_put_u32(skb, NDTPA_QUEUE_LEN,
			NEIGH_VAR(parms, QUEUE_LEN_BYTES) / SKB_TRUESIZE(ETH_FRAME_LEN)) ||
	    nla_put_u32(skb, NDTPA_PROXY_QLEN, NEIGH_VAR(parms, PROXY_QLEN)) ||
	    nla_put_u32(skb, NDTPA_APP_PROBES, NEIGH_VAR(parms, APP_PROBES)) ||
	    nla_put_u32(skb, NDTPA_UCAST_PROBES,
			NEIGH_VAR(parms, UCAST_PROBES)) ||
	    nla_put_u32(skb, NDTPA_MCAST_PROBES,
			NEIGH_VAR(parms, MCAST_PROBES)) ||
	    nla_put_u32(skb, NDTPA_MCAST_REPROBES,
			NEIGH_VAR(parms, MCAST_REPROBES)) ||
	    nla_put_msecs(skb, NDTPA_REACHABLE_TIME, parms->reachable_time,
			  NDTPA_PAD) ||
	    nla_put_msecs(skb, NDTPA_BASE_REACHABLE_TIME,
			  NEIGH_VAR(parms, BASE_REACHABLE_TIME), NDTPA_PAD) ||
	    nla_put_msecs(skb, NDTPA_GC_STALETIME,
			  NEIGH_VAR(parms, GC_STALETIME), NDTPA_PAD) ||
	    nla_put_msecs(skb, NDTPA_DELAY_PROBE_TIME,
			  NEIGH_VAR(parms, DELAY_PROBE_TIME), NDTPA_PAD) ||
	    nla_put_msecs(skb, NDTPA_RETRANS_TIME,
			  NEIGH_VAR(parms, RETRANS_TIME), NDTPA_PAD) ||
	    nla_put_msecs(skb, NDTPA_ANYCAST_DELAY,
			  NEIGH_VAR(parms, ANYCAST_DELAY), NDTPA_PAD) ||
	    nla_put_msecs(skb, NDTPA_PROXY_DELAY,
			  NEIGH_VAR(parms, PROXY_DELAY), NDTPA_PAD) ||
	    nla_put_msecs(skb, NDTPA_LOCKTIME,
			  NEIGH_VAR(parms, LOCKTIME), NDTPA_PAD))
		goto nla_put_failure;
	return nla_nest_end(skb, nest);

nla_put_failure:
	nla_nest_cancel(skb, nest);
	return -EMSGSIZE;
}

static int neightbl_fill_info(struct sk_buff *skb, struct neigh_table *tbl,
			      u32 pid, u32 seq, int type, int flags)
{
	struct nlmsghdr *nlh;
	struct ndtmsg *ndtmsg;

	nlh = nlmsg_put(skb, pid, seq, type, sizeof(*ndtmsg), flags);
	if (nlh == NULL)
		return -EMSGSIZE;

	ndtmsg = nlmsg_data(nlh);

	read_lock_bh(&tbl->lock);
	ndtmsg->ndtm_family = tbl->family;
	ndtmsg->ndtm_pad1   = 0;
	ndtmsg->ndtm_pad2   = 0;

	/*存放thresX*/
	if (nla_put_string(skb, NDTA_NAME, tbl->id) ||
	    nla_put_msecs(skb, NDTA_GC_INTERVAL, tbl->gc_interval, NDTA_PAD) ||
	    nla_put_u32(skb, NDTA_THRESH1, tbl->gc_thresh1) ||
	    nla_put_u32(skb, NDTA_THRESH2, tbl->gc_thresh2) ||
	    nla_put_u32(skb, NDTA_THRESH3, tbl->gc_thresh3))
		goto nla_put_failure;
	{
		unsigned long now = jiffies;
		long flush_delta = now - tbl->last_flush;
		long rand_delta = now - tbl->last_rand;
		struct neigh_hash_table *nht;
		struct ndt_config ndc = {
			.ndtc_key_len		= tbl->key_len,
			.ndtc_entry_size	= tbl->entry_size,
			.ndtc_entries		= atomic_read(&tbl->entries),
			.ndtc_last_flush	= jiffies_to_msecs(flush_delta),
			.ndtc_last_rand		= jiffies_to_msecs(rand_delta),
			.ndtc_proxy_qlen	= tbl->proxy_queue.qlen,
		};

		rcu_read_lock_bh();
		nht = rcu_dereference_bh(tbl->nht);
		ndc.ndtc_hash_rnd = nht->hash_rnd[0];
		ndc.ndtc_hash_mask = ((1 << nht->hash_shift) - 1);
		rcu_read_unlock_bh();

		if (nla_put(skb, NDTA_CONFIG, sizeof(ndc), &ndc))
			goto nla_put_failure;
	}

	{
		int cpu;
		struct ndt_stats ndst;

		memset(&ndst, 0, sizeof(ndst));

		for_each_possible_cpu(cpu) {
			struct neigh_statistics	*st;

			st = per_cpu_ptr(tbl->stats, cpu);
			ndst.ndts_allocs		+= st->allocs;
			ndst.ndts_destroys		+= st->destroys;
			ndst.ndts_hash_grows		+= st->hash_grows;
			ndst.ndts_res_failed		+= st->res_failed;
			ndst.ndts_lookups		+= st->lookups;
			ndst.ndts_hits			+= st->hits;
			ndst.ndts_rcv_probes_mcast	+= st->rcv_probes_mcast;
			ndst.ndts_rcv_probes_ucast	+= st->rcv_probes_ucast;
			ndst.ndts_periodic_gc_runs	+= st->periodic_gc_runs;
			ndst.ndts_forced_gc_runs	+= st->forced_gc_runs;
			ndst.ndts_table_fulls		+= st->table_fulls;
		}

		if (nla_put_64bit(skb, NDTA_STATS, sizeof(ndst), &ndst,
				  NDTA_PAD))
			goto nla_put_failure;
	}

	BUG_ON(tbl->parms.dev);
	if (neightbl_fill_parms(skb, &tbl->parms) < 0)
		goto nla_put_failure;

	read_unlock_bh(&tbl->lock);
	nlmsg_end(skb, nlh);
	return 0;

nla_put_failure:
	read_unlock_bh(&tbl->lock);
	nlmsg_cancel(skb, nlh);
	return -EMSGSIZE;
}

static int neightbl_fill_param_info(struct sk_buff *skb,
				    struct neigh_table *tbl,
				    struct neigh_parms *parms,
				    u32 pid, u32 seq, int type,
				    unsigned int flags)
{
	struct ndtmsg *ndtmsg;
	struct nlmsghdr *nlh;

	nlh = nlmsg_put(skb, pid, seq, type, sizeof(*ndtmsg), flags);
	if (nlh == NULL)
		return -EMSGSIZE;

	ndtmsg = nlmsg_data(nlh);

	read_lock_bh(&tbl->lock);
	ndtmsg->ndtm_family = tbl->family;
	ndtmsg->ndtm_pad1   = 0;
	ndtmsg->ndtm_pad2   = 0;

	if (nla_put_string(skb, NDTA_NAME, tbl->id) < 0 ||
	    neightbl_fill_parms(skb, parms) < 0)
		goto errout;

	read_unlock_bh(&tbl->lock);
	nlmsg_end(skb, nlh);
	return 0;
errout:
	read_unlock_bh(&tbl->lock);
	nlmsg_cancel(skb, nlh);
	return -EMSGSIZE;
}

static const struct nla_policy nl_neightbl_policy[NDTA_MAX+1] = {
	[NDTA_NAME]		= { .type = NLA_STRING },
	[NDTA_THRESH1]		= { .type = NLA_U32 },
	[NDTA_THRESH2]		= { .type = NLA_U32 },
	[NDTA_THRESH3]		= { .type = NLA_U32 },
	[NDTA_GC_INTERVAL]	= { .type = NLA_U64 },
	[NDTA_PARMS]		= { .type = NLA_NESTED },
};

static const struct nla_policy nl_ntbl_parm_policy[NDTPA_MAX+1] = {
	[NDTPA_IFINDEX]			= { .type = NLA_U32 },
	[NDTPA_QUEUE_LEN]		= { .type = NLA_U32 },
	[NDTPA_PROXY_QLEN]		= { .type = NLA_U32 },
	[NDTPA_APP_PROBES]		= { .type = NLA_U32 },
	[NDTPA_UCAST_PROBES]		= { .type = NLA_U32 },
	[NDTPA_MCAST_PROBES]		= { .type = NLA_U32 },
	[NDTPA_MCAST_REPROBES]		= { .type = NLA_U32 },
	[NDTPA_BASE_REACHABLE_TIME]	= { .type = NLA_U64 },
	[NDTPA_GC_STALETIME]		= { .type = NLA_U64 },
	[NDTPA_DELAY_PROBE_TIME]	= { .type = NLA_U64 },
	[NDTPA_RETRANS_TIME]		= { .type = NLA_U64 },
	[NDTPA_ANYCAST_DELAY]		= { .type = NLA_U64 },
	[NDTPA_PROXY_DELAY]		= { .type = NLA_U64 },
	[NDTPA_LOCKTIME]		= { .type = NLA_U64 },
};

static int neightbl_set(struct sk_buff *skb, struct nlmsghdr *nlh,
			struct netlink_ext_ack *extack)
{
	struct net *net = sock_net(skb->sk);
	struct neigh_table *tbl;
	struct ndtmsg *ndtmsg;
	struct nlattr *tb[NDTA_MAX+1];
	bool found = false;
	int err, tidx;

	err = nlmsg_parse_deprecated(nlh, sizeof(*ndtmsg), tb, NDTA_MAX,
				     nl_neightbl_policy, extack);
	if (err < 0)
		goto errout;

	if (tb[NDTA_NAME] == NULL) {
		err = -EINVAL;
		goto errout;
	}

	ndtmsg = nlmsg_data(nlh);

	for (tidx = 0; tidx < NEIGH_NR_TABLES; tidx++) {
		tbl = neigh_tables[tidx];
		if (!tbl)
			continue;
		if (ndtmsg->ndtm_family && tbl->family != ndtmsg->ndtm_family)
			continue;
		if (nla_strcmp(tb[NDTA_NAME], tbl->id) == 0) {
			found = true;
			break;
		}
	}

	if (!found)
		return -ENOENT;

	/*
	 * We acquire tbl->lock to be nice to the periodic timers and
	 * make sure they always see a consistent set of values.
	 */
	write_lock_bh(&tbl->lock);

	if (tb[NDTA_PARMS]) {
		struct nlattr *tbp[NDTPA_MAX+1];
		struct neigh_parms *p;
		int i, ifindex = 0;

		err = nla_parse_nested_deprecated(tbp, NDTPA_MAX,
						  tb[NDTA_PARMS],
						  nl_ntbl_parm_policy, extack);
		if (err < 0)
			goto errout_tbl_lock;

		if (tbp[NDTPA_IFINDEX])
			ifindex = nla_get_u32(tbp[NDTPA_IFINDEX]);

		p = lookup_neigh_parms(tbl, net, ifindex);
		if (p == NULL) {
			err = -ENOENT;
			goto errout_tbl_lock;
		}

		for (i = 1; i <= NDTPA_MAX; i++) {
			if (tbp[i] == NULL)
				continue;

			switch (i) {
			case NDTPA_QUEUE_LEN:
				NEIGH_VAR_SET(p, QUEUE_LEN_BYTES,
					      nla_get_u32(tbp[i]) *
					      SKB_TRUESIZE(ETH_FRAME_LEN));
				break;
			case NDTPA_QUEUE_LENBYTES:
				NEIGH_VAR_SET(p, QUEUE_LEN_BYTES,
					      nla_get_u32(tbp[i]));
				break;
			case NDTPA_PROXY_QLEN:
				NEIGH_VAR_SET(p, PROXY_QLEN,
					      nla_get_u32(tbp[i]));
				break;
			case NDTPA_APP_PROBES:
				NEIGH_VAR_SET(p, APP_PROBES,
					      nla_get_u32(tbp[i]));
				break;
			case NDTPA_UCAST_PROBES:
				NEIGH_VAR_SET(p, UCAST_PROBES,
					      nla_get_u32(tbp[i]));
				break;
			case NDTPA_MCAST_PROBES:
				NEIGH_VAR_SET(p, MCAST_PROBES,
					      nla_get_u32(tbp[i]));
				break;
			case NDTPA_MCAST_REPROBES:
				NEIGH_VAR_SET(p, MCAST_REPROBES,
					      nla_get_u32(tbp[i]));
				break;
			case NDTPA_BASE_REACHABLE_TIME:
				NEIGH_VAR_SET(p, BASE_REACHABLE_TIME,
					      nla_get_msecs(tbp[i]));
				/* update reachable_time as well, otherwise, the change will
				 * only be effective after the next time neigh_periodic_work
				 * decides to recompute it (can be multiple minutes)
				 */
				p->reachable_time =
					neigh_rand_reach_time(NEIGH_VAR(p, BASE_REACHABLE_TIME));
				break;
			case NDTPA_GC_STALETIME:
				NEIGH_VAR_SET(p, GC_STALETIME,
					      nla_get_msecs(tbp[i]));
				break;
			case NDTPA_DELAY_PROBE_TIME:
				NEIGH_VAR_SET(p, DELAY_PROBE_TIME,
					      nla_get_msecs(tbp[i]));
				call_netevent_notifiers(NETEVENT_DELAY_PROBE_TIME_UPDATE, p);
				break;
			case NDTPA_RETRANS_TIME:
				NEIGH_VAR_SET(p, RETRANS_TIME,
					      nla_get_msecs(tbp[i]));
				break;
			case NDTPA_ANYCAST_DELAY:
				NEIGH_VAR_SET(p, ANYCAST_DELAY,
					      nla_get_msecs(tbp[i]));
				break;
			case NDTPA_PROXY_DELAY:
				NEIGH_VAR_SET(p, PROXY_DELAY,
					      nla_get_msecs(tbp[i]));
				break;
			case NDTPA_LOCKTIME:
				NEIGH_VAR_SET(p, LOCKTIME,
					      nla_get_msecs(tbp[i]));
				break;
			}
		}
	}

	err = -ENOENT;
	if ((tb[NDTA_THRESH1] || tb[NDTA_THRESH2] ||
	     tb[NDTA_THRESH3] || tb[NDTA_GC_INTERVAL]) &&
	    !net_eq(net, &init_net))
		goto errout_tbl_lock;

	/*配置gc相关的thresh值*/
	if (tb[NDTA_THRESH1])
		tbl->gc_thresh1 = nla_get_u32(tb[NDTA_THRESH1]);

	if (tb[NDTA_THRESH2])
		tbl->gc_thresh2 = nla_get_u32(tb[NDTA_THRESH2]);

	if (tb[NDTA_THRESH3])
		tbl->gc_thresh3 = nla_get_u32(tb[NDTA_THRESH3]);

	if (tb[NDTA_GC_INTERVAL])
		tbl->gc_interval = nla_get_msecs(tb[NDTA_GC_INTERVAL]);

	err = 0;

errout_tbl_lock:
	write_unlock_bh(&tbl->lock);
errout:
	return err;
}

static int neightbl_valid_dump_info(const struct nlmsghdr *nlh,
				    struct netlink_ext_ack *extack)
{
	struct ndtmsg *ndtm;

	if (nlh->nlmsg_len < nlmsg_msg_size(sizeof(*ndtm))) {
		NL_SET_ERR_MSG(extack, "Invalid header for neighbor table dump request");
		return -EINVAL;
	}

	ndtm = nlmsg_data(nlh);
	if (ndtm->ndtm_pad1  || ndtm->ndtm_pad2) {
		NL_SET_ERR_MSG(extack, "Invalid values in header for neighbor table dump request");
		return -EINVAL;
	}

	if (nlmsg_attrlen(nlh, sizeof(*ndtm))) {
		NL_SET_ERR_MSG(extack, "Invalid data after header in neighbor table dump request");
		return -EINVAL;
	}

	return 0;
}

static int neightbl_dump_info(struct sk_buff *skb, struct netlink_callback *cb)
{
	const struct nlmsghdr *nlh = cb->nlh;
	struct net *net = sock_net(skb->sk);
	int family, tidx, nidx = 0;
	int tbl_skip = cb->args[0];
	int neigh_skip = cb->args[1];
	struct neigh_table *tbl;

	if (cb->strict_check) {
		int err = neightbl_valid_dump_info(nlh, cb->extack);

		if (err < 0)
			return err;
	}

	family = ((struct rtgenmsg *)nlmsg_data(nlh))->rtgen_family;

	for (tidx = 0; tidx < NEIGH_NR_TABLES; tidx++) {
		struct neigh_parms *p;

		tbl = neigh_tables[tidx];
		if (!tbl)
			continue;

		if (tidx < tbl_skip || (family && tbl->family != family))
			continue;

		if (neightbl_fill_info(skb, tbl, NETLINK_CB(cb->skb).portid,
				       nlh->nlmsg_seq, RTM_NEWNEIGHTBL,
				       NLM_F_MULTI) < 0)
			break;

		nidx = 0;
		p = list_next_entry(&tbl->parms, list);
		list_for_each_entry_from(p, &tbl->parms_list, list) {
			if (!net_eq(neigh_parms_net(p), net))
				continue;

			if (nidx < neigh_skip)
				goto next;

			if (neightbl_fill_param_info(skb, tbl, p,
						     NETLINK_CB(cb->skb).portid,
						     nlh->nlmsg_seq,
						     RTM_NEWNEIGHTBL,
						     NLM_F_MULTI) < 0)
				goto out;
		next:
			nidx++;
		}

		neigh_skip = 0;
	}
out:
	cb->args[0] = tidx;
	cb->args[1] = nidx;

	return skb->len;
}

static int neigh_fill_info(struct sk_buff *skb, struct neighbour *neigh,
			   u32 pid, u32 seq, int type, unsigned int flags)
{
	u32 neigh_flags, neigh_flags_ext;
	unsigned long now = jiffies;
	struct nda_cacheinfo ci;
	struct nlmsghdr *nlh;
	struct ndmsg *ndm;

	nlh = nlmsg_put(skb, pid, seq, type, sizeof(*ndm), flags);
	if (nlh == NULL)
		return -EMSGSIZE;

	neigh_flags_ext = neigh->flags >> NTF_EXT_SHIFT;
	neigh_flags     = neigh->flags & NTF_OLD_MASK;

	ndm = nlmsg_data(nlh);
	ndm->ndm_family	 = neigh->ops->family;
	ndm->ndm_pad1    = 0;
	ndm->ndm_pad2    = 0;
	ndm->ndm_flags	 = neigh_flags;
	ndm->ndm_type	 = neigh->type;
	ndm->ndm_ifindex = neigh->dev->ifindex;

	if (nla_put(skb, NDA_DST, neigh->tbl->key_len, neigh->primary_key))
		goto nla_put_failure;

	read_lock_bh(&neigh->lock);
	ndm->ndm_state	 = neigh->nud_state;
	if (neigh->nud_state & NUD_VALID) {
		char haddr[MAX_ADDR_LEN];

		neigh_ha_snapshot(haddr, neigh, neigh->dev);
		if (nla_put(skb, NDA_LLADDR, neigh->dev->addr_len, haddr) < 0) {
			read_unlock_bh(&neigh->lock);
			goto nla_put_failure;
		}
	}

	ci.ndm_used	 = jiffies_to_clock_t(now - neigh->used);
	ci.ndm_confirmed = jiffies_to_clock_t(now - neigh->confirmed);
	ci.ndm_updated	 = jiffies_to_clock_t(now - neigh->updated);
	ci.ndm_refcnt	 = refcount_read(&neigh->refcnt) - 1;
	read_unlock_bh(&neigh->lock);

	if (nla_put_u32(skb, NDA_PROBES, atomic_read(&neigh->probes)) ||
	    nla_put(skb, NDA_CACHEINFO, sizeof(ci), &ci))
		goto nla_put_failure;

	if (neigh->protocol && nla_put_u8(skb, NDA_PROTOCOL, neigh->protocol))
		goto nla_put_failure;
	if (neigh_flags_ext && nla_put_u32(skb, NDA_FLAGS_EXT, neigh_flags_ext))
		goto nla_put_failure;

	nlmsg_end(skb, nlh);
	return 0;

nla_put_failure:
	nlmsg_cancel(skb, nlh);
	return -EMSGSIZE;
}

static int pneigh_fill_info(struct sk_buff *skb, struct pneigh_entry *pn,
			    u32 pid, u32 seq, int type, unsigned int flags,
			    struct neigh_table *tbl)
{
	u32 neigh_flags, neigh_flags_ext;
	struct nlmsghdr *nlh;
	struct ndmsg *ndm;

	nlh = nlmsg_put(skb, pid, seq, type, sizeof(*ndm), flags);
	if (nlh == NULL)
		return -EMSGSIZE;

	neigh_flags_ext = pn->flags >> NTF_EXT_SHIFT;
	neigh_flags     = pn->flags & NTF_OLD_MASK;

	ndm = nlmsg_data(nlh);
	ndm->ndm_family	 = tbl->family;
	ndm->ndm_pad1    = 0;
	ndm->ndm_pad2    = 0;
	ndm->ndm_flags	 = neigh_flags | NTF_PROXY;
	ndm->ndm_type	 = RTN_UNICAST;
	ndm->ndm_ifindex = pn->dev ? pn->dev->ifindex : 0;
	ndm->ndm_state	 = NUD_NONE;

	if (nla_put(skb, NDA_DST, tbl->key_len, pn->key))
		goto nla_put_failure;

	if (pn->protocol && nla_put_u8(skb, NDA_PROTOCOL, pn->protocol))
		goto nla_put_failure;
	if (neigh_flags_ext && nla_put_u32(skb, NDA_FLAGS_EXT, neigh_flags_ext))
		goto nla_put_failure;

	nlmsg_end(skb, nlh);
	return 0;

nla_put_failure:
	nlmsg_cancel(skb, nlh);
	return -EMSGSIZE;
}

static void neigh_update_notify(struct neighbour *neigh, u32 nlmsg_pid)
{
	call_netevent_notifiers(NETEVENT_NEIGH_UPDATE, neigh);
	__neigh_notify(neigh, RTM_NEWNEIGH, 0, nlmsg_pid);
}

static bool neigh_master_filtered(struct net_device *dev, int master_idx)
{
	struct net_device *master;

	if (!master_idx)
		return false;

	master = dev ? netdev_master_upper_dev_get(dev) : NULL;

	/* 0 is already used to denote NDA_MASTER wasn't passed, therefore need another
	 * invalid value for ifindex to denote "no master".
	 */
	if (master_idx == -1)
		return !!master;

	if (!master || master->ifindex != master_idx)
		return true;

	return false;
}

static bool neigh_ifindex_filtered(struct net_device *dev, int filter_idx)
{
	if (filter_idx && (!dev || dev->ifindex != filter_idx))
		return true;

	return false;
}

struct neigh_dump_filter {
	int master_idx;
	int dev_idx;
};

static int neigh_dump_table(struct neigh_table *tbl, struct sk_buff *skb,
			    struct netlink_callback *cb,
			    struct neigh_dump_filter *filter)
{
	struct net *net = sock_net(skb->sk);
	struct neighbour *n;
	int rc, h, s_h = cb->args[1];
	int idx, s_idx = idx = cb->args[2];
	struct neigh_hash_table *nht;
	unsigned int flags = NLM_F_MULTI;

	if (filter->dev_idx || filter->master_idx)
		flags |= NLM_F_DUMP_FILTERED;

	rcu_read_lock_bh();
	nht = rcu_dereference_bh(tbl->nht);

	for (h = s_h; h < (1 << nht->hash_shift); h++) {
		if (h > s_h)
			s_idx = 0;
		for (n = rcu_dereference_bh(nht->hash_buckets[h]), idx = 0;
		     n != NULL;
		     n = rcu_dereference_bh(n->next)) {
			if (idx < s_idx || !net_eq(dev_net(n->dev), net))
				goto next;
			if (neigh_ifindex_filtered(n->dev, filter->dev_idx) ||
			    neigh_master_filtered(n->dev, filter->master_idx))
				goto next;
			if (neigh_fill_info(skb, n, NETLINK_CB(cb->skb).portid,
					    cb->nlh->nlmsg_seq,
					    RTM_NEWNEIGH,
					    flags) < 0) {
				rc = -1;
				goto out;
			}
next:
			idx++;
		}
	}
	rc = skb->len;
out:
	rcu_read_unlock_bh();
	cb->args[1] = h;
	cb->args[2] = idx;
	return rc;
}

static int pneigh_dump_table(struct neigh_table *tbl, struct sk_buff *skb,
			     struct netlink_callback *cb,
			     struct neigh_dump_filter *filter)
{
	struct pneigh_entry *n;
	struct net *net = sock_net(skb->sk);
	int rc, h, s_h = cb->args[3];
	int idx, s_idx = idx = cb->args[4];
	unsigned int flags = NLM_F_MULTI;

	if (filter->dev_idx || filter->master_idx)
		flags |= NLM_F_DUMP_FILTERED;

	read_lock_bh(&tbl->lock);

	for (h = s_h; h <= PNEIGH_HASHMASK; h++) {
		if (h > s_h)
			s_idx = 0;
		for (n = tbl->phash_buckets[h], idx = 0; n; n = n->next) {
			if (idx < s_idx || pneigh_net(n) != net)
				goto next;
			if (neigh_ifindex_filtered(n->dev, filter->dev_idx) ||
			    neigh_master_filtered(n->dev, filter->master_idx))
				goto next;
			if (pneigh_fill_info(skb, n, NETLINK_CB(cb->skb).portid,
					    cb->nlh->nlmsg_seq,
					    RTM_NEWNEIGH, flags, tbl) < 0) {
				read_unlock_bh(&tbl->lock);
				rc = -1;
				goto out;
			}
		next:
			idx++;
		}
	}

	read_unlock_bh(&tbl->lock);
	rc = skb->len;
out:
	cb->args[3] = h;
	cb->args[4] = idx;
	return rc;

}

static int neigh_valid_dump_req(const struct nlmsghdr *nlh,
				bool strict_check,
				struct neigh_dump_filter *filter,
				struct netlink_ext_ack *extack)
{
	struct nlattr *tb[NDA_MAX + 1];
	int err, i;

	if (strict_check) {
		struct ndmsg *ndm;

		if (nlh->nlmsg_len < nlmsg_msg_size(sizeof(*ndm))) {
			NL_SET_ERR_MSG(extack, "Invalid header for neighbor dump request");
			return -EINVAL;
		}

		ndm = nlmsg_data(nlh);
		if (ndm->ndm_pad1  || ndm->ndm_pad2  || ndm->ndm_ifindex ||
		    ndm->ndm_state || ndm->ndm_type) {
			NL_SET_ERR_MSG(extack, "Invalid values in header for neighbor dump request");
			return -EINVAL;
		}

		if (ndm->ndm_flags & ~NTF_PROXY) {
			NL_SET_ERR_MSG(extack, "Invalid flags in header for neighbor dump request");
			return -EINVAL;
		}

		err = nlmsg_parse_deprecated_strict(nlh, sizeof(struct ndmsg),
						    tb, NDA_MAX, nda_policy,
						    extack);
	} else {
		err = nlmsg_parse_deprecated(nlh, sizeof(struct ndmsg), tb,
					     NDA_MAX, nda_policy, extack);
	}
	if (err < 0)
		return err;

	for (i = 0; i <= NDA_MAX; ++i) {
		if (!tb[i])
			continue;

		/* all new attributes should require strict_check */
		switch (i) {
		case NDA_IFINDEX:
			filter->dev_idx = nla_get_u32(tb[i]);
			break;
		case NDA_MASTER:
			filter->master_idx = nla_get_u32(tb[i]);
			break;
		default:
			if (strict_check) {
				NL_SET_ERR_MSG(extack, "Unsupported attribute in neighbor dump request");
				return -EINVAL;
			}
		}
	}

	return 0;
}

static int neigh_dump_info(struct sk_buff *skb, struct netlink_callback *cb)
{
	const struct nlmsghdr *nlh = cb->nlh;
	struct neigh_dump_filter filter = {};
	struct neigh_table *tbl;
	int t, family, s_t;
	int proxy = 0;
	int err;

	family = ((struct rtgenmsg *)nlmsg_data(nlh))->rtgen_family;

	/* check for full ndmsg structure presence, family member is
	 * the same for both structures
	 */
	if (nlmsg_len(nlh) >= sizeof(struct ndmsg) &&
	    ((struct ndmsg *)nlmsg_data(nlh))->ndm_flags == NTF_PROXY)
		proxy = 1;

	err = neigh_valid_dump_req(nlh, cb->strict_check, &filter, cb->extack);
	if (err < 0 && cb->strict_check)
		return err;

	s_t = cb->args[0];

	for (t = 0; t < NEIGH_NR_TABLES; t++) {
		tbl = neigh_tables[t];

		if (!tbl)
			continue;
		if (t < s_t || (family && tbl->family != family))
			continue;
		if (t > s_t)
			memset(&cb->args[1], 0, sizeof(cb->args) -
						sizeof(cb->args[0]));
		if (proxy)
			err = pneigh_dump_table(tbl, skb, cb, &filter);
		else
			err = neigh_dump_table(tbl, skb, cb, &filter);
		if (err < 0)
			break;
	}

	cb->args[0] = t;
	return skb->len;
}

static int neigh_valid_get_req(const struct nlmsghdr *nlh,
			       struct neigh_table **tbl,
			       void **dst, int *dev_idx, u8 *ndm_flags,
			       struct netlink_ext_ack *extack)
{
	struct nlattr *tb[NDA_MAX + 1];
	struct ndmsg *ndm;
	int err, i;

	if (nlh->nlmsg_len < nlmsg_msg_size(sizeof(*ndm))) {
		NL_SET_ERR_MSG(extack, "Invalid header for neighbor get request");
		return -EINVAL;
	}

	ndm = nlmsg_data(nlh);
	if (ndm->ndm_pad1  || ndm->ndm_pad2  || ndm->ndm_state ||
	    ndm->ndm_type) {
		NL_SET_ERR_MSG(extack, "Invalid values in header for neighbor get request");
		return -EINVAL;
	}

	if (ndm->ndm_flags & ~NTF_PROXY) {
		NL_SET_ERR_MSG(extack, "Invalid flags in header for neighbor get request");
		return -EINVAL;
	}

	err = nlmsg_parse_deprecated_strict(nlh, sizeof(struct ndmsg), tb,
					    NDA_MAX, nda_policy, extack);
	if (err < 0)
		return err;

	*ndm_flags = ndm->ndm_flags;
	*dev_idx = ndm->ndm_ifindex;
	*tbl = neigh_find_table(ndm->ndm_family);
	if (*tbl == NULL) {
		NL_SET_ERR_MSG(extack, "Unsupported family in header for neighbor get request");
		return -EAFNOSUPPORT;
	}

	for (i = 0; i <= NDA_MAX; ++i) {
		if (!tb[i])
			continue;

		switch (i) {
		case NDA_DST:
			if (nla_len(tb[i]) != (int)(*tbl)->key_len) {
				NL_SET_ERR_MSG(extack, "Invalid network address in neighbor get request");
				return -EINVAL;
			}
			*dst = nla_data(tb[i]);
			break;
		default:
			NL_SET_ERR_MSG(extack, "Unsupported attribute in neighbor get request");
			return -EINVAL;
		}
	}

	return 0;
}

static inline size_t neigh_nlmsg_size(void)
{
	return NLMSG_ALIGN(sizeof(struct ndmsg))
	       + nla_total_size(MAX_ADDR_LEN) /* NDA_DST */
	       + nla_total_size(MAX_ADDR_LEN) /* NDA_LLADDR */
	       + nla_total_size(sizeof(struct nda_cacheinfo))
	       + nla_total_size(4)  /* NDA_PROBES */
	       + nla_total_size(4)  /* NDA_FLAGS_EXT */
	       + nla_total_size(1); /* NDA_PROTOCOL */
}

static int neigh_get_reply(struct net *net, struct neighbour *neigh,
			   u32 pid, u32 seq)
{
	struct sk_buff *skb;
	int err = 0;

	skb = nlmsg_new(neigh_nlmsg_size(), GFP_KERNEL);
	if (!skb)
		return -ENOBUFS;

	err = neigh_fill_info(skb, neigh, pid, seq, RTM_NEWNEIGH, 0);
	if (err) {
		kfree_skb(skb);
		goto errout;
	}

	err = rtnl_unicast(skb, net, pid);
errout:
	return err;
}

static inline size_t pneigh_nlmsg_size(void)
{
	return NLMSG_ALIGN(sizeof(struct ndmsg))
	       + nla_total_size(MAX_ADDR_LEN) /* NDA_DST */
	       + nla_total_size(4)  /* NDA_FLAGS_EXT */
	       + nla_total_size(1); /* NDA_PROTOCOL */
}

static int pneigh_get_reply(struct net *net, struct pneigh_entry *neigh,
			    u32 pid, u32 seq, struct neigh_table *tbl)
{
	struct sk_buff *skb;
	int err = 0;

	skb = nlmsg_new(pneigh_nlmsg_size(), GFP_KERNEL);
	if (!skb)
		return -ENOBUFS;

	err = pneigh_fill_info(skb, neigh, pid, seq, RTM_NEWNEIGH, 0, tbl);
	if (err) {
		kfree_skb(skb);
		goto errout;
	}

	err = rtnl_unicast(skb, net, pid);
errout:
	return err;
}

static int neigh_get(struct sk_buff *in_skb, struct nlmsghdr *nlh,
		     struct netlink_ext_ack *extack)
{
	struct net *net = sock_net(in_skb->sk);
	struct net_device *dev = NULL;
	struct neigh_table *tbl = NULL;
	struct neighbour *neigh;
	void *dst = NULL;
	u8 ndm_flags = 0;
	int dev_idx = 0;
	int err;

	err = neigh_valid_get_req(nlh, &tbl, &dst, &dev_idx, &ndm_flags,
				  extack);
	if (err < 0)
		return err;

	if (dev_idx) {
		dev = __dev_get_by_index(net, dev_idx);
		if (!dev) {
			NL_SET_ERR_MSG(extack, "Unknown device ifindex");
			return -ENODEV;
		}
	}

	if (!dst) {
		NL_SET_ERR_MSG(extack, "Network address not specified");
		return -EINVAL;
	}

	if (ndm_flags & NTF_PROXY) {
		struct pneigh_entry *pn;

		pn = pneigh_lookup(tbl, net, dst, dev, 0);
		if (!pn) {
			NL_SET_ERR_MSG(extack, "Proxy neighbour entry not found");
			return -ENOENT;
		}
		return pneigh_get_reply(net, pn, NETLINK_CB(in_skb).portid,
					nlh->nlmsg_seq, tbl);
	}

	if (!dev) {
		NL_SET_ERR_MSG(extack, "No device specified");
		return -EINVAL;
	}

	neigh = neigh_lookup(tbl, dst, dev);
	if (!neigh) {
		NL_SET_ERR_MSG(extack, "Neighbour entry not found");
		return -ENOENT;
	}

	err = neigh_get_reply(net, neigh, NETLINK_CB(in_skb).portid,
			      nlh->nlmsg_seq);

	neigh_release(neigh);

	return err;
}

void neigh_for_each(struct neigh_table *tbl, void (*cb)(struct neighbour *, void *), void *cookie)
{
	int chain;
	struct neigh_hash_table *nht;

	rcu_read_lock_bh();
	nht = rcu_dereference_bh(tbl->nht);

	read_lock(&tbl->lock); /* avoid resizes */
	for (chain = 0; chain < (1 << nht->hash_shift); chain++) {
		struct neighbour *n;

		for (n = rcu_dereference_bh(nht->hash_buckets[chain]);
		     n != NULL;
		     n = rcu_dereference_bh(n->next))
			cb(n, cookie);
	}
	read_unlock(&tbl->lock);
	rcu_read_unlock_bh();
}
EXPORT_SYMBOL(neigh_for_each);

/* The tbl->lock must be held as a writer and BH disabled. */
void __neigh_for_each_release(struct neigh_table *tbl,
			      int (*cb)(struct neighbour *))
{
	int chain;
	struct neigh_hash_table *nht;

	nht = rcu_dereference_protected(tbl->nht,
					lockdep_is_held(&tbl->lock));
	for (chain = 0; chain < (1 << nht->hash_shift); chain++) {
		struct neighbour *n;
		struct neighbour __rcu **np;

		np = &nht->hash_buckets[chain];
		while ((n = rcu_dereference_protected(*np,
					lockdep_is_held(&tbl->lock))) != NULL) {
			int release;

			write_lock(&n->lock);
			release = cb(n);
			if (release) {
				rcu_assign_pointer(*np,
					rcu_dereference_protected(n->next,
						lockdep_is_held(&tbl->lock)));
				neigh_mark_dead(n);
			} else
				np = &n->next;
			write_unlock(&n->lock);
			if (release)
				neigh_cleanup_and_release(n);
		}
	}
}
EXPORT_SYMBOL(__neigh_for_each_release);

int neigh_xmit(int index, struct net_device *dev,
	       const void *addr, struct sk_buff *skb)
{
	int err = -EAFNOSUPPORT;
	if (likely(index < NEIGH_NR_TABLES)) {
		struct neigh_table *tbl;
		struct neighbour *neigh;

		tbl = neigh_tables[index];
		if (!tbl)
			goto out;
		rcu_read_lock_bh();
		if (index == NEIGH_ARP_TABLE) {
			u32 key = *((u32 *)addr);

			neigh = __ipv4_neigh_lookup_noref(dev, key);
		} else {
			neigh = __neigh_lookup_noref(tbl, addr, dev);
		}
		if (!neigh)
			neigh = __neigh_create(tbl, addr, dev, false);
		err = PTR_ERR(neigh);
		if (IS_ERR(neigh)) {
			rcu_read_unlock_bh();
			goto out_kfree_skb;
		}
		err = neigh->output(neigh, skb);
		rcu_read_unlock_bh();
	}
	else if (index == NEIGH_LINK_TABLE) {
		err = dev_hard_header(skb, dev, ntohs(skb->protocol),
				      addr, NULL, skb->len);
		if (err < 0)
			goto out_kfree_skb;
		err = dev_queue_xmit(skb);
	}
out:
	return err;
out_kfree_skb:
	kfree_skb(skb);
	goto out;
}
EXPORT_SYMBOL(neigh_xmit);

#ifdef CONFIG_PROC_FS

//找从属于seq的首个neighbour
static struct neighbour *neigh_get_first(struct seq_file *seq)
{
	struct neigh_seq_state *state = seq->private;
	struct net *net = seq_file_net(seq);
	struct neigh_hash_table *nht = state->nht;
	struct neighbour *n = NULL;
	int bucket;

	state->flags &= ~NEIGH_SEQ_IS_PNEIGH;
	//遍历所有桶
	for (bucket = 0; bucket < (1 << nht->hash_shift); bucket++) {
		n = rcu_dereference_bh(nht->hash_buckets[bucket]);//取对应的桶

		while (n) {
		    //必须属于同一net namespace
			if (!net_eq(dev_net(n->dev), net))
				goto next;
			if (state->neigh_sub_iter) {
				loff_t fakep = 0;
				void *v;

				v = state->neigh_sub_iter(state, n, &fakep);
				if (!v)
					goto next;
			}
			if (!(state->flags & NEIGH_SEQ_SKIP_NOARP))
				break;
			if (n->nud_state & ~NUD_NOARP)
				break;
next:
			n = rcu_dereference_bh(n->next);
		}

		if (n)
			break;
	}
	state->bucket = bucket;

	return n;
}

//返回n后面的那一个neighbour
static struct neighbour *neigh_get_next(struct seq_file *seq,
					struct neighbour *n,
					loff_t *pos)
{
	struct neigh_seq_state *state = seq->private;
	struct net *net = seq_file_net(seq);
	struct neigh_hash_table *nht = state->nht;

	if (state->neigh_sub_iter) {
		void *v = state->neigh_sub_iter(state, n, pos);
		if (v)
			return n;
	}
	n = rcu_dereference_bh(n->next);

	while (1) {
		while (n) {
		    //必须与seq属于同一个net namespace
			if (!net_eq(dev_net(n->dev), net))
				goto next;
			if (state->neigh_sub_iter) {
				void *v = state->neigh_sub_iter(state, n, pos);
				if (v)
					return n;
				goto next;
			}
			if (!(state->flags & NEIGH_SEQ_SKIP_NOARP))
				break;

			if (n->nud_state & ~NUD_NOARP)
				break;
next:
			n = rcu_dereference_bh(n->next);
		}

		if (n)
			break;

		if (++state->bucket >= (1 << nht->hash_shift))
			break;

		n = rcu_dereference_bh(nht->hash_buckets[state->bucket]);
	}

	if (n && pos)
		--(*pos);
	return n;
}

//跳过pos-1个neighbour,返回第pos个neighbour
static struct neighbour *neigh_get_idx(struct seq_file *seq, loff_t *pos)
{
	struct neighbour *n = neigh_get_first(seq);

	if (n) {
		--(*pos);
		while (*pos) {
			n = neigh_get_next(seq, n, pos);
			if (!n)
				break;
		}
	}
	return *pos ? NULL : n;
}

static struct pneigh_entry *pneigh_get_first(struct seq_file *seq)
{
	struct neigh_seq_state *state = seq->private;
	struct net *net = seq_file_net(seq);
	struct neigh_table *tbl = state->tbl;
	struct pneigh_entry *pn = NULL;
	int bucket;

	state->flags |= NEIGH_SEQ_IS_PNEIGH;
	for (bucket = 0; bucket <= PNEIGH_HASHMASK; bucket++) {
		pn = tbl->phash_buckets[bucket];
		while (pn && !net_eq(pneigh_net(pn), net))
			pn = pn->next;
		if (pn)
			break;
	}
	state->bucket = bucket;

	return pn;
}

static struct pneigh_entry *pneigh_get_next(struct seq_file *seq,
					    struct pneigh_entry *pn,
					    loff_t *pos)
{
	struct neigh_seq_state *state = seq->private;
	struct net *net = seq_file_net(seq);
	struct neigh_table *tbl = state->tbl;

	do {
		pn = pn->next;
	} while (pn && !net_eq(pneigh_net(pn), net));

	while (!pn) {
		if (++state->bucket > PNEIGH_HASHMASK)
			break;
		pn = tbl->phash_buckets[state->bucket];
		while (pn && !net_eq(pneigh_net(pn), net))
			pn = pn->next;
		if (pn)
			break;
	}

	if (pn && pos)
		--(*pos);

	return pn;
}

static struct pneigh_entry *pneigh_get_idx(struct seq_file *seq, loff_t *pos)
{
	struct pneigh_entry *pn = pneigh_get_first(seq);

	if (pn) {
		--(*pos);
		while (*pos) {
			pn = pneigh_get_next(seq, pn, pos);
			if (!pn)
				break;
		}
	}
	return *pos ? NULL : pn;
}

static void *neigh_get_idx_any(struct seq_file *seq, loff_t *pos)
{
	struct neigh_seq_state *state = seq->private;
	void *rc;
	loff_t idxpos = *pos;

	rc = neigh_get_idx(seq, &idxpos);
	if (!rc && !(state->flags & NEIGH_SEQ_NEIGH_ONLY))
		rc = pneigh_get_idx(seq, &idxpos);

	return rc;
}

//初始化邻居表项的遍历结构体（如有必要偏移到pos指定位置）
void *neigh_seq_start(struct seq_file *seq, loff_t *pos, struct neigh_table *tbl, unsigned int neigh_seq_flags)
	__acquires(tbl->lock)
	__acquires(rcu_bh)
{
	struct neigh_seq_state *state = seq->private;

	state->tbl = tbl;
	/*指明当前待遍历的桶为NULL*/
	state->bucket = 0;
	state->flags = (neigh_seq_flags & ~NEIGH_SEQ_IS_PNEIGH);

	rcu_read_lock_bh();
	/*设置要遍历的hashtable*/
	state->nht = rcu_dereference_bh(tbl->nht);
	read_lock(&tbl->lock);

	/*如果指定的pos非0，则偏移到hashtable指定位置,并返回对应的neighbour*/
	return *pos ? neigh_get_idx_any(seq, pos) : SEQ_START_TOKEN;
}
EXPORT_SYMBOL(neigh_seq_start);

void *neigh_seq_next(struct seq_file *seq, void *v, loff_t *pos)
{
	struct neigh_seq_state *state;
	void *rc;

	if (v == SEQ_START_TOKEN) {
		rc = neigh_get_first(seq);
		goto out;
	}

	state = seq->private;
	if (!(state->flags & NEIGH_SEQ_IS_PNEIGH)) {
		rc = neigh_get_next(seq, v, NULL);
		if (rc)
			goto out;
		if (!(state->flags & NEIGH_SEQ_NEIGH_ONLY))
			rc = pneigh_get_first(seq);
	} else {
		BUG_ON(state->flags & NEIGH_SEQ_NEIGH_ONLY);
		rc = pneigh_get_next(seq, v, NULL);
	}
out:
	++(*pos);
	return rc;
}
EXPORT_SYMBOL(neigh_seq_next);

void neigh_seq_stop(struct seq_file *seq, void *v)
	__releases(tbl->lock)
	__releases(rcu_bh)
{
	struct neigh_seq_state *state = seq->private;
	struct neigh_table *tbl = state->tbl;

	read_unlock(&tbl->lock);
	rcu_read_unlock_bh();
}
EXPORT_SYMBOL(neigh_seq_stop);

/* statistics via seq_file */

static void *neigh_stat_seq_start(struct seq_file *seq, loff_t *pos)
{
	struct neigh_table *tbl = PDE_DATA(file_inode(seq->file));
	int cpu;

	if (*pos == 0)
		return SEQ_START_TOKEN;

	for (cpu = *pos-1; cpu < nr_cpu_ids; ++cpu) {
		if (!cpu_possible(cpu))
			continue;
		*pos = cpu+1;
		return per_cpu_ptr(tbl->stats, cpu);
	}
	return NULL;
}

static void *neigh_stat_seq_next(struct seq_file *seq, void *v, loff_t *pos)
{
	struct neigh_table *tbl = PDE_DATA(file_inode(seq->file));
	int cpu;

	for (cpu = *pos; cpu < nr_cpu_ids; ++cpu) {
		if (!cpu_possible(cpu))
			continue;
		*pos = cpu+1;
		return per_cpu_ptr(tbl->stats, cpu);
	}
	(*pos)++;
	return NULL;
}

static void neigh_stat_seq_stop(struct seq_file *seq, void *v)
{

}

//显示邻居表项的状态信息
static int neigh_stat_seq_show(struct seq_file *seq, void *v)
{
	struct neigh_table *tbl = PDE_DATA(file_inode(seq->file));
	struct neigh_statistics *st = v;

	if (v == SEQ_START_TOKEN) {
		seq_puts(seq, "entries  allocs   destroys hash_grows lookups  hits     res_failed rcv_probes_mcast rcv_probes_ucast periodic_gc_runs forced_gc_runs unresolved_discards table_fulls\n");
		return 0;
	}

	seq_printf(seq, "%08x %08lx %08lx %08lx   %08lx %08lx %08lx   "
			"%08lx         %08lx         %08lx         "
			"%08lx       %08lx            %08lx\n",
		   atomic_read(&tbl->entries),

		   st->allocs,
		   st->destroys,
		   st->hash_grows,

		   st->lookups,
		   st->hits,

		   st->res_failed,

		   st->rcv_probes_mcast,
		   st->rcv_probes_ucast,

		   st->periodic_gc_runs,
		   st->forced_gc_runs,
		   st->unres_discards,
		   st->table_fulls
		   );

	return 0;
}

static const struct seq_operations neigh_stat_seq_ops = {
	.start	= neigh_stat_seq_start,
	.next	= neigh_stat_seq_next,
	.stop	= neigh_stat_seq_stop,
	.show	= neigh_stat_seq_show,
};
#endif /* CONFIG_PROC_FS */

static void __neigh_notify(struct neighbour *n, int type, int flags,
			   u32 pid)
{
	struct net *net = dev_net(n->dev);
	struct sk_buff *skb;
	int err = -ENOBUFS;

	skb = nlmsg_new(neigh_nlmsg_size(), GFP_ATOMIC);
	if (skb == NULL)
		goto errout;

	err = neigh_fill_info(skb, n, pid, 0, type, flags);
	if (err < 0) {
		/* -EMSGSIZE implies BUG in neigh_nlmsg_size() */
		WARN_ON(err == -EMSGSIZE);
		kfree_skb(skb);
		goto errout;
	}
	rtnl_notify(skb, net, 0, RTNLGRP_NEIGH, NULL, GFP_ATOMIC);
	return;
errout:
	if (err < 0)
		rtnl_set_sk_err(net, RTNLGRP_NEIGH, err);
}

void neigh_app_ns(struct neighbour *n)
{
	__neigh_notify(n, RTM_GETNEIGH, NLM_F_REQUEST, 0);
}
EXPORT_SYMBOL(neigh_app_ns);

#ifdef CONFIG_SYSCTL
static int unres_qlen_max = INT_MAX / SKB_TRUESIZE(ETH_FRAME_LEN);

static int proc_unres_qlen(struct ctl_table *ctl, int write,
			   void *buffer, size_t *lenp, loff_t *ppos)
{
	int size, ret;
	struct ctl_table tmp = *ctl;

	tmp.extra1 = SYSCTL_ZERO;
	tmp.extra2 = &unres_qlen_max;
	tmp.data = &size;

	size = *(int *)ctl->data / SKB_TRUESIZE(ETH_FRAME_LEN);
	ret = proc_dointvec_minmax(&tmp, write, buffer, lenp, ppos);

	if (write && !ret)
		*(int *)ctl->data = size * SKB_TRUESIZE(ETH_FRAME_LEN);
	return ret;
}

static struct neigh_parms *neigh_get_dev_parms_rcu(struct net_device *dev,
						   int family)
{
	switch (family) {
	case AF_INET:
		return __in_dev_arp_parms_get_rcu(dev);
	case AF_INET6:
		return __in6_dev_nd_parms_get_rcu(dev);
	}
	return NULL;
}

static void neigh_copy_dflt_parms(struct net *net, struct neigh_parms *p,
				  int index)
{
	struct net_device *dev;
	int family = neigh_parms_family(p);

	rcu_read_lock();
	for_each_netdev_rcu(net, dev) {
		struct neigh_parms *dst_p =
				neigh_get_dev_parms_rcu(dev, family);

		if (dst_p && !test_bit(index, dst_p->data_state))
			dst_p->data[index] = p->data[index];
	}
	rcu_read_unlock();
}

static void neigh_proc_update(struct ctl_table *ctl, int write)
{
	struct net_device *dev = ctl->extra1;
	struct neigh_parms *p = ctl->extra2;
	struct net *net = neigh_parms_net(p);
	int index = (int *) ctl->data - p->data;

	if (!write)
		return;

	set_bit(index, p->data_state);
	if (index == NEIGH_VAR_DELAY_PROBE_TIME)
		call_netevent_notifiers(NETEVENT_DELAY_PROBE_TIME_UPDATE, p);
	if (!dev) /* NULL dev means this is default value */
		neigh_copy_dflt_parms(net, p, index);
}

static int neigh_proc_dointvec_zero_intmax(struct ctl_table *ctl, int write,
					   void *buffer, size_t *lenp,
					   loff_t *ppos)
{
	struct ctl_table tmp = *ctl;
	int ret;

	tmp.extra1 = SYSCTL_ZERO;
	tmp.extra2 = SYSCTL_INT_MAX;

	ret = proc_dointvec_minmax(&tmp, write, buffer, lenp, ppos);
	neigh_proc_update(ctl, write);
	return ret;
}

int neigh_proc_dointvec(struct ctl_table *ctl, int write, void *buffer,
			size_t *lenp, loff_t *ppos)
{
	int ret = proc_dointvec(ctl, write, buffer, lenp, ppos);

	neigh_proc_update(ctl, write);
	return ret;
}
EXPORT_SYMBOL(neigh_proc_dointvec);

int neigh_proc_dointvec_jiffies(struct ctl_table *ctl, int write, void *buffer,
				size_t *lenp, loff_t *ppos)
{
	int ret = proc_dointvec_jiffies(ctl, write, buffer, lenp, ppos);

	neigh_proc_update(ctl, write);
	return ret;
}
EXPORT_SYMBOL(neigh_proc_dointvec_jiffies);

static int neigh_proc_dointvec_userhz_jiffies(struct ctl_table *ctl, int write,
					      void *buffer, size_t *lenp,
					      loff_t *ppos)
{
	int ret = proc_dointvec_userhz_jiffies(ctl, write, buffer, lenp, ppos);

	neigh_proc_update(ctl, write);
	return ret;
}

int neigh_proc_dointvec_ms_jiffies(struct ctl_table *ctl, int write,
				   void *buffer, size_t *lenp, loff_t *ppos)
{
	int ret = proc_dointvec_ms_jiffies(ctl, write, buffer, lenp, ppos);

	neigh_proc_update(ctl, write);
	return ret;
}
EXPORT_SYMBOL(neigh_proc_dointvec_ms_jiffies);

static int neigh_proc_dointvec_unres_qlen(struct ctl_table *ctl, int write,
					  void *buffer, size_t *lenp,
					  loff_t *ppos)
{
	int ret = proc_unres_qlen(ctl, write, buffer, lenp, ppos);

	neigh_proc_update(ctl, write);
	return ret;
}

static int neigh_proc_base_reachable_time(struct ctl_table *ctl, int write,
					  void *buffer, size_t *lenp,
					  loff_t *ppos)
{
	struct neigh_parms *p = ctl->extra2;
	int ret;

	if (strcmp(ctl->procname, "base_reachable_time") == 0)
		ret = neigh_proc_dointvec_jiffies(ctl, write, buffer, lenp, ppos);
	else if (strcmp(ctl->procname, "base_reachable_time_ms") == 0)
		ret = neigh_proc_dointvec_ms_jiffies(ctl, write, buffer, lenp, ppos);
	else
		ret = -1;

	if (write && ret == 0) {
		/* update reachable_time as well, otherwise, the change will
		 * only be effective after the next time neigh_periodic_work
		 * decides to recompute it
		 */
		p->reachable_time =
			neigh_rand_reach_time(NEIGH_VAR(p, BASE_REACHABLE_TIME));
	}
	return ret;
}

#define NEIGH_PARMS_DATA_OFFSET(index)	\
	(&((struct neigh_parms *) 0)->data[index])

#define NEIGH_SYSCTL_ENTRY(attr, data_attr, name, mval, proc) \
	[NEIGH_VAR_ ## attr] = { \
		.procname	= name, \
		.data		= NEIGH_PARMS_DATA_OFFSET(NEIGH_VAR_ ## data_attr), \
		.maxlen		= sizeof(int), \
		.mode		= mval, \
		.proc_handler	= proc, \
	}

#define NEIGH_SYSCTL_ZERO_INTMAX_ENTRY(attr, name) \
	NEIGH_SYSCTL_ENTRY(attr, attr, name, 0644, neigh_proc_dointvec_zero_intmax)

#define NEIGH_SYSCTL_JIFFIES_ENTRY(attr, name) \
	NEIGH_SYSCTL_ENTRY(attr, attr, name, 0644, neigh_proc_dointvec_jiffies)

#define NEIGH_SYSCTL_USERHZ_JIFFIES_ENTRY(attr, name) \
	NEIGH_SYSCTL_ENTRY(attr, attr, name, 0644, neigh_proc_dointvec_userhz_jiffies)

#define NEIGH_SYSCTL_MS_JIFFIES_REUSED_ENTRY(attr, data_attr, name) \
	NEIGH_SYSCTL_ENTRY(attr, data_attr, name, 0644, neigh_proc_dointvec_ms_jiffies)

#define NEIGH_SYSCTL_UNRES_QLEN_REUSED_ENTRY(attr, data_attr, name) \
	NEIGH_SYSCTL_ENTRY(attr, data_attr, name, 0644, neigh_proc_dointvec_unres_qlen)

static struct neigh_sysctl_table {
	struct ctl_table_header *sysctl_header;
	struct ctl_table neigh_vars[NEIGH_VAR_MAX + 1];
} neigh_sysctl_template __read_mostly = {
	.neigh_vars = {
		NEIGH_SYSCTL_ZERO_INTMAX_ENTRY(MCAST_PROBES, "mcast_solicit"),
		NEIGH_SYSCTL_ZERO_INTMAX_ENTRY(UCAST_PROBES, "ucast_solicit"),
		NEIGH_SYSCTL_ZERO_INTMAX_ENTRY(APP_PROBES, "app_solicit"),
		NEIGH_SYSCTL_ZERO_INTMAX_ENTRY(MCAST_REPROBES, "mcast_resolicit"),
		NEIGH_SYSCTL_USERHZ_JIFFIES_ENTRY(RETRANS_TIME, "retrans_time"),
		NEIGH_SYSCTL_JIFFIES_ENTRY(BASE_REACHABLE_TIME, "base_reachable_time"),
		NEIGH_SYSCTL_JIFFIES_ENTRY(DELAY_PROBE_TIME, "delay_first_probe_time"),
		NEIGH_SYSCTL_JIFFIES_ENTRY(GC_STALETIME, "gc_stale_time"),
		NEIGH_SYSCTL_ZERO_INTMAX_ENTRY(QUEUE_LEN_BYTES, "unres_qlen_bytes"),
		NEIGH_SYSCTL_ZERO_INTMAX_ENTRY(PROXY_QLEN, "proxy_qlen"),
		NEIGH_SYSCTL_USERHZ_JIFFIES_ENTRY(ANYCAST_DELAY, "anycast_delay"),
		NEIGH_SYSCTL_USERHZ_JIFFIES_ENTRY(PROXY_DELAY, "proxy_delay"),
		NEIGH_SYSCTL_USERHZ_JIFFIES_ENTRY(LOCKTIME, "locktime"),
		NEIGH_SYSCTL_UNRES_QLEN_REUSED_ENTRY(QUEUE_LEN, QUEUE_LEN_BYTES, "unres_qlen"),
		NEIGH_SYSCTL_MS_JIFFIES_REUSED_ENTRY(RETRANS_TIME_MS, RETRANS_TIME, "retrans_time_ms"),
		NEIGH_SYSCTL_MS_JIFFIES_REUSED_ENTRY(BASE_REACHABLE_TIME_MS, BASE_REACHABLE_TIME, "base_reachable_time_ms"),
		[NEIGH_VAR_GC_INTERVAL] = {
			.procname	= "gc_interval",
			.maxlen		= sizeof(int),
			.mode		= 0644,
			.proc_handler	= proc_dointvec_jiffies,
		},
		[NEIGH_VAR_GC_THRESH1] = {
			.procname	= "gc_thresh1",
			.maxlen		= sizeof(int),
			.mode		= 0644,
			.extra1		= SYSCTL_ZERO,
			.extra2		= SYSCTL_INT_MAX,
			.proc_handler	= proc_dointvec_minmax,
		},
		[NEIGH_VAR_GC_THRESH2] = {
			.procname	= "gc_thresh2",
			.maxlen		= sizeof(int),
			.mode		= 0644,
			.extra1		= SYSCTL_ZERO,
			.extra2		= SYSCTL_INT_MAX,
			.proc_handler	= proc_dointvec_minmax,
		},
		[NEIGH_VAR_GC_THRESH3] = {
			.procname	= "gc_thresh3",
			.maxlen		= sizeof(int),
			.mode		= 0644,
			.extra1		= SYSCTL_ZERO,
			.extra2		= SYSCTL_INT_MAX,
			.proc_handler	= proc_dointvec_minmax,
		},
		{},
	},
};

int neigh_sysctl_register(struct net_device *dev, struct neigh_parms *p,
			  proc_handler *handler)
{
	int i;
	struct neigh_sysctl_table *t;
	const char *dev_name_source;
	char neigh_path[ sizeof("net//neigh/") + IFNAMSIZ + IFNAMSIZ ];
	char *p_name;

	t = kmemdup(&neigh_sysctl_template, sizeof(*t), GFP_KERNEL);
	if (!t)
		goto err;

	for (i = 0; i < NEIGH_VAR_GC_INTERVAL; i++) {
		t->neigh_vars[i].data += (long) p;
		t->neigh_vars[i].extra1 = dev;
		t->neigh_vars[i].extra2 = p;
	}

	if (dev) {
		dev_name_source = dev->name;
		/* Terminate the table early */
		memset(&t->neigh_vars[NEIGH_VAR_GC_INTERVAL], 0,
		       sizeof(t->neigh_vars[NEIGH_VAR_GC_INTERVAL]));
	} else {
		struct neigh_table *tbl = p->tbl;
		dev_name_source = "default";
		t->neigh_vars[NEIGH_VAR_GC_INTERVAL].data = &tbl->gc_interval;
		t->neigh_vars[NEIGH_VAR_GC_THRESH1].data = &tbl->gc_thresh1;
		t->neigh_vars[NEIGH_VAR_GC_THRESH2].data = &tbl->gc_thresh2;
		t->neigh_vars[NEIGH_VAR_GC_THRESH3].data = &tbl->gc_thresh3;
	}

	if (handler) {
		/* RetransTime */
		t->neigh_vars[NEIGH_VAR_RETRANS_TIME].proc_handler = handler;
		/* ReachableTime */
		t->neigh_vars[NEIGH_VAR_BASE_REACHABLE_TIME].proc_handler = handler;
		/* RetransTime (in milliseconds)*/
		t->neigh_vars[NEIGH_VAR_RETRANS_TIME_MS].proc_handler = handler;
		/* ReachableTime (in milliseconds) */
		t->neigh_vars[NEIGH_VAR_BASE_REACHABLE_TIME_MS].proc_handler = handler;
	} else {
		/* Those handlers will update p->reachable_time after
		 * base_reachable_time(_ms) is set to ensure the new timer starts being
		 * applied after the next neighbour update instead of waiting for
		 * neigh_periodic_work to update its value (can be multiple minutes)
		 * So any handler that replaces them should do this as well
		 */
		/* ReachableTime */
		t->neigh_vars[NEIGH_VAR_BASE_REACHABLE_TIME].proc_handler =
			neigh_proc_base_reachable_time;
		/* ReachableTime (in milliseconds) */
		t->neigh_vars[NEIGH_VAR_BASE_REACHABLE_TIME_MS].proc_handler =
			neigh_proc_base_reachable_time;
	}

	/* Don't export sysctls to unprivileged users */
	if (neigh_parms_net(p)->user_ns != &init_user_ns)
		t->neigh_vars[0].procname = NULL;

	switch (neigh_parms_family(p)) {
	case AF_INET:
	      p_name = "ipv4";
	      break;
	case AF_INET6:
	      p_name = "ipv6";
	      break;
	default:
	      BUG();
	}

	snprintf(neigh_path, sizeof(neigh_path), "net/%s/neigh/%s",
		p_name, dev_name_source);
	t->sysctl_header =
		register_net_sysctl(neigh_parms_net(p), neigh_path, t->neigh_vars);
	if (!t->sysctl_header)
		goto free;

	p->sysctl_table = t;
	return 0;

free:
	kfree(t);
err:
	return -ENOBUFS;
}
EXPORT_SYMBOL(neigh_sysctl_register);

void neigh_sysctl_unregister(struct neigh_parms *p)
{
	if (p->sysctl_table) {
		struct neigh_sysctl_table *t = p->sysctl_table;
		p->sysctl_table = NULL;
		unregister_net_sysctl_table(t->sysctl_header);
		kfree(t);
	}
}
EXPORT_SYMBOL(neigh_sysctl_unregister);

#endif	/* CONFIG_SYSCTL */

static int __init neigh_init(void)
{
	//neighbour消息处理
	rtnl_register(PF_UNSPEC, RTM_NEWNEIGH, neigh_add, NULL, 0);
	rtnl_register(PF_UNSPEC, RTM_DELNEIGH, neigh_delete, NULL, 0);
	rtnl_register(PF_UNSPEC, RTM_GETNEIGH, neigh_get, neigh_dump_info, 0);

	rtnl_register(PF_UNSPEC, RTM_GETNEIGHTBL, NULL, neightbl_dump_info,
		      0);
	rtnl_register(PF_UNSPEC, RTM_SETNEIGHTBL, neightbl_set, NULL, 0);

	return 0;
}

subsys_initcall(neigh_init);<|MERGE_RESOLUTION|>--- conflicted
+++ resolved
@@ -627,18 +627,11 @@
 }
 EXPORT_SYMBOL(neigh_lookup_nodev);
 
-<<<<<<< HEAD
 //创建邻居表项(本函数最重要的是调用几个相关的setup回调,完成neighbour初始化）
-static struct neighbour *___neigh_create(struct neigh_table *tbl,
-					 const void *pkey,
-					 struct net_device *dev,
-					 bool exempt_from_gc, bool want_ref)
-=======
 static struct neighbour *
 ___neigh_create(struct neigh_table *tbl, const void *pkey,
 		struct net_device *dev, u32 flags,
 		bool exempt_from_gc, bool want_ref)
->>>>>>> ce840177
 {
 	u32 hash_val, key_len = tbl->key_len;
 	struct neighbour *n1, *rc, *n;
@@ -1322,24 +1315,11 @@
 
    Caller MUST hold reference count on the entry.
  */
-<<<<<<< HEAD
-
 static int __neigh_update(struct neighbour *neigh, const u8 *lladdr/*链路地址*/,
 			  u8 new/*neighbour状态*/, u32 flags, u32 nlmsg_pid,
 			  struct netlink_ext_ack *extack)
 {
-	bool ext_learn_change = false;
-	u8 old;/*neighbour原状态*/
-	int err;
-	int notify = 0;
-	struct net_device *dev;
-=======
-static int __neigh_update(struct neighbour *neigh, const u8 *lladdr,
-			  u8 new, u32 flags, u32 nlmsg_pid,
-			  struct netlink_ext_ack *extack)
-{
 	bool gc_update = false, managed_update = false;
->>>>>>> ce840177
 	int update_isrouter = 0;
 	struct net_device *dev;
 	int err, notify = 0;
@@ -1848,11 +1828,8 @@
 		WARN_ON(tbl->entry_size % NEIGH_PRIV_ALIGN);
 
 	rwlock_init(&tbl->lock);
-<<<<<<< HEAD
+
 	/*gc work初始化并入队*/
-=======
-
->>>>>>> ce840177
 	INIT_DEFERRABLE_WORK(&tbl->gc_work, neigh_periodic_work);
 	queue_delayed_work(system_power_efficient_wq, &tbl->gc_work,
 			tbl->parms.reachable_time);
@@ -2069,13 +2046,8 @@
 
 	if (tb[NDA_PROTOCOL])
 		protocol = nla_get_u8(tb[NDA_PROTOCOL]);
-<<<<<<< HEAD
-
 	//查询并创建代理表
-	if (ndm->ndm_flags & NTF_PROXY) {
-=======
 	if (ndm_flags & NTF_PROXY) {
->>>>>>> ce840177
 		struct pneigh_entry *pn;
 
 		if (ndm_flags & NTF_MANAGED) {
@@ -2122,17 +2094,11 @@
 			goto out;
 		}
 
-<<<<<<< HEAD
 		//有create标记，创建此表项
-		exempt_from_gc = ndm->ndm_state & NUD_PERMANENT ||
-				 ndm->ndm_flags & NTF_EXT_LEARNED;
-		neigh = ___neigh_create(tbl, dst, dev, exempt_from_gc, true);
-=======
 		neigh = ___neigh_create(tbl, dst, dev,
 					ndm_flags &
 					(NTF_EXT_LEARNED | NTF_MANAGED),
 					exempt_from_gc, true);
->>>>>>> ce840177
 		if (IS_ERR(neigh)) {
 			err = PTR_ERR(neigh);
 			goto out;
@@ -2166,15 +2132,7 @@
 	if (!err && ndm_flags & (NTF_USE | NTF_MANAGED)) {
 		neigh_event_send(neigh, NULL);
 		err = 0;
-<<<<<<< HEAD
-	} else
-		//更新
-		err = __neigh_update(neigh, lladdr, ndm->ndm_state, flags,
-				     NETLINK_CB(skb).portid, extack);
-
-=======
-	}
->>>>>>> ce840177
+	}
 	neigh_release(neigh);
 out:
 	return err;
