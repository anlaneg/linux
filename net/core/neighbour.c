--- conflicted
+++ resolved
@@ -1120,14 +1120,9 @@
 	}
 
 	if (neigh->nud_state & NUD_IN_TIMER) {
-<<<<<<< HEAD
 		//设置下次触发定时器
-		if (time_before(next, jiffies + HZ/2))
-			next = jiffies + HZ/2;
-=======
 		if (time_before(next, jiffies + HZ/100))
 			next = jiffies + HZ/100;
->>>>>>> 64677779
 		if (!mod_timer(&neigh->timer, next))
 			neigh_hold(neigh);
 	}
