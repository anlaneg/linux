--- conflicted
+++ resolved
@@ -256,14 +256,10 @@
 //强制执行邻居表项回收
 static int neigh_forced_gc(struct neigh_table *tbl)
 {
-<<<<<<< HEAD
-    /*最大强制执行回收的数目*/
-	int max_clean = atomic_read(&tbl->gc_entries) - tbl->gc_thresh2;
-=======
+    	/*最大强制执行回收的数目*/
 	int max_clean = atomic_read(&tbl->gc_entries) -
 			READ_ONCE(tbl->gc_thresh2);
 	u64 tmax = ktime_get_ns() + NSEC_PER_MSEC;
->>>>>>> 9d1694dc
 	unsigned long tref = jiffies - 5 * HZ;
 	struct neighbour *n, *tmp;
 	int shrunk = 0;
@@ -661,41 +657,7 @@
 }
 EXPORT_SYMBOL(neigh_lookup);
 
-<<<<<<< HEAD
-struct neighbour *neigh_lookup_nodev(struct neigh_table *tbl, struct net *net,
-				     const void *pkey)
-{
-	struct neighbour *n;
-	unsigned int key_len = tbl->key_len;
-	u32 hash_val;
-	struct neigh_hash_table *nht;
-
-	NEIGH_CACHE_STAT_INC(tbl, lookups);
-
-	rcu_read_lock_bh();
-	nht = rcu_dereference_bh(tbl->nht);
-	hash_val = tbl->hash(pkey, NULL, nht->hash_rnd) >> (32 - nht->hash_shift);
-
-	for (n = rcu_dereference_bh(nht->hash_buckets[hash_val]);
-	     n != NULL;
-	     n = rcu_dereference_bh(n->next)) {
-		if (!memcmp(n->primary_key, pkey, key_len) &&
-		    net_eq(dev_net(n->dev), net)) {
-			if (!refcount_inc_not_zero(&n->refcnt))
-				n = NULL;
-			NEIGH_CACHE_STAT_INC(tbl, hits);
-			break;
-		}
-	}
-
-	rcu_read_unlock_bh();
-	return n;
-}
-EXPORT_SYMBOL(neigh_lookup_nodev);
-
 //创建邻居表项(本函数最重要的是调用几个相关的setup回调,完成neighbour初始化）
-=======
->>>>>>> 9d1694dc
 static struct neighbour *
 ___neigh_create(struct neigh_table *tbl, const void *pkey,
 		struct net_device *dev, u32 flags,
@@ -1049,12 +1011,8 @@
 				neigh_rand_reach_time(NEIGH_VAR(p, BASE_REACHABLE_TIME));
 	}
 
-<<<<<<< HEAD
 	/*表中数量小于gc_thresh1时不进行work处理*/
-	if (atomic_read(&tbl->entries) < tbl->gc_thresh1)
-=======
 	if (atomic_read(&tbl->entries) < READ_ONCE(tbl->gc_thresh1))
->>>>>>> 9d1694dc
 		goto out;
 
 	/*此时需要执行gc work,遍历每个arp桶*/
@@ -1084,14 +1042,10 @@
 			    (state == NUD_FAILED ||
 			     !time_in_range_open(jiffies, n->used,
 						 n->used + NEIGH_VAR(n->parms, GC_STALETIME)))) {
-<<<<<<< HEAD
-			    /*n只有一个引用计数，且state为failed或者长期没有使用超时，则回收*/
-				*np = n->next;
-=======
+			    	/*n只有一个引用计数，且state为failed或者长期没有使用超时，则回收*/
 				rcu_assign_pointer(*np,
 					rcu_dereference_protected(n->next,
 						lockdep_is_held(&tbl->lock)));
->>>>>>> 9d1694dc
 				neigh_mark_dead(n);
 				write_unlock(&n->lock);
 				neigh_cleanup_and_release(n);
@@ -1242,12 +1196,8 @@
 
 	if ((neigh->nud_state & (NUD_INCOMPLETE | NUD_PROBE)) &&
 	    atomic_read(&neigh->probes) >= neigh_max_probes(neigh)) {
-<<<<<<< HEAD
 		//当前处于incomplete或者probe状态，且探测次数超阀值，置failed状态
-		neigh->nud_state = NUD_FAILED;
-=======
 		WRITE_ONCE(neigh->nud_state, NUD_FAILED);
->>>>>>> 9d1694dc
 		notify = 1;
 		neigh_invalidate(neigh);
 		goto out;
@@ -3332,11 +3282,7 @@
 	state->flags &= ~NEIGH_SEQ_IS_PNEIGH;
 	//遍历所有桶
 	for (bucket = 0; bucket < (1 << nht->hash_shift); bucket++) {
-<<<<<<< HEAD
-		n = rcu_dereference_bh(nht->hash_buckets[bucket]);//取对应的桶
-=======
-		n = rcu_dereference(nht->hash_buckets[bucket]);
->>>>>>> 9d1694dc
+		n = rcu_dereference(nht->hash_buckets[bucket]);//取对应的桶
 
 		while (n) {
 		    //必须属于同一net namespace
@@ -3521,16 +3467,10 @@
 	state->bucket = 0;
 	state->flags = (neigh_seq_flags & ~NEIGH_SEQ_IS_PNEIGH);
 
-<<<<<<< HEAD
-	rcu_read_lock_bh();
+	rcu_read_lock();
 	/*设置要遍历的hashtable*/
-	state->nht = rcu_dereference_bh(tbl->nht);
-	read_lock(&tbl->lock);
-=======
-	rcu_read_lock();
 	state->nht = rcu_dereference(tbl->nht);
 	read_lock_bh(&tbl->lock);
->>>>>>> 9d1694dc
 
 	/*如果指定的pos非0，则偏移到hashtable指定位置,并返回对应的neighbour*/
 	return *pos ? neigh_get_idx_any(seq, pos) : SEQ_START_TOKEN;
