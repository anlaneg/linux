--- conflicted
+++ resolved
@@ -783,18 +783,10 @@
 	return hash_val;
 }
 
-<<<<<<< HEAD
 //在neighbour链上查询代理neigh
-static struct pneigh_entry *__pneigh_lookup_1(struct pneigh_entry *n,
-					      struct net *net,
-					      const void *pkey,
-					      unsigned int key_len,
-					      struct net_device *dev)
-=======
 struct pneigh_entry *pneigh_lookup(struct neigh_table *tbl,
 				   struct net *net, const void *pkey,
 				   struct net_device *dev)
->>>>>>> f2d282e1
 {
 	struct pneigh_entry *n;
 	unsigned int key_len;
@@ -818,39 +810,23 @@
 }
 EXPORT_IPV6_MOD(pneigh_lookup);
 
-<<<<<<< HEAD
-//查询代理邻居表项
-struct pneigh_entry * pneigh_lookup(struct neigh_table *tbl,
-				    struct net *net, const void *pkey,
-				    struct net_device *dev/*代理设备*/, int creat/*失配后，是否创建*/)
-=======
 int pneigh_create(struct neigh_table *tbl, struct net *net,
 		  const void *pkey, struct net_device *dev,
 		  u32 flags, u8 protocol, bool permanent)
->>>>>>> f2d282e1
 {
 	struct pneigh_entry *n;
 	unsigned int key_len;
 	u32 hash_val;
 	int err = 0;
 
-<<<<<<< HEAD
-	/*已找到或者不创建，则直接返回*/
-	if (n || !creat)
-		goto out;
-=======
 	mutex_lock(&tbl->phash_lock);
->>>>>>> f2d282e1
 
 	n = pneigh_lookup(tbl, net, pkey, dev);
 	if (n)
 		goto update;
 
-<<<<<<< HEAD
 	//未查询到，且要求create,执行代理领居表项创建
-=======
 	key_len = tbl->key_len;
->>>>>>> f2d282e1
 	n = kzalloc(sizeof(*n) + key_len, GFP_KERNEL);
 	if (!n) {
 		err = -ENOBUFS;
@@ -870,12 +846,8 @@
 		goto out;
 	}
 
-<<<<<<< HEAD
+	hash_val = pneigh_hash(pkey, key_len);
 	//加入此代理表项
-	write_lock_bh(&tbl->lock);
-=======
-	hash_val = pneigh_hash(pkey, key_len);
->>>>>>> f2d282e1
 	n->next = tbl->phash_buckets[hash_val];
 	rcu_assign_pointer(tbl->phash_buckets[hash_val], n);
 update:
@@ -1075,13 +1047,9 @@
 
 			state = n->nud_state;
 			if ((state & (NUD_PERMANENT | NUD_IN_TIMER)) ||
-<<<<<<< HEAD
-			    (n->flags & NTF_EXT_LEARNED)) {
-			    /*静态neighbour,timer生效期状态，？？不处理*/
-=======
 			    (n->flags &
 			     (NTF_EXT_LEARNED | NTF_EXT_VALIDATED))) {
->>>>>>> f2d282e1
+			    /*静态neighbour,timer生效期状态，？？不处理*/
 				write_unlock(&n->lock);
 				continue;
 			}
@@ -1243,19 +1211,15 @@
 
 	if ((neigh->nud_state & (NUD_INCOMPLETE | NUD_PROBE)) &&
 	    atomic_read(&neigh->probes) >= neigh_max_probes(neigh)) {
-<<<<<<< HEAD
-		//当前处于incomplete或者probe状态，且探测次数超阀值，置failed状态
-		WRITE_ONCE(neigh->nud_state, NUD_FAILED);
-=======
 		if (neigh->nud_state == NUD_PROBE &&
 		    neigh->flags & NTF_EXT_VALIDATED) {
 			WRITE_ONCE(neigh->nud_state, NUD_STALE);
 			neigh->updated = jiffies;
 		} else {
+			//当前处于incomplete或者probe状态，且探测次数超阀值，置failed状态
 			WRITE_ONCE(neigh->nud_state, NUD_FAILED);
 			neigh_invalidate(neigh);
 		}
->>>>>>> f2d282e1
 		notify = 1;
 		goto out;
 	}
@@ -2168,19 +2132,8 @@
 			goto out;
 		}
 
-<<<<<<< HEAD
-		err = -ENOBUFS;
-		pn = pneigh_lookup(tbl, net, dst, dev, 1/*如失配，则创建*/);
-		if (pn) {
-			pn->flags = ndm_flags;
-			if (protocol)
-				pn->protocol = protocol;
-			err = 0;
-		}
-=======
 		err = pneigh_create(tbl, net, dst, dev, ndm_flags, protocol,
 				    !!(ndm->ndm_state & NUD_PERMANENT));
->>>>>>> f2d282e1
 		goto out;
 	}
 
