// SPDX-License-Identifier: GPL-2.0-or-later
/*
 *	Generic address resolution entity
 *
 *	Authors:
 *	Pedro Roque		<roque@di.fc.ul.pt>
 *	Alexey Kuznetsov	<kuznet@ms2.inr.ac.ru>
 *
 *	Fixes:
 *	Vitaly E. Lavrov	releasing NULL neighbor in neigh_add.
 *	Harald Welte		Add neighbour cache statistics like rtstat
 */

#define pr_fmt(fmt) KBUILD_MODNAME ": " fmt

#include <linux/slab.h>
#include <linux/kmemleak.h>
#include <linux/types.h>
#include <linux/kernel.h>
#include <linux/module.h>
#include <linux/socket.h>
#include <linux/netdevice.h>
#include <linux/proc_fs.h>
#ifdef CONFIG_SYSCTL
#include <linux/sysctl.h>
#endif
#include <linux/times.h>
#include <net/net_namespace.h>
#include <net/neighbour.h>
#include <net/arp.h>
#include <net/dst.h>
#include <net/sock.h>
#include <net/netevent.h>
#include <net/netlink.h>
#include <linux/rtnetlink.h>
#include <linux/random.h>
#include <linux/string.h>
#include <linux/log2.h>
#include <linux/inetdevice.h>
#include <net/addrconf.h>

#include <trace/events/neigh.h>

#define DEBUG
#define NEIGH_DEBUG 1
#define neigh_dbg(level, fmt, ...)		\
do {						\
	if (level <= NEIGH_DEBUG)		\
		pr_debug(fmt, ##__VA_ARGS__);	\
} while (0)

#define PNEIGH_HASHMASK		0xF

static void neigh_timer_handler(struct timer_list *t);
static void __neigh_notify(struct neighbour *n, int type, int flags,
			   u32 pid);
static void neigh_update_notify(struct neighbour *neigh, u32 nlmsg_pid);
static int pneigh_ifdown_and_unlock(struct neigh_table *tbl,
				    struct net_device *dev);

#ifdef CONFIG_PROC_FS
static const struct seq_operations neigh_stat_seq_ops;
#endif

/*
   Neighbour hash table buckets are protected with rwlock tbl->lock.

   - All the scans/updates to hash buckets MUST be made under this lock.
   - NOTHING clever should be made under this lock: no callbacks
     to protocol backends, no attempts to send something to network.
     It will result in deadlocks, if backend/driver wants to use neighbour
     cache.
   - If the entry requires some non-trivial actions, increase
     its reference count and release table lock.

   Neighbour entries are protected:
   - with reference count.
   - with rwlock neigh->lock

   Reference count prevents destruction.

   neigh->lock mainly serializes ll address data and its validity state.
   However, the same lock is used to protect another entry fields:
    - timer
    - resolution queue

   Again, nothing clever shall be made under neigh->lock,
   the most complicated procedure, which we allow is dev->hard_header.
   It is supposed, that dev->hard_header is simplistic and does
   not make callbacks to neighbour tables.
 */
//邻居表项的blackhole输出（用于邻居表项不可用时）
static int neigh_blackhole(struct neighbour *neigh, struct sk_buff *skb)
{
	kfree_skb(skb);
	return -ENETDOWN;
}

static void neigh_cleanup_and_release(struct neighbour *neigh)
{
	if (neigh->parms->neigh_cleanup)
		neigh->parms->neigh_cleanup(neigh);

	trace_neigh_cleanup_and_release(neigh, 0);
	__neigh_notify(neigh, RTM_DELNEIGH, 0, 0);
	call_netevent_notifiers(NETEVENT_NEIGH_UPDATE, neigh);
	neigh_release(neigh);
}

/*
 * It is random distribution in the interval (1/2)*base...(3/2)*base.
 * It corresponds to default IPv6 settings and is not overridable,
 * because it is really reasonable choice.
 */

unsigned long neigh_rand_reach_time(unsigned long base)
{
	return base ? (prandom_u32() % base) + (base >> 1) : 0;
}
EXPORT_SYMBOL(neigh_rand_reach_time);

static void neigh_mark_dead(struct neighbour *n)
{
	n->dead = 1;
	if (!list_empty(&n->gc_list)) {
		list_del_init(&n->gc_list);
		atomic_dec(&n->tbl->gc_entries);
	}
}

static void neigh_update_gc_list(struct neighbour *n)
{
	bool on_gc_list, exempt_from_gc;

	write_lock_bh(&n->tbl->lock);
	write_lock(&n->lock);

	/* remove from the gc list if new state is permanent or if neighbor
	 * is externally learned; otherwise entry should be on the gc list
	 */
	exempt_from_gc = n->nud_state & NUD_PERMANENT ||
			 n->flags & NTF_EXT_LEARNED;
	on_gc_list = !list_empty(&n->gc_list);

	if (exempt_from_gc && on_gc_list) {
		list_del_init(&n->gc_list);
		atomic_dec(&n->tbl->gc_entries);
	} else if (!exempt_from_gc && !on_gc_list) {
		/* add entries to the tail; cleaning removes from the front */
		list_add_tail(&n->gc_list, &n->tbl->gc_list);
		atomic_inc(&n->tbl->gc_entries);
	}

	write_unlock(&n->lock);
	write_unlock_bh(&n->tbl->lock);
}

static bool neigh_update_ext_learned(struct neighbour *neigh, u32 flags,
				     int *notify)
{
	bool rc = false;
	u8 ndm_flags;

	if (!(flags & NEIGH_UPDATE_F_ADMIN))
		return rc;

	ndm_flags = (flags & NEIGH_UPDATE_F_EXT_LEARNED) ? NTF_EXT_LEARNED : 0;
	if ((neigh->flags ^ ndm_flags) & NTF_EXT_LEARNED) {
		if (ndm_flags & NTF_EXT_LEARNED)
			neigh->flags |= NTF_EXT_LEARNED;
		else
			neigh->flags &= ~NTF_EXT_LEARNED;
		rc = true;
		*notify = 1;
	}

	return rc;
}

static bool neigh_del(struct neighbour *n, struct neighbour __rcu **np,
		      struct neigh_table *tbl)
{
	bool retval = false;

	write_lock(&n->lock);
	if (refcount_read(&n->refcnt) == 1) {
		struct neighbour *neigh;

		neigh = rcu_dereference_protected(n->next,
						  lockdep_is_held(&tbl->lock));
		rcu_assign_pointer(*np, neigh);
		neigh_mark_dead(n);
		retval = true;
	}
	write_unlock(&n->lock);
	if (retval)
		neigh_cleanup_and_release(n);
	return retval;
}

bool neigh_remove_one(struct neighbour *ndel, struct neigh_table *tbl)
{
	struct neigh_hash_table *nht;
	void *pkey = ndel->primary_key;
	u32 hash_val;
	struct neighbour *n;
	struct neighbour __rcu **np;

	nht = rcu_dereference_protected(tbl->nht,
					lockdep_is_held(&tbl->lock));
	hash_val = tbl->hash(pkey, ndel->dev, nht->hash_rnd);
	hash_val = hash_val >> (32 - nht->hash_shift);

	np = &nht->hash_buckets[hash_val];
	while ((n = rcu_dereference_protected(*np,
					      lockdep_is_held(&tbl->lock)))) {
		if (n == ndel)
			return neigh_del(n, np, tbl);
		np = &n->next;
	}
	return false;
}

//强制执行邻居表项回收
static int neigh_forced_gc(struct neigh_table *tbl)
{
	int max_clean = atomic_read(&tbl->gc_entries) - tbl->gc_thresh2;
	unsigned long tref = jiffies - 5 * HZ;
	struct neighbour *n, *tmp;
	int shrunk = 0;

	NEIGH_CACHE_STAT_INC(tbl, forced_gc_runs);

	write_lock_bh(&tbl->lock);

	list_for_each_entry_safe(n, tmp, &tbl->gc_list, gc_list) {
		if (refcount_read(&n->refcnt) == 1) {
			bool remove = false;

			write_lock(&n->lock);
			if ((n->nud_state == NUD_FAILED) ||
			    time_after(tref, n->updated))
				remove = true;
			write_unlock(&n->lock);

			if (remove && neigh_remove_one(n, tbl))
				shrunk++;
			if (shrunk >= max_clean)
				break;
		}
	}

	tbl->last_flush = jiffies;

	write_unlock_bh(&tbl->lock);

	return shrunk;
}

static void neigh_add_timer(struct neighbour *n, unsigned long when)
{
	neigh_hold(n);
	if (unlikely(mod_timer(&n->timer, when))) {
		printk("NEIGH: BUG, double timer add, state is %x\n",
		       n->nud_state);
		dump_stack();
	}
}

//停止neighbour的定时器
static int neigh_del_timer(struct neighbour *n)
{
	if ((n->nud_state & NUD_IN_TIMER) &&
	    del_timer(&n->timer)) {
		neigh_release(n);
		return 1;
	}
	return 0;
}

static void pneigh_queue_purge(struct sk_buff_head *list)
{
	struct sk_buff *skb;

	while ((skb = skb_dequeue(list)) != NULL) {
		dev_put(skb->dev);
		kfree_skb(skb);
	}
}

static void neigh_flush_dev(struct neigh_table *tbl, struct net_device *dev,
			    bool skip_perm)
{
	int i;
	struct neigh_hash_table *nht;

	nht = rcu_dereference_protected(tbl->nht,
					lockdep_is_held(&tbl->lock));

	for (i = 0; i < (1 << nht->hash_shift); i++) {
		struct neighbour *n;
		struct neighbour __rcu **np = &nht->hash_buckets[i];

		while ((n = rcu_dereference_protected(*np,
					lockdep_is_held(&tbl->lock))) != NULL) {
			if (dev && n->dev != dev) {
				np = &n->next;
				continue;
			}
			if (skip_perm && n->nud_state & NUD_PERMANENT) {
				np = &n->next;
				continue;
			}
			rcu_assign_pointer(*np,
				   rcu_dereference_protected(n->next,
						lockdep_is_held(&tbl->lock)));
			write_lock(&n->lock);
			neigh_del_timer(n);
			neigh_mark_dead(n);
			if (refcount_read(&n->refcnt) != 1) {
				/* The most unpleasant situation.
				   We must destroy neighbour entry,
				   but someone still uses it.

				   The destroy will be delayed until
				   the last user releases us, but
				   we must kill timers etc. and move
				   it to safe state.
				 */
				__skb_queue_purge(&n->arp_queue);
				n->arp_queue_len_bytes = 0;
				n->output = neigh_blackhole;
				if (n->nud_state & NUD_VALID)
					n->nud_state = NUD_NOARP;
				else
					n->nud_state = NUD_NONE;
				neigh_dbg(2, "neigh %p is stray\n", n);
			}
			write_unlock(&n->lock);
			neigh_cleanup_and_release(n);
		}
	}
}

void neigh_changeaddr(struct neigh_table *tbl, struct net_device *dev)
{
	write_lock_bh(&tbl->lock);
	neigh_flush_dev(tbl, dev, false);
	write_unlock_bh(&tbl->lock);
}
EXPORT_SYMBOL(neigh_changeaddr);

static int __neigh_ifdown(struct neigh_table *tbl, struct net_device *dev,
			  bool skip_perm)
{
	write_lock_bh(&tbl->lock);
	neigh_flush_dev(tbl, dev, skip_perm);
	pneigh_ifdown_and_unlock(tbl, dev);

	del_timer_sync(&tbl->proxy_timer);
	pneigh_queue_purge(&tbl->proxy_queue);
	return 0;
}

int neigh_carrier_down(struct neigh_table *tbl, struct net_device *dev)
{
	__neigh_ifdown(tbl, dev, true);
	return 0;
}
EXPORT_SYMBOL(neigh_carrier_down);

int neigh_ifdown(struct neigh_table *tbl, struct net_device *dev)
{
	__neigh_ifdown(tbl, dev, false);
	return 0;
}
EXPORT_SYMBOL(neigh_ifdown);

//申请一个空的邻居表项
static struct neighbour *neigh_alloc(struct neigh_table *tbl,
				     struct net_device *dev,
				     bool exempt_from_gc)
{
	struct neighbour *n = NULL;
	unsigned long now = jiffies;
	int entries;

	//是否跳过gc步骤
	if (exempt_from_gc)
		goto do_alloc;

	//首先尝试邻居表项回收
	entries = atomic_inc_return(&tbl->gc_entries) - 1;
	if (entries >= tbl->gc_thresh3 ||
	    (entries >= tbl->gc_thresh2 &&
	     time_after(now, tbl->last_flush + 5 * HZ))) {
		if (!neigh_forced_gc(tbl) &&
		    entries >= tbl->gc_thresh3) {
			net_info_ratelimited("%s: neighbor table overflow!\n",
					     tbl->id);
			NEIGH_CACHE_STAT_INC(tbl, table_fulls);
			goto out_entries;
		}
	}

do_alloc:
	//申请并填充新的邻居表项
	n = kzalloc(tbl->entry_size + dev->neigh_priv_len, GFP_ATOMIC);
	if (!n)
		goto out_entries;

	__skb_queue_head_init(&n->arp_queue);
	rwlock_init(&n->lock);
	seqlock_init(&n->ha_lock);
	n->updated	  = n->used = now;
	n->nud_state	  = NUD_NONE;
	//此表项的默认输出方式是丢包
	n->output	  = neigh_blackhole;
	seqlock_init(&n->hh.hh_lock);
	n->parms	  = neigh_parms_clone(&tbl->parms);
	//初始化邻居表项的timer
	timer_setup(&n->timer, neigh_timer_handler, 0);

	NEIGH_CACHE_STAT_INC(tbl, allocs);
	n->tbl		  = tbl;
	refcount_set(&n->refcnt, 1);
	n->dead		  = 1;
	INIT_LIST_HEAD(&n->gc_list);

	atomic_inc(&tbl->entries);
out:
	return n;

out_entries:
	if (!exempt_from_gc)
		atomic_dec(&tbl->gc_entries);
	goto out;
}

static void neigh_get_hash_rnd(u32 *x)
{
	*x = get_random_u32() | 1;
}

static struct neigh_hash_table *neigh_hash_alloc(unsigned int shift)
{
	//取neighbour表的桶大小
	size_t size = (1 << shift) * sizeof(struct neighbour *);
	struct neigh_hash_table *ret;
	struct neighbour __rcu **buckets;
	int i;

	ret = kmalloc(sizeof(*ret), GFP_ATOMIC);
	if (!ret)
		return NULL;

	//为hash桶申请空间
	if (size <= PAGE_SIZE) {
		buckets = kzalloc(size, GFP_ATOMIC);
	} else {
		buckets = (struct neighbour __rcu **)
			  __get_free_pages(GFP_ATOMIC | __GFP_ZERO,
					   get_order(size));
		kmemleak_alloc(buckets, size, 1, GFP_ATOMIC);
	}
	if (!buckets) {
		kfree(ret);
		return NULL;
	}

	ret->hash_buckets = buckets;
	ret->hash_shift = shift;

	//用随机数填充hash_rnd
	for (i = 0; i < NEIGH_NUM_HASH_RND; i++)
		neigh_get_hash_rnd(&ret->hash_rnd[i]);
	return ret;
}

static void neigh_hash_free_rcu(struct rcu_head *head)
{
	struct neigh_hash_table *nht = container_of(head,
						    struct neigh_hash_table,
						    rcu);
	size_t size = (1 << nht->hash_shift) * sizeof(struct neighbour *);
	struct neighbour __rcu **buckets = nht->hash_buckets;

	if (size <= PAGE_SIZE) {
		kfree(buckets);
	} else {
		kmemleak_free(buckets);
		free_pages((unsigned long)buckets, get_order(size));
	}
	kfree(nht);
}

static struct neigh_hash_table *neigh_hash_grow(struct neigh_table *tbl,
						unsigned long new_shift)
{
	unsigned int i, hash;
	struct neigh_hash_table *new_nht, *old_nht;

	NEIGH_CACHE_STAT_INC(tbl, hash_grows);

	old_nht = rcu_dereference_protected(tbl->nht,
					    lockdep_is_held(&tbl->lock));
	new_nht = neigh_hash_alloc(new_shift);
	if (!new_nht)
		return old_nht;

	for (i = 0; i < (1 << old_nht->hash_shift); i++) {
		struct neighbour *n, *next;

		for (n = rcu_dereference_protected(old_nht->hash_buckets[i],
						   lockdep_is_held(&tbl->lock));
		     n != NULL;
		     n = next) {
			hash = tbl->hash(n->primary_key, n->dev,
					 new_nht->hash_rnd);

			hash >>= (32 - new_nht->hash_shift);
			next = rcu_dereference_protected(n->next,
						lockdep_is_held(&tbl->lock));

			rcu_assign_pointer(n->next,
					   rcu_dereference_protected(
						new_nht->hash_buckets[hash],
						lockdep_is_held(&tbl->lock)));
			rcu_assign_pointer(new_nht->hash_buckets[hash], n);
		}
	}

	rcu_assign_pointer(tbl->nht, new_nht);
	call_rcu(&old_nht->rcu, neigh_hash_free_rcu);
	return new_nht;
}

//查询邻居表项
struct neighbour *neigh_lookup(struct neigh_table *tbl, const void *pkey,
			       struct net_device *dev)
{
	struct neighbour *n;

	NEIGH_CACHE_STAT_INC(tbl, lookups);

	rcu_read_lock_bh();
	n = __neigh_lookup_noref(tbl, pkey, dev);
	if (n) {
		//增加此邻居表项的引用计数
		if (!refcount_inc_not_zero(&n->refcnt))
			n = NULL;
		//增加查询的命中次数
		NEIGH_CACHE_STAT_INC(tbl, hits);
	}

	rcu_read_unlock_bh();
	return n;
}
EXPORT_SYMBOL(neigh_lookup);

struct neighbour *neigh_lookup_nodev(struct neigh_table *tbl, struct net *net,
				     const void *pkey)
{
	struct neighbour *n;
	unsigned int key_len = tbl->key_len;
	u32 hash_val;
	struct neigh_hash_table *nht;

	NEIGH_CACHE_STAT_INC(tbl, lookups);

	rcu_read_lock_bh();
	nht = rcu_dereference_bh(tbl->nht);
	hash_val = tbl->hash(pkey, NULL, nht->hash_rnd) >> (32 - nht->hash_shift);

	for (n = rcu_dereference_bh(nht->hash_buckets[hash_val]);
	     n != NULL;
	     n = rcu_dereference_bh(n->next)) {
		if (!memcmp(n->primary_key, pkey, key_len) &&
		    net_eq(dev_net(n->dev), net)) {
			if (!refcount_inc_not_zero(&n->refcnt))
				n = NULL;
			NEIGH_CACHE_STAT_INC(tbl, hits);
			break;
		}
	}

	rcu_read_unlock_bh();
	return n;
}
EXPORT_SYMBOL(neigh_lookup_nodev);

//创建邻居表项(本函数最重要的是调用几个相关的setup回调,完成neighbour初始化）
static struct neighbour *___neigh_create(struct neigh_table *tbl,
					 const void *pkey,
					 struct net_device *dev,
					 bool exempt_from_gc, bool want_ref)
{
	struct neighbour *n1, *rc, *n = neigh_alloc(tbl, dev, exempt_from_gc);
	u32 hash_val;
	unsigned int key_len = tbl->key_len;
	int error;
	struct neigh_hash_table *nht;

	trace_neigh_create(tbl, dev, pkey, n, exempt_from_gc);

	if (!n) {
		//申请并初始化邻居表项失败
		rc = ERR_PTR(-ENOBUFS);
		goto out;
	}

	memcpy(n->primary_key, pkey, key_len);
	n->dev = dev;//neighbour关联的设备
	dev_hold(dev);

	/* Protocol specific setup. */
	//依据不同的邻居表，初始化邻居表项（例如arp,igmpv6协议进行构造）
	if (tbl->constructor &&	(error = tbl->constructor(n)) < 0) {
		rc = ERR_PTR(error);
		goto out_neigh_release;
	}

	//完成此邻居表项设备相关的私有初始化
	if (dev->netdev_ops->ndo_neigh_construct) {
		error = dev->netdev_ops->ndo_neigh_construct(dev, n);
		if (error < 0) {
			rc = ERR_PTR(error);
			goto out_neigh_release;
		}
	}

	/* Device specific setup. */
	if (n->parms->neigh_setup &&
	    (error = n->parms->neigh_setup(n)) < 0) {
		rc = ERR_PTR(error);
		goto out_neigh_release;
	}

	n->confirmed = jiffies - (NEIGH_VAR(n->parms, BASE_REACHABLE_TIME) << 1);

	write_lock_bh(&tbl->lock);
	nht = rcu_dereference_protected(tbl->nht,
					lockdep_is_held(&tbl->lock));

	//如果表项数据过大，则执行hash表增长
	if (atomic_read(&tbl->entries) > (1 << nht->hash_shift))
		nht = neigh_hash_grow(tbl, nht->hash_shift + 1);

	hash_val = tbl->hash(n->primary_key, dev, nht->hash_rnd) >> (32 - nht->hash_shift);

	//如果dead非0，则insert终止
	if (n->parms->dead) {
		rc = ERR_PTR(-EINVAL);
		goto out_tbl_unlock;
	}

	for (n1 = rcu_dereference_protected(nht->hash_buckets[hash_val],
					    lockdep_is_held(&tbl->lock));
	     n1 != NULL;
	     n1 = rcu_dereference_protected(n1->next,
			lockdep_is_held(&tbl->lock))) {
		if (dev == n1->dev && !memcmp(n1->primary_key, n->primary_key, key_len)) {
			//在表项中找到与自已相同的项，释放本次计划insert的neighbour
			if (want_ref)
				neigh_hold(n1);
			rc = n1;
			goto out_tbl_unlock;
		}
	}

	n->dead = 0;
	if (!exempt_from_gc)
		list_add_tail(&n->gc_list, &n->tbl->gc_list);

	if (want_ref)
		neigh_hold(n);

	//将n置于hash表的链头部，完成插入
	rcu_assign_pointer(n->next,
			   rcu_dereference_protected(nht->hash_buckets[hash_val],
						     lockdep_is_held(&tbl->lock)));
	rcu_assign_pointer(nht->hash_buckets[hash_val], n);
	write_unlock_bh(&tbl->lock);
	neigh_dbg(2, "neigh %p is created\n", n);
	rc = n;
out:
	return rc;
out_tbl_unlock:
	write_unlock_bh(&tbl->lock);
out_neigh_release:
	if (!exempt_from_gc)
		atomic_dec(&tbl->gc_entries);
	neigh_release(n);
	goto out;
}

//创建针对pkey的邻居表项，且邻居表项从属于dev设备
struct neighbour *__neigh_create(struct neigh_table *tbl, const void *pkey,
				 struct net_device *dev, bool want_ref)
{
	return ___neigh_create(tbl, pkey, dev, false, want_ref);
}
EXPORT_SYMBOL(__neigh_create);

static u32 pneigh_hash(const void *pkey, unsigned int key_len)
{
	u32 hash_val = *(u32 *)(pkey + key_len - 4);
	hash_val ^= (hash_val >> 16);
	hash_val ^= hash_val >> 8;
	hash_val ^= hash_val >> 4;
	hash_val &= PNEIGH_HASHMASK;
	return hash_val;
}

//在neighbour链上查询静态neigh
static struct pneigh_entry *__pneigh_lookup_1(struct pneigh_entry *n,
					      struct net *net,
					      const void *pkey,
					      unsigned int key_len,
					      struct net_device *dev)
{
	while (n) {
		if (!memcmp(n->key, pkey, key_len) &&/*地址相同*/
		    net_eq(pneigh_net(n), net) &&/*net namespace相同*/
		    (n->dev == dev || !n->dev))/*设备相同或者静态neighbour未指定dev*/
			return n;
		n = n->next;
	}
	return NULL;
}

struct pneigh_entry *__pneigh_lookup(struct neigh_table *tbl,
		struct net *net, const void *pkey, struct net_device *dev)
{
	unsigned int key_len = tbl->key_len;
	u32 hash_val = pneigh_hash(pkey, key_len);

	return __pneigh_lookup_1(tbl->phash_buckets[hash_val],
				 net, pkey, key_len, dev);
}
EXPORT_SYMBOL_GPL(__pneigh_lookup);

//查询代理表项
struct pneigh_entry * pneigh_lookup(struct neigh_table *tbl,
				    struct net *net, const void *pkey,
				    struct net_device *dev, int creat/*失配后，是否创建*/)
{
	struct pneigh_entry *n;
	unsigned int key_len = tbl->key_len;
	u32 hash_val = pneigh_hash(pkey, key_len);

	read_lock_bh(&tbl->lock);
	n = __pneigh_lookup_1(tbl->phash_buckets[hash_val],
			      net, pkey, key_len, dev);
	read_unlock_bh(&tbl->lock);

	if (n || !creat)
		goto out;

	ASSERT_RTNL();

	//未查询到，且要求create,执行创建
	n = kmalloc(sizeof(*n) + key_len, GFP_KERNEL);
	if (!n)
		goto out;

	n->protocol = 0;
	write_pnet(&n->net, net);
	memcpy(n->key, pkey, key_len);
	n->dev = dev;
	if (dev)
		dev_hold(dev);

	//初始化
	if (tbl->pconstructor && tbl->pconstructor(n)) {
		if (dev)
			dev_put(dev);
		kfree(n);
		n = NULL;
		goto out;
	}

	//加入
	write_lock_bh(&tbl->lock);
	n->next = tbl->phash_buckets[hash_val];
	tbl->phash_buckets[hash_val] = n;
	write_unlock_bh(&tbl->lock);
out:
	return n;
}
EXPORT_SYMBOL(pneigh_lookup);


int pneigh_delete(struct neigh_table *tbl, struct net *net, const void *pkey,
		  struct net_device *dev)
{
	struct pneigh_entry *n, **np;
	unsigned int key_len = tbl->key_len;
	u32 hash_val = pneigh_hash(pkey, key_len);

	write_lock_bh(&tbl->lock);
	for (np = &tbl->phash_buckets[hash_val]; (n = *np) != NULL;
	     np = &n->next) {
		if (!memcmp(n->key, pkey, key_len) && n->dev == dev &&
		    net_eq(pneigh_net(n), net)) {
			*np = n->next;
			write_unlock_bh(&tbl->lock);
			if (tbl->pdestructor)
				tbl->pdestructor(n);
			if (n->dev)
				dev_put(n->dev);
			kfree(n);
			return 0;
		}
	}
	write_unlock_bh(&tbl->lock);
	return -ENOENT;
}

static int pneigh_ifdown_and_unlock(struct neigh_table *tbl,
				    struct net_device *dev)
{
	struct pneigh_entry *n, **np, *freelist = NULL;
	u32 h;

	for (h = 0; h <= PNEIGH_HASHMASK; h++) {
		np = &tbl->phash_buckets[h];
		while ((n = *np) != NULL) {
			if (!dev || n->dev == dev) {
				*np = n->next;
				n->next = freelist;
				freelist = n;
				continue;
			}
			np = &n->next;
		}
	}
	write_unlock_bh(&tbl->lock);
	while ((n = freelist)) {
		freelist = n->next;
		n->next = NULL;
		if (tbl->pdestructor)
			tbl->pdestructor(n);
		if (n->dev)
			dev_put(n->dev);
		kfree(n);
	}
	return -ENOENT;
}

static void neigh_parms_destroy(struct neigh_parms *parms);

static inline void neigh_parms_put(struct neigh_parms *parms)
{
	if (refcount_dec_and_test(&parms->refcnt))
		neigh_parms_destroy(parms);
}

/*
 *	neighbour must already be out of the table;
 *
 */
void neigh_destroy(struct neighbour *neigh)
{
	struct net_device *dev = neigh->dev;

	NEIGH_CACHE_STAT_INC(neigh->tbl, destroys);

	if (!neigh->dead) {
		pr_warn("Destroying alive neighbour %p\n", neigh);
		dump_stack();
		return;
	}

	if (neigh_del_timer(neigh))
		pr_warn("Impossible event\n");

	write_lock_bh(&neigh->lock);
	__skb_queue_purge(&neigh->arp_queue);
	write_unlock_bh(&neigh->lock);
	neigh->arp_queue_len_bytes = 0;

	if (dev->netdev_ops->ndo_neigh_destroy)
		dev->netdev_ops->ndo_neigh_destroy(dev, neigh);

	dev_put(dev);
	neigh_parms_put(neigh->parms);

	neigh_dbg(2, "neigh %p is destroyed\n", neigh);

	atomic_dec(&neigh->tbl->entries);
	kfree_rcu(neigh, rcu);
}
EXPORT_SYMBOL(neigh_destroy);

/* Neighbour state is suspicious;
   disable fast path.

   Called with write_locked neigh.
 */
static void neigh_suspect(struct neighbour *neigh)
{
	neigh_dbg(2, "neigh %p is suspected\n", neigh);

	neigh->output = neigh->ops->output;
}

/* Neighbour state is OK;
   enable fast path.

   Called with write_locked neigh.
 */
static void neigh_connect(struct neighbour *neigh)
{
	neigh_dbg(2, "neigh %p is connected\n", neigh);

	neigh->output = neigh->ops->connected_output;
}

static void neigh_periodic_work(struct work_struct *work)
{
	struct neigh_table *tbl = container_of(work, struct neigh_table, gc_work.work);
	struct neighbour *n;
	struct neighbour __rcu **np;
	unsigned int i;
	struct neigh_hash_table *nht;

	NEIGH_CACHE_STAT_INC(tbl, periodic_gc_runs);

	write_lock_bh(&tbl->lock);
	nht = rcu_dereference_protected(tbl->nht,
					lockdep_is_held(&tbl->lock));

	/*
	 *	periodically recompute ReachableTime from random function
	 */

	if (time_after(jiffies, tbl->last_rand + 300 * HZ)) {
		struct neigh_parms *p;
		tbl->last_rand = jiffies;
		list_for_each_entry(p, &tbl->parms_list, list)
			p->reachable_time =
				neigh_rand_reach_time(NEIGH_VAR(p, BASE_REACHABLE_TIME));
	}

	if (atomic_read(&tbl->entries) < tbl->gc_thresh1)
		goto out;

	for (i = 0 ; i < (1 << nht->hash_shift); i++) {
		np = &nht->hash_buckets[i];

		while ((n = rcu_dereference_protected(*np,
				lockdep_is_held(&tbl->lock))) != NULL) {
			unsigned int state;

			write_lock(&n->lock);

			state = n->nud_state;
			if ((state & (NUD_PERMANENT | NUD_IN_TIMER)) ||
			    (n->flags & NTF_EXT_LEARNED)) {
				write_unlock(&n->lock);
				goto next_elt;
			}

			if (time_before(n->used, n->confirmed))
				n->used = n->confirmed;

			if (refcount_read(&n->refcnt) == 1 &&
			    (state == NUD_FAILED ||
			     time_after(jiffies, n->used + NEIGH_VAR(n->parms, GC_STALETIME)))) {
				*np = n->next;
				neigh_mark_dead(n);
				write_unlock(&n->lock);
				neigh_cleanup_and_release(n);
				continue;
			}
			write_unlock(&n->lock);

next_elt:
			np = &n->next;
		}
		/*
		 * It's fine to release lock here, even if hash table
		 * grows while we are preempted.
		 */
		write_unlock_bh(&tbl->lock);
		cond_resched();
		write_lock_bh(&tbl->lock);
		nht = rcu_dereference_protected(tbl->nht,
						lockdep_is_held(&tbl->lock));
	}
out:
	/* Cycle through all hash buckets every BASE_REACHABLE_TIME/2 ticks.
	 * ARP entry timeouts range from 1/2 BASE_REACHABLE_TIME to 3/2
	 * BASE_REACHABLE_TIME.
	 */
	queue_delayed_work(system_power_efficient_wq, &tbl->gc_work,
			      NEIGH_VAR(&tbl->parms, BASE_REACHABLE_TIME) >> 1);
	write_unlock_bh(&tbl->lock);
}

static __inline__ int neigh_max_probes(struct neighbour *n)
{
	struct neigh_parms *p = n->parms;
	return NEIGH_VAR(p, UCAST_PROBES) + NEIGH_VAR(p, APP_PROBES) +
	       (n->nud_state & NUD_PROBE ? NEIGH_VAR(p, MCAST_REPROBES) :
	        NEIGH_VAR(p, MCAST_PROBES));
}

static void neigh_invalidate(struct neighbour *neigh)
	__releases(neigh->lock)
	__acquires(neigh->lock)
{
	struct sk_buff *skb;

	NEIGH_CACHE_STAT_INC(neigh->tbl, res_failed);
	neigh_dbg(2, "neigh %p is failed\n", neigh);
	neigh->updated = jiffies;

	/* It is very thin place. report_unreachable is very complicated
	   routine. Particularly, it can hit the same neighbour entry!

	   So that, we try to be accurate and avoid dead loop. --ANK
	 */
	//neigh上挂载的这些报文因为arp无法解析成功，通知处理，例如响应目的不可达
	while (neigh->nud_state == NUD_FAILED &&
	       (skb = __skb_dequeue(&neigh->arp_queue)) != NULL) {
		write_unlock(&neigh->lock);
		neigh->ops->error_report(neigh, skb);
		write_lock(&neigh->lock);
	}
	__skb_queue_purge(&neigh->arp_queue);
	neigh->arp_queue_len_bytes = 0;
}

//对外发送针对neigh的探测（通过solicit完成请求）
static void neigh_probe(struct neighbour *neigh)
	__releases(neigh->lock)
{
	struct sk_buff *skb = skb_peek_tail(&neigh->arp_queue);
	/* keep skb alive even if arp_queue overflows */
	if (skb)
		skb = skb_clone(skb, GFP_ATOMIC);
	write_unlock(&neigh->lock);
	if (neigh->ops->solicit)
		neigh->ops->solicit(neigh, skb);
	atomic_inc(&neigh->probes);
	consume_skb(skb);
}

/* Called when a timer expires for a neighbour entry. */
//邻居表项定时器超时时将被调用
static void neigh_timer_handler(struct timer_list *t)
{
	unsigned long now, next;
	struct neighbour *neigh = from_timer(neigh, t, timer);
	unsigned int state;
	int notify = 0;

	write_lock(&neigh->lock);

	state = neigh->nud_state;
	now = jiffies;
	next = now + HZ;

	//neighbour状态已达到非定时器控制转态退出
	if (!(state & NUD_IN_TIMER))
		goto out;

	if (state & NUD_REACHABLE) {
		//当前处于reachable状态
		if (time_before_eq(now,
				   neigh->confirmed + neigh->parms->reachable_time)) {
			neigh_dbg(2, "neigh %p is still alive\n", neigh);
			next = neigh->confirmed + neigh->parms->reachable_time;
		} else if (time_before_eq(now,
					  neigh->used +
					  NEIGH_VAR(neigh->parms, DELAY_PROBE_TIME))) {
			neigh_dbg(2, "neigh %p is delayed\n", neigh);
			neigh->nud_state = NUD_DELAY;
			neigh->updated = jiffies;
			neigh_suspect(neigh);
			next = now + NEIGH_VAR(neigh->parms, DELAY_PROBE_TIME);
		} else {
			neigh_dbg(2, "neigh %p is suspected\n", neigh);
			neigh->nud_state = NUD_STALE;
			neigh->updated = jiffies;
			neigh_suspect(neigh);
			notify = 1;
		}
	} else if (state & NUD_DELAY) {
		if (time_before_eq(now,
				   neigh->confirmed +
				   NEIGH_VAR(neigh->parms, DELAY_PROBE_TIME))) {
			neigh_dbg(2, "neigh %p is now reachable\n", neigh);
			neigh->nud_state = NUD_REACHABLE;
			neigh->updated = jiffies;
			neigh_connect(neigh);
			notify = 1;
			next = neigh->confirmed + neigh->parms->reachable_time;
		} else {
			neigh_dbg(2, "neigh %p is probed\n", neigh);
			neigh->nud_state = NUD_PROBE;
			neigh->updated = jiffies;
			atomic_set(&neigh->probes, 0);
			notify = 1;
			next = now + NEIGH_VAR(neigh->parms, RETRANS_TIME);
		}
	} else {
		/* NUD_PROBE|NUD_INCOMPLETE */
		next = now + NEIGH_VAR(neigh->parms, RETRANS_TIME);
	}

	if ((neigh->nud_state & (NUD_INCOMPLETE | NUD_PROBE)) &&
	    atomic_read(&neigh->probes) >= neigh_max_probes(neigh)) {
		//当前处于incomplete或者probe状态，且探测次数超阀值，置failed状态
		neigh->nud_state = NUD_FAILED;
		notify = 1;
		neigh_invalidate(neigh);
		goto out;
	}

	if (neigh->nud_state & NUD_IN_TIMER) {
		//设置下次触发定时器
		if (time_before(next, jiffies + HZ/2))
			next = jiffies + HZ/2;
		if (!mod_timer(&neigh->timer, next))
			neigh_hold(neigh);
	}
	if (neigh->nud_state & (NUD_INCOMPLETE | NUD_PROBE)) {
		//当前处于incomplete或者probe状态，执行arp探测
		neigh_probe(neigh);
	} else {
out:
		write_unlock(&neigh->lock);
	}

	if (notify)
		neigh_update_notify(neigh, 0);

	trace_neigh_timer_handler(neigh, 0);

	neigh_release(neigh);
}

int __neigh_event_send(struct neighbour *neigh, struct sk_buff *skb)
{
	int rc;
	bool immediate_probe = false;

	write_lock_bh(&neigh->lock);

	rc = 0;
	if (neigh->nud_state & (NUD_CONNECTED | NUD_DELAY | NUD_PROBE))
		goto out_unlock_bh;
	if (neigh->dead)
		goto out_dead;

	if (!(neigh->nud_state & (NUD_STALE | NUD_INCOMPLETE))) {
		if (NEIGH_VAR(neigh->parms, MCAST_PROBES) +
		    NEIGH_VAR(neigh->parms, APP_PROBES)) {
			unsigned long next, now = jiffies;

			atomic_set(&neigh->probes,
				   NEIGH_VAR(neigh->parms, UCAST_PROBES));
			neigh_del_timer(neigh);
			neigh->nud_state     = NUD_INCOMPLETE;
			neigh->updated = now;
			next = now + max(NEIGH_VAR(neigh->parms, RETRANS_TIME),
					 HZ/2);
			neigh_add_timer(neigh, next);
			immediate_probe = true;
		} else {
			neigh->nud_state = NUD_FAILED;
			neigh->updated = jiffies;
			write_unlock_bh(&neigh->lock);

			kfree_skb(skb);
			return 1;
		}
	} else if (neigh->nud_state & NUD_STALE) {
		neigh_dbg(2, "neigh %p is delayed\n", neigh);
		neigh_del_timer(neigh);
		neigh->nud_state = NUD_DELAY;
		neigh->updated = jiffies;
		neigh_add_timer(neigh, jiffies +
				NEIGH_VAR(neigh->parms, DELAY_PROBE_TIME));
	}

	if (neigh->nud_state == NUD_INCOMPLETE) {
		if (skb) {
			while (neigh->arp_queue_len_bytes + skb->truesize >
			       NEIGH_VAR(neigh->parms, QUEUE_LEN_BYTES)) {
				struct sk_buff *buff;

				buff = __skb_dequeue(&neigh->arp_queue);
				if (!buff)
					break;
				neigh->arp_queue_len_bytes -= buff->truesize;
				kfree_skb(buff);
				NEIGH_CACHE_STAT_INC(neigh->tbl, unres_discards);
			}
			skb_dst_force(skb);
			__skb_queue_tail(&neigh->arp_queue, skb);
			neigh->arp_queue_len_bytes += skb->truesize;
		}
		rc = 1;
	}
out_unlock_bh:
	if (immediate_probe)
		neigh_probe(neigh);
	else
		write_unlock(&neigh->lock);
	local_bh_enable();
	trace_neigh_event_send_done(neigh, rc);
	return rc;

out_dead:
	if (neigh->nud_state & NUD_STALE)
		goto out_unlock_bh;
	write_unlock_bh(&neigh->lock);
	kfree_skb(skb);
	trace_neigh_event_send_dead(neigh, 1);
	return 1;
}
EXPORT_SYMBOL(__neigh_event_send);

static void neigh_update_hhs(struct neighbour *neigh)
{
	struct hh_cache *hh;
	void (*update)(struct hh_cache*, const struct net_device*, const unsigned char *)
		= NULL;

	if (neigh->dev->header_ops)
		update = neigh->dev->header_ops->cache_update;

	//更新hh中的缓存的hw address
	if (update) {
		hh = &neigh->hh;
		if (READ_ONCE(hh->hh_len)) {
			write_seqlock_bh(&hh->hh_lock);
			update(hh, neigh->dev, neigh->ha);
			write_sequnlock_bh(&hh->hh_lock);
		}
	}
}



/* Generic update routine.
   -- lladdr is new lladdr or NULL, if it is not supplied.
   -- new    is new state.
   -- flags
	NEIGH_UPDATE_F_OVERRIDE allows to override existing lladdr,
				if it is different.
	NEIGH_UPDATE_F_WEAK_OVERRIDE will suspect existing "connected"
				lladdr instead of overriding it
				if it is different.
	NEIGH_UPDATE_F_ADMIN	means that the change is administrative.

	NEIGH_UPDATE_F_OVERRIDE_ISROUTER allows to override existing
				NTF_ROUTER flag.
	NEIGH_UPDATE_F_ISROUTER	indicates if the neighbour is known as
				a router.

   Caller MUST hold reference count on the entry.
 */

static int __neigh_update(struct neighbour *neigh, const u8 *lladdr/*链路地址*/,
			  u8 new/*neighbour状态*/, u32 flags, u32 nlmsg_pid,
			  struct netlink_ext_ack *extack)
{
	bool ext_learn_change = false;
	u8 old;/*neighbour原状态*/
	int err;
	int notify = 0;
	struct net_device *dev;
	int update_isrouter = 0;

	trace_neigh_update(neigh, lladdr, new, flags, nlmsg_pid);

	write_lock_bh(&neigh->lock);

	dev    = neigh->dev;
	old    = neigh->nud_state;
	err    = -EPERM;

	if (!(flags & NEIGH_UPDATE_F_ADMIN) &&
	    (old & (NUD_NOARP | NUD_PERMANENT)))
		goto out;

	if (neigh->dead) {
		NL_SET_ERR_MSG(extack, "Neighbor entry is now dead");
		goto out;
	}

	ext_learn_change = neigh_update_ext_learned(neigh, flags, &notify);

	if (!(new & NUD_VALID)) {
		neigh_del_timer(neigh);
		if (old & NUD_CONNECTED)
			neigh_suspect(neigh);
		neigh->nud_state = new;
		err = 0;
		notify = old & NUD_VALID;
		if ((old & (NUD_INCOMPLETE | NUD_PROBE)) &&
		    (new & NUD_FAILED)) {
			//旧状态为incomplete,新状态为failed,将neighbour置为无效
			neigh_invalidate(neigh);
			notify = 1;
		}
		goto out;
	}

	/* Compare new lladdr with cached one */
	if (!dev->addr_len) {
		/* First case: device needs no address. */
		lladdr = neigh->ha;
	} else if (lladdr) {
		/* The second case: if something is already cached
		   and a new address is proposed:
		   - compare new & old
		   - if they are different, check override flag
		 */
		if ((old & NUD_VALID) &&
		    !memcmp(lladdr, neigh->ha, dev->addr_len))
			lladdr = neigh->ha;
	} else {
		/* No address is supplied; if we know something,
		   use it, otherwise discard the request.
		 */
		err = -EINVAL;
		if (!(old & NUD_VALID)) {
			NL_SET_ERR_MSG(extack, "No link layer address given");
			goto out;
		}
		lladdr = neigh->ha;
	}

	/* Update confirmed timestamp for neighbour entry after we
	 * received ARP packet even if it doesn't change IP to MAC binding.
	 */
	if (new & NUD_CONNECTED)
		neigh->confirmed = jiffies;

	/* If entry was valid and address is not changed,
	   do not change entry state, if new one is STALE.
	 */
	err = 0;
	update_isrouter = flags & NEIGH_UPDATE_F_OVERRIDE_ISROUTER;
	if (old & NUD_VALID) {
		if (lladdr != neigh->ha && !(flags & NEIGH_UPDATE_F_OVERRIDE)) {
			update_isrouter = 0;
			if ((flags & NEIGH_UPDATE_F_WEAK_OVERRIDE) &&
			    (old & NUD_CONNECTED)) {
				lladdr = neigh->ha;
				new = NUD_STALE;
			} else
				goto out;
		} else {
			if (lladdr == neigh->ha && new == NUD_STALE &&
			    !(flags & NEIGH_UPDATE_F_ADMIN))
				new = old;
		}
	}

	/* Update timestamp only once we know we will make a change to the
	 * neighbour entry. Otherwise we risk to move the locktime window with
	 * noop updates and ignore relevant ARP updates.
	 */
	if (new != old || lladdr != neigh->ha)
		neigh->updated = jiffies;

	if (new != old) {
		neigh_del_timer(neigh);
		if (new & NUD_PROBE)
			atomic_set(&neigh->probes, 0);
		if (new & NUD_IN_TIMER)
			neigh_add_timer(neigh, (jiffies +
						((new & NUD_REACHABLE) ?
						 neigh->parms->reachable_time :
						 0)));
		neigh->nud_state = new;
		notify = 1;
	}

	if (lladdr != neigh->ha) {
		write_seqlock(&neigh->ha_lock);
		//设置新的链路层地址（例如mac地址）
		memcpy(&neigh->ha, lladdr, dev->addr_len);
		write_sequnlock(&neigh->ha_lock);
		neigh_update_hhs(neigh);
		if (!(new & NUD_CONNECTED))
			neigh->confirmed = jiffies -
				      (NEIGH_VAR(neigh->parms, BASE_REACHABLE_TIME) << 1);
		notify = 1;
	}
	if (new == old)
		goto out;
	if (new & NUD_CONNECTED)
		neigh_connect(neigh);
	else
		neigh_suspect(neigh);
	if (!(old & NUD_VALID)) {
		struct sk_buff *skb;

		/* Again: avoid dead loop if something went wrong */

		while (neigh->nud_state & NUD_VALID &&
		       (skb = __skb_dequeue(&neigh->arp_queue)) != NULL) {
			struct dst_entry *dst = skb_dst(skb);
			struct neighbour *n2, *n1 = neigh;
			write_unlock_bh(&neigh->lock);

			rcu_read_lock();

			/* Why not just use 'neigh' as-is?  The problem is that
			 * things such as shaper, eql, and sch_teql can end up
			 * using alternative, different, neigh objects to output
			 * the packet in the output path.  So what we need to do
			 * here is re-lookup the top-level neigh in the path so
			 * we can reinject the packet there.
			 */
			n2 = NULL;
			if (dst) {
				n2 = dst_neigh_lookup_skb(dst, skb);
				if (n2)
					n1 = n2;
			}
			n1->output(n1, skb);
			if (n2)
				neigh_release(n2);
			rcu_read_unlock();

			write_lock_bh(&neigh->lock);
		}
		__skb_queue_purge(&neigh->arp_queue);
		neigh->arp_queue_len_bytes = 0;
	}
out:
	if (update_isrouter)
		neigh_update_is_router(neigh, flags, &notify);
	write_unlock_bh(&neigh->lock);

	if (((new ^ old) & NUD_PERMANENT) || ext_learn_change)
		neigh_update_gc_list(neigh);

	if (notify)
		neigh_update_notify(neigh, nlmsg_pid);

	trace_neigh_update_done(neigh, err);

	return err;
}

//neighbour更新
int neigh_update(struct neighbour *neigh, const u8 *lladdr, u8 new,
		 u32 flags, u32 nlmsg_pid)
{
	return __neigh_update(neigh, lladdr, new, flags, nlmsg_pid, NULL);
}
EXPORT_SYMBOL(neigh_update);

/* Update the neigh to listen temporarily for probe responses, even if it is
 * in a NUD_FAILED state. The caller has to hold neigh->lock for writing.
 */
void __neigh_set_probe_once(struct neighbour *neigh)
{
	if (neigh->dead)
		return;
	neigh->updated = jiffies;
	if (!(neigh->nud_state & NUD_FAILED))
		return;
	neigh->nud_state = NUD_INCOMPLETE;
	atomic_set(&neigh->probes, neigh_max_probes(neigh));
	neigh_add_timer(neigh,
			jiffies + NEIGH_VAR(neigh->parms, RETRANS_TIME));
}
EXPORT_SYMBOL(__neigh_set_probe_once);

struct neighbour *neigh_event_ns(struct neigh_table *tbl,
				 u8 *lladdr, void *saddr,
				 struct net_device *dev)
{
	//查询邻居表项（最后一个参数用于确定是否在未查询到neighbour时创建）
	struct neighbour *neigh = __neigh_lookup(tbl, saddr, dev,
						 lladdr || !dev->addr_len);
	if (neigh)
		neigh_update(neigh, lladdr, NUD_STALE,
			     NEIGH_UPDATE_F_OVERRIDE, 0);
	return neigh;
}
EXPORT_SYMBOL(neigh_event_ns);

/* called with read_lock_bh(&n->lock); */
static void neigh_hh_init(struct neighbour *n)
{
	struct net_device *dev = n->dev;
	__be16 prot = n->tbl->protocol;
	struct hh_cache	*hh = &n->hh;

	write_lock_bh(&n->lock);

	/* Only one thread can come in here and initialize the
	 * hh_cache entry.
	 */
	//将n中的hw保存在hh中
	if (!hh->hh_len)
		dev->header_ops->cache(n, hh, prot);

	write_unlock_bh(&n->lock);
}

/* Slow and careful. */

int neigh_resolve_output(struct neighbour *neigh, struct sk_buff *skb)
{
	int rc = 0;

	if (!neigh_event_send(neigh, skb)) {
		int err;
		struct net_device *dev = neigh->dev;
		unsigned int seq;

<<<<<<< HEAD
		//有cache回调，但neighbour还未缓存，则缓存它
		if (dev->header_ops->cache && !neigh->hh.hh_len)
=======
		if (dev->header_ops->cache && !READ_ONCE(neigh->hh.hh_len))
>>>>>>> e42617b8
			neigh_hh_init(neigh);

		do {
			__skb_pull(skb, skb_network_offset(skb));
			seq = read_seqbegin(&neigh->ha_lock);
			//为skb构造并生成以太头，目的使用neigh->ha,源mac未给出，使用dev的源mac
			err = dev_hard_header(skb, dev, ntohs(skb->protocol),
					      neigh->ha, NULL, skb->len);
		} while (read_seqretry(&neigh->ha_lock, seq));

		if (err >= 0)
			//发送报文
			rc = dev_queue_xmit(skb);
		else
			goto out_kfree_skb;
	}
out:
	return rc;
out_kfree_skb:
	rc = -EINVAL;
	kfree_skb(skb);
	goto out;
}
EXPORT_SYMBOL(neigh_resolve_output);

/* As fast as possible without hh cache */

int neigh_connected_output(struct neighbour *neigh, struct sk_buff *skb)
{
	struct net_device *dev = neigh->dev;
	unsigned int seq;
	int err;

	do {
		__skb_pull(skb, skb_network_offset(skb));
		seq = read_seqbegin(&neigh->ha_lock);
		err = dev_hard_header(skb, dev, ntohs(skb->protocol),
				      neigh->ha, NULL, skb->len);
	} while (read_seqretry(&neigh->ha_lock, seq));

	if (err >= 0)
		err = dev_queue_xmit(skb);
	else {
		err = -EINVAL;
		kfree_skb(skb);
	}
	return err;
}
EXPORT_SYMBOL(neigh_connected_output);

//适用于NUD_NOARP的邻居表项，直接输出
int neigh_direct_output(struct neighbour *neigh, struct sk_buff *skb)
{
	return dev_queue_xmit(skb);
}
EXPORT_SYMBOL(neigh_direct_output);

static void neigh_proxy_process(struct timer_list *t)
{
	struct neigh_table *tbl = from_timer(tbl, t, proxy_timer);
	long sched_next = 0;
	unsigned long now = jiffies;
	struct sk_buff *skb, *n;

	spin_lock(&tbl->proxy_queue.lock);

	skb_queue_walk_safe(&tbl->proxy_queue, skb, n) {
		long tdif = NEIGH_CB(skb)->sched_next - now;

		if (tdif <= 0) {
			struct net_device *dev = skb->dev;

			__skb_unlink(skb, &tbl->proxy_queue);
			if (tbl->proxy_redo && netif_running(dev)) {
				rcu_read_lock();
				tbl->proxy_redo(skb);
				rcu_read_unlock();
			} else {
				kfree_skb(skb);
			}

			dev_put(dev);
		} else if (!sched_next || tdif < sched_next)
			sched_next = tdif;
	}
	del_timer(&tbl->proxy_timer);
	if (sched_next)
		mod_timer(&tbl->proxy_timer, jiffies + sched_next);
	spin_unlock(&tbl->proxy_queue.lock);
}

void pneigh_enqueue(struct neigh_table *tbl, struct neigh_parms *p,
		    struct sk_buff *skb)
{
	unsigned long now = jiffies;

	unsigned long sched_next = now + (prandom_u32() %
					  NEIGH_VAR(p, PROXY_DELAY));

	if (tbl->proxy_queue.qlen > NEIGH_VAR(p, PROXY_QLEN)) {
		kfree_skb(skb);
		return;
	}

	NEIGH_CB(skb)->sched_next = sched_next;
	NEIGH_CB(skb)->flags |= LOCALLY_ENQUEUED;

	spin_lock(&tbl->proxy_queue.lock);
	if (del_timer(&tbl->proxy_timer)) {
		if (time_before(tbl->proxy_timer.expires, sched_next))
			sched_next = tbl->proxy_timer.expires;
	}
	skb_dst_drop(skb);
	dev_hold(skb->dev);
	__skb_queue_tail(&tbl->proxy_queue, skb);
	mod_timer(&tbl->proxy_timer, sched_next);
	spin_unlock(&tbl->proxy_queue.lock);
}
EXPORT_SYMBOL(pneigh_enqueue);

static inline struct neigh_parms *lookup_neigh_parms(struct neigh_table *tbl,
						      struct net *net, int ifindex)
{
	struct neigh_parms *p;

	list_for_each_entry(p, &tbl->parms_list, list) {
		if ((p->dev && p->dev->ifindex == ifindex && net_eq(neigh_parms_net(p), net)) ||
		    (!p->dev && !ifindex && net_eq(net, &init_net)))
			return p;
	}

	return NULL;
}

struct neigh_parms *neigh_parms_alloc(struct net_device *dev,
				      struct neigh_table *tbl)
{
	struct neigh_parms *p;
	struct net *net = dev_net(dev);
	const struct net_device_ops *ops = dev->netdev_ops;

	p = kmemdup(&tbl->parms, sizeof(*p), GFP_KERNEL);
	if (p) {
		p->tbl		  = tbl;
		refcount_set(&p->refcnt, 1);
		p->reachable_time =
				neigh_rand_reach_time(NEIGH_VAR(p, BASE_REACHABLE_TIME));
		dev_hold(dev);
		p->dev = dev;
		write_pnet(&p->net, net);
		p->sysctl_table = NULL;

		if (ops->ndo_neigh_setup && ops->ndo_neigh_setup(dev, p)) {
			dev_put(dev);
			kfree(p);
			return NULL;
		}

		write_lock_bh(&tbl->lock);
		list_add(&p->list, &tbl->parms.list);
		write_unlock_bh(&tbl->lock);

		neigh_parms_data_state_cleanall(p);
	}
	return p;
}
EXPORT_SYMBOL(neigh_parms_alloc);

static void neigh_rcu_free_parms(struct rcu_head *head)
{
	struct neigh_parms *parms =
		container_of(head, struct neigh_parms, rcu_head);

	neigh_parms_put(parms);
}

void neigh_parms_release(struct neigh_table *tbl, struct neigh_parms *parms)
{
	if (!parms || parms == &tbl->parms)
		return;
	write_lock_bh(&tbl->lock);
	list_del(&parms->list);
	parms->dead = 1;
	write_unlock_bh(&tbl->lock);
	if (parms->dev)
		dev_put(parms->dev);
	call_rcu(&parms->rcu_head, neigh_rcu_free_parms);
}
EXPORT_SYMBOL(neigh_parms_release);

static void neigh_parms_destroy(struct neigh_parms *parms)
{
	kfree(parms);
}

static struct lock_class_key neigh_table_proxy_queue_class;

static struct neigh_table *neigh_tables[NEIGH_NR_TABLES] __read_mostly;

void neigh_table_init(int index, struct neigh_table *tbl)
{
	unsigned long now = jiffies;
	unsigned long phsize;

	INIT_LIST_HEAD(&tbl->parms_list);
	INIT_LIST_HEAD(&tbl->gc_list);
	list_add(&tbl->parms.list, &tbl->parms_list);
	write_pnet(&tbl->parms.net, &init_net);
	refcount_set(&tbl->parms.refcnt, 1);
	tbl->parms.reachable_time =
			  neigh_rand_reach_time(NEIGH_VAR(&tbl->parms, BASE_REACHABLE_TIME));

	tbl->stats = alloc_percpu(struct neigh_statistics);
	if (!tbl->stats)
		panic("cannot create neighbour cache statistics");

#ifdef CONFIG_PROC_FS
	if (!proc_create_seq_data(tbl->id, 0, init_net.proc_net_stat,
			      &neigh_stat_seq_ops, tbl))
		panic("cannot create neighbour proc dir entry");
#endif

	RCU_INIT_POINTER(tbl->nht, neigh_hash_alloc(3));

	phsize = (PNEIGH_HASHMASK + 1) * sizeof(struct pneigh_entry *);
	tbl->phash_buckets = kzalloc(phsize, GFP_KERNEL);

	if (!tbl->nht || !tbl->phash_buckets)
		panic("cannot allocate neighbour cache hashes");

	if (!tbl->entry_size)
		tbl->entry_size = ALIGN(offsetof(struct neighbour, primary_key) +
					tbl->key_len, NEIGH_PRIV_ALIGN);
	else
		WARN_ON(tbl->entry_size % NEIGH_PRIV_ALIGN);

	rwlock_init(&tbl->lock);
	INIT_DEFERRABLE_WORK(&tbl->gc_work, neigh_periodic_work);
	queue_delayed_work(system_power_efficient_wq, &tbl->gc_work,
			tbl->parms.reachable_time);
	timer_setup(&tbl->proxy_timer, neigh_proxy_process, 0);
	skb_queue_head_init_class(&tbl->proxy_queue,
			&neigh_table_proxy_queue_class);

	tbl->last_flush = now;
	tbl->last_rand	= now + tbl->parms.reachable_time * 20;

	neigh_tables[index] = tbl;
}
EXPORT_SYMBOL(neigh_table_init);

int neigh_table_clear(int index, struct neigh_table *tbl)
{
	neigh_tables[index] = NULL;
	/* It is not clean... Fix it to unload IPv6 module safely */
	cancel_delayed_work_sync(&tbl->gc_work);
	del_timer_sync(&tbl->proxy_timer);
	pneigh_queue_purge(&tbl->proxy_queue);
	neigh_ifdown(tbl, NULL);
	if (atomic_read(&tbl->entries))
		pr_crit("neighbour leakage\n");

	call_rcu(&rcu_dereference_protected(tbl->nht, 1)->rcu,
		 neigh_hash_free_rcu);
	tbl->nht = NULL;

	kfree(tbl->phash_buckets);
	tbl->phash_buckets = NULL;

	remove_proc_entry(tbl->id, init_net.proc_net_stat);

	free_percpu(tbl->stats);
	tbl->stats = NULL;

	return 0;
}
EXPORT_SYMBOL(neigh_table_clear);

//取各family对应的neighbour表
static struct neigh_table *neigh_find_table(int family)
{
	struct neigh_table *tbl = NULL;

	switch (family) {
	case AF_INET:
		tbl = neigh_tables[NEIGH_ARP_TABLE];
		break;
	case AF_INET6:
		tbl = neigh_tables[NEIGH_ND_TABLE];
		break;
	case AF_DECnet:
		tbl = neigh_tables[NEIGH_DN_TABLE];
		break;
	}

	return tbl;
}

const struct nla_policy nda_policy[NDA_MAX+1] = {
	[NDA_DST]		= { .type = NLA_BINARY, .len = MAX_ADDR_LEN },
	[NDA_LLADDR]		= { .type = NLA_BINARY, .len = MAX_ADDR_LEN },
	[NDA_CACHEINFO]		= { .len = sizeof(struct nda_cacheinfo) },
	[NDA_PROBES]		= { .type = NLA_U32 },
	[NDA_VLAN]		= { .type = NLA_U16 },
	[NDA_PORT]		= { .type = NLA_U16 },
	[NDA_VNI]		= { .type = NLA_U32 },
	[NDA_IFINDEX]		= { .type = NLA_U32 },
	[NDA_MASTER]		= { .type = NLA_U32 },
	[NDA_PROTOCOL]		= { .type = NLA_U8 },
};

static int neigh_delete(struct sk_buff *skb, struct nlmsghdr *nlh,
			struct netlink_ext_ack *extack)
{
	struct net *net = sock_net(skb->sk);
	struct ndmsg *ndm;
	struct nlattr *dst_attr;
	struct neigh_table *tbl;
	struct neighbour *neigh;
	struct net_device *dev = NULL;
	int err = -EINVAL;

	ASSERT_RTNL();
	if (nlmsg_len(nlh) < sizeof(*ndm))
		goto out;

	dst_attr = nlmsg_find_attr(nlh, sizeof(*ndm), NDA_DST);
	if (!dst_attr) {
		NL_SET_ERR_MSG(extack, "Network address not specified");
		goto out;
	}

	ndm = nlmsg_data(nlh);
	if (ndm->ndm_ifindex) {
		dev = __dev_get_by_index(net, ndm->ndm_ifindex);
		if (dev == NULL) {
			err = -ENODEV;
			goto out;
		}
	}

	tbl = neigh_find_table(ndm->ndm_family);
	if (tbl == NULL)
		return -EAFNOSUPPORT;

	if (nla_len(dst_attr) < (int)tbl->key_len) {
		NL_SET_ERR_MSG(extack, "Invalid network address");
		goto out;
	}

	if (ndm->ndm_flags & NTF_PROXY) {
		err = pneigh_delete(tbl, net, nla_data(dst_attr), dev);
		goto out;
	}

	if (dev == NULL)
		goto out;

	neigh = neigh_lookup(tbl, nla_data(dst_attr), dev);
	if (neigh == NULL) {
		err = -ENOENT;
		goto out;
	}

	err = __neigh_update(neigh, NULL, NUD_FAILED,
			     NEIGH_UPDATE_F_OVERRIDE | NEIGH_UPDATE_F_ADMIN,
			     NETLINK_CB(skb).portid, extack);
	write_lock_bh(&tbl->lock);
	neigh_release(neigh);
	neigh_remove_one(neigh, tbl);
	write_unlock_bh(&tbl->lock);

out:
	return err;
}

//处理neighbour添加消息
static int neigh_add(struct sk_buff *skb, struct nlmsghdr *nlh,
		     struct netlink_ext_ack *extack)
{
	int flags = NEIGH_UPDATE_F_ADMIN | NEIGH_UPDATE_F_OVERRIDE |
		NEIGH_UPDATE_F_OVERRIDE_ISROUTER;
	struct net *net = sock_net(skb->sk);
	struct ndmsg *ndm;
	struct nlattr *tb[NDA_MAX+1];
	struct neigh_table *tbl;
	struct net_device *dev = NULL;
	struct neighbour *neigh;
	void *dst, *lladdr;
	u8 protocol = 0;
	int err;

	ASSERT_RTNL();
	err = nlmsg_parse_deprecated(nlh, sizeof(*ndm), tb, NDA_MAX,
				     nda_policy, extack);
	if (err < 0)
		goto out;

	err = -EINVAL;
	if (!tb[NDA_DST]) {
		NL_SET_ERR_MSG(extack, "Network address not specified");
		goto out;
	}

	ndm = nlmsg_data(nlh);
	if (ndm->ndm_ifindex) {
		dev = __dev_get_by_index(net, ndm->ndm_ifindex);
		if (dev == NULL) {
			err = -ENODEV;
			goto out;
		}

		//链路地址长度有误
		if (tb[NDA_LLADDR] && nla_len(tb[NDA_LLADDR]) < dev->addr_len) {
			NL_SET_ERR_MSG(extack, "Invalid link address");
			goto out;
		}
	}

	tbl = neigh_find_table(ndm->ndm_family);
	if (tbl == NULL)
		return -EAFNOSUPPORT;

	//key地址长度校验
	if (nla_len(tb[NDA_DST]) < (int)tbl->key_len) {
		NL_SET_ERR_MSG(extack, "Invalid network address");
		goto out;
	}

	dst = nla_data(tb[NDA_DST]);
	lladdr/*链路地址*/ = tb[NDA_LLADDR] ? nla_data(tb[NDA_LLADDR]) : NULL;

	if (tb[NDA_PROTOCOL])
		protocol = nla_get_u8(tb[NDA_PROTOCOL]);

	//查询代理表
	if (ndm->ndm_flags & NTF_PROXY) {
		struct pneigh_entry *pn;

		err = -ENOBUFS;
		pn = pneigh_lookup(tbl, net, dst, dev, 1);
		if (pn) {
			pn->flags = ndm->ndm_flags;
			if (protocol)
				pn->protocol = protocol;
			err = 0;
		}
		goto out;
	}

	if (!dev) {
		NL_SET_ERR_MSG(extack, "Device not specified");
		goto out;
	}

	if (tbl->allow_add && !tbl->allow_add(dev, extack)) {
		err = -EINVAL;
		goto out;
	}

	neigh = neigh_lookup(tbl, dst, dev);
	if (neigh == NULL) {
		bool exempt_from_gc;

		if (!(nlh->nlmsg_flags & NLM_F_CREATE)) {
			//无此表项，无create标记，返回
			err = -ENOENT;
			goto out;
		}

		//有create标记，创建此表项
		exempt_from_gc = ndm->ndm_state & NUD_PERMANENT ||
				 ndm->ndm_flags & NTF_EXT_LEARNED;
		neigh = ___neigh_create(tbl, dst, dev, exempt_from_gc, true);
		if (IS_ERR(neigh)) {
			err = PTR_ERR(neigh);
			goto out;
		}
	} else {
		//表项已存在，有execl标记，报exist,并返回
		if (nlh->nlmsg_flags & NLM_F_EXCL) {
			err = -EEXIST;
			neigh_release(neigh);
			goto out;
		}

		if (!(nlh->nlmsg_flags & NLM_F_REPLACE))
			flags &= ~(NEIGH_UPDATE_F_OVERRIDE |
				   NEIGH_UPDATE_F_OVERRIDE_ISROUTER);
	}

	if (ndm->ndm_flags & NTF_EXT_LEARNED)
		flags |= NEIGH_UPDATE_F_EXT_LEARNED;

	if (ndm->ndm_flags & NTF_ROUTER)
		flags |= NEIGH_UPDATE_F_ISROUTER;

	if (ndm->ndm_flags & NTF_USE) {
		neigh_event_send(neigh, NULL);
		err = 0;
	} else
		//更新
		err = __neigh_update(neigh, lladdr, ndm->ndm_state, flags,
				     NETLINK_CB(skb).portid, extack);

	if (protocol)
		neigh->protocol = protocol;

	neigh_release(neigh);

out:
	return err;
}

static int neightbl_fill_parms(struct sk_buff *skb, struct neigh_parms *parms)
{
	struct nlattr *nest;

	nest = nla_nest_start_noflag(skb, NDTA_PARMS);
	if (nest == NULL)
		return -ENOBUFS;

	if ((parms->dev &&
	     nla_put_u32(skb, NDTPA_IFINDEX, parms->dev->ifindex)) ||
	    nla_put_u32(skb, NDTPA_REFCNT, refcount_read(&parms->refcnt)) ||
	    nla_put_u32(skb, NDTPA_QUEUE_LENBYTES,
			NEIGH_VAR(parms, QUEUE_LEN_BYTES)) ||
	    /* approximative value for deprecated QUEUE_LEN (in packets) */
	    nla_put_u32(skb, NDTPA_QUEUE_LEN,
			NEIGH_VAR(parms, QUEUE_LEN_BYTES) / SKB_TRUESIZE(ETH_FRAME_LEN)) ||
	    nla_put_u32(skb, NDTPA_PROXY_QLEN, NEIGH_VAR(parms, PROXY_QLEN)) ||
	    nla_put_u32(skb, NDTPA_APP_PROBES, NEIGH_VAR(parms, APP_PROBES)) ||
	    nla_put_u32(skb, NDTPA_UCAST_PROBES,
			NEIGH_VAR(parms, UCAST_PROBES)) ||
	    nla_put_u32(skb, NDTPA_MCAST_PROBES,
			NEIGH_VAR(parms, MCAST_PROBES)) ||
	    nla_put_u32(skb, NDTPA_MCAST_REPROBES,
			NEIGH_VAR(parms, MCAST_REPROBES)) ||
	    nla_put_msecs(skb, NDTPA_REACHABLE_TIME, parms->reachable_time,
			  NDTPA_PAD) ||
	    nla_put_msecs(skb, NDTPA_BASE_REACHABLE_TIME,
			  NEIGH_VAR(parms, BASE_REACHABLE_TIME), NDTPA_PAD) ||
	    nla_put_msecs(skb, NDTPA_GC_STALETIME,
			  NEIGH_VAR(parms, GC_STALETIME), NDTPA_PAD) ||
	    nla_put_msecs(skb, NDTPA_DELAY_PROBE_TIME,
			  NEIGH_VAR(parms, DELAY_PROBE_TIME), NDTPA_PAD) ||
	    nla_put_msecs(skb, NDTPA_RETRANS_TIME,
			  NEIGH_VAR(parms, RETRANS_TIME), NDTPA_PAD) ||
	    nla_put_msecs(skb, NDTPA_ANYCAST_DELAY,
			  NEIGH_VAR(parms, ANYCAST_DELAY), NDTPA_PAD) ||
	    nla_put_msecs(skb, NDTPA_PROXY_DELAY,
			  NEIGH_VAR(parms, PROXY_DELAY), NDTPA_PAD) ||
	    nla_put_msecs(skb, NDTPA_LOCKTIME,
			  NEIGH_VAR(parms, LOCKTIME), NDTPA_PAD))
		goto nla_put_failure;
	return nla_nest_end(skb, nest);

nla_put_failure:
	nla_nest_cancel(skb, nest);
	return -EMSGSIZE;
}

static int neightbl_fill_info(struct sk_buff *skb, struct neigh_table *tbl,
			      u32 pid, u32 seq, int type, int flags)
{
	struct nlmsghdr *nlh;
	struct ndtmsg *ndtmsg;

	nlh = nlmsg_put(skb, pid, seq, type, sizeof(*ndtmsg), flags);
	if (nlh == NULL)
		return -EMSGSIZE;

	ndtmsg = nlmsg_data(nlh);

	read_lock_bh(&tbl->lock);
	ndtmsg->ndtm_family = tbl->family;
	ndtmsg->ndtm_pad1   = 0;
	ndtmsg->ndtm_pad2   = 0;

	if (nla_put_string(skb, NDTA_NAME, tbl->id) ||
	    nla_put_msecs(skb, NDTA_GC_INTERVAL, tbl->gc_interval, NDTA_PAD) ||
	    nla_put_u32(skb, NDTA_THRESH1, tbl->gc_thresh1) ||
	    nla_put_u32(skb, NDTA_THRESH2, tbl->gc_thresh2) ||
	    nla_put_u32(skb, NDTA_THRESH3, tbl->gc_thresh3))
		goto nla_put_failure;
	{
		unsigned long now = jiffies;
		long flush_delta = now - tbl->last_flush;
		long rand_delta = now - tbl->last_rand;
		struct neigh_hash_table *nht;
		struct ndt_config ndc = {
			.ndtc_key_len		= tbl->key_len,
			.ndtc_entry_size	= tbl->entry_size,
			.ndtc_entries		= atomic_read(&tbl->entries),
			.ndtc_last_flush	= jiffies_to_msecs(flush_delta),
			.ndtc_last_rand		= jiffies_to_msecs(rand_delta),
			.ndtc_proxy_qlen	= tbl->proxy_queue.qlen,
		};

		rcu_read_lock_bh();
		nht = rcu_dereference_bh(tbl->nht);
		ndc.ndtc_hash_rnd = nht->hash_rnd[0];
		ndc.ndtc_hash_mask = ((1 << nht->hash_shift) - 1);
		rcu_read_unlock_bh();

		if (nla_put(skb, NDTA_CONFIG, sizeof(ndc), &ndc))
			goto nla_put_failure;
	}

	{
		int cpu;
		struct ndt_stats ndst;

		memset(&ndst, 0, sizeof(ndst));

		for_each_possible_cpu(cpu) {
			struct neigh_statistics	*st;

			st = per_cpu_ptr(tbl->stats, cpu);
			ndst.ndts_allocs		+= st->allocs;
			ndst.ndts_destroys		+= st->destroys;
			ndst.ndts_hash_grows		+= st->hash_grows;
			ndst.ndts_res_failed		+= st->res_failed;
			ndst.ndts_lookups		+= st->lookups;
			ndst.ndts_hits			+= st->hits;
			ndst.ndts_rcv_probes_mcast	+= st->rcv_probes_mcast;
			ndst.ndts_rcv_probes_ucast	+= st->rcv_probes_ucast;
			ndst.ndts_periodic_gc_runs	+= st->periodic_gc_runs;
			ndst.ndts_forced_gc_runs	+= st->forced_gc_runs;
			ndst.ndts_table_fulls		+= st->table_fulls;
		}

		if (nla_put_64bit(skb, NDTA_STATS, sizeof(ndst), &ndst,
				  NDTA_PAD))
			goto nla_put_failure;
	}

	BUG_ON(tbl->parms.dev);
	if (neightbl_fill_parms(skb, &tbl->parms) < 0)
		goto nla_put_failure;

	read_unlock_bh(&tbl->lock);
	nlmsg_end(skb, nlh);
	return 0;

nla_put_failure:
	read_unlock_bh(&tbl->lock);
	nlmsg_cancel(skb, nlh);
	return -EMSGSIZE;
}

static int neightbl_fill_param_info(struct sk_buff *skb,
				    struct neigh_table *tbl,
				    struct neigh_parms *parms,
				    u32 pid, u32 seq, int type,
				    unsigned int flags)
{
	struct ndtmsg *ndtmsg;
	struct nlmsghdr *nlh;

	nlh = nlmsg_put(skb, pid, seq, type, sizeof(*ndtmsg), flags);
	if (nlh == NULL)
		return -EMSGSIZE;

	ndtmsg = nlmsg_data(nlh);

	read_lock_bh(&tbl->lock);
	ndtmsg->ndtm_family = tbl->family;
	ndtmsg->ndtm_pad1   = 0;
	ndtmsg->ndtm_pad2   = 0;

	if (nla_put_string(skb, NDTA_NAME, tbl->id) < 0 ||
	    neightbl_fill_parms(skb, parms) < 0)
		goto errout;

	read_unlock_bh(&tbl->lock);
	nlmsg_end(skb, nlh);
	return 0;
errout:
	read_unlock_bh(&tbl->lock);
	nlmsg_cancel(skb, nlh);
	return -EMSGSIZE;
}

static const struct nla_policy nl_neightbl_policy[NDTA_MAX+1] = {
	[NDTA_NAME]		= { .type = NLA_STRING },
	[NDTA_THRESH1]		= { .type = NLA_U32 },
	[NDTA_THRESH2]		= { .type = NLA_U32 },
	[NDTA_THRESH3]		= { .type = NLA_U32 },
	[NDTA_GC_INTERVAL]	= { .type = NLA_U64 },
	[NDTA_PARMS]		= { .type = NLA_NESTED },
};

static const struct nla_policy nl_ntbl_parm_policy[NDTPA_MAX+1] = {
	[NDTPA_IFINDEX]			= { .type = NLA_U32 },
	[NDTPA_QUEUE_LEN]		= { .type = NLA_U32 },
	[NDTPA_PROXY_QLEN]		= { .type = NLA_U32 },
	[NDTPA_APP_PROBES]		= { .type = NLA_U32 },
	[NDTPA_UCAST_PROBES]		= { .type = NLA_U32 },
	[NDTPA_MCAST_PROBES]		= { .type = NLA_U32 },
	[NDTPA_MCAST_REPROBES]		= { .type = NLA_U32 },
	[NDTPA_BASE_REACHABLE_TIME]	= { .type = NLA_U64 },
	[NDTPA_GC_STALETIME]		= { .type = NLA_U64 },
	[NDTPA_DELAY_PROBE_TIME]	= { .type = NLA_U64 },
	[NDTPA_RETRANS_TIME]		= { .type = NLA_U64 },
	[NDTPA_ANYCAST_DELAY]		= { .type = NLA_U64 },
	[NDTPA_PROXY_DELAY]		= { .type = NLA_U64 },
	[NDTPA_LOCKTIME]		= { .type = NLA_U64 },
};

static int neightbl_set(struct sk_buff *skb, struct nlmsghdr *nlh,
			struct netlink_ext_ack *extack)
{
	struct net *net = sock_net(skb->sk);
	struct neigh_table *tbl;
	struct ndtmsg *ndtmsg;
	struct nlattr *tb[NDTA_MAX+1];
	bool found = false;
	int err, tidx;

	err = nlmsg_parse_deprecated(nlh, sizeof(*ndtmsg), tb, NDTA_MAX,
				     nl_neightbl_policy, extack);
	if (err < 0)
		goto errout;

	if (tb[NDTA_NAME] == NULL) {
		err = -EINVAL;
		goto errout;
	}

	ndtmsg = nlmsg_data(nlh);

	for (tidx = 0; tidx < NEIGH_NR_TABLES; tidx++) {
		tbl = neigh_tables[tidx];
		if (!tbl)
			continue;
		if (ndtmsg->ndtm_family && tbl->family != ndtmsg->ndtm_family)
			continue;
		if (nla_strcmp(tb[NDTA_NAME], tbl->id) == 0) {
			found = true;
			break;
		}
	}

	if (!found)
		return -ENOENT;

	/*
	 * We acquire tbl->lock to be nice to the periodic timers and
	 * make sure they always see a consistent set of values.
	 */
	write_lock_bh(&tbl->lock);

	if (tb[NDTA_PARMS]) {
		struct nlattr *tbp[NDTPA_MAX+1];
		struct neigh_parms *p;
		int i, ifindex = 0;

		err = nla_parse_nested_deprecated(tbp, NDTPA_MAX,
						  tb[NDTA_PARMS],
						  nl_ntbl_parm_policy, extack);
		if (err < 0)
			goto errout_tbl_lock;

		if (tbp[NDTPA_IFINDEX])
			ifindex = nla_get_u32(tbp[NDTPA_IFINDEX]);

		p = lookup_neigh_parms(tbl, net, ifindex);
		if (p == NULL) {
			err = -ENOENT;
			goto errout_tbl_lock;
		}

		for (i = 1; i <= NDTPA_MAX; i++) {
			if (tbp[i] == NULL)
				continue;

			switch (i) {
			case NDTPA_QUEUE_LEN:
				NEIGH_VAR_SET(p, QUEUE_LEN_BYTES,
					      nla_get_u32(tbp[i]) *
					      SKB_TRUESIZE(ETH_FRAME_LEN));
				break;
			case NDTPA_QUEUE_LENBYTES:
				NEIGH_VAR_SET(p, QUEUE_LEN_BYTES,
					      nla_get_u32(tbp[i]));
				break;
			case NDTPA_PROXY_QLEN:
				NEIGH_VAR_SET(p, PROXY_QLEN,
					      nla_get_u32(tbp[i]));
				break;
			case NDTPA_APP_PROBES:
				NEIGH_VAR_SET(p, APP_PROBES,
					      nla_get_u32(tbp[i]));
				break;
			case NDTPA_UCAST_PROBES:
				NEIGH_VAR_SET(p, UCAST_PROBES,
					      nla_get_u32(tbp[i]));
				break;
			case NDTPA_MCAST_PROBES:
				NEIGH_VAR_SET(p, MCAST_PROBES,
					      nla_get_u32(tbp[i]));
				break;
			case NDTPA_MCAST_REPROBES:
				NEIGH_VAR_SET(p, MCAST_REPROBES,
					      nla_get_u32(tbp[i]));
				break;
			case NDTPA_BASE_REACHABLE_TIME:
				NEIGH_VAR_SET(p, BASE_REACHABLE_TIME,
					      nla_get_msecs(tbp[i]));
				/* update reachable_time as well, otherwise, the change will
				 * only be effective after the next time neigh_periodic_work
				 * decides to recompute it (can be multiple minutes)
				 */
				p->reachable_time =
					neigh_rand_reach_time(NEIGH_VAR(p, BASE_REACHABLE_TIME));
				break;
			case NDTPA_GC_STALETIME:
				NEIGH_VAR_SET(p, GC_STALETIME,
					      nla_get_msecs(tbp[i]));
				break;
			case NDTPA_DELAY_PROBE_TIME:
				NEIGH_VAR_SET(p, DELAY_PROBE_TIME,
					      nla_get_msecs(tbp[i]));
				call_netevent_notifiers(NETEVENT_DELAY_PROBE_TIME_UPDATE, p);
				break;
			case NDTPA_RETRANS_TIME:
				NEIGH_VAR_SET(p, RETRANS_TIME,
					      nla_get_msecs(tbp[i]));
				break;
			case NDTPA_ANYCAST_DELAY:
				NEIGH_VAR_SET(p, ANYCAST_DELAY,
					      nla_get_msecs(tbp[i]));
				break;
			case NDTPA_PROXY_DELAY:
				NEIGH_VAR_SET(p, PROXY_DELAY,
					      nla_get_msecs(tbp[i]));
				break;
			case NDTPA_LOCKTIME:
				NEIGH_VAR_SET(p, LOCKTIME,
					      nla_get_msecs(tbp[i]));
				break;
			}
		}
	}

	err = -ENOENT;
	if ((tb[NDTA_THRESH1] || tb[NDTA_THRESH2] ||
	     tb[NDTA_THRESH3] || tb[NDTA_GC_INTERVAL]) &&
	    !net_eq(net, &init_net))
		goto errout_tbl_lock;

	if (tb[NDTA_THRESH1])
		tbl->gc_thresh1 = nla_get_u32(tb[NDTA_THRESH1]);

	if (tb[NDTA_THRESH2])
		tbl->gc_thresh2 = nla_get_u32(tb[NDTA_THRESH2]);

	if (tb[NDTA_THRESH3])
		tbl->gc_thresh3 = nla_get_u32(tb[NDTA_THRESH3]);

	if (tb[NDTA_GC_INTERVAL])
		tbl->gc_interval = nla_get_msecs(tb[NDTA_GC_INTERVAL]);

	err = 0;

errout_tbl_lock:
	write_unlock_bh(&tbl->lock);
errout:
	return err;
}

static int neightbl_valid_dump_info(const struct nlmsghdr *nlh,
				    struct netlink_ext_ack *extack)
{
	struct ndtmsg *ndtm;

	if (nlh->nlmsg_len < nlmsg_msg_size(sizeof(*ndtm))) {
		NL_SET_ERR_MSG(extack, "Invalid header for neighbor table dump request");
		return -EINVAL;
	}

	ndtm = nlmsg_data(nlh);
	if (ndtm->ndtm_pad1  || ndtm->ndtm_pad2) {
		NL_SET_ERR_MSG(extack, "Invalid values in header for neighbor table dump request");
		return -EINVAL;
	}

	if (nlmsg_attrlen(nlh, sizeof(*ndtm))) {
		NL_SET_ERR_MSG(extack, "Invalid data after header in neighbor table dump request");
		return -EINVAL;
	}

	return 0;
}

static int neightbl_dump_info(struct sk_buff *skb, struct netlink_callback *cb)
{
	const struct nlmsghdr *nlh = cb->nlh;
	struct net *net = sock_net(skb->sk);
	int family, tidx, nidx = 0;
	int tbl_skip = cb->args[0];
	int neigh_skip = cb->args[1];
	struct neigh_table *tbl;

	if (cb->strict_check) {
		int err = neightbl_valid_dump_info(nlh, cb->extack);

		if (err < 0)
			return err;
	}

	family = ((struct rtgenmsg *)nlmsg_data(nlh))->rtgen_family;

	for (tidx = 0; tidx < NEIGH_NR_TABLES; tidx++) {
		struct neigh_parms *p;

		tbl = neigh_tables[tidx];
		if (!tbl)
			continue;

		if (tidx < tbl_skip || (family && tbl->family != family))
			continue;

		if (neightbl_fill_info(skb, tbl, NETLINK_CB(cb->skb).portid,
				       nlh->nlmsg_seq, RTM_NEWNEIGHTBL,
				       NLM_F_MULTI) < 0)
			break;

		nidx = 0;
		p = list_next_entry(&tbl->parms, list);
		list_for_each_entry_from(p, &tbl->parms_list, list) {
			if (!net_eq(neigh_parms_net(p), net))
				continue;

			if (nidx < neigh_skip)
				goto next;

			if (neightbl_fill_param_info(skb, tbl, p,
						     NETLINK_CB(cb->skb).portid,
						     nlh->nlmsg_seq,
						     RTM_NEWNEIGHTBL,
						     NLM_F_MULTI) < 0)
				goto out;
		next:
			nidx++;
		}

		neigh_skip = 0;
	}
out:
	cb->args[0] = tidx;
	cb->args[1] = nidx;

	return skb->len;
}

static int neigh_fill_info(struct sk_buff *skb, struct neighbour *neigh,
			   u32 pid, u32 seq, int type, unsigned int flags)
{
	unsigned long now = jiffies;
	struct nda_cacheinfo ci;
	struct nlmsghdr *nlh;
	struct ndmsg *ndm;

	nlh = nlmsg_put(skb, pid, seq, type, sizeof(*ndm), flags);
	if (nlh == NULL)
		return -EMSGSIZE;

	ndm = nlmsg_data(nlh);
	ndm->ndm_family	 = neigh->ops->family;
	ndm->ndm_pad1    = 0;
	ndm->ndm_pad2    = 0;
	ndm->ndm_flags	 = neigh->flags;
	ndm->ndm_type	 = neigh->type;
	ndm->ndm_ifindex = neigh->dev->ifindex;

	if (nla_put(skb, NDA_DST, neigh->tbl->key_len, neigh->primary_key))
		goto nla_put_failure;

	read_lock_bh(&neigh->lock);
	ndm->ndm_state	 = neigh->nud_state;
	if (neigh->nud_state & NUD_VALID) {
		char haddr[MAX_ADDR_LEN];

		neigh_ha_snapshot(haddr, neigh, neigh->dev);
		if (nla_put(skb, NDA_LLADDR, neigh->dev->addr_len, haddr) < 0) {
			read_unlock_bh(&neigh->lock);
			goto nla_put_failure;
		}
	}

	ci.ndm_used	 = jiffies_to_clock_t(now - neigh->used);
	ci.ndm_confirmed = jiffies_to_clock_t(now - neigh->confirmed);
	ci.ndm_updated	 = jiffies_to_clock_t(now - neigh->updated);
	ci.ndm_refcnt	 = refcount_read(&neigh->refcnt) - 1;
	read_unlock_bh(&neigh->lock);

	if (nla_put_u32(skb, NDA_PROBES, atomic_read(&neigh->probes)) ||
	    nla_put(skb, NDA_CACHEINFO, sizeof(ci), &ci))
		goto nla_put_failure;

	if (neigh->protocol && nla_put_u8(skb, NDA_PROTOCOL, neigh->protocol))
		goto nla_put_failure;

	nlmsg_end(skb, nlh);
	return 0;

nla_put_failure:
	nlmsg_cancel(skb, nlh);
	return -EMSGSIZE;
}

static int pneigh_fill_info(struct sk_buff *skb, struct pneigh_entry *pn,
			    u32 pid, u32 seq, int type, unsigned int flags,
			    struct neigh_table *tbl)
{
	struct nlmsghdr *nlh;
	struct ndmsg *ndm;

	nlh = nlmsg_put(skb, pid, seq, type, sizeof(*ndm), flags);
	if (nlh == NULL)
		return -EMSGSIZE;

	ndm = nlmsg_data(nlh);
	ndm->ndm_family	 = tbl->family;
	ndm->ndm_pad1    = 0;
	ndm->ndm_pad2    = 0;
	ndm->ndm_flags	 = pn->flags | NTF_PROXY;
	ndm->ndm_type	 = RTN_UNICAST;
	ndm->ndm_ifindex = pn->dev ? pn->dev->ifindex : 0;
	ndm->ndm_state	 = NUD_NONE;

	if (nla_put(skb, NDA_DST, tbl->key_len, pn->key))
		goto nla_put_failure;

	if (pn->protocol && nla_put_u8(skb, NDA_PROTOCOL, pn->protocol))
		goto nla_put_failure;

	nlmsg_end(skb, nlh);
	return 0;

nla_put_failure:
	nlmsg_cancel(skb, nlh);
	return -EMSGSIZE;
}

static void neigh_update_notify(struct neighbour *neigh, u32 nlmsg_pid)
{
	call_netevent_notifiers(NETEVENT_NEIGH_UPDATE, neigh);
	__neigh_notify(neigh, RTM_NEWNEIGH, 0, nlmsg_pid);
}

static bool neigh_master_filtered(struct net_device *dev, int master_idx)
{
	struct net_device *master;

	if (!master_idx)
		return false;

	master = dev ? netdev_master_upper_dev_get(dev) : NULL;
	if (!master || master->ifindex != master_idx)
		return true;

	return false;
}

static bool neigh_ifindex_filtered(struct net_device *dev, int filter_idx)
{
	if (filter_idx && (!dev || dev->ifindex != filter_idx))
		return true;

	return false;
}

struct neigh_dump_filter {
	int master_idx;
	int dev_idx;
};

static int neigh_dump_table(struct neigh_table *tbl, struct sk_buff *skb,
			    struct netlink_callback *cb,
			    struct neigh_dump_filter *filter)
{
	struct net *net = sock_net(skb->sk);
	struct neighbour *n;
	int rc, h, s_h = cb->args[1];
	int idx, s_idx = idx = cb->args[2];
	struct neigh_hash_table *nht;
	unsigned int flags = NLM_F_MULTI;

	if (filter->dev_idx || filter->master_idx)
		flags |= NLM_F_DUMP_FILTERED;

	rcu_read_lock_bh();
	nht = rcu_dereference_bh(tbl->nht);

	for (h = s_h; h < (1 << nht->hash_shift); h++) {
		if (h > s_h)
			s_idx = 0;
		for (n = rcu_dereference_bh(nht->hash_buckets[h]), idx = 0;
		     n != NULL;
		     n = rcu_dereference_bh(n->next)) {
			if (idx < s_idx || !net_eq(dev_net(n->dev), net))
				goto next;
			if (neigh_ifindex_filtered(n->dev, filter->dev_idx) ||
			    neigh_master_filtered(n->dev, filter->master_idx))
				goto next;
			if (neigh_fill_info(skb, n, NETLINK_CB(cb->skb).portid,
					    cb->nlh->nlmsg_seq,
					    RTM_NEWNEIGH,
					    flags) < 0) {
				rc = -1;
				goto out;
			}
next:
			idx++;
		}
	}
	rc = skb->len;
out:
	rcu_read_unlock_bh();
	cb->args[1] = h;
	cb->args[2] = idx;
	return rc;
}

static int pneigh_dump_table(struct neigh_table *tbl, struct sk_buff *skb,
			     struct netlink_callback *cb,
			     struct neigh_dump_filter *filter)
{
	struct pneigh_entry *n;
	struct net *net = sock_net(skb->sk);
	int rc, h, s_h = cb->args[3];
	int idx, s_idx = idx = cb->args[4];
	unsigned int flags = NLM_F_MULTI;

	if (filter->dev_idx || filter->master_idx)
		flags |= NLM_F_DUMP_FILTERED;

	read_lock_bh(&tbl->lock);

	for (h = s_h; h <= PNEIGH_HASHMASK; h++) {
		if (h > s_h)
			s_idx = 0;
		for (n = tbl->phash_buckets[h], idx = 0; n; n = n->next) {
			if (idx < s_idx || pneigh_net(n) != net)
				goto next;
			if (neigh_ifindex_filtered(n->dev, filter->dev_idx) ||
			    neigh_master_filtered(n->dev, filter->master_idx))
				goto next;
			if (pneigh_fill_info(skb, n, NETLINK_CB(cb->skb).portid,
					    cb->nlh->nlmsg_seq,
					    RTM_NEWNEIGH, flags, tbl) < 0) {
				read_unlock_bh(&tbl->lock);
				rc = -1;
				goto out;
			}
		next:
			idx++;
		}
	}

	read_unlock_bh(&tbl->lock);
	rc = skb->len;
out:
	cb->args[3] = h;
	cb->args[4] = idx;
	return rc;

}

static int neigh_valid_dump_req(const struct nlmsghdr *nlh,
				bool strict_check,
				struct neigh_dump_filter *filter,
				struct netlink_ext_ack *extack)
{
	struct nlattr *tb[NDA_MAX + 1];
	int err, i;

	if (strict_check) {
		struct ndmsg *ndm;

		if (nlh->nlmsg_len < nlmsg_msg_size(sizeof(*ndm))) {
			NL_SET_ERR_MSG(extack, "Invalid header for neighbor dump request");
			return -EINVAL;
		}

		ndm = nlmsg_data(nlh);
		if (ndm->ndm_pad1  || ndm->ndm_pad2  || ndm->ndm_ifindex ||
		    ndm->ndm_state || ndm->ndm_type) {
			NL_SET_ERR_MSG(extack, "Invalid values in header for neighbor dump request");
			return -EINVAL;
		}

		if (ndm->ndm_flags & ~NTF_PROXY) {
			NL_SET_ERR_MSG(extack, "Invalid flags in header for neighbor dump request");
			return -EINVAL;
		}

		err = nlmsg_parse_deprecated_strict(nlh, sizeof(struct ndmsg),
						    tb, NDA_MAX, nda_policy,
						    extack);
	} else {
		err = nlmsg_parse_deprecated(nlh, sizeof(struct ndmsg), tb,
					     NDA_MAX, nda_policy, extack);
	}
	if (err < 0)
		return err;

	for (i = 0; i <= NDA_MAX; ++i) {
		if (!tb[i])
			continue;

		/* all new attributes should require strict_check */
		switch (i) {
		case NDA_IFINDEX:
			filter->dev_idx = nla_get_u32(tb[i]);
			break;
		case NDA_MASTER:
			filter->master_idx = nla_get_u32(tb[i]);
			break;
		default:
			if (strict_check) {
				NL_SET_ERR_MSG(extack, "Unsupported attribute in neighbor dump request");
				return -EINVAL;
			}
		}
	}

	return 0;
}

static int neigh_dump_info(struct sk_buff *skb, struct netlink_callback *cb)
{
	const struct nlmsghdr *nlh = cb->nlh;
	struct neigh_dump_filter filter = {};
	struct neigh_table *tbl;
	int t, family, s_t;
	int proxy = 0;
	int err;

	family = ((struct rtgenmsg *)nlmsg_data(nlh))->rtgen_family;

	/* check for full ndmsg structure presence, family member is
	 * the same for both structures
	 */
	if (nlmsg_len(nlh) >= sizeof(struct ndmsg) &&
	    ((struct ndmsg *)nlmsg_data(nlh))->ndm_flags == NTF_PROXY)
		proxy = 1;

	err = neigh_valid_dump_req(nlh, cb->strict_check, &filter, cb->extack);
	if (err < 0 && cb->strict_check)
		return err;

	s_t = cb->args[0];

	for (t = 0; t < NEIGH_NR_TABLES; t++) {
		tbl = neigh_tables[t];

		if (!tbl)
			continue;
		if (t < s_t || (family && tbl->family != family))
			continue;
		if (t > s_t)
			memset(&cb->args[1], 0, sizeof(cb->args) -
						sizeof(cb->args[0]));
		if (proxy)
			err = pneigh_dump_table(tbl, skb, cb, &filter);
		else
			err = neigh_dump_table(tbl, skb, cb, &filter);
		if (err < 0)
			break;
	}

	cb->args[0] = t;
	return skb->len;
}

static int neigh_valid_get_req(const struct nlmsghdr *nlh,
			       struct neigh_table **tbl,
			       void **dst, int *dev_idx, u8 *ndm_flags,
			       struct netlink_ext_ack *extack)
{
	struct nlattr *tb[NDA_MAX + 1];
	struct ndmsg *ndm;
	int err, i;

	if (nlh->nlmsg_len < nlmsg_msg_size(sizeof(*ndm))) {
		NL_SET_ERR_MSG(extack, "Invalid header for neighbor get request");
		return -EINVAL;
	}

	ndm = nlmsg_data(nlh);
	if (ndm->ndm_pad1  || ndm->ndm_pad2  || ndm->ndm_state ||
	    ndm->ndm_type) {
		NL_SET_ERR_MSG(extack, "Invalid values in header for neighbor get request");
		return -EINVAL;
	}

	if (ndm->ndm_flags & ~NTF_PROXY) {
		NL_SET_ERR_MSG(extack, "Invalid flags in header for neighbor get request");
		return -EINVAL;
	}

	err = nlmsg_parse_deprecated_strict(nlh, sizeof(struct ndmsg), tb,
					    NDA_MAX, nda_policy, extack);
	if (err < 0)
		return err;

	*ndm_flags = ndm->ndm_flags;
	*dev_idx = ndm->ndm_ifindex;
	*tbl = neigh_find_table(ndm->ndm_family);
	if (*tbl == NULL) {
		NL_SET_ERR_MSG(extack, "Unsupported family in header for neighbor get request");
		return -EAFNOSUPPORT;
	}

	for (i = 0; i <= NDA_MAX; ++i) {
		if (!tb[i])
			continue;

		switch (i) {
		case NDA_DST:
			if (nla_len(tb[i]) != (int)(*tbl)->key_len) {
				NL_SET_ERR_MSG(extack, "Invalid network address in neighbor get request");
				return -EINVAL;
			}
			*dst = nla_data(tb[i]);
			break;
		default:
			NL_SET_ERR_MSG(extack, "Unsupported attribute in neighbor get request");
			return -EINVAL;
		}
	}

	return 0;
}

static inline size_t neigh_nlmsg_size(void)
{
	return NLMSG_ALIGN(sizeof(struct ndmsg))
	       + nla_total_size(MAX_ADDR_LEN) /* NDA_DST */
	       + nla_total_size(MAX_ADDR_LEN) /* NDA_LLADDR */
	       + nla_total_size(sizeof(struct nda_cacheinfo))
	       + nla_total_size(4)  /* NDA_PROBES */
	       + nla_total_size(1); /* NDA_PROTOCOL */
}

static int neigh_get_reply(struct net *net, struct neighbour *neigh,
			   u32 pid, u32 seq)
{
	struct sk_buff *skb;
	int err = 0;

	skb = nlmsg_new(neigh_nlmsg_size(), GFP_KERNEL);
	if (!skb)
		return -ENOBUFS;

	err = neigh_fill_info(skb, neigh, pid, seq, RTM_NEWNEIGH, 0);
	if (err) {
		kfree_skb(skb);
		goto errout;
	}

	err = rtnl_unicast(skb, net, pid);
errout:
	return err;
}

static inline size_t pneigh_nlmsg_size(void)
{
	return NLMSG_ALIGN(sizeof(struct ndmsg))
	       + nla_total_size(MAX_ADDR_LEN) /* NDA_DST */
	       + nla_total_size(1); /* NDA_PROTOCOL */
}

static int pneigh_get_reply(struct net *net, struct pneigh_entry *neigh,
			    u32 pid, u32 seq, struct neigh_table *tbl)
{
	struct sk_buff *skb;
	int err = 0;

	skb = nlmsg_new(pneigh_nlmsg_size(), GFP_KERNEL);
	if (!skb)
		return -ENOBUFS;

	err = pneigh_fill_info(skb, neigh, pid, seq, RTM_NEWNEIGH, 0, tbl);
	if (err) {
		kfree_skb(skb);
		goto errout;
	}

	err = rtnl_unicast(skb, net, pid);
errout:
	return err;
}

static int neigh_get(struct sk_buff *in_skb, struct nlmsghdr *nlh,
		     struct netlink_ext_ack *extack)
{
	struct net *net = sock_net(in_skb->sk);
	struct net_device *dev = NULL;
	struct neigh_table *tbl = NULL;
	struct neighbour *neigh;
	void *dst = NULL;
	u8 ndm_flags = 0;
	int dev_idx = 0;
	int err;

	err = neigh_valid_get_req(nlh, &tbl, &dst, &dev_idx, &ndm_flags,
				  extack);
	if (err < 0)
		return err;

	if (dev_idx) {
		dev = __dev_get_by_index(net, dev_idx);
		if (!dev) {
			NL_SET_ERR_MSG(extack, "Unknown device ifindex");
			return -ENODEV;
		}
	}

	if (!dst) {
		NL_SET_ERR_MSG(extack, "Network address not specified");
		return -EINVAL;
	}

	if (ndm_flags & NTF_PROXY) {
		struct pneigh_entry *pn;

		pn = pneigh_lookup(tbl, net, dst, dev, 0);
		if (!pn) {
			NL_SET_ERR_MSG(extack, "Proxy neighbour entry not found");
			return -ENOENT;
		}
		return pneigh_get_reply(net, pn, NETLINK_CB(in_skb).portid,
					nlh->nlmsg_seq, tbl);
	}

	if (!dev) {
		NL_SET_ERR_MSG(extack, "No device specified");
		return -EINVAL;
	}

	neigh = neigh_lookup(tbl, dst, dev);
	if (!neigh) {
		NL_SET_ERR_MSG(extack, "Neighbour entry not found");
		return -ENOENT;
	}

	err = neigh_get_reply(net, neigh, NETLINK_CB(in_skb).portid,
			      nlh->nlmsg_seq);

	neigh_release(neigh);

	return err;
}

void neigh_for_each(struct neigh_table *tbl, void (*cb)(struct neighbour *, void *), void *cookie)
{
	int chain;
	struct neigh_hash_table *nht;

	rcu_read_lock_bh();
	nht = rcu_dereference_bh(tbl->nht);

	read_lock(&tbl->lock); /* avoid resizes */
	for (chain = 0; chain < (1 << nht->hash_shift); chain++) {
		struct neighbour *n;

		for (n = rcu_dereference_bh(nht->hash_buckets[chain]);
		     n != NULL;
		     n = rcu_dereference_bh(n->next))
			cb(n, cookie);
	}
	read_unlock(&tbl->lock);
	rcu_read_unlock_bh();
}
EXPORT_SYMBOL(neigh_for_each);

/* The tbl->lock must be held as a writer and BH disabled. */
void __neigh_for_each_release(struct neigh_table *tbl,
			      int (*cb)(struct neighbour *))
{
	int chain;
	struct neigh_hash_table *nht;

	nht = rcu_dereference_protected(tbl->nht,
					lockdep_is_held(&tbl->lock));
	for (chain = 0; chain < (1 << nht->hash_shift); chain++) {
		struct neighbour *n;
		struct neighbour __rcu **np;

		np = &nht->hash_buckets[chain];
		while ((n = rcu_dereference_protected(*np,
					lockdep_is_held(&tbl->lock))) != NULL) {
			int release;

			write_lock(&n->lock);
			release = cb(n);
			if (release) {
				rcu_assign_pointer(*np,
					rcu_dereference_protected(n->next,
						lockdep_is_held(&tbl->lock)));
				neigh_mark_dead(n);
			} else
				np = &n->next;
			write_unlock(&n->lock);
			if (release)
				neigh_cleanup_and_release(n);
		}
	}
}
EXPORT_SYMBOL(__neigh_for_each_release);

int neigh_xmit(int index, struct net_device *dev,
	       const void *addr, struct sk_buff *skb)
{
	int err = -EAFNOSUPPORT;
	if (likely(index < NEIGH_NR_TABLES)) {
		struct neigh_table *tbl;
		struct neighbour *neigh;

		tbl = neigh_tables[index];
		if (!tbl)
			goto out;
		rcu_read_lock_bh();
		if (index == NEIGH_ARP_TABLE) {
			u32 key = *((u32 *)addr);

			neigh = __ipv4_neigh_lookup_noref(dev, key);
		} else {
			neigh = __neigh_lookup_noref(tbl, addr, dev);
		}
		if (!neigh)
			neigh = __neigh_create(tbl, addr, dev, false);
		err = PTR_ERR(neigh);
		if (IS_ERR(neigh)) {
			rcu_read_unlock_bh();
			goto out_kfree_skb;
		}
		err = neigh->output(neigh, skb);
		rcu_read_unlock_bh();
	}
	else if (index == NEIGH_LINK_TABLE) {
		err = dev_hard_header(skb, dev, ntohs(skb->protocol),
				      addr, NULL, skb->len);
		if (err < 0)
			goto out_kfree_skb;
		err = dev_queue_xmit(skb);
	}
out:
	return err;
out_kfree_skb:
	kfree_skb(skb);
	goto out;
}
EXPORT_SYMBOL(neigh_xmit);

#ifdef CONFIG_PROC_FS

static struct neighbour *neigh_get_first(struct seq_file *seq)
{
	struct neigh_seq_state *state = seq->private;
	struct net *net = seq_file_net(seq);
	struct neigh_hash_table *nht = state->nht;
	struct neighbour *n = NULL;
	int bucket;

	state->flags &= ~NEIGH_SEQ_IS_PNEIGH;
	for (bucket = 0; bucket < (1 << nht->hash_shift); bucket++) {
		n = rcu_dereference_bh(nht->hash_buckets[bucket]);

		while (n) {
			if (!net_eq(dev_net(n->dev), net))
				goto next;
			if (state->neigh_sub_iter) {
				loff_t fakep = 0;
				void *v;

				v = state->neigh_sub_iter(state, n, &fakep);
				if (!v)
					goto next;
			}
			if (!(state->flags & NEIGH_SEQ_SKIP_NOARP))
				break;
			if (n->nud_state & ~NUD_NOARP)
				break;
next:
			n = rcu_dereference_bh(n->next);
		}

		if (n)
			break;
	}
	state->bucket = bucket;

	return n;
}

static struct neighbour *neigh_get_next(struct seq_file *seq,
					struct neighbour *n,
					loff_t *pos)
{
	struct neigh_seq_state *state = seq->private;
	struct net *net = seq_file_net(seq);
	struct neigh_hash_table *nht = state->nht;

	if (state->neigh_sub_iter) {
		void *v = state->neigh_sub_iter(state, n, pos);
		if (v)
			return n;
	}
	n = rcu_dereference_bh(n->next);

	while (1) {
		while (n) {
			if (!net_eq(dev_net(n->dev), net))
				goto next;
			if (state->neigh_sub_iter) {
				void *v = state->neigh_sub_iter(state, n, pos);
				if (v)
					return n;
				goto next;
			}
			if (!(state->flags & NEIGH_SEQ_SKIP_NOARP))
				break;

			if (n->nud_state & ~NUD_NOARP)
				break;
next:
			n = rcu_dereference_bh(n->next);
		}

		if (n)
			break;

		if (++state->bucket >= (1 << nht->hash_shift))
			break;

		n = rcu_dereference_bh(nht->hash_buckets[state->bucket]);
	}

	if (n && pos)
		--(*pos);
	return n;
}

static struct neighbour *neigh_get_idx(struct seq_file *seq, loff_t *pos)
{
	struct neighbour *n = neigh_get_first(seq);

	if (n) {
		--(*pos);
		while (*pos) {
			n = neigh_get_next(seq, n, pos);
			if (!n)
				break;
		}
	}
	return *pos ? NULL : n;
}

static struct pneigh_entry *pneigh_get_first(struct seq_file *seq)
{
	struct neigh_seq_state *state = seq->private;
	struct net *net = seq_file_net(seq);
	struct neigh_table *tbl = state->tbl;
	struct pneigh_entry *pn = NULL;
	int bucket = state->bucket;

	state->flags |= NEIGH_SEQ_IS_PNEIGH;
	for (bucket = 0; bucket <= PNEIGH_HASHMASK; bucket++) {
		pn = tbl->phash_buckets[bucket];
		while (pn && !net_eq(pneigh_net(pn), net))
			pn = pn->next;
		if (pn)
			break;
	}
	state->bucket = bucket;

	return pn;
}

static struct pneigh_entry *pneigh_get_next(struct seq_file *seq,
					    struct pneigh_entry *pn,
					    loff_t *pos)
{
	struct neigh_seq_state *state = seq->private;
	struct net *net = seq_file_net(seq);
	struct neigh_table *tbl = state->tbl;

	do {
		pn = pn->next;
	} while (pn && !net_eq(pneigh_net(pn), net));

	while (!pn) {
		if (++state->bucket > PNEIGH_HASHMASK)
			break;
		pn = tbl->phash_buckets[state->bucket];
		while (pn && !net_eq(pneigh_net(pn), net))
			pn = pn->next;
		if (pn)
			break;
	}

	if (pn && pos)
		--(*pos);

	return pn;
}

static struct pneigh_entry *pneigh_get_idx(struct seq_file *seq, loff_t *pos)
{
	struct pneigh_entry *pn = pneigh_get_first(seq);

	if (pn) {
		--(*pos);
		while (*pos) {
			pn = pneigh_get_next(seq, pn, pos);
			if (!pn)
				break;
		}
	}
	return *pos ? NULL : pn;
}

static void *neigh_get_idx_any(struct seq_file *seq, loff_t *pos)
{
	struct neigh_seq_state *state = seq->private;
	void *rc;
	loff_t idxpos = *pos;

	rc = neigh_get_idx(seq, &idxpos);
	if (!rc && !(state->flags & NEIGH_SEQ_NEIGH_ONLY))
		rc = pneigh_get_idx(seq, &idxpos);

	return rc;
}

void *neigh_seq_start(struct seq_file *seq, loff_t *pos, struct neigh_table *tbl, unsigned int neigh_seq_flags)
	__acquires(tbl->lock)
	__acquires(rcu_bh)
{
	struct neigh_seq_state *state = seq->private;

	state->tbl = tbl;
	state->bucket = 0;
	state->flags = (neigh_seq_flags & ~NEIGH_SEQ_IS_PNEIGH);

	rcu_read_lock_bh();
	state->nht = rcu_dereference_bh(tbl->nht);
	read_lock(&tbl->lock);

	return *pos ? neigh_get_idx_any(seq, pos) : SEQ_START_TOKEN;
}
EXPORT_SYMBOL(neigh_seq_start);

void *neigh_seq_next(struct seq_file *seq, void *v, loff_t *pos)
{
	struct neigh_seq_state *state;
	void *rc;

	if (v == SEQ_START_TOKEN) {
		rc = neigh_get_first(seq);
		goto out;
	}

	state = seq->private;
	if (!(state->flags & NEIGH_SEQ_IS_PNEIGH)) {
		rc = neigh_get_next(seq, v, NULL);
		if (rc)
			goto out;
		if (!(state->flags & NEIGH_SEQ_NEIGH_ONLY))
			rc = pneigh_get_first(seq);
	} else {
		BUG_ON(state->flags & NEIGH_SEQ_NEIGH_ONLY);
		rc = pneigh_get_next(seq, v, NULL);
	}
out:
	++(*pos);
	return rc;
}
EXPORT_SYMBOL(neigh_seq_next);

void neigh_seq_stop(struct seq_file *seq, void *v)
	__releases(tbl->lock)
	__releases(rcu_bh)
{
	struct neigh_seq_state *state = seq->private;
	struct neigh_table *tbl = state->tbl;

	read_unlock(&tbl->lock);
	rcu_read_unlock_bh();
}
EXPORT_SYMBOL(neigh_seq_stop);

/* statistics via seq_file */

static void *neigh_stat_seq_start(struct seq_file *seq, loff_t *pos)
{
	struct neigh_table *tbl = PDE_DATA(file_inode(seq->file));
	int cpu;

	if (*pos == 0)
		return SEQ_START_TOKEN;

	for (cpu = *pos-1; cpu < nr_cpu_ids; ++cpu) {
		if (!cpu_possible(cpu))
			continue;
		*pos = cpu+1;
		return per_cpu_ptr(tbl->stats, cpu);
	}
	return NULL;
}

static void *neigh_stat_seq_next(struct seq_file *seq, void *v, loff_t *pos)
{
	struct neigh_table *tbl = PDE_DATA(file_inode(seq->file));
	int cpu;

	for (cpu = *pos; cpu < nr_cpu_ids; ++cpu) {
		if (!cpu_possible(cpu))
			continue;
		*pos = cpu+1;
		return per_cpu_ptr(tbl->stats, cpu);
	}
	return NULL;
}

static void neigh_stat_seq_stop(struct seq_file *seq, void *v)
{

}

static int neigh_stat_seq_show(struct seq_file *seq, void *v)
{
	struct neigh_table *tbl = PDE_DATA(file_inode(seq->file));
	struct neigh_statistics *st = v;

	if (v == SEQ_START_TOKEN) {
		seq_printf(seq, "entries  allocs destroys hash_grows  lookups hits  res_failed  rcv_probes_mcast rcv_probes_ucast  periodic_gc_runs forced_gc_runs unresolved_discards table_fulls\n");
		return 0;
	}

	seq_printf(seq, "%08x  %08lx %08lx %08lx  %08lx %08lx  %08lx  "
			"%08lx %08lx  %08lx %08lx %08lx %08lx\n",
		   atomic_read(&tbl->entries),

		   st->allocs,
		   st->destroys,
		   st->hash_grows,

		   st->lookups,
		   st->hits,

		   st->res_failed,

		   st->rcv_probes_mcast,
		   st->rcv_probes_ucast,

		   st->periodic_gc_runs,
		   st->forced_gc_runs,
		   st->unres_discards,
		   st->table_fulls
		   );

	return 0;
}

static const struct seq_operations neigh_stat_seq_ops = {
	.start	= neigh_stat_seq_start,
	.next	= neigh_stat_seq_next,
	.stop	= neigh_stat_seq_stop,
	.show	= neigh_stat_seq_show,
};
#endif /* CONFIG_PROC_FS */

static void __neigh_notify(struct neighbour *n, int type, int flags,
			   u32 pid)
{
	struct net *net = dev_net(n->dev);
	struct sk_buff *skb;
	int err = -ENOBUFS;

	skb = nlmsg_new(neigh_nlmsg_size(), GFP_ATOMIC);
	if (skb == NULL)
		goto errout;

	err = neigh_fill_info(skb, n, pid, 0, type, flags);
	if (err < 0) {
		/* -EMSGSIZE implies BUG in neigh_nlmsg_size() */
		WARN_ON(err == -EMSGSIZE);
		kfree_skb(skb);
		goto errout;
	}
	rtnl_notify(skb, net, 0, RTNLGRP_NEIGH, NULL, GFP_ATOMIC);
	return;
errout:
	if (err < 0)
		rtnl_set_sk_err(net, RTNLGRP_NEIGH, err);
}

void neigh_app_ns(struct neighbour *n)
{
	__neigh_notify(n, RTM_GETNEIGH, NLM_F_REQUEST, 0);
}
EXPORT_SYMBOL(neigh_app_ns);

#ifdef CONFIG_SYSCTL
static int unres_qlen_max = INT_MAX / SKB_TRUESIZE(ETH_FRAME_LEN);

static int proc_unres_qlen(struct ctl_table *ctl, int write,
			   void __user *buffer, size_t *lenp, loff_t *ppos)
{
	int size, ret;
	struct ctl_table tmp = *ctl;

	tmp.extra1 = SYSCTL_ZERO;
	tmp.extra2 = &unres_qlen_max;
	tmp.data = &size;

	size = *(int *)ctl->data / SKB_TRUESIZE(ETH_FRAME_LEN);
	ret = proc_dointvec_minmax(&tmp, write, buffer, lenp, ppos);

	if (write && !ret)
		*(int *)ctl->data = size * SKB_TRUESIZE(ETH_FRAME_LEN);
	return ret;
}

static struct neigh_parms *neigh_get_dev_parms_rcu(struct net_device *dev,
						   int family)
{
	switch (family) {
	case AF_INET:
		return __in_dev_arp_parms_get_rcu(dev);
	case AF_INET6:
		return __in6_dev_nd_parms_get_rcu(dev);
	}
	return NULL;
}

static void neigh_copy_dflt_parms(struct net *net, struct neigh_parms *p,
				  int index)
{
	struct net_device *dev;
	int family = neigh_parms_family(p);

	rcu_read_lock();
	for_each_netdev_rcu(net, dev) {
		struct neigh_parms *dst_p =
				neigh_get_dev_parms_rcu(dev, family);

		if (dst_p && !test_bit(index, dst_p->data_state))
			dst_p->data[index] = p->data[index];
	}
	rcu_read_unlock();
}

static void neigh_proc_update(struct ctl_table *ctl, int write)
{
	struct net_device *dev = ctl->extra1;
	struct neigh_parms *p = ctl->extra2;
	struct net *net = neigh_parms_net(p);
	int index = (int *) ctl->data - p->data;

	if (!write)
		return;

	set_bit(index, p->data_state);
	if (index == NEIGH_VAR_DELAY_PROBE_TIME)
		call_netevent_notifiers(NETEVENT_DELAY_PROBE_TIME_UPDATE, p);
	if (!dev) /* NULL dev means this is default value */
		neigh_copy_dflt_parms(net, p, index);
}

static int neigh_proc_dointvec_zero_intmax(struct ctl_table *ctl, int write,
					   void __user *buffer,
					   size_t *lenp, loff_t *ppos)
{
	struct ctl_table tmp = *ctl;
	int ret;

	tmp.extra1 = SYSCTL_ZERO;
	tmp.extra2 = SYSCTL_INT_MAX;

	ret = proc_dointvec_minmax(&tmp, write, buffer, lenp, ppos);
	neigh_proc_update(ctl, write);
	return ret;
}

int neigh_proc_dointvec(struct ctl_table *ctl, int write,
			void __user *buffer, size_t *lenp, loff_t *ppos)
{
	int ret = proc_dointvec(ctl, write, buffer, lenp, ppos);

	neigh_proc_update(ctl, write);
	return ret;
}
EXPORT_SYMBOL(neigh_proc_dointvec);

int neigh_proc_dointvec_jiffies(struct ctl_table *ctl, int write,
				void __user *buffer,
				size_t *lenp, loff_t *ppos)
{
	int ret = proc_dointvec_jiffies(ctl, write, buffer, lenp, ppos);

	neigh_proc_update(ctl, write);
	return ret;
}
EXPORT_SYMBOL(neigh_proc_dointvec_jiffies);

static int neigh_proc_dointvec_userhz_jiffies(struct ctl_table *ctl, int write,
					      void __user *buffer,
					      size_t *lenp, loff_t *ppos)
{
	int ret = proc_dointvec_userhz_jiffies(ctl, write, buffer, lenp, ppos);

	neigh_proc_update(ctl, write);
	return ret;
}

int neigh_proc_dointvec_ms_jiffies(struct ctl_table *ctl, int write,
				   void __user *buffer,
				   size_t *lenp, loff_t *ppos)
{
	int ret = proc_dointvec_ms_jiffies(ctl, write, buffer, lenp, ppos);

	neigh_proc_update(ctl, write);
	return ret;
}
EXPORT_SYMBOL(neigh_proc_dointvec_ms_jiffies);

static int neigh_proc_dointvec_unres_qlen(struct ctl_table *ctl, int write,
					  void __user *buffer,
					  size_t *lenp, loff_t *ppos)
{
	int ret = proc_unres_qlen(ctl, write, buffer, lenp, ppos);

	neigh_proc_update(ctl, write);
	return ret;
}

static int neigh_proc_base_reachable_time(struct ctl_table *ctl, int write,
					  void __user *buffer,
					  size_t *lenp, loff_t *ppos)
{
	struct neigh_parms *p = ctl->extra2;
	int ret;

	if (strcmp(ctl->procname, "base_reachable_time") == 0)
		ret = neigh_proc_dointvec_jiffies(ctl, write, buffer, lenp, ppos);
	else if (strcmp(ctl->procname, "base_reachable_time_ms") == 0)
		ret = neigh_proc_dointvec_ms_jiffies(ctl, write, buffer, lenp, ppos);
	else
		ret = -1;

	if (write && ret == 0) {
		/* update reachable_time as well, otherwise, the change will
		 * only be effective after the next time neigh_periodic_work
		 * decides to recompute it
		 */
		p->reachable_time =
			neigh_rand_reach_time(NEIGH_VAR(p, BASE_REACHABLE_TIME));
	}
	return ret;
}

#define NEIGH_PARMS_DATA_OFFSET(index)	\
	(&((struct neigh_parms *) 0)->data[index])

#define NEIGH_SYSCTL_ENTRY(attr, data_attr, name, mval, proc) \
	[NEIGH_VAR_ ## attr] = { \
		.procname	= name, \
		.data		= NEIGH_PARMS_DATA_OFFSET(NEIGH_VAR_ ## data_attr), \
		.maxlen		= sizeof(int), \
		.mode		= mval, \
		.proc_handler	= proc, \
	}

#define NEIGH_SYSCTL_ZERO_INTMAX_ENTRY(attr, name) \
	NEIGH_SYSCTL_ENTRY(attr, attr, name, 0644, neigh_proc_dointvec_zero_intmax)

#define NEIGH_SYSCTL_JIFFIES_ENTRY(attr, name) \
	NEIGH_SYSCTL_ENTRY(attr, attr, name, 0644, neigh_proc_dointvec_jiffies)

#define NEIGH_SYSCTL_USERHZ_JIFFIES_ENTRY(attr, name) \
	NEIGH_SYSCTL_ENTRY(attr, attr, name, 0644, neigh_proc_dointvec_userhz_jiffies)

#define NEIGH_SYSCTL_MS_JIFFIES_ENTRY(attr, name) \
	NEIGH_SYSCTL_ENTRY(attr, attr, name, 0644, neigh_proc_dointvec_ms_jiffies)

#define NEIGH_SYSCTL_MS_JIFFIES_REUSED_ENTRY(attr, data_attr, name) \
	NEIGH_SYSCTL_ENTRY(attr, data_attr, name, 0644, neigh_proc_dointvec_ms_jiffies)

#define NEIGH_SYSCTL_UNRES_QLEN_REUSED_ENTRY(attr, data_attr, name) \
	NEIGH_SYSCTL_ENTRY(attr, data_attr, name, 0644, neigh_proc_dointvec_unres_qlen)

static struct neigh_sysctl_table {
	struct ctl_table_header *sysctl_header;
	struct ctl_table neigh_vars[NEIGH_VAR_MAX + 1];
} neigh_sysctl_template __read_mostly = {
	.neigh_vars = {
		NEIGH_SYSCTL_ZERO_INTMAX_ENTRY(MCAST_PROBES, "mcast_solicit"),
		NEIGH_SYSCTL_ZERO_INTMAX_ENTRY(UCAST_PROBES, "ucast_solicit"),
		NEIGH_SYSCTL_ZERO_INTMAX_ENTRY(APP_PROBES, "app_solicit"),
		NEIGH_SYSCTL_ZERO_INTMAX_ENTRY(MCAST_REPROBES, "mcast_resolicit"),
		NEIGH_SYSCTL_USERHZ_JIFFIES_ENTRY(RETRANS_TIME, "retrans_time"),
		NEIGH_SYSCTL_JIFFIES_ENTRY(BASE_REACHABLE_TIME, "base_reachable_time"),
		NEIGH_SYSCTL_JIFFIES_ENTRY(DELAY_PROBE_TIME, "delay_first_probe_time"),
		NEIGH_SYSCTL_JIFFIES_ENTRY(GC_STALETIME, "gc_stale_time"),
		NEIGH_SYSCTL_ZERO_INTMAX_ENTRY(QUEUE_LEN_BYTES, "unres_qlen_bytes"),
		NEIGH_SYSCTL_ZERO_INTMAX_ENTRY(PROXY_QLEN, "proxy_qlen"),
		NEIGH_SYSCTL_USERHZ_JIFFIES_ENTRY(ANYCAST_DELAY, "anycast_delay"),
		NEIGH_SYSCTL_USERHZ_JIFFIES_ENTRY(PROXY_DELAY, "proxy_delay"),
		NEIGH_SYSCTL_USERHZ_JIFFIES_ENTRY(LOCKTIME, "locktime"),
		NEIGH_SYSCTL_UNRES_QLEN_REUSED_ENTRY(QUEUE_LEN, QUEUE_LEN_BYTES, "unres_qlen"),
		NEIGH_SYSCTL_MS_JIFFIES_REUSED_ENTRY(RETRANS_TIME_MS, RETRANS_TIME, "retrans_time_ms"),
		NEIGH_SYSCTL_MS_JIFFIES_REUSED_ENTRY(BASE_REACHABLE_TIME_MS, BASE_REACHABLE_TIME, "base_reachable_time_ms"),
		[NEIGH_VAR_GC_INTERVAL] = {
			.procname	= "gc_interval",
			.maxlen		= sizeof(int),
			.mode		= 0644,
			.proc_handler	= proc_dointvec_jiffies,
		},
		[NEIGH_VAR_GC_THRESH1] = {
			.procname	= "gc_thresh1",
			.maxlen		= sizeof(int),
			.mode		= 0644,
			.extra1		= SYSCTL_ZERO,
			.extra2		= SYSCTL_INT_MAX,
			.proc_handler	= proc_dointvec_minmax,
		},
		[NEIGH_VAR_GC_THRESH2] = {
			.procname	= "gc_thresh2",
			.maxlen		= sizeof(int),
			.mode		= 0644,
			.extra1		= SYSCTL_ZERO,
			.extra2		= SYSCTL_INT_MAX,
			.proc_handler	= proc_dointvec_minmax,
		},
		[NEIGH_VAR_GC_THRESH3] = {
			.procname	= "gc_thresh3",
			.maxlen		= sizeof(int),
			.mode		= 0644,
			.extra1		= SYSCTL_ZERO,
			.extra2		= SYSCTL_INT_MAX,
			.proc_handler	= proc_dointvec_minmax,
		},
		{},
	},
};

int neigh_sysctl_register(struct net_device *dev, struct neigh_parms *p,
			  proc_handler *handler)
{
	int i;
	struct neigh_sysctl_table *t;
	const char *dev_name_source;
	char neigh_path[ sizeof("net//neigh/") + IFNAMSIZ + IFNAMSIZ ];
	char *p_name;

	t = kmemdup(&neigh_sysctl_template, sizeof(*t), GFP_KERNEL);
	if (!t)
		goto err;

	for (i = 0; i < NEIGH_VAR_GC_INTERVAL; i++) {
		t->neigh_vars[i].data += (long) p;
		t->neigh_vars[i].extra1 = dev;
		t->neigh_vars[i].extra2 = p;
	}

	if (dev) {
		dev_name_source = dev->name;
		/* Terminate the table early */
		memset(&t->neigh_vars[NEIGH_VAR_GC_INTERVAL], 0,
		       sizeof(t->neigh_vars[NEIGH_VAR_GC_INTERVAL]));
	} else {
		struct neigh_table *tbl = p->tbl;
		dev_name_source = "default";
		t->neigh_vars[NEIGH_VAR_GC_INTERVAL].data = &tbl->gc_interval;
		t->neigh_vars[NEIGH_VAR_GC_THRESH1].data = &tbl->gc_thresh1;
		t->neigh_vars[NEIGH_VAR_GC_THRESH2].data = &tbl->gc_thresh2;
		t->neigh_vars[NEIGH_VAR_GC_THRESH3].data = &tbl->gc_thresh3;
	}

	if (handler) {
		/* RetransTime */
		t->neigh_vars[NEIGH_VAR_RETRANS_TIME].proc_handler = handler;
		/* ReachableTime */
		t->neigh_vars[NEIGH_VAR_BASE_REACHABLE_TIME].proc_handler = handler;
		/* RetransTime (in milliseconds)*/
		t->neigh_vars[NEIGH_VAR_RETRANS_TIME_MS].proc_handler = handler;
		/* ReachableTime (in milliseconds) */
		t->neigh_vars[NEIGH_VAR_BASE_REACHABLE_TIME_MS].proc_handler = handler;
	} else {
		/* Those handlers will update p->reachable_time after
		 * base_reachable_time(_ms) is set to ensure the new timer starts being
		 * applied after the next neighbour update instead of waiting for
		 * neigh_periodic_work to update its value (can be multiple minutes)
		 * So any handler that replaces them should do this as well
		 */
		/* ReachableTime */
		t->neigh_vars[NEIGH_VAR_BASE_REACHABLE_TIME].proc_handler =
			neigh_proc_base_reachable_time;
		/* ReachableTime (in milliseconds) */
		t->neigh_vars[NEIGH_VAR_BASE_REACHABLE_TIME_MS].proc_handler =
			neigh_proc_base_reachable_time;
	}

	/* Don't export sysctls to unprivileged users */
	if (neigh_parms_net(p)->user_ns != &init_user_ns)
		t->neigh_vars[0].procname = NULL;

	switch (neigh_parms_family(p)) {
	case AF_INET:
	      p_name = "ipv4";
	      break;
	case AF_INET6:
	      p_name = "ipv6";
	      break;
	default:
	      BUG();
	}

	snprintf(neigh_path, sizeof(neigh_path), "net/%s/neigh/%s",
		p_name, dev_name_source);
	t->sysctl_header =
		register_net_sysctl(neigh_parms_net(p), neigh_path, t->neigh_vars);
	if (!t->sysctl_header)
		goto free;

	p->sysctl_table = t;
	return 0;

free:
	kfree(t);
err:
	return -ENOBUFS;
}
EXPORT_SYMBOL(neigh_sysctl_register);

void neigh_sysctl_unregister(struct neigh_parms *p)
{
	if (p->sysctl_table) {
		struct neigh_sysctl_table *t = p->sysctl_table;
		p->sysctl_table = NULL;
		unregister_net_sysctl_table(t->sysctl_header);
		kfree(t);
	}
}
EXPORT_SYMBOL(neigh_sysctl_unregister);

#endif	/* CONFIG_SYSCTL */

static int __init neigh_init(void)
{
	//neighbour消息处理
	rtnl_register(PF_UNSPEC, RTM_NEWNEIGH, neigh_add, NULL, 0);
	rtnl_register(PF_UNSPEC, RTM_DELNEIGH, neigh_delete, NULL, 0);
	rtnl_register(PF_UNSPEC, RTM_GETNEIGH, neigh_get, neigh_dump_info, 0);

	rtnl_register(PF_UNSPEC, RTM_GETNEIGHTBL, NULL, neightbl_dump_info,
		      0);
	rtnl_register(PF_UNSPEC, RTM_SETNEIGHTBL, neightbl_set, NULL, 0);

	return 0;
}

subsys_initcall(neigh_init);<|MERGE_RESOLUTION|>--- conflicted
+++ resolved
@@ -1522,12 +1522,8 @@
 		struct net_device *dev = neigh->dev;
 		unsigned int seq;
 
-<<<<<<< HEAD
 		//有cache回调，但neighbour还未缓存，则缓存它
-		if (dev->header_ops->cache && !neigh->hh.hh_len)
-=======
 		if (dev->header_ops->cache && !READ_ONCE(neigh->hh.hh_len))
->>>>>>> e42617b8
 			neigh_hh_init(neigh);
 
 		do {
