--- conflicted
+++ resolved
@@ -1286,13 +1286,6 @@
 	old    = neigh->nud_state;
 	err    = -EPERM;
 
-<<<<<<< HEAD
-	if (!(flags & NEIGH_UPDATE_F_ADMIN) &&
-	    (old & (NUD_NOARP | NUD_PERMANENT)))
-		goto out;
-
-=======
->>>>>>> 52e44129
 	if (neigh->dead) {
 		NL_SET_ERR_MSG(extack, "Neighbor entry is now dead");
 		new = old;
