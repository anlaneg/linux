--- conflicted
+++ resolved
@@ -546,12 +546,8 @@
 	     n1 != NULL;
 	     n1 = rcu_dereference_protected(n1->next,
 			lockdep_is_held(&tbl->lock))) {
-<<<<<<< HEAD
-		if (dev == n1->dev && !memcmp(n1->primary_key, pkey, key_len)) {
+		if (dev == n1->dev && !memcmp(n1->primary_key, n->primary_key, key_len)) {
 			//在表项中找到已自已相同的项，准备释放本次创建的n
-=======
-		if (dev == n1->dev && !memcmp(n1->primary_key, n->primary_key, key_len)) {
->>>>>>> c4e0ca7f
 			if (want_ref)
 				neigh_hold(n1);
 			rc = n1;
