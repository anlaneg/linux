// SPDX-License-Identifier: GPL-2.0-or-later
/*
 *	Generic address resolution entity
 *
 *	Authors:
 *	Pedro Roque		<roque@di.fc.ul.pt>
 *	Alexey Kuznetsov	<kuznet@ms2.inr.ac.ru>
 *
 *	Fixes:
 *	Vitaly E. Lavrov	releasing NULL neighbor in neigh_add.
 *	Harald Welte		Add neighbour cache statistics like rtstat
 */

#define pr_fmt(fmt) KBUILD_MODNAME ": " fmt

#include <linux/slab.h>
#include <linux/types.h>
#include <linux/kernel.h>
#include <linux/module.h>
#include <linux/socket.h>
#include <linux/netdevice.h>
#include <linux/proc_fs.h>
#ifdef CONFIG_SYSCTL
#include <linux/sysctl.h>
#endif
#include <linux/times.h>
#include <net/net_namespace.h>
#include <net/neighbour.h>
#include <net/arp.h>
#include <net/dst.h>
#include <net/sock.h>
#include <net/netevent.h>
#include <net/netlink.h>
#include <linux/rtnetlink.h>
#include <linux/random.h>
#include <linux/string.h>
#include <linux/log2.h>
#include <linux/inetdevice.h>
#include <net/addrconf.h>

#include <trace/events/neigh.h>

#define NEIGH_DEBUG 1
#define neigh_dbg(level, fmt, ...)		\
do {						\
	if (level <= NEIGH_DEBUG)		\
		pr_debug(fmt, ##__VA_ARGS__);	\
} while (0)

#define PNEIGH_HASHMASK		0xF

static void neigh_timer_handler(struct timer_list *t);
static void __neigh_notify(struct neighbour *n, int type, int flags,
			   u32 pid);
static void neigh_update_notify(struct neighbour *neigh, u32 nlmsg_pid);
static int pneigh_ifdown_and_unlock(struct neigh_table *tbl,
				    struct net_device *dev);

#ifdef CONFIG_PROC_FS
static const struct seq_operations neigh_stat_seq_ops;
#endif

static struct hlist_head *neigh_get_dev_table(struct net_device *dev, int family)
{
	int i;

	switch (family) {
	default:
		DEBUG_NET_WARN_ON_ONCE(1);
		fallthrough; /* to avoid panic by null-ptr-deref */
	case AF_INET:
		i = NEIGH_ARP_TABLE;
		break;
	case AF_INET6:
		i = NEIGH_ND_TABLE;
		break;
	}

	return &dev->neighbours[i];
}

/*
   Neighbour hash table buckets are protected with rwlock tbl->lock.

   - All the scans/updates to hash buckets MUST be made under this lock.
   - NOTHING clever should be made under this lock: no callbacks
     to protocol backends, no attempts to send something to network.
     It will result in deadlocks, if backend/driver wants to use neighbour
     cache.
   - If the entry requires some non-trivial actions, increase
     its reference count and release table lock.

   Neighbour entries are protected:
   - with reference count.
   - with rwlock neigh->lock

   Reference count prevents destruction.

   neigh->lock mainly serializes ll address data and its validity state.
   However, the same lock is used to protect another entry fields:
    - timer
    - resolution queue

   Again, nothing clever shall be made under neigh->lock,
   the most complicated procedure, which we allow is dev->hard_header.
   It is supposed, that dev->hard_header is simplistic and does
   not make callbacks to neighbour tables.
 */
//邻居表项的blackhole输出（用于邻居表项不可用时）
static int neigh_blackhole(struct neighbour *neigh, struct sk_buff *skb)
{
	kfree_skb(skb);
	return -ENETDOWN;
}

static void neigh_cleanup_and_release(struct neighbour *neigh)
{
	trace_neigh_cleanup_and_release(neigh, 0);
	/*对外通知neigh移除*/
	__neigh_notify(neigh, RTM_DELNEIGH, 0, 0);
	/*触发neigh状态更新通知链*/
	call_netevent_notifiers(NETEVENT_NEIGH_UPDATE, neigh);
	/*移除neigh*/
	neigh_release(neigh);
}

/*
 * It is random distribution in the interval (1/2)*base...(3/2)*base.
 * It corresponds to default IPv6 settings and is not overridable,
 * because it is really reasonable choice.
 */

unsigned long neigh_rand_reach_time(unsigned long base)
{
	return base ? get_random_u32_below(base) + (base >> 1) : 0;
}
EXPORT_SYMBOL(neigh_rand_reach_time);

static void neigh_mark_dead(struct neighbour *n)
{
	n->dead = 1;
	if (!list_empty(&n->gc_list)) {
		list_del_init(&n->gc_list);
		atomic_dec(&n->tbl->gc_entries);
	}
	if (!list_empty(&n->managed_list))
		list_del_init(&n->managed_list);
}

static void neigh_update_gc_list(struct neighbour *n)
{
	bool on_gc_list, exempt_from_gc;

	write_lock_bh(&n->tbl->lock);
	write_lock(&n->lock);
	if (n->dead)
		goto out;

	/* remove from the gc list if new state is permanent or if neighbor
	 * is externally learned; otherwise entry should be on the gc list
	 */
	exempt_from_gc = n->nud_state & NUD_PERMANENT ||
			 n->flags & NTF_EXT_LEARNED;
	on_gc_list = !list_empty(&n->gc_list);

	if (exempt_from_gc && on_gc_list) {
		list_del_init(&n->gc_list);
		atomic_dec(&n->tbl->gc_entries);
	} else if (!exempt_from_gc && !on_gc_list) {
		/* add entries to the tail; cleaning removes from the front */
		list_add_tail(&n->gc_list, &n->tbl->gc_list);
		atomic_inc(&n->tbl->gc_entries);
	}
out:
	write_unlock(&n->lock);
	write_unlock_bh(&n->tbl->lock);
}

static void neigh_update_managed_list(struct neighbour *n)
{
	bool on_managed_list, add_to_managed;

	write_lock_bh(&n->tbl->lock);
	write_lock(&n->lock);
	if (n->dead)
		goto out;

	add_to_managed = n->flags & NTF_MANAGED;
	on_managed_list = !list_empty(&n->managed_list);

	if (!add_to_managed && on_managed_list)
		list_del_init(&n->managed_list);
	else if (add_to_managed && !on_managed_list)
		list_add_tail(&n->managed_list, &n->tbl->managed_list);
out:
	write_unlock(&n->lock);
	write_unlock_bh(&n->tbl->lock);
}

static void neigh_update_flags(struct neighbour *neigh, u32 flags, int *notify,
			       bool *gc_update, bool *managed_update)
{
	u32 ndm_flags, old_flags = neigh->flags;

	if (!(flags & NEIGH_UPDATE_F_ADMIN))
		return;

	ndm_flags  = (flags & NEIGH_UPDATE_F_EXT_LEARNED) ? NTF_EXT_LEARNED : 0;
	ndm_flags |= (flags & NEIGH_UPDATE_F_MANAGED) ? NTF_MANAGED : 0;

	if ((old_flags ^ ndm_flags) & NTF_EXT_LEARNED) {
		if (ndm_flags & NTF_EXT_LEARNED)
			neigh->flags |= NTF_EXT_LEARNED;
		else
			neigh->flags &= ~NTF_EXT_LEARNED;
		*notify = 1;
		*gc_update = true;
	}
	if ((old_flags ^ ndm_flags) & NTF_MANAGED) {
		if (ndm_flags & NTF_MANAGED)
			neigh->flags |= NTF_MANAGED;
		else
			neigh->flags &= ~NTF_MANAGED;
		*notify = 1;
		*managed_update = true;
	}
}

bool neigh_remove_one(struct neighbour *n)
{
	bool retval = false;

	write_lock(&n->lock);
	if (refcount_read(&n->refcnt) == 1) {
		hlist_del_rcu(&n->hash);
		hlist_del_rcu(&n->dev_list);
		neigh_mark_dead(n);
		retval = true;
	}
	write_unlock(&n->lock);
	if (retval)
		neigh_cleanup_and_release(n);
	return retval;
}

<<<<<<< HEAD
bool neigh_remove_one(struct neighbour *ndel, struct neigh_table *tbl)
{
	struct neigh_hash_table *nht;
	void *pkey = ndel->primary_key;
	u32 hash_val;
	struct neighbour *n;
	struct neighbour __rcu **np;

	nht = rcu_dereference_protected(tbl->nht,
					lockdep_is_held(&tbl->lock));
	hash_val = tbl->hash(pkey, ndel->dev, nht->hash_rnd);
	hash_val = hash_val >> (32 - nht->hash_shift);

	np = &nht->hash_buckets[hash_val];
	while ((n = rcu_dereference_protected(*np,
					      lockdep_is_held(&tbl->lock)))) {
		if (n == ndel)
		    /*在桶上找到，移除它*/
			return neigh_del(n, np, tbl);
		np = &n->next;
	}
	return false;
}

//强制执行邻居表项回收
=======
>>>>>>> 155a3c00
static int neigh_forced_gc(struct neigh_table *tbl)
{
    	/*最大强制执行回收的数目*/
	int max_clean = atomic_read(&tbl->gc_entries) -
			READ_ONCE(tbl->gc_thresh2);
	u64 tmax = ktime_get_ns() + NSEC_PER_MSEC;
	unsigned long tref = jiffies - 5 * HZ;
	struct neighbour *n, *tmp;
	int shrunk = 0;
	int loop = 0;

	NEIGH_CACHE_STAT_INC(tbl, forced_gc_runs);

	write_lock_bh(&tbl->lock);

	/*遍历gc链上的neighbour,如果状态为NUD_FAILED,则移除*/
	list_for_each_entry_safe(n, tmp, &tbl->gc_list, gc_list) {
		if (refcount_read(&n->refcnt) == 1) {
			bool remove = false;

			write_lock(&n->lock);
			if ((n->nud_state == NUD_FAILED) ||
			    (n->nud_state == NUD_NOARP) ||
			    (tbl->is_multicast &&
			     tbl->is_multicast(n->primary_key)) ||
			    !time_in_range(n->updated, tref, jiffies))
				remove = true;
			write_unlock(&n->lock);

			if (remove && neigh_remove_one(n))
				shrunk++;
			if (shrunk >= max_clean)
				break;
			if (++loop == 16) {
				if (ktime_get_ns() > tmax)
					goto unlock;
				loop = 0;
			}
		}
	}

	WRITE_ONCE(tbl->last_flush, jiffies);
unlock:
	write_unlock_bh(&tbl->lock);

	return shrunk;
}

static void neigh_add_timer(struct neighbour *n, unsigned long when)
{
	/* Use safe distance from the jiffies - LONG_MAX point while timer
	 * is running in DELAY/PROBE state but still show to user space
	 * large times in the past.
	 */
	unsigned long mint = jiffies - (LONG_MAX - 86400 * HZ);

	neigh_hold(n);
	if (!time_in_range(n->confirmed, mint, jiffies))
		n->confirmed = mint;
	if (time_before(n->used, n->confirmed))
		n->used = n->confirmed;
	if (unlikely(mod_timer(&n->timer, when))) {
		printk("NEIGH: BUG, double timer add, state is %x\n",
		       n->nud_state);
		dump_stack();
	}
}

//停止neighbour的定时器
static int neigh_del_timer(struct neighbour *n)
{
	if ((n->nud_state & NUD_IN_TIMER) &&
	    timer_delete(&n->timer)) {
		neigh_release(n);
		return 1;
	}
	return 0;
}

static struct neigh_parms *neigh_get_dev_parms_rcu(struct net_device *dev,
						   int family)
{
	switch (family) {
	case AF_INET:
		return __in_dev_arp_parms_get_rcu(dev);
	case AF_INET6:
		return __in6_dev_nd_parms_get_rcu(dev);
	}
	return NULL;
}

static void neigh_parms_qlen_dec(struct net_device *dev, int family)
{
	struct neigh_parms *p;

	rcu_read_lock();
	p = neigh_get_dev_parms_rcu(dev, family);
	if (p)
		p->qlen--;
	rcu_read_unlock();
}

static void pneigh_queue_purge(struct sk_buff_head *list, struct net *net,
			       int family)
{
	struct sk_buff_head tmp;
	unsigned long flags;
	struct sk_buff *skb;

	skb_queue_head_init(&tmp);
	spin_lock_irqsave(&list->lock, flags);
	skb = skb_peek(list);
	while (skb != NULL) {
		struct sk_buff *skb_next = skb_peek_next(skb, list);
		struct net_device *dev = skb->dev;

		if (net == NULL || net_eq(dev_net(dev), net)) {
			neigh_parms_qlen_dec(dev, family);
			__skb_unlink(skb, list);
			__skb_queue_tail(&tmp, skb);
		}
		skb = skb_next;
	}
	spin_unlock_irqrestore(&list->lock, flags);

	while ((skb = __skb_dequeue(&tmp))) {
		dev_put(skb->dev);
		kfree_skb(skb);
	}
}

static void neigh_flush_dev(struct neigh_table *tbl, struct net_device *dev,
			    bool skip_perm)
{
	struct hlist_head *dev_head;
	struct hlist_node *tmp;
	struct neighbour *n;

	dev_head = neigh_get_dev_table(dev, tbl->family);

	hlist_for_each_entry_safe(n, tmp, dev_head, dev_list) {
		if (skip_perm && n->nud_state & NUD_PERMANENT)
			continue;

		hlist_del_rcu(&n->hash);
		hlist_del_rcu(&n->dev_list);
		write_lock(&n->lock);
		neigh_del_timer(n);
		neigh_mark_dead(n);
		if (refcount_read(&n->refcnt) != 1) {
			/* The most unpleasant situation.
			 * We must destroy neighbour entry,
			 * but someone still uses it.
			 *
			 * The destroy will be delayed until
			 * the last user releases us, but
			 * we must kill timers etc. and move
			 * it to safe state.
			 */
			__skb_queue_purge(&n->arp_queue);
			n->arp_queue_len_bytes = 0;
			WRITE_ONCE(n->output, neigh_blackhole);
			if (n->nud_state & NUD_VALID)
				n->nud_state = NUD_NOARP;
			else
				n->nud_state = NUD_NONE;
			neigh_dbg(2, "neigh %p is stray\n", n);
		}
		write_unlock(&n->lock);
		neigh_cleanup_and_release(n);
	}
}

void neigh_changeaddr(struct neigh_table *tbl, struct net_device *dev)
{
	write_lock_bh(&tbl->lock);
	neigh_flush_dev(tbl, dev, false);
	write_unlock_bh(&tbl->lock);
}
EXPORT_SYMBOL(neigh_changeaddr);

static int __neigh_ifdown(struct neigh_table *tbl, struct net_device *dev,
			  bool skip_perm)
{
	write_lock_bh(&tbl->lock);
	neigh_flush_dev(tbl, dev, skip_perm);
	pneigh_ifdown_and_unlock(tbl, dev);
	pneigh_queue_purge(&tbl->proxy_queue, dev ? dev_net(dev) : NULL,
			   tbl->family);
	if (skb_queue_empty_lockless(&tbl->proxy_queue))
		timer_delete_sync(&tbl->proxy_timer);
	return 0;
}

int neigh_carrier_down(struct neigh_table *tbl, struct net_device *dev)
{
	__neigh_ifdown(tbl, dev, true);
	return 0;
}
EXPORT_SYMBOL(neigh_carrier_down);

int neigh_ifdown(struct neigh_table *tbl, struct net_device *dev)
{
	__neigh_ifdown(tbl, dev, false);
	return 0;
}
EXPORT_SYMBOL(neigh_ifdown);

//申请一个空的邻居表项
static struct neighbour *neigh_alloc(struct neigh_table *tbl,
				     struct net_device *dev,
				     u32 flags, bool exempt_from_gc)
{
	struct neighbour *n = NULL;
	unsigned long now = jiffies;
	int entries, gc_thresh3;

	//是否跳过gc步骤
	if (exempt_from_gc)
		goto do_alloc;

	entries = atomic_inc_return(&tbl->gc_entries) - 1;
	gc_thresh3 = READ_ONCE(tbl->gc_thresh3);
	if (entries >= gc_thresh3 ||
	    (entries >= READ_ONCE(tbl->gc_thresh2) &&
	     time_after(now, READ_ONCE(tbl->last_flush) + 5 * HZ))) {
		if (!neigh_forced_gc(tbl) && entries >= gc_thresh3) {
			net_info_ratelimited("%s: neighbor table overflow!\n",
					     tbl->id);
			NEIGH_CACHE_STAT_INC(tbl, table_fulls);
			goto out_entries;
		}
	}

do_alloc:
	//申请并填充新的邻居表项
	n = kzalloc(tbl->entry_size + dev->neigh_priv_len, GFP_ATOMIC);
	if (!n)
		goto out_entries;

	__skb_queue_head_init(&n->arp_queue);
	rwlock_init(&n->lock);
	seqlock_init(&n->ha_lock);
	n->updated	  = n->used = now;
	n->nud_state	  = NUD_NONE;
	//此表项的默认输出方式是丢包
	n->output	  = neigh_blackhole;
	n->flags	  = flags;
	seqlock_init(&n->hh.hh_lock);
	n->parms	  = neigh_parms_clone(&tbl->parms);
	//初始化邻居表项的timer
	timer_setup(&n->timer, neigh_timer_handler, 0);

	NEIGH_CACHE_STAT_INC(tbl, allocs);
	n->tbl		  = tbl;
	refcount_set(&n->refcnt, 1);
	n->dead		  = 1;
	INIT_LIST_HEAD(&n->gc_list);
	INIT_LIST_HEAD(&n->managed_list);

	atomic_inc(&tbl->entries);
out:
	return n;

out_entries:
	if (!exempt_from_gc)
		atomic_dec(&tbl->gc_entries);
	goto out;
}

static void neigh_get_hash_rnd(u32 *x)
{
	*x = get_random_u32() | 1;
}

static struct neigh_hash_table *neigh_hash_alloc(unsigned int shift)
{
<<<<<<< HEAD
	//取neighbour表的桶大小
	size_t size = (1 << shift) * sizeof(struct neighbour *);
=======
	size_t size = (1 << shift) * sizeof(struct hlist_head);
	struct hlist_head *hash_heads;
>>>>>>> 155a3c00
	struct neigh_hash_table *ret;
	int i;

	ret = kmalloc(sizeof(*ret), GFP_ATOMIC);
	if (!ret)
		return NULL;

<<<<<<< HEAD
	//为hash桶申请空间
	if (size <= PAGE_SIZE) {
		buckets = kzalloc(size, GFP_ATOMIC);
	} else {
		buckets = (struct neighbour __rcu **)
			  __get_free_pages(GFP_ATOMIC | __GFP_ZERO,
					   get_order(size));
		kmemleak_alloc(buckets, size, 1, GFP_ATOMIC);
	}
	if (!buckets) {
		kfree(ret);
		return NULL;
	}

	ret->hash_buckets = buckets;
=======
	hash_heads = kzalloc(size, GFP_ATOMIC);
	if (!hash_heads) {
		kfree(ret);
		return NULL;
	}
	ret->hash_heads = hash_heads;
>>>>>>> 155a3c00
	ret->hash_shift = shift;

	//用随机数填充hash_rnd
	for (i = 0; i < NEIGH_NUM_HASH_RND; i++)
		neigh_get_hash_rnd(&ret->hash_rnd[i]);
	return ret;
}

static void neigh_hash_free_rcu(struct rcu_head *head)
{
	struct neigh_hash_table *nht = container_of(head,
						    struct neigh_hash_table,
						    rcu);

	kfree(nht->hash_heads);
	kfree(nht);
}

static struct neigh_hash_table *neigh_hash_grow(struct neigh_table *tbl,
						unsigned long new_shift)
{
	unsigned int i, hash;
	struct neigh_hash_table *new_nht, *old_nht;

	NEIGH_CACHE_STAT_INC(tbl, hash_grows);

	old_nht = rcu_dereference_protected(tbl->nht,
					    lockdep_is_held(&tbl->lock));
	new_nht = neigh_hash_alloc(new_shift);
	if (!new_nht)
		return old_nht;

	for (i = 0; i < (1 << old_nht->hash_shift); i++) {
		struct hlist_node *tmp;
		struct neighbour *n;

		neigh_for_each_in_bucket_safe(n, tmp, &old_nht->hash_heads[i]) {
			hash = tbl->hash(n->primary_key, n->dev,
					 new_nht->hash_rnd);

			hash >>= (32 - new_nht->hash_shift);

			hlist_del_rcu(&n->hash);
			hlist_add_head_rcu(&n->hash, &new_nht->hash_heads[hash]);
		}
	}

	rcu_assign_pointer(tbl->nht, new_nht);
	call_rcu(&old_nht->rcu, neigh_hash_free_rcu);
	return new_nht;
}

//查询邻居表项
struct neighbour *neigh_lookup(struct neigh_table *tbl, const void *pkey,
			       struct net_device *dev)
{
	struct neighbour *n;

	NEIGH_CACHE_STAT_INC(tbl, lookups);

	rcu_read_lock();
	n = __neigh_lookup_noref(tbl, pkey, dev);
	if (n) {
		//增加此邻居表项的引用计数
		if (!refcount_inc_not_zero(&n->refcnt))
			n = NULL;
		//增加查询的命中次数
		NEIGH_CACHE_STAT_INC(tbl, hits);
	}

	rcu_read_unlock();
	return n;
}
EXPORT_SYMBOL(neigh_lookup);

//创建邻居表项(本函数最重要的是调用几个相关的setup回调,完成neighbour初始化）
static struct neighbour *
___neigh_create(struct neigh_table *tbl, const void *pkey,
		struct net_device *dev, u32 flags,
		bool exempt_from_gc, bool want_ref)
{
	u32 hash_val, key_len = tbl->key_len;
	struct neighbour *n1, *rc, *n;
	struct neigh_hash_table *nht;
	int error;

	n = neigh_alloc(tbl, dev, flags, exempt_from_gc);
	trace_neigh_create(tbl, dev, pkey, n, exempt_from_gc);
	if (!n) {
		//申请并初始化邻居表项失败
		rc = ERR_PTR(-ENOBUFS);
		goto out;
	}

	memcpy(n->primary_key, pkey, key_len);
	n->dev = dev;//neighbour关联的设备
	netdev_hold(dev, &n->dev_tracker, GFP_ATOMIC);

	/* Protocol specific setup. */
	//依据不同的邻居表，初始化邻居表项（例如arp,igmpv6协议进行构造）
	if (tbl->constructor &&	(error = tbl->constructor(n)) < 0) {
		rc = ERR_PTR(error);
		goto out_neigh_release;
	}

	//完成此邻居表项设备相关的私有初始化
	if (dev->netdev_ops->ndo_neigh_construct) {
		error = dev->netdev_ops->ndo_neigh_construct(dev, n);
		if (error < 0) {
			rc = ERR_PTR(error);
			goto out_neigh_release;
		}
	}

	/* Device specific setup. */
	if (n->parms->neigh_setup &&
	    (error = n->parms->neigh_setup(n)) < 0) {
		rc = ERR_PTR(error);
		goto out_neigh_release;
	}

	n->confirmed = jiffies - (NEIGH_VAR(n->parms, BASE_REACHABLE_TIME) << 1);

	write_lock_bh(&tbl->lock);
	nht = rcu_dereference_protected(tbl->nht,
					lockdep_is_held(&tbl->lock));

	//如果表项数据过大，则执行hash表增长
	if (atomic_read(&tbl->entries) > (1 << nht->hash_shift))
		nht = neigh_hash_grow(tbl, nht->hash_shift + 1);

	hash_val = tbl->hash(n->primary_key, dev, nht->hash_rnd) >> (32 - nht->hash_shift);

	//如果dead非0，则insert终止
	if (n->parms->dead) {
		rc = ERR_PTR(-EINVAL);
		goto out_tbl_unlock;
	}

	neigh_for_each_in_bucket(n1, &nht->hash_heads[hash_val]) {
		if (dev == n1->dev && !memcmp(n1->primary_key, n->primary_key, key_len)) {
			//在表项中找到与自已相同的项，释放本次计划insert的neighbour
			if (want_ref)
				neigh_hold(n1);
			rc = n1;
			goto out_tbl_unlock;
		}
	}

	n->dead = 0;
	if (!exempt_from_gc)
		list_add_tail(&n->gc_list, &n->tbl->gc_list);
	if (n->flags & NTF_MANAGED)
		list_add_tail(&n->managed_list, &n->tbl->managed_list);
	if (want_ref)
		neigh_hold(n);
<<<<<<< HEAD

	//将n置于hash表的链头部，完成插入
	rcu_assign_pointer(n->next,
			   rcu_dereference_protected(nht->hash_buckets[hash_val],
						     lockdep_is_held(&tbl->lock)));
	rcu_assign_pointer(nht->hash_buckets[hash_val], n);
=======
	hlist_add_head_rcu(&n->hash, &nht->hash_heads[hash_val]);

	hlist_add_head_rcu(&n->dev_list,
			   neigh_get_dev_table(dev, tbl->family));

>>>>>>> 155a3c00
	write_unlock_bh(&tbl->lock);
	neigh_dbg(2, "neigh %p is created\n", n);
	rc = n;
out:
	return rc;
out_tbl_unlock:
	write_unlock_bh(&tbl->lock);
out_neigh_release:
	if (!exempt_from_gc)
		atomic_dec(&tbl->gc_entries);
	neigh_release(n);
	goto out;
}

//创建针对pkey的邻居表项，且邻居表项从属于dev设备
struct neighbour *__neigh_create(struct neigh_table *tbl, const void *pkey,
				 struct net_device *dev, bool want_ref)
{
	bool exempt_from_gc = !!(dev->flags & IFF_LOOPBACK);

	return ___neigh_create(tbl, pkey, dev, 0, exempt_from_gc, want_ref);
}
EXPORT_SYMBOL(__neigh_create);

static u32 pneigh_hash(const void *pkey, unsigned int key_len)
{
	u32 hash_val = *(u32 *)(pkey + key_len - 4);
	hash_val ^= (hash_val >> 16);
	hash_val ^= hash_val >> 8;
	hash_val ^= hash_val >> 4;
	hash_val &= PNEIGH_HASHMASK;
	return hash_val;
}

//在neighbour链上查询代理neigh
static struct pneigh_entry *__pneigh_lookup_1(struct pneigh_entry *n,
					      struct net *net,
					      const void *pkey,
					      unsigned int key_len,
					      struct net_device *dev)
{
	while (n) {
		if (!memcmp(n->key, pkey, key_len) &&/*地址相同*/
		    net_eq(pneigh_net(n), net) &&/*net namespace相同*/
		    (n->dev == dev || !n->dev))/*设备完全相同或者代理neighbour未指定dev*/
			return n;
		n = n->next;
	}
	return NULL;
}

struct pneigh_entry *__pneigh_lookup(struct neigh_table *tbl,
		struct net *net, const void *pkey, struct net_device *dev)
{
	unsigned int key_len = tbl->key_len;
	u32 hash_val = pneigh_hash(pkey, key_len);

	return __pneigh_lookup_1(tbl->phash_buckets[hash_val],
				 net, pkey, key_len, dev);
}
EXPORT_SYMBOL_GPL(__pneigh_lookup);

//查询代理邻居表项
struct pneigh_entry * pneigh_lookup(struct neigh_table *tbl,
				    struct net *net, const void *pkey,
				    struct net_device *dev/*代理设备*/, int creat/*失配后，是否创建*/)
{
	struct pneigh_entry *n;
	unsigned int key_len = tbl->key_len;
	u32 hash_val = pneigh_hash(pkey, key_len);

	read_lock_bh(&tbl->lock);
	n = __pneigh_lookup_1(tbl->phash_buckets[hash_val],
			      net, pkey, key_len, dev);
	read_unlock_bh(&tbl->lock);

	/*已找到或者不创建，则直接返回*/
	if (n || !creat)
		goto out;

	ASSERT_RTNL();

	//未查询到，且要求create,执行代理领居表项创建
	n = kzalloc(sizeof(*n) + key_len, GFP_KERNEL);
	if (!n)
		goto out;

	write_pnet(&n->net, net);
	memcpy(n->key, pkey, key_len);
	n->dev = dev;
	netdev_hold(dev, &n->dev_tracker, GFP_KERNEL);

	//初始化
	if (tbl->pconstructor && tbl->pconstructor(n)) {
		netdev_put(dev, &n->dev_tracker);
		kfree(n);
		n = NULL;
		goto out;
	}

	//加入此代理表项
	write_lock_bh(&tbl->lock);
	n->next = tbl->phash_buckets[hash_val];
	tbl->phash_buckets[hash_val] = n;
	write_unlock_bh(&tbl->lock);
out:
	return n;
}
EXPORT_SYMBOL(pneigh_lookup);


int pneigh_delete(struct neigh_table *tbl, struct net *net, const void *pkey,
		  struct net_device *dev)
{
	struct pneigh_entry *n, **np;
	unsigned int key_len = tbl->key_len;
	u32 hash_val = pneigh_hash(pkey, key_len);

	write_lock_bh(&tbl->lock);
	for (np = &tbl->phash_buckets[hash_val]; (n = *np) != NULL;
	     np = &n->next) {
		if (!memcmp(n->key, pkey, key_len) && n->dev == dev &&
		    net_eq(pneigh_net(n), net)) {
			*np = n->next;
			write_unlock_bh(&tbl->lock);
			if (tbl->pdestructor)
				tbl->pdestructor(n);
			netdev_put(n->dev, &n->dev_tracker);
			kfree(n);
			return 0;
		}
	}
	write_unlock_bh(&tbl->lock);
	return -ENOENT;
}

static int pneigh_ifdown_and_unlock(struct neigh_table *tbl,
				    struct net_device *dev)
{
	struct pneigh_entry *n, **np, *freelist = NULL;
	u32 h;

	for (h = 0; h <= PNEIGH_HASHMASK; h++) {
		np = &tbl->phash_buckets[h];
		while ((n = *np) != NULL) {
			if (!dev || n->dev == dev) {
				*np = n->next;
				n->next = freelist;
				freelist = n;
				continue;
			}
			np = &n->next;
		}
	}
	write_unlock_bh(&tbl->lock);
	while ((n = freelist)) {
		freelist = n->next;
		n->next = NULL;
		if (tbl->pdestructor)
			tbl->pdestructor(n);
		netdev_put(n->dev, &n->dev_tracker);
		kfree(n);
	}
	return -ENOENT;
}

static inline void neigh_parms_put(struct neigh_parms *parms)
{
	if (refcount_dec_and_test(&parms->refcnt))
		kfree(parms);
}

/*
 *	neighbour must already be out of the table;
 *
 */
void neigh_destroy(struct neighbour *neigh)
{
	struct net_device *dev = neigh->dev;

	NEIGH_CACHE_STAT_INC(neigh->tbl, destroys);

	if (!neigh->dead) {
	    /*neigh移除时，必须指明为dead，显示堆栈*/
		pr_warn("Destroying alive neighbour %p\n", neigh);
		dump_stack();
		return;
	}

	if (neigh_del_timer(neigh))
		pr_warn("Impossible event\n");

	write_lock_bh(&neigh->lock);
	__skb_queue_purge(&neigh->arp_queue);
	write_unlock_bh(&neigh->lock);
	neigh->arp_queue_len_bytes = 0;

	/*如有必要，移除neigh时调用netdev回调*/
	if (dev->netdev_ops->ndo_neigh_destroy)
		dev->netdev_ops->ndo_neigh_destroy(dev, neigh);

	netdev_put(dev, &neigh->dev_tracker);
	neigh_parms_put(neigh->parms);

	neigh_dbg(2, "neigh %p is destroyed\n", neigh);

	/*neigh元素数减一*/
	atomic_dec(&neigh->tbl->entries);
	kfree_rcu(neigh, rcu);
}
EXPORT_SYMBOL(neigh_destroy);

/* Neighbour state is suspicious;
   disable fast path.

   Called with write_locked neigh.
 */
static void neigh_suspect(struct neighbour *neigh)
{
	neigh_dbg(2, "neigh %p is suspected\n", neigh);

	WRITE_ONCE(neigh->output, neigh->ops->output);
}

/* Neighbour state is OK;
   enable fast path.

   Called with write_locked neigh.
 */
static void neigh_connect(struct neighbour *neigh)
{
	neigh_dbg(2, "neigh %p is connected\n", neigh);

	WRITE_ONCE(neigh->output, neigh->ops->connected_output);
}

static void neigh_periodic_work(struct work_struct *work)
{
	struct neigh_table *tbl = container_of(work, struct neigh_table, gc_work.work);
	struct neigh_hash_table *nht;
	struct hlist_node *tmp;
	struct neighbour *n;
	unsigned int i;

	NEIGH_CACHE_STAT_INC(tbl, periodic_gc_runs);

	write_lock_bh(&tbl->lock);
	nht = rcu_dereference_protected(tbl->nht,
					lockdep_is_held(&tbl->lock));

	/*
	 *	periodically recompute ReachableTime from random function
	 */

	if (time_after(jiffies, tbl->last_rand + 300 * HZ)) {
		struct neigh_parms *p;

		WRITE_ONCE(tbl->last_rand, jiffies);
		list_for_each_entry(p, &tbl->parms_list, list)
			p->reachable_time =
				neigh_rand_reach_time(NEIGH_VAR(p, BASE_REACHABLE_TIME));
	}

	/*表中数量小于gc_thresh1时不进行work处理*/
	if (atomic_read(&tbl->entries) < READ_ONCE(tbl->gc_thresh1))
		goto out;

	/*此时需要执行gc work,遍历每个arp桶*/
	for (i = 0 ; i < (1 << nht->hash_shift); i++) {
		neigh_for_each_in_bucket_safe(n, tmp, &nht->hash_heads[i]) {
			unsigned int state;

			write_lock(&n->lock);

			state = n->nud_state;
			if ((state & (NUD_PERMANENT | NUD_IN_TIMER)) ||
			    (n->flags & NTF_EXT_LEARNED)) {
			    /*静态neighbour,timer生效期状态，？？不处理*/
				write_unlock(&n->lock);
				continue;
			}

			//使n->used >= n->confirmed
			if (time_before(n->used, n->confirmed) &&
			    time_is_before_eq_jiffies(n->confirmed))
				n->used = n->confirmed;

			if (refcount_read(&n->refcnt) == 1 &&
			    (state == NUD_FAILED ||
			     !time_in_range_open(jiffies, n->used,
						 n->used + NEIGH_VAR(n->parms, GC_STALETIME)))) {
<<<<<<< HEAD
			    	/*n只有一个引用计数，且state为failed或者长期没有使用超时，则回收*/
				rcu_assign_pointer(*np,
					rcu_dereference_protected(n->next,
						lockdep_is_held(&tbl->lock)));
=======
				hlist_del_rcu(&n->hash);
				hlist_del_rcu(&n->dev_list);
>>>>>>> 155a3c00
				neigh_mark_dead(n);
				write_unlock(&n->lock);
				neigh_cleanup_and_release(n);
				continue;
			}
			write_unlock(&n->lock);
<<<<<<< HEAD

next_elt:
			/*切到下一个elem*/
			np = &n->next;
=======
>>>>>>> 155a3c00
		}
		/*
		 * It's fine to release lock here, even if hash table
		 * grows while we are preempted.
		 */
		write_unlock_bh(&tbl->lock);
		cond_resched();
		write_lock_bh(&tbl->lock);
		nht = rcu_dereference_protected(tbl->nht,
						lockdep_is_held(&tbl->lock));
	}
out:
	/* Cycle through all hash buckets every BASE_REACHABLE_TIME/2 ticks.
	 * ARP entry timeouts range from 1/2 BASE_REACHABLE_TIME to 3/2
	 * BASE_REACHABLE_TIME.
	 */
	queue_delayed_work(system_power_efficient_wq, &tbl->gc_work,
			      NEIGH_VAR(&tbl->parms, BASE_REACHABLE_TIME) >> 1);
	write_unlock_bh(&tbl->lock);
}

static __inline__ int neigh_max_probes(struct neighbour *n)
{
	struct neigh_parms *p = n->parms;
	return NEIGH_VAR(p, UCAST_PROBES) + NEIGH_VAR(p, APP_PROBES) +
	       (n->nud_state & NUD_PROBE ? NEIGH_VAR(p, MCAST_REPROBES) :
	        NEIGH_VAR(p, MCAST_PROBES));
}

static void neigh_invalidate(struct neighbour *neigh)
	__releases(neigh->lock)
	__acquires(neigh->lock)
{
	struct sk_buff *skb;

	NEIGH_CACHE_STAT_INC(neigh->tbl, res_failed);
	neigh_dbg(2, "neigh %p is failed\n", neigh);
	neigh->updated = jiffies;

	/* It is very thin place. report_unreachable is very complicated
	   routine. Particularly, it can hit the same neighbour entry!

	   So that, we try to be accurate and avoid dead loop. --ANK
	 */
	//neigh上挂载的这些报文因为arp无法解析成功，通知处理，例如响应目的不可达
	while (neigh->nud_state == NUD_FAILED &&
	       (skb = __skb_dequeue(&neigh->arp_queue)) != NULL) {
		write_unlock(&neigh->lock);
		neigh->ops->error_report(neigh, skb);
		write_lock(&neigh->lock);
	}
	__skb_queue_purge(&neigh->arp_queue);
	neigh->arp_queue_len_bytes = 0;
}

//对外发送针对neigh的探测（通过solicit完成请求）
static void neigh_probe(struct neighbour *neigh)
	__releases(neigh->lock)
{
	struct sk_buff *skb = skb_peek_tail(&neigh->arp_queue);
	/* keep skb alive even if arp_queue overflows */
	if (skb)
		skb = skb_clone(skb, GFP_ATOMIC);
	write_unlock(&neigh->lock);
	if (neigh->ops->solicit)
		neigh->ops->solicit(neigh, skb);
	atomic_inc(&neigh->probes);
	consume_skb(skb);
}

/* Called when a timer expires for a neighbour entry. */
//邻居表项定时器超时时将被调用
static void neigh_timer_handler(struct timer_list *t)
{
	unsigned long now, next;
	struct neighbour *neigh = timer_container_of(neigh, t, timer);
	unsigned int state;
	int notify = 0;

	write_lock(&neigh->lock);

	state = neigh->nud_state;
	now = jiffies;
	/*默认下次触发时间为1S后*/
	next = now + HZ;

	//neighbour状态已达到非定时器控制状态，退出
	if (!(state & NUD_IN_TIMER))
		goto out;

	if (state & NUD_REACHABLE) {
		//当前处于reachable状态
		if (time_before_eq(now,
				   neigh->confirmed + neigh->parms->reachable_time)) {
		    /*confirmed的时间距离现在还不到reachable_time,更新下次检查时间*/
			neigh_dbg(2, "neigh %p is still alive\n", neigh);
			next = neigh->confirmed + neigh->parms->reachable_time;
		} else if (time_before_eq(now,
					  neigh->used +
					  NEIGH_VAR(neigh->parms, DELAY_PROBE_TIME))) {
		    /*当前时间大于conirmed +reachable_time,但小于used+probe_time,转DELAY状态*/
			neigh_dbg(2, "neigh %p is delayed\n", neigh);
			WRITE_ONCE(neigh->nud_state, NUD_DELAY);
			neigh->updated = jiffies;
			neigh_suspect(neigh);
			next = now + NEIGH_VAR(neigh->parms, DELAY_PROBE_TIME);
		} else {
		    /*当前时间大于used+probe_time,转STALE状态*/
			neigh_dbg(2, "neigh %p is suspected\n", neigh);
			WRITE_ONCE(neigh->nud_state, NUD_STALE);
			neigh->updated = jiffies;
			neigh_suspect(neigh);
			notify = 1;
		}
	} else if (state & NUD_DELAY) {
		if (time_before_eq(now,
				   neigh->confirmed +
				   NEIGH_VAR(neigh->parms, DELAY_PROBE_TIME))) {
			neigh_dbg(2, "neigh %p is now reachable\n", neigh);
			WRITE_ONCE(neigh->nud_state, NUD_REACHABLE);
			neigh->updated = jiffies;
			neigh_connect(neigh);
			notify = 1;
			next = neigh->confirmed + neigh->parms->reachable_time;
		} else {
			neigh_dbg(2, "neigh %p is probed\n", neigh);
			WRITE_ONCE(neigh->nud_state, NUD_PROBE);
			neigh->updated = jiffies;
			atomic_set(&neigh->probes, 0);
			notify = 1;
			next = now + max(NEIGH_VAR(neigh->parms, RETRANS_TIME),
					 HZ/100);
		}
	} else {
		/* NUD_PROBE|NUD_INCOMPLETE */
		next = now + max(NEIGH_VAR(neigh->parms, RETRANS_TIME), HZ/100);
	}

	if ((neigh->nud_state & (NUD_INCOMPLETE | NUD_PROBE)) &&
	    atomic_read(&neigh->probes) >= neigh_max_probes(neigh)) {
		//当前处于incomplete或者probe状态，且探测次数超阀值，置failed状态
		WRITE_ONCE(neigh->nud_state, NUD_FAILED);
		notify = 1;
		neigh_invalidate(neigh);
		goto out;
	}

	if (neigh->nud_state & NUD_IN_TIMER) {
		//此neigh仍在timer的控制下，设置下次触发时间
		if (time_before(next, jiffies + HZ/100))
			next = jiffies + HZ/100;
		if (!mod_timer(&neigh->timer, next))
			neigh_hold(neigh);
	}

	if (neigh->nud_state & (NUD_INCOMPLETE | NUD_PROBE)) {
		//当前处于incomplete或者probe状态，执行arp探测
		neigh_probe(neigh);
	} else {
out:
		write_unlock(&neigh->lock);
	}

	if (notify)
		neigh_update_notify(neigh, 0);

	trace_neigh_timer_handler(neigh, 0);

	neigh_release(neigh);
}

int __neigh_event_send(struct neighbour *neigh, struct sk_buff *skb,
		       const bool immediate_ok)
{
	int rc;
	bool immediate_probe = false;

	write_lock_bh(&neigh->lock);

	rc = 0;
	if (neigh->nud_state & (NUD_CONNECTED | NUD_DELAY | NUD_PROBE))
		goto out_unlock_bh;
	if (neigh->dead)
		goto out_dead;

	if (!(neigh->nud_state & (NUD_STALE | NUD_INCOMPLETE))) {
		if (NEIGH_VAR(neigh->parms, MCAST_PROBES) +
		    NEIGH_VAR(neigh->parms, APP_PROBES)) {
			unsigned long next, now = jiffies;

			atomic_set(&neigh->probes,
				   NEIGH_VAR(neigh->parms, UCAST_PROBES));
			neigh_del_timer(neigh);
			WRITE_ONCE(neigh->nud_state, NUD_INCOMPLETE);
			neigh->updated = now;
			if (!immediate_ok) {
				next = now + 1;
			} else {
				immediate_probe = true;
				next = now + max(NEIGH_VAR(neigh->parms,
							   RETRANS_TIME),
						 HZ / 100);
			}
			neigh_add_timer(neigh, next);
		} else {
			WRITE_ONCE(neigh->nud_state, NUD_FAILED);
			neigh->updated = jiffies;
			write_unlock_bh(&neigh->lock);

			kfree_skb_reason(skb, SKB_DROP_REASON_NEIGH_FAILED);
			return 1;
		}
	} else if (neigh->nud_state & NUD_STALE) {
		neigh_dbg(2, "neigh %p is delayed\n", neigh);
		neigh_del_timer(neigh);
		WRITE_ONCE(neigh->nud_state, NUD_DELAY);
		neigh->updated = jiffies;
		neigh_add_timer(neigh, jiffies +
				NEIGH_VAR(neigh->parms, DELAY_PROBE_TIME));
	}

	if (neigh->nud_state == NUD_INCOMPLETE) {
		if (skb) {
			while (neigh->arp_queue_len_bytes + skb->truesize >
			       NEIGH_VAR(neigh->parms, QUEUE_LEN_BYTES)) {
				struct sk_buff *buff;

				buff = __skb_dequeue(&neigh->arp_queue);
				if (!buff)
					break;
				neigh->arp_queue_len_bytes -= buff->truesize;
				kfree_skb_reason(buff, SKB_DROP_REASON_NEIGH_QUEUEFULL);
				NEIGH_CACHE_STAT_INC(neigh->tbl, unres_discards);
			}
			skb_dst_force(skb);
			__skb_queue_tail(&neigh->arp_queue, skb);
			neigh->arp_queue_len_bytes += skb->truesize;
		}
		rc = 1;
	}
out_unlock_bh:
	if (immediate_probe)
		neigh_probe(neigh);
	else
		write_unlock(&neigh->lock);
	local_bh_enable();
	trace_neigh_event_send_done(neigh, rc);
	return rc;

out_dead:
	if (neigh->nud_state & NUD_STALE)
		goto out_unlock_bh;
	write_unlock_bh(&neigh->lock);
	kfree_skb_reason(skb, SKB_DROP_REASON_NEIGH_DEAD);
	trace_neigh_event_send_dead(neigh, 1);
	return 1;
}
EXPORT_SYMBOL(__neigh_event_send);

/*将neigh->ha更新到neigh->h中*/
static void neigh_update_hhs(struct neighbour *neigh)
{
	struct hh_cache *hh;
	void (*update)(struct hh_cache*, const struct net_device*, const unsigned char *)
		= NULL;

	if (neigh->dev->header_ops)
		update = neigh->dev->header_ops->cache_update;

	//更新hh中的缓存的hw address
	if (update) {
		hh = &neigh->hh;
		if (READ_ONCE(hh->hh_len)) {
			write_seqlock_bh(&hh->hh_lock);
			update(hh, neigh->dev, neigh->ha);
			write_sequnlock_bh(&hh->hh_lock);
		}
	}
}

/* Generic update routine.
   -- lladdr is new lladdr or NULL, if it is not supplied.
   -- new    is new state.
   -- flags
	NEIGH_UPDATE_F_OVERRIDE allows to override existing lladdr,
				if it is different.
	NEIGH_UPDATE_F_WEAK_OVERRIDE will suspect existing "connected"
				lladdr instead of overriding it
				if it is different.
	NEIGH_UPDATE_F_ADMIN	means that the change is administrative.
	NEIGH_UPDATE_F_USE	means that the entry is user triggered.
	NEIGH_UPDATE_F_MANAGED	means that the entry will be auto-refreshed.
	NEIGH_UPDATE_F_OVERRIDE_ISROUTER allows to override existing
				NTF_ROUTER flag.
	NEIGH_UPDATE_F_ISROUTER	indicates if the neighbour is known as
				a router.

   Caller MUST hold reference count on the entry.
 */
static int __neigh_update(struct neighbour *neigh, const u8 *lladdr/*链路地址*/,
			  u8 new/*neighbour状态*/, u32 flags, u32 nlmsg_pid,
			  struct netlink_ext_ack *extack)
{
	bool gc_update = false, managed_update = false;
	int update_isrouter = 0;
	struct net_device *dev;
	int err, notify = 0;
	u8 old;

	trace_neigh_update(neigh, lladdr, new, flags, nlmsg_pid);

	write_lock_bh(&neigh->lock);

	dev    = neigh->dev;
	old    = neigh->nud_state;
	err    = -EPERM;

	if (neigh->dead) {
		NL_SET_ERR_MSG(extack, "Neighbor entry is now dead");
		new = old;
		goto out;
	}
	if (!(flags & NEIGH_UPDATE_F_ADMIN) &&
	    (old & (NUD_NOARP | NUD_PERMANENT)))
		goto out;

	neigh_update_flags(neigh, flags, &notify, &gc_update, &managed_update);
	if (flags & (NEIGH_UPDATE_F_USE | NEIGH_UPDATE_F_MANAGED)) {
		new = old & ~NUD_PERMANENT;
		WRITE_ONCE(neigh->nud_state, new);
		err = 0;
		goto out;
	}

	if (!(new & NUD_VALID)) {
		neigh_del_timer(neigh);
		if (old & NUD_CONNECTED)
			neigh_suspect(neigh);
		WRITE_ONCE(neigh->nud_state, new);
		err = 0;
		notify = old & NUD_VALID;
		if ((old & (NUD_INCOMPLETE | NUD_PROBE)) &&
		    (new & NUD_FAILED)) {
			//旧状态为incomplete,新状态为failed,将neighbour置为无效
			neigh_invalidate(neigh);
			notify = 1;
		}
		goto out;
	}

	/* Compare new lladdr with cached one */
	if (!dev->addr_len) {
		/* First case: device needs no address. */
		lladdr = neigh->ha;
	} else if (lladdr) {
		/* The second case: if something is already cached
		   and a new address is proposed:
		   - compare new & old
		   - if they are different, check override flag
		 */
		if ((old & NUD_VALID) &&
		    !memcmp(lladdr, neigh->ha, dev->addr_len))
			lladdr = neigh->ha;
	} else {
		/* No address is supplied; if we know something,
		   use it, otherwise discard the request.
		 */
		err = -EINVAL;
		if (!(old & NUD_VALID)) {
			NL_SET_ERR_MSG(extack, "No link layer address given");
			goto out;
		}
		lladdr = neigh->ha;
	}

	/* Update confirmed timestamp for neighbour entry after we
	 * received ARP packet even if it doesn't change IP to MAC binding.
	 */
	if (new & NUD_CONNECTED)
		neigh->confirmed = jiffies;

	/* If entry was valid and address is not changed,
	   do not change entry state, if new one is STALE.
	 */
	err = 0;
	update_isrouter = flags & NEIGH_UPDATE_F_OVERRIDE_ISROUTER;
	if (old & NUD_VALID) {
		if (lladdr != neigh->ha && !(flags & NEIGH_UPDATE_F_OVERRIDE)) {
			update_isrouter = 0;
			if ((flags & NEIGH_UPDATE_F_WEAK_OVERRIDE) &&
			    (old & NUD_CONNECTED)) {
				lladdr = neigh->ha;
				new = NUD_STALE;
			} else
				goto out;
		} else {
			if (lladdr == neigh->ha && new == NUD_STALE &&
			    !(flags & NEIGH_UPDATE_F_ADMIN))
				new = old;
		}
	}

	/* Update timestamp only once we know we will make a change to the
	 * neighbour entry. Otherwise we risk to move the locktime window with
	 * noop updates and ignore relevant ARP updates.
	 */
	if (new != old || lladdr != neigh->ha)
		neigh->updated = jiffies;

	if (new != old) {
		neigh_del_timer(neigh);
		if (new & NUD_PROBE)
			atomic_set(&neigh->probes, 0);
		if (new & NUD_IN_TIMER)
			neigh_add_timer(neigh, (jiffies +
						((new & NUD_REACHABLE) ?
						 neigh->parms->reachable_time :
						 0)));
		WRITE_ONCE(neigh->nud_state, new);
		notify = 1;
	}

	if (lladdr != neigh->ha) {
		write_seqlock(&neigh->ha_lock);
		//设置新的链路层地址（例如mac地址）
		memcpy(&neigh->ha, lladdr, dev->addr_len);
		write_sequnlock(&neigh->ha_lock);
		neigh_update_hhs(neigh);
		if (!(new & NUD_CONNECTED))
			neigh->confirmed = jiffies -
				      (NEIGH_VAR(neigh->parms, BASE_REACHABLE_TIME) << 1);
		notify = 1;
	}
	if (new == old)
		goto out;
	if (new & NUD_CONNECTED)
		neigh_connect(neigh);
	else
		neigh_suspect(neigh);
	if (!(old & NUD_VALID)) {
		struct sk_buff *skb;

		/* Again: avoid dead loop if something went wrong */

		while (neigh->nud_state & NUD_VALID &&
		       (skb = __skb_dequeue(&neigh->arp_queue)) != NULL) {
			struct dst_entry *dst = skb_dst(skb);
			struct neighbour *n2, *n1 = neigh;
			write_unlock_bh(&neigh->lock);

			rcu_read_lock();

			/* Why not just use 'neigh' as-is?  The problem is that
			 * things such as shaper, eql, and sch_teql can end up
			 * using alternative, different, neigh objects to output
			 * the packet in the output path.  So what we need to do
			 * here is re-lookup the top-level neigh in the path so
			 * we can reinject the packet there.
			 */
			n2 = NULL;
			if (dst && dst->obsolete != DST_OBSOLETE_DEAD) {
				n2 = dst_neigh_lookup_skb(dst, skb);
				if (n2)
					n1 = n2;
			}
			READ_ONCE(n1->output)(n1, skb);
			if (n2)
				neigh_release(n2);
			rcu_read_unlock();

			write_lock_bh(&neigh->lock);
		}
		__skb_queue_purge(&neigh->arp_queue);
		neigh->arp_queue_len_bytes = 0;
	}
out:
	if (update_isrouter)
		neigh_update_is_router(neigh, flags, &notify);
	write_unlock_bh(&neigh->lock);
	if (((new ^ old) & NUD_PERMANENT) || gc_update)
		neigh_update_gc_list(neigh);
	if (managed_update)
		neigh_update_managed_list(neigh);
	if (notify)
		neigh_update_notify(neigh, nlmsg_pid);
	trace_neigh_update_done(neigh, err);
	return err;
}

//neighbour更新
int neigh_update(struct neighbour *neigh, const u8 *lladdr, u8 new,
		 u32 flags, u32 nlmsg_pid)
{
	return __neigh_update(neigh, lladdr, new, flags, nlmsg_pid, NULL);
}
EXPORT_SYMBOL(neigh_update);

/* Update the neigh to listen temporarily for probe responses, even if it is
 * in a NUD_FAILED state. The caller has to hold neigh->lock for writing.
 */
void __neigh_set_probe_once(struct neighbour *neigh)
{
	if (neigh->dead)
		return;
	neigh->updated = jiffies;
	if (!(neigh->nud_state & NUD_FAILED))
		return;
	WRITE_ONCE(neigh->nud_state, NUD_INCOMPLETE);
	atomic_set(&neigh->probes, neigh_max_probes(neigh));
	neigh_add_timer(neigh,
			jiffies + max(NEIGH_VAR(neigh->parms, RETRANS_TIME),
				      HZ/100));
}
EXPORT_SYMBOL(__neigh_set_probe_once);

struct neighbour *neigh_event_ns(struct neigh_table *tbl,
				 u8 *lladdr, void *saddr,
				 struct net_device *dev)
{
	//查询邻居表项（最后一个参数用于确定是否在未查询到neighbour时创建）
	struct neighbour *neigh = __neigh_lookup(tbl, saddr, dev,
						 lladdr || !dev->addr_len);
	if (neigh)
		neigh_update(neigh, lladdr, NUD_STALE,
			     NEIGH_UPDATE_F_OVERRIDE, 0);
	return neigh;
}
EXPORT_SYMBOL(neigh_event_ns);

/* called with read_lock_bh(&n->lock); */
static void neigh_hh_init(struct neighbour *n)
{
	struct net_device *dev = n->dev;
	__be16 prot = n->tbl->protocol;
	struct hh_cache	*hh = &n->hh;

	write_lock_bh(&n->lock);

	/* Only one thread can come in here and initialize the
	 * hh_cache entry.
	 */
	//将n中的hw保存在hh中
	if (!hh->hh_len)
		dev->header_ops->cache(n, hh, prot);

	write_unlock_bh(&n->lock);
}

/* Slow and careful. */

int neigh_resolve_output(struct neighbour *neigh, struct sk_buff *skb)
{
	int rc = 0;

	if (!neigh_event_send(neigh, skb)) {
		int err;
		struct net_device *dev = neigh->dev;
		unsigned int seq;

		//有cache回调，但neighbour还未缓存，则缓存它
		if (dev->header_ops->cache && !READ_ONCE(neigh->hh.hh_len))
			neigh_hh_init(neigh);

		do {
			__skb_pull(skb, skb_network_offset(skb));
			seq = read_seqbegin(&neigh->ha_lock);
			//为skb构造并生成以太头，目的使用neigh->ha,源mac未给出，使用dev的源mac
			err = dev_hard_header(skb, dev, ntohs(skb->protocol),
					      neigh->ha, NULL, skb->len);
		} while (read_seqretry(&neigh->ha_lock, seq));

		if (err >= 0)
			//发送报文
			rc = dev_queue_xmit(skb);
		else
			goto out_kfree_skb;
	}
out:
	return rc;
out_kfree_skb:
	rc = -EINVAL;
	kfree_skb_reason(skb, SKB_DROP_REASON_NEIGH_HH_FILLFAIL);
	goto out;
}
EXPORT_SYMBOL(neigh_resolve_output);

/* As fast as possible without hh cache */

int neigh_connected_output(struct neighbour *neigh, struct sk_buff *skb)
{
	struct net_device *dev = neigh->dev;
	unsigned int seq;
	int err;

	do {
		__skb_pull(skb, skb_network_offset(skb));
		seq = read_seqbegin(&neigh->ha_lock);
		err = dev_hard_header(skb, dev, ntohs(skb->protocol),
				      neigh->ha, NULL, skb->len);
	} while (read_seqretry(&neigh->ha_lock, seq));

	if (err >= 0)
		err = dev_queue_xmit(skb);
	else {
		err = -EINVAL;
		kfree_skb_reason(skb, SKB_DROP_REASON_NEIGH_HH_FILLFAIL);
	}
	return err;
}
EXPORT_SYMBOL(neigh_connected_output);

//适用于NUD_NOARP的邻居表项，直接输出
int neigh_direct_output(struct neighbour *neigh, struct sk_buff *skb)
{
	return dev_queue_xmit(skb);
}
EXPORT_SYMBOL(neigh_direct_output);

static void neigh_managed_work(struct work_struct *work)
{
	struct neigh_table *tbl = container_of(work, struct neigh_table,
					       managed_work.work);
	struct neighbour *neigh;

	write_lock_bh(&tbl->lock);
	list_for_each_entry(neigh, &tbl->managed_list, managed_list)
		neigh_event_send_probe(neigh, NULL, false);
	queue_delayed_work(system_power_efficient_wq, &tbl->managed_work,
			   NEIGH_VAR(&tbl->parms, INTERVAL_PROBE_TIME_MS));
	write_unlock_bh(&tbl->lock);
}

static void neigh_proxy_process(struct timer_list *t)
{
	struct neigh_table *tbl = timer_container_of(tbl, t, proxy_timer);
	long sched_next = 0;
	unsigned long now = jiffies;
	struct sk_buff *skb, *n;

	spin_lock(&tbl->proxy_queue.lock);

	skb_queue_walk_safe(&tbl->proxy_queue, skb, n) {
		long tdif = NEIGH_CB(skb)->sched_next - now;

		if (tdif <= 0) {
			struct net_device *dev = skb->dev;

			neigh_parms_qlen_dec(dev, tbl->family);
			__skb_unlink(skb, &tbl->proxy_queue);

			if (tbl->proxy_redo && netif_running(dev)) {
				rcu_read_lock();
				tbl->proxy_redo(skb);
				rcu_read_unlock();
			} else {
				kfree_skb(skb);
			}

			dev_put(dev);
		} else if (!sched_next || tdif < sched_next)
			sched_next = tdif;
	}
	timer_delete(&tbl->proxy_timer);
	if (sched_next)
		mod_timer(&tbl->proxy_timer, jiffies + sched_next);
	spin_unlock(&tbl->proxy_queue.lock);
}

static unsigned long neigh_proxy_delay(struct neigh_parms *p)
{
	/* If proxy_delay is zero, do not call get_random_u32_below()
	 * as it is undefined behavior.
	 */
	unsigned long proxy_delay = NEIGH_VAR(p, PROXY_DELAY);

	return proxy_delay ?
	       jiffies + get_random_u32_below(proxy_delay) : jiffies;
}

void pneigh_enqueue(struct neigh_table *tbl, struct neigh_parms *p,
		    struct sk_buff *skb)
{
	unsigned long sched_next = neigh_proxy_delay(p);

	if (p->qlen > NEIGH_VAR(p, PROXY_QLEN)) {
		kfree_skb(skb);
		return;
	}

	NEIGH_CB(skb)->sched_next = sched_next;
	NEIGH_CB(skb)->flags |= LOCALLY_ENQUEUED;

	spin_lock(&tbl->proxy_queue.lock);
	if (timer_delete(&tbl->proxy_timer)) {
		if (time_before(tbl->proxy_timer.expires, sched_next))
			sched_next = tbl->proxy_timer.expires;
	}
	skb_dst_drop(skb);
	dev_hold(skb->dev);
	__skb_queue_tail(&tbl->proxy_queue, skb);
	p->qlen++;
	mod_timer(&tbl->proxy_timer, sched_next);
	spin_unlock(&tbl->proxy_queue.lock);
}
EXPORT_SYMBOL(pneigh_enqueue);

static inline struct neigh_parms *lookup_neigh_parms(struct neigh_table *tbl,
						      struct net *net, int ifindex)
{
	struct neigh_parms *p;

	list_for_each_entry(p, &tbl->parms_list, list) {
		if ((p->dev && p->dev->ifindex == ifindex && net_eq(neigh_parms_net(p), net)) ||
		    (!p->dev && !ifindex && net_eq(net, &init_net)))
			return p;
	}

	return NULL;
}

struct neigh_parms *neigh_parms_alloc(struct net_device *dev,
				      struct neigh_table *tbl)
{
	struct neigh_parms *p;
	struct net *net = dev_net(dev);
	const struct net_device_ops *ops = dev->netdev_ops;

	p = kmemdup(&tbl->parms, sizeof(*p), GFP_KERNEL);
	if (p) {
		p->tbl		  = tbl;
		refcount_set(&p->refcnt, 1);
		p->reachable_time =
				neigh_rand_reach_time(NEIGH_VAR(p, BASE_REACHABLE_TIME));
		p->qlen = 0;
		netdev_hold(dev, &p->dev_tracker, GFP_KERNEL);
		p->dev = dev;
		write_pnet(&p->net, net);
		p->sysctl_table = NULL;

		if (ops->ndo_neigh_setup && ops->ndo_neigh_setup(dev, p)) {
			netdev_put(dev, &p->dev_tracker);
			kfree(p);
			return NULL;
		}

		write_lock_bh(&tbl->lock);
		list_add(&p->list, &tbl->parms.list);
		write_unlock_bh(&tbl->lock);

		neigh_parms_data_state_cleanall(p);
	}
	return p;
}
EXPORT_SYMBOL(neigh_parms_alloc);

static void neigh_rcu_free_parms(struct rcu_head *head)
{
	struct neigh_parms *parms =
		container_of(head, struct neigh_parms, rcu_head);

	neigh_parms_put(parms);
}

void neigh_parms_release(struct neigh_table *tbl, struct neigh_parms *parms)
{
	if (!parms || parms == &tbl->parms)
		return;
	write_lock_bh(&tbl->lock);
	list_del(&parms->list);
	parms->dead = 1;
	write_unlock_bh(&tbl->lock);
	netdev_put(parms->dev, &parms->dev_tracker);
	call_rcu(&parms->rcu_head, neigh_rcu_free_parms);
}
EXPORT_SYMBOL(neigh_parms_release);

static struct lock_class_key neigh_table_proxy_queue_class;

static struct neigh_table __rcu *neigh_tables[NEIGH_NR_TABLES] __read_mostly;

void neigh_table_init(int index, struct neigh_table *tbl)
{
	unsigned long now = jiffies;
	unsigned long phsize;

	INIT_LIST_HEAD(&tbl->parms_list);
	INIT_LIST_HEAD(&tbl->gc_list);
	INIT_LIST_HEAD(&tbl->managed_list);

	list_add(&tbl->parms.list, &tbl->parms_list);
	write_pnet(&tbl->parms.net, &init_net);
	refcount_set(&tbl->parms.refcnt, 1);
	tbl->parms.reachable_time =
			  neigh_rand_reach_time(NEIGH_VAR(&tbl->parms, BASE_REACHABLE_TIME));
	tbl->parms.qlen = 0;

	/*percpu统计信息*/
	tbl->stats = alloc_percpu(struct neigh_statistics);
	if (!tbl->stats)
		panic("cannot create neighbour cache statistics");

#ifdef CONFIG_PROC_FS
	if (!proc_create_seq_data(tbl->id, 0, init_net.proc_net_stat,
			      &neigh_stat_seq_ops, tbl))
		panic("cannot create neighbour proc dir entry");
#endif

	RCU_INIT_POINTER(tbl->nht, neigh_hash_alloc(3));

	phsize = (PNEIGH_HASHMASK + 1) * sizeof(struct pneigh_entry *);
	tbl->phash_buckets = kzalloc(phsize, GFP_KERNEL);

	if (!tbl->nht || !tbl->phash_buckets)
		panic("cannot allocate neighbour cache hashes");

	if (!tbl->entry_size)
		tbl->entry_size = ALIGN(offsetof(struct neighbour, primary_key) +
					tbl->key_len, NEIGH_PRIV_ALIGN);
	else
		WARN_ON(tbl->entry_size % NEIGH_PRIV_ALIGN);

	rwlock_init(&tbl->lock);

	/*gc work初始化并入队*/
	INIT_DEFERRABLE_WORK(&tbl->gc_work, neigh_periodic_work);
	queue_delayed_work(system_power_efficient_wq, &tbl->gc_work,
			tbl->parms.reachable_time);
	INIT_DEFERRABLE_WORK(&tbl->managed_work, neigh_managed_work);
	queue_delayed_work(system_power_efficient_wq, &tbl->managed_work, 0);

	timer_setup(&tbl->proxy_timer, neigh_proxy_process, 0);
	skb_queue_head_init_class(&tbl->proxy_queue,
			&neigh_table_proxy_queue_class);

	tbl->last_flush = now;
	tbl->last_rand	= now + tbl->parms.reachable_time * 20;

	rcu_assign_pointer(neigh_tables[index], tbl);
}
EXPORT_SYMBOL(neigh_table_init);

/*
 * Only called from ndisc_cleanup(), which means this is dead code
 * because we no longer can unload IPv6 module.
 */
int neigh_table_clear(int index, struct neigh_table *tbl)
{
	RCU_INIT_POINTER(neigh_tables[index], NULL);
	synchronize_rcu();

	/* It is not clean... Fix it to unload IPv6 module safely */
	cancel_delayed_work_sync(&tbl->managed_work);
	cancel_delayed_work_sync(&tbl->gc_work);
	timer_delete_sync(&tbl->proxy_timer);
	pneigh_queue_purge(&tbl->proxy_queue, NULL, tbl->family);
	neigh_ifdown(tbl, NULL);
	if (atomic_read(&tbl->entries))
		pr_crit("neighbour leakage\n");

	call_rcu(&rcu_dereference_protected(tbl->nht, 1)->rcu,
		 neigh_hash_free_rcu);
	tbl->nht = NULL;

	kfree(tbl->phash_buckets);
	tbl->phash_buckets = NULL;

	remove_proc_entry(tbl->id, init_net.proc_net_stat);

	free_percpu(tbl->stats);
	tbl->stats = NULL;

	return 0;
}
EXPORT_SYMBOL(neigh_table_clear);

//取各family对应的neighbour表
static struct neigh_table *neigh_find_table(int family)
{
	struct neigh_table *tbl = NULL;

	switch (family) {
	case AF_INET:
		tbl = rcu_dereference_rtnl(neigh_tables[NEIGH_ARP_TABLE]);
		break;
	case AF_INET6:
		tbl = rcu_dereference_rtnl(neigh_tables[NEIGH_ND_TABLE]);
		break;
	}

	return tbl;
}

const struct nla_policy nda_policy[NDA_MAX+1] = {
	[NDA_UNSPEC]		= { .strict_start_type = NDA_NH_ID },
	[NDA_DST]		= { .type = NLA_BINARY, .len = MAX_ADDR_LEN },
	[NDA_LLADDR]		= { .type = NLA_BINARY, .len = MAX_ADDR_LEN },
	[NDA_CACHEINFO]		= { .len = sizeof(struct nda_cacheinfo) },
	[NDA_PROBES]		= { .type = NLA_U32 },
	[NDA_VLAN]		= { .type = NLA_U16 },
	[NDA_PORT]		= { .type = NLA_U16 },
	[NDA_VNI]		= { .type = NLA_U32 },
	[NDA_IFINDEX]		= { .type = NLA_U32 },
	[NDA_MASTER]		= { .type = NLA_U32 },
	[NDA_PROTOCOL]		= { .type = NLA_U8 },
	[NDA_NH_ID]		= { .type = NLA_U32 },
	[NDA_FLAGS_EXT]		= NLA_POLICY_MASK(NLA_U32, NTF_EXT_MASK),
	[NDA_FDB_EXT_ATTRS]	= { .type = NLA_NESTED },
};

static int neigh_delete(struct sk_buff *skb, struct nlmsghdr *nlh,
			struct netlink_ext_ack *extack)
{
	struct net *net = sock_net(skb->sk);
	struct ndmsg *ndm;
	struct nlattr *dst_attr;
	struct neigh_table *tbl;
	struct neighbour *neigh;
	struct net_device *dev = NULL;
	int err = -EINVAL;

	ASSERT_RTNL();
	if (nlmsg_len(nlh) < sizeof(*ndm))
		goto out;

	dst_attr = nlmsg_find_attr(nlh, sizeof(*ndm), NDA_DST);
	if (!dst_attr) {
		NL_SET_ERR_MSG(extack, "Network address not specified");
		goto out;
	}

	ndm = nlmsg_data(nlh);
	if (ndm->ndm_ifindex) {
		dev = __dev_get_by_index(net, ndm->ndm_ifindex);
		if (dev == NULL) {
			err = -ENODEV;
			goto out;
		}
	}

	tbl = neigh_find_table(ndm->ndm_family);
	if (tbl == NULL)
		return -EAFNOSUPPORT;

	if (nla_len(dst_attr) < (int)tbl->key_len) {
		NL_SET_ERR_MSG(extack, "Invalid network address");
		goto out;
	}

	if (ndm->ndm_flags & NTF_PROXY) {
		err = pneigh_delete(tbl, net, nla_data(dst_attr), dev);
		goto out;
	}

	if (dev == NULL)
		goto out;

	neigh = neigh_lookup(tbl, nla_data(dst_attr), dev);
	if (neigh == NULL) {
		err = -ENOENT;
		goto out;
	}

	/*将neighbour置为FAILED状态*/
	err = __neigh_update(neigh, NULL, NUD_FAILED,
			     NEIGH_UPDATE_F_OVERRIDE | NEIGH_UPDATE_F_ADMIN,
			     NETLINK_CB(skb).portid, extack);
	write_lock_bh(&tbl->lock);
	neigh_release(neigh);
	neigh_remove_one(neigh);
	write_unlock_bh(&tbl->lock);

out:
	return err;
}

//处理neighbour添加消息
static int neigh_add(struct sk_buff *skb, struct nlmsghdr *nlh,
		     struct netlink_ext_ack *extack)
{
	int flags = NEIGH_UPDATE_F_ADMIN | NEIGH_UPDATE_F_OVERRIDE |
		    NEIGH_UPDATE_F_OVERRIDE_ISROUTER;
	struct net *net = sock_net(skb->sk);
	struct ndmsg *ndm;
	struct nlattr *tb[NDA_MAX+1];
	struct neigh_table *tbl;
	struct net_device *dev = NULL;
	struct neighbour *neigh;
	void *dst, *lladdr;
	u8 protocol = 0;
	u32 ndm_flags;
	int err;

	ASSERT_RTNL();
	err = nlmsg_parse_deprecated(nlh, sizeof(*ndm), tb, NDA_MAX,
				     nda_policy, extack);
	if (err < 0)
		goto out;

	err = -EINVAL;
	if (!tb[NDA_DST]) {
		NL_SET_ERR_MSG(extack, "Network address not specified");
		goto out;
	}

	ndm = nlmsg_data(nlh);
	ndm_flags = ndm->ndm_flags;
	if (tb[NDA_FLAGS_EXT]) {
		u32 ext = nla_get_u32(tb[NDA_FLAGS_EXT]);

		BUILD_BUG_ON(sizeof(neigh->flags) * BITS_PER_BYTE <
			     (sizeof(ndm->ndm_flags) * BITS_PER_BYTE +
			      hweight32(NTF_EXT_MASK)));
		ndm_flags |= (ext << NTF_EXT_SHIFT);
	}
	if (ndm->ndm_ifindex) {
		dev = __dev_get_by_index(net, ndm->ndm_ifindex);
		if (dev == NULL) {
			err = -ENODEV;
			goto out;
		}

		//链路地址长度有误
		if (tb[NDA_LLADDR] && nla_len(tb[NDA_LLADDR]) < dev->addr_len) {
			NL_SET_ERR_MSG(extack, "Invalid link address");
			goto out;
		}
	}

	//取指定family的邻居表
	tbl = neigh_find_table(ndm->ndm_family);
	if (tbl == NULL)
		return -EAFNOSUPPORT;

	//key地址长度校验
	if (nla_len(tb[NDA_DST]) < (int)tbl->key_len) {
		NL_SET_ERR_MSG(extack, "Invalid network address");
		goto out;
	}

	dst = nla_data(tb[NDA_DST]);
	lladdr/*链路地址*/ = tb[NDA_LLADDR] ? nla_data(tb[NDA_LLADDR]) : NULL;

	if (tb[NDA_PROTOCOL])
		protocol = nla_get_u8(tb[NDA_PROTOCOL]);
	//查询并创建代理表
	if (ndm_flags & NTF_PROXY) {
		struct pneigh_entry *pn;

		if (ndm_flags & NTF_MANAGED) {
			NL_SET_ERR_MSG(extack, "Invalid NTF_* flag combination");
			goto out;
		}

		err = -ENOBUFS;
		pn = pneigh_lookup(tbl, net, dst, dev, 1/*如失配，则创建*/);
		if (pn) {
			pn->flags = ndm_flags;
			if (protocol)
				pn->protocol = protocol;
			err = 0;
		}
		goto out;
	}

	if (!dev) {
		NL_SET_ERR_MSG(extack, "Device not specified");
		goto out;
	}

	if (tbl->allow_add && !tbl->allow_add(dev, extack)) {
		err = -EINVAL;
		goto out;
	}

	//查询邻居表项
	neigh = neigh_lookup(tbl, dst, dev);
	if (neigh == NULL) {
		bool ndm_permanent  = ndm->ndm_state & NUD_PERMANENT;
		bool exempt_from_gc = ndm_permanent ||
				      ndm_flags & NTF_EXT_LEARNED;

		if (!(nlh->nlmsg_flags & NLM_F_CREATE)) {
			//无此表项，无create标记，返回
			err = -ENOENT;
			goto out;
		}
		if (ndm_permanent && (ndm_flags & NTF_MANAGED)) {
			NL_SET_ERR_MSG(extack, "Invalid NTF_* flag for permanent entry");
			err = -EINVAL;
			goto out;
		}

		//有create标记，创建此表项
		neigh = ___neigh_create(tbl, dst, dev,
					ndm_flags &
					(NTF_EXT_LEARNED | NTF_MANAGED),
					exempt_from_gc, true);
		if (IS_ERR(neigh)) {
			err = PTR_ERR(neigh);
			goto out;
		}
	} else {
		//表项已存在，有execl标记，报exist,并返回
		if (nlh->nlmsg_flags & NLM_F_EXCL) {
			err = -EEXIST;
			neigh_release(neigh);
			goto out;
		}

		if (!(nlh->nlmsg_flags & NLM_F_REPLACE))
			flags &= ~(NEIGH_UPDATE_F_OVERRIDE |
				   NEIGH_UPDATE_F_OVERRIDE_ISROUTER);
	}

	if (protocol)
		neigh->protocol = protocol;
	if (ndm_flags & NTF_EXT_LEARNED)
		flags |= NEIGH_UPDATE_F_EXT_LEARNED;
	if (ndm_flags & NTF_ROUTER)
		flags |= NEIGH_UPDATE_F_ISROUTER;
	if (ndm_flags & NTF_MANAGED)
		flags |= NEIGH_UPDATE_F_MANAGED;
	if (ndm_flags & NTF_USE)
		flags |= NEIGH_UPDATE_F_USE;

	err = __neigh_update(neigh, lladdr, ndm->ndm_state, flags,
			     NETLINK_CB(skb).portid, extack);
	if (!err && ndm_flags & (NTF_USE | NTF_MANAGED)) {
		neigh_event_send(neigh, NULL);
		err = 0;
	}
	neigh_release(neigh);
out:
	return err;
}

static int neightbl_fill_parms(struct sk_buff *skb, struct neigh_parms *parms)
{
	struct nlattr *nest;

	nest = nla_nest_start_noflag(skb, NDTA_PARMS);
	if (nest == NULL)
		return -ENOBUFS;

	if ((parms->dev &&
	     nla_put_u32(skb, NDTPA_IFINDEX, parms->dev->ifindex)) ||
	    nla_put_u32(skb, NDTPA_REFCNT, refcount_read(&parms->refcnt)) ||
	    nla_put_u32(skb, NDTPA_QUEUE_LENBYTES,
			NEIGH_VAR(parms, QUEUE_LEN_BYTES)) ||
	    /* approximative value for deprecated QUEUE_LEN (in packets) */
	    nla_put_u32(skb, NDTPA_QUEUE_LEN,
			NEIGH_VAR(parms, QUEUE_LEN_BYTES) / SKB_TRUESIZE(ETH_FRAME_LEN)) ||
	    nla_put_u32(skb, NDTPA_PROXY_QLEN, NEIGH_VAR(parms, PROXY_QLEN)) ||
	    nla_put_u32(skb, NDTPA_APP_PROBES, NEIGH_VAR(parms, APP_PROBES)) ||
	    nla_put_u32(skb, NDTPA_UCAST_PROBES,
			NEIGH_VAR(parms, UCAST_PROBES)) ||
	    nla_put_u32(skb, NDTPA_MCAST_PROBES,
			NEIGH_VAR(parms, MCAST_PROBES)) ||
	    nla_put_u32(skb, NDTPA_MCAST_REPROBES,
			NEIGH_VAR(parms, MCAST_REPROBES)) ||
	    nla_put_msecs(skb, NDTPA_REACHABLE_TIME, parms->reachable_time,
			  NDTPA_PAD) ||
	    nla_put_msecs(skb, NDTPA_BASE_REACHABLE_TIME,
			  NEIGH_VAR(parms, BASE_REACHABLE_TIME), NDTPA_PAD) ||
	    nla_put_msecs(skb, NDTPA_GC_STALETIME,
			  NEIGH_VAR(parms, GC_STALETIME), NDTPA_PAD) ||
	    nla_put_msecs(skb, NDTPA_DELAY_PROBE_TIME,
			  NEIGH_VAR(parms, DELAY_PROBE_TIME), NDTPA_PAD) ||
	    nla_put_msecs(skb, NDTPA_RETRANS_TIME,
			  NEIGH_VAR(parms, RETRANS_TIME), NDTPA_PAD) ||
	    nla_put_msecs(skb, NDTPA_ANYCAST_DELAY,
			  NEIGH_VAR(parms, ANYCAST_DELAY), NDTPA_PAD) ||
	    nla_put_msecs(skb, NDTPA_PROXY_DELAY,
			  NEIGH_VAR(parms, PROXY_DELAY), NDTPA_PAD) ||
	    nla_put_msecs(skb, NDTPA_LOCKTIME,
			  NEIGH_VAR(parms, LOCKTIME), NDTPA_PAD) ||
	    nla_put_msecs(skb, NDTPA_INTERVAL_PROBE_TIME_MS,
			  NEIGH_VAR(parms, INTERVAL_PROBE_TIME_MS), NDTPA_PAD))
		goto nla_put_failure;
	return nla_nest_end(skb, nest);

nla_put_failure:
	nla_nest_cancel(skb, nest);
	return -EMSGSIZE;
}

static int neightbl_fill_info(struct sk_buff *skb, struct neigh_table *tbl,
			      u32 pid, u32 seq, int type, int flags)
{
	struct nlmsghdr *nlh;
	struct ndtmsg *ndtmsg;

	nlh = nlmsg_put(skb, pid, seq, type, sizeof(*ndtmsg), flags);
	if (nlh == NULL)
		return -EMSGSIZE;

	ndtmsg = nlmsg_data(nlh);

	read_lock_bh(&tbl->lock);
	ndtmsg->ndtm_family = tbl->family;
	ndtmsg->ndtm_pad1   = 0;
	ndtmsg->ndtm_pad2   = 0;

	/*存放thresX*/
	if (nla_put_string(skb, NDTA_NAME, tbl->id) ||
	    nla_put_msecs(skb, NDTA_GC_INTERVAL, READ_ONCE(tbl->gc_interval),
			  NDTA_PAD) ||
	    nla_put_u32(skb, NDTA_THRESH1, READ_ONCE(tbl->gc_thresh1)) ||
	    nla_put_u32(skb, NDTA_THRESH2, READ_ONCE(tbl->gc_thresh2)) ||
	    nla_put_u32(skb, NDTA_THRESH3, READ_ONCE(tbl->gc_thresh3)))
		goto nla_put_failure;
	{
		unsigned long now = jiffies;
		long flush_delta = now - READ_ONCE(tbl->last_flush);
		long rand_delta = now - READ_ONCE(tbl->last_rand);
		struct neigh_hash_table *nht;
		struct ndt_config ndc = {
			.ndtc_key_len		= tbl->key_len,
			.ndtc_entry_size	= tbl->entry_size,
			.ndtc_entries		= atomic_read(&tbl->entries),
			.ndtc_last_flush	= jiffies_to_msecs(flush_delta),
			.ndtc_last_rand		= jiffies_to_msecs(rand_delta),
			.ndtc_proxy_qlen	= READ_ONCE(tbl->proxy_queue.qlen),
		};

		rcu_read_lock();
		nht = rcu_dereference(tbl->nht);
		ndc.ndtc_hash_rnd = nht->hash_rnd[0];
		ndc.ndtc_hash_mask = ((1 << nht->hash_shift) - 1);
		rcu_read_unlock();

		if (nla_put(skb, NDTA_CONFIG, sizeof(ndc), &ndc))
			goto nla_put_failure;
	}

	{
		int cpu;
		struct ndt_stats ndst;

		memset(&ndst, 0, sizeof(ndst));

		for_each_possible_cpu(cpu) {
			struct neigh_statistics	*st;

			st = per_cpu_ptr(tbl->stats, cpu);
			ndst.ndts_allocs		+= READ_ONCE(st->allocs);
			ndst.ndts_destroys		+= READ_ONCE(st->destroys);
			ndst.ndts_hash_grows		+= READ_ONCE(st->hash_grows);
			ndst.ndts_res_failed		+= READ_ONCE(st->res_failed);
			ndst.ndts_lookups		+= READ_ONCE(st->lookups);
			ndst.ndts_hits			+= READ_ONCE(st->hits);
			ndst.ndts_rcv_probes_mcast	+= READ_ONCE(st->rcv_probes_mcast);
			ndst.ndts_rcv_probes_ucast	+= READ_ONCE(st->rcv_probes_ucast);
			ndst.ndts_periodic_gc_runs	+= READ_ONCE(st->periodic_gc_runs);
			ndst.ndts_forced_gc_runs	+= READ_ONCE(st->forced_gc_runs);
			ndst.ndts_table_fulls		+= READ_ONCE(st->table_fulls);
		}

		if (nla_put_64bit(skb, NDTA_STATS, sizeof(ndst), &ndst,
				  NDTA_PAD))
			goto nla_put_failure;
	}

	BUG_ON(tbl->parms.dev);
	if (neightbl_fill_parms(skb, &tbl->parms) < 0)
		goto nla_put_failure;

	read_unlock_bh(&tbl->lock);
	nlmsg_end(skb, nlh);
	return 0;

nla_put_failure:
	read_unlock_bh(&tbl->lock);
	nlmsg_cancel(skb, nlh);
	return -EMSGSIZE;
}

static int neightbl_fill_param_info(struct sk_buff *skb,
				    struct neigh_table *tbl,
				    struct neigh_parms *parms,
				    u32 pid, u32 seq, int type,
				    unsigned int flags)
{
	struct ndtmsg *ndtmsg;
	struct nlmsghdr *nlh;

	nlh = nlmsg_put(skb, pid, seq, type, sizeof(*ndtmsg), flags);
	if (nlh == NULL)
		return -EMSGSIZE;

	ndtmsg = nlmsg_data(nlh);

	read_lock_bh(&tbl->lock);
	ndtmsg->ndtm_family = tbl->family;
	ndtmsg->ndtm_pad1   = 0;
	ndtmsg->ndtm_pad2   = 0;

	if (nla_put_string(skb, NDTA_NAME, tbl->id) < 0 ||
	    neightbl_fill_parms(skb, parms) < 0)
		goto errout;

	read_unlock_bh(&tbl->lock);
	nlmsg_end(skb, nlh);
	return 0;
errout:
	read_unlock_bh(&tbl->lock);
	nlmsg_cancel(skb, nlh);
	return -EMSGSIZE;
}

static const struct nla_policy nl_neightbl_policy[NDTA_MAX+1] = {
	[NDTA_NAME]		= { .type = NLA_STRING },
	[NDTA_THRESH1]		= { .type = NLA_U32 },
	[NDTA_THRESH2]		= { .type = NLA_U32 },
	[NDTA_THRESH3]		= { .type = NLA_U32 },
	[NDTA_GC_INTERVAL]	= { .type = NLA_U64 },
	[NDTA_PARMS]		= { .type = NLA_NESTED },
};

static const struct nla_policy nl_ntbl_parm_policy[NDTPA_MAX+1] = {
	[NDTPA_IFINDEX]			= { .type = NLA_U32 },
	[NDTPA_QUEUE_LEN]		= { .type = NLA_U32 },
	[NDTPA_QUEUE_LENBYTES]		= { .type = NLA_U32 },
	[NDTPA_PROXY_QLEN]		= { .type = NLA_U32 },
	[NDTPA_APP_PROBES]		= { .type = NLA_U32 },
	[NDTPA_UCAST_PROBES]		= { .type = NLA_U32 },
	[NDTPA_MCAST_PROBES]		= { .type = NLA_U32 },
	[NDTPA_MCAST_REPROBES]		= { .type = NLA_U32 },
	[NDTPA_BASE_REACHABLE_TIME]	= { .type = NLA_U64 },
	[NDTPA_GC_STALETIME]		= { .type = NLA_U64 },
	[NDTPA_DELAY_PROBE_TIME]	= { .type = NLA_U64 },
	[NDTPA_RETRANS_TIME]		= { .type = NLA_U64 },
	[NDTPA_ANYCAST_DELAY]		= { .type = NLA_U64 },
	[NDTPA_PROXY_DELAY]		= { .type = NLA_U64 },
	[NDTPA_LOCKTIME]		= { .type = NLA_U64 },
	[NDTPA_INTERVAL_PROBE_TIME_MS]	= { .type = NLA_U64, .min = 1 },
};

static int neightbl_set(struct sk_buff *skb, struct nlmsghdr *nlh,
			struct netlink_ext_ack *extack)
{
	struct net *net = sock_net(skb->sk);
	struct neigh_table *tbl;
	struct ndtmsg *ndtmsg;
	struct nlattr *tb[NDTA_MAX+1];
	bool found = false;
	int err, tidx;

	err = nlmsg_parse_deprecated(nlh, sizeof(*ndtmsg), tb, NDTA_MAX,
				     nl_neightbl_policy, extack);
	if (err < 0)
		goto errout;

	if (tb[NDTA_NAME] == NULL) {
		err = -EINVAL;
		goto errout;
	}

	ndtmsg = nlmsg_data(nlh);

	for (tidx = 0; tidx < NEIGH_NR_TABLES; tidx++) {
		tbl = rcu_dereference_rtnl(neigh_tables[tidx]);
		if (!tbl)
			continue;
		if (ndtmsg->ndtm_family && tbl->family != ndtmsg->ndtm_family)
			continue;
		if (nla_strcmp(tb[NDTA_NAME], tbl->id) == 0) {
			found = true;
			break;
		}
	}

	if (!found)
		return -ENOENT;

	/*
	 * We acquire tbl->lock to be nice to the periodic timers and
	 * make sure they always see a consistent set of values.
	 */
	write_lock_bh(&tbl->lock);

	if (tb[NDTA_PARMS]) {
		struct nlattr *tbp[NDTPA_MAX+1];
		struct neigh_parms *p;
		int i, ifindex = 0;

		err = nla_parse_nested_deprecated(tbp, NDTPA_MAX,
						  tb[NDTA_PARMS],
						  nl_ntbl_parm_policy, extack);
		if (err < 0)
			goto errout_tbl_lock;

		if (tbp[NDTPA_IFINDEX])
			ifindex = nla_get_u32(tbp[NDTPA_IFINDEX]);

		p = lookup_neigh_parms(tbl, net, ifindex);
		if (p == NULL) {
			err = -ENOENT;
			goto errout_tbl_lock;
		}

		for (i = 1; i <= NDTPA_MAX; i++) {
			if (tbp[i] == NULL)
				continue;

			switch (i) {
			case NDTPA_QUEUE_LEN:
				NEIGH_VAR_SET(p, QUEUE_LEN_BYTES,
					      nla_get_u32(tbp[i]) *
					      SKB_TRUESIZE(ETH_FRAME_LEN));
				break;
			case NDTPA_QUEUE_LENBYTES:
				NEIGH_VAR_SET(p, QUEUE_LEN_BYTES,
					      nla_get_u32(tbp[i]));
				break;
			case NDTPA_PROXY_QLEN:
				NEIGH_VAR_SET(p, PROXY_QLEN,
					      nla_get_u32(tbp[i]));
				break;
			case NDTPA_APP_PROBES:
				NEIGH_VAR_SET(p, APP_PROBES,
					      nla_get_u32(tbp[i]));
				break;
			case NDTPA_UCAST_PROBES:
				NEIGH_VAR_SET(p, UCAST_PROBES,
					      nla_get_u32(tbp[i]));
				break;
			case NDTPA_MCAST_PROBES:
				NEIGH_VAR_SET(p, MCAST_PROBES,
					      nla_get_u32(tbp[i]));
				break;
			case NDTPA_MCAST_REPROBES:
				NEIGH_VAR_SET(p, MCAST_REPROBES,
					      nla_get_u32(tbp[i]));
				break;
			case NDTPA_BASE_REACHABLE_TIME:
				NEIGH_VAR_SET(p, BASE_REACHABLE_TIME,
					      nla_get_msecs(tbp[i]));
				/* update reachable_time as well, otherwise, the change will
				 * only be effective after the next time neigh_periodic_work
				 * decides to recompute it (can be multiple minutes)
				 */
				p->reachable_time =
					neigh_rand_reach_time(NEIGH_VAR(p, BASE_REACHABLE_TIME));
				break;
			case NDTPA_GC_STALETIME:
				NEIGH_VAR_SET(p, GC_STALETIME,
					      nla_get_msecs(tbp[i]));
				break;
			case NDTPA_DELAY_PROBE_TIME:
				NEIGH_VAR_SET(p, DELAY_PROBE_TIME,
					      nla_get_msecs(tbp[i]));
				call_netevent_notifiers(NETEVENT_DELAY_PROBE_TIME_UPDATE, p);
				break;
			case NDTPA_INTERVAL_PROBE_TIME_MS:
				NEIGH_VAR_SET(p, INTERVAL_PROBE_TIME_MS,
					      nla_get_msecs(tbp[i]));
				break;
			case NDTPA_RETRANS_TIME:
				NEIGH_VAR_SET(p, RETRANS_TIME,
					      nla_get_msecs(tbp[i]));
				break;
			case NDTPA_ANYCAST_DELAY:
				NEIGH_VAR_SET(p, ANYCAST_DELAY,
					      nla_get_msecs(tbp[i]));
				break;
			case NDTPA_PROXY_DELAY:
				NEIGH_VAR_SET(p, PROXY_DELAY,
					      nla_get_msecs(tbp[i]));
				break;
			case NDTPA_LOCKTIME:
				NEIGH_VAR_SET(p, LOCKTIME,
					      nla_get_msecs(tbp[i]));
				break;
			}
		}
	}

	err = -ENOENT;
	if ((tb[NDTA_THRESH1] || tb[NDTA_THRESH2] ||
	     tb[NDTA_THRESH3] || tb[NDTA_GC_INTERVAL]) &&
	    !net_eq(net, &init_net))
		goto errout_tbl_lock;

	/*配置gc相关的thresh值*/
	if (tb[NDTA_THRESH1])
		WRITE_ONCE(tbl->gc_thresh1, nla_get_u32(tb[NDTA_THRESH1]));

	if (tb[NDTA_THRESH2])
		WRITE_ONCE(tbl->gc_thresh2, nla_get_u32(tb[NDTA_THRESH2]));

	if (tb[NDTA_THRESH3])
		WRITE_ONCE(tbl->gc_thresh3, nla_get_u32(tb[NDTA_THRESH3]));

	if (tb[NDTA_GC_INTERVAL])
		WRITE_ONCE(tbl->gc_interval, nla_get_msecs(tb[NDTA_GC_INTERVAL]));

	err = 0;

errout_tbl_lock:
	write_unlock_bh(&tbl->lock);
errout:
	return err;
}

static int neightbl_valid_dump_info(const struct nlmsghdr *nlh,
				    struct netlink_ext_ack *extack)
{
	struct ndtmsg *ndtm;

	ndtm = nlmsg_payload(nlh, sizeof(*ndtm));
	if (!ndtm) {
		NL_SET_ERR_MSG(extack, "Invalid header for neighbor table dump request");
		return -EINVAL;
	}

	if (ndtm->ndtm_pad1  || ndtm->ndtm_pad2) {
		NL_SET_ERR_MSG(extack, "Invalid values in header for neighbor table dump request");
		return -EINVAL;
	}

	if (nlmsg_attrlen(nlh, sizeof(*ndtm))) {
		NL_SET_ERR_MSG(extack, "Invalid data after header in neighbor table dump request");
		return -EINVAL;
	}

	return 0;
}

static int neightbl_dump_info(struct sk_buff *skb, struct netlink_callback *cb)
{
	const struct nlmsghdr *nlh = cb->nlh;
	struct net *net = sock_net(skb->sk);
	int family, tidx, nidx = 0;
	int tbl_skip = cb->args[0];
	int neigh_skip = cb->args[1];
	struct neigh_table *tbl;

	if (cb->strict_check) {
		int err = neightbl_valid_dump_info(nlh, cb->extack);

		if (err < 0)
			return err;
	}

	family = ((struct rtgenmsg *)nlmsg_data(nlh))->rtgen_family;

	for (tidx = 0; tidx < NEIGH_NR_TABLES; tidx++) {
		struct neigh_parms *p;

		tbl = rcu_dereference_rtnl(neigh_tables[tidx]);
		if (!tbl)
			continue;

		if (tidx < tbl_skip || (family && tbl->family != family))
			continue;

		if (neightbl_fill_info(skb, tbl, NETLINK_CB(cb->skb).portid,
				       nlh->nlmsg_seq, RTM_NEWNEIGHTBL,
				       NLM_F_MULTI) < 0)
			break;

		nidx = 0;
		p = list_next_entry(&tbl->parms, list);
		list_for_each_entry_from(p, &tbl->parms_list, list) {
			if (!net_eq(neigh_parms_net(p), net))
				continue;

			if (nidx < neigh_skip)
				goto next;

			if (neightbl_fill_param_info(skb, tbl, p,
						     NETLINK_CB(cb->skb).portid,
						     nlh->nlmsg_seq,
						     RTM_NEWNEIGHTBL,
						     NLM_F_MULTI) < 0)
				goto out;
		next:
			nidx++;
		}

		neigh_skip = 0;
	}
out:
	cb->args[0] = tidx;
	cb->args[1] = nidx;

	return skb->len;
}

static int neigh_fill_info(struct sk_buff *skb, struct neighbour *neigh,
			   u32 pid, u32 seq, int type, unsigned int flags)
{
	u32 neigh_flags, neigh_flags_ext;
	unsigned long now = jiffies;
	struct nda_cacheinfo ci;
	struct nlmsghdr *nlh;
	struct ndmsg *ndm;

	nlh = nlmsg_put(skb, pid, seq, type, sizeof(*ndm), flags);
	if (nlh == NULL)
		return -EMSGSIZE;

	neigh_flags_ext = neigh->flags >> NTF_EXT_SHIFT;
	neigh_flags     = neigh->flags & NTF_OLD_MASK;

	ndm = nlmsg_data(nlh);
	ndm->ndm_family	 = neigh->ops->family;
	ndm->ndm_pad1    = 0;
	ndm->ndm_pad2    = 0;
	ndm->ndm_flags	 = neigh_flags;
	ndm->ndm_type	 = neigh->type;
	ndm->ndm_ifindex = neigh->dev->ifindex;

	if (nla_put(skb, NDA_DST, neigh->tbl->key_len, neigh->primary_key))
		goto nla_put_failure;

	read_lock_bh(&neigh->lock);
	ndm->ndm_state	 = neigh->nud_state;
	if (neigh->nud_state & NUD_VALID) {
		char haddr[MAX_ADDR_LEN];

		neigh_ha_snapshot(haddr, neigh, neigh->dev);
		if (nla_put(skb, NDA_LLADDR, neigh->dev->addr_len, haddr) < 0) {
			read_unlock_bh(&neigh->lock);
			goto nla_put_failure;
		}
	}

	ci.ndm_used	 = jiffies_to_clock_t(now - neigh->used);
	ci.ndm_confirmed = jiffies_to_clock_t(now - neigh->confirmed);
	ci.ndm_updated	 = jiffies_to_clock_t(now - neigh->updated);
	ci.ndm_refcnt	 = refcount_read(&neigh->refcnt) - 1;
	read_unlock_bh(&neigh->lock);

	if (nla_put_u32(skb, NDA_PROBES, atomic_read(&neigh->probes)) ||
	    nla_put(skb, NDA_CACHEINFO, sizeof(ci), &ci))
		goto nla_put_failure;

	if (neigh->protocol && nla_put_u8(skb, NDA_PROTOCOL, neigh->protocol))
		goto nla_put_failure;
	if (neigh_flags_ext && nla_put_u32(skb, NDA_FLAGS_EXT, neigh_flags_ext))
		goto nla_put_failure;

	nlmsg_end(skb, nlh);
	return 0;

nla_put_failure:
	nlmsg_cancel(skb, nlh);
	return -EMSGSIZE;
}

static int pneigh_fill_info(struct sk_buff *skb, struct pneigh_entry *pn,
			    u32 pid, u32 seq, int type, unsigned int flags,
			    struct neigh_table *tbl)
{
	u32 neigh_flags, neigh_flags_ext;
	struct nlmsghdr *nlh;
	struct ndmsg *ndm;

	nlh = nlmsg_put(skb, pid, seq, type, sizeof(*ndm), flags);
	if (nlh == NULL)
		return -EMSGSIZE;

	neigh_flags_ext = pn->flags >> NTF_EXT_SHIFT;
	neigh_flags     = pn->flags & NTF_OLD_MASK;

	ndm = nlmsg_data(nlh);
	ndm->ndm_family	 = tbl->family;
	ndm->ndm_pad1    = 0;
	ndm->ndm_pad2    = 0;
	ndm->ndm_flags	 = neigh_flags | NTF_PROXY;
	ndm->ndm_type	 = RTN_UNICAST;
	ndm->ndm_ifindex = pn->dev ? pn->dev->ifindex : 0;
	ndm->ndm_state	 = NUD_NONE;

	if (nla_put(skb, NDA_DST, tbl->key_len, pn->key))
		goto nla_put_failure;

	if (pn->protocol && nla_put_u8(skb, NDA_PROTOCOL, pn->protocol))
		goto nla_put_failure;
	if (neigh_flags_ext && nla_put_u32(skb, NDA_FLAGS_EXT, neigh_flags_ext))
		goto nla_put_failure;

	nlmsg_end(skb, nlh);
	return 0;

nla_put_failure:
	nlmsg_cancel(skb, nlh);
	return -EMSGSIZE;
}

static void neigh_update_notify(struct neighbour *neigh, u32 nlmsg_pid)
{
	call_netevent_notifiers(NETEVENT_NEIGH_UPDATE, neigh);
	__neigh_notify(neigh, RTM_NEWNEIGH, 0, nlmsg_pid);
}

static bool neigh_master_filtered(struct net_device *dev, int master_idx)
{
	struct net_device *master;

	if (!master_idx)
		return false;

	master = dev ? netdev_master_upper_dev_get_rcu(dev) : NULL;

	/* 0 is already used to denote NDA_MASTER wasn't passed, therefore need another
	 * invalid value for ifindex to denote "no master".
	 */
	if (master_idx == -1)
		return !!master;

	if (!master || master->ifindex != master_idx)
		return true;

	return false;
}

static bool neigh_ifindex_filtered(struct net_device *dev, int filter_idx)
{
	if (filter_idx && (!dev || dev->ifindex != filter_idx))
		return true;

	return false;
}

struct neigh_dump_filter {
	int master_idx;
	int dev_idx;
};

static int neigh_dump_table(struct neigh_table *tbl, struct sk_buff *skb,
			    struct netlink_callback *cb,
			    struct neigh_dump_filter *filter)
{
	struct net *net = sock_net(skb->sk);
	struct neighbour *n;
	int err = 0, h, s_h = cb->args[1];
	int idx, s_idx = idx = cb->args[2];
	struct neigh_hash_table *nht;
	unsigned int flags = NLM_F_MULTI;

	if (filter->dev_idx || filter->master_idx)
		flags |= NLM_F_DUMP_FILTERED;

	nht = rcu_dereference(tbl->nht);

	for (h = s_h; h < (1 << nht->hash_shift); h++) {
		if (h > s_h)
			s_idx = 0;
		idx = 0;
		neigh_for_each_in_bucket_rcu(n, &nht->hash_heads[h]) {
			if (idx < s_idx || !net_eq(dev_net(n->dev), net))
				goto next;
			if (neigh_ifindex_filtered(n->dev, filter->dev_idx) ||
			    neigh_master_filtered(n->dev, filter->master_idx))
				goto next;
			err = neigh_fill_info(skb, n, NETLINK_CB(cb->skb).portid,
					      cb->nlh->nlmsg_seq,
					      RTM_NEWNEIGH, flags);
			if (err < 0)
				goto out;
next:
			idx++;
		}
	}
out:
	cb->args[1] = h;
	cb->args[2] = idx;
	return err;
}

static int pneigh_dump_table(struct neigh_table *tbl, struct sk_buff *skb,
			     struct netlink_callback *cb,
			     struct neigh_dump_filter *filter)
{
	struct pneigh_entry *n;
	struct net *net = sock_net(skb->sk);
	int err = 0, h, s_h = cb->args[3];
	int idx, s_idx = idx = cb->args[4];
	unsigned int flags = NLM_F_MULTI;

	if (filter->dev_idx || filter->master_idx)
		flags |= NLM_F_DUMP_FILTERED;

	read_lock_bh(&tbl->lock);

	for (h = s_h; h <= PNEIGH_HASHMASK; h++) {
		if (h > s_h)
			s_idx = 0;
		for (n = tbl->phash_buckets[h], idx = 0; n; n = n->next) {
			if (idx < s_idx || pneigh_net(n) != net)
				goto next;
			if (neigh_ifindex_filtered(n->dev, filter->dev_idx) ||
			    neigh_master_filtered(n->dev, filter->master_idx))
				goto next;
			err = pneigh_fill_info(skb, n, NETLINK_CB(cb->skb).portid,
					       cb->nlh->nlmsg_seq,
					       RTM_NEWNEIGH, flags, tbl);
			if (err < 0) {
				read_unlock_bh(&tbl->lock);
				goto out;
			}
		next:
			idx++;
		}
	}

	read_unlock_bh(&tbl->lock);
out:
	cb->args[3] = h;
	cb->args[4] = idx;
	return err;
}

static int neigh_valid_dump_req(const struct nlmsghdr *nlh,
				bool strict_check,
				struct neigh_dump_filter *filter,
				struct netlink_ext_ack *extack)
{
	struct nlattr *tb[NDA_MAX + 1];
	int err, i;

	if (strict_check) {
		struct ndmsg *ndm;

		ndm = nlmsg_payload(nlh, sizeof(*ndm));
		if (!ndm) {
			NL_SET_ERR_MSG(extack, "Invalid header for neighbor dump request");
			return -EINVAL;
		}

		if (ndm->ndm_pad1  || ndm->ndm_pad2  || ndm->ndm_ifindex ||
		    ndm->ndm_state || ndm->ndm_type) {
			NL_SET_ERR_MSG(extack, "Invalid values in header for neighbor dump request");
			return -EINVAL;
		}

		if (ndm->ndm_flags & ~NTF_PROXY) {
			NL_SET_ERR_MSG(extack, "Invalid flags in header for neighbor dump request");
			return -EINVAL;
		}

		err = nlmsg_parse_deprecated_strict(nlh, sizeof(struct ndmsg),
						    tb, NDA_MAX, nda_policy,
						    extack);
	} else {
		err = nlmsg_parse_deprecated(nlh, sizeof(struct ndmsg), tb,
					     NDA_MAX, nda_policy, extack);
	}
	if (err < 0)
		return err;

	for (i = 0; i <= NDA_MAX; ++i) {
		if (!tb[i])
			continue;

		/* all new attributes should require strict_check */
		switch (i) {
		case NDA_IFINDEX:
			filter->dev_idx = nla_get_u32(tb[i]);
			break;
		case NDA_MASTER:
			filter->master_idx = nla_get_u32(tb[i]);
			break;
		default:
			if (strict_check) {
				NL_SET_ERR_MSG(extack, "Unsupported attribute in neighbor dump request");
				return -EINVAL;
			}
		}
	}

	return 0;
}

static int neigh_dump_info(struct sk_buff *skb, struct netlink_callback *cb)
{
	const struct nlmsghdr *nlh = cb->nlh;
	struct neigh_dump_filter filter = {};
	struct neigh_table *tbl;
	int t, family, s_t;
	int proxy = 0;
	int err;

	family = ((struct rtgenmsg *)nlmsg_data(nlh))->rtgen_family;

	/* check for full ndmsg structure presence, family member is
	 * the same for both structures
	 */
	if (nlmsg_len(nlh) >= sizeof(struct ndmsg) &&
	    ((struct ndmsg *)nlmsg_data(nlh))->ndm_flags == NTF_PROXY)
		proxy = 1;

	err = neigh_valid_dump_req(nlh, cb->strict_check, &filter, cb->extack);
	if (err < 0 && cb->strict_check)
		return err;
	err = 0;

	s_t = cb->args[0];

	rcu_read_lock();
	for (t = 0; t < NEIGH_NR_TABLES; t++) {
		tbl = rcu_dereference(neigh_tables[t]);

		if (!tbl)
			continue;
		if (t < s_t || (family && tbl->family != family))
			continue;
		if (t > s_t)
			memset(&cb->args[1], 0, sizeof(cb->args) -
						sizeof(cb->args[0]));
		if (proxy)
			err = pneigh_dump_table(tbl, skb, cb, &filter);
		else
			err = neigh_dump_table(tbl, skb, cb, &filter);
		if (err < 0)
			break;
	}
	rcu_read_unlock();

	cb->args[0] = t;
	return err;
}

static int neigh_valid_get_req(const struct nlmsghdr *nlh,
			       struct neigh_table **tbl,
			       void **dst, int *dev_idx, u8 *ndm_flags,
			       struct netlink_ext_ack *extack)
{
	struct nlattr *tb[NDA_MAX + 1];
	struct ndmsg *ndm;
	int err, i;

	ndm = nlmsg_payload(nlh, sizeof(*ndm));
	if (!ndm) {
		NL_SET_ERR_MSG(extack, "Invalid header for neighbor get request");
		return -EINVAL;
	}

	if (ndm->ndm_pad1  || ndm->ndm_pad2  || ndm->ndm_state ||
	    ndm->ndm_type) {
		NL_SET_ERR_MSG(extack, "Invalid values in header for neighbor get request");
		return -EINVAL;
	}

	if (ndm->ndm_flags & ~NTF_PROXY) {
		NL_SET_ERR_MSG(extack, "Invalid flags in header for neighbor get request");
		return -EINVAL;
	}

	err = nlmsg_parse_deprecated_strict(nlh, sizeof(struct ndmsg), tb,
					    NDA_MAX, nda_policy, extack);
	if (err < 0)
		return err;

	*ndm_flags = ndm->ndm_flags;
	*dev_idx = ndm->ndm_ifindex;
	*tbl = neigh_find_table(ndm->ndm_family);
	if (*tbl == NULL) {
		NL_SET_ERR_MSG(extack, "Unsupported family in header for neighbor get request");
		return -EAFNOSUPPORT;
	}

	for (i = 0; i <= NDA_MAX; ++i) {
		if (!tb[i])
			continue;

		switch (i) {
		case NDA_DST:
			if (nla_len(tb[i]) != (int)(*tbl)->key_len) {
				NL_SET_ERR_MSG(extack, "Invalid network address in neighbor get request");
				return -EINVAL;
			}
			*dst = nla_data(tb[i]);
			break;
		default:
			NL_SET_ERR_MSG(extack, "Unsupported attribute in neighbor get request");
			return -EINVAL;
		}
	}

	return 0;
}

static inline size_t neigh_nlmsg_size(void)
{
	return NLMSG_ALIGN(sizeof(struct ndmsg))
	       + nla_total_size(MAX_ADDR_LEN) /* NDA_DST */
	       + nla_total_size(MAX_ADDR_LEN) /* NDA_LLADDR */
	       + nla_total_size(sizeof(struct nda_cacheinfo))
	       + nla_total_size(4)  /* NDA_PROBES */
	       + nla_total_size(4)  /* NDA_FLAGS_EXT */
	       + nla_total_size(1); /* NDA_PROTOCOL */
}

static int neigh_get_reply(struct net *net, struct neighbour *neigh,
			   u32 pid, u32 seq)
{
	struct sk_buff *skb;
	int err = 0;

	skb = nlmsg_new(neigh_nlmsg_size(), GFP_KERNEL);
	if (!skb)
		return -ENOBUFS;

	err = neigh_fill_info(skb, neigh, pid, seq, RTM_NEWNEIGH, 0);
	if (err) {
		kfree_skb(skb);
		goto errout;
	}

	err = rtnl_unicast(skb, net, pid);
errout:
	return err;
}

static inline size_t pneigh_nlmsg_size(void)
{
	return NLMSG_ALIGN(sizeof(struct ndmsg))
	       + nla_total_size(MAX_ADDR_LEN) /* NDA_DST */
	       + nla_total_size(4)  /* NDA_FLAGS_EXT */
	       + nla_total_size(1); /* NDA_PROTOCOL */
}

static int pneigh_get_reply(struct net *net, struct pneigh_entry *neigh,
			    u32 pid, u32 seq, struct neigh_table *tbl)
{
	struct sk_buff *skb;
	int err = 0;

	skb = nlmsg_new(pneigh_nlmsg_size(), GFP_KERNEL);
	if (!skb)
		return -ENOBUFS;

	err = pneigh_fill_info(skb, neigh, pid, seq, RTM_NEWNEIGH, 0, tbl);
	if (err) {
		kfree_skb(skb);
		goto errout;
	}

	err = rtnl_unicast(skb, net, pid);
errout:
	return err;
}

static int neigh_get(struct sk_buff *in_skb, struct nlmsghdr *nlh,
		     struct netlink_ext_ack *extack)
{
	struct net *net = sock_net(in_skb->sk);
	struct net_device *dev = NULL;
	struct neigh_table *tbl = NULL;
	struct neighbour *neigh;
	void *dst = NULL;
	u8 ndm_flags = 0;
	int dev_idx = 0;
	int err;

	err = neigh_valid_get_req(nlh, &tbl, &dst, &dev_idx, &ndm_flags,
				  extack);
	if (err < 0)
		return err;

	if (dev_idx) {
		dev = __dev_get_by_index(net, dev_idx);
		if (!dev) {
			NL_SET_ERR_MSG(extack, "Unknown device ifindex");
			return -ENODEV;
		}
	}

	if (!dst) {
		NL_SET_ERR_MSG(extack, "Network address not specified");
		return -EINVAL;
	}

	if (ndm_flags & NTF_PROXY) {
		struct pneigh_entry *pn;

		pn = pneigh_lookup(tbl, net, dst, dev, 0);
		if (!pn) {
			NL_SET_ERR_MSG(extack, "Proxy neighbour entry not found");
			return -ENOENT;
		}
		return pneigh_get_reply(net, pn, NETLINK_CB(in_skb).portid,
					nlh->nlmsg_seq, tbl);
	}

	if (!dev) {
		NL_SET_ERR_MSG(extack, "No device specified");
		return -EINVAL;
	}

	neigh = neigh_lookup(tbl, dst, dev);
	if (!neigh) {
		NL_SET_ERR_MSG(extack, "Neighbour entry not found");
		return -ENOENT;
	}

	err = neigh_get_reply(net, neigh, NETLINK_CB(in_skb).portid,
			      nlh->nlmsg_seq);

	neigh_release(neigh);

	return err;
}

void neigh_for_each(struct neigh_table *tbl, void (*cb)(struct neighbour *, void *), void *cookie)
{
	int chain;
	struct neigh_hash_table *nht;

	rcu_read_lock();
	nht = rcu_dereference(tbl->nht);

	read_lock_bh(&tbl->lock); /* avoid resizes */
	for (chain = 0; chain < (1 << nht->hash_shift); chain++) {
		struct neighbour *n;

		neigh_for_each_in_bucket(n, &nht->hash_heads[chain])
			cb(n, cookie);
	}
	read_unlock_bh(&tbl->lock);
	rcu_read_unlock();
}
EXPORT_SYMBOL(neigh_for_each);

/* The tbl->lock must be held as a writer and BH disabled. */
void __neigh_for_each_release(struct neigh_table *tbl,
			      int (*cb)(struct neighbour *))
{
	struct neigh_hash_table *nht;
	int chain;

	nht = rcu_dereference_protected(tbl->nht,
					lockdep_is_held(&tbl->lock));
	for (chain = 0; chain < (1 << nht->hash_shift); chain++) {
		struct hlist_node *tmp;
		struct neighbour *n;

		neigh_for_each_in_bucket_safe(n, tmp, &nht->hash_heads[chain]) {
			int release;

			write_lock(&n->lock);
			release = cb(n);
			if (release) {
				hlist_del_rcu(&n->hash);
				hlist_del_rcu(&n->dev_list);
				neigh_mark_dead(n);
			}
			write_unlock(&n->lock);
			if (release)
				neigh_cleanup_and_release(n);
		}
	}
}
EXPORT_SYMBOL(__neigh_for_each_release);

int neigh_xmit(int index, struct net_device *dev,
	       const void *addr, struct sk_buff *skb)
{
	int err = -EAFNOSUPPORT;

	if (likely(index < NEIGH_NR_TABLES)) {
		struct neigh_table *tbl;
		struct neighbour *neigh;

		rcu_read_lock();
		tbl = rcu_dereference(neigh_tables[index]);
		if (!tbl)
			goto out_unlock;
		if (index == NEIGH_ARP_TABLE) {
			u32 key = *((u32 *)addr);

			neigh = __ipv4_neigh_lookup_noref(dev, key);
		} else {
			neigh = __neigh_lookup_noref(tbl, addr, dev);
		}
		if (!neigh)
			neigh = __neigh_create(tbl, addr, dev, false);
		err = PTR_ERR(neigh);
		if (IS_ERR(neigh)) {
			rcu_read_unlock();
			goto out_kfree_skb;
		}
		err = READ_ONCE(neigh->output)(neigh, skb);
out_unlock:
		rcu_read_unlock();
	}
	else if (index == NEIGH_LINK_TABLE) {
		err = dev_hard_header(skb, dev, ntohs(skb->protocol),
				      addr, NULL, skb->len);
		if (err < 0)
			goto out_kfree_skb;
		err = dev_queue_xmit(skb);
	}
out:
	return err;
out_kfree_skb:
	kfree_skb(skb);
	goto out;
}
EXPORT_SYMBOL(neigh_xmit);

#ifdef CONFIG_PROC_FS

<<<<<<< HEAD
//找从属于seq的首个neighbour
static struct neighbour *neigh_get_first(struct seq_file *seq)
=======
static struct neighbour *neigh_get_valid(struct seq_file *seq,
					 struct neighbour *n,
					 loff_t *pos)
>>>>>>> 155a3c00
{
	struct neigh_seq_state *state = seq->private;
	struct net *net = seq_file_net(seq);

	if (!net_eq(dev_net(n->dev), net))
		return NULL;

	if (state->neigh_sub_iter) {
		loff_t fakep = 0;
		void *v;

		v = state->neigh_sub_iter(state, n, pos ? pos : &fakep);
		if (!v)
			return NULL;
		if (pos)
			return v;
	}

	if (!(state->flags & NEIGH_SEQ_SKIP_NOARP))
		return n;

	if (READ_ONCE(n->nud_state) & ~NUD_NOARP)
		return n;

	return NULL;
}

static struct neighbour *neigh_get_first(struct seq_file *seq)
{
	struct neigh_seq_state *state = seq->private;
	struct neigh_hash_table *nht = state->nht;
	struct neighbour *n, *tmp;

	state->flags &= ~NEIGH_SEQ_IS_PNEIGH;
<<<<<<< HEAD
	//遍历所有桶
	for (bucket = 0; bucket < (1 << nht->hash_shift); bucket++) {
		n = rcu_dereference(nht->hash_buckets[bucket]);//取对应的桶

		while (n) {
		    //必须属于同一net namespace
			if (!net_eq(dev_net(n->dev), net))
				goto next;
			if (state->neigh_sub_iter) {
				loff_t fakep = 0;
				void *v;

				v = state->neigh_sub_iter(state, n, &fakep);
				if (!v)
					goto next;
			}
			if (!(state->flags & NEIGH_SEQ_SKIP_NOARP))
				break;
			if (READ_ONCE(n->nud_state) & ~NUD_NOARP)
				break;
next:
			n = rcu_dereference(n->next);
=======

	while (++state->bucket < (1 << nht->hash_shift)) {
		neigh_for_each_in_bucket(n, &nht->hash_heads[state->bucket]) {
			tmp = neigh_get_valid(seq, n, NULL);
			if (tmp)
				return tmp;
>>>>>>> 155a3c00
		}
	}

	return NULL;
}

//返回n后面的那一个neighbour
static struct neighbour *neigh_get_next(struct seq_file *seq,
					struct neighbour *n,
					loff_t *pos)
{
	struct neigh_seq_state *state = seq->private;
	struct neighbour *tmp;

	if (state->neigh_sub_iter) {
		void *v = state->neigh_sub_iter(state, n, pos);

		if (v)
			return n;
	}

<<<<<<< HEAD
	while (1) {
		while (n) {
		    //必须与seq属于同一个net namespace
			if (!net_eq(dev_net(n->dev), net))
				goto next;
			if (state->neigh_sub_iter) {
				void *v = state->neigh_sub_iter(state, n, pos);
				if (v)
					return n;
				goto next;
			}
			if (!(state->flags & NEIGH_SEQ_SKIP_NOARP))
				break;

			if (READ_ONCE(n->nud_state) & ~NUD_NOARP)
				break;
next:
			n = rcu_dereference(n->next);
=======
	hlist_for_each_entry_continue(n, hash) {
		tmp = neigh_get_valid(seq, n, pos);
		if (tmp) {
			n = tmp;
			goto out;
>>>>>>> 155a3c00
		}
	}

	n = neigh_get_first(seq);
out:
	if (n && pos)
		--(*pos);

	return n;
}

//跳过pos-1个neighbour,返回第pos个neighbour
static struct neighbour *neigh_get_idx(struct seq_file *seq, loff_t *pos)
{
	struct neighbour *n = neigh_get_first(seq);

	if (n) {
		--(*pos);
		while (*pos) {
			n = neigh_get_next(seq, n, pos);
			if (!n)
				break;
		}
	}
	return *pos ? NULL : n;
}

static struct pneigh_entry *pneigh_get_first(struct seq_file *seq)
{
	struct neigh_seq_state *state = seq->private;
	struct net *net = seq_file_net(seq);
	struct neigh_table *tbl = state->tbl;
	struct pneigh_entry *pn = NULL;
	int bucket;

	state->flags |= NEIGH_SEQ_IS_PNEIGH;
	for (bucket = 0; bucket <= PNEIGH_HASHMASK; bucket++) {
		pn = tbl->phash_buckets[bucket];
		while (pn && !net_eq(pneigh_net(pn), net))
			pn = pn->next;
		if (pn)
			break;
	}
	state->bucket = bucket;

	return pn;
}

static struct pneigh_entry *pneigh_get_next(struct seq_file *seq,
					    struct pneigh_entry *pn,
					    loff_t *pos)
{
	struct neigh_seq_state *state = seq->private;
	struct net *net = seq_file_net(seq);
	struct neigh_table *tbl = state->tbl;

	do {
		pn = pn->next;
	} while (pn && !net_eq(pneigh_net(pn), net));

	while (!pn) {
		if (++state->bucket > PNEIGH_HASHMASK)
			break;
		pn = tbl->phash_buckets[state->bucket];
		while (pn && !net_eq(pneigh_net(pn), net))
			pn = pn->next;
		if (pn)
			break;
	}

	if (pn && pos)
		--(*pos);

	return pn;
}

static struct pneigh_entry *pneigh_get_idx(struct seq_file *seq, loff_t *pos)
{
	struct pneigh_entry *pn = pneigh_get_first(seq);

	if (pn) {
		--(*pos);
		while (*pos) {
			pn = pneigh_get_next(seq, pn, pos);
			if (!pn)
				break;
		}
	}
	return *pos ? NULL : pn;
}

static void *neigh_get_idx_any(struct seq_file *seq, loff_t *pos)
{
	struct neigh_seq_state *state = seq->private;
	void *rc;
	loff_t idxpos = *pos;

	rc = neigh_get_idx(seq, &idxpos);
	if (!rc && !(state->flags & NEIGH_SEQ_NEIGH_ONLY))
		rc = pneigh_get_idx(seq, &idxpos);

	return rc;
}

//初始化邻居表项的遍历结构体（如有必要偏移到pos指定位置）
void *neigh_seq_start(struct seq_file *seq, loff_t *pos, struct neigh_table *tbl, unsigned int neigh_seq_flags)
	__acquires(tbl->lock)
	__acquires(rcu)
{
	struct neigh_seq_state *state = seq->private;

	state->tbl = tbl;
<<<<<<< HEAD
	/*指明当前待遍历的桶为NULL*/
	state->bucket = 0;
=======
	state->bucket = -1;
>>>>>>> 155a3c00
	state->flags = (neigh_seq_flags & ~NEIGH_SEQ_IS_PNEIGH);

	rcu_read_lock();
	/*设置要遍历的hashtable*/
	state->nht = rcu_dereference(tbl->nht);
	read_lock_bh(&tbl->lock);

	/*如果指定的pos非0，则偏移到hashtable指定位置,并返回对应的neighbour*/
	return *pos ? neigh_get_idx_any(seq, pos) : SEQ_START_TOKEN;
}
EXPORT_SYMBOL(neigh_seq_start);

void *neigh_seq_next(struct seq_file *seq, void *v, loff_t *pos)
{
	struct neigh_seq_state *state;
	void *rc;

	if (v == SEQ_START_TOKEN) {
		rc = neigh_get_first(seq);
		goto out;
	}

	state = seq->private;
	if (!(state->flags & NEIGH_SEQ_IS_PNEIGH)) {
		rc = neigh_get_next(seq, v, NULL);
		if (rc)
			goto out;
		if (!(state->flags & NEIGH_SEQ_NEIGH_ONLY))
			rc = pneigh_get_first(seq);
	} else {
		BUG_ON(state->flags & NEIGH_SEQ_NEIGH_ONLY);
		rc = pneigh_get_next(seq, v, NULL);
	}
out:
	++(*pos);
	return rc;
}
EXPORT_SYMBOL(neigh_seq_next);

void neigh_seq_stop(struct seq_file *seq, void *v)
	__releases(tbl->lock)
	__releases(rcu)
{
	struct neigh_seq_state *state = seq->private;
	struct neigh_table *tbl = state->tbl;

	read_unlock_bh(&tbl->lock);
	rcu_read_unlock();
}
EXPORT_SYMBOL(neigh_seq_stop);

/* statistics via seq_file */

static void *neigh_stat_seq_start(struct seq_file *seq, loff_t *pos)
{
	struct neigh_table *tbl = pde_data(file_inode(seq->file));
	int cpu;

	if (*pos == 0)
		return SEQ_START_TOKEN;

	for (cpu = *pos-1; cpu < nr_cpu_ids; ++cpu) {
		if (!cpu_possible(cpu))
			continue;
		*pos = cpu+1;
		return per_cpu_ptr(tbl->stats, cpu);
	}
	return NULL;
}

static void *neigh_stat_seq_next(struct seq_file *seq, void *v, loff_t *pos)
{
	struct neigh_table *tbl = pde_data(file_inode(seq->file));
	int cpu;

	for (cpu = *pos; cpu < nr_cpu_ids; ++cpu) {
		if (!cpu_possible(cpu))
			continue;
		*pos = cpu+1;
		return per_cpu_ptr(tbl->stats, cpu);
	}
	(*pos)++;
	return NULL;
}

static void neigh_stat_seq_stop(struct seq_file *seq, void *v)
{

}

//显示邻居表项的状态信息
static int neigh_stat_seq_show(struct seq_file *seq, void *v)
{
	struct neigh_table *tbl = pde_data(file_inode(seq->file));
	struct neigh_statistics *st = v;

	if (v == SEQ_START_TOKEN) {
		seq_puts(seq, "entries  allocs   destroys hash_grows lookups  hits     res_failed rcv_probes_mcast rcv_probes_ucast periodic_gc_runs forced_gc_runs unresolved_discards table_fulls\n");
		return 0;
	}

	seq_printf(seq, "%08x %08lx %08lx %08lx   %08lx %08lx %08lx   "
			"%08lx         %08lx         %08lx         "
			"%08lx       %08lx            %08lx\n",
		   atomic_read(&tbl->entries),

		   st->allocs,
		   st->destroys,
		   st->hash_grows,

		   st->lookups,
		   st->hits,

		   st->res_failed,

		   st->rcv_probes_mcast,
		   st->rcv_probes_ucast,

		   st->periodic_gc_runs,
		   st->forced_gc_runs,
		   st->unres_discards,
		   st->table_fulls
		   );

	return 0;
}

static const struct seq_operations neigh_stat_seq_ops = {
	.start	= neigh_stat_seq_start,
	.next	= neigh_stat_seq_next,
	.stop	= neigh_stat_seq_stop,
	.show	= neigh_stat_seq_show,
};
#endif /* CONFIG_PROC_FS */

static void __neigh_notify(struct neighbour *n, int type, int flags,
			   u32 pid)
{
	struct sk_buff *skb;
	int err = -ENOBUFS;
	struct net *net;

	rcu_read_lock();
	net = dev_net_rcu(n->dev);
	skb = nlmsg_new(neigh_nlmsg_size(), GFP_ATOMIC);
	if (skb == NULL)
		goto errout;

	err = neigh_fill_info(skb, n, pid, 0, type, flags);
	if (err < 0) {
		/* -EMSGSIZE implies BUG in neigh_nlmsg_size() */
		WARN_ON(err == -EMSGSIZE);
		kfree_skb(skb);
		goto errout;
	}
	rtnl_notify(skb, net, 0, RTNLGRP_NEIGH, NULL, GFP_ATOMIC);
	goto out;
errout:
	rtnl_set_sk_err(net, RTNLGRP_NEIGH, err);
out:
	rcu_read_unlock();
}

void neigh_app_ns(struct neighbour *n)
{
	__neigh_notify(n, RTM_GETNEIGH, NLM_F_REQUEST, 0);
}
EXPORT_SYMBOL(neigh_app_ns);

#ifdef CONFIG_SYSCTL
static int unres_qlen_max = INT_MAX / SKB_TRUESIZE(ETH_FRAME_LEN);

static int proc_unres_qlen(const struct ctl_table *ctl, int write,
			   void *buffer, size_t *lenp, loff_t *ppos)
{
	int size, ret;
	struct ctl_table tmp = *ctl;

	tmp.extra1 = SYSCTL_ZERO;
	tmp.extra2 = &unres_qlen_max;
	tmp.data = &size;

	size = *(int *)ctl->data / SKB_TRUESIZE(ETH_FRAME_LEN);
	ret = proc_dointvec_minmax(&tmp, write, buffer, lenp, ppos);

	if (write && !ret)
		*(int *)ctl->data = size * SKB_TRUESIZE(ETH_FRAME_LEN);
	return ret;
}

static void neigh_copy_dflt_parms(struct net *net, struct neigh_parms *p,
				  int index)
{
	struct net_device *dev;
	int family = neigh_parms_family(p);

	rcu_read_lock();
	for_each_netdev_rcu(net, dev) {
		struct neigh_parms *dst_p =
				neigh_get_dev_parms_rcu(dev, family);

		if (dst_p && !test_bit(index, dst_p->data_state))
			dst_p->data[index] = p->data[index];
	}
	rcu_read_unlock();
}

static void neigh_proc_update(const struct ctl_table *ctl, int write)
{
	struct net_device *dev = ctl->extra1;
	struct neigh_parms *p = ctl->extra2;
	struct net *net = neigh_parms_net(p);
	int index = (int *) ctl->data - p->data;

	if (!write)
		return;

	set_bit(index, p->data_state);
	if (index == NEIGH_VAR_DELAY_PROBE_TIME)
		call_netevent_notifiers(NETEVENT_DELAY_PROBE_TIME_UPDATE, p);
	if (!dev) /* NULL dev means this is default value */
		neigh_copy_dflt_parms(net, p, index);
}

static int neigh_proc_dointvec_zero_intmax(const struct ctl_table *ctl, int write,
					   void *buffer, size_t *lenp,
					   loff_t *ppos)
{
	struct ctl_table tmp = *ctl;
	int ret;

	tmp.extra1 = SYSCTL_ZERO;
	tmp.extra2 = SYSCTL_INT_MAX;

	ret = proc_dointvec_minmax(&tmp, write, buffer, lenp, ppos);
	neigh_proc_update(ctl, write);
	return ret;
}

static int neigh_proc_dointvec_ms_jiffies_positive(const struct ctl_table *ctl, int write,
						   void *buffer, size_t *lenp, loff_t *ppos)
{
	struct ctl_table tmp = *ctl;
	int ret;

	int min = msecs_to_jiffies(1);

	tmp.extra1 = &min;
	tmp.extra2 = NULL;

	ret = proc_dointvec_ms_jiffies_minmax(&tmp, write, buffer, lenp, ppos);
	neigh_proc_update(ctl, write);
	return ret;
}

int neigh_proc_dointvec(const struct ctl_table *ctl, int write, void *buffer,
			size_t *lenp, loff_t *ppos)
{
	int ret = proc_dointvec(ctl, write, buffer, lenp, ppos);

	neigh_proc_update(ctl, write);
	return ret;
}
EXPORT_SYMBOL(neigh_proc_dointvec);

int neigh_proc_dointvec_jiffies(const struct ctl_table *ctl, int write, void *buffer,
				size_t *lenp, loff_t *ppos)
{
	int ret = proc_dointvec_jiffies(ctl, write, buffer, lenp, ppos);

	neigh_proc_update(ctl, write);
	return ret;
}
EXPORT_SYMBOL(neigh_proc_dointvec_jiffies);

static int neigh_proc_dointvec_userhz_jiffies(const struct ctl_table *ctl, int write,
					      void *buffer, size_t *lenp,
					      loff_t *ppos)
{
	int ret = proc_dointvec_userhz_jiffies(ctl, write, buffer, lenp, ppos);

	neigh_proc_update(ctl, write);
	return ret;
}

int neigh_proc_dointvec_ms_jiffies(const struct ctl_table *ctl, int write,
				   void *buffer, size_t *lenp, loff_t *ppos)
{
	int ret = proc_dointvec_ms_jiffies(ctl, write, buffer, lenp, ppos);

	neigh_proc_update(ctl, write);
	return ret;
}
EXPORT_SYMBOL(neigh_proc_dointvec_ms_jiffies);

static int neigh_proc_dointvec_unres_qlen(const struct ctl_table *ctl, int write,
					  void *buffer, size_t *lenp,
					  loff_t *ppos)
{
	int ret = proc_unres_qlen(ctl, write, buffer, lenp, ppos);

	neigh_proc_update(ctl, write);
	return ret;
}

static int neigh_proc_base_reachable_time(const struct ctl_table *ctl, int write,
					  void *buffer, size_t *lenp,
					  loff_t *ppos)
{
	struct neigh_parms *p = ctl->extra2;
	int ret;

	if (strcmp(ctl->procname, "base_reachable_time") == 0)
		ret = neigh_proc_dointvec_jiffies(ctl, write, buffer, lenp, ppos);
	else if (strcmp(ctl->procname, "base_reachable_time_ms") == 0)
		ret = neigh_proc_dointvec_ms_jiffies(ctl, write, buffer, lenp, ppos);
	else
		ret = -1;

	if (write && ret == 0) {
		/* update reachable_time as well, otherwise, the change will
		 * only be effective after the next time neigh_periodic_work
		 * decides to recompute it
		 */
		p->reachable_time =
			neigh_rand_reach_time(NEIGH_VAR(p, BASE_REACHABLE_TIME));
	}
	return ret;
}

#define NEIGH_PARMS_DATA_OFFSET(index)	\
	(&((struct neigh_parms *) 0)->data[index])

#define NEIGH_SYSCTL_ENTRY(attr, data_attr, name, mval, proc) \
	[NEIGH_VAR_ ## attr] = { \
		.procname	= name, \
		.data		= NEIGH_PARMS_DATA_OFFSET(NEIGH_VAR_ ## data_attr), \
		.maxlen		= sizeof(int), \
		.mode		= mval, \
		.proc_handler	= proc, \
	}

#define NEIGH_SYSCTL_ZERO_INTMAX_ENTRY(attr, name) \
	NEIGH_SYSCTL_ENTRY(attr, attr, name, 0644, neigh_proc_dointvec_zero_intmax)

#define NEIGH_SYSCTL_JIFFIES_ENTRY(attr, name) \
	NEIGH_SYSCTL_ENTRY(attr, attr, name, 0644, neigh_proc_dointvec_jiffies)

#define NEIGH_SYSCTL_USERHZ_JIFFIES_ENTRY(attr, name) \
	NEIGH_SYSCTL_ENTRY(attr, attr, name, 0644, neigh_proc_dointvec_userhz_jiffies)

#define NEIGH_SYSCTL_MS_JIFFIES_POSITIVE_ENTRY(attr, name) \
	NEIGH_SYSCTL_ENTRY(attr, attr, name, 0644, neigh_proc_dointvec_ms_jiffies_positive)

#define NEIGH_SYSCTL_MS_JIFFIES_REUSED_ENTRY(attr, data_attr, name) \
	NEIGH_SYSCTL_ENTRY(attr, data_attr, name, 0644, neigh_proc_dointvec_ms_jiffies)

#define NEIGH_SYSCTL_UNRES_QLEN_REUSED_ENTRY(attr, data_attr, name) \
	NEIGH_SYSCTL_ENTRY(attr, data_attr, name, 0644, neigh_proc_dointvec_unres_qlen)

static struct neigh_sysctl_table {
	struct ctl_table_header *sysctl_header;
	struct ctl_table neigh_vars[NEIGH_VAR_MAX];
} neigh_sysctl_template __read_mostly = {
	.neigh_vars = {
		NEIGH_SYSCTL_ZERO_INTMAX_ENTRY(MCAST_PROBES, "mcast_solicit"),
		NEIGH_SYSCTL_ZERO_INTMAX_ENTRY(UCAST_PROBES, "ucast_solicit"),
		NEIGH_SYSCTL_ZERO_INTMAX_ENTRY(APP_PROBES, "app_solicit"),
		NEIGH_SYSCTL_ZERO_INTMAX_ENTRY(MCAST_REPROBES, "mcast_resolicit"),
		NEIGH_SYSCTL_USERHZ_JIFFIES_ENTRY(RETRANS_TIME, "retrans_time"),
		NEIGH_SYSCTL_JIFFIES_ENTRY(BASE_REACHABLE_TIME, "base_reachable_time"),
		NEIGH_SYSCTL_JIFFIES_ENTRY(DELAY_PROBE_TIME, "delay_first_probe_time"),
		NEIGH_SYSCTL_MS_JIFFIES_POSITIVE_ENTRY(INTERVAL_PROBE_TIME_MS,
						       "interval_probe_time_ms"),
		NEIGH_SYSCTL_JIFFIES_ENTRY(GC_STALETIME, "gc_stale_time"),
		NEIGH_SYSCTL_ZERO_INTMAX_ENTRY(QUEUE_LEN_BYTES, "unres_qlen_bytes"),
		NEIGH_SYSCTL_ZERO_INTMAX_ENTRY(PROXY_QLEN, "proxy_qlen"),
		NEIGH_SYSCTL_USERHZ_JIFFIES_ENTRY(ANYCAST_DELAY, "anycast_delay"),
		NEIGH_SYSCTL_USERHZ_JIFFIES_ENTRY(PROXY_DELAY, "proxy_delay"),
		NEIGH_SYSCTL_USERHZ_JIFFIES_ENTRY(LOCKTIME, "locktime"),
		NEIGH_SYSCTL_UNRES_QLEN_REUSED_ENTRY(QUEUE_LEN, QUEUE_LEN_BYTES, "unres_qlen"),
		NEIGH_SYSCTL_MS_JIFFIES_REUSED_ENTRY(RETRANS_TIME_MS, RETRANS_TIME, "retrans_time_ms"),
		NEIGH_SYSCTL_MS_JIFFIES_REUSED_ENTRY(BASE_REACHABLE_TIME_MS, BASE_REACHABLE_TIME, "base_reachable_time_ms"),
		[NEIGH_VAR_GC_INTERVAL] = {
			.procname	= "gc_interval",
			.maxlen		= sizeof(int),
			.mode		= 0644,
			.proc_handler	= proc_dointvec_jiffies,
		},
		[NEIGH_VAR_GC_THRESH1] = {
			.procname	= "gc_thresh1",
			.maxlen		= sizeof(int),
			.mode		= 0644,
			.extra1		= SYSCTL_ZERO,
			.extra2		= SYSCTL_INT_MAX,
			.proc_handler	= proc_dointvec_minmax,
		},
		[NEIGH_VAR_GC_THRESH2] = {
			.procname	= "gc_thresh2",
			.maxlen		= sizeof(int),
			.mode		= 0644,
			.extra1		= SYSCTL_ZERO,
			.extra2		= SYSCTL_INT_MAX,
			.proc_handler	= proc_dointvec_minmax,
		},
		[NEIGH_VAR_GC_THRESH3] = {
			.procname	= "gc_thresh3",
			.maxlen		= sizeof(int),
			.mode		= 0644,
			.extra1		= SYSCTL_ZERO,
			.extra2		= SYSCTL_INT_MAX,
			.proc_handler	= proc_dointvec_minmax,
		},
	},
};

int neigh_sysctl_register(struct net_device *dev, struct neigh_parms *p,
			  proc_handler *handler)
{
	int i;
	struct neigh_sysctl_table *t;
	const char *dev_name_source;
	char neigh_path[ sizeof("net//neigh/") + IFNAMSIZ + IFNAMSIZ ];
	char *p_name;
	size_t neigh_vars_size;

	t = kmemdup(&neigh_sysctl_template, sizeof(*t), GFP_KERNEL_ACCOUNT);
	if (!t)
		goto err;

	for (i = 0; i < NEIGH_VAR_GC_INTERVAL; i++) {
		t->neigh_vars[i].data += (long) p;
		t->neigh_vars[i].extra1 = dev;
		t->neigh_vars[i].extra2 = p;
	}

	neigh_vars_size = ARRAY_SIZE(t->neigh_vars);
	if (dev) {
		dev_name_source = dev->name;
		/* Terminate the table early */
		neigh_vars_size = NEIGH_VAR_BASE_REACHABLE_TIME_MS + 1;
	} else {
		struct neigh_table *tbl = p->tbl;
		dev_name_source = "default";
		t->neigh_vars[NEIGH_VAR_GC_INTERVAL].data = &tbl->gc_interval;
		t->neigh_vars[NEIGH_VAR_GC_THRESH1].data = &tbl->gc_thresh1;
		t->neigh_vars[NEIGH_VAR_GC_THRESH2].data = &tbl->gc_thresh2;
		t->neigh_vars[NEIGH_VAR_GC_THRESH3].data = &tbl->gc_thresh3;
	}

	if (handler) {
		/* RetransTime */
		t->neigh_vars[NEIGH_VAR_RETRANS_TIME].proc_handler = handler;
		/* ReachableTime */
		t->neigh_vars[NEIGH_VAR_BASE_REACHABLE_TIME].proc_handler = handler;
		/* RetransTime (in milliseconds)*/
		t->neigh_vars[NEIGH_VAR_RETRANS_TIME_MS].proc_handler = handler;
		/* ReachableTime (in milliseconds) */
		t->neigh_vars[NEIGH_VAR_BASE_REACHABLE_TIME_MS].proc_handler = handler;
	} else {
		/* Those handlers will update p->reachable_time after
		 * base_reachable_time(_ms) is set to ensure the new timer starts being
		 * applied after the next neighbour update instead of waiting for
		 * neigh_periodic_work to update its value (can be multiple minutes)
		 * So any handler that replaces them should do this as well
		 */
		/* ReachableTime */
		t->neigh_vars[NEIGH_VAR_BASE_REACHABLE_TIME].proc_handler =
			neigh_proc_base_reachable_time;
		/* ReachableTime (in milliseconds) */
		t->neigh_vars[NEIGH_VAR_BASE_REACHABLE_TIME_MS].proc_handler =
			neigh_proc_base_reachable_time;
	}

	switch (neigh_parms_family(p)) {
	case AF_INET:
	      p_name = "ipv4";
	      break;
	case AF_INET6:
	      p_name = "ipv6";
	      break;
	default:
	      BUG();
	}

	snprintf(neigh_path, sizeof(neigh_path), "net/%s/neigh/%s",
		p_name, dev_name_source);
	t->sysctl_header = register_net_sysctl_sz(neigh_parms_net(p),
						  neigh_path, t->neigh_vars,
						  neigh_vars_size);
	if (!t->sysctl_header)
		goto free;

	p->sysctl_table = t;
	return 0;

free:
	kfree(t);
err:
	return -ENOBUFS;
}
EXPORT_SYMBOL(neigh_sysctl_register);

void neigh_sysctl_unregister(struct neigh_parms *p)
{
	if (p->sysctl_table) {
		struct neigh_sysctl_table *t = p->sysctl_table;
		p->sysctl_table = NULL;
		unregister_net_sysctl_table(t->sysctl_header);
		kfree(t);
	}
}
EXPORT_SYMBOL(neigh_sysctl_unregister);

#endif	/* CONFIG_SYSCTL */

static const struct rtnl_msg_handler neigh_rtnl_msg_handlers[] __initconst = {
	{.msgtype = RTM_NEWNEIGH, .doit = neigh_add},
	{.msgtype = RTM_DELNEIGH, .doit = neigh_delete},
	{.msgtype = RTM_GETNEIGH, .doit = neigh_get, .dumpit = neigh_dump_info,
	 .flags = RTNL_FLAG_DUMP_UNLOCKED},
	{.msgtype = RTM_GETNEIGHTBL, .dumpit = neightbl_dump_info},
	{.msgtype = RTM_SETNEIGHTBL, .doit = neightbl_set},
};

static int __init neigh_init(void)
{
<<<<<<< HEAD
	//neighbour消息处理
	rtnl_register(PF_UNSPEC, RTM_NEWNEIGH, neigh_add, NULL, 0);
	rtnl_register(PF_UNSPEC, RTM_DELNEIGH, neigh_delete, NULL, 0);
	rtnl_register(PF_UNSPEC, RTM_GETNEIGH, neigh_get, neigh_dump_info, 0);

	rtnl_register(PF_UNSPEC, RTM_GETNEIGHTBL, NULL, neightbl_dump_info,
		      0);
	rtnl_register(PF_UNSPEC, RTM_SETNEIGHTBL, neightbl_set, NULL, 0);

=======
	rtnl_register_many(neigh_rtnl_msg_handlers);
>>>>>>> 155a3c00
	return 0;
}

subsys_initcall(neigh_init);<|MERGE_RESOLUTION|>--- conflicted
+++ resolved
@@ -243,34 +243,7 @@
 	return retval;
 }
 
-<<<<<<< HEAD
-bool neigh_remove_one(struct neighbour *ndel, struct neigh_table *tbl)
-{
-	struct neigh_hash_table *nht;
-	void *pkey = ndel->primary_key;
-	u32 hash_val;
-	struct neighbour *n;
-	struct neighbour __rcu **np;
-
-	nht = rcu_dereference_protected(tbl->nht,
-					lockdep_is_held(&tbl->lock));
-	hash_val = tbl->hash(pkey, ndel->dev, nht->hash_rnd);
-	hash_val = hash_val >> (32 - nht->hash_shift);
-
-	np = &nht->hash_buckets[hash_val];
-	while ((n = rcu_dereference_protected(*np,
-					      lockdep_is_held(&tbl->lock)))) {
-		if (n == ndel)
-		    /*在桶上找到，移除它*/
-			return neigh_del(n, np, tbl);
-		np = &n->next;
-	}
-	return false;
-}
-
 //强制执行邻居表项回收
-=======
->>>>>>> 155a3c00
 static int neigh_forced_gc(struct neigh_table *tbl)
 {
     	/*最大强制执行回收的数目*/
@@ -548,13 +521,9 @@
 
 static struct neigh_hash_table *neigh_hash_alloc(unsigned int shift)
 {
-<<<<<<< HEAD
 	//取neighbour表的桶大小
-	size_t size = (1 << shift) * sizeof(struct neighbour *);
-=======
 	size_t size = (1 << shift) * sizeof(struct hlist_head);
 	struct hlist_head *hash_heads;
->>>>>>> 155a3c00
 	struct neigh_hash_table *ret;
 	int i;
 
@@ -562,30 +531,13 @@
 	if (!ret)
 		return NULL;
 
-<<<<<<< HEAD
 	//为hash桶申请空间
-	if (size <= PAGE_SIZE) {
-		buckets = kzalloc(size, GFP_ATOMIC);
-	} else {
-		buckets = (struct neighbour __rcu **)
-			  __get_free_pages(GFP_ATOMIC | __GFP_ZERO,
-					   get_order(size));
-		kmemleak_alloc(buckets, size, 1, GFP_ATOMIC);
-	}
-	if (!buckets) {
-		kfree(ret);
-		return NULL;
-	}
-
-	ret->hash_buckets = buckets;
-=======
 	hash_heads = kzalloc(size, GFP_ATOMIC);
 	if (!hash_heads) {
 		kfree(ret);
 		return NULL;
 	}
 	ret->hash_heads = hash_heads;
->>>>>>> 155a3c00
 	ret->hash_shift = shift;
 
 	//用随机数填充hash_rnd
@@ -742,20 +694,12 @@
 		list_add_tail(&n->managed_list, &n->tbl->managed_list);
 	if (want_ref)
 		neigh_hold(n);
-<<<<<<< HEAD
-
 	//将n置于hash表的链头部，完成插入
-	rcu_assign_pointer(n->next,
-			   rcu_dereference_protected(nht->hash_buckets[hash_val],
-						     lockdep_is_held(&tbl->lock)));
-	rcu_assign_pointer(nht->hash_buckets[hash_val], n);
-=======
 	hlist_add_head_rcu(&n->hash, &nht->hash_heads[hash_val]);
 
 	hlist_add_head_rcu(&n->dev_list,
 			   neigh_get_dev_table(dev, tbl->family));
 
->>>>>>> 155a3c00
 	write_unlock_bh(&tbl->lock);
 	neigh_dbg(2, "neigh %p is created\n", n);
 	rc = n;
@@ -1047,28 +991,14 @@
 			    (state == NUD_FAILED ||
 			     !time_in_range_open(jiffies, n->used,
 						 n->used + NEIGH_VAR(n->parms, GC_STALETIME)))) {
-<<<<<<< HEAD
-			    	/*n只有一个引用计数，且state为failed或者长期没有使用超时，则回收*/
-				rcu_assign_pointer(*np,
-					rcu_dereference_protected(n->next,
-						lockdep_is_held(&tbl->lock)));
-=======
 				hlist_del_rcu(&n->hash);
 				hlist_del_rcu(&n->dev_list);
->>>>>>> 155a3c00
 				neigh_mark_dead(n);
 				write_unlock(&n->lock);
 				neigh_cleanup_and_release(n);
 				continue;
 			}
 			write_unlock(&n->lock);
-<<<<<<< HEAD
-
-next_elt:
-			/*切到下一个elem*/
-			np = &n->next;
-=======
->>>>>>> 155a3c00
 		}
 		/*
 		 * It's fine to release lock here, even if hash table
@@ -3276,14 +3206,10 @@
 
 #ifdef CONFIG_PROC_FS
 
-<<<<<<< HEAD
 //找从属于seq的首个neighbour
-static struct neighbour *neigh_get_first(struct seq_file *seq)
-=======
 static struct neighbour *neigh_get_valid(struct seq_file *seq,
 					 struct neighbour *n,
 					 loff_t *pos)
->>>>>>> 155a3c00
 {
 	struct neigh_seq_state *state = seq->private;
 	struct net *net = seq_file_net(seq);
@@ -3318,37 +3244,13 @@
 	struct neighbour *n, *tmp;
 
 	state->flags &= ~NEIGH_SEQ_IS_PNEIGH;
-<<<<<<< HEAD
+
 	//遍历所有桶
-	for (bucket = 0; bucket < (1 << nht->hash_shift); bucket++) {
-		n = rcu_dereference(nht->hash_buckets[bucket]);//取对应的桶
-
-		while (n) {
-		    //必须属于同一net namespace
-			if (!net_eq(dev_net(n->dev), net))
-				goto next;
-			if (state->neigh_sub_iter) {
-				loff_t fakep = 0;
-				void *v;
-
-				v = state->neigh_sub_iter(state, n, &fakep);
-				if (!v)
-					goto next;
-			}
-			if (!(state->flags & NEIGH_SEQ_SKIP_NOARP))
-				break;
-			if (READ_ONCE(n->nud_state) & ~NUD_NOARP)
-				break;
-next:
-			n = rcu_dereference(n->next);
-=======
-
 	while (++state->bucket < (1 << nht->hash_shift)) {
 		neigh_for_each_in_bucket(n, &nht->hash_heads[state->bucket]) {
 			tmp = neigh_get_valid(seq, n, NULL);
 			if (tmp)
 				return tmp;
->>>>>>> 155a3c00
 		}
 	}
 
@@ -3370,32 +3272,11 @@
 			return n;
 	}
 
-<<<<<<< HEAD
-	while (1) {
-		while (n) {
-		    //必须与seq属于同一个net namespace
-			if (!net_eq(dev_net(n->dev), net))
-				goto next;
-			if (state->neigh_sub_iter) {
-				void *v = state->neigh_sub_iter(state, n, pos);
-				if (v)
-					return n;
-				goto next;
-			}
-			if (!(state->flags & NEIGH_SEQ_SKIP_NOARP))
-				break;
-
-			if (READ_ONCE(n->nud_state) & ~NUD_NOARP)
-				break;
-next:
-			n = rcu_dereference(n->next);
-=======
 	hlist_for_each_entry_continue(n, hash) {
 		tmp = neigh_get_valid(seq, n, pos);
 		if (tmp) {
 			n = tmp;
 			goto out;
->>>>>>> 155a3c00
 		}
 	}
 
@@ -3508,12 +3389,8 @@
 	struct neigh_seq_state *state = seq->private;
 
 	state->tbl = tbl;
-<<<<<<< HEAD
 	/*指明当前待遍历的桶为NULL*/
-	state->bucket = 0;
-=======
 	state->bucket = -1;
->>>>>>> 155a3c00
 	state->flags = (neigh_seq_flags & ~NEIGH_SEQ_IS_PNEIGH);
 
 	rcu_read_lock();
@@ -4031,6 +3908,7 @@
 #endif	/* CONFIG_SYSCTL */
 
 static const struct rtnl_msg_handler neigh_rtnl_msg_handlers[] __initconst = {
+	//neighbour消息处理
 	{.msgtype = RTM_NEWNEIGH, .doit = neigh_add},
 	{.msgtype = RTM_DELNEIGH, .doit = neigh_delete},
 	{.msgtype = RTM_GETNEIGH, .doit = neigh_get, .dumpit = neigh_dump_info,
@@ -4041,19 +3919,7 @@
 
 static int __init neigh_init(void)
 {
-<<<<<<< HEAD
-	//neighbour消息处理
-	rtnl_register(PF_UNSPEC, RTM_NEWNEIGH, neigh_add, NULL, 0);
-	rtnl_register(PF_UNSPEC, RTM_DELNEIGH, neigh_delete, NULL, 0);
-	rtnl_register(PF_UNSPEC, RTM_GETNEIGH, neigh_get, neigh_dump_info, 0);
-
-	rtnl_register(PF_UNSPEC, RTM_GETNEIGHTBL, NULL, neightbl_dump_info,
-		      0);
-	rtnl_register(PF_UNSPEC, RTM_SETNEIGHTBL, neightbl_set, NULL, 0);
-
-=======
 	rtnl_register_many(neigh_rtnl_msg_handlers);
->>>>>>> 155a3c00
 	return 0;
 }
 
