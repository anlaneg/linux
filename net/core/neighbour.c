// SPDX-License-Identifier: GPL-2.0-or-later
/*
 *	Generic address resolution entity
 *
 *	Authors:
 *	Pedro Roque		<roque@di.fc.ul.pt>
 *	Alexey Kuznetsov	<kuznet@ms2.inr.ac.ru>
 *
 *	Fixes:
 *	Vitaly E. Lavrov	releasing NULL neighbor in neigh_add.
 *	Harald Welte		Add neighbour cache statistics like rtstat
 */

#define pr_fmt(fmt) KBUILD_MODNAME ": " fmt

#include <linux/slab.h>
#include <linux/kmemleak.h>
#include <linux/types.h>
#include <linux/kernel.h>
#include <linux/module.h>
#include <linux/socket.h>
#include <linux/netdevice.h>
#include <linux/proc_fs.h>
#ifdef CONFIG_SYSCTL
#include <linux/sysctl.h>
#endif
#include <linux/times.h>
#include <net/net_namespace.h>
#include <net/neighbour.h>
#include <net/arp.h>
#include <net/dst.h>
#include <net/sock.h>
#include <net/netevent.h>
#include <net/netlink.h>
#include <linux/rtnetlink.h>
#include <linux/random.h>
#include <linux/string.h>
#include <linux/log2.h>
#include <linux/inetdevice.h>
#include <net/addrconf.h>

#include <trace/events/neigh.h>

#define NEIGH_DEBUG 1
#define neigh_dbg(level, fmt, ...)		\
do {						\
	if (level <= NEIGH_DEBUG)		\
		pr_debug(fmt, ##__VA_ARGS__);	\
} while (0)

#define PNEIGH_HASHMASK		0xF

static void neigh_timer_handler(struct timer_list *t);
static void __neigh_notify(struct neighbour *n, int type, int flags,
			   u32 pid);
static void neigh_update_notify(struct neighbour *neigh, u32 nlmsg_pid);
static int pneigh_ifdown_and_unlock(struct neigh_table *tbl,
				    struct net_device *dev);

#ifdef CONFIG_PROC_FS
static const struct seq_operations neigh_stat_seq_ops;
#endif

/*
   Neighbour hash table buckets are protected with rwlock tbl->lock.

   - All the scans/updates to hash buckets MUST be made under this lock.
   - NOTHING clever should be made under this lock: no callbacks
     to protocol backends, no attempts to send something to network.
     It will result in deadlocks, if backend/driver wants to use neighbour
     cache.
   - If the entry requires some non-trivial actions, increase
     its reference count and release table lock.

   Neighbour entries are protected:
   - with reference count.
   - with rwlock neigh->lock

   Reference count prevents destruction.

   neigh->lock mainly serializes ll address data and its validity state.
   However, the same lock is used to protect another entry fields:
    - timer
    - resolution queue

   Again, nothing clever shall be made under neigh->lock,
   the most complicated procedure, which we allow is dev->hard_header.
   It is supposed, that dev->hard_header is simplistic and does
   not make callbacks to neighbour tables.
 */
//邻居表项的blackhole输出（用于邻居表项不可用时）
static int neigh_blackhole(struct neighbour *neigh, struct sk_buff *skb)
{
	kfree_skb(skb);
	return -ENETDOWN;
}

static void neigh_cleanup_and_release(struct neighbour *neigh)
{
	trace_neigh_cleanup_and_release(neigh, 0);
	/*对外通知neigh移除*/
	__neigh_notify(neigh, RTM_DELNEIGH, 0, 0);
	/*触发neigh状态更新通知链*/
	call_netevent_notifiers(NETEVENT_NEIGH_UPDATE, neigh);
	/*移除neigh*/
	neigh_release(neigh);
}

/*
 * It is random distribution in the interval (1/2)*base...(3/2)*base.
 * It corresponds to default IPv6 settings and is not overridable,
 * because it is really reasonable choice.
 */

unsigned long neigh_rand_reach_time(unsigned long base)
{
	return base ? prandom_u32_max(base) + (base >> 1) : 0;
}
EXPORT_SYMBOL(neigh_rand_reach_time);

static void neigh_mark_dead(struct neighbour *n)
{
	n->dead = 1;
	if (!list_empty(&n->gc_list)) {
		list_del_init(&n->gc_list);
		atomic_dec(&n->tbl->gc_entries);
	}
	if (!list_empty(&n->managed_list))
		list_del_init(&n->managed_list);
}

static void neigh_update_gc_list(struct neighbour *n)
{
	bool on_gc_list, exempt_from_gc;

	write_lock_bh(&n->tbl->lock);
	write_lock(&n->lock);
	if (n->dead)
		goto out;

	/* remove from the gc list if new state is permanent or if neighbor
	 * is externally learned; otherwise entry should be on the gc list
	 */
	exempt_from_gc = n->nud_state & NUD_PERMANENT ||
			 n->flags & NTF_EXT_LEARNED;
	on_gc_list = !list_empty(&n->gc_list);

	if (exempt_from_gc && on_gc_list) {
		list_del_init(&n->gc_list);
		atomic_dec(&n->tbl->gc_entries);
	} else if (!exempt_from_gc && !on_gc_list) {
		/* add entries to the tail; cleaning removes from the front */
		list_add_tail(&n->gc_list, &n->tbl->gc_list);
		atomic_inc(&n->tbl->gc_entries);
	}
out:
	write_unlock(&n->lock);
	write_unlock_bh(&n->tbl->lock);
}

static void neigh_update_managed_list(struct neighbour *n)
{
	bool on_managed_list, add_to_managed;

	write_lock_bh(&n->tbl->lock);
	write_lock(&n->lock);
	if (n->dead)
		goto out;

	add_to_managed = n->flags & NTF_MANAGED;
	on_managed_list = !list_empty(&n->managed_list);

	if (!add_to_managed && on_managed_list)
		list_del_init(&n->managed_list);
	else if (add_to_managed && !on_managed_list)
		list_add_tail(&n->managed_list, &n->tbl->managed_list);
out:
	write_unlock(&n->lock);
	write_unlock_bh(&n->tbl->lock);
}

static void neigh_update_flags(struct neighbour *neigh, u32 flags, int *notify,
			       bool *gc_update, bool *managed_update)
{
	u32 ndm_flags, old_flags = neigh->flags;

	if (!(flags & NEIGH_UPDATE_F_ADMIN))
		return;

	ndm_flags  = (flags & NEIGH_UPDATE_F_EXT_LEARNED) ? NTF_EXT_LEARNED : 0;
	ndm_flags |= (flags & NEIGH_UPDATE_F_MANAGED) ? NTF_MANAGED : 0;

	if ((old_flags ^ ndm_flags) & NTF_EXT_LEARNED) {
		if (ndm_flags & NTF_EXT_LEARNED)
			neigh->flags |= NTF_EXT_LEARNED;
		else
			neigh->flags &= ~NTF_EXT_LEARNED;
		*notify = 1;
		*gc_update = true;
	}
	if ((old_flags ^ ndm_flags) & NTF_MANAGED) {
		if (ndm_flags & NTF_MANAGED)
			neigh->flags |= NTF_MANAGED;
		else
			neigh->flags &= ~NTF_MANAGED;
		*notify = 1;
		*managed_update = true;
	}
}

static bool neigh_del(struct neighbour *n, struct neighbour __rcu **np,
		      struct neigh_table *tbl)
{
	bool retval = false;

	write_lock(&n->lock);
	if (refcount_read(&n->refcnt) == 1) {
		struct neighbour *neigh;

		neigh = rcu_dereference_protected(n->next,
						  lockdep_is_held(&tbl->lock));
		rcu_assign_pointer(*np, neigh);
		neigh_mark_dead(n);
		retval = true;
	}
	write_unlock(&n->lock);
	if (retval)
		neigh_cleanup_and_release(n);
	return retval;
}

bool neigh_remove_one(struct neighbour *ndel, struct neigh_table *tbl)
{
	struct neigh_hash_table *nht;
	void *pkey = ndel->primary_key;
	u32 hash_val;
	struct neighbour *n;
	struct neighbour __rcu **np;

	nht = rcu_dereference_protected(tbl->nht,
					lockdep_is_held(&tbl->lock));
	hash_val = tbl->hash(pkey, ndel->dev, nht->hash_rnd);
	hash_val = hash_val >> (32 - nht->hash_shift);

	np = &nht->hash_buckets[hash_val];
	while ((n = rcu_dereference_protected(*np,
					      lockdep_is_held(&tbl->lock)))) {
		if (n == ndel)
		    /*在桶上找到，移除它*/
			return neigh_del(n, np, tbl);
		np = &n->next;
	}
	return false;
}

//强制执行邻居表项回收
static int neigh_forced_gc(struct neigh_table *tbl)
{
    /*最大强制执行回收的数目*/
	int max_clean = atomic_read(&tbl->gc_entries) - tbl->gc_thresh2;
	unsigned long tref = jiffies - 5 * HZ;
	struct neighbour *n, *tmp;
	int shrunk = 0;

	NEIGH_CACHE_STAT_INC(tbl, forced_gc_runs);

	write_lock_bh(&tbl->lock);

	/*遍历gc链上的neighbour,如果状态为NUD_FAILED,则移除*/
	list_for_each_entry_safe(n, tmp, &tbl->gc_list, gc_list) {
		if (refcount_read(&n->refcnt) == 1) {
			bool remove = false;

			write_lock(&n->lock);
			if ((n->nud_state == NUD_FAILED) ||
			    (n->nud_state == NUD_NOARP) ||
			    (tbl->is_multicast &&
			     tbl->is_multicast(n->primary_key)) ||
			    time_after(tref, n->updated))
				remove = true;
			write_unlock(&n->lock);

			if (remove && neigh_remove_one(n, tbl))
				shrunk++;
			if (shrunk >= max_clean)
				break;
		}
	}

	tbl->last_flush = jiffies;

	write_unlock_bh(&tbl->lock);

	return shrunk;
}

static void neigh_add_timer(struct neighbour *n, unsigned long when)
{
	neigh_hold(n);
	if (unlikely(mod_timer(&n->timer, when))) {
		printk("NEIGH: BUG, double timer add, state is %x\n",
		       n->nud_state);
		dump_stack();
	}
}

//停止neighbour的定时器
static int neigh_del_timer(struct neighbour *n)
{
	if ((n->nud_state & NUD_IN_TIMER) &&
	    del_timer(&n->timer)) {
		neigh_release(n);
		return 1;
	}
	return 0;
}

static struct neigh_parms *neigh_get_dev_parms_rcu(struct net_device *dev,
						   int family)
{
	switch (family) {
	case AF_INET:
		return __in_dev_arp_parms_get_rcu(dev);
	case AF_INET6:
		return __in6_dev_nd_parms_get_rcu(dev);
	}
	return NULL;
}

static void neigh_parms_qlen_dec(struct net_device *dev, int family)
{
	struct neigh_parms *p;

	rcu_read_lock();
	p = neigh_get_dev_parms_rcu(dev, family);
	if (p)
		p->qlen--;
	rcu_read_unlock();
}

static void pneigh_queue_purge(struct sk_buff_head *list, struct net *net,
			       int family)
{
	struct sk_buff_head tmp;
	unsigned long flags;
	struct sk_buff *skb;

	skb_queue_head_init(&tmp);
	spin_lock_irqsave(&list->lock, flags);
	skb = skb_peek(list);
	while (skb != NULL) {
		struct sk_buff *skb_next = skb_peek_next(skb, list);
		struct net_device *dev = skb->dev;

		if (net == NULL || net_eq(dev_net(dev), net)) {
			neigh_parms_qlen_dec(dev, family);
			__skb_unlink(skb, list);
			__skb_queue_tail(&tmp, skb);
		}
		skb = skb_next;
	}
	spin_unlock_irqrestore(&list->lock, flags);

	while ((skb = __skb_dequeue(&tmp))) {
		dev_put(skb->dev);
		kfree_skb(skb);
	}
}

static void neigh_flush_dev(struct neigh_table *tbl, struct net_device *dev,
			    bool skip_perm)
{
	int i;
	struct neigh_hash_table *nht;

	nht = rcu_dereference_protected(tbl->nht,
					lockdep_is_held(&tbl->lock));

	for (i = 0; i < (1 << nht->hash_shift); i++) {
		struct neighbour *n;
		struct neighbour __rcu **np = &nht->hash_buckets[i];

		while ((n = rcu_dereference_protected(*np,
					lockdep_is_held(&tbl->lock))) != NULL) {
			if (dev && n->dev != dev) {
				np = &n->next;
				continue;
			}
			if (skip_perm && n->nud_state & NUD_PERMANENT) {
				np = &n->next;
				continue;
			}
			rcu_assign_pointer(*np,
				   rcu_dereference_protected(n->next,
						lockdep_is_held(&tbl->lock)));
			write_lock(&n->lock);
			neigh_del_timer(n);
			neigh_mark_dead(n);
			if (refcount_read(&n->refcnt) != 1) {
				/* The most unpleasant situation.
				   We must destroy neighbour entry,
				   but someone still uses it.

				   The destroy will be delayed until
				   the last user releases us, but
				   we must kill timers etc. and move
				   it to safe state.
				 */
				__skb_queue_purge(&n->arp_queue);
				n->arp_queue_len_bytes = 0;
				n->output = neigh_blackhole;
				if (n->nud_state & NUD_VALID)
					n->nud_state = NUD_NOARP;
				else
					n->nud_state = NUD_NONE;
				neigh_dbg(2, "neigh %p is stray\n", n);
			}
			write_unlock(&n->lock);
			neigh_cleanup_and_release(n);
		}
	}
}

void neigh_changeaddr(struct neigh_table *tbl, struct net_device *dev)
{
	write_lock_bh(&tbl->lock);
	neigh_flush_dev(tbl, dev, false);
	write_unlock_bh(&tbl->lock);
}
EXPORT_SYMBOL(neigh_changeaddr);

static int __neigh_ifdown(struct neigh_table *tbl, struct net_device *dev,
			  bool skip_perm)
{
	write_lock_bh(&tbl->lock);
	neigh_flush_dev(tbl, dev, skip_perm);
	pneigh_ifdown_and_unlock(tbl, dev);
	pneigh_queue_purge(&tbl->proxy_queue, dev ? dev_net(dev) : NULL,
			   tbl->family);
	if (skb_queue_empty_lockless(&tbl->proxy_queue))
		del_timer_sync(&tbl->proxy_timer);
	return 0;
}

int neigh_carrier_down(struct neigh_table *tbl, struct net_device *dev)
{
	__neigh_ifdown(tbl, dev, true);
	return 0;
}
EXPORT_SYMBOL(neigh_carrier_down);

int neigh_ifdown(struct neigh_table *tbl, struct net_device *dev)
{
	__neigh_ifdown(tbl, dev, false);
	return 0;
}
EXPORT_SYMBOL(neigh_ifdown);

//申请一个空的邻居表项
static struct neighbour *neigh_alloc(struct neigh_table *tbl,
				     struct net_device *dev,
				     u32 flags, bool exempt_from_gc)
{
	struct neighbour *n = NULL;
	unsigned long now = jiffies;
	int entries;

	//是否跳过gc步骤
	if (exempt_from_gc)
		goto do_alloc;

	entries = atomic_inc_return(&tbl->gc_entries) - 1;
	if (entries >= tbl->gc_thresh3 ||
	    (entries >= tbl->gc_thresh2 &&
	     time_after(now, tbl->last_flush + 5 * HZ))) {
		if (!neigh_forced_gc(tbl) &&
		    entries >= tbl->gc_thresh3) {
			net_info_ratelimited("%s: neighbor table overflow!\n",
					     tbl->id);
			NEIGH_CACHE_STAT_INC(tbl, table_fulls);
			goto out_entries;
		}
	}

do_alloc:
	//申请并填充新的邻居表项
	n = kzalloc(tbl->entry_size + dev->neigh_priv_len, GFP_ATOMIC);
	if (!n)
		goto out_entries;

	__skb_queue_head_init(&n->arp_queue);
	rwlock_init(&n->lock);
	seqlock_init(&n->ha_lock);
	n->updated	  = n->used = now;
	n->nud_state	  = NUD_NONE;
	//此表项的默认输出方式是丢包
	n->output	  = neigh_blackhole;
	n->flags	  = flags;
	seqlock_init(&n->hh.hh_lock);
	n->parms	  = neigh_parms_clone(&tbl->parms);
	//初始化邻居表项的timer
	timer_setup(&n->timer, neigh_timer_handler, 0);

	NEIGH_CACHE_STAT_INC(tbl, allocs);
	n->tbl		  = tbl;
	refcount_set(&n->refcnt, 1);
	n->dead		  = 1;
	INIT_LIST_HEAD(&n->gc_list);
	INIT_LIST_HEAD(&n->managed_list);

	atomic_inc(&tbl->entries);
out:
	return n;

out_entries:
	if (!exempt_from_gc)
		atomic_dec(&tbl->gc_entries);
	goto out;
}

static void neigh_get_hash_rnd(u32 *x)
{
	*x = get_random_u32() | 1;
}

static struct neigh_hash_table *neigh_hash_alloc(unsigned int shift)
{
	//取neighbour表的桶大小
	size_t size = (1 << shift) * sizeof(struct neighbour *);
	struct neigh_hash_table *ret;
	struct neighbour __rcu **buckets;
	int i;

	ret = kmalloc(sizeof(*ret), GFP_ATOMIC);
	if (!ret)
		return NULL;

	//为hash桶申请空间
	if (size <= PAGE_SIZE) {
		buckets = kzalloc(size, GFP_ATOMIC);
	} else {
		buckets = (struct neighbour __rcu **)
			  __get_free_pages(GFP_ATOMIC | __GFP_ZERO,
					   get_order(size));
		kmemleak_alloc(buckets, size, 1, GFP_ATOMIC);
	}
	if (!buckets) {
		kfree(ret);
		return NULL;
	}

	ret->hash_buckets = buckets;
	ret->hash_shift = shift;

	//用随机数填充hash_rnd
	for (i = 0; i < NEIGH_NUM_HASH_RND; i++)
		neigh_get_hash_rnd(&ret->hash_rnd[i]);
	return ret;
}

static void neigh_hash_free_rcu(struct rcu_head *head)
{
	struct neigh_hash_table *nht = container_of(head,
						    struct neigh_hash_table,
						    rcu);
	size_t size = (1 << nht->hash_shift) * sizeof(struct neighbour *);
	struct neighbour __rcu **buckets = nht->hash_buckets;

	if (size <= PAGE_SIZE) {
		kfree(buckets);
	} else {
		kmemleak_free(buckets);
		free_pages((unsigned long)buckets, get_order(size));
	}
	kfree(nht);
}

static struct neigh_hash_table *neigh_hash_grow(struct neigh_table *tbl,
						unsigned long new_shift)
{
	unsigned int i, hash;
	struct neigh_hash_table *new_nht, *old_nht;

	NEIGH_CACHE_STAT_INC(tbl, hash_grows);

	old_nht = rcu_dereference_protected(tbl->nht,
					    lockdep_is_held(&tbl->lock));
	new_nht = neigh_hash_alloc(new_shift);
	if (!new_nht)
		return old_nht;

	for (i = 0; i < (1 << old_nht->hash_shift); i++) {
		struct neighbour *n, *next;

		for (n = rcu_dereference_protected(old_nht->hash_buckets[i],
						   lockdep_is_held(&tbl->lock));
		     n != NULL;
		     n = next) {
			hash = tbl->hash(n->primary_key, n->dev,
					 new_nht->hash_rnd);

			hash >>= (32 - new_nht->hash_shift);
			next = rcu_dereference_protected(n->next,
						lockdep_is_held(&tbl->lock));

			rcu_assign_pointer(n->next,
					   rcu_dereference_protected(
						new_nht->hash_buckets[hash],
						lockdep_is_held(&tbl->lock)));
			rcu_assign_pointer(new_nht->hash_buckets[hash], n);
		}
	}

	rcu_assign_pointer(tbl->nht, new_nht);
	call_rcu(&old_nht->rcu, neigh_hash_free_rcu);
	return new_nht;
}

//查询邻居表项
struct neighbour *neigh_lookup(struct neigh_table *tbl, const void *pkey,
			       struct net_device *dev)
{
	struct neighbour *n;

	NEIGH_CACHE_STAT_INC(tbl, lookups);

	rcu_read_lock_bh();
	n = __neigh_lookup_noref(tbl, pkey, dev);
	if (n) {
		//增加此邻居表项的引用计数
		if (!refcount_inc_not_zero(&n->refcnt))
			n = NULL;
		//增加查询的命中次数
		NEIGH_CACHE_STAT_INC(tbl, hits);
	}

	rcu_read_unlock_bh();
	return n;
}
EXPORT_SYMBOL(neigh_lookup);

struct neighbour *neigh_lookup_nodev(struct neigh_table *tbl, struct net *net,
				     const void *pkey)
{
	struct neighbour *n;
	unsigned int key_len = tbl->key_len;
	u32 hash_val;
	struct neigh_hash_table *nht;

	NEIGH_CACHE_STAT_INC(tbl, lookups);

	rcu_read_lock_bh();
	nht = rcu_dereference_bh(tbl->nht);
	hash_val = tbl->hash(pkey, NULL, nht->hash_rnd) >> (32 - nht->hash_shift);

	for (n = rcu_dereference_bh(nht->hash_buckets[hash_val]);
	     n != NULL;
	     n = rcu_dereference_bh(n->next)) {
		if (!memcmp(n->primary_key, pkey, key_len) &&
		    net_eq(dev_net(n->dev), net)) {
			if (!refcount_inc_not_zero(&n->refcnt))
				n = NULL;
			NEIGH_CACHE_STAT_INC(tbl, hits);
			break;
		}
	}

	rcu_read_unlock_bh();
	return n;
}
EXPORT_SYMBOL(neigh_lookup_nodev);

//创建邻居表项(本函数最重要的是调用几个相关的setup回调,完成neighbour初始化）
static struct neighbour *
___neigh_create(struct neigh_table *tbl, const void *pkey,
		struct net_device *dev, u32 flags,
		bool exempt_from_gc, bool want_ref)
{
	u32 hash_val, key_len = tbl->key_len;
	struct neighbour *n1, *rc, *n;
	struct neigh_hash_table *nht;
	int error;

	n = neigh_alloc(tbl, dev, flags, exempt_from_gc);
	trace_neigh_create(tbl, dev, pkey, n, exempt_from_gc);
	if (!n) {
		//申请并初始化邻居表项失败
		rc = ERR_PTR(-ENOBUFS);
		goto out;
	}

	memcpy(n->primary_key, pkey, key_len);
<<<<<<< HEAD
	n->dev = dev;//neighbour关联的设备
	dev_hold_track(dev, &n->dev_tracker, GFP_ATOMIC);
=======
	n->dev = dev;
	netdev_hold(dev, &n->dev_tracker, GFP_ATOMIC);
>>>>>>> 97ee9d1c

	/* Protocol specific setup. */
	//依据不同的邻居表，初始化邻居表项（例如arp,igmpv6协议进行构造）
	if (tbl->constructor &&	(error = tbl->constructor(n)) < 0) {
		rc = ERR_PTR(error);
		goto out_neigh_release;
	}

	//完成此邻居表项设备相关的私有初始化
	if (dev->netdev_ops->ndo_neigh_construct) {
		error = dev->netdev_ops->ndo_neigh_construct(dev, n);
		if (error < 0) {
			rc = ERR_PTR(error);
			goto out_neigh_release;
		}
	}

	/* Device specific setup. */
	if (n->parms->neigh_setup &&
	    (error = n->parms->neigh_setup(n)) < 0) {
		rc = ERR_PTR(error);
		goto out_neigh_release;
	}

	n->confirmed = jiffies - (NEIGH_VAR(n->parms, BASE_REACHABLE_TIME) << 1);

	write_lock_bh(&tbl->lock);
	nht = rcu_dereference_protected(tbl->nht,
					lockdep_is_held(&tbl->lock));

	//如果表项数据过大，则执行hash表增长
	if (atomic_read(&tbl->entries) > (1 << nht->hash_shift))
		nht = neigh_hash_grow(tbl, nht->hash_shift + 1);

	hash_val = tbl->hash(n->primary_key, dev, nht->hash_rnd) >> (32 - nht->hash_shift);

	//如果dead非0，则insert终止
	if (n->parms->dead) {
		rc = ERR_PTR(-EINVAL);
		goto out_tbl_unlock;
	}

	for (n1 = rcu_dereference_protected(nht->hash_buckets[hash_val],
					    lockdep_is_held(&tbl->lock));
	     n1 != NULL;
	     n1 = rcu_dereference_protected(n1->next,
			lockdep_is_held(&tbl->lock))) {
		if (dev == n1->dev && !memcmp(n1->primary_key, n->primary_key, key_len)) {
			//在表项中找到与自已相同的项，释放本次计划insert的neighbour
			if (want_ref)
				neigh_hold(n1);
			rc = n1;
			goto out_tbl_unlock;
		}
	}

	n->dead = 0;
	if (!exempt_from_gc)
		list_add_tail(&n->gc_list, &n->tbl->gc_list);
	if (n->flags & NTF_MANAGED)
		list_add_tail(&n->managed_list, &n->tbl->managed_list);
	if (want_ref)
		neigh_hold(n);

	//将n置于hash表的链头部，完成插入
	rcu_assign_pointer(n->next,
			   rcu_dereference_protected(nht->hash_buckets[hash_val],
						     lockdep_is_held(&tbl->lock)));
	rcu_assign_pointer(nht->hash_buckets[hash_val], n);
	write_unlock_bh(&tbl->lock);
	neigh_dbg(2, "neigh %p is created\n", n);
	rc = n;
out:
	return rc;
out_tbl_unlock:
	write_unlock_bh(&tbl->lock);
out_neigh_release:
	if (!exempt_from_gc)
		atomic_dec(&tbl->gc_entries);
	neigh_release(n);
	goto out;
}

//创建针对pkey的邻居表项，且邻居表项从属于dev设备
struct neighbour *__neigh_create(struct neigh_table *tbl, const void *pkey,
				 struct net_device *dev, bool want_ref)
{
	return ___neigh_create(tbl, pkey, dev, 0, false, want_ref);
}
EXPORT_SYMBOL(__neigh_create);

static u32 pneigh_hash(const void *pkey, unsigned int key_len)
{
	u32 hash_val = *(u32 *)(pkey + key_len - 4);
	hash_val ^= (hash_val >> 16);
	hash_val ^= hash_val >> 8;
	hash_val ^= hash_val >> 4;
	hash_val &= PNEIGH_HASHMASK;
	return hash_val;
}

//在neighbour链上查询代理neigh
static struct pneigh_entry *__pneigh_lookup_1(struct pneigh_entry *n,
					      struct net *net,
					      const void *pkey,
					      unsigned int key_len,
					      struct net_device *dev)
{
	while (n) {
		if (!memcmp(n->key, pkey, key_len) &&/*地址相同*/
		    net_eq(pneigh_net(n), net) &&/*net namespace相同*/
		    (n->dev == dev || !n->dev))/*设备完全相同或者代理neighbour未指定dev*/
			return n;
		n = n->next;
	}
	return NULL;
}

struct pneigh_entry *__pneigh_lookup(struct neigh_table *tbl,
		struct net *net, const void *pkey, struct net_device *dev)
{
	unsigned int key_len = tbl->key_len;
	u32 hash_val = pneigh_hash(pkey, key_len);

	return __pneigh_lookup_1(tbl->phash_buckets[hash_val],
				 net, pkey, key_len, dev);
}
EXPORT_SYMBOL_GPL(__pneigh_lookup);

//查询代理邻居表项
struct pneigh_entry * pneigh_lookup(struct neigh_table *tbl,
				    struct net *net, const void *pkey,
				    struct net_device *dev/*代理设备*/, int creat/*失配后，是否创建*/)
{
	struct pneigh_entry *n;
	unsigned int key_len = tbl->key_len;
	u32 hash_val = pneigh_hash(pkey, key_len);

	read_lock_bh(&tbl->lock);
	n = __pneigh_lookup_1(tbl->phash_buckets[hash_val],
			      net, pkey, key_len, dev);
	read_unlock_bh(&tbl->lock);

	/*已找到或者不创建，则直接返回*/
	if (n || !creat)
		goto out;

	ASSERT_RTNL();

	//未查询到，且要求create,执行代理领居表项创建
	n = kzalloc(sizeof(*n) + key_len, GFP_KERNEL);
	if (!n)
		goto out;

	write_pnet(&n->net, net);
	memcpy(n->key, pkey, key_len);
	n->dev = dev;
	netdev_hold(dev, &n->dev_tracker, GFP_KERNEL);

	//初始化
	if (tbl->pconstructor && tbl->pconstructor(n)) {
		netdev_put(dev, &n->dev_tracker);
		kfree(n);
		n = NULL;
		goto out;
	}

	//加入此代理表项
	write_lock_bh(&tbl->lock);
	n->next = tbl->phash_buckets[hash_val];
	tbl->phash_buckets[hash_val] = n;
	write_unlock_bh(&tbl->lock);
out:
	return n;
}
EXPORT_SYMBOL(pneigh_lookup);


int pneigh_delete(struct neigh_table *tbl, struct net *net, const void *pkey,
		  struct net_device *dev)
{
	struct pneigh_entry *n, **np;
	unsigned int key_len = tbl->key_len;
	u32 hash_val = pneigh_hash(pkey, key_len);

	write_lock_bh(&tbl->lock);
	for (np = &tbl->phash_buckets[hash_val]; (n = *np) != NULL;
	     np = &n->next) {
		if (!memcmp(n->key, pkey, key_len) && n->dev == dev &&
		    net_eq(pneigh_net(n), net)) {
			*np = n->next;
			write_unlock_bh(&tbl->lock);
			if (tbl->pdestructor)
				tbl->pdestructor(n);
			netdev_put(n->dev, &n->dev_tracker);
			kfree(n);
			return 0;
		}
	}
	write_unlock_bh(&tbl->lock);
	return -ENOENT;
}

static int pneigh_ifdown_and_unlock(struct neigh_table *tbl,
				    struct net_device *dev)
{
	struct pneigh_entry *n, **np, *freelist = NULL;
	u32 h;

	for (h = 0; h <= PNEIGH_HASHMASK; h++) {
		np = &tbl->phash_buckets[h];
		while ((n = *np) != NULL) {
			if (!dev || n->dev == dev) {
				*np = n->next;
				n->next = freelist;
				freelist = n;
				continue;
			}
			np = &n->next;
		}
	}
	write_unlock_bh(&tbl->lock);
	while ((n = freelist)) {
		freelist = n->next;
		n->next = NULL;
		if (tbl->pdestructor)
			tbl->pdestructor(n);
		netdev_put(n->dev, &n->dev_tracker);
		kfree(n);
	}
	return -ENOENT;
}

static void neigh_parms_destroy(struct neigh_parms *parms);

static inline void neigh_parms_put(struct neigh_parms *parms)
{
	if (refcount_dec_and_test(&parms->refcnt))
		neigh_parms_destroy(parms);
}

/*
 *	neighbour must already be out of the table;
 *
 */
void neigh_destroy(struct neighbour *neigh)
{
	struct net_device *dev = neigh->dev;

	NEIGH_CACHE_STAT_INC(neigh->tbl, destroys);

	if (!neigh->dead) {
	    /*neigh移除时，必须指明为dead，显示堆栈*/
		pr_warn("Destroying alive neighbour %p\n", neigh);
		dump_stack();
		return;
	}

	if (neigh_del_timer(neigh))
		pr_warn("Impossible event\n");

	write_lock_bh(&neigh->lock);
	__skb_queue_purge(&neigh->arp_queue);
	write_unlock_bh(&neigh->lock);
	neigh->arp_queue_len_bytes = 0;

	/*如有必要，移除neigh时调用netdev回调*/
	if (dev->netdev_ops->ndo_neigh_destroy)
		dev->netdev_ops->ndo_neigh_destroy(dev, neigh);

	netdev_put(dev, &neigh->dev_tracker);
	neigh_parms_put(neigh->parms);

	neigh_dbg(2, "neigh %p is destroyed\n", neigh);

	/*neigh元素数减一*/
	atomic_dec(&neigh->tbl->entries);
	kfree_rcu(neigh, rcu);
}
EXPORT_SYMBOL(neigh_destroy);

/* Neighbour state is suspicious;
   disable fast path.

   Called with write_locked neigh.
 */
static void neigh_suspect(struct neighbour *neigh)
{
	neigh_dbg(2, "neigh %p is suspected\n", neigh);

	neigh->output = neigh->ops->output;
}

/* Neighbour state is OK;
   enable fast path.

   Called with write_locked neigh.
 */
static void neigh_connect(struct neighbour *neigh)
{
	neigh_dbg(2, "neigh %p is connected\n", neigh);

	neigh->output = neigh->ops->connected_output;
}

static void neigh_periodic_work(struct work_struct *work)
{
	struct neigh_table *tbl = container_of(work, struct neigh_table, gc_work.work);
	struct neighbour *n;
	struct neighbour __rcu **np;
	unsigned int i;
	struct neigh_hash_table *nht;

	NEIGH_CACHE_STAT_INC(tbl, periodic_gc_runs);

	write_lock_bh(&tbl->lock);
	nht = rcu_dereference_protected(tbl->nht,
					lockdep_is_held(&tbl->lock));

	/*
	 *	periodically recompute ReachableTime from random function
	 */

	if (time_after(jiffies, tbl->last_rand + 300 * HZ)) {
		struct neigh_parms *p;
		tbl->last_rand = jiffies;
		list_for_each_entry(p, &tbl->parms_list, list)
			p->reachable_time =
				neigh_rand_reach_time(NEIGH_VAR(p, BASE_REACHABLE_TIME));
	}

	/*表中数量小于gc_thresh1时不进行work处理*/
	if (atomic_read(&tbl->entries) < tbl->gc_thresh1)
		goto out;

	/*此时需要执行gc work,遍历每个arp桶*/
	for (i = 0 ; i < (1 << nht->hash_shift); i++) {
		np = &nht->hash_buckets[i];

		while ((n = rcu_dereference_protected(*np,
				lockdep_is_held(&tbl->lock))) != NULL) {
			unsigned int state;

			write_lock(&n->lock);

			state = n->nud_state;
			if ((state & (NUD_PERMANENT | NUD_IN_TIMER)) ||
			    (n->flags & NTF_EXT_LEARNED)) {
			    /*静态neighbour,timer生效期状态，？？不处理*/
				write_unlock(&n->lock);
				goto next_elt;
			}

			//使n->used >= n->confirmed
			if (time_before(n->used, n->confirmed))
				n->used = n->confirmed;

			if (refcount_read(&n->refcnt) == 1 &&
			    (state == NUD_FAILED ||
			     time_after(jiffies, n->used + NEIGH_VAR(n->parms, GC_STALETIME)))) {
			    /*n只有一个引用计数，且state为failed或者长期没有使用超时，则回收*/
				*np = n->next;
				neigh_mark_dead(n);
				write_unlock(&n->lock);
				neigh_cleanup_and_release(n);
				continue;
			}
			write_unlock(&n->lock);

next_elt:
            /*切到下一个elem*/
			np = &n->next;
		}
		/*
		 * It's fine to release lock here, even if hash table
		 * grows while we are preempted.
		 */
		write_unlock_bh(&tbl->lock);
		cond_resched();
		write_lock_bh(&tbl->lock);
		nht = rcu_dereference_protected(tbl->nht,
						lockdep_is_held(&tbl->lock));
	}
out:
	/* Cycle through all hash buckets every BASE_REACHABLE_TIME/2 ticks.
	 * ARP entry timeouts range from 1/2 BASE_REACHABLE_TIME to 3/2
	 * BASE_REACHABLE_TIME.
	 */
	queue_delayed_work(system_power_efficient_wq, &tbl->gc_work,
			      NEIGH_VAR(&tbl->parms, BASE_REACHABLE_TIME) >> 1);
	write_unlock_bh(&tbl->lock);
}

static __inline__ int neigh_max_probes(struct neighbour *n)
{
	struct neigh_parms *p = n->parms;
	return NEIGH_VAR(p, UCAST_PROBES) + NEIGH_VAR(p, APP_PROBES) +
	       (n->nud_state & NUD_PROBE ? NEIGH_VAR(p, MCAST_REPROBES) :
	        NEIGH_VAR(p, MCAST_PROBES));
}

static void neigh_invalidate(struct neighbour *neigh)
	__releases(neigh->lock)
	__acquires(neigh->lock)
{
	struct sk_buff *skb;

	NEIGH_CACHE_STAT_INC(neigh->tbl, res_failed);
	neigh_dbg(2, "neigh %p is failed\n", neigh);
	neigh->updated = jiffies;

	/* It is very thin place. report_unreachable is very complicated
	   routine. Particularly, it can hit the same neighbour entry!

	   So that, we try to be accurate and avoid dead loop. --ANK
	 */
	//neigh上挂载的这些报文因为arp无法解析成功，通知处理，例如响应目的不可达
	while (neigh->nud_state == NUD_FAILED &&
	       (skb = __skb_dequeue(&neigh->arp_queue)) != NULL) {
		write_unlock(&neigh->lock);
		neigh->ops->error_report(neigh, skb);
		write_lock(&neigh->lock);
	}
	__skb_queue_purge(&neigh->arp_queue);
	neigh->arp_queue_len_bytes = 0;
}

//对外发送针对neigh的探测（通过solicit完成请求）
static void neigh_probe(struct neighbour *neigh)
	__releases(neigh->lock)
{
	struct sk_buff *skb = skb_peek_tail(&neigh->arp_queue);
	/* keep skb alive even if arp_queue overflows */
	if (skb)
		skb = skb_clone(skb, GFP_ATOMIC);
	write_unlock(&neigh->lock);
	if (neigh->ops->solicit)
		neigh->ops->solicit(neigh, skb);
	atomic_inc(&neigh->probes);
	consume_skb(skb);
}

/* Called when a timer expires for a neighbour entry. */
//邻居表项定时器超时时将被调用
static void neigh_timer_handler(struct timer_list *t)
{
	unsigned long now, next;
	struct neighbour *neigh = from_timer(neigh, t, timer);
	unsigned int state;
	int notify = 0;

	write_lock(&neigh->lock);

	state = neigh->nud_state;
	now = jiffies;
	/*默认下次触发时间为1S后*/
	next = now + HZ;

	//neighbour状态已达到非定时器控制状态，退出
	if (!(state & NUD_IN_TIMER))
		goto out;

	if (state & NUD_REACHABLE) {
		//当前处于reachable状态
		if (time_before_eq(now,
				   neigh->confirmed + neigh->parms->reachable_time)) {
		    /*confirmed的时间距离现在还不到reachable_time,更新下次检查时间*/
			neigh_dbg(2, "neigh %p is still alive\n", neigh);
			next = neigh->confirmed + neigh->parms->reachable_time;
		} else if (time_before_eq(now,
					  neigh->used +
					  NEIGH_VAR(neigh->parms, DELAY_PROBE_TIME))) {
		    /*当前时间大于conirmed +reachable_time,但小于used+probe_time,转DELAY状态*/
			neigh_dbg(2, "neigh %p is delayed\n", neigh);
			neigh->nud_state = NUD_DELAY;
			neigh->updated = jiffies;
			neigh_suspect(neigh);
			next = now + NEIGH_VAR(neigh->parms, DELAY_PROBE_TIME);
		} else {
		    /*当前时间大于used+probe_time,转STALE状态*/
			neigh_dbg(2, "neigh %p is suspected\n", neigh);
			neigh->nud_state = NUD_STALE;
			neigh->updated = jiffies;
			neigh_suspect(neigh);
			notify = 1;
		}
	} else if (state & NUD_DELAY) {
		if (time_before_eq(now,
				   neigh->confirmed +
				   NEIGH_VAR(neigh->parms, DELAY_PROBE_TIME))) {
			neigh_dbg(2, "neigh %p is now reachable\n", neigh);
			neigh->nud_state = NUD_REACHABLE;
			neigh->updated = jiffies;
			neigh_connect(neigh);
			notify = 1;
			next = neigh->confirmed + neigh->parms->reachable_time;
		} else {
			neigh_dbg(2, "neigh %p is probed\n", neigh);
			neigh->nud_state = NUD_PROBE;
			neigh->updated = jiffies;
			atomic_set(&neigh->probes, 0);
			notify = 1;
			next = now + max(NEIGH_VAR(neigh->parms, RETRANS_TIME),
					 HZ/100);
		}
	} else {
		/* NUD_PROBE|NUD_INCOMPLETE */
		next = now + max(NEIGH_VAR(neigh->parms, RETRANS_TIME), HZ/100);
	}

	if ((neigh->nud_state & (NUD_INCOMPLETE | NUD_PROBE)) &&
	    atomic_read(&neigh->probes) >= neigh_max_probes(neigh)) {
		//当前处于incomplete或者probe状态，且探测次数超阀值，置failed状态
		neigh->nud_state = NUD_FAILED;
		notify = 1;
		neigh_invalidate(neigh);
		goto out;
	}

	if (neigh->nud_state & NUD_IN_TIMER) {
		//此neigh仍在timer的控制下，设置下次触发时间
		if (time_before(next, jiffies + HZ/100))
			next = jiffies + HZ/100;
		if (!mod_timer(&neigh->timer, next))
			neigh_hold(neigh);
	}

	if (neigh->nud_state & (NUD_INCOMPLETE | NUD_PROBE)) {
		//当前处于incomplete或者probe状态，执行arp探测
		neigh_probe(neigh);
	} else {
out:
		write_unlock(&neigh->lock);
	}

	if (notify)
		neigh_update_notify(neigh, 0);

	trace_neigh_timer_handler(neigh, 0);

	neigh_release(neigh);
}

int __neigh_event_send(struct neighbour *neigh, struct sk_buff *skb,
		       const bool immediate_ok)
{
	int rc;
	bool immediate_probe = false;

	write_lock_bh(&neigh->lock);

	rc = 0;
	if (neigh->nud_state & (NUD_CONNECTED | NUD_DELAY | NUD_PROBE))
		goto out_unlock_bh;
	if (neigh->dead)
		goto out_dead;

	if (!(neigh->nud_state & (NUD_STALE | NUD_INCOMPLETE))) {
		if (NEIGH_VAR(neigh->parms, MCAST_PROBES) +
		    NEIGH_VAR(neigh->parms, APP_PROBES)) {
			unsigned long next, now = jiffies;

			atomic_set(&neigh->probes,
				   NEIGH_VAR(neigh->parms, UCAST_PROBES));
			neigh_del_timer(neigh);
			neigh->nud_state = NUD_INCOMPLETE;
			neigh->updated = now;
			if (!immediate_ok) {
				next = now + 1;
			} else {
				immediate_probe = true;
				next = now + max(NEIGH_VAR(neigh->parms,
							   RETRANS_TIME),
						 HZ / 100);
			}
			neigh_add_timer(neigh, next);
		} else {
			neigh->nud_state = NUD_FAILED;
			neigh->updated = jiffies;
			write_unlock_bh(&neigh->lock);

			kfree_skb_reason(skb, SKB_DROP_REASON_NEIGH_FAILED);
			return 1;
		}
	} else if (neigh->nud_state & NUD_STALE) {
		neigh_dbg(2, "neigh %p is delayed\n", neigh);
		neigh_del_timer(neigh);
		neigh->nud_state = NUD_DELAY;
		neigh->updated = jiffies;
		neigh_add_timer(neigh, jiffies +
				NEIGH_VAR(neigh->parms, DELAY_PROBE_TIME));
	}

	if (neigh->nud_state == NUD_INCOMPLETE) {
		if (skb) {
			while (neigh->arp_queue_len_bytes + skb->truesize >
			       NEIGH_VAR(neigh->parms, QUEUE_LEN_BYTES)) {
				struct sk_buff *buff;

				buff = __skb_dequeue(&neigh->arp_queue);
				if (!buff)
					break;
				neigh->arp_queue_len_bytes -= buff->truesize;
				kfree_skb_reason(buff, SKB_DROP_REASON_NEIGH_QUEUEFULL);
				NEIGH_CACHE_STAT_INC(neigh->tbl, unres_discards);
			}
			skb_dst_force(skb);
			__skb_queue_tail(&neigh->arp_queue, skb);
			neigh->arp_queue_len_bytes += skb->truesize;
		}
		rc = 1;
	}
out_unlock_bh:
	if (immediate_probe)
		neigh_probe(neigh);
	else
		write_unlock(&neigh->lock);
	local_bh_enable();
	trace_neigh_event_send_done(neigh, rc);
	return rc;

out_dead:
	if (neigh->nud_state & NUD_STALE)
		goto out_unlock_bh;
	write_unlock_bh(&neigh->lock);
	kfree_skb_reason(skb, SKB_DROP_REASON_NEIGH_DEAD);
	trace_neigh_event_send_dead(neigh, 1);
	return 1;
}
EXPORT_SYMBOL(__neigh_event_send);

/*将neigh->ha更新到neigh->h中*/
static void neigh_update_hhs(struct neighbour *neigh)
{
	struct hh_cache *hh;
	void (*update)(struct hh_cache*, const struct net_device*, const unsigned char *)
		= NULL;

	if (neigh->dev->header_ops)
		update = neigh->dev->header_ops->cache_update;

	//更新hh中的缓存的hw address
	if (update) {
		hh = &neigh->hh;
		if (READ_ONCE(hh->hh_len)) {
			write_seqlock_bh(&hh->hh_lock);
			update(hh, neigh->dev, neigh->ha);
			write_sequnlock_bh(&hh->hh_lock);
		}
	}
}

/* Generic update routine.
   -- lladdr is new lladdr or NULL, if it is not supplied.
   -- new    is new state.
   -- flags
	NEIGH_UPDATE_F_OVERRIDE allows to override existing lladdr,
				if it is different.
	NEIGH_UPDATE_F_WEAK_OVERRIDE will suspect existing "connected"
				lladdr instead of overriding it
				if it is different.
	NEIGH_UPDATE_F_ADMIN	means that the change is administrative.
	NEIGH_UPDATE_F_USE	means that the entry is user triggered.
	NEIGH_UPDATE_F_MANAGED	means that the entry will be auto-refreshed.
	NEIGH_UPDATE_F_OVERRIDE_ISROUTER allows to override existing
				NTF_ROUTER flag.
	NEIGH_UPDATE_F_ISROUTER	indicates if the neighbour is known as
				a router.

   Caller MUST hold reference count on the entry.
 */
static int __neigh_update(struct neighbour *neigh, const u8 *lladdr/*链路地址*/,
			  u8 new/*neighbour状态*/, u32 flags, u32 nlmsg_pid,
			  struct netlink_ext_ack *extack)
{
	bool gc_update = false, managed_update = false;
	int update_isrouter = 0;
	struct net_device *dev;
	int err, notify = 0;
	u8 old;

	trace_neigh_update(neigh, lladdr, new, flags, nlmsg_pid);

	write_lock_bh(&neigh->lock);

	dev    = neigh->dev;
	old    = neigh->nud_state;
	err    = -EPERM;

	if (neigh->dead) {
		NL_SET_ERR_MSG(extack, "Neighbor entry is now dead");
		new = old;
		goto out;
	}
	if (!(flags & NEIGH_UPDATE_F_ADMIN) &&
	    (old & (NUD_NOARP | NUD_PERMANENT)))
		goto out;

	neigh_update_flags(neigh, flags, &notify, &gc_update, &managed_update);
	if (flags & (NEIGH_UPDATE_F_USE | NEIGH_UPDATE_F_MANAGED)) {
		new = old & ~NUD_PERMANENT;
		neigh->nud_state = new;
		err = 0;
		goto out;
	}

	if (!(new & NUD_VALID)) {
		neigh_del_timer(neigh);
		if (old & NUD_CONNECTED)
			neigh_suspect(neigh);
		neigh->nud_state = new;
		err = 0;
		notify = old & NUD_VALID;
		if ((old & (NUD_INCOMPLETE | NUD_PROBE)) &&
		    (new & NUD_FAILED)) {
			//旧状态为incomplete,新状态为failed,将neighbour置为无效
			neigh_invalidate(neigh);
			notify = 1;
		}
		goto out;
	}

	/* Compare new lladdr with cached one */
	if (!dev->addr_len) {
		/* First case: device needs no address. */
		lladdr = neigh->ha;
	} else if (lladdr) {
		/* The second case: if something is already cached
		   and a new address is proposed:
		   - compare new & old
		   - if they are different, check override flag
		 */
		if ((old & NUD_VALID) &&
		    !memcmp(lladdr, neigh->ha, dev->addr_len))
			lladdr = neigh->ha;
	} else {
		/* No address is supplied; if we know something,
		   use it, otherwise discard the request.
		 */
		err = -EINVAL;
		if (!(old & NUD_VALID)) {
			NL_SET_ERR_MSG(extack, "No link layer address given");
			goto out;
		}
		lladdr = neigh->ha;
	}

	/* Update confirmed timestamp for neighbour entry after we
	 * received ARP packet even if it doesn't change IP to MAC binding.
	 */
	if (new & NUD_CONNECTED)
		neigh->confirmed = jiffies;

	/* If entry was valid and address is not changed,
	   do not change entry state, if new one is STALE.
	 */
	err = 0;
	update_isrouter = flags & NEIGH_UPDATE_F_OVERRIDE_ISROUTER;
	if (old & NUD_VALID) {
		if (lladdr != neigh->ha && !(flags & NEIGH_UPDATE_F_OVERRIDE)) {
			update_isrouter = 0;
			if ((flags & NEIGH_UPDATE_F_WEAK_OVERRIDE) &&
			    (old & NUD_CONNECTED)) {
				lladdr = neigh->ha;
				new = NUD_STALE;
			} else
				goto out;
		} else {
			if (lladdr == neigh->ha && new == NUD_STALE &&
			    !(flags & NEIGH_UPDATE_F_ADMIN))
				new = old;
		}
	}

	/* Update timestamp only once we know we will make a change to the
	 * neighbour entry. Otherwise we risk to move the locktime window with
	 * noop updates and ignore relevant ARP updates.
	 */
	if (new != old || lladdr != neigh->ha)
		neigh->updated = jiffies;

	if (new != old) {
		neigh_del_timer(neigh);
		if (new & NUD_PROBE)
			atomic_set(&neigh->probes, 0);
		if (new & NUD_IN_TIMER)
			neigh_add_timer(neigh, (jiffies +
						((new & NUD_REACHABLE) ?
						 neigh->parms->reachable_time :
						 0)));
		neigh->nud_state = new;
		notify = 1;
	}

	if (lladdr != neigh->ha) {
		write_seqlock(&neigh->ha_lock);
		//设置新的链路层地址（例如mac地址）
		memcpy(&neigh->ha, lladdr, dev->addr_len);
		write_sequnlock(&neigh->ha_lock);
		neigh_update_hhs(neigh);
		if (!(new & NUD_CONNECTED))
			neigh->confirmed = jiffies -
				      (NEIGH_VAR(neigh->parms, BASE_REACHABLE_TIME) << 1);
		notify = 1;
	}
	if (new == old)
		goto out;
	if (new & NUD_CONNECTED)
		neigh_connect(neigh);
	else
		neigh_suspect(neigh);
	if (!(old & NUD_VALID)) {
		struct sk_buff *skb;

		/* Again: avoid dead loop if something went wrong */

		while (neigh->nud_state & NUD_VALID &&
		       (skb = __skb_dequeue(&neigh->arp_queue)) != NULL) {
			struct dst_entry *dst = skb_dst(skb);
			struct neighbour *n2, *n1 = neigh;
			write_unlock_bh(&neigh->lock);

			rcu_read_lock();

			/* Why not just use 'neigh' as-is?  The problem is that
			 * things such as shaper, eql, and sch_teql can end up
			 * using alternative, different, neigh objects to output
			 * the packet in the output path.  So what we need to do
			 * here is re-lookup the top-level neigh in the path so
			 * we can reinject the packet there.
			 */
			n2 = NULL;
			if (dst && dst->obsolete != DST_OBSOLETE_DEAD) {
				n2 = dst_neigh_lookup_skb(dst, skb);
				if (n2)
					n1 = n2;
			}
			n1->output(n1, skb);
			if (n2)
				neigh_release(n2);
			rcu_read_unlock();

			write_lock_bh(&neigh->lock);
		}
		__skb_queue_purge(&neigh->arp_queue);
		neigh->arp_queue_len_bytes = 0;
	}
out:
	if (update_isrouter)
		neigh_update_is_router(neigh, flags, &notify);
	write_unlock_bh(&neigh->lock);
	if (((new ^ old) & NUD_PERMANENT) || gc_update)
		neigh_update_gc_list(neigh);
	if (managed_update)
		neigh_update_managed_list(neigh);
	if (notify)
		neigh_update_notify(neigh, nlmsg_pid);
	trace_neigh_update_done(neigh, err);
	return err;
}

//neighbour更新
int neigh_update(struct neighbour *neigh, const u8 *lladdr, u8 new,
		 u32 flags, u32 nlmsg_pid)
{
	return __neigh_update(neigh, lladdr, new, flags, nlmsg_pid, NULL);
}
EXPORT_SYMBOL(neigh_update);

/* Update the neigh to listen temporarily for probe responses, even if it is
 * in a NUD_FAILED state. The caller has to hold neigh->lock for writing.
 */
void __neigh_set_probe_once(struct neighbour *neigh)
{
	if (neigh->dead)
		return;
	neigh->updated = jiffies;
	if (!(neigh->nud_state & NUD_FAILED))
		return;
	neigh->nud_state = NUD_INCOMPLETE;
	atomic_set(&neigh->probes, neigh_max_probes(neigh));
	neigh_add_timer(neigh,
			jiffies + max(NEIGH_VAR(neigh->parms, RETRANS_TIME),
				      HZ/100));
}
EXPORT_SYMBOL(__neigh_set_probe_once);

struct neighbour *neigh_event_ns(struct neigh_table *tbl,
				 u8 *lladdr, void *saddr,
				 struct net_device *dev)
{
	//查询邻居表项（最后一个参数用于确定是否在未查询到neighbour时创建）
	struct neighbour *neigh = __neigh_lookup(tbl, saddr, dev,
						 lladdr || !dev->addr_len);
	if (neigh)
		neigh_update(neigh, lladdr, NUD_STALE,
			     NEIGH_UPDATE_F_OVERRIDE, 0);
	return neigh;
}
EXPORT_SYMBOL(neigh_event_ns);

/* called with read_lock_bh(&n->lock); */
static void neigh_hh_init(struct neighbour *n)
{
	struct net_device *dev = n->dev;
	__be16 prot = n->tbl->protocol;
	struct hh_cache	*hh = &n->hh;

	write_lock_bh(&n->lock);

	/* Only one thread can come in here and initialize the
	 * hh_cache entry.
	 */
	//将n中的hw保存在hh中
	if (!hh->hh_len)
		dev->header_ops->cache(n, hh, prot);

	write_unlock_bh(&n->lock);
}

/* Slow and careful. */

int neigh_resolve_output(struct neighbour *neigh, struct sk_buff *skb)
{
	int rc = 0;

	if (!neigh_event_send(neigh, skb)) {
		int err;
		struct net_device *dev = neigh->dev;
		unsigned int seq;

		//有cache回调，但neighbour还未缓存，则缓存它
		if (dev->header_ops->cache && !READ_ONCE(neigh->hh.hh_len))
			neigh_hh_init(neigh);

		do {
			__skb_pull(skb, skb_network_offset(skb));
			seq = read_seqbegin(&neigh->ha_lock);
			//为skb构造并生成以太头，目的使用neigh->ha,源mac未给出，使用dev的源mac
			err = dev_hard_header(skb, dev, ntohs(skb->protocol),
					      neigh->ha, NULL, skb->len);
		} while (read_seqretry(&neigh->ha_lock, seq));

		if (err >= 0)
			//发送报文
			rc = dev_queue_xmit(skb);
		else
			goto out_kfree_skb;
	}
out:
	return rc;
out_kfree_skb:
	rc = -EINVAL;
	kfree_skb(skb);
	goto out;
}
EXPORT_SYMBOL(neigh_resolve_output);

/* As fast as possible without hh cache */

int neigh_connected_output(struct neighbour *neigh, struct sk_buff *skb)
{
	struct net_device *dev = neigh->dev;
	unsigned int seq;
	int err;

	do {
		__skb_pull(skb, skb_network_offset(skb));
		seq = read_seqbegin(&neigh->ha_lock);
		err = dev_hard_header(skb, dev, ntohs(skb->protocol),
				      neigh->ha, NULL, skb->len);
	} while (read_seqretry(&neigh->ha_lock, seq));

	if (err >= 0)
		err = dev_queue_xmit(skb);
	else {
		err = -EINVAL;
		kfree_skb(skb);
	}
	return err;
}
EXPORT_SYMBOL(neigh_connected_output);

//适用于NUD_NOARP的邻居表项，直接输出
int neigh_direct_output(struct neighbour *neigh, struct sk_buff *skb)
{
	return dev_queue_xmit(skb);
}
EXPORT_SYMBOL(neigh_direct_output);

static void neigh_managed_work(struct work_struct *work)
{
	struct neigh_table *tbl = container_of(work, struct neigh_table,
					       managed_work.work);
	struct neighbour *neigh;

	write_lock_bh(&tbl->lock);
	list_for_each_entry(neigh, &tbl->managed_list, managed_list)
		neigh_event_send_probe(neigh, NULL, false);
	queue_delayed_work(system_power_efficient_wq, &tbl->managed_work,
			   NEIGH_VAR(&tbl->parms, INTERVAL_PROBE_TIME_MS));
	write_unlock_bh(&tbl->lock);
}

static void neigh_proxy_process(struct timer_list *t)
{
	struct neigh_table *tbl = from_timer(tbl, t, proxy_timer);
	long sched_next = 0;
	unsigned long now = jiffies;
	struct sk_buff *skb, *n;

	spin_lock(&tbl->proxy_queue.lock);

	skb_queue_walk_safe(&tbl->proxy_queue, skb, n) {
		long tdif = NEIGH_CB(skb)->sched_next - now;

		if (tdif <= 0) {
			struct net_device *dev = skb->dev;

			neigh_parms_qlen_dec(dev, tbl->family);
			__skb_unlink(skb, &tbl->proxy_queue);

			if (tbl->proxy_redo && netif_running(dev)) {
				rcu_read_lock();
				tbl->proxy_redo(skb);
				rcu_read_unlock();
			} else {
				kfree_skb(skb);
			}

			dev_put(dev);
		} else if (!sched_next || tdif < sched_next)
			sched_next = tdif;
	}
	del_timer(&tbl->proxy_timer);
	if (sched_next)
		mod_timer(&tbl->proxy_timer, jiffies + sched_next);
	spin_unlock(&tbl->proxy_queue.lock);
}

void pneigh_enqueue(struct neigh_table *tbl, struct neigh_parms *p,
		    struct sk_buff *skb)
{
	unsigned long sched_next = jiffies +
			prandom_u32_max(NEIGH_VAR(p, PROXY_DELAY));

	if (p->qlen > NEIGH_VAR(p, PROXY_QLEN)) {
		kfree_skb(skb);
		return;
	}

	NEIGH_CB(skb)->sched_next = sched_next;
	NEIGH_CB(skb)->flags |= LOCALLY_ENQUEUED;

	spin_lock(&tbl->proxy_queue.lock);
	if (del_timer(&tbl->proxy_timer)) {
		if (time_before(tbl->proxy_timer.expires, sched_next))
			sched_next = tbl->proxy_timer.expires;
	}
	skb_dst_drop(skb);
	dev_hold(skb->dev);
	__skb_queue_tail(&tbl->proxy_queue, skb);
	p->qlen++;
	mod_timer(&tbl->proxy_timer, sched_next);
	spin_unlock(&tbl->proxy_queue.lock);
}
EXPORT_SYMBOL(pneigh_enqueue);

static inline struct neigh_parms *lookup_neigh_parms(struct neigh_table *tbl,
						      struct net *net, int ifindex)
{
	struct neigh_parms *p;

	list_for_each_entry(p, &tbl->parms_list, list) {
		if ((p->dev && p->dev->ifindex == ifindex && net_eq(neigh_parms_net(p), net)) ||
		    (!p->dev && !ifindex && net_eq(net, &init_net)))
			return p;
	}

	return NULL;
}

struct neigh_parms *neigh_parms_alloc(struct net_device *dev,
				      struct neigh_table *tbl)
{
	struct neigh_parms *p;
	struct net *net = dev_net(dev);
	const struct net_device_ops *ops = dev->netdev_ops;

	p = kmemdup(&tbl->parms, sizeof(*p), GFP_KERNEL);
	if (p) {
		p->tbl		  = tbl;
		refcount_set(&p->refcnt, 1);
		p->reachable_time =
				neigh_rand_reach_time(NEIGH_VAR(p, BASE_REACHABLE_TIME));
		p->qlen = 0;
		netdev_hold(dev, &p->dev_tracker, GFP_KERNEL);
		p->dev = dev;
		write_pnet(&p->net, net);
		p->sysctl_table = NULL;

		if (ops->ndo_neigh_setup && ops->ndo_neigh_setup(dev, p)) {
			netdev_put(dev, &p->dev_tracker);
			kfree(p);
			return NULL;
		}

		write_lock_bh(&tbl->lock);
		list_add(&p->list, &tbl->parms.list);
		write_unlock_bh(&tbl->lock);

		neigh_parms_data_state_cleanall(p);
	}
	return p;
}
EXPORT_SYMBOL(neigh_parms_alloc);

static void neigh_rcu_free_parms(struct rcu_head *head)
{
	struct neigh_parms *parms =
		container_of(head, struct neigh_parms, rcu_head);

	neigh_parms_put(parms);
}

void neigh_parms_release(struct neigh_table *tbl, struct neigh_parms *parms)
{
	if (!parms || parms == &tbl->parms)
		return;
	write_lock_bh(&tbl->lock);
	list_del(&parms->list);
	parms->dead = 1;
	write_unlock_bh(&tbl->lock);
	netdev_put(parms->dev, &parms->dev_tracker);
	call_rcu(&parms->rcu_head, neigh_rcu_free_parms);
}
EXPORT_SYMBOL(neigh_parms_release);

static void neigh_parms_destroy(struct neigh_parms *parms)
{
	kfree(parms);
}

static struct lock_class_key neigh_table_proxy_queue_class;

static struct neigh_table *neigh_tables[NEIGH_NR_TABLES] __read_mostly;

void neigh_table_init(int index, struct neigh_table *tbl)
{
	unsigned long now = jiffies;
	unsigned long phsize;

	INIT_LIST_HEAD(&tbl->parms_list);
	INIT_LIST_HEAD(&tbl->gc_list);
	INIT_LIST_HEAD(&tbl->managed_list);

	list_add(&tbl->parms.list, &tbl->parms_list);
	write_pnet(&tbl->parms.net, &init_net);
	refcount_set(&tbl->parms.refcnt, 1);
	tbl->parms.reachable_time =
			  neigh_rand_reach_time(NEIGH_VAR(&tbl->parms, BASE_REACHABLE_TIME));
	tbl->parms.qlen = 0;

	/*percpu统计信息*/
	tbl->stats = alloc_percpu(struct neigh_statistics);
	if (!tbl->stats)
		panic("cannot create neighbour cache statistics");

#ifdef CONFIG_PROC_FS
	if (!proc_create_seq_data(tbl->id, 0, init_net.proc_net_stat,
			      &neigh_stat_seq_ops, tbl))
		panic("cannot create neighbour proc dir entry");
#endif

	RCU_INIT_POINTER(tbl->nht, neigh_hash_alloc(3));

	phsize = (PNEIGH_HASHMASK + 1) * sizeof(struct pneigh_entry *);
	tbl->phash_buckets = kzalloc(phsize, GFP_KERNEL);

	if (!tbl->nht || !tbl->phash_buckets)
		panic("cannot allocate neighbour cache hashes");

	if (!tbl->entry_size)
		tbl->entry_size = ALIGN(offsetof(struct neighbour, primary_key) +
					tbl->key_len, NEIGH_PRIV_ALIGN);
	else
		WARN_ON(tbl->entry_size % NEIGH_PRIV_ALIGN);

	rwlock_init(&tbl->lock);

	/*gc work初始化并入队*/
	INIT_DEFERRABLE_WORK(&tbl->gc_work, neigh_periodic_work);
	queue_delayed_work(system_power_efficient_wq, &tbl->gc_work,
			tbl->parms.reachable_time);
	INIT_DEFERRABLE_WORK(&tbl->managed_work, neigh_managed_work);
	queue_delayed_work(system_power_efficient_wq, &tbl->managed_work, 0);

	timer_setup(&tbl->proxy_timer, neigh_proxy_process, 0);
	skb_queue_head_init_class(&tbl->proxy_queue,
			&neigh_table_proxy_queue_class);

	tbl->last_flush = now;
	tbl->last_rand	= now + tbl->parms.reachable_time * 20;

	neigh_tables[index] = tbl;
}
EXPORT_SYMBOL(neigh_table_init);

int neigh_table_clear(int index, struct neigh_table *tbl)
{
	neigh_tables[index] = NULL;
	/* It is not clean... Fix it to unload IPv6 module safely */
	cancel_delayed_work_sync(&tbl->managed_work);
	cancel_delayed_work_sync(&tbl->gc_work);
	del_timer_sync(&tbl->proxy_timer);
	pneigh_queue_purge(&tbl->proxy_queue, NULL, tbl->family);
	neigh_ifdown(tbl, NULL);
	if (atomic_read(&tbl->entries))
		pr_crit("neighbour leakage\n");

	call_rcu(&rcu_dereference_protected(tbl->nht, 1)->rcu,
		 neigh_hash_free_rcu);
	tbl->nht = NULL;

	kfree(tbl->phash_buckets);
	tbl->phash_buckets = NULL;

	remove_proc_entry(tbl->id, init_net.proc_net_stat);

	free_percpu(tbl->stats);
	tbl->stats = NULL;

	return 0;
}
EXPORT_SYMBOL(neigh_table_clear);

//取各family对应的neighbour表
static struct neigh_table *neigh_find_table(int family)
{
	struct neigh_table *tbl = NULL;

	switch (family) {
	case AF_INET:
		tbl = neigh_tables[NEIGH_ARP_TABLE];
		break;
	case AF_INET6:
		tbl = neigh_tables[NEIGH_ND_TABLE];
		break;
	}

	return tbl;
}

const struct nla_policy nda_policy[NDA_MAX+1] = {
	[NDA_UNSPEC]		= { .strict_start_type = NDA_NH_ID },
	[NDA_DST]		= { .type = NLA_BINARY, .len = MAX_ADDR_LEN },
	[NDA_LLADDR]		= { .type = NLA_BINARY, .len = MAX_ADDR_LEN },
	[NDA_CACHEINFO]		= { .len = sizeof(struct nda_cacheinfo) },
	[NDA_PROBES]		= { .type = NLA_U32 },
	[NDA_VLAN]		= { .type = NLA_U16 },
	[NDA_PORT]		= { .type = NLA_U16 },
	[NDA_VNI]		= { .type = NLA_U32 },
	[NDA_IFINDEX]		= { .type = NLA_U32 },
	[NDA_MASTER]		= { .type = NLA_U32 },
	[NDA_PROTOCOL]		= { .type = NLA_U8 },
	[NDA_NH_ID]		= { .type = NLA_U32 },
	[NDA_FLAGS_EXT]		= NLA_POLICY_MASK(NLA_U32, NTF_EXT_MASK),
	[NDA_FDB_EXT_ATTRS]	= { .type = NLA_NESTED },
};

static int neigh_delete(struct sk_buff *skb, struct nlmsghdr *nlh,
			struct netlink_ext_ack *extack)
{
	struct net *net = sock_net(skb->sk);
	struct ndmsg *ndm;
	struct nlattr *dst_attr;
	struct neigh_table *tbl;
	struct neighbour *neigh;
	struct net_device *dev = NULL;
	int err = -EINVAL;

	ASSERT_RTNL();
	if (nlmsg_len(nlh) < sizeof(*ndm))
		goto out;

	dst_attr = nlmsg_find_attr(nlh, sizeof(*ndm), NDA_DST);
	if (!dst_attr) {
		NL_SET_ERR_MSG(extack, "Network address not specified");
		goto out;
	}

	ndm = nlmsg_data(nlh);
	if (ndm->ndm_ifindex) {
		dev = __dev_get_by_index(net, ndm->ndm_ifindex);
		if (dev == NULL) {
			err = -ENODEV;
			goto out;
		}
	}

	tbl = neigh_find_table(ndm->ndm_family);
	if (tbl == NULL)
		return -EAFNOSUPPORT;

	if (nla_len(dst_attr) < (int)tbl->key_len) {
		NL_SET_ERR_MSG(extack, "Invalid network address");
		goto out;
	}

	if (ndm->ndm_flags & NTF_PROXY) {
		err = pneigh_delete(tbl, net, nla_data(dst_attr), dev);
		goto out;
	}

	if (dev == NULL)
		goto out;

	neigh = neigh_lookup(tbl, nla_data(dst_attr), dev);
	if (neigh == NULL) {
		err = -ENOENT;
		goto out;
	}

	/*将neighbour置为FAILED状态*/
	err = __neigh_update(neigh, NULL, NUD_FAILED,
			     NEIGH_UPDATE_F_OVERRIDE | NEIGH_UPDATE_F_ADMIN,
			     NETLINK_CB(skb).portid, extack);
	write_lock_bh(&tbl->lock);
	neigh_release(neigh);
	neigh_remove_one(neigh, tbl);
	write_unlock_bh(&tbl->lock);

out:
	return err;
}

//处理neighbour添加消息
static int neigh_add(struct sk_buff *skb, struct nlmsghdr *nlh,
		     struct netlink_ext_ack *extack)
{
	int flags = NEIGH_UPDATE_F_ADMIN | NEIGH_UPDATE_F_OVERRIDE |
		    NEIGH_UPDATE_F_OVERRIDE_ISROUTER;
	struct net *net = sock_net(skb->sk);
	struct ndmsg *ndm;
	struct nlattr *tb[NDA_MAX+1];
	struct neigh_table *tbl;
	struct net_device *dev = NULL;
	struct neighbour *neigh;
	void *dst, *lladdr;
	u8 protocol = 0;
	u32 ndm_flags;
	int err;

	ASSERT_RTNL();
	err = nlmsg_parse_deprecated(nlh, sizeof(*ndm), tb, NDA_MAX,
				     nda_policy, extack);
	if (err < 0)
		goto out;

	err = -EINVAL;
	if (!tb[NDA_DST]) {
		NL_SET_ERR_MSG(extack, "Network address not specified");
		goto out;
	}

	ndm = nlmsg_data(nlh);
	ndm_flags = ndm->ndm_flags;
	if (tb[NDA_FLAGS_EXT]) {
		u32 ext = nla_get_u32(tb[NDA_FLAGS_EXT]);

		BUILD_BUG_ON(sizeof(neigh->flags) * BITS_PER_BYTE <
			     (sizeof(ndm->ndm_flags) * BITS_PER_BYTE +
			      hweight32(NTF_EXT_MASK)));
		ndm_flags |= (ext << NTF_EXT_SHIFT);
	}
	if (ndm->ndm_ifindex) {
		dev = __dev_get_by_index(net, ndm->ndm_ifindex);
		if (dev == NULL) {
			err = -ENODEV;
			goto out;
		}

		//链路地址长度有误
		if (tb[NDA_LLADDR] && nla_len(tb[NDA_LLADDR]) < dev->addr_len) {
			NL_SET_ERR_MSG(extack, "Invalid link address");
			goto out;
		}
	}

	//取指定family的邻居表
	tbl = neigh_find_table(ndm->ndm_family);
	if (tbl == NULL)
		return -EAFNOSUPPORT;

	//key地址长度校验
	if (nla_len(tb[NDA_DST]) < (int)tbl->key_len) {
		NL_SET_ERR_MSG(extack, "Invalid network address");
		goto out;
	}

	dst = nla_data(tb[NDA_DST]);
	lladdr/*链路地址*/ = tb[NDA_LLADDR] ? nla_data(tb[NDA_LLADDR]) : NULL;

	if (tb[NDA_PROTOCOL])
		protocol = nla_get_u8(tb[NDA_PROTOCOL]);
	//查询并创建代理表
	if (ndm_flags & NTF_PROXY) {
		struct pneigh_entry *pn;

		if (ndm_flags & NTF_MANAGED) {
			NL_SET_ERR_MSG(extack, "Invalid NTF_* flag combination");
			goto out;
		}

		err = -ENOBUFS;
		pn = pneigh_lookup(tbl, net, dst, dev, 1/*如失配，则创建*/);
		if (pn) {
			pn->flags = ndm_flags;
			if (protocol)
				pn->protocol = protocol;
			err = 0;
		}
		goto out;
	}

	if (!dev) {
		NL_SET_ERR_MSG(extack, "Device not specified");
		goto out;
	}

	if (tbl->allow_add && !tbl->allow_add(dev, extack)) {
		err = -EINVAL;
		goto out;
	}

	//查询邻居表项
	neigh = neigh_lookup(tbl, dst, dev);
	if (neigh == NULL) {
		bool ndm_permanent  = ndm->ndm_state & NUD_PERMANENT;
		bool exempt_from_gc = ndm_permanent ||
				      ndm_flags & NTF_EXT_LEARNED;

		if (!(nlh->nlmsg_flags & NLM_F_CREATE)) {
			//无此表项，无create标记，返回
			err = -ENOENT;
			goto out;
		}
		if (ndm_permanent && (ndm_flags & NTF_MANAGED)) {
			NL_SET_ERR_MSG(extack, "Invalid NTF_* flag for permanent entry");
			err = -EINVAL;
			goto out;
		}

		//有create标记，创建此表项
		neigh = ___neigh_create(tbl, dst, dev,
					ndm_flags &
					(NTF_EXT_LEARNED | NTF_MANAGED),
					exempt_from_gc, true);
		if (IS_ERR(neigh)) {
			err = PTR_ERR(neigh);
			goto out;
		}
	} else {
		//表项已存在，有execl标记，报exist,并返回
		if (nlh->nlmsg_flags & NLM_F_EXCL) {
			err = -EEXIST;
			neigh_release(neigh);
			goto out;
		}

		if (!(nlh->nlmsg_flags & NLM_F_REPLACE))
			flags &= ~(NEIGH_UPDATE_F_OVERRIDE |
				   NEIGH_UPDATE_F_OVERRIDE_ISROUTER);
	}

	if (protocol)
		neigh->protocol = protocol;
	if (ndm_flags & NTF_EXT_LEARNED)
		flags |= NEIGH_UPDATE_F_EXT_LEARNED;
	if (ndm_flags & NTF_ROUTER)
		flags |= NEIGH_UPDATE_F_ISROUTER;
	if (ndm_flags & NTF_MANAGED)
		flags |= NEIGH_UPDATE_F_MANAGED;
	if (ndm_flags & NTF_USE)
		flags |= NEIGH_UPDATE_F_USE;

	err = __neigh_update(neigh, lladdr, ndm->ndm_state, flags,
			     NETLINK_CB(skb).portid, extack);
	if (!err && ndm_flags & (NTF_USE | NTF_MANAGED)) {
		neigh_event_send(neigh, NULL);
		err = 0;
	}
	neigh_release(neigh);
out:
	return err;
}

static int neightbl_fill_parms(struct sk_buff *skb, struct neigh_parms *parms)
{
	struct nlattr *nest;

	nest = nla_nest_start_noflag(skb, NDTA_PARMS);
	if (nest == NULL)
		return -ENOBUFS;

	if ((parms->dev &&
	     nla_put_u32(skb, NDTPA_IFINDEX, parms->dev->ifindex)) ||
	    nla_put_u32(skb, NDTPA_REFCNT, refcount_read(&parms->refcnt)) ||
	    nla_put_u32(skb, NDTPA_QUEUE_LENBYTES,
			NEIGH_VAR(parms, QUEUE_LEN_BYTES)) ||
	    /* approximative value for deprecated QUEUE_LEN (in packets) */
	    nla_put_u32(skb, NDTPA_QUEUE_LEN,
			NEIGH_VAR(parms, QUEUE_LEN_BYTES) / SKB_TRUESIZE(ETH_FRAME_LEN)) ||
	    nla_put_u32(skb, NDTPA_PROXY_QLEN, NEIGH_VAR(parms, PROXY_QLEN)) ||
	    nla_put_u32(skb, NDTPA_APP_PROBES, NEIGH_VAR(parms, APP_PROBES)) ||
	    nla_put_u32(skb, NDTPA_UCAST_PROBES,
			NEIGH_VAR(parms, UCAST_PROBES)) ||
	    nla_put_u32(skb, NDTPA_MCAST_PROBES,
			NEIGH_VAR(parms, MCAST_PROBES)) ||
	    nla_put_u32(skb, NDTPA_MCAST_REPROBES,
			NEIGH_VAR(parms, MCAST_REPROBES)) ||
	    nla_put_msecs(skb, NDTPA_REACHABLE_TIME, parms->reachable_time,
			  NDTPA_PAD) ||
	    nla_put_msecs(skb, NDTPA_BASE_REACHABLE_TIME,
			  NEIGH_VAR(parms, BASE_REACHABLE_TIME), NDTPA_PAD) ||
	    nla_put_msecs(skb, NDTPA_GC_STALETIME,
			  NEIGH_VAR(parms, GC_STALETIME), NDTPA_PAD) ||
	    nla_put_msecs(skb, NDTPA_DELAY_PROBE_TIME,
			  NEIGH_VAR(parms, DELAY_PROBE_TIME), NDTPA_PAD) ||
	    nla_put_msecs(skb, NDTPA_RETRANS_TIME,
			  NEIGH_VAR(parms, RETRANS_TIME), NDTPA_PAD) ||
	    nla_put_msecs(skb, NDTPA_ANYCAST_DELAY,
			  NEIGH_VAR(parms, ANYCAST_DELAY), NDTPA_PAD) ||
	    nla_put_msecs(skb, NDTPA_PROXY_DELAY,
			  NEIGH_VAR(parms, PROXY_DELAY), NDTPA_PAD) ||
	    nla_put_msecs(skb, NDTPA_LOCKTIME,
			  NEIGH_VAR(parms, LOCKTIME), NDTPA_PAD) ||
	    nla_put_msecs(skb, NDTPA_INTERVAL_PROBE_TIME_MS,
			  NEIGH_VAR(parms, INTERVAL_PROBE_TIME_MS), NDTPA_PAD))
		goto nla_put_failure;
	return nla_nest_end(skb, nest);

nla_put_failure:
	nla_nest_cancel(skb, nest);
	return -EMSGSIZE;
}

static int neightbl_fill_info(struct sk_buff *skb, struct neigh_table *tbl,
			      u32 pid, u32 seq, int type, int flags)
{
	struct nlmsghdr *nlh;
	struct ndtmsg *ndtmsg;

	nlh = nlmsg_put(skb, pid, seq, type, sizeof(*ndtmsg), flags);
	if (nlh == NULL)
		return -EMSGSIZE;

	ndtmsg = nlmsg_data(nlh);

	read_lock_bh(&tbl->lock);
	ndtmsg->ndtm_family = tbl->family;
	ndtmsg->ndtm_pad1   = 0;
	ndtmsg->ndtm_pad2   = 0;

	/*存放thresX*/
	if (nla_put_string(skb, NDTA_NAME, tbl->id) ||
	    nla_put_msecs(skb, NDTA_GC_INTERVAL, tbl->gc_interval, NDTA_PAD) ||
	    nla_put_u32(skb, NDTA_THRESH1, tbl->gc_thresh1) ||
	    nla_put_u32(skb, NDTA_THRESH2, tbl->gc_thresh2) ||
	    nla_put_u32(skb, NDTA_THRESH3, tbl->gc_thresh3))
		goto nla_put_failure;
	{
		unsigned long now = jiffies;
		long flush_delta = now - tbl->last_flush;
		long rand_delta = now - tbl->last_rand;
		struct neigh_hash_table *nht;
		struct ndt_config ndc = {
			.ndtc_key_len		= tbl->key_len,
			.ndtc_entry_size	= tbl->entry_size,
			.ndtc_entries		= atomic_read(&tbl->entries),
			.ndtc_last_flush	= jiffies_to_msecs(flush_delta),
			.ndtc_last_rand		= jiffies_to_msecs(rand_delta),
			.ndtc_proxy_qlen	= tbl->proxy_queue.qlen,
		};

		rcu_read_lock_bh();
		nht = rcu_dereference_bh(tbl->nht);
		ndc.ndtc_hash_rnd = nht->hash_rnd[0];
		ndc.ndtc_hash_mask = ((1 << nht->hash_shift) - 1);
		rcu_read_unlock_bh();

		if (nla_put(skb, NDTA_CONFIG, sizeof(ndc), &ndc))
			goto nla_put_failure;
	}

	{
		int cpu;
		struct ndt_stats ndst;

		memset(&ndst, 0, sizeof(ndst));

		for_each_possible_cpu(cpu) {
			struct neigh_statistics	*st;

			st = per_cpu_ptr(tbl->stats, cpu);
			ndst.ndts_allocs		+= st->allocs;
			ndst.ndts_destroys		+= st->destroys;
			ndst.ndts_hash_grows		+= st->hash_grows;
			ndst.ndts_res_failed		+= st->res_failed;
			ndst.ndts_lookups		+= st->lookups;
			ndst.ndts_hits			+= st->hits;
			ndst.ndts_rcv_probes_mcast	+= st->rcv_probes_mcast;
			ndst.ndts_rcv_probes_ucast	+= st->rcv_probes_ucast;
			ndst.ndts_periodic_gc_runs	+= st->periodic_gc_runs;
			ndst.ndts_forced_gc_runs	+= st->forced_gc_runs;
			ndst.ndts_table_fulls		+= st->table_fulls;
		}

		if (nla_put_64bit(skb, NDTA_STATS, sizeof(ndst), &ndst,
				  NDTA_PAD))
			goto nla_put_failure;
	}

	BUG_ON(tbl->parms.dev);
	if (neightbl_fill_parms(skb, &tbl->parms) < 0)
		goto nla_put_failure;

	read_unlock_bh(&tbl->lock);
	nlmsg_end(skb, nlh);
	return 0;

nla_put_failure:
	read_unlock_bh(&tbl->lock);
	nlmsg_cancel(skb, nlh);
	return -EMSGSIZE;
}

static int neightbl_fill_param_info(struct sk_buff *skb,
				    struct neigh_table *tbl,
				    struct neigh_parms *parms,
				    u32 pid, u32 seq, int type,
				    unsigned int flags)
{
	struct ndtmsg *ndtmsg;
	struct nlmsghdr *nlh;

	nlh = nlmsg_put(skb, pid, seq, type, sizeof(*ndtmsg), flags);
	if (nlh == NULL)
		return -EMSGSIZE;

	ndtmsg = nlmsg_data(nlh);

	read_lock_bh(&tbl->lock);
	ndtmsg->ndtm_family = tbl->family;
	ndtmsg->ndtm_pad1   = 0;
	ndtmsg->ndtm_pad2   = 0;

	if (nla_put_string(skb, NDTA_NAME, tbl->id) < 0 ||
	    neightbl_fill_parms(skb, parms) < 0)
		goto errout;

	read_unlock_bh(&tbl->lock);
	nlmsg_end(skb, nlh);
	return 0;
errout:
	read_unlock_bh(&tbl->lock);
	nlmsg_cancel(skb, nlh);
	return -EMSGSIZE;
}

static const struct nla_policy nl_neightbl_policy[NDTA_MAX+1] = {
	[NDTA_NAME]		= { .type = NLA_STRING },
	[NDTA_THRESH1]		= { .type = NLA_U32 },
	[NDTA_THRESH2]		= { .type = NLA_U32 },
	[NDTA_THRESH3]		= { .type = NLA_U32 },
	[NDTA_GC_INTERVAL]	= { .type = NLA_U64 },
	[NDTA_PARMS]		= { .type = NLA_NESTED },
};

static const struct nla_policy nl_ntbl_parm_policy[NDTPA_MAX+1] = {
	[NDTPA_IFINDEX]			= { .type = NLA_U32 },
	[NDTPA_QUEUE_LEN]		= { .type = NLA_U32 },
	[NDTPA_PROXY_QLEN]		= { .type = NLA_U32 },
	[NDTPA_APP_PROBES]		= { .type = NLA_U32 },
	[NDTPA_UCAST_PROBES]		= { .type = NLA_U32 },
	[NDTPA_MCAST_PROBES]		= { .type = NLA_U32 },
	[NDTPA_MCAST_REPROBES]		= { .type = NLA_U32 },
	[NDTPA_BASE_REACHABLE_TIME]	= { .type = NLA_U64 },
	[NDTPA_GC_STALETIME]		= { .type = NLA_U64 },
	[NDTPA_DELAY_PROBE_TIME]	= { .type = NLA_U64 },
	[NDTPA_RETRANS_TIME]		= { .type = NLA_U64 },
	[NDTPA_ANYCAST_DELAY]		= { .type = NLA_U64 },
	[NDTPA_PROXY_DELAY]		= { .type = NLA_U64 },
	[NDTPA_LOCKTIME]		= { .type = NLA_U64 },
	[NDTPA_INTERVAL_PROBE_TIME_MS]	= { .type = NLA_U64, .min = 1 },
};

static int neightbl_set(struct sk_buff *skb, struct nlmsghdr *nlh,
			struct netlink_ext_ack *extack)
{
	struct net *net = sock_net(skb->sk);
	struct neigh_table *tbl;
	struct ndtmsg *ndtmsg;
	struct nlattr *tb[NDTA_MAX+1];
	bool found = false;
	int err, tidx;

	err = nlmsg_parse_deprecated(nlh, sizeof(*ndtmsg), tb, NDTA_MAX,
				     nl_neightbl_policy, extack);
	if (err < 0)
		goto errout;

	if (tb[NDTA_NAME] == NULL) {
		err = -EINVAL;
		goto errout;
	}

	ndtmsg = nlmsg_data(nlh);

	for (tidx = 0; tidx < NEIGH_NR_TABLES; tidx++) {
		tbl = neigh_tables[tidx];
		if (!tbl)
			continue;
		if (ndtmsg->ndtm_family && tbl->family != ndtmsg->ndtm_family)
			continue;
		if (nla_strcmp(tb[NDTA_NAME], tbl->id) == 0) {
			found = true;
			break;
		}
	}

	if (!found)
		return -ENOENT;

	/*
	 * We acquire tbl->lock to be nice to the periodic timers and
	 * make sure they always see a consistent set of values.
	 */
	write_lock_bh(&tbl->lock);

	if (tb[NDTA_PARMS]) {
		struct nlattr *tbp[NDTPA_MAX+1];
		struct neigh_parms *p;
		int i, ifindex = 0;

		err = nla_parse_nested_deprecated(tbp, NDTPA_MAX,
						  tb[NDTA_PARMS],
						  nl_ntbl_parm_policy, extack);
		if (err < 0)
			goto errout_tbl_lock;

		if (tbp[NDTPA_IFINDEX])
			ifindex = nla_get_u32(tbp[NDTPA_IFINDEX]);

		p = lookup_neigh_parms(tbl, net, ifindex);
		if (p == NULL) {
			err = -ENOENT;
			goto errout_tbl_lock;
		}

		for (i = 1; i <= NDTPA_MAX; i++) {
			if (tbp[i] == NULL)
				continue;

			switch (i) {
			case NDTPA_QUEUE_LEN:
				NEIGH_VAR_SET(p, QUEUE_LEN_BYTES,
					      nla_get_u32(tbp[i]) *
					      SKB_TRUESIZE(ETH_FRAME_LEN));
				break;
			case NDTPA_QUEUE_LENBYTES:
				NEIGH_VAR_SET(p, QUEUE_LEN_BYTES,
					      nla_get_u32(tbp[i]));
				break;
			case NDTPA_PROXY_QLEN:
				NEIGH_VAR_SET(p, PROXY_QLEN,
					      nla_get_u32(tbp[i]));
				break;
			case NDTPA_APP_PROBES:
				NEIGH_VAR_SET(p, APP_PROBES,
					      nla_get_u32(tbp[i]));
				break;
			case NDTPA_UCAST_PROBES:
				NEIGH_VAR_SET(p, UCAST_PROBES,
					      nla_get_u32(tbp[i]));
				break;
			case NDTPA_MCAST_PROBES:
				NEIGH_VAR_SET(p, MCAST_PROBES,
					      nla_get_u32(tbp[i]));
				break;
			case NDTPA_MCAST_REPROBES:
				NEIGH_VAR_SET(p, MCAST_REPROBES,
					      nla_get_u32(tbp[i]));
				break;
			case NDTPA_BASE_REACHABLE_TIME:
				NEIGH_VAR_SET(p, BASE_REACHABLE_TIME,
					      nla_get_msecs(tbp[i]));
				/* update reachable_time as well, otherwise, the change will
				 * only be effective after the next time neigh_periodic_work
				 * decides to recompute it (can be multiple minutes)
				 */
				p->reachable_time =
					neigh_rand_reach_time(NEIGH_VAR(p, BASE_REACHABLE_TIME));
				break;
			case NDTPA_GC_STALETIME:
				NEIGH_VAR_SET(p, GC_STALETIME,
					      nla_get_msecs(tbp[i]));
				break;
			case NDTPA_DELAY_PROBE_TIME:
				NEIGH_VAR_SET(p, DELAY_PROBE_TIME,
					      nla_get_msecs(tbp[i]));
				call_netevent_notifiers(NETEVENT_DELAY_PROBE_TIME_UPDATE, p);
				break;
			case NDTPA_INTERVAL_PROBE_TIME_MS:
				NEIGH_VAR_SET(p, INTERVAL_PROBE_TIME_MS,
					      nla_get_msecs(tbp[i]));
				break;
			case NDTPA_RETRANS_TIME:
				NEIGH_VAR_SET(p, RETRANS_TIME,
					      nla_get_msecs(tbp[i]));
				break;
			case NDTPA_ANYCAST_DELAY:
				NEIGH_VAR_SET(p, ANYCAST_DELAY,
					      nla_get_msecs(tbp[i]));
				break;
			case NDTPA_PROXY_DELAY:
				NEIGH_VAR_SET(p, PROXY_DELAY,
					      nla_get_msecs(tbp[i]));
				break;
			case NDTPA_LOCKTIME:
				NEIGH_VAR_SET(p, LOCKTIME,
					      nla_get_msecs(tbp[i]));
				break;
			}
		}
	}

	err = -ENOENT;
	if ((tb[NDTA_THRESH1] || tb[NDTA_THRESH2] ||
	     tb[NDTA_THRESH3] || tb[NDTA_GC_INTERVAL]) &&
	    !net_eq(net, &init_net))
		goto errout_tbl_lock;

	/*配置gc相关的thresh值*/
	if (tb[NDTA_THRESH1])
		tbl->gc_thresh1 = nla_get_u32(tb[NDTA_THRESH1]);

	if (tb[NDTA_THRESH2])
		tbl->gc_thresh2 = nla_get_u32(tb[NDTA_THRESH2]);

	if (tb[NDTA_THRESH3])
		tbl->gc_thresh3 = nla_get_u32(tb[NDTA_THRESH3]);

	if (tb[NDTA_GC_INTERVAL])
		tbl->gc_interval = nla_get_msecs(tb[NDTA_GC_INTERVAL]);

	err = 0;

errout_tbl_lock:
	write_unlock_bh(&tbl->lock);
errout:
	return err;
}

static int neightbl_valid_dump_info(const struct nlmsghdr *nlh,
				    struct netlink_ext_ack *extack)
{
	struct ndtmsg *ndtm;

	if (nlh->nlmsg_len < nlmsg_msg_size(sizeof(*ndtm))) {
		NL_SET_ERR_MSG(extack, "Invalid header for neighbor table dump request");
		return -EINVAL;
	}

	ndtm = nlmsg_data(nlh);
	if (ndtm->ndtm_pad1  || ndtm->ndtm_pad2) {
		NL_SET_ERR_MSG(extack, "Invalid values in header for neighbor table dump request");
		return -EINVAL;
	}

	if (nlmsg_attrlen(nlh, sizeof(*ndtm))) {
		NL_SET_ERR_MSG(extack, "Invalid data after header in neighbor table dump request");
		return -EINVAL;
	}

	return 0;
}

static int neightbl_dump_info(struct sk_buff *skb, struct netlink_callback *cb)
{
	const struct nlmsghdr *nlh = cb->nlh;
	struct net *net = sock_net(skb->sk);
	int family, tidx, nidx = 0;
	int tbl_skip = cb->args[0];
	int neigh_skip = cb->args[1];
	struct neigh_table *tbl;

	if (cb->strict_check) {
		int err = neightbl_valid_dump_info(nlh, cb->extack);

		if (err < 0)
			return err;
	}

	family = ((struct rtgenmsg *)nlmsg_data(nlh))->rtgen_family;

	for (tidx = 0; tidx < NEIGH_NR_TABLES; tidx++) {
		struct neigh_parms *p;

		tbl = neigh_tables[tidx];
		if (!tbl)
			continue;

		if (tidx < tbl_skip || (family && tbl->family != family))
			continue;

		if (neightbl_fill_info(skb, tbl, NETLINK_CB(cb->skb).portid,
				       nlh->nlmsg_seq, RTM_NEWNEIGHTBL,
				       NLM_F_MULTI) < 0)
			break;

		nidx = 0;
		p = list_next_entry(&tbl->parms, list);
		list_for_each_entry_from(p, &tbl->parms_list, list) {
			if (!net_eq(neigh_parms_net(p), net))
				continue;

			if (nidx < neigh_skip)
				goto next;

			if (neightbl_fill_param_info(skb, tbl, p,
						     NETLINK_CB(cb->skb).portid,
						     nlh->nlmsg_seq,
						     RTM_NEWNEIGHTBL,
						     NLM_F_MULTI) < 0)
				goto out;
		next:
			nidx++;
		}

		neigh_skip = 0;
	}
out:
	cb->args[0] = tidx;
	cb->args[1] = nidx;

	return skb->len;
}

static int neigh_fill_info(struct sk_buff *skb, struct neighbour *neigh,
			   u32 pid, u32 seq, int type, unsigned int flags)
{
	u32 neigh_flags, neigh_flags_ext;
	unsigned long now = jiffies;
	struct nda_cacheinfo ci;
	struct nlmsghdr *nlh;
	struct ndmsg *ndm;

	nlh = nlmsg_put(skb, pid, seq, type, sizeof(*ndm), flags);
	if (nlh == NULL)
		return -EMSGSIZE;

	neigh_flags_ext = neigh->flags >> NTF_EXT_SHIFT;
	neigh_flags     = neigh->flags & NTF_OLD_MASK;

	ndm = nlmsg_data(nlh);
	ndm->ndm_family	 = neigh->ops->family;
	ndm->ndm_pad1    = 0;
	ndm->ndm_pad2    = 0;
	ndm->ndm_flags	 = neigh_flags;
	ndm->ndm_type	 = neigh->type;
	ndm->ndm_ifindex = neigh->dev->ifindex;

	if (nla_put(skb, NDA_DST, neigh->tbl->key_len, neigh->primary_key))
		goto nla_put_failure;

	read_lock_bh(&neigh->lock);
	ndm->ndm_state	 = neigh->nud_state;
	if (neigh->nud_state & NUD_VALID) {
		char haddr[MAX_ADDR_LEN];

		neigh_ha_snapshot(haddr, neigh, neigh->dev);
		if (nla_put(skb, NDA_LLADDR, neigh->dev->addr_len, haddr) < 0) {
			read_unlock_bh(&neigh->lock);
			goto nla_put_failure;
		}
	}

	ci.ndm_used	 = jiffies_to_clock_t(now - neigh->used);
	ci.ndm_confirmed = jiffies_to_clock_t(now - neigh->confirmed);
	ci.ndm_updated	 = jiffies_to_clock_t(now - neigh->updated);
	ci.ndm_refcnt	 = refcount_read(&neigh->refcnt) - 1;
	read_unlock_bh(&neigh->lock);

	if (nla_put_u32(skb, NDA_PROBES, atomic_read(&neigh->probes)) ||
	    nla_put(skb, NDA_CACHEINFO, sizeof(ci), &ci))
		goto nla_put_failure;

	if (neigh->protocol && nla_put_u8(skb, NDA_PROTOCOL, neigh->protocol))
		goto nla_put_failure;
	if (neigh_flags_ext && nla_put_u32(skb, NDA_FLAGS_EXT, neigh_flags_ext))
		goto nla_put_failure;

	nlmsg_end(skb, nlh);
	return 0;

nla_put_failure:
	nlmsg_cancel(skb, nlh);
	return -EMSGSIZE;
}

static int pneigh_fill_info(struct sk_buff *skb, struct pneigh_entry *pn,
			    u32 pid, u32 seq, int type, unsigned int flags,
			    struct neigh_table *tbl)
{
	u32 neigh_flags, neigh_flags_ext;
	struct nlmsghdr *nlh;
	struct ndmsg *ndm;

	nlh = nlmsg_put(skb, pid, seq, type, sizeof(*ndm), flags);
	if (nlh == NULL)
		return -EMSGSIZE;

	neigh_flags_ext = pn->flags >> NTF_EXT_SHIFT;
	neigh_flags     = pn->flags & NTF_OLD_MASK;

	ndm = nlmsg_data(nlh);
	ndm->ndm_family	 = tbl->family;
	ndm->ndm_pad1    = 0;
	ndm->ndm_pad2    = 0;
	ndm->ndm_flags	 = neigh_flags | NTF_PROXY;
	ndm->ndm_type	 = RTN_UNICAST;
	ndm->ndm_ifindex = pn->dev ? pn->dev->ifindex : 0;
	ndm->ndm_state	 = NUD_NONE;

	if (nla_put(skb, NDA_DST, tbl->key_len, pn->key))
		goto nla_put_failure;

	if (pn->protocol && nla_put_u8(skb, NDA_PROTOCOL, pn->protocol))
		goto nla_put_failure;
	if (neigh_flags_ext && nla_put_u32(skb, NDA_FLAGS_EXT, neigh_flags_ext))
		goto nla_put_failure;

	nlmsg_end(skb, nlh);
	return 0;

nla_put_failure:
	nlmsg_cancel(skb, nlh);
	return -EMSGSIZE;
}

static void neigh_update_notify(struct neighbour *neigh, u32 nlmsg_pid)
{
	call_netevent_notifiers(NETEVENT_NEIGH_UPDATE, neigh);
	__neigh_notify(neigh, RTM_NEWNEIGH, 0, nlmsg_pid);
}

static bool neigh_master_filtered(struct net_device *dev, int master_idx)
{
	struct net_device *master;

	if (!master_idx)
		return false;

	master = dev ? netdev_master_upper_dev_get(dev) : NULL;

	/* 0 is already used to denote NDA_MASTER wasn't passed, therefore need another
	 * invalid value for ifindex to denote "no master".
	 */
	if (master_idx == -1)
		return !!master;

	if (!master || master->ifindex != master_idx)
		return true;

	return false;
}

static bool neigh_ifindex_filtered(struct net_device *dev, int filter_idx)
{
	if (filter_idx && (!dev || dev->ifindex != filter_idx))
		return true;

	return false;
}

struct neigh_dump_filter {
	int master_idx;
	int dev_idx;
};

static int neigh_dump_table(struct neigh_table *tbl, struct sk_buff *skb,
			    struct netlink_callback *cb,
			    struct neigh_dump_filter *filter)
{
	struct net *net = sock_net(skb->sk);
	struct neighbour *n;
	int rc, h, s_h = cb->args[1];
	int idx, s_idx = idx = cb->args[2];
	struct neigh_hash_table *nht;
	unsigned int flags = NLM_F_MULTI;

	if (filter->dev_idx || filter->master_idx)
		flags |= NLM_F_DUMP_FILTERED;

	rcu_read_lock_bh();
	nht = rcu_dereference_bh(tbl->nht);

	for (h = s_h; h < (1 << nht->hash_shift); h++) {
		if (h > s_h)
			s_idx = 0;
		for (n = rcu_dereference_bh(nht->hash_buckets[h]), idx = 0;
		     n != NULL;
		     n = rcu_dereference_bh(n->next)) {
			if (idx < s_idx || !net_eq(dev_net(n->dev), net))
				goto next;
			if (neigh_ifindex_filtered(n->dev, filter->dev_idx) ||
			    neigh_master_filtered(n->dev, filter->master_idx))
				goto next;
			if (neigh_fill_info(skb, n, NETLINK_CB(cb->skb).portid,
					    cb->nlh->nlmsg_seq,
					    RTM_NEWNEIGH,
					    flags) < 0) {
				rc = -1;
				goto out;
			}
next:
			idx++;
		}
	}
	rc = skb->len;
out:
	rcu_read_unlock_bh();
	cb->args[1] = h;
	cb->args[2] = idx;
	return rc;
}

static int pneigh_dump_table(struct neigh_table *tbl, struct sk_buff *skb,
			     struct netlink_callback *cb,
			     struct neigh_dump_filter *filter)
{
	struct pneigh_entry *n;
	struct net *net = sock_net(skb->sk);
	int rc, h, s_h = cb->args[3];
	int idx, s_idx = idx = cb->args[4];
	unsigned int flags = NLM_F_MULTI;

	if (filter->dev_idx || filter->master_idx)
		flags |= NLM_F_DUMP_FILTERED;

	read_lock_bh(&tbl->lock);

	for (h = s_h; h <= PNEIGH_HASHMASK; h++) {
		if (h > s_h)
			s_idx = 0;
		for (n = tbl->phash_buckets[h], idx = 0; n; n = n->next) {
			if (idx < s_idx || pneigh_net(n) != net)
				goto next;
			if (neigh_ifindex_filtered(n->dev, filter->dev_idx) ||
			    neigh_master_filtered(n->dev, filter->master_idx))
				goto next;
			if (pneigh_fill_info(skb, n, NETLINK_CB(cb->skb).portid,
					    cb->nlh->nlmsg_seq,
					    RTM_NEWNEIGH, flags, tbl) < 0) {
				read_unlock_bh(&tbl->lock);
				rc = -1;
				goto out;
			}
		next:
			idx++;
		}
	}

	read_unlock_bh(&tbl->lock);
	rc = skb->len;
out:
	cb->args[3] = h;
	cb->args[4] = idx;
	return rc;

}

static int neigh_valid_dump_req(const struct nlmsghdr *nlh,
				bool strict_check,
				struct neigh_dump_filter *filter,
				struct netlink_ext_ack *extack)
{
	struct nlattr *tb[NDA_MAX + 1];
	int err, i;

	if (strict_check) {
		struct ndmsg *ndm;

		if (nlh->nlmsg_len < nlmsg_msg_size(sizeof(*ndm))) {
			NL_SET_ERR_MSG(extack, "Invalid header for neighbor dump request");
			return -EINVAL;
		}

		ndm = nlmsg_data(nlh);
		if (ndm->ndm_pad1  || ndm->ndm_pad2  || ndm->ndm_ifindex ||
		    ndm->ndm_state || ndm->ndm_type) {
			NL_SET_ERR_MSG(extack, "Invalid values in header for neighbor dump request");
			return -EINVAL;
		}

		if (ndm->ndm_flags & ~NTF_PROXY) {
			NL_SET_ERR_MSG(extack, "Invalid flags in header for neighbor dump request");
			return -EINVAL;
		}

		err = nlmsg_parse_deprecated_strict(nlh, sizeof(struct ndmsg),
						    tb, NDA_MAX, nda_policy,
						    extack);
	} else {
		err = nlmsg_parse_deprecated(nlh, sizeof(struct ndmsg), tb,
					     NDA_MAX, nda_policy, extack);
	}
	if (err < 0)
		return err;

	for (i = 0; i <= NDA_MAX; ++i) {
		if (!tb[i])
			continue;

		/* all new attributes should require strict_check */
		switch (i) {
		case NDA_IFINDEX:
			filter->dev_idx = nla_get_u32(tb[i]);
			break;
		case NDA_MASTER:
			filter->master_idx = nla_get_u32(tb[i]);
			break;
		default:
			if (strict_check) {
				NL_SET_ERR_MSG(extack, "Unsupported attribute in neighbor dump request");
				return -EINVAL;
			}
		}
	}

	return 0;
}

static int neigh_dump_info(struct sk_buff *skb, struct netlink_callback *cb)
{
	const struct nlmsghdr *nlh = cb->nlh;
	struct neigh_dump_filter filter = {};
	struct neigh_table *tbl;
	int t, family, s_t;
	int proxy = 0;
	int err;

	family = ((struct rtgenmsg *)nlmsg_data(nlh))->rtgen_family;

	/* check for full ndmsg structure presence, family member is
	 * the same for both structures
	 */
	if (nlmsg_len(nlh) >= sizeof(struct ndmsg) &&
	    ((struct ndmsg *)nlmsg_data(nlh))->ndm_flags == NTF_PROXY)
		proxy = 1;

	err = neigh_valid_dump_req(nlh, cb->strict_check, &filter, cb->extack);
	if (err < 0 && cb->strict_check)
		return err;

	s_t = cb->args[0];

	for (t = 0; t < NEIGH_NR_TABLES; t++) {
		tbl = neigh_tables[t];

		if (!tbl)
			continue;
		if (t < s_t || (family && tbl->family != family))
			continue;
		if (t > s_t)
			memset(&cb->args[1], 0, sizeof(cb->args) -
						sizeof(cb->args[0]));
		if (proxy)
			err = pneigh_dump_table(tbl, skb, cb, &filter);
		else
			err = neigh_dump_table(tbl, skb, cb, &filter);
		if (err < 0)
			break;
	}

	cb->args[0] = t;
	return skb->len;
}

static int neigh_valid_get_req(const struct nlmsghdr *nlh,
			       struct neigh_table **tbl,
			       void **dst, int *dev_idx, u8 *ndm_flags,
			       struct netlink_ext_ack *extack)
{
	struct nlattr *tb[NDA_MAX + 1];
	struct ndmsg *ndm;
	int err, i;

	if (nlh->nlmsg_len < nlmsg_msg_size(sizeof(*ndm))) {
		NL_SET_ERR_MSG(extack, "Invalid header for neighbor get request");
		return -EINVAL;
	}

	ndm = nlmsg_data(nlh);
	if (ndm->ndm_pad1  || ndm->ndm_pad2  || ndm->ndm_state ||
	    ndm->ndm_type) {
		NL_SET_ERR_MSG(extack, "Invalid values in header for neighbor get request");
		return -EINVAL;
	}

	if (ndm->ndm_flags & ~NTF_PROXY) {
		NL_SET_ERR_MSG(extack, "Invalid flags in header for neighbor get request");
		return -EINVAL;
	}

	err = nlmsg_parse_deprecated_strict(nlh, sizeof(struct ndmsg), tb,
					    NDA_MAX, nda_policy, extack);
	if (err < 0)
		return err;

	*ndm_flags = ndm->ndm_flags;
	*dev_idx = ndm->ndm_ifindex;
	*tbl = neigh_find_table(ndm->ndm_family);
	if (*tbl == NULL) {
		NL_SET_ERR_MSG(extack, "Unsupported family in header for neighbor get request");
		return -EAFNOSUPPORT;
	}

	for (i = 0; i <= NDA_MAX; ++i) {
		if (!tb[i])
			continue;

		switch (i) {
		case NDA_DST:
			if (nla_len(tb[i]) != (int)(*tbl)->key_len) {
				NL_SET_ERR_MSG(extack, "Invalid network address in neighbor get request");
				return -EINVAL;
			}
			*dst = nla_data(tb[i]);
			break;
		default:
			NL_SET_ERR_MSG(extack, "Unsupported attribute in neighbor get request");
			return -EINVAL;
		}
	}

	return 0;
}

static inline size_t neigh_nlmsg_size(void)
{
	return NLMSG_ALIGN(sizeof(struct ndmsg))
	       + nla_total_size(MAX_ADDR_LEN) /* NDA_DST */
	       + nla_total_size(MAX_ADDR_LEN) /* NDA_LLADDR */
	       + nla_total_size(sizeof(struct nda_cacheinfo))
	       + nla_total_size(4)  /* NDA_PROBES */
	       + nla_total_size(4)  /* NDA_FLAGS_EXT */
	       + nla_total_size(1); /* NDA_PROTOCOL */
}

static int neigh_get_reply(struct net *net, struct neighbour *neigh,
			   u32 pid, u32 seq)
{
	struct sk_buff *skb;
	int err = 0;

	skb = nlmsg_new(neigh_nlmsg_size(), GFP_KERNEL);
	if (!skb)
		return -ENOBUFS;

	err = neigh_fill_info(skb, neigh, pid, seq, RTM_NEWNEIGH, 0);
	if (err) {
		kfree_skb(skb);
		goto errout;
	}

	err = rtnl_unicast(skb, net, pid);
errout:
	return err;
}

static inline size_t pneigh_nlmsg_size(void)
{
	return NLMSG_ALIGN(sizeof(struct ndmsg))
	       + nla_total_size(MAX_ADDR_LEN) /* NDA_DST */
	       + nla_total_size(4)  /* NDA_FLAGS_EXT */
	       + nla_total_size(1); /* NDA_PROTOCOL */
}

static int pneigh_get_reply(struct net *net, struct pneigh_entry *neigh,
			    u32 pid, u32 seq, struct neigh_table *tbl)
{
	struct sk_buff *skb;
	int err = 0;

	skb = nlmsg_new(pneigh_nlmsg_size(), GFP_KERNEL);
	if (!skb)
		return -ENOBUFS;

	err = pneigh_fill_info(skb, neigh, pid, seq, RTM_NEWNEIGH, 0, tbl);
	if (err) {
		kfree_skb(skb);
		goto errout;
	}

	err = rtnl_unicast(skb, net, pid);
errout:
	return err;
}

static int neigh_get(struct sk_buff *in_skb, struct nlmsghdr *nlh,
		     struct netlink_ext_ack *extack)
{
	struct net *net = sock_net(in_skb->sk);
	struct net_device *dev = NULL;
	struct neigh_table *tbl = NULL;
	struct neighbour *neigh;
	void *dst = NULL;
	u8 ndm_flags = 0;
	int dev_idx = 0;
	int err;

	err = neigh_valid_get_req(nlh, &tbl, &dst, &dev_idx, &ndm_flags,
				  extack);
	if (err < 0)
		return err;

	if (dev_idx) {
		dev = __dev_get_by_index(net, dev_idx);
		if (!dev) {
			NL_SET_ERR_MSG(extack, "Unknown device ifindex");
			return -ENODEV;
		}
	}

	if (!dst) {
		NL_SET_ERR_MSG(extack, "Network address not specified");
		return -EINVAL;
	}

	if (ndm_flags & NTF_PROXY) {
		struct pneigh_entry *pn;

		pn = pneigh_lookup(tbl, net, dst, dev, 0);
		if (!pn) {
			NL_SET_ERR_MSG(extack, "Proxy neighbour entry not found");
			return -ENOENT;
		}
		return pneigh_get_reply(net, pn, NETLINK_CB(in_skb).portid,
					nlh->nlmsg_seq, tbl);
	}

	if (!dev) {
		NL_SET_ERR_MSG(extack, "No device specified");
		return -EINVAL;
	}

	neigh = neigh_lookup(tbl, dst, dev);
	if (!neigh) {
		NL_SET_ERR_MSG(extack, "Neighbour entry not found");
		return -ENOENT;
	}

	err = neigh_get_reply(net, neigh, NETLINK_CB(in_skb).portid,
			      nlh->nlmsg_seq);

	neigh_release(neigh);

	return err;
}

void neigh_for_each(struct neigh_table *tbl, void (*cb)(struct neighbour *, void *), void *cookie)
{
	int chain;
	struct neigh_hash_table *nht;

	rcu_read_lock_bh();
	nht = rcu_dereference_bh(tbl->nht);

	read_lock(&tbl->lock); /* avoid resizes */
	for (chain = 0; chain < (1 << nht->hash_shift); chain++) {
		struct neighbour *n;

		for (n = rcu_dereference_bh(nht->hash_buckets[chain]);
		     n != NULL;
		     n = rcu_dereference_bh(n->next))
			cb(n, cookie);
	}
	read_unlock(&tbl->lock);
	rcu_read_unlock_bh();
}
EXPORT_SYMBOL(neigh_for_each);

/* The tbl->lock must be held as a writer and BH disabled. */
void __neigh_for_each_release(struct neigh_table *tbl,
			      int (*cb)(struct neighbour *))
{
	int chain;
	struct neigh_hash_table *nht;

	nht = rcu_dereference_protected(tbl->nht,
					lockdep_is_held(&tbl->lock));
	for (chain = 0; chain < (1 << nht->hash_shift); chain++) {
		struct neighbour *n;
		struct neighbour __rcu **np;

		np = &nht->hash_buckets[chain];
		while ((n = rcu_dereference_protected(*np,
					lockdep_is_held(&tbl->lock))) != NULL) {
			int release;

			write_lock(&n->lock);
			release = cb(n);
			if (release) {
				rcu_assign_pointer(*np,
					rcu_dereference_protected(n->next,
						lockdep_is_held(&tbl->lock)));
				neigh_mark_dead(n);
			} else
				np = &n->next;
			write_unlock(&n->lock);
			if (release)
				neigh_cleanup_and_release(n);
		}
	}
}
EXPORT_SYMBOL(__neigh_for_each_release);

int neigh_xmit(int index, struct net_device *dev,
	       const void *addr, struct sk_buff *skb)
{
	int err = -EAFNOSUPPORT;
	if (likely(index < NEIGH_NR_TABLES)) {
		struct neigh_table *tbl;
		struct neighbour *neigh;

		tbl = neigh_tables[index];
		if (!tbl)
			goto out;
		rcu_read_lock_bh();
		if (index == NEIGH_ARP_TABLE) {
			u32 key = *((u32 *)addr);

			neigh = __ipv4_neigh_lookup_noref(dev, key);
		} else {
			neigh = __neigh_lookup_noref(tbl, addr, dev);
		}
		if (!neigh)
			neigh = __neigh_create(tbl, addr, dev, false);
		err = PTR_ERR(neigh);
		if (IS_ERR(neigh)) {
			rcu_read_unlock_bh();
			goto out_kfree_skb;
		}
		err = neigh->output(neigh, skb);
		rcu_read_unlock_bh();
	}
	else if (index == NEIGH_LINK_TABLE) {
		err = dev_hard_header(skb, dev, ntohs(skb->protocol),
				      addr, NULL, skb->len);
		if (err < 0)
			goto out_kfree_skb;
		err = dev_queue_xmit(skb);
	}
out:
	return err;
out_kfree_skb:
	kfree_skb(skb);
	goto out;
}
EXPORT_SYMBOL(neigh_xmit);

#ifdef CONFIG_PROC_FS

//找从属于seq的首个neighbour
static struct neighbour *neigh_get_first(struct seq_file *seq)
{
	struct neigh_seq_state *state = seq->private;
	struct net *net = seq_file_net(seq);
	struct neigh_hash_table *nht = state->nht;
	struct neighbour *n = NULL;
	int bucket;

	state->flags &= ~NEIGH_SEQ_IS_PNEIGH;
	//遍历所有桶
	for (bucket = 0; bucket < (1 << nht->hash_shift); bucket++) {
		n = rcu_dereference_bh(nht->hash_buckets[bucket]);//取对应的桶

		while (n) {
		    //必须属于同一net namespace
			if (!net_eq(dev_net(n->dev), net))
				goto next;
			if (state->neigh_sub_iter) {
				loff_t fakep = 0;
				void *v;

				v = state->neigh_sub_iter(state, n, &fakep);
				if (!v)
					goto next;
			}
			if (!(state->flags & NEIGH_SEQ_SKIP_NOARP))
				break;
			if (n->nud_state & ~NUD_NOARP)
				break;
next:
			n = rcu_dereference_bh(n->next);
		}

		if (n)
			break;
	}
	state->bucket = bucket;

	return n;
}

//返回n后面的那一个neighbour
static struct neighbour *neigh_get_next(struct seq_file *seq,
					struct neighbour *n,
					loff_t *pos)
{
	struct neigh_seq_state *state = seq->private;
	struct net *net = seq_file_net(seq);
	struct neigh_hash_table *nht = state->nht;

	if (state->neigh_sub_iter) {
		void *v = state->neigh_sub_iter(state, n, pos);
		if (v)
			return n;
	}
	n = rcu_dereference_bh(n->next);

	while (1) {
		while (n) {
		    //必须与seq属于同一个net namespace
			if (!net_eq(dev_net(n->dev), net))
				goto next;
			if (state->neigh_sub_iter) {
				void *v = state->neigh_sub_iter(state, n, pos);
				if (v)
					return n;
				goto next;
			}
			if (!(state->flags & NEIGH_SEQ_SKIP_NOARP))
				break;

			if (n->nud_state & ~NUD_NOARP)
				break;
next:
			n = rcu_dereference_bh(n->next);
		}

		if (n)
			break;

		if (++state->bucket >= (1 << nht->hash_shift))
			break;

		n = rcu_dereference_bh(nht->hash_buckets[state->bucket]);
	}

	if (n && pos)
		--(*pos);
	return n;
}

//跳过pos-1个neighbour,返回第pos个neighbour
static struct neighbour *neigh_get_idx(struct seq_file *seq, loff_t *pos)
{
	struct neighbour *n = neigh_get_first(seq);

	if (n) {
		--(*pos);
		while (*pos) {
			n = neigh_get_next(seq, n, pos);
			if (!n)
				break;
		}
	}
	return *pos ? NULL : n;
}

static struct pneigh_entry *pneigh_get_first(struct seq_file *seq)
{
	struct neigh_seq_state *state = seq->private;
	struct net *net = seq_file_net(seq);
	struct neigh_table *tbl = state->tbl;
	struct pneigh_entry *pn = NULL;
	int bucket;

	state->flags |= NEIGH_SEQ_IS_PNEIGH;
	for (bucket = 0; bucket <= PNEIGH_HASHMASK; bucket++) {
		pn = tbl->phash_buckets[bucket];
		while (pn && !net_eq(pneigh_net(pn), net))
			pn = pn->next;
		if (pn)
			break;
	}
	state->bucket = bucket;

	return pn;
}

static struct pneigh_entry *pneigh_get_next(struct seq_file *seq,
					    struct pneigh_entry *pn,
					    loff_t *pos)
{
	struct neigh_seq_state *state = seq->private;
	struct net *net = seq_file_net(seq);
	struct neigh_table *tbl = state->tbl;

	do {
		pn = pn->next;
	} while (pn && !net_eq(pneigh_net(pn), net));

	while (!pn) {
		if (++state->bucket > PNEIGH_HASHMASK)
			break;
		pn = tbl->phash_buckets[state->bucket];
		while (pn && !net_eq(pneigh_net(pn), net))
			pn = pn->next;
		if (pn)
			break;
	}

	if (pn && pos)
		--(*pos);

	return pn;
}

static struct pneigh_entry *pneigh_get_idx(struct seq_file *seq, loff_t *pos)
{
	struct pneigh_entry *pn = pneigh_get_first(seq);

	if (pn) {
		--(*pos);
		while (*pos) {
			pn = pneigh_get_next(seq, pn, pos);
			if (!pn)
				break;
		}
	}
	return *pos ? NULL : pn;
}

static void *neigh_get_idx_any(struct seq_file *seq, loff_t *pos)
{
	struct neigh_seq_state *state = seq->private;
	void *rc;
	loff_t idxpos = *pos;

	rc = neigh_get_idx(seq, &idxpos);
	if (!rc && !(state->flags & NEIGH_SEQ_NEIGH_ONLY))
		rc = pneigh_get_idx(seq, &idxpos);

	return rc;
}

//初始化邻居表项的遍历结构体（如有必要偏移到pos指定位置）
void *neigh_seq_start(struct seq_file *seq, loff_t *pos, struct neigh_table *tbl, unsigned int neigh_seq_flags)
	__acquires(tbl->lock)
	__acquires(rcu_bh)
{
	struct neigh_seq_state *state = seq->private;

	state->tbl = tbl;
	/*指明当前待遍历的桶为NULL*/
	state->bucket = 0;
	state->flags = (neigh_seq_flags & ~NEIGH_SEQ_IS_PNEIGH);

	rcu_read_lock_bh();
	/*设置要遍历的hashtable*/
	state->nht = rcu_dereference_bh(tbl->nht);
	read_lock(&tbl->lock);

	/*如果指定的pos非0，则偏移到hashtable指定位置,并返回对应的neighbour*/
	return *pos ? neigh_get_idx_any(seq, pos) : SEQ_START_TOKEN;
}
EXPORT_SYMBOL(neigh_seq_start);

void *neigh_seq_next(struct seq_file *seq, void *v, loff_t *pos)
{
	struct neigh_seq_state *state;
	void *rc;

	if (v == SEQ_START_TOKEN) {
		rc = neigh_get_first(seq);
		goto out;
	}

	state = seq->private;
	if (!(state->flags & NEIGH_SEQ_IS_PNEIGH)) {
		rc = neigh_get_next(seq, v, NULL);
		if (rc)
			goto out;
		if (!(state->flags & NEIGH_SEQ_NEIGH_ONLY))
			rc = pneigh_get_first(seq);
	} else {
		BUG_ON(state->flags & NEIGH_SEQ_NEIGH_ONLY);
		rc = pneigh_get_next(seq, v, NULL);
	}
out:
	++(*pos);
	return rc;
}
EXPORT_SYMBOL(neigh_seq_next);

void neigh_seq_stop(struct seq_file *seq, void *v)
	__releases(tbl->lock)
	__releases(rcu_bh)
{
	struct neigh_seq_state *state = seq->private;
	struct neigh_table *tbl = state->tbl;

	read_unlock(&tbl->lock);
	rcu_read_unlock_bh();
}
EXPORT_SYMBOL(neigh_seq_stop);

/* statistics via seq_file */

static void *neigh_stat_seq_start(struct seq_file *seq, loff_t *pos)
{
	struct neigh_table *tbl = pde_data(file_inode(seq->file));
	int cpu;

	if (*pos == 0)
		return SEQ_START_TOKEN;

	for (cpu = *pos-1; cpu < nr_cpu_ids; ++cpu) {
		if (!cpu_possible(cpu))
			continue;
		*pos = cpu+1;
		return per_cpu_ptr(tbl->stats, cpu);
	}
	return NULL;
}

static void *neigh_stat_seq_next(struct seq_file *seq, void *v, loff_t *pos)
{
	struct neigh_table *tbl = pde_data(file_inode(seq->file));
	int cpu;

	for (cpu = *pos; cpu < nr_cpu_ids; ++cpu) {
		if (!cpu_possible(cpu))
			continue;
		*pos = cpu+1;
		return per_cpu_ptr(tbl->stats, cpu);
	}
	(*pos)++;
	return NULL;
}

static void neigh_stat_seq_stop(struct seq_file *seq, void *v)
{

}

//显示邻居表项的状态信息
static int neigh_stat_seq_show(struct seq_file *seq, void *v)
{
	struct neigh_table *tbl = pde_data(file_inode(seq->file));
	struct neigh_statistics *st = v;

	if (v == SEQ_START_TOKEN) {
		seq_puts(seq, "entries  allocs   destroys hash_grows lookups  hits     res_failed rcv_probes_mcast rcv_probes_ucast periodic_gc_runs forced_gc_runs unresolved_discards table_fulls\n");
		return 0;
	}

	seq_printf(seq, "%08x %08lx %08lx %08lx   %08lx %08lx %08lx   "
			"%08lx         %08lx         %08lx         "
			"%08lx       %08lx            %08lx\n",
		   atomic_read(&tbl->entries),

		   st->allocs,
		   st->destroys,
		   st->hash_grows,

		   st->lookups,
		   st->hits,

		   st->res_failed,

		   st->rcv_probes_mcast,
		   st->rcv_probes_ucast,

		   st->periodic_gc_runs,
		   st->forced_gc_runs,
		   st->unres_discards,
		   st->table_fulls
		   );

	return 0;
}

static const struct seq_operations neigh_stat_seq_ops = {
	.start	= neigh_stat_seq_start,
	.next	= neigh_stat_seq_next,
	.stop	= neigh_stat_seq_stop,
	.show	= neigh_stat_seq_show,
};
#endif /* CONFIG_PROC_FS */

static void __neigh_notify(struct neighbour *n, int type, int flags,
			   u32 pid)
{
	struct net *net = dev_net(n->dev);
	struct sk_buff *skb;
	int err = -ENOBUFS;

	skb = nlmsg_new(neigh_nlmsg_size(), GFP_ATOMIC);
	if (skb == NULL)
		goto errout;

	err = neigh_fill_info(skb, n, pid, 0, type, flags);
	if (err < 0) {
		/* -EMSGSIZE implies BUG in neigh_nlmsg_size() */
		WARN_ON(err == -EMSGSIZE);
		kfree_skb(skb);
		goto errout;
	}
	rtnl_notify(skb, net, 0, RTNLGRP_NEIGH, NULL, GFP_ATOMIC);
	return;
errout:
	if (err < 0)
		rtnl_set_sk_err(net, RTNLGRP_NEIGH, err);
}

void neigh_app_ns(struct neighbour *n)
{
	__neigh_notify(n, RTM_GETNEIGH, NLM_F_REQUEST, 0);
}
EXPORT_SYMBOL(neigh_app_ns);

#ifdef CONFIG_SYSCTL
static int unres_qlen_max = INT_MAX / SKB_TRUESIZE(ETH_FRAME_LEN);

static int proc_unres_qlen(struct ctl_table *ctl, int write,
			   void *buffer, size_t *lenp, loff_t *ppos)
{
	int size, ret;
	struct ctl_table tmp = *ctl;

	tmp.extra1 = SYSCTL_ZERO;
	tmp.extra2 = &unres_qlen_max;
	tmp.data = &size;

	size = *(int *)ctl->data / SKB_TRUESIZE(ETH_FRAME_LEN);
	ret = proc_dointvec_minmax(&tmp, write, buffer, lenp, ppos);

	if (write && !ret)
		*(int *)ctl->data = size * SKB_TRUESIZE(ETH_FRAME_LEN);
	return ret;
}

static void neigh_copy_dflt_parms(struct net *net, struct neigh_parms *p,
				  int index)
{
	struct net_device *dev;
	int family = neigh_parms_family(p);

	rcu_read_lock();
	for_each_netdev_rcu(net, dev) {
		struct neigh_parms *dst_p =
				neigh_get_dev_parms_rcu(dev, family);

		if (dst_p && !test_bit(index, dst_p->data_state))
			dst_p->data[index] = p->data[index];
	}
	rcu_read_unlock();
}

static void neigh_proc_update(struct ctl_table *ctl, int write)
{
	struct net_device *dev = ctl->extra1;
	struct neigh_parms *p = ctl->extra2;
	struct net *net = neigh_parms_net(p);
	int index = (int *) ctl->data - p->data;

	if (!write)
		return;

	set_bit(index, p->data_state);
	if (index == NEIGH_VAR_DELAY_PROBE_TIME)
		call_netevent_notifiers(NETEVENT_DELAY_PROBE_TIME_UPDATE, p);
	if (!dev) /* NULL dev means this is default value */
		neigh_copy_dflt_parms(net, p, index);
}

static int neigh_proc_dointvec_zero_intmax(struct ctl_table *ctl, int write,
					   void *buffer, size_t *lenp,
					   loff_t *ppos)
{
	struct ctl_table tmp = *ctl;
	int ret;

	tmp.extra1 = SYSCTL_ZERO;
	tmp.extra2 = SYSCTL_INT_MAX;

	ret = proc_dointvec_minmax(&tmp, write, buffer, lenp, ppos);
	neigh_proc_update(ctl, write);
	return ret;
}

static int neigh_proc_dointvec_ms_jiffies_positive(struct ctl_table *ctl, int write,
						   void *buffer, size_t *lenp, loff_t *ppos)
{
	struct ctl_table tmp = *ctl;
	int ret;

	int min = msecs_to_jiffies(1);

	tmp.extra1 = &min;
	tmp.extra2 = NULL;

	ret = proc_dointvec_ms_jiffies_minmax(&tmp, write, buffer, lenp, ppos);
	neigh_proc_update(ctl, write);
	return ret;
}

int neigh_proc_dointvec(struct ctl_table *ctl, int write, void *buffer,
			size_t *lenp, loff_t *ppos)
{
	int ret = proc_dointvec(ctl, write, buffer, lenp, ppos);

	neigh_proc_update(ctl, write);
	return ret;
}
EXPORT_SYMBOL(neigh_proc_dointvec);

int neigh_proc_dointvec_jiffies(struct ctl_table *ctl, int write, void *buffer,
				size_t *lenp, loff_t *ppos)
{
	int ret = proc_dointvec_jiffies(ctl, write, buffer, lenp, ppos);

	neigh_proc_update(ctl, write);
	return ret;
}
EXPORT_SYMBOL(neigh_proc_dointvec_jiffies);

static int neigh_proc_dointvec_userhz_jiffies(struct ctl_table *ctl, int write,
					      void *buffer, size_t *lenp,
					      loff_t *ppos)
{
	int ret = proc_dointvec_userhz_jiffies(ctl, write, buffer, lenp, ppos);

	neigh_proc_update(ctl, write);
	return ret;
}

int neigh_proc_dointvec_ms_jiffies(struct ctl_table *ctl, int write,
				   void *buffer, size_t *lenp, loff_t *ppos)
{
	int ret = proc_dointvec_ms_jiffies(ctl, write, buffer, lenp, ppos);

	neigh_proc_update(ctl, write);
	return ret;
}
EXPORT_SYMBOL(neigh_proc_dointvec_ms_jiffies);

static int neigh_proc_dointvec_unres_qlen(struct ctl_table *ctl, int write,
					  void *buffer, size_t *lenp,
					  loff_t *ppos)
{
	int ret = proc_unres_qlen(ctl, write, buffer, lenp, ppos);

	neigh_proc_update(ctl, write);
	return ret;
}

static int neigh_proc_base_reachable_time(struct ctl_table *ctl, int write,
					  void *buffer, size_t *lenp,
					  loff_t *ppos)
{
	struct neigh_parms *p = ctl->extra2;
	int ret;

	if (strcmp(ctl->procname, "base_reachable_time") == 0)
		ret = neigh_proc_dointvec_jiffies(ctl, write, buffer, lenp, ppos);
	else if (strcmp(ctl->procname, "base_reachable_time_ms") == 0)
		ret = neigh_proc_dointvec_ms_jiffies(ctl, write, buffer, lenp, ppos);
	else
		ret = -1;

	if (write && ret == 0) {
		/* update reachable_time as well, otherwise, the change will
		 * only be effective after the next time neigh_periodic_work
		 * decides to recompute it
		 */
		p->reachable_time =
			neigh_rand_reach_time(NEIGH_VAR(p, BASE_REACHABLE_TIME));
	}
	return ret;
}

#define NEIGH_PARMS_DATA_OFFSET(index)	\
	(&((struct neigh_parms *) 0)->data[index])

#define NEIGH_SYSCTL_ENTRY(attr, data_attr, name, mval, proc) \
	[NEIGH_VAR_ ## attr] = { \
		.procname	= name, \
		.data		= NEIGH_PARMS_DATA_OFFSET(NEIGH_VAR_ ## data_attr), \
		.maxlen		= sizeof(int), \
		.mode		= mval, \
		.proc_handler	= proc, \
	}

#define NEIGH_SYSCTL_ZERO_INTMAX_ENTRY(attr, name) \
	NEIGH_SYSCTL_ENTRY(attr, attr, name, 0644, neigh_proc_dointvec_zero_intmax)

#define NEIGH_SYSCTL_JIFFIES_ENTRY(attr, name) \
	NEIGH_SYSCTL_ENTRY(attr, attr, name, 0644, neigh_proc_dointvec_jiffies)

#define NEIGH_SYSCTL_USERHZ_JIFFIES_ENTRY(attr, name) \
	NEIGH_SYSCTL_ENTRY(attr, attr, name, 0644, neigh_proc_dointvec_userhz_jiffies)

#define NEIGH_SYSCTL_MS_JIFFIES_POSITIVE_ENTRY(attr, name) \
	NEIGH_SYSCTL_ENTRY(attr, attr, name, 0644, neigh_proc_dointvec_ms_jiffies_positive)

#define NEIGH_SYSCTL_MS_JIFFIES_REUSED_ENTRY(attr, data_attr, name) \
	NEIGH_SYSCTL_ENTRY(attr, data_attr, name, 0644, neigh_proc_dointvec_ms_jiffies)

#define NEIGH_SYSCTL_UNRES_QLEN_REUSED_ENTRY(attr, data_attr, name) \
	NEIGH_SYSCTL_ENTRY(attr, data_attr, name, 0644, neigh_proc_dointvec_unres_qlen)

static struct neigh_sysctl_table {
	struct ctl_table_header *sysctl_header;
	struct ctl_table neigh_vars[NEIGH_VAR_MAX + 1];
} neigh_sysctl_template __read_mostly = {
	.neigh_vars = {
		NEIGH_SYSCTL_ZERO_INTMAX_ENTRY(MCAST_PROBES, "mcast_solicit"),
		NEIGH_SYSCTL_ZERO_INTMAX_ENTRY(UCAST_PROBES, "ucast_solicit"),
		NEIGH_SYSCTL_ZERO_INTMAX_ENTRY(APP_PROBES, "app_solicit"),
		NEIGH_SYSCTL_ZERO_INTMAX_ENTRY(MCAST_REPROBES, "mcast_resolicit"),
		NEIGH_SYSCTL_USERHZ_JIFFIES_ENTRY(RETRANS_TIME, "retrans_time"),
		NEIGH_SYSCTL_JIFFIES_ENTRY(BASE_REACHABLE_TIME, "base_reachable_time"),
		NEIGH_SYSCTL_JIFFIES_ENTRY(DELAY_PROBE_TIME, "delay_first_probe_time"),
		NEIGH_SYSCTL_MS_JIFFIES_POSITIVE_ENTRY(INTERVAL_PROBE_TIME_MS,
						       "interval_probe_time_ms"),
		NEIGH_SYSCTL_JIFFIES_ENTRY(GC_STALETIME, "gc_stale_time"),
		NEIGH_SYSCTL_ZERO_INTMAX_ENTRY(QUEUE_LEN_BYTES, "unres_qlen_bytes"),
		NEIGH_SYSCTL_ZERO_INTMAX_ENTRY(PROXY_QLEN, "proxy_qlen"),
		NEIGH_SYSCTL_USERHZ_JIFFIES_ENTRY(ANYCAST_DELAY, "anycast_delay"),
		NEIGH_SYSCTL_USERHZ_JIFFIES_ENTRY(PROXY_DELAY, "proxy_delay"),
		NEIGH_SYSCTL_USERHZ_JIFFIES_ENTRY(LOCKTIME, "locktime"),
		NEIGH_SYSCTL_UNRES_QLEN_REUSED_ENTRY(QUEUE_LEN, QUEUE_LEN_BYTES, "unres_qlen"),
		NEIGH_SYSCTL_MS_JIFFIES_REUSED_ENTRY(RETRANS_TIME_MS, RETRANS_TIME, "retrans_time_ms"),
		NEIGH_SYSCTL_MS_JIFFIES_REUSED_ENTRY(BASE_REACHABLE_TIME_MS, BASE_REACHABLE_TIME, "base_reachable_time_ms"),
		[NEIGH_VAR_GC_INTERVAL] = {
			.procname	= "gc_interval",
			.maxlen		= sizeof(int),
			.mode		= 0644,
			.proc_handler	= proc_dointvec_jiffies,
		},
		[NEIGH_VAR_GC_THRESH1] = {
			.procname	= "gc_thresh1",
			.maxlen		= sizeof(int),
			.mode		= 0644,
			.extra1		= SYSCTL_ZERO,
			.extra2		= SYSCTL_INT_MAX,
			.proc_handler	= proc_dointvec_minmax,
		},
		[NEIGH_VAR_GC_THRESH2] = {
			.procname	= "gc_thresh2",
			.maxlen		= sizeof(int),
			.mode		= 0644,
			.extra1		= SYSCTL_ZERO,
			.extra2		= SYSCTL_INT_MAX,
			.proc_handler	= proc_dointvec_minmax,
		},
		[NEIGH_VAR_GC_THRESH3] = {
			.procname	= "gc_thresh3",
			.maxlen		= sizeof(int),
			.mode		= 0644,
			.extra1		= SYSCTL_ZERO,
			.extra2		= SYSCTL_INT_MAX,
			.proc_handler	= proc_dointvec_minmax,
		},
		{},
	},
};

int neigh_sysctl_register(struct net_device *dev, struct neigh_parms *p,
			  proc_handler *handler)
{
	int i;
	struct neigh_sysctl_table *t;
	const char *dev_name_source;
	char neigh_path[ sizeof("net//neigh/") + IFNAMSIZ + IFNAMSIZ ];
	char *p_name;

	t = kmemdup(&neigh_sysctl_template, sizeof(*t), GFP_KERNEL_ACCOUNT);
	if (!t)
		goto err;

	for (i = 0; i < NEIGH_VAR_GC_INTERVAL; i++) {
		t->neigh_vars[i].data += (long) p;
		t->neigh_vars[i].extra1 = dev;
		t->neigh_vars[i].extra2 = p;
	}

	if (dev) {
		dev_name_source = dev->name;
		/* Terminate the table early */
		memset(&t->neigh_vars[NEIGH_VAR_GC_INTERVAL], 0,
		       sizeof(t->neigh_vars[NEIGH_VAR_GC_INTERVAL]));
	} else {
		struct neigh_table *tbl = p->tbl;
		dev_name_source = "default";
		t->neigh_vars[NEIGH_VAR_GC_INTERVAL].data = &tbl->gc_interval;
		t->neigh_vars[NEIGH_VAR_GC_THRESH1].data = &tbl->gc_thresh1;
		t->neigh_vars[NEIGH_VAR_GC_THRESH2].data = &tbl->gc_thresh2;
		t->neigh_vars[NEIGH_VAR_GC_THRESH3].data = &tbl->gc_thresh3;
	}

	if (handler) {
		/* RetransTime */
		t->neigh_vars[NEIGH_VAR_RETRANS_TIME].proc_handler = handler;
		/* ReachableTime */
		t->neigh_vars[NEIGH_VAR_BASE_REACHABLE_TIME].proc_handler = handler;
		/* RetransTime (in milliseconds)*/
		t->neigh_vars[NEIGH_VAR_RETRANS_TIME_MS].proc_handler = handler;
		/* ReachableTime (in milliseconds) */
		t->neigh_vars[NEIGH_VAR_BASE_REACHABLE_TIME_MS].proc_handler = handler;
	} else {
		/* Those handlers will update p->reachable_time after
		 * base_reachable_time(_ms) is set to ensure the new timer starts being
		 * applied after the next neighbour update instead of waiting for
		 * neigh_periodic_work to update its value (can be multiple minutes)
		 * So any handler that replaces them should do this as well
		 */
		/* ReachableTime */
		t->neigh_vars[NEIGH_VAR_BASE_REACHABLE_TIME].proc_handler =
			neigh_proc_base_reachable_time;
		/* ReachableTime (in milliseconds) */
		t->neigh_vars[NEIGH_VAR_BASE_REACHABLE_TIME_MS].proc_handler =
			neigh_proc_base_reachable_time;
	}

	switch (neigh_parms_family(p)) {
	case AF_INET:
	      p_name = "ipv4";
	      break;
	case AF_INET6:
	      p_name = "ipv6";
	      break;
	default:
	      BUG();
	}

	snprintf(neigh_path, sizeof(neigh_path), "net/%s/neigh/%s",
		p_name, dev_name_source);
	t->sysctl_header =
		register_net_sysctl(neigh_parms_net(p), neigh_path, t->neigh_vars);
	if (!t->sysctl_header)
		goto free;

	p->sysctl_table = t;
	return 0;

free:
	kfree(t);
err:
	return -ENOBUFS;
}
EXPORT_SYMBOL(neigh_sysctl_register);

void neigh_sysctl_unregister(struct neigh_parms *p)
{
	if (p->sysctl_table) {
		struct neigh_sysctl_table *t = p->sysctl_table;
		p->sysctl_table = NULL;
		unregister_net_sysctl_table(t->sysctl_header);
		kfree(t);
	}
}
EXPORT_SYMBOL(neigh_sysctl_unregister);

#endif	/* CONFIG_SYSCTL */

static int __init neigh_init(void)
{
	//neighbour消息处理
	rtnl_register(PF_UNSPEC, RTM_NEWNEIGH, neigh_add, NULL, 0);
	rtnl_register(PF_UNSPEC, RTM_DELNEIGH, neigh_delete, NULL, 0);
	rtnl_register(PF_UNSPEC, RTM_GETNEIGH, neigh_get, neigh_dump_info, 0);

	rtnl_register(PF_UNSPEC, RTM_GETNEIGHTBL, NULL, neightbl_dump_info,
		      0);
	rtnl_register(PF_UNSPEC, RTM_SETNEIGHTBL, neightbl_set, NULL, 0);

	return 0;
}

subsys_initcall(neigh_init);<|MERGE_RESOLUTION|>--- conflicted
+++ resolved
@@ -690,13 +690,8 @@
 	}
 
 	memcpy(n->primary_key, pkey, key_len);
-<<<<<<< HEAD
 	n->dev = dev;//neighbour关联的设备
-	dev_hold_track(dev, &n->dev_tracker, GFP_ATOMIC);
-=======
-	n->dev = dev;
 	netdev_hold(dev, &n->dev_tracker, GFP_ATOMIC);
->>>>>>> 97ee9d1c
 
 	/* Protocol specific setup. */
 	//依据不同的邻居表，初始化邻居表项（例如arp,igmpv6协议进行构造）
