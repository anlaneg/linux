--- conflicted
+++ resolved
@@ -666,17 +666,6 @@
 	char name[IFNAMSIZ];
 	ssize_t ret;
 
-<<<<<<< HEAD
-	/* The checks are also done in dev_get_phys_port_name; this helps
-	 * returning early without hitting the locking section below.
-	 */
-	if (!netdev->netdev_ops->ndo_get_phys_port_name &&
-	    !netdev->devlink_port)
-		/*必须有相应回调，两选1*/
-		return -EOPNOTSUPP;
-
-=======
->>>>>>> f2d282e1
 	ret = sysfs_rtnl_lock(&dev->kobj, &attr->attr, netdev);
 	if (ret)
 		return ret;
