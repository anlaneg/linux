// SPDX-License-Identifier: GPL-2.0-or-later
/*
 * net-sysfs.c - network device class and attributes
 *
 * Copyright (c) 2003 Stephen Hemminger <shemminger@osdl.org>
 */

#include <linux/capability.h>
#include <linux/kernel.h>
#include <linux/netdevice.h>
#include <linux/if_arp.h>
#include <linux/slab.h>
#include <linux/sched/signal.h>
#include <linux/sched/isolation.h>
#include <linux/nsproxy.h>
#include <net/sock.h>
#include <net/net_namespace.h>
#include <linux/rtnetlink.h>
#include <linux/vmalloc.h>
#include <linux/export.h>
#include <linux/jiffies.h>
#include <linux/pm_runtime.h>
#include <linux/of.h>
#include <linux/of_net.h>
#include <linux/cpu.h>

#include "net-sysfs.h"

#ifdef CONFIG_SYSFS
static const char fmt_hex[] = "%#x\n";
static const char fmt_dec[] = "%d\n";
static const char fmt_ulong[] = "%lu\n";
static const char fmt_u64[] = "%llu\n";

static inline int dev_isalive(const struct net_device *dev)
{
	return dev->reg_state <= NETREG_REGISTERED;
}

/* use same locking rules as GIF* ioctl's */
static ssize_t netdev_show(const struct device *dev,
			   struct device_attribute *attr, char *buf,
			   ssize_t (*format)(const struct net_device *, char *))
{
	struct net_device *ndev = to_net_dev(dev);
	ssize_t ret = -EINVAL;

	read_lock(&dev_base_lock);
	if (dev_isalive(ndev))
		ret = (*format)(ndev, buf);
	read_unlock(&dev_base_lock);

	return ret;
}

/* generate a show function for simple field */
#define NETDEVICE_SHOW(field, format_string)				\
static ssize_t format_##field(const struct net_device *dev, char *buf)	\
{									\
	return sprintf(buf, format_string, dev->field);			\
}									\
static ssize_t field##_show(struct device *dev,				\
			    struct device_attribute *attr, char *buf)	\
{									\
	return netdev_show(dev, attr, buf, format_##field);		\
}									\

#define NETDEVICE_SHOW_RO(field, format_string)				\
NETDEVICE_SHOW(field, format_string);					\
static DEVICE_ATTR_RO(field)

#define NETDEVICE_SHOW_RW(field, format_string)				\
NETDEVICE_SHOW(field, format_string);					\
static DEVICE_ATTR_RW(field)

/* use same locking and permission rules as SIF* ioctl's */
static ssize_t netdev_store(struct device *dev, struct device_attribute *attr,
			    const char *buf, size_t len,
			    int (*set)(struct net_device *, unsigned long))
{
	struct net_device *netdev = to_net_dev(dev);
	struct net *net = dev_net(netdev);
	unsigned long new;
	int ret;

	if (!ns_capable(net->user_ns, CAP_NET_ADMIN))
		return -EPERM;

	ret = kstrtoul(buf, 0, &new);
	if (ret)
		goto err;

	if (!rtnl_trylock())
		return restart_syscall();

	if (dev_isalive(netdev)) {
		ret = (*set)(netdev, new);
		if (ret == 0)
			ret = len;
	}
	rtnl_unlock();
 err:
	return ret;
}

NETDEVICE_SHOW_RO(dev_id, fmt_hex);
NETDEVICE_SHOW_RO(dev_port, fmt_dec);
NETDEVICE_SHOW_RO(addr_assign_type, fmt_dec);
NETDEVICE_SHOW_RO(addr_len, fmt_dec);
NETDEVICE_SHOW_RO(ifindex, fmt_dec);
NETDEVICE_SHOW_RO(type, fmt_dec);
NETDEVICE_SHOW_RO(link_mode, fmt_dec);

static ssize_t iflink_show(struct device *dev, struct device_attribute *attr,
			   char *buf)
{
	struct net_device *ndev = to_net_dev(dev);

	return sprintf(buf, fmt_dec, dev_get_iflink(ndev));
}
static DEVICE_ATTR_RO(iflink);

static ssize_t format_name_assign_type(const struct net_device *dev, char *buf)
{
	return sprintf(buf, fmt_dec, dev->name_assign_type);
}

static ssize_t name_assign_type_show(struct device *dev,
				     struct device_attribute *attr,
				     char *buf)
{
	struct net_device *ndev = to_net_dev(dev);
	ssize_t ret = -EINVAL;

	if (ndev->name_assign_type != NET_NAME_UNKNOWN)
		ret = netdev_show(dev, attr, buf, format_name_assign_type);

	return ret;
}
static DEVICE_ATTR_RO(name_assign_type);

/* use same locking rules as GIFHWADDR ioctl's */
static ssize_t address_show(struct device *dev, struct device_attribute *attr,
			    char *buf)
{
	struct net_device *ndev = to_net_dev(dev);
	ssize_t ret = -EINVAL;

	read_lock(&dev_base_lock);
	if (dev_isalive(ndev))
		ret = sysfs_format_mac(buf, ndev->dev_addr, ndev->addr_len);
	read_unlock(&dev_base_lock);
	return ret;
}
static DEVICE_ATTR_RO(address);

static ssize_t broadcast_show(struct device *dev,
			      struct device_attribute *attr, char *buf)
{
	struct net_device *ndev = to_net_dev(dev);

	if (dev_isalive(ndev))
		return sysfs_format_mac(buf, ndev->broadcast, ndev->addr_len);
	return -EINVAL;
}
static DEVICE_ATTR_RO(broadcast);

static int change_carrier(struct net_device *dev, unsigned long new_carrier)
{
	if (!netif_running(dev))
		return -EINVAL;
	return dev_change_carrier(dev, (bool)new_carrier);
}

static ssize_t carrier_store(struct device *dev, struct device_attribute *attr,
			     const char *buf, size_t len)
{
	return netdev_store(dev, attr, buf, len, change_carrier);
}

static ssize_t carrier_show(struct device *dev,
			    struct device_attribute *attr, char *buf)
{
	struct net_device *netdev = to_net_dev(dev);

	if (netif_running(netdev))
		return sprintf(buf, fmt_dec, !!netif_carrier_ok(netdev));

	return -EINVAL;
}
static DEVICE_ATTR_RW(carrier);

static ssize_t speed_show(struct device *dev,
			  struct device_attribute *attr, char *buf)
{
	struct net_device *netdev = to_net_dev(dev);
	int ret = -EINVAL;

	if (!rtnl_trylock())
		return restart_syscall();

	if (netif_running(netdev)) {
		struct ethtool_link_ksettings cmd;

		if (!__ethtool_get_link_ksettings(netdev, &cmd))
			ret = sprintf(buf, fmt_dec, cmd.base.speed);
	}
	rtnl_unlock();
	return ret;
}
static DEVICE_ATTR_RO(speed);

static ssize_t duplex_show(struct device *dev,
			   struct device_attribute *attr, char *buf)
{
	struct net_device *netdev = to_net_dev(dev);
	int ret = -EINVAL;

	if (!rtnl_trylock())
		return restart_syscall();

	if (netif_running(netdev)) {
		struct ethtool_link_ksettings cmd;

		if (!__ethtool_get_link_ksettings(netdev, &cmd)) {
			const char *duplex;

			switch (cmd.base.duplex) {
			case DUPLEX_HALF:
				duplex = "half";
				break;
			case DUPLEX_FULL:
				duplex = "full";
				break;
			default:
				duplex = "unknown";
				break;
			}
			ret = sprintf(buf, "%s\n", duplex);
		}
	}
	rtnl_unlock();
	return ret;
}
static DEVICE_ATTR_RO(duplex);

static ssize_t testing_show(struct device *dev,
			    struct device_attribute *attr, char *buf)
{
	struct net_device *netdev = to_net_dev(dev);

	if (netif_running(netdev))
		return sprintf(buf, fmt_dec, !!netif_testing(netdev));

	return -EINVAL;
}
static DEVICE_ATTR_RO(testing);

static ssize_t dormant_show(struct device *dev,
			    struct device_attribute *attr, char *buf)
{
	struct net_device *netdev = to_net_dev(dev);

	if (netif_running(netdev))
		return sprintf(buf, fmt_dec, !!netif_dormant(netdev));

	return -EINVAL;
}
static DEVICE_ATTR_RO(dormant);

static const char *const operstates[] = {
	"unknown",
	"notpresent", /* currently unused */
	"down",
	"lowerlayerdown",
	"testing",
	"dormant",
	"up"
};

static ssize_t operstate_show(struct device *dev,
			      struct device_attribute *attr, char *buf)
{
	const struct net_device *netdev = to_net_dev(dev);
	unsigned char operstate;

	read_lock(&dev_base_lock);
	operstate = netdev->operstate;
	if (!netif_running(netdev))
		operstate = IF_OPER_DOWN;
	read_unlock(&dev_base_lock);

	if (operstate >= ARRAY_SIZE(operstates))
		return -EINVAL; /* should not happen */

	return sprintf(buf, "%s\n", operstates[operstate]);
}
static DEVICE_ATTR_RO(operstate);

static ssize_t carrier_changes_show(struct device *dev,
				    struct device_attribute *attr,
				    char *buf)
{
	struct net_device *netdev = to_net_dev(dev);

	return sprintf(buf, fmt_dec,
		       atomic_read(&netdev->carrier_up_count) +
		       atomic_read(&netdev->carrier_down_count));
}
static DEVICE_ATTR_RO(carrier_changes);

static ssize_t carrier_up_count_show(struct device *dev,
				     struct device_attribute *attr,
				     char *buf)
{
	struct net_device *netdev = to_net_dev(dev);

	return sprintf(buf, fmt_dec, atomic_read(&netdev->carrier_up_count));
}
static DEVICE_ATTR_RO(carrier_up_count);

static ssize_t carrier_down_count_show(struct device *dev,
				       struct device_attribute *attr,
				       char *buf)
{
	struct net_device *netdev = to_net_dev(dev);

	return sprintf(buf, fmt_dec, atomic_read(&netdev->carrier_down_count));
}
static DEVICE_ATTR_RO(carrier_down_count);

/* read-write attributes */

static int change_mtu(struct net_device *dev, unsigned long new_mtu)
{
	return dev_set_mtu(dev, (int)new_mtu);
}

static ssize_t mtu_store(struct device *dev, struct device_attribute *attr,
			 const char *buf, size_t len)
{
	return netdev_store(dev, attr, buf, len, change_mtu);
}
NETDEVICE_SHOW_RW(mtu, fmt_dec);

static int change_flags(struct net_device *dev, unsigned long new_flags)
{
	return dev_change_flags(dev, (unsigned int)new_flags, NULL);
}

static ssize_t flags_store(struct device *dev, struct device_attribute *attr,
			   const char *buf, size_t len)
{
	return netdev_store(dev, attr, buf, len, change_flags);
}
NETDEVICE_SHOW_RW(flags, fmt_hex);

static ssize_t tx_queue_len_store(struct device *dev,
				  struct device_attribute *attr,
				  const char *buf, size_t len)
{
	if (!capable(CAP_NET_ADMIN))
		return -EPERM;

	return netdev_store(dev, attr, buf, len, dev_change_tx_queue_len);
}
NETDEVICE_SHOW_RW(tx_queue_len, fmt_dec);

static int change_gro_flush_timeout(struct net_device *dev, unsigned long val)
{
	WRITE_ONCE(dev->gro_flush_timeout, val);
	return 0;
}

static ssize_t gro_flush_timeout_store(struct device *dev,
				       struct device_attribute *attr,
				       const char *buf, size_t len)
{
	if (!capable(CAP_NET_ADMIN))
		return -EPERM;

	return netdev_store(dev, attr, buf, len, change_gro_flush_timeout);
}
NETDEVICE_SHOW_RW(gro_flush_timeout, fmt_ulong);

static int change_napi_defer_hard_irqs(struct net_device *dev, unsigned long val)
{
	WRITE_ONCE(dev->napi_defer_hard_irqs, val);
	return 0;
}

static ssize_t napi_defer_hard_irqs_store(struct device *dev,
					  struct device_attribute *attr,
					  const char *buf, size_t len)
{
	if (!capable(CAP_NET_ADMIN))
		return -EPERM;

	return netdev_store(dev, attr, buf, len, change_napi_defer_hard_irqs);
}
NETDEVICE_SHOW_RW(napi_defer_hard_irqs, fmt_dec);

static ssize_t ifalias_store(struct device *dev, struct device_attribute *attr,
			     const char *buf, size_t len)
{
	struct net_device *netdev = to_net_dev(dev);
	struct net *net = dev_net(netdev);
	size_t count = len;
	ssize_t ret = 0;

	if (!ns_capable(net->user_ns, CAP_NET_ADMIN))
		return -EPERM;

	/* ignore trailing newline */
	if (len >  0 && buf[len - 1] == '\n')
		--count;

	if (!rtnl_trylock())
		return restart_syscall();

	if (dev_isalive(netdev)) {
		ret = dev_set_alias(netdev, buf, count);
		if (ret < 0)
			goto err;
		ret = len;
		netdev_state_change(netdev);
	}
err:
	rtnl_unlock();

	return ret;
}

static ssize_t ifalias_show(struct device *dev,
			    struct device_attribute *attr, char *buf)
{
	const struct net_device *netdev = to_net_dev(dev);
	char tmp[IFALIASZ];
	ssize_t ret = 0;

	ret = dev_get_alias(netdev, tmp, sizeof(tmp));
	if (ret > 0)
		ret = sprintf(buf, "%s\n", tmp);
	return ret;
}
static DEVICE_ATTR_RW(ifalias);

static int change_group(struct net_device *dev, unsigned long new_group)
{
	dev_set_group(dev, (int)new_group);
	return 0;
}

static ssize_t group_store(struct device *dev, struct device_attribute *attr,
			   const char *buf, size_t len)
{
	return netdev_store(dev, attr, buf, len, change_group);
}
NETDEVICE_SHOW(group, fmt_dec);
static DEVICE_ATTR(netdev_group, 0644, group_show, group_store);

static int change_proto_down(struct net_device *dev, unsigned long proto_down)
{
	return dev_change_proto_down(dev, (bool)proto_down);
}

static ssize_t proto_down_store(struct device *dev,
				struct device_attribute *attr,
				const char *buf, size_t len)
{
	return netdev_store(dev, attr, buf, len, change_proto_down);
}
NETDEVICE_SHOW_RW(proto_down, fmt_dec);

static ssize_t phys_port_id_show(struct device *dev,
				 struct device_attribute *attr, char *buf)
{
	struct net_device *netdev = to_net_dev(dev);
	ssize_t ret = -EINVAL;

	if (!rtnl_trylock())
		return restart_syscall();

	if (dev_isalive(netdev)) {
		struct netdev_phys_item_id ppid;

		ret = dev_get_phys_port_id(netdev, &ppid);
		if (!ret)
			ret = sprintf(buf, "%*phN\n", ppid.id_len, ppid.id);
	}
	rtnl_unlock();

	return ret;
}
static DEVICE_ATTR_RO(phys_port_id);

static ssize_t phys_port_name_show(struct device *dev,
				   struct device_attribute *attr, char *buf)
{
	struct net_device *netdev = to_net_dev(dev);
	ssize_t ret = -EINVAL;

	if (!rtnl_trylock())
		return restart_syscall();

	if (dev_isalive(netdev)) {
		char name[IFNAMSIZ];

		ret = dev_get_phys_port_name(netdev, name, sizeof(name));
		if (!ret)
			ret = sprintf(buf, "%s\n", name);
	}
	rtnl_unlock();

	return ret;
}
static DEVICE_ATTR_RO(phys_port_name);

static ssize_t phys_switch_id_show(struct device *dev,
				   struct device_attribute *attr, char *buf)
{
	struct net_device *netdev = to_net_dev(dev);
	ssize_t ret = -EINVAL;

	if (!rtnl_trylock())
		return restart_syscall();

	if (dev_isalive(netdev)) {
		struct netdev_phys_item_id ppid = { };

		ret = dev_get_port_parent_id(netdev, &ppid, false);
		if (!ret)
			ret = sprintf(buf, "%*phN\n", ppid.id_len, ppid.id);
	}
	rtnl_unlock();

	return ret;
}
//定义phys_switch_id属性
static DEVICE_ATTR_RO(phys_switch_id);

static struct attribute *net_class_attrs[] __ro_after_init = {
	&dev_attr_netdev_group.attr,
	&dev_attr_type.attr,
	&dev_attr_dev_id.attr,
	&dev_attr_dev_port.attr,
	&dev_attr_iflink.attr,
	&dev_attr_ifindex.attr,
	&dev_attr_name_assign_type.attr,
	&dev_attr_addr_assign_type.attr,
	&dev_attr_addr_len.attr,
	&dev_attr_link_mode.attr,
	&dev_attr_address.attr,
	&dev_attr_broadcast.attr,
	&dev_attr_speed.attr,
	&dev_attr_duplex.attr,
	&dev_attr_dormant.attr,
	&dev_attr_testing.attr,
	&dev_attr_operstate.attr,
	&dev_attr_carrier_changes.attr,
	&dev_attr_ifalias.attr,
	&dev_attr_carrier.attr,
	&dev_attr_mtu.attr,
	&dev_attr_flags.attr,
	&dev_attr_tx_queue_len.attr,
	&dev_attr_gro_flush_timeout.attr,
	&dev_attr_napi_defer_hard_irqs.attr,
	&dev_attr_phys_port_id.attr,
	&dev_attr_phys_port_name.attr,
	&dev_attr_phys_switch_id.attr,
	&dev_attr_proto_down.attr,
	&dev_attr_carrier_up_count.attr,
	&dev_attr_carrier_down_count.attr,
	NULL,
};
ATTRIBUTE_GROUPS(net_class);

/* Show a given an attribute in the statistics group */
static ssize_t netstat_show(const struct device *d,
			    struct device_attribute *attr, char *buf,
			    unsigned long offset)
{
	struct net_device *dev = to_net_dev(d);
	ssize_t ret = -EINVAL;

	WARN_ON(offset > sizeof(struct rtnl_link_stats64) ||
		offset % sizeof(u64) != 0);

	read_lock(&dev_base_lock);
	if (dev_isalive(dev)) {
		struct rtnl_link_stats64 temp;
		const struct rtnl_link_stats64 *stats = dev_get_stats(dev, &temp);

		ret = sprintf(buf, fmt_u64, *(u64 *)(((u8 *)stats) + offset));
	}
	read_unlock(&dev_base_lock);
	return ret;
}

/* generate a read-only statistics attribute */
#define NETSTAT_ENTRY(name)						\
static ssize_t name##_show(struct device *d,				\
			   struct device_attribute *attr, char *buf)	\
{									\
	return netstat_show(d, attr, buf,				\
			    offsetof(struct rtnl_link_stats64, name));	\
}									\
static DEVICE_ATTR_RO(name)

NETSTAT_ENTRY(rx_packets);
NETSTAT_ENTRY(tx_packets);
NETSTAT_ENTRY(rx_bytes);
NETSTAT_ENTRY(tx_bytes);
NETSTAT_ENTRY(rx_errors);
NETSTAT_ENTRY(tx_errors);
NETSTAT_ENTRY(rx_dropped);
NETSTAT_ENTRY(tx_dropped);
NETSTAT_ENTRY(multicast);
NETSTAT_ENTRY(collisions);
NETSTAT_ENTRY(rx_length_errors);
NETSTAT_ENTRY(rx_over_errors);
NETSTAT_ENTRY(rx_crc_errors);
NETSTAT_ENTRY(rx_frame_errors);
NETSTAT_ENTRY(rx_fifo_errors);
NETSTAT_ENTRY(rx_missed_errors);
NETSTAT_ENTRY(tx_aborted_errors);
NETSTAT_ENTRY(tx_carrier_errors);
NETSTAT_ENTRY(tx_fifo_errors);
NETSTAT_ENTRY(tx_heartbeat_errors);
NETSTAT_ENTRY(tx_window_errors);
NETSTAT_ENTRY(rx_compressed);
NETSTAT_ENTRY(tx_compressed);
NETSTAT_ENTRY(rx_nohandler);

static struct attribute *netstat_attrs[] __ro_after_init = {
	&dev_attr_rx_packets.attr,
	&dev_attr_tx_packets.attr,
	&dev_attr_rx_bytes.attr,
	&dev_attr_tx_bytes.attr,
	&dev_attr_rx_errors.attr,
	&dev_attr_tx_errors.attr,
	&dev_attr_rx_dropped.attr,
	&dev_attr_tx_dropped.attr,
	&dev_attr_multicast.attr,
	&dev_attr_collisions.attr,
	&dev_attr_rx_length_errors.attr,
	&dev_attr_rx_over_errors.attr,
	&dev_attr_rx_crc_errors.attr,
	&dev_attr_rx_frame_errors.attr,/*收到的错误包计数*/
	&dev_attr_rx_fifo_errors.attr,
	&dev_attr_rx_missed_errors.attr,
	&dev_attr_tx_aborted_errors.attr,
	&dev_attr_tx_carrier_errors.attr,
	&dev_attr_tx_fifo_errors.attr,
	&dev_attr_tx_heartbeat_errors.attr,
	&dev_attr_tx_window_errors.attr,
	&dev_attr_rx_compressed.attr,
	&dev_attr_tx_compressed.attr,
	&dev_attr_rx_nohandler.attr,
	NULL
};

//显示网卡的统计信息
static const struct attribute_group netstat_group = {
	.name  = "statistics",
	.attrs  = netstat_attrs,
};

#if IS_ENABLED(CONFIG_WIRELESS_EXT) || IS_ENABLED(CONFIG_CFG80211)
static struct attribute *wireless_attrs[] = {
	NULL
};

static const struct attribute_group wireless_group = {
	.name = "wireless",
	.attrs = wireless_attrs,
};
#endif

#else /* CONFIG_SYSFS */
#define net_class_groups	NULL
#endif /* CONFIG_SYSFS */

#ifdef CONFIG_SYSFS
#define to_rx_queue_attr(_attr) \
	container_of(_attr, struct rx_queue_attribute, attr)

#define to_rx_queue(obj) container_of(obj, struct netdev_rx_queue, kobj)

static ssize_t rx_queue_attr_show(struct kobject *kobj, struct attribute *attr,
				  char *buf)
{
	const struct rx_queue_attribute *attribute = to_rx_queue_attr(attr);
	struct netdev_rx_queue *queue = to_rx_queue(kobj);

	if (!attribute->show)
		return -EIO;

	return attribute->show(queue, buf);
}

static ssize_t rx_queue_attr_store(struct kobject *kobj, struct attribute *attr,
				   const char *buf, size_t count)
{
	const struct rx_queue_attribute *attribute = to_rx_queue_attr(attr);
	struct netdev_rx_queue *queue = to_rx_queue(kobj);

	if (!attribute->store)
		return -EIO;

	return attribute->store(queue, buf, count);
}

static const struct sysfs_ops rx_queue_sysfs_ops = {
	.show = rx_queue_attr_show,
	.store = rx_queue_attr_store,
};

#ifdef CONFIG_RPS
//显示rps映射
static ssize_t show_rps_map(struct netdev_rx_queue *queue, char *buf)
{
	struct rps_map *map;
	cpumask_var_t mask;
	int i, len;

	if (!zalloc_cpumask_var(&mask, GFP_KERNEL))
		return -ENOMEM;

	rcu_read_lock();
	/*取queue当前的rps映射*/
	map = rcu_dereference(queue->rps_map);

	//收集映射中指定的cpu,并转换为mask
	if (map)
		for (i = 0; i < map->len; i++)
			cpumask_set_cpu(map->cpus[i], mask);

	//格式化此qeueue对应的mask列表
	len = snprintf(buf, PAGE_SIZE, "%*pb\n", cpumask_pr_args(mask));
	rcu_read_unlock();
	free_cpumask_var(mask);

	return len < PAGE_SIZE ? len : -EINVAL;
}

static ssize_t store_rps_map(struct netdev_rx_queue *queue,
			     const char *buf, size_t len)
{
	struct rps_map *old_map, *map;
	cpumask_var_t mask;
	int err, cpu, i, hk_flags;
	static DEFINE_MUTEX(rps_map_mutex);

	if (!capable(CAP_NET_ADMIN))
		return -EPERM;

	if (!alloc_cpumask_var(&mask, GFP_KERNEL))
		return -ENOMEM;

	/*填充cpu mask*/
	err = bitmap_parse(buf, len, cpumask_bits(mask), nr_cpumask_bits);
	if (err) {
		free_cpumask_var(mask);
		return err;
	}

<<<<<<< HEAD
	/*申请map*/
=======
	hk_flags = HK_FLAG_DOMAIN | HK_FLAG_WQ;
	cpumask_and(mask, mask, housekeeping_cpumask(hk_flags));
	if (cpumask_empty(mask)) {
		free_cpumask_var(mask);
		return -EINVAL;
	}

>>>>>>> 00e4db51
	map = kzalloc(max_t(unsigned int,
			    RPS_MAP_SIZE(cpumask_weight(mask)), L1_CACHE_BYTES),
		      GFP_KERNEL);
	if (!map) {
		free_cpumask_var(mask);
		return -ENOMEM;
	}

	i = 0;
	/*填充mask中指定的每一个cpu,考虑online cpu*/
	for_each_cpu_and(cpu, mask, cpu_online_mask)
		map->cpus[i++] = cpu;

	if (i) {
		/*指定了多个cpu,len记录cpu数目*/
		map->len = i;
	} else {
		kfree(map);
		map = NULL;
	}

	mutex_lock(&rps_map_mutex);
	//更新queue中rps_map
	old_map = rcu_dereference_protected(queue->rps_map,
					    mutex_is_locked(&rps_map_mutex));
	rcu_assign_pointer(queue->rps_map, map);

	if (map)
		static_branch_inc(&rps_needed);
	if (old_map)
		static_branch_dec(&rps_needed);

	mutex_unlock(&rps_map_mutex);

	if (old_map)
		kfree_rcu(old_map, rcu);

	free_cpumask_var(mask);
	return len;
}

static ssize_t show_rps_dev_flow_table_cnt(struct netdev_rx_queue *queue,
					   char *buf)
{
	struct rps_dev_flow_table *flow_table;
	unsigned long val = 0;

	rcu_read_lock();
	flow_table = rcu_dereference(queue->rps_flow_table);
	if (flow_table)
		val = (unsigned long)flow_table->mask + 1;
	rcu_read_unlock();

	return sprintf(buf, "%lu\n", val);
}

static void rps_dev_flow_table_release(struct rcu_head *rcu)
{
	struct rps_dev_flow_table *table = container_of(rcu,
	    struct rps_dev_flow_table, rcu);
	vfree(table);
}

//设置一个大小为count的表，共有count个flow,每个flow指定一个cpu
static ssize_t store_rps_dev_flow_table_cnt(struct netdev_rx_queue *queue,
					    const char *buf, size_t len)
{
	unsigned long mask, count;
	struct rps_dev_flow_table *table, *old_table;
	static DEFINE_SPINLOCK(rps_dev_flow_lock);
	int rc;

	if (!capable(CAP_NET_ADMIN))
		return -EPERM;

	//转换为整数
	rc = kstrtoul(buf, 0, &count);
	if (rc < 0)
		return rc;

	//使count变为power_of_two
	if (count) {
		mask = count - 1;
		/* mask = roundup_pow_of_two(count) - 1;
		 * without overflows...
		 */
		while ((mask | (mask >> 1)) != mask)
			mask |= (mask >> 1);
		/* On 64 bit arches, must check mask fits in table->mask (u32),
		 * and on 32bit arches, must check
		 * RPS_DEV_FLOW_TABLE_SIZE(mask + 1) doesn't overflow.
		 */
#if BITS_PER_LONG > 32
		if (mask > (unsigned long)(u32)mask)
			return -EINVAL;
#else
		if (mask > (ULONG_MAX - RPS_DEV_FLOW_TABLE_SIZE(1))
				/ sizeof(struct rps_dev_flow)) {
			/* Enforce a limit to prevent overflow */
			return -EINVAL;
		}
#endif
		//为queue申请local flow table
		table = vmalloc(RPS_DEV_FLOW_TABLE_SIZE(mask + 1));
		if (!table)
			return -ENOMEM;

		//table掩码（长度-1)
		table->mask = mask;
		//指明local flow table上的cpu为空
		for (count = 0; count <= mask; count++)
			table->flows[count].cpu = RPS_NO_CPU;
	} else {
		table = NULL;
	}

	spin_lock(&rps_dev_flow_lock);
	//设置rx队列上的local flow table
	old_table = rcu_dereference_protected(queue->rps_flow_table,
					      lockdep_is_held(&rps_dev_flow_lock));
	rcu_assign_pointer(queue->rps_flow_table, table);
	spin_unlock(&rps_dev_flow_lock);

	if (old_table)
		call_rcu(&old_table->rcu, rps_dev_flow_table_release);

	return len;
}

//rps用于是软件实现的rss，解决网卡队列数小于cpu的问题。
static struct rx_queue_attribute rps_cpus_attribute __ro_after_init
	= __ATTR(rps_cpus, 0644, show_rps_map, store_rps_map);

static struct rx_queue_attribute rps_dev_flow_table_cnt_attribute __ro_after_init
	= __ATTR(rps_flow_cnt, 0644,
		 show_rps_dev_flow_table_cnt, store_rps_dev_flow_table_cnt);
#endif /* CONFIG_RPS */

//记录每个queue中的属性项
static struct attribute *rx_queue_default_attrs[] __ro_after_init = {
#ifdef CONFIG_RPS
	&rps_cpus_attribute.attr,
	&rps_dev_flow_table_cnt_attribute.attr,
#endif
	NULL
};
ATTRIBUTE_GROUPS(rx_queue_default);

static void rx_queue_release(struct kobject *kobj)
{
	struct netdev_rx_queue *queue = to_rx_queue(kobj);
#ifdef CONFIG_RPS
	struct rps_map *map;
	struct rps_dev_flow_table *flow_table;

	map = rcu_dereference_protected(queue->rps_map, 1);
	if (map) {
		RCU_INIT_POINTER(queue->rps_map, NULL);
		kfree_rcu(map, rcu);
	}

	flow_table = rcu_dereference_protected(queue->rps_flow_table, 1);
	if (flow_table) {
		RCU_INIT_POINTER(queue->rps_flow_table, NULL);
		call_rcu(&flow_table->rcu, rps_dev_flow_table_release);
	}
#endif

	memset(kobj, 0, sizeof(*kobj));
	dev_put(queue->dev);
}

static const void *rx_queue_namespace(struct kobject *kobj)
{
	struct netdev_rx_queue *queue = to_rx_queue(kobj);
	struct device *dev = &queue->dev->dev;
	const void *ns = NULL;

	if (dev->class && dev->class->ns_type)
		ns = dev->class->namespace(dev);

	return ns;
}

static void rx_queue_get_ownership(struct kobject *kobj,
				   kuid_t *uid, kgid_t *gid)
{
	const struct net *net = rx_queue_namespace(kobj);

	net_ns_get_ownership(net, uid, gid);
}

static struct kobj_type rx_queue_ktype __ro_after_init = {
	.sysfs_ops = &rx_queue_sysfs_ops,
	.release = rx_queue_release,
	.default_groups = rx_queue_default_groups,
	.namespace = rx_queue_namespace,
	.get_ownership = rx_queue_get_ownership,
};

static int rx_queue_add_kobject(struct net_device *dev, int index)
{
	struct netdev_rx_queue *queue = dev->_rx + index;
	struct kobject *kobj = &queue->kobj;
	int error = 0;

	/* Kobject_put later will trigger rx_queue_release call which
	 * decreases dev refcount: Take that reference here
	 */
	dev_hold(queue->dev);

	kobj->kset = dev->queues_kset;
	//添加rx-%u对应的object文件夹
	error = kobject_init_and_add(kobj, &rx_queue_ktype, NULL,
				     "rx-%u", index);
	if (error)
		goto err;

	if (dev->sysfs_rx_queue_group) {
		error = sysfs_create_group(kobj, dev->sysfs_rx_queue_group);
		if (error)
			goto err;
	}

	kobject_uevent(kobj, KOBJ_ADD);

	return error;

err:
	kobject_put(kobj);
	return error;
}

static int rx_queue_change_owner(struct net_device *dev, int index, kuid_t kuid,
				 kgid_t kgid)
{
	struct netdev_rx_queue *queue = dev->_rx + index;
	struct kobject *kobj = &queue->kobj;
	int error;

	error = sysfs_change_owner(kobj, kuid, kgid);
	if (error)
		return error;

	if (dev->sysfs_rx_queue_group)
		error = sysfs_group_change_owner(
			kobj, dev->sysfs_rx_queue_group, kuid, kgid);

	return error;
}
#endif /* CONFIG_SYSFS */

int
net_rx_queue_update_kobjects(struct net_device *dev, int old_num, int new_num)
{
#ifdef CONFIG_SYSFS
	int i;
	int error = 0;

#ifndef CONFIG_RPS
	if (!dev->sysfs_rx_queue_group)
		return 0;
#endif
	//如果new_num大于old_num,则增加新的rx-%d kobject对象
	for (i = old_num; i < new_num; i++) {
		error = rx_queue_add_kobject(dev, i);
		if (error) {
			new_num = old_num;
			break;
		}
	}

	//new_num可能小于old_num，故移除kobj
	while (--i >= new_num) {
		struct kobject *kobj = &dev->_rx[i].kobj;

		if (!refcount_read(&dev_net(dev)->count))
			kobj->uevent_suppress = 1;
		if (dev->sysfs_rx_queue_group)
			sysfs_remove_group(kobj, dev->sysfs_rx_queue_group);
		kobject_put(kobj);
	}

	return error;
#else
	return 0;
#endif
}

static int net_rx_queue_change_owner(struct net_device *dev, int num,
				     kuid_t kuid, kgid_t kgid)
{
#ifdef CONFIG_SYSFS
	int error = 0;
	int i;

#ifndef CONFIG_RPS
	if (!dev->sysfs_rx_queue_group)
		return 0;
#endif
	for (i = 0; i < num; i++) {
		error = rx_queue_change_owner(dev, i, kuid, kgid);
		if (error)
			break;
	}

	return error;
#else
	return 0;
#endif
}

#ifdef CONFIG_SYSFS
/*
 * netdev_queue sysfs structures and functions.
 */
struct netdev_queue_attribute {
	struct attribute attr;
	ssize_t (*show)(struct netdev_queue *queue, char *buf);
	ssize_t (*store)(struct netdev_queue *queue,
			 const char *buf, size_t len);
};
#define to_netdev_queue_attr(_attr) \
	container_of(_attr, struct netdev_queue_attribute, attr)

#define to_netdev_queue(obj) container_of(obj, struct netdev_queue, kobj)

static ssize_t netdev_queue_attr_show(struct kobject *kobj,
				      struct attribute *attr, char *buf)
{
	const struct netdev_queue_attribute *attribute
		= to_netdev_queue_attr(attr);
	struct netdev_queue *queue = to_netdev_queue(kobj);

	if (!attribute->show)
		return -EIO;

	return attribute->show(queue, buf);
}

static ssize_t netdev_queue_attr_store(struct kobject *kobj,
				       struct attribute *attr,
				       const char *buf, size_t count)
{
	const struct netdev_queue_attribute *attribute
		= to_netdev_queue_attr(attr);
	struct netdev_queue *queue = to_netdev_queue(kobj);

	if (!attribute->store)
		return -EIO;

	return attribute->store(queue, buf, count);
}

static const struct sysfs_ops netdev_queue_sysfs_ops = {
	.show = netdev_queue_attr_show,
	.store = netdev_queue_attr_store,
};

static ssize_t tx_timeout_show(struct netdev_queue *queue, char *buf)
{
	unsigned long trans_timeout;

	spin_lock_irq(&queue->_xmit_lock);
	trans_timeout = queue->trans_timeout;
	spin_unlock_irq(&queue->_xmit_lock);

	return sprintf(buf, fmt_ulong, trans_timeout);
}

/*通过queue取queue在dev->_tx队列数组中的索引（即tx队列编号）*/
static unsigned int get_netdev_queue_index(struct netdev_queue *queue)
{
	struct net_device *dev = queue->dev;
	unsigned int i;

	i = queue - dev->_tx;
	BUG_ON(i >= dev->num_tx_queues);

	return i;
}

static ssize_t traffic_class_show(struct netdev_queue *queue,
				  char *buf)
{
	struct net_device *dev = queue->dev;
	int index;
	int tc;

	if (!netif_is_multiqueue(dev))
		return -ENOENT;

	index = get_netdev_queue_index(queue);

	/* If queue belongs to subordinate dev use its TC mapping */
	dev = netdev_get_tx_queue(dev, index)->sb_dev ? : dev;

	tc = netdev_txq_to_tc(dev, index);
	if (tc < 0)
		return -EINVAL;

	/* We can report the traffic class one of two ways:
	 * Subordinate device traffic classes are reported with the traffic
	 * class first, and then the subordinate class so for example TC0 on
	 * subordinate device 2 will be reported as "0-2". If the queue
	 * belongs to the root device it will be reported with just the
	 * traffic class, so just "0" for TC 0 for example.
	 */
	return dev->num_tc < 0 ? sprintf(buf, "%u%d\n", tc, dev->num_tc) :
				 sprintf(buf, "%u\n", tc);
}

#ifdef CONFIG_XPS
//显示tx队列的最大速率
static ssize_t tx_maxrate_show(struct netdev_queue *queue,
			       char *buf)
{
	return sprintf(buf, "%lu\n", queue->tx_maxrate);
}

//设置tx队列的最大发送速率
static ssize_t tx_maxrate_store(struct netdev_queue *queue,
				const char *buf, size_t len)
{
	struct net_device *dev = queue->dev;
	int err, index = get_netdev_queue_index(queue);
	u32 rate = 0;

	if (!capable(CAP_NET_ADMIN))
		return -EPERM;

	//转换为无符号u32
	err = kstrtou32(buf, 10, &rate);
	if (err < 0)
		return err;

	if (!rtnl_trylock())
		return restart_syscall();

	err = -EOPNOTSUPP;
	/*调用驱动，设置tx的最大速率*/
	if (dev->netdev_ops->ndo_set_tx_maxrate)
		err = dev->netdev_ops->ndo_set_tx_maxrate(dev, index, rate);

	rtnl_unlock();
	if (!err) {
		queue->tx_maxrate = rate;
		return len;
	}
	return err;
}

//读写tx_maxrate
static struct netdev_queue_attribute queue_tx_maxrate __ro_after_init
	= __ATTR_RW(tx_maxrate);
#endif

static struct netdev_queue_attribute queue_trans_timeout __ro_after_init
	= __ATTR_RO(tx_timeout);

static struct netdev_queue_attribute queue_traffic_class __ro_after_init
	= __ATTR_RO(traffic_class);

#ifdef CONFIG_BQL
/*
 * Byte queue limits sysfs structures and functions.
 */
static ssize_t bql_show(char *buf, unsigned int value)
{
	return sprintf(buf, "%u\n", value);
}

static ssize_t bql_set(const char *buf, const size_t count,
		       unsigned int *pvalue)
{
	unsigned int value;
	int err;

	if (!strcmp(buf, "max") || !strcmp(buf, "max\n")) {
		value = DQL_MAX_LIMIT;
	} else {
		err = kstrtouint(buf, 10, &value);
		if (err < 0)
			return err;
		if (value > DQL_MAX_LIMIT)
			return -EINVAL;
	}

	*pvalue = value;

	return count;
}

static ssize_t bql_show_hold_time(struct netdev_queue *queue,
				  char *buf)
{
	struct dql *dql = &queue->dql;

	return sprintf(buf, "%u\n", jiffies_to_msecs(dql->slack_hold_time));
}

static ssize_t bql_set_hold_time(struct netdev_queue *queue,
				 const char *buf, size_t len)
{
	struct dql *dql = &queue->dql;
	unsigned int value;
	int err;

	err = kstrtouint(buf, 10, &value);
	if (err < 0)
		return err;

	dql->slack_hold_time = msecs_to_jiffies(value);

	return len;
}

static struct netdev_queue_attribute bql_hold_time_attribute __ro_after_init
	= __ATTR(hold_time, 0644,
		 bql_show_hold_time, bql_set_hold_time);

static ssize_t bql_show_inflight(struct netdev_queue *queue,
				 char *buf)
{
	struct dql *dql = &queue->dql;

	return sprintf(buf, "%u\n", dql->num_queued - dql->num_completed);
}

static struct netdev_queue_attribute bql_inflight_attribute __ro_after_init =
	__ATTR(inflight, 0444, bql_show_inflight, NULL);

#define BQL_ATTR(NAME, FIELD)						\
static ssize_t bql_show_ ## NAME(struct netdev_queue *queue,		\
				 char *buf)				\
{									\
	return bql_show(buf, queue->dql.FIELD);				\
}									\
									\
static ssize_t bql_set_ ## NAME(struct netdev_queue *queue,		\
				const char *buf, size_t len)		\
{									\
	return bql_set(buf, len, &queue->dql.FIELD);			\
}									\
									\
static struct netdev_queue_attribute bql_ ## NAME ## _attribute __ro_after_init \
	= __ATTR(NAME, 0644,				\
		 bql_show_ ## NAME, bql_set_ ## NAME)

BQL_ATTR(limit, limit);
BQL_ATTR(limit_max, max_limit);
BQL_ATTR(limit_min, min_limit);

static struct attribute *dql_attrs[] __ro_after_init = {
	&bql_limit_attribute.attr,
	&bql_limit_max_attribute.attr,
	&bql_limit_min_attribute.attr,
	&bql_hold_time_attribute.attr,
	&bql_inflight_attribute.attr,
	NULL
};

static const struct attribute_group dql_group = {
	.name  = "byte_queue_limits",
	.attrs  = dql_attrs,
};
#endif /* CONFIG_BQL */

#ifdef CONFIG_XPS
// 显示/sys/class/net/eth0/queues/tx-*/xps_cpus
static ssize_t xps_cpus_show(struct netdev_queue *queue,
			     char *buf)
{
	struct net_device *dev = queue->dev;
	int cpu, len, num_tc = 1, tc = 0;
	struct xps_dev_maps *dev_maps;
	cpumask_var_t mask;
	unsigned long index;

	//不支持单队列设备
	if (!netif_is_multiqueue(dev))
		return -ENOENT;

	/*取队列索引*/
	index = get_netdev_queue_index(queue);

	if (dev->num_tc) {
		/* Do not allow XPS on subordinate device directly */
		num_tc = dev->num_tc;
		if (num_tc < 0)
			return -EINVAL;

		/* If queue belongs to subordinate dev use its map */
		dev = netdev_get_tx_queue(dev, index)->sb_dev ? : dev;

		tc = netdev_txq_to_tc(dev, index);
		if (tc < 0)
			return -EINVAL;
	}

	if (!zalloc_cpumask_var(&mask, GFP_KERNEL))
		return -ENOMEM;

	rcu_read_lock();
	dev_maps = rcu_dereference(dev->xps_cpus_map);
	if (dev_maps) {
	    //遍历在线的所有cpu
		for_each_possible_cpu(cpu) {
			int i, tci = cpu * num_tc + tc;
			struct xps_map *map;

			map = rcu_dereference(dev_maps->attr_map[tci]);
			if (!map)
				continue;

			for (i = map->len; i--;) {
				if (map->queues[i] == index) {
					cpumask_set_cpu(cpu, mask);
					break;
				}
			}
		}
	}
	rcu_read_unlock();

	len = snprintf(buf, PAGE_SIZE, "%*pb\n", cpumask_pr_args(mask));
	free_cpumask_var(mask);
	return len < PAGE_SIZE ? len : -EINVAL;
}

// 设置/sys/class/net/eth0/queues/tx-*/xps_cpus
static ssize_t xps_cpus_store(struct netdev_queue *queue,
			      const char *buf, size_t len)
{
	struct net_device *dev = queue->dev;
	unsigned long index;
	cpumask_var_t mask;
	int err;

	//dev必须支持tx多队列
	if (!netif_is_multiqueue(dev))
		return -ENOENT;

	if (!capable(CAP_NET_ADMIN))
		return -EPERM;

	/*申请足够空间的cpumask*/
	if (!alloc_cpumask_var(&mask, GFP_KERNEL))
		return -ENOMEM;

	/*取队列索引*/
	index = get_netdev_queue_index(queue);

	/*将buffer转换为cpu mask*/
	err = bitmap_parse(buf, len, cpumask_bits(mask), nr_cpumask_bits);
	if (err) {
		free_cpumask_var(mask);
		return err;
	}

	err = netif_set_xps_queue(dev, mask, index);

	free_cpumask_var(mask);

	return err ? : len;
}

static struct netdev_queue_attribute xps_cpus_attribute __ro_after_init
	= __ATTR_RW(xps_cpus);

static ssize_t xps_rxqs_show(struct netdev_queue *queue, char *buf)
{
	struct net_device *dev = queue->dev;
	struct xps_dev_maps *dev_maps;
	unsigned long *mask, index;
	int j, len, num_tc = 1, tc = 0;

	index = get_netdev_queue_index(queue);

	if (dev->num_tc) {
		num_tc = dev->num_tc;
		tc = netdev_txq_to_tc(dev, index);
		if (tc < 0)
			return -EINVAL;
	}
	mask = bitmap_zalloc(dev->num_rx_queues, GFP_KERNEL);
	if (!mask)
		return -ENOMEM;

	rcu_read_lock();
	dev_maps = rcu_dereference(dev->xps_rxqs_map);
	if (!dev_maps)
		goto out_no_maps;

	for (j = -1; j = netif_attrmask_next(j, NULL, dev->num_rx_queues),
	     j < dev->num_rx_queues;) {
		int i, tci = j * num_tc + tc;
		struct xps_map *map;

		map = rcu_dereference(dev_maps->attr_map[tci]);
		if (!map)
			continue;

		for (i = map->len; i--;) {
			if (map->queues[i] == index) {
				set_bit(j, mask);
				break;
			}
		}
	}
out_no_maps:
	rcu_read_unlock();

	len = bitmap_print_to_pagebuf(false, buf, mask, dev->num_rx_queues);
	bitmap_free(mask);

	return len < PAGE_SIZE ? len : -EINVAL;
}

static ssize_t xps_rxqs_store(struct netdev_queue *queue, const char *buf,
			      size_t len)
{
	struct net_device *dev = queue->dev;
	struct net *net = dev_net(dev);
	unsigned long *mask, index;
	int err;

	if (!ns_capable(net->user_ns, CAP_NET_ADMIN))
		return -EPERM;

	mask = bitmap_zalloc(dev->num_rx_queues, GFP_KERNEL);
	if (!mask)
		return -ENOMEM;

	index = get_netdev_queue_index(queue);

	err = bitmap_parse(buf, len, mask, dev->num_rx_queues);
	if (err) {
		bitmap_free(mask);
		return err;
	}

	cpus_read_lock();
	err = __netif_set_xps_queue(dev, mask, index, true);
	cpus_read_unlock();

	bitmap_free(mask);
	return err ? : len;
}

static struct netdev_queue_attribute xps_rxqs_attribute __ro_after_init
	= __ATTR_RW(xps_rxqs);
#endif /* CONFIG_XPS */

static struct attribute *netdev_queue_default_attrs[] __ro_after_init = {
	&queue_trans_timeout.attr,
	&queue_traffic_class.attr,
#ifdef CONFIG_XPS
	&xps_cpus_attribute.attr,
	&xps_rxqs_attribute.attr,
	&queue_tx_maxrate.attr,
#endif
	NULL
};
ATTRIBUTE_GROUPS(netdev_queue_default);

static void netdev_queue_release(struct kobject *kobj)
{
	struct netdev_queue *queue = to_netdev_queue(kobj);

	memset(kobj, 0, sizeof(*kobj));
	dev_put(queue->dev);
}

static const void *netdev_queue_namespace(struct kobject *kobj)
{
	struct netdev_queue *queue = to_netdev_queue(kobj);
	struct device *dev = &queue->dev->dev;
	const void *ns = NULL;

	if (dev->class && dev->class->ns_type)
		ns = dev->class->namespace(dev);

	return ns;
}

static void netdev_queue_get_ownership(struct kobject *kobj,
				       kuid_t *uid, kgid_t *gid)
{
	const struct net *net = netdev_queue_namespace(kobj);

	net_ns_get_ownership(net, uid, gid);
}

static struct kobj_type netdev_queue_ktype __ro_after_init = {
	.sysfs_ops = &netdev_queue_sysfs_ops,
	.release = netdev_queue_release,
	.default_groups = netdev_queue_default_groups,
	.namespace = netdev_queue_namespace,
	.get_ownership = netdev_queue_get_ownership,
};

//添加tx队列kobject
static int netdev_queue_add_kobject(struct net_device *dev, int index)
{
	//取index号netdev_queue
	struct netdev_queue *queue = dev->_tx + index;
	/*queue对应的obj*/
	struct kobject *kobj = &queue->kobj;
	int error = 0;

	/* Kobject_put later will trigger netdev_queue_release call
	 * which decreases dev refcount: Take that reference here
	 */
	dev_hold(queue->dev);

	kobj->kset = dev->queues_kset;
	error = kobject_init_and_add(kobj, &netdev_queue_ktype, NULL,
				     "tx-%u", index);
	if (error)
		goto err;

#ifdef CONFIG_BQL
	error = sysfs_create_group(kobj, &dql_group);
	if (error)
		goto err;
#endif

	kobject_uevent(kobj, KOBJ_ADD);
	return 0;

err:
	kobject_put(kobj);
	return error;
}

static int tx_queue_change_owner(struct net_device *ndev, int index,
				 kuid_t kuid, kgid_t kgid)
{
	struct netdev_queue *queue = ndev->_tx + index;
	struct kobject *kobj = &queue->kobj;
	int error;

	error = sysfs_change_owner(kobj, kuid, kgid);
	if (error)
		return error;

#ifdef CONFIG_BQL
	error = sysfs_group_change_owner(kobj, &dql_group, kuid, kgid);
#endif
	return error;
}
#endif /* CONFIG_SYSFS */

int
netdev_queue_update_kobjects(struct net_device *dev, int old_num, int new_num)
{
#ifdef CONFIG_SYSFS
	int i;
	int error = 0;

	//针对新加的queue,执行add
	for (i = old_num; i < new_num; i++) {
		error = netdev_queue_add_kobject(dev, i);
		if (error) {
			new_num = old_num;
			break;
		}
	}

	//针对减少的queue,执行remove
	while (--i >= new_num) {
		struct netdev_queue *queue = dev->_tx + i;

		if (!refcount_read(&dev_net(dev)->count))
			queue->kobj.uevent_suppress = 1;
#ifdef CONFIG_BQL
		sysfs_remove_group(&queue->kobj, &dql_group);
#endif
		kobject_put(&queue->kobj);
	}

	return error;
#else
	return 0;
#endif /* CONFIG_SYSFS */
}

static int net_tx_queue_change_owner(struct net_device *dev, int num,
				     kuid_t kuid, kgid_t kgid)
{
#ifdef CONFIG_SYSFS
	int error = 0;
	int i;

	for (i = 0; i < num; i++) {
		error = tx_queue_change_owner(dev, i, kuid, kgid);
		if (error)
			break;
	}

	return error;
#else
	return 0;
#endif /* CONFIG_SYSFS */
}

static int register_queue_kobjects(struct net_device *dev)
{
	int error = 0, txq = 0, rxq = 0, real_rx = 0, real_tx = 0;

#ifdef CONFIG_SYSFS
	dev->queues_kset = kset_create_and_add("queues",
					       NULL, &dev->dev.kobj);
	if (!dev->queues_kset)
		return -ENOMEM;
	real_rx = dev->real_num_rx_queues;
#endif
	real_tx = dev->real_num_tx_queues;

	error = net_rx_queue_update_kobjects(dev, 0, real_rx);
	if (error)
		goto error;
	rxq = real_rx;

	error = netdev_queue_update_kobjects(dev, 0, real_tx);
	if (error)
		goto error;
	txq = real_tx;

	return 0;

error:
	netdev_queue_update_kobjects(dev, txq, 0);
	net_rx_queue_update_kobjects(dev, rxq, 0);
#ifdef CONFIG_SYSFS
	kset_unregister(dev->queues_kset);
#endif
	return error;
}

static int queue_change_owner(struct net_device *ndev, kuid_t kuid, kgid_t kgid)
{
	int error = 0, real_rx = 0, real_tx = 0;

#ifdef CONFIG_SYSFS
	if (ndev->queues_kset) {
		error = sysfs_change_owner(&ndev->queues_kset->kobj, kuid, kgid);
		if (error)
			return error;
	}
	real_rx = ndev->real_num_rx_queues;
#endif
	real_tx = ndev->real_num_tx_queues;

	error = net_rx_queue_change_owner(ndev, real_rx, kuid, kgid);
	if (error)
		return error;

	error = net_tx_queue_change_owner(ndev, real_tx, kuid, kgid);
	if (error)
		return error;

	return 0;
}

static void remove_queue_kobjects(struct net_device *dev)
{
	int real_rx = 0, real_tx = 0;

#ifdef CONFIG_SYSFS
	real_rx = dev->real_num_rx_queues;
#endif
	real_tx = dev->real_num_tx_queues;

	net_rx_queue_update_kobjects(dev, real_rx, 0);
	netdev_queue_update_kobjects(dev, real_tx, 0);
#ifdef CONFIG_SYSFS
	kset_unregister(dev->queues_kset);
#endif
}

static bool net_current_may_mount(void)
{
	struct net *net = current->nsproxy->net_ns;

	return ns_capable(net->user_ns, CAP_SYS_ADMIN);
}

static void *net_grab_current_ns(void)
{
	struct net *ns = current->nsproxy->net_ns;
#ifdef CONFIG_NET_NS
	if (ns)
		refcount_inc(&ns->passive);
#endif
	return ns;
}

static const void *net_initial_ns(void)
{
	return &init_net;
}

static const void *net_netlink_ns(struct sock *sk)
{
	return sock_net(sk);
}

const struct kobj_ns_type_operations net_ns_type_operations = {
	.type = KOBJ_NS_TYPE_NET,
	.current_may_mount = net_current_may_mount,
	.grab_current_ns = net_grab_current_ns,
	.netlink_ns = net_netlink_ns,
	.initial_ns = net_initial_ns,
	.drop_ns = net_drop_ns,
};
EXPORT_SYMBOL_GPL(net_ns_type_operations);

static int netdev_uevent(struct device *d, struct kobj_uevent_env *env)
{
	struct net_device *dev = to_net_dev(d);
	int retval;

	/* pass interface to uevent. */
	//添加接口名称
	retval = add_uevent_var(env, "INTERFACE=%s", dev->name);
	if (retval)
		goto exit;

	/* pass ifindex to uevent.
	 * ifindex is useful as it won't change (interface name may change)
	 * and is what RtNetlink uses natively.
	 */
	//添加接口索引
	retval = add_uevent_var(env, "IFINDEX=%d", dev->ifindex);

exit:
	return retval;
}

/*
 *	netdev_release -- destroy and free a dead device.
 *	Called when last reference to device kobject is gone.
 */
static void netdev_release(struct device *d)
{
	struct net_device *dev = to_net_dev(d);

	BUG_ON(dev->reg_state != NETREG_RELEASED);

	/* no need to wait for rcu grace period:
	 * device is dead and about to be freed.
	 */
	kfree(rcu_access_pointer(dev->ifalias));
	netdev_freemem(dev);
}

static const void *net_namespace(struct device *d)
{
	struct net_device *dev = to_net_dev(d);

	return dev_net(dev);
}

static void net_get_ownership(struct device *d, kuid_t *uid, kgid_t *gid)
{
	struct net_device *dev = to_net_dev(d);
	const struct net *net = dev_net(dev);

	net_ns_get_ownership(net, uid, gid);
}

static struct class net_class __ro_after_init = {
	.name = "net",
	.dev_release = netdev_release,
	.dev_groups = net_class_groups,
	//net类型的dev在针对kobj发送uevent时，填充env
	.dev_uevent = netdev_uevent,
	.ns_type = &net_ns_type_operations,
	.namespace = net_namespace,
	.get_ownership = net_get_ownership,
};

#ifdef CONFIG_OF_NET
static int of_dev_node_match(struct device *dev, const void *data)
{
	for (; dev; dev = dev->parent) {
		if (dev->of_node == data)
			return 1;
	}

	return 0;
}

/*
 * of_find_net_device_by_node - lookup the net device for the device node
 * @np: OF device node
 *
 * Looks up the net_device structure corresponding with the device node.
 * If successful, returns a pointer to the net_device with the embedded
 * struct device refcount incremented by one, or NULL on failure. The
 * refcount must be dropped when done with the net_device.
 */
struct net_device *of_find_net_device_by_node(struct device_node *np)
{
	struct device *dev;

	dev = class_find_device(&net_class, NULL, np, of_dev_node_match);
	if (!dev)
		return NULL;

	return to_net_dev(dev);
}
EXPORT_SYMBOL(of_find_net_device_by_node);
#endif

/* Delete sysfs entries but hold kobject reference until after all
 * netdev references are gone.
 */
void netdev_unregister_kobject(struct net_device *ndev)
{
	struct device *dev = &ndev->dev;

	if (!refcount_read(&dev_net(ndev)->count))
		dev_set_uevent_suppress(dev, 1);

	kobject_get(&dev->kobj);

	remove_queue_kobjects(ndev);

	pm_runtime_set_memalloc_noio(dev, false);

	device_del(dev);
}

//为系统添加网络设备
/* Create sysfs entries for network device. */
int netdev_register_kobject(struct net_device *ndev)
{
	struct device *dev = &ndev->dev;
	const struct attribute_group **groups = ndev->sysfs_groups;
	int error = 0;

	device_initialize(dev);
	dev->class = &net_class;
	dev->platform_data = ndev;
	dev->groups = groups;

	dev_set_name(dev, "%s", ndev->name);

#ifdef CONFIG_SYSFS
	/* Allow for a device specific group */
	if (*groups)
		groups++;

	*groups++ = &netstat_group;

#if IS_ENABLED(CONFIG_WIRELESS_EXT) || IS_ENABLED(CONFIG_CFG80211)
	if (ndev->ieee80211_ptr)
		*groups++ = &wireless_group;
#if IS_ENABLED(CONFIG_WIRELESS_EXT)
	else if (ndev->wireless_handlers)
		*groups++ = &wireless_group;
#endif
#endif
#endif /* CONFIG_SYSFS */

	error = device_add(dev);//dev添加给系统，并探测设备对应的驱动
	if (error)
		return error;

	error = register_queue_kobjects(ndev);
	if (error) {
		device_del(dev);
		return error;
	}

	pm_runtime_set_memalloc_noio(dev, true);

	return error;
}

/* Change owner for sysfs entries when moving network devices across network
 * namespaces owned by different user namespaces.
 */
int netdev_change_owner(struct net_device *ndev, const struct net *net_old,
			const struct net *net_new)
{
	struct device *dev = &ndev->dev;
	kuid_t old_uid, new_uid;
	kgid_t old_gid, new_gid;
	int error;

	net_ns_get_ownership(net_old, &old_uid, &old_gid);
	net_ns_get_ownership(net_new, &new_uid, &new_gid);

	/* The network namespace was changed but the owning user namespace is
	 * identical so there's no need to change the owner of sysfs entries.
	 */
	if (uid_eq(old_uid, new_uid) && gid_eq(old_gid, new_gid))
		return 0;

	error = device_change_owner(dev, new_uid, new_gid);
	if (error)
		return error;

	error = queue_change_owner(ndev, new_uid, new_gid);
	if (error)
		return error;

	return 0;
}

int netdev_class_create_file_ns(const struct class_attribute *class_attr,
				const void *ns)
{
	return class_create_file_ns(&net_class, class_attr, ns);
}
EXPORT_SYMBOL(netdev_class_create_file_ns);

void netdev_class_remove_file_ns(const struct class_attribute *class_attr,
				 const void *ns)
{
	class_remove_file_ns(&net_class, class_attr, ns);
}
EXPORT_SYMBOL(netdev_class_remove_file_ns);

int __init netdev_kobject_init(void)
{
	kobj_ns_type_register(&net_ns_type_operations);
	return class_register(&net_class);
}<|MERGE_RESOLUTION|>--- conflicted
+++ resolved
@@ -765,9 +765,6 @@
 		return err;
 	}
 
-<<<<<<< HEAD
-	/*申请map*/
-=======
 	hk_flags = HK_FLAG_DOMAIN | HK_FLAG_WQ;
 	cpumask_and(mask, mask, housekeeping_cpumask(hk_flags));
 	if (cpumask_empty(mask)) {
@@ -775,7 +772,7 @@
 		return -EINVAL;
 	}
 
->>>>>>> 00e4db51
+	/*申请map*/
 	map = kzalloc(max_t(unsigned int,
 			    RPS_MAP_SIZE(cpumask_weight(mask)), L1_CACHE_BYTES),
 		      GFP_KERNEL);
