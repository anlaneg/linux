// SPDX-License-Identifier: GPL-2.0-or-later
/*
 * net/core/dev_addr_lists.c - Functions for handling net device lists
 * Copyright (c) 2010 Jiri Pirko <jpirko@redhat.com>
 *
 * This file contains functions for working with unicast, multicast and device
 * addresses lists.
 */

#include <linux/netdevice.h>
#include <linux/rtnetlink.h>
#include <linux/export.h>
#include <linux/list.h>

/*
 * General list handling functions
 */

static int __hw_addr_create_ex(struct netdev_hw_addr_list *list,
			       const unsigned char *addr, int addr_len,
			       unsigned char addr_type, bool global,
			       bool sync)
{
	struct netdev_hw_addr *ha;
	int alloc_size;

	alloc_size = sizeof(*ha);
	if (alloc_size < L1_CACHE_BYTES)
		alloc_size = L1_CACHE_BYTES;
	ha = kmalloc(alloc_size, GFP_ATOMIC);
	if (!ha)
		return -ENOMEM;
	//构造硬件地址，并将其添加在list中
	memcpy(ha->addr, addr, addr_len);
	ha->type = addr_type;//地址类型
	ha->refcount = 1;
	ha->global_use = global;
	ha->synced = sync ? 1 : 0;
	ha->sync_cnt = 0;
	list_add_tail_rcu(&ha->list, &list->list);
	list->count++;

	return 0;
}

static int __hw_addr_add_ex(struct netdev_hw_addr_list *list,
			    const unsigned char *addr, int addr_len,
			    unsigned char addr_type, bool global/*是否为全局唯一地址*/, bool sync,
			    int sync_count)
{
	struct netdev_hw_addr *ha;

	if (addr_len > MAX_ADDR_LEN)
		return -EINVAL;

	//遍历list上所有硬件地址
	list_for_each_entry(ha, &list->list, list) {
		if (ha->type == addr_type &&
		    !memcmp(ha->addr, addr, addr_len)) {
			//如果类型一致且硬件地址一致，则说明地址已添加
			if (global) {
				/* check if addr is already used as global */
				if (ha->global_use)
					return 0;
				else
					ha->global_use = true;
			}
			if (sync) {
				if (ha->synced && sync_count)
					return -EEXIST;
				else
					ha->synced++;
			}
			ha->refcount++;//引用数加1，并返回成功添加
			return 0;
		}
	}

	//没有与之重复的，构造新的hardware address 并将其(addr,addr_len)加入
	return __hw_addr_create_ex(list, addr, addr_len, addr_type, global,
				   sync);
}

//在list链上添加addr_type类型的硬件地址
static int __hw_addr_add(struct netdev_hw_addr_list *list,
			 const unsigned char *addr, int addr_len,
			 unsigned char addr_type)
{
	return __hw_addr_add_ex(list/*地址要添加的链*/, addr/*要添加的硬件地址*/, addr_len/*硬件地址长度*/, addr_type/*要添加的地址类型*/, false, false,
				0);
}

static int __hw_addr_del_entry(struct netdev_hw_addr_list *list,
			       struct netdev_hw_addr *ha, bool global,
			       bool sync)
{
	if (global && !ha->global_use)
		return -ENOENT;

	if (sync && !ha->synced)
		return -ENOENT;

	if (global)
		ha->global_use = false;

	if (sync)
		ha->synced--;

	if (--ha->refcount)
		return 0;
	list_del_rcu(&ha->list);
	kfree_rcu(ha, rcu_head);
	list->count--;
	return 0;
}

static int __hw_addr_del_ex(struct netdev_hw_addr_list *list,
			    const unsigned char *addr, int addr_len,
			    unsigned char addr_type, bool global, bool sync)
{
	struct netdev_hw_addr *ha;

	list_for_each_entry(ha, &list->list, list) {
		if (!memcmp(ha->addr, addr, addr_len) &&
		    (ha->type == addr_type || !addr_type))
			return __hw_addr_del_entry(list, ha, global, sync);
	}
	return -ENOENT;
}

static int __hw_addr_del(struct netdev_hw_addr_list *list,
			 const unsigned char *addr, int addr_len,
			 unsigned char addr_type)
{
	return __hw_addr_del_ex(list, addr, addr_len, addr_type, false, false);
}

static int __hw_addr_sync_one(struct netdev_hw_addr_list *to_list,
			       struct netdev_hw_addr *ha,
			       int addr_len)
{
	int err;

	err = __hw_addr_add_ex(to_list, ha->addr, addr_len, ha->type,
			       false, true, ha->sync_cnt);
	if (err && err != -EEXIST)
		return err;

	if (!err) {
		ha->sync_cnt++;
		ha->refcount++;
	}

	return 0;
}

static void __hw_addr_unsync_one(struct netdev_hw_addr_list *to_list,
				 struct netdev_hw_addr_list *from_list,
				 struct netdev_hw_addr *ha,
				 int addr_len)
{
	int err;

	err = __hw_addr_del_ex(to_list, ha->addr, addr_len, ha->type,
			       false, true);
	if (err)
		return;
	ha->sync_cnt--;
	/* address on from list is not marked synced */
	__hw_addr_del_entry(from_list, ha, false, false);
}

static int __hw_addr_sync_multiple(struct netdev_hw_addr_list *to_list,
				   struct netdev_hw_addr_list *from_list,
				   int addr_len)
{
	int err = 0;
	struct netdev_hw_addr *ha, *tmp;

	list_for_each_entry_safe(ha, tmp, &from_list->list, list) {
		if (ha->sync_cnt == ha->refcount) {
			__hw_addr_unsync_one(to_list, from_list, ha, addr_len);
		} else {
			err = __hw_addr_sync_one(to_list, ha, addr_len);
			if (err)
				break;
		}
	}
	return err;
}

/* This function only works where there is a strict 1-1 relationship
 * between source and destionation of they synch. If you ever need to
 * sync addresses to more then 1 destination, you need to use
 * __hw_addr_sync_multiple().
 */
int __hw_addr_sync(struct netdev_hw_addr_list *to_list,
		   struct netdev_hw_addr_list *from_list,
		   int addr_len)
{
	int err = 0;
	struct netdev_hw_addr *ha, *tmp;

	//遍历from链上所有硬件地址
	list_for_each_entry_safe(ha, tmp, &from_list->list, list) {
		if (!ha->sync_cnt) {
			err = __hw_addr_sync_one(to_list, ha, addr_len);
			if (err)
				break;
		} else if (ha->refcount == 1)
			__hw_addr_unsync_one(to_list, from_list, ha, addr_len);
	}
	return err;
}
EXPORT_SYMBOL(__hw_addr_sync);

void __hw_addr_unsync(struct netdev_hw_addr_list *to_list,
		      struct netdev_hw_addr_list *from_list,
		      int addr_len)
{
	struct netdev_hw_addr *ha, *tmp;

	list_for_each_entry_safe(ha, tmp, &from_list->list, list) {
		if (ha->sync_cnt)
			__hw_addr_unsync_one(to_list, from_list, ha, addr_len);
	}
}
EXPORT_SYMBOL(__hw_addr_unsync);

/**
 *  __hw_addr_sync_dev - Synchonize device's multicast list
 *  @list: address list to syncronize
 *  @dev:  device to sync
 *  @sync: function to call if address should be added
 *  @unsync: function to call if address should be removed
 *
 *  This funciton is intended to be called from the ndo_set_rx_mode
 *  function of devices that require explicit address add/remove
 *  notifications.  The unsync function may be NULL in which case
 *  the addresses requiring removal will simply be removed without
 *  any notification to the device.
 **/
int __hw_addr_sync_dev(struct netdev_hw_addr_list *list,
		       struct net_device *dev,
		       int (*sync)(struct net_device *, const unsigned char *),
		       int (*unsync)(struct net_device *,
				     const unsigned char *))
{
	struct netdev_hw_addr *ha, *tmp;
	int err;

	/* first go through and flush out any stale entries */
	list_for_each_entry_safe(ha, tmp, &list->list, list) {
		if (!ha->sync_cnt || ha->refcount != 1)
			continue;

		/* if unsync is defined and fails defer unsyncing address */
		if (unsync && unsync(dev, ha->addr))
			continue;

		ha->sync_cnt--;
		__hw_addr_del_entry(list, ha, false, false);
	}

	/* go through and sync new entries to the list */
	list_for_each_entry_safe(ha, tmp, &list->list, list) {
		if (ha->sync_cnt)
			continue;

		err = sync(dev, ha->addr);
		if (err)
			return err;

		ha->sync_cnt++;
		ha->refcount++;
	}

	return 0;
}
EXPORT_SYMBOL(__hw_addr_sync_dev);

/**
 *  __hw_addr_ref_sync_dev - Synchronize device's multicast address list taking
 *  into account references
 *  @list: address list to synchronize
 *  @dev:  device to sync
 *  @sync: function to call if address or reference on it should be added
 *  @unsync: function to call if address or some reference on it should removed
 *
 *  This function is intended to be called from the ndo_set_rx_mode
 *  function of devices that require explicit address or references on it
 *  add/remove notifications. The unsync function may be NULL in which case
 *  the addresses or references on it requiring removal will simply be
 *  removed without any notification to the device. That is responsibility of
 *  the driver to identify and distribute address or references on it between
 *  internal address tables.
 **/
int __hw_addr_ref_sync_dev(struct netdev_hw_addr_list *list,
			   struct net_device *dev,
			   int (*sync)(struct net_device *,
				       const unsigned char *, int),
			   int (*unsync)(struct net_device *,
					 const unsigned char *, int))
{
	struct netdev_hw_addr *ha, *tmp;
	int err, ref_cnt;

	/* first go through and flush out any unsynced/stale entries */
	list_for_each_entry_safe(ha, tmp, &list->list, list) {
		/* sync if address is not used */
		if ((ha->sync_cnt << 1) <= ha->refcount)
			continue;

		/* if fails defer unsyncing address */
		ref_cnt = ha->refcount - ha->sync_cnt;
		if (unsync && unsync(dev, ha->addr, ref_cnt))
			continue;

		ha->refcount = (ref_cnt << 1) + 1;
		ha->sync_cnt = ref_cnt;
		__hw_addr_del_entry(list, ha, false, false);
	}

	/* go through and sync updated/new entries to the list */
	list_for_each_entry_safe(ha, tmp, &list->list, list) {
		/* sync if address added or reused */
		if ((ha->sync_cnt << 1) >= ha->refcount)
			continue;

		ref_cnt = ha->refcount - ha->sync_cnt;
		err = sync(dev, ha->addr, ref_cnt);
		if (err)
			return err;

		ha->refcount = ref_cnt << 1;
		ha->sync_cnt = ref_cnt;
	}

	return 0;
}
EXPORT_SYMBOL(__hw_addr_ref_sync_dev);

/**
 *  __hw_addr_ref_unsync_dev - Remove synchronized addresses and references on
 *  it from device
 *  @list: address list to remove synchronized addresses (references on it) from
 *  @dev:  device to sync
 *  @unsync: function to call if address and references on it should be removed
 *
 *  Remove all addresses that were added to the device by
 *  __hw_addr_ref_sync_dev(). This function is intended to be called from the
 *  ndo_stop or ndo_open functions on devices that require explicit address (or
 *  references on it) add/remove notifications. If the unsync function pointer
 *  is NULL then this function can be used to just reset the sync_cnt for the
 *  addresses in the list.
 **/
void __hw_addr_ref_unsync_dev(struct netdev_hw_addr_list *list,
			      struct net_device *dev,
			      int (*unsync)(struct net_device *,
					    const unsigned char *, int))
{
	struct netdev_hw_addr *ha, *tmp;

	list_for_each_entry_safe(ha, tmp, &list->list, list) {
		if (!ha->sync_cnt)
			continue;

		/* if fails defer unsyncing address */
		if (unsync && unsync(dev, ha->addr, ha->sync_cnt))
			continue;

		ha->refcount -= ha->sync_cnt - 1;
		ha->sync_cnt = 0;
		__hw_addr_del_entry(list, ha, false, false);
	}
}
EXPORT_SYMBOL(__hw_addr_ref_unsync_dev);

/**
 *  __hw_addr_unsync_dev - Remove synchronized addresses from device
 *  @list: address list to remove synchronized addresses from
 *  @dev:  device to sync
 *  @unsync: function to call if address should be removed
 *
 *  Remove all addresses that were added to the device by __hw_addr_sync_dev().
 *  This function is intended to be called from the ndo_stop or ndo_open
 *  functions on devices that require explicit address add/remove
 *  notifications.  If the unsync function pointer is NULL then this function
 *  can be used to just reset the sync_cnt for the addresses in the list.
 **/
void __hw_addr_unsync_dev(struct netdev_hw_addr_list *list,
			  struct net_device *dev,
			  int (*unsync)(struct net_device *,
					const unsigned char *))
{
	struct netdev_hw_addr *ha, *tmp;

	list_for_each_entry_safe(ha, tmp, &list->list, list) {
		if (!ha->sync_cnt)
			continue;

		/* if unsync is defined and fails defer unsyncing address */
		if (unsync && unsync(dev, ha->addr))
			continue;

		ha->sync_cnt--;
		__hw_addr_del_entry(list, ha, false, false);
	}
}
EXPORT_SYMBOL(__hw_addr_unsync_dev);

static void __hw_addr_flush(struct netdev_hw_addr_list *list)
{
	struct netdev_hw_addr *ha, *tmp;

	list_for_each_entry_safe(ha, tmp, &list->list, list) {
		list_del_rcu(&ha->list);
		kfree_rcu(ha, rcu_head);
	}
	list->count = 0;
}

void __hw_addr_init(struct netdev_hw_addr_list *list)
{
	INIT_LIST_HEAD(&list->list);
	list->count = 0;
}
EXPORT_SYMBOL(__hw_addr_init);

/*
 * Device addresses handling functions
 */

/**
 *	dev_addr_flush - Flush device address list
 *	@dev: device
 *
 *	Flush device address list and reset ->dev_addr.
 *
 *	The caller must hold the rtnl_mutex.
 */
void dev_addr_flush(struct net_device *dev)
{
	/* rtnl_mutex must be held here */

	__hw_addr_flush(&dev->dev_addrs);
	dev->dev_addr = NULL;
}
EXPORT_SYMBOL(dev_addr_flush);

/**
 *	dev_addr_init - Init device address list
 *	@dev: device
 *
 *	Init device address list and create the first element,
 *	used by ->dev_addr.
 *
 *	The caller must hold the rtnl_mutex.
 */
//初始化dev的地址列表
int dev_addr_init(struct net_device *dev)
{
	unsigned char addr[MAX_ADDR_LEN];
	struct netdev_hw_addr *ha;
	int err;

	/* rtnl_mutex must be held here */

	//初始化一个纯0的mac地址
	__hw_addr_init(&dev->dev_addrs);//初始化地址链表
	memset(addr, 0, sizeof(addr));
	//加入全0地址
	err = __hw_addr_add(&dev->dev_addrs, addr, sizeof(addr),
			    NETDEV_HW_ADDR_T_LAN);
	if (!err) {
		/*
		 * Get the first (previously created) address from the list
		 * and set dev_addr pointer to this location.
		 */
		//取首个地址，并将其赋给设备
		ha = list_first_entry(&dev->dev_addrs.list,
				      struct netdev_hw_addr, list);
		dev->dev_addr = ha->addr;
	}
	return err;
}
EXPORT_SYMBOL(dev_addr_init);

/**
 *	dev_addr_add - Add a device address
 *	@dev: device
 *	@addr: address to add
 *	@addr_type: address type
 *
 *	Add a device address to the device or increase the reference count if
 *	it already exists.
 *
 *	The caller must hold the rtnl_mutex.
 */
int dev_addr_add(struct net_device *dev, const unsigned char *addr,
		 unsigned char addr_type)
{
	int err;

	ASSERT_RTNL();

	err = dev_pre_changeaddr_notify(dev, addr, NULL);
	if (err)
		return err;
	err = __hw_addr_add(&dev->dev_addrs, addr, dev->addr_len, addr_type);
	if (!err)
		call_netdevice_notifiers(NETDEV_CHANGEADDR, dev);
	return err;
}
EXPORT_SYMBOL(dev_addr_add);

/**
 *	dev_addr_del - Release a device address.
 *	@dev: device
 *	@addr: address to delete
 *	@addr_type: address type
 *
 *	Release reference to a device address and remove it from the device
 *	if the reference count drops to zero.
 *
 *	The caller must hold the rtnl_mutex.
 */
int dev_addr_del(struct net_device *dev, const unsigned char *addr,
		 unsigned char addr_type)
{
	int err;
	struct netdev_hw_addr *ha;

	ASSERT_RTNL();

	/*
	 * We can not remove the first address from the list because
	 * dev->dev_addr points to that.
	 */
	ha = list_first_entry(&dev->dev_addrs.list,
			      struct netdev_hw_addr, list);
	if (!memcmp(ha->addr, addr, dev->addr_len) &&
	    ha->type == addr_type && ha->refcount == 1)
		return -ENOENT;

	err = __hw_addr_del(&dev->dev_addrs, addr, dev->addr_len,
			    addr_type);
	if (!err)
		call_netdevice_notifiers(NETDEV_CHANGEADDR, dev);
	return err;
}
EXPORT_SYMBOL(dev_addr_del);

/*
 * Unicast list handling functions
 */

/**
 *	dev_uc_add_excl - Add a global secondary unicast address
 *	@dev: device
 *	@addr: address to add
 */
int dev_uc_add_excl(struct net_device *dev, const unsigned char *addr)
{
	struct netdev_hw_addr *ha;
	int err;

	netif_addr_lock_bh(dev);
	list_for_each_entry(ha, &dev->uc.list, list) {
		if (!memcmp(ha->addr, addr, dev->addr_len) &&
		    ha->type == NETDEV_HW_ADDR_T_UNICAST) {
			err = -EEXIST;
			goto out;
		}
	}
	err = __hw_addr_create_ex(&dev->uc, addr, dev->addr_len,
				  NETDEV_HW_ADDR_T_UNICAST, true, false);
	if (!err)
		__dev_set_rx_mode(dev);
out:
	netif_addr_unlock_bh(dev);
	return err;
}
EXPORT_SYMBOL(dev_uc_add_excl);

/**
 *	dev_uc_add - Add a secondary unicast address
 *	@dev: device
 *	@addr: address to add
 *
 *	Add a secondary unicast address to the device or increase
 *	the reference count if it already exists.
 */
//为设备dev添加从mac地址（单播）
int dev_uc_add(struct net_device *dev, const unsigned char *addr)
{
	int err;

	netif_addr_lock_bh(dev);
	err = __hw_addr_add(&dev->uc, addr, dev->addr_len,
			    NETDEV_HW_ADDR_T_UNICAST);
	if (!err)
		__dev_set_rx_mode(dev);
	netif_addr_unlock_bh(dev);
	return err;
}
EXPORT_SYMBOL(dev_uc_add);

/**
 *	dev_uc_del - Release secondary unicast address.
 *	@dev: device
 *	@addr: address to delete
 *
 *	Release reference to a secondary unicast address and remove it
 *	from the device if the reference count drops to zero.
 */
int dev_uc_del(struct net_device *dev, const unsigned char *addr)
{
	int err;

	netif_addr_lock_bh(dev);
	err = __hw_addr_del(&dev->uc, addr, dev->addr_len,
			    NETDEV_HW_ADDR_T_UNICAST);
	if (!err)
		__dev_set_rx_mode(dev);
	netif_addr_unlock_bh(dev);
	return err;
}
EXPORT_SYMBOL(dev_uc_del);

/**
 *	dev_uc_sync - Synchronize device's unicast list to another device
 *	@to: destination device
 *	@from: source device
 *
 *	Add newly added addresses to the destination device and release
 *	addresses that have no users left. The source device must be
 *	locked by netif_addr_lock_bh.
 *
 *	This function is intended to be called from the dev->set_rx_mode
 *	function of layered software devices.  This function assumes that
 *	addresses will only ever be synced to the @to devices and no other.
 */
//自from设备向to设备同步单播mac地址
int dev_uc_sync(struct net_device *to, struct net_device *from)
{
	int err = 0;

	if (to->addr_len != from->addr_len)
		return -EINVAL;

	netif_addr_lock_nested(to);
	err = __hw_addr_sync(&to->uc, &from->uc, to->addr_len);
	if (!err)
		__dev_set_rx_mode(to);
	netif_addr_unlock(to);
	return err;
}
EXPORT_SYMBOL(dev_uc_sync);

/**
 *	dev_uc_sync_multiple - Synchronize device's unicast list to another
 *	device, but allow for multiple calls to sync to multiple devices.
 *	@to: destination device
 *	@from: source device
 *
 *	Add newly added addresses to the destination device and release
 *	addresses that have been deleted from the source. The source device
 *	must be locked by netif_addr_lock_bh.
 *
 *	This function is intended to be called from the dev->set_rx_mode
 *	function of layered software devices.  It allows for a single source
 *	device to be synced to multiple destination devices.
 */
int dev_uc_sync_multiple(struct net_device *to, struct net_device *from)
{
	int err = 0;

	if (to->addr_len != from->addr_len)
		return -EINVAL;

	netif_addr_lock_nested(to);
	err = __hw_addr_sync_multiple(&to->uc, &from->uc, to->addr_len);
	if (!err)
		__dev_set_rx_mode(to);
	netif_addr_unlock(to);
	return err;
}
EXPORT_SYMBOL(dev_uc_sync_multiple);

/**
 *	dev_uc_unsync - Remove synchronized addresses from the destination device
 *	@to: destination device
 *	@from: source device
 *
 *	Remove all addresses that were added to the destination device by
 *	dev_uc_sync(). This function is intended to be called from the
 *	dev->stop function of layered software devices.
 */
void dev_uc_unsync(struct net_device *to, struct net_device *from)
{
	if (to->addr_len != from->addr_len)
		return;

	netif_addr_lock_bh(from);
	netif_addr_lock_nested(to);
	__hw_addr_unsync(&to->uc, &from->uc, to->addr_len);
	__dev_set_rx_mode(to);
	netif_addr_unlock(to);
	netif_addr_unlock_bh(from);
}
EXPORT_SYMBOL(dev_uc_unsync);

/**
 *	dev_uc_flush - Flush unicast addresses
 *	@dev: device
 *
 *	Flush unicast addresses.
 */
void dev_uc_flush(struct net_device *dev)
{
	netif_addr_lock_bh(dev);
	__hw_addr_flush(&dev->uc);
	netif_addr_unlock_bh(dev);
}
EXPORT_SYMBOL(dev_uc_flush);

/**
 *	dev_uc_flush - Init unicast address list
 *	@dev: device
 *
 *	Init unicast address list.
 */
void dev_uc_init(struct net_device *dev)
{
    //网络设备单播地址初始化
	__hw_addr_init(&dev->uc);
}
EXPORT_SYMBOL(dev_uc_init);

/*
 * Multicast list handling functions
 */

/**
 *	dev_mc_add_excl - Add a global secondary multicast address
 *	@dev: device
 *	@addr: address to add
 */
int dev_mc_add_excl(struct net_device *dev, const unsigned char *addr)
{
	struct netdev_hw_addr *ha;
	int err;

	netif_addr_lock_bh(dev);
	list_for_each_entry(ha, &dev->mc.list, list) {
		if (!memcmp(ha->addr, addr, dev->addr_len) &&
		    ha->type == NETDEV_HW_ADDR_T_MULTICAST) {
			err = -EEXIST;
			goto out;
		}
	}
	err = __hw_addr_create_ex(&dev->mc, addr, dev->addr_len,
				  NETDEV_HW_ADDR_T_MULTICAST, true, false);
	if (!err)
		__dev_set_rx_mode(dev);
out:
	netif_addr_unlock_bh(dev);
	return err;
}
EXPORT_SYMBOL(dev_mc_add_excl);

static int __dev_mc_add(struct net_device *dev, const unsigned char *addr,
			bool global)
{
	int err;

	netif_addr_lock_bh(dev);
	err = __hw_addr_add_ex(&dev->mc, addr, dev->addr_len,
			       NETDEV_HW_ADDR_T_MULTICAST, global, false, 0);
	if (!err)
		__dev_set_rx_mode(dev);
	netif_addr_unlock_bh(dev);
	return err;
}
/**
 *	dev_mc_add - Add a multicast address
 *	@dev: device
 *	@addr: address to add
 *
 *	Add a multicast address to the device or increase
 *	the reference count if it already exists.
 */
int dev_mc_add(struct net_device *dev, const unsigned char *addr)
{
	return __dev_mc_add(dev, addr, false);
}
EXPORT_SYMBOL(dev_mc_add);

/**
 *	dev_mc_add_global - Add a global multicast address
 *	@dev: device
 *	@addr: address to add
 *
 *	Add a global multicast address to the device.
 */
int dev_mc_add_global(struct net_device *dev, const unsigned char *addr)
{
	return __dev_mc_add(dev, addr, true);
}
EXPORT_SYMBOL(dev_mc_add_global);

static int __dev_mc_del(struct net_device *dev, const unsigned char *addr,
			bool global)
{
	int err;

	netif_addr_lock_bh(dev);
	err = __hw_addr_del_ex(&dev->mc, addr, dev->addr_len,
			       NETDEV_HW_ADDR_T_MULTICAST, global, false);
	if (!err)
		__dev_set_rx_mode(dev);
	netif_addr_unlock_bh(dev);
	return err;
}

/**
 *	dev_mc_del - Delete a multicast address.
 *	@dev: device
 *	@addr: address to delete
 *
 *	Release reference to a multicast address and remove it
 *	from the device if the reference count drops to zero.
 */
int dev_mc_del(struct net_device *dev, const unsigned char *addr)
{
	return __dev_mc_del(dev, addr, false);
}
EXPORT_SYMBOL(dev_mc_del);

/**
 *	dev_mc_del_global - Delete a global multicast address.
 *	@dev: device
 *	@addr: address to delete
 *
 *	Release reference to a multicast address and remove it
 *	from the device if the reference count drops to zero.
 */
int dev_mc_del_global(struct net_device *dev, const unsigned char *addr)
{
	return __dev_mc_del(dev, addr, true);
}
EXPORT_SYMBOL(dev_mc_del_global);

/**
 *	dev_mc_sync - Synchronize device's multicast list to another device
 *	@to: destination device
 *	@from: source device
 *
 *	Add newly added addresses to the destination device and release
 *	addresses that have no users left. The source device must be
 *	locked by netif_addr_lock_bh.
 *
 *	This function is intended to be called from the ndo_set_rx_mode
 *	function of layered software devices.
 */
//同步from设备上的组播地址链表到to设备
int dev_mc_sync(struct net_device *to, struct net_device *from)
{
	int err = 0;

	if (to->addr_len != from->addr_len)
		return -EINVAL;//两个设备必须为同类设备

<<<<<<< HEAD
	netif_addr_lock(to);
	//自from设备向to设备同步组播mac地址
=======
	netif_addr_lock_nested(to);
>>>>>>> 64677779
	err = __hw_addr_sync(&to->mc, &from->mc, to->addr_len);
	if (!err)
		__dev_set_rx_mode(to);
	netif_addr_unlock(to);
	return err;
}
EXPORT_SYMBOL(dev_mc_sync);

/**
 *	dev_mc_sync_multiple - Synchronize device's multicast list to another
 *	device, but allow for multiple calls to sync to multiple devices.
 *	@to: destination device
 *	@from: source device
 *
 *	Add newly added addresses to the destination device and release
 *	addresses that have no users left. The source device must be
 *	locked by netif_addr_lock_bh.
 *
 *	This function is intended to be called from the ndo_set_rx_mode
 *	function of layered software devices.  It allows for a single
 *	source device to be synced to multiple destination devices.
 */
int dev_mc_sync_multiple(struct net_device *to, struct net_device *from)
{
	int err = 0;

	if (to->addr_len != from->addr_len)
		return -EINVAL;

	netif_addr_lock_nested(to);
	err = __hw_addr_sync_multiple(&to->mc, &from->mc, to->addr_len);
	if (!err)
		__dev_set_rx_mode(to);
	netif_addr_unlock(to);
	return err;
}
EXPORT_SYMBOL(dev_mc_sync_multiple);

/**
 *	dev_mc_unsync - Remove synchronized addresses from the destination device
 *	@to: destination device
 *	@from: source device
 *
 *	Remove all addresses that were added to the destination device by
 *	dev_mc_sync(). This function is intended to be called from the
 *	dev->stop function of layered software devices.
 */
void dev_mc_unsync(struct net_device *to, struct net_device *from)
{
	if (to->addr_len != from->addr_len)
		return;

	netif_addr_lock_bh(from);
	netif_addr_lock_nested(to);
	__hw_addr_unsync(&to->mc, &from->mc, to->addr_len);
	__dev_set_rx_mode(to);
	netif_addr_unlock(to);
	netif_addr_unlock_bh(from);
}
EXPORT_SYMBOL(dev_mc_unsync);

/**
 *	dev_mc_flush - Flush multicast addresses
 *	@dev: device
 *
 *	Flush multicast addresses.
 */
void dev_mc_flush(struct net_device *dev)
{
	netif_addr_lock_bh(dev);
	__hw_addr_flush(&dev->mc);
	netif_addr_unlock_bh(dev);
}
EXPORT_SYMBOL(dev_mc_flush);

/**
 *	dev_mc_init - Init multicast address list
 *	@dev: device
 *
 *	Init multicast address list.
 */
void dev_mc_init(struct net_device *dev)
{
    //网络设备组播地址链表初始化
	__hw_addr_init(&dev->mc);
}
EXPORT_SYMBOL(dev_mc_init);<|MERGE_RESOLUTION|>--- conflicted
+++ resolved
@@ -872,12 +872,8 @@
 	if (to->addr_len != from->addr_len)
 		return -EINVAL;//两个设备必须为同类设备
 
-<<<<<<< HEAD
-	netif_addr_lock(to);
+	netif_addr_lock_nested(to);
 	//自from设备向to设备同步组播mac地址
-=======
-	netif_addr_lock_nested(to);
->>>>>>> 64677779
 	err = __hw_addr_sync(&to->mc, &from->mc, to->addr_len);
 	if (!err)
 		__dev_set_rx_mode(to);
