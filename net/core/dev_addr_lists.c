// SPDX-License-Identifier: GPL-2.0-or-later
/*
 * net/core/dev_addr_lists.c - Functions for handling net device lists
 * Copyright (c) 2010 Jiri Pirko <jpirko@redhat.com>
 *
 * This file contains functions for working with unicast, multicast and device
 * addresses lists.
 */

#include <linux/netdevice.h>
#include <linux/rtnetlink.h>
#include <linux/export.h>
#include <linux/list.h>

/*
 * General list handling functions
 */

<<<<<<< HEAD
static int __hw_addr_create_ex(struct netdev_hw_addr_list *list/*要链接地址的链表*/,
			       const unsigned char *addr, int addr_len,
			       unsigned char addr_type, bool global,
			       bool sync)
=======
static struct netdev_hw_addr*
__hw_addr_create(const unsigned char *addr, int addr_len,
		 unsigned char addr_type, bool global, bool sync)
>>>>>>> ce840177
{
	struct netdev_hw_addr *ha;
	int alloc_size;

	alloc_size = sizeof(*ha);
	if (alloc_size < L1_CACHE_BYTES)
		alloc_size = L1_CACHE_BYTES;
	ha = kmalloc(alloc_size, GFP_ATOMIC);
	if (!ha)
<<<<<<< HEAD
		return -ENOMEM;
	//构造硬件地址，并将其添加在list中
=======
		return NULL;
>>>>>>> ce840177
	memcpy(ha->addr, addr, addr_len);
	ha->type = addr_type;//地址类型
	ha->refcount = 1;
	ha->global_use = global;
	ha->synced = sync ? 1 : 0;
	ha->sync_cnt = 0;

	return ha;
}

static int __hw_addr_add_ex(struct netdev_hw_addr_list *list,
			    const unsigned char *addr, int addr_len,
<<<<<<< HEAD
			    unsigned char addr_type, bool global/*是否为全局唯一地址*/, bool sync,
			    int sync_count)
=======
			    unsigned char addr_type, bool global, bool sync,
			    int sync_count, bool exclusive)
>>>>>>> ce840177
{
	struct rb_node **ins_point = &list->tree.rb_node, *parent = NULL;
	struct netdev_hw_addr *ha;

	if (addr_len > MAX_ADDR_LEN)
		return -EINVAL;

<<<<<<< HEAD
	//遍历list上所有硬件地址
	list_for_each_entry(ha, &list->list, list) {
		if (ha->type == addr_type &&
		    !memcmp(ha->addr, addr, addr_len)) {
			//如果类型一致且硬件地址一致，则说明地址已添加
=======
	ha = list_first_entry(&list->list, struct netdev_hw_addr, list);
	if (ha && !memcmp(addr, ha->addr, addr_len) &&
	    (!addr_type || addr_type == ha->type))
		goto found_it;

	while (*ins_point) {
		int diff;

		ha = rb_entry(*ins_point, struct netdev_hw_addr, node);
		diff = memcmp(addr, ha->addr, addr_len);
		if (diff == 0)
			diff = memcmp(&addr_type, &ha->type, sizeof(addr_type));

		parent = *ins_point;
		if (diff < 0) {
			ins_point = &parent->rb_left;
		} else if (diff > 0) {
			ins_point = &parent->rb_right;
		} else {
found_it:
			if (exclusive)
				return -EEXIST;
>>>>>>> ce840177
			if (global) {
				/* check if addr is already used as global */
				if (ha->global_use)
					return 0;
				else
					ha->global_use = true;
			}
			if (sync) {
				if (ha->synced && sync_count)
					return -EEXIST;
				else
					ha->synced++;
			}
			ha->refcount++;//引用数加1，并返回成功添加
			return 0;
		}
	}

<<<<<<< HEAD
	//没有与之重复的，构造新的hardware address 并将其(addr,addr_len)加入
	return __hw_addr_create_ex(list, addr, addr_len, addr_type, global,
				   sync);
=======
	ha = __hw_addr_create(addr, addr_len, addr_type, global, sync);
	if (!ha)
		return -ENOMEM;

	/* The first address in dev->dev_addrs is pointed to by dev->dev_addr
	 * and mutated freely by device drivers and netdev ops, so if we insert
	 * it into the tree we'll end up with an invalid rbtree.
	 */
	if (list->count > 0) {
		rb_link_node(&ha->node, parent, ins_point);
		rb_insert_color(&ha->node, &list->tree);
	} else {
		RB_CLEAR_NODE(&ha->node);
	}

	list_add_tail_rcu(&ha->list, &list->list);
	list->count++;

	return 0;
>>>>>>> ce840177
}

//在list链上添加addr_type类型的硬件地址
static int __hw_addr_add(struct netdev_hw_addr_list *list,
			 const unsigned char *addr, int addr_len,
			 unsigned char addr_type)
{
<<<<<<< HEAD
	return __hw_addr_add_ex(list/*地址要添加的链*/, addr/*要添加的硬件地址*/, addr_len/*硬件地址长度*/, addr_type/*要添加的地址类型*/, false, false,
				0);
=======
	return __hw_addr_add_ex(list, addr, addr_len, addr_type, false, false,
				0, false);
>>>>>>> ce840177
}

static int __hw_addr_del_entry(struct netdev_hw_addr_list *list,
			       struct netdev_hw_addr *ha, bool global,
			       bool sync)
{
	if (global && !ha->global_use)
		return -ENOENT;

	if (sync && !ha->synced)
		return -ENOENT;

	if (global)
		ha->global_use = false;

	if (sync)
		ha->synced--;

	if (--ha->refcount)
		return 0;

	if (!RB_EMPTY_NODE(&ha->node))
		rb_erase(&ha->node, &list->tree);

	list_del_rcu(&ha->list);
	kfree_rcu(ha, rcu_head);
	list->count--;
	return 0;
}

static struct netdev_hw_addr *__hw_addr_lookup(struct netdev_hw_addr_list *list,
					       const unsigned char *addr, int addr_len,
					       unsigned char addr_type)
{
	struct netdev_hw_addr *ha;
	struct rb_node *node;

	/* The first address isn't inserted into the tree because in the dev->dev_addrs
	 * list it's the address pointed to by dev->dev_addr which is freely mutated
	 * in place, so we need to check it separately.
	 */
	ha = list_first_entry(&list->list, struct netdev_hw_addr, list);
	if (ha && !memcmp(addr, ha->addr, addr_len) &&
	    (!addr_type || addr_type == ha->type))
		return ha;

	node = list->tree.rb_node;

	while (node) {
		struct netdev_hw_addr *ha = rb_entry(node, struct netdev_hw_addr, node);
		int diff = memcmp(addr, ha->addr, addr_len);

		if (diff == 0 && addr_type)
			diff = memcmp(&addr_type, &ha->type, sizeof(addr_type));

		if (diff < 0)
			node = node->rb_left;
		else if (diff > 0)
			node = node->rb_right;
		else
			return ha;
	}

	return NULL;
}

static int __hw_addr_del_ex(struct netdev_hw_addr_list *list,
			    const unsigned char *addr, int addr_len,
			    unsigned char addr_type, bool global, bool sync)
{
	struct netdev_hw_addr *ha = __hw_addr_lookup(list, addr, addr_len, addr_type);

	if (!ha)
		return -ENOENT;
	return __hw_addr_del_entry(list, ha, global, sync);
}

static int __hw_addr_del(struct netdev_hw_addr_list *list,
			 const unsigned char *addr, int addr_len,
			 unsigned char addr_type)
{
	return __hw_addr_del_ex(list, addr, addr_len, addr_type, false, false);
}

static int __hw_addr_sync_one(struct netdev_hw_addr_list *to_list,
			       struct netdev_hw_addr *ha,
			       int addr_len)
{
	int err;

	err = __hw_addr_add_ex(to_list, ha->addr, addr_len, ha->type,
			       false, true, ha->sync_cnt, false);
	if (err && err != -EEXIST)
		return err;

	if (!err) {
		ha->sync_cnt++;
		ha->refcount++;
	}

	return 0;
}

static void __hw_addr_unsync_one(struct netdev_hw_addr_list *to_list,
				 struct netdev_hw_addr_list *from_list,
				 struct netdev_hw_addr *ha,
				 int addr_len)
{
	int err;

	err = __hw_addr_del_ex(to_list, ha->addr, addr_len, ha->type,
			       false, true);
	if (err)
		return;
	ha->sync_cnt--;
	/* address on from list is not marked synced */
	__hw_addr_del_entry(from_list, ha, false, false);
}

static int __hw_addr_sync_multiple(struct netdev_hw_addr_list *to_list,
				   struct netdev_hw_addr_list *from_list,
				   int addr_len)
{
	int err = 0;
	struct netdev_hw_addr *ha, *tmp;

	list_for_each_entry_safe(ha, tmp, &from_list->list, list) {
		if (ha->sync_cnt == ha->refcount) {
			__hw_addr_unsync_one(to_list, from_list, ha, addr_len);
		} else {
			err = __hw_addr_sync_one(to_list, ha, addr_len);
			if (err)
				break;
		}
	}
	return err;
}

/* This function only works where there is a strict 1-1 relationship
 * between source and destionation of they synch. If you ever need to
 * sync addresses to more then 1 destination, you need to use
 * __hw_addr_sync_multiple().
 */
int __hw_addr_sync(struct netdev_hw_addr_list *to_list,
		   struct netdev_hw_addr_list *from_list,
		   int addr_len)
{
	int err = 0;
	struct netdev_hw_addr *ha, *tmp;

	//遍历from链上所有硬件地址
	list_for_each_entry_safe(ha, tmp, &from_list->list, list) {
		if (!ha->sync_cnt) {
			err = __hw_addr_sync_one(to_list, ha, addr_len);
			if (err)
				break;
		} else if (ha->refcount == 1)
			__hw_addr_unsync_one(to_list, from_list, ha, addr_len);
	}
	return err;
}
EXPORT_SYMBOL(__hw_addr_sync);

void __hw_addr_unsync(struct netdev_hw_addr_list *to_list,
		      struct netdev_hw_addr_list *from_list,
		      int addr_len)
{
	struct netdev_hw_addr *ha, *tmp;

	list_for_each_entry_safe(ha, tmp, &from_list->list, list) {
		if (ha->sync_cnt)
			__hw_addr_unsync_one(to_list, from_list, ha, addr_len);
	}
}
EXPORT_SYMBOL(__hw_addr_unsync);

/**
 *  __hw_addr_sync_dev - Synchonize device's multicast list
 *  @list: address list to syncronize
 *  @dev:  device to sync
 *  @sync: function to call if address should be added
 *  @unsync: function to call if address should be removed
 *
 *  This function is intended to be called from the ndo_set_rx_mode
 *  function of devices that require explicit address add/remove
 *  notifications.  The unsync function may be NULL in which case
 *  the addresses requiring removal will simply be removed without
 *  any notification to the device.
 **/
int __hw_addr_sync_dev(struct netdev_hw_addr_list *list,
		       struct net_device *dev,
		       int (*sync)(struct net_device *, const unsigned char *),
		       int (*unsync)(struct net_device *,
				     const unsigned char *))
{
	struct netdev_hw_addr *ha, *tmp;
	int err;

	/* first go through and flush out any stale entries */
	list_for_each_entry_safe(ha, tmp, &list->list, list) {
		if (!ha->sync_cnt || ha->refcount != 1)
			continue;

		/* if unsync is defined and fails defer unsyncing address */
		if (unsync && unsync(dev, ha->addr))
			continue;

		ha->sync_cnt--;
		__hw_addr_del_entry(list, ha, false, false);
	}

	/* go through and sync new entries to the list */
	list_for_each_entry_safe(ha, tmp, &list->list, list) {
		if (ha->sync_cnt)
			continue;

		err = sync(dev, ha->addr);
		if (err)
			return err;

		ha->sync_cnt++;
		ha->refcount++;
	}

	return 0;
}
EXPORT_SYMBOL(__hw_addr_sync_dev);

/**
 *  __hw_addr_ref_sync_dev - Synchronize device's multicast address list taking
 *  into account references
 *  @list: address list to synchronize
 *  @dev:  device to sync
 *  @sync: function to call if address or reference on it should be added
 *  @unsync: function to call if address or some reference on it should removed
 *
 *  This function is intended to be called from the ndo_set_rx_mode
 *  function of devices that require explicit address or references on it
 *  add/remove notifications. The unsync function may be NULL in which case
 *  the addresses or references on it requiring removal will simply be
 *  removed without any notification to the device. That is responsibility of
 *  the driver to identify and distribute address or references on it between
 *  internal address tables.
 **/
int __hw_addr_ref_sync_dev(struct netdev_hw_addr_list *list,
			   struct net_device *dev,
			   int (*sync)(struct net_device *,
				       const unsigned char *, int),
			   int (*unsync)(struct net_device *,
					 const unsigned char *, int))
{
	struct netdev_hw_addr *ha, *tmp;
	int err, ref_cnt;

	/* first go through and flush out any unsynced/stale entries */
	list_for_each_entry_safe(ha, tmp, &list->list, list) {
		/* sync if address is not used */
		if ((ha->sync_cnt << 1) <= ha->refcount)
			continue;

		/* if fails defer unsyncing address */
		ref_cnt = ha->refcount - ha->sync_cnt;
		if (unsync && unsync(dev, ha->addr, ref_cnt))
			continue;

		ha->refcount = (ref_cnt << 1) + 1;
		ha->sync_cnt = ref_cnt;
		__hw_addr_del_entry(list, ha, false, false);
	}

	/* go through and sync updated/new entries to the list */
	list_for_each_entry_safe(ha, tmp, &list->list, list) {
		/* sync if address added or reused */
		if ((ha->sync_cnt << 1) >= ha->refcount)
			continue;

		ref_cnt = ha->refcount - ha->sync_cnt;
		err = sync(dev, ha->addr, ref_cnt);
		if (err)
			return err;

		ha->refcount = ref_cnt << 1;
		ha->sync_cnt = ref_cnt;
	}

	return 0;
}
EXPORT_SYMBOL(__hw_addr_ref_sync_dev);

/**
 *  __hw_addr_ref_unsync_dev - Remove synchronized addresses and references on
 *  it from device
 *  @list: address list to remove synchronized addresses (references on it) from
 *  @dev:  device to sync
 *  @unsync: function to call if address and references on it should be removed
 *
 *  Remove all addresses that were added to the device by
 *  __hw_addr_ref_sync_dev(). This function is intended to be called from the
 *  ndo_stop or ndo_open functions on devices that require explicit address (or
 *  references on it) add/remove notifications. If the unsync function pointer
 *  is NULL then this function can be used to just reset the sync_cnt for the
 *  addresses in the list.
 **/
void __hw_addr_ref_unsync_dev(struct netdev_hw_addr_list *list,
			      struct net_device *dev,
			      int (*unsync)(struct net_device *,
					    const unsigned char *, int))
{
	struct netdev_hw_addr *ha, *tmp;

	list_for_each_entry_safe(ha, tmp, &list->list, list) {
		if (!ha->sync_cnt)
			continue;

		/* if fails defer unsyncing address */
		if (unsync && unsync(dev, ha->addr, ha->sync_cnt))
			continue;

		ha->refcount -= ha->sync_cnt - 1;
		ha->sync_cnt = 0;
		__hw_addr_del_entry(list, ha, false, false);
	}
}
EXPORT_SYMBOL(__hw_addr_ref_unsync_dev);

/**
 *  __hw_addr_unsync_dev - Remove synchronized addresses from device
 *  @list: address list to remove synchronized addresses from
 *  @dev:  device to sync
 *  @unsync: function to call if address should be removed
 *
 *  Remove all addresses that were added to the device by __hw_addr_sync_dev().
 *  This function is intended to be called from the ndo_stop or ndo_open
 *  functions on devices that require explicit address add/remove
 *  notifications.  If the unsync function pointer is NULL then this function
 *  can be used to just reset the sync_cnt for the addresses in the list.
 **/
void __hw_addr_unsync_dev(struct netdev_hw_addr_list *list,
			  struct net_device *dev,
			  int (*unsync)(struct net_device *,
					const unsigned char *))
{
	struct netdev_hw_addr *ha, *tmp;

	list_for_each_entry_safe(ha, tmp, &list->list, list) {
		if (!ha->sync_cnt)
			continue;

		/* if unsync is defined and fails defer unsyncing address */
		if (unsync && unsync(dev, ha->addr))
			continue;

		ha->sync_cnt--;
		__hw_addr_del_entry(list, ha, false, false);
	}
}
EXPORT_SYMBOL(__hw_addr_unsync_dev);

static void __hw_addr_flush(struct netdev_hw_addr_list *list)
{
	struct netdev_hw_addr *ha, *tmp;

	list->tree = RB_ROOT;
	list_for_each_entry_safe(ha, tmp, &list->list, list) {
		list_del_rcu(&ha->list);
		kfree_rcu(ha, rcu_head);
	}
	list->count = 0;
}

void __hw_addr_init(struct netdev_hw_addr_list *list)
{
	INIT_LIST_HEAD(&list->list);
	list->count = 0;
	list->tree = RB_ROOT;
}
EXPORT_SYMBOL(__hw_addr_init);

/*
 * Device addresses handling functions
 */

/**
 *	dev_addr_flush - Flush device address list
 *	@dev: device
 *
 *	Flush device address list and reset ->dev_addr.
 *
 *	The caller must hold the rtnl_mutex.
 */
void dev_addr_flush(struct net_device *dev)
{
	/* rtnl_mutex must be held here */

	__hw_addr_flush(&dev->dev_addrs);
	dev->dev_addr = NULL;
}
EXPORT_SYMBOL(dev_addr_flush);

/**
 *	dev_addr_init - Init device address list
 *	@dev: device
 *
 *	Init device address list and create the first element,
 *	used by ->dev_addr.
 *
 *	The caller must hold the rtnl_mutex.
 */
//初始化dev的地址列表
int dev_addr_init(struct net_device *dev)
{
	unsigned char addr[MAX_ADDR_LEN];
	struct netdev_hw_addr *ha;
	int err;

	/* rtnl_mutex must be held here */

	//初始化一个纯0的mac地址
	__hw_addr_init(&dev->dev_addrs);//初始化地址链表
	memset(addr, 0, sizeof(addr));
	//加入全0地址
	err = __hw_addr_add(&dev->dev_addrs, addr, sizeof(addr),
			    NETDEV_HW_ADDR_T_LAN);
	if (!err) {
		/*
		 * Get the first (previously created) address from the list
		 * and set dev_addr pointer to this location.
		 */
		//取首个地址，并将其赋给设备
		ha = list_first_entry(&dev->dev_addrs.list,
				      struct netdev_hw_addr, list);
		dev->dev_addr = ha->addr;
	}
	return err;
}
EXPORT_SYMBOL(dev_addr_init);

/**
 *	dev_addr_add - Add a device address
 *	@dev: device
 *	@addr: address to add
 *	@addr_type: address type
 *
 *	Add a device address to the device or increase the reference count if
 *	it already exists.
 *
 *	The caller must hold the rtnl_mutex.
 */
int dev_addr_add(struct net_device *dev, const unsigned char *addr,
		 unsigned char addr_type)
{
	int err;

	ASSERT_RTNL();

	err = dev_pre_changeaddr_notify(dev, addr, NULL);
	if (err)
		return err;
	err = __hw_addr_add(&dev->dev_addrs, addr, dev->addr_len, addr_type);
	if (!err)
		call_netdevice_notifiers(NETDEV_CHANGEADDR, dev);
	return err;
}
EXPORT_SYMBOL(dev_addr_add);

/**
 *	dev_addr_del - Release a device address.
 *	@dev: device
 *	@addr: address to delete
 *	@addr_type: address type
 *
 *	Release reference to a device address and remove it from the device
 *	if the reference count drops to zero.
 *
 *	The caller must hold the rtnl_mutex.
 */
int dev_addr_del(struct net_device *dev, const unsigned char *addr,
		 unsigned char addr_type)
{
	int err;
	struct netdev_hw_addr *ha;

	ASSERT_RTNL();

	/*
	 * We can not remove the first address from the list because
	 * dev->dev_addr points to that.
	 */
	ha = list_first_entry(&dev->dev_addrs.list,
			      struct netdev_hw_addr, list);
	if (!memcmp(ha->addr, addr, dev->addr_len) &&
	    ha->type == addr_type && ha->refcount == 1)
		return -ENOENT;

	err = __hw_addr_del(&dev->dev_addrs, addr, dev->addr_len,
			    addr_type);
	if (!err)
		call_netdevice_notifiers(NETDEV_CHANGEADDR, dev);
	return err;
}
EXPORT_SYMBOL(dev_addr_del);

/*
 * Unicast list handling functions
 */

/**
 *	dev_uc_add_excl - Add a global secondary unicast address
 *	@dev: device
 *	@addr: address to add
 */
int dev_uc_add_excl(struct net_device *dev, const unsigned char *addr)
{
	int err;

	netif_addr_lock_bh(dev);
	err = __hw_addr_add_ex(&dev->uc, addr, dev->addr_len,
			       NETDEV_HW_ADDR_T_UNICAST, true, false,
			       0, true);
	if (!err)
		__dev_set_rx_mode(dev);
	netif_addr_unlock_bh(dev);
	return err;
}
EXPORT_SYMBOL(dev_uc_add_excl);

/**
 *	dev_uc_add - Add a secondary unicast address
 *	@dev: device
 *	@addr: address to add
 *
 *	Add a secondary unicast address to the device or increase
 *	the reference count if it already exists.
 */
//为设备dev添加从mac地址（单播）
int dev_uc_add(struct net_device *dev, const unsigned char *addr)
{
	int err;

	netif_addr_lock_bh(dev);
	err = __hw_addr_add(&dev->uc, addr, dev->addr_len,
			    NETDEV_HW_ADDR_T_UNICAST);
	if (!err)
		__dev_set_rx_mode(dev);
	netif_addr_unlock_bh(dev);
	return err;
}
EXPORT_SYMBOL(dev_uc_add);

/**
 *	dev_uc_del - Release secondary unicast address.
 *	@dev: device
 *	@addr: address to delete
 *
 *	Release reference to a secondary unicast address and remove it
 *	from the device if the reference count drops to zero.
 */
int dev_uc_del(struct net_device *dev, const unsigned char *addr)
{
	int err;

	netif_addr_lock_bh(dev);
	err = __hw_addr_del(&dev->uc, addr, dev->addr_len,
			    NETDEV_HW_ADDR_T_UNICAST);
	if (!err)
		__dev_set_rx_mode(dev);
	netif_addr_unlock_bh(dev);
	return err;
}
EXPORT_SYMBOL(dev_uc_del);

/**
 *	dev_uc_sync - Synchronize device's unicast list to another device
 *	@to: destination device
 *	@from: source device
 *
 *	Add newly added addresses to the destination device and release
 *	addresses that have no users left. The source device must be
 *	locked by netif_addr_lock_bh.
 *
 *	This function is intended to be called from the dev->set_rx_mode
 *	function of layered software devices.  This function assumes that
 *	addresses will only ever be synced to the @to devices and no other.
 */
//自from设备向to设备同步单播mac地址
int dev_uc_sync(struct net_device *to, struct net_device *from)
{
	int err = 0;

	if (to->addr_len != from->addr_len)
		return -EINVAL;

	netif_addr_lock(to);
	err = __hw_addr_sync(&to->uc, &from->uc, to->addr_len);
	if (!err)
		__dev_set_rx_mode(to);
	netif_addr_unlock(to);
	return err;
}
EXPORT_SYMBOL(dev_uc_sync);

/**
 *	dev_uc_sync_multiple - Synchronize device's unicast list to another
 *	device, but allow for multiple calls to sync to multiple devices.
 *	@to: destination device
 *	@from: source device
 *
 *	Add newly added addresses to the destination device and release
 *	addresses that have been deleted from the source. The source device
 *	must be locked by netif_addr_lock_bh.
 *
 *	This function is intended to be called from the dev->set_rx_mode
 *	function of layered software devices.  It allows for a single source
 *	device to be synced to multiple destination devices.
 */
int dev_uc_sync_multiple(struct net_device *to, struct net_device *from)
{
	int err = 0;

	if (to->addr_len != from->addr_len)
		return -EINVAL;

	netif_addr_lock(to);
	err = __hw_addr_sync_multiple(&to->uc, &from->uc, to->addr_len);
	if (!err)
		__dev_set_rx_mode(to);
	netif_addr_unlock(to);
	return err;
}
EXPORT_SYMBOL(dev_uc_sync_multiple);

/**
 *	dev_uc_unsync - Remove synchronized addresses from the destination device
 *	@to: destination device
 *	@from: source device
 *
 *	Remove all addresses that were added to the destination device by
 *	dev_uc_sync(). This function is intended to be called from the
 *	dev->stop function of layered software devices.
 */
void dev_uc_unsync(struct net_device *to, struct net_device *from)
{
	if (to->addr_len != from->addr_len)
		return;

	/* netif_addr_lock_bh() uses lockdep subclass 0, this is okay for two
	 * reasons:
	 * 1) This is always called without any addr_list_lock, so as the
	 *    outermost one here, it must be 0.
	 * 2) This is called by some callers after unlinking the upper device,
	 *    so the dev->lower_level becomes 1 again.
	 * Therefore, the subclass for 'from' is 0, for 'to' is either 1 or
	 * larger.
	 */
	netif_addr_lock_bh(from);
	netif_addr_lock(to);
	__hw_addr_unsync(&to->uc, &from->uc, to->addr_len);
	__dev_set_rx_mode(to);
	netif_addr_unlock(to);
	netif_addr_unlock_bh(from);
}
EXPORT_SYMBOL(dev_uc_unsync);

/**
 *	dev_uc_flush - Flush unicast addresses
 *	@dev: device
 *
 *	Flush unicast addresses.
 */
void dev_uc_flush(struct net_device *dev)
{
	netif_addr_lock_bh(dev);
	__hw_addr_flush(&dev->uc);
	netif_addr_unlock_bh(dev);
}
EXPORT_SYMBOL(dev_uc_flush);

/**
 *	dev_uc_init - Init unicast address list
 *	@dev: device
 *
 *	Init unicast address list.
 */
void dev_uc_init(struct net_device *dev)
{
    //网络设备单播地址初始化
	__hw_addr_init(&dev->uc);
}
EXPORT_SYMBOL(dev_uc_init);

/*
 * Multicast list handling functions
 */

/**
 *	dev_mc_add_excl - Add a global secondary multicast address
 *	@dev: device
 *	@addr: address to add
 */
int dev_mc_add_excl(struct net_device *dev, const unsigned char *addr)
{
	int err;

	netif_addr_lock_bh(dev);
	err = __hw_addr_add_ex(&dev->mc, addr, dev->addr_len,
			       NETDEV_HW_ADDR_T_MULTICAST, true, false,
			       0, true);
	if (!err)
		__dev_set_rx_mode(dev);
	netif_addr_unlock_bh(dev);
	return err;
}
EXPORT_SYMBOL(dev_mc_add_excl);

static int __dev_mc_add(struct net_device *dev, const unsigned char *addr,
			bool global)
{
	int err;

	netif_addr_lock_bh(dev);
	err = __hw_addr_add_ex(&dev->mc, addr, dev->addr_len,
			       NETDEV_HW_ADDR_T_MULTICAST, global, false,
			       0, false);
	if (!err)
		__dev_set_rx_mode(dev);
	netif_addr_unlock_bh(dev);
	return err;
}
/**
 *	dev_mc_add - Add a multicast address
 *	@dev: device
 *	@addr: address to add
 *
 *	Add a multicast address to the device or increase
 *	the reference count if it already exists.
 */
int dev_mc_add(struct net_device *dev, const unsigned char *addr)
{
	return __dev_mc_add(dev, addr, false);
}
EXPORT_SYMBOL(dev_mc_add);

/**
 *	dev_mc_add_global - Add a global multicast address
 *	@dev: device
 *	@addr: address to add
 *
 *	Add a global multicast address to the device.
 */
int dev_mc_add_global(struct net_device *dev, const unsigned char *addr)
{
	return __dev_mc_add(dev, addr, true);
}
EXPORT_SYMBOL(dev_mc_add_global);

static int __dev_mc_del(struct net_device *dev, const unsigned char *addr,
			bool global)
{
	int err;

	netif_addr_lock_bh(dev);
	err = __hw_addr_del_ex(&dev->mc, addr, dev->addr_len,
			       NETDEV_HW_ADDR_T_MULTICAST, global, false);
	if (!err)
		__dev_set_rx_mode(dev);
	netif_addr_unlock_bh(dev);
	return err;
}

/**
 *	dev_mc_del - Delete a multicast address.
 *	@dev: device
 *	@addr: address to delete
 *
 *	Release reference to a multicast address and remove it
 *	from the device if the reference count drops to zero.
 */
int dev_mc_del(struct net_device *dev, const unsigned char *addr)
{
	return __dev_mc_del(dev, addr, false);
}
EXPORT_SYMBOL(dev_mc_del);

/**
 *	dev_mc_del_global - Delete a global multicast address.
 *	@dev: device
 *	@addr: address to delete
 *
 *	Release reference to a multicast address and remove it
 *	from the device if the reference count drops to zero.
 */
int dev_mc_del_global(struct net_device *dev, const unsigned char *addr)
{
	return __dev_mc_del(dev, addr, true);
}
EXPORT_SYMBOL(dev_mc_del_global);

/**
 *	dev_mc_sync - Synchronize device's multicast list to another device
 *	@to: destination device
 *	@from: source device
 *
 *	Add newly added addresses to the destination device and release
 *	addresses that have no users left. The source device must be
 *	locked by netif_addr_lock_bh.
 *
 *	This function is intended to be called from the ndo_set_rx_mode
 *	function of layered software devices.
 */
//同步from设备上的组播地址链表到to设备
int dev_mc_sync(struct net_device *to, struct net_device *from)
{
	int err = 0;

	if (to->addr_len != from->addr_len)
		return -EINVAL;//两个设备必须为同类设备

	netif_addr_lock(to);
	//自from设备向to设备同步组播mac地址
	err = __hw_addr_sync(&to->mc, &from->mc, to->addr_len);
	if (!err)
		__dev_set_rx_mode(to);
	netif_addr_unlock(to);
	return err;
}
EXPORT_SYMBOL(dev_mc_sync);

/**
 *	dev_mc_sync_multiple - Synchronize device's multicast list to another
 *	device, but allow for multiple calls to sync to multiple devices.
 *	@to: destination device
 *	@from: source device
 *
 *	Add newly added addresses to the destination device and release
 *	addresses that have no users left. The source device must be
 *	locked by netif_addr_lock_bh.
 *
 *	This function is intended to be called from the ndo_set_rx_mode
 *	function of layered software devices.  It allows for a single
 *	source device to be synced to multiple destination devices.
 */
int dev_mc_sync_multiple(struct net_device *to, struct net_device *from)
{
	int err = 0;

	if (to->addr_len != from->addr_len)
		return -EINVAL;

	netif_addr_lock(to);
	err = __hw_addr_sync_multiple(&to->mc, &from->mc, to->addr_len);
	if (!err)
		__dev_set_rx_mode(to);
	netif_addr_unlock(to);
	return err;
}
EXPORT_SYMBOL(dev_mc_sync_multiple);

/**
 *	dev_mc_unsync - Remove synchronized addresses from the destination device
 *	@to: destination device
 *	@from: source device
 *
 *	Remove all addresses that were added to the destination device by
 *	dev_mc_sync(). This function is intended to be called from the
 *	dev->stop function of layered software devices.
 */
void dev_mc_unsync(struct net_device *to, struct net_device *from)
{
	if (to->addr_len != from->addr_len)
		return;

	/* See the above comments inside dev_uc_unsync(). */
	netif_addr_lock_bh(from);
	netif_addr_lock(to);
	__hw_addr_unsync(&to->mc, &from->mc, to->addr_len);
	__dev_set_rx_mode(to);
	netif_addr_unlock(to);
	netif_addr_unlock_bh(from);
}
EXPORT_SYMBOL(dev_mc_unsync);

/**
 *	dev_mc_flush - Flush multicast addresses
 *	@dev: device
 *
 *	Flush multicast addresses.
 */
void dev_mc_flush(struct net_device *dev)
{
	netif_addr_lock_bh(dev);
	__hw_addr_flush(&dev->mc);
	netif_addr_unlock_bh(dev);
}
EXPORT_SYMBOL(dev_mc_flush);

/**
 *	dev_mc_init - Init multicast address list
 *	@dev: device
 *
 *	Init multicast address list.
 */
void dev_mc_init(struct net_device *dev)
{
    //网络设备组播地址链表初始化
	__hw_addr_init(&dev->mc);
}
EXPORT_SYMBOL(dev_mc_init);<|MERGE_RESOLUTION|>--- conflicted
+++ resolved
@@ -16,16 +16,9 @@
  * General list handling functions
  */
 
-<<<<<<< HEAD
-static int __hw_addr_create_ex(struct netdev_hw_addr_list *list/*要链接地址的链表*/,
-			       const unsigned char *addr, int addr_len,
-			       unsigned char addr_type, bool global,
-			       bool sync)
-=======
 static struct netdev_hw_addr*
 __hw_addr_create(const unsigned char *addr, int addr_len,
 		 unsigned char addr_type, bool global, bool sync)
->>>>>>> ce840177
 {
 	struct netdev_hw_addr *ha;
 	int alloc_size;
@@ -35,12 +28,8 @@
 		alloc_size = L1_CACHE_BYTES;
 	ha = kmalloc(alloc_size, GFP_ATOMIC);
 	if (!ha)
-<<<<<<< HEAD
-		return -ENOMEM;
+		return NULL;
 	//构造硬件地址，并将其添加在list中
-=======
-		return NULL;
->>>>>>> ce840177
 	memcpy(ha->addr, addr, addr_len);
 	ha->type = addr_type;//地址类型
 	ha->refcount = 1;
@@ -53,13 +42,8 @@
 
 static int __hw_addr_add_ex(struct netdev_hw_addr_list *list,
 			    const unsigned char *addr, int addr_len,
-<<<<<<< HEAD
 			    unsigned char addr_type, bool global/*是否为全局唯一地址*/, bool sync,
-			    int sync_count)
-=======
-			    unsigned char addr_type, bool global, bool sync,
 			    int sync_count, bool exclusive)
->>>>>>> ce840177
 {
 	struct rb_node **ins_point = &list->tree.rb_node, *parent = NULL;
 	struct netdev_hw_addr *ha;
@@ -67,13 +51,7 @@
 	if (addr_len > MAX_ADDR_LEN)
 		return -EINVAL;
 
-<<<<<<< HEAD
 	//遍历list上所有硬件地址
-	list_for_each_entry(ha, &list->list, list) {
-		if (ha->type == addr_type &&
-		    !memcmp(ha->addr, addr, addr_len)) {
-			//如果类型一致且硬件地址一致，则说明地址已添加
-=======
 	ha = list_first_entry(&list->list, struct netdev_hw_addr, list);
 	if (ha && !memcmp(addr, ha->addr, addr_len) &&
 	    (!addr_type || addr_type == ha->type))
@@ -96,7 +74,6 @@
 found_it:
 			if (exclusive)
 				return -EEXIST;
->>>>>>> ce840177
 			if (global) {
 				/* check if addr is already used as global */
 				if (ha->global_use)
@@ -115,11 +92,7 @@
 		}
 	}
 
-<<<<<<< HEAD
 	//没有与之重复的，构造新的hardware address 并将其(addr,addr_len)加入
-	return __hw_addr_create_ex(list, addr, addr_len, addr_type, global,
-				   sync);
-=======
 	ha = __hw_addr_create(addr, addr_len, addr_type, global, sync);
 	if (!ha)
 		return -ENOMEM;
@@ -139,7 +112,6 @@
 	list->count++;
 
 	return 0;
->>>>>>> ce840177
 }
 
 //在list链上添加addr_type类型的硬件地址
@@ -147,13 +119,8 @@
 			 const unsigned char *addr, int addr_len,
 			 unsigned char addr_type)
 {
-<<<<<<< HEAD
 	return __hw_addr_add_ex(list/*地址要添加的链*/, addr/*要添加的硬件地址*/, addr_len/*硬件地址长度*/, addr_type/*要添加的地址类型*/, false, false,
-				0);
-=======
-	return __hw_addr_add_ex(list, addr, addr_len, addr_type, false, false,
 				0, false);
->>>>>>> ce840177
 }
 
 static int __hw_addr_del_entry(struct netdev_hw_addr_list *list,
