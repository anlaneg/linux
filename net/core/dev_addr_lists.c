--- conflicted
+++ resolved
@@ -58,14 +58,9 @@
 		return -EINVAL;
 
 	list_for_each_entry(ha, &list->list, list) {
-<<<<<<< HEAD
-		if (!memcmp(ha->addr, addr, addr_len) &&
-		    ha->type == addr_type) {
-			//如果类型一致且硬件地址一致，则进入
-=======
 		if (ha->type == addr_type &&
 		    !memcmp(ha->addr, addr, addr_len)) {
->>>>>>> 80317579
+			//如果类型一致且硬件地址一致，则进入
 			if (global) {
 				/* check if addr is already used as global */
 				if (ha->global_use)
