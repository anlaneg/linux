--- conflicted
+++ resolved
@@ -449,115 +449,15 @@
 	return 0;
 }
 
-<<<<<<< HEAD
-/* 'skb' should already be pulled to nh_ofs. */
-static int ovs_ct_helper(struct sk_buff *skb, u16 proto)
-{
-	const struct nf_conntrack_helper *helper;
-	const struct nf_conn_help *help;
-	enum ip_conntrack_info ctinfo;
-	unsigned int protoff;
-	struct nf_conn *ct;
-	int err;
-
-	ct = nf_ct_get(skb, &ctinfo);
-	if (!ct || ctinfo == IP_CT_RELATED_REPLY)
-		return NF_ACCEPT;
-
-	help = nfct_help(ct);
-	if (!help)
-		return NF_ACCEPT;
-
-	helper = rcu_dereference(help->helper);
-	if (!helper)
-		return NF_ACCEPT;
-
-	switch (proto) {
-	case NFPROTO_IPV4:
-		protoff = ip_hdrlen(skb);
-		break;
-	case NFPROTO_IPV6: {
-		u8 nexthdr = ipv6_hdr(skb)->nexthdr;
-		__be16 frag_off;
-		int ofs;
-
-		ofs = ipv6_skip_exthdr(skb, sizeof(struct ipv6hdr), &nexthdr,
-				       &frag_off);
-		if (ofs < 0 || (frag_off & htons(~0x7)) != 0) {
-			pr_debug("proto header not found\n");
-			return NF_ACCEPT;
-		}
-		protoff = ofs;
-		break;
-	}
-	default:
-		WARN_ONCE(1, "helper invoked on non-IP family!");
-		return NF_DROP;
-	}
-
-	//执行期待分析
-	err = helper->help(skb, protoff, ct, ctinfo);
-	if (err != NF_ACCEPT)
-		return err;
-
-	/* Adjust seqs after helper.  This is needed due to some helpers (e.g.,
-	 * FTP with NAT) adusting the TCP payload size when mangling IP
-	 * addresses and/or port numbers in the text-based control connection.
-	 */
-	if (test_bit(IPS_SEQ_ADJUST_BIT, &ct->status) &&
-	    !nf_ct_seq_adjust(skb, ct, ctinfo, protoff))
-		return NF_DROP;
-	return NF_ACCEPT;
-}
-
-/* Returns 0 on success, -EINPROGRESS if 'skb' is stolen, or other nonzero
- * value if 'skb' is freed.
- */
-static int handle_fragments(struct net *net, struct sw_flow_key *key,
-			    u16 zone, struct sk_buff *skb)
-=======
 static int ovs_ct_handle_fragments(struct net *net, struct sw_flow_key *key,
 				   u16 zone, int family, struct sk_buff *skb)
->>>>>>> fe15c26e
 {
 	struct ovs_skb_cb ovs_cb = *OVS_CB(skb);
 	int err;
 
-<<<<<<< HEAD
-	if (key->eth.type == htons(ETH_P_IP)) {
-		//执行ipv4报文重组
-		enum ip_defrag_users user = IP_DEFRAG_CONNTRACK_IN + zone;
-
-		memset(IPCB(skb), 0, sizeof(struct inet_skb_parm));
-		err = ip_defrag(net, skb, user);
-		if (err)
-			return err;
-
-		ovs_cb.mru = IPCB(skb)->frag_max_size;
-#if IS_ENABLED(CONFIG_NF_DEFRAG_IPV6)
-	} else if (key->eth.type == htons(ETH_P_IPV6)) {
-		enum ip6_defrag_users user = IP6_DEFRAG_CONNTRACK_IN + zone;
-
-		memset(IP6CB(skb), 0, sizeof(struct inet6_skb_parm));
-		err = nf_ct_frag6_gather(net, skb, user);
-		if (err) {
-			if (err != -EINPROGRESS)
-				kfree_skb(skb);
-			return err;
-		}
-
-		key->ip.proto = ipv6_hdr(skb)->nexthdr;
-		ovs_cb.mru = IP6CB(skb)->frag_max_size;
-#endif
-	} else {
-		kfree_skb(skb);
-		return -EPFNOSUPPORT;
-	}
-=======
 	err = nf_ct_handle_fragments(net, skb, zone, family, &key->ip.proto, &ovs_cb.mru);
 	if (err)
 		return err;
->>>>>>> fe15c26e
 
 	/* The key extracted from the fragment that completed this datagram
 	 * likely didn't have an L4 header, so regenerate it.
@@ -831,99 +731,6 @@
 	}
 }
 
-<<<<<<< HEAD
-/* Modelled after nf_nat_ipv[46]_fn().
- * range is only used for new, uninitialized NAT state.
- * Returns either NF_ACCEPT or NF_DROP.
- */
-static int ovs_ct_nat_execute(struct sk_buff *skb, struct nf_conn *ct,
-			      enum ip_conntrack_info ctinfo,
-			      const struct nf_nat_range2 *range,
-			      enum nf_nat_manip_type maniptype, struct sw_flow_key *key)
-{
-	int hooknum, nh_off, err = NF_ACCEPT;
-
-	nh_off = skb_network_offset(skb);
-	skb_pull_rcsum(skb, nh_off);
-
-	/* See HOOK2MANIP(). */
-	//依据不同的nat,设置不同的hooknum(为调用nf_nat_packet做准备）
-	if (maniptype == NF_NAT_MANIP_SRC)
-		hooknum = NF_INET_LOCAL_IN; /* Source NAT */
-	else
-		hooknum = NF_INET_LOCAL_OUT; /* Destination NAT */
-
-	switch (ctinfo) {
-	case IP_CT_RELATED:
-	case IP_CT_RELATED_REPLY:
-		if (IS_ENABLED(CONFIG_NF_NAT) &&
-		    skb->protocol == htons(ETH_P_IP) &&
-		    ip_hdr(skb)->protocol == IPPROTO_ICMP) {
-			//ipv4报文，且为icmp协议
-			if (!nf_nat_icmp_reply_translation(skb, ct, ctinfo,
-							   hooknum))
-				err = NF_DROP;
-			goto push;
-		} else if (IS_ENABLED(CONFIG_IPV6) &&
-			   skb->protocol == htons(ETH_P_IPV6)) {
-			__be16 frag_off;
-			u8 nexthdr = ipv6_hdr(skb)->nexthdr;
-			int hdrlen = ipv6_skip_exthdr(skb,
-						      sizeof(struct ipv6hdr),
-						      &nexthdr, &frag_off);
-
-			if (hdrlen >= 0 && nexthdr == IPPROTO_ICMPV6) {
-				if (!nf_nat_icmpv6_reply_translation(skb, ct,
-								     ctinfo,
-								     hooknum,
-								     hdrlen))
-					err = NF_DROP;
-				goto push;
-			}
-		}
-		/* Non-ICMP, fall thru to initialize if needed. */
-		fallthrough;
-	case IP_CT_NEW:
-		/* Seen it before?  This can happen for loopback, retrans,
-		 * or local packets.
-		 */
-		if (!nf_nat_initialized(ct, maniptype)) {
-			//ct中相应的nat方式未初始化完成，完成初始化
-			/* Initialize according to the NAT action. */
-			err = (range && range->flags & NF_NAT_RANGE_MAP_IPS)
-				/* Action is set up to establish a new
-				 * mapping.
-				 */
-				? nf_nat_setup_info(ct, range, maniptype)/*分配nat资源记录在ct上*/
-				: nf_nat_alloc_null_binding(ct, hooknum);
-			if (err != NF_ACCEPT)
-				goto push;
-		}
-		break;
-
-	case IP_CT_ESTABLISHED:
-	case IP_CT_ESTABLISHED_REPLY:
-		break;
-
-	default:
-		err = NF_DROP;
-		goto push;
-	}
-
-	//调用kernel中的nat处理函数,完成nat修改
-	err = nf_nat_packet(ct, ctinfo, hooknum, skb);
-push:
-	skb_push_rcsum(skb, nh_off);
-
-	/* Update the flow key if NAT successful. */
-	if (err == NF_ACCEPT)
-		ovs_nat_update_key(key, skb, maniptype);
-
-	return err;
-}
-
-=======
->>>>>>> fe15c26e
 /* Returns NF_DROP if the packet should be dropped, NF_ACCEPT otherwise. */
 static int ovs_ct_nat(struct net *net, struct sw_flow_key *key,
 		      const struct ovs_conntrack_info *info,
@@ -939,63 +746,12 @@
 	if (info->nat & OVS_CT_DST_NAT)
 		action |= BIT(NF_NAT_MANIP_DST);
 
-<<<<<<< HEAD
-	/* Determine NAT type.
-	 * Check if the NAT type can be deduced from the tracked connection.
-	 * Make sure new expected connections (IP_CT_RELATED) are NATted only
-	 * when committing.
-	 */
-	//确定改源还是改目的
-	if (info->nat & OVS_CT_NAT && ctinfo != IP_CT_NEW &&
-	    ct->status & IPS_NAT_MASK &&
-	    (ctinfo != IP_CT_RELATED || info->commit)) {
-		//自ct中拿需要做srcnat,还是dnat
-		/* NAT an established or related connection like before. */
-		if (CTINFO2DIR(ctinfo) == IP_CT_DIR_REPLY)
-			/* This is the REPLY direction for a connection
-			 * for which NAT was applied in the forward
-			 * direction.  Do the reverse NAT.
-			 */
-			maniptype = ct->status & IPS_SRC_NAT
-				? NF_NAT_MANIP_DST : NF_NAT_MANIP_SRC;
-		else
-			maniptype = ct->status & IPS_SRC_NAT
-				? NF_NAT_MANIP_SRC : NF_NAT_MANIP_DST;
-	} else if (info->nat & OVS_CT_SRC_NAT) {
-		//自info中拿需要做snat
-		maniptype = NF_NAT_MANIP_SRC;
-	} else if (info->nat & OVS_CT_DST_NAT) {
-		//自info中拿需要做dnat
-		maniptype = NF_NAT_MANIP_DST;
-	} else {
-		return NF_ACCEPT; /* Connection is not NATed. */
-	}
-
-	//nat执行
-	err = ovs_ct_nat_execute(skb, ct, ctinfo, &info->range, maniptype, key);
-
-	if (err == NF_ACCEPT && ct->status & IPS_DST_NAT) {
-		if (ct->status & IPS_SRC_NAT) {
-			if (maniptype == NF_NAT_MANIP_SRC)
-				maniptype = NF_NAT_MANIP_DST;
-			else
-				maniptype = NF_NAT_MANIP_SRC;
-
-			err = ovs_ct_nat_execute(skb, ct, ctinfo, &info->range,
-						 maniptype, key);
-		} else if (CTINFO2DIR(ctinfo) == IP_CT_DIR_ORIGINAL) {
-			err = ovs_ct_nat_execute(skb, ct, ctinfo, NULL,
-						 NF_NAT_MANIP_SRC, key);
-		}
-	}
-=======
 	err = nf_ct_nat(skb, ct, ctinfo, &action, &info->range, info->commit);
 
 	if (action & BIT(NF_NAT_MANIP_SRC))
 		ovs_nat_update_key(key, skb, NF_NAT_MANIP_SRC);
 	if (action & BIT(NF_NAT_MANIP_DST))
 		ovs_nat_update_key(key, skb, NF_NAT_MANIP_DST);
->>>>>>> fe15c26e
 
 	return err;
 }
@@ -1365,40 +1121,6 @@
 	return 0;
 }
 
-<<<<<<< HEAD
-/* Trim the skb to the length specified by the IP/IPv6 header,
- * removing any trailing lower-layer padding. This prepares the skb
- * for higher-layer processing that assumes skb->len excludes padding
- * (such as nf_ip_checksum). The caller needs to pull the skb to the
- * network header, and ensure ip_hdr/ipv6_hdr points to valid data.
- */
-static int ovs_skb_network_trim(struct sk_buff *skb)
-{
-	unsigned int len;
-	int err;
-
-	switch (skb->protocol) {
-	case htons(ETH_P_IP):
-		len = ntohs(ip_hdr(skb)->tot_len);
-		break;
-	case htons(ETH_P_IPV6):
-		len = sizeof(struct ipv6hdr)
-			+ ntohs(ipv6_hdr(skb)->payload_len);
-		break;
-	default:
-		len = skb->len;
-	}
-
-	/*checksum检查*/
-	err = pskb_trim_rcsum(skb, len);
-	if (err)
-		kfree_skb(skb);
-
-	return err;
-}
-
-=======
->>>>>>> fe15c26e
 /* Returns 0 on success, -EINPROGRESS if 'skb' is stolen, or other nonzero
  * value if 'skb' is freed.
  */
@@ -1420,13 +1142,9 @@
 	}
 
 	if (key->ip.frag != OVS_FRAG_TYPE_NONE) {
-<<<<<<< HEAD
 		//收到分片报文，需要先执行分片重组
-		err = handle_fragments(net, key, info->zone.id, skb);
-=======
 		err = ovs_ct_handle_fragments(net, key, info->zone.id,
 					      info->family, skb);
->>>>>>> fe15c26e
 		if (err)
 			return err;
 	}
