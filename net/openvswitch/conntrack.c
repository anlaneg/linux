--- conflicted
+++ resolved
@@ -74,13 +74,9 @@
 	u32 eventmask;              /* Mask of 1 << IPCT_*. */
 	struct md_mark mark;
 	struct md_labels labels;
-<<<<<<< HEAD
-#ifdef CONFIG_NF_NAT_NEEDED
-	//指出源目的mac如何分配
-=======
 	char timeout[CTNL_TIMEOUT_NAME_MAX];
 #if IS_ENABLED(CONFIG_NF_NAT)
->>>>>>> 3ab4436f
+	//指出源目的mac如何分配
 	struct nf_nat_range2 range;  /* Only present for SRC NAT and DST NAT. */
 #endif
 };
