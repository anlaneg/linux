// SPDX-License-Identifier: GPL-2.0-only
/*
 * Copyright (c) 2015 Nicira, Inc.
 */

#include <linux/module.h>
#include <linux/openvswitch.h>
#include <linux/tcp.h>
#include <linux/udp.h>
#include <linux/sctp.h>
#include <linux/static_key.h>
#include <net/ip.h>
#include <net/genetlink.h>
#include <net/netfilter/nf_conntrack_core.h>
#include <net/netfilter/nf_conntrack_count.h>
#include <net/netfilter/nf_conntrack_helper.h>
#include <net/netfilter/nf_conntrack_labels.h>
#include <net/netfilter/nf_conntrack_seqadj.h>
#include <net/netfilter/nf_conntrack_timeout.h>
#include <net/netfilter/nf_conntrack_zones.h>
#include <net/netfilter/ipv6/nf_defrag_ipv6.h>
#include <net/ipv6_frag.h>

#if IS_ENABLED(CONFIG_NF_NAT)
#include <net/netfilter/nf_nat.h>
#endif

#include "datapath.h"
#include "conntrack.h"
#include "flow.h"
#include "flow_netlink.h"

struct ovs_ct_len_tbl {
	int maxlen;
	int minlen;
};

/* Metadata mark for masked write to conntrack mark */
struct md_mark {
	u32 value;
	u32 mask;
};

/* Metadata label for masked write to conntrack label. */
struct md_labels {
	struct ovs_key_ct_labels value;
	struct ovs_key_ct_labels mask;
};

enum ovs_ct_nat {
	OVS_CT_NAT = 1 << 0,     /* NAT for committed connections only. */
	OVS_CT_SRC_NAT = 1 << 1, /* Source NAT for NEW connections. */
	OVS_CT_DST_NAT = 1 << 2, /* Destination NAT for NEW connections. */
};

/* Conntrack action context for execution. */
struct ovs_conntrack_info {
    /*连接对应的alg helper函数*/
	struct nf_conntrack_helper *helper;
	struct nf_conntrack_zone zone;
	struct nf_conn *ct;
	//如果不存在，则可以创建ct
	u8 commit : 1;
	//nat方式
	u8 nat : 3;                 /* enum ovs_ct_nat */
	u8 force : 1;
	u8 have_eventmask : 1;
	u16 family;
	u32 eventmask;              /* Mask of 1 << IPCT_*. */
	struct md_mark mark;/*ct的mark信息*/
	struct md_labels labels;
	char timeout[CTNL_TIMEOUT_NAME_MAX];
	struct nf_ct_timeout *nf_ct_timeout;
#if IS_ENABLED(CONFIG_NF_NAT)
	//指出源目的mac如何分配
	struct nf_nat_range2 range;  /* Only present for SRC NAT and DST NAT. */
#endif
};

#if	IS_ENABLED(CONFIG_NETFILTER_CONNCOUNT)
#define OVS_CT_LIMIT_UNLIMITED	0
#define OVS_CT_LIMIT_DEFAULT OVS_CT_LIMIT_UNLIMITED
#define CT_LIMIT_HASH_BUCKETS 512
static DEFINE_STATIC_KEY_FALSE(ovs_ct_limit_enabled);

struct ovs_ct_limit {
	/* Elements in ovs_ct_limit_info->limits hash table */
	struct hlist_node hlist_node;
	struct rcu_head rcu;
	u16 zone;/*所属的zone*/
	u32 limit;/*对应的zone ct limit配置*/
};

struct ovs_ct_limit_info {
	u32 default_limit;/*默认zone limit*/
	struct hlist_head *limits;
	struct nf_conncount_data *data;
};

static const struct nla_policy ct_limit_policy[OVS_CT_LIMIT_ATTR_MAX + 1] = {
	[OVS_CT_LIMIT_ATTR_ZONE_LIMIT] = { .type = NLA_NESTED, },
};
#endif

static bool labels_nonzero(const struct ovs_key_ct_labels *labels);

static void __ovs_ct_free_action(struct ovs_conntrack_info *ct_info);

static u16 key_to_nfproto(const struct sw_flow_key *key)
{
	switch (ntohs(key->eth.type)) {
	case ETH_P_IP:
		return NFPROTO_IPV4;
	case ETH_P_IPV6:
		return NFPROTO_IPV6;
	default:
		return NFPROTO_UNSPEC;
	}
}

/* Map SKB connection state into the values used by flow definition. */
static u8 ovs_ct_get_state(enum ip_conntrack_info ctinfo)
{
	//将ct状态转换为openvswitch状态
	u8 ct_state = OVS_CS_F_TRACKED;

	switch (ctinfo) {
	case IP_CT_ESTABLISHED_REPLY:
	case IP_CT_RELATED_REPLY:
		ct_state |= OVS_CS_F_REPLY_DIR;
		break;
	default:
		break;
	}

	switch (ctinfo) {
	case IP_CT_ESTABLISHED:
	case IP_CT_ESTABLISHED_REPLY:
		ct_state |= OVS_CS_F_ESTABLISHED;
		break;
	case IP_CT_RELATED:
	case IP_CT_RELATED_REPLY:
		ct_state |= OVS_CS_F_RELATED;
		break;
	case IP_CT_NEW:
		ct_state |= OVS_CS_F_NEW;
		break;
	default:
		break;
	}

	return ct_state;
}

static u32 ovs_ct_get_mark(const struct nf_conn *ct)
{
#if IS_ENABLED(CONFIG_NF_CONNTRACK_MARK)
	return ct ? ct->mark : 0;
#else
	return 0;
#endif
}

/* Guard against conntrack labels max size shrinking below 128 bits. */
#if NF_CT_LABELS_MAX_SIZE < 16
#error NF_CT_LABELS_MAX_SIZE must be at least 16 bytes
#endif

static void ovs_ct_get_labels(const struct nf_conn *ct,
			      struct ovs_key_ct_labels *labels)
{
	struct nf_conn_labels *cl = ct ? nf_ct_labels_find(ct) : NULL;

	if (cl)
		memcpy(labels, cl->bits, OVS_CT_LABELS_LEN);
	else
		memset(labels, 0, OVS_CT_LABELS_LEN);
}

static void __ovs_ct_update_key_orig_tp(struct sw_flow_key *key,
					const struct nf_conntrack_tuple *orig,
					u8 icmp_proto)
{
	key->ct_orig_proto = orig->dst.protonum;
	if (orig->dst.protonum == icmp_proto) {
		key->ct.orig_tp.src = htons(orig->dst.u.icmp.type);
		key->ct.orig_tp.dst = htons(orig->dst.u.icmp.code);
	} else {
		key->ct.orig_tp.src = orig->src.u.all;
		key->ct.orig_tp.dst = orig->dst.u.all;
	}
}

static void __ovs_ct_update_key(struct sw_flow_key *key, u8 state,
				const struct nf_conntrack_zone *zone,
				const struct nf_conn *ct)
{
	//更新链ct状态,zone_id,ct_mark,ct_labels
	key->ct_state = state;
	key->ct_zone = zone->id;
	key->ct.mark = ovs_ct_get_mark(ct);
	ovs_ct_get_labels(ct, &key->ct.labels);

	if (ct) {
		const struct nf_conntrack_tuple *orig;

		/* Use the master if we have one. */
		if (ct->master)
			ct = ct->master;

		//取源方向元组
		orig = &ct->tuplehash[IP_CT_DIR_ORIGINAL].tuple;

		/* IP version must match with the master connection. */
		if (key->eth.type == htons(ETH_P_IP) &&
		    nf_ct_l3num(ct) == NFPROTO_IPV4) {
			key->ipv4.ct_orig.src = orig->src.u3.ip;
			key->ipv4.ct_orig.dst = orig->dst.u3.ip;
			__ovs_ct_update_key_orig_tp(key, orig, IPPROTO_ICMP);
			return;
		} else if (key->eth.type == htons(ETH_P_IPV6) &&
			   !sw_flow_key_is_nd(key) &&
			   nf_ct_l3num(ct) == NFPROTO_IPV6) {
			key->ipv6.ct_orig.src = orig->src.u3.in6;
			key->ipv6.ct_orig.dst = orig->dst.u3.in6;
			__ovs_ct_update_key_orig_tp(key, orig, NEXTHDR_ICMP);
			return;
		}
	}
	/* Clear 'ct_orig_proto' to mark the non-existence of conntrack
	 * original direction key fields.
	 */
	key->ct_orig_proto = 0;
}

/* Update 'key' based on skb->_nfct.  If 'post_ct' is true, then OVS has
 * previously sent the packet to conntrack via the ct action.  If
 * 'keep_nat_flags' is true, the existing NAT flags retained, else they are
 * initialized from the connection status.
 */
static void ovs_ct_update_key(const struct sk_buff *skb,
			      const struct ovs_conntrack_info *info,
			      struct sw_flow_key *key, bool post_ct,
			      bool keep_nat_flags/*是否使用key->ct_status中的nat状态*/)
{
	const struct nf_conntrack_zone *zone = &nf_ct_zone_dflt;
	enum ip_conntrack_info ctinfo;
	struct nf_conn *ct;
	//默认为末跟踪状态
	u8 state = 0;

	//取skb的连接跟踪及连接状态
	ct = nf_ct_get(skb, &ctinfo);
	if (ct) {
		state = ovs_ct_get_state(ctinfo);
		/* All unconfirmed entries are NEW connections. */
		if (!nf_ct_is_confirmed(ct))
			state |= OVS_CS_F_NEW;
		/* OVS persists the related flag for the duration of the
		 * connection.
		 */
		if (ct->master)
			state |= OVS_CS_F_RELATED;
		if (keep_nat_flags) {
			state |= key->ct_state & OVS_CS_F_NAT_MASK;
		} else {
			if (ct->status & IPS_SRC_NAT)
				state |= OVS_CS_F_SRC_NAT;
			if (ct->status & IPS_DST_NAT)
				state |= OVS_CS_F_DST_NAT;
		}
		zone = nf_ct_zone(ct);
	} else if (post_ct) {
		//未查询到ct，且当前为ct后，打上invalid标志
		state = OVS_CS_F_TRACKED | OVS_CS_F_INVALID;
		if (info)
			zone = &info->zone;
	}

	//更新key中flow的链接状态，准备下次match
	__ovs_ct_update_key(key, state, zone, ct);
}

/* This is called to initialize CT key fields possibly coming in from the local
 * stack.
 */
void ovs_ct_fill_key(const struct sk_buff *skb,
		     struct sw_flow_key *key,
		     bool post_ct)
{
	ovs_ct_update_key(skb, NULL, key, post_ct, false);
}

int ovs_ct_put_key(const struct sw_flow_key *swkey,
		   const struct sw_flow_key *output, struct sk_buff *skb)
{
	if (nla_put_u32(skb, OVS_KEY_ATTR_CT_STATE, output->ct_state))
		return -EMSGSIZE;

	if (IS_ENABLED(CONFIG_NF_CONNTRACK_ZONES) &&
	    nla_put_u16(skb, OVS_KEY_ATTR_CT_ZONE, output->ct_zone))
		return -EMSGSIZE;

	if (IS_ENABLED(CONFIG_NF_CONNTRACK_MARK) &&
	    nla_put_u32(skb, OVS_KEY_ATTR_CT_MARK, output->ct.mark))
		return -EMSGSIZE;

	if (IS_ENABLED(CONFIG_NF_CONNTRACK_LABELS) &&
	    nla_put(skb, OVS_KEY_ATTR_CT_LABELS, sizeof(output->ct.labels),
		    &output->ct.labels))
		return -EMSGSIZE;

	if (swkey->ct_orig_proto) {
		if (swkey->eth.type == htons(ETH_P_IP)) {
			struct ovs_key_ct_tuple_ipv4 orig;

			memset(&orig, 0, sizeof(orig));
			orig.ipv4_src = output->ipv4.ct_orig.src;
			orig.ipv4_dst = output->ipv4.ct_orig.dst;
			orig.src_port = output->ct.orig_tp.src;
			orig.dst_port = output->ct.orig_tp.dst;
			orig.ipv4_proto = output->ct_orig_proto;

			if (nla_put(skb, OVS_KEY_ATTR_CT_ORIG_TUPLE_IPV4,
				    sizeof(orig), &orig))
				return -EMSGSIZE;
		} else if (swkey->eth.type == htons(ETH_P_IPV6)) {
			struct ovs_key_ct_tuple_ipv6 orig;

			memset(&orig, 0, sizeof(orig));
			memcpy(orig.ipv6_src, output->ipv6.ct_orig.src.s6_addr32,
			       sizeof(orig.ipv6_src));
			memcpy(orig.ipv6_dst, output->ipv6.ct_orig.dst.s6_addr32,
			       sizeof(orig.ipv6_dst));
			orig.src_port = output->ct.orig_tp.src;
			orig.dst_port = output->ct.orig_tp.dst;
			orig.ipv6_proto = output->ct_orig_proto;

			if (nla_put(skb, OVS_KEY_ATTR_CT_ORIG_TUPLE_IPV6,
				    sizeof(orig), &orig))
				return -EMSGSIZE;
		}
	}

	return 0;
}

/*设置ct mark到conntrack中*/
static int ovs_ct_set_mark(struct nf_conn *ct, struct sw_flow_key *key,
			   u32 ct_mark, u32 mask)
{
#if IS_ENABLED(CONFIG_NF_CONNTRACK_MARK)
	u32 new_mark;

	new_mark = ct_mark | (ct->mark & ~(mask));
	if (ct->mark != new_mark) {
		ct->mark = new_mark;
		if (nf_ct_is_confirmed(ct))
			nf_conntrack_event_cache(IPCT_MARK, ct);
		key->ct.mark = new_mark;
	}

	return 0;
#else
	return -ENOTSUPP;
#endif
}

static struct nf_conn_labels *ovs_ct_get_conn_labels(struct nf_conn *ct)
{
	struct nf_conn_labels *cl;

	cl = nf_ct_labels_find(ct);
	if (!cl) {
		nf_ct_labels_ext_add(ct);
		cl = nf_ct_labels_find(ct);
	}

	return cl;
}

/* Initialize labels for a new, yet to be committed conntrack entry.  Note that
 * since the new connection is not yet confirmed, and thus no-one else has
 * access to it's labels, we simply write them over.
 */
static int ovs_ct_init_labels(struct nf_conn *ct, struct sw_flow_key *key,
			      const struct ovs_key_ct_labels *labels,
			      const struct ovs_key_ct_labels *mask)
{
	struct nf_conn_labels *cl, *master_cl;
	bool have_mask = labels_nonzero(mask);

	/* Inherit master's labels to the related connection? */
	master_cl = ct->master ? nf_ct_labels_find(ct->master) : NULL;

	if (!master_cl && !have_mask)
		return 0;   /* Nothing to do. */

	cl = ovs_ct_get_conn_labels(ct);
	if (!cl)
		return -ENOSPC;

	/* Inherit the master's labels, if any. */
	if (master_cl)
		*cl = *master_cl;

	if (have_mask) {
		u32 *dst = (u32 *)cl->bits;
		int i;

		for (i = 0; i < OVS_CT_LABELS_LEN_32; i++)
			dst[i] = (dst[i] & ~mask->ct_labels_32[i]) |
				(labels->ct_labels_32[i]
				 & mask->ct_labels_32[i]);
	}

	/* Labels are included in the IPCTNL_MSG_CT_NEW event only if the
	 * IPCT_LABEL bit is set in the event cache.
	 */
	nf_conntrack_event_cache(IPCT_LABEL, ct);

	memcpy(&key->ct.labels, cl->bits, OVS_CT_LABELS_LEN);

	return 0;
}

static int ovs_ct_set_labels(struct nf_conn *ct, struct sw_flow_key *key,
			     const struct ovs_key_ct_labels *labels,
			     const struct ovs_key_ct_labels *mask)
{
	struct nf_conn_labels *cl;
	int err;

	cl = ovs_ct_get_conn_labels(ct);
	if (!cl)
		return -ENOSPC;

	err = nf_connlabels_replace(ct, labels->ct_labels_32,
				    mask->ct_labels_32,
				    OVS_CT_LABELS_LEN_32);
	if (err)
		return err;

	memcpy(&key->ct.labels, cl->bits, OVS_CT_LABELS_LEN);

	return 0;
}

/* 'skb' should already be pulled to nh_ofs. */
static int ovs_ct_helper(struct sk_buff *skb, u16 proto)
{
	const struct nf_conntrack_helper *helper;
	const struct nf_conn_help *help;
	enum ip_conntrack_info ctinfo;
	unsigned int protoff;
	struct nf_conn *ct;
	int err;

	ct = nf_ct_get(skb, &ctinfo);
	if (!ct || ctinfo == IP_CT_RELATED_REPLY)
		return NF_ACCEPT;

	help = nfct_help(ct);
	if (!help)
		return NF_ACCEPT;

	helper = rcu_dereference(help->helper);
	if (!helper)
		return NF_ACCEPT;

	switch (proto) {
	case NFPROTO_IPV4:
		protoff = ip_hdrlen(skb);
		break;
	case NFPROTO_IPV6: {
		u8 nexthdr = ipv6_hdr(skb)->nexthdr;
		__be16 frag_off;
		int ofs;

		ofs = ipv6_skip_exthdr(skb, sizeof(struct ipv6hdr), &nexthdr,
				       &frag_off);
		if (ofs < 0 || (frag_off & htons(~0x7)) != 0) {
			pr_debug("proto header not found\n");
			return NF_ACCEPT;
		}
		protoff = ofs;
		break;
	}
	default:
		WARN_ONCE(1, "helper invoked on non-IP family!");
		return NF_DROP;
	}

	//执行期待分析
	err = helper->help(skb, protoff, ct, ctinfo);
	if (err != NF_ACCEPT)
		return err;

	/* Adjust seqs after helper.  This is needed due to some helpers (e.g.,
	 * FTP with NAT) adusting the TCP payload size when mangling IP
	 * addresses and/or port numbers in the text-based control connection.
	 */
	if (test_bit(IPS_SEQ_ADJUST_BIT, &ct->status) &&
	    !nf_ct_seq_adjust(skb, ct, ctinfo, protoff))
		return NF_DROP;
	return NF_ACCEPT;
}

/* Returns 0 on success, -EINPROGRESS if 'skb' is stolen, or other nonzero
 * value if 'skb' is freed.
 */
static int handle_fragments(struct net *net, struct sw_flow_key *key,
			    u16 zone, struct sk_buff *skb)
{
	struct ovs_skb_cb ovs_cb = *OVS_CB(skb);
	int err;

	if (key->eth.type == htons(ETH_P_IP)) {
		//执行ipv4报文重组
		enum ip_defrag_users user = IP_DEFRAG_CONNTRACK_IN + zone;

		memset(IPCB(skb), 0, sizeof(struct inet_skb_parm));
		err = ip_defrag(net, skb, user);
		if (err)
			return err;

		ovs_cb.mru = IPCB(skb)->frag_max_size;
#if IS_ENABLED(CONFIG_NF_DEFRAG_IPV6)
	} else if (key->eth.type == htons(ETH_P_IPV6)) {
		enum ip6_defrag_users user = IP6_DEFRAG_CONNTRACK_IN + zone;

		memset(IP6CB(skb), 0, sizeof(struct inet6_skb_parm));
		err = nf_ct_frag6_gather(net, skb, user);
		if (err) {
			if (err != -EINPROGRESS)
				kfree_skb(skb);
			return err;
		}

		key->ip.proto = ipv6_hdr(skb)->nexthdr;
		ovs_cb.mru = IP6CB(skb)->frag_max_size;
#endif
	} else {
		kfree_skb(skb);
		return -EPFNOSUPPORT;
	}

	/* The key extracted from the fragment that completed this datagram
	 * likely didn't have an L4 header, so regenerate it.
	 */
	ovs_flow_key_update_l3l4(skb, key);

	key->ip.frag = OVS_FRAG_TYPE_NONE;
	skb_clear_hash(skb);
	skb->ignore_df = 1;
	*OVS_CB(skb) = ovs_cb;

	return 0;
}

static struct nf_conntrack_expect *
ovs_ct_expect_find(struct net *net, const struct nf_conntrack_zone *zone,
		   u16 proto, const struct sk_buff *skb)
{
	struct nf_conntrack_tuple tuple;
	struct nf_conntrack_expect *exp;

	if (!nf_ct_get_tuplepr(skb, skb_network_offset(skb), proto, net, &tuple))
		return NULL;

	exp = __nf_ct_expect_find(net, zone, &tuple);
	if (exp) {
		struct nf_conntrack_tuple_hash *h;

		/* Delete existing conntrack entry, if it clashes with the
		 * expectation.  This can happen since conntrack ALGs do not
		 * check for clashes between (new) expectations and existing
		 * conntrack entries.  nf_conntrack_in() will check the
		 * expectations only if a conntrack entry can not be found,
		 * which can lead to OVS finding the expectation (here) in the
		 * init direction, but which will not be removed by the
		 * nf_conntrack_in() call, if a matching conntrack entry is
		 * found instead.  In this case all init direction packets
		 * would be reported as new related packets, while reply
		 * direction packets would be reported as un-related
		 * established packets.
		 */
		h = nf_conntrack_find_get(net, zone, &tuple);
		if (h) {
			struct nf_conn *ct = nf_ct_tuplehash_to_ctrack(h);

			nf_ct_delete(ct, 0, 0);
			nf_conntrack_put(&ct->ct_general);
		}
	}

	return exp;
}

/* This replicates logic from nf_conntrack_core.c that is not exported. */
static enum ip_conntrack_info
ovs_ct_get_info(const struct nf_conntrack_tuple_hash *h)
{
	const struct nf_conn *ct = nf_ct_tuplehash_to_ctrack(h);

	if (NF_CT_DIRECTION(h) == IP_CT_DIR_REPLY)
		return IP_CT_ESTABLISHED_REPLY;
	/* Once we've had two way comms, always ESTABLISHED. */
	if (test_bit(IPS_SEEN_REPLY_BIT, &ct->status))
		return IP_CT_ESTABLISHED;
	if (test_bit(IPS_EXPECTED_BIT, &ct->status))
		return IP_CT_RELATED;
	return IP_CT_NEW;
}

/* Find an existing connection which this packet belongs to without
 * re-attributing statistics or modifying the connection state.  This allows an
 * skb->_nfct lost due to an upcall to be recovered during actions execution.
 *
 * Must be called with rcu_read_lock.
 *
 * On success, populates skb->_nfct and returns the connection.  Returns NULL
 * if there is no existing entry.
 */
//查找已存在的ct
static struct nf_conn *
ovs_ct_find_existing(struct net *net, const struct nf_conntrack_zone *zone,
		     u8 l3num, struct sk_buff *skb, bool natted)
{
	struct nf_conntrack_tuple tuple;
	struct nf_conntrack_tuple_hash *h;
	struct nf_conn *ct;

	if (!nf_ct_get_tuplepr(skb, skb_network_offset(skb), l3num,
			       net, &tuple)) {
		//解析报文的6元组信息失败，返回NULL
		pr_debug("ovs_ct_find_existing: Can't get tuple\n");
		return NULL;
	}

	/* Must invert the tuple if skb has been transformed by NAT. */
	if (natted) {
		struct nf_conntrack_tuple inverse;

		//利用tuple制做反向的元组，并将其赋值给tuple
		if (!nf_ct_invert_tuple(&inverse, &tuple)) {
			pr_debug("ovs_ct_find_existing: Inversion failed!\n");
			return NULL;
		}
		tuple = inverse;
	}

	//查询此元组对应的contrack是否存在
	/* look for tuple match */
	h = nf_conntrack_find_get(net, zone, &tuple);
	if (!h)
		//链接跟踪不存在，返回NULL
		return NULL;   /* Not found. */

	ct = nf_ct_tuplehash_to_ctrack(h);

	/* Inverted packet tuple matches the reverse direction conntrack tuple,
	 * select the other tuplehash to get the right 'ctinfo' bits for this
	 * packet.
	 */
	if (natted)
		h = &ct->tuplehash[!h->tuple.dst.dir];

	//将ct设置在skb上
	nf_ct_set(skb, ct, ovs_ct_get_info(h));
	return ct;
}

//返回已存在kernel中已创建的ct
static
struct nf_conn *ovs_ct_executed(struct net *net,
				const struct sw_flow_key *key,
				const struct ovs_conntrack_info *info,
				struct sk_buff *skb,
				bool *ct_executed)
{
	struct nf_conn *ct = NULL;

	/* If no ct, check if we have evidence that an existing conntrack entry
	 * might be found for this skb.  This happens when we lose a skb->_nfct
	 * due to an upcall, or if the direction is being forced.  If the
	 * connection was not confirmed, it is not cached and needs to be run
	 * through conntrack again.
	 */
	*ct_executed = (key->ct_state & OVS_CS_F_TRACKED/*指明ct被跟踪*/) &&
		       !(key->ct_state & OVS_CS_F_INVALID/*ct状态有效*/) &&
		       (key->ct_zone == info->zone.id);//zone一致

	if (*ct_executed || (!key->ct_state && info->force)) {
		//执行kernel连接跟踪查询
		ct = ovs_ct_find_existing(net, &info->zone, info->family/*协议族*/, skb,
					  !!(key->ct_state &
					  OVS_CS_F_NAT_MASK)/*如果ct做了snat或者dnat,则用其反方向元组查询，并返回本方向流*/);
	}

	return ct;
}

/* Determine whether skb->_nfct is equal to the result of conntrack lookup. */
static bool skb_nfct_cached(struct net *net,
			    const struct sw_flow_key *key,
			    const struct ovs_conntrack_info *info/*出参，连接跟踪状态*/,
			    struct sk_buff *skb)
{
	enum ip_conntrack_info ctinfo;
	struct nf_conn *ct;
	bool ct_executed = true;

	//取skb对应的连接跟踪地址及ct信息
	ct = nf_ct_get(skb, &ctinfo);
	if (!ct)
		ct = ovs_ct_executed(net, key, info, skb, &ct_executed);

	if (ct)
		//获取链接状态信息
		nf_ct_get(skb, &ctinfo);
	else
	    //ct未创建，则返回
		return false;

	//net不相等，忽略此ct
	if (!net_eq(net, read_pnet(&ct->ct_net)))
		return false;

	//zone不相等，忽略此ct
	if (!nf_ct_zone_equal_any(info->ct, nf_ct_zone(ct)))
		return false;

	if (info->helper) {
		struct nf_conn_help *help;

		//取help信息，检查ct与info指定的helper函数是否一致
		help = nf_ct_ext_find(ct, NF_CT_EXT_HELPER);
		if (help && rcu_access_pointer(help->helper) != info->helper)
			return false;
	}

	if (info->nf_ct_timeout) {
		struct nf_conn_timeout *timeout_ext;

		/*取ct中存在的timeout扩展，需要与info的timeout相等*/
		timeout_ext = nf_ct_timeout_find(ct);
		if (!timeout_ext || info->nf_ct_timeout !=
		    rcu_dereference(timeout_ext->timeout))
			return false;
	}

	/* Force conntrack entry direction to the current packet? */
	//如果给定info->force,且本报文为源方向，则丢弃掉此ct
	if (info->force && CTINFO2DIR(ctinfo) != IP_CT_DIR_ORIGINAL) {
		/* Delete the conntrack entry if confirmed, else just release
		 * the reference.
		 */
		if (nf_ct_is_confirmed(ct))
			nf_ct_delete(ct, 0, 0);

		nf_conntrack_put(&ct->ct_general);
		/*清除skb中ct引用*/
		nf_ct_set(skb, NULL, 0);
		return false;
	}

	return ct_executed;
}

#if IS_ENABLED(CONFIG_NF_NAT)
/* Modelled after nf_nat_ipv[46]_fn().
 * range is only used for new, uninitialized NAT state.
 * Returns either NF_ACCEPT or NF_DROP.
 */
static int ovs_ct_nat_execute(struct sk_buff *skb, struct nf_conn *ct,
			      enum ip_conntrack_info ctinfo,
			      const struct nf_nat_range2 *range,
			      enum nf_nat_manip_type maniptype)
{
	int hooknum, nh_off, err = NF_ACCEPT;

	nh_off = skb_network_offset(skb);
	skb_pull_rcsum(skb, nh_off);

	/* See HOOK2MANIP(). */
	//依据不同的nat,设置不同的hooknum(为调用nf_nat_packet做准备）
	if (maniptype == NF_NAT_MANIP_SRC)
		hooknum = NF_INET_LOCAL_IN; /* Source NAT */
	else
		hooknum = NF_INET_LOCAL_OUT; /* Destination NAT */

	switch (ctinfo) {
	case IP_CT_RELATED:
	case IP_CT_RELATED_REPLY:
		if (IS_ENABLED(CONFIG_NF_NAT) &&
		    skb->protocol == htons(ETH_P_IP) &&
		    ip_hdr(skb)->protocol == IPPROTO_ICMP) {
			//ipv4报文，且为icmp协议
			if (!nf_nat_icmp_reply_translation(skb, ct, ctinfo,
							   hooknum))
				err = NF_DROP;
			goto push;
		} else if (IS_ENABLED(CONFIG_IPV6) &&
			   skb->protocol == htons(ETH_P_IPV6)) {
			__be16 frag_off;
			u8 nexthdr = ipv6_hdr(skb)->nexthdr;
			int hdrlen = ipv6_skip_exthdr(skb,
						      sizeof(struct ipv6hdr),
						      &nexthdr, &frag_off);

			if (hdrlen >= 0 && nexthdr == IPPROTO_ICMPV6) {
				if (!nf_nat_icmpv6_reply_translation(skb, ct,
								     ctinfo,
								     hooknum,
								     hdrlen))
					err = NF_DROP;
				goto push;
			}
		}
		/* Non-ICMP, fall thru to initialize if needed. */
		fallthrough;
	case IP_CT_NEW:
		/* Seen it before?  This can happen for loopback, retrans,
		 * or local packets.
		 */
		if (!nf_nat_initialized(ct, maniptype)) {
			//ct中相应的nat方式未初始化完成，完成初始化
			/* Initialize according to the NAT action. */
			err = (range && range->flags & NF_NAT_RANGE_MAP_IPS)
				/* Action is set up to establish a new
				 * mapping.
				 */
				? nf_nat_setup_info(ct, range, maniptype)/*分配nat资源记录在ct上*/
				: nf_nat_alloc_null_binding(ct, hooknum);
			if (err != NF_ACCEPT)
				goto push;
		}
		break;

	case IP_CT_ESTABLISHED:
	case IP_CT_ESTABLISHED_REPLY:
		break;

	default:
		err = NF_DROP;
		goto push;
	}

	//调用kernel中的nat处理函数,完成nat修改
	err = nf_nat_packet(ct, ctinfo, hooknum, skb);
push:
	skb_push_rcsum(skb, nh_off);

	return err;
}

//更新key值，使用nat后的值
static void ovs_nat_update_key(struct sw_flow_key *key,
			       const struct sk_buff *skb,
			       enum nf_nat_manip_type maniptype)
{
	if (maniptype == NF_NAT_MANIP_SRC) {
		__be16 src;

		//设置key标明完成src_nat设置
		key->ct_state |= OVS_CS_F_SRC_NAT;

		//更新key为nat后的ip地址，及端口
		if (key->eth.type == htons(ETH_P_IP))
			key->ipv4.addr.src = ip_hdr(skb)->saddr;
		else if (key->eth.type == htons(ETH_P_IPV6))
			memcpy(&key->ipv6.addr.src, &ipv6_hdr(skb)->saddr,
			       sizeof(key->ipv6.addr.src));
		else
			return;

		if (key->ip.proto == IPPROTO_UDP)
			src = udp_hdr(skb)->source;
		else if (key->ip.proto == IPPROTO_TCP)
			src = tcp_hdr(skb)->source;
		else if (key->ip.proto == IPPROTO_SCTP)
			src = sctp_hdr(skb)->source;
		else
			return;

		key->tp.src = src;
	} else {
		__be16 dst;

		//设置key标明完成dst_nat设置
		key->ct_state |= OVS_CS_F_DST_NAT;
		if (key->eth.type == htons(ETH_P_IP))
			key->ipv4.addr.dst = ip_hdr(skb)->daddr;
		else if (key->eth.type == htons(ETH_P_IPV6))
			memcpy(&key->ipv6.addr.dst, &ipv6_hdr(skb)->daddr,
			       sizeof(key->ipv6.addr.dst));
		else
			return;

		if (key->ip.proto == IPPROTO_UDP)
			dst = udp_hdr(skb)->dest;
		else if (key->ip.proto == IPPROTO_TCP)
			dst = tcp_hdr(skb)->dest;
		else if (key->ip.proto == IPPROTO_SCTP)
			dst = sctp_hdr(skb)->dest;
		else
			return;

		key->tp.dst = dst;
	}
}

/* Returns NF_DROP if the packet should be dropped, NF_ACCEPT otherwise. */
static int ovs_ct_nat(struct net *net, struct sw_flow_key *key,
		      const struct ovs_conntrack_info *info,
		      struct sk_buff *skb, struct nf_conn *ct,
		      enum ip_conntrack_info ctinfo)
{
	enum nf_nat_manip_type maniptype;
	int err;

	/* Add NAT extension if not confirmed yet. */
	if (!nf_ct_is_confirmed(ct) && !nf_ct_nat_ext_add(ct))
		return NF_ACCEPT;   /* Can't NAT. */

	/* Determine NAT type.
	 * Check if the NAT type can be deduced from the tracked connection.
	 * Make sure new expected connections (IP_CT_RELATED) are NATted only
	 * when committing.
	 */
	//确定改源还是改目的
	if (info->nat & OVS_CT_NAT && ctinfo != IP_CT_NEW &&
	    ct->status & IPS_NAT_MASK &&
	    (ctinfo != IP_CT_RELATED || info->commit)) {
		//自ct中拿需要做srcnat,还是dnat
		/* NAT an established or related connection like before. */
		if (CTINFO2DIR(ctinfo) == IP_CT_DIR_REPLY)
			/* This is the REPLY direction for a connection
			 * for which NAT was applied in the forward
			 * direction.  Do the reverse NAT.
			 */
			maniptype = ct->status & IPS_SRC_NAT
				? NF_NAT_MANIP_DST : NF_NAT_MANIP_SRC;
		else
			maniptype = ct->status & IPS_SRC_NAT
				? NF_NAT_MANIP_SRC : NF_NAT_MANIP_DST;
	} else if (info->nat & OVS_CT_SRC_NAT) {
		//自info中拿需要做snat
		maniptype = NF_NAT_MANIP_SRC;
	} else if (info->nat & OVS_CT_DST_NAT) {
		//自info中拿需要做dnat
		maniptype = NF_NAT_MANIP_DST;
	} else {
		return NF_ACCEPT; /* Connection is not NATed. */
	}

	//nat执行
	err = ovs_ct_nat_execute(skb, ct, ctinfo, &info->range, maniptype);

	if (err == NF_ACCEPT && ct->status & IPS_DST_NAT) {
		if (ct->status & IPS_SRC_NAT) {
			if (maniptype == NF_NAT_MANIP_SRC)
				maniptype = NF_NAT_MANIP_DST;
			else
				maniptype = NF_NAT_MANIP_SRC;

			err = ovs_ct_nat_execute(skb, ct, ctinfo, &info->range,
						 maniptype);
		} else if (CTINFO2DIR(ctinfo) == IP_CT_DIR_ORIGINAL) {
			err = ovs_ct_nat_execute(skb, ct, ctinfo, NULL,
						 NF_NAT_MANIP_SRC);
		}
	}

	/* Mark NAT done if successful and update the flow key. */
	if (err == NF_ACCEPT)
		//更新key标记，key的值，使其使用nat后的值
		ovs_nat_update_key(key, skb, maniptype);

	return err;
}
#else /* !CONFIG_NF_NAT */
static int ovs_ct_nat(struct net *net, struct sw_flow_key *key,
		      const struct ovs_conntrack_info *info,
		      struct sk_buff *skb, struct nf_conn *ct,
		      enum ip_conntrack_info ctinfo)
{
	return NF_ACCEPT;
}
#endif

/* Pass 'skb' through conntrack in 'net', using zone configured in 'info', if
 * not done already.  Update key with new CT state after passing the packet
 * through conntrack.
 * Note that if the packet is deemed invalid by conntrack, skb->_nfct will be
 * set to NULL and 0 will be returned.
 */
static int __ovs_ct_lookup(struct net *net, struct sw_flow_key *key,
			   const struct ovs_conntrack_info *info,
			   struct sk_buff *skb)
{
	/* If we are recirculating packets to match on conntrack fields and
	 * committing with a separate conntrack action,  then we don't need to
	 * actually run the packet through conntrack twice unless it's for a
	 * different zone.
	 */
    /*检查是否已有key对应的ct缓存存在*/
	bool cached = skb_nfct_cached(net, key, info, skb);
	enum ip_conntrack_info ctinfo;
	struct nf_conn *ct;

	if (!cached) {
		//之前未查询到ct,构造hook state准备手动调用nf_conntrack_in创建ct
		struct nf_hook_state state = {
			.hook = NF_INET_PRE_ROUTING,
			.pf = info->family,
			.net = net,
		};
		struct nf_conn *tmpl = info->ct;
		int err;

		/* Associate skb with specified zone. */
		if (tmpl) {
			nf_conntrack_put(skb_nfct(skb));
			nf_conntrack_get(&tmpl->ct_general);
			nf_ct_set(skb, tmpl, IP_CT_NEW);
		}

		//创建连接跟踪
		err = nf_conntrack_in(skb, &state);
		if (err != NF_ACCEPT)
			return -ENOENT;

		/* Clear CT state NAT flags to mark that we have not yet done
		 * NAT after the nf_conntrack_in() call.  We can actually clear
		 * the whole state, as it will be re-initialized below.
		 */
		key->ct_state = 0;

		/* Update the key, but keep the NAT flags. */
		//更新ct的状态到key中
		ovs_ct_update_key(skb, info, key, true, true);
	}

	//取skb中记录的ct
	ct = nf_ct_get(skb, &ctinfo);
	if (ct) {
		bool add_helper = false;

		/* Packets starting a new connection must be NATted before the
		 * helper, so that the helper knows about the NAT.  We enforce
		 * this by delaying both NAT and helper calls for unconfirmed
		 * connections until the committing CT action.  For later
		 * packets NAT and Helper may be called in either order.
		 *
		 * NAT will be done only if the CT action has NAT, and only
		 * once per packet (per zone), as guarded by the NAT bits in
		 * the key->ct_state.
		 */
		if (info->nat/*需要做nat*/ && !(key->ct_state & OVS_CS_F_NAT_MASK) &&
		    (nf_ct_is_confirmed(ct) || info->commit) &&
			/*执行nat分配，报文修改*/
		    ovs_ct_nat(net, key, info, skb, ct, ctinfo) != NF_ACCEPT) {
			return -EINVAL;
		}

		/* Userspace may decide to perform a ct lookup without a helper
		 * specified followed by a (recirculate and) commit with one,
		 * or attach a helper in a later commit.  Therefore, for
		 * connections which we will commit, we may need to attach
		 * the helper here.
		 */
		if (info->commit && info->helper && !nfct_help(ct)) {
			//ct需要commit,且指明helper,此处添加helper
			int err = __nf_ct_try_assign_helper(ct, info->ct,
							    GFP_ATOMIC);
			if (err)
				return err;
			add_helper = true;

			/* helper installed, add seqadj if NAT is required */
			if (info->nat && !nfct_seqadj(ct)) {
				if (!nfct_seqadj_ext_add(ct))
					return -EINVAL;
			}
		}

		/*执行help分析*/
		/* Call the helper only if:
		 * - nf_conntrack_in() was executed above ("!cached") or a
		 *   helper was just attached ("add_helper") for a confirmed
		 *   connection, or
		 * - When committing an unconfirmed connection.
		 */
		if ((nf_ct_is_confirmed(ct) ? !cached || add_helper :
					      info->commit) &&
		    ovs_ct_helper(skb, info->family) != NF_ACCEPT) {
			return -EINVAL;
		}

		/*标记ct的out-of-window不进行检查*/
		if (nf_ct_protonum(ct) == IPPROTO_TCP &&
		    nf_ct_is_confirmed(ct) && nf_conntrack_tcp_established(ct)) {
			/* Be liberal for tcp packets so that out-of-window
			 * packets are not marked invalid.
			 */
			nf_ct_set_tcp_be_liberal(ct);
		}
	}

	return 0;
}

/* Lookup connection and read fields into key. */
static int ovs_ct_lookup(struct net *net, struct sw_flow_key *key,
			 const struct ovs_conntrack_info *info,
			 struct sk_buff *skb)
{
	struct nf_conntrack_expect *exp;

	/* If we pass an expected packet through nf_conntrack_in() the
	 * expectation is typically removed, but the packet could still be
	 * lost in upcall processing.  To prevent this from happening we
	 * perform an explicit expectation lookup.  Expected connections are
	 * always new, and will be passed through conntrack only when they are
	 * committed, as it is OK to remove the expectation at that time.
	 */
	exp = ovs_ct_expect_find(net, &info->zone, info->family, skb);
	if (exp) {
		//存在查找到的期待
		u8 state;

		/* NOTE: New connections are NATted and Helped only when
		 * committed, so we are not calling into NAT here.
		 */
		state = OVS_CS_F_TRACKED | OVS_CS_F_NEW | OVS_CS_F_RELATED;
		__ovs_ct_update_key(key, state, &info->zone, exp->master);
	} else {
		struct nf_conn *ct;
		int err;

		err = __ovs_ct_lookup(net, key, info, skb);
		if (err)
			return err;

		ct = (struct nf_conn *)skb_nfct(skb);
		if (ct)
			nf_ct_deliver_cached_events(ct);
	}

	return 0;
}

static bool labels_nonzero(const struct ovs_key_ct_labels *labels)
{
	size_t i;

	for (i = 0; i < OVS_CT_LABELS_LEN_32; i++)
		if (labels->ct_labels_32[i])
			return true;

	return false;
}

#if	IS_ENABLED(CONFIG_NETFILTER_CONNCOUNT)
static struct hlist_head *ct_limit_hash_bucket(
	const struct ovs_ct_limit_info *info, u16 zone)
{
	return &info->limits[zone & (CT_LIMIT_HASH_BUCKETS - 1)];
}

/* Call with ovs_mutex */
static void ct_limit_set(const struct ovs_ct_limit_info *info,
			 struct ovs_ct_limit *new_ct_limit)
{
	struct ovs_ct_limit *ct_limit;
	struct hlist_head *head;

	head = ct_limit_hash_bucket(info, new_ct_limit->zone);
	hlist_for_each_entry_rcu(ct_limit, head, hlist_node) {
		if (ct_limit->zone == new_ct_limit->zone) {
		    /*替换对此zone的ct limit配置*/
			hlist_replace_rcu(&ct_limit->hlist_node,
					  &new_ct_limit->hlist_node);
			kfree_rcu(ct_limit, rcu);
			return;
		}
	}

	/*之前没有配置此zone,这里将其加入*/
	hlist_add_head_rcu(&new_ct_limit->hlist_node, head);
}

/* Call with ovs_mutex */
static void ct_limit_del(const struct ovs_ct_limit_info *info, u16 zone)
{
	struct ovs_ct_limit *ct_limit;
	struct hlist_head *head;
	struct hlist_node *n;

	head = ct_limit_hash_bucket(info, zone);
	hlist_for_each_entry_safe(ct_limit, n, head, hlist_node) {
		if (ct_limit->zone == zone) {
			hlist_del_rcu(&ct_limit->hlist_node);
			kfree_rcu(ct_limit, rcu);
			return;
		}
	}
}

/* Call with RCU read lock */
static u32 ct_limit_get(const struct ovs_ct_limit_info *info, u16 zone)
{
    /*给定zone id,获取其对应的ct limit配置*/
	struct ovs_ct_limit *ct_limit;
	struct hlist_head *head;

	head = ct_limit_hash_bucket(info, zone);
	hlist_for_each_entry_rcu(ct_limit, head, hlist_node) {
		if (ct_limit->zone == zone)
			return ct_limit->limit;
	}

	/*没有找到此limit,使用默认limit*/
	return info->default_limit;
}

/*openvswitch ct limit检查*/
static int ovs_ct_check_limit(struct net *net,
			      const struct ovs_conntrack_info *info,
			      const struct nf_conntrack_tuple *tuple)
{
	struct ovs_net *ovs_net = net_generic(net, ovs_net_id);
	const struct ovs_ct_limit_info *ct_limit_info = ovs_net->ct_limit_info;
	u32 per_zone_limit, connections;
	u32 conncount_key;

	conncount_key = info->zone.id;

	/*取此zone对应的limit*/
	per_zone_limit = ct_limit_get(ct_limit_info, info->zone.id);
	if (per_zone_limit == OVS_CT_LIMIT_UNLIMITED)
	    /*不对ct limit进行限制,直接返回*/
		return 0;

	/*取当前ct在此zone下的计数，如大于ct limit规定的连接数，报错。*/
	connections = nf_conncount_count(net, ct_limit_info->data,
					 &conncount_key/*zone id号*/, tuple, &info->zone);
	if (connections > per_zone_limit)
		return -ENOMEM;

	return 0;
}
#endif

/* Lookup connection and confirm if unconfirmed. */
static int ovs_ct_commit(struct net *net, struct sw_flow_key *key/*报文key*/,
			 const struct ovs_conntrack_info *info/*ct动作对应的参数*/,
			 struct sk_buff *skb)
{
	enum ip_conntrack_info ctinfo;
	struct nf_conn *ct;
	int err;

	//查询ct,如果ct不存在，则创建它
	err = __ovs_ct_lookup(net, key, info, skb);
	if (err)
		return err;

	/* The connection could be invalid, in which case this is a no-op.*/
	ct = nf_ct_get(skb, &ctinfo);
	if (!ct)
		return 0;

#if	IS_ENABLED(CONFIG_NETFILTER_CONNCOUNT)
	//zone连接跟踪数量限制触发检查
	if (static_branch_unlikely(&ovs_ct_limit_enabled)) {
		if (!nf_ct_is_confirmed(ct)) {
		    /*正在创建ct,执行对ct的limit检查*/
			err = ovs_ct_check_limit(net, info,
				&ct->tuplehash[IP_CT_DIR_ORIGINAL].tuple);
			if (err) {
				net_warn_ratelimited("openvswitch: zone: %u "
					"exceeds conntrack limit\n",
					info->zone.id);
				return err;
			}
		}
	}
#endif

	/* Set the conntrack event mask if given.  NEW and DELETE events have
	 * their own groups, but the NFNLGRP_CONNTRACK_UPDATE group listener
	 * typically would receive many kinds of updates.  Setting the event
	 * mask allows those events to be filtered.  The set event mask will
	 * remain in effect for the lifetime of the connection unless changed
	 * by a further CT action with both the commit flag and the eventmask
	 * option. */
	if (info->have_eventmask) {
		struct nf_conntrack_ecache *cache = nf_ct_ecache_find(ct);

		/*在ct中添加eventmask*/
		if (cache)
			cache->ctmask = info->eventmask;
	}

	/* Apply changes before confirming the connection so that the initial
	 * conntrack NEW netlink event carries the values given in the CT
	 * action.
	 */
	if (info->mark.mask) {
	    /*变更mark到ct中*/
		err = ovs_ct_set_mark(ct, key, info->mark.value,
				      info->mark.mask);
		if (err)
			return err;
	}
	if (!nf_ct_is_confirmed(ct)) {
	    /*未commit,初始化label*/
		err = ovs_ct_init_labels(ct, key, &info->labels.value,
					 &info->labels.mask);
		if (err)
			return err;
	} else if (IS_ENABLED(CONFIG_NF_CONNTRACK_LABELS) &&
		   labels_nonzero(&info->labels.mask)) {
		//如果ct已确认，则修改labels
		err = ovs_ct_set_labels(ct, key, &info->labels.value,
					&info->labels.mask);
		if (err)
			return err;
	}
	/* This will take care of sending queued events even if the connection
	 * is already confirmed.
	 */
	//ovs直接确认连接
	if (nf_conntrack_confirm(skb) != NF_ACCEPT)
		return -EINVAL;

	return 0;
}

/* Trim the skb to the length specified by the IP/IPv6 header,
 * removing any trailing lower-layer padding. This prepares the skb
 * for higher-layer processing that assumes skb->len excludes padding
 * (such as nf_ip_checksum). The caller needs to pull the skb to the
 * network header, and ensure ip_hdr/ipv6_hdr points to valid data.
 */
static int ovs_skb_network_trim(struct sk_buff *skb)
{
	unsigned int len;
	int err;

	switch (skb->protocol) {
	case htons(ETH_P_IP):
		len = ntohs(ip_hdr(skb)->tot_len);
		break;
	case htons(ETH_P_IPV6):
		len = sizeof(struct ipv6hdr)
			+ ntohs(ipv6_hdr(skb)->payload_len);
		break;
	default:
		len = skb->len;
	}

	/*checksum检查*/
	err = pskb_trim_rcsum(skb, len);
	if (err)
		kfree_skb(skb);

	return err;
}

/* Returns 0 on success, -EINPROGRESS if 'skb' is stolen, or other nonzero
 * value if 'skb' is freed.
 */
int ovs_ct_execute(struct net *net/*所属的net namespace*/, struct sk_buff *skb,
		   struct sw_flow_key *key/*报文的key信息*/,
		   const struct ovs_conntrack_info *info/*ct动作对应的参数*/)
{
	int nh_ofs;
	int err;

	/* The conntrack module expects to be working at L3. */
	nh_ofs = skb_network_offset(skb);/*到l3的offset*/
	skb_pull_rcsum(skb, nh_ofs);/*将data指针移动到l3头部*/

	err = ovs_skb_network_trim(skb);
	if (err)
		return err;

	if (key->ip.frag != OVS_FRAG_TYPE_NONE) {
		//收到分片报文，需要先执行分片重组
		err = handle_fragments(net, key, info->zone.id, skb);
		if (err)
			return err;
	}

	if (info->commit)
		/*指明了commit,可以创建ct*/
		err = ovs_ct_commit(net, key, info, skb);
	else
		/*未指明commit，仅执行ct查询*/
		err = ovs_ct_lookup(net, key, info, skb);

<<<<<<< HEAD
	/*回归到原来skb->data指向位置*/
	skb_push(skb, nh_ofs);
	skb_postpush_rcsum(skb, skb->data, nh_ofs);
=======
	skb_push_rcsum(skb, nh_ofs);
>>>>>>> 40226a3d
	if (err)
		kfree_skb(skb);
	return err;
}

int ovs_ct_clear(struct sk_buff *skb, struct sw_flow_key *key)
{
<<<<<<< HEAD
	if (skb_nfct(skb)) {
		nf_conntrack_put(skb_nfct(skb));
		//清除skb上的连接引用
		nf_ct_set(skb, NULL, IP_CT_UNTRACKED);
		ovs_ct_fill_key(skb, key, false);
	}
=======
	nf_conntrack_put(skb_nfct(skb));
	nf_ct_set(skb, NULL, IP_CT_UNTRACKED);
	ovs_ct_fill_key(skb, key, false);
>>>>>>> 40226a3d

	return 0;
}

static int ovs_ct_add_helper(struct ovs_conntrack_info *info, const char *name,
			     const struct sw_flow_key *key, bool log)
{
	struct nf_conntrack_helper *helper;
	struct nf_conn_help *help;
	int ret = 0;

	helper = nf_conntrack_helper_try_module_get(name, info->family,
						    key->ip.proto);
	if (!helper) {
		OVS_NLERR(log, "Unknown helper \"%s\"", name);
		return -EINVAL;
	}

	help = nf_ct_helper_ext_add(info->ct, GFP_KERNEL);
	if (!help) {
		nf_conntrack_helper_put(helper);
		return -ENOMEM;
	}

#if IS_ENABLED(CONFIG_NF_NAT)
	if (info->nat) {
		ret = nf_nat_helper_try_module_get(name, info->family,
						   key->ip.proto);
		if (ret) {
			nf_conntrack_helper_put(helper);
			OVS_NLERR(log, "Failed to load \"%s\" NAT helper, error: %d",
				  name, ret);
			return ret;
		}
	}
#endif
	rcu_assign_pointer(help->helper, helper);
	info->helper = helper;
	return ret;
}

#if IS_ENABLED(CONFIG_NF_NAT)
//解析nat信息
static int parse_nat(const struct nlattr *attr,
		     struct ovs_conntrack_info *info, bool log)
{
	struct nlattr *a;
	int rem;
	bool have_ip_max = false;
	bool have_proto_max = false;
	bool ip_vers = (info->family == NFPROTO_IPV6);

	nla_for_each_nested(a, attr, rem) {
		static const int ovs_nat_attr_lens[OVS_NAT_ATTR_MAX + 1][2] = {
			[OVS_NAT_ATTR_SRC] = {0, 0},
			[OVS_NAT_ATTR_DST] = {0, 0},
			[OVS_NAT_ATTR_IP_MIN] = {sizeof(struct in_addr),
						 sizeof(struct in6_addr)},
			[OVS_NAT_ATTR_IP_MAX] = {sizeof(struct in_addr),
						 sizeof(struct in6_addr)},
			[OVS_NAT_ATTR_PROTO_MIN] = {sizeof(u16), sizeof(u16)},
			[OVS_NAT_ATTR_PROTO_MAX] = {sizeof(u16), sizeof(u16)},
			[OVS_NAT_ATTR_PERSISTENT] = {0, 0},
			[OVS_NAT_ATTR_PROTO_HASH] = {0, 0},
			[OVS_NAT_ATTR_PROTO_RANDOM] = {0, 0},
		};
		int type = nla_type(a);

		if (type > OVS_NAT_ATTR_MAX) {
			OVS_NLERR(log, "Unknown NAT attribute (type=%d, max=%d)",
				  type, OVS_NAT_ATTR_MAX);
			return -EINVAL;
		}

		if (nla_len(a) != ovs_nat_attr_lens[type][ip_vers]) {
			OVS_NLERR(log, "NAT attribute type %d has unexpected length (%d != %d)",
				  type, nla_len(a),
				  ovs_nat_attr_lens[type][ip_vers]);
			return -EINVAL;
		}

		switch (type) {
		case OVS_NAT_ATTR_SRC:
		case OVS_NAT_ATTR_DST:
			if (info->nat) {
				OVS_NLERR(log, "Only one type of NAT may be specified");
				return -ERANGE;
			}
			info->nat |= OVS_CT_NAT;
			info->nat |= ((type == OVS_NAT_ATTR_SRC)
					? OVS_CT_SRC_NAT : OVS_CT_DST_NAT);
			break;

		case OVS_NAT_ATTR_IP_MIN:
			nla_memcpy(&info->range.min_addr, a,
				   sizeof(info->range.min_addr));
			info->range.flags |= NF_NAT_RANGE_MAP_IPS;
			break;

		case OVS_NAT_ATTR_IP_MAX:
			have_ip_max = true;
			nla_memcpy(&info->range.max_addr, a,
				   sizeof(info->range.max_addr));
			info->range.flags |= NF_NAT_RANGE_MAP_IPS;
			break;

		case OVS_NAT_ATTR_PROTO_MIN:
			info->range.min_proto.all = htons(nla_get_u16(a));
			info->range.flags |= NF_NAT_RANGE_PROTO_SPECIFIED;
			break;

		case OVS_NAT_ATTR_PROTO_MAX:
			have_proto_max = true;
			info->range.max_proto.all = htons(nla_get_u16(a));
			info->range.flags |= NF_NAT_RANGE_PROTO_SPECIFIED;
			break;

		case OVS_NAT_ATTR_PERSISTENT:
			info->range.flags |= NF_NAT_RANGE_PERSISTENT;
			break;

		case OVS_NAT_ATTR_PROTO_HASH:
			info->range.flags |= NF_NAT_RANGE_PROTO_RANDOM;
			break;

		case OVS_NAT_ATTR_PROTO_RANDOM:
			info->range.flags |= NF_NAT_RANGE_PROTO_RANDOM_FULLY;
			break;

		default:
			OVS_NLERR(log, "Unknown nat attribute (%d)", type);
			return -EINVAL;
		}
	}

	if (rem > 0) {
		OVS_NLERR(log, "NAT attribute has %d unknown bytes", rem);
		return -EINVAL;
	}
	if (!info->nat) {
		/* Do not allow flags if no type is given. */
		if (info->range.flags) {
			OVS_NLERR(log,
				  "NAT flags may be given only when NAT range (SRC or DST) is also specified."
				  );
			return -EINVAL;
		}
		info->nat = OVS_CT_NAT;   /* NAT existing connections. */
	} else if (!info->commit) {
		OVS_NLERR(log,
			  "NAT attributes may be specified only when CT COMMIT flag is also specified."
			  );
		return -EINVAL;
	}
	/* Allow missing IP_MAX. */
	if (info->range.flags & NF_NAT_RANGE_MAP_IPS && !have_ip_max) {
		memcpy(&info->range.max_addr, &info->range.min_addr,
		       sizeof(info->range.max_addr));
	}
	/* Allow missing PROTO_MAX. */
	if (info->range.flags & NF_NAT_RANGE_PROTO_SPECIFIED &&
	    !have_proto_max) {
		info->range.max_proto.all = info->range.min_proto.all;
	}
	return 0;
}
#endif

static const struct ovs_ct_len_tbl ovs_ct_attr_lens[OVS_CT_ATTR_MAX + 1] = {
	[OVS_CT_ATTR_COMMIT]	= { .minlen = 0, .maxlen = 0 },
	[OVS_CT_ATTR_FORCE_COMMIT]	= { .minlen = 0, .maxlen = 0 },
	[OVS_CT_ATTR_ZONE]	= { .minlen = sizeof(u16),
				    .maxlen = sizeof(u16) },
	[OVS_CT_ATTR_MARK]	= { .minlen = sizeof(struct md_mark),
				    .maxlen = sizeof(struct md_mark) },
	[OVS_CT_ATTR_LABELS]	= { .minlen = sizeof(struct md_labels),
				    .maxlen = sizeof(struct md_labels) },
	[OVS_CT_ATTR_HELPER]	= { .minlen = 1,
				    .maxlen = NF_CT_HELPER_NAME_LEN },
#if IS_ENABLED(CONFIG_NF_NAT)
	/* NAT length is checked when parsing the nested attributes. */
	[OVS_CT_ATTR_NAT]	= { .minlen = 0, .maxlen = INT_MAX },
#endif
	[OVS_CT_ATTR_EVENTMASK]	= { .minlen = sizeof(u32),
				    .maxlen = sizeof(u32) },
	[OVS_CT_ATTR_TIMEOUT] = { .minlen = 1,
				  .maxlen = CTNL_TIMEOUT_NAME_MAX },
};

static int parse_ct(const struct nlattr *attr, struct ovs_conntrack_info *info,
		    const char **helper, bool log)
{
	struct nlattr *a;
	int rem;

	nla_for_each_nested(a, attr, rem) {
		int type = nla_type(a);
		int maxlen;
		int minlen;

		if (type > OVS_CT_ATTR_MAX) {
			OVS_NLERR(log,
				  "Unknown conntrack attr (type=%d, max=%d)",
				  type, OVS_CT_ATTR_MAX);
			return -EINVAL;
		}

		maxlen = ovs_ct_attr_lens[type].maxlen;
		minlen = ovs_ct_attr_lens[type].minlen;
		if (nla_len(a) < minlen || nla_len(a) > maxlen) {
			OVS_NLERR(log,
				  "Conntrack attr type has unexpected length (type=%d, length=%d, expected=%d)",
				  type, nla_len(a), maxlen);
			return -EINVAL;
		}

		switch (type) {
		case OVS_CT_ATTR_FORCE_COMMIT:
			info->force = true;
			fallthrough;
		case OVS_CT_ATTR_COMMIT:
			info->commit = true;
			break;
#ifdef CONFIG_NF_CONNTRACK_ZONES
		case OVS_CT_ATTR_ZONE:
			info->zone.id = nla_get_u16(a);
			break;
#endif
#ifdef CONFIG_NF_CONNTRACK_MARK
		case OVS_CT_ATTR_MARK: {
			struct md_mark *mark = nla_data(a);

			if (!mark->mask) {
				OVS_NLERR(log, "ct_mark mask cannot be 0");
				return -EINVAL;
			}
			info->mark = *mark;
			break;
		}
#endif
#ifdef CONFIG_NF_CONNTRACK_LABELS
		case OVS_CT_ATTR_LABELS: {
			struct md_labels *labels = nla_data(a);

			if (!labels_nonzero(&labels->mask)) {
				OVS_NLERR(log, "ct_labels mask cannot be 0");
				return -EINVAL;
			}
			info->labels = *labels;
			break;
		}
#endif
		case OVS_CT_ATTR_HELPER:
			*helper = nla_data(a);
			if (!memchr(*helper, '\0', nla_len(a))) {
				OVS_NLERR(log, "Invalid conntrack helper");
				return -EINVAL;
			}
			break;
#if IS_ENABLED(CONFIG_NF_NAT)
		case OVS_CT_ATTR_NAT: {
			int err = parse_nat(a, info, log);

			if (err)
				return err;
			break;
		}
#endif
		case OVS_CT_ATTR_EVENTMASK:
			info->have_eventmask = true;
			info->eventmask = nla_get_u32(a);
			break;
#ifdef CONFIG_NF_CONNTRACK_TIMEOUT
		case OVS_CT_ATTR_TIMEOUT:
			memcpy(info->timeout, nla_data(a), nla_len(a));
			if (!memchr(info->timeout, '\0', nla_len(a))) {
				OVS_NLERR(log, "Invalid conntrack timeout");
				return -EINVAL;
			}
			break;
#endif

		default:
			OVS_NLERR(log, "Unknown conntrack attr (%d)",
				  type);
			return -EINVAL;
		}
	}

#ifdef CONFIG_NF_CONNTRACK_MARK
	if (!info->commit && info->mark.mask) {
		OVS_NLERR(log,
			  "Setting conntrack mark requires 'commit' flag.");
		return -EINVAL;
	}
#endif
#ifdef CONFIG_NF_CONNTRACK_LABELS
	if (!info->commit && labels_nonzero(&info->labels.mask)) {
		OVS_NLERR(log,
			  "Setting conntrack labels requires 'commit' flag.");
		return -EINVAL;
	}
#endif
	if (rem > 0) {
		OVS_NLERR(log, "Conntrack attr has %d unknown bytes", rem);
		return -EINVAL;
	}

	return 0;
}

//是否为合法的ct字段
bool ovs_ct_verify(struct net *net, enum ovs_key_attr attr)
{
	if (attr == OVS_KEY_ATTR_CT_STATE)
		return true;
	if (IS_ENABLED(CONFIG_NF_CONNTRACK_ZONES) &&
	    attr == OVS_KEY_ATTR_CT_ZONE)
		return true;
	if (IS_ENABLED(CONFIG_NF_CONNTRACK_MARK) &&
	    attr == OVS_KEY_ATTR_CT_MARK)
		return true;
	if (IS_ENABLED(CONFIG_NF_CONNTRACK_LABELS) &&
	    attr == OVS_KEY_ATTR_CT_LABELS) {
		struct ovs_net *ovs_net = net_generic(net, ovs_net_id);

		return ovs_net->xt_label;
	}

	return false;
}

//解析ct action，填充ct_info结构体
int ovs_ct_copy_action(struct net *net, const struct nlattr *attr,
		       const struct sw_flow_key *key,
		       struct sw_flow_actions **sfa,  bool log)
{
	struct ovs_conntrack_info ct_info;
	const char *helper = NULL;
	u16 family;
	int err;

	family = key_to_nfproto(key);
	if (family == NFPROTO_UNSPEC) {
		OVS_NLERR(log, "ct family unspecified");
		return -EINVAL;
	}

	memset(&ct_info, 0, sizeof(ct_info));
	ct_info.family = family;

	nf_ct_zone_init(&ct_info.zone, NF_CT_DEFAULT_ZONE_ID,
			NF_CT_DEFAULT_ZONE_DIR, 0);

	err = parse_ct(attr, &ct_info, &helper, log);
	if (err)
		return err;

	/* Set up template for tracking connections in specific zones. */
	//构造临时ct
	ct_info.ct = nf_ct_tmpl_alloc(net, &ct_info.zone, GFP_KERNEL);
	if (!ct_info.ct) {
		OVS_NLERR(log, "Failed to allocate conntrack template");
		return -ENOMEM;
	}

	if (ct_info.timeout[0]) {
		if (nf_ct_set_timeout(net, ct_info.ct, family, key->ip.proto,
				      ct_info.timeout))
			pr_info_ratelimited("Failed to associated timeout "
					    "policy `%s'\n", ct_info.timeout);
		else
			ct_info.nf_ct_timeout = rcu_dereference(
				nf_ct_timeout_find(ct_info.ct)->timeout);

	}

	if (helper) {
		err = ovs_ct_add_helper(&ct_info, helper, key, log);
		if (err)
			goto err_free_ct;
	}

	//构造ct action
	err = ovs_nla_add_action(sfa, OVS_ACTION_ATTR_CT, &ct_info,
				 sizeof(ct_info), log);
	if (err)
		goto err_free_ct;

	//添加confirmed标记
	__set_bit(IPS_CONFIRMED_BIT, &ct_info.ct->status);
	nf_conntrack_get(&ct_info.ct->ct_general);
	return 0;
err_free_ct:
	__ovs_ct_free_action(&ct_info);
	return err;
}

#if IS_ENABLED(CONFIG_NF_NAT)
static bool ovs_ct_nat_to_attr(const struct ovs_conntrack_info *info,
			       struct sk_buff *skb)
{
	struct nlattr *start;

	start = nla_nest_start_noflag(skb, OVS_CT_ATTR_NAT);
	if (!start)
		return false;

	if (info->nat & OVS_CT_SRC_NAT) {
		if (nla_put_flag(skb, OVS_NAT_ATTR_SRC))
			return false;
	} else if (info->nat & OVS_CT_DST_NAT) {
		if (nla_put_flag(skb, OVS_NAT_ATTR_DST))
			return false;
	} else {
		goto out;
	}

	if (info->range.flags & NF_NAT_RANGE_MAP_IPS) {
		if (IS_ENABLED(CONFIG_NF_NAT) &&
		    info->family == NFPROTO_IPV4) {
			if (nla_put_in_addr(skb, OVS_NAT_ATTR_IP_MIN,
					    info->range.min_addr.ip) ||
			    (info->range.max_addr.ip
			     != info->range.min_addr.ip &&
			     (nla_put_in_addr(skb, OVS_NAT_ATTR_IP_MAX,
					      info->range.max_addr.ip))))
				return false;
		} else if (IS_ENABLED(CONFIG_IPV6) &&
			   info->family == NFPROTO_IPV6) {
			if (nla_put_in6_addr(skb, OVS_NAT_ATTR_IP_MIN,
					     &info->range.min_addr.in6) ||
			    (memcmp(&info->range.max_addr.in6,
				    &info->range.min_addr.in6,
				    sizeof(info->range.max_addr.in6)) &&
			     (nla_put_in6_addr(skb, OVS_NAT_ATTR_IP_MAX,
					       &info->range.max_addr.in6))))
				return false;
		} else {
			return false;
		}
	}
	if (info->range.flags & NF_NAT_RANGE_PROTO_SPECIFIED &&
	    (nla_put_u16(skb, OVS_NAT_ATTR_PROTO_MIN,
			 ntohs(info->range.min_proto.all)) ||
	     (info->range.max_proto.all != info->range.min_proto.all &&
	      nla_put_u16(skb, OVS_NAT_ATTR_PROTO_MAX,
			  ntohs(info->range.max_proto.all)))))
		return false;

	if (info->range.flags & NF_NAT_RANGE_PERSISTENT &&
	    nla_put_flag(skb, OVS_NAT_ATTR_PERSISTENT))
		return false;
	if (info->range.flags & NF_NAT_RANGE_PROTO_RANDOM &&
	    nla_put_flag(skb, OVS_NAT_ATTR_PROTO_HASH))
		return false;
	if (info->range.flags & NF_NAT_RANGE_PROTO_RANDOM_FULLY &&
	    nla_put_flag(skb, OVS_NAT_ATTR_PROTO_RANDOM))
		return false;
out:
	nla_nest_end(skb, start);

	return true;
}
#endif

int ovs_ct_action_to_attr(const struct ovs_conntrack_info *ct_info,
			  struct sk_buff *skb)
{
	struct nlattr *start;

	start = nla_nest_start_noflag(skb, OVS_ACTION_ATTR_CT);
	if (!start)
		return -EMSGSIZE;

	if (ct_info->commit && nla_put_flag(skb, ct_info->force
					    ? OVS_CT_ATTR_FORCE_COMMIT
					    : OVS_CT_ATTR_COMMIT))
		return -EMSGSIZE;
	if (IS_ENABLED(CONFIG_NF_CONNTRACK_ZONES) &&
	    nla_put_u16(skb, OVS_CT_ATTR_ZONE, ct_info->zone.id))
		return -EMSGSIZE;
	if (IS_ENABLED(CONFIG_NF_CONNTRACK_MARK) && ct_info->mark.mask &&
	    nla_put(skb, OVS_CT_ATTR_MARK, sizeof(ct_info->mark),
		    &ct_info->mark))
		return -EMSGSIZE;
	if (IS_ENABLED(CONFIG_NF_CONNTRACK_LABELS) &&
	    labels_nonzero(&ct_info->labels.mask) &&
	    nla_put(skb, OVS_CT_ATTR_LABELS, sizeof(ct_info->labels),
		    &ct_info->labels))
		return -EMSGSIZE;
	if (ct_info->helper) {
		if (nla_put_string(skb, OVS_CT_ATTR_HELPER,
				   ct_info->helper->name))
			return -EMSGSIZE;
	}
	if (ct_info->have_eventmask &&
	    nla_put_u32(skb, OVS_CT_ATTR_EVENTMASK, ct_info->eventmask))
		return -EMSGSIZE;
	if (ct_info->timeout[0]) {
		if (nla_put_string(skb, OVS_CT_ATTR_TIMEOUT, ct_info->timeout))
			return -EMSGSIZE;
	}

#if IS_ENABLED(CONFIG_NF_NAT)
	if (ct_info->nat && !ovs_ct_nat_to_attr(ct_info, skb))
		return -EMSGSIZE;
#endif
	nla_nest_end(skb, start);

	return 0;
}

void ovs_ct_free_action(const struct nlattr *a)
{
	struct ovs_conntrack_info *ct_info = nla_data(a);

	__ovs_ct_free_action(ct_info);
}

static void __ovs_ct_free_action(struct ovs_conntrack_info *ct_info)
{
	if (ct_info->helper) {
#if IS_ENABLED(CONFIG_NF_NAT)
		if (ct_info->nat)
			nf_nat_helper_put(ct_info->helper);
#endif
		nf_conntrack_helper_put(ct_info->helper);
	}
	if (ct_info->ct) {
		if (ct_info->timeout[0])
			nf_ct_destroy_timeout(ct_info->ct);
		nf_ct_tmpl_free(ct_info->ct);
	}
}

#if	IS_ENABLED(CONFIG_NETFILTER_CONNCOUNT)
/*初始化ct limit_info*/
static int ovs_ct_limit_init(struct net *net, struct ovs_net *ovs_net)
{
	int i, err;

	ovs_net->ct_limit_info = kmalloc(sizeof(*ovs_net->ct_limit_info),
					 GFP_KERNEL);
	if (!ovs_net->ct_limit_info)
		return -ENOMEM;

	ovs_net->ct_limit_info->default_limit = OVS_CT_LIMIT_DEFAULT;
	ovs_net->ct_limit_info->limits =
		kmalloc_array(CT_LIMIT_HASH_BUCKETS, sizeof(struct hlist_head),
			      GFP_KERNEL);
	if (!ovs_net->ct_limit_info->limits) {
		kfree(ovs_net->ct_limit_info);
		return -ENOMEM;
	}

	for (i = 0; i < CT_LIMIT_HASH_BUCKETS; i++)
		INIT_HLIST_HEAD(&ovs_net->ct_limit_info->limits[i]);

	ovs_net->ct_limit_info->data =
		nf_conncount_init(net, NFPROTO_INET, sizeof(u32));

	if (IS_ERR(ovs_net->ct_limit_info->data)) {
		err = PTR_ERR(ovs_net->ct_limit_info->data);
		kfree(ovs_net->ct_limit_info->limits);
		kfree(ovs_net->ct_limit_info);
		pr_err("openvswitch: failed to init nf_conncount %d\n", err);
		return err;
	}
	return 0;
}

static void ovs_ct_limit_exit(struct net *net, struct ovs_net *ovs_net)
{
	const struct ovs_ct_limit_info *info = ovs_net->ct_limit_info;
	int i;

	nf_conncount_destroy(net, NFPROTO_INET, info->data);
	for (i = 0; i < CT_LIMIT_HASH_BUCKETS; ++i) {
		struct hlist_head *head = &info->limits[i];
		struct ovs_ct_limit *ct_limit;

		hlist_for_each_entry_rcu(ct_limit, head, hlist_node,
					 lockdep_ovsl_is_held())
			kfree_rcu(ct_limit, rcu);
	}
	kfree(info->limits);
	kfree(info);
}

static struct sk_buff *
ovs_ct_limit_cmd_reply_start(struct genl_info *info, u8 cmd,
			     struct ovs_header **ovs_reply_header)
{
	struct ovs_header *ovs_header = info->userhdr;
	struct sk_buff *skb;

	skb = genlmsg_new(NLMSG_DEFAULT_SIZE, GFP_KERNEL);
	if (!skb)
		return ERR_PTR(-ENOMEM);

	*ovs_reply_header = genlmsg_put(skb, info->snd_portid,
					info->snd_seq,
					&dp_ct_limit_genl_family, 0, cmd);

	if (!*ovs_reply_header) {
		nlmsg_free(skb);
		return ERR_PTR(-EMSGSIZE);
	}
	(*ovs_reply_header)->dp_ifindex = ovs_header->dp_ifindex;

	return skb;
}

static bool check_zone_id(int zone_id, u16 *pzone)
{
	if (zone_id >= 0 && zone_id <= 65535) {
		*pzone = (u16)zone_id;
		return true;
	}
	return false;
}
/*将netlink配置的ct limit转至info中*/
static int ovs_ct_limit_set_zone_limit(struct nlattr *nla_zone_limit,
				       struct ovs_ct_limit_info *info/*出参，各ct limit配置*/)
{
	struct ovs_zone_limit *zone_limit;
	int rem;
	u16 zone;

	rem = NLA_ALIGN(nla_len(nla_zone_limit));
	zone_limit = (struct ovs_zone_limit *)nla_data(nla_zone_limit);

	while (rem >= sizeof(*zone_limit)) {
		if (unlikely(zone_limit->zone_id ==
				OVS_ZONE_LIMIT_DEFAULT_ZONE)) {
		    /*设置默认zone_limit*/
			ovs_lock();
			info->default_limit = zone_limit->limit;
			ovs_unlock();
		} else if (unlikely(!check_zone_id(
				zone_limit->zone_id, &zone))) {
		    /*遇到不合法的zone id*/
			OVS_NLERR(true, "zone id is out of range");
		} else {
		    /*构造对此zone的ct limit配置*/
			struct ovs_ct_limit *ct_limit;

			ct_limit = kmalloc(sizeof(*ct_limit), GFP_KERNEL);
			if (!ct_limit)
				return -ENOMEM;

			ct_limit->zone = zone;
			ct_limit->limit = zone_limit->limit;

			ovs_lock();
			ct_limit_set(info, ct_limit);
			ovs_unlock();
		}
		rem -= NLA_ALIGN(sizeof(*zone_limit));
		zone_limit = (struct ovs_zone_limit *)((u8 *)zone_limit +
				NLA_ALIGN(sizeof(*zone_limit)));
	}

	/*还有剩余配置内容，这里进行告警*/
	if (rem)
		OVS_NLERR(true, "set zone limit has %d unknown bytes", rem);

	return 0;
}

static int ovs_ct_limit_del_zone_limit(struct nlattr *nla_zone_limit,
				       struct ovs_ct_limit_info *info)
{
	struct ovs_zone_limit *zone_limit;
	int rem;
	u16 zone;

	rem = NLA_ALIGN(nla_len(nla_zone_limit));
	zone_limit = (struct ovs_zone_limit *)nla_data(nla_zone_limit);

	while (rem >= sizeof(*zone_limit)) {
		if (unlikely(zone_limit->zone_id ==
				OVS_ZONE_LIMIT_DEFAULT_ZONE)) {
			ovs_lock();
			info->default_limit = OVS_CT_LIMIT_DEFAULT;
			ovs_unlock();
		} else if (unlikely(!check_zone_id(
				zone_limit->zone_id, &zone))) {
			OVS_NLERR(true, "zone id is out of range");
		} else {
			ovs_lock();
			ct_limit_del(info, zone);
			ovs_unlock();
		}
		rem -= NLA_ALIGN(sizeof(*zone_limit));
		zone_limit = (struct ovs_zone_limit *)((u8 *)zone_limit +
				NLA_ALIGN(sizeof(*zone_limit)));
	}

	if (rem)
		OVS_NLERR(true, "del zone limit has %d unknown bytes", rem);

	return 0;
}

static int ovs_ct_limit_get_default_limit(struct ovs_ct_limit_info *info,
					  struct sk_buff *reply)
{
	struct ovs_zone_limit zone_limit = {
		.zone_id = OVS_ZONE_LIMIT_DEFAULT_ZONE,
		.limit   = info->default_limit,
	};

	return nla_put_nohdr(reply, sizeof(zone_limit), &zone_limit);
}

static int __ovs_ct_limit_get_zone_limit(struct net *net,
					 struct nf_conncount_data *data,
					 u16 zone_id, u32 limit,
					 struct sk_buff *reply)
{
	struct nf_conntrack_zone ct_zone;
	struct ovs_zone_limit zone_limit;
	u32 conncount_key = zone_id;

	zone_limit.zone_id = zone_id;
	zone_limit.limit = limit;
	nf_ct_zone_init(&ct_zone, zone_id, NF_CT_DEFAULT_ZONE_DIR, 0);

	zone_limit.count = nf_conncount_count(net, data, &conncount_key, NULL,
					      &ct_zone);
	return nla_put_nohdr(reply, sizeof(zone_limit), &zone_limit);
}

static int ovs_ct_limit_get_zone_limit(struct net *net,
				       struct nlattr *nla_zone_limit,
				       struct ovs_ct_limit_info *info,
				       struct sk_buff *reply)
{
	struct ovs_zone_limit *zone_limit;
	int rem, err;
	u32 limit;
	u16 zone;

	rem = NLA_ALIGN(nla_len(nla_zone_limit));
	zone_limit = (struct ovs_zone_limit *)nla_data(nla_zone_limit);

	while (rem >= sizeof(*zone_limit)) {
		if (unlikely(zone_limit->zone_id ==
				OVS_ZONE_LIMIT_DEFAULT_ZONE)) {
			err = ovs_ct_limit_get_default_limit(info, reply);
			if (err)
				return err;
		} else if (unlikely(!check_zone_id(zone_limit->zone_id,
							&zone))) {
			OVS_NLERR(true, "zone id is out of range");
		} else {
			rcu_read_lock();
			limit = ct_limit_get(info, zone);
			rcu_read_unlock();

			err = __ovs_ct_limit_get_zone_limit(
				net, info->data, zone, limit, reply);
			if (err)
				return err;
		}
		rem -= NLA_ALIGN(sizeof(*zone_limit));
		zone_limit = (struct ovs_zone_limit *)((u8 *)zone_limit +
				NLA_ALIGN(sizeof(*zone_limit)));
	}

	if (rem)
		OVS_NLERR(true, "get zone limit has %d unknown bytes", rem);

	return 0;
}

static int ovs_ct_limit_get_all_zone_limit(struct net *net,
					   struct ovs_ct_limit_info *info,
					   struct sk_buff *reply)
{
	struct ovs_ct_limit *ct_limit;
	struct hlist_head *head;
	int i, err = 0;

	err = ovs_ct_limit_get_default_limit(info, reply);
	if (err)
		return err;

	rcu_read_lock();
	for (i = 0; i < CT_LIMIT_HASH_BUCKETS; ++i) {
		head = &info->limits[i];
		hlist_for_each_entry_rcu(ct_limit, head, hlist_node) {
			err = __ovs_ct_limit_get_zone_limit(net, info->data,
				ct_limit->zone, ct_limit->limit, reply);
			if (err)
				goto exit_err;
		}
	}

exit_err:
	rcu_read_unlock();
	return err;
}

/*实现各zone limit配置设置*/
static int ovs_ct_limit_cmd_set(struct sk_buff *skb, struct genl_info *info)
{
	struct nlattr **a = info->attrs;
	struct sk_buff *reply;
	struct ovs_header *ovs_reply_header;
	struct ovs_net *ovs_net = net_generic(sock_net(skb->sk), ovs_net_id);
	struct ovs_ct_limit_info *ct_limit_info = ovs_net->ct_limit_info;
	int err;

	reply = ovs_ct_limit_cmd_reply_start(info, OVS_CT_LIMIT_CMD_SET,
					     &ovs_reply_header);
	if (IS_ERR(reply))
		return PTR_ERR(reply);

	/*必须填充zone_limit项*/
	if (!a[OVS_CT_LIMIT_ATTR_ZONE_LIMIT]) {
		err = -EINVAL;
		goto exit_err;
	}

	/*设置zone limit项*/
	err = ovs_ct_limit_set_zone_limit(a[OVS_CT_LIMIT_ATTR_ZONE_LIMIT],
					  ct_limit_info);
	if (err)
		goto exit_err;

	static_branch_enable(&ovs_ct_limit_enabled);

	genlmsg_end(reply, ovs_reply_header);
	/*向用户态响应*/
	return genlmsg_reply(reply, info);

exit_err:
	nlmsg_free(reply);
	return err;
}

static int ovs_ct_limit_cmd_del(struct sk_buff *skb, struct genl_info *info)
{
	struct nlattr **a = info->attrs;
	struct sk_buff *reply;
	struct ovs_header *ovs_reply_header;
	struct ovs_net *ovs_net = net_generic(sock_net(skb->sk), ovs_net_id);
	struct ovs_ct_limit_info *ct_limit_info = ovs_net->ct_limit_info;
	int err;

	reply = ovs_ct_limit_cmd_reply_start(info, OVS_CT_LIMIT_CMD_DEL,
					     &ovs_reply_header);
	if (IS_ERR(reply))
		return PTR_ERR(reply);

	if (!a[OVS_CT_LIMIT_ATTR_ZONE_LIMIT]) {
		err = -EINVAL;
		goto exit_err;
	}

	err = ovs_ct_limit_del_zone_limit(a[OVS_CT_LIMIT_ATTR_ZONE_LIMIT],
					  ct_limit_info);
	if (err)
		goto exit_err;

	genlmsg_end(reply, ovs_reply_header);
	return genlmsg_reply(reply, info);

exit_err:
	nlmsg_free(reply);
	return err;
}

static int ovs_ct_limit_cmd_get(struct sk_buff *skb, struct genl_info *info)
{
	struct nlattr **a = info->attrs;
	struct nlattr *nla_reply;
	struct sk_buff *reply;
	struct ovs_header *ovs_reply_header;
	struct net *net = sock_net(skb->sk);
	struct ovs_net *ovs_net = net_generic(net, ovs_net_id);
	struct ovs_ct_limit_info *ct_limit_info = ovs_net->ct_limit_info;
	int err;

	reply = ovs_ct_limit_cmd_reply_start(info, OVS_CT_LIMIT_CMD_GET,
					     &ovs_reply_header);
	if (IS_ERR(reply))
		return PTR_ERR(reply);

	nla_reply = nla_nest_start_noflag(reply, OVS_CT_LIMIT_ATTR_ZONE_LIMIT);
	if (!nla_reply) {
		err = -EMSGSIZE;
		goto exit_err;
	}

	if (a[OVS_CT_LIMIT_ATTR_ZONE_LIMIT]) {
		err = ovs_ct_limit_get_zone_limit(
			net, a[OVS_CT_LIMIT_ATTR_ZONE_LIMIT], ct_limit_info,
			reply);
		if (err)
			goto exit_err;
	} else {
		err = ovs_ct_limit_get_all_zone_limit(net, ct_limit_info,
						      reply);
		if (err)
			goto exit_err;
	}

	nla_nest_end(reply, nla_reply);
	genlmsg_end(reply, ovs_reply_header);
	return genlmsg_reply(reply, info);

exit_err:
	nlmsg_free(reply);
	return err;
}

static const struct genl_small_ops ct_limit_genl_ops[] = {
	{ .cmd = OVS_CT_LIMIT_CMD_SET,
		.validate = GENL_DONT_VALIDATE_STRICT | GENL_DONT_VALIDATE_DUMP,
		.flags = GENL_ADMIN_PERM, /* Requires CAP_NET_ADMIN
					   * privilege. */
		.doit = ovs_ct_limit_cmd_set,/*用户态配置各zone ct limit*/
	},
	{ .cmd = OVS_CT_LIMIT_CMD_DEL,
		.validate = GENL_DONT_VALIDATE_STRICT | GENL_DONT_VALIDATE_DUMP,
		.flags = GENL_ADMIN_PERM, /* Requires CAP_NET_ADMIN
					   * privilege. */
		.doit = ovs_ct_limit_cmd_del,/*用户态删除各zone ct limit配置*/
	},
	{ .cmd = OVS_CT_LIMIT_CMD_GET,
		.validate = GENL_DONT_VALIDATE_STRICT | GENL_DONT_VALIDATE_DUMP,
		.flags = 0,		  /* OK for unprivileged users. */
		.doit = ovs_ct_limit_cmd_get,/*用户态获取各zone ct limit配置*/
	},
};

static const struct genl_multicast_group ovs_ct_limit_multicast_group = {
	.name = OVS_CT_LIMIT_MCGROUP,
};

struct genl_family dp_ct_limit_genl_family __ro_after_init = {
	.hdrsize = sizeof(struct ovs_header),
	.name = OVS_CT_LIMIT_FAMILY,
	.version = OVS_CT_LIMIT_VERSION,
	.maxattr = OVS_CT_LIMIT_ATTR_MAX,
	.policy = ct_limit_policy,
	.netnsok = true,
	.parallel_ops = true,
	.small_ops = ct_limit_genl_ops,
	.n_small_ops = ARRAY_SIZE(ct_limit_genl_ops),
	.mcgrps = &ovs_ct_limit_multicast_group,
	.n_mcgrps = 1,
	.module = THIS_MODULE,
};
#endif

int ovs_ct_init(struct net *net)
{
	unsigned int n_bits = sizeof(struct ovs_key_ct_labels) * BITS_PER_BYTE;
	struct ovs_net *ovs_net = net_generic(net, ovs_net_id);

	if (nf_connlabels_get(net, n_bits - 1)) {
		ovs_net->xt_label = false;
		OVS_NLERR(true, "Failed to set connlabel length");
	} else {
		ovs_net->xt_label = true;
	}

#if	IS_ENABLED(CONFIG_NETFILTER_CONNCOUNT)
	return ovs_ct_limit_init(net, ovs_net);
#else
	return 0;
#endif
}

void ovs_ct_exit(struct net *net)
{
	struct ovs_net *ovs_net = net_generic(net, ovs_net_id);

#if	IS_ENABLED(CONFIG_NETFILTER_CONNCOUNT)
	ovs_ct_limit_exit(net, ovs_net);
#endif

	if (ovs_net->xt_label)
		nf_connlabels_put(net);
}<|MERGE_RESOLUTION|>--- conflicted
+++ resolved
@@ -1403,13 +1403,8 @@
 		/*未指明commit，仅执行ct查询*/
 		err = ovs_ct_lookup(net, key, info, skb);
 
-<<<<<<< HEAD
 	/*回归到原来skb->data指向位置*/
-	skb_push(skb, nh_ofs);
-	skb_postpush_rcsum(skb, skb->data, nh_ofs);
-=======
 	skb_push_rcsum(skb, nh_ofs);
->>>>>>> 40226a3d
 	if (err)
 		kfree_skb(skb);
 	return err;
@@ -1417,18 +1412,10 @@
 
 int ovs_ct_clear(struct sk_buff *skb, struct sw_flow_key *key)
 {
-<<<<<<< HEAD
-	if (skb_nfct(skb)) {
-		nf_conntrack_put(skb_nfct(skb));
-		//清除skb上的连接引用
-		nf_ct_set(skb, NULL, IP_CT_UNTRACKED);
-		ovs_ct_fill_key(skb, key, false);
-	}
-=======
 	nf_conntrack_put(skb_nfct(skb));
+	//清除skb上的连接引用
 	nf_ct_set(skb, NULL, IP_CT_UNTRACKED);
 	ovs_ct_fill_key(skb, key, false);
->>>>>>> 40226a3d
 
 	return 0;
 }
