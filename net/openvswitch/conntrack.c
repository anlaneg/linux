// SPDX-License-Identifier: GPL-2.0-only
/*
 * Copyright (c) 2015 Nicira, Inc.
 */

#include <linux/module.h>
#include <linux/openvswitch.h>
#include <linux/tcp.h>
#include <linux/udp.h>
#include <linux/sctp.h>
#include <linux/static_key.h>
#include <linux/string_helpers.h>
#include <net/ip.h>
#include <net/genetlink.h>
#include <net/netfilter/nf_conntrack_core.h>
#include <net/netfilter/nf_conntrack_count.h>
#include <net/netfilter/nf_conntrack_helper.h>
#include <net/netfilter/nf_conntrack_labels.h>
#include <net/netfilter/nf_conntrack_seqadj.h>
#include <net/netfilter/nf_conntrack_timeout.h>
#include <net/netfilter/nf_conntrack_zones.h>
#include <net/netfilter/ipv6/nf_defrag_ipv6.h>
#include <net/ipv6_frag.h>

#if IS_ENABLED(CONFIG_NF_NAT)
#include <net/netfilter/nf_nat.h>
#endif

#include <net/netfilter/nf_conntrack_act_ct.h>

#include "datapath.h"
#include "drop.h"
#include "conntrack.h"
#include "flow.h"
#include "flow_netlink.h"

struct ovs_ct_len_tbl {
	int maxlen;
	int minlen;
};

/* Metadata mark for masked write to conntrack mark */
struct md_mark {
	u32 value;
	u32 mask;
};

/* Metadata label for masked write to conntrack label. */
struct md_labels {
	struct ovs_key_ct_labels value;
	struct ovs_key_ct_labels mask;
};

enum ovs_ct_nat {
	OVS_CT_NAT = 1 << 0,     /* NAT for committed connections only. */
	OVS_CT_SRC_NAT = 1 << 1, /* Source NAT for NEW connections. */
	OVS_CT_DST_NAT = 1 << 2, /* Destination NAT for NEW connections. */
};

/* Conntrack action context for execution. */
struct ovs_conntrack_info {
    /*连接对应的alg helper函数*/
	struct nf_conntrack_helper *helper;
	struct nf_conntrack_zone zone;
	struct nf_conn *ct;
	//如果不存在，则可以创建ct
	u8 commit : 1;
	//nat方式
	u8 nat : 3;                 /* enum ovs_ct_nat */
	u8 force : 1;
	u8 have_eventmask : 1;
	u16 family;
	u32 eventmask;              /* Mask of 1 << IPCT_*. */
	struct md_mark mark;/*ct的mark信息*/
	struct md_labels labels;
	char timeout[CTNL_TIMEOUT_NAME_MAX];
	struct nf_ct_timeout *nf_ct_timeout;
#if IS_ENABLED(CONFIG_NF_NAT)
	//指出源目的mac如何分配
	struct nf_nat_range2 range;  /* Only present for SRC NAT and DST NAT. */
#endif
};

#if	IS_ENABLED(CONFIG_NETFILTER_CONNCOUNT)
#define OVS_CT_LIMIT_UNLIMITED	0
#define OVS_CT_LIMIT_DEFAULT OVS_CT_LIMIT_UNLIMITED
#define CT_LIMIT_HASH_BUCKETS 512
static DEFINE_STATIC_KEY_FALSE(ovs_ct_limit_enabled);

struct ovs_ct_limit {
	/* Elements in ovs_ct_limit_info->limits hash table */
	struct hlist_node hlist_node;
	struct rcu_head rcu;
	u16 zone;/*所属的zone*/
	u32 limit;/*对应的zone ct limit配置*/
};

struct ovs_ct_limit_info {
	u32 default_limit;/*默认zone limit*/
	struct hlist_head *limits;
	struct nf_conncount_data *data;
};

static const struct nla_policy ct_limit_policy[OVS_CT_LIMIT_ATTR_MAX + 1] = {
	[OVS_CT_LIMIT_ATTR_ZONE_LIMIT] = { .type = NLA_NESTED, },
};
#endif

static bool labels_nonzero(const struct ovs_key_ct_labels *labels);

static void __ovs_ct_free_action(struct ovs_conntrack_info *ct_info);

static u16 key_to_nfproto(const struct sw_flow_key *key)
{
	switch (ntohs(key->eth.type)) {
	case ETH_P_IP:
		return NFPROTO_IPV4;
	case ETH_P_IPV6:
		return NFPROTO_IPV6;
	default:
		return NFPROTO_UNSPEC;
	}
}

/* Map SKB connection state into the values used by flow definition. */
static u8 ovs_ct_get_state(enum ip_conntrack_info ctinfo)
{
	//将ct状态转换为openvswitch状态
	u8 ct_state = OVS_CS_F_TRACKED;

	switch (ctinfo) {
	case IP_CT_ESTABLISHED_REPLY:
	case IP_CT_RELATED_REPLY:
		ct_state |= OVS_CS_F_REPLY_DIR;
		break;
	default:
		break;
	}

	switch (ctinfo) {
	case IP_CT_ESTABLISHED:
	case IP_CT_ESTABLISHED_REPLY:
		ct_state |= OVS_CS_F_ESTABLISHED;
		break;
	case IP_CT_RELATED:
	case IP_CT_RELATED_REPLY:
		ct_state |= OVS_CS_F_RELATED;
		break;
	case IP_CT_NEW:
		ct_state |= OVS_CS_F_NEW;
		break;
	default:
		break;
	}

	return ct_state;
}

static u32 ovs_ct_get_mark(const struct nf_conn *ct)
{
#if IS_ENABLED(CONFIG_NF_CONNTRACK_MARK)
	return ct ? READ_ONCE(ct->mark) : 0;
#else
	return 0;
#endif
}

/* Guard against conntrack labels max size shrinking below 128 bits. */
#if NF_CT_LABELS_MAX_SIZE < 16
#error NF_CT_LABELS_MAX_SIZE must be at least 16 bytes
#endif

static void ovs_ct_get_labels(const struct nf_conn *ct,
			      struct ovs_key_ct_labels *labels)
{
	struct nf_conn_labels *cl = NULL;

	if (ct) {
		if (ct->master && !nf_ct_is_confirmed(ct))
			ct = ct->master;
		cl = nf_ct_labels_find(ct);
	}
	if (cl)
		memcpy(labels, cl->bits, OVS_CT_LABELS_LEN);
	else
		memset(labels, 0, OVS_CT_LABELS_LEN);
}

static void __ovs_ct_update_key_orig_tp(struct sw_flow_key *key,
					const struct nf_conntrack_tuple *orig,
					u8 icmp_proto)
{
	key->ct_orig_proto = orig->dst.protonum;
	if (orig->dst.protonum == icmp_proto) {
		key->ct.orig_tp.src = htons(orig->dst.u.icmp.type);
		key->ct.orig_tp.dst = htons(orig->dst.u.icmp.code);
	} else {
		key->ct.orig_tp.src = orig->src.u.all;
		key->ct.orig_tp.dst = orig->dst.u.all;
	}
}

static void __ovs_ct_update_key(struct sw_flow_key *key, u8 state,
				const struct nf_conntrack_zone *zone,
				const struct nf_conn *ct)
{
	//更新链ct状态,zone_id,ct_mark,ct_labels
	key->ct_state = state;
	key->ct_zone = zone->id;
	key->ct.mark = ovs_ct_get_mark(ct);
	ovs_ct_get_labels(ct, &key->ct.labels);

	if (ct) {
		const struct nf_conntrack_tuple *orig;

		/* Use the master if we have one. */
		if (ct->master)
			ct = ct->master;

		//取源方向元组
		orig = &ct->tuplehash[IP_CT_DIR_ORIGINAL].tuple;

		/* IP version must match with the master connection. */
		if (key->eth.type == htons(ETH_P_IP) &&
		    nf_ct_l3num(ct) == NFPROTO_IPV4) {
			key->ipv4.ct_orig.src = orig->src.u3.ip;
			key->ipv4.ct_orig.dst = orig->dst.u3.ip;
			__ovs_ct_update_key_orig_tp(key, orig, IPPROTO_ICMP);
			return;
		} else if (key->eth.type == htons(ETH_P_IPV6) &&
			   !sw_flow_key_is_nd(key) &&
			   nf_ct_l3num(ct) == NFPROTO_IPV6) {
			key->ipv6.ct_orig.src = orig->src.u3.in6;
			key->ipv6.ct_orig.dst = orig->dst.u3.in6;
			__ovs_ct_update_key_orig_tp(key, orig, NEXTHDR_ICMP);
			return;
		}
	}
	/* Clear 'ct_orig_proto' to mark the non-existence of conntrack
	 * original direction key fields.
	 */
	key->ct_orig_proto = 0;
}

/* Update 'key' based on skb->_nfct.  If 'post_ct' is true, then OVS has
 * previously sent the packet to conntrack via the ct action.  If
 * 'keep_nat_flags' is true, the existing NAT flags retained, else they are
 * initialized from the connection status.
 */
static void ovs_ct_update_key(const struct sk_buff *skb,
			      const struct ovs_conntrack_info *info,
			      struct sw_flow_key *key, bool post_ct,
			      bool keep_nat_flags/*是否使用key->ct_status中的nat状态*/)
{
	const struct nf_conntrack_zone *zone = &nf_ct_zone_dflt;
	enum ip_conntrack_info ctinfo;
	struct nf_conn *ct;
	//默认为末跟踪状态
	u8 state = 0;

	//取skb的连接跟踪及连接状态
	ct = nf_ct_get(skb, &ctinfo);
	if (ct) {
		state = ovs_ct_get_state(ctinfo);
		/* All unconfirmed entries are NEW connections. */
		if (!nf_ct_is_confirmed(ct))
			state |= OVS_CS_F_NEW;
		/* OVS persists the related flag for the duration of the
		 * connection.
		 */
		if (ct->master)
			state |= OVS_CS_F_RELATED;
		if (keep_nat_flags) {
			state |= key->ct_state & OVS_CS_F_NAT_MASK;
		} else {
			if (ct->status & IPS_SRC_NAT)
				state |= OVS_CS_F_SRC_NAT;
			if (ct->status & IPS_DST_NAT)
				state |= OVS_CS_F_DST_NAT;
		}
		zone = nf_ct_zone(ct);
	} else if (post_ct) {
		//未查询到ct，且当前为ct后，打上invalid标志
		state = OVS_CS_F_TRACKED | OVS_CS_F_INVALID;
		if (info)
			zone = &info->zone;
	}

	//更新key中flow的链接状态，准备下次match
	__ovs_ct_update_key(key, state, zone, ct);
}

/* This is called to initialize CT key fields possibly coming in from the local
 * stack.
 */
void ovs_ct_fill_key(const struct sk_buff *skb,
		     struct sw_flow_key *key,
		     bool post_ct)
{
	ovs_ct_update_key(skb, NULL, key, post_ct, false);
}

int ovs_ct_put_key(const struct sw_flow_key *swkey,
		   const struct sw_flow_key *output, struct sk_buff *skb)
{
	if (nla_put_u32(skb, OVS_KEY_ATTR_CT_STATE, output->ct_state))
		return -EMSGSIZE;

	if (IS_ENABLED(CONFIG_NF_CONNTRACK_ZONES) &&
	    nla_put_u16(skb, OVS_KEY_ATTR_CT_ZONE, output->ct_zone))
		return -EMSGSIZE;

	if (IS_ENABLED(CONFIG_NF_CONNTRACK_MARK) &&
	    nla_put_u32(skb, OVS_KEY_ATTR_CT_MARK, output->ct.mark))
		return -EMSGSIZE;

	if (IS_ENABLED(CONFIG_NF_CONNTRACK_LABELS) &&
	    nla_put(skb, OVS_KEY_ATTR_CT_LABELS, sizeof(output->ct.labels),
		    &output->ct.labels))
		return -EMSGSIZE;

	if (swkey->ct_orig_proto) {
		if (swkey->eth.type == htons(ETH_P_IP)) {
			struct ovs_key_ct_tuple_ipv4 orig;

			memset(&orig, 0, sizeof(orig));
			orig.ipv4_src = output->ipv4.ct_orig.src;
			orig.ipv4_dst = output->ipv4.ct_orig.dst;
			orig.src_port = output->ct.orig_tp.src;
			orig.dst_port = output->ct.orig_tp.dst;
			orig.ipv4_proto = output->ct_orig_proto;

			if (nla_put(skb, OVS_KEY_ATTR_CT_ORIG_TUPLE_IPV4,
				    sizeof(orig), &orig))
				return -EMSGSIZE;
		} else if (swkey->eth.type == htons(ETH_P_IPV6)) {
			struct ovs_key_ct_tuple_ipv6 orig;

			memset(&orig, 0, sizeof(orig));
			memcpy(orig.ipv6_src, output->ipv6.ct_orig.src.s6_addr32,
			       sizeof(orig.ipv6_src));
			memcpy(orig.ipv6_dst, output->ipv6.ct_orig.dst.s6_addr32,
			       sizeof(orig.ipv6_dst));
			orig.src_port = output->ct.orig_tp.src;
			orig.dst_port = output->ct.orig_tp.dst;
			orig.ipv6_proto = output->ct_orig_proto;

			if (nla_put(skb, OVS_KEY_ATTR_CT_ORIG_TUPLE_IPV6,
				    sizeof(orig), &orig))
				return -EMSGSIZE;
		}
	}

	return 0;
}

/*设置ct mark到conntrack中*/
static int ovs_ct_set_mark(struct nf_conn *ct, struct sw_flow_key *key,
			   u32 ct_mark, u32 mask)
{
#if IS_ENABLED(CONFIG_NF_CONNTRACK_MARK)
	u32 new_mark;

	new_mark = ct_mark | (READ_ONCE(ct->mark) & ~(mask));
	if (READ_ONCE(ct->mark) != new_mark) {
		WRITE_ONCE(ct->mark, new_mark);
		if (nf_ct_is_confirmed(ct))
			nf_conntrack_event_cache(IPCT_MARK, ct);
		key->ct.mark = new_mark;
	}

	return 0;
#else
	return -ENOTSUPP;
#endif
}

static struct nf_conn_labels *ovs_ct_get_conn_labels(struct nf_conn *ct)
{
	struct nf_conn_labels *cl;

	cl = nf_ct_labels_find(ct);
	if (!cl) {
		nf_ct_labels_ext_add(ct);
		cl = nf_ct_labels_find(ct);
	}

	return cl;
}

/* Initialize labels for a new, yet to be committed conntrack entry.  Note that
 * since the new connection is not yet confirmed, and thus no-one else has
 * access to it's labels, we simply write them over.
 */
static int ovs_ct_init_labels(struct nf_conn *ct, struct sw_flow_key *key,
			      const struct ovs_key_ct_labels *labels,
			      const struct ovs_key_ct_labels *mask)
{
	struct nf_conn_labels *cl, *master_cl;
	bool have_mask = labels_nonzero(mask);

	/* Inherit master's labels to the related connection? */
	master_cl = ct->master ? nf_ct_labels_find(ct->master) : NULL;

	if (!master_cl && !have_mask)
		return 0;   /* Nothing to do. */

	cl = ovs_ct_get_conn_labels(ct);
	if (!cl)
		return -ENOSPC;

	/* Inherit the master's labels, if any. */
	if (master_cl)
		*cl = *master_cl;

	if (have_mask) {
		u32 *dst = (u32 *)cl->bits;
		int i;

		for (i = 0; i < OVS_CT_LABELS_LEN_32; i++)
			dst[i] = (dst[i] & ~mask->ct_labels_32[i]) |
				(labels->ct_labels_32[i]
				 & mask->ct_labels_32[i]);
	}

	/* Labels are included in the IPCTNL_MSG_CT_NEW event only if the
	 * IPCT_LABEL bit is set in the event cache.
	 */
	nf_conntrack_event_cache(IPCT_LABEL, ct);

	memcpy(&key->ct.labels, cl->bits, OVS_CT_LABELS_LEN);

	return 0;
}

static int ovs_ct_set_labels(struct nf_conn *ct, struct sw_flow_key *key,
			     const struct ovs_key_ct_labels *labels,
			     const struct ovs_key_ct_labels *mask)
{
	struct nf_conn_labels *cl;
	int err;

	cl = ovs_ct_get_conn_labels(ct);
	if (!cl)
		return -ENOSPC;

	err = nf_connlabels_replace(ct, labels->ct_labels_32,
				    mask->ct_labels_32,
				    OVS_CT_LABELS_LEN_32);
	if (err)
		return err;

	memcpy(&key->ct.labels, cl->bits, OVS_CT_LABELS_LEN);

	return 0;
}

static int ovs_ct_handle_fragments(struct net *net, struct sw_flow_key *key,
				   u16 zone, int family, struct sk_buff *skb)
{
	struct ovs_skb_cb ovs_cb = *OVS_CB(skb);
	int err;

	err = nf_ct_handle_fragments(net, skb, zone, family, &key->ip.proto, &ovs_cb.mru);
	if (err)
		return err;

	/* The key extracted from the fragment that completed this datagram
	 * likely didn't have an L4 header, so regenerate it.
	 */
	ovs_flow_key_update_l3l4(skb, key);
	key->ip.frag = OVS_FRAG_TYPE_NONE;
	*OVS_CB(skb) = ovs_cb;

	return 0;
}

/* This replicates logic from nf_conntrack_core.c that is not exported. */
static enum ip_conntrack_info
ovs_ct_get_info(const struct nf_conntrack_tuple_hash *h)
{
	const struct nf_conn *ct = nf_ct_tuplehash_to_ctrack(h);

	if (NF_CT_DIRECTION(h) == IP_CT_DIR_REPLY)
		return IP_CT_ESTABLISHED_REPLY;
	/* Once we've had two way comms, always ESTABLISHED. */
	if (test_bit(IPS_SEEN_REPLY_BIT, &ct->status))
		return IP_CT_ESTABLISHED;
	if (test_bit(IPS_EXPECTED_BIT, &ct->status))
		return IP_CT_RELATED;
	return IP_CT_NEW;
}

/* Find an existing connection which this packet belongs to without
 * re-attributing statistics or modifying the connection state.  This allows an
 * skb->_nfct lost due to an upcall to be recovered during actions execution.
 *
 * Must be called with rcu_read_lock.
 *
 * On success, populates skb->_nfct and returns the connection.  Returns NULL
 * if there is no existing entry.
 */
//查找已存在的ct
static struct nf_conn *
ovs_ct_find_existing(struct net *net, const struct nf_conntrack_zone *zone,
		     u8 l3num, struct sk_buff *skb, bool natted)
{
	struct nf_conntrack_tuple tuple;
	struct nf_conntrack_tuple_hash *h;
	struct nf_conn *ct;

	if (!nf_ct_get_tuplepr(skb, skb_network_offset(skb), l3num,
			       net, &tuple)) {
		//解析报文的6元组信息失败，返回NULL
		pr_debug("ovs_ct_find_existing: Can't get tuple\n");
		return NULL;
	}

	/* Must invert the tuple if skb has been transformed by NAT. */
	if (natted) {
		struct nf_conntrack_tuple inverse;

		//利用tuple制做反向的元组，并将其赋值给tuple
		if (!nf_ct_invert_tuple(&inverse, &tuple)) {
			pr_debug("ovs_ct_find_existing: Inversion failed!\n");
			return NULL;
		}
		tuple = inverse;
	}

	//查询此元组对应的contrack是否存在
	/* look for tuple match */
	h = nf_conntrack_find_get(net, zone, &tuple);
	if (!h)
		//链接跟踪不存在，返回NULL
		return NULL;   /* Not found. */

	ct = nf_ct_tuplehash_to_ctrack(h);

	/* Inverted packet tuple matches the reverse direction conntrack tuple,
	 * select the other tuplehash to get the right 'ctinfo' bits for this
	 * packet.
	 */
	if (natted)
		h = &ct->tuplehash[!h->tuple.dst.dir];

	//将ct设置在skb上
	nf_ct_set(skb, ct, ovs_ct_get_info(h));
	return ct;
}

//返回已存在kernel中已创建的ct
static
struct nf_conn *ovs_ct_executed(struct net *net,
				const struct sw_flow_key *key,
				const struct ovs_conntrack_info *info,
				struct sk_buff *skb,
				bool *ct_executed)
{
	struct nf_conn *ct = NULL;

	/* If no ct, check if we have evidence that an existing conntrack entry
	 * might be found for this skb.  This happens when we lose a skb->_nfct
	 * due to an upcall, or if the direction is being forced.  If the
	 * connection was not confirmed, it is not cached and needs to be run
	 * through conntrack again.
	 */
	*ct_executed = (key->ct_state & OVS_CS_F_TRACKED/*指明ct被跟踪*/) &&
		       !(key->ct_state & OVS_CS_F_INVALID/*ct状态有效*/) &&
		       (key->ct_zone == info->zone.id);//zone一致

	if (*ct_executed || (!key->ct_state && info->force)) {
		//执行kernel连接跟踪查询
		ct = ovs_ct_find_existing(net, &info->zone, info->family/*协议族*/, skb,
					  !!(key->ct_state &
					  OVS_CS_F_NAT_MASK)/*如果ct做了snat或者dnat,则用其反方向元组查询，并返回本方向流*/);
	}

	return ct;
}

/* Determine whether skb->_nfct is equal to the result of conntrack lookup. */
static bool skb_nfct_cached(struct net *net,
			    const struct sw_flow_key *key,
			    const struct ovs_conntrack_info *info/*出参，连接跟踪状态*/,
			    struct sk_buff *skb)
{
	enum ip_conntrack_info ctinfo;
	struct nf_conn *ct;
	bool ct_executed = true;

	//取skb对应的连接跟踪地址及ct信息
	ct = nf_ct_get(skb, &ctinfo);
	if (!ct)
		ct = ovs_ct_executed(net, key, info, skb, &ct_executed);

	if (ct)
		//获取链接状态信息
		nf_ct_get(skb, &ctinfo);
	else
	    //ct未创建，则返回
		return false;

	//net不相等，忽略此ct
	if (!net_eq(net, read_pnet(&ct->ct_net)))
		return false;

	//zone不相等，忽略此ct
	if (!nf_ct_zone_equal_any(info->ct, nf_ct_zone(ct)))
		return false;

	if (info->helper) {
		struct nf_conn_help *help;

		//取help信息，检查ct与info指定的helper函数是否一致
		help = nf_ct_ext_find(ct, NF_CT_EXT_HELPER);
		if (help && rcu_access_pointer(help->helper) != info->helper)
			return false;
	}

	if (info->nf_ct_timeout) {
		struct nf_conn_timeout *timeout_ext;

		/*取ct中存在的timeout扩展，需要与info的timeout相等*/
		timeout_ext = nf_ct_timeout_find(ct);
		if (!timeout_ext || info->nf_ct_timeout !=
		    rcu_dereference(timeout_ext->timeout))
			return false;
	}

	/* Force conntrack entry direction to the current packet? */
	//如果给定info->force,且本报文为源方向，则丢弃掉此ct
	if (info->force && CTINFO2DIR(ctinfo) != IP_CT_DIR_ORIGINAL) {
		/* Delete the conntrack entry if confirmed, else just release
		 * the reference.
		 */
		if (nf_ct_is_confirmed(ct))
			nf_ct_delete(ct, 0, 0);

		nf_ct_put(ct);
		/*清除skb中ct引用*/
		nf_ct_set(skb, NULL, 0);
		return false;
	}

	return ct_executed;
}

#if IS_ENABLED(CONFIG_NF_NAT)
static void ovs_nat_update_key(struct sw_flow_key *key,
			       const struct sk_buff *skb,
			       enum nf_nat_manip_type maniptype)
{
	if (maniptype == NF_NAT_MANIP_SRC) {
		__be16 src;

		key->ct_state |= OVS_CS_F_SRC_NAT;
		if (key->eth.type == htons(ETH_P_IP))
			key->ipv4.addr.src = ip_hdr(skb)->saddr;
		else if (key->eth.type == htons(ETH_P_IPV6))
			memcpy(&key->ipv6.addr.src, &ipv6_hdr(skb)->saddr,
			       sizeof(key->ipv6.addr.src));
		else
			return;

		if (key->ip.proto == IPPROTO_UDP)
			src = udp_hdr(skb)->source;
		else if (key->ip.proto == IPPROTO_TCP)
			src = tcp_hdr(skb)->source;
		else if (key->ip.proto == IPPROTO_SCTP)
			src = sctp_hdr(skb)->source;
		else
			return;

		key->tp.src = src;
	} else {
		__be16 dst;

		key->ct_state |= OVS_CS_F_DST_NAT;
		if (key->eth.type == htons(ETH_P_IP))
			key->ipv4.addr.dst = ip_hdr(skb)->daddr;
		else if (key->eth.type == htons(ETH_P_IPV6))
			memcpy(&key->ipv6.addr.dst, &ipv6_hdr(skb)->daddr,
			       sizeof(key->ipv6.addr.dst));
		else
			return;

		if (key->ip.proto == IPPROTO_UDP)
			dst = udp_hdr(skb)->dest;
		else if (key->ip.proto == IPPROTO_TCP)
			dst = tcp_hdr(skb)->dest;
		else if (key->ip.proto == IPPROTO_SCTP)
			dst = sctp_hdr(skb)->dest;
		else
			return;

		key->tp.dst = dst;
	}
}

/* Returns NF_DROP if the packet should be dropped, NF_ACCEPT otherwise. */
static int ovs_ct_nat(struct net *net, struct sw_flow_key *key,
		      const struct ovs_conntrack_info *info,
		      struct sk_buff *skb, struct nf_conn *ct,
		      enum ip_conntrack_info ctinfo)
{
	int err, action = 0;

	if (!(info->nat & OVS_CT_NAT))
		return NF_ACCEPT;
	if (info->nat & OVS_CT_SRC_NAT)
		action |= BIT(NF_NAT_MANIP_SRC);
	if (info->nat & OVS_CT_DST_NAT)
		action |= BIT(NF_NAT_MANIP_DST);

	err = nf_ct_nat(skb, ct, ctinfo, &action, &info->range, info->commit);
	if (err != NF_ACCEPT)
		return err;

	if (action & BIT(NF_NAT_MANIP_SRC))
		ovs_nat_update_key(key, skb, NF_NAT_MANIP_SRC);
	if (action & BIT(NF_NAT_MANIP_DST))
		ovs_nat_update_key(key, skb, NF_NAT_MANIP_DST);

	return err;
}
#else /* !CONFIG_NF_NAT */
static int ovs_ct_nat(struct net *net, struct sw_flow_key *key,
		      const struct ovs_conntrack_info *info,
		      struct sk_buff *skb, struct nf_conn *ct,
		      enum ip_conntrack_info ctinfo)
{
	return NF_ACCEPT;
}
#endif

static int verdict_to_errno(unsigned int verdict)
{
	switch (verdict & NF_VERDICT_MASK) {
	case NF_ACCEPT:
		return 0;
	case NF_DROP:
		return -EINVAL;
	case NF_STOLEN:
		return -EINPROGRESS;
	default:
		break;
	}

	return -EINVAL;
}

/* Pass 'skb' through conntrack in 'net', using zone configured in 'info', if
 * not done already.  Update key with new CT state after passing the packet
 * through conntrack.
 * Note that if the packet is deemed invalid by conntrack, skb->_nfct will be
 * set to NULL and 0 will be returned.
 */
static int __ovs_ct_lookup(struct net *net, struct sw_flow_key *key,
			   const struct ovs_conntrack_info *info,
			   struct sk_buff *skb)
{
	/* If we are recirculating packets to match on conntrack fields and
	 * committing with a separate conntrack action,  then we don't need to
	 * actually run the packet through conntrack twice unless it's for a
	 * different zone.
	 */
    /*检查是否已有key对应的ct缓存存在*/
	bool cached = skb_nfct_cached(net, key, info, skb);
	enum ip_conntrack_info ctinfo;
	struct nf_conn *ct;

	if (!cached) {
		//之前未查询到ct,构造hook state准备手动调用nf_conntrack_in创建ct
		struct nf_hook_state state = {
			.hook = NF_INET_PRE_ROUTING,
			.pf = info->family,
			.net = net,
		};
		struct nf_conn *tmpl = info->ct;
		int err;

		/* Associate skb with specified zone. */
		if (tmpl) {
			ct = nf_ct_get(skb, &ctinfo);
			nf_ct_put(ct);
			nf_conntrack_get(&tmpl->ct_general);
			nf_ct_set(skb, tmpl, IP_CT_NEW);
		}

		//创建连接跟踪
		err = nf_conntrack_in(skb, &state);
		if (err != NF_ACCEPT)
			return verdict_to_errno(err);

		/* Clear CT state NAT flags to mark that we have not yet done
		 * NAT after the nf_conntrack_in() call.  We can actually clear
		 * the whole state, as it will be re-initialized below.
		 */
		key->ct_state = 0;

		/* Update the key, but keep the NAT flags. */
		//更新ct的状态到key中
		ovs_ct_update_key(skb, info, key, true, true);
	}

	//取skb中记录的ct
	ct = nf_ct_get(skb, &ctinfo);
	if (ct) {
		bool add_helper = false;

		/* Packets starting a new connection must be NATted before the
		 * helper, so that the helper knows about the NAT.  We enforce
		 * this by delaying both NAT and helper calls for unconfirmed
		 * connections until the committing CT action.  For later
		 * packets NAT and Helper may be called in either order.
		 *
		 * NAT will be done only if the CT action has NAT, and only
		 * once per packet (per zone), as guarded by the NAT bits in
		 * the key->ct_state.
		 */
<<<<<<< HEAD
		if (info->nat/*需要做nat*/ && !(key->ct_state & OVS_CS_F_NAT_MASK) &&
		    (nf_ct_is_confirmed(ct) || info->commit) &&
			/*执行nat分配，报文修改*/
		    ovs_ct_nat(net, key, info, skb, ct, ctinfo) != NF_ACCEPT) {
			return -EINVAL;
=======
		if (info->nat && !(key->ct_state & OVS_CS_F_NAT_MASK) &&
		    (nf_ct_is_confirmed(ct) || info->commit)) {
			int err = ovs_ct_nat(net, key, info, skb, ct, ctinfo);

			err = verdict_to_errno(err);
			if (err)
				return err;
>>>>>>> 155a3c00
		}

		/* Userspace may decide to perform a ct lookup without a helper
		 * specified followed by a (recirculate and) commit with one,
		 * or attach a helper in a later commit.  Therefore, for
		 * connections which we will commit, we may need to attach
		 * the helper here.
		 */
		if (!nf_ct_is_confirmed(ct) && info->commit &&
		    info->helper && !nfct_help(ct)) {
			//ct需要commit,且指明helper,此处添加helper
			int err = __nf_ct_try_assign_helper(ct, info->ct,
							    GFP_ATOMIC);
			if (err)
				return err;
			add_helper = true;

			/* helper installed, add seqadj if NAT is required */
			if (info->nat && !nfct_seqadj(ct)) {
				if (!nfct_seqadj_ext_add(ct))
					return -EINVAL;
			}
		}

		/*执行help分析*/
		/* Call the helper only if:
		 * - nf_conntrack_in() was executed above ("!cached") or a
		 *   helper was just attached ("add_helper") for a confirmed
		 *   connection, or
		 * - When committing an unconfirmed connection.
		 */
		if ((nf_ct_is_confirmed(ct) ? !cached || add_helper :
					      info->commit)) {
			int err = nf_ct_helper(skb, ct, ctinfo, info->family);

			err = verdict_to_errno(err);
			if (err)
				return err;
		}

		/*标记ct的out-of-window不进行检查*/
		if (nf_ct_protonum(ct) == IPPROTO_TCP &&
		    nf_ct_is_confirmed(ct) && nf_conntrack_tcp_established(ct)) {
			/* Be liberal for tcp packets so that out-of-window
			 * packets are not marked invalid.
			 */
			nf_ct_set_tcp_be_liberal(ct);
		}

		nf_conn_act_ct_ext_fill(skb, ct, ctinfo);
	}

	return 0;
}

/* Lookup connection and read fields into key. */
static int ovs_ct_lookup(struct net *net, struct sw_flow_key *key,
			 const struct ovs_conntrack_info *info,
			 struct sk_buff *skb)
{
	struct nf_conn *ct;
	int err;

	err = __ovs_ct_lookup(net, key, info, skb);
	if (err)
		return err;

	ct = (struct nf_conn *)skb_nfct(skb);
	if (ct)
		nf_ct_deliver_cached_events(ct);

	return 0;
}

static bool labels_nonzero(const struct ovs_key_ct_labels *labels)
{
	size_t i;

	for (i = 0; i < OVS_CT_LABELS_LEN_32; i++)
		if (labels->ct_labels_32[i])
			return true;

	return false;
}

#if	IS_ENABLED(CONFIG_NETFILTER_CONNCOUNT)
static struct hlist_head *ct_limit_hash_bucket(
	const struct ovs_ct_limit_info *info, u16 zone)
{
	return &info->limits[zone & (CT_LIMIT_HASH_BUCKETS - 1)];
}

/* Call with ovs_mutex */
static void ct_limit_set(const struct ovs_ct_limit_info *info,
			 struct ovs_ct_limit *new_ct_limit)
{
	struct ovs_ct_limit *ct_limit;
	struct hlist_head *head;

	head = ct_limit_hash_bucket(info, new_ct_limit->zone);
	hlist_for_each_entry_rcu(ct_limit, head, hlist_node) {
		if (ct_limit->zone == new_ct_limit->zone) {
		    /*替换对此zone的ct limit配置*/
			hlist_replace_rcu(&ct_limit->hlist_node,
					  &new_ct_limit->hlist_node);
			kfree_rcu(ct_limit, rcu);
			return;
		}
	}

	/*之前没有配置此zone,这里将其加入*/
	hlist_add_head_rcu(&new_ct_limit->hlist_node, head);
}

/* Call with ovs_mutex */
static void ct_limit_del(const struct ovs_ct_limit_info *info, u16 zone)
{
	struct ovs_ct_limit *ct_limit;
	struct hlist_head *head;
	struct hlist_node *n;

	head = ct_limit_hash_bucket(info, zone);
	hlist_for_each_entry_safe(ct_limit, n, head, hlist_node) {
		if (ct_limit->zone == zone) {
			hlist_del_rcu(&ct_limit->hlist_node);
			kfree_rcu(ct_limit, rcu);
			return;
		}
	}
}

/* Call with RCU read lock */
static u32 ct_limit_get(const struct ovs_ct_limit_info *info, u16 zone)
{
    /*给定zone id,获取其对应的ct limit配置*/
	struct ovs_ct_limit *ct_limit;
	struct hlist_head *head;

	head = ct_limit_hash_bucket(info, zone);
	hlist_for_each_entry_rcu(ct_limit, head, hlist_node) {
		if (ct_limit->zone == zone)
			return ct_limit->limit;
	}

	/*没有找到此limit,使用默认limit*/
	return info->default_limit;
}

/*openvswitch ct limit检查*/
static int ovs_ct_check_limit(struct net *net,
			      const struct ovs_conntrack_info *info,
			      const struct nf_conntrack_tuple *tuple)
{
	struct ovs_net *ovs_net = net_generic(net, ovs_net_id);
	const struct ovs_ct_limit_info *ct_limit_info = ovs_net->ct_limit_info;
	u32 per_zone_limit, connections;
	u32 conncount_key;

	conncount_key = info->zone.id;

	/*取此zone对应的limit*/
	per_zone_limit = ct_limit_get(ct_limit_info, info->zone.id);
	if (per_zone_limit == OVS_CT_LIMIT_UNLIMITED)
	    /*不对ct limit进行限制,直接返回*/
		return 0;

	/*取当前ct在此zone下的计数，如大于ct limit规定的连接数，报错。*/
	connections = nf_conncount_count(net, ct_limit_info->data,
					 &conncount_key/*zone id号*/, tuple, &info->zone);
	if (connections > per_zone_limit)
		return -ENOMEM;

	return 0;
}
#endif

/* Lookup connection and confirm if unconfirmed. */
static int ovs_ct_commit(struct net *net, struct sw_flow_key *key/*报文key*/,
			 const struct ovs_conntrack_info *info/*ct动作对应的参数*/,
			 struct sk_buff *skb)
{
	enum ip_conntrack_info ctinfo;
	struct nf_conn *ct;
	int err;

	//查询ct,如果ct不存在，则创建它
	err = __ovs_ct_lookup(net, key, info, skb);
	if (err)
		return err;

	/* The connection could be invalid, in which case this is a no-op.*/
	ct = nf_ct_get(skb, &ctinfo);
	if (!ct)
		return 0;

#if	IS_ENABLED(CONFIG_NETFILTER_CONNCOUNT)
	//zone连接跟踪数量限制触发检查
	if (static_branch_unlikely(&ovs_ct_limit_enabled)) {
		if (!nf_ct_is_confirmed(ct)) {
		    /*正在创建ct,执行对ct的limit检查*/
			err = ovs_ct_check_limit(net, info,
				&ct->tuplehash[IP_CT_DIR_ORIGINAL].tuple);
			if (err) {
				net_warn_ratelimited("openvswitch: zone: %u "
					"exceeds conntrack limit\n",
					info->zone.id);
				return err;
			}
		}
	}
#endif

	/* Set the conntrack event mask if given.  NEW and DELETE events have
	 * their own groups, but the NFNLGRP_CONNTRACK_UPDATE group listener
	 * typically would receive many kinds of updates.  Setting the event
	 * mask allows those events to be filtered.  The set event mask will
	 * remain in effect for the lifetime of the connection unless changed
	 * by a further CT action with both the commit flag and the eventmask
	 * option. */
	if (info->have_eventmask) {
		struct nf_conntrack_ecache *cache = nf_ct_ecache_find(ct);

		/*在ct中添加eventmask*/
		if (cache)
			cache->ctmask = info->eventmask;
	}

	/* Apply changes before confirming the connection so that the initial
	 * conntrack NEW netlink event carries the values given in the CT
	 * action.
	 */
	if (info->mark.mask) {
	    /*变更mark到ct中*/
		err = ovs_ct_set_mark(ct, key, info->mark.value,
				      info->mark.mask);
		if (err)
			return err;
	}
	if (!nf_ct_is_confirmed(ct)) {
	    /*未commit,初始化label*/
		err = ovs_ct_init_labels(ct, key, &info->labels.value,
					 &info->labels.mask);
		if (err)
			return err;

		nf_conn_act_ct_ext_add(skb, ct, ctinfo);
	} else if (IS_ENABLED(CONFIG_NF_CONNTRACK_LABELS) &&
		   labels_nonzero(&info->labels.mask)) {
		//如果ct已确认，则修改labels
		err = ovs_ct_set_labels(ct, key, &info->labels.value,
					&info->labels.mask);
		if (err)
			return err;
	}
	/* This will take care of sending queued events even if the connection
	 * is already confirmed.
	 */
<<<<<<< HEAD
	//ovs直接确认连接
	if (nf_conntrack_confirm(skb) != NF_ACCEPT)
		return -EINVAL;
=======
	err = nf_conntrack_confirm(skb);
>>>>>>> 155a3c00

	return verdict_to_errno(err);
}

/* Returns 0 on success, -EINPROGRESS if 'skb' is stolen, or other nonzero
 * value if 'skb' is freed.
 */
int ovs_ct_execute(struct net *net/*所属的net namespace*/, struct sk_buff *skb,
		   struct sw_flow_key *key/*报文的key信息*/,
		   const struct ovs_conntrack_info *info/*ct动作对应的参数*/)
{
	int nh_ofs;
	int err;

	/* The conntrack module expects to be working at L3. */
	nh_ofs = skb_network_offset(skb);/*到l3的offset*/
	skb_pull_rcsum(skb, nh_ofs);/*将data指针移动到l3头部*/

	err = nf_ct_skb_network_trim(skb, info->family);
	if (err) {
		kfree_skb(skb);
		return err;
	}

	if (key->ip.frag != OVS_FRAG_TYPE_NONE) {
		//收到分片报文，需要先执行分片重组
		err = ovs_ct_handle_fragments(net, key, info->zone.id,
					      info->family, skb);
		if (err)
			return err;
	}

	if (info->commit)
		/*指明了commit,可以创建ct*/
		err = ovs_ct_commit(net, key, info, skb);
	else
		/*未指明commit，仅执行ct查询*/
		err = ovs_ct_lookup(net, key, info, skb);

<<<<<<< HEAD
	/*回归到原来skb->data指向位置*/
=======
	/* conntrack core returned NF_STOLEN */
	if (err == -EINPROGRESS)
		return err;

>>>>>>> 155a3c00
	skb_push_rcsum(skb, nh_ofs);
	if (err)
		ovs_kfree_skb_reason(skb, OVS_DROP_CONNTRACK);
	return err;
}

int ovs_ct_clear(struct sk_buff *skb, struct sw_flow_key *key)
{
	enum ip_conntrack_info ctinfo;
	struct nf_conn *ct;

	ct = nf_ct_get(skb, &ctinfo);

	nf_ct_put(ct);
	//清除skb上的连接引用
	nf_ct_set(skb, NULL, IP_CT_UNTRACKED);

	if (key)
		ovs_ct_fill_key(skb, key, false);

	return 0;
}

#if IS_ENABLED(CONFIG_NF_NAT)
//解析nat信息
static int parse_nat(const struct nlattr *attr,
		     struct ovs_conntrack_info *info, bool log)
{
	struct nlattr *a;
	int rem;
	bool have_ip_max = false;
	bool have_proto_max = false;
	bool ip_vers = (info->family == NFPROTO_IPV6);

	nla_for_each_nested(a, attr, rem) {
		static const int ovs_nat_attr_lens[OVS_NAT_ATTR_MAX + 1][2] = {
			[OVS_NAT_ATTR_SRC] = {0, 0},
			[OVS_NAT_ATTR_DST] = {0, 0},
			[OVS_NAT_ATTR_IP_MIN] = {sizeof(struct in_addr),
						 sizeof(struct in6_addr)},
			[OVS_NAT_ATTR_IP_MAX] = {sizeof(struct in_addr),
						 sizeof(struct in6_addr)},
			[OVS_NAT_ATTR_PROTO_MIN] = {sizeof(u16), sizeof(u16)},
			[OVS_NAT_ATTR_PROTO_MAX] = {sizeof(u16), sizeof(u16)},
			[OVS_NAT_ATTR_PERSISTENT] = {0, 0},
			[OVS_NAT_ATTR_PROTO_HASH] = {0, 0},
			[OVS_NAT_ATTR_PROTO_RANDOM] = {0, 0},
		};
		int type = nla_type(a);

		if (type > OVS_NAT_ATTR_MAX) {
			OVS_NLERR(log, "Unknown NAT attribute (type=%d, max=%d)",
				  type, OVS_NAT_ATTR_MAX);
			return -EINVAL;
		}

		if (nla_len(a) != ovs_nat_attr_lens[type][ip_vers]) {
			OVS_NLERR(log, "NAT attribute type %d has unexpected length (%d != %d)",
				  type, nla_len(a),
				  ovs_nat_attr_lens[type][ip_vers]);
			return -EINVAL;
		}

		switch (type) {
		case OVS_NAT_ATTR_SRC:
		case OVS_NAT_ATTR_DST:
			if (info->nat) {
				OVS_NLERR(log, "Only one type of NAT may be specified");
				return -ERANGE;
			}
			info->nat |= OVS_CT_NAT;
			info->nat |= ((type == OVS_NAT_ATTR_SRC)
					? OVS_CT_SRC_NAT : OVS_CT_DST_NAT);
			break;

		case OVS_NAT_ATTR_IP_MIN:
			nla_memcpy(&info->range.min_addr, a,
				   sizeof(info->range.min_addr));
			info->range.flags |= NF_NAT_RANGE_MAP_IPS;
			break;

		case OVS_NAT_ATTR_IP_MAX:
			have_ip_max = true;
			nla_memcpy(&info->range.max_addr, a,
				   sizeof(info->range.max_addr));
			info->range.flags |= NF_NAT_RANGE_MAP_IPS;
			break;

		case OVS_NAT_ATTR_PROTO_MIN:
			info->range.min_proto.all = htons(nla_get_u16(a));
			info->range.flags |= NF_NAT_RANGE_PROTO_SPECIFIED;
			break;

		case OVS_NAT_ATTR_PROTO_MAX:
			have_proto_max = true;
			info->range.max_proto.all = htons(nla_get_u16(a));
			info->range.flags |= NF_NAT_RANGE_PROTO_SPECIFIED;
			break;

		case OVS_NAT_ATTR_PERSISTENT:
			info->range.flags |= NF_NAT_RANGE_PERSISTENT;
			break;

		case OVS_NAT_ATTR_PROTO_HASH:
			info->range.flags |= NF_NAT_RANGE_PROTO_RANDOM;
			break;

		case OVS_NAT_ATTR_PROTO_RANDOM:
			info->range.flags |= NF_NAT_RANGE_PROTO_RANDOM_FULLY;
			break;

		default:
			OVS_NLERR(log, "Unknown nat attribute (%d)", type);
			return -EINVAL;
		}
	}

	if (rem > 0) {
		OVS_NLERR(log, "NAT attribute has %d unknown bytes", rem);
		return -EINVAL;
	}
	if (!info->nat) {
		/* Do not allow flags if no type is given. */
		if (info->range.flags) {
			OVS_NLERR(log,
				  "NAT flags may be given only when NAT range (SRC or DST) is also specified."
				  );
			return -EINVAL;
		}
		info->nat = OVS_CT_NAT;   /* NAT existing connections. */
	} else if (!info->commit) {
		OVS_NLERR(log,
			  "NAT attributes may be specified only when CT COMMIT flag is also specified."
			  );
		return -EINVAL;
	}
	/* Allow missing IP_MAX. */
	if (info->range.flags & NF_NAT_RANGE_MAP_IPS && !have_ip_max) {
		memcpy(&info->range.max_addr, &info->range.min_addr,
		       sizeof(info->range.max_addr));
	}
	/* Allow missing PROTO_MAX. */
	if (info->range.flags & NF_NAT_RANGE_PROTO_SPECIFIED &&
	    !have_proto_max) {
		info->range.max_proto.all = info->range.min_proto.all;
	}
	return 0;
}
#endif

static const struct ovs_ct_len_tbl ovs_ct_attr_lens[OVS_CT_ATTR_MAX + 1] = {
	[OVS_CT_ATTR_COMMIT]	= { .minlen = 0, .maxlen = 0 },
	[OVS_CT_ATTR_FORCE_COMMIT]	= { .minlen = 0, .maxlen = 0 },
	[OVS_CT_ATTR_ZONE]	= { .minlen = sizeof(u16),
				    .maxlen = sizeof(u16) },
	[OVS_CT_ATTR_MARK]	= { .minlen = sizeof(struct md_mark),
				    .maxlen = sizeof(struct md_mark) },
	[OVS_CT_ATTR_LABELS]	= { .minlen = sizeof(struct md_labels),
				    .maxlen = sizeof(struct md_labels) },
	[OVS_CT_ATTR_HELPER]	= { .minlen = 1,
				    .maxlen = NF_CT_HELPER_NAME_LEN },
#if IS_ENABLED(CONFIG_NF_NAT)
	/* NAT length is checked when parsing the nested attributes. */
	[OVS_CT_ATTR_NAT]	= { .minlen = 0, .maxlen = INT_MAX },
#endif
	[OVS_CT_ATTR_EVENTMASK]	= { .minlen = sizeof(u32),
				    .maxlen = sizeof(u32) },
	[OVS_CT_ATTR_TIMEOUT] = { .minlen = 1,
				  .maxlen = CTNL_TIMEOUT_NAME_MAX },
};

static int parse_ct(const struct nlattr *attr, struct ovs_conntrack_info *info,
		    const char **helper, bool log)
{
	struct nlattr *a;
	int rem;

	nla_for_each_nested(a, attr, rem) {
		int type = nla_type(a);
		int maxlen;
		int minlen;

		if (type > OVS_CT_ATTR_MAX) {
			OVS_NLERR(log,
				  "Unknown conntrack attr (type=%d, max=%d)",
				  type, OVS_CT_ATTR_MAX);
			return -EINVAL;
		}

		maxlen = ovs_ct_attr_lens[type].maxlen;
		minlen = ovs_ct_attr_lens[type].minlen;
		if (nla_len(a) < minlen || nla_len(a) > maxlen) {
			OVS_NLERR(log,
				  "Conntrack attr type has unexpected length (type=%d, length=%d, expected=%d)",
				  type, nla_len(a), maxlen);
			return -EINVAL;
		}

		switch (type) {
		case OVS_CT_ATTR_FORCE_COMMIT:
			info->force = true;
			fallthrough;
		case OVS_CT_ATTR_COMMIT:
			info->commit = true;
			break;
#ifdef CONFIG_NF_CONNTRACK_ZONES
		case OVS_CT_ATTR_ZONE:
			info->zone.id = nla_get_u16(a);
			break;
#endif
#ifdef CONFIG_NF_CONNTRACK_MARK
		case OVS_CT_ATTR_MARK: {
			struct md_mark *mark = nla_data(a);

			if (!mark->mask) {
				OVS_NLERR(log, "ct_mark mask cannot be 0");
				return -EINVAL;
			}
			info->mark = *mark;
			break;
		}
#endif
#ifdef CONFIG_NF_CONNTRACK_LABELS
		case OVS_CT_ATTR_LABELS: {
			struct md_labels *labels = nla_data(a);

			if (!labels_nonzero(&labels->mask)) {
				OVS_NLERR(log, "ct_labels mask cannot be 0");
				return -EINVAL;
			}
			info->labels = *labels;
			break;
		}
#endif
		case OVS_CT_ATTR_HELPER:
			*helper = nla_data(a);
			if (!string_is_terminated(*helper, nla_len(a))) {
				OVS_NLERR(log, "Invalid conntrack helper");
				return -EINVAL;
			}
			break;
#if IS_ENABLED(CONFIG_NF_NAT)
		case OVS_CT_ATTR_NAT: {
			int err = parse_nat(a, info, log);

			if (err)
				return err;
			break;
		}
#endif
		case OVS_CT_ATTR_EVENTMASK:
			info->have_eventmask = true;
			info->eventmask = nla_get_u32(a);
			break;
#ifdef CONFIG_NF_CONNTRACK_TIMEOUT
		case OVS_CT_ATTR_TIMEOUT:
			memcpy(info->timeout, nla_data(a), nla_len(a));
			if (!string_is_terminated(info->timeout, nla_len(a))) {
				OVS_NLERR(log, "Invalid conntrack timeout");
				return -EINVAL;
			}
			break;
#endif

		default:
			OVS_NLERR(log, "Unknown conntrack attr (%d)",
				  type);
			return -EINVAL;
		}
	}

#ifdef CONFIG_NF_CONNTRACK_MARK
	if (!info->commit && info->mark.mask) {
		OVS_NLERR(log,
			  "Setting conntrack mark requires 'commit' flag.");
		return -EINVAL;
	}
#endif
#ifdef CONFIG_NF_CONNTRACK_LABELS
	if (!info->commit && labels_nonzero(&info->labels.mask)) {
		OVS_NLERR(log,
			  "Setting conntrack labels requires 'commit' flag.");
		return -EINVAL;
	}
#endif
	if (rem > 0) {
		OVS_NLERR(log, "Conntrack attr has %d unknown bytes", rem);
		return -EINVAL;
	}

	return 0;
}

//是否为合法的ct字段
bool ovs_ct_verify(struct net *net, enum ovs_key_attr attr)
{
	if (attr == OVS_KEY_ATTR_CT_STATE)
		return true;
	if (IS_ENABLED(CONFIG_NF_CONNTRACK_ZONES) &&
	    attr == OVS_KEY_ATTR_CT_ZONE)
		return true;
	if (IS_ENABLED(CONFIG_NF_CONNTRACK_MARK) &&
	    attr == OVS_KEY_ATTR_CT_MARK)
		return true;
	if (IS_ENABLED(CONFIG_NF_CONNTRACK_LABELS) &&
	    attr == OVS_KEY_ATTR_CT_LABELS) {
		struct ovs_net *ovs_net = net_generic(net, ovs_net_id);

		return ovs_net->xt_label;
	}

	return false;
}

//解析ct action，填充ct_info结构体
int ovs_ct_copy_action(struct net *net, const struct nlattr *attr,
		       const struct sw_flow_key *key,
		       struct sw_flow_actions **sfa,  bool log)
{
	struct ovs_conntrack_info ct_info;
	const char *helper = NULL;
	u16 family;
	int err;

	family = key_to_nfproto(key);
	if (family == NFPROTO_UNSPEC) {
		OVS_NLERR(log, "ct family unspecified");
		return -EINVAL;
	}

	memset(&ct_info, 0, sizeof(ct_info));
	ct_info.family = family;

	nf_ct_zone_init(&ct_info.zone, NF_CT_DEFAULT_ZONE_ID,
			NF_CT_DEFAULT_ZONE_DIR, 0);

	err = parse_ct(attr, &ct_info, &helper, log);
	if (err)
		return err;

	/* Set up template for tracking connections in specific zones. */
	//构造临时ct
	ct_info.ct = nf_ct_tmpl_alloc(net, &ct_info.zone, GFP_KERNEL);
	if (!ct_info.ct) {
		OVS_NLERR(log, "Failed to allocate conntrack template");
		return -ENOMEM;
	}

	if (ct_info.timeout[0]) {
		if (nf_ct_set_timeout(net, ct_info.ct, family, key->ip.proto,
				      ct_info.timeout))
			OVS_NLERR(log,
				  "Failed to associated timeout policy '%s'",
				  ct_info.timeout);
		else
			ct_info.nf_ct_timeout = rcu_dereference(
				nf_ct_timeout_find(ct_info.ct)->timeout);

	}

	if (helper) {
		err = nf_ct_add_helper(ct_info.ct, helper, ct_info.family,
				       key->ip.proto, ct_info.nat, &ct_info.helper);
		if (err) {
			OVS_NLERR(log, "Failed to add %s helper %d", helper, err);
			goto err_free_ct;
		}
	}

	//构造ct action
	err = ovs_nla_add_action(sfa, OVS_ACTION_ATTR_CT, &ct_info,
				 sizeof(ct_info), log);
	if (err)
		goto err_free_ct;

	//添加confirmed标记
	if (ct_info.commit)
		__set_bit(IPS_CONFIRMED_BIT, &ct_info.ct->status);
	return 0;
err_free_ct:
	__ovs_ct_free_action(&ct_info);
	return err;
}

#if IS_ENABLED(CONFIG_NF_NAT)
static bool ovs_ct_nat_to_attr(const struct ovs_conntrack_info *info,
			       struct sk_buff *skb)
{
	struct nlattr *start;

	start = nla_nest_start_noflag(skb, OVS_CT_ATTR_NAT);
	if (!start)
		return false;

	if (info->nat & OVS_CT_SRC_NAT) {
		if (nla_put_flag(skb, OVS_NAT_ATTR_SRC))
			return false;
	} else if (info->nat & OVS_CT_DST_NAT) {
		if (nla_put_flag(skb, OVS_NAT_ATTR_DST))
			return false;
	} else {
		goto out;
	}

	if (info->range.flags & NF_NAT_RANGE_MAP_IPS) {
		if (IS_ENABLED(CONFIG_NF_NAT) &&
		    info->family == NFPROTO_IPV4) {
			if (nla_put_in_addr(skb, OVS_NAT_ATTR_IP_MIN,
					    info->range.min_addr.ip) ||
			    (info->range.max_addr.ip
			     != info->range.min_addr.ip &&
			     (nla_put_in_addr(skb, OVS_NAT_ATTR_IP_MAX,
					      info->range.max_addr.ip))))
				return false;
		} else if (IS_ENABLED(CONFIG_IPV6) &&
			   info->family == NFPROTO_IPV6) {
			if (nla_put_in6_addr(skb, OVS_NAT_ATTR_IP_MIN,
					     &info->range.min_addr.in6) ||
			    (memcmp(&info->range.max_addr.in6,
				    &info->range.min_addr.in6,
				    sizeof(info->range.max_addr.in6)) &&
			     (nla_put_in6_addr(skb, OVS_NAT_ATTR_IP_MAX,
					       &info->range.max_addr.in6))))
				return false;
		} else {
			return false;
		}
	}
	if (info->range.flags & NF_NAT_RANGE_PROTO_SPECIFIED &&
	    (nla_put_u16(skb, OVS_NAT_ATTR_PROTO_MIN,
			 ntohs(info->range.min_proto.all)) ||
	     (info->range.max_proto.all != info->range.min_proto.all &&
	      nla_put_u16(skb, OVS_NAT_ATTR_PROTO_MAX,
			  ntohs(info->range.max_proto.all)))))
		return false;

	if (info->range.flags & NF_NAT_RANGE_PERSISTENT &&
	    nla_put_flag(skb, OVS_NAT_ATTR_PERSISTENT))
		return false;
	if (info->range.flags & NF_NAT_RANGE_PROTO_RANDOM &&
	    nla_put_flag(skb, OVS_NAT_ATTR_PROTO_HASH))
		return false;
	if (info->range.flags & NF_NAT_RANGE_PROTO_RANDOM_FULLY &&
	    nla_put_flag(skb, OVS_NAT_ATTR_PROTO_RANDOM))
		return false;
out:
	nla_nest_end(skb, start);

	return true;
}
#endif

int ovs_ct_action_to_attr(const struct ovs_conntrack_info *ct_info,
			  struct sk_buff *skb)
{
	struct nlattr *start;

	start = nla_nest_start_noflag(skb, OVS_ACTION_ATTR_CT);
	if (!start)
		return -EMSGSIZE;

	if (ct_info->commit && nla_put_flag(skb, ct_info->force
					    ? OVS_CT_ATTR_FORCE_COMMIT
					    : OVS_CT_ATTR_COMMIT))
		return -EMSGSIZE;
	if (IS_ENABLED(CONFIG_NF_CONNTRACK_ZONES) &&
	    nla_put_u16(skb, OVS_CT_ATTR_ZONE, ct_info->zone.id))
		return -EMSGSIZE;
	if (IS_ENABLED(CONFIG_NF_CONNTRACK_MARK) && ct_info->mark.mask &&
	    nla_put(skb, OVS_CT_ATTR_MARK, sizeof(ct_info->mark),
		    &ct_info->mark))
		return -EMSGSIZE;
	if (IS_ENABLED(CONFIG_NF_CONNTRACK_LABELS) &&
	    labels_nonzero(&ct_info->labels.mask) &&
	    nla_put(skb, OVS_CT_ATTR_LABELS, sizeof(ct_info->labels),
		    &ct_info->labels))
		return -EMSGSIZE;
	if (ct_info->helper) {
		if (nla_put_string(skb, OVS_CT_ATTR_HELPER,
				   ct_info->helper->name))
			return -EMSGSIZE;
	}
	if (ct_info->have_eventmask &&
	    nla_put_u32(skb, OVS_CT_ATTR_EVENTMASK, ct_info->eventmask))
		return -EMSGSIZE;
	if (ct_info->timeout[0]) {
		if (nla_put_string(skb, OVS_CT_ATTR_TIMEOUT, ct_info->timeout))
			return -EMSGSIZE;
	}

#if IS_ENABLED(CONFIG_NF_NAT)
	if (ct_info->nat && !ovs_ct_nat_to_attr(ct_info, skb))
		return -EMSGSIZE;
#endif
	nla_nest_end(skb, start);

	return 0;
}

void ovs_ct_free_action(const struct nlattr *a)
{
	struct ovs_conntrack_info *ct_info = nla_data(a);

	__ovs_ct_free_action(ct_info);
}

static void __ovs_ct_free_action(struct ovs_conntrack_info *ct_info)
{
	if (ct_info->helper) {
#if IS_ENABLED(CONFIG_NF_NAT)
		if (ct_info->nat)
			nf_nat_helper_put(ct_info->helper);
#endif
		nf_conntrack_helper_put(ct_info->helper);
	}
	if (ct_info->ct) {
		if (ct_info->timeout[0])
			nf_ct_destroy_timeout(ct_info->ct);
		nf_ct_tmpl_free(ct_info->ct);
	}
}

#if	IS_ENABLED(CONFIG_NETFILTER_CONNCOUNT)
/*初始化ct limit_info*/
static int ovs_ct_limit_init(struct net *net, struct ovs_net *ovs_net)
{
	int i, err;

	ovs_net->ct_limit_info = kmalloc(sizeof(*ovs_net->ct_limit_info),
					 GFP_KERNEL);
	if (!ovs_net->ct_limit_info)
		return -ENOMEM;

	ovs_net->ct_limit_info->default_limit = OVS_CT_LIMIT_DEFAULT;
	ovs_net->ct_limit_info->limits =
		kmalloc_array(CT_LIMIT_HASH_BUCKETS, sizeof(struct hlist_head),
			      GFP_KERNEL);
	if (!ovs_net->ct_limit_info->limits) {
		kfree(ovs_net->ct_limit_info);
		return -ENOMEM;
	}

	for (i = 0; i < CT_LIMIT_HASH_BUCKETS; i++)
		INIT_HLIST_HEAD(&ovs_net->ct_limit_info->limits[i]);

<<<<<<< HEAD
	/*初始化ct limit对应的结构体*/
	ovs_net->ct_limit_info->data =
		nf_conncount_init(net, NFPROTO_INET, sizeof(u32));
=======
	ovs_net->ct_limit_info->data = nf_conncount_init(net, sizeof(u32));
>>>>>>> 155a3c00

	/*初始化失败处理*/
	if (IS_ERR(ovs_net->ct_limit_info->data)) {
		err = PTR_ERR(ovs_net->ct_limit_info->data);
		kfree(ovs_net->ct_limit_info->limits);
		kfree(ovs_net->ct_limit_info);
		pr_err("openvswitch: failed to init nf_conncount %d\n", err);
		return err;
	}
	return 0;
}

static void ovs_ct_limit_exit(struct net *net, struct ovs_net *ovs_net)
{
	const struct ovs_ct_limit_info *info = ovs_net->ct_limit_info;
	int i;

<<<<<<< HEAD
	/*执行conncount销毁*/
	nf_conncount_destroy(net, NFPROTO_INET, info->data);
=======
	nf_conncount_destroy(net, info->data);
>>>>>>> 155a3c00
	for (i = 0; i < CT_LIMIT_HASH_BUCKETS; ++i) {
		struct hlist_head *head = &info->limits[i];
		struct ovs_ct_limit *ct_limit;
		struct hlist_node *next;

		hlist_for_each_entry_safe(ct_limit, next, head, hlist_node)
			kfree_rcu(ct_limit, rcu);
	}
	kfree(info->limits);
	kfree(info);
}

static struct sk_buff *
ovs_ct_limit_cmd_reply_start(struct genl_info *info, u8 cmd,
			     struct ovs_header **ovs_reply_header)
{
	/*用户头信息*/
	struct ovs_header *ovs_header = genl_info_userhdr(info);
	struct sk_buff *skb;

	/*申请skb*/
	skb = genlmsg_new(NLMSG_DEFAULT_SIZE, GFP_KERNEL);
	if (!skb)
		return ERR_PTR(-ENOMEM);

	/*填充netlink消息，并填写ovs_reply_header*/
	*ovs_reply_header = genlmsg_put(skb, info->snd_portid,
					info->snd_seq,
					&dp_ct_limit_genl_family, 0, cmd);

	if (!*ovs_reply_header) {
		nlmsg_free(skb);
		return ERR_PTR(-EMSGSIZE);
	}
	(*ovs_reply_header)->dp_ifindex = ovs_header->dp_ifindex;

	return skb;
}

static bool check_zone_id(int zone_id, u16 *pzone)
{
	if (zone_id >= 0 && zone_id <= 65535) {
		*pzone = (u16)zone_id;
		return true;
	}
	return false;
}
/*将netlink配置的ct limit转至info中*/
static int ovs_ct_limit_set_zone_limit(struct nlattr *nla_zone_limit,
				       struct ovs_ct_limit_info *info/*出参，各ct limit配置*/)
{
	struct ovs_zone_limit *zone_limit;
	int rem;
	u16 zone;

	rem = NLA_ALIGN(nla_len(nla_zone_limit));
	zone_limit = (struct ovs_zone_limit *)nla_data(nla_zone_limit);

	while (rem >= sizeof(*zone_limit)) {
		if (unlikely(zone_limit->zone_id ==
				OVS_ZONE_LIMIT_DEFAULT_ZONE)) {
		    /*设置默认zone_limit*/
			ovs_lock();
			info->default_limit = zone_limit->limit;
			ovs_unlock();
		} else if (unlikely(!check_zone_id(
				zone_limit->zone_id, &zone))) {
		    /*遇到不合法的zone id*/
			OVS_NLERR(true, "zone id is out of range");
		} else {
		    /*构造对此zone的ct limit配置*/
			struct ovs_ct_limit *ct_limit;

			ct_limit = kmalloc(sizeof(*ct_limit),
					   GFP_KERNEL_ACCOUNT);
			if (!ct_limit)
				return -ENOMEM;

			ct_limit->zone = zone;
			ct_limit->limit = zone_limit->limit;

			ovs_lock();
			ct_limit_set(info, ct_limit);
			ovs_unlock();
		}
		rem -= NLA_ALIGN(sizeof(*zone_limit));
		zone_limit = (struct ovs_zone_limit *)((u8 *)zone_limit +
				NLA_ALIGN(sizeof(*zone_limit)));
	}

	/*还有剩余配置内容，这里进行告警*/
	if (rem)
		OVS_NLERR(true, "set zone limit has %d unknown bytes", rem);

	return 0;
}

static int ovs_ct_limit_del_zone_limit(struct nlattr *nla_zone_limit,
				       struct ovs_ct_limit_info *info)
{
	struct ovs_zone_limit *zone_limit;
	int rem;
	u16 zone;

	rem = NLA_ALIGN(nla_len(nla_zone_limit));
	zone_limit = (struct ovs_zone_limit *)nla_data(nla_zone_limit);

	while (rem >= sizeof(*zone_limit)) {
		if (unlikely(zone_limit->zone_id ==
				OVS_ZONE_LIMIT_DEFAULT_ZONE)) {
			ovs_lock();
			info->default_limit = OVS_CT_LIMIT_DEFAULT;
			ovs_unlock();
		} else if (unlikely(!check_zone_id(
				zone_limit->zone_id, &zone))) {
			OVS_NLERR(true, "zone id is out of range");
		} else {
			ovs_lock();
			ct_limit_del(info, zone);
			ovs_unlock();
		}
		rem -= NLA_ALIGN(sizeof(*zone_limit));
		zone_limit = (struct ovs_zone_limit *)((u8 *)zone_limit +
				NLA_ALIGN(sizeof(*zone_limit)));
	}

	if (rem)
		OVS_NLERR(true, "del zone limit has %d unknown bytes", rem);

	return 0;
}

static int ovs_ct_limit_get_default_limit(struct ovs_ct_limit_info *info,
					  struct sk_buff *reply)
{
	struct ovs_zone_limit zone_limit = {
		.zone_id = OVS_ZONE_LIMIT_DEFAULT_ZONE,
		.limit   = info->default_limit,
	};

	return nla_put_nohdr(reply, sizeof(zone_limit), &zone_limit);
}

static int __ovs_ct_limit_get_zone_limit(struct net *net,
					 struct nf_conncount_data *data,
					 u16 zone_id, u32 limit,
					 struct sk_buff *reply)
{
	struct nf_conntrack_zone ct_zone;
	struct ovs_zone_limit zone_limit;
	/*指定要过滤的zone_id*/
	u32 conncount_key = zone_id;

	zone_limit.zone_id = zone_id;
	/*当前此zone配置的limit*/
	zone_limit.limit = limit;
	/*初始化zone方向为origin/reply两个方向，初始化flags为0*/
	nf_ct_zone_init(&ct_zone, zone_id, NF_CT_DEFAULT_ZONE_DIR, 0);

	/*返回当前zone ct计数*/
	zone_limit.count = nf_conncount_count(net, data, &conncount_key/*查询用的key*/, NULL,
					      &ct_zone);
	return nla_put_nohdr(reply, sizeof(zone_limit), &zone_limit);
}

static int ovs_ct_limit_get_zone_limit(struct net *net,
				       struct nlattr *nla_zone_limit,
				       struct ovs_ct_limit_info *info,
				       struct sk_buff *reply)
{
	struct ovs_zone_limit *zone_limit;
	int rem, err;
	u32 limit;
	u16 zone;

	rem = NLA_ALIGN(nla_len(nla_zone_limit));
	zone_limit = (struct ovs_zone_limit *)nla_data(nla_zone_limit);

	while (rem >= sizeof(*zone_limit)) {
		if (unlikely(zone_limit->zone_id ==
				OVS_ZONE_LIMIT_DEFAULT_ZONE)) {
			err = ovs_ct_limit_get_default_limit(info, reply);
			if (err)
				return err;
		} else if (unlikely(!check_zone_id(zone_limit->zone_id,
							&zone))) {
			OVS_NLERR(true, "zone id is out of range");
		} else {
			rcu_read_lock();
			limit = ct_limit_get(info, zone);
			rcu_read_unlock();

			err = __ovs_ct_limit_get_zone_limit(
				net, info->data, zone, limit, reply);
			if (err)
				return err;
		}
		rem -= NLA_ALIGN(sizeof(*zone_limit));
		zone_limit = (struct ovs_zone_limit *)((u8 *)zone_limit +
				NLA_ALIGN(sizeof(*zone_limit)));
	}

	if (rem)
		OVS_NLERR(true, "get zone limit has %d unknown bytes", rem);

	return 0;
}

static int ovs_ct_limit_get_all_zone_limit(struct net *net,
					   struct ovs_ct_limit_info *info,
					   struct sk_buff *reply)
{
	struct ovs_ct_limit *ct_limit;
	struct hlist_head *head;
	int i, err = 0;

	err = ovs_ct_limit_get_default_limit(info, reply);
	if (err)
		return err;

	rcu_read_lock();
	for (i = 0; i < CT_LIMIT_HASH_BUCKETS; ++i) {
		head = &info->limits[i];
		hlist_for_each_entry_rcu(ct_limit, head, hlist_node) {
			err = __ovs_ct_limit_get_zone_limit(net, info->data,
				ct_limit->zone, ct_limit->limit, reply);
			if (err)
				goto exit_err;
		}
	}

exit_err:
	rcu_read_unlock();
	return err;
}

/*实现各zone limit配置设置*/
static int ovs_ct_limit_cmd_set(struct sk_buff *skb, struct genl_info *info)
{
	struct nlattr **a = info->attrs;
	struct sk_buff *reply;
	struct ovs_header *ovs_reply_header;
	struct ovs_net *ovs_net = net_generic(sock_net(skb->sk), ovs_net_id);
	struct ovs_ct_limit_info *ct_limit_info = ovs_net->ct_limit_info;
	int err;

	reply = ovs_ct_limit_cmd_reply_start(info, OVS_CT_LIMIT_CMD_SET,
					     &ovs_reply_header);
	if (IS_ERR(reply))
		return PTR_ERR(reply);

	/*必须填充zone_limit项*/
	if (!a[OVS_CT_LIMIT_ATTR_ZONE_LIMIT]) {
		err = -EINVAL;
		goto exit_err;
	}

	/*设置zone limit项*/
	err = ovs_ct_limit_set_zone_limit(a[OVS_CT_LIMIT_ATTR_ZONE_LIMIT],
					  ct_limit_info);
	if (err)
		goto exit_err;

	static_branch_enable(&ovs_ct_limit_enabled);

	genlmsg_end(reply, ovs_reply_header);
	/*向用户态响应*/
	return genlmsg_reply(reply, info);

exit_err:
	nlmsg_free(reply);
	return err;
}

static int ovs_ct_limit_cmd_del(struct sk_buff *skb, struct genl_info *info)
{
	struct nlattr **a = info->attrs;
	struct sk_buff *reply;
	struct ovs_header *ovs_reply_header;
	struct ovs_net *ovs_net = net_generic(sock_net(skb->sk), ovs_net_id);
	struct ovs_ct_limit_info *ct_limit_info = ovs_net->ct_limit_info;
	int err;

	/*填充netlink消息头*/
	reply = ovs_ct_limit_cmd_reply_start(info, OVS_CT_LIMIT_CMD_DEL,
					     &ovs_reply_header);
	if (IS_ERR(reply))
		return PTR_ERR(reply);

	if (!a[OVS_CT_LIMIT_ATTR_ZONE_LIMIT]) {
		err = -EINVAL;
		goto exit_err;
	}

	/*移除limit配置*/
	err = ovs_ct_limit_del_zone_limit(a[OVS_CT_LIMIT_ATTR_ZONE_LIMIT],
					  ct_limit_info);
	if (err)
		goto exit_err;

	genlmsg_end(reply, ovs_reply_header);
	return genlmsg_reply(reply, info);

exit_err:
	nlmsg_free(reply);
	return err;
}

static int ovs_ct_limit_cmd_get(struct sk_buff *skb, struct genl_info *info)
{
	struct nlattr **a = info->attrs;
	struct nlattr *nla_reply;
	struct sk_buff *reply;
	struct ovs_header *ovs_reply_header;
	struct net *net = sock_net(skb->sk);
	struct ovs_net *ovs_net = net_generic(net, ovs_net_id);
	struct ovs_ct_limit_info *ct_limit_info = ovs_net->ct_limit_info;
	int err;

	reply = ovs_ct_limit_cmd_reply_start(info, OVS_CT_LIMIT_CMD_GET,
					     &ovs_reply_header);
	if (IS_ERR(reply))
		return PTR_ERR(reply);

	/*填充zone_limit*/
	nla_reply = nla_nest_start_noflag(reply, OVS_CT_LIMIT_ATTR_ZONE_LIMIT);
	if (!nla_reply) {
		err = -EMSGSIZE;
		goto exit_err;
	}

	if (a[OVS_CT_LIMIT_ATTR_ZONE_LIMIT]) {
		err = ovs_ct_limit_get_zone_limit(
			net, a[OVS_CT_LIMIT_ATTR_ZONE_LIMIT], ct_limit_info,
			reply);
		if (err)
			goto exit_err;
	} else {
		err = ovs_ct_limit_get_all_zone_limit(net, ct_limit_info,
						      reply);
		if (err)
			goto exit_err;
	}

	nla_nest_end(reply, nla_reply);
	genlmsg_end(reply, ovs_reply_header);
	return genlmsg_reply(reply, info);

exit_err:
	nlmsg_free(reply);
	return err;
}

static const struct genl_small_ops ct_limit_genl_ops[] = {
	{ .cmd = OVS_CT_LIMIT_CMD_SET,
		.validate = GENL_DONT_VALIDATE_STRICT | GENL_DONT_VALIDATE_DUMP,
		.flags = GENL_UNS_ADMIN_PERM, /* Requires CAP_NET_ADMIN
					       * privilege.
					       */
		.doit = ovs_ct_limit_cmd_set,/*用户态配置各zone ct limit*/
	},
	{ .cmd = OVS_CT_LIMIT_CMD_DEL,
		.validate = GENL_DONT_VALIDATE_STRICT | GENL_DONT_VALIDATE_DUMP,
		.flags = GENL_UNS_ADMIN_PERM, /* Requires CAP_NET_ADMIN
					       * privilege.
					       */
		.doit = ovs_ct_limit_cmd_del,/*用户态删除各zone ct limit配置*/
	},
	{ .cmd = OVS_CT_LIMIT_CMD_GET,
		.validate = GENL_DONT_VALIDATE_STRICT | GENL_DONT_VALIDATE_DUMP,
		.flags = 0,		  /* OK for unprivileged users. */
		.doit = ovs_ct_limit_cmd_get,/*用户态获取各zone ct limit配置*/
	},
};

static const struct genl_multicast_group ovs_ct_limit_multicast_group = {
	.name = OVS_CT_LIMIT_MCGROUP,
};

struct genl_family dp_ct_limit_genl_family __ro_after_init = {
	.hdrsize = sizeof(struct ovs_header),
	.name = OVS_CT_LIMIT_FAMILY,
	.version = OVS_CT_LIMIT_VERSION,
	.maxattr = OVS_CT_LIMIT_ATTR_MAX,
	.policy = ct_limit_policy,
	.netnsok = true,
	.parallel_ops = true,
	.small_ops = ct_limit_genl_ops,
	.n_small_ops = ARRAY_SIZE(ct_limit_genl_ops),
	.resv_start_op = OVS_CT_LIMIT_CMD_GET + 1,
	.mcgrps = &ovs_ct_limit_multicast_group,
	.n_mcgrps = 1,
	.module = THIS_MODULE,
};
#endif

int ovs_ct_init(struct net *net)
{
	unsigned int n_bits = sizeof(struct ovs_key_ct_labels) * BITS_PER_BYTE;
	struct ovs_net *ovs_net = net_generic(net, ovs_net_id);

	if (nf_connlabels_get(net, n_bits - 1)) {
		ovs_net->xt_label = false;
		OVS_NLERR(true, "Failed to set connlabel length");
	} else {
		ovs_net->xt_label = true;
	}

#if	IS_ENABLED(CONFIG_NETFILTER_CONNCOUNT)
	return ovs_ct_limit_init(net, ovs_net);
#else
	return 0;
#endif
}

void ovs_ct_exit(struct net *net)
{
	struct ovs_net *ovs_net = net_generic(net, ovs_net_id);

#if	IS_ENABLED(CONFIG_NETFILTER_CONNCOUNT)
	ovs_ct_limit_exit(net, ovs_net);
#endif

	if (ovs_net->xt_label)
		nf_connlabels_put(net);
}<|MERGE_RESOLUTION|>--- conflicted
+++ resolved
@@ -819,21 +819,14 @@
 		 * once per packet (per zone), as guarded by the NAT bits in
 		 * the key->ct_state.
 		 */
-<<<<<<< HEAD
 		if (info->nat/*需要做nat*/ && !(key->ct_state & OVS_CS_F_NAT_MASK) &&
-		    (nf_ct_is_confirmed(ct) || info->commit) &&
+		    (nf_ct_is_confirmed(ct) || info->commit)) {
 			/*执行nat分配，报文修改*/
-		    ovs_ct_nat(net, key, info, skb, ct, ctinfo) != NF_ACCEPT) {
-			return -EINVAL;
-=======
-		if (info->nat && !(key->ct_state & OVS_CS_F_NAT_MASK) &&
-		    (nf_ct_is_confirmed(ct) || info->commit)) {
 			int err = ovs_ct_nat(net, key, info, skb, ct, ctinfo);
 
 			err = verdict_to_errno(err);
 			if (err)
 				return err;
->>>>>>> 155a3c00
 		}
 
 		/* Userspace may decide to perform a ct lookup without a helper
@@ -1091,13 +1084,8 @@
 	/* This will take care of sending queued events even if the connection
 	 * is already confirmed.
 	 */
-<<<<<<< HEAD
 	//ovs直接确认连接
-	if (nf_conntrack_confirm(skb) != NF_ACCEPT)
-		return -EINVAL;
-=======
 	err = nf_conntrack_confirm(skb);
->>>>>>> 155a3c00
 
 	return verdict_to_errno(err);
 }
@@ -1137,14 +1125,11 @@
 		/*未指明commit，仅执行ct查询*/
 		err = ovs_ct_lookup(net, key, info, skb);
 
-<<<<<<< HEAD
-	/*回归到原来skb->data指向位置*/
-=======
 	/* conntrack core returned NF_STOLEN */
 	if (err == -EINPROGRESS)
 		return err;
 
->>>>>>> 155a3c00
+	/*回归到原来skb->data指向位置*/
 	skb_push_rcsum(skb, nh_ofs);
 	if (err)
 		ovs_kfree_skb_reason(skb, OVS_DROP_CONNTRACK);
@@ -1690,13 +1675,8 @@
 	for (i = 0; i < CT_LIMIT_HASH_BUCKETS; i++)
 		INIT_HLIST_HEAD(&ovs_net->ct_limit_info->limits[i]);
 
-<<<<<<< HEAD
 	/*初始化ct limit对应的结构体*/
-	ovs_net->ct_limit_info->data =
-		nf_conncount_init(net, NFPROTO_INET, sizeof(u32));
-=======
 	ovs_net->ct_limit_info->data = nf_conncount_init(net, sizeof(u32));
->>>>>>> 155a3c00
 
 	/*初始化失败处理*/
 	if (IS_ERR(ovs_net->ct_limit_info->data)) {
@@ -1714,12 +1694,8 @@
 	const struct ovs_ct_limit_info *info = ovs_net->ct_limit_info;
 	int i;
 
-<<<<<<< HEAD
 	/*执行conncount销毁*/
-	nf_conncount_destroy(net, NFPROTO_INET, info->data);
-=======
 	nf_conncount_destroy(net, info->data);
->>>>>>> 155a3c00
 	for (i = 0; i < CT_LIMIT_HASH_BUCKETS; ++i) {
 		struct hlist_head *head = &info->limits[i];
 		struct ovs_ct_limit *ct_limit;
