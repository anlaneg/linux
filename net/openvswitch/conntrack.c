// SPDX-License-Identifier: GPL-2.0-only
/*
 * Copyright (c) 2015 Nicira, Inc.
 */

#include <linux/module.h>
#include <linux/openvswitch.h>
#include <linux/tcp.h>
#include <linux/udp.h>
#include <linux/sctp.h>
#include <linux/static_key.h>
#include <net/ip.h>
#include <net/genetlink.h>
#include <net/netfilter/nf_conntrack_core.h>
#include <net/netfilter/nf_conntrack_count.h>
#include <net/netfilter/nf_conntrack_helper.h>
#include <net/netfilter/nf_conntrack_labels.h>
#include <net/netfilter/nf_conntrack_seqadj.h>
#include <net/netfilter/nf_conntrack_timeout.h>
#include <net/netfilter/nf_conntrack_zones.h>
#include <net/netfilter/ipv6/nf_defrag_ipv6.h>
#include <net/ipv6_frag.h>

#if IS_ENABLED(CONFIG_NF_NAT)
#include <net/netfilter/nf_nat.h>
#endif

#include <net/netfilter/nf_conntrack_act_ct.h>

#include "datapath.h"
#include "conntrack.h"
#include "flow.h"
#include "flow_netlink.h"

struct ovs_ct_len_tbl {
	int maxlen;
	int minlen;
};

/* Metadata mark for masked write to conntrack mark */
struct md_mark {
	u32 value;
	u32 mask;
};

/* Metadata label for masked write to conntrack label. */
struct md_labels {
	struct ovs_key_ct_labels value;
	struct ovs_key_ct_labels mask;
};

enum ovs_ct_nat {
	OVS_CT_NAT = 1 << 0,     /* NAT for committed connections only. */
	OVS_CT_SRC_NAT = 1 << 1, /* Source NAT for NEW connections. */
	OVS_CT_DST_NAT = 1 << 2, /* Destination NAT for NEW connections. */
};

/* Conntrack action context for execution. */
struct ovs_conntrack_info {
    /*连接对应的alg helper函数*/
	struct nf_conntrack_helper *helper;
	struct nf_conntrack_zone zone;
	struct nf_conn *ct;
	//如果不存在，则可以创建ct
	u8 commit : 1;
	//nat方式
	u8 nat : 3;                 /* enum ovs_ct_nat */
	u8 force : 1;
	u8 have_eventmask : 1;
	u16 family;
	u32 eventmask;              /* Mask of 1 << IPCT_*. */
	struct md_mark mark;/*ct的mark信息*/
	struct md_labels labels;
	char timeout[CTNL_TIMEOUT_NAME_MAX];
	struct nf_ct_timeout *nf_ct_timeout;
#if IS_ENABLED(CONFIG_NF_NAT)
	//指出源目的mac如何分配
	struct nf_nat_range2 range;  /* Only present for SRC NAT and DST NAT. */
#endif
};

#if	IS_ENABLED(CONFIG_NETFILTER_CONNCOUNT)
#define OVS_CT_LIMIT_UNLIMITED	0
#define OVS_CT_LIMIT_DEFAULT OVS_CT_LIMIT_UNLIMITED
#define CT_LIMIT_HASH_BUCKETS 512
static DEFINE_STATIC_KEY_FALSE(ovs_ct_limit_enabled);

struct ovs_ct_limit {
	/* Elements in ovs_ct_limit_info->limits hash table */
	struct hlist_node hlist_node;
	struct rcu_head rcu;
	u16 zone;/*所属的zone*/
	u32 limit;/*对应的zone ct limit配置*/
};

struct ovs_ct_limit_info {
	u32 default_limit;/*默认zone limit*/
	struct hlist_head *limits;
	struct nf_conncount_data *data;
};

static const struct nla_policy ct_limit_policy[OVS_CT_LIMIT_ATTR_MAX + 1] = {
	[OVS_CT_LIMIT_ATTR_ZONE_LIMIT] = { .type = NLA_NESTED, },
};
#endif

static bool labels_nonzero(const struct ovs_key_ct_labels *labels);

static void __ovs_ct_free_action(struct ovs_conntrack_info *ct_info);

static u16 key_to_nfproto(const struct sw_flow_key *key)
{
	switch (ntohs(key->eth.type)) {
	case ETH_P_IP:
		return NFPROTO_IPV4;
	case ETH_P_IPV6:
		return NFPROTO_IPV6;
	default:
		return NFPROTO_UNSPEC;
	}
}

/* Map SKB connection state into the values used by flow definition. */
static u8 ovs_ct_get_state(enum ip_conntrack_info ctinfo)
{
	//将ct状态转换为openvswitch状态
	u8 ct_state = OVS_CS_F_TRACKED;

	switch (ctinfo) {
	case IP_CT_ESTABLISHED_REPLY:
	case IP_CT_RELATED_REPLY:
		ct_state |= OVS_CS_F_REPLY_DIR;
		break;
	default:
		break;
	}

	switch (ctinfo) {
	case IP_CT_ESTABLISHED:
	case IP_CT_ESTABLISHED_REPLY:
		ct_state |= OVS_CS_F_ESTABLISHED;
		break;
	case IP_CT_RELATED:
	case IP_CT_RELATED_REPLY:
		ct_state |= OVS_CS_F_RELATED;
		break;
	case IP_CT_NEW:
		ct_state |= OVS_CS_F_NEW;
		break;
	default:
		break;
	}

	return ct_state;
}

static u32 ovs_ct_get_mark(const struct nf_conn *ct)
{
#if IS_ENABLED(CONFIG_NF_CONNTRACK_MARK)
	return ct ? READ_ONCE(ct->mark) : 0;
#else
	return 0;
#endif
}

/* Guard against conntrack labels max size shrinking below 128 bits. */
#if NF_CT_LABELS_MAX_SIZE < 16
#error NF_CT_LABELS_MAX_SIZE must be at least 16 bytes
#endif

static void ovs_ct_get_labels(const struct nf_conn *ct,
			      struct ovs_key_ct_labels *labels)
{
	struct nf_conn_labels *cl = ct ? nf_ct_labels_find(ct) : NULL;

	if (cl)
		memcpy(labels, cl->bits, OVS_CT_LABELS_LEN);
	else
		memset(labels, 0, OVS_CT_LABELS_LEN);
}

static void __ovs_ct_update_key_orig_tp(struct sw_flow_key *key,
					const struct nf_conntrack_tuple *orig,
					u8 icmp_proto)
{
	key->ct_orig_proto = orig->dst.protonum;
	if (orig->dst.protonum == icmp_proto) {
		key->ct.orig_tp.src = htons(orig->dst.u.icmp.type);
		key->ct.orig_tp.dst = htons(orig->dst.u.icmp.code);
	} else {
		key->ct.orig_tp.src = orig->src.u.all;
		key->ct.orig_tp.dst = orig->dst.u.all;
	}
}

static void __ovs_ct_update_key(struct sw_flow_key *key, u8 state,
				const struct nf_conntrack_zone *zone,
				const struct nf_conn *ct)
{
	//更新链ct状态,zone_id,ct_mark,ct_labels
	key->ct_state = state;
	key->ct_zone = zone->id;
	key->ct.mark = ovs_ct_get_mark(ct);
	ovs_ct_get_labels(ct, &key->ct.labels);

	if (ct) {
		const struct nf_conntrack_tuple *orig;

		/* Use the master if we have one. */
		if (ct->master)
			ct = ct->master;

		//取源方向元组
		orig = &ct->tuplehash[IP_CT_DIR_ORIGINAL].tuple;

		/* IP version must match with the master connection. */
		if (key->eth.type == htons(ETH_P_IP) &&
		    nf_ct_l3num(ct) == NFPROTO_IPV4) {
			key->ipv4.ct_orig.src = orig->src.u3.ip;
			key->ipv4.ct_orig.dst = orig->dst.u3.ip;
			__ovs_ct_update_key_orig_tp(key, orig, IPPROTO_ICMP);
			return;
		} else if (key->eth.type == htons(ETH_P_IPV6) &&
			   !sw_flow_key_is_nd(key) &&
			   nf_ct_l3num(ct) == NFPROTO_IPV6) {
			key->ipv6.ct_orig.src = orig->src.u3.in6;
			key->ipv6.ct_orig.dst = orig->dst.u3.in6;
			__ovs_ct_update_key_orig_tp(key, orig, NEXTHDR_ICMP);
			return;
		}
	}
	/* Clear 'ct_orig_proto' to mark the non-existence of conntrack
	 * original direction key fields.
	 */
	key->ct_orig_proto = 0;
}

/* Update 'key' based on skb->_nfct.  If 'post_ct' is true, then OVS has
 * previously sent the packet to conntrack via the ct action.  If
 * 'keep_nat_flags' is true, the existing NAT flags retained, else they are
 * initialized from the connection status.
 */
static void ovs_ct_update_key(const struct sk_buff *skb,
			      const struct ovs_conntrack_info *info,
			      struct sw_flow_key *key, bool post_ct,
			      bool keep_nat_flags/*是否使用key->ct_status中的nat状态*/)
{
	const struct nf_conntrack_zone *zone = &nf_ct_zone_dflt;
	enum ip_conntrack_info ctinfo;
	struct nf_conn *ct;
	//默认为末跟踪状态
	u8 state = 0;

	//取skb的连接跟踪及连接状态
	ct = nf_ct_get(skb, &ctinfo);
	if (ct) {
		state = ovs_ct_get_state(ctinfo);
		/* All unconfirmed entries are NEW connections. */
		if (!nf_ct_is_confirmed(ct))
			state |= OVS_CS_F_NEW;
		/* OVS persists the related flag for the duration of the
		 * connection.
		 */
		if (ct->master)
			state |= OVS_CS_F_RELATED;
		if (keep_nat_flags) {
			state |= key->ct_state & OVS_CS_F_NAT_MASK;
		} else {
			if (ct->status & IPS_SRC_NAT)
				state |= OVS_CS_F_SRC_NAT;
			if (ct->status & IPS_DST_NAT)
				state |= OVS_CS_F_DST_NAT;
		}
		zone = nf_ct_zone(ct);
	} else if (post_ct) {
		//未查询到ct，且当前为ct后，打上invalid标志
		state = OVS_CS_F_TRACKED | OVS_CS_F_INVALID;
		if (info)
			zone = &info->zone;
	}

	//更新key中flow的链接状态，准备下次match
	__ovs_ct_update_key(key, state, zone, ct);
}

/* This is called to initialize CT key fields possibly coming in from the local
 * stack.
 */
void ovs_ct_fill_key(const struct sk_buff *skb,
		     struct sw_flow_key *key,
		     bool post_ct)
{
	ovs_ct_update_key(skb, NULL, key, post_ct, false);
}

int ovs_ct_put_key(const struct sw_flow_key *swkey,
		   const struct sw_flow_key *output, struct sk_buff *skb)
{
	if (nla_put_u32(skb, OVS_KEY_ATTR_CT_STATE, output->ct_state))
		return -EMSGSIZE;

	if (IS_ENABLED(CONFIG_NF_CONNTRACK_ZONES) &&
	    nla_put_u16(skb, OVS_KEY_ATTR_CT_ZONE, output->ct_zone))
		return -EMSGSIZE;

	if (IS_ENABLED(CONFIG_NF_CONNTRACK_MARK) &&
	    nla_put_u32(skb, OVS_KEY_ATTR_CT_MARK, output->ct.mark))
		return -EMSGSIZE;

	if (IS_ENABLED(CONFIG_NF_CONNTRACK_LABELS) &&
	    nla_put(skb, OVS_KEY_ATTR_CT_LABELS, sizeof(output->ct.labels),
		    &output->ct.labels))
		return -EMSGSIZE;

	if (swkey->ct_orig_proto) {
		if (swkey->eth.type == htons(ETH_P_IP)) {
			struct ovs_key_ct_tuple_ipv4 orig;

			memset(&orig, 0, sizeof(orig));
			orig.ipv4_src = output->ipv4.ct_orig.src;
			orig.ipv4_dst = output->ipv4.ct_orig.dst;
			orig.src_port = output->ct.orig_tp.src;
			orig.dst_port = output->ct.orig_tp.dst;
			orig.ipv4_proto = output->ct_orig_proto;

			if (nla_put(skb, OVS_KEY_ATTR_CT_ORIG_TUPLE_IPV4,
				    sizeof(orig), &orig))
				return -EMSGSIZE;
		} else if (swkey->eth.type == htons(ETH_P_IPV6)) {
			struct ovs_key_ct_tuple_ipv6 orig;

			memset(&orig, 0, sizeof(orig));
			memcpy(orig.ipv6_src, output->ipv6.ct_orig.src.s6_addr32,
			       sizeof(orig.ipv6_src));
			memcpy(orig.ipv6_dst, output->ipv6.ct_orig.dst.s6_addr32,
			       sizeof(orig.ipv6_dst));
			orig.src_port = output->ct.orig_tp.src;
			orig.dst_port = output->ct.orig_tp.dst;
			orig.ipv6_proto = output->ct_orig_proto;

			if (nla_put(skb, OVS_KEY_ATTR_CT_ORIG_TUPLE_IPV6,
				    sizeof(orig), &orig))
				return -EMSGSIZE;
		}
	}

	return 0;
}

/*设置ct mark到conntrack中*/
static int ovs_ct_set_mark(struct nf_conn *ct, struct sw_flow_key *key,
			   u32 ct_mark, u32 mask)
{
#if IS_ENABLED(CONFIG_NF_CONNTRACK_MARK)
	u32 new_mark;

	new_mark = ct_mark | (READ_ONCE(ct->mark) & ~(mask));
	if (READ_ONCE(ct->mark) != new_mark) {
		WRITE_ONCE(ct->mark, new_mark);
		if (nf_ct_is_confirmed(ct))
			nf_conntrack_event_cache(IPCT_MARK, ct);
		key->ct.mark = new_mark;
	}

	return 0;
#else
	return -ENOTSUPP;
#endif
}

static struct nf_conn_labels *ovs_ct_get_conn_labels(struct nf_conn *ct)
{
	struct nf_conn_labels *cl;

	cl = nf_ct_labels_find(ct);
	if (!cl) {
		nf_ct_labels_ext_add(ct);
		cl = nf_ct_labels_find(ct);
	}

	return cl;
}

/* Initialize labels for a new, yet to be committed conntrack entry.  Note that
 * since the new connection is not yet confirmed, and thus no-one else has
 * access to it's labels, we simply write them over.
 */
static int ovs_ct_init_labels(struct nf_conn *ct, struct sw_flow_key *key,
			      const struct ovs_key_ct_labels *labels,
			      const struct ovs_key_ct_labels *mask)
{
	struct nf_conn_labels *cl, *master_cl;
	bool have_mask = labels_nonzero(mask);

	/* Inherit master's labels to the related connection? */
	master_cl = ct->master ? nf_ct_labels_find(ct->master) : NULL;

	if (!master_cl && !have_mask)
		return 0;   /* Nothing to do. */

	cl = ovs_ct_get_conn_labels(ct);
	if (!cl)
		return -ENOSPC;

	/* Inherit the master's labels, if any. */
	if (master_cl)
		*cl = *master_cl;

	if (have_mask) {
		u32 *dst = (u32 *)cl->bits;
		int i;

		for (i = 0; i < OVS_CT_LABELS_LEN_32; i++)
			dst[i] = (dst[i] & ~mask->ct_labels_32[i]) |
				(labels->ct_labels_32[i]
				 & mask->ct_labels_32[i]);
	}

	/* Labels are included in the IPCTNL_MSG_CT_NEW event only if the
	 * IPCT_LABEL bit is set in the event cache.
	 */
	nf_conntrack_event_cache(IPCT_LABEL, ct);

	memcpy(&key->ct.labels, cl->bits, OVS_CT_LABELS_LEN);

	return 0;
}

static int ovs_ct_set_labels(struct nf_conn *ct, struct sw_flow_key *key,
			     const struct ovs_key_ct_labels *labels,
			     const struct ovs_key_ct_labels *mask)
{
	struct nf_conn_labels *cl;
	int err;

	cl = ovs_ct_get_conn_labels(ct);
	if (!cl)
		return -ENOSPC;

	err = nf_connlabels_replace(ct, labels->ct_labels_32,
				    mask->ct_labels_32,
				    OVS_CT_LABELS_LEN_32);
	if (err)
		return err;

	memcpy(&key->ct.labels, cl->bits, OVS_CT_LABELS_LEN);

	return 0;
}

/* 'skb' should already be pulled to nh_ofs. */
static int ovs_ct_helper(struct sk_buff *skb, u16 proto)
{
	const struct nf_conntrack_helper *helper;
	const struct nf_conn_help *help;
	enum ip_conntrack_info ctinfo;
	unsigned int protoff;
	struct nf_conn *ct;
	int err;

	ct = nf_ct_get(skb, &ctinfo);
	if (!ct || ctinfo == IP_CT_RELATED_REPLY)
		return NF_ACCEPT;

	help = nfct_help(ct);
	if (!help)
		return NF_ACCEPT;

	helper = rcu_dereference(help->helper);
	if (!helper)
		return NF_ACCEPT;

	switch (proto) {
	case NFPROTO_IPV4:
		protoff = ip_hdrlen(skb);
		break;
	case NFPROTO_IPV6: {
		u8 nexthdr = ipv6_hdr(skb)->nexthdr;
		__be16 frag_off;
		int ofs;

		ofs = ipv6_skip_exthdr(skb, sizeof(struct ipv6hdr), &nexthdr,
				       &frag_off);
		if (ofs < 0 || (frag_off & htons(~0x7)) != 0) {
			pr_debug("proto header not found\n");
			return NF_ACCEPT;
		}
		protoff = ofs;
		break;
	}
	default:
		WARN_ONCE(1, "helper invoked on non-IP family!");
		return NF_DROP;
	}

	//执行期待分析
	err = helper->help(skb, protoff, ct, ctinfo);
	if (err != NF_ACCEPT)
		return err;

	/* Adjust seqs after helper.  This is needed due to some helpers (e.g.,
	 * FTP with NAT) adusting the TCP payload size when mangling IP
	 * addresses and/or port numbers in the text-based control connection.
	 */
	if (test_bit(IPS_SEQ_ADJUST_BIT, &ct->status) &&
	    !nf_ct_seq_adjust(skb, ct, ctinfo, protoff))
		return NF_DROP;
	return NF_ACCEPT;
}

/* Returns 0 on success, -EINPROGRESS if 'skb' is stolen, or other nonzero
 * value if 'skb' is freed.
 */
static int handle_fragments(struct net *net, struct sw_flow_key *key,
			    u16 zone, struct sk_buff *skb)
{
	struct ovs_skb_cb ovs_cb = *OVS_CB(skb);
	int err;

	if (key->eth.type == htons(ETH_P_IP)) {
		//执行ipv4报文重组
		enum ip_defrag_users user = IP_DEFRAG_CONNTRACK_IN + zone;

		memset(IPCB(skb), 0, sizeof(struct inet_skb_parm));
		err = ip_defrag(net, skb, user);
		if (err)
			return err;

		ovs_cb.mru = IPCB(skb)->frag_max_size;
#if IS_ENABLED(CONFIG_NF_DEFRAG_IPV6)
	} else if (key->eth.type == htons(ETH_P_IPV6)) {
		enum ip6_defrag_users user = IP6_DEFRAG_CONNTRACK_IN + zone;

		memset(IP6CB(skb), 0, sizeof(struct inet6_skb_parm));
		err = nf_ct_frag6_gather(net, skb, user);
		if (err) {
			if (err != -EINPROGRESS)
				kfree_skb(skb);
			return err;
		}

		key->ip.proto = ipv6_hdr(skb)->nexthdr;
		ovs_cb.mru = IP6CB(skb)->frag_max_size;
#endif
	} else {
		kfree_skb(skb);
		return -EPFNOSUPPORT;
	}

	/* The key extracted from the fragment that completed this datagram
	 * likely didn't have an L4 header, so regenerate it.
	 */
	ovs_flow_key_update_l3l4(skb, key);

	key->ip.frag = OVS_FRAG_TYPE_NONE;
	skb_clear_hash(skb);
	skb->ignore_df = 1;
	*OVS_CB(skb) = ovs_cb;

	return 0;
}

static struct nf_conntrack_expect *
ovs_ct_expect_find(struct net *net, const struct nf_conntrack_zone *zone,
		   u16 proto, const struct sk_buff *skb)
{
	struct nf_conntrack_tuple tuple;
	struct nf_conntrack_expect *exp;

	if (!nf_ct_get_tuplepr(skb, skb_network_offset(skb), proto, net, &tuple))
		return NULL;

	exp = __nf_ct_expect_find(net, zone, &tuple);
	if (exp) {
		struct nf_conntrack_tuple_hash *h;

		/* Delete existing conntrack entry, if it clashes with the
		 * expectation.  This can happen since conntrack ALGs do not
		 * check for clashes between (new) expectations and existing
		 * conntrack entries.  nf_conntrack_in() will check the
		 * expectations only if a conntrack entry can not be found,
		 * which can lead to OVS finding the expectation (here) in the
		 * init direction, but which will not be removed by the
		 * nf_conntrack_in() call, if a matching conntrack entry is
		 * found instead.  In this case all init direction packets
		 * would be reported as new related packets, while reply
		 * direction packets would be reported as un-related
		 * established packets.
		 */
		h = nf_conntrack_find_get(net, zone, &tuple);
		if (h) {
			struct nf_conn *ct = nf_ct_tuplehash_to_ctrack(h);

			nf_ct_delete(ct, 0, 0);
			nf_ct_put(ct);
		}
	}

	return exp;
}

/* This replicates logic from nf_conntrack_core.c that is not exported. */
static enum ip_conntrack_info
ovs_ct_get_info(const struct nf_conntrack_tuple_hash *h)
{
	const struct nf_conn *ct = nf_ct_tuplehash_to_ctrack(h);

	if (NF_CT_DIRECTION(h) == IP_CT_DIR_REPLY)
		return IP_CT_ESTABLISHED_REPLY;
	/* Once we've had two way comms, always ESTABLISHED. */
	if (test_bit(IPS_SEEN_REPLY_BIT, &ct->status))
		return IP_CT_ESTABLISHED;
	if (test_bit(IPS_EXPECTED_BIT, &ct->status))
		return IP_CT_RELATED;
	return IP_CT_NEW;
}

/* Find an existing connection which this packet belongs to without
 * re-attributing statistics or modifying the connection state.  This allows an
 * skb->_nfct lost due to an upcall to be recovered during actions execution.
 *
 * Must be called with rcu_read_lock.
 *
 * On success, populates skb->_nfct and returns the connection.  Returns NULL
 * if there is no existing entry.
 */
//查找已存在的ct
static struct nf_conn *
ovs_ct_find_existing(struct net *net, const struct nf_conntrack_zone *zone,
		     u8 l3num, struct sk_buff *skb, bool natted)
{
	struct nf_conntrack_tuple tuple;
	struct nf_conntrack_tuple_hash *h;
	struct nf_conn *ct;

	if (!nf_ct_get_tuplepr(skb, skb_network_offset(skb), l3num,
			       net, &tuple)) {
		//解析报文的6元组信息失败，返回NULL
		pr_debug("ovs_ct_find_existing: Can't get tuple\n");
		return NULL;
	}

	/* Must invert the tuple if skb has been transformed by NAT. */
	if (natted) {
		struct nf_conntrack_tuple inverse;

		//利用tuple制做反向的元组，并将其赋值给tuple
		if (!nf_ct_invert_tuple(&inverse, &tuple)) {
			pr_debug("ovs_ct_find_existing: Inversion failed!\n");
			return NULL;
		}
		tuple = inverse;
	}

	//查询此元组对应的contrack是否存在
	/* look for tuple match */
	h = nf_conntrack_find_get(net, zone, &tuple);
	if (!h)
		//链接跟踪不存在，返回NULL
		return NULL;   /* Not found. */

	ct = nf_ct_tuplehash_to_ctrack(h);

	/* Inverted packet tuple matches the reverse direction conntrack tuple,
	 * select the other tuplehash to get the right 'ctinfo' bits for this
	 * packet.
	 */
	if (natted)
		h = &ct->tuplehash[!h->tuple.dst.dir];

	//将ct设置在skb上
	nf_ct_set(skb, ct, ovs_ct_get_info(h));
	return ct;
}

//返回已存在kernel中已创建的ct
static
struct nf_conn *ovs_ct_executed(struct net *net,
				const struct sw_flow_key *key,
				const struct ovs_conntrack_info *info,
				struct sk_buff *skb,
				bool *ct_executed)
{
	struct nf_conn *ct = NULL;

	/* If no ct, check if we have evidence that an existing conntrack entry
	 * might be found for this skb.  This happens when we lose a skb->_nfct
	 * due to an upcall, or if the direction is being forced.  If the
	 * connection was not confirmed, it is not cached and needs to be run
	 * through conntrack again.
	 */
	*ct_executed = (key->ct_state & OVS_CS_F_TRACKED/*指明ct被跟踪*/) &&
		       !(key->ct_state & OVS_CS_F_INVALID/*ct状态有效*/) &&
		       (key->ct_zone == info->zone.id);//zone一致

	if (*ct_executed || (!key->ct_state && info->force)) {
		//执行kernel连接跟踪查询
		ct = ovs_ct_find_existing(net, &info->zone, info->family/*协议族*/, skb,
					  !!(key->ct_state &
					  OVS_CS_F_NAT_MASK)/*如果ct做了snat或者dnat,则用其反方向元组查询，并返回本方向流*/);
	}

	return ct;
}

/* Determine whether skb->_nfct is equal to the result of conntrack lookup. */
static bool skb_nfct_cached(struct net *net,
			    const struct sw_flow_key *key,
			    const struct ovs_conntrack_info *info/*出参，连接跟踪状态*/,
			    struct sk_buff *skb)
{
	enum ip_conntrack_info ctinfo;
	struct nf_conn *ct;
	bool ct_executed = true;

	//取skb对应的连接跟踪地址及ct信息
	ct = nf_ct_get(skb, &ctinfo);
	if (!ct)
		ct = ovs_ct_executed(net, key, info, skb, &ct_executed);

	if (ct)
		//获取链接状态信息
		nf_ct_get(skb, &ctinfo);
	else
	    //ct未创建，则返回
		return false;

	//net不相等，忽略此ct
	if (!net_eq(net, read_pnet(&ct->ct_net)))
		return false;

	//zone不相等，忽略此ct
	if (!nf_ct_zone_equal_any(info->ct, nf_ct_zone(ct)))
		return false;

	if (info->helper) {
		struct nf_conn_help *help;

		//取help信息，检查ct与info指定的helper函数是否一致
		help = nf_ct_ext_find(ct, NF_CT_EXT_HELPER);
		if (help && rcu_access_pointer(help->helper) != info->helper)
			return false;
	}

	if (info->nf_ct_timeout) {
		struct nf_conn_timeout *timeout_ext;

		/*取ct中存在的timeout扩展，需要与info的timeout相等*/
		timeout_ext = nf_ct_timeout_find(ct);
		if (!timeout_ext || info->nf_ct_timeout !=
		    rcu_dereference(timeout_ext->timeout))
			return false;
	}

	/* Force conntrack entry direction to the current packet? */
	//如果给定info->force,且本报文为源方向，则丢弃掉此ct
	if (info->force && CTINFO2DIR(ctinfo) != IP_CT_DIR_ORIGINAL) {
		/* Delete the conntrack entry if confirmed, else just release
		 * the reference.
		 */
		if (nf_ct_is_confirmed(ct))
			nf_ct_delete(ct, 0, 0);

		nf_ct_put(ct);
		/*清除skb中ct引用*/
		nf_ct_set(skb, NULL, 0);
		return false;
	}

	return ct_executed;
}

#if IS_ENABLED(CONFIG_NF_NAT)
static void ovs_nat_update_key(struct sw_flow_key *key,
			       const struct sk_buff *skb,
			       enum nf_nat_manip_type maniptype)
{
	if (maniptype == NF_NAT_MANIP_SRC) {
		__be16 src;

		key->ct_state |= OVS_CS_F_SRC_NAT;
		if (key->eth.type == htons(ETH_P_IP))
			key->ipv4.addr.src = ip_hdr(skb)->saddr;
		else if (key->eth.type == htons(ETH_P_IPV6))
			memcpy(&key->ipv6.addr.src, &ipv6_hdr(skb)->saddr,
			       sizeof(key->ipv6.addr.src));
		else
			return;

		if (key->ip.proto == IPPROTO_UDP)
			src = udp_hdr(skb)->source;
		else if (key->ip.proto == IPPROTO_TCP)
			src = tcp_hdr(skb)->source;
		else if (key->ip.proto == IPPROTO_SCTP)
			src = sctp_hdr(skb)->source;
		else
			return;

		key->tp.src = src;
	} else {
		__be16 dst;

		key->ct_state |= OVS_CS_F_DST_NAT;
		if (key->eth.type == htons(ETH_P_IP))
			key->ipv4.addr.dst = ip_hdr(skb)->daddr;
		else if (key->eth.type == htons(ETH_P_IPV6))
			memcpy(&key->ipv6.addr.dst, &ipv6_hdr(skb)->daddr,
			       sizeof(key->ipv6.addr.dst));
		else
			return;

		if (key->ip.proto == IPPROTO_UDP)
			dst = udp_hdr(skb)->dest;
		else if (key->ip.proto == IPPROTO_TCP)
			dst = tcp_hdr(skb)->dest;
		else if (key->ip.proto == IPPROTO_SCTP)
			dst = sctp_hdr(skb)->dest;
		else
			return;

		key->tp.dst = dst;
	}
}

/* Modelled after nf_nat_ipv[46]_fn().
 * range is only used for new, uninitialized NAT state.
 * Returns either NF_ACCEPT or NF_DROP.
 */
static int ovs_ct_nat_execute(struct sk_buff *skb, struct nf_conn *ct,
			      enum ip_conntrack_info ctinfo,
			      const struct nf_nat_range2 *range,
			      enum nf_nat_manip_type maniptype, struct sw_flow_key *key)
{
	int hooknum, nh_off, err = NF_ACCEPT;

	nh_off = skb_network_offset(skb);
	skb_pull_rcsum(skb, nh_off);

	/* See HOOK2MANIP(). */
	//依据不同的nat,设置不同的hooknum(为调用nf_nat_packet做准备）
	if (maniptype == NF_NAT_MANIP_SRC)
		hooknum = NF_INET_LOCAL_IN; /* Source NAT */
	else
		hooknum = NF_INET_LOCAL_OUT; /* Destination NAT */

	switch (ctinfo) {
	case IP_CT_RELATED:
	case IP_CT_RELATED_REPLY:
		if (IS_ENABLED(CONFIG_NF_NAT) &&
		    skb->protocol == htons(ETH_P_IP) &&
		    ip_hdr(skb)->protocol == IPPROTO_ICMP) {
			//ipv4报文，且为icmp协议
			if (!nf_nat_icmp_reply_translation(skb, ct, ctinfo,
							   hooknum))
				err = NF_DROP;
			goto push;
		} else if (IS_ENABLED(CONFIG_IPV6) &&
			   skb->protocol == htons(ETH_P_IPV6)) {
			__be16 frag_off;
			u8 nexthdr = ipv6_hdr(skb)->nexthdr;
			int hdrlen = ipv6_skip_exthdr(skb,
						      sizeof(struct ipv6hdr),
						      &nexthdr, &frag_off);

			if (hdrlen >= 0 && nexthdr == IPPROTO_ICMPV6) {
				if (!nf_nat_icmpv6_reply_translation(skb, ct,
								     ctinfo,
								     hooknum,
								     hdrlen))
					err = NF_DROP;
				goto push;
			}
		}
		/* Non-ICMP, fall thru to initialize if needed. */
		fallthrough;
	case IP_CT_NEW:
		/* Seen it before?  This can happen for loopback, retrans,
		 * or local packets.
		 */
		if (!nf_nat_initialized(ct, maniptype)) {
			//ct中相应的nat方式未初始化完成，完成初始化
			/* Initialize according to the NAT action. */
			err = (range && range->flags & NF_NAT_RANGE_MAP_IPS)
				/* Action is set up to establish a new
				 * mapping.
				 */
				? nf_nat_setup_info(ct, range, maniptype)/*分配nat资源记录在ct上*/
				: nf_nat_alloc_null_binding(ct, hooknum);
			if (err != NF_ACCEPT)
				goto push;
		}
		break;

	case IP_CT_ESTABLISHED:
	case IP_CT_ESTABLISHED_REPLY:
		break;

	default:
		err = NF_DROP;
		goto push;
	}

	//调用kernel中的nat处理函数,完成nat修改
	err = nf_nat_packet(ct, ctinfo, hooknum, skb);
push:
	skb_push_rcsum(skb, nh_off);

	/* Update the flow key if NAT successful. */
	if (err == NF_ACCEPT)
		ovs_nat_update_key(key, skb, maniptype);

	return err;
}

/* Returns NF_DROP if the packet should be dropped, NF_ACCEPT otherwise. */
static int ovs_ct_nat(struct net *net, struct sw_flow_key *key,
		      const struct ovs_conntrack_info *info,
		      struct sk_buff *skb, struct nf_conn *ct,
		      enum ip_conntrack_info ctinfo)
{
	enum nf_nat_manip_type maniptype;
	int err;

	/* Add NAT extension if not confirmed yet. */
	if (!nf_ct_is_confirmed(ct) && !nf_ct_nat_ext_add(ct))
		return NF_ACCEPT;   /* Can't NAT. */

	/* Determine NAT type.
	 * Check if the NAT type can be deduced from the tracked connection.
	 * Make sure new expected connections (IP_CT_RELATED) are NATted only
	 * when committing.
	 */
	//确定改源还是改目的
	if (info->nat & OVS_CT_NAT && ctinfo != IP_CT_NEW &&
	    ct->status & IPS_NAT_MASK &&
	    (ctinfo != IP_CT_RELATED || info->commit)) {
		//自ct中拿需要做srcnat,还是dnat
		/* NAT an established or related connection like before. */
		if (CTINFO2DIR(ctinfo) == IP_CT_DIR_REPLY)
			/* This is the REPLY direction for a connection
			 * for which NAT was applied in the forward
			 * direction.  Do the reverse NAT.
			 */
			maniptype = ct->status & IPS_SRC_NAT
				? NF_NAT_MANIP_DST : NF_NAT_MANIP_SRC;
		else
			maniptype = ct->status & IPS_SRC_NAT
				? NF_NAT_MANIP_SRC : NF_NAT_MANIP_DST;
	} else if (info->nat & OVS_CT_SRC_NAT) {
		//自info中拿需要做snat
		maniptype = NF_NAT_MANIP_SRC;
	} else if (info->nat & OVS_CT_DST_NAT) {
		//自info中拿需要做dnat
		maniptype = NF_NAT_MANIP_DST;
	} else {
		return NF_ACCEPT; /* Connection is not NATed. */
	}

	//nat执行
	err = ovs_ct_nat_execute(skb, ct, ctinfo, &info->range, maniptype, key);

	if (err == NF_ACCEPT && ct->status & IPS_DST_NAT) {
		if (ct->status & IPS_SRC_NAT) {
			if (maniptype == NF_NAT_MANIP_SRC)
				maniptype = NF_NAT_MANIP_DST;
			else
				maniptype = NF_NAT_MANIP_SRC;

			err = ovs_ct_nat_execute(skb, ct, ctinfo, &info->range,
						 maniptype, key);
		} else if (CTINFO2DIR(ctinfo) == IP_CT_DIR_ORIGINAL) {
			err = ovs_ct_nat_execute(skb, ct, ctinfo, NULL,
						 NF_NAT_MANIP_SRC, key);
		}
	}

	return err;
}
#else /* !CONFIG_NF_NAT */
static int ovs_ct_nat(struct net *net, struct sw_flow_key *key,
		      const struct ovs_conntrack_info *info,
		      struct sk_buff *skb, struct nf_conn *ct,
		      enum ip_conntrack_info ctinfo)
{
	return NF_ACCEPT;
}
#endif

/* Pass 'skb' through conntrack in 'net', using zone configured in 'info', if
 * not done already.  Update key with new CT state after passing the packet
 * through conntrack.
 * Note that if the packet is deemed invalid by conntrack, skb->_nfct will be
 * set to NULL and 0 will be returned.
 */
static int __ovs_ct_lookup(struct net *net, struct sw_flow_key *key,
			   const struct ovs_conntrack_info *info,
			   struct sk_buff *skb)
{
	/* If we are recirculating packets to match on conntrack fields and
	 * committing with a separate conntrack action,  then we don't need to
	 * actually run the packet through conntrack twice unless it's for a
	 * different zone.
	 */
    /*检查是否已有key对应的ct缓存存在*/
	bool cached = skb_nfct_cached(net, key, info, skb);
	enum ip_conntrack_info ctinfo;
	struct nf_conn *ct;

	if (!cached) {
		//之前未查询到ct,构造hook state准备手动调用nf_conntrack_in创建ct
		struct nf_hook_state state = {
			.hook = NF_INET_PRE_ROUTING,
			.pf = info->family,
			.net = net,
		};
		struct nf_conn *tmpl = info->ct;
		int err;

		/* Associate skb with specified zone. */
		if (tmpl) {
			ct = nf_ct_get(skb, &ctinfo);
			nf_ct_put(ct);
			nf_conntrack_get(&tmpl->ct_general);
			nf_ct_set(skb, tmpl, IP_CT_NEW);
		}

		//创建连接跟踪
		err = nf_conntrack_in(skb, &state);
		if (err != NF_ACCEPT)
			return -ENOENT;

		/* Clear CT state NAT flags to mark that we have not yet done
		 * NAT after the nf_conntrack_in() call.  We can actually clear
		 * the whole state, as it will be re-initialized below.
		 */
		key->ct_state = 0;

		/* Update the key, but keep the NAT flags. */
		//更新ct的状态到key中
		ovs_ct_update_key(skb, info, key, true, true);
	}

	//取skb中记录的ct
	ct = nf_ct_get(skb, &ctinfo);
	if (ct) {
		bool add_helper = false;

		/* Packets starting a new connection must be NATted before the
		 * helper, so that the helper knows about the NAT.  We enforce
		 * this by delaying both NAT and helper calls for unconfirmed
		 * connections until the committing CT action.  For later
		 * packets NAT and Helper may be called in either order.
		 *
		 * NAT will be done only if the CT action has NAT, and only
		 * once per packet (per zone), as guarded by the NAT bits in
		 * the key->ct_state.
		 */
		if (info->nat/*需要做nat*/ && !(key->ct_state & OVS_CS_F_NAT_MASK) &&
		    (nf_ct_is_confirmed(ct) || info->commit) &&
			/*执行nat分配，报文修改*/
		    ovs_ct_nat(net, key, info, skb, ct, ctinfo) != NF_ACCEPT) {
			return -EINVAL;
		}

		/* Userspace may decide to perform a ct lookup without a helper
		 * specified followed by a (recirculate and) commit with one,
		 * or attach a helper in a later commit.  Therefore, for
		 * connections which we will commit, we may need to attach
		 * the helper here.
		 */
<<<<<<< HEAD
		if (info->commit && info->helper && !nfct_help(ct)) {
			//ct需要commit,且指明helper,此处添加helper
=======
		if (!nf_ct_is_confirmed(ct) && info->commit &&
		    info->helper && !nfct_help(ct)) {
>>>>>>> 97ee9d1c
			int err = __nf_ct_try_assign_helper(ct, info->ct,
							    GFP_ATOMIC);
			if (err)
				return err;
			add_helper = true;

			/* helper installed, add seqadj if NAT is required */
			if (info->nat && !nfct_seqadj(ct)) {
				if (!nfct_seqadj_ext_add(ct))
					return -EINVAL;
			}
		}

		/*执行help分析*/
		/* Call the helper only if:
		 * - nf_conntrack_in() was executed above ("!cached") or a
		 *   helper was just attached ("add_helper") for a confirmed
		 *   connection, or
		 * - When committing an unconfirmed connection.
		 */
		if ((nf_ct_is_confirmed(ct) ? !cached || add_helper :
					      info->commit) &&
		    ovs_ct_helper(skb, info->family) != NF_ACCEPT) {
			return -EINVAL;
		}

		/*标记ct的out-of-window不进行检查*/
		if (nf_ct_protonum(ct) == IPPROTO_TCP &&
		    nf_ct_is_confirmed(ct) && nf_conntrack_tcp_established(ct)) {
			/* Be liberal for tcp packets so that out-of-window
			 * packets are not marked invalid.
			 */
			nf_ct_set_tcp_be_liberal(ct);
		}

		nf_conn_act_ct_ext_fill(skb, ct, ctinfo);
	}

	return 0;
}

/* Lookup connection and read fields into key. */
static int ovs_ct_lookup(struct net *net, struct sw_flow_key *key,
			 const struct ovs_conntrack_info *info,
			 struct sk_buff *skb)
{
	struct nf_conntrack_expect *exp;

	/* If we pass an expected packet through nf_conntrack_in() the
	 * expectation is typically removed, but the packet could still be
	 * lost in upcall processing.  To prevent this from happening we
	 * perform an explicit expectation lookup.  Expected connections are
	 * always new, and will be passed through conntrack only when they are
	 * committed, as it is OK to remove the expectation at that time.
	 */
	exp = ovs_ct_expect_find(net, &info->zone, info->family, skb);
	if (exp) {
		//存在查找到的期待
		u8 state;

		/* NOTE: New connections are NATted and Helped only when
		 * committed, so we are not calling into NAT here.
		 */
		state = OVS_CS_F_TRACKED | OVS_CS_F_NEW | OVS_CS_F_RELATED;
		__ovs_ct_update_key(key, state, &info->zone, exp->master);
	} else {
		struct nf_conn *ct;
		int err;

		err = __ovs_ct_lookup(net, key, info, skb);
		if (err)
			return err;

		ct = (struct nf_conn *)skb_nfct(skb);
		if (ct)
			nf_ct_deliver_cached_events(ct);
	}

	return 0;
}

static bool labels_nonzero(const struct ovs_key_ct_labels *labels)
{
	size_t i;

	for (i = 0; i < OVS_CT_LABELS_LEN_32; i++)
		if (labels->ct_labels_32[i])
			return true;

	return false;
}

#if	IS_ENABLED(CONFIG_NETFILTER_CONNCOUNT)
static struct hlist_head *ct_limit_hash_bucket(
	const struct ovs_ct_limit_info *info, u16 zone)
{
	return &info->limits[zone & (CT_LIMIT_HASH_BUCKETS - 1)];
}

/* Call with ovs_mutex */
static void ct_limit_set(const struct ovs_ct_limit_info *info,
			 struct ovs_ct_limit *new_ct_limit)
{
	struct ovs_ct_limit *ct_limit;
	struct hlist_head *head;

	head = ct_limit_hash_bucket(info, new_ct_limit->zone);
	hlist_for_each_entry_rcu(ct_limit, head, hlist_node) {
		if (ct_limit->zone == new_ct_limit->zone) {
		    /*替换对此zone的ct limit配置*/
			hlist_replace_rcu(&ct_limit->hlist_node,
					  &new_ct_limit->hlist_node);
			kfree_rcu(ct_limit, rcu);
			return;
		}
	}

	/*之前没有配置此zone,这里将其加入*/
	hlist_add_head_rcu(&new_ct_limit->hlist_node, head);
}

/* Call with ovs_mutex */
static void ct_limit_del(const struct ovs_ct_limit_info *info, u16 zone)
{
	struct ovs_ct_limit *ct_limit;
	struct hlist_head *head;
	struct hlist_node *n;

	head = ct_limit_hash_bucket(info, zone);
	hlist_for_each_entry_safe(ct_limit, n, head, hlist_node) {
		if (ct_limit->zone == zone) {
			hlist_del_rcu(&ct_limit->hlist_node);
			kfree_rcu(ct_limit, rcu);
			return;
		}
	}
}

/* Call with RCU read lock */
static u32 ct_limit_get(const struct ovs_ct_limit_info *info, u16 zone)
{
    /*给定zone id,获取其对应的ct limit配置*/
	struct ovs_ct_limit *ct_limit;
	struct hlist_head *head;

	head = ct_limit_hash_bucket(info, zone);
	hlist_for_each_entry_rcu(ct_limit, head, hlist_node) {
		if (ct_limit->zone == zone)
			return ct_limit->limit;
	}

	/*没有找到此limit,使用默认limit*/
	return info->default_limit;
}

/*openvswitch ct limit检查*/
static int ovs_ct_check_limit(struct net *net,
			      const struct ovs_conntrack_info *info,
			      const struct nf_conntrack_tuple *tuple)
{
	struct ovs_net *ovs_net = net_generic(net, ovs_net_id);
	const struct ovs_ct_limit_info *ct_limit_info = ovs_net->ct_limit_info;
	u32 per_zone_limit, connections;
	u32 conncount_key;

	conncount_key = info->zone.id;

	/*取此zone对应的limit*/
	per_zone_limit = ct_limit_get(ct_limit_info, info->zone.id);
	if (per_zone_limit == OVS_CT_LIMIT_UNLIMITED)
	    /*不对ct limit进行限制,直接返回*/
		return 0;

	/*取当前ct在此zone下的计数，如大于ct limit规定的连接数，报错。*/
	connections = nf_conncount_count(net, ct_limit_info->data,
					 &conncount_key/*zone id号*/, tuple, &info->zone);
	if (connections > per_zone_limit)
		return -ENOMEM;

	return 0;
}
#endif

/* Lookup connection and confirm if unconfirmed. */
static int ovs_ct_commit(struct net *net, struct sw_flow_key *key/*报文key*/,
			 const struct ovs_conntrack_info *info/*ct动作对应的参数*/,
			 struct sk_buff *skb)
{
	enum ip_conntrack_info ctinfo;
	struct nf_conn *ct;
	int err;

	//查询ct,如果ct不存在，则创建它
	err = __ovs_ct_lookup(net, key, info, skb);
	if (err)
		return err;

	/* The connection could be invalid, in which case this is a no-op.*/
	ct = nf_ct_get(skb, &ctinfo);
	if (!ct)
		return 0;

#if	IS_ENABLED(CONFIG_NETFILTER_CONNCOUNT)
	//zone连接跟踪数量限制触发检查
	if (static_branch_unlikely(&ovs_ct_limit_enabled)) {
		if (!nf_ct_is_confirmed(ct)) {
		    /*正在创建ct,执行对ct的limit检查*/
			err = ovs_ct_check_limit(net, info,
				&ct->tuplehash[IP_CT_DIR_ORIGINAL].tuple);
			if (err) {
				net_warn_ratelimited("openvswitch: zone: %u "
					"exceeds conntrack limit\n",
					info->zone.id);
				return err;
			}
		}
	}
#endif

	/* Set the conntrack event mask if given.  NEW and DELETE events have
	 * their own groups, but the NFNLGRP_CONNTRACK_UPDATE group listener
	 * typically would receive many kinds of updates.  Setting the event
	 * mask allows those events to be filtered.  The set event mask will
	 * remain in effect for the lifetime of the connection unless changed
	 * by a further CT action with both the commit flag and the eventmask
	 * option. */
	if (info->have_eventmask) {
		struct nf_conntrack_ecache *cache = nf_ct_ecache_find(ct);

		/*在ct中添加eventmask*/
		if (cache)
			cache->ctmask = info->eventmask;
	}

	/* Apply changes before confirming the connection so that the initial
	 * conntrack NEW netlink event carries the values given in the CT
	 * action.
	 */
	if (info->mark.mask) {
	    /*变更mark到ct中*/
		err = ovs_ct_set_mark(ct, key, info->mark.value,
				      info->mark.mask);
		if (err)
			return err;
	}
	if (!nf_ct_is_confirmed(ct)) {
	    /*未commit,初始化label*/
		err = ovs_ct_init_labels(ct, key, &info->labels.value,
					 &info->labels.mask);
		if (err)
			return err;

		nf_conn_act_ct_ext_add(ct);
	} else if (IS_ENABLED(CONFIG_NF_CONNTRACK_LABELS) &&
		   labels_nonzero(&info->labels.mask)) {
		//如果ct已确认，则修改labels
		err = ovs_ct_set_labels(ct, key, &info->labels.value,
					&info->labels.mask);
		if (err)
			return err;
	}
	/* This will take care of sending queued events even if the connection
	 * is already confirmed.
	 */
	//ovs直接确认连接
	if (nf_conntrack_confirm(skb) != NF_ACCEPT)
		return -EINVAL;

	return 0;
}

/* Trim the skb to the length specified by the IP/IPv6 header,
 * removing any trailing lower-layer padding. This prepares the skb
 * for higher-layer processing that assumes skb->len excludes padding
 * (such as nf_ip_checksum). The caller needs to pull the skb to the
 * network header, and ensure ip_hdr/ipv6_hdr points to valid data.
 */
static int ovs_skb_network_trim(struct sk_buff *skb)
{
	unsigned int len;
	int err;

	switch (skb->protocol) {
	case htons(ETH_P_IP):
		len = ntohs(ip_hdr(skb)->tot_len);
		break;
	case htons(ETH_P_IPV6):
		len = sizeof(struct ipv6hdr)
			+ ntohs(ipv6_hdr(skb)->payload_len);
		break;
	default:
		len = skb->len;
	}

	/*checksum检查*/
	err = pskb_trim_rcsum(skb, len);
	if (err)
		kfree_skb(skb);

	return err;
}

/* Returns 0 on success, -EINPROGRESS if 'skb' is stolen, or other nonzero
 * value if 'skb' is freed.
 */
int ovs_ct_execute(struct net *net/*所属的net namespace*/, struct sk_buff *skb,
		   struct sw_flow_key *key/*报文的key信息*/,
		   const struct ovs_conntrack_info *info/*ct动作对应的参数*/)
{
	int nh_ofs;
	int err;

	/* The conntrack module expects to be working at L3. */
	nh_ofs = skb_network_offset(skb);/*到l3的offset*/
	skb_pull_rcsum(skb, nh_ofs);/*将data指针移动到l3头部*/

	err = ovs_skb_network_trim(skb);
	if (err)
		return err;

	if (key->ip.frag != OVS_FRAG_TYPE_NONE) {
		//收到分片报文，需要先执行分片重组
		err = handle_fragments(net, key, info->zone.id, skb);
		if (err)
			return err;
	}

	if (info->commit)
		/*指明了commit,可以创建ct*/
		err = ovs_ct_commit(net, key, info, skb);
	else
		/*未指明commit，仅执行ct查询*/
		err = ovs_ct_lookup(net, key, info, skb);

	/*回归到原来skb->data指向位置*/
	skb_push_rcsum(skb, nh_ofs);
	if (err)
		kfree_skb(skb);
	return err;
}

int ovs_ct_clear(struct sk_buff *skb, struct sw_flow_key *key)
{
	enum ip_conntrack_info ctinfo;
	struct nf_conn *ct;

	ct = nf_ct_get(skb, &ctinfo);

	nf_ct_put(ct);
	//清除skb上的连接引用
	nf_ct_set(skb, NULL, IP_CT_UNTRACKED);

	if (key)
		ovs_ct_fill_key(skb, key, false);

	return 0;
}

static int ovs_ct_add_helper(struct ovs_conntrack_info *info, const char *name,
			     const struct sw_flow_key *key, bool log)
{
	struct nf_conntrack_helper *helper;
	struct nf_conn_help *help;
	int ret = 0;

	helper = nf_conntrack_helper_try_module_get(name, info->family,
						    key->ip.proto);
	if (!helper) {
		OVS_NLERR(log, "Unknown helper \"%s\"", name);
		return -EINVAL;
	}

	help = nf_ct_helper_ext_add(info->ct, GFP_KERNEL);
	if (!help) {
		nf_conntrack_helper_put(helper);
		return -ENOMEM;
	}

#if IS_ENABLED(CONFIG_NF_NAT)
	if (info->nat) {
		ret = nf_nat_helper_try_module_get(name, info->family,
						   key->ip.proto);
		if (ret) {
			nf_conntrack_helper_put(helper);
			OVS_NLERR(log, "Failed to load \"%s\" NAT helper, error: %d",
				  name, ret);
			return ret;
		}
	}
#endif
	rcu_assign_pointer(help->helper, helper);
	info->helper = helper;
	return ret;
}

#if IS_ENABLED(CONFIG_NF_NAT)
//解析nat信息
static int parse_nat(const struct nlattr *attr,
		     struct ovs_conntrack_info *info, bool log)
{
	struct nlattr *a;
	int rem;
	bool have_ip_max = false;
	bool have_proto_max = false;
	bool ip_vers = (info->family == NFPROTO_IPV6);

	nla_for_each_nested(a, attr, rem) {
		static const int ovs_nat_attr_lens[OVS_NAT_ATTR_MAX + 1][2] = {
			[OVS_NAT_ATTR_SRC] = {0, 0},
			[OVS_NAT_ATTR_DST] = {0, 0},
			[OVS_NAT_ATTR_IP_MIN] = {sizeof(struct in_addr),
						 sizeof(struct in6_addr)},
			[OVS_NAT_ATTR_IP_MAX] = {sizeof(struct in_addr),
						 sizeof(struct in6_addr)},
			[OVS_NAT_ATTR_PROTO_MIN] = {sizeof(u16), sizeof(u16)},
			[OVS_NAT_ATTR_PROTO_MAX] = {sizeof(u16), sizeof(u16)},
			[OVS_NAT_ATTR_PERSISTENT] = {0, 0},
			[OVS_NAT_ATTR_PROTO_HASH] = {0, 0},
			[OVS_NAT_ATTR_PROTO_RANDOM] = {0, 0},
		};
		int type = nla_type(a);

		if (type > OVS_NAT_ATTR_MAX) {
			OVS_NLERR(log, "Unknown NAT attribute (type=%d, max=%d)",
				  type, OVS_NAT_ATTR_MAX);
			return -EINVAL;
		}

		if (nla_len(a) != ovs_nat_attr_lens[type][ip_vers]) {
			OVS_NLERR(log, "NAT attribute type %d has unexpected length (%d != %d)",
				  type, nla_len(a),
				  ovs_nat_attr_lens[type][ip_vers]);
			return -EINVAL;
		}

		switch (type) {
		case OVS_NAT_ATTR_SRC:
		case OVS_NAT_ATTR_DST:
			if (info->nat) {
				OVS_NLERR(log, "Only one type of NAT may be specified");
				return -ERANGE;
			}
			info->nat |= OVS_CT_NAT;
			info->nat |= ((type == OVS_NAT_ATTR_SRC)
					? OVS_CT_SRC_NAT : OVS_CT_DST_NAT);
			break;

		case OVS_NAT_ATTR_IP_MIN:
			nla_memcpy(&info->range.min_addr, a,
				   sizeof(info->range.min_addr));
			info->range.flags |= NF_NAT_RANGE_MAP_IPS;
			break;

		case OVS_NAT_ATTR_IP_MAX:
			have_ip_max = true;
			nla_memcpy(&info->range.max_addr, a,
				   sizeof(info->range.max_addr));
			info->range.flags |= NF_NAT_RANGE_MAP_IPS;
			break;

		case OVS_NAT_ATTR_PROTO_MIN:
			info->range.min_proto.all = htons(nla_get_u16(a));
			info->range.flags |= NF_NAT_RANGE_PROTO_SPECIFIED;
			break;

		case OVS_NAT_ATTR_PROTO_MAX:
			have_proto_max = true;
			info->range.max_proto.all = htons(nla_get_u16(a));
			info->range.flags |= NF_NAT_RANGE_PROTO_SPECIFIED;
			break;

		case OVS_NAT_ATTR_PERSISTENT:
			info->range.flags |= NF_NAT_RANGE_PERSISTENT;
			break;

		case OVS_NAT_ATTR_PROTO_HASH:
			info->range.flags |= NF_NAT_RANGE_PROTO_RANDOM;
			break;

		case OVS_NAT_ATTR_PROTO_RANDOM:
			info->range.flags |= NF_NAT_RANGE_PROTO_RANDOM_FULLY;
			break;

		default:
			OVS_NLERR(log, "Unknown nat attribute (%d)", type);
			return -EINVAL;
		}
	}

	if (rem > 0) {
		OVS_NLERR(log, "NAT attribute has %d unknown bytes", rem);
		return -EINVAL;
	}
	if (!info->nat) {
		/* Do not allow flags if no type is given. */
		if (info->range.flags) {
			OVS_NLERR(log,
				  "NAT flags may be given only when NAT range (SRC or DST) is also specified."
				  );
			return -EINVAL;
		}
		info->nat = OVS_CT_NAT;   /* NAT existing connections. */
	} else if (!info->commit) {
		OVS_NLERR(log,
			  "NAT attributes may be specified only when CT COMMIT flag is also specified."
			  );
		return -EINVAL;
	}
	/* Allow missing IP_MAX. */
	if (info->range.flags & NF_NAT_RANGE_MAP_IPS && !have_ip_max) {
		memcpy(&info->range.max_addr, &info->range.min_addr,
		       sizeof(info->range.max_addr));
	}
	/* Allow missing PROTO_MAX. */
	if (info->range.flags & NF_NAT_RANGE_PROTO_SPECIFIED &&
	    !have_proto_max) {
		info->range.max_proto.all = info->range.min_proto.all;
	}
	return 0;
}
#endif

static const struct ovs_ct_len_tbl ovs_ct_attr_lens[OVS_CT_ATTR_MAX + 1] = {
	[OVS_CT_ATTR_COMMIT]	= { .minlen = 0, .maxlen = 0 },
	[OVS_CT_ATTR_FORCE_COMMIT]	= { .minlen = 0, .maxlen = 0 },
	[OVS_CT_ATTR_ZONE]	= { .minlen = sizeof(u16),
				    .maxlen = sizeof(u16) },
	[OVS_CT_ATTR_MARK]	= { .minlen = sizeof(struct md_mark),
				    .maxlen = sizeof(struct md_mark) },
	[OVS_CT_ATTR_LABELS]	= { .minlen = sizeof(struct md_labels),
				    .maxlen = sizeof(struct md_labels) },
	[OVS_CT_ATTR_HELPER]	= { .minlen = 1,
				    .maxlen = NF_CT_HELPER_NAME_LEN },
#if IS_ENABLED(CONFIG_NF_NAT)
	/* NAT length is checked when parsing the nested attributes. */
	[OVS_CT_ATTR_NAT]	= { .minlen = 0, .maxlen = INT_MAX },
#endif
	[OVS_CT_ATTR_EVENTMASK]	= { .minlen = sizeof(u32),
				    .maxlen = sizeof(u32) },
	[OVS_CT_ATTR_TIMEOUT] = { .minlen = 1,
				  .maxlen = CTNL_TIMEOUT_NAME_MAX },
};

static int parse_ct(const struct nlattr *attr, struct ovs_conntrack_info *info,
		    const char **helper, bool log)
{
	struct nlattr *a;
	int rem;

	nla_for_each_nested(a, attr, rem) {
		int type = nla_type(a);
		int maxlen;
		int minlen;

		if (type > OVS_CT_ATTR_MAX) {
			OVS_NLERR(log,
				  "Unknown conntrack attr (type=%d, max=%d)",
				  type, OVS_CT_ATTR_MAX);
			return -EINVAL;
		}

		maxlen = ovs_ct_attr_lens[type].maxlen;
		minlen = ovs_ct_attr_lens[type].minlen;
		if (nla_len(a) < minlen || nla_len(a) > maxlen) {
			OVS_NLERR(log,
				  "Conntrack attr type has unexpected length (type=%d, length=%d, expected=%d)",
				  type, nla_len(a), maxlen);
			return -EINVAL;
		}

		switch (type) {
		case OVS_CT_ATTR_FORCE_COMMIT:
			info->force = true;
			fallthrough;
		case OVS_CT_ATTR_COMMIT:
			info->commit = true;
			break;
#ifdef CONFIG_NF_CONNTRACK_ZONES
		case OVS_CT_ATTR_ZONE:
			info->zone.id = nla_get_u16(a);
			break;
#endif
#ifdef CONFIG_NF_CONNTRACK_MARK
		case OVS_CT_ATTR_MARK: {
			struct md_mark *mark = nla_data(a);

			if (!mark->mask) {
				OVS_NLERR(log, "ct_mark mask cannot be 0");
				return -EINVAL;
			}
			info->mark = *mark;
			break;
		}
#endif
#ifdef CONFIG_NF_CONNTRACK_LABELS
		case OVS_CT_ATTR_LABELS: {
			struct md_labels *labels = nla_data(a);

			if (!labels_nonzero(&labels->mask)) {
				OVS_NLERR(log, "ct_labels mask cannot be 0");
				return -EINVAL;
			}
			info->labels = *labels;
			break;
		}
#endif
		case OVS_CT_ATTR_HELPER:
			*helper = nla_data(a);
			if (!memchr(*helper, '\0', nla_len(a))) {
				OVS_NLERR(log, "Invalid conntrack helper");
				return -EINVAL;
			}
			break;
#if IS_ENABLED(CONFIG_NF_NAT)
		case OVS_CT_ATTR_NAT: {
			int err = parse_nat(a, info, log);

			if (err)
				return err;
			break;
		}
#endif
		case OVS_CT_ATTR_EVENTMASK:
			info->have_eventmask = true;
			info->eventmask = nla_get_u32(a);
			break;
#ifdef CONFIG_NF_CONNTRACK_TIMEOUT
		case OVS_CT_ATTR_TIMEOUT:
			memcpy(info->timeout, nla_data(a), nla_len(a));
			if (!memchr(info->timeout, '\0', nla_len(a))) {
				OVS_NLERR(log, "Invalid conntrack timeout");
				return -EINVAL;
			}
			break;
#endif

		default:
			OVS_NLERR(log, "Unknown conntrack attr (%d)",
				  type);
			return -EINVAL;
		}
	}

#ifdef CONFIG_NF_CONNTRACK_MARK
	if (!info->commit && info->mark.mask) {
		OVS_NLERR(log,
			  "Setting conntrack mark requires 'commit' flag.");
		return -EINVAL;
	}
#endif
#ifdef CONFIG_NF_CONNTRACK_LABELS
	if (!info->commit && labels_nonzero(&info->labels.mask)) {
		OVS_NLERR(log,
			  "Setting conntrack labels requires 'commit' flag.");
		return -EINVAL;
	}
#endif
	if (rem > 0) {
		OVS_NLERR(log, "Conntrack attr has %d unknown bytes", rem);
		return -EINVAL;
	}

	return 0;
}

//是否为合法的ct字段
bool ovs_ct_verify(struct net *net, enum ovs_key_attr attr)
{
	if (attr == OVS_KEY_ATTR_CT_STATE)
		return true;
	if (IS_ENABLED(CONFIG_NF_CONNTRACK_ZONES) &&
	    attr == OVS_KEY_ATTR_CT_ZONE)
		return true;
	if (IS_ENABLED(CONFIG_NF_CONNTRACK_MARK) &&
	    attr == OVS_KEY_ATTR_CT_MARK)
		return true;
	if (IS_ENABLED(CONFIG_NF_CONNTRACK_LABELS) &&
	    attr == OVS_KEY_ATTR_CT_LABELS) {
		struct ovs_net *ovs_net = net_generic(net, ovs_net_id);

		return ovs_net->xt_label;
	}

	return false;
}

//解析ct action，填充ct_info结构体
int ovs_ct_copy_action(struct net *net, const struct nlattr *attr,
		       const struct sw_flow_key *key,
		       struct sw_flow_actions **sfa,  bool log)
{
	struct ovs_conntrack_info ct_info;
	const char *helper = NULL;
	u16 family;
	int err;

	family = key_to_nfproto(key);
	if (family == NFPROTO_UNSPEC) {
		OVS_NLERR(log, "ct family unspecified");
		return -EINVAL;
	}

	memset(&ct_info, 0, sizeof(ct_info));
	ct_info.family = family;

	nf_ct_zone_init(&ct_info.zone, NF_CT_DEFAULT_ZONE_ID,
			NF_CT_DEFAULT_ZONE_DIR, 0);

	err = parse_ct(attr, &ct_info, &helper, log);
	if (err)
		return err;

	/* Set up template for tracking connections in specific zones. */
	//构造临时ct
	ct_info.ct = nf_ct_tmpl_alloc(net, &ct_info.zone, GFP_KERNEL);
	if (!ct_info.ct) {
		OVS_NLERR(log, "Failed to allocate conntrack template");
		return -ENOMEM;
	}

	if (ct_info.timeout[0]) {
		if (nf_ct_set_timeout(net, ct_info.ct, family, key->ip.proto,
				      ct_info.timeout))
			pr_info_ratelimited("Failed to associated timeout "
					    "policy `%s'\n", ct_info.timeout);
		else
			ct_info.nf_ct_timeout = rcu_dereference(
				nf_ct_timeout_find(ct_info.ct)->timeout);

	}

	if (helper) {
		err = ovs_ct_add_helper(&ct_info, helper, key, log);
		if (err)
			goto err_free_ct;
	}

	//构造ct action
	err = ovs_nla_add_action(sfa, OVS_ACTION_ATTR_CT, &ct_info,
				 sizeof(ct_info), log);
	if (err)
		goto err_free_ct;

	//添加confirmed标记
	__set_bit(IPS_CONFIRMED_BIT, &ct_info.ct->status);
	return 0;
err_free_ct:
	__ovs_ct_free_action(&ct_info);
	return err;
}

#if IS_ENABLED(CONFIG_NF_NAT)
static bool ovs_ct_nat_to_attr(const struct ovs_conntrack_info *info,
			       struct sk_buff *skb)
{
	struct nlattr *start;

	start = nla_nest_start_noflag(skb, OVS_CT_ATTR_NAT);
	if (!start)
		return false;

	if (info->nat & OVS_CT_SRC_NAT) {
		if (nla_put_flag(skb, OVS_NAT_ATTR_SRC))
			return false;
	} else if (info->nat & OVS_CT_DST_NAT) {
		if (nla_put_flag(skb, OVS_NAT_ATTR_DST))
			return false;
	} else {
		goto out;
	}

	if (info->range.flags & NF_NAT_RANGE_MAP_IPS) {
		if (IS_ENABLED(CONFIG_NF_NAT) &&
		    info->family == NFPROTO_IPV4) {
			if (nla_put_in_addr(skb, OVS_NAT_ATTR_IP_MIN,
					    info->range.min_addr.ip) ||
			    (info->range.max_addr.ip
			     != info->range.min_addr.ip &&
			     (nla_put_in_addr(skb, OVS_NAT_ATTR_IP_MAX,
					      info->range.max_addr.ip))))
				return false;
		} else if (IS_ENABLED(CONFIG_IPV6) &&
			   info->family == NFPROTO_IPV6) {
			if (nla_put_in6_addr(skb, OVS_NAT_ATTR_IP_MIN,
					     &info->range.min_addr.in6) ||
			    (memcmp(&info->range.max_addr.in6,
				    &info->range.min_addr.in6,
				    sizeof(info->range.max_addr.in6)) &&
			     (nla_put_in6_addr(skb, OVS_NAT_ATTR_IP_MAX,
					       &info->range.max_addr.in6))))
				return false;
		} else {
			return false;
		}
	}
	if (info->range.flags & NF_NAT_RANGE_PROTO_SPECIFIED &&
	    (nla_put_u16(skb, OVS_NAT_ATTR_PROTO_MIN,
			 ntohs(info->range.min_proto.all)) ||
	     (info->range.max_proto.all != info->range.min_proto.all &&
	      nla_put_u16(skb, OVS_NAT_ATTR_PROTO_MAX,
			  ntohs(info->range.max_proto.all)))))
		return false;

	if (info->range.flags & NF_NAT_RANGE_PERSISTENT &&
	    nla_put_flag(skb, OVS_NAT_ATTR_PERSISTENT))
		return false;
	if (info->range.flags & NF_NAT_RANGE_PROTO_RANDOM &&
	    nla_put_flag(skb, OVS_NAT_ATTR_PROTO_HASH))
		return false;
	if (info->range.flags & NF_NAT_RANGE_PROTO_RANDOM_FULLY &&
	    nla_put_flag(skb, OVS_NAT_ATTR_PROTO_RANDOM))
		return false;
out:
	nla_nest_end(skb, start);

	return true;
}
#endif

int ovs_ct_action_to_attr(const struct ovs_conntrack_info *ct_info,
			  struct sk_buff *skb)
{
	struct nlattr *start;

	start = nla_nest_start_noflag(skb, OVS_ACTION_ATTR_CT);
	if (!start)
		return -EMSGSIZE;

	if (ct_info->commit && nla_put_flag(skb, ct_info->force
					    ? OVS_CT_ATTR_FORCE_COMMIT
					    : OVS_CT_ATTR_COMMIT))
		return -EMSGSIZE;
	if (IS_ENABLED(CONFIG_NF_CONNTRACK_ZONES) &&
	    nla_put_u16(skb, OVS_CT_ATTR_ZONE, ct_info->zone.id))
		return -EMSGSIZE;
	if (IS_ENABLED(CONFIG_NF_CONNTRACK_MARK) && ct_info->mark.mask &&
	    nla_put(skb, OVS_CT_ATTR_MARK, sizeof(ct_info->mark),
		    &ct_info->mark))
		return -EMSGSIZE;
	if (IS_ENABLED(CONFIG_NF_CONNTRACK_LABELS) &&
	    labels_nonzero(&ct_info->labels.mask) &&
	    nla_put(skb, OVS_CT_ATTR_LABELS, sizeof(ct_info->labels),
		    &ct_info->labels))
		return -EMSGSIZE;
	if (ct_info->helper) {
		if (nla_put_string(skb, OVS_CT_ATTR_HELPER,
				   ct_info->helper->name))
			return -EMSGSIZE;
	}
	if (ct_info->have_eventmask &&
	    nla_put_u32(skb, OVS_CT_ATTR_EVENTMASK, ct_info->eventmask))
		return -EMSGSIZE;
	if (ct_info->timeout[0]) {
		if (nla_put_string(skb, OVS_CT_ATTR_TIMEOUT, ct_info->timeout))
			return -EMSGSIZE;
	}

#if IS_ENABLED(CONFIG_NF_NAT)
	if (ct_info->nat && !ovs_ct_nat_to_attr(ct_info, skb))
		return -EMSGSIZE;
#endif
	nla_nest_end(skb, start);

	return 0;
}

void ovs_ct_free_action(const struct nlattr *a)
{
	struct ovs_conntrack_info *ct_info = nla_data(a);

	__ovs_ct_free_action(ct_info);
}

static void __ovs_ct_free_action(struct ovs_conntrack_info *ct_info)
{
	if (ct_info->helper) {
#if IS_ENABLED(CONFIG_NF_NAT)
		if (ct_info->nat)
			nf_nat_helper_put(ct_info->helper);
#endif
		nf_conntrack_helper_put(ct_info->helper);
	}
	if (ct_info->ct) {
		if (ct_info->timeout[0])
			nf_ct_destroy_timeout(ct_info->ct);
		nf_ct_tmpl_free(ct_info->ct);
	}
}

#if	IS_ENABLED(CONFIG_NETFILTER_CONNCOUNT)
/*初始化ct limit_info*/
static int ovs_ct_limit_init(struct net *net, struct ovs_net *ovs_net)
{
	int i, err;

	ovs_net->ct_limit_info = kmalloc(sizeof(*ovs_net->ct_limit_info),
					 GFP_KERNEL);
	if (!ovs_net->ct_limit_info)
		return -ENOMEM;

	ovs_net->ct_limit_info->default_limit = OVS_CT_LIMIT_DEFAULT;
	ovs_net->ct_limit_info->limits =
		kmalloc_array(CT_LIMIT_HASH_BUCKETS, sizeof(struct hlist_head),
			      GFP_KERNEL);
	if (!ovs_net->ct_limit_info->limits) {
		kfree(ovs_net->ct_limit_info);
		return -ENOMEM;
	}

	for (i = 0; i < CT_LIMIT_HASH_BUCKETS; i++)
		INIT_HLIST_HEAD(&ovs_net->ct_limit_info->limits[i]);

	/*初始化ct limit对应的结构体*/
	ovs_net->ct_limit_info->data =
		nf_conncount_init(net, NFPROTO_INET, sizeof(u32));

	/*初始化失败处理*/
	if (IS_ERR(ovs_net->ct_limit_info->data)) {
		err = PTR_ERR(ovs_net->ct_limit_info->data);
		kfree(ovs_net->ct_limit_info->limits);
		kfree(ovs_net->ct_limit_info);
		pr_err("openvswitch: failed to init nf_conncount %d\n", err);
		return err;
	}
	return 0;
}

static void ovs_ct_limit_exit(struct net *net, struct ovs_net *ovs_net)
{
	const struct ovs_ct_limit_info *info = ovs_net->ct_limit_info;
	int i;

	/*执行conncount销毁*/
	nf_conncount_destroy(net, NFPROTO_INET, info->data);
	for (i = 0; i < CT_LIMIT_HASH_BUCKETS; ++i) {
		struct hlist_head *head = &info->limits[i];
		struct ovs_ct_limit *ct_limit;

		hlist_for_each_entry_rcu(ct_limit, head, hlist_node,
					 lockdep_ovsl_is_held())
			kfree_rcu(ct_limit, rcu);
	}
	kfree(info->limits);
	kfree(info);
}

static struct sk_buff *
ovs_ct_limit_cmd_reply_start(struct genl_info *info, u8 cmd,
			     struct ovs_header **ovs_reply_header)
{
    /*用户头信息*/
	struct ovs_header *ovs_header = info->userhdr;
	struct sk_buff *skb;

	/*申请skb*/
	skb = genlmsg_new(NLMSG_DEFAULT_SIZE, GFP_KERNEL);
	if (!skb)
		return ERR_PTR(-ENOMEM);

	/*填充netlink消息，并填写ovs_reply_header*/
	*ovs_reply_header = genlmsg_put(skb, info->snd_portid,
					info->snd_seq,
					&dp_ct_limit_genl_family, 0, cmd);

	if (!*ovs_reply_header) {
		nlmsg_free(skb);
		return ERR_PTR(-EMSGSIZE);
	}
	(*ovs_reply_header)->dp_ifindex = ovs_header->dp_ifindex;

	return skb;
}

static bool check_zone_id(int zone_id, u16 *pzone)
{
	if (zone_id >= 0 && zone_id <= 65535) {
		*pzone = (u16)zone_id;
		return true;
	}
	return false;
}
/*将netlink配置的ct limit转至info中*/
static int ovs_ct_limit_set_zone_limit(struct nlattr *nla_zone_limit,
				       struct ovs_ct_limit_info *info/*出参，各ct limit配置*/)
{
	struct ovs_zone_limit *zone_limit;
	int rem;
	u16 zone;

	rem = NLA_ALIGN(nla_len(nla_zone_limit));
	zone_limit = (struct ovs_zone_limit *)nla_data(nla_zone_limit);

	while (rem >= sizeof(*zone_limit)) {
		if (unlikely(zone_limit->zone_id ==
				OVS_ZONE_LIMIT_DEFAULT_ZONE)) {
		    /*设置默认zone_limit*/
			ovs_lock();
			info->default_limit = zone_limit->limit;
			ovs_unlock();
		} else if (unlikely(!check_zone_id(
				zone_limit->zone_id, &zone))) {
		    /*遇到不合法的zone id*/
			OVS_NLERR(true, "zone id is out of range");
		} else {
		    /*构造对此zone的ct limit配置*/
			struct ovs_ct_limit *ct_limit;

			ct_limit = kmalloc(sizeof(*ct_limit),
					   GFP_KERNEL_ACCOUNT);
			if (!ct_limit)
				return -ENOMEM;

			ct_limit->zone = zone;
			ct_limit->limit = zone_limit->limit;

			ovs_lock();
			ct_limit_set(info, ct_limit);
			ovs_unlock();
		}
		rem -= NLA_ALIGN(sizeof(*zone_limit));
		zone_limit = (struct ovs_zone_limit *)((u8 *)zone_limit +
				NLA_ALIGN(sizeof(*zone_limit)));
	}

	/*还有剩余配置内容，这里进行告警*/
	if (rem)
		OVS_NLERR(true, "set zone limit has %d unknown bytes", rem);

	return 0;
}

static int ovs_ct_limit_del_zone_limit(struct nlattr *nla_zone_limit,
				       struct ovs_ct_limit_info *info)
{
	struct ovs_zone_limit *zone_limit;
	int rem;
	u16 zone;

	rem = NLA_ALIGN(nla_len(nla_zone_limit));
	zone_limit = (struct ovs_zone_limit *)nla_data(nla_zone_limit);

	while (rem >= sizeof(*zone_limit)) {
		if (unlikely(zone_limit->zone_id ==
				OVS_ZONE_LIMIT_DEFAULT_ZONE)) {
			ovs_lock();
			info->default_limit = OVS_CT_LIMIT_DEFAULT;
			ovs_unlock();
		} else if (unlikely(!check_zone_id(
				zone_limit->zone_id, &zone))) {
			OVS_NLERR(true, "zone id is out of range");
		} else {
			ovs_lock();
			ct_limit_del(info, zone);
			ovs_unlock();
		}
		rem -= NLA_ALIGN(sizeof(*zone_limit));
		zone_limit = (struct ovs_zone_limit *)((u8 *)zone_limit +
				NLA_ALIGN(sizeof(*zone_limit)));
	}

	if (rem)
		OVS_NLERR(true, "del zone limit has %d unknown bytes", rem);

	return 0;
}

static int ovs_ct_limit_get_default_limit(struct ovs_ct_limit_info *info,
					  struct sk_buff *reply)
{
	struct ovs_zone_limit zone_limit = {
		.zone_id = OVS_ZONE_LIMIT_DEFAULT_ZONE,
		.limit   = info->default_limit,
	};

	return nla_put_nohdr(reply, sizeof(zone_limit), &zone_limit);
}

static int __ovs_ct_limit_get_zone_limit(struct net *net,
					 struct nf_conncount_data *data,
					 u16 zone_id, u32 limit,
					 struct sk_buff *reply)
{
	struct nf_conntrack_zone ct_zone;
	struct ovs_zone_limit zone_limit;
	/*指定要过滤的zone_id*/
	u32 conncount_key = zone_id;

	zone_limit.zone_id = zone_id;
	/*当前此zone配置的limit*/
	zone_limit.limit = limit;
	/*初始化zone方向为origin/reply两个方向，初始化flags为0*/
	nf_ct_zone_init(&ct_zone, zone_id, NF_CT_DEFAULT_ZONE_DIR, 0);

	/*返回当前zone ct计数*/
	zone_limit.count = nf_conncount_count(net, data, &conncount_key/*查询用的key*/, NULL,
					      &ct_zone);
	return nla_put_nohdr(reply, sizeof(zone_limit), &zone_limit);
}

static int ovs_ct_limit_get_zone_limit(struct net *net,
				       struct nlattr *nla_zone_limit,
				       struct ovs_ct_limit_info *info,
				       struct sk_buff *reply)
{
	struct ovs_zone_limit *zone_limit;
	int rem, err;
	u32 limit;
	u16 zone;

	rem = NLA_ALIGN(nla_len(nla_zone_limit));
	zone_limit = (struct ovs_zone_limit *)nla_data(nla_zone_limit);

	while (rem >= sizeof(*zone_limit)) {
		if (unlikely(zone_limit->zone_id ==
				OVS_ZONE_LIMIT_DEFAULT_ZONE)) {
			err = ovs_ct_limit_get_default_limit(info, reply);
			if (err)
				return err;
		} else if (unlikely(!check_zone_id(zone_limit->zone_id,
							&zone))) {
			OVS_NLERR(true, "zone id is out of range");
		} else {
			rcu_read_lock();
			limit = ct_limit_get(info, zone);
			rcu_read_unlock();

			err = __ovs_ct_limit_get_zone_limit(
				net, info->data, zone, limit, reply);
			if (err)
				return err;
		}
		rem -= NLA_ALIGN(sizeof(*zone_limit));
		zone_limit = (struct ovs_zone_limit *)((u8 *)zone_limit +
				NLA_ALIGN(sizeof(*zone_limit)));
	}

	if (rem)
		OVS_NLERR(true, "get zone limit has %d unknown bytes", rem);

	return 0;
}

static int ovs_ct_limit_get_all_zone_limit(struct net *net,
					   struct ovs_ct_limit_info *info,
					   struct sk_buff *reply)
{
	struct ovs_ct_limit *ct_limit;
	struct hlist_head *head;
	int i, err = 0;

	err = ovs_ct_limit_get_default_limit(info, reply);
	if (err)
		return err;

	rcu_read_lock();
	for (i = 0; i < CT_LIMIT_HASH_BUCKETS; ++i) {
		head = &info->limits[i];
		hlist_for_each_entry_rcu(ct_limit, head, hlist_node) {
			err = __ovs_ct_limit_get_zone_limit(net, info->data,
				ct_limit->zone, ct_limit->limit, reply);
			if (err)
				goto exit_err;
		}
	}

exit_err:
	rcu_read_unlock();
	return err;
}

/*实现各zone limit配置设置*/
static int ovs_ct_limit_cmd_set(struct sk_buff *skb, struct genl_info *info)
{
	struct nlattr **a = info->attrs;
	struct sk_buff *reply;
	struct ovs_header *ovs_reply_header;
	struct ovs_net *ovs_net = net_generic(sock_net(skb->sk), ovs_net_id);
	struct ovs_ct_limit_info *ct_limit_info = ovs_net->ct_limit_info;
	int err;

	reply = ovs_ct_limit_cmd_reply_start(info, OVS_CT_LIMIT_CMD_SET,
					     &ovs_reply_header);
	if (IS_ERR(reply))
		return PTR_ERR(reply);

	/*必须填充zone_limit项*/
	if (!a[OVS_CT_LIMIT_ATTR_ZONE_LIMIT]) {
		err = -EINVAL;
		goto exit_err;
	}

	/*设置zone limit项*/
	err = ovs_ct_limit_set_zone_limit(a[OVS_CT_LIMIT_ATTR_ZONE_LIMIT],
					  ct_limit_info);
	if (err)
		goto exit_err;

	static_branch_enable(&ovs_ct_limit_enabled);

	genlmsg_end(reply, ovs_reply_header);
	/*向用户态响应*/
	return genlmsg_reply(reply, info);

exit_err:
	nlmsg_free(reply);
	return err;
}

static int ovs_ct_limit_cmd_del(struct sk_buff *skb, struct genl_info *info)
{
	struct nlattr **a = info->attrs;
	struct sk_buff *reply;
	struct ovs_header *ovs_reply_header;
	struct ovs_net *ovs_net = net_generic(sock_net(skb->sk), ovs_net_id);
	struct ovs_ct_limit_info *ct_limit_info = ovs_net->ct_limit_info;
	int err;

	/*填充netlink消息头*/
	reply = ovs_ct_limit_cmd_reply_start(info, OVS_CT_LIMIT_CMD_DEL,
					     &ovs_reply_header);
	if (IS_ERR(reply))
		return PTR_ERR(reply);

	if (!a[OVS_CT_LIMIT_ATTR_ZONE_LIMIT]) {
		err = -EINVAL;
		goto exit_err;
	}

	/*移除limit配置*/
	err = ovs_ct_limit_del_zone_limit(a[OVS_CT_LIMIT_ATTR_ZONE_LIMIT],
					  ct_limit_info);
	if (err)
		goto exit_err;

	genlmsg_end(reply, ovs_reply_header);
	return genlmsg_reply(reply, info);

exit_err:
	nlmsg_free(reply);
	return err;
}

static int ovs_ct_limit_cmd_get(struct sk_buff *skb, struct genl_info *info)
{
	struct nlattr **a = info->attrs;
	struct nlattr *nla_reply;
	struct sk_buff *reply;
	struct ovs_header *ovs_reply_header;
	struct net *net = sock_net(skb->sk);
	struct ovs_net *ovs_net = net_generic(net, ovs_net_id);
	struct ovs_ct_limit_info *ct_limit_info = ovs_net->ct_limit_info;
	int err;

	reply = ovs_ct_limit_cmd_reply_start(info, OVS_CT_LIMIT_CMD_GET,
					     &ovs_reply_header);
	if (IS_ERR(reply))
		return PTR_ERR(reply);

	/*填充zone_limit*/
	nla_reply = nla_nest_start_noflag(reply, OVS_CT_LIMIT_ATTR_ZONE_LIMIT);
	if (!nla_reply) {
		err = -EMSGSIZE;
		goto exit_err;
	}

	if (a[OVS_CT_LIMIT_ATTR_ZONE_LIMIT]) {
		err = ovs_ct_limit_get_zone_limit(
			net, a[OVS_CT_LIMIT_ATTR_ZONE_LIMIT], ct_limit_info,
			reply);
		if (err)
			goto exit_err;
	} else {
		err = ovs_ct_limit_get_all_zone_limit(net, ct_limit_info,
						      reply);
		if (err)
			goto exit_err;
	}

	nla_nest_end(reply, nla_reply);
	genlmsg_end(reply, ovs_reply_header);
	return genlmsg_reply(reply, info);

exit_err:
	nlmsg_free(reply);
	return err;
}

static const struct genl_small_ops ct_limit_genl_ops[] = {
	{ .cmd = OVS_CT_LIMIT_CMD_SET,
		.validate = GENL_DONT_VALIDATE_STRICT | GENL_DONT_VALIDATE_DUMP,
<<<<<<< HEAD
		.flags = GENL_ADMIN_PERM, /* Requires CAP_NET_ADMIN
					   * privilege. */
		.doit = ovs_ct_limit_cmd_set,/*用户态配置各zone ct limit*/
	},
	{ .cmd = OVS_CT_LIMIT_CMD_DEL,
		.validate = GENL_DONT_VALIDATE_STRICT | GENL_DONT_VALIDATE_DUMP,
		.flags = GENL_ADMIN_PERM, /* Requires CAP_NET_ADMIN
					   * privilege. */
		.doit = ovs_ct_limit_cmd_del,/*用户态删除各zone ct limit配置*/
=======
		.flags = GENL_UNS_ADMIN_PERM, /* Requires CAP_NET_ADMIN
					       * privilege.
					       */
		.doit = ovs_ct_limit_cmd_set,
	},
	{ .cmd = OVS_CT_LIMIT_CMD_DEL,
		.validate = GENL_DONT_VALIDATE_STRICT | GENL_DONT_VALIDATE_DUMP,
		.flags = GENL_UNS_ADMIN_PERM, /* Requires CAP_NET_ADMIN
					       * privilege.
					       */
		.doit = ovs_ct_limit_cmd_del,
>>>>>>> 97ee9d1c
	},
	{ .cmd = OVS_CT_LIMIT_CMD_GET,
		.validate = GENL_DONT_VALIDATE_STRICT | GENL_DONT_VALIDATE_DUMP,
		.flags = 0,		  /* OK for unprivileged users. */
		.doit = ovs_ct_limit_cmd_get,/*用户态获取各zone ct limit配置*/
	},
};

static const struct genl_multicast_group ovs_ct_limit_multicast_group = {
	.name = OVS_CT_LIMIT_MCGROUP,
};

struct genl_family dp_ct_limit_genl_family __ro_after_init = {
	.hdrsize = sizeof(struct ovs_header),
	.name = OVS_CT_LIMIT_FAMILY,
	.version = OVS_CT_LIMIT_VERSION,
	.maxattr = OVS_CT_LIMIT_ATTR_MAX,
	.policy = ct_limit_policy,
	.netnsok = true,
	.parallel_ops = true,
	.small_ops = ct_limit_genl_ops,
	.n_small_ops = ARRAY_SIZE(ct_limit_genl_ops),
	.resv_start_op = OVS_CT_LIMIT_CMD_GET + 1,
	.mcgrps = &ovs_ct_limit_multicast_group,
	.n_mcgrps = 1,
	.module = THIS_MODULE,
};
#endif

int ovs_ct_init(struct net *net)
{
	unsigned int n_bits = sizeof(struct ovs_key_ct_labels) * BITS_PER_BYTE;
	struct ovs_net *ovs_net = net_generic(net, ovs_net_id);

	if (nf_connlabels_get(net, n_bits - 1)) {
		ovs_net->xt_label = false;
		OVS_NLERR(true, "Failed to set connlabel length");
	} else {
		ovs_net->xt_label = true;
	}

#if	IS_ENABLED(CONFIG_NETFILTER_CONNCOUNT)
	return ovs_ct_limit_init(net, ovs_net);
#else
	return 0;
#endif
}

void ovs_ct_exit(struct net *net)
{
	struct ovs_net *ovs_net = net_generic(net, ovs_net_id);

#if	IS_ENABLED(CONFIG_NETFILTER_CONNCOUNT)
	ovs_ct_limit_exit(net, ovs_net);
#endif

	if (ovs_net->xt_label)
		nf_connlabels_put(net);
}<|MERGE_RESOLUTION|>--- conflicted
+++ resolved
@@ -1068,13 +1068,9 @@
 		 * connections which we will commit, we may need to attach
 		 * the helper here.
 		 */
-<<<<<<< HEAD
-		if (info->commit && info->helper && !nfct_help(ct)) {
-			//ct需要commit,且指明helper,此处添加helper
-=======
 		if (!nf_ct_is_confirmed(ct) && info->commit &&
 		    info->helper && !nfct_help(ct)) {
->>>>>>> 97ee9d1c
+			//ct需要commit,且指明helper,此处添加helper
 			int err = __nf_ct_try_assign_helper(ct, info->ct,
 							    GFP_ATOMIC);
 			if (err)
@@ -2365,29 +2361,17 @@
 static const struct genl_small_ops ct_limit_genl_ops[] = {
 	{ .cmd = OVS_CT_LIMIT_CMD_SET,
 		.validate = GENL_DONT_VALIDATE_STRICT | GENL_DONT_VALIDATE_DUMP,
-<<<<<<< HEAD
-		.flags = GENL_ADMIN_PERM, /* Requires CAP_NET_ADMIN
-					   * privilege. */
-		.doit = ovs_ct_limit_cmd_set,/*用户态配置各zone ct limit*/
-	},
-	{ .cmd = OVS_CT_LIMIT_CMD_DEL,
-		.validate = GENL_DONT_VALIDATE_STRICT | GENL_DONT_VALIDATE_DUMP,
-		.flags = GENL_ADMIN_PERM, /* Requires CAP_NET_ADMIN
-					   * privilege. */
-		.doit = ovs_ct_limit_cmd_del,/*用户态删除各zone ct limit配置*/
-=======
 		.flags = GENL_UNS_ADMIN_PERM, /* Requires CAP_NET_ADMIN
 					       * privilege.
 					       */
-		.doit = ovs_ct_limit_cmd_set,
+		.doit = ovs_ct_limit_cmd_set,/*用户态配置各zone ct limit*/
 	},
 	{ .cmd = OVS_CT_LIMIT_CMD_DEL,
 		.validate = GENL_DONT_VALIDATE_STRICT | GENL_DONT_VALIDATE_DUMP,
 		.flags = GENL_UNS_ADMIN_PERM, /* Requires CAP_NET_ADMIN
 					       * privilege.
 					       */
-		.doit = ovs_ct_limit_cmd_del,
->>>>>>> 97ee9d1c
+		.doit = ovs_ct_limit_cmd_del,/*用户态删除各zone ct limit配置*/
 	},
 	{ .cmd = OVS_CT_LIMIT_CMD_GET,
 		.validate = GENL_DONT_VALIDATE_STRICT | GENL_DONT_VALIDATE_DUMP,
