--- conflicted
+++ resolved
@@ -87,12 +87,7 @@
 static struct vport_ops ovs_gre_vport_ops = {
 	.type		= OVS_VPORT_TYPE_GRE,
 	.create		= gre_create,
-<<<<<<< HEAD
 	.send		= dev_queue_xmit,
-	.get_egress_tun_info	= gre_get_egress_tun_info,
-=======
-	.send		= ovs_netdev_send,
->>>>>>> ce9d9b8e
 	.destroy	= ovs_netdev_tunnel_destroy,
 	.owner		= THIS_MODULE,
 };
