--- conflicted
+++ resolved
@@ -495,10 +495,6 @@
 			return -EINVAL;
 		}
 
-<<<<<<< HEAD
-		if (attrs & (1 << type)) {
-			//type对应的key已出现过了，重复出现，报错
-=======
 		if (type == OVS_KEY_ATTR_PACKET_TYPE ||
 		    type == OVS_KEY_ATTR_ND_EXTENSIONS ||
 		    type == OVS_KEY_ATTR_TUNNEL_INFO) {
@@ -507,7 +503,7 @@
 		}
 
 		if (attrs & (1ULL << type)) {
->>>>>>> 028192fe
+			//type对应的key已出现过了，重复出现，报错
 			OVS_NLERR(log, "Duplicate key (type %d).", type);
 			return -EINVAL;
 		}
