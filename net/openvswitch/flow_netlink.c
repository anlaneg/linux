--- conflicted
+++ resolved
@@ -2764,14 +2764,10 @@
 			return -EINVAL;
 		break;
 
-<<<<<<< HEAD
-	case OVS_KEY_ATTR_TUNNEL:
-		//tunnel属性设置
-=======
 	case OVS_KEY_ATTR_TUNNEL: {
 		int err;
-
->>>>>>> 63623fd4
+		//tunnel属性设置
+
 		if (masked)
 			return -EINVAL; /* Masked tunnel set not supported. */
 
