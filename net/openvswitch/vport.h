--- conflicted
+++ resolved
@@ -96,16 +96,10 @@
  * @port_no: New vport's port number.
  */
 struct vport_parms {
-<<<<<<< HEAD
 	const char *name;//vport名称
 	enum ovs_vport_type type;//vport类型
-	struct nlattr *options;//vport配置选项
-=======
-	const char *name;
-	enum ovs_vport_type type;
-	int desired_ifindex;
+	int desired_ifindex;//vport配置选项
 	struct nlattr *options;
->>>>>>> 97ee9d1c
 
 	/* For ovs_vport_alloc(). */
 	struct datapath *dp;//vport所属的datapath
@@ -139,12 +133,8 @@
 	int (*set_options)(struct vport *, struct nlattr *);
 	int (*get_options)(const struct vport *, struct sk_buff *);
 
-<<<<<<< HEAD
 	//完在报文自对应的vport发送出去
-	netdev_tx_t (*send) (struct sk_buff *skb);
-=======
 	int (*send)(struct sk_buff *skb);
->>>>>>> 97ee9d1c
 	struct module *owner;
 	struct list_head list;
 };
