--- conflicted
+++ resolved
@@ -71,12 +71,8 @@
  */
 struct vport {
 	struct net_device *dev;
-<<<<<<< HEAD
+	netdevice_tracker dev_tracker;
 	struct datapath	*dp;//vport对应的datapath
-=======
-	netdevice_tracker dev_tracker;
-	struct datapath	*dp;
->>>>>>> 028192fe
 	struct vport_portids __rcu *upcall_portids;
 	u16 port_no;//在datapath中的端口编号
 
