// SPDX-License-Identifier: GPL-2.0-only
/*
 * Copyright (c) 2007-2017 Nicira, Inc.
 */

#define pr_fmt(fmt) KBUILD_MODNAME ": " fmt

#include <linux/skbuff.h>
#include <linux/in.h>
#include <linux/ip.h>
#include <linux/openvswitch.h>
#include <linux/sctp.h>
#include <linux/tcp.h>
#include <linux/udp.h>
#include <linux/in6.h>
#include <linux/if_arp.h>
#include <linux/if_vlan.h>

#include <net/dst.h>
#include <net/gso.h>
#include <net/ip.h>
#include <net/ipv6.h>
#include <net/ip6_fib.h>
#include <net/checksum.h>
#include <net/dsfield.h>
#include <net/mpls.h>
#include <net/sctp/checksum.h>

#include "datapath.h"
#include "drop.h"
#include "flow.h"
#include "conntrack.h"
#include "vport.h"
#include "flow_netlink.h"
#include "openvswitch_trace.h"

struct deferred_action {
	struct sk_buff *skb;
	const struct nlattr *actions;
	int actions_len;

	/* Store pkt_key clone when creating deferred action. */
	struct sw_flow_key pkt_key;
};

#define MAX_L2_LEN	(VLAN_ETH_HLEN + 3 * MPLS_HLEN)
struct ovs_frag_data {
	unsigned long dst;
	struct vport *vport;
	struct ovs_skb_cb cb;
	__be16 inner_protocol;
	u16 network_offset;	/* valid only for MPLS */
	u16 vlan_tci;
	__be16 vlan_proto;
	unsigned int l2_len;
	u8 mac_proto;
	u8 l2_data[MAX_L2_LEN];
};

static DEFINE_PER_CPU(struct ovs_frag_data, ovs_frag_data_storage);

#define DEFERRED_ACTION_FIFO_SIZE 10
#define OVS_RECURSION_LIMIT 5
#define OVS_DEFERRED_ACTION_THRESHOLD (OVS_RECURSION_LIMIT - 2)
struct action_fifo {
	int head;
	int tail;
	/* Deferred action fifo queue storage. */
	struct deferred_action fifo[DEFERRED_ACTION_FIFO_SIZE];
};

struct action_flow_keys {
	struct sw_flow_key key[OVS_DEFERRED_ACTION_THRESHOLD];
};

static struct action_fifo __percpu *action_fifos;
static struct action_flow_keys __percpu *flow_keys;
static DEFINE_PER_CPU(int, exec_actions_level);

/* Make a clone of the 'key', using the pre-allocated percpu 'flow_keys'
 * space. Return NULL if out of key spaces.
 */
static struct sw_flow_key *clone_key(const struct sw_flow_key *key_)
{
	//实现flow_key的copy
	struct action_flow_keys *keys = this_cpu_ptr(flow_keys);
	int level = this_cpu_read(exec_actions_level);
	struct sw_flow_key *key = NULL;

	//level大于OVS_DEFERRED_ACTION_THRESHOLD时，将返回NULL
	if (level <= OVS_DEFERRED_ACTION_THRESHOLD) {
		key = &keys->key[level - 1];
		*key = *key_;
	}

	return key;
}

static void action_fifo_init(struct action_fifo *fifo)
{
	fifo->head = 0;
	fifo->tail = 0;
}

static bool action_fifo_is_empty(const struct action_fifo *fifo)
{
	return (fifo->head == fifo->tail);
}

static struct deferred_action *action_fifo_get(struct action_fifo *fifo)
{
	if (action_fifo_is_empty(fifo))
		return NULL;

	return &fifo->fifo[fifo->tail++];
}

static struct deferred_action *action_fifo_put(struct action_fifo *fifo)
{
	if (fifo->head >= DEFERRED_ACTION_FIFO_SIZE - 1)
		return NULL;

	return &fifo->fifo[fifo->head++];
}

/* Return true if fifo is not full */
static struct deferred_action *add_deferred_actions(struct sk_buff *skb,
				    const struct sw_flow_key *key,
				    const struct nlattr *actions,
				    const int actions_len)
{
	struct action_fifo *fifo;
	struct deferred_action *da;

	fifo = this_cpu_ptr(action_fifos);
	da = action_fifo_put(fifo);
	if (da) {
		da->skb = skb;
		da->actions = actions;
		da->actions_len = actions_len;
		da->pkt_key = *key;
	}

	return da;
}

/*指定key解析内容变更为无效*/
static void invalidate_flow_key(struct sw_flow_key *key)
{
	key->mac_proto |= SW_FLOW_KEY_INVALID;
}

/*检查key的解析内容是否有效*/
static bool is_flow_key_valid(const struct sw_flow_key *key)
{
	return !(key->mac_proto & SW_FLOW_KEY_INVALID);
}

static int clone_execute(struct datapath *dp, struct sk_buff *skb,
			 struct sw_flow_key *key,
			 u32 recirc_id,
			 const struct nlattr *actions, int len,
			 bool last, bool clone_flow_key);

static int do_execute_actions(struct datapath *dp, struct sk_buff *skb,
			      struct sw_flow_key *key,
			      const struct nlattr *attr, int len);

static int push_mpls(struct sk_buff *skb, struct sw_flow_key *key,
		     __be32 mpls_lse, __be16 mpls_ethertype, __u16 mac_len)
{
	int err;

	err = skb_mpls_push(skb, mpls_lse, mpls_ethertype, mac_len, !!mac_len);
	if (err)
		return err;

	if (!mac_len)
		key->mac_proto = MAC_PROTO_NONE;

	invalidate_flow_key(key);
	return 0;
}

static int pop_mpls(struct sk_buff *skb, struct sw_flow_key *key,
		    const __be16 ethertype)
{
	int err;

	err = skb_mpls_pop(skb, ethertype, skb->mac_len,
			   ovs_key_mac_proto(key) == MAC_PROTO_ETHERNET);
	if (err)
		return err;

	if (ethertype == htons(ETH_P_TEB))
		key->mac_proto = MAC_PROTO_ETHERNET;

	invalidate_flow_key(key);
	return 0;
}

static int set_mpls(struct sk_buff *skb, struct sw_flow_key *flow_key,
		    const __be32 *mpls_lse, const __be32 *mask)
{
	struct mpls_shim_hdr *stack;
	__be32 lse;
	int err;

	if (!pskb_may_pull(skb, skb_network_offset(skb) + MPLS_HLEN))
		return -ENOMEM;

	stack = mpls_hdr(skb);
	lse = OVS_MASKED(stack->label_stack_entry, *mpls_lse, *mask);
	err = skb_mpls_update_lse(skb, lse);
	if (err)
		return err;

	flow_key->mpls.lse[0] = lse;
	return 0;
}

static int pop_vlan(struct sk_buff *skb, struct sw_flow_key *key)
{
	int err;

	err = skb_vlan_pop(skb);
	if (skb_vlan_tag_present(skb)) {
		invalidate_flow_key(key);
	} else {
		key->eth.vlan.tci = 0;
		key->eth.vlan.tpid = 0;
	}
	return err;
}

static int push_vlan(struct sk_buff *skb, struct sw_flow_key *key,
		     const struct ovs_action_push_vlan *vlan)
{
	if (skb_vlan_tag_present(skb)) {
		invalidate_flow_key(key);
	} else {
		//填充外层vlan
		key->eth.vlan.tci = vlan->vlan_tci;
		key->eth.vlan.tpid = vlan->vlan_tpid;
	}
	return skb_vlan_push(skb, vlan->vlan_tpid,
			     ntohs(vlan->vlan_tci) & ~VLAN_CFI_MASK);
}

/* 'src' is already properly masked. */
static void ether_addr_copy_masked(u8 *dst_, const u8 *src_, const u8 *mask_)
{
	u16 *dst = (u16 *)dst_;
	const u16 *src = (const u16 *)src_;
	const u16 *mask = (const u16 *)mask_;

	OVS_SET_MASKED(dst[0], src[0], mask[0]);
	OVS_SET_MASKED(dst[1], src[1], mask[1]);
	OVS_SET_MASKED(dst[2], src[2], mask[2]);
}

static int set_eth_addr(struct sk_buff *skb, struct sw_flow_key *flow_key,
			const struct ovs_key_ethernet *key,
			const struct ovs_key_ethernet *mask)
{
	int err;

	err = skb_ensure_writable(skb, ETH_HLEN);
	if (unlikely(err))
		return err;

	skb_postpull_rcsum(skb, eth_hdr(skb), ETH_ALEN * 2);

	ether_addr_copy_masked(eth_hdr(skb)->h_source, key->eth_src,
			       mask->eth_src);
	ether_addr_copy_masked(eth_hdr(skb)->h_dest, key->eth_dst,
			       mask->eth_dst);

	skb_postpush_rcsum(skb, eth_hdr(skb), ETH_ALEN * 2);

	ether_addr_copy(flow_key->eth.src, eth_hdr(skb)->h_source);
	ether_addr_copy(flow_key->eth.dst, eth_hdr(skb)->h_dest);
	return 0;
}

/* pop_eth does not support VLAN packets as this action is never called
 * for them.
 */
static int pop_eth(struct sk_buff *skb, struct sw_flow_key *key)
{
	int err;

	err = skb_eth_pop(skb);
	if (err)
		return err;

	/* safe right before invalidate_flow_key */
	key->mac_proto = MAC_PROTO_NONE;
	invalidate_flow_key(key);
	return 0;
}

/*在报文上添加一层以太头*/
static int push_eth(struct sk_buff *skb, struct sw_flow_key *key,
		    const struct ovs_action_push_eth *ethh)
{
	int err;

	err = skb_eth_push(skb, ethh->addresses.eth_dst,
			   ethh->addresses.eth_src);
	if (err)
		return err;

	/* safe right before invalidate_flow_key */
	key->mac_proto = MAC_PROTO_ETHERNET;
	invalidate_flow_key(key);
	return 0;
}

<<<<<<< HEAD
/*添加nsh头部*/
static int push_nsh(struct sk_buff *skb, struct sw_flow_key *key,
		    const struct nshhdr *nh)
=======
static noinline_for_stack int push_nsh(struct sk_buff *skb,
				       struct sw_flow_key *key,
				       const struct nlattr *a)
>>>>>>> 9d1694dc
{
	u8 buffer[NSH_HDR_MAX_LEN];
	struct nshhdr *nh = (struct nshhdr *)buffer;
	int err;

<<<<<<< HEAD
	/*添加nsh头部*/
=======
	err = nsh_hdr_from_nlattr(a, nh, NSH_HDR_MAX_LEN);
	if (err)
		return err;

>>>>>>> 9d1694dc
	err = nsh_push(skb, nh);
	if (err)
		return err;

	/* safe right before invalidate_flow_key */
	key->mac_proto = MAC_PROTO_NONE;
	invalidate_flow_key(key);
	return 0;
}

/*丢弃nsh头部*/
static int pop_nsh(struct sk_buff *skb, struct sw_flow_key *key)
{
	int err;

	err = nsh_pop(skb);
	if (err)
		return err;

	/* safe right before invalidate_flow_key */
	if (skb->protocol == htons(ETH_P_TEB))
		key->mac_proto = MAC_PROTO_ETHERNET;
	else
		key->mac_proto = MAC_PROTO_NONE;
	invalidate_flow_key(key);
	return 0;
}

static void update_ip_l4_checksum(struct sk_buff *skb, struct iphdr *nh,
				  __be32 addr, __be32 new_addr)
{
	int transport_len = skb->len - skb_transport_offset(skb);

	if (nh->frag_off & htons(IP_OFFSET))
		return;

	if (nh->protocol == IPPROTO_TCP) {
		if (likely(transport_len >= sizeof(struct tcphdr)))
			inet_proto_csum_replace4(&tcp_hdr(skb)->check, skb,
						 addr, new_addr, true);
	} else if (nh->protocol == IPPROTO_UDP) {
		if (likely(transport_len >= sizeof(struct udphdr))) {
			struct udphdr *uh = udp_hdr(skb);

			if (uh->check || skb->ip_summed == CHECKSUM_PARTIAL) {
				inet_proto_csum_replace4(&uh->check, skb,
							 addr, new_addr, true);
				if (!uh->check)
					uh->check = CSUM_MANGLED_0;
			}
		}
	}
}

static void set_ip_addr(struct sk_buff *skb, struct iphdr *nh,
			__be32 *addr, __be32 new_addr)
{
	update_ip_l4_checksum(skb, nh, *addr, new_addr);
	csum_replace4(&nh->check, *addr, new_addr);
	skb_clear_hash(skb);
	ovs_ct_clear(skb, NULL);
	*addr = new_addr;
}

//更新ipv6的checksum
static void update_ipv6_checksum(struct sk_buff *skb, u8 l4_proto,
				 __be32 addr[4], const __be32 new_addr[4])
{
	int transport_len = skb->len - skb_transport_offset(skb);

	if (l4_proto == NEXTHDR_TCP) {
		if (likely(transport_len >= sizeof(struct tcphdr)))
			inet_proto_csum_replace16(&tcp_hdr(skb)->check, skb,
						  addr, new_addr, true);
	} else if (l4_proto == NEXTHDR_UDP) {
		if (likely(transport_len >= sizeof(struct udphdr))) {
			struct udphdr *uh = udp_hdr(skb);

			if (uh->check || skb->ip_summed == CHECKSUM_PARTIAL) {
				inet_proto_csum_replace16(&uh->check, skb,
							  addr, new_addr, true);
				if (!uh->check)
					uh->check = CSUM_MANGLED_0;
			}
		}
	} else if (l4_proto == NEXTHDR_ICMP) {
		if (likely(transport_len >= sizeof(struct icmp6hdr)))
			inet_proto_csum_replace16(&icmp6_hdr(skb)->icmp6_cksum,
						  skb, addr, new_addr, true);
	}
}

static void mask_ipv6_addr(const __be32 old[4], const __be32 addr[4],
			   const __be32 mask[4], __be32 masked[4])
{
	masked[0] = OVS_MASKED(old[0], addr[0], mask[0]);
	masked[1] = OVS_MASKED(old[1], addr[1], mask[1]);
	masked[2] = OVS_MASKED(old[2], addr[2], mask[2]);
	masked[3] = OVS_MASKED(old[3], addr[3], mask[3]);
}

static void set_ipv6_addr(struct sk_buff *skb, u8 l4_proto,
			  __be32 addr[4], const __be32 new_addr[4],
			  bool recalculate_csum)
{
	if (recalculate_csum)
		update_ipv6_checksum(skb, l4_proto, addr, new_addr);

	skb_clear_hash(skb);
	ovs_ct_clear(skb, NULL);
	memcpy(addr, new_addr, sizeof(__be32[4]));
}

static void set_ipv6_dsfield(struct sk_buff *skb, struct ipv6hdr *nh, u8 ipv6_tclass, u8 mask)
{
	u8 old_ipv6_tclass = ipv6_get_dsfield(nh);

	ipv6_tclass = OVS_MASKED(old_ipv6_tclass, ipv6_tclass, mask);

	if (skb->ip_summed == CHECKSUM_COMPLETE)
		csum_replace(&skb->csum, (__force __wsum)(old_ipv6_tclass << 12),
			     (__force __wsum)(ipv6_tclass << 12));

	ipv6_change_dsfield(nh, ~mask, ipv6_tclass);
}

static void set_ipv6_fl(struct sk_buff *skb, struct ipv6hdr *nh, u32 fl, u32 mask)
{
	u32 ofl;

	ofl = nh->flow_lbl[0] << 16 |  nh->flow_lbl[1] << 8 |  nh->flow_lbl[2];
	fl = OVS_MASKED(ofl, fl, mask);

	/* Bits 21-24 are always unmasked, so this retains their values. */
	nh->flow_lbl[0] = (u8)(fl >> 16);
	nh->flow_lbl[1] = (u8)(fl >> 8);
	nh->flow_lbl[2] = (u8)fl;

	if (skb->ip_summed == CHECKSUM_COMPLETE)
		csum_replace(&skb->csum, (__force __wsum)htonl(ofl), (__force __wsum)htonl(fl));
}

static void set_ipv6_ttl(struct sk_buff *skb, struct ipv6hdr *nh, u8 new_ttl, u8 mask)
{
	new_ttl = OVS_MASKED(nh->hop_limit, new_ttl, mask);

	if (skb->ip_summed == CHECKSUM_COMPLETE)
		csum_replace(&skb->csum, (__force __wsum)(nh->hop_limit << 8),
			     (__force __wsum)(new_ttl << 8));
	nh->hop_limit = new_ttl;
}

static void set_ip_ttl(struct sk_buff *skb, struct iphdr *nh, u8 new_ttl,
		       u8 mask)
{
	new_ttl = OVS_MASKED(nh->ttl, new_ttl, mask);

	csum_replace2(&nh->check, htons(nh->ttl << 8), htons(new_ttl << 8));
	nh->ttl = new_ttl;
}

static int set_ipv4(struct sk_buff *skb, struct sw_flow_key *flow_key,
		    const struct ovs_key_ipv4 *key,
		    const struct ovs_key_ipv4 *mask)
{
	struct iphdr *nh;
	__be32 new_addr;
	int err;

	err = skb_ensure_writable(skb, skb_network_offset(skb) +
				  sizeof(struct iphdr));
	if (unlikely(err))
		return err;

	nh = ip_hdr(skb);

	/* Setting an IP addresses is typically only a side effect of
	 * matching on them in the current userspace implementation, so it
	 * makes sense to check if the value actually changed.
	 */
	if (mask->ipv4_src) {
		new_addr = OVS_MASKED(nh->saddr, key->ipv4_src, mask->ipv4_src);

		if (unlikely(new_addr != nh->saddr)) {
			set_ip_addr(skb, nh, &nh->saddr, new_addr);
			flow_key->ipv4.addr.src = new_addr;
		}
	}
	if (mask->ipv4_dst) {
		new_addr = OVS_MASKED(nh->daddr, key->ipv4_dst, mask->ipv4_dst);

		if (unlikely(new_addr != nh->daddr)) {
			set_ip_addr(skb, nh, &nh->daddr, new_addr);
			flow_key->ipv4.addr.dst = new_addr;
		}
	}
	if (mask->ipv4_tos) {
		ipv4_change_dsfield(nh, ~mask->ipv4_tos, key->ipv4_tos);
		flow_key->ip.tos = nh->tos;
	}
	if (mask->ipv4_ttl) {
		set_ip_ttl(skb, nh, key->ipv4_ttl, mask->ipv4_ttl);
		flow_key->ip.ttl = nh->ttl;
	}

	return 0;
}

static bool is_ipv6_mask_nonzero(const __be32 addr[4])
{
	return !!(addr[0] | addr[1] | addr[2] | addr[3]);
}

static int set_ipv6(struct sk_buff *skb, struct sw_flow_key *flow_key,
		    const struct ovs_key_ipv6 *key,
		    const struct ovs_key_ipv6 *mask)
{
	struct ipv6hdr *nh;
	int err;

	err = skb_ensure_writable(skb, skb_network_offset(skb) +
				  sizeof(struct ipv6hdr));
	if (unlikely(err))
		return err;

	nh = ipv6_hdr(skb);

	/* Setting an IP addresses is typically only a side effect of
	 * matching on them in the current userspace implementation, so it
	 * makes sense to check if the value actually changed.
	 */
	if (is_ipv6_mask_nonzero(mask->ipv6_src)) {
		__be32 *saddr = (__be32 *)&nh->saddr;
		__be32 masked[4];

		mask_ipv6_addr(saddr, key->ipv6_src, mask->ipv6_src, masked);

		if (unlikely(memcmp(saddr, masked, sizeof(masked)))) {
			set_ipv6_addr(skb, flow_key->ip.proto, saddr, masked,
				      true);
			memcpy(&flow_key->ipv6.addr.src, masked,
			       sizeof(flow_key->ipv6.addr.src));
		}
	}
	if (is_ipv6_mask_nonzero(mask->ipv6_dst)) {
		unsigned int offset = 0;
		int flags = IP6_FH_F_SKIP_RH;
		bool recalc_csum = true;
		__be32 *daddr = (__be32 *)&nh->daddr;
		__be32 masked[4];

		mask_ipv6_addr(daddr, key->ipv6_dst, mask->ipv6_dst, masked);

		if (unlikely(memcmp(daddr, masked, sizeof(masked)))) {
			if (ipv6_ext_hdr(nh->nexthdr))
				recalc_csum = (ipv6_find_hdr(skb, &offset,
							     NEXTHDR_ROUTING,
							     NULL, &flags)
					       != NEXTHDR_ROUTING);

			set_ipv6_addr(skb, flow_key->ip.proto, daddr, masked,
				      recalc_csum);
			memcpy(&flow_key->ipv6.addr.dst, masked,
			       sizeof(flow_key->ipv6.addr.dst));
		}
	}
	if (mask->ipv6_tclass) {
		set_ipv6_dsfield(skb, nh, key->ipv6_tclass, mask->ipv6_tclass);
		flow_key->ip.tos = ipv6_get_dsfield(nh);
	}
	if (mask->ipv6_label) {
		set_ipv6_fl(skb, nh, ntohl(key->ipv6_label),
			    ntohl(mask->ipv6_label));
		flow_key->ipv6.label =
		    *(__be32 *)nh & htonl(IPV6_FLOWINFO_FLOWLABEL);
	}
	if (mask->ipv6_hlimit) {
		set_ipv6_ttl(skb, nh, key->ipv6_hlimit, mask->ipv6_hlimit);
		flow_key->ip.ttl = nh->hop_limit;
	}
	return 0;
}

static int set_nsh(struct sk_buff *skb, struct sw_flow_key *flow_key,
		   const struct nlattr *a)
{
	struct nshhdr *nh;
	size_t length;
	int err;
	u8 flags;
	u8 ttl;
	int i;

	struct ovs_key_nsh key;
	struct ovs_key_nsh mask;

	err = nsh_key_from_nlattr(a, &key, &mask);
	if (err)
		return err;

	/* Make sure the NSH base header is there */
	if (!pskb_may_pull(skb, skb_network_offset(skb) + NSH_BASE_HDR_LEN))
		return -ENOMEM;

	nh = nsh_hdr(skb);
	length = nsh_hdr_len(nh);

	/* Make sure the whole NSH header is there */
	err = skb_ensure_writable(skb, skb_network_offset(skb) +
				       length);
	if (unlikely(err))
		return err;

	nh = nsh_hdr(skb);
	skb_postpull_rcsum(skb, nh, length);
	flags = nsh_get_flags(nh);
	flags = OVS_MASKED(flags, key.base.flags, mask.base.flags);
	flow_key->nsh.base.flags = flags;
	ttl = nsh_get_ttl(nh);
	ttl = OVS_MASKED(ttl, key.base.ttl, mask.base.ttl);
	flow_key->nsh.base.ttl = ttl;
	nsh_set_flags_and_ttl(nh, flags, ttl);
	nh->path_hdr = OVS_MASKED(nh->path_hdr, key.base.path_hdr,
				  mask.base.path_hdr);
	flow_key->nsh.base.path_hdr = nh->path_hdr;
	switch (nh->mdtype) {
	case NSH_M_TYPE1:
		for (i = 0; i < NSH_MD1_CONTEXT_SIZE; i++) {
			nh->md1.context[i] =
			    OVS_MASKED(nh->md1.context[i], key.context[i],
				       mask.context[i]);
		}
		memcpy(flow_key->nsh.context, nh->md1.context,
		       sizeof(nh->md1.context));
		break;
	case NSH_M_TYPE2:
		memset(flow_key->nsh.context, 0,
		       sizeof(flow_key->nsh.context));
		break;
	default:
		return -EINVAL;
	}
	skb_postpush_rcsum(skb, nh, length);
	return 0;
}

/* Must follow skb_ensure_writable() since that can move the skb data. */
static void set_tp_port(struct sk_buff *skb, __be16 *port,
			__be16 new_port, __sum16 *check)
{
	ovs_ct_clear(skb, NULL);
	inet_proto_csum_replace2(check, skb, *port, new_port, false);
	*port = new_port;
}

static int set_udp(struct sk_buff *skb, struct sw_flow_key *flow_key,
		   const struct ovs_key_udp *key,
		   const struct ovs_key_udp *mask)
{
	struct udphdr *uh;
	__be16 src, dst;
	int err;

	err = skb_ensure_writable(skb, skb_transport_offset(skb) +
				  sizeof(struct udphdr));
	if (unlikely(err))
		return err;

	uh = udp_hdr(skb);
	/* Either of the masks is non-zero, so do not bother checking them. */
	src = OVS_MASKED(uh->source, key->udp_src, mask->udp_src);
	dst = OVS_MASKED(uh->dest, key->udp_dst, mask->udp_dst);

	if (uh->check && skb->ip_summed != CHECKSUM_PARTIAL) {
		if (likely(src != uh->source)) {
			set_tp_port(skb, &uh->source, src, &uh->check);
			flow_key->tp.src = src;
		}
		if (likely(dst != uh->dest)) {
			set_tp_port(skb, &uh->dest, dst, &uh->check);
			flow_key->tp.dst = dst;
		}

		if (unlikely(!uh->check))
			uh->check = CSUM_MANGLED_0;
	} else {
		uh->source = src;
		uh->dest = dst;
		flow_key->tp.src = src;
		flow_key->tp.dst = dst;
		ovs_ct_clear(skb, NULL);
	}

	skb_clear_hash(skb);

	return 0;
}

static int set_tcp(struct sk_buff *skb, struct sw_flow_key *flow_key,
		   const struct ovs_key_tcp *key,
		   const struct ovs_key_tcp *mask)
{
	struct tcphdr *th;
	__be16 src, dst;
	int err;

	err = skb_ensure_writable(skb, skb_transport_offset(skb) +
				  sizeof(struct tcphdr));
	if (unlikely(err))
		return err;

	th = tcp_hdr(skb);
	src = OVS_MASKED(th->source, key->tcp_src, mask->tcp_src);
	if (likely(src != th->source)) {
		set_tp_port(skb, &th->source, src, &th->check);
		flow_key->tp.src = src;
	}
	dst = OVS_MASKED(th->dest, key->tcp_dst, mask->tcp_dst);
	if (likely(dst != th->dest)) {
		set_tp_port(skb, &th->dest, dst, &th->check);
		flow_key->tp.dst = dst;
	}
	skb_clear_hash(skb);

	return 0;
}

static int set_sctp(struct sk_buff *skb, struct sw_flow_key *flow_key,
		    const struct ovs_key_sctp *key,
		    const struct ovs_key_sctp *mask)
{
	unsigned int sctphoff = skb_transport_offset(skb);
	struct sctphdr *sh;
	__le32 old_correct_csum, new_csum, old_csum;
	int err;

	err = skb_ensure_writable(skb, sctphoff + sizeof(struct sctphdr));
	if (unlikely(err))
		return err;

	sh = sctp_hdr(skb);
	old_csum = sh->checksum;
	old_correct_csum = sctp_compute_cksum(skb, sctphoff);

	sh->source = OVS_MASKED(sh->source, key->sctp_src, mask->sctp_src);
	sh->dest = OVS_MASKED(sh->dest, key->sctp_dst, mask->sctp_dst);

	new_csum = sctp_compute_cksum(skb, sctphoff);

	/* Carry any checksum errors through. */
	sh->checksum = old_csum ^ old_correct_csum ^ new_csum;

	skb_clear_hash(skb);
	ovs_ct_clear(skb, NULL);

	flow_key->tp.src = sh->source;
	flow_key->tp.dst = sh->dest;

	return 0;
}

//自指定的vport口将skb发送出去
static int ovs_vport_output(struct net *net, struct sock *sk,
			    struct sk_buff *skb)
{
	struct ovs_frag_data *data = this_cpu_ptr(&ovs_frag_data_storage);
	struct vport *vport = data->vport;

	if (skb_cow_head(skb, data->l2_len) < 0) {
		kfree_skb_reason(skb, SKB_DROP_REASON_NOMEM);
		return -ENOMEM;
	}

	__skb_dst_copy(skb, data->dst);
	*OVS_CB(skb) = data->cb;
	skb->inner_protocol = data->inner_protocol;
	if (data->vlan_tci & VLAN_CFI_MASK)
		__vlan_hwaccel_put_tag(skb, data->vlan_proto, data->vlan_tci & ~VLAN_CFI_MASK);
	else
		__vlan_hwaccel_clear_tag(skb);

	/* Reconstruct the MAC header.  */
	skb_push(skb, data->l2_len);
	memcpy(skb->data, &data->l2_data, data->l2_len);
	skb_postpush_rcsum(skb, skb->data, data->l2_len);
	skb_reset_mac_header(skb);

	if (eth_p_mpls(skb->protocol)) {
		skb->inner_network_header = skb->network_header;
		skb_set_network_header(skb, data->network_offset);
		skb_reset_mac_len(skb);
	}

	ovs_vport_send(vport, skb, data->mac_proto);
	return 0;
}

static unsigned int
ovs_dst_get_mtu(const struct dst_entry *dst)
{
	return dst->dev->mtu;
}

static struct dst_ops ovs_dst_ops = {
	.family = AF_UNSPEC,
	.mtu = ovs_dst_get_mtu,
};

/* prepare_frag() is called once per (larger-than-MTU) frame; its inverse is
 * ovs_vport_output(), which is called once per fragmented packet.
 */
static void prepare_frag(struct vport *vport, struct sk_buff *skb,
			 u16 orig_network_offset, u8 mac_proto)
{
	unsigned int hlen = skb_network_offset(skb);
	struct ovs_frag_data *data;

	data = this_cpu_ptr(&ovs_frag_data_storage);
	data->dst = skb->_skb_refdst;
	data->vport = vport;
	data->cb = *OVS_CB(skb);
	data->inner_protocol = skb->inner_protocol;
	data->network_offset = orig_network_offset;
	if (skb_vlan_tag_present(skb))
		data->vlan_tci = skb_vlan_tag_get(skb) | VLAN_CFI_MASK;
	else
		data->vlan_tci = 0;
	data->vlan_proto = skb->vlan_proto;
	data->mac_proto = mac_proto;
	data->l2_len = hlen;
	memcpy(&data->l2_data, skb->data, hlen);

	memset(IPCB(skb), 0, sizeof(struct inet_skb_parm));
	skb_pull(skb, hlen);
}

static void ovs_fragment(struct net *net, struct vport *vport,
			 struct sk_buff *skb, u16 mru,
			 struct sw_flow_key *key)
{
	enum ovs_drop_reason reason;
	u16 orig_network_offset = 0;

	if (eth_p_mpls(skb->protocol)) {
		orig_network_offset = skb_network_offset(skb);
		skb->network_header = skb->inner_network_header;
	}

	if (skb_network_offset(skb) > MAX_L2_LEN) {
		OVS_NLERR(1, "L2 header too long to fragment");
		reason = OVS_DROP_FRAG_L2_TOO_LONG;
		goto err;
	}

	if (key->eth.type == htons(ETH_P_IP)) {
		struct rtable ovs_rt = { 0 };
		unsigned long orig_dst;

		prepare_frag(vport, skb, orig_network_offset,
			     ovs_key_mac_proto(key));
		dst_init(&ovs_rt.dst, &ovs_dst_ops, NULL,
			 DST_OBSOLETE_NONE, DST_NOCOUNT);
		ovs_rt.dst.dev = vport->dev;

		orig_dst = skb->_skb_refdst;
		skb_dst_set_noref(skb, &ovs_rt.dst);
		IPCB(skb)->frag_max_size = mru;

		//完成分片，并调用ovs_vport_output发送出去
		ip_do_fragment(net, skb->sk, skb, ovs_vport_output);
		refdst_drop(orig_dst);
	} else if (key->eth.type == htons(ETH_P_IPV6)) {
		unsigned long orig_dst;
		struct rt6_info ovs_rt;

		prepare_frag(vport, skb, orig_network_offset,
			     ovs_key_mac_proto(key));
		memset(&ovs_rt, 0, sizeof(ovs_rt));
		dst_init(&ovs_rt.dst, &ovs_dst_ops, NULL,
			 DST_OBSOLETE_NONE, DST_NOCOUNT);
		ovs_rt.dst.dev = vport->dev;

		orig_dst = skb->_skb_refdst;
		skb_dst_set_noref(skb, &ovs_rt.dst);
		IP6CB(skb)->frag_max_size = mru;

		ipv6_stub->ipv6_fragment(net, skb->sk, skb, ovs_vport_output);
		refdst_drop(orig_dst);
	} else {
		WARN_ONCE(1, "Failed fragment ->%s: eth=%04x, MRU=%d, MTU=%d.",
			  ovs_vport_name(vport), ntohs(key->eth.type), mru,
			  vport->dev->mtu);
		reason = OVS_DROP_FRAG_INVALID_PROTO;
		goto err;
	}

	return;
err:
	ovs_kfree_skb_reason(skb, reason);
}

//将报文自out_port口输出
static void do_output(struct datapath *dp, struct sk_buff *skb, int out_port/*报文出接口*/,
		      struct sw_flow_key *key)
{
	struct vport *vport = ovs_vport_rcu(dp, out_port);

	if (likely(vport && netif_carrier_ok(vport->dev))) {
		u16 mru = OVS_CB(skb)->mru;
		u32 cutlen = OVS_CB(skb)->cutlen;

		//实现报文长度截短
		if (unlikely(cutlen > 0)) {
			if (skb->len - cutlen > ovs_mac_header_len(key))
				pskb_trim(skb, skb->len - cutlen);
			else
				pskb_trim(skb, ovs_mac_header_len(key));
		}

		if (likely(!mru ||
		           (skb->len <= mru + vport->dev->hard_header_len))) {
			//直接发送
			ovs_vport_send(vport, skb, ovs_key_mac_proto(key));
		} else if (mru <= vport->dev->mtu) {
			//分片后发送
			struct net *net = read_pnet(&dp->net);

			ovs_fragment(net, vport, skb, mru, key);
		} else {
			kfree_skb_reason(skb, SKB_DROP_REASON_PKT_TOO_BIG);
		}
	} else {
		kfree_skb_reason(skb, SKB_DROP_REASON_DEV_READY);
	}
}

static int output_userspace(struct datapath *dp, struct sk_buff *skb,
			    struct sw_flow_key *key, const struct nlattr *attr,
			    const struct nlattr *actions, int actions_len,
			    uint32_t cutlen)
{
	struct dp_upcall_info upcall;
	const struct nlattr *a;
	int rem;

	memset(&upcall, 0, sizeof(upcall));
	upcall.cmd = OVS_PACKET_CMD_ACTION;
	upcall.mru = OVS_CB(skb)->mru;

	for (a = nla_data(attr), rem = nla_len(attr); rem > 0;
	     a = nla_next(a, &rem)) {
		switch (nla_type(a)) {
		case OVS_USERSPACE_ATTR_USERDATA:
			//设置上送用户指定的data
			upcall.userdata = a;
			break;

		case OVS_USERSPACE_ATTR_PID:
			if (dp->user_features &
			    OVS_DP_F_DISPATCH_UPCALL_PER_CPU)
				upcall.portid =
				  ovs_dp_get_upcall_portid(dp,
							   smp_processor_id());
			else
				upcall.portid = nla_get_u32(a);
			break;

		case OVS_USERSPACE_ATTR_EGRESS_TUN_PORT: {
			/* Get out tunnel info. */
			struct vport *vport;

			vport = ovs_vport_rcu(dp, nla_get_u32(a));
			if (vport) {
				int err;

				/*上送到用户态时，获取skb对应的tunnel信息*/
				err = dev_fill_metadata_dst(vport->dev, skb);
				if (!err)
					upcall.egress_tun_info = skb_tunnel_info(skb);
			}

			break;
		}

		case OVS_USERSPACE_ATTR_ACTIONS: {
			/* Include actions. */
			upcall.actions = actions;
			upcall.actions_len = actions_len;
			break;
		}

		} /* End of switch. */
	}

	return ovs_dp_upcall(dp, skb, key, &upcall, cutlen);
}

static int dec_ttl_exception_handler(struct datapath *dp, struct sk_buff *skb,
				     struct sw_flow_key *key,
				     const struct nlattr *attr)
{
	/* The first attribute is always 'OVS_DEC_TTL_ATTR_ACTION'. */
	struct nlattr *actions = nla_data(attr);

	if (nla_len(actions))
		return clone_execute(dp, skb, key, 0, nla_data(actions),
				     nla_len(actions), true, false);

	ovs_kfree_skb_reason(skb, OVS_DROP_IP_TTL);
	return 0;
}

/* When 'last' is true, sample() should always consume the 'skb'.
 * Otherwise, sample() should keep 'skb' intact regardless what
 * actions are executed within sample().
 */
static int sample(struct datapath *dp, struct sk_buff *skb,
		  struct sw_flow_key *key, const struct nlattr *attr,
		  bool last/*是否最后一个action*/)
{
	struct nlattr *actions;
	struct nlattr *sample_arg;
	int rem = nla_len(attr);
	const struct sample_arg *arg;
	bool clone_flow_key;

	/* The first action is always 'OVS_SAMPLE_ATTR_ARG'. */
	sample_arg = nla_data(attr);
	arg = nla_data(sample_arg);
	//跟随在采样后面的action
	actions = nla_next(sample_arg, &rem);

	//probability为U32_MAX时 或者随机数大于arg->probability时，直接跳过此检查
	//否则不进行采样
	if ((arg->probability != U32_MAX) &&
	    (!arg->probability || get_random_u32() > arg->probability)) {
		if (last)
			ovs_kfree_skb_reason(skb, OVS_DROP_LAST_ACTION);
		return 0;
	}

	clone_flow_key = !arg->exec;
	return clone_execute(dp, skb, key, 0, actions, rem/*action长度*/, last,
			     clone_flow_key);
}

/* When 'last' is true, clone() should always consume the 'skb'.
 * Otherwise, clone() should keep 'skb' intact regardless what
 * actions are executed within clone().
 */
static int clone(struct datapath *dp, struct sk_buff *skb,
		 struct sw_flow_key *key, const struct nlattr *attr,
		 bool last/*是否为最后一个action*/)
{
	struct nlattr *actions;
	struct nlattr *clone_arg;
	int rem = nla_len(attr);
	bool dont_clone_flow_key;

	/* The first action is always 'OVS_CLONE_ATTR_EXEC'. */
	clone_arg = nla_data(attr);
	dont_clone_flow_key = nla_get_u32(clone_arg);
	actions = nla_next(clone_arg, &rem);

	return clone_execute(dp, skb, key, 0, actions, rem, last,
			     !dont_clone_flow_key);
}

static void execute_hash(struct sk_buff *skb, struct sw_flow_key *key,
			 const struct nlattr *attr)
{
	struct ovs_action_hash *hash_act = nla_data(attr);
	u32 hash = 0;

	if (hash_act->hash_alg == OVS_HASH_ALG_L4) {
		/* OVS_HASH_ALG_L4 hasing type. */
		hash = skb_get_hash(skb);
	} else if (hash_act->hash_alg == OVS_HASH_ALG_SYM_L4) {
		/* OVS_HASH_ALG_SYM_L4 hashing type.  NOTE: this doesn't
		 * extend past an encapsulated header.
		 */
		hash = __skb_get_hash_symmetric(skb);
	}

	hash = jhash_1word(hash, hash_act->hash_basis);
	if (!hash)
		hash = 0x1;

	key->ovs_flow_hash = hash;
}

//为报文填充tunnel_info
static int execute_set_action(struct sk_buff *skb,
			      struct sw_flow_key *flow_key,
			      const struct nlattr *a)
{
	/* Only tunnel set execution is supported without a mask. */
	if (nla_type(a) == OVS_KEY_ATTR_TUNNEL_INFO) {
		struct ovs_tunnel_info *tun = nla_data(a);

		skb_dst_drop(skb);
		dst_hold((struct dst_entry *)tun->tun_dst);
		//将tunnel设置的内容放在skb目的上
		skb_dst_set(skb, (struct dst_entry *)tun->tun_dst);
		return 0;
	}

	return -EINVAL;
}

/* Mask is at the midpoint of the data. */
#define get_mask(a, type) ((const type)nla_data(a) + 1)

static int execute_masked_set_action(struct sk_buff *skb,
				     struct sw_flow_key *flow_key,
				     const struct nlattr *a)
{
	int err = 0;

	switch (nla_type(a)) {
	case OVS_KEY_ATTR_PRIORITY:
		//设置skb->priority(支持掩码形式）
		OVS_SET_MASKED(skb->priority, nla_get_u32(a),
			       *get_mask(a, u32 *));
		//更新key中的priority
		flow_key->phy.priority = skb->priority;
		break;

	case OVS_KEY_ATTR_SKB_MARK:
		//更新skb->mark
		OVS_SET_MASKED(skb->mark, nla_get_u32(a), *get_mask(a, u32 *));
		flow_key->phy.skb_mark = skb->mark;
		break;

	case OVS_KEY_ATTR_TUNNEL_INFO:
		//不支持通过掩码形式设置tunnel_info
		/* Masked data not supported for tunnel. */
		err = -EINVAL;
		break;

	case OVS_KEY_ATTR_ETHERNET:
		//更新skb源目的mac
		err = set_eth_addr(skb, flow_key, nla_data(a),
				   get_mask(a, struct ovs_key_ethernet *));
		break;

	case OVS_KEY_ATTR_NSH:
		err = set_nsh(skb, flow_key, a);
		break;

	case OVS_KEY_ATTR_IPV4:
		//更新ipv4中的srcip,dstip,tos,ttl
		err = set_ipv4(skb, flow_key, nla_data(a),
			       get_mask(a, struct ovs_key_ipv4 *));
		break;

	case OVS_KEY_ATTR_IPV6:
		err = set_ipv6(skb, flow_key, nla_data(a),
			       get_mask(a, struct ovs_key_ipv6 *));
		break;

	case OVS_KEY_ATTR_TCP:
		//更新tcp的源目的port
		err = set_tcp(skb, flow_key, nla_data(a),
			      get_mask(a, struct ovs_key_tcp *));
		break;

	case OVS_KEY_ATTR_UDP:
		//更新udp折源目的port
		err = set_udp(skb, flow_key, nla_data(a),
			      get_mask(a, struct ovs_key_udp *));
		break;

	case OVS_KEY_ATTR_SCTP:
		//更新sctp的源目的port
		err = set_sctp(skb, flow_key, nla_data(a),
			       get_mask(a, struct ovs_key_sctp *));
		break;

	case OVS_KEY_ATTR_MPLS:
		err = set_mpls(skb, flow_key, nla_data(a), get_mask(a,
								    __be32 *));
		break;

	//不支持以下字段的掩码形式set
	case OVS_KEY_ATTR_CT_STATE:
	case OVS_KEY_ATTR_CT_ZONE:
	case OVS_KEY_ATTR_CT_MARK:
	case OVS_KEY_ATTR_CT_LABELS:
	case OVS_KEY_ATTR_CT_ORIG_TUPLE_IPV4:
	case OVS_KEY_ATTR_CT_ORIG_TUPLE_IPV6:
		err = -EINVAL;
		break;
	}

	return err;
}

static int execute_recirc(struct datapath *dp, struct sk_buff *skb,
			  struct sw_flow_key *key,
			  const struct nlattr *a, bool last/*是否为最后一个action*/)
{
	u32 recirc_id;

	if (!is_flow_key_valid(key)) {
		int err;

		//key无效，重新解析
		err = ovs_flow_key_update(skb, key);
		if (err)
			return err;
	}
	BUG_ON(!is_flow_key_valid(key));

	//取recirc id号，clone key_flow
	recirc_id = nla_get_u32(a);
	return clone_execute(dp, skb, key, recirc_id, NULL, 0, last, true/*recirc时需要clone flow_key*/);
}

static int execute_check_pkt_len(struct datapath *dp, struct sk_buff *skb,
				 struct sw_flow_key *key,
				 const struct nlattr *attr, bool last)
{
	struct ovs_skb_cb *ovs_cb = OVS_CB(skb);
	const struct nlattr *actions, *cpl_arg;
	int len, max_len, rem = nla_len(attr);
	const struct check_pkt_len_arg *arg;
	bool clone_flow_key;

	/* The first netlink attribute in 'attr' is always
	 * 'OVS_CHECK_PKT_LEN_ATTR_ARG'.
	 */
	cpl_arg = nla_data(attr);
	arg = nla_data(cpl_arg);

	len = ovs_cb->mru ? ovs_cb->mru + skb->mac_len : skb->len;
	max_len = arg->pkt_len;

	if ((skb_is_gso(skb) && skb_gso_validate_mac_len(skb, max_len)) ||
	    len <= max_len) {
		/* Second netlink attribute in 'attr' is always
		 * 'OVS_CHECK_PKT_LEN_ATTR_ACTIONS_IF_LESS_EQUAL'.
		 */
		actions = nla_next(cpl_arg, &rem);
		clone_flow_key = !arg->exec_for_lesser_equal;
	} else {
		/* Third netlink attribute in 'attr' is always
		 * 'OVS_CHECK_PKT_LEN_ATTR_ACTIONS_IF_GREATER'.
		 */
		actions = nla_next(cpl_arg, &rem);
		actions = nla_next(actions, &rem);
		clone_flow_key = !arg->exec_for_greater;
	}

	return clone_execute(dp, skb, key, 0, nla_data(actions),
			     nla_len(actions), last, clone_flow_key);
}

static int execute_dec_ttl(struct sk_buff *skb, struct sw_flow_key *key)
{
	int err;

	if (skb->protocol == htons(ETH_P_IPV6)) {
		struct ipv6hdr *nh;

		err = skb_ensure_writable(skb, skb_network_offset(skb) +
					  sizeof(*nh));
		if (unlikely(err))
			return err;

		nh = ipv6_hdr(skb);

		if (nh->hop_limit <= 1)
			return -EHOSTUNREACH;

		key->ip.ttl = --nh->hop_limit;
	} else if (skb->protocol == htons(ETH_P_IP)) {
		struct iphdr *nh;
		u8 old_ttl;

		err = skb_ensure_writable(skb, skb_network_offset(skb) +
					  sizeof(*nh));
		if (unlikely(err))
			return err;

		nh = ip_hdr(skb);
		if (nh->ttl <= 1)
			return -EHOSTUNREACH;

		old_ttl = nh->ttl--;
		csum_replace2(&nh->check, htons(old_ttl << 8),
			      htons(nh->ttl << 8));
		key->ip.ttl = nh->ttl;
	}
	return 0;
}

/* Execute a list of actions against 'skb'. */
//ovs action执行
static int do_execute_actions(struct datapath *dp, struct sk_buff *skb,
			      struct sw_flow_key *key,
			      const struct nlattr *attr, int len)
{
	const struct nlattr *a;
	int rem;

	for (a = attr, rem = len; rem > 0;
	     a = nla_next(a, &rem)) {
		int err = 0;

		if (trace_ovs_do_execute_action_enabled())
			trace_ovs_do_execute_action(dp, skb, key, a, rem);

		/* Actions that rightfully have to consume the skb should do it
		 * and return directly.
		 */
		switch (nla_type(a)) {
		//output action执行
		case OVS_ACTION_ATTR_OUTPUT: {
			//取输出的端口号
			int port = nla_get_u32(a);
			struct sk_buff *clone;

			/* Every output action needs a separate clone
			 * of 'skb', In case the output action is the
			 * last action, cloning can be avoided.
			 */
			if (nla_is_last(a, rem)) {
				//最后一个port不用clone
				do_output(dp, skb, port, key);
				/* 'skb' has been used for output.
				 */
				return 0;
			}

			//非last port，需要clone后再output
			clone = skb_clone(skb, GFP_ATOMIC);
			if (clone)
				//完成clone后将报文自port接口输出
				do_output(dp, clone, port, key);
			OVS_CB(skb)->cutlen = 0;
			break;
		}

		case OVS_ACTION_ATTR_TRUNC: {
			//实现报文截断（仅更新cutlen)
			struct ovs_action_trunc *trunc = nla_data(a);

			if (skb->len > trunc->max_len)
				OVS_CB(skb)->cutlen = skb->len - trunc->max_len;
			break;
		}

		case OVS_ACTION_ATTR_USERSPACE:
			//输出到userspace
			output_userspace(dp, skb, key, a, attr,
						     len, OVS_CB(skb)->cutlen);
			OVS_CB(skb)->cutlen = 0;
			if (nla_is_last(a, rem)) {
				consume_skb(skb);
				return 0;
			}
			break;

		case OVS_ACTION_ATTR_HASH:
			//计算报文hash
			execute_hash(skb, key, a);
			break;

		case OVS_ACTION_ATTR_PUSH_MPLS: {
			struct ovs_action_push_mpls *mpls = nla_data(a);

			err = push_mpls(skb, key, mpls->mpls_lse,
					mpls->mpls_ethertype, skb->mac_len);
			break;
		}
		case OVS_ACTION_ATTR_ADD_MPLS: {
			struct ovs_action_add_mpls *mpls = nla_data(a);
			__u16 mac_len = 0;

			if (mpls->tun_flags & OVS_MPLS_L3_TUNNEL_FLAG_MASK)
				mac_len = skb->mac_len;

			err = push_mpls(skb, key, mpls->mpls_lse,
					mpls->mpls_ethertype, mac_len);
			break;
		}
		case OVS_ACTION_ATTR_POP_MPLS:
			err = pop_mpls(skb, key, nla_get_be16(a));
			break;

		case OVS_ACTION_ATTR_PUSH_VLAN:
			//添加vlan
			err = push_vlan(skb, key, nla_data(a));
			break;

		case OVS_ACTION_ATTR_POP_VLAN:
			//移除vlan
			err = pop_vlan(skb, key);
			break;

		case OVS_ACTION_ATTR_RECIRC: {
			//处理recirc action，变更recirc,并继续调用

			//是否为最后一个action
			bool last = nla_is_last(a, rem);

			err = execute_recirc(dp, skb, key, a, last);
			if (last) {
				/* If this is the last action, the skb has
				 * been consumed or freed.
				 * Return immediately.
				 */
				return err;
			}
			break;
		}

		case OVS_ACTION_ATTR_SET:
			//设置tunnel
			//actions:set(tunnel(tun_id=0xbef,src=192.168.0.51,dst=192.168.0.53,ttl=64,tp_dst=4789,flags(key)))
			err = execute_set_action(skb, key, nla_data(a));
			break;

		case OVS_ACTION_ATTR_SET_MASKED:
		case OVS_ACTION_ATTR_SET_TO_MASKED:
			err = execute_masked_set_action(skb, key, nla_data(a));
			break;

		case OVS_ACTION_ATTR_SAMPLE: {
		    //对报文进行采样
			bool last = nla_is_last(a, rem);

			err = sample(dp, skb, key, a, last/*当前是否为最后一个action*/);
			if (last)
				return err;

			break;
		}

		case OVS_ACTION_ATTR_CT:
			//执行ct action
			if (!is_flow_key_valid(key)) {
				//如果key无效，则执行key解析
				err = ovs_flow_key_update(skb, key);
				if (err)
					return err;
			}

			/*执行ct action*/
			err = ovs_ct_execute(ovs_dp_get_net(dp), skb, key,
					     nla_data(a));

			/* Hide stolen IP fragments from user space. */
			if (err)
				return err == -EINPROGRESS ? 0 : err;
			break;

		case OVS_ACTION_ATTR_CT_CLEAR:
		    //移除skb上ct信息
			err = ovs_ct_clear(skb, key);
			break;

		case OVS_ACTION_ATTR_PUSH_ETH:
		    /*为skb添加新的以太头*/
			err = push_eth(skb, key, nla_data(a));
			break;

		case OVS_ACTION_ATTR_POP_ETH:
		    /*移除掉skb上的以太头*/
			err = pop_eth(skb, key);
			break;

<<<<<<< HEAD
		case OVS_ACTION_ATTR_PUSH_NSH: {
		    /*向报文添加nsh头部*/
			u8 buffer[NSH_HDR_MAX_LEN];
			struct nshhdr *nh = (struct nshhdr *)buffer;

			err = nsh_hdr_from_nlattr(nla_data(a), nh,
						  NSH_HDR_MAX_LEN);
			if (unlikely(err))
				break;
			err = push_nsh(skb, key, nh);
=======
		case OVS_ACTION_ATTR_PUSH_NSH:
			err = push_nsh(skb, key, nla_data(a));
>>>>>>> 9d1694dc
			break;

		case OVS_ACTION_ATTR_POP_NSH:
		    /*丢弃报文的nsh头*/
			err = pop_nsh(skb, key);
			break;

		case OVS_ACTION_ATTR_METER:
		    /*如果a指定的meter_id不存在，则meter action将被忽略*/
			if (ovs_meter_execute(dp, skb, key, nla_get_u32(a))) {
<<<<<<< HEAD
			    /*skb将被丢弃*/
				consume_skb(skb);
=======
				ovs_kfree_skb_reason(skb, OVS_DROP_METER);
>>>>>>> 9d1694dc
				return 0;
			}
			break;

		case OVS_ACTION_ATTR_CLONE: {
			bool last = nla_is_last(a, rem);

			err = clone(dp, skb, key, a, last);
			if (last)
				return err;

			break;
		}

		case OVS_ACTION_ATTR_CHECK_PKT_LEN: {
			bool last = nla_is_last(a, rem);

			err = execute_check_pkt_len(dp, skb, key, a, last);
			if (last)
				return err;

			break;
		}

		case OVS_ACTION_ATTR_DEC_TTL:
			err = execute_dec_ttl(skb, key);
			if (err == -EHOSTUNREACH)
				return dec_ttl_exception_handler(dp, skb,
								 key, a);
			break;

		case OVS_ACTION_ATTR_DROP: {
			enum ovs_drop_reason reason = nla_get_u32(a)
				? OVS_DROP_EXPLICIT_WITH_ERROR
				: OVS_DROP_EXPLICIT;

			ovs_kfree_skb_reason(skb, reason);
			return 0;
		}
		}

		if (unlikely(err)) {
			ovs_kfree_skb_reason(skb, OVS_DROP_ACTION_ERROR);
			return err;
		}
	}

	ovs_kfree_skb_reason(skb, OVS_DROP_LAST_ACTION);
	return 0;
}

/* Execute the actions on the clone of the packet. The effect of the
 * execution does not affect the original 'skb' nor the original 'key'.
 *
 * The execution may be deferred in case the actions can not be executed
 * immediately.
 */
static int clone_execute(struct datapath *dp, struct sk_buff *skb,
			 struct sw_flow_key *key, u32 recirc_id,
			 const struct nlattr *actions/*action指针*/, int len/*action长度*/,
			 bool last/*是否最后一个action*/, bool clone_flow_key/*是否需要clone flow_key*/)
{
	struct deferred_action *da;
	struct sw_flow_key *clone;

	//仅最后一个action,不clone报文
	skb = last ? skb : skb_clone(skb, GFP_ATOMIC);
	if (!skb) {
		/* Out of memory, skip this action.
		 */
		return 0;
	}

	/* When clone_flow_key is false, the 'key' will not be change
	 * by the actions, then the 'key' can be used directly.
	 * Otherwise, try to clone key from the next recursion level of
	 * 'flow_keys'. If clone is successful, execute the actions
	 * without deferring.
	 */
	clone = clone_flow_key ? clone_key(key) : key;
	if (clone) {
		//层数未超限，成功完成clone
		int err = 0;

		if (actions) { /* Sample action */
			//后面仍有其它action,例如采样类clone(xxxx)样式命令，则继续执行
			//注意会增加actions_level
			if (clone_flow_key)
				__this_cpu_inc(exec_actions_level);

			//用clone的key执行指定的actions
			err = do_execute_actions(dp, skb, clone,
						 actions, len);

			if (clone_flow_key)
				__this_cpu_dec(exec_actions_level);
		} else { /* Recirc action */
			//仅recirc类的action,仅更正recirc_id
			clone->recirc_id = recirc_id;
			//调用dp处理此次recirc
			ovs_dp_process_packet(skb, clone);
		}
		return err;
	}

	/* Out of 'flow_keys' space. Defer actions */
	//recirc次数达到限制，申请入队action_fifos
	da = add_deferred_actions(skb, key, actions, len);
	if (da) {
		if (!actions) { /* Recirc action */
			key = &da->pkt_key;
			key->recirc_id = recirc_id;
		}
	} else {
		//入队失败，丢包
		/* Out of per CPU action FIFO space. Drop the 'skb' and
		 * log an error.
		 */
		ovs_kfree_skb_reason(skb, OVS_DROP_DEFERRED_LIMIT);

		if (net_ratelimit()) {
			if (actions) { /* Sample action */
				pr_warn("%s: deferred action limit reached, drop sample action\n",
					ovs_dp_name(dp));
			} else {  /* Recirc action */
				pr_warn("%s: deferred action limit reached, drop recirc action (recirc_id=%#x)\n",
					ovs_dp_name(dp), recirc_id);
			}
		}
	}
	return 0;
}

static void process_deferred_actions(struct datapath *dp)
{
	//检查fifo队列是否为空
	struct action_fifo *fifo = this_cpu_ptr(action_fifos);

	/* Do not touch the FIFO in case there is no deferred actions. */
	if (action_fifo_is_empty(fifo))
		return;

	/* Finishing executing all deferred actions. */
	//完成fifo中暂存的action,处理直到队列为空
	do {
		struct deferred_action *da = action_fifo_get(fifo);
		struct sk_buff *skb = da->skb;
		struct sw_flow_key *key = &da->pkt_key;
		const struct nlattr *actions = da->actions;
		int actions_len = da->actions_len;

		if (actions)
			do_execute_actions(dp, skb, key, actions, actions_len);
		else
			ovs_dp_process_packet(skb, key);
	} while (!action_fifo_is_empty(fifo));

	/* Reset FIFO for the next packet.  */
	action_fifo_init(fifo);
}

/* Execute a list of actions against 'skb'. */
int ovs_execute_actions(struct datapath *dp, struct sk_buff *skb,
			const struct sw_flow_actions *acts/*skb对应的action*/,
			struct sw_flow_key *key/*skb对应的key*/)
{
	int err, level;

	//防止递归调用次数过多
	level = __this_cpu_inc_return(exec_actions_level);
	if (unlikely(level > OVS_RECURSION_LIMIT)) {
		net_crit_ratelimited("ovs: recursion limit reached on datapath %s, probable configuration error\n",
				     ovs_dp_name(dp));
		ovs_kfree_skb_reason(skb, OVS_DROP_RECURSION_LIMIT);
		err = -ENETDOWN;
		goto out;
	}

	OVS_CB(skb)->acts_origlen = acts->orig_len;
	//action执行
	err = do_execute_actions(dp, skb, key,
				 acts->actions, acts->actions_len);

	//处理暂存的skb
	if (level == 1)
		process_deferred_actions(dp);

out:
	__this_cpu_dec(exec_actions_level);
	return err;
}

int action_fifos_init(void)
{
	action_fifos = alloc_percpu(struct action_fifo);
	if (!action_fifos)
		return -ENOMEM;

	flow_keys = alloc_percpu(struct action_flow_keys);
	if (!flow_keys) {
		free_percpu(action_fifos);
		return -ENOMEM;
	}

	return 0;
}

void action_fifos_exit(void)
{
	free_percpu(action_fifos);
	free_percpu(flow_keys);
}<|MERGE_RESOLUTION|>--- conflicted
+++ resolved
@@ -317,28 +317,20 @@
 	return 0;
 }
 
-<<<<<<< HEAD
 /*添加nsh头部*/
-static int push_nsh(struct sk_buff *skb, struct sw_flow_key *key,
-		    const struct nshhdr *nh)
-=======
 static noinline_for_stack int push_nsh(struct sk_buff *skb,
 				       struct sw_flow_key *key,
 				       const struct nlattr *a)
->>>>>>> 9d1694dc
 {
 	u8 buffer[NSH_HDR_MAX_LEN];
 	struct nshhdr *nh = (struct nshhdr *)buffer;
 	int err;
 
-<<<<<<< HEAD
-	/*添加nsh头部*/
-=======
 	err = nsh_hdr_from_nlattr(a, nh, NSH_HDR_MAX_LEN);
 	if (err)
 		return err;
 
->>>>>>> 9d1694dc
+	/*添加nsh头部*/
 	err = nsh_push(skb, nh);
 	if (err)
 		return err;
@@ -1512,21 +1504,9 @@
 			err = pop_eth(skb, key);
 			break;
 
-<<<<<<< HEAD
-		case OVS_ACTION_ATTR_PUSH_NSH: {
+		case OVS_ACTION_ATTR_PUSH_NSH:
 		    /*向报文添加nsh头部*/
-			u8 buffer[NSH_HDR_MAX_LEN];
-			struct nshhdr *nh = (struct nshhdr *)buffer;
-
-			err = nsh_hdr_from_nlattr(nla_data(a), nh,
-						  NSH_HDR_MAX_LEN);
-			if (unlikely(err))
-				break;
-			err = push_nsh(skb, key, nh);
-=======
-		case OVS_ACTION_ATTR_PUSH_NSH:
 			err = push_nsh(skb, key, nla_data(a));
->>>>>>> 9d1694dc
 			break;
 
 		case OVS_ACTION_ATTR_POP_NSH:
@@ -1537,12 +1517,8 @@
 		case OVS_ACTION_ATTR_METER:
 		    /*如果a指定的meter_id不存在，则meter action将被忽略*/
 			if (ovs_meter_execute(dp, skb, key, nla_get_u32(a))) {
-<<<<<<< HEAD
-			    /*skb将被丢弃*/
-				consume_skb(skb);
-=======
+				/*skb将被丢弃*/
 				ovs_kfree_skb_reason(skb, OVS_DROP_METER);
->>>>>>> 9d1694dc
 				return 0;
 			}
 			break;
