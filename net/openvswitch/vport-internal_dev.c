// SPDX-License-Identifier: GPL-2.0-only
/*
 * Copyright (c) 2007-2012 Nicira, Inc.
 */

#include <linux/if_vlan.h>
#include <linux/kernel.h>
#include <linux/netdevice.h>
#include <linux/etherdevice.h>
#include <linux/ethtool.h>
#include <linux/skbuff.h>

#include <net/dst.h>
#include <net/xfrm.h>
#include <net/rtnetlink.h>

#include "datapath.h"
#include "vport-internal_dev.h"
#include "vport-netdev.h"

struct internal_dev {
	struct vport *vport;
};

static struct vport_ops ovs_internal_vport_ops;

//通过netdev获取对应的vport
static struct internal_dev *internal_dev_priv(struct net_device *netdev)
{
	return netdev_priv(netdev);
}

/* Called with rcu_read_lock_bh. */
//kernel将自internal_dev发出报文时，nod的xmit函数将促使其进入此函数，
//并将报文送给datapath处理（kernel送报文至此函数，此函数送报文到ovs)
static netdev_tx_t
internal_dev_xmit(struct sk_buff *skb, struct net_device *netdev)
{
	int len, err;

	/* store len value because skb can be freed inside ovs_vport_receive() */
	len = skb->len;

	rcu_read_lock();
	//进入datapath进行处理
	err = ovs_vport_receive(internal_dev_priv(netdev)->vport, skb, NULL);
	rcu_read_unlock();

	//记录报文的传输字节数及包数
	if (likely(!err))
		dev_sw_netstats_tx_add(netdev, 1, len);
	else
		netdev->stats.tx_errors++;

	return NETDEV_TX_OK;
}

static int internal_dev_open(struct net_device *netdev)
{
	netif_start_queue(netdev);
	return 0;
}

static int internal_dev_stop(struct net_device *netdev)
{
	netif_stop_queue(netdev);
	return 0;
}

static void internal_dev_getinfo(struct net_device *netdev,
				 struct ethtool_drvinfo *info)
{
	strscpy(info->driver, "openvswitch", sizeof(info->driver));
}

static const struct ethtool_ops internal_dev_ethtool_ops = {
	.get_drvinfo	= internal_dev_getinfo,
	.get_link	= ethtool_op_get_link,
};

static void internal_dev_destructor(struct net_device *dev)
{
	struct vport *vport = ovs_internal_dev_get_vport(dev);

	ovs_vport_free(vport);
}

static const struct net_device_ops internal_dev_netdev_ops = {
	.ndo_open = internal_dev_open,
	.ndo_stop = internal_dev_stop,
	//ovs internal设备发包函数，实现为当kernel针对此接口向外发包时，
	//使报文进入其所属的datapath，再进行转发
	.ndo_start_xmit = internal_dev_xmit,
	.ndo_set_mac_address = eth_mac_addr,
<<<<<<< HEAD
	//返回报文的统计信息
	.ndo_get_stats64 = dev_get_tstats64,
=======
>>>>>>> 155a3c00
};

static struct rtnl_link_ops internal_dev_link_ops __read_mostly = {
	.kind = "openvswitch",
};

//internel类型设备初始化
static void do_setup(struct net_device *netdev)
{
	ether_setup(netdev);

	netdev->max_mtu = ETH_MAX_MTU;

	//置netdev的ops
	netdev->netdev_ops = &internal_dev_netdev_ops;

	netdev->priv_flags &= ~IFF_TX_SKB_SHARING;
	netdev->priv_flags |= IFF_LIVE_ADDR_CHANGE | IFF_OPENVSWITCH |
			      IFF_NO_QUEUE;
	netdev->lltx = true;
	netdev->needs_free_netdev = true;
	//注册私有数据释放函数
	netdev->priv_destructor = NULL;
	netdev->ethtool_ops = &internal_dev_ethtool_ops;
	netdev->rtnl_link_ops = &internal_dev_link_ops;

	netdev->features = NETIF_F_SG | NETIF_F_FRAGLIST | NETIF_F_HIGHDMA |
			   NETIF_F_HW_CSUM | NETIF_F_GSO_SOFTWARE |
			   NETIF_F_GSO_ENCAP_ALL;

	netdev->vlan_features = netdev->features;
	netdev->hw_enc_features = netdev->features;
	netdev->features |= NETIF_F_HW_VLAN_CTAG_TX | NETIF_F_HW_VLAN_STAG_TX;
	netdev->hw_features = netdev->features;

	//为此设备生成随机mac地址
	eth_hw_addr_random(netdev);
}

//internal-dev设备创建，其需要创建为一个link接口
static struct vport *internal_dev_create(const struct vport_parms *parms)
{
	struct vport *vport;
	struct internal_dev *internal_dev;
	struct net_device *dev;
	int err;

	vport = ovs_vport_alloc(0, &ovs_internal_vport_ops, parms);
	if (IS_ERR(vport)) {
		err = PTR_ERR(vport);
		goto error;
	}

	//申请名称为parms->name的netdev,并通过do_setup初始化它
	dev = alloc_netdev(sizeof(struct internal_dev),
			   parms->name, NET_NAME_USER, do_setup);
	vport->dev = dev;
	if (!vport->dev) {
		err = -ENOMEM;
		goto error_free_vport;
	}
<<<<<<< HEAD
	//申请设备的统计内存
	vport->dev->tstats = netdev_alloc_pcpu_stats(struct pcpu_sw_netstats);
	if (!vport->dev->tstats) {
		err = -ENOMEM;
		goto error_free_netdev;
	}
=======
	dev->pcpu_stat_type = NETDEV_PCPU_STAT_TSTATS;
>>>>>>> 155a3c00

	dev_net_set(vport->dev, ovs_dp_get_net(vport->dp));
	dev->ifindex = parms->desired_ifindex;
	//设置private,使vport->dev可以找到vport结构
	internal_dev = internal_dev_priv(vport->dev);
	internal_dev->vport = vport;

	/* Restrict bridge port to current netns. */
	if (vport->port_no == OVSP_LOCAL)
		vport->dev->netns_immutable = true;

	rtnl_lock();
	//网络设备注册
	err = register_netdevice(vport->dev);
	if (err)
		goto error_unlock;
	vport->dev->priv_destructor = internal_dev_destructor;

	dev_set_promiscuity(vport->dev, 1);
	rtnl_unlock();
	netif_start_queue(vport->dev);

	return vport;

error_unlock:
	rtnl_unlock();
	free_netdev(dev);
error_free_vport:
	ovs_vport_free(vport);
error:
	return ERR_PTR(err);
}

static void internal_dev_destroy(struct vport *vport)
{
	netif_stop_queue(vport->dev);
	rtnl_lock();
	dev_set_promiscuity(vport->dev, -1);

	/* unregister_netdevice() waits for an RCU grace period. */
	unregister_netdevice(vport->dev);
	rtnl_unlock();
}

//自internal_dev向外发送报文时，送给kernel协议栈
static int internal_dev_recv(struct sk_buff *skb)
{
	struct net_device *netdev = skb->dev;

	//接口未up,直接丢包
	if (unlikely(!(netdev->flags & IFF_UP))) {
		kfree_skb(skb);
		netdev->stats.rx_dropped++;
		return NETDEV_TX_OK;
	}

	skb_dst_drop(skb);
	nf_reset_ct(skb);

	//指明报文去往本机
	skb->pkt_type = PACKET_HOST;
	skb->protocol = eth_type_trans(skb, netdev);
	skb_postpull_rcsum(skb, eth_hdr(skb), ETH_HLEN);
	dev_sw_netstats_rx_add(netdev, skb->len);

	//将报文扔给kernel协议栈
	netif_rx(skb);
	return NETDEV_TX_OK;
}

static struct vport_ops ovs_internal_vport_ops = {
	.type		= OVS_VPORT_TYPE_INTERNAL,
	//创建对应的netdev
	.create		= internal_dev_create,
	.destroy	= internal_dev_destroy,
	//针对internal设备的报文，其自ovs向外发送时，会被丢给kernel,其入接口变更为vport->dev对应的设备
	.send		= internal_dev_recv,
};

//检查所给netdev是否为internal_dev
int ovs_is_internal_dev(const struct net_device *netdev)
{
	return netdev->netdev_ops == &internal_dev_netdev_ops;
}

//获取vport
struct vport *ovs_internal_dev_get_vport(struct net_device *netdev)
{
	if (!ovs_is_internal_dev(netdev))
		return NULL;

	return internal_dev_priv(netdev)->vport;
}

int ovs_internal_dev_rtnl_link_register(void)
{
	int err;

	//注册link类型
	err = rtnl_link_register(&internal_dev_link_ops);
	if (err < 0)
		return err;

	//注册internal_vport的ops
	err = ovs_vport_ops_register(&ovs_internal_vport_ops);
	if (err < 0)
		rtnl_link_unregister(&internal_dev_link_ops);

	return err;
}

void ovs_internal_dev_rtnl_link_unregister(void)
{
	ovs_vport_ops_unregister(&ovs_internal_vport_ops);
	rtnl_link_unregister(&internal_dev_link_ops);
}<|MERGE_RESOLUTION|>--- conflicted
+++ resolved
@@ -92,11 +92,6 @@
 	//使报文进入其所属的datapath，再进行转发
 	.ndo_start_xmit = internal_dev_xmit,
 	.ndo_set_mac_address = eth_mac_addr,
-<<<<<<< HEAD
-	//返回报文的统计信息
-	.ndo_get_stats64 = dev_get_tstats64,
-=======
->>>>>>> 155a3c00
 };
 
 static struct rtnl_link_ops internal_dev_link_ops __read_mostly = {
@@ -158,16 +153,7 @@
 		err = -ENOMEM;
 		goto error_free_vport;
 	}
-<<<<<<< HEAD
-	//申请设备的统计内存
-	vport->dev->tstats = netdev_alloc_pcpu_stats(struct pcpu_sw_netstats);
-	if (!vport->dev->tstats) {
-		err = -ENOMEM;
-		goto error_free_netdev;
-	}
-=======
 	dev->pcpu_stat_type = NETDEV_PCPU_STAT_TSTATS;
->>>>>>> 155a3c00
 
 	dev_net_set(vport->dev, ovs_dp_get_net(vport->dp));
 	dev->ifindex = parms->desired_ifindex;
