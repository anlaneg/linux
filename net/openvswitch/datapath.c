--- conflicted
+++ resolved
@@ -1460,14 +1460,9 @@
 };
 
 static const struct genl_ops dp_flow_genl_ops[] = {
-<<<<<<< HEAD
-	{
 	  //处理流的添加
-	  .cmd = OVS_FLOW_CMD_NEW,
-=======
 	{ .cmd = OVS_FLOW_CMD_NEW,
 	  .validate = GENL_DONT_VALIDATE_STRICT | GENL_DONT_VALIDATE_DUMP,
->>>>>>> 3ab4436f
 	  .flags = GENL_UNS_ADMIN_PERM, /* Requires CAP_NET_ADMIN privilege. */
 	  .doit = ovs_flow_cmd_new
 	},
@@ -1480,12 +1475,7 @@
 	{ .cmd = OVS_FLOW_CMD_GET,
 	  .validate = GENL_DONT_VALIDATE_STRICT | GENL_DONT_VALIDATE_DUMP,
 	  .flags = 0,		    /* OK for unprivileged users. */
-<<<<<<< HEAD
-	  .policy = flow_policy,
 	  .doit = ovs_flow_cmd_get,//获取datapath flow
-=======
-	  .doit = ovs_flow_cmd_get,
->>>>>>> 3ab4436f
 	  .dumpit = ovs_flow_cmd_dump
 	},
 	{ .cmd = OVS_FLOW_CMD_SET,
@@ -1883,24 +1873,15 @@
 	{ .cmd = OVS_DP_CMD_NEW,
 	  .validate = GENL_DONT_VALIDATE_STRICT | GENL_DONT_VALIDATE_DUMP,
 	  .flags = GENL_UNS_ADMIN_PERM, /* Requires CAP_NET_ADMIN privilege. */
-<<<<<<< HEAD
-	  .policy = datapath_policy,
 	  .doit = ovs_dp_cmd_new //接收相应的netlink消息处理datapath创建
-=======
-	  .doit = ovs_dp_cmd_new
->>>>>>> 3ab4436f
 	},
 	{ .cmd = OVS_DP_CMD_DEL,
 	  .validate = GENL_DONT_VALIDATE_STRICT | GENL_DONT_VALIDATE_DUMP,
 	  .flags = GENL_UNS_ADMIN_PERM, /* Requires CAP_NET_ADMIN privilege. */
 	  .doit = ovs_dp_cmd_del
 	},
-<<<<<<< HEAD
 	{ .cmd = OVS_DP_CMD_GET,//openvswitch通过此命令获取datapath信息
-=======
-	{ .cmd = OVS_DP_CMD_GET,
 	  .validate = GENL_DONT_VALIDATE_STRICT | GENL_DONT_VALIDATE_DUMP,
->>>>>>> 3ab4436f
 	  .flags = 0,		    /* OK for unprivileged users. */
 	  .doit = ovs_dp_cmd_get,
 	  .dumpit = ovs_dp_cmd_dump
@@ -1908,12 +1889,7 @@
 	{ .cmd = OVS_DP_CMD_SET,
 	  .validate = GENL_DONT_VALIDATE_STRICT | GENL_DONT_VALIDATE_DUMP,
 	  .flags = GENL_UNS_ADMIN_PERM, /* Requires CAP_NET_ADMIN privilege. */
-<<<<<<< HEAD
-	  .policy = datapath_policy,
 	  .doit = ovs_dp_cmd_set,//打开指定的datapath
-=======
-	  .doit = ovs_dp_cmd_set,
->>>>>>> 3ab4436f
 	},
 };
 
