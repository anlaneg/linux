--- conflicted
+++ resolved
@@ -2038,13 +2038,9 @@
 		return -ENOMEM;
 
 	ovs_lock();
-<<<<<<< HEAD
 	//获取到指定的datapath
-	dp = lookup_datapath(sock_net(skb->sk), info->userhdr, info->attrs);
-=======
 	dp = lookup_datapath(sock_net(skb->sk), genl_info_userhdr(info),
 			     info->attrs);
->>>>>>> 9d1694dc
 	err = PTR_ERR(dp);
 	if (IS_ERR(dp))
 		goto err_unlock_free;
@@ -2406,16 +2402,7 @@
 		goto exit_unlock_free;
 	}
 
-<<<<<<< HEAD
-	vport->upcall_stats = netdev_alloc_pcpu_stats(struct vport_upcall_stats_percpu);
-	if (!vport->upcall_stats) {
-		err = -ENOMEM;
-		goto exit_unlock_free_vport;
-	}
-
 	//构造vport 创建响应消息
-=======
->>>>>>> 9d1694dc
 	err = ovs_vport_cmd_fill_info(vport, reply, genl_info_net(info),
 				      info->snd_portid, info->snd_seq, 0,
 				      OVS_VPORT_CMD_NEW, GFP_KERNEL);
