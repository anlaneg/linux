--- conflicted
+++ resolved
@@ -235,13 +235,9 @@
 	stats = this_cpu_ptr(dp->stats_percpu);
 
 	/* Look up flow. */
-<<<<<<< HEAD
 	//查询ovs emc流表
-	flow = ovs_flow_tbl_lookup_stats(&dp->table, key, &n_mask_hit);
-=======
 	flow = ovs_flow_tbl_lookup_stats(&dp->table, key, skb_get_hash(skb),
 					 &n_mask_hit);
->>>>>>> e42617b8
 	if (unlikely(!flow)) {
 		//没有找到flow,upcall由用户态进行处理
 		struct dp_upcall_info upcall;
@@ -1661,9 +1657,6 @@
 	return 0;
 }
 
-<<<<<<< HEAD
-//处理openvswitch的datapath创建命令
-=======
 static int ovs_dp_stats_init(struct datapath *dp)
 {
 	dp->stats_percpu = netdev_alloc_pcpu_stats(struct dp_stats_percpu);
@@ -1689,7 +1682,7 @@
 	return 0;
 }
 
->>>>>>> e42617b8
+//处理openvswitch的datapath创建命令
 static int ovs_dp_cmd_new(struct sk_buff *skb, struct genl_info *info)
 {
 	struct nlattr **a = info->attrs;
@@ -1724,34 +1717,15 @@
 	if (err)
 		goto err_destroy_dp;
 
-<<<<<<< HEAD
 	//datapath状态字段
-	dp->stats_percpu = netdev_alloc_pcpu_stats(struct dp_stats_percpu);
-	if (!dp->stats_percpu) {
-		err = -ENOMEM;
-=======
 	err = ovs_dp_stats_init(dp);
 	if (err)
->>>>>>> e42617b8
 		goto err_destroy_table;
 
-<<<<<<< HEAD
 	//ports hash表申请，初始化
-	dp->ports = kmalloc_array(DP_VPORT_HASH_BUCKETS,
-				  sizeof(struct hlist_head),
-				  GFP_KERNEL);
-	if (!dp->ports) {
-		err = -ENOMEM;
-		goto err_destroy_percpu;
-	}
-
-	for (i = 0; i < DP_VPORT_HASH_BUCKETS; i++)
-		INIT_HLIST_HEAD(&dp->ports[i]);
-=======
 	err = ovs_dp_vport_init(dp);
 	if (err)
 		goto err_destroy_stats;
->>>>>>> e42617b8
 
 	//初始化meters表
 	err = ovs_meters_init(dp);
