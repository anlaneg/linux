// SPDX-License-Identifier: GPL-2.0-only
/*
 * Copyright (c) 2007-2014 Nicira, Inc.
 */

#define pr_fmt(fmt) KBUILD_MODNAME ": " fmt

#include <linux/init.h>
#include <linux/module.h>
#include <linux/if_arp.h>
#include <linux/if_vlan.h>
#include <linux/in.h>
#include <linux/ip.h>
#include <linux/jhash.h>
#include <linux/delay.h>
#include <linux/time.h>
#include <linux/etherdevice.h>
#include <linux/genetlink.h>
#include <linux/kernel.h>
#include <linux/kthread.h>
#include <linux/mutex.h>
#include <linux/percpu.h>
#include <linux/rcupdate.h>
#include <linux/tcp.h>
#include <linux/udp.h>
#include <linux/ethtool.h>
#include <linux/wait.h>
#include <asm/div64.h>
#include <linux/highmem.h>
#include <linux/netfilter_bridge.h>
#include <linux/netfilter_ipv4.h>
#include <linux/inetdevice.h>
#include <linux/list.h>
#include <linux/openvswitch.h>
#include <linux/rculist.h>
#include <linux/dmi.h>
#include <net/genetlink.h>
#include <net/net_namespace.h>
#include <net/netns/generic.h>
#include <net/pkt_cls.h>

#include "datapath.h"
#include "flow.h"
#include "flow_table.h"
#include "flow_netlink.h"
#include "meter.h"
#include "openvswitch_trace.h"
#include "vport-internal_dev.h"
#include "vport-netdev.h"

unsigned int ovs_net_id __read_mostly;

static struct genl_family dp_packet_genl_family;
static struct genl_family dp_flow_genl_family;
static struct genl_family dp_datapath_genl_family;

static const struct nla_policy flow_policy[];

static const struct genl_multicast_group ovs_dp_flow_multicast_group = {
	.name = OVS_FLOW_MCGROUP,
};

static const struct genl_multicast_group ovs_dp_datapath_multicast_group = {
	.name = OVS_DATAPATH_MCGROUP,
};

static const struct genl_multicast_group ovs_dp_vport_multicast_group = {
	.name = OVS_VPORT_MCGROUP,
};

/* Check if need to build a reply message.
 * OVS userspace sets the NLM_F_ECHO flag if it needs the reply. */
static bool ovs_must_notify(struct genl_family *family, struct genl_info *info,
			    unsigned int group)
{
    /*如果有echo标记，则存在listener,则需要通知*/
	return info->nlhdr->nlmsg_flags & NLM_F_ECHO ||
	       genl_has_listeners(family, genl_info_net(info), group);
}

/*family对外组播通知*/
static void ovs_notify(struct genl_family *family,
		       struct sk_buff *skb, struct genl_info *info)
{
	genl_notify(family, skb, info, 0/*此family的通知组播*/, GFP_KERNEL);
}

/**
 * DOC: Locking:
 *
 * All writes e.g. Writes to device state (add/remove datapath, port, set
 * operations on vports, etc.), Writes to other state (flow table
 * modifications, set miscellaneous datapath parameters, etc.) are protected
 * by ovs_lock.
 *
 * Reads are protected by RCU.
 *
 * There are a few special cases (mostly stats) that have their own
 * synchronization but they nest under all of above and don't interact with
 * each other.
 *
 * The RTNL lock nests inside ovs_mutex.
 */

static DEFINE_MUTEX(ovs_mutex);

void ovs_lock(void)
{
	mutex_lock(&ovs_mutex);
}

void ovs_unlock(void)
{
	mutex_unlock(&ovs_mutex);
}

#ifdef CONFIG_LOCKDEP
int lockdep_ovsl_is_held(void)
{
	if (debug_locks)
		return lockdep_is_held(&ovs_mutex);
	else
		return 1;
}
#endif

static struct vport *new_vport(const struct vport_parms *);
static int queue_gso_packets(struct datapath *dp, struct sk_buff *,
			     const struct sw_flow_key *,
			     const struct dp_upcall_info *,
			     uint32_t cutlen);
static int queue_userspace_packet(struct datapath *dp, struct sk_buff *,
				  const struct sw_flow_key *,
				  const struct dp_upcall_info *,
				  uint32_t cutlen);

static void ovs_dp_masks_rebalance(struct work_struct *work);

static int ovs_dp_set_upcall_portids(struct datapath *, const struct nlattr *);

/* Must be called with rcu_read_lock or ovs_mutex. */
const char *ovs_dp_name(const struct datapath *dp)
{
	struct vport *vport = ovs_vport_ovsl_rcu(dp, OVSP_LOCAL);
	return ovs_vport_name(vport);
}

//获取并返回local dev对应的ifindex
static int get_dpifindex(const struct datapath *dp)
{
	struct vport *local;
	int ifindex;

	rcu_read_lock();

	//取dp中的local dev
	local = ovs_vport_rcu(dp, OVSP_LOCAL);
	if (local)
		ifindex = local->dev->ifindex;
	else
		ifindex = 0;

	rcu_read_unlock();

	return ifindex;
}

static void destroy_dp_rcu(struct rcu_head *rcu)
{
	struct datapath *dp = container_of(rcu, struct datapath, rcu);

	ovs_flow_tbl_destroy(&dp->table);
	free_percpu(dp->stats_percpu);
	kfree(dp->ports);
	ovs_meters_exit(dp);
	kfree(rcu_dereference_raw(dp->upcall_portids));
	kfree(dp);
}

//找到port_no对应的hash桶
static struct hlist_head *vport_hash_bucket(const struct datapath *dp,
					    u16 port_no)
{
	return &dp->ports[port_no & (DP_VPORT_HASH_BUCKETS - 1)];
}

/* Called with ovs_mutex or RCU read lock. */
//通过port number查找对应的vport
struct vport *ovs_lookup_vport(const struct datapath *dp, u16 port_no)
{
	struct vport *vport;
	struct hlist_head *head;

	//查找对应的hash桶
	head = vport_hash_bucket(dp, port_no);
	hlist_for_each_entry_rcu(vport, head, dp_hash_node,
				 lockdep_ovsl_is_held()) {
		if (vport->port_no == port_no)
			return vport;
	}
	return NULL;
}

/* Called with ovs_mutex. */
//按param为对应的datapath创建vport
static struct vport *new_vport(const struct vport_parms *parms)
{
	struct vport *vport;

	//通过param创建对应的vport
	vport = ovs_vport_add(parms);
	if (!IS_ERR(vport)) {
		struct datapath *dp = parms->dp;
		struct hlist_head *head = vport_hash_bucket(dp, vport->port_no);

		//将vport挂接在datapath上
		hlist_add_head_rcu(&vport->dp_hash_node, head);
	}
	return vport;
}

static void ovs_vport_update_upcall_stats(struct sk_buff *skb,
					  const struct dp_upcall_info *upcall_info,
					  bool upcall_result)
{
	struct vport *p = OVS_CB(skb)->input_vport;
	struct vport_upcall_stats_percpu *stats;

	if (upcall_info->cmd != OVS_PACKET_CMD_MISS &&
	    upcall_info->cmd != OVS_PACKET_CMD_ACTION)
		return;

	stats = this_cpu_ptr(p->upcall_stats);
	u64_stats_update_begin(&stats->syncp);
	if (upcall_result)
		u64_stats_inc(&stats->n_success);
	else
		u64_stats_inc(&stats->n_fail);
	u64_stats_update_end(&stats->syncp);
}

void ovs_dp_detach_port(struct vport *p)
{
	ASSERT_OVSL();

	/* First drop references to device. */
	hlist_del_rcu(&p->dp_hash_node);

	/* Free percpu memory */
	free_percpu(p->upcall_stats);

	/* Then destroy it. */
	ovs_vport_del(p);
}

/* Must be called with rcu_read_lock. */
void ovs_dp_process_packet(struct sk_buff *skb, struct sw_flow_key *key/*skb对应的key值*/)
{
	const struct vport *p = OVS_CB(skb)->input_vport;
	struct datapath *dp = p->dp;
	struct sw_flow *flow;
	struct sw_flow_actions *sf_acts;
	struct dp_stats_percpu *stats;
	u64 *stats_counter;
	u32 n_mask_hit;
	u32 n_cache_hit;
	int error;

	stats = this_cpu_ptr(dp->stats_percpu);

	/* Look up flow. */
	//查询ovs流表
	flow = ovs_flow_tbl_lookup_stats(&dp->table, key, skb_get_hash(skb),
					 &n_mask_hit, &n_cache_hit);
	if (unlikely(!flow)) {
		//没有找到flow,upcall由用户态进行处理
		struct dp_upcall_info upcall;

		memset(&upcall, 0, sizeof(upcall));
		upcall.cmd = OVS_PACKET_CMD_MISS;

		if (dp->user_features & OVS_DP_F_DISPATCH_UPCALL_PER_CPU)
			upcall.portid =
			    ovs_dp_get_upcall_portid(dp, smp_processor_id());
		else
			upcall.portid = ovs_vport_find_upcall_portid(p, skb);

		upcall.mru = OVS_CB(skb)->mru;
		//执行upcall,指定cutlen为0
		error = ovs_dp_upcall(dp, skb, key, &upcall, 0);
		switch (error) {
		case 0:
		case -EAGAIN:
		case -ERESTARTSYS:
		case -EINTR:
			consume_skb(skb);
			break;
		default:
			kfree_skb(skb);
			break;
		}
		stats_counter = &stats->n_missed;
		goto out;
	}

	//更新flow的状态信息
	ovs_flow_stats_update(flow, key->tp.flags, skb);
	sf_acts = rcu_dereference(flow->sf_acts);
	//flow查找成功，执行action
	error = ovs_execute_actions(dp, skb, sf_acts, key);
	if (unlikely(error))
		net_dbg_ratelimited("ovs: action execution error on datapath %s: %d\n",
				    ovs_dp_name(dp), error);

	stats_counter = &stats->n_hit;

out:
	/* Update datapath statistics. */
	u64_stats_update_begin(&stats->syncp);
	(*stats_counter)++;
	stats->n_mask_hit += n_mask_hit;
	stats->n_cache_hit += n_cache_hit;
	u64_stats_update_end(&stats->syncp);
}

int ovs_dp_upcall(struct datapath *dp, struct sk_buff *skb,
		  const struct sw_flow_key *key/*报文parser得到的key*/,
		  const struct dp_upcall_info *upcall_info,
		  uint32_t cutlen)
{
	struct dp_stats_percpu *stats;
	int err;

	if (trace_ovs_dp_upcall_enabled())
		trace_ovs_dp_upcall(dp, skb, key, upcall_info);

	if (upcall_info->portid == 0) {
		//0表示未连接
		err = -ENOTCONN;
		goto err;
	}

	if (!skb_is_gso(skb))
		err = queue_userspace_packet(dp, skb, key, upcall_info, cutlen);
	else
		err = queue_gso_packets(dp, skb, key, upcall_info, cutlen);

	ovs_vport_update_upcall_stats(skb, upcall_info, !err);
	if (err)
		goto err;

	return 0;

err:
	stats = this_cpu_ptr(dp->stats_percpu);

	u64_stats_update_begin(&stats->syncp);
	stats->n_lost++;
	u64_stats_update_end(&stats->syncp);

	return err;
}

static int queue_gso_packets(struct datapath *dp, struct sk_buff *skb,
			     const struct sw_flow_key *key,
			     const struct dp_upcall_info *upcall_info,
			     uint32_t cutlen)
{
	unsigned int gso_type = skb_shinfo(skb)->gso_type;
	struct sw_flow_key later_key;
	struct sk_buff *segs, *nskb;
	int err;

	BUILD_BUG_ON(sizeof(*OVS_CB(skb)) > SKB_GSO_CB_OFFSET);
	segs = __skb_gso_segment(skb, NETIF_F_SG, false);
	if (IS_ERR(segs))
		return PTR_ERR(segs);
	if (segs == NULL)
		return -EINVAL;

	if (gso_type & SKB_GSO_UDP) {
		/* The initial flow key extracted by ovs_flow_key_extract()
		 * in this case is for a first fragment, so we need to
		 * properly mark later fragments.
		 */
		later_key = *key;
		later_key.ip.frag = OVS_FRAG_TYPE_LATER;
	}

	/* Queue all of the segments. */
	skb_list_walk_safe(segs, skb, nskb) {
		if (gso_type & SKB_GSO_UDP && skb != segs)
			key = &later_key;

		err = queue_userspace_packet(dp, skb, key, upcall_info, cutlen);
		if (err)
			break;

	}

	/* Free all of the segments. */
	skb_list_walk_safe(segs, skb, nskb) {
		if (err)
			kfree_skb(skb);
		else
			consume_skb(skb);
	}
	return err;
}

static size_t upcall_msg_size(const struct dp_upcall_info *upcall_info,
			      unsigned int hdrlen, int actions_attrlen)
{
	size_t size = NLMSG_ALIGN(sizeof(struct ovs_header))
		+ nla_total_size(hdrlen) /* OVS_PACKET_ATTR_PACKET */
		+ nla_total_size(ovs_key_attr_size()) /* OVS_PACKET_ATTR_KEY */
		+ nla_total_size(sizeof(unsigned int)) /* OVS_PACKET_ATTR_LEN */
		+ nla_total_size(sizeof(u64)); /* OVS_PACKET_ATTR_HASH */

	/* OVS_PACKET_ATTR_USERDATA */
	if (upcall_info->userdata)
		size += NLA_ALIGN(upcall_info->userdata->nla_len);

	/* OVS_PACKET_ATTR_EGRESS_TUN_KEY */
	if (upcall_info->egress_tun_info)
		size += nla_total_size(ovs_tun_key_attr_size());

	/* OVS_PACKET_ATTR_ACTIONS */
	if (upcall_info->actions_len)
		size += nla_total_size(actions_attrlen);

	/* OVS_PACKET_ATTR_MRU */
	if (upcall_info->mru)
		size += nla_total_size(sizeof(upcall_info->mru));

	return size;
}

static void pad_packet(struct datapath *dp, struct sk_buff *skb)
{
	if (!(dp->user_features & OVS_DP_F_UNALIGNED)) {
		size_t plen = NLA_ALIGN(skb->len) - skb->len;

		if (plen > 0)
			skb_put_zero(skb, plen);
	}
}

static int queue_userspace_packet(struct datapath *dp, struct sk_buff *skb,
				  const struct sw_flow_key *key,
				  const struct dp_upcall_info *upcall_info,
				  uint32_t cutlen)
{
	struct ovs_header *upcall;
	struct sk_buff *nskb = NULL;
	struct sk_buff *user_skb = NULL; /* to be queued to userspace */
	struct nlattr *nla;
	size_t len;
	unsigned int hlen;
	int err, dp_ifindex;
	u64 hash;

	//取datapath的ifindex
	dp_ifindex = get_dpifindex(dp);
	if (!dp_ifindex)
		return -ENODEV;

	if (skb_vlan_tag_present(skb)) {
		//将vlan还原至skb中
		nskb = skb_clone(skb, GFP_ATOMIC);
		if (!nskb)
			return -ENOMEM;

		nskb = __vlan_hwaccel_push_inside(nskb);
		if (!nskb)
			return -ENOMEM;

		skb = nskb;
	}

	/*skb报文长度必须小于65535*/
	if (nla_attr_size(skb->len) > USHRT_MAX) {
		err = -EFBIG;
		goto out;
	}

	/* Complete checksum if needed */
	if (skb->ip_summed == CHECKSUM_PARTIAL &&
	    (err = skb_csum_hwoffload_help(skb, 0)))
		goto out;

	/* Older versions of OVS user space enforce alignment of the last
	 * Netlink attribute to NLA_ALIGNTO which would require extensive
	 * padding logic. Only perform zerocopy if padding is not required.
	 */
	if (dp->user_features & OVS_DP_F_UNALIGNED)
		hlen = skb_zerocopy_headlen(skb);
	else
		hlen = skb->len;

	//生成合乎大小的netlink buffer消息
	len = upcall_msg_size(upcall_info, hlen - cutlen,
			      OVS_CB(skb)->acts_origlen);
	user_skb = genlmsg_new(len, GFP_ATOMIC);
	if (!user_skb) {
		err = -ENOMEM;
		goto out;
	}

	upcall = genlmsg_put(user_skb, 0, 0, &dp_packet_genl_family,
			     0, upcall_info->cmd);
	if (!upcall) {
		err = -EINVAL;
		goto out;
	}
	//指明upcall所属的datapath
	upcall->dp_ifindex = dp_ifindex;

	//存入attr_key
	err = ovs_nla_put_key(key, key, OVS_PACKET_ATTR_KEY, false, user_skb);
	if (err)
		goto out;

	//在upcall之前，我们写入userdata，例如sflow报文上送情况就在此中，之前用户态写入此值，
	//我们不关心此值内容，直接写入到用户态。
	if (upcall_info->userdata)
		__nla_put(user_skb, OVS_PACKET_ATTR_USERDATA,
			  nla_len(upcall_info->userdata),
			  nla_data(upcall_info->userdata));

	if (upcall_info->egress_tun_info) {
		nla = nla_nest_start_noflag(user_skb,
					    OVS_PACKET_ATTR_EGRESS_TUN_KEY);
		if (!nla) {
			err = -EMSGSIZE;
			goto out;
		}
		err = ovs_nla_put_tunnel_info(user_skb,
					      upcall_info->egress_tun_info);
		if (err)
			goto out;

		nla_nest_end(user_skb, nla);
	}

	//写入actions
	if (upcall_info->actions_len) {
		nla = nla_nest_start_noflag(user_skb, OVS_PACKET_ATTR_ACTIONS);
		if (!nla) {
			err = -EMSGSIZE;
			goto out;
		}
		err = ovs_nla_put_actions(upcall_info->actions,
					  upcall_info->actions_len,
					  user_skb);
		if (!err)
			nla_nest_end(user_skb, nla);
		else
			nla_nest_cancel(user_skb, nla);
	}

	/* Add OVS_PACKET_ATTR_MRU */
	if (upcall_info->mru &&
	    nla_put_u16(user_skb, OVS_PACKET_ATTR_MRU, upcall_info->mru)) {
		err = -ENOBUFS;
		goto out;
	}

	/* Add OVS_PACKET_ATTR_LEN when packet is truncated */
	if (cutlen > 0 &&
	    nla_put_u32(user_skb, OVS_PACKET_ATTR_LEN, skb->len)) {
		err = -ENOBUFS;
		goto out;
	}

	/* Add OVS_PACKET_ATTR_HASH */
	hash = skb_get_hash_raw(skb);
	if (skb->sw_hash)
		hash |= OVS_PACKET_HASH_SW_BIT;

	if (skb->l4_hash)
		hash |= OVS_PACKET_HASH_L4_BIT;

	if (nla_put(user_skb, OVS_PACKET_ATTR_HASH, sizeof (u64), &hash)) {
		err = -ENOBUFS;
		goto out;
	}

	/* Only reserve room for attribute header, packet data is added
	 * in skb_zerocopy() */
	if (!(nla = nla_reserve(user_skb, OVS_PACKET_ATTR_PACKET, 0))) {
		err = -ENOBUFS;
		goto out;
	}
	nla->nla_len = nla_attr_size(skb->len - cutlen);

	err = skb_zerocopy(user_skb, skb, skb->len - cutlen, hlen);
	if (err)
		goto out;

	/* Pad OVS_PACKET_ATTR_PACKET if linear copy was performed */
	pad_packet(dp, user_skb);

	((struct nlmsghdr *) user_skb->data)->nlmsg_len = user_skb->len;

	//将报文通过netlink发送给用户态(upcall_info指出了发送给哪个进程）
	err = genlmsg_unicast(ovs_dp_get_net(dp), user_skb, upcall_info->portid);
	user_skb = NULL;
out:
	if (err)
		skb_tx_error(skb);
	consume_skb(user_skb);
	consume_skb(nskb);

	return err;
}

//从应用层传下报文及action,执行action修改报文并发出
static int ovs_packet_cmd_execute(struct sk_buff *skb, struct genl_info *info)
{
	struct ovs_header *ovs_header = info->userhdr;
	struct net *net = sock_net(skb->sk);
	struct nlattr **a = info->attrs;
	struct sw_flow_actions *acts;
	struct sk_buff *packet;
	struct sw_flow *flow;
	struct sw_flow_actions *sf_acts;
	struct datapath *dp;
	struct vport *input_vport;
	u16 mru = 0;
	u64 hash;
	int len;
	int err;
	bool log = !a[OVS_PACKET_ATTR_PROBE];

	err = -EINVAL;
	//packet,key,actions必须存在
	if (!a[OVS_PACKET_ATTR_PACKET] || !a[OVS_PACKET_ATTR_KEY] ||
	    !a[OVS_PACKET_ATTR_ACTIONS])
		goto err;

	//取报文大小，并填充skb
	len = nla_len(a[OVS_PACKET_ATTR_PACKET]);
	packet = __dev_alloc_skb(NET_IP_ALIGN + len, GFP_KERNEL);
	err = -ENOMEM;
	if (!packet)
		goto err;
	skb_reserve(packet, NET_IP_ALIGN);

	nla_memcpy(__skb_put(packet, len), a[OVS_PACKET_ATTR_PACKET], len);

	/* Set packet's mru */
	if (a[OVS_PACKET_ATTR_MRU]) {
		mru = nla_get_u16(a[OVS_PACKET_ATTR_MRU]);
		packet->ignore_df = 1;
	}
	OVS_CB(packet)->mru = mru;

	if (a[OVS_PACKET_ATTR_HASH]) {
		hash = nla_get_u64(a[OVS_PACKET_ATTR_HASH]);

		__skb_set_hash(packet, hash & 0xFFFFFFFFULL,
			       !!(hash & OVS_PACKET_HASH_SW_BIT),
			       !!(hash & OVS_PACKET_HASH_L4_BIT));
	}

	/* Build an sw_flow for sending this packet. */
	flow = ovs_flow_alloc();
	err = PTR_ERR(flow);
	if (IS_ERR(flow))
		goto err_kfree_skb;

	//解析报文及元数据
	err = ovs_flow_key_extract_userspace(net, a[OVS_PACKET_ATTR_KEY],
					     packet, &flow->key, log);
	if (err)
		goto err_flow_free;

	//转换action
	err = ovs_nla_copy_actions(net, a[OVS_PACKET_ATTR_ACTIONS],
				   &flow->key, &acts/*出参，转换后action*/, log);
	if (err)
		goto err_flow_free;

	rcu_assign_pointer(flow->sf_acts, acts);
	packet->priority = flow->key.phy.priority;
	packet->mark = flow->key.phy.skb_mark;

	rcu_read_lock();
	dp = get_dp_rcu(net, ovs_header->dp_ifindex);
	err = -ENODEV;
	if (!dp)
		goto err_unlock;

	//取报文对应的inport
	input_vport = ovs_vport_rcu(dp, flow->key.phy.in_port);
	if (!input_vport)
		input_vport = ovs_vport_rcu(dp, OVSP_LOCAL);

	if (!input_vport)
		goto err_unlock;

	//设置报文归属的dev
	packet->dev = input_vport->dev;
	OVS_CB(packet)->input_vport = input_vport;
	sf_acts = rcu_dereference(flow->sf_acts);

	local_bh_disable();
	//针对此报文执行action
	err = ovs_execute_actions(dp, packet, sf_acts, &flow->key);
	local_bh_enable();
	rcu_read_unlock();

	ovs_flow_free(flow, false);
	return err;

err_unlock:
	rcu_read_unlock();
err_flow_free:
	ovs_flow_free(flow, false);
err_kfree_skb:
	kfree_skb(packet);
err:
	return err;
}

static const struct nla_policy packet_policy[OVS_PACKET_ATTR_MAX + 1] = {
	[OVS_PACKET_ATTR_PACKET] = { .len = ETH_HLEN },
	[OVS_PACKET_ATTR_KEY] = { .type = NLA_NESTED },
	[OVS_PACKET_ATTR_ACTIONS] = { .type = NLA_NESTED },
	[OVS_PACKET_ATTR_PROBE] = { .type = NLA_FLAG },
	[OVS_PACKET_ATTR_MRU] = { .type = NLA_U16 },
	[OVS_PACKET_ATTR_HASH] = { .type = NLA_U64 },
};

//处理用户态发送下来的报文及action
static const struct genl_small_ops dp_packet_genl_ops[] = {
	{ .cmd = OVS_PACKET_CMD_EXECUTE,
	  .validate = GENL_DONT_VALIDATE_STRICT | GENL_DONT_VALIDATE_DUMP,
	  .flags = GENL_UNS_ADMIN_PERM, /* Requires CAP_NET_ADMIN privilege. */
	  .doit = ovs_packet_cmd_execute
	}
};

static struct genl_family dp_packet_genl_family __ro_after_init = {
	.hdrsize = sizeof(struct ovs_header),
	.name = OVS_PACKET_FAMILY,
	.version = OVS_PACKET_VERSION,
	.maxattr = OVS_PACKET_ATTR_MAX,
	.policy = packet_policy,
	.netnsok = true,
	.parallel_ops = true,
	.small_ops = dp_packet_genl_ops,
	.n_small_ops = ARRAY_SIZE(dp_packet_genl_ops),
	.resv_start_op = OVS_PACKET_CMD_EXECUTE + 1,
	.module = THIS_MODULE,
};

static void get_dp_stats(const struct datapath *dp, struct ovs_dp_stats *stats,
			 struct ovs_dp_megaflow_stats *mega_stats)
{
	int i;

	memset(mega_stats, 0, sizeof(*mega_stats));

	//取kernel中流表规则数
	stats->n_flows = ovs_flow_tbl_count(&dp->table);
	mega_stats->n_masks = ovs_flow_tbl_num_masks(&dp->table);

	stats->n_hit = stats->n_missed = stats->n_lost = 0;

	for_each_possible_cpu(i) {
		const struct dp_stats_percpu *percpu_stats;
		struct dp_stats_percpu local_stats;
		unsigned int start;

		percpu_stats = per_cpu_ptr(dp->stats_percpu, i);

		do {
			start = u64_stats_fetch_begin(&percpu_stats->syncp);
			local_stats = *percpu_stats;
		} while (u64_stats_fetch_retry(&percpu_stats->syncp, start));

		stats->n_hit += local_stats.n_hit;
		stats->n_missed += local_stats.n_missed;
		stats->n_lost += local_stats.n_lost;
		mega_stats->n_mask_hit += local_stats.n_mask_hit;
		mega_stats->n_cache_hit += local_stats.n_cache_hit;
	}
}

static bool should_fill_key(const struct sw_flow_id *sfid, uint32_t ufid_flags)
{
	return ovs_identifier_is_ufid(sfid) &&
	       !(ufid_flags & OVS_UFID_F_OMIT_KEY);
}

static bool should_fill_mask(uint32_t ufid_flags)
{
	return !(ufid_flags & OVS_UFID_F_OMIT_MASK);
}

static bool should_fill_actions(uint32_t ufid_flags)
{
	return !(ufid_flags & OVS_UFID_F_OMIT_ACTIONS);
}

static size_t ovs_flow_cmd_msg_size(const struct sw_flow_actions *acts,
				    const struct sw_flow_id *sfid,
				    uint32_t ufid_flags)
{
	size_t len = NLMSG_ALIGN(sizeof(struct ovs_header));

	/* OVS_FLOW_ATTR_UFID, or unmasked flow key as fallback
	 * see ovs_nla_put_identifier()
	 */
	if (sfid && ovs_identifier_is_ufid(sfid))
		len += nla_total_size(sfid->ufid_len);
	else
		len += nla_total_size(ovs_key_attr_size());

	/* OVS_FLOW_ATTR_KEY */
	if (!sfid || should_fill_key(sfid, ufid_flags))
		len += nla_total_size(ovs_key_attr_size());

	/* OVS_FLOW_ATTR_MASK */
	if (should_fill_mask(ufid_flags))
		len += nla_total_size(ovs_key_attr_size());

	/* OVS_FLOW_ATTR_ACTIONS */
	if (should_fill_actions(ufid_flags))
		len += nla_total_size(acts->orig_len);

	return len
		+ nla_total_size_64bit(sizeof(struct ovs_flow_stats)) /* OVS_FLOW_ATTR_STATS */
		+ nla_total_size(1) /* OVS_FLOW_ATTR_TCP_FLAGS */
		+ nla_total_size_64bit(8); /* OVS_FLOW_ATTR_USED */
}

/* Called with ovs_mutex or RCU read lock. */
static int ovs_flow_cmd_fill_stats(const struct sw_flow *flow,
				   struct sk_buff *skb)
{
	struct ovs_flow_stats stats;
	__be16 tcp_flags;
	unsigned long used;

	ovs_flow_stats_get(flow, &stats, &used, &tcp_flags);

	if (used &&
	    nla_put_u64_64bit(skb, OVS_FLOW_ATTR_USED, ovs_flow_used_time(used),
			      OVS_FLOW_ATTR_PAD))
		return -EMSGSIZE;

	//如果报文数量为0，则就不append 状态数据了
	if (stats.n_packets &&
	    nla_put_64bit(skb, OVS_FLOW_ATTR_STATS,
			  sizeof(struct ovs_flow_stats), &stats,
			  OVS_FLOW_ATTR_PAD))
		return -EMSGSIZE;

	if ((u8)ntohs(tcp_flags) &&
	     nla_put_u8(skb, OVS_FLOW_ATTR_TCP_FLAGS, (u8)ntohs(tcp_flags)))
		return -EMSGSIZE;

	return 0;
}

/* Called with ovs_mutex or RCU read lock. */
static int ovs_flow_cmd_fill_actions(const struct sw_flow *flow,
				     struct sk_buff *skb, int skb_orig_len)
{
	struct nlattr *start;
	int err;

	/* If OVS_FLOW_ATTR_ACTIONS doesn't fit, skip dumping the actions if
	 * this is the first flow to be dumped into 'skb'.  This is unusual for
	 * Netlink but individual action lists can be longer than
	 * NLMSG_GOODSIZE and thus entirely undumpable if we didn't do this.
	 * The userspace caller can always fetch the actions separately if it
	 * really wants them.  (Most userspace callers in fact don't care.)
	 *
	 * This can only fail for dump operations because the skb is always
	 * properly sized for single flows.
	 */
	start = nla_nest_start_noflag(skb, OVS_FLOW_ATTR_ACTIONS);
	if (start) {
		const struct sw_flow_actions *sf_acts;

		sf_acts = rcu_dereference_ovsl(flow->sf_acts);
		err = ovs_nla_put_actions(sf_acts->actions,
					  sf_acts->actions_len, skb);

		if (!err)
			nla_nest_end(skb, start);
		else {
			if (skb_orig_len)
				return err;

			nla_nest_cancel(skb, start);
		}
	} else if (skb_orig_len) {
		return -EMSGSIZE;
	}

	return 0;
}

/* Called with ovs_mutex or RCU read lock. */
static int ovs_flow_cmd_fill_info(const struct sw_flow *flow, int dp_ifindex,
				  struct sk_buff *skb, u32 portid,
				  u32 seq, u32 flags, u8 cmd, u32 ufid_flags)
{
	const int skb_orig_len = skb->len;
	struct ovs_header *ovs_header;
	int err;

	ovs_header = genlmsg_put(skb, portid, seq, &dp_flow_genl_family,
				 flags, cmd);
	if (!ovs_header)
		return -EMSGSIZE;

	ovs_header->dp_ifindex = dp_ifindex;

	err = ovs_nla_put_identifier(flow, skb);
	if (err)
		goto error;

	if (should_fill_key(&flow->id, ufid_flags)) {
		err = ovs_nla_put_masked_key(flow, skb);
		if (err)
			goto error;
	}

	if (should_fill_mask(ufid_flags)) {
		err = ovs_nla_put_mask(flow, skb);
		if (err)
			goto error;
	}

	//获取flow状态
	err = ovs_flow_cmd_fill_stats(flow, skb);
	if (err)
		goto error;

	if (should_fill_actions(ufid_flags)) {
		err = ovs_flow_cmd_fill_actions(flow, skb, skb_orig_len);
		if (err)
			goto error;
	}

	genlmsg_end(skb, ovs_header);
	return 0;

error:
	genlmsg_cancel(skb, ovs_header);
	return err;
}

/* May not be called with RCU read lock. */
static struct sk_buff *ovs_flow_cmd_alloc_info(const struct sw_flow_actions *acts,
					       const struct sw_flow_id *sfid,
					       struct genl_info *info,
					       bool always,
					       uint32_t ufid_flags)
{
	struct sk_buff *skb;
	size_t len;

	if (!always && !ovs_must_notify(&dp_flow_genl_family, info, 0))
		return NULL;

	len = ovs_flow_cmd_msg_size(acts, sfid, ufid_flags);
	skb = genlmsg_new(len, GFP_KERNEL);
	if (!skb)
		return ERR_PTR(-ENOMEM);

	return skb;
}

/* Called with ovs_mutex. */
static struct sk_buff *ovs_flow_cmd_build_info(const struct sw_flow *flow,
					       int dp_ifindex,
					       struct genl_info *info, u8 cmd,
					       bool always, u32 ufid_flags)
{
	struct sk_buff *skb;
	int retval;

	skb = ovs_flow_cmd_alloc_info(ovsl_dereference(flow->sf_acts),
				      &flow->id, info, always, ufid_flags);
	if (IS_ERR_OR_NULL(skb))
		return skb;

	retval = ovs_flow_cmd_fill_info(flow, dp_ifindex, skb,
					info->snd_portid, info->snd_seq, 0,
					cmd, ufid_flags);
	if (WARN_ON_ONCE(retval < 0)) {
		kfree_skb(skb);
		skb = ERR_PTR(retval);
	}
	return skb;
}

/*处理下发的flow规则*/
static int ovs_flow_cmd_new(struct sk_buff *skb, struct genl_info *info)
{
	struct net *net = sock_net(skb->sk);
	struct nlattr **a = info->attrs;
	struct ovs_header *ovs_header = info->userhdr;
	struct sw_flow *flow = NULL, *new_flow;
	struct sw_flow_mask mask;
	struct sk_buff *reply;
	struct datapath *dp;
	struct sw_flow_key *key;
	struct sw_flow_actions *acts;
	struct sw_flow_match match;
	u32 ufid_flags = ovs_nla_get_ufid_flags(a[OVS_FLOW_ATTR_UFID_FLAGS]);
	int error;
	bool log = !a[OVS_FLOW_ATTR_PROBE];

	/* Must have key and actions. */
	error = -EINVAL;
	if (!a[OVS_FLOW_ATTR_KEY]) {
		OVS_NLERR(log, "Flow key attr not present in new flow.");
		goto error;
	}
	if (!a[OVS_FLOW_ATTR_ACTIONS]) {
		OVS_NLERR(log, "Flow actions attr not present in new flow.");
		goto error;
	}

	/* Most of the time we need to allocate a new flow, do it before
	 * locking.
	 */
	new_flow = ovs_flow_alloc();
	if (IS_ERR(new_flow)) {
		error = PTR_ERR(new_flow);
		goto error;
	}

	/* Extract key. */
<<<<<<< HEAD
	//解析并注入key,mask
	ovs_match_init(&match, &new_flow->key, false, &mask);
=======
	key = kzalloc(sizeof(*key), GFP_KERNEL);
	if (!key) {
		error = -ENOMEM;
		goto err_kfree_flow;
	}

	ovs_match_init(&match, key, false, &mask);
>>>>>>> fe15c26e
	error = ovs_nla_get_match(net, &match, a[OVS_FLOW_ATTR_KEY],
				  a[OVS_FLOW_ATTR_MASK], log);
	if (error)
		goto err_kfree_key;

	ovs_flow_mask_key(&new_flow->key, key, true, &mask);

	/* Extract flow identifier. */
	error = ovs_nla_get_identifier(&new_flow->id, a[OVS_FLOW_ATTR_UFID],
				       key, log);
	if (error)
		goto err_kfree_key;

	/* Validate actions. */
	//解析并填充action到acts
	error = ovs_nla_copy_actions(net, a[OVS_FLOW_ATTR_ACTIONS],
				     &new_flow->key, &acts, log);
	if (error) {
		OVS_NLERR(log, "Flow actions may not be safe on all matching packets.");
		goto err_kfree_key;
	}

	reply = ovs_flow_cmd_alloc_info(acts, &new_flow->id, info, false,
					ufid_flags);
	if (IS_ERR(reply)) {
		error = PTR_ERR(reply);
		goto err_kfree_acts;
	}

	ovs_lock();
	//取flow对应的dp
	dp = get_dp(net, ovs_header->dp_ifindex);
	if (unlikely(!dp)) {
		error = -ENODEV;
		goto err_unlock_ovs;
	}

	/* Check if this is a duplicate flow */
	//检查id是否重复
	if (ovs_identifier_is_ufid(&new_flow->id))
		flow = ovs_flow_tbl_lookup_ufid(&dp->table, &new_flow->id);
	if (!flow)
<<<<<<< HEAD
		//通过key再查一次flow(检查是否重复）
		flow = ovs_flow_tbl_lookup(&dp->table, &new_flow->key);
=======
		flow = ovs_flow_tbl_lookup(&dp->table, key);
>>>>>>> fe15c26e
	if (likely(!flow)) {
		rcu_assign_pointer(new_flow->sf_acts, acts);

		/* Put flow in bucket. */
		//向datapath的table中插入new_flow
		error = ovs_flow_tbl_insert(&dp->table, new_flow, &mask);
		if (unlikely(error)) {
			acts = NULL;
			goto err_unlock_ovs;
		}

		if (unlikely(reply)) {
			error = ovs_flow_cmd_fill_info(new_flow,
						       ovs_header->dp_ifindex,
						       reply, info->snd_portid,
						       info->snd_seq, 0,
						       OVS_FLOW_CMD_NEW,
						       ufid_flags);
			BUG_ON(error < 0);
		}
		ovs_unlock();
	} else {
		struct sw_flow_actions *old_acts;

		/* Bail out if we're not allowed to modify an existing flow.
		 * We accept NLM_F_CREATE in place of the intended NLM_F_EXCL
		 * because Generic Netlink treats the latter as a dump
		 * request.  We also accept NLM_F_EXCL in case that bug ever
		 * gets fixed.
		 */
		if (unlikely(info->nlhdr->nlmsg_flags & (NLM_F_CREATE
							 | NLM_F_EXCL))) {
			//已存在，但非修改，报错
			error = -EEXIST;
			goto err_unlock_ovs;
		}
		/* The flow identifier has to be the same for flow updates.
		 * Look for any overlapping flow.
		 */
		//查询出已存在的流，更新actions
		if (unlikely(!ovs_flow_cmp(flow, &match))) {
			if (ovs_identifier_is_key(&flow->id))
				flow = ovs_flow_tbl_lookup_exact(&dp->table,
								 &match);
			else /* UFID matches but key is different */
				flow = NULL;
			if (!flow) {
				error = -ENOENT;
				goto err_unlock_ovs;
			}
		}
		/* Update actions. */
		old_acts = ovsl_dereference(flow->sf_acts);
		rcu_assign_pointer(flow->sf_acts, acts);

		if (unlikely(reply)) {
			error = ovs_flow_cmd_fill_info(flow,
						       ovs_header->dp_ifindex,
						       reply, info->snd_portid,
						       info->snd_seq, 0,
						       OVS_FLOW_CMD_NEW,
						       ufid_flags);
			BUG_ON(error < 0);
		}
		ovs_unlock();

		ovs_nla_free_flow_actions_rcu(old_acts);
		ovs_flow_free(new_flow, false);
	}

	if (reply)
		ovs_notify(&dp_flow_genl_family, reply, info);

	kfree(key);
	return 0;

err_unlock_ovs:
	ovs_unlock();
	kfree_skb(reply);
err_kfree_acts:
	ovs_nla_free_flow_actions(acts);
err_kfree_key:
	kfree(key);
err_kfree_flow:
	ovs_flow_free(new_flow, false);
error:
	return error;
}

/* Factor out action copy to avoid "Wframe-larger-than=1024" warning. */
static noinline_for_stack
struct sw_flow_actions *get_flow_actions(struct net *net,
					 const struct nlattr *a,
					 const struct sw_flow_key *key,
					 const struct sw_flow_mask *mask,
					 bool log)
{
	struct sw_flow_actions *acts;
	struct sw_flow_key masked_key;
	int error;

	ovs_flow_mask_key(&masked_key, key, true, mask);
	error = ovs_nla_copy_actions(net, a, &masked_key, &acts, log);
	if (error) {
		OVS_NLERR(log,
			  "Actions may not be safe on all matching packets");
		return ERR_PTR(error);
	}

	return acts;
}

/* Factor out match-init and action-copy to avoid
 * "Wframe-larger-than=1024" warning. Because mask is only
 * used to get actions, we new a function to save some
 * stack space.
 *
 * If there are not key and action attrs, we return 0
 * directly. In the case, the caller will also not use the
 * match as before. If there is action attr, we try to get
 * actions and save them to *acts. Before returning from
 * the function, we reset the match->mask pointer. Because
 * we should not to return match object with dangling reference
 * to mask.
 * */
static noinline_for_stack int
ovs_nla_init_match_and_action(struct net *net,
			      struct sw_flow_match *match,
			      struct sw_flow_key *key,
			      struct nlattr **a,
			      struct sw_flow_actions **acts,
			      bool log)
{
	struct sw_flow_mask mask;
	int error = 0;

	if (a[OVS_FLOW_ATTR_KEY]) {
		ovs_match_init(match, key, true, &mask);
		error = ovs_nla_get_match(net, match, a[OVS_FLOW_ATTR_KEY],
					  a[OVS_FLOW_ATTR_MASK], log);
		if (error)
			goto error;
	}

	if (a[OVS_FLOW_ATTR_ACTIONS]) {
		if (!a[OVS_FLOW_ATTR_KEY]) {
			OVS_NLERR(log,
				  "Flow key attribute not present in set flow.");
			error = -EINVAL;
			goto error;
		}

		*acts = get_flow_actions(net, a[OVS_FLOW_ATTR_ACTIONS], key,
					 &mask, log);
		if (IS_ERR(*acts)) {
			error = PTR_ERR(*acts);
			goto error;
		}
	}

	/* On success, error is 0. */
error:
	match->mask = NULL;
	return error;
}

static int ovs_flow_cmd_set(struct sk_buff *skb, struct genl_info *info)
{
	struct net *net = sock_net(skb->sk);
	struct nlattr **a = info->attrs;
	struct ovs_header *ovs_header = info->userhdr;
	struct sw_flow_key key;
	struct sw_flow *flow;
	struct sk_buff *reply = NULL;
	struct datapath *dp;
	struct sw_flow_actions *old_acts = NULL, *acts = NULL;
	struct sw_flow_match match;
	struct sw_flow_id sfid;
	u32 ufid_flags = ovs_nla_get_ufid_flags(a[OVS_FLOW_ATTR_UFID_FLAGS]);
	int error = 0;
	bool log = !a[OVS_FLOW_ATTR_PROBE];
	bool ufid_present;

	ufid_present = ovs_nla_get_ufid(&sfid, a[OVS_FLOW_ATTR_UFID], log);
	if (!a[OVS_FLOW_ATTR_KEY] && !ufid_present) {
		OVS_NLERR(log,
			  "Flow set message rejected, Key attribute missing.");
		return -EINVAL;
	}

	error = ovs_nla_init_match_and_action(net, &match, &key, a,
					      &acts, log);
	if (error)
		goto error;

	if (acts) {
		/* Can allocate before locking if have acts. */
		reply = ovs_flow_cmd_alloc_info(acts, &sfid, info, false,
						ufid_flags);
		if (IS_ERR(reply)) {
			error = PTR_ERR(reply);
			goto err_kfree_acts;
		}
	}

	ovs_lock();
	dp = get_dp(net, ovs_header->dp_ifindex);
	if (unlikely(!dp)) {
		error = -ENODEV;
		goto err_unlock_ovs;
	}
	/* Check that the flow exists. */
	if (ufid_present)
		flow = ovs_flow_tbl_lookup_ufid(&dp->table, &sfid);
	else
		flow = ovs_flow_tbl_lookup_exact(&dp->table, &match);
	if (unlikely(!flow)) {
		error = -ENOENT;
		goto err_unlock_ovs;
	}

	/* Update actions, if present. */
	if (likely(acts)) {
		old_acts = ovsl_dereference(flow->sf_acts);
		rcu_assign_pointer(flow->sf_acts, acts);

		if (unlikely(reply)) {
			error = ovs_flow_cmd_fill_info(flow,
						       ovs_header->dp_ifindex,
						       reply, info->snd_portid,
						       info->snd_seq, 0,
						       OVS_FLOW_CMD_SET,
						       ufid_flags);
			BUG_ON(error < 0);
		}
	} else {
		/* Could not alloc without acts before locking. */
		reply = ovs_flow_cmd_build_info(flow, ovs_header->dp_ifindex,
						info, OVS_FLOW_CMD_SET, false,
						ufid_flags);

		if (IS_ERR(reply)) {
			error = PTR_ERR(reply);
			goto err_unlock_ovs;
		}
	}

	/* Clear stats. */
	if (a[OVS_FLOW_ATTR_CLEAR])
		ovs_flow_stats_clear(flow);
	ovs_unlock();

	if (reply)
		ovs_notify(&dp_flow_genl_family, reply, info);
	if (old_acts)
		ovs_nla_free_flow_actions_rcu(old_acts);

	return 0;

err_unlock_ovs:
	ovs_unlock();
	kfree_skb(reply);
err_kfree_acts:
	ovs_nla_free_flow_actions(acts);
error:
	return error;
}

static int ovs_flow_cmd_get(struct sk_buff *skb, struct genl_info *info)
{
	struct nlattr **a = info->attrs;
	struct ovs_header *ovs_header = info->userhdr;
	struct net *net = sock_net(skb->sk);
	struct sw_flow_key key;
	struct sk_buff *reply;
	struct sw_flow *flow;
	struct datapath *dp;
	struct sw_flow_match match;
	struct sw_flow_id ufid;
	u32 ufid_flags = ovs_nla_get_ufid_flags(a[OVS_FLOW_ATTR_UFID_FLAGS]);
	int err = 0;
	bool log = !a[OVS_FLOW_ATTR_PROBE];
	bool ufid_present;

	ufid_present = ovs_nla_get_ufid(&ufid, a[OVS_FLOW_ATTR_UFID], log);
	if (a[OVS_FLOW_ATTR_KEY]) {
		ovs_match_init(&match, &key, true, NULL);
		err = ovs_nla_get_match(net, &match, a[OVS_FLOW_ATTR_KEY], NULL,
					log);
	} else if (!ufid_present) {
		OVS_NLERR(log,
			  "Flow get message rejected, Key attribute missing.");
		err = -EINVAL;
	}
	if (err)
		return err;

	ovs_lock();
	dp = get_dp(sock_net(skb->sk), ovs_header->dp_ifindex);
	if (!dp) {
		err = -ENODEV;
		goto unlock;
	}

	if (ufid_present)
		flow = ovs_flow_tbl_lookup_ufid(&dp->table, &ufid);
	else
		flow = ovs_flow_tbl_lookup_exact(&dp->table, &match);
	if (!flow) {
		err = -ENOENT;
		goto unlock;
	}

	reply = ovs_flow_cmd_build_info(flow, ovs_header->dp_ifindex, info,
					OVS_FLOW_CMD_GET, true, ufid_flags);
	if (IS_ERR(reply)) {
		err = PTR_ERR(reply);
		goto unlock;
	}

	ovs_unlock();
	return genlmsg_reply(reply, info);
unlock:
	ovs_unlock();
	return err;
}

//自流表中移除flow
static int ovs_flow_cmd_del(struct sk_buff *skb, struct genl_info *info)
{
	struct nlattr **a = info->attrs;
	struct ovs_header *ovs_header = info->userhdr;
	struct net *net = sock_net(skb->sk);
	struct sw_flow_key key;
	struct sk_buff *reply;
	struct sw_flow *flow = NULL;
	struct datapath *dp;
	struct sw_flow_match match;
	struct sw_flow_id ufid;
	u32 ufid_flags = ovs_nla_get_ufid_flags(a[OVS_FLOW_ATTR_UFID_FLAGS]);
	int err;
	bool log = !a[OVS_FLOW_ATTR_PROBE];
	bool ufid_present;

	ufid_present = ovs_nla_get_ufid(&ufid, a[OVS_FLOW_ATTR_UFID], log);
	if (a[OVS_FLOW_ATTR_KEY]) {
		ovs_match_init(&match, &key, true, NULL);
		err = ovs_nla_get_match(net, &match, a[OVS_FLOW_ATTR_KEY],
					NULL, log);
		if (unlikely(err))
			return err;
	}

	ovs_lock();
	dp = get_dp(sock_net(skb->sk), ovs_header->dp_ifindex);
	if (unlikely(!dp)) {
		err = -ENODEV;
		goto unlock;
	}

	if (unlikely(!a[OVS_FLOW_ATTR_KEY] && !ufid_present)) {
		err = ovs_flow_tbl_flush(&dp->table);
		goto unlock;
	}

	if (ufid_present)
		flow = ovs_flow_tbl_lookup_ufid(&dp->table, &ufid);
	else
		flow = ovs_flow_tbl_lookup_exact(&dp->table, &match);
	if (unlikely(!flow)) {
		err = -ENOENT;
		goto unlock;
	}

	ovs_flow_tbl_remove(&dp->table, flow);
	ovs_unlock();

	reply = ovs_flow_cmd_alloc_info((const struct sw_flow_actions __force *) flow->sf_acts,
					&flow->id, info, false, ufid_flags);
	if (likely(reply)) {
		if (!IS_ERR(reply)) {
			rcu_read_lock();	/*To keep RCU checker happy. */
			err = ovs_flow_cmd_fill_info(flow, ovs_header->dp_ifindex,
						     reply, info->snd_portid,
						     info->snd_seq, 0,
						     OVS_FLOW_CMD_DEL,
						     ufid_flags);
			rcu_read_unlock();
			if (WARN_ON_ONCE(err < 0)) {
				kfree_skb(reply);
				goto out_free;
			}

			ovs_notify(&dp_flow_genl_family, reply, info);
		} else {
			netlink_set_err(sock_net(skb->sk)->genl_sock, 0, 0,
					PTR_ERR(reply));
		}
	}

out_free:
	ovs_flow_free(flow, true);
	return 0;
unlock:
	ovs_unlock();
	return err;
}

static int ovs_flow_cmd_dump(struct sk_buff *skb, struct netlink_callback *cb)
{
	struct nlattr *a[__OVS_FLOW_ATTR_MAX];
	struct ovs_header *ovs_header = genlmsg_data(nlmsg_data(cb->nlh));
	struct table_instance *ti;
	struct datapath *dp;
	u32 ufid_flags;
	int err;

	err = genlmsg_parse_deprecated(cb->nlh, &dp_flow_genl_family, a,
				       OVS_FLOW_ATTR_MAX, flow_policy, NULL);
	if (err)
		return err;
	ufid_flags = ovs_nla_get_ufid_flags(a[OVS_FLOW_ATTR_UFID_FLAGS]);

	rcu_read_lock();
	dp = get_dp_rcu(sock_net(skb->sk), ovs_header->dp_ifindex);
	if (!dp) {
		rcu_read_unlock();
		return -ENODEV;
	}

	ti = rcu_dereference(dp->table.ti);
	for (;;) {
		struct sw_flow *flow;
		u32 bucket, obj;

		//桶号
		bucket = cb->args[0];
		//索引号
		obj = cb->args[1];
		//取对应的flow,更新bucket,obj
		flow = ovs_flow_tbl_dump_next(ti, &bucket, &obj);
		if (!flow)
			break;

		//填充flow到skb
		if (ovs_flow_cmd_fill_info(flow, ovs_header->dp_ifindex, skb,
					   NETLINK_CB(cb->skb).portid,
					   cb->nlh->nlmsg_seq, NLM_F_MULTI,
					   OVS_FLOW_CMD_GET, ufid_flags) < 0)
			break;

		cb->args[0] = bucket;
		cb->args[1] = obj;
	}
	rcu_read_unlock();
	return skb->len;
}

static const struct nla_policy flow_policy[OVS_FLOW_ATTR_MAX + 1] = {
	[OVS_FLOW_ATTR_KEY] = { .type = NLA_NESTED },
	[OVS_FLOW_ATTR_MASK] = { .type = NLA_NESTED },
	[OVS_FLOW_ATTR_ACTIONS] = { .type = NLA_NESTED },
	[OVS_FLOW_ATTR_CLEAR] = { .type = NLA_FLAG },
	[OVS_FLOW_ATTR_PROBE] = { .type = NLA_FLAG },
	[OVS_FLOW_ATTR_UFID] = { .type = NLA_UNSPEC, .len = 1 },
	[OVS_FLOW_ATTR_UFID_FLAGS] = { .type = NLA_U32 },
};

static const struct genl_small_ops dp_flow_genl_ops[] = {
	{ .cmd = OVS_FLOW_CMD_NEW,//处理流的添加
	  .validate = GENL_DONT_VALIDATE_STRICT | GENL_DONT_VALIDATE_DUMP,
	  .flags = GENL_UNS_ADMIN_PERM, /* Requires CAP_NET_ADMIN privilege. */
	  .doit = ovs_flow_cmd_new
	},
	{ .cmd = OVS_FLOW_CMD_DEL,//处理流移除
	  .validate = GENL_DONT_VALIDATE_STRICT | GENL_DONT_VALIDATE_DUMP,
	  .flags = GENL_UNS_ADMIN_PERM, /* Requires CAP_NET_ADMIN privilege. */
	  .doit = ovs_flow_cmd_del
	},
	{ .cmd = OVS_FLOW_CMD_GET,
	  .validate = GENL_DONT_VALIDATE_STRICT | GENL_DONT_VALIDATE_DUMP,
	  .flags = 0,		    /* OK for unprivileged users. */
	  .doit = ovs_flow_cmd_get,//获取datapath flow
	  .dumpit = ovs_flow_cmd_dump//datapath flow dump调用
	},
	{ .cmd = OVS_FLOW_CMD_SET,
	  .validate = GENL_DONT_VALIDATE_STRICT | GENL_DONT_VALIDATE_DUMP,
	  .flags = GENL_UNS_ADMIN_PERM, /* Requires CAP_NET_ADMIN privilege. */
	  .doit = ovs_flow_cmd_set,
	},
};

static struct genl_family dp_flow_genl_family __ro_after_init = {
	.hdrsize = sizeof(struct ovs_header),
	.name = OVS_FLOW_FAMILY,
	.version = OVS_FLOW_VERSION,
	.maxattr = OVS_FLOW_ATTR_MAX,
	.policy = flow_policy,
	.netnsok = true,
	.parallel_ops = true,
	.small_ops = dp_flow_genl_ops,
	.n_small_ops = ARRAY_SIZE(dp_flow_genl_ops),
	.resv_start_op = OVS_FLOW_CMD_SET + 1,
	.mcgrps = &ovs_dp_flow_multicast_group,
	.n_mcgrps = 1,
	.module = THIS_MODULE,
};

static size_t ovs_dp_cmd_msg_size(void)
{
	size_t msgsize = NLMSG_ALIGN(sizeof(struct ovs_header));

	msgsize += nla_total_size(IFNAMSIZ);
	msgsize += nla_total_size_64bit(sizeof(struct ovs_dp_stats));
	msgsize += nla_total_size_64bit(sizeof(struct ovs_dp_megaflow_stats));
	msgsize += nla_total_size(sizeof(u32)); /* OVS_DP_ATTR_USER_FEATURES */
	msgsize += nla_total_size(sizeof(u32)); /* OVS_DP_ATTR_MASKS_CACHE_SIZE */
	msgsize += nla_total_size(sizeof(u32) * nr_cpu_ids); /* OVS_DP_ATTR_PER_CPU_PIDS */

	return msgsize;
}

/* Called with ovs_mutex. */
static int ovs_dp_cmd_fill_info(struct datapath *dp, struct sk_buff *skb,
				u32 portid, u32 seq, u32 flags, u8 cmd)
{
	struct ovs_header *ovs_header;
	struct ovs_dp_stats dp_stats;
	struct ovs_dp_megaflow_stats dp_megaflow_stats;
	struct dp_nlsk_pids *pids = ovsl_dereference(dp->upcall_portids);
	int err, pids_len;

	ovs_header = genlmsg_put(skb, portid, seq, &dp_datapath_genl_family,
				 flags, cmd);
	if (!ovs_header)
		goto error;

	//获取并填充dpifindex
	ovs_header->dp_ifindex = get_dpifindex(dp);

	//设置datapath名称
	err = nla_put_string(skb, OVS_DP_ATTR_NAME, ovs_dp_name(dp));
	if (err)
		goto nla_put_failure;

	get_dp_stats(dp, &dp_stats, &dp_megaflow_stats);
	//存放datapath状态统计信息
	if (nla_put_64bit(skb, OVS_DP_ATTR_STATS, sizeof(struct ovs_dp_stats),
			  &dp_stats, OVS_DP_ATTR_PAD))
		goto nla_put_failure;

	if (nla_put_64bit(skb, OVS_DP_ATTR_MEGAFLOW_STATS,
			  sizeof(struct ovs_dp_megaflow_stats),
			  &dp_megaflow_stats, OVS_DP_ATTR_PAD))
		goto nla_put_failure;

	if (nla_put_u32(skb, OVS_DP_ATTR_USER_FEATURES, dp->user_features))
		goto nla_put_failure;

	if (nla_put_u32(skb, OVS_DP_ATTR_MASKS_CACHE_SIZE,
			ovs_flow_tbl_masks_cache_size(&dp->table)))
		goto nla_put_failure;

	if (dp->user_features & OVS_DP_F_DISPATCH_UPCALL_PER_CPU && pids) {
		pids_len = min(pids->n_pids, nr_cpu_ids) * sizeof(u32);
		if (nla_put(skb, OVS_DP_ATTR_PER_CPU_PIDS, pids_len, &pids->pids))
			goto nla_put_failure;
	}

	genlmsg_end(skb, ovs_header);
	return 0;

nla_put_failure:
	genlmsg_cancel(skb, ovs_header);
error:
	return -EMSGSIZE;
}

static struct sk_buff *ovs_dp_cmd_alloc_info(void)
{
	return genlmsg_new(ovs_dp_cmd_msg_size(), GFP_KERNEL);
}

/* Called with rcu_read_lock or ovs_mutex. */
static struct datapath *lookup_datapath(struct net *net,
					const struct ovs_header *ovs_header,
					struct nlattr *a[OVS_DP_ATTR_MAX + 1])
{
	struct datapath *dp;

	//未给出名称，则使用ifindex
	if (!a[OVS_DP_ATTR_NAME])
		dp = get_dp(net, ovs_header->dp_ifindex);
	else {
		struct vport *vport;

		//通过name获得vport,由vport获得datapath
		vport = ovs_vport_locate(net, nla_data(a[OVS_DP_ATTR_NAME]));
		dp = vport && vport->port_no == OVSP_LOCAL ? vport->dp : NULL;
	}
	return dp ? dp : ERR_PTR(-ENODEV);
}

static void ovs_dp_reset_user_features(struct sk_buff *skb,
				       struct genl_info *info)
{
	struct datapath *dp;

	dp = lookup_datapath(sock_net(skb->sk), info->userhdr,
			     info->attrs);
	if (IS_ERR(dp))
		return;

	pr_warn("%s: Dropping previously announced user features\n",
		ovs_dp_name(dp));
	dp->user_features = 0;
}

static int ovs_dp_set_upcall_portids(struct datapath *dp,
			      const struct nlattr *ids)
{
	struct dp_nlsk_pids *old, *dp_nlsk_pids;

	if (!nla_len(ids) || nla_len(ids) % sizeof(u32))
		return -EINVAL;

	old = ovsl_dereference(dp->upcall_portids);

	dp_nlsk_pids = kmalloc(sizeof(*dp_nlsk_pids) + nla_len(ids),
			       GFP_KERNEL);
	if (!dp_nlsk_pids)
		return -ENOMEM;

	dp_nlsk_pids->n_pids = nla_len(ids) / sizeof(u32);
	nla_memcpy(dp_nlsk_pids->pids, ids, nla_len(ids));

	rcu_assign_pointer(dp->upcall_portids, dp_nlsk_pids);

	kfree_rcu(old, rcu);

	return 0;
}

u32 ovs_dp_get_upcall_portid(const struct datapath *dp, uint32_t cpu_id)
{
	struct dp_nlsk_pids *dp_nlsk_pids;

	dp_nlsk_pids = rcu_dereference(dp->upcall_portids);

	if (dp_nlsk_pids) {
		if (cpu_id < dp_nlsk_pids->n_pids) {
			return dp_nlsk_pids->pids[cpu_id];
		} else if (dp_nlsk_pids->n_pids > 0 &&
			   cpu_id >= dp_nlsk_pids->n_pids) {
			/* If the number of netlink PIDs is mismatched with
			 * the number of CPUs as seen by the kernel, log this
			 * and send the upcall to an arbitrary socket (0) in
			 * order to not drop packets
			 */
			pr_info_ratelimited("cpu_id mismatch with handler threads");
			return dp_nlsk_pids->pids[cpu_id %
						  dp_nlsk_pids->n_pids];
		} else {
			return 0;
		}
	} else {
		return 0;
	}
}

//设置datapath的features标记位
static int ovs_dp_change(struct datapath *dp, struct nlattr *a[])
{
	u32 user_features = 0, old_features = dp->user_features;
	int err;

	if (a[OVS_DP_ATTR_USER_FEATURES]) {
		user_features = nla_get_u32(a[OVS_DP_ATTR_USER_FEATURES]);

		if (user_features & ~(OVS_DP_F_VPORT_PIDS |
				      OVS_DP_F_UNALIGNED |
				      OVS_DP_F_TC_RECIRC_SHARING |
				      OVS_DP_F_DISPATCH_UPCALL_PER_CPU))
			return -EOPNOTSUPP;

#if !IS_ENABLED(CONFIG_NET_TC_SKB_EXT)
		if (user_features & OVS_DP_F_TC_RECIRC_SHARING)
			return -EOPNOTSUPP;
#endif
	}

	if (a[OVS_DP_ATTR_MASKS_CACHE_SIZE]) {
		int err;
		u32 cache_size;

		cache_size = nla_get_u32(a[OVS_DP_ATTR_MASKS_CACHE_SIZE]);
		err = ovs_flow_tbl_masks_cache_resize(&dp->table, cache_size);
		if (err)
			return err;
	}

	dp->user_features = user_features;

	if (dp->user_features & OVS_DP_F_DISPATCH_UPCALL_PER_CPU &&
	    a[OVS_DP_ATTR_PER_CPU_PIDS]) {
		/* Upcall Netlink Port IDs have been updated */
		err = ovs_dp_set_upcall_portids(dp,
						a[OVS_DP_ATTR_PER_CPU_PIDS]);
		if (err)
			return err;
	}

	if ((dp->user_features & OVS_DP_F_TC_RECIRC_SHARING) &&
	    !(old_features & OVS_DP_F_TC_RECIRC_SHARING))
		tc_skb_ext_tc_enable();
	else if (!(dp->user_features & OVS_DP_F_TC_RECIRC_SHARING) &&
		 (old_features & OVS_DP_F_TC_RECIRC_SHARING))
		tc_skb_ext_tc_disable();

	return 0;
}

static int ovs_dp_stats_init(struct datapath *dp)
{
	dp->stats_percpu = netdev_alloc_pcpu_stats(struct dp_stats_percpu);
	if (!dp->stats_percpu)
		return -ENOMEM;

	return 0;
}

static int ovs_dp_vport_init(struct datapath *dp)
{
	int i;

	dp->ports = kmalloc_array(DP_VPORT_HASH_BUCKETS,
				  sizeof(struct hlist_head),
				  GFP_KERNEL);
	if (!dp->ports)
		return -ENOMEM;

	for (i = 0; i < DP_VPORT_HASH_BUCKETS; i++)
		INIT_HLIST_HEAD(&dp->ports[i]);

	return 0;
}

//处理openvswitch的datapath创建命令
static int ovs_dp_cmd_new(struct sk_buff *skb, struct genl_info *info)
{
	struct nlattr **a = info->attrs;
	struct vport_parms parms;
	struct sk_buff *reply;
	struct datapath *dp;
	struct vport *vport;
	struct ovs_net *ovs_net;
	int err;

	err = -EINVAL;
	//必须指定datapath名称及 upcall_pid
	if (!a[OVS_DP_ATTR_NAME] || !a[OVS_DP_ATTR_UPCALL_PID])
		goto err;

	reply = ovs_dp_cmd_alloc_info();
	if (!reply)
		return -ENOMEM;

	err = -ENOMEM;
	//为datapath申请空间
	dp = kzalloc(sizeof(*dp), GFP_KERNEL);
	if (dp == NULL)
		goto err_destroy_reply;

	//设置datapath对应的net namespace
	ovs_dp_set_net(dp, sock_net(skb->sk));

	/* Allocate table. */
	//申请并初始化流表
	err = ovs_flow_tbl_init(&dp->table);
	if (err)
		goto err_destroy_dp;

	//datapath状态字段
	err = ovs_dp_stats_init(dp);
	if (err)
		goto err_destroy_table;

	//ports hash表申请，初始化
	err = ovs_dp_vport_init(dp);
	if (err)
		goto err_destroy_stats;

	//初始化meters表
	err = ovs_meters_init(dp);
	if (err)
		goto err_destroy_ports;

	/* Set up our datapath device. */
	parms.name = nla_data(a[OVS_DP_ATTR_NAME]);
	parms.type = OVS_VPORT_TYPE_INTERNAL;
	parms.options = NULL;
	parms.dp = dp;
	parms.port_no = OVSP_LOCAL;
	parms.upcall_portids = a[OVS_DP_ATTR_UPCALL_PID];
	parms.desired_ifindex = a[OVS_DP_ATTR_IFINDEX]
		? nla_get_u32(a[OVS_DP_ATTR_IFINDEX]) : 0;

	/* So far only local changes have been made, now need the lock. */
	ovs_lock();

	//设置user的功能bit
	err = ovs_dp_change(dp, a);
	if (err)
		goto err_unlock_and_destroy_meters;

	//创建与datapth同名的internal类型接口,并指定其port number
	vport = new_vport(&parms);
	if (IS_ERR(vport)) {
		err = PTR_ERR(vport);
		if (err == -EBUSY)
			err = -EEXIST;

		if (err == -EEXIST) {
			/* An outdated user space instance that does not understand
			 * the concept of user_features has attempted to create a new
			 * datapath and is likely to reuse it. Drop all user features.
			 */
			if (info->genlhdr->version < OVS_DP_VER_FEATURES)
				ovs_dp_reset_user_features(skb, info);
		}

		goto err_destroy_portids;
	}

	vport->upcall_stats = netdev_alloc_pcpu_stats(struct vport_upcall_stats_percpu);
	if (!vport->upcall_stats) {
		err = -ENOMEM;
		goto err_destroy_vport;
	}

	err = ovs_dp_cmd_fill_info(dp, reply, info->snd_portid,
				   info->snd_seq, 0, OVS_DP_CMD_NEW);
	BUG_ON(err < 0);

	/*针对当前dp所属的net,取其私有结构。*/
	ovs_net = net_generic(ovs_dp_get_net(dp), ovs_net_id);
	list_add_tail_rcu(&dp->list_node, &ovs_net->dps);

	ovs_unlock();

	ovs_notify(&dp_datapath_genl_family, reply, info);
	return 0;

err_destroy_vport:
	ovs_dp_detach_port(vport);
err_destroy_portids:
	kfree(rcu_dereference_raw(dp->upcall_portids));
err_unlock_and_destroy_meters:
	ovs_unlock();
	ovs_meters_exit(dp);
err_destroy_ports:
	kfree(dp->ports);
err_destroy_stats:
	free_percpu(dp->stats_percpu);
err_destroy_table:
	ovs_flow_tbl_destroy(&dp->table);
err_destroy_dp:
	kfree(dp);
err_destroy_reply:
	kfree_skb(reply);
err:
	return err;
}

/* Called with ovs_mutex. */
static void __dp_destroy(struct datapath *dp)
{
	struct flow_table *table = &dp->table;
	int i;

	if (dp->user_features & OVS_DP_F_TC_RECIRC_SHARING)
		tc_skb_ext_tc_disable();

	for (i = 0; i < DP_VPORT_HASH_BUCKETS; i++) {
		struct vport *vport;
		struct hlist_node *n;

		hlist_for_each_entry_safe(vport, n, &dp->ports[i], dp_hash_node)
			if (vport->port_no != OVSP_LOCAL)
				ovs_dp_detach_port(vport);
	}

	list_del_rcu(&dp->list_node);

	/* OVSP_LOCAL is datapath internal port. We need to make sure that
	 * all ports in datapath are destroyed first before freeing datapath.
	 */
	ovs_dp_detach_port(ovs_vport_ovsl(dp, OVSP_LOCAL));

	/* Flush sw_flow in the tables. RCU cb only releases resource
	 * such as dp, ports and tables. That may avoid some issues
	 * such as RCU usage warning.
	 */
	table_instance_flow_flush(table, ovsl_dereference(table->ti),
				  ovsl_dereference(table->ufid_ti));

	/* RCU destroy the ports, meters and flow tables. */
	call_rcu(&dp->rcu, destroy_dp_rcu);
}

static int ovs_dp_cmd_del(struct sk_buff *skb, struct genl_info *info)
{
	struct sk_buff *reply;
	struct datapath *dp;
	int err;

	reply = ovs_dp_cmd_alloc_info();
	if (!reply)
		return -ENOMEM;

	ovs_lock();
	dp = lookup_datapath(sock_net(skb->sk), info->userhdr, info->attrs);
	err = PTR_ERR(dp);
	if (IS_ERR(dp))
		goto err_unlock_free;

	err = ovs_dp_cmd_fill_info(dp, reply, info->snd_portid,
				   info->snd_seq, 0, OVS_DP_CMD_DEL);
	BUG_ON(err < 0);

	__dp_destroy(dp);
	ovs_unlock();

	ovs_notify(&dp_datapath_genl_family, reply, info);

	return 0;

err_unlock_free:
	ovs_unlock();
	kfree_skb(reply);
	return err;
}

static int ovs_dp_cmd_set(struct sk_buff *skb, struct genl_info *info)
{
	struct sk_buff *reply;
	struct datapath *dp;
	int err;

	reply = ovs_dp_cmd_alloc_info();
	if (!reply)
		return -ENOMEM;

	ovs_lock();
	//获取到指定的datapath
	dp = lookup_datapath(sock_net(skb->sk), info->userhdr, info->attrs);
	err = PTR_ERR(dp);
	if (IS_ERR(dp))
		goto err_unlock_free;

	err = ovs_dp_change(dp, info->attrs);
	if (err)
		goto err_unlock_free;

	err = ovs_dp_cmd_fill_info(dp, reply, info->snd_portid,
				   info->snd_seq, 0, OVS_DP_CMD_SET);
	BUG_ON(err < 0);

	ovs_unlock();
	ovs_notify(&dp_datapath_genl_family, reply, info);

	return 0;

err_unlock_free:
	ovs_unlock();
	kfree_skb(reply);
	return err;
}

static int ovs_dp_cmd_get(struct sk_buff *skb, struct genl_info *info)
{
	struct sk_buff *reply;
	struct datapath *dp;
	int err;

	reply = ovs_dp_cmd_alloc_info();
	if (!reply)
		return -ENOMEM;

	ovs_lock();
	dp = lookup_datapath(sock_net(skb->sk), info->userhdr, info->attrs);
	if (IS_ERR(dp)) {
		err = PTR_ERR(dp);
		goto err_unlock_free;
	}
	err = ovs_dp_cmd_fill_info(dp, reply, info->snd_portid,
				   info->snd_seq, 0, OVS_DP_CMD_GET);
	BUG_ON(err < 0);
	ovs_unlock();

	return genlmsg_reply(reply, info);

err_unlock_free:
	ovs_unlock();
	kfree_skb(reply);
	return err;
}

static int ovs_dp_cmd_dump(struct sk_buff *skb, struct netlink_callback *cb)
{
	struct ovs_net *ovs_net = net_generic(sock_net(skb->sk), ovs_net_id);
	struct datapath *dp;
	int skip = cb->args[0];
	int i = 0;

	ovs_lock();
	list_for_each_entry(dp, &ovs_net->dps, list_node) {
		if (i >= skip &&
		    ovs_dp_cmd_fill_info(dp, skb, NETLINK_CB(cb->skb).portid,
					 cb->nlh->nlmsg_seq, NLM_F_MULTI,
					 OVS_DP_CMD_GET) < 0)
			break;
		i++;
	}
	ovs_unlock();

	cb->args[0] = i;

	return skb->len;
}

static const struct nla_policy datapath_policy[OVS_DP_ATTR_MAX + 1] = {
	[OVS_DP_ATTR_NAME] = { .type = NLA_NUL_STRING, .len = IFNAMSIZ - 1 },
	[OVS_DP_ATTR_UPCALL_PID] = { .type = NLA_U32 },
	[OVS_DP_ATTR_USER_FEATURES] = { .type = NLA_U32 },
	[OVS_DP_ATTR_MASKS_CACHE_SIZE] =  NLA_POLICY_RANGE(NLA_U32, 0,
		PCPU_MIN_UNIT_SIZE / sizeof(struct mask_cache_entry)),
	[OVS_DP_ATTR_IFINDEX] = {.type = NLA_U32 },
};

static const struct genl_small_ops dp_datapath_genl_ops[] = {
	{ .cmd = OVS_DP_CMD_NEW,
	  .validate = GENL_DONT_VALIDATE_STRICT | GENL_DONT_VALIDATE_DUMP,
	  .flags = GENL_UNS_ADMIN_PERM, /* Requires CAP_NET_ADMIN privilege. */
	  //接收相应的netlink消息处理datapath创建
	  .doit = ovs_dp_cmd_new
	},
	{ .cmd = OVS_DP_CMD_DEL,
	  .validate = GENL_DONT_VALIDATE_STRICT | GENL_DONT_VALIDATE_DUMP,
	  .flags = GENL_UNS_ADMIN_PERM, /* Requires CAP_NET_ADMIN privilege. */
	  .doit = ovs_dp_cmd_del
	},
	{ .cmd = OVS_DP_CMD_GET,//openvswitch通过此命令获取datapath信息
	  .validate = GENL_DONT_VALIDATE_STRICT | GENL_DONT_VALIDATE_DUMP,
	  .flags = 0,		    /* OK for unprivileged users. */
	  .doit = ovs_dp_cmd_get,
	  .dumpit = ovs_dp_cmd_dump
	},
	{ .cmd = OVS_DP_CMD_SET,
	  .validate = GENL_DONT_VALIDATE_STRICT | GENL_DONT_VALIDATE_DUMP,
	  .flags = GENL_UNS_ADMIN_PERM, /* Requires CAP_NET_ADMIN privilege. */
	  .doit = ovs_dp_cmd_set,//打开指定的datapath
	},
};

static struct genl_family dp_datapath_genl_family __ro_after_init = {
	.hdrsize = sizeof(struct ovs_header),
	.name = OVS_DATAPATH_FAMILY,
	.version = OVS_DATAPATH_VERSION,
	.maxattr = OVS_DP_ATTR_MAX,
	.policy = datapath_policy,
	.netnsok = true,
	.parallel_ops = true,
	.small_ops = dp_datapath_genl_ops,
	.n_small_ops = ARRAY_SIZE(dp_datapath_genl_ops),
	.resv_start_op = OVS_DP_CMD_SET + 1,
	.mcgrps = &ovs_dp_datapath_multicast_group,
	.n_mcgrps = 1,
	.module = THIS_MODULE,
};

/* Called with ovs_mutex or RCU read lock. */
static int ovs_vport_cmd_fill_info(struct vport *vport, struct sk_buff *skb,
				   struct net *net, u32 portid, u32 seq,
				   u32 flags, u8 cmd, gfp_t gfp)
{
	struct ovs_header *ovs_header;
	struct ovs_vport_stats vport_stats;
	int err;

	ovs_header = genlmsg_put(skb, portid, seq, &dp_vport_genl_family,
				 flags, cmd);
	if (!ovs_header)
		return -EMSGSIZE;

	ovs_header->dp_ifindex = get_dpifindex(vport->dp);

	if (nla_put_u32(skb, OVS_VPORT_ATTR_PORT_NO, vport->port_no) ||
	    nla_put_u32(skb, OVS_VPORT_ATTR_TYPE, vport->ops->type) ||
	    nla_put_string(skb, OVS_VPORT_ATTR_NAME,
			   ovs_vport_name(vport)) ||
	    nla_put_u32(skb, OVS_VPORT_ATTR_IFINDEX, vport->dev->ifindex))
		goto nla_put_failure;

	if (!net_eq(net, dev_net(vport->dev))) {
		int id = peernet2id_alloc(net, dev_net(vport->dev), gfp);

		if (nla_put_s32(skb, OVS_VPORT_ATTR_NETNSID, id))
			goto nla_put_failure;
	}

	ovs_vport_get_stats(vport, &vport_stats);
	if (nla_put_64bit(skb, OVS_VPORT_ATTR_STATS,
			  sizeof(struct ovs_vport_stats), &vport_stats,
			  OVS_VPORT_ATTR_PAD))
		goto nla_put_failure;

	if (ovs_vport_get_upcall_stats(vport, skb))
		goto nla_put_failure;

	if (ovs_vport_get_upcall_portids(vport, skb))
		goto nla_put_failure;

	err = ovs_vport_get_options(vport, skb);
	if (err == -EMSGSIZE)
		goto error;

	genlmsg_end(skb, ovs_header);
	return 0;

nla_put_failure:
	err = -EMSGSIZE;
error:
	genlmsg_cancel(skb, ovs_header);
	return err;
}

static struct sk_buff *ovs_vport_cmd_alloc_info(void)
{
	return nlmsg_new(NLMSG_DEFAULT_SIZE, GFP_KERNEL);
}

/* Called with ovs_mutex, only via ovs_dp_notify_wq(). */
struct sk_buff *ovs_vport_cmd_build_info(struct vport *vport, struct net *net,
					 u32 portid, u32 seq, u8 cmd)
{
	struct sk_buff *skb;
	int retval;

	skb = nlmsg_new(NLMSG_DEFAULT_SIZE, GFP_KERNEL);
	if (!skb)
		return ERR_PTR(-ENOMEM);

	retval = ovs_vport_cmd_fill_info(vport, skb, net, portid, seq, 0, cmd,
					 GFP_KERNEL);
	BUG_ON(retval < 0);

	return skb;
}

/* Called with ovs_mutex or RCU read lock. */
static struct vport *lookup_vport(struct net *net,
				  const struct ovs_header *ovs_header,
				  struct nlattr *a[OVS_VPORT_ATTR_MAX + 1])
{
	struct datapath *dp;
	struct vport *vport;

	if (a[OVS_VPORT_ATTR_IFINDEX])
		//不支持指明ifindex属性
		return ERR_PTR(-EOPNOTSUPP);
	if (a[OVS_VPORT_ATTR_NAME]) {
		//通过名称获取对应的port
		vport = ovs_vport_locate(net, nla_data(a[OVS_VPORT_ATTR_NAME]));
		if (!vport)
			return ERR_PTR(-ENODEV);
		if (ovs_header->dp_ifindex &&
		    ovs_header->dp_ifindex != get_dpifindex(vport->dp))
			return ERR_PTR(-ENODEV);
		return vport;
	} else if (a[OVS_VPORT_ATTR_PORT_NO]) {
		//给出了接口对应的port number
		u32 port_no = nla_get_u32(a[OVS_VPORT_ATTR_PORT_NO]);

		if (port_no >= DP_MAX_PORTS)
			return ERR_PTR(-EFBIG);

		//取对应的datapath
		dp = get_dp(net, ovs_header->dp_ifindex);
		if (!dp)
			return ERR_PTR(-ENODEV);

		//通过port number获取vport
		vport = ovs_vport_ovsl_rcu(dp, port_no);
		if (!vport)
			return ERR_PTR(-ENODEV);
		return vport;
	} else
		return ERR_PTR(-EINVAL);

}

static unsigned int ovs_get_max_headroom(struct datapath *dp)
{
	unsigned int dev_headroom, max_headroom = 0;
	struct net_device *dev;
	struct vport *vport;
	int i;

	for (i = 0; i < DP_VPORT_HASH_BUCKETS; i++) {
		hlist_for_each_entry_rcu(vport, &dp->ports[i], dp_hash_node,
					 lockdep_ovsl_is_held()) {
			dev = vport->dev;
			dev_headroom = netdev_get_fwd_headroom(dev);
			if (dev_headroom > max_headroom)
				max_headroom = dev_headroom;
		}
	}

	return max_headroom;
}

/* Called with ovs_mutex */
static void ovs_update_headroom(struct datapath *dp, unsigned int new_headroom)
{
	struct vport *vport;
	int i;

	dp->max_headroom = new_headroom;
	for (i = 0; i < DP_VPORT_HASH_BUCKETS; i++) {
		hlist_for_each_entry_rcu(vport, &dp->ports[i], dp_hash_node,
					 lockdep_ovsl_is_held())
			netdev_set_rx_headroom(vport->dev, new_headroom);
	}
}

//处理vport的新建netlink命令
static int ovs_vport_cmd_new(struct sk_buff *skb, struct genl_info *info)
{
	struct nlattr **a = info->attrs;
	struct ovs_header *ovs_header = info->userhdr;
	struct vport_parms parms;
	struct sk_buff *reply;
	struct vport *vport;
	struct datapath *dp;
	unsigned int new_headroom;
	u32 port_no;
	int err;

	if (!a[OVS_VPORT_ATTR_NAME] || !a[OVS_VPORT_ATTR_TYPE] ||
	    !a[OVS_VPORT_ATTR_UPCALL_PID])
		return -EINVAL;

	parms.type = nla_get_u32(a[OVS_VPORT_ATTR_TYPE]);

	if (a[OVS_VPORT_ATTR_IFINDEX] && parms.type != OVS_VPORT_TYPE_INTERNAL)
		return -EOPNOTSUPP;

	//vport在datapath中的编号
	port_no = a[OVS_VPORT_ATTR_PORT_NO]
		? nla_get_u32(a[OVS_VPORT_ATTR_PORT_NO]) : 0;
	if (port_no >= DP_MAX_PORTS)
		return -EFBIG;

	reply = ovs_vport_cmd_alloc_info();
	if (!reply)
		return -ENOMEM;

	ovs_lock();
restart:
	//通过dp_ifindex查找到对应的datapath
	dp = get_dp(sock_net(skb->sk), ovs_header->dp_ifindex);
	err = -ENODEV;
	if (!dp)
		goto exit_unlock_free;

	//通过port_number在datapath中查找对应的vport
	if (port_no) {
		vport = ovs_vport_ovsl(dp, port_no);
		err = -EBUSY;
		if (vport)
			//port已存在报错
			goto exit_unlock_free;
	} else {
		//未指定port_number,查找一个空闲的port number，完成port_no分配
		for (port_no = 1; ; port_no++) {
			if (port_no >= DP_MAX_PORTS) {
				//所有port number均已分配出去，无空闲port number,报错
				err = -EFBIG;
				goto exit_unlock_free;
			}
			vport = ovs_vport_ovsl(dp, port_no);
			if (!vport)
				break;
		}
	}

	//提取接口名称
	parms.name = nla_data(a[OVS_VPORT_ATTR_NAME]);
	parms.options = a[OVS_VPORT_ATTR_OPTIONS];
	parms.dp = dp;
	parms.port_no = port_no;
	parms.upcall_portids = a[OVS_VPORT_ATTR_UPCALL_PID];
	parms.desired_ifindex = a[OVS_VPORT_ATTR_IFINDEX]
		? nla_get_u32(a[OVS_VPORT_ATTR_IFINDEX]) : 0;

	//新建vport
	vport = new_vport(&parms);
	err = PTR_ERR(vport);
	if (IS_ERR(vport)) {
		if (err == -EAGAIN)
			//重试
			goto restart;
		goto exit_unlock_free;
	}

<<<<<<< HEAD
	//构造vport 创建响应消息
=======
	vport->upcall_stats = netdev_alloc_pcpu_stats(struct vport_upcall_stats_percpu);
	if (!vport->upcall_stats) {
		err = -ENOMEM;
		goto exit_unlock_free_vport;
	}

>>>>>>> fe15c26e
	err = ovs_vport_cmd_fill_info(vport, reply, genl_info_net(info),
				      info->snd_portid, info->snd_seq, 0,
				      OVS_VPORT_CMD_NEW, GFP_KERNEL);

	new_headroom = netdev_get_fwd_headroom(vport->dev);

	if (new_headroom > dp->max_headroom)
		ovs_update_headroom(dp, new_headroom);
	else
		netdev_set_rx_headroom(vport->dev, dp->max_headroom);

	BUG_ON(err < 0);
	ovs_unlock();

	//向上通知创建port响应
	ovs_notify(&dp_vport_genl_family, reply, info);
	return 0;

exit_unlock_free_vport:
	ovs_dp_detach_port(vport);
exit_unlock_free:
	ovs_unlock();
	kfree_skb(reply);
	return err;
}

static int ovs_vport_cmd_set(struct sk_buff *skb, struct genl_info *info)
{
	struct nlattr **a = info->attrs;
	struct sk_buff *reply;
	struct vport *vport;
	int err;

	reply = ovs_vport_cmd_alloc_info();
	if (!reply)
		return -ENOMEM;

	ovs_lock();
	vport = lookup_vport(sock_net(skb->sk), info->userhdr, a);
	err = PTR_ERR(vport);
	if (IS_ERR(vport))
		goto exit_unlock_free;

	if (a[OVS_VPORT_ATTR_TYPE] &&
	    nla_get_u32(a[OVS_VPORT_ATTR_TYPE]) != vport->ops->type) {
		err = -EINVAL;
		goto exit_unlock_free;
	}

	if (a[OVS_VPORT_ATTR_OPTIONS]) {
		err = ovs_vport_set_options(vport, a[OVS_VPORT_ATTR_OPTIONS]);
		if (err)
			goto exit_unlock_free;
	}


	if (a[OVS_VPORT_ATTR_UPCALL_PID]) {
		struct nlattr *ids = a[OVS_VPORT_ATTR_UPCALL_PID];

		err = ovs_vport_set_upcall_portids(vport, ids);
		if (err)
			goto exit_unlock_free;
	}

	err = ovs_vport_cmd_fill_info(vport, reply, genl_info_net(info),
				      info->snd_portid, info->snd_seq, 0,
				      OVS_VPORT_CMD_SET, GFP_KERNEL);
	BUG_ON(err < 0);

	ovs_unlock();
	ovs_notify(&dp_vport_genl_family, reply, info);
	return 0;

exit_unlock_free:
	ovs_unlock();
	kfree_skb(reply);
	return err;
}

static int ovs_vport_cmd_del(struct sk_buff *skb, struct genl_info *info)
{
	bool update_headroom = false;
	struct nlattr **a = info->attrs;
	struct sk_buff *reply;
	struct datapath *dp;
	struct vport *vport;
	unsigned int new_headroom;
	int err;

	reply = ovs_vport_cmd_alloc_info();
	if (!reply)
		return -ENOMEM;

	ovs_lock();
	vport = lookup_vport(sock_net(skb->sk), info->userhdr, a);
	err = PTR_ERR(vport);
	if (IS_ERR(vport))
		goto exit_unlock_free;

	if (vport->port_no == OVSP_LOCAL) {
		err = -EINVAL;
		goto exit_unlock_free;
	}

	err = ovs_vport_cmd_fill_info(vport, reply, genl_info_net(info),
				      info->snd_portid, info->snd_seq, 0,
				      OVS_VPORT_CMD_DEL, GFP_KERNEL);
	BUG_ON(err < 0);

	/* the vport deletion may trigger dp headroom update */
	dp = vport->dp;
	if (netdev_get_fwd_headroom(vport->dev) == dp->max_headroom)
		update_headroom = true;

	netdev_reset_rx_headroom(vport->dev);
	ovs_dp_detach_port(vport);

	if (update_headroom) {
		new_headroom = ovs_get_max_headroom(dp);

		if (new_headroom < dp->max_headroom)
			ovs_update_headroom(dp, new_headroom);
	}
	ovs_unlock();

	ovs_notify(&dp_vport_genl_family, reply, info);
	return 0;

exit_unlock_free:
	ovs_unlock();
	kfree_skb(reply);
	return err;
}

static int ovs_vport_cmd_get(struct sk_buff *skb, struct genl_info *info)
{
	struct nlattr **a = info->attrs;
	struct ovs_header *ovs_header = info->userhdr;
	struct sk_buff *reply;
	struct vport *vport;
	int err;

	reply = ovs_vport_cmd_alloc_info();
	if (!reply)
		return -ENOMEM;

	rcu_read_lock();
	vport = lookup_vport(sock_net(skb->sk), ovs_header, a);
	err = PTR_ERR(vport);
	if (IS_ERR(vport))
		goto exit_unlock_free;
	err = ovs_vport_cmd_fill_info(vport, reply, genl_info_net(info),
				      info->snd_portid, info->snd_seq, 0,
				      OVS_VPORT_CMD_GET, GFP_ATOMIC);
	BUG_ON(err < 0);
	rcu_read_unlock();

	return genlmsg_reply(reply, info);

exit_unlock_free:
	rcu_read_unlock();
	kfree_skb(reply);
	return err;
}

//vport dump显示
static int ovs_vport_cmd_dump(struct sk_buff *skb, struct netlink_callback *cb)
{
	struct ovs_header *ovs_header = genlmsg_data(nlmsg_data(cb->nlh));
	struct datapath *dp;
	int bucket = cb->args[0], skip = cb->args[1];
	int i, j = 0;

	rcu_read_lock();
	dp = get_dp_rcu(sock_net(skb->sk), ovs_header->dp_ifindex);
	if (!dp) {
		rcu_read_unlock();
		return -ENODEV;
	}

	//遍历datapath上所有vport
	for (i = bucket; i < DP_VPORT_HASH_BUCKETS; i++) {
		struct vport *vport;

		j = 0;
		hlist_for_each_entry_rcu(vport, &dp->ports[i], dp_hash_node) {
			if (j >= skip &&
			    ovs_vport_cmd_fill_info(vport, skb,
						    sock_net(skb->sk),
						    NETLINK_CB(cb->skb).portid,
						    cb->nlh->nlmsg_seq,
						    NLM_F_MULTI,
						    OVS_VPORT_CMD_GET,
						    GFP_ATOMIC) < 0)
				goto out;

			j++;
		}
		skip = 0;
	}
out:
	rcu_read_unlock();

	cb->args[0] = i;
	cb->args[1] = j;

	return skb->len;
}

/*执行flow mask重平衡*/
static void ovs_dp_masks_rebalance(struct work_struct *work)
{
	struct ovs_net *ovs_net = container_of(work, struct ovs_net,
					       masks_rebalance.work);
	struct datapath *dp;

	ovs_lock();

	list_for_each_entry(dp, &ovs_net->dps, list_node)
		ovs_flow_masks_rebalance(&dp->table);

	ovs_unlock();

	schedule_delayed_work(&ovs_net->masks_rebalance,
			      msecs_to_jiffies(DP_MASKS_REBALANCE_INTERVAL));
}

static const struct nla_policy vport_policy[OVS_VPORT_ATTR_MAX + 1] = {
	[OVS_VPORT_ATTR_NAME] = { .type = NLA_NUL_STRING, .len = IFNAMSIZ - 1 },
	[OVS_VPORT_ATTR_STATS] = { .len = sizeof(struct ovs_vport_stats) },
	[OVS_VPORT_ATTR_PORT_NO] = { .type = NLA_U32 },
	[OVS_VPORT_ATTR_TYPE] = { .type = NLA_U32 },
	[OVS_VPORT_ATTR_UPCALL_PID] = { .type = NLA_UNSPEC },
	[OVS_VPORT_ATTR_OPTIONS] = { .type = NLA_NESTED },
	[OVS_VPORT_ATTR_IFINDEX] = { .type = NLA_U32 },
	[OVS_VPORT_ATTR_NETNSID] = { .type = NLA_S32 },
	[OVS_VPORT_ATTR_UPCALL_STATS] = { .type = NLA_NESTED },
};

static const struct genl_small_ops dp_vport_genl_ops[] = {
	{ .cmd = OVS_VPORT_CMD_NEW,
	  .validate = GENL_DONT_VALIDATE_STRICT | GENL_DONT_VALIDATE_DUMP,
	  .flags = GENL_UNS_ADMIN_PERM, /* Requires CAP_NET_ADMIN privilege. */
	  //处理vport新建消息
	  .doit = ovs_vport_cmd_new
	},
	{ .cmd = OVS_VPORT_CMD_DEL,
	  .validate = GENL_DONT_VALIDATE_STRICT | GENL_DONT_VALIDATE_DUMP,
	  .flags = GENL_UNS_ADMIN_PERM, /* Requires CAP_NET_ADMIN privilege. */
	  //处理vport删除
	  .doit = ovs_vport_cmd_del
	},
	{ .cmd = OVS_VPORT_CMD_GET,
	  .validate = GENL_DONT_VALIDATE_STRICT | GENL_DONT_VALIDATE_DUMP,
	  .flags = 0,		    /* OK for unprivileged users. */
	  .doit = ovs_vport_cmd_get,//处理vport信息查询
	  .dumpit = ovs_vport_cmd_dump
	},
	{ .cmd = OVS_VPORT_CMD_SET,
	  .validate = GENL_DONT_VALIDATE_STRICT | GENL_DONT_VALIDATE_DUMP,
	  .flags = GENL_UNS_ADMIN_PERM, /* Requires CAP_NET_ADMIN privilege. */
	  .doit = ovs_vport_cmd_set,
	},
};

struct genl_family dp_vport_genl_family __ro_after_init = {
	.hdrsize = sizeof(struct ovs_header),
	.name = OVS_VPORT_FAMILY,
	.version = OVS_VPORT_VERSION,
	.maxattr = OVS_VPORT_ATTR_MAX,
	.policy = vport_policy,
	.netnsok = true,
	.parallel_ops = true,
	.small_ops = dp_vport_genl_ops,
	.n_small_ops = ARRAY_SIZE(dp_vport_genl_ops),
	.resv_start_op = OVS_VPORT_CMD_SET + 1,
	.mcgrps = &ovs_dp_vport_multicast_group,
	.n_mcgrps = 1,
	.module = THIS_MODULE,
};

//所有datapath的general family
static struct genl_family * const dp_genl_families[] = {
    /*datapath相关消息*/
	&dp_datapath_genl_family,
	/*vport相关消息*/
	&dp_vport_genl_family,
	/*flow相关消息*/
	&dp_flow_genl_family,
	&dp_packet_genl_family,
	&dp_meter_genl_family,
#if	IS_ENABLED(CONFIG_NETFILTER_CONNCOUNT)
	/*ct limit相关消息*/
	&dp_ct_limit_genl_family,
#endif
};

static void dp_unregister_genl(int n_families)
{
	int i;

	for (i = 0; i < n_families; i++)
		genl_unregister_family(dp_genl_families[i]);
}

/*datapath注册general netlink*/
static int __init dp_register_genl(void)
{
	int err;
	int i;

	//完成所有family注册
	for (i = 0; i < ARRAY_SIZE(dp_genl_families); i++) {

		err = genl_register_family(dp_genl_families[i]);
		if (err)
			goto error;
	}

	return 0;

error:
	dp_unregister_genl(i);
	return err;
}

static int __net_init ovs_init_net(struct net *net)
{
	struct ovs_net *ovs_net = net_generic(net, ovs_net_id);
	int err;

	INIT_LIST_HEAD(&ovs_net->dps);
	//初始化work函数
	INIT_WORK(&ovs_net->dp_notify_work, ovs_dp_notify_wq);
	/*负责dp mask的重新平衡，上一个统计周期内，谁命中的多，谁就第一个命中*/
	INIT_DELAYED_WORK(&ovs_net->masks_rebalance, ovs_dp_masks_rebalance);

	err = ovs_ct_init(net);
	if (err)
		return err;

	schedule_delayed_work(&ovs_net->masks_rebalance,
			      msecs_to_jiffies(DP_MASKS_REBALANCE_INTERVAL));
	return 0;
}

static void __net_exit list_vports_from_net(struct net *net, struct net *dnet,
					    struct list_head *head)
{
	struct ovs_net *ovs_net = net_generic(net, ovs_net_id);
	struct datapath *dp;

	list_for_each_entry(dp, &ovs_net->dps, list_node) {
		int i;

		for (i = 0; i < DP_VPORT_HASH_BUCKETS; i++) {
			struct vport *vport;

			hlist_for_each_entry(vport, &dp->ports[i], dp_hash_node) {
				if (vport->ops->type != OVS_VPORT_TYPE_INTERNAL)
					continue;

				if (dev_net(vport->dev) == dnet)
					list_add(&vport->detach_list, head);
			}
		}
	}
}

static void __net_exit ovs_exit_net(struct net *dnet)
{
	struct datapath *dp, *dp_next;
	struct ovs_net *ovs_net = net_generic(dnet, ovs_net_id);
	struct vport *vport, *vport_next;
	struct net *net;
	LIST_HEAD(head);

	ovs_lock();

	ovs_ct_exit(dnet);

	list_for_each_entry_safe(dp, dp_next, &ovs_net->dps, list_node)
		__dp_destroy(dp);

	down_read(&net_rwsem);
	for_each_net(net)
		list_vports_from_net(net, dnet, &head);
	up_read(&net_rwsem);

	/* Detach all vports from given namespace. */
	list_for_each_entry_safe(vport, vport_next, &head, detach_list) {
		list_del(&vport->detach_list);
		ovs_dp_detach_port(vport);
	}

	ovs_unlock();

	cancel_delayed_work_sync(&ovs_net->masks_rebalance);
	cancel_work_sync(&ovs_net->dp_notify_work);
}

static struct pernet_operations ovs_net_ops = {
	.init = ovs_init_net,
	.exit = ovs_exit_net,
	.id   = &ovs_net_id,
	.size = sizeof(struct ovs_net),
};

static int __init dp_init(void)
{
	int err;

	BUILD_BUG_ON(sizeof(struct ovs_skb_cb) >
		     sizeof_field(struct sk_buff, cb));

	pr_info("Open vSwitch switching datapath\n");

	err = action_fifos_init();
	if (err)
		goto error;

	err = ovs_internal_dev_rtnl_link_register();
	if (err)
		goto error_action_fifos_exit;

	err = ovs_flow_init();
	if (err)
		goto error_unreg_rtnl_link;

	err = ovs_vport_init();
	if (err)
		goto error_flow_exit;

	err = register_pernet_device(&ovs_net_ops);
	if (err)
		goto error_vport_exit;

	err = register_netdevice_notifier(&ovs_dp_device_notifier);
	if (err)
		goto error_netns_exit;

	err = ovs_netdev_init();
	if (err)
		goto error_unreg_notifier;

	err = dp_register_genl();
	if (err < 0)
		goto error_unreg_netdev;

	return 0;

error_unreg_netdev:
	ovs_netdev_exit();
error_unreg_notifier:
	unregister_netdevice_notifier(&ovs_dp_device_notifier);
error_netns_exit:
	unregister_pernet_device(&ovs_net_ops);
error_vport_exit:
	ovs_vport_exit();
error_flow_exit:
	ovs_flow_exit();
error_unreg_rtnl_link:
	ovs_internal_dev_rtnl_link_unregister();
error_action_fifos_exit:
	action_fifos_exit();
error:
	return err;
}

static void dp_cleanup(void)
{
	dp_unregister_genl(ARRAY_SIZE(dp_genl_families));
	ovs_netdev_exit();
	unregister_netdevice_notifier(&ovs_dp_device_notifier);
	unregister_pernet_device(&ovs_net_ops);
	rcu_barrier();
	ovs_vport_exit();
	ovs_flow_exit();
	ovs_internal_dev_rtnl_link_unregister();
	action_fifos_exit();
}

module_init(dp_init);
module_exit(dp_cleanup);

MODULE_DESCRIPTION("Open vSwitch switching datapath");
MODULE_LICENSE("GPL");
MODULE_ALIAS_GENL_FAMILY(OVS_DATAPATH_FAMILY);
MODULE_ALIAS_GENL_FAMILY(OVS_VPORT_FAMILY);
MODULE_ALIAS_GENL_FAMILY(OVS_FLOW_FAMILY);
MODULE_ALIAS_GENL_FAMILY(OVS_PACKET_FAMILY);
MODULE_ALIAS_GENL_FAMILY(OVS_METER_FAMILY);
MODULE_ALIAS_GENL_FAMILY(OVS_CT_LIMIT_FAMILY);<|MERGE_RESOLUTION|>--- conflicted
+++ resolved
@@ -1040,10 +1040,7 @@
 	}
 
 	/* Extract key. */
-<<<<<<< HEAD
 	//解析并注入key,mask
-	ovs_match_init(&match, &new_flow->key, false, &mask);
-=======
 	key = kzalloc(sizeof(*key), GFP_KERNEL);
 	if (!key) {
 		error = -ENOMEM;
@@ -1051,7 +1048,6 @@
 	}
 
 	ovs_match_init(&match, key, false, &mask);
->>>>>>> fe15c26e
 	error = ovs_nla_get_match(net, &match, a[OVS_FLOW_ATTR_KEY],
 				  a[OVS_FLOW_ATTR_MASK], log);
 	if (error)
@@ -1094,12 +1090,8 @@
 	if (ovs_identifier_is_ufid(&new_flow->id))
 		flow = ovs_flow_tbl_lookup_ufid(&dp->table, &new_flow->id);
 	if (!flow)
-<<<<<<< HEAD
 		//通过key再查一次flow(检查是否重复）
-		flow = ovs_flow_tbl_lookup(&dp->table, &new_flow->key);
-=======
 		flow = ovs_flow_tbl_lookup(&dp->table, key);
->>>>>>> fe15c26e
 	if (likely(!flow)) {
 		rcu_assign_pointer(new_flow->sf_acts, acts);
 
@@ -2416,16 +2408,13 @@
 		goto exit_unlock_free;
 	}
 
-<<<<<<< HEAD
-	//构造vport 创建响应消息
-=======
 	vport->upcall_stats = netdev_alloc_pcpu_stats(struct vport_upcall_stats_percpu);
 	if (!vport->upcall_stats) {
 		err = -ENOMEM;
 		goto exit_unlock_free_vport;
 	}
 
->>>>>>> fe15c26e
+	//构造vport 创建响应消息
 	err = ovs_vport_cmd_fill_info(vport, reply, genl_info_net(info),
 				      info->snd_portid, info->snd_seq, 0,
 				      OVS_VPORT_CMD_NEW, GFP_KERNEL);
