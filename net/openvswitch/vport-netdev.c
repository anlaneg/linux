// SPDX-License-Identifier: GPL-2.0-only
/*
 * Copyright (c) 2007-2012 Nicira, Inc.
 */

#define pr_fmt(fmt) KBUILD_MODNAME ": " fmt

#include <linux/if_arp.h>
#include <linux/if_bridge.h>
#include <linux/if_vlan.h>
#include <linux/kernel.h>
#include <linux/llc.h>
#include <linux/rtnetlink.h>
#include <linux/skbuff.h>
#include <linux/openvswitch.h>
#include <linux/export.h>

#include <net/ip_tunnels.h>
#include <net/rtnetlink.h>

#include "datapath.h"
#include "vport.h"
#include "vport-internal_dev.h"
#include "vport-netdev.h"

static struct vport_ops ovs_netdev_vport_ops;

/* Must be called with rcu_read_lock. */
//ovs报文入口
static void netdev_port_receive(struct sk_buff *skb)
{
	struct vport *vport;

	vport = ovs_netdev_get_vport(skb->dev);
	if (unlikely(!vport))
		goto error;

	if (unlikely(skb_warn_if_lro(skb)))
		goto error;

	/* Make our own copy of the packet.  Otherwise we will mangle the
	 * packet for anyone who came before us (e.g. tcpdump via AF_PACKET).
	 */
	skb = skb_share_check(skb, GFP_ATOMIC);
	if (unlikely(!skb))
		return;

	if (skb->dev->type == ARPHRD_ETHER) {
		skb_push(skb, ETH_HLEN);
		skb_postpush_rcsum(skb, skb->data, ETH_HLEN);
	}
	ovs_vport_receive(vport, skb, skb_tunnel_info(skb));
	return;
error:
	kfree_skb(skb);
}

/* Called with rcu_read_lock and bottom-halves disabled. */
//netdev收包入口
static rx_handler_result_t netdev_frame_hook(struct sk_buff **pskb)
{
	struct sk_buff *skb = *pskb;

	if (unlikely(skb->pkt_type == PACKET_LOOPBACK))
		return RX_HANDLER_PASS;

	netdev_port_receive(skb);
	return RX_HANDLER_CONSUMED;//知会kernel协议栈，报文已被消耗
}

//取ovs的local接口
static struct net_device *get_dpdev(const struct datapath *dp)
{
	struct vport *local;

	local = ovs_vport_ovsl(dp, OVSP_LOCAL);
	return local->dev;
}

//将vport对应的名称为$name的netdev收包修改为netdev_frame_hook
struct vport *ovs_netdev_link(struct vport *vport, const char *name)
{
	int err;

	//从vport所属datapath所属network中查找名称为name的dev
	vport->dev = dev_get_by_name(ovs_dp_get_net(vport->dp), name);
	if (!vport->dev) {
		//如果name对应的netdev不存在，则报错
		err = -ENODEV;
		goto error_free_vport;
	}

	if (vport->dev->flags & IFF_LOOPBACK ||
	    (vport->dev->type != ARPHRD_ETHER &&
	     vport->dev->type != ARPHRD_NONE) ||
	    ovs_is_internal_dev(vport->dev)) {
		//不容许internal,loopback口以及非以太类网接口
		err = -EINVAL;
		goto error_put;
	}

	rtnl_lock();
	err = netdev_master_upper_dev_link(vport->dev,
					   get_dpdev(vport->dp),
					   NULL, NULL, NULL);
	if (err)
		goto error_unlock;

	//为设备注册收包回调（bridge也采用相一致的机制）
	//修改加入datapath的vport->dev设备的收包函数变更为netdev_frame_hook)
	err = netdev_rx_handler_register(vport->dev, netdev_frame_hook,
					 vport);
	if (err)
		goto error_master_upper_dev_unlink;

	dev_disable_lro(vport->dev);
	dev_set_promiscuity(vport->dev, 1);
	vport->dev->priv_flags |= IFF_OVS_DATAPATH;
	rtnl_unlock();

	return vport;

error_master_upper_dev_unlink:
	netdev_upper_dev_unlink(vport->dev, get_dpdev(vport->dp));
error_unlock:
	rtnl_unlock();
error_put:
	dev_put(vport->dev);
error_free_vport:
	ovs_vport_free(vport);
	return ERR_PTR(err);
}
EXPORT_SYMBOL_GPL(ovs_netdev_link);

//netdev port创建
static struct vport *netdev_create(const struct vport_parms *parms)
{
	struct vport *vport;

	vport = ovs_vport_alloc(0, &ovs_netdev_vport_ops, parms);
	if (IS_ERR(vport))
		return vport;

	return ovs_netdev_link(vport, parms->name);
}

static void vport_netdev_free(struct rcu_head *rcu)
{
	struct vport *vport = container_of(rcu, struct vport, rcu);

	//释放对dev的引用
	if (vport->dev)
		dev_put(vport->dev);
	ovs_vport_free(vport);
}

void ovs_netdev_detach_dev(struct vport *vport)
{
	ASSERT_RTNL();
	vport->dev->priv_flags &= ~IFF_OVS_DATAPATH;
	netdev_rx_handler_unregister(vport->dev);
	netdev_upper_dev_unlink(vport->dev,
				netdev_master_upper_dev_get(vport->dev));
	dev_set_promiscuity(vport->dev, -1);
}

static void netdev_destroy(struct vport *vport)
{
	rtnl_lock();
	if (netif_is_ovs_port(vport->dev))
		ovs_netdev_detach_dev(vport);
	rtnl_unlock();

	call_rcu(&vport->rcu, vport_netdev_free);
}

void ovs_netdev_tunnel_destroy(struct vport *vport)
{
	rtnl_lock();
	if (netif_is_ovs_port(vport->dev))
		ovs_netdev_detach_dev(vport);

	/* We can be invoked by both explicit vport deletion and
	 * underlying netdev deregistration; delete the link only
	 * if it's not already shutting down.
	 */
	if (vport->dev->reg_state == NETREG_REGISTERED)
		rtnl_delete_link(vport->dev);
	dev_put(vport->dev);
	vport->dev = NULL;
	rtnl_unlock();

	call_rcu(&vport->rcu, vport_netdev_free);
}
EXPORT_SYMBOL_GPL(ovs_netdev_tunnel_destroy);

/* Returns null if this device is not attached to a datapath. */
struct vport *ovs_netdev_get_vport(struct net_device *dev)
{
<<<<<<< HEAD
	//由dev获得vport
	if (likely(dev->priv_flags & IFF_OVS_DATAPATH))
=======
	if (likely(netif_is_ovs_port(dev)))
>>>>>>> 5f9e832c
		return (struct vport *)
			rcu_dereference_rtnl(dev->rx_handler_data);
	else
		return NULL;
}

static struct vport_ops ovs_netdev_vport_ops = {
	.type		= OVS_VPORT_TYPE_NETDEV,
	//接口创建
	.create		= netdev_create,
	//接口销毁
	.destroy	= netdev_destroy,
	//针对netdev类型的报文，其自ovs向外发送时，其将投递给vport->dev对应的那个口
	.send		= dev_queue_xmit,
};

//添加netdev vport ops
int __init ovs_netdev_init(void)
{
	//注册类型为ovs_vport_type_netdev的ops
	return ovs_vport_ops_register(&ovs_netdev_vport_ops);
}

//移除netdev vport ops
void ovs_netdev_exit(void)
{
	//netdev ops移除
	ovs_vport_ops_unregister(&ovs_netdev_vport_ops);
}<|MERGE_RESOLUTION|>--- conflicted
+++ resolved
@@ -197,12 +197,8 @@
 /* Returns null if this device is not attached to a datapath. */
 struct vport *ovs_netdev_get_vport(struct net_device *dev)
 {
-<<<<<<< HEAD
 	//由dev获得vport
-	if (likely(dev->priv_flags & IFF_OVS_DATAPATH))
-=======
 	if (likely(netif_is_ovs_port(dev)))
->>>>>>> 5f9e832c
 		return (struct vport *)
 			rcu_dereference_rtnl(dev->rx_handler_data);
 	else
