// SPDX-License-Identifier: GPL-2.0-only
/*
 * Copyright (c) 2007-2012 Nicira, Inc.
 */

#define pr_fmt(fmt) KBUILD_MODNAME ": " fmt

#include <linux/if_arp.h>
#include <linux/if_bridge.h>
#include <linux/if_vlan.h>
#include <linux/kernel.h>
#include <linux/llc.h>
#include <linux/rtnetlink.h>
#include <linux/skbuff.h>
#include <linux/openvswitch.h>
#include <linux/export.h>

#include <net/ip_tunnels.h>
#include <net/rtnetlink.h>

#include "datapath.h"
#include "vport.h"
#include "vport-internal_dev.h"
#include "vport-netdev.h"

static struct vport_ops ovs_netdev_vport_ops;

/* Must be called with rcu_read_lock. */
//ovs报文入口
static void netdev_port_receive(struct sk_buff *skb)
{
	struct vport *vport;

	vport = ovs_netdev_get_vport(skb->dev);
	if (unlikely(!vport))
		goto error;

	if (unlikely(skb_warn_if_lro(skb)))
		goto error;

	/* Make our own copy of the packet.  Otherwise we will mangle the
	 * packet for anyone who came before us (e.g. tcpdump via AF_PACKET).
	 */
	skb = skb_share_check(skb, GFP_ATOMIC);
	if (unlikely(!skb))
		return;

	if (skb->dev->type == ARPHRD_ETHER)
		skb_push_rcsum(skb, ETH_HLEN);

	ovs_vport_receive(vport, skb, skb_tunnel_info(skb));
	return;
error:
	kfree_skb(skb);
}

/* Called with rcu_read_lock and bottom-halves disabled. */
//netdev收包入口
static rx_handler_result_t netdev_frame_hook(struct sk_buff **pskb)
{
	struct sk_buff *skb = *pskb;

	if (unlikely(skb->pkt_type == PACKET_LOOPBACK))
		return RX_HANDLER_PASS;

	netdev_port_receive(skb);
	//知会kernel协议栈，报文已被消耗
	return RX_HANDLER_CONSUMED;
}

//取ovs的local接口
static struct net_device *get_dpdev(const struct datapath *dp)
{
	struct vport *local;

	local = ovs_vport_ovsl(dp, OVSP_LOCAL);
	return local->dev;
}

//将vport对应的名称为$name的netdev收包修改为netdev_frame_hook
struct vport *ovs_netdev_link(struct vport *vport, const char *name)
{
	int err;

	//从vport所属datapath所属network中查找名称为name的dev
	vport->dev = dev_get_by_name(ovs_dp_get_net(vport->dp), name);
	if (!vport->dev) {
		//如果name对应的netdev不存在，则报错
		err = -ENODEV;
		goto error_free_vport;
	}
	netdev_tracker_alloc(vport->dev, &vport->dev_tracker, GFP_KERNEL);
	if (vport->dev->flags & IFF_LOOPBACK ||
	    (vport->dev->type != ARPHRD_ETHER &&
	     vport->dev->type != ARPHRD_NONE) ||
	    ovs_is_internal_dev(vport->dev)) {
		//不容许internal,loopback口以及非以太类网接口
		err = -EINVAL;
		goto error_put;
	}

	rtnl_lock();
	err = netdev_master_upper_dev_link(vport->dev,
					   get_dpdev(vport->dp),
					   NULL, NULL, NULL);
	if (err)
		goto error_unlock;

	//为设备注册收包回调（bridge也采用相一致的机制）
	//修改加入datapath的vport->dev设备的收包函数变更为netdev_frame_hook)
	err = netdev_rx_handler_register(vport->dev, netdev_frame_hook,
					 vport/*指明rx_handler_data为vport*/);
	if (err)
		goto error_master_upper_dev_unlink;

	//禁止dev上的lro
	dev_disable_lro(vport->dev);
	dev_set_promiscuity(vport->dev, 1);
	vport->dev->priv_flags |= IFF_OVS_DATAPATH;
	rtnl_unlock();

	return vport;

error_master_upper_dev_unlink:
	netdev_upper_dev_unlink(vport->dev, get_dpdev(vport->dp));
error_unlock:
	rtnl_unlock();
error_put:
	dev_put_track(vport->dev, &vport->dev_tracker);
error_free_vport:
	ovs_vport_free(vport);
	return ERR_PTR(err);
}
EXPORT_SYMBOL_GPL(ovs_netdev_link);

//netdev port创建
static struct vport *netdev_create(const struct vport_parms *parms)
{
	struct vport *vport;

	vport = ovs_vport_alloc(0, &ovs_netdev_vport_ops, parms);
	if (IS_ERR(vport))
		return vport;

	return ovs_netdev_link(vport, parms->name);
}

static void vport_netdev_free(struct rcu_head *rcu)
{
	struct vport *vport = container_of(rcu, struct vport, rcu);

<<<<<<< HEAD
	//释放对dev的引用
	if (vport->dev)
		dev_put(vport->dev);
=======
	dev_put_track(vport->dev, &vport->dev_tracker);
>>>>>>> 028192fe
	ovs_vport_free(vport);
}

void ovs_netdev_detach_dev(struct vport *vport)
{
	ASSERT_RTNL();
	vport->dev->priv_flags &= ~IFF_OVS_DATAPATH;
	netdev_rx_handler_unregister(vport->dev);
	netdev_upper_dev_unlink(vport->dev,
				netdev_master_upper_dev_get(vport->dev));
	dev_set_promiscuity(vport->dev, -1);
}

static void netdev_destroy(struct vport *vport)
{
	rtnl_lock();
	if (netif_is_ovs_port(vport->dev))
		ovs_netdev_detach_dev(vport);
	rtnl_unlock();

	call_rcu(&vport->rcu, vport_netdev_free);
}

void ovs_netdev_tunnel_destroy(struct vport *vport)
{
	rtnl_lock();
	if (netif_is_ovs_port(vport->dev))
		ovs_netdev_detach_dev(vport);

	/* We can be invoked by both explicit vport deletion and
	 * underlying netdev deregistration; delete the link only
	 * if it's not already shutting down.
	 */
	if (vport->dev->reg_state == NETREG_REGISTERED)
		rtnl_delete_link(vport->dev);
	dev_put_track(vport->dev, &vport->dev_tracker);
	vport->dev = NULL;
	rtnl_unlock();

	call_rcu(&vport->rcu, vport_netdev_free);
}
EXPORT_SYMBOL_GPL(ovs_netdev_tunnel_destroy);

/* Returns null if this device is not attached to a datapath. */
struct vport *ovs_netdev_get_vport(struct net_device *dev)
{
	//由dev获得vport
	if (likely(netif_is_ovs_port(dev)))
		return (struct vport *)
			rcu_dereference_rtnl(dev->rx_handler_data);
	else
		return NULL;
}

static struct vport_ops ovs_netdev_vport_ops = {
	.type		= OVS_VPORT_TYPE_NETDEV,
	//接口创建
	.create		= netdev_create,
	//接口销毁
	.destroy	= netdev_destroy,
	//针对netdev类型的报文，其自ovs向外发送时，其将投递给vport->dev对应的那个口
	.send		= dev_queue_xmit,
};

//添加netdev vport ops
int __init ovs_netdev_init(void)
{
	//注册类型为ovs_vport_type_netdev的ops
	return ovs_vport_ops_register(&ovs_netdev_vport_ops);
}

//移除netdev vport ops
void ovs_netdev_exit(void)
{
	//netdev ops移除
	ovs_vport_ops_unregister(&ovs_netdev_vport_ops);
}<|MERGE_RESOLUTION|>--- conflicted
+++ resolved
@@ -149,13 +149,8 @@
 {
 	struct vport *vport = container_of(rcu, struct vport, rcu);
 
-<<<<<<< HEAD
 	//释放对dev的引用
-	if (vport->dev)
-		dev_put(vport->dev);
-=======
 	dev_put_track(vport->dev, &vport->dev_tracker);
->>>>>>> 028192fe
 	ovs_vport_free(vport);
 }
 
