--- conflicted
+++ resolved
@@ -223,13 +223,8 @@
 	struct sw_flow_id id;
 	struct cpumask cpu_used_mask;
 	struct sw_flow_mask *mask;
-<<<<<<< HEAD
 	struct sw_flow_actions __rcu *sf_acts;/*flow对应的action*/
-	struct flow_stats __rcu *stats[]; /* One for each CPU.  First one
-=======
-	struct sw_flow_actions __rcu *sf_acts;
 	struct sw_flow_stats __rcu *stats[]; /* One for each CPU.  First one
->>>>>>> 88c50834
 					   * is allocated at flow creation time,
 					   * the rest are allocated on demand
 					   * while holding the 'stats[0].lock'.
