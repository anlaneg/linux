--- conflicted
+++ resolved
@@ -597,16 +597,10 @@
 	head = find_bucket(ti, hash);
 	(*n_mask_hit)++;
 
-<<<<<<< HEAD
-	hlist_for_each_entry_rcu(flow, head, flow_table.node[ti->node_ver]) {
-		if (flow->mask == mask/*流mask必须一致*/ && flow->flow_table.hash == hash/*hashcode一致*/ &&
-		    flow_cmp_masked_key(flow, &masked_key, &mask->range)/*比对key是否一致*/)
-=======
 	hlist_for_each_entry_rcu(flow, head, flow_table.node[ti->node_ver],
 				lockdep_ovsl_is_held()) {
-		if (flow->mask == mask && flow->flow_table.hash == hash &&
-		    flow_cmp_masked_key(flow, &masked_key, &mask->range))
->>>>>>> 63623fd4
+		if (flow->mask == mask/*流mask必须一致*/ && flow->flow_table.hash == hash /*hashcode一致*/ &&
+		    flow_cmp_masked_key(flow, &masked_key, &mask->range)/*比对key是否一致*/)
 			return flow;
 	}
 	return NULL;
@@ -791,15 +785,10 @@
 	u32 hash;
 
 	hash = ufid_hash(ufid);
-<<<<<<< HEAD
 	head = find_bucket(ti, hash);/*找相应的桶*/
-	hlist_for_each_entry_rcu(flow, head, ufid_table.node[ti->node_ver]) {
-		//仅比对ufid是否相等，hash也是基于ufid生成的
-=======
-	head = find_bucket(ti, hash);
 	hlist_for_each_entry_rcu(flow, head, ufid_table.node[ti->node_ver],
 				lockdep_ovsl_is_held()) {
->>>>>>> 63623fd4
+		//仅比对ufid是否相等，hash也是基于ufid生成的
 		if (flow->ufid_table.hash == hash &&
 		    ovs_flow_cmp_ufid(flow, ufid))
 			return flow;
