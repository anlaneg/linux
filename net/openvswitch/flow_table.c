--- conflicted
+++ resolved
@@ -1040,12 +1040,8 @@
 
 	mask = flow_mask_find(tbl, new);
 	if (!mask) {
-<<<<<<< HEAD
-	    /*mask在table中不存在，这里申请新的mask*/
-		/* Allocate a new mask if none exsits. */
-=======
 		/* Allocate a new mask if none exists. */
->>>>>>> fe15c26e
+	    	/*mask在table中不存在，这里申请新的mask*/
 		mask = mask_alloc();
 		if (!mask)
 			return -ENOMEM;
