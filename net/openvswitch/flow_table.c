--- conflicted
+++ resolved
@@ -174,9 +174,6 @@
 	return ti;
 }
 
-<<<<<<< HEAD
-//ovs流表初始化
-=======
 static struct mask_array *tbl_mask_array_alloc(int size)
 {
 	struct mask_array *new;
@@ -286,7 +283,7 @@
 	}
 }
 
->>>>>>> e42617b8
+//ovs流表初始化
 int ovs_flow_tbl_init(struct flow_table *table)
 {
 	struct table_instance *ti, *ufid_ti;
@@ -670,13 +667,6 @@
 	int seg;
 
 	*n_mask_hit = 0;
-<<<<<<< HEAD
-	//遍历已知的所有mask,与报文获得的key与之后，检查是否与flow匹配
-	list_for_each_entry_rcu(mask, &tbl->mask_list, list) {
-		(*n_mask_hit)++;
-		flow = masked_flow_lookup(ti, key, mask);
-		if (flow)  /* Found */
-=======
 	if (unlikely(!skb_hash)) {
 		u32 mask_index = 0;
 
@@ -704,7 +694,6 @@
 					   &e->mask_index);
 			if (!flow)
 				e->skb_hash = 0;
->>>>>>> e42617b8
 			return flow;
 		}
 
