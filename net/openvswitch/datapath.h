--- conflicted
+++ resolved
@@ -102,13 +102,9 @@
 	u32 max_headroom;
 
 	/* Switch meters. */
-<<<<<<< HEAD
 	struct dp_meter_table meter_tbl;//meter hash表,保存dp_meter
-=======
-	struct dp_meter_table meter_tbl;
 
 	struct dp_nlsk_pids __rcu *upcall_portids;
->>>>>>> ce840177
 };
 
 /**
