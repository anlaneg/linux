// SPDX-License-Identifier: GPL-2.0-only
/*
 * Copyright (c) 2007-2014 Nicira, Inc.
 */

#include <linux/etherdevice.h>
#include <linux/if.h>
#include <linux/if_vlan.h>
#include <linux/jhash.h>
#include <linux/kernel.h>
#include <linux/list.h>
#include <linux/mutex.h>
#include <linux/percpu.h>
#include <linux/rcupdate.h>
#include <linux/rtnetlink.h>
#include <linux/compat.h>
#include <net/net_namespace.h>
#include <linux/module.h>

#include "datapath.h"
#include "vport.h"
#include "vport-internal_dev.h"

//用于串连所有的ops的链表
static LIST_HEAD(vport_ops_list);

/* Protected by RCU read lock for reading, ovs_mutex for writing. */
//记录以dev名称为索引的openvswitch vport哈希表
static struct hlist_head *dev_table;

#define VPORT_HASH_BUCKETS 1024

/**
 *	ovs_vport_init - initialize vport subsystem
 *
 * Called at module load time to initialize the vport subsystem.
 */
int ovs_vport_init(void)
{
	dev_table = kcalloc(VPORT_HASH_BUCKETS, sizeof(struct hlist_head),
			    GFP_KERNEL);
	if (!dev_table)
		return -ENOMEM;

	return 0;
}

/**
 *	ovs_vport_exit - shutdown vport subsystem
 *
 * Called at module exit time to shutdown the vport subsystem.
 */
void ovs_vport_exit(void)
{
	kfree(dev_table);
}

//通过name,net查找对应的vport 桶
static struct hlist_head *hash_bucket(const struct net *net, const char *name)
{
	unsigned int hash = jhash(name, strlen(name), (unsigned long) net);
	return &dev_table[hash & (VPORT_HASH_BUCKETS - 1)];
}

int __ovs_vport_ops_register(struct vport_ops *ops)
{
	int err = -EEXIST;
	struct vport_ops *o;

	ovs_lock();
	//遍历所有vport_ops检查ops	是否已存在，如果未存在，则注册
	list_for_each_entry(o, &vport_ops_list, list)
		if (ops->type == o->type)
			goto errout;

	//将ops注册到vport_ops_list
	list_add_tail(&ops->list, &vport_ops_list);
	err = 0;
errout:
	ovs_unlock();
	return err;
}
EXPORT_SYMBOL_GPL(__ovs_vport_ops_register);

//ops移除
void ovs_vport_ops_unregister(struct vport_ops *ops)
{
	ovs_lock();
	list_del(&ops->list);
	ovs_unlock();
}
EXPORT_SYMBOL_GPL(ovs_vport_ops_unregister);

/**
 *	ovs_vport_locate - find a port that has already been created
 *
 * @net: network namespace
 * @name: name of port to find
 *
 * Must be called with ovs or RCU read lock.
 */
//通过名称查找对应的vport
struct vport *ovs_vport_locate(const struct net *net, const char *name)
{
	struct hlist_head *bucket = hash_bucket(net, name);
	struct vport *vport;

	hlist_for_each_entry_rcu(vport, bucket, hash_node,
				 lockdep_ovsl_is_held())
		if (!strcmp(name, ovs_vport_name(vport)) &&
		    net_eq(ovs_dp_get_net(vport->dp), net))
			return vport;

	return NULL;
}

/**
 *	ovs_vport_alloc - allocate and initialize new vport
 *
 * @priv_size: Size of private data area to allocate.
 * @ops: vport device ops
 * @parms: information about new vport.
 *
 * Allocate and initialize a new vport defined by @ops.  The vport will contain
 * a private data area of size @priv_size that can be accessed using
 * vport_priv().  Some parameters of the vport will be initialized from @parms.
 * @vports that are no longer needed should be released with
 * vport_free().
 */
//vport申请
struct vport *ovs_vport_alloc(int priv_size/*私有数据大小*/, const struct vport_ops *ops/*vport对应的ops*/,
			      const struct vport_parms *parms)
{
	struct vport *vport;
	size_t alloc_size;
	int err;

	//vport申请大小
	alloc_size = sizeof(struct vport);
	if (priv_size) {
		alloc_size = ALIGN(alloc_size, VPORT_ALIGN);
		alloc_size += priv_size;
	}

	//申请vport
	vport = kzalloc(alloc_size, GFP_KERNEL);
	if (!vport)
		return ERR_PTR(-ENOMEM);

<<<<<<< HEAD
	//设置vport对应的datapath,port-number,port操作集
=======
	vport->upcall_stats = netdev_alloc_pcpu_stats(struct vport_upcall_stats_percpu);
	if (!vport->upcall_stats) {
		err = -ENOMEM;
		goto err_kfree_vport;
	}

>>>>>>> 9d1694dc
	vport->dp = parms->dp;
	vport->port_no = parms->port_no;
	vport->ops = ops;
	INIT_HLIST_NODE(&vport->dp_hash_node);

	if (ovs_vport_set_upcall_portids(vport, parms->upcall_portids)) {
		err = -EINVAL;
		goto err_free_percpu;
	}

	return vport;

err_free_percpu:
	free_percpu(vport->upcall_stats);
err_kfree_vport:
	kfree(vport);
	return ERR_PTR(err);
}
EXPORT_SYMBOL_GPL(ovs_vport_alloc);

/**
 *	ovs_vport_free - uninitialize and free vport
 *
 * @vport: vport to free
 *
 * Frees a vport allocated with vport_alloc() when it is no longer needed.
 *
 * The caller must ensure that an RCU grace period has passed since the last
 * time @vport was in a datapath.
 */
void ovs_vport_free(struct vport *vport)
{
	/* vport is freed from RCU callback or error path, Therefore
	 * it is safe to use raw dereference.
	 */
	kfree(rcu_dereference_raw(vport->upcall_portids));
	free_percpu(vport->upcall_stats);
	kfree(vport);
}
EXPORT_SYMBOL_GPL(ovs_vport_free);

//匹配相同类型的parms->type
static struct vport_ops *ovs_vport_lookup(const struct vport_parms *parms)
{
	struct vport_ops *ops;

	list_for_each_entry(ops, &vport_ops_list, list)
		if (ops->type == parms->type)
			return ops;

	return NULL;
}

/**
 *	ovs_vport_add - add vport device (for kernel callers)
 *
 * @parms: Information about new vport.
 *
 * Creates a new vport with the specified configuration (which is dependent on
 * device type).  ovs_mutex must be held.
 */
//vport 添加
struct vport *ovs_vport_add(const struct vport_parms *parms)
{
	struct vport_ops *ops;
	struct vport *vport;

	//取类型为parms->type的ops
	ops = ovs_vport_lookup(parms);
	if (ops) {
		struct hlist_head *bucket;

		if (!try_module_get(ops->owner))
			return ERR_PTR(-EAFNOSUPPORT);

		//创建指定类型的port
		vport = ops->create(parms);
		if (IS_ERR(vport)) {
			module_put(ops->owner);
			return vport;
		}

		//将vport添加在hash表上
		bucket = hash_bucket(ovs_dp_get_net(vport->dp),
				     ovs_vport_name(vport));
		hlist_add_head_rcu(&vport->hash_node, bucket);
		return vport;
	}

	//获取对应ops失败，尝试加载module
	/* Unlock to attempt module load and return -EAGAIN if load
	 * was successful as we need to restart the port addition
	 * workflow.
	 */
	ovs_unlock();
	request_module("vport-type-%d", parms->type);
	ovs_lock();

	if (!ovs_vport_lookup(parms))
		return ERR_PTR(-EAFNOSUPPORT);
	else
		//加载成功，要求上层再查一次
		return ERR_PTR(-EAGAIN);
}

/**
 *	ovs_vport_set_options - modify existing vport device (for kernel callers)
 *
 * @vport: vport to modify.
 * @options: New configuration.
 *
 * Modifies an existing device with the specified configuration (which is
 * dependent on device type).  ovs_mutex must be held.
 */
int ovs_vport_set_options(struct vport *vport, struct nlattr *options)
{
	if (!vport->ops->set_options)
		return -EOPNOTSUPP;
	return vport->ops->set_options(vport, options);
}

/**
 *	ovs_vport_del - delete existing vport device
 *
 * @vport: vport to delete.
 *
 * Detaches @vport from its datapath and destroys it.  ovs_mutex must
 * be held.
 */
void ovs_vport_del(struct vport *vport)
{
	//vport移除
	hlist_del_rcu(&vport->hash_node);
	//对应的module释放
	module_put(vport->ops->owner);
	//vport销毁
	vport->ops->destroy(vport);
}

/**
 *	ovs_vport_get_stats - retrieve device stats
 *
 * @vport: vport from which to retrieve the stats
 * @stats: location to store stats
 *
 * Retrieves transmit, receive, and error stats for the given device.
 *
 * Must be called with ovs_mutex or rcu_read_lock.
 */
void ovs_vport_get_stats(struct vport *vport, struct ovs_vport_stats *stats)
{
	//取设备的收发包统计结果
	const struct rtnl_link_stats64 *dev_stats;
	struct rtnl_link_stats64 temp;

	dev_stats = dev_get_stats(vport->dev, &temp);
	stats->rx_errors  = dev_stats->rx_errors;
	stats->tx_errors  = dev_stats->tx_errors;
	stats->tx_dropped = dev_stats->tx_dropped;
	stats->rx_dropped = dev_stats->rx_dropped;

	stats->rx_bytes	  = dev_stats->rx_bytes;
	stats->rx_packets = dev_stats->rx_packets;
	stats->tx_bytes	  = dev_stats->tx_bytes;
	stats->tx_packets = dev_stats->tx_packets;
}

/**
 *	ovs_vport_get_upcall_stats - retrieve upcall stats
 *
 * @vport: vport from which to retrieve the stats.
 * @skb: sk_buff where upcall stats should be appended.
 *
 * Retrieves upcall stats for the given device.
 *
 * Must be called with ovs_mutex or rcu_read_lock.
 */
int ovs_vport_get_upcall_stats(struct vport *vport, struct sk_buff *skb)
{
	struct nlattr *nla;
	int i;

	__u64 tx_success = 0;
	__u64 tx_fail = 0;

	for_each_possible_cpu(i) {
		const struct vport_upcall_stats_percpu *stats;
		unsigned int start;

		stats = per_cpu_ptr(vport->upcall_stats, i);
		do {
			start = u64_stats_fetch_begin(&stats->syncp);
			tx_success += u64_stats_read(&stats->n_success);
			tx_fail += u64_stats_read(&stats->n_fail);
		} while (u64_stats_fetch_retry(&stats->syncp, start));
	}

	nla = nla_nest_start_noflag(skb, OVS_VPORT_ATTR_UPCALL_STATS);
	if (!nla)
		return -EMSGSIZE;

	if (nla_put_u64_64bit(skb, OVS_VPORT_UPCALL_ATTR_SUCCESS, tx_success,
			      OVS_VPORT_ATTR_PAD)) {
		nla_nest_cancel(skb, nla);
		return -EMSGSIZE;
	}

	if (nla_put_u64_64bit(skb, OVS_VPORT_UPCALL_ATTR_FAIL, tx_fail,
			      OVS_VPORT_ATTR_PAD)) {
		nla_nest_cancel(skb, nla);
		return -EMSGSIZE;
	}
	nla_nest_end(skb, nla);

	return 0;
}

/**
 *	ovs_vport_get_options - retrieve device options
 *
 * @vport: vport from which to retrieve the options.
 * @skb: sk_buff where options should be appended.
 *
 * Retrieves the configuration of the given device, appending an
 * %OVS_VPORT_ATTR_OPTIONS attribute that in turn contains nested
 * vport-specific attributes to @skb.
 *
 * Returns 0 if successful, -EMSGSIZE if @skb has insufficient room, or another
 * negative error code if a real error occurred.  If an error occurs, @skb is
 * left unmodified.
 *
 * Must be called with ovs_mutex or rcu_read_lock.
 */
int ovs_vport_get_options(const struct vport *vport, struct sk_buff *skb)
{
	struct nlattr *nla;
	int err;

	if (!vport->ops->get_options)
		return 0;

	nla = nla_nest_start_noflag(skb, OVS_VPORT_ATTR_OPTIONS);
	if (!nla)
		return -EMSGSIZE;

	//调用vport获取options,并填充到skb
	err = vport->ops->get_options(vport, skb);
	if (err) {
		nla_nest_cancel(skb, nla);
		return err;
	}

	nla_nest_end(skb, nla);
	return 0;
}

/**
 *	ovs_vport_set_upcall_portids - set upcall portids of @vport.
 *
 * @vport: vport to modify.
 * @ids: new configuration, an array of port ids.
 *
 * Sets the vport's upcall_portids to @ids.
 *
 * Returns 0 if successful, -EINVAL if @ids is zero length or cannot be parsed
 * as an array of U32.
 *
 * Must be called with ovs_mutex.
 */
int ovs_vport_set_upcall_portids(struct vport *vport, const struct nlattr *ids)
{
	struct vport_portids *old, *vport_portids;

	if (!nla_len(ids) || nla_len(ids) % sizeof(u32))
		return -EINVAL;

	old = ovsl_dereference(vport->upcall_portids);

	vport_portids = kmalloc(sizeof(*vport_portids) + nla_len(ids),
				GFP_KERNEL);
	if (!vport_portids)
		return -ENOMEM;

	vport_portids->n_ids = nla_len(ids) / sizeof(u32);
	vport_portids->rn_ids = reciprocal_value(vport_portids->n_ids);
	nla_memcpy(vport_portids->ids, ids, nla_len(ids));

	rcu_assign_pointer(vport->upcall_portids, vport_portids);

	if (old)
		kfree_rcu(old, rcu);
	return 0;
}

/**
 *	ovs_vport_get_upcall_portids - get the upcall_portids of @vport.
 *
 * @vport: vport from which to retrieve the portids.
 * @skb: sk_buff where portids should be appended.
 *
 * Retrieves the configuration of the given vport, appending the
 * %OVS_VPORT_ATTR_UPCALL_PID attribute which is the array of upcall
 * portids to @skb.
 *
 * Returns 0 if successful, -EMSGSIZE if @skb has insufficient room.
 * If an error occurs, @skb is left unmodified.  Must be called with
 * ovs_mutex or rcu_read_lock.
 */
int ovs_vport_get_upcall_portids(const struct vport *vport,
				 struct sk_buff *skb)
{
	struct vport_portids *ids;

	ids = rcu_dereference_ovsl(vport->upcall_portids);

	if (vport->dp->user_features & OVS_DP_F_VPORT_PIDS)
		return nla_put(skb, OVS_VPORT_ATTR_UPCALL_PID,
			       ids->n_ids * sizeof(u32), (void *)ids->ids);
	else
		return nla_put_u32(skb, OVS_VPORT_ATTR_UPCALL_PID, ids->ids[0]);
}

/**
 *	ovs_vport_find_upcall_portid - find the upcall portid to send upcall.
 *
 * @vport: vport from which the missed packet is received.
 * @skb: skb that the missed packet was received.
 *
 * Uses the skb_get_hash() to select the upcall portid to send the
 * upcall.
 *
 * Returns the portid of the target socket.  Must be called with rcu_read_lock.
 */
u32 ovs_vport_find_upcall_portid(const struct vport *vport,
				 struct sk_buff *skb)
{
	struct vport_portids *ids;
	u32 ids_index;
	u32 hash;

	ids = rcu_dereference(vport->upcall_portids);

	/* If there is only one portid, select it in the fast-path. */
	//配置无效，返回0
	if (ids->n_ids == 1)
		return ids->ids[0];

	//否则采用skb->hash选取一个合适的portid
	hash = skb_get_hash(skb);
	ids_index = hash - ids->n_ids * reciprocal_divide(hash, ids->rn_ids);
	return ids->ids[ids_index];
}

/**
 *	ovs_vport_receive - pass up received packet to the datapath for processing
 *
 * @vport: vport that received the packet
 * @skb: skb that was received
 * @tun_info: tunnel (if any) that carried packet
 *
 * Must be called with rcu_read_lock.  The packet cannot be shared and
 * skb->data should point to the Ethernet header.
 */
int ovs_vport_receive(struct vport *vport/*报文入接口*/, struct sk_buff *skb/*指向以太头*/,
		      const struct ip_tunnel_info *tun_info/*隧道信息*/)
{
	struct sw_flow_key key;
	int error;

	OVS_CB(skb)->input_vport = vport;
	OVS_CB(skb)->mru = 0;
	OVS_CB(skb)->cutlen = 0;
	if (unlikely(dev_net(skb->dev) != ovs_dp_get_net(vport->dp))) {
		u32 mark;

		mark = skb->mark;
		skb_scrub_packet(skb, true);
		skb->mark = mark;
		tun_info = NULL;
	}

	/* Extract flow from 'skb' into 'key'. */
	error = ovs_flow_key_extract(tun_info, skb, &key);
	if (unlikely(error)) {
		kfree_skb(skb);
		return error;
	}

	//报文处理
	ovs_dp_process_packet(skb, &key);
	return 0;
}

static int packet_length(const struct sk_buff *skb,
			 struct net_device *dev)
{
	int length = skb->len - dev->hard_header_len;

	if (!skb_vlan_tag_present(skb) &&
	    eth_type_vlan(skb->protocol))
		length -= VLAN_HLEN;

	/* Don't subtract for multiple VLAN tags. Most (all?) drivers allow
	 * (ETH_LEN + VLAN_HLEN) in addition to the mtu value, but almost none
	 * account for 802.1ad. e.g. is_skb_forwardable().
	 */

	return length > 0 ? length : 0;
}

void ovs_vport_send(struct vport *vport, struct sk_buff *skb, u8 mac_proto)
{
	int mtu = vport->dev->mtu;

	switch (vport->dev->type) {
	case ARPHRD_NONE:
		if (mac_proto == MAC_PROTO_ETHERNET) {
			skb_reset_network_header(skb);
			skb_reset_mac_len(skb);
			skb->protocol = htons(ETH_P_TEB);
		} else if (mac_proto != MAC_PROTO_NONE) {
			WARN_ON_ONCE(1);
			goto drop;
		}
		break;
	case ARPHRD_ETHER:
		if (mac_proto != MAC_PROTO_ETHERNET)
			goto drop;
		break;
	default:
		goto drop;
	}

	if (unlikely(packet_length(skb, vport->dev) > mtu &&
		     !skb_is_gso(skb))) {
		vport->dev->stats.tx_errors++;
		if (vport->dev->flags & IFF_UP)
			net_warn_ratelimited("%s: dropped over-mtu packet: "
					     "%d > %d\n", vport->dev->name,
					     packet_length(skb, vport->dev),
					     mtu);
		goto drop;
	}

	//更改报文所属的dev,并将报文自此设备发出
	skb->dev = vport->dev;
	skb_clear_tstamp(skb);
	vport->ops->send(skb);
	return;

drop:
	kfree_skb(skb);
}<|MERGE_RESOLUTION|>--- conflicted
+++ resolved
@@ -147,16 +147,13 @@
 	if (!vport)
 		return ERR_PTR(-ENOMEM);
 
-<<<<<<< HEAD
-	//设置vport对应的datapath,port-number,port操作集
-=======
 	vport->upcall_stats = netdev_alloc_pcpu_stats(struct vport_upcall_stats_percpu);
 	if (!vport->upcall_stats) {
 		err = -ENOMEM;
 		goto err_kfree_vport;
 	}
 
->>>>>>> 9d1694dc
+	//设置vport对应的datapath,port-number,port操作集
 	vport->dp = parms->dp;
 	vport->port_no = parms->port_no;
 	vport->ops = ops;
