--- conflicted
+++ resolved
@@ -264,12 +264,7 @@
  */
 void ovs_vport_del(struct vport *vport)
 {
-<<<<<<< HEAD
-	ASSERT_OVSL();
-
 	//vport移除
-=======
->>>>>>> 5f9e832c
 	hlist_del_rcu(&vport->hash_node);
 	//对应的module释放
 	module_put(vport->ops->owner);
