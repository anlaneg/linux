// SPDX-License-Identifier: GPL-2.0-only
/*
 * Copyright (c) 2007-2014 Nicira, Inc.
 */

#include <linux/etherdevice.h>
#include <linux/if.h>
#include <linux/if_vlan.h>
#include <linux/jhash.h>
#include <linux/kernel.h>
#include <linux/list.h>
#include <linux/mutex.h>
#include <linux/percpu.h>
#include <linux/rcupdate.h>
#include <linux/rtnetlink.h>
#include <linux/compat.h>
#include <net/net_namespace.h>
#include <linux/module.h>

#include "datapath.h"
#include "vport.h"
#include "vport-internal_dev.h"

//用于串连所有的ops的链表
static LIST_HEAD(vport_ops_list);

/* Protected by RCU read lock for reading, ovs_mutex for writing. */
//记录以dev名称为索引的openvswitch vport哈希表
static struct hlist_head *dev_table;

#define VPORT_HASH_BUCKETS 1024

/**
 *	ovs_vport_init - initialize vport subsystem
 *
 * Called at module load time to initialize the vport subsystem.
 */
int ovs_vport_init(void)
{
	dev_table = kcalloc(VPORT_HASH_BUCKETS, sizeof(struct hlist_head),
			    GFP_KERNEL);
	if (!dev_table)
		return -ENOMEM;

	return 0;
}

/**
 *	ovs_vport_exit - shutdown vport subsystem
 *
 * Called at module exit time to shutdown the vport subsystem.
 */
void ovs_vport_exit(void)
{
	kfree(dev_table);
}

//通过name,net查找对应的vport 桶
static struct hlist_head *hash_bucket(const struct net *net, const char *name)
{
	unsigned int hash = jhash(name, strlen(name), (unsigned long) net);
	return &dev_table[hash & (VPORT_HASH_BUCKETS - 1)];
}

int __ovs_vport_ops_register(struct vport_ops *ops)
{
	int err = -EEXIST;
	struct vport_ops *o;

	ovs_lock();
	//遍历所有vport_ops检查ops	是否已存在，如果未存在，则注册
	list_for_each_entry(o, &vport_ops_list, list)
		if (ops->type == o->type)
			goto errout;

	//将ops注册到vport_ops_list
	list_add_tail(&ops->list, &vport_ops_list);
	err = 0;
errout:
	ovs_unlock();
	return err;
}
EXPORT_SYMBOL_GPL(__ovs_vport_ops_register);

//ops移除
void ovs_vport_ops_unregister(struct vport_ops *ops)
{
	ovs_lock();
	list_del(&ops->list);
	ovs_unlock();
}
EXPORT_SYMBOL_GPL(ovs_vport_ops_unregister);

/**
 *	ovs_vport_locate - find a port that has already been created
 *
 * @name: name of port to find
 *
 * Must be called with ovs or RCU read lock.
 */
//通过名称查找对应的vport
struct vport *ovs_vport_locate(const struct net *net, const char *name)
{
	struct hlist_head *bucket = hash_bucket(net, name);
	struct vport *vport;

	hlist_for_each_entry_rcu(vport, bucket, hash_node)
		if (!strcmp(name, ovs_vport_name(vport)) &&
		    net_eq(ovs_dp_get_net(vport->dp), net))
			return vport;

	return NULL;
}

/**
 *	ovs_vport_alloc - allocate and initialize new vport
 *
 * @priv_size: Size of private data area to allocate.
 * @ops: vport device ops
 *
 * Allocate and initialize a new vport defined by @ops.  The vport will contain
 * a private data area of size @priv_size that can be accessed using
 * vport_priv().  vports that are no longer needed should be released with
 * vport_free().
 */
//vport申请
struct vport *ovs_vport_alloc(int priv_size/*私有数据大小*/, const struct vport_ops *ops/*vport对应的ops*/,
			  const struct vport_parms *parms)
{
	struct vport *vport;
	size_t alloc_size;

	//vport申请大小
	alloc_size = sizeof(struct vport);
	if (priv_size) {
		alloc_size = ALIGN(alloc_size, VPORT_ALIGN);
		alloc_size += priv_size;
	}

	//申请vport
	vport = kzalloc(alloc_size, GFP_KERNEL);
	if (!vport)
		return ERR_PTR(-ENOMEM);

	//设置vport对应的datapath,port-number,port操作集
	vport->dp = parms->dp;
	vport->port_no = parms->port_no;
	vport->ops = ops;
	INIT_HLIST_NODE(&vport->dp_hash_node);

	if (ovs_vport_set_upcall_portids(vport, parms->upcall_portids)) {
		kfree(vport);
		return ERR_PTR(-EINVAL);
	}

	return vport;
}
EXPORT_SYMBOL_GPL(ovs_vport_alloc);

/**
 *	ovs_vport_free - uninitialize and free vport
 *
 * @vport: vport to free
 *
 * Frees a vport allocated with vport_alloc() when it is no longer needed.
 *
 * The caller must ensure that an RCU grace period has passed since the last
 * time @vport was in a datapath.
 */
void ovs_vport_free(struct vport *vport)
{
	/* vport is freed from RCU callback or error path, Therefore
	 * it is safe to use raw dereference.
	 */
	kfree(rcu_dereference_raw(vport->upcall_portids));
	kfree(vport);
}
EXPORT_SYMBOL_GPL(ovs_vport_free);

//匹配相同类型的parms->type
static struct vport_ops *ovs_vport_lookup(const struct vport_parms *parms)
{
	struct vport_ops *ops;

	list_for_each_entry(ops, &vport_ops_list, list)
		if (ops->type == parms->type)
			return ops;

	return NULL;
}

/**
 *	ovs_vport_add - add vport device (for kernel callers)
 *
 * @parms: Information about new vport.
 *
 * Creates a new vport with the specified configuration (which is dependent on
 * device type).  ovs_mutex must be held.
 */
//vport 添加
struct vport *ovs_vport_add(const struct vport_parms *parms)
{
	struct vport_ops *ops;
	struct vport *vport;

	//取类型为parms->type的ops
	ops = ovs_vport_lookup(parms);
	if (ops) {
		struct hlist_head *bucket;

		if (!try_module_get(ops->owner))
			return ERR_PTR(-EAFNOSUPPORT);

		//创建指定类型的port
		vport = ops->create(parms);
		if (IS_ERR(vport)) {
			module_put(ops->owner);
			return vport;
		}

		//将vport添加在hash表上
		bucket = hash_bucket(ovs_dp_get_net(vport->dp),
				     ovs_vport_name(vport));
		hlist_add_head_rcu(&vport->hash_node, bucket);
		return vport;
	}

	//获取对应ops失败，尝试加载module
	/* Unlock to attempt module load and return -EAGAIN if load
	 * was successful as we need to restart the port addition
	 * workflow.
	 */
	ovs_unlock();
	request_module("vport-type-%d", parms->type);
	ovs_lock();

	if (!ovs_vport_lookup(parms))
		return ERR_PTR(-EAFNOSUPPORT);
	else
		//加载成功，要求上层再查一次
		return ERR_PTR(-EAGAIN);
}

/**
 *	ovs_vport_set_options - modify existing vport device (for kernel callers)
 *
 * @vport: vport to modify.
 * @options: New configuration.
 *
 * Modifies an existing device with the specified configuration (which is
 * dependent on device type).  ovs_mutex must be held.
 */
int ovs_vport_set_options(struct vport *vport, struct nlattr *options)
{
	if (!vport->ops->set_options)
		return -EOPNOTSUPP;
	return vport->ops->set_options(vport, options);
}

/**
 *	ovs_vport_del - delete existing vport device
 *
 * @vport: vport to delete.
 *
 * Detaches @vport from its datapath and destroys it.  ovs_mutex must
 * be held.
 */
void ovs_vport_del(struct vport *vport)
{
	//vport移除
	hlist_del_rcu(&vport->hash_node);
	//对应的module释放
	module_put(vport->ops->owner);
	//vport销毁
	vport->ops->destroy(vport);
}

/**
 *	ovs_vport_get_stats - retrieve device stats
 *
 * @vport: vport from which to retrieve the stats
 * @stats: location to store stats
 *
 * Retrieves transmit, receive, and error stats for the given device.
 *
 * Must be called with ovs_mutex or rcu_read_lock.
 */
void ovs_vport_get_stats(struct vport *vport, struct ovs_vport_stats *stats)
{
	//取设备的收发包统计结果
	const struct rtnl_link_stats64 *dev_stats;
	struct rtnl_link_stats64 temp;

	dev_stats = dev_get_stats(vport->dev, &temp);
	stats->rx_errors  = dev_stats->rx_errors;
	stats->tx_errors  = dev_stats->tx_errors;
	stats->tx_dropped = dev_stats->tx_dropped;
	stats->rx_dropped = dev_stats->rx_dropped;

	stats->rx_bytes	  = dev_stats->rx_bytes;
	stats->rx_packets = dev_stats->rx_packets;
	stats->tx_bytes	  = dev_stats->tx_bytes;
	stats->tx_packets = dev_stats->tx_packets;
}

/**
 *	ovs_vport_get_options - retrieve device options
 *
 * @vport: vport from which to retrieve the options.
 * @skb: sk_buff where options should be appended.
 *
 * Retrieves the configuration of the given device, appending an
 * %OVS_VPORT_ATTR_OPTIONS attribute that in turn contains nested
 * vport-specific attributes to @skb.
 *
 * Returns 0 if successful, -EMSGSIZE if @skb has insufficient room, or another
 * negative error code if a real error occurred.  If an error occurs, @skb is
 * left unmodified.
 *
 * Must be called with ovs_mutex or rcu_read_lock.
 */
int ovs_vport_get_options(const struct vport *vport, struct sk_buff *skb)
{
	struct nlattr *nla;
	int err;

	if (!vport->ops->get_options)
		return 0;

	nla = nla_nest_start_noflag(skb, OVS_VPORT_ATTR_OPTIONS);
	if (!nla)
		return -EMSGSIZE;

	//调用vport获取options,并填充到skb
	err = vport->ops->get_options(vport, skb);
	if (err) {
		nla_nest_cancel(skb, nla);
		return err;
	}

	nla_nest_end(skb, nla);
	return 0;
}

/**
 *	ovs_vport_set_upcall_portids - set upcall portids of @vport.
 *
 * @vport: vport to modify.
 * @ids: new configuration, an array of port ids.
 *
 * Sets the vport's upcall_portids to @ids.
 *
 * Returns 0 if successful, -EINVAL if @ids is zero length or cannot be parsed
 * as an array of U32.
 *
 * Must be called with ovs_mutex.
 */
int ovs_vport_set_upcall_portids(struct vport *vport, const struct nlattr *ids)
{
	struct vport_portids *old, *vport_portids;

	if (!nla_len(ids) || nla_len(ids) % sizeof(u32))
		return -EINVAL;

	old = ovsl_dereference(vport->upcall_portids);

	vport_portids = kmalloc(sizeof(*vport_portids) + nla_len(ids),
				GFP_KERNEL);
	if (!vport_portids)
		return -ENOMEM;

	vport_portids->n_ids = nla_len(ids) / sizeof(u32);
	vport_portids->rn_ids = reciprocal_value(vport_portids->n_ids);
	nla_memcpy(vport_portids->ids, ids, nla_len(ids));

	rcu_assign_pointer(vport->upcall_portids, vport_portids);

	if (old)
		kfree_rcu(old, rcu);
	return 0;
}

/**
 *	ovs_vport_get_upcall_portids - get the upcall_portids of @vport.
 *
 * @vport: vport from which to retrieve the portids.
 * @skb: sk_buff where portids should be appended.
 *
 * Retrieves the configuration of the given vport, appending the
 * %OVS_VPORT_ATTR_UPCALL_PID attribute which is the array of upcall
 * portids to @skb.
 *
 * Returns 0 if successful, -EMSGSIZE if @skb has insufficient room.
 * If an error occurs, @skb is left unmodified.  Must be called with
 * ovs_mutex or rcu_read_lock.
 */
int ovs_vport_get_upcall_portids(const struct vport *vport,
				 struct sk_buff *skb)
{
	struct vport_portids *ids;

	ids = rcu_dereference_ovsl(vport->upcall_portids);

	if (vport->dp->user_features & OVS_DP_F_VPORT_PIDS)
		return nla_put(skb, OVS_VPORT_ATTR_UPCALL_PID,
			       ids->n_ids * sizeof(u32), (void *)ids->ids);
	else
		return nla_put_u32(skb, OVS_VPORT_ATTR_UPCALL_PID, ids->ids[0]);
}

/**
 *	ovs_vport_find_upcall_portid - find the upcall portid to send upcall.
 *
 * @vport: vport from which the missed packet is received.
 * @skb: skb that the missed packet was received.
 *
 * Uses the skb_get_hash() to select the upcall portid to send the
 * upcall.
 *
 * Returns the portid of the target socket.  Must be called with rcu_read_lock.
 */
u32 ovs_vport_find_upcall_portid(const struct vport *vport, struct sk_buff *skb)
{
	struct vport_portids *ids;
	u32 ids_index;
	u32 hash;

	ids = rcu_dereference(vport->upcall_portids);

<<<<<<< HEAD
	//配置无效，返回0
	if (ids->n_ids == 1 && ids->ids[0] == 0)
		return 0;
=======
	/* If there is only one portid, select it in the fast-path. */
	if (ids->n_ids == 1)
		return ids->ids[0];
>>>>>>> e42617b8

	//否则采用skb->hash选取一个合适的portid
	hash = skb_get_hash(skb);
	ids_index = hash - ids->n_ids * reciprocal_divide(hash, ids->rn_ids);
	return ids->ids[ids_index];
}

/**
 *	ovs_vport_receive - pass up received packet to the datapath for processing
 *
 * @vport: vport that received the packet
 * @skb: skb that was received
 * @tun_key: tunnel (if any) that carried packet
 *
 * Must be called with rcu_read_lock.  The packet cannot be shared and
 * skb->data should point to the Ethernet header.
 */
int ovs_vport_receive(struct vport *vport/*报文入接口*/, struct sk_buff *skb/*指向以太头*/,
		      const struct ip_tunnel_info *tun_info/*隧道信息*/)
{
	struct sw_flow_key key;
	int error;

	OVS_CB(skb)->input_vport = vport;
	OVS_CB(skb)->mru = 0;
	OVS_CB(skb)->cutlen = 0;
	if (unlikely(dev_net(skb->dev) != ovs_dp_get_net(vport->dp))) {
		u32 mark;

		mark = skb->mark;
		skb_scrub_packet(skb, true);
		skb->mark = mark;
		tun_info = NULL;
	}

	/* Extract flow from 'skb' into 'key'. */
	error = ovs_flow_key_extract(tun_info, skb, &key);
	if (unlikely(error)) {
		kfree_skb(skb);
		return error;
	}

	//报文处理
	ovs_dp_process_packet(skb, &key);
	return 0;
}

static int packet_length(const struct sk_buff *skb,
			 struct net_device *dev)
{
	int length = skb->len - dev->hard_header_len;

	if (!skb_vlan_tag_present(skb) &&
	    eth_type_vlan(skb->protocol))
		length -= VLAN_HLEN;

	/* Don't subtract for multiple VLAN tags. Most (all?) drivers allow
	 * (ETH_LEN + VLAN_HLEN) in addition to the mtu value, but almost none
	 * account for 802.1ad. e.g. is_skb_forwardable().
	 */

	return length > 0 ? length : 0;
}

void ovs_vport_send(struct vport *vport, struct sk_buff *skb, u8 mac_proto)
{
	int mtu = vport->dev->mtu;

	switch (vport->dev->type) {
	case ARPHRD_NONE:
		if (mac_proto == MAC_PROTO_ETHERNET) {
			skb_reset_network_header(skb);
			skb_reset_mac_len(skb);
			skb->protocol = htons(ETH_P_TEB);
		} else if (mac_proto != MAC_PROTO_NONE) {
			WARN_ON_ONCE(1);
			goto drop;
		}
		break;
	case ARPHRD_ETHER:
		if (mac_proto != MAC_PROTO_ETHERNET)
			goto drop;
		break;
	default:
		goto drop;
	}

	if (unlikely(packet_length(skb, vport->dev) > mtu &&
		     !skb_is_gso(skb))) {
		//未开启gso,报文的大小超过mtu,则丢包
		net_warn_ratelimited("%s: dropped over-mtu packet: %d > %d\n",
				     vport->dev->name,
				     packet_length(skb, vport->dev), mtu);
		vport->dev->stats.tx_errors++;
		goto drop;
	}

	//更改报文所属的dev,并将报文自此设备发出
	skb->dev = vport->dev;
	vport->ops->send(skb);
	return;

drop:
	kfree_skb(skb);
}<|MERGE_RESOLUTION|>--- conflicted
+++ resolved
@@ -427,15 +427,10 @@
 
 	ids = rcu_dereference(vport->upcall_portids);
 
-<<<<<<< HEAD
+	/* If there is only one portid, select it in the fast-path. */
 	//配置无效，返回0
-	if (ids->n_ids == 1 && ids->ids[0] == 0)
-		return 0;
-=======
-	/* If there is only one portid, select it in the fast-path. */
 	if (ids->n_ids == 1)
 		return ids->ids[0];
->>>>>>> e42617b8
 
 	//否则采用skb->hash选取一个合适的portid
 	hash = skb_get_hash(skb);
