--- conflicted
+++ resolved
@@ -125,14 +125,9 @@
  * vport_priv().  vports that are no longer needed should be released with
  * vport_free().
  */
-<<<<<<< HEAD
 //vport申请
 struct vport *ovs_vport_alloc(int priv_size/*私有数据大小*/, const struct vport_ops *ops/*vport对应的ops*/,
-			  const struct vport_parms *parms)
-=======
-struct vport *ovs_vport_alloc(int priv_size, const struct vport_ops *ops,
 			      const struct vport_parms *parms)
->>>>>>> c4d6fe73
 {
 	struct vport *vport;
 	size_t alloc_size;
