// SPDX-License-Identifier: GPL-2.0-only
/*
 * Copyright (c) 2007-2014 Nicira, Inc.
 */

#include <linux/uaccess.h>
#include <linux/netdevice.h>
#include <linux/etherdevice.h>
#include <linux/if_ether.h>
#include <linux/if_vlan.h>
#include <net/llc_pdu.h>
#include <linux/kernel.h>
#include <linux/jhash.h>
#include <linux/jiffies.h>
#include <linux/llc.h>
#include <linux/module.h>
#include <linux/in.h>
#include <linux/rcupdate.h>
#include <linux/cpumask.h>
#include <linux/if_arp.h>
#include <linux/ip.h>
#include <linux/ipv6.h>
#include <linux/mpls.h>
#include <linux/sctp.h>
#include <linux/smp.h>
#include <linux/tcp.h>
#include <linux/udp.h>
#include <linux/icmp.h>
#include <linux/icmpv6.h>
#include <linux/rculist.h>
#include <net/ip.h>
#include <net/ip_tunnels.h>
#include <net/ipv6.h>
#include <net/mpls.h>
#include <net/ndisc.h>
#include <net/nsh.h>
#include <net/pkt_cls.h>
#include <net/netfilter/nf_conntrack_zones.h>

#include "conntrack.h"
#include "datapath.h"
#include "flow.h"
#include "flow_netlink.h"
#include "vport.h"

u64 ovs_flow_used_time(unsigned long flow_jiffies)
{
	struct timespec64 cur_ts;
	u64 cur_ms, idle_ms;

	ktime_get_ts64(&cur_ts);
	idle_ms = jiffies_to_msecs(jiffies - flow_jiffies);
	cur_ms = (u64)(u32)cur_ts.tv_sec * MSEC_PER_SEC +
		 cur_ts.tv_nsec / NSEC_PER_MSEC;

	return cur_ms - idle_ms;
}

#define TCP_FLAGS_BE16(tp) (*(__be16 *)&tcp_flag_word(tp) & htons(0x0FFF))

void ovs_flow_stats_update(struct sw_flow *flow, __be16 tcp_flags,
			   const struct sk_buff *skb)
{
	struct sw_flow_stats *stats;
	unsigned int cpu = smp_processor_id();
	int len = skb->len + (skb_vlan_tag_present(skb) ? VLAN_HLEN : 0);

	stats = rcu_dereference(flow->stats[cpu]);

	/* Check if already have CPU-specific stats. */
	if (likely(stats)) {
		spin_lock(&stats->lock);
		/* Mark if we write on the pre-allocated stats. */
		if (cpu == 0 && unlikely(flow->stats_last_writer != cpu))
			flow->stats_last_writer = cpu;
	} else {
		stats = rcu_dereference(flow->stats[0]); /* Pre-allocated. */
		spin_lock(&stats->lock);

		/* If the current CPU is the only writer on the
		 * pre-allocated stats keep using them.
		 */
		if (unlikely(flow->stats_last_writer != cpu)) {
			/* A previous locker may have already allocated the
			 * stats, so we need to check again.  If CPU-specific
			 * stats were already allocated, we update the pre-
			 * allocated stats as we have already locked them.
			 */
			if (likely(flow->stats_last_writer != -1) &&
			    likely(!rcu_access_pointer(flow->stats[cpu]))) {
				/* Try to allocate CPU-specific stats. */
				struct sw_flow_stats *new_stats;

				new_stats =
					kmem_cache_alloc_node(flow_stats_cache,
							      GFP_NOWAIT |
							      __GFP_THISNODE |
							      __GFP_NOWARN |
							      __GFP_NOMEMALLOC,
							      numa_node_id());
				if (likely(new_stats)) {
					new_stats->used = jiffies;
					new_stats->packet_count = 1;
					new_stats->byte_count = len;
					new_stats->tcp_flags = tcp_flags;
					spin_lock_init(&new_stats->lock);

					rcu_assign_pointer(flow->stats[cpu],
							   new_stats);
					cpumask_set_cpu(cpu,
							flow->cpu_used_mask);
					goto unlock;
				}
			}
			flow->stats_last_writer = cpu;
		}
	}

	stats->used = jiffies;
	//更新flow规则匹配的包数及字节数
	stats->packet_count++;
	stats->byte_count += len;
	stats->tcp_flags |= tcp_flags;
unlock:
	spin_unlock(&stats->lock);
}

/* Must be called with rcu_read_lock or ovs_mutex. */
void ovs_flow_stats_get(const struct sw_flow *flow,
			struct ovs_flow_stats *ovs_stats,
			unsigned long *used, __be16 *tcp_flags)
{
	int cpu;

	*used = 0;
	*tcp_flags = 0;
	memset(ovs_stats, 0, sizeof(*ovs_stats));

	/* We open code this to make sure cpu 0 is always considered */
<<<<<<< HEAD
	//合并各cpu对此flow的统计。
	for (cpu = 0; cpu < nr_cpu_ids; cpu = cpumask_next(cpu, &flow->cpu_used_mask)) {
=======
	for (cpu = 0; cpu < nr_cpu_ids;
	     cpu = cpumask_next(cpu, flow->cpu_used_mask)) {
>>>>>>> fe15c26e
		struct sw_flow_stats *stats = rcu_dereference_ovsl(flow->stats[cpu]);

		if (stats) {
			/* Local CPU may write on non-local stats, so we must
			 * block bottom-halves here.
			 */
			spin_lock_bh(&stats->lock);
			if (!*used || time_after(stats->used, *used))
				*used = stats->used;
			*tcp_flags |= stats->tcp_flags;
			ovs_stats->n_packets += stats->packet_count;
			ovs_stats->n_bytes += stats->byte_count;
			spin_unlock_bh(&stats->lock);
		}
	}
}

/* Called with ovs_mutex. */
void ovs_flow_stats_clear(struct sw_flow *flow)
{
	int cpu;

	/* We open code this to make sure cpu 0 is always considered */
	for (cpu = 0; cpu < nr_cpu_ids;
	     cpu = cpumask_next(cpu, flow->cpu_used_mask)) {
		struct sw_flow_stats *stats = ovsl_dereference(flow->stats[cpu]);

		if (stats) {
			spin_lock_bh(&stats->lock);
			stats->used = 0;
			stats->packet_count = 0;
			stats->byte_count = 0;
			stats->tcp_flags = 0;
			spin_unlock_bh(&stats->lock);
		}
	}
}

static int check_header(struct sk_buff *skb, int len)
{
	if (unlikely(skb->len < len))
		return -EINVAL;
	if (unlikely(!pskb_may_pull(skb, len)))
		return -ENOMEM;
	return 0;
}

static bool arphdr_ok(struct sk_buff *skb)
{
	return pskb_may_pull(skb, skb_network_offset(skb) +
				  sizeof(struct arp_eth_header));
}

static int check_iphdr(struct sk_buff *skb)
{
	unsigned int nh_ofs = skb_network_offset(skb);
	unsigned int ip_len;
	int err;

	err = check_header(skb, nh_ofs + sizeof(struct iphdr));
	if (unlikely(err))
		return err;

	ip_len = ip_hdrlen(skb);
	if (unlikely(ip_len < sizeof(struct iphdr) ||
		     skb->len < nh_ofs + ip_len))
		return -EINVAL;

	skb_set_transport_header(skb, nh_ofs + ip_len);
	return 0;
}

static bool tcphdr_ok(struct sk_buff *skb)
{
	int th_ofs = skb_transport_offset(skb);
	int tcp_len;

	if (unlikely(!pskb_may_pull(skb, th_ofs + sizeof(struct tcphdr))))
		return false;

	tcp_len = tcp_hdrlen(skb);
	if (unlikely(tcp_len < sizeof(struct tcphdr) ||
		     skb->len < th_ofs + tcp_len))
		return false;

	return true;
}

static bool udphdr_ok(struct sk_buff *skb)
{
	return pskb_may_pull(skb, skb_transport_offset(skb) +
				  sizeof(struct udphdr));
}

static bool sctphdr_ok(struct sk_buff *skb)
{
	return pskb_may_pull(skb, skb_transport_offset(skb) +
				  sizeof(struct sctphdr));
}

static bool icmphdr_ok(struct sk_buff *skb)
{
	return pskb_may_pull(skb, skb_transport_offset(skb) +
				  sizeof(struct icmphdr));
}

/**
 * get_ipv6_ext_hdrs() - Parses packet and sets IPv6 extension header flags.
 *
 * @skb: buffer where extension header data starts in packet
 * @nh: ipv6 header
 * @ext_hdrs: flags are stored here
 *
 * OFPIEH12_UNREP is set if more than one of a given IPv6 extension header
 * is unexpectedly encountered. (Two destination options headers may be
 * expected and would not cause this bit to be set.)
 *
 * OFPIEH12_UNSEQ is set if IPv6 extension headers were not in the order
 * preferred (but not required) by RFC 2460:
 *
 * When more than one extension header is used in the same packet, it is
 * recommended that those headers appear in the following order:
 *      IPv6 header
 *      Hop-by-Hop Options header
 *      Destination Options header
 *      Routing header
 *      Fragment header
 *      Authentication header
 *      Encapsulating Security Payload header
 *      Destination Options header
 *      upper-layer header
 */
static void get_ipv6_ext_hdrs(struct sk_buff *skb, struct ipv6hdr *nh,
			      u16 *ext_hdrs)
{
	u8 next_type = nh->nexthdr;
	unsigned int start = skb_network_offset(skb) + sizeof(struct ipv6hdr);
	int dest_options_header_count = 0;

	*ext_hdrs = 0;

	while (ipv6_ext_hdr(next_type)) {
		struct ipv6_opt_hdr _hdr, *hp;

		switch (next_type) {
		case IPPROTO_NONE:
			*ext_hdrs |= OFPIEH12_NONEXT;
			/* stop parsing */
			return;

		case IPPROTO_ESP:
			if (*ext_hdrs & OFPIEH12_ESP)
				*ext_hdrs |= OFPIEH12_UNREP;
			if ((*ext_hdrs & ~(OFPIEH12_HOP | OFPIEH12_DEST |
					   OFPIEH12_ROUTER | IPPROTO_FRAGMENT |
					   OFPIEH12_AUTH | OFPIEH12_UNREP)) ||
			    dest_options_header_count >= 2) {
				*ext_hdrs |= OFPIEH12_UNSEQ;
			}
			*ext_hdrs |= OFPIEH12_ESP;
			break;

		case IPPROTO_AH:
			if (*ext_hdrs & OFPIEH12_AUTH)
				*ext_hdrs |= OFPIEH12_UNREP;
			if ((*ext_hdrs &
			     ~(OFPIEH12_HOP | OFPIEH12_DEST | OFPIEH12_ROUTER |
			       IPPROTO_FRAGMENT | OFPIEH12_UNREP)) ||
			    dest_options_header_count >= 2) {
				*ext_hdrs |= OFPIEH12_UNSEQ;
			}
			*ext_hdrs |= OFPIEH12_AUTH;
			break;

		case IPPROTO_DSTOPTS:
			if (dest_options_header_count == 0) {
				if (*ext_hdrs &
				    ~(OFPIEH12_HOP | OFPIEH12_UNREP))
					*ext_hdrs |= OFPIEH12_UNSEQ;
				*ext_hdrs |= OFPIEH12_DEST;
			} else if (dest_options_header_count == 1) {
				if (*ext_hdrs &
				    ~(OFPIEH12_HOP | OFPIEH12_DEST |
				      OFPIEH12_ROUTER | OFPIEH12_FRAG |
				      OFPIEH12_AUTH | OFPIEH12_ESP |
				      OFPIEH12_UNREP)) {
					*ext_hdrs |= OFPIEH12_UNSEQ;
				}
			} else {
				*ext_hdrs |= OFPIEH12_UNREP;
			}
			dest_options_header_count++;
			break;

		case IPPROTO_FRAGMENT:
			if (*ext_hdrs & OFPIEH12_FRAG)
				*ext_hdrs |= OFPIEH12_UNREP;
			if ((*ext_hdrs & ~(OFPIEH12_HOP |
					   OFPIEH12_DEST |
					   OFPIEH12_ROUTER |
					   OFPIEH12_UNREP)) ||
			    dest_options_header_count >= 2) {
				*ext_hdrs |= OFPIEH12_UNSEQ;
			}
			*ext_hdrs |= OFPIEH12_FRAG;
			break;

		case IPPROTO_ROUTING:
			if (*ext_hdrs & OFPIEH12_ROUTER)
				*ext_hdrs |= OFPIEH12_UNREP;
			if ((*ext_hdrs & ~(OFPIEH12_HOP |
					   OFPIEH12_DEST |
					   OFPIEH12_UNREP)) ||
			    dest_options_header_count >= 2) {
				*ext_hdrs |= OFPIEH12_UNSEQ;
			}
			*ext_hdrs |= OFPIEH12_ROUTER;
			break;

		case IPPROTO_HOPOPTS:
			if (*ext_hdrs & OFPIEH12_HOP)
				*ext_hdrs |= OFPIEH12_UNREP;
			/* OFPIEH12_HOP is set to 1 if a hop-by-hop IPv6
			 * extension header is present as the first
			 * extension header in the packet.
			 */
			if (*ext_hdrs == 0)
				*ext_hdrs |= OFPIEH12_HOP;
			else
				*ext_hdrs |= OFPIEH12_UNSEQ;
			break;

		default:
			return;
		}

		hp = skb_header_pointer(skb, start, sizeof(_hdr), &_hdr);
		if (!hp)
			break;
		next_type = hp->nexthdr;
		start += ipv6_optlen(hp);
	}
}

static int parse_ipv6hdr(struct sk_buff *skb, struct sw_flow_key *key)
{
	unsigned short frag_off;
	unsigned int payload_ofs = 0;
	unsigned int nh_ofs = skb_network_offset(skb);
	unsigned int nh_len;
	struct ipv6hdr *nh;
	int err, nexthdr, flags = 0;

	err = check_header(skb, nh_ofs + sizeof(*nh));
	if (unlikely(err))
		return err;

	nh = ipv6_hdr(skb);

	get_ipv6_ext_hdrs(skb, nh, &key->ipv6.exthdrs);

	key->ip.proto = NEXTHDR_NONE;
	key->ip.tos = ipv6_get_dsfield(nh);
	key->ip.ttl = nh->hop_limit;
	key->ipv6.label = *(__be32 *)nh & htonl(IPV6_FLOWINFO_FLOWLABEL);
	key->ipv6.addr.src = nh->saddr;
	key->ipv6.addr.dst = nh->daddr;

	nexthdr = ipv6_find_hdr(skb, &payload_ofs, -1, &frag_off, &flags);
	if (flags & IP6_FH_F_FRAG) {
		if (frag_off) {
			key->ip.frag = OVS_FRAG_TYPE_LATER;
			key->ip.proto = NEXTHDR_FRAGMENT;
			return 0;
		}
		key->ip.frag = OVS_FRAG_TYPE_FIRST;
	} else {
		key->ip.frag = OVS_FRAG_TYPE_NONE;
	}

	/* Delayed handling of error in ipv6_find_hdr() as it
	 * always sets flags and frag_off to a valid value which may be
	 * used to set key->ip.frag above.
	 */
	if (unlikely(nexthdr < 0))
		return -EPROTO;

	nh_len = payload_ofs - nh_ofs;
	skb_set_transport_header(skb, nh_ofs + nh_len);
	key->ip.proto = nexthdr;
	return nh_len;
}

static bool icmp6hdr_ok(struct sk_buff *skb)
{
	return pskb_may_pull(skb, skb_transport_offset(skb) +
				  sizeof(struct icmp6hdr));
}

/**
 * parse_vlan_tag - Parse vlan tag from vlan header.
 * @skb: skb containing frame to parse
 * @key_vh: pointer to parsed vlan tag
 * @untag_vlan: should the vlan header be removed from the frame
 *
 * Return: ERROR on memory error.
 * %0 if it encounters a non-vlan or incomplete packet.
 * %1 after successfully parsing vlan tag.
 */
static int parse_vlan_tag(struct sk_buff *skb, struct vlan_head *key_vh,
			  bool untag_vlan)
{
	struct vlan_head *vh = (struct vlan_head *)skb->data;

	if (likely(!eth_type_vlan(vh->tpid)))
		return 0;

	if (unlikely(skb->len < sizeof(struct vlan_head) + sizeof(__be16)))
		return 0;

	if (unlikely(!pskb_may_pull(skb, sizeof(struct vlan_head) +
				 sizeof(__be16))))
		return -ENOMEM;

	vh = (struct vlan_head *)skb->data;
	key_vh->tci = vh->tci | htons(VLAN_CFI_MASK);
	key_vh->tpid = vh->tpid;

	if (unlikely(untag_vlan)) {
		int offset = skb->data - skb_mac_header(skb);
		u16 tci;
		int err;

		__skb_push(skb, offset);
		err = __skb_vlan_pop(skb, &tci);
		__skb_pull(skb, offset);
		if (err)
			return err;
		__vlan_hwaccel_put_tag(skb, key_vh->tpid, tci);
	} else {
		__skb_pull(skb, sizeof(struct vlan_head));
	}
	return 1;
}

static void clear_vlan(struct sw_flow_key *key)
{
	key->eth.vlan.tci = 0;
	key->eth.vlan.tpid = 0;
	key->eth.cvlan.tci = 0;
	key->eth.cvlan.tpid = 0;
}

//vlan解析，支持两层vlan
static int parse_vlan(struct sk_buff *skb, struct sw_flow_key *key)
{
	int res;

	if (skb_vlan_tag_present(skb)) {
		//skb上已解析到vlan（已剥离）,则取skb解析到的
		key->eth.vlan.tci = htons(skb->vlan_tci) | htons(VLAN_CFI_MASK);
		key->eth.vlan.tpid = skb->vlan_proto;
	} else {
		/* Parse outer vlan tag in the non-accelerated case. */
		res = parse_vlan_tag(skb, &key->eth.vlan, true);
		if (res <= 0)
			return res;
	}

	/* Parse inner vlan tag. */
	res = parse_vlan_tag(skb, &key->eth.cvlan, false);
	if (res <= 0)
		return res;

	return 0;
}

static __be16 parse_ethertype(struct sk_buff *skb)
{
	struct llc_snap_hdr {
		u8  dsap;  /* Always 0xAA */
		u8  ssap;  /* Always 0xAA */
		u8  ctrl;
		u8  oui[3];
		__be16 ethertype;
	};
	struct llc_snap_hdr *llc;
	__be16 proto;

	proto = *(__be16 *) skb->data;
	__skb_pull(skb, sizeof(__be16));

	if (eth_proto_is_802_3(proto))
		return proto;

	if (skb->len < sizeof(struct llc_snap_hdr))
		return htons(ETH_P_802_2);

	if (unlikely(!pskb_may_pull(skb, sizeof(struct llc_snap_hdr))))
		return htons(0);

	llc = (struct llc_snap_hdr *) skb->data;
	if (llc->dsap != LLC_SAP_SNAP ||
	    llc->ssap != LLC_SAP_SNAP ||
	    (llc->oui[0] | llc->oui[1] | llc->oui[2]) != 0)
		return htons(ETH_P_802_2);

	__skb_pull(skb, sizeof(struct llc_snap_hdr));

	if (eth_proto_is_802_3(llc->ethertype))
		return llc->ethertype;

	return htons(ETH_P_802_2);
}

static int parse_icmpv6(struct sk_buff *skb, struct sw_flow_key *key,
			int nh_len)
{
	struct icmp6hdr *icmp = icmp6_hdr(skb);

	/* The ICMPv6 type and code fields use the 16-bit transport port
	 * fields, so we need to store them in 16-bit network byte order.
	 */
	key->tp.src = htons(icmp->icmp6_type);
	key->tp.dst = htons(icmp->icmp6_code);
	memset(&key->ipv6.nd, 0, sizeof(key->ipv6.nd));

	if (icmp->icmp6_code == 0 &&
	    (icmp->icmp6_type == NDISC_NEIGHBOUR_SOLICITATION ||
	     icmp->icmp6_type == NDISC_NEIGHBOUR_ADVERTISEMENT)) {
		int icmp_len = skb->len - skb_transport_offset(skb);
		struct nd_msg *nd;
		int offset;

		/* In order to process neighbor discovery options, we need the
		 * entire packet.
		 */
		if (unlikely(icmp_len < sizeof(*nd)))
			return 0;

		if (unlikely(skb_linearize(skb)))
			return -ENOMEM;

		nd = (struct nd_msg *)skb_transport_header(skb);
		key->ipv6.nd.target = nd->target;

		icmp_len -= sizeof(*nd);
		offset = 0;
		while (icmp_len >= 8) {
			struct nd_opt_hdr *nd_opt =
				 (struct nd_opt_hdr *)(nd->opt + offset);
			int opt_len = nd_opt->nd_opt_len * 8;

			if (unlikely(!opt_len || opt_len > icmp_len))
				return 0;

			/* Store the link layer address if the appropriate
			 * option is provided.  It is considered an error if
			 * the same link layer option is specified twice.
			 */
			if (nd_opt->nd_opt_type == ND_OPT_SOURCE_LL_ADDR
			    && opt_len == 8) {
				if (unlikely(!is_zero_ether_addr(key->ipv6.nd.sll)))
					goto invalid;
				ether_addr_copy(key->ipv6.nd.sll,
						&nd->opt[offset+sizeof(*nd_opt)]);
			} else if (nd_opt->nd_opt_type == ND_OPT_TARGET_LL_ADDR
				   && opt_len == 8) {
				if (unlikely(!is_zero_ether_addr(key->ipv6.nd.tll)))
					goto invalid;
				ether_addr_copy(key->ipv6.nd.tll,
						&nd->opt[offset+sizeof(*nd_opt)]);
			}

			icmp_len -= opt_len;
			offset += opt_len;
		}
	}

	return 0;

invalid:
	memset(&key->ipv6.nd.target, 0, sizeof(key->ipv6.nd.target));
	memset(key->ipv6.nd.sll, 0, sizeof(key->ipv6.nd.sll));
	memset(key->ipv6.nd.tll, 0, sizeof(key->ipv6.nd.tll));

	return 0;
}

static int parse_nsh(struct sk_buff *skb, struct sw_flow_key *key)
{
	struct nshhdr *nh;
	unsigned int nh_ofs = skb_network_offset(skb);
	u8 version, length;
	int err;

	err = check_header(skb, nh_ofs + NSH_BASE_HDR_LEN);
	if (unlikely(err))
		return err;

	nh = nsh_hdr(skb);
	version = nsh_get_ver(nh);
	length = nsh_hdr_len(nh);

	if (version != 0)
		return -EINVAL;

	err = check_header(skb, nh_ofs + length);
	if (unlikely(err))
		return err;

	nh = nsh_hdr(skb);
	key->nsh.base.flags = nsh_get_flags(nh);
	key->nsh.base.ttl = nsh_get_ttl(nh);
	key->nsh.base.mdtype = nh->mdtype;
	key->nsh.base.np = nh->np;
	key->nsh.base.path_hdr = nh->path_hdr;
	switch (key->nsh.base.mdtype) {
	case NSH_M_TYPE1:
		if (length != NSH_M_TYPE1_LEN)
			return -EINVAL;
		memcpy(key->nsh.context, nh->md1.context,
		       sizeof(nh->md1));
		break;
	case NSH_M_TYPE2:
		memset(key->nsh.context, 0,
		       sizeof(nh->md1));
		break;
	default:
		return -EINVAL;
	}

	return 0;
}

/**
 * key_extract_l3l4 - extracts L3/L4 header information.
 * @skb: sk_buff that contains the frame, with skb->data pointing to the
 *       L3 header
 * @key: output flow key
 *
 * Return: %0 if successful, otherwise a negative errno value.
 */
static int key_extract_l3l4(struct sk_buff *skb, struct sw_flow_key *key)
{
	int error;

	/* Network layer. */
	//网络层解析
	if (key->eth.type == htons(ETH_P_IP)) {
		struct iphdr *nh;
		__be16 offset;

		error = check_iphdr(skb);
		if (unlikely(error)) {
			memset(&key->ip, 0, sizeof(key->ip));
			memset(&key->ipv4, 0, sizeof(key->ipv4));
			if (error == -EINVAL) {
				skb->transport_header = skb->network_header;
				error = 0;
			}
			return error;
		}

		nh = ip_hdr(skb);
		key->ipv4.addr.src = nh->saddr;
		key->ipv4.addr.dst = nh->daddr;

		key->ip.proto = nh->protocol;
		key->ip.tos = nh->tos;
		key->ip.ttl = nh->ttl;

		offset = nh->frag_off & htons(IP_OFFSET);
		if (offset) {
			//非首片
			key->ip.frag = OVS_FRAG_TYPE_LATER;
			memset(&key->tp, 0, sizeof(key->tp));
			return 0;
		}

		//offset为零，如果有IP_MF，则记为首片
		if (nh->frag_off & htons(IP_MF) ||
			skb_shinfo(skb)->gso_type & SKB_GSO_UDP)
			key->ip.frag = OVS_FRAG_TYPE_FIRST;
		else
			//非分片
			key->ip.frag = OVS_FRAG_TYPE_NONE;

		/* Transport layer. */
		//传输层解析
		if (key->ip.proto == IPPROTO_TCP) {
			if (tcphdr_ok(skb)) {
				struct tcphdr *tcp = tcp_hdr(skb);
				key->tp.src = tcp->source;
				key->tp.dst = tcp->dest;
				key->tp.flags = TCP_FLAGS_BE16(tcp);
			} else {
				memset(&key->tp, 0, sizeof(key->tp));
			}

		} else if (key->ip.proto == IPPROTO_UDP) {
			if (udphdr_ok(skb)) {
				struct udphdr *udp = udp_hdr(skb);
				key->tp.src = udp->source;
				key->tp.dst = udp->dest;
			} else {
				memset(&key->tp, 0, sizeof(key->tp));
			}
		} else if (key->ip.proto == IPPROTO_SCTP) {
			if (sctphdr_ok(skb)) {
				struct sctphdr *sctp = sctp_hdr(skb);
				key->tp.src = sctp->source;
				key->tp.dst = sctp->dest;
			} else {
				memset(&key->tp, 0, sizeof(key->tp));
			}
		} else if (key->ip.proto == IPPROTO_ICMP) {
			if (icmphdr_ok(skb)) {
				struct icmphdr *icmp = icmp_hdr(skb);
				/* The ICMP type and code fields use the 16-bit
				 * transport port fields, so we need to store
				 * them in 16-bit network byte order. */
				key->tp.src = htons(icmp->type);
				key->tp.dst = htons(icmp->code);
			} else {
				memset(&key->tp, 0, sizeof(key->tp));
			}
		}

	} else if (key->eth.type == htons(ETH_P_ARP) ||
		   key->eth.type == htons(ETH_P_RARP)) {
		//arp报文解析
		struct arp_eth_header *arp;
		bool arp_available = arphdr_ok(skb);

		arp = (struct arp_eth_header *)skb_network_header(skb);

		if (arp_available &&
		    arp->ar_hrd == htons(ARPHRD_ETHER) &&
		    arp->ar_pro == htons(ETH_P_IP) &&
		    arp->ar_hln == ETH_ALEN &&
		    arp->ar_pln == 4) {

			/* We only match on the lower 8 bits of the opcode. */
			if (ntohs(arp->ar_op) <= 0xff)
				key->ip.proto = ntohs(arp->ar_op);
			else
				key->ip.proto = 0;

			memcpy(&key->ipv4.addr.src, arp->ar_sip, sizeof(key->ipv4.addr.src));
			memcpy(&key->ipv4.addr.dst, arp->ar_tip, sizeof(key->ipv4.addr.dst));
			ether_addr_copy(key->ipv4.arp.sha, arp->ar_sha);
			ether_addr_copy(key->ipv4.arp.tha, arp->ar_tha);
		} else {
			memset(&key->ip, 0, sizeof(key->ip));
			memset(&key->ipv4, 0, sizeof(key->ipv4));
		}
	} else if (eth_p_mpls(key->eth.type)) {
		//mpls报文解析
		u8 label_count = 1;

		memset(&key->mpls, 0, sizeof(key->mpls));
		skb_set_inner_network_header(skb, skb->mac_len);
		while (1) {
			__be32 lse;

			error = check_header(skb, skb->mac_len +
					     label_count * MPLS_HLEN);
			if (unlikely(error))
				return 0;

			memcpy(&lse, skb_inner_network_header(skb), MPLS_HLEN);

			if (label_count <= MPLS_LABEL_DEPTH)
				memcpy(&key->mpls.lse[label_count - 1], &lse,
				       MPLS_HLEN);

			skb_set_inner_network_header(skb, skb->mac_len +
						     label_count * MPLS_HLEN);
			if (lse & htonl(MPLS_LS_S_MASK))
				break;

			label_count++;
		}
		if (label_count > MPLS_LABEL_DEPTH)
			label_count = MPLS_LABEL_DEPTH;

		key->mpls.num_labels_mask = GENMASK(label_count - 1, 0);
	} else if (key->eth.type == htons(ETH_P_IPV6)) {
		//ipv6报文解析
		int nh_len;             /* IPv6 Header + Extensions */

		nh_len = parse_ipv6hdr(skb, key);
		if (unlikely(nh_len < 0)) {
			switch (nh_len) {
			case -EINVAL:
				memset(&key->ip, 0, sizeof(key->ip));
				memset(&key->ipv6.addr, 0, sizeof(key->ipv6.addr));
				fallthrough;
			case -EPROTO:
				skb->transport_header = skb->network_header;
				error = 0;
				break;
			default:
				error = nh_len;
			}
			return error;
		}

		if (key->ip.frag == OVS_FRAG_TYPE_LATER) {
			memset(&key->tp, 0, sizeof(key->tp));
			return 0;
		}
		if (skb_shinfo(skb)->gso_type & SKB_GSO_UDP)
			key->ip.frag = OVS_FRAG_TYPE_FIRST;

		/* Transport layer. */
		if (key->ip.proto == NEXTHDR_TCP) {
			if (tcphdr_ok(skb)) {
				struct tcphdr *tcp = tcp_hdr(skb);
				key->tp.src = tcp->source;
				key->tp.dst = tcp->dest;
				key->tp.flags = TCP_FLAGS_BE16(tcp);
			} else {
				memset(&key->tp, 0, sizeof(key->tp));
			}
		} else if (key->ip.proto == NEXTHDR_UDP) {
			if (udphdr_ok(skb)) {
				struct udphdr *udp = udp_hdr(skb);
				key->tp.src = udp->source;
				key->tp.dst = udp->dest;
			} else {
				memset(&key->tp, 0, sizeof(key->tp));
			}
		} else if (key->ip.proto == NEXTHDR_SCTP) {
			if (sctphdr_ok(skb)) {
				struct sctphdr *sctp = sctp_hdr(skb);
				key->tp.src = sctp->source;
				key->tp.dst = sctp->dest;
			} else {
				memset(&key->tp, 0, sizeof(key->tp));
			}
		} else if (key->ip.proto == NEXTHDR_ICMP) {
			if (icmp6hdr_ok(skb)) {
				error = parse_icmpv6(skb, key, nh_len);
				if (error)
					return error;
			} else {
				memset(&key->tp, 0, sizeof(key->tp));
			}
		}
	} else if (key->eth.type == htons(ETH_P_NSH)) {
		error = parse_nsh(skb, key);
		if (error)
			return error;
	}
	return 0;
}

/**
 * key_extract - extracts a flow key from an Ethernet frame.
 * @skb: sk_buff that contains the frame, with skb->data pointing to the
 * Ethernet header
 * @key: output flow key
 *
 * The caller must ensure that skb->len >= ETH_HLEN.
 *
 * Initializes @skb header fields as follows:
 *
 *    - skb->mac_header: the L2 header.
 *
 *    - skb->network_header: just past the L2 header, or just past the
 *      VLAN header, to the first byte of the L2 payload.
 *
 *    - skb->transport_header: If key->eth.type is ETH_P_IP or ETH_P_IPV6
 *      on output, then just past the IP header, if one is present and
 *      of a correct length, otherwise the same as skb->network_header.
 *      For other key->eth.type values it is left untouched.
 *
 *    - skb->protocol: the type of the data starting at skb->network_header.
 *      Equals to key->eth.type.
 *
 * Return: %0 if successful, otherwise a negative errno value.
 */
//解开报文中的内容
static int key_extract(struct sk_buff *skb, struct sw_flow_key *key)
{
	struct ethhdr *eth;

	/* Flags are always used as part of stats */
	key->tp.flags = 0;

	//指定当前data指定的头为以太头
	skb_reset_mac_header(skb);

	/* Link layer. */
	//链路层解析
	clear_vlan(key);
	if (ovs_key_mac_proto(key) == MAC_PROTO_NONE) {
		if (unlikely(eth_type_vlan(skb->protocol)))
			return -EINVAL;

		skb_reset_network_header(skb);
		key->eth.type = skb->protocol;
	} else {
		eth = eth_hdr(skb);
		ether_addr_copy(key->eth.src, eth->h_source);
		ether_addr_copy(key->eth.dst, eth->h_dest);

		__skb_pull(skb, 2 * ETH_ALEN);
		/* We are going to push all headers that we pull, so no need to
		 * update skb->csum here.
		 */
		//解析vlan
		if (unlikely(parse_vlan(skb, key)))
			return -ENOMEM;

		key->eth.type = parse_ethertype(skb);
		if (unlikely(key->eth.type == htons(0)))
			return -ENOMEM;

		/* Multiple tagged packets need to retain TPID to satisfy
		 * skb_vlan_pop(), which will later shift the ethertype into
		 * skb->protocol.
		 */
		if (key->eth.cvlan.tci & htons(VLAN_CFI_MASK))
			skb->protocol = key->eth.cvlan.tpid;
		else
			skb->protocol = key->eth.type;

		skb_reset_network_header(skb);
		__skb_push(skb, skb->data - skb_mac_header(skb));
	}

	skb_reset_mac_len(skb);

	/* Fill out L3/L4 key info, if any */
	return key_extract_l3l4(skb, key);
}

/* In the case of conntrack fragment handling it expects L3 headers,
 * add a helper.
 */
int ovs_flow_key_update_l3l4(struct sk_buff *skb, struct sw_flow_key *key)
{
	return key_extract_l3l4(skb, key);
}

//完成报文解析，将解析内容置于key中，指定key有效
int ovs_flow_key_update(struct sk_buff *skb, struct sw_flow_key *key)
{
	int res;

	//实现skb的报文解析
	res = key_extract(skb, key);
	if (!res)
		key->mac_proto &= ~SW_FLOW_KEY_INVALID;

	return res;
}

static int key_extract_mac_proto(struct sk_buff *skb)
{
	switch (skb->dev->type) {
	case ARPHRD_ETHER:
		return MAC_PROTO_ETHERNET;
	case ARPHRD_NONE:
		if (skb->protocol == htons(ETH_P_TEB))
			return MAC_PROTO_ETHERNET;
		return MAC_PROTO_NONE;
	}
	WARN_ON_ONCE(1);
	return -EINVAL;
}

//解析报文
int ovs_flow_key_extract(const struct ip_tunnel_info *tun_info,
			 struct sk_buff *skb, struct sw_flow_key *key)
{
#if IS_ENABLED(CONFIG_NET_TC_SKB_EXT)
	struct tc_skb_ext *tc_ext;
#endif
	bool post_ct = false, post_ct_snat = false, post_ct_dnat = false;
	int res, err;
	u16 zone = 0;

	/* Extract metadata from packet. */
	if (tun_info) {
		//隧道报文
		key->tun_proto = ip_tunnel_info_af(tun_info);
		memcpy(&key->tun_key, &tun_info->key, sizeof(key->tun_key));

		if (tun_info->options_len) {
			BUILD_BUG_ON((1 << (sizeof(tun_info->options_len) *
						   8)) - 1
					> sizeof(key->tun_opts));

			ip_tunnel_info_opts_get(TUN_METADATA_OPTS(key, tun_info->options_len),
						tun_info);
			key->tun_opts_len = tun_info->options_len;
		} else {
			key->tun_opts_len = 0;
		}
	} else  {
		//非隧道报文，将tunnel的metadata清空
		key->tun_proto = 0;
		key->tun_opts_len = 0;
		memset(&key->tun_key, 0, sizeof(key->tun_key));
	}

	key->phy.priority = skb->priority;
	key->phy.in_port = OVS_CB(skb)->input_vport->port_no;
	key->phy.skb_mark = skb->mark;
	key->ovs_flow_hash = 0;
	res = key_extract_mac_proto(skb);
	if (res < 0)
		return res;
	key->mac_proto = res;

#if IS_ENABLED(CONFIG_NET_TC_SKB_EXT)
	//自skb中获取扩展信息
	if (tc_skb_ext_tc_enabled()) {
		tc_ext = skb_ext_find(skb, TC_SKB_EXT);
		key->recirc_id = tc_ext && !tc_ext->act_miss ?
				 tc_ext->chain : 0;
		OVS_CB(skb)->mru = tc_ext ? tc_ext->mru : 0;
		post_ct = tc_ext ? tc_ext->post_ct : false;
		post_ct_snat = post_ct ? tc_ext->post_ct_snat : false;
		post_ct_dnat = post_ct ? tc_ext->post_ct_dnat : false;
		zone = post_ct ? tc_ext->zone : 0;
	} else {
		key->recirc_id = 0;
	}
#else
	//将recirc_id置为0
	key->recirc_id = 0;
#endif

	//将报文内容解析到key中
	err = key_extract(skb, key);
	if (!err) {
		ovs_ct_fill_key(skb, key, post_ct);   /* Must be after key_extract(). */
		if (post_ct) {
			if (!skb_get_nfct(skb)) {
				key->ct_zone = zone;
			} else {
				if (!post_ct_dnat)
					key->ct_state &= ~OVS_CS_F_DST_NAT;
				if (!post_ct_snat)
					key->ct_state &= ~OVS_CS_F_SRC_NAT;
			}
		}
	}
	return err;
}

//解析userspace传送过来的报文及元数据
int ovs_flow_key_extract_userspace(struct net *net, const struct nlattr *attr,
				   struct sk_buff *skb,
				   struct sw_flow_key *key, bool log)
{
	const struct nlattr *a[OVS_KEY_ATTR_MAX + 1];
	u64 attrs = 0;
	int err;

	err = parse_flow_nlattrs(attr, a, &attrs, log);
	if (err)
		return -EINVAL;

	/* Extract metadata from netlink attributes. */
	//解析元数据
	err = ovs_nla_get_flow_metadata(net, a, attrs, key, log);
	if (err)
		return err;

	/* key_extract assumes that skb->protocol is set-up for
	 * layer 3 packets which is the case for other callers,
	 * in particular packets received from the network stack.
	 * Here the correct value can be set from the metadata
	 * extracted above.
	 * For L2 packet key eth type would be zero. skb protocol
	 * would be set to correct value later during key-extact.
	 */

	skb->protocol = key->eth.type;
	//报文解析
	err = key_extract(skb, key);
	if (err)
		return err;

	/* Check that we have conntrack original direction tuple metadata only
	 * for packets for which it makes sense.  Otherwise the key may be
	 * corrupted due to overlapping key fields.
	 */
	if (attrs & (1 << OVS_KEY_ATTR_CT_ORIG_TUPLE_IPV4) &&
	    key->eth.type != htons(ETH_P_IP))
		return -EINVAL;
	if (attrs & (1 << OVS_KEY_ATTR_CT_ORIG_TUPLE_IPV6) &&
	    (key->eth.type != htons(ETH_P_IPV6) ||
	     sw_flow_key_is_nd(key)))
		return -EINVAL;

	return 0;
}<|MERGE_RESOLUTION|>--- conflicted
+++ resolved
@@ -137,13 +137,9 @@
 	memset(ovs_stats, 0, sizeof(*ovs_stats));
 
 	/* We open code this to make sure cpu 0 is always considered */
-<<<<<<< HEAD
 	//合并各cpu对此flow的统计。
-	for (cpu = 0; cpu < nr_cpu_ids; cpu = cpumask_next(cpu, &flow->cpu_used_mask)) {
-=======
 	for (cpu = 0; cpu < nr_cpu_ids;
 	     cpu = cpumask_next(cpu, flow->cpu_used_mask)) {
->>>>>>> fe15c26e
 		struct sw_flow_stats *stats = rcu_dereference_ovsl(flow->stats[cpu]);
 
 		if (stats) {
