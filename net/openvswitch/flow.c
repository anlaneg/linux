// SPDX-License-Identifier: GPL-2.0-only
/*
 * Copyright (c) 2007-2014 Nicira, Inc.
 */

#include <linux/uaccess.h>
#include <linux/netdevice.h>
#include <linux/etherdevice.h>
#include <linux/if_ether.h>
#include <linux/if_vlan.h>
#include <net/llc_pdu.h>
#include <linux/kernel.h>
#include <linux/jhash.h>
#include <linux/jiffies.h>
#include <linux/llc.h>
#include <linux/module.h>
#include <linux/in.h>
#include <linux/rcupdate.h>
#include <linux/cpumask.h>
#include <linux/if_arp.h>
#include <linux/ip.h>
#include <linux/ipv6.h>
#include <linux/mpls.h>
#include <linux/sctp.h>
#include <linux/smp.h>
#include <linux/tcp.h>
#include <linux/udp.h>
#include <linux/icmp.h>
#include <linux/icmpv6.h>
#include <linux/rculist.h>
#include <net/ip.h>
#include <net/ip_tunnels.h>
#include <net/ipv6.h>
#include <net/mpls.h>
#include <net/ndisc.h>
#include <net/nsh.h>
#include <net/pkt_cls.h>
#include <net/netfilter/nf_conntrack_zones.h>

#include "conntrack.h"
#include "datapath.h"
#include "flow.h"
#include "flow_netlink.h"
#include "vport.h"

u64 ovs_flow_used_time(unsigned long flow_jiffies)
{
	struct timespec64 cur_ts;
	u64 cur_ms, idle_ms;

	ktime_get_ts64(&cur_ts);
	idle_ms = jiffies_to_msecs(jiffies - flow_jiffies);
	cur_ms = (u64)(u32)cur_ts.tv_sec * MSEC_PER_SEC +
		 cur_ts.tv_nsec / NSEC_PER_MSEC;

	return cur_ms - idle_ms;
}

#define TCP_FLAGS_BE16(tp) (*(__be16 *)&tcp_flag_word(tp) & htons(0x0FFF))

void ovs_flow_stats_update(struct sw_flow *flow, __be16 tcp_flags,
			   const struct sk_buff *skb)
{
	struct sw_flow_stats *stats;
	unsigned int cpu = smp_processor_id();
	int len = skb->len + (skb_vlan_tag_present(skb) ? VLAN_HLEN : 0);

	stats = rcu_dereference(flow->stats[cpu]);

	/* Check if already have CPU-specific stats. */
	if (likely(stats)) {
		spin_lock(&stats->lock);
		/* Mark if we write on the pre-allocated stats. */
		if (cpu == 0 && unlikely(flow->stats_last_writer != cpu))
			flow->stats_last_writer = cpu;
	} else {
		stats = rcu_dereference(flow->stats[0]); /* Pre-allocated. */
		spin_lock(&stats->lock);

		/* If the current CPU is the only writer on the
		 * pre-allocated stats keep using them.
		 */
		if (unlikely(flow->stats_last_writer != cpu)) {
			/* A previous locker may have already allocated the
			 * stats, so we need to check again.  If CPU-specific
			 * stats were already allocated, we update the pre-
			 * allocated stats as we have already locked them.
			 */
			if (likely(flow->stats_last_writer != -1) &&
			    likely(!rcu_access_pointer(flow->stats[cpu]))) {
				/* Try to allocate CPU-specific stats. */
				struct sw_flow_stats *new_stats;

				new_stats =
					kmem_cache_alloc_node(flow_stats_cache,
							      GFP_NOWAIT |
							      __GFP_THISNODE |
							      __GFP_NOWARN |
							      __GFP_NOMEMALLOC,
							      numa_node_id());
				if (likely(new_stats)) {
					new_stats->used = jiffies;
					new_stats->packet_count = 1;
					new_stats->byte_count = len;
					new_stats->tcp_flags = tcp_flags;
					spin_lock_init(&new_stats->lock);

					rcu_assign_pointer(flow->stats[cpu],
							   new_stats);
					cpumask_set_cpu(cpu,
							flow->cpu_used_mask);
					goto unlock;
				}
			}
			flow->stats_last_writer = cpu;
		}
	}

	stats->used = jiffies;
	//更新flow规则匹配的包数及字节数
	stats->packet_count++;
	stats->byte_count += len;
	stats->tcp_flags |= tcp_flags;
unlock:
	spin_unlock(&stats->lock);
}

/* Must be called with rcu_read_lock or ovs_mutex. */
void ovs_flow_stats_get(const struct sw_flow *flow,
			struct ovs_flow_stats *ovs_stats,
			unsigned long *used, __be16 *tcp_flags)
{
	int cpu;

	*used = 0;
	*tcp_flags = 0;
	memset(ovs_stats, 0, sizeof(*ovs_stats));

	/* We open code this to make sure cpu 0 is always considered */
	//合并各cpu对此flow的统计。
	for (cpu = 0; cpu < nr_cpu_ids;
	     cpu = cpumask_next(cpu, flow->cpu_used_mask)) {
		struct sw_flow_stats *stats = rcu_dereference_ovsl(flow->stats[cpu]);

		if (stats) {
			/* Local CPU may write on non-local stats, so we must
			 * block bottom-halves here.
			 */
			spin_lock_bh(&stats->lock);
			if (!*used || time_after(stats->used, *used))
				*used = stats->used;
			*tcp_flags |= stats->tcp_flags;
			ovs_stats->n_packets += stats->packet_count;
			ovs_stats->n_bytes += stats->byte_count;
			spin_unlock_bh(&stats->lock);
		}
	}
}

/* Called with ovs_mutex. */
void ovs_flow_stats_clear(struct sw_flow *flow)
{
	int cpu;

	/* We open code this to make sure cpu 0 is always considered */
	for (cpu = 0; cpu < nr_cpu_ids;
	     cpu = cpumask_next(cpu, flow->cpu_used_mask)) {
		struct sw_flow_stats *stats = ovsl_dereference(flow->stats[cpu]);

		if (stats) {
			spin_lock_bh(&stats->lock);
			stats->used = 0;
			stats->packet_count = 0;
			stats->byte_count = 0;
			stats->tcp_flags = 0;
			spin_unlock_bh(&stats->lock);
		}
	}
}

static int check_header(struct sk_buff *skb, int len)
{
	if (unlikely(skb->len < len))
		return -EINVAL;
	if (unlikely(!pskb_may_pull(skb, len)))
		return -ENOMEM;
	return 0;
}

static bool arphdr_ok(struct sk_buff *skb)
{
	return pskb_may_pull(skb, skb_network_offset(skb) +
				  sizeof(struct arp_eth_header));
}

static int check_iphdr(struct sk_buff *skb)
{
	unsigned int nh_ofs = skb_network_offset(skb);
	unsigned int ip_len;
	int err;

	err = check_header(skb, nh_ofs + sizeof(struct iphdr));
	if (unlikely(err))
		return err;

	ip_len = ip_hdrlen(skb);
	if (unlikely(ip_len < sizeof(struct iphdr) ||
		     skb->len < nh_ofs + ip_len))
		return -EINVAL;

	skb_set_transport_header(skb, nh_ofs + ip_len);
	return 0;
}

static bool tcphdr_ok(struct sk_buff *skb)
{
	int th_ofs = skb_transport_offset(skb);
	int tcp_len;

	if (unlikely(!pskb_may_pull(skb, th_ofs + sizeof(struct tcphdr))))
		return false;

	tcp_len = tcp_hdrlen(skb);
	if (unlikely(tcp_len < sizeof(struct tcphdr) ||
		     skb->len < th_ofs + tcp_len))
		return false;

	return true;
}

static bool udphdr_ok(struct sk_buff *skb)
{
	return pskb_may_pull(skb, skb_transport_offset(skb) +
				  sizeof(struct udphdr));
}

static bool sctphdr_ok(struct sk_buff *skb)
{
	return pskb_may_pull(skb, skb_transport_offset(skb) +
				  sizeof(struct sctphdr));
}

static bool icmphdr_ok(struct sk_buff *skb)
{
	return pskb_may_pull(skb, skb_transport_offset(skb) +
				  sizeof(struct icmphdr));
}

/**
 * get_ipv6_ext_hdrs() - Parses packet and sets IPv6 extension header flags.
 *
 * @skb: buffer where extension header data starts in packet
 * @nh: ipv6 header
 * @ext_hdrs: flags are stored here
 *
 * OFPIEH12_UNREP is set if more than one of a given IPv6 extension header
 * is unexpectedly encountered. (Two destination options headers may be
 * expected and would not cause this bit to be set.)
 *
 * OFPIEH12_UNSEQ is set if IPv6 extension headers were not in the order
 * preferred (but not required) by RFC 2460:
 *
 * When more than one extension header is used in the same packet, it is
 * recommended that those headers appear in the following order:
 *      IPv6 header
 *      Hop-by-Hop Options header
 *      Destination Options header
 *      Routing header
 *      Fragment header
 *      Authentication header
 *      Encapsulating Security Payload header
 *      Destination Options header
 *      upper-layer header
 */
static void get_ipv6_ext_hdrs(struct sk_buff *skb, struct ipv6hdr *nh,
			      u16 *ext_hdrs)
{
	u8 next_type = nh->nexthdr;
	unsigned int start = skb_network_offset(skb) + sizeof(struct ipv6hdr);
	int dest_options_header_count = 0;

	*ext_hdrs = 0;

	while (ipv6_ext_hdr(next_type)) {
		struct ipv6_opt_hdr _hdr, *hp;

		switch (next_type) {
		case IPPROTO_NONE:
			*ext_hdrs |= OFPIEH12_NONEXT;
			/* stop parsing */
			return;

		case IPPROTO_ESP:
			if (*ext_hdrs & OFPIEH12_ESP)
				*ext_hdrs |= OFPIEH12_UNREP;
			if ((*ext_hdrs & ~(OFPIEH12_HOP | OFPIEH12_DEST |
					   OFPIEH12_ROUTER | IPPROTO_FRAGMENT |
					   OFPIEH12_AUTH | OFPIEH12_UNREP)) ||
			    dest_options_header_count >= 2) {
				*ext_hdrs |= OFPIEH12_UNSEQ;
			}
			*ext_hdrs |= OFPIEH12_ESP;
			break;

		case IPPROTO_AH:
			if (*ext_hdrs & OFPIEH12_AUTH)
				*ext_hdrs |= OFPIEH12_UNREP;
			if ((*ext_hdrs &
			     ~(OFPIEH12_HOP | OFPIEH12_DEST | OFPIEH12_ROUTER |
			       IPPROTO_FRAGMENT | OFPIEH12_UNREP)) ||
			    dest_options_header_count >= 2) {
				*ext_hdrs |= OFPIEH12_UNSEQ;
			}
			*ext_hdrs |= OFPIEH12_AUTH;
			break;

		case IPPROTO_DSTOPTS:
			if (dest_options_header_count == 0) {
				if (*ext_hdrs &
				    ~(OFPIEH12_HOP | OFPIEH12_UNREP))
					*ext_hdrs |= OFPIEH12_UNSEQ;
				*ext_hdrs |= OFPIEH12_DEST;
			} else if (dest_options_header_count == 1) {
				if (*ext_hdrs &
				    ~(OFPIEH12_HOP | OFPIEH12_DEST |
				      OFPIEH12_ROUTER | OFPIEH12_FRAG |
				      OFPIEH12_AUTH | OFPIEH12_ESP |
				      OFPIEH12_UNREP)) {
					*ext_hdrs |= OFPIEH12_UNSEQ;
				}
			} else {
				*ext_hdrs |= OFPIEH12_UNREP;
			}
			dest_options_header_count++;
			break;

		case IPPROTO_FRAGMENT:
			if (*ext_hdrs & OFPIEH12_FRAG)
				*ext_hdrs |= OFPIEH12_UNREP;
			if ((*ext_hdrs & ~(OFPIEH12_HOP |
					   OFPIEH12_DEST |
					   OFPIEH12_ROUTER |
					   OFPIEH12_UNREP)) ||
			    dest_options_header_count >= 2) {
				*ext_hdrs |= OFPIEH12_UNSEQ;
			}
			*ext_hdrs |= OFPIEH12_FRAG;
			break;

		case IPPROTO_ROUTING:
			if (*ext_hdrs & OFPIEH12_ROUTER)
				*ext_hdrs |= OFPIEH12_UNREP;
			if ((*ext_hdrs & ~(OFPIEH12_HOP |
					   OFPIEH12_DEST |
					   OFPIEH12_UNREP)) ||
			    dest_options_header_count >= 2) {
				*ext_hdrs |= OFPIEH12_UNSEQ;
			}
			*ext_hdrs |= OFPIEH12_ROUTER;
			break;

		case IPPROTO_HOPOPTS:
			if (*ext_hdrs & OFPIEH12_HOP)
				*ext_hdrs |= OFPIEH12_UNREP;
			/* OFPIEH12_HOP is set to 1 if a hop-by-hop IPv6
			 * extension header is present as the first
			 * extension header in the packet.
			 */
			if (*ext_hdrs == 0)
				*ext_hdrs |= OFPIEH12_HOP;
			else
				*ext_hdrs |= OFPIEH12_UNSEQ;
			break;

		default:
			return;
		}

		hp = skb_header_pointer(skb, start, sizeof(_hdr), &_hdr);
		if (!hp)
			break;
		next_type = hp->nexthdr;
		start += ipv6_optlen(hp);
	}
}

static int parse_ipv6hdr(struct sk_buff *skb, struct sw_flow_key *key)
{
	unsigned short frag_off;
	unsigned int payload_ofs = 0;
	unsigned int nh_ofs = skb_network_offset(skb);
	unsigned int nh_len;
	struct ipv6hdr *nh;
	int err, nexthdr, flags = 0;

	err = check_header(skb, nh_ofs + sizeof(*nh));
	if (unlikely(err))
		return err;

	nh = ipv6_hdr(skb);

	get_ipv6_ext_hdrs(skb, nh, &key->ipv6.exthdrs);

	key->ip.proto = NEXTHDR_NONE;
	key->ip.tos = ipv6_get_dsfield(nh);
	key->ip.ttl = nh->hop_limit;
	key->ipv6.label = *(__be32 *)nh & htonl(IPV6_FLOWINFO_FLOWLABEL);
	key->ipv6.addr.src = nh->saddr;
	key->ipv6.addr.dst = nh->daddr;

	nexthdr = ipv6_find_hdr(skb, &payload_ofs, -1, &frag_off, &flags);
	if (flags & IP6_FH_F_FRAG) {
		if (frag_off) {
			key->ip.frag = OVS_FRAG_TYPE_LATER;
			key->ip.proto = NEXTHDR_FRAGMENT;
			return 0;
		}
		key->ip.frag = OVS_FRAG_TYPE_FIRST;
	} else {
		key->ip.frag = OVS_FRAG_TYPE_NONE;
	}

	/* Delayed handling of error in ipv6_find_hdr() as it
	 * always sets flags and frag_off to a valid value which may be
	 * used to set key->ip.frag above.
	 */
	if (unlikely(nexthdr < 0))
		return -EPROTO;

	nh_len = payload_ofs - nh_ofs;
	skb_set_transport_header(skb, nh_ofs + nh_len);
	key->ip.proto = nexthdr;
	return nh_len;
}

static bool icmp6hdr_ok(struct sk_buff *skb)
{
	return pskb_may_pull(skb, skb_transport_offset(skb) +
				  sizeof(struct icmp6hdr));
}

/**
 * parse_vlan_tag - Parse vlan tag from vlan header.
 * @skb: skb containing frame to parse
 * @key_vh: pointer to parsed vlan tag
 * @untag_vlan: should the vlan header be removed from the frame
 *
 * Return: ERROR on memory error.
 * %0 if it encounters a non-vlan or incomplete packet.
 * %1 after successfully parsing vlan tag.
 */
static int parse_vlan_tag(struct sk_buff *skb, struct vlan_head *key_vh,
			  bool untag_vlan)
{
	struct vlan_head *vh = (struct vlan_head *)skb->data;

	if (likely(!eth_type_vlan(vh->tpid)))
		return 0;

	if (unlikely(skb->len < sizeof(struct vlan_head) + sizeof(__be16)))
		return 0;

	if (unlikely(!pskb_may_pull(skb, sizeof(struct vlan_head) +
				 sizeof(__be16))))
		return -ENOMEM;

	vh = (struct vlan_head *)skb->data;
	key_vh->tci = vh->tci | htons(VLAN_CFI_MASK);
	key_vh->tpid = vh->tpid;

	if (unlikely(untag_vlan)) {
		int offset = skb->data - skb_mac_header(skb);
		u16 tci;
		int err;

		__skb_push(skb, offset);
		err = __skb_vlan_pop(skb, &tci);
		__skb_pull(skb, offset);
		if (err)
			return err;
		__vlan_hwaccel_put_tag(skb, key_vh->tpid, tci);
	} else {
		__skb_pull(skb, sizeof(struct vlan_head));
	}
	return 1;
}

static void clear_vlan(struct sw_flow_key *key)
{
	key->eth.vlan.tci = 0;
	key->eth.vlan.tpid = 0;
	key->eth.cvlan.tci = 0;
	key->eth.cvlan.tpid = 0;
}

//vlan解析，支持两层vlan
static int parse_vlan(struct sk_buff *skb, struct sw_flow_key *key)
{
	int res;

	if (skb_vlan_tag_present(skb)) {
		//skb上已解析到vlan（已剥离）,则取skb解析到的
		key->eth.vlan.tci = htons(skb->vlan_tci) | htons(VLAN_CFI_MASK);
		key->eth.vlan.tpid = skb->vlan_proto;
	} else {
		/* Parse outer vlan tag in the non-accelerated case. */
		res = parse_vlan_tag(skb, &key->eth.vlan, true);
		if (res <= 0)
			return res;
	}

	/* Parse inner vlan tag. */
	res = parse_vlan_tag(skb, &key->eth.cvlan, false);
	if (res <= 0)
		return res;

	return 0;
}

static __be16 parse_ethertype(struct sk_buff *skb)
{
	struct llc_snap_hdr {
		u8  dsap;  /* Always 0xAA */
		u8  ssap;  /* Always 0xAA */
		u8  ctrl;
		u8  oui[3];
		__be16 ethertype;
	};
	struct llc_snap_hdr *llc;
	__be16 proto;

	proto = *(__be16 *) skb->data;
	__skb_pull(skb, sizeof(__be16));

	if (eth_proto_is_802_3(proto))
		return proto;

	if (skb->len < sizeof(struct llc_snap_hdr))
		return htons(ETH_P_802_2);

	if (unlikely(!pskb_may_pull(skb, sizeof(struct llc_snap_hdr))))
		return htons(0);

	llc = (struct llc_snap_hdr *) skb->data;
	if (llc->dsap != LLC_SAP_SNAP ||
	    llc->ssap != LLC_SAP_SNAP ||
	    (llc->oui[0] | llc->oui[1] | llc->oui[2]) != 0)
		return htons(ETH_P_802_2);

	__skb_pull(skb, sizeof(struct llc_snap_hdr));

	if (eth_proto_is_802_3(llc->ethertype))
		return llc->ethertype;

	return htons(ETH_P_802_2);
}

static int parse_icmpv6(struct sk_buff *skb, struct sw_flow_key *key,
			int nh_len)
{
	struct icmp6hdr *icmp = icmp6_hdr(skb);

	/* The ICMPv6 type and code fields use the 16-bit transport port
	 * fields, so we need to store them in 16-bit network byte order.
	 */
	key->tp.src = htons(icmp->icmp6_type);
	key->tp.dst = htons(icmp->icmp6_code);

	if (icmp->icmp6_code == 0 &&
	    (icmp->icmp6_type == NDISC_NEIGHBOUR_SOLICITATION ||
	     icmp->icmp6_type == NDISC_NEIGHBOUR_ADVERTISEMENT)) {
		int icmp_len = skb->len - skb_transport_offset(skb);
		struct nd_msg *nd;
		int offset;

		memset(&key->ipv6.nd, 0, sizeof(key->ipv6.nd));

		/* In order to process neighbor discovery options, we need the
		 * entire packet.
		 */
		if (unlikely(icmp_len < sizeof(*nd)))
			return 0;

		if (unlikely(skb_linearize(skb)))
			return -ENOMEM;

		nd = (struct nd_msg *)skb_transport_header(skb);
		key->ipv6.nd.target = nd->target;

		icmp_len -= sizeof(*nd);
		offset = 0;
		while (icmp_len >= 8) {
			struct nd_opt_hdr *nd_opt =
				 (struct nd_opt_hdr *)(nd->opt + offset);
			int opt_len = nd_opt->nd_opt_len * 8;

			if (unlikely(!opt_len || opt_len > icmp_len))
				return 0;

			/* Store the link layer address if the appropriate
			 * option is provided.  It is considered an error if
			 * the same link layer option is specified twice.
			 */
			if (nd_opt->nd_opt_type == ND_OPT_SOURCE_LL_ADDR
			    && opt_len == 8) {
				if (unlikely(!is_zero_ether_addr(key->ipv6.nd.sll)))
					goto invalid;
				ether_addr_copy(key->ipv6.nd.sll,
						&nd->opt[offset+sizeof(*nd_opt)]);
			} else if (nd_opt->nd_opt_type == ND_OPT_TARGET_LL_ADDR
				   && opt_len == 8) {
				if (unlikely(!is_zero_ether_addr(key->ipv6.nd.tll)))
					goto invalid;
				ether_addr_copy(key->ipv6.nd.tll,
						&nd->opt[offset+sizeof(*nd_opt)]);
			}

			icmp_len -= opt_len;
			offset += opt_len;
		}
	}

	return 0;

invalid:
	memset(&key->ipv6.nd.target, 0, sizeof(key->ipv6.nd.target));
	memset(key->ipv6.nd.sll, 0, sizeof(key->ipv6.nd.sll));
	memset(key->ipv6.nd.tll, 0, sizeof(key->ipv6.nd.tll));

	return 0;
}

static int parse_nsh(struct sk_buff *skb, struct sw_flow_key *key)
{
	struct nshhdr *nh;
	unsigned int nh_ofs = skb_network_offset(skb);
	u8 version, length;
	int err;

	err = check_header(skb, nh_ofs + NSH_BASE_HDR_LEN);
	if (unlikely(err))
		return err;

	nh = nsh_hdr(skb);
	version = nsh_get_ver(nh);
	length = nsh_hdr_len(nh);

	if (version != 0)
		return -EINVAL;

	err = check_header(skb, nh_ofs + length);
	if (unlikely(err))
		return err;

	nh = nsh_hdr(skb);
	key->nsh.base.flags = nsh_get_flags(nh);
	key->nsh.base.ttl = nsh_get_ttl(nh);
	key->nsh.base.mdtype = nh->mdtype;
	key->nsh.base.np = nh->np;
	key->nsh.base.path_hdr = nh->path_hdr;
	switch (key->nsh.base.mdtype) {
	case NSH_M_TYPE1:
		if (length != NSH_M_TYPE1_LEN)
			return -EINVAL;
		memcpy(key->nsh.context, nh->md1.context,
		       sizeof(nh->md1));
		break;
	case NSH_M_TYPE2:
		memset(key->nsh.context, 0,
		       sizeof(nh->md1));
		break;
	default:
		return -EINVAL;
	}

	return 0;
}

/**
 * key_extract_l3l4 - extracts L3/L4 header information.
 * @skb: sk_buff that contains the frame, with skb->data pointing to the
 *       L3 header
 * @key: output flow key
 *
 * Return: %0 if successful, otherwise a negative errno value.
 */
static int key_extract_l3l4(struct sk_buff *skb, struct sw_flow_key *key)
{
	int error;

	/* Network layer. */
	//网络层解析
	if (key->eth.type == htons(ETH_P_IP)) {
		struct iphdr *nh;
		__be16 offset;

		error = check_iphdr(skb);
		if (unlikely(error)) {
			memset(&key->ip, 0, sizeof(key->ip));
			memset(&key->ipv4, 0, sizeof(key->ipv4));
			if (error == -EINVAL) {
				skb->transport_header = skb->network_header;
				error = 0;
			}
			return error;
		}

		nh = ip_hdr(skb);
		key->ipv4.addr.src = nh->saddr;
		key->ipv4.addr.dst = nh->daddr;

		key->ip.proto = nh->protocol;
		key->ip.tos = nh->tos;
		key->ip.ttl = nh->ttl;

		offset = nh->frag_off & htons(IP_OFFSET);
		if (offset) {
			//非首片
			key->ip.frag = OVS_FRAG_TYPE_LATER;
			memset(&key->tp, 0, sizeof(key->tp));
			return 0;
		}

		//offset为零，如果有IP_MF，则记为首片
		if (nh->frag_off & htons(IP_MF) ||
			skb_shinfo(skb)->gso_type & SKB_GSO_UDP)
			key->ip.frag = OVS_FRAG_TYPE_FIRST;
		else
			//非分片
			key->ip.frag = OVS_FRAG_TYPE_NONE;

		/* Transport layer. */
		//传输层解析
		if (key->ip.proto == IPPROTO_TCP) {
			if (tcphdr_ok(skb)) {
				struct tcphdr *tcp = tcp_hdr(skb);
				key->tp.src = tcp->source;
				key->tp.dst = tcp->dest;
				key->tp.flags = TCP_FLAGS_BE16(tcp);
			} else {
				memset(&key->tp, 0, sizeof(key->tp));
			}

		} else if (key->ip.proto == IPPROTO_UDP) {
			if (udphdr_ok(skb)) {
				struct udphdr *udp = udp_hdr(skb);
				key->tp.src = udp->source;
				key->tp.dst = udp->dest;
			} else {
				memset(&key->tp, 0, sizeof(key->tp));
			}
		} else if (key->ip.proto == IPPROTO_SCTP) {
			if (sctphdr_ok(skb)) {
				struct sctphdr *sctp = sctp_hdr(skb);
				key->tp.src = sctp->source;
				key->tp.dst = sctp->dest;
			} else {
				memset(&key->tp, 0, sizeof(key->tp));
			}
		} else if (key->ip.proto == IPPROTO_ICMP) {
			if (icmphdr_ok(skb)) {
				struct icmphdr *icmp = icmp_hdr(skb);
				/* The ICMP type and code fields use the 16-bit
				 * transport port fields, so we need to store
				 * them in 16-bit network byte order. */
				key->tp.src = htons(icmp->type);
				key->tp.dst = htons(icmp->code);
			} else {
				memset(&key->tp, 0, sizeof(key->tp));
			}
		}

	} else if (key->eth.type == htons(ETH_P_ARP) ||
		   key->eth.type == htons(ETH_P_RARP)) {
		//arp报文解析
		struct arp_eth_header *arp;
		bool arp_available = arphdr_ok(skb);

		arp = (struct arp_eth_header *)skb_network_header(skb);

		if (arp_available &&
		    arp->ar_hrd == htons(ARPHRD_ETHER) &&
		    arp->ar_pro == htons(ETH_P_IP) &&
		    arp->ar_hln == ETH_ALEN &&
		    arp->ar_pln == 4) {

			/* We only match on the lower 8 bits of the opcode. */
			if (ntohs(arp->ar_op) <= 0xff)
				key->ip.proto = ntohs(arp->ar_op);
			else
				key->ip.proto = 0;

			memcpy(&key->ipv4.addr.src, arp->ar_sip, sizeof(key->ipv4.addr.src));
			memcpy(&key->ipv4.addr.dst, arp->ar_tip, sizeof(key->ipv4.addr.dst));
			ether_addr_copy(key->ipv4.arp.sha, arp->ar_sha);
			ether_addr_copy(key->ipv4.arp.tha, arp->ar_tha);
		} else {
			memset(&key->ip, 0, sizeof(key->ip));
			memset(&key->ipv4, 0, sizeof(key->ipv4));
		}
	} else if (eth_p_mpls(key->eth.type)) {
<<<<<<< HEAD
		//mpls报文解析
		u8 label_count = 1;
=======
		size_t label_count = 1;
>>>>>>> 155a3c00

		memset(&key->mpls, 0, sizeof(key->mpls));
		skb_set_inner_network_header(skb, skb->mac_len);
		while (1) {
			__be32 lse;

			error = check_header(skb, skb->mac_len +
					     label_count * MPLS_HLEN);
			if (unlikely(error))
				return 0;

			memcpy(&lse, skb_inner_network_header(skb), MPLS_HLEN);

			if (label_count <= MPLS_LABEL_DEPTH)
				memcpy(&key->mpls.lse[label_count - 1], &lse,
				       MPLS_HLEN);

			skb_set_inner_network_header(skb, skb->mac_len +
						     label_count * MPLS_HLEN);
			if (lse & htonl(MPLS_LS_S_MASK))
				break;

			label_count++;
		}
		if (label_count > MPLS_LABEL_DEPTH)
			label_count = MPLS_LABEL_DEPTH;

		key->mpls.num_labels_mask = GENMASK(label_count - 1, 0);
	} else if (key->eth.type == htons(ETH_P_IPV6)) {
		//ipv6报文解析
		int nh_len;             /* IPv6 Header + Extensions */

		nh_len = parse_ipv6hdr(skb, key);
		if (unlikely(nh_len < 0)) {
			switch (nh_len) {
			case -EINVAL:
				memset(&key->ip, 0, sizeof(key->ip));
				memset(&key->ipv6.addr, 0, sizeof(key->ipv6.addr));
				fallthrough;
			case -EPROTO:
				skb->transport_header = skb->network_header;
				error = 0;
				break;
			default:
				error = nh_len;
			}
			return error;
		}

		if (key->ip.frag == OVS_FRAG_TYPE_LATER) {
			memset(&key->tp, 0, sizeof(key->tp));
			return 0;
		}
		if (skb_shinfo(skb)->gso_type & SKB_GSO_UDP)
			key->ip.frag = OVS_FRAG_TYPE_FIRST;

		/* Transport layer. */
		if (key->ip.proto == NEXTHDR_TCP) {
			if (tcphdr_ok(skb)) {
				struct tcphdr *tcp = tcp_hdr(skb);
				key->tp.src = tcp->source;
				key->tp.dst = tcp->dest;
				key->tp.flags = TCP_FLAGS_BE16(tcp);
			} else {
				memset(&key->tp, 0, sizeof(key->tp));
			}
		} else if (key->ip.proto == NEXTHDR_UDP) {
			if (udphdr_ok(skb)) {
				struct udphdr *udp = udp_hdr(skb);
				key->tp.src = udp->source;
				key->tp.dst = udp->dest;
			} else {
				memset(&key->tp, 0, sizeof(key->tp));
			}
		} else if (key->ip.proto == NEXTHDR_SCTP) {
			if (sctphdr_ok(skb)) {
				struct sctphdr *sctp = sctp_hdr(skb);
				key->tp.src = sctp->source;
				key->tp.dst = sctp->dest;
			} else {
				memset(&key->tp, 0, sizeof(key->tp));
			}
		} else if (key->ip.proto == NEXTHDR_ICMP) {
			if (icmp6hdr_ok(skb)) {
				error = parse_icmpv6(skb, key, nh_len);
				if (error)
					return error;
			} else {
				memset(&key->tp, 0, sizeof(key->tp));
			}
		}
	} else if (key->eth.type == htons(ETH_P_NSH)) {
		error = parse_nsh(skb, key);
		if (error)
			return error;
	}
	return 0;
}

/**
 * key_extract - extracts a flow key from an Ethernet frame.
 * @skb: sk_buff that contains the frame, with skb->data pointing to the
 * Ethernet header
 * @key: output flow key
 *
 * The caller must ensure that skb->len >= ETH_HLEN.
 *
 * Initializes @skb header fields as follows:
 *
 *    - skb->mac_header: the L2 header.
 *
 *    - skb->network_header: just past the L2 header, or just past the
 *      VLAN header, to the first byte of the L2 payload.
 *
 *    - skb->transport_header: If key->eth.type is ETH_P_IP or ETH_P_IPV6
 *      on output, then just past the IP header, if one is present and
 *      of a correct length, otherwise the same as skb->network_header.
 *      For other key->eth.type values it is left untouched.
 *
 *    - skb->protocol: the type of the data starting at skb->network_header.
 *      Equals to key->eth.type.
 *
 * Return: %0 if successful, otherwise a negative errno value.
 */
//解开报文中的内容
static int key_extract(struct sk_buff *skb, struct sw_flow_key *key)
{
	struct ethhdr *eth;

	/* Flags are always used as part of stats */
	key->tp.flags = 0;

	//指定当前data指定的头为以太头
	skb_reset_mac_header(skb);

	/* Link layer. */
	//链路层解析
	clear_vlan(key);
	if (ovs_key_mac_proto(key) == MAC_PROTO_NONE) {
		if (unlikely(eth_type_vlan(skb->protocol)))
			return -EINVAL;

		skb_reset_network_header(skb);
		key->eth.type = skb->protocol;
	} else {
		eth = eth_hdr(skb);
		ether_addr_copy(key->eth.src, eth->h_source);
		ether_addr_copy(key->eth.dst, eth->h_dest);

		__skb_pull(skb, 2 * ETH_ALEN);
		/* We are going to push all headers that we pull, so no need to
		 * update skb->csum here.
		 */
		//解析vlan
		if (unlikely(parse_vlan(skb, key)))
			return -ENOMEM;

		key->eth.type = parse_ethertype(skb);
		if (unlikely(key->eth.type == htons(0)))
			return -ENOMEM;

		/* Multiple tagged packets need to retain TPID to satisfy
		 * skb_vlan_pop(), which will later shift the ethertype into
		 * skb->protocol.
		 */
		if (key->eth.cvlan.tci & htons(VLAN_CFI_MASK))
			skb->protocol = key->eth.cvlan.tpid;
		else
			skb->protocol = key->eth.type;

		skb_reset_network_header(skb);
		__skb_push(skb, skb->data - skb_mac_header(skb));
	}

	skb_reset_mac_len(skb);

	/* Fill out L3/L4 key info, if any */
	return key_extract_l3l4(skb, key);
}

/* In the case of conntrack fragment handling it expects L3 headers,
 * add a helper.
 */
int ovs_flow_key_update_l3l4(struct sk_buff *skb, struct sw_flow_key *key)
{
	return key_extract_l3l4(skb, key);
}

//完成报文解析，将解析内容置于key中，指定key有效
int ovs_flow_key_update(struct sk_buff *skb, struct sw_flow_key *key)
{
	int res;

	//实现skb的报文解析
	res = key_extract(skb, key);
	if (!res)
		key->mac_proto &= ~SW_FLOW_KEY_INVALID;

	return res;
}

static int key_extract_mac_proto(struct sk_buff *skb)
{
	switch (skb->dev->type) {
	case ARPHRD_ETHER:
		return MAC_PROTO_ETHERNET;
	case ARPHRD_NONE:
		if (skb->protocol == htons(ETH_P_TEB))
			return MAC_PROTO_ETHERNET;
		return MAC_PROTO_NONE;
	}
	WARN_ON_ONCE(1);
	return -EINVAL;
}

//解析报文产生后续匹配的key
int ovs_flow_key_extract(const struct ip_tunnel_info *tun_info,
			 struct sk_buff *skb, struct sw_flow_key *key)
{
#if IS_ENABLED(CONFIG_NET_TC_SKB_EXT)
	struct tc_skb_ext *tc_ext;
#endif
	bool post_ct = false, post_ct_snat = false, post_ct_dnat = false;
	int res, err;
	u16 zone = 0;

	/* Extract metadata from packet. */
	if (tun_info) {
		//隧道报文
		key->tun_proto = ip_tunnel_info_af(tun_info);
		memcpy(&key->tun_key, &tun_info->key, sizeof(key->tun_key));

		if (tun_info->options_len) {
			BUILD_BUG_ON((1 << (sizeof(tun_info->options_len) *
						   8)) - 1
					> sizeof(key->tun_opts));

			ip_tunnel_info_opts_get(TUN_METADATA_OPTS(key, tun_info->options_len),
						tun_info);
			key->tun_opts_len = tun_info->options_len;
		} else {
			key->tun_opts_len = 0;
		}
	} else  {
		//非隧道报文，将tunnel的metadata清空
		key->tun_proto = 0;
		key->tun_opts_len = 0;
		memset(&key->tun_key, 0, sizeof(key->tun_key));
	}

	key->phy.priority = skb->priority;
	key->phy.in_port = OVS_CB(skb)->input_vport->port_no;
	key->phy.skb_mark = skb->mark;
	key->ovs_flow_hash = 0;
	res = key_extract_mac_proto(skb);
	if (res < 0)
		return res;
	key->mac_proto = res;

#if IS_ENABLED(CONFIG_NET_TC_SKB_EXT)
	//自skb中获取扩展信息
	if (tc_skb_ext_tc_enabled()) {
		tc_ext = skb_ext_find(skb, TC_SKB_EXT);
		key->recirc_id = tc_ext && !tc_ext->act_miss ?
				 tc_ext->chain : 0;
		OVS_CB(skb)->mru = tc_ext ? tc_ext->mru : 0;
		post_ct = tc_ext ? tc_ext->post_ct : false;
		post_ct_snat = post_ct ? tc_ext->post_ct_snat : false;
		post_ct_dnat = post_ct ? tc_ext->post_ct_dnat : false;
		zone = post_ct ? tc_ext->zone : 0;
	} else {
		key->recirc_id = 0;
	}
#else
	//将recirc_id置为0
	key->recirc_id = 0;
#endif

	//将报文内容解析到key中
	err = key_extract(skb, key);
	if (!err) {
		ovs_ct_fill_key(skb, key, post_ct);   /* Must be after key_extract(). */
		if (post_ct) {
			if (!skb_get_nfct(skb)) {
				key->ct_zone = zone;
			} else {
				if (!post_ct_dnat)
					key->ct_state &= ~OVS_CS_F_DST_NAT;
				if (!post_ct_snat)
					key->ct_state &= ~OVS_CS_F_SRC_NAT;
			}
		}
	}
	return err;
}

//解析userspace传送过来的报文及元数据
int ovs_flow_key_extract_userspace(struct net *net, const struct nlattr *attr,
				   struct sk_buff *skb,
				   struct sw_flow_key *key, bool log)
{
	const struct nlattr *a[OVS_KEY_ATTR_MAX + 1];
	u64 attrs = 0;
	int err;

	err = parse_flow_nlattrs(attr, a, &attrs, log);
	if (err)
		return -EINVAL;

	/* Extract metadata from netlink attributes. */
	//解析元数据
	err = ovs_nla_get_flow_metadata(net, a, attrs, key, log);
	if (err)
		return err;

	/* key_extract assumes that skb->protocol is set-up for
	 * layer 3 packets which is the case for other callers,
	 * in particular packets received from the network stack.
	 * Here the correct value can be set from the metadata
	 * extracted above.
	 * For L2 packet key eth type would be zero. skb protocol
	 * would be set to correct value later during key-extact.
	 */

	skb->protocol = key->eth.type;
	//报文解析
	err = key_extract(skb, key);
	if (err)
		return err;

	/* Check that we have conntrack original direction tuple metadata only
	 * for packets for which it makes sense.  Otherwise the key may be
	 * corrupted due to overlapping key fields.
	 */
	if (attrs & (1 << OVS_KEY_ATTR_CT_ORIG_TUPLE_IPV4) &&
	    key->eth.type != htons(ETH_P_IP))
		return -EINVAL;
	if (attrs & (1 << OVS_KEY_ATTR_CT_ORIG_TUPLE_IPV6) &&
	    (key->eth.type != htons(ETH_P_IPV6) ||
	     sw_flow_key_is_nd(key)))
		return -EINVAL;

	return 0;
}<|MERGE_RESOLUTION|>--- conflicted
+++ resolved
@@ -799,12 +799,8 @@
 			memset(&key->ipv4, 0, sizeof(key->ipv4));
 		}
 	} else if (eth_p_mpls(key->eth.type)) {
-<<<<<<< HEAD
 		//mpls报文解析
-		u8 label_count = 1;
-=======
 		size_t label_count = 1;
->>>>>>> 155a3c00
 
 		memset(&key->mpls, 0, sizeof(key->mpls));
 		skb_set_inner_network_header(skb, skb->mac_len);
