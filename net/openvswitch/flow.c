--- conflicted
+++ resolved
@@ -648,12 +648,8 @@
 			memset(&key->ipv4, 0, sizeof(key->ipv4));
 		}
 	} else if (eth_p_mpls(key->eth.type)) {
-<<<<<<< HEAD
 		//mpls报文解析
-		size_t stack_len = MPLS_HLEN;
-=======
 		u8 label_count = 1;
->>>>>>> e42617b8
 
 		memset(&key->mpls, 0, sizeof(key->mpls));
 		skb_set_inner_network_header(skb, skb->mac_len);
