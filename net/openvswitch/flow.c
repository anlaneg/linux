--- conflicted
+++ resolved
@@ -532,63 +532,9 @@
  * @key: output flow key
  *
  */
-<<<<<<< HEAD
-//解开报文中的内容
-static int key_extract(struct sk_buff *skb, struct sw_flow_key *key)
+static int key_extract_l3l4(struct sk_buff *skb, struct sw_flow_key *key)
 {
 	int error;
-	struct ethhdr *eth;
-
-	/* Flags are always used as part of stats */
-	key->tp.flags = 0;
-
-	//指定当前data指定的头为以太头
-	skb_reset_mac_header(skb);
-
-	/* Link layer. */
-	//链路层解析
-	clear_vlan(key);
-	if (ovs_key_mac_proto(key) == MAC_PROTO_NONE) {
-		if (unlikely(eth_type_vlan(skb->protocol)))
-			return -EINVAL;
-
-		skb_reset_network_header(skb);
-		key->eth.type = skb->protocol;
-	} else {
-		eth = eth_hdr(skb);
-		ether_addr_copy(key->eth.src, eth->h_source);
-		ether_addr_copy(key->eth.dst, eth->h_dest);
-
-		__skb_pull(skb, 2 * ETH_ALEN);
-		/* We are going to push all headers that we pull, so no need to
-		* update skb->csum here.
-		*/
-		//解析vlan
-		if (unlikely(parse_vlan(skb, key)))
-			return -ENOMEM;
-
-		key->eth.type = parse_ethertype(skb);
-		if (unlikely(key->eth.type == htons(0)))
-			return -ENOMEM;
-
-		/* Multiple tagged packets need to retain TPID to satisfy
-		 * skb_vlan_pop(), which will later shift the ethertype into
-		 * skb->protocol.
-		 */
-		if (key->eth.cvlan.tci & htons(VLAN_CFI_MASK))
-			skb->protocol = key->eth.cvlan.tpid;
-		else
-			skb->protocol = key->eth.type;
-
-		skb_reset_network_header(skb);
-		__skb_push(skb, skb->data - skb_mac_header(skb));
-	}
-	skb_reset_mac_len(skb);
-=======
-static int key_extract_l3l4(struct sk_buff *skb, struct sw_flow_key *key)
-{
-	int error;
->>>>>>> 3b47fd5c
 
 	/* Network layer. */
 	//网络层解析
@@ -794,9 +740,6 @@
 	return 0;
 }
 
-<<<<<<< HEAD
-//完成报文解析，将解析内容置于key中，指定key有效
-=======
 /**
  * key_extract - extracts a flow key from an Ethernet frame.
  * @skb: sk_buff that contains the frame, with skb->data pointing to the
@@ -822,6 +765,7 @@
  *    - skb->protocol: the type of the data starting at skb->network_header.
  *      Equals to key->eth.type.
  */
+//解开报文中的内容
 static int key_extract(struct sk_buff *skb, struct sw_flow_key *key)
 {
 	struct ethhdr *eth;
@@ -829,9 +773,11 @@
 	/* Flags are always used as part of stats */
 	key->tp.flags = 0;
 
+	//指定当前data指定的头为以太头
 	skb_reset_mac_header(skb);
 
 	/* Link layer. */
+	//链路层解析
 	clear_vlan(key);
 	if (ovs_key_mac_proto(key) == MAC_PROTO_NONE) {
 		if (unlikely(eth_type_vlan(skb->protocol)))
@@ -848,7 +794,7 @@
 		/* We are going to push all headers that we pull, so no need to
 		 * update skb->csum here.
 		 */
-
+		//解析vlan
 		if (unlikely(parse_vlan(skb, key)))
 			return -ENOMEM;
 
@@ -883,7 +829,7 @@
 	return key_extract_l3l4(skb, key);
 }
 
->>>>>>> 3b47fd5c
+//完成报文解析，将解析内容置于key中，指定key有效
 int ovs_flow_key_update(struct sk_buff *skb, struct sw_flow_key *key)
 {
 	int res;
