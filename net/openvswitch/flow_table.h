--- conflicted
+++ resolved
@@ -51,14 +51,8 @@
 	struct hlist_head *buckets;
 	unsigned int n_buckets;//桶数目
 	struct rcu_head rcu;
-<<<<<<< HEAD
 	int node_ver;//此表使用的节点版本（借此实现表迁移时查询不加锁?rcu保证删除）
 	u32 hash_seed;//随机数seed
-	bool keep_flows;
-=======
-	int node_ver;
-	u32 hash_seed;
->>>>>>> c4d6fe73
 };
 
 struct flow_table {
