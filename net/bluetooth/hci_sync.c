// SPDX-License-Identifier: GPL-2.0
/*
 * BlueZ - Bluetooth protocol stack for Linux
 *
 * Copyright (C) 2021 Intel Corporation
 * Copyright 2023 NXP
 */

#include <linux/property.h>

#include <net/bluetooth/bluetooth.h>
#include <net/bluetooth/hci_core.h>
#include <net/bluetooth/mgmt.h>

#include "hci_codec.h"
#include "hci_debugfs.h"
#include "smp.h"
#include "eir.h"
#include "msft.h"
#include "aosp.h"
#include "leds.h"

static void hci_cmd_sync_complete(struct hci_dev *hdev, u8 result/*请求执行结果*/, u16 opcode,
				  struct sk_buff *skb)
{
	bt_dev_dbg(hdev, "result 0x%2.2x", result);

	if (hdev->req_status != HCI_REQ_PEND)
		return;

	hdev->req_result = result;/*指出请求执行结果*/
	hdev->req_status = HCI_REQ_DONE;/*标记请求已执行*/

	/* Free the request command so it is not used as response */
	kfree_skb(hdev->req_skb);
	hdev->req_skb = NULL;

	if (skb) {
		struct sock *sk = hci_skb_sk(skb);

		/* Drop sk reference if set */
		if (sk)
			sock_put(sk);

<<<<<<< HEAD
		hdev->req_skb = skb_get(skb);/*设备同步返回skb*/
=======
		hdev->req_rsp = skb_get(skb);
>>>>>>> 155a3c00
	}

	wake_up_interruptible(&hdev->req_wait_q);
}

struct sk_buff *hci_cmd_sync_alloc(struct hci_dev *hdev, u16 opcode, u32 plen,
				   const void *param, struct sock *sk)
{
	int len = HCI_COMMAND_HDR_SIZE + plen;
	struct hci_command_hdr *hdr;
	struct sk_buff *skb;

	/*申请一个skb*/
	skb = bt_skb_alloc(len, GFP_ATOMIC);
	if (!skb)
		return NULL;

	/*添加command header*/
	hdr = skb_put(skb, HCI_COMMAND_HDR_SIZE);
	hdr->opcode = cpu_to_le16(opcode);
	hdr->plen   = plen;

	/*添加payload*/
	if (plen)
		skb_put_data(skb, param, plen);

	bt_dev_dbg(hdev, "skb len %d", skb->len);

	hci_skb_pkt_type(skb) = HCI_COMMAND_PKT;
	hci_skb_opcode(skb) = opcode;

	/* Grab a reference if command needs to be associated with a sock (e.g.
	 * likely mgmt socket that initiated the command).
	 */
	if (sk) {
		/*指明此skb关联的socket*/
		hci_skb_sk(skb) = sk;
		sock_hold(sk);
	}

	return skb;
}

static void hci_cmd_sync_add(struct hci_request *req, u16 opcode, u32 plen,
			     const void *param, u8 event, struct sock *sk)
{
	struct hci_dev *hdev = req->hdev;
	struct sk_buff *skb;

	bt_dev_dbg(hdev, "opcode 0x%4.4x plen %d", opcode, plen);

	/* If an error occurred during request building, there is no point in
	 * queueing the HCI command. We can simply return.
	 */
	if (req->err)
		return;

	skb = hci_cmd_sync_alloc(hdev, opcode, plen, param, sk);
	if (!skb) {
		bt_dev_err(hdev, "no memory for command (opcode 0x%4.4x)",
			   opcode);
		req->err = -ENOMEM;
		return;
	}

	/*cmd_q为空，指明request start*/
	if (skb_queue_empty(&req->cmd_q))
		bt_cb(skb)->hci.req_flags |= HCI_REQ_START;

	hci_skb_event(skb) = event;

	/*将此skb加入到request中*/
	skb_queue_tail(&req->cmd_q, skb);
}

static int hci_req_sync_run(struct hci_request *req)
{
	struct hci_dev *hdev = req->hdev;
	struct sk_buff *skb;
	unsigned long flags;

	bt_dev_dbg(hdev, "length %u", skb_queue_len(&req->cmd_q));

	/* If an error occurred during request building, remove all HCI
	 * commands queued on the HCI request queue.
	 */
	if (req->err) {
		skb_queue_purge(&req->cmd_q);
		return req->err;
	}

	/* Do not allow empty requests */
	if (skb_queue_empty(&req->cmd_q))
		/*cmd_q为空，报错*/
		return -ENODATA;

	skb = skb_peek_tail(&req->cmd_q);
	/*为最后一个cmd skb设置请求complete回调，用于标记同步请求执行完成*/
	bt_cb(skb)->hci.req_complete_skb = hci_cmd_sync_complete;
	bt_cb(skb)->hci.req_flags |= HCI_REQ_SKB;

	spin_lock_irqsave(&hdev->cmd_q.lock, flags);
	/*将cmd_q链表上的内容，移至cmd_q上*/
	skb_queue_splice_tail(&req->cmd_q, &hdev->cmd_q);
	spin_unlock_irqrestore(&hdev->cmd_q.lock, flags);

	/*将cmd_work入队，处理hdev->cmd_q*/
	queue_work(hdev->workqueue, &hdev->cmd_work);

	return 0;
}

static void hci_request_init(struct hci_request *req, struct hci_dev *hdev)
{
	skb_queue_head_init(&req->cmd_q);
	req->hdev = hdev;
	req->err = 0;
}

/* This function requires the caller holds hdev->req_lock. */
struct sk_buff *__hci_cmd_sync_sk(struct hci_dev *hdev, u16 opcode, u32 plen,
				  const void *param, u8 event, u32 timeout/*执行超时时间*/,
				  struct sock *sk)
{
	struct hci_request req;
	struct sk_buff *skb;
	int err = 0;

	bt_dev_dbg(hdev, "Opcode 0x%4.4x", opcode);

<<<<<<< HEAD
	hci_req_init(&req, hdev);/*初始化req*/
=======
	hci_request_init(&req, hdev);
>>>>>>> 155a3c00

	/*添加cmd*/
	hci_cmd_sync_add(&req, opcode, plen, param, event, sk);

	/*同步请求标记req pending*/
	hdev->req_status = HCI_REQ_PEND;

<<<<<<< HEAD
	/*运行此cmd*/
	err = hci_cmd_sync_run(&req);
=======
	err = hci_req_sync_run(&req);
>>>>>>> 155a3c00
	if (err < 0)
		return ERR_PTR(err);

	/*等待req_status发生变换*/
	err = wait_event_interruptible_timeout(hdev->req_wait_q,
					       hdev->req_status != HCI_REQ_PEND,
					       timeout);

	if (err == -ERESTARTSYS)
		return ERR_PTR(-EINTR);

	switch (hdev->req_status) {
	case HCI_REQ_DONE:
		/*请求完成，获取request执行结果*/
		err = -bt_to_errno(hdev->req_result);
		break;

	case HCI_REQ_CANCELED:
		/*请求被超时取消*/
		err = -hdev->req_result;
		break;

	default:
		err = -ETIMEDOUT;
		break;
	}

	hdev->req_status = 0;
	hdev->req_result = 0;
	skb = hdev->req_rsp;
	hdev->req_rsp = NULL;

	bt_dev_dbg(hdev, "end: err %d", err);

	if (err < 0) {
		/*响应出错，释放此skb*/
		kfree_skb(skb);
		return ERR_PTR(err);
	}

<<<<<<< HEAD
	return skb;/*成功响应，返回此skb*/
=======
	/* If command return a status event skb will be set to NULL as there are
	 * no parameters.
	 */
	if (!skb)
		return ERR_PTR(-ENODATA);

	return skb;
>>>>>>> 155a3c00
}
EXPORT_SYMBOL(__hci_cmd_sync_sk);

/* This function requires the caller holds hdev->req_lock. */
struct sk_buff *__hci_cmd_sync(struct hci_dev *hdev, u16 opcode, u32 plen,
			       const void *param, u32 timeout)
{
	return __hci_cmd_sync_sk(hdev, opcode, plen, param, 0, timeout, NULL);
}
EXPORT_SYMBOL(__hci_cmd_sync);

/* Send HCI command and wait for command complete event */
struct sk_buff *hci_cmd_sync(struct hci_dev *hdev, u16 opcode, u32 plen,
			     const void *param, u32 timeout)
{
	struct sk_buff *skb;

	if (!test_bit(HCI_UP, &hdev->flags))
		return ERR_PTR(-ENETDOWN);

	bt_dev_dbg(hdev, "opcode 0x%4.4x plen %d", opcode, plen);

	hci_req_sync_lock(hdev);
	skb = __hci_cmd_sync(hdev, opcode, plen, param, timeout);
	hci_req_sync_unlock(hdev);

	return skb;
}
EXPORT_SYMBOL(hci_cmd_sync);

/* This function requires the caller holds hdev->req_lock. */
struct sk_buff *__hci_cmd_sync_ev(struct hci_dev *hdev, u16 opcode, u32 plen,
				  const void *param, u8 event, u32 timeout)
{
	return __hci_cmd_sync_sk(hdev, opcode, plen, param, event, timeout,
				 NULL);
}
EXPORT_SYMBOL(__hci_cmd_sync_ev);

/* This function requires the caller holds hdev->req_lock. */
int __hci_cmd_sync_status_sk(struct hci_dev *hdev, u16 opcode, u32 plen,
			     const void *param, u8 event, u32 timeout,
			     struct sock *sk)
{
	struct sk_buff *skb;
	u8 status;

	skb = __hci_cmd_sync_sk(hdev, opcode, plen, param, event, timeout, sk);

	/* If command return a status event, skb will be set to -ENODATA */
	if (skb == ERR_PTR(-ENODATA))
		return 0;

	if (IS_ERR(skb)) {
		if (!event)
			bt_dev_err(hdev, "Opcode 0x%4.4x failed: %ld", opcode,
				   PTR_ERR(skb));
		return PTR_ERR(skb);
	}

	status = skb->data[0];

	kfree_skb(skb);

	return status;
}
EXPORT_SYMBOL(__hci_cmd_sync_status_sk);

int __hci_cmd_sync_status(struct hci_dev *hdev, u16 opcode, u32 plen,
			  const void *param, u32 timeout)
{
	return __hci_cmd_sync_status_sk(hdev, opcode, plen, param, 0, timeout,
					NULL);
}
EXPORT_SYMBOL(__hci_cmd_sync_status);

<<<<<<< HEAD
/*执行sync worker*/
=======
int hci_cmd_sync_status(struct hci_dev *hdev, u16 opcode, u32 plen,
			const void *param, u32 timeout)
{
	int err;

	hci_req_sync_lock(hdev);
	err = __hci_cmd_sync_status(hdev, opcode, plen, param, timeout);
	hci_req_sync_unlock(hdev);

	return err;
}
EXPORT_SYMBOL(hci_cmd_sync_status);

>>>>>>> 155a3c00
static void hci_cmd_sync_work(struct work_struct *work)
{
	/*获得对应的hci设备*/
	struct hci_dev *hdev = container_of(work, struct hci_dev, cmd_sync_work);

	bt_dev_dbg(hdev, "");

	/* Dequeue all entries and run them */
	while (1) {
		struct hci_cmd_sync_work_entry *entry;

		mutex_lock(&hdev->cmd_sync_work_lock);
		/*取同步工作entry*/
		entry = list_first_entry_or_null(&hdev->cmd_sync_work_list,
						 struct hci_cmd_sync_work_entry,
						 list);
		if (entry)
			list_del(&entry->list);
		mutex_unlock(&hdev->cmd_sync_work_lock);

		if (!entry)
			break;

		bt_dev_dbg(hdev, "entry %p", entry);

		if (entry->func) {
			int err;

			hci_req_sync_lock(hdev);
			/*执行回调函数*/
			err = entry->func(hdev, entry->data);
			/*执行destroy函数*/
			if (entry->destroy)
				entry->destroy(hdev, entry->data, err);
			hci_req_sync_unlock(hdev);
		}

		kfree(entry);
	}
}

static void hci_cmd_sync_cancel_work(struct work_struct *work)
{
	struct hci_dev *hdev = container_of(work, struct hci_dev, cmd_sync_cancel_work);

	cancel_delayed_work_sync(&hdev->cmd_timer);
	cancel_delayed_work_sync(&hdev->ncmd_timer);
	atomic_set(&hdev->cmd_cnt, 1);

	wake_up_interruptible(&hdev->req_wait_q);
}

static int hci_scan_disable_sync(struct hci_dev *hdev);
static int scan_disable_sync(struct hci_dev *hdev, void *data)
{
	return hci_scan_disable_sync(hdev);
}

static int interleaved_inquiry_sync(struct hci_dev *hdev, void *data)
{
	return hci_inquiry_sync(hdev, DISCOV_INTERLEAVED_INQUIRY_LEN, 0);
}

static void le_scan_disable(struct work_struct *work)
{
	struct hci_dev *hdev = container_of(work, struct hci_dev,
					    le_scan_disable.work);
	int status;

	bt_dev_dbg(hdev, "");
	hci_dev_lock(hdev);

	if (!hci_dev_test_flag(hdev, HCI_LE_SCAN))
		goto _return;

	status = hci_cmd_sync_queue(hdev, scan_disable_sync, NULL, NULL);
	if (status) {
		bt_dev_err(hdev, "failed to disable LE scan: %d", status);
		goto _return;
	}

	/* If we were running LE only scan, change discovery state. If
	 * we were running both LE and BR/EDR inquiry simultaneously,
	 * and BR/EDR inquiry is already finished, stop discovery,
	 * otherwise BR/EDR inquiry will stop discovery when finished.
	 * If we will resolve remote device name, do not change
	 * discovery state.
	 */

	if (hdev->discovery.type == DISCOV_TYPE_LE)
		goto discov_stopped;

	if (hdev->discovery.type != DISCOV_TYPE_INTERLEAVED)
		goto _return;

	if (test_bit(HCI_QUIRK_SIMULTANEOUS_DISCOVERY, &hdev->quirks)) {
		if (!test_bit(HCI_INQUIRY, &hdev->flags) &&
		    hdev->discovery.state != DISCOVERY_RESOLVING)
			goto discov_stopped;

		goto _return;
	}

	status = hci_cmd_sync_queue(hdev, interleaved_inquiry_sync, NULL, NULL);
	if (status) {
		bt_dev_err(hdev, "inquiry failed: status %d", status);
		goto discov_stopped;
	}

	goto _return;

discov_stopped:
	hci_discovery_set_state(hdev, DISCOVERY_STOPPED);

_return:
	hci_dev_unlock(hdev);
}

static int hci_le_set_scan_enable_sync(struct hci_dev *hdev, u8 val,
				       u8 filter_dup);

static int reenable_adv_sync(struct hci_dev *hdev, void *data)
{
	bt_dev_dbg(hdev, "");

	if (!hci_dev_test_flag(hdev, HCI_ADVERTISING) &&
	    list_empty(&hdev->adv_instances))
		return 0;

	if (hdev->cur_adv_instance) {
		return hci_schedule_adv_instance_sync(hdev,
						      hdev->cur_adv_instance,
						      true);
	} else {
		if (ext_adv_capable(hdev)) {
			hci_start_ext_adv_sync(hdev, 0x00);
		} else {
			hci_update_adv_data_sync(hdev, 0x00);
			hci_update_scan_rsp_data_sync(hdev, 0x00);
			hci_enable_advertising_sync(hdev);
		}
	}

	return 0;
}

static void reenable_adv(struct work_struct *work)
{
	struct hci_dev *hdev = container_of(work, struct hci_dev,
					    reenable_adv_work);
	int status;

	bt_dev_dbg(hdev, "");

	hci_dev_lock(hdev);

	status = hci_cmd_sync_queue(hdev, reenable_adv_sync, NULL, NULL);
	if (status)
		bt_dev_err(hdev, "failed to reenable ADV: %d", status);

	hci_dev_unlock(hdev);
}

static void cancel_adv_timeout(struct hci_dev *hdev)
{
	if (hdev->adv_instance_timeout) {
		hdev->adv_instance_timeout = 0;
		cancel_delayed_work(&hdev->adv_instance_expire);
	}
}

/* For a single instance:
 * - force == true: The instance will be removed even when its remaining
 *   lifetime is not zero.
 * - force == false: the instance will be deactivated but kept stored unless
 *   the remaining lifetime is zero.
 *
 * For instance == 0x00:
 * - force == true: All instances will be removed regardless of their timeout
 *   setting.
 * - force == false: Only instances that have a timeout will be removed.
 */
int hci_clear_adv_instance_sync(struct hci_dev *hdev, struct sock *sk,
				u8 instance, bool force)
{
	struct adv_info *adv_instance, *n, *next_instance = NULL;
	int err;
	u8 rem_inst;

	/* Cancel any timeout concerning the removed instance(s). */
	if (!instance || hdev->cur_adv_instance == instance)
		cancel_adv_timeout(hdev);

	/* Get the next instance to advertise BEFORE we remove
	 * the current one. This can be the same instance again
	 * if there is only one instance.
	 */
	if (instance && hdev->cur_adv_instance == instance)
		next_instance = hci_get_next_instance(hdev, instance);

	if (instance == 0x00) {
		list_for_each_entry_safe(adv_instance, n, &hdev->adv_instances,
					 list) {
			if (!(force || adv_instance->timeout))
				continue;

			rem_inst = adv_instance->instance;
			err = hci_remove_adv_instance(hdev, rem_inst);
			if (!err)
				mgmt_advertising_removed(sk, hdev, rem_inst);
		}
	} else {
		adv_instance = hci_find_adv_instance(hdev, instance);

		if (force || (adv_instance && adv_instance->timeout &&
			      !adv_instance->remaining_time)) {
			/* Don't advertise a removed instance. */
			if (next_instance &&
			    next_instance->instance == instance)
				next_instance = NULL;

			err = hci_remove_adv_instance(hdev, instance);
			if (!err)
				mgmt_advertising_removed(sk, hdev, instance);
		}
	}

	if (!hdev_is_powered(hdev) || hci_dev_test_flag(hdev, HCI_ADVERTISING))
		return 0;

	if (next_instance && !ext_adv_capable(hdev))
		return hci_schedule_adv_instance_sync(hdev,
						      next_instance->instance,
						      false);

	return 0;
}

static int adv_timeout_expire_sync(struct hci_dev *hdev, void *data)
{
	u8 instance = *(u8 *)data;

	kfree(data);

	hci_clear_adv_instance_sync(hdev, NULL, instance, false);

	if (list_empty(&hdev->adv_instances))
		return hci_disable_advertising_sync(hdev);

	return 0;
}

static void adv_timeout_expire(struct work_struct *work)
{
	u8 *inst_ptr;
	struct hci_dev *hdev = container_of(work, struct hci_dev,
					    adv_instance_expire.work);

	bt_dev_dbg(hdev, "");

	hci_dev_lock(hdev);

	hdev->adv_instance_timeout = 0;

	if (hdev->cur_adv_instance == 0x00)
		goto unlock;

	inst_ptr = kmalloc(1, GFP_KERNEL);
	if (!inst_ptr)
		goto unlock;

	*inst_ptr = hdev->cur_adv_instance;
	hci_cmd_sync_queue(hdev, adv_timeout_expire_sync, inst_ptr, NULL);

unlock:
	hci_dev_unlock(hdev);
}

static bool is_interleave_scanning(struct hci_dev *hdev)
{
	return hdev->interleave_scan_state != INTERLEAVE_SCAN_NONE;
}

static int hci_passive_scan_sync(struct hci_dev *hdev);

static void interleave_scan_work(struct work_struct *work)
{
	struct hci_dev *hdev = container_of(work, struct hci_dev,
					    interleave_scan.work);
	unsigned long timeout;

	if (hdev->interleave_scan_state == INTERLEAVE_SCAN_ALLOWLIST) {
		timeout = msecs_to_jiffies(hdev->advmon_allowlist_duration);
	} else if (hdev->interleave_scan_state == INTERLEAVE_SCAN_NO_FILTER) {
		timeout = msecs_to_jiffies(hdev->advmon_no_filter_duration);
	} else {
		bt_dev_err(hdev, "unexpected error");
		return;
	}

	hci_passive_scan_sync(hdev);

	hci_dev_lock(hdev);

	switch (hdev->interleave_scan_state) {
	case INTERLEAVE_SCAN_ALLOWLIST:
		bt_dev_dbg(hdev, "next state: allowlist");
		hdev->interleave_scan_state = INTERLEAVE_SCAN_NO_FILTER;
		break;
	case INTERLEAVE_SCAN_NO_FILTER:
		bt_dev_dbg(hdev, "next state: no filter");
		hdev->interleave_scan_state = INTERLEAVE_SCAN_ALLOWLIST;
		break;
	case INTERLEAVE_SCAN_NONE:
		bt_dev_err(hdev, "unexpected error");
	}

	hci_dev_unlock(hdev);

	/* Don't continue interleaving if it was canceled */
	if (is_interleave_scanning(hdev))
		queue_delayed_work(hdev->req_workqueue,
				   &hdev->interleave_scan, timeout);
}

void hci_cmd_sync_init(struct hci_dev *hdev)
{
	/*注册此hci_dev对应的同步命令工作函数*/
	INIT_WORK(&hdev->cmd_sync_work, hci_cmd_sync_work);
	INIT_LIST_HEAD(&hdev->cmd_sync_work_list);
	mutex_init(&hdev->cmd_sync_work_lock);
	mutex_init(&hdev->unregister_lock);

	INIT_WORK(&hdev->cmd_sync_cancel_work, hci_cmd_sync_cancel_work);
	INIT_WORK(&hdev->reenable_adv_work, reenable_adv);
	INIT_DELAYED_WORK(&hdev->le_scan_disable, le_scan_disable);
	INIT_DELAYED_WORK(&hdev->adv_instance_expire, adv_timeout_expire);
	INIT_DELAYED_WORK(&hdev->interleave_scan, interleave_scan_work);
}

static void _hci_cmd_sync_cancel_entry(struct hci_dev *hdev,
				       struct hci_cmd_sync_work_entry *entry,
				       int err)
{
	if (entry->destroy)
		entry->destroy(hdev, entry->data, err);

	list_del(&entry->list);
	kfree(entry);
}

void hci_cmd_sync_clear(struct hci_dev *hdev)
{
	struct hci_cmd_sync_work_entry *entry, *tmp;

	cancel_work_sync(&hdev->cmd_sync_work);
	cancel_work_sync(&hdev->reenable_adv_work);

	mutex_lock(&hdev->cmd_sync_work_lock);
	list_for_each_entry_safe(entry, tmp, &hdev->cmd_sync_work_list, list)
		_hci_cmd_sync_cancel_entry(hdev, entry, -ECANCELED);
	mutex_unlock(&hdev->cmd_sync_work_lock);
}

void hci_cmd_sync_cancel(struct hci_dev *hdev, int err)
{
	bt_dev_dbg(hdev, "err 0x%2.2x", err);

	if (hdev->req_status == HCI_REQ_PEND) {
		hdev->req_result = err;
		hdev->req_status = HCI_REQ_CANCELED;

		queue_work(hdev->workqueue, &hdev->cmd_sync_cancel_work);
	}
}
EXPORT_SYMBOL(hci_cmd_sync_cancel);

/* Cancel ongoing command request synchronously:
 *
 * - Set result and mark status to HCI_REQ_CANCELED
 * - Wakeup command sync thread
 */
void hci_cmd_sync_cancel_sync(struct hci_dev *hdev, int err)
{
	bt_dev_dbg(hdev, "err 0x%2.2x", err);

	if (hdev->req_status == HCI_REQ_PEND) {
<<<<<<< HEAD
		/*标记此请求被取消*/
		hdev->req_result = err;
=======
		/* req_result is __u32 so error must be positive to be properly
		 * propagated.
		 */
		hdev->req_result = err < 0 ? -err : err;
>>>>>>> 155a3c00
		hdev->req_status = HCI_REQ_CANCELED;

		wake_up_interruptible(&hdev->req_wait_q);
	}
}
EXPORT_SYMBOL(hci_cmd_sync_cancel_sync);

/* Submit HCI command to be run in as cmd_sync_work:
 *
 * - hdev must _not_ be unregistered
 */
int hci_cmd_sync_submit(struct hci_dev *hdev, hci_cmd_sync_work_func_t func,
			void *data, hci_cmd_sync_work_destroy_t destroy)
{
	struct hci_cmd_sync_work_entry *entry;
	int err = 0;

	mutex_lock(&hdev->unregister_lock);
	if (hci_dev_test_flag(hdev, HCI_UNREGISTER)) {
		err = -ENODEV;
		goto unlock;
	}

	entry = kmalloc(sizeof(*entry), GFP_KERNEL);
	if (!entry) {
		err = -ENOMEM;
		goto unlock;
	}
	entry->func = func;
	entry->data = data;
	entry->destroy = destroy;

	mutex_lock(&hdev->cmd_sync_work_lock);
	/*将entry添加至cmd_sync_work_list*/
	list_add_tail(&entry->list, &hdev->cmd_sync_work_list);
	mutex_unlock(&hdev->cmd_sync_work_lock);

	/*work入队*/
	queue_work(hdev->req_workqueue, &hdev->cmd_sync_work);

unlock:
	mutex_unlock(&hdev->unregister_lock);
	return err;
}
EXPORT_SYMBOL(hci_cmd_sync_submit);

/* Queue HCI command:
 *
 * - hdev must be running
 */
int hci_cmd_sync_queue(struct hci_dev *hdev, hci_cmd_sync_work_func_t func,
		       void *data, hci_cmd_sync_work_destroy_t destroy)
{
	/* Only queue command if hdev is running which means it had been opened
	 * and is either on init phase or is already up.
	 */
	if (!test_bit(HCI_RUNNING, &hdev->flags))
		return -ENETDOWN;

	return hci_cmd_sync_submit(hdev, func, data, destroy);
}
EXPORT_SYMBOL(hci_cmd_sync_queue);

static struct hci_cmd_sync_work_entry *
_hci_cmd_sync_lookup_entry(struct hci_dev *hdev, hci_cmd_sync_work_func_t func,
			   void *data, hci_cmd_sync_work_destroy_t destroy)
{
	struct hci_cmd_sync_work_entry *entry, *tmp;

	list_for_each_entry_safe(entry, tmp, &hdev->cmd_sync_work_list, list) {
		if (func && entry->func != func)
			continue;

		if (data && entry->data != data)
			continue;

		if (destroy && entry->destroy != destroy)
			continue;

		return entry;
	}

	return NULL;
}

/* Queue HCI command entry once:
 *
 * - Lookup if an entry already exist and only if it doesn't creates a new entry
 *   and queue it.
 */
int hci_cmd_sync_queue_once(struct hci_dev *hdev, hci_cmd_sync_work_func_t func,
			    void *data, hci_cmd_sync_work_destroy_t destroy)
{
	if (hci_cmd_sync_lookup_entry(hdev, func, data, destroy))
		return 0;

	return hci_cmd_sync_queue(hdev, func, data, destroy);
}
EXPORT_SYMBOL(hci_cmd_sync_queue_once);

/* Run HCI command:
 *
 * - hdev must be running
 * - if on cmd_sync_work then run immediately otherwise queue
 */
int hci_cmd_sync_run(struct hci_dev *hdev, hci_cmd_sync_work_func_t func,
		     void *data, hci_cmd_sync_work_destroy_t destroy)
{
	/* Only queue command if hdev is running which means it had been opened
	 * and is either on init phase or is already up.
	 */
	if (!test_bit(HCI_RUNNING, &hdev->flags))
		return -ENETDOWN;

	/* If on cmd_sync_work then run immediately otherwise queue */
	if (current_work() == &hdev->cmd_sync_work)
		return func(hdev, data);

	return hci_cmd_sync_submit(hdev, func, data, destroy);
}
EXPORT_SYMBOL(hci_cmd_sync_run);

/* Run HCI command entry once:
 *
 * - Lookup if an entry already exist and only if it doesn't creates a new entry
 *   and run it.
 * - if on cmd_sync_work then run immediately otherwise queue
 */
int hci_cmd_sync_run_once(struct hci_dev *hdev, hci_cmd_sync_work_func_t func,
			  void *data, hci_cmd_sync_work_destroy_t destroy)
{
	if (hci_cmd_sync_lookup_entry(hdev, func, data, destroy))
		return 0;

	return hci_cmd_sync_run(hdev, func, data, destroy);
}
EXPORT_SYMBOL(hci_cmd_sync_run_once);

/* Lookup HCI command entry:
 *
 * - Return first entry that matches by function callback or data or
 *   destroy callback.
 */
struct hci_cmd_sync_work_entry *
hci_cmd_sync_lookup_entry(struct hci_dev *hdev, hci_cmd_sync_work_func_t func,
			  void *data, hci_cmd_sync_work_destroy_t destroy)
{
	struct hci_cmd_sync_work_entry *entry;

	mutex_lock(&hdev->cmd_sync_work_lock);
	entry = _hci_cmd_sync_lookup_entry(hdev, func, data, destroy);
	mutex_unlock(&hdev->cmd_sync_work_lock);

	return entry;
}
EXPORT_SYMBOL(hci_cmd_sync_lookup_entry);

/* Cancel HCI command entry */
void hci_cmd_sync_cancel_entry(struct hci_dev *hdev,
			       struct hci_cmd_sync_work_entry *entry)
{
	mutex_lock(&hdev->cmd_sync_work_lock);
	_hci_cmd_sync_cancel_entry(hdev, entry, -ECANCELED);
	mutex_unlock(&hdev->cmd_sync_work_lock);
}
EXPORT_SYMBOL(hci_cmd_sync_cancel_entry);

/* Dequeue one HCI command entry:
 *
 * - Lookup and cancel first entry that matches.
 */
bool hci_cmd_sync_dequeue_once(struct hci_dev *hdev,
			       hci_cmd_sync_work_func_t func,
			       void *data, hci_cmd_sync_work_destroy_t destroy)
{
	struct hci_cmd_sync_work_entry *entry;

	entry = hci_cmd_sync_lookup_entry(hdev, func, data, destroy);
	if (!entry)
		return false;

	hci_cmd_sync_cancel_entry(hdev, entry);

	return true;
}
EXPORT_SYMBOL(hci_cmd_sync_dequeue_once);

/* Dequeue HCI command entry:
 *
 * - Lookup and cancel any entry that matches by function callback or data or
 *   destroy callback.
 */
bool hci_cmd_sync_dequeue(struct hci_dev *hdev, hci_cmd_sync_work_func_t func,
			  void *data, hci_cmd_sync_work_destroy_t destroy)
{
	struct hci_cmd_sync_work_entry *entry;
	bool ret = false;

	mutex_lock(&hdev->cmd_sync_work_lock);
	while ((entry = _hci_cmd_sync_lookup_entry(hdev, func, data,
						   destroy))) {
		_hci_cmd_sync_cancel_entry(hdev, entry, -ECANCELED);
		ret = true;
	}
	mutex_unlock(&hdev->cmd_sync_work_lock);

	return ret;
}
EXPORT_SYMBOL(hci_cmd_sync_dequeue);

int hci_update_eir_sync(struct hci_dev *hdev)
{
	struct hci_cp_write_eir cp;

	bt_dev_dbg(hdev, "");

	if (!hdev_is_powered(hdev))
		return 0;

	if (!lmp_ext_inq_capable(hdev))
		return 0;

	if (!hci_dev_test_flag(hdev, HCI_SSP_ENABLED))
		return 0;

	if (hci_dev_test_flag(hdev, HCI_SERVICE_CACHE))
		return 0;

	memset(&cp, 0, sizeof(cp));

	eir_create(hdev, cp.data);

	if (memcmp(cp.data, hdev->eir, sizeof(cp.data)) == 0)
		return 0;

	memcpy(hdev->eir, cp.data, sizeof(cp.data));

	return __hci_cmd_sync_status(hdev, HCI_OP_WRITE_EIR, sizeof(cp), &cp,
				     HCI_CMD_TIMEOUT);
}

static u8 get_service_classes(struct hci_dev *hdev)
{
	struct bt_uuid *uuid;
	u8 val = 0;

	list_for_each_entry(uuid, &hdev->uuids, list)
		val |= uuid->svc_hint;

	return val;
}

int hci_update_class_sync(struct hci_dev *hdev)
{
	u8 cod[3];

	bt_dev_dbg(hdev, "");

	if (!hdev_is_powered(hdev))
		return 0;

	if (!hci_dev_test_flag(hdev, HCI_BREDR_ENABLED))
		return 0;

	if (hci_dev_test_flag(hdev, HCI_SERVICE_CACHE))
		return 0;

	cod[0] = hdev->minor_class;
	cod[1] = hdev->major_class;
	cod[2] = get_service_classes(hdev);

	if (hci_dev_test_flag(hdev, HCI_LIMITED_DISCOVERABLE))
		cod[1] |= 0x20;

	if (memcmp(cod, hdev->dev_class, 3) == 0)
		return 0;

	return __hci_cmd_sync_status(hdev, HCI_OP_WRITE_CLASS_OF_DEV,
				     sizeof(cod), cod, HCI_CMD_TIMEOUT);
}

static bool is_advertising_allowed(struct hci_dev *hdev, bool connectable)
{
	/* If there is no connection we are OK to advertise. */
	if (hci_conn_num(hdev, LE_LINK) == 0)
		return true;

	/* Check le_states if there is any connection in peripheral role. */
	if (hdev->conn_hash.le_num_peripheral > 0) {
		/* Peripheral connection state and non connectable mode
		 * bit 20.
		 */
		if (!connectable && !(hdev->le_states[2] & 0x10))
			return false;

		/* Peripheral connection state and connectable mode bit 38
		 * and scannable bit 21.
		 */
		if (connectable && (!(hdev->le_states[4] & 0x40) ||
				    !(hdev->le_states[2] & 0x20)))
			return false;
	}

	/* Check le_states if there is any connection in central role. */
	if (hci_conn_num(hdev, LE_LINK) != hdev->conn_hash.le_num_peripheral) {
		/* Central connection state and non connectable mode bit 18. */
		if (!connectable && !(hdev->le_states[2] & 0x02))
			return false;

		/* Central connection state and connectable mode bit 35 and
		 * scannable 19.
		 */
		if (connectable && (!(hdev->le_states[4] & 0x08) ||
				    !(hdev->le_states[2] & 0x08)))
			return false;
	}

	return true;
}

static bool adv_use_rpa(struct hci_dev *hdev, uint32_t flags)
{
	/* If privacy is not enabled don't use RPA */
	if (!hci_dev_test_flag(hdev, HCI_PRIVACY))
		return false;

	/* If basic privacy mode is enabled use RPA */
	if (!hci_dev_test_flag(hdev, HCI_LIMITED_PRIVACY))
		return true;

	/* If limited privacy mode is enabled don't use RPA if we're
	 * both discoverable and bondable.
	 */
	if ((flags & MGMT_ADV_FLAG_DISCOV) &&
	    hci_dev_test_flag(hdev, HCI_BONDABLE))
		return false;

	/* We're neither bondable nor discoverable in the limited
	 * privacy mode, therefore use RPA.
	 */
	return true;
}

static int hci_set_random_addr_sync(struct hci_dev *hdev, bdaddr_t *rpa)
{
	/* If a random_addr has been set we're advertising or initiating an LE
	 * connection we can't go ahead and change the random address at this
	 * time. This is because the eventual initiator address used for the
	 * subsequently created connection will be undefined (some
	 * controllers use the new address and others the one we had
	 * when the operation started).
	 *
	 * In this kind of scenario skip the update and let the random
	 * address be updated at the next cycle.
	 */
	if (bacmp(&hdev->random_addr, BDADDR_ANY) &&
	    (hci_dev_test_flag(hdev, HCI_LE_ADV) ||
	    hci_lookup_le_connect(hdev))) {
		bt_dev_dbg(hdev, "Deferring random address update");
		hci_dev_set_flag(hdev, HCI_RPA_EXPIRED);
		return 0;
	}

	return __hci_cmd_sync_status(hdev, HCI_OP_LE_SET_RANDOM_ADDR,
				     6, rpa, HCI_CMD_TIMEOUT);
}

int hci_update_random_address_sync(struct hci_dev *hdev, bool require_privacy,
				   bool rpa, u8 *own_addr_type)
{
	int err;

	/* If privacy is enabled use a resolvable private address. If
	 * current RPA has expired or there is something else than
	 * the current RPA in use, then generate a new one.
	 */
	if (rpa) {
		/* If Controller supports LL Privacy use own address type is
		 * 0x03
		 */
		if (ll_privacy_capable(hdev))
			*own_addr_type = ADDR_LE_DEV_RANDOM_RESOLVED;
		else
			*own_addr_type = ADDR_LE_DEV_RANDOM;

		/* Check if RPA is valid */
		if (rpa_valid(hdev))
			return 0;

		err = smp_generate_rpa(hdev, hdev->irk, &hdev->rpa);
		if (err < 0) {
			bt_dev_err(hdev, "failed to generate new RPA");
			return err;
		}

		err = hci_set_random_addr_sync(hdev, &hdev->rpa);
		if (err)
			return err;

		return 0;
	}

	/* In case of required privacy without resolvable private address,
	 * use an non-resolvable private address. This is useful for active
	 * scanning and non-connectable advertising.
	 */
	if (require_privacy) {
		bdaddr_t nrpa;

		while (true) {
			/* The non-resolvable private address is generated
			 * from random six bytes with the two most significant
			 * bits cleared.
			 */
			get_random_bytes(&nrpa, 6);
			nrpa.b[5] &= 0x3f;

			/* The non-resolvable private address shall not be
			 * equal to the public address.
			 */
			if (bacmp(&hdev->bdaddr, &nrpa))
				break;
		}

		*own_addr_type = ADDR_LE_DEV_RANDOM;

		return hci_set_random_addr_sync(hdev, &nrpa);
	}

	/* If forcing static address is in use or there is no public
	 * address use the static address as random address (but skip
	 * the HCI command if the current random address is already the
	 * static one.
	 *
	 * In case BR/EDR has been disabled on a dual-mode controller
	 * and a static address has been configured, then use that
	 * address instead of the public BR/EDR address.
	 */
	if (hci_dev_test_flag(hdev, HCI_FORCE_STATIC_ADDR) ||
	    !bacmp(&hdev->bdaddr, BDADDR_ANY) ||
	    (!hci_dev_test_flag(hdev, HCI_BREDR_ENABLED) &&
	     bacmp(&hdev->static_addr, BDADDR_ANY))) {
		*own_addr_type = ADDR_LE_DEV_RANDOM;
		if (bacmp(&hdev->static_addr, &hdev->random_addr))
			return hci_set_random_addr_sync(hdev,
							&hdev->static_addr);
		return 0;
	}

	/* Neither privacy nor static address is being used so use a
	 * public address.
	 */
	*own_addr_type = ADDR_LE_DEV_PUBLIC;

	return 0;
}

static int hci_disable_ext_adv_instance_sync(struct hci_dev *hdev, u8 instance)
{
	struct hci_cp_le_set_ext_adv_enable *cp;
	struct hci_cp_ext_adv_set *set;
	u8 data[sizeof(*cp) + sizeof(*set) * 1];
	u8 size;
	struct adv_info *adv = NULL;

	/* If request specifies an instance that doesn't exist, fail */
	if (instance > 0) {
		adv = hci_find_adv_instance(hdev, instance);
		if (!adv)
			return -EINVAL;

		/* If not enabled there is nothing to do */
		if (!adv->enabled)
			return 0;
	}

	memset(data, 0, sizeof(data));

	cp = (void *)data;
	set = (void *)cp->data;

	/* Instance 0x00 indicates all advertising instances will be disabled */
	cp->num_of_sets = !!instance;
	cp->enable = 0x00;

	set->handle = adv ? adv->handle : instance;

	size = sizeof(*cp) + sizeof(*set) * cp->num_of_sets;

	return __hci_cmd_sync_status(hdev, HCI_OP_LE_SET_EXT_ADV_ENABLE,
				     size, data, HCI_CMD_TIMEOUT);
}

static int hci_set_adv_set_random_addr_sync(struct hci_dev *hdev, u8 instance,
					    bdaddr_t *random_addr)
{
	struct hci_cp_le_set_adv_set_rand_addr cp;
	int err;

	if (!instance) {
		/* Instance 0x00 doesn't have an adv_info, instead it uses
		 * hdev->random_addr to track its address so whenever it needs
		 * to be updated this also set the random address since
		 * hdev->random_addr is shared with scan state machine.
		 */
		err = hci_set_random_addr_sync(hdev, random_addr);
		if (err)
			return err;
	}

	memset(&cp, 0, sizeof(cp));

	cp.handle = instance;
	bacpy(&cp.bdaddr, random_addr);

	return __hci_cmd_sync_status(hdev, HCI_OP_LE_SET_ADV_SET_RAND_ADDR,
				     sizeof(cp), &cp, HCI_CMD_TIMEOUT);
}

static int
hci_set_ext_adv_params_sync(struct hci_dev *hdev, struct adv_info *adv,
			    const struct hci_cp_le_set_ext_adv_params *cp,
			    struct hci_rp_le_set_ext_adv_params *rp)
{
	struct sk_buff *skb;

	skb = __hci_cmd_sync(hdev, HCI_OP_LE_SET_EXT_ADV_PARAMS, sizeof(*cp),
			     cp, HCI_CMD_TIMEOUT);

	/* If command return a status event, skb will be set to -ENODATA */
	if (skb == ERR_PTR(-ENODATA))
		return 0;

	if (IS_ERR(skb)) {
		bt_dev_err(hdev, "Opcode 0x%4.4x failed: %ld",
			   HCI_OP_LE_SET_EXT_ADV_PARAMS, PTR_ERR(skb));
		return PTR_ERR(skb);
	}

	if (skb->len != sizeof(*rp)) {
		bt_dev_err(hdev, "Invalid response length for 0x%4.4x: %u",
			   HCI_OP_LE_SET_EXT_ADV_PARAMS, skb->len);
		kfree_skb(skb);
		return -EIO;
	}

	memcpy(rp, skb->data, sizeof(*rp));
	kfree_skb(skb);

	if (!rp->status) {
		hdev->adv_addr_type = cp->own_addr_type;
		if (!cp->handle) {
			/* Store in hdev for instance 0 */
			hdev->adv_tx_power = rp->tx_power;
		} else if (adv) {
			adv->tx_power = rp->tx_power;
		}
	}

	return rp->status;
}

static int hci_set_ext_adv_data_sync(struct hci_dev *hdev, u8 instance)
{
	DEFINE_FLEX(struct hci_cp_le_set_ext_adv_data, pdu, data, length,
		    HCI_MAX_EXT_AD_LENGTH);
	u8 len;
	struct adv_info *adv = NULL;
	int err;

	if (instance) {
		adv = hci_find_adv_instance(hdev, instance);
		if (!adv || !adv->adv_data_changed)
			return 0;
	}

	len = eir_create_adv_data(hdev, instance, pdu->data,
				  HCI_MAX_EXT_AD_LENGTH);

	pdu->length = len;
	pdu->handle = adv ? adv->handle : instance;
	pdu->operation = LE_SET_ADV_DATA_OP_COMPLETE;
	pdu->frag_pref = LE_SET_ADV_DATA_NO_FRAG;

	err = __hci_cmd_sync_status(hdev, HCI_OP_LE_SET_EXT_ADV_DATA,
				    struct_size(pdu, data, len), pdu,
				    HCI_CMD_TIMEOUT);
	if (err)
		return err;

	/* Update data if the command succeed */
	if (adv) {
		adv->adv_data_changed = false;
	} else {
		memcpy(hdev->adv_data, pdu->data, len);
		hdev->adv_data_len = len;
	}

	return 0;
}

static int hci_set_adv_data_sync(struct hci_dev *hdev, u8 instance)
{
	struct hci_cp_le_set_adv_data cp;
	u8 len;

	memset(&cp, 0, sizeof(cp));

	len = eir_create_adv_data(hdev, instance, cp.data, sizeof(cp.data));

	/* There's nothing to do if the data hasn't changed */
	if (hdev->adv_data_len == len &&
	    memcmp(cp.data, hdev->adv_data, len) == 0)
		return 0;

	memcpy(hdev->adv_data, cp.data, sizeof(cp.data));
	hdev->adv_data_len = len;

	cp.length = len;

	return __hci_cmd_sync_status(hdev, HCI_OP_LE_SET_ADV_DATA,
				     sizeof(cp), &cp, HCI_CMD_TIMEOUT);
}

int hci_update_adv_data_sync(struct hci_dev *hdev, u8 instance)
{
	if (!hci_dev_test_flag(hdev, HCI_LE_ENABLED))
		return 0;

	if (ext_adv_capable(hdev))
		return hci_set_ext_adv_data_sync(hdev, instance);

	return hci_set_adv_data_sync(hdev, instance);
}

int hci_setup_ext_adv_instance_sync(struct hci_dev *hdev, u8 instance)
{
	struct hci_cp_le_set_ext_adv_params cp;
	struct hci_rp_le_set_ext_adv_params rp;
	bool connectable;
	u32 flags;
	bdaddr_t random_addr;
	u8 own_addr_type;
	int err;
	struct adv_info *adv;
	bool secondary_adv;

	if (instance > 0) {
		adv = hci_find_adv_instance(hdev, instance);
		if (!adv)
			return -EINVAL;
	} else {
		adv = NULL;
	}

	/* Updating parameters of an active instance will return a
	 * Command Disallowed error, so we must first disable the
	 * instance if it is active.
	 */
	if (adv) {
		err = hci_disable_ext_adv_instance_sync(hdev, instance);
		if (err)
			return err;
	}

	flags = hci_adv_instance_flags(hdev, instance);

	/* If the "connectable" instance flag was not set, then choose between
	 * ADV_IND and ADV_NONCONN_IND based on the global connectable setting.
	 */
	connectable = (flags & MGMT_ADV_FLAG_CONNECTABLE) ||
		      mgmt_get_connectable(hdev);

	if (!is_advertising_allowed(hdev, connectable))
		return -EPERM;

	/* Set require_privacy to true only when non-connectable
	 * advertising is used. In that case it is fine to use a
	 * non-resolvable private address.
	 */
	err = hci_get_random_address(hdev, !connectable,
				     adv_use_rpa(hdev, flags), adv,
				     &own_addr_type, &random_addr);
	if (err < 0)
		return err;

	memset(&cp, 0, sizeof(cp));

	if (adv) {
		hci_cpu_to_le24(adv->min_interval, cp.min_interval);
		hci_cpu_to_le24(adv->max_interval, cp.max_interval);
		cp.tx_power = adv->tx_power;
		cp.sid = adv->sid;
	} else {
		hci_cpu_to_le24(hdev->le_adv_min_interval, cp.min_interval);
		hci_cpu_to_le24(hdev->le_adv_max_interval, cp.max_interval);
		cp.tx_power = HCI_ADV_TX_POWER_NO_PREFERENCE;
		cp.sid = 0x00;
	}

	secondary_adv = (flags & MGMT_ADV_FLAG_SEC_MASK);

	if (connectable) {
		if (secondary_adv)
			cp.evt_properties = cpu_to_le16(LE_EXT_ADV_CONN_IND);
		else
			cp.evt_properties = cpu_to_le16(LE_LEGACY_ADV_IND);
	} else if (hci_adv_instance_is_scannable(hdev, instance) ||
		   (flags & MGMT_ADV_PARAM_SCAN_RSP)) {
		if (secondary_adv)
			cp.evt_properties = cpu_to_le16(LE_EXT_ADV_SCAN_IND);
		else
			cp.evt_properties = cpu_to_le16(LE_LEGACY_ADV_SCAN_IND);
	} else {
		if (secondary_adv)
			cp.evt_properties = cpu_to_le16(LE_EXT_ADV_NON_CONN_IND);
		else
			cp.evt_properties = cpu_to_le16(LE_LEGACY_NONCONN_IND);
	}

	/* If Own_Address_Type equals 0x02 or 0x03, the Peer_Address parameter
	 * contains the peer’s Identity Address and the Peer_Address_Type
	 * parameter contains the peer’s Identity Type (i.e., 0x00 or 0x01).
	 * These parameters are used to locate the corresponding local IRK in
	 * the resolving list; this IRK is used to generate their own address
	 * used in the advertisement.
	 */
	if (own_addr_type == ADDR_LE_DEV_RANDOM_RESOLVED)
		hci_copy_identity_address(hdev, &cp.peer_addr,
					  &cp.peer_addr_type);

	cp.own_addr_type = own_addr_type;
	cp.channel_map = hdev->le_adv_channel_map;
	cp.handle = adv ? adv->handle : instance;

	if (flags & MGMT_ADV_FLAG_SEC_2M) {
		cp.primary_phy = HCI_ADV_PHY_1M;
		cp.secondary_phy = HCI_ADV_PHY_2M;
	} else if (flags & MGMT_ADV_FLAG_SEC_CODED) {
		cp.primary_phy = HCI_ADV_PHY_CODED;
		cp.secondary_phy = HCI_ADV_PHY_CODED;
	} else {
		/* In all other cases use 1M */
		cp.primary_phy = HCI_ADV_PHY_1M;
		cp.secondary_phy = HCI_ADV_PHY_1M;
	}

	err = hci_set_ext_adv_params_sync(hdev, adv, &cp, &rp);
	if (err)
		return err;

	/* Update adv data as tx power is known now */
	err = hci_set_ext_adv_data_sync(hdev, cp.handle);
	if (err)
		return err;

	if ((own_addr_type == ADDR_LE_DEV_RANDOM ||
	     own_addr_type == ADDR_LE_DEV_RANDOM_RESOLVED) &&
	    bacmp(&random_addr, BDADDR_ANY)) {
		/* Check if random address need to be updated */
		if (adv) {
			if (!bacmp(&random_addr, &adv->random_addr))
				return 0;
		} else {
			if (!bacmp(&random_addr, &hdev->random_addr))
				return 0;
		}

		return hci_set_adv_set_random_addr_sync(hdev, instance,
							&random_addr);
	}

	return 0;
}

static int hci_set_ext_scan_rsp_data_sync(struct hci_dev *hdev, u8 instance)
{
	DEFINE_FLEX(struct hci_cp_le_set_ext_scan_rsp_data, pdu, data, length,
		    HCI_MAX_EXT_AD_LENGTH);
	u8 len;
	struct adv_info *adv = NULL;
	int err;

	if (instance) {
		adv = hci_find_adv_instance(hdev, instance);
		if (!adv || !adv->scan_rsp_changed)
			return 0;
	}

	len = eir_create_scan_rsp(hdev, instance, pdu->data);

	pdu->handle = adv ? adv->handle : instance;
	pdu->length = len;
	pdu->operation = LE_SET_ADV_DATA_OP_COMPLETE;
	pdu->frag_pref = LE_SET_ADV_DATA_NO_FRAG;

	err = __hci_cmd_sync_status(hdev, HCI_OP_LE_SET_EXT_SCAN_RSP_DATA,
				    struct_size(pdu, data, len), pdu,
				    HCI_CMD_TIMEOUT);
	if (err)
		return err;

	if (adv) {
		adv->scan_rsp_changed = false;
	} else {
		memcpy(hdev->scan_rsp_data, pdu->data, len);
		hdev->scan_rsp_data_len = len;
	}

	return 0;
}

static int __hci_set_scan_rsp_data_sync(struct hci_dev *hdev, u8 instance)
{
	struct hci_cp_le_set_scan_rsp_data cp;
	u8 len;

	memset(&cp, 0, sizeof(cp));

	len = eir_create_scan_rsp(hdev, instance, cp.data);

	if (hdev->scan_rsp_data_len == len &&
	    !memcmp(cp.data, hdev->scan_rsp_data, len))
		return 0;

	memcpy(hdev->scan_rsp_data, cp.data, sizeof(cp.data));
	hdev->scan_rsp_data_len = len;

	cp.length = len;

	return __hci_cmd_sync_status(hdev, HCI_OP_LE_SET_SCAN_RSP_DATA,
				     sizeof(cp), &cp, HCI_CMD_TIMEOUT);
}

int hci_update_scan_rsp_data_sync(struct hci_dev *hdev, u8 instance)
{
	if (!hci_dev_test_flag(hdev, HCI_LE_ENABLED))
		return 0;

	if (ext_adv_capable(hdev))
		return hci_set_ext_scan_rsp_data_sync(hdev, instance);

	return __hci_set_scan_rsp_data_sync(hdev, instance);
}

int hci_enable_ext_advertising_sync(struct hci_dev *hdev, u8 instance)
{
	struct hci_cp_le_set_ext_adv_enable *cp;
	struct hci_cp_ext_adv_set *set;
	u8 data[sizeof(*cp) + sizeof(*set) * 1];
	struct adv_info *adv;

	if (instance > 0) {
		adv = hci_find_adv_instance(hdev, instance);
		if (!adv)
			return -EINVAL;
		/* If already enabled there is nothing to do */
		if (adv->enabled)
			return 0;
	} else {
		adv = NULL;
	}

	cp = (void *)data;
	set = (void *)cp->data;

	memset(cp, 0, sizeof(*cp));

	cp->enable = 0x01;
	cp->num_of_sets = 0x01;

	memset(set, 0, sizeof(*set));

	set->handle = adv ? adv->handle : instance;

	/* Set duration per instance since controller is responsible for
	 * scheduling it.
	 */
	if (adv && adv->timeout) {
		u16 duration = adv->timeout * MSEC_PER_SEC;

		/* Time = N * 10 ms */
		set->duration = cpu_to_le16(duration / 10);
	}

	return __hci_cmd_sync_status(hdev, HCI_OP_LE_SET_EXT_ADV_ENABLE,
				     sizeof(*cp) +
				     sizeof(*set) * cp->num_of_sets,
				     data, HCI_CMD_TIMEOUT);
}

int hci_start_ext_adv_sync(struct hci_dev *hdev, u8 instance)
{
	int err;

	err = hci_setup_ext_adv_instance_sync(hdev, instance);
	if (err)
		return err;

	err = hci_set_ext_scan_rsp_data_sync(hdev, instance);
	if (err)
		return err;

	return hci_enable_ext_advertising_sync(hdev, instance);
}

int hci_disable_per_advertising_sync(struct hci_dev *hdev, u8 instance)
{
	struct hci_cp_le_set_per_adv_enable cp;
	struct adv_info *adv = NULL;

	/* If periodic advertising already disabled there is nothing to do. */
	adv = hci_find_adv_instance(hdev, instance);
	if (!adv || !adv->periodic || !adv->enabled)
		return 0;

	memset(&cp, 0, sizeof(cp));

	cp.enable = 0x00;
	cp.handle = instance;

	return __hci_cmd_sync_status(hdev, HCI_OP_LE_SET_PER_ADV_ENABLE,
				     sizeof(cp), &cp, HCI_CMD_TIMEOUT);
}

static int hci_set_per_adv_params_sync(struct hci_dev *hdev, u8 instance,
				       u16 min_interval, u16 max_interval)
{
	struct hci_cp_le_set_per_adv_params cp;

	memset(&cp, 0, sizeof(cp));

	if (!min_interval)
		min_interval = DISCOV_LE_PER_ADV_INT_MIN;

	if (!max_interval)
		max_interval = DISCOV_LE_PER_ADV_INT_MAX;

	cp.handle = instance;
	cp.min_interval = cpu_to_le16(min_interval);
	cp.max_interval = cpu_to_le16(max_interval);
	cp.periodic_properties = 0x0000;

	return __hci_cmd_sync_status(hdev, HCI_OP_LE_SET_PER_ADV_PARAMS,
				     sizeof(cp), &cp, HCI_CMD_TIMEOUT);
}

static int hci_set_per_adv_data_sync(struct hci_dev *hdev, u8 instance)
{
	DEFINE_FLEX(struct hci_cp_le_set_per_adv_data, pdu, data, length,
		    HCI_MAX_PER_AD_LENGTH);
	u8 len;
	struct adv_info *adv = NULL;

	if (instance) {
		adv = hci_find_adv_instance(hdev, instance);
		if (!adv || !adv->periodic)
			return 0;
	}

	len = eir_create_per_adv_data(hdev, instance, pdu->data);

	pdu->length = len;
	pdu->handle = adv ? adv->handle : instance;
	pdu->operation = LE_SET_ADV_DATA_OP_COMPLETE;

	return __hci_cmd_sync_status(hdev, HCI_OP_LE_SET_PER_ADV_DATA,
				     struct_size(pdu, data, len), pdu,
				     HCI_CMD_TIMEOUT);
}

static int hci_enable_per_advertising_sync(struct hci_dev *hdev, u8 instance)
{
	struct hci_cp_le_set_per_adv_enable cp;
	struct adv_info *adv = NULL;

	/* If periodic advertising already enabled there is nothing to do. */
	adv = hci_find_adv_instance(hdev, instance);
	if (adv && adv->periodic && adv->enabled)
		return 0;

	memset(&cp, 0, sizeof(cp));

	cp.enable = 0x01;
	cp.handle = instance;

	return __hci_cmd_sync_status(hdev, HCI_OP_LE_SET_PER_ADV_ENABLE,
				     sizeof(cp), &cp, HCI_CMD_TIMEOUT);
}

/* Checks if periodic advertising data contains a Basic Announcement and if it
 * does generates a Broadcast ID and add Broadcast Announcement.
 */
static int hci_adv_bcast_annoucement(struct hci_dev *hdev, struct adv_info *adv)
{
	u8 bid[3];
	u8 ad[HCI_MAX_EXT_AD_LENGTH];
	u8 len;

	/* Skip if NULL adv as instance 0x00 is used for general purpose
	 * advertising so it cannot used for the likes of Broadcast Announcement
	 * as it can be overwritten at any point.
	 */
	if (!adv)
		return 0;

	/* Check if PA data doesn't contains a Basic Audio Announcement then
	 * there is nothing to do.
	 */
	if (!eir_get_service_data(adv->per_adv_data, adv->per_adv_data_len,
				  0x1851, NULL))
		return 0;

	/* Check if advertising data already has a Broadcast Announcement since
	 * the process may want to control the Broadcast ID directly and in that
	 * case the kernel shall no interfere.
	 */
	if (eir_get_service_data(adv->adv_data, adv->adv_data_len, 0x1852,
				 NULL))
		return 0;

	/* Generate Broadcast ID */
	get_random_bytes(bid, sizeof(bid));
	len = eir_append_service_data(ad, 0, 0x1852, bid, sizeof(bid));
	memcpy(ad + len, adv->adv_data, adv->adv_data_len);
	hci_set_adv_instance_data(hdev, adv->instance, len + adv->adv_data_len,
				  ad, 0, NULL);

	return hci_update_adv_data_sync(hdev, adv->instance);
}

int hci_start_per_adv_sync(struct hci_dev *hdev, u8 instance, u8 sid,
			   u8 data_len, u8 *data, u32 flags, u16 min_interval,
			   u16 max_interval, u16 sync_interval)
{
	struct adv_info *adv = NULL;
	int err;
	bool added = false;

	hci_disable_per_advertising_sync(hdev, instance);

	if (instance) {
		adv = hci_find_adv_instance(hdev, instance);
		if (adv) {
			if (sid != HCI_SID_INVALID && adv->sid != sid) {
				/* If the SID don't match attempt to find by
				 * SID.
				 */
				adv = hci_find_adv_sid(hdev, sid);
				if (!adv) {
					bt_dev_err(hdev,
						   "Unable to find adv_info");
					return -EINVAL;
				}
			}

			/* Turn it into periodic advertising */
			adv->periodic = true;
			adv->per_adv_data_len = data_len;
			if (data)
				memcpy(adv->per_adv_data, data, data_len);
			adv->flags = flags;
		} else if (!adv) {
			/* Create an instance if that could not be found */
			adv = hci_add_per_instance(hdev, instance, sid, flags,
						   data_len, data,
						   sync_interval,
						   sync_interval);
			if (IS_ERR(adv))
				return PTR_ERR(adv);
			adv->pending = false;
			added = true;
		}
	}

	/* Start advertising */
	err = hci_start_ext_adv_sync(hdev, instance);
	if (err < 0)
		goto fail;

	err = hci_adv_bcast_annoucement(hdev, adv);
	if (err < 0)
		goto fail;

	err = hci_set_per_adv_params_sync(hdev, instance, min_interval,
					  max_interval);
	if (err < 0)
		goto fail;

	err = hci_set_per_adv_data_sync(hdev, instance);
	if (err < 0)
		goto fail;

	err = hci_enable_per_advertising_sync(hdev, instance);
	if (err < 0)
		goto fail;

	return 0;

fail:
	if (added)
		hci_remove_adv_instance(hdev, instance);

	return err;
}

static int hci_start_adv_sync(struct hci_dev *hdev, u8 instance)
{
	int err;

	if (ext_adv_capable(hdev))
		return hci_start_ext_adv_sync(hdev, instance);

	err = hci_update_adv_data_sync(hdev, instance);
	if (err)
		return err;

	err = hci_update_scan_rsp_data_sync(hdev, instance);
	if (err)
		return err;

	return hci_enable_advertising_sync(hdev);
}

int hci_enable_advertising_sync(struct hci_dev *hdev)
{
	struct adv_info *adv_instance;
	struct hci_cp_le_set_adv_param cp;
	u8 own_addr_type, enable = 0x01;
	bool connectable;
	u16 adv_min_interval, adv_max_interval;
	u32 flags;
	u8 status;

	if (ext_adv_capable(hdev))
		return hci_enable_ext_advertising_sync(hdev,
						       hdev->cur_adv_instance);

	flags = hci_adv_instance_flags(hdev, hdev->cur_adv_instance);
	adv_instance = hci_find_adv_instance(hdev, hdev->cur_adv_instance);

	/* If the "connectable" instance flag was not set, then choose between
	 * ADV_IND and ADV_NONCONN_IND based on the global connectable setting.
	 */
	connectable = (flags & MGMT_ADV_FLAG_CONNECTABLE) ||
		      mgmt_get_connectable(hdev);

	if (!is_advertising_allowed(hdev, connectable))
		return -EINVAL;

	status = hci_disable_advertising_sync(hdev);
	if (status)
		return status;

	/* Clear the HCI_LE_ADV bit temporarily so that the
	 * hci_update_random_address knows that it's safe to go ahead
	 * and write a new random address. The flag will be set back on
	 * as soon as the SET_ADV_ENABLE HCI command completes.
	 */
	hci_dev_clear_flag(hdev, HCI_LE_ADV);

	/* Set require_privacy to true only when non-connectable
	 * advertising is used. In that case it is fine to use a
	 * non-resolvable private address.
	 */
	status = hci_update_random_address_sync(hdev, !connectable,
						adv_use_rpa(hdev, flags),
						&own_addr_type);
	if (status)
		return status;

	memset(&cp, 0, sizeof(cp));

	if (adv_instance) {
		adv_min_interval = adv_instance->min_interval;
		adv_max_interval = adv_instance->max_interval;
	} else {
		adv_min_interval = hdev->le_adv_min_interval;
		adv_max_interval = hdev->le_adv_max_interval;
	}

	if (connectable) {
		cp.type = LE_ADV_IND;
	} else {
		if (hci_adv_instance_is_scannable(hdev, hdev->cur_adv_instance))
			cp.type = LE_ADV_SCAN_IND;
		else
			cp.type = LE_ADV_NONCONN_IND;

		if (!hci_dev_test_flag(hdev, HCI_DISCOVERABLE) ||
		    hci_dev_test_flag(hdev, HCI_LIMITED_DISCOVERABLE)) {
			adv_min_interval = DISCOV_LE_FAST_ADV_INT_MIN;
			adv_max_interval = DISCOV_LE_FAST_ADV_INT_MAX;
		}
	}

	cp.min_interval = cpu_to_le16(adv_min_interval);
	cp.max_interval = cpu_to_le16(adv_max_interval);
	cp.own_address_type = own_addr_type;
	cp.channel_map = hdev->le_adv_channel_map;

	status = __hci_cmd_sync_status(hdev, HCI_OP_LE_SET_ADV_PARAM,
				       sizeof(cp), &cp, HCI_CMD_TIMEOUT);
	if (status)
		return status;

	return __hci_cmd_sync_status(hdev, HCI_OP_LE_SET_ADV_ENABLE,
				     sizeof(enable), &enable, HCI_CMD_TIMEOUT);
}

static int enable_advertising_sync(struct hci_dev *hdev, void *data)
{
	return hci_enable_advertising_sync(hdev);
}

int hci_enable_advertising(struct hci_dev *hdev)
{
	if (!hci_dev_test_flag(hdev, HCI_ADVERTISING) &&
	    list_empty(&hdev->adv_instances))
		return 0;

	return hci_cmd_sync_queue(hdev, enable_advertising_sync, NULL, NULL);
}

int hci_remove_ext_adv_instance_sync(struct hci_dev *hdev, u8 instance,
				     struct sock *sk)
{
	int err;

	if (!ext_adv_capable(hdev))
		return 0;

	err = hci_disable_ext_adv_instance_sync(hdev, instance);
	if (err)
		return err;

	/* If request specifies an instance that doesn't exist, fail */
	if (instance > 0 && !hci_find_adv_instance(hdev, instance))
		return -EINVAL;

	return __hci_cmd_sync_status_sk(hdev, HCI_OP_LE_REMOVE_ADV_SET,
					sizeof(instance), &instance, 0,
					HCI_CMD_TIMEOUT, sk);
}

int hci_le_terminate_big_sync(struct hci_dev *hdev, u8 handle, u8 reason)
{
	struct hci_cp_le_term_big cp;

	memset(&cp, 0, sizeof(cp));
	cp.handle = handle;
	cp.reason = reason;

	return __hci_cmd_sync_status(hdev, HCI_OP_LE_TERM_BIG,
				     sizeof(cp), &cp, HCI_CMD_TIMEOUT);
}

int hci_schedule_adv_instance_sync(struct hci_dev *hdev, u8 instance,
				   bool force)
{
	struct adv_info *adv = NULL;
	u16 timeout;

	if (hci_dev_test_flag(hdev, HCI_ADVERTISING) && !ext_adv_capable(hdev))
		return -EPERM;

	if (hdev->adv_instance_timeout)
		return -EBUSY;

	adv = hci_find_adv_instance(hdev, instance);
	if (!adv)
		return -ENOENT;

	/* A zero timeout means unlimited advertising. As long as there is
	 * only one instance, duration should be ignored. We still set a timeout
	 * in case further instances are being added later on.
	 *
	 * If the remaining lifetime of the instance is more than the duration
	 * then the timeout corresponds to the duration, otherwise it will be
	 * reduced to the remaining instance lifetime.
	 */
	if (adv->timeout == 0 || adv->duration <= adv->remaining_time)
		timeout = adv->duration;
	else
		timeout = adv->remaining_time;

	/* The remaining time is being reduced unless the instance is being
	 * advertised without time limit.
	 */
	if (adv->timeout)
		adv->remaining_time = adv->remaining_time - timeout;

	/* Only use work for scheduling instances with legacy advertising */
	if (!ext_adv_capable(hdev)) {
		hdev->adv_instance_timeout = timeout;
		queue_delayed_work(hdev->req_workqueue,
				   &hdev->adv_instance_expire,
				   secs_to_jiffies(timeout));
	}

	/* If we're just re-scheduling the same instance again then do not
	 * execute any HCI commands. This happens when a single instance is
	 * being advertised.
	 */
	if (!force && hdev->cur_adv_instance == instance &&
	    hci_dev_test_flag(hdev, HCI_LE_ADV))
		return 0;

	hdev->cur_adv_instance = instance;

	return hci_start_adv_sync(hdev, instance);
}

static int hci_clear_adv_sets_sync(struct hci_dev *hdev, struct sock *sk)
{
	int err;

	if (!ext_adv_capable(hdev))
		return 0;

	/* Disable instance 0x00 to disable all instances */
	err = hci_disable_ext_adv_instance_sync(hdev, 0x00);
	if (err)
		return err;

	return __hci_cmd_sync_status_sk(hdev, HCI_OP_LE_CLEAR_ADV_SETS,
					0, NULL, 0, HCI_CMD_TIMEOUT, sk);
}

static int hci_clear_adv_sync(struct hci_dev *hdev, struct sock *sk, bool force)
{
	struct adv_info *adv, *n;

	if (ext_adv_capable(hdev))
		/* Remove all existing sets */
		return hci_clear_adv_sets_sync(hdev, sk);

	/* This is safe as long as there is no command send while the lock is
	 * held.
	 */
	hci_dev_lock(hdev);

	/* Cleanup non-ext instances */
	list_for_each_entry_safe(adv, n, &hdev->adv_instances, list) {
		u8 instance = adv->instance;
		int err;

		if (!(force || adv->timeout))
			continue;

		err = hci_remove_adv_instance(hdev, instance);
		if (!err)
			mgmt_advertising_removed(sk, hdev, instance);
	}

	hci_dev_unlock(hdev);

	return 0;
}

static int hci_remove_adv_sync(struct hci_dev *hdev, u8 instance,
			       struct sock *sk)
{
	int err;

	/* If we use extended advertising, instance has to be removed first. */
	if (ext_adv_capable(hdev))
		return hci_remove_ext_adv_instance_sync(hdev, instance, sk);

	/* This is safe as long as there is no command send while the lock is
	 * held.
	 */
	hci_dev_lock(hdev);

	err = hci_remove_adv_instance(hdev, instance);
	if (!err)
		mgmt_advertising_removed(sk, hdev, instance);

	hci_dev_unlock(hdev);

	return err;
}

/* For a single instance:
 * - force == true: The instance will be removed even when its remaining
 *   lifetime is not zero.
 * - force == false: the instance will be deactivated but kept stored unless
 *   the remaining lifetime is zero.
 *
 * For instance == 0x00:
 * - force == true: All instances will be removed regardless of their timeout
 *   setting.
 * - force == false: Only instances that have a timeout will be removed.
 */
int hci_remove_advertising_sync(struct hci_dev *hdev, struct sock *sk,
				u8 instance, bool force)
{
	struct adv_info *next = NULL;
	int err;

	/* Cancel any timeout concerning the removed instance(s). */
	if (!instance || hdev->cur_adv_instance == instance)
		cancel_adv_timeout(hdev);

	/* Get the next instance to advertise BEFORE we remove
	 * the current one. This can be the same instance again
	 * if there is only one instance.
	 */
	if (hdev->cur_adv_instance == instance)
		next = hci_get_next_instance(hdev, instance);

	if (!instance) {
		err = hci_clear_adv_sync(hdev, sk, force);
		if (err)
			return err;
	} else {
		struct adv_info *adv = hci_find_adv_instance(hdev, instance);

		if (force || (adv && adv->timeout && !adv->remaining_time)) {
			/* Don't advertise a removed instance. */
			if (next && next->instance == instance)
				next = NULL;

			err = hci_remove_adv_sync(hdev, instance, sk);
			if (err)
				return err;
		}
	}

	if (!hdev_is_powered(hdev) || hci_dev_test_flag(hdev, HCI_ADVERTISING))
		return 0;

	if (next && !ext_adv_capable(hdev))
		hci_schedule_adv_instance_sync(hdev, next->instance, false);

	return 0;
}

int hci_read_rssi_sync(struct hci_dev *hdev, __le16 handle)
{
	struct hci_cp_read_rssi cp;

	cp.handle = handle;
	return __hci_cmd_sync_status(hdev, HCI_OP_READ_RSSI,
					sizeof(cp), &cp, HCI_CMD_TIMEOUT);
}

int hci_read_clock_sync(struct hci_dev *hdev, struct hci_cp_read_clock *cp)
{
	return __hci_cmd_sync_status(hdev, HCI_OP_READ_CLOCK,
					sizeof(*cp), cp, HCI_CMD_TIMEOUT);
}

int hci_read_tx_power_sync(struct hci_dev *hdev, __le16 handle, u8 type)
{
	struct hci_cp_read_tx_power cp;

	cp.handle = handle;
	cp.type = type;
	return __hci_cmd_sync_status(hdev, HCI_OP_READ_TX_POWER,
					sizeof(cp), &cp, HCI_CMD_TIMEOUT);
}

int hci_disable_advertising_sync(struct hci_dev *hdev)
{
	u8 enable = 0x00;

	/* If controller is not advertising we are done. */
	if (!hci_dev_test_flag(hdev, HCI_LE_ADV))
		return 0;

	if (ext_adv_capable(hdev))
		return hci_disable_ext_adv_instance_sync(hdev, 0x00);

	return __hci_cmd_sync_status(hdev, HCI_OP_LE_SET_ADV_ENABLE,
				     sizeof(enable), &enable, HCI_CMD_TIMEOUT);
}

static int hci_le_set_ext_scan_enable_sync(struct hci_dev *hdev, u8 val,
					   u8 filter_dup)
{
	struct hci_cp_le_set_ext_scan_enable cp;

	memset(&cp, 0, sizeof(cp));
	cp.enable = val;

	if (hci_dev_test_flag(hdev, HCI_MESH))
		cp.filter_dup = LE_SCAN_FILTER_DUP_DISABLE;
	else
		cp.filter_dup = filter_dup;

	return __hci_cmd_sync_status(hdev, HCI_OP_LE_SET_EXT_SCAN_ENABLE,
				     sizeof(cp), &cp, HCI_CMD_TIMEOUT);
}

static int hci_le_set_scan_enable_sync(struct hci_dev *hdev, u8 val,
				       u8 filter_dup)
{
	struct hci_cp_le_set_scan_enable cp;

	if (use_ext_scan(hdev))
		return hci_le_set_ext_scan_enable_sync(hdev, val, filter_dup);

	memset(&cp, 0, sizeof(cp));
	cp.enable = val;

	if (val && hci_dev_test_flag(hdev, HCI_MESH))
		cp.filter_dup = LE_SCAN_FILTER_DUP_DISABLE;
	else
		cp.filter_dup = filter_dup;

	return __hci_cmd_sync_status(hdev, HCI_OP_LE_SET_SCAN_ENABLE,
				     sizeof(cp), &cp, HCI_CMD_TIMEOUT);
}

static int hci_le_set_addr_resolution_enable_sync(struct hci_dev *hdev, u8 val)
{
	if (!ll_privacy_capable(hdev))
		return 0;

	/* If controller is not/already resolving we are done. */
	if (val == hci_dev_test_flag(hdev, HCI_LL_RPA_RESOLUTION))
		return 0;

	return __hci_cmd_sync_status(hdev, HCI_OP_LE_SET_ADDR_RESOLV_ENABLE,
				     sizeof(val), &val, HCI_CMD_TIMEOUT);
}

static int hci_scan_disable_sync(struct hci_dev *hdev)
{
	int err;

	/* If controller is not scanning we are done. */
	if (!hci_dev_test_flag(hdev, HCI_LE_SCAN))
		return 0;

	if (hdev->scanning_paused) {
		bt_dev_dbg(hdev, "Scanning is paused for suspend");
		return 0;
	}

	err = hci_le_set_scan_enable_sync(hdev, LE_SCAN_DISABLE, 0x00);
	if (err) {
		bt_dev_err(hdev, "Unable to disable scanning: %d", err);
		return err;
	}

	return err;
}

static bool scan_use_rpa(struct hci_dev *hdev)
{
	return hci_dev_test_flag(hdev, HCI_PRIVACY);
}

static void hci_start_interleave_scan(struct hci_dev *hdev)
{
	hdev->interleave_scan_state = INTERLEAVE_SCAN_NO_FILTER;
	queue_delayed_work(hdev->req_workqueue,
			   &hdev->interleave_scan, 0);
}

static void cancel_interleave_scan(struct hci_dev *hdev)
{
	bt_dev_dbg(hdev, "cancelling interleave scan");

	cancel_delayed_work_sync(&hdev->interleave_scan);

	hdev->interleave_scan_state = INTERLEAVE_SCAN_NONE;
}

/* Return true if interleave_scan wasn't started until exiting this function,
 * otherwise, return false
 */
static bool hci_update_interleaved_scan_sync(struct hci_dev *hdev)
{
	/* Do interleaved scan only if all of the following are true:
	 * - There is at least one ADV monitor
	 * - At least one pending LE connection or one device to be scanned for
	 * - Monitor offloading is not supported
	 * If so, we should alternate between allowlist scan and one without
	 * any filters to save power.
	 */
	bool use_interleaving = hci_is_adv_monitoring(hdev) &&
				!(list_empty(&hdev->pend_le_conns) &&
				  list_empty(&hdev->pend_le_reports)) &&
				hci_get_adv_monitor_offload_ext(hdev) ==
				    HCI_ADV_MONITOR_EXT_NONE;
	bool is_interleaving = is_interleave_scanning(hdev);

	if (use_interleaving && !is_interleaving) {
		hci_start_interleave_scan(hdev);
		bt_dev_dbg(hdev, "starting interleave scan");
		return true;
	}

	if (!use_interleaving && is_interleaving)
		cancel_interleave_scan(hdev);

	return false;
}

/* Removes connection to resolve list if needed.*/
static int hci_le_del_resolve_list_sync(struct hci_dev *hdev,
					bdaddr_t *bdaddr, u8 bdaddr_type)
{
	struct hci_cp_le_del_from_resolv_list cp;
	struct bdaddr_list_with_irk *entry;

	if (!ll_privacy_capable(hdev))
		return 0;

	/* Check if the IRK has been programmed */
	entry = hci_bdaddr_list_lookup_with_irk(&hdev->le_resolv_list, bdaddr,
						bdaddr_type);
	if (!entry)
		return 0;

	cp.bdaddr_type = bdaddr_type;
	bacpy(&cp.bdaddr, bdaddr);

	return __hci_cmd_sync_status(hdev, HCI_OP_LE_DEL_FROM_RESOLV_LIST,
				     sizeof(cp), &cp, HCI_CMD_TIMEOUT);
}

static int hci_le_del_accept_list_sync(struct hci_dev *hdev,
				       bdaddr_t *bdaddr, u8 bdaddr_type)
{
	struct hci_cp_le_del_from_accept_list cp;
	int err;

	/* Check if device is on accept list before removing it */
	if (!hci_bdaddr_list_lookup(&hdev->le_accept_list, bdaddr, bdaddr_type))
		return 0;

	cp.bdaddr_type = bdaddr_type;
	bacpy(&cp.bdaddr, bdaddr);

	/* Ignore errors when removing from resolving list as that is likely
	 * that the device was never added.
	 */
	hci_le_del_resolve_list_sync(hdev, &cp.bdaddr, cp.bdaddr_type);

	err = __hci_cmd_sync_status(hdev, HCI_OP_LE_DEL_FROM_ACCEPT_LIST,
				    sizeof(cp), &cp, HCI_CMD_TIMEOUT);
	if (err) {
		bt_dev_err(hdev, "Unable to remove from allow list: %d", err);
		return err;
	}

	bt_dev_dbg(hdev, "Remove %pMR (0x%x) from allow list", &cp.bdaddr,
		   cp.bdaddr_type);

	return 0;
}

struct conn_params {
	bdaddr_t addr;
	u8 addr_type;
	hci_conn_flags_t flags;
	u8 privacy_mode;
};

/* Adds connection to resolve list if needed.
 * Setting params to NULL programs local hdev->irk
 */
static int hci_le_add_resolve_list_sync(struct hci_dev *hdev,
					struct conn_params *params)
{
	struct hci_cp_le_add_to_resolv_list cp;
	struct smp_irk *irk;
	struct bdaddr_list_with_irk *entry;
	struct hci_conn_params *p;

	if (!ll_privacy_capable(hdev))
		return 0;

	/* Attempt to program local identity address, type and irk if params is
	 * NULL.
	 */
	if (!params) {
		if (!hci_dev_test_flag(hdev, HCI_PRIVACY))
			return 0;

		hci_copy_identity_address(hdev, &cp.bdaddr, &cp.bdaddr_type);
		memcpy(cp.peer_irk, hdev->irk, 16);
		goto done;
	} else if (!(params->flags & HCI_CONN_FLAG_ADDRESS_RESOLUTION))
		return 0;

	irk = hci_find_irk_by_addr(hdev, &params->addr, params->addr_type);
	if (!irk)
		return 0;

	/* Check if the IK has _not_ been programmed yet. */
	entry = hci_bdaddr_list_lookup_with_irk(&hdev->le_resolv_list,
						&params->addr,
						params->addr_type);
	if (entry)
		return 0;

	cp.bdaddr_type = params->addr_type;
	bacpy(&cp.bdaddr, &params->addr);
	memcpy(cp.peer_irk, irk->val, 16);

	/* Default privacy mode is always Network */
	params->privacy_mode = HCI_NETWORK_PRIVACY;

	rcu_read_lock();
	p = hci_pend_le_action_lookup(&hdev->pend_le_conns,
				      &params->addr, params->addr_type);
	if (!p)
		p = hci_pend_le_action_lookup(&hdev->pend_le_reports,
					      &params->addr, params->addr_type);
	if (p)
		WRITE_ONCE(p->privacy_mode, HCI_NETWORK_PRIVACY);
	rcu_read_unlock();

done:
	if (hci_dev_test_flag(hdev, HCI_PRIVACY))
		memcpy(cp.local_irk, hdev->irk, 16);
	else
		memset(cp.local_irk, 0, 16);

	return __hci_cmd_sync_status(hdev, HCI_OP_LE_ADD_TO_RESOLV_LIST,
				     sizeof(cp), &cp, HCI_CMD_TIMEOUT);
}

/* Set Device Privacy Mode. */
static int hci_le_set_privacy_mode_sync(struct hci_dev *hdev,
					struct conn_params *params)
{
	struct hci_cp_le_set_privacy_mode cp;
	struct smp_irk *irk;

	if (!ll_privacy_capable(hdev) ||
	    !(params->flags & HCI_CONN_FLAG_ADDRESS_RESOLUTION))
		return 0;

	/* If device privacy mode has already been set there is nothing to do */
	if (params->privacy_mode == HCI_DEVICE_PRIVACY)
		return 0;

	/* Check if HCI_CONN_FLAG_DEVICE_PRIVACY has been set as it also
	 * indicates that LL Privacy has been enabled and
	 * HCI_OP_LE_SET_PRIVACY_MODE is supported.
	 */
	if (!(params->flags & HCI_CONN_FLAG_DEVICE_PRIVACY))
		return 0;

	irk = hci_find_irk_by_addr(hdev, &params->addr, params->addr_type);
	if (!irk)
		return 0;

	memset(&cp, 0, sizeof(cp));
	cp.bdaddr_type = irk->addr_type;
	bacpy(&cp.bdaddr, &irk->bdaddr);
	cp.mode = HCI_DEVICE_PRIVACY;

	/* Note: params->privacy_mode is not updated since it is a copy */

	return __hci_cmd_sync_status(hdev, HCI_OP_LE_SET_PRIVACY_MODE,
				     sizeof(cp), &cp, HCI_CMD_TIMEOUT);
}

/* Adds connection to allow list if needed, if the device uses RPA (has IRK)
 * this attempts to program the device in the resolving list as well and
 * properly set the privacy mode.
 */
static int hci_le_add_accept_list_sync(struct hci_dev *hdev,
				       struct conn_params *params,
				       u8 *num_entries)
{
	struct hci_cp_le_add_to_accept_list cp;
	int err;

	/* During suspend, only wakeable devices can be in acceptlist */
	if (hdev->suspended &&
	    !(params->flags & HCI_CONN_FLAG_REMOTE_WAKEUP)) {
		hci_le_del_accept_list_sync(hdev, &params->addr,
					    params->addr_type);
		return 0;
	}

	/* Select filter policy to accept all advertising */
	if (*num_entries >= hdev->le_accept_list_size)
		return -ENOSPC;

	/* Attempt to program the device in the resolving list first to avoid
	 * having to rollback in case it fails since the resolving list is
	 * dynamic it can probably be smaller than the accept list.
	 */
	err = hci_le_add_resolve_list_sync(hdev, params);
	if (err) {
		bt_dev_err(hdev, "Unable to add to resolve list: %d", err);
		return err;
	}

	/* Set Privacy Mode */
	err = hci_le_set_privacy_mode_sync(hdev, params);
	if (err) {
		bt_dev_err(hdev, "Unable to set privacy mode: %d", err);
		return err;
	}

	/* Check if already in accept list */
	if (hci_bdaddr_list_lookup(&hdev->le_accept_list, &params->addr,
				   params->addr_type))
		return 0;

	*num_entries += 1;
	cp.bdaddr_type = params->addr_type;
	bacpy(&cp.bdaddr, &params->addr);

	err = __hci_cmd_sync_status(hdev, HCI_OP_LE_ADD_TO_ACCEPT_LIST,
				    sizeof(cp), &cp, HCI_CMD_TIMEOUT);
	if (err) {
		bt_dev_err(hdev, "Unable to add to allow list: %d", err);
		/* Rollback the device from the resolving list */
		hci_le_del_resolve_list_sync(hdev, &cp.bdaddr, cp.bdaddr_type);
		return err;
	}

	bt_dev_dbg(hdev, "Add %pMR (0x%x) to allow list", &cp.bdaddr,
		   cp.bdaddr_type);

	return 0;
}

/* This function disables/pause all advertising instances */
static int hci_pause_advertising_sync(struct hci_dev *hdev)
{
	int err;
	int old_state;

	/* If controller is not advertising we are done. */
	if (!hci_dev_test_flag(hdev, HCI_LE_ADV))
		return 0;

	/* If already been paused there is nothing to do. */
	if (hdev->advertising_paused)
		return 0;

	bt_dev_dbg(hdev, "Pausing directed advertising");

	/* Stop directed advertising */
	old_state = hci_dev_test_flag(hdev, HCI_ADVERTISING);
	if (old_state) {
		/* When discoverable timeout triggers, then just make sure
		 * the limited discoverable flag is cleared. Even in the case
		 * of a timeout triggered from general discoverable, it is
		 * safe to unconditionally clear the flag.
		 */
		hci_dev_clear_flag(hdev, HCI_LIMITED_DISCOVERABLE);
		hci_dev_clear_flag(hdev, HCI_DISCOVERABLE);
		hdev->discov_timeout = 0;
	}

	bt_dev_dbg(hdev, "Pausing advertising instances");

	/* Call to disable any advertisements active on the controller.
	 * This will succeed even if no advertisements are configured.
	 */
	err = hci_disable_advertising_sync(hdev);
	if (err)
		return err;

	/* If we are using software rotation, pause the loop */
	if (!ext_adv_capable(hdev))
		cancel_adv_timeout(hdev);

	hdev->advertising_paused = true;
	hdev->advertising_old_state = old_state;

	return 0;
}

/* This function enables all user advertising instances */
static int hci_resume_advertising_sync(struct hci_dev *hdev)
{
	struct adv_info *adv, *tmp;
	int err;

	/* If advertising has not been paused there is nothing  to do. */
	if (!hdev->advertising_paused)
		return 0;

	/* Resume directed advertising */
	hdev->advertising_paused = false;
	if (hdev->advertising_old_state) {
		hci_dev_set_flag(hdev, HCI_ADVERTISING);
		hdev->advertising_old_state = 0;
	}

	bt_dev_dbg(hdev, "Resuming advertising instances");

	if (ext_adv_capable(hdev)) {
		/* Call for each tracked instance to be re-enabled */
		list_for_each_entry_safe(adv, tmp, &hdev->adv_instances, list) {
			err = hci_enable_ext_advertising_sync(hdev,
							      adv->instance);
			if (!err)
				continue;

			/* If the instance cannot be resumed remove it */
			hci_remove_ext_adv_instance_sync(hdev, adv->instance,
							 NULL);
		}
	} else {
		/* Schedule for most recent instance to be restarted and begin
		 * the software rotation loop
		 */
		err = hci_schedule_adv_instance_sync(hdev,
						     hdev->cur_adv_instance,
						     true);
	}

	hdev->advertising_paused = false;

	return err;
}

static int hci_pause_addr_resolution(struct hci_dev *hdev)
{
	int err;

	if (!ll_privacy_capable(hdev))
		return 0;

	if (!hci_dev_test_flag(hdev, HCI_LL_RPA_RESOLUTION))
		return 0;

	/* Cannot disable addr resolution if scanning is enabled or
	 * when initiating an LE connection.
	 */
	if (hci_dev_test_flag(hdev, HCI_LE_SCAN) ||
	    hci_lookup_le_connect(hdev)) {
		bt_dev_err(hdev, "Command not allowed when scan/LE connect");
		return -EPERM;
	}

	/* Cannot disable addr resolution if advertising is enabled. */
	err = hci_pause_advertising_sync(hdev);
	if (err) {
		bt_dev_err(hdev, "Pause advertising failed: %d", err);
		return err;
	}

	err = hci_le_set_addr_resolution_enable_sync(hdev, 0x00);
	if (err)
		bt_dev_err(hdev, "Unable to disable Address Resolution: %d",
			   err);

	/* Return if address resolution is disabled and RPA is not used. */
	if (!err && scan_use_rpa(hdev))
		return 0;

	hci_resume_advertising_sync(hdev);
	return err;
}

struct sk_buff *hci_read_local_oob_data_sync(struct hci_dev *hdev,
					     bool extended, struct sock *sk)
{
	u16 opcode = extended ? HCI_OP_READ_LOCAL_OOB_EXT_DATA :
					HCI_OP_READ_LOCAL_OOB_DATA;

	return __hci_cmd_sync_sk(hdev, opcode, 0, NULL, 0, HCI_CMD_TIMEOUT, sk);
}

static struct conn_params *conn_params_copy(struct list_head *list, size_t *n)
{
	struct hci_conn_params *params;
	struct conn_params *p;
	size_t i;

	rcu_read_lock();

	i = 0;
	list_for_each_entry_rcu(params, list, action)
		++i;
	*n = i;

	rcu_read_unlock();

	p = kvcalloc(*n, sizeof(struct conn_params), GFP_KERNEL);
	if (!p)
		return NULL;

	rcu_read_lock();

	i = 0;
	list_for_each_entry_rcu(params, list, action) {
		/* Racing adds are handled in next scan update */
		if (i >= *n)
			break;

		/* No hdev->lock, but: addr, addr_type are immutable.
		 * privacy_mode is only written by us or in
		 * hci_cc_le_set_privacy_mode that we wait for.
		 * We should be idempotent so MGMT updating flags
		 * while we are processing is OK.
		 */
		bacpy(&p[i].addr, &params->addr);
		p[i].addr_type = params->addr_type;
		p[i].flags = READ_ONCE(params->flags);
		p[i].privacy_mode = READ_ONCE(params->privacy_mode);
		++i;
	}

	rcu_read_unlock();

	*n = i;
	return p;
}

/* Clear LE Accept List */
static int hci_le_clear_accept_list_sync(struct hci_dev *hdev)
{
	if (!(hdev->commands[26] & 0x80))
		return 0;

	return __hci_cmd_sync_status(hdev, HCI_OP_LE_CLEAR_ACCEPT_LIST, 0, NULL,
				     HCI_CMD_TIMEOUT);
}

/* Device must not be scanning when updating the accept list.
 *
 * Update is done using the following sequence:
 *
 * ll_privacy_capable((Disable Advertising) -> Disable Resolving List) ->
 * Remove Devices From Accept List ->
 * (has IRK && ll_privacy_capable(Remove Devices From Resolving List))->
 * Add Devices to Accept List ->
 * (has IRK && ll_privacy_capable(Remove Devices From Resolving List)) ->
 * ll_privacy_capable(Enable Resolving List -> (Enable Advertising)) ->
 * Enable Scanning
 *
 * In case of failure advertising shall be restored to its original state and
 * return would disable accept list since either accept or resolving list could
 * not be programmed.
 *
 */
static u8 hci_update_accept_list_sync(struct hci_dev *hdev)
{
	struct conn_params *params;
	struct bdaddr_list *b, *t;
	u8 num_entries = 0;
	bool pend_conn, pend_report;
	u8 filter_policy;
	size_t i, n;
	int err;

	/* Pause advertising if resolving list can be used as controllers
	 * cannot accept resolving list modifications while advertising.
	 */
	if (ll_privacy_capable(hdev)) {
		err = hci_pause_advertising_sync(hdev);
		if (err) {
			bt_dev_err(hdev, "pause advertising failed: %d", err);
			return 0x00;
		}
	}

	/* Disable address resolution while reprogramming accept list since
	 * devices that do have an IRK will be programmed in the resolving list
	 * when LL Privacy is enabled.
	 */
	err = hci_le_set_addr_resolution_enable_sync(hdev, 0x00);
	if (err) {
		bt_dev_err(hdev, "Unable to disable LL privacy: %d", err);
		goto done;
	}

	/* Force address filtering if PA Sync is in progress */
	if (hci_dev_test_flag(hdev, HCI_PA_SYNC)) {
		struct hci_conn *conn;

		conn = hci_conn_hash_lookup_create_pa_sync(hdev);
		if (conn) {
			struct conn_params pa;

			memset(&pa, 0, sizeof(pa));

			bacpy(&pa.addr, &conn->dst);
			pa.addr_type = conn->dst_type;

			/* Clear first since there could be addresses left
			 * behind.
			 */
			hci_le_clear_accept_list_sync(hdev);

			num_entries = 1;
			err = hci_le_add_accept_list_sync(hdev, &pa,
							  &num_entries);
			goto done;
		}
	}

	/* Go through the current accept list programmed into the
	 * controller one by one and check if that address is connected or is
	 * still in the list of pending connections or list of devices to
	 * report. If not present in either list, then remove it from
	 * the controller.
	 */
	list_for_each_entry_safe(b, t, &hdev->le_accept_list, list) {
		if (hci_conn_hash_lookup_le(hdev, &b->bdaddr, b->bdaddr_type))
			continue;

		/* Pointers not dereferenced, no locks needed */
		pend_conn = hci_pend_le_action_lookup(&hdev->pend_le_conns,
						      &b->bdaddr,
						      b->bdaddr_type);
		pend_report = hci_pend_le_action_lookup(&hdev->pend_le_reports,
							&b->bdaddr,
							b->bdaddr_type);

		/* If the device is not likely to connect or report,
		 * remove it from the acceptlist.
		 */
		if (!pend_conn && !pend_report) {
			hci_le_del_accept_list_sync(hdev, &b->bdaddr,
						    b->bdaddr_type);
			continue;
		}

		num_entries++;
	}

	/* Since all no longer valid accept list entries have been
	 * removed, walk through the list of pending connections
	 * and ensure that any new device gets programmed into
	 * the controller.
	 *
	 * If the list of the devices is larger than the list of
	 * available accept list entries in the controller, then
	 * just abort and return filer policy value to not use the
	 * accept list.
	 *
	 * The list and params may be mutated while we wait for events,
	 * so make a copy and iterate it.
	 */

	params = conn_params_copy(&hdev->pend_le_conns, &n);
	if (!params) {
		err = -ENOMEM;
		goto done;
	}

	for (i = 0; i < n; ++i) {
		err = hci_le_add_accept_list_sync(hdev, &params[i],
						  &num_entries);
		if (err) {
			kvfree(params);
			goto done;
		}
	}

	kvfree(params);

	/* After adding all new pending connections, walk through
	 * the list of pending reports and also add these to the
	 * accept list if there is still space. Abort if space runs out.
	 */

	params = conn_params_copy(&hdev->pend_le_reports, &n);
	if (!params) {
		err = -ENOMEM;
		goto done;
	}

	for (i = 0; i < n; ++i) {
		err = hci_le_add_accept_list_sync(hdev, &params[i],
						  &num_entries);
		if (err) {
			kvfree(params);
			goto done;
		}
	}

	kvfree(params);

	/* Use the allowlist unless the following conditions are all true:
	 * - We are not currently suspending
	 * - There are 1 or more ADV monitors registered and it's not offloaded
	 * - Interleaved scanning is not currently using the allowlist
	 */
	if (!idr_is_empty(&hdev->adv_monitors_idr) && !hdev->suspended &&
	    hci_get_adv_monitor_offload_ext(hdev) == HCI_ADV_MONITOR_EXT_NONE &&
	    hdev->interleave_scan_state != INTERLEAVE_SCAN_ALLOWLIST)
		err = -EINVAL;

done:
	filter_policy = err ? 0x00 : 0x01;

	/* Enable address resolution when LL Privacy is enabled. */
	err = hci_le_set_addr_resolution_enable_sync(hdev, 0x01);
	if (err)
		bt_dev_err(hdev, "Unable to enable LL privacy: %d", err);

	/* Resume advertising if it was paused */
	if (ll_privacy_capable(hdev))
		hci_resume_advertising_sync(hdev);

	/* Select filter policy to use accept list */
	return filter_policy;
}

static void hci_le_scan_phy_params(struct hci_cp_le_scan_phy_params *cp,
				   u8 type, u16 interval, u16 window)
{
	cp->type = type;
	cp->interval = cpu_to_le16(interval);
	cp->window = cpu_to_le16(window);
}

static int hci_le_set_ext_scan_param_sync(struct hci_dev *hdev, u8 type,
					  u16 interval, u16 window,
					  u8 own_addr_type, u8 filter_policy)
{
	struct hci_cp_le_set_ext_scan_params *cp;
	struct hci_cp_le_scan_phy_params *phy;
	u8 data[sizeof(*cp) + sizeof(*phy) * 2];
	u8 num_phy = 0x00;

	cp = (void *)data;
	phy = (void *)cp->data;

	memset(data, 0, sizeof(data));

	cp->own_addr_type = own_addr_type;
	cp->filter_policy = filter_policy;

	/* Check if PA Sync is in progress then select the PHY based on the
	 * hci_conn.iso_qos.
	 */
	if (hci_dev_test_flag(hdev, HCI_PA_SYNC)) {
		struct hci_cp_le_add_to_accept_list *sent;

		sent = hci_sent_cmd_data(hdev, HCI_OP_LE_ADD_TO_ACCEPT_LIST);
		if (sent) {
			struct hci_conn *conn;

			conn = hci_conn_hash_lookup_ba(hdev, BIS_LINK,
						       &sent->bdaddr);
			if (conn) {
				struct bt_iso_qos *qos = &conn->iso_qos;

				if (qos->bcast.in.phy & BT_ISO_PHY_1M ||
				    qos->bcast.in.phy & BT_ISO_PHY_2M) {
					cp->scanning_phys |= LE_SCAN_PHY_1M;
					hci_le_scan_phy_params(phy, type,
							       interval,
							       window);
					num_phy++;
					phy++;
				}

				if (qos->bcast.in.phy & BT_ISO_PHY_CODED) {
					cp->scanning_phys |= LE_SCAN_PHY_CODED;
					hci_le_scan_phy_params(phy, type,
							       interval * 3,
							       window * 3);
					num_phy++;
					phy++;
				}

				if (num_phy)
					goto done;
			}
		}
	}

	if (scan_1m(hdev) || scan_2m(hdev)) {
		cp->scanning_phys |= LE_SCAN_PHY_1M;
		hci_le_scan_phy_params(phy, type, interval, window);
		num_phy++;
		phy++;
	}

	if (scan_coded(hdev)) {
		cp->scanning_phys |= LE_SCAN_PHY_CODED;
		hci_le_scan_phy_params(phy, type, interval * 3, window * 3);
		num_phy++;
		phy++;
	}

done:
	if (!num_phy)
		return -EINVAL;

	return __hci_cmd_sync_status(hdev, HCI_OP_LE_SET_EXT_SCAN_PARAMS,
				     sizeof(*cp) + sizeof(*phy) * num_phy,
				     data, HCI_CMD_TIMEOUT);
}

static int hci_le_set_scan_param_sync(struct hci_dev *hdev, u8 type,
				      u16 interval, u16 window,
				      u8 own_addr_type, u8 filter_policy)
{
	struct hci_cp_le_set_scan_param cp;

	if (use_ext_scan(hdev))
		return hci_le_set_ext_scan_param_sync(hdev, type, interval,
						      window, own_addr_type,
						      filter_policy);

	memset(&cp, 0, sizeof(cp));
	cp.type = type;
	cp.interval = cpu_to_le16(interval);
	cp.window = cpu_to_le16(window);
	cp.own_address_type = own_addr_type;
	cp.filter_policy = filter_policy;

	return __hci_cmd_sync_status(hdev, HCI_OP_LE_SET_SCAN_PARAM,
				     sizeof(cp), &cp, HCI_CMD_TIMEOUT);
}

static int hci_start_scan_sync(struct hci_dev *hdev, u8 type, u16 interval,
			       u16 window, u8 own_addr_type, u8 filter_policy,
			       u8 filter_dup)
{
	int err;

	if (hdev->scanning_paused) {
		bt_dev_dbg(hdev, "Scanning is paused for suspend");
		return 0;
	}

	err = hci_le_set_scan_param_sync(hdev, type, interval, window,
					 own_addr_type, filter_policy);
	if (err)
		return err;

	return hci_le_set_scan_enable_sync(hdev, LE_SCAN_ENABLE, filter_dup);
}

static int hci_passive_scan_sync(struct hci_dev *hdev)
{
	u8 own_addr_type;
	u8 filter_policy;
	u16 window, interval;
	u8 filter_dups = LE_SCAN_FILTER_DUP_ENABLE;
	int err;

	if (hdev->scanning_paused) {
		bt_dev_dbg(hdev, "Scanning is paused for suspend");
		return 0;
	}

	err = hci_scan_disable_sync(hdev);
	if (err) {
		bt_dev_err(hdev, "disable scanning failed: %d", err);
		return err;
	}

	/* Set require_privacy to false since no SCAN_REQ are send
	 * during passive scanning. Not using an non-resolvable address
	 * here is important so that peer devices using direct
	 * advertising with our address will be correctly reported
	 * by the controller.
	 */
	if (hci_update_random_address_sync(hdev, false, scan_use_rpa(hdev),
					   &own_addr_type))
		return 0;

	if (hdev->enable_advmon_interleave_scan &&
	    hci_update_interleaved_scan_sync(hdev))
		return 0;

	bt_dev_dbg(hdev, "interleave state %d", hdev->interleave_scan_state);

	/* Adding or removing entries from the accept list must
	 * happen before enabling scanning. The controller does
	 * not allow accept list modification while scanning.
	 */
	filter_policy = hci_update_accept_list_sync(hdev);

	/* If suspended and filter_policy set to 0x00 (no acceptlist) then
	 * passive scanning cannot be started since that would require the host
	 * to be woken up to process the reports.
	 */
	if (hdev->suspended && !filter_policy) {
		/* Check if accept list is empty then there is no need to scan
		 * while suspended.
		 */
		if (list_empty(&hdev->le_accept_list))
			return 0;

		/* If there are devices is the accept_list that means some
		 * devices could not be programmed which in non-suspended case
		 * means filter_policy needs to be set to 0x00 so the host needs
		 * to filter, but since this is treating suspended case we
		 * can ignore device needing host to filter to allow devices in
		 * the acceptlist to be able to wakeup the system.
		 */
		filter_policy = 0x01;
	}

	/* When the controller is using random resolvable addresses and
	 * with that having LE privacy enabled, then controllers with
	 * Extended Scanner Filter Policies support can now enable support
	 * for handling directed advertising.
	 *
	 * So instead of using filter polices 0x00 (no acceptlist)
	 * and 0x01 (acceptlist enabled) use the new filter policies
	 * 0x02 (no acceptlist) and 0x03 (acceptlist enabled).
	 */
	if (hci_dev_test_flag(hdev, HCI_PRIVACY) &&
	    (hdev->le_features[0] & HCI_LE_EXT_SCAN_POLICY))
		filter_policy |= 0x02;

	if (hdev->suspended) {
		window = hdev->le_scan_window_suspend;
		interval = hdev->le_scan_int_suspend;
	} else if (hci_is_le_conn_scanning(hdev)) {
		window = hdev->le_scan_window_connect;
		interval = hdev->le_scan_int_connect;
	} else if (hci_is_adv_monitoring(hdev)) {
		window = hdev->le_scan_window_adv_monitor;
		interval = hdev->le_scan_int_adv_monitor;

		/* Disable duplicates filter when scanning for advertisement
		 * monitor for the following reasons.
		 *
		 * For HW pattern filtering (ex. MSFT), Realtek and Qualcomm
		 * controllers ignore RSSI_Sampling_Period when the duplicates
		 * filter is enabled.
		 *
		 * For SW pattern filtering, when we're not doing interleaved
		 * scanning, it is necessary to disable duplicates filter,
		 * otherwise hosts can only receive one advertisement and it's
		 * impossible to know if a peer is still in range.
		 */
		filter_dups = LE_SCAN_FILTER_DUP_DISABLE;
	} else {
		window = hdev->le_scan_window;
		interval = hdev->le_scan_interval;
	}

	/* Disable all filtering for Mesh */
	if (hci_dev_test_flag(hdev, HCI_MESH)) {
		filter_policy = 0;
		filter_dups = LE_SCAN_FILTER_DUP_DISABLE;
	}

	bt_dev_dbg(hdev, "LE passive scan with acceptlist = %d", filter_policy);

	return hci_start_scan_sync(hdev, LE_SCAN_PASSIVE, interval, window,
				   own_addr_type, filter_policy, filter_dups);
}

/* This function controls the passive scanning based on hdev->pend_le_conns
 * list. If there are pending LE connection we start the background scanning,
 * otherwise we stop it in the following sequence:
 *
 * If there are devices to scan:
 *
 * Disable Scanning -> Update Accept List ->
 * ll_privacy_capable((Disable Advertising) -> Disable Resolving List ->
 * Update Resolving List -> Enable Resolving List -> (Enable Advertising)) ->
 * Enable Scanning
 *
 * Otherwise:
 *
 * Disable Scanning
 */
int hci_update_passive_scan_sync(struct hci_dev *hdev)
{
	int err;

	if (!test_bit(HCI_UP, &hdev->flags) ||
	    test_bit(HCI_INIT, &hdev->flags) ||
	    hci_dev_test_flag(hdev, HCI_SETUP) ||
	    hci_dev_test_flag(hdev, HCI_CONFIG) ||
	    hci_dev_test_flag(hdev, HCI_AUTO_OFF) ||
	    hci_dev_test_flag(hdev, HCI_UNREGISTER))
		return 0;

	/* No point in doing scanning if LE support hasn't been enabled */
	if (!hci_dev_test_flag(hdev, HCI_LE_ENABLED))
		return 0;

	/* If discovery is active don't interfere with it */
	if (hdev->discovery.state != DISCOVERY_STOPPED)
		return 0;

	/* Reset RSSI and UUID filters when starting background scanning
	 * since these filters are meant for service discovery only.
	 *
	 * The Start Discovery and Start Service Discovery operations
	 * ensure to set proper values for RSSI threshold and UUID
	 * filter list. So it is safe to just reset them here.
	 */
	hci_discovery_filter_clear(hdev);

	bt_dev_dbg(hdev, "ADV monitoring is %s",
		   hci_is_adv_monitoring(hdev) ? "on" : "off");

	if (!hci_dev_test_flag(hdev, HCI_MESH) &&
	    list_empty(&hdev->pend_le_conns) &&
	    list_empty(&hdev->pend_le_reports) &&
	    !hci_is_adv_monitoring(hdev) &&
	    !hci_dev_test_flag(hdev, HCI_PA_SYNC)) {
		/* If there is no pending LE connections or devices
		 * to be scanned for or no ADV monitors, we should stop the
		 * background scanning.
		 */

		bt_dev_dbg(hdev, "stopping background scanning");

		err = hci_scan_disable_sync(hdev);
		if (err)
			bt_dev_err(hdev, "stop background scanning failed: %d",
				   err);
	} else {
		/* If there is at least one pending LE connection, we should
		 * keep the background scan running.
		 */

		/* If controller is connecting, we should not start scanning
		 * since some controllers are not able to scan and connect at
		 * the same time.
		 */
		if (hci_lookup_le_connect(hdev))
			return 0;

		bt_dev_dbg(hdev, "start background scanning");

		err = hci_passive_scan_sync(hdev);
		if (err)
			bt_dev_err(hdev, "start background scanning failed: %d",
				   err);
	}

	return err;
}

static int update_scan_sync(struct hci_dev *hdev, void *data)
{
	return hci_update_scan_sync(hdev);
}

int hci_update_scan(struct hci_dev *hdev)
{
	return hci_cmd_sync_queue(hdev, update_scan_sync, NULL, NULL);
}

static int update_passive_scan_sync(struct hci_dev *hdev, void *data)
{
	return hci_update_passive_scan_sync(hdev);
}

int hci_update_passive_scan(struct hci_dev *hdev)
{
	/* Only queue if it would have any effect */
	if (!test_bit(HCI_UP, &hdev->flags) ||
	    test_bit(HCI_INIT, &hdev->flags) ||
	    hci_dev_test_flag(hdev, HCI_SETUP) ||
	    hci_dev_test_flag(hdev, HCI_CONFIG) ||
	    hci_dev_test_flag(hdev, HCI_AUTO_OFF) ||
	    hci_dev_test_flag(hdev, HCI_UNREGISTER))
		return 0;

	return hci_cmd_sync_queue_once(hdev, update_passive_scan_sync, NULL,
				       NULL);
}

int hci_write_sc_support_sync(struct hci_dev *hdev, u8 val)
{
	int err;

	if (!bredr_sc_enabled(hdev) || lmp_host_sc_capable(hdev))
		return 0;

	err = __hci_cmd_sync_status(hdev, HCI_OP_WRITE_SC_SUPPORT,
				    sizeof(val), &val, HCI_CMD_TIMEOUT);

	if (!err) {
		if (val) {
			hdev->features[1][0] |= LMP_HOST_SC;
			hci_dev_set_flag(hdev, HCI_SC_ENABLED);
		} else {
			hdev->features[1][0] &= ~LMP_HOST_SC;
			hci_dev_clear_flag(hdev, HCI_SC_ENABLED);
		}
	}

	return err;
}

int hci_write_ssp_mode_sync(struct hci_dev *hdev, u8 mode)
{
	int err;

	if (!hci_dev_test_flag(hdev, HCI_SSP_ENABLED) ||
	    lmp_host_ssp_capable(hdev))
		return 0;

	if (!mode && hci_dev_test_flag(hdev, HCI_USE_DEBUG_KEYS)) {
		__hci_cmd_sync_status(hdev, HCI_OP_WRITE_SSP_DEBUG_MODE,
				      sizeof(mode), &mode, HCI_CMD_TIMEOUT);
	}

	err = __hci_cmd_sync_status(hdev, HCI_OP_WRITE_SSP_MODE,
				    sizeof(mode), &mode, HCI_CMD_TIMEOUT);
	if (err)
		return err;

	return hci_write_sc_support_sync(hdev, 0x01);
}

int hci_write_le_host_supported_sync(struct hci_dev *hdev, u8 le, u8 simul)
{
	struct hci_cp_write_le_host_supported cp;

	if (!hci_dev_test_flag(hdev, HCI_LE_ENABLED) ||
	    !lmp_bredr_capable(hdev))
		return 0;

	/* Check first if we already have the right host state
	 * (host features set)
	 */
	if (le == lmp_host_le_capable(hdev) &&
	    simul == lmp_host_le_br_capable(hdev))
		return 0;

	memset(&cp, 0, sizeof(cp));

	cp.le = le;
	cp.simul = simul;

	return __hci_cmd_sync_status(hdev, HCI_OP_WRITE_LE_HOST_SUPPORTED,
				     sizeof(cp), &cp, HCI_CMD_TIMEOUT);
}

static int hci_powered_update_adv_sync(struct hci_dev *hdev)
{
	struct adv_info *adv, *tmp;
	int err;

	if (!hci_dev_test_flag(hdev, HCI_LE_ENABLED))
		return 0;

	/* If RPA Resolution has not been enable yet it means the
	 * resolving list is empty and we should attempt to program the
	 * local IRK in order to support using own_addr_type
	 * ADDR_LE_DEV_RANDOM_RESOLVED (0x03).
	 */
	if (!hci_dev_test_flag(hdev, HCI_LL_RPA_RESOLUTION)) {
		hci_le_add_resolve_list_sync(hdev, NULL);
		hci_le_set_addr_resolution_enable_sync(hdev, 0x01);
	}

	/* Make sure the controller has a good default for
	 * advertising data. This also applies to the case
	 * where BR/EDR was toggled during the AUTO_OFF phase.
	 */
	if (hci_dev_test_flag(hdev, HCI_ADVERTISING) ||
	    list_empty(&hdev->adv_instances)) {
		if (ext_adv_capable(hdev)) {
			err = hci_setup_ext_adv_instance_sync(hdev, 0x00);
			if (!err)
				hci_update_scan_rsp_data_sync(hdev, 0x00);
		} else {
			err = hci_update_adv_data_sync(hdev, 0x00);
			if (!err)
				hci_update_scan_rsp_data_sync(hdev, 0x00);
		}

		if (hci_dev_test_flag(hdev, HCI_ADVERTISING))
			hci_enable_advertising_sync(hdev);
	}

	/* Call for each tracked instance to be scheduled */
	list_for_each_entry_safe(adv, tmp, &hdev->adv_instances, list)
		hci_schedule_adv_instance_sync(hdev, adv->instance, true);

	return 0;
}

static int hci_write_auth_enable_sync(struct hci_dev *hdev)
{
	u8 link_sec;

	link_sec = hci_dev_test_flag(hdev, HCI_LINK_SECURITY);
	if (link_sec == test_bit(HCI_AUTH, &hdev->flags))
		return 0;

	return __hci_cmd_sync_status(hdev, HCI_OP_WRITE_AUTH_ENABLE,
				     sizeof(link_sec), &link_sec,
				     HCI_CMD_TIMEOUT);
}

int hci_write_fast_connectable_sync(struct hci_dev *hdev, bool enable)
{
	struct hci_cp_write_page_scan_activity cp;
	u8 type;
	int err = 0;

	if (!hci_dev_test_flag(hdev, HCI_BREDR_ENABLED))
		return 0;

	if (hdev->hci_ver < BLUETOOTH_VER_1_2)
		return 0;

	memset(&cp, 0, sizeof(cp));

	if (enable) {
		type = PAGE_SCAN_TYPE_INTERLACED;

		/* 160 msec page scan interval */
		cp.interval = cpu_to_le16(0x0100);
	} else {
		type = hdev->def_page_scan_type;
		cp.interval = cpu_to_le16(hdev->def_page_scan_int);
	}

	cp.window = cpu_to_le16(hdev->def_page_scan_window);

	if (__cpu_to_le16(hdev->page_scan_interval) != cp.interval ||
	    __cpu_to_le16(hdev->page_scan_window) != cp.window) {
		err = __hci_cmd_sync_status(hdev,
					    HCI_OP_WRITE_PAGE_SCAN_ACTIVITY,
					    sizeof(cp), &cp, HCI_CMD_TIMEOUT);
		if (err)
			return err;
	}

	if (hdev->page_scan_type != type)
		err = __hci_cmd_sync_status(hdev,
					    HCI_OP_WRITE_PAGE_SCAN_TYPE,
					    sizeof(type), &type,
					    HCI_CMD_TIMEOUT);

	return err;
}

static bool disconnected_accept_list_entries(struct hci_dev *hdev)
{
	struct bdaddr_list *b;

	list_for_each_entry(b, &hdev->accept_list, list) {
		struct hci_conn *conn;

		conn = hci_conn_hash_lookup_ba(hdev, ACL_LINK, &b->bdaddr);
		if (!conn)
			return true;

		if (conn->state != BT_CONNECTED && conn->state != BT_CONFIG)
			return true;
	}

	return false;
}

static int hci_write_scan_enable_sync(struct hci_dev *hdev, u8 val)
{
	return __hci_cmd_sync_status(hdev, HCI_OP_WRITE_SCAN_ENABLE,
					    sizeof(val), &val,
					    HCI_CMD_TIMEOUT);
}

int hci_update_scan_sync(struct hci_dev *hdev)
{
	u8 scan;

	if (!hci_dev_test_flag(hdev, HCI_BREDR_ENABLED))
		return 0;

	if (!hdev_is_powered(hdev))
		return 0;

	if (mgmt_powering_down(hdev))
		return 0;

	if (hdev->scanning_paused)
		return 0;

	if (hci_dev_test_flag(hdev, HCI_CONNECTABLE) ||
	    disconnected_accept_list_entries(hdev))
		scan = SCAN_PAGE;
	else
		scan = SCAN_DISABLED;

	if (hci_dev_test_flag(hdev, HCI_DISCOVERABLE))
		scan |= SCAN_INQUIRY;

	if (test_bit(HCI_PSCAN, &hdev->flags) == !!(scan & SCAN_PAGE) &&
	    test_bit(HCI_ISCAN, &hdev->flags) == !!(scan & SCAN_INQUIRY))
		return 0;

	return hci_write_scan_enable_sync(hdev, scan);
}

int hci_update_name_sync(struct hci_dev *hdev)
{
	struct hci_cp_write_local_name cp;

	memset(&cp, 0, sizeof(cp));

	memcpy(cp.name, hdev->dev_name, sizeof(cp.name));

	return __hci_cmd_sync_status(hdev, HCI_OP_WRITE_LOCAL_NAME,
					    sizeof(cp), &cp,
					    HCI_CMD_TIMEOUT);
}

/* This function perform powered update HCI command sequence after the HCI init
 * sequence which end up resetting all states, the sequence is as follows:
 *
 * HCI_SSP_ENABLED(Enable SSP)
 * HCI_LE_ENABLED(Enable LE)
 * HCI_LE_ENABLED(ll_privacy_capable(Add local IRK to Resolving List) ->
 * Update adv data)
 * Enable Authentication
 * lmp_bredr_capable(Set Fast Connectable -> Set Scan Type -> Set Class ->
 * Set Name -> Set EIR)
 * HCI_FORCE_STATIC_ADDR | BDADDR_ANY && !HCI_BREDR_ENABLED (Set Static Address)
 */
int hci_powered_update_sync(struct hci_dev *hdev)
{
	int err;

	/* Register the available SMP channels (BR/EDR and LE) only when
	 * successfully powering on the controller. This late
	 * registration is required so that LE SMP can clearly decide if
	 * the public address or static address is used.
	 */
	smp_register(hdev);

	err = hci_write_ssp_mode_sync(hdev, 0x01);
	if (err)
		return err;

	err = hci_write_le_host_supported_sync(hdev, 0x01, 0x00);
	if (err)
		return err;

	err = hci_powered_update_adv_sync(hdev);
	if (err)
		return err;

	err = hci_write_auth_enable_sync(hdev);
	if (err)
		return err;

	if (lmp_bredr_capable(hdev)) {
		if (hci_dev_test_flag(hdev, HCI_FAST_CONNECTABLE))
			hci_write_fast_connectable_sync(hdev, true);
		else
			hci_write_fast_connectable_sync(hdev, false);
		hci_update_scan_sync(hdev);
		hci_update_class_sync(hdev);
		hci_update_name_sync(hdev);
		hci_update_eir_sync(hdev);
	}

	/* If forcing static address is in use or there is no public
	 * address use the static address as random address (but skip
	 * the HCI command if the current random address is already the
	 * static one.
	 *
	 * In case BR/EDR has been disabled on a dual-mode controller
	 * and a static address has been configured, then use that
	 * address instead of the public BR/EDR address.
	 */
	if (hci_dev_test_flag(hdev, HCI_FORCE_STATIC_ADDR) ||
	    (!bacmp(&hdev->bdaddr, BDADDR_ANY) &&
	    !hci_dev_test_flag(hdev, HCI_BREDR_ENABLED))) {
		if (bacmp(&hdev->static_addr, BDADDR_ANY))
			return hci_set_random_addr_sync(hdev,
							&hdev->static_addr);
	}

	return 0;
}

/**
 * hci_dev_get_bd_addr_from_property - Get the Bluetooth Device Address
 *				       (BD_ADDR) for a HCI device from
 *				       a firmware node property.
 * @hdev:	The HCI device
 *
 * Search the firmware node for 'local-bd-address'.
 *
 * All-zero BD addresses are rejected, because those could be properties
 * that exist in the firmware tables, but were not updated by the firmware. For
 * example, the DTS could define 'local-bd-address', with zero BD addresses.
 */
static void hci_dev_get_bd_addr_from_property(struct hci_dev *hdev)
{
	struct fwnode_handle *fwnode = dev_fwnode(hdev->dev.parent);
	bdaddr_t ba;
	int ret;

	ret = fwnode_property_read_u8_array(fwnode, "local-bd-address",
					    (u8 *)&ba, sizeof(ba));
	if (ret < 0 || !bacmp(&ba, BDADDR_ANY))
		return;

	if (test_bit(HCI_QUIRK_BDADDR_PROPERTY_BROKEN, &hdev->quirks))
		baswap(&hdev->public_addr, &ba);
	else
		bacpy(&hdev->public_addr, &ba);
}

struct hci_init_stage {
	int (*func)(struct hci_dev *hdev);
};

/* Run init stage NULL terminated function table */
static int hci_init_stage_sync(struct hci_dev *hdev,
			       const struct hci_init_stage *stage)
{
	size_t i;

	/*依次调用stage定义的一组回调，如遇err,则提前终止调用*/
	for (i = 0; stage[i].func; i++) {
		int err;

		err = stage[i].func(hdev);
		if (err)
			return err;
	}

	return 0;
}

/* Read Local Version */
static int hci_read_local_version_sync(struct hci_dev *hdev)
{
	return __hci_cmd_sync_status(hdev, HCI_OP_READ_LOCAL_VERSION,
				     0, NULL, HCI_CMD_TIMEOUT);
}

/* Read BD Address */
static int hci_read_bd_addr_sync(struct hci_dev *hdev)
{
	return __hci_cmd_sync_status(hdev, HCI_OP_READ_BD_ADDR,
				     0, NULL, HCI_CMD_TIMEOUT);
}

#define HCI_INIT(_func) \
{ \
	.func = _func, \
}

static const struct hci_init_stage hci_init0[] = {
	/* HCI_OP_READ_LOCAL_VERSION */
	HCI_INIT(hci_read_local_version_sync),
	/* HCI_OP_READ_BD_ADDR */
	HCI_INIT(hci_read_bd_addr_sync),
	{}
};

int hci_reset_sync(struct hci_dev *hdev)
{
	int err;

	set_bit(HCI_RESET, &hdev->flags);

	err = __hci_cmd_sync_status(hdev, HCI_OP_RESET, 0, NULL,
				    HCI_CMD_TIMEOUT);
	if (err)
		return err;

	return 0;
}

static int hci_init0_sync(struct hci_dev *hdev)
{
	int err;

	bt_dev_dbg(hdev, "");

	/* Reset */
	if (!test_bit(HCI_QUIRK_RESET_ON_CLOSE, &hdev->quirks)) {
		err = hci_reset_sync(hdev);
		if (err)
			return err;
	}

	return hci_init_stage_sync(hdev, hci_init0);
}

static int hci_unconf_init_sync(struct hci_dev *hdev)
{
	int err;

	if (test_bit(HCI_QUIRK_RAW_DEVICE, &hdev->quirks))
		return 0;

	err = hci_init0_sync(hdev);
	if (err < 0)
		return err;

	if (hci_dev_test_flag(hdev, HCI_SETUP))
		hci_debugfs_create_basic(hdev);

	return 0;
}

/* Read Local Supported Features. */
static int hci_read_local_features_sync(struct hci_dev *hdev)
{
	return __hci_cmd_sync_status(hdev, HCI_OP_READ_LOCAL_FEATURES,
				     0, NULL, HCI_CMD_TIMEOUT);
}

/* BR Controller init stage 1 command sequence */
static const struct hci_init_stage br_init1[] = {
	/* HCI_OP_READ_LOCAL_FEATURES */
	HCI_INIT(hci_read_local_features_sync),
	/* HCI_OP_READ_LOCAL_VERSION */
	HCI_INIT(hci_read_local_version_sync),
	/* HCI_OP_READ_BD_ADDR */
	HCI_INIT(hci_read_bd_addr_sync),
	{}
};

/* Read Local Commands */
static int hci_read_local_cmds_sync(struct hci_dev *hdev)
{
	/* All Bluetooth 1.2 and later controllers should support the
	 * HCI command for reading the local supported commands.
	 *
	 * Unfortunately some controllers indicate Bluetooth 1.2 support,
	 * but do not have support for this command. If that is the case,
	 * the driver can quirk the behavior and skip reading the local
	 * supported commands.
	 */
	if (hdev->hci_ver > BLUETOOTH_VER_1_1 &&
	    !test_bit(HCI_QUIRK_BROKEN_LOCAL_COMMANDS, &hdev->quirks))
		return __hci_cmd_sync_status(hdev, HCI_OP_READ_LOCAL_COMMANDS,
					     0, NULL, HCI_CMD_TIMEOUT);

	return 0;
}

static int hci_init1_sync(struct hci_dev *hdev)
{
	int err;

	bt_dev_dbg(hdev, "");

	/* Reset */
	if (!test_bit(HCI_QUIRK_RESET_ON_CLOSE, &hdev->quirks)) {
		err = hci_reset_sync(hdev);
		if (err)
			return err;
	}

	return hci_init_stage_sync(hdev, br_init1);
}

/* Read Buffer Size (ACL mtu, max pkt, etc.) */
static int hci_read_buffer_size_sync(struct hci_dev *hdev)
{
	return __hci_cmd_sync_status(hdev, HCI_OP_READ_BUFFER_SIZE,
				     0, NULL, HCI_CMD_TIMEOUT);
}

/* Read Class of Device */
static int hci_read_dev_class_sync(struct hci_dev *hdev)
{
	return __hci_cmd_sync_status(hdev, HCI_OP_READ_CLASS_OF_DEV,
				     0, NULL, HCI_CMD_TIMEOUT);
}

/* Read Local Name */
static int hci_read_local_name_sync(struct hci_dev *hdev)
{
	return __hci_cmd_sync_status(hdev, HCI_OP_READ_LOCAL_NAME,
				     0, NULL, HCI_CMD_TIMEOUT);
}

/* Read Voice Setting */
static int hci_read_voice_setting_sync(struct hci_dev *hdev)
{
	if (!read_voice_setting_capable(hdev))
		return 0;

	return __hci_cmd_sync_status(hdev, HCI_OP_READ_VOICE_SETTING,
				     0, NULL, HCI_CMD_TIMEOUT);
}

/* Read Number of Supported IAC */
static int hci_read_num_supported_iac_sync(struct hci_dev *hdev)
{
	return __hci_cmd_sync_status(hdev, HCI_OP_READ_NUM_SUPPORTED_IAC,
				     0, NULL, HCI_CMD_TIMEOUT);
}

/* Read Current IAC LAP */
static int hci_read_current_iac_lap_sync(struct hci_dev *hdev)
{
	return __hci_cmd_sync_status(hdev, HCI_OP_READ_CURRENT_IAC_LAP,
				     0, NULL, HCI_CMD_TIMEOUT);
}

static int hci_set_event_filter_sync(struct hci_dev *hdev, u8 flt_type,
				     u8 cond_type, bdaddr_t *bdaddr,
				     u8 auto_accept)
{
	struct hci_cp_set_event_filter cp;

	if (!hci_dev_test_flag(hdev, HCI_BREDR_ENABLED))
		return 0;

	if (test_bit(HCI_QUIRK_BROKEN_FILTER_CLEAR_ALL, &hdev->quirks))
		return 0;

	memset(&cp, 0, sizeof(cp));
	cp.flt_type = flt_type;

	if (flt_type != HCI_FLT_CLEAR_ALL) {
		cp.cond_type = cond_type;
		bacpy(&cp.addr_conn_flt.bdaddr, bdaddr);
		cp.addr_conn_flt.auto_accept = auto_accept;
	}

	return __hci_cmd_sync_status(hdev, HCI_OP_SET_EVENT_FLT,
				     flt_type == HCI_FLT_CLEAR_ALL ?
				     sizeof(cp.flt_type) : sizeof(cp), &cp,
				     HCI_CMD_TIMEOUT);
}

static int hci_clear_event_filter_sync(struct hci_dev *hdev)
{
	if (!hci_dev_test_flag(hdev, HCI_EVENT_FILTER_CONFIGURED))
		return 0;

	/* In theory the state machine should not reach here unless
	 * a hci_set_event_filter_sync() call succeeds, but we do
	 * the check both for parity and as a future reminder.
	 */
	if (test_bit(HCI_QUIRK_BROKEN_FILTER_CLEAR_ALL, &hdev->quirks))
		return 0;

	return hci_set_event_filter_sync(hdev, HCI_FLT_CLEAR_ALL, 0x00,
					 BDADDR_ANY, 0x00);
}

/* Connection accept timeout ~20 secs */
static int hci_write_ca_timeout_sync(struct hci_dev *hdev)
{
	__le16 param = cpu_to_le16(0x7d00);

	return __hci_cmd_sync_status(hdev, HCI_OP_WRITE_CA_TIMEOUT,
				     sizeof(param), &param, HCI_CMD_TIMEOUT);
}

/* Enable SCO flow control if supported */
static int hci_write_sync_flowctl_sync(struct hci_dev *hdev)
{
	struct hci_cp_write_sync_flowctl cp;
	int err;

	/* Check if the controller supports SCO and HCI_OP_WRITE_SYNC_FLOWCTL */
	if (!lmp_sco_capable(hdev) || !(hdev->commands[10] & BIT(4)) ||
	    !test_bit(HCI_QUIRK_SYNC_FLOWCTL_SUPPORTED, &hdev->quirks))
		return 0;

	memset(&cp, 0, sizeof(cp));
	cp.enable = 0x01;

	err = __hci_cmd_sync_status(hdev, HCI_OP_WRITE_SYNC_FLOWCTL,
				    sizeof(cp), &cp, HCI_CMD_TIMEOUT);
	if (!err)
		hci_dev_set_flag(hdev, HCI_SCO_FLOWCTL);

	return err;
}

/* BR Controller init stage 2 command sequence */
static const struct hci_init_stage br_init2[] = {
	/* HCI_OP_READ_BUFFER_SIZE */
	HCI_INIT(hci_read_buffer_size_sync),
	/* HCI_OP_READ_CLASS_OF_DEV */
	HCI_INIT(hci_read_dev_class_sync),
	/* HCI_OP_READ_LOCAL_NAME */
	HCI_INIT(hci_read_local_name_sync),
	/* HCI_OP_READ_VOICE_SETTING */
	HCI_INIT(hci_read_voice_setting_sync),
	/* HCI_OP_READ_NUM_SUPPORTED_IAC */
	HCI_INIT(hci_read_num_supported_iac_sync),
	/* HCI_OP_READ_CURRENT_IAC_LAP */
	HCI_INIT(hci_read_current_iac_lap_sync),
	/* HCI_OP_SET_EVENT_FLT */
	HCI_INIT(hci_clear_event_filter_sync),
	/* HCI_OP_WRITE_CA_TIMEOUT */
	HCI_INIT(hci_write_ca_timeout_sync),
	/* HCI_OP_WRITE_SYNC_FLOWCTL */
	HCI_INIT(hci_write_sync_flowctl_sync),
	{}
};

static int hci_write_ssp_mode_1_sync(struct hci_dev *hdev)
{
	u8 mode = 0x01;

	if (!lmp_ssp_capable(hdev) || !hci_dev_test_flag(hdev, HCI_SSP_ENABLED))
		return 0;

	/* When SSP is available, then the host features page
	 * should also be available as well. However some
	 * controllers list the max_page as 0 as long as SSP
	 * has not been enabled. To achieve proper debugging
	 * output, force the minimum max_page to 1 at least.
	 */
	hdev->max_page = 0x01;

	return __hci_cmd_sync_status(hdev, HCI_OP_WRITE_SSP_MODE,
				     sizeof(mode), &mode, HCI_CMD_TIMEOUT);
}

static int hci_write_eir_sync(struct hci_dev *hdev)
{
	struct hci_cp_write_eir cp;

	if (!lmp_ssp_capable(hdev) || hci_dev_test_flag(hdev, HCI_SSP_ENABLED))
		return 0;

	memset(hdev->eir, 0, sizeof(hdev->eir));
	memset(&cp, 0, sizeof(cp));

	return __hci_cmd_sync_status(hdev, HCI_OP_WRITE_EIR, sizeof(cp), &cp,
				     HCI_CMD_TIMEOUT);
}

static int hci_write_inquiry_mode_sync(struct hci_dev *hdev)
{
	u8 mode;

	if (!lmp_inq_rssi_capable(hdev) &&
	    !test_bit(HCI_QUIRK_FIXUP_INQUIRY_MODE, &hdev->quirks))
		return 0;

	/* If Extended Inquiry Result events are supported, then
	 * they are clearly preferred over Inquiry Result with RSSI
	 * events.
	 */
	mode = lmp_ext_inq_capable(hdev) ? 0x02 : 0x01;

	return __hci_cmd_sync_status(hdev, HCI_OP_WRITE_INQUIRY_MODE,
				     sizeof(mode), &mode, HCI_CMD_TIMEOUT);
}

static int hci_read_inq_rsp_tx_power_sync(struct hci_dev *hdev)
{
	if (!lmp_inq_tx_pwr_capable(hdev))
		return 0;

	return __hci_cmd_sync_status(hdev, HCI_OP_READ_INQ_RSP_TX_POWER,
				     0, NULL, HCI_CMD_TIMEOUT);
}

static int hci_read_local_ext_features_sync(struct hci_dev *hdev, u8 page)
{
	struct hci_cp_read_local_ext_features cp;

	if (!lmp_ext_feat_capable(hdev))
		return 0;

	memset(&cp, 0, sizeof(cp));
	cp.page = page;

	return __hci_cmd_sync_status(hdev, HCI_OP_READ_LOCAL_EXT_FEATURES,
				     sizeof(cp), &cp, HCI_CMD_TIMEOUT);
}

static int hci_read_local_ext_features_1_sync(struct hci_dev *hdev)
{
	return hci_read_local_ext_features_sync(hdev, 0x01);
}

/* HCI Controller init stage 2 command sequence */
static const struct hci_init_stage hci_init2[] = {
	/* HCI_OP_READ_LOCAL_COMMANDS */
	HCI_INIT(hci_read_local_cmds_sync),
	/* HCI_OP_WRITE_SSP_MODE */
	HCI_INIT(hci_write_ssp_mode_1_sync),
	/* HCI_OP_WRITE_EIR */
	HCI_INIT(hci_write_eir_sync),
	/* HCI_OP_WRITE_INQUIRY_MODE */
	HCI_INIT(hci_write_inquiry_mode_sync),
	/* HCI_OP_READ_INQ_RSP_TX_POWER */
	HCI_INIT(hci_read_inq_rsp_tx_power_sync),
	/* HCI_OP_READ_LOCAL_EXT_FEATURES */
	HCI_INIT(hci_read_local_ext_features_1_sync),
	/* HCI_OP_WRITE_AUTH_ENABLE */
	HCI_INIT(hci_write_auth_enable_sync),
	{}
};

/* Read LE Buffer Size */
static int hci_le_read_buffer_size_sync(struct hci_dev *hdev)
{
	/* Use Read LE Buffer Size V2 if supported */
	if (iso_capable(hdev) && hdev->commands[41] & 0x20)
		return __hci_cmd_sync_status(hdev,
					     HCI_OP_LE_READ_BUFFER_SIZE_V2,
					     0, NULL, HCI_CMD_TIMEOUT);

	return __hci_cmd_sync_status(hdev, HCI_OP_LE_READ_BUFFER_SIZE,
				     0, NULL, HCI_CMD_TIMEOUT);
}

/* Read LE Local Supported Features */
static int hci_le_read_local_features_sync(struct hci_dev *hdev)
{
	return __hci_cmd_sync_status(hdev, HCI_OP_LE_READ_LOCAL_FEATURES,
				     0, NULL, HCI_CMD_TIMEOUT);
}

/* Read LE Supported States */
static int hci_le_read_supported_states_sync(struct hci_dev *hdev)
{
	return __hci_cmd_sync_status(hdev, HCI_OP_LE_READ_SUPPORTED_STATES,
				     0, NULL, HCI_CMD_TIMEOUT);
}

/* LE Controller init stage 2 command sequence */
static const struct hci_init_stage le_init2[] = {
	/* HCI_OP_LE_READ_LOCAL_FEATURES */
	HCI_INIT(hci_le_read_local_features_sync),
	/* HCI_OP_LE_READ_BUFFER_SIZE */
	HCI_INIT(hci_le_read_buffer_size_sync),
	/* HCI_OP_LE_READ_SUPPORTED_STATES */
	HCI_INIT(hci_le_read_supported_states_sync),
	{}
};

static int hci_init2_sync(struct hci_dev *hdev)
{
	int err;

	bt_dev_dbg(hdev, "");

	err = hci_init_stage_sync(hdev, hci_init2);
	if (err)
		return err;

	if (lmp_bredr_capable(hdev)) {
		err = hci_init_stage_sync(hdev, br_init2);
		if (err)
			return err;
	} else {
		hci_dev_clear_flag(hdev, HCI_BREDR_ENABLED);
	}

	if (lmp_le_capable(hdev)) {
		err = hci_init_stage_sync(hdev, le_init2);
		if (err)
			return err;
		/* LE-only controllers have LE implicitly enabled */
		if (!lmp_bredr_capable(hdev))
			hci_dev_set_flag(hdev, HCI_LE_ENABLED);
	}

	return 0;
}

static int hci_set_event_mask_sync(struct hci_dev *hdev)
{
	/* The second byte is 0xff instead of 0x9f (two reserved bits
	 * disabled) since a Broadcom 1.2 dongle doesn't respond to the
	 * command otherwise.
	 */
	u8 events[8] = { 0xff, 0xff, 0xfb, 0xff, 0x00, 0x00, 0x00, 0x00 };

	/* CSR 1.1 dongles does not accept any bitfield so don't try to set
	 * any event mask for pre 1.2 devices.
	 */
	if (hdev->hci_ver < BLUETOOTH_VER_1_2)
		return 0;

	if (lmp_bredr_capable(hdev)) {
		events[4] |= 0x01; /* Flow Specification Complete */

		/* Don't set Disconnect Complete and mode change when
		 * suspended as that would wakeup the host when disconnecting
		 * due to suspend.
		 */
		if (hdev->suspended) {
			events[0] &= 0xef;
			events[2] &= 0xf7;
		}
	} else {
		/* Use a different default for LE-only devices */
		memset(events, 0, sizeof(events));
		events[1] |= 0x20; /* Command Complete */
		events[1] |= 0x40; /* Command Status */
		events[1] |= 0x80; /* Hardware Error */

		/* If the controller supports the Disconnect command, enable
		 * the corresponding event. In addition enable packet flow
		 * control related events.
		 */
		if (hdev->commands[0] & 0x20) {
			/* Don't set Disconnect Complete when suspended as that
			 * would wakeup the host when disconnecting due to
			 * suspend.
			 */
			if (!hdev->suspended)
				events[0] |= 0x10; /* Disconnection Complete */
			events[2] |= 0x04; /* Number of Completed Packets */
			events[3] |= 0x02; /* Data Buffer Overflow */
		}

		/* If the controller supports the Read Remote Version
		 * Information command, enable the corresponding event.
		 */
		if (hdev->commands[2] & 0x80)
			events[1] |= 0x08; /* Read Remote Version Information
					    * Complete
					    */

		if (hdev->le_features[0] & HCI_LE_ENCRYPTION) {
			events[0] |= 0x80; /* Encryption Change */
			events[5] |= 0x80; /* Encryption Key Refresh Complete */
		}
	}

	if (lmp_inq_rssi_capable(hdev) ||
	    test_bit(HCI_QUIRK_FIXUP_INQUIRY_MODE, &hdev->quirks))
		events[4] |= 0x02; /* Inquiry Result with RSSI */

	if (lmp_ext_feat_capable(hdev))
		events[4] |= 0x04; /* Read Remote Extended Features Complete */

	if (lmp_esco_capable(hdev)) {
		events[5] |= 0x08; /* Synchronous Connection Complete */
		events[5] |= 0x10; /* Synchronous Connection Changed */
	}

	if (lmp_sniffsubr_capable(hdev))
		events[5] |= 0x20; /* Sniff Subrating */

	if (lmp_pause_enc_capable(hdev))
		events[5] |= 0x80; /* Encryption Key Refresh Complete */

	if (lmp_ext_inq_capable(hdev))
		events[5] |= 0x40; /* Extended Inquiry Result */

	if (lmp_no_flush_capable(hdev))
		events[7] |= 0x01; /* Enhanced Flush Complete */

	if (lmp_lsto_capable(hdev))
		events[6] |= 0x80; /* Link Supervision Timeout Changed */

	if (lmp_ssp_capable(hdev)) {
		events[6] |= 0x01;	/* IO Capability Request */
		events[6] |= 0x02;	/* IO Capability Response */
		events[6] |= 0x04;	/* User Confirmation Request */
		events[6] |= 0x08;	/* User Passkey Request */
		events[6] |= 0x10;	/* Remote OOB Data Request */
		events[6] |= 0x20;	/* Simple Pairing Complete */
		events[7] |= 0x04;	/* User Passkey Notification */
		events[7] |= 0x08;	/* Keypress Notification */
		events[7] |= 0x10;	/* Remote Host Supported
					 * Features Notification
					 */
	}

	if (lmp_le_capable(hdev))
		events[7] |= 0x20;	/* LE Meta-Event */

	return __hci_cmd_sync_status(hdev, HCI_OP_SET_EVENT_MASK,
				     sizeof(events), events, HCI_CMD_TIMEOUT);
}

static int hci_read_stored_link_key_sync(struct hci_dev *hdev)
{
	struct hci_cp_read_stored_link_key cp;

	if (!(hdev->commands[6] & 0x20) ||
	    test_bit(HCI_QUIRK_BROKEN_STORED_LINK_KEY, &hdev->quirks))
		return 0;

	memset(&cp, 0, sizeof(cp));
	bacpy(&cp.bdaddr, BDADDR_ANY);
	cp.read_all = 0x01;

	return __hci_cmd_sync_status(hdev, HCI_OP_READ_STORED_LINK_KEY,
				     sizeof(cp), &cp, HCI_CMD_TIMEOUT);
}

static int hci_setup_link_policy_sync(struct hci_dev *hdev)
{
	struct hci_cp_write_def_link_policy cp;
	u16 link_policy = 0;

	if (!(hdev->commands[5] & 0x10))
		return 0;

	memset(&cp, 0, sizeof(cp));

	if (lmp_rswitch_capable(hdev))
		link_policy |= HCI_LP_RSWITCH;
	if (lmp_hold_capable(hdev))
		link_policy |= HCI_LP_HOLD;
	if (lmp_sniff_capable(hdev))
		link_policy |= HCI_LP_SNIFF;
	if (lmp_park_capable(hdev))
		link_policy |= HCI_LP_PARK;

	cp.policy = cpu_to_le16(link_policy);

	return __hci_cmd_sync_status(hdev, HCI_OP_WRITE_DEF_LINK_POLICY,
				     sizeof(cp), &cp, HCI_CMD_TIMEOUT);
}

static int hci_read_page_scan_activity_sync(struct hci_dev *hdev)
{
	if (!(hdev->commands[8] & 0x01))
		return 0;

	return __hci_cmd_sync_status(hdev, HCI_OP_READ_PAGE_SCAN_ACTIVITY,
				     0, NULL, HCI_CMD_TIMEOUT);
}

static int hci_read_def_err_data_reporting_sync(struct hci_dev *hdev)
{
	if (!(hdev->commands[18] & 0x04) ||
	    !(hdev->features[0][6] & LMP_ERR_DATA_REPORTING) ||
	    test_bit(HCI_QUIRK_BROKEN_ERR_DATA_REPORTING, &hdev->quirks))
		return 0;

	return __hci_cmd_sync_status(hdev, HCI_OP_READ_DEF_ERR_DATA_REPORTING,
				     0, NULL, HCI_CMD_TIMEOUT);
}

static int hci_read_page_scan_type_sync(struct hci_dev *hdev)
{
	/* Some older Broadcom based Bluetooth 1.2 controllers do not
	 * support the Read Page Scan Type command. Check support for
	 * this command in the bit mask of supported commands.
	 */
	if (!(hdev->commands[13] & 0x01) ||
	    test_bit(HCI_QUIRK_BROKEN_READ_PAGE_SCAN_TYPE, &hdev->quirks))
		return 0;

	return __hci_cmd_sync_status(hdev, HCI_OP_READ_PAGE_SCAN_TYPE,
				     0, NULL, HCI_CMD_TIMEOUT);
}

/* Read features beyond page 1 if available */
static int hci_read_local_ext_features_all_sync(struct hci_dev *hdev)
{
	u8 page;
	int err;

	if (!lmp_ext_feat_capable(hdev))
		return 0;

	for (page = 2; page < HCI_MAX_PAGES && page <= hdev->max_page;
	     page++) {
		err = hci_read_local_ext_features_sync(hdev, page);
		if (err)
			return err;
	}

	return 0;
}

/* HCI Controller init stage 3 command sequence */
static const struct hci_init_stage hci_init3[] = {
	/* HCI_OP_SET_EVENT_MASK */
	HCI_INIT(hci_set_event_mask_sync),
	/* HCI_OP_READ_STORED_LINK_KEY */
	HCI_INIT(hci_read_stored_link_key_sync),
	/* HCI_OP_WRITE_DEF_LINK_POLICY */
	HCI_INIT(hci_setup_link_policy_sync),
	/* HCI_OP_READ_PAGE_SCAN_ACTIVITY */
	HCI_INIT(hci_read_page_scan_activity_sync),
	/* HCI_OP_READ_DEF_ERR_DATA_REPORTING */
	HCI_INIT(hci_read_def_err_data_reporting_sync),
	/* HCI_OP_READ_PAGE_SCAN_TYPE */
	HCI_INIT(hci_read_page_scan_type_sync),
	/* HCI_OP_READ_LOCAL_EXT_FEATURES */
	HCI_INIT(hci_read_local_ext_features_all_sync),
	{}
};

static int hci_le_set_event_mask_sync(struct hci_dev *hdev)
{
	u8 events[8];

	if (!lmp_le_capable(hdev))
		return 0;

	memset(events, 0, sizeof(events));

	if (hdev->le_features[0] & HCI_LE_ENCRYPTION)
		events[0] |= 0x10;	/* LE Long Term Key Request */

	/* If controller supports the Connection Parameters Request
	 * Link Layer Procedure, enable the corresponding event.
	 */
	if (hdev->le_features[0] & HCI_LE_CONN_PARAM_REQ_PROC)
		/* LE Remote Connection Parameter Request */
		events[0] |= 0x20;

	/* If the controller supports the Data Length Extension
	 * feature, enable the corresponding event.
	 */
	if (hdev->le_features[0] & HCI_LE_DATA_LEN_EXT)
		events[0] |= 0x40;	/* LE Data Length Change */

	/* If the controller supports LL Privacy feature or LE Extended Adv,
	 * enable the corresponding event.
	 */
	if (use_enhanced_conn_complete(hdev))
		events[1] |= 0x02;	/* LE Enhanced Connection Complete */

	/* Mark Device Privacy if Privacy Mode is supported */
	if (privacy_mode_capable(hdev))
		hdev->conn_flags |= HCI_CONN_FLAG_DEVICE_PRIVACY;

	/* Mark Address Resolution if LL Privacy is supported */
	if (ll_privacy_capable(hdev))
		hdev->conn_flags |= HCI_CONN_FLAG_ADDRESS_RESOLUTION;

	/* If the controller supports Extended Scanner Filter
	 * Policies, enable the corresponding event.
	 */
	if (hdev->le_features[0] & HCI_LE_EXT_SCAN_POLICY)
		events[1] |= 0x04;	/* LE Direct Advertising Report */

	/* If the controller supports Channel Selection Algorithm #2
	 * feature, enable the corresponding event.
	 */
	if (hdev->le_features[1] & HCI_LE_CHAN_SEL_ALG2)
		events[2] |= 0x08;	/* LE Channel Selection Algorithm */

	/* If the controller supports the LE Set Scan Enable command,
	 * enable the corresponding advertising report event.
	 */
	if (hdev->commands[26] & 0x08)
		events[0] |= 0x02;	/* LE Advertising Report */

	/* If the controller supports the LE Create Connection
	 * command, enable the corresponding event.
	 */
	if (hdev->commands[26] & 0x10)
		events[0] |= 0x01;	/* LE Connection Complete */

	/* If the controller supports the LE Connection Update
	 * command, enable the corresponding event.
	 */
	if (hdev->commands[27] & 0x04)
		events[0] |= 0x04;	/* LE Connection Update Complete */

	/* If the controller supports the LE Read Remote Used Features
	 * command, enable the corresponding event.
	 */
	if (hdev->commands[27] & 0x20)
		/* LE Read Remote Used Features Complete */
		events[0] |= 0x08;

	/* If the controller supports the LE Read Local P-256
	 * Public Key command, enable the corresponding event.
	 */
	if (hdev->commands[34] & 0x02)
		/* LE Read Local P-256 Public Key Complete */
		events[0] |= 0x80;

	/* If the controller supports the LE Generate DHKey
	 * command, enable the corresponding event.
	 */
	if (hdev->commands[34] & 0x04)
		events[1] |= 0x01;	/* LE Generate DHKey Complete */

	/* If the controller supports the LE Set Default PHY or
	 * LE Set PHY commands, enable the corresponding event.
	 */
	if (hdev->commands[35] & (0x20 | 0x40))
		events[1] |= 0x08;        /* LE PHY Update Complete */

	/* If the controller supports LE Set Extended Scan Parameters
	 * and LE Set Extended Scan Enable commands, enable the
	 * corresponding event.
	 */
	if (use_ext_scan(hdev))
		events[1] |= 0x10;	/* LE Extended Advertising Report */

	/* If the controller supports the LE Extended Advertising
	 * command, enable the corresponding event.
	 */
	if (ext_adv_capable(hdev))
		events[2] |= 0x02;	/* LE Advertising Set Terminated */

	if (cis_capable(hdev)) {
		events[3] |= 0x01;	/* LE CIS Established */
		if (cis_peripheral_capable(hdev))
			events[3] |= 0x02; /* LE CIS Request */
	}

	if (bis_capable(hdev)) {
		events[1] |= 0x20;	/* LE PA Report */
		events[1] |= 0x40;	/* LE PA Sync Established */
		events[3] |= 0x04;	/* LE Create BIG Complete */
		events[3] |= 0x08;	/* LE Terminate BIG Complete */
		events[3] |= 0x10;	/* LE BIG Sync Established */
		events[3] |= 0x20;	/* LE BIG Sync Loss */
		events[4] |= 0x02;	/* LE BIG Info Advertising Report */
	}

	return __hci_cmd_sync_status(hdev, HCI_OP_LE_SET_EVENT_MASK,
				     sizeof(events), events, HCI_CMD_TIMEOUT);
}

/* Read LE Advertising Channel TX Power */
static int hci_le_read_adv_tx_power_sync(struct hci_dev *hdev)
{
	if ((hdev->commands[25] & 0x40) && !ext_adv_capable(hdev)) {
		/* HCI TS spec forbids mixing of legacy and extended
		 * advertising commands wherein READ_ADV_TX_POWER is
		 * also included. So do not call it if extended adv
		 * is supported otherwise controller will return
		 * COMMAND_DISALLOWED for extended commands.
		 */
		return __hci_cmd_sync_status(hdev,
					       HCI_OP_LE_READ_ADV_TX_POWER,
					       0, NULL, HCI_CMD_TIMEOUT);
	}

	return 0;
}

/* Read LE Min/Max Tx Power*/
static int hci_le_read_tx_power_sync(struct hci_dev *hdev)
{
	if (!(hdev->commands[38] & 0x80) ||
	    test_bit(HCI_QUIRK_BROKEN_READ_TRANSMIT_POWER, &hdev->quirks))
		return 0;

	return __hci_cmd_sync_status(hdev, HCI_OP_LE_READ_TRANSMIT_POWER,
				     0, NULL, HCI_CMD_TIMEOUT);
}

/* Read LE Accept List Size */
static int hci_le_read_accept_list_size_sync(struct hci_dev *hdev)
{
	if (!(hdev->commands[26] & 0x40))
		return 0;

	return __hci_cmd_sync_status(hdev, HCI_OP_LE_READ_ACCEPT_LIST_SIZE,
				     0, NULL, HCI_CMD_TIMEOUT);
}

/* Read LE Resolving List Size */
static int hci_le_read_resolv_list_size_sync(struct hci_dev *hdev)
{
	if (!(hdev->commands[34] & 0x40))
		return 0;

	return __hci_cmd_sync_status(hdev, HCI_OP_LE_READ_RESOLV_LIST_SIZE,
				     0, NULL, HCI_CMD_TIMEOUT);
}

/* Clear LE Resolving List */
static int hci_le_clear_resolv_list_sync(struct hci_dev *hdev)
{
	if (!(hdev->commands[34] & 0x20))
		return 0;

	return __hci_cmd_sync_status(hdev, HCI_OP_LE_CLEAR_RESOLV_LIST, 0, NULL,
				     HCI_CMD_TIMEOUT);
}

/* Set RPA timeout */
static int hci_le_set_rpa_timeout_sync(struct hci_dev *hdev)
{
	__le16 timeout = cpu_to_le16(hdev->rpa_timeout);

	if (!(hdev->commands[35] & 0x04) ||
	    test_bit(HCI_QUIRK_BROKEN_SET_RPA_TIMEOUT, &hdev->quirks))
		return 0;

	return __hci_cmd_sync_status(hdev, HCI_OP_LE_SET_RPA_TIMEOUT,
				     sizeof(timeout), &timeout,
				     HCI_CMD_TIMEOUT);
}

/* Read LE Maximum Data Length */
static int hci_le_read_max_data_len_sync(struct hci_dev *hdev)
{
	if (!(hdev->le_features[0] & HCI_LE_DATA_LEN_EXT))
		return 0;

	return __hci_cmd_sync_status(hdev, HCI_OP_LE_READ_MAX_DATA_LEN, 0, NULL,
				     HCI_CMD_TIMEOUT);
}

/* Read LE Suggested Default Data Length */
static int hci_le_read_def_data_len_sync(struct hci_dev *hdev)
{
	if (!(hdev->le_features[0] & HCI_LE_DATA_LEN_EXT))
		return 0;

	return __hci_cmd_sync_status(hdev, HCI_OP_LE_READ_DEF_DATA_LEN, 0, NULL,
				     HCI_CMD_TIMEOUT);
}

/* Read LE Number of Supported Advertising Sets */
static int hci_le_read_num_support_adv_sets_sync(struct hci_dev *hdev)
{
	if (!ext_adv_capable(hdev))
		return 0;

	return __hci_cmd_sync_status(hdev,
				     HCI_OP_LE_READ_NUM_SUPPORTED_ADV_SETS,
				     0, NULL, HCI_CMD_TIMEOUT);
}

/* Write LE Host Supported */
static int hci_set_le_support_sync(struct hci_dev *hdev)
{
	struct hci_cp_write_le_host_supported cp;

	/* LE-only devices do not support explicit enablement */
	if (!lmp_bredr_capable(hdev))
		return 0;

	memset(&cp, 0, sizeof(cp));

	if (hci_dev_test_flag(hdev, HCI_LE_ENABLED)) {
		cp.le = 0x01;
		cp.simul = 0x00;
	}

	if (cp.le == lmp_host_le_capable(hdev))
		return 0;

	return __hci_cmd_sync_status(hdev, HCI_OP_WRITE_LE_HOST_SUPPORTED,
				     sizeof(cp), &cp, HCI_CMD_TIMEOUT);
}

/* LE Set Host Feature */
static int hci_le_set_host_feature_sync(struct hci_dev *hdev)
{
	struct hci_cp_le_set_host_feature cp;

	if (!cis_capable(hdev))
		return 0;

	memset(&cp, 0, sizeof(cp));

	/* Connected Isochronous Channels (Host Support) */
	cp.bit_number = 32;
	cp.bit_value = 1;

	return __hci_cmd_sync_status(hdev, HCI_OP_LE_SET_HOST_FEATURE,
				     sizeof(cp), &cp, HCI_CMD_TIMEOUT);
}

/* LE Controller init stage 3 command sequence */
static const struct hci_init_stage le_init3[] = {
	/* HCI_OP_LE_SET_EVENT_MASK */
	HCI_INIT(hci_le_set_event_mask_sync),
	/* HCI_OP_LE_READ_ADV_TX_POWER */
	HCI_INIT(hci_le_read_adv_tx_power_sync),
	/* HCI_OP_LE_READ_TRANSMIT_POWER */
	HCI_INIT(hci_le_read_tx_power_sync),
	/* HCI_OP_LE_READ_ACCEPT_LIST_SIZE */
	HCI_INIT(hci_le_read_accept_list_size_sync),
	/* HCI_OP_LE_CLEAR_ACCEPT_LIST */
	HCI_INIT(hci_le_clear_accept_list_sync),
	/* HCI_OP_LE_READ_RESOLV_LIST_SIZE */
	HCI_INIT(hci_le_read_resolv_list_size_sync),
	/* HCI_OP_LE_CLEAR_RESOLV_LIST */
	HCI_INIT(hci_le_clear_resolv_list_sync),
	/* HCI_OP_LE_SET_RPA_TIMEOUT */
	HCI_INIT(hci_le_set_rpa_timeout_sync),
	/* HCI_OP_LE_READ_MAX_DATA_LEN */
	HCI_INIT(hci_le_read_max_data_len_sync),
	/* HCI_OP_LE_READ_DEF_DATA_LEN */
	HCI_INIT(hci_le_read_def_data_len_sync),
	/* HCI_OP_LE_READ_NUM_SUPPORTED_ADV_SETS */
	HCI_INIT(hci_le_read_num_support_adv_sets_sync),
	/* HCI_OP_WRITE_LE_HOST_SUPPORTED */
	HCI_INIT(hci_set_le_support_sync),
	/* HCI_OP_LE_SET_HOST_FEATURE */
	HCI_INIT(hci_le_set_host_feature_sync),
	{}
};

static int hci_init3_sync(struct hci_dev *hdev)
{
	int err;

	bt_dev_dbg(hdev, "");

	err = hci_init_stage_sync(hdev, hci_init3);
	if (err)
		return err;

	if (lmp_le_capable(hdev))
		return hci_init_stage_sync(hdev, le_init3);

	return 0;
}

static int hci_delete_stored_link_key_sync(struct hci_dev *hdev)
{
	struct hci_cp_delete_stored_link_key cp;

	/* Some Broadcom based Bluetooth controllers do not support the
	 * Delete Stored Link Key command. They are clearly indicating its
	 * absence in the bit mask of supported commands.
	 *
	 * Check the supported commands and only if the command is marked
	 * as supported send it. If not supported assume that the controller
	 * does not have actual support for stored link keys which makes this
	 * command redundant anyway.
	 *
	 * Some controllers indicate that they support handling deleting
	 * stored link keys, but they don't. The quirk lets a driver
	 * just disable this command.
	 */
	if (!(hdev->commands[6] & 0x80) ||
	    test_bit(HCI_QUIRK_BROKEN_STORED_LINK_KEY, &hdev->quirks))
		return 0;

	memset(&cp, 0, sizeof(cp));
	bacpy(&cp.bdaddr, BDADDR_ANY);
	cp.delete_all = 0x01;

	return __hci_cmd_sync_status(hdev, HCI_OP_DELETE_STORED_LINK_KEY,
				     sizeof(cp), &cp, HCI_CMD_TIMEOUT);
}

static int hci_set_event_mask_page_2_sync(struct hci_dev *hdev)
{
	u8 events[8] = { 0x00, 0x00, 0x00, 0x00, 0x00, 0x00, 0x00, 0x00 };
	bool changed = false;

	/* Set event mask page 2 if the HCI command for it is supported */
	if (!(hdev->commands[22] & 0x04))
		return 0;

	/* If Connectionless Peripheral Broadcast central role is supported
	 * enable all necessary events for it.
	 */
	if (lmp_cpb_central_capable(hdev)) {
		events[1] |= 0x40;	/* Triggered Clock Capture */
		events[1] |= 0x80;	/* Synchronization Train Complete */
		events[2] |= 0x08;	/* Truncated Page Complete */
		events[2] |= 0x20;	/* CPB Channel Map Change */
		changed = true;
	}

	/* If Connectionless Peripheral Broadcast peripheral role is supported
	 * enable all necessary events for it.
	 */
	if (lmp_cpb_peripheral_capable(hdev)) {
		events[2] |= 0x01;	/* Synchronization Train Received */
		events[2] |= 0x02;	/* CPB Receive */
		events[2] |= 0x04;	/* CPB Timeout */
		events[2] |= 0x10;	/* Peripheral Page Response Timeout */
		changed = true;
	}

	/* Enable Authenticated Payload Timeout Expired event if supported */
	if (lmp_ping_capable(hdev) || hdev->le_features[0] & HCI_LE_PING) {
		events[2] |= 0x80;
		changed = true;
	}

	/* Some Broadcom based controllers indicate support for Set Event
	 * Mask Page 2 command, but then actually do not support it. Since
	 * the default value is all bits set to zero, the command is only
	 * required if the event mask has to be changed. In case no change
	 * to the event mask is needed, skip this command.
	 */
	if (!changed)
		return 0;

	return __hci_cmd_sync_status(hdev, HCI_OP_SET_EVENT_MASK_PAGE_2,
				     sizeof(events), events, HCI_CMD_TIMEOUT);
}

/* Read local codec list if the HCI command is supported */
static int hci_read_local_codecs_sync(struct hci_dev *hdev)
{
	if (hdev->commands[45] & 0x04)
		hci_read_supported_codecs_v2(hdev);
	else if (hdev->commands[29] & 0x20)
		hci_read_supported_codecs(hdev);

	return 0;
}

/* Read local pairing options if the HCI command is supported */
static int hci_read_local_pairing_opts_sync(struct hci_dev *hdev)
{
	if (!(hdev->commands[41] & 0x08))
		return 0;

	return __hci_cmd_sync_status(hdev, HCI_OP_READ_LOCAL_PAIRING_OPTS,
				     0, NULL, HCI_CMD_TIMEOUT);
}

/* Get MWS transport configuration if the HCI command is supported */
static int hci_get_mws_transport_config_sync(struct hci_dev *hdev)
{
	if (!mws_transport_config_capable(hdev))
		return 0;

	return __hci_cmd_sync_status(hdev, HCI_OP_GET_MWS_TRANSPORT_CONFIG,
				     0, NULL, HCI_CMD_TIMEOUT);
}

/* Check for Synchronization Train support */
static int hci_read_sync_train_params_sync(struct hci_dev *hdev)
{
	if (!lmp_sync_train_capable(hdev))
		return 0;

	return __hci_cmd_sync_status(hdev, HCI_OP_READ_SYNC_TRAIN_PARAMS,
				     0, NULL, HCI_CMD_TIMEOUT);
}

/* Enable Secure Connections if supported and configured */
static int hci_write_sc_support_1_sync(struct hci_dev *hdev)
{
	u8 support = 0x01;

	if (!hci_dev_test_flag(hdev, HCI_SSP_ENABLED) ||
	    !bredr_sc_enabled(hdev))
		return 0;

	return __hci_cmd_sync_status(hdev, HCI_OP_WRITE_SC_SUPPORT,
				     sizeof(support), &support,
				     HCI_CMD_TIMEOUT);
}

/* Set erroneous data reporting if supported to the wideband speech
 * setting value
 */
static int hci_set_err_data_report_sync(struct hci_dev *hdev)
{
	struct hci_cp_write_def_err_data_reporting cp;
	bool enabled = hci_dev_test_flag(hdev, HCI_WIDEBAND_SPEECH_ENABLED);

	if (!(hdev->commands[18] & 0x08) ||
	    !(hdev->features[0][6] & LMP_ERR_DATA_REPORTING) ||
	    test_bit(HCI_QUIRK_BROKEN_ERR_DATA_REPORTING, &hdev->quirks))
		return 0;

	if (enabled == hdev->err_data_reporting)
		return 0;

	memset(&cp, 0, sizeof(cp));
	cp.err_data_reporting = enabled ? ERR_DATA_REPORTING_ENABLED :
				ERR_DATA_REPORTING_DISABLED;

	return __hci_cmd_sync_status(hdev, HCI_OP_WRITE_DEF_ERR_DATA_REPORTING,
				    sizeof(cp), &cp, HCI_CMD_TIMEOUT);
}

static const struct hci_init_stage hci_init4[] = {
	 /* HCI_OP_DELETE_STORED_LINK_KEY */
	HCI_INIT(hci_delete_stored_link_key_sync),
	/* HCI_OP_SET_EVENT_MASK_PAGE_2 */
	HCI_INIT(hci_set_event_mask_page_2_sync),
	/* HCI_OP_READ_LOCAL_CODECS */
	HCI_INIT(hci_read_local_codecs_sync),
	 /* HCI_OP_READ_LOCAL_PAIRING_OPTS */
	HCI_INIT(hci_read_local_pairing_opts_sync),
	 /* HCI_OP_GET_MWS_TRANSPORT_CONFIG */
	HCI_INIT(hci_get_mws_transport_config_sync),
	 /* HCI_OP_READ_SYNC_TRAIN_PARAMS */
	HCI_INIT(hci_read_sync_train_params_sync),
	/* HCI_OP_WRITE_SC_SUPPORT */
	HCI_INIT(hci_write_sc_support_1_sync),
	/* HCI_OP_WRITE_DEF_ERR_DATA_REPORTING */
	HCI_INIT(hci_set_err_data_report_sync),
	{}
};

/* Set Suggested Default Data Length to maximum if supported */
static int hci_le_set_write_def_data_len_sync(struct hci_dev *hdev)
{
	struct hci_cp_le_write_def_data_len cp;

	if (!(hdev->le_features[0] & HCI_LE_DATA_LEN_EXT))
		return 0;

	memset(&cp, 0, sizeof(cp));
	cp.tx_len = cpu_to_le16(hdev->le_max_tx_len);
	cp.tx_time = cpu_to_le16(hdev->le_max_tx_time);

	return __hci_cmd_sync_status(hdev, HCI_OP_LE_WRITE_DEF_DATA_LEN,
				     sizeof(cp), &cp, HCI_CMD_TIMEOUT);
}

/* Set Default PHY parameters if command is supported, enables all supported
 * PHYs according to the LE Features bits.
 */
static int hci_le_set_default_phy_sync(struct hci_dev *hdev)
{
	struct hci_cp_le_set_default_phy cp;

	if (!(hdev->commands[35] & 0x20)) {
		/* If the command is not supported it means only 1M PHY is
		 * supported.
		 */
		hdev->le_tx_def_phys = HCI_LE_SET_PHY_1M;
		hdev->le_rx_def_phys = HCI_LE_SET_PHY_1M;
		return 0;
	}

	memset(&cp, 0, sizeof(cp));
	cp.all_phys = 0x00;
	cp.tx_phys = HCI_LE_SET_PHY_1M;
	cp.rx_phys = HCI_LE_SET_PHY_1M;

	/* Enables 2M PHY if supported */
	if (le_2m_capable(hdev)) {
		cp.tx_phys |= HCI_LE_SET_PHY_2M;
		cp.rx_phys |= HCI_LE_SET_PHY_2M;
	}

	/* Enables Coded PHY if supported */
	if (le_coded_capable(hdev)) {
		cp.tx_phys |= HCI_LE_SET_PHY_CODED;
		cp.rx_phys |= HCI_LE_SET_PHY_CODED;
	}

	return __hci_cmd_sync_status(hdev, HCI_OP_LE_SET_DEFAULT_PHY,
				     sizeof(cp), &cp, HCI_CMD_TIMEOUT);
}

static const struct hci_init_stage le_init4[] = {
	/* HCI_OP_LE_WRITE_DEF_DATA_LEN */
	HCI_INIT(hci_le_set_write_def_data_len_sync),
	/* HCI_OP_LE_SET_DEFAULT_PHY */
	HCI_INIT(hci_le_set_default_phy_sync),
	{}
};

static int hci_init4_sync(struct hci_dev *hdev)
{
	int err;

	bt_dev_dbg(hdev, "");

	err = hci_init_stage_sync(hdev, hci_init4);
	if (err)
		return err;

	if (lmp_le_capable(hdev))
		return hci_init_stage_sync(hdev, le_init4);

	return 0;
}

static int hci_init_sync(struct hci_dev *hdev)
{
	int err;

	err = hci_init1_sync(hdev);
	if (err < 0)
		return err;

	if (hci_dev_test_flag(hdev, HCI_SETUP))
		hci_debugfs_create_basic(hdev);

	err = hci_init2_sync(hdev);
	if (err < 0)
		return err;

	err = hci_init3_sync(hdev);
	if (err < 0)
		return err;

	err = hci_init4_sync(hdev);
	if (err < 0)
		return err;

	/* This function is only called when the controller is actually in
	 * configured state. When the controller is marked as unconfigured,
	 * this initialization procedure is not run.
	 *
	 * It means that it is possible that a controller runs through its
	 * setup phase and then discovers missing settings. If that is the
	 * case, then this function will not be called. It then will only
	 * be called during the config phase.
	 *
	 * So only when in setup phase or config phase, create the debugfs
	 * entries and register the SMP channels.
	 */
	if (!hci_dev_test_flag(hdev, HCI_SETUP) &&
	    !hci_dev_test_flag(hdev, HCI_CONFIG))
		return 0;

	if (hci_dev_test_and_set_flag(hdev, HCI_DEBUGFS_CREATED))
		return 0;

	hci_debugfs_create_common(hdev);

	if (lmp_bredr_capable(hdev))
		hci_debugfs_create_bredr(hdev);

	if (lmp_le_capable(hdev))
		hci_debugfs_create_le(hdev);

	return 0;
}

#define HCI_QUIRK_BROKEN(_quirk, _desc) { HCI_QUIRK_BROKEN_##_quirk, _desc }

static const struct {
	unsigned long quirk;
	const char *desc;
} hci_broken_table[] = {
	HCI_QUIRK_BROKEN(LOCAL_COMMANDS,
			 "HCI Read Local Supported Commands not supported"),
	HCI_QUIRK_BROKEN(STORED_LINK_KEY,
			 "HCI Delete Stored Link Key command is advertised, "
			 "but not supported."),
	HCI_QUIRK_BROKEN(ERR_DATA_REPORTING,
			 "HCI Read Default Erroneous Data Reporting command is "
			 "advertised, but not supported."),
	HCI_QUIRK_BROKEN(READ_TRANSMIT_POWER,
			 "HCI Read Transmit Power Level command is advertised, "
			 "but not supported."),
	HCI_QUIRK_BROKEN(FILTER_CLEAR_ALL,
			 "HCI Set Event Filter command not supported."),
	HCI_QUIRK_BROKEN(ENHANCED_SETUP_SYNC_CONN,
			 "HCI Enhanced Setup Synchronous Connection command is "
			 "advertised, but not supported."),
	HCI_QUIRK_BROKEN(SET_RPA_TIMEOUT,
			 "HCI LE Set Random Private Address Timeout command is "
			 "advertised, but not supported."),
	HCI_QUIRK_BROKEN(EXT_CREATE_CONN,
			 "HCI LE Extended Create Connection command is "
			 "advertised, but not supported."),
	HCI_QUIRK_BROKEN(WRITE_AUTH_PAYLOAD_TIMEOUT,
			 "HCI WRITE AUTH PAYLOAD TIMEOUT command leads "
			 "to unexpected SMP errors when pairing "
			 "and will not be used."),
	HCI_QUIRK_BROKEN(LE_CODED,
			 "HCI LE Coded PHY feature bit is set, "
			 "but its usage is not supported.")
};

/* This function handles hdev setup stage:
 *
 * Calls hdev->setup
 * Setup address if HCI_QUIRK_USE_BDADDR_PROPERTY is set.
 */
static int hci_dev_setup_sync(struct hci_dev *hdev)
{
	int ret = 0;
	bool invalid_bdaddr;
	size_t i;

	if (!hci_dev_test_flag(hdev, HCI_SETUP) &&
	    !test_bit(HCI_QUIRK_NON_PERSISTENT_SETUP, &hdev->quirks))
		return 0;

	bt_dev_dbg(hdev, "");

	/*dev setup事件通知*/
	hci_sock_dev_event(hdev, HCI_DEV_SETUP);

	/*触发setup回调*/
	if (hdev->setup)
		ret = hdev->setup(hdev);

	/*对quirks标记进行告警*/
	for (i = 0; i < ARRAY_SIZE(hci_broken_table); i++) {
		if (test_bit(hci_broken_table[i].quirk, &hdev->quirks))
			bt_dev_warn(hdev, "%s", hci_broken_table[i].desc);
	}

	/* The transport driver can set the quirk to mark the
	 * BD_ADDR invalid before creating the HCI device or in
	 * its setup callback.
	 */
	invalid_bdaddr = test_bit(HCI_QUIRK_INVALID_BDADDR, &hdev->quirks) ||
			 test_bit(HCI_QUIRK_USE_BDADDR_PROPERTY, &hdev->quirks);
	if (!ret) {
		if (test_bit(HCI_QUIRK_USE_BDADDR_PROPERTY, &hdev->quirks) &&
		    !bacmp(&hdev->public_addr, BDADDR_ANY))
			hci_dev_get_bd_addr_from_property(hdev);

		if (invalid_bdaddr && bacmp(&hdev->public_addr, BDADDR_ANY) &&
		    hdev->set_bdaddr) {
			ret = hdev->set_bdaddr(hdev, &hdev->public_addr);
			if (!ret)
				invalid_bdaddr = false;
		}
	}

	/* The transport driver can set these quirks before
	 * creating the HCI device or in its setup callback.
	 *
	 * For the invalid BD_ADDR quirk it is possible that
	 * it becomes a valid address if the bootloader does
	 * provide it (see above).
	 *
	 * In case any of them is set, the controller has to
	 * start up as unconfigured.
	 */
	if (test_bit(HCI_QUIRK_EXTERNAL_CONFIG, &hdev->quirks) ||
	    invalid_bdaddr)
		hci_dev_set_flag(hdev, HCI_UNCONFIGURED);

	/* For an unconfigured controller it is required to
	 * read at least the version information provided by
	 * the Read Local Version Information command.
	 *
	 * If the set_bdaddr driver callback is provided, then
	 * also the original Bluetooth public device address
	 * will be read using the Read BD Address command.
	 */
	if (hci_dev_test_flag(hdev, HCI_UNCONFIGURED))
		return hci_unconf_init_sync(hdev);

	return ret;
}

/* This function handles hdev init stage:
 *
 * Calls hci_dev_setup_sync to perform setup stage
 * Calls hci_init_sync to perform HCI command init sequence
 */
static int hci_dev_init_sync(struct hci_dev *hdev)
{
	int ret;

	bt_dev_dbg(hdev, "");

	atomic_set(&hdev->cmd_cnt, 1);
	set_bit(HCI_INIT, &hdev->flags);/*标记init设备*/

	ret = hci_dev_setup_sync(hdev);

	if (hci_dev_test_flag(hdev, HCI_CONFIG)) {
		/* If public address change is configured, ensure that
		 * the address gets programmed. If the driver does not
		 * support changing the public address, fail the power
		 * on procedure.
		 */
		if (bacmp(&hdev->public_addr, BDADDR_ANY) &&
		    hdev->set_bdaddr)
			ret = hdev->set_bdaddr(hdev, &hdev->public_addr);
		else
			ret = -EADDRNOTAVAIL;
	}

	if (!ret) {
		if (!hci_dev_test_flag(hdev, HCI_UNCONFIGURED) &&
		    !hci_dev_test_flag(hdev, HCI_USER_CHANNEL)) {
			ret = hci_init_sync(hdev);
			if (!ret && hdev->post_init)
				ret = hdev->post_init(hdev);
		}
	}

	/* If the HCI Reset command is clearing all diagnostic settings,
	 * then they need to be reprogrammed after the init procedure
	 * completed.
	 */
	if (test_bit(HCI_QUIRK_NON_PERSISTENT_DIAG, &hdev->quirks) &&
	    !hci_dev_test_flag(hdev, HCI_USER_CHANNEL) &&
	    hci_dev_test_flag(hdev, HCI_VENDOR_DIAG) && hdev->set_diag)
		ret = hdev->set_diag(hdev, true);

	if (!hci_dev_test_flag(hdev, HCI_USER_CHANNEL)) {
		msft_do_open(hdev);
		aosp_do_open(hdev);
	}

	clear_bit(HCI_INIT, &hdev->flags);

	return ret;
}

int hci_dev_open_sync(struct hci_dev *hdev)
{
	int ret;

	bt_dev_dbg(hdev, "");

	if (hci_dev_test_flag(hdev, HCI_UNREGISTER)) {
		/*有unregister标记，则直接退出*/
		ret = -ENODEV;
		goto done;
	}

	if (!hci_dev_test_flag(hdev, HCI_SETUP) &&
	    !hci_dev_test_flag(hdev, HCI_CONFIG)) {
		/* Check for rfkill but allow the HCI setup stage to
		 * proceed (which in itself doesn't cause any RF activity).
		 */
		if (hci_dev_test_flag(hdev, HCI_RFKILLED)) {
			ret = -ERFKILL;
			goto done;
		}

		/* Check for valid public address or a configured static
		 * random address, but let the HCI setup proceed to
		 * be able to determine if there is a public address
		 * or not.
		 *
		 * In case of user channel usage, it is not important
		 * if a public address or static random address is
		 * available.
		 */
		if (!hci_dev_test_flag(hdev, HCI_USER_CHANNEL) &&
		    !bacmp(&hdev->bdaddr, BDADDR_ANY) &&
		    !bacmp(&hdev->static_addr, BDADDR_ANY)) {
			ret = -EADDRNOTAVAIL;
			goto done;
		}
	}

	if (test_bit(HCI_UP, &hdev->flags)) {
		ret = -EALREADY;
		goto done;
	}

	/*触发hci设备的open回调*/
	if (hdev->open(hdev)) {
		ret = -EIO;
		goto done;
	}

	hci_devcd_reset(hdev);

	/*设置hdev设备达到running*/
	set_bit(HCI_RUNNING, &hdev->flags);
	/*触发dev open事件通知*/
	hci_sock_dev_event(hdev, HCI_DEV_OPEN);

	ret = hci_dev_init_sync(hdev);
	if (!ret) {
		/*设备初始化成功*/
		hci_dev_hold(hdev);
		hci_dev_set_flag(hdev, HCI_RPA_EXPIRED);
		hci_adv_instances_set_rpa_expired(hdev, true);
		set_bit(HCI_UP, &hdev->flags);/*标记设备up*/
		hci_sock_dev_event(hdev, HCI_DEV_UP);
		hci_leds_update_powered(hdev, true);
		if (!hci_dev_test_flag(hdev, HCI_SETUP) &&
		    !hci_dev_test_flag(hdev, HCI_CONFIG) &&
		    !hci_dev_test_flag(hdev, HCI_UNCONFIGURED) &&
		    !hci_dev_test_flag(hdev, HCI_USER_CHANNEL) &&
		    hci_dev_test_flag(hdev, HCI_MGMT)) {
			ret = hci_powered_update_sync(hdev);
			mgmt_power_on(hdev, ret);
		}
	} else {
		/* Init failed, cleanup */
		flush_work(&hdev->tx_work);

		/* Since hci_rx_work() is possible to awake new cmd_work
		 * it should be flushed first to avoid unexpected call of
		 * hci_cmd_work()
		 */
		flush_work(&hdev->rx_work);
		flush_work(&hdev->cmd_work);

		skb_queue_purge(&hdev->cmd_q);
		skb_queue_purge(&hdev->rx_q);

		if (hdev->flush)
			hdev->flush(hdev);

		if (hdev->sent_cmd) {
			cancel_delayed_work_sync(&hdev->cmd_timer);
			kfree_skb(hdev->sent_cmd);
			hdev->sent_cmd = NULL;
		}

		if (hdev->req_skb) {
			kfree_skb(hdev->req_skb);
			hdev->req_skb = NULL;
		}

		clear_bit(HCI_RUNNING, &hdev->flags);
		hci_sock_dev_event(hdev, HCI_DEV_CLOSE);

		hdev->close(hdev);
		hdev->flags &= BIT(HCI_RAW);
	}

done:
	return ret;
}

/* This function requires the caller holds hdev->lock */
static void hci_pend_le_actions_clear(struct hci_dev *hdev)
{
	struct hci_conn_params *p;

	list_for_each_entry(p, &hdev->le_conn_params, list) {
		hci_pend_le_list_del_init(p);
		if (p->conn) {
			hci_conn_drop(p->conn);
			hci_conn_put(p->conn);
			p->conn = NULL;
		}
	}

	BT_DBG("All LE pending actions cleared");
}

static int hci_dev_shutdown(struct hci_dev *hdev)
{
	int err = 0;
	/* Similar to how we first do setup and then set the exclusive access
	 * bit for userspace, we must first unset userchannel and then clean up.
	 * Otherwise, the kernel can't properly use the hci channel to clean up
	 * the controller (some shutdown routines require sending additional
	 * commands to the controller for example).
	 */
	bool was_userchannel =
		hci_dev_test_and_clear_flag(hdev, HCI_USER_CHANNEL);

	if (!hci_dev_test_flag(hdev, HCI_UNREGISTER) &&
	    test_bit(HCI_UP, &hdev->flags)) {
		/* Execute vendor specific shutdown routine */
		if (hdev->shutdown)
			err = hdev->shutdown(hdev);
	}

	if (was_userchannel)
		hci_dev_set_flag(hdev, HCI_USER_CHANNEL);

	return err;
}

int hci_dev_close_sync(struct hci_dev *hdev)
{
	bool auto_off;
	int err = 0;

	bt_dev_dbg(hdev, "");

	if (hci_dev_test_flag(hdev, HCI_UNREGISTER)) {
		disable_delayed_work(&hdev->power_off);
		disable_delayed_work(&hdev->ncmd_timer);
		disable_delayed_work(&hdev->le_scan_disable);
	} else {
		cancel_delayed_work(&hdev->power_off);
		cancel_delayed_work(&hdev->ncmd_timer);
		cancel_delayed_work(&hdev->le_scan_disable);
	}

	hci_cmd_sync_cancel_sync(hdev, ENODEV);

	cancel_interleave_scan(hdev);

	if (hdev->adv_instance_timeout) {
		cancel_delayed_work_sync(&hdev->adv_instance_expire);
		hdev->adv_instance_timeout = 0;
	}

	err = hci_dev_shutdown(hdev);

	if (!test_and_clear_bit(HCI_UP, &hdev->flags)) {
		cancel_delayed_work_sync(&hdev->cmd_timer);
		return err;
	}

	hci_leds_update_powered(hdev, false);

	/* Flush RX and TX works */
	flush_work(&hdev->tx_work);
	flush_work(&hdev->rx_work);

	if (hdev->discov_timeout > 0) {
		hdev->discov_timeout = 0;
		hci_dev_clear_flag(hdev, HCI_DISCOVERABLE);
		hci_dev_clear_flag(hdev, HCI_LIMITED_DISCOVERABLE);
	}

	if (hci_dev_test_and_clear_flag(hdev, HCI_SERVICE_CACHE))
		cancel_delayed_work(&hdev->service_cache);

	if (hci_dev_test_flag(hdev, HCI_MGMT)) {
		struct adv_info *adv_instance;

		cancel_delayed_work_sync(&hdev->rpa_expired);

		list_for_each_entry(adv_instance, &hdev->adv_instances, list)
			cancel_delayed_work_sync(&adv_instance->rpa_expired_cb);
	}

	/* Avoid potential lockdep warnings from the *_flush() calls by
	 * ensuring the workqueue is empty up front.
	 */
	drain_workqueue(hdev->workqueue);

	hci_dev_lock(hdev);

	hci_discovery_set_state(hdev, DISCOVERY_STOPPED);

	auto_off = hci_dev_test_and_clear_flag(hdev, HCI_AUTO_OFF);

	if (!auto_off && !hci_dev_test_flag(hdev, HCI_USER_CHANNEL) &&
	    hci_dev_test_flag(hdev, HCI_MGMT))
		__mgmt_power_off(hdev);

	hci_inquiry_cache_flush(hdev);
	hci_pend_le_actions_clear(hdev);
	hci_conn_hash_flush(hdev);
	/* Prevent data races on hdev->smp_data or hdev->smp_bredr_data */
	smp_unregister(hdev);
	hci_dev_unlock(hdev);

	hci_sock_dev_event(hdev, HCI_DEV_DOWN);

	if (!hci_dev_test_flag(hdev, HCI_USER_CHANNEL)) {
		aosp_do_close(hdev);
		msft_do_close(hdev);
	}

	if (hdev->flush)
		hdev->flush(hdev);

	/* Reset device */
	skb_queue_purge(&hdev->cmd_q);
	atomic_set(&hdev->cmd_cnt, 1);
	if (test_bit(HCI_QUIRK_RESET_ON_CLOSE, &hdev->quirks) &&
	    !auto_off && !hci_dev_test_flag(hdev, HCI_UNCONFIGURED)) {
		set_bit(HCI_INIT, &hdev->flags);
		hci_reset_sync(hdev);
		clear_bit(HCI_INIT, &hdev->flags);
	}

	/* flush cmd  work */
	flush_work(&hdev->cmd_work);

	/* Drop queues */
	skb_queue_purge(&hdev->rx_q);
	skb_queue_purge(&hdev->cmd_q);
	skb_queue_purge(&hdev->raw_q);

	/* Drop last sent command */
	if (hdev->sent_cmd) {
		cancel_delayed_work_sync(&hdev->cmd_timer);
		kfree_skb(hdev->sent_cmd);
		hdev->sent_cmd = NULL;
	}

	/* Drop last request */
	if (hdev->req_skb) {
		kfree_skb(hdev->req_skb);
		hdev->req_skb = NULL;
	}

	clear_bit(HCI_RUNNING, &hdev->flags);
	hci_sock_dev_event(hdev, HCI_DEV_CLOSE);

	/* After this point our queues are empty and no tasks are scheduled. */
	hdev->close(hdev);

	/* Clear flags */
	hdev->flags &= BIT(HCI_RAW);
	hci_dev_clear_volatile_flags(hdev);

	memset(hdev->eir, 0, sizeof(hdev->eir));
	memset(hdev->dev_class, 0, sizeof(hdev->dev_class));
	bacpy(&hdev->random_addr, BDADDR_ANY);
	hci_codec_list_clear(&hdev->local_codecs);

	hci_dev_put(hdev);
	return err;
}

/* This function perform power on HCI command sequence as follows:
 *
 * If controller is already up (HCI_UP) performs hci_powered_update_sync
 * sequence otherwise run hci_dev_open_sync which will follow with
 * hci_powered_update_sync after the init sequence is completed.
 */
static int hci_power_on_sync(struct hci_dev *hdev)
{
	int err;

	if (test_bit(HCI_UP, &hdev->flags) &&
	    hci_dev_test_flag(hdev, HCI_MGMT) &&
	    hci_dev_test_and_clear_flag(hdev, HCI_AUTO_OFF)) {
		cancel_delayed_work(&hdev->power_off);
		return hci_powered_update_sync(hdev);
	}

	err = hci_dev_open_sync(hdev);
	if (err < 0)
		return err;

	/* During the HCI setup phase, a few error conditions are
	 * ignored and they need to be checked now. If they are still
	 * valid, it is important to return the device back off.
	 */
	if (hci_dev_test_flag(hdev, HCI_RFKILLED) ||
	    hci_dev_test_flag(hdev, HCI_UNCONFIGURED) ||
	    (!bacmp(&hdev->bdaddr, BDADDR_ANY) &&
	     !bacmp(&hdev->static_addr, BDADDR_ANY))) {
		hci_dev_clear_flag(hdev, HCI_AUTO_OFF);
		hci_dev_close_sync(hdev);
	} else if (hci_dev_test_flag(hdev, HCI_AUTO_OFF)) {
		queue_delayed_work(hdev->req_workqueue, &hdev->power_off,
				   HCI_AUTO_OFF_TIMEOUT);
	}

	if (hci_dev_test_and_clear_flag(hdev, HCI_SETUP)) {
		/* For unconfigured devices, set the HCI_RAW flag
		 * so that userspace can easily identify them.
		 */
		if (hci_dev_test_flag(hdev, HCI_UNCONFIGURED))
			set_bit(HCI_RAW, &hdev->flags);

		/* For fully configured devices, this will send
		 * the Index Added event. For unconfigured devices,
		 * it will send Unconfigued Index Added event.
		 *
		 * Devices with HCI_QUIRK_RAW_DEVICE are ignored
		 * and no event will be send.
		 */
		mgmt_index_added(hdev);
	} else if (hci_dev_test_and_clear_flag(hdev, HCI_CONFIG)) {
		/* When the controller is now configured, then it
		 * is important to clear the HCI_RAW flag.
		 */
		if (!hci_dev_test_flag(hdev, HCI_UNCONFIGURED))
			clear_bit(HCI_RAW, &hdev->flags);

		/* Powering on the controller with HCI_CONFIG set only
		 * happens with the transition from unconfigured to
		 * configured. This will send the Index Added event.
		 */
		mgmt_index_added(hdev);
	}

	return 0;
}

static int hci_remote_name_cancel_sync(struct hci_dev *hdev, bdaddr_t *addr)
{
	struct hci_cp_remote_name_req_cancel cp;

	memset(&cp, 0, sizeof(cp));
	bacpy(&cp.bdaddr, addr);

	return __hci_cmd_sync_status(hdev, HCI_OP_REMOTE_NAME_REQ_CANCEL,
				     sizeof(cp), &cp, HCI_CMD_TIMEOUT);
}

int hci_stop_discovery_sync(struct hci_dev *hdev)
{
	struct discovery_state *d = &hdev->discovery;
	struct inquiry_entry *e;
	int err;

	bt_dev_dbg(hdev, "state %u", hdev->discovery.state);

	if (d->state == DISCOVERY_FINDING || d->state == DISCOVERY_STOPPING) {
		if (test_bit(HCI_INQUIRY, &hdev->flags)) {
			err = __hci_cmd_sync_status(hdev, HCI_OP_INQUIRY_CANCEL,
						    0, NULL, HCI_CMD_TIMEOUT);
			if (err)
				return err;
		}

		if (hci_dev_test_flag(hdev, HCI_LE_SCAN)) {
			cancel_delayed_work(&hdev->le_scan_disable);

			err = hci_scan_disable_sync(hdev);
			if (err)
				return err;
		}

	} else {
		err = hci_scan_disable_sync(hdev);
		if (err)
			return err;
	}

	/* Resume advertising if it was paused */
	if (ll_privacy_capable(hdev))
		hci_resume_advertising_sync(hdev);

	/* No further actions needed for LE-only discovery */
	if (d->type == DISCOV_TYPE_LE)
		return 0;

	if (d->state == DISCOVERY_RESOLVING || d->state == DISCOVERY_STOPPING) {
		e = hci_inquiry_cache_lookup_resolve(hdev, BDADDR_ANY,
						     NAME_PENDING);
		if (!e)
			return 0;

		/* Ignore cancel errors since it should interfere with stopping
		 * of the discovery.
		 */
		hci_remote_name_cancel_sync(hdev, &e->data.bdaddr);
	}

	return 0;
}

static int hci_disconnect_sync(struct hci_dev *hdev, struct hci_conn *conn,
			       u8 reason)
{
	struct hci_cp_disconnect cp;

	if (conn->type == BIS_LINK) {
		/* This is a BIS connection, hci_conn_del will
		 * do the necessary cleanup.
		 */
		hci_dev_lock(hdev);
		hci_conn_failed(conn, reason);
		hci_dev_unlock(hdev);

		return 0;
	}

	memset(&cp, 0, sizeof(cp));
	cp.handle = cpu_to_le16(conn->handle);
	cp.reason = reason;

	/* Wait for HCI_EV_DISCONN_COMPLETE, not HCI_EV_CMD_STATUS, when the
	 * reason is anything but HCI_ERROR_REMOTE_POWER_OFF. This reason is
	 * used when suspending or powering off, where we don't want to wait
	 * for the peer's response.
	 */
	if (reason != HCI_ERROR_REMOTE_POWER_OFF)
		return __hci_cmd_sync_status_sk(hdev, HCI_OP_DISCONNECT,
						sizeof(cp), &cp,
						HCI_EV_DISCONN_COMPLETE,
						HCI_CMD_TIMEOUT, NULL);

	return __hci_cmd_sync_status(hdev, HCI_OP_DISCONNECT, sizeof(cp), &cp,
				     HCI_CMD_TIMEOUT);
}

static int hci_le_connect_cancel_sync(struct hci_dev *hdev,
				      struct hci_conn *conn, u8 reason)
{
	/* Return reason if scanning since the connection shall probably be
	 * cleanup directly.
	 */
	if (test_bit(HCI_CONN_SCANNING, &conn->flags))
		return reason;

	if (conn->role == HCI_ROLE_SLAVE ||
	    test_and_set_bit(HCI_CONN_CANCEL, &conn->flags))
		return 0;

	return __hci_cmd_sync_status(hdev, HCI_OP_LE_CREATE_CONN_CANCEL,
				     0, NULL, HCI_CMD_TIMEOUT);
}

static int hci_connect_cancel_sync(struct hci_dev *hdev, struct hci_conn *conn,
				   u8 reason)
{
	if (conn->type == LE_LINK)
		return hci_le_connect_cancel_sync(hdev, conn, reason);

	if (conn->type == CIS_LINK) {
		/* BLUETOOTH CORE SPECIFICATION Version 5.3 | Vol 4, Part E
		 * page 1857:
		 *
		 * If this command is issued for a CIS on the Central and the
		 * CIS is successfully terminated before being established,
		 * then an HCI_LE_CIS_Established event shall also be sent for
		 * this CIS with the Status Operation Cancelled by Host (0x44).
		 */
		if (test_bit(HCI_CONN_CREATE_CIS, &conn->flags))
			return hci_disconnect_sync(hdev, conn, reason);

		/* CIS with no Create CIS sent have nothing to cancel */
		return HCI_ERROR_LOCAL_HOST_TERM;
	}

	if (conn->type == BIS_LINK) {
		/* There is no way to cancel a BIS without terminating the BIG
		 * which is done later on connection cleanup.
		 */
		return 0;
	}

	if (hdev->hci_ver < BLUETOOTH_VER_1_2)
		return 0;

	/* Wait for HCI_EV_CONN_COMPLETE, not HCI_EV_CMD_STATUS, when the
	 * reason is anything but HCI_ERROR_REMOTE_POWER_OFF. This reason is
	 * used when suspending or powering off, where we don't want to wait
	 * for the peer's response.
	 */
	if (reason != HCI_ERROR_REMOTE_POWER_OFF)
		return __hci_cmd_sync_status_sk(hdev, HCI_OP_CREATE_CONN_CANCEL,
						6, &conn->dst,
						HCI_EV_CONN_COMPLETE,
						HCI_CMD_TIMEOUT, NULL);

	return __hci_cmd_sync_status(hdev, HCI_OP_CREATE_CONN_CANCEL,
				     6, &conn->dst, HCI_CMD_TIMEOUT);
}

static int hci_reject_sco_sync(struct hci_dev *hdev, struct hci_conn *conn,
			       u8 reason)
{
	struct hci_cp_reject_sync_conn_req cp;

	memset(&cp, 0, sizeof(cp));
	bacpy(&cp.bdaddr, &conn->dst);
	cp.reason = reason;

	/* SCO rejection has its own limited set of
	 * allowed error values (0x0D-0x0F).
	 */
	if (reason < 0x0d || reason > 0x0f)
		cp.reason = HCI_ERROR_REJ_LIMITED_RESOURCES;

	return __hci_cmd_sync_status(hdev, HCI_OP_REJECT_SYNC_CONN_REQ,
				     sizeof(cp), &cp, HCI_CMD_TIMEOUT);
}

static int hci_le_reject_cis_sync(struct hci_dev *hdev, struct hci_conn *conn,
				  u8 reason)
{
	struct hci_cp_le_reject_cis cp;

	memset(&cp, 0, sizeof(cp));
	cp.handle = cpu_to_le16(conn->handle);
	cp.reason = reason;

	return __hci_cmd_sync_status(hdev, HCI_OP_LE_REJECT_CIS,
				     sizeof(cp), &cp, HCI_CMD_TIMEOUT);
}

static int hci_reject_conn_sync(struct hci_dev *hdev, struct hci_conn *conn,
				u8 reason)
{
	struct hci_cp_reject_conn_req cp;

	if (conn->type == CIS_LINK)
		return hci_le_reject_cis_sync(hdev, conn, reason);

	if (conn->type == BIS_LINK)
		return -EINVAL;

	if (conn->type == SCO_LINK || conn->type == ESCO_LINK)
		return hci_reject_sco_sync(hdev, conn, reason);

	memset(&cp, 0, sizeof(cp));
	bacpy(&cp.bdaddr, &conn->dst);
	cp.reason = reason;

	return __hci_cmd_sync_status(hdev, HCI_OP_REJECT_CONN_REQ,
				     sizeof(cp), &cp, HCI_CMD_TIMEOUT);
}

int hci_abort_conn_sync(struct hci_dev *hdev, struct hci_conn *conn, u8 reason)
{
	int err = 0;
	u16 handle = conn->handle;
	bool disconnect = false;
	struct hci_conn *c;

	switch (conn->state) {
	case BT_CONNECTED:
	case BT_CONFIG:
		err = hci_disconnect_sync(hdev, conn, reason);
		break;
	case BT_CONNECT:
		err = hci_connect_cancel_sync(hdev, conn, reason);
		break;
	case BT_CONNECT2:
		err = hci_reject_conn_sync(hdev, conn, reason);
		break;
	case BT_OPEN:
	case BT_BOUND:
		break;
	default:
		disconnect = true;
		break;
	}

	hci_dev_lock(hdev);

	/* Check if the connection has been cleaned up concurrently */
	c = hci_conn_hash_lookup_handle(hdev, handle);
	if (!c || c != conn) {
		err = 0;
		goto unlock;
	}

	/* Cleanup hci_conn object if it cannot be cancelled as it
	 * likelly means the controller and host stack are out of sync
	 * or in case of LE it was still scanning so it can be cleanup
	 * safely.
	 */
	if (disconnect) {
		conn->state = BT_CLOSED;
		hci_disconn_cfm(conn, reason);
		hci_conn_del(conn);
	} else {
		hci_conn_failed(conn, reason);
	}

unlock:
	hci_dev_unlock(hdev);
	return err;
}

static int hci_disconnect_all_sync(struct hci_dev *hdev, u8 reason)
{
	struct list_head *head = &hdev->conn_hash.list;
	struct hci_conn *conn;

	rcu_read_lock();
	while ((conn = list_first_or_null_rcu(head, struct hci_conn, list))) {
		/* Make sure the connection is not freed while unlocking */
		conn = hci_conn_get(conn);
		rcu_read_unlock();
		/* Disregard possible errors since hci_conn_del shall have been
		 * called even in case of errors had occurred since it would
		 * then cause hci_conn_failed to be called which calls
		 * hci_conn_del internally.
		 */
		hci_abort_conn_sync(hdev, conn, reason);
		hci_conn_put(conn);
		rcu_read_lock();
	}
	rcu_read_unlock();

	return 0;
}

/* This function perform power off HCI command sequence as follows:
 *
 * Clear Advertising
 * Stop Discovery
 * Disconnect all connections
 * hci_dev_close_sync
 */
static int hci_power_off_sync(struct hci_dev *hdev)
{
	int err;

	/* If controller is already down there is nothing to do */
	if (!test_bit(HCI_UP, &hdev->flags))
		return 0;

	hci_dev_set_flag(hdev, HCI_POWERING_DOWN);

	if (test_bit(HCI_ISCAN, &hdev->flags) ||
	    test_bit(HCI_PSCAN, &hdev->flags)) {
		err = hci_write_scan_enable_sync(hdev, 0x00);
		if (err)
			goto out;
	}

	err = hci_clear_adv_sync(hdev, NULL, false);
	if (err)
		goto out;

	err = hci_stop_discovery_sync(hdev);
	if (err)
		goto out;

	/* Terminated due to Power Off */
	err = hci_disconnect_all_sync(hdev, HCI_ERROR_REMOTE_POWER_OFF);
	if (err)
		goto out;

	err = hci_dev_close_sync(hdev);

out:
	hci_dev_clear_flag(hdev, HCI_POWERING_DOWN);
	return err;
}

int hci_set_powered_sync(struct hci_dev *hdev, u8 val)
{
	if (val)
		/*开启power*/
		return hci_power_on_sync(hdev);

	return hci_power_off_sync(hdev);
}

static int hci_write_iac_sync(struct hci_dev *hdev)
{
	struct hci_cp_write_current_iac_lap cp;

	if (!hci_dev_test_flag(hdev, HCI_DISCOVERABLE))
		return 0;

	memset(&cp, 0, sizeof(cp));

	if (hci_dev_test_flag(hdev, HCI_LIMITED_DISCOVERABLE)) {
		/* Limited discoverable mode */
		cp.num_iac = min_t(u8, hdev->num_iac, 2);
		cp.iac_lap[0] = 0x00;	/* LIAC */
		cp.iac_lap[1] = 0x8b;
		cp.iac_lap[2] = 0x9e;
		cp.iac_lap[3] = 0x33;	/* GIAC */
		cp.iac_lap[4] = 0x8b;
		cp.iac_lap[5] = 0x9e;
	} else {
		/* General discoverable mode */
		cp.num_iac = 1;
		cp.iac_lap[0] = 0x33;	/* GIAC */
		cp.iac_lap[1] = 0x8b;
		cp.iac_lap[2] = 0x9e;
	}

	return __hci_cmd_sync_status(hdev, HCI_OP_WRITE_CURRENT_IAC_LAP,
				     (cp.num_iac * 3) + 1, &cp,
				     HCI_CMD_TIMEOUT);
}

int hci_update_discoverable_sync(struct hci_dev *hdev)
{
	int err = 0;

	if (hci_dev_test_flag(hdev, HCI_BREDR_ENABLED)) {
		err = hci_write_iac_sync(hdev);
		if (err)
			return err;

		err = hci_update_scan_sync(hdev);
		if (err)
			return err;

		err = hci_update_class_sync(hdev);
		if (err)
			return err;
	}

	/* Advertising instances don't use the global discoverable setting, so
	 * only update AD if advertising was enabled using Set Advertising.
	 */
	if (hci_dev_test_flag(hdev, HCI_ADVERTISING)) {
		err = hci_update_adv_data_sync(hdev, 0x00);
		if (err)
			return err;

		/* Discoverable mode affects the local advertising
		 * address in limited privacy mode.
		 */
		if (hci_dev_test_flag(hdev, HCI_LIMITED_PRIVACY)) {
			if (ext_adv_capable(hdev))
				err = hci_start_ext_adv_sync(hdev, 0x00);
			else
				err = hci_enable_advertising_sync(hdev);
		}
	}

	return err;
}

static int update_discoverable_sync(struct hci_dev *hdev, void *data)
{
	return hci_update_discoverable_sync(hdev);
}

int hci_update_discoverable(struct hci_dev *hdev)
{
	/* Only queue if it would have any effect */
	if (hdev_is_powered(hdev) &&
	    hci_dev_test_flag(hdev, HCI_ADVERTISING) &&
	    hci_dev_test_flag(hdev, HCI_DISCOVERABLE) &&
	    hci_dev_test_flag(hdev, HCI_LIMITED_PRIVACY))
		return hci_cmd_sync_queue(hdev, update_discoverable_sync, NULL,
					  NULL);

	return 0;
}

int hci_update_connectable_sync(struct hci_dev *hdev)
{
	int err;

	err = hci_update_scan_sync(hdev);
	if (err)
		return err;

	/* If BR/EDR is not enabled and we disable advertising as a
	 * by-product of disabling connectable, we need to update the
	 * advertising flags.
	 */
	if (!hci_dev_test_flag(hdev, HCI_BREDR_ENABLED))
		err = hci_update_adv_data_sync(hdev, hdev->cur_adv_instance);

	/* Update the advertising parameters if necessary */
	if (hci_dev_test_flag(hdev, HCI_ADVERTISING) ||
	    !list_empty(&hdev->adv_instances)) {
		if (ext_adv_capable(hdev))
			err = hci_start_ext_adv_sync(hdev,
						     hdev->cur_adv_instance);
		else
			err = hci_enable_advertising_sync(hdev);

		if (err)
			return err;
	}

	return hci_update_passive_scan_sync(hdev);
}

int hci_inquiry_sync(struct hci_dev *hdev, u8 length, u8 num_rsp)
{
	const u8 giac[3] = { 0x33, 0x8b, 0x9e };
	const u8 liac[3] = { 0x00, 0x8b, 0x9e };
	struct hci_cp_inquiry cp;

	bt_dev_dbg(hdev, "");

	if (test_bit(HCI_INQUIRY, &hdev->flags))
		return 0;

	hci_dev_lock(hdev);
	hci_inquiry_cache_flush(hdev);
	hci_dev_unlock(hdev);

	memset(&cp, 0, sizeof(cp));

	if (hdev->discovery.limited)
		memcpy(&cp.lap, liac, sizeof(cp.lap));
	else
		memcpy(&cp.lap, giac, sizeof(cp.lap));

	cp.length = length;
	cp.num_rsp = num_rsp;

	return __hci_cmd_sync_status(hdev, HCI_OP_INQUIRY,
				     sizeof(cp), &cp, HCI_CMD_TIMEOUT);
}

static int hci_active_scan_sync(struct hci_dev *hdev, uint16_t interval)
{
	u8 own_addr_type;
	/* Accept list is not used for discovery */
	u8 filter_policy = 0x00;
	/* Default is to enable duplicates filter */
	u8 filter_dup = LE_SCAN_FILTER_DUP_ENABLE;
	int err;

	bt_dev_dbg(hdev, "");

	/* If controller is scanning, it means the passive scanning is
	 * running. Thus, we should temporarily stop it in order to set the
	 * discovery scanning parameters.
	 */
	err = hci_scan_disable_sync(hdev);
	if (err) {
		bt_dev_err(hdev, "Unable to disable scanning: %d", err);
		return err;
	}

	cancel_interleave_scan(hdev);

	/* Pause address resolution for active scan and stop advertising if
	 * privacy is enabled.
	 */
	err = hci_pause_addr_resolution(hdev);
	if (err)
		goto failed;

	/* All active scans will be done with either a resolvable private
	 * address (when privacy feature has been enabled) or non-resolvable
	 * private address.
	 */
	err = hci_update_random_address_sync(hdev, true, scan_use_rpa(hdev),
					     &own_addr_type);
	if (err < 0)
		own_addr_type = ADDR_LE_DEV_PUBLIC;

	if (hci_is_adv_monitoring(hdev) ||
	    (test_bit(HCI_QUIRK_STRICT_DUPLICATE_FILTER, &hdev->quirks) &&
	    hdev->discovery.result_filtering)) {
		/* Duplicate filter should be disabled when some advertisement
		 * monitor is activated, otherwise AdvMon can only receive one
		 * advertisement for one peer(*) during active scanning, and
		 * might report loss to these peers.
		 *
		 * If controller does strict duplicate filtering and the
		 * discovery requires result filtering disables controller based
		 * filtering since that can cause reports that would match the
		 * host filter to not be reported.
		 */
		filter_dup = LE_SCAN_FILTER_DUP_DISABLE;
	}

	err = hci_start_scan_sync(hdev, LE_SCAN_ACTIVE, interval,
				  hdev->le_scan_window_discovery,
				  own_addr_type, filter_policy, filter_dup);
	if (!err)
		return err;

failed:
	/* Resume advertising if it was paused */
	if (ll_privacy_capable(hdev))
		hci_resume_advertising_sync(hdev);

	/* Resume passive scanning */
	hci_update_passive_scan_sync(hdev);
	return err;
}

static int hci_start_interleaved_discovery_sync(struct hci_dev *hdev)
{
	int err;

	bt_dev_dbg(hdev, "");

	err = hci_active_scan_sync(hdev, hdev->le_scan_int_discovery * 2);
	if (err)
		return err;

	return hci_inquiry_sync(hdev, DISCOV_BREDR_INQUIRY_LEN, 0);
}

int hci_start_discovery_sync(struct hci_dev *hdev)
{
	unsigned long timeout;
	int err;

	bt_dev_dbg(hdev, "type %u", hdev->discovery.type);

	switch (hdev->discovery.type) {
	case DISCOV_TYPE_BREDR:
		return hci_inquiry_sync(hdev, DISCOV_BREDR_INQUIRY_LEN, 0);
	case DISCOV_TYPE_INTERLEAVED:
		/* When running simultaneous discovery, the LE scanning time
		 * should occupy the whole discovery time sine BR/EDR inquiry
		 * and LE scanning are scheduled by the controller.
		 *
		 * For interleaving discovery in comparison, BR/EDR inquiry
		 * and LE scanning are done sequentially with separate
		 * timeouts.
		 */
		if (test_bit(HCI_QUIRK_SIMULTANEOUS_DISCOVERY,
			     &hdev->quirks)) {
			timeout = msecs_to_jiffies(DISCOV_LE_TIMEOUT);
			/* During simultaneous discovery, we double LE scan
			 * interval. We must leave some time for the controller
			 * to do BR/EDR inquiry.
			 */
			err = hci_start_interleaved_discovery_sync(hdev);
			break;
		}

		timeout = msecs_to_jiffies(hdev->discov_interleaved_timeout);
		err = hci_active_scan_sync(hdev, hdev->le_scan_int_discovery);
		break;
	case DISCOV_TYPE_LE:
		timeout = msecs_to_jiffies(DISCOV_LE_TIMEOUT);
		err = hci_active_scan_sync(hdev, hdev->le_scan_int_discovery);
		break;
	default:
		return -EINVAL;
	}

	if (err)
		return err;

	bt_dev_dbg(hdev, "timeout %u ms", jiffies_to_msecs(timeout));

	queue_delayed_work(hdev->req_workqueue, &hdev->le_scan_disable,
			   timeout);
	return 0;
}

static void hci_suspend_monitor_sync(struct hci_dev *hdev)
{
	switch (hci_get_adv_monitor_offload_ext(hdev)) {
	case HCI_ADV_MONITOR_EXT_MSFT:
		msft_suspend_sync(hdev);
		break;
	default:
		return;
	}
}

/* This function disables discovery and mark it as paused */
static int hci_pause_discovery_sync(struct hci_dev *hdev)
{
	int old_state = hdev->discovery.state;
	int err;

	/* If discovery already stopped/stopping/paused there nothing to do */
	if (old_state == DISCOVERY_STOPPED || old_state == DISCOVERY_STOPPING ||
	    hdev->discovery_paused)
		return 0;

	hci_discovery_set_state(hdev, DISCOVERY_STOPPING);
	err = hci_stop_discovery_sync(hdev);
	if (err)
		return err;

	hdev->discovery_paused = true;
	hci_discovery_set_state(hdev, DISCOVERY_STOPPED);

	return 0;
}

static int hci_update_event_filter_sync(struct hci_dev *hdev)
{
	struct bdaddr_list_with_flags *b;
	u8 scan = SCAN_DISABLED;
	bool scanning = test_bit(HCI_PSCAN, &hdev->flags);
	int err;

	if (!hci_dev_test_flag(hdev, HCI_BREDR_ENABLED))
		return 0;

	/* Some fake CSR controllers lock up after setting this type of
	 * filter, so avoid sending the request altogether.
	 */
	if (test_bit(HCI_QUIRK_BROKEN_FILTER_CLEAR_ALL, &hdev->quirks))
		return 0;

	/* Always clear event filter when starting */
	hci_clear_event_filter_sync(hdev);

	list_for_each_entry(b, &hdev->accept_list, list) {
		if (!(b->flags & HCI_CONN_FLAG_REMOTE_WAKEUP))
			continue;

		bt_dev_dbg(hdev, "Adding event filters for %pMR", &b->bdaddr);

		err =  hci_set_event_filter_sync(hdev, HCI_FLT_CONN_SETUP,
						 HCI_CONN_SETUP_ALLOW_BDADDR,
						 &b->bdaddr,
						 HCI_CONN_SETUP_AUTO_ON);
		if (err)
			bt_dev_dbg(hdev, "Failed to set event filter for %pMR",
				   &b->bdaddr);
		else
			scan = SCAN_PAGE;
	}

	if (scan && !scanning)
		hci_write_scan_enable_sync(hdev, scan);
	else if (!scan && scanning)
		hci_write_scan_enable_sync(hdev, scan);

	return 0;
}

/* This function disables scan (BR and LE) and mark it as paused */
static int hci_pause_scan_sync(struct hci_dev *hdev)
{
	if (hdev->scanning_paused)
		return 0;

	/* Disable page scan if enabled */
	if (test_bit(HCI_PSCAN, &hdev->flags))
		hci_write_scan_enable_sync(hdev, SCAN_DISABLED);

	hci_scan_disable_sync(hdev);

	hdev->scanning_paused = true;

	return 0;
}

/* This function performs the HCI suspend procedures in the follow order:
 *
 * Pause discovery (active scanning/inquiry)
 * Pause Directed Advertising/Advertising
 * Pause Scanning (passive scanning in case discovery was not active)
 * Disconnect all connections
 * Set suspend_status to BT_SUSPEND_DISCONNECT if hdev cannot wakeup
 * otherwise:
 * Update event mask (only set events that are allowed to wake up the host)
 * Update event filter (with devices marked with HCI_CONN_FLAG_REMOTE_WAKEUP)
 * Update passive scanning (lower duty cycle)
 * Set suspend_status to BT_SUSPEND_CONFIGURE_WAKE
 */
int hci_suspend_sync(struct hci_dev *hdev)
{
	int err;

	/* If marked as suspended there nothing to do */
	if (hdev->suspended)
		return 0;

	/* Mark device as suspended */
	hdev->suspended = true;

	/* Pause discovery if not already stopped */
	hci_pause_discovery_sync(hdev);

	/* Pause other advertisements */
	hci_pause_advertising_sync(hdev);

	/* Suspend monitor filters */
	hci_suspend_monitor_sync(hdev);

	/* Prevent disconnects from causing scanning to be re-enabled */
	hci_pause_scan_sync(hdev);

	if (hci_conn_count(hdev)) {
		/* Soft disconnect everything (power off) */
		err = hci_disconnect_all_sync(hdev, HCI_ERROR_REMOTE_POWER_OFF);
		if (err) {
			/* Set state to BT_RUNNING so resume doesn't notify */
			hdev->suspend_state = BT_RUNNING;
			hci_resume_sync(hdev);
			return err;
		}

		/* Update event mask so only the allowed event can wakeup the
		 * host.
		 */
		hci_set_event_mask_sync(hdev);
	}

	/* Only configure accept list if disconnect succeeded and wake
	 * isn't being prevented.
	 */
	if (!hdev->wakeup || !hdev->wakeup(hdev)) {
		hdev->suspend_state = BT_SUSPEND_DISCONNECT;
		return 0;
	}

	/* Unpause to take care of updating scanning params */
	hdev->scanning_paused = false;

	/* Enable event filter for paired devices */
	hci_update_event_filter_sync(hdev);

	/* Update LE passive scan if enabled */
	hci_update_passive_scan_sync(hdev);

	/* Pause scan changes again. */
	hdev->scanning_paused = true;

	hdev->suspend_state = BT_SUSPEND_CONFIGURE_WAKE;

	return 0;
}

/* This function resumes discovery */
static int hci_resume_discovery_sync(struct hci_dev *hdev)
{
	int err;

	/* If discovery not paused there nothing to do */
	if (!hdev->discovery_paused)
		return 0;

	hdev->discovery_paused = false;

	hci_discovery_set_state(hdev, DISCOVERY_STARTING);

	err = hci_start_discovery_sync(hdev);

	hci_discovery_set_state(hdev, err ? DISCOVERY_STOPPED :
				DISCOVERY_FINDING);

	return err;
}

static void hci_resume_monitor_sync(struct hci_dev *hdev)
{
	switch (hci_get_adv_monitor_offload_ext(hdev)) {
	case HCI_ADV_MONITOR_EXT_MSFT:
		msft_resume_sync(hdev);
		break;
	default:
		return;
	}
}

/* This function resume scan and reset paused flag */
static int hci_resume_scan_sync(struct hci_dev *hdev)
{
	if (!hdev->scanning_paused)
		return 0;

	hdev->scanning_paused = false;

	hci_update_scan_sync(hdev);

	/* Reset passive scanning to normal */
	hci_update_passive_scan_sync(hdev);

	return 0;
}

/* This function performs the HCI suspend procedures in the follow order:
 *
 * Restore event mask
 * Clear event filter
 * Update passive scanning (normal duty cycle)
 * Resume Directed Advertising/Advertising
 * Resume discovery (active scanning/inquiry)
 */
int hci_resume_sync(struct hci_dev *hdev)
{
	/* If not marked as suspended there nothing to do */
	if (!hdev->suspended)
		return 0;

	hdev->suspended = false;

	/* Restore event mask */
	hci_set_event_mask_sync(hdev);

	/* Clear any event filters and restore scan state */
	hci_clear_event_filter_sync(hdev);

	/* Resume scanning */
	hci_resume_scan_sync(hdev);

	/* Resume monitor filters */
	hci_resume_monitor_sync(hdev);

	/* Resume other advertisements */
	hci_resume_advertising_sync(hdev);

	/* Resume discovery */
	hci_resume_discovery_sync(hdev);

	return 0;
}

static bool conn_use_rpa(struct hci_conn *conn)
{
	struct hci_dev *hdev = conn->hdev;

	return hci_dev_test_flag(hdev, HCI_PRIVACY);
}

static int hci_le_ext_directed_advertising_sync(struct hci_dev *hdev,
						struct hci_conn *conn)
{
	struct hci_cp_le_set_ext_adv_params cp;
	struct hci_rp_le_set_ext_adv_params rp;
	int err;
	bdaddr_t random_addr;
	u8 own_addr_type;

	err = hci_update_random_address_sync(hdev, false, conn_use_rpa(conn),
					     &own_addr_type);
	if (err)
		return err;

	/* Set require_privacy to false so that the remote device has a
	 * chance of identifying us.
	 */
	err = hci_get_random_address(hdev, false, conn_use_rpa(conn), NULL,
				     &own_addr_type, &random_addr);
	if (err)
		return err;

	memset(&cp, 0, sizeof(cp));

	cp.evt_properties = cpu_to_le16(LE_LEGACY_ADV_DIRECT_IND);
	cp.channel_map = hdev->le_adv_channel_map;
	cp.tx_power = HCI_TX_POWER_INVALID;
	cp.primary_phy = HCI_ADV_PHY_1M;
	cp.secondary_phy = HCI_ADV_PHY_1M;
	cp.handle = 0x00; /* Use instance 0 for directed adv */
	cp.own_addr_type = own_addr_type;
	cp.peer_addr_type = conn->dst_type;
	bacpy(&cp.peer_addr, &conn->dst);

	/* As per Core Spec 5.2 Vol 2, PART E, Sec 7.8.53, for
	 * advertising_event_property LE_LEGACY_ADV_DIRECT_IND
	 * does not supports advertising data when the advertising set already
	 * contains some, the controller shall return erroc code 'Invalid
	 * HCI Command Parameters(0x12).
	 * So it is required to remove adv set for handle 0x00. since we use
	 * instance 0 for directed adv.
	 */
	err = hci_remove_ext_adv_instance_sync(hdev, cp.handle, NULL);
	if (err)
		return err;

	err = hci_set_ext_adv_params_sync(hdev, NULL, &cp, &rp);
	if (err)
		return err;

	/* Update adv data as tx power is known now */
	err = hci_set_ext_adv_data_sync(hdev, cp.handle);
	if (err)
		return err;

	/* Check if random address need to be updated */
	if (own_addr_type == ADDR_LE_DEV_RANDOM &&
	    bacmp(&random_addr, BDADDR_ANY) &&
	    bacmp(&random_addr, &hdev->random_addr)) {
		err = hci_set_adv_set_random_addr_sync(hdev, 0x00,
						       &random_addr);
		if (err)
			return err;
	}

	return hci_enable_ext_advertising_sync(hdev, 0x00);
}

static int hci_le_directed_advertising_sync(struct hci_dev *hdev,
					    struct hci_conn *conn)
{
	struct hci_cp_le_set_adv_param cp;
	u8 status;
	u8 own_addr_type;
	u8 enable;

	if (ext_adv_capable(hdev))
		return hci_le_ext_directed_advertising_sync(hdev, conn);

	/* Clear the HCI_LE_ADV bit temporarily so that the
	 * hci_update_random_address knows that it's safe to go ahead
	 * and write a new random address. The flag will be set back on
	 * as soon as the SET_ADV_ENABLE HCI command completes.
	 */
	hci_dev_clear_flag(hdev, HCI_LE_ADV);

	/* Set require_privacy to false so that the remote device has a
	 * chance of identifying us.
	 */
	status = hci_update_random_address_sync(hdev, false, conn_use_rpa(conn),
						&own_addr_type);
	if (status)
		return status;

	memset(&cp, 0, sizeof(cp));

	/* Some controllers might reject command if intervals are not
	 * within range for undirected advertising.
	 * BCM20702A0 is known to be affected by this.
	 */
	cp.min_interval = cpu_to_le16(0x0020);
	cp.max_interval = cpu_to_le16(0x0020);

	cp.type = LE_ADV_DIRECT_IND;
	cp.own_address_type = own_addr_type;
	cp.direct_addr_type = conn->dst_type;
	bacpy(&cp.direct_addr, &conn->dst);
	cp.channel_map = hdev->le_adv_channel_map;

	status = __hci_cmd_sync_status(hdev, HCI_OP_LE_SET_ADV_PARAM,
				       sizeof(cp), &cp, HCI_CMD_TIMEOUT);
	if (status)
		return status;

	enable = 0x01;

	return __hci_cmd_sync_status(hdev, HCI_OP_LE_SET_ADV_ENABLE,
				     sizeof(enable), &enable, HCI_CMD_TIMEOUT);
}

static void set_ext_conn_params(struct hci_conn *conn,
				struct hci_cp_le_ext_conn_param *p)
{
	struct hci_dev *hdev = conn->hdev;

	memset(p, 0, sizeof(*p));

	p->scan_interval = cpu_to_le16(hdev->le_scan_int_connect);
	p->scan_window = cpu_to_le16(hdev->le_scan_window_connect);
	p->conn_interval_min = cpu_to_le16(conn->le_conn_min_interval);
	p->conn_interval_max = cpu_to_le16(conn->le_conn_max_interval);
	p->conn_latency = cpu_to_le16(conn->le_conn_latency);
	p->supervision_timeout = cpu_to_le16(conn->le_supv_timeout);
	p->min_ce_len = cpu_to_le16(0x0000);
	p->max_ce_len = cpu_to_le16(0x0000);
}

static int hci_le_ext_create_conn_sync(struct hci_dev *hdev,
				       struct hci_conn *conn, u8 own_addr_type)
{
	struct hci_cp_le_ext_create_conn *cp;
	struct hci_cp_le_ext_conn_param *p;
	u8 data[sizeof(*cp) + sizeof(*p) * 3];
	u32 plen;

	cp = (void *)data;
	p = (void *)cp->data;

	memset(cp, 0, sizeof(*cp));

	bacpy(&cp->peer_addr, &conn->dst);
	cp->peer_addr_type = conn->dst_type;
	cp->own_addr_type = own_addr_type;

	plen = sizeof(*cp);

	if (scan_1m(hdev) && (conn->le_adv_phy == HCI_ADV_PHY_1M ||
			      conn->le_adv_sec_phy == HCI_ADV_PHY_1M)) {
		cp->phys |= LE_SCAN_PHY_1M;
		set_ext_conn_params(conn, p);

		p++;
		plen += sizeof(*p);
	}

	if (scan_2m(hdev) && (conn->le_adv_phy == HCI_ADV_PHY_2M ||
			      conn->le_adv_sec_phy == HCI_ADV_PHY_2M)) {
		cp->phys |= LE_SCAN_PHY_2M;
		set_ext_conn_params(conn, p);

		p++;
		plen += sizeof(*p);
	}

	if (scan_coded(hdev) && (conn->le_adv_phy == HCI_ADV_PHY_CODED ||
				 conn->le_adv_sec_phy == HCI_ADV_PHY_CODED)) {
		cp->phys |= LE_SCAN_PHY_CODED;
		set_ext_conn_params(conn, p);

		plen += sizeof(*p);
	}

	return __hci_cmd_sync_status_sk(hdev, HCI_OP_LE_EXT_CREATE_CONN,
					plen, data,
					HCI_EV_LE_ENHANCED_CONN_COMPLETE,
					conn->conn_timeout, NULL);
}

static int hci_le_create_conn_sync(struct hci_dev *hdev, void *data)
{
	struct hci_cp_le_create_conn cp;
	struct hci_conn_params *params;
	u8 own_addr_type;
	int err;
	struct hci_conn *conn = data;

	if (!hci_conn_valid(hdev, conn))
		return -ECANCELED;

	bt_dev_dbg(hdev, "conn %p", conn);

	clear_bit(HCI_CONN_SCANNING, &conn->flags);
	conn->state = BT_CONNECT;

	/* If requested to connect as peripheral use directed advertising */
	if (conn->role == HCI_ROLE_SLAVE) {
		/* If we're active scanning and simultaneous roles is not
		 * enabled simply reject the attempt.
		 */
		if (hci_dev_test_flag(hdev, HCI_LE_SCAN) &&
		    hdev->le_scan_type == LE_SCAN_ACTIVE &&
		    !hci_dev_test_flag(hdev, HCI_LE_SIMULTANEOUS_ROLES)) {
			hci_conn_del(conn);
			return -EBUSY;
		}

		/* Pause advertising while doing directed advertising. */
		hci_pause_advertising_sync(hdev);

		err = hci_le_directed_advertising_sync(hdev, conn);
		goto done;
	}

	/* Disable advertising if simultaneous roles is not in use. */
	if (!hci_dev_test_flag(hdev, HCI_LE_SIMULTANEOUS_ROLES))
		hci_pause_advertising_sync(hdev);

	params = hci_conn_params_lookup(hdev, &conn->dst, conn->dst_type);
	if (params) {
		conn->le_conn_min_interval = params->conn_min_interval;
		conn->le_conn_max_interval = params->conn_max_interval;
		conn->le_conn_latency = params->conn_latency;
		conn->le_supv_timeout = params->supervision_timeout;
	} else {
		conn->le_conn_min_interval = hdev->le_conn_min_interval;
		conn->le_conn_max_interval = hdev->le_conn_max_interval;
		conn->le_conn_latency = hdev->le_conn_latency;
		conn->le_supv_timeout = hdev->le_supv_timeout;
	}

	/* If controller is scanning, we stop it since some controllers are
	 * not able to scan and connect at the same time. Also set the
	 * HCI_LE_SCAN_INTERRUPTED flag so that the command complete
	 * handler for scan disabling knows to set the correct discovery
	 * state.
	 */
	if (hci_dev_test_flag(hdev, HCI_LE_SCAN)) {
		hci_scan_disable_sync(hdev);
		hci_dev_set_flag(hdev, HCI_LE_SCAN_INTERRUPTED);
	}

	/* Update random address, but set require_privacy to false so
	 * that we never connect with an non-resolvable address.
	 */
	err = hci_update_random_address_sync(hdev, false, conn_use_rpa(conn),
					     &own_addr_type);
	if (err)
		goto done;
	/* Send command LE Extended Create Connection if supported */
	if (use_ext_conn(hdev)) {
		err = hci_le_ext_create_conn_sync(hdev, conn, own_addr_type);
		goto done;
	}

	memset(&cp, 0, sizeof(cp));

	cp.scan_interval = cpu_to_le16(hdev->le_scan_int_connect);
	cp.scan_window = cpu_to_le16(hdev->le_scan_window_connect);

	bacpy(&cp.peer_addr, &conn->dst);
	cp.peer_addr_type = conn->dst_type;
	cp.own_address_type = own_addr_type;
	cp.conn_interval_min = cpu_to_le16(conn->le_conn_min_interval);
	cp.conn_interval_max = cpu_to_le16(conn->le_conn_max_interval);
	cp.conn_latency = cpu_to_le16(conn->le_conn_latency);
	cp.supervision_timeout = cpu_to_le16(conn->le_supv_timeout);
	cp.min_ce_len = cpu_to_le16(0x0000);
	cp.max_ce_len = cpu_to_le16(0x0000);

	/* BLUETOOTH CORE SPECIFICATION Version 5.3 | Vol 4, Part E page 2261:
	 *
	 * If this event is unmasked and the HCI_LE_Connection_Complete event
	 * is unmasked, only the HCI_LE_Enhanced_Connection_Complete event is
	 * sent when a new connection has been created.
	 */
	err = __hci_cmd_sync_status_sk(hdev, HCI_OP_LE_CREATE_CONN,
				       sizeof(cp), &cp,
				       use_enhanced_conn_complete(hdev) ?
				       HCI_EV_LE_ENHANCED_CONN_COMPLETE :
				       HCI_EV_LE_CONN_COMPLETE,
				       conn->conn_timeout, NULL);

done:
	if (err == -ETIMEDOUT)
		hci_le_connect_cancel_sync(hdev, conn, 0x00);

	/* Re-enable advertising after the connection attempt is finished. */
	hci_resume_advertising_sync(hdev);
	return err;
}

int hci_le_create_cis_sync(struct hci_dev *hdev)
{
	DEFINE_FLEX(struct hci_cp_le_create_cis, cmd, cis, num_cis, 0x1f);
	size_t aux_num_cis = 0;
	struct hci_conn *conn;
	u8 cig = BT_ISO_QOS_CIG_UNSET;

	/* The spec allows only one pending LE Create CIS command at a time. If
	 * the command is pending now, don't do anything. We check for pending
	 * connections after each CIS Established event.
	 *
	 * BLUETOOTH CORE SPECIFICATION Version 5.3 | Vol 4, Part E
	 * page 2566:
	 *
	 * If the Host issues this command before all the
	 * HCI_LE_CIS_Established events from the previous use of the
	 * command have been generated, the Controller shall return the
	 * error code Command Disallowed (0x0C).
	 *
	 * BLUETOOTH CORE SPECIFICATION Version 5.3 | Vol 4, Part E
	 * page 2567:
	 *
	 * When the Controller receives the HCI_LE_Create_CIS command, the
	 * Controller sends the HCI_Command_Status event to the Host. An
	 * HCI_LE_CIS_Established event will be generated for each CIS when it
	 * is established or if it is disconnected or considered lost before
	 * being established; until all the events are generated, the command
	 * remains pending.
	 */

	hci_dev_lock(hdev);

	rcu_read_lock();

	/* Wait until previous Create CIS has completed */
	list_for_each_entry_rcu(conn, &hdev->conn_hash.list, list) {
		if (test_bit(HCI_CONN_CREATE_CIS, &conn->flags))
			goto done;
	}

	/* Find CIG with all CIS ready */
	list_for_each_entry_rcu(conn, &hdev->conn_hash.list, list) {
		struct hci_conn *link;

		if (hci_conn_check_create_cis(conn))
			continue;

		cig = conn->iso_qos.ucast.cig;

		list_for_each_entry_rcu(link, &hdev->conn_hash.list, list) {
			if (hci_conn_check_create_cis(link) > 0 &&
			    link->iso_qos.ucast.cig == cig &&
			    link->state != BT_CONNECTED) {
				cig = BT_ISO_QOS_CIG_UNSET;
				break;
			}
		}

		if (cig != BT_ISO_QOS_CIG_UNSET)
			break;
	}

	if (cig == BT_ISO_QOS_CIG_UNSET)
		goto done;

	list_for_each_entry_rcu(conn, &hdev->conn_hash.list, list) {
		struct hci_cis *cis = &cmd->cis[aux_num_cis];

		if (hci_conn_check_create_cis(conn) ||
		    conn->iso_qos.ucast.cig != cig)
			continue;

		set_bit(HCI_CONN_CREATE_CIS, &conn->flags);
		cis->acl_handle = cpu_to_le16(conn->parent->handle);
		cis->cis_handle = cpu_to_le16(conn->handle);
		aux_num_cis++;

		if (aux_num_cis >= cmd->num_cis)
			break;
	}
	cmd->num_cis = aux_num_cis;

done:
	rcu_read_unlock();

	hci_dev_unlock(hdev);

	if (!aux_num_cis)
		return 0;

	/* Wait for HCI_LE_CIS_Established */
	return __hci_cmd_sync_status_sk(hdev, HCI_OP_LE_CREATE_CIS,
					struct_size(cmd, cis, cmd->num_cis),
					cmd, HCI_EVT_LE_CIS_ESTABLISHED,
					conn->conn_timeout, NULL);
}

int hci_le_remove_cig_sync(struct hci_dev *hdev, u8 handle)
{
	struct hci_cp_le_remove_cig cp;

	memset(&cp, 0, sizeof(cp));
	cp.cig_id = handle;

	return __hci_cmd_sync_status(hdev, HCI_OP_LE_REMOVE_CIG, sizeof(cp),
				     &cp, HCI_CMD_TIMEOUT);
}

int hci_le_big_terminate_sync(struct hci_dev *hdev, u8 handle)
{
	struct hci_cp_le_big_term_sync cp;

	memset(&cp, 0, sizeof(cp));
	cp.handle = handle;

	return __hci_cmd_sync_status(hdev, HCI_OP_LE_BIG_TERM_SYNC,
				     sizeof(cp), &cp, HCI_CMD_TIMEOUT);
}

int hci_le_pa_terminate_sync(struct hci_dev *hdev, u16 handle)
{
	struct hci_cp_le_pa_term_sync cp;

	memset(&cp, 0, sizeof(cp));
	cp.handle = cpu_to_le16(handle);

	return __hci_cmd_sync_status(hdev, HCI_OP_LE_PA_TERM_SYNC,
				     sizeof(cp), &cp, HCI_CMD_TIMEOUT);
}

int hci_get_random_address(struct hci_dev *hdev, bool require_privacy,
			   bool use_rpa, struct adv_info *adv_instance,
			   u8 *own_addr_type, bdaddr_t *rand_addr)
{
	int err;

	bacpy(rand_addr, BDADDR_ANY);

	/* If privacy is enabled use a resolvable private address. If
	 * current RPA has expired then generate a new one.
	 */
	if (use_rpa) {
		/* If Controller supports LL Privacy use own address type is
		 * 0x03
		 */
		if (ll_privacy_capable(hdev))
			*own_addr_type = ADDR_LE_DEV_RANDOM_RESOLVED;
		else
			*own_addr_type = ADDR_LE_DEV_RANDOM;

		if (adv_instance) {
			if (adv_rpa_valid(adv_instance))
				return 0;
		} else {
			if (rpa_valid(hdev))
				return 0;
		}

		err = smp_generate_rpa(hdev, hdev->irk, &hdev->rpa);
		if (err < 0) {
			bt_dev_err(hdev, "failed to generate new RPA");
			return err;
		}

		bacpy(rand_addr, &hdev->rpa);

		return 0;
	}

	/* In case of required privacy without resolvable private address,
	 * use an non-resolvable private address. This is useful for
	 * non-connectable advertising.
	 */
	if (require_privacy) {
		bdaddr_t nrpa;

		while (true) {
			/* The non-resolvable private address is generated
			 * from random six bytes with the two most significant
			 * bits cleared.
			 */
			get_random_bytes(&nrpa, 6);
			nrpa.b[5] &= 0x3f;

			/* The non-resolvable private address shall not be
			 * equal to the public address.
			 */
			if (bacmp(&hdev->bdaddr, &nrpa))
				break;
		}

		*own_addr_type = ADDR_LE_DEV_RANDOM;
		bacpy(rand_addr, &nrpa);

		return 0;
	}

	/* No privacy so use a public address. */
	*own_addr_type = ADDR_LE_DEV_PUBLIC;

	return 0;
}

static int _update_adv_data_sync(struct hci_dev *hdev, void *data)
{
	u8 instance = PTR_UINT(data);

	return hci_update_adv_data_sync(hdev, instance);
}

int hci_update_adv_data(struct hci_dev *hdev, u8 instance)
{
	return hci_cmd_sync_queue(hdev, _update_adv_data_sync,
				  UINT_PTR(instance), NULL);
}

static int hci_acl_create_conn_sync(struct hci_dev *hdev, void *data)
{
	struct hci_conn *conn = data;
	struct inquiry_entry *ie;
	struct hci_cp_create_conn cp;
	int err;

	if (!hci_conn_valid(hdev, conn))
		return -ECANCELED;

	/* Many controllers disallow HCI Create Connection while it is doing
	 * HCI Inquiry. So we cancel the Inquiry first before issuing HCI Create
	 * Connection. This may cause the MGMT discovering state to become false
	 * without user space's request but it is okay since the MGMT Discovery
	 * APIs do not promise that discovery should be done forever. Instead,
	 * the user space monitors the status of MGMT discovering and it may
	 * request for discovery again when this flag becomes false.
	 */
	if (test_bit(HCI_INQUIRY, &hdev->flags)) {
		err = __hci_cmd_sync_status(hdev, HCI_OP_INQUIRY_CANCEL, 0,
					    NULL, HCI_CMD_TIMEOUT);
		if (err)
			bt_dev_warn(hdev, "Failed to cancel inquiry %d", err);
	}

	conn->state = BT_CONNECT;
	conn->out = true;
	conn->role = HCI_ROLE_MASTER;

	conn->attempt++;

	conn->link_policy = hdev->link_policy;

	memset(&cp, 0, sizeof(cp));
	bacpy(&cp.bdaddr, &conn->dst);
	cp.pscan_rep_mode = 0x02;

	ie = hci_inquiry_cache_lookup(hdev, &conn->dst);
	if (ie) {
		if (inquiry_entry_age(ie) <= INQUIRY_ENTRY_AGE_MAX) {
			cp.pscan_rep_mode = ie->data.pscan_rep_mode;
			cp.pscan_mode     = ie->data.pscan_mode;
			cp.clock_offset   = ie->data.clock_offset |
					    cpu_to_le16(0x8000);
		}

		memcpy(conn->dev_class, ie->data.dev_class, 3);
	}

	cp.pkt_type = cpu_to_le16(conn->pkt_type);
	if (lmp_rswitch_capable(hdev) && !(hdev->link_mode & HCI_LM_MASTER))
		cp.role_switch = 0x01;
	else
		cp.role_switch = 0x00;

	return __hci_cmd_sync_status_sk(hdev, HCI_OP_CREATE_CONN,
					sizeof(cp), &cp,
					HCI_EV_CONN_COMPLETE,
					conn->conn_timeout, NULL);
}

int hci_connect_acl_sync(struct hci_dev *hdev, struct hci_conn *conn)
{
	return hci_cmd_sync_queue_once(hdev, hci_acl_create_conn_sync, conn,
				       NULL);
}

static void create_le_conn_complete(struct hci_dev *hdev, void *data, int err)
{
	struct hci_conn *conn = data;

	bt_dev_dbg(hdev, "err %d", err);

	if (err == -ECANCELED)
		return;

	hci_dev_lock(hdev);

	if (!hci_conn_valid(hdev, conn))
		goto done;

	if (!err) {
		hci_connect_le_scan_cleanup(conn, 0x00);
		goto done;
	}

	/* Check if connection is still pending */
	if (conn != hci_lookup_le_connect(hdev))
		goto done;

	/* Flush to make sure we send create conn cancel command if needed */
	flush_delayed_work(&conn->le_conn_timeout);
	hci_conn_failed(conn, bt_status(err));

done:
	hci_dev_unlock(hdev);
}

int hci_connect_le_sync(struct hci_dev *hdev, struct hci_conn *conn)
{
	return hci_cmd_sync_queue_once(hdev, hci_le_create_conn_sync, conn,
				       create_le_conn_complete);
}

int hci_cancel_connect_sync(struct hci_dev *hdev, struct hci_conn *conn)
{
	if (conn->state != BT_OPEN)
		return -EINVAL;

	switch (conn->type) {
	case ACL_LINK:
		return !hci_cmd_sync_dequeue_once(hdev,
						  hci_acl_create_conn_sync,
						  conn, NULL);
	case LE_LINK:
		return !hci_cmd_sync_dequeue_once(hdev, hci_le_create_conn_sync,
						  conn, create_le_conn_complete);
	}

	return -ENOENT;
}

int hci_le_conn_update_sync(struct hci_dev *hdev, struct hci_conn *conn,
			    struct hci_conn_params *params)
{
	struct hci_cp_le_conn_update cp;

	memset(&cp, 0, sizeof(cp));
	cp.handle		= cpu_to_le16(conn->handle);
	cp.conn_interval_min	= cpu_to_le16(params->conn_min_interval);
	cp.conn_interval_max	= cpu_to_le16(params->conn_max_interval);
	cp.conn_latency		= cpu_to_le16(params->conn_latency);
	cp.supervision_timeout	= cpu_to_le16(params->supervision_timeout);
	cp.min_ce_len		= cpu_to_le16(0x0000);
	cp.max_ce_len		= cpu_to_le16(0x0000);

	return __hci_cmd_sync_status(hdev, HCI_OP_LE_CONN_UPDATE,
				     sizeof(cp), &cp, HCI_CMD_TIMEOUT);
}

static void create_pa_complete(struct hci_dev *hdev, void *data, int err)
{
	struct hci_conn *conn = data;
	struct hci_conn *pa_sync;

	bt_dev_dbg(hdev, "err %d", err);

	if (err == -ECANCELED)
		return;

	hci_dev_lock(hdev);

	hci_dev_clear_flag(hdev, HCI_PA_SYNC);

	if (!hci_conn_valid(hdev, conn))
		clear_bit(HCI_CONN_CREATE_PA_SYNC, &conn->flags);

	if (!err)
		goto unlock;

	/* Add connection to indicate PA sync error */
	pa_sync = hci_conn_add_unset(hdev, BIS_LINK, BDADDR_ANY,
				     HCI_ROLE_SLAVE);

	if (IS_ERR(pa_sync))
		goto unlock;

	set_bit(HCI_CONN_PA_SYNC_FAILED, &pa_sync->flags);

	/* Notify iso layer */
	hci_connect_cfm(pa_sync, bt_status(err));

unlock:
	hci_dev_unlock(hdev);
}

static int hci_le_pa_create_sync(struct hci_dev *hdev, void *data)
{
	struct hci_cp_le_pa_create_sync cp;
	struct hci_conn *conn = data;
	struct bt_iso_qos *qos = &conn->iso_qos;
	int err;

	if (!hci_conn_valid(hdev, conn))
		return -ECANCELED;

	if (conn->sync_handle != HCI_SYNC_HANDLE_INVALID)
		return -EINVAL;

	if (hci_dev_test_and_set_flag(hdev, HCI_PA_SYNC))
		return -EBUSY;

	/* Stop scanning if SID has not been set and active scanning is enabled
	 * so we use passive scanning which will be scanning using the allow
	 * list programmed to contain only the connection address.
	 */
	if (conn->sid == HCI_SID_INVALID &&
	    hci_dev_test_flag(hdev, HCI_LE_SCAN)) {
		hci_scan_disable_sync(hdev);
		hci_dev_set_flag(hdev, HCI_LE_SCAN_INTERRUPTED);
		hci_discovery_set_state(hdev, DISCOVERY_STOPPED);
	}

	/* Mark HCI_CONN_CREATE_PA_SYNC so hci_update_passive_scan_sync can
	 * program the address in the allow list so PA advertisements can be
	 * received.
	 */
	set_bit(HCI_CONN_CREATE_PA_SYNC, &conn->flags);

	hci_update_passive_scan_sync(hdev);

	/* SID has not been set listen for HCI_EV_LE_EXT_ADV_REPORT to update
	 * it.
	 */
	if (conn->sid == HCI_SID_INVALID)
		__hci_cmd_sync_status_sk(hdev, HCI_OP_NOP, 0, NULL,
					 HCI_EV_LE_EXT_ADV_REPORT,
					 conn->conn_timeout, NULL);

	memset(&cp, 0, sizeof(cp));
	cp.options = qos->bcast.options;
	cp.sid = conn->sid;
	cp.addr_type = conn->dst_type;
	bacpy(&cp.addr, &conn->dst);
	cp.skip = cpu_to_le16(qos->bcast.skip);
	cp.sync_timeout = cpu_to_le16(qos->bcast.sync_timeout);
	cp.sync_cte_type = qos->bcast.sync_cte_type;

	/* The spec allows only one pending LE Periodic Advertising Create
	 * Sync command at a time so we forcefully wait for PA Sync Established
	 * event since cmd_work can only schedule one command at a time.
	 *
	 * BLUETOOTH CORE SPECIFICATION Version 5.3 | Vol 4, Part E
	 * page 2493:
	 *
	 * If the Host issues this command when another HCI_LE_Periodic_
	 * Advertising_Create_Sync command is pending, the Controller shall
	 * return the error code Command Disallowed (0x0C).
	 */
	err = __hci_cmd_sync_status_sk(hdev, HCI_OP_LE_PA_CREATE_SYNC,
				       sizeof(cp), &cp,
				       HCI_EV_LE_PA_SYNC_ESTABLISHED,
				       conn->conn_timeout, NULL);
	if (err == -ETIMEDOUT)
		__hci_cmd_sync_status(hdev, HCI_OP_LE_PA_CREATE_SYNC_CANCEL,
				      0, NULL, HCI_CMD_TIMEOUT);

	return err;
}

int hci_connect_pa_sync(struct hci_dev *hdev, struct hci_conn *conn)
{
	return hci_cmd_sync_queue_once(hdev, hci_le_pa_create_sync, conn,
				       create_pa_complete);
}

static void create_big_complete(struct hci_dev *hdev, void *data, int err)
{
	struct hci_conn *conn = data;

	bt_dev_dbg(hdev, "err %d", err);

	if (err == -ECANCELED)
		return;

	if (hci_conn_valid(hdev, conn))
		clear_bit(HCI_CONN_CREATE_BIG_SYNC, &conn->flags);
}

static int hci_le_big_create_sync(struct hci_dev *hdev, void *data)
{
	DEFINE_FLEX(struct hci_cp_le_big_create_sync, cp, bis, num_bis, 0x11);
	struct hci_conn *conn = data;
	struct bt_iso_qos *qos = &conn->iso_qos;
	int err;

	if (!hci_conn_valid(hdev, conn))
		return -ECANCELED;

	set_bit(HCI_CONN_CREATE_BIG_SYNC, &conn->flags);

	memset(cp, 0, sizeof(*cp));
	cp->handle = qos->bcast.big;
	cp->sync_handle = cpu_to_le16(conn->sync_handle);
	cp->encryption = qos->bcast.encryption;
	memcpy(cp->bcode, qos->bcast.bcode, sizeof(cp->bcode));
	cp->mse = qos->bcast.mse;
	cp->timeout = cpu_to_le16(qos->bcast.timeout);
	cp->num_bis = conn->num_bis;
	memcpy(cp->bis, conn->bis, conn->num_bis);

	/* The spec allows only one pending LE BIG Create Sync command at
	 * a time, so we forcefully wait for BIG Sync Established event since
	 * cmd_work can only schedule one command at a time.
	 *
	 * BLUETOOTH CORE SPECIFICATION Version 5.3 | Vol 4, Part E
	 * page 2586:
	 *
	 * If the Host sends this command when the Controller is in the
	 * process of synchronizing to any BIG, i.e. the HCI_LE_BIG_Sync_
	 * Established event has not been generated, the Controller shall
	 * return the error code Command Disallowed (0x0C).
	 */
	err = __hci_cmd_sync_status_sk(hdev, HCI_OP_LE_BIG_CREATE_SYNC,
				       struct_size(cp, bis, cp->num_bis), cp,
				       HCI_EVT_LE_BIG_SYNC_ESTABLISHED,
				       conn->conn_timeout, NULL);
	if (err == -ETIMEDOUT)
		hci_le_big_terminate_sync(hdev, cp->handle);

	return err;
}

int hci_connect_big_sync(struct hci_dev *hdev, struct hci_conn *conn)
{
	return hci_cmd_sync_queue_once(hdev, hci_le_big_create_sync, conn,
				       create_big_complete);
}<|MERGE_RESOLUTION|>--- conflicted
+++ resolved
@@ -42,11 +42,7 @@
 		if (sk)
 			sock_put(sk);
 
-<<<<<<< HEAD
-		hdev->req_skb = skb_get(skb);/*设备同步返回skb*/
-=======
-		hdev->req_rsp = skb_get(skb);
->>>>>>> 155a3c00
+		hdev->req_rsp = skb_get(skb);/*设备同步返回skb*/
 	}
 
 	wake_up_interruptible(&hdev->req_wait_q);
@@ -177,11 +173,7 @@
 
 	bt_dev_dbg(hdev, "Opcode 0x%4.4x", opcode);
 
-<<<<<<< HEAD
-	hci_req_init(&req, hdev);/*初始化req*/
-=======
-	hci_request_init(&req, hdev);
->>>>>>> 155a3c00
+	hci_request_init(&req, hdev);/*初始化req*/
 
 	/*添加cmd*/
 	hci_cmd_sync_add(&req, opcode, plen, param, event, sk);
@@ -189,12 +181,8 @@
 	/*同步请求标记req pending*/
 	hdev->req_status = HCI_REQ_PEND;
 
-<<<<<<< HEAD
 	/*运行此cmd*/
-	err = hci_cmd_sync_run(&req);
-=======
 	err = hci_req_sync_run(&req);
->>>>>>> 155a3c00
 	if (err < 0)
 		return ERR_PTR(err);
 
@@ -235,17 +223,13 @@
 		return ERR_PTR(err);
 	}
 
-<<<<<<< HEAD
-	return skb;/*成功响应，返回此skb*/
-=======
 	/* If command return a status event skb will be set to NULL as there are
 	 * no parameters.
 	 */
 	if (!skb)
 		return ERR_PTR(-ENODATA);
 
-	return skb;
->>>>>>> 155a3c00
+	return skb;/*成功响应，返回此skb*/
 }
 EXPORT_SYMBOL(__hci_cmd_sync_sk);
 
@@ -322,9 +306,6 @@
 }
 EXPORT_SYMBOL(__hci_cmd_sync_status);
 
-<<<<<<< HEAD
-/*执行sync worker*/
-=======
 int hci_cmd_sync_status(struct hci_dev *hdev, u16 opcode, u32 plen,
 			const void *param, u32 timeout)
 {
@@ -338,7 +319,7 @@
 }
 EXPORT_SYMBOL(hci_cmd_sync_status);
 
->>>>>>> 155a3c00
+/*执行sync worker*/
 static void hci_cmd_sync_work(struct work_struct *work)
 {
 	/*获得对应的hci设备*/
@@ -708,6 +689,7 @@
 	bt_dev_dbg(hdev, "err 0x%2.2x", err);
 
 	if (hdev->req_status == HCI_REQ_PEND) {
+		/*标记此请求被取消*/
 		hdev->req_result = err;
 		hdev->req_status = HCI_REQ_CANCELED;
 
@@ -726,15 +708,10 @@
 	bt_dev_dbg(hdev, "err 0x%2.2x", err);
 
 	if (hdev->req_status == HCI_REQ_PEND) {
-<<<<<<< HEAD
-		/*标记此请求被取消*/
-		hdev->req_result = err;
-=======
 		/* req_result is __u32 so error must be positive to be properly
 		 * propagated.
 		 */
 		hdev->req_result = err < 0 ? -err : err;
->>>>>>> 155a3c00
 		hdev->req_status = HCI_REQ_CANCELED;
 
 		wake_up_interruptible(&hdev->req_wait_q);
