--- conflicted
+++ resolved
@@ -483,13 +483,8 @@
 		if (test_bit(HCI_QUIRK_RAW_DEVICE, &d->quirks))
 			continue;
 
-<<<<<<< HEAD
-		if (d->dev_type == HCI_PRIMARY &&
-		    !hci_dev_test_flag(d, HCI_UNCONFIGURED)) {
+		if (!hci_dev_test_flag(d, HCI_UNCONFIGURED)) {
 			/*填写primary设备唯一编号*/
-=======
-		if (!hci_dev_test_flag(d, HCI_UNCONFIGURED)) {
->>>>>>> 155a3c00
 			rp->index[count++] = cpu_to_le16(d->id);
 			bt_dev_dbg(hdev, "Added hci%u", d->id);
 		}
@@ -1356,13 +1351,9 @@
 	struct mgmt_mode *cp;
 
 	/* Make sure cmd still outstanding. */
-<<<<<<< HEAD
-	if (cmd != pending_find(MGMT_OP_SET_POWERED, hdev))
-		/*取对应的cmd*/
-=======
 	if (err == -ECANCELED ||
 	    cmd != pending_find(MGMT_OP_SET_POWERED, hdev))
->>>>>>> 155a3c00
+		/*取对应的cmd*/
 		return;
 
 	cp = cmd->param;
@@ -1426,9 +1417,6 @@
 
 	hci_dev_lock(hdev);
 
-<<<<<<< HEAD
-	/*此hdev已在set powered,响应busy*/
-=======
 	if (!cp->val) {
 		if (hci_dev_test_flag(hdev, HCI_POWERING_DOWN)) {
 			err = mgmt_cmd_status(sk, hdev->id, MGMT_OP_SET_POWERED,
@@ -1437,7 +1425,7 @@
 		}
 	}
 
->>>>>>> 155a3c00
+	/*此hdev已在set powered,响应busy*/
 	if (pending_find(MGMT_OP_SET_POWERED, hdev)) {
 		err = mgmt_cmd_status(sk, hdev->id, MGMT_OP_SET_POWERED,
 				      MGMT_STATUS_BUSY);
@@ -5476,17 +5464,11 @@
 		hci_update_passive_scan(hdev);
 	}
 
-<<<<<<< HEAD
 	/*响应执行结果*/
-	mgmt_cmd_complete(cmd->sk, cmd->index, cmd->opcode,
+	mgmt_cmd_complete(cmd->sk, cmd->hdev->id, cmd->opcode,
 			  mgmt_status(status), &rp, sizeof(rp));
 	/*cmd已执行完成，将其自pending链表上移除*/
-	mgmt_pending_remove(cmd);
-=======
-	mgmt_cmd_complete(cmd->sk, cmd->hdev->id, cmd->opcode,
-			  mgmt_status(status), &rp, sizeof(rp));
 	mgmt_pending_free(cmd);
->>>>>>> 155a3c00
 
 	hci_dev_unlock(hdev);
 	bt_dev_dbg(hdev, "remove monitor %d complete, status %d",
@@ -5523,25 +5505,16 @@
 		goto unlock;
 	}
 
-<<<<<<< HEAD
 	/*添加pending操作MGMT_OP_REMOVE_ADV_MONITOR*/
-	cmd = mgmt_pending_add(sk, MGMT_OP_REMOVE_ADV_MONITOR, hdev, data, len);
-=======
 	cmd = mgmt_pending_new(sk, MGMT_OP_REMOVE_ADV_MONITOR, hdev, data, len);
->>>>>>> 155a3c00
 	if (!cmd) {
 		status = MGMT_STATUS_NO_RESOURCES;
 		goto unlock;
 	}
 
-<<<<<<< HEAD
 	/*具体执行此请求，这里加入队列按序处理回调*/
-	err = hci_cmd_sync_queue(hdev, mgmt_remove_adv_monitor_sync, cmd,
-				 mgmt_remove_adv_monitor_complete);
-=======
 	err = hci_cmd_sync_submit(hdev, mgmt_remove_adv_monitor_sync, cmd,
 				  mgmt_remove_adv_monitor_complete);
->>>>>>> 155a3c00
 
 	if (err) {
 		mgmt_pending_free(cmd);
@@ -9438,35 +9411,15 @@
 	if (test_bit(HCI_QUIRK_RAW_DEVICE, &hdev->quirks))
 		return;
 
-<<<<<<< HEAD
-	switch (hdev->dev_type) {
-	case HCI_PRIMARY:
-		if (hci_dev_test_flag(hdev, HCI_UNCONFIGURED)) {
-			mgmt_index_event(MGMT_EV_UNCONF_INDEX_ADDED, hdev,
-					 NULL, 0, HCI_MGMT_UNCONF_INDEX_EVENTS);
-			ev.type = 0x01;
-		} else {
-			/*构造并发送MGMT_EV_INDEX_ADDED事件*/
-			mgmt_index_event(MGMT_EV_INDEX_ADDED, hdev, NULL, 0,
-					 HCI_MGMT_INDEX_EVENTS);
-			ev.type = 0x00;
-		}
-		break;
-	case HCI_AMP:
-		ev.type = 0x02;
-		break;
-	default:
-		return;
-=======
 	if (hci_dev_test_flag(hdev, HCI_UNCONFIGURED)) {
 		mgmt_index_event(MGMT_EV_UNCONF_INDEX_ADDED, hdev, NULL, 0,
 				 HCI_MGMT_UNCONF_INDEX_EVENTS);
 		ev.type = 0x01;
 	} else {
+		/*构造并发送MGMT_EV_INDEX_ADDED事件*/
 		mgmt_index_event(MGMT_EV_INDEX_ADDED, hdev, NULL, 0,
 				 HCI_MGMT_INDEX_EVENTS);
 		ev.type = 0x00;
->>>>>>> 155a3c00
 	}
 
 	ev.bus = hdev->bus;
@@ -9485,33 +9438,15 @@
 
 	mgmt_pending_foreach(0, hdev, true, cmd_complete_rsp, &match);
 
-<<<<<<< HEAD
-		if (hci_dev_test_flag(hdev, HCI_UNCONFIGURED)) {
-			mgmt_index_event(MGMT_EV_UNCONF_INDEX_REMOVED, hdev,
-					 NULL, 0, HCI_MGMT_UNCONF_INDEX_EVENTS);
-			ev.type = 0x01;
-		} else {
-			/*构造并发送MGMT_EV_INDEX_REMOVED事件*/
-			mgmt_index_event(MGMT_EV_INDEX_REMOVED, hdev, NULL, 0,
-					 HCI_MGMT_INDEX_EVENTS);
-			ev.type = 0x00;
-		}
-		break;
-	case HCI_AMP:
-		ev.type = 0x02;
-		break;
-	default:
-		return;
-=======
 	if (hci_dev_test_flag(hdev, HCI_UNCONFIGURED)) {
 		mgmt_index_event(MGMT_EV_UNCONF_INDEX_REMOVED, hdev, NULL, 0,
 				 HCI_MGMT_UNCONF_INDEX_EVENTS);
 		ev.type = 0x01;
 	} else {
+		/*构造并发送MGMT_EV_INDEX_REMOVED事件*/
 		mgmt_index_event(MGMT_EV_INDEX_REMOVED, hdev, NULL, 0,
 				 HCI_MGMT_INDEX_EVENTS);
 		ev.type = 0x00;
->>>>>>> 155a3c00
 	}
 
 	ev.bus = hdev->bus;
