--- conflicted
+++ resolved
@@ -1420,13 +1420,9 @@
 		goto failed;
 	}
 
-<<<<<<< HEAD
+	/* Cancel potentially blocking sync operation before power off */
 	/*同步cmd入队，使set_powered_sync执行powered处理，
 	 * 使mgmt_set_powered_complete移除上述的mgmt_pending中对应的工作*/
-	err = hci_cmd_sync_queue(hdev, set_powered_sync, cmd,
-				 mgmt_set_powered_complete);
-=======
-	/* Cancel potentially blocking sync operation before power off */
 	if (cp->val == 0x00) {
 		__hci_cmd_sync_cancel(hdev, -EHOSTDOWN);
 		err = hci_cmd_sync_queue(hdev, set_powered_sync, cmd,
@@ -1436,7 +1432,6 @@
 		err = hci_cmd_sync_submit(hdev, set_powered_sync, cmd,
 					  mgmt_set_powered_complete);
 	}
->>>>>>> 9d1694dc
 
 	if (err < 0)
 		mgmt_pending_remove(cmd);
