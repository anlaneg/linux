/*
   BNEP implementation for Linux Bluetooth stack (BlueZ).
   Copyright (C) 2001-2002 Inventel Systemes
   Written 2001-2002 by
	Clément Moreau <clement.moreau@inventel.fr>
	David Libault  <david.libault@inventel.fr>

   Copyright (C) 2002 Maxim Krasnyansky <maxk@qualcomm.com>

   This program is free software; you can redistribute it and/or modify
   it under the terms of the GNU General Public License version 2 as
   published by the Free Software Foundation;

   THE SOFTWARE IS PROVIDED "AS IS", WITHOUT WARRANTY OF ANY KIND, EXPRESS
   OR IMPLIED, INCLUDING BUT NOT LIMITED TO THE WARRANTIES OF MERCHANTABILITY,
   FITNESS FOR A PARTICULAR PURPOSE AND NONINFRINGEMENT OF THIRD PARTY RIGHTS.
   IN NO EVENT SHALL THE COPYRIGHT HOLDER(S) AND AUTHOR(S) BE LIABLE FOR ANY
   CLAIM, OR ANY SPECIAL INDIRECT OR CONSEQUENTIAL DAMAGES, OR ANY DAMAGES
   WHATSOEVER RESULTING FROM LOSS OF USE, DATA OR PROFITS, WHETHER IN AN
   ACTION OF CONTRACT, NEGLIGENCE OR OTHER TORTIOUS ACTION, ARISING OUT OF
   OR IN CONNECTION WITH THE USE OR PERFORMANCE OF THIS SOFTWARE.

   ALL LIABILITY, INCLUDING LIABILITY FOR INFRINGEMENT OF ANY PATENTS,
   COPYRIGHTS, TRADEMARKS OR OTHER RIGHTS, RELATING TO USE OF THIS
   SOFTWARE IS DISCLAIMED.
*/

#include <linux/module.h>
#include <linux/kthread.h>
#include <linux/file.h>
#include <linux/etherdevice.h>
#include <linux/unaligned.h>

#include <net/bluetooth/bluetooth.h>
#include <net/bluetooth/l2cap.h>
#include <net/bluetooth/hci_core.h>

#include "bnep.h"

#define VERSION "1.3"

static bool compress_src = true;
static bool compress_dst = true;

static LIST_HEAD(bnep_session_list);
static DECLARE_RWSEM(bnep_session_sem);

static struct bnep_session *__bnep_get_session(u8 *dst)
{
	struct bnep_session *s;

	BT_DBG("");

	list_for_each_entry(s, &bnep_session_list, list)
		if (ether_addr_equal(dst, s->eh.h_source))
			return s;

	return NULL;
}

static void __bnep_link_session(struct bnep_session *s)
{
	list_add(&s->list, &bnep_session_list);
}

static void __bnep_unlink_session(struct bnep_session *s)
{
	list_del(&s->list);
}

static int bnep_send(struct bnep_session *s, void *data, size_t len)
{
	struct socket *sock = s->sock;
	struct kvec iv = { data, len };

	return kernel_sendmsg(sock, &s->msg, &iv, 1, len);
}

static int bnep_send_rsp(struct bnep_session *s, u8 ctrl, u16 resp)
{
	struct bnep_control_rsp rsp;
	rsp.type = BNEP_CONTROL;
	rsp.ctrl = ctrl;
	rsp.resp = htons(resp);
	return bnep_send(s, &rsp, sizeof(rsp));
}

#ifdef CONFIG_BT_BNEP_PROTO_FILTER
static inline void bnep_set_default_proto_filter(struct bnep_session *s)
{
	/* (IPv4, ARP)  */
	s->proto_filter[0].start = ETH_P_IP;
	s->proto_filter[0].end   = ETH_P_ARP;
	/* (RARP, AppleTalk) */
	s->proto_filter[1].start = ETH_P_RARP;
	s->proto_filter[1].end   = ETH_P_AARP;
	/* (IPX, IPv6) */
	s->proto_filter[2].start = ETH_P_IPX;
	s->proto_filter[2].end   = ETH_P_IPV6;
}
#endif

static int bnep_ctrl_set_netfilter(struct bnep_session *s, __be16 *data, int len)
{
	int n;

	if (len < 2)
		return -EILSEQ;

	n = get_unaligned_be16(data);
	data++;
	len -= 2;

	if (len < n)
		return -EILSEQ;

	BT_DBG("filter len %d", n);

#ifdef CONFIG_BT_BNEP_PROTO_FILTER
	n /= 4;
	if (n <= BNEP_MAX_PROTO_FILTERS) {
		struct bnep_proto_filter *f = s->proto_filter;
		int i;

		for (i = 0; i < n; i++) {
			f[i].start = get_unaligned_be16(data++);
			f[i].end   = get_unaligned_be16(data++);

			BT_DBG("proto filter start %u end %u",
			       f[i].start, f[i].end);
		}

		if (i < BNEP_MAX_PROTO_FILTERS)
			memset(f + i, 0, sizeof(*f));

		if (n == 0)
			bnep_set_default_proto_filter(s);

		bnep_send_rsp(s, BNEP_FILTER_NET_TYPE_RSP, BNEP_SUCCESS);
	} else {
		bnep_send_rsp(s, BNEP_FILTER_NET_TYPE_RSP, BNEP_FILTER_LIMIT_REACHED);
	}
#else
	bnep_send_rsp(s, BNEP_FILTER_NET_TYPE_RSP, BNEP_FILTER_UNSUPPORTED_REQ);
#endif
	return 0;
}

static int bnep_ctrl_set_mcfilter(struct bnep_session *s, u8 *data, int len)
{
	int n;

	if (len < 2)
		return -EILSEQ;

	n = get_unaligned_be16(data);
	data += 2;
	len -= 2;

	if (len < n)
		return -EILSEQ;

	BT_DBG("filter len %d", n);

#ifdef CONFIG_BT_BNEP_MC_FILTER
	n /= (ETH_ALEN * 2);

	if (n > 0) {
		int i;

		s->mc_filter = 0;

		/* Always send broadcast */
		set_bit(bnep_mc_hash(s->dev->broadcast), (ulong *) &s->mc_filter);

		/* Add address ranges to the multicast hash */
		for (; n > 0; n--) {
			u8 a1[6], *a2;

			memcpy(a1, data, ETH_ALEN);
			data += ETH_ALEN;
			a2 = data;
			data += ETH_ALEN;

			BT_DBG("mc filter %pMR -> %pMR", a1, a2);

			/* Iterate from a1 to a2 */
			set_bit(bnep_mc_hash(a1), (ulong *) &s->mc_filter);
			while (memcmp(a1, a2, 6) < 0 && s->mc_filter != ~0LL) {
				/* Increment a1 */
				i = 5;
				while (i >= 0 && ++a1[i--] == 0)
					;

				set_bit(bnep_mc_hash(a1), (ulong *) &s->mc_filter);
			}
		}
	}

	BT_DBG("mc filter hash 0x%llx", s->mc_filter);

	bnep_send_rsp(s, BNEP_FILTER_MULTI_ADDR_RSP, BNEP_SUCCESS);
#else
	bnep_send_rsp(s, BNEP_FILTER_MULTI_ADDR_RSP, BNEP_FILTER_UNSUPPORTED_REQ);
#endif
	return 0;
}

static int bnep_rx_control(struct bnep_session *s, void *data, int len)
{
	u8  cmd = *(u8 *)data;
	int err = 0;

	data++;
	len--;

	switch (cmd) {
	case BNEP_CMD_NOT_UNDERSTOOD:
	case BNEP_SETUP_CONN_RSP:
	case BNEP_FILTER_NET_TYPE_RSP:
	case BNEP_FILTER_MULTI_ADDR_RSP:
		/* Ignore these for now */
		break;

	case BNEP_FILTER_NET_TYPE_SET:
		err = bnep_ctrl_set_netfilter(s, data, len);
		break;

	case BNEP_FILTER_MULTI_ADDR_SET:
		err = bnep_ctrl_set_mcfilter(s, data, len);
		break;

	case BNEP_SETUP_CONN_REQ:
		/* Successful response should be sent only once */
		if (test_bit(BNEP_SETUP_RESPONSE, &s->flags) &&
		    !test_and_set_bit(BNEP_SETUP_RSP_SENT, &s->flags))
			err = bnep_send_rsp(s, BNEP_SETUP_CONN_RSP,
					    BNEP_SUCCESS);
		else
			err = bnep_send_rsp(s, BNEP_SETUP_CONN_RSP,
					    BNEP_CONN_NOT_ALLOWED);
		break;

	default: {
			u8 pkt[3];
			pkt[0] = BNEP_CONTROL;
			pkt[1] = BNEP_CMD_NOT_UNDERSTOOD;
			pkt[2] = cmd;
			err = bnep_send(s, pkt, sizeof(pkt));
		}
		break;
	}

	return err;
}

static int bnep_rx_extension(struct bnep_session *s, struct sk_buff *skb)
{
	struct bnep_ext_hdr *h;
	int err = 0;

	do {
		h = (void *) skb->data;
		if (!skb_pull(skb, sizeof(*h))) {
			err = -EILSEQ;
			break;
		}

		BT_DBG("type 0x%x len %u", h->type, h->len);

		switch (h->type & BNEP_TYPE_MASK) {
		case BNEP_EXT_CONTROL:
			bnep_rx_control(s, skb->data, skb->len);
			break;

		default:
			/* Unknown extension, skip it. */
			break;
		}

		if (!skb_pull(skb, h->len)) {
			err = -EILSEQ;
			break;
		}
	} while (!err && (h->type & BNEP_EXT_HEADER));

	return err;
}

static u8 __bnep_rx_hlen[] = {
	ETH_HLEN,     /* BNEP_GENERAL */
	0,            /* BNEP_CONTROL */
	2,            /* BNEP_COMPRESSED */
	ETH_ALEN + 2, /* BNEP_COMPRESSED_SRC_ONLY */
	ETH_ALEN + 2  /* BNEP_COMPRESSED_DST_ONLY */
};

static int bnep_rx_frame(struct bnep_session *s, struct sk_buff *skb)
{
	struct net_device *dev = s->dev;
	struct sk_buff *nskb;
	u8 type, ctrl_type;

	dev->stats.rx_bytes += skb->len;

	type = *(u8 *) skb->data;
	skb_pull(skb, 1);
	ctrl_type = *(u8 *)skb->data;

	if ((type & BNEP_TYPE_MASK) >= sizeof(__bnep_rx_hlen))
		goto badframe;

	if ((type & BNEP_TYPE_MASK) == BNEP_CONTROL) {
		if (bnep_rx_control(s, skb->data, skb->len) < 0) {
			dev->stats.tx_errors++;
			kfree_skb(skb);
			return 0;
		}

		if (!(type & BNEP_EXT_HEADER)) {
			kfree_skb(skb);
			return 0;
		}

		/* Verify and pull ctrl message since it's already processed */
		switch (ctrl_type) {
		case BNEP_SETUP_CONN_REQ:
			/* Pull: ctrl type (1 b), len (1 b), data (len bytes) */
			if (!skb_pull(skb, 2 + *(u8 *)(skb->data + 1) * 2))
				goto badframe;
			break;
		case BNEP_FILTER_MULTI_ADDR_SET:
		case BNEP_FILTER_NET_TYPE_SET:
			/* Pull: ctrl type (1 b), len (2 b), data (len bytes) */
			if (!skb_pull(skb, 3 + *(u16 *)(skb->data + 1) * 2))
				goto badframe;
			break;
		default:
			kfree_skb(skb);
			return 0;
		}
	} else {
		skb_reset_mac_header(skb);

		/* Verify and pull out header */
		if (!skb_pull(skb, __bnep_rx_hlen[type & BNEP_TYPE_MASK]))
			goto badframe;

		s->eh.h_proto = get_unaligned((__be16 *) (skb->data - 2));
	}

	if (type & BNEP_EXT_HEADER) {
		if (bnep_rx_extension(s, skb) < 0)
			goto badframe;
	}

	/* Strip 802.1p header */
	if (ntohs(s->eh.h_proto) == ETH_P_8021Q) {
		if (!skb_pull(skb, 4))
			goto badframe;
		s->eh.h_proto = get_unaligned((__be16 *) (skb->data - 2));
	}

	/* We have to alloc new skb and copy data here :(. Because original skb
	 * may not be modified and because of the alignment requirements. */
	nskb = alloc_skb(2 + ETH_HLEN + skb->len, GFP_KERNEL);
	if (!nskb) {
		dev->stats.rx_dropped++;
		kfree_skb(skb);
		return -ENOMEM;
	}
	skb_reserve(nskb, 2);

	/* Decompress header and construct ether frame */
	switch (type & BNEP_TYPE_MASK) {
	case BNEP_COMPRESSED:
		__skb_put_data(nskb, &s->eh, ETH_HLEN);
		break;

	case BNEP_COMPRESSED_SRC_ONLY:
		__skb_put_data(nskb, s->eh.h_dest, ETH_ALEN);
		__skb_put_data(nskb, skb_mac_header(skb), ETH_ALEN);
		put_unaligned(s->eh.h_proto, (__be16 *) __skb_put(nskb, 2));
		break;

	case BNEP_COMPRESSED_DST_ONLY:
		__skb_put_data(nskb, skb_mac_header(skb), ETH_ALEN);
		__skb_put_data(nskb, s->eh.h_source, ETH_ALEN);
		put_unaligned(s->eh.h_proto, (__be16 *)__skb_put(nskb, 2));
		break;

	case BNEP_GENERAL:
		__skb_put_data(nskb, skb_mac_header(skb), ETH_ALEN * 2);
		put_unaligned(s->eh.h_proto, (__be16 *) __skb_put(nskb, 2));
		break;
	}

	skb_copy_from_linear_data(skb, __skb_put(nskb, skb->len), skb->len);
	kfree_skb(skb);

	dev->stats.rx_packets++;
	nskb->ip_summed = CHECKSUM_NONE;
	nskb->protocol  = eth_type_trans(nskb, dev);
	netif_rx(nskb);/*将报文送网络协议栈*/
	return 0;

badframe:
	dev->stats.rx_errors++;
	kfree_skb(skb);
	return 0;
}

static u8 __bnep_tx_types[] = {
	BNEP_GENERAL,
	BNEP_COMPRESSED_SRC_ONLY,
	BNEP_COMPRESSED_DST_ONLY,
	BNEP_COMPRESSED
};

static int bnep_tx_frame(struct bnep_session *s, struct sk_buff *skb)
{
	struct ethhdr *eh = (void *) skb->data;
	struct socket *sock = s->sock;
	struct kvec iv[3];
	int len = 0, il = 0;
	u8 type = 0;

	BT_DBG("skb %p dev %p type %u", skb, skb->dev, skb->pkt_type);

	if (!skb->dev) {
		/* Control frame sent by us */
		goto send;
	}

	iv[il++] = (struct kvec) { &type, 1 };
	len++;

	if (compress_src && ether_addr_equal(eh->h_dest, s->eh.h_source))
		type |= 0x01;

	if (compress_dst && ether_addr_equal(eh->h_source, s->eh.h_dest))
		type |= 0x02;

	if (type)
		skb_pull(skb, ETH_ALEN * 2);

	type = __bnep_tx_types[type];
	switch (type) {
	case BNEP_COMPRESSED_SRC_ONLY:
		iv[il++] = (struct kvec) { eh->h_source, ETH_ALEN };
		len += ETH_ALEN;
		break;

	case BNEP_COMPRESSED_DST_ONLY:
		iv[il++] = (struct kvec) { eh->h_dest, ETH_ALEN };
		len += ETH_ALEN;
		break;
	}

send:
	iv[il++] = (struct kvec) { skb->data, skb->len };
	len += skb->len;

	/* FIXME: linearize skb */
	{
		len = kernel_sendmsg(sock, &s->msg, iv, il, len);
	}
	kfree_skb(skb);

	if (len > 0) {
		s->dev->stats.tx_bytes += len;
		s->dev->stats.tx_packets++;
		return 0;
	}

	return len;
}

static int bnep_session(void *arg)
{
	struct bnep_session *s = arg;
	struct net_device *dev = s->dev;
	struct sock *sk = s->sock->sk;
	struct sk_buff *skb;
	DEFINE_WAIT_FUNC(wait, woken_wake_function);

	BT_DBG("");

	set_user_nice(current, -15);

	add_wait_queue(sk_sleep(sk), &wait);
	while (1) {
		if (atomic_read(&s->terminate))
			break;
		/* RX */
		while ((skb = skb_dequeue(&sk->sk_receive_queue))) {
			/*自sk->sk_receive_queue拿到skb,送网络协议栈*/
			skb_orphan(skb);
			if (!skb_linearize(skb))
				bnep_rx_frame(s, skb);
			else
				kfree_skb(skb);
		}

		if (sk->sk_state != BT_CONNECTED)
			break;

		/* TX */
		while ((skb = skb_dequeue(&sk->sk_write_queue)))
			/*自sk->sk_write_queue拿到skb,送蓝牙发送*/
			if (bnep_tx_frame(s, skb))
				break;
		netif_wake_queue(dev);

		/*
		 * wait_woken() performs the necessary memory barriers
		 * for us; see the header comment for this primitive.
		 */
		wait_woken(&wait, TASK_INTERRUPTIBLE, MAX_SCHEDULE_TIMEOUT);
	}
	remove_wait_queue(sk_sleep(sk), &wait);

	/* Cleanup session */
	down_write(&bnep_session_sem);

	/* Delete network device */
	unregister_netdev(dev);

	/* Wakeup user-space polling for socket errors */
	s->sock->sk->sk_err = EUNATCH;

	wake_up_interruptible(sk_sleep(s->sock->sk));

	/* Release the socket */
	fput(s->sock->file);

	__bnep_unlink_session(s);

	up_write(&bnep_session_sem);
	free_netdev(dev);
	module_put_and_kthread_exit(0);
	return 0;
}

static struct device *bnep_get_device(struct bnep_session *session)
{
	struct l2cap_conn *conn = l2cap_pi(session->sock->sk)->chan->conn;

	if (!conn || !conn->hcon)
		return NULL;

	return &conn->hcon->dev;
}

static const struct device_type bnep_type = {
	.name	= "bluetooth",
};

int bnep_add_connection(struct bnep_connadd_req *req, struct socket *sock)
{
	u32 valid_flags = BIT(BNEP_SETUP_RESPONSE);
	struct net_device *dev;
	struct bnep_session *s, *ss;
	u8 dst[ETH_ALEN], src[ETH_ALEN];
	int err;

	BT_DBG("");

	/*必须为l2cap socket*/
	if (!l2cap_is_socket(sock))
		return -EBADFD;

	if (req->flags & ~valid_flags)
		return -EINVAL;

	baswap((void *) dst, &l2cap_pi(sock->sk)->chan->dst);
	baswap((void *) src, &l2cap_pi(sock->sk)->chan->src);

	/* session struct allocated as private part of net_device */
	dev = alloc_netdev(sizeof(struct bnep_session),
			   (*req->device) ? req->device : "bnep%d",
			   NET_NAME_UNKNOWN,
			   bnep_net_setup);/*创建bnep网络设备*/
	if (!dev)
		return -ENOMEM;

	down_write(&bnep_session_sem);

	ss = __bnep_get_session(dst);
	if (ss && ss->state == BT_CONNECTED) {
		err = -EEXIST;
		goto failed;
	}

	s = netdev_priv(dev);

	/* This is rx header therefore addresses are swapped.
	 * ie. eh.h_dest is our local address. */
	memcpy(s->eh.h_dest,   &src, ETH_ALEN);
	memcpy(s->eh.h_source, &dst, ETH_ALEN);
	eth_hw_addr_set(dev, s->eh.h_dest);

	s->dev   = dev;
	s->sock  = sock;/*对应的socket*/
	s->role  = req->role;
	s->state = BT_CONNECTED;
	s->flags = req->flags;

	s->msg.msg_flags = MSG_NOSIGNAL;

#ifdef CONFIG_BT_BNEP_MC_FILTER
	/* Set default mc filter to not filter out any mc addresses
	 * as defined in the BNEP specification (revision 0.95a)
	 * http://grouper.ieee.org/groups/802/15/Bluetooth/BNEP.pdf
	 */
	s->mc_filter = ~0LL;
#endif

#ifdef CONFIG_BT_BNEP_PROTO_FILTER
	/* Set default protocol filter */
	bnep_set_default_proto_filter(s);
#endif

	SET_NETDEV_DEV(dev, bnep_get_device(s));
	SET_NETDEV_DEVTYPE(dev, &bnep_type);

	/*注册此网络设备*/
	err = register_netdev(dev);
	if (err)
		goto failed;

	__bnep_link_session(s);

	__module_get(THIS_MODULE);
	/*这个线程负责报文在netdev与socket之间搬送*/
	s->task = kthread_run(bnep_session, s, "kbnepd %s", dev->name);
	if (IS_ERR(s->task)) {
		/* Session thread start failed, gotta cleanup. */
		module_put(THIS_MODULE);
		unregister_netdev(dev);
		__bnep_unlink_session(s);
		err = PTR_ERR(s->task);
		goto failed;
	}

	up_write(&bnep_session_sem);
	strcpy(req->device, dev->name);
	return 0;

failed:
	up_write(&bnep_session_sem);
	free_netdev(dev);
	return err;
}

int bnep_del_connection(struct bnep_conndel_req *req)
{
	u32 valid_flags = 0;
	struct bnep_session *s;
	int  err = 0;

	BT_DBG("");

	if (req->flags & ~valid_flags)
		return -EINVAL;

	down_read(&bnep_session_sem);

	s = __bnep_get_session(req->dst);
	if (s) {
		atomic_inc(&s->terminate);
		wake_up_interruptible(sk_sleep(s->sock->sk));
	} else
		err = -ENOENT;

	up_read(&bnep_session_sem);
	return err;
}

static void __bnep_copy_ci(struct bnep_conninfo *ci, struct bnep_session *s)
{
	u32 valid_flags = BIT(BNEP_SETUP_RESPONSE);

	memset(ci, 0, sizeof(*ci));
	memcpy(ci->dst, s->eh.h_source, ETH_ALEN);
	strcpy(ci->device, s->dev->name);
	ci->flags = s->flags & valid_flags;
	ci->state = s->state;
	ci->role  = s->role;
}

int bnep_get_connlist(struct bnep_connlist_req *req)
{
	struct bnep_session *s;
	int err = 0, n = 0;

	down_read(&bnep_session_sem);

	list_for_each_entry(s, &bnep_session_list, list) {
		struct bnep_conninfo ci;

		__bnep_copy_ci(&ci, s);

		if (copy_to_user(req->ci, &ci, sizeof(ci))) {
			err = -EFAULT;
			break;
		}

		if (++n >= req->cnum)
			break;

		req->ci++;
	}
	req->cnum = n;

	up_read(&bnep_session_sem);
	return err;
}

int bnep_get_conninfo(struct bnep_conninfo *ci)
{
	struct bnep_session *s;
	int err = 0;

	down_read(&bnep_session_sem);

	s = __bnep_get_session(ci->dst);
	if (s)
		__bnep_copy_ci(ci, s);
	else
		err = -ENOENT;

	up_read(&bnep_session_sem);
	return err;
}

static int __init bnep_init(void)
{
	char flt[50] = "";

#ifdef CONFIG_BT_BNEP_PROTO_FILTER
	strcat(flt, "protocol ");
#endif

#ifdef CONFIG_BT_BNEP_MC_FILTER
	strcat(flt, "multicast");
#endif

	BT_INFO("BNEP (Ethernet Emulation) ver %s", VERSION);
	if (flt[0])
		BT_INFO("BNEP filters: %s", flt);

<<<<<<< HEAD
	bnep_sock_init();/*支持以太网模拟*/
	return 0;
=======
	return bnep_sock_init();
>>>>>>> 155a3c00
}

static void __exit bnep_exit(void)
{
	bnep_sock_cleanup();
}

module_init(bnep_init);
module_exit(bnep_exit);

module_param(compress_src, bool, 0644);
MODULE_PARM_DESC(compress_src, "Compress sources headers");

module_param(compress_dst, bool, 0644);
MODULE_PARM_DESC(compress_dst, "Compress destination headers");

MODULE_AUTHOR("Marcel Holtmann <marcel@holtmann.org>");
MODULE_DESCRIPTION("Bluetooth BNEP ver " VERSION);
MODULE_VERSION(VERSION);
MODULE_LICENSE("GPL");
MODULE_ALIAS("bt-proto-4");<|MERGE_RESOLUTION|>--- conflicted
+++ resolved
@@ -750,12 +750,7 @@
 	if (flt[0])
 		BT_INFO("BNEP filters: %s", flt);
 
-<<<<<<< HEAD
-	bnep_sock_init();/*支持以太网模拟*/
-	return 0;
-=======
-	return bnep_sock_init();
->>>>>>> 155a3c00
+	return bnep_sock_init();/*支持以太网模拟*/
 }
 
 static void __exit bnep_exit(void)
