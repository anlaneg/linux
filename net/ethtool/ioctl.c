--- conflicted
+++ resolved
@@ -743,13 +743,9 @@
 	struct device *parent = dev->dev.parent;
 
 	rsp->info.cmd = ETHTOOL_GDRVINFO;
-<<<<<<< HEAD
-	strscpy(rsp->info.version, UTS_RELEASE, sizeof(rsp->info.version));
-	//取驱动信息
-=======
 	strscpy(rsp->info.version, init_uts_ns.name.release,
 		sizeof(rsp->info.version));
->>>>>>> 155a3c00
+	//取驱动信息
 	if (ops->get_drvinfo) {
 		ops->get_drvinfo(dev, &rsp->info);
 		if (!rsp->info.bus_info[0] && parent)
