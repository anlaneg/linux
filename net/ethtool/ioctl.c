--- conflicted
+++ resolved
@@ -55,14 +55,7 @@
 EXPORT_SYMBOL(ethtool_op_get_ts_info);
 
 /* Handlers for each ethtool command */
-<<<<<<< HEAD
-//dev feature数目占用的4字节数目
-#define ETHTOOL_DEV_FEATURE_WORDS	((NETDEV_FEATURE_COUNT + 31) / 32)
-
 //收集dev对应的功能集
-=======
-
->>>>>>> b032227c
 static int ethtool_get_features(struct net_device *dev, void __user *useraddr)
 {
 	struct ethtool_gfeatures cmd = {
