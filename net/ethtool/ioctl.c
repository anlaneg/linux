// SPDX-License-Identifier: GPL-2.0-or-later
/*
 * net/core/ethtool.c - Ethtool ioctl handler
 * Copyright (c) 2003 Matthew Wilcox <matthew@wil.cx>
 *
 * This file is where we call all the ethtool_ops commands to get
 * the information ethtool needs.
 */

#include <linux/compat.h>
#include <linux/module.h>
#include <linux/types.h>
#include <linux/capability.h>
#include <linux/errno.h>
#include <linux/ethtool.h>
#include <linux/netdevice.h>
#include <linux/net_tstamp.h>
#include <linux/phy.h>
#include <linux/bitops.h>
#include <linux/uaccess.h>
#include <linux/vmalloc.h>
#include <linux/sfp.h>
#include <linux/slab.h>
#include <linux/rtnetlink.h>
#include <linux/sched/signal.h>
#include <linux/net.h>
#include <linux/pm_runtime.h>
#include <net/devlink.h>
#include <net/xdp_sock_drv.h>
#include <net/flow_offload.h>
#include <linux/ethtool_netlink.h>
#include <generated/utsrelease.h>
#include "common.h"

/* State held across locks and calls for commands which have devlink fallback */
struct ethtool_devlink_compat {
	struct devlink *devlink;
	union {
		struct ethtool_flash efl;
		struct ethtool_drvinfo info;
	};
};

static struct devlink *netdev_to_devlink_get(struct net_device *dev)
{
	struct devlink_port *devlink_port;

	if (!dev->netdev_ops->ndo_get_devlink_port)
		return NULL;

	devlink_port = dev->netdev_ops->ndo_get_devlink_port(dev);
	if (!devlink_port)
		return NULL;

	return devlink_try_get(devlink_port->devlink);
}

/*
 * Some useful ethtool_ops methods that're device independent.
 * If we find that all drivers want to do the same thing here,
 * we can turn these into dev_() function calls.
 */

u32 ethtool_op_get_link(struct net_device *dev)
{
	return netif_carrier_ok(dev) ? 1 : 0;
}
EXPORT_SYMBOL(ethtool_op_get_link);

int ethtool_op_get_ts_info(struct net_device *dev, struct ethtool_ts_info *info)
{
	info->so_timestamping =
		SOF_TIMESTAMPING_TX_SOFTWARE |
		SOF_TIMESTAMPING_RX_SOFTWARE |
		SOF_TIMESTAMPING_SOFTWARE;
	info->phc_index = -1;
	return 0;
}
EXPORT_SYMBOL(ethtool_op_get_ts_info);

/* Handlers for each ethtool command */
//收集dev对应的功能集
static int ethtool_get_features(struct net_device *dev, void __user *useraddr)
{
	struct ethtool_gfeatures cmd = {
		.cmd = ETHTOOL_GFEATURES,
		.size = ETHTOOL_DEV_FEATURE_WORDS,
	};

	//每个元素是一个u32的dev feature（下面的实现导致这两者间不能填充其它变量）
	struct ethtool_get_features_block features[ETHTOOL_DEV_FEATURE_WORDS];
	u32 __user *sizeaddr;
	u32 copy_size;
	int i;

	/* in case feature bits run out again */
	BUILD_BUG_ON(ETHTOOL_DEV_FEATURE_WORDS * sizeof(u32) > sizeof(netdev_features_t));

	//遍历所有支持的设备功能，收集到features中
	for (i = 0; i < ETHTOOL_DEV_FEATURE_WORDS; ++i) {
		features[i].available = (u32)(dev->hw_features >> (32 * i));
		features[i].requested = (u32)(dev->wanted_features >> (32 * i));
		features[i].active = (u32)(dev->features >> (32 * i));
		features[i].never_changed =
			(u32)(NETIF_F_NEVER_CHANGE >> (32 * i));
	}

	//偏移到features填充位置
	sizeaddr = useraddr + offsetof(struct ethtool_gfeatures, size);
	if (get_user(copy_size, sizeaddr))
		return -EFAULT;

	if (copy_size > ETHTOOL_DEV_FEATURE_WORDS)
		copy_size = ETHTOOL_DEV_FEATURE_WORDS;

	//填充收集到的dev功能项
	if (copy_to_user(useraddr, &cmd, sizeof(cmd)))
		return -EFAULT;
	useraddr += sizeof(cmd);
	if (copy_to_user(useraddr, features,
			 array_size(copy_size, sizeof(*features))))
		return -EFAULT;

	return 0;
}

static int ethtool_set_features(struct net_device *dev, void __user *useraddr)
{
	struct ethtool_sfeatures cmd;
	struct ethtool_set_features_block features[ETHTOOL_DEV_FEATURE_WORDS];
	netdev_features_t wanted = 0, valid = 0;
	int i, ret = 0;

	if (copy_from_user(&cmd, useraddr, sizeof(cmd)))
		return -EFAULT;
	useraddr += sizeof(cmd);

	if (cmd.size != ETHTOOL_DEV_FEATURE_WORDS)
		return -EINVAL;

	if (copy_from_user(features, useraddr, sizeof(features)))
		return -EFAULT;

	for (i = 0; i < ETHTOOL_DEV_FEATURE_WORDS; ++i) {
		valid |= (netdev_features_t)features[i].valid << (32 * i);
		wanted |= (netdev_features_t)features[i].requested << (32 * i);
	}

	if (valid & ~NETIF_F_ETHTOOL_BITS)
		return -EINVAL;

	if (valid & ~dev->hw_features) {
		valid &= dev->hw_features;
		ret |= ETHTOOL_F_UNSUPPORTED;
	}

	dev->wanted_features &= ~valid;
	dev->wanted_features |= wanted & valid;
	__netdev_update_features(dev);

	if ((dev->wanted_features ^ dev->features) & valid)
		ret |= ETHTOOL_F_WISH;

	return ret;
}

//返回各string集合的成员数
static int __ethtool_get_sset_count(struct net_device *dev, int sset)
{
	const struct ethtool_phy_ops *phy_ops = ethtool_phy_ops;
	const struct ethtool_ops *ops = dev->ethtool_ops;

	if (sset == ETH_SS_FEATURES)
		return ARRAY_SIZE(netdev_features_strings);

	if (sset == ETH_SS_RSS_HASH_FUNCS)
		return ARRAY_SIZE(rss_hash_func_strings);

	if (sset == ETH_SS_TUNABLES)
		return ARRAY_SIZE(tunable_strings);

	if (sset == ETH_SS_PHY_TUNABLES)
		return ARRAY_SIZE(phy_tunable_strings);

	if (sset == ETH_SS_PHY_STATS && dev->phydev &&
	    !ops->get_ethtool_phy_stats &&
	    phy_ops && phy_ops->get_sset_count)
		return phy_ops->get_sset_count(dev->phydev);

	if (sset == ETH_SS_LINK_MODES)
		return __ETHTOOL_LINK_MODE_MASK_NBITS;

	if (ops->get_sset_count && ops->get_strings)
		return ops->get_sset_count(dev, sset);
	else
		return -EOPNOTSUPP;
}

//将stringset对应的字符串集合填充进data
static void __ethtool_get_strings(struct net_device *dev,
	u32 stringset, u8 *data)
{
	const struct ethtool_phy_ops *phy_ops = ethtool_phy_ops;
	const struct ethtool_ops *ops = dev->ethtool_ops;

	if (stringset == ETH_SS_FEATURES)
		//将功能名称数组记录到data
		memcpy(data, netdev_features_strings,
			sizeof(netdev_features_strings));
	else if (stringset == ETH_SS_RSS_HASH_FUNCS)
		memcpy(data, rss_hash_func_strings,
		       sizeof(rss_hash_func_strings));
	else if (stringset == ETH_SS_TUNABLES)
		memcpy(data, tunable_strings, sizeof(tunable_strings));
	else if (stringset == ETH_SS_PHY_TUNABLES)
		memcpy(data, phy_tunable_strings, sizeof(phy_tunable_strings));
	else if (stringset == ETH_SS_PHY_STATS && dev->phydev &&
		 !ops->get_ethtool_phy_stats && phy_ops &&
		 phy_ops->get_strings)
		phy_ops->get_strings(dev->phydev, data);
	else if (stringset == ETH_SS_LINK_MODES)
		memcpy(data, link_mode_names,
		       __ETHTOOL_LINK_MODE_MASK_NBITS * ETH_GSTRING_LEN);
	else
		/* ops->get_strings is valid because checked earlier */
		ops->get_strings(dev, stringset, data);
}

//将ethtool command转换为feature掩码
static netdev_features_t ethtool_get_feature_mask(u32 eth_cmd)
{
	/* feature masks of legacy discrete ethtool ops */

	switch (eth_cmd) {
	case ETHTOOL_GTXCSUM:
	case ETHTOOL_STXCSUM:
		return NETIF_F_CSUM_MASK | NETIF_F_FCOE_CRC |
		       NETIF_F_SCTP_CRC;
	case ETHTOOL_GRXCSUM:
	case ETHTOOL_SRXCSUM:
		return NETIF_F_RXCSUM;
	case ETHTOOL_GSG:
	case ETHTOOL_SSG:
		return NETIF_F_SG | NETIF_F_FRAGLIST;
	case ETHTOOL_GTSO:
	case ETHTOOL_STSO:
		return NETIF_F_ALL_TSO;
	case ETHTOOL_GGSO:
	case ETHTOOL_SGSO:
		return NETIF_F_GSO;
	case ETHTOOL_GGRO:
	case ETHTOOL_SGRO:
	    /*gro对应的mask*/
		return NETIF_F_GRO;
	default:
		BUG();
	}
}

static int ethtool_get_one_feature(struct net_device *dev,
	char __user *useraddr, u32 ethcmd)
{
	netdev_features_t mask = ethtool_get_feature_mask(ethcmd);
	struct ethtool_value edata = {
		.cmd = ethcmd,
		.data = !!(dev->features & mask),
	};

	if (copy_to_user(useraddr, &edata, sizeof(edata)))
		return -EFAULT;
	return 0;
}

static int ethtool_set_one_feature(struct net_device *dev,
	void __user *useraddr, u32 ethcmd)
{
	struct ethtool_value edata;
	netdev_features_t mask;

	if (copy_from_user(&edata, useraddr, sizeof(edata)))
		return -EFAULT;

	mask = ethtool_get_feature_mask(ethcmd);
	mask &= dev->hw_features;
	if (!mask)
	    /*设备不支持此功能*/
		return -EOPNOTSUPP;

	if (edata.data)
	    /*为此设备添加此功能*/
		dev->wanted_features |= mask;
	else
	    /*移除此设备上此功能*/
		dev->wanted_features &= ~mask;

	__netdev_update_features(dev);

	return 0;
}

#define ETH_ALL_FLAGS    (ETH_FLAG_LRO | ETH_FLAG_RXVLAN | ETH_FLAG_TXVLAN | \
			  ETH_FLAG_NTUPLE | ETH_FLAG_RXHASH)
#define ETH_ALL_FEATURES (NETIF_F_LRO | NETIF_F_HW_VLAN_CTAG_RX | \
			  NETIF_F_HW_VLAN_CTAG_TX | NETIF_F_NTUPLE | \
			  NETIF_F_RXHASH)

static u32 __ethtool_get_flags(struct net_device *dev)
{
	u32 flags = 0;

	if (dev->features & NETIF_F_LRO)
		flags |= ETH_FLAG_LRO;
	if (dev->features & NETIF_F_HW_VLAN_CTAG_RX)
		flags |= ETH_FLAG_RXVLAN;
	if (dev->features & NETIF_F_HW_VLAN_CTAG_TX)
		flags |= ETH_FLAG_TXVLAN;
	if (dev->features & NETIF_F_NTUPLE)
		flags |= ETH_FLAG_NTUPLE;
	if (dev->features & NETIF_F_RXHASH)
		flags |= ETH_FLAG_RXHASH;

	return flags;
}

static int __ethtool_set_flags(struct net_device *dev, u32 data)
{
	netdev_features_t features = 0, changed;

	if (data & ~ETH_ALL_FLAGS)
		return -EINVAL;

	if (data & ETH_FLAG_LRO)
		features |= NETIF_F_LRO;
	if (data & ETH_FLAG_RXVLAN)
		features |= NETIF_F_HW_VLAN_CTAG_RX;
	if (data & ETH_FLAG_TXVLAN)
		features |= NETIF_F_HW_VLAN_CTAG_TX;
	if (data & ETH_FLAG_NTUPLE)
		features |= NETIF_F_NTUPLE;
	if (data & ETH_FLAG_RXHASH)
		features |= NETIF_F_RXHASH;

	/* allow changing only bits set in hw_features */
	changed = (features ^ dev->features) & ETH_ALL_FEATURES;
	if (changed & ~dev->hw_features)
		return (changed & dev->hw_features) ? -EINVAL : -EOPNOTSUPP;

	dev->wanted_features =
		(dev->wanted_features & ~changed) | (features & changed);

	__netdev_update_features(dev);

	return 0;
}

/* Given two link masks, AND them together and save the result in dst. */
void ethtool_intersect_link_masks(struct ethtool_link_ksettings *dst,
				  struct ethtool_link_ksettings *src)
{
	unsigned int size = BITS_TO_LONGS(__ETHTOOL_LINK_MODE_MASK_NBITS);
	unsigned int idx = 0;

	for (; idx < size; idx++) {
		dst->link_modes.supported[idx] &=
			src->link_modes.supported[idx];
		dst->link_modes.advertising[idx] &=
			src->link_modes.advertising[idx];
	}
}
EXPORT_SYMBOL(ethtool_intersect_link_masks);

void ethtool_convert_legacy_u32_to_link_mode(unsigned long *dst,
					     u32 legacy_u32)
{
	linkmode_zero(dst);
	dst[0] = legacy_u32;
}
EXPORT_SYMBOL(ethtool_convert_legacy_u32_to_link_mode);

/* return false if src had higher bits set. lower bits always updated. */
bool ethtool_convert_link_mode_to_legacy_u32(u32 *legacy_u32,
					     const unsigned long *src)
{
	bool retval = true;

	/* TODO: following test will soon always be true */
	if (__ETHTOOL_LINK_MODE_MASK_NBITS > 32) {
		__ETHTOOL_DECLARE_LINK_MODE_MASK(ext);

		linkmode_zero(ext);
		bitmap_fill(ext, 32);
		bitmap_complement(ext, ext, __ETHTOOL_LINK_MODE_MASK_NBITS);
		if (linkmode_intersects(ext, src)) {
			/* src mask goes beyond bit 31 */
			retval = false;
		}
	}
	*legacy_u32 = src[0];
	return retval;
}
EXPORT_SYMBOL(ethtool_convert_link_mode_to_legacy_u32);

/* return false if ksettings link modes had higher bits
 * set. legacy_settings always updated (best effort)
 */
static bool
convert_link_ksettings_to_legacy_settings(
	struct ethtool_cmd *legacy_settings,
	const struct ethtool_link_ksettings *link_ksettings)
{
	bool retval = true;

	memset(legacy_settings, 0, sizeof(*legacy_settings));
	/* this also clears the deprecated fields in legacy structure:
	 * __u8		transceiver;
	 * __u32	maxtxpkt;
	 * __u32	maxrxpkt;
	 */

	retval &= ethtool_convert_link_mode_to_legacy_u32(
		&legacy_settings->supported,
		link_ksettings->link_modes.supported);
	retval &= ethtool_convert_link_mode_to_legacy_u32(
		&legacy_settings->advertising,
		link_ksettings->link_modes.advertising);
	retval &= ethtool_convert_link_mode_to_legacy_u32(
		&legacy_settings->lp_advertising,
		link_ksettings->link_modes.lp_advertising);
	ethtool_cmd_speed_set(legacy_settings, link_ksettings->base.speed);
	legacy_settings->duplex
		= link_ksettings->base.duplex;
	legacy_settings->port
		= link_ksettings->base.port;
	legacy_settings->phy_address
		= link_ksettings->base.phy_address;
	legacy_settings->autoneg
		= link_ksettings->base.autoneg;
	legacy_settings->mdio_support
		= link_ksettings->base.mdio_support;
	legacy_settings->eth_tp_mdix
		= link_ksettings->base.eth_tp_mdix;
	legacy_settings->eth_tp_mdix_ctrl
		= link_ksettings->base.eth_tp_mdix_ctrl;
	legacy_settings->transceiver
		= link_ksettings->base.transceiver;
	return retval;
}

/* number of 32-bit words to store the user's link mode bitmaps */
#define __ETHTOOL_LINK_MODE_MASK_NU32			\
	DIV_ROUND_UP(__ETHTOOL_LINK_MODE_MASK_NBITS, 32)

/* layout of the struct passed from/to userland */
struct ethtool_link_usettings {
	struct ethtool_link_settings base;
	struct {
		__u32 supported[__ETHTOOL_LINK_MODE_MASK_NU32];
		__u32 advertising[__ETHTOOL_LINK_MODE_MASK_NU32];
		__u32 lp_advertising[__ETHTOOL_LINK_MODE_MASK_NU32];
	} link_modes;
};

/* Internal kernel helper to query a device ethtool_link_settings. */
int __ethtool_get_link_ksettings(struct net_device *dev,
				 struct ethtool_link_ksettings *link_ksettings)
{
	ASSERT_RTNL();

	if (!dev->ethtool_ops->get_link_ksettings)
		return -EOPNOTSUPP;

	memset(link_ksettings, 0, sizeof(*link_ksettings));
	return dev->ethtool_ops->get_link_ksettings(dev, link_ksettings);
}
EXPORT_SYMBOL(__ethtool_get_link_ksettings);

/* convert ethtool_link_usettings in user space to a kernel internal
 * ethtool_link_ksettings. return 0 on success, errno on error.
 */
static int load_link_ksettings_from_user(struct ethtool_link_ksettings *to,
					 const void __user *from)
{
	struct ethtool_link_usettings link_usettings;

	if (copy_from_user(&link_usettings, from, sizeof(link_usettings)))
		return -EFAULT;

	memcpy(&to->base, &link_usettings.base, sizeof(to->base));
	bitmap_from_arr32(to->link_modes.supported,
			  link_usettings.link_modes.supported,
			  __ETHTOOL_LINK_MODE_MASK_NBITS);
	bitmap_from_arr32(to->link_modes.advertising,
			  link_usettings.link_modes.advertising,
			  __ETHTOOL_LINK_MODE_MASK_NBITS);
	bitmap_from_arr32(to->link_modes.lp_advertising,
			  link_usettings.link_modes.lp_advertising,
			  __ETHTOOL_LINK_MODE_MASK_NBITS);

	return 0;
}

/* Check if the user is trying to change anything besides speed/duplex */
bool ethtool_virtdev_validate_cmd(const struct ethtool_link_ksettings *cmd)
{
	struct ethtool_link_settings base2 = {};

	base2.speed = cmd->base.speed;
	base2.port = PORT_OTHER;
	base2.duplex = cmd->base.duplex;
	base2.cmd = cmd->base.cmd;
	base2.link_mode_masks_nwords = cmd->base.link_mode_masks_nwords;

	return !memcmp(&base2, &cmd->base, sizeof(base2)) &&
		bitmap_empty(cmd->link_modes.supported,
			     __ETHTOOL_LINK_MODE_MASK_NBITS) &&
		bitmap_empty(cmd->link_modes.lp_advertising,
			     __ETHTOOL_LINK_MODE_MASK_NBITS);
}

/* convert a kernel internal ethtool_link_ksettings to
 * ethtool_link_usettings in user space. return 0 on success, errno on
 * error.
 */
static int
store_link_ksettings_for_user(void __user *to,
			      const struct ethtool_link_ksettings *from)
{
	struct ethtool_link_usettings link_usettings;

	memcpy(&link_usettings, from, sizeof(link_usettings));
	bitmap_to_arr32(link_usettings.link_modes.supported,
			from->link_modes.supported,
			__ETHTOOL_LINK_MODE_MASK_NBITS);
	bitmap_to_arr32(link_usettings.link_modes.advertising,
			from->link_modes.advertising,
			__ETHTOOL_LINK_MODE_MASK_NBITS);
	bitmap_to_arr32(link_usettings.link_modes.lp_advertising,
			from->link_modes.lp_advertising,
			__ETHTOOL_LINK_MODE_MASK_NBITS);

	if (copy_to_user(to, &link_usettings, sizeof(link_usettings)))
		return -EFAULT;

	return 0;
}

/* Query device for its ethtool_link_settings. */
static int ethtool_get_link_ksettings(struct net_device *dev,
				      void __user *useraddr)
{
	int err = 0;
	struct ethtool_link_ksettings link_ksettings;

	ASSERT_RTNL();
	if (!dev->ethtool_ops->get_link_ksettings)
		return -EOPNOTSUPP;

	/* handle bitmap nbits handshake */
	if (copy_from_user(&link_ksettings.base, useraddr,
			   sizeof(link_ksettings.base)))
		return -EFAULT;

	if (__ETHTOOL_LINK_MODE_MASK_NU32
	    != link_ksettings.base.link_mode_masks_nwords) {
		/* wrong link mode nbits requested */
		memset(&link_ksettings, 0, sizeof(link_ksettings));
		link_ksettings.base.cmd = ETHTOOL_GLINKSETTINGS;
		/* send back number of words required as negative val */
		compiletime_assert(__ETHTOOL_LINK_MODE_MASK_NU32 <= S8_MAX,
				   "need too many bits for link modes!");
		link_ksettings.base.link_mode_masks_nwords
			= -((s8)__ETHTOOL_LINK_MODE_MASK_NU32);

		/* copy the base fields back to user, not the link
		 * mode bitmaps
		 */
		if (copy_to_user(useraddr, &link_ksettings.base,
				 sizeof(link_ksettings.base)))
			return -EFAULT;

		return 0;
	}

	/* handshake successful: user/kernel agree on
	 * link_mode_masks_nwords
	 */

	memset(&link_ksettings, 0, sizeof(link_ksettings));
	err = dev->ethtool_ops->get_link_ksettings(dev, &link_ksettings);
	if (err < 0)
		return err;

	/* make sure we tell the right values to user */
	link_ksettings.base.cmd = ETHTOOL_GLINKSETTINGS;
	link_ksettings.base.link_mode_masks_nwords
		= __ETHTOOL_LINK_MODE_MASK_NU32;
	link_ksettings.base.master_slave_cfg = MASTER_SLAVE_CFG_UNSUPPORTED;
	link_ksettings.base.master_slave_state = MASTER_SLAVE_STATE_UNSUPPORTED;

	return store_link_ksettings_for_user(useraddr, &link_ksettings);
}

/* Update device ethtool_link_settings. */
static int ethtool_set_link_ksettings(struct net_device *dev,
				      void __user *useraddr)
{
	int err;
	struct ethtool_link_ksettings link_ksettings;

	ASSERT_RTNL();

	if (!dev->ethtool_ops->set_link_ksettings)
		return -EOPNOTSUPP;

	/* make sure nbits field has expected value */
	if (copy_from_user(&link_ksettings.base, useraddr,
			   sizeof(link_ksettings.base)))
		return -EFAULT;

	if (__ETHTOOL_LINK_MODE_MASK_NU32
	    != link_ksettings.base.link_mode_masks_nwords)
		return -EINVAL;

	/* copy the whole structure, now that we know it has expected
	 * format
	 */
	err = load_link_ksettings_from_user(&link_ksettings, useraddr);
	if (err)
		return err;

	/* re-check nwords field, just in case */
	if (__ETHTOOL_LINK_MODE_MASK_NU32
	    != link_ksettings.base.link_mode_masks_nwords)
		return -EINVAL;

	if (link_ksettings.base.master_slave_cfg ||
	    link_ksettings.base.master_slave_state)
		return -EINVAL;

	err = dev->ethtool_ops->set_link_ksettings(dev, &link_ksettings);
	if (err >= 0) {
		ethtool_notify(dev, ETHTOOL_MSG_LINKINFO_NTF, NULL);
		ethtool_notify(dev, ETHTOOL_MSG_LINKMODES_NTF, NULL);
	}
	return err;
}

int ethtool_virtdev_set_link_ksettings(struct net_device *dev,
				       const struct ethtool_link_ksettings *cmd,
				       u32 *dev_speed, u8 *dev_duplex)
{
	u32 speed;
	u8 duplex;

	speed = cmd->base.speed;
	duplex = cmd->base.duplex;
	/* don't allow custom speed and duplex */
	if (!ethtool_validate_speed(speed) ||
	    !ethtool_validate_duplex(duplex) ||
	    !ethtool_virtdev_validate_cmd(cmd))
		return -EINVAL;
	*dev_speed = speed;
	*dev_duplex = duplex;

	return 0;
}
EXPORT_SYMBOL(ethtool_virtdev_set_link_ksettings);

/* Query device for its ethtool_cmd settings.
 *
 * Backward compatibility note: for compatibility with legacy ethtool, this is
 * now implemented via get_link_ksettings. When driver reports higher link mode
 * bits, a kernel warning is logged once (with name of 1st driver/device) to
 * recommend user to upgrade ethtool, but the command is successful (only the
 * lower link mode bits reported back to user). Deprecated fields from
 * ethtool_cmd (transceiver/maxrxpkt/maxtxpkt) are always set to zero.
 */
static int ethtool_get_settings(struct net_device *dev, void __user *useraddr)
{
	struct ethtool_link_ksettings link_ksettings;
	struct ethtool_cmd cmd;
	int err;

	ASSERT_RTNL();
	if (!dev->ethtool_ops->get_link_ksettings)
		return -EOPNOTSUPP;

	memset(&link_ksettings, 0, sizeof(link_ksettings));
	err = dev->ethtool_ops->get_link_ksettings(dev, &link_ksettings);
	if (err < 0)
		return err;
	convert_link_ksettings_to_legacy_settings(&cmd, &link_ksettings);

	/* send a sensible cmd tag back to user */
	cmd.cmd = ETHTOOL_GSET;

	if (copy_to_user(useraddr, &cmd, sizeof(cmd)))
		return -EFAULT;

	return 0;
}

/* Update device link settings with given ethtool_cmd.
 *
 * Backward compatibility note: for compatibility with legacy ethtool, this is
 * now always implemented via set_link_settings. When user's request updates
 * deprecated ethtool_cmd fields (transceiver/maxrxpkt/maxtxpkt), a kernel
 * warning is logged once (with name of 1st driver/device) to recommend user to
 * upgrade ethtool, and the request is rejected.
 */
static int ethtool_set_settings(struct net_device *dev, void __user *useraddr)
{
	struct ethtool_link_ksettings link_ksettings;
	struct ethtool_cmd cmd;
	int ret;

	ASSERT_RTNL();

	if (copy_from_user(&cmd, useraddr, sizeof(cmd)))
		return -EFAULT;
	if (!dev->ethtool_ops->set_link_ksettings)
		return -EOPNOTSUPP;

	if (!convert_legacy_settings_to_link_ksettings(&link_ksettings, &cmd))
		return -EINVAL;
	link_ksettings.base.link_mode_masks_nwords =
		__ETHTOOL_LINK_MODE_MASK_NU32;
	ret = dev->ethtool_ops->set_link_ksettings(dev, &link_ksettings);
	if (ret >= 0) {
		ethtool_notify(dev, ETHTOOL_MSG_LINKINFO_NTF, NULL);
		ethtool_notify(dev, ETHTOOL_MSG_LINKMODES_NTF, NULL);
	}
	return ret;
}

static int
ethtool_get_drvinfo(struct net_device *dev, struct ethtool_devlink_compat *rsp)
{
	const struct ethtool_ops *ops = dev->ethtool_ops;

<<<<<<< HEAD
	memset(&info, 0, sizeof(info));
	info.cmd = ETHTOOL_GDRVINFO;
	//取驱动信息
=======
	rsp->info.cmd = ETHTOOL_GDRVINFO;
	strlcpy(rsp->info.version, UTS_RELEASE, sizeof(rsp->info.version));
>>>>>>> ce840177
	if (ops->get_drvinfo) {
		ops->get_drvinfo(dev, &rsp->info);
	} else if (dev->dev.parent && dev->dev.parent->driver) {
		strlcpy(rsp->info.bus_info, dev_name(dev->dev.parent),
			sizeof(rsp->info.bus_info));
		strlcpy(rsp->info.driver, dev->dev.parent->driver->name,
			sizeof(rsp->info.driver));
	} else {
		return -EOPNOTSUPP;
	}

	/*
	 * this method of obtaining string set info is deprecated;
	 * Use ETHTOOL_GSSET_INFO instead.
	 */
	if (ops->get_sset_count) {
		int rc;

		rc = ops->get_sset_count(dev, ETH_SS_TEST);
		if (rc >= 0)
			rsp->info.testinfo_len = rc;
		rc = ops->get_sset_count(dev, ETH_SS_STATS);
		if (rc >= 0)
			rsp->info.n_stats = rc;
		rc = ops->get_sset_count(dev, ETH_SS_PRIV_FLAGS);
		if (rc >= 0)
			rsp->info.n_priv_flags = rc;
	}
	if (ops->get_regs_len) {
		int ret = ops->get_regs_len(dev);

		if (ret > 0)
			rsp->info.regdump_len = ret;
	}

	if (ops->get_eeprom_len)
		rsp->info.eedump_len = ops->get_eeprom_len(dev);

	if (!rsp->info.fw_version[0])
		rsp->devlink = netdev_to_devlink_get(dev);

	return 0;
}

static noinline_for_stack int ethtool_get_sset_info(struct net_device *dev,
						    void __user *useraddr)
{
	struct ethtool_sset_info info;
	u64 sset_mask;
	int i, idx = 0, n_bits = 0, ret, rc;
	u32 *info_buf = NULL;

	if (copy_from_user(&info, useraddr, sizeof(info)))
		return -EFAULT;

	/* store copy of mask, because we zero struct later on */
	sset_mask = info.sset_mask;
	if (!sset_mask)
		return 0;

	/* calculate size of return buffer */
	//需要多少buffer
	n_bits = hweight64(sset_mask);

	memset(&info, 0, sizeof(info));
	info.cmd = ETHTOOL_GSSET_INFO;

	info_buf = kcalloc(n_bits, sizeof(u32), GFP_USER);
	if (!info_buf)
		return -ENOMEM;

	/*
	 * fill return buffer based on input bitmask and successful
	 * get_sset_count return
	 */
	for (i = 0; i < 64; i++) {
		if (!(sset_mask & (1ULL << i)))
			//跳过不关心的set集
			continue;

		//取i号set集的元素数
		rc = __ethtool_get_sset_count(dev, i);
		if (rc >= 0) {
			info.sset_mask |= (1ULL << i);
			info_buf[idx++] = rc;
		}
	}

	ret = -EFAULT;
	if (copy_to_user(useraddr, &info, sizeof(info)))
		goto out;

	//填充各set集的元素数
	useraddr += offsetof(struct ethtool_sset_info, data);
	if (copy_to_user(useraddr, info_buf, array_size(idx, sizeof(u32))))
		goto out;

	ret = 0;

out:
	kfree(info_buf);
	return ret;
}

static noinline_for_stack int
ethtool_rxnfc_copy_from_compat(struct ethtool_rxnfc *rxnfc,
			       const struct compat_ethtool_rxnfc __user *useraddr,
			       size_t size)
{
	struct compat_ethtool_rxnfc crxnfc = {};

	/* We expect there to be holes between fs.m_ext and
	 * fs.ring_cookie and at the end of fs, but nowhere else.
	 * On non-x86, no conversion should be needed.
	 */
	BUILD_BUG_ON(!IS_ENABLED(CONFIG_X86_64) &&
		     sizeof(struct compat_ethtool_rxnfc) !=
		     sizeof(struct ethtool_rxnfc));
	BUILD_BUG_ON(offsetof(struct compat_ethtool_rxnfc, fs.m_ext) +
		     sizeof(useraddr->fs.m_ext) !=
		     offsetof(struct ethtool_rxnfc, fs.m_ext) +
		     sizeof(rxnfc->fs.m_ext));
	BUILD_BUG_ON(offsetof(struct compat_ethtool_rxnfc, fs.location) -
		     offsetof(struct compat_ethtool_rxnfc, fs.ring_cookie) !=
		     offsetof(struct ethtool_rxnfc, fs.location) -
		     offsetof(struct ethtool_rxnfc, fs.ring_cookie));

	if (copy_from_user(&crxnfc, useraddr, min(size, sizeof(crxnfc))))
		return -EFAULT;

	*rxnfc = (struct ethtool_rxnfc) {
		.cmd		= crxnfc.cmd,
		.flow_type	= crxnfc.flow_type,
		.data		= crxnfc.data,
		.fs		= {
			.flow_type	= crxnfc.fs.flow_type,
			.h_u		= crxnfc.fs.h_u,
			.h_ext		= crxnfc.fs.h_ext,
			.m_u		= crxnfc.fs.m_u,
			.m_ext		= crxnfc.fs.m_ext,
			.ring_cookie	= crxnfc.fs.ring_cookie,
			.location	= crxnfc.fs.location,
		},
		.rule_cnt	= crxnfc.rule_cnt,
	};

	return 0;
}

static int ethtool_rxnfc_copy_from_user(struct ethtool_rxnfc *rxnfc,
					const void __user *useraddr,
					size_t size)
{
	if (compat_need_64bit_alignment_fixup())
		return ethtool_rxnfc_copy_from_compat(rxnfc, useraddr, size);

	if (copy_from_user(rxnfc, useraddr, size))
		return -EFAULT;

	return 0;
}

static int ethtool_rxnfc_copy_to_compat(void __user *useraddr,
					const struct ethtool_rxnfc *rxnfc,
					size_t size, const u32 *rule_buf)
{
	struct compat_ethtool_rxnfc crxnfc;

	memset(&crxnfc, 0, sizeof(crxnfc));
	crxnfc = (struct compat_ethtool_rxnfc) {
		.cmd		= rxnfc->cmd,
		.flow_type	= rxnfc->flow_type,
		.data		= rxnfc->data,
		.fs		= {
			.flow_type	= rxnfc->fs.flow_type,
			.h_u		= rxnfc->fs.h_u,
			.h_ext		= rxnfc->fs.h_ext,
			.m_u		= rxnfc->fs.m_u,
			.m_ext		= rxnfc->fs.m_ext,
			.ring_cookie	= rxnfc->fs.ring_cookie,
			.location	= rxnfc->fs.location,
		},
		.rule_cnt	= rxnfc->rule_cnt,
	};

	if (copy_to_user(useraddr, &crxnfc, min(size, sizeof(crxnfc))))
		return -EFAULT;

	return 0;
}

static int ethtool_rxnfc_copy_to_user(void __user *useraddr,
				      const struct ethtool_rxnfc *rxnfc,
				      size_t size, const u32 *rule_buf)
{
	int ret;

	if (compat_need_64bit_alignment_fixup()) {
		ret = ethtool_rxnfc_copy_to_compat(useraddr, rxnfc, size,
						   rule_buf);
		useraddr += offsetof(struct compat_ethtool_rxnfc, rule_locs);
	} else {
		ret = copy_to_user(useraddr, rxnfc, size);
		useraddr += offsetof(struct ethtool_rxnfc, rule_locs);
	}

	if (ret)
		return -EFAULT;

	if (rule_buf) {
		if (copy_to_user(useraddr, rule_buf,
				 rxnfc->rule_cnt * sizeof(u32)))
			return -EFAULT;
	}

	return 0;
}

static noinline_for_stack int ethtool_set_rxnfc(struct net_device *dev,
						u32 cmd, void __user *useraddr)
{
	struct ethtool_rxnfc info;
	size_t info_size = sizeof(info);
	int rc;

	if (!dev->ethtool_ops->set_rxnfc)
		return -EOPNOTSUPP;

	/* struct ethtool_rxnfc was originally defined for
	 * ETHTOOL_{G,S}RXFH with only the cmd, flow_type and data
	 * members.  User-space might still be using that
	 * definition. */
	if (cmd == ETHTOOL_SRXFH)
		info_size = (offsetof(struct ethtool_rxnfc, data) +
			     sizeof(info.data));

	if (ethtool_rxnfc_copy_from_user(&info, useraddr, info_size))
		return -EFAULT;

	rc = dev->ethtool_ops->set_rxnfc(dev, &info);
	if (rc)
		return rc;

	if (cmd == ETHTOOL_SRXCLSRLINS &&
	    ethtool_rxnfc_copy_to_user(useraddr, &info, info_size, NULL))
		return -EFAULT;

	return 0;
}

static noinline_for_stack int ethtool_get_rxnfc(struct net_device *dev,
						u32 cmd, void __user *useraddr)
{
	struct ethtool_rxnfc info;
	size_t info_size = sizeof(info);
	const struct ethtool_ops *ops = dev->ethtool_ops;
	int ret;
	void *rule_buf = NULL;

	if (!ops->get_rxnfc)
		return -EOPNOTSUPP;

	/* struct ethtool_rxnfc was originally defined for
	 * ETHTOOL_{G,S}RXFH with only the cmd, flow_type and data
	 * members.  User-space might still be using that
	 * definition. */
	if (cmd == ETHTOOL_GRXFH)
		info_size = (offsetof(struct ethtool_rxnfc, data) +
			     sizeof(info.data));

	if (ethtool_rxnfc_copy_from_user(&info, useraddr, info_size))
		return -EFAULT;

	/* If FLOW_RSS was requested then user-space must be using the
	 * new definition, as FLOW_RSS is newer.
	 */
	if (cmd == ETHTOOL_GRXFH && info.flow_type & FLOW_RSS) {
		info_size = sizeof(info);
		if (ethtool_rxnfc_copy_from_user(&info, useraddr, info_size))
			return -EFAULT;
		/* Since malicious users may modify the original data,
		 * we need to check whether FLOW_RSS is still requested.
		 */
		if (!(info.flow_type & FLOW_RSS))
			return -EINVAL;
	}

	if (info.cmd != cmd)
		return -EINVAL;

	if (info.cmd == ETHTOOL_GRXCLSRLALL) {
		if (info.rule_cnt > 0) {
			if (info.rule_cnt <= KMALLOC_MAX_SIZE / sizeof(u32))
				rule_buf = kcalloc(info.rule_cnt, sizeof(u32),
						   GFP_USER);
			if (!rule_buf)
				return -ENOMEM;
		}
	}

	ret = ops->get_rxnfc(dev, &info, rule_buf);
	if (ret < 0)
		goto err_out;

	ret = ethtool_rxnfc_copy_to_user(useraddr, &info, info_size, rule_buf);
err_out:
	kfree(rule_buf);

	return ret;
}

static int ethtool_copy_validate_indir(u32 *indir, void __user *useraddr,
					struct ethtool_rxnfc *rx_rings,
					u32 size)
{
	int i;

	if (copy_from_user(indir, useraddr, array_size(size, sizeof(indir[0]))))
		return -EFAULT;

	/* Validate ring indices */
	for (i = 0; i < size; i++)
		if (indir[i] >= rx_rings->data)
			return -EINVAL;

	return 0;
}

u8 netdev_rss_key[NETDEV_RSS_KEY_LEN] __read_mostly;

void netdev_rss_key_fill(void *buffer, size_t len)
{
	BUG_ON(len > sizeof(netdev_rss_key));
	net_get_random_once(netdev_rss_key, sizeof(netdev_rss_key));
	memcpy(buffer, netdev_rss_key, len);
}
EXPORT_SYMBOL(netdev_rss_key_fill);

static noinline_for_stack int ethtool_get_rxfh_indir(struct net_device *dev,
						     void __user *useraddr)
{
	u32 user_size, dev_size;
	u32 *indir;
	int ret;

	if (!dev->ethtool_ops->get_rxfh_indir_size ||
	    !dev->ethtool_ops->get_rxfh)
		return -EOPNOTSUPP;
	dev_size = dev->ethtool_ops->get_rxfh_indir_size(dev);
	if (dev_size == 0)
		return -EOPNOTSUPP;

	if (copy_from_user(&user_size,
			   useraddr + offsetof(struct ethtool_rxfh_indir, size),
			   sizeof(user_size)))
		return -EFAULT;

	if (copy_to_user(useraddr + offsetof(struct ethtool_rxfh_indir, size),
			 &dev_size, sizeof(dev_size)))
		return -EFAULT;

	/* If the user buffer size is 0, this is just a query for the
	 * device table size.  Otherwise, if it's smaller than the
	 * device table size it's an error.
	 */
	if (user_size < dev_size)
		return user_size == 0 ? 0 : -EINVAL;

	indir = kcalloc(dev_size, sizeof(indir[0]), GFP_USER);
	if (!indir)
		return -ENOMEM;

	ret = dev->ethtool_ops->get_rxfh(dev, indir, NULL, NULL);
	if (ret)
		goto out;

	if (copy_to_user(useraddr +
			 offsetof(struct ethtool_rxfh_indir, ring_index[0]),
			 indir, dev_size * sizeof(indir[0])))
		ret = -EFAULT;

out:
	kfree(indir);
	return ret;
}

static noinline_for_stack int ethtool_set_rxfh_indir(struct net_device *dev,
						     void __user *useraddr)
{
	struct ethtool_rxnfc rx_rings;
	u32 user_size, dev_size, i;
	u32 *indir;
	const struct ethtool_ops *ops = dev->ethtool_ops;
	int ret;
	u32 ringidx_offset = offsetof(struct ethtool_rxfh_indir, ring_index[0]);

	if (!ops->get_rxfh_indir_size || !ops->set_rxfh ||
	    !ops->get_rxnfc)
		return -EOPNOTSUPP;

	dev_size = ops->get_rxfh_indir_size(dev);
	if (dev_size == 0)
		return -EOPNOTSUPP;

	if (copy_from_user(&user_size,
			   useraddr + offsetof(struct ethtool_rxfh_indir, size),
			   sizeof(user_size)))
		return -EFAULT;

	if (user_size != 0 && user_size != dev_size)
		return -EINVAL;

	indir = kcalloc(dev_size, sizeof(indir[0]), GFP_USER);
	if (!indir)
		return -ENOMEM;

	rx_rings.cmd = ETHTOOL_GRXRINGS;
	ret = ops->get_rxnfc(dev, &rx_rings, NULL);
	if (ret)
		goto out;

	if (user_size == 0) {
		for (i = 0; i < dev_size; i++)
			indir[i] = ethtool_rxfh_indir_default(i, rx_rings.data);
	} else {
		ret = ethtool_copy_validate_indir(indir,
						  useraddr + ringidx_offset,
						  &rx_rings,
						  dev_size);
		if (ret)
			goto out;
	}

	ret = ops->set_rxfh(dev, indir, NULL, ETH_RSS_HASH_NO_CHANGE);
	if (ret)
		goto out;

	/* indicate whether rxfh was set to default */
	if (user_size == 0)
		dev->priv_flags &= ~IFF_RXFH_CONFIGURED;
	else
		dev->priv_flags |= IFF_RXFH_CONFIGURED;

out:
	kfree(indir);
	return ret;
}

static noinline_for_stack int ethtool_get_rxfh(struct net_device *dev,
					       void __user *useraddr)
{
	int ret;
	const struct ethtool_ops *ops = dev->ethtool_ops;
	u32 user_indir_size, user_key_size;
	u32 dev_indir_size = 0, dev_key_size = 0;
	struct ethtool_rxfh rxfh;
	u32 total_size;
	u32 indir_bytes;
	u32 *indir = NULL;
	u8 dev_hfunc = 0;
	u8 *hkey = NULL;
	u8 *rss_config;

	if (!ops->get_rxfh)
		return -EOPNOTSUPP;

	if (ops->get_rxfh_indir_size)
		dev_indir_size = ops->get_rxfh_indir_size(dev);
	if (ops->get_rxfh_key_size)
		dev_key_size = ops->get_rxfh_key_size(dev);

	if (copy_from_user(&rxfh, useraddr, sizeof(rxfh)))
		return -EFAULT;
	user_indir_size = rxfh.indir_size;
	user_key_size = rxfh.key_size;

	/* Check that reserved fields are 0 for now */
	if (rxfh.rsvd8[0] || rxfh.rsvd8[1] || rxfh.rsvd8[2] || rxfh.rsvd32)
		return -EINVAL;
	/* Most drivers don't handle rss_context, check it's 0 as well */
	if (rxfh.rss_context && !ops->get_rxfh_context)
		return -EOPNOTSUPP;

	rxfh.indir_size = dev_indir_size;
	rxfh.key_size = dev_key_size;
	if (copy_to_user(useraddr, &rxfh, sizeof(rxfh)))
		return -EFAULT;

	if ((user_indir_size && (user_indir_size != dev_indir_size)) ||
	    (user_key_size && (user_key_size != dev_key_size)))
		return -EINVAL;

	indir_bytes = user_indir_size * sizeof(indir[0]);
	total_size = indir_bytes + user_key_size;
	rss_config = kzalloc(total_size, GFP_USER);
	if (!rss_config)
		return -ENOMEM;

	if (user_indir_size)
		indir = (u32 *)rss_config;

	if (user_key_size)
		hkey = rss_config + indir_bytes;

	if (rxfh.rss_context)
		ret = dev->ethtool_ops->get_rxfh_context(dev, indir, hkey,
							 &dev_hfunc,
							 rxfh.rss_context);
	else
		ret = dev->ethtool_ops->get_rxfh(dev, indir, hkey, &dev_hfunc);
	if (ret)
		goto out;

	if (copy_to_user(useraddr + offsetof(struct ethtool_rxfh, hfunc),
			 &dev_hfunc, sizeof(rxfh.hfunc))) {
		ret = -EFAULT;
	} else if (copy_to_user(useraddr +
			      offsetof(struct ethtool_rxfh, rss_config[0]),
			      rss_config, total_size)) {
		ret = -EFAULT;
	}
out:
	kfree(rss_config);

	return ret;
}

static noinline_for_stack int ethtool_set_rxfh(struct net_device *dev,
					       void __user *useraddr)
{
	int ret;
	const struct ethtool_ops *ops = dev->ethtool_ops;
	struct ethtool_rxnfc rx_rings;
	struct ethtool_rxfh rxfh;
	u32 dev_indir_size = 0, dev_key_size = 0, i;
	u32 *indir = NULL, indir_bytes = 0;
	u8 *hkey = NULL;
	u8 *rss_config;
	u32 rss_cfg_offset = offsetof(struct ethtool_rxfh, rss_config[0]);
	bool delete = false;

	if (!ops->get_rxnfc || !ops->set_rxfh)
		return -EOPNOTSUPP;

	if (ops->get_rxfh_indir_size)
		dev_indir_size = ops->get_rxfh_indir_size(dev);
	if (ops->get_rxfh_key_size)
		dev_key_size = ops->get_rxfh_key_size(dev);

	if (copy_from_user(&rxfh, useraddr, sizeof(rxfh)))
		return -EFAULT;

	/* Check that reserved fields are 0 for now */
	if (rxfh.rsvd8[0] || rxfh.rsvd8[1] || rxfh.rsvd8[2] || rxfh.rsvd32)
		return -EINVAL;
	/* Most drivers don't handle rss_context, check it's 0 as well */
	if (rxfh.rss_context && !ops->set_rxfh_context)
		return -EOPNOTSUPP;

	/* If either indir, hash key or function is valid, proceed further.
	 * Must request at least one change: indir size, hash key or function.
	 */
	if ((rxfh.indir_size &&
	     rxfh.indir_size != ETH_RXFH_INDIR_NO_CHANGE &&
	     rxfh.indir_size != dev_indir_size) ||
	    (rxfh.key_size && (rxfh.key_size != dev_key_size)) ||
	    (rxfh.indir_size == ETH_RXFH_INDIR_NO_CHANGE &&
	     rxfh.key_size == 0 && rxfh.hfunc == ETH_RSS_HASH_NO_CHANGE))
		return -EINVAL;

	if (rxfh.indir_size != ETH_RXFH_INDIR_NO_CHANGE)
		indir_bytes = dev_indir_size * sizeof(indir[0]);

	rss_config = kzalloc(indir_bytes + rxfh.key_size, GFP_USER);
	if (!rss_config)
		return -ENOMEM;

	rx_rings.cmd = ETHTOOL_GRXRINGS;
	ret = ops->get_rxnfc(dev, &rx_rings, NULL);
	if (ret)
		goto out;

	/* rxfh.indir_size == 0 means reset the indir table to default (master
	 * context) or delete the context (other RSS contexts).
	 * rxfh.indir_size == ETH_RXFH_INDIR_NO_CHANGE means leave it unchanged.
	 */
	if (rxfh.indir_size &&
	    rxfh.indir_size != ETH_RXFH_INDIR_NO_CHANGE) {
		indir = (u32 *)rss_config;
		ret = ethtool_copy_validate_indir(indir,
						  useraddr + rss_cfg_offset,
						  &rx_rings,
						  rxfh.indir_size);
		if (ret)
			goto out;
	} else if (rxfh.indir_size == 0) {
		if (rxfh.rss_context == 0) {
			indir = (u32 *)rss_config;
			for (i = 0; i < dev_indir_size; i++)
				indir[i] = ethtool_rxfh_indir_default(i, rx_rings.data);
		} else {
			delete = true;
		}
	}

	if (rxfh.key_size) {
		hkey = rss_config + indir_bytes;
		if (copy_from_user(hkey,
				   useraddr + rss_cfg_offset + indir_bytes,
				   rxfh.key_size)) {
			ret = -EFAULT;
			goto out;
		}
	}

	if (rxfh.rss_context)
		ret = ops->set_rxfh_context(dev, indir, hkey, rxfh.hfunc,
					    &rxfh.rss_context, delete);
	else
		ret = ops->set_rxfh(dev, indir, hkey, rxfh.hfunc);
	if (ret)
		goto out;

	if (copy_to_user(useraddr + offsetof(struct ethtool_rxfh, rss_context),
			 &rxfh.rss_context, sizeof(rxfh.rss_context)))
		ret = -EFAULT;

	if (!rxfh.rss_context) {
		/* indicate whether rxfh was set to default */
		if (rxfh.indir_size == 0)
			dev->priv_flags &= ~IFF_RXFH_CONFIGURED;
		else if (rxfh.indir_size != ETH_RXFH_INDIR_NO_CHANGE)
			dev->priv_flags |= IFF_RXFH_CONFIGURED;
	}

out:
	kfree(rss_config);
	return ret;
}

static int ethtool_get_regs(struct net_device *dev, char __user *useraddr)
{
	struct ethtool_regs regs;
	const struct ethtool_ops *ops = dev->ethtool_ops;
	void *regbuf;
	int reglen, ret;

	if (!ops->get_regs || !ops->get_regs_len)
		return -EOPNOTSUPP;

	if (copy_from_user(&regs, useraddr, sizeof(regs)))
		return -EFAULT;

	reglen = ops->get_regs_len(dev);
	if (reglen <= 0)
		return reglen;

	if (regs.len > reglen)
		regs.len = reglen;

	regbuf = vzalloc(reglen);
	if (!regbuf)
		return -ENOMEM;

	if (regs.len < reglen)
		reglen = regs.len;

	ops->get_regs(dev, &regs, regbuf);

	ret = -EFAULT;
	if (copy_to_user(useraddr, &regs, sizeof(regs)))
		goto out;
	useraddr += offsetof(struct ethtool_regs, data);
	if (copy_to_user(useraddr, regbuf, reglen))
		goto out;
	ret = 0;

 out:
	vfree(regbuf);
	return ret;
}

static int ethtool_reset(struct net_device *dev, char __user *useraddr)
{
	struct ethtool_value reset;
	int ret;

	if (!dev->ethtool_ops->reset)
		return -EOPNOTSUPP;

	if (copy_from_user(&reset, useraddr, sizeof(reset)))
		return -EFAULT;

	ret = dev->ethtool_ops->reset(dev, &reset.data);
	if (ret)
		return ret;

	if (copy_to_user(useraddr, &reset, sizeof(reset)))
		return -EFAULT;
	return 0;
}

static int ethtool_get_wol(struct net_device *dev, char __user *useraddr)
{
	struct ethtool_wolinfo wol;

	if (!dev->ethtool_ops->get_wol)
		return -EOPNOTSUPP;

	memset(&wol, 0, sizeof(struct ethtool_wolinfo));
	wol.cmd = ETHTOOL_GWOL;
	dev->ethtool_ops->get_wol(dev, &wol);

	if (copy_to_user(useraddr, &wol, sizeof(wol)))
		return -EFAULT;
	return 0;
}

static int ethtool_set_wol(struct net_device *dev, char __user *useraddr)
{
	struct ethtool_wolinfo wol;
	int ret;

	if (!dev->ethtool_ops->set_wol)
		return -EOPNOTSUPP;

	if (copy_from_user(&wol, useraddr, sizeof(wol)))
		return -EFAULT;

	ret = dev->ethtool_ops->set_wol(dev, &wol);
	if (ret)
		return ret;

	dev->wol_enabled = !!wol.wolopts;
	ethtool_notify(dev, ETHTOOL_MSG_WOL_NTF, NULL);

	return 0;
}

static int ethtool_get_eee(struct net_device *dev, char __user *useraddr)
{
	struct ethtool_eee edata;
	int rc;

	if (!dev->ethtool_ops->get_eee)
		return -EOPNOTSUPP;

	memset(&edata, 0, sizeof(struct ethtool_eee));
	edata.cmd = ETHTOOL_GEEE;
	rc = dev->ethtool_ops->get_eee(dev, &edata);

	if (rc)
		return rc;

	if (copy_to_user(useraddr, &edata, sizeof(edata)))
		return -EFAULT;

	return 0;
}

static int ethtool_set_eee(struct net_device *dev, char __user *useraddr)
{
	struct ethtool_eee edata;
	int ret;

	if (!dev->ethtool_ops->set_eee)
		return -EOPNOTSUPP;

	if (copy_from_user(&edata, useraddr, sizeof(edata)))
		return -EFAULT;

	ret = dev->ethtool_ops->set_eee(dev, &edata);
	if (!ret)
		ethtool_notify(dev, ETHTOOL_MSG_EEE_NTF, NULL);
	return ret;
}

static int ethtool_nway_reset(struct net_device *dev)
{
	if (!dev->ethtool_ops->nway_reset)
		return -EOPNOTSUPP;

	return dev->ethtool_ops->nway_reset(dev);
}

static int ethtool_get_link(struct net_device *dev, char __user *useraddr)
{
	struct ethtool_value edata = { .cmd = ETHTOOL_GLINK };
	//只有接口时running状态时，才获取link状态（常用此方式检查是否插网线了）
	int link = __ethtool_get_link(dev);

	if (link < 0)
		return link;

	edata.data = link;
	if (copy_to_user(useraddr, &edata, sizeof(edata)))
		return -EFAULT;
	return 0;
}

static int ethtool_get_any_eeprom(struct net_device *dev, void __user *useraddr,
				  int (*getter)(struct net_device *,
						struct ethtool_eeprom *, u8 *),
				  u32 total_len)
{
	struct ethtool_eeprom eeprom;
	void __user *userbuf = useraddr + sizeof(eeprom);
	u32 bytes_remaining;
	u8 *data;
	int ret = 0;

	if (copy_from_user(&eeprom, useraddr, sizeof(eeprom)))
		return -EFAULT;

	/* Check for wrap and zero */
	if (eeprom.offset + eeprom.len <= eeprom.offset)
		return -EINVAL;

	/* Check for exceeding total eeprom len */
	if (eeprom.offset + eeprom.len > total_len)
		return -EINVAL;

	data = kzalloc(PAGE_SIZE, GFP_USER);
	if (!data)
		return -ENOMEM;

	bytes_remaining = eeprom.len;
	while (bytes_remaining > 0) {
		eeprom.len = min(bytes_remaining, (u32)PAGE_SIZE);

		ret = getter(dev, &eeprom, data);
		if (ret)
			break;
		if (!eeprom.len) {
			ret = -EIO;
			break;
		}
		if (copy_to_user(userbuf, data, eeprom.len)) {
			ret = -EFAULT;
			break;
		}
		userbuf += eeprom.len;
		eeprom.offset += eeprom.len;
		bytes_remaining -= eeprom.len;
	}

	eeprom.len = userbuf - (useraddr + sizeof(eeprom));
	eeprom.offset -= eeprom.len;
	if (copy_to_user(useraddr, &eeprom, sizeof(eeprom)))
		ret = -EFAULT;

	kfree(data);
	return ret;
}

static int ethtool_get_eeprom(struct net_device *dev, void __user *useraddr)
{
	const struct ethtool_ops *ops = dev->ethtool_ops;

	if (!ops->get_eeprom || !ops->get_eeprom_len ||
	    !ops->get_eeprom_len(dev))
		return -EOPNOTSUPP;

	return ethtool_get_any_eeprom(dev, useraddr, ops->get_eeprom,
				      ops->get_eeprom_len(dev));
}

static int ethtool_set_eeprom(struct net_device *dev, void __user *useraddr)
{
	struct ethtool_eeprom eeprom;
	const struct ethtool_ops *ops = dev->ethtool_ops;
	void __user *userbuf = useraddr + sizeof(eeprom);
	u32 bytes_remaining;
	u8 *data;
	int ret = 0;

	if (!ops->set_eeprom || !ops->get_eeprom_len ||
	    !ops->get_eeprom_len(dev))
		return -EOPNOTSUPP;

	if (copy_from_user(&eeprom, useraddr, sizeof(eeprom)))
		return -EFAULT;

	/* Check for wrap and zero */
	if (eeprom.offset + eeprom.len <= eeprom.offset)
		return -EINVAL;

	/* Check for exceeding total eeprom len */
	if (eeprom.offset + eeprom.len > ops->get_eeprom_len(dev))
		return -EINVAL;

	data = kzalloc(PAGE_SIZE, GFP_USER);
	if (!data)
		return -ENOMEM;

	bytes_remaining = eeprom.len;
	while (bytes_remaining > 0) {
		eeprom.len = min(bytes_remaining, (u32)PAGE_SIZE);

		if (copy_from_user(data, userbuf, eeprom.len)) {
			ret = -EFAULT;
			break;
		}
		ret = ops->set_eeprom(dev, &eeprom, data);
		if (ret)
			break;
		userbuf += eeprom.len;
		eeprom.offset += eeprom.len;
		bytes_remaining -= eeprom.len;
	}

	kfree(data);
	return ret;
}

static noinline_for_stack int ethtool_get_coalesce(struct net_device *dev,
						   void __user *useraddr)
{
	struct ethtool_coalesce coalesce = { .cmd = ETHTOOL_GCOALESCE };
	struct kernel_ethtool_coalesce kernel_coalesce = {};
	int ret;

	if (!dev->ethtool_ops->get_coalesce)
		return -EOPNOTSUPP;

	ret = dev->ethtool_ops->get_coalesce(dev, &coalesce, &kernel_coalesce,
					     NULL);
	if (ret)
		return ret;

	if (copy_to_user(useraddr, &coalesce, sizeof(coalesce)))
		return -EFAULT;
	return 0;
}

static bool
ethtool_set_coalesce_supported(struct net_device *dev,
			       struct ethtool_coalesce *coalesce)
{
	u32 supported_params = dev->ethtool_ops->supported_coalesce_params;
	u32 nonzero_params = 0;

	if (coalesce->rx_coalesce_usecs)
		nonzero_params |= ETHTOOL_COALESCE_RX_USECS;
	if (coalesce->rx_max_coalesced_frames)
		nonzero_params |= ETHTOOL_COALESCE_RX_MAX_FRAMES;
	if (coalesce->rx_coalesce_usecs_irq)
		nonzero_params |= ETHTOOL_COALESCE_RX_USECS_IRQ;
	if (coalesce->rx_max_coalesced_frames_irq)
		nonzero_params |= ETHTOOL_COALESCE_RX_MAX_FRAMES_IRQ;
	if (coalesce->tx_coalesce_usecs)
		nonzero_params |= ETHTOOL_COALESCE_TX_USECS;
	if (coalesce->tx_max_coalesced_frames)
		nonzero_params |= ETHTOOL_COALESCE_TX_MAX_FRAMES;
	if (coalesce->tx_coalesce_usecs_irq)
		nonzero_params |= ETHTOOL_COALESCE_TX_USECS_IRQ;
	if (coalesce->tx_max_coalesced_frames_irq)
		nonzero_params |= ETHTOOL_COALESCE_TX_MAX_FRAMES_IRQ;
	if (coalesce->stats_block_coalesce_usecs)
		nonzero_params |= ETHTOOL_COALESCE_STATS_BLOCK_USECS;
	if (coalesce->use_adaptive_rx_coalesce)
		nonzero_params |= ETHTOOL_COALESCE_USE_ADAPTIVE_RX;
	if (coalesce->use_adaptive_tx_coalesce)
		nonzero_params |= ETHTOOL_COALESCE_USE_ADAPTIVE_TX;
	if (coalesce->pkt_rate_low)
		nonzero_params |= ETHTOOL_COALESCE_PKT_RATE_LOW;
	if (coalesce->rx_coalesce_usecs_low)
		nonzero_params |= ETHTOOL_COALESCE_RX_USECS_LOW;
	if (coalesce->rx_max_coalesced_frames_low)
		nonzero_params |= ETHTOOL_COALESCE_RX_MAX_FRAMES_LOW;
	if (coalesce->tx_coalesce_usecs_low)
		nonzero_params |= ETHTOOL_COALESCE_TX_USECS_LOW;
	if (coalesce->tx_max_coalesced_frames_low)
		nonzero_params |= ETHTOOL_COALESCE_TX_MAX_FRAMES_LOW;
	if (coalesce->pkt_rate_high)
		nonzero_params |= ETHTOOL_COALESCE_PKT_RATE_HIGH;
	if (coalesce->rx_coalesce_usecs_high)
		nonzero_params |= ETHTOOL_COALESCE_RX_USECS_HIGH;
	if (coalesce->rx_max_coalesced_frames_high)
		nonzero_params |= ETHTOOL_COALESCE_RX_MAX_FRAMES_HIGH;
	if (coalesce->tx_coalesce_usecs_high)
		nonzero_params |= ETHTOOL_COALESCE_TX_USECS_HIGH;
	if (coalesce->tx_max_coalesced_frames_high)
		nonzero_params |= ETHTOOL_COALESCE_TX_MAX_FRAMES_HIGH;
	if (coalesce->rate_sample_interval)
		nonzero_params |= ETHTOOL_COALESCE_RATE_SAMPLE_INTERVAL;

	return (supported_params & nonzero_params) == nonzero_params;
}

static noinline_for_stack int ethtool_set_coalesce(struct net_device *dev,
						   void __user *useraddr)
{
	struct kernel_ethtool_coalesce kernel_coalesce = {};
	struct ethtool_coalesce coalesce;
	int ret;

	if (!dev->ethtool_ops->set_coalesce && !dev->ethtool_ops->get_coalesce)
		return -EOPNOTSUPP;

	ret = dev->ethtool_ops->get_coalesce(dev, &coalesce, &kernel_coalesce,
					     NULL);
	if (ret)
		return ret;

	if (copy_from_user(&coalesce, useraddr, sizeof(coalesce)))
		return -EFAULT;

	if (!ethtool_set_coalesce_supported(dev, &coalesce))
		return -EOPNOTSUPP;

	ret = dev->ethtool_ops->set_coalesce(dev, &coalesce, &kernel_coalesce,
					     NULL);
	if (!ret)
		ethtool_notify(dev, ETHTOOL_MSG_COALESCE_NTF, NULL);
	return ret;
}

/*获取网卡的ring参数 ethtool -g*/
static int ethtool_get_ringparam(struct net_device *dev, void __user *useraddr)
{
	struct ethtool_ringparam ringparam = { .cmd = ETHTOOL_GRINGPARAM };

	if (!dev->ethtool_ops->get_ringparam)
		return -EOPNOTSUPP;

	dev->ethtool_ops->get_ringparam(dev, &ringparam);

	if (copy_to_user(useraddr, &ringparam, sizeof(ringparam)))
		return -EFAULT;
	return 0;
}

/*设置网卡的ring参数 ethtool -G*/
static int ethtool_set_ringparam(struct net_device *dev, void __user *useraddr)
{
	struct ethtool_ringparam ringparam, max = { .cmd = ETHTOOL_GRINGPARAM };
	int ret;

	if (!dev->ethtool_ops->set_ringparam || !dev->ethtool_ops->get_ringparam)
		return -EOPNOTSUPP;

	if (copy_from_user(&ringparam, useraddr, sizeof(ringparam)))
		return -EFAULT;

	dev->ethtool_ops->get_ringparam(dev, &max);

	/* ensure new ring parameters are within the maximums */
	if (ringparam.rx_pending > max.rx_max_pending ||
	    ringparam.rx_mini_pending > max.rx_mini_max_pending ||
	    ringparam.rx_jumbo_pending > max.rx_jumbo_max_pending ||
	    ringparam.tx_pending > max.tx_max_pending)
		return -EINVAL;

	ret = dev->ethtool_ops->set_ringparam(dev, &ringparam);
	if (!ret)
		ethtool_notify(dev, ETHTOOL_MSG_RINGS_NTF, NULL);
	return ret;
}

static noinline_for_stack int ethtool_get_channels(struct net_device *dev,
						   void __user *useraddr)
{
	struct ethtool_channels channels = { .cmd = ETHTOOL_GCHANNELS };

	if (!dev->ethtool_ops->get_channels)
		return -EOPNOTSUPP;

	//调用驱动回调，填充channels
	dev->ethtool_ops->get_channels(dev, &channels);

	//将channels填充给useraddr
	if (copy_to_user(useraddr, &channels, sizeof(channels)))
		return -EFAULT;
	return 0;
}

static noinline_for_stack int ethtool_set_channels(struct net_device *dev,
						   void __user *useraddr)
{
	struct ethtool_channels channels, curr = { .cmd = ETHTOOL_GCHANNELS };
	u16 from_channel, to_channel;
	u32 max_rx_in_use = 0;
	unsigned int i;
	int ret;

	if (!dev->ethtool_ops->set_channels || !dev->ethtool_ops->get_channels)
		return -EOPNOTSUPP;

	if (copy_from_user(&channels, useraddr, sizeof(channels)))
		return -EFAULT;

	dev->ethtool_ops->get_channels(dev, &curr);

	if (channels.rx_count == curr.rx_count &&
	    channels.tx_count == curr.tx_count &&
	    channels.combined_count == curr.combined_count &&
	    channels.other_count == curr.other_count)
		return 0;

	/* ensure new counts are within the maximums */
	if (channels.rx_count > curr.max_rx ||
	    channels.tx_count > curr.max_tx ||
	    channels.combined_count > curr.max_combined ||
	    channels.other_count > curr.max_other)
		return -EINVAL;

	/* ensure there is at least one RX and one TX channel */
	if (!channels.combined_count &&
	    (!channels.rx_count || !channels.tx_count))
		return -EINVAL;

	/* ensure the new Rx count fits within the configured Rx flow
	 * indirection table settings */
	if (netif_is_rxfh_configured(dev) &&
	    !ethtool_get_max_rxfh_channel(dev, &max_rx_in_use) &&
	    (channels.combined_count + channels.rx_count) <= max_rx_in_use)
	    return -EINVAL;

	/* Disabling channels, query zero-copy AF_XDP sockets */
	from_channel = channels.combined_count +
		min(channels.rx_count, channels.tx_count);
	to_channel = curr.combined_count + max(curr.rx_count, curr.tx_count);
	for (i = from_channel; i < to_channel; i++)
		if (xsk_get_pool_from_qid(dev, i))
			return -EINVAL;

	ret = dev->ethtool_ops->set_channels(dev, &channels);
	if (!ret)
		ethtool_notify(dev, ETHTOOL_MSG_CHANNELS_NTF, NULL);
	return ret;
}

static int ethtool_get_pauseparam(struct net_device *dev, void __user *useraddr)
{
	struct ethtool_pauseparam pauseparam = { .cmd = ETHTOOL_GPAUSEPARAM };

	if (!dev->ethtool_ops->get_pauseparam)
		return -EOPNOTSUPP;

	dev->ethtool_ops->get_pauseparam(dev, &pauseparam);

	if (copy_to_user(useraddr, &pauseparam, sizeof(pauseparam)))
		return -EFAULT;
	return 0;
}

static int ethtool_set_pauseparam(struct net_device *dev, void __user *useraddr)
{
	struct ethtool_pauseparam pauseparam;
	int ret;

	if (!dev->ethtool_ops->set_pauseparam)
		return -EOPNOTSUPP;

	if (copy_from_user(&pauseparam, useraddr, sizeof(pauseparam)))
		return -EFAULT;

	ret = dev->ethtool_ops->set_pauseparam(dev, &pauseparam);
	if (!ret)
		ethtool_notify(dev, ETHTOOL_MSG_PAUSE_NTF, NULL);
	return ret;
}

static int ethtool_self_test(struct net_device *dev, char __user *useraddr)
{
	struct ethtool_test test;
	const struct ethtool_ops *ops = dev->ethtool_ops;
	u64 *data;
	int ret, test_len;

	if (!ops->self_test || !ops->get_sset_count)
		return -EOPNOTSUPP;

	test_len = ops->get_sset_count(dev, ETH_SS_TEST);
	if (test_len < 0)
		return test_len;
	WARN_ON(test_len == 0);

	if (copy_from_user(&test, useraddr, sizeof(test)))
		return -EFAULT;

	test.len = test_len;
	data = kcalloc(test_len, sizeof(u64), GFP_USER);
	if (!data)
		return -ENOMEM;

	netif_testing_on(dev);
	ops->self_test(dev, &test, data);
	netif_testing_off(dev);

	ret = -EFAULT;
	if (copy_to_user(useraddr, &test, sizeof(test)))
		goto out;
	useraddr += sizeof(test);
	if (copy_to_user(useraddr, data, array_size(test.len, sizeof(u64))))
		goto out;
	ret = 0;

 out:
	kfree(data);
	return ret;
}

static int ethtool_get_strings(struct net_device *dev, void __user *useraddr)
{
	struct ethtool_gstrings gstrings;
	u8 *data;
	int ret;

	if (copy_from_user(&gstrings, useraddr, sizeof(gstrings)))
		return -EFAULT;

	//取指定string集合的数目
	ret = __ethtool_get_sset_count(dev, gstrings.string_set);
	if (ret < 0)
		return ret;
	if (ret > S32_MAX / ETH_GSTRING_LEN)
		return -ENOMEM;
	WARN_ON_ONCE(!ret);

	//设置要返回的元素数
	gstrings.len = ret;

	//有字符串集合需要返回，申请data，并将字符串集合填充进data
	if (gstrings.len) {
		data = vzalloc(array_size(gstrings.len, ETH_GSTRING_LEN));
		if (!data)
			return -ENOMEM;

		__ethtool_get_strings(dev, gstrings.string_set, data);
	} else {
		data = NULL;
	}

	ret = -EFAULT;
	//返回结果给用户态
	if (copy_to_user(useraddr, &gstrings, sizeof(gstrings)))
		goto out;
	useraddr += sizeof(gstrings);
	if (gstrings.len &&
	    copy_to_user(useraddr, data,
			 array_size(gstrings.len, ETH_GSTRING_LEN)))
		goto out;
	ret = 0;

out:
	vfree(data);
	return ret;
}

__printf(2, 3) void ethtool_sprintf(u8 **data, const char *fmt, ...)
{
	va_list args;

	va_start(args, fmt);
	vsnprintf(*data, ETH_GSTRING_LEN, fmt, args);
	va_end(args);

	*data += ETH_GSTRING_LEN;
}
EXPORT_SYMBOL(ethtool_sprintf);

static int ethtool_phys_id(struct net_device *dev, void __user *useraddr)
{
	struct ethtool_value id;
	static bool busy;
	const struct ethtool_ops *ops = dev->ethtool_ops;
	int rc;

	if (!ops->set_phys_id)
		return -EOPNOTSUPP;

	if (busy)
		return -EBUSY;

	if (copy_from_user(&id, useraddr, sizeof(id)))
		return -EFAULT;

	rc = ops->set_phys_id(dev, ETHTOOL_ID_ACTIVE);
	if (rc < 0)
		return rc;

	/* Drop the RTNL lock while waiting, but prevent reentry or
	 * removal of the device.
	 */
	busy = true;
	dev_hold(dev);
	rtnl_unlock();

	if (rc == 0) {
		/* Driver will handle this itself */
		schedule_timeout_interruptible(
			id.data ? (id.data * HZ) : MAX_SCHEDULE_TIMEOUT);
	} else {
		/* Driver expects to be called at twice the frequency in rc */
		int n = rc * 2, interval = HZ / n;
		u64 count = n * id.data, i = 0;

		do {
			rtnl_lock();
			rc = ops->set_phys_id(dev,
				    (i++ & 1) ? ETHTOOL_ID_OFF : ETHTOOL_ID_ON);
			rtnl_unlock();
			if (rc)
				break;
			schedule_timeout_interruptible(interval);
		} while (!signal_pending(current) && (!id.data || i < count));
	}

	rtnl_lock();
	dev_put(dev);
	busy = false;

	(void) ops->set_phys_id(dev, ETHTOOL_ID_INACTIVE);
	return rc;
}

static int ethtool_get_stats(struct net_device *dev, void __user *useraddr)
{
	struct ethtool_stats stats;
	const struct ethtool_ops *ops = dev->ethtool_ops;
	u64 *data;
	int ret, n_stats;

	if (!ops->get_ethtool_stats || !ops->get_sset_count)
		return -EOPNOTSUPP;

	//取集合数目
	n_stats = ops->get_sset_count(dev, ETH_SS_STATS);
	if (n_stats < 0)
		return n_stats;
	//集合数目过大
	if (n_stats > S32_MAX / sizeof(u64))
		return -ENOMEM;
	WARN_ON_ONCE(!n_stats);
	if (copy_from_user(&stats, useraddr, sizeof(stats)))
		return -EFAULT;

	stats.n_stats = n_stats;

	if (n_stats) {
		data = vzalloc(array_size(n_stats, sizeof(u64)));
		if (!data)
			return -ENOMEM;
		/*获取设备统计计数*/
		ops->get_ethtool_stats(dev, &stats, data);
	} else {
		data = NULL;
	}

	ret = -EFAULT;
	if (copy_to_user(useraddr, &stats, sizeof(stats)))
		goto out;
	useraddr += sizeof(stats);
	if (n_stats && copy_to_user(useraddr, data, array_size(n_stats, sizeof(u64))))
		goto out;
	ret = 0;

 out:
	vfree(data);
	return ret;
}

static int ethtool_get_phy_stats(struct net_device *dev, void __user *useraddr)
{
	const struct ethtool_phy_ops *phy_ops = ethtool_phy_ops;
	const struct ethtool_ops *ops = dev->ethtool_ops;
	struct phy_device *phydev = dev->phydev;
	struct ethtool_stats stats;
	u64 *data;
	int ret, n_stats;

	if (!phydev && (!ops->get_ethtool_phy_stats || !ops->get_sset_count))
		return -EOPNOTSUPP;

	if (dev->phydev && !ops->get_ethtool_phy_stats &&
	    phy_ops && phy_ops->get_sset_count)
		n_stats = phy_ops->get_sset_count(dev->phydev);
	else
		n_stats = ops->get_sset_count(dev, ETH_SS_PHY_STATS);
	if (n_stats < 0)
		return n_stats;
	if (n_stats > S32_MAX / sizeof(u64))
		return -ENOMEM;
	WARN_ON_ONCE(!n_stats);

	if (copy_from_user(&stats, useraddr, sizeof(stats)))
		return -EFAULT;

	stats.n_stats = n_stats;

	if (n_stats) {
		data = vzalloc(array_size(n_stats, sizeof(u64)));
		if (!data)
			return -ENOMEM;

		if (dev->phydev && !ops->get_ethtool_phy_stats &&
		    phy_ops && phy_ops->get_stats) {
			ret = phy_ops->get_stats(dev->phydev, &stats, data);
			if (ret < 0)
				goto out;
		} else {
			ops->get_ethtool_phy_stats(dev, &stats, data);
		}
	} else {
		data = NULL;
	}

	ret = -EFAULT;
	if (copy_to_user(useraddr, &stats, sizeof(stats)))
		goto out;
	useraddr += sizeof(stats);
	if (n_stats && copy_to_user(useraddr, data, array_size(n_stats, sizeof(u64))))
		goto out;
	ret = 0;

 out:
	vfree(data);
	return ret;
}

static int ethtool_get_perm_addr(struct net_device *dev, void __user *useraddr)
{
	struct ethtool_perm_addr epaddr;

	if (copy_from_user(&epaddr, useraddr, sizeof(epaddr)))
		return -EFAULT;

	if (epaddr.size < dev->addr_len)
		return -ETOOSMALL;
	epaddr.size = dev->addr_len;

	if (copy_to_user(useraddr, &epaddr, sizeof(epaddr)))
		return -EFAULT;
	useraddr += sizeof(epaddr);
	if (copy_to_user(useraddr, dev->perm_addr, epaddr.size))
		return -EFAULT;
	return 0;
}

static int ethtool_get_value(struct net_device *dev, char __user *useraddr,
			     u32 cmd, u32 (*actor)(struct net_device *))
{
	struct ethtool_value edata = { .cmd = cmd };

	if (!actor)
		return -EOPNOTSUPP;

	edata.data = actor(dev);

	if (copy_to_user(useraddr, &edata, sizeof(edata)))
		return -EFAULT;
	return 0;
}

static int ethtool_set_value_void(struct net_device *dev, char __user *useraddr,
			     void (*actor)(struct net_device *, u32))
{
	struct ethtool_value edata;

	if (!actor)
		return -EOPNOTSUPP;

	if (copy_from_user(&edata, useraddr, sizeof(edata)))
		return -EFAULT;

	actor(dev, edata.data);
	return 0;
}

static int ethtool_set_value(struct net_device *dev, char __user *useraddr,
			     int (*actor)(struct net_device *, u32))
{
	struct ethtool_value edata;

	if (!actor)
		return -EOPNOTSUPP;

	if (copy_from_user(&edata, useraddr, sizeof(edata)))
		return -EFAULT;

	return actor(dev, edata.data);
}

static int
ethtool_flash_device(struct net_device *dev, struct ethtool_devlink_compat *req)
{
	if (!dev->ethtool_ops->flash_device) {
		req->devlink = netdev_to_devlink_get(dev);
		return 0;
	}

	return dev->ethtool_ops->flash_device(dev, &req->efl);
}

static int ethtool_set_dump(struct net_device *dev,
			void __user *useraddr)
{
	struct ethtool_dump dump;

	if (!dev->ethtool_ops->set_dump)
		return -EOPNOTSUPP;

	if (copy_from_user(&dump, useraddr, sizeof(dump)))
		return -EFAULT;

	return dev->ethtool_ops->set_dump(dev, &dump);
}

static int ethtool_get_dump_flag(struct net_device *dev,
				void __user *useraddr)
{
	int ret;
	struct ethtool_dump dump;
	const struct ethtool_ops *ops = dev->ethtool_ops;

	if (!ops->get_dump_flag)
		return -EOPNOTSUPP;

	if (copy_from_user(&dump, useraddr, sizeof(dump)))
		return -EFAULT;

	ret = ops->get_dump_flag(dev, &dump);
	if (ret)
		return ret;

	if (copy_to_user(useraddr, &dump, sizeof(dump)))
		return -EFAULT;
	return 0;
}

static int ethtool_get_dump_data(struct net_device *dev,
				void __user *useraddr)
{
	int ret;
	__u32 len;
	struct ethtool_dump dump, tmp;
	const struct ethtool_ops *ops = dev->ethtool_ops;
	void *data = NULL;

	if (!ops->get_dump_data || !ops->get_dump_flag)
		return -EOPNOTSUPP;

	if (copy_from_user(&dump, useraddr, sizeof(dump)))
		return -EFAULT;

	memset(&tmp, 0, sizeof(tmp));
	tmp.cmd = ETHTOOL_GET_DUMP_FLAG;
	ret = ops->get_dump_flag(dev, &tmp);
	if (ret)
		return ret;

	len = min(tmp.len, dump.len);
	if (!len)
		return -EFAULT;

	/* Don't ever let the driver think there's more space available
	 * than it requested with .get_dump_flag().
	 */
	dump.len = len;

	/* Always allocate enough space to hold the whole thing so that the
	 * driver does not need to check the length and bother with partial
	 * dumping.
	 */
	data = vzalloc(tmp.len);
	if (!data)
		return -ENOMEM;
	ret = ops->get_dump_data(dev, &dump, data);
	if (ret)
		goto out;

	/* There are two sane possibilities:
	 * 1. The driver's .get_dump_data() does not touch dump.len.
	 * 2. Or it may set dump.len to how much it really writes, which
	 *    should be tmp.len (or len if it can do a partial dump).
	 * In any case respond to userspace with the actual length of data
	 * it's receiving.
	 */
	WARN_ON(dump.len != len && dump.len != tmp.len);
	dump.len = len;

	if (copy_to_user(useraddr, &dump, sizeof(dump))) {
		ret = -EFAULT;
		goto out;
	}
	useraddr += offsetof(struct ethtool_dump, data);
	if (copy_to_user(useraddr, data, len))
		ret = -EFAULT;
out:
	vfree(data);
	return ret;
}

static int ethtool_get_ts_info(struct net_device *dev, void __user *useraddr)
{
	struct ethtool_ts_info info;
	int err;

	err = __ethtool_get_ts_info(dev, &info);
	if (err)
		return err;

	if (copy_to_user(useraddr, &info, sizeof(info)))
		return -EFAULT;

	return 0;
}

int ethtool_get_module_info_call(struct net_device *dev,
				 struct ethtool_modinfo *modinfo)
{
	const struct ethtool_ops *ops = dev->ethtool_ops;
	struct phy_device *phydev = dev->phydev;

	if (dev->sfp_bus)
		return sfp_get_module_info(dev->sfp_bus, modinfo);

	if (phydev && phydev->drv && phydev->drv->module_info)
		return phydev->drv->module_info(phydev, modinfo);

	if (ops->get_module_info)
		return ops->get_module_info(dev, modinfo);

	return -EOPNOTSUPP;
}

static int ethtool_get_module_info(struct net_device *dev,
				   void __user *useraddr)
{
	int ret;
	struct ethtool_modinfo modinfo;

	if (copy_from_user(&modinfo, useraddr, sizeof(modinfo)))
		return -EFAULT;

	ret = ethtool_get_module_info_call(dev, &modinfo);
	if (ret)
		return ret;

	if (copy_to_user(useraddr, &modinfo, sizeof(modinfo)))
		return -EFAULT;

	return 0;
}

int ethtool_get_module_eeprom_call(struct net_device *dev,
				   struct ethtool_eeprom *ee, u8 *data)
{
	const struct ethtool_ops *ops = dev->ethtool_ops;
	struct phy_device *phydev = dev->phydev;

	if (dev->sfp_bus)
		return sfp_get_module_eeprom(dev->sfp_bus, ee, data);

	if (phydev && phydev->drv && phydev->drv->module_eeprom)
		return phydev->drv->module_eeprom(phydev, ee, data);

	if (ops->get_module_eeprom)
		return ops->get_module_eeprom(dev, ee, data);

	return -EOPNOTSUPP;
}

static int ethtool_get_module_eeprom(struct net_device *dev,
				     void __user *useraddr)
{
	int ret;
	struct ethtool_modinfo modinfo;

	ret = ethtool_get_module_info_call(dev, &modinfo);
	if (ret)
		return ret;

	return ethtool_get_any_eeprom(dev, useraddr,
				      ethtool_get_module_eeprom_call,
				      modinfo.eeprom_len);
}

static int ethtool_tunable_valid(const struct ethtool_tunable *tuna)
{
	switch (tuna->id) {
	case ETHTOOL_RX_COPYBREAK:
	case ETHTOOL_TX_COPYBREAK:
		if (tuna->len != sizeof(u32) ||
		    tuna->type_id != ETHTOOL_TUNABLE_U32)
			return -EINVAL;
		break;
	case ETHTOOL_PFC_PREVENTION_TOUT:
		if (tuna->len != sizeof(u16) ||
		    tuna->type_id != ETHTOOL_TUNABLE_U16)
			return -EINVAL;
		break;
	default:
		return -EINVAL;
	}

	return 0;
}

static int ethtool_get_tunable(struct net_device *dev, void __user *useraddr)
{
	int ret;
	struct ethtool_tunable tuna;
	const struct ethtool_ops *ops = dev->ethtool_ops;
	void *data;

	if (!ops->get_tunable)
		return -EOPNOTSUPP;
	if (copy_from_user(&tuna, useraddr, sizeof(tuna)))
		return -EFAULT;
	ret = ethtool_tunable_valid(&tuna);
	if (ret)
		return ret;
	data = kzalloc(tuna.len, GFP_USER);
	if (!data)
		return -ENOMEM;
	ret = ops->get_tunable(dev, &tuna, data);
	if (ret)
		goto out;
	useraddr += sizeof(tuna);
	ret = -EFAULT;
	if (copy_to_user(useraddr, data, tuna.len))
		goto out;
	ret = 0;

out:
	kfree(data);
	return ret;
}

static int ethtool_set_tunable(struct net_device *dev, void __user *useraddr)
{
	int ret;
	struct ethtool_tunable tuna;
	const struct ethtool_ops *ops = dev->ethtool_ops;
	void *data;

	if (!ops->set_tunable)
		return -EOPNOTSUPP;
	if (copy_from_user(&tuna, useraddr, sizeof(tuna)))
		return -EFAULT;
	ret = ethtool_tunable_valid(&tuna);
	if (ret)
		return ret;
	useraddr += sizeof(tuna);
	data = memdup_user(useraddr, tuna.len);
	if (IS_ERR(data))
		return PTR_ERR(data);
	ret = ops->set_tunable(dev, &tuna, data);

	kfree(data);
	return ret;
}

static noinline_for_stack int
ethtool_get_per_queue_coalesce(struct net_device *dev,
			       void __user *useraddr,
			       struct ethtool_per_queue_op *per_queue_opt)
{
	u32 bit;
	int ret;
	DECLARE_BITMAP(queue_mask, MAX_NUM_QUEUE);

	if (!dev->ethtool_ops->get_per_queue_coalesce)
		return -EOPNOTSUPP;

	useraddr += sizeof(*per_queue_opt);

	bitmap_from_arr32(queue_mask, per_queue_opt->queue_mask,
			  MAX_NUM_QUEUE);

	for_each_set_bit(bit, queue_mask, MAX_NUM_QUEUE) {
		struct ethtool_coalesce coalesce = { .cmd = ETHTOOL_GCOALESCE };

		ret = dev->ethtool_ops->get_per_queue_coalesce(dev, bit, &coalesce);
		if (ret != 0)
			return ret;
		if (copy_to_user(useraddr, &coalesce, sizeof(coalesce)))
			return -EFAULT;
		useraddr += sizeof(coalesce);
	}

	return 0;
}

static noinline_for_stack int
ethtool_set_per_queue_coalesce(struct net_device *dev,
			       void __user *useraddr,
			       struct ethtool_per_queue_op *per_queue_opt)
{
	u32 bit;
	int i, ret = 0;
	int n_queue;
	struct ethtool_coalesce *backup = NULL, *tmp = NULL;
	DECLARE_BITMAP(queue_mask, MAX_NUM_QUEUE);

	if ((!dev->ethtool_ops->set_per_queue_coalesce) ||
	    (!dev->ethtool_ops->get_per_queue_coalesce))
		return -EOPNOTSUPP;

	useraddr += sizeof(*per_queue_opt);

	bitmap_from_arr32(queue_mask, per_queue_opt->queue_mask, MAX_NUM_QUEUE);
	n_queue = bitmap_weight(queue_mask, MAX_NUM_QUEUE);
	tmp = backup = kmalloc_array(n_queue, sizeof(*backup), GFP_KERNEL);
	if (!backup)
		return -ENOMEM;

	for_each_set_bit(bit, queue_mask, MAX_NUM_QUEUE) {
		struct ethtool_coalesce coalesce;

		ret = dev->ethtool_ops->get_per_queue_coalesce(dev, bit, tmp);
		if (ret != 0)
			goto roll_back;

		tmp++;

		if (copy_from_user(&coalesce, useraddr, sizeof(coalesce))) {
			ret = -EFAULT;
			goto roll_back;
		}

		if (!ethtool_set_coalesce_supported(dev, &coalesce)) {
			ret = -EOPNOTSUPP;
			goto roll_back;
		}

		ret = dev->ethtool_ops->set_per_queue_coalesce(dev, bit, &coalesce);
		if (ret != 0)
			goto roll_back;

		useraddr += sizeof(coalesce);
	}

roll_back:
	if (ret != 0) {
		tmp = backup;
		for_each_set_bit(i, queue_mask, bit) {
			dev->ethtool_ops->set_per_queue_coalesce(dev, i, tmp);
			tmp++;
		}
	}
	kfree(backup);

	return ret;
}

static int noinline_for_stack ethtool_set_per_queue(struct net_device *dev,
				 void __user *useraddr, u32 sub_cmd)
{
	struct ethtool_per_queue_op per_queue_opt;

	if (copy_from_user(&per_queue_opt, useraddr, sizeof(per_queue_opt)))
		return -EFAULT;

	if (per_queue_opt.sub_command != sub_cmd)
		return -EINVAL;

	switch (per_queue_opt.sub_command) {
	case ETHTOOL_GCOALESCE:
		return ethtool_get_per_queue_coalesce(dev, useraddr, &per_queue_opt);
	case ETHTOOL_SCOALESCE:
		return ethtool_set_per_queue_coalesce(dev, useraddr, &per_queue_opt);
	default:
		return -EOPNOTSUPP;
	}
}

static int ethtool_phy_tunable_valid(const struct ethtool_tunable *tuna)
{
	switch (tuna->id) {
	case ETHTOOL_PHY_DOWNSHIFT:
	case ETHTOOL_PHY_FAST_LINK_DOWN:
		if (tuna->len != sizeof(u8) ||
		    tuna->type_id != ETHTOOL_TUNABLE_U8)
			return -EINVAL;
		break;
	case ETHTOOL_PHY_EDPD:
		if (tuna->len != sizeof(u16) ||
		    tuna->type_id != ETHTOOL_TUNABLE_U16)
			return -EINVAL;
		break;
	default:
		return -EINVAL;
	}

	return 0;
}

static int get_phy_tunable(struct net_device *dev, void __user *useraddr)
{
	struct phy_device *phydev = dev->phydev;
	struct ethtool_tunable tuna;
	bool phy_drv_tunable;
	void *data;
	int ret;

	phy_drv_tunable = phydev && phydev->drv && phydev->drv->get_tunable;
	if (!phy_drv_tunable && !dev->ethtool_ops->get_phy_tunable)
		return -EOPNOTSUPP;
	if (copy_from_user(&tuna, useraddr, sizeof(tuna)))
		return -EFAULT;
	ret = ethtool_phy_tunable_valid(&tuna);
	if (ret)
		return ret;
	data = kzalloc(tuna.len, GFP_USER);
	if (!data)
		return -ENOMEM;
	if (phy_drv_tunable) {
		mutex_lock(&phydev->lock);
		ret = phydev->drv->get_tunable(phydev, &tuna, data);
		mutex_unlock(&phydev->lock);
	} else {
		ret = dev->ethtool_ops->get_phy_tunable(dev, &tuna, data);
	}
	if (ret)
		goto out;
	useraddr += sizeof(tuna);
	ret = -EFAULT;
	if (copy_to_user(useraddr, data, tuna.len))
		goto out;
	ret = 0;

out:
	kfree(data);
	return ret;
}

static int set_phy_tunable(struct net_device *dev, void __user *useraddr)
{
	struct phy_device *phydev = dev->phydev;
	struct ethtool_tunable tuna;
	bool phy_drv_tunable;
	void *data;
	int ret;

	phy_drv_tunable = phydev && phydev->drv && phydev->drv->get_tunable;
	if (!phy_drv_tunable && !dev->ethtool_ops->set_phy_tunable)
		return -EOPNOTSUPP;
	if (copy_from_user(&tuna, useraddr, sizeof(tuna)))
		return -EFAULT;
	ret = ethtool_phy_tunable_valid(&tuna);
	if (ret)
		return ret;
	useraddr += sizeof(tuna);
	data = memdup_user(useraddr, tuna.len);
	if (IS_ERR(data))
		return PTR_ERR(data);
	if (phy_drv_tunable) {
		mutex_lock(&phydev->lock);
		ret = phydev->drv->set_tunable(phydev, &tuna, data);
		mutex_unlock(&phydev->lock);
	} else {
		ret = dev->ethtool_ops->set_phy_tunable(dev, &tuna, data);
	}

	kfree(data);
	return ret;
}

static int ethtool_get_fecparam(struct net_device *dev, void __user *useraddr)
{
	struct ethtool_fecparam fecparam = { .cmd = ETHTOOL_GFECPARAM };
	int rc;

	if (!dev->ethtool_ops->get_fecparam)
		return -EOPNOTSUPP;

	rc = dev->ethtool_ops->get_fecparam(dev, &fecparam);
	if (rc)
		return rc;

	if (WARN_ON_ONCE(fecparam.reserved))
		fecparam.reserved = 0;

	if (copy_to_user(useraddr, &fecparam, sizeof(fecparam)))
		return -EFAULT;
	return 0;
}

static int ethtool_set_fecparam(struct net_device *dev, void __user *useraddr)
{
	struct ethtool_fecparam fecparam;

	if (!dev->ethtool_ops->set_fecparam)
		return -EOPNOTSUPP;

	if (copy_from_user(&fecparam, useraddr, sizeof(fecparam)))
		return -EFAULT;

	if (!fecparam.fec || fecparam.fec & ETHTOOL_FEC_NONE)
		return -EINVAL;

	fecparam.active_fec = 0;
	fecparam.reserved = 0;

	return dev->ethtool_ops->set_fecparam(dev, &fecparam);
}

/* The main entry point in this file.  Called from net/core/dev_ioctl.c */

static int
__dev_ethtool(struct net *net, struct ifreq *ifr, void __user *useraddr,
	      u32 ethcmd, struct ethtool_devlink_compat *devlink_state)
{
	struct net_device *dev;
	u32 sub_cmd;
	int rc;
	netdev_features_t old_features;

<<<<<<< HEAD
	//dev不存在或者dev不可见时返错误
	if (!dev || !netif_device_present(dev))
=======
	dev = __dev_get_by_name(net, ifr->ifr_name);
	if (!dev)
>>>>>>> ce840177
		return -ENODEV;

	if (ethcmd == ETHTOOL_PERQUEUE) {
		if (copy_from_user(&sub_cmd, useraddr + sizeof(ethcmd), sizeof(sub_cmd)))
			return -EFAULT;
	} else {
		sub_cmd = ethcmd;
	}

	//支持的子命令
	/* Allow some commands to be done by anyone */
	switch (sub_cmd) {
	case ETHTOOL_GSET:
	case ETHTOOL_GDRVINFO:
	case ETHTOOL_GMSGLVL:
	case ETHTOOL_GLINK:
	case ETHTOOL_GCOALESCE:
	case ETHTOOL_GRINGPARAM:
	case ETHTOOL_GPAUSEPARAM:
	case ETHTOOL_GRXCSUM:
	case ETHTOOL_GTXCSUM:
	case ETHTOOL_GSG:
	case ETHTOOL_GSSET_INFO:
	case ETHTOOL_GSTRINGS:
	case ETHTOOL_GSTATS:
	case ETHTOOL_GPHYSTATS:
	case ETHTOOL_GTSO:
	case ETHTOOL_GPERMADDR:
	case ETHTOOL_GUFO:
	case ETHTOOL_GGSO:
	case ETHTOOL_GGRO:
	case ETHTOOL_GFLAGS:
	case ETHTOOL_GPFLAGS:
	case ETHTOOL_GRXFH:
	case ETHTOOL_GRXRINGS:
	case ETHTOOL_GRXCLSRLCNT:
	case ETHTOOL_GRXCLSRULE:
	case ETHTOOL_GRXCLSRLALL:
	case ETHTOOL_GRXFHINDIR:
	case ETHTOOL_GRSSH:
	case ETHTOOL_GFEATURES:
	case ETHTOOL_GCHANNELS:
	case ETHTOOL_GET_TS_INFO:
	case ETHTOOL_GEEE:
	case ETHTOOL_GTUNABLE:
	case ETHTOOL_PHY_GTUNABLE:
	case ETHTOOL_GLINKSETTINGS:
	case ETHTOOL_GFECPARAM:
		break;
	default:
		if (!ns_capable(net->user_ns, CAP_NET_ADMIN))
			return -EPERM;
	}

	if (dev->dev.parent)
		pm_runtime_get_sync(dev->dev.parent);

	if (!netif_device_present(dev)) {
		rc = -ENODEV;
		goto out;
	}

	if (dev->ethtool_ops->begin) {
		rc = dev->ethtool_ops->begin(dev);
		if (rc < 0)
			goto out;
	}
	old_features = dev->features;

	switch (ethcmd) {
	case ETHTOOL_GSET:
		rc = ethtool_get_settings(dev, useraddr);
		break;
	case ETHTOOL_SSET:
		rc = ethtool_set_settings(dev, useraddr);
		break;
		//获取driver info信息
	case ETHTOOL_GDRVINFO:
		rc = ethtool_get_drvinfo(dev, devlink_state);
		break;
	case ETHTOOL_GREGS:
		rc = ethtool_get_regs(dev, useraddr);
		break;
	case ETHTOOL_GWOL:
		rc = ethtool_get_wol(dev, useraddr);
		break;
	case ETHTOOL_SWOL:
		rc = ethtool_set_wol(dev, useraddr);
		break;
	case ETHTOOL_GMSGLVL:
		rc = ethtool_get_value(dev, useraddr, ethcmd,
				       dev->ethtool_ops->get_msglevel);
		break;
	case ETHTOOL_SMSGLVL:
		rc = ethtool_set_value_void(dev, useraddr,
				       dev->ethtool_ops->set_msglevel);
		if (!rc)
			ethtool_notify(dev, ETHTOOL_MSG_DEBUG_NTF, NULL);
		break;
	case ETHTOOL_GEEE:
		rc = ethtool_get_eee(dev, useraddr);
		break;
	case ETHTOOL_SEEE:
		rc = ethtool_set_eee(dev, useraddr);
		break;
	case ETHTOOL_NWAY_RST:
		rc = ethtool_nway_reset(dev);
		break;
	case ETHTOOL_GLINK:
		//显示link状态，是否插线了
		rc = ethtool_get_link(dev, useraddr);
		break;
	case ETHTOOL_GEEPROM:
		rc = ethtool_get_eeprom(dev, useraddr);
		break;
	case ETHTOOL_SEEPROM:
		rc = ethtool_set_eeprom(dev, useraddr);
		break;
	case ETHTOOL_GCOALESCE:
		rc = ethtool_get_coalesce(dev, useraddr);
		break;
	case ETHTOOL_SCOALESCE:
		rc = ethtool_set_coalesce(dev, useraddr);
		break;
		//获取网卡的ring参数
	case ETHTOOL_GRINGPARAM:
		rc = ethtool_get_ringparam(dev, useraddr);
		break;
	case ETHTOOL_SRINGPARAM:
		rc = ethtool_set_ringparam(dev, useraddr);
		break;
	case ETHTOOL_GPAUSEPARAM:
		rc = ethtool_get_pauseparam(dev, useraddr);
		break;
	case ETHTOOL_SPAUSEPARAM:
		rc = ethtool_set_pauseparam(dev, useraddr);
		break;
	case ETHTOOL_TEST:
		rc = ethtool_self_test(dev, useraddr);
		break;
	case ETHTOOL_GSTRINGS:
		//取指定string集合
		rc = ethtool_get_strings(dev, useraddr);
		break;
	case ETHTOOL_PHYS_ID:
		rc = ethtool_phys_id(dev, useraddr);
		break;
	case ETHTOOL_GSTATS:
		//取网卡统计信息
		rc = ethtool_get_stats(dev, useraddr);
		break;
	case ETHTOOL_GPERMADDR:
		rc = ethtool_get_perm_addr(dev, useraddr);
		break;
	case ETHTOOL_GFLAGS:
		rc = ethtool_get_value(dev, useraddr, ethcmd,
					__ethtool_get_flags);
		break;
	case ETHTOOL_SFLAGS:
		rc = ethtool_set_value(dev, useraddr, __ethtool_set_flags);
		break;
	case ETHTOOL_GPFLAGS:
		rc = ethtool_get_value(dev, useraddr, ethcmd,
				       dev->ethtool_ops->get_priv_flags);
		if (!rc)
			ethtool_notify(dev, ETHTOOL_MSG_PRIVFLAGS_NTF, NULL);
		break;
	case ETHTOOL_SPFLAGS:
		rc = ethtool_set_value(dev, useraddr,
				       dev->ethtool_ops->set_priv_flags);
		break;
	case ETHTOOL_GRXFH:
	case ETHTOOL_GRXRINGS:
	case ETHTOOL_GRXCLSRLCNT:
	case ETHTOOL_GRXCLSRULE:
	case ETHTOOL_GRXCLSRLALL:
		rc = ethtool_get_rxnfc(dev, ethcmd, useraddr);
		break;
	case ETHTOOL_SRXFH:
	case ETHTOOL_SRXCLSRLDEL:
	case ETHTOOL_SRXCLSRLINS:
		rc = ethtool_set_rxnfc(dev, ethcmd, useraddr);
		break;
	case ETHTOOL_FLASHDEV:
		rc = ethtool_flash_device(dev, devlink_state);
		break;
	case ETHTOOL_RESET:
		rc = ethtool_reset(dev, useraddr);
		break;
	case ETHTOOL_GSSET_INFO:
		//获取string set的元素数目
		rc = ethtool_get_sset_info(dev, useraddr);
		break;
	case ETHTOOL_GRXFHINDIR:
		rc = ethtool_get_rxfh_indir(dev, useraddr);
		break;
	case ETHTOOL_SRXFHINDIR:
		rc = ethtool_set_rxfh_indir(dev, useraddr);
		break;
	case ETHTOOL_GRSSH:
		rc = ethtool_get_rxfh(dev, useraddr);
		break;
	case ETHTOOL_SRSSH:
		rc = ethtool_set_rxfh(dev, useraddr);
		break;
		//一般性功能状态获取
	case ETHTOOL_GFEATURES:
		rc = ethtool_get_features(dev, useraddr);
		break;
	case ETHTOOL_SFEATURES:
		rc = ethtool_set_features(dev, useraddr);
		break;
	case ETHTOOL_GTXCSUM:
	case ETHTOOL_GRXCSUM:
	case ETHTOOL_GSG:
	case ETHTOOL_GTSO:
	case ETHTOOL_GGSO:
	case ETHTOOL_GGRO:
		rc = ethtool_get_one_feature(dev, useraddr, ethcmd);
		break;
	case ETHTOOL_STXCSUM:
	case ETHTOOL_SRXCSUM:
	case ETHTOOL_SSG:
	case ETHTOOL_STSO:
	case ETHTOOL_SGSO:
	case ETHTOOL_SGRO:
	    /*设置gro,gso,tso等功能*/
		rc = ethtool_set_one_feature(dev, useraddr, ethcmd);
		break;
		//获取接口的channel数目
	case ETHTOOL_GCHANNELS:
		rc = ethtool_get_channels(dev, useraddr);
		break;
	case ETHTOOL_SCHANNELS:
		rc = ethtool_set_channels(dev, useraddr);
		break;
	case ETHTOOL_SET_DUMP:
		rc = ethtool_set_dump(dev, useraddr);
		break;
	case ETHTOOL_GET_DUMP_FLAG:
		rc = ethtool_get_dump_flag(dev, useraddr);
		break;
	case ETHTOOL_GET_DUMP_DATA:
		rc = ethtool_get_dump_data(dev, useraddr);
		break;
	case ETHTOOL_GET_TS_INFO:
		rc = ethtool_get_ts_info(dev, useraddr);
		break;
	case ETHTOOL_GMODULEINFO:
		rc = ethtool_get_module_info(dev, useraddr);
		break;
	case ETHTOOL_GMODULEEEPROM:
		rc = ethtool_get_module_eeprom(dev, useraddr);
		break;
	case ETHTOOL_GTUNABLE:
		rc = ethtool_get_tunable(dev, useraddr);
		break;
	case ETHTOOL_STUNABLE:
		rc = ethtool_set_tunable(dev, useraddr);
		break;
	case ETHTOOL_GPHYSTATS:
		rc = ethtool_get_phy_stats(dev, useraddr);
		break;
	case ETHTOOL_PERQUEUE:
		rc = ethtool_set_per_queue(dev, useraddr, sub_cmd);
		break;
	case ETHTOOL_GLINKSETTINGS:
		rc = ethtool_get_link_ksettings(dev, useraddr);
		break;
	case ETHTOOL_SLINKSETTINGS:
		rc = ethtool_set_link_ksettings(dev, useraddr);
		break;
	case ETHTOOL_PHY_GTUNABLE:
		rc = get_phy_tunable(dev, useraddr);
		break;
	case ETHTOOL_PHY_STUNABLE:
		rc = set_phy_tunable(dev, useraddr);
		break;
	case ETHTOOL_GFECPARAM:
		rc = ethtool_get_fecparam(dev, useraddr);
		break;
	case ETHTOOL_SFECPARAM:
		rc = ethtool_set_fecparam(dev, useraddr);
		break;
	default:
		rc = -EOPNOTSUPP;
	}

	if (dev->ethtool_ops->complete)
		dev->ethtool_ops->complete(dev);

	//如果dev功能发生变更，则执行feature更正事件通知
	if (old_features != dev->features)
		netdev_features_change(dev);
out:
	if (dev->dev.parent)
		pm_runtime_put(dev->dev.parent);

	return rc;
}

int dev_ethtool(struct net *net, struct ifreq *ifr, void __user *useraddr)
{
	struct ethtool_devlink_compat *state;
	u32 ethcmd;
	int rc;

	if (copy_from_user(&ethcmd, useraddr, sizeof(ethcmd)))
		return -EFAULT;

	state = kzalloc(sizeof(*state), GFP_KERNEL);
	if (!state)
		return -ENOMEM;

	switch (ethcmd) {
	case ETHTOOL_FLASHDEV:
		if (copy_from_user(&state->efl, useraddr, sizeof(state->efl))) {
			rc = -EFAULT;
			goto exit_free;
		}
		state->efl.data[ETHTOOL_FLASH_MAX_FILENAME - 1] = 0;
		break;
	}

	rtnl_lock();
	rc = __dev_ethtool(net, ifr, useraddr, ethcmd, state);
	rtnl_unlock();
	if (rc)
		goto exit_free;

	switch (ethcmd) {
	case ETHTOOL_FLASHDEV:
		if (state->devlink)
			rc = devlink_compat_flash_update(state->devlink,
							 state->efl.data);
		break;
	case ETHTOOL_GDRVINFO:
		if (state->devlink)
			devlink_compat_running_version(state->devlink,
						       state->info.fw_version,
						       sizeof(state->info.fw_version));
		if (copy_to_user(useraddr, &state->info, sizeof(state->info))) {
			rc = -EFAULT;
			goto exit_free;
		}
		break;
	}

exit_free:
	if (state->devlink)
		devlink_put(state->devlink);
	kfree(state);
	return rc;
}

struct ethtool_rx_flow_key {
	struct flow_dissector_key_basic			basic;
	union {
		struct flow_dissector_key_ipv4_addrs	ipv4;
		struct flow_dissector_key_ipv6_addrs	ipv6;
	};
	struct flow_dissector_key_ports			tp;
	struct flow_dissector_key_ip			ip;
	struct flow_dissector_key_vlan			vlan;
	struct flow_dissector_key_eth_addrs		eth_addrs;
} __aligned(BITS_PER_LONG / 8); /* Ensure that we can do comparisons as longs. */

struct ethtool_rx_flow_match {
	struct flow_dissector		dissector;
	struct ethtool_rx_flow_key	key;
	struct ethtool_rx_flow_key	mask;
};

struct ethtool_rx_flow_rule *
ethtool_rx_flow_rule_create(const struct ethtool_rx_flow_spec_input *input)
{
	const struct ethtool_rx_flow_spec *fs = input->fs;
	static struct in6_addr zero_addr = {};
	struct ethtool_rx_flow_match *match;
	struct ethtool_rx_flow_rule *flow;
	struct flow_action_entry *act;

	flow = kzalloc(sizeof(struct ethtool_rx_flow_rule) +
		       sizeof(struct ethtool_rx_flow_match), GFP_KERNEL);
	if (!flow)
		return ERR_PTR(-ENOMEM);

	/* ethtool_rx supports only one single action per rule. */
	flow->rule = flow_rule_alloc(1);
	if (!flow->rule) {
		kfree(flow);
		return ERR_PTR(-ENOMEM);
	}

	match = (struct ethtool_rx_flow_match *)flow->priv;
	flow->rule->match.dissector	= &match->dissector;
	flow->rule->match.mask		= &match->mask;
	flow->rule->match.key		= &match->key;

	match->mask.basic.n_proto = htons(0xffff);

	switch (fs->flow_type & ~(FLOW_EXT | FLOW_MAC_EXT | FLOW_RSS)) {
	case ETHER_FLOW: {
		const struct ethhdr *ether_spec, *ether_m_spec;

		ether_spec = &fs->h_u.ether_spec;
		ether_m_spec = &fs->m_u.ether_spec;

		if (!is_zero_ether_addr(ether_m_spec->h_source)) {
			ether_addr_copy(match->key.eth_addrs.src,
					ether_spec->h_source);
			ether_addr_copy(match->mask.eth_addrs.src,
					ether_m_spec->h_source);
		}
		if (!is_zero_ether_addr(ether_m_spec->h_dest)) {
			ether_addr_copy(match->key.eth_addrs.dst,
					ether_spec->h_dest);
			ether_addr_copy(match->mask.eth_addrs.dst,
					ether_m_spec->h_dest);
		}
		if (ether_m_spec->h_proto) {
			match->key.basic.n_proto = ether_spec->h_proto;
			match->mask.basic.n_proto = ether_m_spec->h_proto;
		}
		}
		break;
	case TCP_V4_FLOW:
	case UDP_V4_FLOW: {
		const struct ethtool_tcpip4_spec *v4_spec, *v4_m_spec;

		match->key.basic.n_proto = htons(ETH_P_IP);

		v4_spec = &fs->h_u.tcp_ip4_spec;
		v4_m_spec = &fs->m_u.tcp_ip4_spec;

		if (v4_m_spec->ip4src) {
			match->key.ipv4.src = v4_spec->ip4src;
			match->mask.ipv4.src = v4_m_spec->ip4src;
		}
		if (v4_m_spec->ip4dst) {
			match->key.ipv4.dst = v4_spec->ip4dst;
			match->mask.ipv4.dst = v4_m_spec->ip4dst;
		}
		if (v4_m_spec->ip4src ||
		    v4_m_spec->ip4dst) {
			match->dissector.used_keys |=
				BIT(FLOW_DISSECTOR_KEY_IPV4_ADDRS);
			match->dissector.offset[FLOW_DISSECTOR_KEY_IPV4_ADDRS] =
				offsetof(struct ethtool_rx_flow_key, ipv4);
		}
		if (v4_m_spec->psrc) {
			match->key.tp.src = v4_spec->psrc;
			match->mask.tp.src = v4_m_spec->psrc;
		}
		if (v4_m_spec->pdst) {
			match->key.tp.dst = v4_spec->pdst;
			match->mask.tp.dst = v4_m_spec->pdst;
		}
		if (v4_m_spec->psrc ||
		    v4_m_spec->pdst) {
			match->dissector.used_keys |=
				BIT(FLOW_DISSECTOR_KEY_PORTS);
			match->dissector.offset[FLOW_DISSECTOR_KEY_PORTS] =
				offsetof(struct ethtool_rx_flow_key, tp);
		}
		if (v4_m_spec->tos) {
			match->key.ip.tos = v4_spec->tos;
			match->mask.ip.tos = v4_m_spec->tos;
			match->dissector.used_keys |=
				BIT(FLOW_DISSECTOR_KEY_IP);
			match->dissector.offset[FLOW_DISSECTOR_KEY_IP] =
				offsetof(struct ethtool_rx_flow_key, ip);
		}
		}
		break;
	case TCP_V6_FLOW:
	case UDP_V6_FLOW: {
		const struct ethtool_tcpip6_spec *v6_spec, *v6_m_spec;

		match->key.basic.n_proto = htons(ETH_P_IPV6);

		v6_spec = &fs->h_u.tcp_ip6_spec;
		v6_m_spec = &fs->m_u.tcp_ip6_spec;
		if (memcmp(v6_m_spec->ip6src, &zero_addr, sizeof(zero_addr))) {
			memcpy(&match->key.ipv6.src, v6_spec->ip6src,
			       sizeof(match->key.ipv6.src));
			memcpy(&match->mask.ipv6.src, v6_m_spec->ip6src,
			       sizeof(match->mask.ipv6.src));
		}
		if (memcmp(v6_m_spec->ip6dst, &zero_addr, sizeof(zero_addr))) {
			memcpy(&match->key.ipv6.dst, v6_spec->ip6dst,
			       sizeof(match->key.ipv6.dst));
			memcpy(&match->mask.ipv6.dst, v6_m_spec->ip6dst,
			       sizeof(match->mask.ipv6.dst));
		}
		if (memcmp(v6_m_spec->ip6src, &zero_addr, sizeof(zero_addr)) ||
		    memcmp(v6_m_spec->ip6dst, &zero_addr, sizeof(zero_addr))) {
			match->dissector.used_keys |=
				BIT(FLOW_DISSECTOR_KEY_IPV6_ADDRS);
			match->dissector.offset[FLOW_DISSECTOR_KEY_IPV6_ADDRS] =
				offsetof(struct ethtool_rx_flow_key, ipv6);
		}
		if (v6_m_spec->psrc) {
			match->key.tp.src = v6_spec->psrc;
			match->mask.tp.src = v6_m_spec->psrc;
		}
		if (v6_m_spec->pdst) {
			match->key.tp.dst = v6_spec->pdst;
			match->mask.tp.dst = v6_m_spec->pdst;
		}
		if (v6_m_spec->psrc ||
		    v6_m_spec->pdst) {
			match->dissector.used_keys |=
				BIT(FLOW_DISSECTOR_KEY_PORTS);
			match->dissector.offset[FLOW_DISSECTOR_KEY_PORTS] =
				offsetof(struct ethtool_rx_flow_key, tp);
		}
		if (v6_m_spec->tclass) {
			match->key.ip.tos = v6_spec->tclass;
			match->mask.ip.tos = v6_m_spec->tclass;
			match->dissector.used_keys |=
				BIT(FLOW_DISSECTOR_KEY_IP);
			match->dissector.offset[FLOW_DISSECTOR_KEY_IP] =
				offsetof(struct ethtool_rx_flow_key, ip);
		}
		}
		break;
	default:
		ethtool_rx_flow_rule_destroy(flow);
		return ERR_PTR(-EINVAL);
	}

	switch (fs->flow_type & ~(FLOW_EXT | FLOW_MAC_EXT | FLOW_RSS)) {
	case TCP_V4_FLOW:
	case TCP_V6_FLOW:
		match->key.basic.ip_proto = IPPROTO_TCP;
		match->mask.basic.ip_proto = 0xff;
		break;
	case UDP_V4_FLOW:
	case UDP_V6_FLOW:
		match->key.basic.ip_proto = IPPROTO_UDP;
		match->mask.basic.ip_proto = 0xff;
		break;
	}

	match->dissector.used_keys |= BIT(FLOW_DISSECTOR_KEY_BASIC);
	match->dissector.offset[FLOW_DISSECTOR_KEY_BASIC] =
		offsetof(struct ethtool_rx_flow_key, basic);

	if (fs->flow_type & FLOW_EXT) {
		const struct ethtool_flow_ext *ext_h_spec = &fs->h_ext;
		const struct ethtool_flow_ext *ext_m_spec = &fs->m_ext;

		if (ext_m_spec->vlan_etype) {
			match->key.vlan.vlan_tpid = ext_h_spec->vlan_etype;
			match->mask.vlan.vlan_tpid = ext_m_spec->vlan_etype;
		}

		if (ext_m_spec->vlan_tci) {
			match->key.vlan.vlan_id =
				ntohs(ext_h_spec->vlan_tci) & 0x0fff;
			match->mask.vlan.vlan_id =
				ntohs(ext_m_spec->vlan_tci) & 0x0fff;

			match->key.vlan.vlan_dei =
				!!(ext_h_spec->vlan_tci & htons(0x1000));
			match->mask.vlan.vlan_dei =
				!!(ext_m_spec->vlan_tci & htons(0x1000));

			match->key.vlan.vlan_priority =
				(ntohs(ext_h_spec->vlan_tci) & 0xe000) >> 13;
			match->mask.vlan.vlan_priority =
				(ntohs(ext_m_spec->vlan_tci) & 0xe000) >> 13;
		}

		if (ext_m_spec->vlan_etype ||
		    ext_m_spec->vlan_tci) {
			match->dissector.used_keys |=
				BIT(FLOW_DISSECTOR_KEY_VLAN);
			match->dissector.offset[FLOW_DISSECTOR_KEY_VLAN] =
				offsetof(struct ethtool_rx_flow_key, vlan);
		}
	}
	if (fs->flow_type & FLOW_MAC_EXT) {
		const struct ethtool_flow_ext *ext_h_spec = &fs->h_ext;
		const struct ethtool_flow_ext *ext_m_spec = &fs->m_ext;

		memcpy(match->key.eth_addrs.dst, ext_h_spec->h_dest,
		       ETH_ALEN);
		memcpy(match->mask.eth_addrs.dst, ext_m_spec->h_dest,
		       ETH_ALEN);

		match->dissector.used_keys |=
			BIT(FLOW_DISSECTOR_KEY_ETH_ADDRS);
		match->dissector.offset[FLOW_DISSECTOR_KEY_ETH_ADDRS] =
			offsetof(struct ethtool_rx_flow_key, eth_addrs);
	}

	act = &flow->rule->action.entries[0];
	switch (fs->ring_cookie) {
	case RX_CLS_FLOW_DISC:
		act->id = FLOW_ACTION_DROP;
		break;
	case RX_CLS_FLOW_WAKE:
		act->id = FLOW_ACTION_WAKE;
		break;
	default:
		act->id = FLOW_ACTION_QUEUE;
		if (fs->flow_type & FLOW_RSS)
			act->queue.ctx = input->rss_ctx;

		act->queue.vf = ethtool_get_flow_spec_ring_vf(fs->ring_cookie);
		act->queue.index = ethtool_get_flow_spec_ring(fs->ring_cookie);
		break;
	}

	return flow;
}
EXPORT_SYMBOL(ethtool_rx_flow_rule_create);

void ethtool_rx_flow_rule_destroy(struct ethtool_rx_flow_rule *flow)
{
	kfree(flow->rule);
	kfree(flow);
}
EXPORT_SYMBOL(ethtool_rx_flow_rule_destroy);<|MERGE_RESOLUTION|>--- conflicted
+++ resolved
@@ -738,14 +738,9 @@
 {
 	const struct ethtool_ops *ops = dev->ethtool_ops;
 
-<<<<<<< HEAD
-	memset(&info, 0, sizeof(info));
-	info.cmd = ETHTOOL_GDRVINFO;
-	//取驱动信息
-=======
 	rsp->info.cmd = ETHTOOL_GDRVINFO;
 	strlcpy(rsp->info.version, UTS_RELEASE, sizeof(rsp->info.version));
->>>>>>> ce840177
+	//取驱动信息
 	if (ops->get_drvinfo) {
 		ops->get_drvinfo(dev, &rsp->info);
 	} else if (dev->dev.parent && dev->dev.parent->driver) {
@@ -2758,13 +2753,9 @@
 	int rc;
 	netdev_features_t old_features;
 
-<<<<<<< HEAD
 	//dev不存在或者dev不可见时返错误
-	if (!dev || !netif_device_present(dev))
-=======
 	dev = __dev_get_by_name(net, ifr->ifr_name);
 	if (!dev)
->>>>>>> ce840177
 		return -ENODEV;
 
 	if (ethcmd == ETHTOOL_PERQUEUE) {
