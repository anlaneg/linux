// SPDX-License-Identifier: GPL-2.0
/*
 *  Shared Memory Communications over RDMA (SMC-R) and RoCE
 *
 *  IB infrastructure:
 *  Establish SMC-R as an Infiniband Client to be notified about added and
 *  removed IB devices of type RDMA.
 *  Determine device and port characteristics for these IB devices.
 *
 *  Copyright IBM Corp. 2016
 *
 *  Author(s):  Ursula Braun <ubraun@linux.vnet.ibm.com>
 */

#include <linux/etherdevice.h>
#include <linux/if_vlan.h>
#include <linux/random.h>
#include <linux/workqueue.h>
#include <linux/scatterlist.h>
#include <linux/wait.h>
#include <linux/mutex.h>
#include <linux/inetdevice.h>
#include <rdma/ib_verbs.h>
#include <rdma/ib_cache.h>

#include "smc_pnet.h"
#include "smc_ib.h"
#include "smc_core.h"
#include "smc_wr.h"
#include "smc.h"
#include "smc_netlink.h"

#define SMC_MAX_CQE 32766	/* max. # of completion queue elements */

#define SMC_QP_MIN_RNR_TIMER		5
#define SMC_QP_TIMEOUT			15 /* 4096 * 2 ** timeout usec */
#define SMC_QP_RETRY_CNT			7 /* 7: infinite */
#define SMC_QP_RNR_RETRY			7 /* 7: infinite */

struct smc_ib_devices smc_ib_devices = {	/* smc-registered ib devices */
	.mutex = __MUTEX_INITIALIZER(smc_ib_devices.mutex),
	.list = LIST_HEAD_INIT(smc_ib_devices.list),
};

u8 local_systemid[SMC_SYSTEMID_LEN];		/* unique system identifier */

static int smc_ib_modify_qp_init(struct smc_link *lnk)
{
	struct ib_qp_attr qp_attr;

	memset(&qp_attr, 0, sizeof(qp_attr));
	qp_attr.qp_state = IB_QPS_INIT;
	qp_attr.pkey_index = 0;
	qp_attr.port_num = lnk->ibport;
	qp_attr.qp_access_flags = IB_ACCESS_LOCAL_WRITE
				| IB_ACCESS_REMOTE_WRITE;
	return ib_modify_qp(lnk->roce_qp, &qp_attr,
			    IB_QP_STATE | IB_QP_PKEY_INDEX |
			    IB_QP_ACCESS_FLAGS | IB_QP_PORT);
}

static int smc_ib_modify_qp_rtr(struct smc_link *lnk)
{
	enum ib_qp_attr_mask qp_attr_mask =
		IB_QP_STATE | IB_QP_AV | IB_QP_PATH_MTU | IB_QP_DEST_QPN |
		IB_QP_RQ_PSN | IB_QP_MAX_DEST_RD_ATOMIC | IB_QP_MIN_RNR_TIMER;
	struct ib_qp_attr qp_attr;
	u8 hop_lim = 1;

	memset(&qp_attr, 0, sizeof(qp_attr));
	qp_attr.qp_state = IB_QPS_RTR;
	qp_attr.path_mtu = min(lnk->path_mtu, lnk->peer_mtu);
	qp_attr.ah_attr.type = RDMA_AH_ATTR_TYPE_ROCE;
	rdma_ah_set_port_num(&qp_attr.ah_attr, lnk->ibport);
	if (lnk->lgr->smc_version == SMC_V2 && lnk->lgr->uses_gateway)
		hop_lim = IPV6_DEFAULT_HOPLIMIT;
	rdma_ah_set_grh(&qp_attr.ah_attr, NULL, 0, lnk->sgid_index, hop_lim, 0);
	rdma_ah_set_dgid_raw(&qp_attr.ah_attr, lnk->peer_gid);
	if (lnk->lgr->smc_version == SMC_V2 && lnk->lgr->uses_gateway)
		memcpy(&qp_attr.ah_attr.roce.dmac, lnk->lgr->nexthop_mac,
		       sizeof(lnk->lgr->nexthop_mac));
	else
		memcpy(&qp_attr.ah_attr.roce.dmac, lnk->peer_mac,
		       sizeof(lnk->peer_mac));
	qp_attr.dest_qp_num = lnk->peer_qpn;
	qp_attr.rq_psn = lnk->peer_psn; /* starting receive packet seq # */
	qp_attr.max_dest_rd_atomic = 1; /* max # of resources for incoming
					 * requests
					 */
	qp_attr.min_rnr_timer = SMC_QP_MIN_RNR_TIMER;

	return ib_modify_qp(lnk->roce_qp, &qp_attr, qp_attr_mask);
}

int smc_ib_modify_qp_rts(struct smc_link *lnk)
{
	struct ib_qp_attr qp_attr;

	memset(&qp_attr, 0, sizeof(qp_attr));
	qp_attr.qp_state = IB_QPS_RTS;
	qp_attr.timeout = SMC_QP_TIMEOUT;	/* local ack timeout */
	qp_attr.retry_cnt = SMC_QP_RETRY_CNT;	/* retry count */
	qp_attr.rnr_retry = SMC_QP_RNR_RETRY;	/* RNR retries, 7=infinite */
	qp_attr.sq_psn = lnk->psn_initial;	/* starting send packet seq # */
	qp_attr.max_rd_atomic = 1;	/* # of outstanding RDMA reads and
					 * atomic ops allowed
					 */
	return ib_modify_qp(lnk->roce_qp, &qp_attr,
			    IB_QP_STATE | IB_QP_TIMEOUT | IB_QP_RETRY_CNT |
			    IB_QP_SQ_PSN | IB_QP_RNR_RETRY |
			    IB_QP_MAX_QP_RD_ATOMIC);
}

int smc_ib_modify_qp_error(struct smc_link *lnk)
{
	struct ib_qp_attr qp_attr;

	memset(&qp_attr, 0, sizeof(qp_attr));
	qp_attr.qp_state = IB_QPS_ERR;
	return ib_modify_qp(lnk->roce_qp, &qp_attr, IB_QP_STATE);
}

int smc_ib_ready_link(struct smc_link *lnk)
{
	struct smc_link_group *lgr = smc_get_lgr(lnk);
	int rc = 0;

	rc = smc_ib_modify_qp_init(lnk);
	if (rc)
		goto out;

	rc = smc_ib_modify_qp_rtr(lnk);
	if (rc)
		goto out;
	smc_wr_remember_qp_attr(lnk);
	rc = ib_req_notify_cq(lnk->smcibdev->roce_cq_recv,
			      IB_CQ_SOLICITED_MASK);
	if (rc)
		goto out;
	rc = smc_wr_rx_post_init(lnk);
	if (rc)
		goto out;
	smc_wr_remember_qp_attr(lnk);

	if (lgr->role == SMC_SERV) {
		rc = smc_ib_modify_qp_rts(lnk);
		if (rc)
			goto out;
		smc_wr_remember_qp_attr(lnk);
	}
out:
	return rc;
}

static int smc_ib_fill_mac(struct smc_ib_device *smcibdev, u8 ibport)
{
	const struct ib_gid_attr *attr;
	int rc;

	attr = rdma_get_gid_attr(smcibdev->ibdev, ibport, 0);
	if (IS_ERR(attr))
		return -ENODEV;

	rc = rdma_read_gid_l2_fields(attr, NULL, smcibdev->mac[ibport - 1]);
	rdma_put_gid_attr(attr);
	return rc;
}

/* Create an identifier unique for this instance of SMC-R.
 * The MAC-address of the first active registered IB device
 * plus a random 2-byte number is used to create this identifier.
 * This name is delivered to the peer during connection initialization.
 */
static inline void smc_ib_define_local_systemid(struct smc_ib_device *smcibdev,
						u8 ibport)
{
	memcpy(&local_systemid[2], &smcibdev->mac[ibport - 1],
	       sizeof(smcibdev->mac[ibport - 1]));
}

bool smc_ib_is_valid_local_systemid(void)
{
	return !is_zero_ether_addr(&local_systemid[2]);
}

static void smc_ib_init_local_systemid(void)
{
	get_random_bytes(&local_systemid[0], 2);
}

bool smc_ib_port_active(struct smc_ib_device *smcibdev, u8 ibport)
{
	return smcibdev->pattr[ibport - 1].state == IB_PORT_ACTIVE;
}

int smc_ib_find_route(struct net *net, __be32 saddr, __be32 daddr,
		      u8 nexthop_mac[]/*出差，下一跳Mac地址*/, u8 *uses_gateway/*出参，是否用gateway地址*/)
{
	struct neighbour *neigh = NULL;
	struct rtable *rt = NULL;
	struct flowi4 fl4 = {
		.saddr = saddr,
		.daddr = daddr
	};

	if (daddr == cpu_to_be32(INADDR_NONE))
		/*目的地址为零*/
		goto out;
	/*指明src,dst查询路由*/
	rt = ip_route_output_flow(net, &fl4, NULL);
	if (IS_ERR(rt))
		goto out;
	if (rt->rt_uses_gateway && rt->rt_gw_family != AF_INET)
<<<<<<< HEAD
		/*非gateway情况*/
		goto out;

	/*查询领居表项*/
	neigh = rt->dst.ops->neigh_lookup(&rt->dst, NULL, &fl4.daddr);
	if (neigh) {
		memcpy(nexthop_mac, neigh->ha, ETH_ALEN);
		*uses_gateway = rt->rt_uses_gateway;
		return 0;
	}
=======
		goto out_rt;
	neigh = dst_neigh_lookup(&rt->dst, &fl4.daddr);
	if (!neigh)
		goto out_rt;
	memcpy(nexthop_mac, neigh->ha, ETH_ALEN);
	*uses_gateway = rt->rt_uses_gateway;
	neigh_release(neigh);
	ip_rt_put(rt);
	return 0;

out_rt:
	ip_rt_put(rt);
>>>>>>> 155a3c00
out:
	return -ENOENT;
}

static int smc_ib_determine_gid_rcu(const struct net_device *ndev,
				    const struct ib_gid_attr *attr,
				    u8 gid[], u8 *sgid_index,
				    struct smc_init_info_smcrv2 *smcrv2)
{
	if (!smcrv2 && attr->gid_type == IB_GID_TYPE_ROCE) {
		if (gid)
			memcpy(gid, &attr->gid, SMC_GID_SIZE);
		if (sgid_index)
			*sgid_index = attr->index;
		return 0;
	}
	if (smcrv2 && attr->gid_type == IB_GID_TYPE_ROCE_UDP_ENCAP &&
	    smc_ib_gid_to_ipv4((u8 *)&attr->gid) != cpu_to_be32(INADDR_NONE)) {
		struct in_device *in_dev = __in_dev_get_rcu(ndev);
		struct net *net = dev_net(ndev);
		const struct in_ifaddr *ifa;
		bool subnet_match = false;

		if (!in_dev)
			goto out;
		in_dev_for_each_ifa_rcu(ifa, in_dev) {
			if (!inet_ifa_match(smcrv2->saddr, ifa))
				continue;
			subnet_match = true;
			break;
		}
		if (!subnet_match)
			goto out;
		if (smcrv2->daddr && smc_ib_find_route(net, smcrv2->saddr,
						       smcrv2->daddr,
						       smcrv2->nexthop_mac,
						       &smcrv2->uses_gateway))
			goto out;

		if (gid)
			memcpy(gid, &attr->gid, SMC_GID_SIZE);
		if (sgid_index)
			*sgid_index = attr->index;
		return 0;
	}
out:
	return -ENODEV;
}

/* determine the gid for an ib-device port and vlan id */
int smc_ib_determine_gid(struct smc_ib_device *smcibdev, u8 ibport,
			 unsigned short vlan_id, u8 gid[], u8 *sgid_index,
			 struct smc_init_info_smcrv2 *smcrv2)
{
	const struct ib_gid_attr *attr;
	const struct net_device *ndev;
	int i;

	for (i = 0; i < smcibdev->pattr[ibport - 1].gid_tbl_len; i++) {
		attr = rdma_get_gid_attr(smcibdev->ibdev, ibport, i);
		if (IS_ERR(attr))
			continue;

		rcu_read_lock();
		ndev = rdma_read_gid_attr_ndev_rcu(attr);
		if (!IS_ERR(ndev) &&
		    ((!vlan_id && !is_vlan_dev(ndev)) ||
		     (vlan_id && is_vlan_dev(ndev) &&
		      vlan_dev_vlan_id(ndev) == vlan_id))) {
			if (!smc_ib_determine_gid_rcu(ndev, attr, gid,
						      sgid_index, smcrv2)) {
				rcu_read_unlock();
				rdma_put_gid_attr(attr);
				return 0;
			}
		}
		rcu_read_unlock();
		rdma_put_gid_attr(attr);
	}
	return -ENODEV;
}

/* check if gid is still defined on smcibdev */
static bool smc_ib_check_link_gid(u8 gid[SMC_GID_SIZE], bool smcrv2,
				  struct smc_ib_device *smcibdev, u8 ibport)
{
	const struct ib_gid_attr *attr;
	bool rc = false;
	int i;

	for (i = 0; !rc && i < smcibdev->pattr[ibport - 1].gid_tbl_len; i++) {
		attr = rdma_get_gid_attr(smcibdev->ibdev, ibport, i);
		if (IS_ERR(attr))
			continue;

		rcu_read_lock();
		if ((!smcrv2 && attr->gid_type == IB_GID_TYPE_ROCE) ||
		    (smcrv2 && attr->gid_type == IB_GID_TYPE_ROCE_UDP_ENCAP &&
		     !(ipv6_addr_type((const struct in6_addr *)&attr->gid)
				     & IPV6_ADDR_LINKLOCAL)))
			if (!memcmp(gid, &attr->gid, SMC_GID_SIZE))
				rc = true;
		rcu_read_unlock();
		rdma_put_gid_attr(attr);
	}
	return rc;
}

/* check all links if the gid is still defined on smcibdev */
static void smc_ib_gid_check(struct smc_ib_device *smcibdev, u8 ibport)
{
	struct smc_link_group *lgr;
	int i;

	spin_lock_bh(&smc_lgr_list.lock);
	list_for_each_entry(lgr, &smc_lgr_list.list, list) {
		if (strncmp(smcibdev->pnetid[ibport - 1], lgr->pnet_id,
			    SMC_MAX_PNETID_LEN))
			continue; /* lgr is not affected */
		if (list_empty(&lgr->list))
			continue;
		for (i = 0; i < SMC_LINKS_PER_LGR_MAX; i++) {
			if (lgr->lnk[i].state == SMC_LNK_UNUSED ||
			    lgr->lnk[i].smcibdev != smcibdev)
				continue;
			if (!smc_ib_check_link_gid(lgr->lnk[i].gid,
						   lgr->smc_version == SMC_V2,
						   smcibdev, ibport))
				smcr_port_err(smcibdev, ibport);
		}
	}
	spin_unlock_bh(&smc_lgr_list.lock);
}

static int smc_ib_remember_port_attr(struct smc_ib_device *smcibdev, u8 ibport)
{
	int rc;

	memset(&smcibdev->pattr[ibport - 1], 0,
	       sizeof(smcibdev->pattr[ibport - 1]));
	rc = ib_query_port(smcibdev->ibdev, ibport,
			   &smcibdev->pattr[ibport - 1]);
	if (rc)
		goto out;
	/* the SMC protocol requires specification of the RoCE MAC address */
	rc = smc_ib_fill_mac(smcibdev, ibport);
	if (rc)
		goto out;
	if (!smc_ib_is_valid_local_systemid() &&
	    smc_ib_port_active(smcibdev, ibport))
		/* create unique system identifier */
		smc_ib_define_local_systemid(smcibdev, ibport);
out:
	return rc;
}

/* process context wrapper for might_sleep smc_ib_remember_port_attr */
static void smc_ib_port_event_work(struct work_struct *work)
{
	struct smc_ib_device *smcibdev = container_of(
		work, struct smc_ib_device, port_event_work);
	u8 port_idx;

	for_each_set_bit(port_idx, &smcibdev->port_event_mask, SMC_MAX_PORTS) {
		smc_ib_remember_port_attr(smcibdev, port_idx + 1);
		clear_bit(port_idx, &smcibdev->port_event_mask);
		if (!smc_ib_port_active(smcibdev, port_idx + 1)) {
			set_bit(port_idx, smcibdev->ports_going_away);
			smcr_port_err(smcibdev, port_idx + 1);
		} else {
			clear_bit(port_idx, smcibdev->ports_going_away);
			smcr_port_add(smcibdev, port_idx + 1);
			smc_ib_gid_check(smcibdev, port_idx + 1);
		}
	}
}

/* can be called in IRQ context */
static void smc_ib_global_event_handler(struct ib_event_handler *handler,
					struct ib_event *ibevent)
{
	struct smc_ib_device *smcibdev;
	bool schedule = false;
	u8 port_idx;

	smcibdev = container_of(handler, struct smc_ib_device, event_handler);

	switch (ibevent->event) {
	case IB_EVENT_DEVICE_FATAL:
		/* terminate all ports on device */
		for (port_idx = 0; port_idx < SMC_MAX_PORTS; port_idx++) {
			set_bit(port_idx, &smcibdev->port_event_mask);
			if (!test_and_set_bit(port_idx,
					      smcibdev->ports_going_away))
				schedule = true;
		}
		if (schedule)
			schedule_work(&smcibdev->port_event_work);
		break;
	case IB_EVENT_PORT_ACTIVE:
		port_idx = ibevent->element.port_num - 1;
		if (port_idx >= SMC_MAX_PORTS)
			break;
		set_bit(port_idx, &smcibdev->port_event_mask);
		if (test_and_clear_bit(port_idx, smcibdev->ports_going_away))
			schedule_work(&smcibdev->port_event_work);
		break;
	case IB_EVENT_PORT_ERR:
		port_idx = ibevent->element.port_num - 1;
		if (port_idx >= SMC_MAX_PORTS)
			break;
		set_bit(port_idx, &smcibdev->port_event_mask);
		if (!test_and_set_bit(port_idx, smcibdev->ports_going_away))
			schedule_work(&smcibdev->port_event_work);
		break;
	case IB_EVENT_GID_CHANGE:
		port_idx = ibevent->element.port_num - 1;
		if (port_idx >= SMC_MAX_PORTS)
			break;
		set_bit(port_idx, &smcibdev->port_event_mask);
		schedule_work(&smcibdev->port_event_work);
		break;
	default:
		break;
	}
}

void smc_ib_dealloc_protection_domain(struct smc_link *lnk)
{
	if (lnk->roce_pd)
		ib_dealloc_pd(lnk->roce_pd);
	lnk->roce_pd = NULL;
}

int smc_ib_create_protection_domain(struct smc_link *lnk)
{
	int rc;

	lnk->roce_pd = ib_alloc_pd(lnk->smcibdev->ibdev, 0);
	rc = PTR_ERR_OR_ZERO(lnk->roce_pd);
	if (IS_ERR(lnk->roce_pd))
		lnk->roce_pd = NULL;
	return rc;
}

static bool smcr_diag_is_dev_critical(struct smc_lgr_list *smc_lgr,
				      struct smc_ib_device *smcibdev)
{
	struct smc_link_group *lgr;
	bool rc = false;
	int i;

	spin_lock_bh(&smc_lgr->lock);
	list_for_each_entry(lgr, &smc_lgr->list, list) {
		if (lgr->is_smcd)
			continue;
		for (i = 0; i < SMC_LINKS_PER_LGR_MAX; i++) {
			if (lgr->lnk[i].state == SMC_LNK_UNUSED ||
			    lgr->lnk[i].smcibdev != smcibdev)
				continue;
			if (lgr->type == SMC_LGR_SINGLE ||
			    lgr->type == SMC_LGR_ASYMMETRIC_LOCAL) {
				rc = true;
				goto out;
			}
		}
	}
out:
	spin_unlock_bh(&smc_lgr->lock);
	return rc;
}

static int smc_nl_handle_dev_port(struct sk_buff *skb,
				  struct ib_device *ibdev,
				  struct smc_ib_device *smcibdev,
				  int port)
{
	char smc_pnet[SMC_MAX_PNETID_LEN + 1];
	struct nlattr *port_attrs;
	unsigned char port_state;
	int lnk_count = 0;

	port_attrs = nla_nest_start(skb, SMC_NLA_DEV_PORT + port);
	if (!port_attrs)
		goto errout;

	if (nla_put_u8(skb, SMC_NLA_DEV_PORT_PNET_USR,
		       smcibdev->pnetid_by_user[port]))
		goto errattr;
	memcpy(smc_pnet, &smcibdev->pnetid[port], SMC_MAX_PNETID_LEN);
	smc_pnet[SMC_MAX_PNETID_LEN] = 0;
	if (nla_put_string(skb, SMC_NLA_DEV_PORT_PNETID, smc_pnet))
		goto errattr;
	if (nla_put_u32(skb, SMC_NLA_DEV_PORT_NETDEV,
			smcibdev->ndev_ifidx[port]))
		goto errattr;
	if (nla_put_u8(skb, SMC_NLA_DEV_PORT_VALID, 1))
		goto errattr;
	port_state = smc_ib_port_active(smcibdev, port + 1);
	if (nla_put_u8(skb, SMC_NLA_DEV_PORT_STATE, port_state))
		goto errattr;
	lnk_count = atomic_read(&smcibdev->lnk_cnt_by_port[port]);
	if (nla_put_u32(skb, SMC_NLA_DEV_PORT_LNK_CNT, lnk_count))
		goto errattr;
	nla_nest_end(skb, port_attrs);
	return 0;
errattr:
	nla_nest_cancel(skb, port_attrs);
errout:
	return -EMSGSIZE;
}

static bool smc_nl_handle_pci_values(const struct smc_pci_dev *smc_pci_dev,
				     struct sk_buff *skb)
{
	if (nla_put_u32(skb, SMC_NLA_DEV_PCI_FID, smc_pci_dev->pci_fid))
		return false;
	if (nla_put_u16(skb, SMC_NLA_DEV_PCI_CHID, smc_pci_dev->pci_pchid))
		return false;
	if (nla_put_u16(skb, SMC_NLA_DEV_PCI_VENDOR, smc_pci_dev->pci_vendor))
		return false;
	if (nla_put_u16(skb, SMC_NLA_DEV_PCI_DEVICE, smc_pci_dev->pci_device))
		return false;
	if (nla_put_string(skb, SMC_NLA_DEV_PCI_ID, smc_pci_dev->pci_id))
		return false;
	return true;
}

static int smc_nl_handle_smcr_dev(struct smc_ib_device *smcibdev,
				  struct sk_buff *skb,
				  struct netlink_callback *cb)
{
	char smc_ibname[IB_DEVICE_NAME_MAX];
	struct smc_pci_dev smc_pci_dev;
	struct pci_dev *pci_dev;
	unsigned char is_crit;
	struct nlattr *attrs;
	void *nlh;
	int i;

	nlh = genlmsg_put(skb, NETLINK_CB(cb->skb).portid, cb->nlh->nlmsg_seq,
			  &smc_gen_nl_family, NLM_F_MULTI,
			  SMC_NETLINK_GET_DEV_SMCR);
	if (!nlh)
		goto errmsg;
	attrs = nla_nest_start(skb, SMC_GEN_DEV_SMCR);
	if (!attrs)
		goto errout;
	is_crit = smcr_diag_is_dev_critical(&smc_lgr_list, smcibdev);
	if (nla_put_u8(skb, SMC_NLA_DEV_IS_CRIT, is_crit))
		goto errattr;
	if (smcibdev->ibdev->dev.parent) {
		memset(&smc_pci_dev, 0, sizeof(smc_pci_dev));
		pci_dev = to_pci_dev(smcibdev->ibdev->dev.parent);
		smc_set_pci_values(pci_dev, &smc_pci_dev);
		if (!smc_nl_handle_pci_values(&smc_pci_dev, skb))
			goto errattr;
	}
	snprintf(smc_ibname, sizeof(smc_ibname), "%s", smcibdev->ibdev->name);
	if (nla_put_string(skb, SMC_NLA_DEV_IB_NAME, smc_ibname))
		goto errattr;
	for (i = 1; i <= SMC_MAX_PORTS; i++) {
		if (!rdma_is_port_valid(smcibdev->ibdev, i))
			continue;
		if (smc_nl_handle_dev_port(skb, smcibdev->ibdev,
					   smcibdev, i - 1))
			goto errattr;
	}

	nla_nest_end(skb, attrs);
	genlmsg_end(skb, nlh);
	return 0;

errattr:
	nla_nest_cancel(skb, attrs);
errout:
	genlmsg_cancel(skb, nlh);
errmsg:
	return -EMSGSIZE;
}

static void smc_nl_prep_smcr_dev(struct smc_ib_devices *dev_list,
				 struct sk_buff *skb,
				 struct netlink_callback *cb)
{
	struct smc_nl_dmp_ctx *cb_ctx = smc_nl_dmp_ctx(cb);
	struct smc_ib_device *smcibdev;
	int snum = cb_ctx->pos[0];
	int num = 0;

	mutex_lock(&dev_list->mutex);
	list_for_each_entry(smcibdev, &dev_list->list, list) {
		if (num < snum)
			goto next;
		if (smc_nl_handle_smcr_dev(smcibdev, skb, cb))
			goto errout;
next:
		num++;
	}
errout:
	mutex_unlock(&dev_list->mutex);
	cb_ctx->pos[0] = num;
}

int smcr_nl_get_device(struct sk_buff *skb, struct netlink_callback *cb)
{
	smc_nl_prep_smcr_dev(&smc_ib_devices, skb, cb);
	return skb->len;
}

static void smc_ib_qp_event_handler(struct ib_event *ibevent, void *priv)
{
	struct smc_link *lnk = (struct smc_link *)priv;
	struct smc_ib_device *smcibdev = lnk->smcibdev;
	u8 port_idx;

	switch (ibevent->event) {
	case IB_EVENT_QP_FATAL:
	case IB_EVENT_QP_ACCESS_ERR:
		port_idx = ibevent->element.qp->port - 1;
		if (port_idx >= SMC_MAX_PORTS)
			break;
		set_bit(port_idx, &smcibdev->port_event_mask);
		if (!test_and_set_bit(port_idx, smcibdev->ports_going_away))
			schedule_work(&smcibdev->port_event_work);
		break;
	default:
		break;
	}
}

void smc_ib_destroy_queue_pair(struct smc_link *lnk)
{
	if (lnk->roce_qp)
		ib_destroy_qp(lnk->roce_qp);
	lnk->roce_qp = NULL;
}

/* create a queue pair within the protection domain for a link */
int smc_ib_create_queue_pair(struct smc_link *lnk)
{
	struct ib_qp_init_attr qp_attr = {
		.event_handler = smc_ib_qp_event_handler,
		.qp_context = lnk,
		.send_cq = lnk->smcibdev->roce_cq_send,/*指明send对应的cq*/
		.recv_cq = lnk->smcibdev->roce_cq_recv,/*指明recv对应的cq*/
		.srq = NULL,
		.cap = {
				/* include unsolicited rdma_writes as well,
				 * there are max. 2 RDMA_WRITE per 1 WR_SEND
				 */
			.max_send_wr = SMC_WR_BUF_CNT * 3,
			.max_recv_wr = SMC_WR_BUF_CNT * 3,
			.max_send_sge = SMC_IB_MAX_SEND_SGE,
			.max_recv_sge = lnk->wr_rx_sge_cnt,
			.max_inline_data = 0,
		},
		.sq_sig_type = IB_SIGNAL_REQ_WR,
		.qp_type = IB_QPT_RC,/*使用rc qp*/
	};
	int rc;

	/*创建qp*/
	lnk->roce_qp = ib_create_qp(lnk->roce_pd, &qp_attr);
	rc = PTR_ERR_OR_ZERO(lnk->roce_qp);
	if (IS_ERR(lnk->roce_qp))
		lnk->roce_qp = NULL;
	else
		smc_wr_remember_qp_attr(lnk);
	return rc;
}

void smc_ib_put_memory_region(struct ib_mr *mr)
{
	ib_dereg_mr(mr);
}

static int smc_ib_map_mr_sg(struct smc_buf_desc *buf_slot, u8 link_idx)
{
	unsigned int offset = 0;
	int sg_num;

	/* map the largest prefix of a dma mapped SG list */
	sg_num = ib_map_mr_sg(buf_slot->mr[link_idx],
			      buf_slot->sgt[link_idx].sgl,
			      buf_slot->sgt[link_idx].orig_nents,
			      &offset, PAGE_SIZE);

	return sg_num;
}

/* Allocate a memory region and map the dma mapped SG list of buf_slot */
int smc_ib_get_memory_region(struct ib_pd *pd, int access_flags,
			     struct smc_buf_desc *buf_slot, u8 link_idx)
{
	if (buf_slot->mr[link_idx])
		return 0; /* already done */

	buf_slot->mr[link_idx] =
		ib_alloc_mr(pd, IB_MR_TYPE_MEM_REG, 1 << buf_slot->order);
	if (IS_ERR(buf_slot->mr[link_idx])) {
		int rc;

		rc = PTR_ERR(buf_slot->mr[link_idx]);
		buf_slot->mr[link_idx] = NULL;
		return rc;
	}

	if (smc_ib_map_mr_sg(buf_slot, link_idx) !=
			     buf_slot->sgt[link_idx].orig_nents)
		return -EINVAL;

	return 0;
}

bool smc_ib_is_sg_need_sync(struct smc_link *lnk,
			    struct smc_buf_desc *buf_slot)
{
	struct scatterlist *sg;
	unsigned int i;
	bool ret = false;

	/* for now there is just one DMA address */
	for_each_sg(buf_slot->sgt[lnk->link_idx].sgl, sg,
		    buf_slot->sgt[lnk->link_idx].nents, i) {
		if (!sg_dma_len(sg))
			break;
		if (dma_need_sync(lnk->smcibdev->ibdev->dma_device,
				  sg_dma_address(sg))) {
			ret = true;
			goto out;
		}
	}

out:
	return ret;
}

/* synchronize buffer usage for cpu access */
void smc_ib_sync_sg_for_cpu(struct smc_link *lnk,
			    struct smc_buf_desc *buf_slot,
			    enum dma_data_direction data_direction)
{
	struct scatterlist *sg;
	unsigned int i;

	if (!(buf_slot->is_dma_need_sync & (1U << lnk->link_idx)))
		return;

	/* for now there is just one DMA address */
	for_each_sg(buf_slot->sgt[lnk->link_idx].sgl, sg,
		    buf_slot->sgt[lnk->link_idx].nents, i) {
		if (!sg_dma_len(sg))
			break;
		ib_dma_sync_single_for_cpu(lnk->smcibdev->ibdev,
					   sg_dma_address(sg),
					   sg_dma_len(sg),
					   data_direction);
	}
}

/* synchronize buffer usage for device access */
void smc_ib_sync_sg_for_device(struct smc_link *lnk,
			       struct smc_buf_desc *buf_slot,
			       enum dma_data_direction data_direction)
{
	struct scatterlist *sg;
	unsigned int i;

	if (!(buf_slot->is_dma_need_sync & (1U << lnk->link_idx)))
		return;

	/* for now there is just one DMA address */
	for_each_sg(buf_slot->sgt[lnk->link_idx].sgl, sg,
		    buf_slot->sgt[lnk->link_idx].nents, i) {
		if (!sg_dma_len(sg))
			break;
		ib_dma_sync_single_for_device(lnk->smcibdev->ibdev,
					      sg_dma_address(sg),
					      sg_dma_len(sg),
					      data_direction);
	}
}

/* Map a new TX or RX buffer SG-table to DMA */
int smc_ib_buf_map_sg(struct smc_link *lnk,
		      struct smc_buf_desc *buf_slot,
		      enum dma_data_direction data_direction)
{
	int mapped_nents;

	mapped_nents = ib_dma_map_sg(lnk->smcibdev->ibdev,
				     buf_slot->sgt[lnk->link_idx].sgl,
				     buf_slot->sgt[lnk->link_idx].orig_nents,
				     data_direction);
	if (!mapped_nents)
		return -ENOMEM;

	return mapped_nents;
}

void smc_ib_buf_unmap_sg(struct smc_link *lnk,
			 struct smc_buf_desc *buf_slot,
			 enum dma_data_direction data_direction)
{
	if (!buf_slot->sgt[lnk->link_idx].sgl->dma_address)
		return; /* already unmapped */

	ib_dma_unmap_sg(lnk->smcibdev->ibdev,
			buf_slot->sgt[lnk->link_idx].sgl,
			buf_slot->sgt[lnk->link_idx].orig_nents,
			data_direction);
	buf_slot->sgt[lnk->link_idx].sgl->dma_address = 0;
}

long smc_ib_setup_per_ibdev(struct smc_ib_device *smcibdev)
{
	struct ib_cq_init_attr cqattr =	{
		.cqe = SMC_MAX_CQE, .comp_vector = 0 };
	int cqe_size_order, smc_order;
	long rc;

	mutex_lock(&smcibdev->mutex);
	rc = 0;
	if (smcibdev->initialized)
		goto out;
	/* the calculated number of cq entries fits to mlx5 cq allocation */
	cqe_size_order = cache_line_size() == 128 ? 7 : 6;
	smc_order = MAX_PAGE_ORDER - cqe_size_order;
	if (SMC_MAX_CQE + 2 > (0x00000001 << smc_order) * PAGE_SIZE)
		cqattr.cqe = (0x00000001 << smc_order) * PAGE_SIZE - 2;
	/*创建send对应的cq*/
	smcibdev->roce_cq_send = ib_create_cq(smcibdev->ibdev,
					      smc_wr_tx_cq_handler, NULL,
					      smcibdev, &cqattr);
	rc = PTR_ERR_OR_ZERO(smcibdev->roce_cq_send);
	if (IS_ERR(smcibdev->roce_cq_send)) {
		smcibdev->roce_cq_send = NULL;
		goto out;
	}
	/*创建recv对应的cq*/
	smcibdev->roce_cq_recv = ib_create_cq(smcibdev->ibdev,
					      smc_wr_rx_cq_handler, NULL,
					      smcibdev, &cqattr);
	rc = PTR_ERR_OR_ZERO(smcibdev->roce_cq_recv);
	if (IS_ERR(smcibdev->roce_cq_recv)) {
		smcibdev->roce_cq_recv = NULL;
		goto err;
	}
	smc_wr_add_dev(smcibdev);
	smcibdev->initialized = 1;
	goto out;

err:
	ib_destroy_cq(smcibdev->roce_cq_send);
out:
	mutex_unlock(&smcibdev->mutex);
	return rc;
}

static void smc_ib_cleanup_per_ibdev(struct smc_ib_device *smcibdev)
{
	mutex_lock(&smcibdev->mutex);
	if (!smcibdev->initialized)
		goto out;
	smcibdev->initialized = 0;
	ib_destroy_cq(smcibdev->roce_cq_recv);
	ib_destroy_cq(smcibdev->roce_cq_send);
	smc_wr_remove_dev(smcibdev);
out:
	mutex_unlock(&smcibdev->mutex);
}

static struct ib_client smc_ib_client;

static void smc_copy_netdev_ifindex(struct smc_ib_device *smcibdev, int port)
{
	struct ib_device *ibdev = smcibdev->ibdev;
	struct net_device *ndev;

	ndev = ib_device_get_netdev(ibdev, port + 1);
	if (ndev) {
		smcibdev->ndev_ifidx[port] = ndev->ifindex;
		dev_put(ndev);
	}
}

void smc_ib_ndev_change(struct net_device *ndev, unsigned long event)
{
	struct smc_ib_device *smcibdev;
	struct ib_device *libdev;
	struct net_device *lndev;
	u8 port_cnt;
	int i;

	mutex_lock(&smc_ib_devices.mutex);
	list_for_each_entry(smcibdev, &smc_ib_devices.list, list) {
		port_cnt = smcibdev->ibdev->phys_port_cnt;
		for (i = 0; i < min_t(size_t, port_cnt, SMC_MAX_PORTS); i++) {
			libdev = smcibdev->ibdev;
			lndev = ib_device_get_netdev(libdev, i + 1);
			dev_put(lndev);
			if (lndev != ndev)
				continue;
			if (event == NETDEV_REGISTER)
				smcibdev->ndev_ifidx[i] = ndev->ifindex;
			if (event == NETDEV_UNREGISTER)
				smcibdev->ndev_ifidx[i] = 0;
		}
	}
	mutex_unlock(&smc_ib_devices.mutex);
}

/* callback function for ib_register_client() */
static int smc_ib_add_dev(struct ib_device *ibdev)
{
	struct smc_ib_device *smcibdev;
	u8 port_cnt;
	int i;

	if (ibdev->node_type != RDMA_NODE_IB_CA)
		/*只能是ib设备*/
		return -EOPNOTSUPP;

	smcibdev = kzalloc(sizeof(*smcibdev), GFP_KERNEL);
	if (!smcibdev)
		return -ENOMEM;

	smcibdev->ibdev = ibdev;/*对应的ib设备*/
	INIT_WORK(&smcibdev->port_event_work, smc_ib_port_event_work);
	atomic_set(&smcibdev->lnk_cnt, 0);
	init_waitqueue_head(&smcibdev->lnks_deleted);
	mutex_init(&smcibdev->mutex);
	mutex_lock(&smc_ib_devices.mutex);
	/*收集并添加smcibdev到链表*/
	list_add_tail(&smcibdev->list, &smc_ib_devices.list);
	mutex_unlock(&smc_ib_devices.mutex);
	/*使ibdev关联对应的client数据*/
	ib_set_client_data(ibdev, &smc_ib_client, smcibdev);
	INIT_IB_EVENT_HANDLER(&smcibdev->event_handler, smcibdev->ibdev,
			      smc_ib_global_event_handler);
	ib_register_event_handler(&smcibdev->event_handler);

	/* trigger reading of the port attributes */
	port_cnt = smcibdev->ibdev->phys_port_cnt;
	pr_warn_ratelimited("smc: adding ib device %s with port count %d\n",
			    smcibdev->ibdev->name, port_cnt);
	for (i = 0;
	     i < min_t(size_t, port_cnt, SMC_MAX_PORTS);
	     i++) {
		set_bit(i, &smcibdev->port_event_mask);
		/* determine pnetids of the port */
		if (smc_pnetid_by_dev_port(ibdev->dev.parent, i,
					   smcibdev->pnetid[i]))
			smc_pnetid_by_table_ib(smcibdev, i + 1);
		smc_copy_netdev_ifindex(smcibdev, i);
		pr_warn_ratelimited("smc:    ib device %s port %d has pnetid "
				    "%.16s%s\n",
				    smcibdev->ibdev->name, i + 1,
				    smcibdev->pnetid[i],
				    smcibdev->pnetid_by_user[i] ?
				     " (user defined)" :
				     "");
	}
	schedule_work(&smcibdev->port_event_work);
	return 0;
}

/* callback function for ib_unregister_client() */
static void smc_ib_remove_dev(struct ib_device *ibdev, void *client_data)
{
	struct smc_ib_device *smcibdev = client_data;

	mutex_lock(&smc_ib_devices.mutex);
	/*移除此ib设备*/
	list_del_init(&smcibdev->list); /* remove from smc_ib_devices */
	mutex_unlock(&smc_ib_devices.mutex);
	pr_warn_ratelimited("smc: removing ib device %s\n",
			    smcibdev->ibdev->name);
	smc_smcr_terminate_all(smcibdev);
	smc_ib_cleanup_per_ibdev(smcibdev);
	ib_unregister_event_handler(&smcibdev->event_handler);
	cancel_work_sync(&smcibdev->port_event_work);
	kfree(smcibdev);
}

static struct ib_client smc_ib_client = {
	.name	= "smc_ib",
	.add	= smc_ib_add_dev,/*ib设备添加时调用*/
	.remove = smc_ib_remove_dev,
};

int __init smc_ib_register_client(void)
{
	smc_ib_init_local_systemid();
	return ib_register_client(&smc_ib_client);/*添加smc的ib client*/
}

void smc_ib_unregister_client(void)
{
	ib_unregister_client(&smc_ib_client);
}<|MERGE_RESOLUTION|>--- conflicted
+++ resolved
@@ -211,19 +211,9 @@
 	if (IS_ERR(rt))
 		goto out;
 	if (rt->rt_uses_gateway && rt->rt_gw_family != AF_INET)
-<<<<<<< HEAD
 		/*非gateway情况*/
-		goto out;
-
+		goto out_rt;
 	/*查询领居表项*/
-	neigh = rt->dst.ops->neigh_lookup(&rt->dst, NULL, &fl4.daddr);
-	if (neigh) {
-		memcpy(nexthop_mac, neigh->ha, ETH_ALEN);
-		*uses_gateway = rt->rt_uses_gateway;
-		return 0;
-	}
-=======
-		goto out_rt;
 	neigh = dst_neigh_lookup(&rt->dst, &fl4.daddr);
 	if (!neigh)
 		goto out_rt;
@@ -235,7 +225,6 @@
 
 out_rt:
 	ip_rt_put(rt);
->>>>>>> 155a3c00
 out:
 	return -ENOENT;
 }
