// SPDX-License-Identifier: GPL-2.0
/*
 *  Shared Memory Communications over RDMA (SMC-R) and RoCE
 *
 *  Generic netlink support functions to configure an SMC-R PNET table
 *
 *  Copyright IBM Corp. 2016
 *
 *  Author(s):  Thomas Richter <tmricht@linux.vnet.ibm.com>
 */

#include <linux/module.h>
#include <linux/list.h>
#include <linux/ctype.h>
#include <linux/mutex.h>
#include <net/netlink.h>
#include <net/genetlink.h>

#include <uapi/linux/if.h>
#include <uapi/linux/smc.h>

#include <rdma/ib_verbs.h>

#include <net/netns/generic.h>
#include "smc_netns.h"

#include "smc_pnet.h"
#include "smc_ib.h"
#include "smc_ism.h"
#include "smc_core.h"

static struct net_device *__pnet_find_base_ndev(struct net_device *ndev);
static struct net_device *pnet_find_base_ndev(struct net_device *ndev);

static const struct nla_policy smc_pnet_policy[SMC_PNETID_MAX + 1] = {
	[SMC_PNETID_NAME] = {
		.type = NLA_NUL_STRING,
		.len = SMC_MAX_PNETID_LEN
	},
	[SMC_PNETID_ETHNAME] = {
		.type = NLA_NUL_STRING,
		.len = IFNAMSIZ - 1
	},
	[SMC_PNETID_IBNAME] = {
		.type = NLA_NUL_STRING,
		.len = IB_DEVICE_NAME_MAX - 1
	},
	[SMC_PNETID_IBPORT] = { .type = NLA_U8 }
};

static struct genl_family smc_pnet_nl_family;

enum smc_pnet_nametype {
	SMC_PNET_ETH	= 1,
	SMC_PNET_IB	= 2,
};

/* pnet entry stored in pnet table */
struct smc_pnetentry {
	struct list_head list;
	char pnet_name[SMC_MAX_PNETID_LEN + 1];
	enum smc_pnet_nametype type;
	union {
		struct {
			char eth_name[IFNAMSIZ + 1];
			struct net_device *ndev;
			netdevice_tracker dev_tracker;
		};
		struct {
			char ib_name[IB_DEVICE_NAME_MAX + 1];
			u8 ib_port;
		};
	};
};

/* Check if the pnetid is set */
bool smc_pnet_is_pnetid_set(u8 *pnetid)
{
	if (pnetid[0] == 0 || pnetid[0] == _S)
		return false;
	return true;
}

/* Check if two given pnetids match */
static bool smc_pnet_match(u8 *pnetid1, u8 *pnetid2)
{
	int i;

	for (i = 0; i < SMC_MAX_PNETID_LEN; i++) {
		if ((pnetid1[i] == 0 || pnetid1[i] == _S) &&
		    (pnetid2[i] == 0 || pnetid2[i] == _S))
			break;
		if (pnetid1[i] != pnetid2[i])
			return false;
	}
	return true;
}

/* Remove a pnetid from the pnet table.
 */
static int smc_pnet_remove_by_pnetid(struct net *net, char *pnet_name)
{
	struct smc_pnetentry *pnetelem, *tmp_pe;
	struct smc_pnettable *pnettable;
	struct smc_ib_device *ibdev;
	struct smcd_dev *smcd;
	struct smc_net *sn;
	int rc = -ENOENT;
	int ibport;

	/* get pnettable for namespace */
	sn = net_generic(net, smc_net_id);
	pnettable = &sn->pnettable;

	/* remove table entry */
	mutex_lock(&pnettable->lock);
	list_for_each_entry_safe(pnetelem, tmp_pe, &pnettable->pnetlist,
				 list) {
		if (!pnet_name ||
		    smc_pnet_match(pnetelem->pnet_name, pnet_name)) {
			list_del(&pnetelem->list);
			if (pnetelem->type == SMC_PNET_ETH && pnetelem->ndev) {
				netdev_put(pnetelem->ndev,
					   &pnetelem->dev_tracker);
				pr_warn_ratelimited("smc: net device %s "
						    "erased user defined "
						    "pnetid %.16s\n",
						    pnetelem->eth_name,
						    pnetelem->pnet_name);
			}
			kfree(pnetelem);
			rc = 0;
		}
	}
	mutex_unlock(&pnettable->lock);

	/* if this is not the initial namespace, stop here */
	if (net != &init_net)
		return rc;

	/* remove ib devices */
	mutex_lock(&smc_ib_devices.mutex);
	list_for_each_entry(ibdev, &smc_ib_devices.list, list) {
		for (ibport = 0; ibport < SMC_MAX_PORTS; ibport++) {
			if (ibdev->pnetid_by_user[ibport] &&
			    (!pnet_name ||
			     smc_pnet_match(pnet_name,
					    ibdev->pnetid[ibport]))) {
				pr_warn_ratelimited("smc: ib device %s ibport "
						    "%d erased user defined "
						    "pnetid %.16s\n",
						    ibdev->ibdev->name,
						    ibport + 1,
						    ibdev->pnetid[ibport]);
				memset(ibdev->pnetid[ibport], 0,
				       SMC_MAX_PNETID_LEN);
				ibdev->pnetid_by_user[ibport] = false;
				rc = 0;
			}
		}
	}
	mutex_unlock(&smc_ib_devices.mutex);
	/* remove smcd devices */
	mutex_lock(&smcd_dev_list.mutex);
	list_for_each_entry(smcd, &smcd_dev_list.list, list) {
		if (smcd->pnetid_by_user &&
		    (!pnet_name ||
		     smc_pnet_match(pnet_name, smcd->pnetid))) {
			pr_warn_ratelimited("smc: smcd device %s "
					    "erased user defined pnetid "
					    "%.16s\n",
					    dev_name(smcd->ops->get_dev(smcd)),
					    smcd->pnetid);
			memset(smcd->pnetid, 0, SMC_MAX_PNETID_LEN);
			smcd->pnetid_by_user = false;
			rc = 0;
		}
	}
	mutex_unlock(&smcd_dev_list.mutex);
	return rc;
}

/* Add the reference to a given network device to the pnet table.
 */
static int smc_pnet_add_by_ndev(struct net_device *ndev)
{
	struct smc_pnetentry *pnetelem, *tmp_pe;
	struct smc_pnettable *pnettable;
	struct net *net = dev_net(ndev);
	struct smc_net *sn;
	int rc = -ENOENT;

	/* get pnettable for namespace */
	sn = net_generic(net, smc_net_id);
	pnettable = &sn->pnettable;

	mutex_lock(&pnettable->lock);
	list_for_each_entry_safe(pnetelem, tmp_pe, &pnettable->pnetlist, list) {
		if (pnetelem->type == SMC_PNET_ETH && !pnetelem->ndev &&
		    !strncmp(pnetelem->eth_name, ndev->name, IFNAMSIZ)) {
			netdev_hold(ndev, &pnetelem->dev_tracker, GFP_ATOMIC);
			pnetelem->ndev = ndev;
			rc = 0;
			pr_warn_ratelimited("smc: adding net device %s with "
					    "user defined pnetid %.16s\n",
					    pnetelem->eth_name,
					    pnetelem->pnet_name);
			break;
		}
	}
	mutex_unlock(&pnettable->lock);
	return rc;
}

/* Remove the reference to a given network device from the pnet table.
 */
static int smc_pnet_remove_by_ndev(struct net_device *ndev)
{
	struct smc_pnetentry *pnetelem, *tmp_pe;
	struct smc_pnettable *pnettable;
	struct net *net = dev_net(ndev);
	struct smc_net *sn;
	int rc = -ENOENT;

	/* get pnettable for namespace */
	sn = net_generic(net, smc_net_id);
	pnettable = &sn->pnettable;

	mutex_lock(&pnettable->lock);
	list_for_each_entry_safe(pnetelem, tmp_pe, &pnettable->pnetlist, list) {
		if (pnetelem->type == SMC_PNET_ETH && pnetelem->ndev == ndev) {
			netdev_put(pnetelem->ndev, &pnetelem->dev_tracker);
			pnetelem->ndev = NULL;
			rc = 0;
			pr_warn_ratelimited("smc: removing net device %s with "
					    "user defined pnetid %.16s\n",
					    pnetelem->eth_name,
					    pnetelem->pnet_name);
			break;
		}
	}
	mutex_unlock(&pnettable->lock);
	return rc;
}

/* Apply pnetid to ib device when no pnetid is set.
 */
static bool smc_pnet_apply_ib(struct smc_ib_device *ib_dev, u8 ib_port,
			      char *pnet_name)
{
	bool applied = false;

	mutex_lock(&smc_ib_devices.mutex);
	if (!smc_pnet_is_pnetid_set(ib_dev->pnetid[ib_port - 1])) {
		memcpy(ib_dev->pnetid[ib_port - 1], pnet_name,
		       SMC_MAX_PNETID_LEN);
		ib_dev->pnetid_by_user[ib_port - 1] = true;
		applied = true;
	}
	mutex_unlock(&smc_ib_devices.mutex);
	return applied;
}

/* Apply pnetid to smcd device when no pnetid is set.
 */
static bool smc_pnet_apply_smcd(struct smcd_dev *smcd_dev, char *pnet_name)
{
	bool applied = false;

	mutex_lock(&smcd_dev_list.mutex);
	if (!smc_pnet_is_pnetid_set(smcd_dev->pnetid)) {
		memcpy(smcd_dev->pnetid, pnet_name, SMC_MAX_PNETID_LEN);
		smcd_dev->pnetid_by_user = true;
		applied = true;
	}
	mutex_unlock(&smcd_dev_list.mutex);
	return applied;
}

/* The limit for pnetid is 16 characters.
 * Valid characters should be (single-byte character set) a-z, A-Z, 0-9.
 * Lower case letters are converted to upper case.
 * Interior blanks should not be used.
 */
static bool smc_pnetid_valid(const char *pnet_name, char *pnetid)
{
	char *bf = skip_spaces(pnet_name);
	size_t len = strlen(bf);
	char *end = bf + len;

	if (!len)
		return false;
	while (--end >= bf && isspace(*end))
		;
	if (end - bf >= SMC_MAX_PNETID_LEN)
		return false;
	while (bf <= end) {
		if (!isalnum(*bf))
			return false;
		*pnetid++ = islower(*bf) ? toupper(*bf) : *bf;
		bf++;
	}
	*pnetid = '\0';
	return true;
}

/* Find an infiniband device by a given name. The device might not exist. */
static struct smc_ib_device *smc_pnet_find_ib(char *ib_name)
{
	struct smc_ib_device *ibdev;

	mutex_lock(&smc_ib_devices.mutex);
	list_for_each_entry(ibdev, &smc_ib_devices.list, list) {
		if (!strncmp(ibdev->ibdev->name, ib_name,
			     sizeof(ibdev->ibdev->name)) ||
		    (ibdev->ibdev->dev.parent &&
		     !strncmp(dev_name(ibdev->ibdev->dev.parent), ib_name,
			     IB_DEVICE_NAME_MAX - 1))) {
			goto out;
		}
	}
	ibdev = NULL;
out:
	mutex_unlock(&smc_ib_devices.mutex);
	return ibdev;
}

/* Find an smcd device by a given name. The device might not exist. */
static struct smcd_dev *smc_pnet_find_smcd(char *smcd_name)
{
	struct smcd_dev *smcd_dev;

	mutex_lock(&smcd_dev_list.mutex);
	list_for_each_entry(smcd_dev, &smcd_dev_list.list, list) {
		if (!strncmp(dev_name(smcd_dev->ops->get_dev(smcd_dev)),
			     smcd_name, IB_DEVICE_NAME_MAX - 1))
			goto out;
	}
	smcd_dev = NULL;
out:
	mutex_unlock(&smcd_dev_list.mutex);
	return smcd_dev;
}

static int smc_pnet_add_eth(struct smc_pnettable *pnettable, struct net *net,
			    char *eth_name, char *pnet_name)
{
	struct smc_pnetentry *tmp_pe, *new_pe;
	struct net_device *ndev, *base_ndev;
	u8 ndev_pnetid[SMC_MAX_PNETID_LEN];
	bool new_netdev;
	int rc;

	/* check if (base) netdev already has a pnetid. If there is one, we do
	 * not want to add a pnet table entry
	 */
	rc = -EEXIST;
	ndev = dev_get_by_name(net, eth_name);	/* dev_hold() */
	if (ndev) {
		base_ndev = pnet_find_base_ndev(ndev);
		if (!smc_pnetid_by_dev_port(base_ndev->dev.parent,
					    base_ndev->dev_port, ndev_pnetid))
			goto out_put;
	}

	/* add a new netdev entry to the pnet table if there isn't one */
	rc = -ENOMEM;
	new_pe = kzalloc(sizeof(*new_pe), GFP_KERNEL);
	if (!new_pe)
		goto out_put;
	new_pe->type = SMC_PNET_ETH;
	memcpy(new_pe->pnet_name, pnet_name, SMC_MAX_PNETID_LEN);
	strncpy(new_pe->eth_name, eth_name, IFNAMSIZ);
	rc = -EEXIST;
	new_netdev = true;
	mutex_lock(&pnettable->lock);
	list_for_each_entry(tmp_pe, &pnettable->pnetlist, list) {
		if (tmp_pe->type == SMC_PNET_ETH &&
		    !strncmp(tmp_pe->eth_name, eth_name, IFNAMSIZ)) {
			new_netdev = false;
			break;
		}
	}
	if (new_netdev) {
		if (ndev) {
			new_pe->ndev = ndev;
			netdev_tracker_alloc(ndev, &new_pe->dev_tracker,
					     GFP_ATOMIC);
		}
		list_add_tail(&new_pe->list, &pnettable->pnetlist);
		mutex_unlock(&pnettable->lock);
	} else {
		mutex_unlock(&pnettable->lock);
		kfree(new_pe);
		goto out_put;
	}
	if (ndev)
		pr_warn_ratelimited("smc: net device %s "
				    "applied user defined pnetid %.16s\n",
				    new_pe->eth_name, new_pe->pnet_name);
	return 0;

out_put:
	dev_put(ndev);
	return rc;
}

static int smc_pnet_add_ib(struct smc_pnettable *pnettable, char *ib_name,
			   u8 ib_port, char *pnet_name)
{
	struct smc_pnetentry *tmp_pe, *new_pe;
	struct smc_ib_device *ib_dev;
	bool smcddev_applied = true;
	bool ibdev_applied = true;
	struct smcd_dev *smcd;
	struct device *dev;
	bool new_ibdev;

	/* try to apply the pnetid to active devices */
	ib_dev = smc_pnet_find_ib(ib_name);
	if (ib_dev) {
		ibdev_applied = smc_pnet_apply_ib(ib_dev, ib_port, pnet_name);
		if (ibdev_applied)
			pr_warn_ratelimited("smc: ib device %s ibport %d "
					    "applied user defined pnetid "
					    "%.16s\n", ib_dev->ibdev->name,
					    ib_port,
					    ib_dev->pnetid[ib_port - 1]);
	}
	smcd = smc_pnet_find_smcd(ib_name);
	if (smcd) {
		smcddev_applied = smc_pnet_apply_smcd(smcd, pnet_name);
		if (smcddev_applied) {
			dev = smcd->ops->get_dev(smcd);
			pr_warn_ratelimited("smc: smcd device %s "
					    "applied user defined pnetid "
					    "%.16s\n", dev_name(dev),
					    smcd->pnetid);
		}
	}
	/* Apply fails when a device has a hardware-defined pnetid set, do not
	 * add a pnet table entry in that case.
	 */
	if (!ibdev_applied || !smcddev_applied)
		return -EEXIST;

	/* add a new ib entry to the pnet table if there isn't one */
	new_pe = kzalloc(sizeof(*new_pe), GFP_KERNEL);
	if (!new_pe)
		return -ENOMEM;
	new_pe->type = SMC_PNET_IB;
	memcpy(new_pe->pnet_name, pnet_name, SMC_MAX_PNETID_LEN);
	strncpy(new_pe->ib_name, ib_name, IB_DEVICE_NAME_MAX);
	new_pe->ib_port = ib_port;

	new_ibdev = true;
	mutex_lock(&pnettable->lock);
	list_for_each_entry(tmp_pe, &pnettable->pnetlist, list) {
		if (tmp_pe->type == SMC_PNET_IB &&
		    !strncmp(tmp_pe->ib_name, ib_name, IB_DEVICE_NAME_MAX)) {
			new_ibdev = false;
			break;
		}
	}
	if (new_ibdev) {
		list_add_tail(&new_pe->list, &pnettable->pnetlist);
		mutex_unlock(&pnettable->lock);
	} else {
		mutex_unlock(&pnettable->lock);
		kfree(new_pe);
	}
	return (new_ibdev) ? 0 : -EEXIST;
}

/* Append a pnetid to the end of the pnet table if not already on this list.
 */
static int smc_pnet_enter(struct net *net, struct nlattr *tb[])
{
	char pnet_name[SMC_MAX_PNETID_LEN + 1];
	struct smc_pnettable *pnettable;
	bool new_netdev = false;
	bool new_ibdev = false;
	struct smc_net *sn;
	u8 ibport = 1;
	char *string;
	int rc;

	/* get pnettable for namespace */
	sn = net_generic(net, smc_net_id);
	pnettable = &sn->pnettable;

	rc = -EINVAL;
	if (!tb[SMC_PNETID_NAME])
		goto error;
	string = (char *)nla_data(tb[SMC_PNETID_NAME]);
	if (!smc_pnetid_valid(string, pnet_name))
		goto error;

	if (tb[SMC_PNETID_ETHNAME]) {
		string = (char *)nla_data(tb[SMC_PNETID_ETHNAME]);
		rc = smc_pnet_add_eth(pnettable, net, string, pnet_name);
		if (!rc)
			new_netdev = true;
		else if (rc != -EEXIST)
			goto error;
	}

	/* if this is not the initial namespace, stop here */
	if (net != &init_net)
		return new_netdev ? 0 : -EEXIST;

	rc = -EINVAL;
	if (tb[SMC_PNETID_IBNAME]) {
		string = (char *)nla_data(tb[SMC_PNETID_IBNAME]);
		string = strim(string);
		if (tb[SMC_PNETID_IBPORT]) {
			ibport = nla_get_u8(tb[SMC_PNETID_IBPORT]);
			if (ibport < 1 || ibport > SMC_MAX_PORTS)
				goto error;
		}
		rc = smc_pnet_add_ib(pnettable, string, ibport, pnet_name);
		if (!rc)
			new_ibdev = true;
		else if (rc != -EEXIST)
			goto error;
	}
	return (new_netdev || new_ibdev) ? 0 : -EEXIST;

error:
	return rc;
}

/* Convert an smc_pnetentry to a netlink attribute sequence */
static int smc_pnet_set_nla(struct sk_buff *msg,
			    struct smc_pnetentry *pnetelem)
{
	if (nla_put_string(msg, SMC_PNETID_NAME, pnetelem->pnet_name))
		return -1;
	if (pnetelem->type == SMC_PNET_ETH) {
		if (nla_put_string(msg, SMC_PNETID_ETHNAME,
				   pnetelem->eth_name))
			return -1;
	} else {
		if (nla_put_string(msg, SMC_PNETID_ETHNAME, "n/a"))
			return -1;
	}
	if (pnetelem->type == SMC_PNET_IB) {
		if (nla_put_string(msg, SMC_PNETID_IBNAME, pnetelem->ib_name) ||
		    nla_put_u8(msg, SMC_PNETID_IBPORT, pnetelem->ib_port))
			return -1;
	} else {
		if (nla_put_string(msg, SMC_PNETID_IBNAME, "n/a") ||
		    nla_put_u8(msg, SMC_PNETID_IBPORT, 0xff))
			return -1;
	}

	return 0;
}

static int smc_pnet_add(struct sk_buff *skb, struct genl_info *info)
{
	struct net *net = genl_info_net(info);

	return smc_pnet_enter(net, info->attrs);
}

static int smc_pnet_del(struct sk_buff *skb, struct genl_info *info)
{
	struct net *net = genl_info_net(info);

	if (!info->attrs[SMC_PNETID_NAME])
		return -EINVAL;
	return smc_pnet_remove_by_pnetid(net,
				(char *)nla_data(info->attrs[SMC_PNETID_NAME]));
}

static int smc_pnet_dump_start(struct netlink_callback *cb)
{
	cb->args[0] = 0;
	return 0;
}

static int smc_pnet_dumpinfo(struct sk_buff *skb,
			     u32 portid, u32 seq, u32 flags,
			     struct smc_pnetentry *pnetelem)
{
	void *hdr;

	hdr = genlmsg_put(skb, portid, seq, &smc_pnet_nl_family,
			  flags, SMC_PNETID_GET);
	if (!hdr)
		return -ENOMEM;
	if (smc_pnet_set_nla(skb, pnetelem) < 0) {
		genlmsg_cancel(skb, hdr);
		return -EMSGSIZE;
	}
	genlmsg_end(skb, hdr);
	return 0;
}

static int _smc_pnet_dump(struct net *net, struct sk_buff *skb, u32 portid,
			  u32 seq, u8 *pnetid, int start_idx)
{
	struct smc_pnettable *pnettable;
	struct smc_pnetentry *pnetelem;
	struct smc_net *sn;
	int idx = 0;

	/* get pnettable for namespace */
	sn = net_generic(net, smc_net_id);
	pnettable = &sn->pnettable;

	/* dump pnettable entries */
	mutex_lock(&pnettable->lock);
	list_for_each_entry(pnetelem, &pnettable->pnetlist, list) {
		if (pnetid && !smc_pnet_match(pnetelem->pnet_name, pnetid))
			continue;
		if (idx++ < start_idx)
			continue;
		/* if this is not the initial namespace, dump only netdev */
		if (net != &init_net && pnetelem->type != SMC_PNET_ETH)
			continue;
		if (smc_pnet_dumpinfo(skb, portid, seq, NLM_F_MULTI,
				      pnetelem)) {
			--idx;
			break;
		}
	}
	mutex_unlock(&pnettable->lock);
	return idx;
}

static int smc_pnet_dump(struct sk_buff *skb, struct netlink_callback *cb)
{
	struct net *net = sock_net(skb->sk);
	int idx;

	idx = _smc_pnet_dump(net, skb, NETLINK_CB(cb->skb).portid,
			     cb->nlh->nlmsg_seq, NULL, cb->args[0]);

	cb->args[0] = idx;
	return skb->len;
}

/* Retrieve one PNETID entry */
static int smc_pnet_get(struct sk_buff *skb, struct genl_info *info)
{
	struct net *net = genl_info_net(info);
	struct sk_buff *msg;
	void *hdr;

	if (!info->attrs[SMC_PNETID_NAME])
		return -EINVAL;

	msg = nlmsg_new(NLMSG_DEFAULT_SIZE, GFP_KERNEL);
	if (!msg)
		return -ENOMEM;

	_smc_pnet_dump(net, msg, info->snd_portid, info->snd_seq,
		       nla_data(info->attrs[SMC_PNETID_NAME]), 0);

	/* finish multi part message and send it */
	hdr = nlmsg_put(msg, info->snd_portid, info->snd_seq, NLMSG_DONE, 0,
			NLM_F_MULTI);
	if (!hdr) {
		nlmsg_free(msg);
		return -EMSGSIZE;
	}
	return genlmsg_reply(msg, info);
}

/* Remove and delete all pnetids from pnet table.
 */
static int smc_pnet_flush(struct sk_buff *skb, struct genl_info *info)
{
	struct net *net = genl_info_net(info);

	smc_pnet_remove_by_pnetid(net, NULL);
	return 0;
}

/* SMC_PNETID generic netlink operation definition */
static const struct genl_ops smc_pnet_ops[] = {
	{
		.cmd = SMC_PNETID_GET,
		.validate = GENL_DONT_VALIDATE_STRICT | GENL_DONT_VALIDATE_DUMP,
		/* can be retrieved by unprivileged users */
		.doit = smc_pnet_get,
		.dumpit = smc_pnet_dump,
		.start = smc_pnet_dump_start
	},
	{
		.cmd = SMC_PNETID_ADD,
		.validate = GENL_DONT_VALIDATE_STRICT | GENL_DONT_VALIDATE_DUMP,
		.flags = GENL_ADMIN_PERM,
		.doit = smc_pnet_add
	},
	{
		.cmd = SMC_PNETID_DEL,
		.validate = GENL_DONT_VALIDATE_STRICT | GENL_DONT_VALIDATE_DUMP,
		.flags = GENL_ADMIN_PERM,
		.doit = smc_pnet_del
	},
	{
		.cmd = SMC_PNETID_FLUSH,
		.validate = GENL_DONT_VALIDATE_STRICT | GENL_DONT_VALIDATE_DUMP,
		.flags = GENL_ADMIN_PERM,
		.doit = smc_pnet_flush
	}
};

/* SMC_PNETID family definition */
static struct genl_family smc_pnet_nl_family __ro_after_init = {
	.hdrsize = 0,
	.name = SMCR_GENL_FAMILY_NAME,
	.version = SMCR_GENL_FAMILY_VERSION,
	.maxattr = SMC_PNETID_MAX,
	.policy = smc_pnet_policy,
	.netnsok = true,
	.module = THIS_MODULE,
	.ops = smc_pnet_ops,
	.n_ops =  ARRAY_SIZE(smc_pnet_ops),
	.resv_start_op = SMC_PNETID_FLUSH + 1,
};

bool smc_pnet_is_ndev_pnetid(struct net *net, u8 *pnetid)
{
	struct smc_net *sn = net_generic(net, smc_net_id);
	struct smc_pnetids_ndev_entry *pe;
	bool rc = false;

	read_lock(&sn->pnetids_ndev.lock);
	list_for_each_entry(pe, &sn->pnetids_ndev.list, list) {
		if (smc_pnet_match(pnetid, pe->pnetid)) {
			rc = true;
			goto unlock;
		}
	}

unlock:
	read_unlock(&sn->pnetids_ndev.lock);
	return rc;
}

static int smc_pnet_add_pnetid(struct net *net, u8 *pnetid)
{
	struct smc_net *sn = net_generic(net, smc_net_id);
	struct smc_pnetids_ndev_entry *pe, *pi;

	pe = kzalloc(sizeof(*pe), GFP_KERNEL);
	if (!pe)
		return -ENOMEM;

	write_lock(&sn->pnetids_ndev.lock);
	list_for_each_entry(pi, &sn->pnetids_ndev.list, list) {
		if (smc_pnet_match(pnetid, pi->pnetid)) {
			refcount_inc(&pi->refcnt);
			kfree(pe);
			goto unlock;
		}
	}
	refcount_set(&pe->refcnt, 1);
	memcpy(pe->pnetid, pnetid, SMC_MAX_PNETID_LEN);
	list_add_tail(&pe->list, &sn->pnetids_ndev.list);

unlock:
	write_unlock(&sn->pnetids_ndev.lock);
	return 0;
}

static void smc_pnet_remove_pnetid(struct net *net, u8 *pnetid)
{
	struct smc_net *sn = net_generic(net, smc_net_id);
	struct smc_pnetids_ndev_entry *pe, *pe2;

	write_lock(&sn->pnetids_ndev.lock);
	list_for_each_entry_safe(pe, pe2, &sn->pnetids_ndev.list, list) {
		if (smc_pnet_match(pnetid, pe->pnetid)) {
			if (refcount_dec_and_test(&pe->refcnt)) {
				list_del(&pe->list);
				kfree(pe);
			}
			break;
		}
	}
	write_unlock(&sn->pnetids_ndev.lock);
}

static void smc_pnet_add_base_pnetid(struct net *net, struct net_device *dev,
				     u8 *ndev_pnetid)
{
	struct net_device *base_dev;

	base_dev = __pnet_find_base_ndev(dev);
	if (base_dev->flags & IFF_UP &&
	    !smc_pnetid_by_dev_port(base_dev->dev.parent, base_dev->dev_port,
				    ndev_pnetid)) {
		/* add to PNETIDs list */
		smc_pnet_add_pnetid(net, ndev_pnetid);
	}
}

/* create initial list of netdevice pnetids */
static void smc_pnet_create_pnetids_list(struct net *net)
{
	u8 ndev_pnetid[SMC_MAX_PNETID_LEN];
	struct net_device *dev;

	/* Newly created netns do not have devices.
	 * Do not even acquire rtnl.
	 */
	if (list_empty(&net->dev_base_head))
		return;

	/* Note: This might not be needed, because smc_pnet_netdev_event()
	 * is also calling smc_pnet_add_base_pnetid() when handling
	 * NETDEV_UP event.
	 */
	rtnl_lock();
	for_each_netdev(net, dev)
		smc_pnet_add_base_pnetid(net, dev, ndev_pnetid);
	rtnl_unlock();
}

/* clean up list of netdevice pnetids */
static void smc_pnet_destroy_pnetids_list(struct net *net)
{
	struct smc_net *sn = net_generic(net, smc_net_id);
	struct smc_pnetids_ndev_entry *pe, *temp_pe;

	write_lock(&sn->pnetids_ndev.lock);
	list_for_each_entry_safe(pe, temp_pe, &sn->pnetids_ndev.list, list) {
		list_del(&pe->list);
		kfree(pe);
	}
	write_unlock(&sn->pnetids_ndev.lock);
}

static int smc_pnet_netdev_event(struct notifier_block *this,
				 unsigned long event, void *ptr)
{
	struct net_device *event_dev = netdev_notifier_info_to_dev(ptr);
	struct net *net = dev_net(event_dev);
	u8 ndev_pnetid[SMC_MAX_PNETID_LEN];

	switch (event) {
	case NETDEV_REBOOT:
	case NETDEV_UNREGISTER:
		smc_pnet_remove_by_ndev(event_dev);
		smc_ib_ndev_change(event_dev, event);
		return NOTIFY_OK;
	case NETDEV_REGISTER:
		smc_pnet_add_by_ndev(event_dev);
		smc_ib_ndev_change(event_dev, event);
		return NOTIFY_OK;
	case NETDEV_UP:
		smc_pnet_add_base_pnetid(net, event_dev, ndev_pnetid);
		return NOTIFY_OK;
	case NETDEV_DOWN:
		event_dev = __pnet_find_base_ndev(event_dev);
		if (!smc_pnetid_by_dev_port(event_dev->dev.parent,
					    event_dev->dev_port, ndev_pnetid)) {
			/* remove from PNETIDs list */
			smc_pnet_remove_pnetid(net, ndev_pnetid);
		}
		return NOTIFY_OK;
	default:
		return NOTIFY_DONE;
	}
}

static struct notifier_block smc_netdev_notifier = {
	.notifier_call = smc_pnet_netdev_event
};

/* init network namespace */
int smc_pnet_net_init(struct net *net)
{
	struct smc_net *sn = net_generic(net, smc_net_id);
	struct smc_pnettable *pnettable = &sn->pnettable;
	struct smc_pnetids_ndev *pnetids_ndev = &sn->pnetids_ndev;

	INIT_LIST_HEAD(&pnettable->pnetlist);
	mutex_init(&pnettable->lock);
	INIT_LIST_HEAD(&pnetids_ndev->list);
	rwlock_init(&pnetids_ndev->lock);

	smc_pnet_create_pnetids_list(net);

	return 0;
}

int __init smc_pnet_init(void)
{
	int rc;

	rc = genl_register_family(&smc_pnet_nl_family);
	if (rc)
		return rc;
	rc = register_netdevice_notifier(&smc_netdev_notifier);
	if (rc)
		genl_unregister_family(&smc_pnet_nl_family);

	return rc;
}

/* exit network namespace */
void smc_pnet_net_exit(struct net *net)
{
	/* flush pnet table */
	smc_pnet_remove_by_pnetid(net, NULL);
	smc_pnet_destroy_pnetids_list(net);
}

void smc_pnet_exit(void)
{
	unregister_netdevice_notifier(&smc_netdev_notifier);
	genl_unregister_family(&smc_pnet_nl_family);
}

static struct net_device *__pnet_find_base_ndev(struct net_device *ndev)
{
	int i, nest_lvl;

	ASSERT_RTNL();
	nest_lvl = ndev->lower_level;
	for (i = 0; i < nest_lvl; i++) {
		struct list_head *lower = &ndev->adj_list.lower;

		if (list_empty(lower))
			break;
		lower = lower->next;
		ndev = netdev_lower_get_next(ndev, &lower);
	}
	return ndev;
}

/* Determine one base device for stacked net devices.
 * If the lower device level contains more than one devices
 * (for instance with bonding slaves), just the first device
 * is used to reach a base device.
 */
static struct net_device *pnet_find_base_ndev(struct net_device *ndev)
{
	rtnl_lock();
	ndev = __pnet_find_base_ndev(ndev);
	rtnl_unlock();
	return ndev;
}

static int smc_pnet_find_ndev_pnetid_by_table(struct net_device *ndev,
					      u8 *pnetid)
{
	struct smc_pnettable *pnettable;
	struct net *net = dev_net(ndev);
	struct smc_pnetentry *pnetelem;
	struct smc_net *sn;
	int rc = -ENOENT;

	/* get pnettable for namespace */
	sn = net_generic(net, smc_net_id);
	pnettable = &sn->pnettable;

	mutex_lock(&pnettable->lock);
	list_for_each_entry(pnetelem, &pnettable->pnetlist, list) {
		if (pnetelem->type == SMC_PNET_ETH && ndev == pnetelem->ndev) {
			/* get pnetid of netdev device */
			memcpy(pnetid, pnetelem->pnet_name, SMC_MAX_PNETID_LEN);
			rc = 0;
			break;
		}
	}
	mutex_unlock(&pnettable->lock);
	return rc;
}

static int smc_pnet_determine_gid(struct smc_ib_device *ibdev, int i,
				  struct smc_init_info *ini)
{
	if (!ini->check_smcrv2 &&
	    !smc_ib_determine_gid(ibdev, i, ini->vlan_id, ini->ib_gid, NULL,
				  NULL)) {
		ini->ib_dev = ibdev;
		ini->ib_port = i;
		return 0;
	}
	if (ini->check_smcrv2 &&
	    !smc_ib_determine_gid(ibdev, i, ini->vlan_id, ini->smcrv2.ib_gid_v2,
				  NULL, &ini->smcrv2)) {
		ini->smcrv2.ib_dev_v2 = ibdev;
		ini->smcrv2.ib_port_v2 = i;
		return 0;
	}
	return -ENODEV;
}

/* find a roce device for the given pnetid */
static void _smc_pnet_find_roce_by_pnetid(u8 *pnet_id,
					  struct smc_init_info *ini,
					  struct smc_ib_device *known_dev,
					  struct net *net)
{
	struct smc_ib_device *ibdev;
	int i;

	mutex_lock(&smc_ib_devices.mutex);
	list_for_each_entry(ibdev, &smc_ib_devices.list, list) {
		if (ibdev == known_dev ||
		    !rdma_dev_access_netns(ibdev->ibdev, net))
			continue;
		for (i = 1; i <= SMC_MAX_PORTS; i++) {
			if (!rdma_is_port_valid(ibdev->ibdev, i))
				continue;
			if (smc_pnet_match(ibdev->pnetid[i - 1], pnet_id) &&
			    smc_ib_port_active(ibdev, i) &&
			    !test_bit(i - 1, ibdev->ports_going_away)) {
				if (!smc_pnet_determine_gid(ibdev, i, ini))
					goto out;
			}
		}
	}
out:
	mutex_unlock(&smc_ib_devices.mutex);
}

/* find alternate roce device with same pnet_id, vlan_id and net namespace */
void smc_pnet_find_alt_roce(struct smc_link_group *lgr,
			    struct smc_init_info *ini,
			    struct smc_ib_device *known_dev)
{
	struct net *net = lgr->net;

	_smc_pnet_find_roce_by_pnetid(lgr->pnet_id, ini, known_dev, net);
}

/* if handshake network device belongs to a roce device, return its
 * IB device and port
 */
static void smc_pnet_find_rdma_dev(struct net_device *netdev,
				   struct smc_init_info *ini)
{
	struct net *net = dev_net(netdev);
	struct smc_ib_device *ibdev;

	mutex_lock(&smc_ib_devices.mutex);
	list_for_each_entry(ibdev, &smc_ib_devices.list, list) {
		struct net_device *ndev;
		int i;

		/* check rdma net namespace */
		if (!rdma_dev_access_netns(ibdev->ibdev, net))
			/*netns是否匹配*/
			continue;

		for (i = 1; i <= SMC_MAX_PORTS; i++) {
			if (!rdma_is_port_valid(ibdev->ibdev, i))
				/*port无效，跳过*/
				continue;
<<<<<<< HEAD
			if (!ibdev->ibdev->ops.get_netdev)
				/*不支持get_netdev回调，跳过*/
				continue;
			/*取得此ib设备i号port对应的netdev*/
			ndev = ibdev->ibdev->ops.get_netdev(ibdev->ibdev, i);
=======
			ndev = ib_device_get_netdev(ibdev->ibdev, i);
>>>>>>> 155a3c00
			if (!ndev)
				continue;
			dev_put(ndev);
			if (netdev == ndev &&
			    smc_ib_port_active(ibdev, i) &&
			    !test_bit(i - 1, ibdev->ports_going_away)) {
				if (!smc_pnet_determine_gid(ibdev, i, ini))
					break;
			}
		}
	}
	mutex_unlock(&smc_ib_devices.mutex);
}

/* Determine the corresponding IB device port based on the hardware PNETID.
 * Searching stops at the first matching active IB device port with vlan_id
 * configured.
 * If nothing found, check pnetid table.
 * If nothing found, try to use handshake device
 */
static void smc_pnet_find_roce_by_pnetid(struct net_device *ndev,
					 struct smc_init_info *ini)
{
	u8 ndev_pnetid[SMC_MAX_PNETID_LEN];
	struct net_device *base_ndev;
	struct net *net;

<<<<<<< HEAD
	ndev = pnet_find_base_ndev(ndev);
	net = dev_net(ndev);/*取此dev对应的net namespace*/
	if (smc_pnetid_by_dev_port(ndev->dev.parent, ndev->dev_port,
=======
	base_ndev = pnet_find_base_ndev(ndev);
	net = dev_net(ndev);
	if (smc_pnetid_by_dev_port(base_ndev->dev.parent, base_ndev->dev_port,
>>>>>>> 155a3c00
				   ndev_pnetid) &&
	    smc_pnet_find_ndev_pnetid_by_table(base_ndev, ndev_pnetid) &&
	    smc_pnet_find_ndev_pnetid_by_table(ndev, ndev_pnetid)) {
		smc_pnet_find_rdma_dev(base_ndev, ini);
		return; /* pnetid could not be determined */
	}
	_smc_pnet_find_roce_by_pnetid(ndev_pnetid, ini, NULL, net);
}

static void smc_pnet_find_ism_by_pnetid(struct net_device *ndev,
					struct smc_init_info *ini)
{
	u8 ndev_pnetid[SMC_MAX_PNETID_LEN];
	struct smcd_dev *ismdev;

	ndev = pnet_find_base_ndev(ndev);
	if (smc_pnetid_by_dev_port(ndev->dev.parent, ndev->dev_port,
				   ndev_pnetid) &&
	    smc_pnet_find_ndev_pnetid_by_table(ndev, ndev_pnetid))
		return; /* pnetid could not be determined */

	mutex_lock(&smcd_dev_list.mutex);
	list_for_each_entry(ismdev, &smcd_dev_list.list, list) {
		if (smc_pnet_match(ismdev->pnetid, ndev_pnetid) &&
		    !ismdev->going_away &&
		    (!ini->ism_peer_gid[0].gid ||
		     !smc_ism_cantalk(&ini->ism_peer_gid[0], ini->vlan_id,
				      ismdev))) {
			ini->ism_dev[0] = ismdev;
			break;
		}
	}
	mutex_unlock(&smcd_dev_list.mutex);
}

/* PNET table analysis for a given sock:
 * determine ib_device and port belonging to used internal TCP socket
 * ethernet interface.
 */
void smc_pnet_find_roce_resource(struct sock *sk, struct smc_init_info *ini)
{
	/*取socket中缓存的路由项*/
	struct dst_entry *dst = sk_dst_get(sk);

	if (!dst)
		goto out;
	if (!dst->dev)
		/*路由项中未指定出设备，报错*/
		goto out_rel;

	smc_pnet_find_roce_by_pnetid(dst->dev, ini);

out_rel:
	dst_release(dst);
out:
	return;
}

void smc_pnet_find_ism_resource(struct sock *sk, struct smc_init_info *ini)
{
	struct dst_entry *dst = sk_dst_get(sk);

	ini->ism_dev[0] = NULL;
	if (!dst)
		goto out;
	if (!dst->dev)
		goto out_rel;

	smc_pnet_find_ism_by_pnetid(dst->dev, ini);

out_rel:
	dst_release(dst);
out:
	return;
}

/* Lookup and apply a pnet table entry to the given ib device.
 */
int smc_pnetid_by_table_ib(struct smc_ib_device *smcibdev, u8 ib_port)
{
	char *ib_name = smcibdev->ibdev->name;
	struct smc_pnettable *pnettable;
	struct smc_pnetentry *tmp_pe;
	struct smc_net *sn;
	int rc = -ENOENT;

	/* get pnettable for init namespace */
	sn = net_generic(&init_net, smc_net_id);
	pnettable = &sn->pnettable;

	mutex_lock(&pnettable->lock);
	list_for_each_entry(tmp_pe, &pnettable->pnetlist, list) {
		if (tmp_pe->type == SMC_PNET_IB &&
		    !strncmp(tmp_pe->ib_name, ib_name, IB_DEVICE_NAME_MAX) &&
		    tmp_pe->ib_port == ib_port) {
			smc_pnet_apply_ib(smcibdev, ib_port, tmp_pe->pnet_name);
			rc = 0;
			break;
		}
	}
	mutex_unlock(&pnettable->lock);

	return rc;
}

/* Lookup and apply a pnet table entry to the given smcd device.
 */
int smc_pnetid_by_table_smcd(struct smcd_dev *smcddev)
{
	const char *ib_name = dev_name(smcddev->ops->get_dev(smcddev));
	struct smc_pnettable *pnettable;
	struct smc_pnetentry *tmp_pe;
	struct smc_net *sn;
	int rc = -ENOENT;

	/* get pnettable for init namespace */
	sn = net_generic(&init_net, smc_net_id);
	pnettable = &sn->pnettable;

	mutex_lock(&pnettable->lock);
	list_for_each_entry(tmp_pe, &pnettable->pnetlist, list) {
		if (tmp_pe->type == SMC_PNET_IB &&
		    !strncmp(tmp_pe->ib_name, ib_name, IB_DEVICE_NAME_MAX)) {
			smc_pnet_apply_smcd(smcddev, tmp_pe->pnet_name);
			rc = 0;
			break;
		}
	}
	mutex_unlock(&pnettable->lock);

	return rc;
}<|MERGE_RESOLUTION|>--- conflicted
+++ resolved
@@ -1056,15 +1056,8 @@
 			if (!rdma_is_port_valid(ibdev->ibdev, i))
 				/*port无效，跳过*/
 				continue;
-<<<<<<< HEAD
-			if (!ibdev->ibdev->ops.get_netdev)
-				/*不支持get_netdev回调，跳过*/
-				continue;
 			/*取得此ib设备i号port对应的netdev*/
-			ndev = ibdev->ibdev->ops.get_netdev(ibdev->ibdev, i);
-=======
 			ndev = ib_device_get_netdev(ibdev->ibdev, i);
->>>>>>> 155a3c00
 			if (!ndev)
 				continue;
 			dev_put(ndev);
@@ -1092,15 +1085,9 @@
 	struct net_device *base_ndev;
 	struct net *net;
 
-<<<<<<< HEAD
-	ndev = pnet_find_base_ndev(ndev);
+	base_ndev = pnet_find_base_ndev(ndev);
 	net = dev_net(ndev);/*取此dev对应的net namespace*/
-	if (smc_pnetid_by_dev_port(ndev->dev.parent, ndev->dev_port,
-=======
-	base_ndev = pnet_find_base_ndev(ndev);
-	net = dev_net(ndev);
 	if (smc_pnetid_by_dev_port(base_ndev->dev.parent, base_ndev->dev_port,
->>>>>>> 155a3c00
 				   ndev_pnetid) &&
 	    smc_pnet_find_ndev_pnetid_by_table(base_ndev, ndev_pnetid) &&
 	    smc_pnet_find_ndev_pnetid_by_table(ndev, ndev_pnetid)) {
