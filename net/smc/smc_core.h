/* SPDX-License-Identifier: GPL-2.0 */
/*
 * Shared Memory Communications over RDMA (SMC-R) and RoCE
 *
 *  Definitions for SMC Connections, Link Groups and Links
 *
 *  Copyright IBM Corp. 2016
 *
 *  Author(s):  Ursula Braun <ubraun@linux.vnet.ibm.com>
 */

#ifndef _SMC_CORE_H
#define _SMC_CORE_H

#include <linux/atomic.h>
#include <linux/smc.h>
#include <linux/pci.h>
#include <rdma/ib_verbs.h>
#include <net/genetlink.h>
#include <net/smc.h>

#include "smc.h"
#include "smc_ib.h"
#include "smc_clc.h"

#define SMC_RMBS_PER_LGR_MAX	255	/* max. # of RMBs per link group */
#define SMC_CONN_PER_LGR_MIN	16	/* min. # of connections per link group */
#define SMC_CONN_PER_LGR_MAX	255	/* max. # of connections per link group,
					 * also is the default value for SMC-R v1 and v2.0
					 */
#define SMC_CONN_PER_LGR_PREFER	255	/* Preferred connections per link group used for
					 * SMC-R v2.1 and later negotiation, vendors or
					 * distributions may modify it to a value between
					 * 16-255 as needed.
					 */

struct smc_lgr_list {			/* list of link group definition */
	struct list_head	list;
	spinlock_t		lock;	/* protects list of link groups */
	u32			num;	/* unique link group number */
};

enum smc_lgr_role {		/* possible roles of a link group */
	SMC_CLNT,	/* client */
	SMC_SERV	/* server */
};

enum smc_link_state {			/* possible states of a link */
	SMC_LNK_UNUSED,		/* link is unused */
	SMC_LNK_INACTIVE,	/* link is inactive */
	SMC_LNK_ACTIVATING,	/* link is being activated */
	SMC_LNK_ACTIVE,		/* link is active */
};

#define SMC_WR_BUF_SIZE		48	/* size of work request buffer */
#define SMC_WR_BUF_V2_SIZE	8192	/* size of v2 work request buffer */

struct smc_wr_buf {
	u8	raw[SMC_WR_BUF_SIZE];
};

struct smc_wr_v2_buf {
	u8	raw[SMC_WR_BUF_V2_SIZE];
};

#define SMC_WR_REG_MR_WAIT_TIME	(5 * HZ)/* wait time for ib_wr_reg_mr result */

enum smc_wr_reg_state {
	POSTED,		/* ib_wr_reg_mr request posted */
	CONFIRMED,	/* ib_wr_reg_mr response: successful */
	FAILED		/* ib_wr_reg_mr response: failure */
};

struct smc_rdma_sge {				/* sges for RDMA writes */
	struct ib_sge		wr_tx_rdma_sge[SMC_IB_MAX_SEND_SGE];
};

#define SMC_MAX_RDMA_WRITES	2		/* max. # of RDMA writes per
						 * message send
						 */

struct smc_rdma_sges {				/* sges per message send */
	struct smc_rdma_sge	tx_rdma_sge[SMC_MAX_RDMA_WRITES];
};

struct smc_rdma_wr {				/* work requests per message
						 * send
						 */
	struct ib_rdma_wr	wr_tx_rdma[SMC_MAX_RDMA_WRITES];
};

#define SMC_LGR_ID_SIZE		4

struct smc_link {
	struct smc_ib_device	*smcibdev;	/* ib-device */
	u8			ibport;		/* port - values 1 | 2 */
	struct ib_pd		*roce_pd;	/* IB protection domain,
						 * unique for every RoCE QP
						 */
	struct ib_qp		*roce_qp;	/* IB queue pair */
	struct ib_qp_attr	qp_attr;	/* IB queue pair attributes */

	struct smc_wr_buf	*wr_tx_bufs;	/* WR send payload buffers */
	struct ib_send_wr	*wr_tx_ibs;	/* WR send meta data */
	struct ib_sge		*wr_tx_sges;	/* WR send gather meta data */
	struct smc_rdma_sges	*wr_tx_rdma_sges;/*RDMA WRITE gather meta data*/
	struct smc_rdma_wr	*wr_tx_rdmas;	/* WR RDMA WRITE */
	struct smc_wr_tx_pend	*wr_tx_pends;	/* WR send waiting for CQE */
	struct completion	*wr_tx_compl;	/* WR send CQE completion */
	/* above four vectors have wr_tx_cnt elements and use the same index */
	struct ib_send_wr	*wr_tx_v2_ib;	/* WR send v2 meta data */
	struct ib_sge		*wr_tx_v2_sge;	/* WR send v2 gather meta data*/
	struct smc_wr_tx_pend	*wr_tx_v2_pend;	/* WR send v2 waiting for CQE */
	dma_addr_t		wr_tx_dma_addr;	/* DMA address of wr_tx_bufs */
	dma_addr_t		wr_tx_v2_dma_addr; /* DMA address of v2 tx buf*/
	atomic_long_t		wr_tx_id;	/* seq # of last sent WR */
	unsigned long		*wr_tx_mask;	/* bit mask of used indexes */
	u32			wr_tx_cnt;	/* number of WR send buffers */
	wait_queue_head_t	wr_tx_wait;	/* wait for free WR send buf */
	struct {
		struct percpu_ref	wr_tx_refs;
	} ____cacheline_aligned_in_smp;
	struct completion	tx_ref_comp;

<<<<<<< HEAD
	struct smc_wr_buf	*wr_rx_bufs;	/* WR recv payload buffers */
	/*WR数组smc_wr_rx_post_init函数负责填充wr到qp*/
=======
	u8			*wr_rx_bufs;	/* WR recv payload buffers */
>>>>>>> 155a3c00
	struct ib_recv_wr	*wr_rx_ibs;	/* WR recv meta data */
	struct ib_sge		*wr_rx_sges;	/* WR recv scatter meta data */
	/* above three vectors have wr_rx_cnt elements and use the same index */
	int			wr_rx_sge_cnt; /* rx sge, V1 is 1, V2 is either 2 or 1 */
	int			wr_rx_buflen;	/* buffer len for the first sge, len for the
						 * second sge is lgr shared if rx sge is 2.
						 */
	dma_addr_t		wr_rx_dma_addr;	/* DMA address of wr_rx_bufs */
	dma_addr_t		wr_rx_v2_dma_addr; /* DMA address of v2 rx buf*/
	/*负责分配wr id*/
	u64			wr_rx_id;	/* seq # of last recv WR */
	u64			wr_rx_id_compl; /* seq # of last completed WR */
	/*指明wr_rx_ibs数组的大小*/
	u32			wr_rx_cnt;	/* number of WR recv buffers */
	unsigned long		wr_rx_tstamp;	/* jiffies when last buf rx */
	wait_queue_head_t       wr_rx_empty_wait; /* wait for RQ empty */

	struct ib_reg_wr	wr_reg;		/* WR register memory region */
	wait_queue_head_t	wr_reg_wait;	/* wait for wr_reg result */
	struct {
		struct percpu_ref	wr_reg_refs;
	} ____cacheline_aligned_in_smp;
	struct completion	reg_ref_comp;
	enum smc_wr_reg_state	wr_reg_state;	/* state of wr_reg request */

	u8			gid[SMC_GID_SIZE];/* gid matching used vlan id*/
	u8			sgid_index;	/* gid index for vlan id      */
	u32			peer_qpn;	/* QP number of peer */
	enum ib_mtu		path_mtu;	/* used mtu */
	enum ib_mtu		peer_mtu;	/* mtu size of peer */
	u32			psn_initial;	/* QP tx initial packet seqno */
	u32			peer_psn;	/* QP rx initial packet seqno */
	u8			peer_mac[ETH_ALEN];	/* = gid[8:10||13:15] */
	u8			peer_gid[SMC_GID_SIZE];	/* gid of peer*/
	u8			link_id;	/* unique # within link group */
	u8			link_uid[SMC_LGR_ID_SIZE]; /* unique lnk id */
	u8			peer_link_uid[SMC_LGR_ID_SIZE]; /* peer uid */
	u8			link_idx;	/* index in lgr link array */
	u8			link_is_asym;	/* is link asymmetric? */
	u8			clearing : 1;	/* link is being cleared */
	refcount_t		refcnt;		/* link reference count */
	struct smc_link_group	*lgr;		/* parent link group */
	struct work_struct	link_down_wrk;	/* wrk to bring link down */
	char			ibname[IB_DEVICE_NAME_MAX]; /* ib device name */
	int			ndev_ifidx; /* network device ifindex */

	enum smc_link_state	state;		/* state of link */
	struct delayed_work	llc_testlink_wrk; /* testlink worker */
	struct completion	llc_testlink_resp; /* wait for rx of testlink */
	int			llc_testlink_time; /* testlink interval */
	atomic_t		conn_cnt; /* connections on this link */
};

/* For now we just allow one parallel link per link group. The SMC protocol
 * allows more (up to 8).
 */
#define SMC_LINKS_PER_LGR_MAX	3
#define SMC_SINGLE_LINK		0
#define SMC_LINKS_ADD_LNK_MIN	1	/* min. # of links per link group */
#define SMC_LINKS_ADD_LNK_MAX	2	/* max. # of links per link group, also is the
					 * default value for smc-r v1.0 and v2.0
					 */
#define SMC_LINKS_PER_LGR_MAX_PREFER	2	/* Preferred max links per link group used for
						 * SMC-R v2.1 and later negotiation, vendors or
						 * distributions may modify it to a value between
						 * 1-2 as needed.
						 */

/* tx/rx buffer list element for sndbufs list and rmbs list of a lgr */
struct smc_buf_desc {
	struct list_head	list;
	void			*cpu_addr;	/* virtual address of buffer */
	struct page		*pages;
	int			len;		/* length of buffer */
	u32			used;		/* currently used / unused */
	union {
		struct { /* SMC-R */
			struct sg_table	sgt[SMC_LINKS_PER_LGR_MAX];
					/* virtual buffer */
			struct ib_mr	*mr[SMC_LINKS_PER_LGR_MAX];
					/* memory region: for rmb and
					 * vzalloced sndbuf
					 * incl. rkey provided to peer
					 * and lkey provided to local
					 */
			u32		order;	/* allocation order */

			u8		is_conf_rkey;
					/* confirm_rkey done */
			u8		is_reg_mr[SMC_LINKS_PER_LGR_MAX];
					/* mem region registered */
			u8		is_map_ib[SMC_LINKS_PER_LGR_MAX];
					/* mem region mapped to lnk */
			u8		is_dma_need_sync;
			u8		is_reg_err;
					/* buffer registration err */
			u8		is_vm;
					/* virtually contiguous */
		};
		struct { /* SMC-D */
			unsigned short	sba_idx;
					/* SBA index number */
			u64		token;
					/* DMB token number */
			dma_addr_t	dma_addr;
					/* DMA address */
		};
	};
};

struct smc_rtoken {				/* address/key of remote RMB */
	u64			dma_addr;
	u32			rkey;
};

#define SMC_BUF_MIN_SIZE	16384	/* minimum size of an RMB */
#define SMC_RMBE_SIZES		16	/* number of distinct RMBE sizes */
/* theoretically, the RFC states that largest size would be 512K,
 * i.e. compressed 5 and thus 6 sizes (0..5), despite
 * struct smc_clc_msg_accept_confirm.rmbe_size being a 4 bit value (0..15)
 */

struct smcd_dev;

enum smc_lgr_type {				/* redundancy state of lgr */
	SMC_LGR_NONE,			/* no active links, lgr to be deleted */
	SMC_LGR_SINGLE,			/* 1 active RNIC on each peer */
	SMC_LGR_SYMMETRIC,		/* 2 active RNICs on each peer */
	SMC_LGR_ASYMMETRIC_PEER,	/* local has 2, peer 1 active RNICs */
	SMC_LGR_ASYMMETRIC_LOCAL,	/* local has 1, peer 2 active RNICs */
};

enum smcr_buf_type {		/* types of SMC-R sndbufs and RMBs */
	SMCR_PHYS_CONT_BUFS	= 0,
	SMCR_VIRT_CONT_BUFS	= 1,
	SMCR_MIXED_BUFS		= 2,
};

enum smc_llc_flowtype {
	SMC_LLC_FLOW_NONE	= 0,
	SMC_LLC_FLOW_ADD_LINK	= 2,
	SMC_LLC_FLOW_DEL_LINK	= 4,
	SMC_LLC_FLOW_REQ_ADD_LINK = 5,
	SMC_LLC_FLOW_RKEY	= 6,
};

struct smc_llc_qentry;

struct smc_llc_flow {
	enum smc_llc_flowtype type;
	struct smc_llc_qentry *qentry;
};

struct smc_link_group {
	struct list_head	list;
	struct rb_root		conns_all;	/* connection tree */
	rwlock_t		conns_lock;	/* protects conns_all */
	unsigned int		conns_num;	/* current # of connections */
	unsigned short		vlan_id;	/* vlan id of link group */

	struct list_head	sndbufs[SMC_RMBE_SIZES];/* tx buffers */
	struct rw_semaphore	sndbufs_lock;	/* protects tx buffers */
	struct list_head	rmbs[SMC_RMBE_SIZES];	/* rx buffers */
	struct rw_semaphore	rmbs_lock;	/* protects rx buffers */
	u64			alloc_sndbufs;	/* stats of tx buffers */
	u64			alloc_rmbs;	/* stats of rx buffers */

	u8			id[SMC_LGR_ID_SIZE];	/* unique lgr id */
	struct delayed_work	free_work;	/* delayed freeing of an lgr */
	struct work_struct	terminate_work;	/* abnormal lgr termination */
	struct workqueue_struct	*tx_wq;		/* wq for conn. tx workers */
	u8			sync_err : 1;	/* lgr no longer fits to peer */
	u8			terminating : 1;/* lgr is terminating */
	u8			freeing : 1;	/* lgr is being freed */

	refcount_t		refcnt;		/* lgr reference count */
	bool			is_smcd;	/* SMC-R or SMC-D */
	u8			smc_version;
	u8			negotiated_eid[SMC_MAX_EID_LEN];
	u8			peer_os;	/* peer operating system */
	u8			peer_smc_release;
	u8			peer_hostname[SMC_MAX_HOSTNAME_LEN];
	union {
		struct { /* SMC-R */
			enum smc_lgr_role	role;
						/* client or server */
			struct smc_link		lnk[SMC_LINKS_PER_LGR_MAX];
						/* smc link */
			struct smc_wr_v2_buf	*wr_rx_buf_v2;
						/* WR v2 recv payload buffer */
			struct smc_wr_v2_buf	*wr_tx_buf_v2;
						/* WR v2 send payload buffer */
			char			peer_systemid[SMC_SYSTEMID_LEN];
						/* unique system_id of peer */
			struct smc_rtoken	rtokens[SMC_RMBS_PER_LGR_MAX]
						[SMC_LINKS_PER_LGR_MAX];
						/* remote addr/key pairs */
			DECLARE_BITMAP(rtokens_used_mask, SMC_RMBS_PER_LGR_MAX);
						/* used rtoken elements */
			u8			next_link_id;
			enum smc_lgr_type	type;
			enum smcr_buf_type	buf_type;
						/* redundancy state */
			u8			pnet_id[SMC_MAX_PNETID_LEN + 1];
						/* pnet id of this lgr */
			struct list_head	llc_event_q;
						/* queue for llc events */
			spinlock_t		llc_event_q_lock;
						/* protects llc_event_q */
			struct rw_semaphore	llc_conf_mutex;
						/* protects lgr reconfig. */
			struct work_struct	llc_add_link_work;
			struct work_struct	llc_del_link_work;
			struct work_struct	llc_event_work;
						/* llc event worker */
			wait_queue_head_t	llc_flow_waiter;
						/* w4 next llc event */
			wait_queue_head_t	llc_msg_waiter;
						/* w4 next llc msg */
			struct smc_llc_flow	llc_flow_lcl;
						/* llc local control field */
			struct smc_llc_flow	llc_flow_rmt;
						/* llc remote control field */
			struct smc_llc_qentry	*delayed_event;
						/* arrived when flow active */
			spinlock_t		llc_flow_lock;
						/* protects llc flow */
			int			llc_testlink_time;
						/* link keep alive time */
			u32			llc_termination_rsn;
						/* rsn code for termination */
			u8			nexthop_mac[ETH_ALEN];
			u8			uses_gateway;
			__be32			saddr;
						/* net namespace */
			struct net		*net;
			u8			max_conns;
						/* max conn can be assigned to lgr */
			u8			max_links;
						/* max links can be added in lgr */
		};
		struct { /* SMC-D */
			struct smcd_gid		peer_gid;
						/* Peer GID (remote) */
			struct smcd_dev		*smcd;
						/* ISM device for VLAN reg. */
			u8			peer_shutdown : 1;
						/* peer triggered shutdownn */
		};
	};
};

struct smc_clc_msg_local;

#define GID_LIST_SIZE	2

struct smc_gidlist {
	u8			len;
	u8			list[GID_LIST_SIZE][SMC_GID_SIZE];
};

struct smc_init_info_smcrv2 {
	/* Input fields */
	__be32			saddr;
	struct sock		*clc_sk;
	__be32			daddr;

	/* Output fields when saddr is set */
	struct smc_ib_device	*ib_dev_v2;
	u8			ib_port_v2;
	u8			ib_gid_v2[SMC_GID_SIZE];

	/* Additional output fields when clc_sk and daddr is set as well */
	u8			uses_gateway;
	u8			nexthop_mac[ETH_ALEN];/*下一跳mac*/

	struct smc_gidlist	gidlist;
};

#define SMC_MAX_V2_ISM_DEVS	SMCD_CLC_MAX_V2_GID_ENTRIES
				/* max # of proposed non-native ISM devices,
				 * which can't exceed the max # of CHID-GID
				 * entries in CLC proposal SMC-Dv2 extension.
				 */
struct smc_init_info {
	u8			is_smcd;
	u8			smc_type_v1;
	u8			smc_type_v2;
	u8			release_nr;
	u8			max_conns;
	u8			max_links;
	u8			first_contact_peer;
	u8			first_contact_local;
	u16			feature_mask;
	unsigned short		vlan_id;
	u32			rc;
	u8			negotiated_eid[SMC_MAX_EID_LEN];
	/* SMC-R */
	u8			smcr_version;
	u8			check_smcrv2;
	u8			peer_gid[SMC_GID_SIZE];
	u8			peer_mac[ETH_ALEN];
	u8			peer_systemid[SMC_SYSTEMID_LEN];
	struct smc_ib_device	*ib_dev;
	u8			ib_gid[SMC_GID_SIZE];
	u8			ib_port;
	u32			ib_clcqpn;
	struct smc_init_info_smcrv2 smcrv2;
	/* SMC-D */
	struct smcd_gid		ism_peer_gid[SMC_MAX_V2_ISM_DEVS + 1];
	struct smcd_dev		*ism_dev[SMC_MAX_V2_ISM_DEVS + 1];
	u16			ism_chid[SMC_MAX_V2_ISM_DEVS + 1];
	u8			ism_offered_cnt; /* # of ISM devices offered */
	u8			ism_selected;    /* index of selected ISM dev*/
	u8			smcd_version;
};

/* Find the connection associated with the given alert token in the link group.
 * To use rbtrees we have to implement our own search core.
 * Requires @conns_lock
 * @token	alert token to search for
 * @lgr		 link group to search in
 * Returns connection associated with token if found, NULL otherwise.
 */
static inline struct smc_connection *smc_lgr_find_conn(
	u32 token, struct smc_link_group *lgr)
{
	struct smc_connection *res = NULL;
	struct rb_node *node;

	node = lgr->conns_all.rb_node;
	while (node) {
		struct smc_connection *cur = rb_entry(node,
					struct smc_connection, alert_node);

		if (cur->alert_token_local > token) {
			node = node->rb_left;
		} else {
			if (cur->alert_token_local < token) {
				node = node->rb_right;
			} else {
				res = cur;
				break;
			}
		}
	}

	return res;
}

static inline bool smc_conn_lgr_valid(struct smc_connection *conn)
{
	return conn->lgr && conn->alert_token_local;
}

/*
 * Returns true if the specified link is usable.
 *
 * usable means the link is ready to receive RDMA messages, map memory
 * on the link, etc. This doesn't ensure we are able to send RDMA messages
 * on this link, if sending RDMA messages is needed, use smc_link_sendable()
 */
static inline bool smc_link_usable(struct smc_link *lnk)
{
	if (lnk->state == SMC_LNK_UNUSED || lnk->state == SMC_LNK_INACTIVE)
		return false;
	return true;
}

/*
 * Returns true if the specified link is ready to receive AND send RDMA
 * messages.
 *
 * For the client side in first contact, the underlying QP may still in
 * RESET or RTR when the link state is ACTIVATING, checks in smc_link_usable()
 * is not strong enough. For those places that need to send any CDC or LLC
 * messages, use smc_link_sendable(), otherwise, use smc_link_usable() instead
 */
static inline bool smc_link_sendable(struct smc_link *lnk)
{
	return smc_link_usable(lnk) &&
		lnk->qp_attr.cur_qp_state == IB_QPS_RTS;
}

static inline bool smc_link_active(struct smc_link *lnk)
{
	return lnk->state == SMC_LNK_ACTIVE;
}

static inline bool smc_link_shared_v2_rxbuf(struct smc_link *lnk)
{
	return lnk->wr_rx_sge_cnt > 1;
}

static inline void smc_gid_be16_convert(__u8 *buf, u8 *gid_raw)
{
	sprintf(buf, "%04x:%04x:%04x:%04x:%04x:%04x:%04x:%04x",
		be16_to_cpu(((__be16 *)gid_raw)[0]),
		be16_to_cpu(((__be16 *)gid_raw)[1]),
		be16_to_cpu(((__be16 *)gid_raw)[2]),
		be16_to_cpu(((__be16 *)gid_raw)[3]),
		be16_to_cpu(((__be16 *)gid_raw)[4]),
		be16_to_cpu(((__be16 *)gid_raw)[5]),
		be16_to_cpu(((__be16 *)gid_raw)[6]),
		be16_to_cpu(((__be16 *)gid_raw)[7]));
}

struct smc_pci_dev {
	__u32		pci_fid;
	__u16		pci_pchid;
	__u16		pci_vendor;
	__u16		pci_device;
	__u8		pci_id[SMC_PCI_ID_STR_LEN];
};

static inline void smc_set_pci_values(struct pci_dev *pci_dev,
				      struct smc_pci_dev *smc_dev)
{
	smc_dev->pci_vendor = pci_dev->vendor;
	smc_dev->pci_device = pci_dev->device;
	snprintf(smc_dev->pci_id, sizeof(smc_dev->pci_id), "%s",
		 pci_name(pci_dev));
#if IS_ENABLED(CONFIG_S390)
	{ /* Set s390 specific PCI information */
	struct zpci_dev *zdev;

	zdev = to_zpci(pci_dev);
	smc_dev->pci_fid = zdev->fid;
	smc_dev->pci_pchid = zdev->pchid;
	}
#endif
}

struct smc_sock;
struct smc_clc_msg_accept_confirm;

void smc_lgr_cleanup_early(struct smc_link_group *lgr);
void smc_lgr_terminate_sched(struct smc_link_group *lgr);
void smc_lgr_hold(struct smc_link_group *lgr);
void smc_lgr_put(struct smc_link_group *lgr);
void smcr_port_add(struct smc_ib_device *smcibdev, u8 ibport);
void smcr_port_err(struct smc_ib_device *smcibdev, u8 ibport);
void smc_smcd_terminate(struct smcd_dev *dev, struct smcd_gid *peer_gid,
			unsigned short vlan);
void smc_smcd_terminate_all(struct smcd_dev *dev);
void smc_smcr_terminate_all(struct smc_ib_device *smcibdev);
int smc_buf_create(struct smc_sock *smc, bool is_smcd);
int smcd_buf_attach(struct smc_sock *smc);
int smc_uncompress_bufsize(u8 compressed);
int smc_rmb_rtoken_handling(struct smc_connection *conn, struct smc_link *link,
			    struct smc_clc_msg_accept_confirm *clc);
int smc_rtoken_add(struct smc_link *lnk, __be64 nw_vaddr, __be32 nw_rkey);
int smc_rtoken_delete(struct smc_link *lnk, __be32 nw_rkey);
void smc_rtoken_set(struct smc_link_group *lgr, int link_idx, int link_idx_new,
		    __be32 nw_rkey_known, __be64 nw_vaddr, __be32 nw_rkey);
void smc_rtoken_set2(struct smc_link_group *lgr, int rtok_idx, int link_id,
		     __be64 nw_vaddr, __be32 nw_rkey);
void smc_sndbuf_sync_sg_for_device(struct smc_connection *conn);
void smc_rmb_sync_sg_for_cpu(struct smc_connection *conn);
int smc_vlan_by_tcpsk(struct socket *clcsock, struct smc_init_info *ini);

void smc_conn_free(struct smc_connection *conn);
int smc_conn_create(struct smc_sock *smc, struct smc_init_info *ini);
int smc_core_init(void);
void smc_core_exit(void);

int smcr_link_init(struct smc_link_group *lgr, struct smc_link *lnk,
		   u8 link_idx, struct smc_init_info *ini);
void smcr_link_clear(struct smc_link *lnk, bool log);
void smcr_link_hold(struct smc_link *lnk);
void smcr_link_put(struct smc_link *lnk);
void smc_switch_link_and_count(struct smc_connection *conn,
			       struct smc_link *to_lnk);
int smcr_buf_map_lgr(struct smc_link *lnk);
int smcr_buf_reg_lgr(struct smc_link *lnk);
void smcr_lgr_set_type(struct smc_link_group *lgr, enum smc_lgr_type new_type);
void smcr_lgr_set_type_asym(struct smc_link_group *lgr,
			    enum smc_lgr_type new_type, int asym_lnk_idx);
int smcr_link_reg_buf(struct smc_link *link, struct smc_buf_desc *rmb_desc);
struct smc_link *smc_switch_conns(struct smc_link_group *lgr,
				  struct smc_link *from_lnk, bool is_dev_err);
void smcr_link_down_cond(struct smc_link *lnk);
void smcr_link_down_cond_sched(struct smc_link *lnk);
int smc_nl_get_sys_info(struct sk_buff *skb, struct netlink_callback *cb);
int smcr_nl_get_lgr(struct sk_buff *skb, struct netlink_callback *cb);
int smcr_nl_get_link(struct sk_buff *skb, struct netlink_callback *cb);
int smcd_nl_get_lgr(struct sk_buff *skb, struct netlink_callback *cb);

static inline struct smc_link_group *smc_get_lgr(struct smc_link *link)
{
	return link->lgr;
}
#endif<|MERGE_RESOLUTION|>--- conflicted
+++ resolved
@@ -122,12 +122,8 @@
 	} ____cacheline_aligned_in_smp;
 	struct completion	tx_ref_comp;
 
-<<<<<<< HEAD
-	struct smc_wr_buf	*wr_rx_bufs;	/* WR recv payload buffers */
+	u8			*wr_rx_bufs;	/* WR recv payload buffers */
 	/*WR数组smc_wr_rx_post_init函数负责填充wr到qp*/
-=======
-	u8			*wr_rx_bufs;	/* WR recv payload buffers */
->>>>>>> 155a3c00
 	struct ib_recv_wr	*wr_rx_ibs;	/* WR recv meta data */
 	struct ib_sge		*wr_rx_sges;	/* WR recv scatter meta data */
 	/* above three vectors have wr_rx_cnt elements and use the same index */
