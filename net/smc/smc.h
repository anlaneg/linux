/* SPDX-License-Identifier: GPL-2.0 */
/*
 *  Shared Memory Communications over RDMA (SMC-R) and RoCE
 *
 *  Definitions for the SMC module (socket related)
 *
 *  Copyright IBM Corp. 2016
 *
 *  Author(s):  Ursula Braun <ubraun@linux.vnet.ibm.com>
 */
#ifndef __SMC_H
#define __SMC_H

#include <linux/socket.h>
#include <linux/types.h>
#include <linux/compiler.h> /* __aligned */
#include <net/genetlink.h>
#include <net/sock.h>

#include "smc_ib.h"

#define SMC_V1		1		/* SMC version V1 */
#define SMC_V2		2		/* SMC version V2 */

#define SMC_RELEASE_0 0
#define SMC_RELEASE_1 1
#define SMC_RELEASE	SMC_RELEASE_1 /* the latest release version */

#define SMCPROTO_SMC		0	/* SMC protocol, IPv4 */
#define SMCPROTO_SMC6		1	/* SMC protocol, IPv6 */

#define SMC_AUTOCORKING_DEFAULT_SIZE	0x10000	/* 64K by default */

extern struct proto smc_proto;
extern struct proto smc_proto6;

extern struct smc_hashinfo smc_v4_hashinfo;
extern struct smc_hashinfo smc_v6_hashinfo;

int smc_hash_sk(struct sock *sk);
void smc_unhash_sk(struct sock *sk);
void smc_release_cb(struct sock *sk);

int smc_release(struct socket *sock);
int smc_bind(struct socket *sock, struct sockaddr *uaddr,
	     int addr_len);
int smc_connect(struct socket *sock, struct sockaddr *addr,
		int alen, int flags);
int smc_accept(struct socket *sock, struct socket *new_sock,
	       struct proto_accept_arg *arg);
int smc_getname(struct socket *sock, struct sockaddr *addr,
		int peer);
__poll_t smc_poll(struct file *file, struct socket *sock,
		  poll_table *wait);
int smc_ioctl(struct socket *sock, unsigned int cmd,
	      unsigned long arg);
int smc_listen(struct socket *sock, int backlog);
int smc_shutdown(struct socket *sock, int how);
int smc_setsockopt(struct socket *sock, int level, int optname,
		   sockptr_t optval, unsigned int optlen);
int smc_getsockopt(struct socket *sock, int level, int optname,
		   char __user *optval, int __user *optlen);
int smc_sendmsg(struct socket *sock, struct msghdr *msg, size_t len);
int smc_recvmsg(struct socket *sock, struct msghdr *msg, size_t len,
		int flags);
ssize_t smc_splice_read(struct socket *sock, loff_t *ppos,
			struct pipe_inode_info *pipe, size_t len,
			unsigned int flags);

/* smc sock initialization */
void smc_sk_init(struct net *net, struct sock *sk, int protocol);
/* clcsock initialization */
int smc_create_clcsk(struct net *net, struct sock *sk, int family);

#ifdef ATOMIC64_INIT
#define KERNEL_HAS_ATOMIC64
#endif

enum smc_state {		/* possible states of an SMC socket */
	SMC_ACTIVE	= 1,
	SMC_INIT	= 2,
	SMC_CLOSED	= 7,
	SMC_LISTEN	= 10,
	/* normal close */
	SMC_PEERCLOSEWAIT1	= 20,
	SMC_PEERCLOSEWAIT2	= 21,
	SMC_APPFINCLOSEWAIT	= 24,
	SMC_APPCLOSEWAIT1	= 22,
	SMC_APPCLOSEWAIT2	= 23,
	SMC_PEERFINCLOSEWAIT	= 25,
	/* abnormal close */
	SMC_PEERABORTWAIT	= 26,
	SMC_PROCESSABORT	= 27,
};

enum smc_supplemental_features {
	SMC_SPF_EMULATED_ISM_DEV	= 0,
};

#define SMC_FEATURE_MASK \
	(BIT(SMC_SPF_EMULATED_ISM_DEV))

struct smc_link_group;

struct smc_wr_rx_hdr {	/* common prefix part of LLC and CDC to demultiplex */
	union {
		u8 type;
#if defined(__BIG_ENDIAN_BITFIELD)
		struct {
			u8 llc_version:4,
			   llc_type:4;
		};
#elif defined(__LITTLE_ENDIAN_BITFIELD)
		struct {
			u8 llc_type:4,
			   llc_version:4;
		};
#endif
	};
} __aligned(1);

struct smc_cdc_conn_state_flags {
#if defined(__BIG_ENDIAN_BITFIELD)
	u8	peer_done_writing : 1;	/* Sending done indicator */
	u8	peer_conn_closed : 1;	/* Peer connection closed indicator */
	u8	peer_conn_abort : 1;	/* Abnormal close indicator */
	u8	reserved : 5;
#elif defined(__LITTLE_ENDIAN_BITFIELD)
	u8	reserved : 5;
	u8	peer_conn_abort : 1;
	u8	peer_conn_closed : 1;
	u8	peer_done_writing : 1;
#endif
};

struct smc_cdc_producer_flags {
#if defined(__BIG_ENDIAN_BITFIELD)
	u8	write_blocked : 1;	/* Writing Blocked, no rx buf space */
	u8	urg_data_pending : 1;	/* Urgent Data Pending */
	u8	urg_data_present : 1;	/* Urgent Data Present */
	u8	cons_curs_upd_req : 1;	/* cursor update requested */
	u8	failover_validation : 1;/* message replay due to failover */
	u8	reserved : 3;
#elif defined(__LITTLE_ENDIAN_BITFIELD)
	u8	reserved : 3;
	u8	failover_validation : 1;
	u8	cons_curs_upd_req : 1;
	u8	urg_data_present : 1;
	u8	urg_data_pending : 1;
	u8	write_blocked : 1;
#endif
};

/* in host byte order */
union smc_host_cursor {	/* SMC cursor - an offset in an RMBE */
	struct {
		u16	reserved;
		u16	wrap;		/* window wrap sequence number */
		u32	count;		/* cursor (= offset) part */
	};
#ifdef KERNEL_HAS_ATOMIC64
	atomic64_t		acurs;	/* for atomic processing */
#else
	u64			acurs;	/* for atomic processing */
#endif
} __aligned(8);

/* in host byte order, except for flag bitfields in network byte order */
struct smc_host_cdc_msg {		/* Connection Data Control message */
	struct smc_wr_rx_hdr		common; /* .type = 0xFE */
	u8				len;	/* length = 44 */
	u16				seqno;	/* connection seq # */
	u32				token;	/* alert_token */
	union smc_host_cursor		prod;		/* producer cursor */
	union smc_host_cursor		cons;		/* consumer cursor,
							 * piggy backed "ack"
							 */
	struct smc_cdc_producer_flags	prod_flags;	/* conn. tx/rx status */
	struct smc_cdc_conn_state_flags	conn_state_flags; /* peer conn. status*/
	u8				reserved[18];
} __aligned(8);

enum smc_urg_state {
	SMC_URG_VALID	= 1,			/* data present */
	SMC_URG_NOTYET	= 2,			/* data pending */
	SMC_URG_READ	= 3,			/* data was already read */
};

struct smc_mark_woken {
	bool woken;
	void *key;
	wait_queue_entry_t wait_entry;
};

struct smc_connection {
	struct rb_node		alert_node;
	struct smc_link_group	*lgr;		/* link group of connection */
	struct smc_link		*lnk;		/* assigned SMC-R link */
	u32			alert_token_local; /* unique conn. id */
	u8			peer_rmbe_idx;	/* from tcp handshake */
	int			peer_rmbe_size;	/* size of peer rx buffer */
	atomic_t		peer_rmbe_space;/* remaining free bytes in peer
						 * rmbe
						 */
	int			rtoken_idx;	/* idx to peer RMB rkey/addr */

	struct smc_buf_desc	*sndbuf_desc;	/* send buffer descriptor */
	struct smc_buf_desc	*rmb_desc;	/* RMBE descriptor */
	int                     rmbe_size_comp; /* compressed notation */
	int			rmbe_update_limit;
						/* lower limit for consumer
						 * cursor update
						 */

	struct smc_host_cdc_msg	local_tx_ctrl;	/* host byte order staging
						 * buffer for CDC msg send
						 * .prod cf. TCP snd_nxt
						 * .cons cf. TCP sends ack
						 */
	union smc_host_cursor	local_tx_ctrl_fin;
						/* prod crsr - confirmed by peer
						 */
	union smc_host_cursor	tx_curs_prep;	/* tx - prepared data
						 * snd_max..wmem_alloc
						 */
	union smc_host_cursor	tx_curs_sent;	/* tx - sent data
						 * snd_nxt ?
						 */
	union smc_host_cursor	tx_curs_fin;	/* tx - confirmed by peer
						 * snd-wnd-begin ?
						 */
	atomic_t		sndbuf_space;	/* remaining space in sndbuf */
	u16			tx_cdc_seq;	/* sequence # for CDC send */
	u16			tx_cdc_seq_fin;	/* sequence # - tx completed */
	spinlock_t		send_lock;	/* protect wr_sends */
	atomic_t		cdc_pend_tx_wr; /* number of pending tx CDC wqe
						 * - inc when post wqe,
						 * - dec on polled tx cqe
						 */
	wait_queue_head_t	cdc_pend_tx_wq; /* wakeup on no cdc_pend_tx_wr*/
	struct delayed_work	tx_work;	/* retry of smc_cdc_msg_send */
	u32			tx_off;		/* base offset in peer rmb */

	struct smc_host_cdc_msg	local_rx_ctrl;	/* filled during event_handl.
						 * .prod cf. TCP rcv_nxt
						 * .cons cf. TCP snd_una
						 */
	union smc_host_cursor	rx_curs_confirmed; /* confirmed to peer
						    * source of snd_una ?
						    */
	union smc_host_cursor	urg_curs;	/* points at urgent byte */
	enum smc_urg_state	urg_state;
	bool			urg_tx_pend;	/* urgent data staged */
	bool			urg_rx_skip_pend;
						/* indicate urgent oob data
						 * read, but previous regular
						 * data still pending
						 */
	char			urg_rx_byte;	/* urgent byte */
	bool			tx_in_release_sock;
						/* flush pending tx data in
						 * sock release_cb()
						 */
	atomic_t		bytes_to_rcv;	/* arrived data,
						 * not yet received
						 */
	atomic_t		splice_pending;	/* number of spliced bytes
						 * pending processing
						 */
#ifndef KERNEL_HAS_ATOMIC64
	spinlock_t		acurs_lock;	/* protect cursors */
#endif
	struct work_struct	close_work;	/* peer sent some closing */
	struct work_struct	abort_work;	/* abort the connection */
	struct tasklet_struct	rx_tsklet;	/* Receiver tasklet for SMC-D */
	u8			rx_off;		/* receive offset:
						 * 0 for SMC-R, 32 for SMC-D
						 */
	u64			peer_token;	/* SMC-D token of peer */
	u8			killed : 1;	/* abnormal termination */
	u8			freed : 1;	/* normal termination */
	u8			out_of_sync : 1; /* out of sync with peer */
};

struct smc_sock {				/* smc sock container */
<<<<<<< HEAD
	struct sock		sk;
#if IS_ENABLED(CONFIG_IPV6)
	struct ipv6_pinfo	*pinet6;
#endif
	/*内部对应的tcp socket*/
=======
	union {
		struct sock		sk;
		struct inet_sock	icsk_inet;
	};
>>>>>>> f2d282e1
	struct socket		*clcsock;	/* internal tcp socket */
	void			(*clcsk_state_change)(struct sock *sk);
						/* original stat_change fct. */
	void			(*clcsk_data_ready)(struct sock *sk);
						/* original data_ready fct. */
	void			(*clcsk_write_space)(struct sock *sk);
						/* original write_space fct. */
	void			(*clcsk_error_report)(struct sock *sk);
						/* original error_report fct. */
	struct smc_connection	conn;		/* smc connection */
	/*指明listen socket*/
	struct smc_sock		*listen_smc;	/* listen parent */
	struct work_struct	connect_work;	/* handle non-blocking connect*/
	struct work_struct	tcp_listen_work;/* handle tcp socket accepts */
	struct work_struct	smc_listen_work;/* prepare new accept socket */
	struct list_head	accept_q;	/* sockets to be accepted */
	spinlock_t		accept_q_lock;	/* protects accept_q */
	bool			limit_smc_hs;	/* put constraint on handshake */
	bool			use_fallback;	/* fallback to tcp */
	int			fallback_rsn;	/* reason for fallback */
	u32			peer_diagnosis; /* decline reason from peer */
	atomic_t                queued_smc_hs;  /* queued smc handshakes */
	struct inet_connection_sock_af_ops		af_ops;
	const struct inet_connection_sock_af_ops	*ori_af_ops;
						/* original af ops */
	int			sockopt_defer_accept;
						/* sockopt TCP_DEFER_ACCEPT
						 * value
						 */
	u8			wait_close_tx_prepared : 1;
						/* shutdown wr or close
						 * started, waiting for unsent
						 * data to be sent
						 */
	u8			connect_nonblock : 1;
						/* non-blocking connect in
						 * flight
						 */
	struct mutex            clcsock_release_lock;
						/* protects clcsock of a listen
						 * socket
						 * */
};

#define smc_sk(ptr) container_of_const(ptr, struct smc_sock, sk)

static inline void smc_init_saved_callbacks(struct smc_sock *smc)
{
	smc->clcsk_state_change	= NULL;
	smc->clcsk_data_ready	= NULL;
	smc->clcsk_write_space	= NULL;
	smc->clcsk_error_report	= NULL;
}

static inline struct smc_sock *smc_clcsock_user_data(const struct sock *clcsk)
{
	return (struct smc_sock *)
	       ((uintptr_t)clcsk->sk_user_data & ~SK_USER_DATA_NOCOPY);
}

/* save target_cb in saved_cb, and replace target_cb with new_cb */
static inline void smc_clcsock_replace_cb(void (**target_cb)(struct sock *),
					  void (*new_cb)(struct sock *),
					  void (**saved_cb)(struct sock *))
{
	/* only save once */
	if (!*saved_cb)
		*saved_cb = *target_cb;
	*target_cb = new_cb;
}

/* restore target_cb to saved_cb, and reset saved_cb to NULL */
static inline void smc_clcsock_restore_cb(void (**target_cb)(struct sock *),
					  void (**saved_cb)(struct sock *))
{
	if (!*saved_cb)
		return;
	*target_cb = *saved_cb;
	*saved_cb = NULL;
}

extern struct workqueue_struct	*smc_hs_wq;	/* wq for handshake work */
extern struct workqueue_struct	*smc_close_wq;	/* wq for close work */

#define SMC_SYSTEMID_LEN		8

extern u8	local_systemid[SMC_SYSTEMID_LEN]; /* unique system identifier */

#define ntohll(x) be64_to_cpu(x)
#define htonll(x) cpu_to_be64(x)

/* convert an u32 value into network byte order, store it into a 3 byte field */
static inline void hton24(u8 *net, u32 host)
{
	__be32 t;

	t = cpu_to_be32(host);
	memcpy(net, ((u8 *)&t) + 1, 3);
}

/* convert a received 3 byte field into host byte order*/
static inline u32 ntoh24(u8 *net)
{
	__be32 t = 0;

	memcpy(((u8 *)&t) + 1, net, 3);
	return be32_to_cpu(t);
}

#ifdef CONFIG_XFRM
static inline bool using_ipsec(struct smc_sock *smc)
{
	return (smc->clcsock->sk->sk_policy[0] ||
		smc->clcsock->sk->sk_policy[1]) ? true : false;
}
#else
static inline bool using_ipsec(struct smc_sock *smc)
{
	return false;
}
#endif

struct smc_gidlist;

struct sock *smc_accept_dequeue(struct sock *parent, struct socket *new_sock);
void smc_close_non_accepted(struct sock *sk);
void smc_fill_gid_list(struct smc_link_group *lgr,
		       struct smc_gidlist *gidlist,
		       struct smc_ib_device *known_dev, u8 *known_gid);

/* smc handshake limitation interface for netlink  */
int smc_nl_dump_hs_limitation(struct sk_buff *skb, struct netlink_callback *cb);
int smc_nl_enable_hs_limitation(struct sk_buff *skb, struct genl_info *info);
int smc_nl_disable_hs_limitation(struct sk_buff *skb, struct genl_info *info);

static inline void smc_sock_set_flag(struct sock *sk, enum sock_flags flag)
{
	set_bit(flag, &sk->sk_flags);
}

#endif	/* __SMC_H */<|MERGE_RESOLUTION|>--- conflicted
+++ resolved
@@ -283,18 +283,11 @@
 };
 
 struct smc_sock {				/* smc sock container */
-<<<<<<< HEAD
-	struct sock		sk;
-#if IS_ENABLED(CONFIG_IPV6)
-	struct ipv6_pinfo	*pinet6;
-#endif
-	/*内部对应的tcp socket*/
-=======
 	union {
 		struct sock		sk;
 		struct inet_sock	icsk_inet;
 	};
->>>>>>> f2d282e1
+	/*内部对应的tcp socket*/
 	struct socket		*clcsock;	/* internal tcp socket */
 	void			(*clcsk_state_change)(struct sock *sk);
 						/* original stat_change fct. */
