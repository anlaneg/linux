--- conflicted
+++ resolved
@@ -60,12 +60,8 @@
 
 	ASSERT_RTNL();
 
-<<<<<<< HEAD
 	/*遍历cfg80211_rdev_list中所有已注册的设备，查找wiphy_idx对应的registered设备*/
-	list_for_each_entry(rdev, &cfg80211_rdev_list, list) {
-=======
 	for_each_rdev(rdev) {
->>>>>>> 9d1694dc
 		if (rdev->wiphy_idx == wiphy_idx) {
 			result = rdev;
 			break;
