// SPDX-License-Identifier: GPL-2.0-only
/*
 * This is the linux wireless configuration interface.
 *
 * Copyright 2006-2010		Johannes Berg <johannes@sipsolutions.net>
 * Copyright 2013-2014  Intel Mobile Communications GmbH
 * Copyright 2015-2017	Intel Deutschland GmbH
 * Copyright (C) 2018-2025 Intel Corporation
 */

#define pr_fmt(fmt) KBUILD_MODNAME ": " fmt

#include <linux/if.h>
#include <linux/module.h>
#include <linux/err.h>
#include <linux/list.h>
#include <linux/slab.h>
#include <linux/nl80211.h>
#include <linux/debugfs.h>
#include <linux/notifier.h>
#include <linux/device.h>
#include <linux/etherdevice.h>
#include <linux/rtnetlink.h>
#include <linux/sched.h>
#include <net/genetlink.h>
#include <net/cfg80211.h>
#include "nl80211.h"
#include "core.h"
#include "sysfs.h"
#include "debugfs.h"
#include "wext-compat.h"
#include "rdev-ops.h"

/* name for sysfs, %d is appended */
#define PHY_NAME "phy"

MODULE_AUTHOR("Johannes Berg");
MODULE_LICENSE("GPL");
MODULE_DESCRIPTION("wireless configuration support");
MODULE_ALIAS_GENL_FAMILY(NL80211_GENL_NAME);

/* RCU-protected (and RTNL for writers) */
LIST_HEAD(cfg80211_rdev_list);/*记录系统中所有rdev*/
int cfg80211_rdev_list_generation;/*记录rdev链上元素数*/

/* for debugfs */
static struct dentry *ieee80211_debugfs_dir;

/* for the cleanup, scan and event works */
struct workqueue_struct *cfg80211_wq;

static bool cfg80211_disable_40mhz_24ghz;
module_param(cfg80211_disable_40mhz_24ghz, bool, 0644);
MODULE_PARM_DESC(cfg80211_disable_40mhz_24ghz,
		 "Disable 40MHz support in the 2.4GHz band");

struct cfg80211_registered_device *cfg80211_rdev_by_wiphy_idx(int wiphy_idx)
{
	struct cfg80211_registered_device *result = NULL, *rdev;

	ASSERT_RTNL();

	/*遍历cfg80211_rdev_list中所有已注册的设备，查找wiphy_idx对应的registered设备*/
	for_each_rdev(rdev) {
		if (rdev->wiphy_idx == wiphy_idx) {
			result = rdev;
			break;
		}
	}

	return result;
}

int get_wiphy_idx(struct wiphy *wiphy)
{
	struct cfg80211_registered_device *rdev = wiphy_to_rdev(wiphy);

	return rdev->wiphy_idx;
}

struct wiphy *wiphy_idx_to_wiphy(int wiphy_idx)
{
	struct cfg80211_registered_device *rdev;

	ASSERT_RTNL();

	rdev = cfg80211_rdev_by_wiphy_idx(wiphy_idx);
	if (!rdev)
		return NULL;
	return &rdev->wiphy;
}

static int cfg80211_dev_check_name(struct cfg80211_registered_device *rdev,
				   const char *newname)
{
	struct cfg80211_registered_device *rdev2;
	int wiphy_idx, taken = -1, digits;

	ASSERT_RTNL();

	if (strlen(newname) > NL80211_WIPHY_NAME_MAXLEN)
		/*长度过大*/
		return -EINVAL;

	/* prohibit calling the thing phy%d when %d is not its number */
	/*newname必须为phy格式*/
	sscanf(newname, PHY_NAME "%d%n", &wiphy_idx, &taken);
	if (taken == strlen(newname) && wiphy_idx != rdev->wiphy_idx) {
		/* count number of places needed to print wiphy_idx */
		digits = 1;
		while (wiphy_idx /= 10)
			digits++;
		/*
		 * deny the name if it is phy<idx> where <idx> is printed
		 * without leading zeroes. taken == strlen(newname) here
		 */
		if (taken == strlen(PHY_NAME) + digits)
			return -EINVAL;
	}

	/* Ensure another device does not already have this name. */
	for_each_rdev(rdev2)
		if (strcmp(newname, wiphy_name(&rdev2->wiphy)) == 0)
			/*检查其名称已存在*/
			return -EINVAL;

	return 0;
}

int cfg80211_dev_rename(struct cfg80211_registered_device *rdev,
			char *newname)
{
	int result;

	ASSERT_RTNL();
	lockdep_assert_wiphy(&rdev->wiphy);

	/* Ignore nop renames */
	if (strcmp(newname, wiphy_name(&rdev->wiphy)) == 0)
		return 0;

	result = cfg80211_dev_check_name(rdev, newname);
	if (result < 0)
		return result;

	result = device_rename(&rdev->wiphy.dev, newname);
	if (result)
		return result;

	debugfs_change_name(rdev->wiphy.debugfsdir, "%s", newname);

	nl80211_notify_wiphy(rdev, NL80211_CMD_NEW_WIPHY);

	return 0;
}

int cfg80211_switch_netns(struct cfg80211_registered_device *rdev,
			  struct net *net)
{
	struct wireless_dev *wdev;
	int err = 0;

	if (!(rdev->wiphy.flags & WIPHY_FLAG_NETNS_OK))
		return -EOPNOTSUPP;

	list_for_each_entry(wdev, &rdev->wiphy.wdev_list, list) {
		if (!wdev->netdev)
			continue;
		wdev->netdev->netns_immutable = false;
		err = dev_change_net_namespace(wdev->netdev, net, "wlan%d");
		if (err)
			break;
		wdev->netdev->netns_immutable = true;
	}

	if (err) {
		/* failed -- clean up to old netns */
		net = wiphy_net(&rdev->wiphy);

		list_for_each_entry_continue_reverse(wdev,
						     &rdev->wiphy.wdev_list,
						     list) {
			if (!wdev->netdev)
				continue;
			wdev->netdev->netns_immutable = false;
			err = dev_change_net_namespace(wdev->netdev, net,
							"wlan%d");
			WARN_ON(err);
			wdev->netdev->netns_immutable = true;
		}

		return err;
	}

	guard(wiphy)(&rdev->wiphy);

	list_for_each_entry(wdev, &rdev->wiphy.wdev_list, list) {
		if (!wdev->netdev)
			continue;
		nl80211_notify_iface(rdev, wdev, NL80211_CMD_DEL_INTERFACE);
	}

	nl80211_notify_wiphy(rdev, NL80211_CMD_DEL_WIPHY);

	wiphy_net_set(&rdev->wiphy, net);

	err = device_rename(&rdev->wiphy.dev, dev_name(&rdev->wiphy.dev));
	WARN_ON(err);

	nl80211_notify_wiphy(rdev, NL80211_CMD_NEW_WIPHY);

	list_for_each_entry(wdev, &rdev->wiphy.wdev_list, list) {
		if (!wdev->netdev)
			continue;
		nl80211_notify_iface(rdev, wdev, NL80211_CMD_NEW_INTERFACE);
	}

	return 0;
}

static void cfg80211_rfkill_poll(struct rfkill *rfkill, void *data)
{
	struct cfg80211_registered_device *rdev = data;

	guard(wiphy)(&rdev->wiphy);

	rdev_rfkill_poll(rdev);
}

void cfg80211_stop_p2p_device(struct cfg80211_registered_device *rdev,
			      struct wireless_dev *wdev)
{
	lockdep_assert_held(&rdev->wiphy.mtx);

	if (WARN_ON(wdev->iftype != NL80211_IFTYPE_P2P_DEVICE))
		return;

	if (!wdev_running(wdev))
		return;

	rdev_stop_p2p_device(rdev, wdev);
	wdev->is_running = false;

	rdev->opencount--;

	if (rdev->scan_req && rdev->scan_req->wdev == wdev) {
		if (WARN_ON(!rdev->scan_req->notified &&
			    (!rdev->int_scan_req ||
			     !rdev->int_scan_req->notified)))
			rdev->scan_req->info.aborted = true;
		___cfg80211_scan_done(rdev, false);
	}
}

void cfg80211_stop_nan(struct cfg80211_registered_device *rdev,
		       struct wireless_dev *wdev)
{
	lockdep_assert_held(&rdev->wiphy.mtx);

	if (WARN_ON(wdev->iftype != NL80211_IFTYPE_NAN))
		return;

	if (!wdev_running(wdev))
		return;

	rdev_stop_nan(rdev, wdev);
	wdev->is_running = false;

	rdev->opencount--;
}

void cfg80211_shutdown_all_interfaces(struct wiphy *wiphy)
{
	struct cfg80211_registered_device *rdev = wiphy_to_rdev(wiphy);
	struct wireless_dev *wdev;

	ASSERT_RTNL();

	list_for_each_entry(wdev, &rdev->wiphy.wdev_list, list) {
		if (wdev->netdev) {
			dev_close(wdev->netdev);
			continue;
		}

		/* otherwise, check iftype */

		guard(wiphy)(wiphy);

		switch (wdev->iftype) {
		case NL80211_IFTYPE_P2P_DEVICE:
			cfg80211_stop_p2p_device(rdev, wdev);
			break;
		case NL80211_IFTYPE_NAN:
			cfg80211_stop_nan(rdev, wdev);
			break;
		default:
			break;
		}
	}
}
EXPORT_SYMBOL_GPL(cfg80211_shutdown_all_interfaces);

static int cfg80211_rfkill_set_block(void *data, bool blocked)
{
	struct cfg80211_registered_device *rdev = data;

	if (!blocked)
		return 0;

	rtnl_lock();
	cfg80211_shutdown_all_interfaces(&rdev->wiphy);
	rtnl_unlock();

	return 0;
}

static void cfg80211_rfkill_block_work(struct work_struct *work)
{
	struct cfg80211_registered_device *rdev;

	rdev = container_of(work, struct cfg80211_registered_device,
			    rfkill_block);
	cfg80211_rfkill_set_block(rdev, true);
}

static void cfg80211_event_work(struct work_struct *work)
{
	struct cfg80211_registered_device *rdev;

	rdev = container_of(work, struct cfg80211_registered_device,
			    event_work);

	guard(wiphy)(&rdev->wiphy);

	cfg80211_process_rdev_events(rdev);
}

void cfg80211_destroy_ifaces(struct cfg80211_registered_device *rdev)
{
	struct wireless_dev *wdev, *tmp;

	ASSERT_RTNL();

	list_for_each_entry_safe(wdev, tmp, &rdev->wiphy.wdev_list, list) {
		if (wdev->nl_owner_dead) {
			if (wdev->netdev)
				dev_close(wdev->netdev);

			guard(wiphy)(&rdev->wiphy);

			cfg80211_leave(rdev, wdev);
			cfg80211_remove_virtual_intf(rdev, wdev);
		}
	}
}

static void cfg80211_destroy_iface_wk(struct work_struct *work)
{
	struct cfg80211_registered_device *rdev;

	rdev = container_of(work, struct cfg80211_registered_device,
			    destroy_work);

	rtnl_lock();
	cfg80211_destroy_ifaces(rdev);
	rtnl_unlock();
}

static void cfg80211_sched_scan_stop_wk(struct wiphy *wiphy,
					struct wiphy_work *work)
{
	struct cfg80211_registered_device *rdev;
	struct cfg80211_sched_scan_request *req, *tmp;

	rdev = container_of(work, struct cfg80211_registered_device,
			   sched_scan_stop_wk);

	list_for_each_entry_safe(req, tmp, &rdev->sched_scan_req_list, list) {
		if (req->nl_owner_dead)
			cfg80211_stop_sched_scan_req(rdev, req, false);
	}
}

static void cfg80211_propagate_radar_detect_wk(struct work_struct *work)
{
	struct cfg80211_registered_device *rdev;

	rdev = container_of(work, struct cfg80211_registered_device,
			    propagate_radar_detect_wk);

	rtnl_lock();

	regulatory_propagate_dfs_state(&rdev->wiphy, &rdev->radar_chandef,
				       NL80211_DFS_UNAVAILABLE,
				       NL80211_RADAR_DETECTED);

	rtnl_unlock();
}

static void cfg80211_propagate_cac_done_wk(struct work_struct *work)
{
	struct cfg80211_registered_device *rdev;

	rdev = container_of(work, struct cfg80211_registered_device,
			    propagate_cac_done_wk);

	rtnl_lock();

	regulatory_propagate_dfs_state(&rdev->wiphy, &rdev->cac_done_chandef,
				       NL80211_DFS_AVAILABLE,
				       NL80211_RADAR_CAC_FINISHED);

	rtnl_unlock();
}

/*取一个rdev->wiphy_work_list上的wiphy_work，并执行*/
static void cfg80211_wiphy_work(struct work_struct *work)
{
	struct cfg80211_registered_device *rdev;
	struct wiphy_work *wk;

	rdev = container_of(work, struct cfg80211_registered_device, wiphy_work);

	trace_wiphy_work_worker_start(&rdev->wiphy);

	guard(wiphy)(&rdev->wiphy);
	if (rdev->suspended)
		return;

	spin_lock_irq(&rdev->wiphy_work_lock);
	wk = list_first_entry_or_null(&rdev->wiphy_work_list,
				      struct wiphy_work, entry);/*取一个work*/
	if (wk) {
		list_del_init(&wk->entry);
		if (!list_empty(&rdev->wiphy_work_list))
			queue_work(system_unbound_wq, work);
		spin_unlock_irq(&rdev->wiphy_work_lock);

<<<<<<< HEAD
		wk->func(&rdev->wiphy, wk);/*执行此work回调*/
=======
		trace_wiphy_work_run(&rdev->wiphy, wk);
		wk->func(&rdev->wiphy, wk);
>>>>>>> 155a3c00
	} else {
		spin_unlock_irq(&rdev->wiphy_work_lock);
	}
}

/* exported functions */

/*创建wiphy(实际上是rdev)*/
struct wiphy *wiphy_new_nm(const struct cfg80211_ops *ops, int sizeof_priv/*私有结构体大小*/,
			   const char *requested_name)
{
	static atomic_t wiphy_counter = ATOMIC_INIT(0);

	struct cfg80211_registered_device *rdev;
	int alloc_size;

	WARN_ON(ops->add_key && (!ops->del_key || !ops->set_default_key));
	WARN_ON(ops->auth && (!ops->assoc || !ops->deauth || !ops->disassoc));
	WARN_ON(ops->connect && !ops->disconnect);
	WARN_ON(ops->join_ibss && !ops->leave_ibss);
	WARN_ON(ops->add_virtual_intf && !ops->del_virtual_intf);
	WARN_ON(ops->add_station && !ops->del_station);
	WARN_ON(ops->add_mpath && !ops->del_mpath);
	WARN_ON(ops->join_mesh && !ops->leave_mesh);
	WARN_ON(ops->start_p2p_device && !ops->stop_p2p_device);
	WARN_ON(ops->start_ap && !ops->stop_ap);
	WARN_ON(ops->join_ocb && !ops->leave_ocb);
	WARN_ON(ops->suspend && !ops->resume);
	WARN_ON(ops->sched_scan_start && !ops->sched_scan_stop);
	WARN_ON(ops->remain_on_channel && !ops->cancel_remain_on_channel);
	WARN_ON(ops->tdls_channel_switch && !ops->tdls_cancel_channel_switch);
	WARN_ON(ops->add_tx_ts && !ops->del_tx_ts);

	alloc_size = sizeof(*rdev) + sizeof_priv;

	/*申请rdev对应的空间*/
	rdev = kzalloc(alloc_size, GFP_KERNEL);
	if (!rdev)
		return NULL;

	rdev->ops = ops;/*设置操作集*/

	rdev->wiphy_idx = atomic_inc_return(&wiphy_counter);

	if (unlikely(rdev->wiphy_idx < 0)) {
		/* ugh, wrapped! */
		atomic_dec(&wiphy_counter);
		kfree(rdev);
		return NULL;
	}

	/* atomic_inc_return makes it start at 1, make it start at 0 */
	rdev->wiphy_idx--;/*索引号减1，以便索引从零开始编号*/

	/* give it a proper name */
	if (requested_name && requested_name[0]) {
		int rv;

		rtnl_lock();
		rv = cfg80211_dev_check_name(rdev, requested_name);

		if (rv < 0) {
			/*名称检查不通过*/
			rtnl_unlock();
			goto use_default_name;/*使用默认名称*/
		}

		rv = dev_set_name(&rdev->wiphy.dev, "%s", requested_name);
		rtnl_unlock();
		if (rv)
			goto use_default_name;
	} else {
		int rv;

use_default_name:
		/* NOTE:  This is *probably* safe w/out holding rtnl because of
		 * the restrictions on phy names.  Probably this call could
		 * fail if some other part of the kernel (re)named a device
		 * phyX.  But, might should add some locking and check return
		 * value, and use a different name if this one exists?
		 */
		rv = dev_set_name(&rdev->wiphy.dev, PHY_NAME "%d", rdev->wiphy_idx);/*设置wiphy.dev名称*/
		if (rv < 0) {
			kfree(rdev);
			return NULL;
		}
	}

	mutex_init(&rdev->wiphy.mtx);
	INIT_LIST_HEAD(&rdev->wiphy.wdev_list);/*初始化wdev_list链表*/
	INIT_LIST_HEAD(&rdev->beacon_registrations);
	spin_lock_init(&rdev->beacon_registrations_lock);
	spin_lock_init(&rdev->bss_lock);
	INIT_LIST_HEAD(&rdev->bss_list);
	INIT_LIST_HEAD(&rdev->sched_scan_req_list);
	wiphy_work_init(&rdev->scan_done_wk, __cfg80211_scan_done);
	INIT_DELAYED_WORK(&rdev->dfs_update_channels_wk,
			  cfg80211_dfs_channels_update_work);
#ifdef CONFIG_CFG80211_WEXT
	rdev->wiphy.wext = &cfg80211_wext_handler;
#endif

	device_initialize(&rdev->wiphy.dev);
	rdev->wiphy.dev.class = &ieee80211_class;
	rdev->wiphy.dev.platform_data = rdev;
	device_enable_async_suspend(&rdev->wiphy.dev);

	INIT_WORK(&rdev->destroy_work, cfg80211_destroy_iface_wk);
	wiphy_work_init(&rdev->sched_scan_stop_wk, cfg80211_sched_scan_stop_wk);
	INIT_WORK(&rdev->sched_scan_res_wk, cfg80211_sched_scan_results_wk);
	INIT_WORK(&rdev->propagate_radar_detect_wk,
		  cfg80211_propagate_radar_detect_wk);
	INIT_WORK(&rdev->propagate_cac_done_wk, cfg80211_propagate_cac_done_wk);
	INIT_WORK(&rdev->mgmt_registrations_update_wk,
		  cfg80211_mgmt_registrations_update_wk);
	spin_lock_init(&rdev->mgmt_registrations_lock);
	INIT_WORK(&rdev->wiphy_work, cfg80211_wiphy_work);
	INIT_LIST_HEAD(&rdev->wiphy_work_list);
	spin_lock_init(&rdev->wiphy_work_lock);

#ifdef CONFIG_CFG80211_DEFAULT_PS
	rdev->wiphy.flags |= WIPHY_FLAG_PS_ON_BY_DEFAULT;
#endif

	wiphy_net_set(&rdev->wiphy, &init_net);/*指明在init_net ns中*/

	rdev->rfkill_ops.set_block = cfg80211_rfkill_set_block;
	rdev->wiphy.rfkill = rfkill_alloc(dev_name(&rdev->wiphy.dev),
					  &rdev->wiphy.dev, RFKILL_TYPE_WLAN,
					  &rdev->rfkill_ops, rdev);

	if (!rdev->wiphy.rfkill) {
		wiphy_free(&rdev->wiphy);
		return NULL;
	}

<<<<<<< HEAD
	INIT_WORK(&rdev->wiphy_work, cfg80211_wiphy_work/*用于执行rdev->wiphy_work_list上的work*/);
	INIT_LIST_HEAD(&rdev->wiphy_work_list);
	spin_lock_init(&rdev->wiphy_work_lock);
=======
>>>>>>> 155a3c00
	INIT_WORK(&rdev->rfkill_block, cfg80211_rfkill_block_work);
	INIT_WORK(&rdev->conn_work, cfg80211_conn_work);
	INIT_WORK(&rdev->event_work, cfg80211_event_work);
	INIT_WORK(&rdev->background_cac_abort_wk,
		  cfg80211_background_cac_abort_wk);
	INIT_DELAYED_WORK(&rdev->background_cac_done_wk,
			  cfg80211_background_cac_done_wk);

	init_waitqueue_head(&rdev->dev_wait);

	/*
	 * Initialize wiphy parameters to IEEE 802.11 MIB default values.
	 * Fragmentation and RTS threshold are disabled by default with the
	 * special -1 value.
	 */
	rdev->wiphy.retry_short = 7;
	rdev->wiphy.retry_long = 4;
	rdev->wiphy.frag_threshold = (u32) -1;
	rdev->wiphy.rts_threshold = (u32) -1;
	rdev->wiphy.coverage_class = 0;

	rdev->wiphy.max_num_csa_counters = 1;

	rdev->wiphy.max_sched_scan_plans = 1;
	rdev->wiphy.max_sched_scan_plan_interval = U32_MAX;

	return &rdev->wiphy;/*返回wiphy(实际上是rdev)*/
}
EXPORT_SYMBOL(wiphy_new_nm);

static
int wiphy_verify_iface_combinations(struct wiphy *wiphy,
				    const struct ieee80211_iface_combination *iface_comb,
				    int n_iface_comb,
				    bool combined_radio)
{
	const struct ieee80211_iface_combination *c;
	int i, j;

	for (i = 0; i < n_iface_comb; i++) {
		u32 cnt = 0;
		u16 all_iftypes = 0;

		c = &iface_comb[i];

		/*
		 * Combinations with just one interface aren't real,
		 * however we make an exception for DFS.
		 */
		if (WARN_ON((c->max_interfaces < 2) && !c->radar_detect_widths))
			return -EINVAL;

		/* Need at least one channel */
		if (WARN_ON(!c->num_different_channels))
			return -EINVAL;

		/* DFS only works on one channel. Avoid this check
		 * for multi-radio global combination, since it hold
		 * the capabilities of all radio combinations.
		 */
		if (!combined_radio &&
		    WARN_ON(c->radar_detect_widths &&
			    c->num_different_channels > 1))
			return -EINVAL;

		if (WARN_ON(!c->n_limits))
			return -EINVAL;

		for (j = 0; j < c->n_limits; j++) {
			u16 types = c->limits[j].types;

			/* interface types shouldn't overlap */
			if (WARN_ON(types & all_iftypes))
				return -EINVAL;
			all_iftypes |= types;

			if (WARN_ON(!c->limits[j].max))
				return -EINVAL;

			/* Shouldn't list software iftypes in combinations! */
			if (WARN_ON(wiphy->software_iftypes & types))
				return -EINVAL;

			/* Only a single P2P_DEVICE can be allowed, avoid this
			 * check for multi-radio global combination, since it
			 * hold the capabilities of all radio combinations.
			 */
			if (!combined_radio &&
			    WARN_ON(types & BIT(NL80211_IFTYPE_P2P_DEVICE) &&
				    c->limits[j].max > 1))
				return -EINVAL;

			/* Only a single NAN can be allowed, avoid this
			 * check for multi-radio global combination, since it
			 * hold the capabilities of all radio combinations.
			 */
			if (!combined_radio &&
			    WARN_ON(types & BIT(NL80211_IFTYPE_NAN) &&
				    c->limits[j].max > 1))
				return -EINVAL;

			/*
			 * This isn't well-defined right now. If you have an
			 * IBSS interface, then its beacon interval may change
			 * by joining other networks, and nothing prevents it
			 * from doing that.
			 * So technically we probably shouldn't even allow AP
			 * and IBSS in the same interface, but it seems that
			 * some drivers support that, possibly only with fixed
			 * beacon intervals for IBSS.
			 */
			if (WARN_ON(types & BIT(NL80211_IFTYPE_ADHOC) &&
				    c->beacon_int_min_gcd)) {
				return -EINVAL;
			}

			cnt += c->limits[j].max;
			/*
			 * Don't advertise an unsupported type
			 * in a combination.
			 */
			if (WARN_ON((wiphy->interface_modes & types) != types))
				return -EINVAL;
		}

		if (WARN_ON(all_iftypes & BIT(NL80211_IFTYPE_WDS)))
			return -EINVAL;

		/* You can't even choose that many! */
		if (WARN_ON(cnt < c->max_interfaces))
			return -EINVAL;
	}

	return 0;
}

<<<<<<< HEAD
/*注册wiphy设备*/
=======
static int wiphy_verify_combinations(struct wiphy *wiphy)
{
	int i, ret;
	bool combined_radio = false;

	if (wiphy->n_radio) {
		for (i = 0; i < wiphy->n_radio; i++) {
			const struct wiphy_radio *radio = &wiphy->radio[i];

			ret = wiphy_verify_iface_combinations(wiphy,
							      radio->iface_combinations,
							      radio->n_iface_combinations,
							      false);
			if (ret)
				return ret;
		}

		combined_radio = true;
	}

	ret = wiphy_verify_iface_combinations(wiphy,
					      wiphy->iface_combinations,
					      wiphy->n_iface_combinations,
					      combined_radio);

	return ret;
}

>>>>>>> 155a3c00
int wiphy_register(struct wiphy *wiphy)
{
	/*由wiphy获取rdev*/
	struct cfg80211_registered_device *rdev = wiphy_to_rdev(wiphy);
	int res;
	enum nl80211_band band;
	struct ieee80211_supported_band *sband;
	bool have_band = false;
	int i;
	u16 ifmodes = wiphy->interface_modes;

#ifdef CONFIG_PM
	if (WARN_ON(wiphy->wowlan &&
		    (wiphy->wowlan->flags & WIPHY_WOWLAN_GTK_REKEY_FAILURE) &&
		    !(wiphy->wowlan->flags & WIPHY_WOWLAN_SUPPORTS_GTK_REKEY)))
		return -EINVAL;
	if (WARN_ON(wiphy->wowlan &&
		    !wiphy->wowlan->flags && !wiphy->wowlan->n_patterns &&
		    !wiphy->wowlan->tcp))
		return -EINVAL;
#endif
	if (WARN_ON((wiphy->features & NL80211_FEATURE_TDLS_CHANNEL_SWITCH) &&
		    (!rdev->ops->tdls_channel_switch ||
		     !rdev->ops->tdls_cancel_channel_switch)))
		return -EINVAL;

	if (WARN_ON((wiphy->interface_modes & BIT(NL80211_IFTYPE_NAN)) &&
		    (!rdev->ops->start_nan || !rdev->ops->stop_nan ||
		     !rdev->ops->add_nan_func || !rdev->ops->del_nan_func ||
		     !(wiphy->nan_supported_bands & BIT(NL80211_BAND_2GHZ)))))
		return -EINVAL;

	if (WARN_ON(wiphy->interface_modes & BIT(NL80211_IFTYPE_WDS)))
		return -EINVAL;

	if (WARN_ON(wiphy->pmsr_capa && !wiphy->pmsr_capa->ftm.supported))
		return -EINVAL;

	if (wiphy->pmsr_capa && wiphy->pmsr_capa->ftm.supported) {
		if (WARN_ON(!wiphy->pmsr_capa->ftm.asap &&
			    !wiphy->pmsr_capa->ftm.non_asap))
			return -EINVAL;
		if (WARN_ON(!wiphy->pmsr_capa->ftm.preambles ||
			    !wiphy->pmsr_capa->ftm.bandwidths))
			return -EINVAL;
		if (WARN_ON(wiphy->pmsr_capa->ftm.preambles &
				~(BIT(NL80211_PREAMBLE_LEGACY) |
				  BIT(NL80211_PREAMBLE_HT) |
				  BIT(NL80211_PREAMBLE_VHT) |
				  BIT(NL80211_PREAMBLE_HE) |
				  BIT(NL80211_PREAMBLE_DMG))))
			return -EINVAL;
		if (WARN_ON((wiphy->pmsr_capa->ftm.trigger_based ||
			     wiphy->pmsr_capa->ftm.non_trigger_based) &&
			    !(wiphy->pmsr_capa->ftm.preambles &
			      BIT(NL80211_PREAMBLE_HE))))
			return -EINVAL;
		if (WARN_ON(wiphy->pmsr_capa->ftm.bandwidths &
				~(BIT(NL80211_CHAN_WIDTH_20_NOHT) |
				  BIT(NL80211_CHAN_WIDTH_20) |
				  BIT(NL80211_CHAN_WIDTH_40) |
				  BIT(NL80211_CHAN_WIDTH_80) |
				  BIT(NL80211_CHAN_WIDTH_80P80) |
				  BIT(NL80211_CHAN_WIDTH_160) |
				  BIT(NL80211_CHAN_WIDTH_320) |
				  BIT(NL80211_CHAN_WIDTH_5) |
				  BIT(NL80211_CHAN_WIDTH_10))))
			return -EINVAL;
	}

	if (WARN_ON((wiphy->regulatory_flags & REGULATORY_WIPHY_SELF_MANAGED) &&
		    (wiphy->regulatory_flags &
					(REGULATORY_CUSTOM_REG |
					 REGULATORY_STRICT_REG |
					 REGULATORY_COUNTRY_IE_FOLLOW_POWER |
					 REGULATORY_COUNTRY_IE_IGNORE))))
		return -EINVAL;

	if (WARN_ON(wiphy->coalesce &&
		    (!wiphy->coalesce->n_rules ||
		     !wiphy->coalesce->n_patterns) &&
		    (!wiphy->coalesce->pattern_min_len ||
		     wiphy->coalesce->pattern_min_len >
			wiphy->coalesce->pattern_max_len)))
		return -EINVAL;

	if (WARN_ON(wiphy->ap_sme_capa &&
		    !(wiphy->flags & WIPHY_FLAG_HAVE_AP_SME)))
		return -EINVAL;

	if (WARN_ON(wiphy->addresses && !wiphy->n_addresses))
		return -EINVAL;

	if (WARN_ON(wiphy->addresses &&
		    !is_zero_ether_addr(wiphy->perm_addr) &&
		    memcmp(wiphy->perm_addr, wiphy->addresses[0].addr,
			   ETH_ALEN)))
		return -EINVAL;

	if (WARN_ON(wiphy->max_acl_mac_addrs &&
		    (!(wiphy->flags & WIPHY_FLAG_HAVE_AP_SME) ||
		     !rdev->ops->set_mac_acl)))
		return -EINVAL;

	/* assure only valid behaviours are flagged by driver
	 * hence subtract 2 as bit 0 is invalid.
	 */
	if (WARN_ON(wiphy->bss_select_support &&
		    (wiphy->bss_select_support & ~(BIT(__NL80211_BSS_SELECT_ATTR_AFTER_LAST) - 2))))
		return -EINVAL;

	if (WARN_ON(wiphy_ext_feature_isset(&rdev->wiphy,
					    NL80211_EXT_FEATURE_4WAY_HANDSHAKE_STA_1X) &&
		    (!rdev->ops->set_pmk || !rdev->ops->del_pmk)))
		return -EINVAL;

	if (WARN_ON(!(rdev->wiphy.flags & WIPHY_FLAG_SUPPORTS_FW_ROAM) &&
		    rdev->ops->update_connect_params))
		return -EINVAL;

	if (wiphy->addresses)
		memcpy(wiphy->perm_addr, wiphy->addresses[0].addr, ETH_ALEN);

	/* sanity check ifmodes */
	WARN_ON(!ifmodes);
	ifmodes &= ((1 << NUM_NL80211_IFTYPES) - 1) & ~1;/*接口类型*/
	if (WARN_ON(ifmodes != wiphy->interface_modes))
		wiphy->interface_modes = ifmodes;/*使用规范化之后的modes*/

	res = wiphy_verify_combinations(wiphy);
	if (res)
		return res;

	/* sanity check supported bands/channels */
	for (band = 0; band < NUM_NL80211_BANDS; band++) {
		const struct ieee80211_sband_iftype_data *iftd;
		u16 types = 0;
		bool have_he = false;

		sband = wiphy->bands[band];
		if (!sband)
			continue;

		sband->band = band;
		if (WARN_ON(!sband->n_channels))
			return -EINVAL;
		/*
		 * on 60GHz or sub-1Ghz band, there are no legacy rates, so
		 * n_bitrates is 0
		 */
		if (WARN_ON((band != NL80211_BAND_60GHZ &&
			     band != NL80211_BAND_S1GHZ) &&
			    !sband->n_bitrates))
			return -EINVAL;

		if (WARN_ON(band == NL80211_BAND_6GHZ &&
			    (sband->ht_cap.ht_supported ||
			     sband->vht_cap.vht_supported)))
			return -EINVAL;

		/*
		 * Since cfg80211_disable_40mhz_24ghz is global, we can
		 * modify the sband's ht data even if the driver uses a
		 * global structure for that.
		 */
		if (cfg80211_disable_40mhz_24ghz &&
		    band == NL80211_BAND_2GHZ &&
		    sband->ht_cap.ht_supported) {
			sband->ht_cap.cap &= ~IEEE80211_HT_CAP_SUP_WIDTH_20_40;
			sband->ht_cap.cap &= ~IEEE80211_HT_CAP_SGI_40;
		}

		/*
		 * Since we use a u32 for rate bitmaps in
		 * ieee80211_get_response_rate, we cannot
		 * have more than 32 legacy rates.
		 */
		if (WARN_ON(sband->n_bitrates > 32))
			return -EINVAL;

		for (i = 0; i < sband->n_channels; i++) {
			sband->channels[i].orig_flags =
				sband->channels[i].flags;
			sband->channels[i].orig_mag = INT_MAX;
			sband->channels[i].orig_mpwr =
				sband->channels[i].max_power;
			sband->channels[i].band = band;

			if (WARN_ON(sband->channels[i].freq_offset >= 1000))
				return -EINVAL;
		}

		for_each_sband_iftype_data(sband, i, iftd) {
			bool has_ap, has_non_ap;
			u32 ap_bits = BIT(NL80211_IFTYPE_AP) |
				      BIT(NL80211_IFTYPE_P2P_GO);

			if (WARN_ON(!iftd->types_mask))
				return -EINVAL;
			if (WARN_ON(types & iftd->types_mask))
				return -EINVAL;

			/* at least one piece of information must be present */
			if (WARN_ON(!iftd->he_cap.has_he))
				return -EINVAL;

			types |= iftd->types_mask;

			if (i == 0)
				have_he = iftd->he_cap.has_he;
			else
				have_he = have_he &&
					  iftd->he_cap.has_he;

			has_ap = iftd->types_mask & ap_bits;
			has_non_ap = iftd->types_mask & ~ap_bits;

			/*
			 * For EHT 20 MHz STA, the capabilities format differs
			 * but to simplify, don't check 20 MHz but rather check
			 * only if AP and non-AP were mentioned at the same time,
			 * reject if so.
			 */
			if (WARN_ON(iftd->eht_cap.has_eht &&
				    has_ap && has_non_ap))
				return -EINVAL;
		}

		if (WARN_ON(!have_he && band == NL80211_BAND_6GHZ))
			return -EINVAL;

		have_band = true;
	}

	if (!have_band) {
		WARN_ON(1);
		return -EINVAL;
	}

	for (i = 0; i < rdev->wiphy.n_vendor_commands; i++) {
		/*
		 * Validate we have a policy (can be explicitly set to
		 * VENDOR_CMD_RAW_DATA which is non-NULL) and also that
		 * we have at least one of doit/dumpit.
		 */
		if (WARN_ON(!rdev->wiphy.vendor_commands[i].policy))
			return -EINVAL;
		if (WARN_ON(!rdev->wiphy.vendor_commands[i].doit &&
			    !rdev->wiphy.vendor_commands[i].dumpit))
			return -EINVAL;
	}

#ifdef CONFIG_PM
	if (WARN_ON(rdev->wiphy.wowlan && rdev->wiphy.wowlan->n_patterns &&
		    (!rdev->wiphy.wowlan->pattern_min_len ||
		     rdev->wiphy.wowlan->pattern_min_len >
				rdev->wiphy.wowlan->pattern_max_len)))
		return -EINVAL;
#endif

	if (!wiphy->max_num_akm_suites)
		wiphy->max_num_akm_suites = NL80211_MAX_NR_AKM_SUITES;
	else if (wiphy->max_num_akm_suites < NL80211_MAX_NR_AKM_SUITES ||
		 wiphy->max_num_akm_suites > CFG80211_MAX_NUM_AKM_SUITES)
		return -EINVAL;

	/* check and set up bitrates */
	ieee80211_set_bitrate_flags(wiphy);

	rdev->wiphy.features |= NL80211_FEATURE_SCAN_FLUSH;

	rtnl_lock();
	wiphy_lock(&rdev->wiphy);
	res = device_add(&rdev->wiphy.dev);
	if (res) {
		wiphy_unlock(&rdev->wiphy);
		rtnl_unlock();
		return res;
	}

	//将设备注册到cfg80211_rdev_list链表上(此链表收集系统所有rdev)
	list_add_rcu(&rdev->list, &cfg80211_rdev_list);
	cfg80211_rdev_list_generation++;

	/* add to debugfs */
	rdev->wiphy.debugfsdir = debugfs_create_dir(wiphy_name(&rdev->wiphy),
						    ieee80211_debugfs_dir);

	cfg80211_debugfs_rdev_add(rdev);
	/*向外通知new wiphy创建*/
	nl80211_notify_wiphy(rdev, NL80211_CMD_NEW_WIPHY);
	wiphy_unlock(&rdev->wiphy);

	/* set up regulatory info */
	wiphy_regulatory_register(wiphy);

	if (wiphy->regulatory_flags & REGULATORY_CUSTOM_REG) {
		struct regulatory_request request;

		request.wiphy_idx = get_wiphy_idx(wiphy);
		request.initiator = NL80211_REGDOM_SET_BY_DRIVER;
		request.alpha2[0] = '9';
		request.alpha2[1] = '9';

		nl80211_send_reg_change_event(&request);
	}

	/* Check that nobody globally advertises any capabilities they do not
	 * advertise on all possible interface types.
	 */
	if (wiphy->extended_capabilities_len &&
	    wiphy->num_iftype_ext_capab &&
	    wiphy->iftype_ext_capab) {
		u8 supported_on_all, j;
		const struct wiphy_iftype_ext_capab *capab;

		capab = wiphy->iftype_ext_capab;
		for (j = 0; j < wiphy->extended_capabilities_len; j++) {
			if (capab[0].extended_capabilities_len > j)
				supported_on_all =
					capab[0].extended_capabilities[j];
			else
				supported_on_all = 0x00;
			for (i = 1; i < wiphy->num_iftype_ext_capab; i++) {
				if (j >= capab[i].extended_capabilities_len) {
					supported_on_all = 0x00;
					break;
				}
				supported_on_all &=
					capab[i].extended_capabilities[j];
			}
			if (WARN_ON(wiphy->extended_capabilities[j] &
				    ~supported_on_all))
				break;
		}
	}

	rdev->wiphy.registered = true;
	rtnl_unlock();

	res = rfkill_register(rdev->wiphy.rfkill);
	if (res) {
		rfkill_destroy(rdev->wiphy.rfkill);
		rdev->wiphy.rfkill = NULL;
		wiphy_unregister(&rdev->wiphy);
		return res;
	}

	return 0;
}
EXPORT_SYMBOL(wiphy_register);

void wiphy_rfkill_start_polling(struct wiphy *wiphy)
{
	struct cfg80211_registered_device *rdev = wiphy_to_rdev(wiphy);

	if (!rdev->ops->rfkill_poll)
		return;
	rdev->rfkill_ops.poll = cfg80211_rfkill_poll;
	rfkill_resume_polling(wiphy->rfkill);
}
EXPORT_SYMBOL(wiphy_rfkill_start_polling);

void cfg80211_process_wiphy_works(struct cfg80211_registered_device *rdev,
				  struct wiphy_work *end)
{
	unsigned int runaway_limit = 100;
	unsigned long flags;

	lockdep_assert_held(&rdev->wiphy.mtx);

	spin_lock_irqsave(&rdev->wiphy_work_lock, flags);
	while (!list_empty(&rdev->wiphy_work_list)) {
		struct wiphy_work *wk;

		wk = list_first_entry(&rdev->wiphy_work_list,
				      struct wiphy_work, entry);
		list_del_init(&wk->entry);
		spin_unlock_irqrestore(&rdev->wiphy_work_lock, flags);

		trace_wiphy_work_run(&rdev->wiphy, wk);
		wk->func(&rdev->wiphy, wk);

		spin_lock_irqsave(&rdev->wiphy_work_lock, flags);

		if (wk == end)
			break;

		if (WARN_ON(--runaway_limit == 0))
			INIT_LIST_HEAD(&rdev->wiphy_work_list);
	}
	spin_unlock_irqrestore(&rdev->wiphy_work_lock, flags);
}

void wiphy_unregister(struct wiphy *wiphy)
{
	struct cfg80211_registered_device *rdev = wiphy_to_rdev(wiphy);

	wait_event(rdev->dev_wait, ({
		int __count;
		wiphy_lock(&rdev->wiphy);
		__count = rdev->opencount;
		wiphy_unlock(&rdev->wiphy);
		__count == 0; }));

	if (rdev->wiphy.rfkill)
		rfkill_unregister(rdev->wiphy.rfkill);

	rtnl_lock();
	wiphy_lock(&rdev->wiphy);
	nl80211_notify_wiphy(rdev, NL80211_CMD_DEL_WIPHY);
	rdev->wiphy.registered = false;

	WARN_ON(!list_empty(&rdev->wiphy.wdev_list));

	/*
	 * First remove the hardware from everywhere, this makes
	 * it impossible to find from userspace.
	 */
	debugfs_remove_recursive(rdev->wiphy.debugfsdir);
	list_del_rcu(&rdev->list);
	synchronize_rcu();

	/*
	 * If this device got a regulatory hint tell core its
	 * free to listen now to a new shiny device regulatory hint
	 */
	wiphy_regulatory_deregister(wiphy);

	cfg80211_rdev_list_generation++;
	device_del(&rdev->wiphy.dev);

#ifdef CONFIG_PM
	if (rdev->wiphy.wowlan_config && rdev->ops->set_wakeup)
		rdev_set_wakeup(rdev, false);
#endif

	/* surely nothing is reachable now, clean up work */
	cfg80211_process_wiphy_works(rdev, NULL);
	wiphy_unlock(&rdev->wiphy);
	rtnl_unlock();

	/* this has nothing to do now but make sure it's gone */
	cancel_work_sync(&rdev->wiphy_work);

	cancel_work_sync(&rdev->conn_work);
	flush_work(&rdev->event_work);
	cancel_delayed_work_sync(&rdev->dfs_update_channels_wk);
	cancel_delayed_work_sync(&rdev->background_cac_done_wk);
	flush_work(&rdev->destroy_work);
	flush_work(&rdev->propagate_radar_detect_wk);
	flush_work(&rdev->propagate_cac_done_wk);
	flush_work(&rdev->mgmt_registrations_update_wk);
	flush_work(&rdev->background_cac_abort_wk);

	cfg80211_rdev_free_wowlan(rdev);
	cfg80211_free_coalesce(rdev->coalesce);
	rdev->coalesce = NULL;
}
EXPORT_SYMBOL(wiphy_unregister);

void cfg80211_dev_free(struct cfg80211_registered_device *rdev)
{
	struct cfg80211_internal_bss *scan, *tmp;
	struct cfg80211_beacon_registration *reg, *treg;
	unsigned long flags;

	spin_lock_irqsave(&rdev->wiphy_work_lock, flags);
	WARN_ON(!list_empty(&rdev->wiphy_work_list));
	spin_unlock_irqrestore(&rdev->wiphy_work_lock, flags);
	cancel_work_sync(&rdev->wiphy_work);

	rfkill_destroy(rdev->wiphy.rfkill);
	list_for_each_entry_safe(reg, treg, &rdev->beacon_registrations, list) {
		list_del(&reg->list);
		kfree(reg);
	}
	list_for_each_entry_safe(scan, tmp, &rdev->bss_list, list)
		cfg80211_put_bss(&rdev->wiphy, &scan->pub);
	mutex_destroy(&rdev->wiphy.mtx);

	/*
	 * The 'regd' can only be non-NULL if we never finished
	 * initializing the wiphy and thus never went through the
	 * unregister path - e.g. in failure scenarios. Thus, it
	 * cannot have been visible to anyone if non-NULL, so we
	 * can just free it here.
	 */
	kfree(rcu_dereference_raw(rdev->wiphy.regd));

	kfree(rdev);
}

void wiphy_free(struct wiphy *wiphy)
{
	put_device(&wiphy->dev);
}
EXPORT_SYMBOL(wiphy_free);

void wiphy_rfkill_set_hw_state_reason(struct wiphy *wiphy, bool blocked,
				      enum rfkill_hard_block_reasons reason)
{
	struct cfg80211_registered_device *rdev = wiphy_to_rdev(wiphy);

	if (rfkill_set_hw_state_reason(wiphy->rfkill, blocked, reason))
		schedule_work(&rdev->rfkill_block);
}
EXPORT_SYMBOL(wiphy_rfkill_set_hw_state_reason);

static void _cfg80211_unregister_wdev(struct wireless_dev *wdev,
				      bool unregister_netdev)
{
	struct cfg80211_registered_device *rdev = wiphy_to_rdev(wdev->wiphy);
	struct cfg80211_cqm_config *cqm_config;
	unsigned int link_id;

	ASSERT_RTNL();
	lockdep_assert_held(&rdev->wiphy.mtx);

	nl80211_notify_iface(rdev, wdev, NL80211_CMD_DEL_INTERFACE);

	wdev->registered = false;

	if (wdev->netdev) {
		sysfs_remove_link(&wdev->netdev->dev.kobj, "phy80211");
		if (unregister_netdev)
			unregister_netdevice(wdev->netdev);
	}

	list_del_rcu(&wdev->list);
	synchronize_net();
	rdev->devlist_generation++;

	cfg80211_mlme_purge_registrations(wdev);

	switch (wdev->iftype) {
	case NL80211_IFTYPE_P2P_DEVICE:
		cfg80211_stop_p2p_device(rdev, wdev);
		break;
	case NL80211_IFTYPE_NAN:
		cfg80211_stop_nan(rdev, wdev);
		break;
	default:
		break;
	}

#ifdef CONFIG_CFG80211_WEXT
	kfree_sensitive(wdev->wext.keys);
	wdev->wext.keys = NULL;
#endif
	wiphy_work_cancel(wdev->wiphy, &wdev->cqm_rssi_work);
	/* deleted from the list, so can't be found from nl80211 any more */
	cqm_config = rcu_access_pointer(wdev->cqm_config);
	kfree_rcu(cqm_config, rcu_head);
	RCU_INIT_POINTER(wdev->cqm_config, NULL);

	/*
	 * Ensure that all events have been processed and
	 * freed.
	 */
	cfg80211_process_wdev_events(wdev);

	if (wdev->iftype == NL80211_IFTYPE_STATION ||
	    wdev->iftype == NL80211_IFTYPE_P2P_CLIENT) {
		for (link_id = 0; link_id < ARRAY_SIZE(wdev->links); link_id++) {
			struct cfg80211_internal_bss *curbss;

			curbss = wdev->links[link_id].client.current_bss;

			if (WARN_ON(curbss)) {
				cfg80211_unhold_bss(curbss);
				cfg80211_put_bss(wdev->wiphy, &curbss->pub);
				wdev->links[link_id].client.current_bss = NULL;
			}
		}
	}

	wdev->connected = false;
}

void cfg80211_unregister_wdev(struct wireless_dev *wdev)
{
	_cfg80211_unregister_wdev(wdev, true);
}
EXPORT_SYMBOL(cfg80211_unregister_wdev);

/*无线设备类型*/
static const struct device_type wiphy_type = {
	.name	= "wlan",
};

void cfg80211_update_iface_num(struct cfg80211_registered_device *rdev,
			       enum nl80211_iftype iftype, int num)
{
	lockdep_assert_held(&rdev->wiphy.mtx);

	rdev->num_running_ifaces += num;
	if (iftype == NL80211_IFTYPE_MONITOR)
		rdev->num_running_monitor_ifaces += num;
}

void cfg80211_leave(struct cfg80211_registered_device *rdev,
		    struct wireless_dev *wdev)
{
	struct net_device *dev = wdev->netdev;
	struct cfg80211_sched_scan_request *pos, *tmp;

	lockdep_assert_held(&rdev->wiphy.mtx);

	cfg80211_pmsr_wdev_down(wdev);

	cfg80211_stop_background_radar_detection(wdev);

	switch (wdev->iftype) {
	case NL80211_IFTYPE_ADHOC:
		cfg80211_leave_ibss(rdev, dev, true);
		break;
	case NL80211_IFTYPE_P2P_CLIENT:
	case NL80211_IFTYPE_STATION:
		list_for_each_entry_safe(pos, tmp, &rdev->sched_scan_req_list,
					 list) {
			if (dev == pos->dev)
				cfg80211_stop_sched_scan_req(rdev, pos, false);
		}

#ifdef CONFIG_CFG80211_WEXT
		kfree(wdev->wext.ie);
		wdev->wext.ie = NULL;
		wdev->wext.ie_len = 0;
		wdev->wext.connect.auth_type = NL80211_AUTHTYPE_AUTOMATIC;
#endif
		cfg80211_disconnect(rdev, dev,
				    WLAN_REASON_DEAUTH_LEAVING, true);
		break;
	case NL80211_IFTYPE_MESH_POINT:
		cfg80211_leave_mesh(rdev, dev);
		break;
	case NL80211_IFTYPE_AP:
	case NL80211_IFTYPE_P2P_GO:
		cfg80211_stop_ap(rdev, dev, -1, true);
		break;
	case NL80211_IFTYPE_OCB:
		cfg80211_leave_ocb(rdev, dev);
		break;
	case NL80211_IFTYPE_P2P_DEVICE:
	case NL80211_IFTYPE_NAN:
		/* cannot happen, has no netdev */
		break;
	case NL80211_IFTYPE_AP_VLAN:
	case NL80211_IFTYPE_MONITOR:
		/* nothing to do */
		break;
	case NL80211_IFTYPE_UNSPECIFIED:
	case NL80211_IFTYPE_WDS:
	case NUM_NL80211_IFTYPES:
		/* invalid */
		break;
	}
}

void cfg80211_stop_iface(struct wiphy *wiphy, struct wireless_dev *wdev,
			 gfp_t gfp)
{
	struct cfg80211_registered_device *rdev = wiphy_to_rdev(wiphy);
	struct cfg80211_event *ev;
	unsigned long flags;

	trace_cfg80211_stop_iface(wiphy, wdev);

	ev = kzalloc(sizeof(*ev), gfp);
	if (!ev)
		return;

	ev->type = EVENT_STOPPED;

	spin_lock_irqsave(&wdev->event_lock, flags);
	list_add_tail(&ev->list, &wdev->event_list);
	spin_unlock_irqrestore(&wdev->event_lock, flags);
	queue_work(cfg80211_wq, &rdev->event_work);
}
EXPORT_SYMBOL(cfg80211_stop_iface);

void cfg80211_init_wdev(struct wireless_dev *wdev)
{
	INIT_LIST_HEAD(&wdev->event_list);
	spin_lock_init(&wdev->event_lock);
	INIT_LIST_HEAD(&wdev->mgmt_registrations);
	INIT_LIST_HEAD(&wdev->pmsr_list);
	spin_lock_init(&wdev->pmsr_lock);
	INIT_WORK(&wdev->pmsr_free_wk, cfg80211_pmsr_free_wk);

#ifdef CONFIG_CFG80211_WEXT
	wdev->wext.default_key = -1;
	wdev->wext.default_mgmt_key = -1;
	wdev->wext.connect.auth_type = NL80211_AUTHTYPE_AUTOMATIC;
#endif

	wiphy_work_init(&wdev->cqm_rssi_work, cfg80211_cqm_rssi_notify_work);

	if (wdev->wiphy->flags & WIPHY_FLAG_PS_ON_BY_DEFAULT)
		wdev->ps = true;
	else
		wdev->ps = false;
	/* allow mac80211 to determine the timeout */
	wdev->ps_timeout = -1;

	wdev->radio_mask = BIT(wdev->wiphy->n_radio) - 1;

	if ((wdev->iftype == NL80211_IFTYPE_STATION ||
	     wdev->iftype == NL80211_IFTYPE_P2P_CLIENT ||
	     wdev->iftype == NL80211_IFTYPE_ADHOC) && !wdev->use_4addr)
		wdev->netdev->priv_flags |= IFF_DONT_BRIDGE;

	INIT_WORK(&wdev->disconnect_wk, cfg80211_autodisconnect_wk);
}

/*为rdev注册wdev*/
void cfg80211_register_wdev(struct cfg80211_registered_device *rdev,
			    struct wireless_dev *wdev)
{
	ASSERT_RTNL();
	lockdep_assert_held(&rdev->wiphy.mtx);

	/*
	 * We get here also when the interface changes network namespaces,
	 * as it's registered into the new one, but we don't want it to
	 * change ID in that case. Checking if the ID is already assigned
	 * works, because 0 isn't considered a valid ID and the memory is
	 * 0-initialized.
	 */
	if (!wdev->identifier)
		/*为wdev分配id*/
		wdev->identifier = ++rdev->wdev_id;
	/*将此wireless_dev加入其所属的wiphy*/
	list_add_rcu(&wdev->list, &rdev->wiphy.wdev_list);
	rdev->devlist_generation++;
	wdev->registered = true;

	/*创建link*/
	if (wdev->netdev &&
	    sysfs_create_link(&wdev->netdev->dev.kobj, &rdev->wiphy.dev.kobj,
			      "phy80211"))
		pr_err("failed to add phy80211 symlink to netdev!\n");

	/*通知new interface事件*/
	nl80211_notify_iface(rdev, wdev, NL80211_CMD_NEW_INTERFACE);
}

/*注册网络设备*/
int cfg80211_register_netdevice(struct net_device *dev)
{
	struct wireless_dev *wdev = dev->ieee80211_ptr;
	struct cfg80211_registered_device *rdev;
	int ret;

	ASSERT_RTNL();

	if (WARN_ON(!wdev))
		return -EINVAL;

	rdev = wiphy_to_rdev(wdev->wiphy);

	lockdep_assert_held(&rdev->wiphy.mtx);

	/* we'll take care of this */
	wdev->registered = true;
	wdev->registering = true;
	ret = register_netdevice(dev);/*注册网络设备*/
	if (ret)
		goto out;

	cfg80211_register_wdev(rdev, wdev);
	ret = 0;
out:
	wdev->registering = false;
	if (ret)
		wdev->registered = false;
	return ret;
}
EXPORT_SYMBOL(cfg80211_register_netdevice);

/*为新创建的netdev初始化其对应的wdev*/
static int cfg80211_netdev_notifier_call(struct notifier_block *nb,
					 unsigned long state, void *ptr)
{
	struct net_device *dev = netdev_notifier_info_to_dev(ptr);
	/*取此dev对应的wdev*/
	struct wireless_dev *wdev = dev->ieee80211_ptr;
	struct cfg80211_registered_device *rdev;
	struct cfg80211_sched_scan_request *pos, *tmp;

	if (!wdev)
		/*此netdev无对应的wdev*/
		return NOTIFY_DONE;

	/*由wdev取其对应的rdev*/
	rdev = wiphy_to_rdev(wdev->wiphy);

	WARN_ON(wdev->iftype == NL80211_IFTYPE_UNSPECIFIED);

	switch (state) {
	case NETDEV_POST_INIT:
		/*指明设备类型为wlan*/
		SET_NETDEV_DEVTYPE(dev, &wiphy_type);
		wdev->netdev = dev;/*设置netdev*/
		/* can only change netns with wiphy */
<<<<<<< HEAD
		dev->features |= NETIF_F_NETNS_LOCAL;/*不容许切换ns*/
=======
		dev->netns_immutable = true;
>>>>>>> 155a3c00

		cfg80211_init_wdev(wdev);/*初始化wdev*/
		break;
	case NETDEV_REGISTER:
		/*之前没有注册，注册它*/
		if (!wdev->registered) {
			guard(wiphy)(&rdev->wiphy);

			cfg80211_register_wdev(rdev, wdev);
		}
		break;
	case NETDEV_UNREGISTER:
		/*
		 * It is possible to get NETDEV_UNREGISTER multiple times,
		 * so check wdev->registered.
		 */
		if (wdev->registered && !wdev->registering) {
<<<<<<< HEAD
			/*解注册*/
			wiphy_lock(&rdev->wiphy);
=======
			guard(wiphy)(&rdev->wiphy);

>>>>>>> 155a3c00
			_cfg80211_unregister_wdev(wdev, false);
		}
		break;
	case NETDEV_GOING_DOWN:
		scoped_guard(wiphy, &rdev->wiphy) {
			cfg80211_leave(rdev, wdev);
			cfg80211_remove_links(wdev);
		}
		/* since we just did cfg80211_leave() nothing to do there */
		cancel_work_sync(&wdev->disconnect_wk);
		cancel_work_sync(&wdev->pmsr_free_wk);
		break;
	case NETDEV_DOWN:
		wiphy_lock(&rdev->wiphy);
		cfg80211_update_iface_num(rdev, wdev->iftype, -1);
		if (rdev->scan_req && rdev->scan_req->wdev == wdev) {
			if (WARN_ON(!rdev->scan_req->notified &&
				    (!rdev->int_scan_req ||
				     !rdev->int_scan_req->notified)))
				rdev->scan_req->info.aborted = true;
			___cfg80211_scan_done(rdev, false);
		}

		list_for_each_entry_safe(pos, tmp,
					 &rdev->sched_scan_req_list, list) {
			if (WARN_ON(pos->dev == wdev->netdev))
				cfg80211_stop_sched_scan_req(rdev, pos, false);
		}

		rdev->opencount--;
		wiphy_unlock(&rdev->wiphy);
		wake_up(&rdev->dev_wait);
		break;
	case NETDEV_UP:
		wiphy_lock(&rdev->wiphy);
		cfg80211_update_iface_num(rdev, wdev->iftype, 1);
		switch (wdev->iftype) {
#ifdef CONFIG_CFG80211_WEXT
		case NL80211_IFTYPE_ADHOC:
			cfg80211_ibss_wext_join(rdev, wdev);
			break;
		case NL80211_IFTYPE_STATION:
			cfg80211_mgd_wext_connect(rdev, wdev);
			break;
#endif
#ifdef CONFIG_MAC80211_MESH
		case NL80211_IFTYPE_MESH_POINT:
			{
				/* backward compat code... */
				struct mesh_setup setup;
				memcpy(&setup, &default_mesh_setup,
						sizeof(setup));
				 /* back compat only needed for mesh_id */
				setup.mesh_id = wdev->u.mesh.id;
				setup.mesh_id_len = wdev->u.mesh.id_up_len;
				if (wdev->u.mesh.id_up_len)
					__cfg80211_join_mesh(rdev, dev,
							&setup,
							&default_mesh_config);
				break;
			}
#endif
		default:
			break;
		}
		rdev->opencount++;

		/*
		 * Configure power management to the driver here so that its
		 * correctly set also after interface type changes etc.
		 */
		if ((wdev->iftype == NL80211_IFTYPE_STATION ||
		     wdev->iftype == NL80211_IFTYPE_P2P_CLIENT) &&
		    rdev->ops->set_power_mgmt &&
		    rdev_set_power_mgmt(rdev, dev, wdev->ps,
					wdev->ps_timeout)) {
			/* assume this means it's off */
			wdev->ps = false;
		}
		wiphy_unlock(&rdev->wiphy);
		break;
	case NETDEV_PRE_UP:
		if (!cfg80211_iftype_allowed(wdev->wiphy, wdev->iftype,
					     wdev->use_4addr, 0))
			return notifier_from_errno(-EOPNOTSUPP);

		if (rfkill_blocked(rdev->wiphy.rfkill))
			return notifier_from_errno(-ERFKILL);
		break;
	default:
		return NOTIFY_DONE;
	}

	wireless_nlevent_flush();

	return NOTIFY_OK;
}

static struct notifier_block cfg80211_netdev_notifier = {
	.notifier_call = cfg80211_netdev_notifier_call,
};

static void __net_exit cfg80211_pernet_exit(struct net *net)
{
	struct cfg80211_registered_device *rdev;

	rtnl_lock();
	for_each_rdev(rdev) {
		if (net_eq(wiphy_net(&rdev->wiphy), net))
			WARN_ON(cfg80211_switch_netns(rdev, &init_net));
	}
	rtnl_unlock();
}

static struct pernet_operations cfg80211_pernet_ops = {
	.exit = cfg80211_pernet_exit,
};

void wiphy_work_queue(struct wiphy *wiphy, struct wiphy_work *work)
{
	struct cfg80211_registered_device *rdev = wiphy_to_rdev(wiphy);
	unsigned long flags;

	trace_wiphy_work_queue(wiphy, work);

	spin_lock_irqsave(&rdev->wiphy_work_lock, flags);
	if (list_empty(&work->entry))
		list_add_tail(&work->entry, &rdev->wiphy_work_list);
	spin_unlock_irqrestore(&rdev->wiphy_work_lock, flags);

	queue_work(system_unbound_wq, &rdev->wiphy_work);/*work入队，参与执行*/
}
EXPORT_SYMBOL_GPL(wiphy_work_queue);

void wiphy_work_cancel(struct wiphy *wiphy, struct wiphy_work *work)
{
	struct cfg80211_registered_device *rdev = wiphy_to_rdev(wiphy);
	unsigned long flags;

	lockdep_assert_held(&wiphy->mtx);

	trace_wiphy_work_cancel(wiphy, work);

	spin_lock_irqsave(&rdev->wiphy_work_lock, flags);
	if (!list_empty(&work->entry))
		list_del_init(&work->entry);
	spin_unlock_irqrestore(&rdev->wiphy_work_lock, flags);
}
EXPORT_SYMBOL_GPL(wiphy_work_cancel);

void wiphy_work_flush(struct wiphy *wiphy, struct wiphy_work *work)
{
	struct cfg80211_registered_device *rdev = wiphy_to_rdev(wiphy);
	unsigned long flags;
	bool run;

	trace_wiphy_work_flush(wiphy, work);

	spin_lock_irqsave(&rdev->wiphy_work_lock, flags);
	run = !work || !list_empty(&work->entry);
	spin_unlock_irqrestore(&rdev->wiphy_work_lock, flags);

	if (run)
		cfg80211_process_wiphy_works(rdev, work);
}
EXPORT_SYMBOL_GPL(wiphy_work_flush);

void wiphy_delayed_work_timer(struct timer_list *t)
{
	struct wiphy_delayed_work *dwork = timer_container_of(dwork, t, timer);

	wiphy_work_queue(dwork->wiphy, &dwork->work);
}
EXPORT_SYMBOL(wiphy_delayed_work_timer);

void wiphy_delayed_work_queue(struct wiphy *wiphy,
			      struct wiphy_delayed_work *dwork,
			      unsigned long delay)
{
	trace_wiphy_delayed_work_queue(wiphy, &dwork->work, delay);

	if (!delay) {
		timer_delete(&dwork->timer);
		wiphy_work_queue(wiphy, &dwork->work);
		return;
	}

	dwork->wiphy = wiphy;
	mod_timer(&dwork->timer, jiffies + delay);
}
EXPORT_SYMBOL_GPL(wiphy_delayed_work_queue);

void wiphy_delayed_work_cancel(struct wiphy *wiphy,
			       struct wiphy_delayed_work *dwork)
{
	lockdep_assert_held(&wiphy->mtx);

	timer_delete_sync(&dwork->timer);
	wiphy_work_cancel(wiphy, &dwork->work);
}
EXPORT_SYMBOL_GPL(wiphy_delayed_work_cancel);

void wiphy_delayed_work_flush(struct wiphy *wiphy,
			      struct wiphy_delayed_work *dwork)
{
	lockdep_assert_held(&wiphy->mtx);

	timer_delete_sync(&dwork->timer);
	wiphy_work_flush(wiphy, &dwork->work);
}
EXPORT_SYMBOL_GPL(wiphy_delayed_work_flush);

bool wiphy_delayed_work_pending(struct wiphy *wiphy,
				struct wiphy_delayed_work *dwork)
{
	return timer_pending(&dwork->timer);
}
EXPORT_SYMBOL_GPL(wiphy_delayed_work_pending);

static int __init cfg80211_init(void)
{
	int err;

	err = register_pernet_device(&cfg80211_pernet_ops);
	if (err)
		goto out_fail_pernet;

	err = wiphy_sysfs_init();
	if (err)
		goto out_fail_sysfs;

	/*注册netdev通知事件*/
	err = register_netdevice_notifier(&cfg80211_netdev_notifier);
	if (err)
		goto out_fail_notifier;

	err = nl80211_init();
	if (err)
		goto out_fail_nl80211;

	ieee80211_debugfs_dir = debugfs_create_dir("ieee80211", NULL);

	err = regulatory_init();
	if (err)
		goto out_fail_reg;

	/*创建workqueue*/
	cfg80211_wq = alloc_ordered_workqueue("cfg80211", WQ_MEM_RECLAIM);
	if (!cfg80211_wq) {
		err = -ENOMEM;
		goto out_fail_wq;
	}

	return 0;

out_fail_wq:
	regulatory_exit();
out_fail_reg:
	debugfs_remove(ieee80211_debugfs_dir);
	nl80211_exit();
out_fail_nl80211:
	unregister_netdevice_notifier(&cfg80211_netdev_notifier);
out_fail_notifier:
	wiphy_sysfs_exit();
out_fail_sysfs:
	unregister_pernet_device(&cfg80211_pernet_ops);
out_fail_pernet:
	return err;
}
fs_initcall(cfg80211_init);/*注册cfg80211*/

static void __exit cfg80211_exit(void)
{
	debugfs_remove(ieee80211_debugfs_dir);
	nl80211_exit();
	unregister_netdevice_notifier(&cfg80211_netdev_notifier);
	wiphy_sysfs_exit();
	regulatory_exit();
	unregister_pernet_device(&cfg80211_pernet_ops);
	destroy_workqueue(cfg80211_wq);
}
module_exit(cfg80211_exit);<|MERGE_RESOLUTION|>--- conflicted
+++ resolved
@@ -436,12 +436,8 @@
 			queue_work(system_unbound_wq, work);
 		spin_unlock_irq(&rdev->wiphy_work_lock);
 
-<<<<<<< HEAD
+		trace_wiphy_work_run(&rdev->wiphy, wk);
 		wk->func(&rdev->wiphy, wk);/*执行此work回调*/
-=======
-		trace_wiphy_work_run(&rdev->wiphy, wk);
-		wk->func(&rdev->wiphy, wk);
->>>>>>> 155a3c00
 	} else {
 		spin_unlock_irq(&rdev->wiphy_work_lock);
 	}
@@ -578,12 +574,6 @@
 		return NULL;
 	}
 
-<<<<<<< HEAD
-	INIT_WORK(&rdev->wiphy_work, cfg80211_wiphy_work/*用于执行rdev->wiphy_work_list上的work*/);
-	INIT_LIST_HEAD(&rdev->wiphy_work_list);
-	spin_lock_init(&rdev->wiphy_work_lock);
-=======
->>>>>>> 155a3c00
 	INIT_WORK(&rdev->rfkill_block, cfg80211_rfkill_block_work);
 	INIT_WORK(&rdev->conn_work, cfg80211_conn_work);
 	INIT_WORK(&rdev->event_work, cfg80211_event_work);
@@ -720,9 +710,6 @@
 	return 0;
 }
 
-<<<<<<< HEAD
-/*注册wiphy设备*/
-=======
 static int wiphy_verify_combinations(struct wiphy *wiphy)
 {
 	int i, ret;
@@ -751,7 +738,7 @@
 	return ret;
 }
 
->>>>>>> 155a3c00
+/*注册wiphy设备*/
 int wiphy_register(struct wiphy *wiphy)
 {
 	/*由wiphy获取rdev*/
@@ -1558,11 +1545,7 @@
 		SET_NETDEV_DEVTYPE(dev, &wiphy_type);
 		wdev->netdev = dev;/*设置netdev*/
 		/* can only change netns with wiphy */
-<<<<<<< HEAD
-		dev->features |= NETIF_F_NETNS_LOCAL;/*不容许切换ns*/
-=======
 		dev->netns_immutable = true;
->>>>>>> 155a3c00
 
 		cfg80211_init_wdev(wdev);/*初始化wdev*/
 		break;
@@ -1580,13 +1563,9 @@
 		 * so check wdev->registered.
 		 */
 		if (wdev->registered && !wdev->registering) {
-<<<<<<< HEAD
 			/*解注册*/
-			wiphy_lock(&rdev->wiphy);
-=======
 			guard(wiphy)(&rdev->wiphy);
 
->>>>>>> 155a3c00
 			_cfg80211_unregister_wdev(wdev, false);
 		}
 		break;
