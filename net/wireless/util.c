--- conflicted
+++ resolved
@@ -666,21 +666,11 @@
 		break;
 	}
 
-<<<<<<< HEAD
 	//将skb->data偏移hdrlen的数据copy一份到payload处
-	if (likely(skb_copy_bits(skb, hdrlen, &payload, sizeof(payload)) == 0 &&
-	           ((!is_amsdu && ether_addr_equal(payload.hdr, rfc1042_header) &&
-		     payload.proto != htons(ETH_P_AARP) &&
-		     payload.proto != htons(ETH_P_IPX)) ||
-		    ether_addr_equal(payload.hdr, bridge_tunnel_header)))) {
-		/* remove RFC1042 or Bridge-Tunnel encapsulation and
-		 * replace EtherType */
-=======
 	if (likely(!is_amsdu && iftype != NL80211_IFTYPE_MESH_POINT &&
 		   skb_copy_bits(skb, hdrlen, &payload, sizeof(payload)) == 0 &&
 		   ieee80211_get_8023_tunnel_proto(&payload, &tmp.h_proto))) {
 		/* remove RFC1042 or Bridge-Tunnel encapsulation */
->>>>>>> fe15c26e
 		hdrlen += ETH_ALEN + 2;
 		skb_postpull_rcsum(skb, &payload, ETH_ALEN + 2);
 	} else {
