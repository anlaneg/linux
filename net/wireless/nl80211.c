--- conflicted
+++ resolved
@@ -75,14838 +75,6 @@
 	int wiphy_idx = -1;
 	int ifidx = -1;
 
-<<<<<<< HEAD
-	ASSERT_RTNL();
-
-	/*只容许以上两种type*/
-=======
->>>>>>> 52e44129
-	if (!have_ifidx && !have_wdev_id)
-		return ERR_PTR(-EINVAL);
-
-	if (have_ifidx)
-		ifidx = nla_get_u32(attrs[NL80211_ATTR_IFINDEX]);
-	if (have_wdev_id) {
-		wdev_id = nla_get_u64(attrs[NL80211_ATTR_WDEV]);
-		wiphy_idx = wdev_id >> 32;
-	}
-
-	if (rdev) {
-		struct wireless_dev *wdev;
-
-		lockdep_assert_held(&rdev->wiphy.mtx);
-
-		list_for_each_entry(wdev, &rdev->wiphy.wdev_list, list) {
-			if (have_ifidx && wdev->netdev &&
-			    wdev->netdev->ifindex == ifidx) {
-				result = wdev;
-				break;
-			}
-			if (have_wdev_id && wdev->identifier == (u32)wdev_id) {
-				result = wdev;
-				break;
-			}
-		}
-
-		return result ?: ERR_PTR(-ENODEV);
-	}
-
-	ASSERT_RTNL();
-
-	list_for_each_entry(rdev, &cfg80211_rdev_list, list) {
-		struct wireless_dev *wdev;
-
-		/*跳过net namespace不一致的rdev*/
-		if (wiphy_net(&rdev->wiphy) != netns)
-			continue;
-
-		/*跳过wdev_id不一致的*/
-		if (have_wdev_id && rdev->wiphy_idx != wiphy_idx)
-			continue;
-
-		/*遍历rdev设备上所有wdev,执行ifindex,wdev_id进行匹配*/
-		list_for_each_entry(wdev, &rdev->wiphy.wdev_list, list) {
-			if (have_ifidx && wdev->netdev &&
-			    wdev->netdev->ifindex == ifidx) {
-				result = wdev;
-				break;
-			}
-			if (have_wdev_id && wdev->identifier == (u32)wdev_id) {
-				result = wdev;
-				break;
-			}
-		}
-
-		if (result)
-			break;
-	}
-
-	if (result)
-		return result;
-	return ERR_PTR(-ENODEV);
-}
-
-/*通过属性获得rdev*/
-static struct cfg80211_registered_device *
-__cfg80211_rdev_from_attrs(struct net *netns, struct nlattr **attrs)
-{
-	struct cfg80211_registered_device *rdev = NULL, *tmp;
-	struct net_device *netdev;
-
-	ASSERT_RTNL();
-
-	/*只处理以下几个属性*/
-	if (!attrs[NL80211_ATTR_WIPHY] &&
-	    !attrs[NL80211_ATTR_IFINDEX] &&
-	    !attrs[NL80211_ATTR_WDEV])
-		return ERR_PTR(-EINVAL);
-
-	/*通过wiphy查找register的设备*/
-	if (attrs[NL80211_ATTR_WIPHY])
-		rdev = cfg80211_rdev_by_wiphy_idx(
-				nla_get_u32(attrs[NL80211_ATTR_WIPHY]));
-
-	/*通过wdev_id获得register的设备*/
-	if (attrs[NL80211_ATTR_WDEV]) {
-		u64 wdev_id = nla_get_u64(attrs[NL80211_ATTR_WDEV]);
-		struct wireless_dev *wdev;
-		bool found = false;
-
-		tmp = cfg80211_rdev_by_wiphy_idx(wdev_id >> 32);
-		if (tmp) {
-			/* make sure wdev exists */
-			list_for_each_entry(wdev, &tmp->wiphy.wdev_list, list) {
-				if (wdev->identifier != (u32)wdev_id)
-					continue;
-				found = true;
-				break;
-			}
-
-			if (!found)
-				tmp = NULL;
-
-			if (rdev && tmp != rdev)
-				return ERR_PTR(-EINVAL);
-			rdev = tmp;
-		}
-	}
-
-	if (attrs[NL80211_ATTR_IFINDEX]) {
-		//如果指定了ifindex,则通过ifindex获取netdev设备
-		int ifindex = nla_get_u32(attrs[NL80211_ATTR_IFINDEX]);
-
-		netdev = __dev_get_by_index(netns, ifindex);
-		if (netdev) {
-		    //此设备为ieee80211设备，取相应register设备
-			if (netdev->ieee80211_ptr)
-				tmp = wiphy_to_rdev(
-					netdev->ieee80211_ptr->wiphy);
-			else
-				tmp = NULL;
-
-			/* not wireless device -- return error */
-			if (!tmp)
-				return ERR_PTR(-EINVAL);
-
-			/* mismatch -- return error */
-			if (rdev && tmp != rdev)
-				return ERR_PTR(-EINVAL);
-
-			rdev = tmp;
-		}
-	}
-
-	if (!rdev)
-		return ERR_PTR(-ENODEV);
-
-	if (netns != wiphy_net(&rdev->wiphy))
-		return ERR_PTR(-ENODEV);
-
-	return rdev;
-}
-
-/*
- * This function returns a pointer to the driver
- * that the genl_info item that is passed refers to.
- *
- * The result of this can be a PTR_ERR and hence must
- * be checked with IS_ERR() for errors.
- */
-static struct cfg80211_registered_device *
-cfg80211_get_dev_from_info(struct net *netns, struct genl_info *info)
-{
-    //通过info属性，获取registered device
-	return __cfg80211_rdev_from_attrs(netns, info->attrs);
-}
-
-static int validate_beacon_head(const struct nlattr *attr,
-				struct netlink_ext_ack *extack)
-{
-	const u8 *data = nla_data(attr);
-	unsigned int len = nla_len(attr);
-	const struct element *elem;
-	const struct ieee80211_mgmt *mgmt = (void *)data;
-	unsigned int fixedlen, hdrlen;
-	bool s1g_bcn;
-
-	if (len < offsetofend(typeof(*mgmt), frame_control))
-		goto err;
-
-	s1g_bcn = ieee80211_is_s1g_beacon(mgmt->frame_control);
-	if (s1g_bcn) {
-		fixedlen = offsetof(struct ieee80211_ext,
-				    u.s1g_beacon.variable);
-		hdrlen = offsetof(struct ieee80211_ext, u.s1g_beacon);
-	} else {
-		fixedlen = offsetof(struct ieee80211_mgmt,
-				    u.beacon.variable);
-		hdrlen = offsetof(struct ieee80211_mgmt, u.beacon);
-	}
-
-	if (len < fixedlen)
-		goto err;
-
-	if (ieee80211_hdrlen(mgmt->frame_control) != hdrlen)
-		goto err;
-
-	data += fixedlen;
-	len -= fixedlen;
-
-	for_each_element(elem, data, len) {
-		/* nothing */
-	}
-
-	if (for_each_element_completed(elem, data, len))
-		return 0;
-
-err:
-	NL_SET_ERR_MSG_ATTR(extack, attr, "malformed beacon head");
-	return -EINVAL;
-}
-
-static int validate_ie_attr(const struct nlattr *attr,
-			    struct netlink_ext_ack *extack)
-{
-	const u8 *data = nla_data(attr);
-	unsigned int len = nla_len(attr);
-	const struct element *elem;
-
-	for_each_element(elem, data, len) {
-		/* nothing */
-	}
-
-	if (for_each_element_completed(elem, data, len))
-		return 0;
-
-	NL_SET_ERR_MSG_ATTR(extack, attr, "malformed information elements");
-	return -EINVAL;
-}
-
-/* policy for the attributes */
-static const struct nla_policy nl80211_policy[NUM_NL80211_ATTR];
-
-static const struct nla_policy
-nl80211_ftm_responder_policy[NL80211_FTM_RESP_ATTR_MAX + 1] = {
-	[NL80211_FTM_RESP_ATTR_ENABLED] = { .type = NLA_FLAG, },
-	[NL80211_FTM_RESP_ATTR_LCI] = { .type = NLA_BINARY,
-					.len = U8_MAX },
-	[NL80211_FTM_RESP_ATTR_CIVICLOC] = { .type = NLA_BINARY,
-					     .len = U8_MAX },
-};
-
-static const struct nla_policy
-nl80211_pmsr_ftm_req_attr_policy[NL80211_PMSR_FTM_REQ_ATTR_MAX + 1] = {
-	[NL80211_PMSR_FTM_REQ_ATTR_ASAP] = { .type = NLA_FLAG },
-	[NL80211_PMSR_FTM_REQ_ATTR_PREAMBLE] = { .type = NLA_U32 },
-	[NL80211_PMSR_FTM_REQ_ATTR_NUM_BURSTS_EXP] =
-		NLA_POLICY_MAX(NLA_U8, 15),
-	[NL80211_PMSR_FTM_REQ_ATTR_BURST_PERIOD] = { .type = NLA_U16 },
-	[NL80211_PMSR_FTM_REQ_ATTR_BURST_DURATION] =
-		NLA_POLICY_MAX(NLA_U8, 15),
-	[NL80211_PMSR_FTM_REQ_ATTR_FTMS_PER_BURST] =
-		NLA_POLICY_MAX(NLA_U8, 31),
-	[NL80211_PMSR_FTM_REQ_ATTR_NUM_FTMR_RETRIES] = { .type = NLA_U8 },
-	[NL80211_PMSR_FTM_REQ_ATTR_REQUEST_LCI] = { .type = NLA_FLAG },
-	[NL80211_PMSR_FTM_REQ_ATTR_REQUEST_CIVICLOC] = { .type = NLA_FLAG },
-	[NL80211_PMSR_FTM_REQ_ATTR_TRIGGER_BASED] = { .type = NLA_FLAG },
-	[NL80211_PMSR_FTM_REQ_ATTR_NON_TRIGGER_BASED] = { .type = NLA_FLAG },
-};
-
-static const struct nla_policy
-nl80211_pmsr_req_data_policy[NL80211_PMSR_TYPE_MAX + 1] = {
-	[NL80211_PMSR_TYPE_FTM] =
-		NLA_POLICY_NESTED(nl80211_pmsr_ftm_req_attr_policy),
-};
-
-static const struct nla_policy
-nl80211_pmsr_req_attr_policy[NL80211_PMSR_REQ_ATTR_MAX + 1] = {
-	[NL80211_PMSR_REQ_ATTR_DATA] =
-		NLA_POLICY_NESTED(nl80211_pmsr_req_data_policy),
-	[NL80211_PMSR_REQ_ATTR_GET_AP_TSF] = { .type = NLA_FLAG },
-};
-
-static const struct nla_policy
-nl80211_psmr_peer_attr_policy[NL80211_PMSR_PEER_ATTR_MAX + 1] = {
-	[NL80211_PMSR_PEER_ATTR_ADDR] = NLA_POLICY_ETH_ADDR,
-	[NL80211_PMSR_PEER_ATTR_CHAN] = NLA_POLICY_NESTED(nl80211_policy),
-	[NL80211_PMSR_PEER_ATTR_REQ] =
-		NLA_POLICY_NESTED(nl80211_pmsr_req_attr_policy),
-	[NL80211_PMSR_PEER_ATTR_RESP] = { .type = NLA_REJECT },
-};
-
-static const struct nla_policy
-nl80211_pmsr_attr_policy[NL80211_PMSR_ATTR_MAX + 1] = {
-	[NL80211_PMSR_ATTR_MAX_PEERS] = { .type = NLA_REJECT },
-	[NL80211_PMSR_ATTR_REPORT_AP_TSF] = { .type = NLA_REJECT },
-	[NL80211_PMSR_ATTR_RANDOMIZE_MAC_ADDR] = { .type = NLA_REJECT },
-	[NL80211_PMSR_ATTR_TYPE_CAPA] = { .type = NLA_REJECT },
-	[NL80211_PMSR_ATTR_PEERS] =
-		NLA_POLICY_NESTED_ARRAY(nl80211_psmr_peer_attr_policy),
-};
-
-static const struct nla_policy
-he_obss_pd_policy[NL80211_HE_OBSS_PD_ATTR_MAX + 1] = {
-	[NL80211_HE_OBSS_PD_ATTR_MIN_OFFSET] =
-		NLA_POLICY_RANGE(NLA_U8, 1, 20),
-	[NL80211_HE_OBSS_PD_ATTR_MAX_OFFSET] =
-		NLA_POLICY_RANGE(NLA_U8, 1, 20),
-	[NL80211_HE_OBSS_PD_ATTR_NON_SRG_MAX_OFFSET] =
-		NLA_POLICY_RANGE(NLA_U8, 1, 20),
-	[NL80211_HE_OBSS_PD_ATTR_BSS_COLOR_BITMAP] =
-		NLA_POLICY_EXACT_LEN(8),
-	[NL80211_HE_OBSS_PD_ATTR_PARTIAL_BSSID_BITMAP] =
-		NLA_POLICY_EXACT_LEN(8),
-	[NL80211_HE_OBSS_PD_ATTR_SR_CTRL] = { .type = NLA_U8 },
-};
-
-static const struct nla_policy
-he_bss_color_policy[NL80211_HE_BSS_COLOR_ATTR_MAX + 1] = {
-	[NL80211_HE_BSS_COLOR_ATTR_COLOR] = NLA_POLICY_RANGE(NLA_U8, 1, 63),
-	[NL80211_HE_BSS_COLOR_ATTR_DISABLED] = { .type = NLA_FLAG },
-	[NL80211_HE_BSS_COLOR_ATTR_PARTIAL] = { .type = NLA_FLAG },
-};
-
-static const struct nla_policy nl80211_txattr_policy[NL80211_TXRATE_MAX + 1] = {
-	[NL80211_TXRATE_LEGACY] = { .type = NLA_BINARY,
-				    .len = NL80211_MAX_SUPP_RATES },
-	[NL80211_TXRATE_HT] = { .type = NLA_BINARY,
-				.len = NL80211_MAX_SUPP_HT_RATES },
-	[NL80211_TXRATE_VHT] = NLA_POLICY_EXACT_LEN_WARN(sizeof(struct nl80211_txrate_vht)),
-	[NL80211_TXRATE_GI] = { .type = NLA_U8 },
-	[NL80211_TXRATE_HE] = NLA_POLICY_EXACT_LEN(sizeof(struct nl80211_txrate_he)),
-	[NL80211_TXRATE_HE_GI] =  NLA_POLICY_RANGE(NLA_U8,
-						   NL80211_RATE_INFO_HE_GI_0_8,
-						   NL80211_RATE_INFO_HE_GI_3_2),
-	[NL80211_TXRATE_HE_LTF] = NLA_POLICY_RANGE(NLA_U8,
-						   NL80211_RATE_INFO_HE_1XLTF,
-						   NL80211_RATE_INFO_HE_4XLTF),
-};
-
-static const struct nla_policy
-nl80211_tid_config_attr_policy[NL80211_TID_CONFIG_ATTR_MAX + 1] = {
-	[NL80211_TID_CONFIG_ATTR_VIF_SUPP] = { .type = NLA_U64 },
-	[NL80211_TID_CONFIG_ATTR_PEER_SUPP] = { .type = NLA_U64 },
-	[NL80211_TID_CONFIG_ATTR_OVERRIDE] = { .type = NLA_FLAG },
-	[NL80211_TID_CONFIG_ATTR_TIDS] = NLA_POLICY_RANGE(NLA_U16, 1, 0xff),
-	[NL80211_TID_CONFIG_ATTR_NOACK] =
-			NLA_POLICY_MAX(NLA_U8, NL80211_TID_CONFIG_DISABLE),
-	[NL80211_TID_CONFIG_ATTR_RETRY_SHORT] = NLA_POLICY_MIN(NLA_U8, 1),
-	[NL80211_TID_CONFIG_ATTR_RETRY_LONG] = NLA_POLICY_MIN(NLA_U8, 1),
-	[NL80211_TID_CONFIG_ATTR_AMPDU_CTRL] =
-			NLA_POLICY_MAX(NLA_U8, NL80211_TID_CONFIG_DISABLE),
-	[NL80211_TID_CONFIG_ATTR_RTSCTS_CTRL] =
-			NLA_POLICY_MAX(NLA_U8, NL80211_TID_CONFIG_DISABLE),
-	[NL80211_TID_CONFIG_ATTR_AMSDU_CTRL] =
-			NLA_POLICY_MAX(NLA_U8, NL80211_TID_CONFIG_DISABLE),
-	[NL80211_TID_CONFIG_ATTR_TX_RATE_TYPE] =
-			NLA_POLICY_MAX(NLA_U8, NL80211_TX_RATE_FIXED),
-	[NL80211_TID_CONFIG_ATTR_TX_RATE] =
-			NLA_POLICY_NESTED(nl80211_txattr_policy),
-};
-
-static const struct nla_policy
-nl80211_fils_discovery_policy[NL80211_FILS_DISCOVERY_ATTR_MAX + 1] = {
-	[NL80211_FILS_DISCOVERY_ATTR_INT_MIN] = NLA_POLICY_MAX(NLA_U32, 10000),
-	[NL80211_FILS_DISCOVERY_ATTR_INT_MAX] = NLA_POLICY_MAX(NLA_U32, 10000),
-	NLA_POLICY_RANGE(NLA_BINARY,
-			 NL80211_FILS_DISCOVERY_TMPL_MIN_LEN,
-			 IEEE80211_MAX_DATA_LEN),
-};
-
-static const struct nla_policy
-nl80211_unsol_bcast_probe_resp_policy[NL80211_UNSOL_BCAST_PROBE_RESP_ATTR_MAX + 1] = {
-	[NL80211_UNSOL_BCAST_PROBE_RESP_ATTR_INT] = NLA_POLICY_MAX(NLA_U32, 20),
-	[NL80211_UNSOL_BCAST_PROBE_RESP_ATTR_TMPL] = { .type = NLA_BINARY,
-						       .len = IEEE80211_MAX_DATA_LEN }
-};
-
-static const struct nla_policy
-sar_specs_policy[NL80211_SAR_ATTR_SPECS_MAX + 1] = {
-	[NL80211_SAR_ATTR_SPECS_POWER] = { .type = NLA_S32 },
-	[NL80211_SAR_ATTR_SPECS_RANGE_INDEX] = {.type = NLA_U32 },
-};
-
-static const struct nla_policy
-sar_policy[NL80211_SAR_ATTR_MAX + 1] = {
-	[NL80211_SAR_ATTR_TYPE] = NLA_POLICY_MAX(NLA_U32, NUM_NL80211_SAR_TYPE),
-	[NL80211_SAR_ATTR_SPECS] = NLA_POLICY_NESTED_ARRAY(sar_specs_policy),
-};
-
-static const struct nla_policy nl80211_policy[NUM_NL80211_ATTR] = {
-	[0] = { .strict_start_type = NL80211_ATTR_HE_OBSS_PD },
-	[NL80211_ATTR_WIPHY] = { .type = NLA_U32 },
-	[NL80211_ATTR_WIPHY_NAME] = { .type = NLA_NUL_STRING,
-				      .len = 20-1 },
-	[NL80211_ATTR_WIPHY_TXQ_PARAMS] = { .type = NLA_NESTED },
-
-	[NL80211_ATTR_WIPHY_FREQ] = { .type = NLA_U32 },
-	[NL80211_ATTR_WIPHY_CHANNEL_TYPE] = { .type = NLA_U32 },
-	[NL80211_ATTR_WIPHY_EDMG_CHANNELS] = NLA_POLICY_RANGE(NLA_U8,
-						NL80211_EDMG_CHANNELS_MIN,
-						NL80211_EDMG_CHANNELS_MAX),
-	[NL80211_ATTR_WIPHY_EDMG_BW_CONFIG] = NLA_POLICY_RANGE(NLA_U8,
-						NL80211_EDMG_BW_CONFIG_MIN,
-						NL80211_EDMG_BW_CONFIG_MAX),
-
-	[NL80211_ATTR_CHANNEL_WIDTH] = { .type = NLA_U32 },
-	[NL80211_ATTR_CENTER_FREQ1] = { .type = NLA_U32 },
-	[NL80211_ATTR_CENTER_FREQ1_OFFSET] = NLA_POLICY_RANGE(NLA_U32, 0, 999),
-	[NL80211_ATTR_CENTER_FREQ2] = { .type = NLA_U32 },
-
-	[NL80211_ATTR_WIPHY_RETRY_SHORT] = NLA_POLICY_MIN(NLA_U8, 1),
-	[NL80211_ATTR_WIPHY_RETRY_LONG] = NLA_POLICY_MIN(NLA_U8, 1),
-	[NL80211_ATTR_WIPHY_FRAG_THRESHOLD] = { .type = NLA_U32 },
-	[NL80211_ATTR_WIPHY_RTS_THRESHOLD] = { .type = NLA_U32 },
-	[NL80211_ATTR_WIPHY_COVERAGE_CLASS] = { .type = NLA_U8 },
-	[NL80211_ATTR_WIPHY_DYN_ACK] = { .type = NLA_FLAG },
-
-	[NL80211_ATTR_IFTYPE] = NLA_POLICY_MAX(NLA_U32, NL80211_IFTYPE_MAX),
-	[NL80211_ATTR_IFINDEX] = { .type = NLA_U32 },
-	[NL80211_ATTR_IFNAME] = { .type = NLA_NUL_STRING, .len = IFNAMSIZ-1 },
-
-	[NL80211_ATTR_MAC] = NLA_POLICY_EXACT_LEN_WARN(ETH_ALEN),
-	[NL80211_ATTR_PREV_BSSID] = NLA_POLICY_EXACT_LEN_WARN(ETH_ALEN),
-
-	[NL80211_ATTR_KEY] = { .type = NLA_NESTED, },
-	[NL80211_ATTR_KEY_DATA] = { .type = NLA_BINARY,
-				    .len = WLAN_MAX_KEY_LEN },
-	[NL80211_ATTR_KEY_IDX] = NLA_POLICY_MAX(NLA_U8, 7),
-	[NL80211_ATTR_KEY_CIPHER] = { .type = NLA_U32 },
-	[NL80211_ATTR_KEY_DEFAULT] = { .type = NLA_FLAG },
-	[NL80211_ATTR_KEY_SEQ] = { .type = NLA_BINARY, .len = 16 },
-	[NL80211_ATTR_KEY_TYPE] =
-		NLA_POLICY_MAX(NLA_U32, NUM_NL80211_KEYTYPES),
-
-	[NL80211_ATTR_BEACON_INTERVAL] = { .type = NLA_U32 },
-	[NL80211_ATTR_DTIM_PERIOD] = { .type = NLA_U32 },
-	[NL80211_ATTR_BEACON_HEAD] =
-		NLA_POLICY_VALIDATE_FN(NLA_BINARY, validate_beacon_head,
-				       IEEE80211_MAX_DATA_LEN),
-	[NL80211_ATTR_BEACON_TAIL] =
-		NLA_POLICY_VALIDATE_FN(NLA_BINARY, validate_ie_attr,
-				       IEEE80211_MAX_DATA_LEN),
-	[NL80211_ATTR_STA_AID] =
-		NLA_POLICY_RANGE(NLA_U16, 1, IEEE80211_MAX_AID),
-	[NL80211_ATTR_STA_FLAGS] = { .type = NLA_NESTED },
-	[NL80211_ATTR_STA_LISTEN_INTERVAL] = { .type = NLA_U16 },
-	[NL80211_ATTR_STA_SUPPORTED_RATES] = { .type = NLA_BINARY,
-					       .len = NL80211_MAX_SUPP_RATES },
-	[NL80211_ATTR_STA_PLINK_ACTION] =
-		NLA_POLICY_MAX(NLA_U8, NUM_NL80211_PLINK_ACTIONS - 1),
-	[NL80211_ATTR_STA_TX_POWER_SETTING] =
-		NLA_POLICY_RANGE(NLA_U8,
-				 NL80211_TX_POWER_AUTOMATIC,
-				 NL80211_TX_POWER_FIXED),
-	[NL80211_ATTR_STA_TX_POWER] = { .type = NLA_S16 },
-	[NL80211_ATTR_STA_VLAN] = { .type = NLA_U32 },
-	[NL80211_ATTR_MNTR_FLAGS] = { /* NLA_NESTED can't be empty */ },
-	[NL80211_ATTR_MESH_ID] = { .type = NLA_BINARY,
-				   .len = IEEE80211_MAX_MESH_ID_LEN },
-	[NL80211_ATTR_MPATH_NEXT_HOP] = NLA_POLICY_ETH_ADDR_COMPAT,
-
-	[NL80211_ATTR_REG_ALPHA2] = { .type = NLA_STRING, .len = 2 },
-	[NL80211_ATTR_REG_RULES] = { .type = NLA_NESTED },
-
-	[NL80211_ATTR_BSS_CTS_PROT] = { .type = NLA_U8 },
-	[NL80211_ATTR_BSS_SHORT_PREAMBLE] = { .type = NLA_U8 },
-	[NL80211_ATTR_BSS_SHORT_SLOT_TIME] = { .type = NLA_U8 },
-	[NL80211_ATTR_BSS_BASIC_RATES] = { .type = NLA_BINARY,
-					   .len = NL80211_MAX_SUPP_RATES },
-	[NL80211_ATTR_BSS_HT_OPMODE] = { .type = NLA_U16 },
-
-	[NL80211_ATTR_MESH_CONFIG] = { .type = NLA_NESTED },
-	[NL80211_ATTR_SUPPORT_MESH_AUTH] = { .type = NLA_FLAG },
-
-	[NL80211_ATTR_HT_CAPABILITY] = NLA_POLICY_EXACT_LEN_WARN(NL80211_HT_CAPABILITY_LEN),
-
-	[NL80211_ATTR_MGMT_SUBTYPE] = { .type = NLA_U8 },
-	[NL80211_ATTR_IE] = NLA_POLICY_VALIDATE_FN(NLA_BINARY,
-						   validate_ie_attr,
-						   IEEE80211_MAX_DATA_LEN),
-	[NL80211_ATTR_SCAN_FREQUENCIES] = { .type = NLA_NESTED },
-	[NL80211_ATTR_SCAN_SSIDS] = { .type = NLA_NESTED },
-
-	[NL80211_ATTR_SSID] = { .type = NLA_BINARY,
-				.len = IEEE80211_MAX_SSID_LEN },
-	[NL80211_ATTR_AUTH_TYPE] = { .type = NLA_U32 },
-	[NL80211_ATTR_REASON_CODE] = { .type = NLA_U16 },
-	[NL80211_ATTR_FREQ_FIXED] = { .type = NLA_FLAG },
-	[NL80211_ATTR_TIMED_OUT] = { .type = NLA_FLAG },
-	[NL80211_ATTR_USE_MFP] = NLA_POLICY_RANGE(NLA_U32,
-						  NL80211_MFP_NO,
-						  NL80211_MFP_OPTIONAL),
-	[NL80211_ATTR_STA_FLAGS2] = {
-		.len = sizeof(struct nl80211_sta_flag_update),
-	},
-	[NL80211_ATTR_CONTROL_PORT] = { .type = NLA_FLAG },
-	[NL80211_ATTR_CONTROL_PORT_ETHERTYPE] = { .type = NLA_U16 },
-	[NL80211_ATTR_CONTROL_PORT_NO_ENCRYPT] = { .type = NLA_FLAG },
-	[NL80211_ATTR_CONTROL_PORT_OVER_NL80211] = { .type = NLA_FLAG },
-	[NL80211_ATTR_PRIVACY] = { .type = NLA_FLAG },
-	[NL80211_ATTR_STATUS_CODE] = { .type = NLA_U16 },
-	[NL80211_ATTR_CIPHER_SUITE_GROUP] = { .type = NLA_U32 },
-	[NL80211_ATTR_WPA_VERSIONS] = { .type = NLA_U32 },
-	[NL80211_ATTR_PID] = { .type = NLA_U32 },
-	[NL80211_ATTR_4ADDR] = { .type = NLA_U8 },
-	[NL80211_ATTR_PMKID] = NLA_POLICY_EXACT_LEN_WARN(WLAN_PMKID_LEN),
-	[NL80211_ATTR_DURATION] = { .type = NLA_U32 },
-	[NL80211_ATTR_COOKIE] = { .type = NLA_U64 },
-	[NL80211_ATTR_TX_RATES] = { .type = NLA_NESTED },
-	[NL80211_ATTR_FRAME] = { .type = NLA_BINARY,
-				 .len = IEEE80211_MAX_DATA_LEN },
-	[NL80211_ATTR_FRAME_MATCH] = { .type = NLA_BINARY, },
-	[NL80211_ATTR_PS_STATE] = NLA_POLICY_RANGE(NLA_U32,
-						   NL80211_PS_DISABLED,
-						   NL80211_PS_ENABLED),
-	[NL80211_ATTR_CQM] = { .type = NLA_NESTED, },
-	[NL80211_ATTR_LOCAL_STATE_CHANGE] = { .type = NLA_FLAG },
-	[NL80211_ATTR_AP_ISOLATE] = { .type = NLA_U8 },
-	[NL80211_ATTR_WIPHY_TX_POWER_SETTING] = { .type = NLA_U32 },
-	[NL80211_ATTR_WIPHY_TX_POWER_LEVEL] = { .type = NLA_U32 },
-	[NL80211_ATTR_FRAME_TYPE] = { .type = NLA_U16 },
-	[NL80211_ATTR_WIPHY_ANTENNA_TX] = { .type = NLA_U32 },
-	[NL80211_ATTR_WIPHY_ANTENNA_RX] = { .type = NLA_U32 },
-	[NL80211_ATTR_MCAST_RATE] = { .type = NLA_U32 },
-	[NL80211_ATTR_OFFCHANNEL_TX_OK] = { .type = NLA_FLAG },
-	[NL80211_ATTR_KEY_DEFAULT_TYPES] = { .type = NLA_NESTED },
-	[NL80211_ATTR_WOWLAN_TRIGGERS] = { .type = NLA_NESTED },
-	[NL80211_ATTR_STA_PLINK_STATE] =
-		NLA_POLICY_MAX(NLA_U8, NUM_NL80211_PLINK_STATES - 1),
-	[NL80211_ATTR_MEASUREMENT_DURATION] = { .type = NLA_U16 },
-	[NL80211_ATTR_MEASUREMENT_DURATION_MANDATORY] = { .type = NLA_FLAG },
-	[NL80211_ATTR_MESH_PEER_AID] =
-		NLA_POLICY_RANGE(NLA_U16, 1, IEEE80211_MAX_AID),
-	[NL80211_ATTR_SCHED_SCAN_INTERVAL] = { .type = NLA_U32 },
-	[NL80211_ATTR_REKEY_DATA] = { .type = NLA_NESTED },
-	[NL80211_ATTR_SCAN_SUPP_RATES] = { .type = NLA_NESTED },
-	[NL80211_ATTR_HIDDEN_SSID] =
-		NLA_POLICY_RANGE(NLA_U32,
-				 NL80211_HIDDEN_SSID_NOT_IN_USE,
-				 NL80211_HIDDEN_SSID_ZERO_CONTENTS),
-	[NL80211_ATTR_IE_PROBE_RESP] =
-		NLA_POLICY_VALIDATE_FN(NLA_BINARY, validate_ie_attr,
-				       IEEE80211_MAX_DATA_LEN),
-	[NL80211_ATTR_IE_ASSOC_RESP] =
-		NLA_POLICY_VALIDATE_FN(NLA_BINARY, validate_ie_attr,
-				       IEEE80211_MAX_DATA_LEN),
-	[NL80211_ATTR_ROAM_SUPPORT] = { .type = NLA_FLAG },
-	[NL80211_ATTR_SCHED_SCAN_MATCH] = { .type = NLA_NESTED },
-	[NL80211_ATTR_TX_NO_CCK_RATE] = { .type = NLA_FLAG },
-	[NL80211_ATTR_TDLS_ACTION] = { .type = NLA_U8 },
-	[NL80211_ATTR_TDLS_DIALOG_TOKEN] = { .type = NLA_U8 },
-	[NL80211_ATTR_TDLS_OPERATION] = { .type = NLA_U8 },
-	[NL80211_ATTR_TDLS_SUPPORT] = { .type = NLA_FLAG },
-	[NL80211_ATTR_TDLS_EXTERNAL_SETUP] = { .type = NLA_FLAG },
-	[NL80211_ATTR_TDLS_INITIATOR] = { .type = NLA_FLAG },
-	[NL80211_ATTR_DONT_WAIT_FOR_ACK] = { .type = NLA_FLAG },
-	[NL80211_ATTR_PROBE_RESP] = { .type = NLA_BINARY,
-				      .len = IEEE80211_MAX_DATA_LEN },
-	[NL80211_ATTR_DFS_REGION] = { .type = NLA_U8 },
-	[NL80211_ATTR_DISABLE_HT] = { .type = NLA_FLAG },
-	[NL80211_ATTR_HT_CAPABILITY_MASK] = {
-		.len = NL80211_HT_CAPABILITY_LEN
-	},
-	[NL80211_ATTR_NOACK_MAP] = { .type = NLA_U16 },
-	[NL80211_ATTR_INACTIVITY_TIMEOUT] = { .type = NLA_U16 },
-	[NL80211_ATTR_BG_SCAN_PERIOD] = { .type = NLA_U16 },
-	[NL80211_ATTR_WDEV] = { .type = NLA_U64 },
-	[NL80211_ATTR_USER_REG_HINT_TYPE] = { .type = NLA_U32 },
-
-	/* need to include at least Auth Transaction and Status Code */
-	[NL80211_ATTR_AUTH_DATA] = NLA_POLICY_MIN_LEN(4),
-
-	[NL80211_ATTR_VHT_CAPABILITY] = NLA_POLICY_EXACT_LEN_WARN(NL80211_VHT_CAPABILITY_LEN),
-	[NL80211_ATTR_SCAN_FLAGS] = { .type = NLA_U32 },
-	[NL80211_ATTR_P2P_CTWINDOW] = NLA_POLICY_MAX(NLA_U8, 127),
-	[NL80211_ATTR_P2P_OPPPS] = NLA_POLICY_MAX(NLA_U8, 1),
-	[NL80211_ATTR_LOCAL_MESH_POWER_MODE] =
-		NLA_POLICY_RANGE(NLA_U32,
-				 NL80211_MESH_POWER_UNKNOWN + 1,
-				 NL80211_MESH_POWER_MAX),
-	[NL80211_ATTR_ACL_POLICY] = {. type = NLA_U32 },
-	[NL80211_ATTR_MAC_ADDRS] = { .type = NLA_NESTED },
-	[NL80211_ATTR_STA_CAPABILITY] = { .type = NLA_U16 },
-	[NL80211_ATTR_STA_EXT_CAPABILITY] = { .type = NLA_BINARY, },
-	[NL80211_ATTR_SPLIT_WIPHY_DUMP] = { .type = NLA_FLAG, },
-	[NL80211_ATTR_DISABLE_VHT] = { .type = NLA_FLAG },
-	[NL80211_ATTR_VHT_CAPABILITY_MASK] = {
-		.len = NL80211_VHT_CAPABILITY_LEN,
-	},
-	[NL80211_ATTR_MDID] = { .type = NLA_U16 },
-	[NL80211_ATTR_IE_RIC] = { .type = NLA_BINARY,
-				  .len = IEEE80211_MAX_DATA_LEN },
-	[NL80211_ATTR_CRIT_PROT_ID] = { .type = NLA_U16 },
-	[NL80211_ATTR_MAX_CRIT_PROT_DURATION] =
-		NLA_POLICY_MAX(NLA_U16, NL80211_CRIT_PROTO_MAX_DURATION),
-	[NL80211_ATTR_PEER_AID] =
-		NLA_POLICY_RANGE(NLA_U16, 1, IEEE80211_MAX_AID),
-	[NL80211_ATTR_CH_SWITCH_COUNT] = { .type = NLA_U32 },
-	[NL80211_ATTR_CH_SWITCH_BLOCK_TX] = { .type = NLA_FLAG },
-	[NL80211_ATTR_CSA_IES] = { .type = NLA_NESTED },
-	[NL80211_ATTR_CNTDWN_OFFS_BEACON] = { .type = NLA_BINARY },
-	[NL80211_ATTR_CNTDWN_OFFS_PRESP] = { .type = NLA_BINARY },
-	[NL80211_ATTR_STA_SUPPORTED_CHANNELS] = NLA_POLICY_MIN_LEN(2),
-	/*
-	 * The value of the Length field of the Supported Operating
-	 * Classes element is between 2 and 253.
-	 */
-	[NL80211_ATTR_STA_SUPPORTED_OPER_CLASSES] =
-		NLA_POLICY_RANGE(NLA_BINARY, 2, 253),
-	[NL80211_ATTR_HANDLE_DFS] = { .type = NLA_FLAG },
-	[NL80211_ATTR_OPMODE_NOTIF] = { .type = NLA_U8 },
-	[NL80211_ATTR_VENDOR_ID] = { .type = NLA_U32 },
-	[NL80211_ATTR_VENDOR_SUBCMD] = { .type = NLA_U32 },
-	[NL80211_ATTR_VENDOR_DATA] = { .type = NLA_BINARY },
-	[NL80211_ATTR_QOS_MAP] = NLA_POLICY_RANGE(NLA_BINARY,
-						  IEEE80211_QOS_MAP_LEN_MIN,
-						  IEEE80211_QOS_MAP_LEN_MAX),
-	[NL80211_ATTR_MAC_HINT] = NLA_POLICY_EXACT_LEN_WARN(ETH_ALEN),
-	[NL80211_ATTR_WIPHY_FREQ_HINT] = { .type = NLA_U32 },
-	[NL80211_ATTR_TDLS_PEER_CAPABILITY] = { .type = NLA_U32 },
-	[NL80211_ATTR_SOCKET_OWNER] = { .type = NLA_FLAG },
-	[NL80211_ATTR_CSA_C_OFFSETS_TX] = { .type = NLA_BINARY },
-	[NL80211_ATTR_USE_RRM] = { .type = NLA_FLAG },
-	[NL80211_ATTR_TSID] = NLA_POLICY_MAX(NLA_U8, IEEE80211_NUM_TIDS - 1),
-	[NL80211_ATTR_USER_PRIO] =
-		NLA_POLICY_MAX(NLA_U8, IEEE80211_NUM_UPS - 1),
-	[NL80211_ATTR_ADMITTED_TIME] = { .type = NLA_U16 },
-	[NL80211_ATTR_SMPS_MODE] = { .type = NLA_U8 },
-	[NL80211_ATTR_OPER_CLASS] = { .type = NLA_U8 },
-	[NL80211_ATTR_MAC_MASK] = NLA_POLICY_EXACT_LEN_WARN(ETH_ALEN),
-	[NL80211_ATTR_WIPHY_SELF_MANAGED_REG] = { .type = NLA_FLAG },
-	[NL80211_ATTR_NETNS_FD] = { .type = NLA_U32 },
-	[NL80211_ATTR_SCHED_SCAN_DELAY] = { .type = NLA_U32 },
-	[NL80211_ATTR_REG_INDOOR] = { .type = NLA_FLAG },
-	[NL80211_ATTR_PBSS] = { .type = NLA_FLAG },
-	[NL80211_ATTR_BSS_SELECT] = { .type = NLA_NESTED },
-	[NL80211_ATTR_STA_SUPPORT_P2P_PS] =
-		NLA_POLICY_MAX(NLA_U8, NUM_NL80211_P2P_PS_STATUS - 1),
-	[NL80211_ATTR_MU_MIMO_GROUP_DATA] = {
-		.len = VHT_MUMIMO_GROUPS_DATA_LEN
-	},
-	[NL80211_ATTR_MU_MIMO_FOLLOW_MAC_ADDR] = NLA_POLICY_EXACT_LEN_WARN(ETH_ALEN),
-	[NL80211_ATTR_NAN_MASTER_PREF] = NLA_POLICY_MIN(NLA_U8, 1),
-	[NL80211_ATTR_BANDS] = { .type = NLA_U32 },
-	[NL80211_ATTR_NAN_FUNC] = { .type = NLA_NESTED },
-	[NL80211_ATTR_FILS_KEK] = { .type = NLA_BINARY,
-				    .len = FILS_MAX_KEK_LEN },
-	[NL80211_ATTR_FILS_NONCES] = NLA_POLICY_EXACT_LEN_WARN(2 * FILS_NONCE_LEN),
-	[NL80211_ATTR_MULTICAST_TO_UNICAST_ENABLED] = { .type = NLA_FLAG, },
-	[NL80211_ATTR_BSSID] = NLA_POLICY_EXACT_LEN_WARN(ETH_ALEN),
-	[NL80211_ATTR_SCHED_SCAN_RELATIVE_RSSI] = { .type = NLA_S8 },
-	[NL80211_ATTR_SCHED_SCAN_RSSI_ADJUST] = {
-		.len = sizeof(struct nl80211_bss_select_rssi_adjust)
-	},
-	[NL80211_ATTR_TIMEOUT_REASON] = { .type = NLA_U32 },
-	[NL80211_ATTR_FILS_ERP_USERNAME] = { .type = NLA_BINARY,
-					     .len = FILS_ERP_MAX_USERNAME_LEN },
-	[NL80211_ATTR_FILS_ERP_REALM] = { .type = NLA_BINARY,
-					  .len = FILS_ERP_MAX_REALM_LEN },
-	[NL80211_ATTR_FILS_ERP_NEXT_SEQ_NUM] = { .type = NLA_U16 },
-	[NL80211_ATTR_FILS_ERP_RRK] = { .type = NLA_BINARY,
-					.len = FILS_ERP_MAX_RRK_LEN },
-	[NL80211_ATTR_FILS_CACHE_ID] = NLA_POLICY_EXACT_LEN_WARN(2),
-	[NL80211_ATTR_PMK] = { .type = NLA_BINARY, .len = PMK_MAX_LEN },
-	[NL80211_ATTR_PMKR0_NAME] = NLA_POLICY_EXACT_LEN(WLAN_PMK_NAME_LEN),
-	[NL80211_ATTR_SCHED_SCAN_MULTI] = { .type = NLA_FLAG },
-	[NL80211_ATTR_EXTERNAL_AUTH_SUPPORT] = { .type = NLA_FLAG },
-
-	[NL80211_ATTR_TXQ_LIMIT] = { .type = NLA_U32 },
-	[NL80211_ATTR_TXQ_MEMORY_LIMIT] = { .type = NLA_U32 },
-	[NL80211_ATTR_TXQ_QUANTUM] = { .type = NLA_U32 },
-	[NL80211_ATTR_HE_CAPABILITY] =
-		NLA_POLICY_RANGE(NLA_BINARY,
-				 NL80211_HE_MIN_CAPABILITY_LEN,
-				 NL80211_HE_MAX_CAPABILITY_LEN),
-	[NL80211_ATTR_FTM_RESPONDER] =
-		NLA_POLICY_NESTED(nl80211_ftm_responder_policy),
-	[NL80211_ATTR_TIMEOUT] = NLA_POLICY_MIN(NLA_U32, 1),
-	[NL80211_ATTR_PEER_MEASUREMENTS] =
-		NLA_POLICY_NESTED(nl80211_pmsr_attr_policy),
-	[NL80211_ATTR_AIRTIME_WEIGHT] = NLA_POLICY_MIN(NLA_U16, 1),
-	[NL80211_ATTR_SAE_PASSWORD] = { .type = NLA_BINARY,
-					.len = SAE_PASSWORD_MAX_LEN },
-	[NL80211_ATTR_TWT_RESPONDER] = { .type = NLA_FLAG },
-	[NL80211_ATTR_HE_OBSS_PD] = NLA_POLICY_NESTED(he_obss_pd_policy),
-	[NL80211_ATTR_VLAN_ID] = NLA_POLICY_RANGE(NLA_U16, 1, VLAN_N_VID - 2),
-	[NL80211_ATTR_HE_BSS_COLOR] = NLA_POLICY_NESTED(he_bss_color_policy),
-	[NL80211_ATTR_TID_CONFIG] =
-		NLA_POLICY_NESTED_ARRAY(nl80211_tid_config_attr_policy),
-	[NL80211_ATTR_CONTROL_PORT_NO_PREAUTH] = { .type = NLA_FLAG },
-	[NL80211_ATTR_PMK_LIFETIME] = NLA_POLICY_MIN(NLA_U32, 1),
-	[NL80211_ATTR_PMK_REAUTH_THRESHOLD] = NLA_POLICY_RANGE(NLA_U8, 1, 100),
-	[NL80211_ATTR_RECEIVE_MULTICAST] = { .type = NLA_FLAG },
-	[NL80211_ATTR_WIPHY_FREQ_OFFSET] = NLA_POLICY_RANGE(NLA_U32, 0, 999),
-	[NL80211_ATTR_SCAN_FREQ_KHZ] = { .type = NLA_NESTED },
-	[NL80211_ATTR_HE_6GHZ_CAPABILITY] =
-		NLA_POLICY_EXACT_LEN(sizeof(struct ieee80211_he_6ghz_capa)),
-	[NL80211_ATTR_FILS_DISCOVERY] =
-		NLA_POLICY_NESTED(nl80211_fils_discovery_policy),
-	[NL80211_ATTR_UNSOL_BCAST_PROBE_RESP] =
-		NLA_POLICY_NESTED(nl80211_unsol_bcast_probe_resp_policy),
-	[NL80211_ATTR_S1G_CAPABILITY] =
-		NLA_POLICY_EXACT_LEN(IEEE80211_S1G_CAPABILITY_LEN),
-	[NL80211_ATTR_S1G_CAPABILITY_MASK] =
-		NLA_POLICY_EXACT_LEN(IEEE80211_S1G_CAPABILITY_LEN),
-	[NL80211_ATTR_SAE_PWE] =
-		NLA_POLICY_RANGE(NLA_U8, NL80211_SAE_PWE_HUNT_AND_PECK,
-				 NL80211_SAE_PWE_BOTH),
-	[NL80211_ATTR_RECONNECT_REQUESTED] = { .type = NLA_REJECT },
-	[NL80211_ATTR_SAR_SPEC] = NLA_POLICY_NESTED(sar_policy),
-	[NL80211_ATTR_DISABLE_HE] = { .type = NLA_FLAG },
-};
-
-/* policy for the key attributes */
-static const struct nla_policy nl80211_key_policy[NL80211_KEY_MAX + 1] = {
-	[NL80211_KEY_DATA] = { .type = NLA_BINARY, .len = WLAN_MAX_KEY_LEN },
-	[NL80211_KEY_IDX] = { .type = NLA_U8 },
-	[NL80211_KEY_CIPHER] = { .type = NLA_U32 },
-	[NL80211_KEY_SEQ] = { .type = NLA_BINARY, .len = 16 },
-	[NL80211_KEY_DEFAULT] = { .type = NLA_FLAG },
-	[NL80211_KEY_DEFAULT_MGMT] = { .type = NLA_FLAG },
-	[NL80211_KEY_TYPE] = NLA_POLICY_MAX(NLA_U32, NUM_NL80211_KEYTYPES - 1),
-	[NL80211_KEY_DEFAULT_TYPES] = { .type = NLA_NESTED },
-	[NL80211_KEY_MODE] = NLA_POLICY_RANGE(NLA_U8, 0, NL80211_KEY_SET_TX),
-};
-
-/* policy for the key default flags */
-static const struct nla_policy
-nl80211_key_default_policy[NUM_NL80211_KEY_DEFAULT_TYPES] = {
-	[NL80211_KEY_DEFAULT_TYPE_UNICAST] = { .type = NLA_FLAG },
-	[NL80211_KEY_DEFAULT_TYPE_MULTICAST] = { .type = NLA_FLAG },
-};
-
-#ifdef CONFIG_PM
-/* policy for WoWLAN attributes */
-static const struct nla_policy
-nl80211_wowlan_policy[NUM_NL80211_WOWLAN_TRIG] = {
-	[NL80211_WOWLAN_TRIG_ANY] = { .type = NLA_FLAG },
-	[NL80211_WOWLAN_TRIG_DISCONNECT] = { .type = NLA_FLAG },
-	[NL80211_WOWLAN_TRIG_MAGIC_PKT] = { .type = NLA_FLAG },
-	[NL80211_WOWLAN_TRIG_PKT_PATTERN] = { .type = NLA_NESTED },
-	[NL80211_WOWLAN_TRIG_GTK_REKEY_FAILURE] = { .type = NLA_FLAG },
-	[NL80211_WOWLAN_TRIG_EAP_IDENT_REQUEST] = { .type = NLA_FLAG },
-	[NL80211_WOWLAN_TRIG_4WAY_HANDSHAKE] = { .type = NLA_FLAG },
-	[NL80211_WOWLAN_TRIG_RFKILL_RELEASE] = { .type = NLA_FLAG },
-	[NL80211_WOWLAN_TRIG_TCP_CONNECTION] = { .type = NLA_NESTED },
-	[NL80211_WOWLAN_TRIG_NET_DETECT] = { .type = NLA_NESTED },
-};
-
-static const struct nla_policy
-nl80211_wowlan_tcp_policy[NUM_NL80211_WOWLAN_TCP] = {
-	[NL80211_WOWLAN_TCP_SRC_IPV4] = { .type = NLA_U32 },
-	[NL80211_WOWLAN_TCP_DST_IPV4] = { .type = NLA_U32 },
-	[NL80211_WOWLAN_TCP_DST_MAC] = NLA_POLICY_EXACT_LEN_WARN(ETH_ALEN),
-	[NL80211_WOWLAN_TCP_SRC_PORT] = { .type = NLA_U16 },
-	[NL80211_WOWLAN_TCP_DST_PORT] = { .type = NLA_U16 },
-	[NL80211_WOWLAN_TCP_DATA_PAYLOAD] = NLA_POLICY_MIN_LEN(1),
-	[NL80211_WOWLAN_TCP_DATA_PAYLOAD_SEQ] = {
-		.len = sizeof(struct nl80211_wowlan_tcp_data_seq)
-	},
-	[NL80211_WOWLAN_TCP_DATA_PAYLOAD_TOKEN] = {
-		.len = sizeof(struct nl80211_wowlan_tcp_data_token)
-	},
-	[NL80211_WOWLAN_TCP_DATA_INTERVAL] = { .type = NLA_U32 },
-	[NL80211_WOWLAN_TCP_WAKE_PAYLOAD] = NLA_POLICY_MIN_LEN(1),
-	[NL80211_WOWLAN_TCP_WAKE_MASK] = NLA_POLICY_MIN_LEN(1),
-};
-#endif /* CONFIG_PM */
-
-/* policy for coalesce rule attributes */
-static const struct nla_policy
-nl80211_coalesce_policy[NUM_NL80211_ATTR_COALESCE_RULE] = {
-	[NL80211_ATTR_COALESCE_RULE_DELAY] = { .type = NLA_U32 },
-	[NL80211_ATTR_COALESCE_RULE_CONDITION] =
-		NLA_POLICY_RANGE(NLA_U32,
-				 NL80211_COALESCE_CONDITION_MATCH,
-				 NL80211_COALESCE_CONDITION_NO_MATCH),
-	[NL80211_ATTR_COALESCE_RULE_PKT_PATTERN] = { .type = NLA_NESTED },
-};
-
-/* policy for GTK rekey offload attributes */
-static const struct nla_policy
-nl80211_rekey_policy[NUM_NL80211_REKEY_DATA] = {
-	[NL80211_REKEY_DATA_KEK] = {
-		.type = NLA_BINARY,
-		.len = NL80211_KEK_EXT_LEN
-	},
-	[NL80211_REKEY_DATA_KCK] = {
-		.type = NLA_BINARY,
-		.len = NL80211_KCK_EXT_LEN
-	},
-	[NL80211_REKEY_DATA_REPLAY_CTR] = NLA_POLICY_EXACT_LEN(NL80211_REPLAY_CTR_LEN),
-	[NL80211_REKEY_DATA_AKM] = { .type = NLA_U32 },
-};
-
-static const struct nla_policy
-nl80211_match_band_rssi_policy[NUM_NL80211_BANDS] = {
-	[NL80211_BAND_2GHZ] = { .type = NLA_S32 },
-	[NL80211_BAND_5GHZ] = { .type = NLA_S32 },
-	[NL80211_BAND_6GHZ] = { .type = NLA_S32 },
-	[NL80211_BAND_60GHZ] = { .type = NLA_S32 },
-};
-
-static const struct nla_policy
-nl80211_match_policy[NL80211_SCHED_SCAN_MATCH_ATTR_MAX + 1] = {
-	[NL80211_SCHED_SCAN_MATCH_ATTR_SSID] = { .type = NLA_BINARY,
-						 .len = IEEE80211_MAX_SSID_LEN },
-	[NL80211_SCHED_SCAN_MATCH_ATTR_BSSID] = NLA_POLICY_EXACT_LEN_WARN(ETH_ALEN),
-	[NL80211_SCHED_SCAN_MATCH_ATTR_RSSI] = { .type = NLA_U32 },
-	[NL80211_SCHED_SCAN_MATCH_PER_BAND_RSSI] =
-		NLA_POLICY_NESTED(nl80211_match_band_rssi_policy),
-};
-
-static const struct nla_policy
-nl80211_plan_policy[NL80211_SCHED_SCAN_PLAN_MAX + 1] = {
-	[NL80211_SCHED_SCAN_PLAN_INTERVAL] = { .type = NLA_U32 },
-	[NL80211_SCHED_SCAN_PLAN_ITERATIONS] = { .type = NLA_U32 },
-};
-
-static const struct nla_policy
-nl80211_bss_select_policy[NL80211_BSS_SELECT_ATTR_MAX + 1] = {
-	[NL80211_BSS_SELECT_ATTR_RSSI] = { .type = NLA_FLAG },
-	[NL80211_BSS_SELECT_ATTR_BAND_PREF] = { .type = NLA_U32 },
-	[NL80211_BSS_SELECT_ATTR_RSSI_ADJUST] = {
-		.len = sizeof(struct nl80211_bss_select_rssi_adjust)
-	},
-};
-
-/* policy for NAN function attributes */
-static const struct nla_policy
-nl80211_nan_func_policy[NL80211_NAN_FUNC_ATTR_MAX + 1] = {
-	[NL80211_NAN_FUNC_TYPE] =
-		NLA_POLICY_MAX(NLA_U8, NL80211_NAN_FUNC_MAX_TYPE),
-	[NL80211_NAN_FUNC_SERVICE_ID] = {
-				    .len = NL80211_NAN_FUNC_SERVICE_ID_LEN },
-	[NL80211_NAN_FUNC_PUBLISH_TYPE] = { .type = NLA_U8 },
-	[NL80211_NAN_FUNC_PUBLISH_BCAST] = { .type = NLA_FLAG },
-	[NL80211_NAN_FUNC_SUBSCRIBE_ACTIVE] = { .type = NLA_FLAG },
-	[NL80211_NAN_FUNC_FOLLOW_UP_ID] = { .type = NLA_U8 },
-	[NL80211_NAN_FUNC_FOLLOW_UP_REQ_ID] = { .type = NLA_U8 },
-	[NL80211_NAN_FUNC_FOLLOW_UP_DEST] = NLA_POLICY_EXACT_LEN_WARN(ETH_ALEN),
-	[NL80211_NAN_FUNC_CLOSE_RANGE] = { .type = NLA_FLAG },
-	[NL80211_NAN_FUNC_TTL] = { .type = NLA_U32 },
-	[NL80211_NAN_FUNC_SERVICE_INFO] = { .type = NLA_BINARY,
-			.len = NL80211_NAN_FUNC_SERVICE_SPEC_INFO_MAX_LEN },
-	[NL80211_NAN_FUNC_SRF] = { .type = NLA_NESTED },
-	[NL80211_NAN_FUNC_RX_MATCH_FILTER] = { .type = NLA_NESTED },
-	[NL80211_NAN_FUNC_TX_MATCH_FILTER] = { .type = NLA_NESTED },
-	[NL80211_NAN_FUNC_INSTANCE_ID] = { .type = NLA_U8 },
-	[NL80211_NAN_FUNC_TERM_REASON] = { .type = NLA_U8 },
-};
-
-/* policy for Service Response Filter attributes */
-static const struct nla_policy
-nl80211_nan_srf_policy[NL80211_NAN_SRF_ATTR_MAX + 1] = {
-	[NL80211_NAN_SRF_INCLUDE] = { .type = NLA_FLAG },
-	[NL80211_NAN_SRF_BF] = { .type = NLA_BINARY,
-				 .len =  NL80211_NAN_FUNC_SRF_MAX_LEN },
-	[NL80211_NAN_SRF_BF_IDX] = { .type = NLA_U8 },
-	[NL80211_NAN_SRF_MAC_ADDRS] = { .type = NLA_NESTED },
-};
-
-/* policy for packet pattern attributes */
-static const struct nla_policy
-nl80211_packet_pattern_policy[MAX_NL80211_PKTPAT + 1] = {
-	[NL80211_PKTPAT_MASK] = { .type = NLA_BINARY, },
-	[NL80211_PKTPAT_PATTERN] = { .type = NLA_BINARY, },
-	[NL80211_PKTPAT_OFFSET] = { .type = NLA_U32 },
-};
-
-int nl80211_prepare_wdev_dump(struct netlink_callback *cb,
-			      struct cfg80211_registered_device **rdev,
-			      struct wireless_dev **wdev)
-{
-	int err;
-
-	if (!cb->args[0]) {
-		struct nlattr **attrbuf;
-
-		attrbuf = kcalloc(NUM_NL80211_ATTR, sizeof(*attrbuf),
-				  GFP_KERNEL);
-		if (!attrbuf)
-			return -ENOMEM;
-
-		err = nlmsg_parse_deprecated(cb->nlh,
-					     GENL_HDRLEN + nl80211_fam.hdrsize,
-					     attrbuf, nl80211_fam.maxattr,
-					     nl80211_policy, NULL);
-		if (err) {
-			kfree(attrbuf);
-			return err;
-		}
-
-		rtnl_lock();
-		*wdev = __cfg80211_wdev_from_attrs(NULL, sock_net(cb->skb->sk),
-						   attrbuf);
-		kfree(attrbuf);
-		if (IS_ERR(*wdev)) {
-			rtnl_unlock();
-			return PTR_ERR(*wdev);
-		}
-		*rdev = wiphy_to_rdev((*wdev)->wiphy);
-		mutex_lock(&(*rdev)->wiphy.mtx);
-		rtnl_unlock();
-		/* 0 is the first index - add 1 to parse only once */
-		cb->args[0] = (*rdev)->wiphy_idx + 1;
-		cb->args[1] = (*wdev)->identifier;
-	} else {
-		/* subtract the 1 again here */
-		struct wiphy *wiphy;
-		struct wireless_dev *tmp;
-
-		rtnl_lock();
-		wiphy = wiphy_idx_to_wiphy(cb->args[0] - 1);
-		if (!wiphy) {
-			rtnl_unlock();
-			return -ENODEV;
-		}
-		*rdev = wiphy_to_rdev(wiphy);
-		*wdev = NULL;
-
-		list_for_each_entry(tmp, &(*rdev)->wiphy.wdev_list, list) {
-			if (tmp->identifier == cb->args[1]) {
-				*wdev = tmp;
-				break;
-			}
-		}
-
-		if (!*wdev) {
-			rtnl_unlock();
-			return -ENODEV;
-		}
-		mutex_lock(&(*rdev)->wiphy.mtx);
-		rtnl_unlock();
-	}
-
-	return 0;
-}
-
-/* message building helper */
-void *nl80211hdr_put(struct sk_buff *skb, u32 portid, u32 seq,
-		     int flags, u8 cmd)
-{
-	/* since there is no private header just add the generic one */
-	return genlmsg_put(skb, portid, seq, &nl80211_fam, flags, cmd);
-}
-
-static int nl80211_msg_put_wmm_rules(struct sk_buff *msg,
-				     const struct ieee80211_reg_rule *rule)
-{
-	int j;
-	struct nlattr *nl_wmm_rules =
-		nla_nest_start_noflag(msg, NL80211_FREQUENCY_ATTR_WMM);
-
-	if (!nl_wmm_rules)
-		goto nla_put_failure;
-
-	for (j = 0; j < IEEE80211_NUM_ACS; j++) {
-		struct nlattr *nl_wmm_rule = nla_nest_start_noflag(msg, j);
-
-		if (!nl_wmm_rule)
-			goto nla_put_failure;
-
-		if (nla_put_u16(msg, NL80211_WMMR_CW_MIN,
-				rule->wmm_rule.client[j].cw_min) ||
-		    nla_put_u16(msg, NL80211_WMMR_CW_MAX,
-				rule->wmm_rule.client[j].cw_max) ||
-		    nla_put_u8(msg, NL80211_WMMR_AIFSN,
-			       rule->wmm_rule.client[j].aifsn) ||
-		    nla_put_u16(msg, NL80211_WMMR_TXOP,
-			        rule->wmm_rule.client[j].cot))
-			goto nla_put_failure;
-
-		nla_nest_end(msg, nl_wmm_rule);
-	}
-	nla_nest_end(msg, nl_wmm_rules);
-
-	return 0;
-
-nla_put_failure:
-	return -ENOBUFS;
-}
-
-static int nl80211_msg_put_channel(struct sk_buff *msg, struct wiphy *wiphy,
-				   struct ieee80211_channel *chan,
-				   bool large)
-{
-	/* Some channels must be completely excluded from the
-	 * list to protect old user-space tools from breaking
-	 */
-	if (!large && chan->flags &
-	    (IEEE80211_CHAN_NO_10MHZ | IEEE80211_CHAN_NO_20MHZ))
-		return 0;
-	if (!large && chan->freq_offset)
-		return 0;
-
-	if (nla_put_u32(msg, NL80211_FREQUENCY_ATTR_FREQ,
-			chan->center_freq))
-		goto nla_put_failure;
-
-	if (nla_put_u32(msg, NL80211_FREQUENCY_ATTR_OFFSET, chan->freq_offset))
-		goto nla_put_failure;
-
-	if ((chan->flags & IEEE80211_CHAN_DISABLED) &&
-	    nla_put_flag(msg, NL80211_FREQUENCY_ATTR_DISABLED))
-		goto nla_put_failure;
-	if (chan->flags & IEEE80211_CHAN_NO_IR) {
-		if (nla_put_flag(msg, NL80211_FREQUENCY_ATTR_NO_IR))
-			goto nla_put_failure;
-		if (nla_put_flag(msg, __NL80211_FREQUENCY_ATTR_NO_IBSS))
-			goto nla_put_failure;
-	}
-	if (chan->flags & IEEE80211_CHAN_RADAR) {
-		if (nla_put_flag(msg, NL80211_FREQUENCY_ATTR_RADAR))
-			goto nla_put_failure;
-		if (large) {
-			u32 time;
-
-			time = elapsed_jiffies_msecs(chan->dfs_state_entered);
-
-			if (nla_put_u32(msg, NL80211_FREQUENCY_ATTR_DFS_STATE,
-					chan->dfs_state))
-				goto nla_put_failure;
-			if (nla_put_u32(msg, NL80211_FREQUENCY_ATTR_DFS_TIME,
-					time))
-				goto nla_put_failure;
-			if (nla_put_u32(msg,
-					NL80211_FREQUENCY_ATTR_DFS_CAC_TIME,
-					chan->dfs_cac_ms))
-				goto nla_put_failure;
-		}
-	}
-
-	if (large) {
-		if ((chan->flags & IEEE80211_CHAN_NO_HT40MINUS) &&
-		    nla_put_flag(msg, NL80211_FREQUENCY_ATTR_NO_HT40_MINUS))
-			goto nla_put_failure;
-		if ((chan->flags & IEEE80211_CHAN_NO_HT40PLUS) &&
-		    nla_put_flag(msg, NL80211_FREQUENCY_ATTR_NO_HT40_PLUS))
-			goto nla_put_failure;
-		if ((chan->flags & IEEE80211_CHAN_NO_80MHZ) &&
-		    nla_put_flag(msg, NL80211_FREQUENCY_ATTR_NO_80MHZ))
-			goto nla_put_failure;
-		if ((chan->flags & IEEE80211_CHAN_NO_160MHZ) &&
-		    nla_put_flag(msg, NL80211_FREQUENCY_ATTR_NO_160MHZ))
-			goto nla_put_failure;
-		if ((chan->flags & IEEE80211_CHAN_INDOOR_ONLY) &&
-		    nla_put_flag(msg, NL80211_FREQUENCY_ATTR_INDOOR_ONLY))
-			goto nla_put_failure;
-		if ((chan->flags & IEEE80211_CHAN_IR_CONCURRENT) &&
-		    nla_put_flag(msg, NL80211_FREQUENCY_ATTR_IR_CONCURRENT))
-			goto nla_put_failure;
-		if ((chan->flags & IEEE80211_CHAN_NO_20MHZ) &&
-		    nla_put_flag(msg, NL80211_FREQUENCY_ATTR_NO_20MHZ))
-			goto nla_put_failure;
-		if ((chan->flags & IEEE80211_CHAN_NO_10MHZ) &&
-		    nla_put_flag(msg, NL80211_FREQUENCY_ATTR_NO_10MHZ))
-			goto nla_put_failure;
-		if ((chan->flags & IEEE80211_CHAN_NO_HE) &&
-		    nla_put_flag(msg, NL80211_FREQUENCY_ATTR_NO_HE))
-			goto nla_put_failure;
-		if ((chan->flags & IEEE80211_CHAN_1MHZ) &&
-		    nla_put_flag(msg, NL80211_FREQUENCY_ATTR_1MHZ))
-			goto nla_put_failure;
-		if ((chan->flags & IEEE80211_CHAN_2MHZ) &&
-		    nla_put_flag(msg, NL80211_FREQUENCY_ATTR_2MHZ))
-			goto nla_put_failure;
-		if ((chan->flags & IEEE80211_CHAN_4MHZ) &&
-		    nla_put_flag(msg, NL80211_FREQUENCY_ATTR_4MHZ))
-			goto nla_put_failure;
-		if ((chan->flags & IEEE80211_CHAN_8MHZ) &&
-		    nla_put_flag(msg, NL80211_FREQUENCY_ATTR_8MHZ))
-			goto nla_put_failure;
-		if ((chan->flags & IEEE80211_CHAN_16MHZ) &&
-		    nla_put_flag(msg, NL80211_FREQUENCY_ATTR_16MHZ))
-			goto nla_put_failure;
-	}
-
-	if (nla_put_u32(msg, NL80211_FREQUENCY_ATTR_MAX_TX_POWER,
-			DBM_TO_MBM(chan->max_power)))
-		goto nla_put_failure;
-
-	if (large) {
-		const struct ieee80211_reg_rule *rule =
-			freq_reg_info(wiphy, MHZ_TO_KHZ(chan->center_freq));
-
-		if (!IS_ERR_OR_NULL(rule) && rule->has_wmm) {
-			if (nl80211_msg_put_wmm_rules(msg, rule))
-				goto nla_put_failure;
-		}
-	}
-
-	return 0;
-
- nla_put_failure:
-	return -ENOBUFS;
-}
-
-static bool nl80211_put_txq_stats(struct sk_buff *msg,
-				  struct cfg80211_txq_stats *txqstats,
-				  int attrtype)
-{
-	struct nlattr *txqattr;
-
-#define PUT_TXQVAL_U32(attr, memb) do {					  \
-	if (txqstats->filled & BIT(NL80211_TXQ_STATS_ ## attr) &&	  \
-	    nla_put_u32(msg, NL80211_TXQ_STATS_ ## attr, txqstats->memb)) \
-		return false;						  \
-	} while (0)
-
-	txqattr = nla_nest_start_noflag(msg, attrtype);
-	if (!txqattr)
-		return false;
-
-	PUT_TXQVAL_U32(BACKLOG_BYTES, backlog_bytes);
-	PUT_TXQVAL_U32(BACKLOG_PACKETS, backlog_packets);
-	PUT_TXQVAL_U32(FLOWS, flows);
-	PUT_TXQVAL_U32(DROPS, drops);
-	PUT_TXQVAL_U32(ECN_MARKS, ecn_marks);
-	PUT_TXQVAL_U32(OVERLIMIT, overlimit);
-	PUT_TXQVAL_U32(OVERMEMORY, overmemory);
-	PUT_TXQVAL_U32(COLLISIONS, collisions);
-	PUT_TXQVAL_U32(TX_BYTES, tx_bytes);
-	PUT_TXQVAL_U32(TX_PACKETS, tx_packets);
-	PUT_TXQVAL_U32(MAX_FLOWS, max_flows);
-	nla_nest_end(msg, txqattr);
-
-#undef PUT_TXQVAL_U32
-	return true;
-}
-
-/* netlink command implementations */
-
-struct key_parse {
-	struct key_params p;
-	int idx;
-	int type;
-	bool def, defmgmt, defbeacon;
-	bool def_uni, def_multi;
-};
-
-static int nl80211_parse_key_new(struct genl_info *info, struct nlattr *key,
-				 struct key_parse *k)
-{
-	struct nlattr *tb[NL80211_KEY_MAX + 1];
-	int err = nla_parse_nested_deprecated(tb, NL80211_KEY_MAX, key,
-					      nl80211_key_policy,
-					      info->extack);
-	if (err)
-		return err;
-
-	k->def = !!tb[NL80211_KEY_DEFAULT];
-	k->defmgmt = !!tb[NL80211_KEY_DEFAULT_MGMT];
-	k->defbeacon = !!tb[NL80211_KEY_DEFAULT_BEACON];
-
-	if (k->def) {
-		k->def_uni = true;
-		k->def_multi = true;
-	}
-	if (k->defmgmt || k->defbeacon)
-		k->def_multi = true;
-
-	if (tb[NL80211_KEY_IDX])
-		k->idx = nla_get_u8(tb[NL80211_KEY_IDX]);
-
-	if (tb[NL80211_KEY_DATA]) {
-		k->p.key = nla_data(tb[NL80211_KEY_DATA]);
-		k->p.key_len = nla_len(tb[NL80211_KEY_DATA]);
-	}
-
-	if (tb[NL80211_KEY_SEQ]) {
-		k->p.seq = nla_data(tb[NL80211_KEY_SEQ]);
-		k->p.seq_len = nla_len(tb[NL80211_KEY_SEQ]);
-	}
-
-	if (tb[NL80211_KEY_CIPHER])
-		k->p.cipher = nla_get_u32(tb[NL80211_KEY_CIPHER]);
-
-	if (tb[NL80211_KEY_TYPE])
-		k->type = nla_get_u32(tb[NL80211_KEY_TYPE]);
-
-	if (tb[NL80211_KEY_DEFAULT_TYPES]) {
-		struct nlattr *kdt[NUM_NL80211_KEY_DEFAULT_TYPES];
-
-		err = nla_parse_nested_deprecated(kdt,
-						  NUM_NL80211_KEY_DEFAULT_TYPES - 1,
-						  tb[NL80211_KEY_DEFAULT_TYPES],
-						  nl80211_key_default_policy,
-						  info->extack);
-		if (err)
-			return err;
-
-		k->def_uni = kdt[NL80211_KEY_DEFAULT_TYPE_UNICAST];
-		k->def_multi = kdt[NL80211_KEY_DEFAULT_TYPE_MULTICAST];
-	}
-
-	if (tb[NL80211_KEY_MODE])
-		k->p.mode = nla_get_u8(tb[NL80211_KEY_MODE]);
-
-	return 0;
-}
-
-static int nl80211_parse_key_old(struct genl_info *info, struct key_parse *k)
-{
-	//解析传入的key
-	if (info->attrs[NL80211_ATTR_KEY_DATA]) {
-		k->p.key = nla_data(info->attrs[NL80211_ATTR_KEY_DATA]);
-		k->p.key_len = nla_len(info->attrs[NL80211_ATTR_KEY_DATA]);
-	}
-
-	if (info->attrs[NL80211_ATTR_KEY_SEQ]) {
-		k->p.seq = nla_data(info->attrs[NL80211_ATTR_KEY_SEQ]);
-		k->p.seq_len = nla_len(info->attrs[NL80211_ATTR_KEY_SEQ]);
-	}
-
-	if (info->attrs[NL80211_ATTR_KEY_IDX])
-		k->idx = nla_get_u8(info->attrs[NL80211_ATTR_KEY_IDX]);
-
-	if (info->attrs[NL80211_ATTR_KEY_CIPHER])
-		k->p.cipher = nla_get_u32(info->attrs[NL80211_ATTR_KEY_CIPHER]);
-
-	k->def = !!info->attrs[NL80211_ATTR_KEY_DEFAULT];
-	k->defmgmt = !!info->attrs[NL80211_ATTR_KEY_DEFAULT_MGMT];
-
-	if (k->def) {
-		k->def_uni = true;
-		k->def_multi = true;
-	}
-	if (k->defmgmt)
-		k->def_multi = true;
-
-	if (info->attrs[NL80211_ATTR_KEY_TYPE])
-		k->type = nla_get_u32(info->attrs[NL80211_ATTR_KEY_TYPE]);
-
-	if (info->attrs[NL80211_ATTR_KEY_DEFAULT_TYPES]) {
-		struct nlattr *kdt[NUM_NL80211_KEY_DEFAULT_TYPES];
-		int err = nla_parse_nested_deprecated(kdt,
-						      NUM_NL80211_KEY_DEFAULT_TYPES - 1,
-						      info->attrs[NL80211_ATTR_KEY_DEFAULT_TYPES],
-						      nl80211_key_default_policy,
-						      info->extack);
-		if (err)
-			return err;
-
-		k->def_uni = kdt[NL80211_KEY_DEFAULT_TYPE_UNICAST];
-		k->def_multi = kdt[NL80211_KEY_DEFAULT_TYPE_MULTICAST];
-	}
-
-	return 0;
-}
-
-static int nl80211_parse_key(struct genl_info *info, struct key_parse *k)
-{
-	int err;
-
-	memset(k, 0, sizeof(*k));
-	k->idx = -1;
-	k->type = -1;
-
-	if (info->attrs[NL80211_ATTR_KEY])
-		err = nl80211_parse_key_new(info, info->attrs[NL80211_ATTR_KEY], k);
-	else
-		err = nl80211_parse_key_old(info, k);
-
-	if (err)
-		return err;
-
-	if ((k->def ? 1 : 0) + (k->defmgmt ? 1 : 0) +
-	    (k->defbeacon ? 1 : 0) > 1) {
-		GENL_SET_ERR_MSG(info,
-				 "key with multiple default flags is invalid");
-		return -EINVAL;
-	}
-
-	if (k->defmgmt || k->defbeacon) {
-		if (k->def_uni || !k->def_multi) {
-			GENL_SET_ERR_MSG(info,
-					 "defmgmt/defbeacon key must be mcast");
-			return -EINVAL;
-		}
-	}
-
-	if (k->idx != -1) {
-		if (k->defmgmt) {
-			if (k->idx < 4 || k->idx > 5) {
-				GENL_SET_ERR_MSG(info,
-						 "defmgmt key idx not 4 or 5");
-				return -EINVAL;
-			}
-		} else if (k->defbeacon) {
-			if (k->idx < 6 || k->idx > 7) {
-				GENL_SET_ERR_MSG(info,
-						 "defbeacon key idx not 6 or 7");
-				return -EINVAL;
-			}
-		} else if (k->def) {
-			if (k->idx < 0 || k->idx > 3) {
-				GENL_SET_ERR_MSG(info, "def key idx not 0-3");
-				return -EINVAL;
-			}
-		} else {
-			if (k->idx < 0 || k->idx > 7) {
-				GENL_SET_ERR_MSG(info, "key idx not 0-7");
-				return -EINVAL;
-			}
-		}
-	}
-
-	return 0;
-}
-
-static struct cfg80211_cached_keys *
-nl80211_parse_connkeys(struct cfg80211_registered_device *rdev,
-		       struct genl_info *info, bool *no_ht)
-{
-	struct nlattr *keys = info->attrs[NL80211_ATTR_KEYS];
-	struct key_parse parse;
-	struct nlattr *key;
-	struct cfg80211_cached_keys *result;
-	int rem, err, def = 0;
-	bool have_key = false;
-
-	nla_for_each_nested(key, keys, rem) {
-		have_key = true;
-		break;
-	}
-
-	if (!have_key)
-		return NULL;
-
-	result = kzalloc(sizeof(*result), GFP_KERNEL);
-	if (!result)
-		return ERR_PTR(-ENOMEM);
-
-	result->def = -1;
-
-	nla_for_each_nested(key, keys, rem) {
-		memset(&parse, 0, sizeof(parse));
-		parse.idx = -1;
-
-		err = nl80211_parse_key_new(info, key, &parse);
-		if (err)
-			goto error;
-		err = -EINVAL;
-		if (!parse.p.key)
-			goto error;
-		if (parse.idx < 0 || parse.idx > 3) {
-			GENL_SET_ERR_MSG(info, "key index out of range [0-3]");
-			goto error;
-		}
-		if (parse.def) {
-			if (def) {
-				GENL_SET_ERR_MSG(info,
-						 "only one key can be default");
-				goto error;
-			}
-			def = 1;
-			result->def = parse.idx;
-			if (!parse.def_uni || !parse.def_multi)
-				goto error;
-		} else if (parse.defmgmt)
-			goto error;
-		err = cfg80211_validate_key_settings(rdev, &parse.p,
-						     parse.idx, false, NULL);
-		if (err)
-			goto error;
-		if (parse.p.cipher != WLAN_CIPHER_SUITE_WEP40 &&
-		    parse.p.cipher != WLAN_CIPHER_SUITE_WEP104) {
-			GENL_SET_ERR_MSG(info, "connect key must be WEP");
-			err = -EINVAL;
-			goto error;
-		}
-		result->params[parse.idx].cipher = parse.p.cipher;
-		result->params[parse.idx].key_len = parse.p.key_len;
-		result->params[parse.idx].key = result->data[parse.idx];
-		memcpy(result->data[parse.idx], parse.p.key, parse.p.key_len);
-
-		/* must be WEP key if we got here */
-		if (no_ht)
-			*no_ht = true;
-	}
-
-	if (result->def < 0) {
-		err = -EINVAL;
-		GENL_SET_ERR_MSG(info, "need a default/TX key");
-		goto error;
-	}
-
-	return result;
- error:
-	kfree(result);
-	return ERR_PTR(err);
-}
-
-static int nl80211_key_allowed(struct wireless_dev *wdev)
-{
-	ASSERT_WDEV_LOCK(wdev);
-
-	switch (wdev->iftype) {
-	case NL80211_IFTYPE_AP:
-	case NL80211_IFTYPE_AP_VLAN:
-	case NL80211_IFTYPE_P2P_GO:
-	case NL80211_IFTYPE_MESH_POINT:
-		break;
-	case NL80211_IFTYPE_ADHOC:
-	case NL80211_IFTYPE_STATION:
-	case NL80211_IFTYPE_P2P_CLIENT:
-		if (!wdev->current_bss)
-			return -ENOLINK;
-		break;
-	case NL80211_IFTYPE_UNSPECIFIED:
-	case NL80211_IFTYPE_OCB:
-	case NL80211_IFTYPE_MONITOR:
-	case NL80211_IFTYPE_NAN:
-	case NL80211_IFTYPE_P2P_DEVICE:
-	case NL80211_IFTYPE_WDS:
-	case NUM_NL80211_IFTYPES:
-		return -EINVAL;
-	}
-
-	return 0;
-}
-
-static struct ieee80211_channel *nl80211_get_valid_chan(struct wiphy *wiphy,
-							u32 freq)
-{
-	struct ieee80211_channel *chan;
-
-	chan = ieee80211_get_channel_khz(wiphy, freq);
-	if (!chan || chan->flags & IEEE80211_CHAN_DISABLED)
-		return NULL;
-	return chan;
-}
-
-static int nl80211_put_iftypes(struct sk_buff *msg, u32 attr, u16 ifmodes)
-{
-	struct nlattr *nl_modes = nla_nest_start_noflag(msg, attr);
-	int i;
-
-	if (!nl_modes)
-		goto nla_put_failure;
-
-	i = 0;
-	while (ifmodes) {
-		if ((ifmodes & 1) && nla_put_flag(msg, i))
-			goto nla_put_failure;
-		ifmodes >>= 1;
-		i++;
-	}
-
-	nla_nest_end(msg, nl_modes);
-	return 0;
-
-nla_put_failure:
-	return -ENOBUFS;
-}
-
-static int nl80211_put_iface_combinations(struct wiphy *wiphy,
-					  struct sk_buff *msg,
-					  bool large)
-{
-	struct nlattr *nl_combis;
-	int i, j;
-
-	nl_combis = nla_nest_start_noflag(msg,
-					  NL80211_ATTR_INTERFACE_COMBINATIONS);
-	if (!nl_combis)
-		goto nla_put_failure;
-
-	for (i = 0; i < wiphy->n_iface_combinations; i++) {
-		const struct ieee80211_iface_combination *c;
-		struct nlattr *nl_combi, *nl_limits;
-
-		c = &wiphy->iface_combinations[i];
-
-		nl_combi = nla_nest_start_noflag(msg, i + 1);
-		if (!nl_combi)
-			goto nla_put_failure;
-
-		nl_limits = nla_nest_start_noflag(msg,
-						  NL80211_IFACE_COMB_LIMITS);
-		if (!nl_limits)
-			goto nla_put_failure;
-
-		for (j = 0; j < c->n_limits; j++) {
-			struct nlattr *nl_limit;
-
-			nl_limit = nla_nest_start_noflag(msg, j + 1);
-			if (!nl_limit)
-				goto nla_put_failure;
-			if (nla_put_u32(msg, NL80211_IFACE_LIMIT_MAX,
-					c->limits[j].max))
-				goto nla_put_failure;
-			if (nl80211_put_iftypes(msg, NL80211_IFACE_LIMIT_TYPES,
-						c->limits[j].types))
-				goto nla_put_failure;
-			nla_nest_end(msg, nl_limit);
-		}
-
-		nla_nest_end(msg, nl_limits);
-
-		if (c->beacon_int_infra_match &&
-		    nla_put_flag(msg, NL80211_IFACE_COMB_STA_AP_BI_MATCH))
-			goto nla_put_failure;
-		if (nla_put_u32(msg, NL80211_IFACE_COMB_NUM_CHANNELS,
-				c->num_different_channels) ||
-		    nla_put_u32(msg, NL80211_IFACE_COMB_MAXNUM,
-				c->max_interfaces))
-			goto nla_put_failure;
-		if (large &&
-		    (nla_put_u32(msg, NL80211_IFACE_COMB_RADAR_DETECT_WIDTHS,
-				c->radar_detect_widths) ||
-		     nla_put_u32(msg, NL80211_IFACE_COMB_RADAR_DETECT_REGIONS,
-				c->radar_detect_regions)))
-			goto nla_put_failure;
-		if (c->beacon_int_min_gcd &&
-		    nla_put_u32(msg, NL80211_IFACE_COMB_BI_MIN_GCD,
-				c->beacon_int_min_gcd))
-			goto nla_put_failure;
-
-		nla_nest_end(msg, nl_combi);
-	}
-
-	nla_nest_end(msg, nl_combis);
-
-	return 0;
-nla_put_failure:
-	return -ENOBUFS;
-}
-
-#ifdef CONFIG_PM
-static int nl80211_send_wowlan_tcp_caps(struct cfg80211_registered_device *rdev,
-					struct sk_buff *msg)
-{
-	const struct wiphy_wowlan_tcp_support *tcp = rdev->wiphy.wowlan->tcp;
-	struct nlattr *nl_tcp;
-
-	if (!tcp)
-		return 0;
-
-	nl_tcp = nla_nest_start_noflag(msg,
-				       NL80211_WOWLAN_TRIG_TCP_CONNECTION);
-	if (!nl_tcp)
-		return -ENOBUFS;
-
-	if (nla_put_u32(msg, NL80211_WOWLAN_TCP_DATA_PAYLOAD,
-			tcp->data_payload_max))
-		return -ENOBUFS;
-
-	if (nla_put_u32(msg, NL80211_WOWLAN_TCP_DATA_PAYLOAD,
-			tcp->data_payload_max))
-		return -ENOBUFS;
-
-	if (tcp->seq && nla_put_flag(msg, NL80211_WOWLAN_TCP_DATA_PAYLOAD_SEQ))
-		return -ENOBUFS;
-
-	if (tcp->tok && nla_put(msg, NL80211_WOWLAN_TCP_DATA_PAYLOAD_TOKEN,
-				sizeof(*tcp->tok), tcp->tok))
-		return -ENOBUFS;
-
-	if (nla_put_u32(msg, NL80211_WOWLAN_TCP_DATA_INTERVAL,
-			tcp->data_interval_max))
-		return -ENOBUFS;
-
-	if (nla_put_u32(msg, NL80211_WOWLAN_TCP_WAKE_PAYLOAD,
-			tcp->wake_payload_max))
-		return -ENOBUFS;
-
-	nla_nest_end(msg, nl_tcp);
-	return 0;
-}
-
-static int nl80211_send_wowlan(struct sk_buff *msg,
-			       struct cfg80211_registered_device *rdev,
-			       bool large)
-{
-	struct nlattr *nl_wowlan;
-
-	if (!rdev->wiphy.wowlan)
-		return 0;
-
-	nl_wowlan = nla_nest_start_noflag(msg,
-					  NL80211_ATTR_WOWLAN_TRIGGERS_SUPPORTED);
-	if (!nl_wowlan)
-		return -ENOBUFS;
-
-	if (((rdev->wiphy.wowlan->flags & WIPHY_WOWLAN_ANY) &&
-	     nla_put_flag(msg, NL80211_WOWLAN_TRIG_ANY)) ||
-	    ((rdev->wiphy.wowlan->flags & WIPHY_WOWLAN_DISCONNECT) &&
-	     nla_put_flag(msg, NL80211_WOWLAN_TRIG_DISCONNECT)) ||
-	    ((rdev->wiphy.wowlan->flags & WIPHY_WOWLAN_MAGIC_PKT) &&
-	     nla_put_flag(msg, NL80211_WOWLAN_TRIG_MAGIC_PKT)) ||
-	    ((rdev->wiphy.wowlan->flags & WIPHY_WOWLAN_SUPPORTS_GTK_REKEY) &&
-	     nla_put_flag(msg, NL80211_WOWLAN_TRIG_GTK_REKEY_SUPPORTED)) ||
-	    ((rdev->wiphy.wowlan->flags & WIPHY_WOWLAN_GTK_REKEY_FAILURE) &&
-	     nla_put_flag(msg, NL80211_WOWLAN_TRIG_GTK_REKEY_FAILURE)) ||
-	    ((rdev->wiphy.wowlan->flags & WIPHY_WOWLAN_EAP_IDENTITY_REQ) &&
-	     nla_put_flag(msg, NL80211_WOWLAN_TRIG_EAP_IDENT_REQUEST)) ||
-	    ((rdev->wiphy.wowlan->flags & WIPHY_WOWLAN_4WAY_HANDSHAKE) &&
-	     nla_put_flag(msg, NL80211_WOWLAN_TRIG_4WAY_HANDSHAKE)) ||
-	    ((rdev->wiphy.wowlan->flags & WIPHY_WOWLAN_RFKILL_RELEASE) &&
-	     nla_put_flag(msg, NL80211_WOWLAN_TRIG_RFKILL_RELEASE)))
-		return -ENOBUFS;
-
-	if (rdev->wiphy.wowlan->n_patterns) {
-		struct nl80211_pattern_support pat = {
-			.max_patterns = rdev->wiphy.wowlan->n_patterns,
-			.min_pattern_len = rdev->wiphy.wowlan->pattern_min_len,
-			.max_pattern_len = rdev->wiphy.wowlan->pattern_max_len,
-			.max_pkt_offset = rdev->wiphy.wowlan->max_pkt_offset,
-		};
-
-		if (nla_put(msg, NL80211_WOWLAN_TRIG_PKT_PATTERN,
-			    sizeof(pat), &pat))
-			return -ENOBUFS;
-	}
-
-	if ((rdev->wiphy.wowlan->flags & WIPHY_WOWLAN_NET_DETECT) &&
-	    nla_put_u32(msg, NL80211_WOWLAN_TRIG_NET_DETECT,
-			rdev->wiphy.wowlan->max_nd_match_sets))
-		return -ENOBUFS;
-
-	if (large && nl80211_send_wowlan_tcp_caps(rdev, msg))
-		return -ENOBUFS;
-
-	nla_nest_end(msg, nl_wowlan);
-
-	return 0;
-}
-#endif
-
-static int nl80211_send_coalesce(struct sk_buff *msg,
-				 struct cfg80211_registered_device *rdev)
-{
-	struct nl80211_coalesce_rule_support rule;
-
-	if (!rdev->wiphy.coalesce)
-		return 0;
-
-	rule.max_rules = rdev->wiphy.coalesce->n_rules;
-	rule.max_delay = rdev->wiphy.coalesce->max_delay;
-	rule.pat.max_patterns = rdev->wiphy.coalesce->n_patterns;
-	rule.pat.min_pattern_len = rdev->wiphy.coalesce->pattern_min_len;
-	rule.pat.max_pattern_len = rdev->wiphy.coalesce->pattern_max_len;
-	rule.pat.max_pkt_offset = rdev->wiphy.coalesce->max_pkt_offset;
-
-	if (nla_put(msg, NL80211_ATTR_COALESCE_RULE, sizeof(rule), &rule))
-		return -ENOBUFS;
-
-	return 0;
-}
-
-static int
-nl80211_send_iftype_data(struct sk_buff *msg,
-			 const struct ieee80211_supported_band *sband,
-			 const struct ieee80211_sband_iftype_data *iftdata)
-{
-	const struct ieee80211_sta_he_cap *he_cap = &iftdata->he_cap;
-
-	if (nl80211_put_iftypes(msg, NL80211_BAND_IFTYPE_ATTR_IFTYPES,
-				iftdata->types_mask))
-		return -ENOBUFS;
-
-	if (he_cap->has_he) {
-		if (nla_put(msg, NL80211_BAND_IFTYPE_ATTR_HE_CAP_MAC,
-			    sizeof(he_cap->he_cap_elem.mac_cap_info),
-			    he_cap->he_cap_elem.mac_cap_info) ||
-		    nla_put(msg, NL80211_BAND_IFTYPE_ATTR_HE_CAP_PHY,
-			    sizeof(he_cap->he_cap_elem.phy_cap_info),
-			    he_cap->he_cap_elem.phy_cap_info) ||
-		    nla_put(msg, NL80211_BAND_IFTYPE_ATTR_HE_CAP_MCS_SET,
-			    sizeof(he_cap->he_mcs_nss_supp),
-			    &he_cap->he_mcs_nss_supp) ||
-		    nla_put(msg, NL80211_BAND_IFTYPE_ATTR_HE_CAP_PPE,
-			    sizeof(he_cap->ppe_thres), he_cap->ppe_thres))
-			return -ENOBUFS;
-	}
-
-	if (sband->band == NL80211_BAND_6GHZ &&
-	    nla_put(msg, NL80211_BAND_IFTYPE_ATTR_HE_6GHZ_CAPA,
-		    sizeof(iftdata->he_6ghz_capa),
-		    &iftdata->he_6ghz_capa))
-		return -ENOBUFS;
-
-	return 0;
-}
-
-static int nl80211_send_band_rateinfo(struct sk_buff *msg,
-				      struct ieee80211_supported_band *sband,
-				      bool large)
-{
-	struct nlattr *nl_rates, *nl_rate;
-	struct ieee80211_rate *rate;
-	int i;
-
-	/* add HT info */
-	if (sband->ht_cap.ht_supported &&
-	    (nla_put(msg, NL80211_BAND_ATTR_HT_MCS_SET,
-		     sizeof(sband->ht_cap.mcs),
-		     &sband->ht_cap.mcs) ||
-	     nla_put_u16(msg, NL80211_BAND_ATTR_HT_CAPA,
-			 sband->ht_cap.cap) ||
-	     nla_put_u8(msg, NL80211_BAND_ATTR_HT_AMPDU_FACTOR,
-			sband->ht_cap.ampdu_factor) ||
-	     nla_put_u8(msg, NL80211_BAND_ATTR_HT_AMPDU_DENSITY,
-			sband->ht_cap.ampdu_density)))
-		return -ENOBUFS;
-
-	/* add VHT info */
-	if (sband->vht_cap.vht_supported &&
-	    (nla_put(msg, NL80211_BAND_ATTR_VHT_MCS_SET,
-		     sizeof(sband->vht_cap.vht_mcs),
-		     &sband->vht_cap.vht_mcs) ||
-	     nla_put_u32(msg, NL80211_BAND_ATTR_VHT_CAPA,
-			 sband->vht_cap.cap)))
-		return -ENOBUFS;
-
-	if (large && sband->n_iftype_data) {
-		struct nlattr *nl_iftype_data =
-			nla_nest_start_noflag(msg,
-					      NL80211_BAND_ATTR_IFTYPE_DATA);
-		int err;
-
-		if (!nl_iftype_data)
-			return -ENOBUFS;
-
-		for (i = 0; i < sband->n_iftype_data; i++) {
-			struct nlattr *iftdata;
-
-			iftdata = nla_nest_start_noflag(msg, i + 1);
-			if (!iftdata)
-				return -ENOBUFS;
-
-			err = nl80211_send_iftype_data(msg, sband,
-						       &sband->iftype_data[i]);
-			if (err)
-				return err;
-
-			nla_nest_end(msg, iftdata);
-		}
-
-		nla_nest_end(msg, nl_iftype_data);
-	}
-
-	/* add EDMG info */
-	if (large && sband->edmg_cap.channels &&
-	    (nla_put_u8(msg, NL80211_BAND_ATTR_EDMG_CHANNELS,
-		       sband->edmg_cap.channels) ||
-	    nla_put_u8(msg, NL80211_BAND_ATTR_EDMG_BW_CONFIG,
-		       sband->edmg_cap.bw_config)))
-
-		return -ENOBUFS;
-
-	/* add bitrates */
-	nl_rates = nla_nest_start_noflag(msg, NL80211_BAND_ATTR_RATES);
-	if (!nl_rates)
-		return -ENOBUFS;
-
-	for (i = 0; i < sband->n_bitrates; i++) {
-		nl_rate = nla_nest_start_noflag(msg, i);
-		if (!nl_rate)
-			return -ENOBUFS;
-
-		rate = &sband->bitrates[i];
-		if (nla_put_u32(msg, NL80211_BITRATE_ATTR_RATE,
-				rate->bitrate))
-			return -ENOBUFS;
-		if ((rate->flags & IEEE80211_RATE_SHORT_PREAMBLE) &&
-		    nla_put_flag(msg,
-				 NL80211_BITRATE_ATTR_2GHZ_SHORTPREAMBLE))
-			return -ENOBUFS;
-
-		nla_nest_end(msg, nl_rate);
-	}
-
-	nla_nest_end(msg, nl_rates);
-
-	return 0;
-}
-
-static int
-nl80211_send_mgmt_stypes(struct sk_buff *msg,
-			 const struct ieee80211_txrx_stypes *mgmt_stypes)
-{
-	u16 stypes;
-	struct nlattr *nl_ftypes, *nl_ifs;
-	enum nl80211_iftype ift;
-	int i;
-
-	if (!mgmt_stypes)
-		return 0;
-
-	nl_ifs = nla_nest_start_noflag(msg, NL80211_ATTR_TX_FRAME_TYPES);
-	if (!nl_ifs)
-		return -ENOBUFS;
-
-	for (ift = 0; ift < NUM_NL80211_IFTYPES; ift++) {
-		nl_ftypes = nla_nest_start_noflag(msg, ift);
-		if (!nl_ftypes)
-			return -ENOBUFS;
-		i = 0;
-		stypes = mgmt_stypes[ift].tx;
-		while (stypes) {
-			if ((stypes & 1) &&
-			    nla_put_u16(msg, NL80211_ATTR_FRAME_TYPE,
-					(i << 4) | IEEE80211_FTYPE_MGMT))
-				return -ENOBUFS;
-			stypes >>= 1;
-			i++;
-		}
-		nla_nest_end(msg, nl_ftypes);
-	}
-
-	nla_nest_end(msg, nl_ifs);
-
-	nl_ifs = nla_nest_start_noflag(msg, NL80211_ATTR_RX_FRAME_TYPES);
-	if (!nl_ifs)
-		return -ENOBUFS;
-
-	for (ift = 0; ift < NUM_NL80211_IFTYPES; ift++) {
-		nl_ftypes = nla_nest_start_noflag(msg, ift);
-		if (!nl_ftypes)
-			return -ENOBUFS;
-		i = 0;
-		stypes = mgmt_stypes[ift].rx;
-		while (stypes) {
-			if ((stypes & 1) &&
-			    nla_put_u16(msg, NL80211_ATTR_FRAME_TYPE,
-					(i << 4) | IEEE80211_FTYPE_MGMT))
-				return -ENOBUFS;
-			stypes >>= 1;
-			i++;
-		}
-		nla_nest_end(msg, nl_ftypes);
-	}
-	nla_nest_end(msg, nl_ifs);
-
-	return 0;
-}
-
-#define CMD(op, n)							\
-	 do {								\
-		if (rdev->ops->op) {					\
-			i++;						\
-			if (nla_put_u32(msg, i, NL80211_CMD_ ## n)) 	\
-				goto nla_put_failure;			\
-		}							\
-	} while (0)
-
-static int nl80211_add_commands_unsplit(struct cfg80211_registered_device *rdev,
-					struct sk_buff *msg)
-{
-	int i = 0;
-
-	/*
-	 * do *NOT* add anything into this function, new things need to be
-	 * advertised only to new versions of userspace that can deal with
-	 * the split (and they can't possibly care about new features...
-	 */
-	CMD(add_virtual_intf, NEW_INTERFACE);
-	CMD(change_virtual_intf, SET_INTERFACE);
-	CMD(add_key, NEW_KEY);
-	CMD(start_ap, START_AP);
-	CMD(add_station, NEW_STATION);
-	CMD(add_mpath, NEW_MPATH);
-	CMD(update_mesh_config, SET_MESH_CONFIG);
-	CMD(change_bss, SET_BSS);
-	CMD(auth, AUTHENTICATE);
-	CMD(assoc, ASSOCIATE);
-	CMD(deauth, DEAUTHENTICATE);
-	CMD(disassoc, DISASSOCIATE);
-	CMD(join_ibss, JOIN_IBSS);
-	CMD(join_mesh, JOIN_MESH);
-	CMD(set_pmksa, SET_PMKSA);
-	CMD(del_pmksa, DEL_PMKSA);
-	CMD(flush_pmksa, FLUSH_PMKSA);
-	if (rdev->wiphy.flags & WIPHY_FLAG_HAS_REMAIN_ON_CHANNEL)
-		CMD(remain_on_channel, REMAIN_ON_CHANNEL);
-	CMD(set_bitrate_mask, SET_TX_BITRATE_MASK);
-	CMD(mgmt_tx, FRAME);
-	CMD(mgmt_tx_cancel_wait, FRAME_WAIT_CANCEL);
-	if (rdev->wiphy.flags & WIPHY_FLAG_NETNS_OK) {
-		i++;
-		if (nla_put_u32(msg, i, NL80211_CMD_SET_WIPHY_NETNS))
-			goto nla_put_failure;
-	}
-	if (rdev->ops->set_monitor_channel || rdev->ops->start_ap ||
-	    rdev->ops->join_mesh) {
-		i++;
-		if (nla_put_u32(msg, i, NL80211_CMD_SET_CHANNEL))
-			goto nla_put_failure;
-	}
-	if (rdev->wiphy.flags & WIPHY_FLAG_SUPPORTS_TDLS) {
-		CMD(tdls_mgmt, TDLS_MGMT);
-		CMD(tdls_oper, TDLS_OPER);
-	}
-	if (rdev->wiphy.max_sched_scan_reqs)
-		CMD(sched_scan_start, START_SCHED_SCAN);
-	CMD(probe_client, PROBE_CLIENT);
-	CMD(set_noack_map, SET_NOACK_MAP);
-	if (rdev->wiphy.flags & WIPHY_FLAG_REPORTS_OBSS) {
-		i++;
-		if (nla_put_u32(msg, i, NL80211_CMD_REGISTER_BEACONS))
-			goto nla_put_failure;
-	}
-	CMD(start_p2p_device, START_P2P_DEVICE);
-	CMD(set_mcast_rate, SET_MCAST_RATE);
-#ifdef CONFIG_NL80211_TESTMODE
-	CMD(testmode_cmd, TESTMODE);
-#endif
-
-	if (rdev->ops->connect || rdev->ops->auth) {
-		i++;
-		if (nla_put_u32(msg, i, NL80211_CMD_CONNECT))
-			goto nla_put_failure;
-	}
-
-	if (rdev->ops->disconnect || rdev->ops->deauth) {
-		i++;
-		if (nla_put_u32(msg, i, NL80211_CMD_DISCONNECT))
-			goto nla_put_failure;
-	}
-
-	return i;
- nla_put_failure:
-	return -ENOBUFS;
-}
-
-static int
-nl80211_send_pmsr_ftm_capa(const struct cfg80211_pmsr_capabilities *cap,
-			   struct sk_buff *msg)
-{
-	struct nlattr *ftm;
-
-	if (!cap->ftm.supported)
-		return 0;
-
-	ftm = nla_nest_start_noflag(msg, NL80211_PMSR_TYPE_FTM);
-	if (!ftm)
-		return -ENOBUFS;
-
-	if (cap->ftm.asap && nla_put_flag(msg, NL80211_PMSR_FTM_CAPA_ATTR_ASAP))
-		return -ENOBUFS;
-	if (cap->ftm.non_asap &&
-	    nla_put_flag(msg, NL80211_PMSR_FTM_CAPA_ATTR_NON_ASAP))
-		return -ENOBUFS;
-	if (cap->ftm.request_lci &&
-	    nla_put_flag(msg, NL80211_PMSR_FTM_CAPA_ATTR_REQ_LCI))
-		return -ENOBUFS;
-	if (cap->ftm.request_civicloc &&
-	    nla_put_flag(msg, NL80211_PMSR_FTM_CAPA_ATTR_REQ_CIVICLOC))
-		return -ENOBUFS;
-	if (nla_put_u32(msg, NL80211_PMSR_FTM_CAPA_ATTR_PREAMBLES,
-			cap->ftm.preambles))
-		return -ENOBUFS;
-	if (nla_put_u32(msg, NL80211_PMSR_FTM_CAPA_ATTR_BANDWIDTHS,
-			cap->ftm.bandwidths))
-		return -ENOBUFS;
-	if (cap->ftm.max_bursts_exponent >= 0 &&
-	    nla_put_u32(msg, NL80211_PMSR_FTM_CAPA_ATTR_MAX_BURSTS_EXPONENT,
-			cap->ftm.max_bursts_exponent))
-		return -ENOBUFS;
-	if (cap->ftm.max_ftms_per_burst &&
-	    nla_put_u32(msg, NL80211_PMSR_FTM_CAPA_ATTR_MAX_FTMS_PER_BURST,
-			cap->ftm.max_ftms_per_burst))
-		return -ENOBUFS;
-	if (cap->ftm.trigger_based &&
-	    nla_put_flag(msg, NL80211_PMSR_FTM_CAPA_ATTR_TRIGGER_BASED))
-		return -ENOBUFS;
-	if (cap->ftm.non_trigger_based &&
-	    nla_put_flag(msg, NL80211_PMSR_FTM_CAPA_ATTR_NON_TRIGGER_BASED))
-		return -ENOBUFS;
-
-	nla_nest_end(msg, ftm);
-	return 0;
-}
-
-static int nl80211_send_pmsr_capa(struct cfg80211_registered_device *rdev,
-				  struct sk_buff *msg)
-{
-	const struct cfg80211_pmsr_capabilities *cap = rdev->wiphy.pmsr_capa;
-	struct nlattr *pmsr, *caps;
-
-	if (!cap)
-		return 0;
-
-	/*
-	 * we don't need to clean up anything here since the caller
-	 * will genlmsg_cancel() if we fail
-	 */
-
-	pmsr = nla_nest_start_noflag(msg, NL80211_ATTR_PEER_MEASUREMENTS);
-	if (!pmsr)
-		return -ENOBUFS;
-
-	if (nla_put_u32(msg, NL80211_PMSR_ATTR_MAX_PEERS, cap->max_peers))
-		return -ENOBUFS;
-
-	if (cap->report_ap_tsf &&
-	    nla_put_flag(msg, NL80211_PMSR_ATTR_REPORT_AP_TSF))
-		return -ENOBUFS;
-
-	if (cap->randomize_mac_addr &&
-	    nla_put_flag(msg, NL80211_PMSR_ATTR_RANDOMIZE_MAC_ADDR))
-		return -ENOBUFS;
-
-	caps = nla_nest_start_noflag(msg, NL80211_PMSR_ATTR_TYPE_CAPA);
-	if (!caps)
-		return -ENOBUFS;
-
-	if (nl80211_send_pmsr_ftm_capa(cap, msg))
-		return -ENOBUFS;
-
-	nla_nest_end(msg, caps);
-	nla_nest_end(msg, pmsr);
-
-	return 0;
-}
-
-static int
-nl80211_put_iftype_akm_suites(struct cfg80211_registered_device *rdev,
-			      struct sk_buff *msg)
-{
-	int i;
-	struct nlattr *nested, *nested_akms;
-	const struct wiphy_iftype_akm_suites *iftype_akms;
-
-	if (!rdev->wiphy.num_iftype_akm_suites ||
-	    !rdev->wiphy.iftype_akm_suites)
-		return 0;
-
-	nested = nla_nest_start(msg, NL80211_ATTR_IFTYPE_AKM_SUITES);
-	if (!nested)
-		return -ENOBUFS;
-
-	for (i = 0; i < rdev->wiphy.num_iftype_akm_suites; i++) {
-		nested_akms = nla_nest_start(msg, i + 1);
-		if (!nested_akms)
-			return -ENOBUFS;
-
-		iftype_akms = &rdev->wiphy.iftype_akm_suites[i];
-
-		if (nl80211_put_iftypes(msg, NL80211_IFTYPE_AKM_ATTR_IFTYPES,
-					iftype_akms->iftypes_mask))
-			return -ENOBUFS;
-
-		if (nla_put(msg, NL80211_IFTYPE_AKM_ATTR_SUITES,
-			    sizeof(u32) * iftype_akms->n_akm_suites,
-			    iftype_akms->akm_suites)) {
-			return -ENOBUFS;
-		}
-		nla_nest_end(msg, nested_akms);
-	}
-
-	nla_nest_end(msg, nested);
-
-	return 0;
-}
-
-static int
-nl80211_put_tid_config_support(struct cfg80211_registered_device *rdev,
-			       struct sk_buff *msg)
-{
-	struct nlattr *supp;
-
-	if (!rdev->wiphy.tid_config_support.vif &&
-	    !rdev->wiphy.tid_config_support.peer)
-		return 0;
-
-	supp = nla_nest_start(msg, NL80211_ATTR_TID_CONFIG);
-	if (!supp)
-		return -ENOSPC;
-
-	if (rdev->wiphy.tid_config_support.vif &&
-	    nla_put_u64_64bit(msg, NL80211_TID_CONFIG_ATTR_VIF_SUPP,
-			      rdev->wiphy.tid_config_support.vif,
-			      NL80211_TID_CONFIG_ATTR_PAD))
-		goto fail;
-
-	if (rdev->wiphy.tid_config_support.peer &&
-	    nla_put_u64_64bit(msg, NL80211_TID_CONFIG_ATTR_PEER_SUPP,
-			      rdev->wiphy.tid_config_support.peer,
-			      NL80211_TID_CONFIG_ATTR_PAD))
-		goto fail;
-
-	/* for now we just use the same value ... makes more sense */
-	if (nla_put_u8(msg, NL80211_TID_CONFIG_ATTR_RETRY_SHORT,
-		       rdev->wiphy.tid_config_support.max_retry))
-		goto fail;
-	if (nla_put_u8(msg, NL80211_TID_CONFIG_ATTR_RETRY_LONG,
-		       rdev->wiphy.tid_config_support.max_retry))
-		goto fail;
-
-	nla_nest_end(msg, supp);
-
-	return 0;
-fail:
-	nla_nest_cancel(msg, supp);
-	return -ENOBUFS;
-}
-
-static int
-nl80211_put_sar_specs(struct cfg80211_registered_device *rdev,
-		      struct sk_buff *msg)
-{
-	struct nlattr *sar_capa, *specs, *sub_freq_range;
-	u8 num_freq_ranges;
-	int i;
-
-	if (!rdev->wiphy.sar_capa)
-		return 0;
-
-	num_freq_ranges = rdev->wiphy.sar_capa->num_freq_ranges;
-
-	sar_capa = nla_nest_start(msg, NL80211_ATTR_SAR_SPEC);
-	if (!sar_capa)
-		return -ENOSPC;
-
-	if (nla_put_u32(msg, NL80211_SAR_ATTR_TYPE, rdev->wiphy.sar_capa->type))
-		goto fail;
-
-	specs = nla_nest_start(msg, NL80211_SAR_ATTR_SPECS);
-	if (!specs)
-		goto fail;
-
-	/* report supported freq_ranges */
-	for (i = 0; i < num_freq_ranges; i++) {
-		sub_freq_range = nla_nest_start(msg, i + 1);
-		if (!sub_freq_range)
-			goto fail;
-
-		if (nla_put_u32(msg, NL80211_SAR_ATTR_SPECS_START_FREQ,
-				rdev->wiphy.sar_capa->freq_ranges[i].start_freq))
-			goto fail;
-
-		if (nla_put_u32(msg, NL80211_SAR_ATTR_SPECS_END_FREQ,
-				rdev->wiphy.sar_capa->freq_ranges[i].end_freq))
-			goto fail;
-
-		nla_nest_end(msg, sub_freq_range);
-	}
-
-	nla_nest_end(msg, specs);
-	nla_nest_end(msg, sar_capa);
-
-	return 0;
-fail:
-	nla_nest_cancel(msg, sar_capa);
-	return -ENOBUFS;
-}
-
-struct nl80211_dump_wiphy_state {
-	s64 filter_wiphy;
-	long start;
-	long split_start, band_start, chan_start, capa_start;
-	bool split;
-};
-
-static int nl80211_send_wiphy(struct cfg80211_registered_device *rdev,
-			      enum nl80211_commands cmd,
-			      struct sk_buff *msg, u32 portid, u32 seq,
-			      int flags, struct nl80211_dump_wiphy_state *state)
-{
-	void *hdr;
-	struct nlattr *nl_bands, *nl_band;
-	struct nlattr *nl_freqs, *nl_freq;
-	struct nlattr *nl_cmds;
-	enum nl80211_band band;
-	struct ieee80211_channel *chan;
-	int i;
-	const struct ieee80211_txrx_stypes *mgmt_stypes =
-				rdev->wiphy.mgmt_stypes;
-	u32 features;
-
-	hdr = nl80211hdr_put(msg, portid, seq, flags, cmd);
-	if (!hdr)
-		return -ENOBUFS;
-
-	if (WARN_ON(!state))
-		return -EINVAL;
-
-	//填充
-	if (nla_put_u32(msg, NL80211_ATTR_WIPHY, rdev->wiphy_idx) ||
-	    nla_put_string(msg, NL80211_ATTR_WIPHY_NAME,
-			   wiphy_name(&rdev->wiphy)) ||
-	    nla_put_u32(msg, NL80211_ATTR_GENERATION,
-			cfg80211_rdev_list_generation))
-		goto nla_put_failure;
-
-	if (cmd != NL80211_CMD_NEW_WIPHY)
-		goto finish;
-
-	switch (state->split_start) {
-	case 0:
-		if (nla_put_u8(msg, NL80211_ATTR_WIPHY_RETRY_SHORT,
-			       rdev->wiphy.retry_short) ||
-		    nla_put_u8(msg, NL80211_ATTR_WIPHY_RETRY_LONG,
-			       rdev->wiphy.retry_long) ||
-		    nla_put_u32(msg, NL80211_ATTR_WIPHY_FRAG_THRESHOLD,
-				rdev->wiphy.frag_threshold) ||
-		    nla_put_u32(msg, NL80211_ATTR_WIPHY_RTS_THRESHOLD,
-				rdev->wiphy.rts_threshold) ||
-		    nla_put_u8(msg, NL80211_ATTR_WIPHY_COVERAGE_CLASS,
-			       rdev->wiphy.coverage_class) ||
-		    nla_put_u8(msg, NL80211_ATTR_MAX_NUM_SCAN_SSIDS,
-			       rdev->wiphy.max_scan_ssids) ||
-		    nla_put_u8(msg, NL80211_ATTR_MAX_NUM_SCHED_SCAN_SSIDS,
-			       rdev->wiphy.max_sched_scan_ssids) ||
-		    nla_put_u16(msg, NL80211_ATTR_MAX_SCAN_IE_LEN,
-				rdev->wiphy.max_scan_ie_len) ||
-		    nla_put_u16(msg, NL80211_ATTR_MAX_SCHED_SCAN_IE_LEN,
-				rdev->wiphy.max_sched_scan_ie_len) ||
-		    nla_put_u8(msg, NL80211_ATTR_MAX_MATCH_SETS,
-			       rdev->wiphy.max_match_sets))
-			goto nla_put_failure;
-
-		if ((rdev->wiphy.flags & WIPHY_FLAG_IBSS_RSN) &&
-		    nla_put_flag(msg, NL80211_ATTR_SUPPORT_IBSS_RSN))
-			goto nla_put_failure;
-		if ((rdev->wiphy.flags & WIPHY_FLAG_MESH_AUTH) &&
-		    nla_put_flag(msg, NL80211_ATTR_SUPPORT_MESH_AUTH))
-			goto nla_put_failure;
-		if ((rdev->wiphy.flags & WIPHY_FLAG_AP_UAPSD) &&
-		    nla_put_flag(msg, NL80211_ATTR_SUPPORT_AP_UAPSD))
-			goto nla_put_failure;
-		if ((rdev->wiphy.flags & WIPHY_FLAG_SUPPORTS_FW_ROAM) &&
-		    nla_put_flag(msg, NL80211_ATTR_ROAM_SUPPORT))
-			goto nla_put_failure;
-		if ((rdev->wiphy.flags & WIPHY_FLAG_SUPPORTS_TDLS) &&
-		    nla_put_flag(msg, NL80211_ATTR_TDLS_SUPPORT))
-			goto nla_put_failure;
-		if ((rdev->wiphy.flags & WIPHY_FLAG_TDLS_EXTERNAL_SETUP) &&
-		    nla_put_flag(msg, NL80211_ATTR_TDLS_EXTERNAL_SETUP))
-			goto nla_put_failure;
-		state->split_start++;
-		if (state->split)
-			break;
-		fallthrough;
-	case 1:
-		if (nla_put(msg, NL80211_ATTR_CIPHER_SUITES,
-			    sizeof(u32) * rdev->wiphy.n_cipher_suites,
-			    rdev->wiphy.cipher_suites))
-			goto nla_put_failure;
-
-		if (nla_put_u8(msg, NL80211_ATTR_MAX_NUM_PMKIDS,
-			       rdev->wiphy.max_num_pmkids))
-			goto nla_put_failure;
-
-		if ((rdev->wiphy.flags & WIPHY_FLAG_CONTROL_PORT_PROTOCOL) &&
-		    nla_put_flag(msg, NL80211_ATTR_CONTROL_PORT_ETHERTYPE))
-			goto nla_put_failure;
-
-		if (nla_put_u32(msg, NL80211_ATTR_WIPHY_ANTENNA_AVAIL_TX,
-				rdev->wiphy.available_antennas_tx) ||
-		    nla_put_u32(msg, NL80211_ATTR_WIPHY_ANTENNA_AVAIL_RX,
-				rdev->wiphy.available_antennas_rx))
-			goto nla_put_failure;
-
-		if ((rdev->wiphy.flags & WIPHY_FLAG_AP_PROBE_RESP_OFFLOAD) &&
-		    nla_put_u32(msg, NL80211_ATTR_PROBE_RESP_OFFLOAD,
-				rdev->wiphy.probe_resp_offload))
-			goto nla_put_failure;
-
-		if ((rdev->wiphy.available_antennas_tx ||
-		     rdev->wiphy.available_antennas_rx) &&
-		    rdev->ops->get_antenna) {
-			u32 tx_ant = 0, rx_ant = 0;
-			int res;
-
-			res = rdev_get_antenna(rdev, &tx_ant, &rx_ant);
-			if (!res) {
-				if (nla_put_u32(msg,
-						NL80211_ATTR_WIPHY_ANTENNA_TX,
-						tx_ant) ||
-				    nla_put_u32(msg,
-						NL80211_ATTR_WIPHY_ANTENNA_RX,
-						rx_ant))
-					goto nla_put_failure;
-			}
-		}
-
-		state->split_start++;
-		if (state->split)
-			break;
-		fallthrough;
-	case 2:
-		if (nl80211_put_iftypes(msg, NL80211_ATTR_SUPPORTED_IFTYPES,
-					rdev->wiphy.interface_modes))
-				goto nla_put_failure;
-		state->split_start++;
-		if (state->split)
-			break;
-		fallthrough;
-	case 3:
-		nl_bands = nla_nest_start_noflag(msg,
-						 NL80211_ATTR_WIPHY_BANDS);
-		if (!nl_bands)
-			goto nla_put_failure;
-
-		for (band = state->band_start;
-		     band < NUM_NL80211_BANDS; band++) {
-			struct ieee80211_supported_band *sband;
-
-			/* omit higher bands for ancient software */
-			if (band > NL80211_BAND_5GHZ && !state->split)
-				break;
-
-			sband = rdev->wiphy.bands[band];
-
-			if (!sband)
-				continue;
-
-			nl_band = nla_nest_start_noflag(msg, band);
-			if (!nl_band)
-				goto nla_put_failure;
-
-			switch (state->chan_start) {
-			case 0:
-				if (nl80211_send_band_rateinfo(msg, sband,
-							       state->split))
-					goto nla_put_failure;
-				state->chan_start++;
-				if (state->split)
-					break;
-				fallthrough;
-			default:
-				/* add frequencies */
-				nl_freqs = nla_nest_start_noflag(msg,
-								 NL80211_BAND_ATTR_FREQS);
-				if (!nl_freqs)
-					goto nla_put_failure;
-
-				for (i = state->chan_start - 1;
-				     i < sband->n_channels;
-				     i++) {
-					nl_freq = nla_nest_start_noflag(msg,
-									i);
-					if (!nl_freq)
-						goto nla_put_failure;
-
-					chan = &sband->channels[i];
-
-					if (nl80211_msg_put_channel(
-							msg, &rdev->wiphy, chan,
-							state->split))
-						goto nla_put_failure;
-
-					nla_nest_end(msg, nl_freq);
-					if (state->split)
-						break;
-				}
-				if (i < sband->n_channels)
-					state->chan_start = i + 2;
-				else
-					state->chan_start = 0;
-				nla_nest_end(msg, nl_freqs);
-			}
-
-			nla_nest_end(msg, nl_band);
-
-			if (state->split) {
-				/* start again here */
-				if (state->chan_start)
-					band--;
-				break;
-			}
-		}
-		nla_nest_end(msg, nl_bands);
-
-		if (band < NUM_NL80211_BANDS)
-			state->band_start = band + 1;
-		else
-			state->band_start = 0;
-
-		/* if bands & channels are done, continue outside */
-		if (state->band_start == 0 && state->chan_start == 0)
-			state->split_start++;
-		if (state->split)
-			break;
-		fallthrough;
-	case 4:
-		nl_cmds = nla_nest_start_noflag(msg,
-						NL80211_ATTR_SUPPORTED_COMMANDS);
-		if (!nl_cmds)
-			goto nla_put_failure;
-
-		i = nl80211_add_commands_unsplit(rdev, msg);
-		if (i < 0)
-			goto nla_put_failure;
-		if (state->split) {
-			CMD(crit_proto_start, CRIT_PROTOCOL_START);
-			CMD(crit_proto_stop, CRIT_PROTOCOL_STOP);
-			if (rdev->wiphy.flags & WIPHY_FLAG_HAS_CHANNEL_SWITCH)
-				CMD(channel_switch, CHANNEL_SWITCH);
-			CMD(set_qos_map, SET_QOS_MAP);
-			if (rdev->wiphy.features &
-					NL80211_FEATURE_SUPPORTS_WMM_ADMISSION)
-				CMD(add_tx_ts, ADD_TX_TS);
-			CMD(set_multicast_to_unicast, SET_MULTICAST_TO_UNICAST);
-			CMD(update_connect_params, UPDATE_CONNECT_PARAMS);
-			CMD(update_ft_ies, UPDATE_FT_IES);
-			if (rdev->wiphy.sar_capa)
-				CMD(set_sar_specs, SET_SAR_SPECS);
-		}
-#undef CMD
-
-		nla_nest_end(msg, nl_cmds);
-		state->split_start++;
-		if (state->split)
-			break;
-		fallthrough;
-	case 5:
-		if (rdev->ops->remain_on_channel &&
-		    (rdev->wiphy.flags & WIPHY_FLAG_HAS_REMAIN_ON_CHANNEL) &&
-		    nla_put_u32(msg,
-				NL80211_ATTR_MAX_REMAIN_ON_CHANNEL_DURATION,
-				rdev->wiphy.max_remain_on_channel_duration))
-			goto nla_put_failure;
-
-		if ((rdev->wiphy.flags & WIPHY_FLAG_OFFCHAN_TX) &&
-		    nla_put_flag(msg, NL80211_ATTR_OFFCHANNEL_TX_OK))
-			goto nla_put_failure;
-
-		state->split_start++;
-		if (state->split)
-			break;
-		fallthrough;
-	case 6:
-#ifdef CONFIG_PM
-		if (nl80211_send_wowlan(msg, rdev, state->split))
-			goto nla_put_failure;
-		state->split_start++;
-		if (state->split)
-			break;
-#else
-		state->split_start++;
-#endif
-		fallthrough;
-	case 7:
-		if (nl80211_put_iftypes(msg, NL80211_ATTR_SOFTWARE_IFTYPES,
-					rdev->wiphy.software_iftypes))
-			goto nla_put_failure;
-
-		if (nl80211_put_iface_combinations(&rdev->wiphy, msg,
-						   state->split))
-			goto nla_put_failure;
-
-		state->split_start++;
-		if (state->split)
-			break;
-		fallthrough;
-	case 8:
-		if ((rdev->wiphy.flags & WIPHY_FLAG_HAVE_AP_SME) &&
-		    nla_put_u32(msg, NL80211_ATTR_DEVICE_AP_SME,
-				rdev->wiphy.ap_sme_capa))
-			goto nla_put_failure;
-
-		features = rdev->wiphy.features;
-		/*
-		 * We can only add the per-channel limit information if the
-		 * dump is split, otherwise it makes it too big. Therefore
-		 * only advertise it in that case.
-		 */
-		if (state->split)
-			features |= NL80211_FEATURE_ADVERTISE_CHAN_LIMITS;
-		if (nla_put_u32(msg, NL80211_ATTR_FEATURE_FLAGS, features))
-			goto nla_put_failure;
-
-		if (rdev->wiphy.ht_capa_mod_mask &&
-		    nla_put(msg, NL80211_ATTR_HT_CAPABILITY_MASK,
-			    sizeof(*rdev->wiphy.ht_capa_mod_mask),
-			    rdev->wiphy.ht_capa_mod_mask))
-			goto nla_put_failure;
-
-		if (rdev->wiphy.flags & WIPHY_FLAG_HAVE_AP_SME &&
-		    rdev->wiphy.max_acl_mac_addrs &&
-		    nla_put_u32(msg, NL80211_ATTR_MAC_ACL_MAX,
-				rdev->wiphy.max_acl_mac_addrs))
-			goto nla_put_failure;
-
-		/*
-		 * Any information below this point is only available to
-		 * applications that can deal with it being split. This
-		 * helps ensure that newly added capabilities don't break
-		 * older tools by overrunning their buffers.
-		 *
-		 * We still increment split_start so that in the split
-		 * case we'll continue with more data in the next round,
-		 * but break unconditionally so unsplit data stops here.
-		 */
-		if (state->split)
-			state->split_start++;
-		else
-			state->split_start = 0;
-		break;
-	case 9:
-		if (nl80211_send_mgmt_stypes(msg, mgmt_stypes))
-			goto nla_put_failure;
-
-		if (nla_put_u32(msg, NL80211_ATTR_MAX_NUM_SCHED_SCAN_PLANS,
-				rdev->wiphy.max_sched_scan_plans) ||
-		    nla_put_u32(msg, NL80211_ATTR_MAX_SCAN_PLAN_INTERVAL,
-				rdev->wiphy.max_sched_scan_plan_interval) ||
-		    nla_put_u32(msg, NL80211_ATTR_MAX_SCAN_PLAN_ITERATIONS,
-				rdev->wiphy.max_sched_scan_plan_iterations))
-			goto nla_put_failure;
-
-		if (rdev->wiphy.extended_capabilities &&
-		    (nla_put(msg, NL80211_ATTR_EXT_CAPA,
-			     rdev->wiphy.extended_capabilities_len,
-			     rdev->wiphy.extended_capabilities) ||
-		     nla_put(msg, NL80211_ATTR_EXT_CAPA_MASK,
-			     rdev->wiphy.extended_capabilities_len,
-			     rdev->wiphy.extended_capabilities_mask)))
-			goto nla_put_failure;
-
-		if (rdev->wiphy.vht_capa_mod_mask &&
-		    nla_put(msg, NL80211_ATTR_VHT_CAPABILITY_MASK,
-			    sizeof(*rdev->wiphy.vht_capa_mod_mask),
-			    rdev->wiphy.vht_capa_mod_mask))
-			goto nla_put_failure;
-
-		if (nla_put(msg, NL80211_ATTR_MAC, ETH_ALEN,
-			    rdev->wiphy.perm_addr))
-			goto nla_put_failure;
-
-		if (!is_zero_ether_addr(rdev->wiphy.addr_mask) &&
-		    nla_put(msg, NL80211_ATTR_MAC_MASK, ETH_ALEN,
-			    rdev->wiphy.addr_mask))
-			goto nla_put_failure;
-
-		if (rdev->wiphy.n_addresses > 1) {
-			void *attr;
-
-			attr = nla_nest_start(msg, NL80211_ATTR_MAC_ADDRS);
-			if (!attr)
-				goto nla_put_failure;
-
-			for (i = 0; i < rdev->wiphy.n_addresses; i++)
-				if (nla_put(msg, i + 1, ETH_ALEN,
-					    rdev->wiphy.addresses[i].addr))
-					goto nla_put_failure;
-
-			nla_nest_end(msg, attr);
-		}
-
-		state->split_start++;
-		break;
-	case 10:
-		if (nl80211_send_coalesce(msg, rdev))
-			goto nla_put_failure;
-
-		if ((rdev->wiphy.flags & WIPHY_FLAG_SUPPORTS_5_10_MHZ) &&
-		    (nla_put_flag(msg, NL80211_ATTR_SUPPORT_5_MHZ) ||
-		     nla_put_flag(msg, NL80211_ATTR_SUPPORT_10_MHZ)))
-			goto nla_put_failure;
-
-		if (rdev->wiphy.max_ap_assoc_sta &&
-		    nla_put_u32(msg, NL80211_ATTR_MAX_AP_ASSOC_STA,
-				rdev->wiphy.max_ap_assoc_sta))
-			goto nla_put_failure;
-
-		state->split_start++;
-		break;
-	case 11:
-		if (rdev->wiphy.n_vendor_commands) {
-			const struct nl80211_vendor_cmd_info *info;
-			struct nlattr *nested;
-
-			nested = nla_nest_start_noflag(msg,
-						       NL80211_ATTR_VENDOR_DATA);
-			if (!nested)
-				goto nla_put_failure;
-
-			for (i = 0; i < rdev->wiphy.n_vendor_commands; i++) {
-				info = &rdev->wiphy.vendor_commands[i].info;
-				if (nla_put(msg, i + 1, sizeof(*info), info))
-					goto nla_put_failure;
-			}
-			nla_nest_end(msg, nested);
-		}
-
-		if (rdev->wiphy.n_vendor_events) {
-			const struct nl80211_vendor_cmd_info *info;
-			struct nlattr *nested;
-
-			nested = nla_nest_start_noflag(msg,
-						       NL80211_ATTR_VENDOR_EVENTS);
-			if (!nested)
-				goto nla_put_failure;
-
-			for (i = 0; i < rdev->wiphy.n_vendor_events; i++) {
-				info = &rdev->wiphy.vendor_events[i];
-				if (nla_put(msg, i + 1, sizeof(*info), info))
-					goto nla_put_failure;
-			}
-			nla_nest_end(msg, nested);
-		}
-		state->split_start++;
-		break;
-	case 12:
-		if (rdev->wiphy.flags & WIPHY_FLAG_HAS_CHANNEL_SWITCH &&
-		    nla_put_u8(msg, NL80211_ATTR_MAX_CSA_COUNTERS,
-			       rdev->wiphy.max_num_csa_counters))
-			goto nla_put_failure;
-
-		if (rdev->wiphy.regulatory_flags & REGULATORY_WIPHY_SELF_MANAGED &&
-		    nla_put_flag(msg, NL80211_ATTR_WIPHY_SELF_MANAGED_REG))
-			goto nla_put_failure;
-
-		if (rdev->wiphy.max_sched_scan_reqs &&
-		    nla_put_u32(msg, NL80211_ATTR_SCHED_SCAN_MAX_REQS,
-				rdev->wiphy.max_sched_scan_reqs))
-			goto nla_put_failure;
-
-		if (nla_put(msg, NL80211_ATTR_EXT_FEATURES,
-			    sizeof(rdev->wiphy.ext_features),
-			    rdev->wiphy.ext_features))
-			goto nla_put_failure;
-
-		if (rdev->wiphy.bss_select_support) {
-			struct nlattr *nested;
-			u32 bss_select_support = rdev->wiphy.bss_select_support;
-
-			nested = nla_nest_start_noflag(msg,
-						       NL80211_ATTR_BSS_SELECT);
-			if (!nested)
-				goto nla_put_failure;
-
-			i = 0;
-			while (bss_select_support) {
-				if ((bss_select_support & 1) &&
-				    nla_put_flag(msg, i))
-					goto nla_put_failure;
-				i++;
-				bss_select_support >>= 1;
-			}
-			nla_nest_end(msg, nested);
-		}
-
-		state->split_start++;
-		break;
-	case 13:
-		if (rdev->wiphy.num_iftype_ext_capab &&
-		    rdev->wiphy.iftype_ext_capab) {
-			struct nlattr *nested_ext_capab, *nested;
-
-			nested = nla_nest_start_noflag(msg,
-						       NL80211_ATTR_IFTYPE_EXT_CAPA);
-			if (!nested)
-				goto nla_put_failure;
-
-			for (i = state->capa_start;
-			     i < rdev->wiphy.num_iftype_ext_capab; i++) {
-				const struct wiphy_iftype_ext_capab *capab;
-
-				capab = &rdev->wiphy.iftype_ext_capab[i];
-
-				nested_ext_capab = nla_nest_start_noflag(msg,
-									 i);
-				if (!nested_ext_capab ||
-				    nla_put_u32(msg, NL80211_ATTR_IFTYPE,
-						capab->iftype) ||
-				    nla_put(msg, NL80211_ATTR_EXT_CAPA,
-					    capab->extended_capabilities_len,
-					    capab->extended_capabilities) ||
-				    nla_put(msg, NL80211_ATTR_EXT_CAPA_MASK,
-					    capab->extended_capabilities_len,
-					    capab->extended_capabilities_mask))
-					goto nla_put_failure;
-
-				nla_nest_end(msg, nested_ext_capab);
-				if (state->split)
-					break;
-			}
-			nla_nest_end(msg, nested);
-			if (i < rdev->wiphy.num_iftype_ext_capab) {
-				state->capa_start = i + 1;
-				break;
-			}
-		}
-
-		if (nla_put_u32(msg, NL80211_ATTR_BANDS,
-				rdev->wiphy.nan_supported_bands))
-			goto nla_put_failure;
-
-		if (wiphy_ext_feature_isset(&rdev->wiphy,
-					    NL80211_EXT_FEATURE_TXQS)) {
-			struct cfg80211_txq_stats txqstats = {};
-			int res;
-
-			res = rdev_get_txq_stats(rdev, NULL, &txqstats);
-			if (!res &&
-			    !nl80211_put_txq_stats(msg, &txqstats,
-						   NL80211_ATTR_TXQ_STATS))
-				goto nla_put_failure;
-
-			if (nla_put_u32(msg, NL80211_ATTR_TXQ_LIMIT,
-					rdev->wiphy.txq_limit))
-				goto nla_put_failure;
-			if (nla_put_u32(msg, NL80211_ATTR_TXQ_MEMORY_LIMIT,
-					rdev->wiphy.txq_memory_limit))
-				goto nla_put_failure;
-			if (nla_put_u32(msg, NL80211_ATTR_TXQ_QUANTUM,
-					rdev->wiphy.txq_quantum))
-				goto nla_put_failure;
-		}
-
-		state->split_start++;
-		break;
-	case 14:
-		if (nl80211_send_pmsr_capa(rdev, msg))
-			goto nla_put_failure;
-
-		state->split_start++;
-		break;
-	case 15:
-		if (rdev->wiphy.akm_suites &&
-		    nla_put(msg, NL80211_ATTR_AKM_SUITES,
-			    sizeof(u32) * rdev->wiphy.n_akm_suites,
-			    rdev->wiphy.akm_suites))
-			goto nla_put_failure;
-
-		if (nl80211_put_iftype_akm_suites(rdev, msg))
-			goto nla_put_failure;
-
-		if (nl80211_put_tid_config_support(rdev, msg))
-			goto nla_put_failure;
-		state->split_start++;
-		break;
-	case 16:
-		if (nl80211_put_sar_specs(rdev, msg))
-			goto nla_put_failure;
-
-		/* done */
-		state->split_start = 0;
-		break;
-	}
- finish:
-	genlmsg_end(msg, hdr);
-	return 0;
-
- nla_put_failure:
-	genlmsg_cancel(msg, hdr);
-	return -EMSGSIZE;
-}
-
-static int nl80211_dump_wiphy_parse(struct sk_buff *skb,
-				    struct netlink_callback *cb,
-				    struct nl80211_dump_wiphy_state *state)
-{
-	struct nlattr **tb = kcalloc(NUM_NL80211_ATTR, sizeof(*tb), GFP_KERNEL);
-	int ret;
-
-	if (!tb)
-		return -ENOMEM;
-
-	ret = nlmsg_parse_deprecated(cb->nlh,
-				     GENL_HDRLEN + nl80211_fam.hdrsize,
-				     tb, nl80211_fam.maxattr,
-				     nl80211_policy, NULL);
-	/* ignore parse errors for backward compatibility */
-	if (ret) {
-		ret = 0;
-		goto out;
-	}
-
-	state->split = tb[NL80211_ATTR_SPLIT_WIPHY_DUMP];
-	if (tb[NL80211_ATTR_WIPHY])
-		state->filter_wiphy = nla_get_u32(tb[NL80211_ATTR_WIPHY]);
-	if (tb[NL80211_ATTR_WDEV])
-		state->filter_wiphy = nla_get_u64(tb[NL80211_ATTR_WDEV]) >> 32;
-	if (tb[NL80211_ATTR_IFINDEX]) {
-		struct net_device *netdev;
-		struct cfg80211_registered_device *rdev;
-		int ifidx = nla_get_u32(tb[NL80211_ATTR_IFINDEX]);
-
-		netdev = __dev_get_by_index(sock_net(skb->sk), ifidx);
-		if (!netdev) {
-			ret = -ENODEV;
-			goto out;
-		}
-		if (netdev->ieee80211_ptr) {
-			rdev = wiphy_to_rdev(
-				netdev->ieee80211_ptr->wiphy);
-			state->filter_wiphy = rdev->wiphy_idx;
-		}
-	}
-
-	ret = 0;
-out:
-	kfree(tb);
-	return ret;
-}
-
-static int nl80211_dump_wiphy(struct sk_buff *skb, struct netlink_callback *cb)
-{
-	int idx = 0, ret;
-	struct nl80211_dump_wiphy_state *state = (void *)cb->args[0];
-	struct cfg80211_registered_device *rdev;
-
-	rtnl_lock();
-	if (!state) {
-		state = kzalloc(sizeof(*state), GFP_KERNEL);
-		if (!state) {
-			rtnl_unlock();
-			return -ENOMEM;
-		}
-		state->filter_wiphy = -1;
-		ret = nl80211_dump_wiphy_parse(skb, cb, state);
-		if (ret) {
-			kfree(state);
-			rtnl_unlock();
-			return ret;
-		}
-		cb->args[0] = (long)state;
-	}
-
-	list_for_each_entry(rdev, &cfg80211_rdev_list, list) {
-		if (!net_eq(wiphy_net(&rdev->wiphy), sock_net(skb->sk)))
-			continue;
-		if (++idx <= state->start)
-			continue;
-		if (state->filter_wiphy != -1 &&
-		    state->filter_wiphy != rdev->wiphy_idx)
-			continue;
-		/* attempt to fit multiple wiphy data chunks into the skb */
-		do {
-			ret = nl80211_send_wiphy(rdev, NL80211_CMD_NEW_WIPHY,
-						 skb,
-						 NETLINK_CB(cb->skb).portid,
-						 cb->nlh->nlmsg_seq,
-						 NLM_F_MULTI, state);
-			if (ret < 0) {
-				/*
-				 * If sending the wiphy data didn't fit (ENOBUFS
-				 * or EMSGSIZE returned), this SKB is still
-				 * empty (so it's not too big because another
-				 * wiphy dataset is already in the skb) and
-				 * we've not tried to adjust the dump allocation
-				 * yet ... then adjust the alloc size to be
-				 * bigger, and return 1 but with the empty skb.
-				 * This results in an empty message being RX'ed
-				 * in userspace, but that is ignored.
-				 *
-				 * We can then retry with the larger buffer.
-				 */
-				if ((ret == -ENOBUFS || ret == -EMSGSIZE) &&
-				    !skb->len && !state->split &&
-				    cb->min_dump_alloc < 4096) {
-					cb->min_dump_alloc = 4096;
-					state->split_start = 0;
-					rtnl_unlock();
-					return 1;
-				}
-				idx--;
-				break;
-			}
-		} while (state->split_start > 0);
-		break;
-	}
-	rtnl_unlock();
-
-	state->start = idx;
-
-	return skb->len;
-}
-
-static int nl80211_dump_wiphy_done(struct netlink_callback *cb)
-{
-	kfree((void *)cb->args[0]);
-	return 0;
-}
-
-static int nl80211_get_wiphy(struct sk_buff *skb, struct genl_info *info)
-{
-	struct sk_buff *msg;
-	struct cfg80211_registered_device *rdev = info->user_ptr[0];
-	struct nl80211_dump_wiphy_state state = {};
-
-	msg = nlmsg_new(4096, GFP_KERNEL);
-	if (!msg)
-		return -ENOMEM;
-
-	if (nl80211_send_wiphy(rdev, NL80211_CMD_NEW_WIPHY, msg,
-			       info->snd_portid, info->snd_seq, 0,
-			       &state) < 0) {
-		nlmsg_free(msg);
-		return -ENOBUFS;
-	}
-
-	return genlmsg_reply(msg, info);
-}
-
-static const struct nla_policy txq_params_policy[NL80211_TXQ_ATTR_MAX + 1] = {
-	[NL80211_TXQ_ATTR_QUEUE]		= { .type = NLA_U8 },
-	[NL80211_TXQ_ATTR_TXOP]			= { .type = NLA_U16 },
-	[NL80211_TXQ_ATTR_CWMIN]		= { .type = NLA_U16 },
-	[NL80211_TXQ_ATTR_CWMAX]		= { .type = NLA_U16 },
-	[NL80211_TXQ_ATTR_AIFS]			= { .type = NLA_U8 },
-};
-
-static int parse_txq_params(struct nlattr *tb[],
-			    struct ieee80211_txq_params *txq_params)
-{
-	u8 ac;
-
-	if (!tb[NL80211_TXQ_ATTR_AC] || !tb[NL80211_TXQ_ATTR_TXOP] ||
-	    !tb[NL80211_TXQ_ATTR_CWMIN] || !tb[NL80211_TXQ_ATTR_CWMAX] ||
-	    !tb[NL80211_TXQ_ATTR_AIFS])
-		return -EINVAL;
-
-	ac = nla_get_u8(tb[NL80211_TXQ_ATTR_AC]);
-	txq_params->txop = nla_get_u16(tb[NL80211_TXQ_ATTR_TXOP]);
-	txq_params->cwmin = nla_get_u16(tb[NL80211_TXQ_ATTR_CWMIN]);
-	txq_params->cwmax = nla_get_u16(tb[NL80211_TXQ_ATTR_CWMAX]);
-	txq_params->aifs = nla_get_u8(tb[NL80211_TXQ_ATTR_AIFS]);
-
-	if (ac >= NL80211_NUM_ACS)
-		return -EINVAL;
-	txq_params->ac = array_index_nospec(ac, NL80211_NUM_ACS);
-	return 0;
-}
-
-static bool nl80211_can_set_dev_channel(struct wireless_dev *wdev)
-{
-	/*
-	 * You can only set the channel explicitly for some interfaces,
-	 * most have their channel managed via their respective
-	 * "establish a connection" command (connect, join, ...)
-	 *
-	 * For AP/GO and mesh mode, the channel can be set with the
-	 * channel userspace API, but is only stored and passed to the
-	 * low-level driver when the AP starts or the mesh is joined.
-	 * This is for backward compatibility, userspace can also give
-	 * the channel in the start-ap or join-mesh commands instead.
-	 *
-	 * Monitors are special as they are normally slaved to
-	 * whatever else is going on, so they have their own special
-	 * operation to set the monitor channel if possible.
-	 */
-	return !wdev ||
-		wdev->iftype == NL80211_IFTYPE_AP ||
-		wdev->iftype == NL80211_IFTYPE_MESH_POINT ||
-		wdev->iftype == NL80211_IFTYPE_MONITOR ||
-		wdev->iftype == NL80211_IFTYPE_P2P_GO;
-}
-
-int nl80211_parse_chandef(struct cfg80211_registered_device *rdev,
-			  struct genl_info *info,
-			  struct cfg80211_chan_def *chandef)
-{
-	struct netlink_ext_ack *extack = info->extack;
-	struct nlattr **attrs = info->attrs;
-	u32 control_freq;
-
-	if (!attrs[NL80211_ATTR_WIPHY_FREQ])
-		return -EINVAL;
-
-	control_freq = MHZ_TO_KHZ(
-			nla_get_u32(info->attrs[NL80211_ATTR_WIPHY_FREQ]));
-	if (info->attrs[NL80211_ATTR_WIPHY_FREQ_OFFSET])
-		control_freq +=
-		    nla_get_u32(info->attrs[NL80211_ATTR_WIPHY_FREQ_OFFSET]);
-
-	memset(chandef, 0, sizeof(*chandef));
-	chandef->chan = ieee80211_get_channel_khz(&rdev->wiphy, control_freq);
-	chandef->width = NL80211_CHAN_WIDTH_20_NOHT;
-	chandef->center_freq1 = KHZ_TO_MHZ(control_freq);
-	chandef->freq1_offset = control_freq % 1000;
-	chandef->center_freq2 = 0;
-
-	/* Primary channel not allowed */
-	if (!chandef->chan || chandef->chan->flags & IEEE80211_CHAN_DISABLED) {
-		NL_SET_ERR_MSG_ATTR(extack, attrs[NL80211_ATTR_WIPHY_FREQ],
-				    "Channel is disabled");
-		return -EINVAL;
-	}
-
-	if (attrs[NL80211_ATTR_WIPHY_CHANNEL_TYPE]) {
-		enum nl80211_channel_type chantype;
-
-		chantype = nla_get_u32(attrs[NL80211_ATTR_WIPHY_CHANNEL_TYPE]);
-
-		switch (chantype) {
-		case NL80211_CHAN_NO_HT:
-		case NL80211_CHAN_HT20:
-		case NL80211_CHAN_HT40PLUS:
-		case NL80211_CHAN_HT40MINUS:
-			cfg80211_chandef_create(chandef, chandef->chan,
-						chantype);
-			/* user input for center_freq is incorrect */
-			if (attrs[NL80211_ATTR_CENTER_FREQ1] &&
-			    chandef->center_freq1 != nla_get_u32(attrs[NL80211_ATTR_CENTER_FREQ1])) {
-				NL_SET_ERR_MSG_ATTR(extack,
-						    attrs[NL80211_ATTR_CENTER_FREQ1],
-						    "bad center frequency 1");
-				return -EINVAL;
-			}
-			/* center_freq2 must be zero */
-			if (attrs[NL80211_ATTR_CENTER_FREQ2] &&
-			    nla_get_u32(attrs[NL80211_ATTR_CENTER_FREQ2])) {
-				NL_SET_ERR_MSG_ATTR(extack,
-						    attrs[NL80211_ATTR_CENTER_FREQ2],
-						    "center frequency 2 can't be used");
-				return -EINVAL;
-			}
-			break;
-		default:
-			NL_SET_ERR_MSG_ATTR(extack,
-					    attrs[NL80211_ATTR_WIPHY_CHANNEL_TYPE],
-					    "invalid channel type");
-			return -EINVAL;
-		}
-	} else if (attrs[NL80211_ATTR_CHANNEL_WIDTH]) {
-		chandef->width =
-			nla_get_u32(attrs[NL80211_ATTR_CHANNEL_WIDTH]);
-		if (attrs[NL80211_ATTR_CENTER_FREQ1]) {
-			chandef->center_freq1 =
-				nla_get_u32(attrs[NL80211_ATTR_CENTER_FREQ1]);
-			if (attrs[NL80211_ATTR_CENTER_FREQ1_OFFSET])
-				chandef->freq1_offset = nla_get_u32(
-				      attrs[NL80211_ATTR_CENTER_FREQ1_OFFSET]);
-			else
-				chandef->freq1_offset = 0;
-		}
-		if (attrs[NL80211_ATTR_CENTER_FREQ2])
-			chandef->center_freq2 =
-				nla_get_u32(attrs[NL80211_ATTR_CENTER_FREQ2]);
-	}
-
-	if (info->attrs[NL80211_ATTR_WIPHY_EDMG_CHANNELS]) {
-		chandef->edmg.channels =
-		      nla_get_u8(info->attrs[NL80211_ATTR_WIPHY_EDMG_CHANNELS]);
-
-		if (info->attrs[NL80211_ATTR_WIPHY_EDMG_BW_CONFIG])
-			chandef->edmg.bw_config =
-		     nla_get_u8(info->attrs[NL80211_ATTR_WIPHY_EDMG_BW_CONFIG]);
-	} else {
-		chandef->edmg.bw_config = 0;
-		chandef->edmg.channels = 0;
-	}
-
-	if (!cfg80211_chandef_valid(chandef)) {
-		NL_SET_ERR_MSG(extack, "invalid channel definition");
-		return -EINVAL;
-	}
-
-	if (!cfg80211_chandef_usable(&rdev->wiphy, chandef,
-				     IEEE80211_CHAN_DISABLED)) {
-		NL_SET_ERR_MSG(extack, "(extension) channel is disabled");
-		return -EINVAL;
-	}
-
-	if ((chandef->width == NL80211_CHAN_WIDTH_5 ||
-	     chandef->width == NL80211_CHAN_WIDTH_10) &&
-	    !(rdev->wiphy.flags & WIPHY_FLAG_SUPPORTS_5_10_MHZ)) {
-		NL_SET_ERR_MSG(extack, "5/10 MHz not supported");
-		return -EINVAL;
-	}
-
-	return 0;
-}
-
-static int __nl80211_set_channel(struct cfg80211_registered_device *rdev,
-				 struct net_device *dev,
-				 struct genl_info *info)
-{
-	struct cfg80211_chan_def chandef;
-	int result;
-	enum nl80211_iftype iftype = NL80211_IFTYPE_MONITOR;
-	struct wireless_dev *wdev = NULL;
-
-	if (dev)
-		wdev = dev->ieee80211_ptr;
-	if (!nl80211_can_set_dev_channel(wdev))
-		return -EOPNOTSUPP;
-	if (wdev)
-		iftype = wdev->iftype;
-
-	result = nl80211_parse_chandef(rdev, info, &chandef);
-	if (result)
-		return result;
-
-	switch (iftype) {
-	case NL80211_IFTYPE_AP:
-	case NL80211_IFTYPE_P2P_GO:
-		if (!cfg80211_reg_can_beacon_relax(&rdev->wiphy, &chandef,
-						   iftype)) {
-			result = -EINVAL;
-			break;
-		}
-		if (wdev->beacon_interval) {
-			if (!dev || !rdev->ops->set_ap_chanwidth ||
-			    !(rdev->wiphy.features &
-			      NL80211_FEATURE_AP_MODE_CHAN_WIDTH_CHANGE)) {
-				result = -EBUSY;
-				break;
-			}
-
-			/* Only allow dynamic channel width changes */
-			if (chandef.chan != wdev->preset_chandef.chan) {
-				result = -EBUSY;
-				break;
-			}
-			result = rdev_set_ap_chanwidth(rdev, dev, &chandef);
-			if (result)
-				break;
-		}
-		wdev->preset_chandef = chandef;
-		result = 0;
-		break;
-	case NL80211_IFTYPE_MESH_POINT:
-		result = cfg80211_set_mesh_channel(rdev, wdev, &chandef);
-		break;
-	case NL80211_IFTYPE_MONITOR:
-		result = cfg80211_set_monitor_channel(rdev, &chandef);
-		break;
-	default:
-		result = -EINVAL;
-	}
-
-	return result;
-}
-
-static int nl80211_set_channel(struct sk_buff *skb, struct genl_info *info)
-{
-	struct cfg80211_registered_device *rdev = info->user_ptr[0];
-	struct net_device *netdev = info->user_ptr[1];
-
-	return __nl80211_set_channel(rdev, netdev, info);
-}
-
-static int nl80211_set_wiphy(struct sk_buff *skb, struct genl_info *info)
-{
-	struct cfg80211_registered_device *rdev = NULL;
-	struct net_device *netdev = NULL;
-	struct wireless_dev *wdev;
-	int result = 0, rem_txq_params = 0;
-	struct nlattr *nl_txq_params;
-	u32 changed;
-	u8 retry_short = 0, retry_long = 0;
-	u32 frag_threshold = 0, rts_threshold = 0;
-	u8 coverage_class = 0;
-	u32 txq_limit = 0, txq_memory_limit = 0, txq_quantum = 0;
-
-	rtnl_lock();
-	/*
-	 * Try to find the wiphy and netdev. Normally this
-	 * function shouldn't need the netdev, but this is
-	 * done for backward compatibility -- previously
-	 * setting the channel was done per wiphy, but now
-	 * it is per netdev. Previous userland like hostapd
-	 * also passed a netdev to set_wiphy, so that it is
-	 * possible to let that go to the right netdev!
-	 */
-
-	if (info->attrs[NL80211_ATTR_IFINDEX]) {
-		int ifindex = nla_get_u32(info->attrs[NL80211_ATTR_IFINDEX]);
-
-		netdev = __dev_get_by_index(genl_info_net(info), ifindex);
-		if (netdev && netdev->ieee80211_ptr)
-			rdev = wiphy_to_rdev(netdev->ieee80211_ptr->wiphy);
-		else
-			netdev = NULL;
-	}
-
-	if (!netdev) {
-		rdev = __cfg80211_rdev_from_attrs(genl_info_net(info),
-						  info->attrs);
-		if (IS_ERR(rdev)) {
-			rtnl_unlock();
-			return PTR_ERR(rdev);
-		}
-		wdev = NULL;
-		netdev = NULL;
-		result = 0;
-	} else
-		wdev = netdev->ieee80211_ptr;
-
-	wiphy_lock(&rdev->wiphy);
-
-	/*
-	 * end workaround code, by now the rdev is available
-	 * and locked, and wdev may or may not be NULL.
-	 */
-
-	if (info->attrs[NL80211_ATTR_WIPHY_NAME])
-		result = cfg80211_dev_rename(
-			rdev, nla_data(info->attrs[NL80211_ATTR_WIPHY_NAME]));
-	rtnl_unlock();
-
-	if (result)
-		goto out;
-
-	if (info->attrs[NL80211_ATTR_WIPHY_TXQ_PARAMS]) {
-		struct ieee80211_txq_params txq_params;
-		struct nlattr *tb[NL80211_TXQ_ATTR_MAX + 1];
-
-		if (!rdev->ops->set_txq_params) {
-			result = -EOPNOTSUPP;
-			goto out;
-		}
-
-		if (!netdev) {
-			result = -EINVAL;
-			goto out;
-		}
-
-		if (netdev->ieee80211_ptr->iftype != NL80211_IFTYPE_AP &&
-		    netdev->ieee80211_ptr->iftype != NL80211_IFTYPE_P2P_GO) {
-			result = -EINVAL;
-			goto out;
-		}
-
-		if (!netif_running(netdev)) {
-			result = -ENETDOWN;
-			goto out;
-		}
-
-		nla_for_each_nested(nl_txq_params,
-				    info->attrs[NL80211_ATTR_WIPHY_TXQ_PARAMS],
-				    rem_txq_params) {
-			result = nla_parse_nested_deprecated(tb,
-							     NL80211_TXQ_ATTR_MAX,
-							     nl_txq_params,
-							     txq_params_policy,
-							     info->extack);
-			if (result)
-				goto out;
-			result = parse_txq_params(tb, &txq_params);
-			if (result)
-				goto out;
-
-			result = rdev_set_txq_params(rdev, netdev,
-						     &txq_params);
-			if (result)
-				goto out;
-		}
-	}
-
-	if (info->attrs[NL80211_ATTR_WIPHY_FREQ]) {
-		result = __nl80211_set_channel(
-			rdev,
-			nl80211_can_set_dev_channel(wdev) ? netdev : NULL,
-			info);
-		if (result)
-			goto out;
-	}
-
-	if (info->attrs[NL80211_ATTR_WIPHY_TX_POWER_SETTING]) {
-		struct wireless_dev *txp_wdev = wdev;
-		enum nl80211_tx_power_setting type;
-		int idx, mbm = 0;
-
-		if (!(rdev->wiphy.features & NL80211_FEATURE_VIF_TXPOWER))
-			txp_wdev = NULL;
-
-		if (!rdev->ops->set_tx_power) {
-			result = -EOPNOTSUPP;
-			goto out;
-		}
-
-		idx = NL80211_ATTR_WIPHY_TX_POWER_SETTING;
-		type = nla_get_u32(info->attrs[idx]);
-
-		if (!info->attrs[NL80211_ATTR_WIPHY_TX_POWER_LEVEL] &&
-		    (type != NL80211_TX_POWER_AUTOMATIC)) {
-			result = -EINVAL;
-			goto out;
-		}
-
-		if (type != NL80211_TX_POWER_AUTOMATIC) {
-			idx = NL80211_ATTR_WIPHY_TX_POWER_LEVEL;
-			mbm = nla_get_u32(info->attrs[idx]);
-		}
-
-		result = rdev_set_tx_power(rdev, txp_wdev, type, mbm);
-		if (result)
-			goto out;
-	}
-
-	if (info->attrs[NL80211_ATTR_WIPHY_ANTENNA_TX] &&
-	    info->attrs[NL80211_ATTR_WIPHY_ANTENNA_RX]) {
-		u32 tx_ant, rx_ant;
-
-		if ((!rdev->wiphy.available_antennas_tx &&
-		     !rdev->wiphy.available_antennas_rx) ||
-		    !rdev->ops->set_antenna) {
-			result = -EOPNOTSUPP;
-			goto out;
-		}
-
-		tx_ant = nla_get_u32(info->attrs[NL80211_ATTR_WIPHY_ANTENNA_TX]);
-		rx_ant = nla_get_u32(info->attrs[NL80211_ATTR_WIPHY_ANTENNA_RX]);
-
-		/* reject antenna configurations which don't match the
-		 * available antenna masks, except for the "all" mask */
-		if ((~tx_ant && (tx_ant & ~rdev->wiphy.available_antennas_tx)) ||
-		    (~rx_ant && (rx_ant & ~rdev->wiphy.available_antennas_rx))) {
-			result = -EINVAL;
-			goto out;
-		}
-
-		tx_ant = tx_ant & rdev->wiphy.available_antennas_tx;
-		rx_ant = rx_ant & rdev->wiphy.available_antennas_rx;
-
-		result = rdev_set_antenna(rdev, tx_ant, rx_ant);
-		if (result)
-			goto out;
-	}
-
-	changed = 0;
-
-	if (info->attrs[NL80211_ATTR_WIPHY_RETRY_SHORT]) {
-		retry_short = nla_get_u8(
-			info->attrs[NL80211_ATTR_WIPHY_RETRY_SHORT]);
-
-		changed |= WIPHY_PARAM_RETRY_SHORT;
-	}
-
-	if (info->attrs[NL80211_ATTR_WIPHY_RETRY_LONG]) {
-		retry_long = nla_get_u8(
-			info->attrs[NL80211_ATTR_WIPHY_RETRY_LONG]);
-
-		changed |= WIPHY_PARAM_RETRY_LONG;
-	}
-
-	if (info->attrs[NL80211_ATTR_WIPHY_FRAG_THRESHOLD]) {
-		frag_threshold = nla_get_u32(
-			info->attrs[NL80211_ATTR_WIPHY_FRAG_THRESHOLD]);
-		if (frag_threshold < 256) {
-			result = -EINVAL;
-			goto out;
-		}
-
-		if (frag_threshold != (u32) -1) {
-			/*
-			 * Fragments (apart from the last one) are required to
-			 * have even length. Make the fragmentation code
-			 * simpler by stripping LSB should someone try to use
-			 * odd threshold value.
-			 */
-			frag_threshold &= ~0x1;
-		}
-		changed |= WIPHY_PARAM_FRAG_THRESHOLD;
-	}
-
-	if (info->attrs[NL80211_ATTR_WIPHY_RTS_THRESHOLD]) {
-		rts_threshold = nla_get_u32(
-			info->attrs[NL80211_ATTR_WIPHY_RTS_THRESHOLD]);
-		changed |= WIPHY_PARAM_RTS_THRESHOLD;
-	}
-
-	if (info->attrs[NL80211_ATTR_WIPHY_COVERAGE_CLASS]) {
-		if (info->attrs[NL80211_ATTR_WIPHY_DYN_ACK]) {
-			result = -EINVAL;
-			goto out;
-		}
-
-		coverage_class = nla_get_u8(
-			info->attrs[NL80211_ATTR_WIPHY_COVERAGE_CLASS]);
-		changed |= WIPHY_PARAM_COVERAGE_CLASS;
-	}
-
-	if (info->attrs[NL80211_ATTR_WIPHY_DYN_ACK]) {
-		if (!(rdev->wiphy.features & NL80211_FEATURE_ACKTO_ESTIMATION)) {
-			result = -EOPNOTSUPP;
-			goto out;
-		}
-
-		changed |= WIPHY_PARAM_DYN_ACK;
-	}
-
-	if (info->attrs[NL80211_ATTR_TXQ_LIMIT]) {
-		if (!wiphy_ext_feature_isset(&rdev->wiphy,
-					     NL80211_EXT_FEATURE_TXQS)) {
-			result = -EOPNOTSUPP;
-			goto out;
-		}
-		txq_limit = nla_get_u32(
-			info->attrs[NL80211_ATTR_TXQ_LIMIT]);
-		changed |= WIPHY_PARAM_TXQ_LIMIT;
-	}
-
-	if (info->attrs[NL80211_ATTR_TXQ_MEMORY_LIMIT]) {
-		if (!wiphy_ext_feature_isset(&rdev->wiphy,
-					     NL80211_EXT_FEATURE_TXQS)) {
-			result = -EOPNOTSUPP;
-			goto out;
-		}
-		txq_memory_limit = nla_get_u32(
-			info->attrs[NL80211_ATTR_TXQ_MEMORY_LIMIT]);
-		changed |= WIPHY_PARAM_TXQ_MEMORY_LIMIT;
-	}
-
-	if (info->attrs[NL80211_ATTR_TXQ_QUANTUM]) {
-		if (!wiphy_ext_feature_isset(&rdev->wiphy,
-					     NL80211_EXT_FEATURE_TXQS)) {
-			result = -EOPNOTSUPP;
-			goto out;
-		}
-		txq_quantum = nla_get_u32(
-			info->attrs[NL80211_ATTR_TXQ_QUANTUM]);
-		changed |= WIPHY_PARAM_TXQ_QUANTUM;
-	}
-
-	if (changed) {
-		u8 old_retry_short, old_retry_long;
-		u32 old_frag_threshold, old_rts_threshold;
-		u8 old_coverage_class;
-		u32 old_txq_limit, old_txq_memory_limit, old_txq_quantum;
-
-		if (!rdev->ops->set_wiphy_params) {
-			result = -EOPNOTSUPP;
-			goto out;
-		}
-
-		old_retry_short = rdev->wiphy.retry_short;
-		old_retry_long = rdev->wiphy.retry_long;
-		old_frag_threshold = rdev->wiphy.frag_threshold;
-		old_rts_threshold = rdev->wiphy.rts_threshold;
-		old_coverage_class = rdev->wiphy.coverage_class;
-		old_txq_limit = rdev->wiphy.txq_limit;
-		old_txq_memory_limit = rdev->wiphy.txq_memory_limit;
-		old_txq_quantum = rdev->wiphy.txq_quantum;
-
-		if (changed & WIPHY_PARAM_RETRY_SHORT)
-			rdev->wiphy.retry_short = retry_short;
-		if (changed & WIPHY_PARAM_RETRY_LONG)
-			rdev->wiphy.retry_long = retry_long;
-		if (changed & WIPHY_PARAM_FRAG_THRESHOLD)
-			rdev->wiphy.frag_threshold = frag_threshold;
-		if (changed & WIPHY_PARAM_RTS_THRESHOLD)
-			rdev->wiphy.rts_threshold = rts_threshold;
-		if (changed & WIPHY_PARAM_COVERAGE_CLASS)
-			rdev->wiphy.coverage_class = coverage_class;
-		if (changed & WIPHY_PARAM_TXQ_LIMIT)
-			rdev->wiphy.txq_limit = txq_limit;
-		if (changed & WIPHY_PARAM_TXQ_MEMORY_LIMIT)
-			rdev->wiphy.txq_memory_limit = txq_memory_limit;
-		if (changed & WIPHY_PARAM_TXQ_QUANTUM)
-			rdev->wiphy.txq_quantum = txq_quantum;
-
-		result = rdev_set_wiphy_params(rdev, changed);
-		if (result) {
-			rdev->wiphy.retry_short = old_retry_short;
-			rdev->wiphy.retry_long = old_retry_long;
-			rdev->wiphy.frag_threshold = old_frag_threshold;
-			rdev->wiphy.rts_threshold = old_rts_threshold;
-			rdev->wiphy.coverage_class = old_coverage_class;
-			rdev->wiphy.txq_limit = old_txq_limit;
-			rdev->wiphy.txq_memory_limit = old_txq_memory_limit;
-			rdev->wiphy.txq_quantum = old_txq_quantum;
-			goto out;
-		}
-	}
-
-	result = 0;
-
-out:
-	wiphy_unlock(&rdev->wiphy);
-	return result;
-}
-
-static int nl80211_send_chandef(struct sk_buff *msg,
-				const struct cfg80211_chan_def *chandef)
-{
-	if (WARN_ON(!cfg80211_chandef_valid(chandef)))
-		return -EINVAL;
-
-	if (nla_put_u32(msg, NL80211_ATTR_WIPHY_FREQ,
-			chandef->chan->center_freq))
-		return -ENOBUFS;
-	if (nla_put_u32(msg, NL80211_ATTR_WIPHY_FREQ_OFFSET,
-			chandef->chan->freq_offset))
-		return -ENOBUFS;
-	switch (chandef->width) {
-	case NL80211_CHAN_WIDTH_20_NOHT:
-	case NL80211_CHAN_WIDTH_20:
-	case NL80211_CHAN_WIDTH_40:
-		if (nla_put_u32(msg, NL80211_ATTR_WIPHY_CHANNEL_TYPE,
-				cfg80211_get_chandef_type(chandef)))
-			return -ENOBUFS;
-		break;
-	default:
-		break;
-	}
-	if (nla_put_u32(msg, NL80211_ATTR_CHANNEL_WIDTH, chandef->width))
-		return -ENOBUFS;
-	if (nla_put_u32(msg, NL80211_ATTR_CENTER_FREQ1, chandef->center_freq1))
-		return -ENOBUFS;
-	if (chandef->center_freq2 &&
-	    nla_put_u32(msg, NL80211_ATTR_CENTER_FREQ2, chandef->center_freq2))
-		return -ENOBUFS;
-	return 0;
-}
-
-static int nl80211_send_iface(struct sk_buff *msg, u32 portid, u32 seq, int flags,
-			      struct cfg80211_registered_device *rdev,
-			      struct wireless_dev *wdev,
-			      enum nl80211_commands cmd)
-{
-	struct net_device *dev = wdev->netdev;
-	void *hdr;
-
-	WARN_ON(cmd != NL80211_CMD_NEW_INTERFACE &&
-		cmd != NL80211_CMD_DEL_INTERFACE &&
-		cmd != NL80211_CMD_SET_INTERFACE);
-
-	hdr = nl80211hdr_put(msg, portid, seq, flags, cmd);
-	if (!hdr)
-		return -1;
-
-	if (dev &&
-	    (nla_put_u32(msg, NL80211_ATTR_IFINDEX, dev->ifindex) ||
-	     nla_put_string(msg, NL80211_ATTR_IFNAME, dev->name)))
-		goto nla_put_failure;
-
-	if (nla_put_u32(msg, NL80211_ATTR_WIPHY, rdev->wiphy_idx) ||
-	    nla_put_u32(msg, NL80211_ATTR_IFTYPE, wdev->iftype) ||
-	    nla_put_u64_64bit(msg, NL80211_ATTR_WDEV, wdev_id(wdev),
-			      NL80211_ATTR_PAD) ||
-	    nla_put(msg, NL80211_ATTR_MAC, ETH_ALEN, wdev_address(wdev)) ||
-	    nla_put_u32(msg, NL80211_ATTR_GENERATION,
-			rdev->devlist_generation ^
-			(cfg80211_rdev_list_generation << 2)) ||
-	    nla_put_u8(msg, NL80211_ATTR_4ADDR, wdev->use_4addr))
-		goto nla_put_failure;
-
-	if (rdev->ops->get_channel) {
-		int ret;
-		struct cfg80211_chan_def chandef = {};
-
-		ret = rdev_get_channel(rdev, wdev, &chandef);
-		if (ret == 0) {
-			if (nl80211_send_chandef(msg, &chandef))
-				goto nla_put_failure;
-		}
-	}
-
-	if (rdev->ops->get_tx_power) {
-		int dbm, ret;
-
-		ret = rdev_get_tx_power(rdev, wdev, &dbm);
-		if (ret == 0 &&
-		    nla_put_u32(msg, NL80211_ATTR_WIPHY_TX_POWER_LEVEL,
-				DBM_TO_MBM(dbm)))
-			goto nla_put_failure;
-	}
-
-	wdev_lock(wdev);
-	switch (wdev->iftype) {
-	case NL80211_IFTYPE_AP:
-		if (wdev->ssid_len &&
-		    nla_put(msg, NL80211_ATTR_SSID, wdev->ssid_len, wdev->ssid))
-			goto nla_put_failure_locked;
-		break;
-	case NL80211_IFTYPE_STATION:
-	case NL80211_IFTYPE_P2P_CLIENT:
-	case NL80211_IFTYPE_ADHOC: {
-		const u8 *ssid_ie;
-		if (!wdev->current_bss)
-			break;
-		rcu_read_lock();
-		ssid_ie = ieee80211_bss_get_ie(&wdev->current_bss->pub,
-					       WLAN_EID_SSID);
-		if (ssid_ie &&
-		    nla_put(msg, NL80211_ATTR_SSID, ssid_ie[1], ssid_ie + 2))
-			goto nla_put_failure_rcu_locked;
-		rcu_read_unlock();
-		break;
-		}
-	default:
-		/* nothing */
-		break;
-	}
-	wdev_unlock(wdev);
-
-	if (rdev->ops->get_txq_stats) {
-		struct cfg80211_txq_stats txqstats = {};
-		int ret = rdev_get_txq_stats(rdev, wdev, &txqstats);
-
-		if (ret == 0 &&
-		    !nl80211_put_txq_stats(msg, &txqstats,
-					   NL80211_ATTR_TXQ_STATS))
-			goto nla_put_failure;
-	}
-
-	genlmsg_end(msg, hdr);
-	return 0;
-
- nla_put_failure_rcu_locked:
-	rcu_read_unlock();
- nla_put_failure_locked:
-	wdev_unlock(wdev);
- nla_put_failure:
-	genlmsg_cancel(msg, hdr);
-	return -EMSGSIZE;
-}
-
-static int nl80211_dump_interface(struct sk_buff *skb, struct netlink_callback *cb)
-{
-	int wp_idx = 0;
-	int if_idx = 0;
-	int wp_start = cb->args[0];
-	int if_start = cb->args[1];
-	int filter_wiphy = -1;
-	struct cfg80211_registered_device *rdev;
-	struct wireless_dev *wdev;
-	int ret;
-
-	rtnl_lock();
-	if (!cb->args[2]) {
-		struct nl80211_dump_wiphy_state state = {
-			.filter_wiphy = -1,
-		};
-
-		ret = nl80211_dump_wiphy_parse(skb, cb, &state);
-		if (ret)
-			goto out_unlock;
-
-		filter_wiphy = state.filter_wiphy;
-
-		/*
-		 * if filtering, set cb->args[2] to +1 since 0 is the default
-		 * value needed to determine that parsing is necessary.
-		 */
-		if (filter_wiphy >= 0)
-			cb->args[2] = filter_wiphy + 1;
-		else
-			cb->args[2] = -1;
-	} else if (cb->args[2] > 0) {
-		filter_wiphy = cb->args[2] - 1;
-	}
-
-	list_for_each_entry(rdev, &cfg80211_rdev_list, list) {
-		if (!net_eq(wiphy_net(&rdev->wiphy), sock_net(skb->sk)))
-			continue;
-		if (wp_idx < wp_start) {
-			wp_idx++;
-			continue;
-		}
-
-		if (filter_wiphy >= 0 && filter_wiphy != rdev->wiphy_idx)
-			continue;
-
-		if_idx = 0;
-
-		list_for_each_entry(wdev, &rdev->wiphy.wdev_list, list) {
-			if (if_idx < if_start) {
-				if_idx++;
-				continue;
-			}
-			if (nl80211_send_iface(skb, NETLINK_CB(cb->skb).portid,
-					       cb->nlh->nlmsg_seq, NLM_F_MULTI,
-					       rdev, wdev,
-					       NL80211_CMD_NEW_INTERFACE) < 0) {
-				goto out;
-			}
-			if_idx++;
-		}
-
-		wp_idx++;
-	}
- out:
-	cb->args[0] = wp_idx;
-	cb->args[1] = if_idx;
-
-	ret = skb->len;
- out_unlock:
-	rtnl_unlock();
-
-	return ret;
-}
-
-static int nl80211_get_interface(struct sk_buff *skb, struct genl_info *info)
-{
-	struct sk_buff *msg;
-	struct cfg80211_registered_device *rdev = info->user_ptr[0];
-	struct wireless_dev *wdev = info->user_ptr[1];
-
-	msg = nlmsg_new(NLMSG_DEFAULT_SIZE, GFP_KERNEL);
-	if (!msg)
-		return -ENOMEM;
-
-	if (nl80211_send_iface(msg, info->snd_portid, info->snd_seq, 0,
-			       rdev, wdev, NL80211_CMD_NEW_INTERFACE) < 0) {
-		nlmsg_free(msg);
-		return -ENOBUFS;
-	}
-
-	return genlmsg_reply(msg, info);
-}
-
-static const struct nla_policy mntr_flags_policy[NL80211_MNTR_FLAG_MAX + 1] = {
-	[NL80211_MNTR_FLAG_FCSFAIL] = { .type = NLA_FLAG },
-	[NL80211_MNTR_FLAG_PLCPFAIL] = { .type = NLA_FLAG },
-	[NL80211_MNTR_FLAG_CONTROL] = { .type = NLA_FLAG },
-	[NL80211_MNTR_FLAG_OTHER_BSS] = { .type = NLA_FLAG },
-	[NL80211_MNTR_FLAG_COOK_FRAMES] = { .type = NLA_FLAG },
-	[NL80211_MNTR_FLAG_ACTIVE] = { .type = NLA_FLAG },
-};
-
-static int parse_monitor_flags(struct nlattr *nla, u32 *mntrflags)
-{
-	struct nlattr *flags[NL80211_MNTR_FLAG_MAX + 1];
-	int flag;
-
-	*mntrflags = 0;
-
-	if (!nla)
-		return -EINVAL;
-
-	if (nla_parse_nested_deprecated(flags, NL80211_MNTR_FLAG_MAX, nla, mntr_flags_policy, NULL))
-		return -EINVAL;
-
-	for (flag = 1; flag <= NL80211_MNTR_FLAG_MAX; flag++)
-		if (flags[flag])
-			*mntrflags |= (1<<flag);
-
-	*mntrflags |= MONITOR_FLAG_CHANGED;
-
-	return 0;
-}
-
-static int nl80211_parse_mon_options(struct cfg80211_registered_device *rdev,
-				     enum nl80211_iftype type,
-				     struct genl_info *info,
-				     struct vif_params *params)
-{
-	bool change = false;
-	int err;
-
-	if (info->attrs[NL80211_ATTR_MNTR_FLAGS]) {
-		if (type != NL80211_IFTYPE_MONITOR)
-			return -EINVAL;
-
-		err = parse_monitor_flags(info->attrs[NL80211_ATTR_MNTR_FLAGS],
-					  &params->flags);
-		if (err)
-			return err;
-
-		change = true;
-	}
-
-	if (params->flags & MONITOR_FLAG_ACTIVE &&
-	    !(rdev->wiphy.features & NL80211_FEATURE_ACTIVE_MONITOR))
-		return -EOPNOTSUPP;
-
-	if (info->attrs[NL80211_ATTR_MU_MIMO_GROUP_DATA]) {
-		const u8 *mumimo_groups;
-		u32 cap_flag = NL80211_EXT_FEATURE_MU_MIMO_AIR_SNIFFER;
-
-		if (type != NL80211_IFTYPE_MONITOR)
-			return -EINVAL;
-
-		if (!wiphy_ext_feature_isset(&rdev->wiphy, cap_flag))
-			return -EOPNOTSUPP;
-
-		mumimo_groups =
-			nla_data(info->attrs[NL80211_ATTR_MU_MIMO_GROUP_DATA]);
-
-		/* bits 0 and 63 are reserved and must be zero */
-		if ((mumimo_groups[0] & BIT(0)) ||
-		    (mumimo_groups[VHT_MUMIMO_GROUPS_DATA_LEN - 1] & BIT(7)))
-			return -EINVAL;
-
-		params->vht_mumimo_groups = mumimo_groups;
-		change = true;
-	}
-
-	if (info->attrs[NL80211_ATTR_MU_MIMO_FOLLOW_MAC_ADDR]) {
-		u32 cap_flag = NL80211_EXT_FEATURE_MU_MIMO_AIR_SNIFFER;
-
-		if (type != NL80211_IFTYPE_MONITOR)
-			return -EINVAL;
-
-		if (!wiphy_ext_feature_isset(&rdev->wiphy, cap_flag))
-			return -EOPNOTSUPP;
-
-		params->vht_mumimo_follow_addr =
-			nla_data(info->attrs[NL80211_ATTR_MU_MIMO_FOLLOW_MAC_ADDR]);
-		change = true;
-	}
-
-	return change ? 1 : 0;
-}
-
-static int nl80211_valid_4addr(struct cfg80211_registered_device *rdev,
-			       struct net_device *netdev, u8 use_4addr,
-			       enum nl80211_iftype iftype)
-{
-	if (!use_4addr) {
-		if (netdev && netif_is_bridge_port(netdev))
-			return -EBUSY;
-		return 0;
-	}
-
-	switch (iftype) {
-	case NL80211_IFTYPE_AP_VLAN:
-		if (rdev->wiphy.flags & WIPHY_FLAG_4ADDR_AP)
-			return 0;
-		break;
-	case NL80211_IFTYPE_STATION:
-		if (rdev->wiphy.flags & WIPHY_FLAG_4ADDR_STATION)
-			return 0;
-		break;
-	default:
-		break;
-	}
-
-	return -EOPNOTSUPP;
-}
-
-static int nl80211_set_interface(struct sk_buff *skb, struct genl_info *info)
-{
-	struct cfg80211_registered_device *rdev = info->user_ptr[0];
-	struct vif_params params;
-	int err;
-	enum nl80211_iftype otype, ntype;
-	struct net_device *dev = info->user_ptr[1];
-	bool change = false;
-
-	memset(&params, 0, sizeof(params));
-
-	otype = ntype = dev->ieee80211_ptr->iftype;
-
-	if (info->attrs[NL80211_ATTR_IFTYPE]) {
-		ntype = nla_get_u32(info->attrs[NL80211_ATTR_IFTYPE]);
-		if (otype != ntype)
-			change = true;
-	}
-
-	if (info->attrs[NL80211_ATTR_MESH_ID]) {
-		struct wireless_dev *wdev = dev->ieee80211_ptr;
-
-		if (ntype != NL80211_IFTYPE_MESH_POINT)
-			return -EINVAL;
-		if (netif_running(dev))
-			return -EBUSY;
-
-		wdev_lock(wdev);
-		BUILD_BUG_ON(IEEE80211_MAX_SSID_LEN !=
-			     IEEE80211_MAX_MESH_ID_LEN);
-		wdev->mesh_id_up_len =
-			nla_len(info->attrs[NL80211_ATTR_MESH_ID]);
-		memcpy(wdev->ssid, nla_data(info->attrs[NL80211_ATTR_MESH_ID]),
-		       wdev->mesh_id_up_len);
-		wdev_unlock(wdev);
-	}
-
-	if (info->attrs[NL80211_ATTR_4ADDR]) {
-		params.use_4addr = !!nla_get_u8(info->attrs[NL80211_ATTR_4ADDR]);
-		change = true;
-		err = nl80211_valid_4addr(rdev, dev, params.use_4addr, ntype);
-		if (err)
-			return err;
-	} else {
-		params.use_4addr = -1;
-	}
-
-	err = nl80211_parse_mon_options(rdev, ntype, info, &params);
-	if (err < 0)
-		return err;
-	if (err > 0)
-		change = true;
-
-	if (change)
-		err = cfg80211_change_iface(rdev, dev, ntype, &params);
-	else
-		err = 0;
-
-	if (!err && params.use_4addr != -1)
-		dev->ieee80211_ptr->use_4addr = params.use_4addr;
-
-	if (change && !err) {
-		struct wireless_dev *wdev = dev->ieee80211_ptr;
-
-		nl80211_notify_iface(rdev, wdev, NL80211_CMD_SET_INTERFACE);
-	}
-
-	return err;
-}
-
-static int nl80211_new_interface(struct sk_buff *skb, struct genl_info *info)
-{
-	struct cfg80211_registered_device *rdev = info->user_ptr[0];
-	struct vif_params params;
-	struct wireless_dev *wdev;
-	struct sk_buff *msg;
-	int err;
-	enum nl80211_iftype type = NL80211_IFTYPE_UNSPECIFIED;
-
-	/* to avoid failing a new interface creation due to pending removal */
-	cfg80211_destroy_ifaces(rdev);
-
-	memset(&params, 0, sizeof(params));
-
-	if (!info->attrs[NL80211_ATTR_IFNAME])
-		return -EINVAL;
-
-	if (info->attrs[NL80211_ATTR_IFTYPE])
-		type = nla_get_u32(info->attrs[NL80211_ATTR_IFTYPE]);
-
-	if (!rdev->ops->add_virtual_intf)
-		return -EOPNOTSUPP;
-
-	if ((type == NL80211_IFTYPE_P2P_DEVICE || type == NL80211_IFTYPE_NAN ||
-	     rdev->wiphy.features & NL80211_FEATURE_MAC_ON_CREATE) &&
-	    info->attrs[NL80211_ATTR_MAC]) {
-		nla_memcpy(params.macaddr, info->attrs[NL80211_ATTR_MAC],
-			   ETH_ALEN);
-		if (!is_valid_ether_addr(params.macaddr))
-			return -EADDRNOTAVAIL;
-	}
-
-	if (info->attrs[NL80211_ATTR_4ADDR]) {
-		params.use_4addr = !!nla_get_u8(info->attrs[NL80211_ATTR_4ADDR]);
-		err = nl80211_valid_4addr(rdev, NULL, params.use_4addr, type);
-		if (err)
-			return err;
-	}
-
-	if (!cfg80211_iftype_allowed(&rdev->wiphy, type, params.use_4addr, 0))
-		return -EOPNOTSUPP;
-
-	err = nl80211_parse_mon_options(rdev, type, info, &params);
-	if (err < 0)
-		return err;
-
-	msg = nlmsg_new(NLMSG_DEFAULT_SIZE, GFP_KERNEL);
-	if (!msg)
-		return -ENOMEM;
-
-	//添加虚拟内部接口
-	wdev = rdev_add_virtual_intf(rdev,
-				nla_data(info->attrs[NL80211_ATTR_IFNAME]),
-				NET_NAME_USER, type, &params);
-	if (WARN_ON(!wdev)) {
-		nlmsg_free(msg);
-		return -EPROTO;
-	} else if (IS_ERR(wdev)) {
-		nlmsg_free(msg);
-		return PTR_ERR(wdev);
-	}
-
-	if (info->attrs[NL80211_ATTR_SOCKET_OWNER])
-		wdev->owner_nlportid = info->snd_portid;
-
-	switch (type) {
-	case NL80211_IFTYPE_MESH_POINT:
-		if (!info->attrs[NL80211_ATTR_MESH_ID])
-			break;
-		wdev_lock(wdev);
-		BUILD_BUG_ON(IEEE80211_MAX_SSID_LEN !=
-			     IEEE80211_MAX_MESH_ID_LEN);
-		wdev->mesh_id_up_len =
-			nla_len(info->attrs[NL80211_ATTR_MESH_ID]);
-		memcpy(wdev->ssid, nla_data(info->attrs[NL80211_ATTR_MESH_ID]),
-		       wdev->mesh_id_up_len);
-		wdev_unlock(wdev);
-		break;
-	case NL80211_IFTYPE_NAN:
-	case NL80211_IFTYPE_P2P_DEVICE:
-		/*
-		 * P2P Device and NAN do not have a netdev, so don't go
-		 * through the netdev notifier and must be added here
-		 */
-		cfg80211_init_wdev(wdev);
-		cfg80211_register_wdev(rdev, wdev);
-		break;
-	default:
-		break;
-	}
-
-	if (nl80211_send_iface(msg, info->snd_portid, info->snd_seq, 0,
-			       rdev, wdev, NL80211_CMD_NEW_INTERFACE) < 0) {
-		nlmsg_free(msg);
-		return -ENOBUFS;
-	}
-
-	return genlmsg_reply(msg, info);
-}
-
-static int nl80211_del_interface(struct sk_buff *skb, struct genl_info *info)
-{
-	struct cfg80211_registered_device *rdev = info->user_ptr[0];
-	struct wireless_dev *wdev = info->user_ptr[1];
-
-	if (!rdev->ops->del_virtual_intf)
-		return -EOPNOTSUPP;
-
-	/*
-	 * We hold RTNL, so this is safe, without RTNL opencount cannot
-	 * reach 0, and thus the rdev cannot be deleted.
-	 *
-	 * We need to do it for the dev_close(), since that will call
-	 * the netdev notifiers, and we need to acquire the mutex there
-	 * but don't know if we get there from here or from some other
-	 * place (e.g. "ip link set ... down").
-	 */
-	mutex_unlock(&rdev->wiphy.mtx);
-
-	/*
-	 * If we remove a wireless device without a netdev then clear
-	 * user_ptr[1] so that nl80211_post_doit won't dereference it
-	 * to check if it needs to do dev_put(). Otherwise it crashes
-	 * since the wdev has been freed, unlike with a netdev where
-	 * we need the dev_put() for the netdev to really be freed.
-	 */
-	if (!wdev->netdev)
-		info->user_ptr[1] = NULL;
-	else
-		dev_close(wdev->netdev);
-
-	mutex_lock(&rdev->wiphy.mtx);
-
-	return rdev_del_virtual_intf(rdev, wdev);
-}
-
-static int nl80211_set_noack_map(struct sk_buff *skb, struct genl_info *info)
-{
-	struct cfg80211_registered_device *rdev = info->user_ptr[0];
-	struct net_device *dev = info->user_ptr[1];
-	u16 noack_map;
-
-	if (!info->attrs[NL80211_ATTR_NOACK_MAP])
-		return -EINVAL;
-
-	if (!rdev->ops->set_noack_map)
-		return -EOPNOTSUPP;
-
-	noack_map = nla_get_u16(info->attrs[NL80211_ATTR_NOACK_MAP]);
-
-	return rdev_set_noack_map(rdev, dev, noack_map);
-}
-
-struct get_key_cookie {
-	struct sk_buff *msg;
-	int error;
-	int idx;
-};
-
-static void get_key_callback(void *c, struct key_params *params)
-{
-	struct nlattr *key;
-	struct get_key_cookie *cookie = c;
-
-	if ((params->key &&
-	     nla_put(cookie->msg, NL80211_ATTR_KEY_DATA,
-		     params->key_len, params->key)) ||
-	    (params->seq &&
-	     nla_put(cookie->msg, NL80211_ATTR_KEY_SEQ,
-		     params->seq_len, params->seq)) ||
-	    (params->cipher &&
-	     nla_put_u32(cookie->msg, NL80211_ATTR_KEY_CIPHER,
-			 params->cipher)))
-		goto nla_put_failure;
-
-	key = nla_nest_start_noflag(cookie->msg, NL80211_ATTR_KEY);
-	if (!key)
-		goto nla_put_failure;
-
-	if ((params->key &&
-	     nla_put(cookie->msg, NL80211_KEY_DATA,
-		     params->key_len, params->key)) ||
-	    (params->seq &&
-	     nla_put(cookie->msg, NL80211_KEY_SEQ,
-		     params->seq_len, params->seq)) ||
-	    (params->cipher &&
-	     nla_put_u32(cookie->msg, NL80211_KEY_CIPHER,
-			 params->cipher)))
-		goto nla_put_failure;
-
-	if (nla_put_u8(cookie->msg, NL80211_KEY_IDX, cookie->idx))
-		goto nla_put_failure;
-
-	nla_nest_end(cookie->msg, key);
-
-	return;
- nla_put_failure:
-	cookie->error = 1;
-}
-
-static int nl80211_get_key(struct sk_buff *skb, struct genl_info *info)
-{
-	struct cfg80211_registered_device *rdev = info->user_ptr[0];
-	int err;
-	struct net_device *dev = info->user_ptr[1];
-	u8 key_idx = 0;
-	const u8 *mac_addr = NULL;
-	bool pairwise;
-	struct get_key_cookie cookie = {
-		.error = 0,
-	};
-	void *hdr;
-	struct sk_buff *msg;
-	bool bigtk_support = false;
-
-	if (wiphy_ext_feature_isset(&rdev->wiphy,
-				    NL80211_EXT_FEATURE_BEACON_PROTECTION))
-		bigtk_support = true;
-
-	if ((dev->ieee80211_ptr->iftype == NL80211_IFTYPE_STATION ||
-	     dev->ieee80211_ptr->iftype == NL80211_IFTYPE_P2P_CLIENT) &&
-	    wiphy_ext_feature_isset(&rdev->wiphy,
-				    NL80211_EXT_FEATURE_BEACON_PROTECTION_CLIENT))
-		bigtk_support = true;
-
-	if (info->attrs[NL80211_ATTR_KEY_IDX]) {
-		key_idx = nla_get_u8(info->attrs[NL80211_ATTR_KEY_IDX]);
-
-		if (key_idx >= 6 && key_idx <= 7 && !bigtk_support) {
-			GENL_SET_ERR_MSG(info, "BIGTK not supported");
-			return -EINVAL;
-		}
-	}
-
-	if (info->attrs[NL80211_ATTR_MAC])
-		mac_addr = nla_data(info->attrs[NL80211_ATTR_MAC]);
-
-	pairwise = !!mac_addr;
-	if (info->attrs[NL80211_ATTR_KEY_TYPE]) {
-		u32 kt = nla_get_u32(info->attrs[NL80211_ATTR_KEY_TYPE]);
-
-		if (kt != NL80211_KEYTYPE_GROUP &&
-		    kt != NL80211_KEYTYPE_PAIRWISE)
-			return -EINVAL;
-		pairwise = kt == NL80211_KEYTYPE_PAIRWISE;
-	}
-
-	if (!rdev->ops->get_key)
-		return -EOPNOTSUPP;
-
-	if (!pairwise && mac_addr && !(rdev->wiphy.flags & WIPHY_FLAG_IBSS_RSN))
-		return -ENOENT;
-
-	msg = nlmsg_new(NLMSG_DEFAULT_SIZE, GFP_KERNEL);
-	if (!msg)
-		return -ENOMEM;
-
-	hdr = nl80211hdr_put(msg, info->snd_portid, info->snd_seq, 0,
-			     NL80211_CMD_NEW_KEY);
-	if (!hdr)
-		goto nla_put_failure;
-
-	cookie.msg = msg;
-	cookie.idx = key_idx;
-
-	if (nla_put_u32(msg, NL80211_ATTR_IFINDEX, dev->ifindex) ||
-	    nla_put_u8(msg, NL80211_ATTR_KEY_IDX, key_idx))
-		goto nla_put_failure;
-	if (mac_addr &&
-	    nla_put(msg, NL80211_ATTR_MAC, ETH_ALEN, mac_addr))
-		goto nla_put_failure;
-
-	err = rdev_get_key(rdev, dev, key_idx, pairwise, mac_addr, &cookie,
-			   get_key_callback);
-
-	if (err)
-		goto free_msg;
-
-	if (cookie.error)
-		goto nla_put_failure;
-
-	genlmsg_end(msg, hdr);
-	return genlmsg_reply(msg, info);
-
- nla_put_failure:
-	err = -ENOBUFS;
- free_msg:
-	nlmsg_free(msg);
-	return err;
-}
-
-static int nl80211_set_key(struct sk_buff *skb, struct genl_info *info)
-{
-	struct cfg80211_registered_device *rdev = info->user_ptr[0];
-	struct key_parse key;
-	int err;
-	struct net_device *dev = info->user_ptr[1];
-
-	err = nl80211_parse_key(info, &key);
-	if (err)
-		return err;
-
-	if (key.idx < 0)
-		return -EINVAL;
-
-	/* Only support setting default key and
-	 * Extended Key ID action NL80211_KEY_SET_TX.
-	 */
-	if (!key.def && !key.defmgmt && !key.defbeacon &&
-	    !(key.p.mode == NL80211_KEY_SET_TX))
-		return -EINVAL;
-
-	wdev_lock(dev->ieee80211_ptr);
-
-	if (key.def) {
-		if (!rdev->ops->set_default_key) {
-			err = -EOPNOTSUPP;
-			goto out;
-		}
-
-		err = nl80211_key_allowed(dev->ieee80211_ptr);
-		if (err)
-			goto out;
-
-		err = rdev_set_default_key(rdev, dev, key.idx,
-						 key.def_uni, key.def_multi);
-
-		if (err)
-			goto out;
-
-#ifdef CONFIG_CFG80211_WEXT
-		dev->ieee80211_ptr->wext.default_key = key.idx;
-#endif
-	} else if (key.defmgmt) {
-		if (key.def_uni || !key.def_multi) {
-			err = -EINVAL;
-			goto out;
-		}
-
-		if (!rdev->ops->set_default_mgmt_key) {
-			err = -EOPNOTSUPP;
-			goto out;
-		}
-
-		err = nl80211_key_allowed(dev->ieee80211_ptr);
-		if (err)
-			goto out;
-
-		err = rdev_set_default_mgmt_key(rdev, dev, key.idx);
-		if (err)
-			goto out;
-
-#ifdef CONFIG_CFG80211_WEXT
-		dev->ieee80211_ptr->wext.default_mgmt_key = key.idx;
-#endif
-	} else if (key.defbeacon) {
-		if (key.def_uni || !key.def_multi) {
-			err = -EINVAL;
-			goto out;
-		}
-
-		if (!rdev->ops->set_default_beacon_key) {
-			err = -EOPNOTSUPP;
-			goto out;
-		}
-
-		err = nl80211_key_allowed(dev->ieee80211_ptr);
-		if (err)
-			goto out;
-
-		err = rdev_set_default_beacon_key(rdev, dev, key.idx);
-		if (err)
-			goto out;
-	} else if (key.p.mode == NL80211_KEY_SET_TX &&
-		   wiphy_ext_feature_isset(&rdev->wiphy,
-					   NL80211_EXT_FEATURE_EXT_KEY_ID)) {
-		u8 *mac_addr = NULL;
-
-		if (info->attrs[NL80211_ATTR_MAC])
-			mac_addr = nla_data(info->attrs[NL80211_ATTR_MAC]);
-
-		if (!mac_addr || key.idx < 0 || key.idx > 1) {
-			err = -EINVAL;
-			goto out;
-		}
-
-		err = rdev_add_key(rdev, dev, key.idx,
-				   NL80211_KEYTYPE_PAIRWISE,
-				   mac_addr, &key.p);
-	} else {
-		err = -EINVAL;
-	}
- out:
-	wdev_unlock(dev->ieee80211_ptr);
-
-	return err;
-}
-
-static int nl80211_new_key(struct sk_buff *skb, struct genl_info *info)
-{
-	struct cfg80211_registered_device *rdev = info->user_ptr[0];
-	int err;
-	struct net_device *dev = info->user_ptr[1];
-	struct key_parse key;
-	const u8 *mac_addr = NULL;
-
-	err = nl80211_parse_key(info, &key);
-	if (err)
-		return err;
-
-	if (!key.p.key) {
-		GENL_SET_ERR_MSG(info, "no key");
-		return -EINVAL;
-	}
-
-	if (info->attrs[NL80211_ATTR_MAC])
-		mac_addr = nla_data(info->attrs[NL80211_ATTR_MAC]);
-
-	if (key.type == -1) {
-		if (mac_addr)
-			key.type = NL80211_KEYTYPE_PAIRWISE;
-		else
-			key.type = NL80211_KEYTYPE_GROUP;
-	}
-
-	/* for now */
-	if (key.type != NL80211_KEYTYPE_PAIRWISE &&
-	    key.type != NL80211_KEYTYPE_GROUP) {
-		GENL_SET_ERR_MSG(info, "key type not pairwise or group");
-		return -EINVAL;
-	}
-
-	if (key.type == NL80211_KEYTYPE_GROUP &&
-	    info->attrs[NL80211_ATTR_VLAN_ID])
-		key.p.vlan_id = nla_get_u16(info->attrs[NL80211_ATTR_VLAN_ID]);
-
-	if (!rdev->ops->add_key)
-		return -EOPNOTSUPP;
-
-	if (cfg80211_validate_key_settings(rdev, &key.p, key.idx,
-					   key.type == NL80211_KEYTYPE_PAIRWISE,
-					   mac_addr)) {
-		GENL_SET_ERR_MSG(info, "key setting validation failed");
-		return -EINVAL;
-	}
-
-	wdev_lock(dev->ieee80211_ptr);
-	err = nl80211_key_allowed(dev->ieee80211_ptr);
-	if (err)
-		GENL_SET_ERR_MSG(info, "key not allowed");
-	if (!err) {
-		err = rdev_add_key(rdev, dev, key.idx,
-				   key.type == NL80211_KEYTYPE_PAIRWISE,
-				    mac_addr, &key.p);
-		if (err)
-			GENL_SET_ERR_MSG(info, "key addition failed");
-	}
-	wdev_unlock(dev->ieee80211_ptr);
-
-	return err;
-}
-
-static int nl80211_del_key(struct sk_buff *skb, struct genl_info *info)
-{
-	struct cfg80211_registered_device *rdev = info->user_ptr[0];
-	int err;
-	struct net_device *dev = info->user_ptr[1];
-	u8 *mac_addr = NULL;
-	struct key_parse key;
-
-	err = nl80211_parse_key(info, &key);
-	if (err)
-		return err;
-
-	if (info->attrs[NL80211_ATTR_MAC])
-		mac_addr = nla_data(info->attrs[NL80211_ATTR_MAC]);
-
-	if (key.type == -1) {
-		if (mac_addr)
-			key.type = NL80211_KEYTYPE_PAIRWISE;
-		else
-			key.type = NL80211_KEYTYPE_GROUP;
-	}
-
-	/* for now */
-	if (key.type != NL80211_KEYTYPE_PAIRWISE &&
-	    key.type != NL80211_KEYTYPE_GROUP)
-		return -EINVAL;
-
-	if (!cfg80211_valid_key_idx(rdev, key.idx,
-				    key.type == NL80211_KEYTYPE_PAIRWISE))
-		return -EINVAL;
-
-	if (!rdev->ops->del_key)
-		return -EOPNOTSUPP;
-
-	wdev_lock(dev->ieee80211_ptr);
-	err = nl80211_key_allowed(dev->ieee80211_ptr);
-
-	if (key.type == NL80211_KEYTYPE_GROUP && mac_addr &&
-	    !(rdev->wiphy.flags & WIPHY_FLAG_IBSS_RSN))
-		err = -ENOENT;
-
-	if (!err)
-		err = rdev_del_key(rdev, dev, key.idx,
-				   key.type == NL80211_KEYTYPE_PAIRWISE,
-				   mac_addr);
-
-#ifdef CONFIG_CFG80211_WEXT
-	if (!err) {
-		if (key.idx == dev->ieee80211_ptr->wext.default_key)
-			dev->ieee80211_ptr->wext.default_key = -1;
-		else if (key.idx == dev->ieee80211_ptr->wext.default_mgmt_key)
-			dev->ieee80211_ptr->wext.default_mgmt_key = -1;
-	}
-#endif
-	wdev_unlock(dev->ieee80211_ptr);
-
-	return err;
-}
-
-/* This function returns an error or the number of nested attributes */
-static int validate_acl_mac_addrs(struct nlattr *nl_attr)
-{
-	struct nlattr *attr;
-	int n_entries = 0, tmp;
-
-	nla_for_each_nested(attr, nl_attr, tmp) {
-		if (nla_len(attr) != ETH_ALEN)
-			return -EINVAL;
-
-		n_entries++;
-	}
-
-	return n_entries;
-}
-
-/*
- * This function parses ACL information and allocates memory for ACL data.
- * On successful return, the calling function is responsible to free the
- * ACL buffer returned by this function.
- */
-static struct cfg80211_acl_data *parse_acl_data(struct wiphy *wiphy,
-						struct genl_info *info)
-{
-	enum nl80211_acl_policy acl_policy;
-	struct nlattr *attr;
-	struct cfg80211_acl_data *acl;
-	int i = 0, n_entries, tmp;
-
-	if (!wiphy->max_acl_mac_addrs)
-		return ERR_PTR(-EOPNOTSUPP);
-
-	if (!info->attrs[NL80211_ATTR_ACL_POLICY])
-		return ERR_PTR(-EINVAL);
-
-	acl_policy = nla_get_u32(info->attrs[NL80211_ATTR_ACL_POLICY]);
-	if (acl_policy != NL80211_ACL_POLICY_ACCEPT_UNLESS_LISTED &&
-	    acl_policy != NL80211_ACL_POLICY_DENY_UNLESS_LISTED)
-		return ERR_PTR(-EINVAL);
-
-	if (!info->attrs[NL80211_ATTR_MAC_ADDRS])
-		return ERR_PTR(-EINVAL);
-
-	n_entries = validate_acl_mac_addrs(info->attrs[NL80211_ATTR_MAC_ADDRS]);
-	if (n_entries < 0)
-		return ERR_PTR(n_entries);
-
-	if (n_entries > wiphy->max_acl_mac_addrs)
-		return ERR_PTR(-ENOTSUPP);
-
-	acl = kzalloc(struct_size(acl, mac_addrs, n_entries), GFP_KERNEL);
-	if (!acl)
-		return ERR_PTR(-ENOMEM);
-
-	nla_for_each_nested(attr, info->attrs[NL80211_ATTR_MAC_ADDRS], tmp) {
-		memcpy(acl->mac_addrs[i].addr, nla_data(attr), ETH_ALEN);
-		i++;
-	}
-
-	acl->n_acl_entries = n_entries;
-	acl->acl_policy = acl_policy;
-
-	return acl;
-}
-
-static int nl80211_set_mac_acl(struct sk_buff *skb, struct genl_info *info)
-{
-	struct cfg80211_registered_device *rdev = info->user_ptr[0];
-	struct net_device *dev = info->user_ptr[1];
-	struct cfg80211_acl_data *acl;
-	int err;
-
-	if (dev->ieee80211_ptr->iftype != NL80211_IFTYPE_AP &&
-	    dev->ieee80211_ptr->iftype != NL80211_IFTYPE_P2P_GO)
-		return -EOPNOTSUPP;
-
-	if (!dev->ieee80211_ptr->beacon_interval)
-		return -EINVAL;
-
-	acl = parse_acl_data(&rdev->wiphy, info);
-	if (IS_ERR(acl))
-		return PTR_ERR(acl);
-
-	err = rdev_set_mac_acl(rdev, dev, acl);
-
-	kfree(acl);
-
-	return err;
-}
-
-static u32 rateset_to_mask(struct ieee80211_supported_band *sband,
-			   u8 *rates, u8 rates_len)
-{
-	u8 i;
-	u32 mask = 0;
-
-	for (i = 0; i < rates_len; i++) {
-		int rate = (rates[i] & 0x7f) * 5;
-		int ridx;
-
-		for (ridx = 0; ridx < sband->n_bitrates; ridx++) {
-			struct ieee80211_rate *srate =
-				&sband->bitrates[ridx];
-			if (rate == srate->bitrate) {
-				mask |= 1 << ridx;
-				break;
-			}
-		}
-		if (ridx == sband->n_bitrates)
-			return 0; /* rate not found */
-	}
-
-	return mask;
-}
-
-static bool ht_rateset_to_mask(struct ieee80211_supported_band *sband,
-			       u8 *rates, u8 rates_len,
-			       u8 mcs[IEEE80211_HT_MCS_MASK_LEN])
-{
-	u8 i;
-
-	memset(mcs, 0, IEEE80211_HT_MCS_MASK_LEN);
-
-	for (i = 0; i < rates_len; i++) {
-		int ridx, rbit;
-
-		ridx = rates[i] / 8;
-		rbit = BIT(rates[i] % 8);
-
-		/* check validity */
-		if ((ridx < 0) || (ridx >= IEEE80211_HT_MCS_MASK_LEN))
-			return false;
-
-		/* check availability */
-		ridx = array_index_nospec(ridx, IEEE80211_HT_MCS_MASK_LEN);
-		if (sband->ht_cap.mcs.rx_mask[ridx] & rbit)
-			mcs[ridx] |= rbit;
-		else
-			return false;
-	}
-
-	return true;
-}
-
-static u16 vht_mcs_map_to_mcs_mask(u8 vht_mcs_map)
-{
-	u16 mcs_mask = 0;
-
-	switch (vht_mcs_map) {
-	case IEEE80211_VHT_MCS_NOT_SUPPORTED:
-		break;
-	case IEEE80211_VHT_MCS_SUPPORT_0_7:
-		mcs_mask = 0x00FF;
-		break;
-	case IEEE80211_VHT_MCS_SUPPORT_0_8:
-		mcs_mask = 0x01FF;
-		break;
-	case IEEE80211_VHT_MCS_SUPPORT_0_9:
-		mcs_mask = 0x03FF;
-		break;
-	default:
-		break;
-	}
-
-	return mcs_mask;
-}
-
-static void vht_build_mcs_mask(u16 vht_mcs_map,
-			       u16 vht_mcs_mask[NL80211_VHT_NSS_MAX])
-{
-	u8 nss;
-
-	for (nss = 0; nss < NL80211_VHT_NSS_MAX; nss++) {
-		vht_mcs_mask[nss] = vht_mcs_map_to_mcs_mask(vht_mcs_map & 0x03);
-		vht_mcs_map >>= 2;
-	}
-}
-
-static bool vht_set_mcs_mask(struct ieee80211_supported_band *sband,
-			     struct nl80211_txrate_vht *txrate,
-			     u16 mcs[NL80211_VHT_NSS_MAX])
-{
-	u16 tx_mcs_map = le16_to_cpu(sband->vht_cap.vht_mcs.tx_mcs_map);
-	u16 tx_mcs_mask[NL80211_VHT_NSS_MAX] = {};
-	u8 i;
-
-	if (!sband->vht_cap.vht_supported)
-		return false;
-
-	memset(mcs, 0, sizeof(u16) * NL80211_VHT_NSS_MAX);
-
-	/* Build vht_mcs_mask from VHT capabilities */
-	vht_build_mcs_mask(tx_mcs_map, tx_mcs_mask);
-
-	for (i = 0; i < NL80211_VHT_NSS_MAX; i++) {
-		if ((tx_mcs_mask[i] & txrate->mcs[i]) == txrate->mcs[i])
-			mcs[i] = txrate->mcs[i];
-		else
-			return false;
-	}
-
-	return true;
-}
-
-static u16 he_mcs_map_to_mcs_mask(u8 he_mcs_map)
-{
-	switch (he_mcs_map) {
-	case IEEE80211_HE_MCS_NOT_SUPPORTED:
-		return 0;
-	case IEEE80211_HE_MCS_SUPPORT_0_7:
-		return 0x00FF;
-	case IEEE80211_HE_MCS_SUPPORT_0_9:
-		return 0x03FF;
-	case IEEE80211_HE_MCS_SUPPORT_0_11:
-		return 0xFFF;
-	default:
-		break;
-	}
-	return 0;
-}
-
-static void he_build_mcs_mask(u16 he_mcs_map,
-			      u16 he_mcs_mask[NL80211_HE_NSS_MAX])
-{
-	u8 nss;
-
-	for (nss = 0; nss < NL80211_HE_NSS_MAX; nss++) {
-		he_mcs_mask[nss] = he_mcs_map_to_mcs_mask(he_mcs_map & 0x03);
-		he_mcs_map >>= 2;
-	}
-}
-
-static u16 he_get_txmcsmap(struct genl_info *info,
-			   const struct ieee80211_sta_he_cap *he_cap)
-{
-	struct net_device *dev = info->user_ptr[1];
-	struct wireless_dev *wdev = dev->ieee80211_ptr;
-	__le16	tx_mcs;
-
-	switch (wdev->chandef.width) {
-	case NL80211_CHAN_WIDTH_80P80:
-		tx_mcs = he_cap->he_mcs_nss_supp.tx_mcs_80p80;
-		break;
-	case NL80211_CHAN_WIDTH_160:
-		tx_mcs = he_cap->he_mcs_nss_supp.tx_mcs_160;
-		break;
-	default:
-		tx_mcs = he_cap->he_mcs_nss_supp.tx_mcs_80;
-		break;
-	}
-	return le16_to_cpu(tx_mcs);
-}
-
-static bool he_set_mcs_mask(struct genl_info *info,
-			    struct wireless_dev *wdev,
-			    struct ieee80211_supported_band *sband,
-			    struct nl80211_txrate_he *txrate,
-			    u16 mcs[NL80211_HE_NSS_MAX])
-{
-	const struct ieee80211_sta_he_cap *he_cap;
-	u16 tx_mcs_mask[NL80211_HE_NSS_MAX] = {};
-	u16 tx_mcs_map = 0;
-	u8 i;
-
-	he_cap = ieee80211_get_he_iftype_cap(sband, wdev->iftype);
-	if (!he_cap)
-		return false;
-
-	memset(mcs, 0, sizeof(u16) * NL80211_HE_NSS_MAX);
-
-	tx_mcs_map = he_get_txmcsmap(info, he_cap);
-
-	/* Build he_mcs_mask from HE capabilities */
-	he_build_mcs_mask(tx_mcs_map, tx_mcs_mask);
-
-	for (i = 0; i < NL80211_HE_NSS_MAX; i++) {
-		if ((tx_mcs_mask[i] & txrate->mcs[i]) == txrate->mcs[i])
-			mcs[i] = txrate->mcs[i];
-		else
-			return false;
-	}
-
-	return true;
-}
-
-static int nl80211_parse_tx_bitrate_mask(struct genl_info *info,
-					 struct nlattr *attrs[],
-					 enum nl80211_attrs attr,
-					 struct cfg80211_bitrate_mask *mask,
-					 struct net_device *dev,
-					 bool default_all_enabled)
-{
-	struct nlattr *tb[NL80211_TXRATE_MAX + 1];
-	struct cfg80211_registered_device *rdev = info->user_ptr[0];
-	struct wireless_dev *wdev = dev->ieee80211_ptr;
-	int rem, i;
-	struct nlattr *tx_rates;
-	struct ieee80211_supported_band *sband;
-	u16 vht_tx_mcs_map, he_tx_mcs_map;
-
-	memset(mask, 0, sizeof(*mask));
-	/* Default to all rates enabled */
-	for (i = 0; i < NUM_NL80211_BANDS; i++) {
-		const struct ieee80211_sta_he_cap *he_cap;
-
-		if (!default_all_enabled)
-			break;
-
-		sband = rdev->wiphy.bands[i];
-
-		if (!sband)
-			continue;
-
-		mask->control[i].legacy = (1 << sband->n_bitrates) - 1;
-		memcpy(mask->control[i].ht_mcs,
-		       sband->ht_cap.mcs.rx_mask,
-		       sizeof(mask->control[i].ht_mcs));
-
-		if (!sband->vht_cap.vht_supported)
-			continue;
-
-		vht_tx_mcs_map = le16_to_cpu(sband->vht_cap.vht_mcs.tx_mcs_map);
-		vht_build_mcs_mask(vht_tx_mcs_map, mask->control[i].vht_mcs);
-
-		he_cap = ieee80211_get_he_iftype_cap(sband, wdev->iftype);
-		if (!he_cap)
-			continue;
-
-		he_tx_mcs_map = he_get_txmcsmap(info, he_cap);
-		he_build_mcs_mask(he_tx_mcs_map, mask->control[i].he_mcs);
-
-		mask->control[i].he_gi = 0xFF;
-		mask->control[i].he_ltf = 0xFF;
-	}
-
-	/* if no rates are given set it back to the defaults */
-	if (!attrs[attr])
-		goto out;
-
-	/* The nested attribute uses enum nl80211_band as the index. This maps
-	 * directly to the enum nl80211_band values used in cfg80211.
-	 */
-	BUILD_BUG_ON(NL80211_MAX_SUPP_HT_RATES > IEEE80211_HT_MCS_MASK_LEN * 8);
-	nla_for_each_nested(tx_rates, attrs[attr], rem) {
-		enum nl80211_band band = nla_type(tx_rates);
-		int err;
-
-		if (band < 0 || band >= NUM_NL80211_BANDS)
-			return -EINVAL;
-		sband = rdev->wiphy.bands[band];
-		if (sband == NULL)
-			return -EINVAL;
-		err = nla_parse_nested_deprecated(tb, NL80211_TXRATE_MAX,
-						  tx_rates,
-						  nl80211_txattr_policy,
-						  info->extack);
-		if (err)
-			return err;
-		if (tb[NL80211_TXRATE_LEGACY]) {
-			mask->control[band].legacy = rateset_to_mask(
-				sband,
-				nla_data(tb[NL80211_TXRATE_LEGACY]),
-				nla_len(tb[NL80211_TXRATE_LEGACY]));
-			if ((mask->control[band].legacy == 0) &&
-			    nla_len(tb[NL80211_TXRATE_LEGACY]))
-				return -EINVAL;
-		}
-		if (tb[NL80211_TXRATE_HT]) {
-			if (!ht_rateset_to_mask(
-					sband,
-					nla_data(tb[NL80211_TXRATE_HT]),
-					nla_len(tb[NL80211_TXRATE_HT]),
-					mask->control[band].ht_mcs))
-				return -EINVAL;
-		}
-
-		if (tb[NL80211_TXRATE_VHT]) {
-			if (!vht_set_mcs_mask(
-					sband,
-					nla_data(tb[NL80211_TXRATE_VHT]),
-					mask->control[band].vht_mcs))
-				return -EINVAL;
-		}
-
-		if (tb[NL80211_TXRATE_GI]) {
-			mask->control[band].gi =
-				nla_get_u8(tb[NL80211_TXRATE_GI]);
-			if (mask->control[band].gi > NL80211_TXRATE_FORCE_LGI)
-				return -EINVAL;
-		}
-		if (tb[NL80211_TXRATE_HE] &&
-		    !he_set_mcs_mask(info, wdev, sband,
-				     nla_data(tb[NL80211_TXRATE_HE]),
-				     mask->control[band].he_mcs))
-			return -EINVAL;
-
-		if (tb[NL80211_TXRATE_HE_GI])
-			mask->control[band].he_gi =
-				nla_get_u8(tb[NL80211_TXRATE_HE_GI]);
-		if (tb[NL80211_TXRATE_HE_LTF])
-			mask->control[band].he_ltf =
-				nla_get_u8(tb[NL80211_TXRATE_HE_LTF]);
-
-		if (mask->control[band].legacy == 0) {
-			/* don't allow empty legacy rates if HT, VHT or HE
-			 * are not even supported.
-			 */
-			if (!(rdev->wiphy.bands[band]->ht_cap.ht_supported ||
-			      rdev->wiphy.bands[band]->vht_cap.vht_supported ||
-			      ieee80211_get_he_iftype_cap(sband, wdev->iftype)))
-				return -EINVAL;
-
-			for (i = 0; i < IEEE80211_HT_MCS_MASK_LEN; i++)
-				if (mask->control[band].ht_mcs[i])
-					goto out;
-
-			for (i = 0; i < NL80211_VHT_NSS_MAX; i++)
-				if (mask->control[band].vht_mcs[i])
-					goto out;
-
-			for (i = 0; i < NL80211_HE_NSS_MAX; i++)
-				if (mask->control[band].he_mcs[i])
-					goto out;
-
-			/* legacy and mcs rates may not be both empty */
-			return -EINVAL;
-		}
-	}
-
-out:
-	return 0;
-}
-
-static int validate_beacon_tx_rate(struct cfg80211_registered_device *rdev,
-				   enum nl80211_band band,
-				   struct cfg80211_bitrate_mask *beacon_rate)
-{
-	u32 count_ht, count_vht, count_he, i;
-	u32 rate = beacon_rate->control[band].legacy;
-
-	/* Allow only one rate */
-	if (hweight32(rate) > 1)
-		return -EINVAL;
-
-	count_ht = 0;
-	for (i = 0; i < IEEE80211_HT_MCS_MASK_LEN; i++) {
-		if (hweight8(beacon_rate->control[band].ht_mcs[i]) > 1) {
-			return -EINVAL;
-		} else if (beacon_rate->control[band].ht_mcs[i]) {
-			count_ht++;
-			if (count_ht > 1)
-				return -EINVAL;
-		}
-		if (count_ht && rate)
-			return -EINVAL;
-	}
-
-	count_vht = 0;
-	for (i = 0; i < NL80211_VHT_NSS_MAX; i++) {
-		if (hweight16(beacon_rate->control[band].vht_mcs[i]) > 1) {
-			return -EINVAL;
-		} else if (beacon_rate->control[band].vht_mcs[i]) {
-			count_vht++;
-			if (count_vht > 1)
-				return -EINVAL;
-		}
-		if (count_vht && rate)
-			return -EINVAL;
-	}
-
-	count_he = 0;
-	for (i = 0; i < NL80211_HE_NSS_MAX; i++) {
-		if (hweight16(beacon_rate->control[band].he_mcs[i]) > 1) {
-			return -EINVAL;
-		} else if (beacon_rate->control[band].he_mcs[i]) {
-			count_he++;
-			if (count_he > 1)
-				return -EINVAL;
-		}
-		if (count_he && rate)
-			return -EINVAL;
-	}
-
-	if ((count_ht && count_vht && count_he) ||
-	    (!rate && !count_ht && !count_vht && !count_he))
-		return -EINVAL;
-
-	if (rate &&
-	    !wiphy_ext_feature_isset(&rdev->wiphy,
-				     NL80211_EXT_FEATURE_BEACON_RATE_LEGACY))
-		return -EINVAL;
-	if (count_ht &&
-	    !wiphy_ext_feature_isset(&rdev->wiphy,
-				     NL80211_EXT_FEATURE_BEACON_RATE_HT))
-		return -EINVAL;
-	if (count_vht &&
-	    !wiphy_ext_feature_isset(&rdev->wiphy,
-				     NL80211_EXT_FEATURE_BEACON_RATE_VHT))
-		return -EINVAL;
-	if (count_he &&
-	    !wiphy_ext_feature_isset(&rdev->wiphy,
-				     NL80211_EXT_FEATURE_BEACON_RATE_HE))
-		return -EINVAL;
-
-	return 0;
-}
-
-static int nl80211_parse_beacon(struct cfg80211_registered_device *rdev,
-				struct nlattr *attrs[],
-				struct cfg80211_beacon_data *bcn)
-{
-	bool haveinfo = false;
-	int err;
-
-	memset(bcn, 0, sizeof(*bcn));
-
-	if (attrs[NL80211_ATTR_BEACON_HEAD]) {
-		bcn->head = nla_data(attrs[NL80211_ATTR_BEACON_HEAD]);
-		bcn->head_len = nla_len(attrs[NL80211_ATTR_BEACON_HEAD]);
-		if (!bcn->head_len)
-			return -EINVAL;
-		haveinfo = true;
-	}
-
-	if (attrs[NL80211_ATTR_BEACON_TAIL]) {
-		bcn->tail = nla_data(attrs[NL80211_ATTR_BEACON_TAIL]);
-		bcn->tail_len = nla_len(attrs[NL80211_ATTR_BEACON_TAIL]);
-		haveinfo = true;
-	}
-
-	if (!haveinfo)
-		return -EINVAL;
-
-	if (attrs[NL80211_ATTR_IE]) {
-		bcn->beacon_ies = nla_data(attrs[NL80211_ATTR_IE]);
-		bcn->beacon_ies_len = nla_len(attrs[NL80211_ATTR_IE]);
-	}
-
-	if (attrs[NL80211_ATTR_IE_PROBE_RESP]) {
-		bcn->proberesp_ies =
-			nla_data(attrs[NL80211_ATTR_IE_PROBE_RESP]);
-		bcn->proberesp_ies_len =
-			nla_len(attrs[NL80211_ATTR_IE_PROBE_RESP]);
-	}
-
-	if (attrs[NL80211_ATTR_IE_ASSOC_RESP]) {
-		bcn->assocresp_ies =
-			nla_data(attrs[NL80211_ATTR_IE_ASSOC_RESP]);
-		bcn->assocresp_ies_len =
-			nla_len(attrs[NL80211_ATTR_IE_ASSOC_RESP]);
-	}
-
-	if (attrs[NL80211_ATTR_PROBE_RESP]) {
-		bcn->probe_resp = nla_data(attrs[NL80211_ATTR_PROBE_RESP]);
-		bcn->probe_resp_len = nla_len(attrs[NL80211_ATTR_PROBE_RESP]);
-	}
-
-	if (attrs[NL80211_ATTR_FTM_RESPONDER]) {
-		struct nlattr *tb[NL80211_FTM_RESP_ATTR_MAX + 1];
-
-		err = nla_parse_nested_deprecated(tb,
-						  NL80211_FTM_RESP_ATTR_MAX,
-						  attrs[NL80211_ATTR_FTM_RESPONDER],
-						  NULL, NULL);
-		if (err)
-			return err;
-
-		if (tb[NL80211_FTM_RESP_ATTR_ENABLED] &&
-		    wiphy_ext_feature_isset(&rdev->wiphy,
-					    NL80211_EXT_FEATURE_ENABLE_FTM_RESPONDER))
-			bcn->ftm_responder = 1;
-		else
-			return -EOPNOTSUPP;
-
-		if (tb[NL80211_FTM_RESP_ATTR_LCI]) {
-			bcn->lci = nla_data(tb[NL80211_FTM_RESP_ATTR_LCI]);
-			bcn->lci_len = nla_len(tb[NL80211_FTM_RESP_ATTR_LCI]);
-		}
-
-		if (tb[NL80211_FTM_RESP_ATTR_CIVICLOC]) {
-			bcn->civicloc = nla_data(tb[NL80211_FTM_RESP_ATTR_CIVICLOC]);
-			bcn->civicloc_len = nla_len(tb[NL80211_FTM_RESP_ATTR_CIVICLOC]);
-		}
-	} else {
-		bcn->ftm_responder = -1;
-	}
-
-	return 0;
-}
-
-static int nl80211_parse_he_obss_pd(struct nlattr *attrs,
-				    struct ieee80211_he_obss_pd *he_obss_pd)
-{
-	struct nlattr *tb[NL80211_HE_OBSS_PD_ATTR_MAX + 1];
-	int err;
-
-	err = nla_parse_nested(tb, NL80211_HE_OBSS_PD_ATTR_MAX, attrs,
-			       he_obss_pd_policy, NULL);
-	if (err)
-		return err;
-
-	if (!tb[NL80211_HE_OBSS_PD_ATTR_SR_CTRL])
-		return -EINVAL;
-
-	he_obss_pd->sr_ctrl = nla_get_u8(tb[NL80211_HE_OBSS_PD_ATTR_SR_CTRL]);
-
-	if (tb[NL80211_HE_OBSS_PD_ATTR_MIN_OFFSET])
-		he_obss_pd->min_offset =
-			nla_get_u8(tb[NL80211_HE_OBSS_PD_ATTR_MIN_OFFSET]);
-	if (tb[NL80211_HE_OBSS_PD_ATTR_MAX_OFFSET])
-		he_obss_pd->max_offset =
-			nla_get_u8(tb[NL80211_HE_OBSS_PD_ATTR_MAX_OFFSET]);
-	if (tb[NL80211_HE_OBSS_PD_ATTR_NON_SRG_MAX_OFFSET])
-		he_obss_pd->non_srg_max_offset =
-			nla_get_u8(tb[NL80211_HE_OBSS_PD_ATTR_NON_SRG_MAX_OFFSET]);
-
-	if (he_obss_pd->min_offset > he_obss_pd->max_offset)
-		return -EINVAL;
-
-	if (tb[NL80211_HE_OBSS_PD_ATTR_BSS_COLOR_BITMAP])
-		memcpy(he_obss_pd->bss_color_bitmap,
-		       nla_data(tb[NL80211_HE_OBSS_PD_ATTR_BSS_COLOR_BITMAP]),
-		       sizeof(he_obss_pd->bss_color_bitmap));
-
-	if (tb[NL80211_HE_OBSS_PD_ATTR_PARTIAL_BSSID_BITMAP])
-		memcpy(he_obss_pd->partial_bssid_bitmap,
-		       nla_data(tb[NL80211_HE_OBSS_PD_ATTR_PARTIAL_BSSID_BITMAP]),
-		       sizeof(he_obss_pd->partial_bssid_bitmap));
-
-	he_obss_pd->enable = true;
-
-	return 0;
-}
-
-static int nl80211_parse_he_bss_color(struct nlattr *attrs,
-				      struct cfg80211_he_bss_color *he_bss_color)
-{
-	struct nlattr *tb[NL80211_HE_BSS_COLOR_ATTR_MAX + 1];
-	int err;
-
-	err = nla_parse_nested(tb, NL80211_HE_BSS_COLOR_ATTR_MAX, attrs,
-			       he_bss_color_policy, NULL);
-	if (err)
-		return err;
-
-	if (!tb[NL80211_HE_BSS_COLOR_ATTR_COLOR])
-		return -EINVAL;
-
-	he_bss_color->color =
-		nla_get_u8(tb[NL80211_HE_BSS_COLOR_ATTR_COLOR]);
-	he_bss_color->enabled =
-		!nla_get_flag(tb[NL80211_HE_BSS_COLOR_ATTR_DISABLED]);
-	he_bss_color->partial =
-		nla_get_flag(tb[NL80211_HE_BSS_COLOR_ATTR_PARTIAL]);
-
-	return 0;
-}
-
-static int nl80211_parse_fils_discovery(struct cfg80211_registered_device *rdev,
-					struct nlattr *attrs,
-					struct cfg80211_ap_settings *params)
-{
-	struct nlattr *tb[NL80211_FILS_DISCOVERY_ATTR_MAX + 1];
-	int ret;
-	struct cfg80211_fils_discovery *fd = &params->fils_discovery;
-
-	if (!wiphy_ext_feature_isset(&rdev->wiphy,
-				     NL80211_EXT_FEATURE_FILS_DISCOVERY))
-		return -EINVAL;
-
-	ret = nla_parse_nested(tb, NL80211_FILS_DISCOVERY_ATTR_MAX, attrs,
-			       NULL, NULL);
-	if (ret)
-		return ret;
-
-	if (!tb[NL80211_FILS_DISCOVERY_ATTR_INT_MIN] ||
-	    !tb[NL80211_FILS_DISCOVERY_ATTR_INT_MAX] ||
-	    !tb[NL80211_FILS_DISCOVERY_ATTR_TMPL])
-		return -EINVAL;
-
-	fd->tmpl_len = nla_len(tb[NL80211_FILS_DISCOVERY_ATTR_TMPL]);
-	fd->tmpl = nla_data(tb[NL80211_FILS_DISCOVERY_ATTR_TMPL]);
-	fd->min_interval = nla_get_u32(tb[NL80211_FILS_DISCOVERY_ATTR_INT_MIN]);
-	fd->max_interval = nla_get_u32(tb[NL80211_FILS_DISCOVERY_ATTR_INT_MAX]);
-
-	return 0;
-}
-
-static int
-nl80211_parse_unsol_bcast_probe_resp(struct cfg80211_registered_device *rdev,
-				     struct nlattr *attrs,
-				     struct cfg80211_ap_settings *params)
-{
-	struct nlattr *tb[NL80211_UNSOL_BCAST_PROBE_RESP_ATTR_MAX + 1];
-	int ret;
-	struct cfg80211_unsol_bcast_probe_resp *presp =
-					&params->unsol_bcast_probe_resp;
-
-	if (!wiphy_ext_feature_isset(&rdev->wiphy,
-				     NL80211_EXT_FEATURE_UNSOL_BCAST_PROBE_RESP))
-		return -EINVAL;
-
-	ret = nla_parse_nested(tb, NL80211_UNSOL_BCAST_PROBE_RESP_ATTR_MAX,
-			       attrs, NULL, NULL);
-	if (ret)
-		return ret;
-
-	if (!tb[NL80211_UNSOL_BCAST_PROBE_RESP_ATTR_INT] ||
-	    !tb[NL80211_UNSOL_BCAST_PROBE_RESP_ATTR_TMPL])
-		return -EINVAL;
-
-	presp->tmpl = nla_data(tb[NL80211_UNSOL_BCAST_PROBE_RESP_ATTR_TMPL]);
-	presp->tmpl_len = nla_len(tb[NL80211_UNSOL_BCAST_PROBE_RESP_ATTR_TMPL]);
-	presp->interval = nla_get_u32(tb[NL80211_UNSOL_BCAST_PROBE_RESP_ATTR_INT]);
-	return 0;
-}
-
-static void nl80211_check_ap_rate_selectors(struct cfg80211_ap_settings *params,
-					    const u8 *rates)
-{
-	int i;
-
-	if (!rates)
-		return;
-
-	for (i = 0; i < rates[1]; i++) {
-		if (rates[2 + i] == BSS_MEMBERSHIP_SELECTOR_HT_PHY)
-			params->ht_required = true;
-		if (rates[2 + i] == BSS_MEMBERSHIP_SELECTOR_VHT_PHY)
-			params->vht_required = true;
-		if (rates[2 + i] == BSS_MEMBERSHIP_SELECTOR_HE_PHY)
-			params->he_required = true;
-		if (rates[2 + i] == BSS_MEMBERSHIP_SELECTOR_SAE_H2E)
-			params->sae_h2e_required = true;
-	}
-}
-
-/*
- * Since the nl80211 API didn't include, from the beginning, attributes about
- * HT/VHT requirements/capabilities, we parse them out of the IEs for the
- * benefit of drivers that rebuild IEs in the firmware.
- */
-static void nl80211_calculate_ap_params(struct cfg80211_ap_settings *params)
-{
-	const struct cfg80211_beacon_data *bcn = &params->beacon;
-	size_t ies_len = bcn->tail_len;
-	const u8 *ies = bcn->tail;
-	const u8 *rates;
-	const u8 *cap;
-
-	rates = cfg80211_find_ie(WLAN_EID_SUPP_RATES, ies, ies_len);
-	nl80211_check_ap_rate_selectors(params, rates);
-
-	rates = cfg80211_find_ie(WLAN_EID_EXT_SUPP_RATES, ies, ies_len);
-	nl80211_check_ap_rate_selectors(params, rates);
-
-	cap = cfg80211_find_ie(WLAN_EID_HT_CAPABILITY, ies, ies_len);
-	if (cap && cap[1] >= sizeof(*params->ht_cap))
-		params->ht_cap = (void *)(cap + 2);
-	cap = cfg80211_find_ie(WLAN_EID_VHT_CAPABILITY, ies, ies_len);
-	if (cap && cap[1] >= sizeof(*params->vht_cap))
-		params->vht_cap = (void *)(cap + 2);
-	cap = cfg80211_find_ext_ie(WLAN_EID_EXT_HE_CAPABILITY, ies, ies_len);
-	if (cap && cap[1] >= sizeof(*params->he_cap) + 1)
-		params->he_cap = (void *)(cap + 3);
-	cap = cfg80211_find_ext_ie(WLAN_EID_EXT_HE_OPERATION, ies, ies_len);
-	if (cap && cap[1] >= sizeof(*params->he_oper) + 1)
-		params->he_oper = (void *)(cap + 3);
-}
-
-static bool nl80211_get_ap_channel(struct cfg80211_registered_device *rdev,
-				   struct cfg80211_ap_settings *params)
-{
-	struct wireless_dev *wdev;
-	bool ret = false;
-
-	list_for_each_entry(wdev, &rdev->wiphy.wdev_list, list) {
-		if (wdev->iftype != NL80211_IFTYPE_AP &&
-		    wdev->iftype != NL80211_IFTYPE_P2P_GO)
-			continue;
-
-		if (!wdev->preset_chandef.chan)
-			continue;
-
-		params->chandef = wdev->preset_chandef;
-		ret = true;
-		break;
-	}
-
-	return ret;
-}
-
-static bool nl80211_valid_auth_type(struct cfg80211_registered_device *rdev,
-				    enum nl80211_auth_type auth_type,
-				    enum nl80211_commands cmd)
-{
-	if (auth_type > NL80211_AUTHTYPE_MAX)
-		return false;
-
-	switch (cmd) {
-	case NL80211_CMD_AUTHENTICATE:
-		if (!(rdev->wiphy.features & NL80211_FEATURE_SAE) &&
-		    auth_type == NL80211_AUTHTYPE_SAE)
-			return false;
-		if (!wiphy_ext_feature_isset(&rdev->wiphy,
-					     NL80211_EXT_FEATURE_FILS_STA) &&
-		    (auth_type == NL80211_AUTHTYPE_FILS_SK ||
-		     auth_type == NL80211_AUTHTYPE_FILS_SK_PFS ||
-		     auth_type == NL80211_AUTHTYPE_FILS_PK))
-			return false;
-		return true;
-	case NL80211_CMD_CONNECT:
-		if (!(rdev->wiphy.features & NL80211_FEATURE_SAE) &&
-		    !wiphy_ext_feature_isset(&rdev->wiphy,
-					     NL80211_EXT_FEATURE_SAE_OFFLOAD) &&
-		    auth_type == NL80211_AUTHTYPE_SAE)
-			return false;
-
-		/* FILS with SK PFS or PK not supported yet */
-		if (auth_type == NL80211_AUTHTYPE_FILS_SK_PFS ||
-		    auth_type == NL80211_AUTHTYPE_FILS_PK)
-			return false;
-		if (!wiphy_ext_feature_isset(
-			    &rdev->wiphy,
-			    NL80211_EXT_FEATURE_FILS_SK_OFFLOAD) &&
-		    auth_type == NL80211_AUTHTYPE_FILS_SK)
-			return false;
-		return true;
-	case NL80211_CMD_START_AP:
-		if (!wiphy_ext_feature_isset(&rdev->wiphy,
-					     NL80211_EXT_FEATURE_SAE_OFFLOAD_AP) &&
-		    auth_type == NL80211_AUTHTYPE_SAE)
-			return false;
-		/* FILS not supported yet */
-		if (auth_type == NL80211_AUTHTYPE_FILS_SK ||
-		    auth_type == NL80211_AUTHTYPE_FILS_SK_PFS ||
-		    auth_type == NL80211_AUTHTYPE_FILS_PK)
-			return false;
-		return true;
-	default:
-		return false;
-	}
-}
-
-static int nl80211_start_ap(struct sk_buff *skb, struct genl_info *info)
-{
-	struct cfg80211_registered_device *rdev = info->user_ptr[0];
-	struct net_device *dev = info->user_ptr[1];
-	struct wireless_dev *wdev = dev->ieee80211_ptr;
-	struct cfg80211_ap_settings params;
-	int err;
-
-	if (dev->ieee80211_ptr->iftype != NL80211_IFTYPE_AP &&
-	    dev->ieee80211_ptr->iftype != NL80211_IFTYPE_P2P_GO)
-		return -EOPNOTSUPP;
-
-	if (!rdev->ops->start_ap)
-		return -EOPNOTSUPP;
-
-	if (wdev->beacon_interval)
-		return -EALREADY;
-
-	memset(&params, 0, sizeof(params));
-
-	/* these are required for START_AP */
-	if (!info->attrs[NL80211_ATTR_BEACON_INTERVAL] ||
-	    !info->attrs[NL80211_ATTR_DTIM_PERIOD] ||
-	    !info->attrs[NL80211_ATTR_BEACON_HEAD])
-		return -EINVAL;
-
-	err = nl80211_parse_beacon(rdev, info->attrs, &params.beacon);
-	if (err)
-		return err;
-
-	params.beacon_interval =
-		nla_get_u32(info->attrs[NL80211_ATTR_BEACON_INTERVAL]);
-	params.dtim_period =
-		nla_get_u32(info->attrs[NL80211_ATTR_DTIM_PERIOD]);
-
-	err = cfg80211_validate_beacon_int(rdev, dev->ieee80211_ptr->iftype,
-					   params.beacon_interval);
-	if (err)
-		return err;
-
-	/*
-	 * In theory, some of these attributes should be required here
-	 * but since they were not used when the command was originally
-	 * added, keep them optional for old user space programs to let
-	 * them continue to work with drivers that do not need the
-	 * additional information -- drivers must check!
-	 */
-	if (info->attrs[NL80211_ATTR_SSID]) {
-		params.ssid = nla_data(info->attrs[NL80211_ATTR_SSID]);
-		params.ssid_len =
-			nla_len(info->attrs[NL80211_ATTR_SSID]);
-		if (params.ssid_len == 0)
-			return -EINVAL;
-	}
-
-	if (info->attrs[NL80211_ATTR_HIDDEN_SSID])
-		params.hidden_ssid = nla_get_u32(
-			info->attrs[NL80211_ATTR_HIDDEN_SSID]);
-
-	params.privacy = !!info->attrs[NL80211_ATTR_PRIVACY];
-
-	if (info->attrs[NL80211_ATTR_AUTH_TYPE]) {
-		params.auth_type = nla_get_u32(
-			info->attrs[NL80211_ATTR_AUTH_TYPE]);
-		if (!nl80211_valid_auth_type(rdev, params.auth_type,
-					     NL80211_CMD_START_AP))
-			return -EINVAL;
-	} else
-		params.auth_type = NL80211_AUTHTYPE_AUTOMATIC;
-
-	err = nl80211_crypto_settings(rdev, info, &params.crypto,
-				      NL80211_MAX_NR_CIPHER_SUITES);
-	if (err)
-		return err;
-
-	if (info->attrs[NL80211_ATTR_INACTIVITY_TIMEOUT]) {
-		if (!(rdev->wiphy.features & NL80211_FEATURE_INACTIVITY_TIMER))
-			return -EOPNOTSUPP;
-		params.inactivity_timeout = nla_get_u16(
-			info->attrs[NL80211_ATTR_INACTIVITY_TIMEOUT]);
-	}
-
-	if (info->attrs[NL80211_ATTR_P2P_CTWINDOW]) {
-		if (dev->ieee80211_ptr->iftype != NL80211_IFTYPE_P2P_GO)
-			return -EINVAL;
-		params.p2p_ctwindow =
-			nla_get_u8(info->attrs[NL80211_ATTR_P2P_CTWINDOW]);
-		if (params.p2p_ctwindow != 0 &&
-		    !(rdev->wiphy.features & NL80211_FEATURE_P2P_GO_CTWIN))
-			return -EINVAL;
-	}
-
-	if (info->attrs[NL80211_ATTR_P2P_OPPPS]) {
-		u8 tmp;
-
-		if (dev->ieee80211_ptr->iftype != NL80211_IFTYPE_P2P_GO)
-			return -EINVAL;
-		tmp = nla_get_u8(info->attrs[NL80211_ATTR_P2P_OPPPS]);
-		params.p2p_opp_ps = tmp;
-		if (params.p2p_opp_ps != 0 &&
-		    !(rdev->wiphy.features & NL80211_FEATURE_P2P_GO_OPPPS))
-			return -EINVAL;
-	}
-
-	if (info->attrs[NL80211_ATTR_WIPHY_FREQ]) {
-		err = nl80211_parse_chandef(rdev, info, &params.chandef);
-		if (err)
-			return err;
-	} else if (wdev->preset_chandef.chan) {
-		params.chandef = wdev->preset_chandef;
-	} else if (!nl80211_get_ap_channel(rdev, &params))
-		return -EINVAL;
-
-	if (!cfg80211_reg_can_beacon_relax(&rdev->wiphy, &params.chandef,
-					   wdev->iftype))
-		return -EINVAL;
-
-	if (info->attrs[NL80211_ATTR_TX_RATES]) {
-		err = nl80211_parse_tx_bitrate_mask(info, info->attrs,
-						    NL80211_ATTR_TX_RATES,
-						    &params.beacon_rate,
-						    dev, false);
-		if (err)
-			return err;
-
-		err = validate_beacon_tx_rate(rdev, params.chandef.chan->band,
-					      &params.beacon_rate);
-		if (err)
-			return err;
-	}
-
-	if (info->attrs[NL80211_ATTR_SMPS_MODE]) {
-		params.smps_mode =
-			nla_get_u8(info->attrs[NL80211_ATTR_SMPS_MODE]);
-		switch (params.smps_mode) {
-		case NL80211_SMPS_OFF:
-			break;
-		case NL80211_SMPS_STATIC:
-			if (!(rdev->wiphy.features &
-			      NL80211_FEATURE_STATIC_SMPS))
-				return -EINVAL;
-			break;
-		case NL80211_SMPS_DYNAMIC:
-			if (!(rdev->wiphy.features &
-			      NL80211_FEATURE_DYNAMIC_SMPS))
-				return -EINVAL;
-			break;
-		default:
-			return -EINVAL;
-		}
-	} else {
-		params.smps_mode = NL80211_SMPS_OFF;
-	}
-
-	params.pbss = nla_get_flag(info->attrs[NL80211_ATTR_PBSS]);
-	if (params.pbss && !rdev->wiphy.bands[NL80211_BAND_60GHZ])
-		return -EOPNOTSUPP;
-
-	if (info->attrs[NL80211_ATTR_ACL_POLICY]) {
-		params.acl = parse_acl_data(&rdev->wiphy, info);
-		if (IS_ERR(params.acl))
-			return PTR_ERR(params.acl);
-	}
-
-	params.twt_responder =
-		    nla_get_flag(info->attrs[NL80211_ATTR_TWT_RESPONDER]);
-
-	if (info->attrs[NL80211_ATTR_HE_OBSS_PD]) {
-		err = nl80211_parse_he_obss_pd(
-					info->attrs[NL80211_ATTR_HE_OBSS_PD],
-					&params.he_obss_pd);
-		if (err)
-			goto out;
-	}
-
-	if (info->attrs[NL80211_ATTR_HE_BSS_COLOR]) {
-		err = nl80211_parse_he_bss_color(
-					info->attrs[NL80211_ATTR_HE_BSS_COLOR],
-					&params.he_bss_color);
-		if (err)
-			goto out;
-	}
-
-	if (info->attrs[NL80211_ATTR_FILS_DISCOVERY]) {
-		err = nl80211_parse_fils_discovery(rdev,
-						   info->attrs[NL80211_ATTR_FILS_DISCOVERY],
-						   &params);
-		if (err)
-			goto out;
-	}
-
-	if (info->attrs[NL80211_ATTR_UNSOL_BCAST_PROBE_RESP]) {
-		err = nl80211_parse_unsol_bcast_probe_resp(
-			rdev, info->attrs[NL80211_ATTR_UNSOL_BCAST_PROBE_RESP],
-			&params);
-		if (err)
-			goto out;
-	}
-
-	nl80211_calculate_ap_params(&params);
-
-	if (info->attrs[NL80211_ATTR_EXTERNAL_AUTH_SUPPORT])
-		params.flags |= AP_SETTINGS_EXTERNAL_AUTH_SUPPORT;
-
-	wdev_lock(wdev);
-	err = rdev_start_ap(rdev, dev, &params);
-	if (!err) {
-		wdev->preset_chandef = params.chandef;
-		wdev->beacon_interval = params.beacon_interval;
-		wdev->chandef = params.chandef;
-		wdev->ssid_len = params.ssid_len;
-		memcpy(wdev->ssid, params.ssid, wdev->ssid_len);
-
-		if (info->attrs[NL80211_ATTR_SOCKET_OWNER])
-			wdev->conn_owner_nlportid = info->snd_portid;
-	}
-	wdev_unlock(wdev);
-
-out:
-	kfree(params.acl);
-
-	return err;
-}
-
-static int nl80211_set_beacon(struct sk_buff *skb, struct genl_info *info)
-{
-	struct cfg80211_registered_device *rdev = info->user_ptr[0];
-	struct net_device *dev = info->user_ptr[1];
-	struct wireless_dev *wdev = dev->ieee80211_ptr;
-	struct cfg80211_beacon_data params;
-	int err;
-
-	if (dev->ieee80211_ptr->iftype != NL80211_IFTYPE_AP &&
-	    dev->ieee80211_ptr->iftype != NL80211_IFTYPE_P2P_GO)
-		return -EOPNOTSUPP;
-
-	if (!rdev->ops->change_beacon)
-		return -EOPNOTSUPP;
-
-	if (!wdev->beacon_interval)
-		return -EINVAL;
-
-	err = nl80211_parse_beacon(rdev, info->attrs, &params);
-	if (err)
-		return err;
-
-	wdev_lock(wdev);
-	err = rdev_change_beacon(rdev, dev, &params);
-	wdev_unlock(wdev);
-
-	return err;
-}
-
-static int nl80211_stop_ap(struct sk_buff *skb, struct genl_info *info)
-{
-	struct cfg80211_registered_device *rdev = info->user_ptr[0];
-	struct net_device *dev = info->user_ptr[1];
-
-	return cfg80211_stop_ap(rdev, dev, false);
-}
-
-static const struct nla_policy sta_flags_policy[NL80211_STA_FLAG_MAX + 1] = {
-	[NL80211_STA_FLAG_AUTHORIZED] = { .type = NLA_FLAG },
-	[NL80211_STA_FLAG_SHORT_PREAMBLE] = { .type = NLA_FLAG },
-	[NL80211_STA_FLAG_WME] = { .type = NLA_FLAG },
-	[NL80211_STA_FLAG_MFP] = { .type = NLA_FLAG },
-	[NL80211_STA_FLAG_AUTHENTICATED] = { .type = NLA_FLAG },
-	[NL80211_STA_FLAG_TDLS_PEER] = { .type = NLA_FLAG },
-};
-
-static int parse_station_flags(struct genl_info *info,
-			       enum nl80211_iftype iftype,
-			       struct station_parameters *params)
-{
-	struct nlattr *flags[NL80211_STA_FLAG_MAX + 1];
-	struct nlattr *nla;
-	int flag;
-
-	/*
-	 * Try parsing the new attribute first so userspace
-	 * can specify both for older kernels.
-	 */
-	nla = info->attrs[NL80211_ATTR_STA_FLAGS2];
-	if (nla) {
-		struct nl80211_sta_flag_update *sta_flags;
-
-		sta_flags = nla_data(nla);
-		params->sta_flags_mask = sta_flags->mask;
-		params->sta_flags_set = sta_flags->set;
-		params->sta_flags_set &= params->sta_flags_mask;
-		if ((params->sta_flags_mask |
-		     params->sta_flags_set) & BIT(__NL80211_STA_FLAG_INVALID))
-			return -EINVAL;
-		return 0;
-	}
-
-	/* if present, parse the old attribute */
-
-	nla = info->attrs[NL80211_ATTR_STA_FLAGS];
-	if (!nla)
-		return 0;
-
-	if (nla_parse_nested_deprecated(flags, NL80211_STA_FLAG_MAX, nla, sta_flags_policy, info->extack))
-		return -EINVAL;
-
-	/*
-	 * Only allow certain flags for interface types so that
-	 * other attributes are silently ignored. Remember that
-	 * this is backward compatibility code with old userspace
-	 * and shouldn't be hit in other cases anyway.
-	 */
-	switch (iftype) {
-	case NL80211_IFTYPE_AP:
-	case NL80211_IFTYPE_AP_VLAN:
-	case NL80211_IFTYPE_P2P_GO:
-		params->sta_flags_mask = BIT(NL80211_STA_FLAG_AUTHORIZED) |
-					 BIT(NL80211_STA_FLAG_SHORT_PREAMBLE) |
-					 BIT(NL80211_STA_FLAG_WME) |
-					 BIT(NL80211_STA_FLAG_MFP);
-		break;
-	case NL80211_IFTYPE_P2P_CLIENT:
-	case NL80211_IFTYPE_STATION:
-		params->sta_flags_mask = BIT(NL80211_STA_FLAG_AUTHORIZED) |
-					 BIT(NL80211_STA_FLAG_TDLS_PEER);
-		break;
-	case NL80211_IFTYPE_MESH_POINT:
-		params->sta_flags_mask = BIT(NL80211_STA_FLAG_AUTHENTICATED) |
-					 BIT(NL80211_STA_FLAG_MFP) |
-					 BIT(NL80211_STA_FLAG_AUTHORIZED);
-		break;
-	default:
-		return -EINVAL;
-	}
-
-	for (flag = 1; flag <= NL80211_STA_FLAG_MAX; flag++) {
-		if (flags[flag]) {
-			params->sta_flags_set |= (1<<flag);
-
-			/* no longer support new API additions in old API */
-			if (flag > NL80211_STA_FLAG_MAX_OLD_API)
-				return -EINVAL;
-		}
-	}
-
-	return 0;
-}
-
-bool nl80211_put_sta_rate(struct sk_buff *msg, struct rate_info *info, int attr)
-{
-	struct nlattr *rate;
-	u32 bitrate;
-	u16 bitrate_compat;
-	enum nl80211_rate_info rate_flg;
-
-	rate = nla_nest_start_noflag(msg, attr);
-	if (!rate)
-		return false;
-
-	/* cfg80211_calculate_bitrate will return 0 for mcs >= 32 */
-	bitrate = cfg80211_calculate_bitrate(info);
-	/* report 16-bit bitrate only if we can */
-	bitrate_compat = bitrate < (1UL << 16) ? bitrate : 0;
-	if (bitrate > 0 &&
-	    nla_put_u32(msg, NL80211_RATE_INFO_BITRATE32, bitrate))
-		return false;
-	if (bitrate_compat > 0 &&
-	    nla_put_u16(msg, NL80211_RATE_INFO_BITRATE, bitrate_compat))
-		return false;
-
-	switch (info->bw) {
-	case RATE_INFO_BW_5:
-		rate_flg = NL80211_RATE_INFO_5_MHZ_WIDTH;
-		break;
-	case RATE_INFO_BW_10:
-		rate_flg = NL80211_RATE_INFO_10_MHZ_WIDTH;
-		break;
-	default:
-		WARN_ON(1);
-		fallthrough;
-	case RATE_INFO_BW_20:
-		rate_flg = 0;
-		break;
-	case RATE_INFO_BW_40:
-		rate_flg = NL80211_RATE_INFO_40_MHZ_WIDTH;
-		break;
-	case RATE_INFO_BW_80:
-		rate_flg = NL80211_RATE_INFO_80_MHZ_WIDTH;
-		break;
-	case RATE_INFO_BW_160:
-		rate_flg = NL80211_RATE_INFO_160_MHZ_WIDTH;
-		break;
-	case RATE_INFO_BW_HE_RU:
-		rate_flg = 0;
-		WARN_ON(!(info->flags & RATE_INFO_FLAGS_HE_MCS));
-	}
-
-	if (rate_flg && nla_put_flag(msg, rate_flg))
-		return false;
-
-	if (info->flags & RATE_INFO_FLAGS_MCS) {
-		if (nla_put_u8(msg, NL80211_RATE_INFO_MCS, info->mcs))
-			return false;
-		if (info->flags & RATE_INFO_FLAGS_SHORT_GI &&
-		    nla_put_flag(msg, NL80211_RATE_INFO_SHORT_GI))
-			return false;
-	} else if (info->flags & RATE_INFO_FLAGS_VHT_MCS) {
-		if (nla_put_u8(msg, NL80211_RATE_INFO_VHT_MCS, info->mcs))
-			return false;
-		if (nla_put_u8(msg, NL80211_RATE_INFO_VHT_NSS, info->nss))
-			return false;
-		if (info->flags & RATE_INFO_FLAGS_SHORT_GI &&
-		    nla_put_flag(msg, NL80211_RATE_INFO_SHORT_GI))
-			return false;
-	} else if (info->flags & RATE_INFO_FLAGS_HE_MCS) {
-		if (nla_put_u8(msg, NL80211_RATE_INFO_HE_MCS, info->mcs))
-			return false;
-		if (nla_put_u8(msg, NL80211_RATE_INFO_HE_NSS, info->nss))
-			return false;
-		if (nla_put_u8(msg, NL80211_RATE_INFO_HE_GI, info->he_gi))
-			return false;
-		if (nla_put_u8(msg, NL80211_RATE_INFO_HE_DCM, info->he_dcm))
-			return false;
-		if (info->bw == RATE_INFO_BW_HE_RU &&
-		    nla_put_u8(msg, NL80211_RATE_INFO_HE_RU_ALLOC,
-			       info->he_ru_alloc))
-			return false;
-	}
-
-	nla_nest_end(msg, rate);
-	return true;
-}
-
-static bool nl80211_put_signal(struct sk_buff *msg, u8 mask, s8 *signal,
-			       int id)
-{
-	void *attr;
-	int i = 0;
-
-	if (!mask)
-		return true;
-
-	attr = nla_nest_start_noflag(msg, id);
-	if (!attr)
-		return false;
-
-	for (i = 0; i < IEEE80211_MAX_CHAINS; i++) {
-		if (!(mask & BIT(i)))
-			continue;
-
-		if (nla_put_u8(msg, i, signal[i]))
-			return false;
-	}
-
-	nla_nest_end(msg, attr);
-
-	return true;
-}
-
-static int nl80211_send_station(struct sk_buff *msg, u32 cmd, u32 portid,
-				u32 seq, int flags,
-				struct cfg80211_registered_device *rdev,
-				struct net_device *dev,
-				const u8 *mac_addr, struct station_info *sinfo)
-{
-	void *hdr;
-	struct nlattr *sinfoattr, *bss_param;
-
-	hdr = nl80211hdr_put(msg, portid, seq, flags, cmd);
-	if (!hdr) {
-		cfg80211_sinfo_release_content(sinfo);
-		return -1;
-	}
-
-	if (nla_put_u32(msg, NL80211_ATTR_IFINDEX, dev->ifindex) ||
-	    nla_put(msg, NL80211_ATTR_MAC, ETH_ALEN, mac_addr) ||
-	    nla_put_u32(msg, NL80211_ATTR_GENERATION, sinfo->generation))
-		goto nla_put_failure;
-
-	sinfoattr = nla_nest_start_noflag(msg, NL80211_ATTR_STA_INFO);
-	if (!sinfoattr)
-		goto nla_put_failure;
-
-#define PUT_SINFO(attr, memb, type) do {				\
-	BUILD_BUG_ON(sizeof(type) == sizeof(u64));			\
-	if (sinfo->filled & BIT_ULL(NL80211_STA_INFO_ ## attr) &&	\
-	    nla_put_ ## type(msg, NL80211_STA_INFO_ ## attr,		\
-			     sinfo->memb))				\
-		goto nla_put_failure;					\
-	} while (0)
-#define PUT_SINFO_U64(attr, memb) do {					\
-	if (sinfo->filled & BIT_ULL(NL80211_STA_INFO_ ## attr) &&	\
-	    nla_put_u64_64bit(msg, NL80211_STA_INFO_ ## attr,		\
-			      sinfo->memb, NL80211_STA_INFO_PAD))	\
-		goto nla_put_failure;					\
-	} while (0)
-
-	PUT_SINFO(CONNECTED_TIME, connected_time, u32);
-	PUT_SINFO(INACTIVE_TIME, inactive_time, u32);
-	PUT_SINFO_U64(ASSOC_AT_BOOTTIME, assoc_at);
-
-	if (sinfo->filled & (BIT_ULL(NL80211_STA_INFO_RX_BYTES) |
-			     BIT_ULL(NL80211_STA_INFO_RX_BYTES64)) &&
-	    nla_put_u32(msg, NL80211_STA_INFO_RX_BYTES,
-			(u32)sinfo->rx_bytes))
-		goto nla_put_failure;
-
-	if (sinfo->filled & (BIT_ULL(NL80211_STA_INFO_TX_BYTES) |
-			     BIT_ULL(NL80211_STA_INFO_TX_BYTES64)) &&
-	    nla_put_u32(msg, NL80211_STA_INFO_TX_BYTES,
-			(u32)sinfo->tx_bytes))
-		goto nla_put_failure;
-
-	PUT_SINFO_U64(RX_BYTES64, rx_bytes);
-	PUT_SINFO_U64(TX_BYTES64, tx_bytes);
-	PUT_SINFO(LLID, llid, u16);
-	PUT_SINFO(PLID, plid, u16);
-	PUT_SINFO(PLINK_STATE, plink_state, u8);
-	PUT_SINFO_U64(RX_DURATION, rx_duration);
-	PUT_SINFO_U64(TX_DURATION, tx_duration);
-
-	if (wiphy_ext_feature_isset(&rdev->wiphy,
-				    NL80211_EXT_FEATURE_AIRTIME_FAIRNESS))
-		PUT_SINFO(AIRTIME_WEIGHT, airtime_weight, u16);
-
-	switch (rdev->wiphy.signal_type) {
-	case CFG80211_SIGNAL_TYPE_MBM:
-		PUT_SINFO(SIGNAL, signal, u8);
-		PUT_SINFO(SIGNAL_AVG, signal_avg, u8);
-		break;
-	default:
-		break;
-	}
-	if (sinfo->filled & BIT_ULL(NL80211_STA_INFO_CHAIN_SIGNAL)) {
-		if (!nl80211_put_signal(msg, sinfo->chains,
-					sinfo->chain_signal,
-					NL80211_STA_INFO_CHAIN_SIGNAL))
-			goto nla_put_failure;
-	}
-	if (sinfo->filled & BIT_ULL(NL80211_STA_INFO_CHAIN_SIGNAL_AVG)) {
-		if (!nl80211_put_signal(msg, sinfo->chains,
-					sinfo->chain_signal_avg,
-					NL80211_STA_INFO_CHAIN_SIGNAL_AVG))
-			goto nla_put_failure;
-	}
-	if (sinfo->filled & BIT_ULL(NL80211_STA_INFO_TX_BITRATE)) {
-		if (!nl80211_put_sta_rate(msg, &sinfo->txrate,
-					  NL80211_STA_INFO_TX_BITRATE))
-			goto nla_put_failure;
-	}
-	if (sinfo->filled & BIT_ULL(NL80211_STA_INFO_RX_BITRATE)) {
-		if (!nl80211_put_sta_rate(msg, &sinfo->rxrate,
-					  NL80211_STA_INFO_RX_BITRATE))
-			goto nla_put_failure;
-	}
-
-	PUT_SINFO(RX_PACKETS, rx_packets, u32);
-	PUT_SINFO(TX_PACKETS, tx_packets, u32);
-	PUT_SINFO(TX_RETRIES, tx_retries, u32);
-	PUT_SINFO(TX_FAILED, tx_failed, u32);
-	PUT_SINFO(EXPECTED_THROUGHPUT, expected_throughput, u32);
-	PUT_SINFO(AIRTIME_LINK_METRIC, airtime_link_metric, u32);
-	PUT_SINFO(BEACON_LOSS, beacon_loss_count, u32);
-	PUT_SINFO(LOCAL_PM, local_pm, u32);
-	PUT_SINFO(PEER_PM, peer_pm, u32);
-	PUT_SINFO(NONPEER_PM, nonpeer_pm, u32);
-	PUT_SINFO(CONNECTED_TO_GATE, connected_to_gate, u8);
-	PUT_SINFO(CONNECTED_TO_AS, connected_to_as, u8);
-
-	if (sinfo->filled & BIT_ULL(NL80211_STA_INFO_BSS_PARAM)) {
-		bss_param = nla_nest_start_noflag(msg,
-						  NL80211_STA_INFO_BSS_PARAM);
-		if (!bss_param)
-			goto nla_put_failure;
-
-		if (((sinfo->bss_param.flags & BSS_PARAM_FLAGS_CTS_PROT) &&
-		     nla_put_flag(msg, NL80211_STA_BSS_PARAM_CTS_PROT)) ||
-		    ((sinfo->bss_param.flags & BSS_PARAM_FLAGS_SHORT_PREAMBLE) &&
-		     nla_put_flag(msg, NL80211_STA_BSS_PARAM_SHORT_PREAMBLE)) ||
-		    ((sinfo->bss_param.flags & BSS_PARAM_FLAGS_SHORT_SLOT_TIME) &&
-		     nla_put_flag(msg, NL80211_STA_BSS_PARAM_SHORT_SLOT_TIME)) ||
-		    nla_put_u8(msg, NL80211_STA_BSS_PARAM_DTIM_PERIOD,
-			       sinfo->bss_param.dtim_period) ||
-		    nla_put_u16(msg, NL80211_STA_BSS_PARAM_BEACON_INTERVAL,
-				sinfo->bss_param.beacon_interval))
-			goto nla_put_failure;
-
-		nla_nest_end(msg, bss_param);
-	}
-	if ((sinfo->filled & BIT_ULL(NL80211_STA_INFO_STA_FLAGS)) &&
-	    nla_put(msg, NL80211_STA_INFO_STA_FLAGS,
-		    sizeof(struct nl80211_sta_flag_update),
-		    &sinfo->sta_flags))
-		goto nla_put_failure;
-
-	PUT_SINFO_U64(T_OFFSET, t_offset);
-	PUT_SINFO_U64(RX_DROP_MISC, rx_dropped_misc);
-	PUT_SINFO_U64(BEACON_RX, rx_beacon);
-	PUT_SINFO(BEACON_SIGNAL_AVG, rx_beacon_signal_avg, u8);
-	PUT_SINFO(RX_MPDUS, rx_mpdu_count, u32);
-	PUT_SINFO(FCS_ERROR_COUNT, fcs_err_count, u32);
-	if (wiphy_ext_feature_isset(&rdev->wiphy,
-				    NL80211_EXT_FEATURE_ACK_SIGNAL_SUPPORT)) {
-		PUT_SINFO(ACK_SIGNAL, ack_signal, u8);
-		PUT_SINFO(ACK_SIGNAL_AVG, avg_ack_signal, s8);
-	}
-
-#undef PUT_SINFO
-#undef PUT_SINFO_U64
-
-	if (sinfo->pertid) {
-		struct nlattr *tidsattr;
-		int tid;
-
-		tidsattr = nla_nest_start_noflag(msg,
-						 NL80211_STA_INFO_TID_STATS);
-		if (!tidsattr)
-			goto nla_put_failure;
-
-		for (tid = 0; tid < IEEE80211_NUM_TIDS + 1; tid++) {
-			struct cfg80211_tid_stats *tidstats;
-			struct nlattr *tidattr;
-
-			tidstats = &sinfo->pertid[tid];
-
-			if (!tidstats->filled)
-				continue;
-
-			tidattr = nla_nest_start_noflag(msg, tid + 1);
-			if (!tidattr)
-				goto nla_put_failure;
-
-#define PUT_TIDVAL_U64(attr, memb) do {					\
-	if (tidstats->filled & BIT(NL80211_TID_STATS_ ## attr) &&	\
-	    nla_put_u64_64bit(msg, NL80211_TID_STATS_ ## attr,		\
-			      tidstats->memb, NL80211_TID_STATS_PAD))	\
-		goto nla_put_failure;					\
-	} while (0)
-
-			PUT_TIDVAL_U64(RX_MSDU, rx_msdu);
-			PUT_TIDVAL_U64(TX_MSDU, tx_msdu);
-			PUT_TIDVAL_U64(TX_MSDU_RETRIES, tx_msdu_retries);
-			PUT_TIDVAL_U64(TX_MSDU_FAILED, tx_msdu_failed);
-
-#undef PUT_TIDVAL_U64
-			if ((tidstats->filled &
-			     BIT(NL80211_TID_STATS_TXQ_STATS)) &&
-			    !nl80211_put_txq_stats(msg, &tidstats->txq_stats,
-						   NL80211_TID_STATS_TXQ_STATS))
-				goto nla_put_failure;
-
-			nla_nest_end(msg, tidattr);
-		}
-
-		nla_nest_end(msg, tidsattr);
-	}
-
-	nla_nest_end(msg, sinfoattr);
-
-	if (sinfo->assoc_req_ies_len &&
-	    nla_put(msg, NL80211_ATTR_IE, sinfo->assoc_req_ies_len,
-		    sinfo->assoc_req_ies))
-		goto nla_put_failure;
-
-	cfg80211_sinfo_release_content(sinfo);
-	genlmsg_end(msg, hdr);
-	return 0;
-
- nla_put_failure:
-	cfg80211_sinfo_release_content(sinfo);
-	genlmsg_cancel(msg, hdr);
-	return -EMSGSIZE;
-}
-
-static int nl80211_dump_station(struct sk_buff *skb,
-				struct netlink_callback *cb)
-{
-	struct station_info sinfo;
-	struct cfg80211_registered_device *rdev;
-	struct wireless_dev *wdev;
-	u8 mac_addr[ETH_ALEN];
-	int sta_idx = cb->args[2];
-	int err;
-
-	err = nl80211_prepare_wdev_dump(cb, &rdev, &wdev);
-	if (err)
-		return err;
-	/* nl80211_prepare_wdev_dump acquired it in the successful case */
-	__acquire(&rdev->wiphy.mtx);
-
-	if (!wdev->netdev) {
-		err = -EINVAL;
-		goto out_err;
-	}
-
-	if (!rdev->ops->dump_station) {
-		err = -EOPNOTSUPP;
-		goto out_err;
-	}
-
-	while (1) {
-		memset(&sinfo, 0, sizeof(sinfo));
-		err = rdev_dump_station(rdev, wdev->netdev, sta_idx,
-					mac_addr, &sinfo);
-		if (err == -ENOENT)
-			break;
-		if (err)
-			goto out_err;
-
-		if (nl80211_send_station(skb, NL80211_CMD_NEW_STATION,
-				NETLINK_CB(cb->skb).portid,
-				cb->nlh->nlmsg_seq, NLM_F_MULTI,
-				rdev, wdev->netdev, mac_addr,
-				&sinfo) < 0)
-			goto out;
-
-		sta_idx++;
-	}
-
- out:
-	cb->args[2] = sta_idx;
-	err = skb->len;
- out_err:
-	wiphy_unlock(&rdev->wiphy);
-
-	return err;
-}
-
-static int nl80211_get_station(struct sk_buff *skb, struct genl_info *info)
-{
-	struct cfg80211_registered_device *rdev = info->user_ptr[0];
-	struct net_device *dev = info->user_ptr[1];
-	struct station_info sinfo;
-	struct sk_buff *msg;
-	u8 *mac_addr = NULL;
-	int err;
-
-	memset(&sinfo, 0, sizeof(sinfo));
-
-	if (!info->attrs[NL80211_ATTR_MAC])
-		return -EINVAL;
-
-	mac_addr = nla_data(info->attrs[NL80211_ATTR_MAC]);
-
-	if (!rdev->ops->get_station)
-		return -EOPNOTSUPP;
-
-	err = rdev_get_station(rdev, dev, mac_addr, &sinfo);
-	if (err)
-		return err;
-
-	msg = nlmsg_new(NLMSG_DEFAULT_SIZE, GFP_KERNEL);
-	if (!msg) {
-		cfg80211_sinfo_release_content(&sinfo);
-		return -ENOMEM;
-	}
-
-	if (nl80211_send_station(msg, NL80211_CMD_NEW_STATION,
-				 info->snd_portid, info->snd_seq, 0,
-				 rdev, dev, mac_addr, &sinfo) < 0) {
-		nlmsg_free(msg);
-		return -ENOBUFS;
-	}
-
-	return genlmsg_reply(msg, info);
-}
-
-int cfg80211_check_station_change(struct wiphy *wiphy,
-				  struct station_parameters *params,
-				  enum cfg80211_station_type statype)
-{
-	if (params->listen_interval != -1 &&
-	    statype != CFG80211_STA_AP_CLIENT_UNASSOC)
-		return -EINVAL;
-
-	if (params->support_p2p_ps != -1 &&
-	    statype != CFG80211_STA_AP_CLIENT_UNASSOC)
-		return -EINVAL;
-
-	if (params->aid &&
-	    !(params->sta_flags_set & BIT(NL80211_STA_FLAG_TDLS_PEER)) &&
-	    statype != CFG80211_STA_AP_CLIENT_UNASSOC)
-		return -EINVAL;
-
-	/* When you run into this, adjust the code below for the new flag */
-	BUILD_BUG_ON(NL80211_STA_FLAG_MAX != 7);
-
-	switch (statype) {
-	case CFG80211_STA_MESH_PEER_KERNEL:
-	case CFG80211_STA_MESH_PEER_USER:
-		/*
-		 * No ignoring the TDLS flag here -- the userspace mesh
-		 * code doesn't have the bug of including TDLS in the
-		 * mask everywhere.
-		 */
-		if (params->sta_flags_mask &
-				~(BIT(NL80211_STA_FLAG_AUTHENTICATED) |
-				  BIT(NL80211_STA_FLAG_MFP) |
-				  BIT(NL80211_STA_FLAG_AUTHORIZED)))
-			return -EINVAL;
-		break;
-	case CFG80211_STA_TDLS_PEER_SETUP:
-	case CFG80211_STA_TDLS_PEER_ACTIVE:
-		if (!(params->sta_flags_set & BIT(NL80211_STA_FLAG_TDLS_PEER)))
-			return -EINVAL;
-		/* ignore since it can't change */
-		params->sta_flags_mask &= ~BIT(NL80211_STA_FLAG_TDLS_PEER);
-		break;
-	default:
-		/* disallow mesh-specific things */
-		if (params->plink_action != NL80211_PLINK_ACTION_NO_ACTION)
-			return -EINVAL;
-		if (params->local_pm)
-			return -EINVAL;
-		if (params->sta_modify_mask & STATION_PARAM_APPLY_PLINK_STATE)
-			return -EINVAL;
-	}
-
-	if (statype != CFG80211_STA_TDLS_PEER_SETUP &&
-	    statype != CFG80211_STA_TDLS_PEER_ACTIVE) {
-		/* TDLS can't be set, ... */
-		if (params->sta_flags_set & BIT(NL80211_STA_FLAG_TDLS_PEER))
-			return -EINVAL;
-		/*
-		 * ... but don't bother the driver with it. This works around
-		 * a hostapd/wpa_supplicant issue -- it always includes the
-		 * TLDS_PEER flag in the mask even for AP mode.
-		 */
-		params->sta_flags_mask &= ~BIT(NL80211_STA_FLAG_TDLS_PEER);
-	}
-
-	if (statype != CFG80211_STA_TDLS_PEER_SETUP &&
-	    statype != CFG80211_STA_AP_CLIENT_UNASSOC) {
-		/* reject other things that can't change */
-		if (params->sta_modify_mask & STATION_PARAM_APPLY_UAPSD)
-			return -EINVAL;
-		if (params->sta_modify_mask & STATION_PARAM_APPLY_CAPABILITY)
-			return -EINVAL;
-		if (params->supported_rates)
-			return -EINVAL;
-		if (params->ext_capab || params->ht_capa || params->vht_capa ||
-		    params->he_capa)
-			return -EINVAL;
-	}
-
-	if (statype != CFG80211_STA_AP_CLIENT &&
-	    statype != CFG80211_STA_AP_CLIENT_UNASSOC) {
-		if (params->vlan)
-			return -EINVAL;
-	}
-
-	switch (statype) {
-	case CFG80211_STA_AP_MLME_CLIENT:
-		/* Use this only for authorizing/unauthorizing a station */
-		if (!(params->sta_flags_mask & BIT(NL80211_STA_FLAG_AUTHORIZED)))
-			return -EOPNOTSUPP;
-		break;
-	case CFG80211_STA_AP_CLIENT:
-	case CFG80211_STA_AP_CLIENT_UNASSOC:
-		/* accept only the listed bits */
-		if (params->sta_flags_mask &
-				~(BIT(NL80211_STA_FLAG_AUTHORIZED) |
-				  BIT(NL80211_STA_FLAG_AUTHENTICATED) |
-				  BIT(NL80211_STA_FLAG_ASSOCIATED) |
-				  BIT(NL80211_STA_FLAG_SHORT_PREAMBLE) |
-				  BIT(NL80211_STA_FLAG_WME) |
-				  BIT(NL80211_STA_FLAG_MFP)))
-			return -EINVAL;
-
-		/* but authenticated/associated only if driver handles it */
-		if (!(wiphy->features & NL80211_FEATURE_FULL_AP_CLIENT_STATE) &&
-		    params->sta_flags_mask &
-				(BIT(NL80211_STA_FLAG_AUTHENTICATED) |
-				 BIT(NL80211_STA_FLAG_ASSOCIATED)))
-			return -EINVAL;
-		break;
-	case CFG80211_STA_IBSS:
-	case CFG80211_STA_AP_STA:
-		/* reject any changes other than AUTHORIZED */
-		if (params->sta_flags_mask & ~BIT(NL80211_STA_FLAG_AUTHORIZED))
-			return -EINVAL;
-		break;
-	case CFG80211_STA_TDLS_PEER_SETUP:
-		/* reject any changes other than AUTHORIZED or WME */
-		if (params->sta_flags_mask & ~(BIT(NL80211_STA_FLAG_AUTHORIZED) |
-					       BIT(NL80211_STA_FLAG_WME)))
-			return -EINVAL;
-		/* force (at least) rates when authorizing */
-		if (params->sta_flags_set & BIT(NL80211_STA_FLAG_AUTHORIZED) &&
-		    !params->supported_rates)
-			return -EINVAL;
-		break;
-	case CFG80211_STA_TDLS_PEER_ACTIVE:
-		/* reject any changes */
-		return -EINVAL;
-	case CFG80211_STA_MESH_PEER_KERNEL:
-		if (params->sta_modify_mask & STATION_PARAM_APPLY_PLINK_STATE)
-			return -EINVAL;
-		break;
-	case CFG80211_STA_MESH_PEER_USER:
-		if (params->plink_action != NL80211_PLINK_ACTION_NO_ACTION &&
-		    params->plink_action != NL80211_PLINK_ACTION_BLOCK)
-			return -EINVAL;
-		break;
-	}
-
-	/*
-	 * Older kernel versions ignored this attribute entirely, so don't
-	 * reject attempts to update it but mark it as unused instead so the
-	 * driver won't look at the data.
-	 */
-	if (statype != CFG80211_STA_AP_CLIENT_UNASSOC &&
-	    statype != CFG80211_STA_TDLS_PEER_SETUP)
-		params->opmode_notif_used = false;
-
-	return 0;
-}
-EXPORT_SYMBOL(cfg80211_check_station_change);
-
-/*
- * Get vlan interface making sure it is running and on the right wiphy.
- */
-static struct net_device *get_vlan(struct genl_info *info,
-				   struct cfg80211_registered_device *rdev)
-{
-	struct nlattr *vlanattr = info->attrs[NL80211_ATTR_STA_VLAN];
-	struct net_device *v;
-	int ret;
-
-	if (!vlanattr)
-		return NULL;
-
-	v = dev_get_by_index(genl_info_net(info), nla_get_u32(vlanattr));
-	if (!v)
-		return ERR_PTR(-ENODEV);
-
-	if (!v->ieee80211_ptr || v->ieee80211_ptr->wiphy != &rdev->wiphy) {
-		ret = -EINVAL;
-		goto error;
-	}
-
-	if (v->ieee80211_ptr->iftype != NL80211_IFTYPE_AP_VLAN &&
-	    v->ieee80211_ptr->iftype != NL80211_IFTYPE_AP &&
-	    v->ieee80211_ptr->iftype != NL80211_IFTYPE_P2P_GO) {
-		ret = -EINVAL;
-		goto error;
-	}
-
-	if (!netif_running(v)) {
-		ret = -ENETDOWN;
-		goto error;
-	}
-
-	return v;
- error:
-	dev_put(v);
-	return ERR_PTR(ret);
-}
-
-static const struct nla_policy
-nl80211_sta_wme_policy[NL80211_STA_WME_MAX + 1] = {
-	[NL80211_STA_WME_UAPSD_QUEUES] = { .type = NLA_U8 },
-	[NL80211_STA_WME_MAX_SP] = { .type = NLA_U8 },
-};
-
-static int nl80211_parse_sta_wme(struct genl_info *info,
-				 struct station_parameters *params)
-{
-	struct nlattr *tb[NL80211_STA_WME_MAX + 1];
-	struct nlattr *nla;
-	int err;
-
-	/* parse WME attributes if present */
-	if (!info->attrs[NL80211_ATTR_STA_WME])
-		return 0;
-
-	nla = info->attrs[NL80211_ATTR_STA_WME];
-	err = nla_parse_nested_deprecated(tb, NL80211_STA_WME_MAX, nla,
-					  nl80211_sta_wme_policy,
-					  info->extack);
-	if (err)
-		return err;
-
-	if (tb[NL80211_STA_WME_UAPSD_QUEUES])
-		params->uapsd_queues = nla_get_u8(
-			tb[NL80211_STA_WME_UAPSD_QUEUES]);
-	if (params->uapsd_queues & ~IEEE80211_WMM_IE_STA_QOSINFO_AC_MASK)
-		return -EINVAL;
-
-	if (tb[NL80211_STA_WME_MAX_SP])
-		params->max_sp = nla_get_u8(tb[NL80211_STA_WME_MAX_SP]);
-
-	if (params->max_sp & ~IEEE80211_WMM_IE_STA_QOSINFO_SP_MASK)
-		return -EINVAL;
-
-	params->sta_modify_mask |= STATION_PARAM_APPLY_UAPSD;
-
-	return 0;
-}
-
-static int nl80211_parse_sta_channel_info(struct genl_info *info,
-				      struct station_parameters *params)
-{
-	if (info->attrs[NL80211_ATTR_STA_SUPPORTED_CHANNELS]) {
-		params->supported_channels =
-		     nla_data(info->attrs[NL80211_ATTR_STA_SUPPORTED_CHANNELS]);
-		params->supported_channels_len =
-		     nla_len(info->attrs[NL80211_ATTR_STA_SUPPORTED_CHANNELS]);
-		/*
-		 * Need to include at least one (first channel, number of
-		 * channels) tuple for each subband (checked in policy),
-		 * and must have proper tuples for the rest of the data as well.
-		 */
-		if (params->supported_channels_len % 2)
-			return -EINVAL;
-	}
-
-	if (info->attrs[NL80211_ATTR_STA_SUPPORTED_OPER_CLASSES]) {
-		params->supported_oper_classes =
-		 nla_data(info->attrs[NL80211_ATTR_STA_SUPPORTED_OPER_CLASSES]);
-		params->supported_oper_classes_len =
-		  nla_len(info->attrs[NL80211_ATTR_STA_SUPPORTED_OPER_CLASSES]);
-	}
-	return 0;
-}
-
-static int nl80211_set_station_tdls(struct genl_info *info,
-				    struct station_parameters *params)
-{
-	int err;
-	/* Dummy STA entry gets updated once the peer capabilities are known */
-	if (info->attrs[NL80211_ATTR_PEER_AID])
-		params->aid = nla_get_u16(info->attrs[NL80211_ATTR_PEER_AID]);
-	if (info->attrs[NL80211_ATTR_HT_CAPABILITY])
-		params->ht_capa =
-			nla_data(info->attrs[NL80211_ATTR_HT_CAPABILITY]);
-	if (info->attrs[NL80211_ATTR_VHT_CAPABILITY])
-		params->vht_capa =
-			nla_data(info->attrs[NL80211_ATTR_VHT_CAPABILITY]);
-	if (info->attrs[NL80211_ATTR_HE_CAPABILITY]) {
-		params->he_capa =
-			nla_data(info->attrs[NL80211_ATTR_HE_CAPABILITY]);
-		params->he_capa_len =
-			nla_len(info->attrs[NL80211_ATTR_HE_CAPABILITY]);
-	}
-
-	err = nl80211_parse_sta_channel_info(info, params);
-	if (err)
-		return err;
-
-	return nl80211_parse_sta_wme(info, params);
-}
-
-static int nl80211_parse_sta_txpower_setting(struct genl_info *info,
-					     struct station_parameters *params)
-{
-	struct cfg80211_registered_device *rdev = info->user_ptr[0];
-	int idx;
-
-	if (info->attrs[NL80211_ATTR_STA_TX_POWER_SETTING]) {
-		if (!rdev->ops->set_tx_power ||
-		    !wiphy_ext_feature_isset(&rdev->wiphy,
-					 NL80211_EXT_FEATURE_STA_TX_PWR))
-			return -EOPNOTSUPP;
-
-		idx = NL80211_ATTR_STA_TX_POWER_SETTING;
-		params->txpwr.type = nla_get_u8(info->attrs[idx]);
-
-		if (params->txpwr.type == NL80211_TX_POWER_LIMITED) {
-			idx = NL80211_ATTR_STA_TX_POWER;
-
-			if (info->attrs[idx])
-				params->txpwr.power =
-					nla_get_s16(info->attrs[idx]);
-			else
-				return -EINVAL;
-		}
-		params->sta_modify_mask |= STATION_PARAM_APPLY_STA_TXPOWER;
-	}
-
-	return 0;
-}
-
-static int nl80211_set_station(struct sk_buff *skb, struct genl_info *info)
-{
-	struct cfg80211_registered_device *rdev = info->user_ptr[0];
-	struct net_device *dev = info->user_ptr[1];
-	struct station_parameters params;
-	u8 *mac_addr;
-	int err;
-
-	memset(&params, 0, sizeof(params));
-
-	if (!rdev->ops->change_station)
-		return -EOPNOTSUPP;
-
-	/*
-	 * AID and listen_interval properties can be set only for unassociated
-	 * station. Include these parameters here and will check them in
-	 * cfg80211_check_station_change().
-	 */
-	if (info->attrs[NL80211_ATTR_STA_AID])
-		params.aid = nla_get_u16(info->attrs[NL80211_ATTR_STA_AID]);
-
-	if (info->attrs[NL80211_ATTR_VLAN_ID])
-		params.vlan_id = nla_get_u16(info->attrs[NL80211_ATTR_VLAN_ID]);
-
-	if (info->attrs[NL80211_ATTR_STA_LISTEN_INTERVAL])
-		params.listen_interval =
-		     nla_get_u16(info->attrs[NL80211_ATTR_STA_LISTEN_INTERVAL]);
-	else
-		params.listen_interval = -1;
-
-	if (info->attrs[NL80211_ATTR_STA_SUPPORT_P2P_PS])
-		params.support_p2p_ps =
-			nla_get_u8(info->attrs[NL80211_ATTR_STA_SUPPORT_P2P_PS]);
-	else
-		params.support_p2p_ps = -1;
-
-	if (!info->attrs[NL80211_ATTR_MAC])
-		return -EINVAL;
-
-	mac_addr = nla_data(info->attrs[NL80211_ATTR_MAC]);
-
-	if (info->attrs[NL80211_ATTR_STA_SUPPORTED_RATES]) {
-		params.supported_rates =
-			nla_data(info->attrs[NL80211_ATTR_STA_SUPPORTED_RATES]);
-		params.supported_rates_len =
-			nla_len(info->attrs[NL80211_ATTR_STA_SUPPORTED_RATES]);
-	}
-
-	if (info->attrs[NL80211_ATTR_STA_CAPABILITY]) {
-		params.capability =
-			nla_get_u16(info->attrs[NL80211_ATTR_STA_CAPABILITY]);
-		params.sta_modify_mask |= STATION_PARAM_APPLY_CAPABILITY;
-	}
-
-	if (info->attrs[NL80211_ATTR_STA_EXT_CAPABILITY]) {
-		params.ext_capab =
-			nla_data(info->attrs[NL80211_ATTR_STA_EXT_CAPABILITY]);
-		params.ext_capab_len =
-			nla_len(info->attrs[NL80211_ATTR_STA_EXT_CAPABILITY]);
-	}
-
-	if (parse_station_flags(info, dev->ieee80211_ptr->iftype, &params))
-		return -EINVAL;
-
-	if (info->attrs[NL80211_ATTR_STA_PLINK_ACTION])
-		params.plink_action =
-			nla_get_u8(info->attrs[NL80211_ATTR_STA_PLINK_ACTION]);
-
-	if (info->attrs[NL80211_ATTR_STA_PLINK_STATE]) {
-		params.plink_state =
-			nla_get_u8(info->attrs[NL80211_ATTR_STA_PLINK_STATE]);
-		if (info->attrs[NL80211_ATTR_MESH_PEER_AID])
-			params.peer_aid = nla_get_u16(
-				info->attrs[NL80211_ATTR_MESH_PEER_AID]);
-		params.sta_modify_mask |= STATION_PARAM_APPLY_PLINK_STATE;
-	}
-
-	if (info->attrs[NL80211_ATTR_LOCAL_MESH_POWER_MODE])
-		params.local_pm = nla_get_u32(
-			info->attrs[NL80211_ATTR_LOCAL_MESH_POWER_MODE]);
-
-	if (info->attrs[NL80211_ATTR_OPMODE_NOTIF]) {
-		params.opmode_notif_used = true;
-		params.opmode_notif =
-			nla_get_u8(info->attrs[NL80211_ATTR_OPMODE_NOTIF]);
-	}
-
-	if (info->attrs[NL80211_ATTR_HE_6GHZ_CAPABILITY])
-		params.he_6ghz_capa =
-			nla_data(info->attrs[NL80211_ATTR_HE_6GHZ_CAPABILITY]);
-
-	if (info->attrs[NL80211_ATTR_AIRTIME_WEIGHT])
-		params.airtime_weight =
-			nla_get_u16(info->attrs[NL80211_ATTR_AIRTIME_WEIGHT]);
-
-	if (params.airtime_weight &&
-	    !wiphy_ext_feature_isset(&rdev->wiphy,
-				     NL80211_EXT_FEATURE_AIRTIME_FAIRNESS))
-		return -EOPNOTSUPP;
-
-	err = nl80211_parse_sta_txpower_setting(info, &params);
-	if (err)
-		return err;
-
-	/* Include parameters for TDLS peer (will check later) */
-	err = nl80211_set_station_tdls(info, &params);
-	if (err)
-		return err;
-
-	params.vlan = get_vlan(info, rdev);
-	if (IS_ERR(params.vlan))
-		return PTR_ERR(params.vlan);
-
-	switch (dev->ieee80211_ptr->iftype) {
-	case NL80211_IFTYPE_AP:
-	case NL80211_IFTYPE_AP_VLAN:
-	case NL80211_IFTYPE_P2P_GO:
-	case NL80211_IFTYPE_P2P_CLIENT:
-	case NL80211_IFTYPE_STATION:
-	case NL80211_IFTYPE_ADHOC:
-	case NL80211_IFTYPE_MESH_POINT:
-		break;
-	default:
-		err = -EOPNOTSUPP;
-		goto out_put_vlan;
-	}
-
-	/* driver will call cfg80211_check_station_change() */
-	err = rdev_change_station(rdev, dev, mac_addr, &params);
-
- out_put_vlan:
-	if (params.vlan)
-		dev_put(params.vlan);
-
-	return err;
-}
-
-static int nl80211_new_station(struct sk_buff *skb, struct genl_info *info)
-{
-	struct cfg80211_registered_device *rdev = info->user_ptr[0];
-	int err;
-	struct net_device *dev = info->user_ptr[1];
-	struct station_parameters params;
-	u8 *mac_addr = NULL;
-	u32 auth_assoc = BIT(NL80211_STA_FLAG_AUTHENTICATED) |
-			 BIT(NL80211_STA_FLAG_ASSOCIATED);
-
-	memset(&params, 0, sizeof(params));
-
-	if (!rdev->ops->add_station)
-		return -EOPNOTSUPP;
-
-	if (!info->attrs[NL80211_ATTR_MAC])
-		return -EINVAL;
-
-	if (!info->attrs[NL80211_ATTR_STA_LISTEN_INTERVAL])
-		return -EINVAL;
-
-	if (!info->attrs[NL80211_ATTR_STA_SUPPORTED_RATES])
-		return -EINVAL;
-
-	if (!info->attrs[NL80211_ATTR_STA_AID] &&
-	    !info->attrs[NL80211_ATTR_PEER_AID])
-		return -EINVAL;
-
-	mac_addr = nla_data(info->attrs[NL80211_ATTR_MAC]);
-	params.supported_rates =
-		nla_data(info->attrs[NL80211_ATTR_STA_SUPPORTED_RATES]);
-	params.supported_rates_len =
-		nla_len(info->attrs[NL80211_ATTR_STA_SUPPORTED_RATES]);
-	params.listen_interval =
-		nla_get_u16(info->attrs[NL80211_ATTR_STA_LISTEN_INTERVAL]);
-
-	if (info->attrs[NL80211_ATTR_VLAN_ID])
-		params.vlan_id = nla_get_u16(info->attrs[NL80211_ATTR_VLAN_ID]);
-
-	if (info->attrs[NL80211_ATTR_STA_SUPPORT_P2P_PS]) {
-		params.support_p2p_ps =
-			nla_get_u8(info->attrs[NL80211_ATTR_STA_SUPPORT_P2P_PS]);
-	} else {
-		/*
-		 * if not specified, assume it's supported for P2P GO interface,
-		 * and is NOT supported for AP interface
-		 */
-		params.support_p2p_ps =
-			dev->ieee80211_ptr->iftype == NL80211_IFTYPE_P2P_GO;
-	}
-
-	if (info->attrs[NL80211_ATTR_PEER_AID])
-		params.aid = nla_get_u16(info->attrs[NL80211_ATTR_PEER_AID]);
-	else
-		params.aid = nla_get_u16(info->attrs[NL80211_ATTR_STA_AID]);
-
-	if (info->attrs[NL80211_ATTR_STA_CAPABILITY]) {
-		params.capability =
-			nla_get_u16(info->attrs[NL80211_ATTR_STA_CAPABILITY]);
-		params.sta_modify_mask |= STATION_PARAM_APPLY_CAPABILITY;
-	}
-
-	if (info->attrs[NL80211_ATTR_STA_EXT_CAPABILITY]) {
-		params.ext_capab =
-			nla_data(info->attrs[NL80211_ATTR_STA_EXT_CAPABILITY]);
-		params.ext_capab_len =
-			nla_len(info->attrs[NL80211_ATTR_STA_EXT_CAPABILITY]);
-	}
-
-	if (info->attrs[NL80211_ATTR_HT_CAPABILITY])
-		params.ht_capa =
-			nla_data(info->attrs[NL80211_ATTR_HT_CAPABILITY]);
-
-	if (info->attrs[NL80211_ATTR_VHT_CAPABILITY])
-		params.vht_capa =
-			nla_data(info->attrs[NL80211_ATTR_VHT_CAPABILITY]);
-
-	if (info->attrs[NL80211_ATTR_HE_CAPABILITY]) {
-		params.he_capa =
-			nla_data(info->attrs[NL80211_ATTR_HE_CAPABILITY]);
-		params.he_capa_len =
-			nla_len(info->attrs[NL80211_ATTR_HE_CAPABILITY]);
-	}
-
-	if (info->attrs[NL80211_ATTR_HE_6GHZ_CAPABILITY])
-		params.he_6ghz_capa =
-			nla_data(info->attrs[NL80211_ATTR_HE_6GHZ_CAPABILITY]);
-
-	if (info->attrs[NL80211_ATTR_OPMODE_NOTIF]) {
-		params.opmode_notif_used = true;
-		params.opmode_notif =
-			nla_get_u8(info->attrs[NL80211_ATTR_OPMODE_NOTIF]);
-	}
-
-	if (info->attrs[NL80211_ATTR_STA_PLINK_ACTION])
-		params.plink_action =
-			nla_get_u8(info->attrs[NL80211_ATTR_STA_PLINK_ACTION]);
-
-	if (info->attrs[NL80211_ATTR_AIRTIME_WEIGHT])
-		params.airtime_weight =
-			nla_get_u16(info->attrs[NL80211_ATTR_AIRTIME_WEIGHT]);
-
-	if (params.airtime_weight &&
-	    !wiphy_ext_feature_isset(&rdev->wiphy,
-				     NL80211_EXT_FEATURE_AIRTIME_FAIRNESS))
-		return -EOPNOTSUPP;
-
-	err = nl80211_parse_sta_txpower_setting(info, &params);
-	if (err)
-		return err;
-
-	err = nl80211_parse_sta_channel_info(info, &params);
-	if (err)
-		return err;
-
-	err = nl80211_parse_sta_wme(info, &params);
-	if (err)
-		return err;
-
-	if (parse_station_flags(info, dev->ieee80211_ptr->iftype, &params))
-		return -EINVAL;
-
-	/* HT/VHT requires QoS, but if we don't have that just ignore HT/VHT
-	 * as userspace might just pass through the capabilities from the IEs
-	 * directly, rather than enforcing this restriction and returning an
-	 * error in this case.
-	 */
-	if (!(params.sta_flags_set & BIT(NL80211_STA_FLAG_WME))) {
-		params.ht_capa = NULL;
-		params.vht_capa = NULL;
-
-		/* HE requires WME */
-		if (params.he_capa_len || params.he_6ghz_capa)
-			return -EINVAL;
-	}
-
-	/* Ensure that HT/VHT capabilities are not set for 6 GHz HE STA */
-	if (params.he_6ghz_capa && (params.ht_capa || params.vht_capa))
-		return -EINVAL;
-
-	/* When you run into this, adjust the code below for the new flag */
-	BUILD_BUG_ON(NL80211_STA_FLAG_MAX != 7);
-
-	switch (dev->ieee80211_ptr->iftype) {
-	case NL80211_IFTYPE_AP:
-	case NL80211_IFTYPE_AP_VLAN:
-	case NL80211_IFTYPE_P2P_GO:
-		/* ignore WME attributes if iface/sta is not capable */
-		if (!(rdev->wiphy.flags & WIPHY_FLAG_AP_UAPSD) ||
-		    !(params.sta_flags_set & BIT(NL80211_STA_FLAG_WME)))
-			params.sta_modify_mask &= ~STATION_PARAM_APPLY_UAPSD;
-
-		/* TDLS peers cannot be added */
-		if ((params.sta_flags_set & BIT(NL80211_STA_FLAG_TDLS_PEER)) ||
-		    info->attrs[NL80211_ATTR_PEER_AID])
-			return -EINVAL;
-		/* but don't bother the driver with it */
-		params.sta_flags_mask &= ~BIT(NL80211_STA_FLAG_TDLS_PEER);
-
-		/* allow authenticated/associated only if driver handles it */
-		if (!(rdev->wiphy.features &
-				NL80211_FEATURE_FULL_AP_CLIENT_STATE) &&
-		    params.sta_flags_mask & auth_assoc)
-			return -EINVAL;
-
-		/* Older userspace, or userspace wanting to be compatible with
-		 * !NL80211_FEATURE_FULL_AP_CLIENT_STATE, will not set the auth
-		 * and assoc flags in the mask, but assumes the station will be
-		 * added as associated anyway since this was the required driver
-		 * behaviour before NL80211_FEATURE_FULL_AP_CLIENT_STATE was
-		 * introduced.
-		 * In order to not bother drivers with this quirk in the API
-		 * set the flags in both the mask and set for new stations in
-		 * this case.
-		 */
-		if (!(params.sta_flags_mask & auth_assoc)) {
-			params.sta_flags_mask |= auth_assoc;
-			params.sta_flags_set |= auth_assoc;
-		}
-
-		/* must be last in here for error handling */
-		params.vlan = get_vlan(info, rdev);
-		if (IS_ERR(params.vlan))
-			return PTR_ERR(params.vlan);
-		break;
-	case NL80211_IFTYPE_MESH_POINT:
-		/* ignore uAPSD data */
-		params.sta_modify_mask &= ~STATION_PARAM_APPLY_UAPSD;
-
-		/* associated is disallowed */
-		if (params.sta_flags_mask & BIT(NL80211_STA_FLAG_ASSOCIATED))
-			return -EINVAL;
-		/* TDLS peers cannot be added */
-		if ((params.sta_flags_set & BIT(NL80211_STA_FLAG_TDLS_PEER)) ||
-		    info->attrs[NL80211_ATTR_PEER_AID])
-			return -EINVAL;
-		break;
-	case NL80211_IFTYPE_STATION:
-	case NL80211_IFTYPE_P2P_CLIENT:
-		/* ignore uAPSD data */
-		params.sta_modify_mask &= ~STATION_PARAM_APPLY_UAPSD;
-
-		/* these are disallowed */
-		if (params.sta_flags_mask &
-				(BIT(NL80211_STA_FLAG_ASSOCIATED) |
-				 BIT(NL80211_STA_FLAG_AUTHENTICATED)))
-			return -EINVAL;
-		/* Only TDLS peers can be added */
-		if (!(params.sta_flags_set & BIT(NL80211_STA_FLAG_TDLS_PEER)))
-			return -EINVAL;
-		/* Can only add if TDLS ... */
-		if (!(rdev->wiphy.flags & WIPHY_FLAG_SUPPORTS_TDLS))
-			return -EOPNOTSUPP;
-		/* ... with external setup is supported */
-		if (!(rdev->wiphy.flags & WIPHY_FLAG_TDLS_EXTERNAL_SETUP))
-			return -EOPNOTSUPP;
-		/*
-		 * Older wpa_supplicant versions always mark the TDLS peer
-		 * as authorized, but it shouldn't yet be.
-		 */
-		params.sta_flags_mask &= ~BIT(NL80211_STA_FLAG_AUTHORIZED);
-		break;
-	default:
-		return -EOPNOTSUPP;
-	}
-
-	/* be aware of params.vlan when changing code here */
-
-	err = rdev_add_station(rdev, dev, mac_addr, &params);
-
-	if (params.vlan)
-		dev_put(params.vlan);
-	return err;
-}
-
-static int nl80211_del_station(struct sk_buff *skb, struct genl_info *info)
-{
-	struct cfg80211_registered_device *rdev = info->user_ptr[0];
-	struct net_device *dev = info->user_ptr[1];
-	struct station_del_parameters params;
-
-	memset(&params, 0, sizeof(params));
-
-	if (info->attrs[NL80211_ATTR_MAC])
-		params.mac = nla_data(info->attrs[NL80211_ATTR_MAC]);
-
-	switch (dev->ieee80211_ptr->iftype) {
-	case NL80211_IFTYPE_AP:
-	case NL80211_IFTYPE_AP_VLAN:
-	case NL80211_IFTYPE_MESH_POINT:
-	case NL80211_IFTYPE_P2P_GO:
-		/* always accept these */
-		break;
-	case NL80211_IFTYPE_ADHOC:
-		/* conditionally accept */
-		if (wiphy_ext_feature_isset(&rdev->wiphy,
-					    NL80211_EXT_FEATURE_DEL_IBSS_STA))
-			break;
-		return -EINVAL;
-	default:
-		return -EINVAL;
-	}
-
-	if (!rdev->ops->del_station)
-		return -EOPNOTSUPP;
-
-	if (info->attrs[NL80211_ATTR_MGMT_SUBTYPE]) {
-		params.subtype =
-			nla_get_u8(info->attrs[NL80211_ATTR_MGMT_SUBTYPE]);
-		if (params.subtype != IEEE80211_STYPE_DISASSOC >> 4 &&
-		    params.subtype != IEEE80211_STYPE_DEAUTH >> 4)
-			return -EINVAL;
-	} else {
-		/* Default to Deauthentication frame */
-		params.subtype = IEEE80211_STYPE_DEAUTH >> 4;
-	}
-
-	if (info->attrs[NL80211_ATTR_REASON_CODE]) {
-		params.reason_code =
-			nla_get_u16(info->attrs[NL80211_ATTR_REASON_CODE]);
-		if (params.reason_code == 0)
-			return -EINVAL; /* 0 is reserved */
-	} else {
-		/* Default to reason code 2 */
-		params.reason_code = WLAN_REASON_PREV_AUTH_NOT_VALID;
-	}
-
-	return rdev_del_station(rdev, dev, &params);
-}
-
-static int nl80211_send_mpath(struct sk_buff *msg, u32 portid, u32 seq,
-				int flags, struct net_device *dev,
-				u8 *dst, u8 *next_hop,
-				struct mpath_info *pinfo)
-{
-	void *hdr;
-	struct nlattr *pinfoattr;
-
-	hdr = nl80211hdr_put(msg, portid, seq, flags, NL80211_CMD_NEW_MPATH);
-	if (!hdr)
-		return -1;
-
-	if (nla_put_u32(msg, NL80211_ATTR_IFINDEX, dev->ifindex) ||
-	    nla_put(msg, NL80211_ATTR_MAC, ETH_ALEN, dst) ||
-	    nla_put(msg, NL80211_ATTR_MPATH_NEXT_HOP, ETH_ALEN, next_hop) ||
-	    nla_put_u32(msg, NL80211_ATTR_GENERATION, pinfo->generation))
-		goto nla_put_failure;
-
-	pinfoattr = nla_nest_start_noflag(msg, NL80211_ATTR_MPATH_INFO);
-	if (!pinfoattr)
-		goto nla_put_failure;
-	if ((pinfo->filled & MPATH_INFO_FRAME_QLEN) &&
-	    nla_put_u32(msg, NL80211_MPATH_INFO_FRAME_QLEN,
-			pinfo->frame_qlen))
-		goto nla_put_failure;
-	if (((pinfo->filled & MPATH_INFO_SN) &&
-	     nla_put_u32(msg, NL80211_MPATH_INFO_SN, pinfo->sn)) ||
-	    ((pinfo->filled & MPATH_INFO_METRIC) &&
-	     nla_put_u32(msg, NL80211_MPATH_INFO_METRIC,
-			 pinfo->metric)) ||
-	    ((pinfo->filled & MPATH_INFO_EXPTIME) &&
-	     nla_put_u32(msg, NL80211_MPATH_INFO_EXPTIME,
-			 pinfo->exptime)) ||
-	    ((pinfo->filled & MPATH_INFO_FLAGS) &&
-	     nla_put_u8(msg, NL80211_MPATH_INFO_FLAGS,
-			pinfo->flags)) ||
-	    ((pinfo->filled & MPATH_INFO_DISCOVERY_TIMEOUT) &&
-	     nla_put_u32(msg, NL80211_MPATH_INFO_DISCOVERY_TIMEOUT,
-			 pinfo->discovery_timeout)) ||
-	    ((pinfo->filled & MPATH_INFO_DISCOVERY_RETRIES) &&
-	     nla_put_u8(msg, NL80211_MPATH_INFO_DISCOVERY_RETRIES,
-			pinfo->discovery_retries)) ||
-	    ((pinfo->filled & MPATH_INFO_HOP_COUNT) &&
-	     nla_put_u8(msg, NL80211_MPATH_INFO_HOP_COUNT,
-			pinfo->hop_count)) ||
-	    ((pinfo->filled & MPATH_INFO_PATH_CHANGE) &&
-	     nla_put_u32(msg, NL80211_MPATH_INFO_PATH_CHANGE,
-			 pinfo->path_change_count)))
-		goto nla_put_failure;
-
-	nla_nest_end(msg, pinfoattr);
-
-	genlmsg_end(msg, hdr);
-	return 0;
-
- nla_put_failure:
-	genlmsg_cancel(msg, hdr);
-	return -EMSGSIZE;
-}
-
-static int nl80211_dump_mpath(struct sk_buff *skb,
-			      struct netlink_callback *cb)
-{
-	struct mpath_info pinfo;
-	struct cfg80211_registered_device *rdev;
-	struct wireless_dev *wdev;
-	u8 dst[ETH_ALEN];
-	u8 next_hop[ETH_ALEN];
-	int path_idx = cb->args[2];
-	int err;
-
-	err = nl80211_prepare_wdev_dump(cb, &rdev, &wdev);
-	if (err)
-		return err;
-	/* nl80211_prepare_wdev_dump acquired it in the successful case */
-	__acquire(&rdev->wiphy.mtx);
-
-	if (!rdev->ops->dump_mpath) {
-		err = -EOPNOTSUPP;
-		goto out_err;
-	}
-
-	if (wdev->iftype != NL80211_IFTYPE_MESH_POINT) {
-		err = -EOPNOTSUPP;
-		goto out_err;
-	}
-
-	while (1) {
-		err = rdev_dump_mpath(rdev, wdev->netdev, path_idx, dst,
-				      next_hop, &pinfo);
-		if (err == -ENOENT)
-			break;
-		if (err)
-			goto out_err;
-
-		if (nl80211_send_mpath(skb, NETLINK_CB(cb->skb).portid,
-				       cb->nlh->nlmsg_seq, NLM_F_MULTI,
-				       wdev->netdev, dst, next_hop,
-				       &pinfo) < 0)
-			goto out;
-
-		path_idx++;
-	}
-
- out:
-	cb->args[2] = path_idx;
-	err = skb->len;
- out_err:
-	wiphy_unlock(&rdev->wiphy);
-	return err;
-}
-
-static int nl80211_get_mpath(struct sk_buff *skb, struct genl_info *info)
-{
-	struct cfg80211_registered_device *rdev = info->user_ptr[0];
-	int err;
-	struct net_device *dev = info->user_ptr[1];
-	struct mpath_info pinfo;
-	struct sk_buff *msg;
-	u8 *dst = NULL;
-	u8 next_hop[ETH_ALEN];
-
-	memset(&pinfo, 0, sizeof(pinfo));
-
-	if (!info->attrs[NL80211_ATTR_MAC])
-		return -EINVAL;
-
-	dst = nla_data(info->attrs[NL80211_ATTR_MAC]);
-
-	if (!rdev->ops->get_mpath)
-		return -EOPNOTSUPP;
-
-	if (dev->ieee80211_ptr->iftype != NL80211_IFTYPE_MESH_POINT)
-		return -EOPNOTSUPP;
-
-	err = rdev_get_mpath(rdev, dev, dst, next_hop, &pinfo);
-	if (err)
-		return err;
-
-	msg = nlmsg_new(NLMSG_DEFAULT_SIZE, GFP_KERNEL);
-	if (!msg)
-		return -ENOMEM;
-
-	if (nl80211_send_mpath(msg, info->snd_portid, info->snd_seq, 0,
-				 dev, dst, next_hop, &pinfo) < 0) {
-		nlmsg_free(msg);
-		return -ENOBUFS;
-	}
-
-	return genlmsg_reply(msg, info);
-}
-
-static int nl80211_set_mpath(struct sk_buff *skb, struct genl_info *info)
-{
-	struct cfg80211_registered_device *rdev = info->user_ptr[0];
-	struct net_device *dev = info->user_ptr[1];
-	u8 *dst = NULL;
-	u8 *next_hop = NULL;
-
-	if (!info->attrs[NL80211_ATTR_MAC])
-		return -EINVAL;
-
-	if (!info->attrs[NL80211_ATTR_MPATH_NEXT_HOP])
-		return -EINVAL;
-
-	dst = nla_data(info->attrs[NL80211_ATTR_MAC]);
-	next_hop = nla_data(info->attrs[NL80211_ATTR_MPATH_NEXT_HOP]);
-
-	if (!rdev->ops->change_mpath)
-		return -EOPNOTSUPP;
-
-	if (dev->ieee80211_ptr->iftype != NL80211_IFTYPE_MESH_POINT)
-		return -EOPNOTSUPP;
-
-	return rdev_change_mpath(rdev, dev, dst, next_hop);
-}
-
-static int nl80211_new_mpath(struct sk_buff *skb, struct genl_info *info)
-{
-	struct cfg80211_registered_device *rdev = info->user_ptr[0];
-	struct net_device *dev = info->user_ptr[1];
-	u8 *dst = NULL;
-	u8 *next_hop = NULL;
-
-	if (!info->attrs[NL80211_ATTR_MAC])
-		return -EINVAL;
-
-	if (!info->attrs[NL80211_ATTR_MPATH_NEXT_HOP])
-		return -EINVAL;
-
-	dst = nla_data(info->attrs[NL80211_ATTR_MAC]);
-	next_hop = nla_data(info->attrs[NL80211_ATTR_MPATH_NEXT_HOP]);
-
-	if (!rdev->ops->add_mpath)
-		return -EOPNOTSUPP;
-
-	if (dev->ieee80211_ptr->iftype != NL80211_IFTYPE_MESH_POINT)
-		return -EOPNOTSUPP;
-
-	return rdev_add_mpath(rdev, dev, dst, next_hop);
-}
-
-static int nl80211_del_mpath(struct sk_buff *skb, struct genl_info *info)
-{
-	struct cfg80211_registered_device *rdev = info->user_ptr[0];
-	struct net_device *dev = info->user_ptr[1];
-	u8 *dst = NULL;
-
-	if (info->attrs[NL80211_ATTR_MAC])
-		dst = nla_data(info->attrs[NL80211_ATTR_MAC]);
-
-	if (!rdev->ops->del_mpath)
-		return -EOPNOTSUPP;
-
-	if (dev->ieee80211_ptr->iftype != NL80211_IFTYPE_MESH_POINT)
-		return -EOPNOTSUPP;
-
-	return rdev_del_mpath(rdev, dev, dst);
-}
-
-static int nl80211_get_mpp(struct sk_buff *skb, struct genl_info *info)
-{
-	struct cfg80211_registered_device *rdev = info->user_ptr[0];
-	int err;
-	struct net_device *dev = info->user_ptr[1];
-	struct mpath_info pinfo;
-	struct sk_buff *msg;
-	u8 *dst = NULL;
-	u8 mpp[ETH_ALEN];
-
-	memset(&pinfo, 0, sizeof(pinfo));
-
-	if (!info->attrs[NL80211_ATTR_MAC])
-		return -EINVAL;
-
-	dst = nla_data(info->attrs[NL80211_ATTR_MAC]);
-
-	if (!rdev->ops->get_mpp)
-		return -EOPNOTSUPP;
-
-	if (dev->ieee80211_ptr->iftype != NL80211_IFTYPE_MESH_POINT)
-		return -EOPNOTSUPP;
-
-	err = rdev_get_mpp(rdev, dev, dst, mpp, &pinfo);
-	if (err)
-		return err;
-
-	msg = nlmsg_new(NLMSG_DEFAULT_SIZE, GFP_KERNEL);
-	if (!msg)
-		return -ENOMEM;
-
-	if (nl80211_send_mpath(msg, info->snd_portid, info->snd_seq, 0,
-			       dev, dst, mpp, &pinfo) < 0) {
-		nlmsg_free(msg);
-		return -ENOBUFS;
-	}
-
-	return genlmsg_reply(msg, info);
-}
-
-static int nl80211_dump_mpp(struct sk_buff *skb,
-			    struct netlink_callback *cb)
-{
-	struct mpath_info pinfo;
-	struct cfg80211_registered_device *rdev;
-	struct wireless_dev *wdev;
-	u8 dst[ETH_ALEN];
-	u8 mpp[ETH_ALEN];
-	int path_idx = cb->args[2];
-	int err;
-
-	err = nl80211_prepare_wdev_dump(cb, &rdev, &wdev);
-	if (err)
-		return err;
-	/* nl80211_prepare_wdev_dump acquired it in the successful case */
-	__acquire(&rdev->wiphy.mtx);
-
-	if (!rdev->ops->dump_mpp) {
-		err = -EOPNOTSUPP;
-		goto out_err;
-	}
-
-	if (wdev->iftype != NL80211_IFTYPE_MESH_POINT) {
-		err = -EOPNOTSUPP;
-		goto out_err;
-	}
-
-	while (1) {
-		err = rdev_dump_mpp(rdev, wdev->netdev, path_idx, dst,
-				    mpp, &pinfo);
-		if (err == -ENOENT)
-			break;
-		if (err)
-			goto out_err;
-
-		if (nl80211_send_mpath(skb, NETLINK_CB(cb->skb).portid,
-				       cb->nlh->nlmsg_seq, NLM_F_MULTI,
-				       wdev->netdev, dst, mpp,
-				       &pinfo) < 0)
-			goto out;
-
-		path_idx++;
-	}
-
- out:
-	cb->args[2] = path_idx;
-	err = skb->len;
- out_err:
-	wiphy_unlock(&rdev->wiphy);
-	return err;
-}
-
-static int nl80211_set_bss(struct sk_buff *skb, struct genl_info *info)
-{
-	struct cfg80211_registered_device *rdev = info->user_ptr[0];
-	struct net_device *dev = info->user_ptr[1];
-	struct wireless_dev *wdev = dev->ieee80211_ptr;
-	struct bss_parameters params;
-	int err;
-
-	memset(&params, 0, sizeof(params));
-	/* default to not changing parameters */
-	params.use_cts_prot = -1;
-	params.use_short_preamble = -1;
-	params.use_short_slot_time = -1;
-	params.ap_isolate = -1;
-	params.ht_opmode = -1;
-	params.p2p_ctwindow = -1;
-	params.p2p_opp_ps = -1;
-
-	if (info->attrs[NL80211_ATTR_BSS_CTS_PROT])
-		params.use_cts_prot =
-		    nla_get_u8(info->attrs[NL80211_ATTR_BSS_CTS_PROT]);
-	if (info->attrs[NL80211_ATTR_BSS_SHORT_PREAMBLE])
-		params.use_short_preamble =
-		    nla_get_u8(info->attrs[NL80211_ATTR_BSS_SHORT_PREAMBLE]);
-	if (info->attrs[NL80211_ATTR_BSS_SHORT_SLOT_TIME])
-		params.use_short_slot_time =
-		    nla_get_u8(info->attrs[NL80211_ATTR_BSS_SHORT_SLOT_TIME]);
-	if (info->attrs[NL80211_ATTR_BSS_BASIC_RATES]) {
-		params.basic_rates =
-			nla_data(info->attrs[NL80211_ATTR_BSS_BASIC_RATES]);
-		params.basic_rates_len =
-			nla_len(info->attrs[NL80211_ATTR_BSS_BASIC_RATES]);
-	}
-	if (info->attrs[NL80211_ATTR_AP_ISOLATE])
-		params.ap_isolate = !!nla_get_u8(info->attrs[NL80211_ATTR_AP_ISOLATE]);
-	if (info->attrs[NL80211_ATTR_BSS_HT_OPMODE])
-		params.ht_opmode =
-			nla_get_u16(info->attrs[NL80211_ATTR_BSS_HT_OPMODE]);
-
-	if (info->attrs[NL80211_ATTR_P2P_CTWINDOW]) {
-		if (dev->ieee80211_ptr->iftype != NL80211_IFTYPE_P2P_GO)
-			return -EINVAL;
-		params.p2p_ctwindow =
-			nla_get_u8(info->attrs[NL80211_ATTR_P2P_CTWINDOW]);
-		if (params.p2p_ctwindow != 0 &&
-		    !(rdev->wiphy.features & NL80211_FEATURE_P2P_GO_CTWIN))
-			return -EINVAL;
-	}
-
-	if (info->attrs[NL80211_ATTR_P2P_OPPPS]) {
-		u8 tmp;
-
-		if (dev->ieee80211_ptr->iftype != NL80211_IFTYPE_P2P_GO)
-			return -EINVAL;
-		tmp = nla_get_u8(info->attrs[NL80211_ATTR_P2P_OPPPS]);
-		params.p2p_opp_ps = tmp;
-		if (params.p2p_opp_ps &&
-		    !(rdev->wiphy.features & NL80211_FEATURE_P2P_GO_OPPPS))
-			return -EINVAL;
-	}
-
-	if (!rdev->ops->change_bss)
-		return -EOPNOTSUPP;
-
-	if (dev->ieee80211_ptr->iftype != NL80211_IFTYPE_AP &&
-	    dev->ieee80211_ptr->iftype != NL80211_IFTYPE_P2P_GO)
-		return -EOPNOTSUPP;
-
-	wdev_lock(wdev);
-	err = rdev_change_bss(rdev, dev, &params);
-	wdev_unlock(wdev);
-
-	return err;
-}
-
-static int nl80211_req_set_reg(struct sk_buff *skb, struct genl_info *info)
-{
-	char *data = NULL;
-	bool is_indoor;
-	enum nl80211_user_reg_hint_type user_reg_hint_type;
-	u32 owner_nlportid;
-
-	/*
-	 * You should only get this when cfg80211 hasn't yet initialized
-	 * completely when built-in to the kernel right between the time
-	 * window between nl80211_init() and regulatory_init(), if that is
-	 * even possible.
-	 */
-	if (unlikely(!rcu_access_pointer(cfg80211_regdomain)))
-		return -EINPROGRESS;
-
-	if (info->attrs[NL80211_ATTR_USER_REG_HINT_TYPE])
-		user_reg_hint_type =
-		  nla_get_u32(info->attrs[NL80211_ATTR_USER_REG_HINT_TYPE]);
-	else
-		user_reg_hint_type = NL80211_USER_REG_HINT_USER;
-
-	switch (user_reg_hint_type) {
-	case NL80211_USER_REG_HINT_USER:
-	case NL80211_USER_REG_HINT_CELL_BASE:
-		if (!info->attrs[NL80211_ATTR_REG_ALPHA2])
-			return -EINVAL;
-
-		data = nla_data(info->attrs[NL80211_ATTR_REG_ALPHA2]);
-		return regulatory_hint_user(data, user_reg_hint_type);
-	case NL80211_USER_REG_HINT_INDOOR:
-		if (info->attrs[NL80211_ATTR_SOCKET_OWNER]) {
-			owner_nlportid = info->snd_portid;
-			is_indoor = !!info->attrs[NL80211_ATTR_REG_INDOOR];
-		} else {
-			owner_nlportid = 0;
-			is_indoor = true;
-		}
-
-		return regulatory_hint_indoor(is_indoor, owner_nlportid);
-	default:
-		return -EINVAL;
-	}
-}
-
-static int nl80211_reload_regdb(struct sk_buff *skb, struct genl_info *info)
-{
-	return reg_reload_regdb();
-}
-
-static int nl80211_get_mesh_config(struct sk_buff *skb,
-				   struct genl_info *info)
-{
-	struct cfg80211_registered_device *rdev = info->user_ptr[0];
-	struct net_device *dev = info->user_ptr[1];
-	struct wireless_dev *wdev = dev->ieee80211_ptr;
-	struct mesh_config cur_params;
-	int err = 0;
-	void *hdr;
-	struct nlattr *pinfoattr;
-	struct sk_buff *msg;
-
-	if (wdev->iftype != NL80211_IFTYPE_MESH_POINT)
-		return -EOPNOTSUPP;
-
-	if (!rdev->ops->get_mesh_config)
-		return -EOPNOTSUPP;
-
-	wdev_lock(wdev);
-	/* If not connected, get default parameters */
-	if (!wdev->mesh_id_len)
-		memcpy(&cur_params, &default_mesh_config, sizeof(cur_params));
-	else
-		err = rdev_get_mesh_config(rdev, dev, &cur_params);
-	wdev_unlock(wdev);
-
-	if (err)
-		return err;
-
-	/* Draw up a netlink message to send back */
-	msg = nlmsg_new(NLMSG_DEFAULT_SIZE, GFP_KERNEL);
-	if (!msg)
-		return -ENOMEM;
-	hdr = nl80211hdr_put(msg, info->snd_portid, info->snd_seq, 0,
-			     NL80211_CMD_GET_MESH_CONFIG);
-	if (!hdr)
-		goto out;
-	pinfoattr = nla_nest_start_noflag(msg, NL80211_ATTR_MESH_CONFIG);
-	if (!pinfoattr)
-		goto nla_put_failure;
-	if (nla_put_u32(msg, NL80211_ATTR_IFINDEX, dev->ifindex) ||
-	    nla_put_u16(msg, NL80211_MESHCONF_RETRY_TIMEOUT,
-			cur_params.dot11MeshRetryTimeout) ||
-	    nla_put_u16(msg, NL80211_MESHCONF_CONFIRM_TIMEOUT,
-			cur_params.dot11MeshConfirmTimeout) ||
-	    nla_put_u16(msg, NL80211_MESHCONF_HOLDING_TIMEOUT,
-			cur_params.dot11MeshHoldingTimeout) ||
-	    nla_put_u16(msg, NL80211_MESHCONF_MAX_PEER_LINKS,
-			cur_params.dot11MeshMaxPeerLinks) ||
-	    nla_put_u8(msg, NL80211_MESHCONF_MAX_RETRIES,
-		       cur_params.dot11MeshMaxRetries) ||
-	    nla_put_u8(msg, NL80211_MESHCONF_TTL,
-		       cur_params.dot11MeshTTL) ||
-	    nla_put_u8(msg, NL80211_MESHCONF_ELEMENT_TTL,
-		       cur_params.element_ttl) ||
-	    nla_put_u8(msg, NL80211_MESHCONF_AUTO_OPEN_PLINKS,
-		       cur_params.auto_open_plinks) ||
-	    nla_put_u32(msg, NL80211_MESHCONF_SYNC_OFFSET_MAX_NEIGHBOR,
-			cur_params.dot11MeshNbrOffsetMaxNeighbor) ||
-	    nla_put_u8(msg, NL80211_MESHCONF_HWMP_MAX_PREQ_RETRIES,
-		       cur_params.dot11MeshHWMPmaxPREQretries) ||
-	    nla_put_u32(msg, NL80211_MESHCONF_PATH_REFRESH_TIME,
-			cur_params.path_refresh_time) ||
-	    nla_put_u16(msg, NL80211_MESHCONF_MIN_DISCOVERY_TIMEOUT,
-			cur_params.min_discovery_timeout) ||
-	    nla_put_u32(msg, NL80211_MESHCONF_HWMP_ACTIVE_PATH_TIMEOUT,
-			cur_params.dot11MeshHWMPactivePathTimeout) ||
-	    nla_put_u16(msg, NL80211_MESHCONF_HWMP_PREQ_MIN_INTERVAL,
-			cur_params.dot11MeshHWMPpreqMinInterval) ||
-	    nla_put_u16(msg, NL80211_MESHCONF_HWMP_PERR_MIN_INTERVAL,
-			cur_params.dot11MeshHWMPperrMinInterval) ||
-	    nla_put_u16(msg, NL80211_MESHCONF_HWMP_NET_DIAM_TRVS_TIME,
-			cur_params.dot11MeshHWMPnetDiameterTraversalTime) ||
-	    nla_put_u8(msg, NL80211_MESHCONF_HWMP_ROOTMODE,
-		       cur_params.dot11MeshHWMPRootMode) ||
-	    nla_put_u16(msg, NL80211_MESHCONF_HWMP_RANN_INTERVAL,
-			cur_params.dot11MeshHWMPRannInterval) ||
-	    nla_put_u8(msg, NL80211_MESHCONF_GATE_ANNOUNCEMENTS,
-		       cur_params.dot11MeshGateAnnouncementProtocol) ||
-	    nla_put_u8(msg, NL80211_MESHCONF_FORWARDING,
-		       cur_params.dot11MeshForwarding) ||
-	    nla_put_s32(msg, NL80211_MESHCONF_RSSI_THRESHOLD,
-			cur_params.rssi_threshold) ||
-	    nla_put_u32(msg, NL80211_MESHCONF_HT_OPMODE,
-			cur_params.ht_opmode) ||
-	    nla_put_u32(msg, NL80211_MESHCONF_HWMP_PATH_TO_ROOT_TIMEOUT,
-			cur_params.dot11MeshHWMPactivePathToRootTimeout) ||
-	    nla_put_u16(msg, NL80211_MESHCONF_HWMP_ROOT_INTERVAL,
-			cur_params.dot11MeshHWMProotInterval) ||
-	    nla_put_u16(msg, NL80211_MESHCONF_HWMP_CONFIRMATION_INTERVAL,
-			cur_params.dot11MeshHWMPconfirmationInterval) ||
-	    nla_put_u32(msg, NL80211_MESHCONF_POWER_MODE,
-			cur_params.power_mode) ||
-	    nla_put_u16(msg, NL80211_MESHCONF_AWAKE_WINDOW,
-			cur_params.dot11MeshAwakeWindowDuration) ||
-	    nla_put_u32(msg, NL80211_MESHCONF_PLINK_TIMEOUT,
-			cur_params.plink_timeout) ||
-	    nla_put_u8(msg, NL80211_MESHCONF_CONNECTED_TO_GATE,
-		       cur_params.dot11MeshConnectedToMeshGate) ||
-	    nla_put_u8(msg, NL80211_MESHCONF_NOLEARN,
-		       cur_params.dot11MeshNolearn) ||
-	    nla_put_u8(msg, NL80211_MESHCONF_CONNECTED_TO_AS,
-		       cur_params.dot11MeshConnectedToAuthServer))
-		goto nla_put_failure;
-	nla_nest_end(msg, pinfoattr);
-	genlmsg_end(msg, hdr);
-	return genlmsg_reply(msg, info);
-
- nla_put_failure:
- out:
-	nlmsg_free(msg);
-	return -ENOBUFS;
-}
-
-static const struct nla_policy
-nl80211_meshconf_params_policy[NL80211_MESHCONF_ATTR_MAX+1] = {
-	[NL80211_MESHCONF_RETRY_TIMEOUT] =
-		NLA_POLICY_RANGE(NLA_U16, 1, 255),
-	[NL80211_MESHCONF_CONFIRM_TIMEOUT] =
-		NLA_POLICY_RANGE(NLA_U16, 1, 255),
-	[NL80211_MESHCONF_HOLDING_TIMEOUT] =
-		NLA_POLICY_RANGE(NLA_U16, 1, 255),
-	[NL80211_MESHCONF_MAX_PEER_LINKS] =
-		NLA_POLICY_RANGE(NLA_U16, 0, 255),
-	[NL80211_MESHCONF_MAX_RETRIES] = NLA_POLICY_MAX(NLA_U8, 16),
-	[NL80211_MESHCONF_TTL] = NLA_POLICY_MIN(NLA_U8, 1),
-	[NL80211_MESHCONF_ELEMENT_TTL] = NLA_POLICY_MIN(NLA_U8, 1),
-	[NL80211_MESHCONF_AUTO_OPEN_PLINKS] = NLA_POLICY_MAX(NLA_U8, 1),
-	[NL80211_MESHCONF_SYNC_OFFSET_MAX_NEIGHBOR] =
-		NLA_POLICY_RANGE(NLA_U32, 1, 255),
-	[NL80211_MESHCONF_HWMP_MAX_PREQ_RETRIES] = { .type = NLA_U8 },
-	[NL80211_MESHCONF_PATH_REFRESH_TIME] = { .type = NLA_U32 },
-	[NL80211_MESHCONF_MIN_DISCOVERY_TIMEOUT] = NLA_POLICY_MIN(NLA_U16, 1),
-	[NL80211_MESHCONF_HWMP_ACTIVE_PATH_TIMEOUT] = { .type = NLA_U32 },
-	[NL80211_MESHCONF_HWMP_PREQ_MIN_INTERVAL] =
-		NLA_POLICY_MIN(NLA_U16, 1),
-	[NL80211_MESHCONF_HWMP_PERR_MIN_INTERVAL] =
-		NLA_POLICY_MIN(NLA_U16, 1),
-	[NL80211_MESHCONF_HWMP_NET_DIAM_TRVS_TIME] =
-		NLA_POLICY_MIN(NLA_U16, 1),
-	[NL80211_MESHCONF_HWMP_ROOTMODE] = NLA_POLICY_MAX(NLA_U8, 4),
-	[NL80211_MESHCONF_HWMP_RANN_INTERVAL] =
-		NLA_POLICY_MIN(NLA_U16, 1),
-	[NL80211_MESHCONF_GATE_ANNOUNCEMENTS] = NLA_POLICY_MAX(NLA_U8, 1),
-	[NL80211_MESHCONF_FORWARDING] = NLA_POLICY_MAX(NLA_U8, 1),
-	[NL80211_MESHCONF_RSSI_THRESHOLD] =
-		NLA_POLICY_RANGE(NLA_S32, -255, 0),
-	[NL80211_MESHCONF_HT_OPMODE] = { .type = NLA_U16 },
-	[NL80211_MESHCONF_HWMP_PATH_TO_ROOT_TIMEOUT] = { .type = NLA_U32 },
-	[NL80211_MESHCONF_HWMP_ROOT_INTERVAL] =
-		NLA_POLICY_MIN(NLA_U16, 1),
-	[NL80211_MESHCONF_HWMP_CONFIRMATION_INTERVAL] =
-		NLA_POLICY_MIN(NLA_U16, 1),
-	[NL80211_MESHCONF_POWER_MODE] =
-		NLA_POLICY_RANGE(NLA_U32,
-				 NL80211_MESH_POWER_ACTIVE,
-				 NL80211_MESH_POWER_MAX),
-	[NL80211_MESHCONF_AWAKE_WINDOW] = { .type = NLA_U16 },
-	[NL80211_MESHCONF_PLINK_TIMEOUT] = { .type = NLA_U32 },
-	[NL80211_MESHCONF_CONNECTED_TO_GATE] = NLA_POLICY_RANGE(NLA_U8, 0, 1),
-	[NL80211_MESHCONF_NOLEARN] = NLA_POLICY_RANGE(NLA_U8, 0, 1),
-	[NL80211_MESHCONF_CONNECTED_TO_AS] = NLA_POLICY_RANGE(NLA_U8, 0, 1),
-};
-
-static const struct nla_policy
-	nl80211_mesh_setup_params_policy[NL80211_MESH_SETUP_ATTR_MAX+1] = {
-	[NL80211_MESH_SETUP_ENABLE_VENDOR_SYNC] = { .type = NLA_U8 },
-	[NL80211_MESH_SETUP_ENABLE_VENDOR_PATH_SEL] = { .type = NLA_U8 },
-	[NL80211_MESH_SETUP_ENABLE_VENDOR_METRIC] = { .type = NLA_U8 },
-	[NL80211_MESH_SETUP_USERSPACE_AUTH] = { .type = NLA_FLAG },
-	[NL80211_MESH_SETUP_AUTH_PROTOCOL] = { .type = NLA_U8 },
-	[NL80211_MESH_SETUP_USERSPACE_MPM] = { .type = NLA_FLAG },
-	[NL80211_MESH_SETUP_IE] =
-		NLA_POLICY_VALIDATE_FN(NLA_BINARY, validate_ie_attr,
-				       IEEE80211_MAX_DATA_LEN),
-	[NL80211_MESH_SETUP_USERSPACE_AMPE] = { .type = NLA_FLAG },
-};
-
-static int nl80211_parse_mesh_config(struct genl_info *info,
-				     struct mesh_config *cfg,
-				     u32 *mask_out)
-{
-	struct nlattr *tb[NL80211_MESHCONF_ATTR_MAX + 1];
-	u32 mask = 0;
-	u16 ht_opmode;
-
-#define FILL_IN_MESH_PARAM_IF_SET(tb, cfg, param, mask, attr, fn)	\
-do {									\
-	if (tb[attr]) {							\
-		cfg->param = fn(tb[attr]);				\
-		mask |= BIT((attr) - 1);				\
-	}								\
-} while (0)
-
-	if (!info->attrs[NL80211_ATTR_MESH_CONFIG])
-		return -EINVAL;
-	if (nla_parse_nested_deprecated(tb, NL80211_MESHCONF_ATTR_MAX, info->attrs[NL80211_ATTR_MESH_CONFIG], nl80211_meshconf_params_policy, info->extack))
-		return -EINVAL;
-
-	/* This makes sure that there aren't more than 32 mesh config
-	 * parameters (otherwise our bitfield scheme would not work.) */
-	BUILD_BUG_ON(NL80211_MESHCONF_ATTR_MAX > 32);
-
-	/* Fill in the params struct */
-	FILL_IN_MESH_PARAM_IF_SET(tb, cfg, dot11MeshRetryTimeout, mask,
-				  NL80211_MESHCONF_RETRY_TIMEOUT, nla_get_u16);
-	FILL_IN_MESH_PARAM_IF_SET(tb, cfg, dot11MeshConfirmTimeout, mask,
-				  NL80211_MESHCONF_CONFIRM_TIMEOUT,
-				  nla_get_u16);
-	FILL_IN_MESH_PARAM_IF_SET(tb, cfg, dot11MeshHoldingTimeout, mask,
-				  NL80211_MESHCONF_HOLDING_TIMEOUT,
-				  nla_get_u16);
-	FILL_IN_MESH_PARAM_IF_SET(tb, cfg, dot11MeshMaxPeerLinks, mask,
-				  NL80211_MESHCONF_MAX_PEER_LINKS,
-				  nla_get_u16);
-	FILL_IN_MESH_PARAM_IF_SET(tb, cfg, dot11MeshMaxRetries, mask,
-				  NL80211_MESHCONF_MAX_RETRIES, nla_get_u8);
-	FILL_IN_MESH_PARAM_IF_SET(tb, cfg, dot11MeshTTL, mask,
-				  NL80211_MESHCONF_TTL, nla_get_u8);
-	FILL_IN_MESH_PARAM_IF_SET(tb, cfg, element_ttl, mask,
-				  NL80211_MESHCONF_ELEMENT_TTL, nla_get_u8);
-	FILL_IN_MESH_PARAM_IF_SET(tb, cfg, auto_open_plinks, mask,
-				  NL80211_MESHCONF_AUTO_OPEN_PLINKS,
-				  nla_get_u8);
-	FILL_IN_MESH_PARAM_IF_SET(tb, cfg, dot11MeshNbrOffsetMaxNeighbor,
-				  mask,
-				  NL80211_MESHCONF_SYNC_OFFSET_MAX_NEIGHBOR,
-				  nla_get_u32);
-	FILL_IN_MESH_PARAM_IF_SET(tb, cfg, dot11MeshHWMPmaxPREQretries, mask,
-				  NL80211_MESHCONF_HWMP_MAX_PREQ_RETRIES,
-				  nla_get_u8);
-	FILL_IN_MESH_PARAM_IF_SET(tb, cfg, path_refresh_time, mask,
-				  NL80211_MESHCONF_PATH_REFRESH_TIME,
-				  nla_get_u32);
-	if (mask & BIT(NL80211_MESHCONF_PATH_REFRESH_TIME) &&
-	    (cfg->path_refresh_time < 1 || cfg->path_refresh_time > 65535))
-		return -EINVAL;
-	FILL_IN_MESH_PARAM_IF_SET(tb, cfg, min_discovery_timeout, mask,
-				  NL80211_MESHCONF_MIN_DISCOVERY_TIMEOUT,
-				  nla_get_u16);
-	FILL_IN_MESH_PARAM_IF_SET(tb, cfg, dot11MeshHWMPactivePathTimeout,
-				  mask,
-				  NL80211_MESHCONF_HWMP_ACTIVE_PATH_TIMEOUT,
-				  nla_get_u32);
-	if (mask & BIT(NL80211_MESHCONF_HWMP_ACTIVE_PATH_TIMEOUT) &&
-	    (cfg->dot11MeshHWMPactivePathTimeout < 1 ||
-	     cfg->dot11MeshHWMPactivePathTimeout > 65535))
-		return -EINVAL;
-	FILL_IN_MESH_PARAM_IF_SET(tb, cfg, dot11MeshHWMPpreqMinInterval, mask,
-				  NL80211_MESHCONF_HWMP_PREQ_MIN_INTERVAL,
-				  nla_get_u16);
-	FILL_IN_MESH_PARAM_IF_SET(tb, cfg, dot11MeshHWMPperrMinInterval, mask,
-				  NL80211_MESHCONF_HWMP_PERR_MIN_INTERVAL,
-				  nla_get_u16);
-	FILL_IN_MESH_PARAM_IF_SET(tb, cfg,
-				  dot11MeshHWMPnetDiameterTraversalTime, mask,
-				  NL80211_MESHCONF_HWMP_NET_DIAM_TRVS_TIME,
-				  nla_get_u16);
-	FILL_IN_MESH_PARAM_IF_SET(tb, cfg, dot11MeshHWMPRootMode, mask,
-				  NL80211_MESHCONF_HWMP_ROOTMODE, nla_get_u8);
-	FILL_IN_MESH_PARAM_IF_SET(tb, cfg, dot11MeshHWMPRannInterval, mask,
-				  NL80211_MESHCONF_HWMP_RANN_INTERVAL,
-				  nla_get_u16);
-	FILL_IN_MESH_PARAM_IF_SET(tb, cfg, dot11MeshGateAnnouncementProtocol,
-				  mask, NL80211_MESHCONF_GATE_ANNOUNCEMENTS,
-				  nla_get_u8);
-	FILL_IN_MESH_PARAM_IF_SET(tb, cfg, dot11MeshForwarding, mask,
-				  NL80211_MESHCONF_FORWARDING, nla_get_u8);
-	FILL_IN_MESH_PARAM_IF_SET(tb, cfg, rssi_threshold, mask,
-				  NL80211_MESHCONF_RSSI_THRESHOLD,
-				  nla_get_s32);
-	FILL_IN_MESH_PARAM_IF_SET(tb, cfg, dot11MeshConnectedToMeshGate, mask,
-				  NL80211_MESHCONF_CONNECTED_TO_GATE,
-				  nla_get_u8);
-	FILL_IN_MESH_PARAM_IF_SET(tb, cfg, dot11MeshConnectedToAuthServer, mask,
-				  NL80211_MESHCONF_CONNECTED_TO_AS,
-				  nla_get_u8);
-	/*
-	 * Check HT operation mode based on
-	 * IEEE 802.11-2016 9.4.2.57 HT Operation element.
-	 */
-	if (tb[NL80211_MESHCONF_HT_OPMODE]) {
-		ht_opmode = nla_get_u16(tb[NL80211_MESHCONF_HT_OPMODE]);
-
-		if (ht_opmode & ~(IEEE80211_HT_OP_MODE_PROTECTION |
-				  IEEE80211_HT_OP_MODE_NON_GF_STA_PRSNT |
-				  IEEE80211_HT_OP_MODE_NON_HT_STA_PRSNT))
-			return -EINVAL;
-
-		/* NON_HT_STA bit is reserved, but some programs set it */
-		ht_opmode &= ~IEEE80211_HT_OP_MODE_NON_HT_STA_PRSNT;
-
-		cfg->ht_opmode = ht_opmode;
-		mask |= (1 << (NL80211_MESHCONF_HT_OPMODE - 1));
-	}
-	FILL_IN_MESH_PARAM_IF_SET(tb, cfg,
-				  dot11MeshHWMPactivePathToRootTimeout, mask,
-				  NL80211_MESHCONF_HWMP_PATH_TO_ROOT_TIMEOUT,
-				  nla_get_u32);
-	if (mask & BIT(NL80211_MESHCONF_HWMP_PATH_TO_ROOT_TIMEOUT) &&
-	    (cfg->dot11MeshHWMPactivePathToRootTimeout < 1 ||
-	     cfg->dot11MeshHWMPactivePathToRootTimeout > 65535))
-		return -EINVAL;
-	FILL_IN_MESH_PARAM_IF_SET(tb, cfg, dot11MeshHWMProotInterval, mask,
-				  NL80211_MESHCONF_HWMP_ROOT_INTERVAL,
-				  nla_get_u16);
-	FILL_IN_MESH_PARAM_IF_SET(tb, cfg, dot11MeshHWMPconfirmationInterval,
-				  mask,
-				  NL80211_MESHCONF_HWMP_CONFIRMATION_INTERVAL,
-				  nla_get_u16);
-	FILL_IN_MESH_PARAM_IF_SET(tb, cfg, power_mode, mask,
-				  NL80211_MESHCONF_POWER_MODE, nla_get_u32);
-	FILL_IN_MESH_PARAM_IF_SET(tb, cfg, dot11MeshAwakeWindowDuration, mask,
-				  NL80211_MESHCONF_AWAKE_WINDOW, nla_get_u16);
-	FILL_IN_MESH_PARAM_IF_SET(tb, cfg, plink_timeout, mask,
-				  NL80211_MESHCONF_PLINK_TIMEOUT, nla_get_u32);
-	FILL_IN_MESH_PARAM_IF_SET(tb, cfg, dot11MeshNolearn, mask,
-				  NL80211_MESHCONF_NOLEARN, nla_get_u8);
-	if (mask_out)
-		*mask_out = mask;
-
-	return 0;
-
-#undef FILL_IN_MESH_PARAM_IF_SET
-}
-
-static int nl80211_parse_mesh_setup(struct genl_info *info,
-				     struct mesh_setup *setup)
-{
-	struct cfg80211_registered_device *rdev = info->user_ptr[0];
-	struct nlattr *tb[NL80211_MESH_SETUP_ATTR_MAX + 1];
-
-	if (!info->attrs[NL80211_ATTR_MESH_SETUP])
-		return -EINVAL;
-	if (nla_parse_nested_deprecated(tb, NL80211_MESH_SETUP_ATTR_MAX, info->attrs[NL80211_ATTR_MESH_SETUP], nl80211_mesh_setup_params_policy, info->extack))
-		return -EINVAL;
-
-	if (tb[NL80211_MESH_SETUP_ENABLE_VENDOR_SYNC])
-		setup->sync_method =
-		(nla_get_u8(tb[NL80211_MESH_SETUP_ENABLE_VENDOR_SYNC])) ?
-		 IEEE80211_SYNC_METHOD_VENDOR :
-		 IEEE80211_SYNC_METHOD_NEIGHBOR_OFFSET;
-
-	if (tb[NL80211_MESH_SETUP_ENABLE_VENDOR_PATH_SEL])
-		setup->path_sel_proto =
-		(nla_get_u8(tb[NL80211_MESH_SETUP_ENABLE_VENDOR_PATH_SEL])) ?
-		 IEEE80211_PATH_PROTOCOL_VENDOR :
-		 IEEE80211_PATH_PROTOCOL_HWMP;
-
-	if (tb[NL80211_MESH_SETUP_ENABLE_VENDOR_METRIC])
-		setup->path_metric =
-		(nla_get_u8(tb[NL80211_MESH_SETUP_ENABLE_VENDOR_METRIC])) ?
-		 IEEE80211_PATH_METRIC_VENDOR :
-		 IEEE80211_PATH_METRIC_AIRTIME;
-
-	if (tb[NL80211_MESH_SETUP_IE]) {
-		struct nlattr *ieattr =
-			tb[NL80211_MESH_SETUP_IE];
-		setup->ie = nla_data(ieattr);
-		setup->ie_len = nla_len(ieattr);
-	}
-	if (tb[NL80211_MESH_SETUP_USERSPACE_MPM] &&
-	    !(rdev->wiphy.features & NL80211_FEATURE_USERSPACE_MPM))
-		return -EINVAL;
-	setup->user_mpm = nla_get_flag(tb[NL80211_MESH_SETUP_USERSPACE_MPM]);
-	setup->is_authenticated = nla_get_flag(tb[NL80211_MESH_SETUP_USERSPACE_AUTH]);
-	setup->is_secure = nla_get_flag(tb[NL80211_MESH_SETUP_USERSPACE_AMPE]);
-	if (setup->is_secure)
-		setup->user_mpm = true;
-
-	if (tb[NL80211_MESH_SETUP_AUTH_PROTOCOL]) {
-		if (!setup->user_mpm)
-			return -EINVAL;
-		setup->auth_id =
-			nla_get_u8(tb[NL80211_MESH_SETUP_AUTH_PROTOCOL]);
-	}
-
-	return 0;
-}
-
-static int nl80211_update_mesh_config(struct sk_buff *skb,
-				      struct genl_info *info)
-{
-	struct cfg80211_registered_device *rdev = info->user_ptr[0];
-	struct net_device *dev = info->user_ptr[1];
-	struct wireless_dev *wdev = dev->ieee80211_ptr;
-	struct mesh_config cfg;
-	u32 mask;
-	int err;
-
-	if (wdev->iftype != NL80211_IFTYPE_MESH_POINT)
-		return -EOPNOTSUPP;
-
-	if (!rdev->ops->update_mesh_config)
-		return -EOPNOTSUPP;
-
-	err = nl80211_parse_mesh_config(info, &cfg, &mask);
-	if (err)
-		return err;
-
-	wdev_lock(wdev);
-	if (!wdev->mesh_id_len)
-		err = -ENOLINK;
-
-	if (!err)
-		err = rdev_update_mesh_config(rdev, dev, mask, &cfg);
-
-	wdev_unlock(wdev);
-
-	return err;
-}
-
-static int nl80211_put_regdom(const struct ieee80211_regdomain *regdom,
-			      struct sk_buff *msg)
-{
-	struct nlattr *nl_reg_rules;
-	unsigned int i;
-
-	if (nla_put_string(msg, NL80211_ATTR_REG_ALPHA2, regdom->alpha2) ||
-	    (regdom->dfs_region &&
-	     nla_put_u8(msg, NL80211_ATTR_DFS_REGION, regdom->dfs_region)))
-		goto nla_put_failure;
-
-	nl_reg_rules = nla_nest_start_noflag(msg, NL80211_ATTR_REG_RULES);
-	if (!nl_reg_rules)
-		goto nla_put_failure;
-
-	for (i = 0; i < regdom->n_reg_rules; i++) {
-		struct nlattr *nl_reg_rule;
-		const struct ieee80211_reg_rule *reg_rule;
-		const struct ieee80211_freq_range *freq_range;
-		const struct ieee80211_power_rule *power_rule;
-		unsigned int max_bandwidth_khz;
-
-		reg_rule = &regdom->reg_rules[i];
-		freq_range = &reg_rule->freq_range;
-		power_rule = &reg_rule->power_rule;
-
-		nl_reg_rule = nla_nest_start_noflag(msg, i);
-		if (!nl_reg_rule)
-			goto nla_put_failure;
-
-		max_bandwidth_khz = freq_range->max_bandwidth_khz;
-		if (!max_bandwidth_khz)
-			max_bandwidth_khz = reg_get_max_bandwidth(regdom,
-								  reg_rule);
-
-		if (nla_put_u32(msg, NL80211_ATTR_REG_RULE_FLAGS,
-				reg_rule->flags) ||
-		    nla_put_u32(msg, NL80211_ATTR_FREQ_RANGE_START,
-				freq_range->start_freq_khz) ||
-		    nla_put_u32(msg, NL80211_ATTR_FREQ_RANGE_END,
-				freq_range->end_freq_khz) ||
-		    nla_put_u32(msg, NL80211_ATTR_FREQ_RANGE_MAX_BW,
-				max_bandwidth_khz) ||
-		    nla_put_u32(msg, NL80211_ATTR_POWER_RULE_MAX_ANT_GAIN,
-				power_rule->max_antenna_gain) ||
-		    nla_put_u32(msg, NL80211_ATTR_POWER_RULE_MAX_EIRP,
-				power_rule->max_eirp) ||
-		    nla_put_u32(msg, NL80211_ATTR_DFS_CAC_TIME,
-				reg_rule->dfs_cac_ms))
-			goto nla_put_failure;
-
-		nla_nest_end(msg, nl_reg_rule);
-	}
-
-	nla_nest_end(msg, nl_reg_rules);
-	return 0;
-
-nla_put_failure:
-	return -EMSGSIZE;
-}
-
-static int nl80211_get_reg_do(struct sk_buff *skb, struct genl_info *info)
-{
-	const struct ieee80211_regdomain *regdom = NULL;
-	struct cfg80211_registered_device *rdev;
-	struct wiphy *wiphy = NULL;
-	struct sk_buff *msg;
-	void *hdr;
-
-	msg = nlmsg_new(NLMSG_DEFAULT_SIZE, GFP_KERNEL);
-	if (!msg)
-		return -ENOBUFS;
-
-	hdr = nl80211hdr_put(msg, info->snd_portid, info->snd_seq, 0,
-			     NL80211_CMD_GET_REG);
-	if (!hdr)
-		goto put_failure;
-
-	rtnl_lock();
-
-	if (info->attrs[NL80211_ATTR_WIPHY]) {
-		bool self_managed;
-
-		rdev = cfg80211_get_dev_from_info(genl_info_net(info), info);
-		if (IS_ERR(rdev)) {
-			nlmsg_free(msg);
-			rtnl_unlock();
-			return PTR_ERR(rdev);
-		}
-
-		wiphy = &rdev->wiphy;
-		self_managed = wiphy->regulatory_flags &
-			       REGULATORY_WIPHY_SELF_MANAGED;
-		regdom = get_wiphy_regdom(wiphy);
-
-		/* a self-managed-reg device must have a private regdom */
-		if (WARN_ON(!regdom && self_managed)) {
-			nlmsg_free(msg);
-			rtnl_unlock();
-			return -EINVAL;
-		}
-
-		if (regdom &&
-		    nla_put_u32(msg, NL80211_ATTR_WIPHY, get_wiphy_idx(wiphy)))
-			goto nla_put_failure;
-	}
-
-	if (!wiphy && reg_last_request_cell_base() &&
-	    nla_put_u32(msg, NL80211_ATTR_USER_REG_HINT_TYPE,
-			NL80211_USER_REG_HINT_CELL_BASE))
-		goto nla_put_failure;
-
-	rcu_read_lock();
-
-	if (!regdom)
-		regdom = rcu_dereference(cfg80211_regdomain);
-
-	if (nl80211_put_regdom(regdom, msg))
-		goto nla_put_failure_rcu;
-
-	rcu_read_unlock();
-
-	genlmsg_end(msg, hdr);
-	rtnl_unlock();
-	return genlmsg_reply(msg, info);
-
-nla_put_failure_rcu:
-	rcu_read_unlock();
-nla_put_failure:
-	rtnl_unlock();
-put_failure:
-	nlmsg_free(msg);
-	return -EMSGSIZE;
-}
-
-static int nl80211_send_regdom(struct sk_buff *msg, struct netlink_callback *cb,
-			       u32 seq, int flags, struct wiphy *wiphy,
-			       const struct ieee80211_regdomain *regdom)
-{
-	void *hdr = nl80211hdr_put(msg, NETLINK_CB(cb->skb).portid, seq, flags,
-				   NL80211_CMD_GET_REG);
-
-	if (!hdr)
-		return -1;
-
-	genl_dump_check_consistent(cb, hdr);
-
-	if (nl80211_put_regdom(regdom, msg))
-		goto nla_put_failure;
-
-	if (!wiphy && reg_last_request_cell_base() &&
-	    nla_put_u32(msg, NL80211_ATTR_USER_REG_HINT_TYPE,
-			NL80211_USER_REG_HINT_CELL_BASE))
-		goto nla_put_failure;
-
-	if (wiphy &&
-	    nla_put_u32(msg, NL80211_ATTR_WIPHY, get_wiphy_idx(wiphy)))
-		goto nla_put_failure;
-
-	if (wiphy && wiphy->regulatory_flags & REGULATORY_WIPHY_SELF_MANAGED &&
-	    nla_put_flag(msg, NL80211_ATTR_WIPHY_SELF_MANAGED_REG))
-		goto nla_put_failure;
-
-	genlmsg_end(msg, hdr);
-	return 0;
-
-nla_put_failure:
-	genlmsg_cancel(msg, hdr);
-	return -EMSGSIZE;
-}
-
-static int nl80211_get_reg_dump(struct sk_buff *skb,
-				struct netlink_callback *cb)
-{
-	const struct ieee80211_regdomain *regdom = NULL;
-	struct cfg80211_registered_device *rdev;
-	int err, reg_idx, start = cb->args[2];
-
-	rtnl_lock();
-
-	if (cfg80211_regdomain && start == 0) {
-		err = nl80211_send_regdom(skb, cb, cb->nlh->nlmsg_seq,
-					  NLM_F_MULTI, NULL,
-					  rtnl_dereference(cfg80211_regdomain));
-		if (err < 0)
-			goto out_err;
-	}
-
-	/* the global regdom is idx 0 */
-	reg_idx = 1;
-	list_for_each_entry(rdev, &cfg80211_rdev_list, list) {
-		regdom = get_wiphy_regdom(&rdev->wiphy);
-		if (!regdom)
-			continue;
-
-		if (++reg_idx <= start)
-			continue;
-
-		err = nl80211_send_regdom(skb, cb, cb->nlh->nlmsg_seq,
-					  NLM_F_MULTI, &rdev->wiphy, regdom);
-		if (err < 0) {
-			reg_idx--;
-			break;
-		}
-	}
-
-	cb->args[2] = reg_idx;
-	err = skb->len;
-out_err:
-	rtnl_unlock();
-	return err;
-}
-
-#ifdef CONFIG_CFG80211_CRDA_SUPPORT
-static const struct nla_policy reg_rule_policy[NL80211_REG_RULE_ATTR_MAX + 1] = {
-	[NL80211_ATTR_REG_RULE_FLAGS]		= { .type = NLA_U32 },
-	[NL80211_ATTR_FREQ_RANGE_START]		= { .type = NLA_U32 },
-	[NL80211_ATTR_FREQ_RANGE_END]		= { .type = NLA_U32 },
-	[NL80211_ATTR_FREQ_RANGE_MAX_BW]	= { .type = NLA_U32 },
-	[NL80211_ATTR_POWER_RULE_MAX_ANT_GAIN]	= { .type = NLA_U32 },
-	[NL80211_ATTR_POWER_RULE_MAX_EIRP]	= { .type = NLA_U32 },
-	[NL80211_ATTR_DFS_CAC_TIME]		= { .type = NLA_U32 },
-};
-
-static int parse_reg_rule(struct nlattr *tb[],
-	struct ieee80211_reg_rule *reg_rule)
-{
-	struct ieee80211_freq_range *freq_range = &reg_rule->freq_range;
-	struct ieee80211_power_rule *power_rule = &reg_rule->power_rule;
-
-	if (!tb[NL80211_ATTR_REG_RULE_FLAGS])
-		return -EINVAL;
-	if (!tb[NL80211_ATTR_FREQ_RANGE_START])
-		return -EINVAL;
-	if (!tb[NL80211_ATTR_FREQ_RANGE_END])
-		return -EINVAL;
-	if (!tb[NL80211_ATTR_FREQ_RANGE_MAX_BW])
-		return -EINVAL;
-	if (!tb[NL80211_ATTR_POWER_RULE_MAX_EIRP])
-		return -EINVAL;
-
-	reg_rule->flags = nla_get_u32(tb[NL80211_ATTR_REG_RULE_FLAGS]);
-
-	freq_range->start_freq_khz =
-		nla_get_u32(tb[NL80211_ATTR_FREQ_RANGE_START]);
-	freq_range->end_freq_khz =
-		nla_get_u32(tb[NL80211_ATTR_FREQ_RANGE_END]);
-	freq_range->max_bandwidth_khz =
-		nla_get_u32(tb[NL80211_ATTR_FREQ_RANGE_MAX_BW]);
-
-	power_rule->max_eirp =
-		nla_get_u32(tb[NL80211_ATTR_POWER_RULE_MAX_EIRP]);
-
-	if (tb[NL80211_ATTR_POWER_RULE_MAX_ANT_GAIN])
-		power_rule->max_antenna_gain =
-			nla_get_u32(tb[NL80211_ATTR_POWER_RULE_MAX_ANT_GAIN]);
-
-	if (tb[NL80211_ATTR_DFS_CAC_TIME])
-		reg_rule->dfs_cac_ms =
-			nla_get_u32(tb[NL80211_ATTR_DFS_CAC_TIME]);
-
-	return 0;
-}
-
-static int nl80211_set_reg(struct sk_buff *skb, struct genl_info *info)
-{
-	struct nlattr *tb[NL80211_REG_RULE_ATTR_MAX + 1];
-	struct nlattr *nl_reg_rule;
-	char *alpha2;
-	int rem_reg_rules, r;
-	u32 num_rules = 0, rule_idx = 0;
-	enum nl80211_dfs_regions dfs_region = NL80211_DFS_UNSET;
-	struct ieee80211_regdomain *rd;
-
-	if (!info->attrs[NL80211_ATTR_REG_ALPHA2])
-		return -EINVAL;
-
-	if (!info->attrs[NL80211_ATTR_REG_RULES])
-		return -EINVAL;
-
-	alpha2 = nla_data(info->attrs[NL80211_ATTR_REG_ALPHA2]);
-
-	if (info->attrs[NL80211_ATTR_DFS_REGION])
-		dfs_region = nla_get_u8(info->attrs[NL80211_ATTR_DFS_REGION]);
-
-	nla_for_each_nested(nl_reg_rule, info->attrs[NL80211_ATTR_REG_RULES],
-			    rem_reg_rules) {
-		num_rules++;
-		if (num_rules > NL80211_MAX_SUPP_REG_RULES)
-			return -EINVAL;
-	}
-
-	rtnl_lock();
-	if (!reg_is_valid_request(alpha2)) {
-		r = -EINVAL;
-		goto out;
-	}
-
-	rd = kzalloc(struct_size(rd, reg_rules, num_rules), GFP_KERNEL);
-	if (!rd) {
-		r = -ENOMEM;
-		goto out;
-	}
-
-	rd->n_reg_rules = num_rules;
-	rd->alpha2[0] = alpha2[0];
-	rd->alpha2[1] = alpha2[1];
-
-	/*
-	 * Disable DFS master mode if the DFS region was
-	 * not supported or known on this kernel.
-	 */
-	if (reg_supported_dfs_region(dfs_region))
-		rd->dfs_region = dfs_region;
-
-	nla_for_each_nested(nl_reg_rule, info->attrs[NL80211_ATTR_REG_RULES],
-			    rem_reg_rules) {
-		r = nla_parse_nested_deprecated(tb, NL80211_REG_RULE_ATTR_MAX,
-						nl_reg_rule, reg_rule_policy,
-						info->extack);
-		if (r)
-			goto bad_reg;
-		r = parse_reg_rule(tb, &rd->reg_rules[rule_idx]);
-		if (r)
-			goto bad_reg;
-
-		rule_idx++;
-
-		if (rule_idx > NL80211_MAX_SUPP_REG_RULES) {
-			r = -EINVAL;
-			goto bad_reg;
-		}
-	}
-
-	r = set_regdom(rd, REGD_SOURCE_CRDA);
-	/* set_regdom takes ownership of rd */
-	rd = NULL;
- bad_reg:
-	kfree(rd);
- out:
-	rtnl_unlock();
-	return r;
-}
-#endif /* CONFIG_CFG80211_CRDA_SUPPORT */
-
-static int validate_scan_freqs(struct nlattr *freqs)
-{
-	struct nlattr *attr1, *attr2;
-	int n_channels = 0, tmp1, tmp2;
-
-	nla_for_each_nested(attr1, freqs, tmp1)
-		if (nla_len(attr1) != sizeof(u32))
-			return 0;
-
-	nla_for_each_nested(attr1, freqs, tmp1) {
-		n_channels++;
-		/*
-		 * Some hardware has a limited channel list for
-		 * scanning, and it is pretty much nonsensical
-		 * to scan for a channel twice, so disallow that
-		 * and don't require drivers to check that the
-		 * channel list they get isn't longer than what
-		 * they can scan, as long as they can scan all
-		 * the channels they registered at once.
-		 */
-		nla_for_each_nested(attr2, freqs, tmp2)
-			if (attr1 != attr2 &&
-			    nla_get_u32(attr1) == nla_get_u32(attr2))
-				return 0;
-	}
-
-	return n_channels;
-}
-
-static bool is_band_valid(struct wiphy *wiphy, enum nl80211_band b)
-{
-	return b < NUM_NL80211_BANDS && wiphy->bands[b];
-}
-
-static int parse_bss_select(struct nlattr *nla, struct wiphy *wiphy,
-			    struct cfg80211_bss_selection *bss_select)
-{
-	struct nlattr *attr[NL80211_BSS_SELECT_ATTR_MAX + 1];
-	struct nlattr *nest;
-	int err;
-	bool found = false;
-	int i;
-
-	/* only process one nested attribute */
-	nest = nla_data(nla);
-	if (!nla_ok(nest, nla_len(nest)))
-		return -EINVAL;
-
-	err = nla_parse_nested_deprecated(attr, NL80211_BSS_SELECT_ATTR_MAX,
-					  nest, nl80211_bss_select_policy,
-					  NULL);
-	if (err)
-		return err;
-
-	/* only one attribute may be given */
-	for (i = 0; i <= NL80211_BSS_SELECT_ATTR_MAX; i++) {
-		if (attr[i]) {
-			if (found)
-				return -EINVAL;
-			found = true;
-		}
-	}
-
-	bss_select->behaviour = __NL80211_BSS_SELECT_ATTR_INVALID;
-
-	if (attr[NL80211_BSS_SELECT_ATTR_RSSI])
-		bss_select->behaviour = NL80211_BSS_SELECT_ATTR_RSSI;
-
-	if (attr[NL80211_BSS_SELECT_ATTR_BAND_PREF]) {
-		bss_select->behaviour = NL80211_BSS_SELECT_ATTR_BAND_PREF;
-		bss_select->param.band_pref =
-			nla_get_u32(attr[NL80211_BSS_SELECT_ATTR_BAND_PREF]);
-		if (!is_band_valid(wiphy, bss_select->param.band_pref))
-			return -EINVAL;
-	}
-
-	if (attr[NL80211_BSS_SELECT_ATTR_RSSI_ADJUST]) {
-		struct nl80211_bss_select_rssi_adjust *adj_param;
-
-		adj_param = nla_data(attr[NL80211_BSS_SELECT_ATTR_RSSI_ADJUST]);
-		bss_select->behaviour = NL80211_BSS_SELECT_ATTR_RSSI_ADJUST;
-		bss_select->param.adjust.band = adj_param->band;
-		bss_select->param.adjust.delta = adj_param->delta;
-		if (!is_band_valid(wiphy, bss_select->param.adjust.band))
-			return -EINVAL;
-	}
-
-	/* user-space did not provide behaviour attribute */
-	if (bss_select->behaviour == __NL80211_BSS_SELECT_ATTR_INVALID)
-		return -EINVAL;
-
-	if (!(wiphy->bss_select_support & BIT(bss_select->behaviour)))
-		return -EINVAL;
-
-	return 0;
-}
-
-int nl80211_parse_random_mac(struct nlattr **attrs,
-			     u8 *mac_addr, u8 *mac_addr_mask)
-{
-	int i;
-
-	if (!attrs[NL80211_ATTR_MAC] && !attrs[NL80211_ATTR_MAC_MASK]) {
-		eth_zero_addr(mac_addr);
-		eth_zero_addr(mac_addr_mask);
-		mac_addr[0] = 0x2;
-		mac_addr_mask[0] = 0x3;
-
-		return 0;
-	}
-
-	/* need both or none */
-	if (!attrs[NL80211_ATTR_MAC] || !attrs[NL80211_ATTR_MAC_MASK])
-		return -EINVAL;
-
-	memcpy(mac_addr, nla_data(attrs[NL80211_ATTR_MAC]), ETH_ALEN);
-	memcpy(mac_addr_mask, nla_data(attrs[NL80211_ATTR_MAC_MASK]), ETH_ALEN);
-
-	/* don't allow or configure an mcast address */
-	if (!is_multicast_ether_addr(mac_addr_mask) ||
-	    is_multicast_ether_addr(mac_addr))
-		return -EINVAL;
-
-	/*
-	 * allow users to pass a MAC address that has bits set outside
-	 * of the mask, but don't bother drivers with having to deal
-	 * with such bits
-	 */
-	for (i = 0; i < ETH_ALEN; i++)
-		mac_addr[i] &= mac_addr_mask[i];
-
-	return 0;
-}
-
-static bool cfg80211_off_channel_oper_allowed(struct wireless_dev *wdev)
-{
-	ASSERT_WDEV_LOCK(wdev);
-
-	if (!cfg80211_beaconing_iface_active(wdev))
-		return true;
-
-	if (!(wdev->chandef.chan->flags & IEEE80211_CHAN_RADAR))
-		return true;
-
-	return regulatory_pre_cac_allowed(wdev->wiphy);
-}
-
-static bool nl80211_check_scan_feat(struct wiphy *wiphy, u32 flags, u32 flag,
-				    enum nl80211_ext_feature_index feat)
-{
-	if (!(flags & flag))
-		return true;
-	if (wiphy_ext_feature_isset(wiphy, feat))
-		return true;
-	return false;
-}
-
-static int
-nl80211_check_scan_flags(struct wiphy *wiphy, struct wireless_dev *wdev,
-			 void *request, struct nlattr **attrs,
-			 bool is_sched_scan)
-{
-	u8 *mac_addr, *mac_addr_mask;
-	u32 *flags;
-	enum nl80211_feature_flags randomness_flag;
-
-	if (!attrs[NL80211_ATTR_SCAN_FLAGS])
-		return 0;
-
-	if (is_sched_scan) {
-		struct cfg80211_sched_scan_request *req = request;
-
-		randomness_flag = wdev ?
-				  NL80211_FEATURE_SCHED_SCAN_RANDOM_MAC_ADDR :
-				  NL80211_FEATURE_ND_RANDOM_MAC_ADDR;
-		flags = &req->flags;
-		mac_addr = req->mac_addr;
-		mac_addr_mask = req->mac_addr_mask;
-	} else {
-		struct cfg80211_scan_request *req = request;
-
-		randomness_flag = NL80211_FEATURE_SCAN_RANDOM_MAC_ADDR;
-		flags = &req->flags;
-		mac_addr = req->mac_addr;
-		mac_addr_mask = req->mac_addr_mask;
-	}
-
-	*flags = nla_get_u32(attrs[NL80211_ATTR_SCAN_FLAGS]);
-
-	if (((*flags & NL80211_SCAN_FLAG_LOW_PRIORITY) &&
-	     !(wiphy->features & NL80211_FEATURE_LOW_PRIORITY_SCAN)) ||
-	    !nl80211_check_scan_feat(wiphy, *flags,
-				     NL80211_SCAN_FLAG_LOW_SPAN,
-				     NL80211_EXT_FEATURE_LOW_SPAN_SCAN) ||
-	    !nl80211_check_scan_feat(wiphy, *flags,
-				     NL80211_SCAN_FLAG_LOW_POWER,
-				     NL80211_EXT_FEATURE_LOW_POWER_SCAN) ||
-	    !nl80211_check_scan_feat(wiphy, *flags,
-				     NL80211_SCAN_FLAG_HIGH_ACCURACY,
-				     NL80211_EXT_FEATURE_HIGH_ACCURACY_SCAN) ||
-	    !nl80211_check_scan_feat(wiphy, *flags,
-				     NL80211_SCAN_FLAG_FILS_MAX_CHANNEL_TIME,
-				     NL80211_EXT_FEATURE_FILS_MAX_CHANNEL_TIME) ||
-	    !nl80211_check_scan_feat(wiphy, *flags,
-				     NL80211_SCAN_FLAG_ACCEPT_BCAST_PROBE_RESP,
-				     NL80211_EXT_FEATURE_ACCEPT_BCAST_PROBE_RESP) ||
-	    !nl80211_check_scan_feat(wiphy, *flags,
-				     NL80211_SCAN_FLAG_OCE_PROBE_REQ_DEFERRAL_SUPPRESSION,
-				     NL80211_EXT_FEATURE_OCE_PROBE_REQ_DEFERRAL_SUPPRESSION) ||
-	    !nl80211_check_scan_feat(wiphy, *flags,
-				     NL80211_SCAN_FLAG_OCE_PROBE_REQ_HIGH_TX_RATE,
-				     NL80211_EXT_FEATURE_OCE_PROBE_REQ_HIGH_TX_RATE) ||
-	    !nl80211_check_scan_feat(wiphy, *flags,
-				     NL80211_SCAN_FLAG_RANDOM_SN,
-				     NL80211_EXT_FEATURE_SCAN_RANDOM_SN) ||
-	    !nl80211_check_scan_feat(wiphy, *flags,
-				     NL80211_SCAN_FLAG_MIN_PREQ_CONTENT,
-				     NL80211_EXT_FEATURE_SCAN_MIN_PREQ_CONTENT))
-		return -EOPNOTSUPP;
-
-	if (*flags & NL80211_SCAN_FLAG_RANDOM_ADDR) {
-		int err;
-
-		if (!(wiphy->features & randomness_flag) ||
-		    (wdev && wdev->current_bss))
-			return -EOPNOTSUPP;
-
-		err = nl80211_parse_random_mac(attrs, mac_addr, mac_addr_mask);
-		if (err)
-			return err;
-	}
-
-	return 0;
-}
-
-static int nl80211_trigger_scan(struct sk_buff *skb, struct genl_info *info)
-{
-	struct cfg80211_registered_device *rdev = info->user_ptr[0];
-	struct wireless_dev *wdev = info->user_ptr[1];
-	struct cfg80211_scan_request *request;
-	struct nlattr *scan_freqs = NULL;
-	bool scan_freqs_khz = false;
-	struct nlattr *attr;
-	struct wiphy *wiphy;
-	int err, tmp, n_ssids = 0, n_channels, i;
-	size_t ie_len;
-
-	wiphy = &rdev->wiphy;
-
-	if (wdev->iftype == NL80211_IFTYPE_NAN)
-		return -EOPNOTSUPP;
-
-	if (!rdev->ops->scan)
-		return -EOPNOTSUPP;
-
-	if (rdev->scan_req || rdev->scan_msg)
-		return -EBUSY;
-
-	if (info->attrs[NL80211_ATTR_SCAN_FREQ_KHZ]) {
-		if (!wiphy_ext_feature_isset(wiphy,
-					     NL80211_EXT_FEATURE_SCAN_FREQ_KHZ))
-			return -EOPNOTSUPP;
-		scan_freqs = info->attrs[NL80211_ATTR_SCAN_FREQ_KHZ];
-		scan_freqs_khz = true;
-	} else if (info->attrs[NL80211_ATTR_SCAN_FREQUENCIES])
-		scan_freqs = info->attrs[NL80211_ATTR_SCAN_FREQUENCIES];
-
-	if (scan_freqs) {
-		n_channels = validate_scan_freqs(scan_freqs);
-		if (!n_channels)
-			return -EINVAL;
-	} else {
-		n_channels = ieee80211_get_num_supported_channels(wiphy);
-	}
-
-	if (info->attrs[NL80211_ATTR_SCAN_SSIDS])
-		nla_for_each_nested(attr, info->attrs[NL80211_ATTR_SCAN_SSIDS], tmp)
-			n_ssids++;
-
-	if (n_ssids > wiphy->max_scan_ssids)
-		return -EINVAL;
-
-	if (info->attrs[NL80211_ATTR_IE])
-		ie_len = nla_len(info->attrs[NL80211_ATTR_IE]);
-	else
-		ie_len = 0;
-
-	if (ie_len > wiphy->max_scan_ie_len)
-		return -EINVAL;
-
-	request = kzalloc(sizeof(*request)
-			+ sizeof(*request->ssids) * n_ssids
-			+ sizeof(*request->channels) * n_channels
-			+ ie_len, GFP_KERNEL);
-	if (!request)
-		return -ENOMEM;
-
-	if (n_ssids)
-		request->ssids = (void *)&request->channels[n_channels];
-	request->n_ssids = n_ssids;
-	if (ie_len) {
-		if (n_ssids)
-			request->ie = (void *)(request->ssids + n_ssids);
-		else
-			request->ie = (void *)(request->channels + n_channels);
-	}
-
-	i = 0;
-	if (scan_freqs) {
-		/* user specified, bail out if channel not found */
-		nla_for_each_nested(attr, scan_freqs, tmp) {
-			struct ieee80211_channel *chan;
-			int freq = nla_get_u32(attr);
-
-			if (!scan_freqs_khz)
-				freq = MHZ_TO_KHZ(freq);
-
-			chan = ieee80211_get_channel_khz(wiphy, freq);
-			if (!chan) {
-				err = -EINVAL;
-				goto out_free;
-			}
-
-			/* ignore disabled channels */
-			if (chan->flags & IEEE80211_CHAN_DISABLED)
-				continue;
-
-			request->channels[i] = chan;
-			i++;
-		}
-	} else {
-		enum nl80211_band band;
-
-		/* all channels */
-		for (band = 0; band < NUM_NL80211_BANDS; band++) {
-			int j;
-
-			if (!wiphy->bands[band])
-				continue;
-			for (j = 0; j < wiphy->bands[band]->n_channels; j++) {
-				struct ieee80211_channel *chan;
-
-				chan = &wiphy->bands[band]->channels[j];
-
-				if (chan->flags & IEEE80211_CHAN_DISABLED)
-					continue;
-
-				request->channels[i] = chan;
-				i++;
-			}
-		}
-	}
-
-	if (!i) {
-		err = -EINVAL;
-		goto out_free;
-	}
-
-	request->n_channels = i;
-
-	wdev_lock(wdev);
-	if (!cfg80211_off_channel_oper_allowed(wdev)) {
-		struct ieee80211_channel *chan;
-
-		if (request->n_channels != 1) {
-			wdev_unlock(wdev);
-			err = -EBUSY;
-			goto out_free;
-		}
-
-		chan = request->channels[0];
-		if (chan->center_freq != wdev->chandef.chan->center_freq) {
-			wdev_unlock(wdev);
-			err = -EBUSY;
-			goto out_free;
-		}
-	}
-	wdev_unlock(wdev);
-
-	i = 0;
-	if (n_ssids) {
-		nla_for_each_nested(attr, info->attrs[NL80211_ATTR_SCAN_SSIDS], tmp) {
-			if (nla_len(attr) > IEEE80211_MAX_SSID_LEN) {
-				err = -EINVAL;
-				goto out_free;
-			}
-			request->ssids[i].ssid_len = nla_len(attr);
-			memcpy(request->ssids[i].ssid, nla_data(attr), nla_len(attr));
-			i++;
-		}
-	}
-
-	if (info->attrs[NL80211_ATTR_IE]) {
-		request->ie_len = nla_len(info->attrs[NL80211_ATTR_IE]);
-		memcpy((void *)request->ie,
-		       nla_data(info->attrs[NL80211_ATTR_IE]),
-		       request->ie_len);
-	}
-
-	for (i = 0; i < NUM_NL80211_BANDS; i++)
-		if (wiphy->bands[i])
-			request->rates[i] =
-				(1 << wiphy->bands[i]->n_bitrates) - 1;
-
-	if (info->attrs[NL80211_ATTR_SCAN_SUPP_RATES]) {
-		nla_for_each_nested(attr,
-				    info->attrs[NL80211_ATTR_SCAN_SUPP_RATES],
-				    tmp) {
-			enum nl80211_band band = nla_type(attr);
-
-			if (band < 0 || band >= NUM_NL80211_BANDS) {
-				err = -EINVAL;
-				goto out_free;
-			}
-
-			if (!wiphy->bands[band])
-				continue;
-
-			err = ieee80211_get_ratemask(wiphy->bands[band],
-						     nla_data(attr),
-						     nla_len(attr),
-						     &request->rates[band]);
-			if (err)
-				goto out_free;
-		}
-	}
-
-	if (info->attrs[NL80211_ATTR_MEASUREMENT_DURATION]) {
-		request->duration =
-			nla_get_u16(info->attrs[NL80211_ATTR_MEASUREMENT_DURATION]);
-		request->duration_mandatory =
-			nla_get_flag(info->attrs[NL80211_ATTR_MEASUREMENT_DURATION_MANDATORY]);
-	}
-
-	err = nl80211_check_scan_flags(wiphy, wdev, request, info->attrs,
-				       false);
-	if (err)
-		goto out_free;
-
-	request->no_cck =
-		nla_get_flag(info->attrs[NL80211_ATTR_TX_NO_CCK_RATE]);
-
-	/* Initial implementation used NL80211_ATTR_MAC to set the specific
-	 * BSSID to scan for. This was problematic because that same attribute
-	 * was already used for another purpose (local random MAC address). The
-	 * NL80211_ATTR_BSSID attribute was added to fix this. For backwards
-	 * compatibility with older userspace components, also use the
-	 * NL80211_ATTR_MAC value here if it can be determined to be used for
-	 * the specific BSSID use case instead of the random MAC address
-	 * (NL80211_ATTR_SCAN_FLAGS is used to enable random MAC address use).
-	 */
-	if (info->attrs[NL80211_ATTR_BSSID])
-		memcpy(request->bssid,
-		       nla_data(info->attrs[NL80211_ATTR_BSSID]), ETH_ALEN);
-	else if (!(request->flags & NL80211_SCAN_FLAG_RANDOM_ADDR) &&
-		 info->attrs[NL80211_ATTR_MAC])
-		memcpy(request->bssid, nla_data(info->attrs[NL80211_ATTR_MAC]),
-		       ETH_ALEN);
-	else
-		eth_broadcast_addr(request->bssid);
-
-	request->wdev = wdev;
-	request->wiphy = &rdev->wiphy;
-	request->scan_start = jiffies;
-
-	rdev->scan_req = request;
-	err = cfg80211_scan(rdev);
-
-	if (err)
-		goto out_free;
-
-	nl80211_send_scan_start(rdev, wdev);
-	if (wdev->netdev)
-		dev_hold(wdev->netdev);
-
-	return 0;
-
- out_free:
-	rdev->scan_req = NULL;
-	kfree(request);
-
-	return err;
-}
-
-static int nl80211_abort_scan(struct sk_buff *skb, struct genl_info *info)
-{
-	struct cfg80211_registered_device *rdev = info->user_ptr[0];
-	struct wireless_dev *wdev = info->user_ptr[1];
-
-	if (!rdev->ops->abort_scan)
-		return -EOPNOTSUPP;
-
-	if (rdev->scan_msg)
-		return 0;
-
-	if (!rdev->scan_req)
-		return -ENOENT;
-
-	rdev_abort_scan(rdev, wdev);
-	return 0;
-}
-
-static int
-nl80211_parse_sched_scan_plans(struct wiphy *wiphy, int n_plans,
-			       struct cfg80211_sched_scan_request *request,
-			       struct nlattr **attrs)
-{
-	int tmp, err, i = 0;
-	struct nlattr *attr;
-
-	if (!attrs[NL80211_ATTR_SCHED_SCAN_PLANS]) {
-		u32 interval;
-
-		/*
-		 * If scan plans are not specified,
-		 * %NL80211_ATTR_SCHED_SCAN_INTERVAL will be specified. In this
-		 * case one scan plan will be set with the specified scan
-		 * interval and infinite number of iterations.
-		 */
-		interval = nla_get_u32(attrs[NL80211_ATTR_SCHED_SCAN_INTERVAL]);
-		if (!interval)
-			return -EINVAL;
-
-		request->scan_plans[0].interval =
-			DIV_ROUND_UP(interval, MSEC_PER_SEC);
-		if (!request->scan_plans[0].interval)
-			return -EINVAL;
-
-		if (request->scan_plans[0].interval >
-		    wiphy->max_sched_scan_plan_interval)
-			request->scan_plans[0].interval =
-				wiphy->max_sched_scan_plan_interval;
-
-		return 0;
-	}
-
-	nla_for_each_nested(attr, attrs[NL80211_ATTR_SCHED_SCAN_PLANS], tmp) {
-		struct nlattr *plan[NL80211_SCHED_SCAN_PLAN_MAX + 1];
-
-		if (WARN_ON(i >= n_plans))
-			return -EINVAL;
-
-		err = nla_parse_nested_deprecated(plan,
-						  NL80211_SCHED_SCAN_PLAN_MAX,
-						  attr, nl80211_plan_policy,
-						  NULL);
-		if (err)
-			return err;
-
-		if (!plan[NL80211_SCHED_SCAN_PLAN_INTERVAL])
-			return -EINVAL;
-
-		request->scan_plans[i].interval =
-			nla_get_u32(plan[NL80211_SCHED_SCAN_PLAN_INTERVAL]);
-		if (!request->scan_plans[i].interval ||
-		    request->scan_plans[i].interval >
-		    wiphy->max_sched_scan_plan_interval)
-			return -EINVAL;
-
-		if (plan[NL80211_SCHED_SCAN_PLAN_ITERATIONS]) {
-			request->scan_plans[i].iterations =
-				nla_get_u32(plan[NL80211_SCHED_SCAN_PLAN_ITERATIONS]);
-			if (!request->scan_plans[i].iterations ||
-			    (request->scan_plans[i].iterations >
-			     wiphy->max_sched_scan_plan_iterations))
-				return -EINVAL;
-		} else if (i < n_plans - 1) {
-			/*
-			 * All scan plans but the last one must specify
-			 * a finite number of iterations
-			 */
-			return -EINVAL;
-		}
-
-		i++;
-	}
-
-	/*
-	 * The last scan plan must not specify the number of
-	 * iterations, it is supposed to run infinitely
-	 */
-	if (request->scan_plans[n_plans - 1].iterations)
-		return  -EINVAL;
-
-	return 0;
-}
-
-static int
-nl80211_parse_sched_scan_per_band_rssi(struct wiphy *wiphy,
-				       struct cfg80211_match_set *match_sets,
-				       struct nlattr *tb_band_rssi,
-				       s32 rssi_thold)
-{
-	struct nlattr *attr;
-	int i, tmp, ret = 0;
-
-	if (!wiphy_ext_feature_isset(wiphy,
-		    NL80211_EXT_FEATURE_SCHED_SCAN_BAND_SPECIFIC_RSSI_THOLD)) {
-		if (tb_band_rssi)
-			ret = -EOPNOTSUPP;
-		else
-			for (i = 0; i < NUM_NL80211_BANDS; i++)
-				match_sets->per_band_rssi_thold[i] =
-					NL80211_SCAN_RSSI_THOLD_OFF;
-		return ret;
-	}
-
-	for (i = 0; i < NUM_NL80211_BANDS; i++)
-		match_sets->per_band_rssi_thold[i] = rssi_thold;
-
-	nla_for_each_nested(attr, tb_band_rssi, tmp) {
-		enum nl80211_band band = nla_type(attr);
-
-		if (band < 0 || band >= NUM_NL80211_BANDS)
-			return -EINVAL;
-
-		match_sets->per_band_rssi_thold[band] =	nla_get_s32(attr);
-	}
-
-	return 0;
-}
-
-static struct cfg80211_sched_scan_request *
-nl80211_parse_sched_scan(struct wiphy *wiphy, struct wireless_dev *wdev,
-			 struct nlattr **attrs, int max_match_sets)
-{
-	struct cfg80211_sched_scan_request *request;
-	struct nlattr *attr;
-	int err, tmp, n_ssids = 0, n_match_sets = 0, n_channels, i, n_plans = 0;
-	enum nl80211_band band;
-	size_t ie_len;
-	struct nlattr *tb[NL80211_SCHED_SCAN_MATCH_ATTR_MAX + 1];
-	s32 default_match_rssi = NL80211_SCAN_RSSI_THOLD_OFF;
-
-	if (attrs[NL80211_ATTR_SCAN_FREQUENCIES]) {
-		n_channels = validate_scan_freqs(
-				attrs[NL80211_ATTR_SCAN_FREQUENCIES]);
-		if (!n_channels)
-			return ERR_PTR(-EINVAL);
-	} else {
-		n_channels = ieee80211_get_num_supported_channels(wiphy);
-	}
-
-	if (attrs[NL80211_ATTR_SCAN_SSIDS])
-		nla_for_each_nested(attr, attrs[NL80211_ATTR_SCAN_SSIDS],
-				    tmp)
-			n_ssids++;
-
-	if (n_ssids > wiphy->max_sched_scan_ssids)
-		return ERR_PTR(-EINVAL);
-
-	/*
-	 * First, count the number of 'real' matchsets. Due to an issue with
-	 * the old implementation, matchsets containing only the RSSI attribute
-	 * (NL80211_SCHED_SCAN_MATCH_ATTR_RSSI) are considered as the 'default'
-	 * RSSI for all matchsets, rather than their own matchset for reporting
-	 * all APs with a strong RSSI. This is needed to be compatible with
-	 * older userspace that treated a matchset with only the RSSI as the
-	 * global RSSI for all other matchsets - if there are other matchsets.
-	 */
-	if (attrs[NL80211_ATTR_SCHED_SCAN_MATCH]) {
-		nla_for_each_nested(attr,
-				    attrs[NL80211_ATTR_SCHED_SCAN_MATCH],
-				    tmp) {
-			struct nlattr *rssi;
-
-			err = nla_parse_nested_deprecated(tb,
-							  NL80211_SCHED_SCAN_MATCH_ATTR_MAX,
-							  attr,
-							  nl80211_match_policy,
-							  NULL);
-			if (err)
-				return ERR_PTR(err);
-
-			/* SSID and BSSID are mutually exclusive */
-			if (tb[NL80211_SCHED_SCAN_MATCH_ATTR_SSID] &&
-			    tb[NL80211_SCHED_SCAN_MATCH_ATTR_BSSID])
-				return ERR_PTR(-EINVAL);
-
-			/* add other standalone attributes here */
-			if (tb[NL80211_SCHED_SCAN_MATCH_ATTR_SSID] ||
-			    tb[NL80211_SCHED_SCAN_MATCH_ATTR_BSSID]) {
-				n_match_sets++;
-				continue;
-			}
-			rssi = tb[NL80211_SCHED_SCAN_MATCH_ATTR_RSSI];
-			if (rssi)
-				default_match_rssi = nla_get_s32(rssi);
-		}
-	}
-
-	/* However, if there's no other matchset, add the RSSI one */
-	if (!n_match_sets && default_match_rssi != NL80211_SCAN_RSSI_THOLD_OFF)
-		n_match_sets = 1;
-
-	if (n_match_sets > max_match_sets)
-		return ERR_PTR(-EINVAL);
-
-	if (attrs[NL80211_ATTR_IE])
-		ie_len = nla_len(attrs[NL80211_ATTR_IE]);
-	else
-		ie_len = 0;
-
-	if (ie_len > wiphy->max_sched_scan_ie_len)
-		return ERR_PTR(-EINVAL);
-
-	if (attrs[NL80211_ATTR_SCHED_SCAN_PLANS]) {
-		/*
-		 * NL80211_ATTR_SCHED_SCAN_INTERVAL must not be specified since
-		 * each scan plan already specifies its own interval
-		 */
-		if (attrs[NL80211_ATTR_SCHED_SCAN_INTERVAL])
-			return ERR_PTR(-EINVAL);
-
-		nla_for_each_nested(attr,
-				    attrs[NL80211_ATTR_SCHED_SCAN_PLANS], tmp)
-			n_plans++;
-	} else {
-		/*
-		 * The scan interval attribute is kept for backward
-		 * compatibility. If no scan plans are specified and sched scan
-		 * interval is specified, one scan plan will be set with this
-		 * scan interval and infinite number of iterations.
-		 */
-		if (!attrs[NL80211_ATTR_SCHED_SCAN_INTERVAL])
-			return ERR_PTR(-EINVAL);
-
-		n_plans = 1;
-	}
-
-	if (!n_plans || n_plans > wiphy->max_sched_scan_plans)
-		return ERR_PTR(-EINVAL);
-
-	if (!wiphy_ext_feature_isset(
-		    wiphy, NL80211_EXT_FEATURE_SCHED_SCAN_RELATIVE_RSSI) &&
-	    (attrs[NL80211_ATTR_SCHED_SCAN_RELATIVE_RSSI] ||
-	     attrs[NL80211_ATTR_SCHED_SCAN_RSSI_ADJUST]))
-		return ERR_PTR(-EINVAL);
-
-	request = kzalloc(sizeof(*request)
-			+ sizeof(*request->ssids) * n_ssids
-			+ sizeof(*request->match_sets) * n_match_sets
-			+ sizeof(*request->scan_plans) * n_plans
-			+ sizeof(*request->channels) * n_channels
-			+ ie_len, GFP_KERNEL);
-	if (!request)
-		return ERR_PTR(-ENOMEM);
-
-	if (n_ssids)
-		request->ssids = (void *)&request->channels[n_channels];
-	request->n_ssids = n_ssids;
-	if (ie_len) {
-		if (n_ssids)
-			request->ie = (void *)(request->ssids + n_ssids);
-		else
-			request->ie = (void *)(request->channels + n_channels);
-	}
-
-	if (n_match_sets) {
-		if (request->ie)
-			request->match_sets = (void *)(request->ie + ie_len);
-		else if (n_ssids)
-			request->match_sets =
-				(void *)(request->ssids + n_ssids);
-		else
-			request->match_sets =
-				(void *)(request->channels + n_channels);
-	}
-	request->n_match_sets = n_match_sets;
-
-	if (n_match_sets)
-		request->scan_plans = (void *)(request->match_sets +
-					       n_match_sets);
-	else if (request->ie)
-		request->scan_plans = (void *)(request->ie + ie_len);
-	else if (n_ssids)
-		request->scan_plans = (void *)(request->ssids + n_ssids);
-	else
-		request->scan_plans = (void *)(request->channels + n_channels);
-
-	request->n_scan_plans = n_plans;
-
-	i = 0;
-	if (attrs[NL80211_ATTR_SCAN_FREQUENCIES]) {
-		/* user specified, bail out if channel not found */
-		nla_for_each_nested(attr,
-				    attrs[NL80211_ATTR_SCAN_FREQUENCIES],
-				    tmp) {
-			struct ieee80211_channel *chan;
-
-			chan = ieee80211_get_channel(wiphy, nla_get_u32(attr));
-
-			if (!chan) {
-				err = -EINVAL;
-				goto out_free;
-			}
-
-			/* ignore disabled channels */
-			if (chan->flags & IEEE80211_CHAN_DISABLED)
-				continue;
-
-			request->channels[i] = chan;
-			i++;
-		}
-	} else {
-		/* all channels */
-		for (band = 0; band < NUM_NL80211_BANDS; band++) {
-			int j;
-
-			if (!wiphy->bands[band])
-				continue;
-			for (j = 0; j < wiphy->bands[band]->n_channels; j++) {
-				struct ieee80211_channel *chan;
-
-				chan = &wiphy->bands[band]->channels[j];
-
-				if (chan->flags & IEEE80211_CHAN_DISABLED)
-					continue;
-
-				request->channels[i] = chan;
-				i++;
-			}
-		}
-	}
-
-	if (!i) {
-		err = -EINVAL;
-		goto out_free;
-	}
-
-	request->n_channels = i;
-
-	i = 0;
-	if (n_ssids) {
-		nla_for_each_nested(attr, attrs[NL80211_ATTR_SCAN_SSIDS],
-				    tmp) {
-			if (nla_len(attr) > IEEE80211_MAX_SSID_LEN) {
-				err = -EINVAL;
-				goto out_free;
-			}
-			request->ssids[i].ssid_len = nla_len(attr);
-			memcpy(request->ssids[i].ssid, nla_data(attr),
-			       nla_len(attr));
-			i++;
-		}
-	}
-
-	i = 0;
-	if (attrs[NL80211_ATTR_SCHED_SCAN_MATCH]) {
-		nla_for_each_nested(attr,
-				    attrs[NL80211_ATTR_SCHED_SCAN_MATCH],
-				    tmp) {
-			struct nlattr *ssid, *bssid, *rssi;
-
-			err = nla_parse_nested_deprecated(tb,
-							  NL80211_SCHED_SCAN_MATCH_ATTR_MAX,
-							  attr,
-							  nl80211_match_policy,
-							  NULL);
-			if (err)
-				goto out_free;
-			ssid = tb[NL80211_SCHED_SCAN_MATCH_ATTR_SSID];
-			bssid = tb[NL80211_SCHED_SCAN_MATCH_ATTR_BSSID];
-
-			if (!ssid && !bssid) {
-				i++;
-				continue;
-			}
-
-			if (WARN_ON(i >= n_match_sets)) {
-				/* this indicates a programming error,
-				 * the loop above should have verified
-				 * things properly
-				 */
-				err = -EINVAL;
-				goto out_free;
-			}
-
-			if (ssid) {
-				memcpy(request->match_sets[i].ssid.ssid,
-				       nla_data(ssid), nla_len(ssid));
-				request->match_sets[i].ssid.ssid_len =
-					nla_len(ssid);
-			}
-			if (bssid)
-				memcpy(request->match_sets[i].bssid,
-				       nla_data(bssid), ETH_ALEN);
-
-			/* special attribute - old implementation w/a */
-			request->match_sets[i].rssi_thold = default_match_rssi;
-			rssi = tb[NL80211_SCHED_SCAN_MATCH_ATTR_RSSI];
-			if (rssi)
-				request->match_sets[i].rssi_thold =
-					nla_get_s32(rssi);
-
-			/* Parse per band RSSI attribute */
-			err = nl80211_parse_sched_scan_per_band_rssi(wiphy,
-				&request->match_sets[i],
-				tb[NL80211_SCHED_SCAN_MATCH_PER_BAND_RSSI],
-				request->match_sets[i].rssi_thold);
-			if (err)
-				goto out_free;
-
-			i++;
-		}
-
-		/* there was no other matchset, so the RSSI one is alone */
-		if (i == 0 && n_match_sets)
-			request->match_sets[0].rssi_thold = default_match_rssi;
-
-		request->min_rssi_thold = INT_MAX;
-		for (i = 0; i < n_match_sets; i++)
-			request->min_rssi_thold =
-				min(request->match_sets[i].rssi_thold,
-				    request->min_rssi_thold);
-	} else {
-		request->min_rssi_thold = NL80211_SCAN_RSSI_THOLD_OFF;
-	}
-
-	if (ie_len) {
-		request->ie_len = ie_len;
-		memcpy((void *)request->ie,
-		       nla_data(attrs[NL80211_ATTR_IE]),
-		       request->ie_len);
-	}
-
-	err = nl80211_check_scan_flags(wiphy, wdev, request, attrs, true);
-	if (err)
-		goto out_free;
-
-	if (attrs[NL80211_ATTR_SCHED_SCAN_DELAY])
-		request->delay =
-			nla_get_u32(attrs[NL80211_ATTR_SCHED_SCAN_DELAY]);
-
-	if (attrs[NL80211_ATTR_SCHED_SCAN_RELATIVE_RSSI]) {
-		request->relative_rssi = nla_get_s8(
-			attrs[NL80211_ATTR_SCHED_SCAN_RELATIVE_RSSI]);
-		request->relative_rssi_set = true;
-	}
-
-	if (request->relative_rssi_set &&
-	    attrs[NL80211_ATTR_SCHED_SCAN_RSSI_ADJUST]) {
-		struct nl80211_bss_select_rssi_adjust *rssi_adjust;
-
-		rssi_adjust = nla_data(
-			attrs[NL80211_ATTR_SCHED_SCAN_RSSI_ADJUST]);
-		request->rssi_adjust.band = rssi_adjust->band;
-		request->rssi_adjust.delta = rssi_adjust->delta;
-		if (!is_band_valid(wiphy, request->rssi_adjust.band)) {
-			err = -EINVAL;
-			goto out_free;
-		}
-	}
-
-	err = nl80211_parse_sched_scan_plans(wiphy, n_plans, request, attrs);
-	if (err)
-		goto out_free;
-
-	request->scan_start = jiffies;
-
-	return request;
-
-out_free:
-	kfree(request);
-	return ERR_PTR(err);
-}
-
-static int nl80211_start_sched_scan(struct sk_buff *skb,
-				    struct genl_info *info)
-{
-	struct cfg80211_registered_device *rdev = info->user_ptr[0];
-	struct net_device *dev = info->user_ptr[1];
-	struct wireless_dev *wdev = dev->ieee80211_ptr;
-	struct cfg80211_sched_scan_request *sched_scan_req;
-	bool want_multi;
-	int err;
-
-	if (!rdev->wiphy.max_sched_scan_reqs || !rdev->ops->sched_scan_start)
-		return -EOPNOTSUPP;
-
-	want_multi = info->attrs[NL80211_ATTR_SCHED_SCAN_MULTI];
-	err = cfg80211_sched_scan_req_possible(rdev, want_multi);
-	if (err)
-		return err;
-
-	sched_scan_req = nl80211_parse_sched_scan(&rdev->wiphy, wdev,
-						  info->attrs,
-						  rdev->wiphy.max_match_sets);
-
-	err = PTR_ERR_OR_ZERO(sched_scan_req);
-	if (err)
-		goto out_err;
-
-	/* leave request id zero for legacy request
-	 * or if driver does not support multi-scheduled scan
-	 */
-	if (want_multi && rdev->wiphy.max_sched_scan_reqs > 1)
-		sched_scan_req->reqid = cfg80211_assign_cookie(rdev);
-
-	err = rdev_sched_scan_start(rdev, dev, sched_scan_req);
-	if (err)
-		goto out_free;
-
-	sched_scan_req->dev = dev;
-	sched_scan_req->wiphy = &rdev->wiphy;
-
-	if (info->attrs[NL80211_ATTR_SOCKET_OWNER])
-		sched_scan_req->owner_nlportid = info->snd_portid;
-
-	cfg80211_add_sched_scan_req(rdev, sched_scan_req);
-
-	//知会应用层开始扫描
-	nl80211_send_sched_scan(sched_scan_req, NL80211_CMD_START_SCHED_SCAN);
-	return 0;
-
-out_free:
-	kfree(sched_scan_req);
-out_err:
-	return err;
-}
-
-static int nl80211_stop_sched_scan(struct sk_buff *skb,
-				   struct genl_info *info)
-{
-	struct cfg80211_sched_scan_request *req;
-	struct cfg80211_registered_device *rdev = info->user_ptr[0];
-	u64 cookie;
-
-	if (!rdev->wiphy.max_sched_scan_reqs || !rdev->ops->sched_scan_stop)
-		return -EOPNOTSUPP;
-
-	if (info->attrs[NL80211_ATTR_COOKIE]) {
-		cookie = nla_get_u64(info->attrs[NL80211_ATTR_COOKIE]);
-		return __cfg80211_stop_sched_scan(rdev, cookie, false);
-	}
-
-	req = list_first_or_null_rcu(&rdev->sched_scan_req_list,
-				     struct cfg80211_sched_scan_request,
-				     list);
-	if (!req || req->reqid ||
-	    (req->owner_nlportid &&
-	     req->owner_nlportid != info->snd_portid))
-		return -ENOENT;
-
-	return cfg80211_stop_sched_scan_req(rdev, req, false);
-}
-
-static int nl80211_start_radar_detection(struct sk_buff *skb,
-					 struct genl_info *info)
-{
-	struct cfg80211_registered_device *rdev = info->user_ptr[0];
-	struct net_device *dev = info->user_ptr[1];
-	struct wireless_dev *wdev = dev->ieee80211_ptr;
-	struct wiphy *wiphy = wdev->wiphy;
-	struct cfg80211_chan_def chandef;
-	enum nl80211_dfs_regions dfs_region;
-	unsigned int cac_time_ms;
-	int err;
-
-	dfs_region = reg_get_dfs_region(wiphy);
-	if (dfs_region == NL80211_DFS_UNSET)
-		return -EINVAL;
-
-	err = nl80211_parse_chandef(rdev, info, &chandef);
-	if (err)
-		return err;
-
-	if (netif_carrier_ok(dev))
-		return -EBUSY;
-
-	if (wdev->cac_started)
-		return -EBUSY;
-
-	err = cfg80211_chandef_dfs_required(wiphy, &chandef, wdev->iftype);
-	if (err < 0)
-		return err;
-
-	if (err == 0)
-		return -EINVAL;
-
-	if (!cfg80211_chandef_dfs_usable(wiphy, &chandef))
-		return -EINVAL;
-
-	/* CAC start is offloaded to HW and can't be started manually */
-	if (wiphy_ext_feature_isset(wiphy, NL80211_EXT_FEATURE_DFS_OFFLOAD))
-		return -EOPNOTSUPP;
-
-	if (!rdev->ops->start_radar_detection)
-		return -EOPNOTSUPP;
-
-	cac_time_ms = cfg80211_chandef_dfs_cac_time(&rdev->wiphy, &chandef);
-	if (WARN_ON(!cac_time_ms))
-		cac_time_ms = IEEE80211_DFS_MIN_CAC_TIME_MS;
-
-	err = rdev_start_radar_detection(rdev, dev, &chandef, cac_time_ms);
-	if (!err) {
-		wdev->chandef = chandef;
-		wdev->cac_started = true;
-		wdev->cac_start_time = jiffies;
-		wdev->cac_time_ms = cac_time_ms;
-	}
-	return err;
-}
-
-static int nl80211_notify_radar_detection(struct sk_buff *skb,
-					  struct genl_info *info)
-{
-	struct cfg80211_registered_device *rdev = info->user_ptr[0];
-	struct net_device *dev = info->user_ptr[1];
-	struct wireless_dev *wdev = dev->ieee80211_ptr;
-	struct wiphy *wiphy = wdev->wiphy;
-	struct cfg80211_chan_def chandef;
-	enum nl80211_dfs_regions dfs_region;
-	int err;
-
-	dfs_region = reg_get_dfs_region(wiphy);
-	if (dfs_region == NL80211_DFS_UNSET) {
-		GENL_SET_ERR_MSG(info,
-				 "DFS Region is not set. Unexpected Radar indication");
-		return -EINVAL;
-	}
-
-	err = nl80211_parse_chandef(rdev, info, &chandef);
-	if (err) {
-		GENL_SET_ERR_MSG(info, "Unable to extract chandef info");
-		return err;
-	}
-
-	err = cfg80211_chandef_dfs_required(wiphy, &chandef, wdev->iftype);
-	if (err < 0) {
-		GENL_SET_ERR_MSG(info, "chandef is invalid");
-		return err;
-	}
-
-	if (err == 0) {
-		GENL_SET_ERR_MSG(info,
-				 "Unexpected Radar indication for chandef/iftype");
-		return -EINVAL;
-	}
-
-	/* Do not process this notification if radar is already detected
-	 * by kernel on this channel, and return success.
-	 */
-	if (chandef.chan->dfs_state == NL80211_DFS_UNAVAILABLE)
-		return 0;
-
-	cfg80211_set_dfs_state(wiphy, &chandef, NL80211_DFS_UNAVAILABLE);
-
-	cfg80211_sched_dfs_chan_update(rdev);
-
-	rdev->radar_chandef = chandef;
-
-	/* Propagate this notification to other radios as well */
-	queue_work(cfg80211_wq, &rdev->propagate_radar_detect_wk);
-
-	return 0;
-}
-
-static int nl80211_channel_switch(struct sk_buff *skb, struct genl_info *info)
-{
-	struct cfg80211_registered_device *rdev = info->user_ptr[0];
-	struct net_device *dev = info->user_ptr[1];
-	struct wireless_dev *wdev = dev->ieee80211_ptr;
-	struct cfg80211_csa_settings params;
-	struct nlattr **csa_attrs = NULL;
-	int err;
-	bool need_new_beacon = false;
-	bool need_handle_dfs_flag = true;
-	int len, i;
-	u32 cs_count;
-
-	if (!rdev->ops->channel_switch ||
-	    !(rdev->wiphy.flags & WIPHY_FLAG_HAS_CHANNEL_SWITCH))
-		return -EOPNOTSUPP;
-
-	switch (dev->ieee80211_ptr->iftype) {
-	case NL80211_IFTYPE_AP:
-	case NL80211_IFTYPE_P2P_GO:
-		need_new_beacon = true;
-		/* For all modes except AP the handle_dfs flag needs to be
-		 * supplied to tell the kernel that userspace will handle radar
-		 * events when they happen. Otherwise a switch to a channel
-		 * requiring DFS will be rejected.
-		 */
-		need_handle_dfs_flag = false;
-
-		/* useless if AP is not running */
-		if (!wdev->beacon_interval)
-			return -ENOTCONN;
-		break;
-	case NL80211_IFTYPE_ADHOC:
-		if (!wdev->ssid_len)
-			return -ENOTCONN;
-		break;
-	case NL80211_IFTYPE_MESH_POINT:
-		if (!wdev->mesh_id_len)
-			return -ENOTCONN;
-		break;
-	default:
-		return -EOPNOTSUPP;
-	}
-
-	memset(&params, 0, sizeof(params));
-	params.beacon_csa.ftm_responder = -1;
-
-	if (!info->attrs[NL80211_ATTR_WIPHY_FREQ] ||
-	    !info->attrs[NL80211_ATTR_CH_SWITCH_COUNT])
-		return -EINVAL;
-
-	/* only important for AP, IBSS and mesh create IEs internally */
-	if (need_new_beacon && !info->attrs[NL80211_ATTR_CSA_IES])
-		return -EINVAL;
-
-	/* Even though the attribute is u32, the specification says
-	 * u8, so let's make sure we don't overflow.
-	 */
-	cs_count = nla_get_u32(info->attrs[NL80211_ATTR_CH_SWITCH_COUNT]);
-	if (cs_count > 255)
-		return -EINVAL;
-
-	params.count = cs_count;
-
-	if (!need_new_beacon)
-		goto skip_beacons;
-
-	err = nl80211_parse_beacon(rdev, info->attrs, &params.beacon_after);
-	if (err)
-		return err;
-
-	csa_attrs = kcalloc(NL80211_ATTR_MAX + 1, sizeof(*csa_attrs),
-			    GFP_KERNEL);
-	if (!csa_attrs)
-		return -ENOMEM;
-
-	err = nla_parse_nested_deprecated(csa_attrs, NL80211_ATTR_MAX,
-					  info->attrs[NL80211_ATTR_CSA_IES],
-					  nl80211_policy, info->extack);
-	if (err)
-		goto free;
-
-	err = nl80211_parse_beacon(rdev, csa_attrs, &params.beacon_csa);
-	if (err)
-		goto free;
-
-	if (!csa_attrs[NL80211_ATTR_CNTDWN_OFFS_BEACON]) {
-		err = -EINVAL;
-		goto free;
-	}
-
-	len = nla_len(csa_attrs[NL80211_ATTR_CNTDWN_OFFS_BEACON]);
-	if (!len || (len % sizeof(u16))) {
-		err = -EINVAL;
-		goto free;
-	}
-
-	params.n_counter_offsets_beacon = len / sizeof(u16);
-	if (rdev->wiphy.max_num_csa_counters &&
-	    (params.n_counter_offsets_beacon >
-	     rdev->wiphy.max_num_csa_counters)) {
-		err = -EINVAL;
-		goto free;
-	}
-
-	params.counter_offsets_beacon =
-		nla_data(csa_attrs[NL80211_ATTR_CNTDWN_OFFS_BEACON]);
-
-	/* sanity checks - counters should fit and be the same */
-	for (i = 0; i < params.n_counter_offsets_beacon; i++) {
-		u16 offset = params.counter_offsets_beacon[i];
-
-		if (offset >= params.beacon_csa.tail_len) {
-			err = -EINVAL;
-			goto free;
-		}
-
-		if (params.beacon_csa.tail[offset] != params.count) {
-			err = -EINVAL;
-			goto free;
-		}
-	}
-
-	if (csa_attrs[NL80211_ATTR_CNTDWN_OFFS_PRESP]) {
-		len = nla_len(csa_attrs[NL80211_ATTR_CNTDWN_OFFS_PRESP]);
-		if (!len || (len % sizeof(u16))) {
-			err = -EINVAL;
-			goto free;
-		}
-
-		params.n_counter_offsets_presp = len / sizeof(u16);
-		if (rdev->wiphy.max_num_csa_counters &&
-		    (params.n_counter_offsets_presp >
-		     rdev->wiphy.max_num_csa_counters)) {
-			err = -EINVAL;
-			goto free;
-		}
-
-		params.counter_offsets_presp =
-			nla_data(csa_attrs[NL80211_ATTR_CNTDWN_OFFS_PRESP]);
-
-		/* sanity checks - counters should fit and be the same */
-		for (i = 0; i < params.n_counter_offsets_presp; i++) {
-			u16 offset = params.counter_offsets_presp[i];
-
-			if (offset >= params.beacon_csa.probe_resp_len) {
-				err = -EINVAL;
-				goto free;
-			}
-
-			if (params.beacon_csa.probe_resp[offset] !=
-			    params.count) {
-				err = -EINVAL;
-				goto free;
-			}
-		}
-	}
-
-skip_beacons:
-	err = nl80211_parse_chandef(rdev, info, &params.chandef);
-	if (err)
-		goto free;
-
-	if (!cfg80211_reg_can_beacon_relax(&rdev->wiphy, &params.chandef,
-					   wdev->iftype)) {
-		err = -EINVAL;
-		goto free;
-	}
-
-	err = cfg80211_chandef_dfs_required(wdev->wiphy,
-					    &params.chandef,
-					    wdev->iftype);
-	if (err < 0)
-		goto free;
-
-	if (err > 0) {
-		params.radar_required = true;
-		if (need_handle_dfs_flag &&
-		    !nla_get_flag(info->attrs[NL80211_ATTR_HANDLE_DFS])) {
-			err = -EINVAL;
-			goto free;
-		}
-	}
-
-	if (info->attrs[NL80211_ATTR_CH_SWITCH_BLOCK_TX])
-		params.block_tx = true;
-
-	wdev_lock(wdev);
-	err = rdev_channel_switch(rdev, dev, &params);
-	wdev_unlock(wdev);
-
-free:
-	kfree(csa_attrs);
-	return err;
-}
-
-static int nl80211_send_bss(struct sk_buff *msg, struct netlink_callback *cb,
-			    u32 seq, int flags,
-			    struct cfg80211_registered_device *rdev,
-			    struct wireless_dev *wdev,
-			    struct cfg80211_internal_bss *intbss)
-{
-	struct cfg80211_bss *res = &intbss->pub;
-	const struct cfg80211_bss_ies *ies;
-	void *hdr;
-	struct nlattr *bss;
-
-	ASSERT_WDEV_LOCK(wdev);
-
-	hdr = nl80211hdr_put(msg, NETLINK_CB(cb->skb).portid, seq, flags,
-			     NL80211_CMD_NEW_SCAN_RESULTS);
-	if (!hdr)
-		return -1;
-
-	genl_dump_check_consistent(cb, hdr);
-
-	if (nla_put_u32(msg, NL80211_ATTR_GENERATION, rdev->bss_generation))
-		goto nla_put_failure;
-	if (wdev->netdev &&
-	    nla_put_u32(msg, NL80211_ATTR_IFINDEX, wdev->netdev->ifindex))
-		goto nla_put_failure;
-	if (nla_put_u64_64bit(msg, NL80211_ATTR_WDEV, wdev_id(wdev),
-			      NL80211_ATTR_PAD))
-		goto nla_put_failure;
-
-	bss = nla_nest_start_noflag(msg, NL80211_ATTR_BSS);
-	if (!bss)
-		goto nla_put_failure;
-	if ((!is_zero_ether_addr(res->bssid) &&
-	     nla_put(msg, NL80211_BSS_BSSID, ETH_ALEN, res->bssid)))
-		goto nla_put_failure;
-
-	rcu_read_lock();
-	/* indicate whether we have probe response data or not */
-	if (rcu_access_pointer(res->proberesp_ies) &&
-	    nla_put_flag(msg, NL80211_BSS_PRESP_DATA))
-		goto fail_unlock_rcu;
-
-	/* this pointer prefers to be pointed to probe response data
-	 * but is always valid
-	 */
-	ies = rcu_dereference(res->ies);
-	if (ies) {
-		if (nla_put_u64_64bit(msg, NL80211_BSS_TSF, ies->tsf,
-				      NL80211_BSS_PAD))
-			goto fail_unlock_rcu;
-		if (ies->len && nla_put(msg, NL80211_BSS_INFORMATION_ELEMENTS,
-					ies->len, ies->data))
-			goto fail_unlock_rcu;
-	}
-
-	/* and this pointer is always (unless driver didn't know) beacon data */
-	ies = rcu_dereference(res->beacon_ies);
-	if (ies && ies->from_beacon) {
-		if (nla_put_u64_64bit(msg, NL80211_BSS_BEACON_TSF, ies->tsf,
-				      NL80211_BSS_PAD))
-			goto fail_unlock_rcu;
-		if (ies->len && nla_put(msg, NL80211_BSS_BEACON_IES,
-					ies->len, ies->data))
-			goto fail_unlock_rcu;
-	}
-	rcu_read_unlock();
-
-	if (res->beacon_interval &&
-	    nla_put_u16(msg, NL80211_BSS_BEACON_INTERVAL, res->beacon_interval))
-		goto nla_put_failure;
-	if (nla_put_u16(msg, NL80211_BSS_CAPABILITY, res->capability) ||
-	    nla_put_u32(msg, NL80211_BSS_FREQUENCY, res->channel->center_freq) ||
-	    nla_put_u32(msg, NL80211_BSS_FREQUENCY_OFFSET,
-			res->channel->freq_offset) ||
-	    nla_put_u32(msg, NL80211_BSS_CHAN_WIDTH, res->scan_width) ||
-	    nla_put_u32(msg, NL80211_BSS_SEEN_MS_AGO,
-			jiffies_to_msecs(jiffies - intbss->ts)))
-		goto nla_put_failure;
-
-	if (intbss->parent_tsf &&
-	    (nla_put_u64_64bit(msg, NL80211_BSS_PARENT_TSF,
-			       intbss->parent_tsf, NL80211_BSS_PAD) ||
-	     nla_put(msg, NL80211_BSS_PARENT_BSSID, ETH_ALEN,
-		     intbss->parent_bssid)))
-		goto nla_put_failure;
-
-	if (intbss->ts_boottime &&
-	    nla_put_u64_64bit(msg, NL80211_BSS_LAST_SEEN_BOOTTIME,
-			      intbss->ts_boottime, NL80211_BSS_PAD))
-		goto nla_put_failure;
-
-	if (!nl80211_put_signal(msg, intbss->pub.chains,
-				intbss->pub.chain_signal,
-				NL80211_BSS_CHAIN_SIGNAL))
-		goto nla_put_failure;
-
-	switch (rdev->wiphy.signal_type) {
-	case CFG80211_SIGNAL_TYPE_MBM:
-		if (nla_put_u32(msg, NL80211_BSS_SIGNAL_MBM, res->signal))
-			goto nla_put_failure;
-		break;
-	case CFG80211_SIGNAL_TYPE_UNSPEC:
-		if (nla_put_u8(msg, NL80211_BSS_SIGNAL_UNSPEC, res->signal))
-			goto nla_put_failure;
-		break;
-	default:
-		break;
-	}
-
-	switch (wdev->iftype) {
-	case NL80211_IFTYPE_P2P_CLIENT:
-	case NL80211_IFTYPE_STATION:
-		if (intbss == wdev->current_bss &&
-		    nla_put_u32(msg, NL80211_BSS_STATUS,
-				NL80211_BSS_STATUS_ASSOCIATED))
-			goto nla_put_failure;
-		break;
-	case NL80211_IFTYPE_ADHOC:
-		if (intbss == wdev->current_bss &&
-		    nla_put_u32(msg, NL80211_BSS_STATUS,
-				NL80211_BSS_STATUS_IBSS_JOINED))
-			goto nla_put_failure;
-		break;
-	default:
-		break;
-	}
-
-	nla_nest_end(msg, bss);
-
-	genlmsg_end(msg, hdr);
-	return 0;
-
- fail_unlock_rcu:
-	rcu_read_unlock();
- nla_put_failure:
-	genlmsg_cancel(msg, hdr);
-	return -EMSGSIZE;
-}
-
-static int nl80211_dump_scan(struct sk_buff *skb, struct netlink_callback *cb)
-{
-	struct cfg80211_registered_device *rdev;
-	struct cfg80211_internal_bss *scan;
-	struct wireless_dev *wdev;
-	int start = cb->args[2], idx = 0;
-	int err;
-
-	err = nl80211_prepare_wdev_dump(cb, &rdev, &wdev);
-	if (err)
-		return err;
-	/* nl80211_prepare_wdev_dump acquired it in the successful case */
-	__acquire(&rdev->wiphy.mtx);
-
-	wdev_lock(wdev);
-	spin_lock_bh(&rdev->bss_lock);
-
-	/*
-	 * dump_scan will be called multiple times to break up the scan results
-	 * into multiple messages.  It is unlikely that any more bss-es will be
-	 * expired after the first call, so only call only call this on the
-	 * first dump_scan invocation.
-	 */
-	if (start == 0)
-		cfg80211_bss_expire(rdev);
-
-	cb->seq = rdev->bss_generation;
-
-	list_for_each_entry(scan, &rdev->bss_list, list) {
-		if (++idx <= start)
-			continue;
-		if (nl80211_send_bss(skb, cb,
-				cb->nlh->nlmsg_seq, NLM_F_MULTI,
-				rdev, wdev, scan) < 0) {
-			idx--;
-			break;
-		}
-	}
-
-	spin_unlock_bh(&rdev->bss_lock);
-	wdev_unlock(wdev);
-
-	cb->args[2] = idx;
-	wiphy_unlock(&rdev->wiphy);
-
-	return skb->len;
-}
-
-static int nl80211_send_survey(struct sk_buff *msg, u32 portid, u32 seq,
-			       int flags, struct net_device *dev,
-			       bool allow_radio_stats,
-			       struct survey_info *survey)
-{
-	void *hdr;
-	struct nlattr *infoattr;
-
-	/* skip radio stats if userspace didn't request them */
-	if (!survey->channel && !allow_radio_stats)
-		return 0;
-
-	hdr = nl80211hdr_put(msg, portid, seq, flags,
-			     NL80211_CMD_NEW_SURVEY_RESULTS);
-	if (!hdr)
-		return -ENOMEM;
-
-	if (nla_put_u32(msg, NL80211_ATTR_IFINDEX, dev->ifindex))
-		goto nla_put_failure;
-
-	infoattr = nla_nest_start_noflag(msg, NL80211_ATTR_SURVEY_INFO);
-	if (!infoattr)
-		goto nla_put_failure;
-
-	if (survey->channel &&
-	    nla_put_u32(msg, NL80211_SURVEY_INFO_FREQUENCY,
-			survey->channel->center_freq))
-		goto nla_put_failure;
-
-	if (survey->channel && survey->channel->freq_offset &&
-	    nla_put_u32(msg, NL80211_SURVEY_INFO_FREQUENCY_OFFSET,
-			survey->channel->freq_offset))
-		goto nla_put_failure;
-
-	if ((survey->filled & SURVEY_INFO_NOISE_DBM) &&
-	    nla_put_u8(msg, NL80211_SURVEY_INFO_NOISE, survey->noise))
-		goto nla_put_failure;
-	if ((survey->filled & SURVEY_INFO_IN_USE) &&
-	    nla_put_flag(msg, NL80211_SURVEY_INFO_IN_USE))
-		goto nla_put_failure;
-	if ((survey->filled & SURVEY_INFO_TIME) &&
-	    nla_put_u64_64bit(msg, NL80211_SURVEY_INFO_TIME,
-			survey->time, NL80211_SURVEY_INFO_PAD))
-		goto nla_put_failure;
-	if ((survey->filled & SURVEY_INFO_TIME_BUSY) &&
-	    nla_put_u64_64bit(msg, NL80211_SURVEY_INFO_TIME_BUSY,
-			      survey->time_busy, NL80211_SURVEY_INFO_PAD))
-		goto nla_put_failure;
-	if ((survey->filled & SURVEY_INFO_TIME_EXT_BUSY) &&
-	    nla_put_u64_64bit(msg, NL80211_SURVEY_INFO_TIME_EXT_BUSY,
-			      survey->time_ext_busy, NL80211_SURVEY_INFO_PAD))
-		goto nla_put_failure;
-	if ((survey->filled & SURVEY_INFO_TIME_RX) &&
-	    nla_put_u64_64bit(msg, NL80211_SURVEY_INFO_TIME_RX,
-			      survey->time_rx, NL80211_SURVEY_INFO_PAD))
-		goto nla_put_failure;
-	if ((survey->filled & SURVEY_INFO_TIME_TX) &&
-	    nla_put_u64_64bit(msg, NL80211_SURVEY_INFO_TIME_TX,
-			      survey->time_tx, NL80211_SURVEY_INFO_PAD))
-		goto nla_put_failure;
-	if ((survey->filled & SURVEY_INFO_TIME_SCAN) &&
-	    nla_put_u64_64bit(msg, NL80211_SURVEY_INFO_TIME_SCAN,
-			      survey->time_scan, NL80211_SURVEY_INFO_PAD))
-		goto nla_put_failure;
-	if ((survey->filled & SURVEY_INFO_TIME_BSS_RX) &&
-	    nla_put_u64_64bit(msg, NL80211_SURVEY_INFO_TIME_BSS_RX,
-			      survey->time_bss_rx, NL80211_SURVEY_INFO_PAD))
-		goto nla_put_failure;
-
-	nla_nest_end(msg, infoattr);
-
-	genlmsg_end(msg, hdr);
-	return 0;
-
- nla_put_failure:
-	genlmsg_cancel(msg, hdr);
-	return -EMSGSIZE;
-}
-
-static int nl80211_dump_survey(struct sk_buff *skb, struct netlink_callback *cb)
-{
-	struct nlattr **attrbuf;
-	struct survey_info survey;
-	struct cfg80211_registered_device *rdev;
-	struct wireless_dev *wdev;
-	int survey_idx = cb->args[2];
-	int res;
-	bool radio_stats;
-
-	attrbuf = kcalloc(NUM_NL80211_ATTR, sizeof(*attrbuf), GFP_KERNEL);
-	if (!attrbuf)
-		return -ENOMEM;
-
-	res = nl80211_prepare_wdev_dump(cb, &rdev, &wdev);
-	if (res) {
-		kfree(attrbuf);
-		return res;
-	}
-	/* nl80211_prepare_wdev_dump acquired it in the successful case */
-	__acquire(&rdev->wiphy.mtx);
-
-	/* prepare_wdev_dump parsed the attributes */
-	radio_stats = attrbuf[NL80211_ATTR_SURVEY_RADIO_STATS];
-
-	if (!wdev->netdev) {
-		res = -EINVAL;
-		goto out_err;
-	}
-
-	if (!rdev->ops->dump_survey) {
-		res = -EOPNOTSUPP;
-		goto out_err;
-	}
-
-	while (1) {
-		res = rdev_dump_survey(rdev, wdev->netdev, survey_idx, &survey);
-		if (res == -ENOENT)
-			break;
-		if (res)
-			goto out_err;
-
-		/* don't send disabled channels, but do send non-channel data */
-		if (survey.channel &&
-		    survey.channel->flags & IEEE80211_CHAN_DISABLED) {
-			survey_idx++;
-			continue;
-		}
-
-		if (nl80211_send_survey(skb,
-				NETLINK_CB(cb->skb).portid,
-				cb->nlh->nlmsg_seq, NLM_F_MULTI,
-				wdev->netdev, radio_stats, &survey) < 0)
-			goto out;
-		survey_idx++;
-	}
-
- out:
-	cb->args[2] = survey_idx;
-	res = skb->len;
- out_err:
-	kfree(attrbuf);
-	wiphy_unlock(&rdev->wiphy);
-	return res;
-}
-
-static bool nl80211_valid_wpa_versions(u32 wpa_versions)
-{
-	return !(wpa_versions & ~(NL80211_WPA_VERSION_1 |
-				  NL80211_WPA_VERSION_2 |
-				  NL80211_WPA_VERSION_3));
-}
-
-static int nl80211_authenticate(struct sk_buff *skb, struct genl_info *info)
-{
-	struct cfg80211_registered_device *rdev = info->user_ptr[0];
-	struct net_device *dev = info->user_ptr[1];
-	struct ieee80211_channel *chan;
-	const u8 *bssid, *ssid, *ie = NULL, *auth_data = NULL;
-	int err, ssid_len, ie_len = 0, auth_data_len = 0;
-	enum nl80211_auth_type auth_type;
-	struct key_parse key;
-	bool local_state_change;
-	u32 freq;
-
-	if (!info->attrs[NL80211_ATTR_MAC])
-		return -EINVAL;
-
-	if (!info->attrs[NL80211_ATTR_AUTH_TYPE])
-		return -EINVAL;
-
-	if (!info->attrs[NL80211_ATTR_SSID])
-		return -EINVAL;
-
-	if (!info->attrs[NL80211_ATTR_WIPHY_FREQ])
-		return -EINVAL;
-
-	err = nl80211_parse_key(info, &key);
-	if (err)
-		return err;
-
-	if (key.idx >= 0) {
-		if (key.type != -1 && key.type != NL80211_KEYTYPE_GROUP)
-			return -EINVAL;
-		if (!key.p.key || !key.p.key_len)
-			return -EINVAL;
-		if ((key.p.cipher != WLAN_CIPHER_SUITE_WEP40 ||
-		     key.p.key_len != WLAN_KEY_LEN_WEP40) &&
-		    (key.p.cipher != WLAN_CIPHER_SUITE_WEP104 ||
-		     key.p.key_len != WLAN_KEY_LEN_WEP104))
-			return -EINVAL;
-		if (key.idx > 3)
-			return -EINVAL;
-	} else {
-		key.p.key_len = 0;
-		key.p.key = NULL;
-	}
-
-	if (key.idx >= 0) {
-		int i;
-		bool ok = false;
-
-		for (i = 0; i < rdev->wiphy.n_cipher_suites; i++) {
-			if (key.p.cipher == rdev->wiphy.cipher_suites[i]) {
-				ok = true;
-				break;
-			}
-		}
-		if (!ok)
-			return -EINVAL;
-	}
-
-	if (!rdev->ops->auth)
-		return -EOPNOTSUPP;
-
-	if (dev->ieee80211_ptr->iftype != NL80211_IFTYPE_STATION &&
-	    dev->ieee80211_ptr->iftype != NL80211_IFTYPE_P2P_CLIENT)
-		return -EOPNOTSUPP;
-
-	bssid = nla_data(info->attrs[NL80211_ATTR_MAC]);
-	freq = MHZ_TO_KHZ(nla_get_u32(info->attrs[NL80211_ATTR_WIPHY_FREQ]));
-	if (info->attrs[NL80211_ATTR_WIPHY_FREQ_OFFSET])
-		freq +=
-		    nla_get_u32(info->attrs[NL80211_ATTR_WIPHY_FREQ_OFFSET]);
-
-	chan = nl80211_get_valid_chan(&rdev->wiphy, freq);
-	if (!chan)
-		return -EINVAL;
-
-	ssid = nla_data(info->attrs[NL80211_ATTR_SSID]);
-	ssid_len = nla_len(info->attrs[NL80211_ATTR_SSID]);
-
-	if (info->attrs[NL80211_ATTR_IE]) {
-		ie = nla_data(info->attrs[NL80211_ATTR_IE]);
-		ie_len = nla_len(info->attrs[NL80211_ATTR_IE]);
-	}
-
-	auth_type = nla_get_u32(info->attrs[NL80211_ATTR_AUTH_TYPE]);
-	if (!nl80211_valid_auth_type(rdev, auth_type, NL80211_CMD_AUTHENTICATE))
-		return -EINVAL;
-
-	if ((auth_type == NL80211_AUTHTYPE_SAE ||
-	     auth_type == NL80211_AUTHTYPE_FILS_SK ||
-	     auth_type == NL80211_AUTHTYPE_FILS_SK_PFS ||
-	     auth_type == NL80211_AUTHTYPE_FILS_PK) &&
-	    !info->attrs[NL80211_ATTR_AUTH_DATA])
-		return -EINVAL;
-
-	if (info->attrs[NL80211_ATTR_AUTH_DATA]) {
-		if (auth_type != NL80211_AUTHTYPE_SAE &&
-		    auth_type != NL80211_AUTHTYPE_FILS_SK &&
-		    auth_type != NL80211_AUTHTYPE_FILS_SK_PFS &&
-		    auth_type != NL80211_AUTHTYPE_FILS_PK)
-			return -EINVAL;
-		auth_data = nla_data(info->attrs[NL80211_ATTR_AUTH_DATA]);
-		auth_data_len = nla_len(info->attrs[NL80211_ATTR_AUTH_DATA]);
-	}
-
-	local_state_change = !!info->attrs[NL80211_ATTR_LOCAL_STATE_CHANGE];
-
-	/*
-	 * Since we no longer track auth state, ignore
-	 * requests to only change local state.
-	 */
-	if (local_state_change)
-		return 0;
-
-	wdev_lock(dev->ieee80211_ptr);
-	err = cfg80211_mlme_auth(rdev, dev, chan, auth_type, bssid,
-				 ssid, ssid_len, ie, ie_len,
-				 key.p.key, key.p.key_len, key.idx,
-				 auth_data, auth_data_len);
-	wdev_unlock(dev->ieee80211_ptr);
-	return err;
-}
-
-static int validate_pae_over_nl80211(struct cfg80211_registered_device *rdev,
-				     struct genl_info *info)
-{
-	if (!info->attrs[NL80211_ATTR_SOCKET_OWNER]) {
-		GENL_SET_ERR_MSG(info, "SOCKET_OWNER not set");
-		return -EINVAL;
-	}
-
-	if (!rdev->ops->tx_control_port ||
-	    !wiphy_ext_feature_isset(&rdev->wiphy,
-				     NL80211_EXT_FEATURE_CONTROL_PORT_OVER_NL80211))
-		return -EOPNOTSUPP;
-
-	return 0;
-}
-
-static int nl80211_crypto_settings(struct cfg80211_registered_device *rdev,
-				   struct genl_info *info,
-				   struct cfg80211_crypto_settings *settings,
-				   int cipher_limit)
-{
-	memset(settings, 0, sizeof(*settings));
-
-	settings->control_port = info->attrs[NL80211_ATTR_CONTROL_PORT];
-
-	if (info->attrs[NL80211_ATTR_CONTROL_PORT_ETHERTYPE]) {
-		u16 proto;
-
-		proto = nla_get_u16(
-			info->attrs[NL80211_ATTR_CONTROL_PORT_ETHERTYPE]);
-		settings->control_port_ethertype = cpu_to_be16(proto);
-		if (!(rdev->wiphy.flags & WIPHY_FLAG_CONTROL_PORT_PROTOCOL) &&
-		    proto != ETH_P_PAE)
-			return -EINVAL;
-		if (info->attrs[NL80211_ATTR_CONTROL_PORT_NO_ENCRYPT])
-			settings->control_port_no_encrypt = true;
-	} else
-		settings->control_port_ethertype = cpu_to_be16(ETH_P_PAE);
-
-	if (info->attrs[NL80211_ATTR_CONTROL_PORT_OVER_NL80211]) {
-		int r = validate_pae_over_nl80211(rdev, info);
-
-		if (r < 0)
-			return r;
-
-		settings->control_port_over_nl80211 = true;
-
-		if (info->attrs[NL80211_ATTR_CONTROL_PORT_NO_PREAUTH])
-			settings->control_port_no_preauth = true;
-	}
-
-	if (info->attrs[NL80211_ATTR_CIPHER_SUITES_PAIRWISE]) {
-		void *data;
-		int len, i;
-
-		data = nla_data(info->attrs[NL80211_ATTR_CIPHER_SUITES_PAIRWISE]);
-		len = nla_len(info->attrs[NL80211_ATTR_CIPHER_SUITES_PAIRWISE]);
-		settings->n_ciphers_pairwise = len / sizeof(u32);
-
-		if (len % sizeof(u32))
-			return -EINVAL;
-
-		if (settings->n_ciphers_pairwise > cipher_limit)
-			return -EINVAL;
-
-		memcpy(settings->ciphers_pairwise, data, len);
-
-		for (i = 0; i < settings->n_ciphers_pairwise; i++)
-			if (!cfg80211_supported_cipher_suite(
-					&rdev->wiphy,
-					settings->ciphers_pairwise[i]))
-				return -EINVAL;
-	}
-
-	if (info->attrs[NL80211_ATTR_CIPHER_SUITE_GROUP]) {
-		settings->cipher_group =
-			nla_get_u32(info->attrs[NL80211_ATTR_CIPHER_SUITE_GROUP]);
-		if (!cfg80211_supported_cipher_suite(&rdev->wiphy,
-						     settings->cipher_group))
-			return -EINVAL;
-	}
-
-	if (info->attrs[NL80211_ATTR_WPA_VERSIONS]) {
-		settings->wpa_versions =
-			nla_get_u32(info->attrs[NL80211_ATTR_WPA_VERSIONS]);
-		if (!nl80211_valid_wpa_versions(settings->wpa_versions))
-			return -EINVAL;
-	}
-
-	if (info->attrs[NL80211_ATTR_AKM_SUITES]) {
-		void *data;
-		int len;
-
-		data = nla_data(info->attrs[NL80211_ATTR_AKM_SUITES]);
-		len = nla_len(info->attrs[NL80211_ATTR_AKM_SUITES]);
-		settings->n_akm_suites = len / sizeof(u32);
-
-		if (len % sizeof(u32))
-			return -EINVAL;
-
-		if (settings->n_akm_suites > NL80211_MAX_NR_AKM_SUITES)
-			return -EINVAL;
-
-		memcpy(settings->akm_suites, data, len);
-	}
-
-	if (info->attrs[NL80211_ATTR_PMK]) {
-		if (nla_len(info->attrs[NL80211_ATTR_PMK]) != WLAN_PMK_LEN)
-			return -EINVAL;
-		if (!wiphy_ext_feature_isset(&rdev->wiphy,
-					     NL80211_EXT_FEATURE_4WAY_HANDSHAKE_STA_PSK) &&
-		    !wiphy_ext_feature_isset(&rdev->wiphy,
-					     NL80211_EXT_FEATURE_4WAY_HANDSHAKE_AP_PSK))
-			return -EINVAL;
-		settings->psk = nla_data(info->attrs[NL80211_ATTR_PMK]);
-	}
-
-	if (info->attrs[NL80211_ATTR_SAE_PASSWORD]) {
-		if (!wiphy_ext_feature_isset(&rdev->wiphy,
-					     NL80211_EXT_FEATURE_SAE_OFFLOAD) &&
-		    !wiphy_ext_feature_isset(&rdev->wiphy,
-					     NL80211_EXT_FEATURE_SAE_OFFLOAD_AP))
-			return -EINVAL;
-		settings->sae_pwd =
-			nla_data(info->attrs[NL80211_ATTR_SAE_PASSWORD]);
-		settings->sae_pwd_len =
-			nla_len(info->attrs[NL80211_ATTR_SAE_PASSWORD]);
-	}
-
-	if (info->attrs[NL80211_ATTR_SAE_PWE])
-		settings->sae_pwe =
-			nla_get_u8(info->attrs[NL80211_ATTR_SAE_PWE]);
-	else
-		settings->sae_pwe = NL80211_SAE_PWE_UNSPECIFIED;
-
-	return 0;
-}
-
-static int nl80211_associate(struct sk_buff *skb, struct genl_info *info)
-{
-	struct cfg80211_registered_device *rdev = info->user_ptr[0];
-	struct net_device *dev = info->user_ptr[1];
-	struct ieee80211_channel *chan;
-	struct cfg80211_assoc_request req = {};
-	const u8 *bssid, *ssid;
-	int err, ssid_len = 0;
-	u32 freq;
-
-	if (dev->ieee80211_ptr->conn_owner_nlportid &&
-	    dev->ieee80211_ptr->conn_owner_nlportid != info->snd_portid)
-		return -EPERM;
-
-	if (!info->attrs[NL80211_ATTR_MAC] ||
-	    !info->attrs[NL80211_ATTR_SSID] ||
-	    !info->attrs[NL80211_ATTR_WIPHY_FREQ])
-		return -EINVAL;
-
-	if (!rdev->ops->assoc)
-		return -EOPNOTSUPP;
-
-	if (dev->ieee80211_ptr->iftype != NL80211_IFTYPE_STATION &&
-	    dev->ieee80211_ptr->iftype != NL80211_IFTYPE_P2P_CLIENT)
-		return -EOPNOTSUPP;
-
-	bssid = nla_data(info->attrs[NL80211_ATTR_MAC]);
-
-	freq = MHZ_TO_KHZ(nla_get_u32(info->attrs[NL80211_ATTR_WIPHY_FREQ]));
-	if (info->attrs[NL80211_ATTR_WIPHY_FREQ_OFFSET])
-		freq +=
-		    nla_get_u32(info->attrs[NL80211_ATTR_WIPHY_FREQ_OFFSET]);
-	chan = nl80211_get_valid_chan(&rdev->wiphy, freq);
-	if (!chan)
-		return -EINVAL;
-
-	ssid = nla_data(info->attrs[NL80211_ATTR_SSID]);
-	ssid_len = nla_len(info->attrs[NL80211_ATTR_SSID]);
-
-	if (info->attrs[NL80211_ATTR_IE]) {
-		req.ie = nla_data(info->attrs[NL80211_ATTR_IE]);
-		req.ie_len = nla_len(info->attrs[NL80211_ATTR_IE]);
-	}
-
-	if (info->attrs[NL80211_ATTR_USE_MFP]) {
-		enum nl80211_mfp mfp =
-			nla_get_u32(info->attrs[NL80211_ATTR_USE_MFP]);
-		if (mfp == NL80211_MFP_REQUIRED)
-			req.use_mfp = true;
-		else if (mfp != NL80211_MFP_NO)
-			return -EINVAL;
-	}
-
-	if (info->attrs[NL80211_ATTR_PREV_BSSID])
-		req.prev_bssid = nla_data(info->attrs[NL80211_ATTR_PREV_BSSID]);
-
-	if (nla_get_flag(info->attrs[NL80211_ATTR_DISABLE_HT]))
-		req.flags |= ASSOC_REQ_DISABLE_HT;
-
-	if (info->attrs[NL80211_ATTR_HT_CAPABILITY_MASK])
-		memcpy(&req.ht_capa_mask,
-		       nla_data(info->attrs[NL80211_ATTR_HT_CAPABILITY_MASK]),
-		       sizeof(req.ht_capa_mask));
-
-	if (info->attrs[NL80211_ATTR_HT_CAPABILITY]) {
-		if (!info->attrs[NL80211_ATTR_HT_CAPABILITY_MASK])
-			return -EINVAL;
-		memcpy(&req.ht_capa,
-		       nla_data(info->attrs[NL80211_ATTR_HT_CAPABILITY]),
-		       sizeof(req.ht_capa));
-	}
-
-	if (nla_get_flag(info->attrs[NL80211_ATTR_DISABLE_VHT]))
-		req.flags |= ASSOC_REQ_DISABLE_VHT;
-
-	if (nla_get_flag(info->attrs[NL80211_ATTR_DISABLE_HE]))
-		req.flags |= ASSOC_REQ_DISABLE_HE;
-
-	if (info->attrs[NL80211_ATTR_VHT_CAPABILITY_MASK])
-		memcpy(&req.vht_capa_mask,
-		       nla_data(info->attrs[NL80211_ATTR_VHT_CAPABILITY_MASK]),
-		       sizeof(req.vht_capa_mask));
-
-	if (info->attrs[NL80211_ATTR_VHT_CAPABILITY]) {
-		if (!info->attrs[NL80211_ATTR_VHT_CAPABILITY_MASK])
-			return -EINVAL;
-		memcpy(&req.vht_capa,
-		       nla_data(info->attrs[NL80211_ATTR_VHT_CAPABILITY]),
-		       sizeof(req.vht_capa));
-	}
-
-	if (nla_get_flag(info->attrs[NL80211_ATTR_USE_RRM])) {
-		if (!((rdev->wiphy.features &
-			NL80211_FEATURE_DS_PARAM_SET_IE_IN_PROBES) &&
-		       (rdev->wiphy.features & NL80211_FEATURE_QUIET)) &&
-		    !wiphy_ext_feature_isset(&rdev->wiphy,
-					     NL80211_EXT_FEATURE_RRM))
-			return -EINVAL;
-		req.flags |= ASSOC_REQ_USE_RRM;
-	}
-
-	if (info->attrs[NL80211_ATTR_FILS_KEK]) {
-		req.fils_kek = nla_data(info->attrs[NL80211_ATTR_FILS_KEK]);
-		req.fils_kek_len = nla_len(info->attrs[NL80211_ATTR_FILS_KEK]);
-		if (!info->attrs[NL80211_ATTR_FILS_NONCES])
-			return -EINVAL;
-		req.fils_nonces =
-			nla_data(info->attrs[NL80211_ATTR_FILS_NONCES]);
-	}
-
-	if (info->attrs[NL80211_ATTR_S1G_CAPABILITY_MASK]) {
-		if (!info->attrs[NL80211_ATTR_S1G_CAPABILITY])
-			return -EINVAL;
-		memcpy(&req.s1g_capa_mask,
-		       nla_data(info->attrs[NL80211_ATTR_S1G_CAPABILITY_MASK]),
-		       sizeof(req.s1g_capa_mask));
-	}
-
-	if (info->attrs[NL80211_ATTR_S1G_CAPABILITY]) {
-		if (!info->attrs[NL80211_ATTR_S1G_CAPABILITY_MASK])
-			return -EINVAL;
-		memcpy(&req.s1g_capa,
-		       nla_data(info->attrs[NL80211_ATTR_S1G_CAPABILITY]),
-		       sizeof(req.s1g_capa));
-	}
-
-	err = nl80211_crypto_settings(rdev, info, &req.crypto, 1);
-	if (!err) {
-		wdev_lock(dev->ieee80211_ptr);
-
-		err = cfg80211_mlme_assoc(rdev, dev, chan, bssid,
-					  ssid, ssid_len, &req);
-
-		if (!err && info->attrs[NL80211_ATTR_SOCKET_OWNER]) {
-			dev->ieee80211_ptr->conn_owner_nlportid =
-				info->snd_portid;
-			memcpy(dev->ieee80211_ptr->disconnect_bssid,
-			       bssid, ETH_ALEN);
-		}
-
-		wdev_unlock(dev->ieee80211_ptr);
-	}
-
-	return err;
-}
-
-static int nl80211_deauthenticate(struct sk_buff *skb, struct genl_info *info)
-{
-	struct cfg80211_registered_device *rdev = info->user_ptr[0];
-	struct net_device *dev = info->user_ptr[1];
-	const u8 *ie = NULL, *bssid;
-	int ie_len = 0, err;
-	u16 reason_code;
-	bool local_state_change;
-
-	if (dev->ieee80211_ptr->conn_owner_nlportid &&
-	    dev->ieee80211_ptr->conn_owner_nlportid != info->snd_portid)
-		return -EPERM;
-
-	if (!info->attrs[NL80211_ATTR_MAC])
-		return -EINVAL;
-
-	if (!info->attrs[NL80211_ATTR_REASON_CODE])
-		return -EINVAL;
-
-	if (!rdev->ops->deauth)
-		return -EOPNOTSUPP;
-
-	if (dev->ieee80211_ptr->iftype != NL80211_IFTYPE_STATION &&
-	    dev->ieee80211_ptr->iftype != NL80211_IFTYPE_P2P_CLIENT)
-		return -EOPNOTSUPP;
-
-	bssid = nla_data(info->attrs[NL80211_ATTR_MAC]);
-
-	reason_code = nla_get_u16(info->attrs[NL80211_ATTR_REASON_CODE]);
-	if (reason_code == 0) {
-		/* Reason Code 0 is reserved */
-		return -EINVAL;
-	}
-
-	if (info->attrs[NL80211_ATTR_IE]) {
-		ie = nla_data(info->attrs[NL80211_ATTR_IE]);
-		ie_len = nla_len(info->attrs[NL80211_ATTR_IE]);
-	}
-
-	local_state_change = !!info->attrs[NL80211_ATTR_LOCAL_STATE_CHANGE];
-
-	wdev_lock(dev->ieee80211_ptr);
-	err = cfg80211_mlme_deauth(rdev, dev, bssid, ie, ie_len, reason_code,
-				   local_state_change);
-	wdev_unlock(dev->ieee80211_ptr);
-	return err;
-}
-
-static int nl80211_disassociate(struct sk_buff *skb, struct genl_info *info)
-{
-	struct cfg80211_registered_device *rdev = info->user_ptr[0];
-	struct net_device *dev = info->user_ptr[1];
-	const u8 *ie = NULL, *bssid;
-	int ie_len = 0, err;
-	u16 reason_code;
-	bool local_state_change;
-
-	if (dev->ieee80211_ptr->conn_owner_nlportid &&
-	    dev->ieee80211_ptr->conn_owner_nlportid != info->snd_portid)
-		return -EPERM;
-
-	if (!info->attrs[NL80211_ATTR_MAC])
-		return -EINVAL;
-
-	if (!info->attrs[NL80211_ATTR_REASON_CODE])
-		return -EINVAL;
-
-	if (!rdev->ops->disassoc)
-		return -EOPNOTSUPP;
-
-	if (dev->ieee80211_ptr->iftype != NL80211_IFTYPE_STATION &&
-	    dev->ieee80211_ptr->iftype != NL80211_IFTYPE_P2P_CLIENT)
-		return -EOPNOTSUPP;
-
-	bssid = nla_data(info->attrs[NL80211_ATTR_MAC]);
-
-	reason_code = nla_get_u16(info->attrs[NL80211_ATTR_REASON_CODE]);
-	if (reason_code == 0) {
-		/* Reason Code 0 is reserved */
-		return -EINVAL;
-	}
-
-	if (info->attrs[NL80211_ATTR_IE]) {
-		ie = nla_data(info->attrs[NL80211_ATTR_IE]);
-		ie_len = nla_len(info->attrs[NL80211_ATTR_IE]);
-	}
-
-	local_state_change = !!info->attrs[NL80211_ATTR_LOCAL_STATE_CHANGE];
-
-	wdev_lock(dev->ieee80211_ptr);
-	err = cfg80211_mlme_disassoc(rdev, dev, bssid, ie, ie_len, reason_code,
-				     local_state_change);
-	wdev_unlock(dev->ieee80211_ptr);
-	return err;
-}
-
-static bool
-nl80211_parse_mcast_rate(struct cfg80211_registered_device *rdev,
-			 int mcast_rate[NUM_NL80211_BANDS],
-			 int rateval)
-{
-	struct wiphy *wiphy = &rdev->wiphy;
-	bool found = false;
-	int band, i;
-
-	for (band = 0; band < NUM_NL80211_BANDS; band++) {
-		struct ieee80211_supported_band *sband;
-
-		sband = wiphy->bands[band];
-		if (!sband)
-			continue;
-
-		for (i = 0; i < sband->n_bitrates; i++) {
-			if (sband->bitrates[i].bitrate == rateval) {
-				mcast_rate[band] = i + 1;
-				found = true;
-				break;
-			}
-		}
-	}
-
-	return found;
-}
-
-static int nl80211_join_ibss(struct sk_buff *skb, struct genl_info *info)
-{
-	struct cfg80211_registered_device *rdev = info->user_ptr[0];
-	struct net_device *dev = info->user_ptr[1];
-	struct cfg80211_ibss_params ibss;
-	struct wiphy *wiphy;
-	struct cfg80211_cached_keys *connkeys = NULL;
-	int err;
-
-	memset(&ibss, 0, sizeof(ibss));
-
-	if (!info->attrs[NL80211_ATTR_SSID] ||
-	    !nla_len(info->attrs[NL80211_ATTR_SSID]))
-		return -EINVAL;
-
-	ibss.beacon_interval = 100;
-
-	if (info->attrs[NL80211_ATTR_BEACON_INTERVAL])
-		ibss.beacon_interval =
-			nla_get_u32(info->attrs[NL80211_ATTR_BEACON_INTERVAL]);
-
-	err = cfg80211_validate_beacon_int(rdev, NL80211_IFTYPE_ADHOC,
-					   ibss.beacon_interval);
-	if (err)
-		return err;
-
-	if (!rdev->ops->join_ibss)
-		return -EOPNOTSUPP;
-
-	if (dev->ieee80211_ptr->iftype != NL80211_IFTYPE_ADHOC)
-		return -EOPNOTSUPP;
-
-	wiphy = &rdev->wiphy;
-
-	if (info->attrs[NL80211_ATTR_MAC]) {
-		ibss.bssid = nla_data(info->attrs[NL80211_ATTR_MAC]);
-
-		if (!is_valid_ether_addr(ibss.bssid))
-			return -EINVAL;
-	}
-	ibss.ssid = nla_data(info->attrs[NL80211_ATTR_SSID]);
-	ibss.ssid_len = nla_len(info->attrs[NL80211_ATTR_SSID]);
-
-	if (info->attrs[NL80211_ATTR_IE]) {
-		ibss.ie = nla_data(info->attrs[NL80211_ATTR_IE]);
-		ibss.ie_len = nla_len(info->attrs[NL80211_ATTR_IE]);
-	}
-
-	err = nl80211_parse_chandef(rdev, info, &ibss.chandef);
-	if (err)
-		return err;
-
-	if (!cfg80211_reg_can_beacon(&rdev->wiphy, &ibss.chandef,
-				     NL80211_IFTYPE_ADHOC))
-		return -EINVAL;
-
-	switch (ibss.chandef.width) {
-	case NL80211_CHAN_WIDTH_5:
-	case NL80211_CHAN_WIDTH_10:
-	case NL80211_CHAN_WIDTH_20_NOHT:
-		break;
-	case NL80211_CHAN_WIDTH_20:
-	case NL80211_CHAN_WIDTH_40:
-		if (!(rdev->wiphy.features & NL80211_FEATURE_HT_IBSS))
-			return -EINVAL;
-		break;
-	case NL80211_CHAN_WIDTH_80:
-	case NL80211_CHAN_WIDTH_80P80:
-	case NL80211_CHAN_WIDTH_160:
-		if (!(rdev->wiphy.features & NL80211_FEATURE_HT_IBSS))
-			return -EINVAL;
-		if (!wiphy_ext_feature_isset(&rdev->wiphy,
-					     NL80211_EXT_FEATURE_VHT_IBSS))
-			return -EINVAL;
-		break;
-	default:
-		return -EINVAL;
-	}
-
-	ibss.channel_fixed = !!info->attrs[NL80211_ATTR_FREQ_FIXED];
-	ibss.privacy = !!info->attrs[NL80211_ATTR_PRIVACY];
-
-	if (info->attrs[NL80211_ATTR_BSS_BASIC_RATES]) {
-		u8 *rates =
-			nla_data(info->attrs[NL80211_ATTR_BSS_BASIC_RATES]);
-		int n_rates =
-			nla_len(info->attrs[NL80211_ATTR_BSS_BASIC_RATES]);
-		struct ieee80211_supported_band *sband =
-			wiphy->bands[ibss.chandef.chan->band];
-
-		err = ieee80211_get_ratemask(sband, rates, n_rates,
-					     &ibss.basic_rates);
-		if (err)
-			return err;
-	}
-
-	if (info->attrs[NL80211_ATTR_HT_CAPABILITY_MASK])
-		memcpy(&ibss.ht_capa_mask,
-		       nla_data(info->attrs[NL80211_ATTR_HT_CAPABILITY_MASK]),
-		       sizeof(ibss.ht_capa_mask));
-
-	if (info->attrs[NL80211_ATTR_HT_CAPABILITY]) {
-		if (!info->attrs[NL80211_ATTR_HT_CAPABILITY_MASK])
-			return -EINVAL;
-		memcpy(&ibss.ht_capa,
-		       nla_data(info->attrs[NL80211_ATTR_HT_CAPABILITY]),
-		       sizeof(ibss.ht_capa));
-	}
-
-	if (info->attrs[NL80211_ATTR_MCAST_RATE] &&
-	    !nl80211_parse_mcast_rate(rdev, ibss.mcast_rate,
-			nla_get_u32(info->attrs[NL80211_ATTR_MCAST_RATE])))
-		return -EINVAL;
-
-	if (ibss.privacy && info->attrs[NL80211_ATTR_KEYS]) {
-		bool no_ht = false;
-
-		connkeys = nl80211_parse_connkeys(rdev, info, &no_ht);
-		if (IS_ERR(connkeys))
-			return PTR_ERR(connkeys);
-
-		if ((ibss.chandef.width != NL80211_CHAN_WIDTH_20_NOHT) &&
-		    no_ht) {
-			kfree_sensitive(connkeys);
-			return -EINVAL;
-		}
-	}
-
-	ibss.control_port =
-		nla_get_flag(info->attrs[NL80211_ATTR_CONTROL_PORT]);
-
-	if (info->attrs[NL80211_ATTR_CONTROL_PORT_OVER_NL80211]) {
-		int r = validate_pae_over_nl80211(rdev, info);
-
-		if (r < 0) {
-			kfree_sensitive(connkeys);
-			return r;
-		}
-
-		ibss.control_port_over_nl80211 = true;
-	}
-
-	ibss.userspace_handles_dfs =
-		nla_get_flag(info->attrs[NL80211_ATTR_HANDLE_DFS]);
-
-	wdev_lock(dev->ieee80211_ptr);
-	err = __cfg80211_join_ibss(rdev, dev, &ibss, connkeys);
-	if (err)
-		kfree_sensitive(connkeys);
-	else if (info->attrs[NL80211_ATTR_SOCKET_OWNER])
-		dev->ieee80211_ptr->conn_owner_nlportid = info->snd_portid;
-	wdev_unlock(dev->ieee80211_ptr);
-
-	return err;
-}
-
-static int nl80211_leave_ibss(struct sk_buff *skb, struct genl_info *info)
-{
-	struct cfg80211_registered_device *rdev = info->user_ptr[0];
-	struct net_device *dev = info->user_ptr[1];
-
-	if (!rdev->ops->leave_ibss)
-		return -EOPNOTSUPP;
-
-	if (dev->ieee80211_ptr->iftype != NL80211_IFTYPE_ADHOC)
-		return -EOPNOTSUPP;
-
-	return cfg80211_leave_ibss(rdev, dev, false);
-}
-
-static int nl80211_set_mcast_rate(struct sk_buff *skb, struct genl_info *info)
-{
-	struct cfg80211_registered_device *rdev = info->user_ptr[0];
-	struct net_device *dev = info->user_ptr[1];
-	int mcast_rate[NUM_NL80211_BANDS];
-	u32 nla_rate;
-	int err;
-
-	if (dev->ieee80211_ptr->iftype != NL80211_IFTYPE_ADHOC &&
-	    dev->ieee80211_ptr->iftype != NL80211_IFTYPE_MESH_POINT &&
-	    dev->ieee80211_ptr->iftype != NL80211_IFTYPE_OCB)
-		return -EOPNOTSUPP;
-
-	if (!rdev->ops->set_mcast_rate)
-		return -EOPNOTSUPP;
-
-	memset(mcast_rate, 0, sizeof(mcast_rate));
-
-	if (!info->attrs[NL80211_ATTR_MCAST_RATE])
-		return -EINVAL;
-
-	nla_rate = nla_get_u32(info->attrs[NL80211_ATTR_MCAST_RATE]);
-	if (!nl80211_parse_mcast_rate(rdev, mcast_rate, nla_rate))
-		return -EINVAL;
-
-	err = rdev_set_mcast_rate(rdev, dev, mcast_rate);
-
-	return err;
-}
-
-static struct sk_buff *
-__cfg80211_alloc_vendor_skb(struct cfg80211_registered_device *rdev,
-			    struct wireless_dev *wdev, int approxlen,
-			    u32 portid, u32 seq, enum nl80211_commands cmd,
-			    enum nl80211_attrs attr,
-			    const struct nl80211_vendor_cmd_info *info,
-			    gfp_t gfp)
-{
-	struct sk_buff *skb;
-	void *hdr;
-	struct nlattr *data;
-
-	skb = nlmsg_new(approxlen + 100, gfp);
-	if (!skb)
-		return NULL;
-
-	hdr = nl80211hdr_put(skb, portid, seq, 0, cmd);
-	if (!hdr) {
-		kfree_skb(skb);
-		return NULL;
-	}
-
-	if (nla_put_u32(skb, NL80211_ATTR_WIPHY, rdev->wiphy_idx))
-		goto nla_put_failure;
-
-	if (info) {
-		if (nla_put_u32(skb, NL80211_ATTR_VENDOR_ID,
-				info->vendor_id))
-			goto nla_put_failure;
-		if (nla_put_u32(skb, NL80211_ATTR_VENDOR_SUBCMD,
-				info->subcmd))
-			goto nla_put_failure;
-	}
-
-	if (wdev) {
-		if (nla_put_u64_64bit(skb, NL80211_ATTR_WDEV,
-				      wdev_id(wdev), NL80211_ATTR_PAD))
-			goto nla_put_failure;
-		if (wdev->netdev &&
-		    nla_put_u32(skb, NL80211_ATTR_IFINDEX,
-				wdev->netdev->ifindex))
-			goto nla_put_failure;
-	}
-
-	data = nla_nest_start_noflag(skb, attr);
-	if (!data)
-		goto nla_put_failure;
-
-	((void **)skb->cb)[0] = rdev;
-	((void **)skb->cb)[1] = hdr;
-	((void **)skb->cb)[2] = data;
-
-	return skb;
-
- nla_put_failure:
-	kfree_skb(skb);
-	return NULL;
-}
-
-struct sk_buff *__cfg80211_alloc_event_skb(struct wiphy *wiphy,
-					   struct wireless_dev *wdev,
-					   enum nl80211_commands cmd,
-					   enum nl80211_attrs attr,
-					   unsigned int portid,
-					   int vendor_event_idx,
-					   int approxlen, gfp_t gfp)
-{
-	struct cfg80211_registered_device *rdev = wiphy_to_rdev(wiphy);
-	const struct nl80211_vendor_cmd_info *info;
-
-	switch (cmd) {
-	case NL80211_CMD_TESTMODE:
-		if (WARN_ON(vendor_event_idx != -1))
-			return NULL;
-		info = NULL;
-		break;
-	case NL80211_CMD_VENDOR:
-		if (WARN_ON(vendor_event_idx < 0 ||
-			    vendor_event_idx >= wiphy->n_vendor_events))
-			return NULL;
-		info = &wiphy->vendor_events[vendor_event_idx];
-		break;
-	default:
-		WARN_ON(1);
-		return NULL;
-	}
-
-	return __cfg80211_alloc_vendor_skb(rdev, wdev, approxlen, portid, 0,
-					   cmd, attr, info, gfp);
-}
-EXPORT_SYMBOL(__cfg80211_alloc_event_skb);
-
-void __cfg80211_send_event_skb(struct sk_buff *skb, gfp_t gfp)
-{
-	struct cfg80211_registered_device *rdev = ((void **)skb->cb)[0];
-	void *hdr = ((void **)skb->cb)[1];
-	struct nlmsghdr *nlhdr = nlmsg_hdr(skb);
-	struct nlattr *data = ((void **)skb->cb)[2];
-	enum nl80211_multicast_groups mcgrp = NL80211_MCGRP_TESTMODE;
-
-	/* clear CB data for netlink core to own from now on */
-	memset(skb->cb, 0, sizeof(skb->cb));
-
-	nla_nest_end(skb, data);
-	genlmsg_end(skb, hdr);
-
-	if (nlhdr->nlmsg_pid) {
-		genlmsg_unicast(wiphy_net(&rdev->wiphy), skb,
-				nlhdr->nlmsg_pid);
-	} else {
-		if (data->nla_type == NL80211_ATTR_VENDOR_DATA)
-			mcgrp = NL80211_MCGRP_VENDOR;
-
-		genlmsg_multicast_netns(&nl80211_fam, wiphy_net(&rdev->wiphy),
-					skb, 0, mcgrp, gfp);
-	}
-}
-EXPORT_SYMBOL(__cfg80211_send_event_skb);
-
-#ifdef CONFIG_NL80211_TESTMODE
-static int nl80211_testmode_do(struct sk_buff *skb, struct genl_info *info)
-{
-	struct cfg80211_registered_device *rdev = info->user_ptr[0];
-	struct wireless_dev *wdev;
-	int err;
-
-	lockdep_assert_held(&rdev->wiphy.mtx);
-
-	wdev = __cfg80211_wdev_from_attrs(rdev, genl_info_net(info),
-					  info->attrs);
-
-	if (!rdev->ops->testmode_cmd)
-		return -EOPNOTSUPP;
-
-	if (IS_ERR(wdev)) {
-		err = PTR_ERR(wdev);
-		if (err != -EINVAL)
-			return err;
-		wdev = NULL;
-	} else if (wdev->wiphy != &rdev->wiphy) {
-		return -EINVAL;
-	}
-
-	if (!info->attrs[NL80211_ATTR_TESTDATA])
-		return -EINVAL;
-
-	rdev->cur_cmd_info = info;
-	err = rdev_testmode_cmd(rdev, wdev,
-				nla_data(info->attrs[NL80211_ATTR_TESTDATA]),
-				nla_len(info->attrs[NL80211_ATTR_TESTDATA]));
-	rdev->cur_cmd_info = NULL;
-
-	return err;
-}
-
-static int nl80211_testmode_dump(struct sk_buff *skb,
-				 struct netlink_callback *cb)
-{
-	struct cfg80211_registered_device *rdev;
-	struct nlattr **attrbuf = NULL;
-	int err;
-	long phy_idx;
-	void *data = NULL;
-	int data_len = 0;
-
-	rtnl_lock();
-
-	if (cb->args[0]) {
-		/*
-		 * 0 is a valid index, but not valid for args[0],
-		 * so we need to offset by 1.
-		 */
-		phy_idx = cb->args[0] - 1;
-
-		rdev = cfg80211_rdev_by_wiphy_idx(phy_idx);
-		if (!rdev) {
-			err = -ENOENT;
-			goto out_err;
-		}
-	} else {
-		attrbuf = kcalloc(NUM_NL80211_ATTR, sizeof(*attrbuf),
-				  GFP_KERNEL);
-		if (!attrbuf) {
-			err = -ENOMEM;
-			goto out_err;
-		}
-
-		err = nlmsg_parse_deprecated(cb->nlh,
-					     GENL_HDRLEN + nl80211_fam.hdrsize,
-					     attrbuf, nl80211_fam.maxattr,
-					     nl80211_policy, NULL);
-		if (err)
-			goto out_err;
-
-		rdev = __cfg80211_rdev_from_attrs(sock_net(skb->sk), attrbuf);
-		if (IS_ERR(rdev)) {
-			err = PTR_ERR(rdev);
-			goto out_err;
-		}
-		phy_idx = rdev->wiphy_idx;
-
-		if (attrbuf[NL80211_ATTR_TESTDATA])
-			cb->args[1] = (long)attrbuf[NL80211_ATTR_TESTDATA];
-	}
-
-	if (cb->args[1]) {
-		data = nla_data((void *)cb->args[1]);
-		data_len = nla_len((void *)cb->args[1]);
-	}
-
-	if (!rdev->ops->testmode_dump) {
-		err = -EOPNOTSUPP;
-		goto out_err;
-	}
-
-	while (1) {
-		void *hdr = nl80211hdr_put(skb, NETLINK_CB(cb->skb).portid,
-					   cb->nlh->nlmsg_seq, NLM_F_MULTI,
-					   NL80211_CMD_TESTMODE);
-		struct nlattr *tmdata;
-
-		if (!hdr)
-			break;
-
-		if (nla_put_u32(skb, NL80211_ATTR_WIPHY, phy_idx)) {
-			genlmsg_cancel(skb, hdr);
-			break;
-		}
-
-		tmdata = nla_nest_start_noflag(skb, NL80211_ATTR_TESTDATA);
-		if (!tmdata) {
-			genlmsg_cancel(skb, hdr);
-			break;
-		}
-		err = rdev_testmode_dump(rdev, skb, cb, data, data_len);
-		nla_nest_end(skb, tmdata);
-
-		if (err == -ENOBUFS || err == -ENOENT) {
-			genlmsg_cancel(skb, hdr);
-			break;
-		} else if (err) {
-			genlmsg_cancel(skb, hdr);
-			goto out_err;
-		}
-
-		genlmsg_end(skb, hdr);
-	}
-
-	err = skb->len;
-	/* see above */
-	cb->args[0] = phy_idx + 1;
- out_err:
-	kfree(attrbuf);
-	rtnl_unlock();
-	return err;
-}
-#endif
-
-static int nl80211_connect(struct sk_buff *skb, struct genl_info *info)
-{
-	struct cfg80211_registered_device *rdev = info->user_ptr[0];
-	struct net_device *dev = info->user_ptr[1];
-	struct cfg80211_connect_params connect;
-	struct wiphy *wiphy;
-	struct cfg80211_cached_keys *connkeys = NULL;
-	u32 freq = 0;
-	int err;
-
-	memset(&connect, 0, sizeof(connect));
-
-	if (!info->attrs[NL80211_ATTR_SSID] ||
-	    !nla_len(info->attrs[NL80211_ATTR_SSID]))
-		return -EINVAL;
-
-	if (info->attrs[NL80211_ATTR_AUTH_TYPE]) {
-		connect.auth_type =
-			nla_get_u32(info->attrs[NL80211_ATTR_AUTH_TYPE]);
-		if (!nl80211_valid_auth_type(rdev, connect.auth_type,
-					     NL80211_CMD_CONNECT))
-			return -EINVAL;
-	} else
-		connect.auth_type = NL80211_AUTHTYPE_AUTOMATIC;
-
-	connect.privacy = info->attrs[NL80211_ATTR_PRIVACY];
-
-	if (info->attrs[NL80211_ATTR_WANT_1X_4WAY_HS] &&
-	    !wiphy_ext_feature_isset(&rdev->wiphy,
-				     NL80211_EXT_FEATURE_4WAY_HANDSHAKE_STA_1X))
-		return -EINVAL;
-	connect.want_1x = info->attrs[NL80211_ATTR_WANT_1X_4WAY_HS];
-
-	err = nl80211_crypto_settings(rdev, info, &connect.crypto,
-				      NL80211_MAX_NR_CIPHER_SUITES);
-	if (err)
-		return err;
-
-	if (dev->ieee80211_ptr->iftype != NL80211_IFTYPE_STATION &&
-	    dev->ieee80211_ptr->iftype != NL80211_IFTYPE_P2P_CLIENT)
-		return -EOPNOTSUPP;
-
-	wiphy = &rdev->wiphy;
-
-	connect.bg_scan_period = -1;
-	if (info->attrs[NL80211_ATTR_BG_SCAN_PERIOD] &&
-		(wiphy->flags & WIPHY_FLAG_SUPPORTS_FW_ROAM)) {
-		connect.bg_scan_period =
-			nla_get_u16(info->attrs[NL80211_ATTR_BG_SCAN_PERIOD]);
-	}
-
-	if (info->attrs[NL80211_ATTR_MAC])
-		connect.bssid = nla_data(info->attrs[NL80211_ATTR_MAC]);
-	else if (info->attrs[NL80211_ATTR_MAC_HINT])
-		connect.bssid_hint =
-			nla_data(info->attrs[NL80211_ATTR_MAC_HINT]);
-	connect.ssid = nla_data(info->attrs[NL80211_ATTR_SSID]);
-	connect.ssid_len = nla_len(info->attrs[NL80211_ATTR_SSID]);
-
-	if (info->attrs[NL80211_ATTR_IE]) {
-		connect.ie = nla_data(info->attrs[NL80211_ATTR_IE]);
-		connect.ie_len = nla_len(info->attrs[NL80211_ATTR_IE]);
-	}
-
-	if (info->attrs[NL80211_ATTR_USE_MFP]) {
-		connect.mfp = nla_get_u32(info->attrs[NL80211_ATTR_USE_MFP]);
-		if (connect.mfp == NL80211_MFP_OPTIONAL &&
-		    !wiphy_ext_feature_isset(&rdev->wiphy,
-					     NL80211_EXT_FEATURE_MFP_OPTIONAL))
-			return -EOPNOTSUPP;
-	} else {
-		connect.mfp = NL80211_MFP_NO;
-	}
-
-	if (info->attrs[NL80211_ATTR_PREV_BSSID])
-		connect.prev_bssid =
-			nla_data(info->attrs[NL80211_ATTR_PREV_BSSID]);
-
-	if (info->attrs[NL80211_ATTR_WIPHY_FREQ])
-		freq = MHZ_TO_KHZ(nla_get_u32(
-					info->attrs[NL80211_ATTR_WIPHY_FREQ]));
-	if (info->attrs[NL80211_ATTR_WIPHY_FREQ_OFFSET])
-		freq +=
-		    nla_get_u32(info->attrs[NL80211_ATTR_WIPHY_FREQ_OFFSET]);
-
-	if (freq) {
-		connect.channel = nl80211_get_valid_chan(wiphy, freq);
-		if (!connect.channel)
-			return -EINVAL;
-	} else if (info->attrs[NL80211_ATTR_WIPHY_FREQ_HINT]) {
-		freq = nla_get_u32(info->attrs[NL80211_ATTR_WIPHY_FREQ_HINT]);
-		freq = MHZ_TO_KHZ(freq);
-		connect.channel_hint = nl80211_get_valid_chan(wiphy, freq);
-		if (!connect.channel_hint)
-			return -EINVAL;
-	}
-
-	if (info->attrs[NL80211_ATTR_WIPHY_EDMG_CHANNELS]) {
-		connect.edmg.channels =
-		      nla_get_u8(info->attrs[NL80211_ATTR_WIPHY_EDMG_CHANNELS]);
-
-		if (info->attrs[NL80211_ATTR_WIPHY_EDMG_BW_CONFIG])
-			connect.edmg.bw_config =
-				nla_get_u8(info->attrs[NL80211_ATTR_WIPHY_EDMG_BW_CONFIG]);
-	}
-
-	if (connect.privacy && info->attrs[NL80211_ATTR_KEYS]) {
-		connkeys = nl80211_parse_connkeys(rdev, info, NULL);
-		if (IS_ERR(connkeys))
-			return PTR_ERR(connkeys);
-	}
-
-	if (nla_get_flag(info->attrs[NL80211_ATTR_DISABLE_HT]))
-		connect.flags |= ASSOC_REQ_DISABLE_HT;
-
-	if (info->attrs[NL80211_ATTR_HT_CAPABILITY_MASK])
-		memcpy(&connect.ht_capa_mask,
-		       nla_data(info->attrs[NL80211_ATTR_HT_CAPABILITY_MASK]),
-		       sizeof(connect.ht_capa_mask));
-
-	if (info->attrs[NL80211_ATTR_HT_CAPABILITY]) {
-		if (!info->attrs[NL80211_ATTR_HT_CAPABILITY_MASK]) {
-			kfree_sensitive(connkeys);
-			return -EINVAL;
-		}
-		memcpy(&connect.ht_capa,
-		       nla_data(info->attrs[NL80211_ATTR_HT_CAPABILITY]),
-		       sizeof(connect.ht_capa));
-	}
-
-	if (nla_get_flag(info->attrs[NL80211_ATTR_DISABLE_VHT]))
-		connect.flags |= ASSOC_REQ_DISABLE_VHT;
-
-	if (nla_get_flag(info->attrs[NL80211_ATTR_DISABLE_HE]))
-		connect.flags |= ASSOC_REQ_DISABLE_HE;
-
-	if (info->attrs[NL80211_ATTR_VHT_CAPABILITY_MASK])
-		memcpy(&connect.vht_capa_mask,
-		       nla_data(info->attrs[NL80211_ATTR_VHT_CAPABILITY_MASK]),
-		       sizeof(connect.vht_capa_mask));
-
-	if (info->attrs[NL80211_ATTR_VHT_CAPABILITY]) {
-		if (!info->attrs[NL80211_ATTR_VHT_CAPABILITY_MASK]) {
-			kfree_sensitive(connkeys);
-			return -EINVAL;
-		}
-		memcpy(&connect.vht_capa,
-		       nla_data(info->attrs[NL80211_ATTR_VHT_CAPABILITY]),
-		       sizeof(connect.vht_capa));
-	}
-
-	if (nla_get_flag(info->attrs[NL80211_ATTR_USE_RRM])) {
-		if (!((rdev->wiphy.features &
-			NL80211_FEATURE_DS_PARAM_SET_IE_IN_PROBES) &&
-		       (rdev->wiphy.features & NL80211_FEATURE_QUIET)) &&
-		    !wiphy_ext_feature_isset(&rdev->wiphy,
-					     NL80211_EXT_FEATURE_RRM)) {
-			kfree_sensitive(connkeys);
-			return -EINVAL;
-		}
-		connect.flags |= ASSOC_REQ_USE_RRM;
-	}
-
-	connect.pbss = nla_get_flag(info->attrs[NL80211_ATTR_PBSS]);
-	if (connect.pbss && !rdev->wiphy.bands[NL80211_BAND_60GHZ]) {
-		kfree_sensitive(connkeys);
-		return -EOPNOTSUPP;
-	}
-
-	if (info->attrs[NL80211_ATTR_BSS_SELECT]) {
-		/* bss selection makes no sense if bssid is set */
-		if (connect.bssid) {
-			kfree_sensitive(connkeys);
-			return -EINVAL;
-		}
-
-		err = parse_bss_select(info->attrs[NL80211_ATTR_BSS_SELECT],
-				       wiphy, &connect.bss_select);
-		if (err) {
-			kfree_sensitive(connkeys);
-			return err;
-		}
-	}
-
-	if (wiphy_ext_feature_isset(&rdev->wiphy,
-				    NL80211_EXT_FEATURE_FILS_SK_OFFLOAD) &&
-	    info->attrs[NL80211_ATTR_FILS_ERP_USERNAME] &&
-	    info->attrs[NL80211_ATTR_FILS_ERP_REALM] &&
-	    info->attrs[NL80211_ATTR_FILS_ERP_NEXT_SEQ_NUM] &&
-	    info->attrs[NL80211_ATTR_FILS_ERP_RRK]) {
-		connect.fils_erp_username =
-			nla_data(info->attrs[NL80211_ATTR_FILS_ERP_USERNAME]);
-		connect.fils_erp_username_len =
-			nla_len(info->attrs[NL80211_ATTR_FILS_ERP_USERNAME]);
-		connect.fils_erp_realm =
-			nla_data(info->attrs[NL80211_ATTR_FILS_ERP_REALM]);
-		connect.fils_erp_realm_len =
-			nla_len(info->attrs[NL80211_ATTR_FILS_ERP_REALM]);
-		connect.fils_erp_next_seq_num =
-			nla_get_u16(
-			   info->attrs[NL80211_ATTR_FILS_ERP_NEXT_SEQ_NUM]);
-		connect.fils_erp_rrk =
-			nla_data(info->attrs[NL80211_ATTR_FILS_ERP_RRK]);
-		connect.fils_erp_rrk_len =
-			nla_len(info->attrs[NL80211_ATTR_FILS_ERP_RRK]);
-	} else if (info->attrs[NL80211_ATTR_FILS_ERP_USERNAME] ||
-		   info->attrs[NL80211_ATTR_FILS_ERP_REALM] ||
-		   info->attrs[NL80211_ATTR_FILS_ERP_NEXT_SEQ_NUM] ||
-		   info->attrs[NL80211_ATTR_FILS_ERP_RRK]) {
-		kfree_sensitive(connkeys);
-		return -EINVAL;
-	}
-
-	if (nla_get_flag(info->attrs[NL80211_ATTR_EXTERNAL_AUTH_SUPPORT])) {
-		if (!info->attrs[NL80211_ATTR_SOCKET_OWNER]) {
-			kfree_sensitive(connkeys);
-			GENL_SET_ERR_MSG(info,
-					 "external auth requires connection ownership");
-			return -EINVAL;
-		}
-		connect.flags |= CONNECT_REQ_EXTERNAL_AUTH_SUPPORT;
-	}
-
-	wdev_lock(dev->ieee80211_ptr);
-
-	err = cfg80211_connect(rdev, dev, &connect, connkeys,
-			       connect.prev_bssid);
-	if (err)
-		kfree_sensitive(connkeys);
-
-	if (!err && info->attrs[NL80211_ATTR_SOCKET_OWNER]) {
-		dev->ieee80211_ptr->conn_owner_nlportid = info->snd_portid;
-		if (connect.bssid)
-			memcpy(dev->ieee80211_ptr->disconnect_bssid,
-			       connect.bssid, ETH_ALEN);
-		else
-			eth_zero_addr(dev->ieee80211_ptr->disconnect_bssid);
-	}
-
-	wdev_unlock(dev->ieee80211_ptr);
-
-	return err;
-}
-
-static int nl80211_update_connect_params(struct sk_buff *skb,
-					 struct genl_info *info)
-{
-	struct cfg80211_connect_params connect = {};
-	struct cfg80211_registered_device *rdev = info->user_ptr[0];
-	struct net_device *dev = info->user_ptr[1];
-	struct wireless_dev *wdev = dev->ieee80211_ptr;
-	bool fils_sk_offload;
-	u32 auth_type;
-	u32 changed = 0;
-	int ret;
-
-	if (!rdev->ops->update_connect_params)
-		return -EOPNOTSUPP;
-
-	if (info->attrs[NL80211_ATTR_IE]) {
-		connect.ie = nla_data(info->attrs[NL80211_ATTR_IE]);
-		connect.ie_len = nla_len(info->attrs[NL80211_ATTR_IE]);
-		changed |= UPDATE_ASSOC_IES;
-	}
-
-	fils_sk_offload = wiphy_ext_feature_isset(&rdev->wiphy,
-						  NL80211_EXT_FEATURE_FILS_SK_OFFLOAD);
-
-	/*
-	 * when driver supports fils-sk offload all attributes must be
-	 * provided. So the else covers "fils-sk-not-all" and
-	 * "no-fils-sk-any".
-	 */
-	if (fils_sk_offload &&
-	    info->attrs[NL80211_ATTR_FILS_ERP_USERNAME] &&
-	    info->attrs[NL80211_ATTR_FILS_ERP_REALM] &&
-	    info->attrs[NL80211_ATTR_FILS_ERP_NEXT_SEQ_NUM] &&
-	    info->attrs[NL80211_ATTR_FILS_ERP_RRK]) {
-		connect.fils_erp_username =
-			nla_data(info->attrs[NL80211_ATTR_FILS_ERP_USERNAME]);
-		connect.fils_erp_username_len =
-			nla_len(info->attrs[NL80211_ATTR_FILS_ERP_USERNAME]);
-		connect.fils_erp_realm =
-			nla_data(info->attrs[NL80211_ATTR_FILS_ERP_REALM]);
-		connect.fils_erp_realm_len =
-			nla_len(info->attrs[NL80211_ATTR_FILS_ERP_REALM]);
-		connect.fils_erp_next_seq_num =
-			nla_get_u16(
-			   info->attrs[NL80211_ATTR_FILS_ERP_NEXT_SEQ_NUM]);
-		connect.fils_erp_rrk =
-			nla_data(info->attrs[NL80211_ATTR_FILS_ERP_RRK]);
-		connect.fils_erp_rrk_len =
-			nla_len(info->attrs[NL80211_ATTR_FILS_ERP_RRK]);
-		changed |= UPDATE_FILS_ERP_INFO;
-	} else if (info->attrs[NL80211_ATTR_FILS_ERP_USERNAME] ||
-		   info->attrs[NL80211_ATTR_FILS_ERP_REALM] ||
-		   info->attrs[NL80211_ATTR_FILS_ERP_NEXT_SEQ_NUM] ||
-		   info->attrs[NL80211_ATTR_FILS_ERP_RRK]) {
-		return -EINVAL;
-	}
-
-	if (info->attrs[NL80211_ATTR_AUTH_TYPE]) {
-		auth_type = nla_get_u32(info->attrs[NL80211_ATTR_AUTH_TYPE]);
-		if (!nl80211_valid_auth_type(rdev, auth_type,
-					     NL80211_CMD_CONNECT))
-			return -EINVAL;
-
-		if (auth_type == NL80211_AUTHTYPE_FILS_SK &&
-		    fils_sk_offload && !(changed & UPDATE_FILS_ERP_INFO))
-			return -EINVAL;
-
-		connect.auth_type = auth_type;
-		changed |= UPDATE_AUTH_TYPE;
-	}
-
-	wdev_lock(dev->ieee80211_ptr);
-	if (!wdev->current_bss)
-		ret = -ENOLINK;
-	else
-		ret = rdev_update_connect_params(rdev, dev, &connect, changed);
-	wdev_unlock(dev->ieee80211_ptr);
-
-	return ret;
-}
-
-static int nl80211_disconnect(struct sk_buff *skb, struct genl_info *info)
-{
-	struct cfg80211_registered_device *rdev = info->user_ptr[0];
-	struct net_device *dev = info->user_ptr[1];
-	u16 reason;
-	int ret;
-
-	if (dev->ieee80211_ptr->conn_owner_nlportid &&
-	    dev->ieee80211_ptr->conn_owner_nlportid != info->snd_portid)
-		return -EPERM;
-
-	if (!info->attrs[NL80211_ATTR_REASON_CODE])
-		reason = WLAN_REASON_DEAUTH_LEAVING;
-	else
-		reason = nla_get_u16(info->attrs[NL80211_ATTR_REASON_CODE]);
-
-	if (reason == 0)
-		return -EINVAL;
-
-	if (dev->ieee80211_ptr->iftype != NL80211_IFTYPE_STATION &&
-	    dev->ieee80211_ptr->iftype != NL80211_IFTYPE_P2P_CLIENT)
-		return -EOPNOTSUPP;
-
-	wdev_lock(dev->ieee80211_ptr);
-	ret = cfg80211_disconnect(rdev, dev, reason, true);
-	wdev_unlock(dev->ieee80211_ptr);
-	return ret;
-}
-
-static int nl80211_wiphy_netns(struct sk_buff *skb, struct genl_info *info)
-{
-	struct cfg80211_registered_device *rdev = info->user_ptr[0];
-	struct net *net;
-	int err;
-
-	if (info->attrs[NL80211_ATTR_PID]) {
-		u32 pid = nla_get_u32(info->attrs[NL80211_ATTR_PID]);
-
-		net = get_net_ns_by_pid(pid);
-	} else if (info->attrs[NL80211_ATTR_NETNS_FD]) {
-		u32 fd = nla_get_u32(info->attrs[NL80211_ATTR_NETNS_FD]);
-
-		net = get_net_ns_by_fd(fd);
-	} else {
-		return -EINVAL;
-	}
-
-	if (IS_ERR(net))
-		return PTR_ERR(net);
-
-	err = 0;
-
-	/* check if anything to do */
-	if (!net_eq(wiphy_net(&rdev->wiphy), net))
-		err = cfg80211_switch_netns(rdev, net);
-
-	put_net(net);
-	return err;
-}
-
-static int nl80211_setdel_pmksa(struct sk_buff *skb, struct genl_info *info)
-{
-	struct cfg80211_registered_device *rdev = info->user_ptr[0];
-	int (*rdev_ops)(struct wiphy *wiphy, struct net_device *dev,
-			struct cfg80211_pmksa *pmksa) = NULL;
-	struct net_device *dev = info->user_ptr[1];
-	struct cfg80211_pmksa pmksa;
-
-	memset(&pmksa, 0, sizeof(struct cfg80211_pmksa));
-
-	if (!info->attrs[NL80211_ATTR_PMKID])
-		return -EINVAL;
-
-	pmksa.pmkid = nla_data(info->attrs[NL80211_ATTR_PMKID]);
-
-	if (info->attrs[NL80211_ATTR_MAC]) {
-		pmksa.bssid = nla_data(info->attrs[NL80211_ATTR_MAC]);
-	} else if (info->attrs[NL80211_ATTR_SSID] &&
-		   info->attrs[NL80211_ATTR_FILS_CACHE_ID] &&
-		   (info->genlhdr->cmd == NL80211_CMD_DEL_PMKSA ||
-		    info->attrs[NL80211_ATTR_PMK])) {
-		pmksa.ssid = nla_data(info->attrs[NL80211_ATTR_SSID]);
-		pmksa.ssid_len = nla_len(info->attrs[NL80211_ATTR_SSID]);
-		pmksa.cache_id =
-			nla_data(info->attrs[NL80211_ATTR_FILS_CACHE_ID]);
-	} else {
-		return -EINVAL;
-	}
-	if (info->attrs[NL80211_ATTR_PMK]) {
-		pmksa.pmk = nla_data(info->attrs[NL80211_ATTR_PMK]);
-		pmksa.pmk_len = nla_len(info->attrs[NL80211_ATTR_PMK]);
-	}
-
-	if (info->attrs[NL80211_ATTR_PMK_LIFETIME])
-		pmksa.pmk_lifetime =
-			nla_get_u32(info->attrs[NL80211_ATTR_PMK_LIFETIME]);
-
-	if (info->attrs[NL80211_ATTR_PMK_REAUTH_THRESHOLD])
-		pmksa.pmk_reauth_threshold =
-			nla_get_u8(
-				info->attrs[NL80211_ATTR_PMK_REAUTH_THRESHOLD]);
-
-	if (dev->ieee80211_ptr->iftype != NL80211_IFTYPE_STATION &&
-	    dev->ieee80211_ptr->iftype != NL80211_IFTYPE_P2P_CLIENT &&
-	    !(dev->ieee80211_ptr->iftype == NL80211_IFTYPE_AP &&
-	      wiphy_ext_feature_isset(&rdev->wiphy,
-				      NL80211_EXT_FEATURE_AP_PMKSA_CACHING)))
-		return -EOPNOTSUPP;
-
-	switch (info->genlhdr->cmd) {
-	case NL80211_CMD_SET_PMKSA:
-		rdev_ops = rdev->ops->set_pmksa;
-		break;
-	case NL80211_CMD_DEL_PMKSA:
-		rdev_ops = rdev->ops->del_pmksa;
-		break;
-	default:
-		WARN_ON(1);
-		break;
-	}
-
-	if (!rdev_ops)
-		return -EOPNOTSUPP;
-
-	return rdev_ops(&rdev->wiphy, dev, &pmksa);
-}
-
-static int nl80211_flush_pmksa(struct sk_buff *skb, struct genl_info *info)
-{
-	struct cfg80211_registered_device *rdev = info->user_ptr[0];
-	struct net_device *dev = info->user_ptr[1];
-
-	if (dev->ieee80211_ptr->iftype != NL80211_IFTYPE_STATION &&
-	    dev->ieee80211_ptr->iftype != NL80211_IFTYPE_P2P_CLIENT)
-		return -EOPNOTSUPP;
-
-	if (!rdev->ops->flush_pmksa)
-		return -EOPNOTSUPP;
-
-	return rdev_flush_pmksa(rdev, dev);
-}
-
-static int nl80211_tdls_mgmt(struct sk_buff *skb, struct genl_info *info)
-{
-	struct cfg80211_registered_device *rdev = info->user_ptr[0];
-	struct net_device *dev = info->user_ptr[1];
-	u8 action_code, dialog_token;
-	u32 peer_capability = 0;
-	u16 status_code;
-	u8 *peer;
-	bool initiator;
-
-	if (!(rdev->wiphy.flags & WIPHY_FLAG_SUPPORTS_TDLS) ||
-	    !rdev->ops->tdls_mgmt)
-		return -EOPNOTSUPP;
-
-	if (!info->attrs[NL80211_ATTR_TDLS_ACTION] ||
-	    !info->attrs[NL80211_ATTR_STATUS_CODE] ||
-	    !info->attrs[NL80211_ATTR_TDLS_DIALOG_TOKEN] ||
-	    !info->attrs[NL80211_ATTR_IE] ||
-	    !info->attrs[NL80211_ATTR_MAC])
-		return -EINVAL;
-
-	peer = nla_data(info->attrs[NL80211_ATTR_MAC]);
-	action_code = nla_get_u8(info->attrs[NL80211_ATTR_TDLS_ACTION]);
-	status_code = nla_get_u16(info->attrs[NL80211_ATTR_STATUS_CODE]);
-	dialog_token = nla_get_u8(info->attrs[NL80211_ATTR_TDLS_DIALOG_TOKEN]);
-	initiator = nla_get_flag(info->attrs[NL80211_ATTR_TDLS_INITIATOR]);
-	if (info->attrs[NL80211_ATTR_TDLS_PEER_CAPABILITY])
-		peer_capability =
-			nla_get_u32(info->attrs[NL80211_ATTR_TDLS_PEER_CAPABILITY]);
-
-	return rdev_tdls_mgmt(rdev, dev, peer, action_code,
-			      dialog_token, status_code, peer_capability,
-			      initiator,
-			      nla_data(info->attrs[NL80211_ATTR_IE]),
-			      nla_len(info->attrs[NL80211_ATTR_IE]));
-}
-
-static int nl80211_tdls_oper(struct sk_buff *skb, struct genl_info *info)
-{
-	struct cfg80211_registered_device *rdev = info->user_ptr[0];
-	struct net_device *dev = info->user_ptr[1];
-	enum nl80211_tdls_operation operation;
-	u8 *peer;
-
-	if (!(rdev->wiphy.flags & WIPHY_FLAG_SUPPORTS_TDLS) ||
-	    !rdev->ops->tdls_oper)
-		return -EOPNOTSUPP;
-
-	if (!info->attrs[NL80211_ATTR_TDLS_OPERATION] ||
-	    !info->attrs[NL80211_ATTR_MAC])
-		return -EINVAL;
-
-	operation = nla_get_u8(info->attrs[NL80211_ATTR_TDLS_OPERATION]);
-	peer = nla_data(info->attrs[NL80211_ATTR_MAC]);
-
-	return rdev_tdls_oper(rdev, dev, peer, operation);
-}
-
-static int nl80211_remain_on_channel(struct sk_buff *skb,
-				     struct genl_info *info)
-{
-	struct cfg80211_registered_device *rdev = info->user_ptr[0];
-	struct wireless_dev *wdev = info->user_ptr[1];
-	struct cfg80211_chan_def chandef;
-	const struct cfg80211_chan_def *compat_chandef;
-	struct sk_buff *msg;
-	void *hdr;
-	u64 cookie;
-	u32 duration;
-	int err;
-
-	if (!info->attrs[NL80211_ATTR_WIPHY_FREQ] ||
-	    !info->attrs[NL80211_ATTR_DURATION])
-		return -EINVAL;
-
-	duration = nla_get_u32(info->attrs[NL80211_ATTR_DURATION]);
-
-	if (!rdev->ops->remain_on_channel ||
-	    !(rdev->wiphy.flags & WIPHY_FLAG_HAS_REMAIN_ON_CHANNEL))
-		return -EOPNOTSUPP;
-
-	/*
-	 * We should be on that channel for at least a minimum amount of
-	 * time (10ms) but no longer than the driver supports.
-	 */
-	if (duration < NL80211_MIN_REMAIN_ON_CHANNEL_TIME ||
-	    duration > rdev->wiphy.max_remain_on_channel_duration)
-		return -EINVAL;
-
-	err = nl80211_parse_chandef(rdev, info, &chandef);
-	if (err)
-		return err;
-
-	wdev_lock(wdev);
-	if (!cfg80211_off_channel_oper_allowed(wdev) &&
-	    !cfg80211_chandef_identical(&wdev->chandef, &chandef)) {
-		compat_chandef = cfg80211_chandef_compatible(&wdev->chandef,
-							     &chandef);
-		if (compat_chandef != &chandef) {
-			wdev_unlock(wdev);
-			return -EBUSY;
-		}
-	}
-	wdev_unlock(wdev);
-
-	msg = nlmsg_new(NLMSG_DEFAULT_SIZE, GFP_KERNEL);
-	if (!msg)
-		return -ENOMEM;
-
-	hdr = nl80211hdr_put(msg, info->snd_portid, info->snd_seq, 0,
-			     NL80211_CMD_REMAIN_ON_CHANNEL);
-	if (!hdr) {
-		err = -ENOBUFS;
-		goto free_msg;
-	}
-
-	err = rdev_remain_on_channel(rdev, wdev, chandef.chan,
-				     duration, &cookie);
-
-	if (err)
-		goto free_msg;
-
-	if (nla_put_u64_64bit(msg, NL80211_ATTR_COOKIE, cookie,
-			      NL80211_ATTR_PAD))
-		goto nla_put_failure;
-
-	genlmsg_end(msg, hdr);
-
-	return genlmsg_reply(msg, info);
-
- nla_put_failure:
-	err = -ENOBUFS;
- free_msg:
-	nlmsg_free(msg);
-	return err;
-}
-
-static int nl80211_cancel_remain_on_channel(struct sk_buff *skb,
-					    struct genl_info *info)
-{
-	struct cfg80211_registered_device *rdev = info->user_ptr[0];
-	struct wireless_dev *wdev = info->user_ptr[1];
-	u64 cookie;
-
-	if (!info->attrs[NL80211_ATTR_COOKIE])
-		return -EINVAL;
-
-	if (!rdev->ops->cancel_remain_on_channel)
-		return -EOPNOTSUPP;
-
-	cookie = nla_get_u64(info->attrs[NL80211_ATTR_COOKIE]);
-
-	return rdev_cancel_remain_on_channel(rdev, wdev, cookie);
-}
-
-static int nl80211_set_tx_bitrate_mask(struct sk_buff *skb,
-				       struct genl_info *info)
-{
-	struct cfg80211_bitrate_mask mask;
-	struct cfg80211_registered_device *rdev = info->user_ptr[0];
-	struct net_device *dev = info->user_ptr[1];
-	int err;
-
-	if (!rdev->ops->set_bitrate_mask)
-		return -EOPNOTSUPP;
-
-	err = nl80211_parse_tx_bitrate_mask(info, info->attrs,
-					    NL80211_ATTR_TX_RATES, &mask,
-					    dev, true);
-	if (err)
-		return err;
-
-	return rdev_set_bitrate_mask(rdev, dev, NULL, &mask);
-}
-
-static int nl80211_register_mgmt(struct sk_buff *skb, struct genl_info *info)
-{
-	struct cfg80211_registered_device *rdev = info->user_ptr[0];
-	struct wireless_dev *wdev = info->user_ptr[1];
-	u16 frame_type = IEEE80211_FTYPE_MGMT | IEEE80211_STYPE_ACTION;
-
-	if (!info->attrs[NL80211_ATTR_FRAME_MATCH])
-		return -EINVAL;
-
-	if (info->attrs[NL80211_ATTR_FRAME_TYPE])
-		frame_type = nla_get_u16(info->attrs[NL80211_ATTR_FRAME_TYPE]);
-
-	switch (wdev->iftype) {
-	case NL80211_IFTYPE_STATION:
-	case NL80211_IFTYPE_ADHOC:
-	case NL80211_IFTYPE_P2P_CLIENT:
-	case NL80211_IFTYPE_AP:
-	case NL80211_IFTYPE_AP_VLAN:
-	case NL80211_IFTYPE_MESH_POINT:
-	case NL80211_IFTYPE_P2P_GO:
-	case NL80211_IFTYPE_P2P_DEVICE:
-		break;
-	case NL80211_IFTYPE_NAN:
-	default:
-		return -EOPNOTSUPP;
-	}
-
-	/* not much point in registering if we can't reply */
-	if (!rdev->ops->mgmt_tx)
-		return -EOPNOTSUPP;
-
-	if (info->attrs[NL80211_ATTR_RECEIVE_MULTICAST] &&
-	    !wiphy_ext_feature_isset(&rdev->wiphy,
-				     NL80211_EXT_FEATURE_MULTICAST_REGISTRATIONS)) {
-		GENL_SET_ERR_MSG(info,
-				 "multicast RX registrations are not supported");
-		return -EOPNOTSUPP;
-	}
-
-	return cfg80211_mlme_register_mgmt(wdev, info->snd_portid, frame_type,
-					   nla_data(info->attrs[NL80211_ATTR_FRAME_MATCH]),
-					   nla_len(info->attrs[NL80211_ATTR_FRAME_MATCH]),
-					   info->attrs[NL80211_ATTR_RECEIVE_MULTICAST],
-					   info->extack);
-}
-
-static int nl80211_tx_mgmt(struct sk_buff *skb, struct genl_info *info)
-{
-	struct cfg80211_registered_device *rdev = info->user_ptr[0];
-	struct wireless_dev *wdev = info->user_ptr[1];
-	struct cfg80211_chan_def chandef;
-	int err;
-	void *hdr = NULL;
-	u64 cookie;
-	struct sk_buff *msg = NULL;
-	struct cfg80211_mgmt_tx_params params = {
-		.dont_wait_for_ack =
-			info->attrs[NL80211_ATTR_DONT_WAIT_FOR_ACK],
-	};
-
-	if (!info->attrs[NL80211_ATTR_FRAME])
-		return -EINVAL;
-
-	if (!rdev->ops->mgmt_tx)
-		return -EOPNOTSUPP;
-
-	switch (wdev->iftype) {
-	case NL80211_IFTYPE_P2P_DEVICE:
-		if (!info->attrs[NL80211_ATTR_WIPHY_FREQ])
-			return -EINVAL;
-		break;
-	case NL80211_IFTYPE_STATION:
-	case NL80211_IFTYPE_ADHOC:
-	case NL80211_IFTYPE_P2P_CLIENT:
-	case NL80211_IFTYPE_AP:
-	case NL80211_IFTYPE_AP_VLAN:
-	case NL80211_IFTYPE_MESH_POINT:
-	case NL80211_IFTYPE_P2P_GO:
-		break;
-	case NL80211_IFTYPE_NAN:
-	default:
-		return -EOPNOTSUPP;
-	}
-
-	if (info->attrs[NL80211_ATTR_DURATION]) {
-		if (!(rdev->wiphy.flags & WIPHY_FLAG_OFFCHAN_TX))
-			return -EINVAL;
-		params.wait = nla_get_u32(info->attrs[NL80211_ATTR_DURATION]);
-
-		/*
-		 * We should wait on the channel for at least a minimum amount
-		 * of time (10ms) but no longer than the driver supports.
-		 */
-		if (params.wait < NL80211_MIN_REMAIN_ON_CHANNEL_TIME ||
-		    params.wait > rdev->wiphy.max_remain_on_channel_duration)
-			return -EINVAL;
-	}
-
-	params.offchan = info->attrs[NL80211_ATTR_OFFCHANNEL_TX_OK];
-
-	if (params.offchan && !(rdev->wiphy.flags & WIPHY_FLAG_OFFCHAN_TX))
-		return -EINVAL;
-
-	params.no_cck = nla_get_flag(info->attrs[NL80211_ATTR_TX_NO_CCK_RATE]);
-
-	/* get the channel if any has been specified, otherwise pass NULL to
-	 * the driver. The latter will use the current one
-	 */
-	chandef.chan = NULL;
-	if (info->attrs[NL80211_ATTR_WIPHY_FREQ]) {
-		err = nl80211_parse_chandef(rdev, info, &chandef);
-		if (err)
-			return err;
-	}
-
-	if (!chandef.chan && params.offchan)
-		return -EINVAL;
-
-	wdev_lock(wdev);
-	if (params.offchan && !cfg80211_off_channel_oper_allowed(wdev)) {
-		wdev_unlock(wdev);
-		return -EBUSY;
-	}
-	wdev_unlock(wdev);
-
-	params.buf = nla_data(info->attrs[NL80211_ATTR_FRAME]);
-	params.len = nla_len(info->attrs[NL80211_ATTR_FRAME]);
-
-	if (info->attrs[NL80211_ATTR_CSA_C_OFFSETS_TX]) {
-		int len = nla_len(info->attrs[NL80211_ATTR_CSA_C_OFFSETS_TX]);
-		int i;
-
-		if (len % sizeof(u16))
-			return -EINVAL;
-
-		params.n_csa_offsets = len / sizeof(u16);
-		params.csa_offsets =
-			nla_data(info->attrs[NL80211_ATTR_CSA_C_OFFSETS_TX]);
-
-		/* check that all the offsets fit the frame */
-		for (i = 0; i < params.n_csa_offsets; i++) {
-			if (params.csa_offsets[i] >= params.len)
-				return -EINVAL;
-		}
-	}
-
-	if (!params.dont_wait_for_ack) {
-		msg = nlmsg_new(NLMSG_DEFAULT_SIZE, GFP_KERNEL);
-		if (!msg)
-			return -ENOMEM;
-
-		hdr = nl80211hdr_put(msg, info->snd_portid, info->snd_seq, 0,
-				     NL80211_CMD_FRAME);
-		if (!hdr) {
-			err = -ENOBUFS;
-			goto free_msg;
-		}
-	}
-
-	params.chan = chandef.chan;
-	err = cfg80211_mlme_mgmt_tx(rdev, wdev, &params, &cookie);
-	if (err)
-		goto free_msg;
-
-	if (msg) {
-		if (nla_put_u64_64bit(msg, NL80211_ATTR_COOKIE, cookie,
-				      NL80211_ATTR_PAD))
-			goto nla_put_failure;
-
-		genlmsg_end(msg, hdr);
-		return genlmsg_reply(msg, info);
-	}
-
-	return 0;
-
- nla_put_failure:
-	err = -ENOBUFS;
- free_msg:
-	nlmsg_free(msg);
-	return err;
-}
-
-static int nl80211_tx_mgmt_cancel_wait(struct sk_buff *skb, struct genl_info *info)
-{
-	struct cfg80211_registered_device *rdev = info->user_ptr[0];
-	struct wireless_dev *wdev = info->user_ptr[1];
-	u64 cookie;
-
-	if (!info->attrs[NL80211_ATTR_COOKIE])
-		return -EINVAL;
-
-	if (!rdev->ops->mgmt_tx_cancel_wait)
-		return -EOPNOTSUPP;
-
-	switch (wdev->iftype) {
-	case NL80211_IFTYPE_STATION:
-	case NL80211_IFTYPE_ADHOC:
-	case NL80211_IFTYPE_P2P_CLIENT:
-	case NL80211_IFTYPE_AP:
-	case NL80211_IFTYPE_AP_VLAN:
-	case NL80211_IFTYPE_P2P_GO:
-	case NL80211_IFTYPE_P2P_DEVICE:
-		break;
-	case NL80211_IFTYPE_NAN:
-	default:
-		return -EOPNOTSUPP;
-	}
-
-	cookie = nla_get_u64(info->attrs[NL80211_ATTR_COOKIE]);
-
-	return rdev_mgmt_tx_cancel_wait(rdev, wdev, cookie);
-}
-
-static int nl80211_set_power_save(struct sk_buff *skb, struct genl_info *info)
-{
-	struct cfg80211_registered_device *rdev = info->user_ptr[0];
-	struct wireless_dev *wdev;
-	struct net_device *dev = info->user_ptr[1];
-	u8 ps_state;
-	bool state;
-	int err;
-
-	if (!info->attrs[NL80211_ATTR_PS_STATE])
-		return -EINVAL;
-
-	ps_state = nla_get_u32(info->attrs[NL80211_ATTR_PS_STATE]);
-
-	wdev = dev->ieee80211_ptr;
-
-	if (!rdev->ops->set_power_mgmt)
-		return -EOPNOTSUPP;
-
-	state = (ps_state == NL80211_PS_ENABLED) ? true : false;
-
-	if (state == wdev->ps)
-		return 0;
-
-	err = rdev_set_power_mgmt(rdev, dev, state, wdev->ps_timeout);
-	if (!err)
-		wdev->ps = state;
-	return err;
-}
-
-static int nl80211_get_power_save(struct sk_buff *skb, struct genl_info *info)
-{
-	struct cfg80211_registered_device *rdev = info->user_ptr[0];
-	enum nl80211_ps_state ps_state;
-	struct wireless_dev *wdev;
-	struct net_device *dev = info->user_ptr[1];
-	struct sk_buff *msg;
-	void *hdr;
-	int err;
-
-	wdev = dev->ieee80211_ptr;
-
-	if (!rdev->ops->set_power_mgmt)
-		return -EOPNOTSUPP;
-
-	msg = nlmsg_new(NLMSG_DEFAULT_SIZE, GFP_KERNEL);
-	if (!msg)
-		return -ENOMEM;
-
-	hdr = nl80211hdr_put(msg, info->snd_portid, info->snd_seq, 0,
-			     NL80211_CMD_GET_POWER_SAVE);
-	if (!hdr) {
-		err = -ENOBUFS;
-		goto free_msg;
-	}
-
-	if (wdev->ps)
-		ps_state = NL80211_PS_ENABLED;
-	else
-		ps_state = NL80211_PS_DISABLED;
-
-	if (nla_put_u32(msg, NL80211_ATTR_PS_STATE, ps_state))
-		goto nla_put_failure;
-
-	genlmsg_end(msg, hdr);
-	return genlmsg_reply(msg, info);
-
- nla_put_failure:
-	err = -ENOBUFS;
- free_msg:
-	nlmsg_free(msg);
-	return err;
-}
-
-static const struct nla_policy
-nl80211_attr_cqm_policy[NL80211_ATTR_CQM_MAX + 1] = {
-	[NL80211_ATTR_CQM_RSSI_THOLD] = { .type = NLA_BINARY },
-	[NL80211_ATTR_CQM_RSSI_HYST] = { .type = NLA_U32 },
-	[NL80211_ATTR_CQM_RSSI_THRESHOLD_EVENT] = { .type = NLA_U32 },
-	[NL80211_ATTR_CQM_TXE_RATE] = { .type = NLA_U32 },
-	[NL80211_ATTR_CQM_TXE_PKTS] = { .type = NLA_U32 },
-	[NL80211_ATTR_CQM_TXE_INTVL] = { .type = NLA_U32 },
-	[NL80211_ATTR_CQM_RSSI_LEVEL] = { .type = NLA_S32 },
-};
-
-static int nl80211_set_cqm_txe(struct genl_info *info,
-			       u32 rate, u32 pkts, u32 intvl)
-{
-	struct cfg80211_registered_device *rdev = info->user_ptr[0];
-	struct net_device *dev = info->user_ptr[1];
-	struct wireless_dev *wdev = dev->ieee80211_ptr;
-
-	if (rate > 100 || intvl > NL80211_CQM_TXE_MAX_INTVL)
-		return -EINVAL;
-
-	if (!rdev->ops->set_cqm_txe_config)
-		return -EOPNOTSUPP;
-
-	if (wdev->iftype != NL80211_IFTYPE_STATION &&
-	    wdev->iftype != NL80211_IFTYPE_P2P_CLIENT)
-		return -EOPNOTSUPP;
-
-	return rdev_set_cqm_txe_config(rdev, dev, rate, pkts, intvl);
-}
-
-static int cfg80211_cqm_rssi_update(struct cfg80211_registered_device *rdev,
-				    struct net_device *dev)
-{
-	struct wireless_dev *wdev = dev->ieee80211_ptr;
-	s32 last, low, high;
-	u32 hyst;
-	int i, n, low_index;
-	int err;
-
-	/* RSSI reporting disabled? */
-	if (!wdev->cqm_config)
-		return rdev_set_cqm_rssi_range_config(rdev, dev, 0, 0);
-
-	/*
-	 * Obtain current RSSI value if possible, if not and no RSSI threshold
-	 * event has been received yet, we should receive an event after a
-	 * connection is established and enough beacons received to calculate
-	 * the average.
-	 */
-	if (!wdev->cqm_config->last_rssi_event_value && wdev->current_bss &&
-	    rdev->ops->get_station) {
-		struct station_info sinfo = {};
-		u8 *mac_addr;
-
-		mac_addr = wdev->current_bss->pub.bssid;
-
-		err = rdev_get_station(rdev, dev, mac_addr, &sinfo);
-		if (err)
-			return err;
-
-		cfg80211_sinfo_release_content(&sinfo);
-		if (sinfo.filled & BIT_ULL(NL80211_STA_INFO_BEACON_SIGNAL_AVG))
-			wdev->cqm_config->last_rssi_event_value =
-				(s8) sinfo.rx_beacon_signal_avg;
-	}
-
-	last = wdev->cqm_config->last_rssi_event_value;
-	hyst = wdev->cqm_config->rssi_hyst;
-	n = wdev->cqm_config->n_rssi_thresholds;
-
-	for (i = 0; i < n; i++) {
-		i = array_index_nospec(i, n);
-		if (last < wdev->cqm_config->rssi_thresholds[i])
-			break;
-	}
-
-	low_index = i - 1;
-	if (low_index >= 0) {
-		low_index = array_index_nospec(low_index, n);
-		low = wdev->cqm_config->rssi_thresholds[low_index] - hyst;
-	} else {
-		low = S32_MIN;
-	}
-	if (i < n) {
-		i = array_index_nospec(i, n);
-		high = wdev->cqm_config->rssi_thresholds[i] + hyst - 1;
-	} else {
-		high = S32_MAX;
-	}
-
-	return rdev_set_cqm_rssi_range_config(rdev, dev, low, high);
-}
-
-static int nl80211_set_cqm_rssi(struct genl_info *info,
-				const s32 *thresholds, int n_thresholds,
-				u32 hysteresis)
-{
-	struct cfg80211_registered_device *rdev = info->user_ptr[0];
-	struct net_device *dev = info->user_ptr[1];
-	struct wireless_dev *wdev = dev->ieee80211_ptr;
-	int i, err;
-	s32 prev = S32_MIN;
-
-	/* Check all values negative and sorted */
-	for (i = 0; i < n_thresholds; i++) {
-		if (thresholds[i] > 0 || thresholds[i] <= prev)
-			return -EINVAL;
-
-		prev = thresholds[i];
-	}
-
-	if (wdev->iftype != NL80211_IFTYPE_STATION &&
-	    wdev->iftype != NL80211_IFTYPE_P2P_CLIENT)
-		return -EOPNOTSUPP;
-
-	wdev_lock(wdev);
-	cfg80211_cqm_config_free(wdev);
-	wdev_unlock(wdev);
-
-	if (n_thresholds <= 1 && rdev->ops->set_cqm_rssi_config) {
-		if (n_thresholds == 0 || thresholds[0] == 0) /* Disabling */
-			return rdev_set_cqm_rssi_config(rdev, dev, 0, 0);
-
-		return rdev_set_cqm_rssi_config(rdev, dev,
-						thresholds[0], hysteresis);
-	}
-
-	if (!wiphy_ext_feature_isset(&rdev->wiphy,
-				     NL80211_EXT_FEATURE_CQM_RSSI_LIST))
-		return -EOPNOTSUPP;
-
-	if (n_thresholds == 1 && thresholds[0] == 0) /* Disabling */
-		n_thresholds = 0;
-
-	wdev_lock(wdev);
-	if (n_thresholds) {
-		struct cfg80211_cqm_config *cqm_config;
-
-		cqm_config = kzalloc(sizeof(struct cfg80211_cqm_config) +
-				     n_thresholds * sizeof(s32), GFP_KERNEL);
-		if (!cqm_config) {
-			err = -ENOMEM;
-			goto unlock;
-		}
-
-		cqm_config->rssi_hyst = hysteresis;
-		cqm_config->n_rssi_thresholds = n_thresholds;
-		memcpy(cqm_config->rssi_thresholds, thresholds,
-		       n_thresholds * sizeof(s32));
-
-		wdev->cqm_config = cqm_config;
-	}
-
-	err = cfg80211_cqm_rssi_update(rdev, dev);
-
-unlock:
-	wdev_unlock(wdev);
-
-	return err;
-}
-
-static int nl80211_set_cqm(struct sk_buff *skb, struct genl_info *info)
-{
-	struct nlattr *attrs[NL80211_ATTR_CQM_MAX + 1];
-	struct nlattr *cqm;
-	int err;
-
-	cqm = info->attrs[NL80211_ATTR_CQM];
-	if (!cqm)
-		return -EINVAL;
-
-	err = nla_parse_nested_deprecated(attrs, NL80211_ATTR_CQM_MAX, cqm,
-					  nl80211_attr_cqm_policy,
-					  info->extack);
-	if (err)
-		return err;
-
-	if (attrs[NL80211_ATTR_CQM_RSSI_THOLD] &&
-	    attrs[NL80211_ATTR_CQM_RSSI_HYST]) {
-		const s32 *thresholds =
-			nla_data(attrs[NL80211_ATTR_CQM_RSSI_THOLD]);
-		int len = nla_len(attrs[NL80211_ATTR_CQM_RSSI_THOLD]);
-		u32 hysteresis = nla_get_u32(attrs[NL80211_ATTR_CQM_RSSI_HYST]);
-
-		if (len % 4)
-			return -EINVAL;
-
-		return nl80211_set_cqm_rssi(info, thresholds, len / 4,
-					    hysteresis);
-	}
-
-	if (attrs[NL80211_ATTR_CQM_TXE_RATE] &&
-	    attrs[NL80211_ATTR_CQM_TXE_PKTS] &&
-	    attrs[NL80211_ATTR_CQM_TXE_INTVL]) {
-		u32 rate = nla_get_u32(attrs[NL80211_ATTR_CQM_TXE_RATE]);
-		u32 pkts = nla_get_u32(attrs[NL80211_ATTR_CQM_TXE_PKTS]);
-		u32 intvl = nla_get_u32(attrs[NL80211_ATTR_CQM_TXE_INTVL]);
-
-		return nl80211_set_cqm_txe(info, rate, pkts, intvl);
-	}
-
-	return -EINVAL;
-}
-
-static int nl80211_join_ocb(struct sk_buff *skb, struct genl_info *info)
-{
-	struct cfg80211_registered_device *rdev = info->user_ptr[0];
-	struct net_device *dev = info->user_ptr[1];
-	struct ocb_setup setup = {};
-	int err;
-
-	err = nl80211_parse_chandef(rdev, info, &setup.chandef);
-	if (err)
-		return err;
-
-	return cfg80211_join_ocb(rdev, dev, &setup);
-}
-
-static int nl80211_leave_ocb(struct sk_buff *skb, struct genl_info *info)
-{
-	struct cfg80211_registered_device *rdev = info->user_ptr[0];
-	struct net_device *dev = info->user_ptr[1];
-
-	return cfg80211_leave_ocb(rdev, dev);
-}
-
-static int nl80211_join_mesh(struct sk_buff *skb, struct genl_info *info)
-{
-	struct cfg80211_registered_device *rdev = info->user_ptr[0];
-	struct net_device *dev = info->user_ptr[1];
-	struct mesh_config cfg;
-	struct mesh_setup setup;
-	int err;
-
-	/* start with default */
-	memcpy(&cfg, &default_mesh_config, sizeof(cfg));
-	memcpy(&setup, &default_mesh_setup, sizeof(setup));
-
-	if (info->attrs[NL80211_ATTR_MESH_CONFIG]) {
-		/* and parse parameters if given */
-		err = nl80211_parse_mesh_config(info, &cfg, NULL);
-		if (err)
-			return err;
-	}
-
-	if (!info->attrs[NL80211_ATTR_MESH_ID] ||
-	    !nla_len(info->attrs[NL80211_ATTR_MESH_ID]))
-		return -EINVAL;
-
-	setup.mesh_id = nla_data(info->attrs[NL80211_ATTR_MESH_ID]);
-	setup.mesh_id_len = nla_len(info->attrs[NL80211_ATTR_MESH_ID]);
-
-	if (info->attrs[NL80211_ATTR_MCAST_RATE] &&
-	    !nl80211_parse_mcast_rate(rdev, setup.mcast_rate,
-			    nla_get_u32(info->attrs[NL80211_ATTR_MCAST_RATE])))
-			return -EINVAL;
-
-	if (info->attrs[NL80211_ATTR_BEACON_INTERVAL]) {
-		setup.beacon_interval =
-			nla_get_u32(info->attrs[NL80211_ATTR_BEACON_INTERVAL]);
-
-		err = cfg80211_validate_beacon_int(rdev,
-						   NL80211_IFTYPE_MESH_POINT,
-						   setup.beacon_interval);
-		if (err)
-			return err;
-	}
-
-	if (info->attrs[NL80211_ATTR_DTIM_PERIOD]) {
-		setup.dtim_period =
-			nla_get_u32(info->attrs[NL80211_ATTR_DTIM_PERIOD]);
-		if (setup.dtim_period < 1 || setup.dtim_period > 100)
-			return -EINVAL;
-	}
-
-	if (info->attrs[NL80211_ATTR_MESH_SETUP]) {
-		/* parse additional setup parameters if given */
-		err = nl80211_parse_mesh_setup(info, &setup);
-		if (err)
-			return err;
-	}
-
-	if (setup.user_mpm)
-		cfg.auto_open_plinks = false;
-
-	if (info->attrs[NL80211_ATTR_WIPHY_FREQ]) {
-		err = nl80211_parse_chandef(rdev, info, &setup.chandef);
-		if (err)
-			return err;
-	} else {
-		/* __cfg80211_join_mesh() will sort it out */
-		setup.chandef.chan = NULL;
-	}
-
-	if (info->attrs[NL80211_ATTR_BSS_BASIC_RATES]) {
-		u8 *rates = nla_data(info->attrs[NL80211_ATTR_BSS_BASIC_RATES]);
-		int n_rates =
-			nla_len(info->attrs[NL80211_ATTR_BSS_BASIC_RATES]);
-		struct ieee80211_supported_band *sband;
-
-		if (!setup.chandef.chan)
-			return -EINVAL;
-
-		sband = rdev->wiphy.bands[setup.chandef.chan->band];
-
-		err = ieee80211_get_ratemask(sband, rates, n_rates,
-					     &setup.basic_rates);
-		if (err)
-			return err;
-	}
-
-	if (info->attrs[NL80211_ATTR_TX_RATES]) {
-		err = nl80211_parse_tx_bitrate_mask(info, info->attrs,
-						    NL80211_ATTR_TX_RATES,
-						    &setup.beacon_rate,
-						    dev, false);
-		if (err)
-			return err;
-
-		if (!setup.chandef.chan)
-			return -EINVAL;
-
-		err = validate_beacon_tx_rate(rdev, setup.chandef.chan->band,
-					      &setup.beacon_rate);
-		if (err)
-			return err;
-	}
-
-	setup.userspace_handles_dfs =
-		nla_get_flag(info->attrs[NL80211_ATTR_HANDLE_DFS]);
-
-	if (info->attrs[NL80211_ATTR_CONTROL_PORT_OVER_NL80211]) {
-		int r = validate_pae_over_nl80211(rdev, info);
-
-		if (r < 0)
-			return r;
-
-		setup.control_port_over_nl80211 = true;
-	}
-
-	wdev_lock(dev->ieee80211_ptr);
-	err = __cfg80211_join_mesh(rdev, dev, &setup, &cfg);
-	if (!err && info->attrs[NL80211_ATTR_SOCKET_OWNER])
-		dev->ieee80211_ptr->conn_owner_nlportid = info->snd_portid;
-	wdev_unlock(dev->ieee80211_ptr);
-
-	return err;
-}
-
-static int nl80211_leave_mesh(struct sk_buff *skb, struct genl_info *info)
-{
-	struct cfg80211_registered_device *rdev = info->user_ptr[0];
-	struct net_device *dev = info->user_ptr[1];
-
-	return cfg80211_leave_mesh(rdev, dev);
-}
-
-#ifdef CONFIG_PM
-static int nl80211_send_wowlan_patterns(struct sk_buff *msg,
-					struct cfg80211_registered_device *rdev)
-{
-	struct cfg80211_wowlan *wowlan = rdev->wiphy.wowlan_config;
-	struct nlattr *nl_pats, *nl_pat;
-	int i, pat_len;
-
-	if (!wowlan->n_patterns)
-		return 0;
-
-	nl_pats = nla_nest_start_noflag(msg, NL80211_WOWLAN_TRIG_PKT_PATTERN);
-	if (!nl_pats)
-		return -ENOBUFS;
-
-	for (i = 0; i < wowlan->n_patterns; i++) {
-		nl_pat = nla_nest_start_noflag(msg, i + 1);
-		if (!nl_pat)
-			return -ENOBUFS;
-		pat_len = wowlan->patterns[i].pattern_len;
-		if (nla_put(msg, NL80211_PKTPAT_MASK, DIV_ROUND_UP(pat_len, 8),
-			    wowlan->patterns[i].mask) ||
-		    nla_put(msg, NL80211_PKTPAT_PATTERN, pat_len,
-			    wowlan->patterns[i].pattern) ||
-		    nla_put_u32(msg, NL80211_PKTPAT_OFFSET,
-				wowlan->patterns[i].pkt_offset))
-			return -ENOBUFS;
-		nla_nest_end(msg, nl_pat);
-	}
-	nla_nest_end(msg, nl_pats);
-
-	return 0;
-}
-
-static int nl80211_send_wowlan_tcp(struct sk_buff *msg,
-				   struct cfg80211_wowlan_tcp *tcp)
-{
-	struct nlattr *nl_tcp;
-
-	if (!tcp)
-		return 0;
-
-	nl_tcp = nla_nest_start_noflag(msg,
-				       NL80211_WOWLAN_TRIG_TCP_CONNECTION);
-	if (!nl_tcp)
-		return -ENOBUFS;
-
-	if (nla_put_in_addr(msg, NL80211_WOWLAN_TCP_SRC_IPV4, tcp->src) ||
-	    nla_put_in_addr(msg, NL80211_WOWLAN_TCP_DST_IPV4, tcp->dst) ||
-	    nla_put(msg, NL80211_WOWLAN_TCP_DST_MAC, ETH_ALEN, tcp->dst_mac) ||
-	    nla_put_u16(msg, NL80211_WOWLAN_TCP_SRC_PORT, tcp->src_port) ||
-	    nla_put_u16(msg, NL80211_WOWLAN_TCP_DST_PORT, tcp->dst_port) ||
-	    nla_put(msg, NL80211_WOWLAN_TCP_DATA_PAYLOAD,
-		    tcp->payload_len, tcp->payload) ||
-	    nla_put_u32(msg, NL80211_WOWLAN_TCP_DATA_INTERVAL,
-			tcp->data_interval) ||
-	    nla_put(msg, NL80211_WOWLAN_TCP_WAKE_PAYLOAD,
-		    tcp->wake_len, tcp->wake_data) ||
-	    nla_put(msg, NL80211_WOWLAN_TCP_WAKE_MASK,
-		    DIV_ROUND_UP(tcp->wake_len, 8), tcp->wake_mask))
-		return -ENOBUFS;
-
-	if (tcp->payload_seq.len &&
-	    nla_put(msg, NL80211_WOWLAN_TCP_DATA_PAYLOAD_SEQ,
-		    sizeof(tcp->payload_seq), &tcp->payload_seq))
-		return -ENOBUFS;
-
-	if (tcp->payload_tok.len &&
-	    nla_put(msg, NL80211_WOWLAN_TCP_DATA_PAYLOAD_TOKEN,
-		    sizeof(tcp->payload_tok) + tcp->tokens_size,
-		    &tcp->payload_tok))
-		return -ENOBUFS;
-
-	nla_nest_end(msg, nl_tcp);
-
-	return 0;
-}
-
-static int nl80211_send_wowlan_nd(struct sk_buff *msg,
-				  struct cfg80211_sched_scan_request *req)
-{
-	struct nlattr *nd, *freqs, *matches, *match, *scan_plans, *scan_plan;
-	int i;
-
-	if (!req)
-		return 0;
-
-	nd = nla_nest_start_noflag(msg, NL80211_WOWLAN_TRIG_NET_DETECT);
-	if (!nd)
-		return -ENOBUFS;
-
-	if (req->n_scan_plans == 1 &&
-	    nla_put_u32(msg, NL80211_ATTR_SCHED_SCAN_INTERVAL,
-			req->scan_plans[0].interval * 1000))
-		return -ENOBUFS;
-
-	if (nla_put_u32(msg, NL80211_ATTR_SCHED_SCAN_DELAY, req->delay))
-		return -ENOBUFS;
-
-	if (req->relative_rssi_set) {
-		struct nl80211_bss_select_rssi_adjust rssi_adjust;
-
-		if (nla_put_s8(msg, NL80211_ATTR_SCHED_SCAN_RELATIVE_RSSI,
-			       req->relative_rssi))
-			return -ENOBUFS;
-
-		rssi_adjust.band = req->rssi_adjust.band;
-		rssi_adjust.delta = req->rssi_adjust.delta;
-		if (nla_put(msg, NL80211_ATTR_SCHED_SCAN_RSSI_ADJUST,
-			    sizeof(rssi_adjust), &rssi_adjust))
-			return -ENOBUFS;
-	}
-
-	freqs = nla_nest_start_noflag(msg, NL80211_ATTR_SCAN_FREQUENCIES);
-	if (!freqs)
-		return -ENOBUFS;
-
-	for (i = 0; i < req->n_channels; i++) {
-		if (nla_put_u32(msg, i, req->channels[i]->center_freq))
-			return -ENOBUFS;
-	}
-
-	nla_nest_end(msg, freqs);
-
-	if (req->n_match_sets) {
-		matches = nla_nest_start_noflag(msg,
-						NL80211_ATTR_SCHED_SCAN_MATCH);
-		if (!matches)
-			return -ENOBUFS;
-
-		for (i = 0; i < req->n_match_sets; i++) {
-			match = nla_nest_start_noflag(msg, i);
-			if (!match)
-				return -ENOBUFS;
-
-			if (nla_put(msg, NL80211_SCHED_SCAN_MATCH_ATTR_SSID,
-				    req->match_sets[i].ssid.ssid_len,
-				    req->match_sets[i].ssid.ssid))
-				return -ENOBUFS;
-			nla_nest_end(msg, match);
-		}
-		nla_nest_end(msg, matches);
-	}
-
-	scan_plans = nla_nest_start_noflag(msg, NL80211_ATTR_SCHED_SCAN_PLANS);
-	if (!scan_plans)
-		return -ENOBUFS;
-
-	for (i = 0; i < req->n_scan_plans; i++) {
-		scan_plan = nla_nest_start_noflag(msg, i + 1);
-		if (!scan_plan)
-			return -ENOBUFS;
-
-		if (nla_put_u32(msg, NL80211_SCHED_SCAN_PLAN_INTERVAL,
-				req->scan_plans[i].interval) ||
-		    (req->scan_plans[i].iterations &&
-		     nla_put_u32(msg, NL80211_SCHED_SCAN_PLAN_ITERATIONS,
-				 req->scan_plans[i].iterations)))
-			return -ENOBUFS;
-		nla_nest_end(msg, scan_plan);
-	}
-	nla_nest_end(msg, scan_plans);
-
-	nla_nest_end(msg, nd);
-
-	return 0;
-}
-
-static int nl80211_get_wowlan(struct sk_buff *skb, struct genl_info *info)
-{
-	struct cfg80211_registered_device *rdev = info->user_ptr[0];
-	struct sk_buff *msg;
-	void *hdr;
-	u32 size = NLMSG_DEFAULT_SIZE;
-
-	if (!rdev->wiphy.wowlan)
-		return -EOPNOTSUPP;
-
-	if (rdev->wiphy.wowlan_config && rdev->wiphy.wowlan_config->tcp) {
-		/* adjust size to have room for all the data */
-		size += rdev->wiphy.wowlan_config->tcp->tokens_size +
-			rdev->wiphy.wowlan_config->tcp->payload_len +
-			rdev->wiphy.wowlan_config->tcp->wake_len +
-			rdev->wiphy.wowlan_config->tcp->wake_len / 8;
-	}
-
-	msg = nlmsg_new(size, GFP_KERNEL);
-	if (!msg)
-		return -ENOMEM;
-
-	hdr = nl80211hdr_put(msg, info->snd_portid, info->snd_seq, 0,
-			     NL80211_CMD_GET_WOWLAN);
-	if (!hdr)
-		goto nla_put_failure;
-
-	if (rdev->wiphy.wowlan_config) {
-		struct nlattr *nl_wowlan;
-
-		nl_wowlan = nla_nest_start_noflag(msg,
-						  NL80211_ATTR_WOWLAN_TRIGGERS);
-		if (!nl_wowlan)
-			goto nla_put_failure;
-
-		if ((rdev->wiphy.wowlan_config->any &&
-		     nla_put_flag(msg, NL80211_WOWLAN_TRIG_ANY)) ||
-		    (rdev->wiphy.wowlan_config->disconnect &&
-		     nla_put_flag(msg, NL80211_WOWLAN_TRIG_DISCONNECT)) ||
-		    (rdev->wiphy.wowlan_config->magic_pkt &&
-		     nla_put_flag(msg, NL80211_WOWLAN_TRIG_MAGIC_PKT)) ||
-		    (rdev->wiphy.wowlan_config->gtk_rekey_failure &&
-		     nla_put_flag(msg, NL80211_WOWLAN_TRIG_GTK_REKEY_FAILURE)) ||
-		    (rdev->wiphy.wowlan_config->eap_identity_req &&
-		     nla_put_flag(msg, NL80211_WOWLAN_TRIG_EAP_IDENT_REQUEST)) ||
-		    (rdev->wiphy.wowlan_config->four_way_handshake &&
-		     nla_put_flag(msg, NL80211_WOWLAN_TRIG_4WAY_HANDSHAKE)) ||
-		    (rdev->wiphy.wowlan_config->rfkill_release &&
-		     nla_put_flag(msg, NL80211_WOWLAN_TRIG_RFKILL_RELEASE)))
-			goto nla_put_failure;
-
-		if (nl80211_send_wowlan_patterns(msg, rdev))
-			goto nla_put_failure;
-
-		if (nl80211_send_wowlan_tcp(msg,
-					    rdev->wiphy.wowlan_config->tcp))
-			goto nla_put_failure;
-
-		if (nl80211_send_wowlan_nd(
-			    msg,
-			    rdev->wiphy.wowlan_config->nd_config))
-			goto nla_put_failure;
-
-		nla_nest_end(msg, nl_wowlan);
-	}
-
-	genlmsg_end(msg, hdr);
-	return genlmsg_reply(msg, info);
-
-nla_put_failure:
-	nlmsg_free(msg);
-	return -ENOBUFS;
-}
-
-static int nl80211_parse_wowlan_tcp(struct cfg80211_registered_device *rdev,
-				    struct nlattr *attr,
-				    struct cfg80211_wowlan *trig)
-{
-	struct nlattr *tb[NUM_NL80211_WOWLAN_TCP];
-	struct cfg80211_wowlan_tcp *cfg;
-	struct nl80211_wowlan_tcp_data_token *tok = NULL;
-	struct nl80211_wowlan_tcp_data_seq *seq = NULL;
-	u32 size;
-	u32 data_size, wake_size, tokens_size = 0, wake_mask_size;
-	int err, port;
-
-	if (!rdev->wiphy.wowlan->tcp)
-		return -EINVAL;
-
-	err = nla_parse_nested_deprecated(tb, MAX_NL80211_WOWLAN_TCP, attr,
-					  nl80211_wowlan_tcp_policy, NULL);
-	if (err)
-		return err;
-
-	if (!tb[NL80211_WOWLAN_TCP_SRC_IPV4] ||
-	    !tb[NL80211_WOWLAN_TCP_DST_IPV4] ||
-	    !tb[NL80211_WOWLAN_TCP_DST_MAC] ||
-	    !tb[NL80211_WOWLAN_TCP_DST_PORT] ||
-	    !tb[NL80211_WOWLAN_TCP_DATA_PAYLOAD] ||
-	    !tb[NL80211_WOWLAN_TCP_DATA_INTERVAL] ||
-	    !tb[NL80211_WOWLAN_TCP_WAKE_PAYLOAD] ||
-	    !tb[NL80211_WOWLAN_TCP_WAKE_MASK])
-		return -EINVAL;
-
-	data_size = nla_len(tb[NL80211_WOWLAN_TCP_DATA_PAYLOAD]);
-	if (data_size > rdev->wiphy.wowlan->tcp->data_payload_max)
-		return -EINVAL;
-
-	if (nla_get_u32(tb[NL80211_WOWLAN_TCP_DATA_INTERVAL]) >
-			rdev->wiphy.wowlan->tcp->data_interval_max ||
-	    nla_get_u32(tb[NL80211_WOWLAN_TCP_DATA_INTERVAL]) == 0)
-		return -EINVAL;
-
-	wake_size = nla_len(tb[NL80211_WOWLAN_TCP_WAKE_PAYLOAD]);
-	if (wake_size > rdev->wiphy.wowlan->tcp->wake_payload_max)
-		return -EINVAL;
-
-	wake_mask_size = nla_len(tb[NL80211_WOWLAN_TCP_WAKE_MASK]);
-	if (wake_mask_size != DIV_ROUND_UP(wake_size, 8))
-		return -EINVAL;
-
-	if (tb[NL80211_WOWLAN_TCP_DATA_PAYLOAD_TOKEN]) {
-		u32 tokln = nla_len(tb[NL80211_WOWLAN_TCP_DATA_PAYLOAD_TOKEN]);
-
-		tok = nla_data(tb[NL80211_WOWLAN_TCP_DATA_PAYLOAD_TOKEN]);
-		tokens_size = tokln - sizeof(*tok);
-
-		if (!tok->len || tokens_size % tok->len)
-			return -EINVAL;
-		if (!rdev->wiphy.wowlan->tcp->tok)
-			return -EINVAL;
-		if (tok->len > rdev->wiphy.wowlan->tcp->tok->max_len)
-			return -EINVAL;
-		if (tok->len < rdev->wiphy.wowlan->tcp->tok->min_len)
-			return -EINVAL;
-		if (tokens_size > rdev->wiphy.wowlan->tcp->tok->bufsize)
-			return -EINVAL;
-		if (tok->offset + tok->len > data_size)
-			return -EINVAL;
-	}
-
-	if (tb[NL80211_WOWLAN_TCP_DATA_PAYLOAD_SEQ]) {
-		seq = nla_data(tb[NL80211_WOWLAN_TCP_DATA_PAYLOAD_SEQ]);
-		if (!rdev->wiphy.wowlan->tcp->seq)
-			return -EINVAL;
-		if (seq->len == 0 || seq->len > 4)
-			return -EINVAL;
-		if (seq->len + seq->offset > data_size)
-			return -EINVAL;
-	}
-
-	size = sizeof(*cfg);
-	size += data_size;
-	size += wake_size + wake_mask_size;
-	size += tokens_size;
-
-	cfg = kzalloc(size, GFP_KERNEL);
-	if (!cfg)
-		return -ENOMEM;
-	cfg->src = nla_get_in_addr(tb[NL80211_WOWLAN_TCP_SRC_IPV4]);
-	cfg->dst = nla_get_in_addr(tb[NL80211_WOWLAN_TCP_DST_IPV4]);
-	memcpy(cfg->dst_mac, nla_data(tb[NL80211_WOWLAN_TCP_DST_MAC]),
-	       ETH_ALEN);
-	if (tb[NL80211_WOWLAN_TCP_SRC_PORT])
-		port = nla_get_u16(tb[NL80211_WOWLAN_TCP_SRC_PORT]);
-	else
-		port = 0;
-#ifdef CONFIG_INET
-	/* allocate a socket and port for it and use it */
-	err = __sock_create(wiphy_net(&rdev->wiphy), PF_INET, SOCK_STREAM,
-			    IPPROTO_TCP, &cfg->sock, 1);
-	if (err) {
-		kfree(cfg);
-		return err;
-	}
-	if (inet_csk_get_port(cfg->sock->sk, port)) {
-		sock_release(cfg->sock);
-		kfree(cfg);
-		return -EADDRINUSE;
-	}
-	cfg->src_port = inet_sk(cfg->sock->sk)->inet_num;
-#else
-	if (!port) {
-		kfree(cfg);
-		return -EINVAL;
-	}
-	cfg->src_port = port;
-#endif
-
-	cfg->dst_port = nla_get_u16(tb[NL80211_WOWLAN_TCP_DST_PORT]);
-	cfg->payload_len = data_size;
-	cfg->payload = (u8 *)cfg + sizeof(*cfg) + tokens_size;
-	memcpy((void *)cfg->payload,
-	       nla_data(tb[NL80211_WOWLAN_TCP_DATA_PAYLOAD]),
-	       data_size);
-	if (seq)
-		cfg->payload_seq = *seq;
-	cfg->data_interval = nla_get_u32(tb[NL80211_WOWLAN_TCP_DATA_INTERVAL]);
-	cfg->wake_len = wake_size;
-	cfg->wake_data = (u8 *)cfg + sizeof(*cfg) + tokens_size + data_size;
-	memcpy((void *)cfg->wake_data,
-	       nla_data(tb[NL80211_WOWLAN_TCP_WAKE_PAYLOAD]),
-	       wake_size);
-	cfg->wake_mask = (u8 *)cfg + sizeof(*cfg) + tokens_size +
-			 data_size + wake_size;
-	memcpy((void *)cfg->wake_mask,
-	       nla_data(tb[NL80211_WOWLAN_TCP_WAKE_MASK]),
-	       wake_mask_size);
-	if (tok) {
-		cfg->tokens_size = tokens_size;
-		memcpy(&cfg->payload_tok, tok, sizeof(*tok) + tokens_size);
-	}
-
-	trig->tcp = cfg;
-
-	return 0;
-}
-
-static int nl80211_parse_wowlan_nd(struct cfg80211_registered_device *rdev,
-				   const struct wiphy_wowlan_support *wowlan,
-				   struct nlattr *attr,
-				   struct cfg80211_wowlan *trig)
-{
-	struct nlattr **tb;
-	int err;
-
-	tb = kcalloc(NUM_NL80211_ATTR, sizeof(*tb), GFP_KERNEL);
-	if (!tb)
-		return -ENOMEM;
-
-	if (!(wowlan->flags & WIPHY_WOWLAN_NET_DETECT)) {
-		err = -EOPNOTSUPP;
-		goto out;
-	}
-
-	err = nla_parse_nested_deprecated(tb, NL80211_ATTR_MAX, attr,
-					  nl80211_policy, NULL);
-	if (err)
-		goto out;
-
-	trig->nd_config = nl80211_parse_sched_scan(&rdev->wiphy, NULL, tb,
-						   wowlan->max_nd_match_sets);
-	err = PTR_ERR_OR_ZERO(trig->nd_config);
-	if (err)
-		trig->nd_config = NULL;
-
-out:
-	kfree(tb);
-	return err;
-}
-
-static int nl80211_set_wowlan(struct sk_buff *skb, struct genl_info *info)
-{
-	struct cfg80211_registered_device *rdev = info->user_ptr[0];
-	struct nlattr *tb[NUM_NL80211_WOWLAN_TRIG];
-	struct cfg80211_wowlan new_triggers = {};
-	struct cfg80211_wowlan *ntrig;
-	const struct wiphy_wowlan_support *wowlan = rdev->wiphy.wowlan;
-	int err, i;
-	bool prev_enabled = rdev->wiphy.wowlan_config;
-	bool regular = false;
-
-	if (!wowlan)
-		return -EOPNOTSUPP;
-
-	if (!info->attrs[NL80211_ATTR_WOWLAN_TRIGGERS]) {
-		cfg80211_rdev_free_wowlan(rdev);
-		rdev->wiphy.wowlan_config = NULL;
-		goto set_wakeup;
-	}
-
-	err = nla_parse_nested_deprecated(tb, MAX_NL80211_WOWLAN_TRIG,
-					  info->attrs[NL80211_ATTR_WOWLAN_TRIGGERS],
-					  nl80211_wowlan_policy, info->extack);
-	if (err)
-		return err;
-
-	if (tb[NL80211_WOWLAN_TRIG_ANY]) {
-		if (!(wowlan->flags & WIPHY_WOWLAN_ANY))
-			return -EINVAL;
-		new_triggers.any = true;
-	}
-
-	if (tb[NL80211_WOWLAN_TRIG_DISCONNECT]) {
-		if (!(wowlan->flags & WIPHY_WOWLAN_DISCONNECT))
-			return -EINVAL;
-		new_triggers.disconnect = true;
-		regular = true;
-	}
-
-	if (tb[NL80211_WOWLAN_TRIG_MAGIC_PKT]) {
-		if (!(wowlan->flags & WIPHY_WOWLAN_MAGIC_PKT))
-			return -EINVAL;
-		new_triggers.magic_pkt = true;
-		regular = true;
-	}
-
-	if (tb[NL80211_WOWLAN_TRIG_GTK_REKEY_SUPPORTED])
-		return -EINVAL;
-
-	if (tb[NL80211_WOWLAN_TRIG_GTK_REKEY_FAILURE]) {
-		if (!(wowlan->flags & WIPHY_WOWLAN_GTK_REKEY_FAILURE))
-			return -EINVAL;
-		new_triggers.gtk_rekey_failure = true;
-		regular = true;
-	}
-
-	if (tb[NL80211_WOWLAN_TRIG_EAP_IDENT_REQUEST]) {
-		if (!(wowlan->flags & WIPHY_WOWLAN_EAP_IDENTITY_REQ))
-			return -EINVAL;
-		new_triggers.eap_identity_req = true;
-		regular = true;
-	}
-
-	if (tb[NL80211_WOWLAN_TRIG_4WAY_HANDSHAKE]) {
-		if (!(wowlan->flags & WIPHY_WOWLAN_4WAY_HANDSHAKE))
-			return -EINVAL;
-		new_triggers.four_way_handshake = true;
-		regular = true;
-	}
-
-	if (tb[NL80211_WOWLAN_TRIG_RFKILL_RELEASE]) {
-		if (!(wowlan->flags & WIPHY_WOWLAN_RFKILL_RELEASE))
-			return -EINVAL;
-		new_triggers.rfkill_release = true;
-		regular = true;
-	}
-
-	if (tb[NL80211_WOWLAN_TRIG_PKT_PATTERN]) {
-		struct nlattr *pat;
-		int n_patterns = 0;
-		int rem, pat_len, mask_len, pkt_offset;
-		struct nlattr *pat_tb[NUM_NL80211_PKTPAT];
-
-		regular = true;
-
-		nla_for_each_nested(pat, tb[NL80211_WOWLAN_TRIG_PKT_PATTERN],
-				    rem)
-			n_patterns++;
-		if (n_patterns > wowlan->n_patterns)
-			return -EINVAL;
-
-		new_triggers.patterns = kcalloc(n_patterns,
-						sizeof(new_triggers.patterns[0]),
-						GFP_KERNEL);
-		if (!new_triggers.patterns)
-			return -ENOMEM;
-
-		new_triggers.n_patterns = n_patterns;
-		i = 0;
-
-		nla_for_each_nested(pat, tb[NL80211_WOWLAN_TRIG_PKT_PATTERN],
-				    rem) {
-			u8 *mask_pat;
-
-			err = nla_parse_nested_deprecated(pat_tb,
-							  MAX_NL80211_PKTPAT,
-							  pat,
-							  nl80211_packet_pattern_policy,
-							  info->extack);
-			if (err)
-				goto error;
-
-			err = -EINVAL;
-			if (!pat_tb[NL80211_PKTPAT_MASK] ||
-			    !pat_tb[NL80211_PKTPAT_PATTERN])
-				goto error;
-			pat_len = nla_len(pat_tb[NL80211_PKTPAT_PATTERN]);
-			mask_len = DIV_ROUND_UP(pat_len, 8);
-			if (nla_len(pat_tb[NL80211_PKTPAT_MASK]) != mask_len)
-				goto error;
-			if (pat_len > wowlan->pattern_max_len ||
-			    pat_len < wowlan->pattern_min_len)
-				goto error;
-
-			if (!pat_tb[NL80211_PKTPAT_OFFSET])
-				pkt_offset = 0;
-			else
-				pkt_offset = nla_get_u32(
-					pat_tb[NL80211_PKTPAT_OFFSET]);
-			if (pkt_offset > wowlan->max_pkt_offset)
-				goto error;
-			new_triggers.patterns[i].pkt_offset = pkt_offset;
-
-			mask_pat = kmalloc(mask_len + pat_len, GFP_KERNEL);
-			if (!mask_pat) {
-				err = -ENOMEM;
-				goto error;
-			}
-			new_triggers.patterns[i].mask = mask_pat;
-			memcpy(mask_pat, nla_data(pat_tb[NL80211_PKTPAT_MASK]),
-			       mask_len);
-			mask_pat += mask_len;
-			new_triggers.patterns[i].pattern = mask_pat;
-			new_triggers.patterns[i].pattern_len = pat_len;
-			memcpy(mask_pat,
-			       nla_data(pat_tb[NL80211_PKTPAT_PATTERN]),
-			       pat_len);
-			i++;
-		}
-	}
-
-	if (tb[NL80211_WOWLAN_TRIG_TCP_CONNECTION]) {
-		regular = true;
-		err = nl80211_parse_wowlan_tcp(
-			rdev, tb[NL80211_WOWLAN_TRIG_TCP_CONNECTION],
-			&new_triggers);
-		if (err)
-			goto error;
-	}
-
-	if (tb[NL80211_WOWLAN_TRIG_NET_DETECT]) {
-		regular = true;
-		err = nl80211_parse_wowlan_nd(
-			rdev, wowlan, tb[NL80211_WOWLAN_TRIG_NET_DETECT],
-			&new_triggers);
-		if (err)
-			goto error;
-	}
-
-	/* The 'any' trigger means the device continues operating more or less
-	 * as in its normal operation mode and wakes up the host on most of the
-	 * normal interrupts (like packet RX, ...)
-	 * It therefore makes little sense to combine with the more constrained
-	 * wakeup trigger modes.
-	 */
-	if (new_triggers.any && regular) {
-		err = -EINVAL;
-		goto error;
-	}
-
-	ntrig = kmemdup(&new_triggers, sizeof(new_triggers), GFP_KERNEL);
-	if (!ntrig) {
-		err = -ENOMEM;
-		goto error;
-	}
-	cfg80211_rdev_free_wowlan(rdev);
-	rdev->wiphy.wowlan_config = ntrig;
-
- set_wakeup:
-	if (rdev->ops->set_wakeup &&
-	    prev_enabled != !!rdev->wiphy.wowlan_config)
-		rdev_set_wakeup(rdev, rdev->wiphy.wowlan_config);
-
-	return 0;
- error:
-	for (i = 0; i < new_triggers.n_patterns; i++)
-		kfree(new_triggers.patterns[i].mask);
-	kfree(new_triggers.patterns);
-	if (new_triggers.tcp && new_triggers.tcp->sock)
-		sock_release(new_triggers.tcp->sock);
-	kfree(new_triggers.tcp);
-	kfree(new_triggers.nd_config);
-	return err;
-}
-#endif
-
-static int nl80211_send_coalesce_rules(struct sk_buff *msg,
-				       struct cfg80211_registered_device *rdev)
-{
-	struct nlattr *nl_pats, *nl_pat, *nl_rule, *nl_rules;
-	int i, j, pat_len;
-	struct cfg80211_coalesce_rules *rule;
-
-	if (!rdev->coalesce->n_rules)
-		return 0;
-
-	nl_rules = nla_nest_start_noflag(msg, NL80211_ATTR_COALESCE_RULE);
-	if (!nl_rules)
-		return -ENOBUFS;
-
-	for (i = 0; i < rdev->coalesce->n_rules; i++) {
-		nl_rule = nla_nest_start_noflag(msg, i + 1);
-		if (!nl_rule)
-			return -ENOBUFS;
-
-		rule = &rdev->coalesce->rules[i];
-		if (nla_put_u32(msg, NL80211_ATTR_COALESCE_RULE_DELAY,
-				rule->delay))
-			return -ENOBUFS;
-
-		if (nla_put_u32(msg, NL80211_ATTR_COALESCE_RULE_CONDITION,
-				rule->condition))
-			return -ENOBUFS;
-
-		nl_pats = nla_nest_start_noflag(msg,
-						NL80211_ATTR_COALESCE_RULE_PKT_PATTERN);
-		if (!nl_pats)
-			return -ENOBUFS;
-
-		for (j = 0; j < rule->n_patterns; j++) {
-			nl_pat = nla_nest_start_noflag(msg, j + 1);
-			if (!nl_pat)
-				return -ENOBUFS;
-			pat_len = rule->patterns[j].pattern_len;
-			if (nla_put(msg, NL80211_PKTPAT_MASK,
-				    DIV_ROUND_UP(pat_len, 8),
-				    rule->patterns[j].mask) ||
-			    nla_put(msg, NL80211_PKTPAT_PATTERN, pat_len,
-				    rule->patterns[j].pattern) ||
-			    nla_put_u32(msg, NL80211_PKTPAT_OFFSET,
-					rule->patterns[j].pkt_offset))
-				return -ENOBUFS;
-			nla_nest_end(msg, nl_pat);
-		}
-		nla_nest_end(msg, nl_pats);
-		nla_nest_end(msg, nl_rule);
-	}
-	nla_nest_end(msg, nl_rules);
-
-	return 0;
-}
-
-static int nl80211_get_coalesce(struct sk_buff *skb, struct genl_info *info)
-{
-	struct cfg80211_registered_device *rdev = info->user_ptr[0];
-	struct sk_buff *msg;
-	void *hdr;
-
-	if (!rdev->wiphy.coalesce)
-		return -EOPNOTSUPP;
-
-	msg = nlmsg_new(NLMSG_DEFAULT_SIZE, GFP_KERNEL);
-	if (!msg)
-		return -ENOMEM;
-
-	hdr = nl80211hdr_put(msg, info->snd_portid, info->snd_seq, 0,
-			     NL80211_CMD_GET_COALESCE);
-	if (!hdr)
-		goto nla_put_failure;
-
-	if (rdev->coalesce && nl80211_send_coalesce_rules(msg, rdev))
-		goto nla_put_failure;
-
-	genlmsg_end(msg, hdr);
-	return genlmsg_reply(msg, info);
-
-nla_put_failure:
-	nlmsg_free(msg);
-	return -ENOBUFS;
-}
-
-void cfg80211_rdev_free_coalesce(struct cfg80211_registered_device *rdev)
-{
-	struct cfg80211_coalesce *coalesce = rdev->coalesce;
-	int i, j;
-	struct cfg80211_coalesce_rules *rule;
-
-	if (!coalesce)
-		return;
-
-	for (i = 0; i < coalesce->n_rules; i++) {
-		rule = &coalesce->rules[i];
-		for (j = 0; j < rule->n_patterns; j++)
-			kfree(rule->patterns[j].mask);
-		kfree(rule->patterns);
-	}
-	kfree(coalesce->rules);
-	kfree(coalesce);
-	rdev->coalesce = NULL;
-}
-
-static int nl80211_parse_coalesce_rule(struct cfg80211_registered_device *rdev,
-				       struct nlattr *rule,
-				       struct cfg80211_coalesce_rules *new_rule)
-{
-	int err, i;
-	const struct wiphy_coalesce_support *coalesce = rdev->wiphy.coalesce;
-	struct nlattr *tb[NUM_NL80211_ATTR_COALESCE_RULE], *pat;
-	int rem, pat_len, mask_len, pkt_offset, n_patterns = 0;
-	struct nlattr *pat_tb[NUM_NL80211_PKTPAT];
-
-	err = nla_parse_nested_deprecated(tb, NL80211_ATTR_COALESCE_RULE_MAX,
-					  rule, nl80211_coalesce_policy, NULL);
-	if (err)
-		return err;
-
-	if (tb[NL80211_ATTR_COALESCE_RULE_DELAY])
-		new_rule->delay =
-			nla_get_u32(tb[NL80211_ATTR_COALESCE_RULE_DELAY]);
-	if (new_rule->delay > coalesce->max_delay)
-		return -EINVAL;
-
-	if (tb[NL80211_ATTR_COALESCE_RULE_CONDITION])
-		new_rule->condition =
-			nla_get_u32(tb[NL80211_ATTR_COALESCE_RULE_CONDITION]);
-
-	if (!tb[NL80211_ATTR_COALESCE_RULE_PKT_PATTERN])
-		return -EINVAL;
-
-	nla_for_each_nested(pat, tb[NL80211_ATTR_COALESCE_RULE_PKT_PATTERN],
-			    rem)
-		n_patterns++;
-	if (n_patterns > coalesce->n_patterns)
-		return -EINVAL;
-
-	new_rule->patterns = kcalloc(n_patterns, sizeof(new_rule->patterns[0]),
-				     GFP_KERNEL);
-	if (!new_rule->patterns)
-		return -ENOMEM;
-
-	new_rule->n_patterns = n_patterns;
-	i = 0;
-
-	nla_for_each_nested(pat, tb[NL80211_ATTR_COALESCE_RULE_PKT_PATTERN],
-			    rem) {
-		u8 *mask_pat;
-
-		err = nla_parse_nested_deprecated(pat_tb, MAX_NL80211_PKTPAT,
-						  pat,
-						  nl80211_packet_pattern_policy,
-						  NULL);
-		if (err)
-			return err;
-
-		if (!pat_tb[NL80211_PKTPAT_MASK] ||
-		    !pat_tb[NL80211_PKTPAT_PATTERN])
-			return -EINVAL;
-		pat_len = nla_len(pat_tb[NL80211_PKTPAT_PATTERN]);
-		mask_len = DIV_ROUND_UP(pat_len, 8);
-		if (nla_len(pat_tb[NL80211_PKTPAT_MASK]) != mask_len)
-			return -EINVAL;
-		if (pat_len > coalesce->pattern_max_len ||
-		    pat_len < coalesce->pattern_min_len)
-			return -EINVAL;
-
-		if (!pat_tb[NL80211_PKTPAT_OFFSET])
-			pkt_offset = 0;
-		else
-			pkt_offset = nla_get_u32(pat_tb[NL80211_PKTPAT_OFFSET]);
-		if (pkt_offset > coalesce->max_pkt_offset)
-			return -EINVAL;
-		new_rule->patterns[i].pkt_offset = pkt_offset;
-
-		mask_pat = kmalloc(mask_len + pat_len, GFP_KERNEL);
-		if (!mask_pat)
-			return -ENOMEM;
-
-		new_rule->patterns[i].mask = mask_pat;
-		memcpy(mask_pat, nla_data(pat_tb[NL80211_PKTPAT_MASK]),
-		       mask_len);
-
-		mask_pat += mask_len;
-		new_rule->patterns[i].pattern = mask_pat;
-		new_rule->patterns[i].pattern_len = pat_len;
-		memcpy(mask_pat, nla_data(pat_tb[NL80211_PKTPAT_PATTERN]),
-		       pat_len);
-		i++;
-	}
-
-	return 0;
-}
-
-static int nl80211_set_coalesce(struct sk_buff *skb, struct genl_info *info)
-{
-	struct cfg80211_registered_device *rdev = info->user_ptr[0];
-	const struct wiphy_coalesce_support *coalesce = rdev->wiphy.coalesce;
-	struct cfg80211_coalesce new_coalesce = {};
-	struct cfg80211_coalesce *n_coalesce;
-	int err, rem_rule, n_rules = 0, i, j;
-	struct nlattr *rule;
-	struct cfg80211_coalesce_rules *tmp_rule;
-
-	if (!rdev->wiphy.coalesce || !rdev->ops->set_coalesce)
-		return -EOPNOTSUPP;
-
-	if (!info->attrs[NL80211_ATTR_COALESCE_RULE]) {
-		cfg80211_rdev_free_coalesce(rdev);
-		rdev_set_coalesce(rdev, NULL);
-		return 0;
-	}
-
-	nla_for_each_nested(rule, info->attrs[NL80211_ATTR_COALESCE_RULE],
-			    rem_rule)
-		n_rules++;
-	if (n_rules > coalesce->n_rules)
-		return -EINVAL;
-
-	new_coalesce.rules = kcalloc(n_rules, sizeof(new_coalesce.rules[0]),
-				     GFP_KERNEL);
-	if (!new_coalesce.rules)
-		return -ENOMEM;
-
-	new_coalesce.n_rules = n_rules;
-	i = 0;
-
-	nla_for_each_nested(rule, info->attrs[NL80211_ATTR_COALESCE_RULE],
-			    rem_rule) {
-		err = nl80211_parse_coalesce_rule(rdev, rule,
-						  &new_coalesce.rules[i]);
-		if (err)
-			goto error;
-
-		i++;
-	}
-
-	err = rdev_set_coalesce(rdev, &new_coalesce);
-	if (err)
-		goto error;
-
-	n_coalesce = kmemdup(&new_coalesce, sizeof(new_coalesce), GFP_KERNEL);
-	if (!n_coalesce) {
-		err = -ENOMEM;
-		goto error;
-	}
-	cfg80211_rdev_free_coalesce(rdev);
-	rdev->coalesce = n_coalesce;
-
-	return 0;
-error:
-	for (i = 0; i < new_coalesce.n_rules; i++) {
-		tmp_rule = &new_coalesce.rules[i];
-		for (j = 0; j < tmp_rule->n_patterns; j++)
-			kfree(tmp_rule->patterns[j].mask);
-		kfree(tmp_rule->patterns);
-	}
-	kfree(new_coalesce.rules);
-
-	return err;
-}
-
-static int nl80211_set_rekey_data(struct sk_buff *skb, struct genl_info *info)
-{
-	struct cfg80211_registered_device *rdev = info->user_ptr[0];
-	struct net_device *dev = info->user_ptr[1];
-	struct wireless_dev *wdev = dev->ieee80211_ptr;
-	struct nlattr *tb[NUM_NL80211_REKEY_DATA];
-	struct cfg80211_gtk_rekey_data rekey_data = {};
-	int err;
-
-	if (!info->attrs[NL80211_ATTR_REKEY_DATA])
-		return -EINVAL;
-
-	err = nla_parse_nested_deprecated(tb, MAX_NL80211_REKEY_DATA,
-					  info->attrs[NL80211_ATTR_REKEY_DATA],
-					  nl80211_rekey_policy, info->extack);
-	if (err)
-		return err;
-
-	if (!tb[NL80211_REKEY_DATA_REPLAY_CTR] || !tb[NL80211_REKEY_DATA_KEK] ||
-	    !tb[NL80211_REKEY_DATA_KCK])
-		return -EINVAL;
-	if (nla_len(tb[NL80211_REKEY_DATA_KEK]) != NL80211_KEK_LEN &&
-	    !(rdev->wiphy.flags & WIPHY_FLAG_SUPPORTS_EXT_KEK_KCK &&
-	      nla_len(tb[NL80211_REKEY_DATA_KEK]) == NL80211_KEK_EXT_LEN))
-		return -ERANGE;
-	if (nla_len(tb[NL80211_REKEY_DATA_KCK]) != NL80211_KCK_LEN &&
-	    !(rdev->wiphy.flags & WIPHY_FLAG_SUPPORTS_EXT_KEK_KCK &&
-	      nla_len(tb[NL80211_REKEY_DATA_KEK]) == NL80211_KCK_EXT_LEN))
-		return -ERANGE;
-
-	rekey_data.kek = nla_data(tb[NL80211_REKEY_DATA_KEK]);
-	rekey_data.kck = nla_data(tb[NL80211_REKEY_DATA_KCK]);
-	rekey_data.replay_ctr = nla_data(tb[NL80211_REKEY_DATA_REPLAY_CTR]);
-	rekey_data.kek_len = nla_len(tb[NL80211_REKEY_DATA_KEK]);
-	rekey_data.kck_len = nla_len(tb[NL80211_REKEY_DATA_KCK]);
-	if (tb[NL80211_REKEY_DATA_AKM])
-		rekey_data.akm = nla_get_u32(tb[NL80211_REKEY_DATA_AKM]);
-
-	wdev_lock(wdev);
-	if (!wdev->current_bss) {
-		err = -ENOTCONN;
-		goto out;
-	}
-
-	if (!rdev->ops->set_rekey_data) {
-		err = -EOPNOTSUPP;
-		goto out;
-	}
-
-	err = rdev_set_rekey_data(rdev, dev, &rekey_data);
- out:
-	wdev_unlock(wdev);
-	return err;
-}
-
-static int nl80211_register_unexpected_frame(struct sk_buff *skb,
-					     struct genl_info *info)
-{
-	struct net_device *dev = info->user_ptr[1];
-	struct wireless_dev *wdev = dev->ieee80211_ptr;
-
-	if (wdev->iftype != NL80211_IFTYPE_AP &&
-	    wdev->iftype != NL80211_IFTYPE_P2P_GO)
-		return -EINVAL;
-
-	if (wdev->ap_unexpected_nlportid)
-		return -EBUSY;
-
-	wdev->ap_unexpected_nlportid = info->snd_portid;
-	return 0;
-}
-
-static int nl80211_probe_client(struct sk_buff *skb,
-				struct genl_info *info)
-{
-	struct cfg80211_registered_device *rdev = info->user_ptr[0];
-	struct net_device *dev = info->user_ptr[1];
-	struct wireless_dev *wdev = dev->ieee80211_ptr;
-	struct sk_buff *msg;
-	void *hdr;
-	const u8 *addr;
-	u64 cookie;
-	int err;
-
-	if (wdev->iftype != NL80211_IFTYPE_AP &&
-	    wdev->iftype != NL80211_IFTYPE_P2P_GO)
-		return -EOPNOTSUPP;
-
-	if (!info->attrs[NL80211_ATTR_MAC])
-		return -EINVAL;
-
-	if (!rdev->ops->probe_client)
-		return -EOPNOTSUPP;
-
-	msg = nlmsg_new(NLMSG_DEFAULT_SIZE, GFP_KERNEL);
-	if (!msg)
-		return -ENOMEM;
-
-	hdr = nl80211hdr_put(msg, info->snd_portid, info->snd_seq, 0,
-			     NL80211_CMD_PROBE_CLIENT);
-	if (!hdr) {
-		err = -ENOBUFS;
-		goto free_msg;
-	}
-
-	addr = nla_data(info->attrs[NL80211_ATTR_MAC]);
-
-	err = rdev_probe_client(rdev, dev, addr, &cookie);
-	if (err)
-		goto free_msg;
-
-	if (nla_put_u64_64bit(msg, NL80211_ATTR_COOKIE, cookie,
-			      NL80211_ATTR_PAD))
-		goto nla_put_failure;
-
-	genlmsg_end(msg, hdr);
-
-	return genlmsg_reply(msg, info);
-
- nla_put_failure:
-	err = -ENOBUFS;
- free_msg:
-	nlmsg_free(msg);
-	return err;
-}
-
-static int nl80211_register_beacons(struct sk_buff *skb, struct genl_info *info)
-{
-	struct cfg80211_registered_device *rdev = info->user_ptr[0];
-	struct cfg80211_beacon_registration *reg, *nreg;
-	int rv;
-
-	if (!(rdev->wiphy.flags & WIPHY_FLAG_REPORTS_OBSS))
-		return -EOPNOTSUPP;
-
-	nreg = kzalloc(sizeof(*nreg), GFP_KERNEL);
-	if (!nreg)
-		return -ENOMEM;
-
-	/* First, check if already registered. */
-	spin_lock_bh(&rdev->beacon_registrations_lock);
-	list_for_each_entry(reg, &rdev->beacon_registrations, list) {
-		if (reg->nlportid == info->snd_portid) {
-			rv = -EALREADY;
-			goto out_err;
-		}
-	}
-	/* Add it to the list */
-	nreg->nlportid = info->snd_portid;
-	list_add(&nreg->list, &rdev->beacon_registrations);
-
-	spin_unlock_bh(&rdev->beacon_registrations_lock);
-
-	return 0;
-out_err:
-	spin_unlock_bh(&rdev->beacon_registrations_lock);
-	kfree(nreg);
-	return rv;
-}
-
-static int nl80211_start_p2p_device(struct sk_buff *skb, struct genl_info *info)
-{
-	struct cfg80211_registered_device *rdev = info->user_ptr[0];
-	struct wireless_dev *wdev = info->user_ptr[1];
-	int err;
-
-	if (!rdev->ops->start_p2p_device)
-		return -EOPNOTSUPP;
-
-	if (wdev->iftype != NL80211_IFTYPE_P2P_DEVICE)
-		return -EOPNOTSUPP;
-
-	if (wdev_running(wdev))
-		return 0;
-
-	if (rfkill_blocked(rdev->rfkill))
-		return -ERFKILL;
-
-	err = rdev_start_p2p_device(rdev, wdev);
-	if (err)
-		return err;
-
-	wdev->is_running = true;
-	rdev->opencount++;
-
-	return 0;
-}
-
-static int nl80211_stop_p2p_device(struct sk_buff *skb, struct genl_info *info)
-{
-	struct cfg80211_registered_device *rdev = info->user_ptr[0];
-	struct wireless_dev *wdev = info->user_ptr[1];
-
-	if (wdev->iftype != NL80211_IFTYPE_P2P_DEVICE)
-		return -EOPNOTSUPP;
-
-	if (!rdev->ops->stop_p2p_device)
-		return -EOPNOTSUPP;
-
-	cfg80211_stop_p2p_device(rdev, wdev);
-
-	return 0;
-}
-
-static int nl80211_start_nan(struct sk_buff *skb, struct genl_info *info)
-{
-	struct cfg80211_registered_device *rdev = info->user_ptr[0];
-	struct wireless_dev *wdev = info->user_ptr[1];
-	struct cfg80211_nan_conf conf = {};
-	int err;
-
-	if (wdev->iftype != NL80211_IFTYPE_NAN)
-		return -EOPNOTSUPP;
-
-	if (wdev_running(wdev))
-		return -EEXIST;
-
-	if (rfkill_blocked(rdev->rfkill))
-		return -ERFKILL;
-
-	if (!info->attrs[NL80211_ATTR_NAN_MASTER_PREF])
-		return -EINVAL;
-
-	conf.master_pref =
-		nla_get_u8(info->attrs[NL80211_ATTR_NAN_MASTER_PREF]);
-
-	if (info->attrs[NL80211_ATTR_BANDS]) {
-		u32 bands = nla_get_u32(info->attrs[NL80211_ATTR_BANDS]);
-
-		if (bands & ~(u32)wdev->wiphy->nan_supported_bands)
-			return -EOPNOTSUPP;
-
-		if (bands && !(bands & BIT(NL80211_BAND_2GHZ)))
-			return -EINVAL;
-
-		conf.bands = bands;
-	}
-
-	err = rdev_start_nan(rdev, wdev, &conf);
-	if (err)
-		return err;
-
-	wdev->is_running = true;
-	rdev->opencount++;
-
-	return 0;
-}
-
-static int nl80211_stop_nan(struct sk_buff *skb, struct genl_info *info)
-{
-	struct cfg80211_registered_device *rdev = info->user_ptr[0];
-	struct wireless_dev *wdev = info->user_ptr[1];
-
-	if (wdev->iftype != NL80211_IFTYPE_NAN)
-		return -EOPNOTSUPP;
-
-	cfg80211_stop_nan(rdev, wdev);
-
-	return 0;
-}
-
-static int validate_nan_filter(struct nlattr *filter_attr)
-{
-	struct nlattr *attr;
-	int len = 0, n_entries = 0, rem;
-
-	nla_for_each_nested(attr, filter_attr, rem) {
-		len += nla_len(attr);
-		n_entries++;
-	}
-
-	if (len >= U8_MAX)
-		return -EINVAL;
-
-	return n_entries;
-}
-
-static int handle_nan_filter(struct nlattr *attr_filter,
-			     struct cfg80211_nan_func *func,
-			     bool tx)
-{
-	struct nlattr *attr;
-	int n_entries, rem, i;
-	struct cfg80211_nan_func_filter *filter;
-
-	n_entries = validate_nan_filter(attr_filter);
-	if (n_entries < 0)
-		return n_entries;
-
-	BUILD_BUG_ON(sizeof(*func->rx_filters) != sizeof(*func->tx_filters));
-
-	filter = kcalloc(n_entries, sizeof(*func->rx_filters), GFP_KERNEL);
-	if (!filter)
-		return -ENOMEM;
-
-	i = 0;
-	nla_for_each_nested(attr, attr_filter, rem) {
-		filter[i].filter = nla_memdup(attr, GFP_KERNEL);
-		filter[i].len = nla_len(attr);
-		i++;
-	}
-	if (tx) {
-		func->num_tx_filters = n_entries;
-		func->tx_filters = filter;
-	} else {
-		func->num_rx_filters = n_entries;
-		func->rx_filters = filter;
-	}
-
-	return 0;
-}
-
-static int nl80211_nan_add_func(struct sk_buff *skb,
-				struct genl_info *info)
-{
-	struct cfg80211_registered_device *rdev = info->user_ptr[0];
-	struct wireless_dev *wdev = info->user_ptr[1];
-	struct nlattr *tb[NUM_NL80211_NAN_FUNC_ATTR], *func_attr;
-	struct cfg80211_nan_func *func;
-	struct sk_buff *msg = NULL;
-	void *hdr = NULL;
-	int err = 0;
-
-	if (wdev->iftype != NL80211_IFTYPE_NAN)
-		return -EOPNOTSUPP;
-
-	if (!wdev_running(wdev))
-		return -ENOTCONN;
-
-	if (!info->attrs[NL80211_ATTR_NAN_FUNC])
-		return -EINVAL;
-
-	err = nla_parse_nested_deprecated(tb, NL80211_NAN_FUNC_ATTR_MAX,
-					  info->attrs[NL80211_ATTR_NAN_FUNC],
-					  nl80211_nan_func_policy,
-					  info->extack);
-	if (err)
-		return err;
-
-	func = kzalloc(sizeof(*func), GFP_KERNEL);
-	if (!func)
-		return -ENOMEM;
-
-	func->cookie = cfg80211_assign_cookie(rdev);
-
-	if (!tb[NL80211_NAN_FUNC_TYPE]) {
-		err = -EINVAL;
-		goto out;
-	}
-
-
-	func->type = nla_get_u8(tb[NL80211_NAN_FUNC_TYPE]);
-
-	if (!tb[NL80211_NAN_FUNC_SERVICE_ID]) {
-		err = -EINVAL;
-		goto out;
-	}
-
-	memcpy(func->service_id, nla_data(tb[NL80211_NAN_FUNC_SERVICE_ID]),
-	       sizeof(func->service_id));
-
-	func->close_range =
-		nla_get_flag(tb[NL80211_NAN_FUNC_CLOSE_RANGE]);
-
-	if (tb[NL80211_NAN_FUNC_SERVICE_INFO]) {
-		func->serv_spec_info_len =
-			nla_len(tb[NL80211_NAN_FUNC_SERVICE_INFO]);
-		func->serv_spec_info =
-			kmemdup(nla_data(tb[NL80211_NAN_FUNC_SERVICE_INFO]),
-				func->serv_spec_info_len,
-				GFP_KERNEL);
-		if (!func->serv_spec_info) {
-			err = -ENOMEM;
-			goto out;
-		}
-	}
-
-	if (tb[NL80211_NAN_FUNC_TTL])
-		func->ttl = nla_get_u32(tb[NL80211_NAN_FUNC_TTL]);
-
-	switch (func->type) {
-	case NL80211_NAN_FUNC_PUBLISH:
-		if (!tb[NL80211_NAN_FUNC_PUBLISH_TYPE]) {
-			err = -EINVAL;
-			goto out;
-		}
-
-		func->publish_type =
-			nla_get_u8(tb[NL80211_NAN_FUNC_PUBLISH_TYPE]);
-		func->publish_bcast =
-			nla_get_flag(tb[NL80211_NAN_FUNC_PUBLISH_BCAST]);
-
-		if ((!(func->publish_type & NL80211_NAN_SOLICITED_PUBLISH)) &&
-			func->publish_bcast) {
-			err = -EINVAL;
-			goto out;
-		}
-		break;
-	case NL80211_NAN_FUNC_SUBSCRIBE:
-		func->subscribe_active =
-			nla_get_flag(tb[NL80211_NAN_FUNC_SUBSCRIBE_ACTIVE]);
-		break;
-	case NL80211_NAN_FUNC_FOLLOW_UP:
-		if (!tb[NL80211_NAN_FUNC_FOLLOW_UP_ID] ||
-		    !tb[NL80211_NAN_FUNC_FOLLOW_UP_REQ_ID] ||
-		    !tb[NL80211_NAN_FUNC_FOLLOW_UP_DEST]) {
-			err = -EINVAL;
-			goto out;
-		}
-
-		func->followup_id =
-			nla_get_u8(tb[NL80211_NAN_FUNC_FOLLOW_UP_ID]);
-		func->followup_reqid =
-			nla_get_u8(tb[NL80211_NAN_FUNC_FOLLOW_UP_REQ_ID]);
-		memcpy(func->followup_dest.addr,
-		       nla_data(tb[NL80211_NAN_FUNC_FOLLOW_UP_DEST]),
-		       sizeof(func->followup_dest.addr));
-		if (func->ttl) {
-			err = -EINVAL;
-			goto out;
-		}
-		break;
-	default:
-		err = -EINVAL;
-		goto out;
-	}
-
-	if (tb[NL80211_NAN_FUNC_SRF]) {
-		struct nlattr *srf_tb[NUM_NL80211_NAN_SRF_ATTR];
-
-		err = nla_parse_nested_deprecated(srf_tb,
-						  NL80211_NAN_SRF_ATTR_MAX,
-						  tb[NL80211_NAN_FUNC_SRF],
-						  nl80211_nan_srf_policy,
-						  info->extack);
-		if (err)
-			goto out;
-
-		func->srf_include =
-			nla_get_flag(srf_tb[NL80211_NAN_SRF_INCLUDE]);
-
-		if (srf_tb[NL80211_NAN_SRF_BF]) {
-			if (srf_tb[NL80211_NAN_SRF_MAC_ADDRS] ||
-			    !srf_tb[NL80211_NAN_SRF_BF_IDX]) {
-				err = -EINVAL;
-				goto out;
-			}
-
-			func->srf_bf_len =
-				nla_len(srf_tb[NL80211_NAN_SRF_BF]);
-			func->srf_bf =
-				kmemdup(nla_data(srf_tb[NL80211_NAN_SRF_BF]),
-					func->srf_bf_len, GFP_KERNEL);
-			if (!func->srf_bf) {
-				err = -ENOMEM;
-				goto out;
-			}
-
-			func->srf_bf_idx =
-				nla_get_u8(srf_tb[NL80211_NAN_SRF_BF_IDX]);
-		} else {
-			struct nlattr *attr, *mac_attr =
-				srf_tb[NL80211_NAN_SRF_MAC_ADDRS];
-			int n_entries, rem, i = 0;
-
-			if (!mac_attr) {
-				err = -EINVAL;
-				goto out;
-			}
-
-			n_entries = validate_acl_mac_addrs(mac_attr);
-			if (n_entries <= 0) {
-				err = -EINVAL;
-				goto out;
-			}
-
-			func->srf_num_macs = n_entries;
-			func->srf_macs =
-				kcalloc(n_entries, sizeof(*func->srf_macs),
-					GFP_KERNEL);
-			if (!func->srf_macs) {
-				err = -ENOMEM;
-				goto out;
-			}
-
-			nla_for_each_nested(attr, mac_attr, rem)
-				memcpy(func->srf_macs[i++].addr, nla_data(attr),
-				       sizeof(*func->srf_macs));
-		}
-	}
-
-	if (tb[NL80211_NAN_FUNC_TX_MATCH_FILTER]) {
-		err = handle_nan_filter(tb[NL80211_NAN_FUNC_TX_MATCH_FILTER],
-					func, true);
-		if (err)
-			goto out;
-	}
-
-	if (tb[NL80211_NAN_FUNC_RX_MATCH_FILTER]) {
-		err = handle_nan_filter(tb[NL80211_NAN_FUNC_RX_MATCH_FILTER],
-					func, false);
-		if (err)
-			goto out;
-	}
-
-	msg = nlmsg_new(NLMSG_DEFAULT_SIZE, GFP_KERNEL);
-	if (!msg) {
-		err = -ENOMEM;
-		goto out;
-	}
-
-	hdr = nl80211hdr_put(msg, info->snd_portid, info->snd_seq, 0,
-			     NL80211_CMD_ADD_NAN_FUNCTION);
-	/* This can't really happen - we just allocated 4KB */
-	if (WARN_ON(!hdr)) {
-		err = -ENOMEM;
-		goto out;
-	}
-
-	err = rdev_add_nan_func(rdev, wdev, func);
-out:
-	if (err < 0) {
-		cfg80211_free_nan_func(func);
-		nlmsg_free(msg);
-		return err;
-	}
-
-	/* propagate the instance id and cookie to userspace  */
-	if (nla_put_u64_64bit(msg, NL80211_ATTR_COOKIE, func->cookie,
-			      NL80211_ATTR_PAD))
-		goto nla_put_failure;
-
-	func_attr = nla_nest_start_noflag(msg, NL80211_ATTR_NAN_FUNC);
-	if (!func_attr)
-		goto nla_put_failure;
-
-	if (nla_put_u8(msg, NL80211_NAN_FUNC_INSTANCE_ID,
-		       func->instance_id))
-		goto nla_put_failure;
-
-	nla_nest_end(msg, func_attr);
-
-	genlmsg_end(msg, hdr);
-	return genlmsg_reply(msg, info);
-
-nla_put_failure:
-	nlmsg_free(msg);
-	return -ENOBUFS;
-}
-
-static int nl80211_nan_del_func(struct sk_buff *skb,
-			       struct genl_info *info)
-{
-	struct cfg80211_registered_device *rdev = info->user_ptr[0];
-	struct wireless_dev *wdev = info->user_ptr[1];
-	u64 cookie;
-
-	if (wdev->iftype != NL80211_IFTYPE_NAN)
-		return -EOPNOTSUPP;
-
-	if (!wdev_running(wdev))
-		return -ENOTCONN;
-
-	if (!info->attrs[NL80211_ATTR_COOKIE])
-		return -EINVAL;
-
-	cookie = nla_get_u64(info->attrs[NL80211_ATTR_COOKIE]);
-
-	rdev_del_nan_func(rdev, wdev, cookie);
-
-	return 0;
-}
-
-static int nl80211_nan_change_config(struct sk_buff *skb,
-				     struct genl_info *info)
-{
-	struct cfg80211_registered_device *rdev = info->user_ptr[0];
-	struct wireless_dev *wdev = info->user_ptr[1];
-	struct cfg80211_nan_conf conf = {};
-	u32 changed = 0;
-
-	if (wdev->iftype != NL80211_IFTYPE_NAN)
-		return -EOPNOTSUPP;
-
-	if (!wdev_running(wdev))
-		return -ENOTCONN;
-
-	if (info->attrs[NL80211_ATTR_NAN_MASTER_PREF]) {
-		conf.master_pref =
-			nla_get_u8(info->attrs[NL80211_ATTR_NAN_MASTER_PREF]);
-		if (conf.master_pref <= 1 || conf.master_pref == 255)
-			return -EINVAL;
-
-		changed |= CFG80211_NAN_CONF_CHANGED_PREF;
-	}
-
-	if (info->attrs[NL80211_ATTR_BANDS]) {
-		u32 bands = nla_get_u32(info->attrs[NL80211_ATTR_BANDS]);
-
-		if (bands & ~(u32)wdev->wiphy->nan_supported_bands)
-			return -EOPNOTSUPP;
-
-		if (bands && !(bands & BIT(NL80211_BAND_2GHZ)))
-			return -EINVAL;
-
-		conf.bands = bands;
-		changed |= CFG80211_NAN_CONF_CHANGED_BANDS;
-	}
-
-	if (!changed)
-		return -EINVAL;
-
-	return rdev_nan_change_conf(rdev, wdev, &conf, changed);
-}
-
-void cfg80211_nan_match(struct wireless_dev *wdev,
-			struct cfg80211_nan_match_params *match, gfp_t gfp)
-{
-	struct wiphy *wiphy = wdev->wiphy;
-	struct cfg80211_registered_device *rdev = wiphy_to_rdev(wiphy);
-	struct nlattr *match_attr, *local_func_attr, *peer_func_attr;
-	struct sk_buff *msg;
-	void *hdr;
-
-	if (WARN_ON(!match->inst_id || !match->peer_inst_id || !match->addr))
-		return;
-
-	msg = nlmsg_new(NLMSG_DEFAULT_SIZE, gfp);
-	if (!msg)
-		return;
-
-	hdr = nl80211hdr_put(msg, 0, 0, 0, NL80211_CMD_NAN_MATCH);
-	if (!hdr) {
-		nlmsg_free(msg);
-		return;
-	}
-
-	if (nla_put_u32(msg, NL80211_ATTR_WIPHY, rdev->wiphy_idx) ||
-	    (wdev->netdev && nla_put_u32(msg, NL80211_ATTR_IFINDEX,
-					 wdev->netdev->ifindex)) ||
-	    nla_put_u64_64bit(msg, NL80211_ATTR_WDEV, wdev_id(wdev),
-			      NL80211_ATTR_PAD))
-		goto nla_put_failure;
-
-	if (nla_put_u64_64bit(msg, NL80211_ATTR_COOKIE, match->cookie,
-			      NL80211_ATTR_PAD) ||
-	    nla_put(msg, NL80211_ATTR_MAC, ETH_ALEN, match->addr))
-		goto nla_put_failure;
-
-	match_attr = nla_nest_start_noflag(msg, NL80211_ATTR_NAN_MATCH);
-	if (!match_attr)
-		goto nla_put_failure;
-
-	local_func_attr = nla_nest_start_noflag(msg,
-						NL80211_NAN_MATCH_FUNC_LOCAL);
-	if (!local_func_attr)
-		goto nla_put_failure;
-
-	if (nla_put_u8(msg, NL80211_NAN_FUNC_INSTANCE_ID, match->inst_id))
-		goto nla_put_failure;
-
-	nla_nest_end(msg, local_func_attr);
-
-	peer_func_attr = nla_nest_start_noflag(msg,
-					       NL80211_NAN_MATCH_FUNC_PEER);
-	if (!peer_func_attr)
-		goto nla_put_failure;
-
-	if (nla_put_u8(msg, NL80211_NAN_FUNC_TYPE, match->type) ||
-	    nla_put_u8(msg, NL80211_NAN_FUNC_INSTANCE_ID, match->peer_inst_id))
-		goto nla_put_failure;
-
-	if (match->info && match->info_len &&
-	    nla_put(msg, NL80211_NAN_FUNC_SERVICE_INFO, match->info_len,
-		    match->info))
-		goto nla_put_failure;
-
-	nla_nest_end(msg, peer_func_attr);
-	nla_nest_end(msg, match_attr);
-	genlmsg_end(msg, hdr);
-
-	if (!wdev->owner_nlportid)
-		genlmsg_multicast_netns(&nl80211_fam, wiphy_net(&rdev->wiphy),
-					msg, 0, NL80211_MCGRP_NAN, gfp);
-	else
-		genlmsg_unicast(wiphy_net(&rdev->wiphy), msg,
-				wdev->owner_nlportid);
-
-	return;
-
-nla_put_failure:
-	nlmsg_free(msg);
-}
-EXPORT_SYMBOL(cfg80211_nan_match);
-
-void cfg80211_nan_func_terminated(struct wireless_dev *wdev,
-				  u8 inst_id,
-				  enum nl80211_nan_func_term_reason reason,
-				  u64 cookie, gfp_t gfp)
-{
-	struct wiphy *wiphy = wdev->wiphy;
-	struct cfg80211_registered_device *rdev = wiphy_to_rdev(wiphy);
-	struct sk_buff *msg;
-	struct nlattr *func_attr;
-	void *hdr;
-
-	if (WARN_ON(!inst_id))
-		return;
-
-	msg = nlmsg_new(NLMSG_DEFAULT_SIZE, gfp);
-	if (!msg)
-		return;
-
-	hdr = nl80211hdr_put(msg, 0, 0, 0, NL80211_CMD_DEL_NAN_FUNCTION);
-	if (!hdr) {
-		nlmsg_free(msg);
-		return;
-	}
-
-	if (nla_put_u32(msg, NL80211_ATTR_WIPHY, rdev->wiphy_idx) ||
-	    (wdev->netdev && nla_put_u32(msg, NL80211_ATTR_IFINDEX,
-					 wdev->netdev->ifindex)) ||
-	    nla_put_u64_64bit(msg, NL80211_ATTR_WDEV, wdev_id(wdev),
-			      NL80211_ATTR_PAD))
-		goto nla_put_failure;
-
-	if (nla_put_u64_64bit(msg, NL80211_ATTR_COOKIE, cookie,
-			      NL80211_ATTR_PAD))
-		goto nla_put_failure;
-
-	func_attr = nla_nest_start_noflag(msg, NL80211_ATTR_NAN_FUNC);
-	if (!func_attr)
-		goto nla_put_failure;
-
-	if (nla_put_u8(msg, NL80211_NAN_FUNC_INSTANCE_ID, inst_id) ||
-	    nla_put_u8(msg, NL80211_NAN_FUNC_TERM_REASON, reason))
-		goto nla_put_failure;
-
-	nla_nest_end(msg, func_attr);
-	genlmsg_end(msg, hdr);
-
-	if (!wdev->owner_nlportid)
-		genlmsg_multicast_netns(&nl80211_fam, wiphy_net(&rdev->wiphy),
-					msg, 0, NL80211_MCGRP_NAN, gfp);
-	else
-		genlmsg_unicast(wiphy_net(&rdev->wiphy), msg,
-				wdev->owner_nlportid);
-
-	return;
-
-nla_put_failure:
-	nlmsg_free(msg);
-}
-EXPORT_SYMBOL(cfg80211_nan_func_terminated);
-
-static int nl80211_get_protocol_features(struct sk_buff *skb,
-					 struct genl_info *info)
-{
-	void *hdr;
-	struct sk_buff *msg;
-
-	msg = nlmsg_new(NLMSG_DEFAULT_SIZE, GFP_KERNEL);
-	if (!msg)
-		return -ENOMEM;
-
-	hdr = nl80211hdr_put(msg, info->snd_portid, info->snd_seq, 0,
-			     NL80211_CMD_GET_PROTOCOL_FEATURES);
-	if (!hdr)
-		goto nla_put_failure;
-
-	if (nla_put_u32(msg, NL80211_ATTR_PROTOCOL_FEATURES,
-			NL80211_PROTOCOL_FEATURE_SPLIT_WIPHY_DUMP))
-		goto nla_put_failure;
-
-	genlmsg_end(msg, hdr);
-	return genlmsg_reply(msg, info);
-
- nla_put_failure:
-	kfree_skb(msg);
-	return -ENOBUFS;
-}
-
-static int nl80211_update_ft_ies(struct sk_buff *skb, struct genl_info *info)
-{
-	struct cfg80211_registered_device *rdev = info->user_ptr[0];
-	struct cfg80211_update_ft_ies_params ft_params;
-	struct net_device *dev = info->user_ptr[1];
-
-	if (!rdev->ops->update_ft_ies)
-		return -EOPNOTSUPP;
-
-	if (!info->attrs[NL80211_ATTR_MDID] ||
-	    !info->attrs[NL80211_ATTR_IE])
-		return -EINVAL;
-
-	memset(&ft_params, 0, sizeof(ft_params));
-	ft_params.md = nla_get_u16(info->attrs[NL80211_ATTR_MDID]);
-	ft_params.ie = nla_data(info->attrs[NL80211_ATTR_IE]);
-	ft_params.ie_len = nla_len(info->attrs[NL80211_ATTR_IE]);
-
-	return rdev_update_ft_ies(rdev, dev, &ft_params);
-}
-
-static int nl80211_crit_protocol_start(struct sk_buff *skb,
-				       struct genl_info *info)
-{
-	struct cfg80211_registered_device *rdev = info->user_ptr[0];
-	struct wireless_dev *wdev = info->user_ptr[1];
-	enum nl80211_crit_proto_id proto = NL80211_CRIT_PROTO_UNSPEC;
-	u16 duration;
-	int ret;
-
-	if (!rdev->ops->crit_proto_start)
-		return -EOPNOTSUPP;
-
-	if (WARN_ON(!rdev->ops->crit_proto_stop))
-		return -EINVAL;
-
-	if (rdev->crit_proto_nlportid)
-		return -EBUSY;
-
-	/* determine protocol if provided */
-	if (info->attrs[NL80211_ATTR_CRIT_PROT_ID])
-		proto = nla_get_u16(info->attrs[NL80211_ATTR_CRIT_PROT_ID]);
-
-	if (proto >= NUM_NL80211_CRIT_PROTO)
-		return -EINVAL;
-
-	/* timeout must be provided */
-	if (!info->attrs[NL80211_ATTR_MAX_CRIT_PROT_DURATION])
-		return -EINVAL;
-
-	duration =
-		nla_get_u16(info->attrs[NL80211_ATTR_MAX_CRIT_PROT_DURATION]);
-
-	ret = rdev_crit_proto_start(rdev, wdev, proto, duration);
-	if (!ret)
-		rdev->crit_proto_nlportid = info->snd_portid;
-
-	return ret;
-}
-
-static int nl80211_crit_protocol_stop(struct sk_buff *skb,
-				      struct genl_info *info)
-{
-	struct cfg80211_registered_device *rdev = info->user_ptr[0];
-	struct wireless_dev *wdev = info->user_ptr[1];
-
-	if (!rdev->ops->crit_proto_stop)
-		return -EOPNOTSUPP;
-
-	if (rdev->crit_proto_nlportid) {
-		rdev->crit_proto_nlportid = 0;
-		rdev_crit_proto_stop(rdev, wdev);
-	}
-	return 0;
-}
-
-static int nl80211_vendor_check_policy(const struct wiphy_vendor_command *vcmd,
-				       struct nlattr *attr,
-				       struct netlink_ext_ack *extack)
-{
-	if (vcmd->policy == VENDOR_CMD_RAW_DATA) {
-		if (attr->nla_type & NLA_F_NESTED) {
-			NL_SET_ERR_MSG_ATTR(extack, attr,
-					    "unexpected nested data");
-			return -EINVAL;
-		}
-
-		return 0;
-	}
-
-	if (!(attr->nla_type & NLA_F_NESTED)) {
-		NL_SET_ERR_MSG_ATTR(extack, attr, "expected nested data");
-		return -EINVAL;
-	}
-
-	return nla_validate_nested(attr, vcmd->maxattr, vcmd->policy, extack);
-}
-
-static int nl80211_vendor_cmd(struct sk_buff *skb, struct genl_info *info)
-{
-	struct cfg80211_registered_device *rdev = info->user_ptr[0];
-	struct wireless_dev *wdev =
-		__cfg80211_wdev_from_attrs(rdev, genl_info_net(info),
-					   info->attrs);
-	int i, err;
-	u32 vid, subcmd;
-
-	if (!rdev->wiphy.vendor_commands)
-		return -EOPNOTSUPP;
-
-	if (IS_ERR(wdev)) {
-		err = PTR_ERR(wdev);
-		if (err != -EINVAL)
-			return err;
-		wdev = NULL;
-	} else if (wdev->wiphy != &rdev->wiphy) {
-		return -EINVAL;
-	}
-
-	if (!info->attrs[NL80211_ATTR_VENDOR_ID] ||
-	    !info->attrs[NL80211_ATTR_VENDOR_SUBCMD])
-		return -EINVAL;
-
-	vid = nla_get_u32(info->attrs[NL80211_ATTR_VENDOR_ID]);
-	subcmd = nla_get_u32(info->attrs[NL80211_ATTR_VENDOR_SUBCMD]);
-	for (i = 0; i < rdev->wiphy.n_vendor_commands; i++) {
-		const struct wiphy_vendor_command *vcmd;
-		void *data = NULL;
-		int len = 0;
-
-		vcmd = &rdev->wiphy.vendor_commands[i];
-
-		if (vcmd->info.vendor_id != vid || vcmd->info.subcmd != subcmd)
-			continue;
-
-		if (vcmd->flags & (WIPHY_VENDOR_CMD_NEED_WDEV |
-				   WIPHY_VENDOR_CMD_NEED_NETDEV)) {
-			if (!wdev)
-				return -EINVAL;
-			if (vcmd->flags & WIPHY_VENDOR_CMD_NEED_NETDEV &&
-			    !wdev->netdev)
-				return -EINVAL;
-
-			if (vcmd->flags & WIPHY_VENDOR_CMD_NEED_RUNNING) {
-				if (!wdev_running(wdev))
-					return -ENETDOWN;
-			}
-		} else {
-			wdev = NULL;
-		}
-
-		if (!vcmd->doit)
-			return -EOPNOTSUPP;
-
-		if (info->attrs[NL80211_ATTR_VENDOR_DATA]) {
-			data = nla_data(info->attrs[NL80211_ATTR_VENDOR_DATA]);
-			len = nla_len(info->attrs[NL80211_ATTR_VENDOR_DATA]);
-
-			err = nl80211_vendor_check_policy(vcmd,
-					info->attrs[NL80211_ATTR_VENDOR_DATA],
-					info->extack);
-			if (err)
-				return err;
-		}
-
-		rdev->cur_cmd_info = info;
-		err = vcmd->doit(&rdev->wiphy, wdev, data, len);
-		rdev->cur_cmd_info = NULL;
-		return err;
-	}
-
-	return -EOPNOTSUPP;
-}
-
-static int nl80211_prepare_vendor_dump(struct sk_buff *skb,
-				       struct netlink_callback *cb,
-				       struct cfg80211_registered_device **rdev,
-				       struct wireless_dev **wdev)
-{
-	struct nlattr **attrbuf;
-	u32 vid, subcmd;
-	unsigned int i;
-	int vcmd_idx = -1;
-	int err;
-	void *data = NULL;
-	unsigned int data_len = 0;
-
-	if (cb->args[0]) {
-		/* subtract the 1 again here */
-		struct wiphy *wiphy = wiphy_idx_to_wiphy(cb->args[0] - 1);
-		struct wireless_dev *tmp;
-
-		if (!wiphy)
-			return -ENODEV;
-		*rdev = wiphy_to_rdev(wiphy);
-		*wdev = NULL;
-
-		if (cb->args[1]) {
-			list_for_each_entry(tmp, &wiphy->wdev_list, list) {
-				if (tmp->identifier == cb->args[1] - 1) {
-					*wdev = tmp;
-					break;
-				}
-			}
-		}
-
-		/* keep rtnl locked in successful case */
-		return 0;
-	}
-
-	attrbuf = kcalloc(NUM_NL80211_ATTR, sizeof(*attrbuf), GFP_KERNEL);
-	if (!attrbuf)
-		return -ENOMEM;
-
-	err = nlmsg_parse_deprecated(cb->nlh,
-				     GENL_HDRLEN + nl80211_fam.hdrsize,
-				     attrbuf, nl80211_fam.maxattr,
-				     nl80211_policy, NULL);
-	if (err)
-		goto out;
-
-	if (!attrbuf[NL80211_ATTR_VENDOR_ID] ||
-	    !attrbuf[NL80211_ATTR_VENDOR_SUBCMD]) {
-		err = -EINVAL;
-		goto out;
-	}
-
-	*wdev = __cfg80211_wdev_from_attrs(NULL, sock_net(skb->sk), attrbuf);
-	if (IS_ERR(*wdev))
-		*wdev = NULL;
-
-	*rdev = __cfg80211_rdev_from_attrs(sock_net(skb->sk), attrbuf);
-	if (IS_ERR(*rdev)) {
-		err = PTR_ERR(*rdev);
-		goto out;
-	}
-
-	vid = nla_get_u32(attrbuf[NL80211_ATTR_VENDOR_ID]);
-	subcmd = nla_get_u32(attrbuf[NL80211_ATTR_VENDOR_SUBCMD]);
-
-	for (i = 0; i < (*rdev)->wiphy.n_vendor_commands; i++) {
-		const struct wiphy_vendor_command *vcmd;
-
-		vcmd = &(*rdev)->wiphy.vendor_commands[i];
-
-		if (vcmd->info.vendor_id != vid || vcmd->info.subcmd != subcmd)
-			continue;
-
-		if (!vcmd->dumpit) {
-			err = -EOPNOTSUPP;
-			goto out;
-		}
-
-		vcmd_idx = i;
-		break;
-	}
-
-	if (vcmd_idx < 0) {
-		err = -EOPNOTSUPP;
-		goto out;
-	}
-
-	if (attrbuf[NL80211_ATTR_VENDOR_DATA]) {
-		data = nla_data(attrbuf[NL80211_ATTR_VENDOR_DATA]);
-		data_len = nla_len(attrbuf[NL80211_ATTR_VENDOR_DATA]);
-
-		err = nl80211_vendor_check_policy(
-				&(*rdev)->wiphy.vendor_commands[vcmd_idx],
-				attrbuf[NL80211_ATTR_VENDOR_DATA],
-				cb->extack);
-		if (err)
-			goto out;
-	}
-
-	/* 0 is the first index - add 1 to parse only once */
-	cb->args[0] = (*rdev)->wiphy_idx + 1;
-	/* add 1 to know if it was NULL */
-	cb->args[1] = *wdev ? (*wdev)->identifier + 1 : 0;
-	cb->args[2] = vcmd_idx;
-	cb->args[3] = (unsigned long)data;
-	cb->args[4] = data_len;
-
-	/* keep rtnl locked in successful case */
-	err = 0;
-out:
-	kfree(attrbuf);
-	return err;
-}
-
-static int nl80211_vendor_cmd_dump(struct sk_buff *skb,
-				   struct netlink_callback *cb)
-{
-	struct cfg80211_registered_device *rdev;
-	struct wireless_dev *wdev;
-	unsigned int vcmd_idx;
-	const struct wiphy_vendor_command *vcmd;
-	void *data;
-	int data_len;
-	int err;
-	struct nlattr *vendor_data;
-
-	rtnl_lock();
-	err = nl80211_prepare_vendor_dump(skb, cb, &rdev, &wdev);
-	if (err)
-		goto out;
-
-	vcmd_idx = cb->args[2];
-	data = (void *)cb->args[3];
-	data_len = cb->args[4];
-	vcmd = &rdev->wiphy.vendor_commands[vcmd_idx];
-
-	if (vcmd->flags & (WIPHY_VENDOR_CMD_NEED_WDEV |
-			   WIPHY_VENDOR_CMD_NEED_NETDEV)) {
-		if (!wdev) {
-			err = -EINVAL;
-			goto out;
-		}
-		if (vcmd->flags & WIPHY_VENDOR_CMD_NEED_NETDEV &&
-		    !wdev->netdev) {
-			err = -EINVAL;
-			goto out;
-		}
-
-		if (vcmd->flags & WIPHY_VENDOR_CMD_NEED_RUNNING) {
-			if (!wdev_running(wdev)) {
-				err = -ENETDOWN;
-				goto out;
-			}
-		}
-	}
-
-	while (1) {
-		void *hdr = nl80211hdr_put(skb, NETLINK_CB(cb->skb).portid,
-					   cb->nlh->nlmsg_seq, NLM_F_MULTI,
-					   NL80211_CMD_VENDOR);
-		if (!hdr)
-			break;
-
-		if (nla_put_u32(skb, NL80211_ATTR_WIPHY, rdev->wiphy_idx) ||
-		    (wdev && nla_put_u64_64bit(skb, NL80211_ATTR_WDEV,
-					       wdev_id(wdev),
-					       NL80211_ATTR_PAD))) {
-			genlmsg_cancel(skb, hdr);
-			break;
-		}
-
-		vendor_data = nla_nest_start_noflag(skb,
-						    NL80211_ATTR_VENDOR_DATA);
-		if (!vendor_data) {
-			genlmsg_cancel(skb, hdr);
-			break;
-		}
-
-		err = vcmd->dumpit(&rdev->wiphy, wdev, skb, data, data_len,
-				   (unsigned long *)&cb->args[5]);
-		nla_nest_end(skb, vendor_data);
-
-		if (err == -ENOBUFS || err == -ENOENT) {
-			genlmsg_cancel(skb, hdr);
-			break;
-		} else if (err <= 0) {
-			genlmsg_cancel(skb, hdr);
-			goto out;
-		}
-
-		genlmsg_end(skb, hdr);
-	}
-
-	err = skb->len;
- out:
-	rtnl_unlock();
-	return err;
-}
-
-struct sk_buff *__cfg80211_alloc_reply_skb(struct wiphy *wiphy,
-					   enum nl80211_commands cmd,
-					   enum nl80211_attrs attr,
-					   int approxlen)
-{
-	struct cfg80211_registered_device *rdev = wiphy_to_rdev(wiphy);
-
-	if (WARN_ON(!rdev->cur_cmd_info))
-		return NULL;
-
-	return __cfg80211_alloc_vendor_skb(rdev, NULL, approxlen,
-					   rdev->cur_cmd_info->snd_portid,
-					   rdev->cur_cmd_info->snd_seq,
-					   cmd, attr, NULL, GFP_KERNEL);
-}
-EXPORT_SYMBOL(__cfg80211_alloc_reply_skb);
-
-int cfg80211_vendor_cmd_reply(struct sk_buff *skb)
-{
-	struct cfg80211_registered_device *rdev = ((void **)skb->cb)[0];
-	void *hdr = ((void **)skb->cb)[1];
-	struct nlattr *data = ((void **)skb->cb)[2];
-
-	/* clear CB data for netlink core to own from now on */
-	memset(skb->cb, 0, sizeof(skb->cb));
-
-	if (WARN_ON(!rdev->cur_cmd_info)) {
-		kfree_skb(skb);
-		return -EINVAL;
-	}
-
-	nla_nest_end(skb, data);
-	genlmsg_end(skb, hdr);
-	return genlmsg_reply(skb, rdev->cur_cmd_info);
-}
-EXPORT_SYMBOL_GPL(cfg80211_vendor_cmd_reply);
-
-unsigned int cfg80211_vendor_cmd_get_sender(struct wiphy *wiphy)
-{
-	struct cfg80211_registered_device *rdev = wiphy_to_rdev(wiphy);
-
-	if (WARN_ON(!rdev->cur_cmd_info))
-		return 0;
-
-	return rdev->cur_cmd_info->snd_portid;
-}
-EXPORT_SYMBOL_GPL(cfg80211_vendor_cmd_get_sender);
-
-static int nl80211_set_qos_map(struct sk_buff *skb,
-			       struct genl_info *info)
-{
-	struct cfg80211_registered_device *rdev = info->user_ptr[0];
-	struct cfg80211_qos_map *qos_map = NULL;
-	struct net_device *dev = info->user_ptr[1];
-	u8 *pos, len, num_des, des_len, des;
-	int ret;
-
-	if (!rdev->ops->set_qos_map)
-		return -EOPNOTSUPP;
-
-	if (info->attrs[NL80211_ATTR_QOS_MAP]) {
-		pos = nla_data(info->attrs[NL80211_ATTR_QOS_MAP]);
-		len = nla_len(info->attrs[NL80211_ATTR_QOS_MAP]);
-
-		if (len % 2)
-			return -EINVAL;
-
-		qos_map = kzalloc(sizeof(struct cfg80211_qos_map), GFP_KERNEL);
-		if (!qos_map)
-			return -ENOMEM;
-
-		num_des = (len - IEEE80211_QOS_MAP_LEN_MIN) >> 1;
-		if (num_des) {
-			des_len = num_des *
-				sizeof(struct cfg80211_dscp_exception);
-			memcpy(qos_map->dscp_exception, pos, des_len);
-			qos_map->num_des = num_des;
-			for (des = 0; des < num_des; des++) {
-				if (qos_map->dscp_exception[des].up > 7) {
-					kfree(qos_map);
-					return -EINVAL;
-				}
-			}
-			pos += des_len;
-		}
-		memcpy(qos_map->up, pos, IEEE80211_QOS_MAP_LEN_MIN);
-	}
-
-	wdev_lock(dev->ieee80211_ptr);
-	ret = nl80211_key_allowed(dev->ieee80211_ptr);
-	if (!ret)
-		ret = rdev_set_qos_map(rdev, dev, qos_map);
-	wdev_unlock(dev->ieee80211_ptr);
-
-	kfree(qos_map);
-	return ret;
-}
-
-static int nl80211_add_tx_ts(struct sk_buff *skb, struct genl_info *info)
-{
-	struct cfg80211_registered_device *rdev = info->user_ptr[0];
-	struct net_device *dev = info->user_ptr[1];
-	struct wireless_dev *wdev = dev->ieee80211_ptr;
-	const u8 *peer;
-	u8 tsid, up;
-	u16 admitted_time = 0;
-	int err;
-
-	if (!(rdev->wiphy.features & NL80211_FEATURE_SUPPORTS_WMM_ADMISSION))
-		return -EOPNOTSUPP;
-
-	if (!info->attrs[NL80211_ATTR_TSID] || !info->attrs[NL80211_ATTR_MAC] ||
-	    !info->attrs[NL80211_ATTR_USER_PRIO])
-		return -EINVAL;
-
-	tsid = nla_get_u8(info->attrs[NL80211_ATTR_TSID]);
-	up = nla_get_u8(info->attrs[NL80211_ATTR_USER_PRIO]);
-
-	/* WMM uses TIDs 0-7 even for TSPEC */
-	if (tsid >= IEEE80211_FIRST_TSPEC_TSID) {
-		/* TODO: handle 802.11 TSPEC/admission control
-		 * need more attributes for that (e.g. BA session requirement);
-		 * change the WMM adminssion test above to allow both then
-		 */
-		return -EINVAL;
-	}
-
-	peer = nla_data(info->attrs[NL80211_ATTR_MAC]);
-
-	if (info->attrs[NL80211_ATTR_ADMITTED_TIME]) {
-		admitted_time =
-			nla_get_u16(info->attrs[NL80211_ATTR_ADMITTED_TIME]);
-		if (!admitted_time)
-			return -EINVAL;
-	}
-
-	wdev_lock(wdev);
-	switch (wdev->iftype) {
-	case NL80211_IFTYPE_STATION:
-	case NL80211_IFTYPE_P2P_CLIENT:
-		if (wdev->current_bss)
-			break;
-		err = -ENOTCONN;
-		goto out;
-	default:
-		err = -EOPNOTSUPP;
-		goto out;
-	}
-
-	err = rdev_add_tx_ts(rdev, dev, tsid, peer, up, admitted_time);
-
- out:
-	wdev_unlock(wdev);
-	return err;
-}
-
-static int nl80211_del_tx_ts(struct sk_buff *skb, struct genl_info *info)
-{
-	struct cfg80211_registered_device *rdev = info->user_ptr[0];
-	struct net_device *dev = info->user_ptr[1];
-	struct wireless_dev *wdev = dev->ieee80211_ptr;
-	const u8 *peer;
-	u8 tsid;
-	int err;
-
-	if (!info->attrs[NL80211_ATTR_TSID] || !info->attrs[NL80211_ATTR_MAC])
-		return -EINVAL;
-
-	tsid = nla_get_u8(info->attrs[NL80211_ATTR_TSID]);
-	peer = nla_data(info->attrs[NL80211_ATTR_MAC]);
-
-	wdev_lock(wdev);
-	err = rdev_del_tx_ts(rdev, dev, tsid, peer);
-	wdev_unlock(wdev);
-
-	return err;
-}
-
-static int nl80211_tdls_channel_switch(struct sk_buff *skb,
-				       struct genl_info *info)
-{
-	struct cfg80211_registered_device *rdev = info->user_ptr[0];
-	struct net_device *dev = info->user_ptr[1];
-	struct wireless_dev *wdev = dev->ieee80211_ptr;
-	struct cfg80211_chan_def chandef = {};
-	const u8 *addr;
-	u8 oper_class;
-	int err;
-
-	if (!rdev->ops->tdls_channel_switch ||
-	    !(rdev->wiphy.features & NL80211_FEATURE_TDLS_CHANNEL_SWITCH))
-		return -EOPNOTSUPP;
-
-	switch (dev->ieee80211_ptr->iftype) {
-	case NL80211_IFTYPE_STATION:
-	case NL80211_IFTYPE_P2P_CLIENT:
-		break;
-	default:
-		return -EOPNOTSUPP;
-	}
-
-	if (!info->attrs[NL80211_ATTR_MAC] ||
-	    !info->attrs[NL80211_ATTR_OPER_CLASS])
-		return -EINVAL;
-
-	err = nl80211_parse_chandef(rdev, info, &chandef);
-	if (err)
-		return err;
-
-	/*
-	 * Don't allow wide channels on the 2.4Ghz band, as per IEEE802.11-2012
-	 * section 10.22.6.2.1. Disallow 5/10Mhz channels as well for now, the
-	 * specification is not defined for them.
-	 */
-	if (chandef.chan->band == NL80211_BAND_2GHZ &&
-	    chandef.width != NL80211_CHAN_WIDTH_20_NOHT &&
-	    chandef.width != NL80211_CHAN_WIDTH_20)
-		return -EINVAL;
-
-	/* we will be active on the TDLS link */
-	if (!cfg80211_reg_can_beacon_relax(&rdev->wiphy, &chandef,
-					   wdev->iftype))
-		return -EINVAL;
-
-	/* don't allow switching to DFS channels */
-	if (cfg80211_chandef_dfs_required(wdev->wiphy, &chandef, wdev->iftype))
-		return -EINVAL;
-
-	addr = nla_data(info->attrs[NL80211_ATTR_MAC]);
-	oper_class = nla_get_u8(info->attrs[NL80211_ATTR_OPER_CLASS]);
-
-	wdev_lock(wdev);
-	err = rdev_tdls_channel_switch(rdev, dev, addr, oper_class, &chandef);
-	wdev_unlock(wdev);
-
-	return err;
-}
-
-static int nl80211_tdls_cancel_channel_switch(struct sk_buff *skb,
-					      struct genl_info *info)
-{
-	struct cfg80211_registered_device *rdev = info->user_ptr[0];
-	struct net_device *dev = info->user_ptr[1];
-	struct wireless_dev *wdev = dev->ieee80211_ptr;
-	const u8 *addr;
-
-	if (!rdev->ops->tdls_channel_switch ||
-	    !rdev->ops->tdls_cancel_channel_switch ||
-	    !(rdev->wiphy.features & NL80211_FEATURE_TDLS_CHANNEL_SWITCH))
-		return -EOPNOTSUPP;
-
-	switch (dev->ieee80211_ptr->iftype) {
-	case NL80211_IFTYPE_STATION:
-	case NL80211_IFTYPE_P2P_CLIENT:
-		break;
-	default:
-		return -EOPNOTSUPP;
-	}
-
-	if (!info->attrs[NL80211_ATTR_MAC])
-		return -EINVAL;
-
-	addr = nla_data(info->attrs[NL80211_ATTR_MAC]);
-
-	wdev_lock(wdev);
-	rdev_tdls_cancel_channel_switch(rdev, dev, addr);
-	wdev_unlock(wdev);
-
-	return 0;
-}
-
-static int nl80211_set_multicast_to_unicast(struct sk_buff *skb,
-					    struct genl_info *info)
-{
-	struct cfg80211_registered_device *rdev = info->user_ptr[0];
-	struct net_device *dev = info->user_ptr[1];
-	struct wireless_dev *wdev = dev->ieee80211_ptr;
-	const struct nlattr *nla;
-	bool enabled;
-
-	if (!rdev->ops->set_multicast_to_unicast)
-		return -EOPNOTSUPP;
-
-	if (wdev->iftype != NL80211_IFTYPE_AP &&
-	    wdev->iftype != NL80211_IFTYPE_P2P_GO)
-		return -EOPNOTSUPP;
-
-	nla = info->attrs[NL80211_ATTR_MULTICAST_TO_UNICAST_ENABLED];
-	enabled = nla_get_flag(nla);
-
-	return rdev_set_multicast_to_unicast(rdev, dev, enabled);
-}
-
-static int nl80211_set_pmk(struct sk_buff *skb, struct genl_info *info)
-{
-	struct cfg80211_registered_device *rdev = info->user_ptr[0];
-	struct net_device *dev = info->user_ptr[1];
-	struct wireless_dev *wdev = dev->ieee80211_ptr;
-	struct cfg80211_pmk_conf pmk_conf = {};
-	int ret;
-
-	if (wdev->iftype != NL80211_IFTYPE_STATION &&
-	    wdev->iftype != NL80211_IFTYPE_P2P_CLIENT)
-		return -EOPNOTSUPP;
-
-	if (!wiphy_ext_feature_isset(&rdev->wiphy,
-				     NL80211_EXT_FEATURE_4WAY_HANDSHAKE_STA_1X))
-		return -EOPNOTSUPP;
-
-	if (!info->attrs[NL80211_ATTR_MAC] || !info->attrs[NL80211_ATTR_PMK])
-		return -EINVAL;
-
-	wdev_lock(wdev);
-	if (!wdev->current_bss) {
-		ret = -ENOTCONN;
-		goto out;
-	}
-
-	pmk_conf.aa = nla_data(info->attrs[NL80211_ATTR_MAC]);
-	if (memcmp(pmk_conf.aa, wdev->current_bss->pub.bssid, ETH_ALEN)) {
-		ret = -EINVAL;
-		goto out;
-	}
-
-	pmk_conf.pmk = nla_data(info->attrs[NL80211_ATTR_PMK]);
-	pmk_conf.pmk_len = nla_len(info->attrs[NL80211_ATTR_PMK]);
-	if (pmk_conf.pmk_len != WLAN_PMK_LEN &&
-	    pmk_conf.pmk_len != WLAN_PMK_LEN_SUITE_B_192) {
-		ret = -EINVAL;
-		goto out;
-	}
-
-	if (info->attrs[NL80211_ATTR_PMKR0_NAME])
-		pmk_conf.pmk_r0_name =
-			nla_data(info->attrs[NL80211_ATTR_PMKR0_NAME]);
-
-	ret = rdev_set_pmk(rdev, dev, &pmk_conf);
-out:
-	wdev_unlock(wdev);
-	return ret;
-}
-
-static int nl80211_del_pmk(struct sk_buff *skb, struct genl_info *info)
-{
-	struct cfg80211_registered_device *rdev = info->user_ptr[0];
-	struct net_device *dev = info->user_ptr[1];
-	struct wireless_dev *wdev = dev->ieee80211_ptr;
-	const u8 *aa;
-	int ret;
-
-	if (wdev->iftype != NL80211_IFTYPE_STATION &&
-	    wdev->iftype != NL80211_IFTYPE_P2P_CLIENT)
-		return -EOPNOTSUPP;
-
-	if (!wiphy_ext_feature_isset(&rdev->wiphy,
-				     NL80211_EXT_FEATURE_4WAY_HANDSHAKE_STA_1X))
-		return -EOPNOTSUPP;
-
-	if (!info->attrs[NL80211_ATTR_MAC])
-		return -EINVAL;
-
-	wdev_lock(wdev);
-	aa = nla_data(info->attrs[NL80211_ATTR_MAC]);
-	ret = rdev_del_pmk(rdev, dev, aa);
-	wdev_unlock(wdev);
-
-	return ret;
-}
-
-static int nl80211_external_auth(struct sk_buff *skb, struct genl_info *info)
-{
-	struct cfg80211_registered_device *rdev = info->user_ptr[0];
-	struct net_device *dev = info->user_ptr[1];
-	struct cfg80211_external_auth_params params;
-
-	if (!rdev->ops->external_auth)
-		return -EOPNOTSUPP;
-
-	if (!info->attrs[NL80211_ATTR_SSID] &&
-	    dev->ieee80211_ptr->iftype != NL80211_IFTYPE_AP &&
-	    dev->ieee80211_ptr->iftype != NL80211_IFTYPE_P2P_GO)
-		return -EINVAL;
-
-	if (!info->attrs[NL80211_ATTR_BSSID])
-		return -EINVAL;
-
-	if (!info->attrs[NL80211_ATTR_STATUS_CODE])
-		return -EINVAL;
-
-	memset(&params, 0, sizeof(params));
-
-	if (info->attrs[NL80211_ATTR_SSID]) {
-		params.ssid.ssid_len = nla_len(info->attrs[NL80211_ATTR_SSID]);
-		if (params.ssid.ssid_len == 0)
-			return -EINVAL;
-		memcpy(params.ssid.ssid,
-		       nla_data(info->attrs[NL80211_ATTR_SSID]),
-		       params.ssid.ssid_len);
-	}
-
-	memcpy(params.bssid, nla_data(info->attrs[NL80211_ATTR_BSSID]),
-	       ETH_ALEN);
-
-	params.status = nla_get_u16(info->attrs[NL80211_ATTR_STATUS_CODE]);
-
-	if (info->attrs[NL80211_ATTR_PMKID])
-		params.pmkid = nla_data(info->attrs[NL80211_ATTR_PMKID]);
-
-	return rdev_external_auth(rdev, dev, &params);
-}
-
-static int nl80211_tx_control_port(struct sk_buff *skb, struct genl_info *info)
-{
-	bool dont_wait_for_ack = info->attrs[NL80211_ATTR_DONT_WAIT_FOR_ACK];
-	struct cfg80211_registered_device *rdev = info->user_ptr[0];
-	struct net_device *dev = info->user_ptr[1];
-	struct wireless_dev *wdev = dev->ieee80211_ptr;
-	const u8 *buf;
-	size_t len;
-	u8 *dest;
-	u16 proto;
-	bool noencrypt;
-	u64 cookie = 0;
-	int err;
-
-	if (!wiphy_ext_feature_isset(&rdev->wiphy,
-				     NL80211_EXT_FEATURE_CONTROL_PORT_OVER_NL80211))
-		return -EOPNOTSUPP;
-
-	if (!rdev->ops->tx_control_port)
-		return -EOPNOTSUPP;
-
-	if (!info->attrs[NL80211_ATTR_FRAME] ||
-	    !info->attrs[NL80211_ATTR_MAC] ||
-	    !info->attrs[NL80211_ATTR_CONTROL_PORT_ETHERTYPE]) {
-		GENL_SET_ERR_MSG(info, "Frame, MAC or ethertype missing");
-		return -EINVAL;
-	}
-
-	wdev_lock(wdev);
-
-	switch (wdev->iftype) {
-	case NL80211_IFTYPE_AP:
-	case NL80211_IFTYPE_P2P_GO:
-	case NL80211_IFTYPE_MESH_POINT:
-		break;
-	case NL80211_IFTYPE_ADHOC:
-	case NL80211_IFTYPE_STATION:
-	case NL80211_IFTYPE_P2P_CLIENT:
-		if (wdev->current_bss)
-			break;
-		err = -ENOTCONN;
-		goto out;
-	default:
-		err = -EOPNOTSUPP;
-		goto out;
-	}
-
-	wdev_unlock(wdev);
-
-	buf = nla_data(info->attrs[NL80211_ATTR_FRAME]);
-	len = nla_len(info->attrs[NL80211_ATTR_FRAME]);
-	dest = nla_data(info->attrs[NL80211_ATTR_MAC]);
-	proto = nla_get_u16(info->attrs[NL80211_ATTR_CONTROL_PORT_ETHERTYPE]);
-	noencrypt =
-		nla_get_flag(info->attrs[NL80211_ATTR_CONTROL_PORT_NO_ENCRYPT]);
-
-	err = rdev_tx_control_port(rdev, dev, buf, len,
-				   dest, cpu_to_be16(proto), noencrypt,
-				   dont_wait_for_ack ? NULL : &cookie);
-	if (!err && !dont_wait_for_ack)
-		nl_set_extack_cookie_u64(info->extack, cookie);
-	return err;
- out:
-	wdev_unlock(wdev);
-	return err;
-}
-
-static int nl80211_get_ftm_responder_stats(struct sk_buff *skb,
-					   struct genl_info *info)
-{
-	struct cfg80211_registered_device *rdev = info->user_ptr[0];
-	struct net_device *dev = info->user_ptr[1];
-	struct wireless_dev *wdev = dev->ieee80211_ptr;
-	struct cfg80211_ftm_responder_stats ftm_stats = {};
-	struct sk_buff *msg;
-	void *hdr;
-	struct nlattr *ftm_stats_attr;
-	int err;
-
-	if (wdev->iftype != NL80211_IFTYPE_AP || !wdev->beacon_interval)
-		return -EOPNOTSUPP;
-
-	err = rdev_get_ftm_responder_stats(rdev, dev, &ftm_stats);
-	if (err)
-		return err;
-
-	if (!ftm_stats.filled)
-		return -ENODATA;
-
-	msg = nlmsg_new(NLMSG_DEFAULT_SIZE, GFP_KERNEL);
-	if (!msg)
-		return -ENOMEM;
-
-	hdr = nl80211hdr_put(msg, info->snd_portid, info->snd_seq, 0,
-			     NL80211_CMD_GET_FTM_RESPONDER_STATS);
-	if (!hdr)
-		goto nla_put_failure;
-
-	if (nla_put_u32(msg, NL80211_ATTR_IFINDEX, dev->ifindex))
-		goto nla_put_failure;
-
-	ftm_stats_attr = nla_nest_start_noflag(msg,
-					       NL80211_ATTR_FTM_RESPONDER_STATS);
-	if (!ftm_stats_attr)
-		goto nla_put_failure;
-
-#define SET_FTM(field, name, type)					 \
-	do { if ((ftm_stats.filled & BIT(NL80211_FTM_STATS_ ## name)) && \
-	    nla_put_ ## type(msg, NL80211_FTM_STATS_ ## name,		 \
-			     ftm_stats.field))				 \
-		goto nla_put_failure; } while (0)
-#define SET_FTM_U64(field, name)					 \
-	do { if ((ftm_stats.filled & BIT(NL80211_FTM_STATS_ ## name)) && \
-	    nla_put_u64_64bit(msg, NL80211_FTM_STATS_ ## name,		 \
-			      ftm_stats.field, NL80211_FTM_STATS_PAD))	 \
-		goto nla_put_failure; } while (0)
-
-	SET_FTM(success_num, SUCCESS_NUM, u32);
-	SET_FTM(partial_num, PARTIAL_NUM, u32);
-	SET_FTM(failed_num, FAILED_NUM, u32);
-	SET_FTM(asap_num, ASAP_NUM, u32);
-	SET_FTM(non_asap_num, NON_ASAP_NUM, u32);
-	SET_FTM_U64(total_duration_ms, TOTAL_DURATION_MSEC);
-	SET_FTM(unknown_triggers_num, UNKNOWN_TRIGGERS_NUM, u32);
-	SET_FTM(reschedule_requests_num, RESCHEDULE_REQUESTS_NUM, u32);
-	SET_FTM(out_of_window_triggers_num, OUT_OF_WINDOW_TRIGGERS_NUM, u32);
-#undef SET_FTM
-
-	nla_nest_end(msg, ftm_stats_attr);
-
-	genlmsg_end(msg, hdr);
-	return genlmsg_reply(msg, info);
-
-nla_put_failure:
-	nlmsg_free(msg);
-	return -ENOBUFS;
-}
-
-static int nl80211_update_owe_info(struct sk_buff *skb, struct genl_info *info)
-{
-	struct cfg80211_registered_device *rdev = info->user_ptr[0];
-	struct cfg80211_update_owe_info owe_info;
-	struct net_device *dev = info->user_ptr[1];
-
-	if (!rdev->ops->update_owe_info)
-		return -EOPNOTSUPP;
-
-	if (!info->attrs[NL80211_ATTR_STATUS_CODE] ||
-	    !info->attrs[NL80211_ATTR_MAC])
-		return -EINVAL;
-
-	memset(&owe_info, 0, sizeof(owe_info));
-	owe_info.status = nla_get_u16(info->attrs[NL80211_ATTR_STATUS_CODE]);
-	nla_memcpy(owe_info.peer, info->attrs[NL80211_ATTR_MAC], ETH_ALEN);
-
-	if (info->attrs[NL80211_ATTR_IE]) {
-		owe_info.ie = nla_data(info->attrs[NL80211_ATTR_IE]);
-		owe_info.ie_len = nla_len(info->attrs[NL80211_ATTR_IE]);
-	}
-
-	return rdev_update_owe_info(rdev, dev, &owe_info);
-}
-
-static int nl80211_probe_mesh_link(struct sk_buff *skb, struct genl_info *info)
-{
-	struct cfg80211_registered_device *rdev = info->user_ptr[0];
-	struct net_device *dev = info->user_ptr[1];
-	struct wireless_dev *wdev = dev->ieee80211_ptr;
-	struct station_info sinfo = {};
-	const u8 *buf;
-	size_t len;
-	u8 *dest;
-	int err;
-
-	if (!rdev->ops->probe_mesh_link || !rdev->ops->get_station)
-		return -EOPNOTSUPP;
-
-	if (!info->attrs[NL80211_ATTR_MAC] ||
-	    !info->attrs[NL80211_ATTR_FRAME]) {
-		GENL_SET_ERR_MSG(info, "Frame or MAC missing");
-		return -EINVAL;
-	}
-
-	if (wdev->iftype != NL80211_IFTYPE_MESH_POINT)
-		return -EOPNOTSUPP;
-
-	dest = nla_data(info->attrs[NL80211_ATTR_MAC]);
-	buf = nla_data(info->attrs[NL80211_ATTR_FRAME]);
-	len = nla_len(info->attrs[NL80211_ATTR_FRAME]);
-
-	if (len < sizeof(struct ethhdr))
-		return -EINVAL;
-
-	if (!ether_addr_equal(buf, dest) || is_multicast_ether_addr(buf) ||
-	    !ether_addr_equal(buf + ETH_ALEN, dev->dev_addr))
-		return -EINVAL;
-
-	err = rdev_get_station(rdev, dev, dest, &sinfo);
-	if (err)
-		return err;
-
-	cfg80211_sinfo_release_content(&sinfo);
-
-	return rdev_probe_mesh_link(rdev, dev, dest, buf, len);
-}
-
-static int parse_tid_conf(struct cfg80211_registered_device *rdev,
-			  struct nlattr *attrs[], struct net_device *dev,
-			  struct cfg80211_tid_cfg *tid_conf,
-			  struct genl_info *info, const u8 *peer)
-{
-	struct netlink_ext_ack *extack = info->extack;
-	u64 mask;
-	int err;
-
-	if (!attrs[NL80211_TID_CONFIG_ATTR_TIDS])
-		return -EINVAL;
-
-	tid_conf->config_override =
-			nla_get_flag(attrs[NL80211_TID_CONFIG_ATTR_OVERRIDE]);
-	tid_conf->tids = nla_get_u16(attrs[NL80211_TID_CONFIG_ATTR_TIDS]);
-
-	if (tid_conf->config_override) {
-		if (rdev->ops->reset_tid_config) {
-			err = rdev_reset_tid_config(rdev, dev, peer,
-						    tid_conf->tids);
-			if (err)
-				return err;
-		} else {
-			return -EINVAL;
-		}
-	}
-
-	if (attrs[NL80211_TID_CONFIG_ATTR_NOACK]) {
-		tid_conf->mask |= BIT(NL80211_TID_CONFIG_ATTR_NOACK);
-		tid_conf->noack =
-			nla_get_u8(attrs[NL80211_TID_CONFIG_ATTR_NOACK]);
-	}
-
-	if (attrs[NL80211_TID_CONFIG_ATTR_RETRY_SHORT]) {
-		tid_conf->mask |= BIT(NL80211_TID_CONFIG_ATTR_RETRY_SHORT);
-		tid_conf->retry_short =
-			nla_get_u8(attrs[NL80211_TID_CONFIG_ATTR_RETRY_SHORT]);
-
-		if (tid_conf->retry_short > rdev->wiphy.max_data_retry_count)
-			return -EINVAL;
-	}
-
-	if (attrs[NL80211_TID_CONFIG_ATTR_RETRY_LONG]) {
-		tid_conf->mask |= BIT(NL80211_TID_CONFIG_ATTR_RETRY_LONG);
-		tid_conf->retry_long =
-			nla_get_u8(attrs[NL80211_TID_CONFIG_ATTR_RETRY_LONG]);
-
-		if (tid_conf->retry_long > rdev->wiphy.max_data_retry_count)
-			return -EINVAL;
-	}
-
-	if (attrs[NL80211_TID_CONFIG_ATTR_AMPDU_CTRL]) {
-		tid_conf->mask |= BIT(NL80211_TID_CONFIG_ATTR_AMPDU_CTRL);
-		tid_conf->ampdu =
-			nla_get_u8(attrs[NL80211_TID_CONFIG_ATTR_AMPDU_CTRL]);
-	}
-
-	if (attrs[NL80211_TID_CONFIG_ATTR_RTSCTS_CTRL]) {
-		tid_conf->mask |= BIT(NL80211_TID_CONFIG_ATTR_RTSCTS_CTRL);
-		tid_conf->rtscts =
-			nla_get_u8(attrs[NL80211_TID_CONFIG_ATTR_RTSCTS_CTRL]);
-	}
-
-	if (attrs[NL80211_TID_CONFIG_ATTR_AMSDU_CTRL]) {
-		tid_conf->mask |= BIT(NL80211_TID_CONFIG_ATTR_AMSDU_CTRL);
-		tid_conf->amsdu =
-			nla_get_u8(attrs[NL80211_TID_CONFIG_ATTR_AMSDU_CTRL]);
-	}
-
-	if (attrs[NL80211_TID_CONFIG_ATTR_TX_RATE_TYPE]) {
-		u32 idx = NL80211_TID_CONFIG_ATTR_TX_RATE_TYPE, attr;
-
-		tid_conf->txrate_type = nla_get_u8(attrs[idx]);
-
-		if (tid_conf->txrate_type != NL80211_TX_RATE_AUTOMATIC) {
-			attr = NL80211_TID_CONFIG_ATTR_TX_RATE;
-			err = nl80211_parse_tx_bitrate_mask(info, attrs, attr,
-						    &tid_conf->txrate_mask, dev,
-						    true);
-			if (err)
-				return err;
-
-			tid_conf->mask |= BIT(NL80211_TID_CONFIG_ATTR_TX_RATE);
-		}
-		tid_conf->mask |= BIT(NL80211_TID_CONFIG_ATTR_TX_RATE_TYPE);
-	}
-
-	if (peer)
-		mask = rdev->wiphy.tid_config_support.peer;
-	else
-		mask = rdev->wiphy.tid_config_support.vif;
-
-	if (tid_conf->mask & ~mask) {
-		NL_SET_ERR_MSG(extack, "unsupported TID configuration");
-		return -ENOTSUPP;
-	}
-
-	return 0;
-}
-
-static int nl80211_set_tid_config(struct sk_buff *skb,
-				  struct genl_info *info)
-{
-	struct cfg80211_registered_device *rdev = info->user_ptr[0];
-	struct nlattr *attrs[NL80211_TID_CONFIG_ATTR_MAX + 1];
-	struct net_device *dev = info->user_ptr[1];
-	struct cfg80211_tid_config *tid_config;
-	struct nlattr *tid;
-	int conf_idx = 0, rem_conf;
-	int ret = -EINVAL;
-	u32 num_conf = 0;
-
-	if (!info->attrs[NL80211_ATTR_TID_CONFIG])
-		return -EINVAL;
-
-	if (!rdev->ops->set_tid_config)
-		return -EOPNOTSUPP;
-
-	nla_for_each_nested(tid, info->attrs[NL80211_ATTR_TID_CONFIG],
-			    rem_conf)
-		num_conf++;
-
-	tid_config = kzalloc(struct_size(tid_config, tid_conf, num_conf),
-			     GFP_KERNEL);
-	if (!tid_config)
-		return -ENOMEM;
-
-	tid_config->n_tid_conf = num_conf;
-
-	if (info->attrs[NL80211_ATTR_MAC])
-		tid_config->peer = nla_data(info->attrs[NL80211_ATTR_MAC]);
-
-	nla_for_each_nested(tid, info->attrs[NL80211_ATTR_TID_CONFIG],
-			    rem_conf) {
-		ret = nla_parse_nested(attrs, NL80211_TID_CONFIG_ATTR_MAX,
-				       tid, NULL, NULL);
-
-		if (ret)
-			goto bad_tid_conf;
-
-		ret = parse_tid_conf(rdev, attrs, dev,
-				     &tid_config->tid_conf[conf_idx],
-				     info, tid_config->peer);
-		if (ret)
-			goto bad_tid_conf;
-
-		conf_idx++;
-	}
-
-	ret = rdev_set_tid_config(rdev, dev, tid_config);
-
-bad_tid_conf:
-	kfree(tid_config);
-	return ret;
-}
-
-/*需要取指定wiphy*/
-#define NL80211_FLAG_NEED_WIPHY		0x01
-/*通过ifindex获得netdev*/
-#define NL80211_FLAG_NEED_NETDEV	0x02
-/*需要进行rtnl加锁*/
-#define NL80211_FLAG_NEED_RTNL		0x04
-/*需要确保设备处于running状态*/
-#define NL80211_FLAG_CHECK_NETDEV_UP	0x08
-#define NL80211_FLAG_NEED_NETDEV_UP	(NL80211_FLAG_NEED_NETDEV |\
-					 NL80211_FLAG_CHECK_NETDEV_UP)
-/*通过wdev_id获得wdev*/
-#define NL80211_FLAG_NEED_WDEV		0x10
-/* If a netdev is associated, it must be UP, P2P must be started */
-#define NL80211_FLAG_NEED_WDEV_UP	(NL80211_FLAG_NEED_WDEV |\
-					 NL80211_FLAG_CHECK_NETDEV_UP)
-/*需要清空netlink skb头部*/
-#define NL80211_FLAG_CLEAR_SKB		0x20
-#define NL80211_FLAG_NO_WIPHY_MTX	0x40
-
-//80211模块netlink回调执行前函数
-static int nl80211_pre_doit(const struct genl_ops *ops, struct sk_buff *skb,
-			    struct genl_info *info)
-{
-	struct cfg80211_registered_device *rdev = NULL;
-	struct wireless_dev *wdev;
-	struct net_device *dev;
-
-	rtnl_lock();
-	if (ops->internal_flags & NL80211_FLAG_NEED_WIPHY) {
-	    //指明需要wiphy
-		rdev = cfg80211_get_dev_from_info(genl_info_net(info), info);
-		if (IS_ERR(rdev)) {
-			rtnl_unlock();
-			return PTR_ERR(rdev);
-		}
-		/*0位置存registered设备*/
-		info->user_ptr[0] = rdev;
-	} else if (ops->internal_flags & NL80211_FLAG_NEED_NETDEV ||
-		   ops->internal_flags & NL80211_FLAG_NEED_WDEV) {
-		wdev = __cfg80211_wdev_from_attrs(NULL, genl_info_net(info),
-						  info->attrs);
-		if (IS_ERR(wdev)) {
-			rtnl_unlock();
-			return PTR_ERR(wdev);
-		}
-
-		dev = wdev->netdev;
-		rdev = wiphy_to_rdev(wdev->wiphy);
-
-		if (ops->internal_flags & NL80211_FLAG_NEED_NETDEV) {
-			if (!dev) {
-				rtnl_unlock();
-				return -EINVAL;
-			}
-
-			/*存netdev设备*/
-			info->user_ptr[1] = dev;
-		} else {
-			info->user_ptr[1] = wdev;
-		}
-
-		if (ops->internal_flags & NL80211_FLAG_CHECK_NETDEV_UP &&
-		    !wdev_running(wdev)) {
-			rtnl_unlock();
-			return -ENETDOWN;
-		}
-
-		if (dev)
-			dev_hold(dev);
-
-		/*填充registered设备*/
-		info->user_ptr[0] = rdev;
-	}
-
-	if (rdev && !(ops->internal_flags & NL80211_FLAG_NO_WIPHY_MTX)) {
-		wiphy_lock(&rdev->wiphy);
-		/* we keep the mutex locked until post_doit */
-		__release(&rdev->wiphy.mtx);
-	}
-	if (!(ops->internal_flags & NL80211_FLAG_NEED_RTNL))
-		rtnl_unlock();
-
-	return 0;
-}
-
-//80211消息处理post回调
-static void nl80211_post_doit(const struct genl_ops *ops, struct sk_buff *skb,
-			      struct genl_info *info)
-{
-    //释放wdev
-	if (info->user_ptr[1]) {
-		if (ops->internal_flags & NL80211_FLAG_NEED_WDEV) {
-			struct wireless_dev *wdev = info->user_ptr[1];
-
-			if (wdev->netdev)
-				dev_put(wdev->netdev);
-		} else {
-			dev_put(info->user_ptr[1]);
-		}
-	}
-
-<<<<<<< HEAD
-	//加锁了，这里解锁
-=======
 	if (info->user_ptr[0] &&
 	    !(ops->internal_flags & NL80211_FLAG_NO_WIPHY_MTX)) {
 		struct cfg80211_registered_device *rdev = info->user_ptr[0];
@@ -14916,7 +84,7 @@
 		wiphy_unlock(&rdev->wiphy);
 	}
 
->>>>>>> 52e44129
+	//加锁了，这里解锁
 	if (ops->internal_flags & NL80211_FLAG_NEED_RTNL)
 		rtnl_unlock();
 
