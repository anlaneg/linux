--- conflicted
+++ resolved
@@ -1170,12 +1170,6 @@
 	int err;
 
 	unix_mkname_bsd(sunaddr, addr_len);
-<<<<<<< HEAD
-	err = kern_path(sunaddr->sun_path, LOOKUP_FOLLOW, &path);/*支持按follow解析filename到path*/
-	if (err)
-		goto fail;
-=======
->>>>>>> 155a3c00
 
 	if (flags & SOCK_COREDUMP) {
 		const struct cred *cred;
@@ -2017,15 +2011,10 @@
 	struct scm_fp_list *fp = UNIXCB(skb).fp;
 	struct unix_sock *u = unix_sk(sk);
 
-<<<<<<< HEAD
-	if (unlikely(fp && fp->count))
+	if (unlikely(fp && fp->count)) {
 		atomic_add(fp->count, &u->scm_stat.nr_fds);/*统计信息nr_fds增加*/
-=======
-	if (unlikely(fp && fp->count)) {
-		atomic_add(fp->count, &u->scm_stat.nr_fds);
 		unix_add_edges(fp, u);
 	}
->>>>>>> 155a3c00
 }
 
 static void scm_stat_del(struct sock *sk, struct sk_buff *skb)
@@ -2055,12 +2044,7 @@
 	long timeo;
 	int err;
 
-<<<<<<< HEAD
-	wait_for_unix_gc();
 	err = scm_send(sock, msg, &scm, false);/*收集scm信息*/
-=======
-	err = scm_send(sock, msg, &scm, false);
->>>>>>> 155a3c00
 	if (err < 0)
 		return err;
 
@@ -2082,16 +2066,6 @@
 							    NULL);
 		if (err)
 			goto out;
-<<<<<<< HEAD
-	} else {
-		sunaddr = NULL;
-		err = -ENOTCONN;
-		/*取此socket对应的对端*/
-		other = unix_peer_get(sk);
-		if (!other)
-			goto out;
-=======
->>>>>>> 155a3c00
 	}
 
 	if (unix_may_passcred(sk) && !READ_ONCE(u->addr)) {
@@ -2358,12 +2332,7 @@
 	bool fds_sent = false;
 	int err, sent = 0;
 
-<<<<<<< HEAD
-	wait_for_unix_gc();
 	err = scm_send(sock, msg, &scm, false);/*收集scm信息*/
-=======
-	err = scm_send(sock, msg, &scm, false);
->>>>>>> 155a3c00
 	if (err < 0)
 		return err;
 
@@ -2383,26 +2352,15 @@
 		err = READ_ONCE(sk->sk_state) == TCP_ESTABLISHED ? -EISCONN : -EOPNOTSUPP;
 		goto out_err;
 	} else {
-<<<<<<< HEAD
-		err = -ENOTCONN;
 		other = unix_peer(sk);/*取得对端unix socket*/
-		if (!other)
-=======
-		other = unix_peer(sk);
 		if (!other) {
 			err = -ENOTCONN;
->>>>>>> 155a3c00
 			goto out_err;
 		}
 	}
 
-<<<<<<< HEAD
-	if (sk->sk_shutdown & SEND_SHUTDOWN)
-		goto pipe_err;/*socket关闭，执行pipe error*/
-=======
 	if (READ_ONCE(sk->sk_shutdown) & SEND_SHUTDOWN)
-		goto out_pipe;
->>>>>>> 155a3c00
+		goto out_pipe;/*socket关闭，执行pipe error*/
 
 	while (sent < len) {
 		int size = len - sent;
