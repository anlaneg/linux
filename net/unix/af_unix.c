// SPDX-License-Identifier: GPL-2.0-or-later
/*
 * NET4:	Implementation of BSD Unix domain sockets.
 *
 * Authors:	Alan Cox, <alan@lxorguk.ukuu.org.uk>
 *
 * Fixes:
 *		Linus Torvalds	:	Assorted bug cures.
 *		Niibe Yutaka	:	async I/O support.
 *		Carsten Paeth	:	PF_UNIX check, address fixes.
 *		Alan Cox	:	Limit size of allocated blocks.
 *		Alan Cox	:	Fixed the stupid socketpair bug.
 *		Alan Cox	:	BSD compatibility fine tuning.
 *		Alan Cox	:	Fixed a bug in connect when interrupted.
 *		Alan Cox	:	Sorted out a proper draft version of
 *					file descriptor passing hacked up from
 *					Mike Shaver's work.
 *		Marty Leisner	:	Fixes to fd passing
 *		Nick Nevin	:	recvmsg bugfix.
 *		Alan Cox	:	Started proper garbage collector
 *		Heiko EiBfeldt	:	Missing verify_area check
 *		Alan Cox	:	Started POSIXisms
 *		Andreas Schwab	:	Replace inode by dentry for proper
 *					reference counting
 *		Kirk Petersen	:	Made this a module
 *	    Christoph Rohland	:	Elegant non-blocking accept/connect algorithm.
 *					Lots of bug fixes.
 *	     Alexey Kuznetosv	:	Repaired (I hope) bugs introduces
 *					by above two patches.
 *	     Andrea Arcangeli	:	If possible we block in connect(2)
 *					if the max backlog of the listen socket
 *					is been reached. This won't break
 *					old apps and it will avoid huge amount
 *					of socks hashed (this for unix_gc()
 *					performances reasons).
 *					Security fix that limits the max
 *					number of socks to 2*max_files and
 *					the number of skb queueable in the
 *					dgram receiver.
 *		Artur Skawina   :	Hash function optimizations
 *	     Alexey Kuznetsov   :	Full scale SMP. Lot of bugs are introduced 8)
 *	      Malcolm Beattie   :	Set peercred for socketpair
 *	     Michal Ostrowski   :       Module initialization cleanup.
 *	     Arnaldo C. Melo	:	Remove MOD_{INC,DEC}_USE_COUNT,
 *	     				the core infrastructure is doing that
 *	     				for all net proto families now (2.5.69+)
 *
 * Known differences from reference BSD that was tested:
 *
 *	[TO FIX]
 *	ECONNREFUSED is not returned from one end of a connected() socket to the
 *		other the moment one end closes.
 *	fstat() doesn't return st_dev=0, and give the blksize as high water mark
 *		and a fake inode identifier (nor the BSD first socket fstat twice bug).
 *	[NOT TO FIX]
 *	accept() returns a path name even if the connecting socket has closed
 *		in the meantime (BSD loses the path and gives up).
 *	accept() returns 0 length path for an unbound connector. BSD returns 16
 *		and a null first byte in the path (but not for gethost/peername - BSD bug ??)
 *	socketpair(...SOCK_RAW..) doesn't panic the kernel.
 *	BSD af_unix apparently has connect forgetting to block properly.
 *		(need to check this with the POSIX spec in detail)
 *
 * Differences from 2.0.0-11-... (ANK)
 *	Bug fixes and improvements.
 *		- client shutdown killed server socket.
 *		- removed all useless cli/sti pairs.
 *
 *	Semantic changes/extensions.
 *		- generic control message passing.
 *		- SCM_CREDENTIALS control message.
 *		- "Abstract" (not FS based) socket bindings.
 *		  Abstract names are sequences of bytes (not zero terminated)
 *		  started by 0, so that this name space does not intersect
 *		  with BSD names.
 */

#define pr_fmt(fmt) KBUILD_MODNAME ": " fmt

#include <linux/module.h>
#include <linux/kernel.h>
#include <linux/signal.h>
#include <linux/sched/signal.h>
#include <linux/errno.h>
#include <linux/string.h>
#include <linux/stat.h>
#include <linux/dcache.h>
#include <linux/namei.h>
#include <linux/socket.h>
#include <linux/un.h>
#include <linux/fcntl.h>
#include <linux/termios.h>
#include <linux/sockios.h>
#include <linux/net.h>
#include <linux/in.h>
#include <linux/fs.h>
#include <linux/slab.h>
#include <linux/uaccess.h>
#include <linux/skbuff.h>
#include <linux/netdevice.h>
#include <net/net_namespace.h>
#include <net/sock.h>
#include <net/tcp_states.h>
#include <net/af_unix.h>
#include <linux/proc_fs.h>
#include <linux/seq_file.h>
#include <net/scm.h>
#include <linux/init.h>
#include <linux/poll.h>
#include <linux/rtnetlink.h>
#include <linux/mount.h>
#include <net/checksum.h>
#include <linux/security.h>
#include <linux/freezer.h>
#include <linux/file.h>
#include <linux/btf_ids.h>

#include "scm.h"

struct hlist_head unix_socket_table[2 * UNIX_HASH_SIZE];
EXPORT_SYMBOL_GPL(unix_socket_table);
DEFINE_SPINLOCK(unix_table_lock);
EXPORT_SYMBOL_GPL(unix_table_lock);
static atomic_long_t unix_nr_socks;


static struct hlist_head *unix_sockets_unbound(void *addr)
{
	unsigned long hash = (unsigned long)addr;

	hash ^= hash >> 16;
	hash ^= hash >> 8;
	hash %= UNIX_HASH_SIZE;
	return &unix_socket_table[UNIX_HASH_SIZE + hash];
}

#define UNIX_ABSTRACT(sk)	(unix_sk(sk)->addr->hash < UNIX_HASH_SIZE)

#ifdef CONFIG_SECURITY_NETWORK
static void unix_get_secdata(struct scm_cookie *scm, struct sk_buff *skb)
{
	UNIXCB(skb).secid = scm->secid;
}

static inline void unix_set_secdata(struct scm_cookie *scm, struct sk_buff *skb)
{
	scm->secid = UNIXCB(skb).secid;
}

static inline bool unix_secdata_eq(struct scm_cookie *scm, struct sk_buff *skb)
{
	return (scm->secid == UNIXCB(skb).secid);
}
#else
static inline void unix_get_secdata(struct scm_cookie *scm, struct sk_buff *skb)
{ }

static inline void unix_set_secdata(struct scm_cookie *scm, struct sk_buff *skb)
{ }

static inline bool unix_secdata_eq(struct scm_cookie *scm, struct sk_buff *skb)
{
	return true;
}
#endif /* CONFIG_SECURITY_NETWORK */

/*
 *  SMP locking strategy:
 *    hash table is protected with spinlock unix_table_lock
 *    each socket state is protected by separate spin lock.
 */

static inline unsigned int unix_hash_fold(__wsum n)
{
	unsigned int hash = (__force unsigned int)csum_fold(n);

	hash ^= hash>>8;
	return hash&(UNIX_HASH_SIZE-1);
}

#define unix_peer(sk) (unix_sk(sk)->peer)

static inline int unix_our_peer(struct sock *sk, struct sock *osk)
{
	return unix_peer(osk) == sk;
}

static inline int unix_may_send(struct sock *sk, struct sock *osk)
{
	return unix_peer(osk) == NULL || unix_our_peer(sk, osk);
}

static inline int unix_recvq_full(const struct sock *sk)
{
	return skb_queue_len(&sk->sk_receive_queue) > sk->sk_max_ack_backlog;
}

static inline int unix_recvq_full_lockless(const struct sock *sk)
{
	return skb_queue_len_lockless(&sk->sk_receive_queue) >
		READ_ONCE(sk->sk_max_ack_backlog);
}

struct sock *unix_peer_get(struct sock *s)
{
	struct sock *peer;

	unix_state_lock(s);
	peer = unix_peer(s);
	if (peer)
		sock_hold(peer);
	unix_state_unlock(s);
	return peer;
}
EXPORT_SYMBOL_GPL(unix_peer_get);

static inline void unix_release_addr(struct unix_address *addr)
{
	if (refcount_dec_and_test(&addr->refcnt))
		kfree(addr);
}

/*
 *	Check unix socket name:
 *		- should be not zero length.
 *	        - if started by not zero, should be NULL terminated (FS object)
 *		- if started by zero, it is abstract name.
 */

static int unix_mkname(struct sockaddr_un *sunaddr, int len, unsigned int *hashp)
{
	*hashp = 0;

	if (len <= sizeof(short) || len > sizeof(*sunaddr))
		return -EINVAL;
	if (!sunaddr || sunaddr->sun_family != AF_UNIX)
		return -EINVAL;
	if (sunaddr->sun_path[0]) {
		/*
		 * This may look like an off by one error but it is a bit more
		 * subtle. 108 is the longest valid AF_UNIX path for a binding.
		 * sun_path[108] doesn't as such exist.  However in kernel space
		 * we are guaranteed that it is a valid memory location in our
		 * kernel address buffer.
		 */
		((char *)sunaddr)[len] = 0;
		len = strlen(sunaddr->sun_path)+1+sizeof(short);
		return len;
	}

	*hashp = unix_hash_fold(csum_partial(sunaddr, len, 0));
	return len;
}

static void __unix_remove_socket(struct sock *sk)
{
	sk_del_node_init(sk);
}

static void __unix_insert_socket(struct hlist_head *list, struct sock *sk)
{
	WARN_ON(!sk_unhashed(sk));
	sk_add_node(sk, list);
}

static void __unix_set_addr(struct sock *sk, struct unix_address *addr,
			    unsigned hash)
{
	__unix_remove_socket(sk);
	smp_store_release(&unix_sk(sk)->addr, addr);
	__unix_insert_socket(&unix_socket_table[hash], sk);
}

static inline void unix_remove_socket(struct sock *sk)
{
	spin_lock(&unix_table_lock);
	__unix_remove_socket(sk);
	spin_unlock(&unix_table_lock);
}

static inline void unix_insert_socket(struct hlist_head *list, struct sock *sk)
{
	spin_lock(&unix_table_lock);
	__unix_insert_socket(list, sk);
	spin_unlock(&unix_table_lock);
}

static struct sock *__unix_find_socket_byname(struct net *net,
					      struct sockaddr_un *sunname,
					      int len, unsigned int hash)
{
	struct sock *s;

	sk_for_each(s, &unix_socket_table[hash]) {
		struct unix_sock *u = unix_sk(s);

		if (!net_eq(sock_net(s), net))
			continue;

		if (u->addr->len == len &&
		    !memcmp(u->addr->name, sunname, len))
			return s;
	}
	return NULL;
}

static inline struct sock *unix_find_socket_byname(struct net *net,
						   struct sockaddr_un *sunname,
						   int len, unsigned int hash)
{
	struct sock *s;

	spin_lock(&unix_table_lock);
	s = __unix_find_socket_byname(net, sunname, len, hash);
	if (s)
		sock_hold(s);
	spin_unlock(&unix_table_lock);
	return s;
}

static struct sock *unix_find_socket_byinode(struct inode *i)
{
	struct sock *s;

	spin_lock(&unix_table_lock);
	sk_for_each(s,
		    &unix_socket_table[i->i_ino & (UNIX_HASH_SIZE - 1)]) {
		struct dentry *dentry = unix_sk(s)->path.dentry;

		if (dentry && d_backing_inode(dentry) == i) {
			sock_hold(s);
			goto found;
		}
	}
	s = NULL;
found:
	spin_unlock(&unix_table_lock);
	return s;
}

/* Support code for asymmetrically connected dgram sockets
 *
 * If a datagram socket is connected to a socket not itself connected
 * to the first socket (eg, /dev/log), clients may only enqueue more
 * messages if the present receive queue of the server socket is not
 * "too large". This means there's a second writeability condition
 * poll and sendmsg need to test. The dgram recv code will do a wake
 * up on the peer_wait wait queue of a socket upon reception of a
 * datagram which needs to be propagated to sleeping would-be writers
 * since these might not have sent anything so far. This can't be
 * accomplished via poll_wait because the lifetime of the server
 * socket might be less than that of its clients if these break their
 * association with it or if the server socket is closed while clients
 * are still connected to it and there's no way to inform "a polling
 * implementation" that it should let go of a certain wait queue
 *
 * In order to propagate a wake up, a wait_queue_entry_t of the client
 * socket is enqueued on the peer_wait queue of the server socket
 * whose wake function does a wake_up on the ordinary client socket
 * wait queue. This connection is established whenever a write (or
 * poll for write) hit the flow control condition and broken when the
 * association to the server socket is dissolved or after a wake up
 * was relayed.
 */

static int unix_dgram_peer_wake_relay(wait_queue_entry_t *q, unsigned mode, int flags,
				      void *key)
{
	struct unix_sock *u;
	wait_queue_head_t *u_sleep;

	u = container_of(q, struct unix_sock, peer_wake);

	__remove_wait_queue(&unix_sk(u->peer_wake.private)->peer_wait,
			    q);
	u->peer_wake.private = NULL;

	/* relaying can only happen while the wq still exists */
	u_sleep = sk_sleep(&u->sk);
	if (u_sleep)
		wake_up_interruptible_poll(u_sleep, key_to_poll(key));

	return 0;
}

static int unix_dgram_peer_wake_connect(struct sock *sk, struct sock *other)
{
	struct unix_sock *u, *u_other;
	int rc;

	u = unix_sk(sk);
	u_other = unix_sk(other);
	rc = 0;
	spin_lock(&u_other->peer_wait.lock);

	if (!u->peer_wake.private) {
		u->peer_wake.private = other;
		__add_wait_queue(&u_other->peer_wait, &u->peer_wake);

		rc = 1;
	}

	spin_unlock(&u_other->peer_wait.lock);
	return rc;
}

static void unix_dgram_peer_wake_disconnect(struct sock *sk,
					    struct sock *other)
{
	struct unix_sock *u, *u_other;

	u = unix_sk(sk);
	u_other = unix_sk(other);
	spin_lock(&u_other->peer_wait.lock);

	if (u->peer_wake.private == other) {
		__remove_wait_queue(&u_other->peer_wait, &u->peer_wake);
		u->peer_wake.private = NULL;
	}

	spin_unlock(&u_other->peer_wait.lock);
}

static void unix_dgram_peer_wake_disconnect_wakeup(struct sock *sk,
						   struct sock *other)
{
	unix_dgram_peer_wake_disconnect(sk, other);
	wake_up_interruptible_poll(sk_sleep(sk),
				   EPOLLOUT |
				   EPOLLWRNORM |
				   EPOLLWRBAND);
}

/* preconditions:
 *	- unix_peer(sk) == other
 *	- association is stable
 */
static int unix_dgram_peer_wake_me(struct sock *sk, struct sock *other)
{
	int connected;

	connected = unix_dgram_peer_wake_connect(sk, other);

	/* If other is SOCK_DEAD, we want to make sure we signal
	 * POLLOUT, such that a subsequent write() can get a
	 * -ECONNREFUSED. Otherwise, if we haven't queued any skbs
	 * to other and its full, we will hang waiting for POLLOUT.
	 */
	if (unix_recvq_full(other) && !sock_flag(other, SOCK_DEAD))
		return 1;

	if (connected)
		unix_dgram_peer_wake_disconnect(sk, other);

	return 0;
}

static int unix_writable(const struct sock *sk)
{
	return sk->sk_state != TCP_LISTEN &&
	       (refcount_read(&sk->sk_wmem_alloc) << 2) <= sk->sk_sndbuf;
}

static void unix_write_space(struct sock *sk)
{
	struct socket_wq *wq;

	rcu_read_lock();
	if (unix_writable(sk)) {
		wq = rcu_dereference(sk->sk_wq);
		if (skwq_has_sleeper(wq))
			wake_up_interruptible_sync_poll(&wq->wait,
				EPOLLOUT | EPOLLWRNORM | EPOLLWRBAND);
		sk_wake_async(sk, SOCK_WAKE_SPACE, POLL_OUT);
	}
	rcu_read_unlock();
}

/* When dgram socket disconnects (or changes its peer), we clear its receive
 * queue of packets arrived from previous peer. First, it allows to do
 * flow control based only on wmem_alloc; second, sk connected to peer
 * may receive messages only from that peer. */
static void unix_dgram_disconnected(struct sock *sk, struct sock *other)
{
	if (!skb_queue_empty(&sk->sk_receive_queue)) {
		skb_queue_purge(&sk->sk_receive_queue);
		wake_up_interruptible_all(&unix_sk(sk)->peer_wait);

		/* If one link of bidirectional dgram pipe is disconnected,
		 * we signal error. Messages are lost. Do not make this,
		 * when peer was not connected to us.
		 */
		if (!sock_flag(other, SOCK_DEAD) && unix_peer(other) == sk) {
			other->sk_err = ECONNRESET;
			sk_error_report(other);
		}
	}
	other->sk_state = TCP_CLOSE;
}

static void unix_sock_destructor(struct sock *sk)
{
	struct unix_sock *u = unix_sk(sk);

	skb_queue_purge(&sk->sk_receive_queue);

#if IS_ENABLED(CONFIG_AF_UNIX_OOB)
	if (u->oob_skb) {
		kfree_skb(u->oob_skb);
		u->oob_skb = NULL;
	}
#endif
	WARN_ON(refcount_read(&sk->sk_wmem_alloc));
	WARN_ON(!sk_unhashed(sk));
	WARN_ON(sk->sk_socket);
	if (!sock_flag(sk, SOCK_DEAD)) {
		pr_info("Attempt to release alive unix socket: %p\n", sk);
		return;
	}

	if (u->addr)
		unix_release_addr(u->addr);

	atomic_long_dec(&unix_nr_socks);
	local_bh_disable();
	sock_prot_inuse_add(sock_net(sk), sk->sk_prot, -1);
	local_bh_enable();
#ifdef UNIX_REFCNT_DEBUG
	pr_debug("UNIX %p is destroyed, %ld are still alive.\n", sk,
		atomic_long_read(&unix_nr_socks));
#endif
}

static void unix_release_sock(struct sock *sk, int embrion)
{
	struct unix_sock *u = unix_sk(sk);
	struct path path;
	struct sock *skpair;
	struct sk_buff *skb;
	int state;

	unix_remove_socket(sk);

	/* Clear state */
	unix_state_lock(sk);
	sock_orphan(sk);
	sk->sk_shutdown = SHUTDOWN_MASK;
	path	     = u->path;
	u->path.dentry = NULL;
	u->path.mnt = NULL;
	state = sk->sk_state;
	sk->sk_state = TCP_CLOSE;

	skpair = unix_peer(sk);
	unix_peer(sk) = NULL;

	unix_state_unlock(sk);

	wake_up_interruptible_all(&u->peer_wait);

	if (skpair != NULL) {
		if (sk->sk_type == SOCK_STREAM || sk->sk_type == SOCK_SEQPACKET) {
			unix_state_lock(skpair);
			/* No more writes */
			skpair->sk_shutdown = SHUTDOWN_MASK;
			if (!skb_queue_empty(&sk->sk_receive_queue) || embrion)
				skpair->sk_err = ECONNRESET;
			unix_state_unlock(skpair);
			skpair->sk_state_change(skpair);
			sk_wake_async(skpair, SOCK_WAKE_WAITD, POLL_HUP);
		}

		unix_dgram_peer_wake_disconnect(sk, skpair);
		sock_put(skpair); /* It may now die */
	}

	/* Try to flush out this socket. Throw out buffers at least */

	while ((skb = skb_dequeue(&sk->sk_receive_queue)) != NULL) {
		if (state == TCP_LISTEN)
			unix_release_sock(skb->sk, 1);
		/* passed fds are erased in the kfree_skb hook	      */
		UNIXCB(skb).consumed = skb->len;
		kfree_skb(skb);
	}

	if (path.dentry)
		path_put(&path);

	sock_put(sk);

	/* ---- Socket is dead now and most probably destroyed ---- */

	/*
	 * Fixme: BSD difference: In BSD all sockets connected to us get
	 *	  ECONNRESET and we die on the spot. In Linux we behave
	 *	  like files and pipes do and wait for the last
	 *	  dereference.
	 *
	 * Can't we simply set sock->err?
	 *
	 *	  What the above comment does talk about? --ANK(980817)
	 */

	if (unix_tot_inflight)
		unix_gc();		/* Garbage collect fds */
}

static void init_peercred(struct sock *sk)
{
	const struct cred *old_cred;
	struct pid *old_pid;

	spin_lock(&sk->sk_peer_lock);
	old_pid = sk->sk_peer_pid;
	old_cred = sk->sk_peer_cred;
	sk->sk_peer_pid  = get_pid(task_tgid(current));
	sk->sk_peer_cred = get_current_cred();
	spin_unlock(&sk->sk_peer_lock);

	put_pid(old_pid);
	put_cred(old_cred);
}

static void copy_peercred(struct sock *sk, struct sock *peersk)
{
	const struct cred *old_cred;
	struct pid *old_pid;

	if (sk < peersk) {
		spin_lock(&sk->sk_peer_lock);
		spin_lock_nested(&peersk->sk_peer_lock, SINGLE_DEPTH_NESTING);
	} else {
		spin_lock(&peersk->sk_peer_lock);
		spin_lock_nested(&sk->sk_peer_lock, SINGLE_DEPTH_NESTING);
	}
	old_pid = sk->sk_peer_pid;
	old_cred = sk->sk_peer_cred;
	sk->sk_peer_pid  = get_pid(peersk->sk_peer_pid);
	sk->sk_peer_cred = get_cred(peersk->sk_peer_cred);

	spin_unlock(&sk->sk_peer_lock);
	spin_unlock(&peersk->sk_peer_lock);

	put_pid(old_pid);
	put_cred(old_cred);
}

static int unix_listen(struct socket *sock, int backlog)
{
	int err;
	struct sock *sk = sock->sk;
	struct unix_sock *u = unix_sk(sk);

	err = -EOPNOTSUPP;
	if (sock->type != SOCK_STREAM && sock->type != SOCK_SEQPACKET)
		goto out;	/* Only stream/seqpacket sockets accept */
	err = -EINVAL;
	if (!u->addr)
		goto out;	/* No listens on an unbound socket */
	unix_state_lock(sk);
	if (sk->sk_state != TCP_CLOSE && sk->sk_state != TCP_LISTEN)
		goto out_unlock;
	if (backlog > sk->sk_max_ack_backlog)
		wake_up_interruptible_all(&u->peer_wait);
	sk->sk_max_ack_backlog	= backlog;
	sk->sk_state		= TCP_LISTEN;
	/* set credentials so connect can copy them */
	init_peercred(sk);
	err = 0;

out_unlock:
	unix_state_unlock(sk);
out:
	return err;
}

static int unix_release(struct socket *);
static int unix_bind(struct socket *, struct sockaddr *, int);
static int unix_stream_connect(struct socket *, struct sockaddr *,
			       int addr_len, int flags);
static int unix_socketpair(struct socket *, struct socket *);
static int unix_accept(struct socket *, struct socket *, int, bool);
static int unix_getname(struct socket *, struct sockaddr *, int);
static __poll_t unix_poll(struct file *, struct socket *, poll_table *);
static __poll_t unix_dgram_poll(struct file *, struct socket *,
				    poll_table *);
static int unix_ioctl(struct socket *, unsigned int, unsigned long);
#ifdef CONFIG_COMPAT
static int unix_compat_ioctl(struct socket *sock, unsigned int cmd, unsigned long arg);
#endif
static int unix_shutdown(struct socket *, int);
static int unix_stream_sendmsg(struct socket *, struct msghdr *, size_t);
static int unix_stream_recvmsg(struct socket *, struct msghdr *, size_t, int);
static ssize_t unix_stream_sendpage(struct socket *, struct page *, int offset,
				    size_t size, int flags);
static ssize_t unix_stream_splice_read(struct socket *,  loff_t *ppos,
				       struct pipe_inode_info *, size_t size,
				       unsigned int flags);
static int unix_dgram_sendmsg(struct socket *, struct msghdr *, size_t);
static int unix_dgram_recvmsg(struct socket *, struct msghdr *, size_t, int);
static int unix_read_sock(struct sock *sk, read_descriptor_t *desc,
			  sk_read_actor_t recv_actor);
static int unix_stream_read_sock(struct sock *sk, read_descriptor_t *desc,
				 sk_read_actor_t recv_actor);
static int unix_dgram_connect(struct socket *, struct sockaddr *,
			      int, int);
static int unix_seqpacket_sendmsg(struct socket *, struct msghdr *, size_t);
static int unix_seqpacket_recvmsg(struct socket *, struct msghdr *, size_t,
				  int);

static int unix_set_peek_off(struct sock *sk, int val)
{
	struct unix_sock *u = unix_sk(sk);

	if (mutex_lock_interruptible(&u->iolock))
		return -EINTR;

	sk->sk_peek_off = val;
	mutex_unlock(&u->iolock);

	return 0;
}

#ifdef CONFIG_PROC_FS
static void unix_show_fdinfo(struct seq_file *m, struct socket *sock)
{
	struct sock *sk = sock->sk;
	struct unix_sock *u;

	if (sk) {
		u = unix_sk(sock->sk);
		seq_printf(m, "scm_fds: %u\n",
			   atomic_read(&u->scm_stat.nr_fds));
	}
}
#else
#define unix_show_fdinfo NULL
#endif

static const struct proto_ops unix_stream_ops = {
	.family =	PF_UNIX,
	.owner =	THIS_MODULE,
	.release =	unix_release,
	.bind =		unix_bind,
	.connect =	unix_stream_connect,
	.socketpair =	unix_socketpair,
	.accept =	unix_accept,
	.getname =	unix_getname,
	.poll =		unix_poll,
	.ioctl =	unix_ioctl,
#ifdef CONFIG_COMPAT
	.compat_ioctl =	unix_compat_ioctl,
#endif
	.listen =	unix_listen,
	.shutdown =	unix_shutdown,
	.sendmsg =	unix_stream_sendmsg,
	.recvmsg =	unix_stream_recvmsg,
	.read_sock =	unix_stream_read_sock,
	.mmap =		sock_no_mmap,
	.sendpage =	unix_stream_sendpage,
	.splice_read =	unix_stream_splice_read,
	.set_peek_off =	unix_set_peek_off,
	.show_fdinfo =	unix_show_fdinfo,
};

static const struct proto_ops unix_dgram_ops = {
	.family =	PF_UNIX,
	.owner =	THIS_MODULE,
	.release =	unix_release,
	.bind =		unix_bind,
	.connect =	unix_dgram_connect,
	.socketpair =	unix_socketpair,
	.accept =	sock_no_accept,
	.getname =	unix_getname,
	.poll =		unix_dgram_poll,
	.ioctl =	unix_ioctl,
#ifdef CONFIG_COMPAT
	.compat_ioctl =	unix_compat_ioctl,
#endif
	.listen =	sock_no_listen,
	.shutdown =	unix_shutdown,
	.sendmsg =	unix_dgram_sendmsg,
	.read_sock =	unix_read_sock,
	.recvmsg =	unix_dgram_recvmsg,
	.mmap =		sock_no_mmap,
	.sendpage =	sock_no_sendpage,
	.set_peek_off =	unix_set_peek_off,
	.show_fdinfo =	unix_show_fdinfo,
};

static const struct proto_ops unix_seqpacket_ops = {
	.family =	PF_UNIX,
	.owner =	THIS_MODULE,
	.release =	unix_release,
	.bind =		unix_bind,
	.connect =	unix_stream_connect,
	.socketpair =	unix_socketpair,
	.accept =	unix_accept,
	.getname =	unix_getname,
	.poll =		unix_dgram_poll,
	.ioctl =	unix_ioctl,
#ifdef CONFIG_COMPAT
	.compat_ioctl =	unix_compat_ioctl,
#endif
	.listen =	unix_listen,
	.shutdown =	unix_shutdown,
	.sendmsg =	unix_seqpacket_sendmsg,
	.recvmsg =	unix_seqpacket_recvmsg,
	.mmap =		sock_no_mmap,
	.sendpage =	sock_no_sendpage,
	.set_peek_off =	unix_set_peek_off,
	.show_fdinfo =	unix_show_fdinfo,
};

static void unix_close(struct sock *sk, long timeout)
{
	/* Nothing to do here, unix socket does not need a ->close().
	 * This is merely for sockmap.
	 */
}

static void unix_unhash(struct sock *sk)
{
	/* Nothing to do here, unix socket does not need a ->unhash().
	 * This is merely for sockmap.
	 */
}

struct proto unix_dgram_proto = {
	.name			= "UNIX",
	.owner			= THIS_MODULE,
	.obj_size		= sizeof(struct unix_sock),
	.close			= unix_close,
#ifdef CONFIG_BPF_SYSCALL
	.psock_update_sk_prot	= unix_dgram_bpf_update_proto,
#endif
};

struct proto unix_stream_proto = {
	.name			= "UNIX-STREAM",
	.owner			= THIS_MODULE,
	.obj_size		= sizeof(struct unix_sock),
	.close			= unix_close,
	.unhash			= unix_unhash,
#ifdef CONFIG_BPF_SYSCALL
	.psock_update_sk_prot	= unix_stream_bpf_update_proto,
#endif
};

static struct sock *unix_create1(struct net *net, struct socket *sock, int kern, int type)
{
	struct unix_sock *u;
	struct sock *sk;
	int err;

	atomic_long_inc(&unix_nr_socks);
	if (atomic_long_read(&unix_nr_socks) > 2 * get_max_files()) {
		err = -ENFILE;
		goto err;
	}

	if (type == SOCK_STREAM)
		sk = sk_alloc(net, PF_UNIX, GFP_KERNEL, &unix_stream_proto, kern);
	else /*dgram and  seqpacket */
		sk = sk_alloc(net, PF_UNIX, GFP_KERNEL, &unix_dgram_proto, kern);

	if (!sk) {
		err = -ENOMEM;
		goto err;
	}

	sock_init_data(sock, sk);

	sk->sk_allocation	= GFP_KERNEL_ACCOUNT;
	sk->sk_write_space	= unix_write_space;
	sk->sk_max_ack_backlog	= net->unx.sysctl_max_dgram_qlen;
	sk->sk_destruct		= unix_sock_destructor;
	u	  = unix_sk(sk);
	u->path.dentry = NULL;
	u->path.mnt = NULL;
	spin_lock_init(&u->lock);
	atomic_long_set(&u->inflight, 0);
	INIT_LIST_HEAD(&u->link);
	mutex_init(&u->iolock); /* single task reading lock */
	mutex_init(&u->bindlock); /* single task binding lock */
	init_waitqueue_head(&u->peer_wait);
	init_waitqueue_func_entry(&u->peer_wake, unix_dgram_peer_wake_relay);
	memset(&u->scm_stat, 0, sizeof(struct scm_stat));
	unix_insert_socket(unix_sockets_unbound(sk), sk);

	local_bh_disable();
	sock_prot_inuse_add(sock_net(sk), sk->sk_prot, 1);
	local_bh_enable();

	return sk;

err:
	atomic_long_dec(&unix_nr_socks);
	return ERR_PTR(err);
}

static int unix_create(struct net *net, struct socket *sock, int protocol,
		       int kern)
{
	struct sock *sk;

	if (protocol && protocol != PF_UNIX)
		return -EPROTONOSUPPORT;

	sock->state = SS_UNCONNECTED;

	switch (sock->type) {
	case SOCK_STREAM:
		sock->ops = &unix_stream_ops;
		break;
		/*
		 *	Believe it or not BSD has AF_UNIX, SOCK_RAW though
		 *	nothing uses it.
		 */
	case SOCK_RAW:
		sock->type = SOCK_DGRAM;
		fallthrough;
	case SOCK_DGRAM:
		sock->ops = &unix_dgram_ops;
		break;
	case SOCK_SEQPACKET:
		sock->ops = &unix_seqpacket_ops;
		break;
	default:
		return -ESOCKTNOSUPPORT;
	}

	sk = unix_create1(net, sock, kern, sock->type);
	if (IS_ERR(sk))
		return PTR_ERR(sk);

	return 0;
}

static int unix_release(struct socket *sock)
{
	struct sock *sk = sock->sk;

	if (!sk)
		return 0;

	sk->sk_prot->close(sk, 0);
	unix_release_sock(sk, 0);
	sock->sk = NULL;

	return 0;
}

static int unix_autobind(struct socket *sock)
{
	struct sock *sk = sock->sk;
	struct net *net = sock_net(sk);
	struct unix_sock *u = unix_sk(sk);
	static u32 ordernum = 1;
	struct unix_address *addr;
	int err;
	unsigned int retries = 0;

	err = mutex_lock_interruptible(&u->bindlock);
	if (err)
		return err;

	if (u->addr)
		goto out;

	err = -ENOMEM;
	addr = kzalloc(sizeof(*addr) + sizeof(short) + 16, GFP_KERNEL);
	if (!addr)
		goto out;

	addr->name->sun_family = AF_UNIX;
	refcount_set(&addr->refcnt, 1);

retry:
	addr->len = sprintf(addr->name->sun_path+1, "%05x", ordernum) + 1 + sizeof(short);
	addr->hash = unix_hash_fold(csum_partial(addr->name, addr->len, 0));
	addr->hash ^= sk->sk_type;

	spin_lock(&unix_table_lock);
	ordernum = (ordernum+1)&0xFFFFF;

	if (__unix_find_socket_byname(net, addr->name, addr->len, addr->hash)) {
		spin_unlock(&unix_table_lock);
		/*
		 * __unix_find_socket_byname() may take long time if many names
		 * are already in use.
		 */
		cond_resched();
		/* Give up if all names seems to be in use. */
		if (retries++ == 0xFFFFF) {
			err = -ENOSPC;
			kfree(addr);
			goto out;
		}
		goto retry;
	}

	__unix_set_addr(sk, addr, addr->hash);
	spin_unlock(&unix_table_lock);
	err = 0;

out:	mutex_unlock(&u->bindlock);
	return err;
}

static struct sock *unix_find_other(struct net *net,
				    struct sockaddr_un *sunname, int len,
				    int type, unsigned int hash, int *error)
{
	struct sock *u;
	struct path path;
	int err = 0;

	if (sunname->sun_path[0]) {
		struct inode *inode;
		err = kern_path(sunname->sun_path, LOOKUP_FOLLOW, &path);
		if (err)
			goto fail;
		inode = d_backing_inode(path.dentry);
		err = path_permission(&path, MAY_WRITE);
		if (err)
			goto put_fail;

		err = -ECONNREFUSED;
		if (!S_ISSOCK(inode->i_mode))
			goto put_fail;
		u = unix_find_socket_byinode(inode);
		if (!u)
			goto put_fail;

		if (u->sk_type == type)
			touch_atime(&path);

		path_put(&path);

		err = -EPROTOTYPE;
		if (u->sk_type != type) {
			sock_put(u);
			goto fail;
		}
	} else {
		err = -ECONNREFUSED;
		u = unix_find_socket_byname(net, sunname, len, type ^ hash);
		if (u) {
			struct dentry *dentry;
			dentry = unix_sk(u)->path.dentry;
			if (dentry)
				touch_atime(&unix_sk(u)->path);
		} else
			goto fail;
	}
	return u;

put_fail:
	path_put(&path);
fail:
	*error = err;
	return NULL;
}

static int unix_bind_bsd(struct sock *sk, struct unix_address *addr)
{
	struct unix_sock *u = unix_sk(sk);
	umode_t mode = S_IFSOCK |
	       (SOCK_INODE(sk->sk_socket)->i_mode & ~current_umask());
	struct user_namespace *ns; // barf...
	struct path parent;
	struct dentry *dentry;
	unsigned int hash;
	int err;

	/*
	 * Get the parent directory, calculate the hash for last
	 * component.
	 */
	dentry = kern_path_create(AT_FDCWD, addr->name->sun_path, &parent, 0);
	if (IS_ERR(dentry))
		return PTR_ERR(dentry);
	ns = mnt_user_ns(parent.mnt);

	/*
	 * All right, let's create it.
	 */
	err = security_path_mknod(&parent, dentry, mode, 0);
	if (!err)
		err = vfs_mknod(ns, d_inode(parent.dentry), dentry, mode, 0);
	if (err)
		goto out;
	err = mutex_lock_interruptible(&u->bindlock);
	if (err)
		goto out_unlink;
	if (u->addr)
		goto out_unlock;

	addr->hash = UNIX_HASH_SIZE;
	hash = d_backing_inode(dentry)->i_ino & (UNIX_HASH_SIZE - 1);
	spin_lock(&unix_table_lock);
	u->path.mnt = mntget(parent.mnt);
	u->path.dentry = dget(dentry);
	__unix_set_addr(sk, addr, hash);
	spin_unlock(&unix_table_lock);
	mutex_unlock(&u->bindlock);
	done_path_create(&parent, dentry);
	return 0;

out_unlock:
	mutex_unlock(&u->bindlock);
	err = -EINVAL;
out_unlink:
	/* failed after successful mknod?  unlink what we'd created... */
	vfs_unlink(ns, d_inode(parent.dentry), dentry, NULL);
out:
	done_path_create(&parent, dentry);
	return err;
}

static int unix_bind_abstract(struct sock *sk, struct unix_address *addr)
{
	struct unix_sock *u = unix_sk(sk);
	int err;

	err = mutex_lock_interruptible(&u->bindlock);
	if (err)
		return err;

	if (u->addr) {
		mutex_unlock(&u->bindlock);
		return -EINVAL;
	}

	spin_lock(&unix_table_lock);
	if (__unix_find_socket_byname(sock_net(sk), addr->name, addr->len,
				      addr->hash)) {
		spin_unlock(&unix_table_lock);
		mutex_unlock(&u->bindlock);
		return -EADDRINUSE;
	}
	__unix_set_addr(sk, addr, addr->hash);
	spin_unlock(&unix_table_lock);
	mutex_unlock(&u->bindlock);
	return 0;
}

static int unix_bind(struct socket *sock, struct sockaddr *uaddr, int addr_len)
{
	struct sock *sk = sock->sk;
	struct sockaddr_un *sunaddr = (struct sockaddr_un *)uaddr;
	char *sun_path = sunaddr->sun_path;
	int err;
	unsigned int hash;
	struct unix_address *addr;

	if (addr_len < offsetofend(struct sockaddr_un, sun_family) ||
	    sunaddr->sun_family != AF_UNIX)
		return -EINVAL;

	if (addr_len == sizeof(short))
		return unix_autobind(sock);

	err = unix_mkname(sunaddr, addr_len, &hash);
	if (err < 0)
		return err;
	addr_len = err;
	addr = kmalloc(sizeof(*addr)+addr_len, GFP_KERNEL);
	if (!addr)
		return -ENOMEM;

	memcpy(addr->name, sunaddr, addr_len);
	addr->len = addr_len;
	addr->hash = hash ^ sk->sk_type;
	refcount_set(&addr->refcnt, 1);

	if (sun_path[0])
		err = unix_bind_bsd(sk, addr);
	else
		err = unix_bind_abstract(sk, addr);
	if (err)
		unix_release_addr(addr);
	return err == -EEXIST ? -EADDRINUSE : err;
}

static void unix_state_double_lock(struct sock *sk1, struct sock *sk2)
{
	if (unlikely(sk1 == sk2) || !sk2) {
		unix_state_lock(sk1);
		return;
	}
	if (sk1 < sk2) {
		unix_state_lock(sk1);
		unix_state_lock_nested(sk2);
	} else {
		unix_state_lock(sk2);
		unix_state_lock_nested(sk1);
	}
}

static void unix_state_double_unlock(struct sock *sk1, struct sock *sk2)
{
	if (unlikely(sk1 == sk2) || !sk2) {
		unix_state_unlock(sk1);
		return;
	}
	unix_state_unlock(sk1);
	unix_state_unlock(sk2);
}

static int unix_dgram_connect(struct socket *sock, struct sockaddr *addr,
			      int alen, int flags)
{
	struct sock *sk = sock->sk;
	struct net *net = sock_net(sk);
	struct sockaddr_un *sunaddr = (struct sockaddr_un *)addr;
	struct sock *other;
	unsigned int hash;
	int err;

	err = -EINVAL;
	if (alen < offsetofend(struct sockaddr, sa_family))
		goto out;

	if (addr->sa_family != AF_UNSPEC) {
		err = unix_mkname(sunaddr, alen, &hash);
		if (err < 0)
			goto out;
		alen = err;

		if (test_bit(SOCK_PASSCRED, &sock->flags) &&
		    !unix_sk(sk)->addr && (err = unix_autobind(sock)) != 0)
			goto out;

restart:
		other = unix_find_other(net, sunaddr, alen, sock->type, hash, &err);
		if (!other)
			goto out;

		unix_state_double_lock(sk, other);

		/* Apparently VFS overslept socket death. Retry. */
		if (sock_flag(other, SOCK_DEAD)) {
			unix_state_double_unlock(sk, other);
			sock_put(other);
			goto restart;
		}

		err = -EPERM;
		if (!unix_may_send(sk, other))
			goto out_unlock;

		err = security_unix_may_send(sk->sk_socket, other->sk_socket);
		if (err)
			goto out_unlock;

		sk->sk_state = other->sk_state = TCP_ESTABLISHED;
	} else {
		/*
		 *	1003.1g breaking connected state with AF_UNSPEC
		 */
		other = NULL;
		unix_state_double_lock(sk, other);
	}

	/*
	 * If it was connected, reconnect.
	 */
	if (unix_peer(sk)) {
		struct sock *old_peer = unix_peer(sk);

		unix_peer(sk) = other;
		if (!other)
			sk->sk_state = TCP_CLOSE;
		unix_dgram_peer_wake_disconnect_wakeup(sk, old_peer);

		unix_state_double_unlock(sk, other);

		if (other != old_peer)
			unix_dgram_disconnected(sk, old_peer);
		sock_put(old_peer);
	} else {
		unix_peer(sk) = other;
		unix_state_double_unlock(sk, other);
	}

	return 0;

out_unlock:
	unix_state_double_unlock(sk, other);
	sock_put(other);
out:
	return err;
}

static long unix_wait_for_peer(struct sock *other, long timeo)
	__releases(&unix_sk(other)->lock)
{
	struct unix_sock *u = unix_sk(other);
	int sched;
	DEFINE_WAIT(wait);

	prepare_to_wait_exclusive(&u->peer_wait, &wait, TASK_INTERRUPTIBLE);

	sched = !sock_flag(other, SOCK_DEAD) &&
		!(other->sk_shutdown & RCV_SHUTDOWN) &&
		unix_recvq_full(other);

	unix_state_unlock(other);

	if (sched)
		timeo = schedule_timeout(timeo);

	finish_wait(&u->peer_wait, &wait);
	return timeo;
}

static int unix_stream_connect(struct socket *sock, struct sockaddr *uaddr,
			       int addr_len, int flags)
{
	struct sockaddr_un *sunaddr = (struct sockaddr_un *)uaddr;
	struct sock *sk = sock->sk;
	struct net *net = sock_net(sk);
	struct unix_sock *u = unix_sk(sk), *newu, *otheru;
	struct sock *newsk = NULL;
	struct sock *other = NULL;
	struct sk_buff *skb = NULL;
	unsigned int hash;
	int st;
	int err;
	long timeo;

	err = unix_mkname(sunaddr, addr_len, &hash);
	if (err < 0)
		goto out;
	addr_len = err;

	if (test_bit(SOCK_PASSCRED, &sock->flags) && !u->addr &&
	    (err = unix_autobind(sock)) != 0)
		goto out;

	timeo = sock_sndtimeo(sk, flags & O_NONBLOCK);

	/* First of all allocate resources.
	   If we will make it after state is locked,
	   we will have to recheck all again in any case.
	 */

	/* create new sock for complete connection */
	newsk = unix_create1(sock_net(sk), NULL, 0, sock->type);
	if (IS_ERR(newsk)) {
		err = PTR_ERR(newsk);
		newsk = NULL;
		goto out;
	}

	err = -ENOMEM;

	/* Allocate skb for sending to listening sock */
	skb = sock_wmalloc(newsk, 1, 0, GFP_KERNEL);
	if (skb == NULL)
		goto out;

restart:
	/*  Find listening sock. */
	other = unix_find_other(net, sunaddr, addr_len, sk->sk_type, hash, &err);
	if (!other)
		goto out;

	/* Latch state of peer */
	unix_state_lock(other);

	/* Apparently VFS overslept socket death. Retry. */
	if (sock_flag(other, SOCK_DEAD)) {
		unix_state_unlock(other);
		sock_put(other);
		goto restart;
	}

	err = -ECONNREFUSED;
	if (other->sk_state != TCP_LISTEN)
		goto out_unlock;
	if (other->sk_shutdown & RCV_SHUTDOWN)
		goto out_unlock;

	if (unix_recvq_full(other)) {
		err = -EAGAIN;
		if (!timeo)
			goto out_unlock;

		timeo = unix_wait_for_peer(other, timeo);

		err = sock_intr_errno(timeo);
		if (signal_pending(current))
			goto out;
		sock_put(other);
		goto restart;
	}

	/* Latch our state.

	   It is tricky place. We need to grab our state lock and cannot
	   drop lock on peer. It is dangerous because deadlock is
	   possible. Connect to self case and simultaneous
	   attempt to connect are eliminated by checking socket
	   state. other is TCP_LISTEN, if sk is TCP_LISTEN we
	   check this before attempt to grab lock.

	   Well, and we have to recheck the state after socket locked.
	 */
	st = sk->sk_state;

	switch (st) {
	case TCP_CLOSE:
		/* This is ok... continue with connect */
		break;
	case TCP_ESTABLISHED:
		/* Socket is already connected */
		err = -EISCONN;
		goto out_unlock;
	default:
		err = -EINVAL;
		goto out_unlock;
	}

	unix_state_lock_nested(sk);

	if (sk->sk_state != st) {
		unix_state_unlock(sk);
		unix_state_unlock(other);
		sock_put(other);
		goto restart;
	}

	err = security_unix_stream_connect(sk, other, newsk);
	if (err) {
		unix_state_unlock(sk);
		goto out_unlock;
	}

	/* The way is open! Fastly set all the necessary fields... */

	sock_hold(sk);
	unix_peer(newsk)	= sk;
	newsk->sk_state		= TCP_ESTABLISHED;
	newsk->sk_type		= sk->sk_type;
	init_peercred(newsk);
	newu = unix_sk(newsk);
	RCU_INIT_POINTER(newsk->sk_wq, &newu->peer_wq);
	otheru = unix_sk(other);

	/* copy address information from listening to new sock
	 *
	 * The contents of *(otheru->addr) and otheru->path
	 * are seen fully set up here, since we have found
	 * otheru in hash under unix_table_lock.  Insertion
	 * into the hash chain we'd found it in had been done
	 * in an earlier critical area protected by unix_table_lock,
	 * the same one where we'd set *(otheru->addr) contents,
	 * as well as otheru->path and otheru->addr itself.
	 *
	 * Using smp_store_release() here to set newu->addr
	 * is enough to make those stores, as well as stores
	 * to newu->path visible to anyone who gets newu->addr
	 * by smp_load_acquire().  IOW, the same warranties
	 * as for unix_sock instances bound in unix_bind() or
	 * in unix_autobind().
	 */
	if (otheru->path.dentry) {
		path_get(&otheru->path);
		newu->path = otheru->path;
	}
	refcount_inc(&otheru->addr->refcnt);
	smp_store_release(&newu->addr, otheru->addr);

	/* Set credentials */
	copy_peercred(sk, other);

	sock->state	= SS_CONNECTED;
	sk->sk_state	= TCP_ESTABLISHED;
	sock_hold(newsk);

	smp_mb__after_atomic();	/* sock_hold() does an atomic_inc() */
	unix_peer(sk)	= newsk;

	unix_state_unlock(sk);

	/* take ten and send info to listening sock */
	spin_lock(&other->sk_receive_queue.lock);
	__skb_queue_tail(&other->sk_receive_queue, skb);
	spin_unlock(&other->sk_receive_queue.lock);
	unix_state_unlock(other);
	other->sk_data_ready(other);
	sock_put(other);
	return 0;

out_unlock:
	if (other)
		unix_state_unlock(other);

out:
	kfree_skb(skb);
	if (newsk)
		unix_release_sock(newsk, 0);
	if (other)
		sock_put(other);
	return err;
}

static int unix_socketpair(struct socket *socka, struct socket *sockb)
{
	struct sock *ska = socka->sk, *skb = sockb->sk;

	/* Join our sockets back to back */
	sock_hold(ska);
	sock_hold(skb);
	unix_peer(ska) = skb;
	unix_peer(skb) = ska;
	init_peercred(ska);
	init_peercred(skb);

	ska->sk_state = TCP_ESTABLISHED;
	skb->sk_state = TCP_ESTABLISHED;
	socka->state  = SS_CONNECTED;
	sockb->state  = SS_CONNECTED;
	return 0;
}

static void unix_sock_inherit_flags(const struct socket *old,
				    struct socket *new)
{
	if (test_bit(SOCK_PASSCRED, &old->flags))
		set_bit(SOCK_PASSCRED, &new->flags);
	if (test_bit(SOCK_PASSSEC, &old->flags))
		set_bit(SOCK_PASSSEC, &new->flags);
}

static int unix_accept(struct socket *sock, struct socket *newsock, int flags,
		       bool kern)
{
	struct sock *sk = sock->sk;
	struct sock *tsk;
	struct sk_buff *skb;
	int err;

	err = -EOPNOTSUPP;
	if (sock->type != SOCK_STREAM && sock->type != SOCK_SEQPACKET)
		goto out;

	err = -EINVAL;
	if (sk->sk_state != TCP_LISTEN)
		goto out;

	/* If socket state is TCP_LISTEN it cannot change (for now...),
	 * so that no locks are necessary.
	 */

	skb = skb_recv_datagram(sk, 0, flags&O_NONBLOCK, &err);
	if (!skb) {
		/* This means receive shutdown. */
		if (err == 0)
			err = -EINVAL;
		goto out;
	}

	tsk = skb->sk;
	skb_free_datagram(sk, skb);
	wake_up_interruptible(&unix_sk(sk)->peer_wait);

	/* attach accepted sock to socket */
	unix_state_lock(tsk);
	newsock->state = SS_CONNECTED;
	unix_sock_inherit_flags(sock, newsock);
	sock_graft(tsk, newsock);
	unix_state_unlock(tsk);
	return 0;

out:
	return err;
}


static int unix_getname(struct socket *sock, struct sockaddr *uaddr, int peer)
{
	struct sock *sk = sock->sk;
	struct unix_address *addr;
	DECLARE_SOCKADDR(struct sockaddr_un *, sunaddr, uaddr);
	int err = 0;

	if (peer) {
		sk = unix_peer_get(sk);

		err = -ENOTCONN;
		if (!sk)
			goto out;
		err = 0;
	} else {
		sock_hold(sk);
	}

	addr = smp_load_acquire(&unix_sk(sk)->addr);
	if (!addr) {
		sunaddr->sun_family = AF_UNIX;
		sunaddr->sun_path[0] = 0;
		err = sizeof(short);
	} else {
		err = addr->len;
		memcpy(sunaddr, addr->name, addr->len);
	}
	sock_put(sk);
out:
	return err;
}

static void unix_peek_fds(struct scm_cookie *scm, struct sk_buff *skb)
{
	scm->fp = scm_fp_dup(UNIXCB(skb).fp);

	/*
	 * Garbage collection of unix sockets starts by selecting a set of
	 * candidate sockets which have reference only from being in flight
	 * (total_refs == inflight_refs).  This condition is checked once during
	 * the candidate collection phase, and candidates are marked as such, so
	 * that non-candidates can later be ignored.  While inflight_refs is
	 * protected by unix_gc_lock, total_refs (file count) is not, hence this
	 * is an instantaneous decision.
	 *
	 * Once a candidate, however, the socket must not be reinstalled into a
	 * file descriptor while the garbage collection is in progress.
	 *
	 * If the above conditions are met, then the directed graph of
	 * candidates (*) does not change while unix_gc_lock is held.
	 *
	 * Any operations that changes the file count through file descriptors
	 * (dup, close, sendmsg) does not change the graph since candidates are
	 * not installed in fds.
	 *
	 * Dequeing a candidate via recvmsg would install it into an fd, but
	 * that takes unix_gc_lock to decrement the inflight count, so it's
	 * serialized with garbage collection.
	 *
	 * MSG_PEEK is special in that it does not change the inflight count,
	 * yet does install the socket into an fd.  The following lock/unlock
	 * pair is to ensure serialization with garbage collection.  It must be
	 * done between incrementing the file count and installing the file into
	 * an fd.
	 *
	 * If garbage collection starts after the barrier provided by the
	 * lock/unlock, then it will see the elevated refcount and not mark this
	 * as a candidate.  If a garbage collection is already in progress
	 * before the file count was incremented, then the lock/unlock pair will
	 * ensure that garbage collection is finished before progressing to
	 * installing the fd.
	 *
	 * (*) A -> B where B is on the queue of A or B is on the queue of C
	 * which is on the queue of listening socket A.
	 */
	spin_lock(&unix_gc_lock);
	spin_unlock(&unix_gc_lock);
}

static int unix_scm_to_skb(struct scm_cookie *scm, struct sk_buff *skb, bool send_fds)
{
	int err = 0;

	UNIXCB(skb).pid  = get_pid(scm->pid);
	UNIXCB(skb).uid = scm->creds.uid;
	UNIXCB(skb).gid = scm->creds.gid;
	UNIXCB(skb).fp = NULL;
	unix_get_secdata(scm, skb);
	if (scm->fp && send_fds)
		err = unix_attach_fds(scm, skb);

	skb->destructor = unix_destruct_scm;
	return err;
}

static bool unix_passcred_enabled(const struct socket *sock,
				  const struct sock *other)
{
	return test_bit(SOCK_PASSCRED, &sock->flags) ||
	       !other->sk_socket ||
	       test_bit(SOCK_PASSCRED, &other->sk_socket->flags);
}

/*
 * Some apps rely on write() giving SCM_CREDENTIALS
 * We include credentials if source or destination socket
 * asserted SOCK_PASSCRED.
 */
static void maybe_add_creds(struct sk_buff *skb, const struct socket *sock,
			    const struct sock *other)
{
	if (UNIXCB(skb).pid)
		return;
	if (unix_passcred_enabled(sock, other)) {
		UNIXCB(skb).pid  = get_pid(task_tgid(current));
		current_uid_gid(&UNIXCB(skb).uid, &UNIXCB(skb).gid);
	}
}

static int maybe_init_creds(struct scm_cookie *scm,
			    struct socket *socket,
			    const struct sock *other)
{
	int err;
	struct msghdr msg = { .msg_controllen = 0 };

	err = scm_send(socket, &msg, scm, false);
	if (err)
		return err;

	if (unix_passcred_enabled(socket, other)) {
		scm->pid = get_pid(task_tgid(current));
		current_uid_gid(&scm->creds.uid, &scm->creds.gid);
	}
	return err;
}

static bool unix_skb_scm_eq(struct sk_buff *skb,
			    struct scm_cookie *scm)
{
	const struct unix_skb_parms *u = &UNIXCB(skb);

	return u->pid == scm->pid &&
	       uid_eq(u->uid, scm->creds.uid) &&
	       gid_eq(u->gid, scm->creds.gid) &&
	       unix_secdata_eq(scm, skb);
}

static void scm_stat_add(struct sock *sk, struct sk_buff *skb)
{
	struct scm_fp_list *fp = UNIXCB(skb).fp;
	struct unix_sock *u = unix_sk(sk);

	if (unlikely(fp && fp->count))
		atomic_add(fp->count, &u->scm_stat.nr_fds);
}

static void scm_stat_del(struct sock *sk, struct sk_buff *skb)
{
	struct scm_fp_list *fp = UNIXCB(skb).fp;
	struct unix_sock *u = unix_sk(sk);

	if (unlikely(fp && fp->count))
		atomic_sub(fp->count, &u->scm_stat.nr_fds);
}

/*
 *	Send AF_UNIX data.
 */

static int unix_dgram_sendmsg(struct socket *sock, struct msghdr *msg,
			      size_t len)
{
	struct sock *sk = sock->sk;
	struct net *net = sock_net(sk);
	struct unix_sock *u = unix_sk(sk);
	DECLARE_SOCKADDR(struct sockaddr_un *, sunaddr, msg->msg_name);
	struct sock *other = NULL;
	int namelen = 0; /* fake GCC */
	int err;
	unsigned int hash;
	struct sk_buff *skb;
	long timeo;
	struct scm_cookie scm;
	int data_len = 0;
	int sk_locked;

	wait_for_unix_gc();
	err = scm_send(sock, msg, &scm, false);
	if (err < 0)
		return err;

	err = -EOPNOTSUPP;
	if (msg->msg_flags&MSG_OOB)
		goto out;

	if (msg->msg_namelen) {
		err = unix_mkname(sunaddr, msg->msg_namelen, &hash);
		if (err < 0)
			goto out;
		namelen = err;
	} else {
		sunaddr = NULL;
		err = -ENOTCONN;
		other = unix_peer_get(sk);
		if (!other)
			goto out;
	}

	if (test_bit(SOCK_PASSCRED, &sock->flags) && !u->addr
	    && (err = unix_autobind(sock)) != 0)
		goto out;

	err = -EMSGSIZE;
	if (len > sk->sk_sndbuf - 32)
		goto out;

	if (len > SKB_MAX_ALLOC) {
		data_len = min_t(size_t,
				 len - SKB_MAX_ALLOC,
				 MAX_SKB_FRAGS * PAGE_SIZE);
		data_len = PAGE_ALIGN(data_len);

		BUILD_BUG_ON(SKB_MAX_ALLOC < PAGE_SIZE);
	}

	skb = sock_alloc_send_pskb(sk, len - data_len, data_len,
				   msg->msg_flags & MSG_DONTWAIT, &err,
				   PAGE_ALLOC_COSTLY_ORDER);
	if (skb == NULL)
		goto out;

	err = unix_scm_to_skb(&scm, skb, true);
	if (err < 0)
		goto out_free;

	skb_put(skb, len - data_len);
	skb->data_len = data_len;
	skb->len = len;
	err = skb_copy_datagram_from_iter(skb, 0, &msg->msg_iter, len);
	if (err)
		goto out_free;

	timeo = sock_sndtimeo(sk, msg->msg_flags & MSG_DONTWAIT);

restart:
	if (!other) {
		err = -ECONNRESET;
		if (sunaddr == NULL)
			goto out_free;

		other = unix_find_other(net, sunaddr, namelen, sk->sk_type,
					hash, &err);
		if (other == NULL)
			goto out_free;
	}

	if (sk_filter(other, skb) < 0) {
		/* Toss the packet but do not return any error to the sender */
		err = len;
		goto out_free;
	}

	sk_locked = 0;
	unix_state_lock(other);
restart_locked:
	err = -EPERM;
	if (!unix_may_send(sk, other))
		goto out_unlock;

	if (unlikely(sock_flag(other, SOCK_DEAD))) {
		/*
		 *	Check with 1003.1g - what should
		 *	datagram error
		 */
		unix_state_unlock(other);
		sock_put(other);

		if (!sk_locked)
			unix_state_lock(sk);

		err = 0;
		if (unix_peer(sk) == other) {
			unix_peer(sk) = NULL;
			unix_dgram_peer_wake_disconnect_wakeup(sk, other);

			unix_state_unlock(sk);

			sk->sk_state = TCP_CLOSE;
			unix_dgram_disconnected(sk, other);
			sock_put(other);
			err = -ECONNREFUSED;
		} else {
			unix_state_unlock(sk);
		}

		other = NULL;
		if (err)
			goto out_free;
		goto restart;
	}

	err = -EPIPE;
	if (other->sk_shutdown & RCV_SHUTDOWN)
		goto out_unlock;

	if (sk->sk_type != SOCK_SEQPACKET) {
		err = security_unix_may_send(sk->sk_socket, other->sk_socket);
		if (err)
			goto out_unlock;
	}

	/* other == sk && unix_peer(other) != sk if
	 * - unix_peer(sk) == NULL, destination address bound to sk
	 * - unix_peer(sk) == sk by time of get but disconnected before lock
	 */
	if (other != sk &&
	    unlikely(unix_peer(other) != sk &&
	    unix_recvq_full_lockless(other))) {
		if (timeo) {
			timeo = unix_wait_for_peer(other, timeo);

			err = sock_intr_errno(timeo);
			if (signal_pending(current))
				goto out_free;

			goto restart;
		}

		if (!sk_locked) {
			unix_state_unlock(other);
			unix_state_double_lock(sk, other);
		}

		if (unix_peer(sk) != other ||
		    unix_dgram_peer_wake_me(sk, other)) {
			err = -EAGAIN;
			sk_locked = 1;
			goto out_unlock;
		}

		if (!sk_locked) {
			sk_locked = 1;
			goto restart_locked;
		}
	}

	if (unlikely(sk_locked))
		unix_state_unlock(sk);

	if (sock_flag(other, SOCK_RCVTSTAMP))
		__net_timestamp(skb);
	maybe_add_creds(skb, sock, other);
	scm_stat_add(other, skb);
	skb_queue_tail(&other->sk_receive_queue, skb);
	unix_state_unlock(other);
	other->sk_data_ready(other);
	sock_put(other);
	scm_destroy(&scm);
	return len;

out_unlock:
	if (sk_locked)
		unix_state_unlock(sk);
	unix_state_unlock(other);
out_free:
	kfree_skb(skb);
out:
	if (other)
		sock_put(other);
	scm_destroy(&scm);
	return err;
}

/* We use paged skbs for stream sockets, and limit occupancy to 32768
 * bytes, and a minimum of a full page.
 */
#define UNIX_SKB_FRAGS_SZ (PAGE_SIZE << get_order(32768))

#if (IS_ENABLED(CONFIG_AF_UNIX_OOB))
static int queue_oob(struct socket *sock, struct msghdr *msg, struct sock *other)
{
	struct unix_sock *ousk = unix_sk(other);
	struct sk_buff *skb;
	int err = 0;

	skb = sock_alloc_send_skb(sock->sk, 1, msg->msg_flags & MSG_DONTWAIT, &err);

	if (!skb)
		return err;

	skb_put(skb, 1);
	err = skb_copy_datagram_from_iter(skb, 0, &msg->msg_iter, 1);

	if (err) {
		kfree_skb(skb);
		return err;
	}

	unix_state_lock(other);

	if (sock_flag(other, SOCK_DEAD) ||
	    (other->sk_shutdown & RCV_SHUTDOWN)) {
		unix_state_unlock(other);
		kfree_skb(skb);
		return -EPIPE;
	}

	maybe_add_creds(skb, sock, other);
	skb_get(skb);

	if (ousk->oob_skb)
		consume_skb(ousk->oob_skb);

	ousk->oob_skb = skb;

	scm_stat_add(other, skb);
	skb_queue_tail(&other->sk_receive_queue, skb);
	sk_send_sigurg(other);
	unix_state_unlock(other);
	other->sk_data_ready(other);

	return err;
}
#endif

static int unix_stream_sendmsg(struct socket *sock, struct msghdr *msg,
			       size_t len)
{
	struct sock *sk = sock->sk;
	struct sock *other = NULL;
	int err, size;
	struct sk_buff *skb;
	int sent = 0;
	struct scm_cookie scm;
	bool fds_sent = false;
	int data_len;

	wait_for_unix_gc();
	err = scm_send(sock, msg, &scm, false);
	if (err < 0)
		return err;

	err = -EOPNOTSUPP;
	if (msg->msg_flags & MSG_OOB) {
#if (IS_ENABLED(CONFIG_AF_UNIX_OOB))
		if (len)
			len--;
		else
#endif
			goto out_err;
	}

	if (msg->msg_namelen) {
		err = sk->sk_state == TCP_ESTABLISHED ? -EISCONN : -EOPNOTSUPP;
		goto out_err;
	} else {
		err = -ENOTCONN;
		other = unix_peer(sk);
		if (!other)
			goto out_err;
	}

	if (sk->sk_shutdown & SEND_SHUTDOWN)
		goto pipe_err;

	while (sent < len) {
		size = len - sent;

		/* Keep two messages in the pipe so it schedules better */
		size = min_t(int, size, (sk->sk_sndbuf >> 1) - 64);

		/* allow fallback to order-0 allocations */
		size = min_t(int, size, SKB_MAX_HEAD(0) + UNIX_SKB_FRAGS_SZ);

		data_len = max_t(int, 0, size - SKB_MAX_HEAD(0));

		data_len = min_t(size_t, size, PAGE_ALIGN(data_len));

		skb = sock_alloc_send_pskb(sk, size - data_len, data_len,
					   msg->msg_flags & MSG_DONTWAIT, &err,
					   get_order(UNIX_SKB_FRAGS_SZ));
		if (!skb)
			goto out_err;

		/* Only send the fds in the first buffer */
		err = unix_scm_to_skb(&scm, skb, !fds_sent);
		if (err < 0) {
			kfree_skb(skb);
			goto out_err;
		}
		fds_sent = true;

		skb_put(skb, size - data_len);
		skb->data_len = data_len;
		skb->len = size;
		err = skb_copy_datagram_from_iter(skb, 0, &msg->msg_iter, size);
		if (err) {
			kfree_skb(skb);
			goto out_err;
		}

		unix_state_lock(other);

		if (sock_flag(other, SOCK_DEAD) ||
		    (other->sk_shutdown & RCV_SHUTDOWN))
			goto pipe_err_free;

		maybe_add_creds(skb, sock, other);
		scm_stat_add(other, skb);
		skb_queue_tail(&other->sk_receive_queue, skb);
		unix_state_unlock(other);
		other->sk_data_ready(other);
		sent += size;
	}

#if (IS_ENABLED(CONFIG_AF_UNIX_OOB))
	if (msg->msg_flags & MSG_OOB) {
		err = queue_oob(sock, msg, other);
		if (err)
			goto out_err;
		sent++;
	}
#endif

	scm_destroy(&scm);

	return sent;

pipe_err_free:
	unix_state_unlock(other);
	kfree_skb(skb);
pipe_err:
	if (sent == 0 && !(msg->msg_flags&MSG_NOSIGNAL))
		send_sig(SIGPIPE, current, 0);
	err = -EPIPE;
out_err:
	scm_destroy(&scm);
	return sent ? : err;
}

static ssize_t unix_stream_sendpage(struct socket *socket, struct page *page,
				    int offset, size_t size, int flags)
{
	int err;
	bool send_sigpipe = false;
	bool init_scm = true;
	struct scm_cookie scm;
	struct sock *other, *sk = socket->sk;
	struct sk_buff *skb, *newskb = NULL, *tail = NULL;

	if (flags & MSG_OOB)
		return -EOPNOTSUPP;

	other = unix_peer(sk);
	if (!other || sk->sk_state != TCP_ESTABLISHED)
		return -ENOTCONN;

	if (false) {
alloc_skb:
		unix_state_unlock(other);
		mutex_unlock(&unix_sk(other)->iolock);
		newskb = sock_alloc_send_pskb(sk, 0, 0, flags & MSG_DONTWAIT,
					      &err, 0);
		if (!newskb)
			goto err;
	}

	/* we must acquire iolock as we modify already present
	 * skbs in the sk_receive_queue and mess with skb->len
	 */
	err = mutex_lock_interruptible(&unix_sk(other)->iolock);
	if (err) {
		err = flags & MSG_DONTWAIT ? -EAGAIN : -ERESTARTSYS;
		goto err;
	}

	if (sk->sk_shutdown & SEND_SHUTDOWN) {
		err = -EPIPE;
		send_sigpipe = true;
		goto err_unlock;
	}

	unix_state_lock(other);

	if (sock_flag(other, SOCK_DEAD) ||
	    other->sk_shutdown & RCV_SHUTDOWN) {
		err = -EPIPE;
		send_sigpipe = true;
		goto err_state_unlock;
	}

	if (init_scm) {
		err = maybe_init_creds(&scm, socket, other);
		if (err)
			goto err_state_unlock;
		init_scm = false;
	}

	skb = skb_peek_tail(&other->sk_receive_queue);
	if (tail && tail == skb) {
		skb = newskb;
	} else if (!skb || !unix_skb_scm_eq(skb, &scm)) {
		if (newskb) {
			skb = newskb;
		} else {
			tail = skb;
			goto alloc_skb;
		}
	} else if (newskb) {
		/* this is fast path, we don't necessarily need to
		 * call to kfree_skb even though with newskb == NULL
		 * this - does no harm
		 */
		consume_skb(newskb);
		newskb = NULL;
	}

	if (skb_append_pagefrags(skb, page, offset, size)) {
		tail = skb;
		goto alloc_skb;
	}

	skb->len += size;
	skb->data_len += size;
	skb->truesize += size;
	refcount_add(size, &sk->sk_wmem_alloc);

	if (newskb) {
		err = unix_scm_to_skb(&scm, skb, false);
		if (err)
			goto err_state_unlock;
		spin_lock(&other->sk_receive_queue.lock);
		__skb_queue_tail(&other->sk_receive_queue, newskb);
		spin_unlock(&other->sk_receive_queue.lock);
	}

	unix_state_unlock(other);
	mutex_unlock(&unix_sk(other)->iolock);

	other->sk_data_ready(other);
	scm_destroy(&scm);
	return size;

err_state_unlock:
	unix_state_unlock(other);
err_unlock:
	mutex_unlock(&unix_sk(other)->iolock);
err:
	kfree_skb(newskb);
	if (send_sigpipe && !(flags & MSG_NOSIGNAL))
		send_sig(SIGPIPE, current, 0);
	if (!init_scm)
		scm_destroy(&scm);
	return err;
}

static int unix_seqpacket_sendmsg(struct socket *sock, struct msghdr *msg,
				  size_t len)
{
	int err;
	struct sock *sk = sock->sk;

	err = sock_error(sk);
	if (err)
		return err;

	if (sk->sk_state != TCP_ESTABLISHED)
		return -ENOTCONN;

	if (msg->msg_namelen)
		msg->msg_namelen = 0;

	return unix_dgram_sendmsg(sock, msg, len);
}

static int unix_seqpacket_recvmsg(struct socket *sock, struct msghdr *msg,
				  size_t size, int flags)
{
	struct sock *sk = sock->sk;

	if (sk->sk_state != TCP_ESTABLISHED)
		return -ENOTCONN;

	return unix_dgram_recvmsg(sock, msg, size, flags);
}

static void unix_copy_addr(struct msghdr *msg, struct sock *sk)
{
	struct unix_address *addr = smp_load_acquire(&unix_sk(sk)->addr);

	if (addr) {
		msg->msg_namelen = addr->len;
		memcpy(msg->msg_name, addr->name, addr->len);
	}
}

int __unix_dgram_recvmsg(struct sock *sk, struct msghdr *msg, size_t size,
			 int flags)
{
	struct scm_cookie scm;
	struct socket *sock = sk->sk_socket;
	struct unix_sock *u = unix_sk(sk);
	struct sk_buff *skb, *last;
	long timeo;
	int skip;
	int err;

	err = -EOPNOTSUPP;
	if (flags&MSG_OOB)
		goto out;

	timeo = sock_rcvtimeo(sk, flags & MSG_DONTWAIT);

	do {
		mutex_lock(&u->iolock);

		skip = sk_peek_offset(sk, flags);
		skb = __skb_try_recv_datagram(sk, &sk->sk_receive_queue, flags,
					      &skip, &err, &last);
		if (skb) {
			if (!(flags & MSG_PEEK))
				scm_stat_del(sk, skb);
			break;
		}

		mutex_unlock(&u->iolock);

		if (err != -EAGAIN)
			break;
	} while (timeo &&
		 !__skb_wait_for_more_packets(sk, &sk->sk_receive_queue,
					      &err, &timeo, last));

	if (!skb) { /* implies iolock unlocked */
		unix_state_lock(sk);
		/* Signal EOF on disconnected non-blocking SEQPACKET socket. */
		if (sk->sk_type == SOCK_SEQPACKET && err == -EAGAIN &&
		    (sk->sk_shutdown & RCV_SHUTDOWN))
			err = 0;
		unix_state_unlock(sk);
		goto out;
	}

	if (wq_has_sleeper(&u->peer_wait))
		wake_up_interruptible_sync_poll(&u->peer_wait,
						EPOLLOUT | EPOLLWRNORM |
						EPOLLWRBAND);

	if (msg->msg_name)
		unix_copy_addr(msg, skb->sk);

	if (size > skb->len - skip)
		size = skb->len - skip;
	else if (size < skb->len - skip)
		msg->msg_flags |= MSG_TRUNC;

	err = skb_copy_datagram_msg(skb, skip, msg, size);
	if (err)
		goto out_free;

	if (sock_flag(sk, SOCK_RCVTSTAMP))
		__sock_recv_timestamp(msg, sk, skb);

	memset(&scm, 0, sizeof(scm));

	scm_set_cred(&scm, UNIXCB(skb).pid, UNIXCB(skb).uid, UNIXCB(skb).gid);
	unix_set_secdata(&scm, skb);

	if (!(flags & MSG_PEEK)) {
		if (UNIXCB(skb).fp)
			unix_detach_fds(&scm, skb);

		sk_peek_offset_bwd(sk, skb->len);
	} else {
		/* It is questionable: on PEEK we could:
		   - do not return fds - good, but too simple 8)
		   - return fds, and do not return them on read (old strategy,
		     apparently wrong)
		   - clone fds (I chose it for now, it is the most universal
		     solution)

		   POSIX 1003.1g does not actually define this clearly
		   at all. POSIX 1003.1g doesn't define a lot of things
		   clearly however!

		*/

		sk_peek_offset_fwd(sk, size);

		if (UNIXCB(skb).fp)
			unix_peek_fds(&scm, skb);
	}
	err = (flags & MSG_TRUNC) ? skb->len - skip : size;

	scm_recv(sock, msg, &scm, flags);

out_free:
	skb_free_datagram(sk, skb);
	mutex_unlock(&u->iolock);
out:
	return err;
}

static int unix_dgram_recvmsg(struct socket *sock, struct msghdr *msg, size_t size,
			      int flags)
{
	struct sock *sk = sock->sk;

#ifdef CONFIG_BPF_SYSCALL
	const struct proto *prot = READ_ONCE(sk->sk_prot);

	if (prot != &unix_dgram_proto)
		return prot->recvmsg(sk, msg, size, flags & MSG_DONTWAIT,
					    flags & ~MSG_DONTWAIT, NULL);
#endif
	return __unix_dgram_recvmsg(sk, msg, size, flags);
}

static int unix_read_sock(struct sock *sk, read_descriptor_t *desc,
			  sk_read_actor_t recv_actor)
{
	int copied = 0;

	while (1) {
		struct unix_sock *u = unix_sk(sk);
		struct sk_buff *skb;
		int used, err;

		mutex_lock(&u->iolock);
		skb = skb_recv_datagram(sk, 0, 1, &err);
		mutex_unlock(&u->iolock);
		if (!skb)
			return err;

		used = recv_actor(desc, skb, 0, skb->len);
		if (used <= 0) {
			if (!copied)
				copied = used;
			kfree_skb(skb);
			break;
		} else if (used <= skb->len) {
			copied += used;
		}

		kfree_skb(skb);
		if (!desc->count)
			break;
	}

	return copied;
}

/*
 *	Sleep until more data has arrived. But check for races..
 */
static long unix_stream_data_wait(struct sock *sk, long timeo,
				  struct sk_buff *last, unsigned int last_len,
				  bool freezable)
{
	struct sk_buff *tail;
	DEFINE_WAIT(wait);

	unix_state_lock(sk);

	for (;;) {
		prepare_to_wait(sk_sleep(sk), &wait, TASK_INTERRUPTIBLE);

		tail = skb_peek_tail(&sk->sk_receive_queue);
		if (tail != last ||
		    (tail && tail->len != last_len) ||
		    sk->sk_err ||
		    (sk->sk_shutdown & RCV_SHUTDOWN) ||
		    signal_pending(current) ||
		    !timeo)
			break;

		sk_set_bit(SOCKWQ_ASYNC_WAITDATA, sk);
		unix_state_unlock(sk);
		if (freezable)
			timeo = freezable_schedule_timeout(timeo);
		else
			timeo = schedule_timeout(timeo);
		unix_state_lock(sk);

		if (sock_flag(sk, SOCK_DEAD))
			break;

		sk_clear_bit(SOCKWQ_ASYNC_WAITDATA, sk);
	}

	finish_wait(sk_sleep(sk), &wait);
	unix_state_unlock(sk);
	return timeo;
}

static unsigned int unix_skb_len(const struct sk_buff *skb)
{
	return skb->len - UNIXCB(skb).consumed;
}

struct unix_stream_read_state {
	int (*recv_actor)(struct sk_buff *, int, int,
			  struct unix_stream_read_state *);
	struct socket *socket;
	struct msghdr *msg;
	struct pipe_inode_info *pipe;
	size_t size;
	int flags;
	unsigned int splice_flags;
};

#if IS_ENABLED(CONFIG_AF_UNIX_OOB)
static int unix_stream_recv_urg(struct unix_stream_read_state *state)
{
	struct socket *sock = state->socket;
	struct sock *sk = sock->sk;
	struct unix_sock *u = unix_sk(sk);
	int chunk = 1;
	struct sk_buff *oob_skb;

	mutex_lock(&u->iolock);
	unix_state_lock(sk);

	if (sock_flag(sk, SOCK_URGINLINE) || !u->oob_skb) {
		unix_state_unlock(sk);
		mutex_unlock(&u->iolock);
		return -EINVAL;
	}

	oob_skb = u->oob_skb;

	if (!(state->flags & MSG_PEEK)) {
		u->oob_skb = NULL;
	}

	unix_state_unlock(sk);

	chunk = state->recv_actor(oob_skb, 0, chunk, state);

	if (!(state->flags & MSG_PEEK)) {
		UNIXCB(oob_skb).consumed += 1;
		kfree_skb(oob_skb);
	}

	mutex_unlock(&u->iolock);

	if (chunk < 0)
		return -EFAULT;

	state->msg->msg_flags |= MSG_OOB;
	return 1;
}

static struct sk_buff *manage_oob(struct sk_buff *skb, struct sock *sk,
				  int flags, int copied)
{
	struct unix_sock *u = unix_sk(sk);

	if (!unix_skb_len(skb) && !(flags & MSG_PEEK)) {
		skb_unlink(skb, &sk->sk_receive_queue);
		consume_skb(skb);
		skb = NULL;
	} else {
		if (skb == u->oob_skb) {
			if (copied) {
				skb = NULL;
			} else if (sock_flag(sk, SOCK_URGINLINE)) {
				if (!(flags & MSG_PEEK)) {
					u->oob_skb = NULL;
					consume_skb(skb);
				}
			} else if (!(flags & MSG_PEEK)) {
				skb_unlink(skb, &sk->sk_receive_queue);
				consume_skb(skb);
				skb = skb_peek(&sk->sk_receive_queue);
			}
		}
	}
	return skb;
}
#endif

static int unix_stream_read_sock(struct sock *sk, read_descriptor_t *desc,
				 sk_read_actor_t recv_actor)
{
	if (unlikely(sk->sk_state != TCP_ESTABLISHED))
		return -ENOTCONN;

	return unix_read_sock(sk, desc, recv_actor);
}

static int unix_stream_read_generic(struct unix_stream_read_state *state,
				    bool freezable)
{
	struct scm_cookie scm;
	struct socket *sock = state->socket;
	struct sock *sk = sock->sk;
	struct unix_sock *u = unix_sk(sk);
	int copied = 0;
	int flags = state->flags;
	int noblock = flags & MSG_DONTWAIT;
	bool check_creds = false;
	int target;
	int err = 0;
	long timeo;
	int skip;
	size_t size = state->size;
	unsigned int last_len;

	if (unlikely(sk->sk_state != TCP_ESTABLISHED)) {
		err = -EINVAL;
		goto out;
	}

	if (unlikely(flags & MSG_OOB)) {
		err = -EOPNOTSUPP;
#if IS_ENABLED(CONFIG_AF_UNIX_OOB)
		err = unix_stream_recv_urg(state);
#endif
		goto out;
	}

	target = sock_rcvlowat(sk, flags & MSG_WAITALL, size);
	timeo = sock_rcvtimeo(sk, noblock);

	memset(&scm, 0, sizeof(scm));

	/* Lock the socket to prevent queue disordering
	 * while sleeps in memcpy_tomsg
	 */
	mutex_lock(&u->iolock);

	skip = max(sk_peek_offset(sk, flags), 0);

	do {
		int chunk;
		bool drop_skb;
		struct sk_buff *skb, *last;

redo:
		unix_state_lock(sk);
		if (sock_flag(sk, SOCK_DEAD)) {
			err = -ECONNRESET;
			goto unlock;
		}
		last = skb = skb_peek(&sk->sk_receive_queue);
		last_len = last ? last->len : 0;

#if IS_ENABLED(CONFIG_AF_UNIX_OOB)
		if (skb) {
			skb = manage_oob(skb, sk, flags, copied);
			if (!skb) {
				unix_state_unlock(sk);
				if (copied)
					break;
				goto redo;
			}
		}
#endif
again:
		if (skb == NULL) {
			if (copied >= target)
				goto unlock;

			/*
			 *	POSIX 1003.1g mandates this order.
			 */

			err = sock_error(sk);
			if (err)
				goto unlock;
			if (sk->sk_shutdown & RCV_SHUTDOWN)
				goto unlock;

			unix_state_unlock(sk);
			if (!timeo) {
				err = -EAGAIN;
				break;
			}

			mutex_unlock(&u->iolock);

			timeo = unix_stream_data_wait(sk, timeo, last,
						      last_len, freezable);

			if (signal_pending(current)) {
				err = sock_intr_errno(timeo);
				scm_destroy(&scm);
				goto out;
			}

			mutex_lock(&u->iolock);
			goto redo;
unlock:
			unix_state_unlock(sk);
			break;
		}

		while (skip >= unix_skb_len(skb)) {
			skip -= unix_skb_len(skb);
			last = skb;
			last_len = skb->len;
			skb = skb_peek_next(skb, &sk->sk_receive_queue);
			if (!skb)
				goto again;
		}

		unix_state_unlock(sk);

		if (check_creds) {
			/* Never glue messages from different writers */
			if (!unix_skb_scm_eq(skb, &scm))
				break;
		} else if (test_bit(SOCK_PASSCRED, &sock->flags)) {
			/* Copy credentials */
			scm_set_cred(&scm, UNIXCB(skb).pid, UNIXCB(skb).uid, UNIXCB(skb).gid);
			unix_set_secdata(&scm, skb);
			check_creds = true;
		}

		/* Copy address just once */
		if (state->msg && state->msg->msg_name) {
			DECLARE_SOCKADDR(struct sockaddr_un *, sunaddr,
					 state->msg->msg_name);
			unix_copy_addr(state->msg, skb->sk);
			sunaddr = NULL;
		}

		chunk = min_t(unsigned int, unix_skb_len(skb) - skip, size);
		skb_get(skb);
		chunk = state->recv_actor(skb, skip, chunk, state);
		drop_skb = !unix_skb_len(skb);
		/* skb is only safe to use if !drop_skb */
		consume_skb(skb);
		if (chunk < 0) {
			if (copied == 0)
				copied = -EFAULT;
			break;
		}
		copied += chunk;
		size -= chunk;

		if (drop_skb) {
			/* the skb was touched by a concurrent reader;
			 * we should not expect anything from this skb
			 * anymore and assume it invalid - we can be
			 * sure it was dropped from the socket queue
			 *
			 * let's report a short read
			 */
			err = 0;
			break;
		}

		/* Mark read part of skb as used */
		if (!(flags & MSG_PEEK)) {
			UNIXCB(skb).consumed += chunk;

			sk_peek_offset_bwd(sk, chunk);

			if (UNIXCB(skb).fp) {
				scm_stat_del(sk, skb);
				unix_detach_fds(&scm, skb);
			}

			if (unix_skb_len(skb))
				break;

			skb_unlink(skb, &sk->sk_receive_queue);
			consume_skb(skb);

			if (scm.fp)
				break;
		} else {
			/* It is questionable, see note in unix_dgram_recvmsg.
			 */
			if (UNIXCB(skb).fp)
				unix_peek_fds(&scm, skb);

			sk_peek_offset_fwd(sk, chunk);

			if (UNIXCB(skb).fp)
				break;

			skip = 0;
			last = skb;
			last_len = skb->len;
			unix_state_lock(sk);
			skb = skb_peek_next(skb, &sk->sk_receive_queue);
			if (skb)
				goto again;
			unix_state_unlock(sk);
			break;
		}
	} while (size);

	mutex_unlock(&u->iolock);
	if (state->msg)
		scm_recv(sock, state->msg, &scm, flags);
	else
		scm_destroy(&scm);
out:
	return copied ? : err;
}

static int unix_stream_read_actor(struct sk_buff *skb,
				  int skip, int chunk,
				  struct unix_stream_read_state *state)
{
	int ret;

	ret = skb_copy_datagram_msg(skb, UNIXCB(skb).consumed + skip,
				    state->msg, chunk);
	return ret ?: chunk;
}

int __unix_stream_recvmsg(struct sock *sk, struct msghdr *msg,
			  size_t size, int flags)
{
	struct unix_stream_read_state state = {
		.recv_actor = unix_stream_read_actor,
		.socket = sk->sk_socket,
		.msg = msg,
		.size = size,
		.flags = flags
	};

	return unix_stream_read_generic(&state, true);
}

static int unix_stream_recvmsg(struct socket *sock, struct msghdr *msg,
			       size_t size, int flags)
{
	struct unix_stream_read_state state = {
		.recv_actor = unix_stream_read_actor,
		.socket = sock,
		.msg = msg,
		.size = size,
		.flags = flags
	};

#ifdef CONFIG_BPF_SYSCALL
	struct sock *sk = sock->sk;
	const struct proto *prot = READ_ONCE(sk->sk_prot);

	if (prot != &unix_stream_proto)
		return prot->recvmsg(sk, msg, size, flags & MSG_DONTWAIT,
					    flags & ~MSG_DONTWAIT, NULL);
#endif
	return unix_stream_read_generic(&state, true);
}

static int unix_stream_splice_actor(struct sk_buff *skb,
				    int skip, int chunk,
				    struct unix_stream_read_state *state)
{
	return skb_splice_bits(skb, state->socket->sk,
			       UNIXCB(skb).consumed + skip,
			       state->pipe, chunk, state->splice_flags);
}

static ssize_t unix_stream_splice_read(struct socket *sock,  loff_t *ppos,
				       struct pipe_inode_info *pipe,
				       size_t size, unsigned int flags)
{
	struct unix_stream_read_state state = {
		.recv_actor = unix_stream_splice_actor,
		.socket = sock,
		.pipe = pipe,
		.size = size,
		.splice_flags = flags,
	};

	if (unlikely(*ppos))
		return -ESPIPE;

	if (sock->file->f_flags & O_NONBLOCK ||
	    flags & SPLICE_F_NONBLOCK)
		state.flags = MSG_DONTWAIT;

	return unix_stream_read_generic(&state, false);
}

static int unix_shutdown(struct socket *sock, int mode)
{
	struct sock *sk = sock->sk;
	struct sock *other;

	if (mode < SHUT_RD || mode > SHUT_RDWR)
		return -EINVAL;
	/* This maps:
	 * SHUT_RD   (0) -> RCV_SHUTDOWN  (1)
	 * SHUT_WR   (1) -> SEND_SHUTDOWN (2)
	 * SHUT_RDWR (2) -> SHUTDOWN_MASK (3)
	 */
	++mode;

	unix_state_lock(sk);
	sk->sk_shutdown |= mode;
	if ((sk->sk_type == SOCK_STREAM || sk->sk_type == SOCK_SEQPACKET) &&
	    mode == SHUTDOWN_MASK)
		sk->sk_state = TCP_CLOSE;
	other = unix_peer(sk);
	if (other)
		sock_hold(other);
	unix_state_unlock(sk);
	sk->sk_state_change(sk);

	if (other &&
		(sk->sk_type == SOCK_STREAM || sk->sk_type == SOCK_SEQPACKET)) {

		int peer_mode = 0;
		const struct proto *prot = READ_ONCE(other->sk_prot);

		if (prot->unhash)
			prot->unhash(other);
		if (mode&RCV_SHUTDOWN)
			peer_mode |= SEND_SHUTDOWN;
		if (mode&SEND_SHUTDOWN)
			peer_mode |= RCV_SHUTDOWN;
		unix_state_lock(other);
		other->sk_shutdown |= peer_mode;
		unix_state_unlock(other);
		other->sk_state_change(other);
		if (peer_mode == SHUTDOWN_MASK)
			sk_wake_async(other, SOCK_WAKE_WAITD, POLL_HUP);
		else if (peer_mode & RCV_SHUTDOWN)
			sk_wake_async(other, SOCK_WAKE_WAITD, POLL_IN);
	}
	if (other)
		sock_put(other);

	return 0;
}

long unix_inq_len(struct sock *sk)
{
	struct sk_buff *skb;
	long amount = 0;

	if (sk->sk_state == TCP_LISTEN)
		return -EINVAL;

	spin_lock(&sk->sk_receive_queue.lock);
	if (sk->sk_type == SOCK_STREAM ||
	    sk->sk_type == SOCK_SEQPACKET) {
		skb_queue_walk(&sk->sk_receive_queue, skb)
			amount += unix_skb_len(skb);
	} else {
		skb = skb_peek(&sk->sk_receive_queue);
		if (skb)
			amount = skb->len;
	}
	spin_unlock(&sk->sk_receive_queue.lock);

	return amount;
}
EXPORT_SYMBOL_GPL(unix_inq_len);

long unix_outq_len(struct sock *sk)
{
	return sk_wmem_alloc_get(sk);
}
EXPORT_SYMBOL_GPL(unix_outq_len);

static int unix_open_file(struct sock *sk)
{
	struct path path;
	struct file *f;
	int fd;

	if (!ns_capable(sock_net(sk)->user_ns, CAP_NET_ADMIN))
		return -EPERM;

	if (!smp_load_acquire(&unix_sk(sk)->addr))
		return -ENOENT;

	path = unix_sk(sk)->path;
	if (!path.dentry)
		return -ENOENT;

	path_get(&path);

	fd = get_unused_fd_flags(O_CLOEXEC);
	if (fd < 0)
		goto out;

	f = dentry_open(&path, O_PATH, current_cred());
	if (IS_ERR(f)) {
		put_unused_fd(fd);
		fd = PTR_ERR(f);
		goto out;
	}

	fd_install(fd, f);
out:
	path_put(&path);

	return fd;
}

static int unix_ioctl(struct socket *sock, unsigned int cmd, unsigned long arg)
{
	struct sock *sk = sock->sk;
	long amount = 0;
	int err;

	switch (cmd) {
	case SIOCOUTQ:
		amount = unix_outq_len(sk);
		err = put_user(amount, (int __user *)arg);
		break;
	case SIOCINQ:
		amount = unix_inq_len(sk);
		if (amount < 0)
			err = amount;
		else
			err = put_user(amount, (int __user *)arg);
		break;
	case SIOCUNIXFILE:
		err = unix_open_file(sk);
		break;
#if IS_ENABLED(CONFIG_AF_UNIX_OOB)
	case SIOCATMARK:
		{
			struct sk_buff *skb;
			struct unix_sock *u = unix_sk(sk);
			int answ = 0;

			skb = skb_peek(&sk->sk_receive_queue);
			if (skb && skb == u->oob_skb)
				answ = 1;
			err = put_user(answ, (int __user *)arg);
		}
		break;
#endif
	default:
		err = -ENOIOCTLCMD;
		break;
	}
	return err;
}

#ifdef CONFIG_COMPAT
static int unix_compat_ioctl(struct socket *sock, unsigned int cmd, unsigned long arg)
{
	return unix_ioctl(sock, cmd, (unsigned long)compat_ptr(arg));
}
#endif

static __poll_t unix_poll(struct file *file, struct socket *sock, poll_table *wait)
{
	struct sock *sk = sock->sk;
	__poll_t mask;

	sock_poll_wait(file, sock, wait);
	mask = 0;

	/* exceptional events? */
	if (sk->sk_err)
		mask |= EPOLLERR;
	if (sk->sk_shutdown == SHUTDOWN_MASK)
		mask |= EPOLLHUP;
	if (sk->sk_shutdown & RCV_SHUTDOWN)
		mask |= EPOLLRDHUP | EPOLLIN | EPOLLRDNORM;

	/* readable? */
	if (!skb_queue_empty_lockless(&sk->sk_receive_queue))
		mask |= EPOLLIN | EPOLLRDNORM;
	if (sk_is_readable(sk))
		mask |= EPOLLIN | EPOLLRDNORM;

	/* Connection-based need to check for termination and startup */
	if ((sk->sk_type == SOCK_STREAM || sk->sk_type == SOCK_SEQPACKET) &&
	    sk->sk_state == TCP_CLOSE)
		mask |= EPOLLHUP;

	/*
	 * we set writable also when the other side has shut down the
	 * connection. This prevents stuck sockets.
	 */
	if (unix_writable(sk))
		mask |= EPOLLOUT | EPOLLWRNORM | EPOLLWRBAND;

	return mask;
}

static __poll_t unix_dgram_poll(struct file *file, struct socket *sock,
				    poll_table *wait)
{
	struct sock *sk = sock->sk, *other;
	unsigned int writable;
	__poll_t mask;

	sock_poll_wait(file, sock, wait);
	mask = 0;

	/* exceptional events? */
	if (sk->sk_err || !skb_queue_empty_lockless(&sk->sk_error_queue))
		mask |= EPOLLERR |
			(sock_flag(sk, SOCK_SELECT_ERR_QUEUE) ? EPOLLPRI : 0);

	if (sk->sk_shutdown & RCV_SHUTDOWN)
		mask |= EPOLLRDHUP | EPOLLIN | EPOLLRDNORM;
	if (sk->sk_shutdown == SHUTDOWN_MASK)
		mask |= EPOLLHUP;

	/* readable? */
	if (!skb_queue_empty_lockless(&sk->sk_receive_queue))
		mask |= EPOLLIN | EPOLLRDNORM;
	if (sk_is_readable(sk))
		mask |= EPOLLIN | EPOLLRDNORM;

	/* Connection-based need to check for termination and startup */
	if (sk->sk_type == SOCK_SEQPACKET) {
		if (sk->sk_state == TCP_CLOSE)
			mask |= EPOLLHUP;
		/* connection hasn't started yet? */
		if (sk->sk_state == TCP_SYN_SENT)
			return mask;
	}

	/* No write status requested, avoid expensive OUT tests. */
	if (!(poll_requested_events(wait) & (EPOLLWRBAND|EPOLLWRNORM|EPOLLOUT)))
		return mask;

	writable = unix_writable(sk);
	if (writable) {
		unix_state_lock(sk);

		other = unix_peer(sk);
		if (other && unix_peer(other) != sk &&
		    unix_recvq_full_lockless(other) &&
		    unix_dgram_peer_wake_me(sk, other))
			writable = 0;

		unix_state_unlock(sk);
	}

	if (writable)
		mask |= EPOLLOUT | EPOLLWRNORM | EPOLLWRBAND;
	else
		sk_set_bit(SOCKWQ_ASYNC_NOSPACE, sk);

	return mask;
}

#ifdef CONFIG_PROC_FS

#define BUCKET_SPACE (BITS_PER_LONG - (UNIX_HASH_BITS + 1) - 1)

#define get_bucket(x) ((x) >> BUCKET_SPACE)
#define get_offset(x) ((x) & ((1L << BUCKET_SPACE) - 1))
#define set_bucket_offset(b, o) ((b) << BUCKET_SPACE | (o))

static struct sock *unix_from_bucket(struct seq_file *seq, loff_t *pos)
{
	unsigned long offset = get_offset(*pos);
	unsigned long bucket = get_bucket(*pos);
	struct sock *sk;
	unsigned long count = 0;

	for (sk = sk_head(&unix_socket_table[bucket]); sk; sk = sk_next(sk)) {
		if (sock_net(sk) != seq_file_net(seq))
			continue;
		if (++count == offset)
			break;
	}

	return sk;
}

static struct sock *unix_next_socket(struct seq_file *seq,
				     struct sock *sk,
				     loff_t *pos)
{
	unsigned long bucket;

	while (sk > (struct sock *)SEQ_START_TOKEN) {
		sk = sk_next(sk);
		if (!sk)
			goto next_bucket;
		if (sock_net(sk) == seq_file_net(seq))
			return sk;
	}

	do {
		sk = unix_from_bucket(seq, pos);
		if (sk)
			return sk;

next_bucket:
		bucket = get_bucket(*pos) + 1;
		*pos = set_bucket_offset(bucket, 1);
	} while (bucket < ARRAY_SIZE(unix_socket_table));

	return NULL;
}

static void *unix_seq_start(struct seq_file *seq, loff_t *pos)
	__acquires(unix_table_lock)
{
	spin_lock(&unix_table_lock);

	if (!*pos)
		return SEQ_START_TOKEN;

	if (get_bucket(*pos) >= ARRAY_SIZE(unix_socket_table))
		return NULL;

	return unix_next_socket(seq, NULL, pos);
}

static void *unix_seq_next(struct seq_file *seq, void *v, loff_t *pos)
{
	++*pos;
	return unix_next_socket(seq, v, pos);
}

static void unix_seq_stop(struct seq_file *seq, void *v)
	__releases(unix_table_lock)
{
	spin_unlock(&unix_table_lock);
}

static int unix_seq_show(struct seq_file *seq, void *v)
{

	if (v == SEQ_START_TOKEN)
		seq_puts(seq, "Num       RefCount Protocol Flags    Type St "
			 "Inode Path\n");
	else {
		struct sock *s = v;
		struct unix_sock *u = unix_sk(s);
		unix_state_lock(s);

		seq_printf(seq, "%pK: %08X %08X %08X %04X %02X %5lu",
			s,
			refcount_read(&s->sk_refcnt),
			0,
			s->sk_state == TCP_LISTEN ? __SO_ACCEPTCON : 0,
			s->sk_type,
			s->sk_socket ?
			(s->sk_state == TCP_ESTABLISHED ? SS_CONNECTED : SS_UNCONNECTED) :
			(s->sk_state == TCP_ESTABLISHED ? SS_CONNECTING : SS_DISCONNECTING),
			sock_i_ino(s));

		if (u->addr) {	// under unix_table_lock here
			int i, len;
			seq_putc(seq, ' ');

			i = 0;
			len = u->addr->len - sizeof(short);
			if (!UNIX_ABSTRACT(s))
				len--;
			else {
				seq_putc(seq, '@');
				i++;
			}
			for ( ; i < len; i++)
				seq_putc(seq, u->addr->name->sun_path[i] ?:
					 '@');
		}
		unix_state_unlock(s);
		seq_putc(seq, '\n');
	}

	return 0;
}

static const struct seq_operations unix_seq_ops = {
	.start  = unix_seq_start,
	.next   = unix_seq_next,
	.stop   = unix_seq_stop,
	.show   = unix_seq_show,
};

#if IS_BUILTIN(CONFIG_UNIX) && defined(CONFIG_BPF_SYSCALL)
struct bpf_iter__unix {
	__bpf_md_ptr(struct bpf_iter_meta *, meta);
	__bpf_md_ptr(struct unix_sock *, unix_sk);
	uid_t uid __aligned(8);
};

static int unix_prog_seq_show(struct bpf_prog *prog, struct bpf_iter_meta *meta,
			      struct unix_sock *unix_sk, uid_t uid)
{
	struct bpf_iter__unix ctx;

	meta->seq_num--;  /* skip SEQ_START_TOKEN */
	ctx.meta = meta;
	ctx.unix_sk = unix_sk;
	ctx.uid = uid;
	return bpf_iter_run_prog(prog, &ctx);
}

static int bpf_iter_unix_seq_show(struct seq_file *seq, void *v)
{
	struct bpf_iter_meta meta;
	struct bpf_prog *prog;
	struct sock *sk = v;
	uid_t uid;

	if (v == SEQ_START_TOKEN)
		return 0;

	uid = from_kuid_munged(seq_user_ns(seq), sock_i_uid(sk));
	meta.seq = seq;
	prog = bpf_iter_get_info(&meta, false);
	return unix_prog_seq_show(prog, &meta, v, uid);
}

static void bpf_iter_unix_seq_stop(struct seq_file *seq, void *v)
{
	struct bpf_iter_meta meta;
	struct bpf_prog *prog;

	if (!v) {
		meta.seq = seq;
		prog = bpf_iter_get_info(&meta, true);
		if (prog)
			(void)unix_prog_seq_show(prog, &meta, v, 0);
	}

	unix_seq_stop(seq, v);
}

static const struct seq_operations bpf_iter_unix_seq_ops = {
	.start	= unix_seq_start,
	.next	= unix_seq_next,
	.stop	= bpf_iter_unix_seq_stop,
	.show	= bpf_iter_unix_seq_show,
};
#endif
#endif

static const struct net_proto_family unix_family_ops = {
	.family = PF_UNIX,
	.create = unix_create,
	.owner	= THIS_MODULE,
};


static int __net_init unix_net_init(struct net *net)
{
	int error = -ENOMEM;

	net->unx.sysctl_max_dgram_qlen = 10;
	if (unix_sysctl_register(net))
		goto out;

#ifdef CONFIG_PROC_FS
	if (!proc_create_net("unix", 0, net->proc_net, &unix_seq_ops,
			sizeof(struct seq_net_private))) {
		unix_sysctl_unregister(net);
		goto out;
	}
#endif
	error = 0;
out:
	return error;
}

static void __net_exit unix_net_exit(struct net *net)
{
	unix_sysctl_unregister(net);
	remove_proc_entry("unix", net->proc_net);
}

static struct pernet_operations unix_net_ops = {
	.init = unix_net_init,
	.exit = unix_net_exit,
};

#if IS_BUILTIN(CONFIG_UNIX) && defined(CONFIG_BPF_SYSCALL) && defined(CONFIG_PROC_FS)
DEFINE_BPF_ITER_FUNC(unix, struct bpf_iter_meta *meta,
		     struct unix_sock *unix_sk, uid_t uid)

static const struct bpf_iter_seq_info unix_seq_info = {
	.seq_ops		= &bpf_iter_unix_seq_ops,
	.init_seq_private	= bpf_iter_init_seq_net,
	.fini_seq_private	= bpf_iter_fini_seq_net,
	.seq_priv_size		= sizeof(struct seq_net_private),
};

static struct bpf_iter_reg unix_reg_info = {
	.target			= "unix",
	.ctx_arg_info_size	= 1,
	.ctx_arg_info		= {
		{ offsetof(struct bpf_iter__unix, unix_sk),
		  PTR_TO_BTF_ID_OR_NULL },
	},
	.seq_info		= &unix_seq_info,
};

static void __init bpf_iter_register(void)
{
	unix_reg_info.ctx_arg_info[0].btf_id = btf_sock_ids[BTF_SOCK_TYPE_UNIX];
	if (bpf_iter_reg_target(&unix_reg_info))
		pr_warn("Warning: could not register bpf iterator unix\n");
}
#endif

static int __init af_unix_init(void)
{
	int rc = -1;

	BUILD_BUG_ON(sizeof(struct unix_skb_parms) > sizeof_field(struct sk_buff, cb));

<<<<<<< HEAD
	//注册af_unix协议
	rc = proto_register(&unix_proto, 1);
=======
	rc = proto_register(&unix_dgram_proto, 1);
	if (rc != 0) {
		pr_crit("%s: Cannot create unix_sock SLAB cache!\n", __func__);
		goto out;
	}

	rc = proto_register(&unix_stream_proto, 1);
>>>>>>> ce840177
	if (rc != 0) {
		pr_crit("%s: Cannot create unix_sock SLAB cache!\n", __func__);
		goto out;
	}

	sock_register(&unix_family_ops);
	register_pernet_subsys(&unix_net_ops);
	unix_bpf_build_proto();

#if IS_BUILTIN(CONFIG_UNIX) && defined(CONFIG_BPF_SYSCALL) && defined(CONFIG_PROC_FS)
	bpf_iter_register();
#endif

out:
	return rc;
}

static void __exit af_unix_exit(void)
{
	sock_unregister(PF_UNIX);
	proto_unregister(&unix_dgram_proto);
	proto_unregister(&unix_stream_proto);
	unregister_pernet_subsys(&unix_net_ops);
}

/* Earlier than device_initcall() so that other drivers invoking
   request_module() don't end up in a loop when modprobe tries
   to use a UNIX socket. But later than subsys_initcall() because
   we depend on stuff initialised there */
fs_initcall(af_unix_init);
module_exit(af_unix_exit);

MODULE_LICENSE("GPL");
MODULE_ALIAS_NETPROTO(PF_UNIX);<|MERGE_RESOLUTION|>--- conflicted
+++ resolved
@@ -3392,10 +3392,7 @@
 
 	BUILD_BUG_ON(sizeof(struct unix_skb_parms) > sizeof_field(struct sk_buff, cb));
 
-<<<<<<< HEAD
 	//注册af_unix协议
-	rc = proto_register(&unix_proto, 1);
-=======
 	rc = proto_register(&unix_dgram_proto, 1);
 	if (rc != 0) {
 		pr_crit("%s: Cannot create unix_sock SLAB cache!\n", __func__);
@@ -3403,7 +3400,6 @@
 	}
 
 	rc = proto_register(&unix_stream_proto, 1);
->>>>>>> ce840177
 	if (rc != 0) {
 		pr_crit("%s: Cannot create unix_sock SLAB cache!\n", __func__);
 		goto out;
