--- conflicted
+++ resolved
@@ -71,16 +71,13 @@
 	return sprintf(buf, "%lu\n", jiffies_to_clock_t(br->forward_delay));
 }
 
-<<<<<<< HEAD
-//forward_delay属性写操作
-=======
 static int set_forward_delay(struct net_bridge *br, unsigned long val,
 			     struct netlink_ext_ack *extack)
 {
 	return br_set_forward_delay(br, val);
 }
 
->>>>>>> 52e44129
+//forward_delay属性写操作
 static ssize_t forward_delay_store(struct device *d,
 				   struct device_attribute *attr,
 				   const char *buf, size_t len)
